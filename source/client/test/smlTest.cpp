--- conflicted
+++ resolved
@@ -486,11 +486,7 @@
   pRes = taos_query(taos, "use inflx_db");
   taos_free_result(pRes);
 
-<<<<<<< HEAD
-  SRequestObj *request = (SRequestObj *)createRequest((STscObj*)taos, NULL, TSDB_SQL_INSERT);
-=======
   SRequestObj *request = (SRequestObj *)createRequest((STscObj*)taos, TSDB_SQL_INSERT);
->>>>>>> 6a5604fc
   ASSERT_NE(request, nullptr);
 
   SSmlHandle *info = smlBuildSmlInfo(taos, request, TSDB_SML_LINE_PROTOCOL, TSDB_SML_TIMESTAMP_NANO_SECONDS);
@@ -611,11 +607,7 @@
   pRes = taos_query(taos, "use sml_db");
   taos_free_result(pRes);
 
-<<<<<<< HEAD
-  SRequestObj *request = (SRequestObj *)createRequest((STscObj*)taos, NULL, TSDB_SQL_INSERT);
-=======
   SRequestObj *request = (SRequestObj *)createRequest((STscObj*)taos, TSDB_SQL_INSERT);
->>>>>>> 6a5604fc
   ASSERT_NE(request, nullptr);
 
   SSmlHandle *info = smlBuildSmlInfo(taos, request, TSDB_SML_LINE_PROTOCOL, TSDB_SML_TIMESTAMP_NANO_SECONDS);
@@ -664,11 +656,7 @@
   pRes = taos_query(taos, "use telnet_db");
   taos_free_result(pRes);
 
-<<<<<<< HEAD
-  SRequestObj *request = (SRequestObj *)createRequest((STscObj*)taos, NULL, TSDB_SQL_INSERT);
-=======
   SRequestObj *request = (SRequestObj *)createRequest((STscObj*)taos, TSDB_SQL_INSERT);
->>>>>>> 6a5604fc
   ASSERT_NE(request, nullptr);
 
   SSmlHandle *info = smlBuildSmlInfo(taos, request, TSDB_SML_TELNET_PROTOCOL, TSDB_SML_TIMESTAMP_NANO_SECONDS);
@@ -722,11 +710,7 @@
   pRes = taos_query(taos, "use json_db");
   taos_free_result(pRes);
 
-<<<<<<< HEAD
-  SRequestObj *request = (SRequestObj *)createRequest((STscObj *)taos, NULL, TSDB_SQL_INSERT);
-=======
   SRequestObj *request = (SRequestObj *)createRequest((STscObj *)taos, TSDB_SQL_INSERT);
->>>>>>> 6a5604fc
   ASSERT_NE(request, nullptr);
 
   SSmlHandle *info = smlBuildSmlInfo(taos, request, TSDB_SML_JSON_PROTOCOL, TSDB_SML_TIMESTAMP_NANO_SECONDS);
@@ -795,11 +779,7 @@
   pRes = taos_query(taos, "use sml_db");
   taos_free_result(pRes);
 
-<<<<<<< HEAD
-  SRequestObj *request = (SRequestObj *)createRequest((STscObj *)taos, NULL, TSDB_SQL_INSERT);
-=======
   SRequestObj *request = (SRequestObj *)createRequest((STscObj *)taos, TSDB_SQL_INSERT);
->>>>>>> 6a5604fc
   ASSERT_NE(request, nullptr);
 
   SSmlHandle *info = smlBuildSmlInfo(taos, request, TSDB_SML_JSON_PROTOCOL, TSDB_SML_TIMESTAMP_NANO_SECONDS);
@@ -843,11 +823,7 @@
   pRes = taos_query(taos, "use sml_db");
   taos_free_result(pRes);
 
-<<<<<<< HEAD
-  SRequestObj *request = (SRequestObj *)createRequest((STscObj *)taos, NULL, TSDB_SQL_INSERT);
-=======
   SRequestObj *request = (SRequestObj *)createRequest((STscObj *)taos, TSDB_SQL_INSERT);
->>>>>>> 6a5604fc
   ASSERT_NE(request, nullptr);
 
   SSmlHandle *info = smlBuildSmlInfo(taos, request, TSDB_SML_JSON_PROTOCOL, TSDB_SML_TIMESTAMP_NANO_SECONDS);
@@ -919,11 +895,7 @@
   pRes = taos_query(taos, "use sml_db");
   taos_free_result(pRes);
 
-<<<<<<< HEAD
-  SRequestObj *request = (SRequestObj *)createRequest((STscObj*)taos, NULL, TSDB_SQL_INSERT);
-=======
   SRequestObj *request = (SRequestObj *)createRequest((STscObj*)taos, TSDB_SQL_INSERT);
->>>>>>> 6a5604fc
   ASSERT_NE(request, nullptr);
 
   SSmlHandle *info = smlBuildSmlInfo(taos, request, TSDB_SML_JSON_PROTOCOL, TSDB_SML_TIMESTAMP_NANO_SECONDS);
@@ -985,11 +957,7 @@
   pRes = taos_query(taos, "use sml_db");
   taos_free_result(pRes);
 
-<<<<<<< HEAD
-  SRequestObj *request = (SRequestObj *)createRequest((STscObj*)taos, NULL, TSDB_SQL_INSERT);
-=======
   SRequestObj *request = (SRequestObj *)createRequest((STscObj*)taos, TSDB_SQL_INSERT);
->>>>>>> 6a5604fc
   ASSERT_NE(request, nullptr);
 
   SSmlHandle *info = smlBuildSmlInfo(taos, request, TSDB_SML_TELNET_PROTOCOL, TSDB_SML_TIMESTAMP_NANO_SECONDS);
@@ -1038,11 +1006,7 @@
   pRes = taos_query(taos, "use sml_db");
   taos_free_result(pRes);
 
-<<<<<<< HEAD
-  SRequestObj *request = (SRequestObj *)createRequest((STscObj*)taos, NULL, TSDB_SQL_INSERT);
-=======
   SRequestObj *request = (SRequestObj *)createRequest((STscObj*)taos, TSDB_SQL_INSERT);
->>>>>>> 6a5604fc
   ASSERT_NE(request, nullptr);
 
   SSmlHandle *info = smlBuildSmlInfo(taos, request, TSDB_SML_TELNET_PROTOCOL, TSDB_SML_TIMESTAMP_NANO_SECONDS);
@@ -1069,11 +1033,7 @@
   pRes = taos_query(taos, "use sml_db");
   taos_free_result(pRes);
 
-<<<<<<< HEAD
-  SRequestObj *request = (SRequestObj *)createRequest((STscObj*)taos, NULL, TSDB_SQL_INSERT);
-=======
   SRequestObj *request = (SRequestObj *)createRequest((STscObj*)taos, TSDB_SQL_INSERT);
->>>>>>> 6a5604fc
   ASSERT_NE(request, nullptr);
 
   SSmlHandle *info = smlBuildSmlInfo(taos, request, TSDB_SML_TELNET_PROTOCOL, TSDB_SML_TIMESTAMP_NANO_SECONDS);
@@ -1141,11 +1101,7 @@
   pRes = taos_query(taos, "use sml_db");
   taos_free_result(pRes);
 
-<<<<<<< HEAD
-  SRequestObj *request = (SRequestObj *)createRequest((STscObj*)taos, NULL, TSDB_SQL_INSERT);
-=======
   SRequestObj *request = (SRequestObj *)createRequest((STscObj*)taos, TSDB_SQL_INSERT);
->>>>>>> 6a5604fc
   ASSERT_NE(request, nullptr);
 
   SSmlHandle *info = smlBuildSmlInfo(taos, request, TSDB_SML_TELNET_PROTOCOL, TSDB_SML_TIMESTAMP_NANO_SECONDS);
@@ -1190,11 +1146,7 @@
   pRes = taos_query(taos, "use sml_db");
   taos_free_result(pRes);
 
-<<<<<<< HEAD
-  SRequestObj *request = (SRequestObj *)createRequest((STscObj*)taos, NULL, TSDB_SQL_INSERT);
-=======
   SRequestObj *request = (SRequestObj *)createRequest((STscObj*)taos, TSDB_SQL_INSERT);
->>>>>>> 6a5604fc
   ASSERT_NE(request, nullptr);
 
   SSmlHandle *info = smlBuildSmlInfo(taos, request, TSDB_SML_TELNET_PROTOCOL, TSDB_SML_TIMESTAMP_NANO_SECONDS);
@@ -1239,11 +1191,7 @@
   pRes = taos_query(taos, "use db_15662");
   taos_free_result(pRes);
 
-<<<<<<< HEAD
-  SRequestObj *request = (SRequestObj *)createRequest((STscObj *)taos, NULL, TSDB_SQL_INSERT);
-=======
   SRequestObj *request = (SRequestObj *)createRequest((STscObj *)taos, TSDB_SQL_INSERT);
->>>>>>> 6a5604fc
   ASSERT_NE(request, nullptr);
 
   SSmlHandle *info = smlBuildSmlInfo(taos, request, TSDB_SML_LINE_PROTOCOL, TSDB_SML_TIMESTAMP_MILLI_SECONDS);
@@ -1270,11 +1218,7 @@
   pRes = taos_query(taos, "use sml_db");
   taos_free_result(pRes);
 
-<<<<<<< HEAD
-  SRequestObj *request = (SRequestObj *)createRequest((STscObj*)taos, NULL, TSDB_SQL_INSERT);
-=======
   SRequestObj *request = (SRequestObj *)createRequest((STscObj*)taos, TSDB_SQL_INSERT);
->>>>>>> 6a5604fc
   ASSERT_NE(request, nullptr);
 
   SSmlHandle *info = smlBuildSmlInfo(taos, request, TSDB_SML_TELNET_PROTOCOL, TSDB_SML_TIMESTAMP_NANO_SECONDS);
@@ -1300,11 +1244,7 @@
   pRes = taos_query(taos, "use TD15742");
   taos_free_result(pRes);
 
-<<<<<<< HEAD
-  SRequestObj *request = (SRequestObj *)createRequest((STscObj*)taos, NULL, TSDB_SQL_INSERT);
-=======
   SRequestObj *request = (SRequestObj *)createRequest((STscObj*)taos, TSDB_SQL_INSERT);
->>>>>>> 6a5604fc
   ASSERT_NE(request, nullptr);
 
   SSmlHandle *info = smlBuildSmlInfo(taos, request, TSDB_SML_LINE_PROTOCOL, TSDB_SML_TIMESTAMP_MILLI_SECONDS);
