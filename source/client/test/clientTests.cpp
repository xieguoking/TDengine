/*
 * Copyright (c) 2019 TAOS Data, Inc. <jhtao@taosdata.com>
 *
 * This program is free software: you can use, redistribute, and/or modify
 * it under the terms of the GNU Affero General Public License, version 3
 * or later ("AGPL"), as published by the Free Software Foundation.
 *
 * This program is distributed in the hope that it will be useful, but WITHOUT
 * ANY WARRANTY; without even the implied warranty of MERCHANTABILITY or
 * FITNESS FOR A PARTICULAR PURPOSE.
 *
 * You should have received a copy of the GNU Affero General Public License
 * along with this program. If not, see <http://www.gnu.org/licenses/>.
 */

#include <gtest/gtest.h>
#include <iostream>
#include "clientInt.h"
#include "taoserror.h"
#include "tglobal.h"
#include "thash.h"

#pragma GCC diagnostic push
#pragma GCC diagnostic ignored "-Wwrite-strings"
#pragma GCC diagnostic ignored "-Wunused-function"
#pragma GCC diagnostic ignored "-Wunused-variable"
#pragma GCC diagnostic ignored "-Wsign-compare"

#include "executor.h"
#include "taos.h"

namespace {
void showDB(TAOS* pConn) {
  TAOS_RES* pRes = taos_query(pConn, "show databases");
  TAOS_ROW  pRow = NULL;

  TAOS_FIELD* pFields = taos_fetch_fields(pRes);
  int32_t     numOfFields = taos_num_fields(pRes);

  char str[512] = {0};
  while ((pRow = taos_fetch_row(pRes)) != NULL) {
    int32_t code = taos_print_row(str, pRow, pFields, numOfFields);
    printf("%s\n", str);
  }
}

void printResult(TAOS_RES* pRes) {
  TAOS_ROW    pRow = NULL;
  TAOS_FIELD* pFields = taos_fetch_fields(pRes);
  int32_t     numOfFields = taos_num_fields(pRes);

  int32_t n = 0;
  char    str[512] = {0};
  while ((pRow = taos_fetch_row(pRes)) != NULL) {
    //    int32_t* length = taos_fetch_lengths(pRes);
    //    for(int32_t i = 0; i < numOfFields; ++i) {
    //      printf("(%d):%d " , i, length[i]);
    //    }
    //    printf("\n");
    //
    //    int32_t code = taos_print_row(str, pRow, pFields, numOfFields);
    //    printf("%s\n", str);
    //    memset(str, 0, sizeof(str));
  }
}

void fetchCallback(void* param, void* res, int32_t numOfRow) {
#if 0
  printf("numOfRow = %d \n", numOfRow);
  int         numFields = taos_num_fields(res);
  TAOS_FIELD *fields = taos_fetch_fields(res);
  TAOS       *_taos = (TAOS *)param;
  if (numOfRow > 0) {
    for (int i = 0; i < numOfRow; ++i) {
      TAOS_ROW row = taos_fetch_row(res);

      char temp[256] = {0};
      taos_print_row(temp, row, fields, numFields);
      printf("%s\n", temp);
    }
    taos_fetch_rows_a(res, fetchCallback, _taos);
  } else {
    printf("no more data, close the connection.\n");
//    taos_free_result(res);
//    taos_close(_taos);
//    taos_cleanup();
  }
#endif
  if (numOfRow == 0) {
    printf("completed\n");
    return;
  }

  taos_fetch_raw_block_a(res, fetchCallback, param);
}

void queryCallback(void* param, void* res, int32_t code) {
  if (code != TSDB_CODE_SUCCESS) {
    printf("failed to execute, reason:%s\n", taos_errstr(res));
  }
  printf("start to fetch data\n");
  taos_fetch_raw_block_a(res, fetchCallback, param);
}

void createNewTable(TAOS* pConn, int32_t index) {
  char str[1024] = {0};
  sprintf(str, "create table tu%d using st2 tags(%d)", index, index);

  TAOS_RES* pRes = taos_query(pConn, str);
  if (taos_errno(pRes) != 0) {
    printf("failed to create table tu, reason:%s\n", taos_errstr(pRes));
  }
  taos_free_result(pRes);

  for (int32_t i = 0; i < 100; i += 20) {
    char sql[1024] = {0};
    sprintf(sql,
            "insert into tu%d values(now+%da, %d)(now+%da, %d)(now+%da, %d)(now+%da, %d)"
            "(now+%da, %d)(now+%da, %d)(now+%da, %d)(now+%da, %d)(now+%da, %d)(now+%da, %d)"
            "(now+%da, %d)(now+%da, %d)(now+%da, %d)(now+%da, %d)"
            "(now+%da, %d)(now+%da, %d)(now+%da, %d)(now+%da, %d)(now+%da, %d)(now+%da, %d)",
            index, i, i, i + 1, i + 1, i + 2, i + 2, i + 3, i + 3, i + 4, i + 4, i + 5, i + 5, i + 6, i + 6, i + 7,
            i + 7, i + 8, i + 8, i + 9, i + 9, i + 10, i + 10, i + 11, i + 11, i + 12, i + 12, i + 13, i + 13, i + 14,
            i + 14, i + 15, i + 15, i + 16, i + 16, i + 17, i + 17, i + 18, i + 18, i + 19, i + 19);
    TAOS_RES* p = taos_query(pConn, sql);
    if (taos_errno(p) != 0) {
      printf("failed to insert data, reason:%s\n", taos_errstr(p));
    }

    taos_free_result(p);
  }
}

void* queryThread(void* arg) {
  TAOS* pConn = taos_connect("192.168.0.209", "root", "taosdata", NULL, 0);
  if (pConn == NULL) {
    printf("failed to connect to db, reason:%s", taos_errstr(pConn));
    return NULL;
  }

  int64_t el = 0;

  for (int32_t i = 0; i < 5000000; ++i) {
    int64_t   st = taosGetTimestampUs();
    TAOS_RES* pRes = taos_query(pConn,
                                "SELECT _wstart as ts,max(usage_user) FROM benchmarkcpu.host_49 WHERE  ts >= "
                                "1451618560000 AND ts < 1451622160000 INTERVAL(1m) ;");
    if (taos_errno(pRes) != 0) {
      printf("failed, reason:%s\n", taos_errstr(pRes));
    } else {
      printResult(pRes);
    }

    taos_free_result(pRes);
    el += (taosGetTimestampUs() - st);
    if (i % 1000 == 0 && i != 0) {
      printf("total:%d, avg time:%.2fms\n", i, el / (double)(i * 1000));
    }
  }

  taos_close(pConn);
  return NULL;
}

int32_t numOfThreads = 1;

<<<<<<< HEAD
void tmq_commit_cb_print(tmq_t* pTmq, int32_t code, void* param) { printf("success, code:%d\n", code); }
=======
void tmq_commit_cb_print(tmq_t *pTmq, int32_t code, void *param) {
  printf("auto commit success, code:%d\n\n\n\n", code);
}
>>>>>>> 28ea375f

void* doConsumeData(void* param) {
  TAOS* pConn = taos_connect("localhost", "root", "taosdata", NULL, 0);

  tmq_conf_t* conf = tmq_conf_new();
  tmq_conf_set(conf, "enable.auto.commit", "true");
  tmq_conf_set(conf, "auto.commit.interval.ms", "1000");
  tmq_conf_set(conf, "group.id", "cgrpName41");
  tmq_conf_set(conf, "td.connect.user", "root");
  tmq_conf_set(conf, "td.connect.pass", "taosdata");
  tmq_conf_set(conf, "auto.offset.reset", "earliest");
  tmq_conf_set(conf, "experimental.snapshot.enable", "true");
  tmq_conf_set(conf, "msg.with.table.name", "true");
  tmq_conf_set_auto_commit_cb(conf, tmq_commit_cb_print, NULL);

  tmq_t* tmq = tmq_consumer_new(conf, NULL, 0);
  tmq_conf_destroy(conf);

  // 创建订阅 topics 列表
  tmq_list_t* topicList = tmq_list_new();
  tmq_list_append(topicList, "topic_t2");

  // 启动订阅
  tmq_subscribe(tmq, topicList);

  tmq_list_destroy(topicList);

  TAOS_FIELD* fields = NULL;
  int32_t     numOfFields = 0;
  int32_t     precision = 0;
  int32_t     totalRows = 0;
  int32_t     msgCnt = 0;
  int32_t     timeout = 25000;

  int32_t count = 0;

  while (1) {
    TAOS_RES* pRes = tmq_consumer_poll(tmq, timeout);
    if (pRes) {
      char buf[1024];

      const char* topicName = tmq_get_topic_name(pRes);
      const char* dbName = tmq_get_db_name(pRes);
      int32_t     vgroupId = tmq_get_vgroup_id(pRes);

      printf("topic: %s\n", topicName);
      printf("db: %s\n", dbName);
      printf("vgroup id: %d\n", vgroupId);

      while (1) {
        TAOS_ROW row = taos_fetch_row(pRes);
        if (row == NULL) {
          break;
        }

        fields = taos_fetch_fields(pRes);
        numOfFields = taos_field_count(pRes);
        precision = taos_result_precision(pRes);
        taos_print_row(buf, row, fields, numOfFields);
        totalRows += 1;
        //        printf("precision: %d, row content: %s\n", precision, buf);
      }

      taos_free_result(pRes);
    } else {
      break;
    }
  }

  tmq_consumer_close(tmq);
  taos_close(pConn);
  fprintf(stderr, "%d msg consumed, include %d rows\n", msgCnt, totalRows);
  return NULL;
}

}  // namespace

int main(int argc, char** argv) {
  testing::InitGoogleTest(&argc, argv);
  if (argc > 1) {
    numOfThreads = atoi(argv[1]);
  }

  numOfThreads = TMAX(numOfThreads, 1);
  printf("the runing threads is:%d", numOfThreads);

  return RUN_ALL_TESTS();
}

TEST(clientCase, driverInit_Test) {
  // taosInitGlobalCfg();
  //  taos_init();
}

TEST(clientCase, connect_Test) {
  taos_options(TSDB_OPTION_CONFIGDIR, "~/first/cfg");
  TAOS* pConn = taos_connect("localhost", "root", "taosdata", NULL, 0);
  if (pConn == NULL) {
    printf("failed to connect to server, reason:%s\n", taos_errstr(NULL));
  }
  taos_close(pConn);
}

TEST(clientCase, create_user_Test) {
  TAOS* pConn = taos_connect("localhost", "root", "taosdata", NULL, 0);
  assert(pConn != NULL);

  TAOS_RES* pRes = taos_query(pConn, "create user abc pass 'abc'");
  if (taos_errno(pRes) != TSDB_CODE_SUCCESS) {
    printf("failed to create user, reason:%s\n", taos_errstr(pRes));
  }

  taos_free_result(pRes);
  taos_close(pConn);
}

TEST(clientCase, create_account_Test) {
  TAOS* pConn = taos_connect("localhost", "root", "taosdata", NULL, 0);
  assert(pConn != NULL);

  TAOS_RES* pRes = taos_query(pConn, "create account aabc pass 'abc'");
  if (taos_errno(pRes) != TSDB_CODE_SUCCESS) {
    printf("failed to create user, reason:%s\n", taos_errstr(pRes));
  }

  taos_free_result(pRes);
  taos_close(pConn);
}

TEST(clientCase, drop_account_Test) {
  TAOS* pConn = taos_connect("localhost", "root", "taosdata", NULL, 0);
  assert(pConn != NULL);

  TAOS_RES* pRes = taos_query(pConn, "drop account aabc");
  if (taos_errno(pRes) != TSDB_CODE_SUCCESS) {
    printf("failed to create user, reason:%s\n", taos_errstr(pRes));
  }

  taos_free_result(pRes);
  taos_close(pConn);
}

TEST(clientCase, show_user_Test) {
  TAOS* pConn = taos_connect("localhost", "root", "taosdata", NULL, 0);
  assert(pConn != NULL);

  TAOS_RES* pRes = taos_query(pConn, "show users");
  TAOS_ROW  pRow = NULL;

  TAOS_FIELD* pFields = taos_fetch_fields(pRes);
  int32_t     numOfFields = taos_num_fields(pRes);

  char str[512] = {0};
  while ((pRow = taos_fetch_row(pRes)) != NULL) {
    int32_t code = taos_print_row(str, pRow, pFields, numOfFields);
    printf("%s\n", str);
  }

  taos_free_result(pRes);
  taos_close(pConn);
}

TEST(clientCase, drop_user_Test) {
  TAOS* pConn = taos_connect("localhost", "root", "taosdata", NULL, 0);
  assert(pConn != NULL);

  TAOS_RES* pRes = taos_query(pConn, "drop user abc");
  if (taos_errno(pRes) != TSDB_CODE_SUCCESS) {
    printf("failed to create user, reason:%s\n", taos_errstr(pRes));
  }

  taos_free_result(pRes);
  taos_close(pConn);
}

TEST(clientCase, show_db_Test) {
  TAOS* pConn = taos_connect("localhost", "root", "taosdata", NULL, 0);
  assert(pConn != NULL);

  TAOS_RES* pRes = taos_query(pConn, "show databases");
  TAOS_ROW  pRow = NULL;

  TAOS_FIELD* pFields = taos_fetch_fields(pRes);
  int32_t     numOfFields = taos_num_fields(pRes);

  char str[512] = {0};
  while ((pRow = taos_fetch_row(pRes)) != NULL) {
    int32_t code = taos_print_row(str, pRow, pFields, numOfFields);
    printf("%s\n", str);
  }

  taos_close(pConn);
}

TEST(clientCase, create_db_Test) {
  TAOS* pConn = taos_connect("localhost", "root", "taosdata", NULL, 0);
  assert(pConn != NULL);

  TAOS_RES* pRes = taos_query(pConn, "create database abc1 vgroups 2");
  if (taos_errno(pRes) != 0) {
    printf("error in create db, reason:%s\n", taos_errstr(pRes));
  }

  TAOS_FIELD* pFields = taos_fetch_fields(pRes);
  ASSERT_TRUE(pFields == NULL);

  int32_t numOfFields = taos_num_fields(pRes);
  ASSERT_EQ(numOfFields, 0);

  taos_free_result(pRes);

  pRes = taos_query(pConn, "create database abc1 vgroups 4");
  if (taos_errno(pRes) != 0) {
    printf("error in create db, reason:%s\n", taos_errstr(pRes));
  }
  taos_close(pConn);
}

TEST(clientCase, create_dnode_Test) {
  TAOS* pConn = taos_connect("localhost", "root", "taosdata", NULL, 0);
  assert(pConn != NULL);

  TAOS_RES* pRes = taos_query(pConn, "create dnode abc1 port 7000");
  if (taos_errno(pRes) != 0) {
    printf("error in create dnode, reason:%s\n", taos_errstr(pRes));
  }
  taos_free_result(pRes);

  pRes = taos_query(pConn, "create dnode 1.1.1.1 port 9000");
  if (taos_errno(pRes) != 0) {
    printf("failed to create dnode, reason:%s\n", taos_errstr(pRes));
  }
  taos_free_result(pRes);

  taos_close(pConn);
}

TEST(clientCase, drop_dnode_Test) {
  TAOS* pConn = taos_connect("localhost", "root", "taosdata", NULL, 0);
  assert(pConn != NULL);

  TAOS_RES* pRes = taos_query(pConn, "drop dnode 3");
  if (taos_errno(pRes) != 0) {
    printf("error in drop dnode, reason:%s\n", taos_errstr(pRes));
  }

  TAOS_FIELD* pFields = taos_fetch_fields(pRes);
  ASSERT_TRUE(pFields == NULL);

  int32_t numOfFields = taos_num_fields(pRes);
  ASSERT_EQ(numOfFields, 0);

  pRes = taos_query(pConn, "drop dnode 4");
  if (taos_errno(pRes) != 0) {
    printf("error in drop dnode, reason:%s\n", taos_errstr(pRes));
  }

  taos_free_result(pRes);
  taos_close(pConn);
}

TEST(clientCase, use_db_test) {
  TAOS* pConn = taos_connect("localhost", "root", "taosdata", NULL, 0);
  assert(pConn != NULL);

  TAOS_RES* pRes = taos_query(pConn, "use abc1");
  if (taos_errno(pRes) != 0) {
    printf("error in use db, reason:%s\n", taos_errstr(pRes));
  }

  TAOS_FIELD* pFields = taos_fetch_fields(pRes);
  ASSERT_TRUE(pFields == NULL);

  int32_t numOfFields = taos_num_fields(pRes);
  ASSERT_EQ(numOfFields, 0);

  taos_close(pConn);
}

// TEST(clientCase, drop_db_test) {
//  TAOS* pConn = taos_connect("localhost", "root", "taosdata", NULL, 0);
//  assert(pConn != NULL);
//
//  showDB(pConn);
//
//  TAOS_RES* pRes = taos_query(pConn, "drop database abc1");
//  if (taos_errno(pRes) != 0) {
//    printf("failed to drop db, reason:%s\n", taos_errstr(pRes));
//  }
//  taos_free_result(pRes);
//
//  showDB(pConn);
//
//  pRes = taos_query(pConn, "create database abc1");
//  if (taos_errno(pRes) != 0) {
//    printf("create to drop db, reason:%s\n", taos_errstr(pRes));
//  }
//  taos_free_result(pRes);
//  taos_close(pConn);
//}

TEST(clientCase, create_stable_Test) {
  TAOS* pConn = taos_connect("localhost", "root", "taosdata", NULL, 0);
  assert(pConn != NULL);

  TAOS_RES* pRes = taos_query(pConn, "create database if not exists abc1 vgroups 2");
  if (taos_errno(pRes) != 0) {
    printf("error in create db, reason:%s\n", taos_errstr(pRes));
  }
  taos_free_result(pRes);

  pRes = taos_query(pConn, "use abc1");

  pRes = taos_query(pConn, "create table if not exists abc1.st1(ts timestamp, k int) tags(a int)");
  if (taos_errno(pRes) != 0) {
    printf("error in create stable, reason:%s\n", taos_errstr(pRes));
  }

  TAOS_FIELD* pFields = taos_fetch_fields(pRes);
  ASSERT_TRUE(pFields == NULL);

  int32_t numOfFields = taos_num_fields(pRes);
  ASSERT_EQ(numOfFields, 0);
  taos_free_result(pRes);

  //  pRes = taos_query(pConn, "create stable if not exists abc1.`123_$^)` (ts timestamp, `abc` int) tags(a int)");
  //  if (taos_errno(pRes) != 0) {
  //    printf("failed to create super table 123_$^), reason:%s\n", taos_errstr(pRes));
  //  }
  //
  //  pRes = taos_query(pConn, "use abc1");
  //  taos_free_result(pRes);
  //  pRes = taos_query(pConn, "drop stable `123_$^)`");
  //  if (taos_errno(pRes) != 0) {
  //    printf("failed to drop super table 123_$^), reason:%s\n", taos_errstr(pRes));
  //  }

  taos_close(pConn);
}

TEST(clientCase, create_table_Test) {
  TAOS* pConn = taos_connect("localhost", "root", "taosdata", NULL, 0);
  assert(pConn != NULL);

  TAOS_RES* pRes = taos_query(pConn, "use abc1");
  taos_free_result(pRes);

  pRes = taos_query(pConn, "create table if not exists tm0(ts timestamp, k int)");
  ASSERT_EQ(taos_errno(pRes), 0);

  taos_free_result(pRes);

  pRes = taos_query(pConn, "create table if not exists tm0(ts timestamp, k blob)");
  ASSERT_NE(taos_errno(pRes), 0);

  taos_free_result(pRes);
  taos_close(pConn);
}

TEST(clientCase, create_ctable_Test) {
  TAOS* pConn = taos_connect("localhost", "root", "taosdata", NULL, 0);
  assert(pConn != NULL);

  TAOS_RES* pRes = taos_query(pConn, "use abc1");
  if (taos_errno(pRes) != 0) {
    printf("failed to use db, reason:%s\n", taos_errstr(pRes));
  }
  taos_free_result(pRes);

  pRes = taos_query(pConn, "create stable if not exists st1 (ts timestamp, k int ) tags(a int)");
  if (taos_errno(pRes) != 0) {
    printf("failed to create stable, reason:%s\n", taos_errstr(pRes));
  }
  taos_free_result(pRes);

  pRes = taos_query(pConn, "create table tu using st1 tags('2021-10-10 1:1:1');");
  if (taos_errno(pRes) != 0) {
    printf("failed to create child table tm0, reason:%s\n", taos_errstr(pRes));
  }

  taos_free_result(pRes);
  taos_close(pConn);
}

TEST(clientCase, show_stable_Test) {
  TAOS* pConn = taos_connect("localhost", "root", "taosdata", NULL, 0);
  assert(pConn != nullptr);

  TAOS_RES* pRes = taos_query(pConn, "show abc1.stables");
  if (taos_errno(pRes) != 0) {
    printf("failed to show stables, reason:%s\n", taos_errstr(pRes));
    taos_free_result(pRes);
    ASSERT_TRUE(false);
  }

  TAOS_ROW    pRow = NULL;
  TAOS_FIELD* pFields = taos_fetch_fields(pRes);
  int32_t     numOfFields = taos_num_fields(pRes);

  char str[512] = {0};
  while ((pRow = taos_fetch_row(pRes)) != NULL) {
    int32_t code = taos_print_row(str, pRow, pFields, numOfFields);
    printf("%s\n", str);
  }

  taos_free_result(pRes);
  taos_close(pConn);
}

TEST(clientCase, show_vgroup_Test) {
  TAOS* pConn = taos_connect("localhost", "root", "taosdata", NULL, 0);
  assert(pConn != NULL);

  TAOS_RES* pRes = taos_query(pConn, "use abc1");
  if (taos_errno(pRes) != 0) {
    printf("failed to use db, reason:%s\n", taos_errstr(pRes));
  }
  taos_free_result(pRes);

  pRes = taos_query(pConn, "show vgroups");
  if (taos_errno(pRes) != 0) {
    printf("failed to show vgroups, reason:%s\n", taos_errstr(pRes));
    taos_free_result(pRes);
    ASSERT_TRUE(false);
  }

  TAOS_ROW pRow = NULL;

  TAOS_FIELD* pFields = taos_fetch_fields(pRes);
  int32_t     numOfFields = taos_num_fields(pRes);

  char str[512] = {0};
  while ((pRow = taos_fetch_row(pRes)) != NULL) {
    int32_t code = taos_print_row(str, pRow, pFields, numOfFields);
    printf("%s\n", str);
  }

  taos_free_result(pRes);
  taos_close(pConn);
}

TEST(clientCase, create_multiple_tables) {
  TAOS* pConn = taos_connect("localhost", "root", "taosdata", NULL, 0);
  ASSERT_NE(pConn, nullptr);

  TAOS_RES* pRes = taos_query(pConn, "create database if not exists abc1");
  if (taos_errno(pRes) != 0) {
    printf("failed to create db, reason:%s\n", taos_errstr(pRes));
    taos_free_result(pRes);
    taos_close(pConn);
    return;
  }
  taos_free_result(pRes);

  pRes = taos_query(pConn, "use abc1");
  if (taos_errno(pRes) != 0) {
    printf("failed to use db, reason:%s\n", taos_errstr(pRes));
    taos_free_result(pRes);
    taos_close(pConn);
    return;
  }

  taos_free_result(pRes);

  pRes = taos_query(pConn, "create stable if not exists st1 (ts timestamp, k int) tags(a int)");
  if (taos_errno(pRes) != 0) {
    printf("failed to create stable tables, reason:%s\n", taos_errstr(pRes));
  }

  taos_free_result(pRes);

  pRes = taos_query(pConn, "create table if not exists t_2 using st1 tags(1)");
  if (taos_errno(pRes) != 0) {
    printf("failed to create multiple tables, reason:%s\n", taos_errstr(pRes));
    taos_free_result(pRes);
    ASSERT_TRUE(false);
  }

  taos_free_result(pRes);
  pRes = taos_query(pConn, "create table if not exists t_3 using st1 tags(2)");
  if (taos_errno(pRes) != 0) {
    printf("failed to create multiple tables, reason:%s\n", taos_errstr(pRes));
    taos_free_result(pRes);
    ASSERT_TRUE(false);
  }

  TAOS_ROW    pRow = NULL;
  TAOS_FIELD* pFields = taos_fetch_fields(pRes);
  int32_t     numOfFields = taos_num_fields(pRes);

  char str[512] = {0};
  while ((pRow = taos_fetch_row(pRes)) != NULL) {
    int32_t code = taos_print_row(str, pRow, pFields, numOfFields);
    printf("%s\n", str);
  }

  taos_free_result(pRes);

  for (int32_t i = 0; i < 500; i += 2) {
    char sql[512] = {0};
    snprintf(sql, tListLen(sql), "create table t_x_%d using st1 tags(2) t_x_%d using st1 tags(5)", i, i + 1);
    TAOS_RES* pres = taos_query(pConn, sql);
    if (taos_errno(pres) != 0) {
      printf("failed to create table %d\n, reason:%s", i, taos_errstr(pres));
    }
    taos_free_result(pres);
  }

  taos_close(pConn);
}

TEST(clientCase, show_table_Test) {
  TAOS* pConn = taos_connect("localhost", "root", "taosdata", NULL, 0);
  assert(pConn != NULL);

  TAOS_RES* pRes = taos_query(pConn, "show tables");
  if (taos_errno(pRes) != 0) {
    printf("failed to show tables, reason:%s\n", taos_errstr(pRes));
  }
  taos_free_result(pRes);

  taos_query(pConn, "use abc1");

  pRes = taos_query(pConn, "show tables");
  if (taos_errno(pRes) != 0) {
    printf("failed to show tables, reason:%s\n", taos_errstr(pRes));
    taos_free_result(pRes);
  }

  TAOS_ROW    pRow = NULL;
  TAOS_FIELD* pFields = taos_fetch_fields(pRes);
  int32_t     numOfFields = taos_num_fields(pRes);

  int32_t count = 0;
  char    str[512] = {0};

  while ((pRow = taos_fetch_row(pRes)) != NULL) {
    int32_t code = taos_print_row(str, pRow, pFields, numOfFields);
    printf("%d: %s\n", ++count, str);
  }

  taos_free_result(pRes);
  taos_close(pConn);
}

// TEST(clientCase, drop_stable_Test) {
//   TAOS* pConn = taos_connect("localhost", "root", "taosdata", NULL, 0);
//   assert(pConn != nullptr);
//
//   TAOS_RES* pRes = taos_query(pConn, "create database if not exists abc1");
//   if (taos_errno(pRes) != 0) {
//     printf("error in creating db, reason:%s\n", taos_errstr(pRes));
//   }
//   taos_free_result(pRes);
//
//   pRes = taos_query(pConn, "use abc1");
//   if (taos_errno(pRes) != 0) {
//     printf("error in using db, reason:%s\n", taos_errstr(pRes));
//   }
//   taos_free_result(pRes);
//
//   pRes = taos_query(pConn, "drop stable st1");
//   if (taos_errno(pRes) != 0) {
//     printf("failed to drop stable, reason:%s\n", taos_errstr(pRes));
//   }
//
//   taos_free_result(pRes);
//   taos_close(pConn);
// }

TEST(clientCase, generated_request_id_test) {
  SHashObj* phash = taosHashInit(10000, taosGetDefaultHashFunction(TSDB_DATA_TYPE_BIGINT), false, HASH_ENTRY_LOCK);

  for (int32_t i = 0; i < 50000; ++i) {
    uint64_t v = generateRequestId();
    void*    result = taosHashGet(phash, &v, sizeof(v));
    if (result != nullptr) {
      //      printf("0x%llx, index:%d\n", v, i);
    }
    assert(result == nullptr);
    taosHashPut(phash, &v, sizeof(v), NULL, 0);
  }

  taosHashCleanup(phash);
}

TEST(clientCase, insert_test) {
  TAOS* pConn = taos_connect("localhost", "root", "taosdata", NULL, 0);
  ASSERT_NE(pConn, nullptr);

  TAOS_RES* pRes = taos_query(pConn, "use abc1");
  taos_free_result(pRes);

  pRes = taos_query(pConn, "insert into t_2 values(now, 1)");
  if (taos_errno(pRes) != 0) {
    printf("failed to create into table t_2, reason:%s\n", taos_errstr(pRes));
    taos_free_result(pRes);
    ASSERT_TRUE(false);
  }

  taos_free_result(pRes);
  taos_close(pConn);
}

TEST(clientCase, projection_query_tables) {
  TAOS* pConn = taos_connect("localhost", "root", "taosdata", NULL, 0);
  ASSERT_NE(pConn, nullptr);

  //  TAOS_RES* pRes = taos_query(pConn, "create database if not exists abc1 vgroups 1");
  //  if (taos_errno(pRes) != 0) {
  //    printf("error in create db, reason:%s\n", taos_errstr(pRes));
  //  }
  //  taos_free_result(pRes);

  TAOS_RES* pRes = taos_query(pConn, "use abc1");
  taos_free_result(pRes);

  pRes = taos_query(pConn, "create stable st1 (ts timestamp, k int) tags(a int)");
  if (taos_errno(pRes) != 0) {
    printf("failed to create table tu, reason:%s\n", taos_errstr(pRes));
  }

  taos_free_result(pRes);

  pRes = taos_query(pConn, "create stable st2 (ts timestamp, k int) tags(a int)");
  if (taos_errno(pRes) != 0) {
    printf("failed to create table tu, reason:%s\n", taos_errstr(pRes));
  }
  taos_free_result(pRes);

  pRes = taos_query(pConn, "create table tu using st1 tags(1)");
  if (taos_errno(pRes) != 0) {
    printf("failed to create table tu, reason:%s\n", taos_errstr(pRes));
  }
  taos_free_result(pRes);

  for (int32_t i = 0; i < 10000; ++i) {
    printf("create table :%d\n", i);
    createNewTable(pConn, i);
  }
  //
  //  pRes = taos_query(pConn, "select * from tu");
  //  if (taos_errno(pRes) != 0) {
  //    printf("failed to select from table, reason:%s\n", taos_errstr(pRes));
  //    taos_free_result(pRes);
  //    ASSERT_TRUE(false);
  //  }
  //
  //  TAOS_ROW    pRow = NULL;
  //  TAOS_FIELD* pFields = taos_fetch_fields(pRes);
  //  int32_t     numOfFields = taos_num_fields(pRes);
  //
  //  char str[512] = {0};
  //  while ((pRow = taos_fetch_row(pRes)) != NULL) {
  //    int32_t code = taos_print_row(str, pRow, pFields, numOfFields);
  //    printf("%s\n", str);
  //  }

  taos_free_result(pRes);
  taos_close(pConn);
}

TEST(clientCase, tsbs_perf_test) {
  TdThread qid[20] = {0};

  for (int32_t i = 0; i < numOfThreads; ++i) {
    taosThreadCreate(&qid[i], NULL, queryThread, NULL);
  }
  getchar();
}

TEST(clientCase, projection_query_stables) {
  TAOS* pConn = taos_connect("localhost", "root", "taosdata", NULL, 0);
  ASSERT_NE(pConn, nullptr);

  TAOS_RES* pRes = taos_query(pConn, "use test");
  taos_free_result(pRes);

  pRes = taos_query(pConn, "select * from meters limit 50000000");
  if (taos_errno(pRes) != 0) {
    printf("failed to select from table, reason:%s\n", taos_errstr(pRes));
    taos_free_result(pRes);
    ASSERT_TRUE(false);
  }

  TAOS_ROW    pRow = NULL;
  TAOS_FIELD* pFields = taos_fetch_fields(pRes);
  int32_t     numOfFields = taos_num_fields(pRes);

  char str[512] = {0};
  while ((pRow = taos_fetch_row(pRes)) != NULL) {
    //    int32_t code = taos_print_row(str, pRow, pFields, numOfFields);
    //    printf("%s\n", str);
  }

  taos_free_result(pRes);
  taos_close(pConn);
}

TEST(clientCase, agg_query_tables) {
  TAOS* pConn = taos_connect("localhost", "root", "taosdata", NULL, 0);
  ASSERT_NE(pConn, nullptr);

  TAOS_RES* pRes = taos_query(pConn, "use abc1");
  if (taos_errno(pRes) != 0) {
    printf("failed to use db, reason:%s\n", taos_errstr(pRes));
    taos_free_result(pRes);
    ASSERT_TRUE(false);
  }
  taos_free_result(pRes);

  pRes = taos_query(pConn, "show table distributed tup");
  if (taos_errno(pRes) != 0) {
    printf("failed to select from table, reason:%s\n", taos_errstr(pRes));
    taos_free_result(pRes);
    ASSERT_TRUE(false);
  }

  printResult(pRes);
  taos_free_result(pRes);
  taos_close(pConn);
}

/*
--- copy the following script in the shell to setup the environment ---

create database test;
use test;
create table m1(ts timestamp, k int) tags(a int);
create table tm0 using m1 tags(1);
create table tm1 using m1 tags(2);
insert into tm0 values('2021-1-1 1:1:1.120', 1) ('2021-1-1 1:1:2.9', 2) tm1 values('2021-1-1 1:1:1.120', 11) ('2021-1-1
1:1:2.99', 22);

 */
TEST(clientCase, async_api_test) {
  TAOS* pConn = taos_connect("localhost", "root", "taosdata", NULL, 0);
  ASSERT_NE(pConn, nullptr);

  taos_query(pConn, "use abc1");

  TAOS_RES* pRes = taos_query(pConn, "insert into tu(ts) values('2022-02-27 12:12:61')");
  if (taos_errno(pRes) != 0) {
    printf("failed, reason:%s\n", taos_errstr(pRes));
  }

  int32_t     n = 0;
  TAOS_ROW    pRow = NULL;
  TAOS_FIELD* pFields = taos_fetch_fields(pRes);
  int32_t     numOfFields = taos_num_fields(pRes);

  char str[512] = {0};
  while ((pRow = taos_fetch_row(pRes)) != NULL) {
    int32_t* length = taos_fetch_lengths(pRes);
    for (int32_t i = 0; i < numOfFields; ++i) {
      printf("(%d):%d ", i, length[i]);
    }
    printf("\n");

    int32_t code = taos_print_row(str, pRow, pFields, numOfFields);
    printf("%s\n", str);
    memset(str, 0, sizeof(str));
  }

  taos_query_a(pConn, "select count(*) from tu", queryCallback, pConn);
  getchar();
  taos_close(pConn);
}

TEST(clientCase, update_test) {
  TAOS* pConn = taos_connect("localhost", "root", "taosdata", NULL, 0);
  ASSERT_NE(pConn, nullptr);

  TAOS_RES* pRes = taos_query(pConn, "select cast(0 as timestamp)-1y");
  if (taos_errno(pRes) != TSDB_CODE_SUCCESS) {
    printf("failed to create database, code:%s", taos_errstr(pRes));
    taos_free_result(pRes);
    return;
  }

  taos_free_result(pRes);

  pRes = taos_query(pConn, "use abc1");
  if (taos_errno(pRes) != TSDB_CODE_SUCCESS) {
    printf("failed to use db, code:%s", taos_errstr(pRes));
    taos_free_result(pRes);
    return;
  }
  taos_free_result(pRes);

  pRes = taos_query(pConn, "create table tup (ts timestamp, k int);");
  if (taos_errno(pRes) != 0) {
    printf("failed to create table, reason:%s", taos_errstr(pRes));
  }

  taos_free_result(pRes);

  char s[256] = {0};
  for (int32_t i = 0; i < 17000; ++i) {
    sprintf(s, "insert into tup values(now+%da, %d)", i, i);
    pRes = taos_query(pConn, s);
    taos_free_result(pRes);
  }
}

TEST(clientCase, sub_db_test) {
  TAOS* pConn = taos_connect("localhost", "root", "taosdata", NULL, 0);
  ASSERT_NE(pConn, nullptr);

  //  TAOS_RES* pRes = taos_query(pConn, "create topic topic_t1 as select * from t1");
  //  if (taos_errno(pRes) != TSDB_CODE_SUCCESS) {
  //    printf("failed to create topic, code:%s", taos_errstr(pRes));
  //    taos_free_result(pRes);
  //    return;
  //  }

  tmq_conf_t* conf = tmq_conf_new();
  tmq_conf_set(conf, "enable.auto.commit", "true");
  tmq_conf_set(conf, "auto.commit.interval.ms", "1000");
  tmq_conf_set(conf, "group.id", "cgrpNamedb");
  tmq_conf_set(conf, "td.connect.user", "root");
  tmq_conf_set(conf, "td.connect.pass", "taosdata");
  tmq_conf_set(conf, "auto.offset.reset", "earliest");
  tmq_conf_set(conf, "experimental.snapshot.enable", "true");
  tmq_conf_set(conf, "msg.with.table.name", "true");
  tmq_conf_set_auto_commit_cb(conf, tmq_commit_cb_print, NULL);

  tmq_t* tmq = tmq_consumer_new(conf, NULL, 0);
  tmq_conf_destroy(conf);

  // 创建订阅 topics 列表
  tmq_list_t* topicList = tmq_list_new();
  tmq_list_append(topicList, "topic_t1");
  tmq_list_append(topicList, "topic_s2");

  // 启动订阅
  tmq_subscribe(tmq, topicList);
  tmq_list_destroy(topicList);

  TAOS_FIELD* fields = NULL;
  int32_t     numOfFields = 0;
  int32_t     precision = 0;
  int32_t     totalRows = 0;
  int32_t     msgCnt = 0;
  int32_t     timeout = 5000;

  int32_t count = 0;

  while (1) {
    TAOS_RES* pRes = tmq_consumer_poll(tmq, timeout);
    if (pRes) {
      char    buf[1024];
      int32_t rows = 0;

      const char* topicName = tmq_get_topic_name(pRes);
      const char* dbName = tmq_get_db_name(pRes);
      int32_t     vgroupId = tmq_get_vgroup_id(pRes);

      printf("topic: %s\n", topicName);
      printf("db: %s\n", dbName);
      printf("vgroup id: %d\n", vgroupId);

      if (count++ > 200) {
        tmq_unsubscribe(tmq);
        break;
      }

      while (1) {
        TAOS_ROW row = taos_fetch_row(pRes);
        if (row == NULL) break;

        fields = taos_fetch_fields(pRes);
        numOfFields = taos_field_count(pRes);
        precision = taos_result_precision(pRes);
        rows++;
        taos_print_row(buf, row, fields, numOfFields);
        printf("precision: %d, row content: %s\n", precision, buf);
      }
      taos_free_result(pRes);
    }
  }

  fprintf(stderr, "%d msg consumed, include %d rows\n", msgCnt, totalRows);
}

TEST(clientCase, sub_tb_test) {
  taos_options(TSDB_OPTION_CONFIGDIR, "~/first/cfg");

  TAOS* pConn = taos_connect("localhost", "root", "taosdata", NULL, 0);
  ASSERT_NE(pConn, nullptr);

  tmq_conf_t* conf = tmq_conf_new();
  tmq_conf_set(conf, "enable.auto.commit", "true");
  tmq_conf_set(conf, "auto.commit.interval.ms", "1000");
  tmq_conf_set(conf, "group.id", "cgrpName45");
  tmq_conf_set(conf, "td.connect.user", "root");
  tmq_conf_set(conf, "td.connect.pass", "taosdata");
  tmq_conf_set(conf, "auto.offset.reset", "earliest");
  tmq_conf_set(conf, "experimental.snapshot.enable", "true");
  tmq_conf_set(conf, "msg.with.table.name", "true");
  tmq_conf_set_auto_commit_cb(conf, tmq_commit_cb_print, NULL);

  tmq_t* tmq = tmq_consumer_new(conf, NULL, 0);
  tmq_conf_destroy(conf);

  // 创建订阅 topics 列表
  tmq_list_t* topicList = tmq_list_new();
  tmq_list_append(topicList, "topic_t2");

  // 启动订阅
  tmq_subscribe(tmq, topicList);

  tmq_list_destroy(topicList);

  TAOS_FIELD* fields = NULL;
  int32_t     numOfFields = 0;
  int32_t     precision = 0;
  int32_t     totalRows = 0;
  int32_t     msgCnt = 0;
  int32_t     timeout = 25000;

  int32_t count = 0;

  while (1) {
    TAOS_RES* pRes = tmq_consumer_poll(tmq, timeout);
    if (pRes) {
      char buf[1024];

      const char* topicName = tmq_get_topic_name(pRes);
      const char* dbName = tmq_get_db_name(pRes);
      int32_t     vgroupId = tmq_get_vgroup_id(pRes);

      printf("topic: %s\n", topicName);
      printf("db: %s\n", dbName);
      printf("vgroup id: %d\n", vgroupId);

      while (1) {
        TAOS_ROW row = taos_fetch_row(pRes);
        if (row == NULL) {
          break;
        }

        fields = taos_fetch_fields(pRes);
        numOfFields = taos_field_count(pRes);
        precision = taos_result_precision(pRes);
        taos_print_row(buf, row, fields, numOfFields);
        totalRows += 1;
        printf("precision: %d, row content: %s\n", precision, buf);
      }

      taos_free_result(pRes);
      //      if ((++count) > 1) {
      //        break;
      //      }
    } else {
      break;
    }
  }

  tmq_consumer_close(tmq);
  taos_close(pConn);
  fprintf(stderr, "%d msg consumed, include %d rows\n", msgCnt, totalRows);
}

TEST(clientCase, sub_tb_mt_test) {
  taos_options(TSDB_OPTION_CONFIGDIR, "~/first/cfg");
  TdThread qid[20] = {0};

  for (int32_t i = 0; i < 1; ++i) {
    taosThreadCreate(&qid[i], NULL, doConsumeData, NULL);
  }

  for (int32_t i = 0; i < 4; ++i) {
    taosThreadJoin(qid[i], NULL);
  }
}

#pragma GCC diagnostic pop<|MERGE_RESOLUTION|>--- conflicted
+++ resolved
@@ -164,13 +164,9 @@
 
 int32_t numOfThreads = 1;
 
-<<<<<<< HEAD
-void tmq_commit_cb_print(tmq_t* pTmq, int32_t code, void* param) { printf("success, code:%d\n", code); }
-=======
-void tmq_commit_cb_print(tmq_t *pTmq, int32_t code, void *param) {
+void tmq_commit_cb_print(tmq_t* pTmq, int32_t code, void* param) {
   printf("auto commit success, code:%d\n\n\n\n", code);
 }
->>>>>>> 28ea375f
 
 void* doConsumeData(void* param) {
   TAOS* pConn = taos_connect("localhost", "root", "taosdata", NULL, 0);
