--- conflicted
+++ resolved
@@ -833,11 +833,7 @@
   for (int32_t i = 0; i < 1000000; ++i) {
     char t[512] = {0};
 
-<<<<<<< HEAD
     sprintf(t, "insert into t1 values(now, %d)", i);
-=======
-    sprintf(t, "insert into t1 values(%" PRId64 ", %d)", start + i, i);
->>>>>>> 38a6210b
     while (1) {
       void* p = taos_query(pConn, t);
       code = taos_errno(p);
