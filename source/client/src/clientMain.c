--- conflicted
+++ resolved
@@ -467,36 +467,13 @@
   if (res == NULL) {
     return 0;
   }
-<<<<<<< HEAD
-
-  if (TD_RES_QUERY(res)) {
-    SRequestObj *pRequest = (SRequestObj *)res;
-
-    if (pRequest->type == TSDB_SQL_RETRIEVE_EMPTY_RESULT || pRequest->type == TSDB_SQL_INSERT ||
-        pRequest->code != TSDB_CODE_SUCCESS || taos_num_fields(res) == 0) {
-      return 0;
-    }
-
-    doFetchRows(pRequest, false, false);
-
-    SReqResultInfo *pResultInfo = &pRequest->body.resInfo;
+  if (TD_RES_TMQ(res)) {
+    SReqResultInfo *pResultInfo = tmqGetNextResInfo(res);
+    if (pResultInfo == NULL) return -1;
 
     pResultInfo->current = pResultInfo->numOfRows;
     (*numOfRows) = pResultInfo->numOfRows;
     (*pData) = (void *)pResultInfo->pData;
-
-    return 0;
-
-  } else if (TD_RES_TMQ(res)) {
-=======
-  if (TD_RES_TMQ(res)) {
->>>>>>> a654ece8
-    SReqResultInfo *pResultInfo = tmqGetNextResInfo(res);
-    if (pResultInfo == NULL) return -1;
-
-    pResultInfo->current = pResultInfo->numOfRows;
-    (*numOfRows) = pResultInfo->numOfRows;
-    (*pData) = (void *)pResultInfo->pData;
     return 0;
   }
 
