/*
 * Copyright (c) 2019 TAOS Data, Inc. <jhtao@taosdata.com>
 *
 * This program is free software: you can use, redistribute, and/or modify
 * it under the terms of the GNU Affero General Public License, version 3
 * or later ("AGPL"), as published by the Free Software Foundation.
 *
 * This program is distributed in the hope that it will be useful, but WITHOUT
 * ANY WARRANTY; without even the implied warranty of MERCHANTABILITY or
 * FITNESS FOR A PARTICULAR PURPOSE.
 *
 * You should have received a copy of the GNU Affero General Public License
 * along with this program. If not, see <http://www.gnu.org/licenses/>.
 */

#include "catalog.h"
#include "clientInt.h"
#include "clientLog.h"
#include "clientStmt.h"
#include "os.h"
#include "query.h"
#include "scheduler.h"
#include "tglobal.h"
#include "tmsg.h"
#include "tref.h"
#include "trpc.h"
#include "version.h"

#define TSC_VAR_NOT_RELEASE 1
#define TSC_VAR_RELEASED    0

static int32_t sentinel = TSC_VAR_NOT_RELEASE;
static int32_t createParseContext(const SRequestObj *pRequest, SParseContext** pCxt);

int taos_options(TSDB_OPTION option, const void *arg, ...) {
  static int32_t lock = 0;

  for (int i = 1; atomic_val_compare_exchange_32(&lock, 0, 1) != 0; ++i) {
    if (i % 1000 == 0) {
      tscInfo("haven't acquire lock after spin %d times.", i);
      sched_yield();
    }
  }

  int ret = taos_options_imp(option, (const char *)arg);
  atomic_store_32(&lock, 0);
  return ret;
}

// this function may be called by user or system, or by both simultaneously.
void taos_cleanup(void) {
  tscInfo("start to cleanup client environment");

  if (atomic_val_compare_exchange_32(&sentinel, TSC_VAR_NOT_RELEASE, TSC_VAR_RELEASED) != TSC_VAR_NOT_RELEASE) {
    return;
  }

  int32_t id = clientReqRefPool;
  clientReqRefPool = -1;
  taosCloseRef(id);

  cleanupTaskQueue();

  id = clientConnRefPool;
  clientConnRefPool = -1;
  taosCloseRef(id);

  hbMgrCleanUp();

  catalogDestroy();
  schedulerDestroy();

  rpcCleanup();

  tscInfo("all local resources released");
  taosCleanupCfg();
  taosCloseLog();
}

setConfRet taos_set_config(const char *config) {
  // TODO
  setConfRet ret = {SET_CONF_RET_SUCC, {0}};
  return ret;
}

TAOS *taos_connect(const char *ip, const char *user, const char *pass, const char *db, uint16_t port) {
  tscDebug("try to connect to %s:%u, user:%s db:%s", ip, port, user, db);
  if (user == NULL) {
    user = TSDB_DEFAULT_USER;
  }

  if (pass == NULL) {
    pass = TSDB_DEFAULT_PASS;
  }

  return taos_connect_internal(ip, user, pass, NULL, db, port, CONN_TYPE__QUERY);
}

void taos_close(TAOS *taos) {
  if (taos == NULL) {
    return;
  }

  STscObj *pTscObj = (STscObj *)taos;
  tscDebug("0x%" PRIx64 " try to close connection, numOfReq:%d", pTscObj->id, pTscObj->numOfReqs);

  taosRemoveRef(clientConnRefPool, pTscObj->id);
}

int taos_errno(TAOS_RES *tres) {
  if (tres == NULL) {
    return terrno;
  }

  if (TD_RES_TMQ(tres)) {
    return 0;
  }

  return ((SRequestObj *)tres)->code;
}

const char *taos_errstr(TAOS_RES *res) {
  if (res == NULL) {
    return (const char *)tstrerror(terrno);
  }

  if (TD_RES_TMQ(res)) {
    return "success";
  }

  SRequestObj *pRequest = (SRequestObj *)res;
  if (NULL != pRequest->msgBuf && (strlen(pRequest->msgBuf) > 0 || pRequest->code == TSDB_CODE_RPC_FQDN_ERROR)) {
    return pRequest->msgBuf;
  } else {
    return (const char *)tstrerror(pRequest->code);
  }
}

void taos_free_result(TAOS_RES *res) {
  if (NULL == res) {
    return;
  }

  if (TD_RES_QUERY(res)) {
    SRequestObj *pRequest = (SRequestObj *)res;
    destroyRequest(pRequest);
  } else if (TD_RES_TMQ(res)) {
    SMqRspObj *pRsp = (SMqRspObj *)res;
    if (pRsp->rsp.blockData) taosArrayDestroyP(pRsp->rsp.blockData, taosMemoryFree);
    if (pRsp->rsp.blockDataLen) taosArrayDestroy(pRsp->rsp.blockDataLen);
    if (pRsp->rsp.blockTags) taosArrayDestroy(pRsp->rsp.blockTags);
    if (pRsp->rsp.blockTagSchema) taosArrayDestroy(pRsp->rsp.blockTagSchema);
    if (pRsp->rsp.withTbName) taosArrayDestroyP(pRsp->rsp.blockTbName, taosMemoryFree);
    if (pRsp->rsp.withSchema) taosArrayDestroyP(pRsp->rsp.blockSchema, (FDelete)tDeleteSSchemaWrapper);
    pRsp->resInfo.pRspMsg = NULL;
    doFreeReqResultInfo(&pRsp->resInfo);
  }
}

int taos_field_count(TAOS_RES *res) {
  if (res == NULL) {
    return 0;
  }

  SReqResultInfo *pResInfo = tscGetCurResInfo(res);
  return pResInfo->numOfCols;
}

int taos_num_fields(TAOS_RES *res) { return taos_field_count(res); }

TAOS_FIELD *taos_fetch_fields(TAOS_RES *res) {
  if (taos_num_fields(res) == 0) {
    return NULL;
  }

  SReqResultInfo *pResInfo = tscGetCurResInfo(res);
  return pResInfo->userFields;
}

static void syncQueryFn(void* param, void* res, int32_t code) {
  SSyncQueryParam* pParam = param;
  pParam->pRequest = res;
  pParam->pRequest->code = code;

  tsem_post(&pParam->sem);
}

TAOS_RES *taos_query(TAOS *taos, const char *sql) {
  if (taos == NULL || sql == NULL) {
    return NULL;
  }

  STscObj* pTscObj = (STscObj*)taos;

#if SYNC_ON_TOP_OF_ASYNC
<<<<<<< HEAD
  SSyncQueryParam* param = taosMemoryCalloc(1, sizeof(struct SSyncQueryParam));
=======
  SSyncQueryParam* param = taosMemoryCalloc(1, sizeof(SSyncQueryParam));
>>>>>>> 6a5604fc
  tsem_init(&param->sem, 0, 0);

  taos_query_a(pTscObj, sql, syncQueryFn, param);
  tsem_wait(&param->sem);

  return param->pRequest;
#else
  size_t sqlLen = strlen(sql);
  if (sqlLen > (size_t)TSDB_MAX_ALLOWED_SQL_LEN) {
    tscError("sql string exceeds max length:%d", TSDB_MAX_ALLOWED_SQL_LEN);
    terrno = TSDB_CODE_TSC_EXCEED_SQL_LIMIT;
    return NULL;
  }

  return execQuery(pTscObj, sql, sqlLen);
#endif
}

TAOS_ROW taos_fetch_row(TAOS_RES *res) {
  if (res == NULL) {
    return NULL;
  }

  if (TD_RES_QUERY(res)) {
    SRequestObj *pRequest = (SRequestObj *)res;
    if (pRequest->type == TSDB_SQL_RETRIEVE_EMPTY_RESULT || pRequest->type == TSDB_SQL_INSERT ||
        pRequest->code != TSDB_CODE_SUCCESS || taos_num_fields(res) == 0) {
      return NULL;
    }

#if SYNC_ON_TOP_OF_ASYNC
    return doAsyncFetchRow(pRequest, true, true);
#else
    return doFetchRows(pRequest, true, true);
#endif

  } else if (TD_RES_TMQ(res)) {
    SMqRspObj      *msg = ((SMqRspObj *)res);
    SReqResultInfo *pResultInfo;
    if (msg->resIter == -1) {
      pResultInfo = tmqGetNextResInfo(res, true);
    } else {
      pResultInfo = tmqGetCurResInfo(res);
    }

    if (pResultInfo->current < pResultInfo->numOfRows) {
      doSetOneRowPtr(pResultInfo);
      pResultInfo->current += 1;
      return pResultInfo->row;
    } else {
      pResultInfo = tmqGetNextResInfo(res, true);
      if (pResultInfo == NULL) return NULL;
      doSetOneRowPtr(pResultInfo);
      pResultInfo->current += 1;
      return pResultInfo->row;
    }
  } else {
    // assert to avoid un-initialization error
    ASSERT(0);
  }
  return NULL;
}

int taos_print_row(char *str, TAOS_ROW row, TAOS_FIELD *fields, int num_fields) {
  int32_t len = 0;
  for (int i = 0; i < num_fields; ++i) {
    if (i > 0) {
      str[len++] = ' ';
    }

    if (row[i] == NULL) {
      len += sprintf(str + len, "%s", TSDB_DATA_NULL_STR);
      continue;
    }

    switch (fields[i].type) {
      case TSDB_DATA_TYPE_TINYINT:
        len += sprintf(str + len, "%d", *((int8_t *)row[i]));
        break;

      case TSDB_DATA_TYPE_UTINYINT:
        len += sprintf(str + len, "%u", *((uint8_t *)row[i]));
        break;

      case TSDB_DATA_TYPE_SMALLINT:
        len += sprintf(str + len, "%d", *((int16_t *)row[i]));
        break;

      case TSDB_DATA_TYPE_USMALLINT:
        len += sprintf(str + len, "%u", *((uint16_t *)row[i]));
        break;

      case TSDB_DATA_TYPE_INT:
        len += sprintf(str + len, "%d", *((int32_t *)row[i]));
        break;

      case TSDB_DATA_TYPE_UINT:
        len += sprintf(str + len, "%u", *((uint32_t *)row[i]));
        break;

      case TSDB_DATA_TYPE_BIGINT:
        len += sprintf(str + len, "%" PRId64, *((int64_t *)row[i]));
        break;

      case TSDB_DATA_TYPE_UBIGINT:
        len += sprintf(str + len, "%" PRIu64, *((uint64_t *)row[i]));
        break;

      case TSDB_DATA_TYPE_FLOAT: {
        float fv = 0;
        fv = GET_FLOAT_VAL(row[i]);
        len += sprintf(str + len, "%f", fv);
      } break;

      case TSDB_DATA_TYPE_DOUBLE: {
        double dv = 0;
        dv = GET_DOUBLE_VAL(row[i]);
        len += sprintf(str + len, "%lf", dv);
      } break;

      case TSDB_DATA_TYPE_BINARY:
      case TSDB_DATA_TYPE_NCHAR: {
        int32_t charLen = varDataLen((char *)row[i] - VARSTR_HEADER_SIZE);
        if (fields[i].type == TSDB_DATA_TYPE_BINARY) {
          assert(charLen <= fields[i].bytes && charLen >= 0);
        } else {
          assert(charLen <= fields[i].bytes * TSDB_NCHAR_SIZE && charLen >= 0);
        }

        memcpy(str + len, row[i], charLen);
        len += charLen;
      } break;

      case TSDB_DATA_TYPE_TIMESTAMP:
        len += sprintf(str + len, "%" PRId64, *((int64_t *)row[i]));
        break;

      case TSDB_DATA_TYPE_BOOL:
        len += sprintf(str + len, "%d", *((int8_t *)row[i]));
      default:
        break;
    }
  }
  str[len] = 0;

  return len;
}

int *taos_fetch_lengths(TAOS_RES *res) {
  if (res == NULL) {
    return NULL;
  }

  SReqResultInfo *pResInfo = tscGetCurResInfo(res);
  return pResInfo->length;
}

TAOS_ROW *taos_result_block(TAOS_RES *res) {
  if (res == NULL) {
    terrno = TSDB_CODE_INVALID_PARA;
    return NULL;
  }

  if (taos_is_update_query(res)) {
    return NULL;
  }

  SReqResultInfo *pResInfo = tscGetCurResInfo(res);
  return &pResInfo->row;
}

// todo intergrate with tDataTypes
const char *taos_data_type(int type) {
  switch (type) {
    case TSDB_DATA_TYPE_NULL:
      return "TSDB_DATA_TYPE_NULL";
    case TSDB_DATA_TYPE_BOOL:
      return "TSDB_DATA_TYPE_BOOL";
    case TSDB_DATA_TYPE_TINYINT:
      return "TSDB_DATA_TYPE_TINYINT";
    case TSDB_DATA_TYPE_SMALLINT:
      return "TSDB_DATA_TYPE_SMALLINT";
    case TSDB_DATA_TYPE_INT:
      return "TSDB_DATA_TYPE_INT";
    case TSDB_DATA_TYPE_BIGINT:
      return "TSDB_DATA_TYPE_BIGINT";
    case TSDB_DATA_TYPE_FLOAT:
      return "TSDB_DATA_TYPE_FLOAT";
    case TSDB_DATA_TYPE_DOUBLE:
      return "TSDB_DATA_TYPE_DOUBLE";
    case TSDB_DATA_TYPE_VARCHAR:
      return "TSDB_DATA_TYPE_VARCHAR";
      //    case TSDB_DATA_TYPE_BINARY:          return "TSDB_DATA_TYPE_VARCHAR";
    case TSDB_DATA_TYPE_TIMESTAMP:
      return "TSDB_DATA_TYPE_TIMESTAMP";
    case TSDB_DATA_TYPE_NCHAR:
      return "TSDB_DATA_TYPE_NCHAR";
    case TSDB_DATA_TYPE_JSON:
      return "TSDB_DATA_TYPE_JSON";
    default:
      return "UNKNOWN";
  }
}

const char *taos_get_client_info() { return version; }

int taos_affected_rows(TAOS_RES *res) {
  if (res == NULL || TD_RES_TMQ(res)) {
    return 0;
  }

  SRequestObj    *pRequest = (SRequestObj *)res;
  SReqResultInfo *pResInfo = &pRequest->body.resInfo;
  return pResInfo->numOfRows;
}

int taos_result_precision(TAOS_RES *res) {
  if (res == NULL) {
    return TSDB_TIME_PRECISION_MILLI;
  }

  if (TD_RES_QUERY(res)) {
    SRequestObj *pRequest = (SRequestObj *)res;
    return pRequest->body.resInfo.precision;
  } else if (TD_RES_TMQ(res)) {
    SReqResultInfo *info = tmqGetCurResInfo(res);
    return info->precision;
  }
  return TSDB_TIME_PRECISION_MILLI;
}

int taos_select_db(TAOS *taos, const char *db) {
  STscObj *pObj = (STscObj *)taos;
  if (pObj == NULL) {
    terrno = TSDB_CODE_TSC_DISCONNECTED;
    return TSDB_CODE_TSC_DISCONNECTED;
  }

  if (db == NULL || strlen(db) == 0) {
    terrno = TSDB_CODE_TSC_INVALID_INPUT;
    return terrno;
  }

  char sql[256] = {0};
  snprintf(sql, tListLen(sql), "use %s", db);

  TAOS_RES *pRequest = taos_query(taos, sql);
  int32_t   code = taos_errno(pRequest);

  taos_free_result(pRequest);
  return code;
}

void taos_stop_query(TAOS_RES *res) {
  if (res == NULL) {
    return;
  }

  SRequestObj *pRequest = (SRequestObj *)res;
  int32_t      numOfFields = taos_num_fields(pRequest);

  // It is not a query, no need to stop.
  if (numOfFields == 0) {
    return;
  }

  schedulerFreeJob(pRequest->body.queryJob);
}

bool taos_is_null(TAOS_RES *res, int32_t row, int32_t col) {
  SReqResultInfo *pResultInfo = tscGetCurResInfo(res);
  if (col >= pResultInfo->numOfCols || col < 0 || row >= pResultInfo->numOfRows || row < 0) {
    return true;
  }

  SResultColumn *pCol = &pResultInfo->pCol[col];
  if (IS_VAR_DATA_TYPE(pResultInfo->fields[col].type)) {
    return (pCol->offset[row] == -1);
  } else {
    return colDataIsNull_f(pCol->nullbitmap, row);
  }
}

bool taos_is_update_query(TAOS_RES *res) { return taos_num_fields(res) == 0; }

int taos_fetch_block(TAOS_RES *res, TAOS_ROW *rows) {
  int32_t numOfRows = 0;
  /*int32_t code = */ taos_fetch_block_s(res, &numOfRows, rows);
  return numOfRows;
}

int taos_fetch_block_s(TAOS_RES *res, int *numOfRows, TAOS_ROW *rows) {
  if (res == NULL) {
    return 0;
  }
  if (TD_RES_QUERY(res)) {
    SRequestObj *pRequest = (SRequestObj *)res;

    (*rows) = NULL;
    (*numOfRows) = 0;

    if (pRequest->type == TSDB_SQL_RETRIEVE_EMPTY_RESULT || pRequest->type == TSDB_SQL_INSERT ||
        pRequest->code != TSDB_CODE_SUCCESS || taos_num_fields(res) == 0) {
      return 0;
    }

    doFetchRows(pRequest, false, true);

    // TODO refactor
    SReqResultInfo *pResultInfo = &pRequest->body.resInfo;
    pResultInfo->current = pResultInfo->numOfRows;

    (*rows) = pResultInfo->row;
    (*numOfRows) = pResultInfo->numOfRows;
    return pRequest->code;
  } else if (TD_RES_TMQ(res)) {
    SReqResultInfo *pResultInfo = tmqGetNextResInfo(res, true);
    if (pResultInfo == NULL) return -1;

    pResultInfo->current = pResultInfo->numOfRows;
    (*rows) = pResultInfo->row;
    (*numOfRows) = pResultInfo->numOfRows;
    return 0;
  } else {
    ASSERT(0);
    return -1;
  }
}

int taos_fetch_raw_block(TAOS_RES *res, int *numOfRows, void **pData) {
  if (res == NULL) {
    return 0;
  }

  if (TD_RES_TMQ(res)) {
    SReqResultInfo *pResultInfo = tmqGetNextResInfo(res, false);
    if (pResultInfo == NULL) {
      (*numOfRows) = 0;
      return 0;
    }

    pResultInfo->current = pResultInfo->numOfRows;
    (*numOfRows) = pResultInfo->numOfRows;
    (*pData) = (void *)pResultInfo->pData;
    return 0;
  }

  SRequestObj *pRequest = (SRequestObj *)res;

  if (pRequest->type == TSDB_SQL_RETRIEVE_EMPTY_RESULT || pRequest->type == TSDB_SQL_INSERT ||
      pRequest->code != TSDB_CODE_SUCCESS || taos_num_fields(res) == 0) {
    return 0;
  }

  doFetchRows(pRequest, false, false);

  SReqResultInfo *pResultInfo = &pRequest->body.resInfo;

  pResultInfo->current = pResultInfo->numOfRows;
  (*numOfRows) = pResultInfo->numOfRows;
  (*pData) = (void *)pResultInfo->pData;

  return 0;
}

int *taos_get_column_data_offset(TAOS_RES *res, int columnIndex) {
  if (res == NULL) {
    return 0;
  }

  int32_t numOfFields = taos_num_fields(res);
  if (columnIndex < 0 || columnIndex >= numOfFields || numOfFields == 0) {
    return 0;
  }

  SReqResultInfo *pResInfo = tscGetCurResInfo(res);
  TAOS_FIELD     *pField = &pResInfo->userFields[columnIndex];
  if (!IS_VAR_DATA_TYPE(pField->type)) {
    return 0;
  }

  return pResInfo->pCol[columnIndex].offset;
}

int taos_validate_sql(TAOS *taos, const char *sql) { return true; }

void taos_reset_current_db(TAOS *taos) {
  if (taos == NULL) {
    return;
  }

  resetConnectDB(taos);
}

const char *taos_get_server_info(TAOS *taos) {
  if (taos == NULL) {
    return NULL;
  }

  STscObj *pTscObj = (STscObj *)taos;
  return pTscObj->ver;
}

typedef struct SqlParseWrapper {
  SParseContext* pCtx;
  SCatalogReq    catalogReq;
  SRequestObj*   pRequest;
  SQuery*        pQuery;
} SqlParseWrapper;

void retrieveMetaCallback(SMetaData* pResultMeta, void* param, int32_t code) {
  SqlParseWrapper *pWrapper = (SqlParseWrapper*) param;
  SQuery* pQuery = pWrapper->pQuery;
  SRequestObj* pRequest = pWrapper->pRequest;

<<<<<<< HEAD
  if (code != TSDB_CODE_SUCCESS) {
    goto _error;
  }

  code = qAnalyseSqlSemantic(pWrapper->pCtx, &pWrapper->catalogReq, pResultMeta, pQuery);
  if (code != TSDB_CODE_SUCCESS) {
    goto _error;
  }

  if (pQuery->haveResultSet) {
    setResSchemaInfo(&pRequest->body.resInfo, pQuery->pResSchema, (pQuery)->numOfResCols);
    setResPrecision(&pRequest->body.resInfo, (pQuery)->precision);
  }

  TSWAP(pRequest->dbList, (pQuery)->pDbList);
  TSWAP(pRequest->tableList, (pQuery)->pTableList);

  taosMemoryFree(pWrapper);
  launchAsyncQuery(pRequest, pQuery);
  return;

  _error:
  taosMemoryFree(pWrapper);
  tscError("0x%" PRIx64 " error occurs, code:%s, return to user app, reqId:%" PRIx64, pRequest->self, tstrerror(code),
           pRequest->requestId);
  pRequest->code = code;
  pRequest->body.queryFp(pRequest->body.param, pRequest, code);
}

// todo add retry before return user's callback
=======
  if (code == TSDB_CODE_SUCCESS) {
    code = qAnalyseSqlSemantic(pWrapper->pCtx, &pWrapper->catalogReq, pResultMeta, pQuery);
  }

  if (code == TSDB_CODE_SUCCESS) {
    if (pQuery->haveResultSet) {
      setResSchemaInfo(&pRequest->body.resInfo, pQuery->pResSchema, pQuery->numOfResCols);
      setResPrecision(&pRequest->body.resInfo, pQuery->precision);
    }

    TSWAP(pRequest->dbList, (pQuery)->pDbList);
    TSWAP(pRequest->tableList, (pQuery)->pTableList);

    taosMemoryFree(pWrapper);
    launchAsyncQuery(pRequest, pQuery);
  } else {
    if (NEED_CLIENT_HANDLE_ERROR(code)) {
      tscDebug("0x%"PRIx64" client retry to handle the error, code:%s, reqId:0x%"PRIx64, pRequest->self, tstrerror(code), pRequest->requestId);
      pRequest->prevCode = code;
      doAsyncQuery(pRequest, true);
      return;
    }

    // return to app directly
    taosMemoryFree(pWrapper);
    tscError("0x%" PRIx64 " error occurs, code:%s, return to user app, reqId:0x%" PRIx64, pRequest->self, tstrerror(code),
             pRequest->requestId);
    pRequest->code = code;
    pRequest->body.queryFp(pRequest->body.param, pRequest, code);
  }
}

>>>>>>> 6a5604fc
void taos_query_a(TAOS *taos, const char *sql, __taos_async_fn_t fp, void *param) {
  ASSERT(fp != NULL);

  if (taos == NULL || sql == NULL) {
    terrno = TSDB_CODE_INVALID_PARA;
    fp(param, NULL, terrno);
    return;
  }

  size_t sqlLen = strlen(sql);
  if (sqlLen > (size_t)TSDB_MAX_ALLOWED_SQL_LEN) {
    tscError("sql string exceeds max length:%d", TSDB_MAX_ALLOWED_SQL_LEN);
    terrno = TSDB_CODE_TSC_EXCEED_SQL_LIMIT;
<<<<<<< HEAD

    fp(param, NULL, terrno);
    return;
  }

  SRequestObj *pRequest = NULL;
  int32_t      retryNum = 0;
  int32_t      code = 0;

  //  while (retryNum++ < REQUEST_MAX_TRY_TIMES) {
  code = buildRequest(taos, sql, sqlLen, &pRequest);
  if (code != TSDB_CODE_SUCCESS) {
    terrno = code;
    fp(param, NULL, code);
    return;
  }

  pRequest->body.queryFp = fp;
  pRequest->body.param   = param;

  STscObj *pTscObj = pRequest->pTscObj;

  SParseContext* pCxt = taosMemoryCalloc(1, sizeof(SParseContext));
  *pCxt = (SParseContext){.requestId = pRequest->requestId,
=======

    fp(param, NULL, terrno);
    return;
  }

  SRequestObj *pRequest = NULL;
  int32_t code = buildRequest(taos, sql, sqlLen, &pRequest);
  if (code != TSDB_CODE_SUCCESS) {
    terrno = code;
    fp(param, NULL, terrno);
    return;
  }

  pRequest->body.queryFp = fp;
  pRequest->body.param   = param;
  doAsyncQuery(pRequest, false);
}

int32_t createParseContext(const SRequestObj *pRequest, SParseContext** pCxt) {
  const STscObj *pTscObj = pRequest->pTscObj;

  *pCxt = taosMemoryCalloc(1, sizeof(SParseContext));
  if (*pCxt == NULL) {
    return TSDB_CODE_OUT_OF_MEMORY;
  }

  **pCxt = (SParseContext){.requestId = pRequest->requestId,
>>>>>>> 6a5604fc
                       .acctId = pTscObj->acctId,
                       .db = pRequest->pDb,
                       .topicQuery = false,
                       .pSql = pRequest->sqlstr,
                       .sqlLen = pRequest->sqlLen,
                       .pMsg = pRequest->msgBuf,
                       .msgLen = ERROR_MSG_BUF_DEFAULT_SIZE,
                       .pTransporter = pTscObj->pAppInfo->pTransporter,
                       .pStmtCb = NULL,
                       .pUser = pTscObj->user,
                       .isSuperUser = (0 == strcmp(pTscObj->user, TSDB_DEFAULT_USER)),
                       .async = true,};
<<<<<<< HEAD
=======
  return TSDB_CODE_SUCCESS;
}

void doAsyncQuery(SRequestObj* pRequest, bool updateMetaForce) {
  SParseContext* pCxt = NULL;
  STscObj *pTscObj = pRequest->pTscObj;

  if (pRequest->retry++ > REQUEST_TOTAL_EXEC_TIMES) {
    pRequest->code = pRequest->prevCode;
    goto _error;
  }

  int32_t code = createParseContext(pRequest, &pCxt);
  if (code != TSDB_CODE_SUCCESS) {
    goto _error;
  }
>>>>>>> 6a5604fc

  pCxt->mgmtEpSet = getEpSet_s(&pTscObj->pAppInfo->mgmtEp);
  code = catalogGetHandle(pTscObj->pAppInfo->clusterId, &pCxt->pCatalog);
  if (code != TSDB_CODE_SUCCESS) {
    goto _error;
<<<<<<< HEAD
  }

  SQuery *    pQuery = NULL;
  SCatalogReq catalogReq = {0};
  code = qParseSqlSyntax(pCxt, &pQuery, &catalogReq);
  if (code != TSDB_CODE_SUCCESS) {
    goto _error;
  }

  SqlParseWrapper *pWrapper = taosMemoryCalloc(1, sizeof(SqlParseWrapper));
=======
  }

  SQuery *pQuery = NULL;

  SCatalogReq catalogReq = {.forceUpdate = updateMetaForce};
  code = qParseSqlSyntax(pCxt, &pQuery, &catalogReq);
  if (code != TSDB_CODE_SUCCESS) {
    goto _error;
  }

  SqlParseWrapper *pWrapper = taosMemoryCalloc(1, sizeof(SqlParseWrapper));
  if (pWrapper == NULL) {
    code = TSDB_CODE_OUT_OF_MEMORY;
    goto _error;
  }

>>>>>>> 6a5604fc
  pWrapper->pCtx = pCxt;
  pWrapper->pQuery = pQuery;
  pWrapper->pRequest = pRequest;
  pWrapper->catalogReq = catalogReq;

  code = catalogAsyncGetAllMeta(pCxt->pCatalog, pCxt->pTransporter, &pCxt->mgmtEpSet, pRequest->requestId,
<<<<<<< HEAD
                                  &catalogReq, retrieveMetaCallback, pWrapper, &pRequest->body.queryJob);

  if (code != TSDB_CODE_SUCCESS) {
    goto _error;
  }

  return;

  // todo handle the retry process

  //    if (TSDB_CODE_SUCCESS == code || NEED_CLIENT_HANDLE_ERROR(code)) {
  //      TSWAP(pRequest->dbList, (pQuery)->pDbList);
  //      TSWAP(pRequest->tableList, (pQuery)->pTableList);
  //    }

  _error:
  terrno = code;
  pRequest->code = code;
  fp(param, pRequest, code);
=======
                                &catalogReq, retrieveMetaCallback, pWrapper, &pRequest->body.queryJob);
  if (code == TSDB_CODE_SUCCESS) {
    return;
  }

  _error:
  tscError("0x%"PRIx64" error happens, code:%s, reqId:0x%"PRIx64, pRequest->self, tstrerror(code), pRequest->requestId);
  terrno = code;
  pRequest->code = code;
  pRequest->body.queryFp(pRequest->body.param, pRequest, code);
}

static void fetchCallback(void* pResult, void* param, int32_t code) {
  SRequestObj* pRequest = (SRequestObj*) param;

  SReqResultInfo* pResultInfo = &pRequest->body.resInfo;

  pResultInfo->pData = pResult;
  pResultInfo->numOfRows = 0;

  if (code != TSDB_CODE_SUCCESS) {
    pRequest->code = code;
    pRequest->body.fetchFp(pRequest->body.param, pRequest, 0);
    return;
  }

  if (pRequest->code != TSDB_CODE_SUCCESS) {
    pRequest->code = code;
    pRequest->body.fetchFp(pRequest->body.param, pRequest, 0);
  }

  pRequest->code = setQueryResultFromRsp(&pRequest->body.resInfo, (SRetrieveTableRsp*)pResultInfo->pData, true, false);
  if (pRequest->code != TSDB_CODE_SUCCESS) {
    pResultInfo->numOfRows = 0;
    pRequest->code = code;
    tscError("0x%" PRIx64 " fetch results failed, code:%s, reqId:0x%" PRIx64, pRequest->self, tstrerror(code),
             pRequest->requestId);
  } else {
    tscDebug("0x%" PRIx64 " fetch results, numOfRows:%d total Rows:%" PRId64 ", complete:%d, reqId:0x%" PRIx64,
             pRequest->self, pResultInfo->numOfRows, pResultInfo->totalRows, pResultInfo->completed,
             pRequest->requestId);
  }

  pRequest->body.fetchFp(pRequest->body.param, pRequest, pResultInfo->numOfRows);
>>>>>>> 6a5604fc
}

static void fetchCallback(void* pResult, void* param, int32_t code) {
  SRequestObj* pRequest = (SRequestObj*) param;

  SReqResultInfo* pResultInfo = &pRequest->body.resInfo;

  pResultInfo->pData = pResult;
  pResultInfo->numOfRows = 0;

  if (code != TSDB_CODE_SUCCESS) {
    pRequest->code = code;
    pRequest->body.fetchFp(pRequest->body.param, pRequest, 0);
    return;
  }

  if (pRequest->code != TSDB_CODE_SUCCESS) {
    pRequest->code = code;
    pRequest->body.fetchFp(pRequest->body.param, pRequest, 0);
  }

  pRequest->code = setQueryResultFromRsp(&pRequest->body.resInfo, (SRetrieveTableRsp*)pResultInfo->pData, true, false);
  if (pRequest->code != TSDB_CODE_SUCCESS) {
    pResultInfo->numOfRows = 0;

    pRequest->code = code;
    pRequest->body.fetchFp(pRequest->body.param, pRequest, 0);
  }

  tscDebug("0x%" PRIx64 " fetch results, numOfRows:%d total Rows:%" PRId64 ", complete:%d, reqId:0x%" PRIx64,
           pRequest->self, pResultInfo->numOfRows, pResultInfo->totalRows, pResultInfo->completed, pRequest->requestId);

  pRequest->body.fetchFp(pRequest->body.param, pRequest, pResultInfo->numOfRows);
}

void taos_fetch_rows_a(TAOS_RES *res, __taos_async_fn_t fp, void *param) {
  ASSERT (res != NULL && fp != NULL);

  SRequestObj *pRequest = res;
  pRequest->body.fetchFp = fp;

  SReqResultInfo *pResultInfo = &pRequest->body.resInfo;
  if (taos_num_fields(pRequest) == 0) {
    pResultInfo->numOfRows = 0;
    pRequest->body.fetchFp(param, pRequest, pResultInfo->numOfRows);
    return;
  }

  if (pResultInfo->pData == NULL || pResultInfo->current >= pResultInfo->numOfRows) {
    // All data has returned to App already, no need to try again
    if (pResultInfo->completed) {
      pResultInfo->numOfRows = 0;
      pRequest->body.fetchFp(param, pRequest, pResultInfo->numOfRows);
      return;
    }
  }

  schedulerAsyncFetchRows(pRequest->body.queryJob, fetchCallback, pRequest);
}

TAOS_SUB *taos_subscribe(TAOS *taos, int restart, const char *topic, const char *sql, TAOS_SUBSCRIBE_CALLBACK fp,
                         void *param, int interval) {
  // TODO
  return NULL;
}

TAOS_RES *taos_consume(TAOS_SUB *tsub) {
  // TODO
  return NULL;
}

void taos_unsubscribe(TAOS_SUB *tsub, int keepProgress) {
  // TODO
}

int taos_load_table_info(TAOS *taos, const char *tableNameList) {
  // TODO
  return -1;
}

TAOS_STMT *taos_stmt_init(TAOS *taos) {
  if (taos == NULL) {
    tscError("NULL parameter for %s", __FUNCTION__);
    terrno = TSDB_CODE_INVALID_PARA;
    return NULL;
  }

  return stmtInit(taos);
}

int taos_stmt_prepare(TAOS_STMT *stmt, const char *sql, unsigned long length) {
  if (stmt == NULL || sql == NULL) {
    tscError("NULL parameter for %s", __FUNCTION__);
    terrno = TSDB_CODE_INVALID_PARA;
    return terrno;
  }

  return stmtPrepare(stmt, sql, length);
}

int taos_stmt_set_tbname_tags(TAOS_STMT *stmt, const char *name, TAOS_MULTI_BIND *tags) {
  if (stmt == NULL || name == NULL) {
    tscError("NULL parameter for %s", __FUNCTION__);
    terrno = TSDB_CODE_INVALID_PARA;
    return terrno;
  }

  int32_t code = stmtSetTbName(stmt, name);
  if (code) {
    return code;
  }

  if (tags) {
    return stmtSetTbTags(stmt, tags);
  }

  return TSDB_CODE_SUCCESS;
}

int taos_stmt_set_tbname(TAOS_STMT *stmt, const char *name) {
  if (stmt == NULL || name == NULL) {
    tscError("NULL parameter for %s", __FUNCTION__);
    terrno = TSDB_CODE_INVALID_PARA;
    return terrno;
  }

  return stmtSetTbName(stmt, name);
}

int taos_stmt_set_tags(TAOS_STMT *stmt, TAOS_MULTI_BIND *tags) {
  if (stmt == NULL || tags == NULL) {
    tscError("NULL parameter for %s", __FUNCTION__);
    terrno = TSDB_CODE_INVALID_PARA;
    return terrno;
  }

  return stmtSetTbTags(stmt, tags);
}


int taos_stmt_set_sub_tbname(TAOS_STMT *stmt, const char *name) { return taos_stmt_set_tbname(stmt, name); }

int taos_stmt_get_tag_fields(TAOS_STMT *stmt, int* fieldNum, TAOS_FIELD_E** fields) {
  if (stmt == NULL || NULL == fieldNum) {
    tscError("NULL parameter for %s", __FUNCTION__);
    terrno = TSDB_CODE_INVALID_PARA;
    return terrno;
  }
  
  return stmtGetTagFields(stmt, fieldNum, fields);
}

int taos_stmt_get_col_fields(TAOS_STMT *stmt, int* fieldNum, TAOS_FIELD_E** fields) {
  if (stmt == NULL || NULL == fieldNum) {
    tscError("NULL parameter for %s", __FUNCTION__);
    terrno = TSDB_CODE_INVALID_PARA;
    return terrno;
  }
  
  return stmtGetColFields(stmt, fieldNum, fields);
}

int taos_stmt_bind_param(TAOS_STMT *stmt, TAOS_MULTI_BIND *bind) {
  if (stmt == NULL || bind == NULL) {
    tscError("NULL parameter for %s", __FUNCTION__);
    terrno = TSDB_CODE_INVALID_PARA;
    return terrno;
  }

  if (bind->num > 1) {
    tscError("invalid bind number %d for %s", bind->num, __FUNCTION__);
    terrno = TSDB_CODE_INVALID_PARA;
    return terrno;
  }

  return stmtBindBatch(stmt, bind, -1);
}

int taos_stmt_bind_param_batch(TAOS_STMT *stmt, TAOS_MULTI_BIND *bind) {
  if (stmt == NULL || bind == NULL) {
    tscError("NULL parameter for %s", __FUNCTION__);
    terrno = TSDB_CODE_INVALID_PARA;
    return terrno;
  }

  if (bind->num <= 0 || bind->num > INT16_MAX) {
    tscError("invalid bind num %d", bind->num);
    terrno = TSDB_CODE_INVALID_PARA;
    return terrno;
  }

  int32_t insert = 0;
  stmtIsInsert(stmt, &insert);
  if (0 == insert && bind->num > 1) {
    tscError("only one row data allowed for query");
    terrno = TSDB_CODE_INVALID_PARA;
    return terrno;
  }

  return stmtBindBatch(stmt, bind, -1);
}

int taos_stmt_bind_single_param_batch(TAOS_STMT *stmt, TAOS_MULTI_BIND *bind, int colIdx) {
  if (stmt == NULL || bind == NULL) {
    tscError("NULL parameter for %s", __FUNCTION__);
    terrno = TSDB_CODE_INVALID_PARA;
    return terrno;
  }

  if (colIdx < 0) {
    tscError("invalid bind column idx %d", colIdx);
    terrno = TSDB_CODE_INVALID_PARA;
    return terrno;
  }

  int32_t insert = 0;
  stmtIsInsert(stmt, &insert);
  if (0 == insert && bind->num > 1) {
    tscError("only one row data allowed for query");
    terrno = TSDB_CODE_INVALID_PARA;
    return terrno;
  }

  return stmtBindBatch(stmt, bind, colIdx);
}

int taos_stmt_add_batch(TAOS_STMT *stmt) {
  if (stmt == NULL) {
    tscError("NULL parameter for %s", __FUNCTION__);
    terrno = TSDB_CODE_INVALID_PARA;
    return terrno;
  }

  return stmtAddBatch(stmt);
}

int taos_stmt_execute(TAOS_STMT *stmt) {
  if (stmt == NULL) {
    tscError("NULL parameter for %s", __FUNCTION__);
    terrno = TSDB_CODE_INVALID_PARA;
    return terrno;
  }

  return stmtExec(stmt);
}

int taos_stmt_is_insert(TAOS_STMT *stmt, int *insert) {
  if (stmt == NULL || insert == NULL) {
    tscError("NULL parameter for %s", __FUNCTION__);
    terrno = TSDB_CODE_INVALID_PARA;
    return terrno;
  }

  return stmtIsInsert(stmt, insert);
}

int taos_stmt_num_params(TAOS_STMT *stmt, int *nums) {
  if (stmt == NULL || nums == NULL) {
    tscError("NULL parameter for %s", __FUNCTION__);
    terrno = TSDB_CODE_INVALID_PARA;
    return terrno;
  }

  return stmtGetParamNum(stmt, nums);
}

int taos_stmt_get_param(TAOS_STMT *stmt, int idx, int *type, int *bytes) {
  if (stmt == NULL || type == NULL || NULL == bytes || idx < 0) {
    tscError("invalid parameter for %s", __FUNCTION__);
    terrno = TSDB_CODE_INVALID_PARA;
    return terrno;
  }

  return stmtGetParam(stmt, idx, type, bytes);
}

TAOS_RES *taos_stmt_use_result(TAOS_STMT *stmt) {
  if (stmt == NULL) {
    tscError("NULL parameter for %s", __FUNCTION__);
    terrno = TSDB_CODE_INVALID_PARA;
    return NULL;
  }

  return stmtUseResult(stmt);
}

char *taos_stmt_errstr(TAOS_STMT *stmt) { return (char *)stmtErrstr(stmt); }

int taos_stmt_affected_rows(TAOS_STMT *stmt) {
  if (stmt == NULL) {
    tscError("NULL parameter for %s", __FUNCTION__);
    terrno = TSDB_CODE_INVALID_PARA;
    return 0;
  }

  return stmtAffectedRows(stmt);
}

int taos_stmt_affected_rows_once(TAOS_STMT *stmt) {
  if (stmt == NULL) {
    tscError("NULL parameter for %s", __FUNCTION__);
    terrno = TSDB_CODE_INVALID_PARA;
    return 0;
  }

  return stmtAffectedRowsOnce(stmt);
}

int taos_stmt_close(TAOS_STMT *stmt) {
  if (stmt == NULL) {
    tscError("NULL parameter for %s", __FUNCTION__);
    terrno = TSDB_CODE_INVALID_PARA;
    return terrno;
  }

  return stmtClose(stmt);
}
<|MERGE_RESOLUTION|>--- conflicted
+++ resolved
@@ -193,11 +193,7 @@
   STscObj* pTscObj = (STscObj*)taos;
 
 #if SYNC_ON_TOP_OF_ASYNC
-<<<<<<< HEAD
-  SSyncQueryParam* param = taosMemoryCalloc(1, sizeof(struct SSyncQueryParam));
-=======
   SSyncQueryParam* param = taosMemoryCalloc(1, sizeof(SSyncQueryParam));
->>>>>>> 6a5604fc
   tsem_init(&param->sem, 0, 0);
 
   taos_query_a(pTscObj, sql, syncQueryFn, param);
@@ -613,38 +609,6 @@
   SQuery* pQuery = pWrapper->pQuery;
   SRequestObj* pRequest = pWrapper->pRequest;
 
-<<<<<<< HEAD
-  if (code != TSDB_CODE_SUCCESS) {
-    goto _error;
-  }
-
-  code = qAnalyseSqlSemantic(pWrapper->pCtx, &pWrapper->catalogReq, pResultMeta, pQuery);
-  if (code != TSDB_CODE_SUCCESS) {
-    goto _error;
-  }
-
-  if (pQuery->haveResultSet) {
-    setResSchemaInfo(&pRequest->body.resInfo, pQuery->pResSchema, (pQuery)->numOfResCols);
-    setResPrecision(&pRequest->body.resInfo, (pQuery)->precision);
-  }
-
-  TSWAP(pRequest->dbList, (pQuery)->pDbList);
-  TSWAP(pRequest->tableList, (pQuery)->pTableList);
-
-  taosMemoryFree(pWrapper);
-  launchAsyncQuery(pRequest, pQuery);
-  return;
-
-  _error:
-  taosMemoryFree(pWrapper);
-  tscError("0x%" PRIx64 " error occurs, code:%s, return to user app, reqId:%" PRIx64, pRequest->self, tstrerror(code),
-           pRequest->requestId);
-  pRequest->code = code;
-  pRequest->body.queryFp(pRequest->body.param, pRequest, code);
-}
-
-// todo add retry before return user's callback
-=======
   if (code == TSDB_CODE_SUCCESS) {
     code = qAnalyseSqlSemantic(pWrapper->pCtx, &pWrapper->catalogReq, pResultMeta, pQuery);
   }
@@ -677,7 +641,6 @@
   }
 }
 
->>>>>>> 6a5604fc
 void taos_query_a(TAOS *taos, const char *sql, __taos_async_fn_t fp, void *param) {
   ASSERT(fp != NULL);
 
@@ -691,32 +654,6 @@
   if (sqlLen > (size_t)TSDB_MAX_ALLOWED_SQL_LEN) {
     tscError("sql string exceeds max length:%d", TSDB_MAX_ALLOWED_SQL_LEN);
     terrno = TSDB_CODE_TSC_EXCEED_SQL_LIMIT;
-<<<<<<< HEAD
-
-    fp(param, NULL, terrno);
-    return;
-  }
-
-  SRequestObj *pRequest = NULL;
-  int32_t      retryNum = 0;
-  int32_t      code = 0;
-
-  //  while (retryNum++ < REQUEST_MAX_TRY_TIMES) {
-  code = buildRequest(taos, sql, sqlLen, &pRequest);
-  if (code != TSDB_CODE_SUCCESS) {
-    terrno = code;
-    fp(param, NULL, code);
-    return;
-  }
-
-  pRequest->body.queryFp = fp;
-  pRequest->body.param   = param;
-
-  STscObj *pTscObj = pRequest->pTscObj;
-
-  SParseContext* pCxt = taosMemoryCalloc(1, sizeof(SParseContext));
-  *pCxt = (SParseContext){.requestId = pRequest->requestId,
-=======
 
     fp(param, NULL, terrno);
     return;
@@ -744,7 +681,6 @@
   }
 
   **pCxt = (SParseContext){.requestId = pRequest->requestId,
->>>>>>> 6a5604fc
                        .acctId = pTscObj->acctId,
                        .db = pRequest->pDb,
                        .topicQuery = false,
@@ -757,8 +693,6 @@
                        .pUser = pTscObj->user,
                        .isSuperUser = (0 == strcmp(pTscObj->user, TSDB_DEFAULT_USER)),
                        .async = true,};
-<<<<<<< HEAD
-=======
   return TSDB_CODE_SUCCESS;
 }
 
@@ -775,24 +709,11 @@
   if (code != TSDB_CODE_SUCCESS) {
     goto _error;
   }
->>>>>>> 6a5604fc
 
   pCxt->mgmtEpSet = getEpSet_s(&pTscObj->pAppInfo->mgmtEp);
   code = catalogGetHandle(pTscObj->pAppInfo->clusterId, &pCxt->pCatalog);
   if (code != TSDB_CODE_SUCCESS) {
     goto _error;
-<<<<<<< HEAD
-  }
-
-  SQuery *    pQuery = NULL;
-  SCatalogReq catalogReq = {0};
-  code = qParseSqlSyntax(pCxt, &pQuery, &catalogReq);
-  if (code != TSDB_CODE_SUCCESS) {
-    goto _error;
-  }
-
-  SqlParseWrapper *pWrapper = taosMemoryCalloc(1, sizeof(SqlParseWrapper));
-=======
   }
 
   SQuery *pQuery = NULL;
@@ -809,34 +730,12 @@
     goto _error;
   }
 
->>>>>>> 6a5604fc
   pWrapper->pCtx = pCxt;
   pWrapper->pQuery = pQuery;
   pWrapper->pRequest = pRequest;
   pWrapper->catalogReq = catalogReq;
 
   code = catalogAsyncGetAllMeta(pCxt->pCatalog, pCxt->pTransporter, &pCxt->mgmtEpSet, pRequest->requestId,
-<<<<<<< HEAD
-                                  &catalogReq, retrieveMetaCallback, pWrapper, &pRequest->body.queryJob);
-
-  if (code != TSDB_CODE_SUCCESS) {
-    goto _error;
-  }
-
-  return;
-
-  // todo handle the retry process
-
-  //    if (TSDB_CODE_SUCCESS == code || NEED_CLIENT_HANDLE_ERROR(code)) {
-  //      TSWAP(pRequest->dbList, (pQuery)->pDbList);
-  //      TSWAP(pRequest->tableList, (pQuery)->pTableList);
-  //    }
-
-  _error:
-  terrno = code;
-  pRequest->code = code;
-  fp(param, pRequest, code);
-=======
                                 &catalogReq, retrieveMetaCallback, pWrapper, &pRequest->body.queryJob);
   if (code == TSDB_CODE_SUCCESS) {
     return;
@@ -881,40 +780,6 @@
   }
 
   pRequest->body.fetchFp(pRequest->body.param, pRequest, pResultInfo->numOfRows);
->>>>>>> 6a5604fc
-}
-
-static void fetchCallback(void* pResult, void* param, int32_t code) {
-  SRequestObj* pRequest = (SRequestObj*) param;
-
-  SReqResultInfo* pResultInfo = &pRequest->body.resInfo;
-
-  pResultInfo->pData = pResult;
-  pResultInfo->numOfRows = 0;
-
-  if (code != TSDB_CODE_SUCCESS) {
-    pRequest->code = code;
-    pRequest->body.fetchFp(pRequest->body.param, pRequest, 0);
-    return;
-  }
-
-  if (pRequest->code != TSDB_CODE_SUCCESS) {
-    pRequest->code = code;
-    pRequest->body.fetchFp(pRequest->body.param, pRequest, 0);
-  }
-
-  pRequest->code = setQueryResultFromRsp(&pRequest->body.resInfo, (SRetrieveTableRsp*)pResultInfo->pData, true, false);
-  if (pRequest->code != TSDB_CODE_SUCCESS) {
-    pResultInfo->numOfRows = 0;
-
-    pRequest->code = code;
-    pRequest->body.fetchFp(pRequest->body.param, pRequest, 0);
-  }
-
-  tscDebug("0x%" PRIx64 " fetch results, numOfRows:%d total Rows:%" PRId64 ", complete:%d, reqId:0x%" PRIx64,
-           pRequest->self, pResultInfo->numOfRows, pResultInfo->totalRows, pResultInfo->completed, pRequest->requestId);
-
-  pRequest->body.fetchFp(pRequest->body.param, pRequest, pResultInfo->numOfRows);
 }
 
 void taos_fetch_rows_a(TAOS_RES *res, __taos_async_fn_t fp, void *param) {
