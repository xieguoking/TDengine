/*
 * Copyright (c) 2019 TAOS Data, Inc. <jhtao@taosdata.com>
 *
 * This program is free software: you can use, redistribute, and/or modify
 * it under the terms of the GNU Affero General Public License, version 3
 * or later ("AGPL"), as published by the Free Software Foundation.
 *
 * This program is distributed in the hope that it will be useful, but WITHOUT
 * ANY WARRANTY; without even the implied warranty of MERCHANTABILITY or
 * FITNESS FOR A PARTICULAR PURPOSE.
 *
 * You should have received a copy of the GNU Affero General Public License
 * along with this program. If not, see <http://www.gnu.org/licenses/>.
 */

#include "cJSON.h"
#include "clientInt.h"
#include "clientLog.h"
#include "parser.h"
#include "tdatablock.h"
#include "tdef.h"
#include "tglobal.h"
#include "tqueue.h"
#include "tref.h"
#include "ttimer.h"

#define EMPTY_BLOCK_POLL_IDLE_DURATION 10
#define DEFAULT_AUTO_COMMIT_INTERVAL   5000

#define OFFSET_IS_RESET_OFFSET(_of)  ((_of) < 0)

typedef void (*__tmq_askep_fn_t)(tmq_t* pTmq, int32_t code, SDataBuf* pBuf, void* pParam);

struct SMqMgmt {
  int8_t  inited;
  tmr_h   timer;
  int32_t rsetId;
};

static TdThreadOnce   tmqInit = PTHREAD_ONCE_INIT;  // initialize only once
volatile int32_t      tmqInitRes = 0;               // initialize rsp code
static struct SMqMgmt tmqMgmt = {0};

typedef struct {
  int8_t  tmqRspType;
  int32_t epoch;
} SMqRspWrapper;

typedef struct {
  int8_t      tmqRspType;
  int32_t     epoch;
  SMqAskEpRsp msg;
} SMqAskEpRspWrapper;

struct tmq_list_t {
  SArray container;
};

struct tmq_conf_t {
  char           clientId[256];
  char           groupId[TSDB_CGROUP_LEN];
  int8_t         autoCommit;
  int8_t         resetOffset;
  int8_t         withTbName;
  int8_t         snapEnable;
  int32_t        snapBatchSize;
  bool           hbBgEnable;
  uint16_t       port;
  int32_t        autoCommitInterval;
  char*          ip;
  char*          user;
  char*          pass;
  tmq_commit_cb* commitCb;
  void*          commitCbUserParam;
};

struct tmq_t {
  int64_t        refId;
  char           groupId[TSDB_CGROUP_LEN];
  char           clientId[256];
  int8_t         withTbName;
  int8_t         useSnapshot;
  int8_t         autoCommit;
  int32_t        autoCommitInterval;
  int8_t         resetOffsetCfg;
  uint64_t       consumerId;
  bool           hbBgEnable;
  tmq_commit_cb* commitCb;
  void*          commitCbUserParam;

  // status
  SRWLatch        lock;
  int8_t  status;
  int32_t epoch;
#if 0
  int8_t  epStatus;
  int32_t epSkipCnt;
#endif
  // poll info
  int64_t pollCnt;
  int64_t totalRows;
//  bool    needReportOffsetRows;

  // timer
  tmr_h       hbLiveTimer;
  tmr_h       epTimer;
  tmr_h       reportTimer;
  tmr_h       commitTimer;
  STscObj*    pTscObj;       // connection
  SArray*     clientTopics;  // SArray<SMqClientTopic>
  STaosQueue* mqueue;        // queue of rsp
  STaosQall*  qall;
  STaosQueue* delayedTask;  // delayed task queue for heartbeat and auto commit
  tsem_t      rspSem;
};

typedef struct SAskEpInfo {
  int32_t code;
  tsem_t  sem;
} SAskEpInfo;

enum {
  TMQ_VG_STATUS__IDLE = 0,
  TMQ_VG_STATUS__WAIT,
};

enum {
  TMQ_CONSUMER_STATUS__INIT = 0,
  TMQ_CONSUMER_STATUS__READY,
  TMQ_CONSUMER_STATUS__NO_TOPIC,
  TMQ_CONSUMER_STATUS__RECOVER,
};

enum {
  TMQ_DELAYED_TASK__ASK_EP = 1,
  TMQ_DELAYED_TASK__REPORT,
  TMQ_DELAYED_TASK__COMMIT,
};

typedef struct SVgOffsetInfo {
  STqOffsetVal committedOffset;
  STqOffsetVal currentOffset;
  int64_t      walVerBegin;
  int64_t      walVerEnd;
} SVgOffsetInfo;

typedef struct {
  int64_t       pollCnt;
  int64_t       numOfRows;
  SVgOffsetInfo offsetInfo;
  int32_t       vgId;
  int32_t       vgStatus;
  int32_t       vgSkipCnt;              // here used to mark the slow vgroups
  bool          receivedInfoFromVnode;  // has already received info from vnode
  int64_t       emptyBlockReceiveTs;    // once empty block is received, idle for ignoreCnt then start to poll data
  bool          seekUpdated;            // offset is updated by seek operator, therefore, not update by vnode rsp.
  SEpSet        epSet;
} SMqClientVg;

typedef struct {
  char           topicName[TSDB_TOPIC_FNAME_LEN];
  char           db[TSDB_DB_FNAME_LEN];
  SArray*        vgs;  // SArray<SMqClientVg>
  SSchemaWrapper schema;
} SMqClientTopic;

typedef struct {
  int8_t          tmqRspType;
  int32_t         epoch;  // epoch can be used to guard the vgHandle
  int32_t         vgId;
  char            topicName[TSDB_TOPIC_FNAME_LEN];
  SMqClientVg*    vgHandle;
  SMqClientTopic* topicHandle;
  uint64_t        reqId;
  SEpSet*         pEpset;
  union {
    SMqDataRsp dataRsp;
    SMqMetaRsp metaRsp;
    STaosxRsp  taosxRsp;
  };
} SMqPollRspWrapper;

typedef struct {
//  int64_t refId;
//  int32_t epoch;
  tsem_t  rspSem;
  int32_t rspErr;
} SMqSubscribeCbParam;

typedef struct {
  int64_t          refId;
  int32_t          epoch;
  void*            pParam;
  __tmq_askep_fn_t pUserFn;
} SMqAskEpCbParam;

typedef struct {
  int64_t         refId;
  int32_t         epoch;
  char            topicName[TSDB_TOPIC_FNAME_LEN];
//  SMqClientVg*    pVg;
//  SMqClientTopic* pTopic;
  int32_t         vgId;
  uint64_t        requestId;  // request id for debug purpose
} SMqPollCbParam;

typedef struct SMqVgCommon {
  tsem_t        rsp;
  int32_t       numOfRsp;
  SArray*       pList;
  TdThreadMutex mutex;
  int64_t       consumerId;
  char*         pTopicName;
  int32_t       code;
} SMqVgCommon;

typedef struct SMqVgWalInfoParam {
  int32_t      vgId;
  int32_t      epoch;
  int32_t      totalReq;
  SMqVgCommon* pCommon;
} SMqVgWalInfoParam;

typedef struct {
  int64_t        refId;
  int32_t        epoch;
  int32_t        waitingRspNum;
  int32_t        totalRspNum;
  int32_t        code;
  tmq_commit_cb* callbackFn;
  /*SArray*        successfulOffsets;*/
  /*SArray*        failedOffsets;*/
  void* userParam;
} SMqCommitCbParamSet;

typedef struct {
  SMqCommitCbParamSet* params;
  SMqVgOffset*         pOffset;
  char                 topicName[TSDB_TOPIC_FNAME_LEN];
  int32_t              vgId;
  tmq_t*               pTmq;
} SMqCommitCbParam;

typedef struct SSyncCommitInfo {
  tsem_t  sem;
  int32_t code;
} SSyncCommitInfo;

static int32_t doAskEp(tmq_t* tmq);
static int32_t makeTopicVgroupKey(char* dst, const char* topicName, int32_t vg);
static int32_t tmqCommitDone(SMqCommitCbParamSet* pParamSet);
static int32_t doSendCommitMsg(tmq_t* tmq, SMqClientVg* pVg, const char* pTopicName, SMqCommitCbParamSet* pParamSet,
                               int32_t index, int32_t totalVgroups, int32_t type);
static void    commitRspCountDown(SMqCommitCbParamSet* pParamSet, int64_t consumerId, const char* pTopic, int32_t vgId);
static void    asyncAskEp(tmq_t* pTmq, __tmq_askep_fn_t askEpFn, void* param);
static void    addToQueueCallbackFn(tmq_t* pTmq, int32_t code, SDataBuf* pDataBuf, void* param);

tmq_conf_t* tmq_conf_new() {
  tmq_conf_t* conf = taosMemoryCalloc(1, sizeof(tmq_conf_t));
  if (conf == NULL) {
    terrno = TSDB_CODE_OUT_OF_MEMORY;
    return conf;
  }

  conf->withTbName = false;
  conf->autoCommit = true;
  conf->autoCommitInterval = DEFAULT_AUTO_COMMIT_INTERVAL;
  conf->resetOffset = TMQ_OFFSET__RESET_EARLIEST;
  conf->hbBgEnable = true;

  return conf;
}

void tmq_conf_destroy(tmq_conf_t* conf) {
  if (conf) {
    if (conf->ip) {
      taosMemoryFree(conf->ip);
    }
    if (conf->user) {
      taosMemoryFree(conf->user);
    }
    if (conf->pass) {
      taosMemoryFree(conf->pass);
    }
    taosMemoryFree(conf);
  }
}

tmq_conf_res_t tmq_conf_set(tmq_conf_t* conf, const char* key, const char* value) {
  if (strcasecmp(key, "group.id") == 0) {
    tstrncpy(conf->groupId, value, TSDB_CGROUP_LEN);
    return TMQ_CONF_OK;
  }

  if (strcasecmp(key, "client.id") == 0) {
    tstrncpy(conf->clientId, value, 256);
    return TMQ_CONF_OK;
  }

  if (strcasecmp(key, "enable.auto.commit") == 0) {
    if (strcasecmp(value, "true") == 0) {
      conf->autoCommit = true;
      return TMQ_CONF_OK;
    } else if (strcasecmp(value, "false") == 0) {
      conf->autoCommit = false;
      return TMQ_CONF_OK;
    } else {
      return TMQ_CONF_INVALID;
    }
  }

  if (strcasecmp(key, "auto.commit.interval.ms") == 0) {
    conf->autoCommitInterval = taosStr2int64(value);
    return TMQ_CONF_OK;
  }

  if (strcasecmp(key, "auto.offset.reset") == 0) {
    if (strcasecmp(value, "none") == 0) {
      conf->resetOffset = TMQ_OFFSET__RESET_NONE;
      return TMQ_CONF_OK;
    } else if (strcasecmp(value, "earliest") == 0) {
      conf->resetOffset = TMQ_OFFSET__RESET_EARLIEST;
      return TMQ_CONF_OK;
    } else if (strcasecmp(value, "latest") == 0) {
      conf->resetOffset = TMQ_OFFSET__RESET_LATEST;
      return TMQ_CONF_OK;
    } else {
      return TMQ_CONF_INVALID;
    }
  }

  if (strcasecmp(key, "msg.with.table.name") == 0) {
    if (strcasecmp(value, "true") == 0) {
      conf->withTbName = true;
      return TMQ_CONF_OK;
    } else if (strcasecmp(value, "false") == 0) {
      conf->withTbName = false;
      return TMQ_CONF_OK;
    } else {
      return TMQ_CONF_INVALID;
    }
  }

  if (strcasecmp(key, "experimental.snapshot.enable") == 0) {
    if (strcasecmp(value, "true") == 0) {
      conf->snapEnable = true;
      return TMQ_CONF_OK;
    } else if (strcasecmp(value, "false") == 0) {
      conf->snapEnable = false;
      return TMQ_CONF_OK;
    } else {
      return TMQ_CONF_INVALID;
    }
  }

  if (strcasecmp(key, "experimental.snapshot.batch.size") == 0) {
    conf->snapBatchSize = taosStr2int64(value);
    return TMQ_CONF_OK;
  }

//  if (strcasecmp(key, "enable.heartbeat.background") == 0) {
    //    if (strcasecmp(value, "true") == 0) {
    //      conf->hbBgEnable = true;
    //      return TMQ_CONF_OK;
    //    } else if (strcasecmp(value, "false") == 0) {
    //      conf->hbBgEnable = false;
    //      return TMQ_CONF_OK;
    //    } else {
//    tscError("the default value of enable.heartbeat.background is true, can not be seted");
//    return TMQ_CONF_INVALID;
    //    }
//  }

  if (strcasecmp(key, "td.connect.ip") == 0) {
    conf->ip = taosStrdup(value);
    return TMQ_CONF_OK;
  }

  if (strcasecmp(key, "td.connect.user") == 0) {
    conf->user = taosStrdup(value);
    return TMQ_CONF_OK;
  }

  if (strcasecmp(key, "td.connect.pass") == 0) {
    conf->pass = taosStrdup(value);
    return TMQ_CONF_OK;
  }

  if (strcasecmp(key, "td.connect.port") == 0) {
    conf->port = taosStr2int64(value);
    return TMQ_CONF_OK;
  }

  if (strcasecmp(key, "td.connect.db") == 0) {
    return TMQ_CONF_OK;
  }

  return TMQ_CONF_UNKNOWN;
}

tmq_list_t* tmq_list_new() { return (tmq_list_t*)taosArrayInit(0, sizeof(void*)); }

int32_t tmq_list_append(tmq_list_t* list, const char* src) {
  SArray* container = &list->container;
  if (src == NULL || src[0] == 0) return -1;
  char* topic = taosStrdup(src);
  if (taosArrayPush(container, &topic) == NULL) return -1;
  return 0;
}

void tmq_list_destroy(tmq_list_t* list) {
  SArray* container = &list->container;
  taosArrayDestroyP(container, taosMemoryFree);
}

int32_t tmq_list_get_size(const tmq_list_t* list) {
  const SArray* container = &list->container;
  return taosArrayGetSize(container);
}

char** tmq_list_to_c_array(const tmq_list_t* list) {
  const SArray* container = &list->container;
  return container->pData;
}

//static SMqClientVg* foundClientVg(SArray* pTopicList, const char* pName, int32_t vgId, int32_t* index,
//                                  int32_t* numOfVgroups) {
//  int32_t numOfTopics = taosArrayGetSize(pTopicList);
//  *index = -1;
//  *numOfVgroups = 0;
//
//  for (int32_t i = 0; i < numOfTopics; ++i) {
//    SMqClientTopic* pTopic = taosArrayGet(pTopicList, i);
//    if (strcmp(pTopic->topicName, pName) != 0) {
//      continue;
//    }
//
//    *numOfVgroups = taosArrayGetSize(pTopic->vgs);
//    for (int32_t j = 0; j < (*numOfVgroups); ++j) {
//      SMqClientVg* pClientVg = taosArrayGet(pTopic->vgs, j);
//      if (pClientVg->vgId == vgId) {
//        *index = j;
//        return pClientVg;
//      }
//    }
//  }
//
//  return NULL;
//}

// Two problems do not need to be addressed here
// 1. update to of epset. the response of poll request will automatically handle this problem
// 2. commit failure. This one needs to be resolved.
static int32_t tmqCommitCb(void* param, SDataBuf* pBuf, int32_t code) {
  SMqCommitCbParam*    pParam = (SMqCommitCbParam*)param;
  SMqCommitCbParamSet* pParamSet = (SMqCommitCbParamSet*)pParam->params;

  //  if (code != TSDB_CODE_SUCCESS) { // if commit offset failed, let's try again
  //    taosThreadMutexLock(&pParam->pTmq->lock);
  //    int32_t numOfVgroups, index;
  //    SMqClientVg* pVg = foundClientVg(pParam->pTmq->clientTopics, pParam->topicName, pParam->vgId, &index,
  //    &numOfVgroups); if (pVg == NULL) {
  //      tscDebug("consumer:0x%" PRIx64
  //               " subKey:%s vgId:%d commit failed, code:%s has been transferred to other consumer, no need retry
  //               ordinal:%d/%d", pParam->pTmq->consumerId, pParam->pOffset->subKey, pParam->vgId, tstrerror(code),
  //               index + 1, numOfVgroups);
  //    } else { // let's retry the commit
  //      int32_t code1 = doSendCommitMsg(pParam->pTmq, pVg, pParam->topicName, pParamSet, index, numOfVgroups);
  //      if (code1 != TSDB_CODE_SUCCESS) {  // retry failed.
  //        tscError("consumer:0x%" PRIx64 " topic:%s vgId:%d offset:%" PRId64
  //                 " retry failed, ignore this commit. code:%s ordinal:%d/%d",
  //                 pParam->pTmq->consumerId, pParam->topicName, pVg->vgId, pVg->offsetInfo.committedOffset.version,
  //                 tstrerror(terrno), index + 1, numOfVgroups);
  //      }
  //    }
  //
  //    taosThreadMutexUnlock(&pParam->pTmq->lock);
  //
  //    taosMemoryFree(pParam->pOffset);
  //    taosMemoryFree(pBuf->pData);
  //    taosMemoryFree(pBuf->pEpSet);
  //
  //    commitRspCountDown(pParamSet, pParam->pTmq->consumerId, pParam->topicName, pParam->vgId);
  //    return 0;
  //  }
  //
  //  // todo replace the pTmq with refId

  taosMemoryFree(pParam->pOffset);
  taosMemoryFree(pBuf->pData);
  taosMemoryFree(pBuf->pEpSet);

  commitRspCountDown(pParamSet, pParam->pTmq->consumerId, pParam->topicName, pParam->vgId);
  return 0;
}

static int32_t doSendCommitMsg(tmq_t* tmq, SMqClientVg* pVg, const char* pTopicName, SMqCommitCbParamSet* pParamSet,
                               int32_t index, int32_t totalVgroups, int32_t type) {
  SMqVgOffset* pOffset = taosMemoryCalloc(1, sizeof(SMqVgOffset));
  if (pOffset == NULL) {
    return TSDB_CODE_OUT_OF_MEMORY;
  }

  pOffset->consumerId = tmq->consumerId;
  pOffset->offset.val = pVg->offsetInfo.currentOffset;

  int32_t groupLen = strlen(tmq->groupId);
  memcpy(pOffset->offset.subKey, tmq->groupId, groupLen);
  pOffset->offset.subKey[groupLen] = TMQ_SEPARATOR;
  strcpy(pOffset->offset.subKey + groupLen + 1, pTopicName);

  int32_t len = 0;
  int32_t code = 0;
  tEncodeSize(tEncodeMqVgOffset, pOffset, len, code);
  if (code < 0) {
    return TSDB_CODE_INVALID_PARA;
  }

  void* buf = taosMemoryCalloc(1, sizeof(SMsgHead) + len);
  if (buf == NULL) {
    taosMemoryFree(pOffset);
    return TSDB_CODE_OUT_OF_MEMORY;
  }

  ((SMsgHead*)buf)->vgId = htonl(pVg->vgId);

  void* abuf = POINTER_SHIFT(buf, sizeof(SMsgHead));

  SEncoder encoder;
  tEncoderInit(&encoder, abuf, len);
  tEncodeMqVgOffset(&encoder, pOffset);
  tEncoderClear(&encoder);

  // build param
  SMqCommitCbParam* pParam = taosMemoryCalloc(1, sizeof(SMqCommitCbParam));
  if (pParam == NULL) {
    taosMemoryFree(pOffset);
    taosMemoryFree(buf);
    return TSDB_CODE_OUT_OF_MEMORY;
  }

  pParam->params = pParamSet;
  pParam->pOffset = pOffset;
  pParam->vgId = pVg->vgId;
  pParam->pTmq = tmq;

  tstrncpy(pParam->topicName, pTopicName, tListLen(pParam->topicName));

  // build send info
  SMsgSendInfo* pMsgSendInfo = taosMemoryCalloc(1, sizeof(SMsgSendInfo));
  if (pMsgSendInfo == NULL) {
    taosMemoryFree(pOffset);
    taosMemoryFree(buf);
    taosMemoryFree(pParam);
    return TSDB_CODE_OUT_OF_MEMORY;
  }

  pMsgSendInfo->msgInfo = (SDataBuf) { .pData = buf, .len = sizeof(SMsgHead) + len, .handle = NULL };

  pMsgSendInfo->requestId = generateRequestId();
  pMsgSendInfo->requestObjRefId = 0;
  pMsgSendInfo->param = pParam;
  pMsgSendInfo->paramFreeFp = taosMemoryFree;
  pMsgSendInfo->fp = tmqCommitCb;
  pMsgSendInfo->msgType = type;

  atomic_add_fetch_32(&pParamSet->waitingRspNum, 1);
  atomic_add_fetch_32(&pParamSet->totalRspNum, 1);

  SEp* pEp = GET_ACTIVE_EP(&pVg->epSet);
  char offsetBuf[TSDB_OFFSET_LEN] = {0};
  tFormatOffset(offsetBuf, tListLen(offsetBuf), &pOffset->offset.val);

  char commitBuf[TSDB_OFFSET_LEN] = {0};
  tFormatOffset(commitBuf, tListLen(commitBuf), &pVg->offsetInfo.committedOffset);
  tscInfo("consumer:0x%" PRIx64 " topic:%s on vgId:%d send offset:%s prev:%s, ep:%s:%d, ordinal:%d/%d, req:0x%" PRIx64,
           tmq->consumerId, pOffset->offset.subKey, pVg->vgId, offsetBuf, commitBuf, pEp->fqdn, pEp->port, index + 1,
           totalVgroups, pMsgSendInfo->requestId);

  int64_t transporterId = 0;
  asyncSendMsgToServer(tmq->pTscObj->pAppInfo->pTransporter, &pVg->epSet, &transporterId, pMsgSendInfo);

  return TSDB_CODE_SUCCESS;
}

static SMqClientTopic* getTopicByName(tmq_t* tmq, const char* pTopicName) {
  int32_t numOfTopics = taosArrayGetSize(tmq->clientTopics);
  for (int32_t i = 0; i < numOfTopics; ++i) {
    SMqClientTopic* pTopic = taosArrayGet(tmq->clientTopics, i);
    if (strcmp(pTopic->topicName, pTopicName) != 0) {
      continue;
    }

    return pTopic;
  }

  tscError("consumer:0x%" PRIx64 ", total:%d, failed to find topic:%s", tmq->consumerId, numOfTopics, pTopicName);
  return NULL;
}

static void asyncCommitOffset(tmq_t* tmq, const TAOS_RES* pRes, int32_t type, tmq_commit_cb* pCommitFp, void* userParam) {
  char*   pTopicName = NULL;
  int32_t vgId = 0;
  int32_t code = 0;

  if (pRes == NULL || tmq == NULL) {
    pCommitFp(tmq, TSDB_CODE_INVALID_PARA, userParam);
    return;
  }

  if (TD_RES_TMQ(pRes)) {
    SMqRspObj* pRspObj = (SMqRspObj*)pRes;
    pTopicName = pRspObj->topic;
    vgId = pRspObj->vgId;
  } else if (TD_RES_TMQ_META(pRes)) {
    SMqMetaRspObj* pMetaRspObj = (SMqMetaRspObj*)pRes;
    pTopicName = pMetaRspObj->topic;
    vgId = pMetaRspObj->vgId;
  } else if (TD_RES_TMQ_METADATA(pRes)) {
    SMqTaosxRspObj* pRspObj = (SMqTaosxRspObj*)pRes;
    pTopicName = pRspObj->topic;
    vgId = pRspObj->vgId;
  } else {
    pCommitFp(tmq, TSDB_CODE_TMQ_INVALID_MSG, userParam);
    return;
  }

  SMqCommitCbParamSet* pParamSet = taosMemoryCalloc(1, sizeof(SMqCommitCbParamSet));
  if (pParamSet == NULL) {
    pCommitFp(tmq, TSDB_CODE_OUT_OF_MEMORY, userParam);
    return;
  }

  pParamSet->refId = tmq->refId;
  pParamSet->epoch = tmq->epoch;
  pParamSet->callbackFn = pCommitFp;
  pParamSet->userParam = userParam;

  taosRLockLatch(&tmq->lock);
  int32_t numOfTopics = taosArrayGetSize(tmq->clientTopics);

  tscDebug("consumer:0x%" PRIx64 " do manual commit offset for %s, vgId:%d", tmq->consumerId, pTopicName, vgId);

  SMqClientTopic* pTopic = getTopicByName(tmq, pTopicName);
  if (pTopic == NULL) {
    tscWarn("consumer:0x%" PRIx64 " failed to find the specified topic:%s, total topics:%d", tmq->consumerId,
            pTopicName, numOfTopics);
    taosMemoryFree(pParamSet);
    pCommitFp(tmq, TSDB_CODE_SUCCESS, userParam);
    taosRUnLockLatch(&tmq->lock);
    return;
  }

  int32_t j = 0;
  int32_t numOfVgroups = taosArrayGetSize(pTopic->vgs);
  for (j = 0; j < numOfVgroups; j++) {
    SMqClientVg* pVg = (SMqClientVg*)taosArrayGet(pTopic->vgs, j);
    if (pVg->vgId == vgId) {
      break;
    }
  }

  if (j == numOfVgroups) {
    tscWarn("consumer:0x%" PRIx64 " failed to find the specified vgId:%d, total Vgs:%d, topic:%s", tmq->consumerId,
            vgId, numOfVgroups, pTopicName);
    taosMemoryFree(pParamSet);
    pCommitFp(tmq, TSDB_CODE_SUCCESS, userParam);
    taosRUnLockLatch(&tmq->lock);
    return;
  }

  SMqClientVg* pVg = (SMqClientVg*)taosArrayGet(pTopic->vgs, j);
  if (pVg->offsetInfo.currentOffset.type > 0 && !tOffsetEqual(&pVg->offsetInfo.currentOffset, &pVg->offsetInfo.committedOffset)) {
    code = doSendCommitMsg(tmq, pVg, pTopic->topicName, pParamSet, j, numOfVgroups, type);

    // failed to commit, callback user function directly.
    if (code != TSDB_CODE_SUCCESS) {
      taosMemoryFree(pParamSet);
      pCommitFp(tmq, code, userParam);
    }
  } else {  // do not perform commit, callback user function directly.
    taosMemoryFree(pParamSet);
    pCommitFp(tmq, code, userParam);
  }
  taosRUnLockLatch(&tmq->lock);
}

static void asyncCommitAllOffsets(tmq_t* tmq, tmq_commit_cb* pCommitFp, void* userParam) {
  SMqCommitCbParamSet* pParamSet = taosMemoryCalloc(1, sizeof(SMqCommitCbParamSet));
  if (pParamSet == NULL) {
    pCommitFp(tmq, TSDB_CODE_OUT_OF_MEMORY, userParam);
    return;
  }

  pParamSet->refId = tmq->refId;
  pParamSet->epoch = tmq->epoch;
  pParamSet->callbackFn = pCommitFp;
  pParamSet->userParam = userParam;

  // init as 1 to prevent concurrency issue
  pParamSet->waitingRspNum = 1;

  taosRLockLatch(&tmq->lock);
  int32_t numOfTopics = taosArrayGetSize(tmq->clientTopics);
  tscDebug("consumer:0x%" PRIx64 " start to commit offset for %d topics", tmq->consumerId, numOfTopics);

  for (int32_t i = 0; i < numOfTopics; i++) {
    SMqClientTopic* pTopic = taosArrayGet(tmq->clientTopics, i);
    int32_t         numOfVgroups = taosArrayGetSize(pTopic->vgs);

    tscDebug("consumer:0x%" PRIx64 " commit offset for topics:%s, numOfVgs:%d", tmq->consumerId, pTopic->topicName,
             numOfVgroups);
    for (int32_t j = 0; j < numOfVgroups; j++) {
      SMqClientVg* pVg = taosArrayGet(pTopic->vgs, j);

      if (pVg->offsetInfo.currentOffset.type > 0 && !tOffsetEqual(&pVg->offsetInfo.currentOffset, &pVg->offsetInfo.committedOffset)) {
        int32_t code = doSendCommitMsg(tmq, pVg, pTopic->topicName, pParamSet, j, numOfVgroups, TDMT_VND_TMQ_COMMIT_OFFSET);
        if (code != TSDB_CODE_SUCCESS) {
          tscError("consumer:0x%" PRIx64 " topic:%s vgId:%d offset:%" PRId64 " failed, code:%s ordinal:%d/%d",
                   tmq->consumerId, pTopic->topicName, pVg->vgId, pVg->offsetInfo.committedOffset.version, tstrerror(terrno),
                   j + 1, numOfVgroups);
          continue;
        }

        // update the offset value.
        pVg->offsetInfo.committedOffset = pVg->offsetInfo.currentOffset;
      } else {
        tscDebug("consumer:0x%" PRIx64 " topic:%s vgId:%d, no commit, current:%" PRId64 ", ordinal:%d/%d",
                 tmq->consumerId, pTopic->topicName, pVg->vgId, pVg->offsetInfo.currentOffset.version, j + 1, numOfVgroups);
      }
    }
  }
  taosRUnLockLatch(&tmq->lock);

  tscDebug("consumer:0x%" PRIx64 " total commit:%d for %d topics", tmq->consumerId, pParamSet->waitingRspNum - 1,
           numOfTopics);

  // no request is sent
  if (pParamSet->totalRspNum == 0) {
    taosMemoryFree(pParamSet);
    pCommitFp(tmq, TSDB_CODE_SUCCESS, userParam);
    return;
  }

  // count down since waiting rsp num init as 1
  commitRspCountDown(pParamSet, tmq->consumerId, "", 0);
}

static void generateTimedTask(int64_t refId, int32_t type) {
  tmq_t* tmq = taosAcquireRef(tmqMgmt.rsetId, refId);
  if(tmq == NULL) return;

  int8_t* pTaskType = taosAllocateQitem(sizeof(int8_t), DEF_QITEM, 0);
  if(pTaskType == NULL) return;

  *pTaskType = type;
  taosWriteQitem(tmq->delayedTask, pTaskType);
  tsem_post(&tmq->rspSem);
  taosReleaseRef(tmqMgmt.rsetId, refId);
}

void tmqAssignAskEpTask(void* param, void* tmrId) {
  int64_t refId = *(int64_t*)param;
  generateTimedTask(refId, TMQ_DELAYED_TASK__ASK_EP);
  taosMemoryFree(param);
}

void tmqAssignDelayedCommitTask(void* param, void* tmrId) {
  int64_t refId = *(int64_t*)param;
  generateTimedTask(refId, TMQ_DELAYED_TASK__COMMIT);
  taosMemoryFree(param);
}

//void tmqAssignDelayedReportTask(void* param, void* tmrId) {
//  int64_t refId = *(int64_t*)param;
//  tmq_t*  tmq = taosAcquireRef(tmqMgmt.rsetId, refId);
//  if (tmq != NULL) {
//    int8_t* pTaskType = taosAllocateQitem(sizeof(int8_t), DEF_QITEM, 0);
//    *pTaskType = TMQ_DELAYED_TASK__REPORT;
//    taosWriteQitem(tmq->delayedTask, pTaskType);
//    tsem_post(&tmq->rspSem);
//  }
//
//  taosReleaseRef(tmqMgmt.rsetId, refId);
//  taosMemoryFree(param);
//}

int32_t tmqHbCb(void* param, SDataBuf* pMsg, int32_t code) {
  if (pMsg) {
    taosMemoryFree(pMsg->pData);
    taosMemoryFree(pMsg->pEpSet);
  }
  return 0;
}

void tmqSendHbReq(void* param, void* tmrId) {
  int64_t refId = *(int64_t*)param;

  tmq_t* tmq = taosAcquireRef(tmqMgmt.rsetId, refId);
  if (tmq == NULL) {
    taosMemoryFree(param);
    return;
  }

  SMqHbReq req = {0};
  req.consumerId = tmq->consumerId;
  req.epoch = tmq->epoch;
  taosRLockLatch(&tmq->lock);
//  if(tmq->needReportOffsetRows){
    req.topics = taosArrayInit(taosArrayGetSize(tmq->clientTopics), sizeof(TopicOffsetRows));
    for(int i = 0; i < taosArrayGetSize(tmq->clientTopics); i++){
      SMqClientTopic* pTopic = taosArrayGet(tmq->clientTopics, i);
      int32_t         numOfVgroups = taosArrayGetSize(pTopic->vgs);
      TopicOffsetRows* data = taosArrayReserve(req.topics, 1);
      strcpy(data->topicName, pTopic->topicName);
      data->offsetRows = taosArrayInit(numOfVgroups, sizeof(OffsetRows));
      for(int j = 0; j < numOfVgroups; j++){
        SMqClientVg* pVg = taosArrayGet(pTopic->vgs, j);
        OffsetRows* offRows = taosArrayReserve(data->offsetRows, 1);
        offRows->vgId = pVg->vgId;
        offRows->rows = pVg->numOfRows;
        offRows->offset = pVg->offsetInfo.currentOffset;
        char buf[TSDB_OFFSET_LEN] = {0};
        tFormatOffset(buf, TSDB_OFFSET_LEN, &offRows->offset);
        tscInfo("consumer:0x%" PRIx64 ",report offset: vgId:%d, offset:%s, rows:%"PRId64, tmq->consumerId, offRows->vgId, buf, offRows->rows);
      }
    }
//    tmq->needReportOffsetRows = false;
//  }
  taosRUnLockLatch(&tmq->lock);

  int32_t tlen = tSerializeSMqHbReq(NULL, 0, &req);
  if (tlen < 0) {
    tscError("tSerializeSMqHbReq failed");
    goto OVER;
  }

  void* pReq = taosMemoryCalloc(1, tlen);
  if (tlen < 0) {
    tscError("failed to malloc MqHbReq msg, size:%d", tlen);
    goto OVER;
  }

  if (tSerializeSMqHbReq(pReq, tlen, &req) < 0) {
    tscError("tSerializeSMqHbReq %d failed", tlen);
    taosMemoryFree(pReq);
    goto OVER;
  }

  SMsgSendInfo* sendInfo = taosMemoryCalloc(1, sizeof(SMsgSendInfo));
  if (sendInfo == NULL) {
    taosMemoryFree(pReq);
    goto OVER;
  }

  sendInfo->msgInfo = (SDataBuf){ .pData = pReq, .len = tlen, .handle = NULL };

  sendInfo->requestId = generateRequestId();
  sendInfo->requestObjRefId = 0;
  sendInfo->param = NULL;
  sendInfo->fp = tmqHbCb;
  sendInfo->msgType = TDMT_MND_TMQ_HB;

  SEpSet epSet = getEpSet_s(&tmq->pTscObj->pAppInfo->mgmtEp);

  int64_t transporterId = 0;
  asyncSendMsgToServer(tmq->pTscObj->pAppInfo->pTransporter, &epSet, &transporterId, sendInfo);

OVER:
  tDeatroySMqHbReq(&req);
  taosTmrReset(tmqSendHbReq, 1000, param, tmqMgmt.timer, &tmq->hbLiveTimer);
  taosReleaseRef(tmqMgmt.rsetId, refId);
}

static void defaultCommitCbFn(tmq_t* pTmq, int32_t code, void* param) {
  if (code != 0) {
    tscError("consumer:0x%" PRIx64 ", failed to commit offset, code:%s", pTmq->consumerId, tstrerror(code));
  }
}

int32_t tmqHandleAllDelayedTask(tmq_t* pTmq) {
  STaosQall* qall = taosAllocateQall();
  taosReadAllQitems(pTmq->delayedTask, qall);

  if (qall->numOfItems == 0) {
    taosFreeQall(qall);
    return TSDB_CODE_SUCCESS;
  }

  tscDebug("consumer:0x%" PRIx64 " handle delayed %d tasks before poll data", pTmq->consumerId, qall->numOfItems);
  int8_t* pTaskType = NULL;
  taosGetQitem(qall, (void**)&pTaskType);

  while (pTaskType != NULL) {
    if (*pTaskType == TMQ_DELAYED_TASK__ASK_EP) {
      asyncAskEp(pTmq, addToQueueCallbackFn, NULL);

      int64_t* pRefId = taosMemoryMalloc(sizeof(int64_t));
      *pRefId = pTmq->refId;

      tscDebug("consumer:0x%" PRIx64 " retrieve ep from mnode in 1s", pTmq->consumerId);
      taosTmrReset(tmqAssignAskEpTask, 1000, pRefId, tmqMgmt.timer, &pTmq->epTimer);
    } else if (*pTaskType == TMQ_DELAYED_TASK__COMMIT) {
      tmq_commit_cb* pCallbackFn = pTmq->commitCb ? pTmq->commitCb : defaultCommitCbFn;

      asyncCommitAllOffsets(pTmq, pCallbackFn, pTmq->commitCbUserParam);
      int64_t* pRefId = taosMemoryMalloc(sizeof(int64_t));
      *pRefId = pTmq->refId;

      tscDebug("consumer:0x%" PRIx64 " next commit to vnode(s) in %.2fs", pTmq->consumerId,
               pTmq->autoCommitInterval / 1000.0);
      taosTmrReset(tmqAssignDelayedCommitTask, pTmq->autoCommitInterval, pRefId, tmqMgmt.timer, &pTmq->commitTimer);
    } else if (*pTaskType == TMQ_DELAYED_TASK__REPORT) {
    }

    taosFreeQitem(pTaskType);
    taosGetQitem(qall, (void**)&pTaskType);
  }

  taosFreeQall(qall);
  return 0;
}

static void* tmqFreeRspWrapper(SMqRspWrapper* rspWrapper) {
  if (rspWrapper->tmqRspType == TMQ_MSG_TYPE__END_RSP) {
    // do nothing
  } else if (rspWrapper->tmqRspType == TMQ_MSG_TYPE__EP_RSP) {
    SMqAskEpRspWrapper* pEpRspWrapper = (SMqAskEpRspWrapper*)rspWrapper;
    tDeleteSMqAskEpRsp(&pEpRspWrapper->msg);
  } else if (rspWrapper->tmqRspType == TMQ_MSG_TYPE__POLL_RSP) {
    SMqPollRspWrapper* pRsp = (SMqPollRspWrapper*)rspWrapper;
    taosMemoryFreeClear(pRsp->pEpset);

    taosArrayDestroyP(pRsp->dataRsp.blockData, taosMemoryFree);
    taosArrayDestroy(pRsp->dataRsp.blockDataLen);
    taosArrayDestroyP(pRsp->dataRsp.blockTbName, taosMemoryFree);
    taosArrayDestroyP(pRsp->dataRsp.blockSchema, (FDelete)tDeleteSchemaWrapper);
  } else if (rspWrapper->tmqRspType == TMQ_MSG_TYPE__POLL_META_RSP) {
    SMqPollRspWrapper* pRsp = (SMqPollRspWrapper*)rspWrapper;
    taosMemoryFreeClear(pRsp->pEpset);

    taosMemoryFree(pRsp->metaRsp.metaRsp);
  } else if (rspWrapper->tmqRspType == TMQ_MSG_TYPE__TAOSX_RSP) {
    SMqPollRspWrapper* pRsp = (SMqPollRspWrapper*)rspWrapper;
    taosMemoryFreeClear(pRsp->pEpset);

    taosArrayDestroyP(pRsp->taosxRsp.blockData, taosMemoryFree);
    taosArrayDestroy(pRsp->taosxRsp.blockDataLen);
    taosArrayDestroyP(pRsp->taosxRsp.blockTbName, taosMemoryFree);
    taosArrayDestroyP(pRsp->taosxRsp.blockSchema, (FDelete)tDeleteSchemaWrapper);
    // taosx
    taosArrayDestroy(pRsp->taosxRsp.createTableLen);
    taosArrayDestroyP(pRsp->taosxRsp.createTableReq, taosMemoryFree);
  }

  return NULL;
}

void tmqClearUnhandleMsg(tmq_t* tmq) {
  SMqRspWrapper* rspWrapper = NULL;
  while (1) {
    taosGetQitem(tmq->qall, (void**)&rspWrapper);
    if (rspWrapper) {
      tmqFreeRspWrapper(rspWrapper);
      taosFreeQitem(rspWrapper);
    } else {
      break;
    }
  }

  rspWrapper = NULL;
  taosReadAllQitems(tmq->mqueue, tmq->qall);
  while (1) {
    taosGetQitem(tmq->qall, (void**)&rspWrapper);
    if (rspWrapper) {
      tmqFreeRspWrapper(rspWrapper);
      taosFreeQitem(rspWrapper);
    } else {
      break;
    }
  }
}

int32_t tmqSubscribeCb(void* param, SDataBuf* pMsg, int32_t code) {
  SMqSubscribeCbParam* pParam = (SMqSubscribeCbParam*)param;
  pParam->rspErr = code;

  taosMemoryFree(pMsg->pEpSet);
  tsem_post(&pParam->rspSem);
  return 0;
}

int32_t tmq_subscription(tmq_t* tmq, tmq_list_t** topics) {
  if (*topics == NULL) {
    *topics = tmq_list_new();
  }
  taosRLockLatch(&tmq->lock);
  for (int i = 0; i < taosArrayGetSize(tmq->clientTopics); i++) {
    SMqClientTopic* topic = taosArrayGet(tmq->clientTopics, i);
    tmq_list_append(*topics, strchr(topic->topicName, '.') + 1);
  }
  taosRUnLockLatch(&tmq->lock);
  return 0;
}

int32_t tmq_unsubscribe(tmq_t* tmq) {
  if (tmq->autoCommit) {
    int32_t rsp = tmq_commit_sync(tmq, NULL);
    if (rsp != 0) {
      return rsp;
    }
  }
  taosSsleep(2);  // sleep 2s for hb to send offset and rows to server

  int32_t     rsp;
  int32_t     retryCnt = 0;
  tmq_list_t* lst = tmq_list_new();
  while (1) {
    rsp = tmq_subscribe(tmq, lst);
    if (rsp != TSDB_CODE_MND_CONSUMER_NOT_READY || retryCnt > 5) {
      break;
    } else {
      retryCnt++;
      taosMsleep(500);
    }
  }

  tmq_list_destroy(lst);
  return rsp;
}

static void freeClientVgImpl(void* param) {
  SMqClientTopic* pTopic = param;
  taosMemoryFreeClear(pTopic->schema.pSchema);
  taosArrayDestroy(pTopic->vgs);
}

void tmqFreeImpl(void* handle) {
  tmq_t*  tmq = (tmq_t*)handle;
  int64_t id = tmq->consumerId;

  // TODO stop timer
  if (tmq->mqueue) {
    tmqClearUnhandleMsg(tmq);
    taosCloseQueue(tmq->mqueue);
  }

  if (tmq->delayedTask) {
    taosCloseQueue(tmq->delayedTask);
  }

  taosFreeQall(tmq->qall);
  tsem_destroy(&tmq->rspSem);

  taosArrayDestroyEx(tmq->clientTopics, freeClientVgImpl);
  taos_close_internal(tmq->pTscObj);
  taosMemoryFree(tmq);

  tscDebug("consumer:0x%" PRIx64 " closed", id);
}

static void tmqMgmtInit(void) {
  tmqInitRes = 0;
  tmqMgmt.timer = taosTmrInit(1000, 100, 360000, "TMQ");

  if (tmqMgmt.timer == NULL) {
    tmqInitRes = TSDB_CODE_OUT_OF_MEMORY;
  }

  tmqMgmt.rsetId = taosOpenRef(10000, tmqFreeImpl);
  if (tmqMgmt.rsetId < 0) {
    tmqInitRes = terrno;
  }
}

tmq_t* tmq_consumer_new(tmq_conf_t* conf, char* errstr, int32_t errstrLen) {
  taosThreadOnce(&tmqInit, tmqMgmtInit);
  if (tmqInitRes != 0) {
    terrno = tmqInitRes;
    return NULL;
  }

  tmq_t* pTmq = taosMemoryCalloc(1, sizeof(tmq_t));
  if (pTmq == NULL) {
    terrno = TSDB_CODE_OUT_OF_MEMORY;
    tscError("failed to create consumer, groupId:%s, code:%s", conf->groupId, terrstr());
    return NULL;
  }

  const char* user = conf->user == NULL ? TSDB_DEFAULT_USER : conf->user;
  const char* pass = conf->pass == NULL ? TSDB_DEFAULT_PASS : conf->pass;

  pTmq->clientTopics = taosArrayInit(0, sizeof(SMqClientTopic));
  pTmq->mqueue = taosOpenQueue();
  pTmq->delayedTask = taosOpenQueue();
  pTmq->qall = taosAllocateQall();

  if (pTmq->clientTopics == NULL || pTmq->mqueue == NULL || pTmq->qall == NULL || pTmq->delayedTask == NULL ||
      conf->groupId[0] == 0) {
    terrno = TSDB_CODE_OUT_OF_MEMORY;
    tscError("consumer:0x%" PRIx64 " setup failed since %s, groupId:%s", pTmq->consumerId, terrstr(), pTmq->groupId);
    goto _failed;
  }

  // init status
  pTmq->status = TMQ_CONSUMER_STATUS__INIT;
  pTmq->pollCnt = 0;
  pTmq->epoch = 0;
//  pTmq->needReportOffsetRows = true;

  // set conf
  strcpy(pTmq->clientId, conf->clientId);
  strcpy(pTmq->groupId, conf->groupId);
  pTmq->withTbName = conf->withTbName;
  pTmq->useSnapshot = conf->snapEnable;
  pTmq->autoCommit = conf->autoCommit;
  pTmq->autoCommitInterval = conf->autoCommitInterval;
  pTmq->commitCb = conf->commitCb;
  pTmq->commitCbUserParam = conf->commitCbUserParam;
  pTmq->resetOffsetCfg = conf->resetOffset;
  taosInitRWLatch(&pTmq->lock);

  pTmq->hbBgEnable = conf->hbBgEnable;

  // assign consumerId
  pTmq->consumerId = tGenIdPI64();

  // init semaphore
  if (tsem_init(&pTmq->rspSem, 0, 0) != 0) {
    tscError("consumer:0x %" PRIx64 " setup failed since %s, consumer group %s", pTmq->consumerId, terrstr(),
             pTmq->groupId);
    goto _failed;
  }

  // init connection
  pTmq->pTscObj = taos_connect_internal(conf->ip, user, pass, NULL, NULL, conf->port, CONN_TYPE__TMQ);
  if (pTmq->pTscObj == NULL) {
    tscError("consumer:0x%" PRIx64 " setup failed since %s, groupId:%s", pTmq->consumerId, terrstr(), pTmq->groupId);
    tsem_destroy(&pTmq->rspSem);
    goto _failed;
  }

  pTmq->refId = taosAddRef(tmqMgmt.rsetId, pTmq);
  if (pTmq->refId < 0) {
    goto _failed;
  }

  if (pTmq->hbBgEnable) {
    int64_t* pRefId = taosMemoryMalloc(sizeof(int64_t));
    *pRefId = pTmq->refId;
    pTmq->hbLiveTimer = taosTmrStart(tmqSendHbReq, 1000, pRefId, tmqMgmt.timer);
  }

  char         buf[TSDB_OFFSET_LEN] = {0};
  STqOffsetVal offset = {.type = pTmq->resetOffsetCfg};
  tFormatOffset(buf, tListLen(buf), &offset);
  tscInfo("consumer:0x%" PRIx64 " is setup, refId:%" PRId64
          ", groupId:%s, snapshot:%d, autoCommit:%d, commitInterval:%dms, offset:%s, backgroudHB:%d",
          pTmq->consumerId, pTmq->refId, pTmq->groupId, pTmq->useSnapshot, pTmq->autoCommit, pTmq->autoCommitInterval,
          buf, pTmq->hbBgEnable);

  return pTmq;

_failed:
  tmqFreeImpl(pTmq);
  return NULL;
}

int32_t tmq_subscribe(tmq_t* tmq, const tmq_list_t* topic_list) {
  const int32_t   MAX_RETRY_COUNT = 120 * 2;  // let's wait for 2 mins at most
  const SArray*   container = &topic_list->container;
  int32_t         sz = taosArrayGetSize(container);
  void*           buf = NULL;
  SMsgSendInfo*   sendInfo = NULL;
  SCMSubscribeReq req = {0};
  int32_t         code = 0;

  tscInfo("consumer:0x%" PRIx64 " cgroup:%s, subscribe %d topics", tmq->consumerId, tmq->groupId, sz);

  req.consumerId = tmq->consumerId;
  tstrncpy(req.clientId, tmq->clientId, 256);
  tstrncpy(req.cgroup, tmq->groupId, TSDB_CGROUP_LEN);
  req.topicNames = taosArrayInit(sz, sizeof(void*));

  if (req.topicNames == NULL) {
    code = TSDB_CODE_OUT_OF_MEMORY;
    goto FAIL;
  }

  req.withTbName = tmq->withTbName;
  req.autoCommit = tmq->autoCommit;
  req.autoCommitInterval = tmq->autoCommitInterval;
  req.resetOffsetCfg = tmq->resetOffsetCfg;

  for (int32_t i = 0; i < sz; i++) {
    char* topic = taosArrayGetP(container, i);

    SName name = {0};
    tNameSetDbName(&name, tmq->pTscObj->acctId, topic, strlen(topic));
    char* topicFName = taosMemoryCalloc(1, TSDB_TOPIC_FNAME_LEN);
    if (topicFName == NULL) {
      goto FAIL;
    }

    tNameExtractFullName(&name, topicFName);
    tscInfo("consumer:0x%" PRIx64 " subscribe topic:%s", tmq->consumerId, topicFName);

    taosArrayPush(req.topicNames, &topicFName);
  }

  int32_t tlen = tSerializeSCMSubscribeReq(NULL, &req);

  buf = taosMemoryMalloc(tlen);
  if (buf == NULL) {
    code = TSDB_CODE_OUT_OF_MEMORY;
    goto FAIL;
  }

  void* abuf = buf;
  tSerializeSCMSubscribeReq(&abuf, &req);

  sendInfo = taosMemoryCalloc(1, sizeof(SMsgSendInfo));
  if (sendInfo == NULL) {
    code = TSDB_CODE_OUT_OF_MEMORY;
    goto FAIL;
  }

  SMqSubscribeCbParam param = { .rspErr = 0};
  if (tsem_init(&param.rspSem, 0, 0) != 0) {
    code = TSDB_CODE_TSC_INTERNAL_ERROR;
    goto FAIL;
  }

  sendInfo->msgInfo = (SDataBuf){.pData = buf, .len = tlen, .handle = NULL};

  sendInfo->requestId = generateRequestId();
  sendInfo->requestObjRefId = 0;
  sendInfo->param = &param;
  sendInfo->fp = tmqSubscribeCb;
  sendInfo->msgType = TDMT_MND_TMQ_SUBSCRIBE;

  SEpSet epSet = getEpSet_s(&tmq->pTscObj->pAppInfo->mgmtEp);

  int64_t transporterId = 0;
  asyncSendMsgToServer(tmq->pTscObj->pAppInfo->pTransporter, &epSet, &transporterId, sendInfo);

  // avoid double free if msg is sent
  buf = NULL;
  sendInfo = NULL;

  tsem_wait(&param.rspSem);
  tsem_destroy(&param.rspSem);

  if (param.rspErr != 0) {
    code = param.rspErr;
    goto FAIL;
  }

  int32_t retryCnt = 0;
  while (TSDB_CODE_MND_CONSUMER_NOT_READY == doAskEp(tmq)) {
    if (retryCnt++ > MAX_RETRY_COUNT) {
      tscError("consumer:0x%" PRIx64 ", mnd not ready for subscribe, retry:%d in 500ms", tmq->consumerId, retryCnt);
      code = TSDB_CODE_MND_CONSUMER_NOT_READY;
      goto FAIL;
    }

    tscInfo("consumer:0x%" PRIx64 ", mnd not ready for subscribe, retry:%d in 500ms", tmq->consumerId, retryCnt);
    taosMsleep(500);
  }

  // init ep timer
  if (tmq->epTimer == NULL) {
    int64_t* pRefId1 = taosMemoryMalloc(sizeof(int64_t));
    *pRefId1 = tmq->refId;
    tmq->epTimer = taosTmrStart(tmqAssignAskEpTask, 1000, pRefId1, tmqMgmt.timer);
  }

  // init auto commit timer
  if (tmq->autoCommit && tmq->commitTimer == NULL) {
    int64_t* pRefId2 = taosMemoryMalloc(sizeof(int64_t));
    *pRefId2 = tmq->refId;
    tmq->commitTimer = taosTmrStart(tmqAssignDelayedCommitTask, tmq->autoCommitInterval, pRefId2, tmqMgmt.timer);
  }

FAIL:
  taosArrayDestroyP(req.topicNames, taosMemoryFree);
  taosMemoryFree(buf);
  taosMemoryFree(sendInfo);

  return code;
}

void tmq_conf_set_auto_commit_cb(tmq_conf_t* conf, tmq_commit_cb* cb, void* param) {
  conf->commitCb = cb;
  conf->commitCbUserParam = param;
}

static SMqClientVg* getVgInfo(tmq_t* tmq, char* topicName, int32_t  vgId){
  int32_t topicNumCur = taosArrayGetSize(tmq->clientTopics);
  for(int i = 0; i < topicNumCur; i++){
    SMqClientTopic* pTopicCur = taosArrayGet(tmq->clientTopics, i);
    if(strcmp(pTopicCur->topicName, topicName) == 0){
      int32_t vgNumCur = taosArrayGetSize(pTopicCur->vgs);
      for (int32_t j = 0; j < vgNumCur; j++) {
        SMqClientVg* pVgCur = taosArrayGet(pTopicCur->vgs, j);
        if(pVgCur->vgId == vgId){
          return pVgCur;
        }
      }
    }
  }
  return NULL;
}

static SMqClientTopic* getTopicInfo(tmq_t* tmq, char* topicName){
  int32_t topicNumCur = taosArrayGetSize(tmq->clientTopics);
  for(int i = 0; i < topicNumCur; i++){
    SMqClientTopic* pTopicCur = taosArrayGet(tmq->clientTopics, i);
    if(strcmp(pTopicCur->topicName, topicName) == 0){
      return pTopicCur;
    }
  }
  return NULL;
}

int32_t tmqPollCb(void* param, SDataBuf* pMsg, int32_t code) {
  SMqPollCbParam* pParam = (SMqPollCbParam*)param;

  int64_t         refId = pParam->refId;
//  SMqClientVg*    pVg = pParam->pVg;
//  SMqClientTopic* pTopic = pParam->pTopic;

  tmq_t* tmq = taosAcquireRef(tmqMgmt.rsetId, refId);
  if (tmq == NULL) {
    taosMemoryFree(pParam);
    taosMemoryFree(pMsg->pData);
    taosMemoryFree(pMsg->pEpSet);
    terrno = TSDB_CODE_TMQ_CONSUMER_CLOSED;
    return -1;
  }

  int32_t  epoch = pParam->epoch;
  int32_t  vgId = pParam->vgId;
  uint64_t requestId = pParam->requestId;

  if (code != 0) {
    if (pMsg->pData) taosMemoryFree(pMsg->pData);
    if (pMsg->pEpSet) taosMemoryFree(pMsg->pEpSet);

    // in case of consumer mismatch, wait for 500ms and retry
    if (code == TSDB_CODE_TMQ_CONSUMER_MISMATCH) {
//      taosMsleep(500);
      atomic_store_8(&tmq->status, TMQ_CONSUMER_STATUS__RECOVER);
      tscDebug("consumer:0x%" PRIx64 " wait for the re-balance, wait for 500ms and set status to be RECOVER",
               tmq->consumerId);
    } else if (code == TSDB_CODE_TQ_NO_COMMITTED_OFFSET) {
      SMqPollRspWrapper* pRspWrapper = taosAllocateQitem(sizeof(SMqPollRspWrapper), DEF_QITEM, 0);
      if (pRspWrapper == NULL) {
        tscWarn("consumer:0x%" PRIx64 " msg from vgId:%d discarded, epoch %d since out of memory, reqId:0x%" PRIx64,
                tmq->consumerId, vgId, epoch, requestId);
        goto CREATE_MSG_FAIL;
      }

      pRspWrapper->tmqRspType = TMQ_MSG_TYPE__END_RSP;
      taosWriteQitem(tmq->mqueue, pRspWrapper);
//    } else if (code == TSDB_CODE_WAL_LOG_NOT_EXIST) {  // poll data while insert
//      taosMsleep(5);
    } else{
      tscError("consumer:0x%" PRIx64 " msg from vgId:%d discarded, epoch %d, since %s, reqId:0x%" PRIx64, tmq->consumerId,
               vgId, epoch, tstrerror(code), requestId);
    }

    goto CREATE_MSG_FAIL;
  }

  int32_t msgEpoch = ((SMqRspHead*)pMsg->pData)->epoch;
  int32_t clientEpoch = atomic_load_32(&tmq->epoch);
  if (msgEpoch < clientEpoch) {
    // do not write into queue since updating epoch reset
    tscWarn("consumer:0x%" PRIx64
            " msg discard from vgId:%d since from earlier epoch, rsp epoch %d, current epoch %d, reqId:0x%" PRIx64,
            tmq->consumerId, vgId, msgEpoch, clientEpoch, requestId);

    tsem_post(&tmq->rspSem);
    taosReleaseRef(tmqMgmt.rsetId, refId);

    taosMemoryFree(pMsg->pData);
    taosMemoryFree(pMsg->pEpSet);
    taosMemoryFree(pParam);

    return 0;
  }

  if (msgEpoch != clientEpoch) {
    tscWarn("consumer:0x%" PRIx64 " mismatch rsp from vgId:%d, epoch %d, current epoch %d, reqId:0x%" PRIx64,
            tmq->consumerId, vgId, msgEpoch, clientEpoch, requestId);
  }

  // handle meta rsp
  int8_t rspType = ((SMqRspHead*)pMsg->pData)->mqMsgType;

  SMqPollRspWrapper* pRspWrapper = taosAllocateQitem(sizeof(SMqPollRspWrapper), DEF_QITEM, 0);
  if (pRspWrapper == NULL) {
    taosMemoryFree(pMsg->pData);
    taosMemoryFree(pMsg->pEpSet);
    tscWarn("consumer:0x%" PRIx64 " msg discard from vgId:%d, epoch %d since out of memory", tmq->consumerId, vgId,
            epoch);
    goto CREATE_MSG_FAIL;
  }

  pRspWrapper->tmqRspType = rspType;
//  pRspWrapper->vgHandle = pVg;
//  pRspWrapper->topicHandle = pTopic;
  pRspWrapper->reqId = requestId;
  pRspWrapper->pEpset = pMsg->pEpSet;
  pRspWrapper->vgId = vgId;
  strcpy(pRspWrapper->topicName, pParam->topicName);

  pMsg->pEpSet = NULL;
  if (rspType == TMQ_MSG_TYPE__POLL_RSP) {
    SDecoder decoder;
    tDecoderInit(&decoder, POINTER_SHIFT(pMsg->pData, sizeof(SMqRspHead)), pMsg->len - sizeof(SMqRspHead));
    tDecodeMqDataRsp(&decoder, &pRspWrapper->dataRsp);
    tDecoderClear(&decoder);
    memcpy(&pRspWrapper->dataRsp, pMsg->pData, sizeof(SMqRspHead));

    char buf[TSDB_OFFSET_LEN];
    tFormatOffset(buf, TSDB_OFFSET_LEN, &pRspWrapper->dataRsp.rspOffset);
    tscDebug("consumer:0x%" PRIx64 " recv poll rsp, vgId:%d, req ver:%" PRId64 ", rsp:%s type %d, reqId:0x%" PRIx64,
             tmq->consumerId, vgId, pRspWrapper->dataRsp.reqOffset.version, buf, rspType, requestId);
  } else if (rspType == TMQ_MSG_TYPE__POLL_META_RSP) {
    SDecoder decoder;
    tDecoderInit(&decoder, POINTER_SHIFT(pMsg->pData, sizeof(SMqRspHead)), pMsg->len - sizeof(SMqRspHead));
    tDecodeMqMetaRsp(&decoder, &pRspWrapper->metaRsp);
    tDecoderClear(&decoder);
    memcpy(&pRspWrapper->metaRsp, pMsg->pData, sizeof(SMqRspHead));
  } else if (rspType == TMQ_MSG_TYPE__TAOSX_RSP) {
    SDecoder decoder;
    tDecoderInit(&decoder, POINTER_SHIFT(pMsg->pData, sizeof(SMqRspHead)), pMsg->len - sizeof(SMqRspHead));
    tDecodeSTaosxRsp(&decoder, &pRspWrapper->taosxRsp);
    tDecoderClear(&decoder);
    memcpy(&pRspWrapper->taosxRsp, pMsg->pData, sizeof(SMqRspHead));
  } else {  // invalid rspType
    tscError("consumer:0x%" PRIx64 " invalid rsp msg received, type:%d ignored", tmq->consumerId, rspType);
  }

  taosMemoryFree(pMsg->pData);
  taosWriteQitem(tmq->mqueue, pRspWrapper);

  int32_t total = taosQueueItemSize(tmq->mqueue);
  tscDebug("consumer:0x%" PRIx64 " put poll res into mqueue, type:%d, vgId:%d, total in queue:%d, reqId:0x%" PRIx64,
           tmq->consumerId, rspType, vgId, total, requestId);

  tsem_post(&tmq->rspSem);
  taosReleaseRef(tmqMgmt.rsetId, refId);
  taosMemoryFree(pParam);

  return 0;

CREATE_MSG_FAIL:
  if (epoch == tmq->epoch) {
    taosWLockLatch(&tmq->lock);
    SMqClientVg* pVg = getVgInfo(tmq, pParam->topicName, vgId);
    if(pVg){
      atomic_store_32(&pVg->vgStatus, TMQ_VG_STATUS__IDLE);
    }
    taosWUnLockLatch(&tmq->lock);
  }

  tsem_post(&tmq->rspSem);
  taosReleaseRef(tmqMgmt.rsetId, refId);
  taosMemoryFree(pParam);

  return -1;
}

typedef struct SVgroupSaveInfo {
  STqOffsetVal currentOffset;
  STqOffsetVal commitOffset;
  int64_t      numOfRows;
} SVgroupSaveInfo;

static void initClientTopicFromRsp(SMqClientTopic* pTopic, SMqSubTopicEp* pTopicEp, SHashObj* pVgOffsetHashMap,
                                   tmq_t* tmq) {
  pTopic->schema = pTopicEp->schema;
  pTopicEp->schema.nCols = 0;
  pTopicEp->schema.pSchema = NULL;

  char    vgKey[TSDB_TOPIC_FNAME_LEN + 22];
  int32_t vgNumGet = taosArrayGetSize(pTopicEp->vgs);

  tstrncpy(pTopic->topicName, pTopicEp->topic, TSDB_TOPIC_FNAME_LEN);
  tstrncpy(pTopic->db, pTopicEp->db, TSDB_DB_FNAME_LEN);

  tscInfo("consumer:0x%" PRIx64 ", update topic:%s, new numOfVgs:%d", tmq->consumerId, pTopic->topicName, vgNumGet);
  pTopic->vgs = taosArrayInit(vgNumGet, sizeof(SMqClientVg));

  for (int32_t j = 0; j < vgNumGet; j++) {
    SMqSubVgEp* pVgEp = taosArrayGet(pTopicEp->vgs, j);

    makeTopicVgroupKey(vgKey, pTopic->topicName, pVgEp->vgId);
    SVgroupSaveInfo* pInfo = taosHashGet(pVgOffsetHashMap, vgKey, strlen(vgKey));

    STqOffsetVal offsetNew = {0};
    offsetNew.type = tmq->resetOffsetCfg;

    SMqClientVg clientVg = {
        .pollCnt = 0,
        .vgId = pVgEp->vgId,
        .epSet = pVgEp->epSet,
        .vgStatus = TMQ_VG_STATUS__IDLE,
        .vgSkipCnt = 0,
        .emptyBlockReceiveTs = 0,
        .numOfRows = pInfo ? pInfo->numOfRows : 0,
    };

    clientVg.offsetInfo.currentOffset = pInfo ? pInfo->currentOffset : offsetNew;
    clientVg.offsetInfo.committedOffset = pInfo ? pInfo->commitOffset : offsetNew;
    clientVg.offsetInfo.walVerBegin = -1;
    clientVg.offsetInfo.walVerEnd = -1;
    clientVg.seekUpdated = false;
    clientVg.receivedInfoFromVnode = false;

    taosArrayPush(pTopic->vgs, &clientVg);
  }
}

static void freeClientVgInfo(void* param) {
  SMqClientTopic* pTopic = param;
  if (pTopic->schema.nCols) {
    taosMemoryFreeClear(pTopic->schema.pSchema);
  }

  taosArrayDestroy(pTopic->vgs);
}

static bool doUpdateLocalEp(tmq_t* tmq, int32_t epoch, const SMqAskEpRsp* pRsp) {
  bool set = false;

  int32_t topicNumGet = taosArrayGetSize(pRsp->topics);
  if (epoch <= tmq->epoch) {
    return false;
  }

  SArray* newTopics = taosArrayInit(topicNumGet, sizeof(SMqClientTopic));
  if (newTopics == NULL) {
    return false;
  }

  SHashObj* pVgOffsetHashMap = taosHashInit(64, MurmurHash3_32, false, HASH_NO_LOCK);
  if (pVgOffsetHashMap == NULL) {
    taosArrayDestroy(newTopics);
    return false;
  }

  taosWLockLatch(&tmq->lock);
  int32_t topicNumCur = taosArrayGetSize(tmq->clientTopics);

  char vgKey[TSDB_TOPIC_FNAME_LEN + 22];
  tscInfo("consumer:0x%" PRIx64 " update ep epoch from %d to epoch %d, incoming topics:%d, existed topics:%d",
          tmq->consumerId, tmq->epoch, epoch, topicNumGet, topicNumCur);
  // todo extract method
  for (int32_t i = 0; i < topicNumCur; i++) {
    // find old topic
    SMqClientTopic* pTopicCur = taosArrayGet(tmq->clientTopics, i);
    if (pTopicCur->vgs) {
      int32_t vgNumCur = taosArrayGetSize(pTopicCur->vgs);
      tscInfo("consumer:0x%" PRIx64 ", current vg num: %d", tmq->consumerId, vgNumCur);
      for (int32_t j = 0; j < vgNumCur; j++) {
        SMqClientVg* pVgCur = taosArrayGet(pTopicCur->vgs, j);
        makeTopicVgroupKey(vgKey, pTopicCur->topicName, pVgCur->vgId);

        char buf[TSDB_OFFSET_LEN];
        tFormatOffset(buf, TSDB_OFFSET_LEN, &pVgCur->offsetInfo.currentOffset);
        tscInfo("consumer:0x%" PRIx64 ", epoch:%d vgId:%d vgKey:%s, offset:%s", tmq->consumerId, epoch, pVgCur->vgId,
                 vgKey, buf);

        SVgroupSaveInfo info = {.currentOffset = pVgCur->offsetInfo.currentOffset, .commitOffset = pVgCur->offsetInfo.committedOffset, .numOfRows = pVgCur->numOfRows};
        taosHashPut(pVgOffsetHashMap, vgKey, strlen(vgKey), &info, sizeof(SVgroupSaveInfo));
      }
    }
  }

  for (int32_t i = 0; i < topicNumGet; i++) {
    SMqClientTopic topic = {0};
    SMqSubTopicEp* pTopicEp = taosArrayGet(pRsp->topics, i);
    initClientTopicFromRsp(&topic, pTopicEp, pVgOffsetHashMap, tmq);
    taosArrayPush(newTopics, &topic);
  }

  taosHashCleanup(pVgOffsetHashMap);

  // destroy current buffered existed topics info
  if (tmq->clientTopics) {
    taosArrayDestroyEx(tmq->clientTopics, freeClientVgInfo);
  }
  tmq->clientTopics = newTopics;
  taosWUnLockLatch(&tmq->lock);

  int8_t flag = (topicNumGet == 0) ? TMQ_CONSUMER_STATUS__NO_TOPIC : TMQ_CONSUMER_STATUS__READY;
  atomic_store_8(&tmq->status, flag);
  atomic_store_32(&tmq->epoch, epoch);

  tscInfo("consumer:0x%" PRIx64 " update topic info completed", tmq->consumerId);
  return set;
}

int32_t askEpCallbackFn(void* param, SDataBuf* pMsg, int32_t code) {
  SMqAskEpCbParam* pParam = (SMqAskEpCbParam*)param;
  tmq_t*           tmq = taosAcquireRef(tmqMgmt.rsetId, pParam->refId);

  if (tmq == NULL) {
    terrno = TSDB_CODE_TMQ_CONSUMER_CLOSED;
//    pParam->pUserFn(tmq, terrno, NULL, pParam->pParam);

    taosMemoryFree(pMsg->pData);
    taosMemoryFree(pMsg->pEpSet);
    taosMemoryFree(pParam);
    return terrno;
  }

  if (code != TSDB_CODE_SUCCESS) {
    tscError("consumer:0x%" PRIx64 ", get topic endpoint error, code:%s", tmq->consumerId, tstrerror(code));
    pParam->pUserFn(tmq, code, NULL, pParam->pParam);

    taosReleaseRef(tmqMgmt.rsetId, pParam->refId);

    taosMemoryFree(pMsg->pData);
    taosMemoryFree(pMsg->pEpSet);
    taosMemoryFree(pParam);
    return code;
  }

  // tmq's epoch is monotonically increase,
  // so it's safe to discard any old epoch msg.
  // Epoch will only increase when received newer epoch ep msg
  SMqRspHead* head = pMsg->pData;
  int32_t     epoch = atomic_load_32(&tmq->epoch);
  if (head->epoch <= epoch) {
    tscInfo("consumer:0x%" PRIx64 ", recv ep, msg epoch %d, current epoch %d, no need to update local ep",
             tmq->consumerId, head->epoch, epoch);

    if (tmq->status == TMQ_CONSUMER_STATUS__RECOVER) {
      SMqAskEpRsp rsp;
      tDecodeSMqAskEpRsp(POINTER_SHIFT(pMsg->pData, sizeof(SMqRspHead)), &rsp);
      int8_t flag = (taosArrayGetSize(rsp.topics) == 0) ? TMQ_CONSUMER_STATUS__NO_TOPIC : TMQ_CONSUMER_STATUS__READY;
      atomic_store_8(&tmq->status, flag);
      tDeleteSMqAskEpRsp(&rsp);
    }

  } else {
    tscInfo("consumer:0x%" PRIx64 ", recv ep, msg epoch %d, current epoch %d, update local ep", tmq->consumerId,
             head->epoch, epoch);
  }

  pParam->pUserFn(tmq, code, pMsg, pParam->pParam);
  taosReleaseRef(tmqMgmt.rsetId, pParam->refId);

  taosMemoryFree(pMsg->pEpSet);
  taosMemoryFree(pMsg->pData);
  taosMemoryFree(pParam);
  return code;
}

void tmqBuildConsumeReqImpl(SMqPollReq* pReq, tmq_t* tmq, int64_t timeout, SMqClientTopic* pTopic, SMqClientVg* pVg) {
  int32_t groupLen = strlen(tmq->groupId);
  memcpy(pReq->subKey, tmq->groupId, groupLen);
  pReq->subKey[groupLen] = TMQ_SEPARATOR;
  strcpy(pReq->subKey + groupLen + 1, pTopic->topicName);

  pReq->withTbName = tmq->withTbName;
  pReq->consumerId = tmq->consumerId;
  pReq->timeout = timeout;
  pReq->epoch = tmq->epoch;
  pReq->reqOffset = pVg->offsetInfo.currentOffset;
  pReq->head.vgId = pVg->vgId;
  pReq->useSnapshot = tmq->useSnapshot;
  pReq->reqId = generateRequestId();
}

SMqMetaRspObj* tmqBuildMetaRspFromWrapper(SMqPollRspWrapper* pWrapper) {
  SMqMetaRspObj* pRspObj = taosMemoryCalloc(1, sizeof(SMqMetaRspObj));
  pRspObj->resType = RES_TYPE__TMQ_META;
  tstrncpy(pRspObj->topic, pWrapper->topicHandle->topicName, TSDB_TOPIC_FNAME_LEN);
  tstrncpy(pRspObj->db, pWrapper->topicHandle->db, TSDB_DB_FNAME_LEN);
  pRspObj->vgId = pWrapper->vgHandle->vgId;

  memcpy(&pRspObj->metaRsp, &pWrapper->metaRsp, sizeof(SMqMetaRsp));
  return pRspObj;
}

SMqRspObj* tmqBuildRspFromWrapper(SMqPollRspWrapper* pWrapper, SMqClientVg* pVg, int64_t* numOfRows) {
  SMqRspObj* pRspObj = taosMemoryCalloc(1, sizeof(SMqRspObj));
  pRspObj->resType = RES_TYPE__TMQ;

  (*numOfRows) = 0;
  tstrncpy(pRspObj->topic, pWrapper->topicHandle->topicName, TSDB_TOPIC_FNAME_LEN);
  tstrncpy(pRspObj->db, pWrapper->topicHandle->db, TSDB_DB_FNAME_LEN);

  pRspObj->vgId = pWrapper->vgHandle->vgId;
  pRspObj->resIter = -1;
  memcpy(&pRspObj->rsp, &pWrapper->dataRsp, sizeof(SMqDataRsp));

  pRspObj->resInfo.totalRows = 0;
  pRspObj->resInfo.precision = TSDB_TIME_PRECISION_MILLI;

  if (!pWrapper->dataRsp.withSchema) {
    setResSchemaInfo(&pRspObj->resInfo, pWrapper->topicHandle->schema.pSchema, pWrapper->topicHandle->schema.nCols);
  }

  // extract the rows in this data packet
  for (int32_t i = 0; i < pRspObj->rsp.blockNum; ++i) {
    SRetrieveTableRsp* pRetrieve = (SRetrieveTableRsp*)taosArrayGetP(pRspObj->rsp.blockData, i);
    int64_t            rows = htobe64(pRetrieve->numOfRows);
    pVg->numOfRows += rows;
    (*numOfRows) += rows;
  }

  return pRspObj;
}

SMqTaosxRspObj* tmqBuildTaosxRspFromWrapper(SMqPollRspWrapper* pWrapper, SMqClientVg* pVg, int64_t* numOfRows) {
  SMqTaosxRspObj* pRspObj = taosMemoryCalloc(1, sizeof(SMqTaosxRspObj));
  pRspObj->resType = RES_TYPE__TMQ_METADATA;
  tstrncpy(pRspObj->topic, pWrapper->topicHandle->topicName, TSDB_TOPIC_FNAME_LEN);
  tstrncpy(pRspObj->db, pWrapper->topicHandle->db, TSDB_DB_FNAME_LEN);
  pRspObj->vgId = pWrapper->vgHandle->vgId;
  pRspObj->resIter = -1;
  memcpy(&pRspObj->rsp, &pWrapper->taosxRsp, sizeof(STaosxRsp));

  pRspObj->resInfo.totalRows = 0;
  pRspObj->resInfo.precision = TSDB_TIME_PRECISION_MILLI;
  if (!pWrapper->taosxRsp.withSchema) {
    setResSchemaInfo(&pRspObj->resInfo, pWrapper->topicHandle->schema.pSchema, pWrapper->topicHandle->schema.nCols);
  }

  // extract the rows in this data packet
  for (int32_t i = 0; i < pRspObj->rsp.blockNum; ++i) {
    SRetrieveTableRsp* pRetrieve = (SRetrieveTableRsp*)taosArrayGetP(pRspObj->rsp.blockData, i);
    int64_t            rows = htobe64(pRetrieve->numOfRows);
    pVg->numOfRows += rows;
    (*numOfRows) += rows;
  }
  return pRspObj;
}

static int32_t handleErrorBeforePoll(SMqClientVg* pVg, tmq_t* pTmq) {
  atomic_store_32(&pVg->vgStatus, TMQ_VG_STATUS__IDLE);
  tsem_post(&pTmq->rspSem);
  return -1;
}

static int32_t doTmqPollImpl(tmq_t* pTmq, SMqClientTopic* pTopic, SMqClientVg* pVg, int64_t timeout) {
  SMqPollReq req = {0};
  tmqBuildConsumeReqImpl(&req, pTmq, timeout, pTopic, pVg);

  int32_t msgSize = tSerializeSMqPollReq(NULL, 0, &req);
  if (msgSize < 0) {
    return handleErrorBeforePoll(pVg, pTmq);
  }

  char* msg = taosMemoryCalloc(1, msgSize);
  if (NULL == msg) {
    return handleErrorBeforePoll(pVg, pTmq);
  }

  if (tSerializeSMqPollReq(msg, msgSize, &req) < 0) {
    taosMemoryFree(msg);
    return handleErrorBeforePoll(pVg, pTmq);
  }

  SMqPollCbParam* pParam = taosMemoryMalloc(sizeof(SMqPollCbParam));
  if (pParam == NULL) {
    taosMemoryFree(msg);
    return handleErrorBeforePoll(pVg, pTmq);
  }

  pParam->refId = pTmq->refId;
  pParam->epoch = pTmq->epoch;
//  pParam->pVg = pVg;  // pVg may be released,fix it
//  pParam->pTopic = pTopic;
  strcpy(pParam->topicName, pTopic->topicName);
  pParam->vgId = pVg->vgId;
  pParam->requestId = req.reqId;

  SMsgSendInfo* sendInfo = taosMemoryCalloc(1, sizeof(SMsgSendInfo));
  if (sendInfo == NULL) {
    taosMemoryFree(pParam);
    taosMemoryFree(msg);
    return handleErrorBeforePoll(pVg, pTmq);
  }

  sendInfo->msgInfo = (SDataBuf){.pData = msg, .len = msgSize, .handle = NULL};
  sendInfo->requestId = req.reqId;
  sendInfo->requestObjRefId = 0;
  sendInfo->param = pParam;
  sendInfo->fp = tmqPollCb;
  sendInfo->msgType = TDMT_VND_TMQ_CONSUME;

  int64_t transporterId = 0;
  char    offsetFormatBuf[TSDB_OFFSET_LEN];
  tFormatOffset(offsetFormatBuf, tListLen(offsetFormatBuf), &pVg->offsetInfo.currentOffset);

  tscDebug("consumer:0x%" PRIx64 " send poll to %s vgId:%d, epoch %d, req:%s, reqId:0x%" PRIx64, pTmq->consumerId,
           pTopic->topicName, pVg->vgId, pTmq->epoch, offsetFormatBuf, req.reqId);
  asyncSendMsgToServer(pTmq->pTscObj->pAppInfo->pTransporter, &pVg->epSet, &transporterId, sendInfo);

  pVg->pollCnt++;
  pVg->seekUpdated = false;   // reset this flag.
  pTmq->pollCnt++;

  return TSDB_CODE_SUCCESS;
}

// broadcast the poll request to all related vnodes
static int32_t tmqPollImpl(tmq_t* tmq, int64_t timeout) {
  if(atomic_load_8(&tmq->status) == TMQ_CONSUMER_STATUS__RECOVER){
    return 0;
  }
  int32_t code = 0;

  taosWLockLatch(&tmq->lock);
  int32_t numOfTopics = taosArrayGetSize(tmq->clientTopics);
  tscDebug("consumer:0x%" PRIx64 " start to poll data, numOfTopics:%d", tmq->consumerId, numOfTopics);

  for (int i = 0; i < numOfTopics; i++) {
    SMqClientTopic* pTopic = taosArrayGet(tmq->clientTopics, i);
    int32_t         numOfVg = taosArrayGetSize(pTopic->vgs);

    for (int j = 0; j < numOfVg; j++) {
      SMqClientVg* pVg = taosArrayGet(pTopic->vgs, j);
      if (taosGetTimestampMs() - pVg->emptyBlockReceiveTs < EMPTY_BLOCK_POLL_IDLE_DURATION) {  // less than 10ms
        tscTrace("consumer:0x%" PRIx64 " epoch %d, vgId:%d idle for 10ms before start next poll", tmq->consumerId,
                 tmq->epoch, pVg->vgId);
        continue;
      }

      int32_t vgStatus = atomic_val_compare_exchange_32(&pVg->vgStatus, TMQ_VG_STATUS__IDLE, TMQ_VG_STATUS__WAIT);
      if (vgStatus == TMQ_VG_STATUS__WAIT) {
        int32_t vgSkipCnt = atomic_add_fetch_32(&pVg->vgSkipCnt, 1);
        tscTrace("consumer:0x%" PRIx64 " epoch %d wait poll-rsp, skip vgId:%d skip cnt %d", tmq->consumerId, tmq->epoch,
                 pVg->vgId, vgSkipCnt);
        continue;
      }

      atomic_store_32(&pVg->vgSkipCnt, 0);
      code = doTmqPollImpl(tmq, pTopic, pVg, timeout);
      if (code != TSDB_CODE_SUCCESS) {
        goto end;
      }
    }
  }

end:
  taosWUnLockLatch(&tmq->lock);
  tscDebug("consumer:0x%" PRIx64 " end to poll data, code:%d", tmq->consumerId, code);
  return code;
}

static int32_t tmqHandleNoPollRsp(tmq_t* tmq, SMqRspWrapper* rspWrapper, bool* pReset) {
  if (rspWrapper->tmqRspType == TMQ_MSG_TYPE__EP_RSP) {
    /*printf("ep %d %d\n", rspMsg->head.epoch, tmq->epoch);*/
    if (rspWrapper->epoch > atomic_load_32(&tmq->epoch)) {
      SMqAskEpRspWrapper* pEpRspWrapper = (SMqAskEpRspWrapper*)rspWrapper;
      SMqAskEpRsp*        rspMsg = &pEpRspWrapper->msg;
      doUpdateLocalEp(tmq, rspWrapper->epoch, rspMsg);
      /*tmqClearUnhandleMsg(tmq);*/
      tDeleteSMqAskEpRsp(rspMsg);
      *pReset = true;
    } else {
      tmqFreeRspWrapper(rspWrapper);
      *pReset = false;
    }
  } else {
    return -1;
  }
  return 0;
}

static void* tmqHandleAllRsp(tmq_t* tmq, int64_t timeout, bool pollIfReset) {
  tscDebug("consumer:0x%" PRIx64 " start to handle the rsp, total:%d", tmq->consumerId, tmq->qall->numOfItems);

  while (1) {
    SMqRspWrapper* pRspWrapper = NULL;
    taosGetQitem(tmq->qall, (void**)&pRspWrapper);

    if (pRspWrapper == NULL) {
      taosReadAllQitems(tmq->mqueue, tmq->qall);
      taosGetQitem(tmq->qall, (void**)&pRspWrapper);
      if (pRspWrapper == NULL) {
        return NULL;
      }
    }

    tscDebug("consumer:0x%" PRIx64 " handle rsp, type:%d", tmq->consumerId, pRspWrapper->tmqRspType);

    if (pRspWrapper->tmqRspType == TMQ_MSG_TYPE__END_RSP) {
      taosFreeQitem(pRspWrapper);
      terrno = TSDB_CODE_TQ_NO_COMMITTED_OFFSET;
      tscError("consumer:0x%" PRIx64 " unexpected rsp from poll, code:%s", tmq->consumerId, tstrerror(terrno));
      return NULL;
    } else if (pRspWrapper->tmqRspType == TMQ_MSG_TYPE__POLL_RSP) {
      SMqPollRspWrapper* pollRspWrapper = (SMqPollRspWrapper*)pRspWrapper;

      int32_t     consumerEpoch = atomic_load_32(&tmq->epoch);
      SMqDataRsp* pDataRsp = &pollRspWrapper->dataRsp;

      if (pDataRsp->head.epoch == consumerEpoch) {
        taosWLockLatch(&tmq->lock);
        SMqClientVg* pVg = getVgInfo(tmq, pollRspWrapper->topicName, pollRspWrapper->vgId);
        pollRspWrapper->vgHandle = pVg;
        pollRspWrapper->topicHandle = getTopicInfo(tmq, pollRspWrapper->topicName);
        if(pollRspWrapper->vgHandle == NULL || pollRspWrapper->topicHandle == NULL){
          tscError("consumer:0x%" PRIx64 " get vg or topic error, topic:%s vgId:%d", tmq->consumerId,
                   pollRspWrapper->topicName, pollRspWrapper->vgId);
          taosWUnLockLatch(&tmq->lock);
          return NULL;
        }
        // update the epset
        if (pollRspWrapper->pEpset != NULL) {
          SEp* pEp = GET_ACTIVE_EP(pollRspWrapper->pEpset);
          SEp* pOld = GET_ACTIVE_EP(&(pVg->epSet));
          tscDebug("consumer:0x%" PRIx64 " update epset vgId:%d, ep:%s:%d, old ep:%s:%d", tmq->consumerId, pVg->vgId,
                   pEp->fqdn, pEp->port, pOld->fqdn, pOld->port);
          pVg->epSet = *pollRspWrapper->pEpset;
        }

        // update the local offset value only for the returned values, only when the local offset is NOT updated
        // by tmq_offset_seek function
        if (!pVg->seekUpdated) {
          tscDebug("consumer:0x%" PRIx64" local offset is update, since seekupdate not set", tmq->consumerId);
          pVg->offsetInfo.currentOffset = pDataRsp->rspOffset;
        } else {
          tscDebug("consumer:0x%" PRIx64" local offset is NOT update, since seekupdate is set", tmq->consumerId);
        }

        // update the status
        atomic_store_32(&pVg->vgStatus, TMQ_VG_STATUS__IDLE);

        // update the valid wal version range
        pVg->offsetInfo.walVerBegin = pDataRsp->head.walsver;
        pVg->offsetInfo.walVerEnd = pDataRsp->head.walever;
        pVg->receivedInfoFromVnode = true;

        char buf[TSDB_OFFSET_LEN];
        tFormatOffset(buf, TSDB_OFFSET_LEN, &pDataRsp->rspOffset);
        if (pDataRsp->blockNum == 0) {
          tscDebug("consumer:0x%" PRIx64 " empty block received, vgId:%d, offset:%s, vg total:%" PRId64
                   ", total:%" PRId64 ", reqId:0x%" PRIx64,
                   tmq->consumerId, pVg->vgId, buf, pVg->numOfRows, tmq->totalRows, pollRspWrapper->reqId);
          pRspWrapper = tmqFreeRspWrapper(pRspWrapper);
          pVg->emptyBlockReceiveTs = taosGetTimestampMs();
          taosFreeQitem(pollRspWrapper);
        } else {  // build rsp
          int64_t    numOfRows = 0;
          SMqRspObj* pRsp = tmqBuildRspFromWrapper(pollRspWrapper, pVg, &numOfRows);
          tmq->totalRows += numOfRows;
          pVg->emptyBlockReceiveTs = 0;
          tscDebug("consumer:0x%" PRIx64 " process poll rsp, vgId:%d, offset:%s, blocks:%d, rows:%" PRId64
                   ", vg total:%" PRId64 ", total:%" PRId64 ", reqId:0x%" PRIx64,
                   tmq->consumerId, pVg->vgId, buf, pDataRsp->blockNum, numOfRows, pVg->numOfRows, tmq->totalRows,
                   pollRspWrapper->reqId);
          taosFreeQitem(pollRspWrapper);
          taosWUnLockLatch(&tmq->lock);
          return pRsp;
        }
        taosWUnLockLatch(&tmq->lock);
      } else {
        tscDebug("consumer:0x%" PRIx64 " vgId:%d msg discard since epoch mismatch: msg epoch %d, consumer epoch %d",
                 tmq->consumerId, pollRspWrapper->vgId, pDataRsp->head.epoch, consumerEpoch);
        pRspWrapper = tmqFreeRspWrapper(pRspWrapper);
        taosFreeQitem(pollRspWrapper);
      }
    } else if (pRspWrapper->tmqRspType == TMQ_MSG_TYPE__POLL_META_RSP) {
      // todo handle the wal range and epset for each vgroup
      SMqPollRspWrapper* pollRspWrapper = (SMqPollRspWrapper*)pRspWrapper;
      int32_t            consumerEpoch = atomic_load_32(&tmq->epoch);

      tscDebug("consumer:0x%" PRIx64 " process meta rsp", tmq->consumerId);

      if (pollRspWrapper->metaRsp.head.epoch == consumerEpoch) {
        taosWLockLatch(&tmq->lock);
        SMqClientVg* pVg = getVgInfo(tmq, pollRspWrapper->topicName, pollRspWrapper->vgId);
        pollRspWrapper->vgHandle = pVg;
        pollRspWrapper->topicHandle = getTopicInfo(tmq, pollRspWrapper->topicName);
        if(pollRspWrapper->vgHandle == NULL || pollRspWrapper->topicHandle == NULL){
          tscError("consumer:0x%" PRIx64 " get vg or topic error, topic:%s vgId:%d", tmq->consumerId,
                   pollRspWrapper->topicName, pollRspWrapper->vgId);
          taosWUnLockLatch(&tmq->lock);
          return NULL;
        }

        if(pollRspWrapper->metaRsp.rspOffset.type != 0){    // if offset is validate
          pVg->offsetInfo.currentOffset = pollRspWrapper->metaRsp.rspOffset;
        }

        atomic_store_32(&pVg->vgStatus, TMQ_VG_STATUS__IDLE);
        // build rsp
        SMqMetaRspObj* pRsp = tmqBuildMetaRspFromWrapper(pollRspWrapper);
        taosFreeQitem(pollRspWrapper);
        taosWUnLockLatch(&tmq->lock);
        return pRsp;
      } else {
        tscDebug("consumer:0x%" PRIx64 " vgId:%d msg discard since epoch mismatch: msg epoch %d, consumer epoch %d",
                 tmq->consumerId, pollRspWrapper->vgId, pollRspWrapper->metaRsp.head.epoch, consumerEpoch);
        pRspWrapper = tmqFreeRspWrapper(pRspWrapper);
        taosFreeQitem(pollRspWrapper);
      }
    } else if (pRspWrapper->tmqRspType == TMQ_MSG_TYPE__TAOSX_RSP) {
      SMqPollRspWrapper* pollRspWrapper = (SMqPollRspWrapper*)pRspWrapper;
      int32_t            consumerEpoch = atomic_load_32(&tmq->epoch);

      if (pollRspWrapper->taosxRsp.head.epoch == consumerEpoch) {
        taosWLockLatch(&tmq->lock);
        SMqClientVg* pVg = getVgInfo(tmq, pollRspWrapper->topicName, pollRspWrapper->vgId);
        pollRspWrapper->vgHandle = pVg;
        pollRspWrapper->topicHandle = getTopicInfo(tmq, pollRspWrapper->topicName);
        if(pollRspWrapper->vgHandle == NULL || pollRspWrapper->topicHandle == NULL){
          tscError("consumer:0x%" PRIx64 " get vg or topic error, topic:%s vgId:%d", tmq->consumerId,
                   pollRspWrapper->topicName, pollRspWrapper->vgId);
          taosWUnLockLatch(&tmq->lock);
          return NULL;
        }

        // update the local offset value only for the returned values, only when the local offset is NOT updated
        // by tmq_offset_seek function
        if (!pVg->seekUpdated) {
          if(pollRspWrapper->taosxRsp.rspOffset.type != 0) {    // if offset is validate
            tscDebug("consumer:0x%" PRIx64" local offset is update, since seekupdate not set", tmq->consumerId);
            pVg->offsetInfo.currentOffset = pollRspWrapper->taosxRsp.rspOffset;
          }
        } else {
          tscDebug("consumer:0x%" PRIx64" local offset is NOT update, since seekupdate is set", tmq->consumerId);
        }

        atomic_store_32(&pVg->vgStatus, TMQ_VG_STATUS__IDLE);

        if (pollRspWrapper->taosxRsp.blockNum == 0) {
          tscDebug("consumer:0x%" PRIx64 " taosx empty block received, vgId:%d, vg total:%" PRId64 ", reqId:0x%" PRIx64,
                   tmq->consumerId, pVg->vgId, pVg->numOfRows, pollRspWrapper->reqId);
          pVg->emptyBlockReceiveTs = taosGetTimestampMs();
          pRspWrapper = tmqFreeRspWrapper(pRspWrapper);
          taosFreeQitem(pollRspWrapper);
        } else {
          pVg->emptyBlockReceiveTs = 0;  // reset the ts
          // build rsp
          void*   pRsp = NULL;
          int64_t numOfRows = 0;
          if (pollRspWrapper->taosxRsp.createTableNum == 0) {
            pRsp = tmqBuildRspFromWrapper(pollRspWrapper, pVg, &numOfRows);
          } else {
            pRsp = tmqBuildTaosxRspFromWrapper(pollRspWrapper, pVg, &numOfRows);
          }

          tmq->totalRows += numOfRows;

          char buf[TSDB_OFFSET_LEN];
          tFormatOffset(buf, TSDB_OFFSET_LEN, &pVg->offsetInfo.currentOffset);
          tscDebug("consumer:0x%" PRIx64 " process taosx poll rsp, vgId:%d, offset:%s, blocks:%d, rows:%" PRId64
                       ", vg total:%" PRId64 ", total:%" PRId64 ", reqId:0x%" PRIx64,
                   tmq->consumerId, pVg->vgId, buf, pollRspWrapper->dataRsp.blockNum, numOfRows, pVg->numOfRows,
                   tmq->totalRows, pollRspWrapper->reqId);

          taosFreeQitem(pollRspWrapper);
          taosWUnLockLatch(&tmq->lock);
          return pRsp;
        }
        taosWUnLockLatch(&tmq->lock);
      } else {
        tscDebug("consumer:0x%" PRIx64 " vgId:%d msg discard since epoch mismatch: msg epoch %d, consumer epoch %d",
                 tmq->consumerId, pollRspWrapper->vgId, pollRspWrapper->taosxRsp.head.epoch, consumerEpoch);
        pRspWrapper = tmqFreeRspWrapper(pRspWrapper);
        taosFreeQitem(pollRspWrapper);
      }
    } else {
      tscDebug("consumer:0x%" PRIx64 " not data msg received", tmq->consumerId);

      bool reset = false;
      tmqHandleNoPollRsp(tmq, pRspWrapper, &reset);
      taosFreeQitem(pRspWrapper);
      if (pollIfReset && reset) {
        tscDebug("consumer:0x%" PRIx64 ", reset and repoll", tmq->consumerId);
        tmqPollImpl(tmq, timeout);
      }
    }
  }
}

TAOS_RES* tmq_consumer_poll(tmq_t* tmq, int64_t timeout) {
  void*   rspObj;
  int64_t startTime = taosGetTimestampMs();

  tscInfo("consumer:0x%" PRIx64 " start to poll at %" PRId64 ", timeout:%" PRId64, tmq->consumerId, startTime,
           timeout);

  // in no topic status, delayed task also need to be processed
  if (atomic_load_8(&tmq->status) == TMQ_CONSUMER_STATUS__INIT) {
    tscInfo("consumer:0x%" PRIx64 " poll return since consumer is init", tmq->consumerId);
    taosMsleep(500);  //     sleep for a while
    return NULL;
  }

  while (atomic_load_8(&tmq->status) == TMQ_CONSUMER_STATUS__RECOVER) {
    int32_t retryCnt = 0;
    while (TSDB_CODE_MND_CONSUMER_NOT_READY == doAskEp(tmq)) {
      if (retryCnt++ > 40) {
        return NULL;
      }

      tscInfo("consumer:0x%" PRIx64 " not ready, retry:%d/40 in 500ms", tmq->consumerId, retryCnt);
      taosMsleep(500);
    }
  }

  while (1) {
    tmqHandleAllDelayedTask(tmq);

    if (tmqPollImpl(tmq, timeout) < 0) {
      tscError("consumer:0x%" PRIx64 " return due to poll error", tmq->consumerId);
    }

    rspObj = tmqHandleAllRsp(tmq, timeout, false);
    if (rspObj) {
      tscDebug("consumer:0x%" PRIx64 " return rsp %p", tmq->consumerId, rspObj);
      return (TAOS_RES*)rspObj;
    } else if (terrno == TSDB_CODE_TQ_NO_COMMITTED_OFFSET) {
      tscInfo("consumer:0x%" PRIx64 " return null since no committed offset", tmq->consumerId);
      return NULL;
    }

    if (timeout >= 0) {
      int64_t currentTime = taosGetTimestampMs();
      int64_t elapsedTime = currentTime - startTime;
      if (elapsedTime > timeout) {
        tscInfo("consumer:0x%" PRIx64 " (epoch %d) timeout, no rsp, start time %" PRId64 ", current time %" PRId64,
                 tmq->consumerId, tmq->epoch, startTime, currentTime);
        return NULL;
      }
      tsem_timewait(&tmq->rspSem, (timeout - elapsedTime));
    } else {
      // use tsem_timewait instead of tsem_wait to avoid unexpected stuck
      tsem_timewait(&tmq->rspSem, 1000);
    }
  }
}

static void displayConsumeStatistics(tmq_t* pTmq) {
  taosRLockLatch(&pTmq->lock);
  int32_t numOfTopics = taosArrayGetSize(pTmq->clientTopics);
  tscDebug("consumer:0x%" PRIx64 " closing poll:%" PRId64 " rows:%" PRId64 " topics:%d, final epoch:%d",
           pTmq->consumerId, pTmq->pollCnt, pTmq->totalRows, numOfTopics, pTmq->epoch);

  tscDebug("consumer:0x%" PRIx64 " rows dist begin: ", pTmq->consumerId);
  for (int32_t i = 0; i < numOfTopics; ++i) {
    SMqClientTopic* pTopics = taosArrayGet(pTmq->clientTopics, i);

    tscDebug("consumer:0x%" PRIx64 " topic:%d", pTmq->consumerId, i);
    int32_t numOfVgs = taosArrayGetSize(pTopics->vgs);
    for (int32_t j = 0; j < numOfVgs; ++j) {
      SMqClientVg* pVg = taosArrayGet(pTopics->vgs, j);
      tscDebug("topic:%s, %d. vgId:%d rows:%" PRId64, pTopics->topicName, j, pVg->vgId, pVg->numOfRows);
    }
  }
  taosRUnLockLatch(&pTmq->lock);
  tscDebug("consumer:0x%" PRIx64 " rows dist end", pTmq->consumerId);
}

int32_t tmq_consumer_close(tmq_t* tmq) {
  tscInfo("consumer:0x%" PRIx64 " start to close consumer, status:%d", tmq->consumerId, tmq->status);
  displayConsumeStatistics(tmq);

  if (tmq->status == TMQ_CONSUMER_STATUS__READY) {
    // if auto commit is set, commit before close consumer. Otherwise, do nothing.
    if (tmq->autoCommit) {
      int32_t rsp = tmq_commit_sync(tmq, NULL);
      if (rsp != 0) {
        return rsp;
      }
    }
    taosSsleep(2);  // sleep 2s for hb to send offset and rows to server

    int32_t     retryCnt = 0;
    tmq_list_t* lst = tmq_list_new();
    while (1) {
      int32_t rsp = tmq_subscribe(tmq, lst);
      if (rsp != TSDB_CODE_MND_CONSUMER_NOT_READY || retryCnt > 5) {
        break;
      } else {
        retryCnt++;
        taosMsleep(500);
      }
    }

    tmq_list_destroy(lst);
  } else {
    tscInfo("consumer:0x%" PRIx64 " not in ready state, close it directly", tmq->consumerId);
  }

  taosRemoveRef(tmqMgmt.rsetId, tmq->refId);
  return 0;
}

const char* tmq_err2str(int32_t err) {
  if (err == 0) {
    return "success";
  } else if (err == -1) {
    return "fail";
  } else {
    return tstrerror(err);
  }
}

tmq_res_t tmq_get_res_type(TAOS_RES* res) {
  if (TD_RES_TMQ(res)) {
    return TMQ_RES_DATA;
  } else if (TD_RES_TMQ_META(res)) {
    return TMQ_RES_TABLE_META;
  } else if (TD_RES_TMQ_METADATA(res)) {
    return TMQ_RES_METADATA;
  } else {
    return TMQ_RES_INVALID;
  }
}

const char* tmq_get_topic_name(TAOS_RES* res) {
  if (TD_RES_TMQ(res)) {
    SMqRspObj* pRspObj = (SMqRspObj*)res;
    return strchr(pRspObj->topic, '.') + 1;
  } else if (TD_RES_TMQ_META(res)) {
    SMqMetaRspObj* pMetaRspObj = (SMqMetaRspObj*)res;
    return strchr(pMetaRspObj->topic, '.') + 1;
  } else if (TD_RES_TMQ_METADATA(res)) {
    SMqTaosxRspObj* pRspObj = (SMqTaosxRspObj*)res;
    return strchr(pRspObj->topic, '.') + 1;
  } else {
    return NULL;
  }
}

const char* tmq_get_db_name(TAOS_RES* res) {
  if (TD_RES_TMQ(res)) {
    SMqRspObj* pRspObj = (SMqRspObj*)res;
    return strchr(pRspObj->db, '.') + 1;
  } else if (TD_RES_TMQ_META(res)) {
    SMqMetaRspObj* pMetaRspObj = (SMqMetaRspObj*)res;
    return strchr(pMetaRspObj->db, '.') + 1;
  } else if (TD_RES_TMQ_METADATA(res)) {
    SMqTaosxRspObj* pRspObj = (SMqTaosxRspObj*)res;
    return strchr(pRspObj->db, '.') + 1;
  } else {
    return NULL;
  }
}

int32_t tmq_get_vgroup_id(TAOS_RES* res) {
  if (TD_RES_TMQ(res)) {
    SMqRspObj* pRspObj = (SMqRspObj*)res;
    return pRspObj->vgId;
  } else if (TD_RES_TMQ_META(res)) {
    SMqMetaRspObj* pMetaRspObj = (SMqMetaRspObj*)res;
    return pMetaRspObj->vgId;
  } else if (TD_RES_TMQ_METADATA(res)) {
    SMqTaosxRspObj* pRspObj = (SMqTaosxRspObj*)res;
    return pRspObj->vgId;
  } else {
    return -1;
  }
}

int64_t tmq_get_vgroup_offset(TAOS_RES* res) {
  if (TD_RES_TMQ(res)) {
    SMqRspObj* pRspObj = (SMqRspObj*) res;
    STqOffsetVal* pOffset = &pRspObj->rsp.rspOffset;
    if (pOffset->type == TMQ_OFFSET__LOG) {
      return pRspObj->rsp.rspOffset.version;
    }
  } else if (TD_RES_TMQ_META(res)) {
    SMqMetaRspObj* pRspObj = (SMqMetaRspObj*)res;
    if (pRspObj->metaRsp.rspOffset.type == TMQ_OFFSET__LOG) {
      return pRspObj->metaRsp.rspOffset.version;
    }
  } else if (TD_RES_TMQ_METADATA(res)) {
    SMqTaosxRspObj* pRspObj = (SMqTaosxRspObj*) res;
    if (pRspObj->rsp.rspOffset.type == TMQ_OFFSET__LOG) {
      return pRspObj->rsp.rspOffset.version;
    }
  }

  // data from tsdb, no valid offset info
  return -1;
}

const char* tmq_get_table_name(TAOS_RES* res) {
  if (TD_RES_TMQ(res)) {
    SMqRspObj* pRspObj = (SMqRspObj*)res;
    if (!pRspObj->rsp.withTbName || pRspObj->rsp.blockTbName == NULL || pRspObj->resIter < 0 ||
        pRspObj->resIter >= pRspObj->rsp.blockNum) {
      return NULL;
    }
    return (const char*)taosArrayGetP(pRspObj->rsp.blockTbName, pRspObj->resIter);
  } else if (TD_RES_TMQ_METADATA(res)) {
    SMqTaosxRspObj* pRspObj = (SMqTaosxRspObj*)res;
    if (!pRspObj->rsp.withTbName || pRspObj->rsp.blockTbName == NULL || pRspObj->resIter < 0 ||
        pRspObj->resIter >= pRspObj->rsp.blockNum) {
      return NULL;
    }
    return (const char*)taosArrayGetP(pRspObj->rsp.blockTbName, pRspObj->resIter);
  }
  return NULL;
}

void tmq_commit_async(tmq_t* tmq, const TAOS_RES* pRes, tmq_commit_cb* cb, void* param) {
  if (pRes == NULL) {  // here needs to commit all offsets.
    asyncCommitAllOffsets(tmq, cb, param);
  } else {  // only commit one offset
    asyncCommitOffset(tmq, pRes, TDMT_VND_TMQ_COMMIT_OFFSET, cb, param);
  }
}

static void commitCallBackFn(tmq_t *UNUSED_PARAM(tmq), int32_t code, void* param) {
  SSyncCommitInfo* pInfo = (SSyncCommitInfo*) param;
  pInfo->code = code;
  tsem_post(&pInfo->sem);
}

int32_t tmq_commit_sync(tmq_t* tmq, const TAOS_RES* pRes) {
  int32_t code = 0;

  SSyncCommitInfo* pInfo = taosMemoryMalloc(sizeof(SSyncCommitInfo));
  tsem_init(&pInfo->sem, 0, 0);
  pInfo->code = 0;

  if (pRes == NULL) {
    asyncCommitAllOffsets(tmq, commitCallBackFn, pInfo);
  } else {
    asyncCommitOffset(tmq, pRes, TDMT_VND_TMQ_COMMIT_OFFSET, commitCallBackFn, pInfo);
  }

  tsem_wait(&pInfo->sem);
  code = pInfo->code;

  tsem_destroy(&pInfo->sem);
  taosMemoryFree(pInfo);

  tscDebug("consumer:0x%" PRIx64 " sync commit done, code:%s", tmq->consumerId, tstrerror(code));
  return code;
}

void updateEpCallbackFn(tmq_t* pTmq, int32_t code, SDataBuf* pDataBuf, void* param) {
  SAskEpInfo* pInfo = param;
  pInfo->code = code;

  if (code == TSDB_CODE_SUCCESS) {
    SMqRspHead* head = pDataBuf->pData;

    SMqAskEpRsp rsp;
    tDecodeSMqAskEpRsp(POINTER_SHIFT(pDataBuf->pData, sizeof(SMqRspHead)), &rsp);
    doUpdateLocalEp(pTmq, head->epoch, &rsp);
    tDeleteSMqAskEpRsp(&rsp);
  }

  tsem_post(&pInfo->sem);
}

void addToQueueCallbackFn(tmq_t* pTmq, int32_t code, SDataBuf* pDataBuf, void* param) {
  if (code != TSDB_CODE_SUCCESS) {
    terrno = code;
    return;
  }

  SMqAskEpRspWrapper* pWrapper = taosAllocateQitem(sizeof(SMqAskEpRspWrapper), DEF_QITEM, 0);
  if (pWrapper == NULL) {
    terrno = TSDB_CODE_OUT_OF_MEMORY;
    return;
  }

  SMqRspHead* head = pDataBuf->pData;

  pWrapper->tmqRspType = TMQ_MSG_TYPE__EP_RSP;
  pWrapper->epoch = head->epoch;
  memcpy(&pWrapper->msg, pDataBuf->pData, sizeof(SMqRspHead));
  tDecodeSMqAskEpRsp(POINTER_SHIFT(pDataBuf->pData, sizeof(SMqRspHead)), &pWrapper->msg);

  taosWriteQitem(pTmq->mqueue, pWrapper);
}

int32_t doAskEp(tmq_t* pTmq) {
  SAskEpInfo* pInfo = taosMemoryMalloc(sizeof(SAskEpInfo));
  tsem_init(&pInfo->sem, 0, 0);

  asyncAskEp(pTmq, updateEpCallbackFn, pInfo);
  tsem_wait(&pInfo->sem);

  int32_t code = pInfo->code;
  tsem_destroy(&pInfo->sem);
  taosMemoryFree(pInfo);
  return code;
}

void asyncAskEp(tmq_t* pTmq, __tmq_askep_fn_t askEpFn, void* param) {
  SMqAskEpReq req = {0};
  req.consumerId = pTmq->consumerId;
  req.epoch = pTmq->epoch;
  strcpy(req.cgroup, pTmq->groupId);

  int32_t tlen = tSerializeSMqAskEpReq(NULL, 0, &req);
  if (tlen < 0) {
    tscError("consumer:0x%" PRIx64 ", tSerializeSMqAskEpReq failed", pTmq->consumerId);
    askEpFn(pTmq, TSDB_CODE_INVALID_PARA, NULL, param);
    return;
  }

  void* pReq = taosMemoryCalloc(1, tlen);
  if (pReq == NULL) {
    tscError("consumer:0x%" PRIx64 ", failed to malloc askEpReq msg, size:%d", pTmq->consumerId, tlen);
    askEpFn(pTmq, TSDB_CODE_OUT_OF_MEMORY, NULL, param);
    return;
  }

  if (tSerializeSMqAskEpReq(pReq, tlen, &req) < 0) {
    tscError("consumer:0x%" PRIx64 ", tSerializeSMqAskEpReq %d failed", pTmq->consumerId, tlen);
    taosMemoryFree(pReq);

    askEpFn(pTmq, TSDB_CODE_INVALID_PARA, NULL, param);
    return;
  }

  SMqAskEpCbParam* pParam = taosMemoryCalloc(1, sizeof(SMqAskEpCbParam));
  if (pParam == NULL) {
    tscError("consumer:0x%" PRIx64 ", failed to malloc subscribe param", pTmq->consumerId);
    taosMemoryFree(pReq);

    askEpFn(pTmq, TSDB_CODE_OUT_OF_MEMORY, NULL, param);
    return;
  }

  pParam->refId = pTmq->refId;
  pParam->epoch = pTmq->epoch;
  pParam->pUserFn = askEpFn;
  pParam->pParam = param;

  SMsgSendInfo* sendInfo = taosMemoryCalloc(1, sizeof(SMsgSendInfo));
  if (sendInfo == NULL) {
    taosMemoryFree(pParam);
    taosMemoryFree(pReq);
    askEpFn(pTmq, TSDB_CODE_OUT_OF_MEMORY, NULL, param);
    return;
  }

  sendInfo->msgInfo = (SDataBuf){.pData = pReq, .len = tlen, .handle = NULL};

  sendInfo->requestId = generateRequestId();
  sendInfo->requestObjRefId = 0;
  sendInfo->param = pParam;
  sendInfo->fp = askEpCallbackFn;
  sendInfo->msgType = TDMT_MND_TMQ_ASK_EP;

  SEpSet epSet = getEpSet_s(&pTmq->pTscObj->pAppInfo->mgmtEp);
  tscInfo("consumer:0x%" PRIx64 " ask ep from mnode, reqId:0x%" PRIx64, pTmq->consumerId, sendInfo->requestId);

  int64_t transporterId = 0;
  asyncSendMsgToServer(pTmq->pTscObj->pAppInfo->pTransporter, &epSet, &transporterId, sendInfo);
}

int32_t makeTopicVgroupKey(char* dst, const char* topicName, int32_t vg) {
  return sprintf(dst, "%s:%d", topicName, vg);
}

int32_t tmqCommitDone(SMqCommitCbParamSet* pParamSet) {
  int64_t refId = pParamSet->refId;

  tmq_t* tmq = taosAcquireRef(tmqMgmt.rsetId, refId);
  if (tmq == NULL) {
    taosMemoryFree(pParamSet);
    terrno = TSDB_CODE_TMQ_CONSUMER_CLOSED;
    return -1;
  }

  // if no more waiting rsp
  pParamSet->callbackFn(tmq, pParamSet->code, pParamSet->userParam);
  taosMemoryFree(pParamSet);
//  tmq->needReportOffsetRows = true;

  taosReleaseRef(tmqMgmt.rsetId, refId);
  return 0;
}

void commitRspCountDown(SMqCommitCbParamSet* pParamSet, int64_t consumerId, const char* pTopic, int32_t vgId) {
  int32_t waitingRspNum = atomic_sub_fetch_32(&pParamSet->waitingRspNum, 1);
  if (waitingRspNum == 0) {
    tscDebug("consumer:0x%" PRIx64 " topic:%s vgId:%d all commit-rsp received, commit completed", consumerId, pTopic,
             vgId);
    tmqCommitDone(pParamSet);
  } else {
    tscDebug("consumer:0x%" PRIx64 " topic:%s vgId:%d commit-rsp received, remain:%d", consumerId, pTopic, vgId,
             waitingRspNum);
  }
}

SReqResultInfo* tmqGetNextResInfo(TAOS_RES* res, bool convertUcs4) {
  SMqRspObj* pRspObj = (SMqRspObj*)res;
  pRspObj->resIter++;

  if (pRspObj->resIter < pRspObj->rsp.blockNum) {
    SRetrieveTableRsp* pRetrieve = (SRetrieveTableRsp*)taosArrayGetP(pRspObj->rsp.blockData, pRspObj->resIter);
    if (pRspObj->rsp.withSchema) {
      SSchemaWrapper* pSW = (SSchemaWrapper*)taosArrayGetP(pRspObj->rsp.blockSchema, pRspObj->resIter);
      setResSchemaInfo(&pRspObj->resInfo, pSW->pSchema, pSW->nCols);
      taosMemoryFreeClear(pRspObj->resInfo.row);
      taosMemoryFreeClear(pRspObj->resInfo.pCol);
      taosMemoryFreeClear(pRspObj->resInfo.length);
      taosMemoryFreeClear(pRspObj->resInfo.convertBuf);
      taosMemoryFreeClear(pRspObj->resInfo.convertJson);
    }

    setQueryResultFromRsp(&pRspObj->resInfo, pRetrieve, convertUcs4, false);
    return &pRspObj->resInfo;
  }

  return NULL;
}

static int32_t tmqGetWalInfoCb(void* param, SDataBuf* pMsg, int32_t code) {
  SMqVgWalInfoParam* pParam = param;
  SMqVgCommon* pCommon = pParam->pCommon;

  int32_t total = atomic_add_fetch_32(&pCommon->numOfRsp, 1);
  if (code != TSDB_CODE_SUCCESS) {
    tscError("consumer:0x%" PRIx64 " failed to get the wal info from vgId:%d for topic:%s", pCommon->consumerId,
             pParam->vgId, pCommon->pTopicName);
    pCommon->code = code;
  } else {
    SMqDataRsp rsp;
    SDecoder decoder;
    tDecoderInit(&decoder, POINTER_SHIFT(pMsg->pData, sizeof(SMqRspHead)), pMsg->len - sizeof(SMqRspHead));
    tDecodeMqDataRsp(&decoder, &rsp);
    tDecoderClear(&decoder);

    SMqRspHead* pHead = pMsg->pData;

    tmq_topic_assignment assignment = {.begin = pHead->walsver,
                                       .end = pHead->walever,
                                       .currentOffset = rsp.rspOffset.version,
                                       .vgId = pParam->vgId};

    taosThreadMutexLock(&pCommon->mutex);
    taosArrayPush(pCommon->pList, &assignment);
    taosThreadMutexUnlock(&pCommon->mutex);
  }

  if (total == pParam->totalReq) {
    tsem_post(&pCommon->rsp);
  }

  taosMemoryFree(pParam);
  return 0;
}

static void destroyCommonInfo(SMqVgCommon* pCommon) {
  if(pCommon == NULL){
    return;
  }
  taosArrayDestroy(pCommon->pList);
  tsem_destroy(&pCommon->rsp);
  taosThreadMutexDestroy(&pCommon->mutex);
  taosMemoryFree(pCommon->pTopicName);
  taosMemoryFree(pCommon);
}

int32_t tmq_get_topic_assignment(tmq_t* tmq, const char* pTopicName, tmq_topic_assignment** assignment,
                                 int32_t* numOfAssignment) {
  *numOfAssignment = 0;
  *assignment = NULL;
  SMqVgCommon* pCommon = NULL;

  int32_t accId = tmq->pTscObj->acctId;
  char    tname[128] = {0};
  sprintf(tname, "%d.%s", accId, pTopicName);
  int32_t code = TSDB_CODE_SUCCESS;

  taosWLockLatch(&tmq->lock);
  SMqClientTopic* pTopic = getTopicByName(tmq, tname);
  if (pTopic == NULL) {
    code = TSDB_CODE_INVALID_PARA;
    goto end;
  }

  // in case of snapshot is opened, no valid offset will return
  *numOfAssignment = taosArrayGetSize(pTopic->vgs);

  *assignment = taosMemoryCalloc(*numOfAssignment, sizeof(tmq_topic_assignment));
  if (*assignment == NULL) {
    tscError("consumer:0x%" PRIx64 " failed to malloc buffer, size:%" PRIzu, tmq->consumerId,
             (*numOfAssignment) * sizeof(tmq_topic_assignment));
    code = TSDB_CODE_OUT_OF_MEMORY;
    goto end;
  }

  bool needFetch = false;
  int32_t index = 0;
  for (int32_t j = 0; j < (*numOfAssignment); ++j) {
    SMqClientVg* pClientVg = taosArrayGet(pTopic->vgs, j);
    if (!pClientVg->receivedInfoFromVnode) {
      needFetch = true;
      continue;
    }

    tmq_topic_assignment* pAssignment = &(*assignment)[index++];
    if (pClientVg->offsetInfo.currentOffset.type == TMQ_OFFSET__LOG) {
      pAssignment->currentOffset = pClientVg->offsetInfo.currentOffset.version;
    } else {
      pAssignment->currentOffset = 0;
    }

    pAssignment->begin = pClientVg->offsetInfo.walVerBegin;
    pAssignment->end = pClientVg->offsetInfo.walVerEnd;
    pAssignment->vgId = pClientVg->vgId;
    tscInfo("consumer:0x%" PRIx64 " get assignment from local:%d->%" PRId64, tmq->consumerId,
            pAssignment->vgId, pAssignment->currentOffset);
  }

  if (needFetch) {
    pCommon = taosMemoryCalloc(1, sizeof(SMqVgCommon));
    if (pCommon == NULL) {
      terrno = TSDB_CODE_OUT_OF_MEMORY;
      code = terrno;
      goto end;
    }

    pCommon->pList= taosArrayInit(4, sizeof(tmq_topic_assignment));
    tsem_init(&pCommon->rsp, 0, 0);
    taosThreadMutexInit(&pCommon->mutex, 0);
    pCommon->pTopicName = taosStrdup(pTopic->topicName);
    pCommon->consumerId = tmq->consumerId;

    terrno = TSDB_CODE_OUT_OF_MEMORY;
    for (int32_t i = 0; i < (*numOfAssignment); ++i) {
      SMqClientVg* pClientVg = taosArrayGet(pTopic->vgs, i);
      if (pClientVg->receivedInfoFromVnode) {
        continue;
      }
      SMqVgWalInfoParam* pParam = taosMemoryMalloc(sizeof(SMqVgWalInfoParam));
      if (pParam == NULL) {
        code = terrno;
        goto end;
      }

      pParam->epoch = tmq->epoch;
      pParam->vgId = pClientVg->vgId;
      pParam->totalReq = *numOfAssignment;
      pParam->pCommon = pCommon;

      SMqPollReq req = {0};
      tmqBuildConsumeReqImpl(&req, tmq, 10, pTopic, pClientVg);

      int32_t msgSize = tSerializeSMqPollReq(NULL, 0, &req);
      if (msgSize < 0) {
        taosMemoryFree(pParam);
        code = terrno;
        goto end;
      }

      char* msg = taosMemoryCalloc(1, msgSize);
      if (NULL == msg) {
        taosMemoryFree(pParam);
        code = terrno;
        goto end;
      }

      if (tSerializeSMqPollReq(msg, msgSize, &req) < 0) {
        taosMemoryFree(msg);
        taosMemoryFree(pParam);
        code = terrno;
        goto end;
      }

      SMsgSendInfo* sendInfo = taosMemoryCalloc(1, sizeof(SMsgSendInfo));
      if (sendInfo == NULL) {
        taosMemoryFree(pParam);
        taosMemoryFree(msg);
        code = terrno;
        goto end;
      }

      sendInfo->msgInfo = (SDataBuf){.pData = msg, .len = msgSize, .handle = NULL};
      sendInfo->requestId = req.reqId;
      sendInfo->requestObjRefId = 0;
      sendInfo->param = pParam;
      sendInfo->fp = tmqGetWalInfoCb;
      sendInfo->msgType = TDMT_VND_TMQ_VG_WALINFO;

      int64_t transporterId = 0;
      char    offsetFormatBuf[TSDB_OFFSET_LEN];
      tFormatOffset(offsetFormatBuf, tListLen(offsetFormatBuf), &pClientVg->offsetInfo.currentOffset);

      tscInfo("consumer:0x%" PRIx64 " %s retrieve wal info vgId:%d, epoch %d, req:%s, reqId:0x%" PRIx64,
               tmq->consumerId, pTopic->topicName, pClientVg->vgId, tmq->epoch, offsetFormatBuf, req.reqId);
      asyncSendMsgToServer(tmq->pTscObj->pAppInfo->pTransporter, &pClientVg->epSet, &transporterId, sendInfo);
    }

    tsem_wait(&pCommon->rsp);
    code = pCommon->code;

    terrno = code;
    if (code != TSDB_CODE_SUCCESS) {
<<<<<<< HEAD
      taosMemoryFree(*assignment);
      *assignment = NULL;
      *numOfAssignment = 0;
    } else {
      int32_t num = taosArrayGetSize(pCommon->pList);
      for(int32_t i = 0; i < num; ++i) {
        (*assignment)[index++] = *(tmq_topic_assignment*)taosArrayGet(pCommon->pList, i);
        tscInfo("consumer:0x%" PRIx64 " get assignment from server:%d->%" PRId64, tmq->consumerId,
                (*assignment)[i].vgId, (*assignment)[i].currentOffset);
      }
      *numOfAssignment = index;
=======
      goto end;
>>>>>>> d1c51a41
    }
    int32_t num = taosArrayGetSize(pCommon->pList);
    for(int32_t i = 0; i < num; ++i) {
      (*assignment)[i] = *(tmq_topic_assignment*)taosArrayGet(pCommon->pList, i);
    }
    *numOfAssignment = num;

<<<<<<< HEAD
//    for (int32_t j = 0; j < (*numOfAssignment); ++j) {
//      tmq_topic_assignment* p = &(*assignment)[j];
//
//      for(int32_t i = 0; i < taosArrayGetSize(pTopic->vgs); ++i) {
//        SMqClientVg* pClientVg = taosArrayGet(pTopic->vgs, i);
//        if (pClientVg->vgId != p->vgId) {
//          continue;
//        }
//
//        SVgOffsetInfo* pOffsetInfo = &pClientVg->offsetInfo;
//
//        pOffsetInfo->currentOffset.type = TMQ_OFFSET__LOG;
//
//        char offsetBuf[80] = {0};
//        tFormatOffset(offsetBuf, tListLen(offsetBuf), &pOffsetInfo->currentOffset);
//
//        tscDebug("vgId:%d offset is update to:%s", p->vgId, offsetBuf);
//
//        pOffsetInfo->walVerBegin = p->begin;
//        pOffsetInfo->walVerEnd = p->end;
//        pOffsetInfo->currentOffset.version = p->currentOffset;
//        pOffsetInfo->committedOffset.version = p->currentOffset;
//      }
//    }
=======
    for (int32_t j = 0; j < (*numOfAssignment); ++j) {
      tmq_topic_assignment* p = &(*assignment)[j];

      for(int32_t i = 0; i < taosArrayGetSize(pTopic->vgs); ++i) {
        SMqClientVg* pClientVg = taosArrayGet(pTopic->vgs, i);
        if (pClientVg->vgId != p->vgId) {
          continue;
        }

        SVgOffsetInfo* pOffsetInfo = &pClientVg->offsetInfo;

        pOffsetInfo->currentOffset.type = TMQ_OFFSET__LOG;

        char offsetBuf[TSDB_OFFSET_LEN] = {0};
        tFormatOffset(offsetBuf, tListLen(offsetBuf), &pOffsetInfo->currentOffset);

        tscInfo("vgId:%d offset is update to:%s", p->vgId, offsetBuf);

        pOffsetInfo->walVerBegin = p->begin;
        pOffsetInfo->walVerEnd = p->end;
        pOffsetInfo->currentOffset.version = p->currentOffset;
        pOffsetInfo->committedOffset.version = p->currentOffset;
      }
    }
  }
>>>>>>> d1c51a41

end:
  if(code != TSDB_CODE_SUCCESS){
    taosMemoryFree(*assignment);
    *assignment = NULL;
    *numOfAssignment = 0;
  }
  destroyCommonInfo(pCommon);
  taosWUnLockLatch(&tmq->lock);
  return code;
}

void tmq_free_assignment(tmq_topic_assignment* pAssignment) {
    if (pAssignment == NULL) {
        return;
    }

    taosMemoryFree(pAssignment);
}

int32_t tmq_offset_seek(tmq_t* tmq, const char* pTopicName, int32_t vgId, int64_t offset) {
  if (tmq == NULL) {
    tscError("invalid tmq handle, null");
    return TSDB_CODE_INVALID_PARA;
  }

  int32_t accId = tmq->pTscObj->acctId;
  char tname[128] = {0};
  sprintf(tname, "%d.%s", accId, pTopicName);

  taosWLockLatch(&tmq->lock);
  SMqClientTopic* pTopic = getTopicByName(tmq, tname);
  if (pTopic == NULL) {
    tscError("consumer:0x%" PRIx64 " invalid topic name:%s", tmq->consumerId, pTopicName);
    taosWUnLockLatch(&tmq->lock);
    return TSDB_CODE_INVALID_PARA;
  }

  SMqClientVg* pVg = NULL;
  int32_t      numOfVgs = taosArrayGetSize(pTopic->vgs);
  for (int32_t i = 0; i < numOfVgs; ++i) {
    SMqClientVg* pClientVg = taosArrayGet(pTopic->vgs, i);
    if (pClientVg->vgId == vgId) {
      pVg = pClientVg;
      break;
    }
  }

  if (pVg == NULL) {
    tscError("consumer:0x%" PRIx64 " invalid vgroup id:%d", tmq->consumerId, vgId);
    taosWUnLockLatch(&tmq->lock);
    return TSDB_CODE_INVALID_PARA;
  }

  SVgOffsetInfo* pOffsetInfo = &pVg->offsetInfo;

  int32_t type = pOffsetInfo->currentOffset.type;
  if (type != TMQ_OFFSET__LOG && !OFFSET_IS_RESET_OFFSET(type)) {
    tscError("consumer:0x%" PRIx64 " offset type:%d not wal version, seek not allowed", tmq->consumerId, type);
    taosWUnLockLatch(&tmq->lock);
    return TSDB_CODE_INVALID_PARA;
  }

  if (type == TMQ_OFFSET__LOG && (offset < pOffsetInfo->walVerBegin || offset > pOffsetInfo->walVerEnd)) {
    tscError("consumer:0x%" PRIx64 " invalid seek params, offset:%" PRId64 ", valid range:[%" PRId64 ", %" PRId64 "]",
             tmq->consumerId, offset, pOffsetInfo->walVerBegin, pOffsetInfo->walVerEnd);
    taosWUnLockLatch(&tmq->lock);
    return TSDB_CODE_INVALID_PARA;
  }

  // update the offset, and then commit to vnode
  if (pOffsetInfo->currentOffset.type == TMQ_OFFSET__LOG) {
    pOffsetInfo->currentOffset.version = offset;
    pOffsetInfo->committedOffset.version = INT64_MIN;
    pVg->seekUpdated = true;
  }

  SMqRspObj rspObj = {.resType = RES_TYPE__TMQ, .vgId = pVg->vgId};
  tstrncpy(rspObj.topic, tname, tListLen(rspObj.topic));

  tscInfo("consumer:0x%" PRIx64 " seek to %" PRId64 " on vgId:%d", tmq->consumerId, offset, pVg->vgId);
  taosWUnLockLatch(&tmq->lock);

  SSyncCommitInfo* pInfo = taosMemoryMalloc(sizeof(SSyncCommitInfo));
  if (pInfo == NULL) {
    tscError("consumer:0x%"PRIx64" failed to prepare seek operation", tmq->consumerId);
    return TSDB_CODE_OUT_OF_MEMORY;
  }

  tsem_init(&pInfo->sem, 0, 0);
  pInfo->code = 0;

  asyncCommitOffset(tmq, &rspObj, TDMT_VND_TMQ_SEEK_TO_OFFSET, commitCallBackFn, pInfo);

  tsem_wait(&pInfo->sem);
  int32_t code = pInfo->code;

  tsem_destroy(&pInfo->sem);
  taosMemoryFree(pInfo);

  if (code != TSDB_CODE_SUCCESS) {
    tscError("consumer:0x%" PRIx64 " failed to send seek to vgId:%d, code:%s", tmq->consumerId, pVg->vgId,
             tstrerror(code));
  }

  return code;
}<|MERGE_RESOLUTION|>--- conflicted
+++ resolved
@@ -1877,6 +1877,23 @@
   return 0;
 }
 
+static void updateVgInfo(SMqClientVg* pVg, STqOffsetVal* offset, int64_t sver, int64_t ever, int64_t consumerId){
+  if (!pVg->seekUpdated) {
+    tscDebug("consumer:0x%" PRIx64" local offset is update, since seekupdate not set", consumerId);
+    pVg->offsetInfo.currentOffset = *offset;
+  } else {
+    tscDebug("consumer:0x%" PRIx64" local offset is NOT update, since seekupdate is set", consumerId);
+  }
+
+  // update the status
+  atomic_store_32(&pVg->vgStatus, TMQ_VG_STATUS__IDLE);
+
+  // update the valid wal version range
+  pVg->offsetInfo.walVerBegin = sver;
+  pVg->offsetInfo.walVerEnd = ever;
+  pVg->receivedInfoFromVnode = true;
+}
+
 static void* tmqHandleAllRsp(tmq_t* tmq, int64_t timeout, bool pollIfReset) {
   tscDebug("consumer:0x%" PRIx64 " start to handle the rsp, total:%d", tmq->consumerId, tmq->qall->numOfItems);
 
@@ -1925,22 +1942,7 @@
           pVg->epSet = *pollRspWrapper->pEpset;
         }
 
-        // update the local offset value only for the returned values, only when the local offset is NOT updated
-        // by tmq_offset_seek function
-        if (!pVg->seekUpdated) {
-          tscDebug("consumer:0x%" PRIx64" local offset is update, since seekupdate not set", tmq->consumerId);
-          pVg->offsetInfo.currentOffset = pDataRsp->rspOffset;
-        } else {
-          tscDebug("consumer:0x%" PRIx64" local offset is NOT update, since seekupdate is set", tmq->consumerId);
-        }
-
-        // update the status
-        atomic_store_32(&pVg->vgStatus, TMQ_VG_STATUS__IDLE);
-
-        // update the valid wal version range
-        pVg->offsetInfo.walVerBegin = pDataRsp->head.walsver;
-        pVg->offsetInfo.walVerEnd = pDataRsp->head.walever;
-        pVg->receivedInfoFromVnode = true;
+        updateVgInfo(pVg, &pDataRsp->rspOffset, pDataRsp->head.walsver, pDataRsp->head.walever, tmq->consumerId);
 
         char buf[TSDB_OFFSET_LEN];
         tFormatOffset(buf, TSDB_OFFSET_LEN, &pDataRsp->rspOffset);
@@ -1990,11 +1992,7 @@
           return NULL;
         }
 
-        if(pollRspWrapper->metaRsp.rspOffset.type != 0){    // if offset is validate
-          pVg->offsetInfo.currentOffset = pollRspWrapper->metaRsp.rspOffset;
-        }
-
-        atomic_store_32(&pVg->vgStatus, TMQ_VG_STATUS__IDLE);
+        updateVgInfo(pVg, &pollRspWrapper->metaRsp.rspOffset, pollRspWrapper->metaRsp.head.walsver, pollRspWrapper->metaRsp.head.walever, tmq->consumerId);
         // build rsp
         SMqMetaRspObj* pRsp = tmqBuildMetaRspFromWrapper(pollRspWrapper);
         taosFreeQitem(pollRspWrapper);
@@ -2022,18 +2020,7 @@
           return NULL;
         }
 
-        // update the local offset value only for the returned values, only when the local offset is NOT updated
-        // by tmq_offset_seek function
-        if (!pVg->seekUpdated) {
-          if(pollRspWrapper->taosxRsp.rspOffset.type != 0) {    // if offset is validate
-            tscDebug("consumer:0x%" PRIx64" local offset is update, since seekupdate not set", tmq->consumerId);
-            pVg->offsetInfo.currentOffset = pollRspWrapper->taosxRsp.rspOffset;
-          }
-        } else {
-          tscDebug("consumer:0x%" PRIx64" local offset is NOT update, since seekupdate is set", tmq->consumerId);
-        }
-
-        atomic_store_32(&pVg->vgStatus, TMQ_VG_STATUS__IDLE);
+        updateVgInfo(pVg, &pollRspWrapper->taosxRsp.rspOffset, pollRspWrapper->taosxRsp.head.walsver, pollRspWrapper->taosxRsp.head.walever, tmq->consumerId);
 
         if (pollRspWrapper->taosxRsp.blockNum == 0) {
           tscDebug("consumer:0x%" PRIx64 " taosx empty block received, vgId:%d, vg total:%" PRId64 ", reqId:0x%" PRIx64,
@@ -2597,15 +2584,15 @@
   }
 
   bool needFetch = false;
-  int32_t index = 0;
+
   for (int32_t j = 0; j < (*numOfAssignment); ++j) {
     SMqClientVg* pClientVg = taosArrayGet(pTopic->vgs, j);
     if (!pClientVg->receivedInfoFromVnode) {
       needFetch = true;
-      continue;
-    }
-
-    tmq_topic_assignment* pAssignment = &(*assignment)[index++];
+      break;
+    }
+
+    tmq_topic_assignment* pAssignment = &(*assignment)[j];
     if (pClientVg->offsetInfo.currentOffset.type == TMQ_OFFSET__LOG) {
       pAssignment->currentOffset = pClientVg->offsetInfo.currentOffset.version;
     } else {
@@ -2636,9 +2623,7 @@
     terrno = TSDB_CODE_OUT_OF_MEMORY;
     for (int32_t i = 0; i < (*numOfAssignment); ++i) {
       SMqClientVg* pClientVg = taosArrayGet(pTopic->vgs, i);
-      if (pClientVg->receivedInfoFromVnode) {
-        continue;
-      }
+
       SMqVgWalInfoParam* pParam = taosMemoryMalloc(sizeof(SMqVgWalInfoParam));
       if (pParam == NULL) {
         code = terrno;
@@ -2694,7 +2679,7 @@
       tFormatOffset(offsetFormatBuf, tListLen(offsetFormatBuf), &pClientVg->offsetInfo.currentOffset);
 
       tscInfo("consumer:0x%" PRIx64 " %s retrieve wal info vgId:%d, epoch %d, req:%s, reqId:0x%" PRIx64,
-               tmq->consumerId, pTopic->topicName, pClientVg->vgId, tmq->epoch, offsetFormatBuf, req.reqId);
+              tmq->consumerId, pTopic->topicName, pClientVg->vgId, tmq->epoch, offsetFormatBuf, req.reqId);
       asyncSendMsgToServer(tmq->pTscObj->pAppInfo->pTransporter, &pClientVg->epSet, &transporterId, sendInfo);
     }
 
@@ -2703,21 +2688,7 @@
 
     terrno = code;
     if (code != TSDB_CODE_SUCCESS) {
-<<<<<<< HEAD
-      taosMemoryFree(*assignment);
-      *assignment = NULL;
-      *numOfAssignment = 0;
-    } else {
-      int32_t num = taosArrayGetSize(pCommon->pList);
-      for(int32_t i = 0; i < num; ++i) {
-        (*assignment)[index++] = *(tmq_topic_assignment*)taosArrayGet(pCommon->pList, i);
-        tscInfo("consumer:0x%" PRIx64 " get assignment from server:%d->%" PRId64, tmq->consumerId,
-                (*assignment)[i].vgId, (*assignment)[i].currentOffset);
-      }
-      *numOfAssignment = index;
-=======
       goto end;
->>>>>>> d1c51a41
     }
     int32_t num = taosArrayGetSize(pCommon->pList);
     for(int32_t i = 0; i < num; ++i) {
@@ -2725,32 +2696,6 @@
     }
     *numOfAssignment = num;
 
-<<<<<<< HEAD
-//    for (int32_t j = 0; j < (*numOfAssignment); ++j) {
-//      tmq_topic_assignment* p = &(*assignment)[j];
-//
-//      for(int32_t i = 0; i < taosArrayGetSize(pTopic->vgs); ++i) {
-//        SMqClientVg* pClientVg = taosArrayGet(pTopic->vgs, i);
-//        if (pClientVg->vgId != p->vgId) {
-//          continue;
-//        }
-//
-//        SVgOffsetInfo* pOffsetInfo = &pClientVg->offsetInfo;
-//
-//        pOffsetInfo->currentOffset.type = TMQ_OFFSET__LOG;
-//
-//        char offsetBuf[80] = {0};
-//        tFormatOffset(offsetBuf, tListLen(offsetBuf), &pOffsetInfo->currentOffset);
-//
-//        tscDebug("vgId:%d offset is update to:%s", p->vgId, offsetBuf);
-//
-//        pOffsetInfo->walVerBegin = p->begin;
-//        pOffsetInfo->walVerEnd = p->end;
-//        pOffsetInfo->currentOffset.version = p->currentOffset;
-//        pOffsetInfo->committedOffset.version = p->currentOffset;
-//      }
-//    }
-=======
     for (int32_t j = 0; j < (*numOfAssignment); ++j) {
       tmq_topic_assignment* p = &(*assignment)[j];
 
@@ -2762,21 +2707,20 @@
 
         SVgOffsetInfo* pOffsetInfo = &pClientVg->offsetInfo;
 
-        pOffsetInfo->currentOffset.type = TMQ_OFFSET__LOG;
-
-        char offsetBuf[TSDB_OFFSET_LEN] = {0};
-        tFormatOffset(offsetBuf, tListLen(offsetBuf), &pOffsetInfo->currentOffset);
-
-        tscInfo("vgId:%d offset is update to:%s", p->vgId, offsetBuf);
+//        pOffsetInfo->currentOffset.type = TMQ_OFFSET__LOG;
+
+//        char offsetBuf[TSDB_OFFSET_LEN] = {0};
+//        tFormatOffset(offsetBuf, tListLen(offsetBuf), &pOffsetInfo->currentOffset);
+
+        tscInfo("vgId:%d offset is old to:%"PRId64, p->vgId, p->currentOffset);
 
         pOffsetInfo->walVerBegin = p->begin;
         pOffsetInfo->walVerEnd = p->end;
-        pOffsetInfo->currentOffset.version = p->currentOffset;
-        pOffsetInfo->committedOffset.version = p->currentOffset;
+//        pOffsetInfo->currentOffset.version = p->currentOffset;
+//        pOffsetInfo->committedOffset.version = p->currentOffset;
       }
     }
   }
->>>>>>> d1c51a41
 
 end:
   if(code != TSDB_CODE_SUCCESS){
