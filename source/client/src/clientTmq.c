/*
 * Copyright (c) 2019 TAOS Data, Inc. <jhtao@taosdata.com>
 *
 * This program is free software: you can use, redistribute, and/or modify
 * it under the terms of the GNU Affero General Public License, version 3
 * or later ("AGPL"), as published by the Free Software Foundation.
 *
 * This program is distributed in the hope that it will be useful, but WITHOUT
 * ANY WARRANTY; without even the implied warranty of MERCHANTABILITY or
 * FITNESS FOR A PARTICULAR PURPOSE.
 *
 * You should have received a copy of the GNU Affero General Public License
 * along with this program. If not, see <http://www.gnu.org/licenses/>.
 */

#include "cJSON.h"
#include "clientInt.h"
#include "clientLog.h"
#include "parser.h"
#include "tdatablock.h"
#include "tdef.h"
#include "tglobal.h"
#include "tqueue.h"
#include "tref.h"
#include "ttimer.h"

#define EMPTY_BLOCK_POLL_IDLE_DURATION 10
#define DEFAULT_AUTO_COMMIT_INTERVAL   5000
#define DEFAULT_HEARTBEAT_INTERVAL     3000

struct SMqMgmt {
  int8_t  inited;
  tmr_h   timer;
  int32_t rsetId;
};

static TdThreadOnce   tmqInit = PTHREAD_ONCE_INIT;  // initialize only once
volatile int32_t      tmqInitRes = 0;               // initialize rsp code
static struct SMqMgmt tmqMgmt = {0};

typedef struct {
  int32_t code;
  int8_t  tmqRspType;
  int32_t epoch;
} SMqRspWrapper;

typedef struct {
  int32_t     code;
  int8_t      tmqRspType;
  int32_t     epoch;
  SMqAskEpRsp msg;
} SMqAskEpRspWrapper;

struct tmq_list_t {
  SArray container;
};

struct tmq_conf_t {
  char           clientId[256];
  char           groupId[TSDB_CGROUP_LEN];
  int8_t         autoCommit;
  int8_t         resetOffset;
  int8_t         withTbName;
  int8_t         snapEnable;
  int8_t         replayEnable;
  int8_t         sourceExcluded;  // do not consume, bit
  uint16_t       port;
  int32_t        autoCommitInterval;
  char*          ip;
  char*          user;
  char*          pass;
  tmq_commit_cb* commitCb;
  void*          commitCbUserParam;
};

struct tmq_t {
  int64_t        refId;
  char           groupId[TSDB_CGROUP_LEN];
  char           clientId[256];
  int8_t         withTbName;
  int8_t         useSnapshot;
  int8_t         autoCommit;
  int32_t        autoCommitInterval;
  int8_t         resetOffsetCfg;
  int8_t         replayEnable;
  int8_t         sourceExcluded;  // do not consume, bit
  uint64_t       consumerId;
  tmq_commit_cb* commitCb;
  void*          commitCbUserParam;

  // status
  SRWLatch lock;
  int8_t   status;
  int32_t  epoch;
  // poll info
  int64_t pollCnt;
  int64_t totalRows;

  // timer
  tmr_h       hbLiveTimer;
  tmr_h       epTimer;
  tmr_h       commitTimer;
  STscObj*    pTscObj;       // connection
  SArray*     clientTopics;  // SArray<SMqClientTopic>
  STaosQueue* mqueue;        // queue of rsp
  STaosQall*  qall;
  STaosQueue* delayedTask;  // delayed task queue for heartbeat and auto commit
  tsem_t      rspSem;
};

typedef struct SAskEpInfo {
  int32_t code;
  tsem_t  sem;
} SAskEpInfo;

enum {
  TMQ_VG_STATUS__IDLE = 0,
  TMQ_VG_STATUS__WAIT,
};

enum {
  TMQ_CONSUMER_STATUS__INIT = 0,
  TMQ_CONSUMER_STATUS__READY,
  TMQ_CONSUMER_STATUS__NO_TOPIC,
  TMQ_CONSUMER_STATUS__RECOVER,
};

enum {
  TMQ_DELAYED_TASK__ASK_EP = 1,
  TMQ_DELAYED_TASK__COMMIT,
};

typedef struct SVgOffsetInfo {
  STqOffsetVal committedOffset;
  STqOffsetVal endOffset;    // the last version in TAOS_RES + 1
  STqOffsetVal beginOffset;  // the first version in TAOS_RES
  int64_t      walVerBegin;
  int64_t      walVerEnd;
} SVgOffsetInfo;

typedef struct {
  int64_t       pollCnt;
  int64_t       numOfRows;
  SVgOffsetInfo offsetInfo;
  int32_t       vgId;
  int32_t       vgStatus;
  int32_t       vgSkipCnt;            // here used to mark the slow vgroups
  int64_t       emptyBlockReceiveTs;  // once empty block is received, idle for ignoreCnt then start to poll data
  int64_t       blockReceiveTs;       // once empty block is received, idle for ignoreCnt then start to poll data
  int64_t       blockSleepForReplay;  // once empty block is received, idle for ignoreCnt then start to poll data
  bool          seekUpdated;          // offset is updated by seek operator, therefore, not update by vnode rsp.
  SEpSet        epSet;
} SMqClientVg;

typedef struct {
  char           topicName[TSDB_TOPIC_FNAME_LEN];
  char           db[TSDB_DB_FNAME_LEN];
  SArray*        vgs;  // SArray<SMqClientVg>
  SSchemaWrapper schema;
  int8_t         noPrivilege;
} SMqClientTopic;

typedef struct {
  int32_t         code;
  int8_t          tmqRspType;
  int32_t         epoch;  // epoch can be used to guard the vgHandle
  int32_t         vgId;
  char            topicName[TSDB_TOPIC_FNAME_LEN];
  SMqClientVg*    vgHandle;
  SMqClientTopic* topicHandle;
  uint64_t        reqId;
  SEpSet*         pEpset;
  union {
    SMqDataRsp dataRsp;
    SMqMetaRsp metaRsp;
    STaosxRsp  taosxRsp;
  };
} SMqPollRspWrapper;

typedef struct {
  //  int64_t refId;
  //  int32_t epoch;
  tsem_t  rspSem;
  int32_t rspErr;
} SMqSubscribeCbParam;

typedef struct {
  int64_t refId;
  bool    sync;
  void*   pParam;
} SMqAskEpCbParam;

typedef struct {
  int64_t  refId;
  char     topicName[TSDB_TOPIC_FNAME_LEN];
  int32_t  vgId;
  uint64_t requestId;  // request id for debug purpose
} SMqPollCbParam;

typedef struct SMqVgCommon {
  tsem_t        rsp;
  int32_t       numOfRsp;
  SArray*       pList;
  TdThreadMutex mutex;
  int64_t       consumerId;
  char*         pTopicName;
  int32_t       code;
} SMqVgCommon;

typedef struct SMqSeekParam {
  tsem_t  sem;
  int32_t code;
} SMqSeekParam;

typedef struct SMqCommittedParam {
  tsem_t      sem;
  int32_t     code;
  SMqVgOffset vgOffset;
} SMqCommittedParam;

typedef struct SMqVgWalInfoParam {
  int32_t      vgId;
  int32_t      epoch;
  int32_t      totalReq;
  SMqVgCommon* pCommon;
} SMqVgWalInfoParam;

typedef struct {
  int64_t        refId;
  int32_t        epoch;
  int32_t        waitingRspNum;
  int32_t        code;
  tmq_commit_cb* callbackFn;
  /*SArray*        successfulOffsets;*/
  /*SArray*        failedOffsets;*/
  void* userParam;
} SMqCommitCbParamSet;

typedef struct {
  SMqCommitCbParamSet* params;
  //  SMqVgOffset*         pOffset;
  char    topicName[TSDB_TOPIC_FNAME_LEN];
  int32_t vgId;
  tmq_t*  pTmq;
} SMqCommitCbParam;

typedef struct SSyncCommitInfo {
  tsem_t  sem;
  int32_t code;
} SSyncCommitInfo;

static int32_t syncAskEp(tmq_t* tmq);
static int32_t makeTopicVgroupKey(char* dst, const char* topicName, int32_t vg);
static int32_t tmqCommitDone(SMqCommitCbParamSet* pParamSet);
static int32_t doSendCommitMsg(tmq_t* tmq, int32_t vgId, SEpSet* epSet, STqOffsetVal* offset, const char* pTopicName,
                               SMqCommitCbParamSet* pParamSet);
static void    commitRspCountDown(SMqCommitCbParamSet* pParamSet, int64_t consumerId, const char* pTopic, int32_t vgId);
static void    askEp(tmq_t* pTmq, void* param, bool sync, bool updateEpset);

tmq_conf_t* tmq_conf_new() {
  tmq_conf_t* conf = taosMemoryCalloc(1, sizeof(tmq_conf_t));
  if (conf == NULL) {
    terrno = TSDB_CODE_OUT_OF_MEMORY;
    return conf;
  }

  conf->withTbName = false;
  conf->autoCommit = true;
  conf->autoCommitInterval = DEFAULT_AUTO_COMMIT_INTERVAL;
  conf->resetOffset = TMQ_OFFSET__RESET_LATEST;

  return conf;
}

void tmq_conf_destroy(tmq_conf_t* conf) {
  if (conf) {
    if (conf->ip) {
      taosMemoryFree(conf->ip);
    }
    if (conf->user) {
      taosMemoryFree(conf->user);
    }
    if (conf->pass) {
      taosMemoryFree(conf->pass);
    }
    taosMemoryFree(conf);
  }
}

tmq_conf_res_t tmq_conf_set(tmq_conf_t* conf, const char* key, const char* value) {
  if (conf == NULL || key == NULL || value == NULL) {
    return TMQ_CONF_INVALID;
  }
  if (strcasecmp(key, "group.id") == 0) {
    tstrncpy(conf->groupId, value, TSDB_CGROUP_LEN);
    return TMQ_CONF_OK;
  }

  if (strcasecmp(key, "client.id") == 0) {
    tstrncpy(conf->clientId, value, 256);
    return TMQ_CONF_OK;
  }

  if (strcasecmp(key, "enable.auto.commit") == 0) {
    if (strcasecmp(value, "true") == 0) {
      conf->autoCommit = true;
      return TMQ_CONF_OK;
    } else if (strcasecmp(value, "false") == 0) {
      conf->autoCommit = false;
      return TMQ_CONF_OK;
    } else {
      return TMQ_CONF_INVALID;
    }
  }

  if (strcasecmp(key, "auto.commit.interval.ms") == 0) {
    conf->autoCommitInterval = taosStr2int64(value);
    return TMQ_CONF_OK;
  }

  if (strcasecmp(key, "auto.offset.reset") == 0) {
    if (strcasecmp(value, "none") == 0) {
      conf->resetOffset = TMQ_OFFSET__RESET_NONE;
      return TMQ_CONF_OK;
    } else if (strcasecmp(value, "earliest") == 0) {
      conf->resetOffset = TMQ_OFFSET__RESET_EARLIEST;
      return TMQ_CONF_OK;
    } else if (strcasecmp(value, "latest") == 0) {
      conf->resetOffset = TMQ_OFFSET__RESET_LATEST;
      return TMQ_CONF_OK;
    } else {
      return TMQ_CONF_INVALID;
    }
  }

  if (strcasecmp(key, "msg.with.table.name") == 0) {
    if (strcasecmp(value, "true") == 0) {
      conf->withTbName = true;
      return TMQ_CONF_OK;
    } else if (strcasecmp(value, "false") == 0) {
      conf->withTbName = false;
      return TMQ_CONF_OK;
    } else {
      return TMQ_CONF_INVALID;
    }
  }

  if (strcasecmp(key, "experimental.snapshot.enable") == 0) {
    if (strcasecmp(value, "true") == 0) {
      conf->snapEnable = true;
      return TMQ_CONF_OK;
    } else if (strcasecmp(value, "false") == 0) {
      conf->snapEnable = false;
      return TMQ_CONF_OK;
    } else {
      return TMQ_CONF_INVALID;
    }
  }

  if (strcasecmp(key, "td.connect.ip") == 0) {
    conf->ip = taosStrdup(value);
    return TMQ_CONF_OK;
  }

  if (strcasecmp(key, "td.connect.user") == 0) {
    conf->user = taosStrdup(value);
    return TMQ_CONF_OK;
  }

  if (strcasecmp(key, "td.connect.pass") == 0) {
    conf->pass = taosStrdup(value);
    return TMQ_CONF_OK;
  }

  if (strcasecmp(key, "td.connect.port") == 0) {
    conf->port = taosStr2int64(value);
    return TMQ_CONF_OK;
  }

  if (strcasecmp(key, "enable.replay") == 0) {
    if (strcasecmp(value, "true") == 0) {
      conf->replayEnable = true;
      return TMQ_CONF_OK;
    } else if (strcasecmp(value, "false") == 0) {
      conf->replayEnable = false;
      return TMQ_CONF_OK;
    } else {
      return TMQ_CONF_INVALID;
    }
  }
  if (strcasecmp(key, "msg.consume.excluded") == 0) {
    conf->sourceExcluded = (taosStr2int64(value) != 0) ? TD_REQ_FROM_TAOX : 0;
    return TMQ_CONF_OK;
  }

  if (strcasecmp(key, "td.connect.db") == 0) {
    return TMQ_CONF_OK;
  }

  return TMQ_CONF_UNKNOWN;
}

tmq_list_t* tmq_list_new() { return (tmq_list_t*)taosArrayInit(0, sizeof(void*)); }

int32_t tmq_list_append(tmq_list_t* list, const char* src) {
  if (list == NULL) return -1;
  SArray* container = &list->container;
  if (src == NULL || src[0] == 0) return -1;
  char* topic = taosStrdup(src);
  if (taosArrayPush(container, &topic) == NULL) return -1;
  return 0;
}

void tmq_list_destroy(tmq_list_t* list) {
  if (list == NULL) return;
  SArray* container = &list->container;
  taosArrayDestroyP(container, taosMemoryFree);
}

int32_t tmq_list_get_size(const tmq_list_t* list) {
  if (list == NULL) return -1;
  const SArray* container = &list->container;
  return taosArrayGetSize(container);
}

char** tmq_list_to_c_array(const tmq_list_t* list) {
  if (list == NULL) return NULL;
  const SArray* container = &list->container;
  return container->pData;
}

static int32_t tmqCommitCb(void* param, SDataBuf* pBuf, int32_t code) {
  SMqCommitCbParam*    pParam = (SMqCommitCbParam*)param;
  SMqCommitCbParamSet* pParamSet = (SMqCommitCbParamSet*)pParam->params;

  taosMemoryFree(pBuf->pData);
  taosMemoryFree(pBuf->pEpSet);

  commitRspCountDown(pParamSet, pParam->pTmq->consumerId, pParam->topicName, pParam->vgId);
  return 0;
}

static int32_t doSendCommitMsg(tmq_t* tmq, int32_t vgId, SEpSet* epSet, STqOffsetVal* offset, const char* pTopicName,
                               SMqCommitCbParamSet* pParamSet) {
  SMqVgOffset pOffset = {0};

  pOffset.consumerId = tmq->consumerId;
  pOffset.offset.val = *offset;

  int32_t groupLen = strlen(tmq->groupId);
  memcpy(pOffset.offset.subKey, tmq->groupId, groupLen);
  pOffset.offset.subKey[groupLen] = TMQ_SEPARATOR;
  strcpy(pOffset.offset.subKey + groupLen + 1, pTopicName);

  int32_t len = 0;
  int32_t code = 0;
  tEncodeSize(tEncodeMqVgOffset, &pOffset, len, code);
  if (code < 0) {
    return TSDB_CODE_INVALID_PARA;
  }

  void* buf = taosMemoryCalloc(1, sizeof(SMsgHead) + len);
  if (buf == NULL) {
    return TSDB_CODE_OUT_OF_MEMORY;
  }

  ((SMsgHead*)buf)->vgId = htonl(vgId);

  void* abuf = POINTER_SHIFT(buf, sizeof(SMsgHead));

  SEncoder encoder;
  tEncoderInit(&encoder, abuf, len);
  tEncodeMqVgOffset(&encoder, &pOffset);
  tEncoderClear(&encoder);

  // build param
  SMqCommitCbParam* pParam = taosMemoryCalloc(1, sizeof(SMqCommitCbParam));
  if (pParam == NULL) {
    taosMemoryFree(buf);
    return TSDB_CODE_OUT_OF_MEMORY;
  }

  pParam->params = pParamSet;
  //  pParam->pOffset = pOffset;
  pParam->vgId = vgId;
  pParam->pTmq = tmq;

  tstrncpy(pParam->topicName, pTopicName, tListLen(pParam->topicName));

  // build send info
  SMsgSendInfo* pMsgSendInfo = taosMemoryCalloc(1, sizeof(SMsgSendInfo));
  if (pMsgSendInfo == NULL) {
    taosMemoryFree(buf);
    taosMemoryFree(pParam);
    return TSDB_CODE_OUT_OF_MEMORY;
  }

  pMsgSendInfo->msgInfo = (SDataBuf){.pData = buf, .len = sizeof(SMsgHead) + len, .handle = NULL};

  pMsgSendInfo->requestId = generateRequestId();
  pMsgSendInfo->requestObjRefId = 0;
  pMsgSendInfo->param = pParam;
  pMsgSendInfo->paramFreeFp = taosMemoryFree;
  pMsgSendInfo->fp = tmqCommitCb;
  pMsgSendInfo->msgType = TDMT_VND_TMQ_COMMIT_OFFSET;

  int64_t transporterId = 0;
  atomic_add_fetch_32(&pParamSet->waitingRspNum, 1);
  code = asyncSendMsgToServer(tmq->pTscObj->pAppInfo->pTransporter, epSet, &transporterId, pMsgSendInfo);
  if (code != 0) {
    atomic_sub_fetch_32(&pParamSet->waitingRspNum, 1);
    return code;
  }
  return code;
}

static SMqClientTopic* getTopicByName(tmq_t* tmq, const char* pTopicName) {
  int32_t numOfTopics = taosArrayGetSize(tmq->clientTopics);
  for (int32_t i = 0; i < numOfTopics; ++i) {
    SMqClientTopic* pTopic = taosArrayGet(tmq->clientTopics, i);
    if (strcmp(pTopic->topicName, pTopicName) != 0) {
      continue;
    }

    return pTopic;
  }

  tscError("consumer:0x%" PRIx64 ", total:%d, failed to find topic:%s", tmq->consumerId, numOfTopics, pTopicName);
  return NULL;
}

static SMqCommitCbParamSet* prepareCommitCbParamSet(tmq_t* tmq, tmq_commit_cb* pCommitFp, void* userParam,
                                                    int32_t rspNum) {
  SMqCommitCbParamSet* pParamSet = taosMemoryCalloc(1, sizeof(SMqCommitCbParamSet));
  if (pParamSet == NULL) {
    return NULL;
  }

  pParamSet->refId = tmq->refId;
  pParamSet->epoch = tmq->epoch;
  pParamSet->callbackFn = pCommitFp;
  pParamSet->userParam = userParam;
  pParamSet->waitingRspNum = rspNum;

  return pParamSet;
}

static int32_t getClientVg(tmq_t* tmq, char* pTopicName, int32_t vgId, SMqClientVg** pVg) {
  SMqClientTopic* pTopic = getTopicByName(tmq, pTopicName);
  if (pTopic == NULL) {
    tscError("consumer:0x%" PRIx64 " invalid topic name:%s", tmq->consumerId, pTopicName);
    return TSDB_CODE_TMQ_INVALID_TOPIC;
  }

  int32_t numOfVgs = taosArrayGetSize(pTopic->vgs);
  for (int32_t i = 0; i < numOfVgs; ++i) {
    SMqClientVg* pClientVg = taosArrayGet(pTopic->vgs, i);
    if (pClientVg->vgId == vgId) {
      *pVg = pClientVg;
      break;
    }
  }

  return *pVg == NULL ? TSDB_CODE_TMQ_INVALID_VGID : TSDB_CODE_SUCCESS;
}

static int32_t asyncCommitOffset(tmq_t* tmq, char* pTopicName, int32_t vgId, STqOffsetVal* offsetVal,
                                 tmq_commit_cb* pCommitFp, void* userParam) {
  tscInfo("consumer:0x%" PRIx64 " do manual commit offset for %s, vgId:%d", tmq->consumerId, pTopicName, vgId);
  taosRLockLatch(&tmq->lock);
  SMqClientVg* pVg = NULL;
  int32_t      code = getClientVg(tmq, pTopicName, vgId, &pVg);
  if (code != 0) {
    goto end;
  }
  if (offsetVal->type <= 0) {
    code = TSDB_CODE_TMQ_INVALID_MSG;
    goto end;
  }
  if (tOffsetEqual(offsetVal, &pVg->offsetInfo.committedOffset)) {
    code = TSDB_CODE_TMQ_SAME_COMMITTED_VALUE;
    goto end;
  }
  char offsetBuf[TSDB_OFFSET_LEN] = {0};
  tFormatOffset(offsetBuf, tListLen(offsetBuf), offsetVal);

  char commitBuf[TSDB_OFFSET_LEN] = {0};
  tFormatOffset(commitBuf, tListLen(commitBuf), &pVg->offsetInfo.committedOffset);

  SMqCommitCbParamSet* pParamSet = prepareCommitCbParamSet(tmq, pCommitFp, userParam, 0);
  if (pParamSet == NULL) {
    code = TSDB_CODE_OUT_OF_MEMORY;
    goto end;
  }
  code = doSendCommitMsg(tmq, pVg->vgId, &pVg->epSet, offsetVal, pTopicName, pParamSet);
  if (code != TSDB_CODE_SUCCESS) {
    tscError("consumer:0x%" PRIx64 " topic:%s on vgId:%d end commit msg failed, send offset:%s committed:%s, code:%s",
             tmq->consumerId, pTopicName, pVg->vgId, offsetBuf, commitBuf, tstrerror(terrno));
    taosMemoryFree(pParamSet);
    goto end;
  }

  tscInfo("consumer:0x%" PRIx64 " topic:%s on vgId:%d send commit msg success, send offset:%s committed:%s",
          tmq->consumerId, pTopicName, pVg->vgId, offsetBuf, commitBuf);
  tOffsetCopy(&pVg->offsetInfo.committedOffset, offsetVal);

end:
  taosRUnLockLatch(&tmq->lock);
  return code;
}

static void asyncCommitFromResult(tmq_t* tmq, const TAOS_RES* pRes, tmq_commit_cb* pCommitFp, void* userParam) {
  char*        pTopicName = NULL;
  int32_t      vgId = 0;
  STqOffsetVal offsetVal = {0};
  int32_t      code = 0;

  if (pRes == NULL || tmq == NULL) {
    code = TSDB_CODE_INVALID_PARA;
    goto end;
  }

  if (TD_RES_TMQ(pRes)) {
    SMqRspObj* pRspObj = (SMqRspObj*)pRes;
    pTopicName = pRspObj->common.topic;
    vgId = pRspObj->common.vgId;
    offsetVal = pRspObj->rsp.common.rspOffset;
  } else if (TD_RES_TMQ_META(pRes)) {
    SMqMetaRspObj* pMetaRspObj = (SMqMetaRspObj*)pRes;
    pTopicName = pMetaRspObj->topic;
    vgId = pMetaRspObj->vgId;
    offsetVal = pMetaRspObj->metaRsp.rspOffset;
  } else if (TD_RES_TMQ_METADATA(pRes)) {
    SMqTaosxRspObj* pRspObj = (SMqTaosxRspObj*)pRes;
    pTopicName = pRspObj->common.topic;
    vgId = pRspObj->common.vgId;
    offsetVal = pRspObj->rsp.common.rspOffset;
  } else {
    code = TSDB_CODE_TMQ_INVALID_MSG;
    goto end;
  }

  code = asyncCommitOffset(tmq, pTopicName, vgId, &offsetVal, pCommitFp, userParam);

end:
  if (code != TSDB_CODE_SUCCESS && pCommitFp != NULL) {
    if (code == TSDB_CODE_TMQ_SAME_COMMITTED_VALUE) code = TSDB_CODE_SUCCESS;
    pCommitFp(tmq, code, userParam);
  }
}

static void asyncCommitAllOffsets(tmq_t* tmq, tmq_commit_cb* pCommitFp, void* userParam) {
  int32_t code = 0;
  // init as 1 to prevent concurrency issue
  SMqCommitCbParamSet* pParamSet = prepareCommitCbParamSet(tmq, pCommitFp, userParam, 1);
  if (pParamSet == NULL) {
    code = TSDB_CODE_OUT_OF_MEMORY;
    goto end;
  }

  taosRLockLatch(&tmq->lock);
  int32_t numOfTopics = taosArrayGetSize(tmq->clientTopics);
  tscDebug("consumer:0x%" PRIx64 " start to commit offset for %d topics", tmq->consumerId, numOfTopics);

  for (int32_t i = 0; i < numOfTopics; i++) {
    SMqClientTopic* pTopic = taosArrayGet(tmq->clientTopics, i);
    int32_t         numOfVgroups = taosArrayGetSize(pTopic->vgs);

    tscDebug("consumer:0x%" PRIx64 " commit offset for topics:%s, numOfVgs:%d", tmq->consumerId, pTopic->topicName,
            numOfVgroups);
    for (int32_t j = 0; j < numOfVgroups; j++) {
      SMqClientVg* pVg = taosArrayGet(pTopic->vgs, j);

      if (pVg->offsetInfo.endOffset.type > 0 &&
          !tOffsetEqual(&pVg->offsetInfo.endOffset, &pVg->offsetInfo.committedOffset)) {
        char offsetBuf[TSDB_OFFSET_LEN] = {0};
        tFormatOffset(offsetBuf, tListLen(offsetBuf), &pVg->offsetInfo.endOffset);

        char commitBuf[TSDB_OFFSET_LEN] = {0};
        tFormatOffset(commitBuf, tListLen(commitBuf), &pVg->offsetInfo.committedOffset);

        code = doSendCommitMsg(tmq, pVg->vgId, &pVg->epSet, &pVg->offsetInfo.endOffset, pTopic->topicName, pParamSet);
        if (code != TSDB_CODE_SUCCESS) {
          tscError("consumer:0x%" PRIx64
                   " topic:%s on vgId:%d end commit msg failed, send offset:%s committed:%s, code:%s ordinal:%d/%d",
                   tmq->consumerId, pTopic->topicName, pVg->vgId, offsetBuf, commitBuf, tstrerror(terrno), j + 1,
                   numOfVgroups);
          continue;
        }

        tscDebug("consumer:0x%" PRIx64
                " topic:%s on vgId:%d send commit msg success, send offset:%s committed:%s, ordinal:%d/%d",
                tmq->consumerId, pTopic->topicName, pVg->vgId, offsetBuf, commitBuf, j + 1, numOfVgroups);
        tOffsetCopy(&pVg->offsetInfo.committedOffset, &pVg->offsetInfo.endOffset);
      } else {
        tscDebug("consumer:0x%" PRIx64 " topic:%s vgId:%d, no commit, current:%" PRId64 ", ordinal:%d/%d",
                tmq->consumerId, pTopic->topicName, pVg->vgId, pVg->offsetInfo.endOffset.version, j + 1, numOfVgroups);
      }
    }
  }
  taosRUnLockLatch(&tmq->lock);

  tscDebug("consumer:0x%" PRIx64 " total commit:%d for %d topics", tmq->consumerId, pParamSet->waitingRspNum - 1,
          numOfTopics);

  // request is sent
  if (pParamSet->waitingRspNum != 1) {
    // count down since waiting rsp num init as 1
    commitRspCountDown(pParamSet, tmq->consumerId, "", 0);
    return;
  }

end:
  taosMemoryFree(pParamSet);
  if (pCommitFp != NULL) {
    pCommitFp(tmq, code, userParam);
  }
  return;
}

static void generateTimedTask(int64_t refId, int32_t type) {
  tmq_t* tmq = taosAcquireRef(tmqMgmt.rsetId, refId);
  if (tmq == NULL) return;

  int8_t* pTaskType = taosAllocateQitem(sizeof(int8_t), DEF_QITEM, 0);
  if (pTaskType == NULL) return;

  *pTaskType = type;
  taosWriteQitem(tmq->delayedTask, pTaskType);
  tsem_post(&tmq->rspSem);
  taosReleaseRef(tmqMgmt.rsetId, refId);
}

void tmqAssignAskEpTask(void* param, void* tmrId) {
  int64_t refId = *(int64_t*)param;
  generateTimedTask(refId, TMQ_DELAYED_TASK__ASK_EP);
  taosMemoryFree(param);
}

void tmqReplayTask(void* param, void* tmrId) {
  int64_t refId = *(int64_t*)param;
  tmq_t*  tmq = taosAcquireRef(tmqMgmt.rsetId, refId);
  if (tmq == NULL) goto END;

  tsem_post(&tmq->rspSem);
  taosReleaseRef(tmqMgmt.rsetId, refId);
END:
  taosMemoryFree(param);
}

void tmqAssignDelayedCommitTask(void* param, void* tmrId) {
  int64_t refId = *(int64_t*)param;
  generateTimedTask(refId, TMQ_DELAYED_TASK__COMMIT);
  taosMemoryFree(param);
}

int32_t tmqHbCb(void* param, SDataBuf* pMsg, int32_t code) {
  if (pMsg) {
    SMqHbRsp rsp = {0};
    tDeserializeSMqHbRsp(pMsg->pData, pMsg->len, &rsp);

    int64_t refId = *(int64_t*)param;
    tmq_t*  tmq = taosAcquireRef(tmqMgmt.rsetId, refId);
    if (tmq != NULL) {
      taosWLockLatch(&tmq->lock);
      for (int32_t i = 0; i < taosArrayGetSize(rsp.topicPrivileges); i++) {
        STopicPrivilege* privilege = taosArrayGet(rsp.topicPrivileges, i);
        if (privilege->noPrivilege == 1) {
          int32_t topicNumCur = taosArrayGetSize(tmq->clientTopics);
          for (int32_t j = 0; j < topicNumCur; j++) {
            SMqClientTopic* pTopicCur = taosArrayGet(tmq->clientTopics, j);
            if (strcmp(pTopicCur->topicName, privilege->topic) == 0) {
              tscInfo("consumer:0x%" PRIx64 ", has no privilege, topic:%s", tmq->consumerId, privilege->topic);
              pTopicCur->noPrivilege = 1;
            }
          }
        }
      }
      taosWUnLockLatch(&tmq->lock);
      taosReleaseRef(tmqMgmt.rsetId, refId);
    }
    tDestroySMqHbRsp(&rsp);
    taosMemoryFree(pMsg->pData);
    taosMemoryFree(pMsg->pEpSet);
  }
  return 0;
}

void tmqSendHbReq(void* param, void* tmrId) {
  int64_t refId = *(int64_t*)param;

  tmq_t* tmq = taosAcquireRef(tmqMgmt.rsetId, refId);
  if (tmq == NULL) {
    taosMemoryFree(param);
    return;
  }

  SMqHbReq req = {0};
  req.consumerId = tmq->consumerId;
  req.epoch = tmq->epoch;
  taosRLockLatch(&tmq->lock);
  req.topics = taosArrayInit(taosArrayGetSize(tmq->clientTopics), sizeof(TopicOffsetRows));
  for (int i = 0; i < taosArrayGetSize(tmq->clientTopics); i++) {
    SMqClientTopic*  pTopic = taosArrayGet(tmq->clientTopics, i);
    int32_t          numOfVgroups = taosArrayGetSize(pTopic->vgs);
    TopicOffsetRows* data = taosArrayReserve(req.topics, 1);
    strcpy(data->topicName, pTopic->topicName);
    data->offsetRows = taosArrayInit(numOfVgroups, sizeof(OffsetRows));
    for (int j = 0; j < numOfVgroups; j++) {
      SMqClientVg* pVg = taosArrayGet(pTopic->vgs, j);
      OffsetRows*  offRows = taosArrayReserve(data->offsetRows, 1);
      offRows->vgId = pVg->vgId;
      offRows->rows = pVg->numOfRows;
      offRows->offset = pVg->offsetInfo.endOffset;
      offRows->ever = pVg->offsetInfo.walVerEnd;
      char buf[TSDB_OFFSET_LEN] = {0};
      tFormatOffset(buf, TSDB_OFFSET_LEN, &offRows->offset);
      tscDebug("consumer:0x%" PRIx64 ",report offset, group:%s vgId:%d, offset:%s/%" PRId64 ", rows:%" PRId64,
              tmq->consumerId, tmq->groupId, offRows->vgId, buf, offRows->ever, offRows->rows);
    }
  }
  taosRUnLockLatch(&tmq->lock);

  int32_t tlen = tSerializeSMqHbReq(NULL, 0, &req);
  if (tlen < 0) {
    tscError("tSerializeSMqHbReq failed");
    goto OVER;
  }

  void* pReq = taosMemoryCalloc(1, tlen);
  if (tlen < 0) {
    tscError("failed to malloc MqHbReq msg, size:%d", tlen);
    goto OVER;
  }

  if (tSerializeSMqHbReq(pReq, tlen, &req) < 0) {
    tscError("tSerializeSMqHbReq %d failed", tlen);
    taosMemoryFree(pReq);
    goto OVER;
  }

  SMsgSendInfo* sendInfo = taosMemoryCalloc(1, sizeof(SMsgSendInfo));
  if (sendInfo == NULL) {
    taosMemoryFree(pReq);
    goto OVER;
  }

  sendInfo->msgInfo = (SDataBuf){.pData = pReq, .len = tlen, .handle = NULL};

  sendInfo->requestId = generateRequestId();
  sendInfo->requestObjRefId = 0;
  sendInfo->paramFreeFp = taosMemoryFree;
  sendInfo->param = taosMemoryMalloc(sizeof(int64_t));
  *(int64_t*)sendInfo->param = refId;
  sendInfo->fp = tmqHbCb;
  sendInfo->msgType = TDMT_MND_TMQ_HB;

  SEpSet epSet = getEpSet_s(&tmq->pTscObj->pAppInfo->mgmtEp);

  int64_t transporterId = 0;
  asyncSendMsgToServer(tmq->pTscObj->pAppInfo->pTransporter, &epSet, &transporterId, sendInfo);

OVER:
  tDestroySMqHbReq(&req);
  taosTmrReset(tmqSendHbReq, DEFAULT_HEARTBEAT_INTERVAL, param, tmqMgmt.timer, &tmq->hbLiveTimer);
  taosReleaseRef(tmqMgmt.rsetId, refId);
}

static void defaultCommitCbFn(tmq_t* pTmq, int32_t code, void* param) {
  if (code != 0) {
    tscError("consumer:0x%" PRIx64 ", failed to commit offset, code:%s", pTmq->consumerId, tstrerror(code));
  }
}

int32_t tmqHandleAllDelayedTask(tmq_t* pTmq) {
  STaosQall* qall = taosAllocateQall();
  taosReadAllQitems(pTmq->delayedTask, qall);

  int32_t numOfItems = taosQallItemSize(qall);
  if (numOfItems == 0) {
    taosFreeQall(qall);
    return TSDB_CODE_SUCCESS;
  }

  tscDebug("consumer:0x%" PRIx64 " handle delayed %d tasks before poll data", pTmq->consumerId, numOfItems);
  int8_t* pTaskType = NULL;
  taosGetQitem(qall, (void**)&pTaskType);

  while (pTaskType != NULL) {
    if (*pTaskType == TMQ_DELAYED_TASK__ASK_EP) {
      askEp(pTmq, NULL, false, false);

      int64_t* pRefId = taosMemoryMalloc(sizeof(int64_t));
      *pRefId = pTmq->refId;

      tscDebug("consumer:0x%" PRIx64 " retrieve ep from mnode in 1s", pTmq->consumerId);
      taosTmrReset(tmqAssignAskEpTask, 1000, pRefId, tmqMgmt.timer, &pTmq->epTimer);
    } else if (*pTaskType == TMQ_DELAYED_TASK__COMMIT) {
      tmq_commit_cb* pCallbackFn = pTmq->commitCb ? pTmq->commitCb : defaultCommitCbFn;

      asyncCommitAllOffsets(pTmq, pCallbackFn, pTmq->commitCbUserParam);
      int64_t* pRefId = taosMemoryMalloc(sizeof(int64_t));
      *pRefId = pTmq->refId;

      tscDebug("consumer:0x%" PRIx64 " next commit to vnode(s) in %.2fs", pTmq->consumerId,
               pTmq->autoCommitInterval / 1000.0);
      taosTmrReset(tmqAssignDelayedCommitTask, pTmq->autoCommitInterval, pRefId, tmqMgmt.timer, &pTmq->commitTimer);
    } else {
      tscError("consumer:0x%" PRIx64 " invalid task type:%d", pTmq->consumerId, *pTaskType);
    }

    taosFreeQitem(pTaskType);
    taosGetQitem(qall, (void**)&pTaskType);
  }

  taosFreeQall(qall);
  return 0;
}

static void tmqFreeRspWrapper(SMqRspWrapper* rspWrapper) {
  if (rspWrapper->tmqRspType == TMQ_MSG_TYPE__EP_RSP) {
    SMqAskEpRspWrapper* pEpRspWrapper = (SMqAskEpRspWrapper*)rspWrapper;
    tDeleteSMqAskEpRsp(&pEpRspWrapper->msg);
  } else if (rspWrapper->tmqRspType == TMQ_MSG_TYPE__POLL_DATA_RSP) {
    SMqPollRspWrapper* pRsp = (SMqPollRspWrapper*)rspWrapper;
    taosMemoryFreeClear(pRsp->pEpset);

    tDeleteMqDataRsp(&pRsp->dataRsp);
  } else if (rspWrapper->tmqRspType == TMQ_MSG_TYPE__POLL_META_RSP) {
    SMqPollRspWrapper* pRsp = (SMqPollRspWrapper*)rspWrapper;
    taosMemoryFreeClear(pRsp->pEpset);
    tDeleteMqMetaRsp(&pRsp->metaRsp);
  } else if (rspWrapper->tmqRspType == TMQ_MSG_TYPE__POLL_DATA_META_RSP) {
    SMqPollRspWrapper* pRsp = (SMqPollRspWrapper*)rspWrapper;
    taosMemoryFreeClear(pRsp->pEpset);
    tDeleteSTaosxRsp(&pRsp->taosxRsp);
  }
}

void tmqClearUnhandleMsg(tmq_t* tmq) {
  SMqRspWrapper* rspWrapper = NULL;
  while (1) {
    taosGetQitem(tmq->qall, (void**)&rspWrapper);
    if (rspWrapper) {
      tmqFreeRspWrapper(rspWrapper);
      taosFreeQitem(rspWrapper);
    } else {
      break;
    }
  }

  rspWrapper = NULL;
  taosReadAllQitems(tmq->mqueue, tmq->qall);
  while (1) {
    taosGetQitem(tmq->qall, (void**)&rspWrapper);
    if (rspWrapper) {
      tmqFreeRspWrapper(rspWrapper);
      taosFreeQitem(rspWrapper);
    } else {
      break;
    }
  }
}

int32_t tmqSubscribeCb(void* param, SDataBuf* pMsg, int32_t code) {
  SMqSubscribeCbParam* pParam = (SMqSubscribeCbParam*)param;
  pParam->rspErr = code;

  taosMemoryFree(pMsg->pEpSet);
  tsem_post(&pParam->rspSem);
  return 0;
}

int32_t tmq_subscription(tmq_t* tmq, tmq_list_t** topics) {
  if (tmq == NULL) return TSDB_CODE_INVALID_PARA;
  if (*topics == NULL) {
    *topics = tmq_list_new();
  }
  taosRLockLatch(&tmq->lock);
  for (int i = 0; i < taosArrayGetSize(tmq->clientTopics); i++) {
    SMqClientTopic* topic = taosArrayGet(tmq->clientTopics, i);
    tmq_list_append(*topics, strchr(topic->topicName, '.') + 1);
  }
  taosRUnLockLatch(&tmq->lock);
  return 0;
}

int32_t tmq_unsubscribe(tmq_t* tmq) {
  if (tmq == NULL) return TSDB_CODE_INVALID_PARA;
  if (tmq->status != TMQ_CONSUMER_STATUS__READY) {
    tscInfo("consumer:0x%" PRIx64 " not in ready state, unsubscribe it directly", tmq->consumerId);
    return 0;
  }
  if (tmq->autoCommit) {
    int32_t rsp = tmq_commit_sync(tmq, NULL);
    if (rsp != 0) {
      return rsp;
    }
  }
  taosSsleep(2);  // sleep 2s for hb to send offset and rows to server

  tmq_list_t* lst = tmq_list_new();
  int32_t rsp = tmq_subscribe(tmq, lst);
  tmq_list_destroy(lst);
  return rsp;
}

static void freeClientVg(void* param){
  SMqClientVg* pVg = param;
  tOffsetDestroy(&pVg->offsetInfo.endOffset);
  tOffsetDestroy(&pVg->offsetInfo.beginOffset);
  tOffsetDestroy(&pVg->offsetInfo.committedOffset);

}
static void freeClientVgImpl(void* param) {
  SMqClientTopic* pTopic = param;
  taosMemoryFreeClear(pTopic->schema.pSchema);
  taosArrayDestroyEx(pTopic->vgs, freeClientVg);
}

void tmqFreeImpl(void* handle) {
  tmq_t*  tmq = (tmq_t*)handle;
  int64_t id = tmq->consumerId;

  // TODO stop timer
  if (tmq->mqueue) {
    tmqClearUnhandleMsg(tmq);
    taosCloseQueue(tmq->mqueue);
  }

  if (tmq->delayedTask) {
    taosCloseQueue(tmq->delayedTask);
  }

  taosFreeQall(tmq->qall);
  tsem_destroy(&tmq->rspSem);

  taosArrayDestroyEx(tmq->clientTopics, freeClientVgImpl);
  taos_close_internal(tmq->pTscObj);
  taosMemoryFree(tmq);

  tscDebug("consumer:0x%" PRIx64 " closed", id);
}

static void tmqMgmtInit(void) {
  tmqInitRes = 0;
  tmqMgmt.timer = taosTmrInit(1000, 100, 360000, "TMQ");

  if (tmqMgmt.timer == NULL) {
    tmqInitRes = TSDB_CODE_OUT_OF_MEMORY;
  }

  tmqMgmt.rsetId = taosOpenRef(10000, tmqFreeImpl);
  if (tmqMgmt.rsetId < 0) {
    tmqInitRes = terrno;
  }
}

#define SET_ERROR_MSG_TMQ(MSG) \
  if (errstr != NULL) snprintf(errstr, errstrLen, MSG);

tmq_t* tmq_consumer_new(tmq_conf_t* conf, char* errstr, int32_t errstrLen) {
  if (conf == NULL) {
    SET_ERROR_MSG_TMQ("configure is null")
    return NULL;
  }
  taosThreadOnce(&tmqInit, tmqMgmtInit);
  if (tmqInitRes != 0) {
    terrno = tmqInitRes;
    SET_ERROR_MSG_TMQ("tmq timer init error")
    return NULL;
  }

  tmq_t* pTmq = taosMemoryCalloc(1, sizeof(tmq_t));
  if (pTmq == NULL) {
    terrno = TSDB_CODE_OUT_OF_MEMORY;
    tscError("failed to create consumer, groupId:%s, code:%s", conf->groupId, terrstr());
    SET_ERROR_MSG_TMQ("malloc tmq failed")
    return NULL;
  }

  const char* user = conf->user == NULL ? TSDB_DEFAULT_USER : conf->user;
  const char* pass = conf->pass == NULL ? TSDB_DEFAULT_PASS : conf->pass;

  pTmq->clientTopics = taosArrayInit(0, sizeof(SMqClientTopic));
  pTmq->mqueue = taosOpenQueue();
  pTmq->delayedTask = taosOpenQueue();
  pTmq->qall = taosAllocateQall();

  if (pTmq->clientTopics == NULL || pTmq->mqueue == NULL || pTmq->qall == NULL || pTmq->delayedTask == NULL ||
      conf->groupId[0] == 0) {
    terrno = TSDB_CODE_OUT_OF_MEMORY;
    tscError("consumer:0x%" PRIx64 " setup failed since %s, groupId:%s", pTmq->consumerId, terrstr(), pTmq->groupId);
    SET_ERROR_MSG_TMQ("malloc tmq element failed or group is empty")
    goto _failed;
  }

  // init status
  pTmq->status = TMQ_CONSUMER_STATUS__INIT;
  pTmq->pollCnt = 0;
  pTmq->epoch = 0;

  // set conf
  strcpy(pTmq->clientId, conf->clientId);
  strcpy(pTmq->groupId, conf->groupId);
  pTmq->withTbName = conf->withTbName;
  pTmq->useSnapshot = conf->snapEnable;
  pTmq->autoCommit = conf->autoCommit;
  pTmq->autoCommitInterval = conf->autoCommitInterval;
  pTmq->commitCb = conf->commitCb;
  pTmq->commitCbUserParam = conf->commitCbUserParam;
  pTmq->resetOffsetCfg = conf->resetOffset;
  pTmq->replayEnable = conf->replayEnable;
  pTmq->sourceExcluded = conf->sourceExcluded;
  if (conf->replayEnable) {
    pTmq->autoCommit = false;
  }
  taosInitRWLatch(&pTmq->lock);

  // assign consumerId
  pTmq->consumerId = tGenIdPI64();

  // init semaphore
  if (tsem_init(&pTmq->rspSem, 0, 0) != 0) {
    tscError("consumer:0x %" PRIx64 " setup failed since %s, consumer group %s", pTmq->consumerId, terrstr(),
             pTmq->groupId);
    SET_ERROR_MSG_TMQ("init t_sem failed")
    goto _failed;
  }

  // init connection
  pTmq->pTscObj = taos_connect_internal(conf->ip, user, pass, NULL, NULL, conf->port, CONN_TYPE__TMQ);
  if (pTmq->pTscObj == NULL) {
    tscError("consumer:0x%" PRIx64 " setup failed since %s, groupId:%s", pTmq->consumerId, terrstr(), pTmq->groupId);
    tsem_destroy(&pTmq->rspSem);
    SET_ERROR_MSG_TMQ("init tscObj failed")
    goto _failed;
  }

  pTmq->refId = taosAddRef(tmqMgmt.rsetId, pTmq);
  if (pTmq->refId < 0) {
    SET_ERROR_MSG_TMQ("add tscObj ref failed")
    goto _failed;
  }

  int64_t* pRefId = taosMemoryMalloc(sizeof(int64_t));
  *pRefId = pTmq->refId;
  pTmq->hbLiveTimer = taosTmrStart(tmqSendHbReq, DEFAULT_HEARTBEAT_INTERVAL, pRefId, tmqMgmt.timer);

  char         buf[TSDB_OFFSET_LEN] = {0};
  STqOffsetVal offset = {.type = pTmq->resetOffsetCfg};
  tFormatOffset(buf, tListLen(buf), &offset);
  tscInfo("consumer:0x%" PRIx64 " is setup, refId:%" PRId64
          ", groupId:%s, snapshot:%d, autoCommit:%d, commitInterval:%dms, offset:%s",
          pTmq->consumerId, pTmq->refId, pTmq->groupId, pTmq->useSnapshot, pTmq->autoCommit, pTmq->autoCommitInterval,
          buf);

  return pTmq;

_failed:
  tmqFreeImpl(pTmq);
  return NULL;
}

int32_t tmq_subscribe(tmq_t* tmq, const tmq_list_t* topic_list) {
  if (tmq == NULL || topic_list == NULL) return TSDB_CODE_INVALID_PARA;
  const int32_t   MAX_RETRY_COUNT = 120 * 2;  // let's wait for 2 mins at most
  const SArray*   container = &topic_list->container;
  int32_t         sz = taosArrayGetSize(container);
  void*           buf = NULL;
  SMsgSendInfo*   sendInfo = NULL;
  SCMSubscribeReq req = {0};
  int32_t         code = 0;

  tscInfo("consumer:0x%" PRIx64 " cgroup:%s, subscribe %d topics", tmq->consumerId, tmq->groupId, sz);

  req.consumerId = tmq->consumerId;
  tstrncpy(req.clientId, tmq->clientId, 256);
  tstrncpy(req.cgroup, tmq->groupId, TSDB_CGROUP_LEN);
  req.topicNames = taosArrayInit(sz, sizeof(void*));

  if (req.topicNames == NULL) {
    code = TSDB_CODE_OUT_OF_MEMORY;
    goto FAIL;
  }

  req.withTbName = tmq->withTbName;
  req.autoCommit = tmq->autoCommit;
  req.autoCommitInterval = tmq->autoCommitInterval;
  req.resetOffsetCfg = tmq->resetOffsetCfg;
  req.enableReplay = tmq->replayEnable;

  for (int32_t i = 0; i < sz; i++) {
    char* topic = taosArrayGetP(container, i);

    SName name = {0};
    tNameSetDbName(&name, tmq->pTscObj->acctId, topic, strlen(topic));
    char* topicFName = taosMemoryCalloc(1, TSDB_TOPIC_FNAME_LEN);
    if (topicFName == NULL) {
      goto FAIL;
    }

    tNameExtractFullName(&name, topicFName);
    tscInfo("consumer:0x%" PRIx64 " subscribe topic:%s", tmq->consumerId, topicFName);

    taosArrayPush(req.topicNames, &topicFName);
  }

  int32_t tlen = tSerializeSCMSubscribeReq(NULL, &req);

  buf = taosMemoryMalloc(tlen);
  if (buf == NULL) {
    code = TSDB_CODE_OUT_OF_MEMORY;
    goto FAIL;
  }

  void* abuf = buf;
  tSerializeSCMSubscribeReq(&abuf, &req);

  sendInfo = taosMemoryCalloc(1, sizeof(SMsgSendInfo));
  if (sendInfo == NULL) {
    code = TSDB_CODE_OUT_OF_MEMORY;
    goto FAIL;
  }

  SMqSubscribeCbParam param = {.rspErr = 0};
  if (tsem_init(&param.rspSem, 0, 0) != 0) {
    code = TSDB_CODE_TSC_INTERNAL_ERROR;
    goto FAIL;
  }

  sendInfo->msgInfo = (SDataBuf){.pData = buf, .len = tlen, .handle = NULL};

  sendInfo->requestId = generateRequestId();
  sendInfo->requestObjRefId = 0;
  sendInfo->param = &param;
  sendInfo->fp = tmqSubscribeCb;
  sendInfo->msgType = TDMT_MND_TMQ_SUBSCRIBE;

  SEpSet epSet = getEpSet_s(&tmq->pTscObj->pAppInfo->mgmtEp);

  int64_t transporterId = 0;
  code = asyncSendMsgToServer(tmq->pTscObj->pAppInfo->pTransporter, &epSet, &transporterId, sendInfo);
  if (code != 0) {
    goto FAIL;
  }

  // avoid double free if msg is sent
  buf = NULL;
  sendInfo = NULL;

  tsem_wait(&param.rspSem);
  tsem_destroy(&param.rspSem);

  if (param.rspErr != 0) {
    code = param.rspErr;
    goto FAIL;
  }

  int32_t retryCnt = 0;
  while ((code = syncAskEp(tmq)) != 0) {
    if (retryCnt++ > MAX_RETRY_COUNT || code == TSDB_CODE_MND_CONSUMER_NOT_EXIST) {
      tscError("consumer:0x%" PRIx64 ", mnd not ready for subscribe, retry more than 2 minutes", tmq->consumerId);
      goto FAIL;
    }

    tscInfo("consumer:0x%" PRIx64 ", mnd not ready for subscribe, retry:%d in 500ms", tmq->consumerId, retryCnt);
    taosMsleep(500);
  }

  // init ep timer
  if (tmq->epTimer == NULL) {
    int64_t* pRefId1 = taosMemoryMalloc(sizeof(int64_t));
    *pRefId1 = tmq->refId;
    tmq->epTimer = taosTmrStart(tmqAssignAskEpTask, 1000, pRefId1, tmqMgmt.timer);
  }

  // init auto commit timer
  if (tmq->autoCommit && tmq->commitTimer == NULL) {
    int64_t* pRefId2 = taosMemoryMalloc(sizeof(int64_t));
    *pRefId2 = tmq->refId;
    tmq->commitTimer = taosTmrStart(tmqAssignDelayedCommitTask, tmq->autoCommitInterval, pRefId2, tmqMgmt.timer);
  }

FAIL:
  taosArrayDestroyP(req.topicNames, taosMemoryFree);
  taosMemoryFree(buf);
  taosMemoryFree(sendInfo);

  return code;
}

void tmq_conf_set_auto_commit_cb(tmq_conf_t* conf, tmq_commit_cb* cb, void* param) {
  if (conf == NULL) return;
  conf->commitCb = cb;
  conf->commitCbUserParam = param;
}

static SMqClientVg* getVgInfo(tmq_t* tmq, char* topicName, int32_t vgId) {
  int32_t topicNumCur = taosArrayGetSize(tmq->clientTopics);
  for (int i = 0; i < topicNumCur; i++) {
    SMqClientTopic* pTopicCur = taosArrayGet(tmq->clientTopics, i);
    if (strcmp(pTopicCur->topicName, topicName) == 0) {
      int32_t vgNumCur = taosArrayGetSize(pTopicCur->vgs);
      for (int32_t j = 0; j < vgNumCur; j++) {
        SMqClientVg* pVgCur = taosArrayGet(pTopicCur->vgs, j);
        if (pVgCur->vgId == vgId) {
          return pVgCur;
        }
      }
    }
  }
  return NULL;
}

static SMqClientTopic* getTopicInfo(tmq_t* tmq, char* topicName) {
  int32_t topicNumCur = taosArrayGetSize(tmq->clientTopics);
  for (int i = 0; i < topicNumCur; i++) {
    SMqClientTopic* pTopicCur = taosArrayGet(tmq->clientTopics, i);
    if (strcmp(pTopicCur->topicName, topicName) == 0) {
      return pTopicCur;
    }
  }
  return NULL;
}

static void setVgIdle(tmq_t* tmq, char* topicName, int32_t vgId) {
  taosWLockLatch(&tmq->lock);
  SMqClientVg* pVg = getVgInfo(tmq, topicName, vgId);
  if (pVg) {
    atomic_store_32(&pVg->vgStatus, TMQ_VG_STATUS__IDLE);
  }
  taosWUnLockLatch(&tmq->lock);
}

int32_t tmqPollCb(void* param, SDataBuf* pMsg, int32_t code) {
  SMqPollCbParam* pParam = (SMqPollCbParam*)param;
  int64_t         refId = pParam->refId;
  int32_t         vgId = pParam->vgId;
  uint64_t        requestId = pParam->requestId;
  tmq_t*          tmq = taosAcquireRef(tmqMgmt.rsetId, refId);
  if (tmq == NULL) {
    code = TSDB_CODE_TMQ_CONSUMER_CLOSED;
    goto FAIL;
  }

  SMqPollRspWrapper* pRspWrapper = taosAllocateQitem(sizeof(SMqPollRspWrapper), DEF_QITEM, 0);
  if (pRspWrapper == NULL) {
    tscWarn("consumer:0x%" PRIx64 " msg discard from vgId:%d, since out of memory", tmq->consumerId, vgId);
    taosReleaseRef(tmqMgmt.rsetId, refId);
    code = TSDB_CODE_OUT_OF_MEMORY;
    goto FAIL;
  }

  if (code != 0) {
    goto END;
  }

  int32_t msgEpoch = ((SMqRspHead*)pMsg->pData)->epoch;
  int32_t clientEpoch = atomic_load_32(&tmq->epoch);
  if (msgEpoch < clientEpoch) {
    // do not write into queue since updating epoch reset
    tscWarn("consumer:0x%" PRIx64
            " msg discard from vgId:%d since from earlier epoch, rsp epoch %d, current epoch %d, reqId:0x%" PRIx64,
            tmq->consumerId, vgId, msgEpoch, clientEpoch, requestId);
    code = -1;
    goto END;
  }

  ASSERT(msgEpoch == clientEpoch);
  // handle meta rsp
  int8_t rspType = ((SMqRspHead*)pMsg->pData)->mqMsgType;
  pRspWrapper->tmqRspType = rspType;
  pRspWrapper->reqId = requestId;
  pRspWrapper->pEpset = pMsg->pEpSet;
  pMsg->pEpSet = NULL;

  if (rspType == TMQ_MSG_TYPE__POLL_DATA_RSP) {
    SDecoder decoder;
    tDecoderInit(&decoder, POINTER_SHIFT(pMsg->pData, sizeof(SMqRspHead)), pMsg->len - sizeof(SMqRspHead));
    if(tDecodeMqDataRsp(&decoder, &pRspWrapper->dataRsp) < 0){
      tDecoderClear(&decoder);
      taosReleaseRef(tmqMgmt.rsetId, refId);
      code = TSDB_CODE_OUT_OF_MEMORY;
      goto FAIL;
    }
    tDecoderClear(&decoder);
    memcpy(&pRspWrapper->dataRsp, pMsg->pData, sizeof(SMqRspHead));

    char buf[TSDB_OFFSET_LEN] = {0};
    tFormatOffset(buf, TSDB_OFFSET_LEN, &pRspWrapper->dataRsp.common.rspOffset);
    tscDebug("consumer:0x%" PRIx64 " recv poll rsp, vgId:%d, req ver:%" PRId64 ", rsp:%s type %d, reqId:0x%" PRIx64,
             tmq->consumerId, vgId, pRspWrapper->dataRsp.common.reqOffset.version, buf, rspType, requestId);
  } else if (rspType == TMQ_MSG_TYPE__POLL_META_RSP) {
    SDecoder decoder;
    tDecoderInit(&decoder, POINTER_SHIFT(pMsg->pData, sizeof(SMqRspHead)), pMsg->len - sizeof(SMqRspHead));
    if(tDecodeMqMetaRsp(&decoder, &pRspWrapper->metaRsp) < 0){
      tDecoderClear(&decoder);
      taosReleaseRef(tmqMgmt.rsetId, refId);
      code = TSDB_CODE_OUT_OF_MEMORY;
      goto FAIL;
    }
    tDecoderClear(&decoder);
    memcpy(&pRspWrapper->metaRsp, pMsg->pData, sizeof(SMqRspHead));
  } else if (rspType == TMQ_MSG_TYPE__POLL_DATA_META_RSP) {
    SDecoder decoder;
    tDecoderInit(&decoder, POINTER_SHIFT(pMsg->pData, sizeof(SMqRspHead)), pMsg->len - sizeof(SMqRspHead));
    if(tDecodeSTaosxRsp(&decoder, &pRspWrapper->taosxRsp) < 0){
      tDecoderClear(&decoder);
      taosReleaseRef(tmqMgmt.rsetId, refId);
      code = TSDB_CODE_OUT_OF_MEMORY;
      goto FAIL;
    }
    tDecoderClear(&decoder);
    memcpy(&pRspWrapper->taosxRsp, pMsg->pData, sizeof(SMqRspHead));
  } else {  // invalid rspType
    tscError("consumer:0x%" PRIx64 " invalid rsp msg received, type:%d ignored", tmq->consumerId, rspType);
  }

END:
  pRspWrapper->code = code;
  pRspWrapper->vgId = vgId;
  strcpy(pRspWrapper->topicName, pParam->topicName);
  taosWriteQitem(tmq->mqueue, pRspWrapper);

  int32_t total = taosQueueItemSize(tmq->mqueue);
  tscDebug("consumer:0x%" PRIx64 " put poll res into mqueue, type:%d, vgId:%d, total in queue:%d, reqId:0x%" PRIx64,
           tmq->consumerId, rspType, vgId, total, requestId);
  taosReleaseRef(tmqMgmt.rsetId, refId);

FAIL:
  if (tmq) tsem_post(&tmq->rspSem);
  taosMemoryFree(pParam);
  if (pMsg) taosMemoryFreeClear(pMsg->pData);
  if (pMsg) taosMemoryFreeClear(pMsg->pEpSet);

  return code;
}

typedef struct SVgroupSaveInfo {
  STqOffsetVal currentOffset;
  STqOffsetVal commitOffset;
  STqOffsetVal seekOffset;
  int64_t      numOfRows;
  int32_t      vgStatus;
} SVgroupSaveInfo;

static void initClientTopicFromRsp(SMqClientTopic* pTopic, SMqSubTopicEp* pTopicEp, SHashObj* pVgOffsetHashMap,
                                   tmq_t* tmq) {
  pTopic->schema = pTopicEp->schema;
  pTopicEp->schema.nCols = 0;
  pTopicEp->schema.pSchema = NULL;

  char    vgKey[TSDB_TOPIC_FNAME_LEN + 22] = {0};
  int32_t vgNumGet = taosArrayGetSize(pTopicEp->vgs);

  tstrncpy(pTopic->topicName, pTopicEp->topic, TSDB_TOPIC_FNAME_LEN);
  tstrncpy(pTopic->db, pTopicEp->db, TSDB_DB_FNAME_LEN);

  tscInfo("consumer:0x%" PRIx64 ", update topic:%s, new numOfVgs:%d", tmq->consumerId, pTopic->topicName, vgNumGet);
  pTopic->vgs = taosArrayInit(vgNumGet, sizeof(SMqClientVg));

  for (int32_t j = 0; j < vgNumGet; j++) {
    SMqSubVgEp* pVgEp = taosArrayGet(pTopicEp->vgs, j);

    makeTopicVgroupKey(vgKey, pTopic->topicName, pVgEp->vgId);
    SVgroupSaveInfo* pInfo = taosHashGet(pVgOffsetHashMap, vgKey, strlen(vgKey));

    STqOffsetVal offsetNew = {0};
    offsetNew.type = tmq->resetOffsetCfg;

    tscInfo("consumer:0x%" PRIx64 ", update topic:%s, new numOfVgs:%d, num:%d, port:%d", tmq->consumerId,
            pTopic->topicName, vgNumGet, pVgEp->epSet.numOfEps, pVgEp->epSet.eps[pVgEp->epSet.inUse].port);

    SMqClientVg clientVg = {
        .pollCnt = 0,
        .vgId = pVgEp->vgId,
        .epSet = pVgEp->epSet,
        .vgStatus = pInfo ? pInfo->vgStatus : TMQ_VG_STATUS__IDLE,
        .vgSkipCnt = 0,
        .emptyBlockReceiveTs = 0,
        .blockReceiveTs = 0,
        .blockSleepForReplay = 0,
        .numOfRows = pInfo ? pInfo->numOfRows : 0,
    };

    clientVg.offsetInfo.walVerBegin = -1;
    clientVg.offsetInfo.walVerEnd = -1;
    clientVg.seekUpdated = false;
    if(pInfo) {
      tOffsetCopy(&clientVg.offsetInfo.endOffset, &pInfo->currentOffset);
      tOffsetCopy(&clientVg.offsetInfo.committedOffset, &pInfo->commitOffset);
      tOffsetCopy(&clientVg.offsetInfo.beginOffset, &pInfo->seekOffset);
    }else{
      clientVg.offsetInfo.endOffset = offsetNew;
      clientVg.offsetInfo.committedOffset = offsetNew;
      clientVg.offsetInfo.beginOffset = offsetNew;
    }
    taosArrayPush(pTopic->vgs, &clientVg);
  }
}

static bool doUpdateLocalEp(tmq_t* tmq, int32_t epoch, const SMqAskEpRsp* pRsp) {
  bool set = false;

  int32_t topicNumGet = taosArrayGetSize(pRsp->topics);
  if (epoch < tmq->epoch || (epoch == tmq->epoch && topicNumGet == 0)) {
    tscDebug("consumer:0x%" PRIx64 " no update ep epoch from %d to epoch %d, incoming topics:%d", tmq->consumerId,
            tmq->epoch, epoch, topicNumGet);
    if (atomic_load_8(&tmq->status) == TMQ_CONSUMER_STATUS__RECOVER) {
      atomic_store_8(&tmq->status, TMQ_CONSUMER_STATUS__READY);
    }
    return false;
  }

  SArray* newTopics = taosArrayInit(topicNumGet, sizeof(SMqClientTopic));
  if (newTopics == NULL) {
    return false;
  }

  SHashObj* pVgOffsetHashMap = taosHashInit(64, MurmurHash3_32, false, HASH_NO_LOCK);
  if (pVgOffsetHashMap == NULL) {
    taosArrayDestroy(newTopics);
    return false;
  }

  taosWLockLatch(&tmq->lock);
  int32_t topicNumCur = taosArrayGetSize(tmq->clientTopics);

  char vgKey[TSDB_TOPIC_FNAME_LEN + 22] = {0};
  tscInfo("consumer:0x%" PRIx64 " update ep epoch from %d to epoch %d, incoming topics:%d, existed topics:%d",
          tmq->consumerId, tmq->epoch, epoch, topicNumGet, topicNumCur);
  for (int32_t i = 0; i < topicNumCur; i++) {
    // find old topic
    SMqClientTopic* pTopicCur = taosArrayGet(tmq->clientTopics, i);
    if (pTopicCur->vgs) {
      int32_t vgNumCur = taosArrayGetSize(pTopicCur->vgs);
      tscInfo("consumer:0x%" PRIx64 ", current vg num: %d", tmq->consumerId, vgNumCur);
      for (int32_t j = 0; j < vgNumCur; j++) {
        SMqClientVg* pVgCur = taosArrayGet(pTopicCur->vgs, j);
        makeTopicVgroupKey(vgKey, pTopicCur->topicName, pVgCur->vgId);

        char buf[TSDB_OFFSET_LEN] = {0};
        tFormatOffset(buf, TSDB_OFFSET_LEN, &pVgCur->offsetInfo.endOffset);
        tscInfo("consumer:0x%" PRIx64 ", epoch:%d vgId:%d vgKey:%s, offset:%s", tmq->consumerId, epoch, pVgCur->vgId,
                vgKey, buf);

        SVgroupSaveInfo info = {.currentOffset = pVgCur->offsetInfo.endOffset,
                                .seekOffset = pVgCur->offsetInfo.beginOffset,
                                .commitOffset = pVgCur->offsetInfo.committedOffset,
                                .numOfRows = pVgCur->numOfRows,
                                .vgStatus = pVgCur->vgStatus};
        taosHashPut(pVgOffsetHashMap, vgKey, strlen(vgKey), &info, sizeof(SVgroupSaveInfo));
      }
    }
  }

  for (int32_t i = 0; i < topicNumGet; i++) {
    SMqClientTopic topic = {0};
    SMqSubTopicEp* pTopicEp = taosArrayGet(pRsp->topics, i);
    initClientTopicFromRsp(&topic, pTopicEp, pVgOffsetHashMap, tmq);
    taosArrayPush(newTopics, &topic);
  }

  taosHashCleanup(pVgOffsetHashMap);

  // destroy current buffered existed topics info
  if (tmq->clientTopics) {
    taosArrayDestroyEx(tmq->clientTopics, freeClientVgImpl);
  }
  tmq->clientTopics = newTopics;
  taosWUnLockLatch(&tmq->lock);

  int8_t flag = (topicNumGet == 0) ? TMQ_CONSUMER_STATUS__NO_TOPIC : TMQ_CONSUMER_STATUS__READY;
  atomic_store_8(&tmq->status, flag);
  atomic_store_32(&tmq->epoch, epoch);

  tscInfo("consumer:0x%" PRIx64 " update topic info completed", tmq->consumerId);
  return set;
}

void tmqBuildConsumeReqImpl(SMqPollReq* pReq, tmq_t* tmq, int64_t timeout, SMqClientTopic* pTopic, SMqClientVg* pVg) {
  int32_t groupLen = strlen(tmq->groupId);
  memcpy(pReq->subKey, tmq->groupId, groupLen);
  pReq->subKey[groupLen] = TMQ_SEPARATOR;
  strcpy(pReq->subKey + groupLen + 1, pTopic->topicName);

  pReq->withTbName = tmq->withTbName;
  pReq->consumerId = tmq->consumerId;
  pReq->timeout = timeout;
  pReq->epoch = tmq->epoch;
  pReq->reqOffset = pVg->offsetInfo.endOffset;
  pReq->head.vgId = pVg->vgId;
  pReq->useSnapshot = tmq->useSnapshot;
  pReq->reqId = generateRequestId();
  pReq->enableReplay = tmq->replayEnable;
  pReq->sourceExcluded = tmq->sourceExcluded;
}

SMqMetaRspObj* tmqBuildMetaRspFromWrapper(SMqPollRspWrapper* pWrapper) {
  SMqMetaRspObj* pRspObj = taosMemoryCalloc(1, sizeof(SMqMetaRspObj));
  if(pRspObj == NULL) {
    return NULL;
  }
  pRspObj->resType = RES_TYPE__TMQ_META;
  tstrncpy(pRspObj->topic, pWrapper->topicHandle->topicName, TSDB_TOPIC_FNAME_LEN);
  tstrncpy(pRspObj->db, pWrapper->topicHandle->db, TSDB_DB_FNAME_LEN);
  pRspObj->vgId = pWrapper->vgHandle->vgId;

  memcpy(&pRspObj->metaRsp, &pWrapper->metaRsp, sizeof(SMqMetaRsp));
  return pRspObj;
}


void changeByteEndian(char* pData){
  char* p = pData;

  // | version | total length | total rows | total columns | flag seg| block group id | column schema | each column length | version:
  int32_t blockVersion = *(int32_t*)p;
  ASSERT(blockVersion == BLOCK_VERSION_1);
  *(int32_t*)p = BLOCK_VERSION_2;

  p += sizeof(int32_t);
  p += sizeof(int32_t);
  p += sizeof(int32_t);
  int32_t cols = *(int32_t*)p;
  p += sizeof(int32_t);
  p += sizeof(int32_t);
  p += sizeof(uint64_t);
  // check fields
  p += cols * (sizeof(int8_t) + sizeof(int32_t));

  int32_t* colLength = (int32_t*)p;
  for (int32_t i = 0; i < cols; ++i) {
    colLength[i] = htonl(colLength[i]);
  }
}

static void tmqGetRawDataRowsPrecisionFromRes(void *pRetrieve, void** rawData, int64_t *rows, int32_t *precision){
  if(*(int64_t*)pRetrieve == 0){
    *rawData = ((SRetrieveTableRsp*)pRetrieve)->data;
    *rows = htobe64(((SRetrieveTableRsp*)pRetrieve)->numOfRows);
    if(precision != NULL){
      *precision = ((SRetrieveTableRsp*)pRetrieve)->precision;
    }
  }else if(*(int64_t*)pRetrieve == 1){
    *rawData = ((SRetrieveTableRspForTmq*)pRetrieve)->data;
    *rows = htobe64(((SRetrieveTableRspForTmq*)pRetrieve)->numOfRows);
    if(precision != NULL){
      *precision = ((SRetrieveTableRspForTmq*)pRetrieve)->precision;
    }
  }
}

<<<<<<< HEAD
static void tmqBuildRspFromWrapperInner(SMqPollRspWrapper* pWrapper, SMqClientVg* pVg, int64_t* numOfRows, SMqRspObj* pRspObj) {
=======
static void tmqBuildRspFromWrapperInner(SMqPollRspWrapper* pWrapper, SMqClientVg* pVg, int64_t* numOfRows, SMqRspObjCommon* pRspObj, SMqDataRspCommon* pDataRsp) {
>>>>>>> 5df72091
  (*numOfRows) = 0;
  tstrncpy(pRspObj->topic, pWrapper->topicHandle->topicName, TSDB_TOPIC_FNAME_LEN);
  tstrncpy(pRspObj->db, pWrapper->topicHandle->db, TSDB_DB_FNAME_LEN);

  pRspObj->vgId = pWrapper->vgHandle->vgId;
  pRspObj->resIter = -1;

  pRspObj->resInfo.totalRows = 0;
  pRspObj->resInfo.precision = TSDB_TIME_PRECISION_MILLI;

  bool needTransformSchema = !pDataRsp->withSchema;
  if (!pDataRsp->withSchema) {  // withSchema is false if subscribe subquery, true if subscribe db or stable
    pDataRsp->withSchema = true;
    pDataRsp->blockSchema = taosArrayInit(pDataRsp->blockNum, sizeof(void*));
  }
  // extract the rows in this data packet
  for (int32_t i = 0; i < pDataRsp->blockNum; ++i) {
    void* pRetrieve = taosArrayGetP(pDataRsp->blockData, i);
    void* rawData = NULL;
    int64_t rows = 0;
    // deal with compatibility
    tmqGetRawDataRowsPrecisionFromRes(pRetrieve, &rawData, &rows, NULL);

    pVg->numOfRows += rows;
    (*numOfRows) += rows;
    changeByteEndian(rawData);
    if (needTransformSchema) { //withSchema is false if subscribe subquery, true if subscribe db or stable
      SSchemaWrapper *schema = tCloneSSchemaWrapper(&pWrapper->topicHandle->schema);
      if(schema){
        taosArrayPush(pDataRsp->blockSchema, &schema);
      }
    }
  }
}

SMqRspObj* tmqBuildRspFromWrapper(SMqPollRspWrapper* pWrapper, SMqClientVg* pVg, int64_t* numOfRows) {
  SMqRspObj* pRspObj = taosMemoryCalloc(1, sizeof(SMqRspObj));
  if(pRspObj == NULL){
    return NULL;
  }
  pRspObj->common.resType = RES_TYPE__TMQ;
  memcpy(&pRspObj->rsp, &pWrapper->dataRsp, sizeof(SMqDataRsp));
  tmqBuildRspFromWrapperInner(pWrapper, pVg, numOfRows, &pRspObj->common, &pRspObj->rsp.common);
  return pRspObj;
}

SMqTaosxRspObj* tmqBuildTaosxRspFromWrapper(SMqPollRspWrapper* pWrapper, SMqClientVg* pVg, int64_t* numOfRows) {
  SMqTaosxRspObj* pRspObj = taosMemoryCalloc(1, sizeof(SMqTaosxRspObj));
  if(pRspObj == NULL){
    return NULL;
  }
  pRspObj->common.resType = RES_TYPE__TMQ_METADATA;
  memcpy(&pRspObj->rsp, &pWrapper->taosxRsp, sizeof(STaosxRsp));

  tmqBuildRspFromWrapperInner(pWrapper, pVg, numOfRows, &pRspObj->common, &pRspObj->rsp.common);
  return pRspObj;
}

static int32_t doTmqPollImpl(tmq_t* pTmq, SMqClientTopic* pTopic, SMqClientVg* pVg, int64_t timeout) {
  SMqPollReq      req = {0};
  char*           msg = NULL;
  SMqPollCbParam* pParam = NULL;
  SMsgSendInfo*   sendInfo = NULL;
  int             code = 0;
  tmqBuildConsumeReqImpl(&req, pTmq, timeout, pTopic, pVg);

  int32_t msgSize = tSerializeSMqPollReq(NULL, 0, &req);
  if (msgSize < 0) {
    code = TSDB_CODE_INVALID_MSG;
    goto FAIL;
  }

  msg = taosMemoryCalloc(1, msgSize);
  if (NULL == msg) {
    code = TSDB_CODE_OUT_OF_MEMORY;
    goto FAIL;
  }

  if (tSerializeSMqPollReq(msg, msgSize, &req) < 0) {
    code = TSDB_CODE_INVALID_MSG;
    goto FAIL;
  }

  pParam = taosMemoryMalloc(sizeof(SMqPollCbParam));
  if (pParam == NULL) {
    code = TSDB_CODE_OUT_OF_MEMORY;
    goto FAIL;
  }

  pParam->refId = pTmq->refId;
  strcpy(pParam->topicName, pTopic->topicName);
  pParam->vgId = pVg->vgId;
  pParam->requestId = req.reqId;

  sendInfo = taosMemoryCalloc(1, sizeof(SMsgSendInfo));
  if (sendInfo == NULL) {
    code = TSDB_CODE_OUT_OF_MEMORY;
    goto FAIL;
  }

  sendInfo->msgInfo = (SDataBuf){.pData = msg, .len = msgSize, .handle = NULL};
  sendInfo->requestId = req.reqId;
  sendInfo->requestObjRefId = 0;
  sendInfo->param = pParam;
  sendInfo->fp = tmqPollCb;
  sendInfo->msgType = TDMT_VND_TMQ_CONSUME;

  int64_t transporterId = 0;
  char    offsetFormatBuf[TSDB_OFFSET_LEN] = {0};
  tFormatOffset(offsetFormatBuf, tListLen(offsetFormatBuf), &pVg->offsetInfo.endOffset);
  code = asyncSendMsgToServer(pTmq->pTscObj->pAppInfo->pTransporter, &pVg->epSet, &transporterId, sendInfo);
  tscDebug("consumer:0x%" PRIx64 " send poll to %s vgId:%d, code:%d, epoch %d, req:%s, reqId:0x%" PRIx64,
           pTmq->consumerId, pTopic->topicName, pVg->vgId, code, pTmq->epoch, offsetFormatBuf, req.reqId);
  if (code != 0) {
    goto FAIL;
  }

  pVg->pollCnt++;
  pVg->seekUpdated = false;  // reset this flag.
  pTmq->pollCnt++;

  return 0;
FAIL:
  taosMemoryFreeClear(msg);
  return tmqPollCb(pParam, NULL, code);
}

// broadcast the poll request to all related vnodes
static int32_t tmqPollImpl(tmq_t* tmq, int64_t timeout) {
  if (atomic_load_8(&tmq->status) == TMQ_CONSUMER_STATUS__RECOVER) {
    return 0;
  }
  int32_t code = 0;

  taosWLockLatch(&tmq->lock);
  int32_t numOfTopics = taosArrayGetSize(tmq->clientTopics);
  tscDebug("consumer:0x%" PRIx64 " start to poll data, numOfTopics:%d", tmq->consumerId, numOfTopics);

  for (int i = 0; i < numOfTopics; i++) {
    SMqClientTopic* pTopic = taosArrayGet(tmq->clientTopics, i);
    int32_t         numOfVg = taosArrayGetSize(pTopic->vgs);
    if (pTopic->noPrivilege) {
      tscDebug("consumer:0x%" PRIx64 " has no privilegr for topic:%s", tmq->consumerId, pTopic->topicName);
      continue;
    }
    for (int j = 0; j < numOfVg; j++) {
      SMqClientVg* pVg = taosArrayGet(pTopic->vgs, j);
      if (taosGetTimestampMs() - pVg->emptyBlockReceiveTs < EMPTY_BLOCK_POLL_IDLE_DURATION) {  // less than 10ms
        tscDebug("consumer:0x%" PRIx64 " epoch %d, vgId:%d idle for 10ms before start next poll", tmq->consumerId,
                 tmq->epoch, pVg->vgId);
        continue;
      }

      if (tmq->replayEnable &&
          taosGetTimestampMs() - pVg->blockReceiveTs < pVg->blockSleepForReplay) {  // less than 10ms
        tscDebug("consumer:0x%" PRIx64 " epoch %d, vgId:%d idle for %" PRId64 "ms before start next poll when replay",
                 tmq->consumerId, tmq->epoch, pVg->vgId, pVg->blockSleepForReplay);
        continue;
      }

      int32_t vgStatus = atomic_val_compare_exchange_32(&pVg->vgStatus, TMQ_VG_STATUS__IDLE, TMQ_VG_STATUS__WAIT);
      if (vgStatus == TMQ_VG_STATUS__WAIT) {
        int32_t vgSkipCnt = atomic_add_fetch_32(&pVg->vgSkipCnt, 1);
        tscDebug("consumer:0x%" PRIx64 " epoch %d wait poll-rsp, skip vgId:%d skip cnt %d", tmq->consumerId, tmq->epoch,
                 pVg->vgId, vgSkipCnt);
        continue;
      }

      atomic_store_32(&pVg->vgSkipCnt, 0);
      code = doTmqPollImpl(tmq, pTopic, pVg, timeout);
      if (code != TSDB_CODE_SUCCESS) {
        goto end;
      }
    }
  }

end:
  taosWUnLockLatch(&tmq->lock);
  tscDebug("consumer:0x%" PRIx64 " end to poll data, code:%d", tmq->consumerId, code);
  return code;
}

static void updateVgInfo(SMqClientVg* pVg, STqOffsetVal* reqOffset, STqOffsetVal* rspOffset, int64_t sver, int64_t ever,
                         int64_t consumerId, bool hasData) {
  if (!pVg->seekUpdated) {
    tscDebug("consumer:0x%" PRIx64 " local offset is update, since seekupdate not set", consumerId);
    if (hasData) {
      tOffsetCopy(&pVg->offsetInfo.beginOffset, reqOffset);
    }
    tOffsetCopy(&pVg->offsetInfo.endOffset, rspOffset);
  } else {
    tscDebug("consumer:0x%" PRIx64 " local offset is NOT update, since seekupdate is set", consumerId);
  }

  // update the status
  atomic_store_32(&pVg->vgStatus, TMQ_VG_STATUS__IDLE);

  // update the valid wal version range
  pVg->offsetInfo.walVerBegin = sver;
  pVg->offsetInfo.walVerEnd = ever + 1;
}

static void* tmqHandleAllRsp(tmq_t* tmq, int64_t timeout) {
  tscDebug("consumer:0x%" PRIx64 " start to handle the rsp, total:%d", tmq->consumerId, taosQallItemSize(tmq->qall));

  while (1) {
    SMqRspWrapper* pRspWrapper = NULL;
    taosGetQitem(tmq->qall, (void**)&pRspWrapper);

    if (pRspWrapper == NULL) {
      taosReadAllQitems(tmq->mqueue, tmq->qall);
      taosGetQitem(tmq->qall, (void**)&pRspWrapper);
      if (pRspWrapper == NULL) {
        return NULL;
      }
    }

    tscDebug("consumer:0x%" PRIx64 " handle rsp, type:%d", tmq->consumerId, pRspWrapper->tmqRspType);

    if (pRspWrapper->code != 0) {
      SMqPollRspWrapper* pollRspWrapper = (SMqPollRspWrapper*)pRspWrapper;
      if (pRspWrapper->code == TSDB_CODE_TMQ_CONSUMER_MISMATCH) {
        atomic_store_8(&tmq->status, TMQ_CONSUMER_STATUS__RECOVER);
        tscDebug("consumer:0x%" PRIx64 " wait for the rebalance, set status to be RECOVER", tmq->consumerId);
      } else if (pRspWrapper->code == TSDB_CODE_TQ_NO_COMMITTED_OFFSET) {
        terrno = pRspWrapper->code;
        tscError("consumer:0x%" PRIx64 " unexpected rsp from poll, code:%s", tmq->consumerId,
                 tstrerror(pRspWrapper->code));
        taosFreeQitem(pRspWrapper);
        return NULL;
      } else {
        if (pRspWrapper->code == TSDB_CODE_VND_INVALID_VGROUP_ID) {  // for vnode transform
          askEp(tmq, NULL, false, true);
        }
        tscError("consumer:0x%" PRIx64 " msg from vgId:%d discarded, since %s", tmq->consumerId, pollRspWrapper->vgId,
                 tstrerror(pRspWrapper->code));
        taosWLockLatch(&tmq->lock);
        SMqClientVg* pVg = getVgInfo(tmq, pollRspWrapper->topicName, pollRspWrapper->vgId);
        if (pVg) pVg->emptyBlockReceiveTs = taosGetTimestampMs();
        taosWUnLockLatch(&tmq->lock);
      }
      setVgIdle(tmq, pollRspWrapper->topicName, pollRspWrapper->vgId);
      taosFreeQitem(pRspWrapper);
    } else if (pRspWrapper->tmqRspType == TMQ_MSG_TYPE__POLL_DATA_RSP) {
      SMqPollRspWrapper* pollRspWrapper = (SMqPollRspWrapper*)pRspWrapper;

      int32_t     consumerEpoch = atomic_load_32(&tmq->epoch);
      SMqDataRspCommon* pDataRsp = (SMqDataRspCommon*)&pollRspWrapper->dataRsp;

      if (pDataRsp->head.epoch == consumerEpoch) {
        taosWLockLatch(&tmq->lock);
        SMqClientVg* pVg = getVgInfo(tmq, pollRspWrapper->topicName, pollRspWrapper->vgId);
        pollRspWrapper->vgHandle = pVg;
        pollRspWrapper->topicHandle = getTopicInfo(tmq, pollRspWrapper->topicName);
        if (pollRspWrapper->vgHandle == NULL || pollRspWrapper->topicHandle == NULL) {
          tscError("consumer:0x%" PRIx64 " get vg or topic error, topic:%s vgId:%d", tmq->consumerId,
                   pollRspWrapper->topicName, pollRspWrapper->vgId);
          tmqFreeRspWrapper(pRspWrapper);
          taosFreeQitem(pRspWrapper);
          taosWUnLockLatch(&tmq->lock);
          return NULL;
        }
        // update the epset
        if (pollRspWrapper->pEpset != NULL) {
          SEp* pEp = GET_ACTIVE_EP(pollRspWrapper->pEpset);
          SEp* pOld = GET_ACTIVE_EP(&(pVg->epSet));
          tscDebug("consumer:0x%" PRIx64 " update epset vgId:%d, ep:%s:%d, old ep:%s:%d", tmq->consumerId, pVg->vgId,
                   pEp->fqdn, pEp->port, pOld->fqdn, pOld->port);
          pVg->epSet = *pollRspWrapper->pEpset;
        }

        updateVgInfo(pVg, &pDataRsp->reqOffset, &pDataRsp->rspOffset, pDataRsp->head.walsver, pDataRsp->head.walever,
                     tmq->consumerId, pDataRsp->blockNum != 0);

        char buf[TSDB_OFFSET_LEN] = {0};
        tFormatOffset(buf, TSDB_OFFSET_LEN, &pDataRsp->rspOffset);
        if (pDataRsp->blockNum == 0) {
          tscDebug("consumer:0x%" PRIx64 " empty block received, vgId:%d, offset:%s, vg total:%" PRId64
                   ", total:%" PRId64 ", reqId:0x%" PRIx64,
                   tmq->consumerId, pVg->vgId, buf, pVg->numOfRows, tmq->totalRows, pollRspWrapper->reqId);
          pVg->emptyBlockReceiveTs = taosGetTimestampMs();
          tmqFreeRspWrapper(pRspWrapper);
          taosFreeQitem(pRspWrapper);
          taosWUnLockLatch(&tmq->lock);
        } else {  // build rsp
          int64_t    numOfRows = 0;
          SMqRspObj* pRsp = tmqBuildRspFromWrapper(pollRspWrapper, pVg, &numOfRows);
          tmq->totalRows += numOfRows;
          pVg->emptyBlockReceiveTs = 0;
          if (tmq->replayEnable) {
            pVg->blockReceiveTs = taosGetTimestampMs();
            pVg->blockSleepForReplay = pRsp->rsp.sleepTime;
            if (pVg->blockSleepForReplay > 0) {
              int64_t* pRefId1 = taosMemoryMalloc(sizeof(int64_t));
              *pRefId1 = tmq->refId;
              taosTmrStart(tmqReplayTask, pVg->blockSleepForReplay, pRefId1, tmqMgmt.timer);
            }
          }
          tscDebug("consumer:0x%" PRIx64 " process poll rsp, vgId:%d, offset:%s, blocks:%d, rows:%" PRId64
                   ", vg total:%" PRId64 ", total:%" PRId64 ", reqId:0x%" PRIx64,
                   tmq->consumerId, pVg->vgId, buf, pDataRsp->blockNum, numOfRows, pVg->numOfRows, tmq->totalRows,
                   pollRspWrapper->reqId);
          taosFreeQitem(pRspWrapper);
          taosWUnLockLatch(&tmq->lock);
          return pRsp;
        }
      } else {
        tscInfo("consumer:0x%" PRIx64 " vgId:%d msg discard since epoch mismatch: msg epoch %d, consumer epoch %d",
                tmq->consumerId, pollRspWrapper->vgId, pDataRsp->head.epoch, consumerEpoch);
        setVgIdle(tmq, pollRspWrapper->topicName, pollRspWrapper->vgId);
        tmqFreeRspWrapper(pRspWrapper);
        taosFreeQitem(pRspWrapper);
      }
    } else if (pRspWrapper->tmqRspType == TMQ_MSG_TYPE__POLL_META_RSP) {
      SMqPollRspWrapper* pollRspWrapper = (SMqPollRspWrapper*)pRspWrapper;
      int32_t            consumerEpoch = atomic_load_32(&tmq->epoch);

      tscDebug("consumer:0x%" PRIx64 " process meta rsp", tmq->consumerId);

      if (pollRspWrapper->metaRsp.head.epoch == consumerEpoch) {
        taosWLockLatch(&tmq->lock);
        SMqClientVg* pVg = getVgInfo(tmq, pollRspWrapper->topicName, pollRspWrapper->vgId);
        pollRspWrapper->vgHandle = pVg;
        pollRspWrapper->topicHandle = getTopicInfo(tmq, pollRspWrapper->topicName);
        if (pollRspWrapper->vgHandle == NULL || pollRspWrapper->topicHandle == NULL) {
          tscError("consumer:0x%" PRIx64 " get vg or topic error, topic:%s vgId:%d", tmq->consumerId,
                   pollRspWrapper->topicName, pollRspWrapper->vgId);
          tmqFreeRspWrapper(pRspWrapper);
          taosFreeQitem(pRspWrapper);
          taosWUnLockLatch(&tmq->lock);
          return NULL;
        }

        updateVgInfo(pVg, &pollRspWrapper->metaRsp.rspOffset, &pollRspWrapper->metaRsp.rspOffset,
                     pollRspWrapper->metaRsp.head.walsver, pollRspWrapper->metaRsp.head.walever, tmq->consumerId, true);
        // build rsp
        SMqMetaRspObj* pRsp = tmqBuildMetaRspFromWrapper(pollRspWrapper);
        taosFreeQitem(pRspWrapper);
        taosWUnLockLatch(&tmq->lock);
        return pRsp;
      } else {
        tscInfo("consumer:0x%" PRIx64 " vgId:%d msg discard since epoch mismatch: msg epoch %d, consumer epoch %d",
                tmq->consumerId, pollRspWrapper->vgId, pollRspWrapper->metaRsp.head.epoch, consumerEpoch);
        setVgIdle(tmq, pollRspWrapper->topicName, pollRspWrapper->vgId);
        tmqFreeRspWrapper(pRspWrapper);
        taosFreeQitem(pRspWrapper);
      }
    } else if (pRspWrapper->tmqRspType == TMQ_MSG_TYPE__POLL_DATA_META_RSP) {
      SMqPollRspWrapper* pollRspWrapper = (SMqPollRspWrapper*)pRspWrapper;
      int32_t            consumerEpoch = atomic_load_32(&tmq->epoch);
      SMqDataRspCommon* pDataRsp = (SMqDataRspCommon*)&pollRspWrapper->taosxRsp;

      if (pDataRsp->head.epoch == consumerEpoch) {
        taosWLockLatch(&tmq->lock);
        SMqClientVg* pVg = getVgInfo(tmq, pollRspWrapper->topicName, pollRspWrapper->vgId);
        pollRspWrapper->vgHandle = pVg;
        pollRspWrapper->topicHandle = getTopicInfo(tmq, pollRspWrapper->topicName);
        if (pollRspWrapper->vgHandle == NULL || pollRspWrapper->topicHandle == NULL) {
          tscError("consumer:0x%" PRIx64 " get vg or topic error, topic:%s vgId:%d", tmq->consumerId,
                   pollRspWrapper->topicName, pollRspWrapper->vgId);
          tmqFreeRspWrapper(pRspWrapper);
          taosFreeQitem(pRspWrapper);
          taosWUnLockLatch(&tmq->lock);
          return NULL;
        }

        updateVgInfo(pVg, &pDataRsp->reqOffset, &pDataRsp->rspOffset,
                     pDataRsp->head.walsver, pDataRsp->head.walever, tmq->consumerId,
                     pDataRsp->blockNum != 0);

        if (pDataRsp->blockNum == 0) {
          tscDebug("consumer:0x%" PRIx64 " taosx empty block received, vgId:%d, vg total:%" PRId64 ", reqId:0x%" PRIx64,
                   tmq->consumerId, pVg->vgId, pVg->numOfRows, pollRspWrapper->reqId);
          pVg->emptyBlockReceiveTs = taosGetTimestampMs();
          tmqFreeRspWrapper(pRspWrapper);
          taosFreeQitem(pRspWrapper);
          taosWUnLockLatch(&tmq->lock);
          continue;
        } else {
          pVg->emptyBlockReceiveTs = 0;  // reset the ts
        }

        // build rsp
        int64_t numOfRows = 0;
        void* pRsp = tmqBuildTaosxRspFromWrapper(pollRspWrapper, pVg, &numOfRows);
        tmq->totalRows += numOfRows;

        char buf[TSDB_OFFSET_LEN] = {0};
        tFormatOffset(buf, TSDB_OFFSET_LEN, &pVg->offsetInfo.endOffset);
        tscDebug("consumer:0x%" PRIx64 " process taosx poll rsp, vgId:%d, offset:%s, blocks:%d, rows:%" PRId64
                 ", vg total:%" PRId64 ", total:%" PRId64 ", reqId:0x%" PRIx64,
                 tmq->consumerId, pVg->vgId, buf, pDataRsp->blockNum, numOfRows, pVg->numOfRows,
                 tmq->totalRows, pollRspWrapper->reqId);

        taosFreeQitem(pRspWrapper);
        taosWUnLockLatch(&tmq->lock);
        return pRsp;
      } else {
        tscInfo("consumer:0x%" PRIx64 " vgId:%d msg discard since epoch mismatch: msg epoch %d, consumer epoch %d",
                tmq->consumerId, pollRspWrapper->vgId, pDataRsp->head.epoch, consumerEpoch);
        setVgIdle(tmq, pollRspWrapper->topicName, pollRspWrapper->vgId);
        tmqFreeRspWrapper(pRspWrapper);
        taosFreeQitem(pRspWrapper);
      }
    } else if (pRspWrapper->tmqRspType == TMQ_MSG_TYPE__EP_RSP) {
      tscDebug("consumer:0x%" PRIx64 " ep msg received", tmq->consumerId);
      SMqAskEpRspWrapper* pEpRspWrapper = (SMqAskEpRspWrapper*)pRspWrapper;
      SMqAskEpRsp*        rspMsg = &pEpRspWrapper->msg;
      doUpdateLocalEp(tmq, pEpRspWrapper->epoch, rspMsg);
      tmqFreeRspWrapper(pRspWrapper);
      taosFreeQitem(pRspWrapper);
    } else {
      tscError("consumer:0x%" PRIx64 " invalid msg received:%d", tmq->consumerId, pRspWrapper->tmqRspType);
    }
  }
}

TAOS_RES* tmq_consumer_poll(tmq_t* tmq, int64_t timeout) {
  if (tmq == NULL) return NULL;

  void*   rspObj = NULL;
  int64_t startTime = taosGetTimestampMs();

  tscDebug("consumer:0x%" PRIx64 " start to poll at %" PRId64 ", timeout:%" PRId64, tmq->consumerId, startTime,
           timeout);

  // in no topic status, delayed task also need to be processed
  if (atomic_load_8(&tmq->status) == TMQ_CONSUMER_STATUS__INIT) {
    tscInfo("consumer:0x%" PRIx64 " poll return since consumer is init", tmq->consumerId);
    taosMsleep(500);  //     sleep for a while
    return NULL;
  }

  while (1) {
    if (atomic_load_8(&tmq->status) != TMQ_CONSUMER_STATUS__RECOVER) {
      break;
    }
    tscInfo("consumer:0x%" PRIx64 " tmq status is recover", tmq->consumerId);

    int32_t retryCnt = 0;
    while (syncAskEp(tmq) != 0) {
      if (retryCnt++ > 40) {
        return NULL;
      }

      tscInfo("consumer:0x%" PRIx64 " not ready, retry:%d/40 in 500ms", tmq->consumerId, retryCnt);
      taosMsleep(500);
    }
  }

  while (1) {
    tmqHandleAllDelayedTask(tmq);

    if (tmqPollImpl(tmq, timeout) < 0) {
      tscError("consumer:0x%" PRIx64 " return due to poll error", tmq->consumerId);
    }

    rspObj = tmqHandleAllRsp(tmq, timeout);
    if (rspObj) {
      tscDebug("consumer:0x%" PRIx64 " return rsp %p", tmq->consumerId, rspObj);
      return (TAOS_RES*)rspObj;
    } else if (terrno == TSDB_CODE_TQ_NO_COMMITTED_OFFSET) {
      tscInfo("consumer:0x%" PRIx64 " return null since no committed offset", tmq->consumerId);
      return NULL;
    }

    if (timeout >= 0) {
      int64_t currentTime = taosGetTimestampMs();
      int64_t elapsedTime = currentTime - startTime;
      if (elapsedTime > timeout) {
        tscDebug("consumer:0x%" PRIx64 " (epoch %d) timeout, no rsp, start time %" PRId64 ", current time %" PRId64,
                 tmq->consumerId, tmq->epoch, startTime, currentTime);
        return NULL;
      }
      tsem_timewait(&tmq->rspSem, (timeout - elapsedTime));
    } else {
      // use tsem_timewait instead of tsem_wait to avoid unexpected stuck
      tsem_timewait(&tmq->rspSem, 1000);
    }
  }
}

static void displayConsumeStatistics(tmq_t* pTmq) {
  taosRLockLatch(&pTmq->lock);
  int32_t numOfTopics = taosArrayGetSize(pTmq->clientTopics);
  tscDebug("consumer:0x%" PRIx64 " closing poll:%" PRId64 " rows:%" PRId64 " topics:%d, final epoch:%d",
           pTmq->consumerId, pTmq->pollCnt, pTmq->totalRows, numOfTopics, pTmq->epoch);

  tscDebug("consumer:0x%" PRIx64 " rows dist begin: ", pTmq->consumerId);
  for (int32_t i = 0; i < numOfTopics; ++i) {
    SMqClientTopic* pTopics = taosArrayGet(pTmq->clientTopics, i);

    tscDebug("consumer:0x%" PRIx64 " topic:%d", pTmq->consumerId, i);
    int32_t numOfVgs = taosArrayGetSize(pTopics->vgs);
    for (int32_t j = 0; j < numOfVgs; ++j) {
      SMqClientVg* pVg = taosArrayGet(pTopics->vgs, j);
      tscDebug("topic:%s, %d. vgId:%d rows:%" PRId64, pTopics->topicName, j, pVg->vgId, pVg->numOfRows);
    }
  }
  taosRUnLockLatch(&pTmq->lock);
  tscDebug("consumer:0x%" PRIx64 " rows dist end", pTmq->consumerId);
}

int32_t tmq_consumer_close(tmq_t* tmq) {
  if (tmq == NULL) return TSDB_CODE_INVALID_PARA;

  tscInfo("consumer:0x%" PRIx64 " start to close consumer, status:%d", tmq->consumerId, tmq->status);
  displayConsumeStatistics(tmq);

  if (tmq->status == TMQ_CONSUMER_STATUS__READY) {
    // if auto commit is set, commit before close consumer. Otherwise, do nothing.
    if (tmq->autoCommit) {
      int32_t code = tmq_commit_sync(tmq, NULL);
      if (code != 0) {
        return code;
      }
    }
    taosSsleep(2);  // sleep 2s for hb to send offset and rows to server

    tmq_list_t* lst = tmq_list_new();
    int32_t code = tmq_subscribe(tmq, lst);
    tmq_list_destroy(lst);
    if (code != 0) {
      return code;
    }
  } else {
    tscInfo("consumer:0x%" PRIx64 " not in ready state, close it directly", tmq->consumerId);
  }

  taosRemoveRef(tmqMgmt.rsetId, tmq->refId);
  return 0;
}

const char* tmq_err2str(int32_t err) {
  if (err == 0) {
    return "success";
  } else if (err == -1) {
    return "fail";
  } else {
    if(*(taosGetErrMsg()) == 0){
      return tstrerror(err);
    } else{
      snprintf(taosGetErrMsgReturn(), ERR_MSG_LEN, "%s,detail:%s", tstrerror(err), taosGetErrMsg());
      return (const char*)taosGetErrMsgReturn();
    }
  }
}

tmq_res_t tmq_get_res_type(TAOS_RES* res) {
  if (res == NULL) {
    return TMQ_RES_INVALID;
  }
  if (TD_RES_TMQ(res)) {
    return TMQ_RES_DATA;
  } else if (TD_RES_TMQ_META(res)) {
    return TMQ_RES_TABLE_META;
  } else if (TD_RES_TMQ_METADATA(res)) {
    return TMQ_RES_METADATA;
  } else {
    return TMQ_RES_INVALID;
  }
}

const char* tmq_get_topic_name(TAOS_RES* res) {
  if (res == NULL) {
    return NULL;
  }
  if (TD_RES_TMQ(res) || TD_RES_TMQ_METADATA(res)) {
    return strchr(((SMqRspObjCommon*)res)->topic, '.') + 1;
  } else if (TD_RES_TMQ_META(res)) {
    SMqMetaRspObj* pMetaRspObj = (SMqMetaRspObj*)res;
    return strchr(pMetaRspObj->topic, '.') + 1;
  } else {
    return NULL;
  }
}

const char* tmq_get_db_name(TAOS_RES* res) {
  if (res == NULL) {
    return NULL;
  }

  if (TD_RES_TMQ(res) || TD_RES_TMQ_METADATA(res)) {
    return strchr(((SMqRspObjCommon*)res)->db, '.') + 1;
  } else if (TD_RES_TMQ_META(res)) {
    SMqMetaRspObj* pMetaRspObj = (SMqMetaRspObj*)res;
    return strchr(pMetaRspObj->db, '.') + 1;
  } else {
    return NULL;
  }
}

int32_t tmq_get_vgroup_id(TAOS_RES* res) {
  if (res == NULL) {
    return -1;
  }
  if (TD_RES_TMQ(res) || TD_RES_TMQ_METADATA(res)) {
    return ((SMqRspObjCommon*)res)->vgId;
  } else if (TD_RES_TMQ_META(res)) {
    SMqMetaRspObj* pMetaRspObj = (SMqMetaRspObj*)res;
    return pMetaRspObj->vgId;
  } else {
    return -1;
  }
}

int64_t tmq_get_vgroup_offset(TAOS_RES* res) {
  if (res == NULL) {
    return TSDB_CODE_INVALID_PARA;
  }
  if (TD_RES_TMQ(res) || TD_RES_TMQ_METADATA(res)) {
    SMqDataRspCommon*    common = (SMqDataRspCommon*)POINTER_SHIFT(res, sizeof(SMqRspObjCommon));
    STqOffsetVal* pOffset = &common->reqOffset;
    if (common->reqOffset.type == TMQ_OFFSET__LOG) {
      return common->reqOffset.version;
    } else {
      tscError("invalid offset type:%d", common->reqOffset.type);
    }
  } else if (TD_RES_TMQ_META(res)) {
    SMqMetaRspObj* pRspObj = (SMqMetaRspObj*)res;
    if (pRspObj->metaRsp.rspOffset.type == TMQ_OFFSET__LOG) {
      return pRspObj->metaRsp.rspOffset.version;
    }
  } else {
    tscError("invalid tmq type:%d", *(int8_t*)res);
  }

  // data from tsdb, no valid offset info
  return TSDB_CODE_TMQ_SNAPSHOT_ERROR;
}

const char* tmq_get_table_name(TAOS_RES* res) {
  if (res == NULL) {
    return NULL;
  }
  if (TD_RES_TMQ(res) || TD_RES_TMQ_METADATA(res)) {
    SMqDataRspCommon*    common = (SMqDataRspCommon*)POINTER_SHIFT(res, sizeof(SMqRspObjCommon));

    SMqRspObjCommon* pRspObj = (SMqRspObjCommon*)res;
    if (!common->withTbName || common->blockTbName == NULL || pRspObj->resIter < 0 ||
        pRspObj->resIter >= common->blockNum) {
      return NULL;
    }
    return (const char*)taosArrayGetP(common->blockTbName, pRspObj->resIter);
  }
  return NULL;
}

void tmq_commit_async(tmq_t* tmq, const TAOS_RES* pRes, tmq_commit_cb* cb, void* param) {
  if (tmq == NULL) {
    tscError("invalid tmq handle, null");
    if (cb != NULL) {
      cb(tmq, TSDB_CODE_INVALID_PARA, param);
    }
    return;
  }
  if (pRes == NULL) {  // here needs to commit all offsets.
    asyncCommitAllOffsets(tmq, cb, param);
  } else {  // only commit one offset
    asyncCommitFromResult(tmq, pRes, cb, param);
  }
}

static void commitCallBackFn(tmq_t* UNUSED_PARAM(tmq), int32_t code, void* param) {
  SSyncCommitInfo* pInfo = (SSyncCommitInfo*)param;
  pInfo->code = code;
  tsem_post(&pInfo->sem);
}

int32_t tmq_commit_sync(tmq_t* tmq, const TAOS_RES* pRes) {
  if (tmq == NULL) {
    tscError("invalid tmq handle, null");
    return TSDB_CODE_INVALID_PARA;
  }

  int32_t code = 0;

  SSyncCommitInfo* pInfo = taosMemoryMalloc(sizeof(SSyncCommitInfo));
  tsem_init(&pInfo->sem, 0, 0);
  pInfo->code = 0;

  if (pRes == NULL) {
    asyncCommitAllOffsets(tmq, commitCallBackFn, pInfo);
  } else {
    asyncCommitFromResult(tmq, pRes, commitCallBackFn, pInfo);
  }

  tsem_wait(&pInfo->sem);
  code = pInfo->code;

  tsem_destroy(&pInfo->sem);
  taosMemoryFree(pInfo);

  tscInfo("consumer:0x%" PRIx64 " sync res commit done, code:%s", tmq->consumerId, tstrerror(code));
  return code;
}

// wal range will be ok after calling tmq_get_topic_assignment or poll interface
static int32_t checkWalRange(SVgOffsetInfo* offset, int64_t value) {
  if (offset->walVerBegin == -1 || offset->walVerEnd == -1) {
    tscError("Assignment or poll interface need to be called first");
    return TSDB_CODE_TMQ_NEED_INITIALIZED;
  }

  if (value != -1 && (value < offset->walVerBegin || value > offset->walVerEnd)) {
    tscError("invalid seek params, offset:%" PRId64 ", valid range:[%" PRId64 ", %" PRId64 "]", value,
             offset->walVerBegin, offset->walVerEnd);
    return TSDB_CODE_TMQ_VERSION_OUT_OF_RANGE;
  }

  return 0;
}

int32_t tmq_commit_offset_sync(tmq_t* tmq, const char* pTopicName, int32_t vgId, int64_t offset) {
  if (tmq == NULL || pTopicName == NULL) {
    tscError("invalid tmq handle, null");
    return TSDB_CODE_INVALID_PARA;
  }

  int32_t accId = tmq->pTscObj->acctId;
  char    tname[TSDB_TOPIC_FNAME_LEN] = {0};
  sprintf(tname, "%d.%s", accId, pTopicName);

  taosWLockLatch(&tmq->lock);
  SMqClientVg* pVg = NULL;
  int32_t      code = getClientVg(tmq, tname, vgId, &pVg);
  if (code != 0) {
    taosWUnLockLatch(&tmq->lock);
    return code;
  }

  SVgOffsetInfo* pOffsetInfo = &pVg->offsetInfo;
  code = checkWalRange(pOffsetInfo, offset);
  if (code != 0) {
    taosWUnLockLatch(&tmq->lock);
    return code;
  }
  taosWUnLockLatch(&tmq->lock);

  STqOffsetVal offsetVal = {.type = TMQ_OFFSET__LOG, .version = offset};

  SSyncCommitInfo* pInfo = taosMemoryMalloc(sizeof(SSyncCommitInfo));
  if (pInfo == NULL) {
    tscError("consumer:0x%" PRIx64 " failed to prepare seek operation", tmq->consumerId);
    return TSDB_CODE_OUT_OF_MEMORY;
  }

  tsem_init(&pInfo->sem, 0, 0);
  pInfo->code = 0;

  code = asyncCommitOffset(tmq, tname, vgId, &offsetVal, commitCallBackFn, pInfo);
  if (code == 0) {
    tsem_wait(&pInfo->sem);
    code = pInfo->code;
  }

  if (code == TSDB_CODE_TMQ_SAME_COMMITTED_VALUE) code = TSDB_CODE_SUCCESS;
  tsem_destroy(&pInfo->sem);
  taosMemoryFree(pInfo);

  tscInfo("consumer:0x%" PRIx64 " sync send commit to vgId:%d, offset:%" PRId64 " code:%s", tmq->consumerId, vgId,
          offset, tstrerror(code));

  return code;
}

void tmq_commit_offset_async(tmq_t* tmq, const char* pTopicName, int32_t vgId, int64_t offset, tmq_commit_cb* cb,
                             void* param) {
  int32_t code = 0;
  if (tmq == NULL || pTopicName == NULL) {
    tscError("invalid tmq handle, null");
    code = TSDB_CODE_INVALID_PARA;
    goto end;
  }

  int32_t accId = tmq->pTscObj->acctId;
  char    tname[TSDB_TOPIC_FNAME_LEN] = {0};
  sprintf(tname, "%d.%s", accId, pTopicName);

  taosWLockLatch(&tmq->lock);
  SMqClientVg* pVg = NULL;
  code = getClientVg(tmq, tname, vgId, &pVg);
  if (code != 0) {
    taosWUnLockLatch(&tmq->lock);
    goto end;
  }

  SVgOffsetInfo* pOffsetInfo = &pVg->offsetInfo;
  code = checkWalRange(pOffsetInfo, offset);
  if (code != 0) {
    taosWUnLockLatch(&tmq->lock);
    goto end;
  }
  taosWUnLockLatch(&tmq->lock);

  STqOffsetVal offsetVal = {.type = TMQ_OFFSET__LOG, .version = offset};

  code = asyncCommitOffset(tmq, tname, vgId, &offsetVal, cb, param);

  tscInfo("consumer:0x%" PRIx64 " async send commit to vgId:%d, offset:%" PRId64 " code:%s", tmq->consumerId, vgId,
          offset, tstrerror(code));

end:
  if (code != 0 && cb != NULL) {
    if (code == TSDB_CODE_TMQ_SAME_COMMITTED_VALUE) code = TSDB_CODE_SUCCESS;
    cb(tmq, code, param);
  }
}

int32_t askEpCb(void* param, SDataBuf* pMsg, int32_t code) {
  SMqAskEpCbParam* pParam = (SMqAskEpCbParam*)param;
  tmq_t*           tmq = taosAcquireRef(tmqMgmt.rsetId, pParam->refId);
  if (tmq == NULL) {
    code = TSDB_CODE_TMQ_CONSUMER_CLOSED;
    goto FAIL;
  }

  if (code != TSDB_CODE_SUCCESS) {
    tscError("consumer:0x%" PRIx64 ", get topic endpoint error, code:%s", tmq->consumerId, tstrerror(code));
    goto END;
  }

  SMqRspHead* head = pMsg->pData;
  int32_t     epoch = atomic_load_32(&tmq->epoch);
  tscDebug("consumer:0x%" PRIx64 ", recv ep, msg epoch %d, current epoch %d", tmq->consumerId, head->epoch, epoch);
  if (pParam->sync) {
    SMqAskEpRsp rsp = {0};
    tDecodeSMqAskEpRsp(POINTER_SHIFT(pMsg->pData, sizeof(SMqRspHead)), &rsp);
    doUpdateLocalEp(tmq, head->epoch, &rsp);
    tDeleteSMqAskEpRsp(&rsp);
  } else {
    SMqAskEpRspWrapper* pWrapper = taosAllocateQitem(sizeof(SMqAskEpRspWrapper), DEF_QITEM, 0);
    if (pWrapper == NULL) {
      code = TSDB_CODE_OUT_OF_MEMORY;
      goto END;
    }

    pWrapper->tmqRspType = TMQ_MSG_TYPE__EP_RSP;
    pWrapper->epoch = head->epoch;
    memcpy(&pWrapper->msg, pMsg->pData, sizeof(SMqRspHead));
    tDecodeSMqAskEpRsp(POINTER_SHIFT(pMsg->pData, sizeof(SMqRspHead)), &pWrapper->msg);

    taosWriteQitem(tmq->mqueue, pWrapper);
  }

END:
  taosReleaseRef(tmqMgmt.rsetId, pParam->refId);

FAIL:
  if (pParam->sync) {
    SAskEpInfo* pInfo = pParam->pParam;
    pInfo->code = code;
    tsem_post(&pInfo->sem);
  }

  taosMemoryFree(pMsg->pEpSet);
  taosMemoryFree(pMsg->pData);
  taosMemoryFree(pParam);
  return code;
}

int32_t syncAskEp(tmq_t* pTmq) {
  SAskEpInfo* pInfo = taosMemoryMalloc(sizeof(SAskEpInfo));
  tsem_init(&pInfo->sem, 0, 0);

  askEp(pTmq, pInfo, true, false);
  tsem_wait(&pInfo->sem);

  int32_t code = pInfo->code;
  tsem_destroy(&pInfo->sem);
  taosMemoryFree(pInfo);
  return code;
}

void askEp(tmq_t* pTmq, void* param, bool sync, bool updateEpSet) {
  SMqAskEpReq req = {0};
  req.consumerId = pTmq->consumerId;
  req.epoch = updateEpSet ? -1 : pTmq->epoch;
  strcpy(req.cgroup, pTmq->groupId);
  int              code = 0;
  SMqAskEpCbParam* pParam = NULL;
  void*            pReq = NULL;

  int32_t tlen = tSerializeSMqAskEpReq(NULL, 0, &req);
  if (tlen < 0) {
    tscError("consumer:0x%" PRIx64 ", tSerializeSMqAskEpReq failed", pTmq->consumerId);
    code = TSDB_CODE_INVALID_PARA;
    goto FAIL;
  }

  pReq = taosMemoryCalloc(1, tlen);
  if (pReq == NULL) {
    tscError("consumer:0x%" PRIx64 ", failed to malloc askEpReq msg, size:%d", pTmq->consumerId, tlen);
    code = TSDB_CODE_OUT_OF_MEMORY;
    goto FAIL;
  }

  if (tSerializeSMqAskEpReq(pReq, tlen, &req) < 0) {
    tscError("consumer:0x%" PRIx64 ", tSerializeSMqAskEpReq %d failed", pTmq->consumerId, tlen);
    code = TSDB_CODE_INVALID_PARA;
    goto FAIL;
  }

  pParam = taosMemoryCalloc(1, sizeof(SMqAskEpCbParam));
  if (pParam == NULL) {
    tscError("consumer:0x%" PRIx64 ", failed to malloc subscribe param", pTmq->consumerId);
    code = TSDB_CODE_OUT_OF_MEMORY;
    goto FAIL;
  }

  pParam->refId = pTmq->refId;
  pParam->sync = sync;
  pParam->pParam = param;

  SMsgSendInfo* sendInfo = taosMemoryCalloc(1, sizeof(SMsgSendInfo));
  if (sendInfo == NULL) {
    code = TSDB_CODE_OUT_OF_MEMORY;
    goto FAIL;
  }

  sendInfo->msgInfo = (SDataBuf){.pData = pReq, .len = tlen, .handle = NULL};

  sendInfo->requestId = generateRequestId();
  sendInfo->requestObjRefId = 0;
  sendInfo->param = pParam;
  sendInfo->fp = askEpCb;
  sendInfo->msgType = TDMT_MND_TMQ_ASK_EP;

  SEpSet epSet = getEpSet_s(&pTmq->pTscObj->pAppInfo->mgmtEp);
  tscDebug("consumer:0x%" PRIx64 " ask ep from mnode, reqId:0x%" PRIx64, pTmq->consumerId, sendInfo->requestId);

  int64_t transporterId = 0;
  code = asyncSendMsgToServer(pTmq->pTscObj->pAppInfo->pTransporter, &epSet, &transporterId, sendInfo);
  if (code == 0) {
    return;
  }

FAIL:
  taosMemoryFreeClear(pParam);
  taosMemoryFreeClear(pReq);
  askEpCb(pParam, NULL, code);
}

int32_t makeTopicVgroupKey(char* dst, const char* topicName, int32_t vg) {
  return sprintf(dst, "%s:%d", topicName, vg);
}

int32_t tmqCommitDone(SMqCommitCbParamSet* pParamSet) {
  int64_t refId = pParamSet->refId;

  tmq_t* tmq = taosAcquireRef(tmqMgmt.rsetId, refId);
  if (tmq == NULL) {
    taosMemoryFree(pParamSet);
    terrno = TSDB_CODE_TMQ_CONSUMER_CLOSED;
    return -1;
  }

  // if no more waiting rsp
  if (pParamSet->callbackFn != NULL) {
    pParamSet->callbackFn(tmq, pParamSet->code, pParamSet->userParam);
  }

  taosMemoryFree(pParamSet);
  taosReleaseRef(tmqMgmt.rsetId, refId);
  return 0;
}

void commitRspCountDown(SMqCommitCbParamSet* pParamSet, int64_t consumerId, const char* pTopic, int32_t vgId) {
  int32_t waitingRspNum = atomic_sub_fetch_32(&pParamSet->waitingRspNum, 1);
  if (waitingRspNum == 0) {
    tscInfo("consumer:0x%" PRIx64 " topic:%s vgId:%d all commit-rsp received, commit completed", consumerId, pTopic,
            vgId);
    tmqCommitDone(pParamSet);
  } else {
    tscInfo("consumer:0x%" PRIx64 " topic:%s vgId:%d commit-rsp received, remain:%d", consumerId, pTopic, vgId,
            waitingRspNum);
  }
}

SReqResultInfo* tmqGetNextResInfo(TAOS_RES* res, bool convertUcs4) {
  SMqDataRspCommon*    common = (SMqDataRspCommon*)POINTER_SHIFT(res, sizeof(SMqRspObjCommon));
  SMqRspObjCommon* pRspObj = (SMqRspObjCommon*)res;
  pRspObj->resIter++;
<<<<<<< HEAD

  if (pRspObj->resIter < pRspObj->rsp.blockNum) {
    if (pRspObj->rsp.withSchema) {
      doFreeReqResultInfo(&pRspObj->resInfo);
      SSchemaWrapper* pSW = (SSchemaWrapper*)taosArrayGetP(pRspObj->rsp.blockSchema, pRspObj->resIter);
      setResSchemaInfo(&pRspObj->resInfo, pSW->pSchema, pSW->nCols);
    }

    void* pRetrieve = taosArrayGetP(pRspObj->rsp.blockData, pRspObj->resIter);
=======
  if (pRspObj->resIter < common->blockNum) {
    if (common->withSchema) {
      doFreeReqResultInfo(&pRspObj->resInfo);
      SSchemaWrapper* pSW = (SSchemaWrapper*)taosArrayGetP(common->blockSchema, pRspObj->resIter);
      setResSchemaInfo(&pRspObj->resInfo, pSW->pSchema, pSW->nCols);
    }

    void* pRetrieve = taosArrayGetP(common->blockData, pRspObj->resIter);
>>>>>>> 5df72091
    void* rawData = NULL;
    int64_t rows = 0;
    int32_t precision = 0;
    tmqGetRawDataRowsPrecisionFromRes(pRetrieve, &rawData, &rows, &precision);

    pRspObj->resInfo.pData = rawData;
    pRspObj->resInfo.numOfRows = rows;
    pRspObj->resInfo.current = 0;
    pRspObj->resInfo.precision = precision;

    // TODO handle the compressed case
    pRspObj->resInfo.totalRows += pRspObj->resInfo.numOfRows;
    setResultDataPtr(&pRspObj->resInfo, pRspObj->resInfo.fields, pRspObj->resInfo.numOfCols, pRspObj->resInfo.numOfRows,
                     convertUcs4);

    return &pRspObj->resInfo;
  }

  return NULL;
}

static int32_t tmqGetWalInfoCb(void* param, SDataBuf* pMsg, int32_t code) {
  SMqVgWalInfoParam* pParam = param;
  SMqVgCommon*       pCommon = pParam->pCommon;

  int32_t total = atomic_add_fetch_32(&pCommon->numOfRsp, 1);
  if (code != TSDB_CODE_SUCCESS) {
    tscError("consumer:0x%" PRIx64 " failed to get the wal info from vgId:%d for topic:%s", pCommon->consumerId,
             pParam->vgId, pCommon->pTopicName);
    pCommon->code = code;
  } else {
    SMqDataRsp rsp;
    SDecoder   decoder;
    tDecoderInit(&decoder, POINTER_SHIFT(pMsg->pData, sizeof(SMqRspHead)), pMsg->len - sizeof(SMqRspHead));
    tDecodeMqDataRsp(&decoder, &rsp);
    tDecoderClear(&decoder);

    SMqRspHead* pHead = pMsg->pData;

    tmq_topic_assignment assignment = {.begin = pHead->walsver,
                                       .end = pHead->walever + 1,
                                       .currentOffset = rsp.common.rspOffset.version,
                                       .vgId = pParam->vgId};

    taosThreadMutexLock(&pCommon->mutex);
    taosArrayPush(pCommon->pList, &assignment);
    taosThreadMutexUnlock(&pCommon->mutex);
  }

  if (total == pParam->totalReq) {
    tsem_post(&pCommon->rsp);
  }

  taosMemoryFree(pMsg->pData);
  taosMemoryFree(pMsg->pEpSet);
  taosMemoryFree(pParam);
  return 0;
}

static void destroyCommonInfo(SMqVgCommon* pCommon) {
  if (pCommon == NULL) {
    return;
  }
  taosArrayDestroy(pCommon->pList);
  tsem_destroy(&pCommon->rsp);
  taosThreadMutexDestroy(&pCommon->mutex);
  taosMemoryFree(pCommon->pTopicName);
  taosMemoryFree(pCommon);
}

static bool isInSnapshotMode(int8_t type, bool useSnapshot) {
  if ((type < TMQ_OFFSET__LOG && useSnapshot) || type > TMQ_OFFSET__LOG) {
    return true;
  }
  return false;
}

static int32_t tmCommittedCb(void* param, SDataBuf* pMsg, int32_t code) {
  SMqCommittedParam* pParam = param;

  if (code != 0) {
    goto end;
  }
  if (pMsg) {
    SDecoder decoder;
    tDecoderInit(&decoder, (uint8_t*)pMsg->pData, pMsg->len);
    if (tDecodeMqVgOffset(&decoder, &pParam->vgOffset) < 0) {
      tOffsetDestroy(&pParam->vgOffset.offset);
      code = TSDB_CODE_OUT_OF_MEMORY;
      goto end;
    }
    tDecoderClear(&decoder);
  }

end:
  if (pMsg) {
    taosMemoryFree(pMsg->pData);
    taosMemoryFree(pMsg->pEpSet);
  }
  pParam->code = code;
  tsem_post(&pParam->sem);
  return 0;
}

int64_t getCommittedFromServer(tmq_t* tmq, char* tname, int32_t vgId, SEpSet* epSet) {
  int32_t     code = 0;
  SMqVgOffset pOffset = {0};

  pOffset.consumerId = tmq->consumerId;

  int32_t groupLen = strlen(tmq->groupId);
  memcpy(pOffset.offset.subKey, tmq->groupId, groupLen);
  pOffset.offset.subKey[groupLen] = TMQ_SEPARATOR;
  strcpy(pOffset.offset.subKey + groupLen + 1, tname);

  int32_t len = 0;
  tEncodeSize(tEncodeMqVgOffset, &pOffset, len, code);
  if (code < 0) {
    return TSDB_CODE_INVALID_PARA;
  }

  void* buf = taosMemoryCalloc(1, sizeof(SMsgHead) + len);
  if (buf == NULL) {
    return TSDB_CODE_OUT_OF_MEMORY;
  }

  ((SMsgHead*)buf)->vgId = htonl(vgId);

  void* abuf = POINTER_SHIFT(buf, sizeof(SMsgHead));

  SEncoder encoder;
  tEncoderInit(&encoder, abuf, len);
  tEncodeMqVgOffset(&encoder, &pOffset);
  tEncoderClear(&encoder);

  SMsgSendInfo* sendInfo = taosMemoryCalloc(1, sizeof(SMsgSendInfo));
  if (sendInfo == NULL) {
    taosMemoryFree(buf);
    return TSDB_CODE_OUT_OF_MEMORY;
  }

  SMqCommittedParam* pParam = taosMemoryMalloc(sizeof(SMqCommittedParam));
  if (pParam == NULL) {
    taosMemoryFree(buf);
    taosMemoryFree(sendInfo);
    return TSDB_CODE_OUT_OF_MEMORY;
  }
  tsem_init(&pParam->sem, 0, 0);

  sendInfo->msgInfo = (SDataBuf){.pData = buf, .len = sizeof(SMsgHead) + len, .handle = NULL};
  sendInfo->requestId = generateRequestId();
  sendInfo->requestObjRefId = 0;
  sendInfo->param = pParam;
  sendInfo->fp = tmCommittedCb;
  sendInfo->msgType = TDMT_VND_TMQ_VG_COMMITTEDINFO;

  int64_t transporterId = 0;
  code = asyncSendMsgToServer(tmq->pTscObj->pAppInfo->pTransporter, epSet, &transporterId, sendInfo);
  if (code != 0) {
    taosMemoryFree(buf);
    taosMemoryFree(sendInfo);
    tsem_destroy(&pParam->sem);
    taosMemoryFree(pParam);
    return code;
  }

  tsem_wait(&pParam->sem);
  code = pParam->code;
  if (code == TSDB_CODE_SUCCESS) {
    if (pParam->vgOffset.offset.val.type == TMQ_OFFSET__LOG) {
      code = pParam->vgOffset.offset.val.version;
    } else {
      tOffsetDestroy(&pParam->vgOffset.offset);
      code = TSDB_CODE_TMQ_SNAPSHOT_ERROR;
    }
  }
  tsem_destroy(&pParam->sem);
  taosMemoryFree(pParam);

  return code;
}

int64_t tmq_position(tmq_t* tmq, const char* pTopicName, int32_t vgId) {
  if (tmq == NULL || pTopicName == NULL) {
    tscError("invalid tmq handle, null");
    return TSDB_CODE_INVALID_PARA;
  }

  int32_t accId = tmq->pTscObj->acctId;
  char    tname[TSDB_TOPIC_FNAME_LEN] = {0};
  sprintf(tname, "%d.%s", accId, pTopicName);

  taosWLockLatch(&tmq->lock);

  SMqClientVg* pVg = NULL;
  int32_t      code = getClientVg(tmq, tname, vgId, &pVg);
  if (code != 0) {
    taosWUnLockLatch(&tmq->lock);
    return code;
  }

  SVgOffsetInfo* pOffsetInfo = &pVg->offsetInfo;
  int32_t        type = pOffsetInfo->endOffset.type;
  if (isInSnapshotMode(type, tmq->useSnapshot)) {
    tscError("consumer:0x%" PRIx64 " offset type:%d not wal version, position error", tmq->consumerId, type);
    taosWUnLockLatch(&tmq->lock);
    return TSDB_CODE_TMQ_SNAPSHOT_ERROR;
  }

  code = checkWalRange(pOffsetInfo, -1);
  if (code != 0) {
    taosWUnLockLatch(&tmq->lock);
    return code;
  }
  SEpSet  epSet = pVg->epSet;
  int64_t begin = pVg->offsetInfo.walVerBegin;
  int64_t end = pVg->offsetInfo.walVerEnd;
  taosWUnLockLatch(&tmq->lock);

  int64_t position = 0;
  if (type == TMQ_OFFSET__LOG) {
    position = pOffsetInfo->endOffset.version;
  } else if (type == TMQ_OFFSET__RESET_EARLIEST || type == TMQ_OFFSET__RESET_LATEST) {
    code = getCommittedFromServer(tmq, tname, vgId, &epSet);
    if (code == TSDB_CODE_TMQ_NO_COMMITTED) {
      if (type == TMQ_OFFSET__RESET_EARLIEST) {
        position = begin;
      } else if (type == TMQ_OFFSET__RESET_LATEST) {
        position = end;
      }
    } else {
      position = code;
    }
  } else {
    tscError("consumer:0x%" PRIx64 " offset type:%d can not be reach here", tmq->consumerId, type);
  }

  tscInfo("consumer:0x%" PRIx64 " tmq_position vgId:%d position:%" PRId64, tmq->consumerId, vgId, position);
  return position;
}

int64_t tmq_committed(tmq_t* tmq, const char* pTopicName, int32_t vgId) {
  if (tmq == NULL || pTopicName == NULL) {
    tscError("invalid tmq handle, null");
    return TSDB_CODE_INVALID_PARA;
  }

  int32_t accId = tmq->pTscObj->acctId;
  char    tname[TSDB_TOPIC_FNAME_LEN] = {0};
  sprintf(tname, "%d.%s", accId, pTopicName);

  taosWLockLatch(&tmq->lock);

  SMqClientVg* pVg = NULL;
  int32_t      code = getClientVg(tmq, tname, vgId, &pVg);
  if (code != 0) {
    taosWUnLockLatch(&tmq->lock);
    return code;
  }

  SVgOffsetInfo* pOffsetInfo = &pVg->offsetInfo;
  if (isInSnapshotMode(pOffsetInfo->endOffset.type, tmq->useSnapshot)) {
    tscError("consumer:0x%" PRIx64 " offset type:%d not wal version, committed error", tmq->consumerId,
             pOffsetInfo->endOffset.type);
    taosWUnLockLatch(&tmq->lock);
    return TSDB_CODE_TMQ_SNAPSHOT_ERROR;
  }

  if (isInSnapshotMode(pOffsetInfo->committedOffset.type, tmq->useSnapshot)) {
    tscError("consumer:0x%" PRIx64 " offset type:%d not wal version, committed error", tmq->consumerId,
             pOffsetInfo->committedOffset.type);
    taosWUnLockLatch(&tmq->lock);
    return TSDB_CODE_TMQ_SNAPSHOT_ERROR;
  }

  int64_t committed = 0;
  if (pOffsetInfo->committedOffset.type == TMQ_OFFSET__LOG) {
    committed = pOffsetInfo->committedOffset.version;
    taosWUnLockLatch(&tmq->lock);
    goto end;
  }
  SEpSet epSet = pVg->epSet;
  taosWUnLockLatch(&tmq->lock);

  committed = getCommittedFromServer(tmq, tname, vgId, &epSet);

end:
  tscInfo("consumer:0x%" PRIx64 " tmq_committed vgId:%d committed:%" PRId64, tmq->consumerId, vgId, committed);
  return committed;
}

int32_t tmq_get_topic_assignment(tmq_t* tmq, const char* pTopicName, tmq_topic_assignment** assignment,
                                 int32_t* numOfAssignment) {
  if (tmq == NULL || pTopicName == NULL || assignment == NULL || numOfAssignment == NULL) {
    tscError("invalid tmq handle, null");
    return TSDB_CODE_INVALID_PARA;
  }
  *numOfAssignment = 0;
  *assignment = NULL;
  SMqVgCommon* pCommon = NULL;

  int32_t accId = tmq->pTscObj->acctId;
  char    tname[TSDB_TOPIC_FNAME_LEN] = {0};
  sprintf(tname, "%d.%s", accId, pTopicName);
  int32_t code = TSDB_CODE_SUCCESS;

  taosWLockLatch(&tmq->lock);
  SMqClientTopic* pTopic = getTopicByName(tmq, tname);
  if (pTopic == NULL) {
    code = TSDB_CODE_TMQ_INVALID_TOPIC;
    goto end;
  }

  // in case of snapshot is opened, no valid offset will return
  *numOfAssignment = taosArrayGetSize(pTopic->vgs);
  for (int32_t j = 0; j < (*numOfAssignment); ++j) {
    SMqClientVg* pClientVg = taosArrayGet(pTopic->vgs, j);
    int32_t      type = pClientVg->offsetInfo.beginOffset.type;
    if (isInSnapshotMode(type, tmq->useSnapshot)) {
      tscError("consumer:0x%" PRIx64 " offset type:%d not wal version, assignment not allowed", tmq->consumerId, type);
      code = TSDB_CODE_TMQ_SNAPSHOT_ERROR;
      goto end;
    }
  }

  *assignment = taosMemoryCalloc(*numOfAssignment, sizeof(tmq_topic_assignment));
  if (*assignment == NULL) {
    tscError("consumer:0x%" PRIx64 " failed to malloc buffer, size:%" PRIzu, tmq->consumerId,
             (*numOfAssignment) * sizeof(tmq_topic_assignment));
    code = TSDB_CODE_OUT_OF_MEMORY;
    goto end;
  }

  bool needFetch = false;

  for (int32_t j = 0; j < (*numOfAssignment); ++j) {
    SMqClientVg* pClientVg = taosArrayGet(pTopic->vgs, j);
    if (pClientVg->offsetInfo.beginOffset.type != TMQ_OFFSET__LOG) {
      needFetch = true;
      break;
    }

    tmq_topic_assignment* pAssignment = &(*assignment)[j];
    pAssignment->currentOffset = pClientVg->offsetInfo.beginOffset.version;
    pAssignment->begin = pClientVg->offsetInfo.walVerBegin;
    pAssignment->end = pClientVg->offsetInfo.walVerEnd;
    pAssignment->vgId = pClientVg->vgId;
    tscInfo("consumer:0x%" PRIx64 " get assignment from local:%d->%" PRId64, tmq->consumerId, pAssignment->vgId,
            pAssignment->currentOffset);
  }

  if (needFetch) {
    pCommon = taosMemoryCalloc(1, sizeof(SMqVgCommon));
    if (pCommon == NULL) {
      terrno = TSDB_CODE_OUT_OF_MEMORY;
      code = terrno;
      goto end;
    }

    pCommon->pList = taosArrayInit(4, sizeof(tmq_topic_assignment));
    tsem_init(&pCommon->rsp, 0, 0);
    taosThreadMutexInit(&pCommon->mutex, 0);
    pCommon->pTopicName = taosStrdup(pTopic->topicName);
    pCommon->consumerId = tmq->consumerId;

    terrno = TSDB_CODE_OUT_OF_MEMORY;
    for (int32_t i = 0; i < (*numOfAssignment); ++i) {
      SMqClientVg* pClientVg = taosArrayGet(pTopic->vgs, i);

      SMqVgWalInfoParam* pParam = taosMemoryMalloc(sizeof(SMqVgWalInfoParam));
      if (pParam == NULL) {
        code = terrno;
        goto end;
      }

      pParam->epoch = tmq->epoch;
      pParam->vgId = pClientVg->vgId;
      pParam->totalReq = *numOfAssignment;
      pParam->pCommon = pCommon;

      SMqPollReq req = {0};
      tmqBuildConsumeReqImpl(&req, tmq, 10, pTopic, pClientVg);
      req.reqOffset = pClientVg->offsetInfo.beginOffset;

      int32_t msgSize = tSerializeSMqPollReq(NULL, 0, &req);
      if (msgSize < 0) {
        taosMemoryFree(pParam);
        code = terrno;
        goto end;
      }

      char* msg = taosMemoryCalloc(1, msgSize);
      if (NULL == msg) {
        taosMemoryFree(pParam);
        code = terrno;
        goto end;
      }

      if (tSerializeSMqPollReq(msg, msgSize, &req) < 0) {
        taosMemoryFree(msg);
        taosMemoryFree(pParam);
        code = terrno;
        goto end;
      }

      SMsgSendInfo* sendInfo = taosMemoryCalloc(1, sizeof(SMsgSendInfo));
      if (sendInfo == NULL) {
        taosMemoryFree(pParam);
        taosMemoryFree(msg);
        code = terrno;
        goto end;
      }

      sendInfo->msgInfo = (SDataBuf){.pData = msg, .len = msgSize, .handle = NULL};
      sendInfo->requestId = req.reqId;
      sendInfo->requestObjRefId = 0;
      sendInfo->param = pParam;
      sendInfo->fp = tmqGetWalInfoCb;
      sendInfo->msgType = TDMT_VND_TMQ_VG_WALINFO;

      int64_t transporterId = 0;
      char    offsetFormatBuf[TSDB_OFFSET_LEN] = {0};
      tFormatOffset(offsetFormatBuf, tListLen(offsetFormatBuf), &pClientVg->offsetInfo.beginOffset);

      tscInfo("consumer:0x%" PRIx64 " %s retrieve wal info vgId:%d, epoch %d, req:%s, reqId:0x%" PRIx64,
              tmq->consumerId, pTopic->topicName, pClientVg->vgId, tmq->epoch, offsetFormatBuf, req.reqId);
      code = asyncSendMsgToServer(tmq->pTscObj->pAppInfo->pTransporter, &pClientVg->epSet, &transporterId, sendInfo);
      if (code != 0) {
        taosMemoryFree(pParam);
        taosMemoryFree(msg);
        goto end;
      }
    }

    tsem_wait(&pCommon->rsp);
    code = pCommon->code;

    terrno = code;
    if (code != TSDB_CODE_SUCCESS) {
      goto end;
    }
    int32_t num = taosArrayGetSize(pCommon->pList);
    for (int32_t i = 0; i < num; ++i) {
      (*assignment)[i] = *(tmq_topic_assignment*)taosArrayGet(pCommon->pList, i);
    }
    *numOfAssignment = num;

    for (int32_t j = 0; j < (*numOfAssignment); ++j) {
      tmq_topic_assignment* p = &(*assignment)[j];

      for (int32_t i = 0; i < taosArrayGetSize(pTopic->vgs); ++i) {
        SMqClientVg* pClientVg = taosArrayGet(pTopic->vgs, i);
        if (pClientVg->vgId != p->vgId) {
          continue;
        }

        SVgOffsetInfo* pOffsetInfo = &pClientVg->offsetInfo;
        tscInfo("consumer:0x%" PRIx64 " %s vgId:%d offset is update to:%" PRId64, tmq->consumerId, pTopic->topicName,
                p->vgId, p->currentOffset);

        pOffsetInfo->walVerBegin = p->begin;
        pOffsetInfo->walVerEnd = p->end;
      }
    }
  }

end:
  if (code != TSDB_CODE_SUCCESS) {
    taosMemoryFree(*assignment);
    *assignment = NULL;
    *numOfAssignment = 0;
  }
  destroyCommonInfo(pCommon);
  taosWUnLockLatch(&tmq->lock);
  return code;
}

void tmq_free_assignment(tmq_topic_assignment* pAssignment) {
  if (pAssignment == NULL) {
    return;
  }

  taosMemoryFree(pAssignment);
}

static int32_t tmqSeekCb(void* param, SDataBuf* pMsg, int32_t code) {
  if (pMsg) {
    taosMemoryFree(pMsg->pData);
    taosMemoryFree(pMsg->pEpSet);
  }
  SMqSeekParam* pParam = param;
  pParam->code = code;
  tsem_post(&pParam->sem);
  return 0;
}

// seek interface have to send msg to server to cancel push handle if needed, because consumer may be in wait status if
// there is no data to poll
int32_t tmq_offset_seek(tmq_t* tmq, const char* pTopicName, int32_t vgId, int64_t offset) {
  if (tmq == NULL || pTopicName == NULL) {
    tscError("invalid tmq handle, null");
    return TSDB_CODE_INVALID_PARA;
  }

  int32_t accId = tmq->pTscObj->acctId;
  char    tname[TSDB_TOPIC_FNAME_LEN] = {0};
  sprintf(tname, "%d.%s", accId, pTopicName);

  taosWLockLatch(&tmq->lock);

  SMqClientVg* pVg = NULL;
  int32_t      code = getClientVg(tmq, tname, vgId, &pVg);
  if (code != 0) {
    taosWUnLockLatch(&tmq->lock);
    return code;
  }

  SVgOffsetInfo* pOffsetInfo = &pVg->offsetInfo;

  int32_t type = pOffsetInfo->endOffset.type;
  if (isInSnapshotMode(type, tmq->useSnapshot)) {
    tscError("consumer:0x%" PRIx64 " offset type:%d not wal version, seek not allowed", tmq->consumerId, type);
    taosWUnLockLatch(&tmq->lock);
    return TSDB_CODE_TMQ_SNAPSHOT_ERROR;
  }

  code = checkWalRange(pOffsetInfo, offset);
  if (code != 0) {
    taosWUnLockLatch(&tmq->lock);
    return code;
  }

  tscInfo("consumer:0x%" PRIx64 " seek to %" PRId64 " on vgId:%d", tmq->consumerId, offset, vgId);
  // update the offset, and then commit to vnode
  pOffsetInfo->endOffset.type = TMQ_OFFSET__LOG;
  pOffsetInfo->endOffset.version = offset;
  pOffsetInfo->beginOffset = pOffsetInfo->endOffset;
  pVg->seekUpdated = true;
  SEpSet epSet = pVg->epSet;
  taosWUnLockLatch(&tmq->lock);

  SMqSeekReq req = {0};
  snprintf(req.subKey, TSDB_SUBSCRIBE_KEY_LEN, "%s:%s", tmq->groupId, tname);
  req.head.vgId = vgId;
  req.consumerId = tmq->consumerId;

  int32_t msgSize = tSerializeSMqSeekReq(NULL, 0, &req);
  if (msgSize < 0) {
    return TSDB_CODE_PAR_INTERNAL_ERROR;
  }

  char* msg = taosMemoryCalloc(1, msgSize);
  if (NULL == msg) {
    return TSDB_CODE_OUT_OF_MEMORY;
  }

  if (tSerializeSMqSeekReq(msg, msgSize, &req) < 0) {
    taosMemoryFree(msg);
    return TSDB_CODE_PAR_INTERNAL_ERROR;
  }

  SMsgSendInfo* sendInfo = taosMemoryCalloc(1, sizeof(SMsgSendInfo));
  if (sendInfo == NULL) {
    taosMemoryFree(msg);
    return TSDB_CODE_OUT_OF_MEMORY;
  }

  SMqSeekParam* pParam = taosMemoryMalloc(sizeof(SMqSeekParam));
  if (pParam == NULL) {
    taosMemoryFree(msg);
    taosMemoryFree(sendInfo);
    return TSDB_CODE_OUT_OF_MEMORY;
  }
  tsem_init(&pParam->sem, 0, 0);

  sendInfo->msgInfo = (SDataBuf){.pData = msg, .len = msgSize, .handle = NULL};
  sendInfo->requestId = generateRequestId();
  sendInfo->requestObjRefId = 0;
  sendInfo->param = pParam;
  sendInfo->fp = tmqSeekCb;
  sendInfo->msgType = TDMT_VND_TMQ_SEEK;

  int64_t transporterId = 0;
  code = asyncSendMsgToServer(tmq->pTscObj->pAppInfo->pTransporter, &epSet, &transporterId, sendInfo);
  if (code != 0) {
    taosMemoryFree(msg);
    taosMemoryFree(sendInfo);
    tsem_destroy(&pParam->sem);
    taosMemoryFree(pParam);
    return code;
  }

  tsem_wait(&pParam->sem);
  code = pParam->code;
  tsem_destroy(&pParam->sem);
  taosMemoryFree(pParam);

  tscInfo("consumer:0x%" PRIx64 "send seek to vgId:%d, return code:%s", tmq->consumerId, vgId, tstrerror(code));

  return code;
}

TAOS* tmq_get_connect(tmq_t* tmq) {
  if (tmq && tmq->pTscObj) {
    return (TAOS*)(&(tmq->pTscObj->id));
  }
  return NULL;
}<|MERGE_RESOLUTION|>--- conflicted
+++ resolved
@@ -1652,11 +1652,7 @@
   }
 }
 
-<<<<<<< HEAD
-static void tmqBuildRspFromWrapperInner(SMqPollRspWrapper* pWrapper, SMqClientVg* pVg, int64_t* numOfRows, SMqRspObj* pRspObj) {
-=======
 static void tmqBuildRspFromWrapperInner(SMqPollRspWrapper* pWrapper, SMqClientVg* pVg, int64_t* numOfRows, SMqRspObjCommon* pRspObj, SMqDataRspCommon* pDataRsp) {
->>>>>>> 5df72091
   (*numOfRows) = 0;
   tstrncpy(pRspObj->topic, pWrapper->topicHandle->topicName, TSDB_TOPIC_FNAME_LEN);
   tstrncpy(pRspObj->db, pWrapper->topicHandle->db, TSDB_DB_FNAME_LEN);
@@ -2640,17 +2636,6 @@
   SMqDataRspCommon*    common = (SMqDataRspCommon*)POINTER_SHIFT(res, sizeof(SMqRspObjCommon));
   SMqRspObjCommon* pRspObj = (SMqRspObjCommon*)res;
   pRspObj->resIter++;
-<<<<<<< HEAD
-
-  if (pRspObj->resIter < pRspObj->rsp.blockNum) {
-    if (pRspObj->rsp.withSchema) {
-      doFreeReqResultInfo(&pRspObj->resInfo);
-      SSchemaWrapper* pSW = (SSchemaWrapper*)taosArrayGetP(pRspObj->rsp.blockSchema, pRspObj->resIter);
-      setResSchemaInfo(&pRspObj->resInfo, pSW->pSchema, pSW->nCols);
-    }
-
-    void* pRetrieve = taosArrayGetP(pRspObj->rsp.blockData, pRspObj->resIter);
-=======
   if (pRspObj->resIter < common->blockNum) {
     if (common->withSchema) {
       doFreeReqResultInfo(&pRspObj->resInfo);
@@ -2659,7 +2644,6 @@
     }
 
     void* pRetrieve = taosArrayGetP(common->blockData, pRspObj->resIter);
->>>>>>> 5df72091
     void* rawData = NULL;
     int64_t rows = 0;
     int32_t precision = 0;
