/*
 * Copyright (c) 2019 TAOS Data, Inc. <jhtao@taosdata.com>
 *
 * This program is free software: you can use, redistribute, and/or modify
 * it under the terms of the GNU Affero General Public License, version 3
 * or later ("AGPL"), as published by the Free Software Foundation.
 *
 * This program is distributed in the hope that it will be useful, but WITHOUT
 * ANY WARRANTY; without even the implied warranty of MERCHANTABILITY or
 * FITNESS FOR A PARTICULAR PURPOSE.
 *
 * You should have received a copy of the GNU Affero General Public License
 * along with this program. If not, see <http://www.gnu.org/licenses/>.
 */

#include "catalog.h"
#include "clientInt.h"
#include "clientLog.h"
#include "scheduler.h"
#include "trpc.h"

static SClientHbMgr clientHbMgr = {0};

static int32_t hbCreateThread();
static void    hbStopThread();

static int32_t hbMqHbReqHandle(SClientHbKey *connKey, void *param, SClientHbReq *req) { return 0; }

static int32_t hbMqHbRspHandle(SAppHbMgr *pAppHbMgr, SClientHbRsp *pRsp) { return 0; }

static int32_t hbProcessUserAuthInfoRsp(void *value, int32_t valueLen, struct SCatalog *pCatalog) {
  int32_t code = 0;

  SUserAuthBatchRsp batchRsp = {0};
  if (tDeserializeSUserAuthBatchRsp(value, valueLen, &batchRsp) != 0) {
    terrno = TSDB_CODE_INVALID_MSG;
    return -1;
  }

  int32_t numOfBatchs = taosArrayGetSize(batchRsp.pArray);
  for (int32_t i = 0; i < numOfBatchs; ++i) {
    SGetUserAuthRsp *rsp = taosArrayGet(batchRsp.pArray, i);
    tscDebug("hb user auth rsp, user:%s, version:%d", rsp->user, rsp->version);

    catalogUpdateUserAuthInfo(pCatalog, rsp);
  }

  taosArrayDestroy(batchRsp.pArray);
  return TSDB_CODE_SUCCESS;
}

static int32_t hbProcessDBInfoRsp(void *value, int32_t valueLen, struct SCatalog *pCatalog) {
  int32_t code = 0;

  SUseDbBatchRsp batchUseRsp = {0};
  if (tDeserializeSUseDbBatchRsp(value, valueLen, &batchUseRsp) != 0) {
    terrno = TSDB_CODE_INVALID_MSG;
    return -1;
  }

  int32_t numOfBatchs = taosArrayGetSize(batchUseRsp.pArray);
  for (int32_t i = 0; i < numOfBatchs; ++i) {
    SUseDbRsp *rsp = taosArrayGet(batchUseRsp.pArray, i);
    tscDebug("hb db rsp, db:%s, vgVersion:%d, uid:%" PRIx64, rsp->db, rsp->vgVersion, rsp->uid);

    if (rsp->vgVersion < 0) {
      code = catalogRemoveDB(pCatalog, rsp->db, rsp->uid);
    } else {
      SDBVgInfo *vgInfo = taosMemoryCalloc(1, sizeof(SDBVgInfo));
      if (NULL == vgInfo) {
        return TSDB_CODE_TSC_OUT_OF_MEMORY;
      }

      vgInfo->vgVersion = rsp->vgVersion;
      vgInfo->hashMethod = rsp->hashMethod;
      vgInfo->vgHash = taosHashInit(rsp->vgNum, taosGetDefaultHashFunction(TSDB_DATA_TYPE_INT), true, HASH_ENTRY_LOCK);
      if (NULL == vgInfo->vgHash) {
        taosMemoryFree(vgInfo);
        tscError("hash init[%d] failed", rsp->vgNum);
        return TSDB_CODE_TSC_OUT_OF_MEMORY;
      }

      for (int32_t j = 0; j < rsp->vgNum; ++j) {
        SVgroupInfo *pInfo = taosArrayGet(rsp->pVgroupInfos, j);
        if (taosHashPut(vgInfo->vgHash, &pInfo->vgId, sizeof(int32_t), pInfo, sizeof(SVgroupInfo)) != 0) {
          tscError("hash push failed, errno:%d", errno);
          taosHashCleanup(vgInfo->vgHash);
          taosMemoryFree(vgInfo);
          return TSDB_CODE_TSC_OUT_OF_MEMORY;
        }
      }

      catalogUpdateDBVgInfo(pCatalog, rsp->db, rsp->uid, vgInfo);
    }

    if (code) {
      return code;
    }
  }

  tFreeSUseDbBatchRsp(&batchUseRsp);
  return TSDB_CODE_SUCCESS;
}

static int32_t hbProcessStbInfoRsp(void *value, int32_t valueLen, struct SCatalog *pCatalog) {
  int32_t code = 0;

  SSTbHbRsp hbRsp = {0};
  if (tDeserializeSSTbHbRsp(value, valueLen, &hbRsp) != 0) {
    terrno = TSDB_CODE_INVALID_MSG;
    return -1;
  }

  int32_t numOfMeta = taosArrayGetSize(hbRsp.pMetaRsp);
  for (int32_t i = 0; i < numOfMeta; ++i) {
    STableMetaRsp *rsp = taosArrayGet(hbRsp.pMetaRsp, i);

    if (rsp->numOfColumns < 0) {
      tscDebug("hb remove stb, db:%s, stb:%s", rsp->dbFName, rsp->stbName);
      catalogRemoveStbMeta(pCatalog, rsp->dbFName, rsp->dbId, rsp->stbName, rsp->suid);
    } else {
      tscDebug("hb update stb, db:%s, stb:%s", rsp->dbFName, rsp->stbName);
      if (rsp->pSchemas[0].colId != PRIMARYKEY_TIMESTAMP_COL_ID) {
        tscError("invalid colId[%" PRIi16 "] for the first column in table meta rsp msg", rsp->pSchemas[0].colId);
        tFreeSSTbHbRsp(&hbRsp);
        return TSDB_CODE_TSC_INVALID_VALUE;
      }

      catalogUpdateTableMeta(pCatalog, rsp);
    }
  }

  int32_t numOfIndex = taosArrayGetSize(hbRsp.pIndexRsp);
  for (int32_t i = 0; i < numOfIndex; ++i) {
    STableIndexRsp *rsp = taosArrayGet(hbRsp.pIndexRsp, i);

    catalogUpdateTableIndex(pCatalog, rsp);
  }

  taosArrayDestroy(hbRsp.pIndexRsp);
  hbRsp.pIndexRsp = NULL;

  tFreeSSTbHbRsp(&hbRsp);
  return TSDB_CODE_SUCCESS;
}

static int32_t hbQueryHbRspHandle(SAppHbMgr *pAppHbMgr, SClientHbRsp *pRsp) {
  SClientHbReq *pReq = taosHashGet(pAppHbMgr->activeInfo, &pRsp->connKey, sizeof(SClientHbKey));
  if (NULL == pReq) {
    tscWarn("pReq to get activeInfo, may be dropped, refId:%" PRIx64 ", type:%d", pRsp->connKey.tscRid,
            pRsp->connKey.connType);
    return TSDB_CODE_SUCCESS;
  }

  if (pRsp->query) {
    STscObj *pTscObj = (STscObj *)acquireTscObj(pRsp->connKey.tscRid);
    if (NULL == pTscObj) {
      tscDebug("tscObj rid %" PRIx64 " not exist", pRsp->connKey.tscRid);
    } else {
      if (pRsp->query->totalDnodes > 1 && !isEpsetEqual(&pTscObj->pAppInfo->mgmtEp.epSet, &pRsp->query->epSet)) {
        SEpSet *pOrig = &pTscObj->pAppInfo->mgmtEp.epSet;
        SEp    *pOrigEp = &pOrig->eps[pOrig->inUse];
        SEp    *pNewEp = &pRsp->query->epSet.eps[pRsp->query->epSet.inUse];
        tscDebug("mnode epset updated from %d/%d=>%s:%d to %d/%d=>%s:%d in hb", pOrig->inUse, pOrig->numOfEps,
                 pOrigEp->fqdn, pOrigEp->port, pRsp->query->epSet.inUse, pRsp->query->epSet.numOfEps, pNewEp->fqdn,
                 pNewEp->port);

        updateEpSet_s(&pTscObj->pAppInfo->mgmtEp, &pRsp->query->epSet);
      }

      pTscObj->pAppInfo->totalDnodes = pRsp->query->totalDnodes;
      pTscObj->pAppInfo->onlineDnodes = pRsp->query->onlineDnodes;
      pTscObj->connId = pRsp->query->connId;
      tscTrace("conn %p hb rsp, dnodes %d/%d", pTscObj->connId, pTscObj->pAppInfo->onlineDnodes, pTscObj->pAppInfo->totalDnodes);

      if (pRsp->query->killRid) {
        tscDebug("request rid %" PRIx64 " need to be killed now", pRsp->query->killRid);
        SRequestObj *pRequest = acquireRequest(pRsp->query->killRid);
        if (NULL == pRequest) {
          tscDebug("request 0x%" PRIx64 " not exist to kill", pRsp->query->killRid);
        } else {
          taos_stop_query((TAOS_RES *)pRequest);
          releaseRequest(pRsp->query->killRid);
        }
      }

      if (pRsp->query->killConnection) {
        taos_close_internal(pTscObj);
      }

      if (pRsp->query->pQnodeList) {
        updateQnodeList(pTscObj->pAppInfo, pRsp->query->pQnodeList);
      }

      releaseTscObj(pRsp->connKey.tscRid);
    }
  }

  int32_t kvNum = pRsp->info ? taosArrayGetSize(pRsp->info) : 0;

  tscDebug("hb got %d rsp kv", kvNum);

  for (int32_t i = 0; i < kvNum; ++i) {
    SKv *kv = taosArrayGet(pRsp->info, i);
    switch (kv->key) {
      case HEARTBEAT_KEY_USER_AUTHINFO: {
        if (kv->valueLen <= 0 || NULL == kv->value) {
          tscError("invalid hb user auth info, len:%d, value:%p", kv->valueLen, kv->value);
          break;
        }

        struct SCatalog *pCatalog = NULL;

        int32_t code = catalogGetHandle(pReq->clusterId, &pCatalog);
        if (code != TSDB_CODE_SUCCESS) {
          tscWarn("catalogGetHandle failed, clusterId:%" PRIx64 ", error:%s", pReq->clusterId, tstrerror(code));
          break;
        }

        hbProcessUserAuthInfoRsp(kv->value, kv->valueLen, pCatalog);
        break;
      }
      case HEARTBEAT_KEY_DBINFO: {
        if (kv->valueLen <= 0 || NULL == kv->value) {
          tscError("invalid hb db info, len:%d, value:%p", kv->valueLen, kv->value);
          break;
        }

        struct SCatalog *pCatalog = NULL;

        int32_t code = catalogGetHandle(pReq->clusterId, &pCatalog);
        if (code != TSDB_CODE_SUCCESS) {
          tscWarn("catalogGetHandle failed, clusterId:%" PRIx64 ", error:%s", pReq->clusterId, tstrerror(code));
          break;
        }

        hbProcessDBInfoRsp(kv->value, kv->valueLen, pCatalog);
        break;
      }
      case HEARTBEAT_KEY_STBINFO: {
        if (kv->valueLen <= 0 || NULL == kv->value) {
          tscError("invalid hb stb info, len:%d, value:%p", kv->valueLen, kv->value);
          break;
        }

        struct SCatalog *pCatalog = NULL;

        int32_t code = catalogGetHandle(pReq->clusterId, &pCatalog);
        if (code != TSDB_CODE_SUCCESS) {
          tscWarn("catalogGetHandle failed, clusterId:%" PRIx64 ", error:%s", pReq->clusterId, tstrerror(code));
          break;
        }

        hbProcessStbInfoRsp(kv->value, kv->valueLen, pCatalog);
        break;
      }
      default:
        tscError("invalid hb key type:%d", kv->key);
        break;
    }
  }

  return TSDB_CODE_SUCCESS;
}

static int32_t hbAsyncCallBack(void *param, SDataBuf *pMsg, int32_t code) {
  static int32_t    emptyRspNum = 0;
  char             *key = (char *)param;
  SClientHbBatchRsp pRsp = {0};
  if (TSDB_CODE_SUCCESS == code) {
    tDeserializeSClientHbBatchRsp(pMsg->pData, pMsg->len, &pRsp);
  }

  int32_t now = taosGetTimestampSec();
  int32_t delta = abs(now - pRsp.svrTimestamp);
  if (delta > timestampDeltaLimit) {
    code = TSDB_CODE_TIME_UNSYNCED;
    tscError("time diff: %ds is too big", delta);
  }

  int32_t rspNum = taosArrayGetSize(pRsp.rsps);

  taosThreadMutexLock(&appInfo.mutex);

  SAppInstInfo **pInst = taosHashGet(appInfo.pInstMap, key, strlen(key));
  if (pInst == NULL || NULL == *pInst) {
    taosThreadMutexUnlock(&appInfo.mutex);
    tscError("cluster not exist, key:%s", key);
    taosMemoryFreeClear(param);
    tFreeClientHbBatchRsp(&pRsp);
    return -1;
  }

  taosMemoryFreeClear(param);

  if (code != 0) {
    (*pInst)->onlineDnodes = ((*pInst)->totalDnodes ? 0 : -1);
<<<<<<< HEAD
    tscDebug("hb rsp error %s, update server status %d/%d", tstrerror(code), (*pInst)->onlineDnodes, (*pInst)->totalDnodes);
=======
>>>>>>> 1e38a46e
  }

  if (rspNum) {
    tscDebug("hb got %d rsp, %d empty rsp received before", rspNum,
             atomic_val_compare_exchange_32(&emptyRspNum, emptyRspNum, 0));
  } else {
    atomic_add_fetch_32(&emptyRspNum, 1);
  }

  for (int32_t i = 0; i < rspNum; ++i) {
    SClientHbRsp *rsp = taosArrayGet(pRsp.rsps, i);
    code = (*clientHbMgr.rspHandle[rsp->connKey.connType])((*pInst)->pAppHbMgr, rsp);
    if (code) {
      break;
    }
  }

  taosThreadMutexUnlock(&appInfo.mutex);

  tFreeClientHbBatchRsp(&pRsp);
  taosMemoryFree(pMsg->pData);
  return code;
}

int32_t hbBuildQueryDesc(SQueryHbReqBasic *hbBasic, STscObj *pObj) {
  int64_t    now = taosGetTimestampUs();
  SQueryDesc desc = {0};
  int32_t    code = 0;

  void *pIter = taosHashIterate(pObj->pRequests, NULL);
  while (pIter != NULL) {
    int64_t     *rid = pIter;
    SRequestObj *pRequest = acquireRequest(*rid);
    if (NULL == pRequest || pRequest->killed) {
      pIter = taosHashIterate(pObj->pRequests, pIter);
      continue;
    }

    tstrncpy(desc.sql, pRequest->sqlstr, sizeof(desc.sql));
    desc.stime = pRequest->metric.start / 1000;
    desc.queryId = pRequest->requestId;
    desc.useconds = now - pRequest->metric.start;
    desc.reqRid = pRequest->self;
    desc.stableQuery = pRequest->stableQuery;
    taosGetFqdn(desc.fqdn);
    desc.subPlanNum = pRequest->body.subplanNum;

    if (desc.subPlanNum) {
      desc.subDesc = taosArrayInit(desc.subPlanNum, sizeof(SQuerySubDesc));
      if (NULL == desc.subDesc) {
        releaseRequest(*rid);
        return TSDB_CODE_QRY_OUT_OF_MEMORY;
      }

      code = schedulerGetTasksStatus(pRequest->body.queryJob, desc.subDesc);
      if (code) {
        taosArrayDestroy(desc.subDesc);
        desc.subDesc = NULL;
        desc.subPlanNum = 0;
      }
    } else {
      desc.subDesc = NULL;
    }

    releaseRequest(*rid);
    taosArrayPush(hbBasic->queryDesc, &desc);

    pIter = taosHashIterate(pObj->pRequests, pIter);
  }

  return TSDB_CODE_SUCCESS;
}

int32_t hbGetQueryBasicInfo(SClientHbKey *connKey, SClientHbReq *req) {
  STscObj *pTscObj = (STscObj *)acquireTscObj(connKey->tscRid);
  if (NULL == pTscObj) {
    tscWarn("tscObj rid %" PRIx64 " not exist", connKey->tscRid);
    return TSDB_CODE_QRY_APP_ERROR;
  }

  SQueryHbReqBasic *hbBasic = (SQueryHbReqBasic *)taosMemoryCalloc(1, sizeof(SQueryHbReqBasic));
  if (NULL == hbBasic) {
    tscError("calloc %d failed", (int32_t)sizeof(SQueryHbReqBasic));
    releaseTscObj(connKey->tscRid);
    return TSDB_CODE_QRY_OUT_OF_MEMORY;
  }

  hbBasic->connId = pTscObj->connId;

  int32_t numOfQueries = pTscObj->pRequests ? taosHashGetSize(pTscObj->pRequests) : 0;
  if (numOfQueries <= 0) {
    req->query = hbBasic;
    releaseTscObj(connKey->tscRid);
    tscDebug("no queries on connection");
    return TSDB_CODE_SUCCESS;
  }

  hbBasic->queryDesc = taosArrayInit(numOfQueries, sizeof(SQueryDesc));
  if (NULL == hbBasic->queryDesc) {
    tscWarn("taosArrayInit %d queryDesc failed", numOfQueries);
    releaseTscObj(connKey->tscRid);
    taosMemoryFree(hbBasic);
    return TSDB_CODE_QRY_OUT_OF_MEMORY;
  }

  int32_t code = hbBuildQueryDesc(hbBasic, pTscObj);
  if (code) {
    releaseTscObj(connKey->tscRid);
    taosMemoryFree(hbBasic);
    return code;
  }

  req->query = hbBasic;
  releaseTscObj(connKey->tscRid);

  return TSDB_CODE_SUCCESS;
}

int32_t hbGetExpiredUserInfo(SClientHbKey *connKey, struct SCatalog *pCatalog, SClientHbReq *req) {
  SUserAuthVersion *users = NULL;
  uint32_t          userNum = 0;
  int32_t           code = 0;

  code = catalogGetExpiredUsers(pCatalog, &users, &userNum);
  if (TSDB_CODE_SUCCESS != code) {
    return code;
  }

  if (userNum <= 0) {
    return TSDB_CODE_SUCCESS;
  }

  for (int32_t i = 0; i < userNum; ++i) {
    SUserAuthVersion *user = &users[i];
    user->version = htonl(user->version);
  }

  SKv kv = {
      .key = HEARTBEAT_KEY_USER_AUTHINFO,
      .valueLen = sizeof(SUserAuthVersion) * userNum,
      .value = users,
  };

  tscDebug("hb got %d expired users, valueLen:%d", userNum, kv.valueLen);

  if (NULL == req->info) {
    req->info = taosHashInit(64, hbKeyHashFunc, 1, HASH_ENTRY_LOCK);
  }

  taosHashPut(req->info, &kv.key, sizeof(kv.key), &kv, sizeof(kv));

  return TSDB_CODE_SUCCESS;
}

int32_t hbGetExpiredDBInfo(SClientHbKey *connKey, struct SCatalog *pCatalog, SClientHbReq *req) {
  SDbVgVersion *dbs = NULL;
  uint32_t      dbNum = 0;
  int32_t       code = 0;

  code = catalogGetExpiredDBs(pCatalog, &dbs, &dbNum);
  if (TSDB_CODE_SUCCESS != code) {
    return code;
  }

  if (dbNum <= 0) {
    return TSDB_CODE_SUCCESS;
  }

  for (int32_t i = 0; i < dbNum; ++i) {
    SDbVgVersion *db = &dbs[i];
    db->dbId = htobe64(db->dbId);
    db->vgVersion = htonl(db->vgVersion);
    db->numOfTable = htonl(db->numOfTable);
  }

  SKv kv = {
      .key = HEARTBEAT_KEY_DBINFO,
      .valueLen = sizeof(SDbVgVersion) * dbNum,
      .value = dbs,
  };

  tscDebug("hb got %d expired db, valueLen:%d", dbNum, kv.valueLen);

  if (NULL == req->info) {
    req->info = taosHashInit(64, hbKeyHashFunc, 1, HASH_ENTRY_LOCK);
  }

  taosHashPut(req->info, &kv.key, sizeof(kv.key), &kv, sizeof(kv));

  return TSDB_CODE_SUCCESS;
}

int32_t hbGetExpiredStbInfo(SClientHbKey *connKey, struct SCatalog *pCatalog, SClientHbReq *req) {
  SSTableVersion *stbs = NULL;
  uint32_t        stbNum = 0;
  int32_t         code = 0;

  code = catalogGetExpiredSTables(pCatalog, &stbs, &stbNum);
  if (TSDB_CODE_SUCCESS != code) {
    return code;
  }

  if (stbNum <= 0) {
    return TSDB_CODE_SUCCESS;
  }

  for (int32_t i = 0; i < stbNum; ++i) {
    SSTableVersion *stb = &stbs[i];
    stb->suid = htobe64(stb->suid);
    stb->sversion = htons(stb->sversion);
    stb->tversion = htons(stb->tversion);
    stb->smaVer = htonl(stb->smaVer);
  }

  SKv kv = {
      .key = HEARTBEAT_KEY_STBINFO,
      .valueLen = sizeof(SSTableVersion) * stbNum,
      .value = stbs,
  };

  tscDebug("hb got %d expired stb, valueLen:%d", stbNum, kv.valueLen);

  if (NULL == req->info) {
    req->info = taosHashInit(64, hbKeyHashFunc, 1, HASH_ENTRY_LOCK);
  }

  taosHashPut(req->info, &kv.key, sizeof(kv.key), &kv, sizeof(kv));

  return TSDB_CODE_SUCCESS;
}

int32_t hbGetAppInfo(int64_t clusterId, SClientHbReq *req) {
  SAppHbReq *pApp = taosHashGet(clientHbMgr.appSummary, &clusterId, sizeof(clusterId));
  if (NULL != pApp) {
    memcpy(&req->app, pApp, sizeof(*pApp));
  } else {
    memset(&req->app.summary, 0, sizeof(req->app.summary));
    req->app.pid = taosGetPId();
    req->app.appId = clientHbMgr.appId;
    taosGetAppName(req->app.name, NULL);
  }

  return TSDB_CODE_SUCCESS;
}

int32_t hbQueryHbReqHandle(SClientHbKey *connKey, void *param, SClientHbReq *req) {
  int64_t         *clusterId = (int64_t *)param;
  struct SCatalog *pCatalog = NULL;

  int32_t code = catalogGetHandle(*clusterId, &pCatalog);
  if (code != TSDB_CODE_SUCCESS) {
    tscWarn("catalogGetHandle failed, clusterId:%" PRIx64 ", error:%s", *clusterId, tstrerror(code));
    return code;
  }

  hbGetAppInfo(*clusterId, req);

  hbGetQueryBasicInfo(connKey, req);

  code = hbGetExpiredUserInfo(connKey, pCatalog, req);
  if (TSDB_CODE_SUCCESS != code) {
    return code;
  }

  code = hbGetExpiredDBInfo(connKey, pCatalog, req);
  if (TSDB_CODE_SUCCESS != code) {
    return code;
  }

  code = hbGetExpiredStbInfo(connKey, pCatalog, req);
  if (TSDB_CODE_SUCCESS != code) {
    return code;
  }

  return TSDB_CODE_SUCCESS;
}

void hbMgrInitMqHbHandle() {
  clientHbMgr.reqHandle[CONN_TYPE__QUERY] = hbQueryHbReqHandle;
  clientHbMgr.reqHandle[CONN_TYPE__TMQ] = hbMqHbReqHandle;

  clientHbMgr.rspHandle[CONN_TYPE__QUERY] = hbQueryHbRspHandle;
  clientHbMgr.rspHandle[CONN_TYPE__TMQ] = hbMqHbRspHandle;
}

static FORCE_INLINE void hbMgrInitHandle() {
  // init all handle
  hbMgrInitMqHbHandle();
}

SClientHbBatchReq *hbGatherAllInfo(SAppHbMgr *pAppHbMgr) {
  SClientHbBatchReq *pBatchReq = taosMemoryCalloc(1, sizeof(SClientHbBatchReq));
  if (pBatchReq == NULL) {
    terrno = TSDB_CODE_TSC_OUT_OF_MEMORY;
    return NULL;
  }
  int32_t connKeyCnt = atomic_load_32(&pAppHbMgr->connKeyCnt);
  pBatchReq->reqs = taosArrayInit(connKeyCnt, sizeof(SClientHbReq));

  int32_t code = 0;
  void   *pIter = taosHashIterate(pAppHbMgr->activeInfo, NULL);
  while (pIter != NULL) {
    SClientHbReq *pOneReq = pIter;

    pOneReq = taosArrayPush(pBatchReq->reqs, pOneReq);

    code = (*clientHbMgr.reqHandle[pOneReq->connKey.connType])(&pOneReq->connKey, &pOneReq->clusterId, pOneReq);
    if (code) {
      pIter = taosHashIterate(pAppHbMgr->activeInfo, pIter);
      continue;
    }

    // hbClearClientHbReq(pOneReq);

    pIter = taosHashIterate(pAppHbMgr->activeInfo, pIter);
  }

  //  if (code) {
  //    taosArrayDestroyEx(pBatchReq->reqs, hbFreeReq);
  //    taosMemoryFreeClear(pBatchReq);
  //  }

  return pBatchReq;
}

void hbThreadFuncUnexpectedStopped(void) { atomic_store_8(&clientHbMgr.threadStop, 2); }

void hbMergeSummary(SAppClusterSummary *dst, SAppClusterSummary *src) {
  dst->numOfInsertsReq += src->numOfInsertsReq;
  dst->numOfInsertRows += src->numOfInsertRows;
  dst->insertElapsedTime += src->insertElapsedTime;
  dst->insertBytes += src->insertBytes;
  dst->fetchBytes += src->fetchBytes;
  dst->queryElapsedTime += src->queryElapsedTime;
  dst->numOfSlowQueries += src->numOfSlowQueries;
  dst->totalRequests += src->totalRequests;
  dst->currentRequests += src->currentRequests;
}

int32_t hbGatherAppInfo(void) {
  SAppHbReq req = {0};
  int       sz = taosArrayGetSize(clientHbMgr.appHbMgrs);
  if (sz > 0) {
    req.pid = taosGetPId();
    req.appId = clientHbMgr.appId;
    taosGetAppName(req.name, NULL);
  }

  taosHashClear(clientHbMgr.appSummary);

  for (int32_t i = 0; i < sz; ++i) {
    SAppHbMgr *pAppHbMgr = taosArrayGetP(clientHbMgr.appHbMgrs, i);
    uint64_t   clusterId = pAppHbMgr->pAppInstInfo->clusterId;
    SAppHbReq *pApp = taosHashGet(clientHbMgr.appSummary, &clusterId, sizeof(clusterId));
    if (NULL == pApp) {
      memcpy(&req.summary, &pAppHbMgr->pAppInstInfo->summary, sizeof(req.summary));
      req.startTime = pAppHbMgr->startTime;
      taosHashPut(clientHbMgr.appSummary, &clusterId, sizeof(clusterId), &req, sizeof(req));
    } else {
      if (pAppHbMgr->startTime < pApp->startTime) {
        pApp->startTime = pAppHbMgr->startTime;
      }

      hbMergeSummary(&pApp->summary, &pAppHbMgr->pAppInstInfo->summary);
    }
  }

  return TSDB_CODE_SUCCESS;
}

static void *hbThreadFunc(void *param) {
  setThreadName("hb");
#ifdef WINDOWS
  if (taosCheckCurrentInDll()) {
    atexit(hbThreadFuncUnexpectedStopped);
  }
#endif
  while (1) {
    if (1 == clientHbMgr.threadStop) {
      break;
    }

    taosThreadMutexLock(&clientHbMgr.lock);

    int sz = taosArrayGetSize(clientHbMgr.appHbMgrs);
    if (sz > 0) {
      hbGatherAppInfo();
    }

    for (int i = 0; i < sz; i++) {
      SAppHbMgr *pAppHbMgr = taosArrayGetP(clientHbMgr.appHbMgrs, i);

      int32_t connCnt = atomic_load_32(&pAppHbMgr->connKeyCnt);
      if (connCnt == 0) {
        continue;
      }
      SClientHbBatchReq *pReq = hbGatherAllInfo(pAppHbMgr);
      if (pReq == NULL) {
        continue;
      }
      int   tlen = tSerializeSClientHbBatchReq(NULL, 0, pReq);
      void *buf = taosMemoryMalloc(tlen);
      if (buf == NULL) {
        terrno = TSDB_CODE_TSC_OUT_OF_MEMORY;
        tFreeClientHbBatchReq(pReq);
        // hbClearReqInfo(pAppHbMgr);
        break;
      }

      tSerializeSClientHbBatchReq(buf, tlen, pReq);
      SMsgSendInfo *pInfo = taosMemoryCalloc(1, sizeof(SMsgSendInfo));

      if (pInfo == NULL) {
        terrno = TSDB_CODE_TSC_OUT_OF_MEMORY;
        tFreeClientHbBatchReq(pReq);
        // hbClearReqInfo(pAppHbMgr);
        taosMemoryFree(buf);
        break;
      }
      pInfo->fp = hbAsyncCallBack;
      pInfo->msgInfo.pData = buf;
      pInfo->msgInfo.len = tlen;
      pInfo->msgType = TDMT_MND_HEARTBEAT;
      pInfo->param = strdup(pAppHbMgr->key);
      pInfo->requestId = generateRequestId();
      pInfo->requestObjRefId = 0;

      SAppInstInfo *pAppInstInfo = pAppHbMgr->pAppInstInfo;
      int64_t       transporterId = 0;
      SEpSet        epSet = getEpSet_s(&pAppInstInfo->mgmtEp);
      asyncSendMsgToServer(pAppInstInfo->pTransporter, &epSet, &transporterId, pInfo);
      tFreeClientHbBatchReq(pReq);
      // hbClearReqInfo(pAppHbMgr);

      atomic_add_fetch_32(&pAppHbMgr->reportCnt, 1);
    }

    taosThreadMutexUnlock(&clientHbMgr.lock);

    taosMsleep(HEARTBEAT_INTERVAL);
  }
  return NULL;
}

static int32_t hbCreateThread() {
  TdThreadAttr thAttr;
  taosThreadAttrInit(&thAttr);
  taosThreadAttrSetDetachState(&thAttr, PTHREAD_CREATE_JOINABLE);

  if (taosThreadCreate(&clientHbMgr.thread, &thAttr, hbThreadFunc, NULL) != 0) {
    terrno = TAOS_SYSTEM_ERROR(errno);
    return -1;
  }
  taosThreadAttrDestroy(&thAttr);
  return 0;
}

static void hbStopThread() {
  if (0 == atomic_load_8(&clientHbMgr.inited)) {
    return;
  }
  if (atomic_val_compare_exchange_8(&clientHbMgr.threadStop, 0, 1)) {
    tscDebug("hb thread already stopped");
    return;
  }

  taosThreadJoin(clientHbMgr.thread, NULL);

  tscDebug("hb thread stopped");
}

SAppHbMgr *appHbMgrInit(SAppInstInfo *pAppInstInfo, char *key) {
  hbMgrInit();
  SAppHbMgr *pAppHbMgr = taosMemoryMalloc(sizeof(SAppHbMgr));
  if (pAppHbMgr == NULL) {
    terrno = TSDB_CODE_OUT_OF_MEMORY;
    return NULL;
  }
  // init stat
  pAppHbMgr->startTime = taosGetTimestampMs();
  pAppHbMgr->connKeyCnt = 0;
  pAppHbMgr->reportCnt = 0;
  pAppHbMgr->reportBytes = 0;
  pAppHbMgr->key = strdup(key);

  // init app info
  pAppHbMgr->pAppInstInfo = pAppInstInfo;

  // init hash info
  pAppHbMgr->activeInfo = taosHashInit(64, hbKeyHashFunc, 1, HASH_ENTRY_LOCK);

  if (pAppHbMgr->activeInfo == NULL) {
    terrno = TSDB_CODE_OUT_OF_MEMORY;
    taosMemoryFree(pAppHbMgr);
    return NULL;
  }

  // taosHashSetFreeFp(pAppHbMgr->activeInfo, tFreeClientHbReq);

  taosThreadMutexLock(&clientHbMgr.lock);
  taosArrayPush(clientHbMgr.appHbMgrs, &pAppHbMgr);
  taosThreadMutexUnlock(&clientHbMgr.lock);

  return pAppHbMgr;
}

void hbFreeAppHbMgr(SAppHbMgr *pTarget) {
  void *pIter = taosHashIterate(pTarget->activeInfo, NULL);
  while (pIter != NULL) {
    SClientHbReq *pOneReq = pIter;
    tFreeClientHbReq(pOneReq);
    pIter = taosHashIterate(pTarget->activeInfo, pIter);
  }
  taosHashCleanup(pTarget->activeInfo);
  pTarget->activeInfo = NULL;

  taosMemoryFree(pTarget->key);
  taosMemoryFree(pTarget);
}

void hbRemoveAppHbMrg(SAppHbMgr **pAppHbMgr) {
  taosThreadMutexLock(&clientHbMgr.lock);
  int32_t mgrSize = taosArrayGetSize(clientHbMgr.appHbMgrs);
  for (int32_t i = 0; i < mgrSize; ++i) {
    SAppHbMgr *pItem = taosArrayGetP(clientHbMgr.appHbMgrs, i);
    if (pItem == *pAppHbMgr) {
      hbFreeAppHbMgr(*pAppHbMgr);
      *pAppHbMgr = NULL;
      taosArrayRemove(clientHbMgr.appHbMgrs, i);
      break;
    }
  }
  taosThreadMutexUnlock(&clientHbMgr.lock);
}

void appHbMgrCleanup(void) {
  int sz = taosArrayGetSize(clientHbMgr.appHbMgrs);
  for (int i = 0; i < sz; i++) {
    SAppHbMgr *pTarget = taosArrayGetP(clientHbMgr.appHbMgrs, i);
    hbFreeAppHbMgr(pTarget);
  }
}

int hbMgrInit() {
  // init once
  int8_t old = atomic_val_compare_exchange_8(&clientHbMgr.inited, 0, 1);
  if (old == 1) return 0;

  clientHbMgr.appId = tGenIdPI64();
  tscDebug("app %" PRIx64 " initialized", clientHbMgr.appId);

  clientHbMgr.appSummary = taosHashInit(10, taosGetDefaultHashFunction(TSDB_DATA_TYPE_BIGINT), false, HASH_NO_LOCK);
  clientHbMgr.appHbMgrs = taosArrayInit(0, sizeof(void *));
  taosThreadMutexInit(&clientHbMgr.lock, NULL);

  // init handle funcs
  hbMgrInitHandle();

  // init backgroud thread
  hbCreateThread();

  return 0;
}

void hbMgrCleanUp() {
  hbStopThread();

  // destroy all appHbMgr
  int8_t old = atomic_val_compare_exchange_8(&clientHbMgr.inited, 1, 0);
  if (old == 0) return;

  taosThreadMutexLock(&clientHbMgr.lock);
  appHbMgrCleanup();
  taosArrayDestroy(clientHbMgr.appHbMgrs);
  taosThreadMutexUnlock(&clientHbMgr.lock);

  clientHbMgr.appHbMgrs = NULL;
}

int hbRegisterConnImpl(SAppHbMgr *pAppHbMgr, SClientHbKey connKey, int64_t clusterId) {
  // init hash in activeinfo
  void *data = taosHashGet(pAppHbMgr->activeInfo, &connKey, sizeof(SClientHbKey));
  if (data != NULL) {
    return 0;
  }
  SClientHbReq hbReq = {0};
  hbReq.connKey = connKey;
  hbReq.clusterId = clusterId;
  // hbReq.info = taosHashInit(64, hbKeyHashFunc, 1, HASH_ENTRY_LOCK);

  taosHashPut(pAppHbMgr->activeInfo, &connKey, sizeof(SClientHbKey), &hbReq, sizeof(SClientHbReq));

  atomic_add_fetch_32(&pAppHbMgr->connKeyCnt, 1);
  return 0;
}

int hbRegisterConn(SAppHbMgr *pAppHbMgr, int64_t tscRefId, int64_t clusterId, int8_t connType) {
  SClientHbKey connKey = {
      .tscRid = tscRefId,
      .connType = connType,
  };

  switch (connType) {
    case CONN_TYPE__QUERY: {
      return hbRegisterConnImpl(pAppHbMgr, connKey, clusterId);
    }
    case CONN_TYPE__TMQ: {
      return 0;
    }
    default:
      return 0;
  }
}

void hbDeregisterConn(SAppHbMgr *pAppHbMgr, SClientHbKey connKey) {
  SClientHbReq *pReq = taosHashGet(pAppHbMgr->activeInfo, &connKey, sizeof(SClientHbKey));
  if (pReq) {
    tFreeClientHbReq(pReq);
    taosHashRemove(pAppHbMgr->activeInfo, &connKey, sizeof(SClientHbKey));
  }

  if (NULL == pReq) {
    return;
  }

  atomic_sub_fetch_32(&pAppHbMgr->connKeyCnt, 1);
}<|MERGE_RESOLUTION|>--- conflicted
+++ resolved
@@ -295,10 +295,7 @@
 
   if (code != 0) {
     (*pInst)->onlineDnodes = ((*pInst)->totalDnodes ? 0 : -1);
-<<<<<<< HEAD
     tscDebug("hb rsp error %s, update server status %d/%d", tstrerror(code), (*pInst)->onlineDnodes, (*pInst)->totalDnodes);
-=======
->>>>>>> 1e38a46e
   }
 
   if (rspNum) {
