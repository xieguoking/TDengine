/*
 * Copyright (c) 2019 TAOS Data, Inc. <jhtao@taosdata.com>
 *
 * This program is free software: you can use, redistribute, and/or modify
 * it under the terms of the GNU Affero General Public License, version 3
 * or later ("AGPL"), as published by the Free Software Foundation.
 *
 * This program is distributed in the hope that it will be useful, but WITHOUT
 * ANY WARRANTY; without even the implied warranty of MERCHANTABILITY or
 * FITNESS FOR A PARTICULAR PURPOSE.
 *
 * You should have received a copy of the GNU Affero General Public License
 * along with this program. If not, see <http://www.gnu.org/licenses/>.
 */

#include "catalog.h"
#include "clientInt.h"
#include "clientLog.h"
#include "scheduler.h"
#include "trpc.h"

typedef struct {
  union {
    struct {
      int64_t clusterId;
      int32_t passKeyCnt;
    };
  };
} SHbParam;

static SClientHbMgr clientHbMgr = {0};

static int32_t hbCreateThread();
static void    hbStopThread();

static int32_t hbMqHbReqHandle(SClientHbKey *connKey, void *param, SClientHbReq *req) { return 0; }

static int32_t hbMqHbRspHandle(SAppHbMgr *pAppHbMgr, SClientHbRsp *pRsp) { return 0; }

static int32_t hbProcessUserAuthInfoRsp(void *value, int32_t valueLen, struct SCatalog *pCatalog) {
  int32_t code = 0;

  SUserAuthBatchRsp batchRsp = {0};
  if (tDeserializeSUserAuthBatchRsp(value, valueLen, &batchRsp) != 0) {
    terrno = TSDB_CODE_INVALID_MSG;
    return -1;
  }

  int32_t numOfBatchs = taosArrayGetSize(batchRsp.pArray);
  for (int32_t i = 0; i < numOfBatchs; ++i) {
    SGetUserAuthRsp *rsp = taosArrayGet(batchRsp.pArray, i);
    tscDebug("hb user auth rsp, user:%s, version:%d", rsp->user, rsp->version);

    catalogUpdateUserAuthInfo(pCatalog, rsp);
  }

  taosArrayDestroy(batchRsp.pArray);
  return TSDB_CODE_SUCCESS;
}

static int32_t hbProcessUserPassInfoRsp(void *value, int32_t valueLen, SClientHbKey *connKey, SAppHbMgr *pAppHbMgr) {
  int32_t           code = 0;
  int32_t           numOfBatchs = 0;
  SUserPassBatchRsp batchRsp = {0};
  if (tDeserializeSUserPassBatchRsp(value, valueLen, &batchRsp) != 0) {
    code = TSDB_CODE_INVALID_MSG;
    return code;
  }

  numOfBatchs = taosArrayGetSize(batchRsp.pArray);

  SClientHbReq *pReq = NULL;
  while ((pReq = taosHashIterate(pAppHbMgr->activeInfo, pReq))) {
    STscObj *pTscObj = (STscObj *)acquireTscObj(pReq->connKey.tscRid);
    if (!pTscObj) {
      continue;
    }
    SPassInfo *passInfo = &pTscObj->passInfo;
    if (!passInfo->fp) {
      releaseTscObj(pReq->connKey.tscRid);
      continue;
    }

    for (int32_t i = 0; i < numOfBatchs; ++i) {
      SGetUserPassRsp *rsp = taosArrayGet(batchRsp.pArray, i);
      if (0 == strncmp(rsp->user, pTscObj->user, TSDB_USER_LEN)) {
        int32_t oldVer = atomic_load_32(&passInfo->ver);
        if (oldVer < rsp->version) {
          atomic_store_32(&passInfo->ver, rsp->version);
          if (passInfo->fp) {
            (*passInfo->fp)(passInfo->param, &passInfo->ver, TAOS_NOTIFY_PASSVER);
          }
          tscDebug("update passVer of user %s from %d to %d, tscRid:%" PRIi64, rsp->user, oldVer,
                   atomic_load_32(&passInfo->ver), pTscObj->id);
        }
        break;
      }
    }
    releaseTscObj(pReq->connKey.tscRid);
  }

  taosArrayDestroy(batchRsp.pArray);

  return code;
}

static int32_t hbGenerateVgInfoFromRsp(SDBVgInfo **pInfo, SUseDbRsp *rsp) {
  int32_t    code = 0;
  SDBVgInfo *vgInfo = taosMemoryCalloc(1, sizeof(SDBVgInfo));
  if (NULL == vgInfo) {
    code = TSDB_CODE_OUT_OF_MEMORY;
    return code;
  }

  vgInfo->vgVersion = rsp->vgVersion;
  vgInfo->stateTs = rsp->stateTs;
  vgInfo->hashMethod = rsp->hashMethod;
  vgInfo->hashPrefix = rsp->hashPrefix;
  vgInfo->hashSuffix = rsp->hashSuffix;
  vgInfo->vgHash = taosHashInit(rsp->vgNum, taosGetDefaultHashFunction(TSDB_DATA_TYPE_INT), true, HASH_ENTRY_LOCK);
  if (NULL == vgInfo->vgHash) {
    taosMemoryFree(vgInfo);
    tscError("hash init[%d] failed", rsp->vgNum);
    code = TSDB_CODE_OUT_OF_MEMORY;
    goto _return;
  }

  for (int32_t j = 0; j < rsp->vgNum; ++j) {
    SVgroupInfo *pInfo = taosArrayGet(rsp->pVgroupInfos, j);
    if (taosHashPut(vgInfo->vgHash, &pInfo->vgId, sizeof(int32_t), pInfo, sizeof(SVgroupInfo)) != 0) {
      tscError("hash push failed, errno:%d", errno);
      taosHashCleanup(vgInfo->vgHash);
      taosMemoryFree(vgInfo);
      code = TSDB_CODE_OUT_OF_MEMORY;
      goto _return;
    }
  }

_return:
  if (code) {
    taosHashCleanup(vgInfo->vgHash);
    taosMemoryFreeClear(vgInfo);
  }

  *pInfo = vgInfo;
  return code;
}

static int32_t hbProcessDBInfoRsp(void *value, int32_t valueLen, struct SCatalog *pCatalog) {
  int32_t code = 0;

  SUseDbBatchRsp batchUseRsp = {0};
  if (tDeserializeSUseDbBatchRsp(value, valueLen, &batchUseRsp) != 0) {
    terrno = TSDB_CODE_INVALID_MSG;
    return -1;
  }

  int32_t numOfBatchs = taosArrayGetSize(batchUseRsp.pArray);
  for (int32_t i = 0; i < numOfBatchs; ++i) {
    SUseDbRsp *rsp = taosArrayGet(batchUseRsp.pArray, i);
    tscDebug("hb db rsp, db:%s, vgVersion:%d, stateTs:%" PRId64 ", uid:%" PRIx64, rsp->db, rsp->vgVersion, rsp->stateTs,
             rsp->uid);

    if (rsp->vgVersion < 0) {
      code = catalogRemoveDB(pCatalog, rsp->db, rsp->uid);
    } else {
      SDBVgInfo *vgInfo = NULL;
      code = hbGenerateVgInfoFromRsp(&vgInfo, rsp);
      if (TSDB_CODE_SUCCESS != code) {
        goto _return;
      }

      catalogUpdateDBVgInfo(pCatalog, rsp->db, rsp->uid, vgInfo);

      if (IS_SYS_DBNAME(rsp->db)) {
        code = hbGenerateVgInfoFromRsp(&vgInfo, rsp);
        if (TSDB_CODE_SUCCESS != code) {
          goto _return;
        }

        catalogUpdateDBVgInfo(pCatalog, (rsp->db[0] == 'i') ? TSDB_PERFORMANCE_SCHEMA_DB : TSDB_INFORMATION_SCHEMA_DB,
                              rsp->uid, vgInfo);
      }
    }

    if (code) {
      goto _return;
    }
  }

_return:

  tFreeSUseDbBatchRsp(&batchUseRsp);
  return code;
}

static int32_t hbProcessStbInfoRsp(void *value, int32_t valueLen, struct SCatalog *pCatalog) {
  int32_t code = 0;

  SSTbHbRsp hbRsp = {0};
  if (tDeserializeSSTbHbRsp(value, valueLen, &hbRsp) != 0) {
    terrno = TSDB_CODE_INVALID_MSG;
    return -1;
  }

  int32_t numOfMeta = taosArrayGetSize(hbRsp.pMetaRsp);
  for (int32_t i = 0; i < numOfMeta; ++i) {
    STableMetaRsp *rsp = taosArrayGet(hbRsp.pMetaRsp, i);

    if (rsp->numOfColumns < 0) {
      tscDebug("hb remove stb, db:%s, stb:%s", rsp->dbFName, rsp->stbName);
      catalogRemoveStbMeta(pCatalog, rsp->dbFName, rsp->dbId, rsp->stbName, rsp->suid);
    } else {
      tscDebug("hb update stb, db:%s, stb:%s", rsp->dbFName, rsp->stbName);
      if (rsp->pSchemas[0].colId != PRIMARYKEY_TIMESTAMP_COL_ID) {
        tscError("invalid colId[%" PRIi16 "] for the first column in table meta rsp msg", rsp->pSchemas[0].colId);
        tFreeSSTbHbRsp(&hbRsp);
        return TSDB_CODE_TSC_INVALID_VALUE;
      }

      catalogUpdateTableMeta(pCatalog, rsp);
    }
  }

  int32_t numOfIndex = taosArrayGetSize(hbRsp.pIndexRsp);
  for (int32_t i = 0; i < numOfIndex; ++i) {
    STableIndexRsp *rsp = taosArrayGet(hbRsp.pIndexRsp, i);

    catalogUpdateTableIndex(pCatalog, rsp);
  }

  taosArrayDestroy(hbRsp.pIndexRsp);
  hbRsp.pIndexRsp = NULL;

  tFreeSSTbHbRsp(&hbRsp);
  return TSDB_CODE_SUCCESS;
}

static int32_t hbQueryHbRspHandle(SAppHbMgr *pAppHbMgr, SClientHbRsp *pRsp) {
  SClientHbReq *pReq = taosHashAcquire(pAppHbMgr->activeInfo, &pRsp->connKey, sizeof(SClientHbKey));
  if (NULL == pReq) {
    tscWarn("pReq to get activeInfo, may be dropped, refId:%" PRIx64 ", type:%d", pRsp->connKey.tscRid,
            pRsp->connKey.connType);
    return TSDB_CODE_SUCCESS;
  }

  if (pRsp->query) {
    STscObj *pTscObj = (STscObj *)acquireTscObj(pRsp->connKey.tscRid);
    if (NULL == pTscObj) {
      tscDebug("tscObj rid %" PRIx64 " not exist", pRsp->connKey.tscRid);
    } else {
      if (pRsp->query->totalDnodes > 1 && !isEpsetEqual(&pTscObj->pAppInfo->mgmtEp.epSet, &pRsp->query->epSet)) {
        SEpSet *pOrig = &pTscObj->pAppInfo->mgmtEp.epSet;
        SEp    *pOrigEp = &pOrig->eps[pOrig->inUse];
        SEp    *pNewEp = &pRsp->query->epSet.eps[pRsp->query->epSet.inUse];
        tscDebug("mnode epset updated from %d/%d=>%s:%d to %d/%d=>%s:%d in hb", pOrig->inUse, pOrig->numOfEps,
                 pOrigEp->fqdn, pOrigEp->port, pRsp->query->epSet.inUse, pRsp->query->epSet.numOfEps, pNewEp->fqdn,
                 pNewEp->port);

        updateEpSet_s(&pTscObj->pAppInfo->mgmtEp, &pRsp->query->epSet);
      }

      pTscObj->pAppInfo->totalDnodes = pRsp->query->totalDnodes;
      pTscObj->pAppInfo->onlineDnodes = pRsp->query->onlineDnodes;
      pTscObj->connId = pRsp->query->connId;
      tscTrace("conn %u hb rsp, dnodes %d/%d", pTscObj->connId, pTscObj->pAppInfo->onlineDnodes,
               pTscObj->pAppInfo->totalDnodes);

      if (pRsp->query->killRid) {
        tscDebug("request rid %" PRIx64 " need to be killed now", pRsp->query->killRid);
        SRequestObj *pRequest = acquireRequest(pRsp->query->killRid);
        if (NULL == pRequest) {
          tscDebug("request 0x%" PRIx64 " not exist to kill", pRsp->query->killRid);
        } else {
          taos_stop_query((TAOS_RES *)pRequest);
          releaseRequest(pRsp->query->killRid);
        }
      }

      if (pRsp->query->killConnection) {
        taos_close_internal(pTscObj);
      }

      if (pRsp->query->pQnodeList) {
        updateQnodeList(pTscObj->pAppInfo, pRsp->query->pQnodeList);
      }

      releaseTscObj(pRsp->connKey.tscRid);
    }
  }

  int32_t kvNum = pRsp->info ? taosArrayGetSize(pRsp->info) : 0;

  tscDebug("hb got %d rsp kv", kvNum);

  for (int32_t i = 0; i < kvNum; ++i) {
    SKv *kv = taosArrayGet(pRsp->info, i);
    switch (kv->key) {
      case HEARTBEAT_KEY_USER_AUTHINFO: {
        if (kv->valueLen <= 0 || NULL == kv->value) {
          tscError("invalid hb user auth info, len:%d, value:%p", kv->valueLen, kv->value);
          break;
        }

        struct SCatalog *pCatalog = NULL;

        int32_t code = catalogGetHandle(pReq->clusterId, &pCatalog);
        if (code != TSDB_CODE_SUCCESS) {
          tscWarn("catalogGetHandle failed, clusterId:%" PRIx64 ", error:%s", pReq->clusterId, tstrerror(code));
          break;
        }

        hbProcessUserAuthInfoRsp(kv->value, kv->valueLen, pCatalog);
        break;
      }
      case HEARTBEAT_KEY_DBINFO: {
        if (kv->valueLen <= 0 || NULL == kv->value) {
          tscError("invalid hb db info, len:%d, value:%p", kv->valueLen, kv->value);
          break;
        }

        struct SCatalog *pCatalog = NULL;

        int32_t code = catalogGetHandle(pReq->clusterId, &pCatalog);
        if (code != TSDB_CODE_SUCCESS) {
          tscWarn("catalogGetHandle failed, clusterId:%" PRIx64 ", error:%s", pReq->clusterId, tstrerror(code));
          break;
        }

        hbProcessDBInfoRsp(kv->value, kv->valueLen, pCatalog);
        break;
      }
      case HEARTBEAT_KEY_STBINFO: {
        if (kv->valueLen <= 0 || NULL == kv->value) {
          tscError("invalid hb stb info, len:%d, value:%p", kv->valueLen, kv->value);
          break;
        }

        struct SCatalog *pCatalog = NULL;

        int32_t code = catalogGetHandle(pReq->clusterId, &pCatalog);
        if (code != TSDB_CODE_SUCCESS) {
          tscWarn("catalogGetHandle failed, clusterId:%" PRIx64 ", error:%s", pReq->clusterId, tstrerror(code));
          break;
        }

        hbProcessStbInfoRsp(kv->value, kv->valueLen, pCatalog);
        break;
      }
      case HEARTBEAT_KEY_USER_PASSINFO: {
        if (kv->valueLen <= 0 || NULL == kv->value) {
          tscError("invalid hb user pass info, len:%d, value:%p", kv->valueLen, kv->value);
          break;
        }

        hbProcessUserPassInfoRsp(kv->value, kv->valueLen, &pRsp->connKey, pAppHbMgr);
        break;
      }
      default:
        tscError("invalid hb key type:%d", kv->key);
        break;
    }
  }

  taosHashRelease(pAppHbMgr->activeInfo, pReq);

  return TSDB_CODE_SUCCESS;
}

static int32_t hbAsyncCallBack(void *param, SDataBuf *pMsg, int32_t code) {
  if (0 == atomic_load_8(&clientHbMgr.inited)) {
    goto _return;
  }

  static int32_t    emptyRspNum = 0;
  int32_t           idx = *(int32_t *)param;
  SClientHbBatchRsp pRsp = {0};
  if (TSDB_CODE_SUCCESS == code) {
    tDeserializeSClientHbBatchRsp(pMsg->pData, pMsg->len, &pRsp);

    int32_t now = taosGetTimestampSec();
    int32_t delta = abs(now - pRsp.svrTimestamp);
    if (delta > timestampDeltaLimit) {
      code = TSDB_CODE_TIME_UNSYNCED;
      tscError("time diff: %ds is too big", delta);
    }
  }

  int32_t rspNum = taosArrayGetSize(pRsp.rsps);

  taosThreadMutexLock(&clientHbMgr.lock);

  SAppHbMgr *pAppHbMgr = taosArrayGetP(clientHbMgr.appHbMgrs, idx);
  if (pAppHbMgr == NULL) {
    taosThreadMutexUnlock(&clientHbMgr.lock);
    tscError("appHbMgr not exist, idx:%d", idx);
    taosMemoryFree(pMsg->pData);
    taosMemoryFree(pMsg->pEpSet);
    tFreeClientHbBatchRsp(&pRsp);
    return -1;
  }

  SAppInstInfo *pInst = pAppHbMgr->pAppInstInfo;

  if (code != 0) {
    pInst->onlineDnodes = pInst->totalDnodes ? 0 : -1;
    tscDebug("hb rsp error %s, update server status %d/%d", tstrerror(code), pInst->onlineDnodes, pInst->totalDnodes);
  }

  if (rspNum) {
    tscDebug("hb got %d rsp, %d empty rsp received before", rspNum,
             atomic_val_compare_exchange_32(&emptyRspNum, emptyRspNum, 0));
  } else {
    atomic_add_fetch_32(&emptyRspNum, 1);
  }

  for (int32_t i = 0; i < rspNum; ++i) {
    SClientHbRsp *rsp = taosArrayGet(pRsp.rsps, i);
    code = (*clientHbMgr.rspHandle[rsp->connKey.connType])(pAppHbMgr, rsp);
    if (code) {
      break;
    }
  }

  taosThreadMutexUnlock(&clientHbMgr.lock);

  tFreeClientHbBatchRsp(&pRsp);

_return:
  taosMemoryFree(pMsg->pData);
  taosMemoryFree(pMsg->pEpSet);
  return code;
}

int32_t hbBuildQueryDesc(SQueryHbReqBasic *hbBasic, STscObj *pObj) {
  int64_t    now = taosGetTimestampUs();
  SQueryDesc desc = {0};
  int32_t    code = 0;

  void *pIter = taosHashIterate(pObj->pRequests, NULL);
  while (pIter != NULL) {
    int64_t     *rid = pIter;
    SRequestObj *pRequest = acquireRequest(*rid);
    if (NULL == pRequest) {
      pIter = taosHashIterate(pObj->pRequests, pIter);
      continue;
    }

    if (pRequest->killed || 0 == pRequest->body.queryJob) {
      releaseRequest(*rid);
      pIter = taosHashIterate(pObj->pRequests, pIter);
      continue;
    }

    tstrncpy(desc.sql, pRequest->sqlstr, sizeof(desc.sql));
    desc.stime = pRequest->metric.start / 1000;
    desc.queryId = pRequest->requestId;
    desc.useconds = now - pRequest->metric.start;
    desc.reqRid = pRequest->self;
    desc.stableQuery = pRequest->stableQuery;
    taosGetFqdn(desc.fqdn);
    desc.subPlanNum = pRequest->body.subplanNum;

    if (desc.subPlanNum) {
      desc.subDesc = taosArrayInit(desc.subPlanNum, sizeof(SQuerySubDesc));
      if (NULL == desc.subDesc) {
        releaseRequest(*rid);
        return TSDB_CODE_OUT_OF_MEMORY;
      }

      code = schedulerGetTasksStatus(pRequest->body.queryJob, desc.subDesc);
      if (code) {
        taosArrayDestroy(desc.subDesc);
        desc.subDesc = NULL;
        desc.subPlanNum = 0;
      }
      desc.subPlanNum = taosArrayGetSize(desc.subDesc);
    } else {
      desc.subDesc = NULL;
    }

    releaseRequest(*rid);
    taosArrayPush(hbBasic->queryDesc, &desc);

    pIter = taosHashIterate(pObj->pRequests, pIter);
  }

  return TSDB_CODE_SUCCESS;
}

int32_t hbGetQueryBasicInfo(SClientHbKey *connKey, SClientHbReq *req) {
  STscObj *pTscObj = (STscObj *)acquireTscObj(connKey->tscRid);
  if (NULL == pTscObj) {
    tscWarn("tscObj rid %" PRIx64 " not exist", connKey->tscRid);
    return TSDB_CODE_APP_ERROR;
  }

  SQueryHbReqBasic *hbBasic = (SQueryHbReqBasic *)taosMemoryCalloc(1, sizeof(SQueryHbReqBasic));
  if (NULL == hbBasic) {
    tscError("calloc %d failed", (int32_t)sizeof(SQueryHbReqBasic));
    releaseTscObj(connKey->tscRid);
    return TSDB_CODE_OUT_OF_MEMORY;
  }

  hbBasic->connId = pTscObj->connId;

  int32_t numOfQueries = pTscObj->pRequests ? taosHashGetSize(pTscObj->pRequests) : 0;
  if (numOfQueries <= 0) {
    req->query = hbBasic;
    releaseTscObj(connKey->tscRid);
    tscDebug("no queries on connection");
    return TSDB_CODE_SUCCESS;
  }

  hbBasic->queryDesc = taosArrayInit(numOfQueries, sizeof(SQueryDesc));
  if (NULL == hbBasic->queryDesc) {
    tscWarn("taosArrayInit %d queryDesc failed", numOfQueries);
    releaseTscObj(connKey->tscRid);
    taosMemoryFree(hbBasic);
    return TSDB_CODE_OUT_OF_MEMORY;
  }

  int32_t code = hbBuildQueryDesc(hbBasic, pTscObj);
  if (code) {
    releaseTscObj(connKey->tscRid);
    if (hbBasic->queryDesc) {
      taosArrayDestroyEx(hbBasic->queryDesc, tFreeClientHbQueryDesc);
    }
    taosMemoryFree(hbBasic);
    return code;
  }

  req->query = hbBasic;
  releaseTscObj(connKey->tscRid);

  return TSDB_CODE_SUCCESS;
}

static int32_t hbGetUserBasicInfo(SClientHbKey *connKey, SClientHbReq *req) {
  STscObj *pTscObj = (STscObj *)acquireTscObj(connKey->tscRid);
  if (!pTscObj) {
    tscWarn("tscObj rid %" PRIx64 " not exist", connKey->tscRid);
    return TSDB_CODE_APP_ERROR;
  }

  int32_t           code = 0;
  SUserPassVersion *user = taosMemoryMalloc(sizeof(SUserPassVersion));
  if (!user) {
    code = TSDB_CODE_OUT_OF_MEMORY;
    goto _return;
  }
  strncpy(user->user, pTscObj->user, TSDB_USER_LEN);
  user->version = htonl(pTscObj->passInfo.ver);

  SKv kv = {
      .key = HEARTBEAT_KEY_USER_PASSINFO,
      .valueLen = sizeof(SUserPassVersion),
      .value = user,
  };

  tscDebug("hb got user basic info, valueLen:%d, user:%s, passVer:%d, tscRid:%" PRIi64, kv.valueLen, user->user,
           pTscObj->passInfo.ver, connKey->tscRid);

  if (!req->info) {
    req->info = taosHashInit(64, hbKeyHashFunc, 1, HASH_ENTRY_LOCK);
  }

  if (taosHashPut(req->info, &kv.key, sizeof(kv.key), &kv, sizeof(kv)) < 0) {
    code = terrno ? terrno : TSDB_CODE_APP_ERROR;
    goto _return;
  }

_return:
  releaseTscObj(connKey->tscRid);
  if (code) {
    tscError("hb got user basic info failed since %s", terrstr(code));
  }

  return code;
}

int32_t hbGetExpiredUserInfo(SClientHbKey *connKey, struct SCatalog *pCatalog, SClientHbReq *req) {
  SUserAuthVersion *users = NULL;
  uint32_t          userNum = 0;
  int32_t           code = 0;

  code = catalogGetExpiredUsers(pCatalog, &users, &userNum);
  if (TSDB_CODE_SUCCESS != code) {
    return code;
  }

  if (userNum <= 0) {
    taosMemoryFree(users);
    return TSDB_CODE_SUCCESS;
  }

  for (int32_t i = 0; i < userNum; ++i) {
    SUserAuthVersion *user = &users[i];
    user->version = htonl(user->version);
  }

  SKv kv = {
      .key = HEARTBEAT_KEY_USER_AUTHINFO,
      .valueLen = sizeof(SUserAuthVersion) * userNum,
      .value = users,
  };

  tscDebug("hb got %d expired users, valueLen:%d", userNum, kv.valueLen);

  if (NULL == req->info) {
    req->info = taosHashInit(64, hbKeyHashFunc, 1, HASH_ENTRY_LOCK);
  }

  taosHashPut(req->info, &kv.key, sizeof(kv.key), &kv, sizeof(kv));

  return TSDB_CODE_SUCCESS;
}

int32_t hbGetExpiredDBInfo(SClientHbKey *connKey, struct SCatalog *pCatalog, SClientHbReq *req) {
  SDbVgVersion *dbs = NULL;
  uint32_t      dbNum = 0;
  int32_t       code = 0;

  code = catalogGetExpiredDBs(pCatalog, &dbs, &dbNum);
  if (TSDB_CODE_SUCCESS != code) {
    return code;
  }

  if (dbNum <= 0) {
    taosMemoryFree(dbs);
    return TSDB_CODE_SUCCESS;
  }

  for (int32_t i = 0; i < dbNum; ++i) {
    SDbVgVersion *db = &dbs[i];
    tscDebug("the %dth expired dbFName:%s, dbId:%" PRId64 ", vgVersion:%d, numOfTable:%d, startTs:%" PRId64, i,
             db->dbFName, db->dbId, db->vgVersion, db->numOfTable, db->stateTs);

    db->dbId = htobe64(db->dbId);
    db->vgVersion = htonl(db->vgVersion);
    db->numOfTable = htonl(db->numOfTable);
    db->stateTs = htobe64(db->stateTs);
  }

  SKv kv = {
      .key = HEARTBEAT_KEY_DBINFO,
      .valueLen = sizeof(SDbVgVersion) * dbNum,
      .value = dbs,
  };

  tscDebug("hb got %d expired db, valueLen:%d", dbNum, kv.valueLen);

  if (NULL == req->info) {
    req->info = taosHashInit(64, hbKeyHashFunc, 1, HASH_ENTRY_LOCK);
  }

  taosHashPut(req->info, &kv.key, sizeof(kv.key), &kv, sizeof(kv));

  return TSDB_CODE_SUCCESS;
}

int32_t hbGetExpiredStbInfo(SClientHbKey *connKey, struct SCatalog *pCatalog, SClientHbReq *req) {
  SSTableVersion *stbs = NULL;
  uint32_t        stbNum = 0;
  int32_t         code = 0;

  code = catalogGetExpiredSTables(pCatalog, &stbs, &stbNum);
  if (TSDB_CODE_SUCCESS != code) {
    return code;
  }

  if (stbNum <= 0) {
    taosMemoryFree(stbs);
    return TSDB_CODE_SUCCESS;
  }

  for (int32_t i = 0; i < stbNum; ++i) {
    SSTableVersion *stb = &stbs[i];
    stb->suid = htobe64(stb->suid);
    stb->sversion = htons(stb->sversion);
    stb->tversion = htons(stb->tversion);
    stb->smaVer = htonl(stb->smaVer);
  }

  SKv kv = {
      .key = HEARTBEAT_KEY_STBINFO,
      .valueLen = sizeof(SSTableVersion) * stbNum,
      .value = stbs,
  };

  tscDebug("hb got %d expired stb, valueLen:%d", stbNum, kv.valueLen);

  if (NULL == req->info) {
    req->info = taosHashInit(64, hbKeyHashFunc, 1, HASH_ENTRY_LOCK);
  }

  taosHashPut(req->info, &kv.key, sizeof(kv.key), &kv, sizeof(kv));

  return TSDB_CODE_SUCCESS;
}

int32_t hbGetAppInfo(int64_t clusterId, SClientHbReq *req) {
  SAppHbReq *pApp = taosHashGet(clientHbMgr.appSummary, &clusterId, sizeof(clusterId));
  if (NULL != pApp) {
    memcpy(&req->app, pApp, sizeof(*pApp));
  } else {
    memset(&req->app.summary, 0, sizeof(req->app.summary));
    req->app.pid = taosGetPId();
    req->app.appId = clientHbMgr.appId;
    taosGetAppName(req->app.name, NULL);
  }

  return TSDB_CODE_SUCCESS;
}

int32_t hbQueryHbReqHandle(SClientHbKey *connKey, void *param, SClientHbReq *req) {
  SHbParam        *hbParam = (SHbParam *)param;
  struct SCatalog *pCatalog = NULL;

  int32_t code = catalogGetHandle(hbParam->clusterId, &pCatalog);
  if (code != TSDB_CODE_SUCCESS) {
    tscWarn("catalogGetHandle failed, clusterId:%" PRIx64 ", error:%s", hbParam->clusterId, tstrerror(code));
    return code;
  }

  hbGetAppInfo(hbParam->clusterId, req);

  hbGetQueryBasicInfo(connKey, req);

  if (hbParam->passKeyCnt > 0) {
    hbGetUserBasicInfo(connKey, req);
  }

  code = hbGetExpiredUserInfo(connKey, pCatalog, req);
  if (TSDB_CODE_SUCCESS != code) {
    return code;
  }

  code = hbGetExpiredDBInfo(connKey, pCatalog, req);
  if (TSDB_CODE_SUCCESS != code) {
    return code;
  }

  code = hbGetExpiredStbInfo(connKey, pCatalog, req);
  if (TSDB_CODE_SUCCESS != code) {
    return code;
  }

  return TSDB_CODE_SUCCESS;
}

static FORCE_INLINE void hbMgrInitHandle() {
  // init all handle
  clientHbMgr.reqHandle[CONN_TYPE__QUERY] = hbQueryHbReqHandle;
  clientHbMgr.reqHandle[CONN_TYPE__TMQ] = hbMqHbReqHandle;

  clientHbMgr.rspHandle[CONN_TYPE__QUERY] = hbQueryHbRspHandle;
  clientHbMgr.rspHandle[CONN_TYPE__TMQ] = hbMqHbRspHandle;
}

SClientHbBatchReq *hbGatherAllInfo(SAppHbMgr *pAppHbMgr) {
  SClientHbBatchReq *pBatchReq = taosMemoryCalloc(1, sizeof(SClientHbBatchReq));
  if (pBatchReq == NULL) {
    terrno = TSDB_CODE_OUT_OF_MEMORY;
    return NULL;
  }
  int32_t connKeyCnt = atomic_load_32(&pAppHbMgr->connKeyCnt);
  pBatchReq->reqs = taosArrayInit(connKeyCnt, sizeof(SClientHbReq));

  int64_t rid = -1;
  int32_t code = 0;

  void *pIter = taosHashIterate(pAppHbMgr->activeInfo, NULL);

  SClientHbReq *pOneReq = pIter;
  SClientHbKey *connKey = pOneReq ? &pOneReq->connKey : NULL;
  if (connKey != NULL) rid = connKey->tscRid;

  STscObj *pTscObj = (STscObj *)acquireTscObj(rid);
  if (pTscObj == NULL) {
    tFreeClientHbBatchReq(pBatchReq);
    return NULL;
  }

  while (pIter != NULL) {
    pOneReq = taosArrayPush(pBatchReq->reqs, pOneReq);
    SHbParam param;
    switch (pOneReq->connKey.connType) {
      case CONN_TYPE__QUERY: {
        param.clusterId = pOneReq->clusterId;
        param.passKeyCnt = atomic_load_32(&pAppHbMgr->passKeyCnt);
        break;
      }
      default:
        break;
    }
    if (clientHbMgr.reqHandle[pOneReq->connKey.connType]) {
      code = (*clientHbMgr.reqHandle[pOneReq->connKey.connType])(&pOneReq->connKey, &param, pOneReq);
      if (code) {
        tscWarn("hbGatherAllInfo failed since %s, tscRid:%" PRIi64 ", connType:%" PRIi8, tstrerror(code),
                pOneReq->connKey.tscRid, pOneReq->connKey.connType);
      }
    }
    break;

#if 0
    if (code) {
      pIter = taosHashIterate(pAppHbMgr->activeInfo, pIter);
      pOneReq = pIter;
      continue;
    }

    pIter = taosHashIterate(pAppHbMgr->activeInfo, pIter);
    pOneReq = pIter;
#endif
  }
  releaseTscObj(rid);

  return pBatchReq;
}

void hbThreadFuncUnexpectedStopped(void) { atomic_store_8(&clientHbMgr.threadStop, 2); }

void hbMergeSummary(SAppClusterSummary *dst, SAppClusterSummary *src) {
  dst->numOfInsertsReq += src->numOfInsertsReq;
  dst->numOfInsertRows += src->numOfInsertRows;
  dst->insertElapsedTime += src->insertElapsedTime;
  dst->insertBytes += src->insertBytes;
  dst->fetchBytes += src->fetchBytes;
  dst->queryElapsedTime += src->queryElapsedTime;
  dst->numOfSlowQueries += src->numOfSlowQueries;
  dst->totalRequests += src->totalRequests;
  dst->currentRequests += src->currentRequests;
}

int32_t hbGatherAppInfo(void) {
  SAppHbReq req = {0};
  int       sz = taosArrayGetSize(clientHbMgr.appHbMgrs);
  if (sz > 0) {
    req.pid = taosGetPId();
    req.appId = clientHbMgr.appId;
    taosGetAppName(req.name, NULL);
  }

  taosHashClear(clientHbMgr.appSummary);

  for (int32_t i = 0; i < sz; ++i) {
    SAppHbMgr *pAppHbMgr = taosArrayGetP(clientHbMgr.appHbMgrs, i);
    if (pAppHbMgr == NULL) continue;

    uint64_t   clusterId = pAppHbMgr->pAppInstInfo->clusterId;
    SAppHbReq *pApp = taosHashGet(clientHbMgr.appSummary, &clusterId, sizeof(clusterId));
    if (NULL == pApp) {
      memcpy(&req.summary, &pAppHbMgr->pAppInstInfo->summary, sizeof(req.summary));
      req.startTime = pAppHbMgr->startTime;
      taosHashPut(clientHbMgr.appSummary, &clusterId, sizeof(clusterId), &req, sizeof(req));
    } else {
      if (pAppHbMgr->startTime < pApp->startTime) {
        pApp->startTime = pAppHbMgr->startTime;
      }

      hbMergeSummary(&pApp->summary, &pAppHbMgr->pAppInstInfo->summary);
    }
  }

  return TSDB_CODE_SUCCESS;
}

static void *hbThreadFunc(void *param) {
  setThreadName("hb");
#ifdef WINDOWS
  if (taosCheckCurrentInDll()) {
    atexit(hbThreadFuncUnexpectedStopped);
  }
#endif
  while (1) {
    if (1 == clientHbMgr.threadStop) {
      break;
    }

    taosThreadMutexLock(&clientHbMgr.lock);

    int sz = taosArrayGetSize(clientHbMgr.appHbMgrs);
    if (sz > 0) {
      hbGatherAppInfo();
    }

    SArray *mgr = taosArrayInit(sz, sizeof(void *));
    for (int i = 0; i < sz; i++) {
      SAppHbMgr *pAppHbMgr = taosArrayGetP(clientHbMgr.appHbMgrs, i);
      if (pAppHbMgr == NULL) {
        continue;
      }

      int32_t connCnt = atomic_load_32(&pAppHbMgr->connKeyCnt);
      if (connCnt == 0) {
        taosArrayPush(mgr, &pAppHbMgr);
        continue;
      }
      SClientHbBatchReq *pReq = hbGatherAllInfo(pAppHbMgr);
      if (pReq == NULL || taosArrayGetP(clientHbMgr.appHbMgrs, i) == NULL) {
        tFreeClientHbBatchReq(pReq);
        continue;
      }
      int   tlen = tSerializeSClientHbBatchReq(NULL, 0, pReq);
      void *buf = taosMemoryMalloc(tlen);
      if (buf == NULL) {
        terrno = TSDB_CODE_OUT_OF_MEMORY;
        tFreeClientHbBatchReq(pReq);
        // hbClearReqInfo(pAppHbMgr);
        taosArrayPush(mgr, &pAppHbMgr);
        break;
      }

      tSerializeSClientHbBatchReq(buf, tlen, pReq);
      SMsgSendInfo *pInfo = taosMemoryCalloc(1, sizeof(SMsgSendInfo));

      if (pInfo == NULL) {
        terrno = TSDB_CODE_OUT_OF_MEMORY;
        tFreeClientHbBatchReq(pReq);
        // hbClearReqInfo(pAppHbMgr);
        taosMemoryFree(buf);
        taosArrayPush(mgr, &pAppHbMgr);
        break;
      }
      pInfo->fp = hbAsyncCallBack;
      pInfo->msgInfo.pData = buf;
      pInfo->msgInfo.len = tlen;
      pInfo->msgType = TDMT_MND_HEARTBEAT;
      pInfo->param = taosMemoryMalloc(sizeof(int32_t));
      *(int32_t *)pInfo->param = i;
      pInfo->paramFreeFp = taosMemoryFree;
      pInfo->requestId = generateRequestId();
      pInfo->requestObjRefId = 0;

      SAppInstInfo *pAppInstInfo = pAppHbMgr->pAppInstInfo;
      int64_t       transporterId = 0;
      SEpSet        epSet = getEpSet_s(&pAppInstInfo->mgmtEp);
      asyncSendMsgToServer(pAppInstInfo->pTransporter, &epSet, &transporterId, pInfo);
      tFreeClientHbBatchReq(pReq);
      // hbClearReqInfo(pAppHbMgr);

      atomic_add_fetch_32(&pAppHbMgr->reportCnt, 1);
      taosArrayPush(mgr, &pAppHbMgr);
    }

    taosArrayDestroy(clientHbMgr.appHbMgrs);
    clientHbMgr.appHbMgrs = mgr;

    taosThreadMutexUnlock(&clientHbMgr.lock);

    taosMsleep(HEARTBEAT_INTERVAL);
  }
  return NULL;
}

static int32_t hbCreateThread() {
  TdThreadAttr thAttr;
  taosThreadAttrInit(&thAttr);
  taosThreadAttrSetDetachState(&thAttr, PTHREAD_CREATE_JOINABLE);

  if (taosThreadCreate(&clientHbMgr.thread, &thAttr, hbThreadFunc, NULL) != 0) {
    terrno = TAOS_SYSTEM_ERROR(errno);
    return -1;
  }
  taosThreadAttrDestroy(&thAttr);
  return 0;
}

static void hbStopThread() {
  if (0 == atomic_load_8(&clientHbMgr.inited)) {
    return;
  }
  if (atomic_val_compare_exchange_8(&clientHbMgr.threadStop, 0, 1)) {
    tscDebug("hb thread already stopped");
    return;
  }

  // thread quit mode kill or inner exit from self-thread
  if (clientHbMgr.quitByKill) {
    taosThreadKill(clientHbMgr.thread, 0);
  } else {
    taosThreadJoin(clientHbMgr.thread, NULL);
  }

  tscDebug("hb thread stopped");
}

SAppHbMgr *appHbMgrInit(SAppInstInfo *pAppInstInfo, char *key) {
  if (hbMgrInit() != 0) {
    terrno = TSDB_CODE_TSC_INTERNAL_ERROR;
    return NULL;
  }
  SAppHbMgr *pAppHbMgr = taosMemoryMalloc(sizeof(SAppHbMgr));
  if (pAppHbMgr == NULL) {
    terrno = TSDB_CODE_OUT_OF_MEMORY;
    return NULL;
  }
  // init stat
  pAppHbMgr->startTime = taosGetTimestampMs();
  pAppHbMgr->connKeyCnt = 0;
  pAppHbMgr->passKeyCnt = 0;
  pAppHbMgr->reportCnt = 0;
  pAppHbMgr->reportBytes = 0;
  pAppHbMgr->key = taosStrdup(key);

  // init app info
  pAppHbMgr->pAppInstInfo = pAppInstInfo;

  // init hash info
  pAppHbMgr->activeInfo = taosHashInit(64, hbKeyHashFunc, 1, HASH_ENTRY_LOCK);

  if (pAppHbMgr->activeInfo == NULL) {
    terrno = TSDB_CODE_OUT_OF_MEMORY;
    taosMemoryFree(pAppHbMgr);
    return NULL;
  }

  // taosHashSetFreeFp(pAppHbMgr->activeInfo, tFreeClientHbReq);

  taosThreadMutexLock(&clientHbMgr.lock);
  taosArrayPush(clientHbMgr.appHbMgrs, &pAppHbMgr);
  pAppHbMgr->idx = taosArrayGetSize(clientHbMgr.appHbMgrs) - 1;
  taosThreadMutexUnlock(&clientHbMgr.lock);

  return pAppHbMgr;
}

void hbFreeAppHbMgr(SAppHbMgr *pTarget) {
  void *pIter = taosHashIterate(pTarget->activeInfo, NULL);
  while (pIter != NULL) {
    SClientHbReq *pOneReq = pIter;
    tFreeClientHbReq(pOneReq);
    pIter = taosHashIterate(pTarget->activeInfo, pIter);
  }
  taosHashCleanup(pTarget->activeInfo);
  pTarget->activeInfo = NULL;

  taosMemoryFree(pTarget->key);
  taosMemoryFree(pTarget);
}

void hbRemoveAppHbMrg(SAppHbMgr **pAppHbMgr) {
  taosThreadMutexLock(&clientHbMgr.lock);
  int32_t mgrSize = taosArrayGetSize(clientHbMgr.appHbMgrs);
  for (int32_t i = 0; i < mgrSize; ++i) {
    SAppHbMgr *pItem = taosArrayGetP(clientHbMgr.appHbMgrs, i);
    if (pItem == *pAppHbMgr) {
      hbFreeAppHbMgr(*pAppHbMgr);
      *pAppHbMgr = NULL;
      taosArraySet(clientHbMgr.appHbMgrs, i, pAppHbMgr);
      break;
    }
  }
  taosThreadMutexUnlock(&clientHbMgr.lock);
}

void appHbMgrCleanup(void) {
  int sz = taosArrayGetSize(clientHbMgr.appHbMgrs);
  for (int i = 0; i < sz; i++) {
    SAppHbMgr *pTarget = taosArrayGetP(clientHbMgr.appHbMgrs, i);
    if (pTarget == NULL) continue;
    hbFreeAppHbMgr(pTarget);
  }
}

int hbMgrInit() {
  // init once
  int8_t old = atomic_val_compare_exchange_8(&clientHbMgr.inited, 0, 1);
  if (old == 1) return 0;

  clientHbMgr.appId = tGenIdPI64();
  tscDebug("app %" PRIx64 " initialized", clientHbMgr.appId);

  clientHbMgr.appSummary = taosHashInit(10, taosGetDefaultHashFunction(TSDB_DATA_TYPE_BIGINT), false, HASH_NO_LOCK);
  clientHbMgr.appHbMgrs = taosArrayInit(0, sizeof(void *));

  TdThreadMutexAttr attr = {0};

  int ret = taosThreadMutexAttrInit(&attr);
  if (ret != 0) {
    uError("hbMgrInit:taosThreadMutexAttrInit error") return ret;
  }

  ret = taosThreadMutexAttrSetType(&attr, PTHREAD_MUTEX_RECURSIVE);
  if (ret != 0) {
    uError("hbMgrInit:taosThreadMutexAttrSetType error") return ret;
  }

  ret = taosThreadMutexInit(&clientHbMgr.lock, &attr);
  if (ret != 0) {
    uError("hbMgrInit:taosThreadMutexInit error") return ret;
  }

  ret = taosThreadMutexAttrDestroy(&attr);
  if (ret != 0) {
    uError("hbMgrInit:taosThreadMutexAttrDestroy error") return ret;
  }

  // init handle funcs
  hbMgrInitHandle();

  // init backgroud thread
  hbCreateThread();

  return 0;
}

void hbMgrCleanUp() {
  hbStopThread();

  // destroy all appHbMgr
  int8_t old = atomic_val_compare_exchange_8(&clientHbMgr.inited, 1, 0);
  if (old == 0) return;

  taosThreadMutexLock(&clientHbMgr.lock);
  appHbMgrCleanup();
  taosArrayDestroy(clientHbMgr.appHbMgrs);
  taosThreadMutexUnlock(&clientHbMgr.lock);

  clientHbMgr.appHbMgrs = NULL;
}

int hbRegisterConnImpl(SAppHbMgr *pAppHbMgr, SClientHbKey connKey, int64_t clusterId) {
  // init hash in activeinfo
  void *data = taosHashGet(pAppHbMgr->activeInfo, &connKey, sizeof(SClientHbKey));
  if (data != NULL) {
    return 0;
  }
  SClientHbReq hbReq = {0};
  hbReq.connKey = connKey;
  hbReq.clusterId = clusterId;
  // hbReq.info = taosHashInit(64, hbKeyHashFunc, 1, HASH_ENTRY_LOCK);

  taosHashPut(pAppHbMgr->activeInfo, &connKey, sizeof(SClientHbKey), &hbReq, sizeof(SClientHbReq));

  atomic_add_fetch_32(&pAppHbMgr->connKeyCnt, 1);
  return 0;
}

int hbRegisterConn(SAppHbMgr *pAppHbMgr, int64_t tscRefId, int64_t clusterId, int8_t connType) {
  SClientHbKey connKey = {
      .tscRid = tscRefId,
      .connType = connType,
  };

  switch (connType) {
    case CONN_TYPE__QUERY: {
      return hbRegisterConnImpl(pAppHbMgr, connKey, clusterId);
    }
    case CONN_TYPE__TMQ: {
      return 0;
    }
    default:
      return 0;
  }
}

void hbDeregisterConn(STscObj *pTscObj, SClientHbKey connKey) {
  SAppHbMgr    *pAppHbMgr = pTscObj->pAppInfo->pAppHbMgr;
  SClientHbReq *pReq = taosHashAcquire(pAppHbMgr->activeInfo, &connKey, sizeof(SClientHbKey));
  if (pReq) {
    tFreeClientHbReq(pReq);
    taosHashRemove(pAppHbMgr->activeInfo, &connKey, sizeof(SClientHbKey));
    taosHashRelease(pAppHbMgr->activeInfo, pReq);
  }

  if (NULL == pReq) {
    return;
  }

  atomic_sub_fetch_32(&pAppHbMgr->connKeyCnt, 1);
  taosThreadMutexLock(&pTscObj->mutex);
  if (pTscObj->passInfo.fp) {
    atomic_sub_fetch_32(&pAppHbMgr->passKeyCnt, 1);
  }
  taosThreadMutexUnlock(&pTscObj->mutex);
}

// set heart beat thread quit mode , if quicByKill 1 then kill thread else quit from inner
<<<<<<< HEAD
void taos_set_hb_quit(int8_t quitByKill) { clientHbMgr.quitByKill = quitByKill; }
=======
void taos_set_hb_quit(int8_t quitByKill) {
  clientHbMgr.quitByKill = quitByKill;
}
>>>>>>> e12b70d2
<|MERGE_RESOLUTION|>--- conflicted
+++ resolved
@@ -1170,6 +1170,7 @@
   }
 
   atomic_sub_fetch_32(&pAppHbMgr->connKeyCnt, 1);
+
   taosThreadMutexLock(&pTscObj->mutex);
   if (pTscObj->passInfo.fp) {
     atomic_sub_fetch_32(&pAppHbMgr->passKeyCnt, 1);
@@ -1178,10 +1179,6 @@
 }
 
 // set heart beat thread quit mode , if quicByKill 1 then kill thread else quit from inner
-<<<<<<< HEAD
-void taos_set_hb_quit(int8_t quitByKill) { clientHbMgr.quitByKill = quitByKill; }
-=======
 void taos_set_hb_quit(int8_t quitByKill) {
   clientHbMgr.quitByKill = quitByKill;
-}
->>>>>>> e12b70d2
+}