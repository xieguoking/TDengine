/*
 * Copyright (c) 2019 TAOS Data, Inc. <jhtao@taosdata.com>
 *
 * This program is free software: you can use, redistribute, and/or modify
 * it under the terms of the GNU Affero General Public License, version 3
 * or later ("AGPL"), as published by the Free Software Foundation.
 *
 * This program is distributed in the hope that it will be useful, but WITHOUT
 * ANY WARRANTY; without even the implied warranty of MERCHANTABILITY or
 * FITNESS FOR A PARTICULAR PURPOSE.
 *
 * You should have received a copy of the GNU Affero General Public License
 * along with this program. If not, see <http://www.gnu.org/licenses/>.
 */

#include "clientInt.h"
#include "clientLog.h"
#include "parser.h"
#include "planner.h"
#include "tdatablock.h"
#include "tdef.h"
#include "tglobal.h"
#include "tmsgtype.h"
#include "tqueue.h"
#include "tref.h"

struct tmq_message_t {
  SMqPollRsp msg;
  char*      topic;
  SArray*    res;  // SArray<SReqResultInfo>
  int32_t    vgId;
  int32_t    resIter;
};

typedef struct {
  int8_t  tmqRspType;
  int32_t epoch;
} SMqRspWrapper;

typedef struct {
  int8_t           tmqRspType;
  int32_t          epoch;
  SMqCMGetSubEpRsp msg;
} SMqAskEpRspWrapper;

struct tmq_list_t {
  SArray container;
};

struct tmq_topic_vgroup_t {
  SMqOffset offset;
};

struct tmq_topic_vgroup_list_t {
  int32_t             cnt;
  int32_t             size;
  tmq_topic_vgroup_t* elems;
};

struct tmq_conf_t {
  char           clientId[256];
  char           groupId[TSDB_CGROUP_LEN];
  int8_t         autoCommit;
  int8_t         resetOffset;
  uint16_t       port;
  char*          ip;
  char*          user;
  char*          pass;
  char*          db;
  tmq_commit_cb* commit_cb;
};

struct tmq_t {
  // conf
  char           groupId[TSDB_CGROUP_LEN];
  char           clientId[256];
  int8_t         autoCommit;
  int8_t         inWaiting;
  int64_t        consumerId;
  int32_t        epoch;
  int32_t        resetOffsetCfg;
  int64_t        status;
  STscObj*       pTscObj;
  tmq_commit_cb* commit_cb;
  int32_t        nextTopicIdx;
  int8_t         epStatus;
  int32_t        epSkipCnt;
  int32_t        waitingRequest;
  int32_t        readyRequest;
  SArray*        clientTopics;  // SArray<SMqClientTopic>
  STaosQueue*    mqueue;        // queue of tmq_message_t
  STaosQall*     qall;
  tsem_t         rspSem;
  // stat
  int64_t pollCnt;
};

enum {
  TMQ_VG_STATUS__IDLE = 0,
  TMQ_VG_STATUS__WAIT,
};

enum {
  TMQ_CONSUMER_STATUS__INIT = 0,
  TMQ_CONSUMER_STATUS__READY,
};

typedef struct {
  // statistics
  int64_t pollCnt;
  // offset
  int64_t currentOffset;
  // connection info
  int32_t vgId;
  int32_t vgStatus;
  int32_t vgSkipCnt;
  SEpSet  epSet;
} SMqClientVg;

typedef struct {
  // subscribe info
  int32_t        sqlLen;
  char*          sql;
  char*          topicName;
  int64_t        topicId;
  SArray*        vgs;  // SArray<SMqClientVg>
  int8_t         isSchemaAdaptive;
  int32_t        numOfFields;
  SSchemaWrapper schema;
} SMqClientTopic;

typedef struct {
  int8_t          tmqRspType;
  int32_t         epoch;
  SMqClientVg*    vgHandle;
  SMqClientTopic* topicHandle;
  SMqPollRspV2    msg;
} SMqPollRspWrapper;

typedef struct {
  tmq_t*         tmq;
  tsem_t         rspSem;
  tmq_resp_err_t rspErr;
} SMqSubscribeCbParam;

typedef struct {
  tmq_t*  tmq;
  int32_t sync;
  tsem_t  rspSem;
} SMqAskEpCbParam;

typedef struct {
  tmq_t*          tmq;
  SMqClientVg*    pVg;
  SMqClientTopic* pTopic;
  int32_t         epoch;
  int32_t         vgId;
  tsem_t          rspSem;
  int32_t         sync;
} SMqPollCbParam;

typedef struct {
  tmq_t*         tmq;
  int32_t        async;
  tsem_t         rspSem;
  tmq_resp_err_t rspErr;
  /*SMqClientVg* pVg;*/
} SMqCommitCbParam;

tmq_conf_t* tmq_conf_new() {
  tmq_conf_t* conf = taosMemoryCalloc(1, sizeof(tmq_conf_t));
  conf->autoCommit = false;
  conf->resetOffset = TMQ_CONF__RESET_OFFSET__EARLIEAST;
  return conf;
}

void tmq_conf_destroy(tmq_conf_t* conf) {
  if (conf) taosMemoryFree(conf);
}

tmq_conf_res_t tmq_conf_set(tmq_conf_t* conf, const char* key, const char* value) {
  if (strcmp(key, "group.id") == 0) {
    strcpy(conf->groupId, value);
    return TMQ_CONF_OK;
  }

  if (strcmp(key, "client.id") == 0) {
    strcpy(conf->clientId, value);
    return TMQ_CONF_OK;
  }

  if (strcmp(key, "enable.auto.commit") == 0) {
    if (strcmp(value, "true") == 0) {
      conf->autoCommit = true;
      return TMQ_CONF_OK;
    } else if (strcmp(value, "false") == 0) {
      conf->autoCommit = false;
      return TMQ_CONF_OK;
    } else {
      return TMQ_CONF_INVALID;
    }
  }

  if (strcmp(key, "auto.offset.reset") == 0) {
    if (strcmp(value, "none") == 0) {
      conf->resetOffset = TMQ_CONF__RESET_OFFSET__NONE;
      return TMQ_CONF_OK;
    } else if (strcmp(value, "earliest") == 0) {
      conf->resetOffset = TMQ_CONF__RESET_OFFSET__EARLIEAST;
      return TMQ_CONF_OK;
    } else if (strcmp(value, "latest") == 0) {
      conf->resetOffset = TMQ_CONF__RESET_OFFSET__LATEST;
      return TMQ_CONF_OK;
    } else {
      return TMQ_CONF_INVALID;
    }
  }

  if (strcmp(key, "td.connect.ip") == 0) {
    conf->ip = strdup(value);
    return TMQ_CONF_OK;
  }
  if (strcmp(key, "td.connect.user") == 0) {
    conf->user = strdup(value);
    return TMQ_CONF_OK;
  }
  if (strcmp(key, "td.connect.pass") == 0) {
    conf->pass = strdup(value);
    return TMQ_CONF_OK;
  }
  if (strcmp(key, "td.connect.port") == 0) {
    conf->port = atoi(value);
    return TMQ_CONF_OK;
  }
  if (strcmp(key, "td.connect.db") == 0) {
    conf->db = strdup(value);
    return TMQ_CONF_OK;
  }

  return TMQ_CONF_UNKNOWN;
}

tmq_list_t* tmq_list_new() {
  //
  return (tmq_list_t*)taosArrayInit(0, sizeof(void*));
}

int32_t tmq_list_append(tmq_list_t* list, const char* src) {
  SArray* container = &list->container;
  char*   topic = strdup(src);
  if (taosArrayPush(container, &topic) == NULL) return -1;
  return 0;
}

void tmq_list_destroy(tmq_list_t* list) {
  SArray* container = &list->container;
  /*taosArrayDestroy(container);*/
  taosArrayDestroyEx(container, (void (*)(void*))taosMemoryFree);
}

static int32_t tmqMakeTopicVgKey(char* dst, const char* topicName, int32_t vg) {
  return sprintf(dst, "%s:%d", topicName, vg);
}

void tmqClearUnhandleMsg(tmq_t* tmq) {
  SMqRspWrapper* msg = NULL;
  while (1) {
    taosGetQitem(tmq->qall, (void**)&msg);
    if (msg)
      taosFreeQitem(msg);
    else
      break;
  }

  msg = NULL;
  taosReadAllQitems(tmq->mqueue, tmq->qall);
  while (1) {
    taosGetQitem(tmq->qall, (void**)&msg);
    if (msg)
      taosFreeQitem(msg);
    else
      break;
  }
}

int32_t tmqSubscribeCb(void* param, const SDataBuf* pMsg, int32_t code) {
  SMqSubscribeCbParam* pParam = (SMqSubscribeCbParam*)param;
  pParam->rspErr = code;
  tsem_post(&pParam->rspSem);
  return 0;
}

int32_t tmqCommitCb(void* param, const SDataBuf* pMsg, int32_t code) {
  SMqCommitCbParam* pParam = (SMqCommitCbParam*)param;
  pParam->rspErr = code == 0 ? TMQ_RESP_ERR__SUCCESS : TMQ_RESP_ERR__FAIL;
  if (pParam->tmq->commit_cb) {
    pParam->tmq->commit_cb(pParam->tmq, pParam->rspErr, NULL, NULL);
  }
  if (!pParam->async) tsem_post(&pParam->rspSem);
  return 0;
}

tmq_resp_err_t tmq_subscription(tmq_t* tmq, tmq_list_t** topics) {
  if (*topics == NULL) {
    *topics = tmq_list_new();
  }
  for (int i = 0; i < taosArrayGetSize(tmq->clientTopics); i++) {
    SMqClientTopic* topic = taosArrayGetP(tmq->clientTopics, i);
    tmq_list_append(*topics, strdup(topic->topicName));
  }
  return TMQ_RESP_ERR__SUCCESS;
}

tmq_resp_err_t tmq_unsubscribe(tmq_t* tmq) {
  tmq_list_t* lst = tmq_list_new();
  return tmq_subscribe(tmq, lst);
}

tmq_t* tmq_consumer_new(void* conn, tmq_conf_t* conf, char* errstr, int32_t errstrLen) {
  tmq_t* pTmq = taosMemoryCalloc(sizeof(tmq_t), 1);
  if (pTmq == NULL) {
    return NULL;
  }
  pTmq->pTscObj = (STscObj*)conn;
  pTmq->inWaiting = 0;
  pTmq->status = 0;
  pTmq->pollCnt = 0;
  pTmq->epoch = 0;
  pTmq->waitingRequest = 0;
  pTmq->readyRequest = 0;
  pTmq->epStatus = 0;
  pTmq->epSkipCnt = 0;
  // set conf
  strcpy(pTmq->clientId, conf->clientId);
  strcpy(pTmq->groupId, conf->groupId);
  pTmq->autoCommit = conf->autoCommit;
  pTmq->commit_cb = conf->commit_cb;
  pTmq->resetOffsetCfg = conf->resetOffset;

  pTmq->consumerId = generateRequestId() & (((uint64_t)-1) >> 1);
  pTmq->clientTopics = taosArrayInit(0, sizeof(SMqClientTopic));
  if (pTmq->clientTopics == NULL) {
    taosMemoryFree(pTmq);
    return NULL;
  }

  pTmq->mqueue = taosOpenQueue();
  pTmq->qall = taosAllocateQall();

  tsem_init(&pTmq->rspSem, 0, 0);

  return pTmq;
}

tmq_t* tmq_consumer_new1(tmq_conf_t* conf, char* errstr, int32_t errstrLen) {
  tmq_t* pTmq = taosMemoryCalloc(1, sizeof(tmq_t));
  if (pTmq == NULL) {
    return NULL;
  }
  const char* user = conf->user == NULL ? TSDB_DEFAULT_USER : conf->user;
  const char* pass = conf->pass == NULL ? TSDB_DEFAULT_PASS : conf->pass;

  ASSERT(user);
  ASSERT(pass);
  ASSERT(conf->db);

  pTmq->pTscObj = taos_connect_internal(conf->ip, user, pass, NULL, conf->db, conf->port, CONN_TYPE__TMQ);
  if (pTmq->pTscObj == NULL) return NULL;

  pTmq->inWaiting = 0;
  pTmq->status = 0;
  pTmq->pollCnt = 0;
  pTmq->epoch = 0;
  pTmq->waitingRequest = 0;
  pTmq->readyRequest = 0;
  pTmq->epStatus = 0;
  pTmq->epSkipCnt = 0;
  // set conf
  strcpy(pTmq->clientId, conf->clientId);
  strcpy(pTmq->groupId, conf->groupId);
  pTmq->autoCommit = conf->autoCommit;
  pTmq->commit_cb = conf->commit_cb;
  pTmq->resetOffsetCfg = conf->resetOffset;

  pTmq->consumerId = generateRequestId() & (((uint64_t)-1) >> 1);
  pTmq->clientTopics = taosArrayInit(0, sizeof(SMqClientTopic));
  if (pTmq->clientTopics == NULL) {
    taosMemoryFree(pTmq);
    return NULL;
  }

  pTmq->mqueue = taosOpenQueue();
  pTmq->qall = taosAllocateQall();

  tsem_init(&pTmq->rspSem, 0, 0);

  return pTmq;
}

tmq_resp_err_t tmq_commit(tmq_t* tmq, const tmq_topic_vgroup_list_t* offsets, int32_t async) {
  // TODO: add read write lock
  SRequestObj*   pRequest = NULL;
  tmq_resp_err_t resp = TMQ_RESP_ERR__SUCCESS;
  // build msg
  // send to mnode
  SMqCMCommitOffsetReq req;
  SArray*              pArray = NULL;

  if (offsets == NULL) {
    pArray = taosArrayInit(0, sizeof(SMqOffset));
    for (int i = 0; i < taosArrayGetSize(tmq->clientTopics); i++) {
      SMqClientTopic* pTopic = taosArrayGet(tmq->clientTopics, i);
      for (int j = 0; j < taosArrayGetSize(pTopic->vgs); j++) {
        SMqClientVg* pVg = taosArrayGet(pTopic->vgs, j);
        SMqOffset    offset;
        strcpy(offset.topicName, pTopic->topicName);
        strcpy(offset.cgroup, tmq->groupId);
        offset.vgId = pVg->vgId;
        offset.offset = pVg->currentOffset;
        taosArrayPush(pArray, &offset);
      }
    }
    req.num = pArray->size;
    req.offsets = pArray->pData;
  } else {
    req.num = offsets->cnt;
    req.offsets = (SMqOffset*)offsets->elems;
  }

  SCoder encoder;

  tCoderInit(&encoder, TD_LITTLE_ENDIAN, NULL, 0, TD_ENCODER);
  tEncodeSMqCMCommitOffsetReq(&encoder, &req);
  int32_t tlen = encoder.pos;
  void*   buf = taosMemoryMalloc(tlen);
  if (buf == NULL) {
    tCoderClear(&encoder);
    return -1;
  }
  tCoderClear(&encoder);

  tCoderInit(&encoder, TD_LITTLE_ENDIAN, buf, tlen, TD_ENCODER);
  tEncodeSMqCMCommitOffsetReq(&encoder, &req);
  tCoderClear(&encoder);

  pRequest = createRequest(tmq->pTscObj, NULL, NULL, TDMT_MND_MQ_COMMIT_OFFSET);
  if (pRequest == NULL) {
    tscError("failed to malloc request");
  }

  SMqCommitCbParam* pParam = taosMemoryMalloc(sizeof(SMqCommitCbParam));
  if (pParam == NULL) {
    return -1;
  }
  pParam->tmq = tmq;
  tsem_init(&pParam->rspSem, 0, 0);
  pParam->async = async;

  pRequest->body.requestMsg = (SDataBuf){
      .pData = buf,
      .len = tlen,
      .handle = NULL,
  };

  SMsgSendInfo* sendInfo = buildMsgInfoImpl(pRequest);
  sendInfo->param = pParam;
  sendInfo->fp = tmqCommitCb;
  SEpSet epSet = getEpSet_s(&tmq->pTscObj->pAppInfo->mgmtEp);

  int64_t transporterId = 0;
  asyncSendMsgToServer(tmq->pTscObj->pAppInfo->pTransporter, &epSet, &transporterId, sendInfo);

  if (!async) {
    tsem_wait(&pParam->rspSem);
    resp = pParam->rspErr;
  }

  tsem_destroy(&pParam->rspSem);
  taosMemoryFree(pParam);

  if (pArray) {
    taosArrayDestroy(pArray);
  }

  return resp;
}

tmq_resp_err_t tmq_subscribe(tmq_t* tmq, tmq_list_t* topic_list) {
  SRequestObj* pRequest = NULL;
  SArray*      container = &topic_list->container;
  int32_t      sz = taosArrayGetSize(container);
  // destroy ex
  taosArrayDestroy(tmq->clientTopics);
  tmq->clientTopics = taosArrayInit(sz, sizeof(SMqClientTopic));

  SCMSubscribeReq req;
  req.topicNum = sz;
  req.consumerId = tmq->consumerId;
  req.consumerGroup = strdup(tmq->groupId);
  req.topicNames = taosArrayInit(sz, sizeof(void*));

  for (int i = 0; i < sz; i++) {
    /*char* topicName = topic_list->elems[i];*/
    char* topicName = taosArrayGetP(container, i);

    SName name = {0};
    char* dbName = getDbOfConnection(tmq->pTscObj);
    if (dbName == NULL) {
      return TMQ_RESP_ERR__FAIL;
    }
    tNameSetDbName(&name, tmq->pTscObj->acctId, dbName, strlen(dbName));
    tNameFromString(&name, topicName, T_NAME_TABLE);

    char* topicFname = taosMemoryCalloc(1, TSDB_TOPIC_FNAME_LEN);
    if (topicFname == NULL) {
      goto _return;
    }
    tNameExtractFullName(&name, topicFname);
    tscDebug("subscribe topic: %s", topicFname);
    SMqClientTopic topic = {
        .sql = NULL,
        .sqlLen = 0,
        .topicId = 0,
        .topicName = topicFname,
        .vgs = NULL,
    };
    topic.vgs = taosArrayInit(0, sizeof(SMqClientVg));
    taosArrayPush(tmq->clientTopics, &topic);
    taosArrayPush(req.topicNames, &topicFname);
    taosMemoryFree(dbName);
  }

  int   tlen = tSerializeSCMSubscribeReq(NULL, &req);
  void* buf = taosMemoryMalloc(tlen);
  if (buf == NULL) {
    goto _return;
  }

  void* abuf = buf;
  tSerializeSCMSubscribeReq(&abuf, &req);
  /*printf("formatted: %s\n", dagStr);*/

  pRequest = createRequest(tmq->pTscObj, NULL, NULL, TDMT_MND_SUBSCRIBE);
  if (pRequest == NULL) {
    tscError("failed to malloc request");
  }

  SMqSubscribeCbParam param = {
      .rspErr = TMQ_RESP_ERR__SUCCESS,
      .tmq = tmq,
  };
  tsem_init(&param.rspSem, 0, 0);

  pRequest->body.requestMsg = (SDataBuf){
      .pData = buf,
      .len = tlen,
      .handle = NULL,
  };

  SMsgSendInfo* sendInfo = buildMsgInfoImpl(pRequest);
  sendInfo->param = &param;
  sendInfo->fp = tmqSubscribeCb;
  SEpSet epSet = getEpSet_s(&tmq->pTscObj->pAppInfo->mgmtEp);

  int64_t transporterId = 0;
  asyncSendMsgToServer(tmq->pTscObj->pAppInfo->pTransporter, &epSet, &transporterId, sendInfo);

  tsem_wait(&param.rspSem);
  tsem_destroy(&param.rspSem);

_return:
  /*if (sendInfo != NULL) {*/
  /*destroySendMsgInfo(sendInfo);*/
  /*}*/

  return param.rspErr;
}

void tmq_conf_set_offset_commit_cb(tmq_conf_t* conf, tmq_commit_cb* cb) { conf->commit_cb = cb; }

TAOS_RES* tmq_create_stream(TAOS* taos, const char* streamName, const char* tbName, const char* sql) {
  STscObj*     pTscObj = (STscObj*)taos;
  SRequestObj* pRequest = NULL;
  SQuery*      pQueryNode = NULL;
  char*        astStr = NULL;
  int32_t      sqlLen;

  terrno = TSDB_CODE_SUCCESS;
  if (taos == NULL || streamName == NULL || sql == NULL) {
    tscError("invalid parameters for creating stream, connObj:%p, stream name:%s, sql:%s", taos, streamName, sql);
    terrno = TSDB_CODE_TSC_INVALID_INPUT;
    goto _return;
  }
  sqlLen = strlen(sql);

  if (strlen(tbName) >= TSDB_TABLE_NAME_LEN) {
    tscError("output tb name too long, max length:%d", TSDB_TABLE_NAME_LEN - 1);
    terrno = TSDB_CODE_TSC_INVALID_INPUT;
    goto _return;
  }

  if (sqlLen > TSDB_MAX_ALLOWED_SQL_LEN) {
    tscError("sql string exceeds max length:%d", TSDB_MAX_ALLOWED_SQL_LEN);
    terrno = TSDB_CODE_TSC_EXCEED_SQL_LIMIT;
    goto _return;
  }

  tscDebug("start to create stream: %s", streamName);

  int32_t code = 0;
  CHECK_CODE_GOTO(buildRequest(pTscObj, sql, sqlLen, &pRequest), _return);
  CHECK_CODE_GOTO(parseSql(pRequest, false, &pQueryNode, NULL), _return);

  // todo check for invalid sql statement and return with error code

  CHECK_CODE_GOTO(nodesNodeToString(pQueryNode->pRoot, false, &astStr, NULL), _return);

  /*printf("%s\n", pStr);*/

  SName name = {.acctId = pTscObj->acctId, .type = TSDB_TABLE_NAME_T};
  strcpy(name.dbname, pRequest->pDb);
  strcpy(name.tname, streamName);

  SCMCreateStreamReq req = {
      .igExists = 1,
      .ast = astStr,
      .sql = (char*)sql,
  };
  tNameExtractFullName(&name, req.name);
  strcpy(req.outputSTbName, tbName);

  int   tlen = tSerializeSCMCreateStreamReq(NULL, 0, &req);
  void* buf = taosMemoryMalloc(tlen);
  if (buf == NULL) {
    goto _return;
  }

  tSerializeSCMCreateStreamReq(buf, tlen, &req);
  /*printf("formatted: %s\n", dagStr);*/

  pRequest->body.requestMsg = (SDataBuf){
      .pData = buf,
      .len = tlen,
      .handle = NULL,
  };
  pRequest->type = TDMT_MND_CREATE_STREAM;

  SMsgSendInfo* sendInfo = buildMsgInfoImpl(pRequest);
  SEpSet        epSet = getEpSet_s(&pTscObj->pAppInfo->mgmtEp);

  int64_t transporterId = 0;
  asyncSendMsgToServer(pTscObj->pAppInfo->pTransporter, &epSet, &transporterId, sendInfo);

  tsem_wait(&pRequest->body.rspSem);

_return:
  taosMemoryFreeClear(astStr);
  qDestroyQuery(pQueryNode);
  /*if (sendInfo != NULL) {*/
  /*destroySendMsgInfo(sendInfo);*/
  /*}*/

  if (pRequest != NULL && terrno != TSDB_CODE_SUCCESS) {
    pRequest->code = terrno;
  }

  return pRequest;
}

#if 0
TAOS_RES* tmq_create_topic(TAOS* taos, const char* topicName, const char* sql, int sqlLen) {
  STscObj*     pTscObj = (STscObj*)taos;
  SRequestObj* pRequest = NULL;
  SQuery*      pQueryNode = NULL;
  char*        astStr = NULL;

  terrno = TSDB_CODE_SUCCESS;
  if (taos == NULL || topicName == NULL || sql == NULL) {
    tscError("invalid parameters for creating topic, connObj:%p, topic name:%s, sql:%s", taos, topicName, sql);
    terrno = TSDB_CODE_TSC_INVALID_INPUT;
    goto _return;
  }

  if (strlen(topicName) >= TSDB_TOPIC_NAME_LEN) {
    tscError("topic name too long, max length:%d", TSDB_TOPIC_NAME_LEN - 1);
    terrno = TSDB_CODE_TSC_INVALID_INPUT;
    goto _return;
  }

  if (sqlLen > TSDB_MAX_ALLOWED_SQL_LEN) {
    tscError("sql string exceeds max length:%d", TSDB_MAX_ALLOWED_SQL_LEN);
    terrno = TSDB_CODE_TSC_EXCEED_SQL_LIMIT;
    goto _return;
  }

  tscDebug("start to create topic: %s", topicName);

  int32_t code = TSDB_CODE_SUCCESS;
  CHECK_CODE_GOTO(buildRequest(pTscObj, sql, sqlLen, &pRequest), _return);
  CHECK_CODE_GOTO(parseSql(pRequest, true, &pQueryNode), _return);

  // todo check for invalid sql statement and return with error code

  CHECK_CODE_GOTO(nodesNodeToString(pQueryNode->pRoot, false, &astStr, NULL), _return);

  /*printf("%s\n", pStr);*/

  SName name = {.acctId = pTscObj->acctId, .type = TSDB_TABLE_NAME_T};
  strcpy(name.dbname, pRequest->pDb);
  strcpy(name.tname, topicName);

  SCMCreateTopicReq req = {
      .igExists = 1,
      .ast = astStr,
      .sql = (char*)sql,
  };
  tNameExtractFullName(&name, req.name);

  int   tlen = tSerializeSCMCreateTopicReq(NULL, 0, &req);
  void* buf = taosMemoryMalloc(tlen);
  if (buf == NULL) {
    goto _return;
  }

  tSerializeSCMCreateTopicReq(buf, tlen, &req);
  /*printf("formatted: %s\n", dagStr);*/

  pRequest->body.requestMsg = (SDataBuf){
      .pData = buf,
      .len = tlen,
      .handle = NULL,
  };
  pRequest->type = TDMT_MND_CREATE_TOPIC;

  SMsgSendInfo* sendInfo = buildMsgInfoImpl(pRequest);
  SEpSet        epSet = getEpSet_s(&pTscObj->pAppInfo->mgmtEp);

  int64_t transporterId = 0;
  asyncSendMsgToServer(pTscObj->pAppInfo->pTransporter, &epSet, &transporterId, sendInfo);

  tsem_wait(&pRequest->body.rspSem);

_return:
  taosMemoryFreeClear(astStr);
  qDestroyQuery(pQueryNode);
  /*if (sendInfo != NULL) {*/
  /*destroySendMsgInfo(sendInfo);*/
  /*}*/

  if (pRequest != NULL && terrno != TSDB_CODE_SUCCESS) {
    pRequest->code = terrno;
  }

  return pRequest;
}
#endif

static char* formatTimestamp(char* buf, int64_t val, int precision) {
  time_t  tt;
  int32_t ms = 0;
  if (precision == TSDB_TIME_PRECISION_NANO) {
    tt = (time_t)(val / 1000000000);
    ms = val % 1000000000;
  } else if (precision == TSDB_TIME_PRECISION_MICRO) {
    tt = (time_t)(val / 1000000);
    ms = val % 1000000;
  } else {
    tt = (time_t)(val / 1000);
    ms = val % 1000;
  }

  /* comment out as it make testcases like select_with_tags.sim fail.
    but in windows, this may cause the call to localtime crash if tt < 0,
    need to find a better solution.
    if (tt < 0) {
      tt = 0;
    }
    */

#ifdef WINDOWS
  if (tt < 0) tt = 0;
#endif
  if (tt <= 0 && ms < 0) {
    tt--;
    if (precision == TSDB_TIME_PRECISION_NANO) {
      ms += 1000000000;
    } else if (precision == TSDB_TIME_PRECISION_MICRO) {
      ms += 1000000;
    } else {
      ms += 1000;
    }
  }

  struct tm* ptm = taosLocalTime(&tt, NULL);
  size_t     pos = strftime(buf, 35, "%Y-%m-%d %H:%M:%S", ptm);

  if (precision == TSDB_TIME_PRECISION_NANO) {
    sprintf(buf + pos, ".%09d", ms);
  } else if (precision == TSDB_TIME_PRECISION_MICRO) {
    sprintf(buf + pos, ".%06d", ms);
  } else {
    sprintf(buf + pos, ".%03d", ms);
  }

  return buf;
}
#if 0
int32_t tmqGetSkipLogNum(tmq_message_t* tmq_message) {
  if (tmq_message == NULL) return 0;
  SMqPollRsp* pRsp = &tmq_message->msg;
  return pRsp->skipLogNum;
}

void tmqShowMsg(tmq_message_t* tmq_message) {
  if (tmq_message == NULL) return;

  static bool noPrintSchema;
  char        pBuf[128];
  SMqPollRsp* pRsp = &tmq_message->msg;
  int32_t     colNum = 2;
  if (!noPrintSchema) {
    printf("|");
    for (int32_t i = 0; i < colNum; i++) {
      if (i == 0)
        printf(" %25s |", pRsp->schema->pSchema[i].name);
      else
        printf(" %15s |", pRsp->schema->pSchema[i].name);
    }
    printf("\n");
    printf("===============================================\n");
    noPrintSchema = true;
  }
  int32_t sz = taosArrayGetSize(pRsp->pBlockData);
  for (int32_t i = 0; i < sz; i++) {
    SSDataBlock* pDataBlock = taosArrayGet(pRsp->pBlockData, i);
    int32_t      rows = pDataBlock->info.rows;
    for (int32_t j = 0; j < rows; j++) {
      printf("|");
      for (int32_t k = 0; k < colNum; k++) {
        SColumnInfoData* pColInfoData = taosArrayGet(pDataBlock->pDataBlock, k);
        void*            var = POINTER_SHIFT(pColInfoData->pData, j * pColInfoData->info.bytes);
        switch (pColInfoData->info.type) {
          case TSDB_DATA_TYPE_TIMESTAMP:
            formatTimestamp(pBuf, *(uint64_t*)var, TSDB_TIME_PRECISION_MILLI);
            printf(" %25s |", pBuf);
            break;
          case TSDB_DATA_TYPE_INT:
          case TSDB_DATA_TYPE_UINT:
            printf(" %15u |", *(uint32_t*)var);
            break;
        }
      }
      printf("\n");
    }
  }
}
#endif

int32_t tmqPollCb(void* param, const SDataBuf* pMsg, int32_t code) {
  /*printf("recv poll\n");*/
  SMqPollCbParam* pParam = (SMqPollCbParam*)param;
  SMqClientVg*    pVg = pParam->pVg;
  SMqClientTopic* pTopic = pParam->pTopic;
  tmq_t*          tmq = pParam->tmq;
  if (code != 0) {
    tscWarn("msg discard from vg %d, epoch %d, code:%x", pParam->vgId, pParam->epoch, code);
    goto CREATE_MSG_FAIL;
  }

  int32_t msgEpoch = ((SMqRspHead*)pMsg->pData)->epoch;
  int32_t tmqEpoch = atomic_load_32(&tmq->epoch);
  if (msgEpoch < tmqEpoch) {
    /*printf("discard rsp epoch %d, current epoch %d\n", msgEpoch, tmqEpoch);*/
    /*tsem_post(&tmq->rspSem);*/
    tscWarn("msg discard from vg %d since from earlier epoch, rsp epoch %d, current epoch %d", pParam->vgId, msgEpoch,
            tmqEpoch);
    return 0;
  }

  if (msgEpoch != tmqEpoch) {
    tscWarn("mismatch rsp from vg %d, epoch %d, current epoch %d", pParam->vgId, msgEpoch, tmqEpoch);
  } else {
    atomic_sub_fetch_32(&tmq->waitingRequest, 1);
  }

#if 0
  if (pParam->sync == 1) {
    /**pParam->msg = taosMemoryMalloc(sizeof(tmq_message_t));*/
    *pParam->msg = taosAllocateQitem(sizeof(tmq_message_t));
    if (*pParam->msg) {
      memcpy(*pParam->msg, pMsg->pData, sizeof(SMqRspHead));
      tDecodeSMqConsumeRsp(POINTER_SHIFT(pMsg->pData, sizeof(SMqRspHead)), &((*pParam->msg)->consumeRsp));
      if ((*pParam->msg)->consumeRsp.numOfTopics != 0) {
        pVg->currentOffset = (*pParam->msg)->consumeRsp.rspOffset;
      }
      taosWriteQitem(tmq->mqueue, *pParam->msg);
      tsem_post(&pParam->rspSem);
      return 0;
    }
    tsem_post(&pParam->rspSem);
    return -1;
  }
#endif

  /*SMqConsumeRsp* pRsp = taosMemoryCalloc(1, sizeof(SMqConsumeRsp));*/
  /*tmq_message_t* pRsp = taosAllocateQitem(sizeof(tmq_message_t));*/
  SMqPollRspWrapper* pRspWrapper = taosAllocateQitem(sizeof(SMqPollRspWrapper));
  if (pRspWrapper == NULL) {
    tscWarn("msg discard from vg %d, epoch %d since out of memory", pParam->vgId, pParam->epoch);
    goto CREATE_MSG_FAIL;
  }
  pRspWrapper->tmqRspType = TMQ_MSG_TYPE__POLL_RSP;
  pRspWrapper->vgHandle = pVg;
  pRspWrapper->topicHandle = pTopic;
  /*memcpy(pRsp, pMsg->pData, sizeof(SMqRspHead));*/
  memcpy(&pRspWrapper->msg, pMsg->pData, sizeof(SMqRspHead));
  tDecodeSMqPollRspV2(POINTER_SHIFT(pMsg->pData, sizeof(SMqRspHead)), &pRspWrapper->msg);
  // TODO: alloc mem
  /*pRsp->*/
  /*printf("rsp commit off:%ld rsp off:%ld has data:%d\n", pRsp->committedOffset, pRsp->rspOffset, pRsp->numOfTopics);*/

#if 0
  if (pRsp->msg.numOfTopics == 0) {
    /*printf("no data\n");*/
    taosFreeQitem(pRsp);
    goto CREATE_MSG_FAIL;
  }
#endif

  tscDebug("consumer %ld recv poll: vg %d, req offset %ld, rsp offset %ld", tmq->consumerId, pVg->vgId,
           pRspWrapper->msg.reqOffset, pRspWrapper->msg.rspOffset);

  taosWriteQitem(tmq->mqueue, pRspWrapper);
  atomic_add_fetch_32(&tmq->readyRequest, 1);
  /*tsem_post(&tmq->rspSem);*/
  return 0;

CREATE_MSG_FAIL:
  if (pParam->epoch == tmq->epoch) {
    atomic_store_32(&pVg->vgStatus, TMQ_VG_STATUS__IDLE);
  }
  /*tsem_post(&tmq->rspSem);*/
  return code;
}

bool tmqUpdateEp(tmq_t* tmq, int32_t epoch, SMqCMGetSubEpRsp* pRsp) {
  /*printf("call update ep %d\n", epoch);*/
  bool    set = false;
  int32_t topicNumGet = taosArrayGetSize(pRsp->topics);
  char    vgKey[TSDB_TOPIC_FNAME_LEN + 22];
  tscDebug("consumer %ld update ep epoch %d to epoch %d, topic num: %d", tmq->consumerId, tmq->epoch, epoch,
           topicNumGet);
  SArray* newTopics = taosArrayInit(topicNumGet, sizeof(SMqClientTopic));
  if (newTopics == NULL) {
    return false;
  }
  SHashObj* pHash = taosHashInit(64, MurmurHash3_32, false, HASH_NO_LOCK);
  if (pHash == NULL) {
    taosArrayDestroy(newTopics);
    return false;
  }

  // find topic, build hash
  for (int32_t i = 0; i < topicNumGet; i++) {
    SMqClientTopic topic = {0};
    SMqSubTopicEp* pTopicEp = taosArrayGet(pRsp->topics, i);
    topic.schema = pTopicEp->schema;
    taosHashClear(pHash);
    topic.topicName = strdup(pTopicEp->topic);

    tscDebug("consumer %ld update topic: %s", tmq->consumerId, topic.topicName);
    int32_t topicNumCur = taosArrayGetSize(tmq->clientTopics);
    for (int32_t j = 0; j < topicNumCur; j++) {
      // find old topic
      SMqClientTopic* pTopicCur = taosArrayGet(tmq->clientTopics, j);
      if (pTopicCur->vgs && strcmp(pTopicCur->topicName, pTopicEp->topic) == 0) {
        int32_t vgNumCur = taosArrayGetSize(pTopicCur->vgs);
        tscDebug("consumer %ld new vg num: %d", tmq->consumerId, vgNumCur);
        if (vgNumCur == 0) break;
        for (int32_t k = 0; k < vgNumCur; k++) {
          SMqClientVg* pVgCur = taosArrayGet(pTopicCur->vgs, k);
          sprintf(vgKey, "%s:%d", topic.topicName, pVgCur->vgId);
          tscDebug("consumer %ld epoch %d vg %d build %s", tmq->consumerId, epoch, pVgCur->vgId, vgKey);
          taosHashPut(pHash, vgKey, strlen(vgKey), &pVgCur->currentOffset, sizeof(int64_t));
        }
        break;
      }
    }

    int32_t vgNumGet = taosArrayGetSize(pTopicEp->vgs);
    topic.vgs = taosArrayInit(vgNumGet, sizeof(SMqClientVg));
    for (int32_t j = 0; j < vgNumGet; j++) {
      SMqSubVgEp* pVgEp = taosArrayGet(pTopicEp->vgs, j);
      sprintf(vgKey, "%s:%d", topic.topicName, pVgEp->vgId);
      int64_t* pOffset = taosHashGet(pHash, vgKey, strlen(vgKey));
      int64_t  offset = pVgEp->offset;
      tscDebug("consumer %ld epoch %d vg %d offset og to %ld", tmq->consumerId, epoch, pVgEp->vgId, offset);
      if (pOffset != NULL) {
        offset = *pOffset;
        tscDebug("consumer %ld epoch %d vg %d found %s", tmq->consumerId, epoch, pVgEp->vgId, vgKey);
      }
      tscDebug("consumer %ld epoch %d vg %d offset set to %ld", tmq->consumerId, epoch, pVgEp->vgId, offset);
      SMqClientVg clientVg = {
          .pollCnt = 0,
          .currentOffset = offset,
          .vgId = pVgEp->vgId,
          .epSet = pVgEp->epSet,
          .vgStatus = TMQ_VG_STATUS__IDLE,
          .vgSkipCnt = 0,
      };
      taosArrayPush(topic.vgs, &clientVg);
      set = true;
    }
    taosArrayPush(newTopics, &topic);
  }
  if (tmq->clientTopics) taosArrayDestroy(tmq->clientTopics);
  taosHashCleanup(pHash);
  tmq->clientTopics = newTopics;
  atomic_store_32(&tmq->epoch, epoch);
  return set;
}

int32_t tmqAskEpCb(void* param, const SDataBuf* pMsg, int32_t code) {
  SMqAskEpCbParam* pParam = (SMqAskEpCbParam*)param;
  tmq_t*           tmq = pParam->tmq;
  if (code != 0) {
    tscError("consumer %ld get topic endpoint error, not ready, wait:%d", tmq->consumerId, pParam->sync);
    goto END;
  }

  // tmq's epoch is monotonically increase,
  // so it's safe to discard any old epoch msg.
  // Epoch will only increase when received newer epoch ep msg
  SMqRspHead* head = pMsg->pData;
  int32_t     epoch = atomic_load_32(&tmq->epoch);
  tscDebug("consumer %ld recv ep, msg epoch %d, current epoch %d", tmq->consumerId, head->epoch, epoch);
  if (head->epoch <= epoch) {
    goto END;
  }

  if (pParam->sync) {
    SMqCMGetSubEpRsp rsp;
    tDecodeSMqCMGetSubEpRsp(POINTER_SHIFT(pMsg->pData, sizeof(SMqRspHead)), &rsp);
    /*printf("rsp epoch %ld sz %ld\n", rsp.epoch, rsp.topics->size);*/
    /*printf("tmq epoch %ld sz %ld\n", tmq->epoch, tmq->clientTopics->size);*/
    if (tmqUpdateEp(tmq, head->epoch, &rsp)) {
      atomic_store_64(&tmq->status, TMQ_CONSUMER_STATUS__READY);
    }
    tDeleteSMqCMGetSubEpRsp(&rsp);
  } else {
    /*SMqCMGetSubEpRsp* pRsp = taosAllocateQitem(sizeof(SMqCMGetSubEpRsp));*/
    SMqAskEpRspWrapper* pWrapper = taosAllocateQitem(sizeof(SMqAskEpRspWrapper));
    if (pWrapper == NULL) {
      terrno = TSDB_CODE_OUT_OF_MEMORY;
      code = -1;
      goto END;
    }
    pWrapper->tmqRspType = TMQ_MSG_TYPE__EP_RSP;
    pWrapper->epoch = head->epoch;
    memcpy(&pWrapper->msg, pMsg->pData, sizeof(SMqRspHead));
    tDecodeSMqCMGetSubEpRsp(POINTER_SHIFT(pMsg->pData, sizeof(SMqRspHead)), &pWrapper->msg);

    taosWriteQitem(tmq->mqueue, pWrapper);
    /*tsem_post(&tmq->rspSem);*/
  }

END:
  atomic_store_8(&tmq->epStatus, 0);
  if (pParam->sync) {
    tsem_post(&pParam->rspSem);
  }
  return code;
}

int32_t tmqAskEp(tmq_t* tmq, bool sync) {
  int8_t epStatus = atomic_val_compare_exchange_8(&tmq->epStatus, 0, 1);
  if (epStatus == 1) {
    int32_t epSkipCnt = atomic_add_fetch_32(&tmq->epSkipCnt, 1);
    tscTrace("consumer %ld skip ask ep cnt %d", tmq->consumerId, epSkipCnt);
    if (epSkipCnt < 5000) return 0;
  }
  atomic_store_32(&tmq->epSkipCnt, 0);
  int32_t           tlen = sizeof(SMqCMGetSubEpReq);
  SMqCMGetSubEpReq* req = taosMemoryMalloc(tlen);
  if (req == NULL) {
    tscError("failed to malloc get subscribe ep buf");
    atomic_store_8(&tmq->epStatus, 0);
    return -1;
  }
  req->consumerId = htobe64(tmq->consumerId);
  req->epoch = htonl(tmq->epoch);
  strcpy(req->cgroup, tmq->groupId);

  SMqAskEpCbParam* pParam = taosMemoryMalloc(sizeof(SMqAskEpCbParam));
  if (pParam == NULL) {
    tscError("failed to malloc subscribe param");
    taosMemoryFree(req);
    atomic_store_8(&tmq->epStatus, 0);
    return -1;
  }
  pParam->tmq = tmq;
  pParam->sync = sync;
  tsem_init(&pParam->rspSem, 0, 0);

  SMsgSendInfo* sendInfo = taosMemoryMalloc(sizeof(SMsgSendInfo));
  if (sendInfo == NULL) {
    tsem_destroy(&pParam->rspSem);
    taosMemoryFree(pParam);
    taosMemoryFree(req);
    atomic_store_8(&tmq->epStatus, 0);
    return -1;
  }

  sendInfo->msgInfo = (SDataBuf){
      .pData = req,
      .len = tlen,
      .handle = NULL,
  };

  sendInfo->requestId = generateRequestId();
  sendInfo->requestObjRefId = 0;
  sendInfo->param = pParam;
  sendInfo->fp = tmqAskEpCb;
  sendInfo->msgType = TDMT_MND_GET_SUB_EP;

  SEpSet epSet = getEpSet_s(&tmq->pTscObj->pAppInfo->mgmtEp);

  tscDebug("consumer %ld ask ep", tmq->consumerId);

  int64_t transporterId = 0;
  asyncSendMsgToServer(tmq->pTscObj->pAppInfo->pTransporter, &epSet, &transporterId, sendInfo);

  if (sync) tsem_wait(&pParam->rspSem);
  return 0;
}

tmq_resp_err_t tmq_seek(tmq_t* tmq, const tmq_topic_vgroup_t* offset) {
  const SMqOffset* pOffset = &offset->offset;
  if (strcmp(pOffset->cgroup, tmq->groupId) != 0) {
    return TMQ_RESP_ERR__FAIL;
  }
  int32_t sz = taosArrayGetSize(tmq->clientTopics);
  for (int32_t i = 0; i < sz; i++) {
    SMqClientTopic* clientTopic = taosArrayGet(tmq->clientTopics, i);
    if (strcmp(clientTopic->topicName, pOffset->topicName) == 0) {
      int32_t vgSz = taosArrayGetSize(clientTopic->vgs);
      for (int32_t j = 0; j < vgSz; j++) {
        SMqClientVg* pVg = taosArrayGet(clientTopic->vgs, j);
        if (pVg->vgId == pOffset->vgId) {
          pVg->currentOffset = pOffset->offset;
          tmqClearUnhandleMsg(tmq);
          return TMQ_RESP_ERR__SUCCESS;
        }
      }
    }
  }
  return TMQ_RESP_ERR__FAIL;
}

SMqPollReq* tmqBuildConsumeReqImpl(tmq_t* tmq, int64_t blockingTime, SMqClientTopic* pTopic, SMqClientVg* pVg) {
  int64_t reqOffset;
  if (pVg->currentOffset >= 0) {
    reqOffset = pVg->currentOffset;
  } else {
    if (tmq->resetOffsetCfg == TMQ_CONF__RESET_OFFSET__NONE) {
      tscError("unable to poll since no committed offset but reset offset is set to none");
      return NULL;
    }
    reqOffset = tmq->resetOffsetCfg;
  }

  SMqPollReq* pReq = taosMemoryMalloc(sizeof(SMqPollReq));
  if (pReq == NULL) {
    return NULL;
  }

  strcpy(pReq->topic, pTopic->topicName);
  strcpy(pReq->cgroup, tmq->groupId);

  pReq->blockingTime = blockingTime;
  pReq->consumerId = tmq->consumerId;
  pReq->epoch = tmq->epoch;
  pReq->currentOffset = reqOffset;
  pReq->reqId = generateRequestId();

  pReq->head.vgId = htonl(pVg->vgId);
  pReq->head.contLen = htonl(sizeof(SMqPollReq));
  return pReq;
}

SMqRspObj* tmqBuildRspFromWrapper(SMqPollRspWrapper* pWrapper) {
  SMqRspObj* pRspObj = taosMemoryCalloc(1, sizeof(SMqRspObj));
  pRspObj->resType = RES_TYPE__TMQ;
  pRspObj->topic = strdup(pWrapper->topicHandle->topicName);
  pRspObj->resIter = -1;
  pRspObj->vgId = pWrapper->vgHandle->vgId;
  SMqPollRspV2* pRsp = &pWrapper->msg;
  int32_t       blockNum = taosArrayGetSize(pRsp->blockPos);
  pRspObj->res = taosArrayInit(blockNum, sizeof(SReqResultInfo));
  for (int32_t i = 0; i < blockNum; i++) {
    int32_t            pos = *(int32_t*)taosArrayGet(pRsp->blockPos, i);
    SRetrieveTableRsp* pRetrieve = POINTER_SHIFT(pRsp->blockData, pos);
<<<<<<< HEAD
    SReqResultInfo     resInfo;
=======
    SReqResultInfo     resInfo = {0};
    resInfo.totalRows = 0;
    resInfo.precision = TSDB_TIME_PRECISION_MILLI;
    setResSchemaInfo(&resInfo, pWrapper->topicHandle->schema.pSchema, pWrapper->topicHandle->schema.nCols);
>>>>>>> 7d8e418d
    setQueryResultFromRsp(&resInfo, pRetrieve, true);
    taosArrayPush(pRspObj->res, &resInfo);
  }
  return pRspObj;
}

#if 0
tmq_message_t* tmqSyncPollImpl(tmq_t* tmq, int64_t blockingTime) {
  tmq_message_t* msg = NULL;
  for (int i = 0; i < taosArrayGetSize(tmq->clientTopics); i++) {
    SMqClientTopic* pTopic = taosArrayGet(tmq->clientTopics, i);
    for (int j = 0; j < taosArrayGetSize(pTopic->vgs); j++) {
      SMqClientVg* pVg = taosArrayGet(pTopic->vgs, j);
      int32_t      vgStatus = atomic_val_compare_exchange_32(&pVg->vgStatus, TMQ_VG_STATUS__IDLE, TMQ_VG_STATUS__WAIT);
      /*if (vgStatus != TMQ_VG_STATUS__IDLE) {*/
      /*continue;*/
      /*}*/
      SMqPollReq* pReq = tmqBuildConsumeReqImpl(tmq, blockingTime, pTopic, pVg);
      if (pReq == NULL) {
        atomic_store_32(&pVg->vgStatus, TMQ_VG_STATUS__IDLE);
        // TODO: out of mem
        return NULL;
      }

      SMqPollCbParam* pParam = taosMemoryMalloc(sizeof(SMqPollCbParam));
      if (pParam == NULL) {
        atomic_store_32(&pVg->vgStatus, TMQ_VG_STATUS__IDLE);
        // TODO: out of mem
        return NULL;
      }
      pParam->tmq = tmq;
      pParam->pVg = pVg;
      pParam->epoch = tmq->epoch;
      pParam->sync = 1;
      pParam->msg = &msg;
      tsem_init(&pParam->rspSem, 0, 0);

      SMsgSendInfo* sendInfo = taosMemoryMalloc(sizeof(SMsgSendInfo));
      if (sendInfo == NULL) {
        return NULL;
      }

      sendInfo->msgInfo = (SDataBuf){
          .pData = pReq,
          .len = sizeof(SMqPollReq),
          .handle = NULL,
      };
      sendInfo->requestId = generateRequestId();
      sendInfo->requestObjRefId = 0;
      sendInfo->param = pParam;
      sendInfo->fp = tmqPollCb;
      sendInfo->msgType = TDMT_VND_CONSUME;

      int64_t transporterId = 0;
      /*printf("send poll\n");*/
      atomic_add_fetch_32(&tmq->waitingRequest, 1);
      asyncSendMsgToServer(tmq->pTscObj->pAppInfo->pTransporter, &pVg->epSet, &transporterId, sendInfo);
      pVg->pollCnt++;
      tmq->pollCnt++;

      tsem_wait(&pParam->rspSem);
      tmq_message_t* nmsg = NULL;
      while (1) {
        taosReadQitem(tmq->mqueue, (void**)&nmsg);
        if (nmsg == NULL) continue;
        while (nmsg->head.mqMsgType != TMQ_MSG_TYPE__POLL_RSP) {
          taosReadQitem(tmq->mqueue, (void**)&nmsg);
        }
        return nmsg;
      }
    }
  }
  return NULL;
}
#endif

int32_t tmqPollImpl(tmq_t* tmq, int64_t blockingTime) {
  /*printf("call poll\n");*/
  for (int i = 0; i < taosArrayGetSize(tmq->clientTopics); i++) {
    SMqClientTopic* pTopic = taosArrayGet(tmq->clientTopics, i);
    for (int j = 0; j < taosArrayGetSize(pTopic->vgs); j++) {
      SMqClientVg* pVg = taosArrayGet(pTopic->vgs, j);
      int32_t      vgStatus = atomic_val_compare_exchange_32(&pVg->vgStatus, TMQ_VG_STATUS__IDLE, TMQ_VG_STATUS__WAIT);
      if (vgStatus != TMQ_VG_STATUS__IDLE) {
        int32_t vgSkipCnt = atomic_add_fetch_32(&pVg->vgSkipCnt, 1);
        tscTrace("consumer %ld epoch %d skip vg %d skip cnt %d", tmq->consumerId, tmq->epoch, pVg->vgId, vgSkipCnt);
        continue;
        /*if (vgSkipCnt < 10000) continue;*/
#if 0
        if (skipCnt < 30000) {
          continue;
        } else {
        tscDebug("consumer %ld skip vg %d skip too much reset", tmq->consumerId, pVg->vgId);
        }
#endif
      }
      atomic_store_32(&pVg->vgSkipCnt, 0);
      SMqPollReq* pReq = tmqBuildConsumeReqImpl(tmq, blockingTime, pTopic, pVg);
      if (pReq == NULL) {
        atomic_store_32(&pVg->vgStatus, TMQ_VG_STATUS__IDLE);
        /*tsem_post(&tmq->rspSem);*/
        return -1;
      }
      SMqPollCbParam* pParam = taosMemoryMalloc(sizeof(SMqPollCbParam));
      if (pParam == NULL) {
        taosMemoryFree(pReq);
        atomic_store_32(&pVg->vgStatus, TMQ_VG_STATUS__IDLE);
        /*tsem_post(&tmq->rspSem);*/
        return -1;
      }
      pParam->tmq = tmq;
      pParam->pVg = pVg;
      pParam->pTopic = pTopic;
      pParam->vgId = pVg->vgId;
      pParam->epoch = tmq->epoch;
      pParam->sync = 0;

      SMsgSendInfo* sendInfo = taosMemoryMalloc(sizeof(SMsgSendInfo));
      if (sendInfo == NULL) {
        taosMemoryFree(pReq);
        taosMemoryFree(pParam);
        atomic_store_32(&pVg->vgStatus, TMQ_VG_STATUS__IDLE);
        /*tsem_post(&tmq->rspSem);*/
        return -1;
      }

      sendInfo->msgInfo = (SDataBuf){
          .pData = pReq,
          .len = sizeof(SMqPollReq),
          .handle = NULL,
      };
      sendInfo->requestId = pReq->reqId;
      sendInfo->requestObjRefId = 0;
      sendInfo->param = pParam;
      sendInfo->fp = tmqPollCb;
      sendInfo->msgType = TDMT_VND_CONSUME;

      int64_t transporterId = 0;
      /*printf("send poll\n");*/
      atomic_add_fetch_32(&tmq->waitingRequest, 1);
      tscDebug("consumer %ld send poll to %s : vg %d, epoch %d, req offset %ld, reqId %lu", tmq->consumerId,
               pTopic->topicName, pVg->vgId, tmq->epoch, pVg->currentOffset, pReq->reqId);
      /*printf("send vg %d %ld\n", pVg->vgId, pVg->currentOffset);*/
      asyncSendMsgToServer(tmq->pTscObj->pAppInfo->pTransporter, &pVg->epSet, &transporterId, sendInfo);
      pVg->pollCnt++;
      tmq->pollCnt++;
    }
  }
  return 0;
}

int32_t tmqHandleNoPollRsp(tmq_t* tmq, SMqRspWrapper* rspWrapper, bool* pReset) {
  if (rspWrapper->tmqRspType == TMQ_MSG_TYPE__EP_RSP) {
    /*printf("ep %d %d\n", rspMsg->head.epoch, tmq->epoch);*/
    if (rspWrapper->epoch > atomic_load_32(&tmq->epoch)) {
      SMqAskEpRspWrapper* pEpRspWrapper = (SMqAskEpRspWrapper*)rspWrapper;
      SMqCMGetSubEpRsp*   rspMsg = &pEpRspWrapper->msg;
      tmqUpdateEp(tmq, rspWrapper->epoch, rspMsg);
      /*tmqClearUnhandleMsg(tmq);*/
      *pReset = true;
    } else {
      *pReset = false;
    }
  } else {
    return -1;
  }
  return 0;
}

SMqRspObj* tmqHandleAllRsp(tmq_t* tmq, int64_t blockingTime, bool pollIfReset) {
  while (1) {
    SMqRspWrapper* rspWrapper = NULL;
    taosGetQitem(tmq->qall, (void**)&rspWrapper);
    if (rspWrapper == NULL) {
      taosReadAllQitems(tmq->mqueue, tmq->qall);
      taosGetQitem(tmq->qall, (void**)&rspWrapper);
      if (rspWrapper == NULL) return NULL;
    }

    if (rspWrapper->tmqRspType == TMQ_MSG_TYPE__POLL_RSP) {
      SMqPollRspWrapper* pollRspWrapper = (SMqPollRspWrapper*)rspWrapper;
      atomic_sub_fetch_32(&tmq->readyRequest, 1);
      /*printf("handle poll rsp %d\n", rspMsg->head.mqMsgType);*/
      if (pollRspWrapper->msg.head.epoch == atomic_load_32(&tmq->epoch)) {
        /*printf("epoch match\n");*/
        SMqClientVg* pVg = pollRspWrapper->vgHandle;
        /*printf("vg %d offset %ld up to %ld\n", pVg->vgId, pVg->currentOffset, rspMsg->msg.rspOffset);*/
        pVg->currentOffset = pollRspWrapper->msg.rspOffset;
        atomic_store_32(&pVg->vgStatus, TMQ_VG_STATUS__IDLE);
        if (pollRspWrapper->msg.dataLen == 0) {
          taosFreeQitem(pollRspWrapper);
          rspWrapper = NULL;
          continue;
        }
<<<<<<< HEAD
        // build msg
=======
        // build rsp
>>>>>>> 7d8e418d
        SMqRspObj* pRsp = tmqBuildRspFromWrapper(pollRspWrapper);
        return pRsp;
      } else {
        /*printf("epoch mismatch\n");*/
        taosFreeQitem(pollRspWrapper);
      }
    } else {
      /*printf("handle ep rsp %d\n", rspMsg->head.mqMsgType);*/
      bool reset = false;
      tmqHandleNoPollRsp(tmq, rspWrapper, &reset);
      taosFreeQitem(rspWrapper);
      if (pollIfReset && reset) {
        tscDebug("consumer %ld reset and repoll", tmq->consumerId);
        tmqPollImpl(tmq, blockingTime);
      }
    }
  }
}

#if 0
tmq_message_t* tmq_consumer_poll_v1(tmq_t* tmq, int64_t blocking_time) {
  tmq_message_t* rspMsg = NULL;
  int64_t        startTime = taosGetTimestampMs();

  int64_t status = atomic_load_64(&tmq->status);
  tmqAskEp(tmq, status == TMQ_CONSUMER_STATUS__INIT);

  while (1) {
    rspMsg = tmqSyncPollImpl(tmq, blocking_time);
    if (rspMsg && rspMsg->consumeRsp.numOfTopics) {
      return rspMsg;
    }

    if (blocking_time != 0) {
      int64_t endTime = taosGetTimestampMs();
      if (endTime - startTime > blocking_time) {
        return NULL;
      }
    } else
      return NULL;
  }
}
#endif

TAOS_RES* tmq_consumer_poll(tmq_t* tmq, int64_t blocking_time) {
  SMqRspObj* rspObj;
  int64_t    startTime = taosGetTimestampMs();

  // TODO: put into another thread or delayed queue
  int64_t status = atomic_load_64(&tmq->status);
  tmqAskEp(tmq, status == TMQ_CONSUMER_STATUS__INIT);

  rspObj = tmqHandleAllRsp(tmq, blocking_time, false);
  if (rspObj) {
    return (TAOS_RES*)rspObj;
  }

  while (1) {
    /*printf("cycle\n");*/
    tmqAskEp(tmq, false);
    tmqPollImpl(tmq, blocking_time);

    /*tsem_wait(&tmq->rspSem);*/

    rspObj = tmqHandleAllRsp(tmq, blocking_time, false);
    if (rspObj) {
      return (TAOS_RES*)rspObj;
    }
    if (blocking_time != 0) {
      int64_t endTime = taosGetTimestampMs();
      if (endTime - startTime > blocking_time) {
        tscDebug("consumer %ld (epoch %d) timeout, no rsp", tmq->consumerId, tmq->epoch);
        return NULL;
      }
    }
  }
}

#if 0

  if (blocking_time <= 0) blocking_time = 1;
  if (blocking_time > 1000) blocking_time = 1000;
  /*blocking_time = 1;*/

  if (taosArrayGetSize(tmq->clientTopics) == 0) {
    tscDebug("consumer:%ld poll but not assigned", tmq->consumerId);
    /*printf("over1\n");*/
    taosMsleep(blocking_time);
    return NULL;
  }
  SMqClientTopic* pTopic = taosArrayGet(tmq->clientTopics, tmq->nextTopicIdx);
  if (taosArrayGetSize(pTopic->vgs) == 0) {
    /*printf("over2\n");*/
    taosMsleep(blocking_time);
    return NULL;
  }

  tmq->nextTopicIdx = (tmq->nextTopicIdx + 1) % taosArrayGetSize(tmq->clientTopics);
  int32_t beginVgIdx = pTopic->nextVgIdx;
  while (1) {
    pTopic->nextVgIdx = (pTopic->nextVgIdx + 1) % taosArrayGetSize(pTopic->vgs);
    SMqClientVg* pVg = taosArrayGet(pTopic->vgs, pTopic->nextVgIdx);
    /*printf("consume vg %d, offset %ld\n", pVg->vgId, pVg->currentOffset);*/
    SMqConsumeReq* pReq = tmqBuildConsumeReqImpl(tmq, blocking_time, pTopic, pVg);
    if (pReq == NULL) {
      ASSERT(false);
      taosMsleep(blocking_time);
      return NULL;
    }

    SMqPollCbParam* param = taosMemoryMalloc(sizeof(SMqPollCbParam));
    if (param == NULL) {
      ASSERT(false);
      taosMsleep(blocking_time);
      return NULL;
    }
    param->tmq = tmq;
    param->retMsg = &tmq_message;
    param->pVg = pVg;
    tsem_init(&param->rspSem, 0, 0);

    SRequestObj* pRequest = createRequest(tmq->pTscObj, NULL, NULL, TDMT_VND_CONSUME);
    pRequest->body.requestMsg = (SDataBuf){
        .pData = pReq,
        .len = sizeof(SMqConsumeReq),
        .handle = NULL,
    };

    SMsgSendInfo* sendInfo = buildMsgInfoImpl(pRequest);
    sendInfo->requestObjRefId = 0;
    sendInfo->param = param;
    sendInfo->fp = tmqPollCb;

    /*printf("req offset: %ld\n", pReq->offset);*/

    int64_t transporterId = 0;
    asyncSendMsgToServer(tmq->pTscObj->pAppInfo->pTransporter, &pVg->epSet, &transporterId, sendInfo);
    tmq->pollCnt++;

    tsem_wait(&param->rspSem);
    tsem_destroy(&param->rspSem);
    taosMemoryFree(param);

    if (tmq_message == NULL) {
      if (beginVgIdx == pTopic->nextVgIdx) {
        taosMsleep(blocking_time);
      } else {
        continue;
      }
    }

    return tmq_message;
  }

  /*tsem_wait(&pRequest->body.rspSem);*/

  /*if (body != NULL) {*/
  /*destroySendMsgInfo(body);*/
  /*}*/

  /*if (pRequest != NULL && terrno != TSDB_CODE_SUCCESS) {*/
  /*pRequest->code = terrno;*/
  /*}*/

  /*return pRequest;*/
}
#endif

#if 0
tmq_resp_err_t tmq_commit(tmq_t* tmq, const tmq_topic_vgroup_list_t* tmq_topic_vgroup_list, int32_t async) {
  if (tmq_topic_vgroup_list != NULL) {
    // TODO
  }

  // TODO: change semaphore to gate
  for (int i = 0; i < taosArrayGetSize(tmq->clientTopics); i++) {
    SMqClientTopic* pTopic = taosArrayGet(tmq->clientTopics, i);
    for (int j = 0; j < taosArrayGetSize(pTopic->vgs); j++) {
      SMqClientVg*   pVg = taosArrayGet(pTopic->vgs, j);
      SMqConsumeReq* pReq = tmqBuildConsumeReqImpl(tmq, 0, pTopic, pVg);

      SRequestObj* pRequest = createRequest(tmq->pTscObj, NULL, NULL, TDMT_VND_CONSUME);
      pRequest->body.requestMsg = (SDataBuf){.pData = pReq, .len = sizeof(SMqConsumeReq)};
      SMqCommitCbParam* pParam = taosMemoryMalloc(sizeof(SMqCommitCbParam));
      if (pParam == NULL) {
        continue;
      }
      pParam->tmq = tmq;
      pParam->pVg = pVg;
      pParam->async = async;
      if (!async) tsem_init(&pParam->rspSem, 0, 0);

      SMsgSendInfo* sendInfo = buildMsgInfoImpl(pRequest);
      sendInfo->requestObjRefId = 0;
      sendInfo->param = pParam;
      sendInfo->fp = tmqCommitCb;

      int64_t transporterId = 0;
      asyncSendMsgToServer(tmq->pTscObj->pAppInfo->pTransporter, &pVg->epSet, &transporterId, sendInfo);

      if (!async) tsem_wait(&pParam->rspSem);
    }
  }

  return 0;
}
#endif

#if 0
void tmq_message_destroy(tmq_message_t* tmq_message) {
  if (tmq_message == NULL) return;
  SMqPollRsp* pRsp = &tmq_message->msg;
  tDeleteSMqConsumeRsp(pRsp);
  /*taosMemoryFree(tmq_message);*/
  taosFreeQitem(tmq_message);
}
#endif

tmq_resp_err_t tmq_consumer_close(tmq_t* tmq) { return TMQ_RESP_ERR__SUCCESS; }

const char* tmq_err2str(tmq_resp_err_t err) {
  if (err == TMQ_RESP_ERR__SUCCESS) {
    return "success";
  }
  return "fail";
}

char* tmq_get_topic_name(TAOS_RES* res) {
  if (TD_RES_TMQ(res)) {
    SMqRspObj* pRspObj = (SMqRspObj*)res;
    return pRspObj->topic;
  } else {
    return NULL;
  }
}

int32_t tmq_get_vgroup_id(TAOS_RES* res) {
  if (TD_RES_TMQ(res)) {
    SMqRspObj* pRspObj = (SMqRspObj*)res;
    return pRspObj->vgId;
  } else {
    return -1;
  }
}

void tmq_message_destroy(TAOS_RES* res) {
  if (res == NULL) return;
  if (TD_RES_TMQ(res)) {
    SMqRspObj* pRspObj = (SMqRspObj*)res;
  }
}<|MERGE_RESOLUTION|>--- conflicted
+++ resolved
@@ -1200,14 +1200,10 @@
   for (int32_t i = 0; i < blockNum; i++) {
     int32_t            pos = *(int32_t*)taosArrayGet(pRsp->blockPos, i);
     SRetrieveTableRsp* pRetrieve = POINTER_SHIFT(pRsp->blockData, pos);
-<<<<<<< HEAD
-    SReqResultInfo     resInfo;
-=======
     SReqResultInfo     resInfo = {0};
     resInfo.totalRows = 0;
     resInfo.precision = TSDB_TIME_PRECISION_MILLI;
     setResSchemaInfo(&resInfo, pWrapper->topicHandle->schema.pSchema, pWrapper->topicHandle->schema.nCols);
->>>>>>> 7d8e418d
     setQueryResultFromRsp(&resInfo, pRetrieve, true);
     taosArrayPush(pRspObj->res, &resInfo);
   }
@@ -1402,11 +1398,7 @@
           rspWrapper = NULL;
           continue;
         }
-<<<<<<< HEAD
-        // build msg
-=======
         // build rsp
->>>>>>> 7d8e418d
         SMqRspObj* pRsp = tmqBuildRspFromWrapper(pollRspWrapper);
         return pRsp;
       } else {
