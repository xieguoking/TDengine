--- conflicted
+++ resolved
@@ -25,9 +25,7 @@
 #include "tref.h"
 #include "ttimer.h"
 
-static tb_uid_t processSuid(tb_uid_t suid, char* db){
-  return suid + MurmurHash3_32(db, strlen(db));
-}
+static tb_uid_t processSuid(tb_uid_t suid, char* db) { return suid + MurmurHash3_32(db, strlen(db)); }
 
 static char* buildCreateTableJson(SSchemaWrapper* schemaRow, SSchemaWrapper* schemaTag, char* name, int64_t id,
                                   int8_t t) {
@@ -1512,11 +1510,11 @@
     }
 
     SSchemaWrapper* pSW = (SSchemaWrapper*)taosArrayGetP(rspObj.rsp.blockSchema, rspObj.resIter);
-    TAOS_FIELD* fields = taosMemoryCalloc(pSW->nCols, sizeof(TAOS_FIELD));
-    if(fields == NULL){
+    TAOS_FIELD*     fields = taosMemoryCalloc(pSW->nCols, sizeof(TAOS_FIELD));
+    if (fields == NULL) {
       goto end;
     }
-    for(int i = 0; i < pSW->nCols; i++){
+    for (int i = 0; i < pSW->nCols; i++) {
       fields[i].type = pSW->pSchema[i].type;
       fields[i].bytes = pSW->pSchema[i].bytes;
       tstrncpy(fields[i].name, pSW->pSchema[i].name, tListLen(pSW->pSchema[i].name));
@@ -1555,11 +1553,7 @@
   SMqTaosxRspObj rspObj = {0};
   SDecoder       decoder = {0};
   STableMeta*    pTableMeta = NULL;
-<<<<<<< HEAD
   SVCreateTbReq* pCreateReqDst = NULL;
-=======
-  void*          schemaContent = NULL;
->>>>>>> 440122e0
 
   terrno = TSDB_CODE_SUCCESS;
   SRequestObj* pRequest = (SRequestObj*)createRequest(*(int64_t*)taos, TSDB_SQL_INSERT, 0);
@@ -1631,9 +1625,8 @@
       void**   dataTmp = taosArrayGet(rspObj.rsp.createTableReq, j);
       int32_t* lenTmp = taosArrayGet(rspObj.rsp.createTableLen, j);
 
-      SDecoder decoderTmp = {0};
+      SDecoder      decoderTmp = {0};
       SVCreateTbReq pCreateReq = {0};
-<<<<<<< HEAD
       tDecoderInit(&decoderTmp, *dataTmp, *lenTmp);
       if (tDecodeSVCreateTbReq(&decoderTmp, &pCreateReq) < 0) {
         tDecoderClear(&decoderTmp);
@@ -1653,57 +1646,11 @@
         break;
       }
       tDecoderClear(&decoderTmp);
-=======
-
-      do{
-        tDecoderInit(&decoderTmp, *dataTmp, *lenTmp);
-        if (tDecodeSVCreateTbReq(&decoderTmp, &pCreateReq) < 0) {
-          code = TSDB_CODE_MSG_DECODE_ERROR;
-          break;
-        }
-
-        if (strcmp(tbName, pCreateReq.name) != 0) {
-          break;
-        }
-
-        pCreateReq.ctb.suid = processSuid(pCreateReq.ctb.suid, pRequest->pDb);
-
-        int32_t len = 0;
-        tEncodeSize(tEncodeSVCreateTbReq, &pCreateReq, len, code);
-        if(code != 0) {
-          code = TSDB_CODE_MSG_ENCODE_ERROR;
-          break;
-        }
-        taosMemoryFree(schemaContent);
-        schemaContent = taosMemoryMalloc(len);
-        if(!schemaContent) {
-          code = TSDB_CODE_OUT_OF_MEMORY;
-          break;
-        }
-        SEncoder encoder = {0};
-        tEncoderInit(&encoder, schemaContent, len);
-        code = tEncodeSVCreateTbReq(&encoder, &pCreateReq);
-        if (code != 0) {
-          tEncoderClear(&encoder);
-          code = TSDB_CODE_MSG_ENCODE_ERROR;
-          break;
-        }
-        schemaLen = len;
-        schemaData = schemaContent;
-        strcpy(pName.tname, pCreateReq.ctb.stbName);
-        tEncoderClear(&encoder);
-      }while(0);
-      tDecoderClear(&decoderTmp);
-      taosMemoryFreeClear(pCreateReq.comment);
-      taosArrayDestroy(pCreateReq.ctb.tagName);
-      if(code != 0) goto end;
-      if(schemaLen != 0) break;
->>>>>>> 440122e0
-    }
-
-    if(pCreateReqDst){
+    }
+
+    if (pCreateReqDst) {
       strcpy(pName.tname, pCreateReqDst->ctb.stbName);
-    }else{
+    } else {
       strcpy(pName.tname, tbName);
     }
     code = catalogGetTableMeta(pCatalog, &conn, &pName, &pTableMeta);
@@ -1724,9 +1671,9 @@
       goto end;
     }
 
-    if(pCreateReqDst){
+    if (pCreateReqDst) {
       pTableMeta->vgId = vg.vgId;
-      pTableMeta->uid  = pCreateReqDst->uid;
+      pTableMeta->uid = pCreateReqDst->uid;
     }
     void* hData = taosHashGet(pVgHash, &vg.vgId, sizeof(vg.vgId));
     if (hData == NULL) {
@@ -1734,11 +1681,11 @@
     }
 
     SSchemaWrapper* pSW = (SSchemaWrapper*)taosArrayGetP(rspObj.rsp.blockSchema, rspObj.resIter);
-    TAOS_FIELD* fields = taosMemoryCalloc(pSW->nCols, sizeof(TAOS_FIELD));
-    if(fields == NULL){
+    TAOS_FIELD*     fields = taosMemoryCalloc(pSW->nCols, sizeof(TAOS_FIELD));
+    if (fields == NULL) {
       goto end;
     }
-    for(int i = 0; i < pSW->nCols; i++){
+    for (int i = 0; i < pSW->nCols; i++) {
       fields[i].type = pSW->pSchema[i].type;
       fields[i].bytes = pSW->pSchema[i].bytes;
       tstrncpy(fields[i].name, pSW->pSchema[i].name, tListLen(pSW->pSchema[i].name));
@@ -1768,14 +1715,10 @@
   destroyRequest(pRequest);
   taosHashCleanup(pVgHash);
   taosMemoryFreeClear(pTableMeta);
-<<<<<<< HEAD
   if (pCreateReqDst) {
     tdDestroySVCreateTbReq(pCreateReqDst);
     taosMemoryFree(pCreateReqDst);
   }
-=======
-  taosMemoryFree(schemaContent);
->>>>>>> 440122e0
   return code;
 }
 
