--- conflicted
+++ resolved
@@ -203,11 +203,7 @@
     goto _err;
   }
   string = buildCreateTableJson(&req.schemaRow, &req.schemaTag, req.name, req.suid, TSDB_SUPER_TABLE);
-<<<<<<< HEAD
-  _err:
-=======
 _err:
->>>>>>> 94abc0de
   uDebug("create stable return, sql json:%s", string);
   tDecoderClear(&coder);
   return string;
@@ -228,11 +224,7 @@
     goto _err;
   }
   string = buildAlterSTableJson(req.alterOriData, req.alterOriDataLen);
-<<<<<<< HEAD
-  _err:
-=======
 _err:
->>>>>>> 94abc0de
   uDebug("alter stable return, sql json:%s", string);
   tDecoderClear(&coder);
   return string;
@@ -383,11 +375,7 @@
     }
   }
 
-<<<<<<< HEAD
-  _exit:
-=======
 _exit:
->>>>>>> 94abc0de
   uDebug("create table return, sql json:%s", string);
   for (int32_t iReq = 0; iReq < req.nReqs; iReq++) {
     pCreateReq = req.pReqs + iReq;
@@ -428,11 +416,7 @@
     }
   }
   string = buildCreateCTableJson(pCreateReq, rsp->createTableNum);
-<<<<<<< HEAD
-  _exit:
-=======
 _exit:
->>>>>>> 94abc0de
   uDebug("auto created table return, sql json:%s", string);
   for (int i = 0; i < rsp->createTableNum; i++) {
     tDecoderClear(&decoder[i]);
@@ -565,11 +549,7 @@
   }
   string = cJSON_PrintUnformatted(json);
 
-<<<<<<< HEAD
-  _exit:
-=======
 _exit:
->>>>>>> 94abc0de
   uDebug("alter table return, sql json:%s", string);
   cJSON_Delete(json);
   tDecoderClear(&decoder);
@@ -605,11 +585,7 @@
   cJSON_AddItemToObject(json, "tableName", tableName);
 
   string = cJSON_PrintUnformatted(json);
-<<<<<<< HEAD
-  _exit:
-=======
 _exit:
->>>>>>> 94abc0de
   uDebug("processDropSTable return, sql json:%s", string);
   cJSON_Delete(json);
   tDecoderClear(&decoder);
@@ -648,11 +624,7 @@
   cJSON_AddItemToObject(json, "sql", sqlJson);
 
   string = cJSON_PrintUnformatted(json);
-<<<<<<< HEAD
-  _exit:
-=======
 _exit:
->>>>>>> 94abc0de
   uDebug("processDeleteTable return, sql json:%s", string);
   cJSON_Delete(json);
   tDecoderClear(&coder);
@@ -697,11 +669,7 @@
   cJSON_AddItemToObject(json, "tableNameList", tableNameList);
 
   string = cJSON_PrintUnformatted(json);
-<<<<<<< HEAD
-  _exit:
-=======
 _exit:
->>>>>>> 94abc0de
   uDebug("processDropTable return, json sql:%s", string);
   cJSON_Delete(json);
   tDecoderClear(&decoder);
@@ -797,11 +765,7 @@
   code = pRequest->code;
   taosMemoryFree(pCmdMsg.pMsg);
 
-<<<<<<< HEAD
-  end:
-=======
 end:
->>>>>>> 94abc0de
   uDebug(LOG_ID_TAG" create stable return, msg:%s", LOG_ID_VALUE, tstrerror(code));
   destroyRequest(pRequest);
   tFreeSMCreateStbReq(&pReq);
@@ -905,11 +869,7 @@
   code = pRequest->code;
   taosMemoryFree(pCmdMsg.pMsg);
 
-<<<<<<< HEAD
-  end:
-=======
 end:
->>>>>>> 94abc0de
   uDebug(LOG_ID_TAG" drop stable return, msg:%s", LOG_ID_VALUE, tstrerror(code));
   destroyRequest(pRequest);
   tDecoderClear(&coder);
@@ -1063,11 +1023,7 @@
 
   code = pRequest->code;
 
-<<<<<<< HEAD
-  end:
-=======
 end:
->>>>>>> 94abc0de
   uDebug(LOG_ID_TAG" create table return, msg:%s", LOG_ID_VALUE, tstrerror(code));
   for (int32_t iReq = 0; iReq < req.nReqs; iReq++) {
     pCreateReq = req.pReqs + iReq;
@@ -1219,11 +1175,7 @@
   }
   code = pRequest->code;
 
-<<<<<<< HEAD
-  end:
-=======
 end:
->>>>>>> 94abc0de
   uDebug(LOG_ID_TAG" drop table return, msg:%s", LOG_ID_VALUE, tstrerror(code));
   taosHashCleanup(pVgroupHashmap);
   destroyRequest(pRequest);
@@ -1298,11 +1250,7 @@
   }
   taos_free_result(res);
 
-<<<<<<< HEAD
-  end:
-=======
 end:
->>>>>>> 94abc0de
   uDebug("connId:0x%"PRIx64" delete data sql:%s, code:%s", *(int64_t*)taos, sql, tstrerror(code));
   tDecoderClear(&coder);
   terrno = code;
@@ -1420,11 +1368,7 @@
       code = handleAlterTbExecRes(pRes->res, pCatalog);
     }
   }
-<<<<<<< HEAD
-  end:
-=======
 end:
->>>>>>> 94abc0de
   uDebug(LOG_ID_TAG " alter table return, meta:%p, len:%d, msg:%s", LOG_ID_VALUE, meta, metaLen, tstrerror(code));
   taosArrayDestroy(pArray);
   if (pVgData) taosMemoryFreeClear(pVgData->pData);
@@ -1515,11 +1459,7 @@
   launchQueryImpl(pRequest, pQuery, true, NULL);
   code = pRequest->code;
 
-<<<<<<< HEAD
-  end:
-=======
 end:
->>>>>>> 94abc0de
   uDebug(LOG_ID_TAG " write raw block with field return, msg:%s", LOG_ID_VALUE, tstrerror(code));
   taosMemoryFreeClear(pTableMeta);
   qDestroyQuery(pQuery);
@@ -1543,11 +1483,7 @@
   SQuery*     pQuery = NULL;
   SHashObj*   pVgHash = NULL;
 
-<<<<<<< HEAD
   SRequestObj* pRequest = (SRequestObj*)createRequest(*(int64_t*)taos, TSDB_SQL_INSERT, reqid);
-=======
-  SRequestObj* pRequest = (SRequestObj*)createRequest(*(int64_t*)taos, TSDB_SQL_INSERT, 0);
->>>>>>> 94abc0de
   if (!pRequest) {
     return terrno;
   }
@@ -1607,11 +1543,7 @@
   launchQueryImpl(pRequest, pQuery, true, NULL);
   code = pRequest->code;
 
-<<<<<<< HEAD
-  end:
-=======
 end:
->>>>>>> 94abc0de
   uDebug(LOG_ID_TAG " write raw block return, msg:%s", LOG_ID_VALUE, tstrerror(code));
   taosMemoryFreeClear(pTableMeta);
   qDestroyQuery(pQuery);
@@ -1737,11 +1669,7 @@
   launchQueryImpl(pRequest, pQuery, true, NULL);
   code = pRequest->code;
 
-<<<<<<< HEAD
-  end:
-=======
 end:
->>>>>>> 94abc0de
   uDebug(LOG_ID_TAG " write raw data return, msg:%s", LOG_ID_VALUE, tstrerror(code));
   tDeleteMqDataRsp(&rspObj.rsp);
   tDecoderClear(&decoder);
@@ -1913,11 +1841,7 @@
   launchQueryImpl(pRequest, pQuery, true, NULL);
   code = pRequest->code;
 
-<<<<<<< HEAD
-  end:
-=======
 end:
->>>>>>> 94abc0de
   uDebug(LOG_ID_TAG " write raw metadata return, msg:%s", LOG_ID_VALUE, tstrerror(code));
   tDeleteSTaosxRsp(&rspObj.rsp);
   tDecoderClear(&decoder);
@@ -2060,11 +1984,7 @@
     return tmqWriteRawMetaDataImpl(taos, raw.raw, raw.raw_len);
   }
 
-<<<<<<< HEAD
-  end:
-=======
 end:
->>>>>>> 94abc0de
   terrno = TSDB_CODE_INVALID_PARA;
   return terrno;
 }