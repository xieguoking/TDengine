/*
 * Copyright (c) 2019 TAOS Data, Inc. <jhtao@taosdata.com>
 *
 * This program is free software: you can use, redistribute, and/or modify
 * it under the terms of the GNU Affero General Public License, version 3
 * or later ("AGPL"), as published by the Free Software Foundation.
 *
 * This program is distributed in the hope that it will be useful, but WITHOUT
 * ANY WARRANTY; without even the implied warranty of MERCHANTABILITY or
 * FITNESS FOR A PARTICULAR PURPOSE.
 *
 * You should have received a copy of the GNU Affero General Public License
 * along with this program. If not, see <http://www.gnu.org/licenses/>.
 */

#include "catalog.h"
#include "clientInt.h"
#include "clientLog.h"
#include "os.h"
#include "query.h"
#include "scheduler.h"
#include "tcache.h"
#include "tglobal.h"
#include "tmsg.h"
#include "tnote.h"
#include "tref.h"
#include "trpc.h"
#include "ttime.h"
#include "ttimezone.h"

#define TSC_VAR_NOT_RELEASE 1
#define TSC_VAR_RELEASED 0

SAppInfo appInfo;
int32_t  clientReqRefPool = -1;
int32_t  clientConnRefPool = -1;

static pthread_once_t tscinit = PTHREAD_ONCE_INIT;
volatile int32_t      tscInitRes = 0;

static void registerRequest(SRequestObj *pRequest) {
  STscObj *pTscObj = (STscObj *)taosAcquireRef(clientConnRefPool, pRequest->pTscObj->id);
  assert(pTscObj != NULL);

  // connection has been released already, abort creating request.
  pRequest->self = taosAddRef(clientReqRefPool, pRequest);

  int32_t num = atomic_add_fetch_32(&pTscObj->numOfReqs, 1);

  if (pTscObj->pAppInfo) {
    SInstanceSummary *pSummary = &pTscObj->pAppInfo->summary;

    int32_t total = atomic_add_fetch_32(&pSummary->totalRequests, 1);
    int32_t currentInst = atomic_add_fetch_32(&pSummary->currentRequests, 1);
    tscDebug("0x%" PRIx64 " new Request from connObj:0x%" PRIx64
             ", current:%d, app current:%d, total:%d, reqId:0x%" PRIx64,
             pRequest->self, pRequest->pTscObj->id, num, currentInst, total, pRequest->requestId);
  }
}

static void deregisterRequest(SRequestObj *pRequest) {
  assert(pRequest != NULL);

  STscObj *         pTscObj = pRequest->pTscObj;
  SInstanceSummary *pActivity = &pTscObj->pAppInfo->summary;

  int32_t currentInst = atomic_sub_fetch_32(&pActivity->currentRequests, 1);
  int32_t num = atomic_sub_fetch_32(&pTscObj->numOfReqs, 1);

  int64_t duration = taosGetTimestampMs() - pRequest->metric.start;
  tscDebug("0x%" PRIx64 " free Request from connObj: 0x%" PRIx64 ", reqId:0x%" PRIx64 " elapsed:%" PRIu64
           " ms, current:%d, app current:%d",
           pRequest->self, pTscObj->id, pRequest->requestId, duration, num, currentInst);
  taosReleaseRef(clientConnRefPool, pTscObj->id);
}

<<<<<<< HEAD
static void tscInitLogFile() {
  taosReadGlobalLogCfg();
  if (mkdir(tsLogDir, 0755) != 0 && errno != EEXIST) {
    printf("failed to create log dir:%s\n", tsLogDir);
  }

  const char *  defaultLogFileNamePrefix = "taoslog";
  const int32_t maxLogFileNum = 10;

  char temp[128] = {0};
  sprintf(temp, "%s/%s", tsLogDir, defaultLogFileNamePrefix);
  if (taosInitLog(temp, tsNumOfLogLines, maxLogFileNum) < 0) {
    printf("failed to open log file in directory:%s\n", tsLogDir);
  }
}

=======
>>>>>>> e8f413fc
// todo close the transporter properly
void closeTransporter(STscObj *pTscObj) {
  if (pTscObj == NULL || pTscObj->pAppInfo->pTransporter == NULL) {
    return;
  }

  tscDebug("free transporter:%p in connObj: 0x%" PRIx64, pTscObj->pAppInfo->pTransporter, pTscObj->id);
  rpcClose(pTscObj->pAppInfo->pTransporter);
}

// TODO refactor
void *openTransporter(const char *user, const char *auth, int32_t numOfThread) {
  SRpcInit rpcInit;
  memset(&rpcInit, 0, sizeof(rpcInit));
  rpcInit.localPort = 0;
  rpcInit.label = "TSC";
  rpcInit.numOfThreads = numOfThread;
  rpcInit.cfp = processMsgFromServer;
<<<<<<< HEAD
  rpcInit.pfp = persistConnForSpecificMsg;
  rpcInit.sessions = tsMaxConnections;
=======
  rpcInit.sessions = cfgGetItem(tscCfg, "maxConnections")->i32;
>>>>>>> e8f413fc
  rpcInit.connType = TAOS_CONN_CLIENT;
  rpcInit.user = (char *)user;
  rpcInit.idleTime = cfgGetItem(tscCfg, "shellActivityTimer")->i32 * 1000;
  rpcInit.ckey = "key";
  rpcInit.spi = 1;
  rpcInit.secret = (char *)auth;

  void *pDnodeConn = rpcOpen(&rpcInit);
  if (pDnodeConn == NULL) {
    tscError("failed to init connection to server");
    return NULL;
  }

  return pDnodeConn;
}

void destroyTscObj(void *pObj) {
  STscObj *pTscObj = pObj;

  SClientHbKey connKey = {.connId = pTscObj->connId, .hbType = pTscObj->connType};
  hbDeregisterConn(pTscObj->pAppInfo->pAppHbMgr, connKey);
  atomic_sub_fetch_64(&pTscObj->pAppInfo->numOfConns, 1);
  tscDebug("connObj 0x%" PRIx64 " destroyed, totalConn:%" PRId64, pTscObj->id, pTscObj->pAppInfo->numOfConns);
  pthread_mutex_destroy(&pTscObj->mutex);
  tfree(pTscObj);
}

void *createTscObj(const char *user, const char *auth, const char *db, SAppInstInfo *pAppInfo) {
  STscObj *pObj = (STscObj *)calloc(1, sizeof(STscObj));
  if (NULL == pObj) {
    terrno = TSDB_CODE_TSC_OUT_OF_MEMORY;
    return NULL;
  }

  pObj->pAppInfo = pAppInfo;
  tstrncpy(pObj->user, user, sizeof(pObj->user));
  memcpy(pObj->pass, auth, TSDB_PASSWORD_LEN);

  if (db != NULL) {
    tstrncpy(pObj->db, db, tListLen(pObj->db));
  }

  pthread_mutex_init(&pObj->mutex, NULL);
  pObj->id = taosAddRef(clientConnRefPool, pObj);

  tscDebug("connObj created, 0x%" PRIx64, pObj->id);
  return pObj;
}

void *createRequest(STscObj *pObj, __taos_async_fn_t fp, void *param, int32_t type) {
  assert(pObj != NULL);

  SRequestObj *pRequest = (SRequestObj *)calloc(1, sizeof(SRequestObj));
  if (NULL == pRequest) {
    terrno = TSDB_CODE_TSC_OUT_OF_MEMORY;
    return NULL;
  }

  pRequest->requestId = generateRequestId();
  pRequest->metric.start = taosGetTimestampMs();

  pRequest->type = type;
  pRequest->pTscObj = pObj;
  pRequest->body.fp = fp;  // not used it yet
  pRequest->msgBuf = calloc(1, ERROR_MSG_BUF_DEFAULT_SIZE);
  tsem_init(&pRequest->body.rspSem, 0, 0);

  registerRequest(pRequest);
  return pRequest;
}

static void doFreeReqResultInfo(SReqResultInfo *pResInfo) {
  tfree(pResInfo->pRspMsg);
  tfree(pResInfo->length);
  tfree(pResInfo->row);
  tfree(pResInfo->pCol);
  tfree(pResInfo->fields);
}

static void doDestroyRequest(void *p) {
  assert(p != NULL);
  SRequestObj *pRequest = (SRequestObj *)p;

  assert(RID_VALID(pRequest->self));

  tfree(pRequest->msgBuf);
  tfree(pRequest->sqlstr);
  tfree(pRequest->pInfo);

  doFreeReqResultInfo(&pRequest->body.resInfo);
  qDestroyQueryDag(pRequest->body.pDag);

  if (pRequest->body.showInfo.pArray != NULL) {
    taosArrayDestroy(pRequest->body.showInfo.pArray);
  }

  deregisterRequest(pRequest);
  tfree(pRequest);
}

void destroyRequest(SRequestObj *pRequest) {
  if (pRequest == NULL) {
    return;
  }

  taosReleaseRef(clientReqRefPool, pRequest->self);
}

void taos_init_imp(void) {
  // In the APIs of other program language, taos_cleanup is not available yet.
  // So, to make sure taos_cleanup will be invoked to clean up the allocated resource to suppress the valgrind warning.
  atexit(taos_cleanup);

  errno = TSDB_CODE_SUCCESS;
  srand(taosGetTimestampSec());

  deltaToUtcInitOnce();

  if (tscInitLog(configDir, NULL, NULL) != 0) {
    tscInitRes = -1;
    return;
  }

  if (tscInitCfg(configDir, NULL, NULL) != 0) {
    tscInitRes = -1;
    return;
  }

  taosInitNotes();
  initMsgHandleFp();
  initQueryModuleMsgHandle();

  rpcInit();

  SCatalogCfg cfg = {.maxDBCacheNum = 100, .maxTblCacheNum = 100};
  catalogInit(&cfg);

  SSchedulerCfg scfg = {.maxJobNum = 100};
  schedulerInit(&scfg);
  tscDebug("starting to initialize TAOS driver");

  taosSetCoreDump(true);

  initTaskQueue();

  clientConnRefPool = taosOpenRef(200, destroyTscObj);
  clientReqRefPool = taosOpenRef(40960, doDestroyRequest);

  taosGetAppName(appInfo.appName, NULL);
  pthread_mutex_init(&appInfo.mutex, NULL);

  appInfo.pid = taosGetPId();
  appInfo.startTime = taosGetTimestampMs();
  appInfo.pInstMap = taosHashInit(4, taosGetDefaultHashFunction(TSDB_DATA_TYPE_BINARY), true, HASH_ENTRY_LOCK);
  tscDebug("client is initialized successfully");
}

int taos_init() {
  pthread_once(&tscinit, taos_init_imp);
  return tscInitRes;
}

int taos_options_imp(TSDB_OPTION option, const char *str) {
#if 0  
  SGlobalCfg *cfg = NULL;

  switch (option) {
    case TSDB_OPTION_CONFIGDIR:
      cfg = taosGetConfigOption("configDir");
      assert(cfg != NULL);

      if (cfg->cfgStatus <= TAOS_CFG_CSTATUS_OPTION) {
        tstrncpy(configDir, str, TSDB_FILENAME_LEN);
        cfg->cfgStatus = TAOS_CFG_CSTATUS_OPTION;
        tscInfo("set config file directory:%s", str);
      } else {
        tscWarn("config option:%s, input value:%s, is configured by %s, use %s", cfg->option, str,
                tsCfgStatusStr[cfg->cfgStatus], (char *)cfg->ptr);
      }
      break;

    case TSDB_OPTION_SHELL_ACTIVITY_TIMER:
      cfg = taosGetConfigOption("shellActivityTimer");
      assert(cfg != NULL);

      if (cfg->cfgStatus <= TAOS_CFG_CSTATUS_OPTION) {
        tsShellActivityTimer = atoi(str);
        if (tsShellActivityTimer < 1) tsShellActivityTimer = 1;
        if (tsShellActivityTimer > 3600) tsShellActivityTimer = 3600;
        cfg->cfgStatus = TAOS_CFG_CSTATUS_OPTION;
        tscInfo("set shellActivityTimer:%d", tsShellActivityTimer);
      } else {
        tscWarn("config option:%s, input value:%s, is configured by %s, use %d", cfg->option, str,
                tsCfgStatusStr[cfg->cfgStatus], *(int32_t *)cfg->ptr);
      }
      break;

    case TSDB_OPTION_LOCALE: {  // set locale
      cfg = taosGetConfigOption("locale");
      assert(cfg != NULL);

      size_t len = strlen(str);
      if (len == 0 || len > TSDB_LOCALE_LEN) {
        tscInfo("Invalid locale:%s, use default", str);
        return -1;
      }

      if (cfg->cfgStatus <= TAOS_CFG_CSTATUS_OPTION) {
        char sep = '.';

        if (strlen(tsLocale) == 0) {  // locale does not set yet
          char *defaultLocale = setlocale(LC_CTYPE, "");

          // The locale of the current OS does not be set correctly, so the default locale cannot be acquired.
          // The launch of current system will abort soon.
          if (defaultLocale == NULL) {
            tscError("failed to get default locale, please set the correct locale in current OS");
            return -1;
          }

          tstrncpy(tsLocale, defaultLocale, TSDB_LOCALE_LEN);
        }

        // set the user specified locale
        char *locale = setlocale(LC_CTYPE, str);

        if (locale != NULL) {  // failed to set the user specified locale
          tscInfo("locale set, prev locale:%s, new locale:%s", tsLocale, locale);
          cfg->cfgStatus = TAOS_CFG_CSTATUS_OPTION;
        } else {  // set the user specified locale failed, use default LC_CTYPE as current locale
          locale = setlocale(LC_CTYPE, tsLocale);
          tscInfo("failed to set locale:%s, current locale:%s", str, tsLocale);
        }

        tstrncpy(tsLocale, locale, TSDB_LOCALE_LEN);

        char *charset = strrchr(tsLocale, sep);
        if (charset != NULL) {
          charset += 1;

          charset = taosCharsetReplace(charset);

          if (taosValidateEncodec(charset)) {
            if (strlen(tsCharset) == 0) {
              tscInfo("charset set:%s", charset);
            } else {
              tscInfo("charset changed from %s to %s", tsCharset, charset);
            }

            tstrncpy(tsCharset, charset, TSDB_LOCALE_LEN);
            cfg->cfgStatus = TAOS_CFG_CSTATUS_OPTION;

          } else {
            tscInfo("charset:%s is not valid in locale, charset remains:%s", charset, tsCharset);
          }

          free(charset);
        } else {  // it may be windows system
          tscInfo("charset remains:%s", tsCharset);
        }
      } else {
        tscWarn("config option:%s, input value:%s, is configured by %s, use %s", cfg->option, str,
                tsCfgStatusStr[cfg->cfgStatus], (char *)cfg->ptr);
      }
      break;
    }

    case TSDB_OPTION_CHARSET: {
      /* set charset will override the value of charset, assigned during system locale changed */
      cfg = taosGetConfigOption("charset");
      assert(cfg != NULL);

      size_t len = strlen(str);
      if (len == 0 || len > TSDB_LOCALE_LEN) {
        tscInfo("failed to set charset:%s", str);
        return -1;
      }

      if (cfg->cfgStatus <= TAOS_CFG_CSTATUS_OPTION) {
        if (taosValidateEncodec(str)) {
          if (strlen(tsCharset) == 0) {
            tscInfo("charset is set:%s", str);
          } else {
            tscInfo("charset changed from %s to %s", tsCharset, str);
          }

          tstrncpy(tsCharset, str, TSDB_LOCALE_LEN);
          cfg->cfgStatus = TAOS_CFG_CSTATUS_OPTION;
        } else {
          tscInfo("charset:%s not valid", str);
        }
      } else {
        tscWarn("config option:%s, input value:%s, is configured by %s, use %s", cfg->option, str,
                tsCfgStatusStr[cfg->cfgStatus], (char *)cfg->ptr);
      }

      break;
    }

    case TSDB_OPTION_TIMEZONE:
      cfg = taosGetConfigOption("timezone");
      assert(cfg != NULL);

      if (cfg->cfgStatus <= TAOS_CFG_CSTATUS_OPTION) {
        tstrncpy(tsTimezone, str, TSDB_TIMEZONE_LEN);
        tsSetTimeZone();
        cfg->cfgStatus = TAOS_CFG_CSTATUS_OPTION;
        tscDebug("timezone set:%s, input:%s by taos_options", tsTimezone, str);
      } else {
        tscWarn("config option:%s, input value:%s, is configured by %s, use %s", cfg->option, str,
                tsCfgStatusStr[cfg->cfgStatus], (char *)cfg->ptr);
      }
      break;

    default:
      // TODO return the correct error code to client in the format for taos_errstr()
      tscError("Invalid option %d", option);
      return -1;
  }
#endif
  return 0;
}

/**
 * The request id is an unsigned integer format of 64bit.
 *+------------+-----+-----------+---------------+
 *| uid|localIp| PId | timestamp | serial number |
 *+------------+-----+-----------+---------------+
 *| 12bit      |12bit|24bit      |16bit          |
 *+------------+-----+-----------+---------------+
 * @return
 */
uint64_t generateRequestId() {
  static uint64_t hashId = 0;
  static int32_t  requestSerialId = 0;

  if (hashId == 0) {
    char    uid[64] = {0};
    int32_t code = taosGetSystemUUID(uid, tListLen(uid));
    if (code != TSDB_CODE_SUCCESS) {
      tscError("Failed to get the system uid to generated request id, reason:%s. use ip address instead",
               tstrerror(TAOS_SYSTEM_ERROR(errno)));

    } else {
      hashId = MurmurHash3_32(uid, strlen(uid));
    }
  }

  int64_t  ts = taosGetTimestampMs();
  uint64_t pid = taosGetPId();
  int32_t  val = atomic_add_fetch_32(&requestSerialId, 1);

  uint64_t id = ((hashId & 0x0FFF) << 52) | ((pid & 0x0FFF) << 40) | ((ts & 0xFFFFFF) << 16) | (val & 0xFFFF);
  return id;
}

#if 0
#include "cJSON.h"
static setConfRet taos_set_config_imp(const char *config){
  setConfRet ret = {SET_CONF_RET_SUCC, {0}};
  static bool setConfFlag = false;
  if (setConfFlag) {
    ret.retCode = SET_CONF_RET_ERR_ONLY_ONCE;
    strcpy(ret.retMsg, "configuration can only set once");
    return ret;
  }
  taosInitGlobalCfg();
  cJSON *root = cJSON_Parse(config);
  if (root == NULL){
    ret.retCode = SET_CONF_RET_ERR_JSON_PARSE;
    strcpy(ret.retMsg, "parse json error");
    return ret;
  }

  int size = cJSON_GetArraySize(root);
  if(!cJSON_IsObject(root) || size == 0) {
    ret.retCode = SET_CONF_RET_ERR_JSON_INVALID;
    strcpy(ret.retMsg, "json content is invalid, must be not empty object");
    return ret;
  }

  if(size >= 1000) {
    ret.retCode = SET_CONF_RET_ERR_TOO_LONG;
    strcpy(ret.retMsg, "json object size is too long");
    return ret;
  }

  for(int i = 0; i < size; i++){
    cJSON *item = cJSON_GetArrayItem(root, i);
    if(!item) {
      ret.retCode = SET_CONF_RET_ERR_INNER;
      strcpy(ret.retMsg, "inner error");
      return ret;
    }
    if(!taosReadConfigOption(item->string, item->valuestring, NULL, NULL, TAOS_CFG_CSTATUS_OPTION, TSDB_CFG_CTYPE_B_CLIENT)){
      ret.retCode = SET_CONF_RET_ERR_PART;
      if (strlen(ret.retMsg) == 0){
        snprintf(ret.retMsg, RET_MSG_LENGTH, "part error|%s", item->string);
      }else{
        int tmp = RET_MSG_LENGTH - 1 - (int)strlen(ret.retMsg);
        size_t leftSize = tmp >= 0 ? tmp : 0;
        strncat(ret.retMsg, "|",  leftSize);
        tmp = RET_MSG_LENGTH - 1 - (int)strlen(ret.retMsg);
        leftSize = tmp >= 0 ? tmp : 0;
        strncat(ret.retMsg, item->string, leftSize);
      }
    }
  }
  cJSON_Delete(root);
  setConfFlag = true;
  return ret;
}

setConfRet taos_set_config(const char *config){
  pthread_mutex_lock(&setConfMutex);
  setConfRet ret = taos_set_config_imp(config);
  pthread_mutex_unlock(&setConfMutex);
  return ret;
}
#endif<|MERGE_RESOLUTION|>--- conflicted
+++ resolved
@@ -74,25 +74,8 @@
   taosReleaseRef(clientConnRefPool, pTscObj->id);
 }
 
-<<<<<<< HEAD
-static void tscInitLogFile() {
-  taosReadGlobalLogCfg();
-  if (mkdir(tsLogDir, 0755) != 0 && errno != EEXIST) {
-    printf("failed to create log dir:%s\n", tsLogDir);
-  }
-
-  const char *  defaultLogFileNamePrefix = "taoslog";
-  const int32_t maxLogFileNum = 10;
-
-  char temp[128] = {0};
-  sprintf(temp, "%s/%s", tsLogDir, defaultLogFileNamePrefix);
-  if (taosInitLog(temp, tsNumOfLogLines, maxLogFileNum) < 0) {
-    printf("failed to open log file in directory:%s\n", tsLogDir);
-  }
-}
-
-=======
->>>>>>> e8f413fc
+
+
 // todo close the transporter properly
 void closeTransporter(STscObj *pTscObj) {
   if (pTscObj == NULL || pTscObj->pAppInfo->pTransporter == NULL) {
@@ -111,12 +94,8 @@
   rpcInit.label = "TSC";
   rpcInit.numOfThreads = numOfThread;
   rpcInit.cfp = processMsgFromServer;
-<<<<<<< HEAD
   rpcInit.pfp = persistConnForSpecificMsg;
-  rpcInit.sessions = tsMaxConnections;
-=======
   rpcInit.sessions = cfgGetItem(tscCfg, "maxConnections")->i32;
->>>>>>> e8f413fc
   rpcInit.connType = TAOS_CONN_CLIENT;
   rpcInit.user = (char *)user;
   rpcInit.idleTime = cfgGetItem(tscCfg, "shellActivityTimer")->i32 * 1000;
