/*
 * Copyright (c) 2019 TAOS Data, Inc. <jhtao@taosdata.com>
 *
 * This program is free software: you can use, redistribute, and/or modify
 * it under the terms of the GNU Affero General Public License, version 3
 * or later ("AGPL"), as published by the Free Software Foundation.
 *
 * This program is distributed in the hope that it will be useful, but WITHOUT
 * ANY WARRANTY; without even the implied warranty of MERCHANTABILITY or
 * FITNESS FOR A PARTICULAR PURPOSE.
 *
 * You should have received a copy of the GNU Affero General Public License
 * along with this program. If not, see <http://www.gnu.org/licenses/>.
 */

#include "catalog.h"
#include "clientInt.h"
#include "clientLog.h"
#include "functionMgt.h"
#include "os.h"
#include "query.h"
#include "qworker.h"
#include "scheduler.h"
#include "tcache.h"
#include "tglobal.h"
#include "tmsg.h"
#include "tref.h"
#include "trpc.h"
#include "tsched.h"
#include "ttime.h"

#define TSC_VAR_NOT_RELEASE 1
#define TSC_VAR_RELEASED    0

SAppInfo appInfo;
int32_t  clientReqRefPool = -1;
int32_t  clientConnRefPool = -1;

int32_t timestampDeltaLimit = 900;  // s

static TdThreadOnce tscinit = PTHREAD_ONCE_INIT;
volatile int32_t    tscInitRes = 0;

static int32_t registerRequest(SRequestObj *pRequest, STscObj *pTscObj) {
  // connection has been released already, abort creating request.
  pRequest->self = taosAddRef(clientReqRefPool, pRequest);

  int32_t num = atomic_add_fetch_32(&pTscObj->numOfReqs, 1);

  if (pTscObj->pAppInfo) {
    SAppClusterSummary *pSummary = &pTscObj->pAppInfo->summary;

    int32_t total = atomic_add_fetch_64((int64_t *)&pSummary->totalRequests, 1);
    int32_t currentInst = atomic_add_fetch_64((int64_t *)&pSummary->currentRequests, 1);
    tscDebug("0x%" PRIx64 " new Request from connObj:0x%" PRIx64
             ", current:%d, app current:%d, total:%d, reqId:0x%" PRIx64,
             pRequest->self, pRequest->pTscObj->id, num, currentInst, total, pRequest->requestId);
  }

  return TSDB_CODE_SUCCESS;
}

static void deregisterRequest(SRequestObj *pRequest) {
  const static int64_t SLOW_QUERY_INTERVAL = 3000000L;  // todo configurable
  assert(pRequest != NULL);

  STscObj            *pTscObj = pRequest->pTscObj;
  SAppClusterSummary *pActivity = &pTscObj->pAppInfo->summary;

  int32_t currentInst = atomic_sub_fetch_64((int64_t *)&pActivity->currentRequests, 1);
  int32_t num = atomic_sub_fetch_32(&pTscObj->numOfReqs, 1);

  int64_t duration = taosGetTimestampUs() - pRequest->metric.start;
  tscDebug("0x%" PRIx64 " free Request from connObj: 0x%" PRIx64 ", reqId:0x%" PRIx64
           " elapsed:%.2f ms, "
           "current:%d, app current:%d",
           pRequest->self, pTscObj->id, pRequest->requestId, duration / 1000.0, num, currentInst);

  if (QUERY_NODE_VNODE_MODIF_STMT == pRequest->stmtType) {
    //    tscPerf("insert duration %" PRId64 "us: syntax:%" PRId64 "us, ctg:%" PRId64 "us, semantic:%" PRId64
    //            "us, exec:%" PRId64 "us",
    //            duration, pRequest->metric.syntaxEnd - pRequest->metric.syntaxStart,
    //            pRequest->metric.ctgEnd - pRequest->metric.ctgStart, pRequest->metric.semanticEnd -
    //            pRequest->metric.ctgEnd, pRequest->metric.execEnd - pRequest->metric.semanticEnd);
    atomic_add_fetch_64((int64_t *)&pActivity->insertElapsedTime, duration);
  } else if (QUERY_NODE_SELECT_STMT == pRequest->stmtType) {
    //    tscPerf("select duration %" PRId64 "us: syntax:%" PRId64 "us, ctg:%" PRId64 "us, semantic:%" PRId64
    //            "us, planner:%" PRId64 "us, exec:%" PRId64 "us, reqId:0x%" PRIx64,
    //            duration, pRequest->metric.syntaxEnd - pRequest->metric.syntaxStart,
    //            pRequest->metric.ctgEnd - pRequest->metric.ctgStart, pRequest->metric.semanticEnd -
    //            pRequest->metric.ctgEnd, pRequest->metric.planEnd - pRequest->metric.semanticEnd,
    //            pRequest->metric.resultReady - pRequest->metric.planEnd, pRequest->requestId);

    atomic_add_fetch_64((int64_t *)&pActivity->queryElapsedTime, duration);
  }

  if (duration >= SLOW_QUERY_INTERVAL) {
    atomic_add_fetch_64((int64_t *)&pActivity->numOfSlowQueries, 1);
  }

  releaseTscObj(pTscObj->id);
}

// todo close the transporter properly
void closeTransporter(SAppInstInfo *pAppInfo) {
  if (pAppInfo == NULL || pAppInfo->pTransporter == NULL) {
    return;
  }

  tscDebug("free transporter:%p in app inst %p", pAppInfo->pTransporter, pAppInfo);
  rpcClose(pAppInfo->pTransporter);
}

static bool clientRpcRfp(int32_t code, tmsg_t msgType) {
  if (NEED_REDIRECT_ERROR(code)) {
    if (msgType == TDMT_SCH_QUERY || msgType == TDMT_SCH_MERGE_QUERY || msgType == TDMT_SCH_FETCH ||
        msgType == TDMT_SCH_MERGE_FETCH || msgType == TDMT_SCH_QUERY_HEARTBEAT || msgType == TDMT_SCH_DROP_TASK) {
      return false;
    }
    return true;
  } else {
    return false;
  }
}

// start timer for particular msgType
static bool clientRpcTfp(int32_t code, tmsg_t msgType) {
  if (msgType == TDMT_VND_SUBMIT || msgType == TDMT_VND_CREATE_TABLE) {
    return true;
  }
  return false;
}

// TODO refactor
void *openTransporter(const char *user, const char *auth, int32_t numOfThread) {
  SRpcInit rpcInit;
  memset(&rpcInit, 0, sizeof(rpcInit));
  rpcInit.localPort = 0;
  rpcInit.label = "TSC";
  rpcInit.numOfThreads = numOfThread;
  rpcInit.cfp = processMsgFromServer;
  rpcInit.rfp = clientRpcRfp;
  rpcInit.sessions = 1024;
  rpcInit.connType = TAOS_CONN_CLIENT;
  rpcInit.user = (char *)user;
  rpcInit.idleTime = tsShellActivityTimer * 1000;
  rpcInit.compressSize = tsCompressMsgSize;
  rpcInit.dfp = destroyAhandle;

  rpcInit.retryMinInterval = tsRedirectPeriod;
  rpcInit.retryStepFactor = tsRedirectFactor;
  rpcInit.retryMaxInterval = tsRedirectMaxPeriod;
  rpcInit.retryMaxTimouet = tsMaxRetryWaitTime;

  void *pDnodeConn = rpcOpen(&rpcInit);
  if (pDnodeConn == NULL) {
    tscError("failed to init connection to server");
    return NULL;
  }

  return pDnodeConn;
}

void destroyAllRequests(SHashObj *pRequests) {
  void *pIter = taosHashIterate(pRequests, NULL);
  while (pIter != NULL) {
    int64_t *rid = pIter;

    SRequestObj *pRequest = acquireRequest(*rid);
    if (pRequest) {
      destroyRequest(pRequest);
      releaseRequest(*rid);
    }

    pIter = taosHashIterate(pRequests, pIter);
  }
}

void stopAllRequests(SHashObj *pRequests) {
  void *pIter = taosHashIterate(pRequests, NULL);
  while (pIter != NULL) {
    int64_t *rid = pIter;

    SRequestObj *pRequest = acquireRequest(*rid);
    if (pRequest) {
      taos_stop_query(pRequest);
      releaseRequest(*rid);
    }

    pIter = taosHashIterate(pRequests, pIter);
  }
}

void destroyAppInst(SAppInstInfo *pAppInfo) {
  tscDebug("destroy app inst mgr %p", pAppInfo);

  taosThreadMutexLock(&appInfo.mutex);

  hbRemoveAppHbMrg(&pAppInfo->pAppHbMgr);
  taosHashRemove(appInfo.pInstMap, pAppInfo->instKey, strlen(pAppInfo->instKey));

  taosThreadMutexUnlock(&appInfo.mutex);

  taosMemoryFreeClear(pAppInfo->instKey);
  closeTransporter(pAppInfo);

  taosThreadMutexLock(&pAppInfo->qnodeMutex);
  taosArrayDestroy(pAppInfo->pQnodeList);
  taosThreadMutexUnlock(&pAppInfo->qnodeMutex);

  taosMemoryFree(pAppInfo);
}

void destroyTscObj(void *pObj) {
  if (NULL == pObj) {
    return;
  }

  STscObj *pTscObj = pObj;
  int64_t  tscId = pTscObj->id;
  tscTrace("begin to destroy tscObj %" PRIx64 " p:%p", tscId, pTscObj);

  SClientHbKey connKey = {.tscRid = pTscObj->id, .connType = pTscObj->connType};
  hbDeregisterConn(pTscObj->pAppInfo->pAppHbMgr, connKey);

  destroyAllRequests(pTscObj->pRequests);
  taosHashCleanup(pTscObj->pRequests);

  schedulerStopQueryHb(pTscObj->pAppInfo->pTransporter);
  tscDebug("connObj 0x%" PRIx64 " p:%p destroyed, remain inst totalConn:%" PRId64, pTscObj->id, pTscObj,
           pTscObj->pAppInfo->numOfConns);

  // In any cases, we should not free app inst here. Or an race condition rises.
<<<<<<< HEAD
  /*int64_t connNum = */atomic_sub_fetch_64(&pTscObj->pAppInfo->numOfConns, 1);
=======
  /*int64_t connNum = */ atomic_sub_fetch_64(&pTscObj->pAppInfo->numOfConns, 1);
>>>>>>> db859aaf

  taosThreadMutexDestroy(&pTscObj->mutex);
  taosMemoryFree(pTscObj);

  tscTrace("end to destroy tscObj %" PRIx64 " p:%p", tscId, pTscObj);
}

void *createTscObj(const char *user, const char *auth, const char *db, int32_t connType, SAppInstInfo *pAppInfo) {
  STscObj *pObj = (STscObj *)taosMemoryCalloc(1, sizeof(STscObj));
  if (NULL == pObj) {
    terrno = TSDB_CODE_OUT_OF_MEMORY;
    return NULL;
  }

  pObj->pRequests = taosHashInit(64, taosGetDefaultHashFunction(TSDB_DATA_TYPE_BIGINT), false, HASH_ENTRY_LOCK);
  if (NULL == pObj->pRequests) {
    taosMemoryFree(pObj);
    terrno = TSDB_CODE_OUT_OF_MEMORY;
    return NULL;
  }

  pObj->connType = connType;
  pObj->pAppInfo = pAppInfo;
  tstrncpy(pObj->user, user, sizeof(pObj->user));
  memcpy(pObj->pass, auth, TSDB_PASSWORD_LEN);

  if (db != NULL) {
    tstrncpy(pObj->db, db, tListLen(pObj->db));
  }

  taosThreadMutexInit(&pObj->mutex, NULL);
  pObj->id = taosAddRef(clientConnRefPool, pObj);
  pObj->schemalessType = 1;

  atomic_add_fetch_64(&pObj->pAppInfo->numOfConns, 1);

  tscDebug("connObj created, 0x%" PRIx64 ",p:%p", pObj->id, pObj);
  return pObj;
}

STscObj *acquireTscObj(int64_t rid) { return (STscObj *)taosAcquireRef(clientConnRefPool, rid); }

int32_t releaseTscObj(int64_t rid) { return taosReleaseRef(clientConnRefPool, rid); }

void *createRequest(uint64_t connId, int32_t type, int64_t reqid) {
  SRequestObj *pRequest = (SRequestObj *)taosMemoryCalloc(1, sizeof(SRequestObj));
  if (NULL == pRequest) {
    terrno = TSDB_CODE_OUT_OF_MEMORY;
    return NULL;
  }

  STscObj *pTscObj = acquireTscObj(connId);
  if (pTscObj == NULL) {
    taosMemoryFree(pRequest);
    terrno = TSDB_CODE_TSC_DISCONNECTED;
    return NULL;
  }

  pRequest->resType = RES_TYPE__QUERY;
  pRequest->requestId = reqid == 0 ? generateRequestId() : reqid;
  pRequest->metric.start = taosGetTimestampUs();

  pRequest->body.resInfo.convertUcs4 = true;  // convert ucs4 by default
  pRequest->type = type;
  pRequest->allocatorRefId = -1;

  pRequest->pDb = getDbOfConnection(pTscObj);
  pRequest->pTscObj = pTscObj;

  pRequest->msgBuf = taosMemoryCalloc(1, ERROR_MSG_BUF_DEFAULT_SIZE);
  pRequest->msgBufLen = ERROR_MSG_BUF_DEFAULT_SIZE;
  tsem_init(&pRequest->body.rspSem, 0, 0);

  if (registerRequest(pRequest, pTscObj)) {
    doDestroyRequest(pRequest);
    return NULL;
  }

  return pRequest;
}

void doFreeReqResultInfo(SReqResultInfo *pResInfo) {
  taosMemoryFreeClear(pResInfo->pRspMsg);
  taosMemoryFreeClear(pResInfo->length);
  taosMemoryFreeClear(pResInfo->row);
  taosMemoryFreeClear(pResInfo->pCol);
  taosMemoryFreeClear(pResInfo->fields);
  taosMemoryFreeClear(pResInfo->userFields);
  taosMemoryFreeClear(pResInfo->convertJson);

  if (pResInfo->convertBuf != NULL) {
    for (int32_t i = 0; i < pResInfo->numOfCols; ++i) {
      taosMemoryFreeClear(pResInfo->convertBuf[i]);
    }
    taosMemoryFreeClear(pResInfo->convertBuf);
  }
}

SRequestObj *acquireRequest(int64_t rid) { return (SRequestObj *)taosAcquireRef(clientReqRefPool, rid); }

int32_t releaseRequest(int64_t rid) { return taosReleaseRef(clientReqRefPool, rid); }

int32_t removeRequest(int64_t rid) { return taosRemoveRef(clientReqRefPool, rid); }

void doDestroyRequest(void *p) {
  if (NULL == p) {
    return;
  }

  SRequestObj *pRequest = (SRequestObj *)p;

  uint64_t reqId = pRequest->requestId;
  tscTrace("begin to destroy request %" PRIx64 " p:%p", reqId, pRequest);

  taosHashRemove(pRequest->pTscObj->pRequests, &pRequest->self, sizeof(pRequest->self));

  schedulerFreeJob(&pRequest->body.queryJob, 0);

  taosMemoryFreeClear(pRequest->msgBuf);
  taosMemoryFreeClear(pRequest->pDb);

  doFreeReqResultInfo(&pRequest->body.resInfo);

  taosArrayDestroy(pRequest->tableList);
  taosArrayDestroy(pRequest->dbList);
  taosArrayDestroy(pRequest->targetTableList);
  qDestroyQuery(pRequest->pQuery);
  nodesDestroyAllocator(pRequest->allocatorRefId);

  destroyQueryExecRes(&pRequest->body.resInfo.execRes);

  if (pRequest->self) {
    deregisterRequest(pRequest);
  }

  if (pRequest->syncQuery) {
    taosMemoryFree(pRequest->body.param);
  }

  taosMemoryFreeClear(pRequest->sqlstr);
  taosMemoryFree(pRequest);
  tscTrace("end to destroy request %" PRIx64 " p:%p", reqId, pRequest);
}

void destroyRequest(SRequestObj *pRequest) {
  if (pRequest == NULL) {
    return;
  }

  taos_stop_query(pRequest);
  removeRequest(pRequest->self);
}

void taos_init_imp(void) {
  // In the APIs of other program language, taos_cleanup is not available yet.
  // So, to make sure taos_cleanup will be invoked to clean up the allocated resource to suppress the valgrind warning.
  atexit(taos_cleanup);
  errno = TSDB_CODE_SUCCESS;
  taosSeedRand(taosGetTimestampSec());

  deltaToUtcInitOnce();

  if (taosCreateLog("taoslog", 10, configDir, NULL, NULL, NULL, NULL, 1) != 0) {
    // ignore create log failed, only print
    printf(" WARING: Create taoslog failed. configDir=%s\n", configDir);
  }

  if (taosInitCfg(configDir, NULL, NULL, NULL, NULL, 1) != 0) {
    tscInitRes = -1;
    return;
  }

  initQueryModuleMsgHandle();

  if (taosConvInit() != 0) {
    ASSERTS(0, "failed to init conv");
  }

  rpcInit();

  SCatalogCfg cfg = {.maxDBCacheNum = 100, .maxTblCacheNum = 100};
  catalogInit(&cfg);

  schedulerInit();
  tscDebug("starting to initialize TAOS driver");

#ifndef WINDOWS
  taosSetCoreDump(true);
#endif

  initTaskQueue();
  fmFuncMgtInit();
  nodesInitAllocatorSet();

  clientConnRefPool = taosOpenRef(200, destroyTscObj);
  clientReqRefPool = taosOpenRef(40960, doDestroyRequest);

  // transDestroyBuffer(&conn->readBuf);
  taosGetAppName(appInfo.appName, NULL);
  taosThreadMutexInit(&appInfo.mutex, NULL);

  appInfo.pid = taosGetPId();
  appInfo.startTime = taosGetTimestampMs();
  appInfo.pInstMap = taosHashInit(4, taosGetDefaultHashFunction(TSDB_DATA_TYPE_BINARY), true, HASH_ENTRY_LOCK);
  tscDebug("client is initialized successfully");
}

int taos_init() {
  taosThreadOnce(&tscinit, taos_init_imp);
  return tscInitRes;
}

int taos_options_imp(TSDB_OPTION option, const char *str) {
  if (option == TSDB_OPTION_CONFIGDIR) {
    tstrncpy(configDir, str, PATH_MAX);
    tscInfo("set cfg:%s to %s", configDir, str);
    return 0;
  } else {
    taos_init();  // initialize global config
  }

  SConfig     *pCfg = taosGetCfg();
  SConfigItem *pItem = NULL;

  switch (option) {
    case TSDB_OPTION_SHELL_ACTIVITY_TIMER:
      pItem = cfgGetItem(pCfg, "shellActivityTimer");
      break;
    case TSDB_OPTION_LOCALE:
      pItem = cfgGetItem(pCfg, "locale");
      break;
    case TSDB_OPTION_CHARSET:
      pItem = cfgGetItem(pCfg, "charset");
      break;
    case TSDB_OPTION_TIMEZONE:
      pItem = cfgGetItem(pCfg, "timezone");
      break;
    case TSDB_OPTION_USE_ADAPTER:
      pItem = cfgGetItem(pCfg, "useAdapter");
      break;
    default:
      break;
  }

  if (pItem == NULL) {
    tscError("Invalid option %d", option);
    return -1;
  }

  int code = cfgSetItem(pCfg, pItem->name, str, CFG_STYPE_TAOS_OPTIONS);
  if (code != 0) {
    tscError("failed to set cfg:%s to %s since %s", pItem->name, str, terrstr());
  } else {
    tscInfo("set cfg:%s to %s", pItem->name, str);
  }

  return code;
}

/**
 * The request id is an unsigned integer format of 64bit.
 *+------------+-----+-----------+---------------+
 *| uid|localIp| PId | timestamp | serial number |
 *+------------+-----+-----------+---------------+
 *| 12bit      |12bit|24bit      |16bit          |
 *+------------+-----+-----------+---------------+
 * @return
 */
uint64_t generateRequestId() {
  static uint64_t hashId = 0;
  static uint32_t requestSerialId = 0;

  if (hashId == 0) {
    char    uid[64] = {0};
    int32_t code = taosGetSystemUUID(uid, tListLen(uid));
    if (code != TSDB_CODE_SUCCESS) {
      tscError("Failed to get the system uid to generated request id, reason:%s. use ip address instead",
               tstrerror(TAOS_SYSTEM_ERROR(errno)));

    } else {
      hashId = MurmurHash3_32(uid, strlen(uid));
    }
  }

  uint64_t id = 0;

  while (true) {
    int64_t  ts = taosGetTimestampMs();
    uint64_t pid = taosGetPId();
    uint32_t val = atomic_add_fetch_32(&requestSerialId, 1);
    if (val >= 0xFFFF) atomic_store_32(&requestSerialId, 0);

    id = ((hashId & 0x0FFF) << 52) | ((pid & 0x0FFF) << 40) | ((ts & 0xFFFFFF) << 16) | (val & 0xFFFF);
    if (id) {
      break;
    }
  }
  return id;
}

#if 0
#include "cJSON.h"
static setConfRet taos_set_config_imp(const char *config){
  setConfRet ret = {SET_CONF_RET_SUCC, {0}};
  static bool setConfFlag = false;
  if (setConfFlag) {
    ret.retCode = SET_CONF_RET_ERR_ONLY_ONCE;
    strcpy(ret.retMsg, "configuration can only set once");
    return ret;
  }
  taosInitGlobalCfg();
  cJSON *root = cJSON_Parse(config);
  if (root == NULL){
    ret.retCode = SET_CONF_RET_ERR_JSON_PARSE;
    strcpy(ret.retMsg, "parse json error");
    return ret;
  }

  int size = cJSON_GetArraySize(root);
  if(!cJSON_IsObject(root) || size == 0) {
    ret.retCode = SET_CONF_RET_ERR_JSON_INVALID;
    strcpy(ret.retMsg, "json content is invalid, must be not empty object");
    return ret;
  }

  if(size >= 1000) {
    ret.retCode = SET_CONF_RET_ERR_TOO_LONG;
    strcpy(ret.retMsg, "json object size is too long");
    return ret;
  }

  for(int i = 0; i < size; i++){
    cJSON *item = cJSON_GetArrayItem(root, i);
    if(!item) {
      ret.retCode = SET_CONF_RET_ERR_INNER;
      strcpy(ret.retMsg, "inner error");
      return ret;
    }
    if(!taosReadConfigOption(item->string, item->valuestring, NULL, NULL, TAOS_CFG_CSTATUS_OPTION, TSDB_CFG_CTYPE_B_CLIENT)){
      ret.retCode = SET_CONF_RET_ERR_PART;
      if (strlen(ret.retMsg) == 0){
        snprintf(ret.retMsg, RET_MSG_LENGTH, "part error|%s", item->string);
      }else{
        int tmp = RET_MSG_LENGTH - 1 - (int)strlen(ret.retMsg);
        size_t leftSize = tmp >= 0 ? tmp : 0;
        strncat(ret.retMsg, "|",  leftSize);
        tmp = RET_MSG_LENGTH - 1 - (int)strlen(ret.retMsg);
        leftSize = tmp >= 0 ? tmp : 0;
        strncat(ret.retMsg, item->string, leftSize);
      }
    }
  }
  cJSON_Delete(root);
  setConfFlag = true;
  return ret;
}

setConfRet taos_set_config(const char *config){
  taosThreadMutexLock(&setConfMutex);
  setConfRet ret = taos_set_config_imp(config);
  taosThreadMutexUnlock(&setConfMutex);
  return ret;
}
#endif<|MERGE_RESOLUTION|>--- conflicted
+++ resolved
@@ -231,11 +231,7 @@
            pTscObj->pAppInfo->numOfConns);
 
   // In any cases, we should not free app inst here. Or an race condition rises.
-<<<<<<< HEAD
-  /*int64_t connNum = */atomic_sub_fetch_64(&pTscObj->pAppInfo->numOfConns, 1);
-=======
   /*int64_t connNum = */ atomic_sub_fetch_64(&pTscObj->pAppInfo->numOfConns, 1);
->>>>>>> db859aaf
 
   taosThreadMutexDestroy(&pTscObj->mutex);
   taosMemoryFree(pTscObj);
