--- conflicted
+++ resolved
@@ -230,7 +230,6 @@
   return TSDB_CODE_SUCCESS;
 }
 
-<<<<<<< HEAD
 static SAppInstInfo* getAppInfo(SRequestObj* pRequest) {
   return pRequest->pTscObj->pAppInfo;
 }
@@ -254,8 +253,6 @@
   return TSDB_CODE_SUCCESS;
 }
 
-int32_t getPlan(SRequestObj* pRequest, SQuery* pQuery, SQueryPlan** pPlan, SArray* pNodeList) {
-=======
 int compareQueryNodeLoad(const void* elem1, const void* elem2) {
   SQueryNodeLoad* node1 = (SQueryNodeLoad*)elem1;
   SQueryNodeLoad* node2 = (SQueryNodeLoad*)elem2;
@@ -311,7 +308,6 @@
 }
 
 int32_t getPlan(SRequestObj* pRequest, SQuery* pQuery, SQueryPlan** pPlan, SArray** pNodeList) {
->>>>>>> 77fe6a4e
   pRequest->type = pQuery->msgType;
   SAppInstInfo* pAppInfo = getAppInfo(pRequest);
 
@@ -323,17 +319,7 @@
                       .pMsg = pRequest->msgBuf,
                       .msgLen = ERROR_MSG_BUF_DEFAULT_SIZE};
 
-<<<<<<< HEAD
-  SCatalog* pCatalog = NULL;
-  int32_t   code = catalogGetHandle(pAppInfo->clusterId, &pCatalog);
-
-  if (TSDB_CODE_SUCCESS == code) {
-    code = catalogGetQnodeList(pCatalog, pAppInfo->pTransporter, &cxt.mgmtEpSet, pNodeList);
-  }
-
-=======
   int32_t code = getQnodeList(pRequest, pNodeList);
->>>>>>> 77fe6a4e
   if (TSDB_CODE_SUCCESS == code) {
     code = qCreateQueryPlan(&cxt, pPlan, *pNodeList);
   }
@@ -392,7 +378,7 @@
 
   pRequest->body.resInfo.execRes = res.res;
 
-  while (true) {                                       
+  while (true) {
     if (code != TSDB_CODE_SUCCESS) {
       if (pRequest->body.queryJob != 0) {
         schedulerFreeJob(pRequest->body.queryJob);
@@ -457,35 +443,30 @@
   return pRequest->code;
 }
 
-<<<<<<< HEAD
-int32_t validateSversion(SRequestObj* pRequest, void* res) {
-  SArray* pArray = NULL;
-=======
 int32_t getQueryPlan(SRequestObj* pRequest, SQuery* pQuery, SArray** pNodeList) {
   return getPlan(pRequest, pQuery, &pRequest->body.pDag, pNodeList);
 }
 
 int32_t handleSubmitExecRes(SRequestObj* pRequest, void* res, SCatalog* pCatalog, SEpSet *epset) {
->>>>>>> 77fe6a4e
   int32_t code = 0;
   SArray* pArray = NULL;
   SSubmitRsp* pRsp = (SSubmitRsp*)res;
   if (pRsp->nBlocks <= 0) {
     return TSDB_CODE_SUCCESS;
   }
-  
+
   pArray = taosArrayInit(pRsp->nBlocks, sizeof(STbSVersion));
   if (NULL == pArray) {
     terrno = TSDB_CODE_OUT_OF_MEMORY;
     return TSDB_CODE_OUT_OF_MEMORY;
   }
-  
+
   for (int32_t i = 0; i < pRsp->nBlocks; ++i) {
     SSubmitBlkRsp* blk = pRsp->pBlocks + i;
     if (NULL == blk->tblFName || 0 == blk->tblFName[0]) {
       continue;
     }
-  
+
     STbSVersion tbSver = {.tbFName = blk->tblFName, .sver = blk->sver};
     taosArrayPush(pArray, &tbSver);
   }
@@ -495,7 +476,7 @@
 _return:
 
   taosArrayDestroy(pArray);
-  return code;  
+  return code;
 }
 
 int32_t handleQueryExecRes(SRequestObj* pRequest, void* res, SCatalog* pCatalog, SEpSet *epset) {
@@ -506,13 +487,13 @@
   if (tbNum <= 0) {
     return TSDB_CODE_SUCCESS;
   }
-  
+
   pArray = taosArrayInit(tbNum, sizeof(STbSVersion));
   if (NULL == pArray) {
     terrno = TSDB_CODE_OUT_OF_MEMORY;
     return TSDB_CODE_OUT_OF_MEMORY;
   }
-  
+
   for (int32_t i = 0; i < tbNum; ++i) {
     STbVerInfo* tbInfo = taosArrayGet(pTbArray, i);
     STbSVersion tbSver = {.tbFName = tbInfo->tbFName, .sver = tbInfo->sversion, .tver = tbInfo->tversion};
@@ -524,7 +505,7 @@
 _return:
 
   taosArrayDestroy(pArray);
-  return code;  
+  return code;
 }
 
 int32_t handleAlterTbExecRes(void* res, SCatalog* pCatalog) {
@@ -535,19 +516,19 @@
   if (NULL == pRequest->body.resInfo.execRes.res) {
     return TSDB_CODE_SUCCESS;
   }
-  
+
   int32_t code = 0;
   SCatalog* pCatalog = NULL;
   code = catalogGetHandle(pRequest->pTscObj->pAppInfo->clusterId, &pCatalog);
   if (code) {
     return code;
   }
-  
+
   SEpSet epset = getEpSet_s(&pRequest->pTscObj->pAppInfo->mgmtEp);
   SQueryExecRes* pRes = &pRequest->body.resInfo.execRes;
-  
+
   switch (pRes->msgType) {
-    case TDMT_VND_ALTER_TABLE: 
+    case TDMT_VND_ALTER_TABLE:
     case TDMT_MND_ALTER_STB: {
       code = handleAlterTbExecRes(pRes->res, pCatalog);
       break;
@@ -555,7 +536,7 @@
     case TDMT_VND_SUBMIT: {
       code = handleSubmitExecRes(pRequest, pRes->res, pCatalog, &epset);
       break;
-    } 
+    }
     case TDMT_VND_QUERY: {
       code = handleQueryExecRes(pRequest, pRes->res, pCatalog, &epset);
       break;
@@ -568,7 +549,6 @@
   return code;
 }
 
-<<<<<<< HEAD
 void schedulerExecCb(SQueryResult* pResult, void* param, int32_t code) {
   SRequestObj* pRequest = (SRequestObj*) param;
 
@@ -576,25 +556,6 @@
   pRequest->body.queryFp(pRequest->body.param, pRequest, code);
 }
 
-SRequestObj* launchQueryImpl(SRequestObj* pRequest, SQuery* pQuery, bool keepQuery, void** res) {
-  void* pRes = NULL;
-
-  int32_t code = 0;
-  switch (pQuery->execMode) {
-    case QUERY_EXEC_MODE_LOCAL:
-      code = execLocalCmd(pRequest, pQuery);
-      break;
-    case QUERY_EXEC_MODE_RPC:
-      code = execDdlQuery(pRequest, pQuery);
-      break;
-    case QUERY_EXEC_MODE_SCHEDULE: {
-      SArray* pNodeList = taosArrayInit(4, sizeof(struct SQueryNodeAddr));
-      code = getPlan(pRequest, pQuery, &pRequest->body.pDag, pNodeList);
-      if (TSDB_CODE_SUCCESS == code) {
-        code = scheduleQuery(pRequest, pRequest->body.pDag, pNodeList, &pRes);
-        if (NULL != pRes) {
-          code = validateSversion(pRequest, pRes);
-=======
 SRequestObj* launchQueryImpl(SRequestObj* pRequest, SQuery* pQuery, int32_t code, bool keepQuery, void** res) {
   if (TSDB_CODE_SUCCESS == code) {
     switch (pQuery->execMode) {
@@ -609,18 +570,16 @@
         code = getPlan(pRequest, pQuery, &pRequest->body.pDag, &pNodeList);
         if (TSDB_CODE_SUCCESS == code) {
           code = scheduleQuery(pRequest, pRequest->body.pDag, pNodeList);
->>>>>>> 77fe6a4e
         }
-      }
-
-      taosArrayDestroy(pNodeList);
-      break;
-    }
-    case QUERY_EXEC_MODE_EMPTY_RESULT:
-      pRequest->type = TSDB_SQL_RETRIEVE_EMPTY_RESULT;
-      break;
-    default:
-      break;
+        taosArrayDestroy(pNodeList);
+        break;
+      }
+      case QUERY_EXEC_MODE_EMPTY_RESULT:
+        pRequest->type = TSDB_SQL_RETRIEVE_EMPTY_RESULT;
+        break;
+      default:
+        break;
+    }
   }
 
   if (!keepQuery) {
@@ -969,12 +928,7 @@
 void processMsgFromServer(void* parent, SRpcMsg* pMsg, SEpSet* pEpSet) {
   SMsgSendInfo* pSendInfo = (SMsgSendInfo*)pMsg->info.ahandle;
   assert(pMsg->info.ahandle != NULL);
-<<<<<<< HEAD
   STscObj* pTscObj = NULL;
-=======
-  SRequestObj* pRequest = NULL;
-  STscObj*     pTscObj = NULL;
->>>>>>> 77fe6a4e
 
   if (pSendInfo->requestObjRefId != 0) {
     SRequestObj* pRequest = (SRequestObj*)taosAcquireRef(clientReqRefPool, pSendInfo->requestObjRefId);
@@ -1115,17 +1069,15 @@
   return pResultInfo->row;
 }
 
-<<<<<<< HEAD
-static void syncFetchFn(void* param, TAOS_RES* res, int32_t numOfRows) {
-  SSyncQueryParam* pParam = param;
-  tsem_post(&pParam->sem);
-}
-
-void* doAsyncFetchRow(SRequestObj* pRequest, bool setupOneRowPtr, bool convertUcs4) {
-=======
+void schedulerExecCb(SQueryResult* pResult, void* param, int32_t code) {
+  SRequestObj* pRequest = (SRequestObj*) param;
+
+  // return to client
+  pRequest->body.queryFp(pRequest->body.param, pRequest, code);
+}
+
 void* doFetchRows(SRequestObj* pRequest, bool setupOneRowPtr, bool convertUcs4) {
   // return doAsyncFetchRows(pRequest, setupOneRowPtr, convertUcs4);
->>>>>>> 77fe6a4e
   assert(pRequest != NULL);
 
   SReqResultInfo* pResultInfo = &pRequest->body.resInfo;
