--- conflicted
+++ resolved
@@ -258,15 +258,9 @@
 
   SArray *execNode = taosArrayInit(4, sizeof(SQueryNodeAddr));
 
-<<<<<<< HEAD
-  SQueryNodeAddr addr = {.numOfEps = 1, .inUse = 0, .nodeId = 0};
-  addr.epAddr[0].port = 6030;
-  strcpy(addr.epAddr[0].fqdn, "ubuntu");
-=======
   SQueryNodeAddr addr = {.numOfEps = 1, .inUse = 0, .nodeId = 2};
   addr.epAddr[0].port = 7100;
   strcpy(addr.epAddr[0].fqdn, "localhost");
->>>>>>> cc80848b
 
   taosArrayPush(execNode, &addr);
   return scheduleAsyncExecJob(pRequest->pTscObj->pAppInfo->pTransporter, execNode, pDag, &pRequest->body.pQueryJob);
