--- conflicted
+++ resolved
@@ -301,16 +301,7 @@
       continue;
     }
 
-<<<<<<< HEAD
-    if (STMT_TYPE_MULTI_INSERT == pStmt->sql.type) {
-      qFreeStmtDataBlock(pBlocks);
-    } else {
-      qDestroyStmtDataBlock(pBlocks);
-    }
-
-=======
     qDestroyStmtDataBlock(pBlocks);
->>>>>>> 96155040
     taosHashRemove(pStmt->exec.pBlockHash, key, keyLen);
 
     pIter = taosHashIterate(pStmt->exec.pBlockHash, pIter);
