/*
 * Copyright (c) 2019 TAOS Data, Inc. <jhtao@taosdata.com>
 *
 * This program is free software: you can use, redistribute, and/or modify
 * it under the terms of the GNU Affero General Public License, version 3
 * or later ("AGPL"), as published by the Free Software Foundation.
 *
 * This program is distributed in the hope that it will be useful, but WITHOUT
 * ANY WARRANTY; without even the implied warranty of MERCHANTABILITY or
 * FITNESS FOR A PARTICULAR PURPOSE.
 *
 * You should have received a copy of the GNU Affero General Public License
 * along with this program. If not, see <http://www.gnu.org/licenses/>.
 */

#include <ctype.h>
#include <stdio.h>
#include <stdlib.h>
#include <string.h>

#include "clientSml.h"

// comma ,
#define IS_COMMA(sql) (*(sql) == COMMA && *((sql)-1) != SLASH)
// space
#define IS_SPACE(sql) (*(sql) == SPACE && *((sql)-1) != SLASH)
// equal =
#define IS_EQUAL(sql) (*(sql) == EQUAL && *((sql)-1) != SLASH)
// quote "
// #define IS_QUOTE(sql) (*(sql) == QUOTE && *((sql)-1) != SLASH)
// SLASH

#define IS_SLASH_LETTER_IN_FIELD_VALUE(sql) (*((sql)-1) == SLASH && (*(sql) == QUOTE || *(sql) == SLASH))

#define IS_SLASH_LETTER_IN_TAG_FIELD_KEY(sql) \
  (*((sql)-1) == SLASH && (*(sql) == COMMA || *(sql) == SPACE || *(sql) == EQUAL))

#define PROCESS_SLASH_IN_FIELD_VALUE(key, keyLen)  \
  for (int i = 1; i < keyLen; ++i) {               \
    if (IS_SLASH_LETTER_IN_FIELD_VALUE(key + i)) { \
      MOVE_FORWARD_ONE(key + i, keyLen - i);       \
      keyLen--;                                    \
    }                                              \
  }

#define PROCESS_SLASH_IN_TAG_FIELD_KEY(key, keyLen)  \
  for (int i = 1; i < keyLen; ++i) {                 \
    if (IS_SLASH_LETTER_IN_TAG_FIELD_KEY(key + i)) { \
      MOVE_FORWARD_ONE(key + i, keyLen - i);         \
      keyLen--;                                      \
    }                                                \
  }

#define BINARY_ADD_LEN 2  // "binary"   2 means " "
#define NCHAR_ADD_LEN  3  // L"nchar"   3 means L" "

uint8_t smlPrecisionConvert[7] = {TSDB_TIME_PRECISION_NANO,    TSDB_TIME_PRECISION_HOURS, TSDB_TIME_PRECISION_MINUTES,
                                  TSDB_TIME_PRECISION_SECONDS, TSDB_TIME_PRECISION_MILLI, TSDB_TIME_PRECISION_MICRO,
                                  TSDB_TIME_PRECISION_NANO};

static int64_t smlParseInfluxTime(SSmlHandle *info, const char *data, int32_t len) {
  uint8_t toPrecision = info->currSTableMeta ? info->currSTableMeta->tableInfo.precision : TSDB_TIME_PRECISION_NANO;

  if (unlikely(len == 0 || (len == 1 && data[0] == '0'))) {
    return taosGetTimestampNs() / smlFactorNS[toPrecision];
  }

  uint8_t fromPrecision = smlPrecisionConvert[info->precision];

  int64_t ts = smlGetTimeValue(data, len, fromPrecision, toPrecision);
  if (unlikely(ts == -1)) {
    smlBuildInvalidDataMsg(&info->msgBuf, "invalid timestamp", data);
    return -1;
  }
  return ts;
}

int32_t smlParseValue(SSmlKv *pVal, SSmlMsgBuf *msg) {
  if (pVal->value[0] == '"') {  // binary
    if (pVal->length >= 2 && pVal->value[pVal->length - 1] == '"') {
      pVal->type = TSDB_DATA_TYPE_BINARY;
      pVal->length -= BINARY_ADD_LEN;
      if (pVal->length > TSDB_MAX_BINARY_LEN - VARSTR_HEADER_SIZE) {
        return TSDB_CODE_PAR_INVALID_VAR_COLUMN_LEN;
      }
      pVal->value += (BINARY_ADD_LEN - 1);
      return TSDB_CODE_SUCCESS;
    }
    return TSDB_CODE_TSC_INVALID_VALUE;
  }

  if (pVal->value[0] == 'l' || pVal->value[0] == 'L') {  // nchar
    if (pVal->value[1] == '"' && pVal->value[pVal->length - 1] == '"' && pVal->length >= 3) {
      pVal->type = TSDB_DATA_TYPE_NCHAR;
      pVal->length -= NCHAR_ADD_LEN;
      if (pVal->length > (TSDB_MAX_NCHAR_LEN - VARSTR_HEADER_SIZE) / TSDB_NCHAR_SIZE) {
        return TSDB_CODE_PAR_INVALID_VAR_COLUMN_LEN;
      }
      pVal->value += (NCHAR_ADD_LEN - 1);
      return TSDB_CODE_SUCCESS;
    }
    return TSDB_CODE_TSC_INVALID_VALUE;
  }

  if (pVal->value[0] == 'g' || pVal->value[0] == 'G') {  // geometry
    if (pVal->value[1] == '"' && pVal->value[pVal->length - 1] == '"' && pVal->length >= sizeof("POINT")+3) {
      int32_t code = initCtxGeomFromText();
      if (code != TSDB_CODE_SUCCESS) {
        return code;
      }
      char* tmp = taosMemoryCalloc(pVal->length, 1);
      memcpy(tmp, pVal->value + 2, pVal->length - 3);
      code = doGeomFromText(tmp, (unsigned char **)&pVal->value, &pVal->length);
      taosMemoryFree(tmp);
      if (code != TSDB_CODE_SUCCESS) {
        return code;
      }

      pVal->type = TSDB_DATA_TYPE_GEOMETRY;
      if (pVal->length > TSDB_MAX_BINARY_LEN - VARSTR_HEADER_SIZE) {
        geosFreeBuffer((void*)(pVal->value));
        return TSDB_CODE_PAR_INVALID_VAR_COLUMN_LEN;
      }
      return TSDB_CODE_SUCCESS;
    }
    return TSDB_CODE_TSC_INVALID_VALUE;
  }

  if (pVal->value[0] == 't' || pVal->value[0] == 'T') {
    if (pVal->length == 1 ||
        (pVal->length == 4 && (pVal->value[1] == 'r' || pVal->value[1] == 'R') &&
         (pVal->value[2] == 'u' || pVal->value[2] == 'U') && (pVal->value[3] == 'e' || pVal->value[3] == 'E'))) {
      pVal->i = TSDB_TRUE;
      pVal->type = TSDB_DATA_TYPE_BOOL;
      pVal->length = (int16_t)tDataTypes[pVal->type].bytes;
      return TSDB_CODE_SUCCESS;
    }
    return TSDB_CODE_TSC_INVALID_VALUE;
  }

  if (pVal->value[0] == 'f' || pVal->value[0] == 'F') {
    if (pVal->length == 1 ||
        (pVal->length == 5 && (pVal->value[1] == 'a' || pVal->value[1] == 'A') &&
         (pVal->value[2] == 'l' || pVal->value[2] == 'L') && (pVal->value[3] == 's' || pVal->value[3] == 'S') &&
         (pVal->value[4] == 'e' || pVal->value[4] == 'E'))) {
      pVal->i = TSDB_FALSE;
      pVal->type = TSDB_DATA_TYPE_BOOL;
      pVal->length = (int16_t)tDataTypes[pVal->type].bytes;
      return TSDB_CODE_SUCCESS;
    }
    return TSDB_CODE_TSC_INVALID_VALUE;
  }

  // number
  if (smlParseNumber(pVal, msg)) {
    pVal->length = (int16_t)tDataTypes[pVal->type].bytes;
    return TSDB_CODE_SUCCESS;
  }

  return TSDB_CODE_TSC_INVALID_VALUE;
}

static int32_t smlParseTagKv(SSmlHandle *info, char **sql, char *sqlEnd, SSmlLineInfo *currElement, bool isSameMeasure,
                             bool isSameCTable) {
  if (isSameCTable) {
    return TSDB_CODE_SUCCESS;
  }

  int     cnt = 0;
  SArray *preLineKV = info->preLineTagKV;
  if (info->dataFormat) {
    if (unlikely(!isSameMeasure)) {
      SSmlSTableMeta **tmp =
          (SSmlSTableMeta **)taosHashGet(info->superTables, currElement->measure, currElement->measureLen);

      SSmlSTableMeta *sMeta = NULL;
      if (unlikely(tmp == NULL)) {
        char *measure = currElement->measure;
        int   measureLen = currElement->measureLen;
        if (currElement->measureEscaped) {
          measure = (char *)taosMemoryMalloc(currElement->measureLen);
          memcpy(measure, currElement->measure, currElement->measureLen);
          PROCESS_SLASH_IN_MEASUREMENT(measure, measureLen);
          smlStrReplace(measure, measureLen);
        }
        STableMeta *pTableMeta = smlGetMeta(info, measure, measureLen);
        if (currElement->measureEscaped) {
          taosMemoryFree(measure);
        }
        if (pTableMeta == NULL) {
          info->dataFormat = false;
          info->reRun = true;
          return TSDB_CODE_SUCCESS;
        }
        sMeta = smlBuildSTableMeta(info->dataFormat);
        if(sMeta == NULL){
          taosMemoryFreeClear(pTableMeta);
          return TSDB_CODE_OUT_OF_MEMORY;
        }
        sMeta->tableMeta = pTableMeta;
        taosHashPut(info->superTables, currElement->measure, currElement->measureLen, &sMeta, POINTER_BYTES);
        for (int i = pTableMeta->tableInfo.numOfColumns;
             i < pTableMeta->tableInfo.numOfTags + pTableMeta->tableInfo.numOfColumns; i++) {
          SSchema *tag = pTableMeta->schema + i;
          SSmlKv   kv = {.key = tag->name,
                         .keyLen = strlen(tag->name),
                         .type = tag->type,
                         .length = (tag->bytes - VARSTR_HEADER_SIZE) / TSDB_NCHAR_SIZE};
          taosArrayPush(sMeta->tags, &kv);
        }
        tmp = &sMeta;
      }
      info->currSTableMeta = (*tmp)->tableMeta;
      info->maxTagKVs = (*tmp)->tags;
    }
  }
  taosArrayClearEx(preLineKV, freeSSmlKv);

  while (*sql < sqlEnd) {
    if (unlikely(IS_SPACE(*sql))) {
      break;
    }

    // parse key
    const char *key = *sql;
    size_t      keyLen = 0;
    bool        keyEscaped = false;
    size_t      keyLenEscaped = 0;
    while (*sql < sqlEnd) {
      if (unlikely(IS_SPACE(*sql) || IS_COMMA(*sql))) {
        smlBuildInvalidDataMsg(&info->msgBuf, "invalid data", *sql);
        return TSDB_CODE_SML_INVALID_DATA;
      }
      if (unlikely(IS_EQUAL(*sql))) {
        keyLen = *sql - key;
        (*sql)++;
        break;
      }
      if (IS_SLASH_LETTER_IN_TAG_FIELD_KEY(*sql)) {
        keyLenEscaped++;
        keyEscaped = true;
      }
      (*sql)++;
    }

    if (unlikely(IS_INVALID_COL_LEN(keyLen - keyLenEscaped))) {
      smlBuildInvalidDataMsg(&info->msgBuf, "invalid key or key is too long than 64", key);
      return TSDB_CODE_TSC_INVALID_COLUMN_LENGTH;
    }

    // parse value
    const char *value = *sql;
    size_t      valueLen = 0;
    bool        valueEscaped = false;
    size_t      valueLenEscaped = 0;
    while (*sql < sqlEnd) {
      // parse value
      if (unlikely(IS_SPACE(*sql) || IS_COMMA(*sql))) {
        break;
      } else if (unlikely(IS_EQUAL(*sql))) {
        smlBuildInvalidDataMsg(&info->msgBuf, "invalid data", *sql);
        return TSDB_CODE_SML_INVALID_DATA;
      }

      if (IS_SLASH_LETTER_IN_TAG_FIELD_KEY(*sql)) {
        valueLenEscaped++;
        valueEscaped = true;
      }

      (*sql)++;
    }
    valueLen = *sql - value;

    if (unlikely(valueLen == 0)) {
      smlBuildInvalidDataMsg(&info->msgBuf, "invalid value", value);
      return TSDB_CODE_SML_INVALID_DATA;
    }

    if (unlikely(valueLen - valueLenEscaped > (TSDB_MAX_NCHAR_LEN - VARSTR_HEADER_SIZE) / TSDB_NCHAR_SIZE)) {
      return TSDB_CODE_PAR_INVALID_VAR_COLUMN_LEN;
    }

    if (keyEscaped) {
      char *tmp = (char *)taosMemoryMalloc(keyLen);
      memcpy(tmp, key, keyLen);
      PROCESS_SLASH_IN_TAG_FIELD_KEY(tmp, keyLen);
      key = tmp;
    }
    if (valueEscaped) {
      char *tmp = (char *)taosMemoryMalloc(valueLen);
      memcpy(tmp, value, valueLen);
      PROCESS_SLASH_IN_TAG_FIELD_KEY(tmp, valueLen);
      value = tmp;
    }
    SSmlKv kv = {.key = key,
                 .keyLen = keyLen,
                 .type = TSDB_DATA_TYPE_NCHAR,
                 .value = value,
                 .length = valueLen,
                 .keyEscaped = keyEscaped,
                 .valueEscaped = valueEscaped};
    taosArrayPush(preLineKV, &kv);
    if (info->dataFormat) {
      if (unlikely(cnt + 1 > info->currSTableMeta->tableInfo.numOfTags)) {
        info->dataFormat = false;
        info->reRun = true;
        return TSDB_CODE_SUCCESS;
      }

      if (unlikely(cnt >= taosArrayGetSize(info->maxTagKVs))) {
        info->dataFormat = false;
        info->reRun = true;
        return TSDB_CODE_SUCCESS;
      }
      SSmlKv *maxKV = (SSmlKv *)taosArrayGet(info->maxTagKVs, cnt);

      if (unlikely(!IS_SAME_KEY)) {
        info->dataFormat = false;
        info->reRun = true;
        return TSDB_CODE_SUCCESS;
      }

      if (unlikely(kv.length > maxKV->length)) {
        maxKV->length = kv.length;
        info->needModifySchema = true;
      }
    }

    cnt++;
    if (IS_SPACE(*sql)) {
      break;
    }
    (*sql)++;
  }

  void *oneTable = taosHashGet(info->childTables, currElement->measure, currElement->measureTagsLen);
  if ((oneTable != NULL)) {
    return TSDB_CODE_SUCCESS;
  }

  SSmlTableInfo *tinfo = smlBuildTableInfo(1, currElement->measure, currElement->measureLen);
  if (unlikely(!tinfo)) {
    return TSDB_CODE_OUT_OF_MEMORY;
  }
  tinfo->tags = taosArrayDup(preLineKV, NULL);
  for (size_t i = 0; i < taosArrayGetSize(preLineKV); i++) {
    SSmlKv *kv = (SSmlKv *)taosArrayGet(preLineKV, i);
    if (kv->keyEscaped) kv->key = NULL;
    if (kv->valueEscaped) kv->value = NULL;
  }

  smlSetCTableName(tinfo);
  getTableUid(info, currElement, tinfo);
  if (info->dataFormat) {
    info->currSTableMeta->uid = tinfo->uid;
    tinfo->tableDataCtx = smlInitTableDataCtx(info->pQuery, info->currSTableMeta);
    if (tinfo->tableDataCtx == NULL) {
      smlDestroyTableInfo(&tinfo);
      smlBuildInvalidDataMsg(&info->msgBuf, "smlInitTableDataCtx error", NULL);
      return TSDB_CODE_SML_INVALID_DATA;
    }
  }

  taosHashPut(info->childTables, currElement->measure, currElement->measureTagsLen, &tinfo, POINTER_BYTES);

  return TSDB_CODE_SUCCESS;
}

static int32_t smlParseColKv(SSmlHandle *info, char **sql, char *sqlEnd, SSmlLineInfo *currElement, bool isSameMeasure,
                             bool isSameCTable) {
  int cnt = 0;
  if (info->dataFormat) {
    if (unlikely(!isSameCTable)) {
      SSmlTableInfo **oneTable =
          (SSmlTableInfo **)taosHashGet(info->childTables, currElement->measure, currElement->measureTagsLen);
      if (unlikely(oneTable == NULL)) {
        smlBuildInvalidDataMsg(&info->msgBuf, "child table should inside", currElement->measure);
        return TSDB_CODE_SML_INVALID_DATA;
      }
      info->currTableDataCtx = (*oneTable)->tableDataCtx;
    }

    if (unlikely(!isSameMeasure)) {
      SSmlSTableMeta **tmp =
          (SSmlSTableMeta **)taosHashGet(info->superTables, currElement->measure, currElement->measureLen);
      if (unlikely(tmp == NULL)) {
        char *measure = currElement->measure;
        int   measureLen = currElement->measureLen;
        if (currElement->measureEscaped) {
          measure = (char *)taosMemoryMalloc(currElement->measureLen);
          memcpy(measure, currElement->measure, currElement->measureLen);
          PROCESS_SLASH_IN_MEASUREMENT(measure, measureLen);
          smlStrReplace(measure, measureLen);
        }
        STableMeta *pTableMeta = smlGetMeta(info, measure, measureLen);
        if (currElement->measureEscaped) {
          taosMemoryFree(measure);
        }
        if (pTableMeta == NULL) {
          info->dataFormat = false;
          info->reRun = true;
          return TSDB_CODE_SUCCESS;
        }
        *tmp = smlBuildSTableMeta(info->dataFormat);
        if(*tmp == NULL){
          taosMemoryFreeClear(pTableMeta);
          return TSDB_CODE_OUT_OF_MEMORY;
        }
        (*tmp)->tableMeta = pTableMeta;
        taosHashPut(info->superTables, currElement->measure, currElement->measureLen, tmp, POINTER_BYTES);

        for (int i = 0; i < pTableMeta->tableInfo.numOfColumns; i++) {
          SSchema *tag = pTableMeta->schema + i;
          SSmlKv   kv = {.key = tag->name, .keyLen = strlen(tag->name), .type = tag->type};
          if (tag->type == TSDB_DATA_TYPE_NCHAR) {
            kv.length = (tag->bytes - VARSTR_HEADER_SIZE) / TSDB_NCHAR_SIZE;
<<<<<<< HEAD
          } else if (tag->type == TSDB_DATA_TYPE_BINARY || tag->type == TSDB_DATA_TYPE_VARBINARY) {
=======
          } else if (tag->type == TSDB_DATA_TYPE_BINARY || tag->type == TSDB_DATA_TYPE_GEOMETRY) {
>>>>>>> f1359076
            kv.length = tag->bytes - VARSTR_HEADER_SIZE;
          }
          taosArrayPush((*tmp)->cols, &kv);
        }
      }
      info->currSTableMeta = (*tmp)->tableMeta;
      info->maxColKVs = (*tmp)->cols;
    }
  }

  while (*sql < sqlEnd) {
    if (unlikely(IS_SPACE(*sql))) {
      break;
    }

    // parse key
    const char *key = *sql;
    size_t      keyLen = 0;
    bool        keyEscaped = false;
    size_t      keyLenEscaped = 0;
    while (*sql < sqlEnd) {
      if (unlikely(IS_SPACE(*sql) || IS_COMMA(*sql))) {
        smlBuildInvalidDataMsg(&info->msgBuf, "invalid data", *sql);
        return TSDB_CODE_SML_INVALID_DATA;
      }
      if (unlikely(IS_EQUAL(*sql))) {
        keyLen = *sql - key;
        (*sql)++;
        break;
      }
      if (IS_SLASH_LETTER_IN_TAG_FIELD_KEY(*sql)) {
        keyLenEscaped++;
        keyEscaped = true;
      }
      (*sql)++;
    }

    if (unlikely(IS_INVALID_COL_LEN(keyLen - keyLenEscaped))) {
      smlBuildInvalidDataMsg(&info->msgBuf, "invalid key or key is too long than 64", key);
      return TSDB_CODE_TSC_INVALID_COLUMN_LENGTH;
    }

    // parse value
    const char *value = *sql;
    size_t      valueLen = 0;
    bool        valueEscaped = false;
    size_t      valueLenEscaped = 0;
    int         quoteNum = 0;
    const char *escapeChar = NULL;
    while (*sql < sqlEnd) {
      // parse value
      if (unlikely(*(*sql) == QUOTE && (*(*sql - 1) != SLASH || (*sql - 1) == escapeChar))) {
        quoteNum++;
        (*sql)++;
        if(quoteNum > 2){
          break;
        }
        continue;
      }
      if (quoteNum % 2 == 0 && (unlikely(IS_SPACE(*sql) || IS_COMMA(*sql)))) {
        break;
      }
      if (IS_SLASH_LETTER_IN_FIELD_VALUE(*sql) && (*sql - 1) != escapeChar) {
        escapeChar = *sql;
        valueEscaped = true;
        valueLenEscaped++;
      }

      (*sql)++;
    }
    valueLen = *sql - value;

    if (unlikely(quoteNum != 0 && quoteNum != 2)) {
      smlBuildInvalidDataMsg(&info->msgBuf, "unbalanced quotes", value);
      return TSDB_CODE_SML_INVALID_DATA;
    }
    if (unlikely(valueLen == 0)) {
      smlBuildInvalidDataMsg(&info->msgBuf, "invalid value", value);
      return TSDB_CODE_SML_INVALID_DATA;
    }

    SSmlKv  kv = {.key = key, .keyLen = keyLen, .value = value, .length = valueLen};
    int32_t ret = smlParseValue(&kv, &info->msgBuf);
    if (ret != TSDB_CODE_SUCCESS) {
      smlBuildInvalidDataMsg(&info->msgBuf, "smlParseValue error", value);
      return ret;
    }

    if (keyEscaped) {
      char *tmp = (char *)taosMemoryMalloc(kv.keyLen);
      memcpy(tmp, key, kv.keyLen);
      PROCESS_SLASH_IN_TAG_FIELD_KEY(tmp, kv.keyLen);
      kv.key = tmp;
      kv.keyEscaped = keyEscaped;
    }

    if (valueEscaped) {
      char *tmp = (char *)taosMemoryMalloc(kv.length);
      memcpy(tmp, kv.value, kv.length);
      PROCESS_SLASH_IN_FIELD_VALUE(tmp, kv.length);
      kv.value = tmp;
      kv.valueEscaped = valueEscaped;
    }

    if (info->dataFormat) {
      // cnt begin 0, add ts so + 2
      if (unlikely(cnt + 2 > info->currSTableMeta->tableInfo.numOfColumns)) {
        info->dataFormat = false;
        info->reRun = true;
        freeSSmlKv(&kv);
        return TSDB_CODE_SUCCESS;
      }
      // bind data
      ret = smlBuildCol(info->currTableDataCtx, info->currSTableMeta->schema, &kv, cnt + 1);
      if (unlikely(ret != TSDB_CODE_SUCCESS)) {
        uDebug("smlBuildCol error, retry");
        info->dataFormat = false;
        info->reRun = true;
        freeSSmlKv(&kv);
        return TSDB_CODE_SUCCESS;
      }
      if (cnt >= taosArrayGetSize(info->maxColKVs)) {
        info->dataFormat = false;
        info->reRun = true;
        freeSSmlKv(&kv);
        return TSDB_CODE_SUCCESS;
      }
      SSmlKv *maxKV = (SSmlKv *)taosArrayGet(info->maxColKVs, cnt);
      if (kv.type != maxKV->type) {
        info->dataFormat = false;
        info->reRun = true;
        freeSSmlKv(&kv);
        return TSDB_CODE_SUCCESS;
      }
      if (unlikely(!IS_SAME_KEY)) {
        info->dataFormat = false;
        info->reRun = true;
        freeSSmlKv(&kv);
        return TSDB_CODE_SUCCESS;
      }

      if (unlikely(IS_VAR_DATA_TYPE(kv.type) && kv.length > maxKV->length)) {
        maxKV->length = kv.length;
        info->needModifySchema = true;
      }
      freeSSmlKv(&kv);
    } else {
      if (currElement->colArray == NULL) {
        currElement->colArray = taosArrayInit_s(sizeof(SSmlKv), 1);
      }
      taosArrayPush(currElement->colArray, &kv);  // reserve for timestamp
    }

    cnt++;
    if (IS_SPACE(*sql)) {
      break;
    }
    (*sql)++;
  }

  return TSDB_CODE_SUCCESS;
}

int32_t smlParseInfluxString(SSmlHandle *info, char *sql, char *sqlEnd, SSmlLineInfo *elements) {
  if (!sql) return TSDB_CODE_SML_INVALID_DATA;
  JUMP_SPACE(sql, sqlEnd)
  if (unlikely(*sql == COMMA)) return TSDB_CODE_SML_INVALID_DATA;
  elements->measure = sql;

  // parse measure
  size_t measureLenEscaped = 0;
  while (sql < sqlEnd) {
    if (unlikely((sql != elements->measure) && IS_SLASH_LETTER_IN_MEASUREMENT(sql))) {
      elements->measureEscaped = true;
      measureLenEscaped++;
      sql++;
      continue;
    }
    if (unlikely(IS_COMMA(sql))) {
      break;
    }

    if (unlikely(IS_SPACE(sql))) {
      break;
    }
    sql++;
  }
  elements->measureLen = sql - elements->measure;
  if (unlikely(IS_INVALID_TABLE_LEN(elements->measureLen - measureLenEscaped))) {
    smlBuildInvalidDataMsg(&info->msgBuf, "measure is empty or too large than 192", NULL);
    return TSDB_CODE_TSC_INVALID_TABLE_ID_LENGTH;
  }

  // to get measureTagsLen before
  const char *tmp = sql;
  while (tmp < sqlEnd) {
    if (unlikely(IS_SPACE(tmp))) {
      break;
    }
    tmp++;
  }
  elements->measureTagsLen = tmp - elements->measure;

  bool isSameCTable = false;
  bool isSameMeasure = false;
  if (IS_SAME_CHILD_TABLE) {
    isSameCTable = true;
    isSameMeasure = true;
  } else if (info->dataFormat) {
    isSameMeasure = IS_SAME_SUPER_TABLE;
  }
  // parse tag
  if (*sql == COMMA) sql++;
  elements->tags = sql;

  int ret = smlParseTagKv(info, &sql, sqlEnd, elements, isSameMeasure, isSameCTable);
  if (unlikely(ret != TSDB_CODE_SUCCESS)) {
    return ret;
  }
  if (unlikely(info->reRun)) {
    return TSDB_CODE_SUCCESS;
  }

  sql = elements->measure + elements->measureTagsLen;
  elements->tagsLen = sql - elements->tags;

  // parse cols
  JUMP_SPACE(sql, sqlEnd)
  elements->cols = sql;

  ret = smlParseColKv(info, &sql, sqlEnd, elements, isSameMeasure, isSameCTable);
  if (unlikely(ret != TSDB_CODE_SUCCESS)) {
    return ret;
  }

  if (unlikely(info->reRun)) {
    return TSDB_CODE_SUCCESS;
  }

  elements->colsLen = sql - elements->cols;
  if (unlikely(elements->colsLen == 0)) {
    smlBuildInvalidDataMsg(&info->msgBuf, "cols is empty", NULL);
    return TSDB_CODE_SML_INVALID_DATA;
  }

  // parse timestamp
  JUMP_SPACE(sql, sqlEnd)
  elements->timestamp = sql;
  while (sql < sqlEnd) {
    if (unlikely(isspace(*sql))) {
      break;
    }
    sql++;
  }
  elements->timestampLen = sql - elements->timestamp;

  int64_t ts = smlParseInfluxTime(info, elements->timestamp, elements->timestampLen);
  if (unlikely(ts <= 0)) {
    uError("SML:0x%" PRIx64 " smlParseTS error:%" PRId64, info->id, ts);
    return TSDB_CODE_INVALID_TIMESTAMP;
  }
  // add ts to
  SSmlKv kv = {.key = tsSmlTsDefaultName,
               .keyLen = strlen(tsSmlTsDefaultName),
               .type = TSDB_DATA_TYPE_TIMESTAMP,
               .i = ts,
               .length = (size_t)tDataTypes[TSDB_DATA_TYPE_TIMESTAMP].bytes,
               .keyEscaped = false,
               .valueEscaped = false};
  if (info->dataFormat) {
    uDebug("SML:0x%" PRIx64 " smlParseInfluxString format true, ts:%" PRId64, info->id, ts);
    ret = smlBuildCol(info->currTableDataCtx, info->currSTableMeta->schema, &kv, 0);
    if (ret == TSDB_CODE_SUCCESS) {
      ret = smlBuildRow(info->currTableDataCtx);
    }

    clearColValArray(info->currTableDataCtx->pValues);
    if (unlikely(ret != TSDB_CODE_SUCCESS)) {
      smlBuildInvalidDataMsg(&info->msgBuf, "smlBuildCol error", NULL);
      return ret;
    }
  } else {
    uDebug("SML:0x%" PRIx64 " smlParseInfluxString format false, ts:%" PRId64, info->id, ts);
    taosArraySet(elements->colArray, 0, &kv);
  }
  info->preLine = *elements;

  return ret;
}<|MERGE_RESOLUTION|>--- conflicted
+++ resolved
@@ -414,11 +414,7 @@
           SSmlKv   kv = {.key = tag->name, .keyLen = strlen(tag->name), .type = tag->type};
           if (tag->type == TSDB_DATA_TYPE_NCHAR) {
             kv.length = (tag->bytes - VARSTR_HEADER_SIZE) / TSDB_NCHAR_SIZE;
-<<<<<<< HEAD
-          } else if (tag->type == TSDB_DATA_TYPE_BINARY || tag->type == TSDB_DATA_TYPE_VARBINARY) {
-=======
-          } else if (tag->type == TSDB_DATA_TYPE_BINARY || tag->type == TSDB_DATA_TYPE_GEOMETRY) {
->>>>>>> f1359076
+          } else if (tag->type == TSDB_DATA_TYPE_BINARY || tag->type == TSDB_DATA_TYPE_GEOMETRY || tag->type == TSDB_DATA_TYPE_VARBINARY) {
             kv.length = tag->bytes - VARSTR_HEADER_SIZE;
           }
           taosArrayPush((*tmp)->cols, &kv);
