--- conflicted
+++ resolved
@@ -256,7 +256,7 @@
   kvVal->type = TSDB_DATA_TYPE_FLOAT;                                                          \
   kvVal->f = (float)result;
 
-#define SET_BIGINT                                                                                         \
+#define SET_BIGINT                                                                                       \
   errno = 0;                                                                                             \
   int64_t tmp = taosStr2Int64(pVal, &endptr, 10);                                                        \
   if (errno == ERANGE) {                                                                                 \
@@ -282,7 +282,7 @@
   kvVal->type = TSDB_DATA_TYPE_SMALLINT;                                       \
   kvVal->i = result;
 
-#define SET_UBIGINT                                                                               \
+#define SET_UBIGINT                                                                             \
   errno = 0;                                                                                    \
   uint64_t tmp = taosStr2UInt64(pVal, &endptr, 10);                                             \
   if (errno == ERANGE || result < 0) {                                                          \
@@ -627,8 +627,8 @@
   for (int j = 0; j < taosArrayGetSize(cols); ++j) {
     SSmlKv       *kv = (SSmlKv *)taosArrayGet(cols, j);
     ESchemaAction action = SCHEMA_ACTION_NULL;
-    int code = smlGenerateSchemaAction(schemaField, schemaHash, kv, isTag, &action, info);
-    if(code != 0){
+    int           code = smlGenerateSchemaAction(schemaField, schemaHash, kv, isTag, &action, info);
+    if (code != 0) {
       return code;
     }
     if (action == SCHEMA_ACTION_ADD_COLUMN || action == SCHEMA_ACTION_ADD_TAG) {
@@ -639,11 +639,11 @@
       taosArrayPush(results, &field);
     } else if (action == SCHEMA_ACTION_CHANGE_COLUMN_SIZE || action == SCHEMA_ACTION_CHANGE_TAG_SIZE) {
       uint16_t *index = (uint16_t *)taosHashGet(schemaHash, kv->key, kv->keyLen);
-      if(index == NULL){
+      if (index == NULL) {
         uError("smlBuildFieldsList get error, key:%s", kv->key);
         return TSDB_CODE_SML_INVALID_DATA;
       }
-      uint16_t  newIndex = *index;
+      uint16_t newIndex = *index;
       if (isTag) newIndex -= numOfCols;
       SField *field = (SField *)taosArrayGet(results, newIndex);
       field->bytes = getBytes(kv->type, kv->length);
@@ -740,7 +740,8 @@
 }
 
 static int32_t smlModifyDBSchemas(SSmlHandle *info) {
-  uDebug("SML:0x%" PRIx64 " smlModifyDBSchemas start, format:%d, needModifySchema:%d", info->id, info->dataFormat, info->needModifySchema);
+  uDebug("SML:0x%" PRIx64 " smlModifyDBSchemas start, format:%d, needModifySchema:%d", info->id, info->dataFormat,
+         info->needModifySchema);
   if (info->dataFormat && !info->needModifySchema) {
     return TSDB_CODE_SUCCESS;
   }
@@ -810,7 +811,8 @@
         goto end;
       }
       if (action != SCHEMA_ACTION_NULL) {
-        uDebug("SML:0x%" PRIx64 " smlModifyDBSchemas change table tag, table:%s, action:%d", info->id, pName.tname, action);
+        uDebug("SML:0x%" PRIx64 " smlModifyDBSchemas change table tag, table:%s, action:%d", info->id, pName.tname,
+               action);
         SArray *pColumns =
             taosArrayInit(taosArrayGetSize(sTableData->cols) + pTableMeta->tableInfo.numOfColumns, sizeof(SField));
         SArray *pTags =
@@ -828,7 +830,7 @@
           }
         }
         code = smlBuildFieldsList(info, pTableMeta->schema, hashTmp, sTableData->tags, pTags,
-                           pTableMeta->tableInfo.numOfColumns, true);
+                                  pTableMeta->tableInfo.numOfColumns, true);
         if (code != TSDB_CODE_SUCCESS) {
           uError("SML:0x%" PRIx64 " smlBuildFieldsList tag2 failed. %s", info->id, pName.tname);
           goto end;
@@ -862,7 +864,8 @@
         goto end;
       }
       if (action != SCHEMA_ACTION_NULL) {
-        uDebug("SML:0x%" PRIx64 " smlModifyDBSchemas change table col, table:%s, action:%d", info->id, pName.tname, action);
+        uDebug("SML:0x%" PRIx64 " smlModifyDBSchemas change table col, table:%s, action:%d", info->id, pName.tname,
+               action);
         SArray *pColumns =
             taosArrayInit(taosArrayGetSize(sTableData->cols) + pTableMeta->tableInfo.numOfColumns, sizeof(SField));
         SArray *pTags =
@@ -881,7 +884,7 @@
         }
 
         code = smlBuildFieldsList(info, pTableMeta->schema, hashTmp, sTableData->cols, pColumns,
-                           pTableMeta->tableInfo.numOfColumns, false);
+                                  pTableMeta->tableInfo.numOfColumns, false);
         if (code != TSDB_CODE_SUCCESS) {
           uError("SML:0x%" PRIx64 " smlBuildFieldsList col2 failed. %s", info->id, pName.tname);
           goto end;
@@ -929,10 +932,11 @@
     }
 
     sTableData->tableMeta = pTableMeta;
-    uDebug("SML:0x%" PRIx64 "modify schema uid:%" PRIu64 ", sversion:%d, tversion:%d", info->id, pTableMeta->uid, pTableMeta->sversion, pTableMeta->tversion)
-    tmp = (SSmlSTableMeta **)taosHashIterate(info->superTables, tmp);
-  }
-  uDebug("SML:0x%" PRIx64 " smlModifyDBSchemas end success, format:%d, needModifySchema:%d", info->id, info->dataFormat, info->needModifySchema);
+    uDebug("SML:0x%" PRIx64 "modify schema uid:%" PRIu64 ", sversion:%d, tversion:%d", info->id, pTableMeta->uid,
+           pTableMeta->sversion, pTableMeta->tversion) tmp = (SSmlSTableMeta **)taosHashIterate(info->superTables, tmp);
+  }
+  uDebug("SML:0x%" PRIx64 " smlModifyDBSchemas end success, format:%d, needModifySchema:%d", info->id, info->dataFormat,
+         info->needModifySchema);
 
   return 0;
 
@@ -940,7 +944,8 @@
   taosHashCleanup(hashTmp);
   taosMemoryFreeClear(pTableMeta);
   catalogRefreshTableMeta(info->pCatalog, &conn, &pName, 1);
-  uError("SML:0x%" PRIx64 " smlModifyDBSchemas end failed:%d:%s, format:%d, needModifySchema:%d", info->id, code, tstrerror(code), info->dataFormat, info->needModifySchema);
+  uError("SML:0x%" PRIx64 " smlModifyDBSchemas end failed:%d:%s, format:%d, needModifySchema:%d", info->id, code,
+         tstrerror(code), info->dataFormat, info->needModifySchema);
 
   return code;
 }
@@ -1118,7 +1123,7 @@
   }
   if (taos != NULL) {
     info->taos = acquireTscObj(*(int64_t *)taos);
-    if(info->taos == NULL){
+    if (info->taos == NULL) {
       goto cleanup;
     }
     code = catalogGetHandle(info->taos->pAppInfo->clusterId, &info->pCatalog);
@@ -1161,7 +1166,9 @@
   for (size_t i = 0; i < taosArrayGetSize(cols); i++) {
     SSmlKv *kv = (SSmlKv *)taosArrayGet(cols, i);
     taosHashPut(kvHash, kv->key, kv->keyLen, &kv, POINTER_BYTES);
-    if(terrno == TSDB_CODE_DUP_KEY){return terrno;}
+    if (terrno == TSDB_CODE_DUP_KEY) {
+      return terrno;
+    }
   }
 
   taosArrayPush(colsArray, &kvHash);
@@ -1169,31 +1176,25 @@
 }
 
 static int32_t smlParseLineBottom(SSmlHandle *info) {
-  uDebug("SML:0x%" PRIx64 " smlParseLineBottom start, format:%d, linenum:%d", info->id, info->dataFormat, info->lineNum);
+  uDebug("SML:0x%" PRIx64 " smlParseLineBottom start, format:%d, linenum:%d", info->id, info->dataFormat,
+         info->lineNum);
   if (info->dataFormat) return TSDB_CODE_SUCCESS;
 
   for (int32_t i = 0; i < info->lineNum; i++) {
     SSmlLineInfo  *elements = info->lines + i;
     SSmlTableInfo *tinfo = NULL;
     if (info->protocol == TSDB_SML_LINE_PROTOCOL) {
-      SSmlTableInfo** tmp = (SSmlTableInfo **)taosHashGet(info->childTables, elements->measure, elements->measureTagsLen);
-      if(tmp) tinfo = *tmp;
+      SSmlTableInfo **tmp =
+          (SSmlTableInfo **)taosHashGet(info->childTables, elements->measure, elements->measureTagsLen);
+      if (tmp) tinfo = *tmp;
     } else if (info->protocol == TSDB_SML_TELNET_PROTOCOL) {
-      SSmlTableInfo** tmp = (SSmlTableInfo **)taosHashGet(info->childTables, elements->measureTag,
-<<<<<<< HEAD
-                                             elements->measureLen + elements->tagsLen);
-      if(tmp) tinfo = *tmp;
+      SSmlTableInfo **tmp = (SSmlTableInfo **)taosHashGet(info->childTables, elements->measureTag,
+                                                          elements->measureLen + elements->tagsLen);
+      if (tmp) tinfo = *tmp;
     } else {
-      SSmlTableInfo** tmp = (SSmlTableInfo **)taosHashGet(info->childTables, elements->measureTag,
-                                             elements->measureLen + elements->tagsLen);
-=======
+      SSmlTableInfo **tmp = (SSmlTableInfo **)taosHashGet(info->childTables, elements->measureTag,
                                                           elements->measureLen + elements->tagsLen);
-      if(tmp) tinfo = *tmp;
-    } else {
-      SSmlTableInfo** tmp = (SSmlTableInfo **)taosHashGet(info->childTables, elements->measureTag,
-                                                          elements->measureLen + elements->tagsLen);
->>>>>>> 0e53e578
-      if(tmp) tinfo = *tmp;
+      if (tmp) tinfo = *tmp;
     }
 
     if (tinfo == NULL) {
@@ -1220,7 +1221,8 @@
     SSmlSTableMeta **tableMeta =
         (SSmlSTableMeta **)taosHashGet(info->superTables, elements->measure, elements->measureLen);
     if (tableMeta) {  // update meta
-      uDebug("SML:0x%" PRIx64 " smlParseLineBottom update meta, format:%d, linenum:%d", info->id, info->dataFormat, info->lineNum);
+      uDebug("SML:0x%" PRIx64 " smlParseLineBottom update meta, format:%d, linenum:%d", info->id, info->dataFormat,
+             info->lineNum);
       ret = smlUpdateMeta((*tableMeta)->colHash, (*tableMeta)->cols, elements->colArray, false, &info->msgBuf);
       if (ret == TSDB_CODE_SUCCESS) {
         ret = smlUpdateMeta((*tableMeta)->tagHash, (*tableMeta)->tags, tinfo->tags, true, &info->msgBuf);
@@ -1235,10 +1237,13 @@
       //        uError("SML:0x%" PRIx64 " smlUpdateMeta failed", info->id);
       //        return ret;
       //      }
-      uDebug("SML:0x%" PRIx64 " smlParseLineBottom add meta, format:%d, linenum:%d", info->id, info->dataFormat, info->lineNum);
+      uDebug("SML:0x%" PRIx64 " smlParseLineBottom add meta, format:%d, linenum:%d", info->id, info->dataFormat,
+             info->lineNum);
       SSmlSTableMeta *meta = smlBuildSTableMeta(info->dataFormat);
       smlInsertMeta(meta->tagHash, meta->tags, tinfo->tags);
-      if(terrno == TSDB_CODE_DUP_KEY){return terrno;}
+      if (terrno == TSDB_CODE_DUP_KEY) {
+        return terrno;
+      }
       smlInsertMeta(meta->colHash, meta->cols, elements->colArray);
       taosHashPut(info->superTables, elements->measure, elements->measureLen, &meta, POINTER_BYTES);
     }
@@ -1252,11 +1257,12 @@
   int32_t code = TSDB_CODE_SUCCESS;
   uDebug("SML:0x%" PRIx64 " smlInsertData start, format:%d", info->id, info->dataFormat);
 
-  if(info->pRequest->dbList == NULL){
+  if (info->pRequest->dbList == NULL) {
     info->pRequest->dbList = taosArrayInit(1, TSDB_DB_FNAME_LEN);
   }
-  void* data = taosArrayReserve(info->pRequest->dbList, 1);
-  memcpy(data, info->pRequest->pDb, TSDB_DB_FNAME_LEN > strlen(info->pRequest->pDb) ? strlen(info->pRequest->pDb) : TSDB_DB_FNAME_LEN);
+  void *data = taosArrayReserve(info->pRequest->dbList, 1);
+  memcpy(data, info->pRequest->pDb,
+         TSDB_DB_FNAME_LEN > strlen(info->pRequest->pDb) ? strlen(info->pRequest->pDb) : TSDB_DB_FNAME_LEN);
 
   SSmlTableInfo **oneTable = (SSmlTableInfo **)taosHashIterate(info->childTables, NULL);
   while (oneTable) {
@@ -1266,7 +1272,7 @@
     tstrncpy(pName.dbname, info->pRequest->pDb, sizeof(pName.dbname));
     memcpy(pName.tname, tableData->childTableName, strlen(tableData->childTableName));
 
-    if(info->pRequest->tableList == NULL){
+    if (info->pRequest->tableList == NULL) {
       info->pRequest->tableList = taosArrayInit(1, sizeof(SName));
     }
     taosArrayPush(info->pRequest->tableList, &pName);
@@ -1295,7 +1301,8 @@
     // use tablemeta of stable to save vgid and uid of child table
     (*pMeta)->tableMeta->vgId = vg.vgId;
     (*pMeta)->tableMeta->uid = tableData->uid;  // one table merge data block together according uid
-    uDebug("SML:0x%" PRIx64 " smlInsertData table:%s, uid:%" PRIu64 ", format:%d", info->id, pName.tname, tableData->uid, info->dataFormat);
+    uDebug("SML:0x%" PRIx64 " smlInsertData table:%s, uid:%" PRIu64 ", format:%d", info->id, pName.tname,
+           tableData->uid, info->dataFormat);
 
     code = smlBindData(info->pQuery, info->dataFormat, tableData->tags, (*pMeta)->cols, tableData->cols,
                        (*pMeta)->tableMeta, tableData->childTableName, tableData->sTableName, tableData->sTableNameLen,
@@ -1318,7 +1325,8 @@
   atomic_add_fetch_64((int64_t *)&pActivity->numOfInsertsReq, 1);
 
   launchQueryImpl(info->pRequest, info->pQuery, true, NULL);
-  uDebug("SML:0x%" PRIx64 " smlInsertData end, format:%d, code:%d,%s", info->id, info->dataFormat, info->pRequest->code, tstrerror(info->pRequest->code));
+  uDebug("SML:0x%" PRIx64 " smlInsertData end, format:%d, code:%d,%s", info->id, info->dataFormat, info->pRequest->code,
+         tstrerror(info->pRequest->code));
 
   return info->pRequest->code;
 }
@@ -1329,11 +1337,11 @@
       " smlInsertLines result, code:%d, msg:%s, lineNum:%d,stable num:%d,ctable num:%d,create stable num:%d,alter stable tag num:%d,alter stable col num:%d \
         parse cost:%" PRId64 ",schema cost:%" PRId64 ",bind cost:%" PRId64 ",rpc cost:%" PRId64 ",total cost:%" PRId64
       "",
-      info->id, info->cost.code, tstrerror(info->cost.code), info->cost.lineNum, info->cost.numOfSTables, info->cost.numOfCTables,
-      info->cost.numOfCreateSTables, info->cost.numOfAlterTagSTables, info->cost.numOfAlterColSTables,
-      info->cost.schemaTime - info->cost.parseTime, info->cost.insertBindTime - info->cost.schemaTime,
-      info->cost.insertRpcTime - info->cost.insertBindTime, info->cost.endTime - info->cost.insertRpcTime,
-      info->cost.endTime - info->cost.parseTime);
+      info->id, info->cost.code, tstrerror(info->cost.code), info->cost.lineNum, info->cost.numOfSTables,
+      info->cost.numOfCTables, info->cost.numOfCreateSTables, info->cost.numOfAlterTagSTables,
+      info->cost.numOfAlterColSTables, info->cost.schemaTime - info->cost.parseTime,
+      info->cost.insertBindTime - info->cost.schemaTime, info->cost.insertRpcTime - info->cost.insertBindTime,
+      info->cost.endTime - info->cost.insertRpcTime, info->cost.endTime - info->cost.parseTime);
 }
 
 int32_t smlClearForRerun(SSmlHandle *info) {
@@ -1410,14 +1418,15 @@
       }
     }
 
-    char cTmp = 0;      // for print tmp if is raw
-    if(info->isRawLine){
+    char cTmp = 0;  // for print tmp if is raw
+    if (info->isRawLine) {
       cTmp = tmp[len - 1];
       tmp[len - 1] = '\0';
     }
 
-    uDebug("SML:0x%" PRIx64 " smlParseLine israw:%d, numLines:%d, protocol:%d, len:%d, sql:%s", info->id, info->isRawLine, numLines, info->protocol, len, tmp);
-    if(info->isRawLine){
+    uDebug("SML:0x%" PRIx64 " smlParseLine israw:%d, numLines:%d, protocol:%d, len:%d, sql:%s", info->id,
+           info->isRawLine, numLines, info->protocol, len, tmp);
+    if (info->isRawLine) {
       tmp[len - 1] = cTmp;
     }
 
@@ -1513,9 +1522,9 @@
     return NULL;
   }
   SRequestObj *request = NULL;
-  SSmlHandle *info = NULL;
-  int cnt = 0;
-  while(1){
+  SSmlHandle  *info = NULL;
+  int          cnt = 0;
+  while (1) {
     request = (SRequestObj *)createRequest(*(int64_t *)taos, TSDB_SQL_INSERT, reqid);
     if (request == NULL) {
       uError("SML:taos_schemaless_insert error request is null");
@@ -1569,15 +1578,16 @@
     request->code = code;
     info->cost.endTime = taosGetTimestampUs();
     info->cost.code = code;
-    if(code == TSDB_CODE_TDB_INVALID_TABLE_SCHEMA_VER || code == TSDB_CODE_SDB_OBJ_CREATING
-        || code == TSDB_CODE_PAR_VALUE_TOO_LONG || code == TSDB_CODE_MND_TRANS_CONFLICT){
-      if(cnt++ >= 10){
-        uInfo("SML:%"PRIx64" retry:%d/10 end code:%d, msg:%s", info->id, cnt, code, tstrerror(code));
+    if (code == TSDB_CODE_TDB_INVALID_TABLE_SCHEMA_VER || code == TSDB_CODE_SDB_OBJ_CREATING ||
+        code == TSDB_CODE_PAR_VALUE_TOO_LONG || code == TSDB_CODE_MND_TRANS_CONFLICT) {
+      if (cnt++ >= 10) {
+        uInfo("SML:%" PRIx64 " retry:%d/10 end code:%d, msg:%s", info->id, cnt, code, tstrerror(code));
         break;
       }
       taosMsleep(100);
       refreshMeta(request->pTscObj, request);
-      uInfo("SML:%"PRIx64" retry:%d/10,ver is old retry or object is creating code:%d, msg:%s", info->id, cnt, code, tstrerror(code));
+      uInfo("SML:%" PRIx64 " retry:%d/10,ver is old retry or object is creating code:%d, msg:%s", info->id, cnt, code,
+            tstrerror(code));
       smlDestroyInfo(info);
       info = NULL;
       taos_free_result(request);
