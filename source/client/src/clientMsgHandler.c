--- conflicted
+++ resolved
@@ -13,13 +13,13 @@
  * along with this program. If not, see <http://www.gnu.org/licenses/>.
  */
 
-#include "catalog.h"
+#include "os.h"
+#include "tdef.h"
+#include "tname.h"
 #include "clientInt.h"
 #include "clientLog.h"
-#include "os.h"
+#include "catalog.h"
 #include "query.h"
-#include "tdef.h"
-#include "tname.h"
 
 int32_t (*handleRequestRspFp[TDMT_MAX])(void*, const SDataBuf* pMsg, int32_t code);
 
@@ -82,137 +82,21 @@
   return 0;
 }
 
-SMsgSendInfo* buildMsgInfoImpl(SRequestObj* pRequest) {
+SMsgSendInfo* buildMsgInfoImpl(SRequestObj *pRequest) {
   SMsgSendInfo* pMsgSendInfo = taosMemoryCalloc(1, sizeof(SMsgSendInfo));
 
   pMsgSendInfo->requestObjRefId = pRequest->self;
-  pMsgSendInfo->requestId = pRequest->requestId;
-  pMsgSendInfo->param = pRequest;
-  pMsgSendInfo->msgType = pRequest->type;
+  pMsgSendInfo->requestId       = pRequest->requestId;
+  pMsgSendInfo->param           = pRequest;
+  pMsgSendInfo->msgType         = pRequest->type;
 
   assert(pRequest != NULL);
   pMsgSendInfo->msgInfo = pRequest->body.requestMsg;
 
-  pMsgSendInfo->fp = (handleRequestRspFp[TMSG_INDEX(pRequest->type)] == NULL)
-                         ? genericRspCallback
-                         : handleRequestRspFp[TMSG_INDEX(pRequest->type)];
+  pMsgSendInfo->fp = (handleRequestRspFp[TMSG_INDEX(pRequest->type)] == NULL)? genericRspCallback:handleRequestRspFp[TMSG_INDEX(pRequest->type)];
   return pMsgSendInfo;
 }
 
-<<<<<<< HEAD
-int32_t processShowRsp(void* param, const SDataBuf* pMsg, int32_t code) {
-  SRequestObj* pRequest = param;
-  if (code != TSDB_CODE_SUCCESS) {
-    setErrno(pRequest, code);
-    tsem_post(&pRequest->body.rspSem);
-    return code;
-  }
-
-  SShowRsp showRsp = {0};
-  tDeserializeSShowRsp(pMsg->pData, pMsg->len, &showRsp);
-  STableMetaRsp* pMetaMsg = &showRsp.tableMeta;
-
-  taosMemoryFreeClear(pRequest->body.resInfo.pRspMsg);
-  pRequest->body.resInfo.pRspMsg = pMsg->pData;
-  SReqResultInfo* pResInfo = &pRequest->body.resInfo;
-
-  if (pResInfo->fields == NULL) {
-    TAOS_FIELD* pFields = taosMemoryCalloc(pMetaMsg->numOfColumns, sizeof(TAOS_FIELD));
-    for (int32_t i = 0; i < pMetaMsg->numOfColumns; ++i) {
-      SSchema* pSchema = &pMetaMsg->pSchemas[i];
-      tstrncpy(pFields[i].name, pSchema->name, tListLen(pFields[i].name));
-      pFields[i].type = pSchema->type;
-      pFields[i].bytes = pSchema->bytes;
-    }
-
-    pResInfo->fields = pFields;
-  }
-
-  pResInfo->numOfCols = pMetaMsg->numOfColumns;
-  pRequest->body.showInfo.execId = showRsp.showId;
-  tFreeSShowRsp(&showRsp);
-
-  // todo
-  if (pRequest->type == TDMT_VND_SHOW_TABLES) {
-    SShowReqInfo* pShowInfo = &pRequest->body.showInfo;
-
-    int32_t      index = pShowInfo->currentIndex;
-    SVgroupInfo* pInfo = taosArrayGet(pShowInfo->pArray, index);
-    pShowInfo->vgId = pInfo->vgId;
-  }
-
-  tsem_post(&pRequest->body.rspSem);
-  return 0;
-}
-
-int32_t processRetrieveMnodeRsp(void* param, const SDataBuf* pMsg, int32_t code) {
-  SRequestObj*    pRequest = param;
-  SReqResultInfo* pResInfo = &pRequest->body.resInfo;
-  taosMemoryFreeClear(pResInfo->pRspMsg);
-
-  if (code != TSDB_CODE_SUCCESS) {
-    setErrno(pRequest, code);
-    tsem_post(&pRequest->body.rspSem);
-    return code;
-  }
-
-  assert(pMsg->len >= sizeof(SRetrieveTableRsp));
-
-  SRetrieveTableRsp* pRetrieve = (SRetrieveTableRsp*)pMsg->pData;
-  pRetrieve->numOfRows = htonl(pRetrieve->numOfRows);
-  pRetrieve->precision = htons(pRetrieve->precision);
-
-  pResInfo->pRspMsg = pMsg->pData;
-  pResInfo->numOfRows = pRetrieve->numOfRows;
-  pResInfo->pData = pRetrieve->data;
-  pResInfo->completed = pRetrieve->completed;
-
-  pResInfo->current = 0;
-  //  setResultDataPtr(pResInfo, pResInfo->fields, pResInfo->numOfCols, pResInfo->numOfRows);
-
-  tscDebug("0x%" PRIx64 " numOfRows:%d, complete:%d, qId:0x%" PRIx64, pRequest->self, pRetrieve->numOfRows,
-           pRetrieve->completed, pRequest->body.showInfo.execId);
-
-  tsem_post(&pRequest->body.rspSem);
-  return 0;
-}
-
-int32_t processRetrieveVndRsp(void* param, const SDataBuf* pMsg, int32_t code) {
-  SRequestObj* pRequest = param;
-
-  SReqResultInfo* pResInfo = &pRequest->body.resInfo;
-  taosMemoryFreeClear(pResInfo->pRspMsg);
-
-  if (code != TSDB_CODE_SUCCESS) {
-    setErrno(pRequest, code);
-    tsem_post(&pRequest->body.rspSem);
-    return code;
-  }
-
-  assert(pMsg->len >= sizeof(SRetrieveTableRsp));
-
-  pResInfo->pRspMsg = pMsg->pData;
-
-  SVShowTablesFetchRsp* pFetchRsp = (SVShowTablesFetchRsp*)pMsg->pData;
-  pFetchRsp->numOfRows = htonl(pFetchRsp->numOfRows);
-  pFetchRsp->precision = htons(pFetchRsp->precision);
-
-  pResInfo->pRspMsg = pMsg->pData;
-  pResInfo->numOfRows = pFetchRsp->numOfRows;
-  pResInfo->pData = pFetchRsp->data;
-
-  pResInfo->current = 0;
-  //  setResultDataPtr(pResInfo, pResInfo->fields, pResInfo->numOfCols, pResInfo->numOfRows);
-
-  tscDebug("0x%" PRIx64 " numOfRows:%d, complete:%d, qId:0x%" PRIx64, pRequest->self, pFetchRsp->numOfRows,
-           pFetchRsp->completed, pRequest->body.showInfo.execId);
-
-  tsem_post(&pRequest->body.rspSem);
-  return 0;
-}
-
-=======
->>>>>>> c40f83ed
 int32_t processCreateDbRsp(void* param, const SDataBuf* pMsg, int32_t code) {
   // todo rsp with the vnode id list
   SRequestObj* pRequest = param;
@@ -230,7 +114,7 @@
   if (TSDB_CODE_MND_DB_NOT_EXIST == code) {
     SUseDbRsp usedbRsp = {0};
     tDeserializeSUseDbRsp(pMsg->pData, pMsg->len, &usedbRsp);
-    struct SCatalog* pCatalog = NULL;
+    struct SCatalog *pCatalog = NULL;
 
     if (usedbRsp.vgVersion >= 0) {
       int32_t code = catalogGetHandle(pRequest->pTscObj->pAppInfo->clusterId, &pCatalog);
@@ -400,22 +284,9 @@
   tscProcessMsgRsp[TSDB_SQL_SHOW_CREATE_DATABASE] = tscProcessShowCreateRsp;
 #endif
 
-<<<<<<< HEAD
-  handleRequestRspFp[TMSG_INDEX(TDMT_MND_CONNECT)] = processConnectRsp;
-  handleRequestRspFp[TMSG_INDEX(TDMT_MND_SHOW)] = processShowRsp;
-  handleRequestRspFp[TMSG_INDEX(TDMT_MND_SHOW_RETRIEVE)] = processRetrieveMnodeRsp;
-  handleRequestRspFp[TMSG_INDEX(TDMT_MND_CREATE_DB)] = processCreateDbRsp;
-  handleRequestRspFp[TMSG_INDEX(TDMT_MND_USE_DB)] = processUseDbRsp;
-  handleRequestRspFp[TMSG_INDEX(TDMT_MND_CREATE_STB)] = processCreateTableRsp;
-  handleRequestRspFp[TMSG_INDEX(TDMT_MND_DROP_DB)] = processDropDbRsp;
-
-  handleRequestRspFp[TMSG_INDEX(TDMT_VND_SHOW_TABLES)] = processShowRsp;
-  handleRequestRspFp[TMSG_INDEX(TDMT_VND_SHOW_TABLES_FETCH)] = processRetrieveVndRsp;
-=======
   handleRequestRspFp[TMSG_INDEX(TDMT_MND_CONNECT)]       = processConnectRsp;
   handleRequestRspFp[TMSG_INDEX(TDMT_MND_CREATE_DB)]     = processCreateDbRsp;
   handleRequestRspFp[TMSG_INDEX(TDMT_MND_USE_DB)]        = processUseDbRsp;
   handleRequestRspFp[TMSG_INDEX(TDMT_MND_CREATE_STB)]    = processCreateTableRsp;
   handleRequestRspFp[TMSG_INDEX(TDMT_MND_DROP_DB)]       = processDropDbRsp;
->>>>>>> c40f83ed
 }