/*
 * Copyright (c) 2019 TAOS Data, Inc. <jhtao@taosdata.com>
 *
 * This program is free software: you can use, redistribute, and/or modify
 * it under the terms of the GNU Affero General Public License, version 3
 * or later ("AGPL"), as published by the Free Software Foundation.
 *
 * This program is distributed in the hope that it will be useful, but WITHOUT
 * ANY WARRANTY; without even the implied warranty of MERCHANTABILITY or
 * FITNESS FOR A PARTICULAR PURPOSE.
 *
 * You should have received a copy of the GNU Affero General Public License
 * along with this program. If not, see <http://www.gnu.org/licenses/>.
 */

#include "catalog.h"
#include "clientInt.h"
#include "clientLog.h"
#include "os.h"
#include "query.h"
#include "systable.h"
#include "tdatablock.h"
#include "tdef.h"
#include "tglobal.h"
#include "tname.h"
#include "tversion.h"

static void setErrno(SRequestObj* pRequest, int32_t code) {
  pRequest->code = code;
  terrno = code;
}

int32_t genericRspCallback(void* param, SDataBuf* pMsg, int32_t code) {
  SRequestObj* pRequest = param;
  setErrno(pRequest, code);

  if (NEED_CLIENT_RM_TBLMETA_REQ(pRequest->type)) {
    removeMeta(pRequest->pTscObj, pRequest->targetTableList);
  }

  taosMemoryFree(pMsg->pEpSet);
  taosMemoryFree(pMsg->pData);
  if (pRequest->body.queryFp != NULL) {
    pRequest->body.queryFp(pRequest->body.param, pRequest, code);
  } else {
    tsem_post(&pRequest->body.rspSem);
  }
  return code;
}

int32_t processConnectRsp(void* param, SDataBuf* pMsg, int32_t code) {
  SRequestObj* pRequest = acquireRequest(*(int64_t*)param);
  if (NULL == pRequest) {
    goto End;
  }

  if (code != TSDB_CODE_SUCCESS) {
    setErrno(pRequest, code);
    tsem_post(&pRequest->body.rspSem);
    goto End;
  }

  STscObj* pTscObj = pRequest->pTscObj;

  if (NULL == pTscObj->pAppInfo || NULL == pTscObj->pAppInfo->pAppHbMgr) {
    setErrno(pRequest, TSDB_CODE_TSC_DISCONNECTED);
    tsem_post(&pRequest->body.rspSem);
    goto End;
  }

  SConnectRsp connectRsp = {0};
  if (tDeserializeSConnectRsp(pMsg->pData, pMsg->len, &connectRsp) != 0) {
    code = TSDB_CODE_TSC_INVALID_VERSION;
    setErrno(pRequest, code);
    tsem_post(&pRequest->body.rspSem);
    goto End;
  }

  if ((code = taosCheckVersionCompatibleFromStr(version, connectRsp.sVer, 3)) != 0) {
    setErrno(pRequest, code);
    tsem_post(&pRequest->body.rspSem);
    goto End;
  }

  int32_t now = taosGetTimestampSec();
  int32_t delta = abs(now - connectRsp.svrTimestamp);
  if (delta > timestampDeltaLimit) {
    code = TSDB_CODE_TIME_UNSYNCED;
    tscError("time diff:%ds is too big", delta);
    setErrno(pRequest, code);
    tsem_post(&pRequest->body.rspSem);
    goto End;
  }

  /*assert(connectRsp.epSet.numOfEps > 0);*/
  if (connectRsp.epSet.numOfEps == 0) {
    setErrno(pRequest, TSDB_CODE_APP_ERROR);
    tsem_post(&pRequest->body.rspSem);
    goto End;
  }

  if (connectRsp.dnodeNum == 1) {
    SEpSet srcEpSet = getEpSet_s(&pTscObj->pAppInfo->mgmtEp);
    SEpSet dstEpSet = connectRsp.epSet;
    rpcSetDefaultAddr(pTscObj->pAppInfo->pTransporter, srcEpSet.eps[srcEpSet.inUse].fqdn,
                      dstEpSet.eps[dstEpSet.inUse].fqdn);
  } else if (connectRsp.dnodeNum > 1 && !isEpsetEqual(&pTscObj->pAppInfo->mgmtEp.epSet, &connectRsp.epSet)) {
    SEpSet* pOrig = &pTscObj->pAppInfo->mgmtEp.epSet;
    SEp*    pOrigEp = &pOrig->eps[pOrig->inUse];
    SEp*    pNewEp = &connectRsp.epSet.eps[connectRsp.epSet.inUse];
    tscDebug("mnode epset updated from %d/%d=>%s:%d to %d/%d=>%s:%d in connRsp", pOrig->inUse, pOrig->numOfEps,
             pOrigEp->fqdn, pOrigEp->port, connectRsp.epSet.inUse, connectRsp.epSet.numOfEps, pNewEp->fqdn,
             pNewEp->port);
    updateEpSet_s(&pTscObj->pAppInfo->mgmtEp, &connectRsp.epSet);
  }

  for (int32_t i = 0; i < connectRsp.epSet.numOfEps; ++i) {
    tscDebug("0x%" PRIx64 " epSet.fqdn[%d]:%s port:%d, connObj:0x%" PRIx64, pRequest->requestId, i,
             connectRsp.epSet.eps[i].fqdn, connectRsp.epSet.eps[i].port, pTscObj->id);
  }

  pTscObj->sysInfo = connectRsp.sysInfo;
  pTscObj->connId = connectRsp.connId;
  pTscObj->acctId = connectRsp.acctId;
  tstrncpy(pTscObj->sVer, connectRsp.sVer, tListLen(pTscObj->sVer));
  tstrncpy(pTscObj->sDetailVer, connectRsp.sDetailVer, tListLen(pTscObj->sDetailVer));

  // update the appInstInfo
  pTscObj->pAppInfo->clusterId = connectRsp.clusterId;
  lastClusterId = connectRsp.clusterId;

  pTscObj->connType = connectRsp.connType;

  hbRegisterConn(pTscObj->pAppInfo->pAppHbMgr, pTscObj->id, connectRsp.clusterId, connectRsp.connType);

  tscDebug("0x%" PRIx64 " clusterId:%" PRId64 ", totalConn:%" PRId64, pRequest->requestId, connectRsp.clusterId,
           pTscObj->pAppInfo->numOfConns);

  tsem_post(&pRequest->body.rspSem);
End:

  if (pRequest) {
    releaseRequest(pRequest->self);
  }

  taosMemoryFree(param);
  taosMemoryFree(pMsg->pEpSet);
  taosMemoryFree(pMsg->pData);
  return code;
}

SMsgSendInfo* buildMsgInfoImpl(SRequestObj* pRequest) {
  SMsgSendInfo* pMsgSendInfo = taosMemoryCalloc(1, sizeof(SMsgSendInfo));

  pMsgSendInfo->requestObjRefId = pRequest->self;
  pMsgSendInfo->requestId = pRequest->requestId;
  pMsgSendInfo->param = pRequest;
  pMsgSendInfo->msgType = pRequest->type;
  pMsgSendInfo->target.type = TARGET_TYPE_MNODE;

  pMsgSendInfo->msgInfo = pRequest->body.requestMsg;
  pMsgSendInfo->fp = getMsgRspHandle(pRequest->type);
  return pMsgSendInfo;
}

int32_t processCreateDbRsp(void* param, SDataBuf* pMsg, int32_t code) {
  // todo rsp with the vnode id list
  SRequestObj* pRequest = param;
  taosMemoryFree(pMsg->pData);
  taosMemoryFree(pMsg->pEpSet);
  if (code != TSDB_CODE_SUCCESS) {
    setErrno(pRequest, code);
  } else {
    struct SCatalog* pCatalog = NULL;
    int32_t          code = catalogGetHandle(pRequest->pTscObj->pAppInfo->clusterId, &pCatalog);
    if (TSDB_CODE_SUCCESS == code) {
      STscObj* pTscObj = pRequest->pTscObj;

      SRequestConnInfo conn = {.pTrans = pTscObj->pAppInfo->pTransporter,
                               .requestId = pRequest->requestId,
                               .requestObjRefId = pRequest->self,
                               .mgmtEps = getEpSet_s(&pTscObj->pAppInfo->mgmtEp)};
      char             dbFName[TSDB_DB_FNAME_LEN];
      snprintf(dbFName, sizeof(dbFName) - 1, "%d.%s", pTscObj->acctId, TSDB_INFORMATION_SCHEMA_DB);
      catalogRefreshDBVgInfo(pCatalog, &conn, dbFName);
      snprintf(dbFName, sizeof(dbFName) - 1, "%d.%s", pTscObj->acctId, TSDB_PERFORMANCE_SCHEMA_DB);
      catalogRefreshDBVgInfo(pCatalog, &conn, dbFName);
    }
  }

  if (pRequest->body.queryFp) {
    pRequest->body.queryFp(pRequest->body.param, pRequest, code);
  } else {
    tsem_post(&pRequest->body.rspSem);
  }
  return code;
}

int32_t processUseDbRsp(void* param, SDataBuf* pMsg, int32_t code) {
  SRequestObj* pRequest = param;

  if (TSDB_CODE_MND_DB_NOT_EXIST == code || TSDB_CODE_MND_DB_IN_CREATING == code ||
      TSDB_CODE_MND_DB_IN_DROPPING == code) {
    SUseDbRsp usedbRsp = {0};
    tDeserializeSUseDbRsp(pMsg->pData, pMsg->len, &usedbRsp);
    struct SCatalog* pCatalog = NULL;

    if (usedbRsp.vgVersion >= 0) {  // cached in local
      uint64_t clusterId = pRequest->pTscObj->pAppInfo->clusterId;
      int32_t  code1 = catalogGetHandle(clusterId, &pCatalog);
      if (code1 != TSDB_CODE_SUCCESS) {
        tscWarn("0x%" PRIx64 "catalogGetHandle failed, clusterId:%" PRIx64 ", error:%s", pRequest->requestId, clusterId,
                tstrerror(code1));
      } else {
        catalogRemoveDB(pCatalog, usedbRsp.db, usedbRsp.uid);
      }
    }

    tFreeSUsedbRsp(&usedbRsp);
  }

  if (code != TSDB_CODE_SUCCESS) {
    taosMemoryFree(pMsg->pData);
    taosMemoryFree(pMsg->pEpSet);
    setErrno(pRequest, code);

    if (pRequest->body.queryFp != NULL) {
      pRequest->body.queryFp(pRequest->body.param, pRequest, pRequest->code);
    } else {
      tsem_post(&pRequest->body.rspSem);
    }

    return code;
  }

  SUseDbRsp usedbRsp = {0};
  tDeserializeSUseDbRsp(pMsg->pData, pMsg->len, &usedbRsp);

  if (strlen(usedbRsp.db) == 0) {
    if (usedbRsp.errCode != 0) {
      return usedbRsp.errCode;
    } else {
      return TSDB_CODE_APP_ERROR;
    }
  }

  tscTrace("db:%s, usedbRsp received, numOfVgroups:%d", usedbRsp.db, usedbRsp.vgNum);
  for (int32_t i = 0; i < usedbRsp.vgNum; ++i) {
    SVgroupInfo* pInfo = taosArrayGet(usedbRsp.pVgroupInfos, i);
    tscTrace("vgId:%d, numOfEps:%d inUse:%d ", pInfo->vgId, pInfo->epSet.numOfEps, pInfo->epSet.inUse);
    for (int32_t j = 0; j < pInfo->epSet.numOfEps; ++j) {
      tscTrace("vgId:%d, index:%d epset:%s:%u", pInfo->vgId, j, pInfo->epSet.eps[j].fqdn, pInfo->epSet.eps[j].port);
    }
  }

  SName name = {0};
  tNameFromString(&name, usedbRsp.db, T_NAME_ACCT | T_NAME_DB);

  SUseDbOutput output = {0};
  code = queryBuildUseDbOutput(&output, &usedbRsp);

  if (code != 0) {
    terrno = code;
    if (output.dbVgroup) taosHashCleanup(output.dbVgroup->vgHash);

    tscError("0x%" PRIx64 " failed to build use db output since %s", pRequest->requestId, terrstr());
  } else if (output.dbVgroup && output.dbVgroup->vgHash) {
    struct SCatalog* pCatalog = NULL;

    int32_t code1 = catalogGetHandle(pRequest->pTscObj->pAppInfo->clusterId, &pCatalog);
    if (code1 != TSDB_CODE_SUCCESS) {
      tscWarn("catalogGetHandle failed, clusterId:%" PRIx64 ", error:%s", pRequest->pTscObj->pAppInfo->clusterId,
              tstrerror(code1));
    } else {
      catalogUpdateDBVgInfo(pCatalog, output.db, output.dbId, output.dbVgroup);
      output.dbVgroup = NULL;
    }
  }

  taosMemoryFreeClear(output.dbVgroup);

  tFreeSUsedbRsp(&usedbRsp);

  char db[TSDB_DB_NAME_LEN] = {0};
  tNameGetDbName(&name, db);

  setConnectionDB(pRequest->pTscObj, db);
  taosMemoryFree(pMsg->pData);
  taosMemoryFree(pMsg->pEpSet);

  if (pRequest->body.queryFp != NULL) {
    pRequest->body.queryFp(pRequest->body.param, pRequest, pRequest->code);
  } else {
    tsem_post(&pRequest->body.rspSem);
  }
  return 0;
}

int32_t processCreateSTableRsp(void* param, SDataBuf* pMsg, int32_t code) {
  if (pMsg == NULL || param == NULL) {
    return TSDB_CODE_TSC_INVALID_INPUT;
  }
  SRequestObj* pRequest = param;

  if (code != TSDB_CODE_SUCCESS) {
    setErrno(pRequest, code);
  } else {
    SMCreateStbRsp createRsp = {0};
    SDecoder       coder = {0};
    tDecoderInit(&coder, pMsg->pData, pMsg->len);
    tDecodeSMCreateStbRsp(&coder, &createRsp);
    tDecoderClear(&coder);

    pRequest->body.resInfo.execRes.msgType = TDMT_MND_CREATE_STB;
    pRequest->body.resInfo.execRes.res = createRsp.pMeta;
  }

  taosMemoryFree(pMsg->pEpSet);
  taosMemoryFree(pMsg->pData);

  if (pRequest->body.queryFp != NULL) {
    SExecResult* pRes = &pRequest->body.resInfo.execRes;

    if (code == TSDB_CODE_SUCCESS) {
      SCatalog* pCatalog = NULL;
      int32_t   ret = catalogGetHandle(pRequest->pTscObj->pAppInfo->clusterId, &pCatalog);
      if (pRes->res != NULL) {
        ret = handleCreateTbExecRes(pRes->res, pCatalog);
      }

      if (ret != TSDB_CODE_SUCCESS) {
        code = ret;
      }
    }

    pRequest->body.queryFp(pRequest->body.param, pRequest, code);
  } else {
    tsem_post(&pRequest->body.rspSem);
  }
  return code;
}

int32_t processDropDbRsp(void* param, SDataBuf* pMsg, int32_t code) {
  SRequestObj* pRequest = param;
  if (code != TSDB_CODE_SUCCESS) {
    setErrno(pRequest, code);
  } else {
    SDropDbRsp dropdbRsp = {0};
    tDeserializeSDropDbRsp(pMsg->pData, pMsg->len, &dropdbRsp);

    struct SCatalog* pCatalog = NULL;
    int32_t          code = catalogGetHandle(pRequest->pTscObj->pAppInfo->clusterId, &pCatalog);
    if (TSDB_CODE_SUCCESS == code) {
      catalogRemoveDB(pCatalog, dropdbRsp.db, dropdbRsp.uid);
      STscObj* pTscObj = pRequest->pTscObj;

      SRequestConnInfo conn = {.pTrans = pTscObj->pAppInfo->pTransporter,
                               .requestId = pRequest->requestId,
                               .requestObjRefId = pRequest->self,
                               .mgmtEps = getEpSet_s(&pTscObj->pAppInfo->mgmtEp)};
      char             dbFName[TSDB_DB_FNAME_LEN];
      snprintf(dbFName, sizeof(dbFName) - 1, "%d.%s", pTscObj->acctId, TSDB_INFORMATION_SCHEMA_DB);
      catalogRefreshDBVgInfo(pCatalog, &conn, dbFName);
      snprintf(dbFName, sizeof(dbFName) - 1, "%d.%s", pTscObj->acctId, TSDB_PERFORMANCE_SCHEMA_DB);
      catalogRefreshDBVgInfo(pCatalog, &conn, dbFName);
    }
  }

  taosMemoryFree(pMsg->pData);
  taosMemoryFree(pMsg->pEpSet);

  if (pRequest->body.queryFp != NULL) {
    pRequest->body.queryFp(pRequest->body.param, pRequest, code);
  } else {
    tsem_post(&pRequest->body.rspSem);
  }
  return code;
}

int32_t processAlterStbRsp(void* param, SDataBuf* pMsg, int32_t code) {
  SRequestObj* pRequest = param;
  if (code != TSDB_CODE_SUCCESS) {
    setErrno(pRequest, code);
  } else {
    SMAlterStbRsp alterRsp = {0};
    SDecoder      coder = {0};
    tDecoderInit(&coder, pMsg->pData, pMsg->len);
    tDecodeSMAlterStbRsp(&coder, &alterRsp);
    tDecoderClear(&coder);

    pRequest->body.resInfo.execRes.msgType = TDMT_MND_ALTER_STB;
    pRequest->body.resInfo.execRes.res = alterRsp.pMeta;
  }

  taosMemoryFree(pMsg->pData);
  taosMemoryFree(pMsg->pEpSet);

  if (pRequest->body.queryFp != NULL) {
    SExecResult* pRes = &pRequest->body.resInfo.execRes;

    if (code == TSDB_CODE_SUCCESS) {
      SCatalog* pCatalog = NULL;
      int32_t   ret = catalogGetHandle(pRequest->pTscObj->pAppInfo->clusterId, &pCatalog);
      if (pRes->res != NULL) {
        ret = handleAlterTbExecRes(pRes->res, pCatalog);
      }

      if (ret != TSDB_CODE_SUCCESS) {
        code = ret;
      }
    }

    pRequest->body.queryFp(pRequest->body.param, pRequest, code);
  } else {
    tsem_post(&pRequest->body.rspSem);
  }
  return code;
}

static int32_t buildShowVariablesBlock(SArray* pVars, SSDataBlock** block) {
  SSDataBlock* pBlock = taosMemoryCalloc(1, sizeof(SSDataBlock));
  pBlock->info.hasVarCol = true;

  pBlock->pDataBlock = taosArrayInit(SHOW_VARIABLES_RESULT_COLS, sizeof(SColumnInfoData));

  SColumnInfoData infoData = {0};
  infoData.info.type = TSDB_DATA_TYPE_VARCHAR;
  infoData.info.bytes = SHOW_VARIABLES_RESULT_FIELD1_LEN;

  taosArrayPush(pBlock->pDataBlock, &infoData);

  infoData.info.type = TSDB_DATA_TYPE_VARCHAR;
  infoData.info.bytes = SHOW_VARIABLES_RESULT_FIELD2_LEN;
  taosArrayPush(pBlock->pDataBlock, &infoData);

  int32_t numOfCfg = taosArrayGetSize(pVars);
  blockDataEnsureCapacity(pBlock, numOfCfg);

  for (int32_t i = 0, c = 0; i < numOfCfg; ++i, c = 0) {
    SVariablesInfo* pInfo = taosArrayGet(pVars, i);

    char name[TSDB_CONFIG_OPTION_LEN + VARSTR_HEADER_SIZE] = {0};
    STR_WITH_MAXSIZE_TO_VARSTR(name, pInfo->name, TSDB_CONFIG_OPTION_LEN + VARSTR_HEADER_SIZE);
    SColumnInfoData* pColInfo = taosArrayGet(pBlock->pDataBlock, c++);
    colDataSetVal(pColInfo, i, name, false);

    char value[TSDB_CONFIG_VALUE_LEN + VARSTR_HEADER_SIZE] = {0};
    STR_WITH_MAXSIZE_TO_VARSTR(value, pInfo->value, TSDB_CONFIG_VALUE_LEN + VARSTR_HEADER_SIZE);
    pColInfo = taosArrayGet(pBlock->pDataBlock, c++);
    colDataSetVal(pColInfo, i, value, false);
  }

  pBlock->info.rows = numOfCfg;

  *block = pBlock;

  return TSDB_CODE_SUCCESS;
}

static int32_t buildShowVariablesRsp(SArray* pVars, SRetrieveTableRsp** pRsp) {
  SSDataBlock* pBlock = NULL;
  int32_t      code = buildShowVariablesBlock(pVars, &pBlock);
  if (code) {
    return code;
  }

  size_t rspSize = sizeof(SRetrieveTableRsp) + blockGetEncodeSize(pBlock);
  *pRsp = taosMemoryCalloc(1, rspSize);
  if (NULL == *pRsp) {
    blockDataDestroy(pBlock);
    return TSDB_CODE_OUT_OF_MEMORY;
  }

  (*pRsp)->useconds = 0;
  (*pRsp)->completed = 1;
  (*pRsp)->precision = 0;
  (*pRsp)->compressed = 0;
  (*pRsp)->compLen = 0;
  (*pRsp)->numOfRows = htobe64((int64_t)pBlock->info.rows);
  (*pRsp)->numOfCols = htonl(SHOW_VARIABLES_RESULT_COLS);

  int32_t len = blockEncode(pBlock, (*pRsp)->data, SHOW_VARIABLES_RESULT_COLS);
  blockDataDestroy(pBlock);

  if (len != rspSize - sizeof(SRetrieveTableRsp)) {
    uError("buildShowVariablesRsp error, len:%d != rspSize - sizeof(SRetrieveTableRsp):%" PRIu64, len,
           (uint64_t)(rspSize - sizeof(SRetrieveTableRsp)));
    return TSDB_CODE_TSC_INVALID_INPUT;
  }

  return TSDB_CODE_SUCCESS;
}

int32_t processShowVariablesRsp(void* param, SDataBuf* pMsg, int32_t code) {
  SRequestObj* pRequest = param;
  if (code != TSDB_CODE_SUCCESS) {
    setErrno(pRequest, code);
  } else {
    SShowVariablesRsp  rsp = {0};
    SRetrieveTableRsp* pRes = NULL;
    code = tDeserializeSShowVariablesRsp(pMsg->pData, pMsg->len, &rsp);
    if (TSDB_CODE_SUCCESS == code) {
      code = buildShowVariablesRsp(rsp.variables, &pRes);
    }
    if (TSDB_CODE_SUCCESS == code) {
      code = setQueryResultFromRsp(&pRequest->body.resInfo, pRes, false, true);
    }

<<<<<<< HEAD
    if(code != 0){
=======
    if (code != 0) {
>>>>>>> 0e53e578
      taosMemoryFree(pRes);
    }
    tFreeSShowVariablesRsp(&rsp);
  }

  taosMemoryFree(pMsg->pData);
  taosMemoryFree(pMsg->pEpSet);

  if (pRequest->body.queryFp != NULL) {
    pRequest->body.queryFp(pRequest->body.param, pRequest, code);
  } else {
    tsem_post(&pRequest->body.rspSem);
  }
  return code;
}

__async_send_cb_fn_t getMsgRspHandle(int32_t msgType) {
  switch (msgType) {
    case TDMT_MND_CONNECT:
      return processConnectRsp;
    case TDMT_MND_CREATE_DB:
      return processCreateDbRsp;
    case TDMT_MND_USE_DB:
      return processUseDbRsp;
    case TDMT_MND_CREATE_STB:
      return processCreateSTableRsp;
    case TDMT_MND_DROP_DB:
      return processDropDbRsp;
    case TDMT_MND_ALTER_STB:
      return processAlterStbRsp;
    case TDMT_MND_SHOW_VARIABLES:
      return processShowVariablesRsp;
    default:
      return genericRspCallback;
  }
}<|MERGE_RESOLUTION|>--- conflicted
+++ resolved
@@ -506,11 +506,7 @@
       code = setQueryResultFromRsp(&pRequest->body.resInfo, pRes, false, true);
     }
 
-<<<<<<< HEAD
-    if(code != 0){
-=======
     if (code != 0) {
->>>>>>> 0e53e578
       taosMemoryFree(pRes);
     }
     tFreeSShowVariablesRsp(&rsp);
