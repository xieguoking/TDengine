--- conflicted
+++ resolved
@@ -1271,11 +1271,7 @@
     if(info->dataFormat) {
       SSmlLineInfo element = {0};
       ret = smlParseJSONString(info, &dataPointStart, &element);
-<<<<<<< HEAD
       if(element.measureTagsLen != 0) taosMemoryFree(element.measureTag);
-=======
-      if(element.measure == NULL) break;
->>>>>>> 8659c21b
     }else{
       if(cnt >= payloadNum){
         payloadNum = payloadNum << 1;
