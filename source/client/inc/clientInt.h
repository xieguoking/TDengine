/*
 * Copyright (c) 2019 TAOS Data, Inc. <jhtao@taosdata.com>
 *
 * This program is free software: you can use, redistribute, and/or modify
 * it under the terms of the GNU Affero General Public License, version 3
 * or later ("AGPL"), as published by the Free Software Foundation.
 *
 * This program is distributed in the hope that it will be useful, but WITHOUT
 * ANY WARRANTY; without even the implied warranty of MERCHANTABILITY or
 * FITNESS FOR A PARTICULAR PURPOSE.
 *
 * You should have received a copy of the GNU Affero General Public License
 * along with this program. If not, see <http://www.gnu.org/licenses/>.
 */

#ifndef TDENGINE_CLIENTINT_H
#define TDENGINE_CLIENTINT_H

#ifdef __cplusplus
extern "C" {
#endif

#include "parser.h"
#include "planner.h"
#include "query.h"
#include "taos.h"
#include "tcommon.h"
#include "tdatablock.h"
#include "tdef.h"
#include "thash.h"
#include "tlist.h"
#include "tmsg.h"
#include "tmsgtype.h"
#include "trpc.h"

#include "tconfig.h"

#define CHECK_CODE_GOTO(expr, label) \
  do {                               \
    code = expr;                     \
    if (TSDB_CODE_SUCCESS != code) { \
      goto label;                    \
    }                                \
  } while (0)

#define ERROR_MSG_BUF_DEFAULT_SIZE 512
#define HEARTBEAT_INTERVAL         1500  // ms

enum {
  RES_TYPE__QUERY = 1,
  RES_TYPE__TMQ,
};

#define TD_RES_QUERY(res) (*(int8_t*)res == RES_TYPE__QUERY)
#define TD_RES_TMQ(res)   (*(int8_t*)res == RES_TYPE__TMQ)

typedef struct SAppInstInfo SAppInstInfo;

typedef struct {
  void*         param;
  SClientHbReq* req;
} SHbConnInfo;

typedef struct {
  char* key;
  // statistics
  int32_t reportCnt;
  int32_t connKeyCnt;
  int64_t reportBytes;  // not implemented
  int64_t startTime;
  // ctl
  SRWLatch lock;  // lock is used in serialization
  // connection
  SAppInstInfo* pAppInstInfo;
  // info
  SHashObj* activeInfo;  // hash<SClientHbKey, SClientHbReq>
  SHashObj* connInfo;    // hash<SClientHbKey, SHbConnInfo>
} SAppHbMgr;

typedef int32_t (*FHbRspHandle)(SAppHbMgr* pAppHbMgr, SClientHbRsp* pRsp);

typedef int32_t (*FHbReqHandle)(SClientHbKey* connKey, void* param, SClientHbReq* req);

typedef struct {
  int8_t inited;
  // ctl
  int8_t        threadStop;
  TdThread      thread;
  TdThreadMutex lock;       // used when app init and cleanup
  SArray*       appHbMgrs;  // SArray<SAppHbMgr*> one for each cluster
  FHbReqHandle  reqHandle[CONN_TYPE__MAX];
  FHbRspHandle  rspHandle[CONN_TYPE__MAX];
} SClientHbMgr;

typedef struct SQueryExecMetric {
  int64_t start;   // start timestamp, us
  int64_t parsed;  // start to parse, us
  int64_t send;    // start to send to server, us
  int64_t rsp;     // receive response from server, us
} SQueryExecMetric;

typedef struct SInstanceSummary {
  uint64_t numOfInsertsReq;
  uint64_t numOfInsertRows;
  uint64_t insertElapsedTime;
  uint64_t insertBytes;  // submit to tsdb since launched.

  uint64_t fetchBytes;
  uint64_t queryElapsedTime;
  uint64_t numOfSlowQueries;
  uint64_t totalRequests;
  uint64_t currentRequests;  // the number of SRequestObj
} SInstanceSummary;

typedef struct SHeartBeatInfo {
  void* pTimer;  // timer, used to send request msg to mnode
} SHeartBeatInfo;

struct SAppInstInfo {
  int64_t          numOfConns;
  SCorEpSet        mgmtEp;
  TdThreadMutex    qnodeMutex;
  SArray*          pQnodeList;
  SInstanceSummary summary;
  SList*           pConnList;  // STscObj linked list
  uint64_t         clusterId;
  void*            pTransporter;
  SAppHbMgr*       pAppHbMgr;
};

typedef struct SAppInfo {
  int64_t       startTime;
  char          appName[TSDB_APP_NAME_LEN];
  char*         ep;
  int32_t       pid;
  int32_t       numOfThreads;
  SHashObj*     pInstMap;
  TdThreadMutex mutex;
} SAppInfo;

typedef struct STscObj {
  char          user[TSDB_USER_LEN];
  char          pass[TSDB_PASSWORD_LEN];
  char          db[TSDB_DB_FNAME_LEN];
  char          ver[128];
  int8_t        connType;
  int32_t       acctId;
  uint32_t      connId;
  uint64_t      id;         // ref ID returned by taosAddRef
  TdThreadMutex mutex;      // used to protect the operation on db
  int32_t       numOfReqs;  // number of sqlObj bound to this connection
  SAppInstInfo* pAppInfo;
  SHashObj*     pRequests;
} STscObj;

typedef struct SResultColumn {
  union {
    char*    nullbitmap;  // bitmap, one bit for each item in the list
    int32_t* offset;
  };
  char* pData;
} SResultColumn;

typedef struct SReqResultInfo {
  SQueryExecRes  execRes;
  const char*    pRspMsg;
  const char*    pData;
  TAOS_FIELD*    fields;      // todo, column names are not needed.
  TAOS_FIELD*    userFields;  // the fields info that return to user
  uint32_t       numOfCols;
  int32_t*       length;
  char**         convertBuf;
  TAOS_ROW       row;
  SResultColumn* pCol;
  uint32_t       numOfRows;
  uint64_t       totalRows;
  uint32_t       current;
  bool           completed;
  int32_t        precision;
  int32_t        payloadLen;
} SReqResultInfo;

typedef struct SRequestSendRecvBody {
  tsem_t             rspSem;  // not used now
  __taos_async_fn_t  queryFp;
  __taos_async_fn_t  fetchFp;
  void*              param;
  SDataBuf           requestMsg;
  int64_t            queryJob;  // query job, created according to sql query DAG.
  struct SQueryPlan* pDag;      // the query dag, generated according to the sql statement.
  SReqResultInfo     resInfo;
} SRequestSendRecvBody;

typedef struct {
  int8_t         resType;
  char           topic[TSDB_TOPIC_FNAME_LEN];
  char           db[TSDB_DB_FNAME_LEN];
  int32_t        vgId;
  SSchemaWrapper schema;
  int32_t        resIter;
  SMqDataBlkRsp  rsp;
  SReqResultInfo resInfo;
} SMqRspObj;

typedef struct SRequestObj {
  int8_t               resType;  // query or tmq
  uint64_t             requestId;
  int32_t              type;  // request type
  STscObj*             pTscObj;
  char*                pDb;     // current database string
  char*                sqlstr;  // sql string
  int32_t              sqlLen;
  int64_t              self;
  char*                msgBuf;
  int32_t              msgBufLen;
  int32_t              code;
  SArray*              dbList;
  SArray*              tableList;
  SQueryExecMetric     metric;
  SRequestSendRecvBody body;
} SRequestObj;

typedef struct SSyncQueryParam {
  tsem_t       sem;
  SRequestObj* pRequest;
} SSyncQueryParam;

void*   doAsyncFetchRow(SRequestObj* pRequest, bool setupOneRowPtr, bool convertUcs4);
void*   doFetchRows(SRequestObj* pRequest, bool setupOneRowPtr, bool convertUcs4);

void    doSetOneRowPtr(SReqResultInfo* pResultInfo);
void    setResPrecision(SReqResultInfo* pResInfo, int32_t precision);
int32_t setQueryResultFromRsp(SReqResultInfo* pResultInfo, const SRetrieveTableRsp* pRsp, bool convertUcs4,
                              bool freeAfterUse);
void    setResSchemaInfo(SReqResultInfo* pResInfo, const SSchema* pSchema, int32_t numOfCols);
void    doFreeReqResultInfo(SReqResultInfo* pResInfo);
SRequestObj* execQuery(STscObj* pTscObj, const char* sql, int sqlLen);

static FORCE_INLINE SReqResultInfo* tmqGetCurResInfo(TAOS_RES* res) {
  SMqRspObj* msg = (SMqRspObj*)res;
  return (SReqResultInfo*)&msg->resInfo;
}

static FORCE_INLINE SReqResultInfo* tmqGetNextResInfo(TAOS_RES* res, bool convertUcs4) {
  SMqRspObj* msg = (SMqRspObj*)res;
  msg->resIter++;
  if (msg->resIter < msg->rsp.blockNum) {
    SRetrieveTableRsp* pRetrieve = (SRetrieveTableRsp*)taosArrayGetP(msg->rsp.blockData, msg->resIter);
    if (msg->rsp.withSchema) {
      SSchemaWrapper* pSW = (SSchemaWrapper*)taosArrayGetP(msg->rsp.blockSchema, msg->resIter);
      setResSchemaInfo(&msg->resInfo, pSW->pSchema, pSW->nCols);
      taosMemoryFreeClear(msg->resInfo.row);
      taosMemoryFreeClear(msg->resInfo.pCol);
      taosMemoryFreeClear(msg->resInfo.length);
      taosMemoryFreeClear(msg->resInfo.convertBuf);
    }
    setQueryResultFromRsp(&msg->resInfo, pRetrieve, convertUcs4, false);
    return &msg->resInfo;
  }
  return NULL;
}

static FORCE_INLINE SReqResultInfo* tscGetCurResInfo(TAOS_RES* res) {
  if (TD_RES_QUERY(res)) return &(((SRequestObj*)res)->body.resInfo);
  return tmqGetCurResInfo(res);
}

extern SAppInfo appInfo;
extern int32_t  clientReqRefPool;
extern int32_t  clientConnRefPool;

extern int (*handleRequestRspFp[TDMT_MAX])(void*, const SDataBuf* pMsg, int32_t code);
int           genericRspCallback(void* param, const SDataBuf* pMsg, int32_t code);
SMsgSendInfo* buildMsgInfoImpl(SRequestObj* pReqObj);

void*    createTscObj(const char* user, const char* auth, const char* db, int32_t connType, SAppInstInfo* pAppInfo);
void     destroyTscObj(void* pObj);
STscObj* acquireTscObj(int64_t rid);
int32_t  releaseTscObj(int64_t rid);

uint64_t generateRequestId();

void*        createRequest(STscObj* pObj, void* param, int32_t type);
void         destroyRequest(SRequestObj* pRequest);
SRequestObj* acquireRequest(int64_t rid);
int32_t      releaseRequest(int64_t rid);

char* getDbOfConnection(STscObj* pObj);
void  setConnectionDB(STscObj* pTscObj, const char* db);
void  resetConnectDB(STscObj* pTscObj);

int taos_options_imp(TSDB_OPTION option, const char* str);

void* openTransporter(const char* user, const char* auth, int32_t numOfThreads);

bool persistConnForSpecificMsg(void* parenct, tmsg_t msgType);
void processMsgFromServer(void* parent, SRpcMsg* pMsg, SEpSet* pEpSet);

void initMsgHandleFp();

TAOS* taos_connect_internal(const char* ip, const char* user, const char* pass, const char* auth, const char* db,
                            uint16_t port, int connType);

SRequestObj* launchQuery(STscObj* pTscObj, const char* sql, int sqlLen);

int32_t parseSql(SRequestObj* pRequest, bool topicQuery, SQuery** pQuery, SStmtCallback* pStmtCb);

int32_t getPlan(SRequestObj* pRequest, SQuery* pQuery, SQueryPlan** pPlan, SArray** pNodeList);

int32_t buildRequest(STscObj* pTscObj, const char* sql, int sqlLen, SRequestObj** pRequest);

// --- heartbeat
// global, called by mgmt
int  hbMgrInit();
void hbMgrCleanUp();
int  hbHandleRsp(SClientHbBatchRsp* hbRsp);

// cluster level
SAppHbMgr* appHbMgrInit(SAppInstInfo* pAppInstInfo, char* key);
void       appHbMgrCleanup(void);

// conn level
int  hbRegisterConn(SAppHbMgr* pAppHbMgr, int64_t tscRefId, int64_t clusterId, int8_t connType);
void hbDeregisterConn(SAppHbMgr* pAppHbMgr, SClientHbKey connKey);

int hbAddConnInfo(SAppHbMgr* pAppHbMgr, SClientHbKey connKey, void* key, void* value, int32_t keyLen, int32_t valueLen);

// --- mq
void hbMgrInitMqHbRspHandle();

<<<<<<< HEAD
SRequestObj* launchQueryImpl(SRequestObj* pRequest, SQuery* pQuery, bool keepQuery, void** res);
void         launchAsyncQuery(SRequestObj* pRequest, SQuery* pQuery);
int32_t      scheduleQuery(SRequestObj* pRequest, SQueryPlan* pDag, SArray* pNodeList, void** res);
=======
SRequestObj* launchQueryImpl(SRequestObj* pRequest, SQuery* pQuery, int32_t code, bool keepQuery, void** res);
int32_t      getQueryPlan(SRequestObj* pRequest, SQuery* pQuery, SArray** pNodeList);
int32_t      scheduleQuery(SRequestObj* pRequest, SQueryPlan* pDag, SArray* pNodeList);
>>>>>>> 77fe6a4e
int32_t      refreshMeta(STscObj* pTscObj, SRequestObj* pRequest);
int32_t      updateQnodeList(SAppInstInfo* pInfo, SArray* pNodeList);

#ifdef __cplusplus
}
#endif

#endif  // TDENGINE_CLIENTINT_H<|MERGE_RESOLUTION|>--- conflicted
+++ resolved
@@ -328,15 +328,12 @@
 // --- mq
 void hbMgrInitMqHbRspHandle();
 
-<<<<<<< HEAD
+SRequestObj* launchQueryImpl(SRequestObj* pRequest, SQuery* pQuery, int32_t code, bool keepQuery, void** res);
+int32_t      getQueryPlan(SRequestObj* pRequest, SQuery* pQuery, SArray** pNodeList);
+int32_t      scheduleQuery(SRequestObj* pRequest, SQueryPlan* pDag, SArray* pNodeList);
 SRequestObj* launchQueryImpl(SRequestObj* pRequest, SQuery* pQuery, bool keepQuery, void** res);
 void         launchAsyncQuery(SRequestObj* pRequest, SQuery* pQuery);
 int32_t      scheduleQuery(SRequestObj* pRequest, SQueryPlan* pDag, SArray* pNodeList, void** res);
-=======
-SRequestObj* launchQueryImpl(SRequestObj* pRequest, SQuery* pQuery, int32_t code, bool keepQuery, void** res);
-int32_t      getQueryPlan(SRequestObj* pRequest, SQuery* pQuery, SArray** pNodeList);
-int32_t      scheduleQuery(SRequestObj* pRequest, SQueryPlan* pDag, SArray* pNodeList);
->>>>>>> 77fe6a4e
 int32_t      refreshMeta(STscObj* pTscObj, SRequestObj* pRequest);
 int32_t      updateQnodeList(SAppInstInfo* pInfo, SArray* pNodeList);
 
