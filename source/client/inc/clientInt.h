/*
 * Copyright (c) 2019 TAOS Data, Inc. <jhtao@taosdata.com>
 *
 * This program is free software: you can use, redistribute, and/or modify
 * it under the terms of the GNU Affero General Public License, version 3
 * or later ("AGPL"), as published by the Free Software Foundation.
 *
 * This program is distributed in the hope that it will be useful, but WITHOUT
 * ANY WARRANTY; without even the implied warranty of MERCHANTABILITY or
 * FITNESS FOR A PARTICULAR PURPOSE.
 *
 * You should have received a copy of the GNU Affero General Public License
 * along with this program. If not, see <http://www.gnu.org/licenses/>.
 */

#ifndef TDENGINE_CLIENTINT_H
#define TDENGINE_CLIENTINT_H

#ifdef __cplusplus
extern "C" {
#endif

#include "catalog.h"
#include "parser.h"
#include "planner.h"
#include "query.h"
#include "taos.h"
#include "tcommon.h"
#include "tdatablock.h"
#include "tdef.h"
#include "thash.h"
#include "tlist.h"
#include "tmsg.h"
#include "tmsgtype.h"
#include "trpc.h"

#include "tconfig.h"

#define CHECK_CODE_GOTO(expr, label) \
  do {                               \
    code = expr;                     \
    if (TSDB_CODE_SUCCESS != code) { \
      goto label;                    \
    }                                \
  } while (0)

#define ERROR_MSG_BUF_DEFAULT_SIZE 512
#define HEARTBEAT_INTERVAL         1500  // ms
#define SYNC_ON_TOP_OF_ASYNC       1

enum {
  RES_TYPE__QUERY = 1,
  RES_TYPE__TMQ,
  RES_TYPE__TMQ_META,
};

#define SHOW_VARIABLES_RESULT_COLS       2
#define SHOW_VARIABLES_RESULT_FIELD1_LEN (TSDB_CONFIG_OPTION_LEN + VARSTR_HEADER_SIZE)
#define SHOW_VARIABLES_RESULT_FIELD2_LEN (TSDB_CONFIG_VALUE_LEN + VARSTR_HEADER_SIZE)

#define TD_RES_QUERY(res)    (*(int8_t*)res == RES_TYPE__QUERY)
#define TD_RES_TMQ(res)      (*(int8_t*)res == RES_TYPE__TMQ)
#define TD_RES_TMQ_META(res) (*(int8_t*)res == RES_TYPE__TMQ_META)

typedef struct SAppInstInfo SAppInstInfo;

typedef struct {
  char* key;
  // statistics
  int32_t reportCnt;
  int32_t connKeyCnt;
  int64_t reportBytes;  // not implemented
  int64_t startTime;
  // ctl
  SRWLatch      lock;  // lock is used in serialization
  SAppInstInfo* pAppInstInfo;
  SHashObj*     activeInfo;  // hash<SClientHbKey, SClientHbReq>
} SAppHbMgr;

typedef int32_t (*FHbRspHandle)(SAppHbMgr* pAppHbMgr, SClientHbRsp* pRsp);

typedef int32_t (*FHbReqHandle)(SClientHbKey* connKey, void* param, SClientHbReq* req);

typedef struct {
  int8_t  inited;
  int64_t appId;
  // ctl
  int8_t        threadStop;
  TdThread      thread;
  TdThreadMutex lock;  // used when app init and cleanup
  SHashObj*     appSummary;
  SArray*       appHbMgrs;  // SArray<SAppHbMgr*> one for each cluster
  FHbReqHandle  reqHandle[CONN_TYPE__MAX];
  FHbRspHandle  rspHandle[CONN_TYPE__MAX];
} SClientHbMgr;

typedef struct SQueryExecMetric {
  int64_t start;   // start timestamp, us
  int64_t parsed;  // start to parse, us
  int64_t send;    // start to send to server, us
  int64_t rsp;     // receive response from server, us
} SQueryExecMetric;

typedef struct SHeartBeatInfo {
  void* pTimer;  // timer, used to send request msg to mnode
} SHeartBeatInfo;

struct SAppInstInfo {
  int64_t            numOfConns;
  SCorEpSet          mgmtEp;
  int32_t            totalDnodes;
  int32_t            onlineDnodes;
  TdThreadMutex      qnodeMutex;
  SArray*            pQnodeList;
  SAppClusterSummary summary;
  SList*             pConnList;  // STscObj linked list
  uint64_t           clusterId;
  void*              pTransporter;
  SAppHbMgr*         pAppHbMgr;
  char*              instKey;
};

typedef struct SAppInfo {
  int64_t       startTime;
  char          appName[TSDB_APP_NAME_LEN];
  char*         ep;
  int32_t       pid;
  int32_t       numOfThreads;
  SHashObj*     pInstMap;
  TdThreadMutex mutex;
} SAppInfo;

typedef struct STscObj {
  char          user[TSDB_USER_LEN];
  char          pass[TSDB_PASSWORD_LEN];
  char          db[TSDB_DB_FNAME_LEN];
  char          sVer[TSDB_VERSION_LEN];
  char          sDetailVer[128];
  int8_t        connType;
  int32_t       acctId;
  uint32_t      connId;
  int64_t       id;         // ref ID returned by taosAddRef
  TdThreadMutex mutex;      // used to protect the operation on db
  int32_t       numOfReqs;  // number of sqlObj bound to this connection
  SAppInstInfo* pAppInfo;
  SHashObj*     pRequests;
  int8_t        schemalessType;  // todo remove it, this attribute should be move to request
} STscObj;

typedef struct SResultColumn {
  union {
    char*    nullbitmap;  // bitmap, one bit for each item in the list
    int32_t* offset;
  };
  char* pData;
} SResultColumn;

typedef struct SReqResultInfo {
  SQueryExecRes  execRes;
  const char*    pRspMsg;
  const char*    pData;
  TAOS_FIELD*    fields;      // todo, column names are not needed.
  TAOS_FIELD*    userFields;  // the fields info that return to user
  uint32_t       numOfCols;
  int32_t*       length;
  char**         convertBuf;
  TAOS_ROW       row;
  SResultColumn* pCol;
  uint32_t       numOfRows;
  uint64_t       totalRows;
  uint32_t       current;
  bool           completed;
  int32_t        precision;
  bool           convertUcs4;
  int32_t        payloadLen;
  char*          convertJson;
} SReqResultInfo;

typedef struct SRequestSendRecvBody {
  tsem_t            rspSem;  // not used now
  __taos_async_fn_t queryFp;
  __taos_async_fn_t fetchFp;
  void*             param;
  SDataBuf          requestMsg;
  int64_t           queryJob;  // query job, created according to sql query DAG.
  int32_t           subplanNum;
  SReqResultInfo    resInfo;
} SRequestSendRecvBody;

typedef struct {
  int8_t         resType;
  char           topic[TSDB_TOPIC_FNAME_LEN];
  char           db[TSDB_DB_FNAME_LEN];
  int32_t        vgId;
  SSchemaWrapper schema;
  int32_t        resIter;
  SMqDataRsp     rsp;
  SReqResultInfo resInfo;
} SMqRspObj;

typedef struct {
  int8_t     resType;
  char       topic[TSDB_TOPIC_FNAME_LEN];
  char       db[TSDB_DB_FNAME_LEN];
  int32_t    vgId;
  SMqMetaRsp metaRsp;
} SMqMetaRspObj;

typedef struct SRequestObj {
  int8_t               resType;  // query or tmq
  uint64_t             requestId;
  int32_t              type;  // request type
  STscObj*             pTscObj;
  char*                pDb;     // current database string
  char*                sqlstr;  // sql string
  int32_t              sqlLen;
  int64_t              self;
  char*                msgBuf;
  int32_t              msgBufLen;
  int32_t              code;
  SArray*              dbList;
  SArray*              tableList;
  SQueryExecMetric     metric;
  SRequestSendRecvBody body;
  bool                 stableQuery;
  bool                 validateOnly;

  bool     killed;
  uint32_t prevCode;  // previous error code: todo refactor, add update flag for catalog
  uint32_t retry;
} SRequestObj;

typedef struct SSyncQueryParam {
  tsem_t       sem;
  SRequestObj* pRequest;
} SSyncQueryParam;

void* doAsyncFetchRows(SRequestObj* pRequest, bool setupOneRowPtr, bool convertUcs4);
void* doFetchRows(SRequestObj* pRequest, bool setupOneRowPtr, bool convertUcs4);

void    doSetOneRowPtr(SReqResultInfo* pResultInfo);
void    setResPrecision(SReqResultInfo* pResInfo, int32_t precision);
int32_t setQueryResultFromRsp(SReqResultInfo* pResultInfo, const SRetrieveTableRsp* pRsp, bool convertUcs4,
                              bool freeAfterUse);
void    setResSchemaInfo(SReqResultInfo* pResInfo, const SSchema* pSchema, int32_t numOfCols);
void    doFreeReqResultInfo(SReqResultInfo* pResInfo);
int32_t transferTableNameList(const char* tbList, int32_t acctId, char* dbName, SArray** pReq);
void    syncCatalogFn(SMetaData* pResult, void* param, int32_t code);

SRequestObj* execQuery(STscObj* pTscObj, const char* sql, int sqlLen, bool validateOnly);
TAOS_RES*    taosQueryImpl(TAOS* taos, const char* sql, bool validateOnly);
void         taosAsyncQueryImpl(TAOS* taos, const char* sql, __taos_async_fn_t fp, void* param, bool validateOnly);

static FORCE_INLINE SReqResultInfo* tmqGetCurResInfo(TAOS_RES* res) {
  SMqRspObj* msg = (SMqRspObj*)res;
  return (SReqResultInfo*)&msg->resInfo;
}

static FORCE_INLINE SReqResultInfo* tmqGetNextResInfo(TAOS_RES* res, bool convertUcs4) {
  SMqRspObj* msg = (SMqRspObj*)res;
  msg->resIter++;
  if (msg->resIter < msg->rsp.blockNum) {
    SRetrieveTableRsp* pRetrieve = (SRetrieveTableRsp*)taosArrayGetP(msg->rsp.blockData, msg->resIter);
    if (msg->rsp.withSchema) {
      SSchemaWrapper* pSW = (SSchemaWrapper*)taosArrayGetP(msg->rsp.blockSchema, msg->resIter);
      setResSchemaInfo(&msg->resInfo, pSW->pSchema, pSW->nCols);
      taosMemoryFreeClear(msg->resInfo.row);
      taosMemoryFreeClear(msg->resInfo.pCol);
      taosMemoryFreeClear(msg->resInfo.length);
      taosMemoryFreeClear(msg->resInfo.convertBuf);
      taosMemoryFreeClear(msg->resInfo.convertJson);
    }
    setQueryResultFromRsp(&msg->resInfo, pRetrieve, convertUcs4, false);
    return &msg->resInfo;
  }
  return NULL;
}

static FORCE_INLINE SReqResultInfo* tscGetCurResInfo(TAOS_RES* res) {
  if (TD_RES_QUERY(res)) return &(((SRequestObj*)res)->body.resInfo);
  return tmqGetCurResInfo(res);
}

extern SAppInfo appInfo;
extern int32_t  clientReqRefPool;
extern int32_t  clientConnRefPool;
extern void*    tscQhandle;

__async_send_cb_fn_t getMsgRspHandle(int32_t msgType);

SMsgSendInfo* buildMsgInfoImpl(SRequestObj* pReqObj);

void*    createTscObj(const char* user, const char* auth, const char* db, int32_t connType, SAppInstInfo* pAppInfo);
void     destroyTscObj(void* pObj);
STscObj* acquireTscObj(int64_t rid);
int32_t  releaseTscObj(int64_t rid);

uint64_t generateRequestId();

void*        createRequest(STscObj* pObj, int32_t type);
void         destroyRequest(SRequestObj* pRequest);
SRequestObj* acquireRequest(int64_t rid);
int32_t      releaseRequest(int64_t rid);
int32_t      removeRequest(int64_t rid);
void         doDestroyRequest(void* p);

char* getDbOfConnection(STscObj* pObj);
void  setConnectionDB(STscObj* pTscObj, const char* db);
void  resetConnectDB(STscObj* pTscObj);

int taos_options_imp(TSDB_OPTION option, const char* str);

void* openTransporter(const char* user, const char* auth, int32_t numOfThreads);

bool persistConnForSpecificMsg(void* parenct, tmsg_t msgType);
void processMsgFromServer(void* parent, SRpcMsg* pMsg, SEpSet* pEpSet);

STscObj* taos_connect_internal(const char* ip, const char* user, const char* pass, const char* auth, const char* db,
                               uint16_t port, int connType);

SRequestObj* launchQuery(STscObj* pTscObj, const char* sql, int sqlLen, bool validateOnly);

int32_t parseSql(SRequestObj* pRequest, bool topicQuery, SQuery** pQuery, SStmtCallback* pStmtCb);

int32_t getPlan(SRequestObj* pRequest, SQuery* pQuery, SQueryPlan** pPlan, SArray* pNodeList);

int32_t buildRequest(STscObj* pTscObj, const char* sql, int sqlLen, SRequestObj** pRequest);

void taos_close_internal(void* taos);

// --- heartbeat
// global, called by mgmt
int  hbMgrInit();
void hbMgrCleanUp();
int  hbHandleRsp(SClientHbBatchRsp* hbRsp);

// cluster level
SAppHbMgr* appHbMgrInit(SAppInstInfo* pAppInstInfo, char* key);
void       appHbMgrCleanup(void);
<<<<<<< HEAD
void       hbRemoveAppHbMrg(SAppHbMgr** pAppHbMgr);
void       closeAllRequests(SHashObj* pRequests);
=======
void       hbRemoveAppHbMrg(SAppHbMgr **pAppHbMgr);
void       destroyAllRequests(SHashObj *pRequests);
void       stopAllRequests(SHashObj *pRequests);
>>>>>>> f9c9afe6

// conn level
int  hbRegisterConn(SAppHbMgr* pAppHbMgr, int64_t tscRefId, int64_t clusterId, int8_t connType);
void hbDeregisterConn(SAppHbMgr* pAppHbMgr, SClientHbKey connKey);

// --- mq
void hbMgrInitMqHbRspHandle();

SRequestObj* launchQueryImpl(SRequestObj* pRequest, SQuery* pQuery, bool keepQuery, void** res);
int32_t      scheduleQuery(SRequestObj* pRequest, SQueryPlan* pDag, SArray* pNodeList);
void         launchAsyncQuery(SRequestObj* pRequest, SQuery* pQuery, SMetaData* pResultMeta);
int32_t      refreshMeta(STscObj* pTscObj, SRequestObj* pRequest);
int32_t      updateQnodeList(SAppInstInfo* pInfo, SArray* pNodeList);
void         doAsyncQuery(SRequestObj* pRequest, bool forceUpdateMeta);
int32_t      removeMeta(STscObj* pTscObj, SArray* tbList);  // todo move to clientImpl.c and become a static function
int32_t      handleAlterTbExecRes(void* res, struct SCatalog* pCatalog);  // todo move to xxx
bool         qnodeRequired(SRequestObj* pRequest);

void initTscQhandle();
void cleanupTscQhandle();

#ifdef __cplusplus
}
#endif

#endif  // TDENGINE_CLIENTINT_H<|MERGE_RESOLUTION|>--- conflicted
+++ resolved
@@ -337,14 +337,9 @@
 // cluster level
 SAppHbMgr* appHbMgrInit(SAppInstInfo* pAppInstInfo, char* key);
 void       appHbMgrCleanup(void);
-<<<<<<< HEAD
 void       hbRemoveAppHbMrg(SAppHbMgr** pAppHbMgr);
-void       closeAllRequests(SHashObj* pRequests);
-=======
-void       hbRemoveAppHbMrg(SAppHbMgr **pAppHbMgr);
-void       destroyAllRequests(SHashObj *pRequests);
-void       stopAllRequests(SHashObj *pRequests);
->>>>>>> f9c9afe6
+void       destroyAllRequests(SHashObj* pRequests);
+void       stopAllRequests(SHashObj* pRequests);
 
 // conn level
 int  hbRegisterConn(SAppHbMgr* pAppHbMgr, int64_t tscRefId, int64_t clusterId, int8_t connType);
