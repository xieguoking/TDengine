/*
 * Copyright (c) 2019 TAOS Data, Inc. <jhtao@taosdata.com>
 *
 * This program is free software: you can use, redistribute, and/or modify
 * it under the terms of the GNU Affero General Public License, version 3
 * or later ("AGPL"), as published by the Free Software Foundation.
 *
 * This program is distributed in the hope that it will be useful, but WITHOUT
 * ANY WARRANTY; without even the implied warranty of MERCHANTABILITY or
 * FITNESS FOR A PARTICULAR PURPOSE.
 *
 * You should have received a copy of the GNU Affero General Public License
 * along with this program. If not, see <http://www.gnu.org/licenses/>.
 */

#ifndef TDENGINE_CLIENTINT_H
#define TDENGINE_CLIENTINT_H

#ifdef __cplusplus
extern "C" {
#endif

#include "parser.h"
#include "planner.h"
#include "query.h"
#include "taos.h"
#include "tcommon.h"
#include "tdatablock.h"
#include "tdef.h"
#include "thash.h"
#include "tlist.h"
#include "tmsg.h"
#include "tmsgtype.h"
#include "trpc.h"

#include "tconfig.h"

#define CHECK_CODE_GOTO(expr, label) \
  do {                               \
    code = expr;                     \
    if (TSDB_CODE_SUCCESS != code) { \
      goto label;                    \
    }                                \
  } while (0)

#define ERROR_MSG_BUF_DEFAULT_SIZE 512
#define HEARTBEAT_INTERVAL         1500  // ms
#define SYNC_ON_TOP_OF_ASYNC       0

#define SYNC_ON_TOP_OF_ASYNC 0

enum {
  RES_TYPE__QUERY = 1,
  RES_TYPE__TMQ,
};

#define TD_RES_QUERY(res) (*(int8_t*)res == RES_TYPE__QUERY)
#define TD_RES_TMQ(res)   (*(int8_t*)res == RES_TYPE__TMQ)

typedef struct SAppInstInfo SAppInstInfo;

typedef struct {
  char* key;
  // statistics
  int32_t reportCnt;
  int32_t connKeyCnt;
  int64_t reportBytes;  // not implemented
  int64_t startTime;
  // ctl
  SRWLatch lock;  // lock is used in serialization
  SAppInstInfo* pAppInstInfo;
  SHashObj* activeInfo;  // hash<SClientHbKey, SClientHbReq>
} SAppHbMgr;

typedef int32_t (*FHbRspHandle)(SAppHbMgr* pAppHbMgr, SClientHbRsp* pRsp);

typedef int32_t (*FHbReqHandle)(SClientHbKey* connKey, void* param, SClientHbReq* req);

typedef struct {
  int8_t inited;
  // ctl
  int8_t        threadStop;
  TdThread      thread;
  TdThreadMutex lock;       // used when app init and cleanup
  SArray*       appHbMgrs;  // SArray<SAppHbMgr*> one for each cluster
  FHbReqHandle  reqHandle[CONN_TYPE__MAX];
  FHbRspHandle  rspHandle[CONN_TYPE__MAX];
} SClientHbMgr;

typedef struct SQueryExecMetric {
  int64_t start;   // start timestamp, us
  int64_t parsed;  // start to parse, us
  int64_t send;    // start to send to server, us
  int64_t rsp;     // receive response from server, us
} SQueryExecMetric;

typedef struct SInstanceSummary {
  uint64_t numOfInsertsReq;
  uint64_t numOfInsertRows;
  uint64_t insertElapsedTime;
  uint64_t insertBytes;  // submit to tsdb since launched.

  uint64_t fetchBytes;
  uint64_t queryElapsedTime;
  uint64_t numOfSlowQueries;
  uint64_t totalRequests;
  uint64_t currentRequests;  // the number of SRequestObj
} SInstanceSummary;

typedef struct SHeartBeatInfo {
  void* pTimer;  // timer, used to send request msg to mnode
} SHeartBeatInfo;

struct SAppInstInfo {
  int64_t          numOfConns;
  SCorEpSet        mgmtEp;
  TdThreadMutex    qnodeMutex;
  SArray*          pQnodeList;
  SInstanceSummary summary;
  SList*           pConnList;  // STscObj linked list
  uint64_t         clusterId;
  void*            pTransporter;
  SAppHbMgr*       pAppHbMgr;
};

typedef struct SAppInfo {
  int64_t       startTime;
  char          appName[TSDB_APP_NAME_LEN];
  char*         ep;
  int32_t       pid;
  int32_t       numOfThreads;
  SHashObj*     pInstMap;
  TdThreadMutex mutex;
} SAppInfo;

typedef struct STscObj {
  char          user[TSDB_USER_LEN];
  char          pass[TSDB_PASSWORD_LEN];
  char          db[TSDB_DB_FNAME_LEN];
  char          ver[128];
  int8_t        connType;
  int32_t       acctId;
  uint32_t      connId;
  uint64_t      id;         // ref ID returned by taosAddRef
  TdThreadMutex mutex;      // used to protect the operation on db
  int32_t       numOfReqs;  // number of sqlObj bound to this connection
  SAppInstInfo* pAppInfo;
  SHashObj*     pRequests;
  int8_t        schemalessType;
} STscObj;

typedef struct SResultColumn {
  union {
    char*    nullbitmap;  // bitmap, one bit for each item in the list
    int32_t* offset;
  };
  char* pData;
} SResultColumn;

typedef struct SReqResultInfo {
  SQueryExecRes  execRes;
  const char*    pRspMsg;
  const char*    pData;
  TAOS_FIELD*    fields;      // todo, column names are not needed.
  TAOS_FIELD*    userFields;  // the fields info that return to user
  uint32_t       numOfCols;
  int32_t*       length;
  char**         convertBuf;
  TAOS_ROW       row;
  SResultColumn* pCol;
  uint32_t       numOfRows;
  uint64_t       totalRows;
  uint32_t       current;
  bool           completed;
  int32_t        precision;
  int32_t        payloadLen;
} SReqResultInfo;

typedef struct SRequestSendRecvBody {
  tsem_t             rspSem;  // not used now
  __taos_async_fn_t  queryFp;
  __taos_async_fn_t  fetchFp;
  void*              param;
  SDataBuf           requestMsg;
  int64_t            queryJob;  // query job, created according to sql query DAG.
  struct SQueryPlan* pDag;      // the query dag, generated according to the sql statement.
  SReqResultInfo     resInfo;
} SRequestSendRecvBody;

typedef struct {
  int8_t         resType;
  char           topic[TSDB_TOPIC_FNAME_LEN];
  char           db[TSDB_DB_FNAME_LEN];
  int32_t        vgId;
  SSchemaWrapper schema;
  int32_t        resIter;
  SMqDataBlkRsp  rsp;
  SReqResultInfo resInfo;
} SMqRspObj;

typedef struct SRequestObj {
  int8_t               resType;  // query or tmq
  uint64_t             requestId;
  int32_t              type;  // request type
  STscObj*             pTscObj;
  char*                pDb;     // current database string
  char*                sqlstr;  // sql string
  int32_t              sqlLen;
  int64_t              self;
  char*                msgBuf;
  int32_t              msgBufLen;
  int32_t              code;
  SArray*              dbList;
  SArray*              tableList;
  SQueryExecMetric     metric;
  SRequestSendRecvBody body;

  uint32_t             prevCode; //previous error code: todo refactor, add update flag for catalog
  uint32_t             retry;
} SRequestObj;

typedef struct SSyncQueryParam {
  tsem_t       sem;
  SRequestObj* pRequest;
} SSyncQueryParam;

void*   doAsyncFetchRow(SRequestObj* pRequest, bool setupOneRowPtr, bool convertUcs4);
void*   doFetchRows(SRequestObj* pRequest, bool setupOneRowPtr, bool convertUcs4);

void    doSetOneRowPtr(SReqResultInfo* pResultInfo);
void    setResPrecision(SReqResultInfo* pResInfo, int32_t precision);
int32_t setQueryResultFromRsp(SReqResultInfo* pResultInfo, const SRetrieveTableRsp* pRsp, bool convertUcs4,
                              bool freeAfterUse);
void    setResSchemaInfo(SReqResultInfo* pResInfo, const SSchema* pSchema, int32_t numOfCols);
void    doFreeReqResultInfo(SReqResultInfo* pResInfo);
SRequestObj* execQuery(STscObj* pTscObj, const char* sql, int sqlLen);

static FORCE_INLINE SReqResultInfo* tmqGetCurResInfo(TAOS_RES* res) {
  SMqRspObj* msg = (SMqRspObj*)res;
  return (SReqResultInfo*)&msg->resInfo;
}

static FORCE_INLINE SReqResultInfo* tmqGetNextResInfo(TAOS_RES* res, bool convertUcs4) {
  SMqRspObj* msg = (SMqRspObj*)res;
  msg->resIter++;
  if (msg->resIter < msg->rsp.blockNum) {
    SRetrieveTableRsp* pRetrieve = (SRetrieveTableRsp*)taosArrayGetP(msg->rsp.blockData, msg->resIter);
    if (msg->rsp.withSchema) {
      SSchemaWrapper* pSW = (SSchemaWrapper*)taosArrayGetP(msg->rsp.blockSchema, msg->resIter);
      setResSchemaInfo(&msg->resInfo, pSW->pSchema, pSW->nCols);
      taosMemoryFreeClear(msg->resInfo.row);
      taosMemoryFreeClear(msg->resInfo.pCol);
      taosMemoryFreeClear(msg->resInfo.length);
      taosMemoryFreeClear(msg->resInfo.convertBuf);
    }
    setQueryResultFromRsp(&msg->resInfo, pRetrieve, convertUcs4, false);
    return &msg->resInfo;
  }
  return NULL;
}

static FORCE_INLINE SReqResultInfo* tscGetCurResInfo(TAOS_RES* res) {
  if (TD_RES_QUERY(res)) return &(((SRequestObj*)res)->body.resInfo);
  return tmqGetCurResInfo(res);
}

extern SAppInfo appInfo;
extern int32_t  clientReqRefPool;
extern int32_t  clientConnRefPool;

__async_send_cb_fn_t getMsgRspHandle(int32_t msgType);

SMsgSendInfo* buildMsgInfoImpl(SRequestObj* pReqObj);

void*    createTscObj(const char* user, const char* auth, const char* db, int32_t connType, SAppInstInfo* pAppInfo);
void     destroyTscObj(void* pObj);
STscObj* acquireTscObj(int64_t rid);
int32_t  releaseTscObj(int64_t rid);

uint64_t generateRequestId();

<<<<<<< HEAD
void*        createRequest(STscObj* pObj, void* param, int32_t type);
=======
void*        createRequest(STscObj* pObj, int32_t type);
>>>>>>> 6a5604fc
void         destroyRequest(SRequestObj* pRequest);
SRequestObj* acquireRequest(int64_t rid);
int32_t      releaseRequest(int64_t rid);

char* getDbOfConnection(STscObj* pObj);
void  setConnectionDB(STscObj* pTscObj, const char* db);
void  resetConnectDB(STscObj* pTscObj);

int taos_options_imp(TSDB_OPTION option, const char* str);

void* openTransporter(const char* user, const char* auth, int32_t numOfThreads);

bool persistConnForSpecificMsg(void* parenct, tmsg_t msgType);
void processMsgFromServer(void* parent, SRpcMsg* pMsg, SEpSet* pEpSet);

TAOS* taos_connect_internal(const char* ip, const char* user, const char* pass, const char* auth, const char* db,
                            uint16_t port, int connType);

SRequestObj* launchQuery(STscObj* pTscObj, const char* sql, int sqlLen);

int32_t parseSql(SRequestObj* pRequest, bool topicQuery, SQuery** pQuery, SStmtCallback* pStmtCb);

int32_t getPlan(SRequestObj* pRequest, SQuery* pQuery, SQueryPlan** pPlan, SArray** pNodeList);

int32_t buildRequest(STscObj* pTscObj, const char* sql, int sqlLen, SRequestObj** pRequest);

// --- heartbeat
// global, called by mgmt
int  hbMgrInit();
void hbMgrCleanUp();
int  hbHandleRsp(SClientHbBatchRsp* hbRsp);

// cluster level
SAppHbMgr* appHbMgrInit(SAppInstInfo* pAppInstInfo, char* key);
void       appHbMgrCleanup(void);

// conn level
int  hbRegisterConn(SAppHbMgr* pAppHbMgr, int64_t tscRefId, int64_t clusterId, int8_t connType);
void hbDeregisterConn(SAppHbMgr* pAppHbMgr, SClientHbKey connKey);

// --- mq
void hbMgrInitMqHbRspHandle();

SRequestObj* launchQueryImpl(SRequestObj* pRequest, SQuery* pQuery, bool keepQuery, void** res);
int32_t      scheduleQuery(SRequestObj* pRequest, SQueryPlan* pDag, SArray* pNodeList);
void         launchAsyncQuery(SRequestObj* pRequest, SQuery* pQuery);
int32_t      refreshMeta(STscObj* pTscObj, SRequestObj* pRequest);
int32_t      updateQnodeList(SAppInstInfo* pInfo, SArray* pNodeList);
void         doAsyncQuery(SRequestObj* pRequest, bool forceUpdateMeta);
int32_t      removeMeta(STscObj* pTscObj, SArray* tbList);// todo move to clientImpl.c and become a static function
int32_t      handleAlterTbExecRes(void* res, struct SCatalog* pCatalog);// todo move to xxx

#ifdef __cplusplus
}
#endif

#endif  // TDENGINE_CLIENTINT_H<|MERGE_RESOLUTION|>--- conflicted
+++ resolved
@@ -46,8 +46,6 @@
 #define ERROR_MSG_BUF_DEFAULT_SIZE 512
 #define HEARTBEAT_INTERVAL         1500  // ms
 #define SYNC_ON_TOP_OF_ASYNC       0
-
-#define SYNC_ON_TOP_OF_ASYNC 0
 
 enum {
   RES_TYPE__QUERY = 1,
@@ -279,11 +277,7 @@
 
 uint64_t generateRequestId();
 
-<<<<<<< HEAD
-void*        createRequest(STscObj* pObj, void* param, int32_t type);
-=======
 void*        createRequest(STscObj* pObj, int32_t type);
->>>>>>> 6a5604fc
 void         destroyRequest(SRequestObj* pRequest);
 SRequestObj* acquireRequest(int64_t rid);
 int32_t      releaseRequest(int64_t rid);
