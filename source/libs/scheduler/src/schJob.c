/*
 * Copyright (c) 2019 TAOS Data, Inc. <jhtao@taosdata.com>
 *
 * This program is free software: you can use, redistribute, and/or modify
 * it under the terms of the GNU Affero General Public License, version 3
 * or later ("AGPL"), as published by the Free Software Foundation.
 *
 * This program is distributed in the hope that it will be useful, but WITHOUT
 * ANY WARRANTY; without even the implied warranty of MERCHANTABILITY or
 * FITNESS FOR A PARTICULAR PURPOSE.
 *
 * You should have received a copy of the GNU Affero General Public License
 * along with this program. If not, see <http://www.gnu.org/licenses/>.
 */

#include "catalog.h"
#include "command.h"
#include "query.h"
#include "schedulerInt.h"
#include "tmsg.h"
#include "tref.h"
#include "trpc.h"

FORCE_INLINE SSchJob *schAcquireJob(int64_t refId) { qDebug("sch acquire jobId:0x%"PRIx64, refId); return (SSchJob *)taosAcquireRef(schMgmt.jobRef, refId); }

FORCE_INLINE int32_t schReleaseJob(int64_t refId) { qDebug("sch release jobId:0x%"PRIx64, refId); return taosReleaseRef(schMgmt.jobRef, refId); }

int32_t schInitTask(SSchJob *pJob, SSchTask *pTask, SSubplan *pPlan, SSchLevel *pLevel) {
  pTask->plan = pPlan;
  pTask->level = pLevel;
  pTask->execId = -1;
  pTask->maxExecTimes = SCH_TASK_MAX_EXEC_TIMES;
  pTask->timeoutUsec = SCH_DEFAULT_TASK_TIMEOUT_USEC;
  SCH_SET_TASK_STATUS(pTask, JOB_TASK_STATUS_NOT_START);
  pTask->taskId = schGenTaskId();
  pTask->execNodes = taosHashInit(SCH_MAX_CANDIDATE_EP_NUM, taosGetDefaultHashFunction(TSDB_DATA_TYPE_INT), true, HASH_NO_LOCK);
  if (NULL == pTask->execNodes) {
    SCH_TASK_ELOG("taosHashInit %d execNodes failed", SCH_MAX_CANDIDATE_EP_NUM);
    SCH_ERR_RET(TSDB_CODE_QRY_OUT_OF_MEMORY);
  }

  return TSDB_CODE_SUCCESS;
}

int32_t schInitJob(SSchedulerReq *pReq, SSchJob **pSchJob) {
  int32_t  code = 0;
  int64_t  refId = -1;
  SSchJob *pJob = taosMemoryCalloc(1, sizeof(SSchJob));
  if (NULL == pJob) {
    qError("QID:0x%" PRIx64 " calloc %d failed", pReq->pDag->queryId, (int32_t)sizeof(SSchJob));
    SCH_ERR_RET(TSDB_CODE_QRY_OUT_OF_MEMORY);
  }

  pJob->attr.explainMode = pReq->pDag->explainInfo.mode;
  pJob->conn = *pReq->pConn;
  pJob->sql = pReq->sql;
  pJob->pDag = pReq->pDag;
<<<<<<< HEAD
  pJob->reqKilled = pReq->reqKilled;
  pJob->userRes.execFp = pReq->fp;
  pJob->userRes.userParam = pReq->cbParam;
=======
  pJob->chkKillFp = pReq->chkKillFp;
  pJob->chkKillParam = pReq->chkKillParam;
  pJob->userRes.execFp = pReq->execFp;
  pJob->userRes.userParam = pReq->execParam;
>>>>>>> 45e9b239

  if (pReq->pNodeList == NULL || taosArrayGetSize(pReq->pNodeList) <= 0) {
    qDebug("QID:0x%" PRIx64 " input exec nodeList is empty", pReq->pDag->queryId);
  } else {
    pJob->nodeList = taosArrayDup(pReq->pNodeList);
  }
  
  pJob->taskList =
      taosHashInit(pReq->pDag->numOfSubplans, taosGetDefaultHashFunction(TSDB_DATA_TYPE_UBIGINT), false, HASH_ENTRY_LOCK);
  if (NULL == pJob->taskList) {
    SCH_JOB_ELOG("taosHashInit %d taskList failed", pReq->pDag->numOfSubplans);
    SCH_ERR_JRET(TSDB_CODE_QRY_OUT_OF_MEMORY);
  }

  SCH_ERR_JRET(schValidateAndBuildJob(pReq->pDag, pJob));

  if (SCH_IS_EXPLAIN_JOB(pJob)) {
    SCH_ERR_JRET(qExecExplainBegin(pReq->pDag, &pJob->explainCtx, pReq->startTs));
  }

  pJob->execTasks =
      taosHashInit(pReq->pDag->numOfSubplans, taosGetDefaultHashFunction(TSDB_DATA_TYPE_UBIGINT), false, HASH_ENTRY_LOCK);
  if (NULL == pJob->execTasks) {
    SCH_JOB_ELOG("taosHashInit %d execTasks failed", pReq->pDag->numOfSubplans);
    SCH_ERR_JRET(TSDB_CODE_QRY_OUT_OF_MEMORY);
  }

  tsem_init(&pJob->rspSem, 0, 0);

  refId = taosAddRef(schMgmt.jobRef, pJob);
  if (refId < 0) {
    SCH_JOB_ELOG("taosAddRef job failed, error:%s", tstrerror(terrno));
    SCH_ERR_JRET(terrno);
  }

  atomic_add_fetch_32(&schMgmt.jobNum, 1);

  if (NULL == schAcquireJob(refId)) {
    SCH_JOB_ELOG("schAcquireJob job failed, refId:0x%" PRIx64, refId);
    SCH_ERR_JRET(TSDB_CODE_SCH_STATUS_ERROR);
  }

  pJob->refId = refId;

  SCH_JOB_DLOG("job refId:0x%" PRIx64" created", pJob->refId);

  schUpdateJobStatus(pJob, JOB_TASK_STATUS_NOT_START);

  *pSchJob = pJob;

  return TSDB_CODE_SUCCESS;

_return:

  if (refId < 0) {
    schFreeJobImpl(pJob);
  } else {
    taosRemoveRef(schMgmt.jobRef, refId);
  }
  SCH_RET(code);
}


void schFreeTask(SSchJob *pJob, SSchTask *pTask) {
  schDeregisterTaskHb(pJob, pTask);
  
  if (pTask->candidateAddrs) {
    taosArrayDestroy(pTask->candidateAddrs);
  }

  taosMemoryFreeClear(pTask->msg);

  if (pTask->children) {
    taosArrayDestroy(pTask->children);
  }

  if (pTask->parents) {
    taosArrayDestroy(pTask->parents);
  }

  if (pTask->execNodes) {
    taosHashCleanup(pTask->execNodes);
  }
}


void schUpdateJobErrCode(SSchJob *pJob, int32_t errCode) {
  if (TSDB_CODE_SUCCESS == errCode) {
    return;
  }

  int32_t origCode = atomic_load_32(&pJob->errCode);
  if (TSDB_CODE_SUCCESS == origCode) {
    if (origCode == atomic_val_compare_exchange_32(&pJob->errCode, origCode, errCode)) {
      goto _return;
    }

    origCode = atomic_load_32(&pJob->errCode);
  }

  if (NEED_CLIENT_HANDLE_ERROR(origCode)) {
    return;
  }

  if (NEED_CLIENT_HANDLE_ERROR(errCode)) {
    atomic_store_32(&pJob->errCode, errCode);
    goto _return;
  }

  return;

_return:

  SCH_JOB_DLOG("job errCode updated to %x - %s", errCode, tstrerror(errCode));
}



FORCE_INLINE bool schJobNeedToStop(SSchJob *pJob, int8_t *pStatus) {
  int8_t status = SCH_GET_JOB_STATUS(pJob);
  if (pStatus) {
    *pStatus = status;
  }

  if ((*pJob->chkKillFp)(pJob->chkKillParam)) {
    schUpdateJobStatus(pJob, JOB_TASK_STATUS_DROPPING);
    schUpdateJobErrCode(pJob, TSDB_CODE_TSC_QUERY_KILLED);

    return true;
  }  

  return (status == JOB_TASK_STATUS_FAILED || status == JOB_TASK_STATUS_DROPPING ||
          status == JOB_TASK_STATUS_SUCCEED);
}

int32_t schUpdateJobStatus(SSchJob *pJob, int8_t newStatus) {
  int32_t code = 0;

  int8_t oriStatus = 0;

  while (true) {
    oriStatus = SCH_GET_JOB_STATUS(pJob);

    if (oriStatus == newStatus) {
      if (newStatus == JOB_TASK_STATUS_DROPPING) {
        SCH_ERR_JRET(TSDB_CODE_SCH_JOB_IS_DROPPING);
      }
      
      SCH_ERR_JRET(TSDB_CODE_SCH_IGNORE_ERROR);
    }

    switch (oriStatus) {
      case JOB_TASK_STATUS_NULL:
        if (newStatus != JOB_TASK_STATUS_NOT_START) {
          SCH_ERR_JRET(TSDB_CODE_QRY_APP_ERROR);
        }

        break;
      case JOB_TASK_STATUS_NOT_START:
        if (newStatus != JOB_TASK_STATUS_EXECUTING && newStatus != JOB_TASK_STATUS_DROPPING) {
          SCH_ERR_JRET(TSDB_CODE_QRY_APP_ERROR);
        }

        break;
      case JOB_TASK_STATUS_EXECUTING:
        if (newStatus != JOB_TASK_STATUS_PARTIAL_SUCCEED && newStatus != JOB_TASK_STATUS_FAILED &&
            newStatus != JOB_TASK_STATUS_DROPPING) {
          SCH_ERR_JRET(TSDB_CODE_QRY_APP_ERROR);
        }

        break;
      case JOB_TASK_STATUS_PARTIAL_SUCCEED:
        if (newStatus != JOB_TASK_STATUS_FAILED && newStatus != JOB_TASK_STATUS_SUCCEED &&
            newStatus != JOB_TASK_STATUS_DROPPING) {
          SCH_ERR_JRET(TSDB_CODE_QRY_APP_ERROR);
        }

        break;
      case JOB_TASK_STATUS_SUCCEED:
      case JOB_TASK_STATUS_FAILED:
        if (newStatus != JOB_TASK_STATUS_DROPPING) {
          SCH_ERR_JRET(TSDB_CODE_QRY_APP_ERROR);
        }

        break;
      case JOB_TASK_STATUS_DROPPING:
        SCH_ERR_JRET(TSDB_CODE_QRY_JOB_FREED);
        break;

      default:
        SCH_JOB_ELOG("invalid job status:%s", jobTaskStatusStr(oriStatus));
        SCH_ERR_JRET(TSDB_CODE_QRY_APP_ERROR);
    }

    if (oriStatus != atomic_val_compare_exchange_8(&pJob->status, oriStatus, newStatus)) {
      continue;
    }

    SCH_JOB_DLOG("job status updated from %s to %s", jobTaskStatusStr(oriStatus), jobTaskStatusStr(newStatus));

    break;
  }

  return TSDB_CODE_SUCCESS;

_return:

  SCH_JOB_ELOG("invalid job status update, from %s to %s", jobTaskStatusStr(oriStatus), jobTaskStatusStr(newStatus));
  SCH_RET(code);
}


void schEndOperation(SSchJob *pJob) {
  int32_t op = atomic_load_32(&pJob->opStatus.op);
  if (SCH_OP_NULL == op) {
    SCH_JOB_DLOG("job already not in any operation, status:%s", jobTaskStatusStr(pJob->status));
    return;
  }

  atomic_store_32(&pJob->opStatus.op, SCH_OP_NULL);
  
  SCH_JOB_DLOG("job end %s operation", schGetOpStr(op));
}

int32_t schBeginOperation(SSchJob *pJob, SCH_OP_TYPE type, bool sync) {
  int32_t code = 0;
  int8_t status = 0;
  
  if (schJobNeedToStop(pJob, &status)) {
    SCH_JOB_ELOG("abort op %s cause of job need to stop", schGetOpStr(type));
    SCH_ERR_JRET(pJob->errCode);
  }
      
  if (SCH_OP_NULL != atomic_val_compare_exchange_32(&pJob->opStatus.op, SCH_OP_NULL, type)) {
    SCH_JOB_ELOG("job already in %s operation", schGetOpStr(pJob->opStatus.op));
    SCH_ERR_JRET(TSDB_CODE_TSC_APP_ERROR);
  }

  SCH_JOB_DLOG("job start %s operation", schGetOpStr(pJob->opStatus.op));

  pJob->opStatus.sync = sync;

  switch (type) {
    case SCH_OP_EXEC:
      SCH_ERR_JRET(schUpdateJobStatus(pJob, JOB_TASK_STATUS_EXECUTING));
      break;
    case SCH_OP_FETCH:
      if (!SCH_JOB_NEED_FETCH(pJob)) {
        SCH_JOB_ELOG("no need to fetch data, status:%s", SCH_GET_JOB_STATUS_STR(pJob));
        SCH_ERR_JRET(TSDB_CODE_QRY_APP_ERROR);
      }

      if (status != JOB_TASK_STATUS_PARTIAL_SUCCEED) {
        SCH_JOB_ELOG("job status error for fetch, status:%s", jobTaskStatusStr(status));
        SCH_ERR_JRET(TSDB_CODE_SCH_STATUS_ERROR);
      }
      break;
    default:
      SCH_JOB_ELOG("unknown operation type %d", type);
      SCH_ERR_JRET(TSDB_CODE_TSC_APP_ERROR);
  }

  return TSDB_CODE_SUCCESS;

_return:

  schEndOperation(pJob);

  SCH_RET(code);
}

int32_t schBuildTaskRalation(SSchJob *pJob, SHashObj *planToTask) {
  for (int32_t i = 0; i < pJob->levelNum; ++i) {
    SSchLevel *pLevel = taosArrayGet(pJob->levels, i);

    for (int32_t m = 0; m < pLevel->taskNum; ++m) {
      SSchTask *pTask = taosArrayGet(pLevel->subTasks, m);
      SSubplan *pPlan = pTask->plan;
      int32_t   childNum = pPlan->pChildren ? (int32_t)LIST_LENGTH(pPlan->pChildren) : 0;
      int32_t   parentNum = pPlan->pParents ? (int32_t)LIST_LENGTH(pPlan->pParents) : 0;

      if (childNum > 0) {
        if (pJob->levelIdx == pLevel->level) {
          SCH_JOB_ELOG("invalid query plan, lowest level, childNum:%d", childNum);
          SCH_ERR_RET(TSDB_CODE_SCH_INTERNAL_ERROR);
        }

        pTask->children = taosArrayInit(childNum, POINTER_BYTES);
        if (NULL == pTask->children) {
          SCH_TASK_ELOG("taosArrayInit %d children failed", childNum);
          SCH_ERR_RET(TSDB_CODE_QRY_OUT_OF_MEMORY);
        }
      }

      for (int32_t n = 0; n < childNum; ++n) {
        SSubplan  *child = (SSubplan *)nodesListGetNode(pPlan->pChildren, n);
        SSchTask **childTask = taosHashGet(planToTask, &child, POINTER_BYTES);
        if (NULL == childTask || NULL == *childTask) {
          SCH_TASK_ELOG("subplan children relationship error, level:%d, taskIdx:%d, childIdx:%d", i, m, n);
          SCH_ERR_RET(TSDB_CODE_SCH_INTERNAL_ERROR);
        }

        if (NULL == taosArrayPush(pTask->children, childTask)) {
          SCH_TASK_ELOG("taosArrayPush childTask failed, level:%d, taskIdx:%d, childIdx:%d", i, m, n);
          SCH_ERR_RET(TSDB_CODE_QRY_OUT_OF_MEMORY);
        }

        SCH_TASK_DLOG("children info, the %d child TID 0x%" PRIx64, n, (*childTask)->taskId);
      }

      if (parentNum > 0) {
        if (0 == pLevel->level) {
          SCH_TASK_ELOG("invalid task info, level:0, parentNum:%d", parentNum);
          SCH_ERR_RET(TSDB_CODE_SCH_INTERNAL_ERROR);
        }

        pTask->parents = taosArrayInit(parentNum, POINTER_BYTES);
        if (NULL == pTask->parents) {
          SCH_TASK_ELOG("taosArrayInit %d parents failed", parentNum);
          SCH_ERR_RET(TSDB_CODE_QRY_OUT_OF_MEMORY);
        }
      } else {
        if (0 != pLevel->level) {
          SCH_TASK_ELOG("invalid task info, level:%d, parentNum:%d", pLevel->level, parentNum);
          SCH_ERR_RET(TSDB_CODE_SCH_INTERNAL_ERROR);
        }
      }

      for (int32_t n = 0; n < parentNum; ++n) {
        SSubplan  *parent = (SSubplan *)nodesListGetNode(pPlan->pParents, n);
        SSchTask **parentTask = taosHashGet(planToTask, &parent, POINTER_BYTES);
        if (NULL == parentTask || NULL == *parentTask) {
          SCH_TASK_ELOG("subplan parent relationship error, level:%d, taskIdx:%d, childIdx:%d", i, m, n);
          SCH_ERR_RET(TSDB_CODE_SCH_INTERNAL_ERROR);
        }

        if (NULL == taosArrayPush(pTask->parents, parentTask)) {
          SCH_TASK_ELOG("taosArrayPush parentTask failed, level:%d, taskIdx:%d, childIdx:%d", i, m, n);
          SCH_ERR_RET(TSDB_CODE_QRY_OUT_OF_MEMORY);
        }

        SCH_TASK_DLOG("parents info, the %d parent TID 0x%" PRIx64, n, (*parentTask)->taskId);        
      }

      SCH_TASK_DLOG("level:%d, parentNum:%d, childNum:%d", i, parentNum, childNum);
    }
  }

  SSchLevel *pLevel = taosArrayGet(pJob->levels, 0);
  if (SCH_IS_QUERY_JOB(pJob) && pLevel->taskNum > 1) {
    SCH_JOB_ELOG("invalid query plan, level:0, taskNum:%d", pLevel->taskNum);
    SCH_ERR_RET(TSDB_CODE_SCH_INTERNAL_ERROR);
  }

  return TSDB_CODE_SUCCESS;
}

int32_t schRecordTaskSucceedNode(SSchJob *pJob, SSchTask *pTask) {
  SQueryNodeAddr *addr = taosArrayGet(pTask->candidateAddrs, pTask->candidateIdx);
  if (NULL == addr) {
    SCH_TASK_ELOG("taosArrayGet candidate addr failed, idx:%d, size:%d", pTask->candidateIdx,
                  (int32_t)taosArrayGetSize(pTask->candidateAddrs));
    SCH_ERR_RET(TSDB_CODE_SCH_INTERNAL_ERROR);
  }

  pTask->succeedAddr = *addr;

  return TSDB_CODE_SUCCESS;
}

int32_t schAppendTaskExecNode(SSchJob *pJob, SSchTask *pTask, SQueryNodeAddr *addr, int32_t execId) {
  SSchNodeInfo nodeInfo = {.addr = *addr, .handle = NULL};

  if (taosHashPut(pTask->execNodes, &execId, sizeof(execId), &nodeInfo, sizeof(nodeInfo))) {
    SCH_TASK_ELOG("taosHashPut nodeInfo to execNodes failed, errno:%d", errno);
    SCH_ERR_RET(TSDB_CODE_QRY_OUT_OF_MEMORY);
  }

  SCH_TASK_DLOG("task execNode added, execId:%d", execId);

  return TSDB_CODE_SUCCESS;
}

int32_t schDropTaskExecNode(SSchJob *pJob, SSchTask *pTask, void *handle, int32_t execId) {
  if (NULL == pTask->execNodes) {
    return TSDB_CODE_SUCCESS;
  }

  if (taosHashRemove(pTask->execNodes, &execId, sizeof(execId))) {
    SCH_TASK_ELOG("fail to remove execId %d from execNodeList", execId);
  } else {
    SCH_TASK_DLOG("execId %d removed from execNodeList", execId);
  }
  
  if (execId != pTask->execId) {     // ignore it
    SCH_TASK_DLOG("execId %d is not current execId %d", execId, pTask->execId);
    SCH_RET(TSDB_CODE_SCH_IGNORE_ERROR);
  }

  return TSDB_CODE_SUCCESS;
}

int32_t schUpdateTaskExecNode(SSchJob *pJob, SSchTask *pTask, void *handle, int32_t execId) {
  if (taosHashGetSize(pTask->execNodes) <= 0) {
    return TSDB_CODE_SUCCESS;
  }

  SSchNodeInfo *nodeInfo = taosHashGet(pTask->execNodes, &execId, sizeof(execId));
  nodeInfo->handle = handle;

  SCH_TASK_DLOG("handle updated to %p for execId %d", handle, execId);

  return TSDB_CODE_SUCCESS;
}

int32_t schUpdateTaskHandle(SSchJob *pJob, SSchTask *pTask, bool dropExecNode, void *handle, int32_t execId) {
  if (dropExecNode) {
    SCH_RET(schDropTaskExecNode(pJob, pTask, handle, execId));
  }

  SCH_SET_TASK_HANDLE(pTask, handle);

  schUpdateTaskExecNode(pJob, pTask, handle, execId);

  return TSDB_CODE_SUCCESS;
}


int32_t schRecordQueryDataSrc(SSchJob *pJob, SSchTask *pTask) {
  if (!SCH_IS_DATA_SRC_QRY_TASK(pTask)) {
    return TSDB_CODE_SUCCESS;
  }

  taosArrayPush(pJob->dataSrcTasks, &pTask);

  return TSDB_CODE_SUCCESS;
}


int32_t schValidateAndBuildJob(SQueryPlan *pDag, SSchJob *pJob) {
  int32_t code = 0;
  pJob->queryId = pDag->queryId;

  if (pDag->numOfSubplans <= 0) {
    SCH_JOB_ELOG("invalid subplan num:%d", pDag->numOfSubplans);
    SCH_ERR_RET(TSDB_CODE_QRY_INVALID_INPUT);
  }

  pJob->dataSrcTasks = taosArrayInit(pDag->numOfSubplans, POINTER_BYTES);
  if (NULL == pJob->dataSrcTasks) {
    SCH_ERR_RET(TSDB_CODE_OUT_OF_MEMORY);
  }

  int32_t levelNum = (int32_t)LIST_LENGTH(pDag->pSubplans);
  if (levelNum <= 0) {
    SCH_JOB_ELOG("invalid level num:%d", levelNum);
    SCH_ERR_RET(TSDB_CODE_QRY_INVALID_INPUT);
  }

  SHashObj *planToTask = taosHashInit(
      SCHEDULE_DEFAULT_MAX_TASK_NUM,
      taosGetDefaultHashFunction(POINTER_BYTES == sizeof(int64_t) ? TSDB_DATA_TYPE_BIGINT : TSDB_DATA_TYPE_INT), false,
      HASH_NO_LOCK);
  if (NULL == planToTask) {
    SCH_JOB_ELOG("taosHashInit %d failed", SCHEDULE_DEFAULT_MAX_TASK_NUM);
    SCH_ERR_RET(TSDB_CODE_QRY_OUT_OF_MEMORY);
  }

  pJob->levels = taosArrayInit(levelNum, sizeof(SSchLevel));
  if (NULL == pJob->levels) {
    SCH_JOB_ELOG("taosArrayInit %d failed", levelNum);
    SCH_ERR_JRET(TSDB_CODE_QRY_OUT_OF_MEMORY);
  }

  pJob->levelNum = levelNum;
  pJob->levelIdx = levelNum - 1;

  SSchLevel      level = {0};
  SNodeListNode *plans = NULL;
  int32_t        taskNum = 0;
  SSchLevel     *pLevel = NULL;

  level.status = JOB_TASK_STATUS_NOT_START;

  for (int32_t i = 0; i < levelNum; ++i) {
    if (NULL == taosArrayPush(pJob->levels, &level)) {
      SCH_JOB_ELOG("taosArrayPush level failed, level:%d", i);
      SCH_ERR_JRET(TSDB_CODE_QRY_OUT_OF_MEMORY);
    }

    pLevel = taosArrayGet(pJob->levels, i);
    pLevel->level = i;

    plans = (SNodeListNode *)nodesListGetNode(pDag->pSubplans, i);
    if (NULL == plans) {
      SCH_JOB_ELOG("empty level plan, level:%d", i);
      SCH_ERR_JRET(TSDB_CODE_QRY_INVALID_INPUT);
    }

    taskNum = (int32_t)LIST_LENGTH(plans->pNodeList);
    if (taskNum <= 0) {
      SCH_JOB_ELOG("invalid level plan number:%d, level:%d", taskNum, i);
      SCH_ERR_JRET(TSDB_CODE_QRY_INVALID_INPUT);
    }

    pLevel->taskNum = taskNum;

    pLevel->subTasks = taosArrayInit(taskNum, sizeof(SSchTask));
    if (NULL == pLevel->subTasks) {
      SCH_JOB_ELOG("taosArrayInit %d failed", taskNum);
      SCH_ERR_JRET(TSDB_CODE_QRY_OUT_OF_MEMORY);
    }

    for (int32_t n = 0; n < taskNum; ++n) {
      SSubplan *plan = (SSubplan *)nodesListGetNode(plans->pNodeList, n);

      SCH_SET_JOB_TYPE(pJob, plan->subplanType);

      SSchTask  task = {0};
      SCH_ERR_JRET(schInitTask(pJob, &task, plan, pLevel));

      SSchTask *pTask = taosArrayPush(pLevel->subTasks, &task);
      if (NULL == pTask) {
        SCH_TASK_ELOG("taosArrayPush task to level failed, level:%d, taskIdx:%d", pLevel->level, n);
        SCH_ERR_JRET(TSDB_CODE_QRY_OUT_OF_MEMORY);
      }

      SCH_ERR_JRET(schRecordQueryDataSrc(pJob, pTask));

      if (0 != taosHashPut(planToTask, &plan, POINTER_BYTES, &pTask, POINTER_BYTES)) {
        SCH_TASK_ELOG("taosHashPut to planToTaks failed, taskIdx:%d", n);
        SCH_ERR_JRET(TSDB_CODE_QRY_OUT_OF_MEMORY);
      }

      if (0 != taosHashPut(pJob->taskList, &pTask->taskId, sizeof(pTask->taskId), &pTask, POINTER_BYTES)) {
        SCH_TASK_ELOG("taosHashPut to taskList failed, taskIdx:%d", n);
        SCH_ERR_JRET(TSDB_CODE_QRY_OUT_OF_MEMORY);
      }

      ++pJob->taskNum;
    }

    SCH_JOB_DLOG("level %d initialized, taskNum:%d", i, taskNum);
  }

  SCH_ERR_JRET(schBuildTaskRalation(pJob, planToTask));

_return:
  
  if (planToTask) {
    taosHashCleanup(planToTask);
  }

  SCH_RET(code);
}

int32_t schSetAddrsFromNodeList(SSchJob *pJob, SSchTask *pTask) {
  int32_t addNum = 0;
  int32_t nodeNum = 0;
  
  if (pJob->nodeList) {
    nodeNum = taosArrayGetSize(pJob->nodeList);

    for (int32_t i = 0; i < nodeNum && addNum < SCH_MAX_CANDIDATE_EP_NUM; ++i) {
      SQueryNodeLoad *nload = taosArrayGet(pJob->nodeList, i);
      SQueryNodeAddr *naddr = &nload->addr;
      
      if (NULL == taosArrayPush(pTask->candidateAddrs, naddr)) {
        SCH_TASK_ELOG("taosArrayPush execNode to candidate addrs failed, addNum:%d, errno:%d", addNum, errno);
        SCH_ERR_RET(TSDB_CODE_QRY_OUT_OF_MEMORY);
      }

      SCH_TASK_DLOG("set %dth candidate addr, id %d, fqdn:%s, port:%d", i, naddr->nodeId, SCH_GET_CUR_EP(naddr)->fqdn, SCH_GET_CUR_EP(naddr)->port);

      ++addNum;
    }
  }

  if (addNum <= 0) {
    SCH_TASK_ELOG("no available execNode as candidates, nodeNum:%d", nodeNum);
    SCH_ERR_RET(TSDB_CODE_TSC_NO_EXEC_NODE);
  }

  return TSDB_CODE_SUCCESS;
}


int32_t schSetTaskCandidateAddrs(SSchJob *pJob, SSchTask *pTask) {
  if (NULL != pTask->candidateAddrs) {
    return TSDB_CODE_SUCCESS;
  }

  pTask->candidateIdx = 0;
  pTask->candidateAddrs = taosArrayInit(SCH_MAX_CANDIDATE_EP_NUM, sizeof(SQueryNodeAddr));
  if (NULL == pTask->candidateAddrs) {
    SCH_TASK_ELOG("taosArrayInit %d condidate addrs failed", SCH_MAX_CANDIDATE_EP_NUM);
    SCH_ERR_RET(TSDB_CODE_QRY_OUT_OF_MEMORY);
  }

  if (pTask->plan->execNode.epSet.numOfEps > 0) {
    if (NULL == taosArrayPush(pTask->candidateAddrs, &pTask->plan->execNode)) {
      SCH_TASK_ELOG("taosArrayPush execNode to candidate addrs failed, errno:%d", errno);
      SCH_ERR_RET(TSDB_CODE_QRY_OUT_OF_MEMORY);
    }

    SCH_TASK_DLOG("use execNode in plan as candidate addr, numOfEps:%d", pTask->plan->execNode.epSet.numOfEps);

    return TSDB_CODE_SUCCESS;
  }

  SCH_ERR_RET(schSetAddrsFromNodeList(pJob, pTask));

  /*
    for (int32_t i = 0; i < job->dataSrcEps.numOfEps && addNum < SCH_MAX_CANDIDATE_EP_NUM; ++i) {
      strncpy(epSet->fqdn[epSet->numOfEps], job->dataSrcEps.fqdn[i], sizeof(job->dataSrcEps.fqdn[i]));
      epSet->port[epSet->numOfEps] = job->dataSrcEps.port[i];

      ++epSet->numOfEps;
    }
  */

  return TSDB_CODE_SUCCESS;
}

int32_t schUpdateTaskCandidateAddr(SSchJob *pJob, SSchTask *pTask, SEpSet* pEpSet) {
  if (NULL == pTask->candidateAddrs || 1 != taosArrayGetSize(pTask->candidateAddrs)) {
    SCH_TASK_ELOG("not able to update cndidate addr, addr num %d", (int32_t)(pTask->candidateAddrs ? taosArrayGetSize(pTask->candidateAddrs): 0));
    SCH_ERR_RET(TSDB_CODE_APP_ERROR);
  }

  SQueryNodeAddr* pAddr = taosArrayGet(pTask->candidateAddrs, 0);

  SEp* pOld = &pAddr->epSet.eps[pAddr->epSet.inUse];
  SEp* pNew = &pEpSet->eps[pEpSet->inUse];

  SCH_TASK_DLOG("update task ep from %s:%d to %s:%d", pOld->fqdn, pOld->port, pNew->fqdn, pNew->port);

  memcpy(&pAddr->epSet, pEpSet, sizeof(pAddr->epSet));

  return TSDB_CODE_SUCCESS;
}


int32_t schRemoveTaskFromExecList(SSchJob *pJob, SSchTask *pTask) {
  int32_t code = taosHashRemove(pJob->execTasks, &pTask->taskId, sizeof(pTask->taskId));
  if (code) {
    SCH_TASK_ELOG("task failed to rm from execTask list, code:%x", code);
    SCH_ERR_RET(TSDB_CODE_SCH_INTERNAL_ERROR);
  }

  return TSDB_CODE_SUCCESS;
}


int32_t schPushTaskToExecList(SSchJob *pJob, SSchTask *pTask) {
  int32_t code = taosHashPut(pJob->execTasks, &pTask->taskId, sizeof(pTask->taskId), &pTask, POINTER_BYTES);
  if (0 != code) {
    if (HASH_NODE_EXIST(code)) {
      SCH_TASK_ELOG("task already in execTask list, code:%x", code);
      SCH_ERR_RET(TSDB_CODE_SCH_INTERNAL_ERROR);
    }

    SCH_TASK_ELOG("taosHashPut task to execTask list failed, errno:%d", errno);
    SCH_ERR_RET(TSDB_CODE_QRY_OUT_OF_MEMORY);
  }

  SCH_TASK_DLOG("task added to execTask list, numOfTasks:%d", taosHashGetSize(pJob->execTasks));

  return TSDB_CODE_SUCCESS;
}

/*
int32_t schMoveTaskToSuccList(SSchJob *pJob, SSchTask *pTask, bool *moved) {
  if (0 != taosHashRemove(pJob->execTasks, &pTask->taskId, sizeof(pTask->taskId))) {
    SCH_TASK_WLOG("remove task from execTask list failed, may not exist, status:%s", SCH_GET_TASK_STATUS_STR(pTask));
  } else {
    SCH_TASK_DLOG("task removed from execTask list, numOfTasks:%d", taosHashGetSize(pJob->execTasks));
  }

  int32_t code = taosHashPut(pJob->succTasks, &pTask->taskId, sizeof(pTask->taskId), &pTask, POINTER_BYTES);
  if (0 != code) {
    if (HASH_NODE_EXIST(code)) {
      *moved = true;
      SCH_TASK_ELOG("task already in succTask list, status:%s", SCH_GET_TASK_STATUS_STR(pTask));
      SCH_ERR_RET(TSDB_CODE_SCH_STATUS_ERROR);
    }

    SCH_TASK_ELOG("taosHashPut task to succTask list failed, errno:%d", errno);
    SCH_ERR_RET(TSDB_CODE_QRY_OUT_OF_MEMORY);
  }

  *moved = true;

  SCH_TASK_DLOG("task moved to succTask list, numOfTasks:%d", taosHashGetSize(pJob->succTasks));

  return TSDB_CODE_SUCCESS;
}

int32_t schMoveTaskToFailList(SSchJob *pJob, SSchTask *pTask, bool *moved) {
  *moved = false;

  if (0 != taosHashRemove(pJob->execTasks, &pTask->taskId, sizeof(pTask->taskId))) {
    SCH_TASK_WLOG("remove task from execTask list failed, may not exist, status:%s", SCH_GET_TASK_STATUS_STR(pTask));
  }

  int32_t code = taosHashPut(pJob->failTasks, &pTask->taskId, sizeof(pTask->taskId), &pTask, POINTER_BYTES);
  if (0 != code) {
    if (HASH_NODE_EXIST(code)) {
      *moved = true;

      SCH_TASK_WLOG("task already in failTask list, status:%s", SCH_GET_TASK_STATUS_STR(pTask));
      SCH_ERR_RET(TSDB_CODE_SCH_STATUS_ERROR);
    }

    SCH_TASK_ELOG("taosHashPut task to failTask list failed, errno:%d", errno);
    SCH_ERR_RET(TSDB_CODE_QRY_OUT_OF_MEMORY);
  }

  *moved = true;

  SCH_TASK_DLOG("task moved to failTask list, numOfTasks:%d", taosHashGetSize(pJob->failTasks));

  return TSDB_CODE_SUCCESS;
}

int32_t schMoveTaskToExecList(SSchJob *pJob, SSchTask *pTask, bool *moved) {
  if (0 != taosHashRemove(pJob->succTasks, &pTask->taskId, sizeof(pTask->taskId))) {
    SCH_TASK_WLOG("remove task from succTask list failed, may not exist, status:%s", SCH_GET_TASK_STATUS_STR(pTask));
  }

  int32_t code = taosHashPut(pJob->execTasks, &pTask->taskId, sizeof(pTask->taskId), &pTask, POINTER_BYTES);
  if (0 != code) {
    if (HASH_NODE_EXIST(code)) {
      *moved = true;

      SCH_TASK_ELOG("task already in execTask list, status:%s", SCH_GET_TASK_STATUS_STR(pTask));
      SCH_ERR_RET(TSDB_CODE_SCH_STATUS_ERROR);
    }

    SCH_TASK_ELOG("taosHashPut task to execTask list failed, errno:%d", errno);
    SCH_ERR_RET(TSDB_CODE_QRY_OUT_OF_MEMORY);
  }

  *moved = true;

  SCH_TASK_DLOG("task moved to execTask list, numOfTasks:%d", taosHashGetSize(pJob->execTasks));

  return TSDB_CODE_SUCCESS;
}
*/

int32_t schTaskCheckSetRetry(SSchJob *pJob, SSchTask *pTask, int32_t errCode, bool *needRetry) {
  int8_t status = 0;

  if (schJobNeedToStop(pJob, &status)) {
    *needRetry = false;
    SCH_TASK_DLOG("task no more retry cause of job status, job status:%s", jobTaskStatusStr(status));
    return TSDB_CODE_SUCCESS;
  }

  if (TSDB_CODE_SCH_TIMEOUT_ERROR == errCode) {
    pTask->maxExecTimes++;
    if (pTask->timeoutUsec < SCH_MAX_TASK_TIMEOUT_USEC) {
      pTask->timeoutUsec *= 2;
      if (pTask->timeoutUsec > SCH_MAX_TASK_TIMEOUT_USEC) {
        pTask->timeoutUsec = SCH_MAX_TASK_TIMEOUT_USEC;
      }
    }
  }

  if ((pTask->execId + 1) >= pTask->maxExecTimes) {
    *needRetry = false;
    SCH_TASK_DLOG("task no more retry since reach max try times, execId:%d", pTask->execId);
    return TSDB_CODE_SUCCESS;
  }

  if (!NEED_SCHEDULER_RETRY_ERROR(errCode)) {
    *needRetry = false;
    SCH_TASK_DLOG("task no more retry cause of errCode, errCode:%x - %s", errCode, tstrerror(errCode));
    return TSDB_CODE_SUCCESS;
  }

  if (SCH_IS_DATA_SRC_TASK(pTask)) {
    if ((pTask->execId + 1) >= SCH_TASK_NUM_OF_EPS(&pTask->plan->execNode)) {
      *needRetry = false;
      SCH_TASK_DLOG("task no more retry since all ep tried, execId:%d, epNum:%d", pTask->execId,
                    SCH_TASK_NUM_OF_EPS(&pTask->plan->execNode));
      return TSDB_CODE_SUCCESS;
    }
  } else {
    int32_t candidateNum = taosArrayGetSize(pTask->candidateAddrs);

    if ((pTask->candidateIdx + 1) >= candidateNum && (TSDB_CODE_SCH_TIMEOUT_ERROR != errCode)) {
      *needRetry = false;
      SCH_TASK_DLOG("task no more retry since all candiates tried, candidateIdx:%d, candidateNum:%d",
                    pTask->candidateIdx, candidateNum);
      return TSDB_CODE_SUCCESS;
    }
  }

  *needRetry = true;
  SCH_TASK_DLOG("task need the %dth retry, errCode:%x - %s", pTask->execId + 1, errCode, tstrerror(errCode));

  return TSDB_CODE_SUCCESS;
}

int32_t schHandleTaskRetry(SSchJob *pJob, SSchTask *pTask) {
  atomic_sub_fetch_32(&pTask->level->taskLaunchedNum, 1);

  SCH_ERR_RET(schRemoveTaskFromExecList(pJob, pTask));
  SCH_SET_TASK_STATUS(pTask, JOB_TASK_STATUS_NOT_START);
  
  if (SCH_TASK_NEED_FLOW_CTRL(pJob, pTask)) {
    SCH_ERR_RET(schLaunchTasksInFlowCtrlList(pJob, pTask));
  }

  schDeregisterTaskHb(pJob, pTask);

  if (SCH_IS_DATA_SRC_TASK(pTask)) {
    SCH_SWITCH_EPSET(&pTask->plan->execNode);
  } else {
    int32_t candidateNum = taosArrayGetSize(pTask->candidateAddrs);  
    if (++pTask->candidateIdx >= candidateNum) {
      pTask->candidateIdx = 0;
    }
  }

  SCH_ERR_RET(schLaunchTask(pJob, pTask));

  return TSDB_CODE_SUCCESS;
}

int32_t schSetJobQueryRes(SSchJob* pJob, SQueryResult* pRes) {
  pRes->code = atomic_load_32(&pJob->errCode);
  pRes->numOfRows = pJob->resNumOfRows;
  pRes->res = pJob->execRes;
  pJob->execRes.res = NULL;

  return TSDB_CODE_SUCCESS;
}

int32_t schSetJobFetchRes(SSchJob* pJob, void** pData) {
  int32_t code = 0;
  if (pJob->resData && ((SRetrieveTableRsp *)pJob->resData)->completed) {
    SCH_ERR_RET(schUpdateJobStatus(pJob, JOB_TASK_STATUS_SUCCEED));
  }

  while (true) {
    *pData = atomic_load_ptr(&pJob->resData);
    if (*pData != atomic_val_compare_exchange_ptr(&pJob->resData, *pData, NULL)) {
      continue;
    }

    break;
  }

  if (NULL == *pData) {
    SRetrieveTableRsp *rsp = (SRetrieveTableRsp *)taosMemoryCalloc(1, sizeof(SRetrieveTableRsp));
    if (rsp) {
      rsp->completed = 1;
    }

    *pData = rsp;
    SCH_JOB_DLOG("empty res and set query complete, code:%x", code);
  }

  SCH_JOB_DLOG("fetch done, totalRows:%d", pJob->resNumOfRows);

  return TSDB_CODE_SUCCESS;
}

int32_t schNotifyUserExecRes(SSchJob* pJob) {
  SQueryResult* pRes = taosMemoryCalloc(1, sizeof(SQueryResult));
  if (pRes) {
    schSetJobQueryRes(pJob, pRes);
  }

  schEndOperation(pJob);

  SCH_JOB_DLOG("sch start to invoke exec cb, code: %s", tstrerror(pJob->errCode));
  (*pJob->userRes.execFp)(pRes, pJob->userRes.userParam, atomic_load_32(&pJob->errCode));
  SCH_JOB_DLOG("sch end from query cb, code: %s", tstrerror(pJob->errCode));

  return TSDB_CODE_SUCCESS;
}

int32_t schNotifyUserFetchRes(SSchJob* pJob) {
  void* pRes = NULL;
  
  schSetJobFetchRes(pJob, &pRes);

  schEndOperation(pJob);

  SCH_JOB_DLOG("sch start to invoke fetch cb, code: %s", tstrerror(pJob->errCode));
  (*pJob->userRes.fetchFp)(pRes, pJob->userRes.userParam, atomic_load_32(&pJob->errCode));
  SCH_JOB_DLOG("sch end from fetch cb, code: %s", tstrerror(pJob->errCode));

  return TSDB_CODE_SUCCESS;
}

void schPostJobRes(SSchJob *pJob, SCH_OP_TYPE op) {
  if (SCH_OP_NULL == pJob->opStatus.op) {
    SCH_JOB_DLOG("job not in any op, no need to post job res, status:%s", jobTaskStatusStr(pJob->status));
    return;
  }
  
  if (op && pJob->opStatus.op != op) {
    SCH_JOB_ELOG("job in op %s mis-match with expected %s", schGetOpStr(pJob->opStatus.op), schGetOpStr(op));
    return;
  }
  
  if (SCH_JOB_IN_SYNC_OP(pJob)) {
    tsem_post(&pJob->rspSem);
  } else if (SCH_JOB_IN_ASYNC_EXEC_OP(pJob)) {
    schNotifyUserExecRes(pJob);
  } else if (SCH_JOB_IN_ASYNC_FETCH_OP(pJob)) {
    schNotifyUserFetchRes(pJob);
  } else {
    SCH_JOB_ELOG("job not in any operation, status:%s", jobTaskStatusStr(pJob->status));
  }
}

int32_t schProcessOnJobFailureImpl(SSchJob *pJob, int32_t status, int32_t errCode) {
  // if already FAILED, no more processing
  SCH_ERR_RET(schUpdateJobStatus(pJob, status));

  schUpdateJobErrCode(pJob, errCode);
  
  int32_t code = atomic_load_32(&pJob->errCode);
  if (code) {
    SCH_JOB_DLOG("job failed with error: %s", tstrerror(code));
  }

  schPostJobRes(pJob, 0);

  SCH_RET(code);
}

// Note: no more task error processing, handled in function internal
int32_t schProcessOnJobFailure(SSchJob *pJob, int32_t errCode) {
  SCH_RET(schProcessOnJobFailureImpl(pJob, JOB_TASK_STATUS_FAILED, errCode));
}

// Note: no more error processing, handled in function internal
int32_t schProcessOnJobDropped(SSchJob *pJob, int32_t errCode) {
  SCH_RET(schProcessOnJobFailureImpl(pJob, JOB_TASK_STATUS_DROPPING, errCode));
}

// Note: no more task error processing, handled in function internal
int32_t schProcessOnJobPartialSuccess(SSchJob *pJob) {
  int32_t code = 0;

  SCH_ERR_RET(schUpdateJobStatus(pJob, JOB_TASK_STATUS_PARTIAL_SUCCEED));

  schPostJobRes(pJob, SCH_OP_EXEC);

  return TSDB_CODE_SUCCESS;

_return:

  SCH_RET(schProcessOnJobFailure(pJob, code));
}

void schProcessOnDataFetched(SSchJob *pJob) {
  schPostJobRes(pJob, SCH_OP_FETCH);
}

// Note: no more task error processing, handled in function internal
int32_t schProcessOnTaskFailure(SSchJob *pJob, SSchTask *pTask, int32_t errCode) {
  int8_t status = 0;

  if (errCode == TSDB_CODE_SCH_TIMEOUT_ERROR) {
    SCH_LOG_TASK_WAIT_TS(pTask);
  } else {
    SCH_LOG_TASK_END_TS(pTask);
  }
  
  if (schJobNeedToStop(pJob, &status)) {
    SCH_TASK_DLOG("task failed not processed cause of job status, job status:%s", jobTaskStatusStr(status));
    SCH_RET(atomic_load_32(&pJob->errCode));
  }

  bool    needRetry = false;
  bool    moved = false;
  int32_t taskDone = 0;
  int32_t code = 0;

  SCH_TASK_DLOG("taskOnFailure, code:%s", tstrerror(errCode));

  SCH_ERR_JRET(schTaskCheckSetRetry(pJob, pTask, errCode, &needRetry));

  if (!needRetry) {
    SCH_TASK_ELOG("task failed and no more retry, code:%s", tstrerror(errCode));

    if (SCH_GET_TASK_STATUS(pTask) != JOB_TASK_STATUS_EXECUTING) {
      SCH_TASK_ELOG("task not in executing list, status:%s", SCH_GET_TASK_STATUS_STR(pTask));
      SCH_ERR_JRET(TSDB_CODE_SCH_STATUS_ERROR);
    }

    SCH_SET_TASK_STATUS(pTask, JOB_TASK_STATUS_FAILED);

    if (SCH_IS_WAIT_ALL_JOB(pJob)) {
      SCH_LOCK(SCH_WRITE, &pTask->level->lock);
      pTask->level->taskFailed++;
      taskDone = pTask->level->taskSucceed + pTask->level->taskFailed;
      SCH_UNLOCK(SCH_WRITE, &pTask->level->lock);

      schUpdateJobErrCode(pJob, errCode);

      if (taskDone < pTask->level->taskNum) {
        SCH_TASK_DLOG("need to wait other tasks, doneNum:%d, allNum:%d", taskDone, pTask->level->taskNum);
        SCH_RET(errCode);
      }
    }
  } else {
    SCH_ERR_JRET(schHandleTaskRetry(pJob, pTask));

    return TSDB_CODE_SUCCESS;
  }

_return:

  SCH_RET(schProcessOnJobFailure(pJob, errCode));
}

int32_t schLaunchNextLevelTasks(SSchJob *pJob, SSchTask *pTask) {
  if (!SCH_IS_QUERY_JOB(pJob)) {
    return TSDB_CODE_SUCCESS;
  }

  SSchLevel *pLevel = pTask->level;
  int32_t doneNum = atomic_add_fetch_32(&pLevel->taskDoneNum, 1);
  if (doneNum == pLevel->taskNum) {
    pJob->levelIdx--;

    pLevel = taosArrayGet(pJob->levels, pJob->levelIdx);
    for (int32_t i = 0; i < pLevel->taskNum; ++i) {
      SSchTask *pTask = taosArrayGet(pLevel->subTasks, i);

      if (pTask->children && taosArrayGetSize(pTask->children) > 0) {
        continue;
      }
      
      SCH_ERR_RET(schLaunchTask(pJob, pTask));
    }
  }

  return TSDB_CODE_SUCCESS;
}


// Note: no more task error processing, handled in function internal
int32_t schProcessOnTaskSuccess(SSchJob *pJob, SSchTask *pTask) {
  bool    moved = false;
  int32_t code = 0;

  SCH_TASK_DLOG("taskOnSuccess, status:%s", SCH_GET_TASK_STATUS_STR(pTask));

  SCH_LOG_TASK_END_TS(pTask);

  SCH_SET_TASK_STATUS(pTask, JOB_TASK_STATUS_PARTIAL_SUCCEED);

  SCH_ERR_JRET(schRecordTaskSucceedNode(pJob, pTask));

  SCH_ERR_JRET(schLaunchTasksInFlowCtrlList(pJob, pTask));

  int32_t parentNum = pTask->parents ? (int32_t)taosArrayGetSize(pTask->parents) : 0;
  if (parentNum == 0) {
    int32_t taskDone = 0;
    if (SCH_IS_WAIT_ALL_JOB(pJob)) {
      SCH_LOCK(SCH_WRITE, &pTask->level->lock);
      pTask->level->taskSucceed++;
      taskDone = pTask->level->taskSucceed + pTask->level->taskFailed;
      SCH_UNLOCK(SCH_WRITE, &pTask->level->lock);

      if (taskDone < pTask->level->taskNum) {
        SCH_TASK_DLOG("wait all tasks, done:%d, all:%d", taskDone, pTask->level->taskNum);
        return TSDB_CODE_SUCCESS;
      } else if (taskDone > pTask->level->taskNum) {
        SCH_TASK_ELOG("taskDone number invalid, done:%d, total:%d", taskDone, pTask->level->taskNum);
      }

      if (pTask->level->taskFailed > 0) {
        SCH_RET(schProcessOnJobFailure(pJob, 0));
      } else {
        SCH_RET(schProcessOnJobPartialSuccess(pJob));
      }
    } else {
      pJob->resNode = pTask->succeedAddr;
    }

    pJob->fetchTask = pTask;

    SCH_RET(schProcessOnJobPartialSuccess(pJob));
  }

  /*
    if (SCH_IS_DATA_SRC_TASK(task) && job->dataSrcEps.numOfEps < SCH_MAX_CANDIDATE_EP_NUM) {
      strncpy(job->dataSrcEps.fqdn[job->dataSrcEps.numOfEps], task->execAddr.fqdn, sizeof(task->execAddr.fqdn));
      job->dataSrcEps.port[job->dataSrcEps.numOfEps] = task->execAddr.port;

      ++job->dataSrcEps.numOfEps;
    }
  */

  for (int32_t i = 0; i < parentNum; ++i) {
    SSchTask *parent = *(SSchTask **)taosArrayGet(pTask->parents, i);
    int32_t   readyNum = atomic_add_fetch_32(&parent->childReady, 1);

    SCH_LOCK(SCH_WRITE, &parent->lock);
    SDownstreamSourceNode source = {.type = QUERY_NODE_DOWNSTREAM_SOURCE,
                                    .taskId = pTask->taskId,
                                    .schedId = schMgmt.sId,
                                    .execId = pTask->execId,
                                    .addr = pTask->succeedAddr};
    qSetSubplanExecutionNode(parent->plan, pTask->plan->id.groupId, &source);
    SCH_UNLOCK(SCH_WRITE, &parent->lock);

    if (SCH_TASK_READY_FOR_LAUNCH(readyNum, parent)) {
      SCH_TASK_DLOG("all %d children task done, start to launch parent task 0x%" PRIx64, readyNum, parent->taskId);
      SCH_ERR_RET(schLaunchTask(pJob, parent));
    }
  }

  SCH_ERR_RET(schLaunchNextLevelTasks(pJob, pTask));

  return TSDB_CODE_SUCCESS;

_return:

  SCH_RET(schProcessOnJobFailure(pJob, code));
}

// Note: no more error processing, handled in function internal
int32_t schFetchFromRemote(SSchJob *pJob) {
  int32_t code = 0;

  void *resData = atomic_load_ptr(&pJob->resData);
  if (resData) {
    SCH_JOB_DLOG("res already fetched, res:%p", resData);
    return TSDB_CODE_SUCCESS;
  }

  SCH_ERR_JRET(schBuildAndSendMsg(pJob, pJob->fetchTask, &pJob->resNode, TDMT_SCH_FETCH));

  return TSDB_CODE_SUCCESS;

_return:

  SCH_RET(schProcessOnTaskFailure(pJob, pJob->fetchTask, code));
}

int32_t schProcessOnExplainDone(SSchJob *pJob, SSchTask *pTask, SRetrieveTableRsp *pRsp) {
  SCH_TASK_DLOG("got explain rsp, rows:%d, complete:%d", htonl(pRsp->numOfRows), pRsp->completed);

  atomic_store_32(&pJob->resNumOfRows, htonl(pRsp->numOfRows));
  atomic_store_ptr(&pJob->resData, pRsp);

  SCH_SET_TASK_STATUS(pTask, JOB_TASK_STATUS_SUCCEED);

  schProcessOnDataFetched(pJob);

  return TSDB_CODE_SUCCESS;
}

void schDropTaskOnExecNode(SSchJob *pJob, SSchTask *pTask) {
  if (NULL == pTask->execNodes) {
    SCH_TASK_DLOG("no exec address, status:%s", SCH_GET_TASK_STATUS_STR(pTask));
    return;
  }

  int32_t size = (int32_t)taosHashGetSize(pTask->execNodes);

  if (size <= 0) {
    SCH_TASK_DLOG("task has no execNodes, no need to drop it, status:%s", SCH_GET_TASK_STATUS_STR(pTask));
    return;
  }

  SSchNodeInfo *nodeInfo = taosHashIterate(pTask->execNodes, NULL);
  while (nodeInfo) {
    SCH_SET_TASK_HANDLE(pTask, nodeInfo->handle);

    schBuildAndSendMsg(pJob, pTask, &nodeInfo->addr, TDMT_SCH_DROP_TASK);

    nodeInfo = taosHashIterate(pTask->execNodes, nodeInfo);
  }

  SCH_TASK_DLOG("task has been dropped on %d exec nodes", size);
}


int32_t schRescheduleTask(SSchJob *pJob, SSchTask *pTask) {
  if (SCH_IS_DATA_SRC_QRY_TASK(pTask)) {
    return TSDB_CODE_SUCCESS;
  }

  SCH_LOCK_TASK(pTask);
  if (SCH_TASK_TIMEOUT(pTask) && JOB_TASK_STATUS_EXECUTING == pTask->status && 
      pJob->fetchTask != pTask && taosArrayGetSize(pTask->candidateAddrs) > 1) {
    SCH_TASK_DLOG("task execId %d will be rescheduled now", pTask->execId);
    schDropTaskOnExecNode(pJob, pTask);
    taosHashClear(pTask->execNodes);
    schProcessOnTaskFailure(pJob, pTask, TSDB_CODE_SCH_TIMEOUT_ERROR);
  }
  SCH_UNLOCK_TASK(pTask);

  return TSDB_CODE_SUCCESS;
}

int32_t schProcessOnTaskStatusRsp(SQueryNodeEpId* pEpId, SArray* pStatusList) {
  int32_t taskNum = (int32_t)taosArrayGetSize(pStatusList);
  SSchTask *pTask = NULL;

  qDebug("%d task status in hb rsp from nodeId:%d, fqdn:%s, port:%d", taskNum, pEpId->nodeId, pEpId->ep.fqdn, pEpId->ep.port);

  for (int32_t i = 0; i < taskNum; ++i) {
    STaskStatus *taskStatus = taosArrayGet(pStatusList, i);

    qDebug("QID:%" PRIx64 ",TID:0x%" PRIx64 ",EID:%d task status in server: %s", 
      taskStatus->queryId, taskStatus->taskId, taskStatus->execId, jobTaskStatusStr(taskStatus->status));

    SSchJob *pJob = schAcquireJob(taskStatus->refId);
    if (NULL == pJob) {
      qWarn("job not found, refId:0x%" PRIx64 ",QID:0x%" PRIx64 ",TID:0x%" PRIx64, taskStatus->refId,
            taskStatus->queryId, taskStatus->taskId);
      // TODO DROP TASK FROM SERVER!!!!
      continue;
    }

    pTask = NULL;
    schGetTaskInJob(pJob, taskStatus->taskId, &pTask);
    if (NULL == pTask) {
      // TODO DROP TASK FROM SERVER!!!!
      schReleaseJob(taskStatus->refId);
      continue;
    }

    if (taskStatus->execId != pTask->execId) {
      // TODO DROP TASK FROM SERVER!!!!
      SCH_TASK_DLOG("EID %d in hb rsp mis-match", taskStatus->execId);
      schReleaseJob(taskStatus->refId);
      continue;      
    }
    
    if (taskStatus->status == JOB_TASK_STATUS_FAILED) {
      // RECORD AND HANDLE ERROR!!!!
      schReleaseJob(taskStatus->refId);
      continue;
    }

    if (taskStatus->status == JOB_TASK_STATUS_NOT_START) {
      schRescheduleTask(pJob, pTask);
    }

    schReleaseJob(taskStatus->refId);
  }

  return TSDB_CODE_SUCCESS;
}


int32_t schSaveJobQueryRes(SSchJob *pJob, SQueryTableRsp *rsp) {
  if (rsp->tbFName[0]) {
    if (NULL == pJob->execRes.res) {
      pJob->execRes.res = taosArrayInit(pJob->taskNum, sizeof(STbVerInfo));
      if (NULL == pJob->execRes.res) {
        SCH_ERR_RET(TSDB_CODE_OUT_OF_MEMORY);
      }
    }

    STbVerInfo tbInfo;
    strcpy(tbInfo.tbFName, rsp->tbFName);
    tbInfo.sversion = rsp->sversion;
    tbInfo.tversion = rsp->tversion;

    taosArrayPush((SArray *)pJob->execRes.res, &tbInfo);
    pJob->execRes.msgType = TDMT_SCH_QUERY;
  }

  return TSDB_CODE_SUCCESS;
}

int32_t schGetTaskFromList(SHashObj *pTaskList, uint64_t taskId, SSchTask **pTask) {
  int32_t s = taosHashGetSize(pTaskList);
  if (s <= 0) {
    return TSDB_CODE_SUCCESS;
  }

  SSchTask **task = taosHashGet(pTaskList, &taskId, sizeof(taskId));
  if (NULL == task || NULL == (*task)) {
    return TSDB_CODE_SUCCESS;
  }

  *pTask = *task;

  return TSDB_CODE_SUCCESS;
}

int32_t schGetTaskInJob(SSchJob *pJob, uint64_t taskId, SSchTask **pTask) {
  schGetTaskFromList(pJob->taskList, taskId, pTask);
  if (NULL == *pTask) {
    SCH_JOB_ELOG("task not found in job task list, taskId:0x%" PRIx64, taskId);
    SCH_ERR_RET(TSDB_CODE_SCH_INTERNAL_ERROR);
  }

  return TSDB_CODE_SUCCESS;
}

int32_t schLaunchTaskImpl(SSchJob *pJob, SSchTask *pTask) {
  int8_t  status = 0;
  int32_t code = 0;

  atomic_add_fetch_32(&pTask->level->taskLaunchedNum, 1);
  pTask->execId++;

  SCH_TASK_DLOG("start to launch task's %dth exec", pTask->execId);

  SCH_LOG_TASK_START_TS(pTask);

  if (schJobNeedToStop(pJob, &status)) {
    SCH_TASK_DLOG("no need to launch task cause of job status, job status:%s", jobTaskStatusStr(status));

    SCH_RET(atomic_load_32(&pJob->errCode));
  }

  // NOTE: race condition: the task should be put into the hash table before send msg to server
  if (SCH_GET_TASK_STATUS(pTask) != JOB_TASK_STATUS_EXECUTING) {
    SCH_ERR_RET(schPushTaskToExecList(pJob, pTask));
    SCH_SET_TASK_STATUS(pTask, JOB_TASK_STATUS_EXECUTING);
  }

  SSubplan *plan = pTask->plan;

  if (NULL == pTask->msg) {  // TODO add more detailed reason for failure
    code = qSubPlanToString(plan, &pTask->msg, &pTask->msgLen);
    if (TSDB_CODE_SUCCESS != code) {
      SCH_TASK_ELOG("failed to create physical plan, code:%s, msg:%p, len:%d", tstrerror(code), pTask->msg,
                    pTask->msgLen);
      SCH_ERR_RET(code);
    } else {
      SCH_TASK_DLOGL("physical plan len:%d, %s", pTask->msgLen, pTask->msg);
    }
  }

  SCH_ERR_RET(schSetTaskCandidateAddrs(pJob, pTask));

  if (SCH_IS_QUERY_JOB(pJob)) {
    SCH_ERR_RET(schEnsureHbConnection(pJob, pTask));
  }

  SCH_ERR_RET(schBuildAndSendMsg(pJob, pTask, NULL, plan->msgType));

  return TSDB_CODE_SUCCESS;
}

// Note: no more error processing, handled in function internal
int32_t schLaunchTask(SSchJob *pJob, SSchTask *pTask) {
  bool    enough = false;
  int32_t code = 0;

  SCH_SET_TASK_HANDLE(pTask, NULL);

  if (SCH_TASK_NEED_FLOW_CTRL(pJob, pTask)) {
    SCH_ERR_JRET(schCheckIncTaskFlowQuota(pJob, pTask, &enough));

    if (enough) {
      SCH_ERR_JRET(schLaunchTaskImpl(pJob, pTask));
    }
  } else {
    SCH_ERR_JRET(schLaunchTaskImpl(pJob, pTask));
  }

  return TSDB_CODE_SUCCESS;

_return:

  SCH_RET(schProcessOnTaskFailure(pJob, pTask, code));
}

int32_t schLaunchLevelTasks(SSchJob *pJob, SSchLevel *level) {
  for (int32_t i = 0; i < level->taskNum; ++i) {
    SSchTask *pTask = taosArrayGet(level->subTasks, i);

    SCH_ERR_RET(schLaunchTask(pJob, pTask));
  }

  return TSDB_CODE_SUCCESS;
}

int32_t schLaunchJob(SSchJob *pJob) {
  SSchLevel *level = taosArrayGet(pJob->levels, pJob->levelIdx);

  SCH_ERR_RET(schChkJobNeedFlowCtrl(pJob, level));

  SCH_ERR_RET(schLaunchLevelTasks(pJob, level));

  return TSDB_CODE_SUCCESS;
}


void schDropTaskInHashList(SSchJob *pJob, SHashObj *list) {
  if (!SCH_IS_NEED_DROP_JOB(pJob)) {
    return;
  }

  void *pIter = taosHashIterate(list, NULL);
  while (pIter) {
    SSchTask *pTask = *(SSchTask **)pIter;

    schDropTaskOnExecNode(pJob, pTask);

    pIter = taosHashIterate(list, pIter);
  }
}

void schDropJobAllTasks(SSchJob *pJob) {
  schDropTaskInHashList(pJob, pJob->execTasks);
//  schDropTaskInHashList(pJob, pJob->succTasks);
//  schDropTaskInHashList(pJob, pJob->failTasks);
}

int32_t schCancelJob(SSchJob *pJob) {
  // TODO
  return TSDB_CODE_SUCCESS;
  // TODO MOVE ALL TASKS FROM EXEC LIST TO FAIL LIST
}

void schFreeJobImpl(void *job) {
  if (NULL == job) {
    return;
  }

  SSchJob *pJob = job;
  uint64_t queryId = pJob->queryId;
  int64_t  refId = pJob->refId;

  if (pJob->status == JOB_TASK_STATUS_EXECUTING) {
    schCancelJob(pJob);
  }

  schDropJobAllTasks(pJob);

  int32_t numOfLevels = taosArrayGetSize(pJob->levels);
  for (int32_t i = 0; i < numOfLevels; ++i) {
    SSchLevel *pLevel = taosArrayGet(pJob->levels, i);

    int32_t numOfTasks = taosArrayGetSize(pLevel->subTasks);
    for (int32_t j = 0; j < numOfTasks; ++j) {
      SSchTask *pTask = taosArrayGet(pLevel->subTasks, j);
      schFreeTask(pJob, pTask);
    }

    taosArrayDestroy(pLevel->subTasks);
  }

  schFreeFlowCtrl(pJob);

  taosHashCleanup(pJob->execTasks);
//  taosHashCleanup(pJob->failTasks);
//  taosHashCleanup(pJob->succTasks);
  taosHashCleanup(pJob->taskList);
  
  taosArrayDestroy(pJob->levels);
  taosArrayDestroy(pJob->nodeList);
  taosArrayDestroy(pJob->dataSrcTasks);

  qExplainFreeCtx(pJob->explainCtx);

  destroyQueryExecRes(&pJob->execRes);

  qDestroyQueryPlan(pJob->pDag);

  taosMemoryFreeClear(pJob->userRes.queryRes);
  taosMemoryFreeClear(pJob->resData);
  taosMemoryFree(pJob);

  qDebug("QID:0x%" PRIx64 " sch job freed, refId:0x%" PRIx64 ", pointer:%p", queryId, refId, pJob);

  int32_t jobNum = atomic_sub_fetch_32(&schMgmt.jobNum, 1);
  if (jobNum == 0) {
    schCloseJobRef();
  }
}

int32_t schLaunchStaticExplainJob(SSchedulerReq *pReq, SSchJob *pJob, bool sync) {
  qDebug("QID:0x%" PRIx64 " job started", pReq->pDag->queryId);

  int32_t  code = 0;
/*  
  SSchJob *pJob = taosMemoryCalloc(1, sizeof(SSchJob));
  if (NULL == pJob) {
    qError("QID:0x%" PRIx64 " calloc %d failed", pReq->pDag->queryId, (int32_t)sizeof(SSchJob));
    code = TSDB_CODE_QRY_OUT_OF_MEMORY;
    pReq->fp(NULL, pReq->cbParam, code);
    SCH_ERR_RET(code);
  }

  pJob->sql = pReq->sql;
  pJob->reqKilled = pReq->reqKilled;
  pJob->pDag = pReq->pDag;
  pJob->attr.queryJob = true;
  pJob->attr.explainMode = pReq->pDag->explainInfo.mode;
  pJob->queryId = pReq->pDag->queryId;
  pJob->userRes.execFp = pReq->fp;
  pJob->userRes.userParam = pReq->cbParam;
  
  schUpdateJobStatus(pJob, JOB_TASK_STATUS_NOT_START);

  code = schBeginOperation(pJob, SCH_OP_EXEC, sync);
  if (code) {
    pReq->fp(NULL, pReq->cbParam, code);
    schFreeJobImpl(pJob);
    SCH_ERR_RET(code);
  }
*/

  SCH_ERR_JRET(qExecStaticExplain(pReq->pDag, (SRetrieveTableRsp **)&pJob->resData));

/*
  int64_t refId = taosAddRef(schMgmt.jobRef, pJob);
  if (refId < 0) {
    SCH_JOB_ELOG("taosAddRef job failed, error:%s", tstrerror(terrno));
    SCH_ERR_JRET(terrno);
  }

  if (NULL == schAcquireJob(refId)) {
    SCH_JOB_ELOG("schAcquireJob job failed, refId:0x%" PRIx64, refId);
    SCH_ERR_JRET(TSDB_CODE_SCH_STATUS_ERROR);
  }

  pJob->refId = refId;

  SCH_JOB_DLOG("job refId:0x%" PRIx64, pJob->refId);
*/

  pJob->status = JOB_TASK_STATUS_PARTIAL_SUCCEED;
  
  SCH_JOB_DLOG("job exec done, job status:%s", SCH_GET_JOB_STATUS_STR(pJob));
  
  if (!sync) {
    schPostJobRes(pJob, SCH_OP_EXEC);
  } else {
    schEndOperation(pJob);
  }

//  schReleaseJob(pJob->refId);

  SCH_RET(code);

_return:

  schEndOperation(pJob);
  if (!sync) {
    pReq->execFp(NULL, pReq->execParam, code);
  }
  
  schFreeJobImpl(pJob);
  
  SCH_RET(code);
}

int32_t schFetchRows(SSchJob *pJob) {
  int32_t  code = 0;

  if (!(pJob->attr.explainMode == EXPLAIN_MODE_STATIC)) {
    SCH_ERR_JRET(schFetchFromRemote(pJob));
    tsem_wait(&pJob->rspSem);
  }

  SCH_ERR_JRET(schSetJobFetchRes(pJob, pJob->userRes.fetchRes));

_return:

  schEndOperation(pJob);

  SCH_RET(code);
}

int32_t schAsyncFetchRows(SSchJob *pJob) {
  int32_t  code = 0;

  if (pJob->attr.explainMode == EXPLAIN_MODE_STATIC) {
    schPostJobRes(pJob, SCH_OP_FETCH);
    return TSDB_CODE_SUCCESS;
  }
  
  SCH_ERR_RET(schFetchFromRemote(pJob));

  return TSDB_CODE_SUCCESS;
}


int32_t schExecJobImpl(SSchedulerReq *pReq, SSchJob *pJob, bool sync) {
  int32_t  code = 0;

  qDebug("QID:0x%" PRIx64 " sch job refId 0x%"PRIx64 " started", pReq->pDag->queryId, pJob->refId);

  SCH_ERR_JRET(schBeginOperation(pJob, SCH_OP_EXEC, sync));

  if (EXPLAIN_MODE_STATIC == pReq->pDag->explainInfo.mode) {
<<<<<<< HEAD
    code = schLaunchStaticExplainJob(pReq, pJob, true);
=======
    code = schLaunchStaticExplainJob(pReq, pJob, sync);
>>>>>>> 45e9b239
  } else {
    code = schLaunchJob(pJob);
    if (sync) {
      SCH_JOB_DLOG("will wait for rsp now, job status:%s", SCH_GET_JOB_STATUS_STR(pJob));
      tsem_wait(&pJob->rspSem);
      
      schEndOperation(pJob);
    } else if (code) {
      schPostJobRes(pJob, SCH_OP_EXEC);
    }
  }

  SCH_JOB_DLOG("job exec done, job status:%s, jobId:0x%" PRIx64, SCH_GET_JOB_STATUS_STR(pJob), pJob->refId);
  
  SCH_RET(code);

_return:

  if (!sync) {
<<<<<<< HEAD
    pReq->fp(NULL, pReq->cbParam, code);
=======
    pReq->execFp(NULL, pReq->execParam, code);
>>>>>>> 45e9b239
  }
  
  SCH_RET(code);
}

<<<<<<< HEAD
int32_t schDoTaskRedirect(SSchJob *pJob, SSchTask *pTask, SDataBuf* pData, int32_t rspCode) {
  int32_t code = 0;
  int8_t  status = 0;
  if (schJobNeedToStop(pJob, &status)) {
    SCH_TASK_ELOG("redirect will no continue cause of job status %s", jobTaskStatusStr(status));
    SCH_RET(atomic_load_32(&pJob->errCode));
  }
  
  if ((pTask->execId + 1) >= pTask->maxExecTimes) {
    SCH_TASK_DLOG("task no more retry since reach max try times, execId:%d", pTask->execId);
    schProcessOnJobFailure(pJob, rspCode);
    return TSDB_CODE_SUCCESS;
  }

  SCH_TASK_DLOG("task will be redirected now, status:%s", SCH_GET_TASK_STATUS_STR(pTask));
  
  schDropTaskOnExecNode(pJob, pTask);
  taosHashClear(pTask->execNodes);
  SCH_ERR_JRET(schRemoveTaskFromExecList(pJob, pTask));
  schDeregisterTaskHb(pJob, pTask);
  atomic_sub_fetch_32(&pTask->level->taskLaunchedNum, 1);
  taosMemoryFreeClear(pTask->msg);
  pTask->msgLen = 0;
  pTask->lastMsgType = 0;
  memset(&pTask->succeedAddr, 0, sizeof(pTask->succeedAddr));

  if (SCH_IS_DATA_SRC_QRY_TASK(pTask)) {
    if (pData) {
      SCH_ERR_JRET(schUpdateTaskCandidateAddr(pJob, pTask, pData->pEpSet));
    }
  
    if (SCH_TASK_NEED_FLOW_CTRL(pJob, pTask)) {
      if (JOB_TASK_STATUS_EXECUTING == SCH_GET_TASK_STATUS(pTask)) {
        SCH_ERR_JRET(schLaunchTasksInFlowCtrlList(pJob, pTask));
      }
    }    

    SCH_SET_TASK_STATUS(pTask, JOB_TASK_STATUS_NOT_START);
    
    SCH_ERR_JRET(schLaunchTask(pJob, pTask));

    return TSDB_CODE_SUCCESS;
  }


  // merge plan
  
  pTask->childReady = 0;
  
  qClearSubplanExecutionNode(pTask->plan);

  SCH_SET_TASK_STATUS(pTask, JOB_TASK_STATUS_NOT_START);
  
  int32_t childrenNum = taosArrayGetSize(pTask->children);
  for (int32_t i = 0; i < childrenNum; ++i) {
    SSchTask* pChild = taosArrayGetP(pTask->children, i);
    SCH_LOCK_TASK(pChild);
    schDoTaskRedirect(pJob, pChild, NULL, rspCode);
    SCH_UNLOCK_TASK(pChild);
  }

  return TSDB_CODE_SUCCESS;

_return:

  code = schProcessOnTaskFailure(pJob, pTask, code);

  SCH_RET(code);  
}

int32_t schHandleRedirect(SSchJob *pJob, SSchTask *pTask, SDataBuf* pData, int32_t rspCode) {
  int32_t code = 0;

  if (SCH_IS_DATA_SRC_QRY_TASK(pTask)) {
    if (NULL == pData->pEpSet) {
      SCH_TASK_ELOG("no epset updated while got error %s", tstrerror(rspCode));
      SCH_ERR_JRET(rspCode);
    }
  }

  SCH_RET(schDoTaskRedirect(pJob, pTask, pData, rspCode));

_return:

  schProcessOnTaskFailure(pJob, pTask, code);
  
  SCH_RET(code);
}

=======
>>>>>>> 45e9b239

<|MERGE_RESOLUTION|>--- conflicted
+++ resolved
@@ -55,16 +55,10 @@
   pJob->conn = *pReq->pConn;
   pJob->sql = pReq->sql;
   pJob->pDag = pReq->pDag;
-<<<<<<< HEAD
-  pJob->reqKilled = pReq->reqKilled;
-  pJob->userRes.execFp = pReq->fp;
-  pJob->userRes.userParam = pReq->cbParam;
-=======
   pJob->chkKillFp = pReq->chkKillFp;
   pJob->chkKillParam = pReq->chkKillParam;
   pJob->userRes.execFp = pReq->execFp;
   pJob->userRes.userParam = pReq->execParam;
->>>>>>> 45e9b239
 
   if (pReq->pNodeList == NULL || taosArrayGetSize(pReq->pNodeList) <= 0) {
     qDebug("QID:0x%" PRIx64 " input exec nodeList is empty", pReq->pDag->queryId);
@@ -1665,11 +1659,7 @@
   SCH_ERR_JRET(schBeginOperation(pJob, SCH_OP_EXEC, sync));
 
   if (EXPLAIN_MODE_STATIC == pReq->pDag->explainInfo.mode) {
-<<<<<<< HEAD
-    code = schLaunchStaticExplainJob(pReq, pJob, true);
-=======
     code = schLaunchStaticExplainJob(pReq, pJob, sync);
->>>>>>> 45e9b239
   } else {
     code = schLaunchJob(pJob);
     if (sync) {
@@ -1689,17 +1679,12 @@
 _return:
 
   if (!sync) {
-<<<<<<< HEAD
-    pReq->fp(NULL, pReq->cbParam, code);
-=======
     pReq->execFp(NULL, pReq->execParam, code);
->>>>>>> 45e9b239
   }
   
   SCH_RET(code);
 }
 
-<<<<<<< HEAD
 int32_t schDoTaskRedirect(SSchJob *pJob, SSchTask *pTask, SDataBuf* pData, int32_t rspCode) {
   int32_t code = 0;
   int8_t  status = 0;
@@ -1789,6 +1774,4 @@
   SCH_RET(code);
 }
 
-=======
->>>>>>> 45e9b239
-
+
