/*
 * Copyright (c) 2019 TAOS Data, Inc. <jhtao@taosdata.com>
 *
 * This program is free software: you can use, redistribute, and/or modify
 * it under the terms of the GNU Affero General Public License, version 3
 * or later ("AGPL"), as published by the Free Software Foundation.
 *
 * This program is distributed in the hope that it will be useful, but WITHOUT
 * ANY WARRANTY; without even the implied warranty of MERCHANTABILITY or
 * FITNESS FOR A PARTICULAR PURPOSE.
 *
 * You should have received a copy of the GNU Affero General Public License
 * along with this program. If not, see <http://www.gnu.org/licenses/>.
 */

#include "catalog.h"
#include "command.h"
#include "query.h"
#include "schedulerInt.h"
#include "tmsg.h"
#include "tref.h"
#include "trpc.h"

FORCE_INLINE SSchJob *schAcquireJob(int64_t refId) { qDebug("acquire jobId:0x%"PRIx64, refId); return (SSchJob *)taosAcquireRef(schMgmt.jobRef, refId); }

FORCE_INLINE int32_t schReleaseJob(int64_t refId) { qDebug("release jobId:0x%"PRIx64, refId); return taosReleaseRef(schMgmt.jobRef, refId); }

int32_t schInitTask(SSchJob *pJob, SSchTask *pTask, SSubplan *pPlan, SSchLevel *pLevel) {
  pTask->plan = pPlan;
  pTask->level = pLevel;
  pTask->execIdx = -1;
  pTask->maxExecTimes = SCH_TASK_MAX_EXEC_TIMES;
  pTask->timeoutUsec = SCH_DEFAULT_TASK_TIMEOUT_USEC;
  SCH_SET_TASK_STATUS(pTask, JOB_TASK_STATUS_NOT_START);
  pTask->taskId = schGenTaskId();
  pTask->execNodes = taosHashInit(SCH_MAX_CANDIDATE_EP_NUM, taosGetDefaultHashFunction(TSDB_DATA_TYPE_INT), true, HASH_NO_LOCK);
  if (NULL == pTask->execNodes) {
    SCH_TASK_ELOG("taosHashInit %d execNodes failed", SCH_MAX_CANDIDATE_EP_NUM);
    SCH_ERR_RET(TSDB_CODE_QRY_OUT_OF_MEMORY);
  }

  return TSDB_CODE_SUCCESS;
}

int32_t schInitJob(SSchJob **pSchJob, SQueryPlan *pDag, void *pTrans, SArray *pNodeList, const char *sql,
                   SSchResInfo *pRes, int64_t startTs, bool syncSchedule) {
  int32_t  code = 0;
  int64_t  refId = -1;
  SSchJob *pJob = taosMemoryCalloc(1, sizeof(SSchJob));
  if (NULL == pJob) {
    qError("QID:%" PRIx64 " calloc %d failed", pDag->queryId, (int32_t)sizeof(SSchJob));
    SCH_ERR_RET(TSDB_CODE_QRY_OUT_OF_MEMORY);
  }

  pJob->attr.explainMode = pDag->explainInfo.mode;
  pJob->attr.syncSchedule = syncSchedule;
  pJob->pTrans = pTrans;
  pJob->sql = sql;
  if (pRes) {
    pJob->userRes = *pRes;
  }
  
  if (pNodeList != NULL) {
    pJob->nodeList = taosArrayDup(pNodeList);
  }
  
  pJob->taskList =
      taosHashInit(pDag->numOfSubplans, taosGetDefaultHashFunction(TSDB_DATA_TYPE_UBIGINT), false, HASH_ENTRY_LOCK);
  if (NULL == pJob->taskList) {
    SCH_JOB_ELOG("taosHashInit %d taskList failed", pDag->numOfSubplans);
    SCH_ERR_JRET(TSDB_CODE_QRY_OUT_OF_MEMORY);
  }

  SCH_ERR_JRET(schValidateAndBuildJob(pDag, pJob));

  if (SCH_IS_EXPLAIN_JOB(pJob)) {
    SCH_ERR_JRET(qExecExplainBegin(pDag, &pJob->explainCtx, startTs));
  }

  pJob->execTasks =
      taosHashInit(pDag->numOfSubplans, taosGetDefaultHashFunction(TSDB_DATA_TYPE_UBIGINT), false, HASH_ENTRY_LOCK);
  if (NULL == pJob->execTasks) {
    SCH_JOB_ELOG("taosHashInit %d execTasks failed", pDag->numOfSubplans);
    SCH_ERR_JRET(TSDB_CODE_QRY_OUT_OF_MEMORY);
  }

  pJob->succTasks =
      taosHashInit(pDag->numOfSubplans, taosGetDefaultHashFunction(TSDB_DATA_TYPE_UBIGINT), false, HASH_ENTRY_LOCK);
  if (NULL == pJob->succTasks) {
    SCH_JOB_ELOG("taosHashInit %d succTasks failed", pDag->numOfSubplans);
    SCH_ERR_JRET(TSDB_CODE_QRY_OUT_OF_MEMORY);
  }

  pJob->failTasks =
      taosHashInit(pDag->numOfSubplans, taosGetDefaultHashFunction(TSDB_DATA_TYPE_UBIGINT), false, HASH_ENTRY_LOCK);
  if (NULL == pJob->failTasks) {
    SCH_JOB_ELOG("taosHashInit %d failTasks failed", pDag->numOfSubplans);
    SCH_ERR_JRET(TSDB_CODE_QRY_OUT_OF_MEMORY);
  }

  tsem_init(&pJob->rspSem, 0, 0);

  refId = taosAddRef(schMgmt.jobRef, pJob);
  if (refId < 0) {
    SCH_JOB_ELOG("taosAddRef job failed, error:%s", tstrerror(terrno));
    SCH_ERR_JRET(terrno);
  }

  atomic_add_fetch_32(&schMgmt.jobNum, 1);

  if (NULL == schAcquireJob(refId)) {
    SCH_JOB_ELOG("schAcquireJob job failed, refId:%" PRIx64, refId);
    SCH_ERR_JRET(TSDB_CODE_SCH_STATUS_ERROR);
  }

  pJob->refId = refId;

  SCH_JOB_DLOG("job refId:0x%" PRIx64" created", pJob->refId);

  pJob->status = JOB_TASK_STATUS_NOT_START;

  *pSchJob = pJob;

  return TSDB_CODE_SUCCESS;

_return:

  if (refId < 0) {
    schFreeJobImpl(pJob);
  } else {
    taosRemoveRef(schMgmt.jobRef, refId);
  }
  SCH_RET(code);
}


void schFreeTask(SSchJob *pJob, SSchTask *pTask) {
  schDeregisterTaskHb(pJob, pTask);
  
  if (pTask->candidateAddrs) {
    taosArrayDestroy(pTask->candidateAddrs);
  }

  taosMemoryFreeClear(pTask->msg);

  if (pTask->children) {
    taosArrayDestroy(pTask->children);
  }

  if (pTask->parents) {
    taosArrayDestroy(pTask->parents);
  }

  if (pTask->execNodes) {
    taosHashCleanup(pTask->execNodes);
  }
}

FORCE_INLINE bool schJobNeedToStop(SSchJob *pJob, int8_t *pStatus) {
  int8_t status = SCH_GET_JOB_STATUS(pJob);
  if (pStatus) {
    *pStatus = status;
  }

  return (status == JOB_TASK_STATUS_FAILED || status == JOB_TASK_STATUS_CANCELLED ||
          status == JOB_TASK_STATUS_CANCELLING || status == JOB_TASK_STATUS_DROPPING ||
          status == JOB_TASK_STATUS_SUCCEED);
}

int32_t schChkUpdateJobStatus(SSchJob *pJob, int8_t newStatus) {
  int32_t code = 0;

  int8_t oriStatus = 0;

  while (true) {
    oriStatus = SCH_GET_JOB_STATUS(pJob);

    if (oriStatus == newStatus) {
      SCH_ERR_JRET(TSDB_CODE_QRY_APP_ERROR);
    }

    switch (oriStatus) {
      case JOB_TASK_STATUS_NULL:
        if (newStatus != JOB_TASK_STATUS_NOT_START) {
          SCH_ERR_JRET(TSDB_CODE_QRY_APP_ERROR);
        }

        break;
      case JOB_TASK_STATUS_NOT_START:
        if (newStatus != JOB_TASK_STATUS_EXECUTING) {
          SCH_ERR_JRET(TSDB_CODE_QRY_APP_ERROR);
        }

        break;
      case JOB_TASK_STATUS_EXECUTING:
        if (newStatus != JOB_TASK_STATUS_PARTIAL_SUCCEED && newStatus != JOB_TASK_STATUS_FAILED &&
            newStatus != JOB_TASK_STATUS_CANCELLING && newStatus != JOB_TASK_STATUS_CANCELLED &&
            newStatus != JOB_TASK_STATUS_DROPPING) {
          SCH_ERR_JRET(TSDB_CODE_QRY_APP_ERROR);
        }

        break;
      case JOB_TASK_STATUS_PARTIAL_SUCCEED:
        if (newStatus != JOB_TASK_STATUS_FAILED && newStatus != JOB_TASK_STATUS_SUCCEED &&
            newStatus != JOB_TASK_STATUS_DROPPING) {
          SCH_ERR_JRET(TSDB_CODE_QRY_APP_ERROR);
        }

        break;
      case JOB_TASK_STATUS_SUCCEED:
      case JOB_TASK_STATUS_FAILED:
      case JOB_TASK_STATUS_CANCELLING:
        if (newStatus != JOB_TASK_STATUS_DROPPING) {
          SCH_ERR_JRET(TSDB_CODE_QRY_APP_ERROR);
        }

        break;
      case JOB_TASK_STATUS_CANCELLED:
      case JOB_TASK_STATUS_DROPPING:
        SCH_ERR_JRET(TSDB_CODE_QRY_JOB_FREED);
        break;

      default:
        SCH_JOB_ELOG("invalid job status:%s", jobTaskStatusStr(oriStatus));
        SCH_ERR_JRET(TSDB_CODE_QRY_APP_ERROR);
    }

    if (oriStatus != atomic_val_compare_exchange_8(&pJob->status, oriStatus, newStatus)) {
      continue;
    }

    SCH_JOB_DLOG("job status updated from %s to %s", jobTaskStatusStr(oriStatus), jobTaskStatusStr(newStatus));

    break;
  }

  return TSDB_CODE_SUCCESS;

_return:

  SCH_JOB_ELOG("invalid job status update, from %s to %s", jobTaskStatusStr(oriStatus), jobTaskStatusStr(newStatus));
  SCH_ERR_RET(code);
  return TSDB_CODE_SUCCESS;
}

int32_t schBuildTaskRalation(SSchJob *pJob, SHashObj *planToTask) {
  for (int32_t i = 0; i < pJob->levelNum; ++i) {
    SSchLevel *pLevel = taosArrayGet(pJob->levels, i);

    for (int32_t m = 0; m < pLevel->taskNum; ++m) {
      SSchTask *pTask = taosArrayGet(pLevel->subTasks, m);
      SSubplan *pPlan = pTask->plan;
      int32_t   childNum = pPlan->pChildren ? (int32_t)LIST_LENGTH(pPlan->pChildren) : 0;
      int32_t   parentNum = pPlan->pParents ? (int32_t)LIST_LENGTH(pPlan->pParents) : 0;

      if (childNum > 0) {
        if (pJob->levelIdx == pLevel->level) {
          SCH_JOB_ELOG("invalid query plan, lowest level, childNum:%d", childNum);
          SCH_ERR_RET(TSDB_CODE_SCH_INTERNAL_ERROR);
        }

        pTask->children = taosArrayInit(childNum, POINTER_BYTES);
        if (NULL == pTask->children) {
          SCH_TASK_ELOG("taosArrayInit %d children failed", childNum);
          SCH_ERR_RET(TSDB_CODE_QRY_OUT_OF_MEMORY);
        }
      }

      for (int32_t n = 0; n < childNum; ++n) {
        SSubplan  *child = (SSubplan *)nodesListGetNode(pPlan->pChildren, n);
        SSchTask **childTask = taosHashGet(planToTask, &child, POINTER_BYTES);
        if (NULL == childTask || NULL == *childTask) {
          SCH_TASK_ELOG("subplan children relationship error, level:%d, taskIdx:%d, childIdx:%d", i, m, n);
          SCH_ERR_RET(TSDB_CODE_SCH_INTERNAL_ERROR);
        }

        if (NULL == taosArrayPush(pTask->children, childTask)) {
          SCH_TASK_ELOG("taosArrayPush childTask failed, level:%d, taskIdx:%d, childIdx:%d", i, m, n);
          SCH_ERR_RET(TSDB_CODE_QRY_OUT_OF_MEMORY);
        }

        SCH_TASK_DLOG("children info, the %d child TID %" PRIx64, n, (*childTask)->taskId);
      }

      if (parentNum > 0) {
        if (0 == pLevel->level) {
          SCH_TASK_ELOG("invalid task info, level:0, parentNum:%d", parentNum);
          SCH_ERR_RET(TSDB_CODE_SCH_INTERNAL_ERROR);
        }

        pTask->parents = taosArrayInit(parentNum, POINTER_BYTES);
        if (NULL == pTask->parents) {
          SCH_TASK_ELOG("taosArrayInit %d parents failed", parentNum);
          SCH_ERR_RET(TSDB_CODE_QRY_OUT_OF_MEMORY);
        }
      } else {
        if (0 != pLevel->level) {
          SCH_TASK_ELOG("invalid task info, level:%d, parentNum:%d", pLevel->level, parentNum);
          SCH_ERR_RET(TSDB_CODE_SCH_INTERNAL_ERROR);
        }
      }

      for (int32_t n = 0; n < parentNum; ++n) {
        SSubplan  *parent = (SSubplan *)nodesListGetNode(pPlan->pParents, n);
        SSchTask **parentTask = taosHashGet(planToTask, &parent, POINTER_BYTES);
        if (NULL == parentTask || NULL == *parentTask) {
          SCH_TASK_ELOG("subplan parent relationship error, level:%d, taskIdx:%d, childIdx:%d", i, m, n);
          SCH_ERR_RET(TSDB_CODE_SCH_INTERNAL_ERROR);
        }

        if (NULL == taosArrayPush(pTask->parents, parentTask)) {
          SCH_TASK_ELOG("taosArrayPush parentTask failed, level:%d, taskIdx:%d, childIdx:%d", i, m, n);
          SCH_ERR_RET(TSDB_CODE_QRY_OUT_OF_MEMORY);
        }

        SCH_TASK_DLOG("parents info, the %d parent TID %" PRIx64, n, (*parentTask)->taskId);        
      }

      SCH_TASK_DLOG("level:%d, parentNum:%d, childNum:%d", i, parentNum, childNum);
    }
  }

  SSchLevel *pLevel = taosArrayGet(pJob->levels, 0);
  if (SCH_IS_QUERY_JOB(pJob) && pLevel->taskNum > 1) {
    SCH_JOB_ELOG("invalid query plan, level:0, taskNum:%d", pLevel->taskNum);
    SCH_ERR_RET(TSDB_CODE_SCH_INTERNAL_ERROR);
  }

  return TSDB_CODE_SUCCESS;
}

int32_t schRecordTaskSucceedNode(SSchJob *pJob, SSchTask *pTask) {
  SQueryNodeAddr *addr = taosArrayGet(pTask->candidateAddrs, pTask->candidateIdx);
  if (NULL == addr) {
    SCH_TASK_ELOG("taosArrayGet candidate addr failed, idx:%d, size:%d", pTask->candidateIdx,
                  (int32_t)taosArrayGetSize(pTask->candidateAddrs));
    SCH_ERR_RET(TSDB_CODE_SCH_INTERNAL_ERROR);
  }

  pTask->succeedAddr = *addr;

  return TSDB_CODE_SUCCESS;
}

int32_t schAppendTaskExecNode(SSchJob *pJob, SSchTask *pTask, SQueryNodeAddr *addr, int32_t execIdx) {
  SSchNodeInfo nodeInfo = {.addr = *addr, .handle = NULL};

  if (taosHashPut(pTask->execNodes, &execIdx, sizeof(execIdx), &nodeInfo, sizeof(nodeInfo))) {
    SCH_TASK_ELOG("taosHashPut nodeInfo to execNodes failed, errno:%d", errno);
    SCH_ERR_RET(TSDB_CODE_QRY_OUT_OF_MEMORY);
  }

  SCH_TASK_DLOG("task execNode added, execIdx:%d", execIdx);

  return TSDB_CODE_SUCCESS;
}

int32_t schDropTaskExecNode(SSchJob *pJob, SSchTask *pTask, void *handle, int32_t execIdx) {
  if (NULL == pTask->execNodes) {
    return TSDB_CODE_SUCCESS;
  }

  if (taosHashRemove(pTask->execNodes, &execIdx, sizeof(execIdx))) {
    SCH_TASK_ELOG("fail to remove execIdx %d from execNodeList", execIdx);
  } else {
    SCH_TASK_DLOG("execIdx %d removed from execNodeList", execIdx);
  }
  
  if (execIdx != pTask->execIdx) {     // ignore it
    SCH_TASK_DLOG("execIdx %d is not current execIdx %d", execIdx, pTask->execIdx);
    SCH_RET(TSDB_CODE_SCH_IGNORE_ERROR);
  }

  return TSDB_CODE_SUCCESS;
}

int32_t schUpdateTaskExecNode(SSchJob *pJob, SSchTask *pTask, void *handle, int32_t execIdx) {
  if (taosHashGetSize(pTask->execNodes) <= 0) {
    return TSDB_CODE_SUCCESS;
  }

  SSchNodeInfo *nodeInfo = taosHashGet(pTask->execNodes, &execIdx, sizeof(execIdx));
  nodeInfo->handle = handle;

  SCH_TASK_DLOG("handle updated to %p for execIdx %d", handle, execIdx);

  return TSDB_CODE_SUCCESS;
}

int32_t schUpdateTaskHandle(SSchJob *pJob, SSchTask *pTask, bool dropExecNode, void *handle, int32_t execIdx) {
  if (dropExecNode) {
    SCH_RET(schDropTaskExecNode(pJob, pTask, handle, execIdx));
  }

  SCH_SET_TASK_HANDLE(pTask, handle);

  schUpdateTaskExecNode(pJob, pTask, handle, execIdx);

  return TSDB_CODE_SUCCESS;
}


int32_t schRecordQueryDataSrc(SSchJob *pJob, SSchTask *pTask) {
  if (!SCH_IS_DATA_SRC_QRY_TASK(pTask)) {
    return TSDB_CODE_SUCCESS;
  }

  taosArrayPush(pJob->dataSrcTasks, &pTask);

  return TSDB_CODE_SUCCESS;
}


int32_t schValidateAndBuildJob(SQueryPlan *pDag, SSchJob *pJob) {
  int32_t code = 0;
  pJob->queryId = pDag->queryId;

  if (pDag->numOfSubplans <= 0) {
    SCH_JOB_ELOG("invalid subplan num:%d", pDag->numOfSubplans);
    SCH_ERR_RET(TSDB_CODE_QRY_INVALID_INPUT);
  }

  pJob->dataSrcTasks = taosArrayInit(pDag->numOfSubplans, POINTER_BYTES);
  if (NULL == pJob->dataSrcTasks) {
    SCH_ERR_RET(TSDB_CODE_OUT_OF_MEMORY);
  }

  int32_t levelNum = (int32_t)LIST_LENGTH(pDag->pSubplans);
  if (levelNum <= 0) {
    SCH_JOB_ELOG("invalid level num:%d", levelNum);
    SCH_ERR_RET(TSDB_CODE_QRY_INVALID_INPUT);
  }

  SHashObj *planToTask = taosHashInit(
      SCHEDULE_DEFAULT_MAX_TASK_NUM,
      taosGetDefaultHashFunction(POINTER_BYTES == sizeof(int64_t) ? TSDB_DATA_TYPE_BIGINT : TSDB_DATA_TYPE_INT), false,
      HASH_NO_LOCK);
  if (NULL == planToTask) {
    SCH_JOB_ELOG("taosHashInit %d failed", SCHEDULE_DEFAULT_MAX_TASK_NUM);
    SCH_ERR_RET(TSDB_CODE_QRY_OUT_OF_MEMORY);
  }

  pJob->levels = taosArrayInit(levelNum, sizeof(SSchLevel));
  if (NULL == pJob->levels) {
    SCH_JOB_ELOG("taosArrayInit %d failed", levelNum);
    SCH_ERR_JRET(TSDB_CODE_QRY_OUT_OF_MEMORY);
  }

  pJob->levelNum = levelNum;
  pJob->levelIdx = levelNum - 1;

  pJob->subPlans = pDag->pSubplans;

  SSchLevel      level = {0};
  SNodeListNode *plans = NULL;
  int32_t        taskNum = 0;
  SSchLevel     *pLevel = NULL;

  level.status = JOB_TASK_STATUS_NOT_START;

  for (int32_t i = 0; i < levelNum; ++i) {
    if (NULL == taosArrayPush(pJob->levels, &level)) {
      SCH_JOB_ELOG("taosArrayPush level failed, level:%d", i);
      SCH_ERR_JRET(TSDB_CODE_QRY_OUT_OF_MEMORY);
    }

    pLevel = taosArrayGet(pJob->levels, i);
    pLevel->level = i;

    plans = (SNodeListNode *)nodesListGetNode(pDag->pSubplans, i);
    if (NULL == plans) {
      SCH_JOB_ELOG("empty level plan, level:%d", i);
      SCH_ERR_JRET(TSDB_CODE_QRY_INVALID_INPUT);
    }

    taskNum = (int32_t)LIST_LENGTH(plans->pNodeList);
    if (taskNum <= 0) {
      SCH_JOB_ELOG("invalid level plan number:%d, level:%d", taskNum, i);
      SCH_ERR_JRET(TSDB_CODE_QRY_INVALID_INPUT);
    }

    pLevel->taskNum = taskNum;

    pLevel->subTasks = taosArrayInit(taskNum, sizeof(SSchTask));
    if (NULL == pLevel->subTasks) {
      SCH_JOB_ELOG("taosArrayInit %d failed", taskNum);
      SCH_ERR_JRET(TSDB_CODE_QRY_OUT_OF_MEMORY);
    }

    for (int32_t n = 0; n < taskNum; ++n) {
      SSubplan *plan = (SSubplan *)nodesListGetNode(plans->pNodeList, n);

      SCH_SET_JOB_TYPE(pJob, plan->subplanType);

      SSchTask  task = {0};
      SCH_ERR_JRET(schInitTask(pJob, &task, plan, pLevel));

      SSchTask *pTask = taosArrayPush(pLevel->subTasks, &task);
      if (NULL == pTask) {
        SCH_TASK_ELOG("taosArrayPush task to level failed, level:%d, taskIdx:%d", pLevel->level, n);
        SCH_ERR_JRET(TSDB_CODE_QRY_OUT_OF_MEMORY);
      }

      SCH_ERR_JRET(schRecordQueryDataSrc(pJob, pTask));

      if (0 != taosHashPut(planToTask, &plan, POINTER_BYTES, &pTask, POINTER_BYTES)) {
        SCH_TASK_ELOG("taosHashPut to planToTaks failed, taskIdx:%d", n);
        SCH_ERR_JRET(TSDB_CODE_QRY_OUT_OF_MEMORY);
      }

      if (0 != taosHashPut(pJob->taskList, &pTask->taskId, sizeof(pTask->taskId), &pTask, POINTER_BYTES)) {
        SCH_TASK_ELOG("taosHashPut to taskList failed, taskIdx:%d", n);
        SCH_ERR_JRET(TSDB_CODE_QRY_OUT_OF_MEMORY);
      }

      ++pJob->taskNum;
    }

    SCH_JOB_DLOG("level initialized, taskNum:%d", taskNum);
  }

  SCH_ERR_JRET(schBuildTaskRalation(pJob, planToTask));

_return:
  
  if (planToTask) {
    taosHashCleanup(planToTask);
  }

  SCH_RET(code);
}

int32_t schSetAddrsFromNodeList(SSchJob *pJob, SSchTask *pTask) {
  int32_t addNum = 0;
  int32_t nodeNum = 0;
  
  if (pJob->nodeList) {
    nodeNum = taosArrayGetSize(pJob->nodeList);

    for (int32_t i = 0; i < nodeNum && addNum < SCH_MAX_CANDIDATE_EP_NUM; ++i) {
      SQueryNodeAddr *naddr = taosArrayGet(pJob->nodeList, i);

      if (NULL == taosArrayPush(pTask->candidateAddrs, naddr)) {
        SCH_TASK_ELOG("taosArrayPush execNode to candidate addrs failed, addNum:%d, errno:%d", addNum, errno);
        SCH_ERR_RET(TSDB_CODE_QRY_OUT_OF_MEMORY);
      }

      SCH_TASK_DLOG("set %dth condidate addr, id %d, fqdn:%s, port:%d", i, naddr->nodeId, SCH_GET_CUR_EP(naddr)->fqdn, SCH_GET_CUR_EP(naddr)->port);

      ++addNum;
    }
  }

  if (addNum <= 0) {
    SCH_TASK_ELOG("no available execNode as candidates, nodeNum:%d", nodeNum);
    SCH_ERR_RET(TSDB_CODE_QRY_INVALID_INPUT);
  }

  return TSDB_CODE_SUCCESS;
}


int32_t schSetTaskCandidateAddrs(SSchJob *pJob, SSchTask *pTask) {
  if (NULL != pTask->candidateAddrs) {
    return TSDB_CODE_SUCCESS;
  }

  pTask->candidateIdx = 0;
  pTask->candidateAddrs = taosArrayInit(SCH_MAX_CANDIDATE_EP_NUM, sizeof(SQueryNodeAddr));
  if (NULL == pTask->candidateAddrs) {
    SCH_TASK_ELOG("taosArrayInit %d condidate addrs failed", SCH_MAX_CANDIDATE_EP_NUM);
    SCH_ERR_RET(TSDB_CODE_QRY_OUT_OF_MEMORY);
  }

  if (pTask->plan->execNode.epSet.numOfEps > 0) {
    if (NULL == taosArrayPush(pTask->candidateAddrs, &pTask->plan->execNode)) {
      SCH_TASK_ELOG("taosArrayPush execNode to candidate addrs failed, errno:%d", errno);
      SCH_ERR_RET(TSDB_CODE_QRY_OUT_OF_MEMORY);
    }

    SCH_TASK_DLOG("use execNode from plan as candidate addr, numOfEps:%d", pTask->plan->execNode.epSet.numOfEps);

    return TSDB_CODE_SUCCESS;
  }

  SCH_ERR_RET(schSetAddrsFromNodeList(pJob, pTask));

  /*
    for (int32_t i = 0; i < job->dataSrcEps.numOfEps && addNum < SCH_MAX_CANDIDATE_EP_NUM; ++i) {
      strncpy(epSet->fqdn[epSet->numOfEps], job->dataSrcEps.fqdn[i], sizeof(job->dataSrcEps.fqdn[i]));
      epSet->port[epSet->numOfEps] = job->dataSrcEps.port[i];

      ++epSet->numOfEps;
    }
  */

  return TSDB_CODE_SUCCESS;
}

int32_t schRemoveTaskFromExecList(SSchJob *pJob, SSchTask *pTask) {
  int32_t code = taosHashRemove(pJob->execTasks, &pTask->taskId, sizeof(pTask->taskId));
  if (code) {
    SCH_TASK_ELOG("task failed to rm from execTask list, code:%x", code);
    SCH_ERR_RET(TSDB_CODE_SCH_INTERNAL_ERROR);
  }

  return TSDB_CODE_SUCCESS;
}


int32_t schPushTaskToExecList(SSchJob *pJob, SSchTask *pTask) {
  int32_t code = taosHashPut(pJob->execTasks, &pTask->taskId, sizeof(pTask->taskId), &pTask, POINTER_BYTES);
  if (0 != code) {
    if (HASH_NODE_EXIST(code)) {
      SCH_TASK_ELOG("task already in execTask list, code:%x", code);
      SCH_ERR_RET(TSDB_CODE_SCH_INTERNAL_ERROR);
    }

    SCH_TASK_ELOG("taosHashPut task to execTask list failed, errno:%d", errno);
    SCH_ERR_RET(TSDB_CODE_QRY_OUT_OF_MEMORY);
  }

  SCH_TASK_DLOG("task added to execTask list, numOfTasks:%d", taosHashGetSize(pJob->execTasks));

  return TSDB_CODE_SUCCESS;
}

int32_t schMoveTaskToSuccList(SSchJob *pJob, SSchTask *pTask, bool *moved) {
  if (0 != taosHashRemove(pJob->execTasks, &pTask->taskId, sizeof(pTask->taskId))) {
    SCH_TASK_WLOG("remove task from execTask list failed, may not exist, status:%s", SCH_GET_TASK_STATUS_STR(pTask));
  } else {
    SCH_TASK_DLOG("task removed from execTask list, numOfTasks:%d", taosHashGetSize(pJob->execTasks));
  }

  int32_t code = taosHashPut(pJob->succTasks, &pTask->taskId, sizeof(pTask->taskId), &pTask, POINTER_BYTES);
  if (0 != code) {
    if (HASH_NODE_EXIST(code)) {
      *moved = true;
      SCH_TASK_ELOG("task already in succTask list, status:%s", SCH_GET_TASK_STATUS_STR(pTask));
      SCH_ERR_RET(TSDB_CODE_SCH_STATUS_ERROR);
    }

    SCH_TASK_ELOG("taosHashPut task to succTask list failed, errno:%d", errno);
    SCH_ERR_RET(TSDB_CODE_QRY_OUT_OF_MEMORY);
  }

  *moved = true;

  SCH_TASK_DLOG("task moved to succTask list, numOfTasks:%d", taosHashGetSize(pJob->succTasks));

  return TSDB_CODE_SUCCESS;
}

int32_t schMoveTaskToFailList(SSchJob *pJob, SSchTask *pTask, bool *moved) {
  *moved = false;

  if (0 != taosHashRemove(pJob->execTasks, &pTask->taskId, sizeof(pTask->taskId))) {
    SCH_TASK_WLOG("remove task from execTask list failed, may not exist, status:%s", SCH_GET_TASK_STATUS_STR(pTask));
  }

  int32_t code = taosHashPut(pJob->failTasks, &pTask->taskId, sizeof(pTask->taskId), &pTask, POINTER_BYTES);
  if (0 != code) {
    if (HASH_NODE_EXIST(code)) {
      *moved = true;

      SCH_TASK_WLOG("task already in failTask list, status:%s", SCH_GET_TASK_STATUS_STR(pTask));
      SCH_ERR_RET(TSDB_CODE_SCH_STATUS_ERROR);
    }

    SCH_TASK_ELOG("taosHashPut task to failTask list failed, errno:%d", errno);
    SCH_ERR_RET(TSDB_CODE_QRY_OUT_OF_MEMORY);
  }

  *moved = true;

  SCH_TASK_DLOG("task moved to failTask list, numOfTasks:%d", taosHashGetSize(pJob->failTasks));

  return TSDB_CODE_SUCCESS;
}

int32_t schMoveTaskToExecList(SSchJob *pJob, SSchTask *pTask, bool *moved) {
  if (0 != taosHashRemove(pJob->succTasks, &pTask->taskId, sizeof(pTask->taskId))) {
    SCH_TASK_WLOG("remove task from succTask list failed, may not exist, status:%s", SCH_GET_TASK_STATUS_STR(pTask));
  }

  int32_t code = taosHashPut(pJob->execTasks, &pTask->taskId, sizeof(pTask->taskId), &pTask, POINTER_BYTES);
  if (0 != code) {
    if (HASH_NODE_EXIST(code)) {
      *moved = true;

      SCH_TASK_ELOG("task already in execTask list, status:%s", SCH_GET_TASK_STATUS_STR(pTask));
      SCH_ERR_RET(TSDB_CODE_SCH_STATUS_ERROR);
    }

    SCH_TASK_ELOG("taosHashPut task to execTask list failed, errno:%d", errno);
    SCH_ERR_RET(TSDB_CODE_QRY_OUT_OF_MEMORY);
  }

  *moved = true;

  SCH_TASK_DLOG("task moved to execTask list, numOfTasks:%d", taosHashGetSize(pJob->execTasks));

  return TSDB_CODE_SUCCESS;
}

int32_t schTaskCheckSetRetry(SSchJob *pJob, SSchTask *pTask, int32_t errCode, bool *needRetry) {
  int8_t status = 0;

  if (schJobNeedToStop(pJob, &status)) {
    *needRetry = false;
    SCH_TASK_DLOG("task no more retry cause of job status, job status:%s", jobTaskStatusStr(status));
    return TSDB_CODE_SUCCESS;
  }

  if (TSDB_CODE_SCH_TIMEOUT_ERROR == errCode) {
    pTask->maxExecTimes++;
    if (pTask->timeoutUsec < SCH_MAX_TASK_TIMEOUT_USEC) {
      pTask->timeoutUsec *= 2;
      if (pTask->timeoutUsec > SCH_MAX_TASK_TIMEOUT_USEC) {
        pTask->timeoutUsec = SCH_MAX_TASK_TIMEOUT_USEC;
      }
    }
  }

  if ((pTask->execIdx + 1) >= pTask->maxExecTimes) {
    *needRetry = false;
    SCH_TASK_DLOG("task no more retry since reach max try times, execIdx:%d", pTask->execIdx);
    return TSDB_CODE_SUCCESS;
  }

  if (!NEED_SCHEDULER_RETRY_ERROR(errCode)) {
    *needRetry = false;
    SCH_TASK_DLOG("task no more retry cause of errCode, errCode:%x - %s", errCode, tstrerror(errCode));
    return TSDB_CODE_SUCCESS;
  }

  // TODO CHECK epList/condidateList
  if (SCH_IS_DATA_SRC_TASK(pTask)) {
    if ((pTask->execIdx + 1) >= SCH_TASK_NUM_OF_EPS(&pTask->plan->execNode)) {
      *needRetry = false;
      SCH_TASK_DLOG("task no more retry since all ep tried, execIdx:%d, epNum:%d", pTask->execIdx,
                    SCH_TASK_NUM_OF_EPS(&pTask->plan->execNode));
      return TSDB_CODE_SUCCESS;
    }
  } else {
    int32_t candidateNum = taosArrayGetSize(pTask->candidateAddrs);

    if ((pTask->candidateIdx + 1) >= candidateNum && (TSDB_CODE_SCH_TIMEOUT_ERROR != errCode)) {
      *needRetry = false;
      SCH_TASK_DLOG("task no more retry since all candiates tried, candidateIdx:%d, candidateNum:%d",
                    pTask->candidateIdx, candidateNum);
      return TSDB_CODE_SUCCESS;
    }
  }

  *needRetry = true;
  SCH_TASK_DLOG("task need the %dth retry, errCode:%x - %s", pTask->execIdx + 1, errCode, tstrerror(errCode));

  return TSDB_CODE_SUCCESS;
}

int32_t schHandleTaskRetry(SSchJob *pJob, SSchTask *pTask) {
  atomic_sub_fetch_32(&pTask->level->taskLaunchedNum, 1);

  SCH_ERR_RET(schRemoveTaskFromExecList(pJob, pTask));
  SCH_SET_TASK_STATUS(pTask, JOB_TASK_STATUS_NOT_START);
  
  if (SCH_TASK_NEED_FLOW_CTRL(pJob, pTask)) {
    SCH_ERR_RET(schDecTaskFlowQuota(pJob, pTask));
    SCH_ERR_RET(schLaunchTasksInFlowCtrlList(pJob, pTask));
  }

  schDeregisterTaskHb(pJob, pTask);

  if (SCH_IS_DATA_SRC_TASK(pTask)) {
    SCH_SWITCH_EPSET(&pTask->plan->execNode);
  } else {
    int32_t candidateNum = taosArrayGetSize(pTask->candidateAddrs);  
    if (++pTask->candidateIdx >= candidateNum) {
      pTask->candidateIdx = 0;
    }
  }

  SCH_ERR_RET(schLaunchTask(pJob, pTask));

  return TSDB_CODE_SUCCESS;
}

void schUpdateJobErrCode(SSchJob *pJob, int32_t errCode) {
  if (TSDB_CODE_SUCCESS == errCode) {
    return;
  }

  int32_t origCode = atomic_load_32(&pJob->errCode);
  if (TSDB_CODE_SUCCESS == origCode) {
    if (origCode == atomic_val_compare_exchange_32(&pJob->errCode, origCode, errCode)) {
      goto _return;
    }

    origCode = atomic_load_32(&pJob->errCode);
  }

  if (NEED_CLIENT_HANDLE_ERROR(origCode)) {
    return;
  }

  if (NEED_CLIENT_HANDLE_ERROR(errCode)) {
    atomic_store_32(&pJob->errCode, errCode);
    goto _return;
  }

  return;

_return:

  SCH_JOB_DLOG("job errCode updated to %x - %s", errCode, tstrerror(errCode));
}


int32_t schSetJobQueryRes(SSchJob* pJob, SQueryResult* pRes) {
  pRes->code = atomic_load_32(&pJob->errCode);
  pRes->numOfRows = pJob->resNumOfRows;
  pRes->res = pJob->execRes;
  pJob->execRes.res = NULL;

  return TSDB_CODE_SUCCESS;
}

int32_t schSetJobFetchRes(SSchJob* pJob, void** pData) {
  int32_t code = 0;
  if (pJob->resData && ((SRetrieveTableRsp *)pJob->resData)->completed) {
    SCH_ERR_RET(schChkUpdateJobStatus(pJob, JOB_TASK_STATUS_SUCCEED));
  }

  while (true) {
    *pData = atomic_load_ptr(&pJob->resData);
    if (*pData != atomic_val_compare_exchange_ptr(&pJob->resData, *pData, NULL)) {
      continue;
    }

    break;
  }

  if (NULL == *pData) {
    SRetrieveTableRsp *rsp = (SRetrieveTableRsp *)taosMemoryCalloc(1, sizeof(SRetrieveTableRsp));
    if (rsp) {
      rsp->completed = 1;
    }

    *pData = rsp;
    SCH_JOB_DLOG("empty res and set query complete, code:%x", code);
  }

  SCH_JOB_DLOG("fetch done, totalRows:%d", pJob->resNumOfRows);

  return TSDB_CODE_SUCCESS;
}

int32_t schNotifyUserQueryRes(SSchJob* pJob) {
  pJob->userRes.queryRes = taosMemoryCalloc(1, sizeof(*pJob->userRes.queryRes));
  if (pJob->userRes.queryRes) {
    schSetJobQueryRes(pJob, pJob->userRes.queryRes);
  }

  (*pJob->userRes.execFp)(pJob->userRes.queryRes, pJob->userRes.userParam, atomic_load_32(&pJob->errCode));

  pJob->userRes.queryRes = NULL;

  return TSDB_CODE_SUCCESS;
}

int32_t schNotifyUserFetchRes(SSchJob* pJob) {
  void* pRes = NULL;
  
  SCH_ERR_RET(schSetJobFetchRes(pJob, &pRes));

  (*pJob->userRes.fetchFp)(pRes, pJob->userRes.userParam, atomic_load_32(&pJob->errCode));

  return TSDB_CODE_SUCCESS;
}

int32_t schProcessOnJobFailureImpl(SSchJob *pJob, int32_t status, int32_t errCode) {
  // if already FAILED, no more processing
  SCH_ERR_RET(schChkUpdateJobStatus(pJob, status));

  schUpdateJobErrCode(pJob, errCode);

  if (atomic_load_8(&pJob->userFetch) || pJob->attr.syncSchedule) {
    tsem_post(&pJob->rspSem);
  }

  int32_t code = atomic_load_32(&pJob->errCode);

  SCH_JOB_DLOG("job failed with error: %s", tstrerror(code));

  if (!pJob->attr.syncSchedule) {
    if (SCH_EXEC_CB == atomic_val_compare_exchange_32(&pJob->userCb, SCH_EXEC_CB, 0)) {
      schNotifyUserQueryRes(pJob);
    } else if (SCH_FETCH_CB == atomic_val_compare_exchange_32(&pJob->userCb, SCH_FETCH_CB, 0)) {
      schNotifyUserFetchRes(pJob);
    }
  }

  SCH_RET(code);
}

// Note: no more task error processing, handled in function internal
int32_t schProcessOnJobFailure(SSchJob *pJob, int32_t errCode) {
  SCH_RET(schProcessOnJobFailureImpl(pJob, JOB_TASK_STATUS_FAILED, errCode));
}

// Note: no more error processing, handled in function internal
int32_t schProcessOnJobDropped(SSchJob *pJob, int32_t errCode) {
  SCH_RET(schProcessOnJobFailureImpl(pJob, JOB_TASK_STATUS_DROPPING, errCode));
}

// Note: no more task error processing, handled in function internal
int32_t schProcessOnJobPartialSuccess(SSchJob *pJob) {
  int32_t code = 0;

  SCH_ERR_RET(schChkUpdateJobStatus(pJob, JOB_TASK_STATUS_PARTIAL_SUCCEED));

  if (pJob->attr.syncSchedule) {
    tsem_post(&pJob->rspSem);
  } else if (SCH_EXEC_CB == atomic_val_compare_exchange_32(&pJob->userCb, SCH_EXEC_CB, 0)) {
    schNotifyUserQueryRes(pJob);
  } else if (SCH_FETCH_CB == atomic_val_compare_exchange_32(&pJob->userCb, SCH_FETCH_CB, 0)) {
    schNotifyUserFetchRes(pJob);
  }

  if (atomic_load_8(&pJob->userFetch)) {
    SCH_ERR_JRET(schFetchFromRemote(pJob));
  }

  return TSDB_CODE_SUCCESS;

_return:

  SCH_RET(schProcessOnJobFailure(pJob, code));
}

void schProcessOnDataFetched(SSchJob *job) {
  atomic_val_compare_exchange_32(&job->remoteFetch, 1, 0);

  if (job->attr.syncSchedule) {
    tsem_post(&job->rspSem);
  } else if (SCH_FETCH_CB == atomic_val_compare_exchange_32(&job->userCb, SCH_FETCH_CB, 0)) {
    schNotifyUserFetchRes(job);
  }
}

// Note: no more task error processing, handled in function internal
int32_t schProcessOnTaskFailure(SSchJob *pJob, SSchTask *pTask, int32_t errCode) {
  int8_t status = 0;

  if (errCode == TSDB_CODE_SCH_TIMEOUT_ERROR) {
    SCH_LOG_TASK_WAIT_TS(pTask);
  } else {
    SCH_LOG_TASK_END_TS(pTask);
  }
  
  if (schJobNeedToStop(pJob, &status)) {
    SCH_TASK_DLOG("task failed not processed cause of job status, job status:%s", jobTaskStatusStr(status));
    SCH_RET(atomic_load_32(&pJob->errCode));
  }

  bool    needRetry = false;
  bool    moved = false;
  int32_t taskDone = 0;
  int32_t code = 0;

  SCH_TASK_DLOG("taskOnFailure, code:%s", tstrerror(errCode));

  SCH_ERR_JRET(schTaskCheckSetRetry(pJob, pTask, errCode, &needRetry));

  if (!needRetry) {
    SCH_TASK_ELOG("task failed and no more retry, code:%s", tstrerror(errCode));

    if (SCH_GET_TASK_STATUS(pTask) == JOB_TASK_STATUS_EXECUTING) {
      SCH_ERR_JRET(schMoveTaskToFailList(pJob, pTask, &moved));
    } else {
      SCH_TASK_ELOG("task not in executing list, status:%s", SCH_GET_TASK_STATUS_STR(pTask));
      SCH_ERR_JRET(TSDB_CODE_SCH_STATUS_ERROR);
    }

    SCH_SET_TASK_STATUS(pTask, JOB_TASK_STATUS_FAILED);

    if (SCH_IS_WAIT_ALL_JOB(pJob)) {
      SCH_LOCK(SCH_WRITE, &pTask->level->lock);
      pTask->level->taskFailed++;
      taskDone = pTask->level->taskSucceed + pTask->level->taskFailed;
      SCH_UNLOCK(SCH_WRITE, &pTask->level->lock);

      schUpdateJobErrCode(pJob, errCode);

      if (taskDone < pTask->level->taskNum) {
        SCH_TASK_DLOG("need to wait other tasks, doneNum:%d, allNum:%d", taskDone, pTask->level->taskNum);
        SCH_RET(errCode);
      }
    }
  } else {
    SCH_ERR_JRET(schHandleTaskRetry(pJob, pTask));

    return TSDB_CODE_SUCCESS;
  }

_return:

  SCH_RET(schProcessOnJobFailure(pJob, errCode));
}

int32_t schLaunchNextLevelTasks(SSchJob *pJob, SSchTask *pTask) {
  if (!SCH_IS_QUERY_JOB(pJob)) {
    return TSDB_CODE_SUCCESS;
  }

  SSchLevel *pLevel = pTask->level;
  int32_t doneNum = atomic_add_fetch_32(&pLevel->taskDoneNum, 1);
  if (doneNum == pLevel->taskNum) {
    pJob->levelIdx--;

    pLevel = taosArrayGet(pJob->levels, pJob->levelIdx);
    for (int32_t i = 0; i < pLevel->taskNum; ++i) {
      SSchTask *pTask = taosArrayGet(pLevel->subTasks, i);

      if (pTask->children && taosArrayGetSize(pTask->children) > 0) {
        continue;
      }
      
      SCH_ERR_RET(schLaunchTask(pJob, pTask));
    }
  }

  return TSDB_CODE_SUCCESS;
}


// Note: no more task error processing, handled in function internal
int32_t schProcessOnTaskSuccess(SSchJob *pJob, SSchTask *pTask) {
  bool    moved = false;
  int32_t code = 0;

  SCH_TASK_DLOG("taskOnSuccess, status:%s", SCH_GET_TASK_STATUS_STR(pTask));

  SCH_LOG_TASK_END_TS(pTask);

  SCH_ERR_JRET(schMoveTaskToSuccList(pJob, pTask, &moved));

  SCH_SET_TASK_STATUS(pTask, JOB_TASK_STATUS_PARTIAL_SUCCEED);

  SCH_ERR_JRET(schRecordTaskSucceedNode(pJob, pTask));

  SCH_ERR_JRET(schLaunchTasksInFlowCtrlList(pJob, pTask));

  int32_t parentNum = pTask->parents ? (int32_t)taosArrayGetSize(pTask->parents) : 0;
  if (parentNum == 0) {
    int32_t taskDone = 0;
    if (SCH_IS_WAIT_ALL_JOB(pJob)) {
      SCH_LOCK(SCH_WRITE, &pTask->level->lock);
      pTask->level->taskSucceed++;
      taskDone = pTask->level->taskSucceed + pTask->level->taskFailed;
      SCH_UNLOCK(SCH_WRITE, &pTask->level->lock);

      if (taskDone < pTask->level->taskNum) {
        SCH_TASK_DLOG("wait all tasks, done:%d, all:%d", taskDone, pTask->level->taskNum);
        return TSDB_CODE_SUCCESS;
      } else if (taskDone > pTask->level->taskNum) {
        SCH_TASK_ELOG("taskDone number invalid, done:%d, total:%d", taskDone, pTask->level->taskNum);
      }

      if (pTask->level->taskFailed > 0) {
        SCH_RET(schProcessOnJobFailure(pJob, 0));
      } else {
        SCH_RET(schProcessOnJobPartialSuccess(pJob));
      }
    } else {
      pJob->resNode = pTask->succeedAddr;
    }

    pJob->fetchTask = pTask;

    SCH_ERR_JRET(schMoveTaskToExecList(pJob, pTask, &moved));

    SCH_RET(schProcessOnJobPartialSuccess(pJob));
  }

  /*
    if (SCH_IS_DATA_SRC_TASK(task) && job->dataSrcEps.numOfEps < SCH_MAX_CANDIDATE_EP_NUM) {
      strncpy(job->dataSrcEps.fqdn[job->dataSrcEps.numOfEps], task->execAddr.fqdn, sizeof(task->execAddr.fqdn));
      job->dataSrcEps.port[job->dataSrcEps.numOfEps] = task->execAddr.port;

      ++job->dataSrcEps.numOfEps;
    }
  */

  for (int32_t i = 0; i < parentNum; ++i) {
    SSchTask *parent = *(SSchTask **)taosArrayGet(pTask->parents, i);
    int32_t   readyNum = atomic_add_fetch_32(&parent->childReady, 1);

    SCH_LOCK(SCH_WRITE, &parent->lock);
    SDownstreamSourceNode source = {.type = QUERY_NODE_DOWNSTREAM_SOURCE,
                                    .taskId = pTask->taskId,
                                    .schedId = schMgmt.sId,
                                    .addr = pTask->succeedAddr};
    qSetSubplanExecutionNode(parent->plan, pTask->plan->id.groupId, &source);
    SCH_UNLOCK(SCH_WRITE, &parent->lock);

    if (SCH_TASK_READY_FOR_LAUNCH(readyNum, parent)) {
      SCH_TASK_DLOG("all %d children task done, start to launch parent task %" PRIx64, readyNum, parent->taskId);
      SCH_ERR_RET(schLaunchTask(pJob, parent));
    }
  }

  SCH_ERR_RET(schLaunchNextLevelTasks(pJob, pTask));

  return TSDB_CODE_SUCCESS;

_return:

  SCH_RET(schProcessOnJobFailure(pJob, code));
}

// Note: no more error processing, handled in function internal
int32_t schFetchFromRemote(SSchJob *pJob) {
  int32_t code = 0;

  if (atomic_val_compare_exchange_32(&pJob->remoteFetch, 0, 1) != 0) {
    SCH_JOB_ELOG("prior fetching not finished, remoteFetch:%d", atomic_load_32(&pJob->remoteFetch));
    return TSDB_CODE_SUCCESS;
  }

  void *resData = atomic_load_ptr(&pJob->resData);
  if (resData) {
    atomic_val_compare_exchange_32(&pJob->remoteFetch, 1, 0);

    SCH_JOB_DLOG("res already fetched, res:%p", resData);
    return TSDB_CODE_SUCCESS;
  }

  SCH_ERR_JRET(schBuildAndSendMsg(pJob, pJob->fetchTask, &pJob->resNode, TDMT_VND_FETCH));

  return TSDB_CODE_SUCCESS;

_return:

  atomic_val_compare_exchange_32(&pJob->remoteFetch, 1, 0);

  SCH_RET(schProcessOnTaskFailure(pJob, pJob->fetchTask, code));
}

int32_t schProcessOnExplainDone(SSchJob *pJob, SSchTask *pTask, SRetrieveTableRsp *pRsp) {
  SCH_TASK_DLOG("got explain rsp, rows:%d, complete:%d", htonl(pRsp->numOfRows), pRsp->completed);

  atomic_store_32(&pJob->resNumOfRows, htonl(pRsp->numOfRows));
  atomic_store_ptr(&pJob->resData, pRsp);

  SCH_SET_TASK_STATUS(pTask, JOB_TASK_STATUS_SUCCEED);

  schProcessOnDataFetched(pJob);

  return TSDB_CODE_SUCCESS;
}

void schDropTaskOnExecNode(SSchJob *pJob, SSchTask *pTask) {
  if (NULL == pTask->execNodes) {
    SCH_TASK_DLOG("no exec address, status:%s", SCH_GET_TASK_STATUS_STR(pTask));
    return;
  }

  int32_t size = (int32_t)taosHashGetSize(pTask->execNodes);

  if (size <= 0) {
    SCH_TASK_DLOG("task has no execNodes, no need to drop it, status:%s", SCH_GET_TASK_STATUS_STR(pTask));
    return;
  }

  SSchNodeInfo *nodeInfo = taosHashIterate(pTask->execNodes, NULL);
  while (nodeInfo) {
    SCH_SET_TASK_HANDLE(pTask, nodeInfo->handle);

    schBuildAndSendMsg(pJob, pTask, &nodeInfo->addr, TDMT_VND_DROP_TASK);

    nodeInfo = taosHashIterate(pTask->execNodes, nodeInfo);
  }

  SCH_TASK_DLOG("task has been dropped on %d exec nodes", size);
}


int32_t schRescheduleTask(SSchJob *pJob, SSchTask *pTask) {
  if (SCH_IS_DATA_SRC_QRY_TASK(pTask)) {
    return TSDB_CODE_SUCCESS;
  }

  SCH_LOCK_TASK(pTask);
  if (JOB_TASK_STATUS_EXECUTING == pTask->status && pJob->fetchTask != pTask && taosArrayGetSize(pTask->candidateAddrs) > 1) {
    SCH_TASK_DLOG("task execIdx %d will be rescheduled now", pTask->execIdx);
    schDropTaskOnExecNode(pJob, pTask);
    taosHashClear(pTask->execNodes);
    schProcessOnTaskFailure(pJob, pTask, TSDB_CODE_SCH_TIMEOUT_ERROR);
  }
  SCH_UNLOCK_TASK(pTask);

  return TSDB_CODE_SUCCESS;
}

int32_t schProcessOnTaskStatusRsp(SQueryNodeEpId* pEpId, SArray* pStatusList) {
  int32_t taskNum = (int32_t)taosArrayGetSize(pStatusList);
  SSchTask *pTask = NULL;

  qDebug("%d task status in hb rsp from nodeId:%d, fqdn:%s, port:%d", taskNum, pEpId->nodeId, pEpId->ep.fqdn, pEpId->ep.port);

  for (int32_t i = 0; i < taskNum; ++i) {
    STaskStatus *taskStatus = taosArrayGet(pStatusList, i);

    SSchJob *pJob = schAcquireJob(taskStatus->refId);
    if (NULL == pJob) {
      qWarn("job not found, refId:0x%" PRIx64 ",QID:0x%" PRIx64 ",TID:0x%" PRIx64, taskStatus->refId,
            taskStatus->queryId, taskStatus->taskId);
      // TODO DROP TASK FROM SERVER!!!!
      continue;
    }

    SCH_JOB_DLOG("TID:0x%" PRIx64 " task status in server: %s", taskStatus->taskId, jobTaskStatusStr(taskStatus->status));

    pTask = NULL;
    schGetTaskInJob(pJob, taskStatus->taskId, &pTask);
    if (NULL == pTask) {
      // TODO DROP TASK FROM SERVER!!!!
      schReleaseJob(taskStatus->refId);
      continue;
    }
    
    if (taskStatus->status == JOB_TASK_STATUS_FAILED) {
      // RECORD AND HANDLE ERROR!!!!
      schReleaseJob(taskStatus->refId);
      continue;
    }

    if (taskStatus->status == JOB_TASK_STATUS_NOT_START && SCH_TASK_TIMEOUT(pTask)) {
      schRescheduleTask(pJob, pTask);
    }

    schReleaseJob(taskStatus->refId);
  }

  return TSDB_CODE_SUCCESS;
}


int32_t schSaveJobQueryRes(SSchJob *pJob, SQueryTableRsp *rsp) {
  if (rsp->tbFName[0]) {
    if (NULL == pJob->execRes.res) {
      pJob->execRes.res = taosArrayInit(pJob->taskNum, sizeof(STbVerInfo));
      if (NULL == pJob->execRes.res) {
        SCH_ERR_RET(TSDB_CODE_OUT_OF_MEMORY);
      }
    }

    STbVerInfo tbInfo;
    strcpy(tbInfo.tbFName, rsp->tbFName);
    tbInfo.sversion = rsp->sversion;
    tbInfo.tversion = rsp->tversion;

    taosArrayPush((SArray *)pJob->execRes.res, &tbInfo);
    pJob->execRes.msgType = TDMT_VND_QUERY;
  }

  return TSDB_CODE_SUCCESS;
}

int32_t schGetTaskFromList(SHashObj *pTaskList, uint64_t taskId, SSchTask **pTask) {
  int32_t s = taosHashGetSize(pTaskList);
  if (s <= 0) {
    return TSDB_CODE_SUCCESS;
  }

  SSchTask **task = taosHashGet(pTaskList, &taskId, sizeof(taskId));
  if (NULL == task || NULL == (*task)) {
    return TSDB_CODE_SUCCESS;
  }

  *pTask = *task;

  return TSDB_CODE_SUCCESS;
}

int32_t schGetTaskInJob(SSchJob *pJob, uint64_t taskId, SSchTask **pTask) {
  schGetTaskFromList(pJob->taskList, taskId, pTask);
  if (NULL == *pTask) {
    SCH_JOB_ELOG("task not found in job task list, taskId:%" PRIx64, taskId);
    SCH_ERR_RET(TSDB_CODE_SCH_INTERNAL_ERROR);
  }

  return TSDB_CODE_SUCCESS;
}

int32_t schLaunchTaskImpl(SSchJob *pJob, SSchTask *pTask) {
  int8_t  status = 0;
  int32_t code = 0;

  atomic_add_fetch_32(&pTask->level->taskLaunchedNum, 1);
  pTask->execIdx++;

  SCH_TASK_DLOG("start to launch task's %dth exec", pTask->execIdx);

  SCH_LOG_TASK_START_TS(pTask);

  if (schJobNeedToStop(pJob, &status)) {
    SCH_TASK_DLOG("no need to launch task cause of job status, job status:%s", jobTaskStatusStr(status));

    SCH_RET(atomic_load_32(&pJob->errCode));
  }

  // NOTE: race condition: the task should be put into the hash table before send msg to server
  if (SCH_GET_TASK_STATUS(pTask) != JOB_TASK_STATUS_EXECUTING) {
    SCH_ERR_RET(schPushTaskToExecList(pJob, pTask));
    SCH_SET_TASK_STATUS(pTask, JOB_TASK_STATUS_EXECUTING);
  }

  SSubplan *plan = pTask->plan;

  if (NULL == pTask->msg) {  // TODO add more detailed reason for failure
    code = qSubPlanToString(plan, &pTask->msg, &pTask->msgLen);
    if (TSDB_CODE_SUCCESS != code) {
      SCH_TASK_ELOG("failed to create physical plan, code:%s, msg:%p, len:%d", tstrerror(code), pTask->msg,
                    pTask->msgLen);
      SCH_ERR_RET(code);
    } else {
      SCH_TASK_DLOGL("physical plan len:%d, %s", pTask->msgLen, pTask->msg);
    }
  }

  SCH_ERR_RET(schSetTaskCandidateAddrs(pJob, pTask));

  if (SCH_IS_QUERY_JOB(pJob)) {
    SCH_ERR_RET(schEnsureHbConnection(pJob, pTask));
  }

  SCH_ERR_RET(schBuildAndSendMsg(pJob, pTask, NULL, plan->msgType));

  return TSDB_CODE_SUCCESS;
}

// Note: no more error processing, handled in function internal
int32_t schLaunchTask(SSchJob *pJob, SSchTask *pTask) {
  bool    enough = false;
  int32_t code = 0;

  SCH_SET_TASK_HANDLE(pTask, NULL);

  if (SCH_TASK_NEED_FLOW_CTRL(pJob, pTask)) {
    SCH_ERR_JRET(schCheckIncTaskFlowQuota(pJob, pTask, &enough));

    if (enough) {
      SCH_ERR_JRET(schLaunchTaskImpl(pJob, pTask));
    }
  } else {
    SCH_ERR_JRET(schLaunchTaskImpl(pJob, pTask));
  }

  return TSDB_CODE_SUCCESS;

_return:

  SCH_RET(schProcessOnTaskFailure(pJob, pTask, code));
}

int32_t schLaunchLevelTasks(SSchJob *pJob, SSchLevel *level) {
  for (int32_t i = 0; i < level->taskNum; ++i) {
    SSchTask *pTask = taosArrayGet(level->subTasks, i);

    SCH_ERR_RET(schLaunchTask(pJob, pTask));
  }

  return TSDB_CODE_SUCCESS;
}

int32_t schLaunchJob(SSchJob *pJob) {
  SSchLevel *level = taosArrayGet(pJob->levels, pJob->levelIdx);

  SCH_ERR_RET(schChkUpdateJobStatus(pJob, JOB_TASK_STATUS_EXECUTING));

  SCH_ERR_RET(schChkJobNeedFlowCtrl(pJob, level));

  SCH_ERR_RET(schLaunchLevelTasks(pJob, level));

  return TSDB_CODE_SUCCESS;
}


void schDropTaskInHashList(SSchJob *pJob, SHashObj *list) {
  if (!SCH_IS_NEED_DROP_JOB(pJob)) {
    return;
  }

  void *pIter = taosHashIterate(list, NULL);
  while (pIter) {
    SSchTask *pTask = *(SSchTask **)pIter;

    schDropTaskOnExecNode(pJob, pTask);

    pIter = taosHashIterate(list, pIter);
  }
}

void schDropJobAllTasks(SSchJob *pJob) {
  schDropTaskInHashList(pJob, pJob->execTasks);
  schDropTaskInHashList(pJob, pJob->succTasks);
  schDropTaskInHashList(pJob, pJob->failTasks);
}

int32_t schCancelJob(SSchJob *pJob) {
  // TODO
  return TSDB_CODE_SUCCESS;
  // TODO MOVE ALL TASKS FROM EXEC LIST TO FAIL LIST
}

void schFreeJobImpl(void *job) {
  if (NULL == job) {
    return;
  }

  SSchJob *pJob = job;
  uint64_t queryId = pJob->queryId;
  int64_t  refId = pJob->refId;

  if (pJob->status == JOB_TASK_STATUS_EXECUTING) {
    schCancelJob(pJob);
  }

  schDropJobAllTasks(pJob);

  pJob->subPlans = NULL;  // it is a reference to pDag->pSubplans

  int32_t numOfLevels = taosArrayGetSize(pJob->levels);
  for (int32_t i = 0; i < numOfLevels; ++i) {
    SSchLevel *pLevel = taosArrayGet(pJob->levels, i);

    int32_t numOfTasks = taosArrayGetSize(pLevel->subTasks);
    for (int32_t j = 0; j < numOfTasks; ++j) {
      SSchTask *pTask = taosArrayGet(pLevel->subTasks, j);
      schFreeTask(pJob, pTask);
    }

    taosArrayDestroy(pLevel->subTasks);
  }

  schFreeFlowCtrl(pJob);

  taosHashCleanup(pJob->execTasks);
  taosHashCleanup(pJob->failTasks);
  taosHashCleanup(pJob->succTasks);
  taosHashCleanup(pJob->taskList);
  
  taosArrayDestroy(pJob->levels);
  taosArrayDestroy(pJob->nodeList);
  taosArrayDestroy(pJob->dataSrcTasks);

  qExplainFreeCtx(pJob->explainCtx);

  destroyQueryExecRes(&pJob->execRes);

  taosMemoryFreeClear(pJob->userRes.queryRes);
  taosMemoryFreeClear(pJob->resData);
  taosMemoryFreeClear(pJob);

  qDebug("QID:0x%" PRIx64 " job freed, refId:%" PRIx64 ", pointer:%p", queryId, refId, pJob);

  int32_t jobNum = atomic_sub_fetch_32(&schMgmt.jobNum, 1);
  if (jobNum == 0) {
    schCloseJobRef();
  }
}

int32_t schExecJobImpl(void *pTrans, SArray *pNodeList, SQueryPlan *pDag, int64_t *job, const char *sql,
                              SSchResInfo *pRes, int64_t startTs, bool sync) {
  if (pNodeList == NULL || taosArrayGetSize(pNodeList) <= 0) {
    qDebug("QID:0x%" PRIx64 " input exec nodeList is empty", pDag->queryId);
  }

  int32_t  code = 0;
  SSchJob *pJob = NULL;
  SCH_ERR_RET(schInitJob(&pJob, pDag, pTrans, pNodeList, sql, pRes, startTs, sync));

<<<<<<< HEAD
  qDebug("QID:0x%" PRIx64 " jobId:0x%"PRIx64 " started", pDag->queryId, pJob->refId);
=======
  qDebug("QID:0x%" PRIx64 " job refId 0x%"PRIx64 " started", pDag->queryId, pJob->refId);
>>>>>>> 6a5604fc
  *job = pJob->refId;

  SCH_ERR_JRET(schLaunchJob(pJob));

  if (sync) {
    SCH_JOB_DLOG("will wait for rsp now, job status:%s", SCH_GET_JOB_STATUS_STR(pJob));
    tsem_wait(&pJob->rspSem);
  } else {
    pJob->userCb = SCH_EXEC_CB; 
  }

  SCH_JOB_DLOG("job exec done, job status:%s, jobId:0x%"PRIx64, SCH_GET_JOB_STATUS_STR(pJob), pJob->refId);

_return:

  schReleaseJob(pJob->refId);
  
  SCH_RET(code);
}

int32_t schExecJob(void *pTrans, SArray *pNodeList, SQueryPlan *pDag, int64_t *pJob, const char *sql,
                         int64_t startTs, SSchResInfo *pRes) {
  int32_t code = 0;
  
  *pJob = 0;
  
  if (EXPLAIN_MODE_STATIC == pDag->explainInfo.mode) {
    SCH_ERR_JRET(schExecStaticExplainJob(pTrans, pNodeList, pDag, pJob, sql, NULL, true));
  } else {
    SCH_ERR_JRET(schExecJobImpl(pTrans, pNodeList, pDag, pJob, sql, NULL, startTs, true));
  }

_return:

  if (*pJob) {
    SSchJob *job = schAcquireJob(*pJob);
    schSetJobQueryRes(job, pRes->queryRes);
    schReleaseJob(*pJob);
  }

  return code;
}

int32_t schAsyncExecJob(void *pTrans, SArray *pNodeList, SQueryPlan *pDag, int64_t *pJob, const char *sql,
                                int64_t startTs, SSchResInfo *pRes) {
  int32_t code = 0;

  *pJob = 0;

  if (EXPLAIN_MODE_STATIC == pDag->explainInfo.mode) {
    SCH_ERR_RET(schExecStaticExplainJob(pTrans, pNodeList, pDag, pJob, sql, pRes, false));
  } else {
    SCH_ERR_RET(schExecJobImpl(pTrans, pNodeList, pDag, pJob, sql, pRes, startTs, false));
  }

  return code;
}

int32_t schExecStaticExplainJob(void *pTrans, SArray *pNodeList, SQueryPlan *pDag, int64_t *job, const char *sql,
                             SSchResInfo *pRes, bool sync) {
  qDebug("QID:0x%" PRIx64 " job started", pDag->queryId);

  int32_t  code = 0;
  SSchJob *pJob = taosMemoryCalloc(1, sizeof(SSchJob));
  if (NULL == pJob) {
    qError("QID:%" PRIx64 " calloc %d failed", pDag->queryId, (int32_t)sizeof(SSchJob));
    SCH_ERR_RET(TSDB_CODE_QRY_OUT_OF_MEMORY);
  }

  pJob->sql = sql;
  pJob->attr.queryJob = true;
  pJob->attr.syncSchedule = sync;
  pJob->attr.explainMode = pDag->explainInfo.mode;
  pJob->queryId = pDag->queryId;
  pJob->subPlans = pDag->pSubplans;
  if (pRes) {
    pJob->userRes = *pRes;
  }
  
  SCH_ERR_JRET(qExecStaticExplain(pDag, (SRetrieveTableRsp **)&pJob->resData));

  int64_t refId = taosAddRef(schMgmt.jobRef, pJob);
  if (refId < 0) {
    SCH_JOB_ELOG("taosAddRef job failed, error:%s", tstrerror(terrno));
    SCH_ERR_JRET(terrno);
  }

  if (NULL == schAcquireJob(refId)) {
    SCH_JOB_ELOG("schAcquireJob job failed, refId:%" PRIx64, refId);
    SCH_ERR_RET(TSDB_CODE_SCH_STATUS_ERROR);
  }

  pJob->refId = refId;

  SCH_JOB_DLOG("job refId:%" PRIx64, pJob->refId);

  pJob->status = JOB_TASK_STATUS_PARTIAL_SUCCEED;
  
  *job = pJob->refId;
  SCH_JOB_DLOG("job exec done, job status:%s", SCH_GET_JOB_STATUS_STR(pJob));

  if (!pJob->attr.syncSchedule) {
    code = schNotifyUserQueryRes(pJob);
  }

  schReleaseJob(pJob->refId);

  SCH_RET(code);

_return:

  schFreeJobImpl(pJob);
  SCH_RET(code);
}

int32_t schFetchRows(SSchJob *pJob) {
  int32_t  code = 0;

  int8_t status = SCH_GET_JOB_STATUS(pJob);
  if (status == JOB_TASK_STATUS_DROPPING) {
    SCH_JOB_ELOG("job is dropping, status:%s", jobTaskStatusStr(status));
    SCH_ERR_RET(TSDB_CODE_SCH_STATUS_ERROR);
  }

  if (!SCH_JOB_NEED_FETCH(pJob)) {
    SCH_JOB_ELOG("no need to fetch data, status:%s", SCH_GET_JOB_STATUS_STR(pJob));
    SCH_ERR_RET(TSDB_CODE_QRY_APP_ERROR);
  }

  if (atomic_val_compare_exchange_8(&pJob->userFetch, 0, 1) != 0) {
    SCH_JOB_ELOG("prior fetching not finished, userFetch:%d", atomic_load_8(&pJob->userFetch));
    SCH_ERR_RET(TSDB_CODE_QRY_APP_ERROR);
  }

  if (JOB_TASK_STATUS_FAILED == status || JOB_TASK_STATUS_DROPPING == status) {
    SCH_JOB_ELOG("job failed or dropping, status:%s", jobTaskStatusStr(status));
    SCH_ERR_JRET(atomic_load_32(&pJob->errCode));
  } else if (status == JOB_TASK_STATUS_SUCCEED) {
    SCH_JOB_DLOG("job already succeed, status:%s", jobTaskStatusStr(status));
    goto _return;
  } else if (status != JOB_TASK_STATUS_PARTIAL_SUCCEED) {
    SCH_JOB_ELOG("job status error for fetch, status:%s", jobTaskStatusStr(status));
    SCH_ERR_JRET(TSDB_CODE_SCH_STATUS_ERROR);
  }

  if (!(pJob->attr.explainMode == EXPLAIN_MODE_STATIC)) {
    SCH_ERR_JRET(schFetchFromRemote(pJob));
    tsem_wait(&pJob->rspSem);
  
    status = SCH_GET_JOB_STATUS(pJob);      
    if (JOB_TASK_STATUS_FAILED == status || JOB_TASK_STATUS_DROPPING == status) {
      SCH_JOB_ELOG("job failed or dropping, status:%s", jobTaskStatusStr(status));
      SCH_ERR_JRET(atomic_load_32(&pJob->errCode));
    }
  }

  SCH_ERR_JRET(schSetJobFetchRes(pJob, pJob->userRes.fetchRes));

_return:

  atomic_val_compare_exchange_8(&pJob->userFetch, 1, 0);

  SCH_RET(code);
}

int32_t schAsyncFetchRows(SSchJob *pJob) {
  int32_t  code = 0;

  int8_t status = SCH_GET_JOB_STATUS(pJob);
  if (status == JOB_TASK_STATUS_DROPPING) {
    SCH_JOB_ELOG("job is dropping, status:%s", jobTaskStatusStr(status));
    SCH_ERR_RET(TSDB_CODE_SCH_STATUS_ERROR);
  }

  if (!SCH_JOB_NEED_FETCH(pJob)) {
    SCH_JOB_ELOG("no need to fetch data, status:%s", SCH_GET_JOB_STATUS_STR(pJob));
    SCH_ERR_RET(TSDB_CODE_QRY_APP_ERROR);
  }

  if (atomic_val_compare_exchange_8(&pJob->userFetch, 0, 1) != 0) {
    SCH_JOB_ELOG("prior fetching not finished, userFetch:%d", atomic_load_8(&pJob->userFetch));
    SCH_ERR_RET(TSDB_CODE_QRY_APP_ERROR);
  }

  if (JOB_TASK_STATUS_FAILED == status || JOB_TASK_STATUS_DROPPING == status) {
    SCH_JOB_ELOG("job failed or dropping, status:%s", jobTaskStatusStr(status));
    SCH_ERR_JRET(atomic_load_32(&pJob->errCode));
  } else if (status == JOB_TASK_STATUS_SUCCEED) {
    SCH_JOB_DLOG("job already succeed, status:%s", jobTaskStatusStr(status));
    goto _return;
  } else if (status != JOB_TASK_STATUS_PARTIAL_SUCCEED) {
    SCH_JOB_ELOG("job status error for fetch, status:%s", jobTaskStatusStr(status));
    SCH_ERR_JRET(TSDB_CODE_SCH_STATUS_ERROR);
  }

  if (pJob->attr.explainMode == EXPLAIN_MODE_STATIC) {
    SCH_ERR_JRET(schNotifyUserFetchRes(pJob));
    
    atomic_val_compare_exchange_8(&pJob->userFetch, 1, 0);
  } else {
    pJob->userCb = SCH_FETCH_CB;
    
    SCH_ERR_JRET(schFetchFromRemote(pJob));
  }

  return TSDB_CODE_SUCCESS;

_return:

  atomic_val_compare_exchange_8(&pJob->userFetch, 1, 0);

  SCH_RET(code);
}

<|MERGE_RESOLUTION|>--- conflicted
+++ resolved
@@ -1483,11 +1483,7 @@
   SSchJob *pJob = NULL;
   SCH_ERR_RET(schInitJob(&pJob, pDag, pTrans, pNodeList, sql, pRes, startTs, sync));
 
-<<<<<<< HEAD
-  qDebug("QID:0x%" PRIx64 " jobId:0x%"PRIx64 " started", pDag->queryId, pJob->refId);
-=======
   qDebug("QID:0x%" PRIx64 " job refId 0x%"PRIx64 " started", pDag->queryId, pJob->refId);
->>>>>>> 6a5604fc
   *job = pJob->refId;
 
   SCH_ERR_JRET(schLaunchJob(pJob));
