--- conflicted
+++ resolved
@@ -94,7 +94,7 @@
   if (SCH_IS_LOCAL_EXEC_TASK(pJob, pTask)) {
     return TSDB_CODE_SUCCESS;
   }
-  
+
   SQueryNodeAddr *addr = taosArrayGet(pTask->candidateAddrs, pTask->candidateIdx);
   if (NULL == addr) {
     SCH_TASK_ELOG("taosArrayGet candidate addr failed, idx:%d, size:%d", pTask->candidateIdx,
@@ -857,13 +857,13 @@
       schReleaseJob(pJob->refId);
       SCH_ERR_JRET(TSDB_CODE_SCH_IGNORE_ERROR);
     }
-    
+
     code = schGetTaskInJob(pJob, localRsp->tId, &pTask);
 
     if (TSDB_CODE_SUCCESS == code) {
       code = schProcessExplainRsp(pJob, pTask, &localRsp->rsp);
     }
-    
+
     schReleaseJob(pJob->refId);
 
     qDebug("QID:0x%" PRIx64 ",TID:0x%" PRIx64 ", end to handle LOCAL explain rsp msg, code:%x", localRsp->qId, localRsp->tId, code);
@@ -912,7 +912,7 @@
   if (SCH_IS_QUERY_JOB(pJob)) {
     SCH_ERR_RET(schEnsureHbConnection(pJob, pTask));
   }
-  
+
   SCH_RET(schBuildAndSendMsg(pJob, pTask, NULL, plan->msgType));
 }
 
@@ -934,7 +934,7 @@
   if (SCH_IS_EXPLAIN_JOB(pJob)) {
     explainRes = taosArrayInit(pJob->taskNum, sizeof(SExplainLocalRsp));
   }
-    
+
   SCH_ERR_RET(qWorkerProcessLocalQuery(schMgmt.queryMgmt, schMgmt.sId, pJob->queryId, pTask->taskId, pJob->refId, pTask->execId, &qwMsg, explainRes));
 
   if (SCH_IS_EXPLAIN_JOB(pJob)) {
@@ -967,7 +967,7 @@
   pTask->retryTimes++;
   pTask->waitRetry = false;
 
-  SCH_TASK_DLOG("start to launch %s task, execId %d, retry %d", SCH_IS_LOCAL_EXEC_TASK(pJob, pTask) ? "LOCAL" : "REMOTE", 
+  SCH_TASK_DLOG("start to launch %s task, execId %d, retry %d", SCH_IS_LOCAL_EXEC_TASK(pJob, pTask) ? "LOCAL" : "REMOTE",
                 pTask->execId, pTask->retryTimes);
 
   SCH_LOG_TASK_START_TS(pTask);
@@ -983,31 +983,15 @@
     SCH_SET_TASK_STATUS(pTask, JOB_TASK_STATUS_EXEC);
   }
 
-<<<<<<< HEAD
-  SSubplan *plan = pTask->plan;
-
-  if (NULL == pTask->msg) {  // TODO add more detailed reason for failure
-    code = qSubPlanToMsg(plan, &pTask->msg, &pTask->msgLen);
-    if (TSDB_CODE_SUCCESS != code) {
-      SCH_TASK_ELOG("failed to create physical plan, code:%s, msg:%p, len:%d", tstrerror(code), pTask->msg,
-                    pTask->msgLen);
-      SCH_ERR_JRET(code);
-    } else {
-      SCH_TASK_DLOGL("physical plan len:%d, %s", pTask->msgLen, pTask->msg);
-    }
-  }
-
-  SCH_ERR_JRET(schSetTaskCandidateAddrs(pJob, pTask));
-
-#if 0
-  if (SCH_IS_QUERY_JOB(pJob)) {
-    SCH_ERR_JRET(schEnsureHbConnection(pJob, pTask));
-=======
   if (SCH_IS_LOCAL_EXEC_TASK(pJob, pTask)) {
     SCH_ERR_JRET(schLaunchLocalTask(pJob, pTask));
   } else {
     SCH_ERR_JRET(schLaunchRemoteTask(pJob, pTask));
->>>>>>> 1cbd1f4c
+  }
+
+#if 0
+  if (SCH_IS_QUERY_JOB(pJob)) {
+    SCH_ERR_JRET(schEnsureHbConnection(pJob, pTask));
   }
 #endif
 
@@ -1120,7 +1104,7 @@
   if (SCH_IS_EXPLAIN_JOB(pJob)) {
     SCH_ERR_RET(schHandleExplainRes(explainRes));
   }
-  
+
   SCH_ERR_RET(schProcessFetchRsp(pJob, pTask, pRsp, TSDB_CODE_SUCCESS));
 
   return TSDB_CODE_SUCCESS;
