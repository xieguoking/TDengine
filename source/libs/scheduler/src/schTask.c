/*
 * Copyright (c) 2019 TAOS Data, Inc. <jhtao@taosdata.com>
 *
 * This program is free software: you can use, redistribute, and/or modify
 * it under the terms of the GNU Affero General Public License, version 3
 * or later ("AGPL"), as published by the Free Software Foundation.
 *
 * This program is distributed in the hope that it will be useful, but WITHOUT
 * ANY WARRANTY; without even the implied warranty of MERCHANTABILITY or
 * FITNESS FOR A PARTICULAR PURPOSE.
 *
 * You should have received a copy of the GNU Affero General Public License
 * along with this program. If not, see <http://www.gnu.org/licenses/>.
 */

#include "catalog.h"
#include "command.h"
#include "query.h"
#include "qworker.h"
#include "schInt.h"
#include "tglobal.h"
#include "tmsg.h"
#include "tref.h"
#include "trpc.h"

void schFreeTask(SSchJob *pJob, SSchTask *pTask) {
  schDeregisterTaskHb(pJob, pTask);

  if (pTask->candidateAddrs) {
    taosArrayDestroy(pTask->candidateAddrs);
  }

  taosMemoryFreeClear(pTask->msg);

  if (pTask->children) {
    taosArrayDestroy(pTask->children);
  }

  if (pTask->parents) {
    taosArrayDestroy(pTask->parents);
  }

  if (pTask->execNodes) {
    taosHashCleanup(pTask->execNodes);
  }

  taosArrayDestroy(pTask->profile.execTime);
}

void schInitTaskRetryTimes(SSchJob *pJob, SSchTask *pTask, SSchLevel *pLevel) {
  if (SCH_IS_DATA_BIND_TASK(pTask) || (!SCH_IS_QUERY_JOB(pJob)) || (SCH_ALL != schMgmt.cfg.schPolicy)) {
    pTask->maxRetryTimes = SCH_DEFAULT_MAX_RETRY_NUM;
  } else {
    int32_t nodeNum = taosArrayGetSize(pJob->nodeList);
    pTask->maxRetryTimes = TMAX(nodeNum, SCH_DEFAULT_MAX_RETRY_NUM);
  }

  pTask->maxExecTimes = pTask->maxRetryTimes * (pLevel->level + 1);
}

int32_t schInitTask(SSchJob *pJob, SSchTask *pTask, SSubplan *pPlan, SSchLevel *pLevel) {
  int32_t code = 0;

  pTask->plan = pPlan;
  pTask->level = pLevel;
  pTask->execId = -1;
  pTask->failedExecId = -2;
  pTask->timeoutUsec = SCH_DEFAULT_TASK_TIMEOUT_USEC;
  pTask->taskId = schGenTaskId();

  schInitTaskRetryTimes(pJob, pTask, pLevel);

  pTask->execNodes =
      taosHashInit(pTask->maxExecTimes, taosGetDefaultHashFunction(TSDB_DATA_TYPE_INT), true, HASH_NO_LOCK);
  pTask->profile.execTime = taosArrayInit(pTask->maxExecTimes, sizeof(int64_t));
  if (NULL == pTask->execNodes || NULL == pTask->profile.execTime) {
    SCH_ERR_JRET(TSDB_CODE_OUT_OF_MEMORY);
  }

  SCH_SET_TASK_STATUS(pTask, JOB_TASK_STATUS_INIT);

  SCH_TASK_DLOG("task initialized, max times %d:%d", pTask->maxRetryTimes, pTask->maxExecTimes);

  return TSDB_CODE_SUCCESS;

_return:

  taosArrayDestroy(pTask->profile.execTime);
  taosHashCleanup(pTask->execNodes);

  SCH_RET(code);
}

int32_t schRecordTaskSucceedNode(SSchJob *pJob, SSchTask *pTask) {
  if (SCH_IS_LOCAL_EXEC_TASK(pJob, pTask)) {
    return TSDB_CODE_SUCCESS;
  }

  SQueryNodeAddr *addr = taosArrayGet(pTask->candidateAddrs, pTask->candidateIdx);
  if (NULL == addr) {
    SCH_TASK_ELOG("taosArrayGet candidate addr failed, idx:%d, size:%d", pTask->candidateIdx,
                  (int32_t)taosArrayGetSize(pTask->candidateAddrs));
    SCH_ERR_RET(TSDB_CODE_SCH_INTERNAL_ERROR);
  }

  pTask->succeedAddr = *addr;

  return TSDB_CODE_SUCCESS;
}

int32_t schAppendTaskExecNode(SSchJob *pJob, SSchTask *pTask, SQueryNodeAddr *addr, int32_t execId) {
  SSchNodeInfo nodeInfo = {.addr = *addr, .handle = SCH_GET_TASK_HANDLE(pTask)};

  if (taosHashPut(pTask->execNodes, &execId, sizeof(execId), &nodeInfo, sizeof(nodeInfo))) {
    SCH_TASK_ELOG("taosHashPut nodeInfo to execNodes failed, errno:%d", errno);
    SCH_ERR_RET(TSDB_CODE_OUT_OF_MEMORY);
  }

  SCH_TASK_DLOG("task execNode added, execId:%d, handle:%p", execId, nodeInfo.handle);

  return TSDB_CODE_SUCCESS;
}

int32_t schDropTaskExecNode(SSchJob *pJob, SSchTask *pTask, void *handle, int32_t execId) {
  if (NULL == pTask->execNodes) {
    return TSDB_CODE_SUCCESS;
  }

  if (taosHashRemove(pTask->execNodes, &execId, sizeof(execId))) {
    SCH_TASK_DLOG("execId %d already not in execNodeList", execId);
    SCH_ERR_RET(TSDB_CODE_SCH_IGNORE_ERROR);
  } else {
    SCH_TASK_DLOG("execId %d removed from execNodeList", execId);
  }

  if ((execId != pTask->execId) || pTask->waitRetry) {  // ignore it
    SCH_TASK_DLOG("execId %d is already not current execId %d, waitRetry %d", execId, pTask->execId, pTask->waitRetry);
    SCH_ERR_RET(TSDB_CODE_SCH_IGNORE_ERROR);
  }

  return TSDB_CODE_SUCCESS;
}

int32_t schUpdateTaskExecNode(SSchJob *pJob, SSchTask *pTask, void *handle, int32_t execId) {
  if (taosHashGetSize(pTask->execNodes) <= 0) {
    return TSDB_CODE_SUCCESS;
  }

  SSchNodeInfo *nodeInfo = taosHashGet(pTask->execNodes, &execId, sizeof(execId));
  if (NULL == nodeInfo) {  // ignore it
    SCH_TASK_DLOG("handle not updated since execId %d already not exist, current execId %d, waitRetry %d", execId,
                  pTask->execId, pTask->waitRetry);
    return TSDB_CODE_SUCCESS;
  }

  nodeInfo->handle = handle;

  SCH_TASK_DLOG("handle updated to %p for execId %d", handle, execId);

  return TSDB_CODE_SUCCESS;
}

int32_t schUpdateTaskHandle(SSchJob *pJob, SSchTask *pTask, bool dropExecNode, void *handle, int32_t execId) {
  if (dropExecNode) {
    SCH_RET(schDropTaskExecNode(pJob, pTask, handle, execId));
  }

  schUpdateTaskExecNode(pJob, pTask, handle, execId);

  if ((execId != pTask->execId || execId <= pTask->failedExecId) || pTask->waitRetry) {  // ignore it
    SCH_TASK_DLOG("handle not updated since execId %d is already not current execId %d, waitRetry %d", execId,
                  pTask->execId, pTask->waitRetry);
    SCH_ERR_RET(TSDB_CODE_SCH_IGNORE_ERROR);
  }

  SCH_SET_TASK_HANDLE(pTask, handle);

  return TSDB_CODE_SUCCESS;
}

int32_t schProcessOnTaskFailure(SSchJob *pJob, SSchTask *pTask, int32_t errCode) {
  if (TSDB_CODE_SCH_IGNORE_ERROR == errCode) {
    return TSDB_CODE_SCH_IGNORE_ERROR;
  }

  pTask->failedExecId = pTask->execId;

  int8_t jobStatus = 0;
  if (schJobNeedToStop(pJob, &jobStatus)) {
    SCH_TASK_DLOG("no more task failure processing cause of job status %s", jobTaskStatusStr(jobStatus));
    SCH_ERR_RET(TSDB_CODE_SCH_IGNORE_ERROR);
  }

  int8_t taskStatus = SCH_GET_TASK_STATUS(pTask);
  if (taskStatus == JOB_TASK_STATUS_FAIL || taskStatus == JOB_TASK_STATUS_SUCC) {
    SCH_TASK_ELOG("task already done, status:%s", jobTaskStatusStr(taskStatus));
    SCH_ERR_RET(TSDB_CODE_SCH_STATUS_ERROR);
  }

  if (errCode == TSDB_CODE_SCH_TIMEOUT_ERROR) {
    SCH_LOG_TASK_WAIT_TS(pTask);
  } else {
    SCH_LOG_TASK_END_TS(pTask);
  }

  bool    needRetry = false;
  bool    moved = false;
  int32_t taskDone = 0;

  SCH_TASK_DLOG("taskOnFailure, code:%s", tstrerror(errCode));

  SCH_ERR_RET(schTaskCheckSetRetry(pJob, pTask, errCode, &needRetry));

  if (!needRetry) {
    SCH_TASK_ELOG("task failed and no more retry, code:%s", tstrerror(errCode));

    SCH_SET_TASK_STATUS(pTask, JOB_TASK_STATUS_FAIL);

    if (SCH_JOB_NEED_WAIT(pJob)) {
      SCH_LOCK(SCH_WRITE, &pTask->level->lock);
      pTask->level->taskFailed++;
      taskDone = pTask->level->taskSucceed + pTask->level->taskFailed;
      SCH_UNLOCK(SCH_WRITE, &pTask->level->lock);

      schUpdateJobErrCode(pJob, errCode);

      if (taskDone < pTask->level->taskNum) {
        SCH_TASK_DLOG("need to wait other tasks, doneNum:%d, allNum:%d", taskDone, pTask->level->taskNum);
        SCH_RET(TSDB_CODE_SCH_IGNORE_ERROR);
      }

      SCH_RET(atomic_load_32(&pJob->errCode));
    }
  } else {
    SCH_ERR_RET(schHandleTaskRetry(pJob, pTask));

    return TSDB_CODE_SUCCESS;
  }

  SCH_RET(errCode);
}

int32_t schProcessOnTaskSuccess(SSchJob *pJob, SSchTask *pTask) {
  bool    moved = false;
  int32_t code = 0;

  SCH_TASK_DLOG("taskOnSuccess, status:%s", SCH_GET_TASK_STATUS_STR(pTask));

  SCH_LOG_TASK_END_TS(pTask);

  SCH_SET_TASK_STATUS(pTask, JOB_TASK_STATUS_PART_SUCC);

  SCH_ERR_RET(schRecordTaskSucceedNode(pJob, pTask));

  SCH_ERR_RET(schLaunchTasksInFlowCtrlList(pJob, pTask));

  int32_t parentNum = pTask->parents ? (int32_t)taosArrayGetSize(pTask->parents) : 0;
  if (parentNum == 0) {
    int32_t taskDone = 0;
    if (SCH_JOB_NEED_WAIT(pJob)) {
      SCH_LOCK(SCH_WRITE, &pTask->level->lock);
      pTask->level->taskSucceed++;
      taskDone = pTask->level->taskSucceed + pTask->level->taskFailed;
      SCH_UNLOCK(SCH_WRITE, &pTask->level->lock);

      if (taskDone < pTask->level->taskNum) {
        SCH_TASK_DLOG("wait all tasks, done:%d, all:%d", taskDone, pTask->level->taskNum);
        return TSDB_CODE_SUCCESS;
      } else if (taskDone > pTask->level->taskNum) {
        SCH_TASK_ELOG("taskDone number invalid, done:%d, total:%d", taskDone, pTask->level->taskNum);
      }

      if (pTask->level->taskFailed > 0) {
        SCH_RET(schHandleJobFailure(pJob, pJob->errCode));
      } else {
        SCH_RET(schSwitchJobStatus(pJob, JOB_TASK_STATUS_PART_SUCC, NULL));
      }
    } else {
      pJob->resNode = pTask->succeedAddr;
    }

    pJob->fetchTask = pTask;

    SCH_RET(schSwitchJobStatus(pJob, JOB_TASK_STATUS_PART_SUCC, NULL));
  }

  /*
    if (SCH_IS_DATA_SRC_TASK(task) && job->dataSrcEps.numOfEps < SCH_MAX_CANDIDATE_EP_NUM) {
      strncpy(job->dataSrcEps.fqdn[job->dataSrcEps.numOfEps], task->execAddr.fqdn, sizeof(task->execAddr.fqdn));
      job->dataSrcEps.port[job->dataSrcEps.numOfEps] = task->execAddr.port;

      ++job->dataSrcEps.numOfEps;
    }
  */

  for (int32_t i = 0; i < parentNum; ++i) {
    SSchTask *parent = *(SSchTask **)taosArrayGet(pTask->parents, i);

    SCH_LOCK(SCH_WRITE, &parent->planLock);
    SDownstreamSourceNode source = {
        .type = QUERY_NODE_DOWNSTREAM_SOURCE,
        .taskId = pTask->taskId,
        .schedId = schMgmt.sId,
        .execId = pTask->execId,
        .addr = pTask->succeedAddr,
        .fetchMsgType = SCH_FETCH_TYPE(pTask),
        .localExec = SCH_IS_LOCAL_EXEC_TASK(pJob, pTask),
    };
    qSetSubplanExecutionNode(parent->plan, pTask->plan->id.groupId, &source);
    SCH_UNLOCK(SCH_WRITE, &parent->planLock);

    int32_t readyNum = atomic_add_fetch_32(&parent->childReady, 1);

    if (SCH_TASK_READY_FOR_LAUNCH(readyNum, parent)) {
      SCH_TASK_DLOG("all %d children task done, start to launch parent task 0x%" PRIx64, readyNum, parent->taskId);
      SCH_ERR_RET(schLaunchTask(pJob, parent));
    }
  }

  SCH_ERR_RET(schLaunchJobLowerLevel(pJob, pTask));

  return TSDB_CODE_SUCCESS;
}

int32_t schRescheduleTask(SSchJob *pJob, SSchTask *pTask) {
  if (!schMgmt.cfg.enableReSchedule) {
    return TSDB_CODE_SUCCESS;
  }

  if (SCH_IS_DATA_BIND_TASK(pTask)) {
    return TSDB_CODE_SUCCESS;
  }

  if (SCH_TASK_TIMEOUT(pTask) && JOB_TASK_STATUS_EXEC == pTask->status && pJob->fetchTask != pTask &&
      taosArrayGetSize(pTask->candidateAddrs) > 1) {
    SCH_TASK_DLOG("task execId %d will be rescheduled now", pTask->execId);
    schDropTaskOnExecNode(pJob, pTask);
    taosHashClear(pTask->execNodes);

    SCH_ERR_RET(schProcessOnTaskFailure(pJob, pTask, TSDB_CODE_SCH_TIMEOUT_ERROR));
  }

  return TSDB_CODE_SUCCESS;
}

int32_t schChkUpdateRedirectCtx(SSchJob *pJob, SSchTask *pTask, SEpSet *pEpSet, int32_t rspCode) {
  SSchRedirectCtx *pCtx = &pTask->redirectCtx;
  if (!pCtx->inRedirect) {
    pCtx->inRedirect = true;
    pCtx->periodMs = tsRedirectPeriod;
    pCtx->startTs = taosGetTimestampMs();

    if (SCH_IS_DATA_BIND_TASK(pTask)) {
      if (pEpSet) {
        pCtx->roundTotal = pEpSet->numOfEps;
      } else {
        SQueryNodeAddr *pAddr = taosArrayGet(pTask->candidateAddrs, 0);
        pCtx->roundTotal = pAddr->epSet.numOfEps;
      }
    } else {
      pCtx->roundTotal = 1;
    }

    goto _return;
  }

  pCtx->totalTimes++;
  pCtx->roundTimes++;

  if (SCH_IS_DATA_BIND_TASK(pTask) && pEpSet) {
    pCtx->roundTotal = pEpSet->numOfEps;
  }

  if (pCtx->roundTimes >= pCtx->roundTotal) {
    int64_t nowTs = taosGetTimestampMs();
    int64_t lastTime = nowTs - pCtx->startTs;
    if (lastTime > tsMaxRetryWaitTime) {
      SCH_TASK_DLOG("task no more redirect retry since timeout, now:%" PRId64 ", start:%" PRId64 ", max:%d, total:%d",
                    nowTs, pCtx->startTs, tsMaxRetryWaitTime, pCtx->totalTimes);
      pJob->noMoreRetry = true;
      SCH_ERR_RET(SCH_GET_REDIRECT_CODE(pJob, rspCode));
    }

    pCtx->periodMs *= tsRedirectFactor;
    if (pCtx->periodMs > tsRedirectMaxPeriod) {
      pCtx->periodMs = tsRedirectMaxPeriod;
    }

    int64_t leftTime = tsMaxRetryWaitTime - lastTime;
    pTask->delayExecMs = leftTime < pCtx->periodMs ? leftTime : pCtx->periodMs;

    pCtx->roundTimes = 0;

    goto _return;
  }

  pTask->delayExecMs = 0;

_return:

  SCH_TASK_DLOG("task start %d/%d/%d redirect retry, delayExec:%d", pCtx->roundTimes, pCtx->roundTotal,
                pCtx->totalTimes, pTask->delayExecMs);

  return TSDB_CODE_SUCCESS;
}

void schResetTaskForRetry(SSchJob *pJob, SSchTask *pTask) {
  pTask->waitRetry = true;

  schDropTaskOnExecNode(pJob, pTask);
  if (pTask->delayTimer) {
    taosTmrStopA(&pTask->delayTimer);
  }
  taosHashClear(pTask->execNodes);
  schRemoveTaskFromExecList(pJob, pTask);
  schDeregisterTaskHb(pJob, pTask);
  taosMemoryFreeClear(pTask->msg);
  pTask->msgLen = 0;
  pTask->lastMsgType = 0;
  pTask->childReady = 0;
  memset(&pTask->succeedAddr, 0, sizeof(pTask->succeedAddr));
}

int32_t schDoTaskRedirect(SSchJob *pJob, SSchTask *pTask, SDataBuf *pData, int32_t rspCode) {
  int32_t code = 0;

  SCH_TASK_DLOG("task will be redirected now, status:%s, code:%s", SCH_GET_TASK_STATUS_STR(pTask), tstrerror(rspCode));

  if (!NO_RET_REDIRECT_ERROR(rspCode)) {
    SCH_UPDATE_REDIRECT_CODE(pJob, rspCode);
  }

  SCH_ERR_JRET(schChkUpdateRedirectCtx(pJob, pTask, pData ? pData->pEpSet : NULL, rspCode));

  schResetTaskForRetry(pJob, pTask);

  if (SCH_IS_DATA_BIND_TASK(pTask)) {
    if (pData && pData->pEpSet) {
      SCH_ERR_JRET(schUpdateTaskCandidateAddr(pJob, pTask, pData->pEpSet));
    } else if (SYNC_SELF_LEADER_REDIRECT_ERROR(rspCode)) {
      SQueryNodeAddr *addr = taosArrayGet(pTask->candidateAddrs, pTask->candidateIdx);
      SEp *           pEp = &addr->epSet.eps[addr->epSet.inUse];
      SCH_TASK_DLOG("task retry node %d current ep, idx:%d/%d,%s:%d, code:%s", addr->nodeId, addr->epSet.inUse,
                    addr->epSet.numOfEps, pEp->fqdn, pEp->port, tstrerror(rspCode));
    } else {
      SQueryNodeAddr *addr = taosArrayGet(pTask->candidateAddrs, pTask->candidateIdx);
      SCH_SWITCH_EPSET(addr);
      SCH_TASK_DLOG("switch task target node %d epset to %d/%d", addr->nodeId, addr->epSet.inUse, addr->epSet.numOfEps);
    }

    SCH_SET_TASK_STATUS(pTask, JOB_TASK_STATUS_INIT);

    SCH_ERR_JRET(schDelayLaunchTask(pJob, pTask));

    return TSDB_CODE_SUCCESS;
  }

  // merge plan

  pTask->childReady = 0;

  qClearSubplanExecutionNode(pTask->plan);

  // Note: current error task and upper level merge task
  if ((pData && 0 == pData->len) || NULL == pData) {
    SCH_ERR_JRET(schSwitchTaskCandidateAddr(pJob, pTask));
  }

  SCH_SET_TASK_STATUS(pTask, JOB_TASK_STATUS_INIT);

  int32_t childrenNum = taosArrayGetSize(pTask->children);
  for (int32_t i = 0; i < childrenNum; ++i) {
    SSchTask *pChild = taosArrayGetP(pTask->children, i);
    SCH_LOCK_TASK(pChild);
    schDoTaskRedirect(pJob, pChild, NULL, rspCode);
    SCH_UNLOCK_TASK(pChild);
  }

  return TSDB_CODE_SUCCESS;

_return:

  SCH_RET(schProcessOnTaskFailure(pJob, pTask, code));
}

int32_t schHandleTaskSetRetry(SSchJob *pJob, SSchTask *pTask, SDataBuf *pData, int32_t rspCode) {
  int32_t code = 0;

  SCH_ERR_JRET(schChkResetJobRetry(pJob, rspCode));

  if (SYNC_OTHER_LEADER_REDIRECT_ERROR(rspCode)) {
    if (NULL == pData->pEpSet) {
      SCH_TASK_ELOG("epset updating excepted, error:%s", tstrerror(rspCode));
      code = TSDB_CODE_INVALID_MSG;
      goto _return;
    }
  }

  SCH_TASK_DLOG("start to redirect current task set cause of error: %s", tstrerror(rspCode));

  for (int32_t i = 0; i < pJob->levelNum; ++i) {
    SSchLevel *pLevel = taosArrayGet(pJob->levels, i);

    pLevel->taskExecDoneNum = 0;
    pLevel->taskLaunchedNum = 0;
  }

  SCH_RESET_JOB_LEVEL_IDX(pJob);

  code = schDoTaskRedirect(pJob, pTask, pData, rspCode);

  taosMemoryFreeClear(pData->pData);
  taosMemoryFreeClear(pData->pEpSet);

  SCH_RET(code);

_return:

  taosMemoryFreeClear(pData->pData);
  taosMemoryFreeClear(pData->pEpSet);

  SCH_RET(schProcessOnTaskFailure(pJob, pTask, code));
}

int32_t schPushTaskToExecList(SSchJob *pJob, SSchTask *pTask) {
  int32_t code = taosHashPut(pJob->execTasks, &pTask->taskId, sizeof(pTask->taskId), &pTask, POINTER_BYTES);
  if (0 != code) {
    if (HASH_NODE_EXIST(code)) {
      SCH_TASK_ELOG("task already in execTask list, code:%x", code);
      SCH_ERR_RET(TSDB_CODE_SCH_INTERNAL_ERROR);
    }

    SCH_TASK_ELOG("taosHashPut task to execTask list failed, errno:%d", errno);
    SCH_ERR_RET(TSDB_CODE_OUT_OF_MEMORY);
  }

  SCH_TASK_DLOG("task added to execTask list, numOfTasks:%d", taosHashGetSize(pJob->execTasks));

  return TSDB_CODE_SUCCESS;
}

/*
int32_t schMoveTaskToSuccList(SSchJob *pJob, SSchTask *pTask, bool *moved) {
  if (0 != taosHashRemove(pJob->execTasks, &pTask->taskId, sizeof(pTask->taskId))) {
    SCH_TASK_WLOG("remove task from execTask list failed, may not exist, status:%s", SCH_GET_TASK_STATUS_STR(pTask));
  } else {
    SCH_TASK_DLOG("task removed from execTask list, numOfTasks:%d", taosHashGetSize(pJob->execTasks));
  }

  int32_t code = taosHashPut(pJob->succTasks, &pTask->taskId, sizeof(pTask->taskId), &pTask, POINTER_BYTES);
  if (0 != code) {
    if (HASH_NODE_EXIST(code)) {
      *moved = true;
      SCH_TASK_ELOG("task already in succTask list, status:%s", SCH_GET_TASK_STATUS_STR(pTask));
      SCH_ERR_RET(TSDB_CODE_SCH_STATUS_ERROR);
    }

    SCH_TASK_ELOG("taosHashPut task to succTask list failed, errno:%d", errno);
    SCH_ERR_RET(TSDB_CODE_OUT_OF_MEMORY);
  }

  *moved = true;

  SCH_TASK_DLOG("task moved to succTask list, numOfTasks:%d", taosHashGetSize(pJob->succTasks));

  return TSDB_CODE_SUCCESS;
}

int32_t schMoveTaskToFailList(SSchJob *pJob, SSchTask *pTask, bool *moved) {
  *moved = false;

  if (0 != taosHashRemove(pJob->execTasks, &pTask->taskId, sizeof(pTask->taskId))) {
    SCH_TASK_WLOG("remove task from execTask list failed, may not exist, status:%s", SCH_GET_TASK_STATUS_STR(pTask));
  }

  int32_t code = taosHashPut(pJob->failTasks, &pTask->taskId, sizeof(pTask->taskId), &pTask, POINTER_BYTES);
  if (0 != code) {
    if (HASH_NODE_EXIST(code)) {
      *moved = true;

      SCH_TASK_WLOG("task already in failTask list, status:%s", SCH_GET_TASK_STATUS_STR(pTask));
      SCH_ERR_RET(TSDB_CODE_SCH_STATUS_ERROR);
    }

    SCH_TASK_ELOG("taosHashPut task to failTask list failed, errno:%d", errno);
    SCH_ERR_RET(TSDB_CODE_OUT_OF_MEMORY);
  }

  *moved = true;

  SCH_TASK_DLOG("task moved to failTask list, numOfTasks:%d", taosHashGetSize(pJob->failTasks));

  return TSDB_CODE_SUCCESS;
}

int32_t schMoveTaskToExecList(SSchJob *pJob, SSchTask *pTask, bool *moved) {
  if (0 != taosHashRemove(pJob->succTasks, &pTask->taskId, sizeof(pTask->taskId))) {
    SCH_TASK_WLOG("remove task from succTask list failed, may not exist, status:%s", SCH_GET_TASK_STATUS_STR(pTask));
  }

  int32_t code = taosHashPut(pJob->execTasks, &pTask->taskId, sizeof(pTask->taskId), &pTask, POINTER_BYTES);
  if (0 != code) {
    if (HASH_NODE_EXIST(code)) {
      *moved = true;

      SCH_TASK_ELOG("task already in execTask list, status:%s", SCH_GET_TASK_STATUS_STR(pTask));
      SCH_ERR_RET(TSDB_CODE_SCH_STATUS_ERROR);
    }

    SCH_TASK_ELOG("taosHashPut task to execTask list failed, errno:%d", errno);
    SCH_ERR_RET(TSDB_CODE_OUT_OF_MEMORY);
  }

  *moved = true;

  SCH_TASK_DLOG("task moved to execTask list, numOfTasks:%d", taosHashGetSize(pJob->execTasks));

  return TSDB_CODE_SUCCESS;
}
*/

int32_t schTaskCheckSetRetry(SSchJob *pJob, SSchTask *pTask, int32_t errCode, bool *needRetry) {
  if (pJob->noMoreRetry) {
    *needRetry = false;
    SCH_TASK_DLOG("task no more retry since job no more retry, retryTimes:%d/%d", pTask->retryTimes,
                  pTask->maxRetryTimes);
    return TSDB_CODE_SUCCESS;
  }

  if (TSDB_CODE_SCH_TIMEOUT_ERROR == errCode) {
    pTask->maxExecTimes++;
    pTask->maxRetryTimes++;
    if (pTask->timeoutUsec < SCH_MAX_TASK_TIMEOUT_USEC) {
      pTask->timeoutUsec *= 2;
      if (pTask->timeoutUsec > SCH_MAX_TASK_TIMEOUT_USEC) {
        pTask->timeoutUsec = SCH_MAX_TASK_TIMEOUT_USEC;
      }
    }
  }

  if ((pTask->retryTimes + 1) > pTask->maxRetryTimes) {
    *needRetry = false;
    SCH_TASK_DLOG("task no more retry since reach max retry times, retryTimes:%d/%d", pTask->retryTimes,
                  pTask->maxRetryTimes);
    return TSDB_CODE_SUCCESS;
  }

  if ((pTask->execId + 1) >= pTask->maxExecTimes) {
    *needRetry = false;
    SCH_TASK_DLOG("task no more retry since reach max exec times, execId:%d/%d", pTask->execId, pTask->maxExecTimes);
    return TSDB_CODE_SUCCESS;
  }

  if (!SCH_TASK_NEED_RETRY(pTask->lastMsgType, errCode)) {
    *needRetry = false;
    SCH_TASK_DLOG("task no more retry cause of errCode, errCode:%x - %s", errCode, tstrerror(errCode));
    return TSDB_CODE_SUCCESS;
  }

  /*
    if (SCH_IS_DATA_BIND_TASK(pTask)) {
      if ((pTask->execId + 1) >= SCH_TASK_NUM_OF_EPS(&pTask->plan->execNode)) {
        *needRetry = false;
        SCH_TASK_DLOG("task no more retry since all ep tried, execId:%d, epNum:%d", pTask->execId,
                      SCH_TASK_NUM_OF_EPS(&pTask->plan->execNode));
        return TSDB_CODE_SUCCESS;
      }
    } else {
      int32_t candidateNum = taosArrayGetSize(pTask->candidateAddrs);

      if ((pTask->candidateIdx + 1) >= candidateNum && (TSDB_CODE_SCH_TIMEOUT_ERROR != errCode)) {
        *needRetry = false;
        SCH_TASK_DLOG("task no more retry since all candiates tried, candidateIdx:%d, candidateNum:%d",
                      pTask->candidateIdx, candidateNum);
        return TSDB_CODE_SUCCESS;
      }
    }
  */

  *needRetry = true;
  SCH_TASK_DLOG("task need the %dth retry, errCode:%x - %s", pTask->execId + 1, errCode, tstrerror(errCode));

  return TSDB_CODE_SUCCESS;
}

int32_t schHandleTaskRetry(SSchJob *pJob, SSchTask *pTask) {
  atomic_sub_fetch_32(&pTask->level->taskLaunchedNum, 1);

  schRemoveTaskFromExecList(pJob, pTask);
  SCH_SET_TASK_STATUS(pTask, JOB_TASK_STATUS_INIT);

  if (SCH_TASK_NEED_FLOW_CTRL(pJob, pTask)) {
    SCH_ERR_RET(schLaunchTasksInFlowCtrlList(pJob, pTask));
  }

  schDeregisterTaskHb(pJob, pTask);

  if (SCH_IS_DATA_BIND_TASK(pTask)) {
    SQueryNodeAddr *addr = taosArrayGet(pTask->candidateAddrs, pTask->candidateIdx);
    SCH_SWITCH_EPSET(addr);
  } else {
    SCH_ERR_RET(schSwitchTaskCandidateAddr(pJob, pTask));
  }

  SCH_ERR_RET(schLaunchTask(pJob, pTask));

  return TSDB_CODE_SUCCESS;
}

int32_t schSetAddrsFromNodeList(SSchJob *pJob, SSchTask *pTask) {
  int32_t addNum = 0;
  int32_t nodeNum = 0;

  if (pJob->nodeList) {
    nodeNum = taosArrayGetSize(pJob->nodeList);

    for (int32_t i = 0; i < nodeNum; ++i) {
      SQueryNodeLoad *nload = taosArrayGet(pJob->nodeList, i);
      SQueryNodeAddr *naddr = &nload->addr;

      if (NULL == taosArrayPush(pTask->candidateAddrs, naddr)) {
        SCH_TASK_ELOG("taosArrayPush execNode to candidate addrs failed, addNum:%d, errno:%d", addNum, errno);
        SCH_ERR_RET(TSDB_CODE_OUT_OF_MEMORY);
      }

      SCH_TASK_TLOG("set %dth candidate addr, id %d, inUse:%d/%d, fqdn:%s, port:%d", i, naddr->nodeId,
                    naddr->epSet.inUse, naddr->epSet.numOfEps, SCH_GET_CUR_EP(naddr)->fqdn,
                    SCH_GET_CUR_EP(naddr)->port);

      ++addNum;
    }
  }

  if (addNum <= 0) {
    SCH_TASK_ELOG("no available execNode as candidates, nodeNum:%d", nodeNum);
    SCH_ERR_RET(TSDB_CODE_TSC_NO_EXEC_NODE);
  }

  return TSDB_CODE_SUCCESS;
}

int32_t schSetTaskCandidateAddrs(SSchJob *pJob, SSchTask *pTask) {
  if (NULL != pTask->candidateAddrs) {
    return TSDB_CODE_SUCCESS;
  }

  pTask->candidateAddrs = taosArrayInit(SCHEDULE_DEFAULT_MAX_NODE_NUM, sizeof(SQueryNodeAddr));
  if (NULL == pTask->candidateAddrs) {
    SCH_TASK_ELOG("taosArrayInit %d condidate addrs failed", SCHEDULE_DEFAULT_MAX_NODE_NUM);
    SCH_ERR_RET(TSDB_CODE_OUT_OF_MEMORY);
  }

  if (pTask->plan->execNode.epSet.numOfEps > 0) {
    if (NULL == taosArrayPush(pTask->candidateAddrs, &pTask->plan->execNode)) {
      SCH_TASK_ELOG("taosArrayPush execNode to candidate addrs failed, errno:%d", errno);
      SCH_ERR_RET(TSDB_CODE_OUT_OF_MEMORY);
    }

    SCH_TASK_DLOG("use execNode in plan as candidate addr, numOfEps:%d", pTask->plan->execNode.epSet.numOfEps);

    return TSDB_CODE_SUCCESS;
  }

  if (SCH_IS_DATA_BIND_TASK(pTask)) {
    SCH_TASK_ELOG("no execNode specifed for data src task, numOfEps:%d", pTask->plan->execNode.epSet.numOfEps);
    SCH_ERR_RET(TSDB_CODE_MND_INVALID_SCHEMA_VER);
  }

  SCH_ERR_RET(schSetAddrsFromNodeList(pJob, pTask));

  pTask->candidateIdx = taosRand() % taosArrayGetSize(pTask->candidateAddrs);

  /*
    for (int32_t i = 0; i < job->dataSrcEps.numOfEps && addNum < SCH_MAX_CANDIDATE_EP_NUM; ++i) {
      strncpy(epSet->fqdn[epSet->numOfEps], job->dataSrcEps.fqdn[i], sizeof(job->dataSrcEps.fqdn[i]));
      epSet->port[epSet->numOfEps] = job->dataSrcEps.port[i];

      ++epSet->numOfEps;
    }
  */

  return TSDB_CODE_SUCCESS;
}

int32_t schUpdateTaskCandidateAddr(SSchJob *pJob, SSchTask *pTask, SEpSet *pEpSet) {
  if (NULL == pTask->candidateAddrs || 1 != taosArrayGetSize(pTask->candidateAddrs)) {
    SCH_TASK_ELOG("not able to update cndidate addr, addr num %d",
                  (int32_t)(pTask->candidateAddrs ? taosArrayGetSize(pTask->candidateAddrs) : 0));
    SCH_ERR_RET(TSDB_CODE_APP_ERROR);
  }

  SQueryNodeAddr *pAddr = taosArrayGet(pTask->candidateAddrs, 0);

  char *origEpset = schDumpEpSet(&pAddr->epSet);
  char *newEpset = schDumpEpSet(pEpSet);

  SCH_TASK_DLOG("update task target node %d epset from %s to %s", pAddr->nodeId, origEpset, newEpset);

  taosMemoryFree(origEpset);
  taosMemoryFree(newEpset);

  memcpy(&pAddr->epSet, pEpSet, sizeof(pAddr->epSet));

  return TSDB_CODE_SUCCESS;
}

int32_t schSwitchTaskCandidateAddr(SSchJob *pJob, SSchTask *pTask) {
  int32_t candidateNum = taosArrayGetSize(pTask->candidateAddrs);
  if (candidateNum <= 1) {
    goto _return;
  }

  switch (schMgmt.cfg.schPolicy) {
    case SCH_LOAD_SEQ:
    case SCH_ALL:
    default:
      if (++pTask->candidateIdx >= candidateNum) {
        pTask->candidateIdx = 0;
      }
      break;
    case SCH_RANDOM: {
      int32_t lastIdx = pTask->candidateIdx;
      while (lastIdx == pTask->candidateIdx) {
        pTask->candidateIdx = taosRand() % candidateNum;
      }
      break;
    }
  }

_return:

  SCH_TASK_DLOG("switch task candiateIdx to %d/%d", pTask->candidateIdx, candidateNum);

  return TSDB_CODE_SUCCESS;
}

int32_t schRemoveTaskFromExecList(SSchJob *pJob, SSchTask *pTask) {
  int32_t code = taosHashRemove(pJob->execTasks, &pTask->taskId, sizeof(pTask->taskId));
  if (code) {
    SCH_TASK_WLOG("task already not in execTask list, code:%x", code);
  }

  return TSDB_CODE_SUCCESS;
}

void schDropTaskOnExecNode(SSchJob *pJob, SSchTask *pTask) {
  if (NULL == pTask->execNodes) {
    SCH_TASK_DLOG("no exec address, status:%s", SCH_GET_TASK_STATUS_STR(pTask));
    return;
  }

  int32_t size = (int32_t)taosHashGetSize(pTask->execNodes);

  if (size <= 0) {
    SCH_TASK_DLOG("task has no execNodes, no need to drop it, status:%s", SCH_GET_TASK_STATUS_STR(pTask));
    return;
  }

  int32_t       i = 0;
  SSchNodeInfo *nodeInfo = taosHashIterate(pTask->execNodes, NULL);
  while (nodeInfo) {
    if (nodeInfo->handle) {
      SCH_SET_TASK_HANDLE(pTask, nodeInfo->handle);
      void *pExecId = taosHashGetKey(nodeInfo, NULL);
      schBuildAndSendMsg(pJob, pTask, &nodeInfo->addr, TDMT_SCH_DROP_TASK, pExecId);
<<<<<<< HEAD
=======

>>>>>>> 5df72091
      SCH_TASK_DLOG("start to drop task's %dth execNode", i);
    } else {
      SCH_TASK_DLOG("no need to drop task %dth execNode", i);
    }

    ++i;
    nodeInfo = taosHashIterate(pTask->execNodes, nodeInfo);
  }

  SCH_TASK_DLOG("task has been dropped on %d exec nodes", size);
}

int32_t schNotifyTaskOnExecNode(SSchJob *pJob, SSchTask *pTask, ETaskNotifyType type) {
  int32_t size = (int32_t)taosHashGetSize(pTask->execNodes);
  if (size <= 0) {
    SCH_TASK_DLOG("task no exec address to notify, status:%s", SCH_GET_TASK_STATUS_STR(pTask));
    return TSDB_CODE_SUCCESS;
  }

  int32_t       i = 0;
  SSchNodeInfo *nodeInfo = taosHashIterate(pTask->execNodes, NULL);
  while (nodeInfo) {
    if (nodeInfo->handle) {
      SCH_SET_TASK_HANDLE(pTask, nodeInfo->handle);
      SCH_ERR_RET(schBuildAndSendMsg(pJob, pTask, &nodeInfo->addr, TDMT_SCH_TASK_NOTIFY, &type));
      SCH_TASK_DLOG("start to notify %d to task's %dth execNode", type, i);
    } else {
      SCH_TASK_DLOG("no need to notify %d to task %dth execNode", type, i);
    }

    ++i;
    nodeInfo = taosHashIterate(pTask->execNodes, nodeInfo);
  }

  SCH_TASK_DLOG("task has been notified %d on %d exec nodes", type, size);
  return TSDB_CODE_SUCCESS;
}

int32_t schProcessOnTaskStatusRsp(SQueryNodeEpId *pEpId, SArray *pStatusList) {
  int32_t   taskNum = (int32_t)taosArrayGetSize(pStatusList);
  SSchTask *pTask = NULL;
  SSchJob * pJob = NULL;

  qDebug("%d task status in hb rsp from nodeId:%d, fqdn:%s, port:%d", taskNum, pEpId->nodeId, pEpId->ep.fqdn,
         pEpId->ep.port);

  for (int32_t i = 0; i < taskNum; ++i) {
    STaskStatus *pStatus = taosArrayGet(pStatusList, i);
    int32_t      code = 0;

    qDebug("QID:0x%" PRIx64 ",TID:0x%" PRIx64 ",EID:%d task status in server: %s", pStatus->queryId, pStatus->taskId,
           pStatus->execId, jobTaskStatusStr(pStatus->status));

    if (schProcessOnCbBegin(&pJob, &pTask, pStatus->queryId, pStatus->refId, pStatus->taskId)) {
      continue;
    }

    if (pStatus->execId != pTask->execId) {
      // TODO
      SCH_TASK_DLOG("execId %d mis-match current execId %d", pStatus->execId, pTask->execId);
      schProcessOnCbEnd(pJob, pTask, 0);
      continue;
    }

    if (pStatus->status == JOB_TASK_STATUS_FAIL) {
      // RECORD AND HANDLE ERROR!!!!
      schProcessOnCbEnd(pJob, pTask, 0);
      continue;
    }

    if (pStatus->status == JOB_TASK_STATUS_INIT) {
      code = schRescheduleTask(pJob, pTask);
    }

    schProcessOnCbEnd(pJob, pTask, code);
  }

  return TSDB_CODE_SUCCESS;
}

int32_t schHandleExplainRes(SArray *pExplainRes) {
  int32_t code = 0;
  int32_t resNum = taosArrayGetSize(pExplainRes);
  if (resNum <= 0) {
    goto _return;
  }

  SSchTask *pTask = NULL;
  SSchJob * pJob = NULL;

  for (int32_t i = 0; i < resNum; ++i) {
    SExplainLocalRsp *localRsp = taosArrayGet(pExplainRes, i);

    qDebug("QID:0x%" PRIx64 ",TID:0x%" PRIx64 ", begin to handle LOCAL explain rsp msg", localRsp->qId, localRsp->tId);

    pJob = schAcquireJob(localRsp->rId);
    if (NULL == pJob) {
      qWarn("QID:0x%" PRIx64 ",TID:0x%" PRIx64 "job no exist, may be dropped, refId:0x%" PRIx64, localRsp->qId,
            localRsp->tId, localRsp->rId);
      SCH_ERR_JRET(TSDB_CODE_QRY_JOB_NOT_EXIST);
    }

    int8_t status = 0;
    if (schJobNeedToStop(pJob, &status)) {
      SCH_TASK_DLOG("will not do further processing cause of job status %s", jobTaskStatusStr(status));
      schReleaseJob(pJob->refId);
      SCH_ERR_JRET(TSDB_CODE_SCH_IGNORE_ERROR);
    }

    code = schGetTaskInJob(pJob, localRsp->tId, &pTask);

    if (TSDB_CODE_SUCCESS == code) {
      code = schProcessExplainRsp(pJob, pTask, &localRsp->rsp);
    }

    schReleaseJob(pJob->refId);

    qDebug("QID:0x%" PRIx64 ",TID:0x%" PRIx64 ", end to handle LOCAL explain rsp msg, code:%x", localRsp->qId,
           localRsp->tId, code);

    SCH_ERR_JRET(code);

    localRsp->rsp.numOfPlans = 0;
    localRsp->rsp.subplanInfo = NULL;
    pTask = NULL;
  }

_return:

  for (int32_t i = 0; i < resNum; ++i) {
    SExplainLocalRsp *localRsp = taosArrayGet(pExplainRes, i);
    tFreeSExplainRsp(&localRsp->rsp);
  }

  taosArrayDestroy(pExplainRes);

  SCH_RET(code);
}

int32_t schLaunchRemoteTask(SSchJob *pJob, SSchTask *pTask) {
  SSubplan *plan = pTask->plan;
  int32_t   code = 0;

  if (NULL == pTask->msg) {  // TODO add more detailed reason for failure
    code = qSubPlanToMsg(plan, &pTask->msg, &pTask->msgLen);
    if (TSDB_CODE_SUCCESS != code) {
      SCH_TASK_ELOG("failed to create physical plan, code:%s, msg:%p, len:%d", tstrerror(code), pTask->msg,
                    pTask->msgLen);
      SCH_ERR_RET(code);
    } else if (tsQueryPlannerTrace) {
      char *  msg = NULL;
      int32_t msgLen = 0;
      SCH_ERR_RET(qSubPlanToString(plan, &msg, &msgLen));
      SCH_TASK_DLOGL("physical plan len:%d, %s", msgLen, msg);
      taosMemoryFree(msg);
    }
  }

  SCH_ERR_RET(schSetTaskCandidateAddrs(pJob, pTask));

  if (SCH_IS_QUERY_JOB(pJob)) {
    SCH_ERR_RET(schEnsureHbConnection(pJob, pTask));
  }

  SCH_RET(schBuildAndSendMsg(pJob, pTask, NULL, plan->msgType, NULL));
}

int32_t schLaunchLocalTask(SSchJob *pJob, SSchTask *pTask) {
  // SCH_ERR_JRET(schSetTaskCandidateAddrs(pJob, pTask));
  if (NULL == schMgmt.queryMgmt) {
    SCH_ERR_RET(qWorkerInit(NODE_TYPE_CLIENT, CLIENT_HANDLE, (void **)&schMgmt.queryMgmt, NULL));
  }

  SArray *explainRes = NULL;
  int32_t code = 0;
  SQWMsg  qwMsg = {0};
  qwMsg.msgInfo.taskType = TASK_TYPE_TEMP;
  qwMsg.msgInfo.explain = SCH_IS_EXPLAIN_JOB(pJob);
  qwMsg.msgInfo.needFetch = SCH_TASK_NEED_FETCH(pTask);
  qwMsg.msg = pTask->plan;
  qwMsg.msgType = pTask->plan->msgType;
  qwMsg.connInfo.handle = pJob->conn.pTrans;

  if (SCH_IS_EXPLAIN_JOB(pJob)) {
    explainRes = taosArrayInit(pJob->taskNum, sizeof(SExplainLocalRsp));
  }

  SCH_ERR_JRET(qWorkerProcessLocalQuery(schMgmt.queryMgmt, schMgmt.sId, pJob->queryId, pTask->taskId, pJob->refId,
                                        pTask->execId, &qwMsg, explainRes));

  if (SCH_IS_EXPLAIN_JOB(pJob)) {
    SCH_ERR_RET(schHandleExplainRes(explainRes));
    explainRes = NULL;
  }

  SCH_ERR_RET(schProcessOnTaskSuccess(pJob, pTask));

_return:

  taosArrayDestroy(explainRes);

  SCH_RET(code);
}

int32_t schLaunchTaskImpl(void *param) {
  SSchTaskCtx *pCtx = (SSchTaskCtx *)param;
  SSchJob *    pJob = schAcquireJob(pCtx->jobRid);
  if (NULL == pJob) {
    qDebug("job refId 0x%" PRIx64 " already not exist", pCtx->jobRid);
    taosMemoryFree(param);
    SCH_RET(TSDB_CODE_SCH_JOB_IS_DROPPING);
  }

  SSchTask *pTask = pCtx->pTask;

  if (pCtx->asyncLaunch) {
    SCH_LOCK_TASK(pTask);
  }

  int8_t  status = 0;
  int32_t code = 0;

  atomic_add_fetch_32(&pTask->level->taskLaunchedNum, 1);
  pTask->execId++;
  pTask->retryTimes++;
  pTask->waitRetry = false;

  SCH_TASK_DLOG("start to launch %s task, execId %d, retry %d",
                SCH_IS_LOCAL_EXEC_TASK(pJob, pTask) ? "LOCAL" : "REMOTE", pTask->execId, pTask->retryTimes);

  SCH_LOG_TASK_START_TS(pTask);

  if (schJobNeedToStop(pJob, &status)) {
    SCH_TASK_DLOG("no need to launch task cause of job status %s", jobTaskStatusStr(status));
    SCH_ERR_JRET(TSDB_CODE_SCH_IGNORE_ERROR);
  }

  if (SCH_GET_TASK_STATUS(pTask) != JOB_TASK_STATUS_EXEC) {
    SCH_ERR_JRET(schPushTaskToExecList(pJob, pTask));
    SCH_SET_TASK_STATUS(pTask, JOB_TASK_STATUS_EXEC);
  }

  if (SCH_IS_LOCAL_EXEC_TASK(pJob, pTask)) {
    SCH_ERR_JRET(schLaunchLocalTask(pJob, pTask));
  } else {
    SCH_ERR_JRET(schLaunchRemoteTask(pJob, pTask));
  }

#if 0
  if (SCH_IS_QUERY_JOB(pJob)) {
    SCH_ERR_JRET(schEnsureHbConnection(pJob, pTask));
  }
#endif

_return:

  if (pJob->taskNum >= SCH_MIN_AYSNC_EXEC_NUM) {
    if (code) {
      code = schProcessOnTaskFailure(pJob, pTask, code);
    }
    if (code) {
      code = schHandleJobFailure(pJob, code);
    }
  }

  if (pCtx->asyncLaunch) {
    SCH_UNLOCK_TASK(pTask);
  }

  schReleaseJob(pJob->refId);

  taosMemoryFree(param);

  SCH_RET(code);
}

int32_t schAsyncLaunchTaskImpl(SSchJob *pJob, SSchTask *pTask) {
  SSchTaskCtx *param = taosMemoryCalloc(1, sizeof(SSchTaskCtx));
  if (NULL == param) {
    SCH_ERR_RET(TSDB_CODE_OUT_OF_MEMORY);
  }

  param->jobRid = pJob->refId;
  param->pTask = pTask;

  if (pJob->taskNum >= SCH_MIN_AYSNC_EXEC_NUM) {
    param->asyncLaunch = true;
    taosAsyncExec(schLaunchTaskImpl, param, NULL);
  } else {
    SCH_ERR_RET(schLaunchTaskImpl(param));
  }

  return TSDB_CODE_SUCCESS;
}

// Note: no more error processing, handled in function internal
int32_t schLaunchTask(SSchJob *pJob, SSchTask *pTask) {
  bool    enough = false;
  int32_t code = 0;

  SCH_SET_TASK_HANDLE(pTask, NULL);

  if (SCH_TASK_NEED_FLOW_CTRL(pJob, pTask)) {
    SCH_ERR_JRET(schCheckIncTaskFlowQuota(pJob, pTask, &enough));

    if (enough) {
      SCH_ERR_JRET(schAsyncLaunchTaskImpl(pJob, pTask));
    }
  } else {
    SCH_ERR_JRET(schAsyncLaunchTaskImpl(pJob, pTask));
  }

  return TSDB_CODE_SUCCESS;

_return:

  SCH_RET(schProcessOnTaskFailure(pJob, pTask, code));
}

void schHandleTimerEvent(void *param, void *tmrId) {
  SSchTimerParam *pTimerParam = (SSchTimerParam *)param;
  SSchTask *      pTask = NULL;
  SSchJob *       pJob = NULL;
  int32_t         code = 0;

  int64_t  rId = pTimerParam->rId;
  uint64_t queryId = pTimerParam->queryId;
  uint64_t taskId = pTimerParam->taskId;
  taosMemoryFree(pTimerParam);

  if (schProcessOnCbBegin(&pJob, &pTask, queryId, rId, taskId)) {
    return;
  }

  code = schLaunchTask(pJob, pTask);

  schProcessOnCbEnd(pJob, pTask, code);
}

int32_t schDelayLaunchTask(SSchJob *pJob, SSchTask *pTask) {
  if (pTask->delayExecMs > 0) {
    SSchTimerParam *param = taosMemoryMalloc(sizeof(SSchTimerParam));
    if (NULL == param) {
      SCH_TASK_ELOG("taosMemoryMalloc %d failed", (int)sizeof(SSchTimerParam));
      SCH_ERR_RET(TSDB_CODE_OUT_OF_MEMORY);
    }

    param->rId = pJob->refId;
    param->queryId = pJob->queryId;
    param->taskId = pTask->taskId;

    if (NULL == pTask->delayTimer) {
      pTask->delayTimer = taosTmrStart(schHandleTimerEvent, pTask->delayExecMs, (void *)param, schMgmt.timer);
      if (NULL == pTask->delayTimer) {
        SCH_TASK_ELOG("start delay timer failed, handle:%p", schMgmt.timer);
        SCH_ERR_RET(TSDB_CODE_OUT_OF_MEMORY);
      }

      return TSDB_CODE_SUCCESS;
    }

    taosTmrReset(schHandleTimerEvent, pTask->delayExecMs, (void *)param, schMgmt.timer, &pTask->delayTimer);

    return TSDB_CODE_SUCCESS;
  }

  SCH_RET(schLaunchTask(pJob, pTask));
}

int32_t schLaunchLevelTasks(SSchJob *pJob, SSchLevel *level) {
  SCH_ERR_RET(schChkJobNeedFlowCtrl(pJob, level));

  for (int32_t i = 0; i < level->taskNum; ++i) {
    SSchTask *pTask = taosArrayGet(level->subTasks, i);

    SCH_ERR_RET(schLaunchTask(pJob, pTask));
  }

  return TSDB_CODE_SUCCESS;
}

void schDropTaskInHashList(SSchJob *pJob, SHashObj *list) {
  if (!SCH_JOB_NEED_DROP(pJob)) {
    return;
  }

  void *pIter = taosHashIterate(list, NULL);
  while (pIter) {
    SSchTask *pTask = *(SSchTask **)pIter;

    SCH_LOCK_TASK(pTask);
    if (pTask->delayTimer) {
      taosTmrStopA(&pTask->delayTimer);
    }
    schDropTaskOnExecNode(pJob, pTask);
    SCH_UNLOCK_TASK(pTask);

    pIter = taosHashIterate(list, pIter);
  }
}

int32_t schNotifyTaskInHashList(SSchJob *pJob, SHashObj *list, ETaskNotifyType type, SSchTask *pCurrTask) {
  int32_t code = TSDB_CODE_SUCCESS;

  SCH_ERR_RET(schNotifyTaskOnExecNode(pJob, pCurrTask, type));

  void *pIter = taosHashIterate(list, NULL);
  while (pIter) {
    SSchTask *pTask = *(SSchTask **)pIter;
    if (pTask != pCurrTask) {
      SCH_LOCK_TASK(pTask);
      code = schNotifyTaskOnExecNode(pJob, pTask, type);
      SCH_UNLOCK_TASK(pTask);

      if (TSDB_CODE_SUCCESS != code) {
        break;
      }
    }

    pIter = taosHashIterate(list, pIter);
  }

  SCH_RET(code);
}

int32_t schExecRemoteFetch(SSchJob *pJob, SSchTask *pTask) {
  SCH_RET(schBuildAndSendMsg(pJob, pJob->fetchTask, &pJob->resNode, SCH_FETCH_TYPE(pJob->fetchTask), NULL));
}

int32_t schExecLocalFetch(SSchJob *pJob, SSchTask *pTask) {
  void *  pRsp = NULL;
  int32_t code = 0;
  SArray *explainRes = NULL;

  if (SCH_IS_EXPLAIN_JOB(pJob)) {
    explainRes = taosArrayInit(pJob->taskNum, sizeof(SExplainLocalRsp));
  }

  SCH_ERR_JRET(qWorkerProcessLocalFetch(schMgmt.queryMgmt, schMgmt.sId, pJob->queryId, pTask->taskId, pJob->refId,
                                        pTask->execId, &pRsp, explainRes));

  if (SCH_IS_EXPLAIN_JOB(pJob)) {
    SCH_ERR_RET(schHandleExplainRes(explainRes));
    explainRes = NULL;
  }

  SCH_ERR_RET(schProcessFetchRsp(pJob, pTask, pRsp, TSDB_CODE_SUCCESS));

_return:

  taosArrayDestroy(explainRes);

  SCH_RET(code);
}

// Note: no more error processing, handled in function internal
int32_t schLaunchFetchTask(SSchJob *pJob) {
  int32_t code = 0;

  void *fetchRes = atomic_load_ptr(&pJob->fetchRes);
  if (fetchRes) {
    SCH_JOB_DLOG("res already fetched, res:%p", fetchRes);
    return TSDB_CODE_SUCCESS;
  }

  SCH_SET_TASK_STATUS(pJob->fetchTask, JOB_TASK_STATUS_FETCH);

  if (SCH_IS_LOCAL_EXEC_TASK(pJob, pJob->fetchTask)) {
    SCH_ERR_JRET(schExecLocalFetch(pJob, pJob->fetchTask));
  } else {
    SCH_ERR_JRET(schExecRemoteFetch(pJob, pJob->fetchTask));
  }

  return TSDB_CODE_SUCCESS;

_return:

  SCH_RET(schProcessOnTaskFailure(pJob, pJob->fetchTask, code));
}<|MERGE_RESOLUTION|>--- conflicted
+++ resolved
@@ -863,10 +863,7 @@
       SCH_SET_TASK_HANDLE(pTask, nodeInfo->handle);
       void *pExecId = taosHashGetKey(nodeInfo, NULL);
       schBuildAndSendMsg(pJob, pTask, &nodeInfo->addr, TDMT_SCH_DROP_TASK, pExecId);
-<<<<<<< HEAD
-=======
-
->>>>>>> 5df72091
+
       SCH_TASK_DLOG("start to drop task's %dth execNode", i);
     } else {
       SCH_TASK_DLOG("no need to drop task %dth execNode", i);
