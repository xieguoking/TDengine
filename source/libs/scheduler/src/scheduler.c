--- conflicted
+++ resolved
@@ -525,15 +525,7 @@
 
     atomic_add_fetch_32(&par->childReady, 1);
 
-<<<<<<< HEAD
     qSetSubplanExecutionNode(par->plan, pTask->plan->id.templateId, &pTask->execAddr);
-=======
-    code = qSetSubplanExecutionNode(par->plan, pTask->plan->id.templateId, &pTask->execAddr);
-    if (code) {
-      SCH_TASK_ELOG("qSetSubplanExecutionNode failed, code:%x, templateId:%"PRIx64, code, pTask->plan->id.templateId);
-      SCH_ERR_RET(code);
-    }
->>>>>>> 0f5b8b6e
     
     if (SCH_TASK_READY_TO_LUNCH(par)) {
       SCH_ERR_RET(schLaunchTask(pJob, par));
