/*
 * Copyright (c) 2019 TAOS Data, Inc. <jhtao@taosdata.com>
 *
 * This program is free software: you can use, redistribute, and/or modify
 * it under the terms of the GNU Affero General Public License, version 3
 * or later ("AGPL"), as published by the Free Software Foundation.
 *
 * This program is distributed in the hope that it will be useful, but WITHOUT
 * ANY WARRANTY; without even the implied warranty of MERCHANTABILITY or
 * FITNESS FOR A PARTICULAR PURPOSE.
 *
 * You should have received a copy of the GNU Affero General Public License
 * along with this program. If not, see <http://www.gnu.org/licenses/>.
 */

#include "schedulerInt.h"
#include "tmsg.h"
#include "query.h"
#include "catalog.h"

static SSchedulerMgmt schMgmt = {0};


int32_t schInitTask(SSchJob* pJob, SSchTask *pTask, SSubplan* pPlan, SSchLevel *pLevel) {
  pTask->plan   = pPlan;
  pTask->level  = pLevel;
  SCH_SET_TASK_STATUS(pTask, JOB_TASK_STATUS_NOT_START);
  pTask->taskId = atomic_add_fetch_64(&schMgmt.taskId, 1);
  pTask->execAddrs = taosArrayInit(SCH_MAX_CONDIDATE_EP_NUM, sizeof(SQueryNodeAddr));
  if (NULL == pTask->execAddrs) {
    SCH_TASK_ELOG("taosArrayInit %d exec addrs failed", SCH_MAX_CONDIDATE_EP_NUM);
    SCH_ERR_RET(TSDB_CODE_QRY_OUT_OF_MEMORY);
  }

  return TSDB_CODE_SUCCESS;
}

void schFreeTask(SSchTask* pTask) {
  if (pTask->candidateAddrs) {
    taosArrayDestroy(pTask->candidateAddrs);
  }

  // TODO NEED TO VERFY WITH ASYNC_SEND MEMORY FREE
  //tfree(pTask->msg); 

  if (pTask->children) {
    taosArrayDestroy(pTask->children);
  }

  if (pTask->parents) {
    taosArrayDestroy(pTask->parents);
  }
}


int32_t schValidateTaskReceivedMsgType(SSchJob *pJob, SSchTask *pTask, int32_t msgType) {
  int32_t lastMsgType = atomic_load_32(&pTask->lastMsgType);
  
  switch (msgType) {
    case TDMT_VND_CREATE_TABLE_RSP:
    case TDMT_VND_SUBMIT_RSP:
    case TDMT_VND_QUERY_RSP:
    case TDMT_VND_RES_READY_RSP:
    case TDMT_VND_FETCH_RSP:
    case TDMT_VND_DROP_TASK:
      if (lastMsgType != (msgType - 1)) {
        SCH_TASK_ELOG("rsp msg type mis-match, last sent msgType:%d, rspType:%d", lastMsgType, msgType);
        SCH_ERR_RET(TSDB_CODE_SCH_STATUS_ERROR);
      }
      
      if (SCH_GET_TASK_STATUS(pTask) != JOB_TASK_STATUS_EXECUTING) {
        SCH_TASK_ELOG("rsp msg conflicted with task status, status:%d, rspType:%d", SCH_GET_TASK_STATUS(pTask), msgType);
        SCH_ERR_RET(TSDB_CODE_SCH_STATUS_ERROR);
      }

      break;
    default:
      SCH_TASK_ELOG("unknown rsp msg, type:%d, status:%d", msgType, SCH_GET_TASK_STATUS(pTask));
      
      SCH_ERR_RET(TSDB_CODE_QRY_INVALID_INPUT);
  }

  return TSDB_CODE_SUCCESS;
}


int32_t schCheckAndUpdateJobStatus(SSchJob *pJob, int8_t newStatus) {
  int32_t code = 0;

  int8_t oriStatus = 0;

  while (true) {
    oriStatus = SCH_GET_JOB_STATUS(pJob);

    if (oriStatus == newStatus) {
      SCH_ERR_JRET(TSDB_CODE_QRY_APP_ERROR);
    }
    
    switch (oriStatus) {
      case JOB_TASK_STATUS_NULL:
        if (newStatus != JOB_TASK_STATUS_NOT_START) {
          SCH_ERR_JRET(TSDB_CODE_QRY_APP_ERROR);
        }
        
        break;
      case JOB_TASK_STATUS_NOT_START:
        if (newStatus != JOB_TASK_STATUS_EXECUTING) {
          SCH_ERR_JRET(TSDB_CODE_QRY_APP_ERROR);
        }
        
        break;
      case JOB_TASK_STATUS_EXECUTING:
        if (newStatus != JOB_TASK_STATUS_PARTIAL_SUCCEED 
         && newStatus != JOB_TASK_STATUS_FAILED 
         && newStatus != JOB_TASK_STATUS_CANCELLING 
         && newStatus != JOB_TASK_STATUS_CANCELLED 
         && newStatus != JOB_TASK_STATUS_DROPPING) {
          SCH_ERR_JRET(TSDB_CODE_QRY_APP_ERROR);
        }
        
        break;
      case JOB_TASK_STATUS_PARTIAL_SUCCEED:
        if (newStatus != JOB_TASK_STATUS_FAILED 
         && newStatus != JOB_TASK_STATUS_SUCCEED
         && newStatus != JOB_TASK_STATUS_DROPPING) {
          SCH_ERR_JRET(TSDB_CODE_QRY_APP_ERROR);
        }
        
        break;
      case JOB_TASK_STATUS_SUCCEED:
      case JOB_TASK_STATUS_FAILED:
      case JOB_TASK_STATUS_CANCELLING:
        if (newStatus != JOB_TASK_STATUS_DROPPING) {
          SCH_ERR_JRET(TSDB_CODE_QRY_APP_ERROR);
        }
        
        break;
      case JOB_TASK_STATUS_CANCELLED:
      case JOB_TASK_STATUS_DROPPING:
        SCH_ERR_JRET(TSDB_CODE_QRY_APP_ERROR);
        break;
        
      default:
        SCH_JOB_ELOG("invalid job status:%d", oriStatus);
        SCH_ERR_JRET(TSDB_CODE_QRY_APP_ERROR);
    }

    if (oriStatus != atomic_val_compare_exchange_8(&pJob->status, oriStatus, newStatus)) {
      continue;
    }

    SCH_JOB_DLOG("job status updated from %d to %d", oriStatus, newStatus);

    break;
  }

  return TSDB_CODE_SUCCESS;

_return:

  SCH_JOB_ELOG("invalid job status update, from %d to %d", oriStatus, newStatus);
  SCH_ERR_RET(code);
}


int32_t schBuildTaskRalation(SSchJob *pJob, SHashObj *planToTask) {
  for (int32_t i = 0; i < pJob->levelNum; ++i) {
    SSchLevel *pLevel = taosArrayGet(pJob->levels, i);
    
    for (int32_t m = 0; m < pLevel->taskNum; ++m) {
      SSchTask *pTask = taosArrayGet(pLevel->subTasks, m);
      SSubplan *pPlan = pTask->plan;
      int32_t childNum = pPlan->pChildren ? (int32_t)taosArrayGetSize(pPlan->pChildren) : 0;
      int32_t parentNum = pPlan->pParents ? (int32_t)taosArrayGetSize(pPlan->pParents) : 0;

      if (childNum > 0) {
        if (pJob->levelIdx == pLevel->level) {
          SCH_JOB_ELOG("invalid query plan, lowest level, childNum:%d", childNum);
          SCH_ERR_RET(TSDB_CODE_SCH_INTERNAL_ERROR);
        }
        
        pTask->children = taosArrayInit(childNum, POINTER_BYTES);
        if (NULL == pTask->children) {
          SCH_TASK_ELOG("taosArrayInit %d children failed", childNum);
          SCH_ERR_RET(TSDB_CODE_QRY_OUT_OF_MEMORY);
        }
      }

      for (int32_t n = 0; n < childNum; ++n) {
        SSubplan **child = taosArrayGet(pPlan->pChildren, n);
        SSchTask **childTask = taosHashGet(planToTask, child, POINTER_BYTES);
        if (NULL == childTask || NULL == *childTask) {
          SCH_TASK_ELOG("subplan children relationship error, level:%d, taskIdx:%d, childIdx:%d", i, m, n);
          SCH_ERR_RET(TSDB_CODE_SCH_INTERNAL_ERROR);
        }

        if (NULL == taosArrayPush(pTask->children, childTask)) {
          SCH_TASK_ELOG("taosArrayPush childTask failed, level:%d, taskIdx:%d, childIdx:%d", i, m, n);
          SCH_ERR_RET(TSDB_CODE_QRY_OUT_OF_MEMORY);
        }
      }

      if (parentNum > 0) {
        if (0 == pLevel->level) {
          SCH_TASK_ELOG("invalid task info, level:0, parentNum:%d", parentNum);
          SCH_ERR_RET(TSDB_CODE_SCH_INTERNAL_ERROR);
        }
        
        pTask->parents = taosArrayInit(parentNum, POINTER_BYTES);
        if (NULL == pTask->parents) {
          SCH_TASK_ELOG("taosArrayInit %d parents failed", parentNum);
          SCH_ERR_RET(TSDB_CODE_QRY_OUT_OF_MEMORY);
        }
      } else {
        if (0 != pLevel->level) {
          SCH_TASK_ELOG("invalid task info, level:%d, parentNum:%d", pLevel->level, parentNum);
          SCH_ERR_RET(TSDB_CODE_SCH_INTERNAL_ERROR);
        }
      }

      for (int32_t n = 0; n < parentNum; ++n) {
        SSubplan **parent = taosArrayGet(pPlan->pParents, n);
        SSchTask **parentTask = taosHashGet(planToTask, parent, POINTER_BYTES);
        if (NULL == parentTask || NULL == *parentTask) {
          SCH_TASK_ELOG("subplan parent relationship error, level:%d, taskIdx:%d, childIdx:%d", i, m, n);
          SCH_ERR_RET(TSDB_CODE_SCH_INTERNAL_ERROR);
        }

        if (NULL == taosArrayPush(pTask->parents, parentTask)) {
          SCH_TASK_ELOG("taosArrayPush parentTask failed, level:%d, taskIdx:%d, childIdx:%d", i, m, n);
          SCH_ERR_RET(TSDB_CODE_QRY_OUT_OF_MEMORY);
        }
      }  

      SCH_TASK_DLOG("level:%d, parentNum:%d, childNum:%d", i, parentNum, childNum);
    }
  }

  SSchLevel *pLevel = taosArrayGet(pJob->levels, 0);
  if (pJob->attr.queryJob && pLevel->taskNum > 1) {
    SCH_JOB_ELOG("invalid query plan, level:0, taskNum:%d", pLevel->taskNum);
    SCH_ERR_RET(TSDB_CODE_SCH_INTERNAL_ERROR);
  }

  return TSDB_CODE_SUCCESS;
}


int32_t schRecordTaskSucceedNode(SSchTask *pTask) {
  SQueryNodeAddr *addr = taosArrayGet(pTask->candidateAddrs, atomic_load_8(&pTask->candidateIdx));

  assert(NULL != addr);

  pTask->succeedAddr = *addr;

  return TSDB_CODE_SUCCESS;
}


int32_t schRecordTaskExecNode(SSchJob *pJob, SSchTask *pTask, SQueryNodeAddr *addr) {
  if (NULL == taosArrayPush(pTask->execAddrs, addr)) {
    SCH_TASK_ELOG("taosArrayPush addr to execAddr list failed, errno:%d", errno);
    SCH_ERR_RET(TSDB_CODE_QRY_OUT_OF_MEMORY);
  }

  return TSDB_CODE_SUCCESS;
}


int32_t schValidateAndBuildJob(SQueryDag *pDag, SSchJob *pJob) {
  int32_t code = 0;
  pJob->queryId = pDag->queryId;
  
  if (pDag->numOfSubplans <= 0) {
    SCH_JOB_ELOG("invalid subplan num:%d", pDag->numOfSubplans);
    SCH_ERR_RET(TSDB_CODE_QRY_INVALID_INPUT);
  }
  
  int32_t levelNum = (int32_t)taosArrayGetSize(pDag->pSubplans);
  if (levelNum <= 0) {
    SCH_JOB_ELOG("invalid level num:%d", levelNum);
    SCH_ERR_RET(TSDB_CODE_QRY_INVALID_INPUT);
  }

  SHashObj *planToTask = taosHashInit(SCHEDULE_DEFAULT_TASK_NUMBER, taosGetDefaultHashFunction(POINTER_BYTES == sizeof(int64_t) ? TSDB_DATA_TYPE_BIGINT : TSDB_DATA_TYPE_INT), false, HASH_NO_LOCK);
  if (NULL == planToTask) {
    SCH_JOB_ELOG("taosHashInit %d failed", SCHEDULE_DEFAULT_TASK_NUMBER);
    SCH_ERR_RET(TSDB_CODE_QRY_OUT_OF_MEMORY);
  }

  pJob->levels = taosArrayInit(levelNum, sizeof(SSchLevel));
  if (NULL == pJob->levels) {
    SCH_JOB_ELOG("taosArrayInit %d failed", levelNum);
    SCH_ERR_JRET(TSDB_CODE_QRY_OUT_OF_MEMORY);
  }

  pJob->levelNum = levelNum;
  pJob->levelIdx = levelNum - 1;

  pJob->subPlans = pDag->pSubplans;

  SSchLevel level = {0};
  SArray *plans = NULL;
  int32_t taskNum = 0;
  SSchLevel *pLevel = NULL;

  level.status = JOB_TASK_STATUS_NOT_START;

  for (int32_t i = 0; i < levelNum; ++i) {
    if (NULL == taosArrayPush(pJob->levels, &level)) {
      SCH_JOB_ELOG("taosArrayPush level failed, level:%d", i);
      SCH_ERR_JRET(TSDB_CODE_QRY_OUT_OF_MEMORY);
    }

    pLevel = taosArrayGet(pJob->levels, i);
  
    pLevel->level = i;
    
    plans = taosArrayGetP(pDag->pSubplans, i);
    if (NULL == plans) {
      SCH_JOB_ELOG("empty level plan, level:%d", i);
      SCH_ERR_JRET(TSDB_CODE_QRY_INVALID_INPUT);
    }

    taskNum = (int32_t)taosArrayGetSize(plans);
    if (taskNum <= 0) {
      SCH_JOB_ELOG("invalid level plan number:%d, level:%d", taskNum, i);
      SCH_ERR_JRET(TSDB_CODE_QRY_INVALID_INPUT);
    }

    pLevel->taskNum = taskNum;
    
    pLevel->subTasks = taosArrayInit(taskNum, sizeof(SSchTask));
    if (NULL == pLevel->subTasks) {
      SCH_JOB_ELOG("taosArrayInit %d failed", taskNum);
      SCH_ERR_JRET(TSDB_CODE_QRY_OUT_OF_MEMORY);
    }
    
    for (int32_t n = 0; n < taskNum; ++n) {
      SSubplan *plan = taosArrayGetP(plans, n);

      SCH_SET_JOB_TYPE(&pJob->attr, plan->type);

      SSchTask  task = {0};
      SSchTask *pTask = &task;
<<<<<<< HEAD
      
      SCH_ERR_JRET(schInitTask(pJob, &task, plan, pLevel));
=======

      schInitTask(pJob, &task, plan, pLevel);
>>>>>>> a2545549
      
      void *p = taosArrayPush(pLevel->subTasks, &task);
      if (NULL == p) {
        SCH_TASK_ELOG("taosArrayPush task to level failed, level:%d, taskIdx:%d", pLevel->level, n);
        SCH_ERR_JRET(TSDB_CODE_QRY_OUT_OF_MEMORY);
      }
      
      if (0 != taosHashPut(planToTask, &plan, POINTER_BYTES, &p, POINTER_BYTES)) {
        SCH_TASK_ELOG("taosHashPut to planToTaks failed, taskIdx:%d", n);
        SCH_ERR_JRET(TSDB_CODE_QRY_OUT_OF_MEMORY);
      }

      SCH_TASK_DLOG("task initialized, level:%d", pLevel->level);
    }

    SCH_JOB_DLOG("level initialized, taskNum:%d", taskNum);
  }

  SCH_ERR_JRET(schBuildTaskRalation(pJob, planToTask));

_return:
  if (planToTask) {
    taosHashCleanup(planToTask);
  }

  SCH_RET(code);
}

int32_t schSetTaskCandidateAddrs(SSchJob *pJob, SSchTask *pTask) {
  if (NULL != pTask->candidateAddrs) {
    return TSDB_CODE_SUCCESS;
  }

  pTask->candidateIdx = 0;
  pTask->candidateAddrs = taosArrayInit(SCH_MAX_CONDIDATE_EP_NUM, sizeof(SQueryNodeAddr));
  if (NULL == pTask->candidateAddrs) {
    SCH_TASK_ELOG("taosArrayInit %d condidate addrs failed", SCH_MAX_CONDIDATE_EP_NUM);
    SCH_ERR_RET(TSDB_CODE_QRY_OUT_OF_MEMORY);
  }

  if (pTask->plan->execNode.numOfEps > 0) {
    if (NULL == taosArrayPush(pTask->candidateAddrs, &pTask->plan->execNode)) {
      SCH_TASK_ELOG("taosArrayPush execNode to candidate addrs failed, errno:%d", errno);
      SCH_ERR_RET(TSDB_CODE_QRY_OUT_OF_MEMORY);
    }

    SCH_TASK_DLOG("use execNode from plan as candidate addr, numOfEps:%d", pTask->plan->execNode.numOfEps);

    return TSDB_CODE_SUCCESS;
  }

  int32_t addNum = 0;
  int32_t nodeNum = 0;
  if (pJob->nodeList) {
    nodeNum = taosArrayGetSize(pJob->nodeList);
    
    for (int32_t i = 0; i < nodeNum && addNum < SCH_MAX_CONDIDATE_EP_NUM; ++i) {
      SQueryNodeAddr *naddr = taosArrayGet(pJob->nodeList, i);
      
      if (NULL == taosArrayPush(pTask->candidateAddrs, &pTask->plan->execNode)) {
        SCH_TASK_ELOG("taosArrayPush execNode to candidate addrs failed, addNum:%d, errno:%d", addNum, errno);
        SCH_ERR_RET(TSDB_CODE_QRY_OUT_OF_MEMORY);
      }
    }
  }

  if (addNum <= 0) {
    SCH_TASK_ELOG("no available execNode as condidate addr, nodeNum:%d", nodeNum);
    return TSDB_CODE_QRY_INVALID_INPUT;
  }

/*
  for (int32_t i = 0; i < job->dataSrcEps.numOfEps && addNum < SCH_MAX_CONDIDATE_EP_NUM; ++i) {
    strncpy(epSet->fqdn[epSet->numOfEps], job->dataSrcEps.fqdn[i], sizeof(job->dataSrcEps.fqdn[i]));
    epSet->port[epSet->numOfEps] = job->dataSrcEps.port[i];
    
    ++epSet->numOfEps;
  }
*/

  return TSDB_CODE_SUCCESS;
}

int32_t schPushTaskToExecList(SSchJob *pJob, SSchTask *pTask) {
  int32_t code = taosHashPut(pJob->execTasks, &pTask->taskId, sizeof(pTask->taskId), &pTask, POINTER_BYTES);
  if (0 != code) {
    if (HASH_NODE_EXIST(code)) {
      SCH_TASK_ELOG("task already in execTask list, code:%x", code);
      SCH_ERR_RET(TSDB_CODE_SCH_INTERNAL_ERROR);
    }
    
    SCH_TASK_ELOG("taosHashPut task to execTask list failed, errno:%d", errno);
    SCH_ERR_RET(TSDB_CODE_QRY_OUT_OF_MEMORY);
  }

  SCH_TASK_DLOG("task added to execTask list, numOfTasks:%d", taosHashGetSize(pJob->execTasks));

  return TSDB_CODE_SUCCESS;
}

int32_t schMoveTaskToSuccList(SSchJob *pJob, SSchTask *pTask, bool *moved) {
  if (0 != taosHashRemove(pJob->execTasks, &pTask->taskId, sizeof(pTask->taskId))) {
    SCH_TASK_WLOG("remove task from execTask list failed, may not exist, status:%d", SCH_GET_TASK_STATUS(pTask));
  }

  int32_t code = taosHashPut(pJob->succTasks, &pTask->taskId, sizeof(pTask->taskId), &pTask, POINTER_BYTES);
  if (0 != code) {
    if (HASH_NODE_EXIST(code)) {
      *moved = true;
      
      SCH_TASK_ELOG("task already in succTask list, status:%d", SCH_GET_TASK_STATUS(pTask));
      SCH_ERR_RET(TSDB_CODE_SCH_STATUS_ERROR);
    }
  
    SCH_TASK_ELOG("taosHashPut task to succTask list failed, errno:%d", errno);
    SCH_ERR_RET(TSDB_CODE_QRY_OUT_OF_MEMORY);
  }

  *moved = true;

  SCH_TASK_DLOG("task moved to succTask list, numOfTasks:%d", taosHashGetSize(pJob->succTasks));
  
  return TSDB_CODE_SUCCESS;
}

int32_t schMoveTaskToFailList(SSchJob *pJob, SSchTask *pTask, bool *moved) {
  *moved = false;
  
  if (0 != taosHashRemove(pJob->execTasks, &pTask->taskId, sizeof(pTask->taskId))) {
    SCH_TASK_WLOG("remove task from execTask list failed, may not exist, status:%d", SCH_GET_TASK_STATUS(pTask));
  }

  int32_t code = taosHashPut(pJob->failTasks, &pTask->taskId, sizeof(pTask->taskId), &pTask, POINTER_BYTES);
  if (0 != code) {
    if (HASH_NODE_EXIST(code)) {
      *moved = true;
      
      SCH_TASK_WLOG("task already in failTask list, status:%d", SCH_GET_TASK_STATUS(pTask));
      SCH_ERR_RET(TSDB_CODE_SCH_STATUS_ERROR);
    }
    
    SCH_TASK_ELOG("taosHashPut task to failTask list failed, errno:%d", errno);
    SCH_ERR_RET(TSDB_CODE_QRY_OUT_OF_MEMORY);
  }

  *moved = true;

  SCH_TASK_DLOG("task moved to failTask list, numOfTasks:%d", taosHashGetSize(pJob->failTasks));
  
  return TSDB_CODE_SUCCESS;
}

int32_t schTaskCheckAndSetRetry(SSchJob *job, SSchTask *task, int32_t errCode, bool *needRetry) {
  // TODO set retry or not based on task type/errCode/retry times/job status/available eps...
  // TODO if needRetry, set task retry info
  // TODO set condidateIdx
  // TODO record failed but tried task

  *needRetry = false;

  return TSDB_CODE_SUCCESS;
}


// Note: no more error processing, handled in function internal
int32_t schFetchFromRemote(SSchJob *pJob) {
  int32_t code = 0;
  
  if (atomic_val_compare_exchange_32(&pJob->remoteFetch, 0, 1) != 0) {
    SCH_JOB_ELOG("prior fetching not finished, remoteFetch:%d", atomic_load_32(&pJob->remoteFetch));
    return TSDB_CODE_SUCCESS;
  }

  void *res = atomic_load_ptr(&pJob->res);
  if (res) {
    atomic_val_compare_exchange_32(&pJob->remoteFetch, 1, 0);

    SCH_JOB_DLOG("res already fetched, res:%p", res);
    return TSDB_CODE_SUCCESS;
  }

  SCH_ERR_JRET(schBuildAndSendMsg(pJob, pJob->fetchTask, &pJob->resNode, TDMT_VND_FETCH));

  return TSDB_CODE_SUCCESS;
  
_return:

  atomic_val_compare_exchange_32(&pJob->remoteFetch, 1, 0);

  schProcessOnJobFailure(pJob, code);

  return code;
}


// Note: no more error processing, handled in function internal
int32_t schProcessOnJobFailure(SSchJob *pJob, int32_t errCode) {
  // if already FAILED, no more processing
  SCH_ERR_RET(schCheckAndUpdateJobStatus(pJob, JOB_TASK_STATUS_FAILED));
  
  if (errCode) {
    atomic_store_32(&pJob->errCode, errCode);
  }

  if (atomic_load_8(&pJob->userFetch) || ((!SCH_JOB_NEED_FETCH(&pJob->attr)) && pJob->attr.syncSchedule)) {
    tsem_post(&pJob->rspSem);
  }

  SCH_ERR_RET(atomic_load_32(&pJob->errCode));

  assert(0);
}


// Note: no more error processing, handled in function internal
int32_t schProcessOnJobPartialSuccess(SSchJob *pJob) {
  int32_t code = 0;
  
  SCH_ERR_RET(schCheckAndUpdateJobStatus(pJob, JOB_TASK_STATUS_PARTIAL_SUCCEED));

  if ((!SCH_JOB_NEED_FETCH(&pJob->attr)) && pJob->attr.syncSchedule) {
    tsem_post(&pJob->rspSem);
  }
  
  if (atomic_load_8(&pJob->userFetch)) {
    SCH_ERR_JRET(schFetchFromRemote(pJob));
  }

  return TSDB_CODE_SUCCESS;

_return:

  SCH_ERR_RET(schProcessOnJobFailure(pJob, code));

  SCH_RET(code);
}


int32_t schProcessOnDataFetched(SSchJob *job) {
  atomic_val_compare_exchange_32(&job->remoteFetch, 1, 0);

  tsem_post(&job->rspSem);
}



// Note: no more error processing, handled in function internal
int32_t schProcessOnTaskFailure(SSchJob *pJob, SSchTask *pTask, int32_t errCode) {
  bool needRetry = false;
  bool moved = false;
  int32_t taskDone = 0;
  int32_t code = 0;

  SCH_TASK_DLOG("taskOnFailure, code:%x", errCode);
  
  SCH_ERR_JRET(schTaskCheckAndSetRetry(pJob, pTask, errCode, &needRetry));
  
  if (!needRetry) {
    SCH_TASK_ELOG("task failed and no more retry, code:%x", errCode);

    if (SCH_GET_TASK_STATUS(pTask) == JOB_TASK_STATUS_EXECUTING) {
      code = schMoveTaskToFailList(pJob, pTask, &moved);
      if (code && moved) {
        SCH_ERR_RET(errCode);
      }
    }

    SCH_SET_TASK_STATUS(pTask, JOB_TASK_STATUS_FAILED);
    
    if (SCH_TASK_NEED_WAIT_ALL(pTask)) {
      SCH_LOCK(SCH_WRITE, &pTask->level->lock);
      pTask->level->taskFailed++;
      taskDone = pTask->level->taskSucceed + pTask->level->taskFailed;
      SCH_UNLOCK(SCH_WRITE, &pTask->level->lock);

      atomic_store_32(&pJob->errCode, errCode);
      
      if (taskDone < pTask->level->taskNum) {
        SCH_TASK_DLOG("not all tasks done, done:%d, all:%d", taskDone, pTask->level->taskNum);
        SCH_ERR_RET(errCode);
      }
    }
  } else {
    // Note: no more error processing, already handled
    SCH_ERR_RET(schLaunchTask(pJob, pTask));
    
    return TSDB_CODE_SUCCESS;
  }

_return:

  SCH_ERR_RET(schProcessOnJobFailure(pJob, errCode));

  SCH_ERR_RET(errCode);
}


// Note: no more error processing, handled in function internal
int32_t schProcessOnTaskSuccess(SSchJob *pJob, SSchTask *pTask) {
  bool moved = false;
  int32_t code = 0;
  SSchTask *pErrTask = pTask;

  SCH_TASK_DLOG("taskOnSuccess, status:%d", SCH_GET_TASK_STATUS(pTask));
  
  code = schMoveTaskToSuccList(pJob, pTask, &moved);
  if (code && moved) {
    SCH_ERR_RET(code);
  }

  SCH_SET_TASK_STATUS(pTask, JOB_TASK_STATUS_SUCCEED);

  SCH_ERR_JRET(schRecordTaskSucceedNode(pTask));
  
  int32_t parentNum = pTask->parents ? (int32_t)taosArrayGetSize(pTask->parents) : 0;
  if (parentNum == 0) {
    int32_t taskDone = 0;
    
    if (SCH_TASK_NEED_WAIT_ALL(pTask)) {
      SCH_LOCK(SCH_WRITE, &pTask->level->lock);
      pTask->level->taskSucceed++;
      taskDone = pTask->level->taskSucceed + pTask->level->taskFailed;
      SCH_UNLOCK(SCH_WRITE, &pTask->level->lock);
      
      if (taskDone < pTask->level->taskNum) {
        SCH_TASK_ELOG("wait all tasks, done:%d, all:%d", taskDone, pTask->level->taskNum);
        
        return TSDB_CODE_SUCCESS;
      } else if (taskDone > pTask->level->taskNum) {
        assert(0);
      }

      if (pTask->level->taskFailed > 0) {
        SCH_RET(schProcessOnJobFailure(pJob, 0));
      } else {
        SCH_RET(schProcessOnJobPartialSuccess(pJob));
      }
    } else {
      pJob->resNode = pTask->succeedAddr;
    }

    pJob->fetchTask = pTask;
    
    SCH_ERR_RET(schProcessOnJobPartialSuccess(pJob));

    return TSDB_CODE_SUCCESS;
  }

/*
  if (SCH_IS_DATA_SRC_TASK(task) && job->dataSrcEps.numOfEps < SCH_MAX_CONDIDATE_EP_NUM) {
    strncpy(job->dataSrcEps.fqdn[job->dataSrcEps.numOfEps], task->execAddr.fqdn, sizeof(task->execAddr.fqdn));
    job->dataSrcEps.port[job->dataSrcEps.numOfEps] = task->execAddr.port;

    ++job->dataSrcEps.numOfEps;
  }
*/

  for (int32_t i = 0; i < parentNum; ++i) {
    SSchTask *par = *(SSchTask **)taosArrayGet(pTask->parents, i);
    pErrTask = par;
    
    atomic_add_fetch_32(&par->childReady, 1);

    SCH_LOCK(SCH_WRITE, &par->lock);
    qSetSubplanExecutionNode(par->plan, pTask->plan->id.templateId, &pTask->succeedAddr);
    SCH_UNLOCK(SCH_WRITE, &par->lock);
    
    if (SCH_TASK_READY_TO_LUNCH(par)) {
      SCH_ERR_RET(schLaunchTask(pJob, par));
    }
  }

  return TSDB_CODE_SUCCESS;

_return:

  SCH_ERR_RET(schProcessOnTaskFailure(pJob, pErrTask, code));

  SCH_ERR_RET(code);
}

int32_t schHandleResponseMsg(SSchJob *pJob, SSchTask *pTask, int32_t msgType, char *msg, int32_t msgSize, int32_t rspCode) {
  int32_t code = 0;

  SCH_ERR_JRET(schValidateTaskReceivedMsgType(pJob, pTask, msgType));

  switch (msgType) {
    case TDMT_VND_CREATE_TABLE_RSP: {
        if (rspCode != TSDB_CODE_SUCCESS) {
          SCH_ERR_RET(schProcessOnTaskFailure(pJob, pTask, rspCode));
        }
        
        SCH_ERR_RET(schProcessOnTaskSuccess(pJob, pTask));

        break;
      }
    case TDMT_VND_SUBMIT_RSP: {
<<<<<<< HEAD
        #if 0 //TODO OPEN THIS
        SShellSubmitRspMsg *rsp = (SShellSubmitRspMsg *)msg;

        if (rspCode != TSDB_CODE_SUCCESS || NULL == msg || rsp->code != TSDB_CODE_SUCCESS) {
          SCH_ERR_RET(schProcessOnTaskFailure(pJob, pTask, rspCode));
        }

        pJob->resNumOfRows += rsp->affectedRows;
        #else
        if (rspCode != TSDB_CODE_SUCCESS) {
          SCH_ERR_RET(schProcessOnTaskFailure(pJob, pTask, rspCode));
        }
        #endif

        SCH_ERR_RET(schProcessOnTaskSuccess(pJob, pTask));

        break;
=======
        if (rspCode != TSDB_CODE_SUCCESS || NULL == msg) {
          SCH_ERR_JRET(schProcessOnTaskFailure(job, task, rspCode));
        } else {
          SShellSubmitRsp *rsp = (SShellSubmitRsp *)msg;
          job->resNumOfRows += rsp->affectedRows;

        code = schProcessOnTaskSuccess(job, task);
        if (code) {
          goto _task_error;
        }
>>>>>>> a2545549
      }
      break;
    }
    case TDMT_VND_QUERY_RSP: {
<<<<<<< HEAD
        SQueryTableRsp *rsp = (SQueryTableRsp *)msg;
        
        if (rspCode != TSDB_CODE_SUCCESS || NULL == msg || rsp->code != TSDB_CODE_SUCCESS) {
          SCH_ERR_RET(schProcessOnTaskFailure(pJob, pTask, rsp->code));
        }
        
        SCH_ERR_JRET(schBuildAndSendMsg(pJob, pTask, NULL, TDMT_VND_RES_READY));
        
        break;
=======
      SQueryTableRsp *rsp = (SQueryTableRsp *)msg;

      if (rsp->code != TSDB_CODE_SUCCESS || NULL == msg) {
        SCH_ERR_JRET(schProcessOnTaskFailure(job, task, rsp->code));
      } else {
        code = schBuildAndSendMsg(job, task, TDMT_VND_RES_READY);
        if (code) {
          goto _task_error;
        }
>>>>>>> a2545549
      }
      break;
    }
    case TDMT_VND_RES_READY_RSP: {
<<<<<<< HEAD
        SResReadyRsp *rsp = (SResReadyRsp *)msg;
        
        if (rspCode != TSDB_CODE_SUCCESS || NULL == msg || rsp->code != TSDB_CODE_SUCCESS) {
          SCH_ERR_RET(schProcessOnTaskFailure(pJob, pTask, rsp->code));
        }
        
        SCH_ERR_RET(schProcessOnTaskSuccess(pJob, pTask));
        
        break;
=======
      SResReadyRsp *rsp = (SResReadyRsp *)msg;

      if (rsp->code != TSDB_CODE_SUCCESS || NULL == msg) {
        SCH_ERR_JRET(schProcessOnTaskFailure(job, task, rsp->code));
      } else {
        code = schProcessOnTaskSuccess(job, task);
        if (code) {
          goto _task_error;
        }
>>>>>>> a2545549
      }
      break;
    }
    case TDMT_VND_FETCH_RSP: {
<<<<<<< HEAD
        SRetrieveTableRsp *rsp = (SRetrieveTableRsp *)msg;

        if (rspCode != TSDB_CODE_SUCCESS || NULL == msg) {
          SCH_ERR_RET(schProcessOnTaskFailure(pJob, pTask, rspCode));
        }

        atomic_store_ptr(&pJob->res, rsp);
        atomic_store_32(&pJob->resNumOfRows, rsp->numOfRows);
        
        SCH_ERR_JRET(schProcessOnDataFetched(pJob));
        
        break;
      }
    case TDMT_VND_DROP_TASK: {
        // SHOULD NEVER REACH HERE
        assert(0);
        break;
      }
=======
      SCH_ERR_JRET(rspCode);
      SRetrieveTableRsp *rsp = (SRetrieveTableRsp *)msg;

      job->res = rsp;
      if (rsp) {
        job->resNumOfRows = rsp->numOfRows;
      }

      SCH_ERR_JRET(schProcessOnDataFetched(job));
      break;
    }
    case TDMT_VND_DROP_TASK: {
    }
>>>>>>> a2545549
    default:
      SCH_TASK_ELOG("unknown rsp msg, type:%d, status:%d", msgType, SCH_GET_TASK_STATUS(pTask));
      
      SCH_ERR_JRET(TSDB_CODE_QRY_INVALID_INPUT);
  }

  return TSDB_CODE_SUCCESS;

_return:

  SCH_ERR_RET(schProcessOnTaskFailure(pJob, pTask, code));
  
  SCH_RET(code);
}


int32_t schHandleCallback(void* param, const SDataBuf* pMsg, int32_t msgType, int32_t rspCode) {
  int32_t code = 0;
  SSchCallbackParam *pParam = (SSchCallbackParam *)param;
  SSchJob *pJob = NULL;
  SSchTask *pTask = NULL;
  
  SSchJob **job = taosHashGet(schMgmt.jobs, &pParam->queryId, sizeof(pParam->queryId));
  if (NULL == job || NULL == (*job)) {
    qError("QID:%"PRIx64" taosHashGet queryId not exist, may be dropped", pParam->queryId);
    SCH_ERR_JRET(TSDB_CODE_SCH_INTERNAL_ERROR);
  }

  pJob = *job;

  atomic_add_fetch_32(&pJob->ref, 1);

  int32_t s = taosHashGetSize(pJob->execTasks);
  assert(s != 0);

  SSchTask **task = taosHashGet(pJob->execTasks, &pParam->taskId, sizeof(pParam->taskId));
  if (NULL == task || NULL == (*task)) {
    qError("QID:%"PRIx64",TID:%"PRIx64" taosHashGet taskId not exist", pParam->queryId, pParam->taskId);
    SCH_ERR_JRET(TSDB_CODE_SCH_INTERNAL_ERROR);
  }

  pTask = *task;

  SCH_TASK_DLOG("rsp msg received, type:%d, code:%x", msgType, rspCode);
  
  SCH_ERR_JRET(schHandleResponseMsg(pJob, pTask, msgType, pMsg->pData, pMsg->len, rspCode));

_return:

  if (pJob) {
    atomic_sub_fetch_32(&pJob->ref, 1);
  }

  tfree(param);
  SCH_RET(code);
}

int32_t schHandleSubmitCallback(void* param, const SDataBuf* pMsg, int32_t code) {
  return schHandleCallback(param, pMsg, TDMT_VND_SUBMIT_RSP, code);
}

int32_t schHandleCreateTableCallback(void* param, const SDataBuf* pMsg, int32_t code) {
  return schHandleCallback(param, pMsg, TDMT_VND_CREATE_TABLE_RSP, code);
}

int32_t schHandleQueryCallback(void* param, const SDataBuf* pMsg, int32_t code) {
  return schHandleCallback(param, pMsg, TDMT_VND_QUERY_RSP, code);
}

int32_t schHandleFetchCallback(void* param, const SDataBuf* pMsg, int32_t code) {
  return schHandleCallback(param, pMsg, TDMT_VND_FETCH_RSP, code);
}

int32_t schHandleReadyCallback(void* param, const SDataBuf* pMsg, int32_t code) {
  return schHandleCallback(param, pMsg, TDMT_VND_RES_READY_RSP, code);
}

int32_t schHandleDropCallback(void* param, const SDataBuf* pMsg, int32_t code) {  
  SSchCallbackParam *pParam = (SSchCallbackParam *)param;
  qDebug("QID:%"PRIx64",TID:%"PRIx64" drop task rsp received, code:%x", pParam->queryId, pParam->taskId, code);
}

int32_t schGetCallbackFp(int32_t msgType, __async_send_cb_fn_t *fp) {
  switch (msgType) {
    case TDMT_VND_CREATE_TABLE:
      *fp = schHandleCreateTableCallback;
      break;
    case TDMT_VND_SUBMIT: 
      *fp = schHandleSubmitCallback;
      break;
    case TDMT_VND_QUERY: 
      *fp = schHandleQueryCallback;
      break;
    case TDMT_VND_RES_READY: 
      *fp = schHandleReadyCallback;
      break;
    case TDMT_VND_FETCH: 
      *fp = schHandleFetchCallback;
      break;
    case TDMT_VND_DROP_TASK:
      *fp = schHandleDropCallback;
      break;
    default:
      qError("unknown msg type for callback, msgType:%d", msgType);
      SCH_ERR_RET(TSDB_CODE_QRY_APP_ERROR);
  }

  return TSDB_CODE_SUCCESS;
}


int32_t schAsyncSendMsg(void *transport, SEpSet* epSet, uint64_t qId, uint64_t tId, int32_t msgType, void *msg, uint32_t msgSize) {
  int32_t code = 0;
  SMsgSendInfo* pMsgSendInfo = calloc(1, sizeof(SMsgSendInfo));
  if (NULL == pMsgSendInfo) {
    qError("QID:%"PRIx64 ",TID:%"PRIx64 " calloc %d failed", qId, tId, (int32_t)sizeof(SMsgSendInfo));
    SCH_ERR_RET(TSDB_CODE_QRY_OUT_OF_MEMORY);
  }

  SSchCallbackParam *param = calloc(1, sizeof(SSchCallbackParam));
  if (NULL == param) {
    qError("QID:%"PRIx64 ",TID:%"PRIx64 " calloc %d failed", qId, tId, (int32_t)sizeof(SSchCallbackParam));
    SCH_ERR_JRET(TSDB_CODE_QRY_OUT_OF_MEMORY);
  }

  __async_send_cb_fn_t fp = NULL;
  SCH_ERR_JRET(schGetCallbackFp(msgType, &fp));

  param->queryId = qId;
  param->taskId = tId;

  pMsgSendInfo->param = param;
  pMsgSendInfo->msgInfo.pData = msg;
  pMsgSendInfo->msgInfo.len = msgSize;
  pMsgSendInfo->msgType = msgType;
  pMsgSendInfo->fp = fp;
  
  int64_t  transporterId = 0;
  
  code = asyncSendMsgToServer(transport, epSet, &transporterId, pMsgSendInfo);
  if (code) {
    qError("QID:%"PRIx64 ",TID:%"PRIx64 " asyncSendMsgToServer failed, code:%x", qId, tId, code);
    SCH_ERR_JRET(code);
  }
  
  return TSDB_CODE_SUCCESS;

_return:
  
  tfree(param);
  tfree(pMsgSendInfo);

  SCH_RET(code);
}

void schConvertAddrToEpSet(SQueryNodeAddr *addr, SEpSet *epSet) {
  epSet->inUse = addr->inUse;
  epSet->numOfEps = addr->numOfEps;
  
  for (int8_t i = 0; i < epSet->numOfEps; ++i) {
    strncpy(epSet->fqdn[i], addr->epAddr[i].fqdn, sizeof(addr->epAddr[i].fqdn));
    epSet->port[i] = addr->epAddr[i].port;
  }
}

int32_t schBuildAndSendMsg(SSchJob *pJob, SSchTask *pTask, SQueryNodeAddr *addr, int32_t msgType) {
  uint32_t msgSize = 0;
  void *msg = NULL;
  int32_t code = 0;
  bool isCandidateAddr = false;
  SEpSet epSet;

  if (NULL == addr) {
    addr = taosArrayGet(pTask->candidateAddrs, atomic_load_8(&pTask->candidateIdx));
    
    isCandidateAddr = true;
  }

  schConvertAddrToEpSet(addr, &epSet);
  
  switch (msgType) {
    case TDMT_VND_CREATE_TABLE:
    case TDMT_VND_SUBMIT: {
      msgSize = pTask->msgLen;
      msg = pTask->msg;
      break;
    }
    case TDMT_VND_QUERY: {
      msgSize = sizeof(SSubQueryMsg) + pTask->msgLen;
      msg = calloc(1, msgSize);
      if (NULL == msg) {
        SCH_TASK_ELOG("calloc %d failed", msgSize);
        SCH_ERR_RET(TSDB_CODE_QRY_OUT_OF_MEMORY);
      }

      SSubQueryMsg *pMsg = msg;

      pMsg->header.vgId = htonl(addr->nodeId);
      
      pMsg->sId = htobe64(schMgmt.sId);
      pMsg->queryId = htobe64(pJob->queryId);
      pMsg->taskId = htobe64(pTask->taskId);
      pMsg->contentLen = htonl(pTask->msgLen);
      memcpy(pMsg->msg, pTask->msg, pTask->msgLen);
      break;
    }    
    case TDMT_VND_RES_READY: {
      msgSize = sizeof(SResReadyReq);
      msg = calloc(1, msgSize);
      if (NULL == msg) {
        SCH_TASK_ELOG("calloc %d failed", msgSize);
        SCH_ERR_RET(TSDB_CODE_QRY_OUT_OF_MEMORY);
      }

      SResReadyReq *pMsg = msg;
      
      pMsg->header.vgId = htonl(addr->nodeId);  
      
      pMsg->sId = htobe64(schMgmt.sId);      
      pMsg->queryId = htobe64(pJob->queryId);
      pMsg->taskId = htobe64(pTask->taskId);      
      break;
    }
    case TDMT_VND_FETCH: {
      msgSize = sizeof(SResFetchReq);
      msg = calloc(1, msgSize);
      if (NULL == msg) {
        SCH_TASK_ELOG("calloc %d failed", msgSize);
        SCH_ERR_RET(TSDB_CODE_QRY_OUT_OF_MEMORY);
      }
    
      SResFetchReq *pMsg = msg;
      
      pMsg->header.vgId = htonl(addr->nodeId);  
      
      pMsg->sId = htobe64(schMgmt.sId);      
      pMsg->queryId = htobe64(pJob->queryId);
      pMsg->taskId = htobe64(pTask->taskId);      
      break;
    }
    case TDMT_VND_DROP_TASK:{
      msgSize = sizeof(STaskDropReq);
      msg = calloc(1, msgSize);
      if (NULL == msg) {
        SCH_TASK_ELOG("calloc %d failed", msgSize);
        SCH_ERR_RET(TSDB_CODE_QRY_OUT_OF_MEMORY);
      }
    
      STaskDropReq *pMsg = msg;
      
      pMsg->header.vgId = htonl(addr->nodeId);   
      
      pMsg->sId = htobe64(schMgmt.sId);      
      pMsg->queryId = htobe64(pJob->queryId);
      pMsg->taskId = htobe64(pTask->taskId);      
      break;
    }
    default:
      SCH_TASK_ELOG("unknown msg type to send, msgType:%d", msgType);
      SCH_ERR_RET(TSDB_CODE_SCH_INTERNAL_ERROR);
      break;
  }

  atomic_store_32(&pTask->lastMsgType, msgType);

  SCH_ERR_JRET(schAsyncSendMsg(pJob->transport, &epSet, pJob->queryId, pTask->taskId, msgType, msg, msgSize));

  if (isCandidateAddr) {
    SCH_ERR_RET(schRecordTaskExecNode(pJob, pTask, addr));
  }
  
  return TSDB_CODE_SUCCESS;

_return:

  atomic_store_32(&pTask->lastMsgType, -1);

  tfree(msg);
  SCH_RET(code);
}

static FORCE_INLINE bool schJobNeedToStop(SSchJob *pJob, int8_t *pStatus) {
  int8_t status = SCH_GET_JOB_STATUS(pJob);
  if (pStatus) {
    *pStatus = status;
  }

  return (status == JOB_TASK_STATUS_FAILED || status == JOB_TASK_STATUS_CANCELLED 
       || status == JOB_TASK_STATUS_CANCELLING || status == JOB_TASK_STATUS_DROPPING);
}


// Note: no more error processing, handled in function internal
int32_t schLaunchTask(SSchJob *pJob, SSchTask *pTask) {
  int8_t status = 0;
  int32_t code = 0;
  
  if (schJobNeedToStop(pJob, &status)) {
    SCH_TASK_ELOG("no need to launch task cause of job status, job status:%d", status);
    
    code = atomic_load_32(&pJob->errCode);
    SCH_ERR_RET(code);
    
    SCH_RET(TSDB_CODE_SCH_STATUS_ERROR);
  }
  
  SSubplan *plan = pTask->plan;

  if (NULL == pTask->msg) {
    code = qSubPlanToString(plan, &pTask->msg, &pTask->msgLen);
    if (TSDB_CODE_SUCCESS != code || NULL == pTask->msg || pTask->msgLen <= 0) {
      SCH_TASK_ELOG("subplanToString error, code:%x, msg:%p, len:%d", code, pTask->msg, pTask->msgLen);
      SCH_ERR_JRET(code);
    }
  }
  
  SCH_ERR_JRET(schSetTaskCandidateAddrs(pJob, pTask));

  // NOTE: race condition: the task should be put into the hash table before send msg to server
  if (SCH_GET_TASK_STATUS(pTask) != JOB_TASK_STATUS_EXECUTING) {
    SCH_ERR_JRET(schPushTaskToExecList(pJob, pTask));

    SCH_SET_TASK_STATUS(pTask, JOB_TASK_STATUS_EXECUTING);
  }

  SCH_ERR_JRET(schBuildAndSendMsg(pJob, pTask, NULL, plan->msgType));
  
  return TSDB_CODE_SUCCESS;

_return:

  SCH_ERR_RET(schProcessOnTaskFailure(pJob, pTask, code));
  
  SCH_RET(code);
}

int32_t schLaunchJob(SSchJob *pJob) {
  SSchLevel *level = taosArrayGet(pJob->levels, pJob->levelIdx);

  SCH_ERR_RET(schCheckAndUpdateJobStatus(pJob, JOB_TASK_STATUS_EXECUTING));
  
  for (int32_t i = 0; i < level->taskNum; ++i) {
    SSchTask *pTask = taosArrayGet(level->subTasks, i);
    SCH_ERR_RET(schLaunchTask(pJob, pTask));
  }
  
  return TSDB_CODE_SUCCESS;
}

void schDropTaskOnExecutedNode(SSchJob *pJob, SSchTask *pTask) {
  if (NULL == pTask->execAddrs) {
    SCH_TASK_DLOG("no exec address, status:%d", SCH_GET_TASK_STATUS(pTask));
    return;
  }

  int32_t size = (int32_t)taosArrayGetSize(pTask->execAddrs);
  
  if (size <= 0) {
    SCH_TASK_DLOG("task has no exec address, no need to drop it, status:%d", SCH_GET_TASK_STATUS(pTask));
    return;
  }

  SQueryNodeAddr *addr = NULL;
  for (int32_t i = 0; i < size; ++i) {
    addr = (SQueryNodeAddr *)taosArrayGet(pTask->execAddrs, i);

    schBuildAndSendMsg(pJob, pTask, addr, TDMT_VND_DROP_TASK);
  }

  SCH_TASK_DLOG("task has %d exec address", size);
}

void schDropTaskInHashList(SSchJob *pJob, SHashObj *list) {
  void *pIter = taosHashIterate(list, NULL);
  while (pIter) {
    SSchTask *pTask = *(SSchTask **)pIter;

    if (!SCH_TASK_NO_NEED_DROP(pTask)) {
      schDropTaskOnExecutedNode(pJob, pTask);
    }
    
    pIter = taosHashIterate(list, pIter);
  } 
}

void schDropJobAllTasks(SSchJob *pJob) {
  schDropTaskInHashList(pJob, pJob->execTasks);
  schDropTaskInHashList(pJob, pJob->succTasks);
  schDropTaskInHashList(pJob, pJob->failTasks);
}

int32_t schExecJobImpl(void *transport, SArray *nodeList, SQueryDag* pDag, void** job, bool syncSchedule) {
  if (nodeList && taosArrayGetSize(nodeList) <= 0) {
    qInfo("QID:%"PRIx64" input nodeList is empty", pDag->queryId);
  }

  int32_t code = 0;
  SSchJob *pJob = calloc(1, sizeof(SSchJob));
  if (NULL == pJob) {
    qError("QID:%"PRIx64" calloc %d failed", pDag->queryId, (int32_t)sizeof(SSchJob));
    SCH_ERR_RET(TSDB_CODE_QRY_OUT_OF_MEMORY);
  }

  pJob->attr.syncSchedule = syncSchedule;
  pJob->transport = transport;
  pJob->nodeList = nodeList;

  SCH_ERR_JRET(schValidateAndBuildJob(pDag, pJob));

  pJob->execTasks = taosHashInit(pDag->numOfSubplans, taosGetDefaultHashFunction(TSDB_DATA_TYPE_UBIGINT), false, HASH_ENTRY_LOCK);
  if (NULL == pJob->execTasks) {
    SCH_JOB_ELOG("taosHashInit %d execTasks failed", pDag->numOfSubplans);
    SCH_ERR_JRET(TSDB_CODE_QRY_OUT_OF_MEMORY);
  }

  pJob->succTasks = taosHashInit(pDag->numOfSubplans, taosGetDefaultHashFunction(TSDB_DATA_TYPE_UBIGINT), false, HASH_ENTRY_LOCK);
  if (NULL == pJob->succTasks) {
    SCH_JOB_ELOG("taosHashInit %d succTasks failed", pDag->numOfSubplans);
    SCH_ERR_JRET(TSDB_CODE_QRY_OUT_OF_MEMORY);
  }

  pJob->failTasks = taosHashInit(pDag->numOfSubplans, taosGetDefaultHashFunction(TSDB_DATA_TYPE_UBIGINT), false, HASH_ENTRY_LOCK);
  if (NULL == pJob->failTasks) {
    SCH_JOB_ELOG("taosHashInit %d failTasks failed", pDag->numOfSubplans);
    SCH_ERR_JRET(TSDB_CODE_QRY_OUT_OF_MEMORY);
  }

  tsem_init(&pJob->rspSem, 0, 0);

  code = taosHashPut(schMgmt.jobs, &pJob->queryId, sizeof(pJob->queryId), &pJob, POINTER_BYTES);
  if (0 != code) {
    if (HASH_NODE_EXIST(code)) {
      SCH_JOB_ELOG("job already exist, isQueryJob:%d", pJob->attr.queryJob);
      SCH_ERR_JRET(TSDB_CODE_QRY_INVALID_INPUT);
    } else {
      SCH_JOB_ELOG("taosHashPut job failed, errno:%d", errno);
      SCH_ERR_JRET(TSDB_CODE_QRY_OUT_OF_MEMORY);
    }
  }

  pJob->status = JOB_TASK_STATUS_NOT_START;
  
  SCH_ERR_JRET(schLaunchJob(pJob));

  *(SSchJob **)job = pJob;
  
  if (syncSchedule) {
    SCH_JOB_DLOG("will wait for rsp now, job status:%d", SCH_GET_JOB_STATUS(pJob));
    tsem_wait(&pJob->rspSem);
  }

  SCH_JOB_DLOG("job exec done, job status:%d", SCH_GET_JOB_STATUS(pJob));

  return TSDB_CODE_SUCCESS;

_return:

  *(SSchJob **)job = NULL;
  
  scheduleFreeJob(pJob);
  
  SCH_RET(code);
}

int32_t schCancelJob(SSchJob *pJob) {
  //TODO

  //TODO MOVE ALL TASKS FROM EXEC LIST TO FAIL LIST

}


int32_t schedulerInit(SSchedulerCfg *cfg) {
  if (schMgmt.jobs) {
    qError("scheduler already initialized");
    return TSDB_CODE_QRY_INVALID_INPUT;
  }

  if (cfg) {
    schMgmt.cfg = *cfg;
    
    if (schMgmt.cfg.maxJobNum == 0) {
      schMgmt.cfg.maxJobNum = SCHEDULE_DEFAULT_JOB_NUMBER;
    }
  } else {
    schMgmt.cfg.maxJobNum = SCHEDULE_DEFAULT_JOB_NUMBER;
  }

  schMgmt.jobs = taosHashInit(schMgmt.cfg.maxJobNum, taosGetDefaultHashFunction(TSDB_DATA_TYPE_UBIGINT), false, HASH_ENTRY_LOCK);
  if (NULL == schMgmt.jobs) {
    qError("init schduler jobs failed, num:%u", schMgmt.cfg.maxJobNum);
    SCH_ERR_RET(TSDB_CODE_QRY_OUT_OF_MEMORY);
  }

  if (taosGetSystemUUID((char *)&schMgmt.sId, sizeof(schMgmt.sId))) {
    qError("generate schdulerId failed, errno:%d", errno);
    SCH_ERR_RET(TSDB_CODE_QRY_SYS_ERROR);
  }

  qInfo("scheduler %"PRIx64" initizlized, maxJob:%u", schMgmt.sId, schMgmt.cfg.maxJobNum);
  
  return TSDB_CODE_SUCCESS;
}

int32_t scheduleExecJob(void *transport, SArray *nodeList, SQueryDag* pDag, void** pJob, SQueryResult *pRes) {
  if (NULL == transport || NULL == pDag || NULL == pDag->pSubplans || NULL == pJob || NULL == pRes) {
    SCH_ERR_RET(TSDB_CODE_QRY_INVALID_INPUT);
  }

  SSchJob *job = NULL;

  SCH_ERR_RET(schExecJobImpl(transport, nodeList, pDag, (void **)&job, true));

  *pJob = job;

  pRes->code = atomic_load_32(&job->errCode);
  pRes->numOfRows = job->resNumOfRows;
  
  return TSDB_CODE_SUCCESS;
}

int32_t scheduleAsyncExecJob(void *transport, SArray *nodeList, SQueryDag* pDag, void** pJob) {
  if (NULL == transport || NULL == pDag || NULL == pDag->pSubplans || NULL == pJob) {
    SCH_ERR_RET(TSDB_CODE_QRY_INVALID_INPUT);
  }

  SSchJob *job = NULL;

  SCH_ERR_RET(schExecJobImpl(transport, nodeList, pDag, (void **)&job, false));

  *pJob = job;

  return TSDB_CODE_SUCCESS;
}


int32_t scheduleFetchRows(void *job, void **data) {
  if (NULL == job || NULL == data) {
    SCH_ERR_RET(TSDB_CODE_QRY_INVALID_INPUT);
  }

  SSchJob *pJob = job;
  int32_t code = 0;

  int8_t status = SCH_GET_JOB_STATUS(pJob);
  if (status == JOB_TASK_STATUS_DROPPING) {
    SCH_JOB_ELOG("job is dropping, status:%d", status);
    return TSDB_CODE_SCH_STATUS_ERROR;
  }

  atomic_add_fetch_32(&pJob->ref, 1);
  
  if (!SCH_JOB_NEED_FETCH(&pJob->attr)) {
    SCH_JOB_ELOG("no need to fetch data, status:%d", SCH_GET_JOB_STATUS(pJob));
    atomic_sub_fetch_32(&pJob->ref, 1);
    SCH_ERR_RET(TSDB_CODE_QRY_APP_ERROR);
  }

  if (atomic_val_compare_exchange_8(&pJob->userFetch, 0, 1) != 0) {
    SCH_JOB_ELOG("prior fetching not finished, userFetch:%d", atomic_load_8(&pJob->userFetch));
    atomic_sub_fetch_32(&pJob->ref, 1);
    SCH_ERR_RET(TSDB_CODE_QRY_APP_ERROR);
  }

  if (status == JOB_TASK_STATUS_FAILED) {
    *data = atomic_load_ptr(&pJob->res);
    atomic_store_ptr(&pJob->res, NULL);
    SCH_ERR_JRET(atomic_load_32(&pJob->errCode));
  } else if (status == JOB_TASK_STATUS_SUCCEED) {
    *data = atomic_load_ptr(&pJob->res);
    atomic_store_ptr(&pJob->res, NULL);
    goto _return;
  } else if (status == JOB_TASK_STATUS_PARTIAL_SUCCEED) {
    SCH_ERR_JRET(schFetchFromRemote(pJob));
  }

  tsem_wait(&pJob->rspSem);

  status = SCH_GET_JOB_STATUS(pJob);

  if (status == JOB_TASK_STATUS_FAILED) {
    code = atomic_load_32(&pJob->errCode);
  }
  
  if (pJob->res && ((SRetrieveTableRsp *)pJob->res)->completed) {
    SCH_ERR_JRET(schCheckAndUpdateJobStatus(pJob, JOB_TASK_STATUS_SUCCEED));
  }

  while (true) {
    *data = atomic_load_ptr(&pJob->res);
    
    if (*data != atomic_val_compare_exchange_ptr(&pJob->res, *data, NULL)) {
      continue;
    }

    break;
  }

_return:

  atomic_val_compare_exchange_8(&pJob->userFetch, 1, 0);

  atomic_sub_fetch_32(&pJob->ref, 1);

  SCH_RET(code);
}

int32_t scheduleCancelJob(void *job) {
  SSchJob *pJob = (SSchJob *)job;

  atomic_add_fetch_32(&pJob->ref, 1);

  int32_t code = schCancelJob(pJob);

  atomic_sub_fetch_32(&pJob->ref, 1);

  SCH_RET(code);
}

void scheduleFreeJob(void *job) {
  if (NULL == job) {
    return;
  }

  SSchJob *pJob = job;

  if (0 != taosHashRemove(schMgmt.jobs, &pJob->queryId, sizeof(pJob->queryId))) {
    SCH_JOB_ELOG("taosHashRemove job from list failed, may already freed, pJob:%p", pJob);
    return;
  }

  schCheckAndUpdateJobStatus(pJob, JOB_TASK_STATUS_DROPPING);

  SCH_JOB_DLOG("job removed from list, no further ref, ref:%d", atomic_load_32(&pJob->ref));

  while (true) {
    int32_t ref = atomic_load_32(&pJob->ref);
    if (0 == ref) {
      break;
    } else if (ref > 0) {
      usleep(1);
    } else {
      assert(0);
    }
  }

  SCH_JOB_DLOG("job no ref now, status:%d", SCH_GET_JOB_STATUS(pJob));

  if (pJob->status == JOB_TASK_STATUS_EXECUTING) {
    schCancelJob(pJob);
  }

  schDropJobAllTasks(pJob);

  pJob->subPlans = NULL; // it is a reference to pDag->pSubplans
  
  int32_t numOfLevels = taosArrayGetSize(pJob->levels);
  for(int32_t i = 0; i < numOfLevels; ++i) {
    SSchLevel *pLevel = taosArrayGet(pJob->levels, i);

    int32_t numOfTasks = taosArrayGetSize(pLevel->subTasks);
    for(int32_t j = 0; j < numOfTasks; ++j) {
      SSchTask* pTask = taosArrayGet(pLevel->subTasks, j);
      schFreeTask(pTask);
    }

    taosArrayDestroy(pLevel->subTasks);
  }
  
    taosHashCleanup(pJob->execTasks);
    taosHashCleanup(pJob->failTasks);
    taosHashCleanup(pJob->succTasks);
    
    taosArrayDestroy(pJob->levels);
  
    tfree(pJob->res);
    
    tfree(pJob);
  }
  
  void schedulerDestroy(void) {
    if (schMgmt.jobs) {
      taosHashCleanup(schMgmt.jobs); //TODO
      schMgmt.jobs = NULL;
    }
  }
<|MERGE_RESOLUTION|>--- conflicted
+++ resolved
@@ -343,13 +343,8 @@
 
       SSchTask  task = {0};
       SSchTask *pTask = &task;
-<<<<<<< HEAD
       
       SCH_ERR_JRET(schInitTask(pJob, &task, plan, pLevel));
-=======
-
-      schInitTask(pJob, &task, plan, pLevel);
->>>>>>> a2545549
       
       void *p = taosArrayPush(pLevel->subTasks, &task);
       if (NULL == p) {
@@ -747,7 +742,6 @@
         break;
       }
     case TDMT_VND_SUBMIT_RSP: {
-<<<<<<< HEAD
         #if 0 //TODO OPEN THIS
         SShellSubmitRspMsg *rsp = (SShellSubmitRspMsg *)msg;
 
@@ -765,23 +759,10 @@
         SCH_ERR_RET(schProcessOnTaskSuccess(pJob, pTask));
 
         break;
-=======
-        if (rspCode != TSDB_CODE_SUCCESS || NULL == msg) {
-          SCH_ERR_JRET(schProcessOnTaskFailure(job, task, rspCode));
-        } else {
-          SShellSubmitRsp *rsp = (SShellSubmitRsp *)msg;
-          job->resNumOfRows += rsp->affectedRows;
-
-        code = schProcessOnTaskSuccess(job, task);
-        if (code) {
-          goto _task_error;
-        }
->>>>>>> a2545549
       }
       break;
     }
     case TDMT_VND_QUERY_RSP: {
-<<<<<<< HEAD
         SQueryTableRsp *rsp = (SQueryTableRsp *)msg;
         
         if (rspCode != TSDB_CODE_SUCCESS || NULL == msg || rsp->code != TSDB_CODE_SUCCESS) {
@@ -791,22 +772,10 @@
         SCH_ERR_JRET(schBuildAndSendMsg(pJob, pTask, NULL, TDMT_VND_RES_READY));
         
         break;
-=======
-      SQueryTableRsp *rsp = (SQueryTableRsp *)msg;
-
-      if (rsp->code != TSDB_CODE_SUCCESS || NULL == msg) {
-        SCH_ERR_JRET(schProcessOnTaskFailure(job, task, rsp->code));
-      } else {
-        code = schBuildAndSendMsg(job, task, TDMT_VND_RES_READY);
-        if (code) {
-          goto _task_error;
-        }
->>>>>>> a2545549
       }
       break;
     }
     case TDMT_VND_RES_READY_RSP: {
-<<<<<<< HEAD
         SResReadyRsp *rsp = (SResReadyRsp *)msg;
         
         if (rspCode != TSDB_CODE_SUCCESS || NULL == msg || rsp->code != TSDB_CODE_SUCCESS) {
@@ -816,22 +785,10 @@
         SCH_ERR_RET(schProcessOnTaskSuccess(pJob, pTask));
         
         break;
-=======
-      SResReadyRsp *rsp = (SResReadyRsp *)msg;
-
-      if (rsp->code != TSDB_CODE_SUCCESS || NULL == msg) {
-        SCH_ERR_JRET(schProcessOnTaskFailure(job, task, rsp->code));
-      } else {
-        code = schProcessOnTaskSuccess(job, task);
-        if (code) {
-          goto _task_error;
-        }
->>>>>>> a2545549
       }
       break;
     }
     case TDMT_VND_FETCH_RSP: {
-<<<<<<< HEAD
         SRetrieveTableRsp *rsp = (SRetrieveTableRsp *)msg;
 
         if (rspCode != TSDB_CODE_SUCCESS || NULL == msg) {
@@ -850,21 +807,6 @@
         assert(0);
         break;
       }
-=======
-      SCH_ERR_JRET(rspCode);
-      SRetrieveTableRsp *rsp = (SRetrieveTableRsp *)msg;
-
-      job->res = rsp;
-      if (rsp) {
-        job->resNumOfRows = rsp->numOfRows;
-      }
-
-      SCH_ERR_JRET(schProcessOnDataFetched(job));
-      break;
-    }
-    case TDMT_VND_DROP_TASK: {
-    }
->>>>>>> a2545549
     default:
       SCH_TASK_ELOG("unknown rsp msg, type:%d, status:%d", msgType, SCH_GET_TASK_STATUS(pTask));
       
@@ -1547,7 +1489,4 @@
   
   void schedulerDestroy(void) {
     if (schMgmt.jobs) {
-      taosHashCleanup(schMgmt.jobs); //TODO
-      schMgmt.jobs = NULL;
-    }
-  }
+      taosHashCleanup(sch