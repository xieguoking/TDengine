/*
 * Copyright (c) 2019 TAOS Data, Inc. <jhtao@taosdata.com>
 *
 * This program is free software: you can use, redistribute, and/or modify
 * it under the terms of the GNU Affero General Public License, version 3
 * or later ("AGPL"), as published by the Free Software Foundation.
 *
 * This program is distributed in the hope that it will be useful, but WITHOUT
 * ANY WARRANTY; without even the implied warranty of MERCHANTABILITY or
 * FITNESS FOR A PARTICULAR PURPOSE.
 *
 * You should have received a copy of the GNU Affero General Public License
 * along with this program. If not, see <http://www.gnu.org/licenses/>.
 */

#include "schedulerInt.h"
#include "tmsg.h"
#include "query.h"
#include "catalog.h"

static SSchedulerMgmt schMgmt = {0};

uint64_t schGenTaskId(void) {
  return atomic_add_fetch_64(&schMgmt.taskId, 1);
}

uint64_t schGenUUID(void) {
  static uint64_t hashId = 0;
  static int32_t requestSerialId = 0;

  if (hashId == 0) {
    char    uid[64];
    int32_t code = taosGetSystemUUID(uid, tListLen(uid));
    if (code != TSDB_CODE_SUCCESS) {
      qError("Failed to get the system uid, reason:%s", tstrerror(TAOS_SYSTEM_ERROR(errno)));
    } else {
      hashId = MurmurHash3_32(uid, strlen(uid));
    }
  }

  int64_t ts      = taosGetTimestampMs();
  uint64_t pid    = taosGetPId();
  int32_t val     = atomic_add_fetch_32(&requestSerialId, 1);

  uint64_t id = ((hashId & 0x0FFF) << 52) | ((pid & 0x0FFF) << 40) | ((ts & 0xFFFFFF) << 16) | (val & 0xFFFF);
  return id;
}


int32_t schInitTask(SSchJob* pJob, SSchTask *pTask, SSubplan* pPlan, SSchLevel *pLevel) {
  pTask->plan   = pPlan;
  pTask->level  = pLevel;
  SCH_SET_TASK_STATUS(pTask, JOB_TASK_STATUS_NOT_START);
<<<<<<< HEAD
  pTask->taskId = atomic_add_fetch_64(&schMgmt.taskId, 1);
  pTask->execAddrs = taosArrayInit(SCH_MAX_CANDIDATE_EP_NUM, sizeof(SQueryNodeAddr));
=======
  pTask->taskId = schGenTaskId();
  pTask->execAddrs = taosArrayInit(SCH_MAX_CONDIDATE_EP_NUM, sizeof(SQueryNodeAddr));
>>>>>>> 8b808fbc
  if (NULL == pTask->execAddrs) {
    SCH_TASK_ELOG("taosArrayInit %d exec addrs failed", SCH_MAX_CANDIDATE_EP_NUM);
    SCH_ERR_RET(TSDB_CODE_QRY_OUT_OF_MEMORY);
  }

  return TSDB_CODE_SUCCESS;
}

void schFreeTask(SSchTask* pTask) {
  if (pTask->candidateAddrs) {
    taosArrayDestroy(pTask->candidateAddrs);
  }

  tfree(pTask->msg); 

  if (pTask->children) {
    taosArrayDestroy(pTask->children);
  }

  if (pTask->parents) {
    taosArrayDestroy(pTask->parents);
  }

  if (pTask->execAddrs) {
    taosArrayDestroy(pTask->execAddrs);
  }
}


int32_t schValidateTaskReceivedMsgType(SSchJob *pJob, SSchTask *pTask, int32_t msgType) {
  int32_t lastMsgType = atomic_load_32(&pTask->lastMsgType);
  
  switch (msgType) {
    case TDMT_VND_CREATE_TABLE_RSP:
    case TDMT_VND_SUBMIT_RSP:
    case TDMT_VND_QUERY_RSP:
    case TDMT_VND_RES_READY_RSP:
    case TDMT_VND_FETCH_RSP:
    case TDMT_VND_DROP_TASK:
      if (lastMsgType != (msgType - 1)) {
        SCH_TASK_ELOG("rsp msg type mis-match, last sent msgType:%d, rspType:%d", lastMsgType, msgType);
        SCH_ERR_RET(TSDB_CODE_SCH_STATUS_ERROR);
      }

      if (SCH_GET_TASK_STATUS(pTask) != JOB_TASK_STATUS_EXECUTING && SCH_GET_TASK_STATUS(pTask) != JOB_TASK_STATUS_PARTIAL_SUCCEED) {
        SCH_TASK_ELOG("rsp msg conflicted with task status, status:%d, rspType:%d", SCH_GET_TASK_STATUS(pTask), msgType);
        SCH_ERR_RET(TSDB_CODE_SCH_STATUS_ERROR);
      }

      break;
    default:
      SCH_TASK_ELOG("unknown rsp msg, type:%d, status:%d", msgType, SCH_GET_TASK_STATUS(pTask));
      
      SCH_ERR_RET(TSDB_CODE_QRY_INVALID_INPUT);
  }

  return TSDB_CODE_SUCCESS;
}


int32_t schCheckAndUpdateJobStatus(SSchJob *pJob, int8_t newStatus) {
  int32_t code = 0;

  int8_t oriStatus = 0;

  while (true) {
    oriStatus = SCH_GET_JOB_STATUS(pJob);

    if (oriStatus == newStatus) {
      SCH_ERR_JRET(TSDB_CODE_QRY_APP_ERROR);
    }
    
    switch (oriStatus) {
      case JOB_TASK_STATUS_NULL:
        if (newStatus != JOB_TASK_STATUS_NOT_START) {
          SCH_ERR_JRET(TSDB_CODE_QRY_APP_ERROR);
        }
        
        break;
      case JOB_TASK_STATUS_NOT_START:
        if (newStatus != JOB_TASK_STATUS_EXECUTING) {
          SCH_ERR_JRET(TSDB_CODE_QRY_APP_ERROR);
        }
        
        break;
      case JOB_TASK_STATUS_EXECUTING:
        if (newStatus != JOB_TASK_STATUS_PARTIAL_SUCCEED 
         && newStatus != JOB_TASK_STATUS_FAILED 
         && newStatus != JOB_TASK_STATUS_CANCELLING 
         && newStatus != JOB_TASK_STATUS_CANCELLED 
         && newStatus != JOB_TASK_STATUS_DROPPING) {
          SCH_ERR_JRET(TSDB_CODE_QRY_APP_ERROR);
        }
        
        break;
      case JOB_TASK_STATUS_PARTIAL_SUCCEED:
        if (newStatus != JOB_TASK_STATUS_FAILED 
         && newStatus != JOB_TASK_STATUS_SUCCEED
         && newStatus != JOB_TASK_STATUS_DROPPING) {
          SCH_ERR_JRET(TSDB_CODE_QRY_APP_ERROR);
        }
        
        break;
      case JOB_TASK_STATUS_SUCCEED:
      case JOB_TASK_STATUS_FAILED:
      case JOB_TASK_STATUS_CANCELLING:
        if (newStatus != JOB_TASK_STATUS_DROPPING) {
          SCH_ERR_JRET(TSDB_CODE_QRY_APP_ERROR);
        }
        
        break;
      case JOB_TASK_STATUS_CANCELLED:
      case JOB_TASK_STATUS_DROPPING:
        SCH_ERR_JRET(TSDB_CODE_QRY_JOB_FREED);
        break;
        
      default:
        SCH_JOB_ELOG("invalid job status:%d", oriStatus);
        SCH_ERR_JRET(TSDB_CODE_QRY_APP_ERROR);
    }

    if (oriStatus != atomic_val_compare_exchange_8(&pJob->status, oriStatus, newStatus)) {
      continue;
    }

    SCH_JOB_DLOG("job status updated from %d to %d", oriStatus, newStatus);

    break;
  }

  return TSDB_CODE_SUCCESS;

_return:

  SCH_JOB_ELOG("invalid job status update, from %d to %d", oriStatus, newStatus);
  SCH_ERR_RET(code);
}


int32_t schBuildTaskRalation(SSchJob *pJob, SHashObj *planToTask) {
  for (int32_t i = 0; i < pJob->levelNum; ++i) {
    SSchLevel *pLevel = taosArrayGet(pJob->levels, i);
    
    for (int32_t m = 0; m < pLevel->taskNum; ++m) {
      SSchTask *pTask = taosArrayGet(pLevel->subTasks, m);
      SSubplan *pPlan = pTask->plan;
      int32_t childNum = pPlan->pChildren ? (int32_t)taosArrayGetSize(pPlan->pChildren) : 0;
      int32_t parentNum = pPlan->pParents ? (int32_t)taosArrayGetSize(pPlan->pParents) : 0;

      if (childNum > 0) {
        if (pJob->levelIdx == pLevel->level) {
          SCH_JOB_ELOG("invalid query plan, lowest level, childNum:%d", childNum);
          SCH_ERR_RET(TSDB_CODE_SCH_INTERNAL_ERROR);
        }
        
        pTask->children = taosArrayInit(childNum, POINTER_BYTES);
        if (NULL == pTask->children) {
          SCH_TASK_ELOG("taosArrayInit %d children failed", childNum);
          SCH_ERR_RET(TSDB_CODE_QRY_OUT_OF_MEMORY);
        }
      }

      for (int32_t n = 0; n < childNum; ++n) {
        SSubplan **child = taosArrayGet(pPlan->pChildren, n);
        SSchTask **childTask = taosHashGet(planToTask, child, POINTER_BYTES);
        if (NULL == childTask || NULL == *childTask) {
          SCH_TASK_ELOG("subplan children relationship error, level:%d, taskIdx:%d, childIdx:%d", i, m, n);
          SCH_ERR_RET(TSDB_CODE_SCH_INTERNAL_ERROR);
        }

        if (NULL == taosArrayPush(pTask->children, childTask)) {
          SCH_TASK_ELOG("taosArrayPush childTask failed, level:%d, taskIdx:%d, childIdx:%d", i, m, n);
          SCH_ERR_RET(TSDB_CODE_QRY_OUT_OF_MEMORY);
        }
      }

      if (parentNum > 0) {
        if (0 == pLevel->level) {
          SCH_TASK_ELOG("invalid task info, level:0, parentNum:%d", parentNum);
          SCH_ERR_RET(TSDB_CODE_SCH_INTERNAL_ERROR);
        }
        
        pTask->parents = taosArrayInit(parentNum, POINTER_BYTES);
        if (NULL == pTask->parents) {
          SCH_TASK_ELOG("taosArrayInit %d parents failed", parentNum);
          SCH_ERR_RET(TSDB_CODE_QRY_OUT_OF_MEMORY);
        }
      } else {
        if (0 != pLevel->level) {
          SCH_TASK_ELOG("invalid task info, level:%d, parentNum:%d", pLevel->level, parentNum);
          SCH_ERR_RET(TSDB_CODE_SCH_INTERNAL_ERROR);
        }
      }

      for (int32_t n = 0; n < parentNum; ++n) {
        SSubplan **parent = taosArrayGet(pPlan->pParents, n);
        SSchTask **parentTask = taosHashGet(planToTask, parent, POINTER_BYTES);
        if (NULL == parentTask || NULL == *parentTask) {
          SCH_TASK_ELOG("subplan parent relationship error, level:%d, taskIdx:%d, childIdx:%d", i, m, n);
          SCH_ERR_RET(TSDB_CODE_SCH_INTERNAL_ERROR);
        }

        if (NULL == taosArrayPush(pTask->parents, parentTask)) {
          SCH_TASK_ELOG("taosArrayPush parentTask failed, level:%d, taskIdx:%d, childIdx:%d", i, m, n);
          SCH_ERR_RET(TSDB_CODE_QRY_OUT_OF_MEMORY);
        }
      }  

      SCH_TASK_DLOG("level:%d, parentNum:%d, childNum:%d", i, parentNum, childNum);
    }
  }

  SSchLevel *pLevel = taosArrayGet(pJob->levels, 0);
  if (pJob->attr.queryJob && pLevel->taskNum > 1) {
    SCH_JOB_ELOG("invalid query plan, level:0, taskNum:%d", pLevel->taskNum);
    SCH_ERR_RET(TSDB_CODE_SCH_INTERNAL_ERROR);
  }

  return TSDB_CODE_SUCCESS;
}


int32_t schRecordTaskSucceedNode(SSchTask *pTask) {
  SQueryNodeAddr *addr = taosArrayGet(pTask->candidateAddrs, atomic_load_8(&pTask->candidateIdx));

  assert(NULL != addr);

  pTask->succeedAddr = *addr;

  return TSDB_CODE_SUCCESS;
}


int32_t schRecordTaskExecNode(SSchJob *pJob, SSchTask *pTask, SQueryNodeAddr *addr) {
  if (NULL == taosArrayPush(pTask->execAddrs, addr)) {
    SCH_TASK_ELOG("taosArrayPush addr to execAddr list failed, errno:%d", errno);
    SCH_ERR_RET(TSDB_CODE_QRY_OUT_OF_MEMORY);
  }

  return TSDB_CODE_SUCCESS;
}


int32_t schValidateAndBuildJob(SQueryDag *pDag, SSchJob *pJob) {
  int32_t code = 0;
  pJob->queryId = pDag->queryId;
  
  if (pDag->numOfSubplans <= 0) {
    SCH_JOB_ELOG("invalid subplan num:%d", pDag->numOfSubplans);
    SCH_ERR_RET(TSDB_CODE_QRY_INVALID_INPUT);
  }
  
  int32_t levelNum = (int32_t)taosArrayGetSize(pDag->pSubplans);
  if (levelNum <= 0) {
    SCH_JOB_ELOG("invalid level num:%d", levelNum);
    SCH_ERR_RET(TSDB_CODE_QRY_INVALID_INPUT);
  }

  SHashObj *planToTask = taosHashInit(SCHEDULE_DEFAULT_TASK_NUMBER, taosGetDefaultHashFunction(POINTER_BYTES == sizeof(int64_t) ? TSDB_DATA_TYPE_BIGINT : TSDB_DATA_TYPE_INT), false, HASH_NO_LOCK);
  if (NULL == planToTask) {
    SCH_JOB_ELOG("taosHashInit %d failed", SCHEDULE_DEFAULT_TASK_NUMBER);
    SCH_ERR_RET(TSDB_CODE_QRY_OUT_OF_MEMORY);
  }

  pJob->levels = taosArrayInit(levelNum, sizeof(SSchLevel));
  if (NULL == pJob->levels) {
    SCH_JOB_ELOG("taosArrayInit %d failed", levelNum);
    SCH_ERR_JRET(TSDB_CODE_QRY_OUT_OF_MEMORY);
  }

  pJob->levelNum = levelNum;
  pJob->levelIdx = levelNum - 1;

  pJob->subPlans = pDag->pSubplans;

  SSchLevel level = {0};
  SArray *plans = NULL;
  int32_t taskNum = 0;
  SSchLevel *pLevel = NULL;

  level.status = JOB_TASK_STATUS_NOT_START;

  for (int32_t i = 0; i < levelNum; ++i) {
    if (NULL == taosArrayPush(pJob->levels, &level)) {
      SCH_JOB_ELOG("taosArrayPush level failed, level:%d", i);
      SCH_ERR_JRET(TSDB_CODE_QRY_OUT_OF_MEMORY);
    }

    pLevel = taosArrayGet(pJob->levels, i);
  
    pLevel->level = i;
    
    plans = taosArrayGetP(pDag->pSubplans, i);
    if (NULL == plans) {
      SCH_JOB_ELOG("empty level plan, level:%d", i);
      SCH_ERR_JRET(TSDB_CODE_QRY_INVALID_INPUT);
    }

    taskNum = (int32_t)taosArrayGetSize(plans);
    if (taskNum <= 0) {
      SCH_JOB_ELOG("invalid level plan number:%d, level:%d", taskNum, i);
      SCH_ERR_JRET(TSDB_CODE_QRY_INVALID_INPUT);
    }

    pLevel->taskNum = taskNum;
    
    pLevel->subTasks = taosArrayInit(taskNum, sizeof(SSchTask));
    if (NULL == pLevel->subTasks) {
      SCH_JOB_ELOG("taosArrayInit %d failed", taskNum);
      SCH_ERR_JRET(TSDB_CODE_QRY_OUT_OF_MEMORY);
    }
    
    for (int32_t n = 0; n < taskNum; ++n) {
      SSubplan *plan = taosArrayGetP(plans, n);

      SCH_SET_JOB_TYPE(&pJob->attr, plan->type);

      SSchTask  task = {0};
      SSchTask *pTask = &task;
      
      SCH_ERR_JRET(schInitTask(pJob, &task, plan, pLevel));
      
      void *p = taosArrayPush(pLevel->subTasks, &task);
      if (NULL == p) {
        SCH_TASK_ELOG("taosArrayPush task to level failed, level:%d, taskIdx:%d", pLevel->level, n);
        SCH_ERR_JRET(TSDB_CODE_QRY_OUT_OF_MEMORY);
      }
      
      if (0 != taosHashPut(planToTask, &plan, POINTER_BYTES, &p, POINTER_BYTES)) {
        SCH_TASK_ELOG("taosHashPut to planToTaks failed, taskIdx:%d", n);
        SCH_ERR_JRET(TSDB_CODE_QRY_OUT_OF_MEMORY);
      }

      SCH_TASK_DLOG("task initialized, level:%d", pLevel->level);
    }

    SCH_JOB_DLOG("level initialized, taskNum:%d", taskNum);
  }

  SCH_ERR_JRET(schBuildTaskRalation(pJob, planToTask));

_return:
  if (planToTask) {
    taosHashCleanup(planToTask);
  }

  SCH_RET(code);
}

int32_t schSetTaskCandidateAddrs(SSchJob *pJob, SSchTask *pTask) {
  if (NULL != pTask->candidateAddrs) {
    return TSDB_CODE_SUCCESS;
  }

  pTask->candidateIdx = 0;
  pTask->candidateAddrs = taosArrayInit(SCH_MAX_CANDIDATE_EP_NUM, sizeof(SQueryNodeAddr));
  if (NULL == pTask->candidateAddrs) {
    SCH_TASK_ELOG("taosArrayInit %d condidate addrs failed", SCH_MAX_CANDIDATE_EP_NUM);
    SCH_ERR_RET(TSDB_CODE_QRY_OUT_OF_MEMORY);
  }

  if (pTask->plan->execNode.numOfEps > 0) {
    if (NULL == taosArrayPush(pTask->candidateAddrs, &pTask->plan->execNode)) {
      SCH_TASK_ELOG("taosArrayPush execNode to candidate addrs failed, errno:%d", errno);
      SCH_ERR_RET(TSDB_CODE_QRY_OUT_OF_MEMORY);
    }

    SCH_TASK_DLOG("use execNode from plan as candidate addr, numOfEps:%d", pTask->plan->execNode.numOfEps);

    return TSDB_CODE_SUCCESS;
  }

  int32_t addNum = 0;
  int32_t nodeNum = 0;
  if (pJob->nodeList) {
    nodeNum = taosArrayGetSize(pJob->nodeList);
    
    for (int32_t i = 0; i < nodeNum && addNum < SCH_MAX_CANDIDATE_EP_NUM; ++i) {
      SQueryNodeAddr *naddr = taosArrayGet(pJob->nodeList, i);
      
      if (NULL == taosArrayPush(pTask->candidateAddrs, naddr)) {
        SCH_TASK_ELOG("taosArrayPush execNode to candidate addrs failed, addNum:%d, errno:%d", addNum, errno);
        SCH_ERR_RET(TSDB_CODE_QRY_OUT_OF_MEMORY);
      }

      ++addNum;
    }
  }

  if (addNum <= 0) {
    SCH_TASK_ELOG("no available execNode as candidate addr, nodeNum:%d", nodeNum);
    return TSDB_CODE_QRY_INVALID_INPUT;
  }

/*
  for (int32_t i = 0; i < job->dataSrcEps.numOfEps && addNum < SCH_MAX_CANDIDATE_EP_NUM; ++i) {
    strncpy(epSet->fqdn[epSet->numOfEps], job->dataSrcEps.fqdn[i], sizeof(job->dataSrcEps.fqdn[i]));
    epSet->port[epSet->numOfEps] = job->dataSrcEps.port[i];
    
    ++epSet->numOfEps;
  }
*/

  return TSDB_CODE_SUCCESS;
}

int32_t schPushTaskToExecList(SSchJob *pJob, SSchTask *pTask) {
  int32_t code = taosHashPut(pJob->execTasks, &pTask->taskId, sizeof(pTask->taskId), &pTask, POINTER_BYTES);
  if (0 != code) {
    if (HASH_NODE_EXIST(code)) {
      SCH_TASK_ELOG("task already in execTask list, code:%x", code);
      SCH_ERR_RET(TSDB_CODE_SCH_INTERNAL_ERROR);
    }
    
    SCH_TASK_ELOG("taosHashPut task to execTask list failed, errno:%d", errno);
    SCH_ERR_RET(TSDB_CODE_QRY_OUT_OF_MEMORY);
  }

  SCH_TASK_DLOG("task added to execTask list, numOfTasks:%d", taosHashGetSize(pJob->execTasks));

  return TSDB_CODE_SUCCESS;
}

int32_t schMoveTaskToSuccList(SSchJob *pJob, SSchTask *pTask, bool *moved) {
  if (0 != taosHashRemove(pJob->execTasks, &pTask->taskId, sizeof(pTask->taskId))) {
    SCH_TASK_WLOG("remove task from execTask list failed, may not exist, status:%d", SCH_GET_TASK_STATUS(pTask));
  }

  int32_t code = taosHashPut(pJob->succTasks, &pTask->taskId, sizeof(pTask->taskId), &pTask, POINTER_BYTES);
  if (0 != code) {
    if (HASH_NODE_EXIST(code)) {
      *moved = true;
      
      SCH_TASK_ELOG("task already in succTask list, status:%d", SCH_GET_TASK_STATUS(pTask));
      SCH_ERR_RET(TSDB_CODE_SCH_STATUS_ERROR);
    }
  
    SCH_TASK_ELOG("taosHashPut task to succTask list failed, errno:%d", errno);
    SCH_ERR_RET(TSDB_CODE_QRY_OUT_OF_MEMORY);
  }

  *moved = true;

  SCH_TASK_DLOG("task moved to succTask list, numOfTasks:%d", taosHashGetSize(pJob->succTasks));
  
  return TSDB_CODE_SUCCESS;
}

int32_t schMoveTaskToFailList(SSchJob *pJob, SSchTask *pTask, bool *moved) {
  *moved = false;
  
  if (0 != taosHashRemove(pJob->execTasks, &pTask->taskId, sizeof(pTask->taskId))) {
    SCH_TASK_WLOG("remove task from execTask list failed, may not exist, status:%d", SCH_GET_TASK_STATUS(pTask));
  }

  int32_t code = taosHashPut(pJob->failTasks, &pTask->taskId, sizeof(pTask->taskId), &pTask, POINTER_BYTES);
  if (0 != code) {
    if (HASH_NODE_EXIST(code)) {
      *moved = true;
      
      SCH_TASK_WLOG("task already in failTask list, status:%d", SCH_GET_TASK_STATUS(pTask));
      SCH_ERR_RET(TSDB_CODE_SCH_STATUS_ERROR);
    }
    
    SCH_TASK_ELOG("taosHashPut task to failTask list failed, errno:%d", errno);
    SCH_ERR_RET(TSDB_CODE_QRY_OUT_OF_MEMORY);
  }

  *moved = true;

  SCH_TASK_DLOG("task moved to failTask list, numOfTasks:%d", taosHashGetSize(pJob->failTasks));
  
  return TSDB_CODE_SUCCESS;
}


int32_t schMoveTaskToExecList(SSchJob *pJob, SSchTask *pTask, bool *moved) {
  if (0 != taosHashRemove(pJob->succTasks, &pTask->taskId, sizeof(pTask->taskId))) {
    SCH_TASK_WLOG("remove task from succTask list failed, may not exist, status:%d", SCH_GET_TASK_STATUS(pTask));
  }

  int32_t code = taosHashPut(pJob->execTasks, &pTask->taskId, sizeof(pTask->taskId), &pTask, POINTER_BYTES);
  if (0 != code) {
    if (HASH_NODE_EXIST(code)) {
      *moved = true;
      
      SCH_TASK_ELOG("task already in execTask list, status:%d", SCH_GET_TASK_STATUS(pTask));
      SCH_ERR_RET(TSDB_CODE_SCH_STATUS_ERROR);
    }
  
    SCH_TASK_ELOG("taosHashPut task to execTask list failed, errno:%d", errno);
    SCH_ERR_RET(TSDB_CODE_QRY_OUT_OF_MEMORY);
  }

  *moved = true;

  SCH_TASK_DLOG("task moved to execTask list, numOfTasks:%d", taosHashGetSize(pJob->execTasks));
  
  return TSDB_CODE_SUCCESS;
}


int32_t schTaskCheckAndSetRetry(SSchJob *job, SSchTask *task, int32_t errCode, bool *needRetry) {
  // TODO set retry or not based on task type/errCode/retry times/job status/available eps...
  // TODO if needRetry, set task retry info
  // TODO set condidateIdx
  // TODO record failed but tried task

  *needRetry = false;

  return TSDB_CODE_SUCCESS;
}

int32_t schProcessOnJobFailureImpl(SSchJob *pJob, int32_t status, int32_t errCode) {
  // if already FAILED, no more processing
  SCH_ERR_RET(schCheckAndUpdateJobStatus(pJob, status));
  
  if (errCode) {
    atomic_store_32(&pJob->errCode, errCode);
  }

  if (atomic_load_8(&pJob->userFetch) || ((!SCH_JOB_NEED_FETCH(&pJob->attr)) && pJob->attr.syncSchedule)) {
    tsem_post(&pJob->rspSem);
  }

  SCH_ERR_RET(atomic_load_32(&pJob->errCode));

  assert(0);
}



// Note: no more error processing, handled in function internal
int32_t schProcessOnJobFailure(SSchJob *pJob, int32_t errCode) {
  SCH_RET(schProcessOnJobFailureImpl(pJob, JOB_TASK_STATUS_FAILED, errCode));
}

// Note: no more error processing, handled in function internal
int32_t schProcessOnJobDropped(SSchJob *pJob, int32_t errCode) {
  SCH_RET(schProcessOnJobFailureImpl(pJob, JOB_TASK_STATUS_DROPPING, errCode));
}


// Note: no more error processing, handled in function internal
int32_t schFetchFromRemote(SSchJob *pJob) {
  int32_t code = 0;
  
  if (atomic_val_compare_exchange_32(&pJob->remoteFetch, 0, 1) != 0) {
    SCH_JOB_ELOG("prior fetching not finished, remoteFetch:%d", atomic_load_32(&pJob->remoteFetch));
    return TSDB_CODE_SUCCESS;
  }

  void *res = atomic_load_ptr(&pJob->res);
  if (res) {
    atomic_val_compare_exchange_32(&pJob->remoteFetch, 1, 0);

    SCH_JOB_DLOG("res already fetched, res:%p", res);
    return TSDB_CODE_SUCCESS;
  }

  SCH_ERR_JRET(schBuildAndSendMsg(pJob, pJob->fetchTask, &pJob->resNode, TDMT_VND_FETCH));

  return TSDB_CODE_SUCCESS;
  
_return:

  atomic_val_compare_exchange_32(&pJob->remoteFetch, 1, 0);

  schProcessOnJobFailure(pJob, code);

  return code;
}


// Note: no more error processing, handled in function internal
int32_t schProcessOnJobPartialSuccess(SSchJob *pJob) {
  int32_t code = 0;
  
  SCH_ERR_RET(schCheckAndUpdateJobStatus(pJob, JOB_TASK_STATUS_PARTIAL_SUCCEED));

  if ((!SCH_JOB_NEED_FETCH(&pJob->attr)) && pJob->attr.syncSchedule) {
    tsem_post(&pJob->rspSem);
  }
  
  if (atomic_load_8(&pJob->userFetch)) {
    SCH_ERR_JRET(schFetchFromRemote(pJob));
  }

  return TSDB_CODE_SUCCESS;

_return:

  SCH_ERR_RET(schProcessOnJobFailure(pJob, code));

  SCH_RET(code);
}


int32_t schProcessOnDataFetched(SSchJob *job) {
  atomic_val_compare_exchange_32(&job->remoteFetch, 1, 0);

  tsem_post(&job->rspSem);
}



// Note: no more error processing, handled in function internal
int32_t schProcessOnTaskFailure(SSchJob *pJob, SSchTask *pTask, int32_t errCode) {
  bool needRetry = false;
  bool moved = false;
  int32_t taskDone = 0;
  int32_t code = 0;

  SCH_TASK_DLOG("taskOnFailure, code:%x", errCode);
  
  SCH_ERR_JRET(schTaskCheckAndSetRetry(pJob, pTask, errCode, &needRetry));
  
  if (!needRetry) {
    SCH_TASK_ELOG("task failed and no more retry, code:%x", errCode);

    if (SCH_GET_TASK_STATUS(pTask) == JOB_TASK_STATUS_EXECUTING) {
      code = schMoveTaskToFailList(pJob, pTask, &moved);
      if (code && moved) {
        SCH_ERR_RET(errCode);
      }
    }

    SCH_SET_TASK_STATUS(pTask, JOB_TASK_STATUS_FAILED);
    
    if (SCH_TASK_NEED_WAIT_ALL(pTask)) {
      SCH_LOCK(SCH_WRITE, &pTask->level->lock);
      pTask->level->taskFailed++;
      taskDone = pTask->level->taskSucceed + pTask->level->taskFailed;
      SCH_UNLOCK(SCH_WRITE, &pTask->level->lock);

      atomic_store_32(&pJob->errCode, errCode);
      
      if (taskDone < pTask->level->taskNum) {
        SCH_TASK_DLOG("not all tasks done, done:%d, all:%d", taskDone, pTask->level->taskNum);
        SCH_ERR_RET(errCode);
      }
    }
  } else {
    // Note: no more error processing, already handled
    SCH_ERR_RET(schLaunchTask(pJob, pTask));
    
    return TSDB_CODE_SUCCESS;
  }

_return:

  SCH_ERR_RET(schProcessOnJobFailure(pJob, errCode));

  SCH_ERR_RET(errCode);
}


// Note: no more error processing, handled in function internal
int32_t schProcessOnTaskSuccess(SSchJob *pJob, SSchTask *pTask) {
  bool moved = false;
  int32_t code = 0;
  SSchTask *pErrTask = pTask;

  SCH_TASK_DLOG("taskOnSuccess, status:%d", SCH_GET_TASK_STATUS(pTask));
  
  code = schMoveTaskToSuccList(pJob, pTask, &moved);
  if (code && moved) {
    SCH_ERR_RET(code);
  }

  SCH_SET_TASK_STATUS(pTask, JOB_TASK_STATUS_PARTIAL_SUCCEED);

  SCH_ERR_JRET(schRecordTaskSucceedNode(pTask));
  
  int32_t parentNum = pTask->parents ? (int32_t)taosArrayGetSize(pTask->parents) : 0;
  if (parentNum == 0) {
    int32_t taskDone = 0;
    
    if (SCH_TASK_NEED_WAIT_ALL(pTask)) {
      SCH_LOCK(SCH_WRITE, &pTask->level->lock);
      pTask->level->taskSucceed++;
      taskDone = pTask->level->taskSucceed + pTask->level->taskFailed;
      SCH_UNLOCK(SCH_WRITE, &pTask->level->lock);
      
      if (taskDone < pTask->level->taskNum) {
        SCH_TASK_ELOG("wait all tasks, done:%d, all:%d", taskDone, pTask->level->taskNum);
        
        return TSDB_CODE_SUCCESS;
      } else if (taskDone > pTask->level->taskNum) {
        assert(0);
      }

      if (pTask->level->taskFailed > 0) {
        SCH_RET(schProcessOnJobFailure(pJob, 0));
      } else {
        SCH_RET(schProcessOnJobPartialSuccess(pJob));
      }
    } else {
      pJob->resNode = pTask->succeedAddr;
    }

    pJob->fetchTask = pTask;

    code = schMoveTaskToExecList(pJob, pTask, &moved);
    if (code && moved) {
      SCH_ERR_RET(code);
    }
    
    SCH_ERR_RET(schProcessOnJobPartialSuccess(pJob));

    return TSDB_CODE_SUCCESS;
  }

/*
  if (SCH_IS_DATA_SRC_TASK(task) && job->dataSrcEps.numOfEps < SCH_MAX_CANDIDATE_EP_NUM) {
    strncpy(job->dataSrcEps.fqdn[job->dataSrcEps.numOfEps], task->execAddr.fqdn, sizeof(task->execAddr.fqdn));
    job->dataSrcEps.port[job->dataSrcEps.numOfEps] = task->execAddr.port;

    ++job->dataSrcEps.numOfEps;
  }
*/

  for (int32_t i = 0; i < parentNum; ++i) {
    SSchTask *par = *(SSchTask **)taosArrayGet(pTask->parents, i);
    pErrTask = par;
    
    atomic_add_fetch_32(&par->childReady, 1);

    SCH_LOCK(SCH_WRITE, &par->lock);
    qSetSubplanExecutionNode(par->plan, pTask->plan->id.templateId, &pTask->succeedAddr);
    SCH_UNLOCK(SCH_WRITE, &par->lock);
    
    if (SCH_TASK_READY_TO_LUNCH(par)) {
      SCH_ERR_RET(schLaunchTask(pJob, par));
    }
  }

  return TSDB_CODE_SUCCESS;

_return:

  SCH_ERR_RET(schProcessOnTaskFailure(pJob, pErrTask, code));

  SCH_ERR_RET(code);
}

int32_t schHandleResponseMsg(SSchJob *pJob, SSchTask *pTask, int32_t msgType, char *msg, int32_t msgSize, int32_t rspCode) {
  int32_t code = 0;

  SCH_ERR_JRET(schValidateTaskReceivedMsgType(pJob, pTask, msgType));

  switch (msgType) {
    case TDMT_VND_CREATE_TABLE_RSP: {
        if (rspCode != TSDB_CODE_SUCCESS) {
          SCH_ERR_RET(schProcessOnTaskFailure(pJob, pTask, rspCode));
        }
        
        SCH_ERR_RET(schProcessOnTaskSuccess(pJob, pTask));

        break;
      }
    case TDMT_VND_SUBMIT_RSP: {
        #if 0 //TODO OPEN THIS
        SShellSubmitRspMsg *rsp = (SShellSubmitRspMsg *)msg;

        if (rspCode != TSDB_CODE_SUCCESS || NULL == msg || rsp->code != TSDB_CODE_SUCCESS) {
          SCH_ERR_RET(schProcessOnTaskFailure(pJob, pTask, rspCode));
        }

        pJob->resNumOfRows += rsp->affectedRows;
        #else
        if (rspCode != TSDB_CODE_SUCCESS) {
          SCH_ERR_RET(schProcessOnTaskFailure(pJob, pTask, rspCode));
        }

        SShellSubmitRsp *rsp = (SShellSubmitRsp *)msg;
        if (rsp) {
          pJob->resNumOfRows += rsp->affectedRows;
        }
        #endif

        SCH_ERR_RET(schProcessOnTaskSuccess(pJob, pTask));

        break;
      }
    case TDMT_VND_QUERY_RSP: {
        SQueryTableRsp *rsp = (SQueryTableRsp *)msg;
        
        if (rspCode != TSDB_CODE_SUCCESS || NULL == msg || rsp->code != TSDB_CODE_SUCCESS) {
          SCH_ERR_RET(schProcessOnTaskFailure(pJob, pTask, rspCode));
        }
        
        SCH_ERR_JRET(schBuildAndSendMsg(pJob, pTask, NULL, TDMT_VND_RES_READY));
        
        break;
      }
    case TDMT_VND_RES_READY_RSP: {
        SResReadyRsp *rsp = (SResReadyRsp *)msg;
        
        if (rspCode != TSDB_CODE_SUCCESS || NULL == msg || rsp->code != TSDB_CODE_SUCCESS) {
          SCH_ERR_RET(schProcessOnTaskFailure(pJob, pTask, rsp->code));
        }
        
        SCH_ERR_RET(schProcessOnTaskSuccess(pJob, pTask));
        
        break;
      }
    case TDMT_VND_FETCH_RSP: {
        SRetrieveTableRsp *rsp = (SRetrieveTableRsp *)msg;

        if (rspCode != TSDB_CODE_SUCCESS || NULL == msg) {
          SCH_ERR_RET(schProcessOnTaskFailure(pJob, pTask, rspCode));
        }

        if (pJob->res) {
          SCH_TASK_ELOG("got fetch rsp while res already exists, res:%p", pJob->res);
          tfree(rsp);
          SCH_ERR_RET(TSDB_CODE_SCH_STATUS_ERROR);
        }

        atomic_store_ptr(&pJob->res, rsp);
        atomic_store_32(&pJob->resNumOfRows, rsp->numOfRows);

        if (rsp->completed) {
          SCH_SET_TASK_STATUS(pTask, JOB_TASK_STATUS_SUCCEED);
        }
        
        SCH_ERR_JRET(schProcessOnDataFetched(pJob));
        
        break;
      }
    case TDMT_VND_DROP_TASK: {
        // SHOULD NEVER REACH HERE
        assert(0);
        break;
      }
    default:
      SCH_TASK_ELOG("unknown rsp msg, type:%d, status:%d", msgType, SCH_GET_TASK_STATUS(pTask));
      
      SCH_ERR_JRET(TSDB_CODE_QRY_INVALID_INPUT);
  }

  return TSDB_CODE_SUCCESS;

_return:

  SCH_ERR_RET(schProcessOnTaskFailure(pJob, pTask, code));
  
  SCH_RET(code);
}


int32_t schHandleCallback(void* param, const SDataBuf* pMsg, int32_t msgType, int32_t rspCode) {
  int32_t code = 0;
  SSchCallbackParam *pParam = (SSchCallbackParam *)param;
  SSchJob *pJob = NULL;
  SSchTask *pTask = NULL;
  
  SSchJob **job = taosHashGet(schMgmt.jobs, &pParam->queryId, sizeof(pParam->queryId));
  if (NULL == job || NULL == (*job)) {
    qError("QID:%"PRIx64" taosHashGet queryId not exist, may be dropped", pParam->queryId);
    SCH_ERR_JRET(TSDB_CODE_QRY_JOB_FREED);
  }

  pJob = *job;

  atomic_add_fetch_32(&pJob->ref, 1);

  int32_t s = taosHashGetSize(pJob->execTasks);
  if (s <= 0) {
    qError("QID:%"PRIx64",TID:%"PRId64" no task in execTask list", pParam->queryId, pParam->taskId);
    SCH_ERR_JRET(TSDB_CODE_SCH_INTERNAL_ERROR);
  }

  SSchTask **task = taosHashGet(pJob->execTasks, &pParam->taskId, sizeof(pParam->taskId));
  if (NULL == task || NULL == (*task)) {
    qError("QID:%"PRIx64",TID:%"PRId64" taosHashGet taskId not exist", pParam->queryId, pParam->taskId);
    SCH_ERR_JRET(TSDB_CODE_SCH_INTERNAL_ERROR);
  }

  pTask = *task;

  SCH_TASK_DLOG("rsp msg received, type:%d, code:%x", msgType, rspCode);
  
  SCH_ERR_JRET(schHandleResponseMsg(pJob, pTask, msgType, pMsg->pData, pMsg->len, rspCode));

_return:

  if (pJob) {
    atomic_sub_fetch_32(&pJob->ref, 1);
  }

  tfree(param);
  SCH_RET(code);
}

int32_t schHandleSubmitCallback(void* param, const SDataBuf* pMsg, int32_t code) {
  return schHandleCallback(param, pMsg, TDMT_VND_SUBMIT_RSP, code);
}

int32_t schHandleCreateTableCallback(void* param, const SDataBuf* pMsg, int32_t code) {
  return schHandleCallback(param, pMsg, TDMT_VND_CREATE_TABLE_RSP, code);
}

int32_t schHandleQueryCallback(void* param, const SDataBuf* pMsg, int32_t code) {
  return schHandleCallback(param, pMsg, TDMT_VND_QUERY_RSP, code);
}

int32_t schHandleFetchCallback(void* param, const SDataBuf* pMsg, int32_t code) {
  return schHandleCallback(param, pMsg, TDMT_VND_FETCH_RSP, code);
}

int32_t schHandleReadyCallback(void* param, const SDataBuf* pMsg, int32_t code) {
  return schHandleCallback(param, pMsg, TDMT_VND_RES_READY_RSP, code);
}

int32_t schHandleDropCallback(void* param, const SDataBuf* pMsg, int32_t code) {  
  SSchCallbackParam *pParam = (SSchCallbackParam *)param;
  qDebug("QID:%"PRIx64",TID:%"PRIx64" drop task rsp received, code:%x", pParam->queryId, pParam->taskId, code);
}

int32_t schGetCallbackFp(int32_t msgType, __async_send_cb_fn_t *fp) {
  switch (msgType) {
    case TDMT_VND_CREATE_TABLE:
      *fp = schHandleCreateTableCallback;
      break;
    case TDMT_VND_SUBMIT: 
      *fp = schHandleSubmitCallback;
      break;
    case TDMT_VND_QUERY: 
      *fp = schHandleQueryCallback;
      break;
    case TDMT_VND_RES_READY: 
      *fp = schHandleReadyCallback;
      break;
    case TDMT_VND_FETCH: 
      *fp = schHandleFetchCallback;
      break;
    case TDMT_VND_DROP_TASK:
      *fp = schHandleDropCallback;
      break;
    default:
      qError("unknown msg type for callback, msgType:%d", msgType);
      SCH_ERR_RET(TSDB_CODE_QRY_APP_ERROR);
  }

  return TSDB_CODE_SUCCESS;
}


int32_t schAsyncSendMsg(void *transport, SEpSet* epSet, uint64_t qId, uint64_t tId, int32_t msgType, void *msg, uint32_t msgSize) {
  int32_t code = 0;
  SMsgSendInfo* pMsgSendInfo = calloc(1, sizeof(SMsgSendInfo));
  if (NULL == pMsgSendInfo) {
    qError("QID:%"PRIx64 ",TID:%"PRIx64 " calloc %d failed", qId, tId, (int32_t)sizeof(SMsgSendInfo));
    SCH_ERR_RET(TSDB_CODE_QRY_OUT_OF_MEMORY);
  }

  SSchCallbackParam *param = calloc(1, sizeof(SSchCallbackParam));
  if (NULL == param) {
    qError("QID:%"PRIx64 ",TID:%"PRIx64 " calloc %d failed", qId, tId, (int32_t)sizeof(SSchCallbackParam));
    SCH_ERR_JRET(TSDB_CODE_QRY_OUT_OF_MEMORY);
  }

  __async_send_cb_fn_t fp = NULL;
  SCH_ERR_JRET(schGetCallbackFp(msgType, &fp));

  param->queryId = qId;
  param->taskId = tId;

  pMsgSendInfo->param = param;
  pMsgSendInfo->msgInfo.pData = msg;
  pMsgSendInfo->msgInfo.len = msgSize;
  pMsgSendInfo->msgType = msgType;
  pMsgSendInfo->fp = fp;
  
  int64_t  transporterId = 0;
  
  code = asyncSendMsgToServer(transport, epSet, &transporterId, pMsgSendInfo);
  if (code) {
    qError("QID:%"PRIx64 ",TID:%"PRIx64 " asyncSendMsgToServer failed, code:%x", qId, tId, code);
    SCH_ERR_JRET(code);
  }
  
  return TSDB_CODE_SUCCESS;

_return:
  
  tfree(param);
  tfree(pMsgSendInfo);

  SCH_RET(code);
}

void schConvertAddrToEpSet(SQueryNodeAddr *addr, SEpSet *epSet) {
  epSet->inUse = addr->inUse;
  epSet->numOfEps = addr->numOfEps;
  
  for (int8_t i = 0; i < epSet->numOfEps; ++i) {
    strncpy(epSet->fqdn[i], addr->epAddr[i].fqdn, sizeof(addr->epAddr[i].fqdn));
    epSet->port[i] = addr->epAddr[i].port;
  }
}

int32_t schBuildAndSendMsg(SSchJob *pJob, SSchTask *pTask, SQueryNodeAddr *addr, int32_t msgType) {
  uint32_t msgSize = 0;
  void *msg = NULL;
  int32_t code = 0;
  bool isCandidateAddr = false;
  SEpSet epSet;

  if (NULL == addr) {
    addr = taosArrayGet(pTask->candidateAddrs, atomic_load_8(&pTask->candidateIdx));
    
    isCandidateAddr = true;
  }

  schConvertAddrToEpSet(addr, &epSet);
  
  switch (msgType) {
    case TDMT_VND_CREATE_TABLE:
    case TDMT_VND_SUBMIT: {
      msgSize = pTask->msgLen;
      msg = calloc(1, msgSize);
      if (NULL == msg) {
        SCH_TASK_ELOG("calloc %d failed", msgSize);
        SCH_ERR_RET(TSDB_CODE_QRY_OUT_OF_MEMORY);
      }

      memcpy(msg, pTask->msg, msgSize);
      break;
    }

    case TDMT_VND_QUERY: {
      msgSize = sizeof(SSubQueryMsg) + pTask->msgLen;
      msg = calloc(1, msgSize);
      if (NULL == msg) {
        SCH_TASK_ELOG("calloc %d failed", msgSize);
        SCH_ERR_RET(TSDB_CODE_QRY_OUT_OF_MEMORY);
      }

      SSubQueryMsg *pMsg = msg;

      pMsg->header.vgId = htonl(addr->nodeId);
      
      pMsg->sId = htobe64(schMgmt.sId);
      pMsg->queryId = htobe64(pJob->queryId);
      pMsg->taskId = htobe64(pTask->taskId);
      pMsg->contentLen = htonl(pTask->msgLen);
      memcpy(pMsg->msg, pTask->msg, pTask->msgLen);
      break;
    }

    case TDMT_VND_RES_READY: {
      msgSize = sizeof(SResReadyReq);
      msg = calloc(1, msgSize);
      if (NULL == msg) {
        SCH_TASK_ELOG("calloc %d failed", msgSize);
        SCH_ERR_RET(TSDB_CODE_QRY_OUT_OF_MEMORY);
      }

      SResReadyReq *pMsg = msg;
      
      pMsg->header.vgId = htonl(addr->nodeId);  
      
      pMsg->sId = htobe64(schMgmt.sId);      
      pMsg->queryId = htobe64(pJob->queryId);
      pMsg->taskId = htobe64(pTask->taskId);      
      break;
    }
    case TDMT_VND_FETCH: {
      msgSize = sizeof(SResFetchReq);
      msg = calloc(1, msgSize);
      if (NULL == msg) {
        SCH_TASK_ELOG("calloc %d failed", msgSize);
        SCH_ERR_RET(TSDB_CODE_QRY_OUT_OF_MEMORY);
      }
    
      SResFetchReq *pMsg = msg;
      
      pMsg->header.vgId = htonl(addr->nodeId);  
      
      pMsg->sId = htobe64(schMgmt.sId);      
      pMsg->queryId = htobe64(pJob->queryId);
      pMsg->taskId = htobe64(pTask->taskId);      
      break;
    }
    case TDMT_VND_DROP_TASK:{
      msgSize = sizeof(STaskDropReq);
      msg = calloc(1, msgSize);
      if (NULL == msg) {
        SCH_TASK_ELOG("calloc %d failed", msgSize);
        SCH_ERR_RET(TSDB_CODE_QRY_OUT_OF_MEMORY);
      }
    
      STaskDropReq *pMsg = msg;
      
      pMsg->header.vgId = htonl(addr->nodeId);   
      
      pMsg->sId = htobe64(schMgmt.sId);      
      pMsg->queryId = htobe64(pJob->queryId);
      pMsg->taskId = htobe64(pTask->taskId);      
      break;
    }
    default:
      SCH_TASK_ELOG("unknown msg type to send, msgType:%d", msgType);
      SCH_ERR_RET(TSDB_CODE_SCH_INTERNAL_ERROR);
      break;
  }

  atomic_store_32(&pTask->lastMsgType, msgType);

  SCH_ERR_JRET(schAsyncSendMsg(pJob->transport, &epSet, pJob->queryId, pTask->taskId, msgType, msg, msgSize));

  if (isCandidateAddr) {
    SCH_ERR_RET(schRecordTaskExecNode(pJob, pTask, addr));
  }
  
  return TSDB_CODE_SUCCESS;

_return:

  atomic_store_32(&pTask->lastMsgType, -1);

  tfree(msg);
  SCH_RET(code);
}

static FORCE_INLINE bool schJobNeedToStop(SSchJob *pJob, int8_t *pStatus) {
  int8_t status = SCH_GET_JOB_STATUS(pJob);
  if (pStatus) {
    *pStatus = status;
  }

  return (status == JOB_TASK_STATUS_FAILED || status == JOB_TASK_STATUS_CANCELLED 
       || status == JOB_TASK_STATUS_CANCELLING || status == JOB_TASK_STATUS_DROPPING);
}


// Note: no more error processing, handled in function internal
int32_t schLaunchTask(SSchJob *pJob, SSchTask *pTask) {
  int8_t status = 0;
  int32_t code = 0;
  
  if (schJobNeedToStop(pJob, &status)) {
    SCH_TASK_ELOG("no need to launch task cause of job status, job status:%d", status);
    
    code = atomic_load_32(&pJob->errCode);
    SCH_ERR_RET(code);
    
    SCH_RET(TSDB_CODE_SCH_STATUS_ERROR);
  }
  
  SSubplan *plan = pTask->plan;

  if (NULL == pTask->msg) {
    code = qSubPlanToString(plan, &pTask->msg, &pTask->msgLen);
    if (TSDB_CODE_SUCCESS != code || NULL == pTask->msg || pTask->msgLen <= 0) {
      SCH_TASK_ELOG("subplanToString error, code:%x, msg:%p, len:%d", code, pTask->msg, pTask->msgLen);
      SCH_ERR_JRET(code);
    }

    printf("physical plan:%s\n", pTask->msg);
  }
  
  SCH_ERR_JRET(schSetTaskCandidateAddrs(pJob, pTask));

  // NOTE: race condition: the task should be put into the hash table before send msg to server
  if (SCH_GET_TASK_STATUS(pTask) != JOB_TASK_STATUS_EXECUTING) {
    SCH_ERR_JRET(schPushTaskToExecList(pJob, pTask));

    SCH_SET_TASK_STATUS(pTask, JOB_TASK_STATUS_EXECUTING);
  }

  SCH_ERR_JRET(schBuildAndSendMsg(pJob, pTask, NULL, plan->msgType));
  
  return TSDB_CODE_SUCCESS;

_return:

  SCH_ERR_RET(schProcessOnTaskFailure(pJob, pTask, code));
  
  SCH_RET(code);
}

int32_t schLaunchJob(SSchJob *pJob) {
  SSchLevel *level = taosArrayGet(pJob->levels, pJob->levelIdx);

  SCH_ERR_RET(schCheckAndUpdateJobStatus(pJob, JOB_TASK_STATUS_EXECUTING));
  
  for (int32_t i = 0; i < level->taskNum; ++i) {
    SSchTask *pTask = taosArrayGet(level->subTasks, i);
    SCH_ERR_RET(schLaunchTask(pJob, pTask));
  }
  
  return TSDB_CODE_SUCCESS;
}

void schDropTaskOnExecutedNode(SSchJob *pJob, SSchTask *pTask) {
  if (NULL == pTask->execAddrs) {
    SCH_TASK_DLOG("no exec address, status:%d", SCH_GET_TASK_STATUS(pTask));
    return;
  }

  int32_t size = (int32_t)taosArrayGetSize(pTask->execAddrs);
  
  if (size <= 0) {
    SCH_TASK_DLOG("task has no exec address, no need to drop it, status:%d", SCH_GET_TASK_STATUS(pTask));
    return;
  }

  SQueryNodeAddr *addr = NULL;
  for (int32_t i = 0; i < size; ++i) {
    addr = (SQueryNodeAddr *)taosArrayGet(pTask->execAddrs, i);

    schBuildAndSendMsg(pJob, pTask, addr, TDMT_VND_DROP_TASK);
  }

  SCH_TASK_DLOG("task has %d exec address", size);
}

void schDropTaskInHashList(SSchJob *pJob, SHashObj *list) {
  void *pIter = taosHashIterate(list, NULL);
  while (pIter) {
    SSchTask *pTask = *(SSchTask **)pIter;

    if (!SCH_TASK_NO_NEED_DROP(pTask)) {
      schDropTaskOnExecutedNode(pJob, pTask);
    }
    
    pIter = taosHashIterate(list, pIter);
  } 
}

void schDropJobAllTasks(SSchJob *pJob) {
  schDropTaskInHashList(pJob, pJob->execTasks);
  schDropTaskInHashList(pJob, pJob->succTasks);
  schDropTaskInHashList(pJob, pJob->failTasks);
}

int32_t schExecJobImpl(void *transport, SArray *nodeList, SQueryDag* pDag, struct SSchJob** job, bool syncSchedule) {
  if (nodeList && taosArrayGetSize(nodeList) <= 0) {
    qInfo("QID:%"PRIx64" input nodeList is empty", pDag->queryId);
  }

  int32_t code = 0;
  SSchJob *pJob = calloc(1, sizeof(SSchJob));
  if (NULL == pJob) {
    qError("QID:%"PRIx64" calloc %d failed", pDag->queryId, (int32_t)sizeof(SSchJob));
    SCH_ERR_RET(TSDB_CODE_QRY_OUT_OF_MEMORY);
  }

  pJob->attr.syncSchedule = syncSchedule;
  pJob->transport = transport;
  pJob->nodeList = nodeList;

  SCH_ERR_JRET(schValidateAndBuildJob(pDag, pJob));

  pJob->execTasks = taosHashInit(pDag->numOfSubplans, taosGetDefaultHashFunction(TSDB_DATA_TYPE_UBIGINT), false, HASH_ENTRY_LOCK);
  if (NULL == pJob->execTasks) {
    SCH_JOB_ELOG("taosHashInit %d execTasks failed", pDag->numOfSubplans);
    SCH_ERR_JRET(TSDB_CODE_QRY_OUT_OF_MEMORY);
  }

  pJob->succTasks = taosHashInit(pDag->numOfSubplans, taosGetDefaultHashFunction(TSDB_DATA_TYPE_UBIGINT), false, HASH_ENTRY_LOCK);
  if (NULL == pJob->succTasks) {
    SCH_JOB_ELOG("taosHashInit %d succTasks failed", pDag->numOfSubplans);
    SCH_ERR_JRET(TSDB_CODE_QRY_OUT_OF_MEMORY);
  }

  pJob->failTasks = taosHashInit(pDag->numOfSubplans, taosGetDefaultHashFunction(TSDB_DATA_TYPE_UBIGINT), false, HASH_ENTRY_LOCK);
  if (NULL == pJob->failTasks) {
    SCH_JOB_ELOG("taosHashInit %d failTasks failed", pDag->numOfSubplans);
    SCH_ERR_JRET(TSDB_CODE_QRY_OUT_OF_MEMORY);
  }

  tsem_init(&pJob->rspSem, 0, 0);

  code = taosHashPut(schMgmt.jobs, &pJob->queryId, sizeof(pJob->queryId), &pJob, POINTER_BYTES);
  if (0 != code) {
    if (HASH_NODE_EXIST(code)) {
      SCH_JOB_ELOG("job already exist, isQueryJob:%d", pJob->attr.queryJob);
      SCH_ERR_JRET(TSDB_CODE_QRY_INVALID_INPUT);
    } else {
      SCH_JOB_ELOG("taosHashPut job failed, errno:%d", errno);
      SCH_ERR_JRET(TSDB_CODE_QRY_OUT_OF_MEMORY);
    }
  }

  pJob->status = JOB_TASK_STATUS_NOT_START;
  
  SCH_ERR_JRET(schLaunchJob(pJob));

  *(SSchJob **)job = pJob;
  
  if (syncSchedule) {
    SCH_JOB_DLOG("will wait for rsp now, job status:%d", SCH_GET_JOB_STATUS(pJob));
    tsem_wait(&pJob->rspSem);
  }

  SCH_JOB_DLOG("job exec done, job status:%d", SCH_GET_JOB_STATUS(pJob));

  return TSDB_CODE_SUCCESS;

_return:

  *(SSchJob **)job = NULL;
  
  scheduleFreeJob(pJob);
  
  SCH_RET(code);
}

int32_t schCancelJob(SSchJob *pJob) {
  //TODO

  //TODO MOVE ALL TASKS FROM EXEC LIST TO FAIL LIST

}


int32_t schedulerInit(SSchedulerCfg *cfg) {
  if (schMgmt.jobs) {
    qError("scheduler already initialized");
    return TSDB_CODE_QRY_INVALID_INPUT;
  }

  if (cfg) {
    schMgmt.cfg = *cfg;
    
    if (schMgmt.cfg.maxJobNum == 0) {
      schMgmt.cfg.maxJobNum = SCHEDULE_DEFAULT_JOB_NUMBER;
    }
  } else {
    schMgmt.cfg.maxJobNum = SCHEDULE_DEFAULT_JOB_NUMBER;
  }

  schMgmt.jobs = taosHashInit(schMgmt.cfg.maxJobNum, taosGetDefaultHashFunction(TSDB_DATA_TYPE_UBIGINT), false, HASH_ENTRY_LOCK);
  if (NULL == schMgmt.jobs) {
    qError("init schduler jobs failed, num:%u", schMgmt.cfg.maxJobNum);
    SCH_ERR_RET(TSDB_CODE_QRY_OUT_OF_MEMORY);
  }

  if (taosGetSystemUUID((char *)&schMgmt.sId, sizeof(schMgmt.sId))) {
    qError("generate schdulerId failed, errno:%d", errno);
    SCH_ERR_RET(TSDB_CODE_QRY_SYS_ERROR);
  }

  qInfo("scheduler %"PRIx64" initizlized, maxJob:%u", schMgmt.sId, schMgmt.cfg.maxJobNum);
  
  return TSDB_CODE_SUCCESS;
}

int32_t scheduleExecJob(void *transport, SArray *nodeList, SQueryDag* pDag, struct SSchJob** pJob, SQueryResult *pRes) {
  if (NULL == transport || NULL == pDag || NULL == pDag->pSubplans || NULL == pJob || NULL == pRes) {
    SCH_ERR_RET(TSDB_CODE_QRY_INVALID_INPUT);
  }

  SSchJob *job = NULL;

  SCH_ERR_RET(schExecJobImpl(transport, nodeList, pDag, pJob, true));

  job = *pJob;

  pRes->code = atomic_load_32(&job->errCode);
  pRes->numOfRows = job->resNumOfRows;
  
  return TSDB_CODE_SUCCESS;
}

int32_t scheduleAsyncExecJob(void *transport, SArray *nodeList, SQueryDag* pDag, struct SSchJob** pJob) {
  if (NULL == transport || NULL == pDag || NULL == pDag->pSubplans || NULL == pJob) {
    SCH_ERR_RET(TSDB_CODE_QRY_INVALID_INPUT);
  }

  SCH_ERR_RET(schExecJobImpl(transport, nodeList, pDag, pJob, false));
  return TSDB_CODE_SUCCESS;
}

int32_t schedulerConvertDagToTaskList(SQueryDag* pDag, SArray **pTasks) {
  if (NULL == pDag || pDag->numOfSubplans <= 0 || taosArrayGetSize(pDag->pSubplans) <= 0) {
    SCH_ERR_RET(TSDB_CODE_QRY_INVALID_INPUT);
  }

  int32_t levelNum = taosArrayGetSize(pDag->pSubplans);
  if (1 != levelNum) {
    qError("invalid level num: %d", levelNum);
    SCH_ERR_RET(TSDB_CODE_QRY_INVALID_INPUT);
  }

  SArray *plans = taosArrayGet(pDag->pSubplans, 0);
  int32_t taskNum = taosArrayGetSize(plans);
  if (taskNum <= 0) {
    qError("invalid task num: %d", taskNum);
    SCH_ERR_RET(TSDB_CODE_QRY_INVALID_INPUT);
  }

  SArray *info = taosArrayInit(taskNum, sizeof(STaskInfo));
  if (NULL == info) {
    qError("taosArrayInit %d taskInfo failed", taskNum);
    SCH_ERR_RET(TSDB_CODE_QRY_OUT_OF_MEMORY);
  }

  STaskInfo tInfo = {0};
  char *msg = NULL;
  int32_t msgLen = 0;
  int32_t code = 0;
  
  for (int32_t i = 0; i < taskNum; ++i) {
    SSubplan *plan = taosArrayGetP(plans, i);

    tInfo.addr = plan->execNode;

    code = qSubPlanToString(plan, &msg, &msgLen);
    if (TSDB_CODE_SUCCESS != code || NULL == msg || msgLen <= 0) {
      qError("subplanToString error, code:%x, msg:%p, len:%d", code, msg, msgLen);
      SCH_ERR_JRET(code);
    }

    int32_t msgSize = sizeof(SSubQueryMsg) + msgLen;
    msg = calloc(1, msgSize);
    if (NULL == msg) {
      qError("calloc %d failed", msgSize);
      SCH_ERR_JRET(TSDB_CODE_QRY_OUT_OF_MEMORY);
    }
    
    SSubQueryMsg *pMsg = msg;
    
    pMsg->header.vgId = htonl(tInfo.addr.nodeId);
    
    pMsg->sId = htobe64(schMgmt.sId);
    pMsg->queryId = htobe64(plan->id.queryId);
    pMsg->taskId = htobe64(schGenUUID());
    pMsg->contentLen = htonl(msgLen);
    memcpy(pMsg->msg, msg, msgLen);

    tInfo.msg = pMsg;

    if (NULL == taosArrayPush(info, &tInfo)) {
      qError("taosArrayPush failed, idx:%d", i);
      free(msg);
      SCH_ERR_JRET(TSDB_CODE_QRY_OUT_OF_MEMORY);
    }
  }

  *pTasks = info;
  info = NULL;
  
_return:

  schedulerFreeTaskList(info);

  SCH_RET(code);
}

int32_t schedulerCopyTask(STaskInfo *src, SArray **dst, int32_t copyNum) {
  if (NULL == src || NULL == dst || copyNum <= 0) {
    SCH_ERR_RET(TSDB_CODE_QRY_INVALID_INPUT);
  }

  int32_t code = 0;
  
  *dst = taosArrayInit(copyNum, sizeof(STaskInfo));
  if (NULL == *dst) {
    qError("taosArrayInit %d taskInfo failed", copyNum);
    SCH_ERR_RET(TSDB_CODE_QRY_OUT_OF_MEMORY);
  }

  int32_t msgSize = src->msg->contentLen + sizeof(*src->msg);
  STaskInfo info = {0};

  info.addr = src->addr;
  
  for (int32_t i = 0; i < copyNum; ++i) {
    info.msg = malloc(msgSize);
    if (NULL == info.msg) {
      qError("malloc %d failed", msgSize);
      SCH_ERR_JRET(TSDB_CODE_QRY_OUT_OF_MEMORY);
    }

    memcpy(info.msg, src->msg, msgSize);

    info.msg->taskId = schGenUUID();
    
    if (NULL == taosArrayPush(*dst, &info)) {
      qError("taosArrayPush failed, idx:%d", i);
      free(info.msg);
      SCH_ERR_JRET(TSDB_CODE_QRY_OUT_OF_MEMORY);
    }
  }

  return TSDB_CODE_SUCCESS;

_return:

  schedulerFreeTaskList(*dst);
  *dst = NULL;
  
  SCH_RET(code);
}


int32_t scheduleFetchRows(SSchJob *pJob, void** pData) {
  if (NULL == pJob || NULL == pData) {
    SCH_ERR_RET(TSDB_CODE_QRY_INVALID_INPUT);
  }
  int32_t code = 0;

  atomic_add_fetch_32(&pJob->ref, 1);

  int8_t status = SCH_GET_JOB_STATUS(pJob);
  if (status == JOB_TASK_STATUS_DROPPING) {
    SCH_JOB_ELOG("job is dropping, status:%d", status);
    SCH_ERR_JRET(TSDB_CODE_SCH_STATUS_ERROR);
  }

  if (!SCH_JOB_NEED_FETCH(&pJob->attr)) {
    SCH_JOB_ELOG("no need to fetch data, status:%d", SCH_GET_JOB_STATUS(pJob));
    SCH_ERR_JRET(TSDB_CODE_QRY_APP_ERROR);
  }

  if (atomic_val_compare_exchange_8(&pJob->userFetch, 0, 1) != 0) {
    SCH_JOB_ELOG("prior fetching not finished, userFetch:%d", atomic_load_8(&pJob->userFetch));
    SCH_ERR_JRET(TSDB_CODE_QRY_APP_ERROR);
  }

  if (JOB_TASK_STATUS_FAILED == status || JOB_TASK_STATUS_DROPPING == status) {
    SCH_JOB_ELOG("job failed or dropping, status:%d", status);
    SCH_ERR_JRET(atomic_load_32(&pJob->errCode));
  } else if (status == JOB_TASK_STATUS_SUCCEED) {
    SCH_JOB_ELOG("job already succeed, status:%d", status);
    goto _return;
  } else if (status == JOB_TASK_STATUS_PARTIAL_SUCCEED) {
    SCH_ERR_JRET(schFetchFromRemote(pJob));
  }

  tsem_wait(&pJob->rspSem);

  status = SCH_GET_JOB_STATUS(pJob);

  if (JOB_TASK_STATUS_FAILED == status || JOB_TASK_STATUS_DROPPING == status) {
    SCH_JOB_ELOG("job failed or dropping, status:%d", status);
    SCH_ERR_JRET(atomic_load_32(&pJob->errCode));
  }
  
  if (pJob->res && ((SRetrieveTableRsp *)pJob->res)->completed) {
    SCH_ERR_JRET(schCheckAndUpdateJobStatus(pJob, JOB_TASK_STATUS_SUCCEED));
  }

_return:

  while (true) {
    *pData = atomic_load_ptr(&pJob->res);
    
    if (*pData != atomic_val_compare_exchange_ptr(&pJob->res, *pData, NULL)) {
      continue;
    }

    break;
  }

  if (NULL == *pData) {
    SRetrieveTableRsp *rsp = (SRetrieveTableRsp *)calloc(1, sizeof(SRetrieveTableRsp));
    if (rsp) {
      rsp->completed = 1;
    }

    *pData = rsp;
  }

  atomic_val_compare_exchange_8(&pJob->userFetch, 1, 0);

  SCH_JOB_DLOG("fetch done, code:%x", code);

  atomic_sub_fetch_32(&pJob->ref, 1);

  SCH_RET(code);
}

int32_t scheduleCancelJob(void *job) {
  SSchJob *pJob = (SSchJob *)job;

  atomic_add_fetch_32(&pJob->ref, 1);

  int32_t code = schCancelJob(pJob);

  atomic_sub_fetch_32(&pJob->ref, 1);

  SCH_RET(code);
}

void scheduleFreeJob(void *job) {
  if (NULL == job) {
    return;
  }

  SSchJob *pJob = job;
  uint64_t queryId = pJob->queryId;
  bool setJobFree = false;

  if (SCH_GET_JOB_STATUS(pJob) > 0) {
    if (0 != taosHashRemove(schMgmt.jobs, &pJob->queryId, sizeof(pJob->queryId))) {
      SCH_JOB_ELOG("taosHashRemove job from list failed, may already freed, pJob:%p", pJob);
      return;
    }

    SCH_JOB_DLOG("job removed from list, no further ref, ref:%d", atomic_load_32(&pJob->ref));

    while (true) {
      int32_t ref = atomic_load_32(&pJob->ref);
      if (0 == ref) {
        break;
      } else if (ref > 0) {
        if (1 == ref && atomic_load_8(&pJob->userFetch) > 0 && !setJobFree) {
          schProcessOnJobDropped(pJob, TSDB_CODE_QRY_JOB_FREED);
          setJobFree = true;
        }
        
        usleep(1);
      } else {
        assert(0);
      }
    }

    SCH_JOB_DLOG("job no ref now, status:%d", SCH_GET_JOB_STATUS(pJob));

    if (pJob->status == JOB_TASK_STATUS_EXECUTING) {
      schCancelJob(pJob);
    }

    schDropJobAllTasks(pJob);
  }

  pJob->subPlans = NULL; // it is a reference to pDag->pSubplans
  
  int32_t numOfLevels = taosArrayGetSize(pJob->levels);
  for(int32_t i = 0; i < numOfLevels; ++i) {
    SSchLevel *pLevel = taosArrayGet(pJob->levels, i);

    int32_t numOfTasks = taosArrayGetSize(pLevel->subTasks);
    for(int32_t j = 0; j < numOfTasks; ++j) {
      SSchTask* pTask = taosArrayGet(pLevel->subTasks, j);
      schFreeTask(pTask);
    }

    taosArrayDestroy(pLevel->subTasks);
  }
  
  taosHashCleanup(pJob->execTasks);
  taosHashCleanup(pJob->failTasks);
  taosHashCleanup(pJob->succTasks);
  
  taosArrayDestroy(pJob->levels);
  taosArrayDestroy(pJob->nodeList);

  tfree(pJob->res);
  
  tfree(pJob);

  qDebug("QID:%"PRIx64" job freed", queryId);
}

void schedulerFreeTaskList(SArray *taskList) {
  if (NULL == taskList) {
    return;
  }

  int32_t taskNum = taosArrayGetSize(taskList);
  for (int32_t i = 0; i < taskNum; ++i) {
    STaskInfo *info = taosArrayGet(taskList, i);
    tfree(info->msg);
  }

  taosArrayDestroy(taskList);
}
  
void schedulerDestroy(void) {
  if (schMgmt.jobs) {
    taosHashCleanup(schMgmt.jobs); //TODO
    schMgmt.jobs = NULL;
  }
}
<|MERGE_RESOLUTION|>--- conflicted
+++ resolved
@@ -51,13 +51,8 @@
   pTask->plan   = pPlan;
   pTask->level  = pLevel;
   SCH_SET_TASK_STATUS(pTask, JOB_TASK_STATUS_NOT_START);
-<<<<<<< HEAD
-  pTask->taskId = atomic_add_fetch_64(&schMgmt.taskId, 1);
+  pTask->taskId = schGenTaskId();
   pTask->execAddrs = taosArrayInit(SCH_MAX_CANDIDATE_EP_NUM, sizeof(SQueryNodeAddr));
-=======
-  pTask->taskId = schGenTaskId();
-  pTask->execAddrs = taosArrayInit(SCH_MAX_CONDIDATE_EP_NUM, sizeof(SQueryNodeAddr));
->>>>>>> 8b808fbc
   if (NULL == pTask->execAddrs) {
     SCH_TASK_ELOG("taosArrayInit %d exec addrs failed", SCH_MAX_CANDIDATE_EP_NUM);
     SCH_ERR_RET(TSDB_CODE_QRY_OUT_OF_MEMORY);
@@ -71,7 +66,7 @@
     taosArrayDestroy(pTask->candidateAddrs);
   }
 
-  tfree(pTask->msg); 
+  tfree(pTask->msg);
 
   if (pTask->children) {
     taosArrayDestroy(pTask->children);
@@ -787,7 +782,8 @@
     atomic_add_fetch_32(&par->childReady, 1);
 
     SCH_LOCK(SCH_WRITE, &par->lock);
-    qSetSubplanExecutionNode(par->plan, pTask->plan->id.templateId, &pTask->succeedAddr);
+    SDownstreamSource source = {.taskId = pTask->taskId, .schedId = schMgmt.sId, .addr = pTask->succeedAddr};
+    qSetSubplanExecutionNode(par->plan, pTask->plan->id.templateId, &source);
     SCH_UNLOCK(SCH_WRITE, &par->lock);
     
     if (SCH_TASK_READY_TO_LUNCH(par)) {
@@ -858,7 +854,7 @@
         SResReadyRsp *rsp = (SResReadyRsp *)msg;
         
         if (rspCode != TSDB_CODE_SUCCESS || NULL == msg || rsp->code != TSDB_CODE_SUCCESS) {
-          SCH_ERR_RET(schProcessOnTaskFailure(pJob, pTask, rsp->code));
+          SCH_ERR_RET(schProcessOnTaskFailure(pJob, pTask, rspCode));
         }
         
         SCH_ERR_RET(schProcessOnTaskSuccess(pJob, pTask));
@@ -884,7 +880,7 @@
         if (rsp->completed) {
           SCH_SET_TASK_STATUS(pTask, JOB_TASK_STATUS_SUCCEED);
         }
-        
+
         SCH_ERR_JRET(schProcessOnDataFetched(pJob));
         
         break;
@@ -1484,7 +1480,7 @@
       SCH_ERR_JRET(TSDB_CODE_QRY_OUT_OF_MEMORY);
     }
     
-    SSubQueryMsg *pMsg = msg;
+    SSubQueryMsg *pMsg = (SSubQueryMsg*) msg;
     
     pMsg->header.vgId = htonl(tInfo.addr.nodeId);
     
@@ -1519,7 +1515,7 @@
   }
 
   int32_t code = 0;
-  
+
   *dst = taosArrayInit(copyNum, sizeof(STaskInfo));
   if (NULL == *dst) {
     qError("taosArrayInit %d taskInfo failed", copyNum);
@@ -1530,7 +1526,7 @@
   STaskInfo info = {0};
 
   info.addr = src->addr;
-  
+
   for (int32_t i = 0; i < copyNum; ++i) {
     info.msg = malloc(msgSize);
     if (NULL == info.msg) {
@@ -1541,7 +1537,7 @@
     memcpy(info.msg, src->msg, msgSize);
 
     info.msg->taskId = schGenUUID();
-    
+
     if (NULL == taosArrayPush(*dst, &info)) {
       qError("taosArrayPush failed, idx:%d", i);
       free(info.msg);
@@ -1555,7 +1551,7 @@
 
   schedulerFreeTaskList(*dst);
   *dst = NULL;
-  
+
   SCH_RET(code);
 }
 
@@ -1675,7 +1671,7 @@
           schProcessOnJobDropped(pJob, TSDB_CODE_QRY_JOB_FREED);
           setJobFree = true;
         }
-        
+
         usleep(1);
       } else {
         assert(0);
