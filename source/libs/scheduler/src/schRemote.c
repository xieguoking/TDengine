/*
 * Copyright (c) 2019 TAOS Data, Inc. <jhtao@taosdata.com>
 *
 * This program is free software: you can use, redistribute, and/or modify
 * it under the terms of the GNU Affero General Public License, version 3
 * or later ("AGPL"), as published by the Free Software Foundation.
 *
 * This program is distributed in the hope that it will be useful, but WITHOUT
 * ANY WARRANTY; without even the implied warranty of MERCHANTABILITY or
 * FITNESS FOR A PARTICULAR PURPOSE.
 *
 * You should have received a copy of the GNU Affero General Public License
 * along with this program. If not, see <http://www.gnu.org/licenses/>.
 */

#include "catalog.h"
#include "command.h"
#include "query.h"
#include "schInt.h"
#include "tmsg.h"
#include "tref.h"
#include "trpc.h"

int32_t schValidateRspMsgType(SSchJob *pJob, SSchTask *pTask, int32_t msgType) {
  int32_t lastMsgType = pTask->lastMsgType;
  int32_t taskStatus = SCH_GET_TASK_STATUS(pTask);
  int32_t reqMsgType = (msgType & 1U) ? msgType : (msgType - 1);
  switch (msgType) {
    case TDMT_SCH_LINK_BROKEN:
    case TDMT_SCH_EXPLAIN_RSP:
      return TSDB_CODE_SUCCESS;
    case TDMT_SCH_FETCH_RSP:
    case TDMT_SCH_MERGE_FETCH_RSP:
      if (lastMsgType != reqMsgType) {
        SCH_TASK_ELOG("rsp msg type mis-match, last sent msgType:%s, rspType:%s", TMSG_INFO(lastMsgType),
                      TMSG_INFO(msgType));
        SCH_ERR_RET(TSDB_CODE_SCH_STATUS_ERROR);
      }
      if (taskStatus != JOB_TASK_STATUS_PART_SUCC) {
        SCH_TASK_ELOG("rsp msg conflicted with task status, status:%s, rspType:%s", jobTaskStatusStr(taskStatus),
                      TMSG_INFO(msgType));
        SCH_ERR_RET(TSDB_CODE_SCH_STATUS_ERROR);
      }

      return TSDB_CODE_SUCCESS;
    case TDMT_SCH_MERGE_QUERY_RSP:
    case TDMT_SCH_QUERY_RSP:
    case TDMT_VND_CREATE_TABLE_RSP:
    case TDMT_VND_DROP_TABLE_RSP:
    case TDMT_VND_ALTER_TABLE_RSP:
    case TDMT_VND_SUBMIT_RSP:
    case TDMT_VND_DELETE_RSP:
    case TDMT_VND_COMMIT_RSP:
      break;
    default:
      SCH_TASK_ELOG("unknown rsp msg, type:%s, status:%s", TMSG_INFO(msgType), jobTaskStatusStr(taskStatus));
      SCH_ERR_RET(TSDB_CODE_INVALID_MSG);
  }

  if (lastMsgType != reqMsgType) {
    SCH_TASK_ELOG("rsp msg type mis-match, last sent msgType:%s, rspType:%s", TMSG_INFO(lastMsgType),
                  TMSG_INFO(msgType));
    SCH_ERR_RET(TSDB_CODE_SCH_STATUS_ERROR);
  }

  if (taskStatus != JOB_TASK_STATUS_EXEC) {
    SCH_TASK_ELOG("rsp msg conflicted with task status, status:%s, rspType:%s", jobTaskStatusStr(taskStatus),
                  TMSG_INFO(msgType));
    SCH_ERR_RET(TSDB_CODE_SCH_STATUS_ERROR);
  }

  return TSDB_CODE_SUCCESS;
}

// Note: no more task error processing, handled in function internal
int32_t schHandleResponseMsg(SSchJob *pJob, SSchTask *pTask, int32_t execId, SDataBuf *pMsg, int32_t rspCode) {
  int32_t code = 0;
  char   *msg = pMsg->pData;
  int32_t msgSize = pMsg->len;
  int32_t msgType = pMsg->msgType;

  bool dropExecNode = (msgType == TDMT_SCH_LINK_BROKEN || SCH_NETWORK_ERR(rspCode));
  SCH_ERR_JRET(schUpdateTaskHandle(pJob, pTask, dropExecNode, pMsg->handle, execId));

  SCH_ERR_JRET(schValidateRspMsgType(pJob, pTask, msgType));

  int32_t reqType = IsReq(pMsg) ? pMsg->msgType : (pMsg->msgType - 1);
  if (SCH_TASK_NEED_REDIRECT(pTask, reqType, rspCode, pMsg->len)) {
    SCH_RET(schHandleRedirect(pJob, pTask, (SDataBuf *)pMsg, rspCode));
  }

  switch (msgType) {
    case TDMT_VND_COMMIT_RSP: {
      SCH_ERR_JRET(rspCode);
      SCH_ERR_RET(schProcessOnTaskSuccess(pJob, pTask));
      break;
    }
    case TDMT_VND_CREATE_TABLE_RSP: {
      SVCreateTbBatchRsp batchRsp = {0};
      if (msg) {
        SDecoder coder = {0};
        tDecoderInit(&coder, msg, msgSize);
        code = tDecodeSVCreateTbBatchRsp(&coder, &batchRsp);
        if (TSDB_CODE_SUCCESS == code && batchRsp.nRsps > 0) {
          for (int32_t i = 0; i < batchRsp.nRsps; ++i) {
            SVCreateTbRsp *rsp = batchRsp.pRsps + i;
            if (TSDB_CODE_SUCCESS != rsp->code) {
              code = rsp->code;
              tDecoderClear(&coder);
              SCH_ERR_JRET(code);
            }
          }
        }
        tDecoderClear(&coder);
        SCH_ERR_JRET(code);
      }

      SCH_ERR_JRET(rspCode);
      taosMemoryFreeClear(msg);

      SCH_ERR_RET(schProcessOnTaskSuccess(pJob, pTask));
      break;
    }
    case TDMT_VND_DROP_TABLE_RSP: {
      SVDropTbBatchRsp batchRsp = {0};
      if (msg) {
        SDecoder coder = {0};
        tDecoderInit(&coder, msg, msgSize);
        code = tDecodeSVDropTbBatchRsp(&coder, &batchRsp);
        if (TSDB_CODE_SUCCESS == code && batchRsp.nRsps > 0) {
          for (int32_t i = 0; i < batchRsp.nRsps; ++i) {
            SVDropTbRsp *rsp = batchRsp.pRsps + i;
            if (TSDB_CODE_SUCCESS != rsp->code) {
              code = rsp->code;
              tDecoderClear(&coder);
              SCH_ERR_JRET(code);
            }
          }
        }
        tDecoderClear(&coder);
        SCH_ERR_JRET(code);
      }

      SCH_ERR_JRET(rspCode);
      taosMemoryFreeClear(msg);

      SCH_ERR_RET(schProcessOnTaskSuccess(pJob, pTask));
      break;
    }
    case TDMT_VND_ALTER_TABLE_RSP: {
      SVAlterTbRsp rsp = {0};
      if (msg) {
        SDecoder coder = {0};
        tDecoderInit(&coder, msg, msgSize);
        code = tDecodeSVAlterTbRsp(&coder, &rsp);
        tDecoderClear(&coder);
        SCH_ERR_JRET(code);
        SCH_ERR_JRET(rsp.code);

        pJob->execRes.res = rsp.pMeta;
        pJob->execRes.msgType = TDMT_VND_ALTER_TABLE;
      }

      SCH_ERR_JRET(rspCode);

      if (NULL == msg) {
        SCH_ERR_JRET(TSDB_CODE_QRY_INVALID_INPUT);
      }

      taosMemoryFreeClear(msg);

      SCH_ERR_RET(schProcessOnTaskSuccess(pJob, pTask));
      break;
    }
    case TDMT_VND_SUBMIT_RSP: {
      SCH_ERR_JRET(rspCode);

      if (msg) {
        SDecoder    coder = {0};
        SSubmitRsp *rsp = taosMemoryMalloc(sizeof(*rsp));
        tDecoderInit(&coder, msg, msgSize);
        code = tDecodeSSubmitRsp(&coder, rsp);
        if (code) {
          SCH_TASK_ELOG("decode submitRsp failed, code:%d", code);
          tFreeSSubmitRsp(rsp);
          SCH_ERR_JRET(code);
        }

        if (rsp->nBlocks > 0) {
          for (int32_t i = 0; i < rsp->nBlocks; ++i) {
            SSubmitBlkRsp *blk = rsp->pBlocks + i;
            if (TSDB_CODE_SUCCESS != blk->code) {
              code = blk->code;
              tFreeSSubmitRsp(rsp);
              SCH_ERR_JRET(code);
            }
          }
        }

        atomic_add_fetch_32(&pJob->resNumOfRows, rsp->affectedRows);
        SCH_TASK_DLOG("submit succeed, affectedRows:%d", rsp->affectedRows);

        SCH_LOCK(SCH_WRITE, &pJob->resLock);
        if (pJob->execRes.res) {
          SSubmitRsp *sum = pJob->execRes.res;
          sum->affectedRows += rsp->affectedRows;
          sum->nBlocks += rsp->nBlocks;
          sum->pBlocks = taosMemoryRealloc(sum->pBlocks, sum->nBlocks * sizeof(*sum->pBlocks));
          memcpy(sum->pBlocks + sum->nBlocks - rsp->nBlocks, rsp->pBlocks, rsp->nBlocks * sizeof(*sum->pBlocks));
          taosMemoryFree(rsp->pBlocks);
          taosMemoryFree(rsp);
        } else {
          pJob->execRes.res = rsp;
          pJob->execRes.msgType = TDMT_VND_SUBMIT;
        }
        SCH_UNLOCK(SCH_WRITE, &pJob->resLock);
      }

      taosMemoryFreeClear(msg);

      SCH_ERR_RET(schProcessOnTaskSuccess(pJob, pTask));

      break;
    }
    case TDMT_VND_DELETE_RSP: {
      SCH_ERR_JRET(rspCode);

      if (msg) {
        SDecoder    coder = {0};
        SVDeleteRsp rsp = {0};
        tDecoderInit(&coder, msg, msgSize);
        tDecodeSVDeleteRsp(&coder, &rsp);

        atomic_add_fetch_32(&pJob->resNumOfRows, rsp.affectedRows);
        SCH_TASK_DLOG("delete succeed, affectedRows:%" PRId64, rsp.affectedRows);
      }

      taosMemoryFreeClear(msg);

      SCH_ERR_RET(schProcessOnTaskSuccess(pJob, pTask));

      break;
    }
    case TDMT_SCH_QUERY_RSP:
    case TDMT_SCH_MERGE_QUERY_RSP: {
      SCH_ERR_JRET(rspCode);
      if (NULL == msg) {
        SCH_ERR_JRET(TSDB_CODE_QRY_INVALID_INPUT);
      }

      SQueryTableRsp *rsp = (SQueryTableRsp *)msg;
      rsp->code = ntohl(rsp->code);
      rsp->sversion = ntohl(rsp->sversion);
      rsp->tversion = ntohl(rsp->tversion);
      rsp->affectedRows = be64toh(rsp->affectedRows);

      SCH_ERR_JRET(rsp->code);

      SCH_ERR_JRET(schSaveJobQueryRes(pJob, rsp));

      atomic_add_fetch_32(&pJob->resNumOfRows, rsp->affectedRows);

      taosMemoryFreeClear(msg);

      SCH_ERR_RET(schProcessOnTaskSuccess(pJob, pTask));

      break;
    }
    case TDMT_SCH_EXPLAIN_RSP: {
      SCH_ERR_JRET(rspCode);
      if (NULL == msg) {
        SCH_ERR_JRET(TSDB_CODE_QRY_INVALID_INPUT);
      }

      if (!SCH_IS_EXPLAIN_JOB(pJob)) {
        SCH_TASK_ELOG("invalid msg received for none explain query, msg type:%s", TMSG_INFO(msgType));
        SCH_ERR_JRET(TSDB_CODE_QRY_INVALID_INPUT);
      }

      if (pJob->resData) {
        SCH_TASK_ELOG("explain result is already generated, res:%p", pJob->resData);
        SCH_ERR_JRET(TSDB_CODE_SCH_STATUS_ERROR);
      }

      SExplainRsp rsp = {0};
      if (tDeserializeSExplainRsp(msg, msgSize, &rsp)) {
        taosMemoryFree(rsp.subplanInfo);
        SCH_ERR_JRET(TSDB_CODE_QRY_OUT_OF_MEMORY);
      }

      SRetrieveTableRsp *pRsp = NULL;
      SCH_ERR_JRET(qExplainUpdateExecInfo(pJob->explainCtx, &rsp, pTask->plan->id.groupId, &pRsp));

      if (pRsp) {
        SCH_ERR_JRET(schProcessOnExplainDone(pJob, pTask, pRsp));
      }
      break;
    }
    case TDMT_SCH_FETCH_RSP:
    case TDMT_SCH_MERGE_FETCH_RSP: {
      SRetrieveTableRsp *rsp = (SRetrieveTableRsp *)msg;

      SCH_ERR_JRET(rspCode);
      if (NULL == msg) {
        SCH_ERR_JRET(TSDB_CODE_QRY_INVALID_INPUT);
      }

      if (SCH_IS_EXPLAIN_JOB(pJob)) {
        if (rsp->completed) {
          SRetrieveTableRsp *pRsp = NULL;
          SCH_ERR_JRET(qExecExplainEnd(pJob->explainCtx, &pRsp));
          if (pRsp) {
            SCH_ERR_JRET(schProcessOnExplainDone(pJob, pTask, pRsp));
          }

          taosMemoryFreeClear(msg);

          return TSDB_CODE_SUCCESS;
        }

        SCH_ERR_JRET(schLaunchFetchTask(pJob));

        taosMemoryFreeClear(msg);

        return TSDB_CODE_SUCCESS;
      }

      if (pJob->resData) {
        SCH_TASK_ELOG("got fetch rsp while res already exists, res:%p", pJob->resData);
        taosMemoryFreeClear(rsp);
        SCH_ERR_JRET(TSDB_CODE_SCH_STATUS_ERROR);
      }

      atomic_store_ptr(&pJob->resData, rsp);
      atomic_add_fetch_32(&pJob->resNumOfRows, htonl(rsp->numOfRows));

      if (rsp->completed) {
        SCH_SET_TASK_STATUS(pTask, JOB_TASK_STATUS_SUCC);
      }

      SCH_TASK_DLOG("got fetch rsp, rows:%d, complete:%d", htonl(rsp->numOfRows), rsp->completed);

      msg = NULL;

      schProcessOnDataFetched(pJob);
      break;
    }
    case TDMT_SCH_DROP_TASK_RSP: {
      // NEVER REACH HERE
      SCH_TASK_ELOG("invalid status to handle drop task rsp, refId:0x%" PRIx64, pJob->refId);
      SCH_ERR_JRET(TSDB_CODE_SCH_INTERNAL_ERROR);
      break;
    }
    case TDMT_SCH_LINK_BROKEN:
      SCH_TASK_ELOG("link broken received, error:%x - %s", rspCode, tstrerror(rspCode));
      SCH_ERR_JRET(rspCode);
      break;
    default:
      SCH_TASK_ELOG("unknown rsp msg, type:%d, status:%s", msgType, SCH_GET_TASK_STATUS_STR(pTask));
      SCH_ERR_JRET(TSDB_CODE_QRY_INVALID_INPUT);
  }

  return TSDB_CODE_SUCCESS;

_return:

  taosMemoryFreeClear(msg);

  SCH_RET(schProcessOnTaskFailure(pJob, pTask, code));
}

int32_t schHandleCallback(void *param, SDataBuf *pMsg, int32_t rspCode) {
  int32_t                code = 0;
  SSchTaskCallbackParam *pParam = (SSchTaskCallbackParam *)param;
  SSchTask              *pTask = NULL;
  SSchJob               *pJob = NULL;

  qDebug("begin to handle rsp msg, type:%s, handle:%p, code:%s", TMSG_INFO(pMsg->msgType), pMsg->handle,
         tstrerror(rspCode));

  SCH_ERR_RET(schProcessOnCbBegin(&pJob, &pTask, pParam->queryId, pParam->refId, pParam->taskId));

  code = schHandleResponseMsg(pJob, pTask, pParam->execId, pMsg, rspCode);
  pMsg->pData = NULL;

  schProcessOnCbEnd(pJob, pTask, code);

  taosMemoryFreeClear(pMsg->pData);
  taosMemoryFreeClear(param);

  qDebug("end to handle rsp msg, type:%s, handle:%p, code:%s", TMSG_INFO(pMsg->msgType), pMsg->handle,
         tstrerror(rspCode));

  SCH_RET(code);
}

int32_t schHandleDropCallback(void *param, SDataBuf *pMsg, int32_t code) {
  SSchTaskCallbackParam *pParam = (SSchTaskCallbackParam *)param;
  qDebug("QID:0x%" PRIx64 ",TID:0x%" PRIx64 " drop task rsp received, code:0x%x", pParam->queryId, pParam->taskId,
         code);
  taosMemoryFreeClear(param);
  return TSDB_CODE_SUCCESS;
}

int32_t schHandleLinkBrokenCallback(void *param, SDataBuf *pMsg, int32_t code) {
  SSchCallbackParamHeader *head = (SSchCallbackParamHeader *)param;
  rpcReleaseHandle(pMsg->handle, TAOS_CONN_CLIENT);

  qDebug("handle %p is broken", pMsg->handle);

  if (head->isHbParam) {
    SSchHbCallbackParam *hbParam = (SSchHbCallbackParam *)param;
    SSchTrans            trans = {.pTrans = hbParam->pTrans, .pHandle = NULL};
    SCH_ERR_RET(schUpdateHbConnection(&hbParam->nodeEpId, &trans));

    SCH_ERR_RET(schBuildAndSendHbMsg(&hbParam->nodeEpId, NULL));
  } else {
    SCH_ERR_RET(schHandleCallback(param, pMsg, code));
  }

  return TSDB_CODE_SUCCESS;
}

int32_t schHandleCommitCallback(void *param, SDataBuf *pMsg, int32_t code) {
  return schHandleCallback(param, pMsg, code);
}

int32_t schHandleHbCallback(void *param, SDataBuf *pMsg, int32_t code) {
  SSchedulerHbRsp        rsp = {0};
  SSchTaskCallbackParam *pParam = (SSchTaskCallbackParam *)param;

  if (code) {
    qError("hb rsp error:%s", tstrerror(code));
    SCH_ERR_JRET(code);
  }

  if (tDeserializeSSchedulerHbRsp(pMsg->pData, pMsg->len, &rsp)) {
    qError("invalid hb rsp msg, size:%d", pMsg->len);
    SCH_ERR_JRET(TSDB_CODE_QRY_INVALID_INPUT);
  }

  SSchTrans trans = {0};
  trans.pTrans = pParam->pTrans;
  trans.pHandle = pMsg->handle;

  SCH_ERR_JRET(schUpdateHbConnection(&rsp.epId, &trans));

  SCH_ERR_JRET(schProcessOnTaskStatusRsp(&rsp.epId, rsp.taskStatus));

_return:

  tFreeSSchedulerHbRsp(&rsp);
  taosMemoryFree(param);

  SCH_RET(code);
}

int32_t schMakeCallbackParam(SSchJob *pJob, SSchTask *pTask, int32_t msgType, bool isHb, SSchTrans *trans,
                             void **pParam) {
  if (!isHb) {
    SSchTaskCallbackParam *param = taosMemoryCalloc(1, sizeof(SSchTaskCallbackParam));
    if (NULL == param) {
      SCH_TASK_ELOG("calloc %d failed", (int32_t)sizeof(SSchTaskCallbackParam));
      SCH_ERR_RET(TSDB_CODE_QRY_OUT_OF_MEMORY);
    }

    param->queryId = pJob->queryId;
    param->refId = pJob->refId;
    param->taskId = SCH_TASK_ID(pTask);
    param->pTrans = pJob->conn.pTrans;
    param->execId = pTask->execId;
    *pParam = param;

    return TSDB_CODE_SUCCESS;
  }

  if (TDMT_SCH_LINK_BROKEN == msgType) {
    SSchHbCallbackParam *param = taosMemoryCalloc(1, sizeof(SSchHbCallbackParam));
    if (NULL == param) {
      SCH_TASK_ELOG("calloc %d failed", (int32_t)sizeof(SSchHbCallbackParam));
      SCH_ERR_RET(TSDB_CODE_QRY_OUT_OF_MEMORY);
    }

    param->head.isHbParam = true;

    SQueryNodeAddr *addr = taosArrayGet(pTask->candidateAddrs, pTask->candidateIdx);
    param->nodeEpId.nodeId = addr->nodeId;
    SEp *pEp = SCH_GET_CUR_EP(addr);
    strcpy(param->nodeEpId.ep.fqdn, pEp->fqdn);
    param->nodeEpId.ep.port = pEp->port;
    param->pTrans = trans->pTrans;
    *pParam = param;

    return TSDB_CODE_SUCCESS;
  }

  // hb msg
  SSchTaskCallbackParam *param = taosMemoryCalloc(1, sizeof(SSchTaskCallbackParam));
  if (NULL == param) {
    qError("calloc SSchTaskCallbackParam failed");
    SCH_ERR_RET(TSDB_CODE_QRY_OUT_OF_MEMORY);
  }

  param->pTrans = trans->pTrans;
  *pParam = param;

  return TSDB_CODE_SUCCESS;
}

int32_t schGenerateCallBackInfo(SSchJob *pJob, SSchTask *pTask, void *msg, uint32_t msgSize, int32_t msgType,
                                SSchTrans *trans, bool isHb, SMsgSendInfo **pMsgSendInfo) {
  int32_t       code = 0;
  SMsgSendInfo *msgSendInfo = taosMemoryCalloc(1, sizeof(SMsgSendInfo));
  if (NULL == msgSendInfo) {
    SCH_TASK_ELOG("calloc %d failed", (int32_t)sizeof(SMsgSendInfo));
    SCH_ERR_RET(TSDB_CODE_QRY_OUT_OF_MEMORY);
  }

  SCH_ERR_JRET(schMakeCallbackParam(pJob, pTask, msgType, isHb, trans, &msgSendInfo->param));
  SCH_ERR_JRET(schGetCallbackFp(msgType, &msgSendInfo->fp));

  if (pJob) {
    msgSendInfo->requestId = pJob->conn.requestId;
    msgSendInfo->requestObjRefId = pJob->conn.requestObjRefId;
  }

  if (TDMT_SCH_LINK_BROKEN != msgType) {
    msgSendInfo->msgInfo.pData = msg;
    msgSendInfo->msgInfo.len = msgSize;
    msgSendInfo->msgInfo.handle = trans->pHandle;
    msgSendInfo->msgType = msgType;
  }

  *pMsgSendInfo = msgSendInfo;

  return TSDB_CODE_SUCCESS;

_return:

  schFreeSMsgSendInfo(msgSendInfo);

  SCH_RET(code);
}

int32_t schGetCallbackFp(int32_t msgType, __async_send_cb_fn_t *fp) {
  switch (msgType) {
    case TDMT_VND_CREATE_TABLE:
    case TDMT_VND_DROP_TABLE:
    case TDMT_VND_ALTER_TABLE:
    case TDMT_VND_SUBMIT:
    case TDMT_SCH_QUERY:
    case TDMT_SCH_MERGE_QUERY:
    case TDMT_VND_DELETE:
    case TDMT_SCH_EXPLAIN:
    case TDMT_SCH_FETCH:
    case TDMT_SCH_MERGE_FETCH:
      *fp = schHandleCallback;
      break;
    case TDMT_SCH_DROP_TASK:
      *fp = schHandleDropCallback;
      break;
    case TDMT_SCH_QUERY_HEARTBEAT:
      *fp = schHandleHbCallback;
      break;
    case TDMT_VND_COMMIT:
      *fp = schHandleCommitCallback;
      break;
    case TDMT_SCH_LINK_BROKEN:
      *fp = schHandleLinkBrokenCallback;
      break;
    default:
      qError("unknown msg type for callback, msgType:%d", msgType);
      SCH_ERR_RET(TSDB_CODE_QRY_APP_ERROR);
  }

  return TSDB_CODE_SUCCESS;
}

/*
int32_t schMakeHbCallbackParam(SSchJob *pJob, SSchTask *pTask, void **pParam) {
  SSchHbCallbackParam *param = taosMemoryCalloc(1, sizeof(SSchHbCallbackParam));
  if (NULL == param) {
    SCH_TASK_ELOG("calloc %d failed", (int32_t)sizeof(SSchHbCallbackParam));
    SCH_ERR_RET(TSDB_CODE_QRY_OUT_OF_MEMORY);
  }

  param->head.isHbParam = true;

  SQueryNodeAddr *addr = taosArrayGet(pTask->candidateAddrs, pTask->candidateIdx);

  param->nodeEpId.nodeId = addr->nodeId;
  SEp* pEp = SCH_GET_CUR_EP(addr);
  strcpy(param->nodeEpId.ep.fqdn, pEp->fqdn);
  param->nodeEpId.ep.port = pEp->port;
  param->pTrans = pJob->pTrans;

  *pParam = param;

  return TSDB_CODE_SUCCESS;
}
*/

int32_t schCloneHbRpcCtx(SRpcCtx *pSrc, SRpcCtx *pDst) {
  int32_t code = 0;
  memcpy(pDst, pSrc, sizeof(SRpcCtx));
  pDst->brokenVal.val = NULL;
  pDst->args = NULL;

  SCH_ERR_RET(schCloneSMsgSendInfo(pSrc->brokenVal.val, &pDst->brokenVal.val));

  pDst->args = taosHashInit(1, taosGetDefaultHashFunction(TSDB_DATA_TYPE_INT), false, HASH_ENTRY_LOCK);
  if (NULL == pDst->args) {
    qError("taosHashInit %d RpcCtx failed", 1);
    SCH_ERR_JRET(TSDB_CODE_QRY_OUT_OF_MEMORY);
  }

  SRpcCtxVal dst = {0};
  void      *pIter = taosHashIterate(pSrc->args, NULL);
  while (pIter) {
    SRpcCtxVal *pVal = (SRpcCtxVal *)pIter;
    int32_t    *msgType = taosHashGetKey(pIter, NULL);

    dst = *pVal;
    dst.val = NULL;

    SCH_ERR_JRET(schCloneSMsgSendInfo(pVal->val, &dst.val));

    if (taosHashPut(pDst->args, msgType, sizeof(*msgType), &dst, sizeof(dst))) {
      qError("taosHashPut msg %d to rpcCtx failed", *msgType);
      (*pSrc->freeFunc)(dst.val);
      SCH_ERR_JRET(TSDB_CODE_QRY_OUT_OF_MEMORY);
    }

    pIter = taosHashIterate(pSrc->args, pIter);
  }

  return TSDB_CODE_SUCCESS;

_return:

  schFreeRpcCtx(pDst);
  SCH_RET(code);
}

int32_t schMakeHbRpcCtx(SSchJob *pJob, SSchTask *pTask, SRpcCtx *pCtx) {
  int32_t              code = 0;
  SSchHbCallbackParam *param = NULL;
  SMsgSendInfo        *pMsgSendInfo = NULL;
  SQueryNodeAddr      *addr = taosArrayGet(pTask->candidateAddrs, pTask->candidateIdx);
  SQueryNodeEpId       epId = {0};

  epId.nodeId = addr->nodeId;
  memcpy(&epId.ep, SCH_GET_CUR_EP(addr), sizeof(SEp));

  pCtx->args = taosHashInit(1, taosGetDefaultHashFunction(TSDB_DATA_TYPE_INT), false, HASH_ENTRY_LOCK);
  if (NULL == pCtx->args) {
    SCH_TASK_ELOG("taosHashInit %d RpcCtx failed", 1);
    SCH_ERR_RET(TSDB_CODE_QRY_OUT_OF_MEMORY);
  }

  pMsgSendInfo = taosMemoryCalloc(1, sizeof(SMsgSendInfo));
  if (NULL == pMsgSendInfo) {
    SCH_TASK_ELOG("calloc %d failed", (int32_t)sizeof(SMsgSendInfo));
    SCH_ERR_JRET(TSDB_CODE_QRY_OUT_OF_MEMORY);
  }

  param = taosMemoryCalloc(1, sizeof(SSchHbCallbackParam));
  if (NULL == param) {
    SCH_TASK_ELOG("calloc %d failed", (int32_t)sizeof(SSchHbCallbackParam));
    SCH_ERR_JRET(TSDB_CODE_QRY_OUT_OF_MEMORY);
  }

  int32_t              msgType = TDMT_SCH_QUERY_HEARTBEAT_RSP;
  __async_send_cb_fn_t fp = NULL;
  SCH_ERR_JRET(schGetCallbackFp(TDMT_SCH_QUERY_HEARTBEAT, &fp));

  param->nodeEpId = epId;
  param->pTrans = pJob->conn.pTrans;

  pMsgSendInfo->param = param;
  pMsgSendInfo->fp = fp;

  SRpcCtxVal ctxVal = {.val = pMsgSendInfo, .clone = schCloneSMsgSendInfo};
  if (taosHashPut(pCtx->args, &msgType, sizeof(msgType), &ctxVal, sizeof(ctxVal))) {
    SCH_TASK_ELOG("taosHashPut msg %d to rpcCtx failed", msgType);
    SCH_ERR_JRET(TSDB_CODE_QRY_OUT_OF_MEMORY);
  }

  SCH_ERR_JRET(schMakeBrokenLinkVal(pJob, pTask, &pCtx->brokenVal, true));
  pCtx->freeFunc = schFreeRpcCtxVal;

  return TSDB_CODE_SUCCESS;

_return:

  taosHashCleanup(pCtx->args);
  taosMemoryFreeClear(param);
  taosMemoryFreeClear(pMsgSendInfo);

  SCH_RET(code);
}

int32_t schMakeBrokenLinkVal(SSchJob *pJob, SSchTask *pTask, SRpcBrokenlinkVal *brokenVal, bool isHb) {
  int32_t       code = 0;
  int32_t       msgType = TDMT_SCH_LINK_BROKEN;
  SSchTrans     trans = {.pTrans = pJob->conn.pTrans};
  SMsgSendInfo *pMsgSendInfo = NULL;
  SCH_ERR_JRET(schGenerateCallBackInfo(pJob, pTask, NULL, 0, msgType, &trans, isHb, &pMsgSendInfo));

  brokenVal->msgType = msgType;
  brokenVal->val = pMsgSendInfo;
  brokenVal->clone = schCloneSMsgSendInfo;

  return TSDB_CODE_SUCCESS;

_return:

  taosMemoryFreeClear(pMsgSendInfo->param);
  taosMemoryFreeClear(pMsgSendInfo);

  SCH_RET(code);
}

int32_t schMakeQueryRpcCtx(SSchJob *pJob, SSchTask *pTask, SRpcCtx *pCtx) {
  int32_t       code = 0;
  SMsgSendInfo *pExplainMsgSendInfo = NULL;

  pCtx->args = taosHashInit(1, taosGetDefaultHashFunction(TSDB_DATA_TYPE_INT), false, HASH_ENTRY_LOCK);
  if (NULL == pCtx->args) {
    SCH_TASK_ELOG("taosHashInit %d RpcCtx failed", 1);
    SCH_ERR_RET(TSDB_CODE_QRY_OUT_OF_MEMORY);
  }

  SSchTrans trans = {.pTrans = pJob->conn.pTrans, .pHandle = SCH_GET_TASK_HANDLE(pTask)};
  SCH_ERR_JRET(schGenerateCallBackInfo(pJob, pTask, NULL, 0, TDMT_SCH_EXPLAIN, &trans, false, &pExplainMsgSendInfo));

  int32_t    msgType = TDMT_SCH_EXPLAIN_RSP;
  SRpcCtxVal ctxVal = {.val = pExplainMsgSendInfo, .clone = schCloneSMsgSendInfo};
  if (taosHashPut(pCtx->args, &msgType, sizeof(msgType), &ctxVal, sizeof(ctxVal))) {
    SCH_TASK_ELOG("taosHashPut msg %d to rpcCtx failed", msgType);
    SCH_ERR_JRET(TSDB_CODE_QRY_OUT_OF_MEMORY);
  }

  SCH_ERR_JRET(schMakeBrokenLinkVal(pJob, pTask, &pCtx->brokenVal, false));
  pCtx->freeFunc = schFreeRpcCtxVal;

  return TSDB_CODE_SUCCESS;

_return:

  taosHashCleanup(pCtx->args);

  if (pExplainMsgSendInfo) {
    taosMemoryFreeClear(pExplainMsgSendInfo->param);
    taosMemoryFreeClear(pExplainMsgSendInfo);
  }

  SCH_RET(code);
}

int32_t schCloneCallbackParam(SSchCallbackParamHeader *pSrc, SSchCallbackParamHeader **pDst) {
  if (pSrc->isHbParam) {
    SSchHbCallbackParam *dst = taosMemoryMalloc(sizeof(SSchHbCallbackParam));
    if (NULL == dst) {
      qError("malloc SSchHbCallbackParam failed");
      SCH_ERR_RET(TSDB_CODE_QRY_OUT_OF_MEMORY);
    }

    memcpy(dst, pSrc, sizeof(*dst));
    *pDst = (SSchCallbackParamHeader *)dst;

    return TSDB_CODE_SUCCESS;
  }

  SSchTaskCallbackParam *dst = taosMemoryMalloc(sizeof(SSchTaskCallbackParam));
  if (NULL == dst) {
    qError("malloc SSchTaskCallbackParam failed");
    SCH_ERR_RET(TSDB_CODE_QRY_OUT_OF_MEMORY);
  }

  memcpy(dst, pSrc, sizeof(*dst));
  *pDst = (SSchCallbackParamHeader *)dst;

  return TSDB_CODE_SUCCESS;
}

int32_t schCloneSMsgSendInfo(void *src, void **dst) {
  SMsgSendInfo *pSrc = src;
  int32_t       code = 0;
  SMsgSendInfo *pDst = taosMemoryMalloc(sizeof(*pSrc));
  if (NULL == pDst) {
    qError("malloc SMsgSendInfo for rpcCtx failed, len:%d", (int32_t)sizeof(*pSrc));
    SCH_ERR_RET(TSDB_CODE_QRY_OUT_OF_MEMORY);
  }

  memcpy(pDst, pSrc, sizeof(*pSrc));
  pDst->param = NULL;

  SCH_ERR_JRET(schCloneCallbackParam(pSrc->param, (SSchCallbackParamHeader **)&pDst->param));

  *dst = pDst;

  return TSDB_CODE_SUCCESS;

_return:

  taosMemoryFreeClear(pDst);
  SCH_RET(code);
}

int32_t schUpdateSendTargetInfo(SMsgSendInfo *pMsgSendInfo, SQueryNodeAddr *addr, SSchTask *pTask) {
  if (NULL == pTask || addr->nodeId < MNODE_HANDLE) {
    return TSDB_CODE_SUCCESS;
  }

  if (addr->nodeId == MNODE_HANDLE) {
    pMsgSendInfo->target.type = TARGET_TYPE_MNODE;
  } else {
    pMsgSendInfo->target.type = TARGET_TYPE_VNODE;
    pMsgSendInfo->target.vgId = addr->nodeId;
    pMsgSendInfo->target.dbFName = strdup(pTask->plan->dbFName);
  }

  return TSDB_CODE_SUCCESS;
}

int32_t schAsyncSendMsg(SSchJob *pJob, SSchTask *pTask, SSchTrans *trans, SQueryNodeAddr *addr, int32_t msgType,
                        void *msg, uint32_t msgSize, bool persistHandle, SRpcCtx *ctx) {
  int32_t code = 0;
  SEpSet *epSet = &addr->epSet;

  SMsgSendInfo *pMsgSendInfo = NULL;
  bool          isHb = (TDMT_SCH_QUERY_HEARTBEAT == msgType);
  SCH_ERR_JRET(schGenerateCallBackInfo(pJob, pTask, msg, msgSize, msgType, trans, isHb, &pMsgSendInfo));
  SCH_ERR_JRET(schUpdateSendTargetInfo(pMsgSendInfo, addr, pTask));

  qDebug("start to send %s msg to node[%d,%s,%d], pTrans:%p, pHandle:%p", TMSG_INFO(msgType), addr->nodeId,
         epSet->eps[epSet->inUse].fqdn, epSet->eps[epSet->inUse].port, trans->pTrans, trans->pHandle);

  if (pTask) {
    pTask->lastMsgType = msgType;
  }

  int64_t transporterId = 0;
  code = asyncSendMsgToServerExt(trans->pTrans, epSet, &transporterId, pMsgSendInfo, persistHandle, ctx);
  if (code) {
    SCH_ERR_JRET(code);
  }

  if (pJob) {
    SCH_TASK_DLOG("req msg sent, type:%d, %s", msgType, TMSG_INFO(msgType));
  } else {
    qDebug("req msg sent, type:%d, %s", msgType, TMSG_INFO(msgType));
  }
  return TSDB_CODE_SUCCESS;

_return:

  if (pJob) {
    SCH_TASK_ELOG("fail to send msg, type:%d, %s, error:%s", msgType, TMSG_INFO(msgType), tstrerror(code));
  } else {
    qError("fail to send msg, type:%d, %s, error:%s", msgType, TMSG_INFO(msgType), tstrerror(code));
  }

  if (pMsgSendInfo) {
    taosMemoryFreeClear(pMsgSendInfo->param);
    taosMemoryFreeClear(pMsgSendInfo);
  }

  SCH_RET(code);
}

int32_t schBuildAndSendHbMsg(SQueryNodeEpId *nodeEpId, SArray *taskAction) {
  SSchedulerHbReq req = {0};
  int32_t         code = 0;
  SRpcCtx         rpcCtx = {0};
  SSchTrans       trans = {0};
  int32_t         msgType = TDMT_SCH_QUERY_HEARTBEAT;

  req.header.vgId = nodeEpId->nodeId;
  req.sId = schMgmt.sId;
  memcpy(&req.epId, nodeEpId, sizeof(SQueryNodeEpId));

  SCH_LOCK(SCH_READ, &schMgmt.hbLock);
  SSchHbTrans *hb = taosHashGet(schMgmt.hbConnections, nodeEpId, sizeof(SQueryNodeEpId));
  if (NULL == hb) {
    SCH_UNLOCK(SCH_READ, &schMgmt.hbLock);
    qError("hb connection no longer exist, nodeId:%d, fqdn:%s, port:%d", nodeEpId->nodeId, nodeEpId->ep.fqdn,
           nodeEpId->ep.port);
    return TSDB_CODE_SUCCESS;
  }

  SCH_LOCK(SCH_WRITE, &hb->lock);
  code = schCloneHbRpcCtx(&hb->rpcCtx, &rpcCtx);
  memcpy(&trans, &hb->trans, sizeof(trans));
  SCH_UNLOCK(SCH_WRITE, &hb->lock);
  SCH_UNLOCK(SCH_READ, &schMgmt.hbLock);

  SCH_ERR_RET(code);

  int32_t msgSize = tSerializeSSchedulerHbReq(NULL, 0, &req);
  if (msgSize < 0) {
    qError("tSerializeSSchedulerHbReq hbReq failed, size:%d", msgSize);
    SCH_ERR_JRET(TSDB_CODE_QRY_OUT_OF_MEMORY);
  }
  void *msg = taosMemoryCalloc(1, msgSize);
  if (NULL == msg) {
    qError("calloc hb req %d failed", msgSize);
    SCH_ERR_JRET(TSDB_CODE_QRY_OUT_OF_MEMORY);
  }

  if (tSerializeSSchedulerHbReq(msg, msgSize, &req) < 0) {
    qError("tSerializeSSchedulerHbReq hbReq failed, size:%d", msgSize);
    SCH_ERR_JRET(TSDB_CODE_QRY_OUT_OF_MEMORY);
  }

  int64_t        transporterId = 0;
  SQueryNodeAddr addr = {.nodeId = nodeEpId->nodeId};
  addr.epSet.inUse = 0;
  addr.epSet.numOfEps = 1;
  memcpy(&addr.epSet.eps[0], &nodeEpId->ep, sizeof(nodeEpId->ep));

  SCH_ERR_JRET(schAsyncSendMsg(NULL, NULL, &trans, &addr, msgType, msg, msgSize, true, &rpcCtx));

  return TSDB_CODE_SUCCESS;

_return:

  taosMemoryFreeClear(msg);
  schFreeRpcCtx(&rpcCtx);
  SCH_RET(code);
}

int32_t schBuildAndSendMsg(SSchJob *pJob, SSchTask *pTask, SQueryNodeAddr *addr, int32_t msgType) {
  uint32_t msgSize = 0;
  void    *msg = NULL;
  int32_t  code = 0;
  bool     isCandidateAddr = false;
  bool     persistHandle = false;
  SRpcCtx  rpcCtx = {0};

  if (NULL == addr) {
    addr = taosArrayGet(pTask->candidateAddrs, pTask->candidateIdx);
    isCandidateAddr = true;
<<<<<<< HEAD
    SCH_TASK_DLOG("target candidateIdx %d, epInUse %d/%d", pTask->candidateIdx, addr->epSet.inUse, addr->epSet.numOfEps);
=======
    SCH_TASK_DLOG("target candidateIdx %d, epInUse %d/%d", pTask->candidateIdx, addr->epSet.inUse,
                  addr->epSet.numOfEps);
>>>>>>> bd76ae52
  }

  switch (msgType) {
    case TDMT_VND_CREATE_TABLE:
    case TDMT_VND_DROP_TABLE:
    case TDMT_VND_ALTER_TABLE:
    case TDMT_VND_SUBMIT:
    case TDMT_VND_COMMIT: {
      msgSize = pTask->msgLen;
      msg = taosMemoryCalloc(1, msgSize);
      if (NULL == msg) {
        SCH_TASK_ELOG("calloc %d failed", msgSize);
        SCH_ERR_RET(TSDB_CODE_QRY_OUT_OF_MEMORY);
      }

      memcpy(msg, pTask->msg, msgSize);
      break;
    }

    case TDMT_VND_DELETE: {
      SVDeleteReq req = {0};
      req.header.vgId = addr->nodeId;
      req.sId = schMgmt.sId;
      req.queryId = pJob->queryId;
      req.taskId = pTask->taskId;
      req.phyLen = pTask->msgLen;
      req.sqlLen = strlen(pJob->sql);
      req.sql = (char *)pJob->sql;
      req.msg = pTask->msg;
      msgSize = tSerializeSVDeleteReq(NULL, 0, &req);
      msg = taosMemoryCalloc(1, msgSize);
      if (NULL == msg) {
        SCH_TASK_ELOG("calloc %d failed", msgSize);
        SCH_ERR_RET(TSDB_CODE_QRY_OUT_OF_MEMORY);
      }

      tSerializeSVDeleteReq(msg, msgSize, &req);
      break;
    }
    case TDMT_SCH_QUERY:
    case TDMT_SCH_MERGE_QUERY: {
      SCH_ERR_RET(schMakeQueryRpcCtx(pJob, pTask, &rpcCtx));

      uint32_t len = strlen(pJob->sql);
      msgSize = sizeof(SSubQueryMsg) + pTask->msgLen + len;
      msg = taosMemoryCalloc(1, msgSize);
      if (NULL == msg) {
        SCH_TASK_ELOG("calloc %d failed", msgSize);
        SCH_ERR_RET(TSDB_CODE_QRY_OUT_OF_MEMORY);
      }

      SSubQueryMsg *pMsg = msg;
      pMsg->header.vgId = htonl(addr->nodeId);
      pMsg->sId = htobe64(schMgmt.sId);
      pMsg->queryId = htobe64(pJob->queryId);
      pMsg->taskId = htobe64(pTask->taskId);
      pMsg->refId = htobe64(pJob->refId);
      pMsg->execId = htonl(pTask->execId);
      pMsg->taskType = TASK_TYPE_TEMP;
      pMsg->explain = SCH_IS_EXPLAIN_JOB(pJob);
      pMsg->needFetch = SCH_TASK_NEED_FETCH(pTask);
      pMsg->phyLen = htonl(pTask->msgLen);
      pMsg->sqlLen = htonl(len);

      memcpy(pMsg->msg, pJob->sql, len);
      memcpy(pMsg->msg + len, pTask->msg, pTask->msgLen);

      persistHandle = true;
      break;
    }
    case TDMT_SCH_FETCH:
    case TDMT_SCH_MERGE_FETCH: {
      msgSize = sizeof(SResFetchReq);
      msg = taosMemoryCalloc(1, msgSize);
      if (NULL == msg) {
        SCH_TASK_ELOG("calloc %d failed", msgSize);
        SCH_ERR_RET(TSDB_CODE_QRY_OUT_OF_MEMORY);
      }

      SResFetchReq *pMsg = msg;

      pMsg->header.vgId = htonl(addr->nodeId);

      pMsg->sId = htobe64(schMgmt.sId);
      pMsg->queryId = htobe64(pJob->queryId);
      pMsg->taskId = htobe64(pTask->taskId);
      pMsg->execId = htonl(pTask->execId);

      break;
    }
    case TDMT_SCH_DROP_TASK: {
      msgSize = sizeof(STaskDropReq);
      msg = taosMemoryCalloc(1, msgSize);
      if (NULL == msg) {
        SCH_TASK_ELOG("calloc %d failed", msgSize);
        SCH_ERR_RET(TSDB_CODE_QRY_OUT_OF_MEMORY);
      }

      STaskDropReq *pMsg = msg;

      pMsg->header.vgId = htonl(addr->nodeId);

      pMsg->sId = htobe64(schMgmt.sId);
      pMsg->queryId = htobe64(pJob->queryId);
      pMsg->taskId = htobe64(pTask->taskId);
      pMsg->refId = htobe64(pJob->refId);
      pMsg->execId = htonl(pTask->execId);
      break;
    }
    case TDMT_SCH_QUERY_HEARTBEAT: {
      SCH_ERR_RET(schMakeHbRpcCtx(pJob, pTask, &rpcCtx));

      SSchedulerHbReq req = {0};
      req.sId = schMgmt.sId;
      req.header.vgId = addr->nodeId;
      req.epId.nodeId = addr->nodeId;
      memcpy(&req.epId.ep, SCH_GET_CUR_EP(addr), sizeof(SEp));

      msgSize = tSerializeSSchedulerHbReq(NULL, 0, &req);
      if (msgSize < 0) {
        SCH_JOB_ELOG("tSerializeSSchedulerHbReq hbReq failed, size:%d", msgSize);
        SCH_ERR_RET(TSDB_CODE_QRY_OUT_OF_MEMORY);
      }
      msg = taosMemoryCalloc(1, msgSize);
      if (NULL == msg) {
        SCH_JOB_ELOG("calloc %d failed", msgSize);
        SCH_ERR_RET(TSDB_CODE_QRY_OUT_OF_MEMORY);
      }
      if (tSerializeSSchedulerHbReq(msg, msgSize, &req) < 0) {
        SCH_JOB_ELOG("tSerializeSSchedulerHbReq hbReq failed, size:%d", msgSize);
        SCH_ERR_JRET(TSDB_CODE_QRY_OUT_OF_MEMORY);
      }

      persistHandle = true;
      break;
    }
    default:
      SCH_TASK_ELOG("unknown msg type to send, msgType:%d", msgType);
      SCH_ERR_RET(TSDB_CODE_SCH_INTERNAL_ERROR);
      break;
  }

  SSchTrans trans = {.pTrans = pJob->conn.pTrans, .pHandle = SCH_GET_TASK_HANDLE(pTask)};
  SCH_ERR_JRET(
      schAsyncSendMsg(pJob, pTask, &trans, addr, msgType, msg, msgSize, persistHandle, (rpcCtx.args ? &rpcCtx : NULL)));

  if (msgType == TDMT_SCH_QUERY || msgType == TDMT_SCH_MERGE_QUERY) {
    SCH_ERR_RET(schAppendTaskExecNode(pJob, pTask, addr, pTask->execId));
  }

  return TSDB_CODE_SUCCESS;

_return:

  pTask->lastMsgType = -1;
  schFreeRpcCtx(&rpcCtx);

  taosMemoryFreeClear(msg);
  SCH_RET(code);
}<|MERGE_RESOLUTION|>--- conflicted
+++ resolved
@@ -942,12 +942,8 @@
   if (NULL == addr) {
     addr = taosArrayGet(pTask->candidateAddrs, pTask->candidateIdx);
     isCandidateAddr = true;
-<<<<<<< HEAD
-    SCH_TASK_DLOG("target candidateIdx %d, epInUse %d/%d", pTask->candidateIdx, addr->epSet.inUse, addr->epSet.numOfEps);
-=======
     SCH_TASK_DLOG("target candidateIdx %d, epInUse %d/%d", pTask->candidateIdx, addr->epSet.inUse,
                   addr->epSet.numOfEps);
->>>>>>> bd76ae52
   }
 
   switch (msgType) {
