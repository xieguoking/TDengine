--- conflicted
+++ resolved
@@ -396,11 +396,7 @@
 
     taosUsleep(1);
     
-<<<<<<< HEAD
-    param = (SSchTaskCallbackParam *)calloc(1, sizeof(*param));
-=======
-    param = (SSchCallbackParam *)taosMemoryCalloc(1, sizeof(*param));
->>>>>>> 6a773532
+    param = (SSchTaskCallbackParam *)taosMemoryCalloc(1, sizeof(*param));
 
     param->queryId = schtQueryId;  
     param->taskId = schtFetchTaskId;
@@ -488,11 +484,7 @@
       pIter = taosHashIterate(pJob->execTasks, pIter);
     }    
 
-<<<<<<< HEAD
-    param = (SSchTaskCallbackParam *)calloc(1, sizeof(*param));
-=======
-    param = (SSchCallbackParam *)taosMemoryCalloc(1, sizeof(*param));
->>>>>>> 6a773532
+    param = (SSchTaskCallbackParam *)taosMemoryCalloc(1, sizeof(*param));
     param->refId = queryJobRefId;
     param->queryId = pJob->queryId;   
 
@@ -512,11 +504,7 @@
     }    
 
 
-<<<<<<< HEAD
-    param = (SSchTaskCallbackParam *)calloc(1, sizeof(*param));
-=======
-    param = (SSchCallbackParam *)taosMemoryCalloc(1, sizeof(*param));
->>>>>>> 6a773532
+    param = (SSchTaskCallbackParam *)taosMemoryCalloc(1, sizeof(*param));
     param->refId = queryJobRefId;
     param->queryId = pJob->queryId;   
     
@@ -536,11 +524,7 @@
     }  
 
 
-<<<<<<< HEAD
-    param = (SSchTaskCallbackParam *)calloc(1, sizeof(*param));
-=======
-    param = (SSchCallbackParam *)taosMemoryCalloc(1, sizeof(*param));
->>>>>>> 6a773532
+    param = (SSchTaskCallbackParam *)taosMemoryCalloc(1, sizeof(*param));
     param->refId = queryJobRefId;
     param->queryId = pJob->queryId;   
 
@@ -560,11 +544,7 @@
     }    
 
 
-<<<<<<< HEAD
-    param = (SSchTaskCallbackParam *)calloc(1, sizeof(*param));
-=======
-    param = (SSchCallbackParam *)taosMemoryCalloc(1, sizeof(*param));
->>>>>>> 6a773532
+    param = (SSchTaskCallbackParam *)taosMemoryCalloc(1, sizeof(*param));
     param->refId = queryJobRefId;
     param->queryId = pJob->queryId;   
 
