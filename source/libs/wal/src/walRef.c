--- conflicted
+++ resolved
@@ -26,7 +26,7 @@
   }
   pRef->refId = tGenIdPI64();
   pRef->refVer = -1;
-//  pRef->refFile = -1;
+  //  pRef->refFile = -1;
   pRef->pWal = pWal;
   taosHashPut(pWal->pRefHash, &pRef->refId, sizeof(int64_t), &pRef, sizeof(void *));
   return pRef;
@@ -58,19 +58,11 @@
 
     pRef->refVer = ver;
     // bsearch in fileSet
-<<<<<<< HEAD
-    SWalFileInfo tmpInfo;
-    tmpInfo.firstVer = ver;
-    SWalFileInfo *pRet = taosArraySearch(pWal->fileInfoSet, &tmpInfo, compareWalFileInfo, TD_LE);
-    /*A(pRet != NULL);*/
-    pRef->refFile = pRet->firstVer;
-=======
-//    SWalFileInfo tmpInfo;
-//    tmpInfo.firstVer = ver;
-//    SWalFileInfo *pRet = taosArraySearch(pWal->fileInfoSet, &tmpInfo, compareWalFileInfo, TD_LE);
-//    ASSERT(pRet != NULL);
-//    pRef->refFile = pRet->firstVer;
->>>>>>> 097723f4
+    //    SWalFileInfo tmpInfo;
+    //    tmpInfo.firstVer = ver;
+    //    SWalFileInfo *pRet = taosArraySearch(pWal->fileInfoSet, &tmpInfo, compareWalFileInfo, TD_LE);
+    //    ASSERT(pRet != NULL);
+    //    pRef->refFile = pRet->firstVer;
 
     taosThreadMutexUnlock(&pWal->mutex);
   }
@@ -81,7 +73,7 @@
 #if 1
 void walUnrefVer(SWalRef *pRef) {
   pRef->refId = -1;
-//  pRef->refFile = -1;
+  //  pRef->refFile = -1;
 }
 #endif
 
@@ -96,11 +88,11 @@
   int64_t ver = walGetFirstVer(pWal);
   pRef->refVer = ver;
   // bsearch in fileSet
-//  SWalFileInfo tmpInfo;
-//  tmpInfo.firstVer = ver;
-//  SWalFileInfo *pRet = taosArraySearch(pWal->fileInfoSet, &tmpInfo, compareWalFileInfo, TD_LE);
-//  ASSERT(pRet != NULL);
-//  pRef->refFile = pRet->firstVer;
+  //  SWalFileInfo tmpInfo;
+  //  tmpInfo.firstVer = ver;
+  //  SWalFileInfo *pRet = taosArraySearch(pWal->fileInfoSet, &tmpInfo, compareWalFileInfo, TD_LE);
+  //  ASSERT(pRet != NULL);
+  //  pRef->refFile = pRet->firstVer;
 
   taosThreadMutexUnlock(&pWal->mutex);
   wDebug("vgId:%d, wal ref version %" PRId64 " for first", pWal->cfg.vgId, ver);
@@ -125,13 +117,8 @@
   SWalFileInfo tmpInfo;
   tmpInfo.firstVer = ver;
   SWalFileInfo *pRet = taosArraySearch(pWal->fileInfoSet, &tmpInfo, compareWalFileInfo, TD_LE);
-<<<<<<< HEAD
-  /*A(pRet != NULL);*/
-  pRef->refFile = pRet->firstVer;
-=======
   ASSERT(pRet != NULL);
-//  pRef->refFile = pRet->firstVer;
->>>>>>> 097723f4
+  //  pRef->refFile = pRet->firstVer;
 
   taosThreadMutexUnlock(&pWal->mutex);
   return pRef;
