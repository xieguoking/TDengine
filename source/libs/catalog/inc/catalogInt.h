--- conflicted
+++ resolved
@@ -243,7 +243,6 @@
 } SCtgCfgCache;
 
 typedef struct SCtgDBCache {
-<<<<<<< HEAD
   SRWLatch     dbLock;  // RC between destroy tbCache/stbCache and all reads
   uint64_t     dbId;
   int8_t       deleted;
@@ -251,15 +250,7 @@
   SCtgCfgCache cfgCache;
   SHashObj*    tbCache;   // key:tbname, value:SCtgTbCache
   SHashObj*    stbCache;  // key:suid, value:char*
-=======
-  SRWLatch    dbLock;  // RC between destroy tbCache/stbCache and all reads
-  uint64_t    dbId;
-  int8_t      deleted;
-  SCtgVgCache vgCache;
-  SHashObj*   tbCache;   // key:tbname, value:SCtgTbCache
-  SHashObj*   stbCache;  // key:suid, value:char*
-  uint64_t    dbCacheNum[CTG_CI_MAX_VALUE];
->>>>>>> 4ac8a33d
+  uint64_t     dbCacheNum[CTG_CI_MAX_VALUE];
 } SCtgDBCache;
 
 typedef struct SCtgRentSlot {
@@ -410,28 +401,6 @@
   uint64_t numOfOpClearCache;
 } SCtgRuntimeStat;
 
-<<<<<<< HEAD
-typedef struct SCtgCacheStat {
-  uint64_t numOfCluster;
-  uint64_t numOfDb;
-  uint64_t numOfTbl;
-  uint64_t numOfStb;
-  uint64_t numOfUser;
-  uint64_t numOfVgHit;
-  uint64_t numOfVgMiss;
-  uint64_t numOfCfgHit;
-  uint64_t numOfCfgMiss;  
-  uint64_t numOfMetaHit;
-  uint64_t numOfMetaMiss;
-  uint64_t numOfIndexHit;
-  uint64_t numOfIndexMiss;
-  uint64_t numOfUserHit;
-  uint64_t numOfUserMiss;
-  uint64_t numOfClear;
-} SCtgCacheStat;
-
-=======
->>>>>>> 4ac8a33d
 typedef struct SCatalogStat {
   SCtgApiStat     api;
   SCtgRuntimeStat runtime;
@@ -965,18 +934,9 @@
 int32_t ctgdGetOneHandle(SCatalog** pHandle);
 int     ctgVgInfoComp(const void* lp, const void* rp);
 int32_t ctgMakeVgArray(SDBVgInfo* dbInfo);
-<<<<<<< HEAD
-int32_t ctgAcquireVgMetaFromCache(SCatalog *pCtg, const char *dbFName, const char *tbName, SCtgDBCache **pDb, SCtgTbCache **pTb);
-int32_t ctgCopyTbMeta(SCatalog *pCtg, SCtgTbMetaCtx *ctx, SCtgDBCache **pDb, SCtgTbCache **pTb, STableMeta **pTableMeta, char* dbFName);
-void    ctgReleaseVgMetaToCache(SCatalog *pCtg, SCtgDBCache *dbCache, SCtgTbCache *pCache);
-void    ctgReleaseTbMetaToCache(SCatalog *pCtg, SCtgDBCache *dbCache, SCtgTbCache *pCache);
 int32_t ctgChkSetAuthRes(SCatalog *pCtg, SCtgAuthReq *req, SCtgAuthRsp* res);
 int32_t ctgReadDBCfgFromCache(SCatalog *pCtg, const char* dbFName, SDbCfgInfo* pDbCfg);
 
-extern SCatalogMgmt gCtgMgmt;
-extern SCtgDebug    gCTGDebug;
-extern SCtgAsyncFps gCtgAsyncFps[];
-=======
 int32_t ctgAcquireVgMetaFromCache(SCatalog* pCtg, const char* dbFName, const char* tbName, SCtgDBCache** pDb,
                                   SCtgTbCache** pTb);
 int32_t ctgCopyTbMeta(SCatalog* pCtg, SCtgTbMetaCtx* ctx, SCtgDBCache** pDb, SCtgTbCache** pTb, STableMeta** pTableMeta,
@@ -990,7 +950,6 @@
 extern SCtgDebug         gCTGDebug;
 extern SCtgAsyncFps      gCtgAsyncFps[];
 extern SCtgCacheItemInfo gCtgStatItem[CTG_CI_MAX_VALUE];
->>>>>>> 4ac8a33d
 
 #ifdef __cplusplus
 }
