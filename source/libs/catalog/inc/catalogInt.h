/*
 * Copyright (c) 2019 TAOS Data, Inc. <jhtao@taosdata.com>
 *
 * This program is free software: you can use, redistribute, and/or modify
 * it under the terms of the GNU Affero General Public License, version 3
 * or later ("AGPL"), as published by the Free Software Foundation.
 *
 * This program is distributed in the hope that it will be useful, but WITHOUT
 * ANY WARRANTY; without even the implied warranty of MERCHANTABILITY or
 * FITNESS FOR A PARTICULAR PURPOSE.
 *
 * You should have received a copy of the GNU Affero General Public License
 * along with this program. If not, see <http://www.gnu.org/licenses/>.
 */

#ifndef _TD_CATALOG_INT_H_
#define _TD_CATALOG_INT_H_

#ifdef __cplusplus
extern "C" {
#endif

#include "catalog.h"
#include "query.h"
#include "tcommon.h"
#include "ttimer.h"
#include "tglobal.h"

#define CTG_DEFAULT_CACHE_CLUSTER_NUMBER 6
#define CTG_DEFAULT_CACHE_VGROUP_NUMBER  100
#define CTG_DEFAULT_CACHE_DB_NUMBER      20
#define CTG_DEFAULT_CACHE_TBLMETA_NUMBER 1000
#define CTG_DEFAULT_RENT_SECOND          10
#define CTG_DEFAULT_RENT_SLOT_SIZE       10
#define CTG_DEFAULT_MAX_RETRY_TIMES      3
#define CTG_DEFAULT_BATCH_NUM            64
#define CTG_DEFAULT_FETCH_NUM            8
#define CTG_MAX_COMMAND_LEN              512
#define CTG_DEFAULT_CACHE_MON_MSEC       5000
#define CTG_CLEAR_CACHE_ROUND_TB_NUM     3000  

#define CTG_RENT_SLOT_SECOND 1.5

#define CTG_DEFAULT_INVALID_VERSION (-1)

#define CTG_ERR_CODE_TABLE_NOT_EXIST TSDB_CODE_PAR_TABLE_NOT_EXIST

#define CTG_BATCH_FETCH 1

typedef enum {
  CTG_CI_CLUSTER = 0,
  CTG_CI_DNODE,
  CTG_CI_QNODE,
  CTG_CI_DB,
  CTG_CI_DB_VGROUP,
  CTG_CI_DB_CFG,
  CTG_CI_DB_INFO,
  CTG_CI_STABLE_META,
  CTG_CI_NTABLE_META,
  CTG_CI_CTABLE_META,
  CTG_CI_SYSTABLE_META,
  CTG_CI_OTHERTABLE_META,
  CTG_CI_TBL_SMA,
  CTG_CI_TBL_CFG,
  CTG_CI_TBL_TAG,
  CTG_CI_INDEX_INFO,
  CTG_CI_USER,
  CTG_CI_UDF,
  CTG_CI_SVR_VER,
  CTG_CI_MAX_VALUE,
} CTG_CACHE_ITEM;

#define CTG_CI_FLAG_LEVEL_GLOBAL  (1)
#define CTG_CI_FLAG_LEVEL_CLUSTER (1 << 1)
#define CTG_CI_FLAG_LEVEL_DB      (1 << 2)

enum {
  CTG_READ = 1,
  CTG_WRITE,
};

enum {
  CTG_RENT_DB = 1,
  CTG_RENT_STABLE,
};

enum {
  CTG_OP_UPDATE_VGROUP = 0,
  CTG_OP_UPDATE_TB_META,
  CTG_OP_DROP_DB_CACHE,
  CTG_OP_DROP_DB_VGROUP,
  CTG_OP_DROP_STB_META,
  CTG_OP_DROP_TB_META,
  CTG_OP_UPDATE_USER,
  CTG_OP_UPDATE_VG_EPSET,
  CTG_OP_UPDATE_TB_INDEX,
  CTG_OP_DROP_TB_INDEX,
  CTG_OP_CLEAR_CACHE,
  CTG_OP_MAX
};

typedef enum {
  CTG_TASK_GET_QNODE = 0,
  CTG_TASK_GET_DNODE,
  CTG_TASK_GET_DB_VGROUP,
  CTG_TASK_GET_DB_CFG,
  CTG_TASK_GET_DB_INFO,
  CTG_TASK_GET_TB_META,
  CTG_TASK_GET_TB_HASH,
  CTG_TASK_GET_TB_SMA_INDEX,
  CTG_TASK_GET_TB_CFG,
  CTG_TASK_GET_INDEX_INFO,
  CTG_TASK_GET_UDF,
  CTG_TASK_GET_USER,
  CTG_TASK_GET_SVR_VER,
  CTG_TASK_GET_TB_META_BATCH,
  CTG_TASK_GET_TB_HASH_BATCH,
  CTG_TASK_GET_TB_TAG,
} CTG_TASK_TYPE;

typedef enum {
  CTG_TASK_LAUNCHED = 1,
  CTG_TASK_DONE,
} CTG_TASK_STATUS;

typedef struct SCtgDebug {
  bool     lockEnable;
  bool     cacheEnable;
  bool     apiEnable;
  bool     metaEnable;
  bool     statEnable;
  uint32_t showCachePeriodSec;
} SCtgDebug;

typedef struct SCtgCacheStat {
  uint64_t cacheNum[CTG_CI_MAX_VALUE];
  uint64_t cacheSize[CTG_CI_MAX_VALUE];
  uint64_t cacheHit[CTG_CI_MAX_VALUE];
  uint64_t cacheNHit[CTG_CI_MAX_VALUE];
} SCtgCacheStat;

typedef struct SCtgAuthReq {
  SRequestConnInfo* pConn;
  SUserAuthInfo*    pRawReq;
  SGetUserAuthRsp   authInfo;
  AUTH_TYPE         singleType;
  bool              onlyCache;
} SCtgAuthReq;

typedef struct SCtgAuthRsp {
  SUserAuthRes* pRawRes;
  bool          metaNotExists;
} SCtgAuthRsp;

typedef struct SCtgTbCacheInfo {
  bool     inCache;
  uint64_t dbId;
  uint64_t suid;
  int32_t  tbType;
} SCtgTbCacheInfo;

typedef struct SCtgTbMetaParam {
  SName*  pName;
  int32_t flag;
} SCtgTbMetaParam;

typedef struct SCtgTbMetaCtx {
  SCtgTbCacheInfo tbInfo;
  int32_t         vgId;
  SName*          pName;
  int32_t         flag;
} SCtgTbMetaCtx;

typedef struct SCtgFetch {
  int32_t         dbIdx;
  int32_t         tbIdx;
  int32_t         fetchIdx;
  int32_t         resIdx;
  int32_t         flag;
  SCtgTbCacheInfo tbInfo;
  int32_t         vgId;
} SCtgFetch;

typedef struct SCtgTbMetasCtx {
  int32_t fetchNum;
  SArray* pNames;
  SArray* pResList;
  SArray* pFetchs;
} SCtgTbMetasCtx;

typedef struct SCtgTbIndexCtx {
  SName* pName;
} SCtgTbIndexCtx;

typedef struct SCtgTbCfgCtx {
  SName*       pName;
  int32_t      tbType;
  SVgroupInfo* pVgInfo;
} SCtgTbCfgCtx;

typedef struct SCtgTbTagCtx {
  SName*       pName;
  SVgroupInfo* pVgInfo;
} SCtgTbTagCtx;

typedef struct SCtgDbVgCtx {
  char dbFName[TSDB_DB_FNAME_LEN];
} SCtgDbVgCtx;

typedef struct SCtgDbCfgCtx {
  char dbFName[TSDB_DB_FNAME_LEN];
} SCtgDbCfgCtx;

typedef struct SCtgDbInfoCtx {
  char dbFName[TSDB_DB_FNAME_LEN];
} SCtgDbInfoCtx;

typedef struct SCtgTbHashCtx {
  char   dbFName[TSDB_DB_FNAME_LEN];
  SName* pName;
} SCtgTbHashCtx;

typedef struct SCtgTbHashsCtx {
  int32_t fetchNum;
  SArray* pNames;
  SArray* pResList;
  SArray* pFetchs;
} SCtgTbHashsCtx;

typedef struct SCtgIndexCtx {
  char indexFName[TSDB_INDEX_FNAME_LEN];
} SCtgIndexCtx;

typedef struct SCtgUdfCtx {
  char udfName[TSDB_FUNC_NAME_LEN];
} SCtgUdfCtx;

typedef struct SCtgUserCtx {
  SUserAuthInfo user;
} SCtgUserCtx;

typedef STableIndexRsp STableIndex;

typedef struct SCtgTbCache {
  SRWLatch     metaLock;
  SRWLatch     indexLock;
  STableMeta*  pMeta;
  STableIndex* pIndex;
} SCtgTbCache;

typedef struct SCtgVgCache {
  SRWLatch   vgLock;
  SDBVgInfo* vgInfo;
} SCtgVgCache;

typedef struct SCtgDBCache {
  SRWLatch    dbLock;  // RC between destroy tbCache/stbCache and all reads
  uint64_t    dbId;
  int8_t      deleted;
  SCtgVgCache vgCache;
  SHashObj*   tbCache;   // key:tbname, value:SCtgTbCache
  SHashObj*   stbCache;  // key:suid, value:char*
  uint64_t    dbCacheNum[CTG_CI_MAX_VALUE];
  uint64_t    dbCacheSize;
} SCtgDBCache;

typedef struct SCtgRentSlot {
  SRWLatch lock;
  bool     needSort;
  SArray*  meta;  // element is SDbVgVersion or SSTableVersion
} SCtgRentSlot;

typedef struct SCtgRentMgmt {
  int8_t        type;
  uint16_t      slotNum;
  uint16_t      slotRIdx;
  int64_t       lastReadMsec;
  uint64_t      rentCacheSize;
  int32_t       metaSize;
  SCtgRentSlot* slots;
} SCtgRentMgmt;

typedef struct SCtgUserAuth {
  SRWLatch        lock;
  SGetUserAuthRsp userAuth;
  uint64_t        userCacheSize;
} SCtgUserAuth;

typedef struct SCatalog {
  uint64_t      clusterId;
  bool          stopUpdate;
  SHashObj*     userCache;  // key:user, value:SCtgUserAuth
  SHashObj*     dbCache;    // key:dbname, value:SCtgDBCache
  SCtgRentMgmt  dbRent;
  SCtgRentMgmt  stbRent;
  SCtgCacheStat cacheStat;
} SCatalog;

typedef struct SCtgBatch {
  int32_t          batchId;
  int32_t          msgType;
  SArray*          pMsgs;
  SRequestConnInfo conn;
  char             dbFName[TSDB_DB_FNAME_LEN];
  SArray*          pTaskIds;
  SArray*          pMsgIdxs;
} SCtgBatch;

typedef struct SCtgJob {
  int64_t   refId;
  int32_t   batchId;
  SHashObj* pBatchs;
  SArray*   pTasks;
  int32_t   subTaskNum;
  int32_t   taskDone;
  SMetaData jobRes;
  int32_t   jobResCode;
  int32_t   taskIdx;
  SRWLatch  taskLock;

  uint64_t         queryId;
  SCatalog*        pCtg;
  SRequestConnInfo conn;
  void*            userParam;
  catalogCallback  userFp;
  int32_t          tbMetaNum;
  int32_t          tbHashNum;
  int32_t          tbTagNum;
  int32_t          dbVgNum;
  int32_t          udfNum;
  int32_t          qnodeNum;
  int32_t          dnodeNum;
  int32_t          dbCfgNum;
  int32_t          indexNum;
  int32_t          userNum;
  int32_t          dbInfoNum;
  int32_t          tbIndexNum;
  int32_t          tbCfgNum;
  int32_t          svrVerNum;
} SCtgJob;

typedef struct SCtgMsgCtx {
  int32_t   reqType;
  void*     lastOut;
  void*     out;
  char*     target;
  SHashObj* pBatchs;
} SCtgMsgCtx;

typedef struct SCtgTaskCallbackParam {
  uint64_t queryId;
  int64_t  refId;
  SArray*  taskId;
  int32_t  reqType;
  int32_t  batchId;
  SArray*  msgIdx;
} SCtgTaskCallbackParam;

typedef struct SCtgTask SCtgTask;
typedef int32_t (*ctgSubTaskCbFp)(SCtgTask*);

typedef struct SCtgSubRes {
  CTG_TASK_TYPE  type;
  int32_t        code;
  void*          res;
  ctgSubTaskCbFp fp;
} SCtgSubRes;

struct SCtgTask {
  CTG_TASK_TYPE   type;
  bool            subTask;
  int32_t         taskId;
  SCtgJob*        pJob;
  void*           taskCtx;
  SArray*         msgCtxs;
  SCtgMsgCtx      msgCtx;
  int32_t         code;
  void*           res;
  CTG_TASK_STATUS status;
  SRWLatch        lock;
  SArray*         pParents;
  SCtgSubRes      subRes;
};

typedef struct SCtgTaskReq {
  SCtgTask* pTask;
  int32_t   msgIdx;
} SCtgTaskReq;

typedef int32_t (*ctgInitTaskFp)(SCtgJob*, int32_t, void*);
typedef int32_t (*ctgLanchTaskFp)(SCtgTask*);
typedef int32_t (*ctgHandleTaskMsgRspFp)(SCtgTaskReq*, int32_t, const SDataBuf*, int32_t);
typedef int32_t (*ctgDumpTaskResFp)(SCtgTask*);
typedef int32_t (*ctgCloneTaskResFp)(SCtgTask*, void**);
typedef int32_t (*ctgCompTaskFp)(SCtgTask*, void*, bool*);

typedef struct SCtgAsyncFps {
  ctgInitTaskFp         initFp;
  ctgLanchTaskFp        launchFp;
  ctgHandleTaskMsgRspFp handleRspFp;
  ctgDumpTaskResFp      dumpResFp;
  ctgCompTaskFp         compFp;
  ctgCloneTaskResFp     cloneFp;
} SCtgAsyncFps;

typedef struct SCtgApiStat {
#if defined(WINDOWS) || defined(_TD_DARWIN_64)
  size_t avoidCompilationErrors;
#endif

} SCtgApiStat;

typedef struct SCtgRuntimeStat {
  uint64_t numOfOpAbort;
  uint64_t numOfOpEnqueue;
  uint64_t numOfOpDequeue;
  uint64_t numOfOpClearMeta;
  uint64_t numOfOpClearCache;
} SCtgRuntimeStat;

typedef struct SCatalogStat {
  SCtgApiStat     api;
  SCtgRuntimeStat runtime;
  SCtgCacheStat   cache;
} SCatalogStat;

typedef struct SCtgUpdateMsgHeader {
  SCatalog* pCtg;
} SCtgUpdateMsgHeader;

typedef struct SCtgUpdateVgMsg {
  SCatalog*  pCtg;
  char       dbFName[TSDB_DB_FNAME_LEN];
  uint64_t   dbId;
  SDBVgInfo* dbInfo;
} SCtgUpdateVgMsg;

typedef struct SCtgUpdateTbMetaMsg {
  SCatalog*         pCtg;
  STableMetaOutput* pMeta;
} SCtgUpdateTbMetaMsg;

typedef struct SCtgDropDBMsg {
  SCatalog* pCtg;
  char      dbFName[TSDB_DB_FNAME_LEN];
  uint64_t  dbId;
} SCtgDropDBMsg;

typedef struct SCtgDropDbVgroupMsg {
  SCatalog* pCtg;
  char      dbFName[TSDB_DB_FNAME_LEN];
} SCtgDropDbVgroupMsg;

typedef struct SCtgDropStbMetaMsg {
  SCatalog* pCtg;
  char      dbFName[TSDB_DB_FNAME_LEN];
  char      stbName[TSDB_TABLE_NAME_LEN];
  uint64_t  dbId;
  uint64_t  suid;
} SCtgDropStbMetaMsg;

typedef struct SCtgDropTblMetaMsg {
  SCatalog* pCtg;
  char      dbFName[TSDB_DB_FNAME_LEN];
  char      tbName[TSDB_TABLE_NAME_LEN];
  uint64_t  dbId;
} SCtgDropTblMetaMsg;

typedef struct SCtgUpdateUserMsg {
  SCatalog*       pCtg;
  SGetUserAuthRsp userAuth;
} SCtgUpdateUserMsg;

typedef struct SCtgUpdateTbIndexMsg {
  SCatalog*    pCtg;
  STableIndex* pIndex;
} SCtgUpdateTbIndexMsg;

typedef struct SCtgDropTbIndexMsg {
  SCatalog* pCtg;
  char      dbFName[TSDB_DB_FNAME_LEN];
  char      tbName[TSDB_TABLE_NAME_LEN];
} SCtgDropTbIndexMsg;

typedef struct SCtgClearCacheMsg {
  SCatalog* pCtg;
  bool      clearMeta;
  bool      freeCtg;
} SCtgClearCacheMsg;

typedef struct SCtgUpdateEpsetMsg {
  SCatalog* pCtg;
  char      dbFName[TSDB_DB_FNAME_LEN];
  int32_t   vgId;
  SEpSet    epSet;
} SCtgUpdateEpsetMsg;

typedef struct SCtgCacheOperation {
  int32_t opId;
  void*   data;
  bool    syncOp;
  tsem_t  rspSem;
  bool    stopQueue;
  bool    unLocked;
} SCtgCacheOperation;

typedef struct SCtgQNode {
  SCtgCacheOperation* op;
  struct SCtgQNode*   next;
} SCtgQNode;

typedef struct SCtgQueue {
  SRWLatch   qlock;
  bool       stopQueue;
  SCtgQNode* head;
  SCtgQNode* tail;
  tsem_t     reqSem;
  uint64_t   qRemainNum;
} SCtgQueue;

typedef struct SCatalogMgmt {
  bool         exit;
  int32_t      jobPool;
  SRWLatch     lock;
  SCtgQueue    queue;
  void        *timer;
  tmr_h        cacheTimer;
  TdThread     updateThread;
  SHashObj*    pCluster;  // key: clusterId, value: SCatalog*
  SCatalogStat statInfo;
  SCatalogCfg  cfg;
} SCatalogMgmt;

typedef uint32_t (*tableNameHashFp)(const char*, uint32_t);
typedef int32_t (*ctgOpFunc)(SCtgCacheOperation*);

typedef struct SCtgOperation {
  int32_t   opId;
  char      name[32];
  ctgOpFunc func;
} SCtgOperation;

typedef struct SCtgCacheItemInfo {
  char*            name;
  int32_t          flag;
} SCtgCacheItemInfo;

#define CTG_AUTH_READ(_t)  ((_t) == AUTH_TYPE_READ || (_t) == AUTH_TYPE_READ_OR_WRITE)
#define CTG_AUTH_WRITE(_t) ((_t) == AUTH_TYPE_WRITE || (_t) == AUTH_TYPE_READ_OR_WRITE)

#define CTG_QUEUE_INC() atomic_add_fetch_64(&gCtgMgmt.queue.qRemainNum, 1)
#define CTG_QUEUE_DEC() atomic_sub_fetch_64(&gCtgMgmt.queue.qRemainNum, 1)

#define CTG_STAT_INC(_item, _n) atomic_add_fetch_64(&(_item), _n)
#define CTG_STAT_DEC(_item, _n) atomic_sub_fetch_64(&(_item), _n)
#define CTG_STAT_GET(_item)     atomic_load_64(&(_item))

#define CTG_STAT_API_INC(item, n)  (CTG_STAT_INC(gCtgMgmt.statInfo.api.item, n))
#define CTG_STAT_RT_INC(item, n)   (CTG_STAT_INC(gCtgMgmt.statInfo.runtime.item, n))
#define CTG_STAT_NUM_INC(item, n)  (CTG_STAT_INC(gCtgMgmt.statInfo.cache.cacheNum[item], n))
#define CTG_STAT_NUM_DEC(item, n)  (CTG_STAT_DEC(gCtgMgmt.statInfo.cache.cacheNum[item], n))
#define CTG_STAT_HIT_INC(item, n)  (CTG_STAT_INC(gCtgMgmt.statInfo.cache.cacheHit[item], n))
#define CTG_STAT_HIT_DEC(item, n)  (CTG_STAT_DEC(gCtgMgmt.statInfo.cache.cacheHit[item], n))
#define CTG_STAT_NHIT_INC(item, n) (CTG_STAT_INC(gCtgMgmt.statInfo.cache.cacheNHit[item], n))
#define CTG_STAT_NHIT_DEC(item, n) (CTG_STAT_DEC(gCtgMgmt.statInfo.cache.cacheNHit[item], n))

#define CTG_CACHE_NUM_INC(item, n)  (CTG_STAT_INC(pCtg->cacheStat.cacheNum[item], n))
#define CTG_CACHE_NUM_DEC(item, n)  (CTG_STAT_DEC(pCtg->cacheStat.cacheNum[item], n))
#define CTG_CACHE_HIT_INC(item, n)  (CTG_STAT_INC(pCtg->cacheStat.cacheHit[item], n))
#define CTG_CACHE_NHIT_INC(item, n) (CTG_STAT_INC(pCtg->cacheStat.cacheNHit[item], n))

#define CTG_DB_NUM_INC(_item)   dbCache->dbCacheNum[_item] += 1
#define CTG_DB_NUM_DEC(_item)   dbCache->dbCacheNum[_item] -= 1
#define CTG_DB_NUM_SET(_item)   dbCache->dbCacheNum[_item] = 1
#define CTG_DB_NUM_RESET(_item) dbCache->dbCacheNum[_item] = 0

#define CTG_META_NUM_INC(type)                  \
  do {                                          \
    switch (type) {                             \
      case TSDB_SUPER_TABLE:                    \
        CTG_DB_NUM_INC(CTG_CI_STABLE_META);     \
        break;                                  \
      case TSDB_CHILD_TABLE:                    \
        CTG_DB_NUM_INC(CTG_CI_CTABLE_META);     \
        break;                                  \
      case TSDB_NORMAL_TABLE:                   \
        CTG_DB_NUM_INC(CTG_CI_NTABLE_META);     \
        break;                                  \
      case TSDB_SYSTEM_TABLE:                   \
        CTG_DB_NUM_INC(CTG_CI_SYSTABLE_META);   \
        break;                                  \
      default:                                  \
        CTG_DB_NUM_INC(CTG_CI_OTHERTABLE_META); \
        break;                                  \
    }                                           \
  } while (0)

#define CTG_META_NUM_DEC(type)                  \
  do {                                          \
    switch (type) {                             \
      case TSDB_SUPER_TABLE:                    \
        CTG_DB_NUM_DEC(CTG_CI_STABLE_META);     \
        break;                                  \
      case TSDB_CHILD_TABLE:                    \
        CTG_DB_NUM_DEC(CTG_CI_CTABLE_META);     \
        break;                                  \
      case TSDB_NORMAL_TABLE:                   \
        CTG_DB_NUM_DEC(CTG_CI_NTABLE_META);     \
        break;                                  \
      case TSDB_SYSTEM_TABLE:                   \
        CTG_DB_NUM_DEC(CTG_CI_SYSTABLE_META);   \
        break;                                  \
      default:                                  \
        CTG_DB_NUM_DEC(CTG_CI_OTHERTABLE_META); \
        break;                                  \
    }                                           \
  } while (0)

#define CTG_META_HIT_INC(type)                        \
  do {                                                \
    switch (type) {                                   \
      case TSDB_SUPER_TABLE:                          \
        CTG_CACHE_HIT_INC(CTG_CI_STABLE_META, 1);     \
        break;                                        \
      case TSDB_CHILD_TABLE:                          \
        CTG_CACHE_HIT_INC(CTG_CI_CTABLE_META, 1);     \
        break;                                        \
      case TSDB_NORMAL_TABLE:                         \
        CTG_CACHE_HIT_INC(CTG_CI_NTABLE_META, 1);     \
        break;                                        \
      case TSDB_SYSTEM_TABLE:                         \
        CTG_CACHE_HIT_INC(CTG_CI_SYSTABLE_META, 1);   \
        break;                                        \
      default:                                        \
        CTG_CACHE_HIT_INC(CTG_CI_OTHERTABLE_META, 1); \
        break;                                        \
    }                                                 \
  } while (0)

#define CTG_META_NHIT_INC() CTG_CACHE_NHIT_INC(CTG_CI_OTHERTABLE_META, 1)

#define CTG_IS_META_NULL(type)   ((type) == META_TYPE_NULL_TABLE)
#define CTG_IS_META_CTABLE(type) ((type) == META_TYPE_CTABLE)
#define CTG_IS_META_TABLE(type)  ((type) == META_TYPE_TABLE)
#define CTG_IS_META_BOTH(type)   ((type) == META_TYPE_BOTH_TABLE)

#define CTG_FLAG_STB          0x1
#define CTG_FLAG_NOT_STB      0x2
#define CTG_FLAG_UNKNOWN_STB  0x4
#define CTG_FLAG_SYS_DB       0x8
#define CTG_FLAG_FORCE_UPDATE 0x10
#define CTG_FLAG_ONLY_CACHE   0x20
#define CTG_FLAG_SYNC_OP      0x40

#define CTG_FLAG_SET(_flag, _v) ((_flag) |= (_v))

#define CTG_FLAG_IS_STB(_flag)          ((_flag)&CTG_FLAG_STB)
#define CTG_FLAG_IS_NOT_STB(_flag)      ((_flag)&CTG_FLAG_NOT_STB)
#define CTG_FLAG_IS_UNKNOWN_STB(_flag)  ((_flag)&CTG_FLAG_UNKNOWN_STB)
#define CTG_FLAG_IS_SYS_DB(_flag)       ((_flag)&CTG_FLAG_SYS_DB)
#define CTG_FLAG_IS_FORCE_UPDATE(_flag) ((_flag)&CTG_FLAG_FORCE_UPDATE)
#define CTG_FLAG_SET_SYS_DB(_flag)      ((_flag) |= CTG_FLAG_SYS_DB)
#define CTG_FLAG_SET_STB(_flag, tbType)                                                       \
  do {                                                                                        \
    (_flag) |= ((tbType) == TSDB_SUPER_TABLE)                                                 \
                   ? CTG_FLAG_STB                                                             \
                   : ((tbType) > TSDB_SUPER_TABLE ? CTG_FLAG_NOT_STB : CTG_FLAG_UNKNOWN_STB); \
  } while (0)
#define CTG_FLAG_MAKE_STB(_isStb) \
  (((_isStb) == 1) ? CTG_FLAG_STB : ((_isStb) == 0 ? CTG_FLAG_NOT_STB : CTG_FLAG_UNKNOWN_STB))
#define CTG_FLAG_MATCH_STB(_flag, tbType)                                                        \
  (CTG_FLAG_IS_UNKNOWN_STB(_flag) || (CTG_FLAG_IS_STB(_flag) && (tbType) == TSDB_SUPER_TABLE) || \
   (CTG_FLAG_IS_NOT_STB(_flag) && (tbType) != TSDB_SUPER_TABLE))

#define CTG_GET_TASK_MSGCTX(_task, _id)                                                             \
  (((CTG_TASK_GET_TB_META_BATCH == (_task)->type) || (CTG_TASK_GET_TB_HASH_BATCH == (_task)->type)) \
       ? taosArrayGet((_task)->msgCtxs, (_id))                                                      \
       : &(_task)->msgCtx)

#define CTG_META_SIZE(pMeta) \
  (sizeof(STableMeta) + ((pMeta)->tableInfo.numOfTags + (pMeta)->tableInfo.numOfColumns) * sizeof(SSchema))

#define CTG_TABLE_NOT_EXIST(code) (code == CTG_ERR_CODE_TABLE_NOT_EXIST)
#define CTG_DB_NOT_EXIST(code) \
  (code == TSDB_CODE_MND_DB_NOT_EXIST || code == TSDB_CODE_MND_DB_IN_CREATING || code == TSDB_CODE_MND_DB_IN_DROPPING)

#define CTG_CACHE_OVERFLOW(_csize, _maxsize) ((_maxsize >= 0) ? ((_csize) >= (_maxsize) * 1048576L * 0.9) : false)
#define CTG_CACHE_LOW(_csize, _maxsize) ((_maxsize >= 0) ? ((_csize) <= (_maxsize) * 1048576L * 0.75) : true)


#define ctgFatal(param, ...) qFatal("CTG:%p " param, pCtg, __VA_ARGS__)
#define ctgError(param, ...) qError("CTG:%p " param, pCtg, __VA_ARGS__)
#define ctgWarn(param, ...)  qWarn("CTG:%p " param, pCtg, __VA_ARGS__)
#define ctgInfo(param, ...)  qInfo("CTG:%p " param, pCtg, __VA_ARGS__)
#define ctgDebug(param, ...) qDebug("CTG:%p " param, pCtg, __VA_ARGS__)
#define ctgTrace(param, ...) qTrace("CTG:%p " param, pCtg, __VA_ARGS__)

#define ctgTaskFatal(param, ...) qFatal("QID:%" PRIx64 " CTG:%p " param, pTask->pJob->queryId, pCtg, __VA_ARGS__)
#define ctgTaskError(param, ...) qError("QID:%" PRIx64 " CTG:%p " param, pTask->pJob->queryId, pCtg, __VA_ARGS__)
#define ctgTaskWarn(param, ...)  qWarn("QID:%" PRIx64 " CTG:%p " param, pTask->pJob->queryId, pCtg, __VA_ARGS__)
#define ctgTaskInfo(param, ...)  qInfo("QID:%" PRIx64 " CTG:%p " param, pTask->pJob->queryId, pCtg, __VA_ARGS__)
#define ctgTaskDebug(param, ...) qDebug("QID:%" PRIx64 " CTG:%p " param, pTask->pJob->queryId, pCtg, __VA_ARGS__)
#define ctgTaskTrace(param, ...) qTrace("QID:%" PRIx64 " CTG:%p " param, pTask->pJob->queryId, pCtg, __VA_ARGS__)

#define CTG_LOCK_DEBUG(...)     \
  do {                          \
    if (gCTGDebug.lockEnable) { \
      qDebug(__VA_ARGS__);      \
    }                           \
  } while (0)
#define CTG_CACHE_DEBUG(...)     \
  do {                           \
    if (gCTGDebug.cacheEnable) { \
      qDebug(__VA_ARGS__);       \
    }                            \
  } while (0)
#define CTG_API_DEBUG(...)     \
  do {                         \
    if (gCTGDebug.apiEnable) { \
      qDebug(__VA_ARGS__);     \
    }                          \
  } while (0)

#define TD_RWLATCH_WRITE_FLAG_COPY 0x40000000

#define CTG_LOCK(type, _lock)                                                                                \
  do {                                                                                                       \
    if (CTG_READ == (type)) {                                                                                \
      ASSERTS(atomic_load_32((_lock)) >= 0, "invalid lock value before read lock");                          \
      CTG_LOCK_DEBUG("CTG RLOCK%p:%d, %s:%d B", (_lock), atomic_load_32(_lock), __FILE__, __LINE__);         \
      taosRLockLatch(_lock);                                                                                 \
      CTG_LOCK_DEBUG("CTG RLOCK%p:%d, %s:%d E", (_lock), atomic_load_32(_lock), __FILE__, __LINE__);         \
      ASSERTS(atomic_load_32((_lock)) > 0, "invalid lock value after read lock");                            \
    } else {                                                                                                 \
      ASSERTS(atomic_load_32((_lock)) >= 0, "invalid lock value before write lock");                         \
      CTG_LOCK_DEBUG("CTG WLOCK%p:%d, %s:%d B", (_lock), atomic_load_32(_lock), __FILE__, __LINE__);         \
      taosWLockLatch(_lock);                                                                                 \
      CTG_LOCK_DEBUG("CTG WLOCK%p:%d, %s:%d E", (_lock), atomic_load_32(_lock), __FILE__, __LINE__);         \
      ASSERTS(atomic_load_32((_lock)) == TD_RWLATCH_WRITE_FLAG_COPY, "invalid lock value after write lock"); \
    }                                                                                                        \
  } while (0)

#define CTG_UNLOCK(type, _lock)                                                                                 \
  do {                                                                                                          \
    if (CTG_READ == (type)) {                                                                                   \
      ASSERTS(atomic_load_32((_lock)) > 0, "invalid lock value before read unlock");                            \
      CTG_LOCK_DEBUG("CTG RULOCK%p:%d, %s:%d B", (_lock), atomic_load_32(_lock), __FILE__, __LINE__);           \
      taosRUnLockLatch(_lock);                                                                                  \
      CTG_LOCK_DEBUG("CTG RULOCK%p:%d, %s:%d E", (_lock), atomic_load_32(_lock), __FILE__, __LINE__);           \
      ASSERTS(atomic_load_32((_lock)) >= 0, "invalid lock value after read unlock");                            \
    } else {                                                                                                    \
      ASSERTS(atomic_load_32((_lock)) == TD_RWLATCH_WRITE_FLAG_COPY, "invalid lock value before write unlock"); \
      CTG_LOCK_DEBUG("CTG WULOCK%p:%d, %s:%d B", (_lock), atomic_load_32(_lock), __FILE__, __LINE__);           \
      taosWUnLockLatch(_lock);                                                                                  \
      CTG_LOCK_DEBUG("CTG WULOCK%p:%d, %s:%d E", (_lock), atomic_load_32(_lock), __FILE__, __LINE__);           \
      ASSERTS(atomic_load_32((_lock)) >= 0, "invalid lock value after write unlock");                           \
    }                                                                                                           \
  } while (0)

#define CTG_ERR_RET(c)                \
  do {                                \
    int32_t _code = c;                \
    if (_code != TSDB_CODE_SUCCESS) { \
      terrno = _code;                 \
      return _code;                   \
    }                                 \
  } while (0)
#define CTG_RET(c)                    \
  do {                                \
    int32_t _code = c;                \
    if (_code != TSDB_CODE_SUCCESS) { \
      terrno = _code;                 \
    }                                 \
    return _code;                     \
  } while (0)
#define CTG_ERR_JRET(c)              \
  do {                               \
    code = c;                        \
    if (code != TSDB_CODE_SUCCESS) { \
      terrno = code;                 \
      goto _return;                  \
    }                                \
  } while (0)

#define CTG_API_LEAVE(c)                             \
  do {                                               \
    int32_t __code = c;                              \
    CTG_UNLOCK(CTG_READ, &gCtgMgmt.lock);            \
    CTG_API_DEBUG("CTG API leave %s", __FUNCTION__); \
    CTG_RET(__code);                                 \
  } while (0)

#define CTG_API_NLEAVE()                             \
  do {                                               \
    CTG_UNLOCK(CTG_READ, &gCtgMgmt.lock);            \
    CTG_API_DEBUG("CTG API leave %s", __FUNCTION__); \
  } while (0)  

#define CTG_API_ENTER()                              \
  do {                                               \
    CTG_API_DEBUG("CTG API enter %s", __FUNCTION__); \
    CTG_LOCK(CTG_READ, &gCtgMgmt.lock);              \
    if (atomic_load_8((int8_t*)&gCtgMgmt.exit)) {    \
      CTG_API_LEAVE(TSDB_CODE_CTG_OUT_OF_SERVICE);   \
    }                                                \
  } while (0)

#define CTG_API_NENTER()                             \
  do {                                               \
    CTG_API_DEBUG("CTG API enter %s", __FUNCTION__); \
    CTG_LOCK(CTG_READ, &gCtgMgmt.lock);              \
    if (atomic_load_8((int8_t*)&gCtgMgmt.exit)) {    \
      CTG_API_NLEAVE();                              \
    }                                                \
  } while (0)  

#define CTG_API_JENTER()                             \
  do {                                               \
    CTG_API_DEBUG("CTG API enter %s", __FUNCTION__); \
    CTG_LOCK(CTG_READ, &gCtgMgmt.lock);              \
    if (atomic_load_8((int8_t*)&gCtgMgmt.exit)) {    \
      CTG_ERR_JRET(TSDB_CODE_CTG_OUT_OF_SERVICE);    \
    }                                                \
  } while (0)

#define CTG_API_LEAVE_NOLOCK(c)                      \
  do {                                               \
    int32_t __code = c;                              \
    CTG_API_DEBUG("CTG API leave %s", __FUNCTION__); \
    CTG_RET(__code);                                 \
  } while (0)

#define CTG_API_ENTER_NOLOCK()                            \
  do {                                                    \
    CTG_API_DEBUG("CTG API enter %s", __FUNCTION__);      \
    if (atomic_load_8((int8_t*)&gCtgMgmt.exit)) {         \
      CTG_API_LEAVE_NOLOCK(TSDB_CODE_CTG_OUT_OF_SERVICE); \
    }                                                     \
  } while (0)

void    ctgdShowTableMeta(SCatalog* pCtg, const char* tbName, STableMeta* p);
void    ctgdShowClusterCache(SCatalog* pCtg);
int32_t ctgdShowCacheInfo(void);
int32_t ctgdShowStatInfo(void);

int32_t ctgRemoveTbMetaFromCache(SCatalog* pCtg, SName* pTableName, bool syncReq);
int32_t ctgGetTbMetaFromCache(SCatalog* pCtg, SCtgTbMetaCtx* ctx, STableMeta** pTableMeta);
int32_t ctgGetTbMetasFromCache(SCatalog* pCtg, SRequestConnInfo* pConn, SCtgTbMetasCtx* ctx, int32_t dbIdx,
                               int32_t* fetchIdx, int32_t baseResIdx, SArray* pList);

int32_t ctgOpUpdateVgroup(SCtgCacheOperation* action);
int32_t ctgOpUpdateTbMeta(SCtgCacheOperation* action);
int32_t ctgOpDropDbCache(SCtgCacheOperation* action);
int32_t ctgOpDropDbVgroup(SCtgCacheOperation* action);
int32_t ctgOpDropStbMeta(SCtgCacheOperation* action);
int32_t ctgOpDropTbMeta(SCtgCacheOperation* action);
int32_t ctgOpUpdateUser(SCtgCacheOperation* action);
int32_t ctgOpUpdateEpset(SCtgCacheOperation* operation);
int32_t ctgAcquireVgInfoFromCache(SCatalog* pCtg, const char* dbFName, SCtgDBCache** pCache);
void    ctgReleaseDBCache(SCatalog* pCtg, SCtgDBCache* dbCache);
void    ctgRUnlockVgInfo(SCtgDBCache* dbCache);
int32_t ctgTbMetaExistInCache(SCatalog* pCtg, char* dbFName, char* tbName, int32_t* exist);
int32_t ctgReadTbMetaFromCache(SCatalog* pCtg, SCtgTbMetaCtx* ctx, STableMeta** pTableMeta);
int32_t ctgReadTbVerFromCache(SCatalog* pCtg, SName* pTableName, int32_t* sver, int32_t* tver, int32_t* tbType,
                              uint64_t* suid, char* stbName);
int32_t ctgChkAuthFromCache(SCatalog* pCtg, SUserAuthInfo* pReq, bool* inCache, SCtgAuthRsp* pRes);
int32_t ctgDropDbCacheEnqueue(SCatalog* pCtg, const char* dbFName, int64_t dbId);
int32_t ctgDropDbVgroupEnqueue(SCatalog* pCtg, const char* dbFName, bool syncReq);
int32_t ctgDropStbMetaEnqueue(SCatalog* pCtg, const char* dbFName, int64_t dbId, const char* stbName, uint64_t suid,
                              bool syncReq);
int32_t ctgDropTbMetaEnqueue(SCatalog* pCtg, const char* dbFName, int64_t dbId, const char* tbName, bool syncReq);
int32_t ctgUpdateVgroupEnqueue(SCatalog* pCtg, const char* dbFName, int64_t dbId, SDBVgInfo* dbInfo, bool syncReq);
int32_t ctgUpdateTbMetaEnqueue(SCatalog* pCtg, STableMetaOutput* output, bool syncReq);
int32_t ctgUpdateUserEnqueue(SCatalog* pCtg, SGetUserAuthRsp* pAuth, bool syncReq);
int32_t ctgUpdateVgEpsetEnqueue(SCatalog* pCtg, char* dbFName, int32_t vgId, SEpSet* pEpSet);
int32_t ctgUpdateTbIndexEnqueue(SCatalog* pCtg, STableIndex** pIndex, bool syncOp);
int32_t ctgClearCacheEnqueue(SCatalog* pCtg, bool clearMeta, bool freeCtg, bool stopQueue, bool syncOp);
int32_t ctgMetaRentInit(SCtgRentMgmt* mgmt, uint32_t rentSec, int8_t type, int32_t size);
int32_t ctgMetaRentAdd(SCtgRentMgmt* mgmt, void* meta, int64_t id, int32_t size);
int32_t ctgMetaRentGet(SCtgRentMgmt* mgmt, void** res, uint32_t* num, int32_t size);
int32_t ctgUpdateTbMetaToCache(SCatalog* pCtg, STableMetaOutput* pOut, bool syncReq);
int32_t ctgStartUpdateThread();
int32_t ctgRelaunchGetTbMetaTask(SCtgTask* pTask);
void    ctgReleaseVgInfoToCache(SCatalog* pCtg, SCtgDBCache* dbCache);
int32_t ctgReadTbIndexFromCache(SCatalog* pCtg, SName* pTableName, SArray** pRes);
int32_t ctgDropTbIndexEnqueue(SCatalog* pCtg, SName* pName, bool syncOp);
int32_t ctgOpDropTbIndex(SCtgCacheOperation* operation);
int32_t ctgOpUpdateTbIndex(SCtgCacheOperation* operation);
int32_t ctgOpClearCache(SCtgCacheOperation* operation);
int32_t ctgReadTbTypeFromCache(SCatalog* pCtg, char* dbFName, char* tableName, int32_t* tbType);
int32_t ctgGetTbHashVgroupFromCache(SCatalog* pCtg, const SName* pTableName, SVgroupInfo** pVgroup);

int32_t ctgProcessRspMsg(void* out, int32_t reqType, char* msg, int32_t msgSize, int32_t rspCode, char* target);
int32_t ctgGetDBVgInfoFromMnode(SCatalog* pCtg, SRequestConnInfo* pConn, SBuildUseDBInput* input, SUseDbOutput* out,
                                SCtgTaskReq* tReq);
int32_t ctgGetQnodeListFromMnode(SCatalog* pCtg, SRequestConnInfo* pConn, SArray* out, SCtgTask* pTask);
int32_t ctgGetDnodeListFromMnode(SCatalog* pCtg, SRequestConnInfo* pConn, SArray** out, SCtgTask* pTask);
int32_t ctgGetDBCfgFromMnode(SCatalog* pCtg, SRequestConnInfo* pConn, const char* dbFName, SDbCfgInfo* out,
                             SCtgTask* pTask);
int32_t ctgGetIndexInfoFromMnode(SCatalog* pCtg, SRequestConnInfo* pConn, const char* indexName, SIndexInfo* out,
                                 SCtgTask* pTask);
int32_t ctgGetTbIndexFromMnode(SCatalog* pCtg, SRequestConnInfo* pConn, SName* name, STableIndex* out, SCtgTask* pTask);
int32_t ctgGetUdfInfoFromMnode(SCatalog* pCtg, SRequestConnInfo* pConn, const char* funcName, SFuncInfo* out,
                               SCtgTask* pTask);
int32_t ctgGetUserDbAuthFromMnode(SCatalog* pCtg, SRequestConnInfo* pConn, const char* user, SGetUserAuthRsp* out,
                                  SCtgTask* pTask);
int32_t ctgGetTbMetaFromMnodeImpl(SCatalog* pCtg, SRequestConnInfo* pConn, char* dbFName, char* tbName,
                                  STableMetaOutput* out, SCtgTaskReq* tReq);
int32_t ctgGetTbMetaFromMnode(SCatalog* pCtg, SRequestConnInfo* pConn, const SName* pTableName, STableMetaOutput* out,
                              SCtgTaskReq* tReq);
int32_t ctgGetTbMetaFromVnode(SCatalog* pCtg, SRequestConnInfo* pConn, const SName* pTableName, SVgroupInfo* vgroupInfo,
                              STableMetaOutput* out, SCtgTaskReq* tReq);
int32_t ctgGetTableCfgFromVnode(SCatalog* pCtg, SRequestConnInfo* pConn, const SName* pTableName,
                                SVgroupInfo* vgroupInfo, STableCfg** out, SCtgTask* pTask);
int32_t ctgGetTableCfgFromMnode(SCatalog* pCtg, SRequestConnInfo* pConn, const SName* pTableName, STableCfg** out,
                                SCtgTask* pTask);
int32_t ctgGetSvrVerFromMnode(SCatalog* pCtg, SRequestConnInfo* pConn, char** out, SCtgTask* pTask);
int32_t ctgLaunchBatchs(SCatalog* pCtg, SCtgJob* pJob, SHashObj* pBatchs);

int32_t ctgInitJob(SCatalog* pCtg, SRequestConnInfo* pConn, SCtgJob** job, const SCatalogReq* pReq, catalogCallback fp,
                   void* param);
int32_t ctgLaunchJob(SCtgJob* pJob);
int32_t ctgMakeAsyncRes(SCtgJob* pJob);
int32_t ctgLaunchSubTask(SCtgTask* pTask, CTG_TASK_TYPE type, ctgSubTaskCbFp fp, void* param);
int32_t ctgGetTbCfgCb(SCtgTask* pTask);
void    ctgFreeHandle(SCatalog* pCatalog);

void    ctgFreeMsgSendParam(void* param);
void    ctgFreeBatch(SCtgBatch* pBatch);
void    ctgFreeBatchs(SHashObj* pBatchs);
int32_t ctgCloneVgInfo(SDBVgInfo* src, SDBVgInfo** dst);
int32_t ctgCloneMetaOutput(STableMetaOutput* output, STableMetaOutput** pOutput);
int32_t ctgGenerateVgList(SCatalog* pCtg, SHashObj* vgHash, SArray** pList);
void    ctgFreeJob(void* job);
void    ctgFreeHandleImpl(SCatalog* pCtg);
int32_t ctgGetVgInfoFromHashValue(SCatalog* pCtg, SDBVgInfo* dbInfo, const SName* pTableName, SVgroupInfo* pVgroup);
int32_t ctgGetVgInfosFromHashValue(SCatalog* pCtg, SCtgTaskReq* tReq, SDBVgInfo* dbInfo, SCtgTbHashsCtx* pCtx,
                                   char* dbFName, SArray* pNames, bool update);
int32_t ctgGetVgIdsFromHashValue(SCatalog* pCtg, SDBVgInfo* dbInfo, char* dbFName, const char* pTbs[], int32_t tbNum,
                                 int32_t* vgId);
void    ctgResetTbMetaTask(SCtgTask* pTask);
void    ctgFreeDbCache(SCtgDBCache* dbCache);
int32_t ctgStbVersionSortCompare(const void* key1, const void* key2);
int32_t ctgDbVgVersionSortCompare(const void* key1, const void* key2);
int32_t ctgStbVersionSearchCompare(const void* key1, const void* key2);
int32_t ctgDbVgVersionSearchCompare(const void* key1, const void* key2);
void    ctgFreeSTableMetaOutput(STableMetaOutput* pOutput);
int32_t ctgUpdateMsgCtx(SCtgMsgCtx* pCtx, int32_t reqType, void* out, char* target);
int32_t ctgAddMsgCtx(SArray* pCtxs, int32_t reqType, void* out, char* target);
char*   ctgTaskTypeStr(CTG_TASK_TYPE type);
int32_t ctgUpdateSendTargetInfo(SMsgSendInfo* pMsgSendInfo, int32_t msgType, char* dbFName, int32_t vgId);
int32_t ctgGetTablesReqNum(SArray* pList);
int32_t ctgAddFetch(SArray** pFetchs, int32_t dbIdx, int32_t tbIdx, int32_t* fetchIdx, int32_t resIdx, int32_t flag);
int32_t ctgCloneTableIndex(SArray* pIndex, SArray** pRes);
void    ctgFreeSTableIndex(void* info);
void    ctgClearSubTaskRes(SCtgSubRes* pRes);
void    ctgFreeQNode(SCtgQNode* node);
void    ctgClearHandle(SCatalog* pCtg);
void    ctgFreeTbCacheImpl(SCtgTbCache* pCache, bool lock);
int32_t ctgRemoveTbMeta(SCatalog* pCtg, SName* pTableName);
int32_t ctgGetTbHashVgroup(SCatalog* pCtg, SRequestConnInfo* pConn, const SName* pTableName, SVgroupInfo* pVgroup,
                           bool* exists);
SName*  ctgGetFetchName(SArray* pNames, SCtgFetch* pFetch);
int32_t ctgdGetOneHandle(SCatalog** pHandle);
int     ctgVgInfoComp(const void* lp, const void* rp);
int32_t ctgMakeVgArray(SDBVgInfo* dbInfo);
int32_t ctgAcquireVgMetaFromCache(SCatalog* pCtg, const char* dbFName, const char* tbName, SCtgDBCache** pDb,
                                  SCtgTbCache** pTb);
int32_t ctgCopyTbMeta(SCatalog* pCtg, SCtgTbMetaCtx* ctx, SCtgDBCache** pDb, SCtgTbCache** pTb, STableMeta** pTableMeta,
                      char* dbFName);
void    ctgReleaseVgMetaToCache(SCatalog* pCtg, SCtgDBCache* dbCache, SCtgTbCache* pCache);
void    ctgReleaseTbMetaToCache(SCatalog* pCtg, SCtgDBCache* dbCache, SCtgTbCache* pCache);
void    ctgGetGlobalCacheStat(SCtgCacheStat* pStat);
int32_t ctgChkSetAuthRes(SCatalog* pCtg, SCtgAuthReq* req, SCtgAuthRsp* res);
<<<<<<< HEAD
void    ctgGetGlobalCacheSize(uint64_t *pSize);
uint64_t ctgGetTbIndexCacheSize(STableIndex *pIndex);
uint64_t ctgGetTbMetaCacheSize(STableMeta *pMeta);
uint64_t ctgGetDbVgroupCacheSize(SDBVgInfo *pVg);
uint64_t ctgGetUserCacheSize(SGetUserAuthRsp *pAuth);
uint64_t ctgGetClusterCacheSize(SCatalog *pCtg);
void     ctgClearHandleMeta(SCatalog* pCtg, int64_t *pClearedSize, int64_t *pCleardNum, bool *roundDone);
void     ctgClearAllHandleMeta(int64_t *clearedSize, int64_t *clearedNum, bool *roundDone);
void     ctgProcessTimerEvent(void *param, void *tmrId);

=======
int32_t ctgGetTbMeta(SCatalog* pCtg, SRequestConnInfo* pConn, SCtgTbMetaCtx* ctx, STableMeta** pTableMeta);
int32_t ctgGetCachedStbNameFromSuid(SCatalog* pCtg, char* dbFName, uint64_t suid, char **stbName);
int32_t ctgGetTbTagCb(SCtgTask* pTask);
int32_t ctgGetUserCb(SCtgTask* pTask);
>>>>>>> d1a746e4

extern SCatalogMgmt      gCtgMgmt;
extern SCtgDebug         gCTGDebug;
extern SCtgAsyncFps      gCtgAsyncFps[];
extern SCtgCacheItemInfo gCtgStatItem[CTG_CI_MAX_VALUE];

#ifdef __cplusplus
}
#endif

#endif /*_TD_CATALOG_INT_H_*/<|MERGE_RESOLUTION|>--- conflicted
+++ resolved
@@ -972,7 +972,6 @@
 void    ctgReleaseTbMetaToCache(SCatalog* pCtg, SCtgDBCache* dbCache, SCtgTbCache* pCache);
 void    ctgGetGlobalCacheStat(SCtgCacheStat* pStat);
 int32_t ctgChkSetAuthRes(SCatalog* pCtg, SCtgAuthReq* req, SCtgAuthRsp* res);
-<<<<<<< HEAD
 void    ctgGetGlobalCacheSize(uint64_t *pSize);
 uint64_t ctgGetTbIndexCacheSize(STableIndex *pIndex);
 uint64_t ctgGetTbMetaCacheSize(STableMeta *pMeta);
@@ -983,12 +982,10 @@
 void     ctgClearAllHandleMeta(int64_t *clearedSize, int64_t *clearedNum, bool *roundDone);
 void     ctgProcessTimerEvent(void *param, void *tmrId);
 
-=======
 int32_t ctgGetTbMeta(SCatalog* pCtg, SRequestConnInfo* pConn, SCtgTbMetaCtx* ctx, STableMeta** pTableMeta);
 int32_t ctgGetCachedStbNameFromSuid(SCatalog* pCtg, char* dbFName, uint64_t suid, char **stbName);
 int32_t ctgGetTbTagCb(SCtgTask* pTask);
 int32_t ctgGetUserCb(SCtgTask* pTask);
->>>>>>> d1a746e4
 
 extern SCatalogMgmt      gCtgMgmt;
 extern SCtgDebug         gCTGDebug;
