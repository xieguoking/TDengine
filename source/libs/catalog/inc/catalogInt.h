/*
 * Copyright (c) 2019 TAOS Data, Inc. <jhtao@taosdata.com>
 *
 * This program is free software: you can use, redistribute, and/or modify
 * it under the terms of the GNU Affero General Public License, version 3
 * or later ("AGPL"), as published by the Free Software Foundation.
 *
 * This program is distributed in the hope that it will be useful, but WITHOUT
 * ANY WARRANTY; without even the implied warranty of MERCHANTABILITY or
 * FITNESS FOR A PARTICULAR PURPOSE.
 *
 * You should have received a copy of the GNU Affero General Public License
 * along with this program. If not, see <http://www.gnu.org/licenses/>.
 */

#ifndef _TD_CATALOG_INT_H_
#define _TD_CATALOG_INT_H_

#ifdef __cplusplus
extern "C" {
#endif

#include "catalog.h"
#include "tcommon.h"
#include "query.h"

#define CTG_DEFAULT_CACHE_CLUSTER_NUMBER 6
#define CTG_DEFAULT_CACHE_VGROUP_NUMBER 100
#define CTG_DEFAULT_CACHE_DB_NUMBER 20
#define CTG_DEFAULT_CACHE_TBLMETA_NUMBER 1000
#define CTG_DEFAULT_RENT_SECOND 10
#define CTG_DEFAULT_RENT_SLOT_SIZE 10
#define CTG_DEFAULT_MAX_RETRY_TIMES 3

#define CTG_RENT_SLOT_SECOND 1.5

#define CTG_DEFAULT_INVALID_VERSION (-1)

#define CTG_ERR_CODE_TABLE_NOT_EXIST TSDB_CODE_PAR_TABLE_NOT_EXIST

enum {
  CTG_READ = 1,
  CTG_WRITE,
};

enum {
  CTG_RENT_DB = 1,
  CTG_RENT_STABLE,
};

enum {
  CTG_OP_UPDATE_VGROUP = 0,
  CTG_OP_UPDATE_TB_META,
  CTG_OP_DROP_DB_CACHE,
  CTG_OP_DROP_DB_VGROUP,
  CTG_OP_DROP_STB_META,
  CTG_OP_DROP_TB_META,
  CTG_OP_UPDATE_USER,
  CTG_OP_UPDATE_VG_EPSET,
  CTG_OP_UPDATE_TB_INDEX,
  CTG_OP_DROP_TB_INDEX,
  CTG_OP_CLEAR_CACHE,
  CTG_OP_MAX
};

typedef enum {
  CTG_TASK_GET_QNODE = 0,
  CTG_TASK_GET_DNODE,
  CTG_TASK_GET_DB_VGROUP,
  CTG_TASK_GET_DB_CFG,
  CTG_TASK_GET_DB_INFO,
  CTG_TASK_GET_TB_META,
  CTG_TASK_GET_TB_HASH,
  CTG_TASK_GET_TB_INDEX,
  CTG_TASK_GET_TB_CFG,
  CTG_TASK_GET_INDEX,
  CTG_TASK_GET_UDF,
  CTG_TASK_GET_USER,
  CTG_TASK_GET_SVR_VER,
} CTG_TASK_TYPE;

typedef enum {
  CTG_TASK_LAUNCHED = 1,
  CTG_TASK_DONE,
} CTG_TASK_STATUS;


typedef struct SCtgDebug {
  bool     lockEnable;
  bool     cacheEnable;
  bool     apiEnable;
  bool     metaEnable;
  uint32_t showCachePeriodSec;
} SCtgDebug;

typedef struct SCtgTbCacheInfo {
  bool     inCache;
  uint64_t dbId;
  uint64_t suid;
  int32_t  tbType;
} SCtgTbCacheInfo;

typedef struct SCtgTbMetaCtx {
  SCtgTbCacheInfo tbInfo;
  int32_t vgId;
  SName* pName;
  int32_t flag;
} SCtgTbMetaCtx;

typedef struct SCtgTbIndexCtx {
  SName* pName;
} SCtgTbIndexCtx;

typedef struct SCtgTbCfgCtx {
  SName*       pName;
  int32_t      tbType;
  SVgroupInfo* pVgInfo;
} SCtgTbCfgCtx;

typedef struct SCtgDbVgCtx {
  char dbFName[TSDB_DB_FNAME_LEN];
} SCtgDbVgCtx;

typedef struct SCtgDbCfgCtx {
  char dbFName[TSDB_DB_FNAME_LEN];
} SCtgDbCfgCtx;

typedef struct SCtgDbInfoCtx {
  char dbFName[TSDB_DB_FNAME_LEN];
} SCtgDbInfoCtx;

typedef struct SCtgTbHashCtx {
  char dbFName[TSDB_DB_FNAME_LEN];
  SName* pName;
} SCtgTbHashCtx;

typedef struct SCtgIndexCtx {
  char indexFName[TSDB_INDEX_FNAME_LEN];
} SCtgIndexCtx;

typedef struct SCtgUdfCtx {
  char udfName[TSDB_FUNC_NAME_LEN];
} SCtgUdfCtx;

typedef struct SCtgUserCtx {
  SUserAuthInfo user;
} SCtgUserCtx;

typedef STableIndexRsp STableIndex;

typedef struct SCtgTbCache {
  SRWLatch     metaLock;
  STableMeta  *pMeta;
  SRWLatch     indexLock;
  STableIndex *pIndex;
} SCtgTbCache;

typedef struct SCtgVgCache {
  SRWLatch         vgLock;
  SDBVgInfo       *vgInfo;  
} SCtgVgCache;

typedef struct SCtgDBCache {
  SRWLatch         dbLock;          // RC between destroy tbCache/stbCache and all reads
  uint64_t         dbId;
  int8_t           deleted;
  SCtgVgCache      vgCache;
  SHashObj        *tbCache;         // key:tbname, value:SCtgTbCache
  SHashObj        *stbCache;        // key:suid, value:char*
} SCtgDBCache;

typedef struct SCtgRentSlot {
  SRWLatch lock;
  bool     needSort;
  SArray  *meta;  // element is SDbVgVersion or SSTableVersion
} SCtgRentSlot;

typedef struct SCtgRentMgmt {
  int8_t         type;
  uint16_t       slotNum;
  uint16_t       slotRIdx;
  int64_t        lastReadMsec;
  SCtgRentSlot  *slots;
} SCtgRentMgmt;

typedef struct SCtgUserAuth {
  int32_t   version;
  SRWLatch  lock;
  bool      superUser;
  SHashObj *createdDbs;
  SHashObj *readDbs;
  SHashObj *writeDbs;
} SCtgUserAuth;

typedef struct SCatalog {
  uint64_t         clusterId;  
  SHashObj        *userCache;    //key:user, value:SCtgUserAuth
  SHashObj        *dbCache;      //key:dbname, value:SCtgDBCache
  SCtgRentMgmt     dbRent;
  SCtgRentMgmt     stbRent;
} SCatalog;

typedef struct SCtgJob {
  int64_t           refId;
  SArray*           pTasks;
  int32_t           taskDone;
  SMetaData         jobRes;
  int32_t           jobResCode;
  int32_t           taskIdx;
  SRWLatch          taskLock;
  
  uint64_t          queryId;
  SCatalog*         pCtg; 
  SRequestConnInfo  conn;
  void*             userParam;
  catalogCallback   userFp;
  int32_t           tbMetaNum;
  int32_t           tbHashNum;
  int32_t           dbVgNum;
  int32_t           udfNum;
  int32_t           qnodeNum;
  int32_t           dnodeNum;
  int32_t           dbCfgNum;
  int32_t           indexNum;
  int32_t           userNum;
  int32_t           dbInfoNum;
  int32_t           tbIndexNum;
  int32_t           tbCfgNum;
  int32_t           svrVerNum;
} SCtgJob;

typedef struct SCtgMsgCtx {
  int32_t reqType;
  void* lastOut;
  void* out;
  char* target;
} SCtgMsgCtx;

typedef struct SCtgTask SCtgTask;
typedef int32_t (*ctgSubTaskCbFp)(SCtgTask*);

typedef struct SCtgSubRes {
  CTG_TASK_TYPE  type;
  int32_t        code;
  void*          res;
  ctgSubTaskCbFp fp;
} SCtgSubRes;

typedef struct SCtgTask {
  CTG_TASK_TYPE   type;
  int32_t         taskId;
  SCtgJob*        pJob;
  void*           taskCtx;
  SCtgMsgCtx      msgCtx;
  int32_t         code;
  void*           res;
  CTG_TASK_STATUS status;
  SRWLatch        lock;
  SArray*         pParents;
  SCtgSubRes      subRes;
} SCtgTask;

typedef int32_t (*ctgInitTaskFp)(SCtgJob*, int32_t, void*);
typedef int32_t (*ctgLanchTaskFp)(SCtgTask*);
typedef int32_t (*ctgHandleTaskMsgRspFp)(SCtgTask*, int32_t, const SDataBuf *, int32_t);
typedef int32_t (*ctgDumpTaskResFp)(SCtgTask*);
typedef int32_t (*ctgCloneTaskResFp)(SCtgTask*, void**);
typedef int32_t (*ctgCompTaskFp)(SCtgTask*, void*, bool*);

typedef struct SCtgAsyncFps {
  ctgInitTaskFp         initFp;
  ctgLanchTaskFp        launchFp;
  ctgHandleTaskMsgRspFp handleRspFp;
  ctgDumpTaskResFp      dumpResFp;
  ctgCompTaskFp         compFp;
  ctgCloneTaskResFp     cloneFp;
} SCtgAsyncFps;

typedef struct SCtgApiStat {

#if defined(WINDOWS) || defined(_TD_DARWIN_64)
  size_t avoidCompilationErrors;
#endif

} SCtgApiStat;

typedef struct SCtgRuntimeStat {
  uint64_t numOfOpAbort;
  uint64_t numOfOpEnqueue;
  uint64_t numOfOpDequeue;
} SCtgRuntimeStat;

typedef struct SCtgCacheStat {
  uint64_t numOfCluster;
  uint64_t numOfDb;
  uint64_t numOfTbl;
  uint64_t numOfStb;
  uint64_t numOfUser;
  uint64_t numOfVgHit;
  uint64_t numOfVgMiss;
  uint64_t numOfMetaHit;
  uint64_t numOfMetaMiss;
  uint64_t numOfIndexHit;
  uint64_t numOfIndexMiss;  
  uint64_t numOfUserHit;
  uint64_t numOfUserMiss;
  uint64_t numOfClear;
} SCtgCacheStat;

typedef struct SCatalogStat {
  SCtgApiStat      api;
  SCtgRuntimeStat  runtime;
  SCtgCacheStat    cache;
} SCatalogStat;

typedef struct SCtgUpdateMsgHeader {
  SCatalog* pCtg;
} SCtgUpdateMsgHeader;

typedef struct SCtgUpdateVgMsg {
  SCatalog* pCtg;
  char  dbFName[TSDB_DB_FNAME_LEN];
  uint64_t dbId;
  SDBVgInfo* dbInfo;
} SCtgUpdateVgMsg;

typedef struct SCtgUpdateTbMetaMsg {
  SCatalog*         pCtg;
  STableMetaOutput* pMeta;
} SCtgUpdateTbMetaMsg;

typedef struct SCtgDropDBMsg {
  SCatalog* pCtg;
  char  dbFName[TSDB_DB_FNAME_LEN];
  uint64_t dbId;
} SCtgDropDBMsg;

typedef struct SCtgDropDbVgroupMsg {
  SCatalog* pCtg;
  char  dbFName[TSDB_DB_FNAME_LEN];
} SCtgDropDbVgroupMsg;


typedef struct SCtgDropStbMetaMsg {
  SCatalog* pCtg;
  char  dbFName[TSDB_DB_FNAME_LEN];
  char  stbName[TSDB_TABLE_NAME_LEN];
  uint64_t dbId;
  uint64_t suid;
} SCtgDropStbMetaMsg;

typedef struct SCtgDropTblMetaMsg {
  SCatalog* pCtg;
  char  dbFName[TSDB_DB_FNAME_LEN];
  char  tbName[TSDB_TABLE_NAME_LEN];
  uint64_t dbId;
} SCtgDropTblMetaMsg;

typedef struct SCtgUpdateUserMsg {
  SCatalog* pCtg;
  SGetUserAuthRsp userAuth;
} SCtgUpdateUserMsg;

typedef struct SCtgUpdateTbIndexMsg {
  SCatalog*    pCtg;
  STableIndex* pIndex;
} SCtgUpdateTbIndexMsg;

typedef struct SCtgDropTbIndexMsg {
  SCatalog*    pCtg;
  char         dbFName[TSDB_DB_FNAME_LEN];
  char         tbName[TSDB_TABLE_NAME_LEN];
} SCtgDropTbIndexMsg;

typedef struct SCtgClearCacheMsg {
  SCatalog*    pCtg;
  bool         freeCtg;
} SCtgClearCacheMsg;

typedef struct SCtgUpdateEpsetMsg {
  SCatalog* pCtg;
  char  dbFName[TSDB_DB_FNAME_LEN];
  int32_t vgId;
  SEpSet  epSet;
} SCtgUpdateEpsetMsg;

typedef struct SCtgCacheOperation {
  int32_t  opId;
  void    *data;
  bool     syncOp;
<<<<<<< HEAD
  uint64_t seqId;
=======
  tsem_t   rspSem;  
  bool     stopQueue;
>>>>>>> 2fddb8a6
} SCtgCacheOperation;

typedef struct SCtgQNode {
  SCtgCacheOperation    *op;
  struct SCtgQNode      *next;
} SCtgQNode;

typedef struct SCtgQueue {
  SRWLatch              qlock;
  bool                  stopQueue;
  SCtgQNode            *head;
  SCtgQNode            *tail;
  tsem_t                reqSem;  
  uint64_t              qRemainNum;
} SCtgQueue;

typedef struct SCatalogMgmt {
  bool                  exit;
  int32_t               jobPool;
  SRWLatch              lock;
  SCtgQueue             queue;
  TdThread              updateThread;  
  SHashObj             *pCluster;     //key: clusterId, value: SCatalog*
  SCatalogStat          stat;
  SCatalogCfg           cfg;
} SCatalogMgmt;

typedef uint32_t (*tableNameHashFp)(const char *, uint32_t);
typedef int32_t (*ctgOpFunc)(SCtgCacheOperation *);

typedef struct SCtgOperation {
  int32_t    opId;
  char       name[32];
  ctgOpFunc func;
} SCtgOperation;

#define CTG_QUEUE_INC() atomic_add_fetch_64(&gCtgMgmt.queue.qRemainNum, 1)
#define CTG_QUEUE_DEC() atomic_sub_fetch_64(&gCtgMgmt.queue.qRemainNum, 1)

#define CTG_STAT_INC(_item, _n) atomic_add_fetch_64(&(_item), _n)
#define CTG_STAT_DEC(_item, _n) atomic_sub_fetch_64(&(_item), _n)
#define CTG_STAT_GET(_item) atomic_load_64(&(_item))

#define CTG_RT_STAT_INC(item, n) (CTG_STAT_INC(gCtgMgmt.stat.runtime.item, n))
#define CTG_CACHE_STAT_INC(item, n) (CTG_STAT_INC(gCtgMgmt.stat.cache.item, n))
#define CTG_CACHE_STAT_DEC(item, n) (CTG_STAT_DEC(gCtgMgmt.stat.cache.item, n))

#define CTG_IS_META_NULL(type) ((type) == META_TYPE_NULL_TABLE)
#define CTG_IS_META_CTABLE(type) ((type) == META_TYPE_CTABLE)
#define CTG_IS_META_TABLE(type) ((type) == META_TYPE_TABLE)
#define CTG_IS_META_BOTH(type) ((type) == META_TYPE_BOTH_TABLE)

#define CTG_FLAG_STB          0x1
#define CTG_FLAG_NOT_STB      0x2
#define CTG_FLAG_UNKNOWN_STB  0x4
#define CTG_FLAG_SYS_DB       0x8
#define CTG_FLAG_FORCE_UPDATE 0x10

#define CTG_FLAG_SET(_flag, _v) ((_flag) |= (_v))

#define CTG_FLAG_IS_STB(_flag) ((_flag) & CTG_FLAG_STB)
#define CTG_FLAG_IS_NOT_STB(_flag) ((_flag) & CTG_FLAG_NOT_STB)
#define CTG_FLAG_IS_UNKNOWN_STB(_flag) ((_flag) & CTG_FLAG_UNKNOWN_STB)
#define CTG_FLAG_IS_SYS_DB(_flag) ((_flag) & CTG_FLAG_SYS_DB)
#define CTG_FLAG_IS_FORCE_UPDATE(_flag) ((_flag) & CTG_FLAG_FORCE_UPDATE)
#define CTG_FLAG_SET_SYS_DB(_flag) ((_flag) |= CTG_FLAG_SYS_DB)
#define CTG_FLAG_SET_STB(_flag, tbType) do { (_flag) |= ((tbType) == TSDB_SUPER_TABLE) ? CTG_FLAG_STB : ((tbType) > TSDB_SUPER_TABLE ? CTG_FLAG_NOT_STB : CTG_FLAG_UNKNOWN_STB); } while (0)
#define CTG_FLAG_MAKE_STB(_isStb) (((_isStb) == 1) ? CTG_FLAG_STB : ((_isStb) == 0 ? CTG_FLAG_NOT_STB : CTG_FLAG_UNKNOWN_STB))
#define CTG_FLAG_MATCH_STB(_flag, tbType) (CTG_FLAG_IS_UNKNOWN_STB(_flag) || (CTG_FLAG_IS_STB(_flag) && (tbType) == TSDB_SUPER_TABLE) || (CTG_FLAG_IS_NOT_STB(_flag) && (tbType) != TSDB_SUPER_TABLE))

#define CTG_META_SIZE(pMeta) (sizeof(STableMeta) + ((pMeta)->tableInfo.numOfTags + (pMeta)->tableInfo.numOfColumns) * sizeof(SSchema))

#define CTG_TABLE_NOT_EXIST(code) (code == CTG_ERR_CODE_TABLE_NOT_EXIST) 
#define CTG_DB_NOT_EXIST(code) (code == TSDB_CODE_MND_DB_NOT_EXIST) 

#define ctgFatal(param, ...)  qFatal("CTG:%p " param, pCtg, __VA_ARGS__)
#define ctgError(param, ...)  qError("CTG:%p " param, pCtg, __VA_ARGS__)
#define ctgWarn(param, ...)   qWarn("CTG:%p " param, pCtg, __VA_ARGS__)
#define ctgInfo(param, ...)   qInfo("CTG:%p " param, pCtg, __VA_ARGS__)
#define ctgDebug(param, ...)  qDebug("CTG:%p " param, pCtg, __VA_ARGS__)
#define ctgTrace(param, ...)  qTrace("CTG:%p " param, pCtg, __VA_ARGS__)

#define CTG_LOCK_DEBUG(...) do { if (gCTGDebug.lockEnable) { qDebug(__VA_ARGS__); } } while (0)
#define CTG_CACHE_DEBUG(...) do { if (gCTGDebug.cacheEnable) { qDebug(__VA_ARGS__); } } while (0)
#define CTG_API_DEBUG(...) do { if (gCTGDebug.apiEnable) { qDebug(__VA_ARGS__); } } while (0)

#define TD_RWLATCH_WRITE_FLAG_COPY 0x40000000

#define CTG_LOCK(type, _lock) do {   \
  if (CTG_READ == (type)) {          \
    assert(atomic_load_32((_lock)) >= 0);  \
    CTG_LOCK_DEBUG("CTG RLOCK%p:%d, %s:%d B", (_lock), atomic_load_32(_lock), __FILE__, __LINE__); \
    taosRLockLatch(_lock);           \
    CTG_LOCK_DEBUG("CTG RLOCK%p:%d, %s:%d E", (_lock), atomic_load_32(_lock), __FILE__, __LINE__); \
    assert(atomic_load_32((_lock)) > 0);  \
  } else {                                                \
    assert(atomic_load_32((_lock)) >= 0);  \
    CTG_LOCK_DEBUG("CTG WLOCK%p:%d, %s:%d B", (_lock), atomic_load_32(_lock), __FILE__, __LINE__);  \
    taosWLockLatch(_lock);                                \
    CTG_LOCK_DEBUG("CTG WLOCK%p:%d, %s:%d E", (_lock), atomic_load_32(_lock), __FILE__, __LINE__);  \
    assert(atomic_load_32((_lock)) == TD_RWLATCH_WRITE_FLAG_COPY);  \
  }                                                       \
} while (0)

#define CTG_UNLOCK(type, _lock) do {                       \
  if (CTG_READ == (type)) {                                \
    assert(atomic_load_32((_lock)) > 0);  \
    CTG_LOCK_DEBUG("CTG RULOCK%p:%d, %s:%d B", (_lock), atomic_load_32(_lock), __FILE__, __LINE__); \
    taosRUnLockLatch(_lock);                              \
    CTG_LOCK_DEBUG("CTG RULOCK%p:%d, %s:%d E", (_lock), atomic_load_32(_lock), __FILE__, __LINE__); \
    assert(atomic_load_32((_lock)) >= 0);  \
  } else {                                                \
    assert(atomic_load_32((_lock)) == TD_RWLATCH_WRITE_FLAG_COPY);  \
    CTG_LOCK_DEBUG("CTG WULOCK%p:%d, %s:%d B", (_lock), atomic_load_32(_lock), __FILE__, __LINE__); \
    taosWUnLockLatch(_lock);                              \
    CTG_LOCK_DEBUG("CTG WULOCK%p:%d, %s:%d E", (_lock), atomic_load_32(_lock), __FILE__, __LINE__); \
    assert(atomic_load_32((_lock)) >= 0);  \
  }                                                       \
} while (0)

  
#define CTG_ERR_RET(c) do { int32_t _code = c; if (_code != TSDB_CODE_SUCCESS) { terrno = _code; return _code; } } while (0)
#define CTG_RET(c) do { int32_t _code = c; if (_code != TSDB_CODE_SUCCESS) { terrno = _code; } return _code; } while (0)
#define CTG_ERR_JRET(c) do { code = c; if (code != TSDB_CODE_SUCCESS) { terrno = code; goto _return; } } while (0)

#define CTG_API_LEAVE(c) do {                             \
  int32_t __code = c;                                     \
  CTG_UNLOCK(CTG_READ, &gCtgMgmt.lock);                   \
  CTG_API_DEBUG("CTG API leave %s", __FUNCTION__);        \
  CTG_RET(__code);                                        \
} while (0)

#define CTG_API_ENTER() do {                              \
  CTG_API_DEBUG("CTG API enter %s", __FUNCTION__);        \
  CTG_LOCK(CTG_READ, &gCtgMgmt.lock);                     \
  if (atomic_load_8((int8_t*)&gCtgMgmt.exit)) {           \
    CTG_API_LEAVE(TSDB_CODE_CTG_OUT_OF_SERVICE);          \
  }                                                       \
} while (0)

#define CTG_API_JENTER() do {                             \
  CTG_API_DEBUG("CTG API enter %s", __FUNCTION__);        \
  CTG_LOCK(CTG_READ, &gCtgMgmt.lock);                     \
  if (atomic_load_8((int8_t*)&gCtgMgmt.exit)) {           \
    CTG_ERR_JRET(TSDB_CODE_CTG_OUT_OF_SERVICE);           \
  }                                                       \
} while (0)


#define CTG_API_LEAVE_NOLOCK(c) do {                        \
    int32_t __code = c;                                     \
    CTG_API_DEBUG("CTG API leave %s", __FUNCTION__);        \
    CTG_RET(__code);                                        \
  } while (0)

#define CTG_API_ENTER_NOLOCK() do {                       \
  CTG_API_DEBUG("CTG API enter %s", __FUNCTION__);        \
  if (atomic_load_8((int8_t*)&gCtgMgmt.exit)) {           \
    CTG_API_LEAVE_NOLOCK(TSDB_CODE_CTG_OUT_OF_SERVICE);   \
  }                                                       \
} while (0)


void    ctgdShowTableMeta(SCatalog* pCtg, const char *tbName, STableMeta* p);
void    ctgdShowClusterCache(SCatalog* pCtg);
int32_t ctgdShowCacheInfo(void);

int32_t ctgRemoveTbMetaFromCache(SCatalog* pCtg, SName* pTableName, bool syncReq);
int32_t ctgGetTbMetaFromCache(SCatalog* pCtg, SRequestConnInfo *pConn, SCtgTbMetaCtx* ctx, STableMeta** pTableMeta);

int32_t ctgOpUpdateVgroup(SCtgCacheOperation *action);
int32_t ctgOpUpdateTbMeta(SCtgCacheOperation *action);
int32_t ctgOpDropDbCache(SCtgCacheOperation *action);
int32_t ctgOpDropDbVgroup(SCtgCacheOperation *action);
int32_t ctgOpDropStbMeta(SCtgCacheOperation *action);
int32_t ctgOpDropTbMeta(SCtgCacheOperation *action);
int32_t ctgOpUpdateUser(SCtgCacheOperation *action);
int32_t ctgOpUpdateEpset(SCtgCacheOperation *operation);
int32_t ctgAcquireVgInfoFromCache(SCatalog* pCtg, const char *dbFName, SCtgDBCache **pCache);
void    ctgReleaseDBCache(SCatalog *pCtg, SCtgDBCache *dbCache);
void    ctgRUnlockVgInfo(SCtgDBCache *dbCache);
int32_t ctgTbMetaExistInCache(SCatalog* pCtg, char *dbFName, char* tbName, int32_t *exist);
int32_t ctgReadTbMetaFromCache(SCatalog* pCtg, SCtgTbMetaCtx* ctx, STableMeta** pTableMeta);
int32_t ctgReadTbVerFromCache(SCatalog *pCtg, SName *pTableName, int32_t *sver, int32_t *tver, int32_t *tbType, uint64_t *suid, char *stbName);
int32_t ctgChkAuthFromCache(SCatalog* pCtg, char* user, char* dbFName, AUTH_TYPE type, bool *inCache, bool *pass);
int32_t ctgDropDbCacheEnqueue(SCatalog* pCtg, const char *dbFName, int64_t dbId);
int32_t ctgDropDbVgroupEnqueue(SCatalog* pCtg, const char *dbFName, bool syncReq);
int32_t ctgDropStbMetaEnqueue(SCatalog* pCtg, const char *dbFName, int64_t dbId, const char *stbName, uint64_t suid, bool syncReq);
int32_t ctgDropTbMetaEnqueue(SCatalog* pCtg, const char *dbFName, int64_t dbId, const char *tbName, bool syncReq);
int32_t ctgUpdateVgroupEnqueue(SCatalog* pCtg, const char *dbFName, int64_t dbId, SDBVgInfo* dbInfo, bool syncReq);
int32_t ctgUpdateTbMetaEnqueue(SCatalog* pCtg, STableMetaOutput *output, bool syncReq);
int32_t ctgUpdateUserEnqueue(SCatalog* pCtg, SGetUserAuthRsp *pAuth, bool syncReq);
int32_t ctgUpdateVgEpsetEnqueue(SCatalog* pCtg, char *dbFName, int32_t vgId, SEpSet* pEpSet);
int32_t ctgUpdateTbIndexEnqueue(SCatalog* pCtg, STableIndex **pIndex, bool syncOp);
int32_t ctgClearCacheEnqueue(SCatalog* pCtg, bool freeCtg, bool stopQueue, bool syncOp);
int32_t ctgMetaRentInit(SCtgRentMgmt *mgmt, uint32_t rentSec, int8_t type);
int32_t ctgMetaRentAdd(SCtgRentMgmt *mgmt, void *meta, int64_t id, int32_t size);
int32_t ctgMetaRentGet(SCtgRentMgmt *mgmt, void **res, uint32_t *num, int32_t size);
int32_t ctgUpdateTbMetaToCache(SCatalog* pCtg, STableMetaOutput* pOut, bool syncReq);
int32_t ctgStartUpdateThread();
int32_t ctgRelaunchGetTbMetaTask(SCtgTask *pTask);
void    ctgReleaseVgInfoToCache(SCatalog* pCtg, SCtgDBCache *dbCache);
int32_t ctgReadTbIndexFromCache(SCatalog* pCtg, SName* pTableName, SArray** pRes);
int32_t ctgDropTbIndexEnqueue(SCatalog* pCtg, SName* pName, bool syncOp);
int32_t ctgOpDropTbIndex(SCtgCacheOperation *operation);
int32_t ctgOpUpdateTbIndex(SCtgCacheOperation *operation);
int32_t ctgOpClearCache(SCtgCacheOperation *operation);
int32_t ctgReadTbTypeFromCache(SCatalog* pCtg, char* dbFName, char *tableName, int32_t *tbType);
int32_t ctgGetTbHashVgroupFromCache(SCatalog *pCtg, const SName *pTableName, SVgroupInfo **pVgroup);




int32_t ctgProcessRspMsg(void* out, int32_t reqType, char* msg, int32_t msgSize, int32_t rspCode, char* target);
int32_t ctgGetDBVgInfoFromMnode(SCatalog* pCtg, SRequestConnInfo *pConn, SBuildUseDBInput *input, SUseDbOutput *out, SCtgTask* pTask);
int32_t ctgGetQnodeListFromMnode(SCatalog* pCtg, SRequestConnInfo *pConn, SArray *out, SCtgTask* pTask);
int32_t ctgGetDnodeListFromMnode(SCatalog* pCtg, SRequestConnInfo *pConn, SArray **out, SCtgTask* pTask);
int32_t ctgGetDBCfgFromMnode(SCatalog* pCtg, SRequestConnInfo *pConn, const char *dbFName, SDbCfgInfo *out, SCtgTask* pTask);
int32_t ctgGetIndexInfoFromMnode(SCatalog* pCtg, SRequestConnInfo *pConn, const char *indexName, SIndexInfo *out, SCtgTask* pTask);
int32_t ctgGetTbIndexFromMnode(SCatalog* pCtg, SRequestConnInfo *pConn, SName *name, STableIndex* out, SCtgTask* pTask);
int32_t ctgGetUdfInfoFromMnode(SCatalog* pCtg, SRequestConnInfo *pConn, const char *funcName, SFuncInfo *out, SCtgTask* pTask);
int32_t ctgGetUserDbAuthFromMnode(SCatalog* pCtg, SRequestConnInfo *pConn, const char *user, SGetUserAuthRsp *out, SCtgTask* pTask);
int32_t ctgGetTbMetaFromMnodeImpl(SCatalog* pCtg, SRequestConnInfo *pConn, char *dbFName, char* tbName, STableMetaOutput* out, SCtgTask* pTask);
int32_t ctgGetTbMetaFromMnode(SCatalog* pCtg, SRequestConnInfo *pConn, const SName* pTableName, STableMetaOutput* out, SCtgTask* pTask);
int32_t ctgGetTbMetaFromVnode(SCatalog* pCtg, SRequestConnInfo *pConn, const SName* pTableName, SVgroupInfo *vgroupInfo, STableMetaOutput* out, SCtgTask* pTask);
int32_t ctgGetTableCfgFromVnode(SCatalog* pCtg, SRequestConnInfo *pConn, const SName* pTableName, SVgroupInfo *vgroupInfo, STableCfg **out, SCtgTask* pTask);
int32_t ctgGetTableCfgFromMnode(SCatalog* pCtg, SRequestConnInfo *pConn, const SName* pTableName, STableCfg **out, SCtgTask* pTask);
int32_t ctgGetSvrVerFromMnode(SCatalog* pCtg, SRequestConnInfo *pConn, char **out, SCtgTask* pTask);

int32_t ctgInitJob(SCatalog* pCtg, SRequestConnInfo *pConn, SCtgJob** job, const SCatalogReq* pReq, catalogCallback fp, void* param);
int32_t ctgLaunchJob(SCtgJob *pJob);
int32_t ctgMakeAsyncRes(SCtgJob *pJob);
int32_t ctgLaunchSubTask(SCtgTask *pTask, CTG_TASK_TYPE type, ctgSubTaskCbFp fp, void* param);
int32_t ctgGetTbCfgCb(SCtgTask *pTask);
void    ctgFreeHandle(SCatalog* pCatalog);

int32_t ctgCloneVgInfo(SDBVgInfo *src, SDBVgInfo **dst);
int32_t ctgCloneMetaOutput(STableMetaOutput *output, STableMetaOutput **pOutput);
int32_t ctgGenerateVgList(SCatalog *pCtg, SHashObj *vgHash, SArray** pList);
void    ctgFreeJob(void* job);
void    ctgFreeHandleImpl(SCatalog* pCtg);
void    ctgFreeVgInfo(SDBVgInfo *vgInfo);
int32_t ctgGetVgInfoFromHashValue(SCatalog *pCtg, SDBVgInfo *dbInfo, const SName *pTableName, SVgroupInfo *pVgroup);
void    ctgResetTbMetaTask(SCtgTask* pTask);
void    ctgFreeDbCache(SCtgDBCache *dbCache);
int32_t ctgStbVersionSortCompare(const void* key1, const void* key2);
int32_t ctgDbVgVersionSortCompare(const void* key1, const void* key2);
int32_t ctgStbVersionSearchCompare(const void* key1, const void* key2);
int32_t ctgDbVgVersionSearchCompare(const void* key1, const void* key2);
void    ctgFreeSTableMetaOutput(STableMetaOutput* pOutput);
int32_t ctgUpdateMsgCtx(SCtgMsgCtx* pCtx, int32_t reqType, void* out, char* target);
char *  ctgTaskTypeStr(CTG_TASK_TYPE type);
int32_t ctgUpdateSendTargetInfo(SMsgSendInfo *pMsgSendInfo, int32_t msgType, SCtgTask* pTask);
int32_t ctgCloneTableIndex(SArray* pIndex, SArray** pRes);
void    ctgFreeSTableIndex(void *info);
void    ctgClearSubTaskRes(SCtgSubRes *pRes);
void    ctgFreeQNode(SCtgQNode *node);
void    ctgClearHandle(SCatalog* pCtg);
void    ctgFreeTbCacheImpl(SCtgTbCache *pCache);


extern SCatalogMgmt gCtgMgmt;
extern SCtgDebug gCTGDebug;
extern SCtgAsyncFps gCtgAsyncFps[];

#ifdef __cplusplus
}
#endif

#endif /*_TD_CATALOG_INT_H_*/<|MERGE_RESOLUTION|>--- conflicted
+++ resolved
@@ -388,12 +388,8 @@
   int32_t  opId;
   void    *data;
   bool     syncOp;
-<<<<<<< HEAD
-  uint64_t seqId;
-=======
   tsem_t   rspSem;  
   bool     stopQueue;
->>>>>>> 2fddb8a6
 } SCtgCacheOperation;
 
 typedef struct SCtgQNode {
