/*
 * Copyright (c) 2019 TAOS Data, Inc. <jhtao@taosdata.com>
 *
 * This program is free software: you can use, redistribute, and/or modify
 * it under the terms of the GNU Affero General Public License, version 3
 * or later ("AGPL"), as published by the Free Software Foundation.
 *
 * This program is distributed in the hope that it will be useful, but WITHOUT
 * ANY WARRANTY; without even the implied warranty of MERCHANTABILITY or
 * FITNESS FOR A PARTICULAR PURPOSE.
 *
 * You should have received a copy of the GNU Affero General Public License
 * along with this program. If not, see <http://www.gnu.org/licenses/>.
 */

#include "catalogInt.h"
#include "query.h"
#include "systable.h"
#include "tname.h"
#include "trpc.h"

void ctgFreeMsgSendParam(void* param) {
  if (NULL == param) {
    return;
  }

  SCtgTaskCallbackParam* pParam = (SCtgTaskCallbackParam*)param;
  taosArrayDestroy(pParam->taskId);
  taosArrayDestroy(pParam->msgIdx);

  taosMemoryFree(param);
}

void ctgFreeBatchMsg(void* msg) {
  if (NULL == msg) {
    return;
  }
  SBatchMsg* pMsg = (SBatchMsg*)msg;
  taosMemoryFree(pMsg->msg);
}

void ctgFreeBatch(SCtgBatch* pBatch) {
  if (NULL == pBatch) {
    return;
  }

  taosArrayDestroyEx(pBatch->pMsgs, ctgFreeBatchMsg);
  taosArrayDestroy(pBatch->pTaskIds);
}

void ctgFreeBatchs(SHashObj* pBatchs) {
  void* p = taosHashIterate(pBatchs, NULL);
  while (NULL != p) {
    SCtgBatch* pBatch = (SCtgBatch*)p;

    ctgFreeBatch(pBatch);

    p = taosHashIterate(pBatchs, p);
  }

  taosHashCleanup(pBatchs);
}

char* ctgTaskTypeStr(CTG_TASK_TYPE type) {
  switch (type) {
    case CTG_TASK_GET_QNODE:
      return "[get qnode list]";
    case CTG_TASK_GET_DNODE:
      return "[get dnode list]";
    case CTG_TASK_GET_DB_VGROUP:
      return "[get db vgroup]";
    case CTG_TASK_GET_DB_CFG:
      return "[get db cfg]";
    case CTG_TASK_GET_DB_INFO:
      return "[get db info]";
    case CTG_TASK_GET_TB_META:
      return "[get table meta]";
    case CTG_TASK_GET_TB_HASH:
      return "[get table hash]";
    case CTG_TASK_GET_TB_SMA_INDEX:
      return "[get table sma]";
    case CTG_TASK_GET_TB_CFG:
      return "[get table cfg]";
    case CTG_TASK_GET_INDEX_INFO:
      return "[get index info]";
    case CTG_TASK_GET_UDF:
      return "[get udf]";
    case CTG_TASK_GET_USER:
      return "[get user]";
    case CTG_TASK_GET_SVR_VER:
      return "[get svr ver]";
    case CTG_TASK_GET_TB_META_BATCH:
      return "[bget table meta]";
    case CTG_TASK_GET_TB_HASH_BATCH:
      return "[bget table hash]";
    default:
      return "unknown";
  }
}

void ctgFreeQNode(SCtgQNode* node) {
  if (NULL == node) {
    return;
  }

  if (node->op) {
    taosMemoryFree(node->op->data);
    taosMemoryFree(node->op);
  }

  taosMemoryFree(node);
}

void ctgFreeSTableIndex(void* info) {
  if (NULL == info) {
    return;
  }

  STableIndex* pInfo = (STableIndex*)info;

  taosArrayDestroyEx(pInfo->pIndex, tFreeSTableIndexInfo);
}

void ctgFreeSMetaData(SMetaData* pData) {
  taosArrayDestroy(pData->pTableMeta);
  pData->pTableMeta = NULL;

  /*
    for (int32_t i = 0; i < taosArrayGetSize(pData->pDbVgroup); ++i) {
      SArray** pArray = taosArrayGet(pData->pDbVgroup, i);
      taosArrayDestroy(*pArray);
    }
  */
  taosArrayDestroy(pData->pDbVgroup);
  pData->pDbVgroup = NULL;

  taosArrayDestroy(pData->pTableHash);
  pData->pTableHash = NULL;

  taosArrayDestroy(pData->pTableIndex);
  pData->pTableIndex = NULL;

  taosArrayDestroy(pData->pUdfList);
  pData->pUdfList = NULL;

  /*
    for (int32_t i = 0; i < taosArrayGetSize(pData->pDbCfg); ++i) {
      SDbCfgInfo* pInfo = taosArrayGet(pData->pDbCfg, i);
      taosArrayDestroy(pInfo->pRetensions);
    }
  */
  taosArrayDestroy(pData->pDbCfg);
  pData->pDbCfg = NULL;

  taosArrayDestroy(pData->pDbInfo);
  pData->pDbInfo = NULL;

  taosArrayDestroy(pData->pIndex);
  pData->pIndex = NULL;

  taosArrayDestroy(pData->pUser);
  pData->pUser = NULL;

  taosArrayDestroy(pData->pQnodeList);
  pData->pQnodeList = NULL;

  taosArrayDestroy(pData->pDnodeList);
  pData->pDnodeList = NULL;

  taosArrayDestroy(pData->pTableCfg);
  pData->pTableCfg = NULL;

  taosMemoryFreeClear(pData->pSvrVer);
}

void ctgFreeSCtgUserAuth(SCtgUserAuth* userCache) {
  taosHashCleanup(userCache->createdDbs);
  taosHashCleanup(userCache->readDbs);
  taosHashCleanup(userCache->writeDbs);
}

void ctgFreeMetaRent(SCtgRentMgmt* mgmt) {
  if (NULL == mgmt->slots) {
    return;
  }

  for (int32_t i = 0; i < mgmt->slotNum; ++i) {
    SCtgRentSlot* slot = &mgmt->slots[i];
    if (slot->meta) {
      taosArrayDestroy(slot->meta);
      slot->meta = NULL;
    }
  }

  taosMemoryFreeClear(mgmt->slots);
}

void ctgFreeStbMetaCache(SCtgDBCache* dbCache) {
  if (NULL == dbCache->stbCache) {
    return;
  }

  int32_t stbNum = taosHashGetSize(dbCache->stbCache);
  taosHashCleanup(dbCache->stbCache);
  dbCache->stbCache = NULL;
}

void ctgFreeTbCacheImpl(SCtgTbCache* pCache) {
  qDebug("tbMeta freed, p:%p", pCache->pMeta);
  taosMemoryFreeClear(pCache->pMeta);
  if (pCache->pIndex) {
    taosArrayDestroyEx(pCache->pIndex->pIndex, tFreeSTableIndexInfo);
    taosMemoryFreeClear(pCache->pIndex);
  }
}

void ctgFreeTbCache(SCtgDBCache* dbCache) {
  if (NULL == dbCache->tbCache) {
    return;
  }

  int32_t      tblNum = taosHashGetSize(dbCache->tbCache);
  SCtgTbCache* pCache = taosHashIterate(dbCache->tbCache, NULL);
  while (NULL != pCache) {
    ctgFreeTbCacheImpl(pCache);
    pCache = taosHashIterate(dbCache->tbCache, pCache);
  }
  taosHashCleanup(dbCache->tbCache);
  dbCache->tbCache = NULL;
}

void ctgFreeVgInfoCache(SCtgDBCache* dbCache) { freeVgInfo(dbCache->vgCache.vgInfo); }

void ctgFreeDbCache(SCtgDBCache* dbCache) {
  if (NULL == dbCache) {
    return;
  }

  ctgFreeVgInfoCache(dbCache);
  ctgFreeStbMetaCache(dbCache);
  ctgFreeTbCache(dbCache);
}

void ctgFreeInstDbCache(SHashObj* pDbCache) {
  if (NULL == pDbCache) {
    return;
  }

  int32_t dbNum = taosHashGetSize(pDbCache);

  void* pIter = taosHashIterate(pDbCache, NULL);
  while (pIter) {
    SCtgDBCache* dbCache = pIter;
    atomic_store_8(&dbCache->deleted, 1);
    ctgFreeDbCache(dbCache);

    pIter = taosHashIterate(pDbCache, pIter);
  }

  taosHashCleanup(pDbCache);
}

void ctgFreeInstUserCache(SHashObj* pUserCache) {
  if (NULL == pUserCache) {
    return;
  }

  int32_t userNum = taosHashGetSize(pUserCache);

  void* pIter = taosHashIterate(pUserCache, NULL);
  while (pIter) {
    SCtgUserAuth* userCache = pIter;
    ctgFreeSCtgUserAuth(userCache);

    pIter = taosHashIterate(pUserCache, pIter);
  }

  taosHashCleanup(pUserCache);
}

void ctgFreeHandleImpl(SCatalog* pCtg) {
  ctgFreeMetaRent(&pCtg->dbRent);
  ctgFreeMetaRent(&pCtg->stbRent);

  ctgFreeInstDbCache(pCtg->dbCache);
  ctgFreeInstUserCache(pCtg->userCache);

  taosMemoryFree(pCtg);
}

void ctgFreeHandle(SCatalog* pCtg) {
  if (NULL == pCtg) {
    return;
  }

  uint64_t clusterId = pCtg->clusterId;

  ctgFreeMetaRent(&pCtg->dbRent);
  ctgFreeMetaRent(&pCtg->stbRent);

  ctgFreeInstDbCache(pCtg->dbCache);
  ctgFreeInstUserCache(pCtg->userCache);

  CTG_STAT_NUM_DEC(CTG_CI_CLUSTER, 1);

  taosMemoryFree(pCtg);

  ctgInfo("handle freed, clusterId:0x%" PRIx64, clusterId);
}

void ctgClearHandle(SCatalog* pCtg) {
  if (NULL == pCtg) {
    return;
  }

  uint64_t clusterId = pCtg->clusterId;

  ctgFreeMetaRent(&pCtg->dbRent);
  ctgFreeMetaRent(&pCtg->stbRent);

  ctgFreeInstDbCache(pCtg->dbCache);
  ctgFreeInstUserCache(pCtg->userCache);

  ctgMetaRentInit(&pCtg->dbRent, gCtgMgmt.cfg.dbRentSec, CTG_RENT_DB);
  ctgMetaRentInit(&pCtg->stbRent, gCtgMgmt.cfg.stbRentSec, CTG_RENT_STABLE);

  pCtg->dbCache = taosHashInit(gCtgMgmt.cfg.maxDBCacheNum, taosGetDefaultHashFunction(TSDB_DATA_TYPE_BINARY), false,
                               HASH_ENTRY_LOCK);
  if (NULL == pCtg->dbCache) {
    qError("taosHashInit %d dbCache failed", CTG_DEFAULT_CACHE_DB_NUMBER);
  }

  pCtg->userCache = taosHashInit(gCtgMgmt.cfg.maxUserCacheNum, taosGetDefaultHashFunction(TSDB_DATA_TYPE_BINARY), false,
                                 HASH_ENTRY_LOCK);
  if (NULL == pCtg->userCache) {
    ctgError("taosHashInit %d user cache failed", gCtgMgmt.cfg.maxUserCacheNum);
  }

  memset(pCtg->cacheStat.cacheNum, 0, sizeof(pCtg->cacheStat.cacheNum));

  CTG_STAT_RT_INC(numOfOpClearCache, 1);

  ctgInfo("handle cleared, clusterId:0x%" PRIx64, clusterId);
}

void ctgFreeSUseDbOutput(SUseDbOutput* pOutput) {
  if (NULL == pOutput) {
    return;
  }

  if (pOutput->dbVgroup) {
    freeVgInfo(pOutput->dbVgroup);
  }

  taosMemoryFree(pOutput);
}

void ctgFreeMsgCtx(SCtgMsgCtx* pCtx) {
  taosMemoryFreeClear(pCtx->target);
  if (NULL == pCtx->out) {
    return;
  }

  switch (pCtx->reqType) {
    case TDMT_MND_GET_DB_CFG: {
      SDbCfgInfo* pOut = (SDbCfgInfo*)pCtx->out;
      taosArrayDestroy(pOut->pRetensions);
      taosMemoryFreeClear(pCtx->out);
      break;
    }
    case TDMT_MND_USE_DB: {
      SUseDbOutput* pOut = (SUseDbOutput*)pCtx->out;
      ctgFreeSUseDbOutput(pOut);
      pCtx->out = NULL;
      break;
    }
    case TDMT_MND_GET_INDEX: {
      SIndexInfo* pOut = (SIndexInfo*)pCtx->out;
      taosMemoryFreeClear(pCtx->out);
      break;
    }
    case TDMT_MND_QNODE_LIST: {
      SArray* pOut = (SArray*)pCtx->out;
      taosArrayDestroy(pOut);
      pCtx->out = NULL;
      break;
    }
    case TDMT_VND_TABLE_META:
    case TDMT_MND_TABLE_META: {
      STableMetaOutput* pOut = (STableMetaOutput*)pCtx->out;
      taosMemoryFree(pOut->tbMeta);
      taosMemoryFreeClear(pCtx->out);
      break;
    }
    case TDMT_MND_GET_TABLE_INDEX: {
      STableIndex* pOut = (STableIndex*)pCtx->out;
      if (pOut) {
        taosArrayDestroyEx(pOut->pIndex, tFreeSTableIndexInfo);
        taosMemoryFreeClear(pCtx->out);
      }
      break;
    }
    case TDMT_VND_TABLE_CFG:
    case TDMT_MND_TABLE_CFG: {
      STableCfgRsp* pOut = (STableCfgRsp*)pCtx->out;
      tFreeSTableCfgRsp(pOut);
      taosMemoryFreeClear(pCtx->out);
      break;
    }
    case TDMT_MND_RETRIEVE_FUNC: {
      SFuncInfo* pOut = (SFuncInfo*)pCtx->out;
      taosMemoryFree(pOut->pCode);
      taosMemoryFree(pOut->pComment);
      taosMemoryFreeClear(pCtx->out);
      break;
    }
    case TDMT_MND_GET_USER_AUTH: {
      SGetUserAuthRsp* pOut = (SGetUserAuthRsp*)pCtx->out;
      taosHashCleanup(pOut->createdDbs);
      taosHashCleanup(pOut->readDbs);
      taosHashCleanup(pOut->writeDbs);
      taosMemoryFreeClear(pCtx->out);
      break;
    }
    default:
      qError("invalid reqType %d", pCtx->reqType);
      break;
  }
}

void ctgFreeTbMetasMsgCtx(SCtgMsgCtx* pCtx) {
  ctgFreeMsgCtx(pCtx);
  if (pCtx->lastOut) {
    ctgFreeSTableMetaOutput((STableMetaOutput*)pCtx->lastOut);
    pCtx->lastOut = NULL;
  }
}

void ctgFreeSTableMetaOutput(STableMetaOutput* pOutput) {
  if (NULL == pOutput) {
    return;
  }

  taosMemoryFree(pOutput->tbMeta);
  taosMemoryFree(pOutput);
}

void ctgResetTbMetaTask(SCtgTask* pTask) {
  SCtgTbMetaCtx* taskCtx = (SCtgTbMetaCtx*)pTask->taskCtx;
  memset(&taskCtx->tbInfo, 0, sizeof(taskCtx->tbInfo));
  taskCtx->flag = CTG_FLAG_UNKNOWN_STB;

  if (pTask->msgCtx.lastOut) {
    ctgFreeSTableMetaOutput((STableMetaOutput*)pTask->msgCtx.lastOut);
    pTask->msgCtx.lastOut = NULL;
  }
  if (pTask->msgCtx.out) {
    ctgFreeSTableMetaOutput((STableMetaOutput*)pTask->msgCtx.out);
    pTask->msgCtx.out = NULL;
  }
  taosMemoryFreeClear(pTask->msgCtx.target);
  taosMemoryFreeClear(pTask->res);
}

void ctgFreeBatchMeta(void* meta) {
  if (NULL == meta) {
    return;
  }

  SMetaRes* pRes = (SMetaRes*)meta;
  taosMemoryFreeClear(pRes->pRes);
}

void ctgFreeBatchHash(void* hash) {
  if (NULL == hash) {
    return;
  }

  SMetaRes* pRes = (SMetaRes*)hash;
  taosMemoryFreeClear(pRes->pRes);
}

void ctgFreeTaskRes(CTG_TASK_TYPE type, void** pRes) {
  switch (type) {
    case CTG_TASK_GET_QNODE:
    case CTG_TASK_GET_DNODE:
    case CTG_TASK_GET_DB_VGROUP: {
      taosArrayDestroy((SArray*)*pRes);
      *pRes = NULL;
      break;
    }
    case CTG_TASK_GET_DB_CFG: {
      if (*pRes) {
        SDbCfgInfo* pInfo = (SDbCfgInfo*)*pRes;
        taosArrayDestroy(pInfo->pRetensions);
        taosMemoryFreeClear(*pRes);
      }
      break;
    }
    case CTG_TASK_GET_TB_SMA_INDEX: {
      taosArrayDestroyEx(*pRes, tFreeSTableIndexInfo);
      *pRes = NULL;
      break;
    }
    case CTG_TASK_GET_TB_CFG: {
      if (*pRes) {
        STableCfg* pInfo = (STableCfg*)*pRes;
        tFreeSTableCfgRsp(pInfo);
        taosMemoryFreeClear(*pRes);
      }
      break;
    }
    case CTG_TASK_GET_TB_HASH:
    case CTG_TASK_GET_DB_INFO:
    case CTG_TASK_GET_INDEX_INFO:
    case CTG_TASK_GET_UDF:
    case CTG_TASK_GET_USER:
    case CTG_TASK_GET_SVR_VER:
    case CTG_TASK_GET_TB_META: {
      taosMemoryFreeClear(*pRes);
      break;
    }
    case CTG_TASK_GET_TB_META_BATCH: {
      SArray* pArray = (SArray*)*pRes;
      int32_t num = taosArrayGetSize(pArray);
      for (int32_t i = 0; i < num; ++i) {
        ctgFreeBatchMeta(taosArrayGet(pArray, i));
      }
      *pRes = NULL;  // no need to free it
      break;
    }
    case CTG_TASK_GET_TB_HASH_BATCH: {
      SArray* pArray = (SArray*)*pRes;
      int32_t num = taosArrayGetSize(pArray);
      for (int32_t i = 0; i < num; ++i) {
        ctgFreeBatchHash(taosArrayGet(pArray, i));
      }
      *pRes = NULL;  // no need to free it
      break;
    }
    default:
      qError("invalid task type %d", type);
      break;
  }
}

void ctgFreeSubTaskRes(CTG_TASK_TYPE type, void** pRes) {
  switch (type) {
    case CTG_TASK_GET_QNODE:
    case CTG_TASK_GET_DNODE: {
      taosArrayDestroy((SArray*)*pRes);
      *pRes = NULL;
      break;
    }
    case CTG_TASK_GET_DB_VGROUP: {
      if (*pRes) {
        SDBVgInfo* pInfo = (SDBVgInfo*)*pRes;
        freeVgInfo(pInfo);
      }
      break;
    }
    case CTG_TASK_GET_DB_CFG: {
      if (*pRes) {
        SDbCfgInfo* pInfo = (SDbCfgInfo*)*pRes;
        taosArrayDestroy(pInfo->pRetensions);
        taosMemoryFreeClear(*pRes);
      }
      break;
    }
    case CTG_TASK_GET_TB_SMA_INDEX: {
      taosArrayDestroyEx(*pRes, tFreeSTableIndexInfo);
      *pRes = NULL;
      break;
    }
    case CTG_TASK_GET_TB_CFG: {
      if (*pRes) {
        STableCfg* pInfo = (STableCfg*)*pRes;
        tFreeSTableCfgRsp(pInfo);
        taosMemoryFreeClear(*pRes);
      }
      break;
    }
    case CTG_TASK_GET_TB_META:
    case CTG_TASK_GET_DB_INFO:
    case CTG_TASK_GET_TB_HASH:
    case CTG_TASK_GET_INDEX_INFO:
    case CTG_TASK_GET_UDF:
    case CTG_TASK_GET_SVR_VER:
    case CTG_TASK_GET_USER: {
      taosMemoryFreeClear(*pRes);
      break;
    }
    case CTG_TASK_GET_TB_META_BATCH: {
      taosArrayDestroyEx(*pRes, ctgFreeBatchMeta);
      *pRes = NULL;
      break;
    }
    case CTG_TASK_GET_TB_HASH_BATCH: {
      taosArrayDestroyEx(*pRes, ctgFreeBatchHash);
      *pRes = NULL;
      break;
    }
    default:
      qError("invalid task type %d", type);
      break;
  }
}

void ctgClearSubTaskRes(SCtgSubRes* pRes) {
  pRes->code = 0;

  if (NULL == pRes->res) {
    return;
  }

  ctgFreeSubTaskRes(pRes->type, &pRes->res);
}

void ctgFreeTaskCtx(SCtgTask* pTask) {
  switch (pTask->type) {
    case CTG_TASK_GET_TB_META: {
      SCtgTbMetaCtx* taskCtx = (SCtgTbMetaCtx*)pTask->taskCtx;
      taosMemoryFreeClear(taskCtx->pName);
      if (pTask->msgCtx.lastOut) {
        ctgFreeSTableMetaOutput((STableMetaOutput*)pTask->msgCtx.lastOut);
        pTask->msgCtx.lastOut = NULL;
      }
      taosMemoryFreeClear(pTask->taskCtx);
      break;
    }
    case CTG_TASK_GET_TB_META_BATCH: {
      SCtgTbMetasCtx* taskCtx = (SCtgTbMetasCtx*)pTask->taskCtx;
      taosArrayDestroyEx(taskCtx->pResList, ctgFreeBatchMeta);
      taosArrayDestroy(taskCtx->pFetchs);
      // NO NEED TO FREE pNames

      taosArrayDestroyEx(pTask->msgCtxs, (FDelete)ctgFreeTbMetasMsgCtx);

      if (pTask->msgCtx.lastOut) {
        ctgFreeSTableMetaOutput((STableMetaOutput*)pTask->msgCtx.lastOut);
        pTask->msgCtx.lastOut = NULL;
      }
      taosMemoryFreeClear(pTask->taskCtx);
      break;
    }
    case CTG_TASK_GET_TB_HASH: {
      SCtgTbHashCtx* taskCtx = (SCtgTbHashCtx*)pTask->taskCtx;
      taosMemoryFreeClear(taskCtx->pName);
      taosMemoryFreeClear(pTask->taskCtx);
      break;
    }
    case CTG_TASK_GET_TB_HASH_BATCH: {
      SCtgTbHashsCtx* taskCtx = (SCtgTbHashsCtx*)pTask->taskCtx;
      taosArrayDestroyEx(taskCtx->pResList, ctgFreeBatchHash);
      taosArrayDestroy(taskCtx->pFetchs);
      // NO NEED TO FREE pNames

      taosArrayDestroyEx(pTask->msgCtxs, (FDelete)ctgFreeMsgCtx);

      taosMemoryFreeClear(pTask->taskCtx);
      break;
    }
    case CTG_TASK_GET_TB_SMA_INDEX: {
      SCtgTbIndexCtx* taskCtx = (SCtgTbIndexCtx*)pTask->taskCtx;
      taosMemoryFreeClear(taskCtx->pName);
      taosMemoryFreeClear(pTask->taskCtx);
      break;
    }
    case CTG_TASK_GET_TB_CFG: {
      SCtgTbCfgCtx* taskCtx = (SCtgTbCfgCtx*)pTask->taskCtx;
      taosMemoryFreeClear(taskCtx->pName);
      taosMemoryFreeClear(taskCtx->pVgInfo);
      taosMemoryFreeClear(pTask->taskCtx);
      break;
    }
    case CTG_TASK_GET_DB_VGROUP:
    case CTG_TASK_GET_DB_CFG:
    case CTG_TASK_GET_DB_INFO:
    case CTG_TASK_GET_INDEX_INFO:
    case CTG_TASK_GET_UDF:
    case CTG_TASK_GET_QNODE:
    case CTG_TASK_GET_USER: {
      taosMemoryFreeClear(pTask->taskCtx);
      break;
    }
    default:
      qError("invalid task type %d", pTask->type);
      break;
  }
}

void ctgFreeTask(SCtgTask* pTask) {
  ctgFreeMsgCtx(&pTask->msgCtx);
  ctgFreeTaskRes(pTask->type, &pTask->res);
  ctgFreeTaskCtx(pTask);

  taosArrayDestroy(pTask->pParents);
  ctgClearSubTaskRes(&pTask->subRes);
}

void ctgFreeTasks(SArray* pArray) {
  if (NULL == pArray) {
    return;
  }

  int32_t num = taosArrayGetSize(pArray);
  for (int32_t i = 0; i < num; ++i) {
    SCtgTask* pTask = taosArrayGet(pArray, i);
    ctgFreeTask(pTask);
  }

  taosArrayDestroy(pArray);
}

void ctgFreeJob(void* job) {
  if (NULL == job) {
    return;
  }

  SCtgJob* pJob = (SCtgJob*)job;

  int64_t  rid = pJob->refId;
  uint64_t qid = pJob->queryId;

  ctgFreeTasks(pJob->pTasks);
  ctgFreeBatchs(pJob->pBatchs);

  ctgFreeSMetaData(&pJob->jobRes);

  taosMemoryFree(job);

  qDebug("QID:0x%" PRIx64 ", ctg job 0x%" PRIx64 " freed", qid, rid);
}

int32_t ctgUpdateMsgCtx(SCtgMsgCtx* pCtx, int32_t reqType, void* out, char* target) {
  ctgFreeMsgCtx(pCtx);

  pCtx->reqType = reqType;
  pCtx->out = out;
  if (target) {
    pCtx->target = taosStrdup(target);
    if (NULL == pCtx->target) {
      CTG_ERR_RET(TSDB_CODE_OUT_OF_MEMORY);
    }
  } else {
    pCtx->target = NULL;
  }

  return TSDB_CODE_SUCCESS;
}

int32_t ctgAddMsgCtx(SArray* pCtxs, int32_t reqType, void* out, char* target) {
  SCtgMsgCtx ctx = {0};

  ctx.reqType = reqType;
  ctx.out = out;
  if (target) {
    ctx.target = taosStrdup(target);
    if (NULL == ctx.target) {
      CTG_ERR_RET(TSDB_CODE_OUT_OF_MEMORY);
    }
  }

  taosArrayPush(pCtxs, &ctx);

  return TSDB_CODE_SUCCESS;
}

int32_t ctgGetHashFunction(int8_t hashMethod, tableNameHashFp* fp) {
  switch (hashMethod) {
    default:
      *fp = MurmurHash3_32;
      break;
  }

  return TSDB_CODE_SUCCESS;
}

int32_t ctgGenerateVgList(SCatalog* pCtg, SHashObj* vgHash, SArray** pList) {
  SHashObj*    vgroupHash = NULL;
  SVgroupInfo* vgInfo = NULL;
  SArray*      vgList = NULL;
  int32_t      code = 0;
  int32_t      vgNum = taosHashGetSize(vgHash);

  vgList = taosArrayInit(vgNum, sizeof(SVgroupInfo));
  if (NULL == vgList) {
    ctgError("taosArrayInit failed, num:%d", vgNum);
    CTG_ERR_RET(TSDB_CODE_OUT_OF_MEMORY);
  }

  void* pIter = taosHashIterate(vgHash, NULL);
  while (pIter) {
    vgInfo = pIter;

    if (NULL == taosArrayPush(vgList, vgInfo)) {
      ctgError("taosArrayPush failed, vgId:%d", vgInfo->vgId);
      taosHashCancelIterate(vgHash, pIter);
      CTG_ERR_JRET(TSDB_CODE_OUT_OF_MEMORY);
    }

    pIter = taosHashIterate(vgHash, pIter);
    vgInfo = NULL;
  }

  *pList = vgList;

  ctgDebug("Got vgList from cache, vgNum:%d", vgNum);

  return TSDB_CODE_SUCCESS;

_return:

  if (vgList) {
    taosArrayDestroy(vgList);
  }

  CTG_RET(code);
}

int ctgVgInfoComp(const void* lp, const void* rp) {
  SVgroupInfo* pLeft = (SVgroupInfo*)lp;
  SVgroupInfo* pRight = (SVgroupInfo*)rp;
  if (pLeft->hashBegin < pRight->hashBegin) {
    return -1;
  } else if (pLeft->hashBegin > pRight->hashBegin) {
    return 1;
  }

  return 0;
}

int32_t ctgHashValueComp(void const* lp, void const* rp) {
  uint32_t*    key = (uint32_t*)lp;
  SVgroupInfo* pVg = (SVgroupInfo*)rp;

  if (*key < pVg->hashBegin) {
    return -1;
  } else if (*key > pVg->hashEnd) {
    return 1;
  }

  return 0;
}

int32_t ctgGetVgInfoFromHashValue(SCatalog* pCtg, SDBVgInfo* dbInfo, const SName* pTableName, SVgroupInfo* pVgroup) {
  int32_t code = 0;
  CTG_ERR_RET(ctgMakeVgArray(dbInfo));

  int32_t vgNum = taosArrayGetSize(dbInfo->vgArray);
  char    db[TSDB_DB_FNAME_LEN] = {0};
  tNameGetFullDbName(pTableName, db);

  if (vgNum <= 0) {
    ctgError("db vgroup cache invalid, db:%s, vgroup number:%d", db, vgNum);
    CTG_ERR_RET(TSDB_CODE_TSC_DB_NOT_SELECTED);
  }

  SVgroupInfo* vgInfo = NULL;
  char         tbFullName[TSDB_TABLE_FNAME_LEN];
  tNameExtractFullName(pTableName, tbFullName);

  uint32_t hashValue = taosGetTbHashVal(tbFullName, (uint32_t)strlen(tbFullName), dbInfo->hashMethod,
                                        dbInfo->hashPrefix, dbInfo->hashSuffix);

  vgInfo = taosArraySearch(dbInfo->vgArray, &hashValue, ctgHashValueComp, TD_EQ);

/*
  void* pIter = taosHashIterate(dbInfo->vgHash, NULL);
  while (pIter) {
    vgInfo = pIter;
    if (hashValue >= vgInfo->hashBegin && hashValue <= vgInfo->hashEnd) {
      taosHashCancelIterate(dbInfo->vgHash, pIter);
      break;
    }

    pIter = taosHashIterate(dbInfo->vgHash, pIter);
    vgInfo = NULL;
  }
*/

  if (NULL == vgInfo) {
    ctgError("no hash range found for hash value [%u], db:%s, numOfVgId:%d", hashValue, db,
             (int32_t)taosArrayGetSize(dbInfo->vgArray));
    CTG_ERR_RET(TSDB_CODE_CTG_INTERNAL_ERROR);
  }

  *pVgroup = *vgInfo;

  ctgDebug("Got tb %s hash vgroup, vgId:%d, epNum %d, current %s port %d", tbFullName, vgInfo->vgId,
           vgInfo->epSet.numOfEps, vgInfo->epSet.eps[vgInfo->epSet.inUse].fqdn,
           vgInfo->epSet.eps[vgInfo->epSet.inUse].port);

  CTG_RET(code);
}

int32_t ctgGetVgInfosFromHashValue(SCatalog* pCtg, SCtgTaskReq* tReq, SDBVgInfo* dbInfo, SCtgTbHashsCtx* pCtx,
                                   char* dbFName, SArray* pNames, bool update) {
  int32_t   code = 0;
  SCtgTask* pTask = tReq->pTask;
  SMetaRes  res = {0};

  CTG_ERR_RET(ctgMakeVgArray(dbInfo));

  int32_t   vgNum = taosArrayGetSize(dbInfo->vgArray);
  if (vgNum <= 0) {
    ctgError("db vgroup cache invalid, db:%s, vgroup number:%d", dbFName, vgNum);
    CTG_ERR_RET(TSDB_CODE_CTG_INTERNAL_ERROR);
  }

  SVgroupInfo* vgInfo = NULL;
  int32_t      tbNum = taosArrayGetSize(pNames);

  if (1 == vgNum) {
    for (int32_t i = 0; i < tbNum; ++i) {
      vgInfo = taosMemoryMalloc(sizeof(SVgroupInfo));
      if (NULL == vgInfo) {
        CTG_ERR_RET(TSDB_CODE_OUT_OF_MEMORY);
      }

      *vgInfo = *(SVgroupInfo*)taosArrayGet(dbInfo->vgArray, 0);

      ctgDebug("Got tb hash vgroup, vgId:%d, epNum %d, current %s port %d", vgInfo->vgId, vgInfo->epSet.numOfEps,
               vgInfo->epSet.eps[vgInfo->epSet.inUse].fqdn, vgInfo->epSet.eps[vgInfo->epSet.inUse].port);

      if (update) {
        SCtgFetch* pFetch = taosArrayGet(pCtx->pFetchs, tReq->msgIdx);
        SMetaRes*  pRes = taosArrayGet(pCtx->pResList, pFetch->resIdx + i);
        pRes->pRes = vgInfo;
      } else {
        res.pRes = vgInfo;
        taosArrayPush(pCtx->pResList, &res);
      }
    }

    return TSDB_CODE_SUCCESS;
  }

  char tbFullName[TSDB_TABLE_FNAME_LEN];
  sprintf(tbFullName, "%s.", dbFName);
  int32_t offset = strlen(tbFullName);
  SName*  pName = NULL;
  int32_t tbNameLen = 0;

  for (int32_t i = 0; i < tbNum; ++i) {
    pName = taosArrayGet(pNames, i);

    tbNameLen = offset + strlen(pName->tname);
    strcpy(tbFullName + offset, pName->tname);

    uint32_t hashValue = taosGetTbHashVal(tbFullName, (uint32_t)strlen(tbFullName), dbInfo->hashMethod,
                                          dbInfo->hashPrefix, dbInfo->hashSuffix);

    vgInfo = taosArraySearch(dbInfo->vgArray, &hashValue, ctgHashValueComp, TD_EQ);
    if (NULL == vgInfo) {
      ctgError("no hash range found for hash value [%u], db:%s, numOfVgId:%d", hashValue, dbFName,
               (int32_t)taosArrayGetSize(dbInfo->vgArray));
      CTG_ERR_RET(TSDB_CODE_CTG_INTERNAL_ERROR);
    }

    SVgroupInfo* pNewVg = taosMemoryMalloc(sizeof(SVgroupInfo));
    if (NULL == pNewVg) {
      CTG_ERR_RET(TSDB_CODE_OUT_OF_MEMORY);
    }

    *pNewVg = *vgInfo;

    ctgDebug("Got tb %s hash vgroup, vgId:%d, epNum %d, current %s port %d", tbFullName, vgInfo->vgId,
             vgInfo->epSet.numOfEps, vgInfo->epSet.eps[vgInfo->epSet.inUse].fqdn,
             vgInfo->epSet.eps[vgInfo->epSet.inUse].port);

    if (update) {
      SCtgFetch* pFetch = taosArrayGet(pCtx->pFetchs, tReq->msgIdx);
      SMetaRes*  pRes = taosArrayGet(pCtx->pResList, pFetch->resIdx + i);
      pRes->pRes = pNewVg;
    } else {
      res.pRes = pNewVg;
      taosArrayPush(pCtx->pResList, &res);
    }
  }

  CTG_RET(code);
}

int32_t ctgGetVgIdsFromHashValue(SCatalog* pCtg, SDBVgInfo* dbInfo, char* dbFName, const char* pTbs[], int32_t tbNum, int32_t* vgId) {
 int32_t code = 0;
 CTG_ERR_RET(ctgMakeVgArray(dbInfo));

 int32_t vgNum = taosArrayGetSize(dbInfo->vgArray);

 if (vgNum <= 0) {
   ctgError("db vgroup cache invalid, db:%s, vgroup number:%d", dbFName, vgNum);
   CTG_ERR_RET(TSDB_CODE_TSC_DB_NOT_SELECTED);
 }

 SVgroupInfo* vgInfo = NULL;
 char         tbFullName[TSDB_TABLE_FNAME_LEN];
 snprintf(tbFullName, sizeof(tbFullName), "%s.", dbFName);
 int32_t offset = strlen(tbFullName);
 
 for (int32_t i = 0; i < tbNum; ++i) {
   snprintf(tbFullName + offset, sizeof(tbFullName) - offset, "%s", pTbs[i]);
   uint32_t hashValue = taosGetTbHashVal(tbFullName, (uint32_t)strlen(tbFullName), dbInfo->hashMethod,
                                         dbInfo->hashPrefix, dbInfo->hashSuffix);

   vgInfo = taosArraySearch(dbInfo->vgArray, &hashValue, ctgHashValueComp, TD_EQ);
   if (NULL == vgInfo) {
     ctgError("no hash range found for hash value [%u], db:%s, numOfVgId:%d", hashValue, dbFName,
              (int32_t)taosArrayGetSize(dbInfo->vgArray));
     CTG_ERR_RET(TSDB_CODE_CTG_INTERNAL_ERROR);
   }

   vgId[i] = vgInfo->vgId;

   ctgDebug("Got tb %s vgId:%d", tbFullName, vgInfo->vgId);
 }

 CTG_RET(code);
}


int32_t ctgStbVersionSearchCompare(const void* key1, const void* key2) {
  if (*(uint64_t*)key1 < ((SSTableVersion*)key2)->suid) {
    return -1;
  } else if (*(uint64_t*)key1 > ((SSTableVersion*)key2)->suid) {
    return 1;
  } else {
    return 0;
  }
}

int32_t ctgDbVgVersionSearchCompare(const void* key1, const void* key2) {
  if (*(int64_t*)key1 < ((SDbVgVersion*)key2)->dbId) {
    return -1;
  } else if (*(int64_t*)key1 > ((SDbVgVersion*)key2)->dbId) {
    return 1;
  } else {
    return 0;
  }
}

int32_t ctgStbVersionSortCompare(const void* key1, const void* key2) {
  if (((SSTableVersion*)key1)->suid < ((SSTableVersion*)key2)->suid) {
    return -1;
  } else if (((SSTableVersion*)key1)->suid > ((SSTableVersion*)key2)->suid) {
    return 1;
  } else {
    return 0;
  }
}

int32_t ctgDbVgVersionSortCompare(const void* key1, const void* key2) {
  if (((SDbVgVersion*)key1)->dbId < ((SDbVgVersion*)key2)->dbId) {
    return -1;
  } else if (((SDbVgVersion*)key1)->dbId > ((SDbVgVersion*)key2)->dbId) {
    return 1;
  } else {
    return 0;
  }
}

int32_t ctgMakeVgArray(SDBVgInfo* dbInfo) {
  if (NULL == dbInfo) {
    return TSDB_CODE_SUCCESS;
  }
  
  if (dbInfo->vgHash && NULL == dbInfo->vgArray) {
    dbInfo->vgArray = taosArrayInit(100, sizeof(SVgroupInfo));
    if (NULL == dbInfo->vgArray) {
      CTG_ERR_RET(TSDB_CODE_OUT_OF_MEMORY);
    }
    
    void*   pIter = taosHashIterate(dbInfo->vgHash, NULL);
    while (pIter) {
      taosArrayPush(dbInfo->vgArray, pIter);
      pIter = taosHashIterate(dbInfo->vgHash, pIter);
    }
    
    taosArraySort(dbInfo->vgArray, ctgVgInfoComp);
  }

  return TSDB_CODE_SUCCESS;
}


int32_t ctgCloneVgInfo(SDBVgInfo* src, SDBVgInfo** dst) {
  CTG_ERR_RET(ctgMakeVgArray(src));

  *dst = taosMemoryMalloc(sizeof(SDBVgInfo));
  if (NULL == *dst) {
    qError("malloc %d failed", (int32_t)sizeof(SDBVgInfo));
    CTG_ERR_RET(TSDB_CODE_OUT_OF_MEMORY);
  }

  memcpy(*dst, src, sizeof(SDBVgInfo));

  size_t hashSize = taosHashGetSize(src->vgHash);
  (*dst)->vgHash = taosHashInit(hashSize, taosGetDefaultHashFunction(TSDB_DATA_TYPE_INT), true, HASH_ENTRY_LOCK);
  if (NULL == (*dst)->vgHash) {
    qError("taosHashInit %d failed", (int32_t)hashSize);
    taosMemoryFreeClear(*dst);
    CTG_ERR_RET(TSDB_CODE_OUT_OF_MEMORY);
  }

  int32_t* vgId = NULL;
  void*    pIter = taosHashIterate(src->vgHash, NULL);
  while (pIter) {
    vgId = taosHashGetKey(pIter, NULL);

    if (taosHashPut((*dst)->vgHash, (void*)vgId, sizeof(int32_t), pIter, sizeof(SVgroupInfo))) {
      qError("taosHashPut failed, hashSize:%d", (int32_t)hashSize);
      taosHashCancelIterate(src->vgHash, pIter);
      taosHashCleanup((*dst)->vgHash);
      taosMemoryFreeClear(*dst);
      CTG_ERR_RET(TSDB_CODE_OUT_OF_MEMORY);
    }

    pIter = taosHashIterate(src->vgHash, pIter);
  }

  if (src->vgArray) {
    (*dst)->vgArray = taosArrayDup(src->vgArray, NULL);
  }

  return TSDB_CODE_SUCCESS;
}

int32_t ctgCloneMetaOutput(STableMetaOutput* output, STableMetaOutput** pOutput) {
  *pOutput = taosMemoryMalloc(sizeof(STableMetaOutput));
  if (NULL == *pOutput) {
    qError("malloc %d failed", (int32_t)sizeof(STableMetaOutput));
    CTG_ERR_RET(TSDB_CODE_OUT_OF_MEMORY);
  }

  memcpy(*pOutput, output, sizeof(STableMetaOutput));

  if (output->tbMeta) {
    int32_t metaSize = CTG_META_SIZE(output->tbMeta);
    (*pOutput)->tbMeta = taosMemoryMalloc(metaSize);
    qDebug("tbMeta cloned, size:%d, p:%p", metaSize, (*pOutput)->tbMeta);
    if (NULL == (*pOutput)->tbMeta) {
      qError("malloc %d failed", (int32_t)sizeof(STableMetaOutput));
      taosMemoryFreeClear(*pOutput);
      CTG_ERR_RET(TSDB_CODE_OUT_OF_MEMORY);
    }

    memcpy((*pOutput)->tbMeta, output->tbMeta, metaSize);
  }

  return TSDB_CODE_SUCCESS;
}

int32_t ctgCloneTableIndex(SArray* pIndex, SArray** pRes) {
  if (NULL == pIndex) {
    *pRes = NULL;
    return TSDB_CODE_SUCCESS;
  }

  int32_t num = taosArrayGetSize(pIndex);
  *pRes = taosArrayInit(num, sizeof(STableIndexInfo));
  if (NULL == *pRes) {
    CTG_ERR_RET(TSDB_CODE_OUT_OF_MEMORY);
  }

  for (int32_t i = 0; i < num; ++i) {
    STableIndexInfo* pInfo = taosArrayGet(pIndex, i);
    pInfo = taosArrayPush(*pRes, pInfo);
    pInfo->expr = taosStrdup(pInfo->expr);
  }

  return TSDB_CODE_SUCCESS;
}

int32_t ctgUpdateSendTargetInfo(SMsgSendInfo* pMsgSendInfo, int32_t msgType, char* dbFName, int32_t vgId) {
  if (msgType == TDMT_VND_TABLE_META || msgType == TDMT_VND_TABLE_CFG || msgType == TDMT_VND_BATCH_META) {
    pMsgSendInfo->target.type = TARGET_TYPE_VNODE;
    pMsgSendInfo->target.vgId = vgId;
    pMsgSendInfo->target.dbFName = taosStrdup(dbFName);
  } else {
    pMsgSendInfo->target.type = TARGET_TYPE_MNODE;
  }

  return TSDB_CODE_SUCCESS;
}

int32_t ctgGetTablesReqNum(SArray* pList) {
  if (NULL == pList) {
    return 0;
  }

  int32_t total = 0;
  int32_t n = taosArrayGetSize(pList);
  for (int32_t i = 0; i < n; ++i) {
    STablesReq* pReq = taosArrayGet(pList, i);
    total += taosArrayGetSize(pReq->pTables);
  }

  return total;
}

int32_t ctgAddFetch(SArray** pFetchs, int32_t dbIdx, int32_t tbIdx, int32_t* fetchIdx, int32_t resIdx, int32_t flag) {
  if (NULL == (*pFetchs)) {
    *pFetchs = taosArrayInit(CTG_DEFAULT_FETCH_NUM, sizeof(SCtgFetch));
  }

  SCtgFetch fetch = {0};
  fetch.dbIdx = dbIdx;
  fetch.tbIdx = tbIdx;
  fetch.fetchIdx = (*fetchIdx)++;
  fetch.resIdx = resIdx;
  fetch.flag = flag;

  taosArrayPush(*pFetchs, &fetch);

  return TSDB_CODE_SUCCESS;
}

SName* ctgGetFetchName(SArray* pNames, SCtgFetch* pFetch) {
  STablesReq* pReq = (STablesReq*)taosArrayGet(pNames, pFetch->dbIdx);
  return (SName*)taosArrayGet(pReq->pTables, pFetch->tbIdx);
}

static void* ctgCloneDbVgroup(void* pSrc) { return taosArrayDup((const SArray*)pSrc, NULL); }

static void ctgFreeDbVgroup(void* p) { taosArrayDestroy((SArray*)((SMetaRes*)p)->pRes); }

static void* ctgCloneDbCfgInfo(void* pSrc) {
  SDbCfgInfo* pDst = taosMemoryMalloc(sizeof(SDbCfgInfo));
  if (NULL == pDst) {
    return NULL;
  }
  memcpy(pDst, pSrc, sizeof(SDbCfgInfo));
  return pDst;
}

static void ctgFreeDbCfgInfo(void* p) { taosMemoryFree(((SMetaRes*)p)->pRes); }

static void* ctgCloneDbInfo(void* pSrc) {
  SDbInfo* pDst = taosMemoryMalloc(sizeof(SDbInfo));
  if (NULL == pDst) {
    return NULL;
  }
  memcpy(pDst, pSrc, sizeof(SDbInfo));
  return pDst;
}

static void ctgFreeDbInfo(void* p) { taosMemoryFree(((SMetaRes*)p)->pRes); }

static void* ctgCloneTableMeta(void* pSrc) {
  STableMeta* pMeta = pSrc;
  int32_t size = sizeof(STableMeta) + (pMeta->tableInfo.numOfColumns + pMeta->tableInfo.numOfTags) * sizeof(SSchema);
  STableMeta* pDst = taosMemoryMalloc(size);
  if (NULL == pDst) {
    return NULL;
  }
  memcpy(pDst, pSrc, size);
  return pDst;
}

static void ctgFreeTableMeta(void* p) { taosMemoryFree(((SMetaRes*)p)->pRes); }

static void* ctgCloneVgroupInfo(void* pSrc) {
  SVgroupInfo* pDst = taosMemoryMalloc(sizeof(SVgroupInfo));
  if (NULL == pDst) {
    return NULL;
  }
  memcpy(pDst, pSrc, sizeof(SVgroupInfo));
  return pDst;
}

static void ctgFreeVgroupInfo(void* p) { taosMemoryFree(((SMetaRes*)p)->pRes); }

static void* ctgCloneTableIndices(void* pSrc) { return taosArrayDup((const SArray*)pSrc, NULL); }

static void ctgFreeTableIndices(void* p) { taosArrayDestroy((SArray*)((SMetaRes*)p)->pRes); }

static void* ctgCloneFuncInfo(void* pSrc) {
  SFuncInfo* pDst = taosMemoryMalloc(sizeof(SFuncInfo));
  if (NULL == pDst) {
    return NULL;
  }
  memcpy(pDst, pSrc, sizeof(SFuncInfo));
  return pDst;
}

static void ctgFreeFuncInfo(void* p) { taosMemoryFree(((SMetaRes*)p)->pRes); }

static void* ctgCloneIndexInfo(void* pSrc) {
  SIndexInfo* pDst = taosMemoryMalloc(sizeof(SIndexInfo));
  if (NULL == pDst) {
    return NULL;
  }
  memcpy(pDst, pSrc, sizeof(SIndexInfo));
  return pDst;
}

static void ctgFreeIndexInfo(void* p) { taosMemoryFree(((SMetaRes*)p)->pRes); }

static void* ctgCloneUserAuth(void* pSrc) {
  bool* pDst = taosMemoryMalloc(sizeof(bool));
  if (NULL == pDst) {
    return NULL;
  }
  *pDst = *(bool*)pSrc;
  return pDst;
}

static void ctgFreeUserAuth(void* p) { taosMemoryFree(((SMetaRes*)p)->pRes); }

static void* ctgCloneQnodeList(void* pSrc) { return taosArrayDup((const SArray*)pSrc, NULL); }

static void ctgFreeQnodeList(void* p) { taosArrayDestroy((SArray*)((SMetaRes*)p)->pRes); }

static void* ctgCloneTableCfg(void* pSrc) {
  STableCfg* pDst = taosMemoryMalloc(sizeof(STableCfg));
  if (NULL == pDst) {
    return NULL;
  }
  memcpy(pDst, pSrc, sizeof(STableCfg));
  return pDst;
}

static void ctgFreeTableCfg(void* p) { taosMemoryFree(((SMetaRes*)p)->pRes); }

static void* ctgCloneDnodeList(void* pSrc) { return taosArrayDup((const SArray*)pSrc, NULL); }

static void ctgFreeDnodeList(void* p) { taosArrayDestroy((SArray*)((SMetaRes*)p)->pRes); }

#if 0
static int32_t ctgCloneMetaDataArray(SArray* pSrc, __array_item_dup_fn_t copyFunc, SArray** pDst) {
  if (NULL == pSrc) {
    return TSDB_CODE_SUCCESS;
  }

  int32_t size = taosArrayGetSize(pSrc);
  *pDst = taosArrayInit(size, sizeof(SMetaRes));
  if (NULL == *pDst) {
    return TSDB_CODE_OUT_OF_MEMORY;
  }
  for (int32_t i = 0; i < size; ++i) {
    SMetaRes* pRes = taosArrayGet(pSrc, i);
    SMetaRes  res = {.code = pRes->code, .pRes = copyFunc(pRes->pRes)};
    if (NULL == res.pRes) {
      return TSDB_CODE_OUT_OF_MEMORY;
    }
    taosArrayPush(*pDst, &res);
  }

  return TSDB_CODE_SUCCESS;
}

SMetaData* catalogCloneMetaData(SMetaData* pData) {
  SMetaData* pRes = taosMemoryCalloc(1, sizeof(SMetaData));
  if (NULL == pRes) {
    return NULL;
  }

  int32_t code = ctgCloneMetaDataArray(pData->pDbVgroup, ctgCloneDbVgroup, &pRes->pDbVgroup);
  if (TSDB_CODE_SUCCESS == code) {
    code = ctgCloneMetaDataArray(pData->pDbCfg, ctgCloneDbCfgInfo, &pRes->pDbCfg);
  }
  if (TSDB_CODE_SUCCESS == code) {
    code = ctgCloneMetaDataArray(pData->pDbInfo, ctgCloneDbInfo, &pRes->pDbInfo);
  }
  if (TSDB_CODE_SUCCESS == code) {
    code = ctgCloneMetaDataArray(pData->pTableMeta, ctgCloneTableMeta, &pRes->pTableMeta);
  }
  if (TSDB_CODE_SUCCESS == code) {
    code = ctgCloneMetaDataArray(pData->pTableHash, ctgCloneVgroupInfo, &pRes->pTableHash);
  }
  if (TSDB_CODE_SUCCESS == code) {
    code = ctgCloneMetaDataArray(pData->pTableIndex, ctgCloneTableIndices, &pRes->pTableIndex);
  }
  if (TSDB_CODE_SUCCESS == code) {
    code = ctgCloneMetaDataArray(pData->pUdfList, ctgCloneFuncInfo, &pRes->pUdfList);
  }
  if (TSDB_CODE_SUCCESS == code) {
    code = ctgCloneMetaDataArray(pData->pIndex, ctgCloneIndexInfo, &pRes->pIndex);
  }
  if (TSDB_CODE_SUCCESS == code) {
    code = ctgCloneMetaDataArray(pData->pUser, ctgCloneUserAuth, &pRes->pUser);
  }
  if (TSDB_CODE_SUCCESS == code) {
    code = ctgCloneMetaDataArray(pData->pQnodeList, ctgCloneQnodeList, &pRes->pQnodeList);
  }
  if (TSDB_CODE_SUCCESS == code) {
    code = ctgCloneMetaDataArray(pData->pTableCfg, ctgCloneTableCfg, &pRes->pTableCfg);
  }
  if (TSDB_CODE_SUCCESS == code) {
    code = ctgCloneMetaDataArray(pData->pDnodeList, ctgCloneDnodeList, &pRes->pDnodeList);
  }

  if (TSDB_CODE_SUCCESS != code) {
    catalogFreeMetaData(pRes);
    return NULL;
  }

  return pRes;
}

void catalogFreeMetaData(SMetaData* pData) {
  if (NULL == pData) {
    return;
  }

  taosArrayDestroyEx(pData->pDbVgroup, ctgFreeDbVgroup);
  taosArrayDestroyEx(pData->pDbCfg, ctgFreeDbCfgInfo);
  taosArrayDestroyEx(pData->pDbInfo, ctgFreeDbInfo);
  taosArrayDestroyEx(pData->pTableMeta, ctgFreeTableMeta);
  taosArrayDestroyEx(pData->pTableHash, ctgFreeVgroupInfo);
  taosArrayDestroyEx(pData->pTableIndex, ctgFreeTableIndices);
  taosArrayDestroyEx(pData->pUdfList, ctgFreeFuncInfo);
  taosArrayDestroyEx(pData->pIndex, ctgFreeIndexInfo);
  taosArrayDestroyEx(pData->pUser, ctgFreeUserAuth);
  taosArrayDestroyEx(pData->pQnodeList, ctgFreeQnodeList);
  taosArrayDestroyEx(pData->pTableCfg, ctgFreeTableCfg);
  taosArrayDestroyEx(pData->pDnodeList, ctgFreeDnodeList);
  taosMemoryFreeClear(pData->pSvrVer);
  taosMemoryFree(pData);
}
#endif
<<<<<<< HEAD

void ctgGetClusterCacheStat(SCatalog* pCtg) {
  for (int32_t i = 0; i < CTG_CI_MAX_VALUE; ++i) {
    if (0 == (gCtgStatItem[i].flag & CTG_CI_FLAG_LEVEL_DB)) {
      continue;
    }
  
    pCtg->cacheStat.cacheNum[i] = 0;
  }
  
  SCtgDBCache *dbCache = NULL;
  void        *pIter = taosHashIterate(pCtg->dbCache, NULL);
  while (pIter) {
    dbCache = (SCtgDBCache *)pIter;
    
    for (int32_t i = 0; i < CTG_CI_MAX_VALUE; ++i) {
      if (0 == (gCtgStatItem[i].flag & CTG_CI_FLAG_LEVEL_DB)) {
        continue;
      }

      pCtg->cacheStat.cacheNum[i] += dbCache->dbCacheNum[i];
    }

    pIter = taosHashIterate(pCtg->dbCache, pIter);
  }
}

void ctgSummaryClusterCacheStat(SCatalog *pCtg) {
  for (int32_t i = 0; i < CTG_CI_MAX_VALUE; ++i) {
    if (gCtgStatItem[i].flag & CTG_CI_FLAG_LEVEL_GLOBAL) {
      continue;
    }
  
    gCtgMgmt.statInfo.cache.cacheNum[i] += pCtg->cacheStat.cacheNum[i];
    gCtgMgmt.statInfo.cache.cacheHit[i] += pCtg->cacheStat.cacheHit[i];
    gCtgMgmt.statInfo.cache.cacheNHit[i] += pCtg->cacheStat.cacheNHit[i];
  }
}

void ctgGetGlobalCacheStat(SCtgCacheStat *pStat) {
  for (int32_t i = 0; i < CTG_CI_MAX_VALUE; ++i) {
    if (gCtgStatItem[i].flag & CTG_CI_FLAG_LEVEL_GLOBAL) {
      continue;
    }
  
    gCtgMgmt.statInfo.cache.cacheNum[i] = 0;
    gCtgMgmt.statInfo.cache.cacheHit[i] = 0;
    gCtgMgmt.statInfo.cache.cacheNHit[i] = 0;
  }
  
  SCatalog *pCtg = NULL;
  void     *pIter = taosHashIterate(gCtgMgmt.pCluster, NULL);
  while (pIter) {
    pCtg = *(SCatalog **)pIter;

    if (pCtg) {
      ctgGetClusterCacheStat(pCtg);
      ctgSummaryClusterCacheStat(pCtg);
    }

    pIter = taosHashIterate(gCtgMgmt.pCluster, pIter);
  }

  memcpy(pStat, &gCtgMgmt.statInfo.cache, sizeof(gCtgMgmt.statInfo.cache));
}
=======
>>>>>>> 0e53e578
<|MERGE_RESOLUTION|>--- conflicted
+++ resolved
@@ -865,19 +865,19 @@
 
   vgInfo = taosArraySearch(dbInfo->vgArray, &hashValue, ctgHashValueComp, TD_EQ);
 
-/*
-  void* pIter = taosHashIterate(dbInfo->vgHash, NULL);
-  while (pIter) {
-    vgInfo = pIter;
-    if (hashValue >= vgInfo->hashBegin && hashValue <= vgInfo->hashEnd) {
-      taosHashCancelIterate(dbInfo->vgHash, pIter);
-      break;
-    }
-
-    pIter = taosHashIterate(dbInfo->vgHash, pIter);
-    vgInfo = NULL;
-  }
-*/
+  /*
+    void* pIter = taosHashIterate(dbInfo->vgHash, NULL);
+    while (pIter) {
+      vgInfo = pIter;
+      if (hashValue >= vgInfo->hashBegin && hashValue <= vgInfo->hashEnd) {
+        taosHashCancelIterate(dbInfo->vgHash, pIter);
+        break;
+      }
+
+      pIter = taosHashIterate(dbInfo->vgHash, pIter);
+      vgInfo = NULL;
+    }
+  */
 
   if (NULL == vgInfo) {
     ctgError("no hash range found for hash value [%u], db:%s, numOfVgId:%d", hashValue, db,
@@ -902,7 +902,7 @@
 
   CTG_ERR_RET(ctgMakeVgArray(dbInfo));
 
-  int32_t   vgNum = taosArrayGetSize(dbInfo->vgArray);
+  int32_t vgNum = taosArrayGetSize(dbInfo->vgArray);
   if (vgNum <= 0) {
     ctgError("db vgroup cache invalid, db:%s, vgroup number:%d", dbFName, vgNum);
     CTG_ERR_RET(TSDB_CODE_CTG_INTERNAL_ERROR);
@@ -982,42 +982,42 @@
   CTG_RET(code);
 }
 
-int32_t ctgGetVgIdsFromHashValue(SCatalog* pCtg, SDBVgInfo* dbInfo, char* dbFName, const char* pTbs[], int32_t tbNum, int32_t* vgId) {
- int32_t code = 0;
- CTG_ERR_RET(ctgMakeVgArray(dbInfo));
-
- int32_t vgNum = taosArrayGetSize(dbInfo->vgArray);
-
- if (vgNum <= 0) {
-   ctgError("db vgroup cache invalid, db:%s, vgroup number:%d", dbFName, vgNum);
-   CTG_ERR_RET(TSDB_CODE_TSC_DB_NOT_SELECTED);
- }
-
- SVgroupInfo* vgInfo = NULL;
- char         tbFullName[TSDB_TABLE_FNAME_LEN];
- snprintf(tbFullName, sizeof(tbFullName), "%s.", dbFName);
- int32_t offset = strlen(tbFullName);
- 
- for (int32_t i = 0; i < tbNum; ++i) {
-   snprintf(tbFullName + offset, sizeof(tbFullName) - offset, "%s", pTbs[i]);
-   uint32_t hashValue = taosGetTbHashVal(tbFullName, (uint32_t)strlen(tbFullName), dbInfo->hashMethod,
-                                         dbInfo->hashPrefix, dbInfo->hashSuffix);
-
-   vgInfo = taosArraySearch(dbInfo->vgArray, &hashValue, ctgHashValueComp, TD_EQ);
-   if (NULL == vgInfo) {
-     ctgError("no hash range found for hash value [%u], db:%s, numOfVgId:%d", hashValue, dbFName,
-              (int32_t)taosArrayGetSize(dbInfo->vgArray));
-     CTG_ERR_RET(TSDB_CODE_CTG_INTERNAL_ERROR);
-   }
-
-   vgId[i] = vgInfo->vgId;
-
-   ctgDebug("Got tb %s vgId:%d", tbFullName, vgInfo->vgId);
- }
-
- CTG_RET(code);
-}
-
+int32_t ctgGetVgIdsFromHashValue(SCatalog* pCtg, SDBVgInfo* dbInfo, char* dbFName, const char* pTbs[], int32_t tbNum,
+                                 int32_t* vgId) {
+  int32_t code = 0;
+  CTG_ERR_RET(ctgMakeVgArray(dbInfo));
+
+  int32_t vgNum = taosArrayGetSize(dbInfo->vgArray);
+
+  if (vgNum <= 0) {
+    ctgError("db vgroup cache invalid, db:%s, vgroup number:%d", dbFName, vgNum);
+    CTG_ERR_RET(TSDB_CODE_TSC_DB_NOT_SELECTED);
+  }
+
+  SVgroupInfo* vgInfo = NULL;
+  char         tbFullName[TSDB_TABLE_FNAME_LEN];
+  snprintf(tbFullName, sizeof(tbFullName), "%s.", dbFName);
+  int32_t offset = strlen(tbFullName);
+
+  for (int32_t i = 0; i < tbNum; ++i) {
+    snprintf(tbFullName + offset, sizeof(tbFullName) - offset, "%s", pTbs[i]);
+    uint32_t hashValue = taosGetTbHashVal(tbFullName, (uint32_t)strlen(tbFullName), dbInfo->hashMethod,
+                                          dbInfo->hashPrefix, dbInfo->hashSuffix);
+
+    vgInfo = taosArraySearch(dbInfo->vgArray, &hashValue, ctgHashValueComp, TD_EQ);
+    if (NULL == vgInfo) {
+      ctgError("no hash range found for hash value [%u], db:%s, numOfVgId:%d", hashValue, dbFName,
+               (int32_t)taosArrayGetSize(dbInfo->vgArray));
+      CTG_ERR_RET(TSDB_CODE_CTG_INTERNAL_ERROR);
+    }
+
+    vgId[i] = vgInfo->vgId;
+
+    ctgDebug("Got tb %s vgId:%d", tbFullName, vgInfo->vgId);
+  }
+
+  CTG_RET(code);
+}
 
 int32_t ctgStbVersionSearchCompare(const void* key1, const void* key2) {
   if (*(uint64_t*)key1 < ((SSTableVersion*)key2)->suid) {
@@ -1063,25 +1063,24 @@
   if (NULL == dbInfo) {
     return TSDB_CODE_SUCCESS;
   }
-  
+
   if (dbInfo->vgHash && NULL == dbInfo->vgArray) {
     dbInfo->vgArray = taosArrayInit(100, sizeof(SVgroupInfo));
     if (NULL == dbInfo->vgArray) {
       CTG_ERR_RET(TSDB_CODE_OUT_OF_MEMORY);
     }
-    
-    void*   pIter = taosHashIterate(dbInfo->vgHash, NULL);
+
+    void* pIter = taosHashIterate(dbInfo->vgHash, NULL);
     while (pIter) {
       taosArrayPush(dbInfo->vgArray, pIter);
       pIter = taosHashIterate(dbInfo->vgHash, pIter);
     }
-    
+
     taosArraySort(dbInfo->vgArray, ctgVgInfoComp);
   }
 
   return TSDB_CODE_SUCCESS;
 }
-
 
 int32_t ctgCloneVgInfo(SDBVgInfo* src, SDBVgInfo** dst) {
   CTG_ERR_RET(ctgMakeVgArray(src));
@@ -1419,22 +1418,21 @@
   taosMemoryFree(pData);
 }
 #endif
-<<<<<<< HEAD
 
 void ctgGetClusterCacheStat(SCatalog* pCtg) {
   for (int32_t i = 0; i < CTG_CI_MAX_VALUE; ++i) {
     if (0 == (gCtgStatItem[i].flag & CTG_CI_FLAG_LEVEL_DB)) {
       continue;
     }
-  
+
     pCtg->cacheStat.cacheNum[i] = 0;
   }
-  
-  SCtgDBCache *dbCache = NULL;
-  void        *pIter = taosHashIterate(pCtg->dbCache, NULL);
+
+  SCtgDBCache* dbCache = NULL;
+  void*        pIter = taosHashIterate(pCtg->dbCache, NULL);
   while (pIter) {
-    dbCache = (SCtgDBCache *)pIter;
-    
+    dbCache = (SCtgDBCache*)pIter;
+
     for (int32_t i = 0; i < CTG_CI_MAX_VALUE; ++i) {
       if (0 == (gCtgStatItem[i].flag & CTG_CI_FLAG_LEVEL_DB)) {
         continue;
@@ -1447,33 +1445,33 @@
   }
 }
 
-void ctgSummaryClusterCacheStat(SCatalog *pCtg) {
+void ctgSummaryClusterCacheStat(SCatalog* pCtg) {
   for (int32_t i = 0; i < CTG_CI_MAX_VALUE; ++i) {
     if (gCtgStatItem[i].flag & CTG_CI_FLAG_LEVEL_GLOBAL) {
       continue;
     }
-  
+
     gCtgMgmt.statInfo.cache.cacheNum[i] += pCtg->cacheStat.cacheNum[i];
     gCtgMgmt.statInfo.cache.cacheHit[i] += pCtg->cacheStat.cacheHit[i];
     gCtgMgmt.statInfo.cache.cacheNHit[i] += pCtg->cacheStat.cacheNHit[i];
   }
 }
 
-void ctgGetGlobalCacheStat(SCtgCacheStat *pStat) {
+void ctgGetGlobalCacheStat(SCtgCacheStat* pStat) {
   for (int32_t i = 0; i < CTG_CI_MAX_VALUE; ++i) {
     if (gCtgStatItem[i].flag & CTG_CI_FLAG_LEVEL_GLOBAL) {
       continue;
     }
-  
+
     gCtgMgmt.statInfo.cache.cacheNum[i] = 0;
     gCtgMgmt.statInfo.cache.cacheHit[i] = 0;
     gCtgMgmt.statInfo.cache.cacheNHit[i] = 0;
   }
-  
-  SCatalog *pCtg = NULL;
-  void     *pIter = taosHashIterate(gCtgMgmt.pCluster, NULL);
+
+  SCatalog* pCtg = NULL;
+  void*     pIter = taosHashIterate(gCtgMgmt.pCluster, NULL);
   while (pIter) {
-    pCtg = *(SCatalog **)pIter;
+    pCtg = *(SCatalog**)pIter;
 
     if (pCtg) {
       ctgGetClusterCacheStat(pCtg);
@@ -1484,6 +1482,4 @@
   }
 
   memcpy(pStat, &gCtgMgmt.statInfo.cache, sizeof(gCtgMgmt.statInfo.cache));
-}
-=======
->>>>>>> 0e53e578
+}