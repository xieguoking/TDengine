/*
 * Copyright (c) 2019 TAOS Data, Inc. <jhtao@taosdata.com>
 *
 * This program is free software: you can use, redistribute, and/or modify
 * it under the terms of the GNU Affero General Public License, version 3
 * or later ("AGPL"), as published by the Free Software Foundation.
 *
 * This program is distributed in the hope that it will be useful, but WITHOUT
 * ANY WARRANTY; without even the implied warranty of MERCHANTABILITY or
 * FITNESS FOR A PARTICULAR PURPOSE.
 *
 * You should have received a copy of the GNU Affero General Public License
 * along with this program. If not, see <http://www.gnu.org/licenses/>.
 */

#include "catalogInt.h"
#include "query.h"
#include "systable.h"
#include "tname.h"
#include "tref.h"
#include "trpc.h"

SCatalogMgmt gCtgMgmt = {0};

int32_t ctgRemoveTbMetaFromCache(SCatalog* pCtg, SName* pTableName, bool syncReq) {
  int32_t       code = 0;
  STableMeta*   tblMeta = NULL;
  SCtgTbMetaCtx tbCtx = {0};
  tbCtx.flag = CTG_FLAG_UNKNOWN_STB;
  tbCtx.pName = pTableName;

  CTG_ERR_JRET(ctgReadTbMetaFromCache(pCtg, &tbCtx, &tblMeta));

  if (NULL == tblMeta) {
    ctgDebug("table already not in cache, db:%s, tblName:%s", pTableName->dbname, pTableName->tname);
    return TSDB_CODE_SUCCESS;
  }

  char dbFName[TSDB_DB_FNAME_LEN];
  tNameGetFullDbName(pTableName, dbFName);

  if (TSDB_SUPER_TABLE == tblMeta->tableType) {
    CTG_ERR_JRET(ctgDropStbMetaEnqueue(pCtg, dbFName, tbCtx.tbInfo.dbId, pTableName->tname, tblMeta->suid, syncReq));
  } else {
    CTG_ERR_JRET(ctgDropTbMetaEnqueue(pCtg, dbFName, tbCtx.tbInfo.dbId, pTableName->tname, syncReq));
  }

_return:

  taosMemoryFreeClear(tblMeta);

  CTG_RET(code);
}

int32_t ctgGetDBVgInfo(SCatalog* pCtg, SRequestConnInfo *pConn, const char* dbFName, SCtgDBCache** dbCache, SDBVgInfo **pInfo) {
  int32_t code = 0;

  CTG_ERR_RET(ctgAcquireVgInfoFromCache(pCtg, dbFName, dbCache));

  if (*dbCache) {
    return TSDB_CODE_SUCCESS;
  }

  SUseDbOutput     DbOut = {0};
  SBuildUseDBInput input = {0};

  tstrncpy(input.db, dbFName, tListLen(input.db));
  input.vgVersion = CTG_DEFAULT_INVALID_VERSION;

  CTG_ERR_RET(ctgGetDBVgInfoFromMnode(pCtg, pConn, &input, &DbOut, NULL));

  CTG_ERR_JRET(ctgCloneVgInfo(DbOut.dbVgroup, pInfo));

  CTG_ERR_RET(ctgUpdateVgroupEnqueue(pCtg, dbFName, DbOut.dbId, DbOut.dbVgroup, false));

  return TSDB_CODE_SUCCESS;

_return:

  taosMemoryFreeClear(*pInfo);
  *pInfo = DbOut.dbVgroup;

  CTG_RET(code);
}

int32_t ctgRefreshDBVgInfo(SCatalog* pCtg, SRequestConnInfo *pConn, const char* dbFName) {
  int32_t code = 0;
  SCtgDBCache* dbCache = NULL;

  CTG_ERR_RET(ctgAcquireVgInfoFromCache(pCtg, dbFName, &dbCache));

  SUseDbOutput     DbOut = {0};
  SBuildUseDBInput input = {0};
  tstrncpy(input.db, dbFName, tListLen(input.db));

  if (NULL != dbCache) {
    input.dbId = dbCache->dbId;

    ctgReleaseVgInfoToCache(pCtg, dbCache);
  }

  input.vgVersion = CTG_DEFAULT_INVALID_VERSION;
  input.numOfTable = 0;

  code = ctgGetDBVgInfoFromMnode(pCtg, pConn, &input, &DbOut, NULL);
  if (code) {
    if (CTG_DB_NOT_EXIST(code) && (NULL != dbCache)) {
      ctgDebug("db no longer exist, dbFName:%s, dbId:%" PRIx64, input.db, input.dbId);
      ctgDropDbCacheEnqueue(pCtg, input.db, input.dbId);
    }

    CTG_ERR_RET(code);
  }

  CTG_ERR_RET(ctgUpdateVgroupEnqueue(pCtg, dbFName, DbOut.dbId, DbOut.dbVgroup, true));

  return TSDB_CODE_SUCCESS;
}

int32_t ctgRefreshTbMeta(SCatalog* pCtg, SRequestConnInfo *pConn, SCtgTbMetaCtx* ctx, STableMetaOutput **pOutput, bool syncReq) {
  SVgroupInfo vgroupInfo = {0};
  int32_t     code = 0;

  if (!CTG_FLAG_IS_SYS_DB(ctx->flag)) {
    CTG_ERR_RET(catalogGetTableHashVgroup(pCtg, pConn, ctx->pName, &vgroupInfo));
  }

  STableMetaOutput  moutput = {0};
  STableMetaOutput* output = taosMemoryCalloc(1, sizeof(STableMetaOutput));
  if (NULL == output) {
    ctgError("malloc %d failed", (int32_t)sizeof(STableMetaOutput));
    CTG_ERR_RET(TSDB_CODE_CTG_MEM_ERROR);
  }

  if (CTG_FLAG_IS_SYS_DB(ctx->flag)) {
    ctgDebug("will refresh tbmeta, supposed in information_schema, tbName:%s", tNameGetTableName(ctx->pName));

    CTG_ERR_JRET(ctgGetTbMetaFromMnodeImpl(pCtg, pConn, (char *)ctx->pName->dbname, (char *)ctx->pName->tname, output, NULL));
  } else if (CTG_FLAG_IS_STB(ctx->flag)) {
    ctgDebug("will refresh tbmeta, supposed to be stb, tbName:%s", tNameGetTableName(ctx->pName));

    // if get from mnode failed, will not try vnode
    CTG_ERR_JRET(ctgGetTbMetaFromMnode(pCtg, pConn, ctx->pName, output, NULL));

    if (CTG_IS_META_NULL(output->metaType)) {
      CTG_ERR_JRET(ctgGetTbMetaFromVnode(pCtg, pConn, ctx->pName, &vgroupInfo, output, NULL));
    }
  } else {
    ctgDebug("will refresh tbmeta, not supposed to be stb, tbName:%s, flag:%d", tNameGetTableName(ctx->pName),
             ctx->flag);

    // if get from vnode failed or no table meta, will not try mnode
    CTG_ERR_JRET(ctgGetTbMetaFromVnode(pCtg, pConn, ctx->pName, &vgroupInfo, output, NULL));

    if (CTG_IS_META_TABLE(output->metaType) && TSDB_SUPER_TABLE == output->tbMeta->tableType) {
      ctgDebug("will continue to refresh tbmeta since got stb, tbName:%s", tNameGetTableName(ctx->pName));

      taosMemoryFreeClear(output->tbMeta);
      
      CTG_ERR_JRET(ctgGetTbMetaFromMnodeImpl(pCtg, pConn, output->dbFName, output->tbName, output, NULL));
    } else if (CTG_IS_META_BOTH(output->metaType)) {
      int32_t exist = 0;
      if (!CTG_FLAG_IS_FORCE_UPDATE(ctx->flag)) {
        CTG_ERR_JRET(ctgTbMetaExistInCache(pCtg, output->dbFName, output->tbName, &exist));
      }

      if (0 == exist) {
        CTG_ERR_JRET(ctgGetTbMetaFromMnodeImpl(pCtg, pConn, output->dbFName, output->tbName, &moutput, NULL));

        if (CTG_IS_META_NULL(moutput.metaType)) {
          SET_META_TYPE_NULL(output->metaType);
        }

        taosMemoryFreeClear(output->tbMeta);
        output->tbMeta = moutput.tbMeta;
        moutput.tbMeta = NULL;
      } else {
        taosMemoryFreeClear(output->tbMeta);

        SET_META_TYPE_CTABLE(output->metaType);
      }
    }
  }

  if (CTG_IS_META_NULL(output->metaType)) {
    ctgError("no tbmeta got, tbNmae:%s", tNameGetTableName(ctx->pName));
    ctgRemoveTbMetaFromCache(pCtg, ctx->pName, false);
    CTG_ERR_JRET(CTG_ERR_CODE_TABLE_NOT_EXIST);
  }

  if (CTG_IS_META_TABLE(output->metaType)) {
    ctgDebug("tbmeta got, dbFName:%s, tbName:%s, tbType:%d", output->dbFName, output->tbName,
             output->tbMeta->tableType);
  } else {
    ctgDebug("tbmeta got, dbFName:%s, tbName:%s, tbType:%d, stbMetaGot:%d", output->dbFName, output->ctbName,
             output->ctbMeta.tableType, CTG_IS_META_BOTH(output->metaType));
  }

  if (pOutput) {
    CTG_ERR_JRET(ctgCloneMetaOutput(output, pOutput));
  }

  CTG_ERR_JRET(ctgUpdateTbMetaEnqueue(pCtg, output, syncReq));

  return TSDB_CODE_SUCCESS;

_return:

  taosMemoryFreeClear(output->tbMeta);
  taosMemoryFreeClear(output);

  CTG_RET(code);
}

int32_t ctgGetTbMetaFromCache(SCatalog* pCtg, SRequestConnInfo *pConn, SCtgTbMetaCtx* ctx, STableMeta** pTableMeta) {
  if (CTG_IS_SYS_DBNAME(ctx->pName->dbname)) {
    CTG_FLAG_SET_SYS_DB(ctx->flag);
  }

  CTG_ERR_RET(ctgReadTbMetaFromCache(pCtg, ctx, pTableMeta));

  if (*pTableMeta) {
    if (CTG_FLAG_MATCH_STB(ctx->flag, (*pTableMeta)->tableType) &&
        ((!CTG_FLAG_IS_FORCE_UPDATE(ctx->flag)) || (CTG_FLAG_IS_SYS_DB(ctx->flag)))) {
      return TSDB_CODE_SUCCESS;
    }

    taosMemoryFreeClear(*pTableMeta);
  }

  if (CTG_FLAG_IS_UNKNOWN_STB(ctx->flag)) {
    CTG_FLAG_SET_STB(ctx->flag, ctx->tbInfo.tbType);
  }

  return TSDB_CODE_SUCCESS;
}

int32_t ctgGetTbMeta(SCatalog* pCtg, SRequestConnInfo *pConn, SCtgTbMetaCtx* ctx, STableMeta** pTableMeta) {
  int32_t code = 0;
  STableMetaOutput *output = NULL;

  CTG_ERR_RET(ctgGetTbMetaFromCache(pCtg, pConn, ctx, pTableMeta));
  if (*pTableMeta) {
    goto _return;
  }

  while (true) {
    CTG_ERR_JRET(ctgRefreshTbMeta(pCtg, pConn, ctx, &output, false));

    if (CTG_IS_META_TABLE(output->metaType)) {
      *pTableMeta = output->tbMeta;
      goto _return;
    }

    if (CTG_IS_META_BOTH(output->metaType)) {
      memcpy(output->tbMeta, &output->ctbMeta, sizeof(output->ctbMeta));

      *pTableMeta = output->tbMeta;
      goto _return;
    }

    if ((!CTG_IS_META_CTABLE(output->metaType)) || output->tbMeta) {
      ctgError("invalid metaType:%d", output->metaType);
      taosMemoryFreeClear(output->tbMeta);
      CTG_ERR_JRET(TSDB_CODE_CTG_INTERNAL_ERROR);
    }

    // HANDLE ONLY CHILD TABLE META

    taosMemoryFreeClear(output->tbMeta);

    SName stbName = *ctx->pName;
    strcpy(stbName.tname, output->tbName);
    SCtgTbMetaCtx stbCtx = {0};
    stbCtx.flag = ctx->flag;
    stbCtx.pName = &stbName;

    CTG_ERR_JRET(ctgReadTbMetaFromCache(pCtg, &stbCtx, pTableMeta));
    if (NULL == *pTableMeta) {
      ctgDebug("stb no longer exist, dbFName:%s, tbName:%s", output->dbFName, ctx->pName->tname);
      continue;
    }

    memcpy(*pTableMeta, &output->ctbMeta, sizeof(output->ctbMeta));

    break;
  }

_return:

  if (CTG_TABLE_NOT_EXIST(code) && ctx->tbInfo.inCache) {
    char dbFName[TSDB_DB_FNAME_LEN] = {0};
    if (CTG_FLAG_IS_SYS_DB(ctx->flag)) {
      strcpy(dbFName, ctx->pName->dbname);
    } else {
      tNameGetFullDbName(ctx->pName, dbFName);
    }

    if (TSDB_SUPER_TABLE == ctx->tbInfo.tbType) {
      ctgDropStbMetaEnqueue(pCtg, dbFName, ctx->tbInfo.dbId, ctx->pName->tname, ctx->tbInfo.suid, false);
    } else {
      ctgDropTbMetaEnqueue(pCtg, dbFName, ctx->tbInfo.dbId, ctx->pName->tname, false);
    }
  }

  taosMemoryFreeClear(output);

  if (*pTableMeta) {
    ctgDebug("tbmeta returned, tbName:%s, tbType:%d", ctx->pName->tname, (*pTableMeta)->tableType);
    ctgdShowTableMeta(pCtg, ctx->pName->tname, *pTableMeta);
  }

  CTG_RET(code);
}

int32_t ctgUpdateTbMeta(SCatalog* pCtg, STableMetaRsp* rspMsg, bool syncOp) {
  STableMetaOutput* output = taosMemoryCalloc(1, sizeof(STableMetaOutput));
  if (NULL == output) {
    ctgError("malloc %d failed", (int32_t)sizeof(STableMetaOutput));
    CTG_ERR_RET(TSDB_CODE_CTG_MEM_ERROR);
  }

  int32_t code = 0;

  strcpy(output->dbFName, rspMsg->dbFName);
  strcpy(output->tbName, rspMsg->tbName);

  output->dbId = rspMsg->dbId;

  SET_META_TYPE_TABLE(output->metaType);

  CTG_ERR_JRET(queryCreateTableMetaFromMsg(rspMsg, rspMsg->tableType == TSDB_SUPER_TABLE, &output->tbMeta));

  CTG_ERR_JRET(ctgUpdateTbMetaEnqueue(pCtg, output, syncOp));

  return TSDB_CODE_SUCCESS;

_return:

  taosMemoryFreeClear(output->tbMeta);
  taosMemoryFreeClear(output);

  CTG_RET(code);
}

int32_t ctgChkAuth(SCatalog* pCtg, SRequestConnInfo *pConn, const char* user, const char* dbFName, AUTH_TYPE type, bool *pass) {
  bool inCache = false;
  int32_t code = 0;

  *pass = false;
<<<<<<< HEAD
  
  CTG_ERR_RET(ctgChkAuthFromCache(pCtg, (char*)user, (char*)dbFName, type, &inCache, pass));
=======

  CTG_ERR_RET(ctgChkAuthFromCache(pCtg, user, dbFName, type, &inCache, pass));
>>>>>>> 56bd728f

  if (inCache) {
    return TSDB_CODE_SUCCESS;
  }

  SGetUserAuthRsp authRsp = {0};
  CTG_ERR_RET(ctgGetUserDbAuthFromMnode(pCtg, pConn, user, &authRsp, NULL));
  
  if (authRsp.superAuth) {
    *pass = true;
    goto _return;
  }

  if (authRsp.createdDbs && taosHashGet(authRsp.createdDbs, dbFName, strlen(dbFName))) {
    *pass = true;
    goto _return;
  }

  if (type == AUTH_TYPE_READ && authRsp.readDbs && taosHashGet(authRsp.readDbs, dbFName, strlen(dbFName))) {
    *pass = true;
  } else if (type == AUTH_TYPE_WRITE && authRsp.writeDbs && taosHashGet(authRsp.writeDbs, dbFName, strlen(dbFName))) {
    *pass = true;
  }

_return:

  ctgUpdateUserEnqueue(pCtg, &authRsp, false);

  return TSDB_CODE_SUCCESS;
}

int32_t ctgGetTbIndex(SCatalog* pCtg, SRequestConnInfo *pConn, SName* pTableName, SArray** pRes) {
  CTG_ERR_RET(ctgReadTbIndexFromCache(pCtg, pTableName, pRes));
  if (*pRes) {
    return TSDB_CODE_SUCCESS;
  }

  STableIndex *pIndex = taosMemoryCalloc(1, sizeof(STableIndex));
  if (NULL == pIndex) {
    CTG_ERR_RET(TSDB_CODE_OUT_OF_MEMORY);
  }
  
  int32_t code = 0;
  CTG_ERR_JRET(ctgGetTbIndexFromMnode(pCtg, pConn, (SName*)pTableName, pIndex, NULL));
  
  SArray* pInfo = NULL;
  CTG_ERR_JRET(ctgCloneTableIndex(pIndex->pIndex, &pInfo));

  *pRes = pInfo;

  CTG_ERR_JRET(ctgUpdateTbIndexEnqueue(pCtg, &pIndex, false));

  return TSDB_CODE_SUCCESS;

_return:

  tFreeSTableIndexRsp(pIndex);
  taosMemoryFree(pIndex);

  taosArrayDestroyEx(*pRes, tFreeSTableIndexInfo);
  *pRes = NULL;

  CTG_RET(code);
}


int32_t ctgGetTbDistVgInfo(SCatalog* pCtg, SRequestConnInfo *pConn, SName* pTableName, SArray** pVgList) {
  STableMeta *tbMeta = NULL;
  int32_t code = 0;
  SVgroupInfo vgroupInfo = {0};
  SCtgDBCache* dbCache = NULL;
  SArray *vgList = NULL;
  SDBVgInfo *vgInfo = NULL;
  SCtgTbMetaCtx ctx = {0};
  ctx.pName = pTableName;
  ctx.flag = CTG_FLAG_UNKNOWN_STB;

  *pVgList = NULL;
  
  CTG_ERR_JRET(ctgGetTbMeta(pCtg, pConn, &ctx, &tbMeta));

  char db[TSDB_DB_FNAME_LEN] = {0};
  tNameGetFullDbName(pTableName, db);

  SHashObj *vgHash = NULL;  
  CTG_ERR_JRET(ctgGetDBVgInfo(pCtg, pConn, db, &dbCache, &vgInfo));

  if (dbCache) {
    vgHash = dbCache->vgCache.vgInfo->vgHash;
  } else {
    vgHash = vgInfo->vgHash;
  }

  if (tbMeta->tableType == TSDB_SUPER_TABLE) {
    CTG_ERR_JRET(ctgGenerateVgList(pCtg, vgHash, pVgList));
  } else {
    // USE HASH METHOD INSTEAD OF VGID IN TBMETA
    ctgError("invalid method to get none stb vgInfo, tbType:%d", tbMeta->tableType);
    CTG_ERR_JRET(TSDB_CODE_CTG_INVALID_INPUT);

#if 0  
    int32_t vgId = tbMeta->vgId;
    if (taosHashGetDup(vgHash, &vgId, sizeof(vgId), &vgroupInfo) != 0) {
      ctgWarn("table's vgId not found in vgroup list, vgId:%d, tbName:%s", vgId, tNameGetTableName(pTableName));
      CTG_ERR_JRET(TSDB_CODE_CTG_VG_META_MISMATCH);
    }

    vgList = taosArrayInit(1, sizeof(SVgroupInfo));
    if (NULL == vgList) {
      ctgError("taosArrayInit %d failed", (int32_t)sizeof(SVgroupInfo));
      CTG_ERR_JRET(TSDB_CODE_CTG_MEM_ERROR);    
    }

    if (NULL == taosArrayPush(vgList, &vgroupInfo)) {
      ctgError("taosArrayPush vgroupInfo to array failed, vgId:%d, tbName:%s", vgId, tNameGetTableName(pTableName));
      CTG_ERR_JRET(TSDB_CODE_CTG_INTERNAL_ERROR);
    }

    *pVgList = vgList;
    vgList = NULL;
#endif
  }

_return:

  if (dbCache) {
    ctgRUnlockVgInfo(dbCache);
    ctgReleaseDBCache(pCtg, dbCache);
  }

  taosMemoryFreeClear(tbMeta);

  if (vgInfo) {
    taosHashCleanup(vgInfo->vgHash);
    taosMemoryFreeClear(vgInfo);
  }

  if (vgList) {
    taosArrayDestroy(vgList);
    vgList = NULL;
  }

  CTG_RET(code);
}

int32_t catalogInit(SCatalogCfg* cfg) {
  if (gCtgMgmt.pCluster) {
    qError("catalog already initialized");
    CTG_ERR_RET(TSDB_CODE_CTG_INVALID_INPUT);
  }

  atomic_store_8((int8_t*)&gCtgMgmt.exit, false);

  if (cfg) {
    memcpy(&gCtgMgmt.cfg, cfg, sizeof(*cfg));

    if (gCtgMgmt.cfg.maxDBCacheNum == 0) {
      gCtgMgmt.cfg.maxDBCacheNum = CTG_DEFAULT_CACHE_DB_NUMBER;
    }

    if (gCtgMgmt.cfg.maxTblCacheNum == 0) {
      gCtgMgmt.cfg.maxTblCacheNum = CTG_DEFAULT_CACHE_TBLMETA_NUMBER;
    }

    if (gCtgMgmt.cfg.dbRentSec == 0) {
      gCtgMgmt.cfg.dbRentSec = CTG_DEFAULT_RENT_SECOND;
    }

    if (gCtgMgmt.cfg.stbRentSec == 0) {
      gCtgMgmt.cfg.stbRentSec = CTG_DEFAULT_RENT_SECOND;
    }
  } else {
    gCtgMgmt.cfg.maxDBCacheNum = CTG_DEFAULT_CACHE_DB_NUMBER;
    gCtgMgmt.cfg.maxTblCacheNum = CTG_DEFAULT_CACHE_TBLMETA_NUMBER;
    gCtgMgmt.cfg.dbRentSec = CTG_DEFAULT_RENT_SECOND;
    gCtgMgmt.cfg.stbRentSec = CTG_DEFAULT_RENT_SECOND;
  }

  gCtgMgmt.pCluster = taosHashInit(CTG_DEFAULT_CACHE_CLUSTER_NUMBER, taosGetDefaultHashFunction(TSDB_DATA_TYPE_BIGINT),
                                   false, HASH_ENTRY_LOCK);
  if (NULL == gCtgMgmt.pCluster) {
    qError("taosHashInit %d cluster cache failed", CTG_DEFAULT_CACHE_CLUSTER_NUMBER);
    CTG_ERR_RET(TSDB_CODE_CTG_INTERNAL_ERROR);
  }

  if (tsem_init(&gCtgMgmt.queue.reqSem, 0, 0)) {
    qError("tsem_init failed, error:%s", tstrerror(TAOS_SYSTEM_ERROR(errno)));
    CTG_ERR_RET(TSDB_CODE_CTG_SYS_ERROR);
  }

  gCtgMgmt.queue.head = taosMemoryCalloc(1, sizeof(SCtgQNode));
  if (NULL == gCtgMgmt.queue.head) {
    qError("calloc %d failed", (int32_t)sizeof(SCtgQNode));
    CTG_ERR_RET(TSDB_CODE_QRY_OUT_OF_MEMORY);
  }
  gCtgMgmt.queue.tail = gCtgMgmt.queue.head;

  gCtgMgmt.jobPool = taosOpenRef(200, ctgFreeJob);
  if (gCtgMgmt.jobPool < 0) {
    qError("taosOpenRef failed, error:%s", tstrerror(terrno));
    CTG_ERR_RET(terrno);
  }

  CTG_ERR_RET(ctgStartUpdateThread());

  qDebug("catalog initialized, maxDb:%u, maxTbl:%u, dbRentSec:%u, stbRentSec:%u", gCtgMgmt.cfg.maxDBCacheNum,
         gCtgMgmt.cfg.maxTblCacheNum, gCtgMgmt.cfg.dbRentSec, gCtgMgmt.cfg.stbRentSec);

  return TSDB_CODE_SUCCESS;
}

int32_t catalogGetHandle(uint64_t clusterId, SCatalog** catalogHandle) {
  if (NULL == catalogHandle) {
    CTG_ERR_RET(TSDB_CODE_CTG_INVALID_INPUT);
  }

  if (NULL == gCtgMgmt.pCluster) {
    qError("catalog cluster cache are not ready, clusterId:%" PRIx64, clusterId);
    CTG_ERR_RET(TSDB_CODE_CTG_NOT_READY);
  }

  int32_t   code = 0;
  SCatalog* clusterCtg = NULL;

  while (true) {
    SCatalog** ctg = (SCatalog**)taosHashGet(gCtgMgmt.pCluster, (char*)&clusterId, sizeof(clusterId));

    if (ctg && (*ctg)) {
      *catalogHandle = *ctg;
      qDebug("got catalog handle from cache, clusterId:%" PRIx64 ", CTG:%p", clusterId, *ctg);
      return TSDB_CODE_SUCCESS;
    }

    clusterCtg = taosMemoryCalloc(1, sizeof(SCatalog));
    if (NULL == clusterCtg) {
      qError("calloc %d failed", (int32_t)sizeof(SCatalog));
      CTG_ERR_RET(TSDB_CODE_CTG_MEM_ERROR);
    }

    clusterCtg->clusterId = clusterId;

    CTG_ERR_JRET(ctgMetaRentInit(&clusterCtg->dbRent, gCtgMgmt.cfg.dbRentSec, CTG_RENT_DB));
    CTG_ERR_JRET(ctgMetaRentInit(&clusterCtg->stbRent, gCtgMgmt.cfg.stbRentSec, CTG_RENT_STABLE));

    clusterCtg->dbCache = taosHashInit(gCtgMgmt.cfg.maxDBCacheNum, taosGetDefaultHashFunction(TSDB_DATA_TYPE_BINARY),
                                       false, HASH_ENTRY_LOCK);
    if (NULL == clusterCtg->dbCache) {
      qError("taosHashInit %d dbCache failed", CTG_DEFAULT_CACHE_DB_NUMBER);
      CTG_ERR_JRET(TSDB_CODE_CTG_MEM_ERROR);
    }

    code = taosHashPut(gCtgMgmt.pCluster, &clusterId, sizeof(clusterId), &clusterCtg, POINTER_BYTES);
    if (code) {
      if (HASH_NODE_EXIST(code)) {
        ctgFreeHandle(clusterCtg);
        continue;
      }

      qError("taosHashPut CTG to cache failed, clusterId:%" PRIx64, clusterId);
      CTG_ERR_JRET(TSDB_CODE_CTG_INTERNAL_ERROR);
    }

    qDebug("add CTG to cache, clusterId:%" PRIx64 ", CTG:%p", clusterId, clusterCtg);

    break;
  }

  *catalogHandle = clusterCtg;

  CTG_CACHE_STAT_INC(clusterNum, 1);

  return TSDB_CODE_SUCCESS;

_return:

  ctgFreeHandle(clusterCtg);

  CTG_RET(code);
}

void catalogFreeHandle(SCatalog* pCtg) {
  if (NULL == pCtg) {
    return;
  }

  if (taosHashRemove(gCtgMgmt.pCluster, &pCtg->clusterId, sizeof(pCtg->clusterId))) {
    ctgWarn("taosHashRemove from cluster failed, may already be freed, clusterId:%" PRIx64, pCtg->clusterId);
    return;
  }

  CTG_CACHE_STAT_DEC(clusterNum, 1);

  uint64_t clusterId = pCtg->clusterId;

  ctgFreeHandle(pCtg);

  ctgInfo("handle freed, culsterId:%" PRIx64, clusterId);
}

int32_t catalogGetDBVgVersion(SCatalog* pCtg, const char* dbFName, int32_t* version, int64_t* dbId, int32_t* tableNum) {
  CTG_API_ENTER();

  if (NULL == pCtg || NULL == dbFName || NULL == version || NULL == dbId) {
    CTG_API_LEAVE(TSDB_CODE_CTG_INVALID_INPUT);
  }

  SCtgDBCache* dbCache = NULL;
  int32_t      code = 0;

  CTG_ERR_JRET(ctgAcquireVgInfoFromCache(pCtg, dbFName, &dbCache));
  if (NULL == dbCache) {
    *version = CTG_DEFAULT_INVALID_VERSION;
    CTG_API_LEAVE(TSDB_CODE_SUCCESS);
  }

  *version = dbCache->vgCache.vgInfo->vgVersion;
  *dbId = dbCache->dbId;
  *tableNum = dbCache->vgCache.vgInfo->numOfTable;

  ctgReleaseVgInfoToCache(pCtg, dbCache);

  ctgDebug("Got db vgVersion from cache, dbFName:%s, vgVersion:%d", dbFName, *version);

  CTG_API_LEAVE(TSDB_CODE_SUCCESS);

_return:

  CTG_API_LEAVE(code);
}

int32_t catalogGetDBVgInfo(SCatalog* pCtg, SRequestConnInfo *pConn, const char* dbFName, SArray** vgroupList) {
  CTG_API_ENTER();

  if (NULL == pCtg || NULL == dbFName || NULL == pConn || NULL == vgroupList) {
    CTG_API_LEAVE(TSDB_CODE_CTG_INVALID_INPUT);
  }

  SCtgDBCache* dbCache = NULL;
  int32_t code = 0;
  SArray *vgList = NULL;
  SHashObj *vgHash = NULL;
  SDBVgInfo *vgInfo = NULL;
  CTG_ERR_JRET(ctgGetDBVgInfo(pCtg, pConn, dbFName, &dbCache, &vgInfo));
  if (dbCache) {
    vgHash = dbCache->vgCache.vgInfo->vgHash;
  } else {
    vgHash = vgInfo->vgHash;
  }

  CTG_ERR_JRET(ctgGenerateVgList(pCtg, vgHash, &vgList));

  *vgroupList = vgList;
  vgList = NULL;

_return:

  if (dbCache) {
    ctgRUnlockVgInfo(dbCache);
    ctgReleaseDBCache(pCtg, dbCache);
  }

  if (vgInfo) {
    taosHashCleanup(vgInfo->vgHash);
    taosMemoryFreeClear(vgInfo);
  }

  CTG_API_LEAVE(code);
}

int32_t catalogUpdateDBVgInfo(SCatalog* pCtg, const char* dbFName, uint64_t dbId, SDBVgInfo* dbInfo) {
  CTG_API_ENTER();

  int32_t code = 0;

  if (NULL == pCtg || NULL == dbFName || NULL == dbInfo) {
    ctgFreeVgInfo(dbInfo);
    CTG_ERR_JRET(TSDB_CODE_CTG_INVALID_INPUT);
  }

  code = ctgUpdateVgroupEnqueue(pCtg, dbFName, dbId, dbInfo, false);

_return:

  CTG_API_LEAVE(code);
}

int32_t catalogRemoveDB(SCatalog* pCtg, const char* dbFName, uint64_t dbId) {
  CTG_API_ENTER();

  int32_t code = 0;

  if (NULL == pCtg || NULL == dbFName) {
    CTG_API_LEAVE(TSDB_CODE_CTG_INVALID_INPUT);
  }

  if (NULL == pCtg->dbCache) {
    CTG_API_LEAVE(TSDB_CODE_SUCCESS);
  }

  CTG_ERR_JRET(ctgDropDbCacheEnqueue(pCtg, dbFName, dbId));

  CTG_API_LEAVE(TSDB_CODE_SUCCESS);

_return:

  CTG_API_LEAVE(code);
}

int32_t catalogUpdateVgEpSet(SCatalog* pCtg, const char* dbFName, int32_t vgId, SEpSet* epSet) {
  CTG_API_ENTER();

  int32_t code = 0;

  if (NULL == pCtg || NULL == dbFName || NULL == epSet) {
    CTG_API_LEAVE(TSDB_CODE_CTG_INVALID_INPUT);
  }

  CTG_ERR_JRET(ctgUpdateVgEpsetEnqueue(pCtg, (char*)dbFName, vgId, epSet));

_return:

  CTG_API_LEAVE(code);
}

int32_t catalogUpdateTableIndex(SCatalog* pCtg, STableIndexRsp *pRsp) {
  CTG_API_ENTER();

  int32_t code = 0;
  
  if (NULL == pCtg || NULL == pRsp) {
    CTG_API_LEAVE(TSDB_CODE_CTG_INVALID_INPUT);
  }

  STableIndex* pIndex = taosMemoryCalloc(1, sizeof(STableIndex));
  if (NULL == pIndex) {
    CTG_API_LEAVE(TSDB_CODE_OUT_OF_MEMORY);
  }

  memcpy(pIndex, pRsp, sizeof(STableIndex));

  CTG_ERR_JRET(ctgUpdateTbIndexEnqueue(pCtg, &pIndex, false));

_return:
  
  CTG_API_LEAVE(code);
}


int32_t catalogRemoveTableMeta(SCatalog* pCtg, SName* pTableName) {
  CTG_API_ENTER();

  int32_t code = 0;

  if (NULL == pCtg || NULL == pTableName) {
    CTG_API_LEAVE(TSDB_CODE_CTG_INVALID_INPUT);
  }

  if (NULL == pCtg->dbCache) {
    CTG_API_LEAVE(TSDB_CODE_SUCCESS);
  }

  CTG_ERR_JRET(ctgRemoveTbMetaFromCache(pCtg, pTableName, true));

_return:

  CTG_API_LEAVE(code);
}

int32_t catalogRemoveStbMeta(SCatalog* pCtg, const char* dbFName, uint64_t dbId, const char* stbName, uint64_t suid) {
  CTG_API_ENTER();

  int32_t code = 0;

  if (NULL == pCtg || NULL == dbFName || NULL == stbName) {
    CTG_API_LEAVE(TSDB_CODE_CTG_INVALID_INPUT);
  }

  if (NULL == pCtg->dbCache) {
    CTG_API_LEAVE(TSDB_CODE_SUCCESS);
  }

  CTG_ERR_JRET(ctgDropStbMetaEnqueue(pCtg, dbFName, dbId, stbName, suid, true));

  CTG_API_LEAVE(TSDB_CODE_SUCCESS);

_return:

  CTG_API_LEAVE(code);
}

int32_t catalogGetTableMeta(SCatalog* pCtg, SRequestConnInfo *pConn, const SName* pTableName, STableMeta** pTableMeta) {
  CTG_API_ENTER();

  SCtgTbMetaCtx ctx = {0};
  ctx.pName = (SName*)pTableName;
  ctx.flag = CTG_FLAG_UNKNOWN_STB;
  
  CTG_API_LEAVE(ctgGetTbMeta(pCtg, pConn, &ctx, pTableMeta));
}

int32_t catalogGetSTableMeta(SCatalog* pCtg, SRequestConnInfo *pConn, const SName* pTableName, STableMeta** pTableMeta) {
  CTG_API_ENTER();

  SCtgTbMetaCtx ctx = {0};
  ctx.pName = (SName*)pTableName;
  ctx.flag = CTG_FLAG_STB;

  CTG_API_LEAVE(ctgGetTbMeta(pCtg, pConn, &ctx, pTableMeta));
}

int32_t catalogUpdateTableMeta(SCatalog* pCtg, STableMetaRsp* pMsg) {
  CTG_API_ENTER();

  if (NULL == pCtg || NULL == pMsg) {
    CTG_API_LEAVE(TSDB_CODE_CTG_INVALID_INPUT);
  }

  int32_t code = 0;
  CTG_ERR_JRET(ctgUpdateTbMeta(pCtg, pMsg, true));

_return:

  CTG_API_LEAVE(code);
}

int32_t catalogChkTbMetaVersion(SCatalog* pCtg, SRequestConnInfo *pConn, SArray* pTables) {
  CTG_API_ENTER();

  if (NULL == pCtg || NULL == pConn || NULL == pTables) {
    CTG_API_LEAVE(TSDB_CODE_CTG_INVALID_INPUT);
  }

  SName   name;
  int32_t sver = 0;
  int32_t tver = 0;
  int32_t tbNum = taosArrayGetSize(pTables);
  for (int32_t i = 0; i < tbNum; ++i) {
    STbSVersion* pTb = (STbSVersion*)taosArrayGet(pTables, i);
    if (NULL == pTb->tbFName || 0 == pTb->tbFName[0]) {
      continue;
    }

    tNameFromString(&name, pTb->tbFName, T_NAME_ACCT | T_NAME_DB | T_NAME_TABLE);

    if (CTG_IS_SYS_DBNAME(name.dbname)) {
      continue;
    }

    int32_t  tbType = 0;
    uint64_t suid = 0;
    char     stbName[TSDB_TABLE_FNAME_LEN];
    ctgReadTbVerFromCache(pCtg, &name, &sver, &tver, &tbType, &suid, stbName);
    if ((sver >= 0 && sver < pTb->sver) || (tver >= 0 && tver < pTb->tver)) {
      switch (tbType) {
        case TSDB_CHILD_TABLE: {
          SName stb = name;
          strcpy(stb.tname, stbName);
          catalogRemoveTableMeta(pCtg, &stb);
          break;
        }
        case TSDB_SUPER_TABLE:
        case TSDB_NORMAL_TABLE:
          catalogRemoveTableMeta(pCtg, &name);
          break;
        default:
          ctgError("ignore table type %d", tbType);
          break;
      }
    }
  }

  CTG_API_LEAVE(TSDB_CODE_SUCCESS);
}

int32_t catalogRefreshDBVgInfo(SCatalog* pCtg, SRequestConnInfo *pConn, const char* dbFName) {
  CTG_API_ENTER();

  if (NULL == pCtg || NULL == pConn || NULL == dbFName) {
    CTG_API_LEAVE(TSDB_CODE_CTG_INVALID_INPUT);
  }

  CTG_API_LEAVE(ctgRefreshDBVgInfo(pCtg, pConn, dbFName));
}

int32_t catalogRefreshTableMeta(SCatalog* pCtg, SRequestConnInfo *pConn, const SName* pTableName, int32_t isSTable) {
  CTG_API_ENTER();

  if (NULL == pCtg || NULL == pConn || NULL == pTableName) {
    CTG_API_LEAVE(TSDB_CODE_CTG_INVALID_INPUT);
  }

  SCtgTbMetaCtx ctx = {0};
  ctx.pName = (SName*)pTableName;
  ctx.flag = CTG_FLAG_FORCE_UPDATE | CTG_FLAG_MAKE_STB(isSTable);

  CTG_API_LEAVE(ctgRefreshTbMeta(pCtg, pConn, &ctx, NULL, true));
}

int32_t catalogRefreshGetTableMeta(SCatalog* pCtg, SRequestConnInfo *pConn, const SName* pTableName, STableMeta** pTableMeta, int32_t isSTable) {
  CTG_API_ENTER();

  SCtgTbMetaCtx ctx = {0};
  ctx.pName = (SName*)pTableName;
  ctx.flag = CTG_FLAG_FORCE_UPDATE | CTG_FLAG_MAKE_STB(isSTable);

  CTG_API_LEAVE(ctgGetTbMeta(pCtg, pConn, &ctx, pTableMeta));
}

int32_t catalogGetTableDistVgInfo(SCatalog* pCtg, SRequestConnInfo *pConn, const SName* pTableName, SArray** pVgList) {
  CTG_API_ENTER();

  if (NULL == pCtg || NULL == pConn || NULL == pTableName || NULL == pVgList) {
    CTG_API_LEAVE(TSDB_CODE_CTG_INVALID_INPUT);
  }

  if (CTG_IS_SYS_DBNAME(pTableName->dbname)) {
    ctgError("no valid vgInfo for db, dbname:%s", pTableName->dbname);
    CTG_API_LEAVE(TSDB_CODE_CTG_INVALID_INPUT);
  }

  CTG_API_LEAVE(ctgGetTbDistVgInfo(pCtg, pConn, (SName*)pTableName, pVgList));
}

int32_t catalogGetTableHashVgroup(SCatalog *pCtg, SRequestConnInfo *pConn, const SName *pTableName, SVgroupInfo *pVgroup) {
  CTG_API_ENTER();

  if (CTG_IS_SYS_DBNAME(pTableName->dbname)) {
    ctgError("no valid vgInfo for db, dbname:%s", pTableName->dbname);
    CTG_API_LEAVE(TSDB_CODE_CTG_INVALID_INPUT);
  }

  SCtgDBCache* dbCache = NULL;
  int32_t      code = 0;
  char         db[TSDB_DB_FNAME_LEN] = {0};
  tNameGetFullDbName(pTableName, db);

  SDBVgInfo *vgInfo = NULL;
  CTG_ERR_JRET(ctgGetDBVgInfo(pCtg, pConn, db, &dbCache, &vgInfo));

  CTG_ERR_JRET(ctgGetVgInfoFromHashValue(pCtg, vgInfo ? vgInfo : dbCache->vgCache.vgInfo, pTableName, pVgroup));

_return:

  if (dbCache) {
    ctgRUnlockVgInfo(dbCache);
    ctgReleaseDBCache(pCtg, dbCache);
  }

  if (vgInfo) {
    taosHashCleanup(vgInfo->vgHash);
    taosMemoryFreeClear(vgInfo);
  }

  CTG_API_LEAVE(code);
}

int32_t catalogGetAllMeta(SCatalog* pCtg, SRequestConnInfo *pConn, const SCatalogReq* pReq, SMetaData* pRsp) {
  CTG_API_ENTER();

  if (NULL == pCtg || NULL == pConn || NULL == pReq || NULL == pRsp) {
    CTG_API_LEAVE(TSDB_CODE_CTG_INVALID_INPUT);
  }

  int32_t code = 0;
  pRsp->pTableMeta = NULL;

  if (pReq->pTableMeta) {
    int32_t tbNum = (int32_t)taosArrayGetSize(pReq->pTableMeta);
    if (tbNum <= 0) {
      ctgError("empty table name list, tbNum:%d", tbNum);
      CTG_ERR_JRET(TSDB_CODE_CTG_INVALID_INPUT);
    }

    pRsp->pTableMeta = taosArrayInit(tbNum, POINTER_BYTES);
    if (NULL == pRsp->pTableMeta) {
      ctgError("taosArrayInit %d failed", tbNum);
      CTG_ERR_JRET(TSDB_CODE_CTG_MEM_ERROR);
    }

    for (int32_t i = 0; i < tbNum; ++i) {
      SName*        name = taosArrayGet(pReq->pTableMeta, i);
      STableMeta*   pTableMeta = NULL;
      SCtgTbMetaCtx ctx = {0};
      ctx.pName = name;
      ctx.flag = CTG_FLAG_UNKNOWN_STB;
      
      CTG_ERR_JRET(ctgGetTbMeta(pCtg, pConn, &ctx, &pTableMeta));

      if (NULL == taosArrayPush(pRsp->pTableMeta, &pTableMeta)) {
        ctgError("taosArrayPush failed, idx:%d", i);
        taosMemoryFreeClear(pTableMeta);
        CTG_ERR_JRET(TSDB_CODE_CTG_MEM_ERROR);
      }
    }
  }

  if (pReq->qNodeRequired) {
    pRsp->pQnodeList = taosArrayInit(10, sizeof(SQueryNodeLoad));
    CTG_ERR_JRET(ctgGetQnodeListFromMnode(pCtg, pConn, pRsp->pQnodeList, NULL));
  }

  CTG_API_LEAVE(TSDB_CODE_SUCCESS);

_return:

  if (pRsp->pTableMeta) {
    int32_t aSize = taosArrayGetSize(pRsp->pTableMeta);
    for (int32_t i = 0; i < aSize; ++i) {
      STableMeta* pMeta = taosArrayGetP(pRsp->pTableMeta, i);
      taosMemoryFreeClear(pMeta);
    }

    taosArrayDestroy(pRsp->pTableMeta);
    pRsp->pTableMeta = NULL;
  }

  CTG_API_LEAVE(code);
}

int32_t catalogAsyncGetAllMeta(SCatalog* pCtg, SRequestConnInfo *pConn, uint64_t reqId, const SCatalogReq* pReq, catalogCallback fp, void* param, int64_t* jobId) {
  CTG_API_ENTER();

  if (NULL == pCtg || NULL == pConn || NULL == pReq || NULL == fp || NULL == param) {
    CTG_API_LEAVE(TSDB_CODE_CTG_INVALID_INPUT);
  }

  int32_t code = 0, taskNum = 0;
  SCtgJob *pJob = NULL;
  CTG_ERR_JRET(ctgInitJob(pCtg, pConn, &pJob, reqId, pReq, fp, param, &taskNum));
  if (taskNum <= 0) {
    SMetaData* pMetaData = taosMemoryCalloc(1, sizeof(SMetaData));
    fp(pMetaData, param, TSDB_CODE_SUCCESS);
    CTG_API_LEAVE(TSDB_CODE_SUCCESS);
  }

  CTG_ERR_JRET(ctgLaunchJob(pJob));

  // NOTE: here the assignment of jobId is invalid, may over-write the true scheduler created query job.
  //  *jobId = pJob->refId;

_return:
  if (pJob) {
    taosReleaseRef(gCtgMgmt.jobPool, pJob->refId);

    if (code) {
      taosRemoveRef(gCtgMgmt.jobPool, pJob->refId);
    }
  }

  CTG_API_LEAVE(code);
}

int32_t catalogGetQnodeList(SCatalog* pCtg, SRequestConnInfo *pConn, SArray* pQnodeList) {
  CTG_API_ENTER();

  int32_t code = 0;
  if (NULL == pCtg || NULL == pConn || NULL == pQnodeList) {
    CTG_API_LEAVE(TSDB_CODE_CTG_INVALID_INPUT);
  }

  CTG_ERR_JRET(ctgGetQnodeListFromMnode(pCtg, pConn, pQnodeList, NULL));

_return:

  CTG_API_LEAVE(TSDB_CODE_SUCCESS);
}

<<<<<<< HEAD
int32_t catalogGetExpiredSTables(SCatalog* pCtg, SSTableVersion **stables, uint32_t *num) {
=======
int32_t catalogGetExpiredSTables(SCatalog* pCtg, SSTableMetaVersion** stables, uint32_t* num) {
>>>>>>> 56bd728f
  CTG_API_ENTER();

  if (NULL == pCtg || NULL == stables || NULL == num) {
    CTG_API_LEAVE(TSDB_CODE_CTG_INVALID_INPUT);
  }

<<<<<<< HEAD
  CTG_API_LEAVE(ctgMetaRentGet(&pCtg->stbRent, (void **)stables, num, sizeof(SSTableVersion)));
=======
  CTG_API_LEAVE(ctgMetaRentGet(&pCtg->stbRent, (void**)stables, num, sizeof(SSTableMetaVersion)));
>>>>>>> 56bd728f
}

int32_t catalogGetExpiredDBs(SCatalog* pCtg, SDbVgVersion** dbs, uint32_t* num) {
  CTG_API_ENTER();

  if (NULL == pCtg || NULL == dbs || NULL == num) {
    CTG_API_LEAVE(TSDB_CODE_CTG_INVALID_INPUT);
  }

  CTG_API_LEAVE(ctgMetaRentGet(&pCtg->dbRent, (void**)dbs, num, sizeof(SDbVgVersion)));
}

int32_t catalogGetExpiredUsers(SCatalog* pCtg, SUserAuthVersion** users, uint32_t* num) {
  CTG_API_ENTER();

  if (NULL == pCtg || NULL == users || NULL == num) {
    CTG_API_LEAVE(TSDB_CODE_CTG_INVALID_INPUT);
  }

  *num = taosHashGetSize(pCtg->userCache);
  if (*num > 0) {
    *users = taosMemoryCalloc(*num, sizeof(SUserAuthVersion));
    if (NULL == *users) {
      ctgError("calloc %d userAuthVersion failed", *num);
      CTG_API_LEAVE(TSDB_CODE_OUT_OF_MEMORY);
    }
  }

  uint32_t      i = 0;
  SCtgUserAuth* pAuth = taosHashIterate(pCtg->userCache, NULL);
  while (pAuth != NULL) {
    size_t len = 0;
    void*  key = taosHashGetKey(pAuth, &len);
    strncpy((*users)[i].user, key, len);
    (*users)[i].user[len] = 0;
    (*users)[i].version = pAuth->version;
    ++i;
    pAuth = taosHashIterate(pCtg->userCache, pAuth);
  }

  CTG_API_LEAVE(TSDB_CODE_SUCCESS);
}

int32_t catalogGetDBCfg(SCatalog* pCtg, SRequestConnInfo *pConn, const char* dbFName, SDbCfgInfo* pDbCfg) {
  CTG_API_ENTER();
  
  if (NULL == pCtg || NULL == pConn || NULL == dbFName || NULL == pDbCfg) {
    CTG_API_LEAVE(TSDB_CODE_CTG_INVALID_INPUT);
  }

  CTG_API_LEAVE(ctgGetDBCfgFromMnode(pCtg, pConn, dbFName, pDbCfg, NULL));
}

int32_t catalogGetIndexMeta(SCatalog* pCtg, SRequestConnInfo *pConn, const char* indexName, SIndexInfo* pInfo) {
  CTG_API_ENTER();
  
  if (NULL == pCtg || NULL == pConn || NULL == indexName || NULL == pInfo) {
    CTG_API_LEAVE(TSDB_CODE_CTG_INVALID_INPUT);
  }

  CTG_API_LEAVE(ctgGetIndexInfoFromMnode(pCtg, pConn, indexName, pInfo, NULL));
}

int32_t catalogGetTableIndex(SCatalog* pCtg, SRequestConnInfo *pConn, const SName* pTableName, SArray** pRes) {
  CTG_API_ENTER();
  
  if (NULL == pCtg || NULL == pConn || NULL == pTableName || NULL == pRes) {
    CTG_API_LEAVE(TSDB_CODE_CTG_INVALID_INPUT);
  }

  int32_t code = 0;
  CTG_ERR_JRET(ctgGetTbIndex(pCtg, pConn, (SName*)pTableName, pRes));
  
_return:

  CTG_API_LEAVE(code);
}

int32_t catalogGetUdfInfo(SCatalog* pCtg, SRequestConnInfo *pConn, const char* funcName, SFuncInfo* pInfo) {
  CTG_API_ENTER();
  
  if (NULL == pCtg || NULL == pConn || NULL == funcName || NULL == pInfo) {
    CTG_API_LEAVE(TSDB_CODE_CTG_INVALID_INPUT);
  }

  int32_t code = 0;
  CTG_ERR_JRET(ctgGetUdfInfoFromMnode(pCtg, pConn, funcName, pInfo, NULL));
  
_return:

  CTG_API_LEAVE(code);
}

int32_t catalogChkAuth(SCatalog* pCtg, SRequestConnInfo *pConn, const char* user, const char* dbFName, AUTH_TYPE type, bool *pass) {
  CTG_API_ENTER();
  
  if (NULL == pCtg || NULL == pConn || NULL == user || NULL == dbFName || NULL == pass) {
    CTG_API_LEAVE(TSDB_CODE_CTG_INVALID_INPUT);
  }

  int32_t code = 0;
  CTG_ERR_JRET(ctgChkAuth(pCtg, pConn, user, dbFName, type, pass));
  
_return:

  CTG_API_LEAVE(code);
}

int32_t catalogUpdateUserAuthInfo(SCatalog* pCtg, SGetUserAuthRsp* pAuth) {
  CTG_API_ENTER();

  if (NULL == pCtg || NULL == pAuth) {
    CTG_API_LEAVE(TSDB_CODE_CTG_INVALID_INPUT);
  }

  CTG_API_LEAVE(ctgUpdateUserEnqueue(pCtg, pAuth, false));
}

void catalogDestroy(void) {
  qInfo("start to destroy catalog");

  if (NULL == gCtgMgmt.pCluster || atomic_load_8((int8_t*)&gCtgMgmt.exit)) {
    return;
  }

  atomic_store_8((int8_t*)&gCtgMgmt.exit, true);

  if (tsem_post(&gCtgMgmt.queue.reqSem)) {
    qError("tsem_post failed, error:%s", tstrerror(TAOS_SYSTEM_ERROR(errno)));
  }

  while (CTG_IS_LOCKED(&gCtgMgmt.lock)) {
    taosUsleep(1);
  }

  CTG_LOCK(CTG_WRITE, &gCtgMgmt.lock);

  SCatalog* pCtg = NULL;
  void*     pIter = taosHashIterate(gCtgMgmt.pCluster, NULL);
  while (pIter) {
    pCtg = *(SCatalog**)pIter;

    if (pCtg) {
      catalogFreeHandle(pCtg);
    }

    pIter = taosHashIterate(gCtgMgmt.pCluster, pIter);
  }

  taosHashCleanup(gCtgMgmt.pCluster);
  gCtgMgmt.pCluster = NULL;

  if (CTG_IS_LOCKED(&gCtgMgmt.lock) == TD_RWLATCH_WRITE_FLAG_COPY) CTG_UNLOCK(CTG_WRITE, &gCtgMgmt.lock);

  qInfo("catalog destroyed");
}<|MERGE_RESOLUTION|>--- conflicted
+++ resolved
@@ -348,13 +348,8 @@
   int32_t code = 0;
 
   *pass = false;
-<<<<<<< HEAD
   
   CTG_ERR_RET(ctgChkAuthFromCache(pCtg, (char*)user, (char*)dbFName, type, &inCache, pass));
-=======
-
-  CTG_ERR_RET(ctgChkAuthFromCache(pCtg, user, dbFName, type, &inCache, pass));
->>>>>>> 56bd728f
 
   if (inCache) {
     return TSDB_CODE_SUCCESS;
@@ -1122,22 +1117,14 @@
   CTG_API_LEAVE(TSDB_CODE_SUCCESS);
 }
 
-<<<<<<< HEAD
 int32_t catalogGetExpiredSTables(SCatalog* pCtg, SSTableVersion **stables, uint32_t *num) {
-=======
-int32_t catalogGetExpiredSTables(SCatalog* pCtg, SSTableMetaVersion** stables, uint32_t* num) {
->>>>>>> 56bd728f
   CTG_API_ENTER();
 
   if (NULL == pCtg || NULL == stables || NULL == num) {
     CTG_API_LEAVE(TSDB_CODE_CTG_INVALID_INPUT);
   }
 
-<<<<<<< HEAD
   CTG_API_LEAVE(ctgMetaRentGet(&pCtg->stbRent, (void **)stables, num, sizeof(SSTableVersion)));
-=======
-  CTG_API_LEAVE(ctgMetaRentGet(&pCtg->stbRent, (void**)stables, num, sizeof(SSTableMetaVersion)));
->>>>>>> 56bd728f
 }
 
 int32_t catalogGetExpiredDBs(SCatalog* pCtg, SDbVgVersion** dbs, uint32_t* num) {
