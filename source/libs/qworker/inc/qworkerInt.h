/*
 * Copyright (c) 2019 TAOS Data, Inc. <jhtao@taosdata.com>
 *
 * This program is free software: you can use, redistribute, and/or modify
 * it under the terms of the GNU Affero General Public License, version 3
 * or later ("AGPL"), as published by the Free Software Foundation.
 *
 * This program is distributed in the hope that it will be useful, but WITHOUT
 * ANY WARRANTY; without even the implied warranty of MERCHANTABILITY or
 * FITNESS FOR A PARTICULAR PURPOSE.
 *
 * You should have received a copy of the GNU Affero General Public License
 * along with this program. If not, see <http://www.gnu.org/licenses/>.
 */

#ifndef _TD_QWORKER_INT_H_
#define _TD_QWORKER_INT_H_

#ifdef __cplusplus
extern "C" {
#endif

#include "qworker.h"
#include "tlockfree.h"
#include "ttimer.h"

#define QW_DEFAULT_SCHEDULER_NUMBER 10000
#define QW_DEFAULT_TASK_NUMBER 10000
#define QW_DEFAULT_SCH_TASK_NUMBER 10000
#define QW_DEFAULT_SHORT_RUN_TIMES 2
#define QW_DEFAULT_HEARTBEAT_MSEC 3000

enum {
  QW_PHASE_PRE_QUERY = 1,
  QW_PHASE_POST_QUERY,
  QW_PHASE_PRE_FETCH,
  QW_PHASE_POST_FETCH,
  QW_PHASE_PRE_CQUERY,
  QW_PHASE_POST_CQUERY,
};

enum {
  QW_EVENT_CANCEL = 1,
  QW_EVENT_READY,
  QW_EVENT_FETCH,
  QW_EVENT_DROP,
  QW_EVENT_CQUERY,

  QW_EVENT_MAX,
};

enum {
  QW_EVENT_NOT_RECEIVED = 0,
  QW_EVENT_RECEIVED,
  QW_EVENT_PROCESSED,
};

enum {
  QW_READ = 1,
  QW_WRITE,
};


enum {
  QW_NOT_EXIST_RET_ERR = 1,
  QW_NOT_EXIST_ADD,
};

typedef struct SQWDebug {
  bool lockEnable;
  bool statusEnable;
} SQWDebug;

typedef struct SQWMsg {
  void   *node;
  char   *msg;
  int32_t msgLen;
  void   *connection;
} SQWMsg;

typedef struct SQWHbInfo {
  SSchedulerHbRsp  rsp;
  void            *connection;
} SQWHbInfo;

typedef struct SQWPhaseInput {
  int32_t        code;
} SQWPhaseInput;

typedef struct SQWPhaseOutput {
} SQWPhaseOutput;


typedef struct SQWTaskStatus {  
  int64_t  refId;        // job's refId
  int32_t  code;
  int8_t   status;
} SQWTaskStatus;

typedef struct SQWTaskCtx {
  SRWLatch        lock;
  int8_t          phase;
  int8_t          taskType;

  void           *readyConnection;
  void           *dropConnection;
  void           *cancelConnection;
  
  bool            emptyRes;
  bool            queryFetched;
  bool            queryEnd;
  bool            queryContinue;
  bool            queryInQueue;
  int32_t         rspCode; 

  int8_t          events[QW_EVENT_MAX];
  
  qTaskInfo_t     taskHandle;
  DataSinkHandle  sinkHandle;
} SQWTaskCtx;

typedef struct SQWSchStatus {
  int32_t   lastAccessTs; // timestamp in second
  uint64_t  hbSeqId;
  void     *hbConnection;
  SRWLatch  tasksLock;
  SHashObj *tasksHash;   // key:queryId+taskId, value: SQWTaskStatus
} SQWSchStatus;

// Qnode/Vnode level task management
typedef struct SQWorkerMgmt {
<<<<<<< HEAD
  SQWorkerCfg      cfg;
  int8_t           nodeType;
  int32_t          nodeId;
  void            *timer;
  tmr_h            hbTimer;
  SRWLatch         schLock;
  SHashObj        *schHash;       //key: schedulerId,    value: SQWSchStatus
  SHashObj        *ctxHash;       //key: queryId+taskId, value: SQWTaskCtx
  void            *nodeObj;
  putReqToQueryQFp putToQueueFp;
  sendReqFp sendReqFp;
=======
  SQWorkerCfg cfg;
  int8_t      nodeType;
  int32_t     nodeId;
  void       *timer;
  tmr_h       hbTimer;
  SRWLatch    schLock;
  // SRWLatch ctxLock;
  SHashObj   *schHash;  // key: schedulerId,    value: SQWSchStatus
  SHashObj   *ctxHash;  // key: queryId+taskId, value: SQWTaskCtx
  SMsgCb      msgCb;
>>>>>>> 6e6936c1
} SQWorkerMgmt;

#define QW_FPARAMS_DEF SQWorkerMgmt *mgmt, uint64_t sId, uint64_t qId, uint64_t tId, int64_t rId
#define QW_IDS() sId, qId, tId, rId
#define QW_FPARAMS() mgmt, QW_IDS()

#define QW_GET_EVENT_VALUE(ctx, event) atomic_load_8(&(ctx)->events[event])

#define QW_IS_EVENT_RECEIVED(ctx, event) (atomic_load_8(&(ctx)->events[event]) == QW_EVENT_RECEIVED)
#define QW_IS_EVENT_PROCESSED(ctx, event) (atomic_load_8(&(ctx)->events[event]) == QW_EVENT_PROCESSED)
#define QW_SET_EVENT_RECEIVED(ctx, event) atomic_store_8(&(ctx)->events[event], QW_EVENT_RECEIVED)
#define QW_SET_EVENT_PROCESSED(ctx, event) atomic_store_8(&(ctx)->events[event], QW_EVENT_PROCESSED)

#define QW_GET_PHASE(ctx) atomic_load_8(&(ctx)->phase)

#define QW_SET_RSP_CODE(ctx, code) atomic_store_32(&(ctx)->rspCode, code)
#define QW_UPDATE_RSP_CODE(ctx, code) atomic_val_compare_exchange_32(&(ctx)->rspCode, 0, code)

#define QW_IS_QUERY_RUNNING(ctx) (QW_GET_PHASE(ctx) == QW_PHASE_PRE_QUERY || QW_GET_PHASE(ctx) == QW_PHASE_PRE_CQUERY)

#define QW_TASK_NOT_EXIST(code) (TSDB_CODE_QRY_SCH_NOT_EXIST == (code) || TSDB_CODE_QRY_TASK_NOT_EXIST == (code))
#define QW_TASK_ALREADY_EXIST(code) (TSDB_CODE_QRY_TASK_ALREADY_EXIST == (code))
#define QW_TASK_READY(status) (status == JOB_TASK_STATUS_SUCCEED || status == JOB_TASK_STATUS_FAILED || status == JOB_TASK_STATUS_CANCELLED || status == JOB_TASK_STATUS_PARTIAL_SUCCEED)
#define QW_SET_QTID(id, qId, tId) do { *(uint64_t *)(id) = (qId); *(uint64_t *)((char *)(id) + sizeof(qId)) = (tId); } while (0)
#define QW_GET_QTID(id, qId, tId) do { (qId) = *(uint64_t *)(id); (tId) = *(uint64_t *)((char *)(id) + sizeof(qId)); } while (0)

#define QW_ERR_RET(c) do { int32_t _code = c; if (_code != TSDB_CODE_SUCCESS) { terrno = _code; return _code; } } while (0)
#define QW_RET(c) do { int32_t _code = c; if (_code != TSDB_CODE_SUCCESS) { terrno = _code; } return _code; } while (0)
#define QW_ERR_JRET(c) do { code = c; if (code != TSDB_CODE_SUCCESS) { terrno = code; goto _return; } } while (0)

#define QW_ELOG(param, ...) qError("QW:%p " param, mgmt, __VA_ARGS__)
#define QW_DLOG(param, ...) qDebug("QW:%p " param, mgmt, __VA_ARGS__)

#define QW_SCH_ELOG(param, ...) qError("QW:%p SID:%"PRIx64" " param, mgmt, sId, __VA_ARGS__)
#define QW_SCH_DLOG(param, ...) qDebug("QW:%p SID:%"PRIx64" " param, mgmt, sId, __VA_ARGS__)

#define QW_TASK_ELOG(param, ...) qError("QW:%p QID:0x%"PRIx64",TID:0x%"PRIx64" " param, mgmt, qId, tId, __VA_ARGS__)
#define QW_TASK_WLOG(param, ...) qWarn("QW:%p QID:0x%"PRIx64",TID:0x%"PRIx64" " param, mgmt, qId, tId, __VA_ARGS__)
#define QW_TASK_DLOG(param, ...) qDebug("QW:%p QID:0x%"PRIx64",TID:0x%"PRIx64" " param, mgmt, qId, tId, __VA_ARGS__)

#define QW_TASK_ELOG_E(param) qError("QW:%p QID:0x%"PRIx64",TID:0x%"PRIx64" " param, mgmt, qId, tId)
#define QW_TASK_WLOG_E(param) qWarn("QW:%p QID:0x%"PRIx64",TID:0x%"PRIx64" " param, mgmt, qId, tId)
#define QW_TASK_DLOG_E(param) qDebug("QW:%p QID:0x%"PRIx64",TID:0x%"PRIx64" " param, mgmt, qId, tId)

#define QW_SCH_TASK_ELOG(param, ...) qError("QW:%p SID:0x%"PRIx64",QID:0x%"PRIx64",TID:0x%"PRIx64" " param, mgmt, sId, qId, tId, __VA_ARGS__)
#define QW_SCH_TASK_WLOG(param, ...) qWarn("QW:%p SID:0x%"PRIx64",QID:0x%"PRIx64",TID:0x%"PRIx64" " param, mgmt, sId, qId, tId, __VA_ARGS__)
#define QW_SCH_TASK_DLOG(param, ...) qDebug("QW:%p SID:0x%"PRIx64",QID:0x%"PRIx64",TID:0x%"PRIx64" " param, mgmt, sId, qId, tId, __VA_ARGS__)

#define QW_LOCK_DEBUG(...) do { if (gQWDebug.lockEnable) { qDebug(__VA_ARGS__); } } while (0)

#define TD_RWLATCH_WRITE_FLAG_COPY 0x40000000

#define QW_LOCK(type, _lock) do {   \
  if (QW_READ == (type)) {          \
    assert(atomic_load_32((_lock)) >= 0);  \
    QW_LOCK_DEBUG("QW RLOCK%p:%d, %s:%d B", (_lock), atomic_load_32(_lock), __FILE__, __LINE__); \
    taosRLockLatch(_lock);           \
    QW_LOCK_DEBUG("QW RLOCK%p:%d, %s:%d E", (_lock), atomic_load_32(_lock), __FILE__, __LINE__); \
    assert(atomic_load_32((_lock)) > 0);  \
  } else {                                                \
    assert(atomic_load_32((_lock)) >= 0);  \
    QW_LOCK_DEBUG("QW WLOCK%p:%d, %s:%d B", (_lock), atomic_load_32(_lock), __FILE__, __LINE__);  \
    taosWLockLatch(_lock);                                \
    QW_LOCK_DEBUG("QW WLOCK%p:%d, %s:%d E", (_lock), atomic_load_32(_lock), __FILE__, __LINE__);  \
    assert(atomic_load_32((_lock)) == TD_RWLATCH_WRITE_FLAG_COPY);  \
  }                                                       \
} while (0)
    
#define QW_UNLOCK(type, _lock) do {                       \
  if (QW_READ == (type)) {                                \
    assert(atomic_load_32((_lock)) > 0);  \
    QW_LOCK_DEBUG("QW RULOCK%p:%d, %s:%d B", (_lock), atomic_load_32(_lock), __FILE__, __LINE__); \
    taosRUnLockLatch(_lock);                              \
    QW_LOCK_DEBUG("QW RULOCK%p:%d, %s:%d E", (_lock), atomic_load_32(_lock), __FILE__, __LINE__); \
    assert(atomic_load_32((_lock)) >= 0);  \
  } else {                                                \
    assert(atomic_load_32((_lock)) == TD_RWLATCH_WRITE_FLAG_COPY);  \
    QW_LOCK_DEBUG("QW WULOCK%p:%d, %s:%d B", (_lock), atomic_load_32(_lock), __FILE__, __LINE__); \
    taosWUnLockLatch(_lock);                              \
    QW_LOCK_DEBUG("QW WULOCK%p:%d, %s:%d E", (_lock), atomic_load_32(_lock), __FILE__, __LINE__); \
    assert(atomic_load_32((_lock)) >= 0);  \
  }                                                       \
} while (0)

int32_t qwBuildAndSendCancelRsp(SRpcMsg *pMsg, int32_t code);

#ifdef __cplusplus
}
#endif

#endif /*_TD_QWORKER_INT_H_*/<|MERGE_RESOLUTION|>--- conflicted
+++ resolved
@@ -129,19 +129,6 @@
 
 // Qnode/Vnode level task management
 typedef struct SQWorkerMgmt {
-<<<<<<< HEAD
-  SQWorkerCfg      cfg;
-  int8_t           nodeType;
-  int32_t          nodeId;
-  void            *timer;
-  tmr_h            hbTimer;
-  SRWLatch         schLock;
-  SHashObj        *schHash;       //key: schedulerId,    value: SQWSchStatus
-  SHashObj        *ctxHash;       //key: queryId+taskId, value: SQWTaskCtx
-  void            *nodeObj;
-  putReqToQueryQFp putToQueueFp;
-  sendReqFp sendReqFp;
-=======
   SQWorkerCfg cfg;
   int8_t      nodeType;
   int32_t     nodeId;
@@ -152,7 +139,6 @@
   SHashObj   *schHash;  // key: schedulerId,    value: SQWSchStatus
   SHashObj   *ctxHash;  // key: queryId+taskId, value: SQWTaskCtx
   SMsgCb      msgCb;
->>>>>>> 6e6936c1
 } SQWorkerMgmt;
 
 #define QW_FPARAMS_DEF SQWorkerMgmt *mgmt, uint64_t sId, uint64_t qId, uint64_t tId, int64_t rId
