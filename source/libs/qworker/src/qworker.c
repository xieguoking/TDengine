--- conflicted
+++ resolved
@@ -18,13 +18,12 @@
     .qwNum = 0,
 };
 
-
 int32_t qwStopAllTasks(SQWorker *mgmt) {
   uint64_t qId, tId, sId;
   int32_t  eId;
   int64_t  rId = 0;
 
-  void    *pIter = taosHashIterate(mgmt->ctxHash, NULL);
+  void *pIter = taosHashIterate(mgmt->ctxHash, NULL);
   while (pIter) {
     SQWTaskCtx *ctx = (SQWTaskCtx *)pIter;
     void       *key = taosHashGetKey(pIter, NULL);
@@ -49,7 +48,7 @@
       QW_TASK_DLOG_E("task running, async killed");
     } else if (QW_FETCH_RUNNING(ctx)) {
       QW_UPDATE_RSP_CODE(ctx, TSDB_CODE_VND_STOPPED);
-      QW_SET_EVENT_RECEIVED(ctx, QW_EVENT_DROP);    
+      QW_SET_EVENT_RECEIVED(ctx, QW_EVENT_DROP);
       QW_TASK_DLOG_E("task fetching, update drop received");
     } else {
       qwDropTask(QW_FPARAMS());
@@ -247,7 +246,7 @@
 }
 
 bool qwTaskNotInExec(SQWTaskCtx *ctx) {
-  qTaskInfo_t    taskHandle = ctx->taskHandle;
+  qTaskInfo_t taskHandle = ctx->taskHandle;
   if (NULL == taskHandle || !qTaskIsExecuting(taskHandle)) {
     return true;
   }
@@ -803,7 +802,8 @@
     }
 
     QW_LOCK(QW_WRITE, &ctx->lock);
-    if (atomic_load_8((int8_t*)&ctx->queryEnd) || (queryStop && (0 == atomic_load_8((int8_t *)&ctx->queryContinue))) || code) {
+    if (atomic_load_8((int8_t *)&ctx->queryEnd) || (queryStop && (0 == atomic_load_8((int8_t *)&ctx->queryContinue))) ||
+        code) {
       // Note: query is not running anymore
       QW_SET_PHASE(ctx, QW_PHASE_POST_CQUERY);
       QW_UNLOCK(QW_WRITE, &ctx->lock);
@@ -1138,7 +1138,6 @@
   QW_RET(TSDB_CODE_SUCCESS);
 }
 
-
 int32_t qWorkerInit(int8_t nodeType, int32_t nodeId, void **qWorkerMgmt, const SMsgCb *pMsgCb) {
   if (NULL == qWorkerMgmt || (pMsgCb && pMsgCb->mgmt == NULL)) {
     qError("invalid param to init qworker");
@@ -1237,46 +1236,10 @@
   SQWorker *mgmt = (SQWorker *)qWorkerMgmt;
 
   QW_DLOG("start to stop all tasks, taskNum:%d", taosHashGetSize(mgmt->ctxHash));
- 
+
   atomic_store_8(&mgmt->nodeStopped, 1);
 
-<<<<<<< HEAD
-  void    *pIter = taosHashIterate(mgmt->ctxHash, NULL);
-  while (pIter) {
-    SQWTaskCtx *ctx = (SQWTaskCtx *)pIter;
-    void       *key = taosHashGetKey(pIter, NULL);
-    QW_GET_QTID(key, qId, tId, eId);
-
-    QW_LOCK(QW_WRITE, &ctx->lock);
-
-    sId = ctx->sId;
-
-    QW_TASK_DLOG_E("start to force stop task");
-
-    if (QW_EVENT_RECEIVED(ctx, QW_EVENT_DROP) || QW_EVENT_PROCESSED(ctx, QW_EVENT_DROP)) {
-      QW_TASK_WLOG_E("task already dropping");
-      QW_UNLOCK(QW_WRITE, &ctx->lock);
-
-      pIter = taosHashIterate(mgmt->ctxHash, pIter);
-      continue;
-    }
-
-    if (QW_QUERY_RUNNING(ctx)) {
-      qwKillTaskHandle(ctx, TSDB_CODE_VND_STOPPED);
-    } else if (QW_FETCH_RUNNING(ctx)) {
-      QW_UPDATE_RSP_CODE(ctx, TSDB_CODE_VND_STOPPED);
-      QW_SET_EVENT_RECEIVED(ctx, QW_EVENT_DROP);    
-    } else {
-      (void)qwDropTask(QW_FPARAMS());
-    }
-
-    QW_UNLOCK(QW_WRITE, &ctx->lock);
-
-    pIter = taosHashIterate(mgmt->ctxHash, pIter);
-  }
-=======
   (void)qwStopAllTasks(mgmt);
->>>>>>> c16bbfad
 }
 
 void qWorkerDestroy(void **qWorkerMgmt) {
