#include "qworker.h"

#include "dataSinkMgt.h"
#include "executor.h"
#include "planner.h"
#include "query.h"
#include "qwInt.h"
#include "qwMsg.h"
#include "tcommon.h"
#include "tdatablock.h"
#include "tmsg.h"
#include "tname.h"
<<<<<<< HEAD
#include "tdatablock.h"
#include "tglobal.h"
=======
>>>>>>> f5f0a702

SQWorkerMgmt gQwMgmt = {
    .lock = 0,
    .qwRef = -1,
    .qwNum = 0,
};

static void freeBlock(void *param) {
  SSDataBlock *pBlock = *(SSDataBlock **)param;
  blockDataDestroy(pBlock);
}

int32_t qwProcessHbLinkBroken(SQWorker *mgmt, SQWMsg *qwMsg, SSchedulerHbReq *req) {
  int32_t         code = 0;
  SSchedulerHbRsp rsp = {0};
  SQWSchStatus   *sch = NULL;

  QW_ERR_RET(qwAcquireScheduler(mgmt, req->sId, QW_READ, &sch));

  QW_LOCK(QW_WRITE, &sch->hbConnLock);

  sch->hbBrokenTs = taosGetTimestampMs();

  if (qwMsg->connInfo.handle == sch->hbConnInfo.handle) {
    tmsgReleaseHandle(&sch->hbConnInfo, TAOS_CONN_SERVER);
    sch->hbConnInfo.handle = NULL;
    sch->hbConnInfo.ahandle = NULL;

    QW_DLOG("release hb handle due to connection broken, handle:%p", qwMsg->connInfo.handle);
  } else {
    QW_DLOG("ignore hb connection broken, handle:%p, currentHandle:%p", qwMsg->connInfo.handle, sch->hbConnInfo.handle);
  }

  QW_UNLOCK(QW_WRITE, &sch->hbConnLock);

  qwReleaseScheduler(QW_READ, mgmt);

  QW_RET(TSDB_CODE_SUCCESS);
}

static void freeItem(void *param) {
  SExplainExecInfo *pInfo = param;
  taosMemoryFree(pInfo->verboseInfo);
}

int32_t qwHandleTaskComplete(QW_FPARAMS_DEF, SQWTaskCtx *ctx) {
  qTaskInfo_t taskHandle = ctx->taskHandle;

  if (TASK_TYPE_TEMP == ctx->taskType && taskHandle) {
    if (ctx->explain) {
      SArray *execInfoList = taosArrayInit(4, sizeof(SExplainExecInfo));
      QW_ERR_RET(qGetExplainExecInfo(taskHandle, execInfoList));

      if (ctx->localExec) {
        SExplainLocalRsp localRsp = {0};
        localRsp.rsp.numOfPlans = taosArrayGetSize(execInfoList);
        SExplainExecInfo *pExec = taosMemoryCalloc(localRsp.rsp.numOfPlans, sizeof(SExplainExecInfo));
        memcpy(pExec, taosArrayGet(execInfoList, 0), localRsp.rsp.numOfPlans * sizeof(SExplainExecInfo));
        localRsp.rsp.subplanInfo = pExec;
        localRsp.qId = qId;
        localRsp.tId = tId;
        localRsp.rId = rId;
        localRsp.eId = eId;
        taosArrayPush(ctx->explainRes, &localRsp);
        taosArrayDestroy(execInfoList);
      } else {
        SRpcHandleInfo connInfo = ctx->ctrlConnInfo;
        connInfo.ahandle = NULL;
        int32_t code = qwBuildAndSendExplainRsp(&connInfo, execInfoList);
        taosArrayDestroyEx(execInfoList, freeItem);
        QW_ERR_RET(code);
      }
    }

    if (!ctx->needFetch) {
      dsGetDataLength(ctx->sinkHandle, &ctx->affectedRows, NULL);
    }
  }

  return TSDB_CODE_SUCCESS;
}

int32_t qwSendQueryRsp(QW_FPARAMS_DEF, int32_t msgType, SQWTaskCtx *ctx, int32_t rspCode, bool quickRsp) {
  if ((!quickRsp) || QUERY_RSP_POLICY_QUICK == tsQueryRspPolicy) {
    qwBuildAndSendQueryRsp(msgType, &ctx->ctrlConnInfo, rspCode, ctx);
    ctx->queryRsped = true;
    QW_TASK_DLOG("query msg rsped, handle:%p, code:%x - %s", ctx->ctrlConnInfo.handle, rspCode, tstrerror(rspCode));
  }

  return TSDB_CODE_SUCCESS;
}

int32_t qwExecTask(QW_FPARAMS_DEF, SQWTaskCtx *ctx, bool *queryStop) {
  int32_t        code = 0;
  bool           qcontinue = true;
  uint64_t       useconds = 0;
  int32_t        i = 0;
  int32_t        execNum = 0;
  qTaskInfo_t    taskHandle = ctx->taskHandle;
  DataSinkHandle sinkHandle = ctx->sinkHandle;
  SLocalFetch    localFetch = {(void *)mgmt, ctx->localExec, qWorkerProcessLocalFetch, ctx->explainRes};

  SArray *pResList = taosArrayInit(4, POINTER_BYTES);
  while (true) {
    QW_TASK_DLOG("start to execTask, loopIdx:%d", i++);

    // if *taskHandle is NULL, it's killed right now
    bool hasMore = false;

    if (taskHandle) {
      qwDbgSimulateSleep();

      code = qExecTaskOpt(taskHandle, pResList, &useconds, &hasMore, &localFetch);
      if (code) {
        if (code != TSDB_CODE_OPS_NOT_SUPPORT) {
          QW_TASK_ELOG("qExecTask failed, code:%x - %s", code, tstrerror(code));
        } else {
          QW_TASK_DLOG("qExecTask failed, code:%x - %s", code, tstrerror(code));
        }
        QW_ERR_JRET(code);
      }
    }

    ++execNum;

    size_t numOfResBlock = taosArrayGetSize(pResList);
    for (int32_t j = 0; j < numOfResBlock; ++j) {
      SSDataBlock *pRes = taosArrayGetP(pResList, j);
      ASSERT(pRes->info.rows > 0);

      SInputData inputData = {.pData = pRes};
      code = dsPutDataBlock(sinkHandle, &inputData, &qcontinue);
      if (code) {
        QW_TASK_ELOG("dsPutDataBlock failed, code:%x - %s", code, tstrerror(code));
        QW_ERR_JRET(code);
      }

      QW_TASK_DLOG("data put into sink, rows:%d, continueExecTask:%d", pRes->info.rows, qcontinue);
    }

    if (numOfResBlock == 0 || (hasMore == false)) {
      if (numOfResBlock == 0) {
        QW_TASK_DLOG("qExecTask end with empty res, useconds:%" PRIu64, useconds);
      } else {
        QW_TASK_DLOG("qExecTask done, useconds:%" PRIu64, useconds);
      }

      dsEndPut(sinkHandle, useconds);
      QW_ERR_JRET(qwHandleTaskComplete(QW_FPARAMS(), ctx));

      if (queryStop) {
        *queryStop = true;
      }

      break;
    }

    if (!qcontinue) {
      if (queryStop) {
        *queryStop = true;
      }

      break;
    }

    if (ctx->needFetch && (!ctx->queryRsped) && execNum >= QW_DEFAULT_SHORT_RUN_TIMES) {
      break;
    }

    if (QW_EVENT_RECEIVED(ctx, QW_EVENT_FETCH)) {
      break;
    }

    if (atomic_load_32(&ctx->rspCode)) {
      break;
    }
  }

_return:
  taosArrayDestroyEx(pResList, freeBlock);
  QW_RET(code);
}

int32_t qwGenerateSchHbRsp(SQWorker *mgmt, SQWSchStatus *sch, SQWHbInfo *hbInfo) {
  int32_t taskNum = 0;

  hbInfo->connInfo = sch->hbConnInfo;
  hbInfo->rsp.epId = sch->hbEpId;

  QW_LOCK(QW_READ, &sch->tasksLock);

  taskNum = taosHashGetSize(sch->tasksHash);

  hbInfo->rsp.taskStatus = taosArrayInit(taskNum, sizeof(STaskStatus));
  if (NULL == hbInfo->rsp.taskStatus) {
    QW_UNLOCK(QW_READ, &sch->tasksLock);
    QW_ELOG("taosArrayInit taskStatus failed, num:%d", taskNum);
    return TSDB_CODE_QRY_OUT_OF_MEMORY;
  }

  void       *key = NULL;
  size_t      keyLen = 0;
  int32_t     i = 0;
  STaskStatus status = {0};

  void *pIter = taosHashIterate(sch->tasksHash, NULL);
  while (pIter) {
    SQWTaskStatus *taskStatus = (SQWTaskStatus *)pIter;
    key = taosHashGetKey(pIter, &keyLen);

    // TODO GET EXECUTOR API TO GET MORE INFO

    QW_GET_QTID(key, status.queryId, status.taskId, status.execId);
    status.status = taskStatus->status;
    status.refId = taskStatus->refId;

    taosArrayPush(hbInfo->rsp.taskStatus, &status);

    ++i;
    pIter = taosHashIterate(sch->tasksHash, pIter);
  }

  QW_UNLOCK(QW_READ, &sch->tasksLock);

  return TSDB_CODE_SUCCESS;
}

int32_t qwGetQueryResFromSink(QW_FPARAMS_DEF, SQWTaskCtx *ctx, int32_t *dataLen, void **rspMsg, SOutputData *pOutput) {
  int64_t            len = 0;
  SRetrieveTableRsp *rsp = NULL;
  bool               queryEnd = false;
  int32_t            code = 0;
  SOutputData        output = {0};

  if (NULL == ctx->sinkHandle) {
    return TSDB_CODE_SUCCESS;
  }

  *dataLen = 0;

  while (true) {
    dsGetDataLength(ctx->sinkHandle, &len, &queryEnd);

    if (len < 0) {
      QW_TASK_ELOG("invalid length from dsGetDataLength, length:%d", len);
      QW_ERR_RET(TSDB_CODE_QRY_INVALID_INPUT);
    }

    if (len == 0) {
      if (queryEnd) {
        code = dsGetDataBlock(ctx->sinkHandle, &output);
        if (code) {
          QW_TASK_ELOG("dsGetDataBlock failed, code:%x - %s", code, tstrerror(code));
          QW_ERR_RET(code);
        }

        QW_TASK_DLOG("no more data in sink and query end, fetched blocks %d rows %d", pOutput->numOfBlocks,
                     pOutput->numOfRows);

        qwUpdateTaskStatus(QW_FPARAMS(), JOB_TASK_STATUS_SUCC);
        if (NULL == rsp) {
          QW_ERR_RET(qwMallocFetchRsp(!ctx->localExec, len, &rsp));
          *pOutput = output;
        } else {
          pOutput->queryEnd = output.queryEnd;
          pOutput->bufStatus = output.bufStatus;
          pOutput->useconds = output.useconds;
        }

        break;
      }

      pOutput->bufStatus = DS_BUF_EMPTY;

      break;
    }

    // Got data from sink
    QW_TASK_DLOG("there are data in sink, dataLength:%d", len);

    *dataLen += len;

    QW_ERR_RET(qwMallocFetchRsp(!ctx->localExec, *dataLen, &rsp));

    output.pData = rsp->data + *dataLen - len;
    code = dsGetDataBlock(ctx->sinkHandle, &output);
    if (code) {
      QW_TASK_ELOG("dsGetDataBlock failed, code:%x - %s", code, tstrerror(code));
      QW_ERR_RET(code);
    }

    pOutput->queryEnd = output.queryEnd;
    pOutput->precision = output.precision;
    pOutput->bufStatus = output.bufStatus;
    pOutput->useconds = output.useconds;
    pOutput->compressed = output.compressed;
    pOutput->numOfCols = output.numOfCols;
    pOutput->numOfRows += output.numOfRows;
    pOutput->numOfBlocks++;

    if (DS_BUF_EMPTY == pOutput->bufStatus && pOutput->queryEnd) {
      QW_TASK_DLOG("task all data fetched and done, fetched blocks %d rows %d", pOutput->numOfBlocks,
                   pOutput->numOfRows);
      qwUpdateTaskStatus(QW_FPARAMS(), JOB_TASK_STATUS_SUCC);
      break;
    }

    if (0 == ctx->level) {
      QW_TASK_DLOG("task fetched blocks %d rows %d, level %d", pOutput->numOfBlocks, pOutput->numOfRows, ctx->level);
      break;
    }

    if (pOutput->numOfRows >= QW_MIN_RES_ROWS) {
      QW_TASK_DLOG("task fetched blocks %d rows %d reaches the min rows", pOutput->numOfBlocks, pOutput->numOfRows);
      break;
    }
  }

  *rspMsg = rsp;

  return TSDB_CODE_SUCCESS;
}

int32_t qwGetDeleteResFromSink(QW_FPARAMS_DEF, SQWTaskCtx *ctx, SDeleteRes *pRes) {
  int64_t     len = 0;
  bool        queryEnd = false;
  int32_t     code = 0;
  SOutputData output = {0};

  dsGetDataLength(ctx->sinkHandle, &len, &queryEnd);

  if (len <= 0 || len != sizeof(SDeleterRes)) {
    QW_TASK_ELOG("invalid length from dsGetDataLength, length:%" PRId64, len);
    QW_ERR_RET(TSDB_CODE_QRY_INVALID_INPUT);
  }

  output.pData = taosMemoryCalloc(1, len);
  if (NULL == output.pData) {
    QW_ERR_RET(TSDB_CODE_OUT_OF_MEMORY);
  }

  code = dsGetDataBlock(ctx->sinkHandle, &output);
  if (code) {
    QW_TASK_ELOG("dsGetDataBlock failed, code:%x - %s", code, tstrerror(code));
    taosMemoryFree(output.pData);
    QW_ERR_RET(code);
  }

  SDeleterRes *pDelRes = (SDeleterRes *)output.pData;

  pRes->suid = pDelRes->suid;
  pRes->uidList = pDelRes->uidList;
  pRes->skey = pDelRes->skey;
  pRes->ekey = pDelRes->ekey;
  pRes->affectedRows = pDelRes->affectedRows;
  strcpy(pRes->tableFName, pDelRes->tableName);
  strcpy(pRes->tsColName, pDelRes->tsColName);
  taosMemoryFree(output.pData);

  return TSDB_CODE_SUCCESS;
}

int32_t qwHandlePrePhaseEvents(QW_FPARAMS_DEF, int8_t phase, SQWPhaseInput *input, SQWPhaseOutput *output) {
  int32_t     code = 0;
  SQWTaskCtx *ctx = NULL;

  QW_TASK_DLOG("start to handle event at phase %s", qwPhaseStr(phase));

  QW_ERR_JRET(qwAcquireTaskCtx(QW_FPARAMS(), &ctx));

  QW_LOCK(QW_WRITE, &ctx->lock);

  QW_SET_PHASE(ctx, phase);

  if (atomic_load_8((int8_t *)&ctx->queryEnd)) {
    QW_TASK_ELOG_E("query already end");
    QW_ERR_JRET(TSDB_CODE_QW_MSG_ERROR);
  }

  switch (phase) {
    case QW_PHASE_PRE_QUERY: {
      if (QW_EVENT_PROCESSED(ctx, QW_EVENT_DROP)) {
        QW_TASK_ELOG("task already dropped at wrong phase %s", qwPhaseStr(phase));
        QW_ERR_JRET(TSDB_CODE_QRY_TASK_STATUS_ERROR);
        break;
      }

      if (QW_EVENT_RECEIVED(ctx, QW_EVENT_DROP)) {
        QW_ERR_JRET(qwDropTask(QW_FPARAMS()));

        // qwBuildAndSendDropRsp(&ctx->ctrlConnInfo, code);
        // QW_TASK_DLOG("drop rsp send, handle:%p, code:%x - %s", ctx->ctrlConnInfo.handle, code, tstrerror(code));

        QW_ERR_JRET(TSDB_CODE_QRY_TASK_DROPPED);
        break;
      }

      QW_ERR_JRET(qwUpdateTaskStatus(QW_FPARAMS(), JOB_TASK_STATUS_EXEC));
      break;
    }
    case QW_PHASE_PRE_FETCH: {
      if (QW_EVENT_PROCESSED(ctx, QW_EVENT_DROP) || QW_EVENT_RECEIVED(ctx, QW_EVENT_DROP)) {
        QW_TASK_WLOG("task dropping or already dropped, phase:%s", qwPhaseStr(phase));
        QW_ERR_JRET(TSDB_CODE_QRY_TASK_DROPPED);
      }

      if (QW_EVENT_RECEIVED(ctx, QW_EVENT_FETCH)) {
        QW_TASK_WLOG("last fetch still not processed, phase:%s", qwPhaseStr(phase));
        QW_ERR_JRET(TSDB_CODE_QRY_DUPLICATTED_OPERATION);
      }

      if (ctx->rspCode) {
        QW_TASK_ELOG("task already failed cause of %s, phase:%s", tstrerror(ctx->rspCode), qwPhaseStr(phase));
        QW_ERR_JRET(ctx->rspCode);
      }

      if (!ctx->queryRsped) {
        QW_TASK_ELOG("ready msg has not been processed, phase:%s", qwPhaseStr(phase));
        QW_ERR_JRET(TSDB_CODE_QRY_TASK_MSG_ERROR);
      }
      break;
    }
    case QW_PHASE_PRE_CQUERY: {
      if (QW_EVENT_PROCESSED(ctx, QW_EVENT_DROP)) {
        QW_TASK_WLOG("task already dropped, phase:%s", qwPhaseStr(phase));
        QW_ERR_JRET(TSDB_CODE_QRY_TASK_DROPPED);
      }

      if (ctx->rspCode) {
        QW_TASK_ELOG("task already failed cause of %s, phase:%s", tstrerror(ctx->rspCode), qwPhaseStr(phase));
        QW_ERR_JRET(ctx->rspCode);
      }

      if (QW_EVENT_RECEIVED(ctx, QW_EVENT_DROP)) {
        QW_ERR_JRET(qwDropTask(QW_FPARAMS()));

        // qwBuildAndSendDropRsp(&ctx->ctrlConnInfo, code);
        // QW_TASK_DLOG("drop rsp send, handle:%p, code:%x - %s", ctx->ctrlConnInfo.handle, code, tstrerror(code));

        QW_ERR_JRET(TSDB_CODE_QRY_TASK_DROPPED);
      }

      break;
    }
    default:
      QW_TASK_ELOG("invalid phase %s", qwPhaseStr(phase));
      QW_ERR_JRET(TSDB_CODE_QRY_APP_ERROR);
  }

  if (ctx->rspCode) {
    QW_TASK_ELOG("task already failed at phase %s, code:%s", qwPhaseStr(phase), tstrerror(ctx->rspCode));
    QW_ERR_JRET(ctx->rspCode);
  }

_return:

  if (ctx) {
    QW_UPDATE_RSP_CODE(ctx, code);

    QW_UNLOCK(QW_WRITE, &ctx->lock);
    qwReleaseTaskCtx(mgmt, ctx);
  }

  if (code != TSDB_CODE_SUCCESS) {
    QW_TASK_ELOG("end to handle event at phase %s, code:%s", qwPhaseStr(phase), tstrerror(code));
  } else {
    QW_TASK_DLOG("end to handle event at phase %s, code:%s", qwPhaseStr(phase), tstrerror(code));
  }

  QW_RET(code);
}

int32_t qwHandlePostPhaseEvents(QW_FPARAMS_DEF, int8_t phase, SQWPhaseInput *input, SQWPhaseOutput *output) {
  int32_t        code = 0;
  SQWTaskCtx    *ctx = NULL;
  SRpcHandleInfo connInfo = {0};

  QW_TASK_DLOG("start to handle event at phase %s", qwPhaseStr(phase));

  QW_ERR_JRET(qwAcquireTaskCtx(QW_FPARAMS(), &ctx));

  QW_LOCK(QW_WRITE, &ctx->lock);

  if (QW_EVENT_PROCESSED(ctx, QW_EVENT_DROP)) {
    QW_TASK_WLOG("task already dropped, phase:%s", qwPhaseStr(phase));
    QW_ERR_JRET(TSDB_CODE_QRY_TASK_DROPPED);
  }

  if (QW_EVENT_RECEIVED(ctx, QW_EVENT_DROP)) {
    if (QW_PHASE_POST_FETCH == phase) {
      QW_TASK_WLOG("drop received at wrong phase %s", qwPhaseStr(phase));
      QW_ERR_JRET(TSDB_CODE_QRY_APP_ERROR);
    }

    // qwBuildAndSendDropRsp(&ctx->ctrlConnInfo, code);
    // QW_TASK_DLOG("drop rsp send, handle:%p, code:%x - %s", ctx->ctrlConnInfo.handle, code, tstrerror(code));

    QW_ERR_JRET(qwDropTask(QW_FPARAMS()));
    QW_ERR_JRET(TSDB_CODE_QRY_TASK_DROPPED);
  }

  if (ctx->rspCode) {
    QW_TASK_ELOG("task already failed, phase %s, error:%x - %s", qwPhaseStr(phase), ctx->rspCode,
                 tstrerror(ctx->rspCode));
    QW_ERR_JRET(ctx->rspCode);
  }

  QW_ERR_JRET(input->code);

_return:

  if (TSDB_CODE_SUCCESS == code && QW_PHASE_POST_QUERY == phase) {
    qwUpdateTaskStatus(QW_FPARAMS(), JOB_TASK_STATUS_PART_SUCC);
    ctx->queryGotData = true;
  }

  if (QW_PHASE_POST_QUERY == phase && ctx && !ctx->localExec && !ctx->queryRsped) {
    bool   rsped = false;
    SQWMsg qwMsg = {.msgType = ctx->msgType, .connInfo = ctx->ctrlConnInfo};
    qwDbgSimulateRedirect(&qwMsg, ctx, &rsped);
    qwDbgSimulateDead(QW_FPARAMS(), ctx, &rsped);
    if (!rsped) {      
      qwSendQueryRsp(QW_FPARAMS(), input->msgType + 1, ctx, code, false);
    }
  }

  if (ctx) {
    QW_UPDATE_RSP_CODE(ctx, code);

    QW_SET_PHASE(ctx, phase);

    QW_UNLOCK(QW_WRITE, &ctx->lock);
    qwReleaseTaskCtx(mgmt, ctx);
  }

  if (code) {
    qwUpdateTaskStatus(QW_FPARAMS(), JOB_TASK_STATUS_FAIL);
  }

  QW_TASK_DLOG("end to handle event at phase %s, code:%x - %s", qwPhaseStr(phase), code, tstrerror(code));

  QW_RET(code);
}

int32_t qwAbortPrerocessQuery(QW_FPARAMS_DEF) {
  QW_ERR_RET(qwDropTask(QW_FPARAMS()));

  QW_RET(TSDB_CODE_SUCCESS);
}

int32_t qwPreprocessQuery(QW_FPARAMS_DEF, SQWMsg *qwMsg) {
  int32_t     code = 0;
  SQWTaskCtx *ctx = NULL;

  QW_ERR_JRET(qwRegisterQueryBrokenLinkArg(QW_FPARAMS(), &qwMsg->connInfo));

  QW_ERR_JRET(qwAddTaskCtx(QW_FPARAMS()));

  QW_ERR_JRET(qwAcquireTaskCtx(QW_FPARAMS(), &ctx));

  ctx->ctrlConnInfo = qwMsg->connInfo;
  ctx->phase = -1;

  QW_ERR_JRET(qwAddTaskStatus(QW_FPARAMS(), JOB_TASK_STATUS_INIT));

_return:

  if (ctx) {
    QW_UPDATE_RSP_CODE(ctx, code);
    qwReleaseTaskCtx(mgmt, ctx);
  }

  QW_RET(TSDB_CODE_SUCCESS);
}

int32_t qwProcessQuery(QW_FPARAMS_DEF, SQWMsg *qwMsg, char *sql) {
  int32_t        code = 0;
  bool           queryRsped = false;
  SSubplan      *plan = NULL;
  SQWPhaseInput  input = {0};
  qTaskInfo_t    pTaskInfo = NULL;
  DataSinkHandle sinkHandle = NULL;
  SQWTaskCtx    *ctx = NULL;

  QW_ERR_JRET(qwHandlePrePhaseEvents(QW_FPARAMS(), QW_PHASE_PRE_QUERY, &input, NULL));

  QW_ERR_JRET(qwGetTaskCtx(QW_FPARAMS(), &ctx));

  ctx->taskType = qwMsg->msgInfo.taskType;
  ctx->explain = qwMsg->msgInfo.explain;
  ctx->needFetch = qwMsg->msgInfo.needFetch;
  ctx->msgType = qwMsg->msgType;
  ctx->localExec = false;

  // QW_TASK_DLOGL("subplan json string, len:%d, %s", qwMsg->msgLen, qwMsg->msg);

  code = qMsgToSubplan(qwMsg->msg, qwMsg->msgLen, &plan);
  if (TSDB_CODE_SUCCESS != code) {
    code = TSDB_CODE_INVALID_MSG;
    QW_TASK_ELOG("task physical plan to subplan failed, code:%x - %s", code, tstrerror(code));
    QW_ERR_JRET(code);
  }

  code = qCreateExecTask(qwMsg->node, mgmt->nodeId, tId, plan, &pTaskInfo, &sinkHandle, sql, OPTR_EXEC_MODEL_BATCH);
  sql = NULL;
  if (code) {
    QW_TASK_ELOG("qCreateExecTask failed, code:%x - %s", code, tstrerror(code));
    QW_ERR_JRET(code);
  }

  if (NULL == sinkHandle || NULL == pTaskInfo) {
    QW_TASK_ELOG("create task result error, taskHandle:%p, sinkHandle:%p", pTaskInfo, sinkHandle);
    QW_ERR_JRET(TSDB_CODE_QRY_APP_ERROR);
  }

  qwSendQueryRsp(QW_FPARAMS(), qwMsg->msgType + 1, ctx, code, true);

  ctx->level = plan->level;
  atomic_store_ptr(&ctx->taskHandle, pTaskInfo);
  atomic_store_ptr(&ctx->sinkHandle, sinkHandle);

  qwSaveTbVersionInfo(pTaskInfo, ctx);
  QW_ERR_JRET(qwExecTask(QW_FPARAMS(), ctx, NULL));

_return:

  taosMemoryFree(sql);

  input.code = code;
  input.msgType = qwMsg->msgType;
  code = qwHandlePostPhaseEvents(QW_FPARAMS(), QW_PHASE_POST_QUERY, &input, NULL);

  if (ctx != NULL && QW_EVENT_RECEIVED(ctx, QW_EVENT_FETCH)) {
    void         *rsp = NULL;
    int32_t       dataLen = 0;
    SOutputData sOutput = {0};
    QW_ERR_JRET(qwGetQueryResFromSink(QW_FPARAMS(), ctx, &dataLen, &rsp, &sOutput));

    if (rsp) {
      bool qComplete = (DS_BUF_EMPTY == sOutput.bufStatus && sOutput.queryEnd);

      qwBuildFetchRsp(rsp, &sOutput, dataLen, qComplete);
      if (qComplete) {
        atomic_store_8((int8_t *)&ctx->queryEnd, true);
      }

      qwMsg->connInfo = ctx->dataConnInfo;
      QW_SET_EVENT_PROCESSED(ctx, QW_EVENT_FETCH);

      qwBuildAndSendFetchRsp(ctx->fetchType, &qwMsg->connInfo, rsp, dataLen, code);
      rsp = NULL;

      QW_TASK_DLOG("fetch rsp send, handle:%p, code:%x - %s, dataLen:%d", qwMsg->connInfo.handle, code,
                   tstrerror(code), dataLen);
    }
  }

  QW_RET(TSDB_CODE_SUCCESS);
}

int32_t qwProcessCQuery(QW_FPARAMS_DEF, SQWMsg *qwMsg) {
  SQWTaskCtx   *ctx = NULL;
  int32_t       code = 0;
  SQWPhaseInput input = {0};
  void         *rsp = NULL;
  int32_t       dataLen = 0;
  bool          queryStop = false;

  do {
    QW_ERR_JRET(qwHandlePrePhaseEvents(QW_FPARAMS(), QW_PHASE_PRE_CQUERY, &input, NULL));

    QW_ERR_JRET(qwGetTaskCtx(QW_FPARAMS(), &ctx));

    atomic_store_8((int8_t *)&ctx->queryInQueue, 0);
    atomic_store_8((int8_t *)&ctx->queryContinue, 0);

    QW_ERR_JRET(qwExecTask(QW_FPARAMS(), ctx, &queryStop));

    if (QW_EVENT_RECEIVED(ctx, QW_EVENT_FETCH)) {
      SOutputData sOutput = {0};
      QW_ERR_JRET(qwGetQueryResFromSink(QW_FPARAMS(), ctx, &dataLen, &rsp, &sOutput));

      if ((!sOutput.queryEnd) && (DS_BUF_LOW == sOutput.bufStatus || DS_BUF_EMPTY == sOutput.bufStatus)) {
        QW_TASK_DLOG("task not end and buf is %s, need to continue query", qwBufStatusStr(sOutput.bufStatus));

        atomic_store_8((int8_t *)&ctx->queryContinue, 1);
      }

      if (rsp) {
        bool qComplete = (DS_BUF_EMPTY == sOutput.bufStatus && sOutput.queryEnd);

        qwBuildFetchRsp(rsp, &sOutput, dataLen, qComplete);
        if (qComplete) {
          atomic_store_8((int8_t *)&ctx->queryEnd, true);
        }

        qwMsg->connInfo = ctx->dataConnInfo;
        QW_SET_EVENT_PROCESSED(ctx, QW_EVENT_FETCH);

        qwBuildAndSendFetchRsp(ctx->fetchType, &qwMsg->connInfo, rsp, dataLen, code);
        rsp = NULL;

        QW_TASK_DLOG("fetch rsp send, handle:%p, code:%x - %s, dataLen:%d", qwMsg->connInfo.handle, code,
                     tstrerror(code), dataLen);
      } else {
        atomic_store_8((int8_t *)&ctx->queryContinue, 1);
      }
    }

  _return:

    if (NULL == ctx) {
      break;
    }

    if (code && QW_EVENT_RECEIVED(ctx, QW_EVENT_FETCH)) {
      QW_SET_EVENT_PROCESSED(ctx, QW_EVENT_FETCH);
      qwFreeFetchRsp(rsp);
      rsp = NULL;

      qwMsg->connInfo = ctx->dataConnInfo;
      qwBuildAndSendFetchRsp(ctx->fetchType, &qwMsg->connInfo, NULL, 0, code);
      QW_TASK_DLOG("fetch rsp send, handle:%p, code:%x - %s, dataLen:%d", qwMsg->connInfo.handle, code, tstrerror(code),
                   0);
    }

    QW_LOCK(QW_WRITE, &ctx->lock);
    if (queryStop || code || 0 == atomic_load_8((int8_t *)&ctx->queryContinue)) {
      // Note: query is not running anymore
      QW_SET_PHASE(ctx, 0);
      QW_UNLOCK(QW_WRITE, &ctx->lock);
      break;
    }
    QW_UNLOCK(QW_WRITE, &ctx->lock);
  } while (true);

  input.code = code;
  qwHandlePostPhaseEvents(QW_FPARAMS(), QW_PHASE_POST_CQUERY, &input, NULL);

  QW_RET(TSDB_CODE_SUCCESS);
}

int32_t qwProcessFetch(QW_FPARAMS_DEF, SQWMsg *qwMsg) {
  int32_t       code = 0;
  int32_t       dataLen = 0;
  bool          locked = false;
  SQWTaskCtx   *ctx = NULL;
  void         *rsp = NULL;
  SQWPhaseInput input = {0};

  QW_ERR_JRET(qwHandlePrePhaseEvents(QW_FPARAMS(), QW_PHASE_PRE_FETCH, &input, NULL));

  QW_ERR_JRET(qwGetTaskCtx(QW_FPARAMS(), &ctx));

  ctx->msgType = qwMsg->msgType;
  ctx->dataConnInfo = qwMsg->connInfo;

  SOutputData sOutput = {0};
  QW_ERR_JRET(qwGetQueryResFromSink(QW_FPARAMS(), ctx, &dataLen, &rsp, &sOutput));

  if (NULL == rsp) {
    QW_SET_EVENT_RECEIVED(ctx, QW_EVENT_FETCH);
  } else {
    bool qComplete = (DS_BUF_EMPTY == sOutput.bufStatus && sOutput.queryEnd);

    qwBuildFetchRsp(rsp, &sOutput, dataLen, qComplete);
    if (qComplete) {
      atomic_store_8((int8_t *)&ctx->queryEnd, true);
    }
  }

  if ((!sOutput.queryEnd) && (DS_BUF_LOW == sOutput.bufStatus || DS_BUF_EMPTY == sOutput.bufStatus)) {
    QW_TASK_DLOG("task not end and buf is %s, need to continue query", qwBufStatusStr(sOutput.bufStatus));

    QW_LOCK(QW_WRITE, &ctx->lock);
    locked = true;

    // RC WARNING
    if (-1 == ctx->phase || false == ctx->queryGotData) {
      QW_TASK_DLOG_E("task query unfinished");
    } else if (QW_QUERY_RUNNING(ctx)) {
      atomic_store_8((int8_t *)&ctx->queryContinue, 1);
    } else if (0 == atomic_load_8((int8_t *)&ctx->queryInQueue)) {
      qwUpdateTaskStatus(QW_FPARAMS(), JOB_TASK_STATUS_EXEC);

      atomic_store_8((int8_t *)&ctx->queryInQueue, 1);

      QW_ERR_JRET(qwBuildAndSendCQueryMsg(QW_FPARAMS(), &qwMsg->connInfo));
    }
  }

_return:

  if (locked) {
    QW_UNLOCK(QW_WRITE, &ctx->lock);
  }

  input.code = code;
  code = qwHandlePostPhaseEvents(QW_FPARAMS(), QW_PHASE_POST_FETCH, &input, NULL);

  if (code) {
    qwFreeFetchRsp(rsp);
    rsp = NULL;
    dataLen = 0;
  }

  if (code || rsp) {
    bool rsped = false;
    if (ctx) {
      qwDbgSimulateRedirect(qwMsg, ctx, &rsped);
      qwDbgSimulateDead(QW_FPARAMS(), ctx, &rsped);
    }
    if (!rsped) {
      qwBuildAndSendFetchRsp(qwMsg->msgType + 1, &qwMsg->connInfo, rsp, dataLen, code);
      QW_TASK_DLOG("%s send, handle:%p, code:%x - %s, dataLen:%d", TMSG_INFO(qwMsg->msgType + 1),
                   qwMsg->connInfo.handle, code, tstrerror(code), dataLen);
    }
  }

  QW_RET(TSDB_CODE_SUCCESS);
}

int32_t qwProcessDrop(QW_FPARAMS_DEF, SQWMsg *qwMsg) {
  int32_t     code = 0;
  bool        dropped = false;
  SQWTaskCtx *ctx = NULL;
  bool        locked = false;

  QW_ERR_JRET(qwAcquireTaskCtx(QW_FPARAMS(), &ctx));

  QW_LOCK(QW_WRITE, &ctx->lock);

  locked = true;

  if (QW_EVENT_RECEIVED(ctx, QW_EVENT_DROP)) {
    QW_TASK_WLOG_E("task already dropping");
    QW_ERR_JRET(TSDB_CODE_QRY_DUPLICATTED_OPERATION);
  }

  if (QW_QUERY_RUNNING(ctx)) {
    QW_ERR_JRET(qwKillTaskHandle(ctx));
    qwUpdateTaskStatus(QW_FPARAMS(), JOB_TASK_STATUS_DROP);
  } else {
    QW_ERR_JRET(qwDropTask(QW_FPARAMS()));
    dropped = true;
  }

  if (!dropped) {
    QW_SET_EVENT_RECEIVED(ctx, QW_EVENT_DROP);
  }

_return:

  if (code) {
    if (ctx) {
      QW_UPDATE_RSP_CODE(ctx, code);
    }

    qwUpdateTaskStatus(QW_FPARAMS(), JOB_TASK_STATUS_FAIL);
  }

  if (locked) {
    QW_UNLOCK(QW_WRITE, &ctx->lock);
  }

  if (ctx) {
    qwReleaseTaskCtx(mgmt, ctx);
  }

  QW_RET(TSDB_CODE_SUCCESS);
}

int32_t qwProcessHb(SQWorker *mgmt, SQWMsg *qwMsg, SSchedulerHbReq *req) {
  int32_t         code = 0;
  SSchedulerHbRsp rsp = {0};
  SQWSchStatus   *sch = NULL;

  if (qwMsg->code) {
    QW_RET(qwProcessHbLinkBroken(mgmt, qwMsg, req));
  }

  QW_ERR_JRET(qwAcquireAddScheduler(mgmt, req->sId, QW_READ, &sch));
  QW_ERR_JRET(qwRegisterHbBrokenLinkArg(mgmt, req->sId, &qwMsg->connInfo));

  sch->hbBrokenTs = 0;

  QW_LOCK(QW_WRITE, &sch->hbConnLock);

  if (sch->hbConnInfo.handle) {
    tmsgReleaseHandle(&sch->hbConnInfo, TAOS_CONN_SERVER);
    sch->hbConnInfo.handle = NULL;
  }

  memcpy(&sch->hbConnInfo, &qwMsg->connInfo, sizeof(qwMsg->connInfo));
  memcpy(&sch->hbEpId, &req->epId, sizeof(req->epId));

  QW_UNLOCK(QW_WRITE, &sch->hbConnLock);

  QW_DLOG("hb connection updated, sId:%" PRIx64 ", nodeId:%d, fqdn:%s, port:%d, handle:%p, ahandle:%p", req->sId,
          req->epId.nodeId, req->epId.ep.fqdn, req->epId.ep.port, qwMsg->connInfo.handle, qwMsg->connInfo.ahandle);

  qwReleaseScheduler(QW_READ, mgmt);

_return:

  memcpy(&rsp.epId, &req->epId, sizeof(req->epId));

  qwBuildAndSendHbRsp(&qwMsg->connInfo, &rsp, code);

  if (code) {
    tmsgReleaseHandle(&qwMsg->connInfo, TAOS_CONN_SERVER);
    qwMsg->connInfo.handle = NULL;
  }

  /*QW_DLOG("hb rsp send, handle:%p, code:%x - %s", qwMsg->connInfo.handle, code, tstrerror(code));*/

  QW_RET(TSDB_CODE_SUCCESS);
}

void qwProcessHbTimerEvent(void *param, void *tmrId) {
  SQWHbParam *hbParam = (SQWHbParam *)param;
  if (hbParam->qwrId != atomic_load_32(&gQwMgmt.qwRef)) {
    return;
  }

  int64_t   refId = hbParam->refId;
  SQWorker *mgmt = qwAcquire(refId);
  if (NULL == mgmt) {
    QW_DLOG("qwAcquire %" PRIx64 "failed", refId);
    return;
  }

  SQWSchStatus *sch = NULL;
  int32_t       taskNum = 0;
  SQWHbInfo    *rspList = NULL;
  SArray       *pExpiredSch = NULL;
  int32_t       code = 0;

  qwDbgDumpMgmtInfo(mgmt);

  QW_LOCK(QW_READ, &mgmt->schLock);

  int32_t schNum = taosHashGetSize(mgmt->schHash);
  if (schNum <= 0) {
    QW_UNLOCK(QW_READ, &mgmt->schLock);
    taosTmrReset(qwProcessHbTimerEvent, QW_DEFAULT_HEARTBEAT_MSEC, param, mgmt->timer, &mgmt->hbTimer);
    qwRelease(refId);
    return;
  }

  rspList = taosMemoryCalloc(schNum, sizeof(SQWHbInfo));
  pExpiredSch = taosArrayInit(schNum, sizeof(uint64_t));
  if (NULL == rspList || NULL == pExpiredSch) {
    QW_UNLOCK(QW_READ, &mgmt->schLock);
    taosMemoryFree(rspList);
    taosArrayDestroy(pExpiredSch);
    QW_ELOG("calloc %d SQWHbInfo failed", schNum);
    taosTmrReset(qwProcessHbTimerEvent, QW_DEFAULT_HEARTBEAT_MSEC, param, mgmt->timer, &mgmt->hbTimer);
    qwRelease(refId);
    return;
  }

  void   *key = NULL;
  size_t  keyLen = 0;
  int32_t i = 0;
  int64_t currentMs = taosGetTimestampMs();

  void *pIter = taosHashIterate(mgmt->schHash, NULL);
  while (pIter) {
    SQWSchStatus *sch1 = (SQWSchStatus *)pIter;
    if (NULL == sch1->hbConnInfo.handle) {
      uint64_t *sId = taosHashGetKey(pIter, NULL);
      QW_TLOG("cancel send hb to sch %" PRIx64 " cause of no connection handle", *sId);

      if (sch1->hbBrokenTs > 0 && ((currentMs - sch1->hbBrokenTs) > QW_SCH_TIMEOUT_MSEC) &&
          taosHashGetSize(sch1->tasksHash) <= 0) {
        taosArrayPush(pExpiredSch, sId);
      }

      pIter = taosHashIterate(mgmt->schHash, pIter);
      continue;
    }

    code = qwGenerateSchHbRsp(mgmt, (SQWSchStatus *)pIter, &rspList[i]);
    if (code) {
      taosHashCancelIterate(mgmt->schHash, pIter);
      QW_ERR_JRET(code);
    }

    ++i;
    pIter = taosHashIterate(mgmt->schHash, pIter);
  }

_return:

  QW_UNLOCK(QW_READ, &mgmt->schLock);

  for (int32_t j = 0; j < i; ++j) {
    qwBuildAndSendHbRsp(&rspList[j].connInfo, &rspList[j].rsp, code);
    /*QW_DLOG("hb rsp send, handle:%p, code:%x - %s, taskNum:%d", rspList[j].connInfo.handle, code, tstrerror(code),*/
    /*(rspList[j].rsp.taskStatus ? (int32_t)taosArrayGetSize(rspList[j].rsp.taskStatus) : 0));*/
    tFreeSSchedulerHbRsp(&rspList[j].rsp);
  }

  if (taosArrayGetSize(pExpiredSch) > 0) {
    qwClearExpiredSch(mgmt, pExpiredSch);
  }

  taosMemoryFreeClear(rspList);
  taosArrayDestroy(pExpiredSch);

  taosTmrReset(qwProcessHbTimerEvent, QW_DEFAULT_HEARTBEAT_MSEC, param, mgmt->timer, &mgmt->hbTimer);
  qwRelease(refId);
}

int32_t qwProcessDelete(QW_FPARAMS_DEF, SQWMsg *qwMsg, SDeleteRes *pRes) {
  int32_t        code = 0;
  SSubplan      *plan = NULL;
  qTaskInfo_t    pTaskInfo = NULL;
  DataSinkHandle sinkHandle = NULL;
  SQWTaskCtx     ctx = {0};

  code = qMsgToSubplan(qwMsg->msg, qwMsg->msgLen, &plan);
  if (TSDB_CODE_SUCCESS != code) {
    code = TSDB_CODE_INVALID_MSG;
    QW_TASK_ELOG("task physical plan to subplan failed, code:%x - %s", code, tstrerror(code));
    QW_ERR_JRET(code);
  }

  code = qCreateExecTask(qwMsg->node, mgmt->nodeId, tId, plan, &pTaskInfo, &sinkHandle, NULL, OPTR_EXEC_MODEL_BATCH);
  if (code) {
    QW_TASK_ELOG("qCreateExecTask failed, code:%x - %s", code, tstrerror(code));
    QW_ERR_JRET(code);
  }

  if (NULL == sinkHandle || NULL == pTaskInfo) {
    QW_TASK_ELOG("create task result error, taskHandle:%p, sinkHandle:%p", pTaskInfo, sinkHandle);
    QW_ERR_JRET(TSDB_CODE_QRY_APP_ERROR);
  }

  ctx.taskHandle = pTaskInfo;
  ctx.sinkHandle = sinkHandle;

  QW_ERR_JRET(qwExecTask(QW_FPARAMS(), &ctx, NULL));

  QW_ERR_JRET(qwGetDeleteResFromSink(QW_FPARAMS(), &ctx, pRes));

_return:

  qwFreeTaskCtx(&ctx);

  QW_RET(TSDB_CODE_SUCCESS);
}

int32_t qWorkerInit(int8_t nodeType, int32_t nodeId, void **qWorkerMgmt, const SMsgCb *pMsgCb) {
  if (NULL == qWorkerMgmt || (pMsgCb && pMsgCb->mgmt == NULL)) {
    qError("invalid param to init qworker");
    QW_RET(TSDB_CODE_QRY_INVALID_INPUT);
  }

  int32_t qwNum = atomic_add_fetch_32(&gQwMgmt.qwNum, 1);
  if (1 == qwNum) {
    memset(gQwMgmt.param, 0, sizeof(gQwMgmt.param));
  }

  int32_t code = qwOpenRef();
  if (code) {
    atomic_sub_fetch_32(&gQwMgmt.qwNum, 1);
    QW_RET(code);
  }

  SQWorker *mgmt = taosMemoryCalloc(1, sizeof(SQWorker));
  if (NULL == mgmt) {
    qError("calloc %d failed", (int32_t)sizeof(SQWorker));
    atomic_sub_fetch_32(&gQwMgmt.qwNum, 1);
    QW_RET(TSDB_CODE_QRY_OUT_OF_MEMORY);
  }

  mgmt->cfg.maxSchedulerNum = QW_DEFAULT_SCHEDULER_NUMBER;
  mgmt->cfg.maxTaskNum = QW_DEFAULT_TASK_NUMBER;
  mgmt->cfg.maxSchTaskNum = QW_DEFAULT_SCH_TASK_NUMBER;

  mgmt->schHash = taosHashInit(mgmt->cfg.maxSchedulerNum, taosGetDefaultHashFunction(TSDB_DATA_TYPE_UBIGINT), false,
                               HASH_ENTRY_LOCK);
  if (NULL == mgmt->schHash) {
    taosMemoryFreeClear(mgmt);
    qError("init %d scheduler hash failed", mgmt->cfg.maxSchedulerNum);
    QW_ERR_JRET(TSDB_CODE_QRY_OUT_OF_MEMORY);
  }

  mgmt->ctxHash =
      taosHashInit(mgmt->cfg.maxTaskNum, taosGetDefaultHashFunction(TSDB_DATA_TYPE_BINARY), false, HASH_ENTRY_LOCK);
  if (NULL == mgmt->ctxHash) {
    qError("init %d task ctx hash failed", mgmt->cfg.maxTaskNum);
    QW_ERR_JRET(TSDB_CODE_QRY_OUT_OF_MEMORY);
  }

  mgmt->timer = taosTmrInit(0, 0, 0, "qworker");
  if (NULL == mgmt->timer) {
    qError("init timer failed, error:%s", tstrerror(terrno));
    QW_ERR_JRET(TSDB_CODE_QRY_OUT_OF_MEMORY);
  }

  mgmt->nodeType = nodeType;
  mgmt->nodeId = nodeId;
  if (pMsgCb) {
    mgmt->msgCb = *pMsgCb;
  } else {
    memset(&mgmt->msgCb, 0, sizeof(mgmt->msgCb));
  }

  mgmt->refId = taosAddRef(gQwMgmt.qwRef, mgmt);
  if (mgmt->refId < 0) {
    qError("taosAddRef qw failed, error:%s", tstrerror(terrno));
    QW_ERR_JRET(terrno);
  }

  SQWHbParam *param = NULL;
  qwSetHbParam(mgmt->refId, &param);

  mgmt->hbTimer = taosTmrStart(qwProcessHbTimerEvent, QW_DEFAULT_HEARTBEAT_MSEC, (void *)param, mgmt->timer);
  if (NULL == mgmt->hbTimer) {
    qError("start hb timer failed");
    QW_ERR_JRET(TSDB_CODE_QRY_OUT_OF_MEMORY);
  }

  *qWorkerMgmt = mgmt;

  qDebug("qworker initialized, type:%d, id:%d, handle:%p", mgmt->nodeType, mgmt->nodeId, mgmt);

  return TSDB_CODE_SUCCESS;

_return:

  if (mgmt->refId >= 0) {
    qwRelease(mgmt->refId);
  } else {
    taosHashCleanup(mgmt->schHash);
    taosHashCleanup(mgmt->ctxHash);
    taosTmrCleanUp(mgmt->timer);
    taosMemoryFreeClear(mgmt);

    atomic_sub_fetch_32(&gQwMgmt.qwNum, 1);
  }

  QW_RET(code);
}

void qWorkerDestroy(void **qWorkerMgmt) {
  if (NULL == qWorkerMgmt || NULL == *qWorkerMgmt) {
    return;
  }

  int32_t   destroyed = 0;
  SQWorker *mgmt = *qWorkerMgmt;
  mgmt->destroyed = &destroyed;

  if (taosRemoveRef(gQwMgmt.qwRef, mgmt->refId)) {
    qError("remove qw from ref list failed, refId:%" PRIx64, mgmt->refId);
    return;
  }

  while (0 == destroyed) {
    taosMsleep(2);
  }
}

int32_t qWorkerGetStat(SReadHandle *handle, void *qWorkerMgmt, SQWorkerStat *pStat) {
  if (NULL == handle || NULL == qWorkerMgmt || NULL == pStat) {
    QW_RET(TSDB_CODE_QRY_INVALID_INPUT);
  }

  SQWorker     *mgmt = (SQWorker *)qWorkerMgmt;
  SDataSinkStat sinkStat = {0};

  dsDataSinkGetCacheSize(&sinkStat);
  pStat->cacheDataSize = sinkStat.cachedSize;

  pStat->queryProcessed = QW_STAT_GET(mgmt->stat.msgStat.queryProcessed);
  pStat->cqueryProcessed = QW_STAT_GET(mgmt->stat.msgStat.cqueryProcessed);
  pStat->fetchProcessed = QW_STAT_GET(mgmt->stat.msgStat.fetchProcessed);
  pStat->dropProcessed = QW_STAT_GET(mgmt->stat.msgStat.dropProcessed);
  pStat->hbProcessed = QW_STAT_GET(mgmt->stat.msgStat.hbProcessed);
  pStat->deleteProcessed = QW_STAT_GET(mgmt->stat.msgStat.deleteProcessed);

  pStat->numOfQueryInQueue = handle->pMsgCb->qsizeFp(handle->pMsgCb->mgmt, mgmt->nodeId, QUERY_QUEUE);
  pStat->numOfFetchInQueue = handle->pMsgCb->qsizeFp(handle->pMsgCb->mgmt, mgmt->nodeId, FETCH_QUEUE);
  pStat->timeInQueryQueue = qwGetTimeInQueue((SQWorker *)qWorkerMgmt, QUERY_QUEUE);
  pStat->timeInFetchQueue = qwGetTimeInQueue((SQWorker *)qWorkerMgmt, FETCH_QUEUE);

  return TSDB_CODE_SUCCESS;
}

int32_t qWorkerProcessLocalQuery(void *pMgmt, uint64_t sId, uint64_t qId, uint64_t tId, int64_t rId, int32_t eId,
                                 SQWMsg *qwMsg, SArray *explainRes) {
  SQWorker      *mgmt = (SQWorker *)pMgmt;
  int32_t        code = 0;
  SQWTaskCtx    *ctx = NULL;
  SSubplan      *plan = (SSubplan *)qwMsg->msg;
  SQWPhaseInput  input = {0};
  qTaskInfo_t    pTaskInfo = NULL;
  DataSinkHandle sinkHandle = NULL;
  SReadHandle    rHandle = {0};

  QW_ERR_JRET(qwAddTaskCtx(QW_FPARAMS()));
  QW_ERR_JRET(qwAddTaskStatus(QW_FPARAMS(), JOB_TASK_STATUS_INIT));

  QW_ERR_JRET(qwHandlePrePhaseEvents(QW_FPARAMS(), QW_PHASE_PRE_QUERY, &input, NULL));
  QW_ERR_JRET(qwAcquireTaskCtx(QW_FPARAMS(), &ctx));

  ctx->taskType = qwMsg->msgInfo.taskType;
  ctx->explain = qwMsg->msgInfo.explain;
  ctx->needFetch = qwMsg->msgInfo.needFetch;
  ctx->msgType = qwMsg->msgType;
  ctx->localExec = true;
  ctx->explainRes = explainRes;

  rHandle.pMsgCb = taosMemoryCalloc(1, sizeof(SMsgCb));
  rHandle.pMsgCb->clientRpc = qwMsg->connInfo.handle;

  code = qCreateExecTask(&rHandle, mgmt->nodeId, tId, plan, &pTaskInfo, &sinkHandle, NULL, OPTR_EXEC_MODEL_BATCH);
  if (code) {
    QW_TASK_ELOG("qCreateExecTask failed, code:%x - %s", code, tstrerror(code));
    QW_ERR_JRET(code);
  }

  if (NULL == sinkHandle || NULL == pTaskInfo) {
    QW_TASK_ELOG("create task result error, taskHandle:%p, sinkHandle:%p", pTaskInfo, sinkHandle);
    QW_ERR_JRET(TSDB_CODE_QRY_APP_ERROR);
  }

  ctx->level = plan->level;
  atomic_store_ptr(&ctx->taskHandle, pTaskInfo);
  atomic_store_ptr(&ctx->sinkHandle, sinkHandle);

  QW_ERR_JRET(qwExecTask(QW_FPARAMS(), ctx, NULL));

_return:

  taosMemoryFree(rHandle.pMsgCb);

  input.code = code;
  input.msgType = qwMsg->msgType;
  code = qwHandlePostPhaseEvents(QW_FPARAMS(), QW_PHASE_POST_QUERY, &input, NULL);

  if (ctx) {
    QW_UPDATE_RSP_CODE(ctx, code);
    qwReleaseTaskCtx(mgmt, ctx);
  }

  QW_RET(code);
}

int32_t qWorkerProcessLocalFetch(void *pMgmt, uint64_t sId, uint64_t qId, uint64_t tId, int64_t rId, int32_t eId,
                                 void **pRsp, SArray *explainRes) {
  SQWorker   *mgmt = (SQWorker *)pMgmt;
  int32_t     code = 0;
  int32_t     dataLen = 0;
  SQWTaskCtx *ctx = NULL;
  void       *rsp = NULL;
  bool        queryStop = false;

  SQWPhaseInput input = {0};

  QW_ERR_JRET(qwHandlePrePhaseEvents(QW_FPARAMS(), QW_PHASE_PRE_FETCH, &input, NULL));

  QW_ERR_JRET(qwGetTaskCtx(QW_FPARAMS(), &ctx));

  ctx->msgType = TDMT_SCH_MERGE_FETCH;
  ctx->explainRes = explainRes;

  SOutputData sOutput = {0};

  while (true) {
    QW_ERR_JRET(qwGetQueryResFromSink(QW_FPARAMS(), ctx, &dataLen, &rsp, &sOutput));

    if (NULL == rsp) {
      QW_ERR_JRET(qwExecTask(QW_FPARAMS(), ctx, &queryStop));

      continue;
    } else {
      bool qComplete = (DS_BUF_EMPTY == sOutput.bufStatus && sOutput.queryEnd);

      qwBuildFetchRsp(rsp, &sOutput, dataLen, qComplete);
      if (qComplete) {
        atomic_store_8((int8_t *)&ctx->queryEnd, true);
      }

      break;
    }
  }

_return:

  *pRsp = rsp;

  input.code = code;
  code = qwHandlePostPhaseEvents(QW_FPARAMS(), QW_PHASE_POST_FETCH, &input, NULL);

  QW_RET(code);
}<|MERGE_RESOLUTION|>--- conflicted
+++ resolved
@@ -10,11 +10,7 @@
 #include "tdatablock.h"
 #include "tmsg.h"
 #include "tname.h"
-<<<<<<< HEAD
-#include "tdatablock.h"
 #include "tglobal.h"
-=======
->>>>>>> f5f0a702
 
 SQWorkerMgmt gQwMgmt = {
     .lock = 0,
@@ -99,9 +95,12 @@
 
 int32_t qwSendQueryRsp(QW_FPARAMS_DEF, int32_t msgType, SQWTaskCtx *ctx, int32_t rspCode, bool quickRsp) {
   if ((!quickRsp) || QUERY_RSP_POLICY_QUICK == tsQueryRspPolicy) {
-    qwBuildAndSendQueryRsp(msgType, &ctx->ctrlConnInfo, rspCode, ctx);
+    if (!ctx->localExec) {
+      qwBuildAndSendQueryRsp(msgType, &ctx->ctrlConnInfo, rspCode, ctx);
+      QW_TASK_DLOG("query msg rsped, handle:%p, code:%x - %s", ctx->ctrlConnInfo.handle, rspCode, tstrerror(rspCode));
+    }
+
     ctx->queryRsped = true;
-    QW_TASK_DLOG("query msg rsped, handle:%p, code:%x - %s", ctx->ctrlConnInfo.handle, rspCode, tstrerror(rspCode));
   }
 
   return TSDB_CODE_SUCCESS;
@@ -531,7 +530,7 @@
     ctx->queryGotData = true;
   }
 
-  if (QW_PHASE_POST_QUERY == phase && ctx && !ctx->localExec && !ctx->queryRsped) {
+  if (QW_PHASE_POST_QUERY == phase && ctx && !ctx->queryRsped) {
     bool   rsped = false;
     SQWMsg qwMsg = {.msgType = ctx->msgType, .connInfo = ctx->ctrlConnInfo};
     qwDbgSimulateRedirect(&qwMsg, ctx, &rsped);
