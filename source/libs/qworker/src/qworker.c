--- conflicted
+++ resolved
@@ -246,14 +246,8 @@
   return TSDB_CODE_SUCCESS;
 }
 
-<<<<<<< HEAD
-int32_t qwGetDeleteResFromSink(QW_FPARAMS_DEF, SQWTaskCtx *ctx, int32_t *dataLen, void **rspMsg, SDeleteRes *pRes) {
-  int64_t            len = 0;
-  SVDeleteRsp        rsp = {0};
-=======
 int32_t qwGetDeleteResFromSink(QW_FPARAMS_DEF, SQWTaskCtx *ctx, SDeleteRes *pRes) {
   int32_t            len = 0;
->>>>>>> 0feb11bd
   bool               queryEnd = false;
   int32_t            code = 0;
   SOutputData        output = {0};
