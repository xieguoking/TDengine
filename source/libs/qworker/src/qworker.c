#include "qworker.h"
#include <common.h>
#include "executor.h"
#include "planner.h"
#include "query.h"
#include "qworkerInt.h"
#include "qworkerMsg.h"
#include "tmsg.h"
#include "tname.h"
#include "dataSinkMgt.h"

int32_t qwValidateStatus(SQWorkerMgmt *mgmt, uint64_t sId, uint64_t qId, uint64_t tId, int8_t oriStatus, int8_t newStatus) {
  int32_t code = 0;

  if (oriStatus == newStatus) {
    QW_ERR_JRET(TSDB_CODE_QRY_APP_ERROR);
  }
  
  switch (oriStatus) {
    case JOB_TASK_STATUS_NULL:
      if (newStatus != JOB_TASK_STATUS_EXECUTING 
       && newStatus != JOB_TASK_STATUS_FAILED 
       && newStatus != JOB_TASK_STATUS_NOT_START) {
        QW_ERR_JRET(TSDB_CODE_QRY_APP_ERROR);
      }
      
      break;
    case JOB_TASK_STATUS_NOT_START:
      if (newStatus != JOB_TASK_STATUS_CANCELLED) {
        QW_ERR_JRET(TSDB_CODE_QRY_APP_ERROR);
      }
      
      break;
    case JOB_TASK_STATUS_EXECUTING:
      if (newStatus != JOB_TASK_STATUS_PARTIAL_SUCCEED 
       && newStatus != JOB_TASK_STATUS_FAILED 
       && newStatus != JOB_TASK_STATUS_CANCELLING 
       && newStatus != JOB_TASK_STATUS_CANCELLED 
       && newStatus != JOB_TASK_STATUS_DROPPING) {
        QW_ERR_JRET(TSDB_CODE_QRY_APP_ERROR);
      }
      
      break;
    case JOB_TASK_STATUS_PARTIAL_SUCCEED:
      if (newStatus != JOB_TASK_STATUS_EXECUTING 
       && newStatus != JOB_TASK_STATUS_SUCCEED
       && newStatus != JOB_TASK_STATUS_CANCELLED) {
        QW_ERR_JRET(TSDB_CODE_QRY_APP_ERROR);
      }
      
      break;
    case JOB_TASK_STATUS_SUCCEED:
    case JOB_TASK_STATUS_FAILED:
    case JOB_TASK_STATUS_CANCELLING:
      if (newStatus != JOB_TASK_STATUS_CANCELLED) {
        QW_ERR_JRET(TSDB_CODE_QRY_APP_ERROR);
      }
      
      break;
    case JOB_TASK_STATUS_CANCELLED:
    case JOB_TASK_STATUS_DROPPING:
      QW_ERR_JRET(TSDB_CODE_QRY_APP_ERROR);
      break;
      
    default:
      QW_TASK_ELOG("invalid task status:%d", oriStatus);
      return TSDB_CODE_QRY_APP_ERROR;
  }

  return TSDB_CODE_SUCCESS;

_return:

  QW_TASK_ELOG("invalid task status update from %d to %d", oriStatus, newStatus);
  QW_RET(code);
}

int32_t qwSetTaskStatus(SQWorkerMgmt *mgmt, uint64_t sId, uint64_t qId, uint64_t tId, SQWTaskStatus *task, int8_t status) {
  int32_t code = 0;
  int8_t origStatus = 0;

  while (true) {
    origStatus = atomic_load_8(&task->status);
    
    QW_ERR_RET(qwValidateStatus(QW_FPARAMS(), origStatus, status));
    
    if (origStatus != atomic_val_compare_exchange_8(&task->status, origStatus, status)) {
      continue;
    }
    
    QW_TASK_DLOG("task status updated from %d to %d", origStatus, status);

    break;
  }
  
  return TSDB_CODE_SUCCESS;
}


int32_t qwAddSchedulerImpl(SQWorkerMgmt *mgmt, uint64_t sId, uint64_t qId, uint64_t tId, int32_t rwType, SQWSchStatus **sch) {
  SQWSchStatus newSch = {0};
  newSch.tasksHash = taosHashInit(mgmt->cfg.maxSchTaskNum, taosGetDefaultHashFunction(TSDB_DATA_TYPE_BINARY), false, HASH_NO_LOCK);
  if (NULL == newSch.tasksHash) {
    QW_SCH_ELOG("taosHashInit %d failed", mgmt->cfg.maxSchTaskNum);
    QW_ERR_RET(TSDB_CODE_QRY_OUT_OF_MEMORY);
  }

  QW_LOCK(QW_WRITE, &mgmt->schLock);
  int32_t code = taosHashPut(mgmt->schHash, &sId, sizeof(sId), &newSch, sizeof(newSch));
  if (0 != code) {
    if (!HASH_NODE_EXIST(code)) {
      QW_UNLOCK(QW_WRITE, &mgmt->schLock);
      
      QW_SCH_ELOG("taosHashPut new sch to scheduleHash failed, errno:%d", errno);
      taosHashCleanup(newSch.tasksHash);
      QW_ERR_RET(TSDB_CODE_QRY_OUT_OF_MEMORY);
    }

    taosHashCleanup(newSch.tasksHash);
  }
  QW_UNLOCK(QW_WRITE, &mgmt->schLock);

  return TSDB_CODE_SUCCESS;  
}

int32_t qwAcquireSchedulerImpl(SQWorkerMgmt *mgmt, uint64_t sId, uint64_t qId, uint64_t tId, int32_t rwType, SQWSchStatus **sch, int32_t nOpt) {
  while (true) {
    QW_LOCK(rwType, &mgmt->schLock);
    *sch = taosHashGet(mgmt->schHash, &sId, sizeof(sId));
    if (NULL == (*sch)) {
      QW_UNLOCK(rwType, &mgmt->schLock);
      
      if (QW_NOT_EXIST_ADD == nOpt) {
        QW_ERR_RET(qwAddSchedulerImpl(QW_FPARAMS(), rwType, sch));

        nOpt = QW_NOT_EXIST_RET_ERR;
        
        continue;
      } else if (QW_NOT_EXIST_RET_ERR == nOpt) {
        QW_RET(TSDB_CODE_QRY_SCH_NOT_EXIST);
      } else {
        assert(0);
      }
    }

    break;
  }

  return TSDB_CODE_SUCCESS;
}

int32_t qwAcquireAddScheduler(SQWorkerMgmt *mgmt, uint64_t sId, uint64_t qId, uint64_t tId, int32_t rwType, SQWSchStatus **sch) {
  return qwAcquireSchedulerImpl(QW_FPARAMS(), rwType, sch, QW_NOT_EXIST_ADD);
}

int32_t qwAcquireScheduler(SQWorkerMgmt *mgmt, uint64_t sId, uint64_t qId, uint64_t tId, int32_t rwType, SQWSchStatus **sch) {
  return qwAcquireSchedulerImpl(QW_FPARAMS(), rwType, sch, QW_NOT_EXIST_RET_ERR);
}

void qwReleaseScheduler(int32_t rwType, SQWorkerMgmt *mgmt) {
  QW_UNLOCK(rwType, &mgmt->schLock);
}


int32_t qwAcquireTaskStatus(SQWorkerMgmt *mgmt, uint64_t sId, uint64_t qId, uint64_t tId, int32_t rwType, SQWSchStatus *sch, SQWTaskStatus **task) {
  char id[sizeof(qId) + sizeof(tId)] = {0};
  QW_SET_QTID(id, qId, tId);

  QW_LOCK(rwType, &sch->tasksLock);
  *task = taosHashGet(sch->tasksHash, id, sizeof(id));
  if (NULL == (*task)) {
    QW_UNLOCK(rwType, &sch->tasksLock);
    QW_ERR_RET(TSDB_CODE_QRY_TASK_NOT_EXIST);
  }

  return TSDB_CODE_SUCCESS;
}



int32_t qwAddTaskStatusImpl(SQWorkerMgmt *mgmt, uint64_t sId, uint64_t qId, uint64_t tId, SQWSchStatus *sch, int32_t rwType, int32_t status, SQWTaskStatus **task) {
  int32_t code = 0;

  char id[sizeof(qId) + sizeof(tId)] = {0};
  QW_SET_QTID(id, qId, tId);

  SQWTaskStatus ntask = {0};
  ntask.status = status;

  QW_LOCK(QW_WRITE, &sch->tasksLock);
  code = taosHashPut(sch->tasksHash, id, sizeof(id), &ntask, sizeof(ntask));
  if (0 != code) {
    QW_UNLOCK(QW_WRITE, &sch->tasksLock);
    if (HASH_NODE_EXIST(code)) {
      if (rwType && task) {
        QW_RET(qwAcquireTaskStatus(QW_FPARAMS(), rwType, sch, task));
      } else {
        QW_TASK_ELOG("task status already exist, id:%s", id);
        QW_ERR_RET(TSDB_CODE_QRY_TASK_ALREADY_EXIST);
      }
    } else {
      QW_TASK_ELOG("taosHashPut to tasksHash failed, code:%x", code);
      QW_ERR_RET(TSDB_CODE_QRY_OUT_OF_MEMORY);
    }
  }
  QW_UNLOCK(QW_WRITE, &sch->tasksLock);

  if (rwType && task) {
    QW_ERR_RET(qwAcquireTaskStatus(QW_FPARAMS(), rwType, sch, task));
  }

  return TSDB_CODE_SUCCESS;
}

int32_t qwAddTaskStatus(SQWorkerMgmt *mgmt, uint64_t sId, uint64_t qId, uint64_t tId, int32_t status) {
  SQWSchStatus *tsch = NULL;
  int32_t code = 0;
  QW_ERR_RET(qwAcquireAddScheduler(QW_FPARAMS(), QW_READ, &tsch));

  QW_ERR_JRET(qwAddTaskStatusImpl(QW_FPARAMS(), tsch, 0, status, NULL));

_return:

  qwReleaseScheduler(QW_READ, mgmt);
  
  QW_RET(code);
}


int32_t qwAddAcquireTaskStatus(SQWorkerMgmt *mgmt, uint64_t sId, uint64_t qId, uint64_t tId, int32_t rwType, SQWSchStatus *sch, int32_t status, SQWTaskStatus **task) {
  return qwAddTaskStatusImpl(QW_FPARAMS(), sch, rwType, status, task);
}


void qwReleaseTaskStatus(int32_t rwType, SQWSchStatus *sch) {
  QW_UNLOCK(rwType, &sch->tasksLock);
}


int32_t qwAcquireTaskCtx(SQWorkerMgmt *mgmt, uint64_t sId, uint64_t qId, uint64_t tId, int32_t rwType, SQWTaskCtx **ctx) {
  char id[sizeof(qId) + sizeof(tId)] = {0};
  QW_SET_QTID(id, qId, tId);
  
  QW_LOCK(rwType, &mgmt->ctxLock);
  *ctx = taosHashGet(mgmt->ctxHash, id, sizeof(id));
  if (NULL == (*ctx)) {
    QW_UNLOCK(rwType, &mgmt->ctxLock);
    QW_TASK_ELOG("ctx not in ctxHash, id:%s", id);
    QW_ERR_RET(TSDB_CODE_QRY_RES_CACHE_NOT_EXIST);
  }

  return TSDB_CODE_SUCCESS;
}

int32_t qwAddTaskCtxImpl(SQWorkerMgmt *mgmt, uint64_t sId, uint64_t qId, uint64_t tId, int32_t rwType, int32_t status, SQWTaskCtx **ctx) {
  char id[sizeof(qId) + sizeof(tId)] = {0};
  QW_SET_QTID(id, qId, tId);

  SQWTaskCtx nctx = {0};

  QW_LOCK(QW_WRITE, &mgmt->ctxLock);
  int32_t code = taosHashPut(mgmt->ctxHash, id, sizeof(id), &nctx, sizeof(SQWTaskCtx));
  if (0 != code) {
    QW_UNLOCK(QW_WRITE, &mgmt->ctxLock);
    
    if (HASH_NODE_EXIST(code)) {
      if (rwType && ctx) {
        QW_RET(qwAcquireTaskCtx(QW_FPARAMS(), rwType, ctx));
      } else {
        QW_TASK_ELOG("task ctx already exist, id:%s", id);
        QW_ERR_RET(TSDB_CODE_QRY_TASK_ALREADY_EXIST);
      }
    } else {
      QW_TASK_ELOG("taosHashPut to ctxHash failed, code:%x", code);
      QW_ERR_RET(TSDB_CODE_QRY_OUT_OF_MEMORY);
    }
  }
  QW_UNLOCK(QW_WRITE, &mgmt->ctxLock);

  if (rwType && ctx) {
    QW_RET(qwAcquireTaskCtx(QW_FPARAMS(), rwType, ctx));
  }

  return TSDB_CODE_SUCCESS;
}

int32_t qwAddTaskCtx(SQWorkerMgmt *mgmt, uint64_t sId, uint64_t qId, uint64_t tId) {
  QW_RET(qwAddTaskCtxImpl(QW_FPARAMS(), 0, 0, NULL));
}

int32_t qwGetTaskCtx(SQWorkerMgmt *mgmt, uint64_t sId, uint64_t qId, uint64_t tId, SQWTaskCtx **ctx) {
  char id[sizeof(qId) + sizeof(tId)] = {0};
  QW_SET_QTID(id, qId, tId);
  
  *ctx = taosHashGet(mgmt->ctxHash, id, sizeof(id));
  if (NULL == (*ctx)) {
    QW_TASK_ELOG("ctx not in ctxHash, id:%s", id);
    QW_ERR_RET(TSDB_CODE_QRY_RES_CACHE_NOT_EXIST);
  }

  return TSDB_CODE_SUCCESS;

}


int32_t qwAddAcquireTaskCtx(SQWorkerMgmt *mgmt, uint64_t sId, uint64_t qId, uint64_t tId, int32_t rwType, SQWTaskCtx **ctx) {
  return qwAddTaskCtxImpl(QW_FPARAMS(), rwType, 0, ctx);
}

void qwReleaseTaskCtx(int32_t rwType, SQWorkerMgmt *mgmt) {
  QW_UNLOCK(rwType, &mgmt->ctxLock);
}


void qwFreeTask(SQWorkerMgmt *mgmt, uint64_t sId, uint64_t qId, uint64_t tId, SQWTaskCtx *ctx) {
  if (ctx->taskHandle) {
    qDestroyTask(ctx->taskHandle);
    ctx->taskHandle = NULL;
  }

  // TODO
  if (ctx->sinkHandle) {

  }
}


// Note: NEED CTX HASH LOCKED BEFORE ENTRANCE
int32_t qwDropTaskCtx(SQWorkerMgmt *mgmt, uint64_t sId, uint64_t qId, uint64_t tId) {
  char id[sizeof(qId) + sizeof(tId)] = {0};
  QW_SET_QTID(id, qId, tId);
  SQWTaskCtx octx;

  SQWTaskCtx *ctx = taosHashGet(mgmt->ctxHash, id, sizeof(id));
  if (NULL == ctx) {
    QW_ERR_RET(TSDB_CODE_QRY_RES_CACHE_NOT_EXIST);
  }

  octx = *ctx;

  if (taosHashRemove(mgmt->ctxHash, id, sizeof(id))) {
    QW_TASK_ELOG("taosHashRemove from ctx hash failed, id:%s", id);    
    QW_ERR_RET(TSDB_CODE_QRY_RES_CACHE_NOT_EXIST);
  }

  if (octx.taskHandle) {
    qDestroyTask(octx.taskHandle);
  }

  if (octx.sinkHandle) {
    dsDestroyDataSinker(octx.sinkHandle);
  }
  
  return TSDB_CODE_SUCCESS;
}


int32_t qwDropTaskStatus(SQWorkerMgmt *mgmt, uint64_t sId, uint64_t qId, uint64_t tId) {
  SQWSchStatus *sch = NULL;
  SQWTaskStatus *task = NULL;
  int32_t code = 0;
  
  char id[sizeof(qId) + sizeof(tId)] = {0};
  QW_SET_QTID(id, qId, tId);

  if (qwAcquireScheduler(QW_FPARAMS(), QW_WRITE, &sch)) {
    QW_TASK_WLOG("scheduler does not exist, id:%s", id);
    return TSDB_CODE_SUCCESS;
  }

  if (qwAcquireTaskStatus(QW_FPARAMS(), QW_WRITE, sch, &task)) {
    qwReleaseScheduler(QW_WRITE, mgmt);
    
    QW_TASK_WLOG("task does not exist, id:%s", id);
    return TSDB_CODE_SUCCESS;
  }

  if (taosHashRemove(sch->tasksHash, id, sizeof(id))) {
    QW_TASK_ELOG("taosHashRemove task from hash failed, task:%p", task);
    QW_ERR_JRET(TSDB_CODE_QRY_APP_ERROR);
  }

  QW_TASK_DLOG("task dropped, id:%s", id);

_return:

  qwReleaseTaskStatus(QW_WRITE, sch);
  qwReleaseScheduler(QW_WRITE, mgmt);
  
  QW_RET(code);
}

int32_t qwUpdateTaskStatus(SQWorkerMgmt *mgmt, uint64_t sId, uint64_t qId, uint64_t tId, int8_t status) {
  SQWSchStatus *sch = NULL;
  SQWTaskStatus *task = NULL;
  int32_t code = 0;

  QW_ERR_RET(qwAcquireScheduler(QW_FPARAMS(), QW_READ, &sch));
  QW_ERR_JRET(qwAcquireTaskStatus(QW_FPARAMS(), QW_READ, sch, &task));

  QW_ERR_JRET(qwSetTaskStatus(QW_FPARAMS(), task, status));
  
_return:

  qwReleaseTaskStatus(QW_READ, sch);
  qwReleaseScheduler(QW_READ, mgmt);

  QW_RET(code);
}


int32_t qwDropTask(SQWorkerMgmt *mgmt, uint64_t sId, uint64_t qId, uint64_t tId, bool *needRsp) {
  int32_t code = 0;
  SQWTaskCtx *ctx = NULL;
  bool locked = false;

  QW_ERR_JRET(qwAddAcquireTaskCtx(QW_FPARAMS(), QW_READ, &ctx));
  
  QW_LOCK(QW_WRITE, &ctx->lock);

  locked = true;

  if (QW_IS_EVENT_RECEIVED(ctx, QW_EVENT_DROP)) {
    QW_TASK_WLOG("task already dropping, phase:%d", ctx->phase);
    QW_ERR_JRET(TSDB_CODE_QRY_DUPLICATTED_OPERATION);
  }

  if (QW_IN_EXECUTOR(ctx)) {
    if (ctx->taskHandle) {
      QW_ERR_JRET(qKillTask(ctx->taskHandle));
    }
    
    QW_ERR_JRET(qwUpdateTaskStatus(QW_FPARAMS(), JOB_TASK_STATUS_DROPPING));
  } else if (ctx->phase > 0) {
    QW_ERR_JRET(qwDropTaskStatus(QW_FPARAMS()));              
    QW_ERR_JRET(qwDropTaskCtx(QW_FPARAMS()));

    locked = false;
    *needRsp = true;
  }

  if (locked) {
    QW_SET_EVENT_RECEIVED(ctx, QW_EVENT_DROP);
  }

_return:

  if (locked) {
    QW_UNLOCK(QW_WRITE, &ctx->lock);
  }

  if (ctx) {
    qwReleaseTaskCtx(QW_READ, mgmt);
  }

  QW_RET(code);
}



int32_t qwGetResFromSink(QW_FPARAMS_DEF, SQWTaskCtx *ctx, int32_t *dataLen, void **rspMsg, SOutputData *pOutput) {
  int32_t len = 0;
  SRetrieveTableRsp *rsp = NULL;
  bool queryEnd = false;
  int32_t code = 0;

  dsGetDataLength(ctx->sinkHandle, &len, &queryEnd);

  if (len < 0) {
    QW_TASK_ELOG("invalid length from dsGetDataLength, length:%d", len);
    QW_ERR_RET(TSDB_CODE_QRY_INVALID_INPUT);
  }

  if (len == 0) {
    if (queryEnd) {
      code = dsGetDataBlock(ctx->sinkHandle, pOutput);
      if (code) {
        QW_TASK_ELOG("dsGetDataBlock failed, code:%x", code);
        QW_ERR_RET(code);
      }
    
      QW_TASK_DLOG("no data in sink and query end, phase:%d", ctx->phase);
      
      QW_ERR_RET(qwUpdateTaskStatus(QW_FPARAMS(), JOB_TASK_STATUS_SUCCEED));

      QW_ERR_RET(qwMallocFetchRsp(len, &rsp));      

      *rspMsg = rsp;

      *dataLen = 0;
      
      return TSDB_CODE_SUCCESS;
    }
    
    QW_TASK_DLOG("no res data in sink, need response later, queryEnd:%d", queryEnd);

    return TSDB_CODE_SUCCESS;
  }  


  // Got data from sink

  *dataLen = len;

  QW_TASK_DLOG("task got data in sink, dataLength:%d", len);
  
  QW_ERR_RET(qwMallocFetchRsp(len, &rsp));

  *rspMsg = rsp;
  
  pOutput->pData = rsp->data;
  
  code = dsGetDataBlock(ctx->sinkHandle, pOutput);
  if (code) {
    QW_TASK_ELOG("dsGetDataBlock failed, code:%x", code);
    qwFreeFetchRsp(rsp);
    QW_ERR_RET(code);
  }

  queryEnd = pOutput->queryEnd;
  pOutput->queryEnd = false;

  if (DS_BUF_EMPTY == pOutput->bufStatus && queryEnd) {
    pOutput->queryEnd = true;
    
    QW_SCH_TASK_DLOG("task all fetched, status:%d", JOB_TASK_STATUS_SUCCEED);
    QW_ERR_RET(qwUpdateTaskStatus(QW_FPARAMS(), JOB_TASK_STATUS_SUCCEED));
  }

  return TSDB_CODE_SUCCESS;
}


int32_t qwHandleTaskEvent(QW_FPARAMS_DEF, int32_t phase, SQWPhaseInput *input, SQWPhaseOutput *output) {
  int32_t code = 0;
  int8_t status = 0;
  SQWTaskCtx *ctx = NULL;
  bool locked = false;

  QW_SCH_TASK_DLOG("handle event at phase %d", phase);

  switch (phase) {
    case QW_PHASE_PRE_QUERY: {
      QW_ERR_JRET(qwAddAcquireTaskCtx(QW_FPARAMS(), QW_READ, &ctx));
            
      ctx->phase = phase;

      assert(!QW_IS_EVENT_PROCESSED(ctx, QW_EVENT_CANCEL));

      if (QW_IS_EVENT_RECEIVED(ctx, QW_EVENT_DROP)) {
        output->needStop = true;

        QW_ERR_JRET(qwDropTaskStatus(QW_FPARAMS()));              
        QW_ERR_JRET(qwDropTaskCtx(QW_FPARAMS()));

        output->rspCode = TSDB_CODE_QRY_TASK_DROPPED;
        
        // Note: ctx freed, no need to unlock it
        locked = false;        
      } else if (QW_IS_EVENT_RECEIVED(ctx, QW_EVENT_CANCEL)) {
        output->needStop = true;
        
        QW_ERR_JRET(qwAddTaskStatus(QW_FPARAMS(), JOB_TASK_STATUS_CANCELLED));
        qwFreeTask(QW_FPARAMS(), ctx);
        
        QW_SET_EVENT_PROCESSED(ctx, QW_EVENT_CANCEL);
        
        output->rspCode = TSDB_CODE_QRY_TASK_CANCELLED;
      }

      if (!output->needStop) {
        QW_ERR_JRET(qwAddTaskStatus(QW_FPARAMS(), JOB_TASK_STATUS_EXECUTING));
      }
      break;
    }
    case QW_PHASE_POST_QUERY: {
      QW_ERR_JRET(qwAddAcquireTaskCtx(QW_FPARAMS(), QW_READ, &ctx));
      
      QW_LOCK(QW_WRITE, &ctx->lock);
      
      locked = true;        

      ctx->taskHandle = input->taskHandle;
      ctx->sinkHandle = input->sinkHandle;
      
      ctx->readyCode = input->code;

      assert(!QW_IS_EVENT_PROCESSED(ctx, QW_EVENT_CANCEL));

      if (QW_IS_EVENT_RECEIVED(ctx, QW_EVENT_DROP)) {
        output->needStop = true;

        QW_ERR_JRET(qwDropTaskStatus(QW_FPARAMS()));              
        QW_ERR_JRET(qwDropTaskCtx(QW_FPARAMS()));

        output->rspCode = TSDB_CODE_QRY_TASK_DROPPED;
        
        // Note: ctx freed, no need to unlock it
        locked = false;                
      } else if (QW_IS_EVENT_RECEIVED(ctx, QW_EVENT_CANCEL)) {
        output->needStop = true;
        
        QW_ERR_JRET(qwUpdateTaskStatus(QW_FPARAMS(), JOB_TASK_STATUS_CANCELLED));
        qwFreeTask(QW_FPARAMS(), ctx);
        
        QW_SET_EVENT_PROCESSED(ctx, QW_EVENT_CANCEL);
        
        output->rspCode = TSDB_CODE_QRY_TASK_CANCELLED;
      } else if (QW_IS_EVENT_RECEIVED(ctx, QW_EVENT_READY)) {
        output->needRsp = true;
        
        QW_SET_EVENT_PROCESSED(ctx, QW_EVENT_READY);

        output->rspCode = input->code;
      }

      if (!output->needStop) {      
        QW_ERR_JRET(qwUpdateTaskStatus(QW_FPARAMS(), input->status));
      }
      break;
    }
    case QW_PHASE_PRE_FETCH: {
      QW_ERR_JRET(qwAddAcquireTaskCtx(QW_FPARAMS(), QW_READ, &ctx));
      
      QW_LOCK(QW_WRITE, &ctx->lock);
      
      locked = true;

      ctx->phase = phase;

      if (QW_IS_EVENT_PROCESSED(ctx, QW_EVENT_CANCEL)) {
        QW_TASK_WLOG("task already cancelled, phase:%d", phase);
        output->needStop = true;
        output->rspCode = TSDB_CODE_QRY_TASK_CANCELLED;        
        QW_ERR_JRET(TSDB_CODE_QRY_TASK_CANCELLED);
      }

      if (QW_IS_EVENT_RECEIVED(ctx, QW_EVENT_DROP)) {
        QW_TASK_WLOG("task is dropping, phase:%d", phase);
        output->needStop = true;
        output->rspCode = TSDB_CODE_QRY_TASK_DROPPING;
      } else if (QW_IS_EVENT_RECEIVED(ctx, QW_EVENT_CANCEL)) {
        QW_TASK_WLOG("task is cancelling, phase:%d", phase);
        output->needStop = true;
        output->rspCode = TSDB_CODE_QRY_TASK_CANCELLING;
      }

      if (QW_IS_EVENT_RECEIVED(ctx, QW_EVENT_FETCH)) {
        QW_TASK_WLOG("last fetch not finished, phase:%d", phase);
        output->needStop = true;
        output->rspCode = TSDB_CODE_QRY_DUPLICATTED_OPERATION;        
        QW_ERR_JRET(TSDB_CODE_QRY_DUPLICATTED_OPERATION);
      }

      if (!QW_IS_EVENT_PROCESSED(ctx, QW_EVENT_READY)) {
        QW_TASK_ELOG("query rsp are not ready, phase:%d", phase);
        output->needStop = true;
        output->rspCode = TSDB_CODE_QRY_TASK_MSG_ERROR;        
        QW_ERR_JRET(TSDB_CODE_QRY_TASK_MSG_ERROR);
      }
      break;
    }    
    case QW_PHASE_POST_FETCH: {
      QW_ERR_JRET(qwAddAcquireTaskCtx(QW_FPARAMS(), QW_READ, &ctx));
      
      QW_LOCK(QW_WRITE, &ctx->lock);
      
      locked = true;        

      if (QW_IS_EVENT_PROCESSED(ctx, QW_EVENT_CANCEL)) {
        QW_TASK_WLOG("task already cancelled, phase:%d", phase);
        output->needStop = true;
        output->rspCode = TSDB_CODE_QRY_TASK_CANCELLED;        
        QW_ERR_JRET(TSDB_CODE_QRY_TASK_CANCELLED);
      }

      if (QW_IS_EVENT_RECEIVED(ctx, QW_EVENT_DROP)) {
        QW_TASK_WLOG("task is dropping, phase:%d", phase);
        output->needStop = true;
        output->rspCode = TSDB_CODE_QRY_TASK_DROPPING;
      } else if (QW_IS_EVENT_RECEIVED(ctx, QW_EVENT_CANCEL)) {
        QW_TASK_WLOG("task is cancelling, phase:%d", phase);
        output->needStop = true;
        output->rspCode = TSDB_CODE_QRY_TASK_CANCELLING;
      }
      break;
    }    

  }


_return:

  if (locked) {
    ctx->phase = phase;
    
    QW_UNLOCK(QW_WRITE, &ctx->lock);
  }

  if (ctx) {
    qwReleaseTaskCtx(QW_READ, mgmt);
  }

  QW_RET(code);
}


int32_t qwProcessQuery(SQWorkerMgmt *mgmt, uint64_t sId, uint64_t qId, uint64_t tId, SQWMsg *qwMsg) {
  int32_t code = 0;
  bool queryRsped = false;
  bool needStop = false;
  struct SSubplan *plan = NULL;
  int32_t rspCode = 0;
  SQWPhaseInput input = {0};
  SQWPhaseOutput output = {0};

  QW_ERR_JRET(qwHandleTaskEvent(QW_FPARAMS(), QW_PHASE_PRE_QUERY, &input, &output));

  needStop = output.needStop;
  code = output.rspCode;
  
  if (needStop) {
    QW_TASK_DLOG("task need stop, phase:%d", QW_PHASE_PRE_QUERY);
    QW_ERR_JRET(code);
  }
  
  code = qStringToSubplan(qwMsg->msg, &plan);
  if (TSDB_CODE_SUCCESS != code) {
    QW_TASK_ELOG("task string to subplan failed, code:%x", code);
    QW_ERR_JRET(code);
  }

  qTaskInfo_t pTaskInfo = NULL;
  code = qCreateExecTask(qwMsg->node, 0, (struct SSubplan *)plan, &pTaskInfo);
  if (code) {
    QW_TASK_ELOG("qCreateExecTask failed, code:%x", code);
    QW_ERR_JRET(code);
  }
  
  QW_ERR_JRET(qwBuildAndSendQueryRsp(qwMsg->connection, TSDB_CODE_SUCCESS));

  queryRsped = true;

  DataSinkHandle sinkHandle = NULL;
  code = qExecTask(pTaskInfo, &sinkHandle);
  if (code) {
    QW_TASK_ELOG("qExecTask failed, code:%x", code);
    QW_ERR_JRET(code);
  }

_return:

  if (code) {
    rspCode = code;
  }
  
  if (!queryRsped) {
    code = qwBuildAndSendQueryRsp(qwMsg->connection, rspCode);
    if (TSDB_CODE_SUCCESS == rspCode && code) {
      rspCode = code;
    }
  }

  if (needStop) {
    QW_RET(rspCode);
  }

  input.code = rspCode;
  input.taskHandle = pTaskInfo;
  input.sinkHandle = sinkHandle;
  
  if (TSDB_CODE_SUCCESS != rspCode) {
    input.status = JOB_TASK_STATUS_FAILED;
  } else {
    input.status = JOB_TASK_STATUS_PARTIAL_SUCCEED;
  }
  
  QW_ERR_RET(qwHandleTaskEvent(QW_FPARAMS(), QW_PHASE_POST_QUERY, &input, &output));

  if (queryRsped && output.needRsp) {
    qwBuildAndSendReadyRsp(qwMsg->connection, output.rspCode);
  }
  
  QW_RET(rspCode);
}

int32_t qwProcessReady(SQWorkerMgmt *mgmt, uint64_t sId, uint64_t qId, uint64_t tId, SQWMsg *qwMsg) {
  int32_t code = 0;
  SQWTaskCtx *ctx = NULL;

  QW_ERR_JRET(qwAddAcquireTaskCtx(QW_FPARAMS(), QW_READ, &ctx));
  
  QW_LOCK(QW_WRITE, &ctx->lock);

  if (ctx->phase == QW_PHASE_PRE_QUERY) {
    QW_SET_EVENT_RECEIVED(ctx, QW_EVENT_READY);
  } else if (ctx->phase == QW_PHASE_POST_QUERY) {
    QW_SET_EVENT_PROCESSED(ctx, QW_EVENT_READY);
    QW_ERR_JRET(qwBuildAndSendReadyRsp(qwMsg->connection, ctx->readyCode));
  }

_return:

  if (ctx) {
    QW_UNLOCK(QW_WRITE, &ctx->lock);

    qwReleaseTaskCtx(QW_READ, mgmt);
  }

  QW_RET(code);
}


int32_t qwProcessCQuery(SQWorkerMgmt *mgmt, uint64_t sId, uint64_t qId, uint64_t tId, SQWMsg *qwMsg) {
  int32_t code = 0;
  bool queryRsped = false;
  bool needStop = false;
  struct SSubplan *plan = NULL;
  int32_t rspCode = 0;
  SQWPhaseInput input = {0};
  SQWPhaseOutput output = {0};
  SQWTaskCtx *ctx = NULL;
  void *rsp = NULL;
  int32_t dataLen = 0;

  QW_ERR_JRET(qwHandleTaskEvent(QW_FPARAMS(), QW_PHASE_PRE_CQUERY, &input, &output));

  needStop = output.needStop;
  code = output.rspCode;
  
  if (needStop) {
    QW_TASK_DLOG("task need stop, phase:%d", QW_PHASE_PRE_CQUERY);
    QW_ERR_JRET(code);
  }

  QW_ERR_JRET(qwGetTaskCtx(QW_FPARAMS(), &ctx));
  
  qTaskInfo_t     taskHandle = ctx->taskHandle;
  DataSinkHandle  sinkHandle = ctx->sinkHandle;

  code = qExecTask(taskHandle, &sinkHandle);
  if (code) {
    QW_TASK_ELOG("qExecTask failed, code:%x", code);
    QW_ERR_JRET(code);
  }

  QW_SET_EVENT_PROCESSED(ctx, QW_EVENT_CQUERY);

  if (QW_IS_EVENT_RECEIVED(ctx, QW_EVENT_FETCH)) {    
    SOutputData sOutput = {0};
    QW_ERR_JRET(qwGetResFromSink(QW_FPARAMS(), ctx, &dataLen, &rsp, &sOutput));
    
    // Note: schedule data sink firstly and will schedule query after it's done
    if (sOutput.scheduleJobNo) {
      if (sOutput.scheduleJobNo > ctx->sinkId) {
        QW_TASK_DLOG("sink need schedule, scheduleJobNo:%d", sOutput.scheduleJobNo);    
    
        ctx->sinkId = sOutput.scheduleJobNo;
        QW_ERR_JRET(qwBuildAndSendSchSinkMsg(QW_FPARAMS(), qwMsg->connection));
      }
    } else if ((!sOutput.queryEnd) && (DS_BUF_LOW == sOutput.bufStatus || DS_BUF_EMPTY == sOutput.bufStatus)) {    
      QW_TASK_DLOG("task not end, need to continue, bufStatus:%d", sOutput.bufStatus);
    
      if (!QW_IS_EVENT_RECEIVED(ctx, QW_EVENT_CQUERY)) {
        QW_SET_EVENT_RECEIVED(ctx, QW_EVENT_CQUERY);
    
        QW_ERR_JRET(qwUpdateTaskStatus(QW_FPARAMS(), JOB_TASK_STATUS_EXECUTING));      
        
        QW_ERR_RET(qwBuildAndSendCQueryMsg(QW_FPARAMS(), qwMsg->connection));
      }
    }
    
    if (rsp) {
      qwBuildFetchRsp(rsp, &sOutput, dataLen);
    }

  }

_return:

  qwHandleTaskEvent(QW_FPARAMS(), QW_PHASE_POST_CQUERY, &input, &output);

  if (QW_IS_EVENT_RECEIVED(ctx, QW_EVENT_FETCH)) {    
    if (code) {
      QW_SET_EVENT_PROCESSED(ctx, QW_EVENT_FETCH);    
      qwFreeFetchRsp(rsp);
      rsp = NULL;
      qwBuildAndSendFetchRsp(qwMsg->connection, rsp, 0, code);
    } else if (rsp) {
      QW_SET_EVENT_PROCESSED(ctx, QW_EVENT_FETCH);
    
      qwBuildAndSendFetchRsp(qwMsg->connection, rsp, dataLen, code);
    }
  }
  
  QW_RET(rspCode);
}


int32_t qwProcessFetch(SQWorkerMgmt *mgmt, uint64_t sId, uint64_t qId, uint64_t tId, SQWMsg *qwMsg) {
  int32_t code = 0;
  int32_t needRsp = true;
  void *data = NULL;
  int32_t sinkStatus = 0;
  int32_t dataLen = 0;
  bool queryEnd = false;
  bool needStop = false;
  bool locked = false;
  SQWTaskCtx *ctx = NULL;
  int8_t status = 0;
  void *rsp = NULL;

  SQWPhaseInput input = {0};
  SQWPhaseOutput output = {0};

  QW_ERR_JRET(qwHandleTaskEvent(QW_FPARAMS(), QW_PHASE_PRE_FETCH, &input, &output));
  
  needStop = output.needStop;
  code = output.rspCode;
  
  if (needStop) {
    QW_TASK_DLOG("task need stop, phase:%d", QW_PHASE_PRE_FETCH);
    QW_ERR_JRET(code);
  }

  QW_ERR_JRET(qwGetTaskCtx(QW_FPARAMS(), &ctx));
 
  SOutputData sOutput = {0};
  QW_ERR_JRET(qwGetResFromSink(QW_FPARAMS(), ctx, &dataLen, &rsp, &sOutput));

  if (NULL == rsp) {
    QW_SET_EVENT_RECEIVED(ctx, QW_EVENT_FETCH);
  }

  // Note: schedule data sink firstly and will schedule query after it's done
  if (sOutput.scheduleJobNo) {
    if (sOutput.scheduleJobNo > ctx->sinkId) {
      QW_TASK_DLOG("sink need schedule, scheduleJobNo:%d", sOutput.scheduleJobNo);    

      ctx->sinkId = sOutput.scheduleJobNo;
      QW_ERR_JRET(qwBuildAndSendSchSinkMsg(QW_FPARAMS(), qwMsg->connection));
    }
  } else if ((!sOutput.queryEnd) && (/* DS_BUF_LOW == sOutput.bufStatus || */ DS_BUF_EMPTY == sOutput.bufStatus)) {    
    QW_TASK_DLOG("task not end, need to continue, bufStatus:%d", sOutput.bufStatus);

    if (!QW_IS_EVENT_RECEIVED(ctx, QW_EVENT_CQUERY)) {
      QW_SET_EVENT_RECEIVED(ctx, QW_EVENT_CQUERY);

      QW_ERR_JRET(qwUpdateTaskStatus(QW_FPARAMS(), JOB_TASK_STATUS_EXECUTING));      
      
      QW_ERR_RET(qwBuildAndSendCQueryMsg(QW_FPARAMS(), qwMsg->connection));
    }
  }

  if (rsp) {
    qwBuildFetchRsp(rsp, &sOutput, dataLen);
  }
  
_return:

  qwHandleTaskEvent(QW_FPARAMS(), QW_PHASE_POST_FETCH, &input, &output);

  if (code) {
    qwFreeFetchRsp(rsp);
    rsp = NULL;
    qwBuildAndSendFetchRsp(qwMsg->connection, rsp, 0, code);
  } else if (rsp) {
    qwBuildAndSendFetchRsp(qwMsg->connection, rsp, dataLen, code);
  }

  
  QW_RET(code);
}


int32_t qwProcessDrop(SQWorkerMgmt *mgmt, uint64_t sId, uint64_t qId, uint64_t tId, SQWMsg *qwMsg) {
  int32_t code = 0;
  bool needRsp = false;
  
  QW_ERR_JRET(qwDropTask(QW_FPARAMS(), &needRsp));

_return:

  if (TSDB_CODE_SUCCESS != code || needRsp) {
    QW_ERR_RET(qwBuildAndSendDropRsp(qwMsg->connection, code));
  }

  return TSDB_CODE_SUCCESS;
}

int32_t qWorkerInit(int8_t nodeType, int32_t nodeId, SQWorkerCfg *cfg, void **qWorkerMgmt, void *nodeObj, putReqToQueryQFp fp) {
  if (NULL == qWorkerMgmt || NULL == nodeObj || NULL == fp) {
    qError("invalid param to init qworker");
    QW_RET(TSDB_CODE_QRY_INVALID_INPUT);
  }
  
  SQWorkerMgmt *mgmt = calloc(1, sizeof(SQWorkerMgmt));
  if (NULL == mgmt) {
    qError("calloc %d failed", (int32_t)sizeof(SQWorkerMgmt));
    QW_RET(TSDB_CODE_QRY_OUT_OF_MEMORY);
  }

  if (cfg) {
    mgmt->cfg = *cfg;
    if (0 == mgmt->cfg.maxSchedulerNum) {
      mgmt->cfg.maxSchedulerNum = QWORKER_DEFAULT_SCHEDULER_NUMBER;
    }
    if (0 == mgmt->cfg.maxTaskNum) {
      mgmt->cfg.maxTaskNum = QWORKER_DEFAULT_TASK_NUMBER;
    }
    if (0 == mgmt->cfg.maxSchTaskNum) {
      mgmt->cfg.maxSchTaskNum = QWORKER_DEFAULT_SCH_TASK_NUMBER;
    }
  } else {
    mgmt->cfg.maxSchedulerNum = QWORKER_DEFAULT_SCHEDULER_NUMBER;
    mgmt->cfg.maxTaskNum = QWORKER_DEFAULT_TASK_NUMBER;
    mgmt->cfg.maxSchTaskNum = QWORKER_DEFAULT_SCH_TASK_NUMBER;
  }

  mgmt->schHash = taosHashInit(mgmt->cfg.maxSchedulerNum, taosGetDefaultHashFunction(TSDB_DATA_TYPE_UBIGINT), false, HASH_ENTRY_LOCK);
  if (NULL == mgmt->schHash) {
    tfree(mgmt);
    qError("init %d scheduler hash failed", mgmt->cfg.maxSchedulerNum);
    QW_ERR_RET(TSDB_CODE_QRY_OUT_OF_MEMORY);
  }

  mgmt->ctxHash = taosHashInit(mgmt->cfg.maxTaskNum, taosGetDefaultHashFunction(TSDB_DATA_TYPE_BINARY), false, HASH_ENTRY_LOCK);
  if (NULL == mgmt->ctxHash) {
    taosHashCleanup(mgmt->schHash);
    mgmt->schHash = NULL;
    tfree(mgmt);
    qError("init %d task ctx hash failed", mgmt->cfg.maxTaskNum);
    QW_ERR_RET(TSDB_CODE_QRY_OUT_OF_MEMORY);
  }

  mgmt->nodeType = nodeType;
  mgmt->nodeId = nodeId;
  mgmt->nodeObj = nodeObj;
  mgmt->putToQueueFp = fp;

  *qWorkerMgmt = mgmt;

  qDebug("qworker initialized for node, type:%d, id:%d, handle:%p", mgmt->nodeType, mgmt->nodeId, mgmt);

  return TSDB_CODE_SUCCESS;
}

<<<<<<< HEAD
void qWorkerDestroy(void **qWorkerMgmt) {
  if (NULL == qWorkerMgmt || NULL == *qWorkerMgmt) {
    return;
=======
int32_t qWorkerProcessQueryMsg(void *node, void *qWorkerMgmt, SRpcMsg *pMsg) {
  if (NULL == node || NULL == qWorkerMgmt || NULL == pMsg) {
    QW_ERR_RET(TSDB_CODE_QRY_INVALID_INPUT);
  }

  int32_t code = 0;
  bool queryRsped = false;
  bool needStop = false;
  struct SSubplan *plan = NULL;
  SSubQueryMsg *msg = pMsg->pCont;
  SQWorkerMgmt *mgmt = (SQWorkerMgmt *)qWorkerMgmt;
  int32_t rspCode = 0;
  
  if (NULL == msg || pMsg->contLen <= sizeof(*msg)) {
    QW_ELOG("invalid query msg, contLen:%d", pMsg->contLen);
    QW_ERR_JRET(TSDB_CODE_QRY_INVALID_INPUT);
  }

  msg->sId = be64toh(msg->sId);
  msg->queryId = be64toh(msg->queryId);
  msg->taskId = be64toh(msg->taskId);
  msg->contentLen = ntohl(msg->contentLen);
  
  uint64_t sId = msg->sId;
  uint64_t qId = msg->queryId;
  uint64_t tId = msg->taskId;

  QW_ERR_JRET(qwCheckAndProcessTaskDrop(qWorkerMgmt, msg->sId, msg->queryId, msg->taskId, &needStop));
  if (needStop) {
    QW_TASK_DLOG("task need stop, msgLen:%d", msg->contentLen);
    qwBuildAndSendQueryRsp(pMsg, TSDB_CODE_QRY_TASK_CANCELLED);
    QW_ERR_RET(TSDB_CODE_QRY_TASK_CANCELLED);
  }

  QW_ERR_JRET(qwAddTask(qWorkerMgmt, sId, qId, tId, JOB_TASK_STATUS_EXECUTING));
  QW_DLOG("query task received, reqId:0x%"PRIx64", physical plan:%s", qId, msg->msg);

  code = qStringToSubplan(msg->msg, &plan);
  if (TSDB_CODE_SUCCESS != code) {
    QW_TASK_ELOG("string to subplan failed, code:%d", code);
    QW_ERR_JRET(code);
  }

  qTaskInfo_t pTaskInfo = NULL;
  code = qCreateExecTask(node, 0, (struct SSubplan *)plan, &pTaskInfo);
  if (code) {
    QW_TASK_ELOG("qCreateExecTask failed, code:%x", code);
    QW_ERR_JRET(code);
  }
  
  QW_ERR_JRET(qwBuildAndSendQueryRsp(pMsg, TSDB_CODE_SUCCESS));

  queryRsped = true;

  DataSinkHandle sinkHandle = NULL;
  code = qExecTask(pTaskInfo, &sinkHandle);
  if (code) {
    QW_TASK_ELOG("qExecTask failed, code:%x", code);
    QW_ERR_JRET(code);
>>>>>>> b6bd41d9
  }

  SQWorkerMgmt *mgmt = *qWorkerMgmt;
  
  //TODO STOP ALL QUERY

  //TODO FREE ALL

  tfree(*qWorkerMgmt);
}

int32_t qwGetSchTasksStatus(SQWorkerMgmt *mgmt, uint64_t sId, uint64_t qId, uint64_t tId, SSchedulerStatusRsp **rsp) {
  SQWSchStatus *sch = NULL;
  int32_t taskNum = 0;

/*
  QW_ERR_RET(qwAcquireScheduler(QW_READ, mgmt, sId, &sch));
  
  sch->lastAccessTs = taosGetTimestampSec();

  QW_LOCK(QW_READ, &sch->tasksLock);
  
  taskNum = taosHashGetSize(sch->tasksHash);
  
  int32_t size = sizeof(SSchedulerStatusRsp) + sizeof((*rsp)->status[0]) * taskNum;
  *rsp = calloc(1, size);
  if (NULL == *rsp) {
    qError("calloc %d failed", size);
    QW_UNLOCK(QW_READ, &sch->tasksLock);
    qwReleaseScheduler(QW_READ, mgmt);
    
    return TSDB_CODE_QRY_OUT_OF_MEMORY;
  }

  void *key = NULL;
  size_t keyLen = 0;
  int32_t i = 0;

  void *pIter = taosHashIterate(sch->tasksHash, NULL);
  while (pIter) {
    SQWTaskStatus *taskStatus = (SQWTaskStatus *)pIter;
    taosHashGetKey(pIter, &key, &keyLen);

    QW_GET_QTID(key, (*rsp)->status[i].queryId, (*rsp)->status[i].taskId);
    (*rsp)->status[i].status = taskStatus->status;
    
    pIter = taosHashIterate(sch->tasksHash, pIter);
  }  

  QW_UNLOCK(QW_READ, &sch->tasksLock);
  qwReleaseScheduler(QW_READ, mgmt);

  (*rsp)->num = taskNum;
*/

  return TSDB_CODE_SUCCESS;
}



int32_t qwUpdateSchLastAccess(SQWorkerMgmt *mgmt, uint64_t sId, uint64_t qId, uint64_t tId) {
  SQWSchStatus *sch = NULL;

/*
  QW_ERR_RET(qwAcquireScheduler(QW_READ, mgmt, sId, &sch));

  sch->lastAccessTs = taosGetTimestampSec();

  qwReleaseScheduler(QW_READ, mgmt);
*/
  return TSDB_CODE_SUCCESS;
}


int32_t qwGetTaskStatus(SQWorkerMgmt *mgmt, uint64_t sId, uint64_t qId, uint64_t tId, int8_t *taskStatus) {
  SQWSchStatus *sch = NULL;
  SQWTaskStatus *task = NULL;
  int32_t code = 0;

/*  
  if (qwAcquireScheduler(QW_READ, mgmt, sId, &sch)) {
    *taskStatus = JOB_TASK_STATUS_NULL;
    return TSDB_CODE_SUCCESS;
  }

  if (qwAcquireTask(mgmt, QW_READ, sch, queryId, taskId, &task)) {
    qwReleaseScheduler(QW_READ, mgmt);
    
    *taskStatus = JOB_TASK_STATUS_NULL;
    return TSDB_CODE_SUCCESS;
  }

  *taskStatus = task->status;

  qwReleaseTask(QW_READ, sch);
  qwReleaseScheduler(QW_READ, mgmt);
*/

  QW_RET(code);
}


int32_t qwCancelTask(SQWorkerMgmt *mgmt, uint64_t sId, uint64_t qId, uint64_t tId) {
  SQWSchStatus *sch = NULL;
  SQWTaskStatus *task = NULL;
  int32_t code = 0;

/*
  QW_ERR_RET(qwAcquireAddScheduler(QW_READ, mgmt, sId, &sch));

  QW_ERR_JRET(qwAcquireAddTask(mgmt, QW_READ, sch, qId, tId, JOB_TASK_STATUS_NOT_START, &task));


  QW_LOCK(QW_WRITE, &task->lock);

  task->cancel = true;
  
  int8_t oriStatus = task->status;
  int8_t newStatus = 0;
  
  if (task->status == JOB_TASK_STATUS_CANCELLED || task->status == JOB_TASK_STATUS_NOT_START || task->status == JOB_TASK_STATUS_CANCELLING || task->status == JOB_TASK_STATUS_DROPPING) {
    QW_UNLOCK(QW_WRITE, &task->lock);

    qwReleaseTask(QW_READ, sch);
    qwReleaseScheduler(QW_READ, mgmt);
    
    return TSDB_CODE_SUCCESS;
  } else if (task->status == JOB_TASK_STATUS_FAILED || task->status == JOB_TASK_STATUS_SUCCEED || task->status == JOB_TASK_STATUS_PARTIAL_SUCCEED) {
    QW_ERR_JRET(qwUpdateTaskStatus(QW_FPARAMS(), JOB_TASK_STATUS_CANCELLED));
  } else {
    QW_ERR_JRET(qwUpdateTaskStatus(QW_FPARAMS(), JOB_TASK_STATUS_CANCELLING));
  }

  QW_UNLOCK(QW_WRITE, &task->lock);
  
  qwReleaseTask(QW_READ, sch);
  qwReleaseScheduler(QW_READ, mgmt);

  if (oriStatus == JOB_TASK_STATUS_EXECUTING) {
    //TODO call executer to cancel subquery async
  }
  
  return TSDB_CODE_SUCCESS;

_return:

  if (task) {
    QW_UNLOCK(QW_WRITE, &task->lock);
    
    qwReleaseTask(QW_READ, sch);
  }

  if (sch) {
    qwReleaseScheduler(QW_READ, mgmt);
  }
*/

  QW_RET(code);
}

<|MERGE_RESOLUTION|>--- conflicted
+++ resolved
@@ -9,6 +9,8 @@
 #include "tname.h"
 #include "dataSinkMgt.h"
 
+SQWDebug gQWDebug = {0};
+
 int32_t qwValidateStatus(SQWorkerMgmt *mgmt, uint64_t sId, uint64_t qId, uint64_t tId, int8_t oriStatus, int8_t newStatus) {
   int32_t code = 0;
 
@@ -432,7 +434,7 @@
     
     QW_ERR_JRET(qwUpdateTaskStatus(QW_FPARAMS(), JOB_TASK_STATUS_DROPPING));
   } else if (ctx->phase > 0) {
-    QW_ERR_JRET(qwDropTaskStatus(QW_FPARAMS()));              
+    QW_ERR_JRET(qwDropTaskStatus(QW_FPARAMS()));
     QW_ERR_JRET(qwDropTaskCtx(QW_FPARAMS()));
 
     locked = false;
@@ -938,6 +940,7 @@
       QW_TASK_DLOG("sink need schedule, scheduleJobNo:%d", sOutput.scheduleJobNo);    
 
       ctx->sinkId = sOutput.scheduleJobNo;
+      
       QW_ERR_JRET(qwBuildAndSendSchSinkMsg(QW_FPARAMS(), qwMsg->connection));
     }
   } else if ((!sOutput.queryEnd) && (/* DS_BUF_LOW == sOutput.bufStatus || */ DS_BUF_EMPTY == sOutput.bufStatus)) {    
@@ -1045,71 +1048,9 @@
   return TSDB_CODE_SUCCESS;
 }
 
-<<<<<<< HEAD
 void qWorkerDestroy(void **qWorkerMgmt) {
   if (NULL == qWorkerMgmt || NULL == *qWorkerMgmt) {
     return;
-=======
-int32_t qWorkerProcessQueryMsg(void *node, void *qWorkerMgmt, SRpcMsg *pMsg) {
-  if (NULL == node || NULL == qWorkerMgmt || NULL == pMsg) {
-    QW_ERR_RET(TSDB_CODE_QRY_INVALID_INPUT);
-  }
-
-  int32_t code = 0;
-  bool queryRsped = false;
-  bool needStop = false;
-  struct SSubplan *plan = NULL;
-  SSubQueryMsg *msg = pMsg->pCont;
-  SQWorkerMgmt *mgmt = (SQWorkerMgmt *)qWorkerMgmt;
-  int32_t rspCode = 0;
-  
-  if (NULL == msg || pMsg->contLen <= sizeof(*msg)) {
-    QW_ELOG("invalid query msg, contLen:%d", pMsg->contLen);
-    QW_ERR_JRET(TSDB_CODE_QRY_INVALID_INPUT);
-  }
-
-  msg->sId = be64toh(msg->sId);
-  msg->queryId = be64toh(msg->queryId);
-  msg->taskId = be64toh(msg->taskId);
-  msg->contentLen = ntohl(msg->contentLen);
-  
-  uint64_t sId = msg->sId;
-  uint64_t qId = msg->queryId;
-  uint64_t tId = msg->taskId;
-
-  QW_ERR_JRET(qwCheckAndProcessTaskDrop(qWorkerMgmt, msg->sId, msg->queryId, msg->taskId, &needStop));
-  if (needStop) {
-    QW_TASK_DLOG("task need stop, msgLen:%d", msg->contentLen);
-    qwBuildAndSendQueryRsp(pMsg, TSDB_CODE_QRY_TASK_CANCELLED);
-    QW_ERR_RET(TSDB_CODE_QRY_TASK_CANCELLED);
-  }
-
-  QW_ERR_JRET(qwAddTask(qWorkerMgmt, sId, qId, tId, JOB_TASK_STATUS_EXECUTING));
-  QW_DLOG("query task received, reqId:0x%"PRIx64", physical plan:%s", qId, msg->msg);
-
-  code = qStringToSubplan(msg->msg, &plan);
-  if (TSDB_CODE_SUCCESS != code) {
-    QW_TASK_ELOG("string to subplan failed, code:%d", code);
-    QW_ERR_JRET(code);
-  }
-
-  qTaskInfo_t pTaskInfo = NULL;
-  code = qCreateExecTask(node, 0, (struct SSubplan *)plan, &pTaskInfo);
-  if (code) {
-    QW_TASK_ELOG("qCreateExecTask failed, code:%x", code);
-    QW_ERR_JRET(code);
-  }
-  
-  QW_ERR_JRET(qwBuildAndSendQueryRsp(pMsg, TSDB_CODE_SUCCESS));
-
-  queryRsped = true;
-
-  DataSinkHandle sinkHandle = NULL;
-  code = qExecTask(pTaskInfo, &sinkHandle);
-  if (code) {
-    QW_TASK_ELOG("qExecTask failed, code:%x", code);
-    QW_ERR_JRET(code);
->>>>>>> b6bd41d9
   }
 
   SQWorkerMgmt *mgmt = *qWorkerMgmt;
