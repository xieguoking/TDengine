--- conflicted
+++ resolved
@@ -361,11 +361,7 @@
       tlen = taosEncodeBinary(NULL, varDataVal(src), varDataLen(src));
       *dst = taosMemoryCalloc(1, tlen + 1);
       tlen = taosEncodeBinary(dst, varDataVal(src), varDataLen(src));
-<<<<<<< HEAD
-      *dst = *dst - tlen;
-=======
       *dst = (char*) * dst - tlen;
->>>>>>> 6f2cac1a
       break;
     }
     case TSDB_DATA_TYPE_VARCHAR: {  // TSDB_DATA_TYPE_BINARY
