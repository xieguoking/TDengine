--- conflicted
+++ resolved
@@ -505,12 +505,8 @@
   int32_t nParam = sifGetOperParamNum(node->opType);
   if (nParam <= 1) {
     output->status = SFLT_NOT_INDEX;
-<<<<<<< HEAD
     SIF_ERR_RET(code);
-=======
     return code;
-    // SIF_ERR_RET(TSDB_CODE_QRY_INVALID_INPUT);
->>>>>>> bd944176
   }
   if (node->opType == OP_TYPE_JSON_GET_VALUE) {
     return code;
