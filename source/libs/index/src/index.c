--- conflicted
+++ resolved
@@ -117,10 +117,6 @@
   sIdx->path = tstrdup(path);
   taosThreadMutexInit(&sIdx->mtx, NULL);
   tsem_init(&sIdx->sem, 0, 0);
-<<<<<<< HEAD
-  // taosThreadCondInit(&sIdx->finished, NULL);
-=======
->>>>>>> 884d1668
 
   sIdx->refId = indexAddRef(sIdx);
   indexAcquireRef(sIdx->refId);
@@ -161,20 +157,6 @@
     sIdx->colObj = NULL;
   }
   indexReleaseRef(sIdx->refId);
-  bool ref = 0;
-  if (sIdx->colObj != NULL) {
-    void* iter = taosHashIterate(sIdx->colObj, NULL);
-    while (iter) {
-      IndexCache** pCache = iter;
-      indexCacheForceToMerge((void*)(*pCache));
-      indexWait((void*)(sIdx));
-      iter = taosHashIterate(sIdx->colObj, iter);
-      indexCacheUnRef(*pCache);
-    }
-    taosHashCleanup(sIdx->colObj);
-    sIdx->colObj = NULL;
-  }
-  // taosMsleep(1000 * 5);
   indexRemoveRef(sIdx->refId);
 }
 int64_t indexAddRef(void* p) {
