/*
 * Copyright (c) 2019 TAOS Data, Inc. <jhtao@taosdata.com>
 *
 * This program is free software: you can use, redistribute, and/or modify
 * it under the terms of the GNU Affero General Public License, version 3
 * or later ("AGPL"), as published by the Free Software Foundation.
 *
 * This program is distributed in the hope that it will be useful, but WITHOUT
 * ANY WARRANTY; without even the implied warranty of MERCHANTABILITY or
 * FITNESS FOR A PARTICULAR PURPOSE.
 *
 * You should have received a copy of the GNU Affero General Public License
 * along with this program. If not, see <http://www.gnu.org/licenses/>.
 */

#include "index_fst_automation.h"

StartWithStateValue* startWithStateValueCreate(StartWithStateKind kind, ValueType ty, void* val) {
  StartWithStateValue* sv = taosMemoryCalloc(1, sizeof(StartWithStateValue));
  if (sv == NULL) {
    return NULL;
  }

  sv->kind = kind;
  sv->type = ty;
  if (ty == FST_INT) {
    sv->val = *(int*)val;
  } else if (ty == FST_CHAR) {
    size_t len = strlen((char*)val);
    sv->ptr = (char*)taosMemoryCalloc(1, len + 1);
    memcpy(sv->ptr, val, len);
  } else if (ty == FST_ARRAY) {
    // TODO,
    // nsv->arr = taosArrayFromList()
  }
  return sv;
}
void startWithStateValueDestroy(void* val) {
  StartWithStateValue* sv = (StartWithStateValue*)val;
  if (sv == NULL) {
    return;
  }

  if (sv->type == FST_INT) {
    //
  } else if (sv->type == FST_CHAR) {
    taosMemoryFree(sv->ptr);
  } else if (sv->type == FST_ARRAY) {
    taosArrayDestroy(sv->arr);
  }
  taosMemoryFree(sv);
}
StartWithStateValue* startWithStateValueDump(StartWithStateValue* sv) {
  StartWithStateValue* nsv = taosMemoryCalloc(1, sizeof(StartWithStateValue));
  if (nsv == NULL) {
    return NULL;
  }

  nsv->kind = sv->kind;
  nsv->type = sv->type;
  if (nsv->type == FST_INT) {
    nsv->val = sv->val;
  } else if (nsv->type == FST_CHAR) {
    size_t len = strlen(sv->ptr);
    nsv->ptr = (char*)taosMemoryCalloc(1, len + 1);
    memcpy(nsv->ptr, sv->ptr, len);
  } else if (nsv->type == FST_ARRAY) {
    //
  }
  return nsv;
}

// iterate fst
static void* alwaysMatchStart(AutomationCtx* ctx) { return NULL; }
static bool  alwaysMatchIsMatch(AutomationCtx* ctx, void* state) { return true; }
static bool  alwaysMatchCanMatch(AutomationCtx* ctx, void* state) { return true; }
static bool  alwaysMatchWillAlwaysMatch(AutomationCtx* ctx, void* state) { return true; }
static void* alwaysMatchAccpet(AutomationCtx* ctx, void* state, uint8_t byte) { return NULL; }
static void* alwaysMatchAccpetEof(AutomationCtx* ctx, void* state) { return NULL; }
// prefix query, impl later

static void* prefixStart(AutomationCtx* ctx) {
  StartWithStateValue* data = (StartWithStateValue*)(ctx->stdata);
  return startWithStateValueDump(data);
};
static bool prefixIsMatch(AutomationCtx* ctx, void* sv) {
  StartWithStateValue* ssv = (StartWithStateValue*)sv;
  return ssv->val == strlen(ctx->data);
}
static bool prefixCanMatch(AutomationCtx* ctx, void* sv) {
  StartWithStateValue* ssv = (StartWithStateValue*)sv;
  return ssv->val >= 0;
}
static bool  prefixWillAlwaysMatch(AutomationCtx* ctx, void* state) { return true; }
static void* prefixAccept(AutomationCtx* ctx, void* state, uint8_t byte) {
  StartWithStateValue* ssv = (StartWithStateValue*)state;
  if (ssv == NULL || ctx == NULL) {
    return NULL;
  }

  char* data = ctx->data;
  if (ssv->kind == Done) {
    return startWithStateValueCreate(Done, FST_INT, &ssv->val);
  }
  if ((strlen(data) > ssv->val) && data[ssv->val] == byte) {
    int val = ssv->val + 1;

    StartWithStateValue* nsv = startWithStateValueCreate(Running, FST_INT, &val);
    if (prefixIsMatch(ctx, nsv)) {
      nsv->kind = Done;
    } else {
      nsv->kind = Running;
    }
    return nsv;
  }
  return NULL;
}
static void* prefixAcceptEof(AutomationCtx* ctx, void* state) { return NULL; }

// pattern query, impl later

static void* patternStart(AutomationCtx* ctx) { return NULL; }
static bool  patternIsMatch(AutomationCtx* ctx, void* data) { return true; }
static bool  patternCanMatch(AutomationCtx* ctx, void* data) { return true; }
static bool  patternWillAlwaysMatch(AutomationCtx* ctx, void* state) { return true; }

static void* patternAccept(AutomationCtx* ctx, void* state, uint8_t byte) { return NULL; }

static void* patternAcceptEof(AutomationCtx* ctx, void* state) { return NULL; }

AutomationFunc automFuncs[] = {
    {alwaysMatchStart, alwaysMatchIsMatch, alwaysMatchCanMatch, alwaysMatchWillAlwaysMatch, alwaysMatchAccpet,
     alwaysMatchAccpetEof},
    {prefixStart, prefixIsMatch, prefixCanMatch, prefixWillAlwaysMatch, prefixAccept, prefixAcceptEof},
    {patternStart, patternIsMatch, patternCanMatch, patternWillAlwaysMatch, patternAccept, patternAcceptEof}
    // add more search type
};

AutomationCtx* automCtxCreate(void* data, AutomationType atype) {
  AutomationCtx* ctx = taosMemoryCalloc(1, sizeof(AutomationCtx));
  if (ctx == NULL) {
    return NULL;
  }

  StartWithStateValue* sv = NULL;
  if (atype == AUTOMATION_ALWAYS) {
    int val = 0;
    sv = startWithStateValueCreate(Running, FST_INT, &val);
  } else if (atype == AUTOMATION_PREFIX) {
    int val = 0;
    sv = startWithStateValueCreate(Running, FST_INT, &val);
  } else if (atype == AUTMMATION_MATCH) {
  } else {
    // add more search type
  }

<<<<<<< HEAD
  ctx->data = strdup((char*)data);
=======
  char* dst = NULL;
  if (data != NULL) {
    char*  src = (char*)data;
    size_t len = strlen(src);
    dst = (char*)taosMemoryCalloc(1, len * sizeof(char) + 1);
    memcpy(dst, src, len);
  }

  ctx->data = dst;
>>>>>>> 6a773532
  ctx->type = atype;
  ctx->stdata = (void*)sv;
  return ctx;
}
void automCtxDestroy(AutomationCtx* ctx) {
  startWithStateValueDestroy(ctx->stdata);
  taosMemoryFree(ctx->data);
  taosMemoryFree(ctx);
}<|MERGE_RESOLUTION|>--- conflicted
+++ resolved
@@ -154,9 +154,6 @@
     // add more search type
   }
 
-<<<<<<< HEAD
-  ctx->data = strdup((char*)data);
-=======
   char* dst = NULL;
   if (data != NULL) {
     char*  src = (char*)data;
@@ -166,7 +163,6 @@
   }
 
   ctx->data = dst;
->>>>>>> 6a773532
   ctx->type = atype;
   ctx->stdata = (void*)sv;
   return ctx;
