--- conflicted
+++ resolved
@@ -125,43 +125,6 @@
 // int32_t indexSerialKey(ICacheKey* key, char* buf);
 // int32_t indexSerialTermKey(SIndexTerm* itm, char* buf);
 
-<<<<<<< HEAD
-#define indexFatal(...)                               \
-  do {                                                \
-    if (sDebugFlag & DEBUG_FATAL) {                   \
-      taosPrintLog("index FATAL ", 255, __VA_ARGS__); \
-    }                                                 \
-  } while (0)
-#define indexError(...)                               \
-  do {                                                \
-    if (sDebugFlag & DEBUG_ERROR) {                   \
-      taosPrintLog("index ERROR ", 255, __VA_ARGS__); \
-    }                                                 \
-  } while (0)
-#define indexWarn(...)                               \
-  do {                                               \
-    if (sDebugFlag & DEBUG_WARN) {                   \
-      taosPrintLog("index WARN ", 255, __VA_ARGS__); \
-    }                                                \
-  } while (0)
-#define indexInfo(...)                          \
-  do {                                          \
-    if (sDebugFlag & DEBUG_INFO) {              \
-      taosPrintLog("index ", 255, __VA_ARGS__); \
-    }                                           \
-  } while (0)
-#define indexDebug(...)                                \
-  do {                                                 \
-    if (sDebugFlag & DEBUG_DEBUG) {                    \
-      taosPrintLog("index ", sDebugFlag, __VA_ARGS__); \
-    }                                                  \
-  } while (0)
-#define indexTrace(...)                                \
-  do {                                                 \
-    if (sDebugFlag & DEBUG_TRACE) {                    \
-      taosPrintLog("index ", sDebugFlag, __VA_ARGS__); \
-    }                                                  \
-=======
 #define indexFatal(...)                                            \
   do {                                                             \
     if (sDebugFlag & DEBUG_FATAL) {                                \
@@ -197,7 +160,6 @@
     if (sDebugFlag & DEBUG_TRACE) {                                 \
       taosPrintLog("index ", DEBUG_TRACE, sDebugFlag, __VA_ARGS__); \
     }                                                               \
->>>>>>> 9f33b3ea
   } while (0)
 
 #define INDEX_TYPE_CONTAIN_EXTERN_TYPE(ty, exTy) (((ty >> 4) & (exTy)) != 0)
