--- conflicted
+++ resolved
@@ -193,39 +193,6 @@
 }
 
 void MonitorTest::AddLogInfo1() {
-<<<<<<< HEAD
-  SMonLogItem log1 = {0};
-  log1.ts = taosGetTimestampMs();
-  log1.level = 1;
-  strcpy(log1.content, "1 -------------------------- a");
-  monAddLogItem(&log1);
-
-  SMonLogItem log2 = {0};
-  log2.ts = taosGetTimestampMs();
-  log2.level = 1;
-  strcpy(log2.content, "1 ------------------------ b");
-  monAddLogItem(&log2);
-
-  SMonLogItem log3 = {0};
-  log3.ts = taosGetTimestampMs();
-  log3.level = 1;
-  strcpy(log3.content, "1 ------- c");
-  monAddLogItem(&log3);
-}
-
-void MonitorTest::AddLogInfo2() {
-  SMonLogItem log1;
-  log1.ts = taosGetTimestampMs();
-  log1.level = 01;
-  strcpy(log1.content, "2 ------- a");
-  monAddLogItem(&log1);
-
-  SMonLogItem log2;
-  log2.ts = taosGetTimestampMs();
-  log2.level = 0;
-  strcpy(log2.content, "2 ------- b");
-  monAddLogItem(&log2);
-=======
   monRecordLog(taosGetTimestampMs(), DEBUG_INFO, "1 -------------------------- a");
   monRecordLog(taosGetTimestampMs(), DEBUG_ERROR, "1 ------------------------ b");
   monRecordLog(taosGetTimestampMs(), DEBUG_DEBUG, "1 ------- c");
@@ -234,7 +201,6 @@
 void MonitorTest::AddLogInfo2() {
   monRecordLog(taosGetTimestampMs(), DEBUG_ERROR, "2 ------- a");
   monRecordLog(taosGetTimestampMs(), DEBUG_ERROR, "2 ------- b");
->>>>>>> 9f33b3ea
 }
 
 TEST_F(MonitorTest, 01_Full) {
