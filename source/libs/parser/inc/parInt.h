/*
 * Copyright (c) 2019 TAOS Data, Inc. <jhtao@taosdata.com>
 *
 * This program is free software: you can use, redistribute, and/or modify
 * it under the terms of the GNU Affero General Public License, version 3
 * or later ("AGPL"), as published by the Free Software Foundation.
 *
 * This program is distributed in the hope that it will be useful, but WITHOUT
 * ANY WARRANTY; without even the implied warranty of MERCHANTABILITY or
 * FITNESS FOR A PARTICULAR PURPOSE.
 *
 * You should have received a copy of the GNU Affero General Public License
 * along with this program. If not, see <http://www.gnu.org/licenses/>.
 */

#ifndef _TD_PARSER_INT_H_
#define _TD_PARSER_INT_H_

#ifdef __cplusplus
extern "C" {
#endif

#include "parToken.h"
#include "parUtil.h"
#include "parser.h"

#define QUERY_SMA_OPTIMIZE_DISABLE 0
#define QUERY_SMA_OPTIMIZE_ENABLE  1

typedef struct STranslateContext {
  SParseContext*   pParseCxt;
  int32_t          errCode;
  SMsgBuf          msgBuf;
  SArray*          pNsLevel;  // element is SArray*, the element of this subarray is STableNode*
  int32_t          currLevel;
  int32_t          levelNo;
  ESqlClause       currClause;
  SNode*           pCurrStmt;
  SCmdMsgInfo*     pCmdMsg;
  SHashObj*        pDbs;
  SHashObj*        pTables;
  SHashObj*        pTargetTables;
  SExplainOptions* pExplainOpt;
  SParseMetaCache* pMetaCache;
  bool             createStream;
  bool             stableQuery;
  bool             showRewrite;
  SNode*           pPrevRoot;
  SNode*           pPostRoot;
} STranslateContext;


int32_t parseInsertSql(SParseContext* pCxt, SQuery** pQuery, SCatalogReq* pCatalogReq, const SMetaData* pMetaData);
int32_t parse(SParseContext* pParseCxt, SQuery** pQuery);
int32_t collectMetaKey(SParseContext* pParseCxt, SQuery* pQuery, SParseMetaCache* pMetaCache);
int32_t authenticate(SParseContext* pParseCxt, SQuery* pQuery, SParseMetaCache* pMetaCache);
int32_t translate(SParseContext* pParseCxt, SQuery* pQuery, SParseMetaCache* pMetaCache);
int32_t extractResultSchema(const SNode* pRoot, int32_t* numOfCols, SSchema** pSchema);
int32_t calculateConstant(SParseContext* pParseCxt, SQuery* pQuery);
int32_t translatePostCreateStream(SParseContext* pParseCxt, SQuery* pQuery, void** pResRow);
int32_t translatePostCreateSmaIndex(SParseContext* pParseCxt, SQuery* pQuery, void** pResRow);
<<<<<<< HEAD
int32_t buildQueryAfterParse(SQuery** pQuery, SNode* pRootNode, int16_t placeholderNo, SArray* pPlaceholderValues);
int32_t translateTable(STranslateContext* pCxt, SNode** pTable);
int32_t getMetaDataFromHash(const char* pKey, int32_t len, SHashObj* pHash, void** pOutput);

#ifdef TD_ENTERPRISE
int32_t translateView(STranslateContext* pCxt, SNode** pTable, SName* pName);
#endif
=======
>>>>>>> 5b117199
#ifdef __cplusplus
}
#endif

#endif /*_TD_PARSER_INT_H_*/<|MERGE_RESOLUTION|>--- conflicted
+++ resolved
@@ -22,33 +22,11 @@
 
 #include "parToken.h"
 #include "parUtil.h"
+#include "parTranslater.h"
 #include "parser.h"
 
 #define QUERY_SMA_OPTIMIZE_DISABLE 0
 #define QUERY_SMA_OPTIMIZE_ENABLE  1
-
-typedef struct STranslateContext {
-  SParseContext*   pParseCxt;
-  int32_t          errCode;
-  SMsgBuf          msgBuf;
-  SArray*          pNsLevel;  // element is SArray*, the element of this subarray is STableNode*
-  int32_t          currLevel;
-  int32_t          levelNo;
-  ESqlClause       currClause;
-  SNode*           pCurrStmt;
-  SCmdMsgInfo*     pCmdMsg;
-  SHashObj*        pDbs;
-  SHashObj*        pTables;
-  SHashObj*        pTargetTables;
-  SExplainOptions* pExplainOpt;
-  SParseMetaCache* pMetaCache;
-  bool             createStream;
-  bool             stableQuery;
-  bool             showRewrite;
-  SNode*           pPrevRoot;
-  SNode*           pPostRoot;
-} STranslateContext;
-
 
 int32_t parseInsertSql(SParseContext* pCxt, SQuery** pQuery, SCatalogReq* pCatalogReq, const SMetaData* pMetaData);
 int32_t parse(SParseContext* pParseCxt, SQuery** pQuery);
@@ -59,7 +37,6 @@
 int32_t calculateConstant(SParseContext* pParseCxt, SQuery* pQuery);
 int32_t translatePostCreateStream(SParseContext* pParseCxt, SQuery* pQuery, void** pResRow);
 int32_t translatePostCreateSmaIndex(SParseContext* pParseCxt, SQuery* pQuery, void** pResRow);
-<<<<<<< HEAD
 int32_t buildQueryAfterParse(SQuery** pQuery, SNode* pRootNode, int16_t placeholderNo, SArray* pPlaceholderValues);
 int32_t translateTable(STranslateContext* pCxt, SNode** pTable);
 int32_t getMetaDataFromHash(const char* pKey, int32_t len, SHashObj* pHash, void** pOutput);
@@ -67,8 +44,6 @@
 #ifdef TD_ENTERPRISE
 int32_t translateView(STranslateContext* pCxt, SNode** pTable, SName* pName);
 #endif
-=======
->>>>>>> 5b117199
 #ifdef __cplusplus
 }
 #endif
