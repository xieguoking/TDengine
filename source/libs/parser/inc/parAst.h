/*
 * Copyright (c) 2019 TAOS Data, Inc. <jhtao@taosdata.com>
 *
 * This program is free software: you can use, redistribute, and/or modify
 * it under the terms of the GNU Affero General Public License, version 3
 * or later ("AGPL"), as published by the Free Software Foundation.
 *
 * This program is distributed in the hope that it will be useful, but WITHOUT
 * ANY WARRANTY; without even the implied warranty of MERCHANTABILITY or
 * FITNESS FOR A PARTICULAR PURPOSE.
 *
 * You should have received a copy of the GNU Affero General Public License
 * along with this program. If not, see <http://www.gnu.org/licenses/>.
 */

#ifndef _TD_AST_CREATE_FUNCS_H_
#define _TD_AST_CREATE_FUNCS_H_

#ifdef __cplusplus
extern "C" {
#endif

#include "cmdnodes.h"
#include "parToken.h"
#include "parUtil.h"
#include "parser.h"
#include "querynodes.h"

typedef struct SAstCreateContext {
  SParseContext* pQueryCxt;
  SMsgBuf        msgBuf;
  bool           notSupport;
  SNode*         pRootNode;
  int16_t        placeholderNo;
  SArray*        pPlaceholderValues;
  int32_t        errCode;
} SAstCreateContext;

typedef enum EDatabaseOptionType {
  DB_OPTION_BUFFER = 1,
  DB_OPTION_CACHEMODEL,
  DB_OPTION_CACHESIZE,
  DB_OPTION_COMP,
  DB_OPTION_DAYS,
  DB_OPTION_FSYNC,
  DB_OPTION_MAXROWS,
  DB_OPTION_MINROWS,
  DB_OPTION_KEEP,
  DB_OPTION_PAGES,
  DB_OPTION_PAGESIZE,
  DB_OPTION_TSDB_PAGESIZE,
  DB_OPTION_PRECISION,
  DB_OPTION_REPLICA,
  DB_OPTION_STRICT,
  DB_OPTION_WAL,
  DB_OPTION_VGROUPS,
  DB_OPTION_SINGLE_STABLE,
  DB_OPTION_RETENTIONS,
  DB_OPTION_SCHEMALESS,
  DB_OPTION_WAL_RETENTION_PERIOD,
  DB_OPTION_WAL_RETENTION_SIZE,
  DB_OPTION_WAL_ROLL_PERIOD,
  DB_OPTION_WAL_SEGMENT_SIZE,
  DB_OPTION_STT_TRIGGER,
  DB_OPTION_TABLE_PREFIX,
  DB_OPTION_TABLE_SUFFIX,
  DB_OPTION_KEEP_TIME_OFFSET
} EDatabaseOptionType;

typedef enum ETableOptionType {
  TABLE_OPTION_COMMENT = 1,
  TABLE_OPTION_MAXDELAY,
  TABLE_OPTION_WATERMARK,
  TABLE_OPTION_ROLLUP,
  TABLE_OPTION_TTL,
  TABLE_OPTION_SMA,
  TABLE_OPTION_DELETE_MARK
} ETableOptionType;

typedef enum EColumnOptionType {
  COLUMN_OPTION_COMMENT = 1,
  COLUMN_OPTION_ENCODE,
  COLUMN_OPTION_COMPRESS,
  COLUMN_OPTION_LEVEL,
} EColumnOptionType;

typedef struct SAlterOption {
  int32_t    type;
  SToken     val;
  SNodeList* pList;
} SAlterOption;

typedef struct STokenPair {
  SToken first;
  SToken second;
} STokenPair;

typedef struct SShowTablesOption {
  EShowKind kind;
  SToken dbName;
} SShowTablesOption;

extern SToken nil_token;

void initAstCreateContext(SParseContext* pParseCxt, SAstCreateContext* pCxt);

SNode* createRawExprNode(SAstCreateContext* pCxt, const SToken* pToken, SNode* pNode);
SNode* createRawExprNodeExt(SAstCreateContext* pCxt, const SToken* pStart, const SToken* pEnd, SNode* pNode);
SNode* setRawExprNodeIsPseudoColumn(SAstCreateContext* pCxt, SNode* pNode, bool isPseudoColumn);
SNode* releaseRawExprNode(SAstCreateContext* pCxt, SNode* pNode);
SToken getTokenFromRawExprNode(SAstCreateContext* pCxt, SNode* pNode);

SNodeList* createNodeList(SAstCreateContext* pCxt, SNode* pNode);
SNodeList* addNodeToList(SAstCreateContext* pCxt, SNodeList* pList, SNode* pNode);

SNode* createColumnNode(SAstCreateContext* pCxt, SToken* pTableAlias, SToken* pColumnName);
SNode* createValueNode(SAstCreateContext* pCxt, int32_t dataType, const SToken* pLiteral);
SNodeList* createHintNodeList(SAstCreateContext* pCxt, const SToken* pLiteral);
SNode* createIdentifierValueNode(SAstCreateContext* pCxt, SToken* pLiteral);
SNode* createDurationValueNode(SAstCreateContext* pCxt, const SToken* pLiteral);
SNode* createDefaultDatabaseCondValue(SAstCreateContext* pCxt);
SNode* createPlaceholderValueNode(SAstCreateContext* pCxt, const SToken* pLiteral);
SNode* setProjectionAlias(SAstCreateContext* pCxt, SNode* pNode, SToken* pAlias);
SNode* createLogicConditionNode(SAstCreateContext* pCxt, ELogicConditionType type, SNode* pParam1, SNode* pParam2);
SNode* createOperatorNode(SAstCreateContext* pCxt, EOperatorType type, SNode* pLeft, SNode* pRight);
SNode* createBetweenAnd(SAstCreateContext* pCxt, SNode* pExpr, SNode* pLeft, SNode* pRight);
SNode* createNotBetweenAnd(SAstCreateContext* pCxt, SNode* pExpr, SNode* pLeft, SNode* pRight);
SNode* createFunctionNode(SAstCreateContext* pCxt, const SToken* pFuncName, SNodeList* pParameterList);
SNode* createCastFunctionNode(SAstCreateContext* pCxt, SNode* pExpr, SDataType dt);
SNode* createNodeListNode(SAstCreateContext* pCxt, SNodeList* pList);
SNode* createNodeListNodeEx(SAstCreateContext* pCxt, SNode* p1, SNode* p2);
SNode* createRealTableNode(SAstCreateContext* pCxt, SToken* pDbName, SToken* pTableName, SToken* pTableAlias);
SNode* createTempTableNode(SAstCreateContext* pCxt, SNode* pSubquery, const SToken* pTableAlias);
SNode* createJoinTableNode(SAstCreateContext* pCxt, EJoinType type, SNode* pLeft, SNode* pRight, SNode* pJoinCond);
SNode* createViewNode(SAstCreateContext* pCxt, SToken* pDbName, SToken* pViewName);
SNode* createLimitNode(SAstCreateContext* pCxt, const SToken* pLimit, const SToken* pOffset);
SNode* createOrderByExprNode(SAstCreateContext* pCxt, SNode* pExpr, EOrder order, ENullOrder nullOrder);
SNode* createSessionWindowNode(SAstCreateContext* pCxt, SNode* pCol, SNode* pGap);
SNode* createStateWindowNode(SAstCreateContext* pCxt, SNode* pExpr);
SNode* createEventWindowNode(SAstCreateContext* pCxt, SNode* pStartCond, SNode* pEndCond);
SNode* createCountWindowNode(SAstCreateContext* pCxt, const SToken* pCountToken, const SToken* pSlidingToken);
SNode* createIntervalWindowNode(SAstCreateContext* pCxt, SNode* pInterval, SNode* pOffset, SNode* pSliding,
                                SNode* pFill);
SNode* createFillNode(SAstCreateContext* pCxt, EFillMode mode, SNode* pValues);
SNode* createGroupingSetNode(SAstCreateContext* pCxt, SNode* pNode);
SNode* createInterpTimeRange(SAstCreateContext* pCxt, SNode* pStart, SNode* pEnd);
SNode* createInterpTimePoint(SAstCreateContext* pCxt, SNode* pPoint);
SNode* createWhenThenNode(SAstCreateContext* pCxt, SNode* pWhen, SNode* pThen);
SNode* createCaseWhenNode(SAstCreateContext* pCxt, SNode* pCase, SNodeList* pWhenThenList, SNode* pElse);

SNode* addWhereClause(SAstCreateContext* pCxt, SNode* pStmt, SNode* pWhere);
SNode* addPartitionByClause(SAstCreateContext* pCxt, SNode* pStmt, SNodeList* pPartitionByList);
SNode* addWindowClauseClause(SAstCreateContext* pCxt, SNode* pStmt, SNode* pWindow);
SNode* addGroupByClause(SAstCreateContext* pCxt, SNode* pStmt, SNodeList* pGroupByList);
SNode* addHavingClause(SAstCreateContext* pCxt, SNode* pStmt, SNode* pHaving);
SNode* addOrderByClause(SAstCreateContext* pCxt, SNode* pStmt, SNodeList* pOrderByList);
SNode* addSlimitClause(SAstCreateContext* pCxt, SNode* pStmt, SNode* pSlimit);
SNode* addLimitClause(SAstCreateContext* pCxt, SNode* pStmt, SNode* pLimit);
SNode* addRangeClause(SAstCreateContext* pCxt, SNode* pStmt, SNode* pRange);
SNode* addEveryClause(SAstCreateContext* pCxt, SNode* pStmt, SNode* pEvery);
SNode* addFillClause(SAstCreateContext* pCxt, SNode* pStmt, SNode* pFill);
SNode* createSelectStmt(SAstCreateContext* pCxt, bool isDistinct, SNodeList* pProjectionList, SNode* pTable, SNodeList* pHint);
SNode* setSelectStmtTagMode(SAstCreateContext* pCxt, SNode* pStmt, bool bSelectTags);
SNode* createSetOperator(SAstCreateContext* pCxt, ESetOperatorType type, SNode* pLeft, SNode* pRight);

SDataType createDataType(uint8_t type);
SDataType createVarLenDataType(uint8_t type, const SToken* pLen);

SNode* createDefaultDatabaseOptions(SAstCreateContext* pCxt);
SNode* createAlterDatabaseOptions(SAstCreateContext* pCxt);
SNode* setDatabaseOption(SAstCreateContext* pCxt, SNode* pOptions, EDatabaseOptionType type, void* pVal);
SNode* setAlterDatabaseOption(SAstCreateContext* pCxt, SNode* pOptions, SAlterOption* pAlterOption);
SNode* createCreateDatabaseStmt(SAstCreateContext* pCxt, bool ignoreExists, SToken* pDbName, SNode* pOptions);
SNode* createDropDatabaseStmt(SAstCreateContext* pCxt, bool ignoreNotExists, SToken* pDbName);
SNode* createAlterDatabaseStmt(SAstCreateContext* pCxt, SToken* pDbName, SNode* pOptions);
SNode* createFlushDatabaseStmt(SAstCreateContext* pCxt, SToken* pDbName);
SNode* createTrimDatabaseStmt(SAstCreateContext* pCxt, SToken* pDbName, int32_t maxSpeed);
SNode* createCompactStmt(SAstCreateContext* pCxt, SToken* pDbName, SNode* pStart, SNode* pEnd);
SNode* createDefaultTableOptions(SAstCreateContext* pCxt);
SNode* createAlterTableOptions(SAstCreateContext* pCxt);
SNode* setTableOption(SAstCreateContext* pCxt, SNode* pOptions, ETableOptionType type, void* pVal);
<<<<<<< HEAD
SNode* createColumnDefNode(SAstCreateContext* pCxt, SToken* pColName, SDataType dataType, SNode* pOptions);
SNode* setColumnOptions(SAstCreateContext* pCxt, SNode* pOptions, EColumnOptionType type, void* pVal);
SNode* createDefaultColumnOptions(SAstCreateContext* pCxt);
=======
SNode* createColumnDefNode(SAstCreateContext* pCxt, SToken* pColName, SDataType dataType, const SToken* pComment, bool bPrimaryKey);
>>>>>>> 2910ae3a
SNode* createCreateTableStmt(SAstCreateContext* pCxt, bool ignoreExists, SNode* pRealTable, SNodeList* pCols,
                             SNodeList* pTags, SNode* pOptions);
SNode* createCreateSubTableClause(SAstCreateContext* pCxt, bool ignoreExists, SNode* pRealTable, SNode* pUseRealTable,
                                  SNodeList* pSpecificTags, SNodeList* pValsOfTags, SNode* pOptions);
SNode* createCreateMultiTableStmt(SAstCreateContext* pCxt, SNodeList* pSubTables);
SNode* createDropTableClause(SAstCreateContext* pCxt, bool ignoreNotExists, SNode* pRealTable);
SNode* createDropTableStmt(SAstCreateContext* pCxt, SNodeList* pTables);
SNode* createDropSuperTableStmt(SAstCreateContext* pCxt, bool ignoreNotExists, SNode* pRealTable);
SNode* createAlterTableModifyOptions(SAstCreateContext* pCxt, SNode* pRealTable, SNode* pOptions);
SNode* createAlterTableAddModifyCol(SAstCreateContext* pCxt, SNode* pRealTable, int8_t alterType, SToken* pColName,
                                    SDataType dataType);
SNode* createAlterTableAddModifyColOptions(SAstCreateContext* pCxt, SNode* pRealTable, int8_t alterType, SToken* pColName,
                                    SNode* pOptions);
SNode* createAlterTableDropCol(SAstCreateContext* pCxt, SNode* pRealTable, int8_t alterType, SToken* pColName);
SNode* createAlterTableRenameCol(SAstCreateContext* pCxt, SNode* pRealTable, int8_t alterType, SToken* pOldColName,
                                 SToken* pNewColName);
SNode* createAlterTableSetTag(SAstCreateContext* pCxt, SNode* pRealTable, SToken* pTagName, SNode* pVal);
SNode* setAlterSuperTableType(SNode* pStmt);
SNode* createUseDatabaseStmt(SAstCreateContext* pCxt, SToken* pDbName);
SNode* setShowKind(SAstCreateContext* pCxt, SNode* pStmt, EShowKind showKind);
SNode* createShowStmt(SAstCreateContext* pCxt, ENodeType type);
SNode* createShowStmtWithCond(SAstCreateContext* pCxt, ENodeType type, SNode* pDbName, SNode* pTbName,
                              EOperatorType tableCondType);
SNode* createShowTablesStmt(SAstCreateContext* pCxt, SShowTablesOption option, SNode* pTbName, EOperatorType tableCondType);                              
SNode* createShowCreateDatabaseStmt(SAstCreateContext* pCxt, SToken* pDbName);
SNode* createShowAliveStmt(SAstCreateContext* pCxt, SNode* pDbName, ENodeType type);
SNode* createShowCreateTableStmt(SAstCreateContext* pCxt, ENodeType type, SNode* pRealTable);
SNode* createShowCreateViewStmt(SAstCreateContext* pCxt, ENodeType type, SNode* pRealTable);
SNode* createShowTableDistributedStmt(SAstCreateContext* pCxt, SNode* pRealTable);
SNode* createShowDnodeVariablesStmt(SAstCreateContext* pCxt, SNode* pDnodeId, SNode* pLikePattern);
SNode* createShowVnodesStmt(SAstCreateContext* pCxt, SNode* pDnodeId, SNode* pDnodeEndpoint);
SNode* createShowTableTagsStmt(SAstCreateContext* pCxt, SNode* pTbName, SNode* pDbName, SNodeList* pTags);
SNode* createCreateUserStmt(SAstCreateContext* pCxt, SToken* pUserName, const SToken* pPassword, int8_t sysinfo);
SNode* addCreateUserStmtWhiteList(SAstCreateContext* pCxt, SNode* pStmt, SNodeList* pIpRangesNodeList);
SNode* createAlterUserStmt(SAstCreateContext* pCxt, SToken* pUserName, int8_t alterType, void* pAlterInfo);
SNode* createDropUserStmt(SAstCreateContext* pCxt, SToken* pUserName);
SNode* createCreateDnodeStmt(SAstCreateContext* pCxt, const SToken* pFqdn, const SToken* pPort);
SNode* createDropDnodeStmt(SAstCreateContext* pCxt, const SToken* pDnode, bool force, bool unsafe);
SNode* createAlterDnodeStmt(SAstCreateContext* pCxt, const SToken* pDnode, const SToken* pConfig, const SToken* pValue);
SNode* createRealTableNodeForIndexName(SAstCreateContext* pCxt, SToken* pDbName, SToken* pIndexName);
SNode* createCreateIndexStmt(SAstCreateContext* pCxt, EIndexType type, bool ignoreExists, SNode* pIndexName,
                             SNode* pRealTable, SNodeList* pCols, SNode* pOptions);
SNode* createIndexOption(SAstCreateContext* pCxt, SNodeList* pFuncs, SNode* pInterval, SNode* pOffset, SNode* pSliding,
                         SNode* pStreamOptions);
SNode* createDropIndexStmt(SAstCreateContext* pCxt, bool ignoreNotExists, SNode* pIndexName);
SNode* createCreateComponentNodeStmt(SAstCreateContext* pCxt, ENodeType type, const SToken* pDnodeId);
SNode* createDropComponentNodeStmt(SAstCreateContext* pCxt, ENodeType type, const SToken* pDnodeId);
SNode* createRestoreComponentNodeStmt(SAstCreateContext* pCxt, ENodeType type, const SToken* pDnodeId);
SNode* createCreateTopicStmtUseQuery(SAstCreateContext* pCxt, bool ignoreExists, SToken* pTopicName, SNode* pQuery);
SNode* createCreateTopicStmtUseDb(SAstCreateContext* pCxt, bool ignoreExists, SToken* pTopicName, SToken* pSubDbName,
                                  int8_t withMeta);
SNode* createCreateTopicStmtUseTable(SAstCreateContext* pCxt, bool ignoreExists, SToken* pTopicName, SNode* pRealTable,
                                     int8_t withMeta, SNode* pWhere);
SNode* createDropTopicStmt(SAstCreateContext* pCxt, bool ignoreNotExists, SToken* pTopicName);
SNode* createDropCGroupStmt(SAstCreateContext* pCxt, bool ignoreNotExists, SToken* pCGroupId, SToken* pTopicName);
SNode* createAlterClusterStmt(SAstCreateContext* pCxt, const SToken* pConfig, const SToken* pValue);
SNode* createAlterLocalStmt(SAstCreateContext* pCxt, const SToken* pConfig, const SToken* pValue);
SNode* createDefaultExplainOptions(SAstCreateContext* pCxt);
SNode* setExplainVerbose(SAstCreateContext* pCxt, SNode* pOptions, const SToken* pVal);
SNode* setExplainRatio(SAstCreateContext* pCxt, SNode* pOptions, const SToken* pVal);
SNode* createExplainStmt(SAstCreateContext* pCxt, bool analyze, SNode* pOptions, SNode* pQuery);
SNode* createDescribeStmt(SAstCreateContext* pCxt, SNode* pRealTable);
SNode* createResetQueryCacheStmt(SAstCreateContext* pCxt);
SNode* createCreateFunctionStmt(SAstCreateContext* pCxt, bool ignoreExists, bool aggFunc, const SToken* pFuncName,
                                const SToken* pLibPath, SDataType dataType, int32_t bufSize, const SToken* pLanguage,
                                bool orReplace);
SNode* createDropFunctionStmt(SAstCreateContext* pCxt, bool ignoreNotExists, const SToken* pFuncName);
SNode* createStreamOptions(SAstCreateContext* pCxt);
SNode* setStreamOptions(SAstCreateContext* pCxt, SNode* pOptions, EStreamOptionsSetFlag setflag, SToken* pToken,
                        SNode* pNode);
SNode* createCreateStreamStmt(SAstCreateContext* pCxt, bool ignoreExists, SToken* pStreamName, SNode* pRealTable,
                              SNode* pOptions, SNodeList* pTags, SNode* pSubtable, SNode* pQuery, SNodeList* pCols);
SNode* createDropStreamStmt(SAstCreateContext* pCxt, bool ignoreNotExists, SToken* pStreamName);
SNode* createPauseStreamStmt(SAstCreateContext* pCxt, bool ignoreNotExists, SToken* pStreamName);
SNode* createResumeStreamStmt(SAstCreateContext* pCxt, bool ignoreNotExists, bool ignoreUntreated, SToken* pStreamName);
SNode* createKillStmt(SAstCreateContext* pCxt, ENodeType type, const SToken* pId);
SNode* createKillQueryStmt(SAstCreateContext* pCxt, const SToken* pQueryId);
SNode* createBalanceVgroupStmt(SAstCreateContext* pCxt);
SNode* createBalanceVgroupLeaderStmt(SAstCreateContext* pCxt, const SToken* pVgId);
SNode* createMergeVgroupStmt(SAstCreateContext* pCxt, const SToken* pVgId1, const SToken* pVgId2);
SNode* createRedistributeVgroupStmt(SAstCreateContext* pCxt, const SToken* pVgId, SNodeList* pDnodes);
SNode* createSplitVgroupStmt(SAstCreateContext* pCxt, const SToken* pVgId);
SNode* createSyncdbStmt(SAstCreateContext* pCxt, const SToken* pDbName);
SNode* createGrantStmt(SAstCreateContext* pCxt, int64_t privileges, STokenPair* pPrivLevel, SToken* pUserName,
                       SNode* pTagCond);
SNode* createRevokeStmt(SAstCreateContext* pCxt, int64_t privileges, STokenPair* pPrivLevel, SToken* pUserName,
                        SNode* pTagCond);
SNode* createDeleteStmt(SAstCreateContext* pCxt, SNode* pTable, SNode* pWhere);
SNode* createInsertStmt(SAstCreateContext* pCxt, SNode* pTable, SNodeList* pCols, SNode* pQuery);
SNode* createCreateViewStmt(SAstCreateContext* pCxt, bool orReplace, SNode* pView, const SToken* pAs, SNode* pQuery);
SNode* createDropViewStmt(SAstCreateContext* pCxt, bool ignoreNotExists, SNode* pView);
SNode* createShowCompactDetailsStmt(SAstCreateContext* pCxt, SNode* pCompactIdNode);
SNode* createShowCompactsStmt(SAstCreateContext* pCxt, ENodeType type);
#ifdef __cplusplus
}
#endif

#endif /*_TD_AST_CREATE_FUNCS_H_*/<|MERGE_RESOLUTION|>--- conflicted
+++ resolved
@@ -82,6 +82,7 @@
   COLUMN_OPTION_ENCODE,
   COLUMN_OPTION_COMPRESS,
   COLUMN_OPTION_LEVEL,
+  COLUMN_OPTION_PRIMARYKEY,
 } EColumnOptionType;
 
 typedef struct SAlterOption {
@@ -179,13 +180,9 @@
 SNode* createDefaultTableOptions(SAstCreateContext* pCxt);
 SNode* createAlterTableOptions(SAstCreateContext* pCxt);
 SNode* setTableOption(SAstCreateContext* pCxt, SNode* pOptions, ETableOptionType type, void* pVal);
-<<<<<<< HEAD
-SNode* createColumnDefNode(SAstCreateContext* pCxt, SToken* pColName, SDataType dataType, SNode* pOptions);
+SNode* createColumnDefNode(SAstCreateContext* pCxt, SToken* pColName, SDataType dataType, SNode* pOptions, bool bPrimaryKey);
 SNode* setColumnOptions(SAstCreateContext* pCxt, SNode* pOptions, EColumnOptionType type, void* pVal);
 SNode* createDefaultColumnOptions(SAstCreateContext* pCxt);
-=======
-SNode* createColumnDefNode(SAstCreateContext* pCxt, SToken* pColName, SDataType dataType, const SToken* pComment, bool bPrimaryKey);
->>>>>>> 2910ae3a
 SNode* createCreateTableStmt(SAstCreateContext* pCxt, bool ignoreExists, SNode* pRealTable, SNodeList* pCols,
                              SNodeList* pTags, SNode* pOptions);
 SNode* createCreateSubTableClause(SAstCreateContext* pCxt, bool ignoreExists, SNode* pRealTable, SNode* pUseRealTable,
