//lemon parser file to generate sql parse by using finite-state-machine code used to parse sql
//usage: lemon sql.y

%token_prefix TK_
%token_type { SToken }
%default_type { SNode* }
%default_destructor { nodesDestroyNode($$); }

%extra_argument { SAstCreateContext* pCxt }

%include {
#include <stdio.h>
#include <stdlib.h>
#include <string.h>
#include <assert.h>
#include <stdbool.h>

#define ALLOW_FORBID_FUNC

#include "functionMgt.h"
#include "nodes.h"
#include "parToken.h"
#include "ttokendef.h"
#include "parAst.h"

#define YYSTACKDEPTH 0
}

%syntax_error {
  if (TSDB_CODE_SUCCESS == pCxt->errCode) {
    if(TOKEN.z) {
      pCxt->errCode = generateSyntaxErrMsg(&pCxt->msgBuf, TSDB_CODE_PAR_SYNTAX_ERROR, TOKEN.z);
    } else {
      pCxt->errCode = generateSyntaxErrMsg(&pCxt->msgBuf, TSDB_CODE_PAR_INCOMPLETE_SQL);
    }
  } else if (TSDB_CODE_PAR_DB_NOT_SPECIFIED == pCxt->errCode && TK_NK_FLOAT == TOKEN.type) {
    pCxt->errCode = generateSyntaxErrMsg(&pCxt->msgBuf, TSDB_CODE_PAR_SYNTAX_ERROR, TOKEN.z);
  }
}

%left OR.
%left AND.
%left UNION ALL MINUS EXCEPT INTERSECT.
%left NK_BITAND NK_BITOR NK_LSHIFT NK_RSHIFT.
%left NK_PLUS NK_MINUS.
%left NK_STAR NK_SLASH NK_REM.
%left NK_CONCAT.

/************************************************ create/alter account *****************************************/
cmd ::= CREATE ACCOUNT NK_ID PASS NK_STRING account_options.                      { pCxt->errCode = generateSyntaxErrMsg(&pCxt->msgBuf, TSDB_CODE_PAR_EXPRIE_STATEMENT); }
cmd ::= ALTER ACCOUNT NK_ID alter_account_options.                                { pCxt->errCode = generateSyntaxErrMsg(&pCxt->msgBuf, TSDB_CODE_PAR_EXPRIE_STATEMENT); }

%type account_options                                                             { int32_t }
%destructor account_options                                                       { }
account_options ::= .                                                             { }
account_options ::= account_options PPS literal.                                  { }
account_options ::= account_options TSERIES literal.                              { }
account_options ::= account_options STORAGE literal.                              { }
account_options ::= account_options STREAMS literal.                              { }
account_options ::= account_options QTIME literal.                                { }
account_options ::= account_options DBS literal.                                  { }
account_options ::= account_options USERS literal.                                { }
account_options ::= account_options CONNS literal.                                { }
account_options ::= account_options STATE literal.                                { }

%type alter_account_options                                                       { int32_t }
%destructor alter_account_options                                                 { }
alter_account_options ::= alter_account_option.                                   { }
alter_account_options ::= alter_account_options alter_account_option.             { }

%type alter_account_option                                                        { int32_t }
%destructor alter_account_option                                                  { }
alter_account_option ::= PASS literal.                                            { }
alter_account_option ::= PPS literal.                                             { }
alter_account_option ::= TSERIES literal.                                         { }
alter_account_option ::= STORAGE literal.                                         { }
alter_account_option ::= STREAMS literal.                                         { }
alter_account_option ::= QTIME literal.                                           { }
alter_account_option ::= DBS literal.                                             { }
alter_account_option ::= USERS literal.                                           { }
alter_account_option ::= CONNS literal.                                           { }
alter_account_option ::= STATE literal.                                           { }

%type ip_range_list                                                               { SNodeList* }
%destructor ip_range_list                                                         { nodesDestroyList($$); }
ip_range_list(A) ::= NK_STRING(B).                                                { A = createNodeList(pCxt, createValueNode(pCxt, TSDB_DATA_TYPE_BINARY, &B)); }
ip_range_list(A) ::= ip_range_list(B) NK_COMMA NK_STRING(C).                      { A = addNodeToList(pCxt, B, createValueNode(pCxt, TSDB_DATA_TYPE_BINARY, &C)); }

%type white_list                                                                  { SNodeList* }
%destructor white_list                                                            { nodesDestroyList($$); }
white_list(A) ::= HOST ip_range_list(B).                                          { A = B; }

%type white_list_opt                                                              { SNodeList* }
%destructor white_list_opt                                                        { nodesDestroyList($$); }
white_list_opt(A) ::= .                                                           { A = NULL; }
white_list_opt(A) ::= white_list(B).                                              { A = B; }

/************************************************ create/alter/drop user **********************************************/
cmd ::= CREATE USER user_name(A) PASS NK_STRING(B) sysinfo_opt(C)
                      white_list_opt(D).                                          {
                                                                                    pCxt->pRootNode = createCreateUserStmt(pCxt, &A, &B, C);
                                                                                    pCxt->pRootNode = addCreateUserStmtWhiteList(pCxt, pCxt->pRootNode, D);
                                                                                  }
cmd ::= ALTER USER user_name(A) PASS NK_STRING(B).                                { pCxt->pRootNode = createAlterUserStmt(pCxt, &A, TSDB_ALTER_USER_PASSWD, &B); }
cmd ::= ALTER USER user_name(A) ENABLE NK_INTEGER(B).                             { pCxt->pRootNode = createAlterUserStmt(pCxt, &A, TSDB_ALTER_USER_ENABLE, &B); }
cmd ::= ALTER USER user_name(A) SYSINFO NK_INTEGER(B).                            { pCxt->pRootNode = createAlterUserStmt(pCxt, &A, TSDB_ALTER_USER_SYSINFO, &B); }
cmd ::= ALTER USER user_name(A) ADD white_list(B).                                { pCxt->pRootNode = createAlterUserStmt(pCxt, &A, TSDB_ALTER_USER_ADD_WHITE_LIST, B); }
cmd ::= ALTER USER user_name(A) DROP white_list(B).                               { pCxt->pRootNode = createAlterUserStmt(pCxt, &A, TSDB_ALTER_USER_DROP_WHITE_LIST, B); }
cmd ::= DROP USER user_name(A).                                                   { pCxt->pRootNode = createDropUserStmt(pCxt, &A); }

%type sysinfo_opt                                                                 { int8_t }
%destructor sysinfo_opt                                                           { }
sysinfo_opt(A) ::= .                                                              { A = 1; }
sysinfo_opt(A) ::= SYSINFO NK_INTEGER(B).                                         { A = taosStr2Int8(B.z, NULL, 10); }

/************************************************ grant/revoke ********************************************************/
cmd ::= GRANT privileges(A) ON priv_level(B) with_opt(D) TO user_name(C).         { pCxt->pRootNode = createGrantStmt(pCxt, A, &B, &C, D); }
cmd ::= REVOKE privileges(A) ON priv_level(B) with_opt(D) FROM user_name(C).      { pCxt->pRootNode = createRevokeStmt(pCxt, A, &B, &C, D); }

%type privileges                                                                  { int64_t }
%destructor privileges                                                            { }
privileges(A) ::= ALL.                                                            { A = PRIVILEGE_TYPE_ALL; }
privileges(A) ::= priv_type_list(B).                                              { A = B; }
privileges(A) ::= SUBSCRIBE.                                                      { A = PRIVILEGE_TYPE_SUBSCRIBE; }

%type priv_type_list                                                              { int64_t }
%destructor priv_type_list                                                        { }
priv_type_list(A) ::= priv_type(B).                                               { A = B; }
priv_type_list(A) ::= priv_type_list(B) NK_COMMA priv_type(C).                    { A = B | C; }

%type priv_type                                                                   { int64_t }
%destructor priv_type                                                             { }
priv_type(A) ::= READ.                                                            { A = PRIVILEGE_TYPE_READ; }
priv_type(A) ::= WRITE.                                                           { A = PRIVILEGE_TYPE_WRITE; }

%type priv_level                                                                  { STokenPair }
%destructor priv_level                                                            { }
priv_level(A) ::= NK_STAR(B) NK_DOT NK_STAR(C).                                   { A.first = B; A.second = C; }
priv_level(A) ::= db_name(B) NK_DOT NK_STAR(C).                                   { A.first = B; A.second = C; }
priv_level(A) ::= db_name(B) NK_DOT table_name(C).                                { A.first = B; A.second = C; }
priv_level(A) ::= topic_name(B).                                                  { A.first = B; A.second = nil_token; }

with_opt(A) ::= .                                                                 { A = NULL; }
with_opt(A) ::= WITH search_condition(B).                                         { A = B; }

/************************************************ create/drop/alter/restore dnode *********************************************/
cmd ::= CREATE DNODE dnode_endpoint(A).                                           { pCxt->pRootNode = createCreateDnodeStmt(pCxt, &A, NULL); }
cmd ::= CREATE DNODE dnode_endpoint(A) PORT NK_INTEGER(B).                        { pCxt->pRootNode = createCreateDnodeStmt(pCxt, &A, &B); }
cmd ::= DROP DNODE NK_INTEGER(A) force_opt(B).                                    { pCxt->pRootNode = createDropDnodeStmt(pCxt, &A, B, false); }
cmd ::= DROP DNODE dnode_endpoint(A) force_opt(B).                                { pCxt->pRootNode = createDropDnodeStmt(pCxt, &A, B, false); }
cmd ::= DROP DNODE NK_INTEGER(A) unsafe_opt(B).                                   { pCxt->pRootNode = createDropDnodeStmt(pCxt, &A, false, B); }
cmd ::= DROP DNODE dnode_endpoint(A) unsafe_opt(B).                               { pCxt->pRootNode = createDropDnodeStmt(pCxt, &A, false, B); }
cmd ::= ALTER DNODE NK_INTEGER(A) NK_STRING(B).                                   { pCxt->pRootNode = createAlterDnodeStmt(pCxt, &A, &B, NULL); }
cmd ::= ALTER DNODE NK_INTEGER(A) NK_STRING(B) NK_STRING(C).                      { pCxt->pRootNode = createAlterDnodeStmt(pCxt, &A, &B, &C); }
cmd ::= ALTER ALL DNODES NK_STRING(A).                                            { pCxt->pRootNode = createAlterDnodeStmt(pCxt, NULL, &A, NULL); }
cmd ::= ALTER ALL DNODES NK_STRING(A) NK_STRING(B).                               { pCxt->pRootNode = createAlterDnodeStmt(pCxt, NULL, &A, &B); }
cmd ::= RESTORE DNODE NK_INTEGER(A).                                              { pCxt->pRootNode = createRestoreComponentNodeStmt(pCxt, QUERY_NODE_RESTORE_DNODE_STMT, &A); }

%type dnode_endpoint                                                              { SToken }
%destructor dnode_endpoint                                                        { }
dnode_endpoint(A) ::= NK_STRING(B).                                               { A = B; }
dnode_endpoint(A) ::= NK_ID(B).                                                   { A = B; }
dnode_endpoint(A) ::= NK_IPTOKEN(B).                                              { A = B; }

%type force_opt                                                                   { bool }
%destructor force_opt                                                             { }
force_opt(A) ::= .                                                                { A = false; }
force_opt(A) ::= FORCE.                                                           { A = true; }

%type unsafe_opt                                                                  { bool }
%destructor unsafe_opt                                                            { }
unsafe_opt(A) ::= UNSAFE.                                                         { A = true; }

/************************************************ alter local *********************************************************/
cmd ::= ALTER LOCAL NK_STRING(A).                                                 { pCxt->pRootNode = createAlterLocalStmt(pCxt, &A, NULL); }
cmd ::= ALTER LOCAL NK_STRING(A) NK_STRING(B).                                    { pCxt->pRootNode = createAlterLocalStmt(pCxt, &A, &B); }

/************************************************ create/drop/restore qnode ***************************************************/
cmd ::= CREATE QNODE ON DNODE NK_INTEGER(A).                                      { pCxt->pRootNode = createCreateComponentNodeStmt(pCxt, QUERY_NODE_CREATE_QNODE_STMT, &A); }
cmd ::= DROP QNODE ON DNODE NK_INTEGER(A).                                        { pCxt->pRootNode = createDropComponentNodeStmt(pCxt, QUERY_NODE_DROP_QNODE_STMT, &A); }
cmd ::= RESTORE QNODE ON DNODE NK_INTEGER(A).                                     { pCxt->pRootNode = createRestoreComponentNodeStmt(pCxt, QUERY_NODE_RESTORE_QNODE_STMT, &A); }

/************************************************ create/drop bnode ***************************************************/
cmd ::= CREATE BNODE ON DNODE NK_INTEGER(A).                                      { pCxt->pRootNode = createCreateComponentNodeStmt(pCxt, QUERY_NODE_CREATE_BNODE_STMT, &A); }
cmd ::= DROP BNODE ON DNODE NK_INTEGER(A).                                        { pCxt->pRootNode = createDropComponentNodeStmt(pCxt, QUERY_NODE_DROP_BNODE_STMT, &A); }

/************************************************ create/drop snode ***************************************************/
cmd ::= CREATE SNODE ON DNODE NK_INTEGER(A).                                      { pCxt->pRootNode = createCreateComponentNodeStmt(pCxt, QUERY_NODE_CREATE_SNODE_STMT, &A); }
cmd ::= DROP SNODE ON DNODE NK_INTEGER(A).                                        { pCxt->pRootNode = createDropComponentNodeStmt(pCxt, QUERY_NODE_DROP_SNODE_STMT, &A); }

/************************************************ create/drop/restore mnode ***************************************************/
cmd ::= CREATE MNODE ON DNODE NK_INTEGER(A).                                      { pCxt->pRootNode = createCreateComponentNodeStmt(pCxt, QUERY_NODE_CREATE_MNODE_STMT, &A); }
cmd ::= DROP MNODE ON DNODE NK_INTEGER(A).                                        { pCxt->pRootNode = createDropComponentNodeStmt(pCxt, QUERY_NODE_DROP_MNODE_STMT, &A); }
cmd ::= RESTORE MNODE ON DNODE NK_INTEGER(A).                                     { pCxt->pRootNode = createRestoreComponentNodeStmt(pCxt, QUERY_NODE_RESTORE_MNODE_STMT, &A); }

/************************************************ restore vnode ***************************************************/
cmd ::= RESTORE VNODE ON DNODE NK_INTEGER(A).                                     { pCxt->pRootNode = createRestoreComponentNodeStmt(pCxt, QUERY_NODE_RESTORE_VNODE_STMT, &A); }

/************************************************ create/drop/use database ********************************************/
cmd ::= CREATE DATABASE not_exists_opt(A) db_name(B) db_options(C).               { pCxt->pRootNode = createCreateDatabaseStmt(pCxt, A, &B, C); }
cmd ::= DROP DATABASE exists_opt(A) db_name(B).                                   { pCxt->pRootNode = createDropDatabaseStmt(pCxt, A, &B); }
cmd ::= USE db_name(A).                                                           { pCxt->pRootNode = createUseDatabaseStmt(pCxt, &A); }
cmd ::= ALTER DATABASE db_name(A) alter_db_options(B).                            { pCxt->pRootNode = createAlterDatabaseStmt(pCxt, &A, B); }
cmd ::= FLUSH DATABASE db_name(A).                                                { pCxt->pRootNode = createFlushDatabaseStmt(pCxt, &A); }
cmd ::= TRIM DATABASE db_name(A) speed_opt(B).                                    { pCxt->pRootNode = createTrimDatabaseStmt(pCxt, &A, B); }
cmd ::= COMPACT DATABASE db_name(A) start_opt(B) end_opt(C).                      { pCxt->pRootNode = createCompactStmt(pCxt, &A, B, C); }

%type not_exists_opt                                                              { bool }
%destructor not_exists_opt                                                        { }
not_exists_opt(A) ::= IF NOT EXISTS.                                              { A = true; }
not_exists_opt(A) ::= .                                                           { A = false; }

%type exists_opt                                                                  { bool }
%destructor exists_opt                                                            { }
exists_opt(A) ::= IF EXISTS.                                                      { A = true; }
exists_opt(A) ::= .                                                               { A = false; }

db_options(A) ::= .                                                               { A = createDefaultDatabaseOptions(pCxt); }
db_options(A) ::= db_options(B) BUFFER NK_INTEGER(C).                             { A = setDatabaseOption(pCxt, B, DB_OPTION_BUFFER, &C); }
db_options(A) ::= db_options(B) CACHEMODEL NK_STRING(C).                          { A = setDatabaseOption(pCxt, B, DB_OPTION_CACHEMODEL, &C); }
db_options(A) ::= db_options(B) CACHESIZE NK_INTEGER(C).                          { A = setDatabaseOption(pCxt, B, DB_OPTION_CACHESIZE, &C); }
db_options(A) ::= db_options(B) COMP NK_INTEGER(C).                               { A = setDatabaseOption(pCxt, B, DB_OPTION_COMP, &C); }
db_options(A) ::= db_options(B) DURATION NK_INTEGER(C).                           { A = setDatabaseOption(pCxt, B, DB_OPTION_DAYS, &C); }
db_options(A) ::= db_options(B) DURATION NK_VARIABLE(C).                          { A = setDatabaseOption(pCxt, B, DB_OPTION_DAYS, &C); }
db_options(A) ::= db_options(B) MAXROWS NK_INTEGER(C).                            { A = setDatabaseOption(pCxt, B, DB_OPTION_MAXROWS, &C); }
db_options(A) ::= db_options(B) MINROWS NK_INTEGER(C).                            { A = setDatabaseOption(pCxt, B, DB_OPTION_MINROWS, &C); }
db_options(A) ::= db_options(B) KEEP integer_list(C).                             { A = setDatabaseOption(pCxt, B, DB_OPTION_KEEP, C); }
db_options(A) ::= db_options(B) KEEP variable_list(C).                            { A = setDatabaseOption(pCxt, B, DB_OPTION_KEEP, C); }
db_options(A) ::= db_options(B) PAGES NK_INTEGER(C).                              { A = setDatabaseOption(pCxt, B, DB_OPTION_PAGES, &C); }
db_options(A) ::= db_options(B) PAGESIZE NK_INTEGER(C).                           { A = setDatabaseOption(pCxt, B, DB_OPTION_PAGESIZE, &C); }
db_options(A) ::= db_options(B) TSDB_PAGESIZE NK_INTEGER(C).                      { A = setDatabaseOption(pCxt, B, DB_OPTION_TSDB_PAGESIZE, &C); }
db_options(A) ::= db_options(B) PRECISION NK_STRING(C).                           { A = setDatabaseOption(pCxt, B, DB_OPTION_PRECISION, &C); }
db_options(A) ::= db_options(B) REPLICA NK_INTEGER(C).                            { A = setDatabaseOption(pCxt, B, DB_OPTION_REPLICA, &C); }
//db_options(A) ::= db_options(B) STRICT NK_STRING(C).                              { A = setDatabaseOption(pCxt, B, DB_OPTION_STRICT, &C); }
db_options(A) ::= db_options(B) VGROUPS NK_INTEGER(C).                            { A = setDatabaseOption(pCxt, B, DB_OPTION_VGROUPS, &C); }
db_options(A) ::= db_options(B) SINGLE_STABLE NK_INTEGER(C).                      { A = setDatabaseOption(pCxt, B, DB_OPTION_SINGLE_STABLE, &C); }
db_options(A) ::= db_options(B) RETENTIONS retention_list(C).                     { A = setDatabaseOption(pCxt, B, DB_OPTION_RETENTIONS, C); }
db_options(A) ::= db_options(B) SCHEMALESS NK_INTEGER(C).                         { A = setDatabaseOption(pCxt, B, DB_OPTION_SCHEMALESS, &C); }
db_options(A) ::= db_options(B) WAL_LEVEL NK_INTEGER(C).                          { A = setDatabaseOption(pCxt, B, DB_OPTION_WAL, &C); }
db_options(A) ::= db_options(B) WAL_FSYNC_PERIOD NK_INTEGER(C).                   { A = setDatabaseOption(pCxt, B, DB_OPTION_FSYNC, &C); }
db_options(A) ::= db_options(B) WAL_RETENTION_PERIOD NK_INTEGER(C).               { A = setDatabaseOption(pCxt, B, DB_OPTION_WAL_RETENTION_PERIOD, &C); }
db_options(A) ::= db_options(B) WAL_RETENTION_PERIOD NK_MINUS(D) NK_INTEGER(C).   {
                                                                                    SToken t = D;
                                                                                    t.n = (C.z + C.n) - D.z;
                                                                                    A = setDatabaseOption(pCxt, B, DB_OPTION_WAL_RETENTION_PERIOD, &t);
                                                                                  }
db_options(A) ::= db_options(B) WAL_RETENTION_SIZE NK_INTEGER(C).                 { A = setDatabaseOption(pCxt, B, DB_OPTION_WAL_RETENTION_SIZE, &C); }
db_options(A) ::= db_options(B) WAL_RETENTION_SIZE NK_MINUS(D) NK_INTEGER(C).     {
                                                                                    SToken t = D;
                                                                                    t.n = (C.z + C.n) - D.z;
                                                                                    A = setDatabaseOption(pCxt, B, DB_OPTION_WAL_RETENTION_SIZE, &t);
                                                                                  }
db_options(A) ::= db_options(B) WAL_ROLL_PERIOD NK_INTEGER(C).                    { A = setDatabaseOption(pCxt, B, DB_OPTION_WAL_ROLL_PERIOD, &C); }
db_options(A) ::= db_options(B) WAL_SEGMENT_SIZE NK_INTEGER(C).                   { A = setDatabaseOption(pCxt, B, DB_OPTION_WAL_SEGMENT_SIZE, &C); }
db_options(A) ::= db_options(B) STT_TRIGGER NK_INTEGER(C).                        { A = setDatabaseOption(pCxt, B, DB_OPTION_STT_TRIGGER, &C); }
db_options(A) ::= db_options(B) TABLE_PREFIX signed(C).                           { A = setDatabaseOption(pCxt, B, DB_OPTION_TABLE_PREFIX, C); }
db_options(A) ::= db_options(B) TABLE_SUFFIX signed(C).                           { A = setDatabaseOption(pCxt, B, DB_OPTION_TABLE_SUFFIX, C); }
db_options(A) ::= db_options(B) KEEP_TIME_OFFSET NK_INTEGER(C).                   { A = setDatabaseOption(pCxt, B, DB_OPTION_KEEP_TIME_OFFSET, &C); }

alter_db_options(A) ::= alter_db_option(B).                                       { A = createAlterDatabaseOptions(pCxt); A = setAlterDatabaseOption(pCxt, A, &B); }
alter_db_options(A) ::= alter_db_options(B) alter_db_option(C).                   { A = setAlterDatabaseOption(pCxt, B, &C); }

%type alter_db_option                                                             { SAlterOption }
%destructor alter_db_option                                                       { }
alter_db_option(A) ::= BUFFER NK_INTEGER(B).                                      { A.type = DB_OPTION_BUFFER; A.val = B; }
alter_db_option(A) ::= CACHEMODEL NK_STRING(B).                                   { A.type = DB_OPTION_CACHEMODEL; A.val = B; }
alter_db_option(A) ::= CACHESIZE NK_INTEGER(B).                                   { A.type = DB_OPTION_CACHESIZE; A.val = B; }
alter_db_option(A) ::= WAL_FSYNC_PERIOD NK_INTEGER(B).                            { A.type = DB_OPTION_FSYNC; A.val = B; }
alter_db_option(A) ::= KEEP integer_list(B).                                      { A.type = DB_OPTION_KEEP; A.pList = B; }
alter_db_option(A) ::= KEEP variable_list(B).                                     { A.type = DB_OPTION_KEEP; A.pList = B; }
alter_db_option(A) ::= PAGES NK_INTEGER(B).                                       { A.type = DB_OPTION_PAGES; A.val = B; }
alter_db_option(A) ::= REPLICA NK_INTEGER(B).                                     { A.type = DB_OPTION_REPLICA; A.val = B; }
//alter_db_option(A) ::= STRICT NK_STRING(B).                                       { A.type = DB_OPTION_STRICT; A.val = B; }
alter_db_option(A) ::= WAL_LEVEL NK_INTEGER(B).                                   { A.type = DB_OPTION_WAL; A.val = B; }
alter_db_option(A) ::= STT_TRIGGER NK_INTEGER(B).                                 { A.type = DB_OPTION_STT_TRIGGER; A.val = B; }
alter_db_option(A) ::= MINROWS NK_INTEGER(B).                                     { A.type = DB_OPTION_MINROWS; A.val = B; }
alter_db_option(A) ::= WAL_RETENTION_PERIOD NK_INTEGER(B).                        { A.type = DB_OPTION_WAL_RETENTION_PERIOD; A.val = B; }
alter_db_option(A) ::= WAL_RETENTION_PERIOD NK_MINUS(B) NK_INTEGER(C).            {
                                                                                    SToken t = B;
                                                                                    t.n = (C.z + C.n) - B.z;
                                                                                    A.type = DB_OPTION_WAL_RETENTION_PERIOD; A.val = t;
                                                                                  }
alter_db_option(A) ::= WAL_RETENTION_SIZE NK_INTEGER(B).                          { A.type = DB_OPTION_WAL_RETENTION_SIZE; A.val = B; }
alter_db_option(A) ::= WAL_RETENTION_SIZE NK_MINUS(B) NK_INTEGER(C).              {
                                                                                    SToken t = B;
                                                                                    t.n = (C.z + C.n) - B.z;
                                                                                    A.type = DB_OPTION_WAL_RETENTION_SIZE; A.val = t;
                                                                                  }
alter_db_option(A) ::= KEEP_TIME_OFFSET NK_INTEGER(B).                            { A.type = DB_OPTION_KEEP_TIME_OFFSET; A.val = B; }

%type integer_list                                                                { SNodeList* }
%destructor integer_list                                                          { nodesDestroyList($$); }
integer_list(A) ::= NK_INTEGER(B).                                                { A = createNodeList(pCxt, createValueNode(pCxt, TSDB_DATA_TYPE_BIGINT, &B)); }
integer_list(A) ::= integer_list(B) NK_COMMA NK_INTEGER(C).                       { A = addNodeToList(pCxt, B, createValueNode(pCxt, TSDB_DATA_TYPE_BIGINT, &C)); }

%type variable_list                                                               { SNodeList* }
%destructor variable_list                                                         { nodesDestroyList($$); }
variable_list(A) ::= NK_VARIABLE(B).                                              { A = createNodeList(pCxt, createDurationValueNode(pCxt, &B)); }
variable_list(A) ::= variable_list(B) NK_COMMA NK_VARIABLE(C).                    { A = addNodeToList(pCxt, B, createDurationValueNode(pCxt, &C)); }

%type retention_list                                                              { SNodeList* }
%destructor retention_list                                                        { nodesDestroyList($$); }
retention_list(A) ::= retention(B).                                               { A = createNodeList(pCxt, B); }
retention_list(A) ::= retention_list(B) NK_COMMA retention(C).                    { A = addNodeToList(pCxt, B, C); }

retention(A) ::= NK_VARIABLE(B) NK_COLON NK_VARIABLE(C).                          { A = createNodeListNodeEx(pCxt, createDurationValueNode(pCxt, &B), createDurationValueNode(pCxt, &C)); }

%type speed_opt                                                                   { int32_t }
%destructor speed_opt                                                             { }
speed_opt(A) ::= .                                                                { A = 0; }
speed_opt(A) ::= BWLIMIT NK_INTEGER(B).                                           { A = taosStr2Int32(B.z, NULL, 10); }

start_opt(A) ::= .                                                                { A = NULL; }
start_opt(A) ::= START WITH NK_INTEGER(B).                                        { A = createValueNode(pCxt, TSDB_DATA_TYPE_BIGINT, &B); }
start_opt(A) ::= START WITH NK_STRING(B).                                         { A = createValueNode(pCxt, TSDB_DATA_TYPE_TIMESTAMP, &B); }
start_opt(A) ::= START WITH TIMESTAMP NK_STRING(B).                               { A = createValueNode(pCxt, TSDB_DATA_TYPE_TIMESTAMP, &B); }

end_opt(A) ::= .                                                                  { A = NULL; }
end_opt(A) ::= END WITH NK_INTEGER(B).                                            { A = createValueNode(pCxt, TSDB_DATA_TYPE_BIGINT, &B); }
end_opt(A) ::= END WITH NK_STRING(B).                                             { A = createValueNode(pCxt, TSDB_DATA_TYPE_TIMESTAMP, &B); }
end_opt(A) ::= END WITH TIMESTAMP NK_STRING(B).                                   { A = createValueNode(pCxt, TSDB_DATA_TYPE_TIMESTAMP, &B); }

/************************************************ create/drop table/stable ********************************************/
cmd ::= CREATE TABLE not_exists_opt(A) full_table_name(B)
  NK_LP column_def_list(C) NK_RP tags_def_opt(D) table_options(E).                { pCxt->pRootNode = createCreateTableStmt(pCxt, A, B, C, D, E); }
cmd ::= CREATE TABLE multi_create_clause(A).                                      { pCxt->pRootNode = createCreateMultiTableStmt(pCxt, A); }
cmd ::= CREATE STABLE not_exists_opt(A) full_table_name(B)
  NK_LP column_def_list(C) NK_RP tags_def(D) table_options(E).                    { pCxt->pRootNode = createCreateTableStmt(pCxt, A, B, C, D, E); }
cmd ::= DROP TABLE multi_drop_clause(A).                                          { pCxt->pRootNode = createDropTableStmt(pCxt, A); }
cmd ::= DROP STABLE exists_opt(A) full_table_name(B).                             { pCxt->pRootNode = createDropSuperTableStmt(pCxt, A, B); }

cmd ::= ALTER TABLE alter_table_clause(A).                                        { pCxt->pRootNode = A; }
cmd ::= ALTER STABLE alter_table_clause(A).                                       { pCxt->pRootNode = setAlterSuperTableType(A); }

alter_table_clause(A) ::= full_table_name(B) alter_table_options(C).              { A = createAlterTableModifyOptions(pCxt, B, C); }
alter_table_clause(A) ::=
  full_table_name(B) ADD COLUMN column_name(C) type_name(D).                      { A = createAlterTableAddModifyCol(pCxt, B, TSDB_ALTER_TABLE_ADD_COLUMN, &C, D); }
alter_table_clause(A) ::= full_table_name(B) DROP COLUMN column_name(C).          { A = createAlterTableDropCol(pCxt, B, TSDB_ALTER_TABLE_DROP_COLUMN, &C); }
alter_table_clause(A) ::=
  full_table_name(B) MODIFY COLUMN column_name(C) type_name(D).                   { A = createAlterTableAddModifyCol(pCxt, B, TSDB_ALTER_TABLE_UPDATE_COLUMN_BYTES, &C, D); }
alter_table_clause(A) ::=
  full_table_name(B) RENAME COLUMN column_name(C) column_name(D).                 { A = createAlterTableRenameCol(pCxt, B, TSDB_ALTER_TABLE_UPDATE_COLUMN_NAME, &C, &D); }
alter_table_clause(A) ::=
  full_table_name(B) ADD TAG column_name(C) type_name(D).                         { A = createAlterTableAddModifyCol(pCxt, B, TSDB_ALTER_TABLE_ADD_TAG, &C, D); }
alter_table_clause(A) ::= full_table_name(B) DROP TAG column_name(C).             { A = createAlterTableDropCol(pCxt, B, TSDB_ALTER_TABLE_DROP_TAG, &C); }
alter_table_clause(A) ::=
  full_table_name(B) MODIFY TAG column_name(C) type_name(D).                      { A = createAlterTableAddModifyCol(pCxt, B, TSDB_ALTER_TABLE_UPDATE_TAG_BYTES, &C, D); }
alter_table_clause(A) ::=
  full_table_name(B) RENAME TAG column_name(C) column_name(D).                    { A = createAlterTableRenameCol(pCxt, B, TSDB_ALTER_TABLE_UPDATE_TAG_NAME, &C, &D); }
alter_table_clause(A) ::=
  full_table_name(B) SET TAG column_name(C) NK_EQ signed_literal(D).              { A = createAlterTableSetTag(pCxt, B, &C, D); }

%type multi_create_clause                                                         { SNodeList* }
%destructor multi_create_clause                                                   { nodesDestroyList($$); }
multi_create_clause(A) ::= create_subtable_clause(B).                             { A = createNodeList(pCxt, B); }
multi_create_clause(A) ::= multi_create_clause(B) create_subtable_clause(C).      { A = addNodeToList(pCxt, B, C); }

create_subtable_clause(A) ::=
  not_exists_opt(B) full_table_name(C) USING full_table_name(D)
  specific_cols_opt(E) TAGS NK_LP expression_list(F) NK_RP table_options(G).      { A = createCreateSubTableClause(pCxt, B, C, D, E, F, G); }

%type multi_drop_clause                                                           { SNodeList* }
%destructor multi_drop_clause                                                     { nodesDestroyList($$); }
multi_drop_clause(A) ::= drop_table_clause(B).                                    { A = createNodeList(pCxt, B); }
multi_drop_clause(A) ::= multi_drop_clause(B) NK_COMMA drop_table_clause(C).      { A = addNodeToList(pCxt, B, C); }

drop_table_clause(A) ::= exists_opt(B) full_table_name(C).                        { A = createDropTableClause(pCxt, B, C); }

%type specific_cols_opt                                                           { SNodeList* }
%destructor specific_cols_opt                                                     { nodesDestroyList($$); }
specific_cols_opt(A) ::= .                                                        { A = NULL; }
specific_cols_opt(A) ::= NK_LP col_name_list(B) NK_RP.                            { A = B; }

full_table_name(A) ::= table_name(B).                                             { A = createRealTableNode(pCxt, NULL, &B, NULL); }
full_table_name(A) ::= db_name(B) NK_DOT table_name(C).                           { A = createRealTableNode(pCxt, &B, &C, NULL); }

%type column_def_list                                                             { SNodeList* }
%destructor column_def_list                                                       { nodesDestroyList($$); }
column_def_list(A) ::= column_def(B).                                             { A = createNodeList(pCxt, B); }
column_def_list(A) ::= column_def_list(B) NK_COMMA column_def(C).                 { A = addNodeToList(pCxt, B, C); }

column_def(A) ::= column_name(B) type_name(C).                                    { A = createColumnDefNode(pCxt, &B, C, NULL); }
//column_def(A) ::= column_name(B) type_name(C) COMMENT NK_STRING(D).               { A = createColumnDefNode(pCxt, &B, C, &D); }

%type type_name                                                                   { SDataType }
%destructor type_name                                                             { }
type_name(A) ::= BOOL.                                                            { A = createDataType(TSDB_DATA_TYPE_BOOL); }
type_name(A) ::= TINYINT.                                                         { A = createDataType(TSDB_DATA_TYPE_TINYINT); }
type_name(A) ::= SMALLINT.                                                        { A = createDataType(TSDB_DATA_TYPE_SMALLINT); }
type_name(A) ::= INT.                                                             { A = createDataType(TSDB_DATA_TYPE_INT); }
type_name(A) ::= INTEGER.                                                         { A = createDataType(TSDB_DATA_TYPE_INT); }
type_name(A) ::= BIGINT.                                                          { A = createDataType(TSDB_DATA_TYPE_BIGINT); }
type_name(A) ::= FLOAT.                                                           { A = createDataType(TSDB_DATA_TYPE_FLOAT); }
type_name(A) ::= DOUBLE.                                                          { A = createDataType(TSDB_DATA_TYPE_DOUBLE); }
type_name(A) ::= BINARY NK_LP NK_INTEGER(B) NK_RP.                                { A = createVarLenDataType(TSDB_DATA_TYPE_BINARY, &B); }
type_name(A) ::= TIMESTAMP.                                                       { A = createDataType(TSDB_DATA_TYPE_TIMESTAMP); }
type_name(A) ::= NCHAR NK_LP NK_INTEGER(B) NK_RP.                                 { A = createVarLenDataType(TSDB_DATA_TYPE_NCHAR, &B); }
type_name(A) ::= TINYINT UNSIGNED.                                                { A = createDataType(TSDB_DATA_TYPE_UTINYINT); }
type_name(A) ::= SMALLINT UNSIGNED.                                               { A = createDataType(TSDB_DATA_TYPE_USMALLINT); }
type_name(A) ::= INT UNSIGNED.                                                    { A = createDataType(TSDB_DATA_TYPE_UINT); }
type_name(A) ::= BIGINT UNSIGNED.                                                 { A = createDataType(TSDB_DATA_TYPE_UBIGINT); }
type_name(A) ::= JSON.                                                            { A = createDataType(TSDB_DATA_TYPE_JSON); }
type_name(A) ::= VARCHAR NK_LP NK_INTEGER(B) NK_RP.                               { A = createVarLenDataType(TSDB_DATA_TYPE_VARCHAR, &B); }
type_name(A) ::= MEDIUMBLOB.                                                      { A = createDataType(TSDB_DATA_TYPE_MEDIUMBLOB); }
type_name(A) ::= BLOB.                                                            { A = createDataType(TSDB_DATA_TYPE_BLOB); }
type_name(A) ::= VARBINARY NK_LP NK_INTEGER(B) NK_RP.                             { A = createVarLenDataType(TSDB_DATA_TYPE_VARBINARY, &B); }
type_name(A) ::= GEOMETRY NK_LP NK_INTEGER(B) NK_RP.                              { A = createVarLenDataType(TSDB_DATA_TYPE_GEOMETRY, &B); }
type_name(A) ::= DECIMAL.                                                         { A = createDataType(TSDB_DATA_TYPE_DECIMAL); }
type_name(A) ::= DECIMAL NK_LP NK_INTEGER NK_RP.                                  { A = createDataType(TSDB_DATA_TYPE_DECIMAL); }
type_name(A) ::= DECIMAL NK_LP NK_INTEGER NK_COMMA NK_INTEGER NK_RP.              { A = createDataType(TSDB_DATA_TYPE_DECIMAL); }

%type tags_def_opt                                                                { SNodeList* }
%destructor tags_def_opt                                                          { nodesDestroyList($$); }
tags_def_opt(A) ::= .                                                             { A = NULL; }
tags_def_opt(A) ::= tags_def(B).                                                  { A = B; }

%type tags_def                                                                    { SNodeList* }
%destructor tags_def                                                              { nodesDestroyList($$); }
tags_def(A) ::= TAGS NK_LP column_def_list(B) NK_RP.                              { A = B; }

table_options(A) ::= .                                                            { A = createDefaultTableOptions(pCxt); }
table_options(A) ::= table_options(B) COMMENT NK_STRING(C).                       { A = setTableOption(pCxt, B, TABLE_OPTION_COMMENT, &C); }
table_options(A) ::= table_options(B) MAX_DELAY duration_list(C).                 { A = setTableOption(pCxt, B, TABLE_OPTION_MAXDELAY, C); }
table_options(A) ::= table_options(B) WATERMARK duration_list(C).                 { A = setTableOption(pCxt, B, TABLE_OPTION_WATERMARK, C); }
table_options(A) ::= table_options(B) ROLLUP NK_LP rollup_func_list(C) NK_RP.     { A = setTableOption(pCxt, B, TABLE_OPTION_ROLLUP, C); }
table_options(A) ::= table_options(B) TTL NK_INTEGER(C).                          { A = setTableOption(pCxt, B, TABLE_OPTION_TTL, &C); }
table_options(A) ::= table_options(B) SMA NK_LP col_name_list(C) NK_RP.           { A = setTableOption(pCxt, B, TABLE_OPTION_SMA, C); }
table_options(A) ::= table_options(B) DELETE_MARK duration_list(C).               { A = setTableOption(pCxt, B, TABLE_OPTION_DELETE_MARK, C); }

alter_table_options(A) ::= alter_table_option(B).                                 { A = createAlterTableOptions(pCxt); A = setTableOption(pCxt, A, B.type, &B.val); }
alter_table_options(A) ::= alter_table_options(B) alter_table_option(C).          { A = setTableOption(pCxt, B, C.type, &C.val); }

%type alter_table_option                                                          { SAlterOption }
%destructor alter_table_option                                                    { }
alter_table_option(A) ::= COMMENT NK_STRING(B).                                   { A.type = TABLE_OPTION_COMMENT; A.val = B; }
alter_table_option(A) ::= TTL NK_INTEGER(B).                                      { A.type = TABLE_OPTION_TTL; A.val = B; }

%type duration_list                                                               { SNodeList* }
%destructor duration_list                                                         { nodesDestroyList($$); }
duration_list(A) ::= duration_literal(B).                                         { A = createNodeList(pCxt, releaseRawExprNode(pCxt, B)); }
duration_list(A) ::= duration_list(B) NK_COMMA duration_literal(C).               { A = addNodeToList(pCxt, B, releaseRawExprNode(pCxt, C)); }

%type rollup_func_list                                                            { SNodeList* }
%destructor rollup_func_list                                                      { nodesDestroyList($$); }
rollup_func_list(A) ::= rollup_func_name(B).                                      { A = createNodeList(pCxt, B); }
rollup_func_list(A) ::= rollup_func_list(B) NK_COMMA rollup_func_name(C).         { A = addNodeToList(pCxt, B, C); }

rollup_func_name(A) ::= function_name(B).                                         { A = createFunctionNode(pCxt, &B, NULL); }
rollup_func_name(A) ::= FIRST(B).                                                 { A = createFunctionNode(pCxt, &B, NULL); }
rollup_func_name(A) ::= LAST(B).                                                  { A = createFunctionNode(pCxt, &B, NULL); }

%type col_name_list                                                               { SNodeList* }
%destructor col_name_list                                                         { nodesDestroyList($$); }
col_name_list(A) ::= col_name(B).                                                 { A = createNodeList(pCxt, B); }
col_name_list(A) ::= col_name_list(B) NK_COMMA col_name(C).                       { A = addNodeToList(pCxt, B, C); }

col_name(A) ::= column_name(B).                                                   { A = createColumnNode(pCxt, NULL, &B); }

/************************************************ show ****************************************************************/
cmd ::= SHOW DNODES.                                                              { pCxt->pRootNode = createShowStmt(pCxt, QUERY_NODE_SHOW_DNODES_STMT); }
cmd ::= SHOW USERS.                                                               { pCxt->pRootNode = createShowStmt(pCxt, QUERY_NODE_SHOW_USERS_STMT); }
cmd ::= SHOW USER PRIVILEGES.                                                     { pCxt->pRootNode = createShowStmt(pCxt, QUERY_NODE_SHOW_USER_PRIVILEGES_STMT); }
cmd ::= SHOW db_kind_opt(A) DATABASES.                                            {
                                                                                    pCxt->pRootNode = createShowStmt(pCxt, QUERY_NODE_SHOW_DATABASES_STMT);
                                                                                    setShowKind(pCxt, pCxt->pRootNode, A);
                                                                                  }
cmd ::= SHOW table_kind_db_name_cond_opt(A) TABLES like_pattern_opt(B).           {
                                                                                    pCxt->pRootNode = createShowTablesStmt(pCxt, A, B, OP_TYPE_LIKE);
                                                                                  }
cmd ::= SHOW db_name_cond_opt(A) STABLES like_pattern_opt(B).                     { pCxt->pRootNode = createShowStmtWithCond(pCxt, QUERY_NODE_SHOW_STABLES_STMT, A, B, OP_TYPE_LIKE); }
cmd ::= SHOW db_name_cond_opt(A) VGROUPS.                                         { pCxt->pRootNode = createShowStmtWithCond(pCxt, QUERY_NODE_SHOW_VGROUPS_STMT, A, NULL, OP_TYPE_LIKE); }
cmd ::= SHOW MNODES.                                                              { pCxt->pRootNode = createShowStmt(pCxt, QUERY_NODE_SHOW_MNODES_STMT); }
//cmd ::= SHOW MODULES.                                                             { pCxt->pRootNode = createShowStmt(pCxt, QUERY_NODE_SHOW_MODULES_STMT); }
cmd ::= SHOW QNODES.                                                              { pCxt->pRootNode = createShowStmt(pCxt, QUERY_NODE_SHOW_QNODES_STMT); }
cmd ::= SHOW FUNCTIONS.                                                           { pCxt->pRootNode = createShowStmt(pCxt, QUERY_NODE_SHOW_FUNCTIONS_STMT); }
cmd ::= SHOW INDEXES FROM table_name_cond(A) from_db_opt(B).                      { pCxt->pRootNode = createShowStmtWithCond(pCxt, QUERY_NODE_SHOW_INDEXES_STMT, B, A, OP_TYPE_EQUAL); }
cmd ::= SHOW INDEXES FROM db_name(B) NK_DOT table_name(A).                        { pCxt->pRootNode = createShowStmtWithCond(pCxt, QUERY_NODE_SHOW_INDEXES_STMT, createIdentifierValueNode(pCxt, &B), createIdentifierValueNode(pCxt, &A), OP_TYPE_EQUAL); }
cmd ::= SHOW STREAMS.                                                             { pCxt->pRootNode = createShowStmt(pCxt, QUERY_NODE_SHOW_STREAMS_STMT); }
cmd ::= SHOW ACCOUNTS.                                                            { pCxt->errCode = generateSyntaxErrMsg(&pCxt->msgBuf, TSDB_CODE_PAR_EXPRIE_STATEMENT); }
cmd ::= SHOW APPS.                                                                { pCxt->pRootNode = createShowStmt(pCxt, QUERY_NODE_SHOW_APPS_STMT); }
cmd ::= SHOW CONNECTIONS.                                                         { pCxt->pRootNode = createShowStmt(pCxt, QUERY_NODE_SHOW_CONNECTIONS_STMT); }
cmd ::= SHOW LICENCES.                                                            { pCxt->pRootNode = createShowStmt(pCxt, QUERY_NODE_SHOW_LICENCES_STMT); }
cmd ::= SHOW GRANTS.                                                              { pCxt->pRootNode = createShowStmt(pCxt, QUERY_NODE_SHOW_LICENCES_STMT); }
cmd ::= SHOW CREATE DATABASE db_name(A).                                          { pCxt->pRootNode = createShowCreateDatabaseStmt(pCxt, &A); }
cmd ::= SHOW CREATE TABLE full_table_name(A).                                     { pCxt->pRootNode = createShowCreateTableStmt(pCxt, QUERY_NODE_SHOW_CREATE_TABLE_STMT, A); }
cmd ::= SHOW CREATE STABLE full_table_name(A).                                    { pCxt->pRootNode = createShowCreateTableStmt(pCxt, QUERY_NODE_SHOW_CREATE_STABLE_STMT, A); }
cmd ::= SHOW QUERIES.                                                             { pCxt->pRootNode = createShowStmt(pCxt, QUERY_NODE_SHOW_QUERIES_STMT); }
cmd ::= SHOW SCORES.                                                              { pCxt->pRootNode = createShowStmt(pCxt, QUERY_NODE_SHOW_SCORES_STMT); }
cmd ::= SHOW TOPICS.                                                              { pCxt->pRootNode = createShowStmt(pCxt, QUERY_NODE_SHOW_TOPICS_STMT); }
cmd ::= SHOW VARIABLES.                                                           { pCxt->pRootNode = createShowStmt(pCxt, QUERY_NODE_SHOW_VARIABLES_STMT); }
cmd ::= SHOW CLUSTER VARIABLES.                                                   { pCxt->pRootNode = createShowStmt(pCxt, QUERY_NODE_SHOW_VARIABLES_STMT); }
cmd ::= SHOW LOCAL VARIABLES.                                                     { pCxt->pRootNode = createShowStmt(pCxt, QUERY_NODE_SHOW_LOCAL_VARIABLES_STMT); }
cmd ::= SHOW DNODE NK_INTEGER(A) VARIABLES like_pattern_opt(B).                   { pCxt->pRootNode = createShowDnodeVariablesStmt(pCxt, createValueNode(pCxt, TSDB_DATA_TYPE_BIGINT, &A), B); }
cmd ::= SHOW BNODES.                                                              { pCxt->pRootNode = createShowStmt(pCxt, QUERY_NODE_SHOW_BNODES_STMT); }
cmd ::= SHOW SNODES.                                                              { pCxt->pRootNode = createShowStmt(pCxt, QUERY_NODE_SHOW_SNODES_STMT); }
cmd ::= SHOW CLUSTER.                                                             { pCxt->pRootNode = createShowStmt(pCxt, QUERY_NODE_SHOW_CLUSTER_STMT); }
cmd ::= SHOW TRANSACTIONS.                                                        { pCxt->pRootNode = createShowStmt(pCxt, QUERY_NODE_SHOW_TRANSACTIONS_STMT); }
cmd ::= SHOW TABLE DISTRIBUTED full_table_name(A).                                { pCxt->pRootNode = createShowTableDistributedStmt(pCxt, A); }
cmd ::= SHOW CONSUMERS.                                                           { pCxt->pRootNode = createShowStmt(pCxt, QUERY_NODE_SHOW_CONSUMERS_STMT); }
cmd ::= SHOW SUBSCRIPTIONS.                                                       { pCxt->pRootNode = createShowStmt(pCxt, QUERY_NODE_SHOW_SUBSCRIPTIONS_STMT); }
cmd ::= SHOW TAGS FROM table_name_cond(A) from_db_opt(B).                         { pCxt->pRootNode = createShowStmtWithCond(pCxt, QUERY_NODE_SHOW_TAGS_STMT, B, A, OP_TYPE_EQUAL); }
cmd ::= SHOW TAGS FROM db_name(B) NK_DOT table_name(A).                           { pCxt->pRootNode = createShowStmtWithCond(pCxt, QUERY_NODE_SHOW_TAGS_STMT, createIdentifierValueNode(pCxt, &B), createIdentifierValueNode(pCxt, &A), OP_TYPE_EQUAL); }
cmd ::= SHOW TABLE TAGS tag_list_opt(C) FROM table_name_cond(A) from_db_opt(B).   { pCxt->pRootNode = createShowTableTagsStmt(pCxt, A, B, C); }
cmd ::= SHOW TABLE TAGS tag_list_opt(C) FROM db_name(B) NK_DOT table_name(A).     { pCxt->pRootNode = createShowTableTagsStmt(pCxt, createIdentifierValueNode(pCxt, &A), createIdentifierValueNode(pCxt, &B), C); }
cmd ::= SHOW VNODES ON DNODE NK_INTEGER(A).                                       { pCxt->pRootNode = createShowVnodesStmt(pCxt, createValueNode(pCxt, TSDB_DATA_TYPE_BIGINT, &A), NULL); }
cmd ::= SHOW VNODES.                                                              { pCxt->pRootNode = createShowVnodesStmt(pCxt, NULL, NULL); }
// show alive
cmd ::= SHOW db_name_cond_opt(A) ALIVE.                                           { pCxt->pRootNode = createShowAliveStmt(pCxt, A,    QUERY_NODE_SHOW_DB_ALIVE_STMT); }
cmd ::= SHOW CLUSTER ALIVE.                                                       { pCxt->pRootNode = createShowAliveStmt(pCxt, NULL, QUERY_NODE_SHOW_CLUSTER_ALIVE_STMT); }

%type table_kind_db_name_cond_opt                                                 { SShowTablesOption }
%destructor table_kind_db_name_cond_opt                                           { }
table_kind_db_name_cond_opt(A) ::= .                                              { A.kind = SHOW_KIND_ALL; A.dbName = nil_token; }
table_kind_db_name_cond_opt(A) ::= table_kind(B).                                 { A.kind = B; A.dbName = nil_token; }
table_kind_db_name_cond_opt(A) ::= db_name(C) NK_DOT.                             { A.kind = SHOW_KIND_ALL; A.dbName = C; }
table_kind_db_name_cond_opt(A) ::= table_kind(B) db_name(C) NK_DOT.               { A.kind = B; A.dbName = C; }

%type table_kind                                                                  { EShowKind }
%destructor table_kind                                                            { }   
table_kind(A) ::= NORMAL.                                                         { A = SHOW_KIND_TABLES_NORMAL; }
table_kind(A) ::= CHILD.                                                          { A = SHOW_KIND_TABLES_CHILD; }

db_name_cond_opt(A) ::= .                                                         { A = createDefaultDatabaseCondValue(pCxt); }
db_name_cond_opt(A) ::= db_name(B) NK_DOT.                                        { A = createIdentifierValueNode(pCxt, &B); }

like_pattern_opt(A) ::= .                                                         { A = NULL; }
like_pattern_opt(A) ::= LIKE NK_STRING(B).                                        { A = createValueNode(pCxt, TSDB_DATA_TYPE_BINARY, &B); }

table_name_cond(A) ::= table_name(B).                                             { A = createIdentifierValueNode(pCxt, &B); }

from_db_opt(A) ::= .                                                              { A = createDefaultDatabaseCondValue(pCxt); }
from_db_opt(A) ::= FROM db_name(B).                                               { A = createIdentifierValueNode(pCxt, &B); }

%type tag_list_opt                                                                { SNodeList* }
%destructor tag_list_opt                                                          { nodesDestroyList($$); }
tag_list_opt(A) ::= .                                                             { A = NULL; }
tag_list_opt(A) ::= tag_item(B).                                                  { A = createNodeList(pCxt, B); }
tag_list_opt(A) ::= tag_list_opt(B) NK_COMMA tag_item(C).                         { A = addNodeToList(pCxt, B, C); }

tag_item(A) ::= TBNAME(B).                                                        { A = setProjectionAlias(pCxt, createFunctionNode(pCxt, &B, NULL), &B); }
tag_item(A) ::= QTAGS(B).                                                         { A = createFunctionNode(pCxt, &B, NULL); }
tag_item(A) ::= column_name(B).                                                   { A = createColumnNode(pCxt, NULL, &B); }
tag_item(A) ::= column_name(B) column_alias(C).                                   { A = setProjectionAlias(pCxt, createColumnNode(pCxt, NULL, &B), &C); }
tag_item(A) ::= column_name(B) AS column_alias(C).                                { A = setProjectionAlias(pCxt, createColumnNode(pCxt, NULL, &B), &C); }

%type db_kind_opt                                                                 { EShowKind }
%destructor db_kind_opt                                                           { }
db_kind_opt(A) ::= .                                                              { A = SHOW_KIND_ALL; }
db_kind_opt(A) ::= USER.                                                          { A = SHOW_KIND_DATABASES_USER; }
db_kind_opt(A) ::= SYSTEM.                                                        { A = SHOW_KIND_DATABASES_SYSTEM; }

/************************************************ create index ********************************************************/
cmd ::= CREATE SMA INDEX not_exists_opt(D)
  col_name(A) ON full_table_name(B) index_options(C).                      { pCxt->pRootNode = createCreateIndexStmt(pCxt, INDEX_TYPE_SMA, D, A, B, NULL, C); }
cmd ::= CREATE INDEX not_exists_opt(D)
  col_name(A) ON full_table_name(B) NK_LP col_name_list(C) NK_RP.          { pCxt->pRootNode = createCreateIndexStmt(pCxt, INDEX_TYPE_NORMAL, D, A, B, C, NULL); }
cmd ::= DROP INDEX exists_opt(B) full_index_name(A).                              { pCxt->pRootNode = createDropIndexStmt(pCxt, B, A); }

full_index_name(A) ::= index_name(B).                                             { A = createRealTableNodeForIndexName(pCxt, NULL, &B); }
full_index_name(A) ::= db_name(B) NK_DOT index_name(C).                           { A = createRealTableNodeForIndexName(pCxt, &B, &C); }

index_options(A) ::= FUNCTION NK_LP func_list(B) NK_RP INTERVAL
  NK_LP duration_literal(C) NK_RP sliding_opt(D) sma_stream_opt(E).               { A = createIndexOption(pCxt, B, releaseRawExprNode(pCxt, C), NULL, D, E); }
index_options(A) ::= FUNCTION NK_LP func_list(B) NK_RP INTERVAL
  NK_LP duration_literal(C) NK_COMMA duration_literal(D) NK_RP sliding_opt(E)
  sma_stream_opt(F).                                                              { A = createIndexOption(pCxt, B, releaseRawExprNode(pCxt, C), releaseRawExprNode(pCxt, D), E, F); }

%type func_list                                                                   { SNodeList* }
%destructor func_list                                                             { nodesDestroyList($$); }
func_list(A) ::= func(B).                                                         { A = createNodeList(pCxt, B); }
func_list(A) ::= func_list(B) NK_COMMA func(C).                                   { A = addNodeToList(pCxt, B, C); }

func(A) ::= sma_func_name(B) NK_LP expression_list(C) NK_RP.                      { A = createFunctionNode(pCxt, &B, C); }

%type sma_func_name                                                               { SToken }
%destructor sma_func_name                                                         { }
sma_func_name(A) ::= function_name(B).                                            { A = B; }
sma_func_name(A) ::= COUNT(B).                                                    { A = B; }
sma_func_name(A) ::= FIRST(B).                                                    { A = B; }
sma_func_name(A) ::= LAST(B).                                                     { A = B; }
sma_func_name(A) ::= LAST_ROW(B).                                                 { A = B; }

sma_stream_opt(A) ::= .                                                           { A = createStreamOptions(pCxt); }
sma_stream_opt(A) ::= sma_stream_opt(B) WATERMARK duration_literal(C).            { ((SStreamOptions*)B)->pWatermark = releaseRawExprNode(pCxt, C); A = B; }
sma_stream_opt(A) ::= sma_stream_opt(B) MAX_DELAY duration_literal(C).            { ((SStreamOptions*)B)->pDelay = releaseRawExprNode(pCxt, C); A = B; }
sma_stream_opt(A) ::= sma_stream_opt(B) DELETE_MARK duration_literal(C).          { ((SStreamOptions*)B)->pDeleteMark = releaseRawExprNode(pCxt, C); A = B; }

/************************************************ create/drop topic ***************************************************/
%type with_meta                                                                   { int32_t }
%destructor with_meta                                                             { }
with_meta(A) ::= AS.                                                              { A = 0; }
with_meta(A) ::= WITH META AS.                                                    { A = 1; }
with_meta(A) ::= ONLY META AS.                                                    { A = 2; }

cmd ::= CREATE TOPIC not_exists_opt(A) topic_name(B) AS query_or_subquery(C).     { pCxt->pRootNode = createCreateTopicStmtUseQuery(pCxt, A, &B, C); }
cmd ::= CREATE TOPIC not_exists_opt(A) topic_name(B) with_meta(D)
  DATABASE db_name(C).                                                            { pCxt->pRootNode = createCreateTopicStmtUseDb(pCxt, A, &B, &C, D); }
cmd ::= CREATE TOPIC not_exists_opt(A) topic_name(B) with_meta(E)
  STABLE full_table_name(C) where_clause_opt(D).                                  { pCxt->pRootNode = createCreateTopicStmtUseTable(pCxt, A, &B, C, E, D); }

cmd ::= DROP TOPIC exists_opt(A) topic_name(B).                                   { pCxt->pRootNode = createDropTopicStmt(pCxt, A, &B); }
cmd ::= DROP CONSUMER GROUP exists_opt(A) cgroup_name(B) ON topic_name(C).        { pCxt->pRootNode = createDropCGroupStmt(pCxt, A, &B, &C); }

/************************************************ desc/describe *******************************************************/
cmd ::= DESC full_table_name(A).                                                  { pCxt->pRootNode = createDescribeStmt(pCxt, A); }
cmd ::= DESCRIBE full_table_name(A).                                              { pCxt->pRootNode = createDescribeStmt(pCxt, A); }

/************************************************ reset query cache ***************************************************/
cmd ::= RESET QUERY CACHE.                                                        { pCxt->pRootNode = createResetQueryCacheStmt(pCxt); }

/************************************************ explain *************************************************************/
cmd ::= EXPLAIN analyze_opt(A) explain_options(B) query_or_subquery(C).           { pCxt->pRootNode = createExplainStmt(pCxt, A, B, C); }
cmd ::= EXPLAIN analyze_opt(A) explain_options(B) insert_query(C).                { pCxt->pRootNode = createExplainStmt(pCxt, A, B, C); }

%type analyze_opt                                                                 { bool }
%destructor analyze_opt                                                           { }
analyze_opt(A) ::= .                                                              { A = false; }
analyze_opt(A) ::= ANALYZE.                                                       { A = true; }

explain_options(A) ::= .                                                          { A = createDefaultExplainOptions(pCxt); }
explain_options(A) ::= explain_options(B) VERBOSE NK_BOOL(C).                     { A = setExplainVerbose(pCxt, B, &C); }
explain_options(A) ::= explain_options(B) RATIO NK_FLOAT(C).                      { A = setExplainRatio(pCxt, B, &C); }

/************************************************ create/drop function ************************************************/
cmd ::= CREATE or_replace_opt(H) agg_func_opt(A) FUNCTION not_exists_opt(F)
  function_name(B) AS NK_STRING(C) OUTPUTTYPE type_name(D) bufsize_opt(E)
  language_opt(G).                                                                { pCxt->pRootNode = createCreateFunctionStmt(pCxt, F, A, &B, &C, D, E, &G, H); }
cmd ::= DROP FUNCTION exists_opt(B) function_name(A).                             { pCxt->pRootNode = createDropFunctionStmt(pCxt, B, &A); }

%type agg_func_opt                                                                { bool }
%destructor agg_func_opt                                                          { }
agg_func_opt(A) ::= .                                                             { A = false; }
agg_func_opt(A) ::= AGGREGATE.                                                    { A = true; }

%type bufsize_opt                                                                 { int32_t }
%destructor bufsize_opt                                                           { }
bufsize_opt(A) ::= .                                                              { A = 0; }
bufsize_opt(A) ::= BUFSIZE NK_INTEGER(B).                                         { A = taosStr2Int32(B.z, NULL, 10); }

%type language_opt                                                                 { SToken }
%destructor language_opt                                                           { }
language_opt(A) ::= .                                                              { A = nil_token; }
language_opt(A) ::= LANGUAGE NK_STRING(B).                                         { A = B; }

%type or_replace_opt                                                               { bool }
%destructor or_replace_opt                                                         { }
or_replace_opt(A) ::= .                                                            { A = false; }
or_replace_opt(A) ::= OR REPLACE.                                                  { A = true; }

/************************************************ create/drop stream **************************************************/
cmd ::= CREATE STREAM not_exists_opt(E) stream_name(A) stream_options(B) INTO
  full_table_name(C) col_list_opt(H) tag_def_or_ref_opt(F) subtable_opt(G)
  AS query_or_subquery(D).                                                        { pCxt->pRootNode = createCreateStreamStmt(pCxt, E, &A, C, B, F, G, D, H); }
cmd ::= DROP STREAM exists_opt(A) stream_name(B).                                 { pCxt->pRootNode = createDropStreamStmt(pCxt, A, &B); }
cmd ::= PAUSE STREAM exists_opt(A) stream_name(B).                                { pCxt->pRootNode = createPauseStreamStmt(pCxt, A, &B); }
cmd ::= RESUME STREAM exists_opt(A) ignore_opt(C) stream_name(B).                 { pCxt->pRootNode = createResumeStreamStmt(pCxt, A, C, &B); }

%type col_list_opt                                                                { SNodeList* }
%destructor col_list_opt                                                          { nodesDestroyList($$); }
col_list_opt(A) ::= .                                                             { A = NULL; }
col_list_opt(A) ::= NK_LP col_name_list(B) NK_RP.                                 { A = B; }

%type tag_def_or_ref_opt                                                          { SNodeList* }
%destructor tag_def_or_ref_opt                                                    { nodesDestroyList($$); }
tag_def_or_ref_opt(A) ::= .                                                       { A = NULL; }
tag_def_or_ref_opt(A) ::= tags_def(B).                                            { A = B; }
tag_def_or_ref_opt(A) ::= TAGS NK_LP col_name_list(B) NK_RP.                      { A = B; }

stream_options(A) ::= .                                                           { A = createStreamOptions(pCxt); }
stream_options(A) ::= stream_options(B) TRIGGER AT_ONCE(C).                       { A = setStreamOptions(pCxt, B, SOPT_TRIGGER_TYPE_SET, &C, NULL); }
stream_options(A) ::= stream_options(B) TRIGGER WINDOW_CLOSE(C).                  { A = setStreamOptions(pCxt, B, SOPT_TRIGGER_TYPE_SET, &C, NULL); }
stream_options(A) ::= stream_options(B) TRIGGER MAX_DELAY(C) duration_literal(D). { A = setStreamOptions(pCxt, B, SOPT_TRIGGER_TYPE_SET, &C, releaseRawExprNode(pCxt, D)); }
stream_options(A) ::= stream_options(B) WATERMARK duration_literal(C).            { A = setStreamOptions(pCxt, B, SOPT_WATERMARK_SET, NULL, releaseRawExprNode(pCxt, C)); }
stream_options(A) ::= stream_options(B) IGNORE EXPIRED NK_INTEGER(C).             { A = setStreamOptions(pCxt, B, SOPT_IGNORE_EXPIRED_SET, &C, NULL); }
stream_options(A) ::= stream_options(B) FILL_HISTORY NK_INTEGER(C).               { A = setStreamOptions(pCxt, B, SOPT_FILL_HISTORY_SET, &C, NULL); }
stream_options(A) ::= stream_options(B) DELETE_MARK duration_literal(C).          { A = setStreamOptions(pCxt, B, SOPT_DELETE_MARK_SET, NULL, releaseRawExprNode(pCxt, C)); }
stream_options(A) ::= stream_options(B) IGNORE UPDATE NK_INTEGER(C).              { A = setStreamOptions(pCxt, B, SOPT_IGNORE_UPDATE_SET, &C, NULL); }

subtable_opt(A) ::= .                                                             { A = NULL; }
subtable_opt(A) ::= SUBTABLE NK_LP expression(B) NK_RP.                           { A = releaseRawExprNode(pCxt, B); }

%type ignore_opt                                                                  { bool }
%destructor ignore_opt                                                            { }
ignore_opt(A) ::= .                                                               { A = false; }
ignore_opt(A) ::= IGNORE UNTREATED.                                               { A = true; }

/************************************************ kill connection/query ***********************************************/
cmd ::= KILL CONNECTION NK_INTEGER(A).                                            { pCxt->pRootNode = createKillStmt(pCxt, QUERY_NODE_KILL_CONNECTION_STMT, &A); }
cmd ::= KILL QUERY NK_STRING(A).                                                  { pCxt->pRootNode = createKillQueryStmt(pCxt, &A); }
cmd ::= KILL TRANSACTION NK_INTEGER(A).                                           { pCxt->pRootNode = createKillStmt(pCxt, QUERY_NODE_KILL_TRANSACTION_STMT, &A); }

/************************************************ merge/redistribute/ vgroup ******************************************/
cmd ::= BALANCE VGROUP.                                                           { pCxt->pRootNode = createBalanceVgroupStmt(pCxt); }
cmd ::= BALANCE VGROUP LEADER on_vgroup_id(A).                                    { pCxt->pRootNode = createBalanceVgroupLeaderStmt(pCxt, &A); }
cmd ::= MERGE VGROUP NK_INTEGER(A) NK_INTEGER(B).                                 { pCxt->pRootNode = createMergeVgroupStmt(pCxt, &A, &B); }
cmd ::= REDISTRIBUTE VGROUP NK_INTEGER(A) dnode_list(B).                          { pCxt->pRootNode = createRedistributeVgroupStmt(pCxt, &A, B); }
cmd ::= SPLIT VGROUP NK_INTEGER(A).                                               { pCxt->pRootNode = createSplitVgroupStmt(pCxt, &A); }

%type on_vgroup_id                                                                { SToken }
%destructor on_vgroup_id                                                          { }
on_vgroup_id(A) ::= .                                                             { A = nil_token; }
on_vgroup_id(A) ::= ON NK_INTEGER(B).                                             { A = B; }

%type dnode_list                                                                  { SNodeList* }
%destructor dnode_list                                                            { nodesDestroyList($$); }
dnode_list(A) ::= DNODE NK_INTEGER(B).                                            { A = createNodeList(pCxt, createValueNode(pCxt, TSDB_DATA_TYPE_BIGINT, &B)); }
dnode_list(A) ::= dnode_list(B) DNODE NK_INTEGER(C).                              { A = addNodeToList(pCxt, B, createValueNode(pCxt, TSDB_DATA_TYPE_BIGINT, &C)); }

/************************************************ syncdb **************************************************************/
//cmd ::= SYNCDB db_name(A) REPLICA.                                                { pCxt->pRootNode = createSyncdbStmt(pCxt, &A); }

/************************************************ syncdb **************************************************************/
cmd ::= DELETE FROM full_table_name(A) where_clause_opt(B).                       { pCxt->pRootNode = createDeleteStmt(pCxt, A, B); }

/************************************************ select **************************************************************/
cmd ::= query_or_subquery(A).                                                     { pCxt->pRootNode = A; }

/************************************************ insert **************************************************************/
cmd ::= insert_query(A).                                                          { pCxt->pRootNode = A; }

insert_query(A) ::= INSERT INTO full_table_name(D)
  NK_LP col_name_list(B) NK_RP query_or_subquery(C).                              { A = createInsertStmt(pCxt, D, B, C); }
insert_query(A) ::= INSERT INTO full_table_name(C) query_or_subquery(B).          { A = createInsertStmt(pCxt, C, NULL, B); }

/************************************************ literal *************************************************************/
literal(A) ::= NK_INTEGER(B).                                                     { A = createRawExprNode(pCxt, &B, createValueNode(pCxt, TSDB_DATA_TYPE_UBIGINT, &B)); }
literal(A) ::= NK_FLOAT(B).                                                       { A = createRawExprNode(pCxt, &B, createValueNode(pCxt, TSDB_DATA_TYPE_DOUBLE, &B)); }
literal(A) ::= NK_STRING(B).                                                      { A = createRawExprNode(pCxt, &B, createValueNode(pCxt, TSDB_DATA_TYPE_BINARY, &B)); }
literal(A) ::= NK_BOOL(B).                                                        { A = createRawExprNode(pCxt, &B, createValueNode(pCxt, TSDB_DATA_TYPE_BOOL, &B)); }
literal(A) ::= TIMESTAMP(B) NK_STRING(C).                                         { A = createRawExprNodeExt(pCxt, &B, &C, createValueNode(pCxt, TSDB_DATA_TYPE_TIMESTAMP, &C)); }
literal(A) ::= duration_literal(B).                                               { A = B; }
literal(A) ::= NULL(B).                                                           { A = createRawExprNode(pCxt, &B, createValueNode(pCxt, TSDB_DATA_TYPE_NULL, &B)); }
literal(A) ::= NK_QUESTION(B).                                                    { A = createRawExprNode(pCxt, &B, createPlaceholderValueNode(pCxt, &B)); }

duration_literal(A) ::= NK_VARIABLE(B).                                           { A = createRawExprNode(pCxt, &B, createDurationValueNode(pCxt, &B)); }

signed(A) ::= NK_INTEGER(B).                                                      { A = createValueNode(pCxt, TSDB_DATA_TYPE_UBIGINT, &B); }
signed(A) ::= NK_PLUS NK_INTEGER(B).                                              { A = createValueNode(pCxt, TSDB_DATA_TYPE_UBIGINT, &B); }
signed(A) ::= NK_MINUS(B) NK_INTEGER(C).                                          {
                                                                                    SToken t = B;
                                                                                    t.n = (C.z + C.n) - B.z;
                                                                                    A = createValueNode(pCxt, TSDB_DATA_TYPE_BIGINT, &t);
                                                                                  }
signed(A) ::= NK_FLOAT(B).                                                        { A = createValueNode(pCxt, TSDB_DATA_TYPE_DOUBLE, &B); }
signed(A) ::= NK_PLUS NK_FLOAT(B).                                                { A = createValueNode(pCxt, TSDB_DATA_TYPE_DOUBLE, &B); }
signed(A) ::= NK_MINUS(B) NK_FLOAT(C).                                            {
                                                                                    SToken t = B;
                                                                                    t.n = (C.z + C.n) - B.z;
                                                                                    A = createValueNode(pCxt, TSDB_DATA_TYPE_DOUBLE, &t);
                                                                                  }

signed_literal(A) ::= signed(B).                                                  { A = B; }
signed_literal(A) ::= NK_STRING(B).                                               { A = createValueNode(pCxt, TSDB_DATA_TYPE_BINARY, &B); }
signed_literal(A) ::= NK_BOOL(B).                                                 { A = createValueNode(pCxt, TSDB_DATA_TYPE_BOOL, &B); }
signed_literal(A) ::= TIMESTAMP NK_STRING(B).                                     { A = createValueNode(pCxt, TSDB_DATA_TYPE_TIMESTAMP, &B); }
signed_literal(A) ::= duration_literal(B).                                        { A = releaseRawExprNode(pCxt, B); }
signed_literal(A) ::= NULL(B).                                                    { A = createValueNode(pCxt, TSDB_DATA_TYPE_NULL, &B); }
signed_literal(A) ::= literal_func(B).                                            { A = releaseRawExprNode(pCxt, B); }
signed_literal(A) ::= NK_QUESTION(B).                                             { A = createPlaceholderValueNode(pCxt, &B); }

%type literal_list                                                                { SNodeList* }
%destructor literal_list                                                          { nodesDestroyList($$); }
literal_list(A) ::= signed_literal(B).                                            { A = createNodeList(pCxt, B); }
literal_list(A) ::= literal_list(B) NK_COMMA signed_literal(C).                   { A = addNodeToList(pCxt, B, C); }

/************************************************ names and identifiers ***********************************************/
%type db_name                                                                     { SToken }
%destructor db_name                                                               { }
db_name(A) ::= NK_ID(B).                                                          { A = B; }

%type table_name                                                                  { SToken }
%destructor table_name                                                            { }
table_name(A) ::= NK_ID(B).                                                       { A = B; }

%type column_name                                                                 { SToken }
%destructor column_name                                                           { }
column_name(A) ::= NK_ID(B).                                                      { A = B; }

%type function_name                                                               { SToken }
%destructor function_name                                                         { }
function_name(A) ::= NK_ID(B).                                                    { A = B; }

%type table_alias                                                                 { SToken }
%destructor table_alias                                                           { }
table_alias(A) ::= NK_ID(B).                                                      { A = B; }

%type column_alias                                                                { SToken }
%destructor column_alias                                                          { }
column_alias(A) ::= NK_ID(B).                                                     { A = B; }

%type user_name                                                                   { SToken }
%destructor user_name                                                             { }
user_name(A) ::= NK_ID(B).                                                        { A = B; }

%type topic_name                                                                  { SToken }
%destructor topic_name                                                            { }
topic_name(A) ::= NK_ID(B).                                                       { A = B; }

%type stream_name                                                                 { SToken }
%destructor stream_name                                                           { }
stream_name(A) ::= NK_ID(B).                                                      { A = B; }

%type cgroup_name                                                                 { SToken }
%destructor cgroup_name                                                           { }
cgroup_name(A) ::= NK_ID(B).                                                      { A = B; }

%type index_name                                                                  { SToken }
%destructor index_name                                                            { }
index_name(A) ::= NK_ID(B).                                                       { A = B; }

/************************************************ expression **********************************************************/
expr_or_subquery(A) ::= expression(B).                                            { A = B; }
//expr_or_subquery(A) ::= subquery(B).                                              { A = createTempTableNode(pCxt, releaseRawExprNode(pCxt, B), NULL); }

expression(A) ::= literal(B).                                                     { A = B; }
expression(A) ::= pseudo_column(B).                                               { A = B; setRawExprNodeIsPseudoColumn(pCxt, A, true); }
expression(A) ::= column_reference(B).                                            { A = B; }
expression(A) ::= function_expression(B).                                         { A = B; }
expression(A) ::= case_when_expression(B).                                        { A = B; }
expression(A) ::= NK_LP(B) expression(C) NK_RP(D).                                { A = createRawExprNodeExt(pCxt, &B, &D, releaseRawExprNode(pCxt, C)); }
expression(A) ::= NK_PLUS(B) expr_or_subquery(C).                                 {
                                                                                    SToken t = getTokenFromRawExprNode(pCxt, C);
                                                                                    A = createRawExprNodeExt(pCxt, &B, &t, releaseRawExprNode(pCxt, C));
                                                                                  }
expression(A) ::= NK_MINUS(B) expr_or_subquery(C).                                {
                                                                                    SToken t = getTokenFromRawExprNode(pCxt, C);
                                                                                    A = createRawExprNodeExt(pCxt, &B, &t, createOperatorNode(pCxt, OP_TYPE_MINUS, releaseRawExprNode(pCxt, C), NULL));
                                                                                  }
expression(A) ::= expr_or_subquery(B) NK_PLUS expr_or_subquery(C).                {
                                                                                    SToken s = getTokenFromRawExprNode(pCxt, B);
                                                                                    SToken e = getTokenFromRawExprNode(pCxt, C);
                                                                                    A = createRawExprNodeExt(pCxt, &s, &e, createOperatorNode(pCxt, OP_TYPE_ADD, releaseRawExprNode(pCxt, B), releaseRawExprNode(pCxt, C)));
                                                                                  }
expression(A) ::= expr_or_subquery(B) NK_MINUS expr_or_subquery(C).               {
                                                                                    SToken s = getTokenFromRawExprNode(pCxt, B);
                                                                                    SToken e = getTokenFromRawExprNode(pCxt, C);
                                                                                    A = createRawExprNodeExt(pCxt, &s, &e, createOperatorNode(pCxt, OP_TYPE_SUB, releaseRawExprNode(pCxt, B), releaseRawExprNode(pCxt, C)));
                                                                                  }
expression(A) ::= expr_or_subquery(B) NK_STAR expr_or_subquery(C).                {
                                                                                    SToken s = getTokenFromRawExprNode(pCxt, B);
                                                                                    SToken e = getTokenFromRawExprNode(pCxt, C);
                                                                                    A = createRawExprNodeExt(pCxt, &s, &e, createOperatorNode(pCxt, OP_TYPE_MULTI, releaseRawExprNode(pCxt, B), releaseRawExprNode(pCxt, C)));
                                                                                  }
expression(A) ::= expr_or_subquery(B) NK_SLASH expr_or_subquery(C).               {
                                                                                    SToken s = getTokenFromRawExprNode(pCxt, B);
                                                                                    SToken e = getTokenFromRawExprNode(pCxt, C);
                                                                                    A = createRawExprNodeExt(pCxt, &s, &e, createOperatorNode(pCxt, OP_TYPE_DIV, releaseRawExprNode(pCxt, B), releaseRawExprNode(pCxt, C)));
                                                                                  }
expression(A) ::= expr_or_subquery(B) NK_REM expr_or_subquery(C).                 {
                                                                                    SToken s = getTokenFromRawExprNode(pCxt, B);
                                                                                    SToken e = getTokenFromRawExprNode(pCxt, C);
                                                                                    A = createRawExprNodeExt(pCxt, &s, &e, createOperatorNode(pCxt, OP_TYPE_REM, releaseRawExprNode(pCxt, B), releaseRawExprNode(pCxt, C)));
                                                                                  }
expression(A) ::= column_reference(B) NK_ARROW NK_STRING(C).                      {
                                                                                    SToken s = getTokenFromRawExprNode(pCxt, B);
                                                                                    A = createRawExprNodeExt(pCxt, &s, &C, createOperatorNode(pCxt, OP_TYPE_JSON_GET_VALUE, releaseRawExprNode(pCxt, B), createValueNode(pCxt, TSDB_DATA_TYPE_BINARY, &C)));
                                                                                  }
expression(A) ::= expr_or_subquery(B) NK_BITAND expr_or_subquery(C).              {
                                                                                    SToken s = getTokenFromRawExprNode(pCxt, B);
                                                                                    SToken e = getTokenFromRawExprNode(pCxt, C);
                                                                                    A = createRawExprNodeExt(pCxt, &s, &e, createOperatorNode(pCxt, OP_TYPE_BIT_AND, releaseRawExprNode(pCxt, B), releaseRawExprNode(pCxt, C)));
                                                                                  }
expression(A) ::= expr_or_subquery(B) NK_BITOR expr_or_subquery(C).               {
                                                                                    SToken s = getTokenFromRawExprNode(pCxt, B);
                                                                                    SToken e = getTokenFromRawExprNode(pCxt, C);
                                                                                    A = createRawExprNodeExt(pCxt, &s, &e, createOperatorNode(pCxt, OP_TYPE_BIT_OR, releaseRawExprNode(pCxt, B), releaseRawExprNode(pCxt, C)));
                                                                                  }

%type expression_list                                                             { SNodeList* }
%destructor expression_list                                                       { nodesDestroyList($$); }
expression_list(A) ::= expr_or_subquery(B).                                       { A = createNodeList(pCxt, releaseRawExprNode(pCxt, B)); }
expression_list(A) ::= expression_list(B) NK_COMMA expr_or_subquery(C).           { A = addNodeToList(pCxt, B, releaseRawExprNode(pCxt, C)); }

column_reference(A) ::= column_name(B).                                           { A = createRawExprNode(pCxt, &B, createColumnNode(pCxt, NULL, &B)); }
column_reference(A) ::= table_name(B) NK_DOT column_name(C).                      { A = createRawExprNodeExt(pCxt, &B, &C, createColumnNode(pCxt, &B, &C)); }

pseudo_column(A) ::= ROWTS(B).                                                    { A = createRawExprNode(pCxt, &B, createFunctionNode(pCxt, &B, NULL)); }
pseudo_column(A) ::= TBNAME(B).                                                   { A = createRawExprNode(pCxt, &B, createFunctionNode(pCxt, &B, NULL)); }
pseudo_column(A) ::= table_name(B) NK_DOT TBNAME(C).                              { A = createRawExprNodeExt(pCxt, &B, &C, createFunctionNode(pCxt, &C, createNodeList(pCxt, createValueNode(pCxt, TSDB_DATA_TYPE_BINARY, &B)))); }
pseudo_column(A) ::= QSTART(B).                                                   { A = createRawExprNode(pCxt, &B, createFunctionNode(pCxt, &B, NULL)); }
pseudo_column(A) ::= QEND(B).                                                     { A = createRawExprNode(pCxt, &B, createFunctionNode(pCxt, &B, NULL)); }
pseudo_column(A) ::= QDURATION(B).                                                { A = createRawExprNode(pCxt, &B, createFunctionNode(pCxt, &B, NULL)); }
pseudo_column(A) ::= WSTART(B).                                                   { A = createRawExprNode(pCxt, &B, createFunctionNode(pCxt, &B, NULL)); }
pseudo_column(A) ::= WEND(B).                                                     { A = createRawExprNode(pCxt, &B, createFunctionNode(pCxt, &B, NULL)); }
pseudo_column(A) ::= WDURATION(B).                                                { A = createRawExprNode(pCxt, &B, createFunctionNode(pCxt, &B, NULL)); }
pseudo_column(A) ::= IROWTS(B).                                                   { A = createRawExprNode(pCxt, &B, createFunctionNode(pCxt, &B, NULL)); }
pseudo_column(A) ::= ISFILLED(B).                                                 { A = createRawExprNode(pCxt, &B, createFunctionNode(pCxt, &B, NULL)); }
pseudo_column(A) ::= QTAGS(B).                                                    { A = createRawExprNode(pCxt, &B, createFunctionNode(pCxt, &B, NULL)); }

function_expression(A) ::= function_name(B) NK_LP expression_list(C) NK_RP(D).    { A = createRawExprNodeExt(pCxt, &B, &D, createFunctionNode(pCxt, &B, C)); }
function_expression(A) ::= star_func(B) NK_LP star_func_para_list(C) NK_RP(D).    { A = createRawExprNodeExt(pCxt, &B, &D, createFunctionNode(pCxt, &B, C)); }
function_expression(A) ::=
  CAST(B) NK_LP expr_or_subquery(C) AS type_name(D) NK_RP(E).                     { A = createRawExprNodeExt(pCxt, &B, &E, createCastFunctionNode(pCxt, releaseRawExprNode(pCxt, C), D)); }
function_expression(A) ::= literal_func(B).                                       { A = B; }

literal_func(A) ::= noarg_func(B) NK_LP NK_RP(C).                                 { A = createRawExprNodeExt(pCxt, &B, &C, createFunctionNode(pCxt, &B, NULL)); }
literal_func(A) ::= NOW(B).                                                       { A = createRawExprNode(pCxt, &B, createFunctionNode(pCxt, &B, NULL)); }

%type noarg_func                                                                  { SToken }
%destructor noarg_func                                                            { }
noarg_func(A) ::= NOW(B).                                                         { A = B; }
noarg_func(A) ::= TODAY(B).                                                       { A = B; }
noarg_func(A) ::= TIMEZONE(B).                                                    { A = B; }
noarg_func(A) ::= DATABASE(B).                                                    { A = B; }
noarg_func(A) ::= CLIENT_VERSION(B).                                              { A = B; }
noarg_func(A) ::= SERVER_VERSION(B).                                              { A = B; }
noarg_func(A) ::= SERVER_STATUS(B).                                               { A = B; }
noarg_func(A) ::= CURRENT_USER(B).                                                { A = B; }
noarg_func(A) ::= USER(B).                                                        { A = B; }

%type star_func                                                                   { SToken }
%destructor star_func                                                             { }
star_func(A) ::= COUNT(B).                                                        { A = B; }
star_func(A) ::= FIRST(B).                                                        { A = B; }
star_func(A) ::= LAST(B).                                                         { A = B; }
star_func(A) ::= LAST_ROW(B).                                                     { A = B; }

%type star_func_para_list                                                         { SNodeList* }
%destructor star_func_para_list                                                   { nodesDestroyList($$); }
star_func_para_list(A) ::= NK_STAR(B).                                            { A = createNodeList(pCxt, createColumnNode(pCxt, NULL, &B)); }
star_func_para_list(A) ::= other_para_list(B).                                    { A = B; }

%type other_para_list                                                             { SNodeList* }
%destructor other_para_list                                                       { nodesDestroyList($$); }
other_para_list(A) ::= star_func_para(B).                                         { A = createNodeList(pCxt, B); }
other_para_list(A) ::= other_para_list(B) NK_COMMA star_func_para(C).             { A = addNodeToList(pCxt, B, C); }

star_func_para(A) ::= expr_or_subquery(B).                                        { A = releaseRawExprNode(pCxt, B); }
star_func_para(A) ::= table_name(B) NK_DOT NK_STAR(C).                            { A = createColumnNode(pCxt, &B, &C); }

case_when_expression(A) ::=
  CASE(E) when_then_list(C) case_when_else_opt(D) END(F).                         { A = createRawExprNodeExt(pCxt, &E, &F, createCaseWhenNode(pCxt, NULL, C, D)); }
case_when_expression(A) ::=
  CASE(E) common_expression(B) when_then_list(C) case_when_else_opt(D) END(F).    { A = createRawExprNodeExt(pCxt, &E, &F, createCaseWhenNode(pCxt, releaseRawExprNode(pCxt, B), C, D)); }

%type when_then_list                                                              { SNodeList* }
%destructor when_then_list                                                        { nodesDestroyList($$); }
when_then_list(A) ::= when_then_expr(B).                                          { A = createNodeList(pCxt, B); }
when_then_list(A) ::= when_then_list(B) when_then_expr(C).                        { A = addNodeToList(pCxt, B, C); }

when_then_expr(A) ::= WHEN common_expression(B) THEN common_expression(C).        { A = createWhenThenNode(pCxt, releaseRawExprNode(pCxt, B), releaseRawExprNode(pCxt, C)); }

case_when_else_opt(A) ::= .                                                       { A = NULL; }
case_when_else_opt(A) ::= ELSE common_expression(B).                              { A = releaseRawExprNode(pCxt, B); }

/************************************************ predicate ***********************************************************/
predicate(A) ::= expr_or_subquery(B) compare_op(C) expr_or_subquery(D).           {
                                                                                    SToken s = getTokenFromRawExprNode(pCxt, B);
                                                                                    SToken e = getTokenFromRawExprNode(pCxt, D);
                                                                                    A = createRawExprNodeExt(pCxt, &s, &e, createOperatorNode(pCxt, C, releaseRawExprNode(pCxt, B), releaseRawExprNode(pCxt, D)));
                                                                                  }
//predicate(A) ::= expression(B) compare_op sub_type expression(B).
predicate(A) ::=
  expr_or_subquery(B) BETWEEN expr_or_subquery(C) AND expr_or_subquery(D).        {
                                                                                    SToken s = getTokenFromRawExprNode(pCxt, B);
                                                                                    SToken e = getTokenFromRawExprNode(pCxt, D);
                                                                                    A = createRawExprNodeExt(pCxt, &s, &e, createBetweenAnd(pCxt, releaseRawExprNode(pCxt, B), releaseRawExprNode(pCxt, C), releaseRawExprNode(pCxt, D)));
                                                                                  }
predicate(A) ::=
  expr_or_subquery(B) NOT BETWEEN expr_or_subquery(C) AND expr_or_subquery(D).    {
                                                                                    SToken s = getTokenFromRawExprNode(pCxt, B);
                                                                                    SToken e = getTokenFromRawExprNode(pCxt, D);
                                                                                    A = createRawExprNodeExt(pCxt, &s, &e, createNotBetweenAnd(pCxt, releaseRawExprNode(pCxt, B), releaseRawExprNode(pCxt, C), releaseRawExprNode(pCxt, D)));
                                                                                  }
predicate(A) ::= expr_or_subquery(B) IS NULL(C).                                  {
                                                                                    SToken s = getTokenFromRawExprNode(pCxt, B);
                                                                                    A = createRawExprNodeExt(pCxt, &s, &C, createOperatorNode(pCxt, OP_TYPE_IS_NULL, releaseRawExprNode(pCxt, B), NULL));
                                                                                  }
predicate(A) ::= expr_or_subquery(B) IS NOT NULL(C).                              {
                                                                                    SToken s = getTokenFromRawExprNode(pCxt, B);
                                                                                    A = createRawExprNodeExt(pCxt, &s, &C, createOperatorNode(pCxt, OP_TYPE_IS_NOT_NULL, releaseRawExprNode(pCxt, B), NULL));
                                                                                  }
predicate(A) ::= expr_or_subquery(B) in_op(C) in_predicate_value(D).              {
                                                                                    SToken s = getTokenFromRawExprNode(pCxt, B);
                                                                                    SToken e = getTokenFromRawExprNode(pCxt, D);
                                                                                    A = createRawExprNodeExt(pCxt, &s, &e, createOperatorNode(pCxt, C, releaseRawExprNode(pCxt, B), releaseRawExprNode(pCxt, D)));
                                                                                  }

%type compare_op                                                                  { EOperatorType }
%destructor compare_op                                                            { }
compare_op(A) ::= NK_LT.                                                          { A = OP_TYPE_LOWER_THAN; }
compare_op(A) ::= NK_GT.                                                          { A = OP_TYPE_GREATER_THAN; }
compare_op(A) ::= NK_LE.                                                          { A = OP_TYPE_LOWER_EQUAL; }
compare_op(A) ::= NK_GE.                                                          { A = OP_TYPE_GREATER_EQUAL; }
compare_op(A) ::= NK_NE.                                                          { A = OP_TYPE_NOT_EQUAL; }
compare_op(A) ::= NK_EQ.                                                          { A = OP_TYPE_EQUAL; }
compare_op(A) ::= LIKE.                                                           { A = OP_TYPE_LIKE; }
compare_op(A) ::= NOT LIKE.                                                       { A = OP_TYPE_NOT_LIKE; }
compare_op(A) ::= MATCH.                                                          { A = OP_TYPE_MATCH; }
compare_op(A) ::= NMATCH.                                                         { A = OP_TYPE_NMATCH; }
compare_op(A) ::= CONTAINS.                                                       { A = OP_TYPE_JSON_CONTAINS; }

%type in_op                                                                       { EOperatorType }
%destructor in_op                                                                 { }
in_op(A) ::= IN.                                                                  { A = OP_TYPE_IN; }
in_op(A) ::= NOT IN.                                                              { A = OP_TYPE_NOT_IN; }

in_predicate_value(A) ::= NK_LP(C) literal_list(B) NK_RP(D).                      { A = createRawExprNodeExt(pCxt, &C, &D, createNodeListNode(pCxt, B)); }

/************************************************ boolean_value_expression ********************************************/
boolean_value_expression(A) ::= boolean_primary(B).                               { A = B; }
boolean_value_expression(A) ::= NOT(C) boolean_primary(B).                        {
                                                                                    SToken e = getTokenFromRawExprNode(pCxt, B);
                                                                                    A = createRawExprNodeExt(pCxt, &C, &e, createLogicConditionNode(pCxt, LOGIC_COND_TYPE_NOT, releaseRawExprNode(pCxt, B), NULL));
                                                                                  }
boolean_value_expression(A) ::=
  boolean_value_expression(B) OR boolean_value_expression(C).                     {
                                                                                    SToken s = getTokenFromRawExprNode(pCxt, B);
                                                                                    SToken e = getTokenFromRawExprNode(pCxt, C);
                                                                                    A = createRawExprNodeExt(pCxt, &s, &e, createLogicConditionNode(pCxt, LOGIC_COND_TYPE_OR, releaseRawExprNode(pCxt, B), releaseRawExprNode(pCxt, C)));
                                                                                  }
boolean_value_expression(A) ::=
  boolean_value_expression(B) AND boolean_value_expression(C).                    {
                                                                                    SToken s = getTokenFromRawExprNode(pCxt, B);
                                                                                    SToken e = getTokenFromRawExprNode(pCxt, C);
                                                                                    A = createRawExprNodeExt(pCxt, &s, &e, createLogicConditionNode(pCxt, LOGIC_COND_TYPE_AND, releaseRawExprNode(pCxt, B), releaseRawExprNode(pCxt, C)));
                                                                                  }

boolean_primary(A) ::= predicate(B).                                              { A = B; }
boolean_primary(A) ::= NK_LP(C) boolean_value_expression(B) NK_RP(D).             { A = createRawExprNodeExt(pCxt, &C, &D, releaseRawExprNode(pCxt, B)); }

/************************************************ common_expression ********************************************/
common_expression(A) ::= expr_or_subquery(B).                                     { A = B; }
common_expression(A) ::= boolean_value_expression(B).                             { A = B; }

/************************************************ from_clause_opt *********************************************************/
from_clause_opt(A) ::= .                                                          { A = NULL; }
from_clause_opt(A) ::= FROM table_reference_list(B).                              { A = B; }

table_reference_list(A) ::= table_reference(B).                                   { A = B; }
table_reference_list(A) ::= table_reference_list(B) NK_COMMA table_reference(C).  { A = createJoinTableNode(pCxt, JOIN_TYPE_INNER, B, C, NULL); }

/************************************************ table_reference *****************************************************/
table_reference(A) ::= table_primary(B).                                          { A = B; }
table_reference(A) ::= joined_table(B).                                           { A = B; }

table_primary(A) ::= table_name(B) alias_opt(C).                                  { A = createRealTableNode(pCxt, NULL, &B, &C); }
table_primary(A) ::= db_name(B) NK_DOT table_name(C) alias_opt(D).                { A = createRealTableNode(pCxt, &B, &C, &D); }
table_primary(A) ::= subquery(B) alias_opt(C).                                    { A = createTempTableNode(pCxt, releaseRawExprNode(pCxt, B), &C); }
table_primary(A) ::= parenthesized_joined_table(B).                               { A = B; }

%type alias_opt                                                                   { SToken }
%destructor alias_opt                                                             { }
alias_opt(A) ::= .                                                                { A = nil_token;  }
alias_opt(A) ::= table_alias(B).                                                  { A = B; }
alias_opt(A) ::= AS table_alias(B).                                               { A = B; }

parenthesized_joined_table(A) ::= NK_LP joined_table(B) NK_RP.                    { A = B; }
parenthesized_joined_table(A) ::= NK_LP parenthesized_joined_table(B) NK_RP.      { A = B; }

/************************************************ joined_table ********************************************************/
joined_table(A) ::=
  table_reference(B) join_type(C) JOIN table_reference(D) ON search_condition(E). { A = createJoinTableNode(pCxt, C, B, D, E); }

%type join_type                                                                   { EJoinType }
%destructor join_type                                                             { }
join_type(A) ::= .                                                                { A = JOIN_TYPE_INNER; }
join_type(A) ::= INNER.                                                           { A = JOIN_TYPE_INNER; }

/************************************************ query_specification *************************************************/
query_specification(A) ::=
  SELECT hint_list(M) set_quantifier_opt(B) tag_mode_opt(N) select_list(C) from_clause_opt(D)
  where_clause_opt(E) partition_by_clause_opt(F) range_opt(J) every_opt(K)
  fill_opt(L) twindow_clause_opt(G) group_by_clause_opt(H) having_clause_opt(I).  {
                                                                                    A = createSelectStmt(pCxt, B, C, D, M);
                                                                                    A = setSelectStmtTagMode(pCxt, A, N);
                                                                                    A = addWhereClause(pCxt, A, E);
                                                                                    A = addPartitionByClause(pCxt, A, F);
                                                                                    A = addWindowClauseClause(pCxt, A, G);
                                                                                    A = addGroupByClause(pCxt, A, H);
                                                                                    A = addHavingClause(pCxt, A, I);
                                                                                    A = addRangeClause(pCxt, A, J);
                                                                                    A = addEveryClause(pCxt, A, K);
                                                                                    A = addFillClause(pCxt, A, L);
                                                                                  }

%type hint_list                                                                   { SNodeList* }
%destructor hint_list                                                             { nodesDestroyList($$); }
hint_list(A) ::= .                                                                { A = createHintNodeList(pCxt, NULL); }
hint_list(A) ::= NK_HINT(B).                                                      { A = createHintNodeList(pCxt, &B); }

%type tag_mode_opt                                                                { bool }
%destructor tag_mode_opt                                                          { }
tag_mode_opt(A) ::= .                                                             { A = false; }
tag_mode_opt(A) ::= TAGS.                                                         { A = true; }

%type set_quantifier_opt                                                          { bool }
%destructor set_quantifier_opt                                                    { }
set_quantifier_opt(A) ::= .                                                       { A = false; }
set_quantifier_opt(A) ::= DISTINCT.                                               { A = true; }
set_quantifier_opt(A) ::= ALL.                                                    { A = false; }

%type select_list                                                                 { SNodeList* }
%destructor select_list                                                           { nodesDestroyList($$); }
select_list(A) ::= select_item(B).                                                { A = createNodeList(pCxt, B); }
select_list(A) ::= select_list(B) NK_COMMA select_item(C).                        { A = addNodeToList(pCxt, B, C); }

select_item(A) ::= NK_STAR(B).                                                    { A = createColumnNode(pCxt, NULL, &B); }
select_item(A) ::= common_expression(B).                                          { A = releaseRawExprNode(pCxt, B); }
select_item(A) ::= common_expression(B) column_alias(C).                          { A = setProjectionAlias(pCxt, releaseRawExprNode(pCxt, B), &C); }
select_item(A) ::= common_expression(B) AS column_alias(C).                       { A = setProjectionAlias(pCxt, releaseRawExprNode(pCxt, B), &C); }
select_item(A) ::= table_name(B) NK_DOT NK_STAR(C).                               { A = createColumnNode(pCxt, &B, &C); }

where_clause_opt(A) ::= .                                                         { A = NULL; }
where_clause_opt(A) ::= WHERE search_condition(B).                                { A = B; }

%type partition_by_clause_opt                                                     { SNodeList* }
%destructor partition_by_clause_opt                                               { nodesDestroyList($$); }
partition_by_clause_opt(A) ::= .                                                  { A = NULL; }
partition_by_clause_opt(A) ::= PARTITION BY partition_list(B).                    { A = B; }

%type partition_list                                                              { SNodeList* }
%destructor partition_list                                                        { nodesDestroyList($$); }
partition_list(A) ::= partition_item(B).                                          { A = createNodeList(pCxt, B); }
partition_list(A) ::= partition_list(B) NK_COMMA partition_item(C).               { A = addNodeToList(pCxt, B, C); }

partition_item(A) ::= expr_or_subquery(B).                                        { A = releaseRawExprNode(pCxt, B); }
partition_item(A) ::= expr_or_subquery(B) column_alias(C).                        { A = setProjectionAlias(pCxt, releaseRawExprNode(pCxt, B), &C); }
partition_item(A) ::= expr_or_subquery(B) AS column_alias(C).                     { A = setProjectionAlias(pCxt, releaseRawExprNode(pCxt, B), &C); }

twindow_clause_opt(A) ::= .                                                       { A = NULL; }
twindow_clause_opt(A) ::= SESSION NK_LP column_reference(B) NK_COMMA
  interval_sliding_duration_literal(C) NK_RP.                                     { A = createSessionWindowNode(pCxt, releaseRawExprNode(pCxt, B), releaseRawExprNode(pCxt, C)); }
twindow_clause_opt(A) ::= STATE_WINDOW NK_LP expr_or_subquery(B) NK_RP.           { A = createStateWindowNode(pCxt, releaseRawExprNode(pCxt, B)); }
twindow_clause_opt(A) ::= INTERVAL NK_LP interval_sliding_duration_literal(B)
  NK_RP sliding_opt(C) fill_opt(D).                                               { A = createIntervalWindowNode(pCxt, releaseRawExprNode(pCxt, B), NULL, C, D); }
twindow_clause_opt(A) ::=
<<<<<<< HEAD
  INTERVAL NK_LP duration_literal(B) NK_RP sliding_opt(C) fill_opt(D).            { A = createIntervalWindowNode(pCxt, releaseRawExprNode(pCxt, B), NULL, C, D); }
twindow_clause_opt(A) ::=
  INTERVAL NK_LP duration_literal(B) NK_COMMA duration_literal(C) NK_RP
=======
  INTERVAL NK_LP interval_sliding_duration_literal(B) NK_COMMA
  interval_sliding_duration_literal(C) NK_RP
>>>>>>> b8c379a2
  sliding_opt(D) fill_opt(E).                                                     { A = createIntervalWindowNode(pCxt, releaseRawExprNode(pCxt, B), releaseRawExprNode(pCxt, C), D, E); }
twindow_clause_opt(A) ::=
  EVENT_WINDOW START WITH search_condition(B) END WITH search_condition(C).       { A = createEventWindowNode(pCxt, B, C); }

sliding_opt(A) ::= .                                                              { A = NULL; }
sliding_opt(A) ::= SLIDING NK_LP interval_sliding_duration_literal(B) NK_RP.      { A = releaseRawExprNode(pCxt, B); }

interval_sliding_duration_literal(A) ::= NK_VARIABLE(B).                          { A = createRawExprNode(pCxt, &B, createDurationValueNode(pCxt, &B)); }
interval_sliding_duration_literal(A) ::= NK_STRING(B).                            { A = createRawExprNode(pCxt, &B, createDurationValueNode(pCxt, &B)); }
interval_sliding_duration_literal(A) ::= NK_INTEGER(B).                           { A = createRawExprNode(pCxt, &B, createDurationValueNode(pCxt, &B)); }

fill_opt(A) ::= .                                                                 { A = NULL; }
fill_opt(A) ::= FILL NK_LP fill_mode(B) NK_RP.                                    { A = createFillNode(pCxt, B, NULL); }
fill_opt(A) ::= FILL NK_LP VALUE NK_COMMA expression_list(B) NK_RP.               { A = createFillNode(pCxt, FILL_MODE_VALUE, createNodeListNode(pCxt, B)); }
fill_opt(A) ::= FILL NK_LP VALUE_F NK_COMMA expression_list(B) NK_RP.             { A = createFillNode(pCxt, FILL_MODE_VALUE_F, createNodeListNode(pCxt, B)); }

%type fill_mode                                                                   { EFillMode }
%destructor fill_mode                                                             { }
fill_mode(A) ::= NONE.                                                            { A = FILL_MODE_NONE; }
fill_mode(A) ::= PREV.                                                            { A = FILL_MODE_PREV; }
fill_mode(A) ::= NULL.                                                            { A = FILL_MODE_NULL; }
fill_mode(A) ::= NULL_F.                                                          { A = FILL_MODE_NULL_F; }
fill_mode(A) ::= LINEAR.                                                          { A = FILL_MODE_LINEAR; }
fill_mode(A) ::= NEXT.                                                            { A = FILL_MODE_NEXT; }

%type group_by_clause_opt                                                         { SNodeList* }
%destructor group_by_clause_opt                                                   { nodesDestroyList($$); }
group_by_clause_opt(A) ::= .                                                      { A = NULL; }
group_by_clause_opt(A) ::= GROUP BY group_by_list(B).                             { A = B; }

%type group_by_list                                                               { SNodeList* }
%destructor group_by_list                                                         { nodesDestroyList($$); }
group_by_list(A) ::= expr_or_subquery(B).                                         { A = createNodeList(pCxt, createGroupingSetNode(pCxt, releaseRawExprNode(pCxt, B))); }
group_by_list(A) ::= group_by_list(B) NK_COMMA expr_or_subquery(C).               { A = addNodeToList(pCxt, B, createGroupingSetNode(pCxt, releaseRawExprNode(pCxt, C))); }

having_clause_opt(A) ::= .                                                        { A = NULL; }
having_clause_opt(A) ::= HAVING search_condition(B).                              { A = B; }

range_opt(A) ::= .                                                                { A = NULL; }
range_opt(A) ::=
  RANGE NK_LP expr_or_subquery(B) NK_COMMA expr_or_subquery(C) NK_RP.             { A = createInterpTimeRange(pCxt, releaseRawExprNode(pCxt, B), releaseRawExprNode(pCxt, C)); }
range_opt(A) ::=
  RANGE NK_LP expr_or_subquery(B) NK_RP.                                          { A = createInterpTimePoint(pCxt, releaseRawExprNode(pCxt, B)); }

every_opt(A) ::= .                                                                { A = NULL; }
every_opt(A) ::= EVERY NK_LP duration_literal(B) NK_RP.                           { A = releaseRawExprNode(pCxt, B); }

/************************************************ query_expression ****************************************************/
query_expression(A) ::= query_simple(B)
  order_by_clause_opt(C) slimit_clause_opt(D) limit_clause_opt(E).                {
                                                                                    A = addOrderByClause(pCxt, B, C);
                                                                                    A = addSlimitClause(pCxt, A, D);
                                                                                    A = addLimitClause(pCxt, A, E);
                                                                                  }

query_simple(A) ::= query_specification(B).                                       { A = B; }
query_simple(A) ::= union_query_expression(B).                                    { A = B; }

union_query_expression(A) ::=
  query_simple_or_subquery(B) UNION ALL query_simple_or_subquery(C).              { A = createSetOperator(pCxt, SET_OP_TYPE_UNION_ALL, B, C); }
union_query_expression(A) ::=
  query_simple_or_subquery(B) UNION query_simple_or_subquery(C).                  { A = createSetOperator(pCxt, SET_OP_TYPE_UNION, B, C); }

query_simple_or_subquery(A) ::= query_simple(B).                                  { A = B; }
query_simple_or_subquery(A) ::= subquery(B).                                      { A = releaseRawExprNode(pCxt, B); }

query_or_subquery(A) ::= query_expression(B).                                     { A = B; }
query_or_subquery(A) ::= subquery(B).                                             { A = releaseRawExprNode(pCxt, B); }

%type order_by_clause_opt                                                         { SNodeList* }
%destructor order_by_clause_opt                                                   { nodesDestroyList($$); }
order_by_clause_opt(A) ::= .                                                      { A = NULL; }
order_by_clause_opt(A) ::= ORDER BY sort_specification_list(B).                   { A = B; }

slimit_clause_opt(A) ::= .                                                        { A = NULL; }
slimit_clause_opt(A) ::= SLIMIT NK_INTEGER(B).                                    { A = createLimitNode(pCxt, &B, NULL); }
slimit_clause_opt(A) ::= SLIMIT NK_INTEGER(B) SOFFSET NK_INTEGER(C).              { A = createLimitNode(pCxt, &B, &C); }
slimit_clause_opt(A) ::= SLIMIT NK_INTEGER(C) NK_COMMA NK_INTEGER(B).             { A = createLimitNode(pCxt, &B, &C); }

limit_clause_opt(A) ::= .                                                         { A = NULL; }
limit_clause_opt(A) ::= LIMIT NK_INTEGER(B).                                      { A = createLimitNode(pCxt, &B, NULL); }
limit_clause_opt(A) ::= LIMIT NK_INTEGER(B) OFFSET NK_INTEGER(C).                 { A = createLimitNode(pCxt, &B, &C); }
limit_clause_opt(A) ::= LIMIT NK_INTEGER(C) NK_COMMA NK_INTEGER(B).               { A = createLimitNode(pCxt, &B, &C); }

/************************************************ subquery ************************************************************/
subquery(A) ::= NK_LP(B) query_expression(C) NK_RP(D).                            { A = createRawExprNodeExt(pCxt, &B, &D, C); }
subquery(A) ::= NK_LP(B) subquery(C) NK_RP(D).                                    { A = createRawExprNodeExt(pCxt, &B, &D, releaseRawExprNode(pCxt, C)); }

/************************************************ search_condition ****************************************************/
search_condition(A) ::= common_expression(B).                                     { A = releaseRawExprNode(pCxt, B); }

/************************************************ sort_specification_list *********************************************/
%type sort_specification_list                                                     { SNodeList* }
%destructor sort_specification_list                                               { nodesDestroyList($$); }
sort_specification_list(A) ::= sort_specification(B).                             { A = createNodeList(pCxt, B); }
sort_specification_list(A) ::=
  sort_specification_list(B) NK_COMMA sort_specification(C).                      { A = addNodeToList(pCxt, B, C); }

sort_specification(A) ::=
  expr_or_subquery(B) ordering_specification_opt(C) null_ordering_opt(D).         { A = createOrderByExprNode(pCxt, releaseRawExprNode(pCxt, B), C, D); }

%type ordering_specification_opt EOrder
%destructor ordering_specification_opt                                            { }
ordering_specification_opt(A) ::= .                                               { A = ORDER_ASC; }
ordering_specification_opt(A) ::= ASC.                                            { A = ORDER_ASC; }
ordering_specification_opt(A) ::= DESC.                                           { A = ORDER_DESC; }

%type null_ordering_opt ENullOrder
%destructor null_ordering_opt                                                     { }
null_ordering_opt(A) ::= .                                                        { A = NULL_ORDER_DEFAULT; }
null_ordering_opt(A) ::= NULLS FIRST.                                             { A = NULL_ORDER_FIRST; }
null_ordering_opt(A) ::= NULLS LAST.                                              { A = NULL_ORDER_LAST; }

%fallback ABORT AFTER ATTACH BEFORE BEGIN BITAND BITNOT BITOR BLOCKS CHANGE COMMA CONCAT CONFLICT COPY DEFERRED DELIMITERS DETACH DIVIDE DOT EACH END FAIL
  FILE FOR GLOB ID IMMEDIATE IMPORT INITIALLY INSTEAD ISNULL KEY MODULES NK_BITNOT NK_SEMI NOTNULL OF PLUS PRIVILEGE RAISE RESTRICT ROW SEMI STAR STATEMENT
  STRICT STRING TIMES VALUES VARIABLE VIEW WAL.<|MERGE_RESOLUTION|>--- conflicted
+++ resolved
@@ -1125,14 +1125,8 @@
 twindow_clause_opt(A) ::= INTERVAL NK_LP interval_sliding_duration_literal(B)
   NK_RP sliding_opt(C) fill_opt(D).                                               { A = createIntervalWindowNode(pCxt, releaseRawExprNode(pCxt, B), NULL, C, D); }
 twindow_clause_opt(A) ::=
-<<<<<<< HEAD
-  INTERVAL NK_LP duration_literal(B) NK_RP sliding_opt(C) fill_opt(D).            { A = createIntervalWindowNode(pCxt, releaseRawExprNode(pCxt, B), NULL, C, D); }
-twindow_clause_opt(A) ::=
-  INTERVAL NK_LP duration_literal(B) NK_COMMA duration_literal(C) NK_RP
-=======
   INTERVAL NK_LP interval_sliding_duration_literal(B) NK_COMMA
   interval_sliding_duration_literal(C) NK_RP
->>>>>>> b8c379a2
   sliding_opt(D) fill_opt(E).                                                     { A = createIntervalWindowNode(pCxt, releaseRawExprNode(pCxt, B), releaseRawExprNode(pCxt, C), D, E); }
 twindow_clause_opt(A) ::=
   EVENT_WINDOW START WITH search_condition(B) END WITH search_condition(C).       { A = createEventWindowNode(pCxt, B, C); }
