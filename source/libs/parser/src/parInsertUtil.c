--- conflicted
+++ resolved
@@ -857,13 +857,8 @@
   pTbReq->ctb.tagNum = tagNum;
   if (sname) pTbReq->ctb.stbName = strdup(sname);
   pTbReq->ctb.pTag = (uint8_t*)pTag;
-<<<<<<< HEAD
-  pTbReq->ctb.tagName = taosArrayDup(tagName);
+  pTbReq->ctb.tagName = taosArrayDup(tagName, NULL);
   pTbReq->ttl = ttl;
-=======
-  pTbReq->ctb.tagName = taosArrayDup(tagName, NULL);
-  pTbReq->ttl = TSDB_DEFAULT_TABLE_TTL;
->>>>>>> a7cd465a
   pTbReq->commentLen = -1;
 
   return;
