--- conflicted
+++ resolved
@@ -1656,12 +1656,6 @@
   if (TSDB_CODE_SUCCESS == code && isNullValue(pSchema->type, pToken)) {
     if (TSDB_DATA_TYPE_TIMESTAMP == pSchema->type && PRIMARYKEY_TIMESTAMP_COL_ID == pSchema->colId) {
       return buildSyntaxErrMsg(&pCxt->msg, "Primary timestamp column should not be null", pToken->z);
-<<<<<<< HEAD
-    }
-    if (pSchema->flags & COL_IS_KEY) {
-      return buildSyntaxErrMsg(&pCxt->msg, "Primary key column should not be null", pToken->z);
-=======
->>>>>>> 27dd0349
     }
 
     pVal->flag = CV_FLAG_NULL;
