--- conflicted
+++ resolved
@@ -1372,16 +1372,13 @@
       SToken token;
       strtolower(pLine, pLine);
       const char* pRow = pLine;
-<<<<<<< HEAD
-      code = parseOneRow(pCxt, (const char**)&pRow, pTableCxt, &gotRow, &token);
-=======
+
       code = parseOneRow(pCxt, (const char**)&pRow, pDataBuf, &gotRow, &token);
       if (code && firstLine) {
         firstLine = false;
         code = 0;
         continue;
       }
->>>>>>> a678d632
     }
 
     if (TSDB_CODE_SUCCESS == code && gotRow) {
