--- conflicted
+++ resolved
@@ -2839,8 +2839,6 @@
   return code;
 }
 
-<<<<<<< HEAD
-=======
 static int32_t translateInsertCols(STranslateContext* pCxt, SInsertStmt* pInsert) {
   if (NULL == pInsert->pCols) {
     return createAllColumns(pCxt, false, &pInsert->pCols);
@@ -2911,17 +2909,10 @@
   return addOrderByPrimaryKeyToQuery(pCxt, pPrimaryKeyExpr, pInsert->pQuery);
 }
 
->>>>>>> 0feb11bd
 static int32_t translateInsert(STranslateContext* pCxt, SInsertStmt* pInsert) {
   pCxt->pCurrStmt = (SNode*)pInsert;
   int32_t code = translateFrom(pCxt, pInsert->pTable);
   if (TSDB_CODE_SUCCESS == code) {
-<<<<<<< HEAD
-    code = translateExprList(pCxt, pInsert->pCols);
-  }
-  if (TSDB_CODE_SUCCESS == code) {
-    code = translateQuery(pCxt, pInsert->pQuery);
-=======
     code = translateInsertCols(pCxt, pInsert);
   }
   if (TSDB_CODE_SUCCESS == code) {
@@ -2929,7 +2920,6 @@
   }
   if (TSDB_CODE_SUCCESS == code) {
     code = translateInsertProject(pCxt, pInsert);
->>>>>>> 0feb11bd
   }
   return code;
 }
@@ -6388,11 +6378,7 @@
       break;
     case QUERY_NODE_INSERT_STMT:
       pQuery->execMode = QUERY_EXEC_MODE_SCHEDULE;
-<<<<<<< HEAD
       pQuery->msgType = TDMT_SCH_QUERY;
-=======
-      pQuery->msgType = TDMT_VND_SUBMIT;
->>>>>>> 0feb11bd
       break;
     case QUERY_NODE_VNODE_MODIF_STMT:
       pQuery->execMode = QUERY_EXEC_MODE_SCHEDULE;
