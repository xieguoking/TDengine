--- conflicted
+++ resolved
@@ -1104,8 +1104,6 @@
   return DEAL_RES_CONTINUE;
 }
 
-<<<<<<< HEAD
-=======
 static void biMakeAliasNameInMD5(char* pExprStr, int32_t len, char* pAlias) {
   T_MD5_CTX ctx;
   tMD5Init(&ctx);
@@ -1250,7 +1248,6 @@
   return TSDB_CODE_SUCCESS;
 }
 
->>>>>>> 1debd50a
 bool biRewriteToTbnameFunc(STranslateContext* pCxt, SNode** ppNode) {
   SColumnNode* pCol = (SColumnNode*)(*ppNode);
   if ((strcasecmp(pCol->colName, "tbname") == 0) &&
@@ -1269,8 +1266,6 @@
 
   return false;
 }
-<<<<<<< HEAD
-=======
 
 int32_t biCheckCreateTableTbnameCol(STranslateContext* pCxt, SCreateTableStmt* pStmt) {
   if (pStmt->pTags) {
@@ -1295,7 +1290,6 @@
   }
   return TSDB_CODE_SUCCESS;
 }
->>>>>>> 1debd50a
 
 static EDealRes translateColumn(STranslateContext* pCxt, SColumnNode** pCol) {
   if (NULL == pCxt->pCurrStmt ||
@@ -3365,11 +3359,6 @@
   return TSDB_CODE_SUCCESS;
 }
 
-<<<<<<< HEAD
-int32_t biRewriteSelectStar(STranslateContext* pCxt, SSelectStmt* pSelect) { return TSDB_CODE_SUCCESS; }
-
-=======
->>>>>>> 1debd50a
 static int32_t translateStar(STranslateContext* pCxt, SSelectStmt* pSelect) {
   SNode* pNode = NULL;
   WHERE_EACH(pNode, pSelect->pProjectionList) {
@@ -5931,12 +5920,6 @@
   return code;
 }
 
-<<<<<<< HEAD
-int32_t biCheckCreateTableTbnameCol(STranslateContext* pCxt, SCreateTableStmt* pStmt) {
-  return TSDB_CODE_SUCCESS;
-}
-=======
->>>>>>> 1debd50a
 
 static int32_t checkCreateTable(STranslateContext* pCxt, SCreateTableStmt* pStmt, bool createStable) {
   if (NULL != strchr(pStmt->tableName, '.')) {
