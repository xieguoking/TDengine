/*
 * Copyright (c) 2019 TAOS Data, Inc. <jhtao@taosdata.com>
 *
 * This program is free software: you can use, redistribute, and/or modify
 * it under the terms of the GNU Affero General Public License, version 3
 * or later ("AGPL"), as published by the Free Software Foundation.
 *
 * This program is distributed in the hope that it will be useful, but WITHOUT
 * ANY WARRANTY; without even the implied warranty of MERCHANTABILITY or
 * FITNESS FOR A PARTICULAR PURPOSE.
 *
 * You should have received a copy of the GNU Affero General Public License
 * along with this program. If not, see <http://www.gnu.org/licenses/>.
 */

#include "parInt.h"

#include "catalog.h"
#include "cmdnodes.h"
#include "functionMgt.h"
#include "parUtil.h"
#include "scalar.h"
#include "tglobal.h"
#include "ttime.h"

#define generateDealNodeErrMsg(pCxt, code, ...) \
  (pCxt->errCode = generateSyntaxErrMsg(&pCxt->msgBuf, code, ##__VA_ARGS__) ? DEAL_RES_ERROR : DEAL_RES_ERROR)

typedef struct STranslateContext {
  SParseContext*   pParseCxt;
  int32_t          errCode;
  SMsgBuf          msgBuf;
  SArray*          pNsLevel;  // element is SArray*, the element of this subarray is STableNode*
  int32_t          currLevel;
  ESqlClause       currClause;
  SSelectStmt*     pCurrStmt;
  SCmdMsgInfo*     pCmdMsg;
  SHashObj*        pDbs;
  SHashObj*        pTables;
  SExplainOptions* pExplainOpt;
} STranslateContext;

typedef struct SFullDatabaseName {
  char fullDbName[TSDB_DB_FNAME_LEN];
} SFullDatabaseName;

static int32_t translateSubquery(STranslateContext* pCxt, SNode* pNode);
static int32_t translateQuery(STranslateContext* pCxt, SNode* pNode);

static bool afterGroupBy(ESqlClause clause) { return clause > SQL_CLAUSE_GROUP_BY; }

static bool beforeHaving(ESqlClause clause) { return clause < SQL_CLAUSE_HAVING; }

static int32_t addNamespace(STranslateContext* pCxt, void* pTable) {
  size_t currTotalLevel = taosArrayGetSize(pCxt->pNsLevel);
  if (currTotalLevel > pCxt->currLevel) {
    SArray* pTables = taosArrayGetP(pCxt->pNsLevel, pCxt->currLevel);
    taosArrayPush(pTables, &pTable);
  } else {
    do {
      SArray* pTables = taosArrayInit(TARRAY_MIN_SIZE, POINTER_BYTES);
      if (pCxt->currLevel == currTotalLevel) {
        taosArrayPush(pTables, &pTable);
      }
      taosArrayPush(pCxt->pNsLevel, &pTables);
      ++currTotalLevel;
    } while (currTotalLevel <= pCxt->currLevel);
  }
  return TSDB_CODE_SUCCESS;
}

static SName* toName(int32_t acctId, const char* pDbName, const char* pTableName, SName* pName) {
  pName->type = TSDB_TABLE_NAME_T;
  pName->acctId = acctId;
  strcpy(pName->dbname, pDbName);
  strcpy(pName->tname, pTableName);
  return pName;
}

static int32_t collectUseDatabaseImpl(const char* pFullDbName, SHashObj* pDbs) {
  SFullDatabaseName name = {0};
  strcpy(name.fullDbName, pFullDbName);
  return taosHashPut(pDbs, pFullDbName, strlen(pFullDbName), &name, sizeof(SFullDatabaseName));
}

static int32_t collectUseDatabase(const SName* pName, SHashObj* pDbs) {
  char dbFName[TSDB_DB_FNAME_LEN] = {0};
  tNameGetFullDbName(pName, dbFName);
  return collectUseDatabaseImpl(dbFName, pDbs);
}

static int32_t collectUseTable(const SName* pName, SHashObj* pDbs) {
  char fullName[TSDB_TABLE_FNAME_LEN];
  tNameExtractFullName(pName, fullName);
  return taosHashPut(pDbs, fullName, strlen(fullName), pName, sizeof(SName));
}

static int32_t getTableMetaImpl(STranslateContext* pCxt, const SName* pName, STableMeta** pMeta) {
  SParseContext* pParCxt = pCxt->pParseCxt;
  int32_t        code = collectUseDatabase(pName, pCxt->pDbs);
  if (TSDB_CODE_SUCCESS == code) {
    code = collectUseTable(pName, pCxt->pTables);
  }
  if (TSDB_CODE_SUCCESS == code) {
    code = catalogGetTableMeta(pParCxt->pCatalog, pParCxt->pTransporter, &pParCxt->mgmtEpSet, pName, pMeta);
  }
  if (TSDB_CODE_SUCCESS != code) {
    parserError("catalogGetTableMeta error, code:%s, dbName:%s, tbName:%s", tstrerror(code), pName->dbname,
                pName->tname);
  }
  return code;
}

static int32_t getTableMeta(STranslateContext* pCxt, const char* pDbName, const char* pTableName, STableMeta** pMeta) {
  SName name;
  return getTableMetaImpl(pCxt, toName(pCxt->pParseCxt->acctId, pDbName, pTableName, &name), pMeta);
}

static int32_t getTableDistVgInfo(STranslateContext* pCxt, const SName* pName, SArray** pVgInfo) {
  SParseContext* pParCxt = pCxt->pParseCxt;
  int32_t        code = collectUseDatabase(pName, pCxt->pDbs);
  if (TSDB_CODE_SUCCESS == code) {
    code = collectUseTable(pName, pCxt->pTables);
  }
  if (TSDB_CODE_SUCCESS == code) {
    code = catalogGetTableDistVgInfo(pParCxt->pCatalog, pParCxt->pTransporter, &pParCxt->mgmtEpSet, pName, pVgInfo);
  }
  if (TSDB_CODE_SUCCESS != code) {
    parserError("catalogGetTableDistVgInfo error, code:%s, dbName:%s, tbName:%s", tstrerror(code), pName->dbname,
                pName->tname);
  }
  return code;
}

static int32_t getDBVgInfoImpl(STranslateContext* pCxt, const SName* pName, SArray** pVgInfo) {
  SParseContext* pParCxt = pCxt->pParseCxt;
  char           fullDbName[TSDB_DB_FNAME_LEN];
  tNameGetFullDbName(pName, fullDbName);
  int32_t code = collectUseDatabaseImpl(fullDbName, pCxt->pDbs);
  if (TSDB_CODE_SUCCESS == code) {
    code = catalogGetDBVgInfo(pParCxt->pCatalog, pParCxt->pTransporter, &pParCxt->mgmtEpSet, fullDbName, pVgInfo);
  }
  if (TSDB_CODE_SUCCESS != code) {
    parserError("catalogGetDBVgInfo error, code:%s, dbFName:%s", tstrerror(code), fullDbName);
  }
  return code;
}

static int32_t getDBVgInfo(STranslateContext* pCxt, const char* pDbName, SArray** pVgInfo) {
  SName name;
  tNameSetDbName(&name, pCxt->pParseCxt->acctId, pDbName, strlen(pDbName));
  char dbFname[TSDB_DB_FNAME_LEN] = {0};
  tNameGetFullDbName(&name, dbFname);
  return getDBVgInfoImpl(pCxt, &name, pVgInfo);
}

static int32_t getTableHashVgroupImpl(STranslateContext* pCxt, const SName* pName, SVgroupInfo* pInfo) {
  SParseContext* pParCxt = pCxt->pParseCxt;
  int32_t        code = collectUseDatabase(pName, pCxt->pDbs);
  if (TSDB_CODE_SUCCESS == code) {
    code = collectUseTable(pName, pCxt->pTables);
  }
  if (TSDB_CODE_SUCCESS == code) {
    code = catalogGetTableHashVgroup(pParCxt->pCatalog, pParCxt->pTransporter, &pParCxt->mgmtEpSet, pName, pInfo);
  }
  if (TSDB_CODE_SUCCESS != code) {
    parserError("catalogGetTableHashVgroup error, code:%s, dbName:%s, tbName:%s", tstrerror(code), pName->dbname,
                pName->tname);
  }
  return code;
}

static int32_t getTableHashVgroup(STranslateContext* pCxt, const char* pDbName, const char* pTableName,
                                  SVgroupInfo* pInfo) {
  SName name;
  return getTableHashVgroupImpl(pCxt, toName(pCxt->pParseCxt->acctId, pDbName, pTableName, &name), pInfo);
}

static int32_t getDBVgVersion(STranslateContext* pCxt, const char* pDbFName, int32_t* pVersion, int64_t* pDbId,
                              int32_t* pTableNum) {
  SParseContext* pParCxt = pCxt->pParseCxt;
  int32_t        code = collectUseDatabaseImpl(pDbFName, pCxt->pDbs);
  if (TSDB_CODE_SUCCESS == code) {
    code = catalogGetDBVgVersion(pParCxt->pCatalog, pDbFName, pVersion, pDbId, pTableNum);
  }
  if (TSDB_CODE_SUCCESS != code) {
    parserError("catalogGetDBVgVersion error, code:%s, dbFName:%s", tstrerror(code), pDbFName);
  }
  return code;
}

static int32_t getDBCfg(STranslateContext* pCxt, const char* pDbName, SDbCfgInfo* pInfo) {
  SParseContext* pParCxt = pCxt->pParseCxt;
  SName          name;
  tNameSetDbName(&name, pCxt->pParseCxt->acctId, pDbName, strlen(pDbName));
  char dbFname[TSDB_DB_FNAME_LEN] = {0};
  tNameGetFullDbName(&name, dbFname);
  int32_t code = collectUseDatabaseImpl(dbFname, pCxt->pDbs);
  if (TSDB_CODE_SUCCESS == code) {
    code = catalogGetDBCfg(pParCxt->pCatalog, pParCxt->pTransporter, &pParCxt->mgmtEpSet, dbFname, pInfo);
  }
  if (TSDB_CODE_SUCCESS != code) {
    parserError("catalogGetDBCfg error, code:%s, dbFName:%s", tstrerror(code), dbFname);
  }
  return code;
}

static int32_t initTranslateContext(SParseContext* pParseCxt, STranslateContext* pCxt) {
  pCxt->pParseCxt = pParseCxt;
  pCxt->errCode = TSDB_CODE_SUCCESS;
  pCxt->msgBuf.buf = pParseCxt->pMsg;
  pCxt->msgBuf.len = pParseCxt->msgLen;
  pCxt->pNsLevel = taosArrayInit(TARRAY_MIN_SIZE, POINTER_BYTES);
  pCxt->currLevel = 0;
  pCxt->currClause = 0;
  pCxt->pDbs = taosHashInit(4, taosGetDefaultHashFunction(TSDB_DATA_TYPE_BINARY), true, HASH_NO_LOCK);
  pCxt->pTables = taosHashInit(4, taosGetDefaultHashFunction(TSDB_DATA_TYPE_BINARY), true, HASH_NO_LOCK);
  if (NULL == pCxt->pNsLevel || NULL == pCxt->pDbs || NULL == pCxt->pTables) {
    return TSDB_CODE_OUT_OF_MEMORY;
  }
  return TSDB_CODE_SUCCESS;
}

static int32_t resetTranslateNamespace(STranslateContext* pCxt) {
  if (NULL != pCxt->pNsLevel) {
    size_t size = taosArrayGetSize(pCxt->pNsLevel);
    for (size_t i = 0; i < size; ++i) {
      taosArrayDestroy(taosArrayGetP(pCxt->pNsLevel, i));
    }
    taosArrayDestroy(pCxt->pNsLevel);
  }
  pCxt->pNsLevel = taosArrayInit(TARRAY_MIN_SIZE, POINTER_BYTES);
  if (NULL == pCxt->pNsLevel) {
    return TSDB_CODE_OUT_OF_MEMORY;
  }
  return TSDB_CODE_SUCCESS;
}

static void destroyTranslateContext(STranslateContext* pCxt) {
  if (NULL != pCxt->pNsLevel) {
    size_t size = taosArrayGetSize(pCxt->pNsLevel);
    for (size_t i = 0; i < size; ++i) {
      taosArrayDestroy(taosArrayGetP(pCxt->pNsLevel, i));
    }
    taosArrayDestroy(pCxt->pNsLevel);
  }

  if (NULL != pCxt->pCmdMsg) {
    taosMemoryFreeClear(pCxt->pCmdMsg->pMsg);
    taosMemoryFreeClear(pCxt->pCmdMsg);
  }

  taosHashCleanup(pCxt->pDbs);
  taosHashCleanup(pCxt->pTables);
}

static bool belongTable(const char* currentDb, const SColumnNode* pCol, const STableNode* pTable) {
  int cmp = 0;
  if ('\0' != pCol->dbName[0]) {
    cmp = strcmp(pCol->dbName, pTable->dbName);
  } else {
    cmp = (QUERY_NODE_REAL_TABLE == nodeType(pTable) ? strcmp(currentDb, pTable->dbName) : 0);
  }
  if (0 == cmp) {
    cmp = strcmp(pCol->tableAlias, pTable->tableAlias);
  }
  return (0 == cmp);
}

static SNodeList* getProjectList(const SNode* pNode) {
  if (QUERY_NODE_SELECT_STMT == nodeType(pNode)) {
    return ((SSelectStmt*)pNode)->pProjectionList;
  } else if (QUERY_NODE_SET_OPERATOR == nodeType(pNode)) {
    return ((SSetOperator*)pNode)->pProjectionList;
  }
  return NULL;
}

static void setColumnInfoBySchema(const SRealTableNode* pTable, const SSchema* pColSchema, bool isTag,
                                  SColumnNode* pCol) {
  strcpy(pCol->dbName, pTable->table.dbName);
  strcpy(pCol->tableAlias, pTable->table.tableAlias);
  strcpy(pCol->tableName, pTable->table.tableName);
  strcpy(pCol->colName, pColSchema->name);
  if ('\0' == pCol->node.aliasName[0]) {
    strcpy(pCol->node.aliasName, pColSchema->name);
  }
  pCol->tableId = pTable->pMeta->uid;
  pCol->tableType = pTable->pMeta->tableType;
  pCol->colId = pColSchema->colId;
  pCol->colType = isTag ? COLUMN_TYPE_TAG : COLUMN_TYPE_COLUMN;
  pCol->node.resType.type = pColSchema->type;
  pCol->node.resType.bytes = pColSchema->bytes;
  if (TSDB_DATA_TYPE_TIMESTAMP == pCol->node.resType.type) {
    pCol->node.resType.precision = pTable->pMeta->tableInfo.precision;
  }
}

static void setColumnInfoByExpr(const STableNode* pTable, SExprNode* pExpr, SColumnNode* pCol) {
  pCol->pProjectRef = (SNode*)pExpr;
  if (NULL == pExpr->pAssociation) {
    pExpr->pAssociation = taosArrayInit(TARRAY_MIN_SIZE, POINTER_BYTES);
  }
  taosArrayPush(pExpr->pAssociation, &pCol);
  if (NULL != pTable) {
    strcpy(pCol->tableAlias, pTable->tableAlias);
  } else if (QUERY_NODE_COLUMN == nodeType(pExpr)) {
    SColumnNode* pProjCol = (SColumnNode*)pExpr;
    strcpy(pCol->tableAlias, pProjCol->tableAlias);
    pCol->tableId = pProjCol->tableId;
    pCol->colId = pProjCol->colId;
    pCol->colType = pProjCol->colType;
  }
  strcpy(pCol->colName, pExpr->aliasName);
  if ('\0' == pCol->node.aliasName[0]) {
    strcpy(pCol->node.aliasName, pCol->colName);
  }
  pCol->node.resType = pExpr->resType;
}

static int32_t createColumnNodeByTable(STranslateContext* pCxt, const STableNode* pTable, SNodeList* pList) {
  if (QUERY_NODE_REAL_TABLE == nodeType(pTable)) {
    const STableMeta* pMeta = ((SRealTableNode*)pTable)->pMeta;
    int32_t           nums =
        pMeta->tableInfo.numOfColumns + ((TSDB_SUPER_TABLE == pMeta->tableType) ? pMeta->tableInfo.numOfTags : 0);
    for (int32_t i = 0; i < nums; ++i) {
      SColumnNode* pCol = (SColumnNode*)nodesMakeNode(QUERY_NODE_COLUMN);
      if (NULL == pCol) {
        return generateSyntaxErrMsg(&pCxt->msgBuf, TSDB_CODE_OUT_OF_MEMORY);
      }
      setColumnInfoBySchema((SRealTableNode*)pTable, pMeta->schema + i, (i >= pMeta->tableInfo.numOfColumns), pCol);
      nodesListAppend(pList, (SNode*)pCol);
    }
  } else {
    SNodeList* pProjectList = getProjectList(((STempTableNode*)pTable)->pSubquery);
    SNode*     pNode;
    FOREACH(pNode, pProjectList) {
      SColumnNode* pCol = (SColumnNode*)nodesMakeNode(QUERY_NODE_COLUMN);
      if (NULL == pCol) {
        return generateSyntaxErrMsg(&pCxt->msgBuf, TSDB_CODE_OUT_OF_MEMORY);
      }
      setColumnInfoByExpr(pTable, (SExprNode*)pNode, pCol);
      nodesListAppend(pList, (SNode*)pCol);
    }
  }
  return TSDB_CODE_SUCCESS;
}

static bool findAndSetColumn(SColumnNode* pCol, const STableNode* pTable) {
  bool found = false;
  if (QUERY_NODE_REAL_TABLE == nodeType(pTable)) {
    const STableMeta* pMeta = ((SRealTableNode*)pTable)->pMeta;
    if (PRIMARYKEY_TIMESTAMP_COL_ID == pCol->colId && 0 == strcmp(pCol->colName, PK_TS_COL_INTERNAL_NAME)) {
      setColumnInfoBySchema((SRealTableNode*)pTable, pMeta->schema, false, pCol);
      return true;
    }
    int32_t nums = pMeta->tableInfo.numOfTags + pMeta->tableInfo.numOfColumns;
    for (int32_t i = 0; i < nums; ++i) {
      if (0 == strcmp(pCol->colName, pMeta->schema[i].name)) {
        setColumnInfoBySchema((SRealTableNode*)pTable, pMeta->schema + i, (i >= pMeta->tableInfo.numOfColumns), pCol);
        found = true;
        break;
      }
    }
  } else {
    SNodeList* pProjectList = getProjectList(((STempTableNode*)pTable)->pSubquery);
    SNode*     pNode;
    FOREACH(pNode, pProjectList) {
      SExprNode* pExpr = (SExprNode*)pNode;
      if (0 == strcmp(pCol->colName, pExpr->aliasName)) {
        setColumnInfoByExpr(pTable, pExpr, pCol);
        found = true;
        break;
      }
    }
  }
  return found;
}

static EDealRes translateColumnWithPrefix(STranslateContext* pCxt, SColumnNode* pCol) {
  SArray* pTables = taosArrayGetP(pCxt->pNsLevel, pCxt->currLevel);
  size_t  nums = taosArrayGetSize(pTables);
  bool    foundTable = false;
  for (size_t i = 0; i < nums; ++i) {
    STableNode* pTable = taosArrayGetP(pTables, i);
    if (belongTable(pCxt->pParseCxt->db, pCol, pTable)) {
      foundTable = true;
      if (findAndSetColumn(pCol, pTable)) {
        break;
      }
      return generateDealNodeErrMsg(pCxt, TSDB_CODE_PAR_INVALID_COLUMN, pCol->colName);
    }
  }
  if (!foundTable) {
    return generateDealNodeErrMsg(pCxt, TSDB_CODE_PAR_TABLE_NOT_EXIST, pCol->tableAlias);
  }
  return DEAL_RES_CONTINUE;
}

static EDealRes translateColumnWithoutPrefix(STranslateContext* pCxt, SColumnNode* pCol) {
  SArray* pTables = taosArrayGetP(pCxt->pNsLevel, pCxt->currLevel);
  size_t  nums = taosArrayGetSize(pTables);
  bool    found = false;
  for (size_t i = 0; i < nums; ++i) {
    STableNode* pTable = taosArrayGetP(pTables, i);
    if (findAndSetColumn(pCol, pTable)) {
      if (found) {
        return generateDealNodeErrMsg(pCxt, TSDB_CODE_PAR_AMBIGUOUS_COLUMN, pCol->colName);
      }
      found = true;
    }
  }
  if (!found) {
    return generateDealNodeErrMsg(pCxt, TSDB_CODE_PAR_INVALID_COLUMN, pCol->colName);
  }
  return DEAL_RES_CONTINUE;
}

static bool translateColumnUseAlias(STranslateContext* pCxt, SColumnNode* pCol) {
  SNodeList* pProjectionList = pCxt->pCurrStmt->pProjectionList;
  SNode*     pNode;
  FOREACH(pNode, pProjectionList) {
    SExprNode* pExpr = (SExprNode*)pNode;
    if (0 == strcmp(pCol->colName, pExpr->aliasName)) {
      setColumnInfoByExpr(NULL, pExpr, pCol);
      return true;
    }
  }
  return false;
}

static EDealRes translateColumn(STranslateContext* pCxt, SColumnNode* pCol) {
  // count(*)/first(*)/last(*) and so on
  if (0 == strcmp(pCol->colName, "*")) {
    return DEAL_RES_CONTINUE;
  }

  EDealRes res = DEAL_RES_CONTINUE;
  if ('\0' != pCol->tableAlias[0]) {
    res = translateColumnWithPrefix(pCxt, pCol);
  } else {
    bool found = false;
    if (SQL_CLAUSE_ORDER_BY == pCxt->currClause) {
      found = translateColumnUseAlias(pCxt, pCol);
    }
    res = (found ? DEAL_RES_CONTINUE : translateColumnWithoutPrefix(pCxt, pCol));
  }
  return res;
}

static EDealRes translateValue(STranslateContext* pCxt, SValueNode* pVal) {
  uint8_t precision = (NULL != pCxt->pCurrStmt ? pCxt->pCurrStmt->precision : pVal->node.resType.precision);
  pVal->node.resType.precision = precision;
  if (pVal->placeholderNo > 0) {
    return DEAL_RES_CONTINUE;
  }
  if (pVal->isDuration) {
    if (parseNatualDuration(pVal->literal, strlen(pVal->literal), &pVal->datum.i, &pVal->unit, precision) !=
        TSDB_CODE_SUCCESS) {
      return generateDealNodeErrMsg(pCxt, TSDB_CODE_PAR_WRONG_VALUE_TYPE, pVal->literal);
    }
  } else {
    switch (pVal->node.resType.type) {
      case TSDB_DATA_TYPE_NULL:
        break;
      case TSDB_DATA_TYPE_BOOL:
        pVal->datum.b = (0 == strcasecmp(pVal->literal, "true"));
        break;
      case TSDB_DATA_TYPE_TINYINT:
      case TSDB_DATA_TYPE_SMALLINT:
      case TSDB_DATA_TYPE_INT:
      case TSDB_DATA_TYPE_BIGINT: {
        char* endPtr = NULL;
        pVal->datum.i = strtoll(pVal->literal, &endPtr, 10);
        break;
      }
      case TSDB_DATA_TYPE_UTINYINT:
      case TSDB_DATA_TYPE_USMALLINT:
      case TSDB_DATA_TYPE_UINT:
      case TSDB_DATA_TYPE_UBIGINT: {
        char* endPtr = NULL;
        pVal->datum.u = strtoull(pVal->literal, &endPtr, 10);
        break;
      }
      case TSDB_DATA_TYPE_FLOAT:
      case TSDB_DATA_TYPE_DOUBLE: {
        char* endPtr = NULL;
        pVal->datum.d = strtold(pVal->literal, &endPtr);
        break;
      }
      case TSDB_DATA_TYPE_VARCHAR:
      case TSDB_DATA_TYPE_VARBINARY: {
        pVal->datum.p = taosMemoryCalloc(1, pVal->node.resType.bytes + VARSTR_HEADER_SIZE + 1);
        if (NULL == pVal->datum.p) {
          return generateDealNodeErrMsg(pCxt, TSDB_CODE_OUT_OF_MEMORY);
        }
        varDataSetLen(pVal->datum.p, pVal->node.resType.bytes);
        strncpy(varDataVal(pVal->datum.p), pVal->literal, pVal->node.resType.bytes);
        break;
      }
      case TSDB_DATA_TYPE_TIMESTAMP: {
        if (taosParseTime(pVal->literal, &pVal->datum.i, pVal->node.resType.bytes, precision, tsDaylight) !=
            TSDB_CODE_SUCCESS) {
          return generateDealNodeErrMsg(pCxt, TSDB_CODE_PAR_WRONG_VALUE_TYPE, pVal->literal);
        }
        break;
      }
      case TSDB_DATA_TYPE_NCHAR:
      case TSDB_DATA_TYPE_JSON:
      case TSDB_DATA_TYPE_DECIMAL:
      case TSDB_DATA_TYPE_BLOB:
        // todo
      default:
        break;
    }
  }
  pVal->translate = true;
  return DEAL_RES_CONTINUE;
}

static EDealRes translateOperator(STranslateContext* pCxt, SOperatorNode* pOp) {
  if (nodesIsUnaryOp(pOp)) {
    if (OP_TYPE_MINUS == pOp->opType) {
      if (!IS_MATHABLE_TYPE(((SExprNode*)(pOp->pLeft))->resType.type)) {
        return generateDealNodeErrMsg(pCxt, TSDB_CODE_PAR_WRONG_VALUE_TYPE, ((SExprNode*)(pOp->pLeft))->aliasName);
      }
      pOp->node.resType.type = TSDB_DATA_TYPE_DOUBLE;
      pOp->node.resType.bytes = tDataTypes[TSDB_DATA_TYPE_DOUBLE].bytes;
    } else {
      pOp->node.resType.type = TSDB_DATA_TYPE_BOOL;
      pOp->node.resType.bytes = tDataTypes[TSDB_DATA_TYPE_BOOL].bytes;
    }
    return DEAL_RES_CONTINUE;
  }
  SDataType ldt = ((SExprNode*)(pOp->pLeft))->resType;
  SDataType rdt = ((SExprNode*)(pOp->pRight))->resType;
  if (nodesIsArithmeticOp(pOp)) {
    if (TSDB_DATA_TYPE_JSON == ldt.type || TSDB_DATA_TYPE_BLOB == ldt.type || TSDB_DATA_TYPE_JSON == rdt.type ||
        TSDB_DATA_TYPE_BLOB == rdt.type) {
      return generateDealNodeErrMsg(pCxt, TSDB_CODE_PAR_WRONG_VALUE_TYPE, ((SExprNode*)(pOp->pRight))->aliasName);
    }
    if ((TSDB_DATA_TYPE_TIMESTAMP == ldt.type && TSDB_DATA_TYPE_TIMESTAMP == rdt.type) ||
        (TSDB_DATA_TYPE_TIMESTAMP == ldt.type && (IS_VAR_DATA_TYPE(rdt.type) || IS_FLOAT_TYPE(rdt.type))) ||
        (TSDB_DATA_TYPE_TIMESTAMP == rdt.type && (IS_VAR_DATA_TYPE(ldt.type) || IS_FLOAT_TYPE(ldt.type)))) {
      return generateDealNodeErrMsg(pCxt, TSDB_CODE_PAR_WRONG_VALUE_TYPE, ((SExprNode*)(pOp->pRight))->aliasName);
    }

    if ((TSDB_DATA_TYPE_TIMESTAMP == ldt.type && IS_INTEGER_TYPE(rdt.type)) ||
        (TSDB_DATA_TYPE_TIMESTAMP == rdt.type && IS_INTEGER_TYPE(ldt.type)) ||
        (TSDB_DATA_TYPE_TIMESTAMP == ldt.type && TSDB_DATA_TYPE_BOOL == rdt.type) ||
        (TSDB_DATA_TYPE_TIMESTAMP == rdt.type && TSDB_DATA_TYPE_BOOL == ldt.type)) {
      pOp->node.resType.type = TSDB_DATA_TYPE_TIMESTAMP;
      pOp->node.resType.bytes = tDataTypes[TSDB_DATA_TYPE_TIMESTAMP].bytes;
    } else {
      pOp->node.resType.type = TSDB_DATA_TYPE_DOUBLE;
      pOp->node.resType.bytes = tDataTypes[TSDB_DATA_TYPE_DOUBLE].bytes;
    }
  } else if (nodesIsComparisonOp(pOp)) {
    if (TSDB_DATA_TYPE_BLOB == ldt.type || TSDB_DATA_TYPE_JSON == rdt.type || TSDB_DATA_TYPE_BLOB == rdt.type) {
      return generateDealNodeErrMsg(pCxt, TSDB_CODE_PAR_WRONG_VALUE_TYPE, ((SExprNode*)(pOp->pRight))->aliasName);
    }
    if (OP_TYPE_IN == pOp->opType || OP_TYPE_NOT_IN == pOp->opType) {
      ((SExprNode*)pOp->pRight)->resType = ((SExprNode*)pOp->pLeft)->resType;
    }
    pOp->node.resType.type = TSDB_DATA_TYPE_BOOL;
    pOp->node.resType.bytes = tDataTypes[TSDB_DATA_TYPE_BOOL].bytes;
  } else if (nodesIsJsonOp(pOp)) {
    if (TSDB_DATA_TYPE_JSON != ldt.type || TSDB_DATA_TYPE_BINARY != rdt.type) {
      return generateDealNodeErrMsg(pCxt, TSDB_CODE_PAR_WRONG_VALUE_TYPE, ((SExprNode*)(pOp->pRight))->aliasName);
    }
    pOp->node.resType.type = TSDB_DATA_TYPE_JSON;
    pOp->node.resType.bytes = tDataTypes[TSDB_DATA_TYPE_JSON].bytes;
  }
  return DEAL_RES_CONTINUE;
}

static EDealRes haveAggFunction(SNode* pNode, void* pContext) {
  if (QUERY_NODE_FUNCTION == nodeType(pNode) && fmIsAggFunc(((SFunctionNode*)pNode)->funcId)) {
    *((bool*)pContext) = true;
    return DEAL_RES_END;
  }
  return DEAL_RES_CONTINUE;
}

static EDealRes translateFunction(STranslateContext* pCxt, SFunctionNode* pFunc) {
  SFmGetFuncInfoParam param = {.pCtg = pCxt->pParseCxt->pCatalog,
                               .pRpc = pCxt->pParseCxt->pTransporter,
                               .pMgmtEps = &pCxt->pParseCxt->mgmtEpSet,
                               .pErrBuf = pCxt->msgBuf.buf,
                               .errBufLen = pCxt->msgBuf.len};
  pCxt->errCode = fmGetFuncInfo(&param, pFunc);
  if (TSDB_CODE_SUCCESS != pCxt->errCode) {
    return DEAL_RES_ERROR;
  }
  if (fmIsAggFunc(pFunc->funcId)) {
    if (beforeHaving(pCxt->currClause)) {
      return generateDealNodeErrMsg(pCxt, TSDB_CODE_PAR_ILLEGAL_USE_AGG_FUNCTION);
    }
    bool haveAggFunc = false;
    nodesWalkExprs(pFunc->pParameterList, haveAggFunction, &haveAggFunc);
    if (haveAggFunc) {
      return generateDealNodeErrMsg(pCxt, TSDB_CODE_PAR_AGG_FUNC_NESTING);
    }
    pCxt->pCurrStmt->hasAggFuncs = true;
  }

  return DEAL_RES_CONTINUE;
}

static EDealRes translateExprSubquery(STranslateContext* pCxt, SNode* pNode) {
  return (TSDB_CODE_SUCCESS == translateSubquery(pCxt, pNode) ? DEAL_RES_CONTINUE : DEAL_RES_ERROR);
}

static EDealRes translateLogicCond(STranslateContext* pCxt, SLogicConditionNode* pCond) {
  pCond->node.resType.type = TSDB_DATA_TYPE_BOOL;
  pCond->node.resType.bytes = tDataTypes[TSDB_DATA_TYPE_BOOL].bytes;
  return DEAL_RES_CONTINUE;
}

static EDealRes doTranslateExpr(SNode* pNode, void* pContext) {
  STranslateContext* pCxt = (STranslateContext*)pContext;
  switch (nodeType(pNode)) {
    case QUERY_NODE_COLUMN:
      return translateColumn(pCxt, (SColumnNode*)pNode);
    case QUERY_NODE_VALUE:
      return translateValue(pCxt, (SValueNode*)pNode);
    case QUERY_NODE_OPERATOR:
      return translateOperator(pCxt, (SOperatorNode*)pNode);
    case QUERY_NODE_FUNCTION:
      return translateFunction(pCxt, (SFunctionNode*)pNode);
    case QUERY_NODE_LOGIC_CONDITION:
      return translateLogicCond(pCxt, (SLogicConditionNode*)pNode);
    case QUERY_NODE_TEMP_TABLE:
      return translateExprSubquery(pCxt, ((STempTableNode*)pNode)->pSubquery);
    default:
      break;
  }
  return DEAL_RES_CONTINUE;
}

static int32_t translateExpr(STranslateContext* pCxt, SNode* pNode) {
  nodesWalkExprPostOrder(pNode, doTranslateExpr, pCxt);
  return pCxt->errCode;
}

static int32_t translateExprList(STranslateContext* pCxt, SNodeList* pList) {
  nodesWalkExprsPostOrder(pList, doTranslateExpr, pCxt);
  return pCxt->errCode;
}

static bool isAliasColumn(SColumnNode* pCol) { return ('\0' == pCol->tableAlias[0]); }

static bool isDistinctOrderBy(STranslateContext* pCxt) {
  return (SQL_CLAUSE_ORDER_BY == pCxt->currClause && pCxt->pCurrStmt->isDistinct);
}

static SNodeList* getGroupByList(STranslateContext* pCxt) {
  if (isDistinctOrderBy(pCxt)) {
    return pCxt->pCurrStmt->pProjectionList;
  }
  return pCxt->pCurrStmt->pGroupByList;
}

static SNode* getGroupByNode(SNode* pNode) {
  if (QUERY_NODE_GROUPING_SET == nodeType(pNode)) {
    return nodesListGetNode(((SGroupingSetNode*)pNode)->pParameterList, 0);
  }
  return pNode;
}

static int32_t getGroupByErrorCode(STranslateContext* pCxt) {
  if (isDistinctOrderBy(pCxt)) {
    return TSDB_CODE_PAR_NOT_SELECTED_EXPRESSION;
  }
  return TSDB_CODE_PAR_GROUPBY_LACK_EXPRESSION;
}

static EDealRes doCheckExprForGroupBy(SNode* pNode, void* pContext) {
  STranslateContext* pCxt = (STranslateContext*)pContext;
  if (!nodesIsExprNode(pNode) || (QUERY_NODE_COLUMN == nodeType(pNode) && isAliasColumn((SColumnNode*)pNode))) {
    return DEAL_RES_CONTINUE;
  }
  if (QUERY_NODE_FUNCTION == nodeType(pNode) && fmIsAggFunc(((SFunctionNode*)pNode)->funcId) &&
      !isDistinctOrderBy(pCxt)) {
    return DEAL_RES_IGNORE_CHILD;
  }
  SNode* pGroupNode;
  FOREACH(pGroupNode, getGroupByList(pCxt)) {
    if (nodesEqualNode(getGroupByNode(pGroupNode), pNode)) {
      return DEAL_RES_IGNORE_CHILD;
    }
  }
  if (QUERY_NODE_COLUMN == nodeType(pNode) ||
      (QUERY_NODE_FUNCTION == nodeType(pNode) && fmIsAggFunc(((SFunctionNode*)pNode)->funcId) &&
       isDistinctOrderBy(pCxt))) {
    return generateDealNodeErrMsg(pCxt, getGroupByErrorCode(pCxt));
  }
  return DEAL_RES_CONTINUE;
}

static int32_t checkExprForGroupBy(STranslateContext* pCxt, SNode* pNode) {
  nodesWalkExpr(pNode, doCheckExprForGroupBy, pCxt);
  return pCxt->errCode;
}

static int32_t checkExprListForGroupBy(STranslateContext* pCxt, SNodeList* pList) {
  if (NULL == getGroupByList(pCxt)) {
    return TSDB_CODE_SUCCESS;
  }
  nodesWalkExprs(pList, doCheckExprForGroupBy, pCxt);
  return pCxt->errCode;
}

typedef struct CheckAggColCoexistCxt {
  STranslateContext* pTranslateCxt;
  bool               existAggFunc;
  bool               existCol;
} CheckAggColCoexistCxt;

static EDealRes doCheckAggColCoexist(SNode* pNode, void* pContext) {
  CheckAggColCoexistCxt* pCxt = (CheckAggColCoexistCxt*)pContext;
  if (QUERY_NODE_FUNCTION == nodeType(pNode) && fmIsAggFunc(((SFunctionNode*)pNode)->funcId)) {
    pCxt->existAggFunc = true;
    return DEAL_RES_IGNORE_CHILD;
  }
  if (QUERY_NODE_COLUMN == nodeType(pNode)) {
    pCxt->existCol = true;
  }
  return DEAL_RES_CONTINUE;
}

static int32_t checkAggColCoexist(STranslateContext* pCxt, SSelectStmt* pSelect) {
  if (NULL != pSelect->pGroupByList) {
    return TSDB_CODE_SUCCESS;
  }
  CheckAggColCoexistCxt cxt = {.pTranslateCxt = pCxt, .existAggFunc = false, .existCol = false};
  nodesWalkExprs(pSelect->pProjectionList, doCheckAggColCoexist, &cxt);
  if (!pSelect->isDistinct) {
    nodesWalkExprs(pSelect->pOrderByList, doCheckAggColCoexist, &cxt);
  }
  if ((cxt.existAggFunc || NULL != pSelect->pWindow) && cxt.existCol) {
    return generateSyntaxErrMsg(&pCxt->msgBuf, TSDB_CODE_PAR_NOT_SINGLE_GROUP);
  }
  return TSDB_CODE_SUCCESS;
}

static int32_t toVgroupsInfo(SArray* pVgs, SVgroupsInfo** pVgsInfo) {
  size_t vgroupNum = taosArrayGetSize(pVgs);
  *pVgsInfo = taosMemoryCalloc(1, sizeof(SVgroupsInfo) + sizeof(SVgroupInfo) * vgroupNum);
  if (NULL == *pVgsInfo) {
    return TSDB_CODE_OUT_OF_MEMORY;
  }
  (*pVgsInfo)->numOfVgroups = vgroupNum;
  for (int32_t i = 0; i < vgroupNum; ++i) {
    SVgroupInfo* vg = taosArrayGet(pVgs, i);
    (*pVgsInfo)->vgroups[i] = *vg;
  }
  return TSDB_CODE_SUCCESS;
}

static int32_t addMnodeToVgroupList(const SEpSet* pEpSet, SArray** pVgroupList) {
  if (NULL == *pVgroupList) {
    *pVgroupList = taosArrayInit(TARRAY_MIN_SIZE, sizeof(SVgroupInfo));
    if (NULL == *pVgroupList) {
      return TSDB_CODE_OUT_OF_MEMORY;
    }
  }
  SVgroupInfo vg = {.vgId = MNODE_HANDLE};
  memcpy(&vg.epSet, pEpSet, sizeof(SEpSet));
  taosArrayPush(*pVgroupList, &vg);
  return TSDB_CODE_SUCCESS;
}

static int32_t setSysTableVgroupList(STranslateContext* pCxt, SName* pName, SRealTableNode* pRealTable) {
  if (0 != strcmp(pRealTable->table.tableName, TSDB_INS_TABLE_USER_TABLES)) {
    return TSDB_CODE_SUCCESS;
  }

  int32_t code = TSDB_CODE_SUCCESS;
  SArray* vgroupList = NULL;
  if ('\0' != pRealTable->qualDbName[0]) {
    // todo release after mnode can be processed
    // if (0 != strcmp(pRealTable->qualDbName, TSDB_INFORMATION_SCHEMA_DB)) {
    code = getDBVgInfo(pCxt, pRealTable->qualDbName, &vgroupList);
    // }
  } else {
    code = getDBVgInfoImpl(pCxt, pName, &vgroupList);
  }

  // todo release after mnode can be processed
  // if (TSDB_CODE_SUCCESS == code) {
  //   code = addMnodeToVgroupList(&pCxt->pParseCxt->mgmtEpSet, &vgroupList);
  // }

  if (TSDB_CODE_SUCCESS == code) {
    code = toVgroupsInfo(vgroupList, &pRealTable->pVgroupList);
  }
  taosArrayDestroy(vgroupList);

  return code;
}

static int32_t setTableVgroupList(STranslateContext* pCxt, SName* pName, SRealTableNode* pRealTable) {
  if (pCxt->pParseCxt->topicQuery) {
    return TSDB_CODE_SUCCESS;
  }

  int32_t code = TSDB_CODE_SUCCESS;
  if (TSDB_SUPER_TABLE == pRealTable->pMeta->tableType) {
    SArray* vgroupList = NULL;
    code = getTableDistVgInfo(pCxt, pName, &vgroupList);
    if (TSDB_CODE_SUCCESS == code) {
      code = toVgroupsInfo(vgroupList, &pRealTable->pVgroupList);
    }
    taosArrayDestroy(vgroupList);
  } else if (TSDB_SYSTEM_TABLE == pRealTable->pMeta->tableType) {
    code = setSysTableVgroupList(pCxt, pName, pRealTable);
  } else {
    pRealTable->pVgroupList = taosMemoryCalloc(1, sizeof(SVgroupsInfo) + sizeof(SVgroupInfo));
    if (NULL == pRealTable->pVgroupList) {
      return TSDB_CODE_OUT_OF_MEMORY;
    }
    pRealTable->pVgroupList->numOfVgroups = 1;
    code = getTableHashVgroupImpl(pCxt, pName, pRealTable->pVgroupList->vgroups);
  }
  return code;
}

static uint8_t getStmtPrecision(SNode* pStmt) {
  if (QUERY_NODE_SELECT_STMT == nodeType(pStmt)) {
    return ((SSelectStmt*)pStmt)->precision;
  }
  return 0;
}

static uint8_t getJoinTablePrecision(SJoinTableNode* pJoinTable) {
  uint8_t lp = ((STableNode*)pJoinTable->pLeft)->precision;
  uint8_t rp = ((STableNode*)pJoinTable->pRight)->precision;
  return (lp > rp ? rp : lp);
}

static int32_t translateTable(STranslateContext* pCxt, SNode* pTable) {
  int32_t code = TSDB_CODE_SUCCESS;
  switch (nodeType(pTable)) {
    case QUERY_NODE_REAL_TABLE: {
      SRealTableNode* pRealTable = (SRealTableNode*)pTable;
      pRealTable->ratio = (NULL != pCxt->pExplainOpt ? pCxt->pExplainOpt->ratio : 1.0);
      // The SRealTableNode created through ROLLUP already has STableMeta.
      if (NULL == pRealTable->pMeta) {
        SName name;
        code = getTableMetaImpl(
            pCxt, toName(pCxt->pParseCxt->acctId, pRealTable->table.dbName, pRealTable->table.tableName, &name),
            &(pRealTable->pMeta));
        if (TSDB_CODE_SUCCESS != code) {
          return generateSyntaxErrMsg(&pCxt->msgBuf, TSDB_CODE_PAR_TABLE_NOT_EXIST, pRealTable->table.tableName);
        }
        code = setTableVgroupList(pCxt, &name, pRealTable);
      }
      pRealTable->table.precision = pRealTable->pMeta->tableInfo.precision;
      if (TSDB_CODE_SUCCESS == code) {
        code = addNamespace(pCxt, pRealTable);
      }
      break;
    }
    case QUERY_NODE_TEMP_TABLE: {
      STempTableNode* pTempTable = (STempTableNode*)pTable;
      code = translateSubquery(pCxt, pTempTable->pSubquery);
      if (TSDB_CODE_SUCCESS == code) {
        pTempTable->table.precision = getStmtPrecision(pTempTable->pSubquery);
        code = addNamespace(pCxt, pTempTable);
      }
      break;
    }
    case QUERY_NODE_JOIN_TABLE: {
      SJoinTableNode* pJoinTable = (SJoinTableNode*)pTable;
      code = translateTable(pCxt, pJoinTable->pLeft);
      if (TSDB_CODE_SUCCESS == code) {
        code = translateTable(pCxt, pJoinTable->pRight);
      }
      if (TSDB_CODE_SUCCESS == code) {
        pJoinTable->table.precision = getJoinTablePrecision(pJoinTable);
        code = translateExpr(pCxt, pJoinTable->pOnCond);
      }
      break;
    }
    default:
      break;
  }
  return code;
}

static int32_t createAllColumns(STranslateContext* pCxt, SNodeList** pCols) {
  *pCols = nodesMakeList();
  if (NULL == *pCols) {
    return generateSyntaxErrMsg(&pCxt->msgBuf, TSDB_CODE_OUT_OF_MEMORY);
  }
  SArray* pTables = taosArrayGetP(pCxt->pNsLevel, pCxt->currLevel);
  size_t  nums = taosArrayGetSize(pTables);
  for (size_t i = 0; i < nums; ++i) {
    STableNode* pTable = taosArrayGetP(pTables, i);
    int32_t     code = createColumnNodeByTable(pCxt, pTable, *pCols);
    if (TSDB_CODE_SUCCESS != code) {
      return code;
    }
  }
  return TSDB_CODE_SUCCESS;
}

static bool isMultiResFunc(SNode* pNode) {
  if (QUERY_NODE_FUNCTION != nodeType(pNode) || !fmIsMultiResFunc(((SFunctionNode*)pNode)->funcId)) {
    return false;
  }
  SNodeList* pParameterList = ((SFunctionNode*)pNode)->pParameterList;
  if (LIST_LENGTH(pParameterList) > 1) {
    return true;
  }
  SNode* pParam = nodesListGetNode(pParameterList, 0);
  return (QUERY_NODE_COLUMN == nodeType(pParam) ? 0 == strcmp(((SColumnNode*)pParam)->colName, "*") : false);
}

static SNode* createMultiResFunc(SFunctionNode* pSrcFunc, SExprNode* pExpr) {
  SFunctionNode* pFunc = nodesMakeNode(QUERY_NODE_FUNCTION);
  if (NULL == pFunc) {
    return NULL;
  }
  pFunc->pParameterList = nodesMakeList();
  if (NULL == pFunc->pParameterList ||
      TSDB_CODE_SUCCESS != nodesListStrictAppend(pFunc->pParameterList, nodesCloneNode(pExpr))) {
    nodesDestroyNode(pFunc);
    return NULL;
  }

  pFunc->node.resType = pExpr->resType;
  pFunc->funcId = pSrcFunc->funcId;
  pFunc->funcType = pSrcFunc->funcType;
  strcpy(pFunc->functionName, pSrcFunc->functionName);
  char    buf[TSDB_FUNC_NAME_LEN + TSDB_TABLE_NAME_LEN + TSDB_COL_NAME_LEN];
  int32_t len = 0;
  if (QUERY_NODE_COLUMN == nodeType(pExpr)) {
    SColumnNode* pCol = (SColumnNode*)pExpr;
    len = snprintf(buf, sizeof(buf), "%s(%s.%s)", pSrcFunc->functionName, pCol->tableAlias, pCol->colName);
  } else {
    len = snprintf(buf, sizeof(buf), "%s(%s)", pSrcFunc->functionName, pExpr->aliasName);
  }
  strncpy(pFunc->node.aliasName, buf, TMIN(len, sizeof(pFunc->node.aliasName) - 1));

  return (SNode*)pFunc;
}

static int32_t findTable(STranslateContext* pCxt, const char* pTableAlias, STableNode** pOutput) {
  SArray* pTables = taosArrayGetP(pCxt->pNsLevel, pCxt->currLevel);
  size_t  nums = taosArrayGetSize(pTables);
  for (size_t i = 0; i < nums; ++i) {
    STableNode* pTable = taosArrayGetP(pTables, i);
    if (NULL == pTableAlias || 0 == strcmp(pTable->tableAlias, pTableAlias)) {
      *pOutput = pTable;
      return TSDB_CODE_SUCCESS;
    }
  }
  return generateSyntaxErrMsg(&pCxt->msgBuf, TSDB_CODE_PAR_TABLE_NOT_EXIST, pTableAlias);
}

static int32_t createTableAllCols(STranslateContext* pCxt, SColumnNode* pCol, SNodeList** pOutput) {
  STableNode* pTable = NULL;
  int32_t     code = findTable(pCxt, pCol->tableAlias, &pTable);
  if (TSDB_CODE_SUCCESS == code && NULL == *pOutput) {
    *pOutput = nodesMakeList();
    if (NULL == *pOutput) {
      code = generateSyntaxErrMsg(&pCxt->msgBuf, TSDB_CODE_OUT_OF_MEMORY);
    }
  }
  if (TSDB_CODE_SUCCESS == code) {
    code = createColumnNodeByTable(pCxt, pTable, *pOutput);
  }
  return code;
}

static bool isStar(SNode* pNode) {
  return (QUERY_NODE_COLUMN == nodeType(pNode)) && ('\0' == ((SColumnNode*)pNode)->tableAlias[0]) &&
         (0 == strcmp(((SColumnNode*)pNode)->colName, "*"));
}

static bool isTableStar(SNode* pNode) {
  return (QUERY_NODE_COLUMN == nodeType(pNode)) && ('\0' != ((SColumnNode*)pNode)->tableAlias[0]) &&
         (0 == strcmp(((SColumnNode*)pNode)->colName, "*"));
}

static int32_t createMultiResFuncsParas(STranslateContext* pCxt, SNodeList* pSrcParas, SNodeList** pOutput) {
  int32_t code = TSDB_CODE_SUCCESS;

  SNodeList* pExprs = NULL;
  SNode*     pPara = NULL;
  FOREACH(pPara, pSrcParas) {
    if (isStar(pPara)) {
      code = createAllColumns(pCxt, &pExprs);
      // The syntax definition ensures that * and other parameters do not appear at the same time
      break;
    } else if (isTableStar(pPara)) {
      code = createTableAllCols(pCxt, (SColumnNode*)pPara, &pExprs);
    } else {
      code = nodesListMakeStrictAppend(&pExprs, nodesCloneNode(pPara));
    }
    if (TSDB_CODE_SUCCESS != code) {
      break;
    }
  }

  if (TSDB_CODE_SUCCESS == code) {
    *pOutput = pExprs;
  } else {
    nodesDestroyList(pExprs);
  }

  return code;
}

static int32_t createMultiResFuncs(SFunctionNode* pSrcFunc, SNodeList* pExprs, SNodeList** pOutput) {
  SNodeList* pFuncs = nodesMakeList();
  if (NULL == pFuncs) {
    return TSDB_CODE_OUT_OF_MEMORY;
  }

  int32_t code = TSDB_CODE_SUCCESS;
  SNode*  pExpr = NULL;
  FOREACH(pExpr, pExprs) {
    code = nodesListStrictAppend(pFuncs, createMultiResFunc(pSrcFunc, (SExprNode*)pExpr));
    if (TSDB_CODE_SUCCESS != code) {
      break;
    }
  }

  if (TSDB_CODE_SUCCESS == code) {
    *pOutput = pFuncs;
  } else {
    nodesDestroyList(pFuncs);
  }

  return code;
}

static int32_t createMultiResFuncsFromStar(STranslateContext* pCxt, SFunctionNode* pSrcFunc, SNodeList** pOutput) {
  SNodeList* pExprs = NULL;
  int32_t    code = createMultiResFuncsParas(pCxt, pSrcFunc->pParameterList, &pExprs);
  if (TSDB_CODE_SUCCESS == code) {
    code = createMultiResFuncs(pSrcFunc, pExprs, pOutput);
  }

  if (TSDB_CODE_SUCCESS != code) {
    nodesDestroyList(pExprs);
  }

  return code;
}

static bool isCountStar(SNode* pNode) {
  if (QUERY_NODE_FUNCTION != nodeType(pNode) || 1 != LIST_LENGTH(((SFunctionNode*)pNode)->pParameterList)) {
    return false;
  }
  SNode* pPara = nodesListGetNode(((SFunctionNode*)pNode)->pParameterList, 0);
  return (QUERY_NODE_COLUMN == nodeType(pPara) && 0 == strcmp(((SColumnNode*)pPara)->colName, "*"));
}

static int32_t rewriteCountStar(STranslateContext* pCxt, SFunctionNode* pCount) {
  SColumnNode* pCol = nodesListGetNode(pCount->pParameterList, 0);
  STableNode*  pTable = NULL;
  int32_t      code = findTable(pCxt, ('\0' == pCol->tableAlias[0] ? NULL : pCol->tableAlias), &pTable);
  if (TSDB_CODE_SUCCESS == code && QUERY_NODE_REAL_TABLE == nodeType(pTable)) {
    setColumnInfoBySchema((SRealTableNode*)pTable, ((SRealTableNode*)pTable)->pMeta->schema, false, pCol);
  }
  return code;
}

static int32_t translateStar(STranslateContext* pCxt, SSelectStmt* pSelect) {
  if (NULL == pSelect->pProjectionList) {  // select * ...
    return createAllColumns(pCxt, &pSelect->pProjectionList);
  } else {
    SNode* pNode = NULL;
    WHERE_EACH(pNode, pSelect->pProjectionList) {
      if (isMultiResFunc(pNode)) {
        SNodeList* pFuncs = NULL;
        if (TSDB_CODE_SUCCESS != createMultiResFuncsFromStar(pCxt, (SFunctionNode*)pNode, &pFuncs)) {
          return TSDB_CODE_OUT_OF_MEMORY;
        }
        INSERT_LIST(pSelect->pProjectionList, pFuncs);
        ERASE_NODE(pSelect->pProjectionList);
        continue;
      } else if (isTableStar(pNode)) {
        SNodeList* pCols = NULL;
        if (TSDB_CODE_SUCCESS != createTableAllCols(pCxt, (SColumnNode*)pNode, &pCols)) {
          return TSDB_CODE_OUT_OF_MEMORY;
        }
        INSERT_LIST(pSelect->pProjectionList, pCols);
        ERASE_NODE(pSelect->pProjectionList);
        continue;
      } else if (isCountStar(pNode)) {
        int32_t code = rewriteCountStar(pCxt, (SFunctionNode*)pNode);
        if (TSDB_CODE_SUCCESS != code) {
          return code;
        }
      }
      WHERE_NEXT;
    }
  }
  return TSDB_CODE_SUCCESS;
}

static int32_t getPositionValue(const SValueNode* pVal) {
  switch (pVal->node.resType.type) {
    case TSDB_DATA_TYPE_NULL:
    case TSDB_DATA_TYPE_TIMESTAMP:
    case TSDB_DATA_TYPE_NCHAR:
    case TSDB_DATA_TYPE_VARCHAR:
    case TSDB_DATA_TYPE_VARBINARY:
    case TSDB_DATA_TYPE_JSON:
      return -1;
    case TSDB_DATA_TYPE_BOOL:
      return (pVal->datum.b ? 1 : 0);
    case TSDB_DATA_TYPE_TINYINT:
    case TSDB_DATA_TYPE_SMALLINT:
    case TSDB_DATA_TYPE_INT:
    case TSDB_DATA_TYPE_BIGINT:
      return pVal->datum.i;
    case TSDB_DATA_TYPE_FLOAT:
    case TSDB_DATA_TYPE_DOUBLE:
      return pVal->datum.d;
    case TSDB_DATA_TYPE_UTINYINT:
    case TSDB_DATA_TYPE_USMALLINT:
    case TSDB_DATA_TYPE_UINT:
    case TSDB_DATA_TYPE_UBIGINT:
      return pVal->datum.u;
    default:
      break;
  }
  return -1;
}

static int32_t translateOrderByPosition(STranslateContext* pCxt, SNodeList* pProjectionList, SNodeList* pOrderByList,
                                        bool* pOther) {
  *pOther = false;
  SNode* pNode = NULL;
  WHERE_EACH(pNode, pOrderByList) {
    SNode* pExpr = ((SOrderByExprNode*)pNode)->pExpr;
    if (QUERY_NODE_VALUE == nodeType(pExpr)) {
      SValueNode* pVal = (SValueNode*)pExpr;
      if (DEAL_RES_ERROR == translateValue(pCxt, pVal)) {
        return pCxt->errCode;
      }
      int32_t pos = getPositionValue(pVal);
      if (pos < 0) {
        ERASE_NODE(pOrderByList);
        continue;
      } else if (0 == pos || pos > LIST_LENGTH(pProjectionList)) {
        return generateSyntaxErrMsg(&pCxt->msgBuf, TSDB_CODE_PAR_WRONG_NUMBER_OF_SELECT);
      } else {
        SColumnNode* pCol = (SColumnNode*)nodesMakeNode(QUERY_NODE_COLUMN);
        if (NULL == pCol) {
          return generateSyntaxErrMsg(&pCxt->msgBuf, TSDB_CODE_OUT_OF_MEMORY);
        }
        setColumnInfoByExpr(NULL, (SExprNode*)nodesListGetNode(pProjectionList, pos - 1), pCol);
        ((SOrderByExprNode*)pNode)->pExpr = (SNode*)pCol;
        nodesDestroyNode(pExpr);
      }
    } else {
      *pOther = true;
    }
    WHERE_NEXT;
  }
  return TSDB_CODE_SUCCESS;
}

static int32_t translateOrderBy(STranslateContext* pCxt, SSelectStmt* pSelect) {
  bool    other;
  int32_t code = translateOrderByPosition(pCxt, pSelect->pProjectionList, pSelect->pOrderByList, &other);
  if (TSDB_CODE_SUCCESS != code) {
    return code;
  }
  if (!other) {
    return TSDB_CODE_SUCCESS;
  }
  pCxt->currClause = SQL_CLAUSE_ORDER_BY;
  code = translateExprList(pCxt, pSelect->pOrderByList);
  if (TSDB_CODE_SUCCESS == code) {
    code = checkExprListForGroupBy(pCxt, pSelect->pOrderByList);
  }
  return code;
}

static int32_t translateSelectList(STranslateContext* pCxt, SSelectStmt* pSelect) {
  pCxt->currClause = SQL_CLAUSE_SELECT;
  int32_t code = translateExprList(pCxt, pSelect->pProjectionList);
  if (TSDB_CODE_SUCCESS == code) {
    code = translateStar(pCxt, pSelect);
  }
  if (TSDB_CODE_SUCCESS == code) {
    code = checkExprListForGroupBy(pCxt, pSelect->pProjectionList);
  }
  return code;
}

static int32_t translateHaving(STranslateContext* pCxt, SSelectStmt* pSelect) {
  if (NULL == pSelect->pGroupByList && NULL != pSelect->pHaving) {
    return generateSyntaxErrMsg(&pCxt->msgBuf, TSDB_CODE_PAR_GROUPBY_LACK_EXPRESSION);
  }
  pCxt->currClause = SQL_CLAUSE_HAVING;
  int32_t code = translateExpr(pCxt, pSelect->pHaving);
  if (TSDB_CODE_SUCCESS == code) {
    code = checkExprForGroupBy(pCxt, pSelect->pHaving);
  }
  return code;
}

static int32_t translateGroupBy(STranslateContext* pCxt, SSelectStmt* pSelect) {
  if (NULL != pSelect->pGroupByList && NULL != pSelect->pWindow) {
    return generateSyntaxErrMsg(&pCxt->msgBuf, TSDB_CODE_PAR_GROUPBY_WINDOW_COEXIST);
  }
  pCxt->currClause = SQL_CLAUSE_GROUP_BY;
  return translateExprList(pCxt, pSelect->pGroupByList);
}

static bool isValTimeUnit(char unit) { return ('n' == unit || 'y' == unit); }

static int64_t getMonthsFromTimeVal(int64_t val, int32_t fromPrecision, char unit) {
  int64_t days = convertTimeFromPrecisionToUnit(val, fromPrecision, 'd');
  switch (unit) {
    case 'b':
    case 'u':
    case 'a':
    case 's':
    case 'm':
    case 'h':
    case 'd':
    case 'w':
      return days / 28;
    case 'n':
      return val;
    case 'y':
      return val * 12;
    default:
      break;
  }
  return -1;
}

static int32_t checkIntervalWindow(STranslateContext* pCxt, SIntervalWindowNode* pInterval) {
  uint8_t precision = ((SColumnNode*)pInterval->pCol)->node.resType.precision;

  SValueNode* pInter = (SValueNode*)pInterval->pInterval;
  bool        valInter = isValTimeUnit(pInter->unit);
  if (pInter->datum.i <= 0 ||
      (!valInter && convertTimePrecision(pInter->datum.i, precision, TSDB_TIME_PRECISION_MICRO) < tsMinIntervalTime)) {
    return generateSyntaxErrMsg(&pCxt->msgBuf, TSDB_CODE_PAR_INTER_VALUE_TOO_SMALL, tsMinIntervalTime);
  }

  if (NULL != pInterval->pOffset) {
    SValueNode* pOffset = (SValueNode*)pInterval->pOffset;
    if (pOffset->datum.i <= 0) {
      return generateSyntaxErrMsg(&pCxt->msgBuf, TSDB_CODE_PAR_INTER_OFFSET_NEGATIVE);
    }
    if (pInter->unit == 'n' && pOffset->unit == 'y') {
      return generateSyntaxErrMsg(&pCxt->msgBuf, TSDB_CODE_PAR_INTER_OFFSET_UNIT);
    }
    bool fixed = !isValTimeUnit(pOffset->unit) && !valInter;
    if ((fixed && pOffset->datum.i >= pInter->datum.i) ||
        (!fixed && getMonthsFromTimeVal(pOffset->datum.i, precision, pOffset->unit) >=
                       getMonthsFromTimeVal(pInter->datum.i, precision, pInter->unit))) {
      return generateSyntaxErrMsg(&pCxt->msgBuf, TSDB_CODE_PAR_INTER_OFFSET_TOO_BIG);
    }
  }

  if (NULL != pInterval->pSliding) {
    const static int32_t INTERVAL_SLIDING_FACTOR = 100;

    SValueNode* pSliding = (SValueNode*)pInterval->pSliding;
    if (pInter->unit == 'n' || pInter->unit == 'y') {
      return generateSyntaxErrMsg(&pCxt->msgBuf, TSDB_CODE_PAR_INTER_SLIDING_UNIT);
    }
    if ((pSliding->datum.i < convertTimePrecision(tsMinSlidingTime, TSDB_TIME_PRECISION_MILLI, precision)) ||
        (pInter->datum.i / pSliding->datum.i > INTERVAL_SLIDING_FACTOR)) {
      return generateSyntaxErrMsg(&pCxt->msgBuf, TSDB_CODE_PAR_INTER_SLIDING_TOO_SMALL);
    }
    if (pSliding->datum.i > pInter->datum.i) {
      return generateSyntaxErrMsg(&pCxt->msgBuf, TSDB_CODE_PAR_INTER_SLIDING_TOO_BIG);
    }
  }

  return TSDB_CODE_SUCCESS;
}

static EDealRes checkStateExpr(SNode* pNode, void* pContext) {
  if (QUERY_NODE_COLUMN == nodeType(pNode)) {
    STranslateContext* pCxt = pContext;
    SColumnNode*       pCol = (SColumnNode*)pNode;
    if (!IS_INTEGER_TYPE(pCol->node.resType.type)) {
      return generateDealNodeErrMsg(pCxt, TSDB_CODE_PAR_INVALID_STATE_WIN_TYPE);
    }
    if (COLUMN_TYPE_TAG == pCol->colType) {
      return generateDealNodeErrMsg(pCxt, TSDB_CODE_PAR_INVALID_STATE_WIN_COL);
    }
    if (TSDB_SUPER_TABLE == pCol->tableType) {
      return generateDealNodeErrMsg(pCxt, TSDB_CODE_PAR_INVALID_STATE_WIN_TABLE);
    }
  }
  return DEAL_RES_CONTINUE;
}

static int32_t checkStateWindow(STranslateContext* pCxt, SStateWindowNode* pState) {
  nodesWalkExprPostOrder(pState->pExpr, checkStateExpr, pCxt);
  // todo check for "function not support for state_window"
  return pCxt->errCode;
}

static int32_t checkSessionWindow(STranslateContext* pCxt, SSessionWindowNode* pSession) {
  if ('y' == pSession->pGap->unit || 'n' == pSession->pGap->unit || 0 == pSession->pGap->datum.i) {
    return generateSyntaxErrMsg(&pCxt->msgBuf, TSDB_CODE_PAR_INTER_SESSION_GAP);
  }
  if (PRIMARYKEY_TIMESTAMP_COL_ID != pSession->pCol->colId) {
    return generateSyntaxErrMsg(&pCxt->msgBuf, TSDB_CODE_PAR_INTER_SESSION_COL);
  }
  // todo check for "function not support for session"
  return TSDB_CODE_SUCCESS;
}

static int32_t checkWindow(STranslateContext* pCxt, SNode* pWindow) {
  switch (nodeType(pWindow)) {
    case QUERY_NODE_STATE_WINDOW:
      return checkStateWindow(pCxt, (SStateWindowNode*)pWindow);
    case QUERY_NODE_SESSION_WINDOW:
      return checkSessionWindow(pCxt, (SSessionWindowNode*)pWindow);
    case QUERY_NODE_INTERVAL_WINDOW:
      return checkIntervalWindow(pCxt, (SIntervalWindowNode*)pWindow);
    default:
      break;
  }
  return TSDB_CODE_SUCCESS;
}

static int32_t translateWindow(STranslateContext* pCxt, SNode* pWindow) {
  if (NULL == pWindow) {
    return TSDB_CODE_SUCCESS;
  }
  pCxt->currClause = SQL_CLAUSE_WINDOW;
  int32_t code = translateExpr(pCxt, pWindow);
  if (TSDB_CODE_SUCCESS == code) {
    code = checkWindow(pCxt, pWindow);
  }
  return code;
}

static int32_t translatePartitionBy(STranslateContext* pCxt, SNodeList* pPartitionByList) {
  pCxt->currClause = SQL_CLAUSE_PARTITION_BY;
  return translateExprList(pCxt, pPartitionByList);
}

static int32_t translateWhere(STranslateContext* pCxt, SNode* pWhere) {
  pCxt->currClause = SQL_CLAUSE_WHERE;
  return translateExpr(pCxt, pWhere);
}

static int32_t translateFrom(STranslateContext* pCxt, SSelectStmt* pSelect) {
  pCxt->currClause = SQL_CLAUSE_FROM;
  int32_t code = translateTable(pCxt, pSelect->pFromTable);
  if (TSDB_CODE_SUCCESS == code) {
    pSelect->precision = ((STableNode*)pSelect->pFromTable)->precision;
  }
  return code;
}

static int32_t checkLimit(STranslateContext* pCxt, SSelectStmt* pSelect) {
  if ((NULL != pSelect->pLimit && pSelect->pLimit->offset < 0) ||
      (NULL != pSelect->pSlimit && pSelect->pSlimit->offset < 0)) {
    return generateSyntaxErrMsg(&pCxt->msgBuf, TSDB_CODE_PAR_OFFSET_LESS_ZERO);
  }

  if (NULL != pSelect->pSlimit && NULL == pSelect->pPartitionByList) {
    return generateSyntaxErrMsg(&pCxt->msgBuf, TSDB_CODE_PAR_SLIMIT_LEAK_PARTITION_BY);
  }

  return TSDB_CODE_SUCCESS;
}

static int32_t translateSelect(STranslateContext* pCxt, SSelectStmt* pSelect) {
  pCxt->pCurrStmt = pSelect;
  int32_t code = translateFrom(pCxt, pSelect);
  if (TSDB_CODE_SUCCESS == code) {
    code = translateWhere(pCxt, pSelect->pWhere);
  }
  if (TSDB_CODE_SUCCESS == code) {
    code = translatePartitionBy(pCxt, pSelect->pPartitionByList);
  }
  if (TSDB_CODE_SUCCESS == code) {
    code = translateWindow(pCxt, pSelect->pWindow);
  }
  if (TSDB_CODE_SUCCESS == code) {
    code = translateGroupBy(pCxt, pSelect);
  }
  if (TSDB_CODE_SUCCESS == code) {
    code = translateHaving(pCxt, pSelect);
  }
  if (TSDB_CODE_SUCCESS == code) {
    code = translateSelectList(pCxt, pSelect);
  }
  if (TSDB_CODE_SUCCESS == code) {
    code = translateOrderBy(pCxt, pSelect);
  }
  if (TSDB_CODE_SUCCESS == code) {
    code = checkAggColCoexist(pCxt, pSelect);
  }
  if (TSDB_CODE_SUCCESS == code) {
    code = checkLimit(pCxt, pSelect);
  }
  return code;
}

static SNode* createSetOperProject(SNode* pNode) {
  SColumnNode* pCol = nodesMakeNode(QUERY_NODE_COLUMN);
  if (NULL == pCol) {
    return NULL;
  }
  pCol->node.resType = ((SExprNode*)pNode)->resType;
  strcpy(pCol->colName, ((SExprNode*)pNode)->aliasName);
  strcpy(pCol->node.aliasName, pCol->colName);
  return (SNode*)pCol;
}

static bool dataTypeEqual(const SDataType* l, const SDataType* r) {
  return (l->type == r->type && l->bytes == l->bytes && l->precision == r->precision && l->scale == l->scale);
}

static int32_t createCastFunc(STranslateContext* pCxt, SNode* pExpr, SDataType dt, SNode** pCast) {
  SFunctionNode* pFunc = nodesMakeNode(QUERY_NODE_FUNCTION);
  if (NULL == pFunc) {
    return TSDB_CODE_OUT_OF_MEMORY;
  }
  strcpy(pFunc->functionName, "cast");
  pFunc->node.resType = dt;
  if (TSDB_CODE_SUCCESS != nodesListMakeAppend(&pFunc->pParameterList, pExpr)) {
    nodesDestroyNode(pFunc);
    return TSDB_CODE_OUT_OF_MEMORY;
  }
  if (DEAL_RES_ERROR == translateFunction(pCxt, pFunc)) {
    nodesClearList(pFunc->pParameterList);
    pFunc->pParameterList = NULL;
    nodesDestroyNode(pFunc);
    return generateSyntaxErrMsg(&pCxt->msgBuf, TSDB_CODE_PAR_WRONG_VALUE_TYPE, ((SExprNode*)pExpr)->aliasName);
  }
  *pCast = (SNode*)pFunc;
  return TSDB_CODE_SUCCESS;
}

static int32_t translateSetOperatorImpl(STranslateContext* pCxt, SSetOperator* pSetOperator) {
  SNodeList* pLeftProjections = getProjectList(pSetOperator->pLeft);
  SNodeList* pRightProjections = getProjectList(pSetOperator->pRight);
  if (LIST_LENGTH(pLeftProjections) != LIST_LENGTH(pRightProjections)) {
    return generateSyntaxErrMsg(&pCxt->msgBuf, TSDB_CODE_PAR_INCORRECT_NUM_OF_COL);
  }

  SNode* pLeft = NULL;
  SNode* pRight = NULL;
  FORBOTH(pLeft, pLeftProjections, pRight, pRightProjections) {
    SExprNode* pLeftExpr = (SExprNode*)pLeft;
    SExprNode* pRightExpr = (SExprNode*)pRight;
    if (!dataTypeEqual(&pLeftExpr->resType, &pRightExpr->resType)) {
      SNode*  pRightFunc = NULL;
      int32_t code = createCastFunc(pCxt, pRight, pLeftExpr->resType, &pRightFunc);
      if (TSDB_CODE_SUCCESS != code) {
        return code;
      }
      REPLACE_LIST2_NODE(pRightFunc);
      pRightExpr = (SExprNode*)pRightFunc;
    }
    strcpy(pRightExpr->aliasName, pLeftExpr->aliasName);
    pRightExpr->aliasName[strlen(pLeftExpr->aliasName)] = '\0';
    if (TSDB_CODE_SUCCESS != nodesListMakeStrictAppend(&pSetOperator->pProjectionList, createSetOperProject(pLeft))) {
      return TSDB_CODE_OUT_OF_MEMORY;
    }
  }
  return TSDB_CODE_SUCCESS;
}

static int32_t translateSetOperator(STranslateContext* pCxt, SSetOperator* pSetOperator) {
  int32_t code = translateQuery(pCxt, pSetOperator->pLeft);
  if (TSDB_CODE_SUCCESS == code) {
    code = resetTranslateNamespace(pCxt);
  }
  if (TSDB_CODE_SUCCESS == code) {
    code = translateQuery(pCxt, pSetOperator->pRight);
  }
  if (TSDB_CODE_SUCCESS == code) {
    code = translateSetOperatorImpl(pCxt, pSetOperator);
  }
  return code;
}

static int64_t getUnitPerMinute(uint8_t precision) {
  switch (precision) {
    case TSDB_TIME_PRECISION_MILLI:
      return MILLISECOND_PER_MINUTE;
    case TSDB_TIME_PRECISION_MICRO:
      return MILLISECOND_PER_MINUTE * 1000L;
    case TSDB_TIME_PRECISION_NANO:
      return NANOSECOND_PER_MINUTE;
    default:
      break;
  }
  return MILLISECOND_PER_MINUTE;
}

static int64_t getBigintFromValueNode(SValueNode* pVal) {
  if (pVal->isDuration) {
    return pVal->datum.i / getUnitPerMinute(pVal->node.resType.precision);
  }
  return pVal->datum.i;
}

static int32_t buildCreateDbRetentions(const SNodeList* pRetentions, SCreateDbReq* pReq) {
  if (NULL != pRetentions) {
    pReq->pRetensions = taosArrayInit(LIST_LENGTH(pRetentions), sizeof(SRetention));
    if (NULL == pReq->pRetensions) {
      return TSDB_CODE_OUT_OF_MEMORY;
    }
    SValueNode* pFreq = NULL;
    SValueNode* pKeep = NULL;
    SNode*      pNode = NULL;
    int32_t     index = 0;
    FOREACH(pNode, pRetentions) {
      pFreq = (SValueNode*)nodesListGetNode(((SNodeListNode*)pNode)->pNodeList, 0);
      pKeep = (SValueNode*)nodesListGetNode(((SNodeListNode*)pNode)->pNodeList, 1);
      SRetention retention = {
          .freq = pFreq->datum.i, .freqUnit = pFreq->unit, .keep = pKeep->datum.i, .keepUnit = pKeep->unit};
      taosArrayPush(pReq->pRetensions, &retention);
    }
    pReq->numOfRetensions = taosArrayGetSize(pReq->pRetensions);
  }
  return TSDB_CODE_SUCCESS;
}

static int32_t buildCreateDbReq(STranslateContext* pCxt, SCreateDatabaseStmt* pStmt, SCreateDbReq* pReq) {
  SName name = {0};
  tNameSetDbName(&name, pCxt->pParseCxt->acctId, pStmt->dbName, strlen(pStmt->dbName));
  tNameGetFullDbName(&name, pReq->db);
<<<<<<< HEAD
  pReq->numOfVgroups = GET_OPTION_VAL(pStmt->pOptions->pNumOfVgroups, TSDB_DEFAULT_VN_PER_DB);
  pReq->buffer = GET_OPTION_VAL(pStmt->pOptions->pCacheBlockSize, TSDB_DEFAULT_BUFFER_SIZE);
  pReq->pages = GET_OPTION_VAL(pStmt->pOptions->pNumOfBlocks, TSDB_DEFAULT_TOTAL_PAGES);
  pReq->durationPerFile = GET_OPTION_VAL(pStmt->pOptions->pDaysPerFile, TSDB_DEFAULT_DURATION_PER_FILE);
  pReq->durationToKeep0 = GET_OPTION_VAL(nodesListGetNode(pStmt->pOptions->pKeep, 0), TSDB_DEFAULT_KEEP);
  pReq->durationToKeep1 = GET_OPTION_VAL(nodesListGetNode(pStmt->pOptions->pKeep, 1), TSDB_DEFAULT_KEEP);
  pReq->durationToKeep2 = GET_OPTION_VAL(nodesListGetNode(pStmt->pOptions->pKeep, 2), TSDB_DEFAULT_KEEP);
  pReq->minRows = GET_OPTION_VAL(pStmt->pOptions->pMinRowsPerBlock, TSDB_DEFAULT_MINROWS_FBLOCK);
  pReq->maxRows = GET_OPTION_VAL(pStmt->pOptions->pMaxRowsPerBlock, TSDB_DEFAULT_MAXROWS_FBLOCK);
=======
  pReq->numOfVgroups = pStmt->pOptions->numOfVgroups;
  pReq->daysPerFile = pStmt->pOptions->daysPerFile;
  pReq->daysToKeep0 = pStmt->pOptions->keep[0];
  pReq->daysToKeep1 = pStmt->pOptions->keep[1];
  pReq->daysToKeep2 = pStmt->pOptions->keep[2];
  pReq->minRows = pStmt->pOptions->minRowsPerBlock;
  pReq->maxRows = pStmt->pOptions->maxRowsPerBlock;
>>>>>>> d5ae5fc6
  pReq->commitTime = -1;
  pReq->fsyncPeriod = pStmt->pOptions->fsyncPeriod;
  pReq->walLevel = pStmt->pOptions->walLevel;
  pReq->precision = pStmt->pOptions->precision;
  pReq->compression = pStmt->pOptions->compressionLevel;
  pReq->replications = pStmt->pOptions->replica;
  pReq->update = -1;
  pReq->cacheLastRow = pStmt->pOptions->cachelast;
  pReq->ignoreExist = pStmt->ignoreExists;
  pReq->singleSTable = pStmt->pOptions->singleStable;
  pReq->strict = pStmt->pOptions->strict;
  // pStmt->pOptions->buffer;
  // pStmt->pOptions->pages;
  // pStmt->pOptions->pagesize;
  return buildCreateDbRetentions(pStmt->pOptions->pRetentions, pReq);
}

static int32_t checkRangeOption(STranslateContext* pCxt, const char* pName, int32_t val, int32_t minVal,
                                int32_t maxVal) {
  if (val >= 0 && (val < minVal || val > maxVal)) {
    return generateSyntaxErrMsg(&pCxt->msgBuf, TSDB_CODE_PAR_INVALID_RANGE_OPTION, pName, val, minVal, maxVal);
  }
  return TSDB_CODE_SUCCESS;
}

static int32_t checkDbDaysOption(STranslateContext* pCxt, SDatabaseOptions* pOptions) {
  if (NULL != pOptions->pDaysPerFile) {
    if (DEAL_RES_ERROR == translateValue(pCxt, pOptions->pDaysPerFile)) {
      return pCxt->errCode;
    }
    if (TIME_UNIT_MINUTE != pOptions->pDaysPerFile->unit && TIME_UNIT_HOUR != pOptions->pDaysPerFile->unit &&
        TIME_UNIT_DAY != pOptions->pDaysPerFile->unit) {
      return generateSyntaxErrMsg(&pCxt->msgBuf, TSDB_CODE_PAR_INVALID_OPTION_UNIT, "daysPerFile",
                                  pOptions->pDaysPerFile->unit);
    }
    pOptions->daysPerFile = getBigintFromValueNode(pOptions->pDaysPerFile);
  }
  return checkRangeOption(pCxt, "daysPerFile", pOptions->daysPerFile, TSDB_MIN_DAYS_PER_FILE, TSDB_MAX_DAYS_PER_FILE);
}

static int32_t checkDbKeepOption(STranslateContext* pCxt, SDatabaseOptions* pOptions) {
  if (NULL == pOptions->pKeep) {
    return TSDB_CODE_SUCCESS;
  }

  int32_t numOfKeep = LIST_LENGTH(pOptions->pKeep);
  if (numOfKeep > 3 || numOfKeep < 1) {
    return generateSyntaxErrMsg(&pCxt->msgBuf, TSDB_CODE_PAR_INVALID_KEEP_NUM);
  }

  SNode* pNode = NULL;
  FOREACH(pNode, pOptions->pKeep) {
    SValueNode* pVal = (SValueNode*)pNode;
    if (DEAL_RES_ERROR == translateValue(pCxt, pVal)) {
      return pCxt->errCode;
    }
    if (pVal->isDuration && TIME_UNIT_MINUTE != pVal->unit && TIME_UNIT_HOUR != pVal->unit &&
        TIME_UNIT_DAY != pVal->unit) {
      return generateSyntaxErrMsg(&pCxt->msgBuf, TSDB_CODE_PAR_INVALID_KEEP_UNIT, pVal->unit);
    }
  }

  pOptions->keep[0] = getBigintFromValueNode((SValueNode*)nodesListGetNode(pOptions->pKeep, 0));

  if (numOfKeep < 2) {
    pOptions->keep[1] = pOptions->keep[0];
  } else {
    pOptions->keep[1] = getBigintFromValueNode((SValueNode*)nodesListGetNode(pOptions->pKeep, 1));
  }
  if (numOfKeep < 3) {
    pOptions->keep[2] = pOptions->keep[1];
  } else {
    pOptions->keep[2] = getBigintFromValueNode((SValueNode*)nodesListGetNode(pOptions->pKeep, 2));
  }

  if (pOptions->keep[0] < TSDB_MIN_KEEP || pOptions->keep[1] < TSDB_MIN_KEEP || pOptions->keep[2] < TSDB_MIN_KEEP ||
      pOptions->keep[0] > TSDB_MAX_KEEP || pOptions->keep[1] > TSDB_MAX_KEEP || pOptions->keep[2] > TSDB_MAX_KEEP) {
    return generateSyntaxErrMsg(&pCxt->msgBuf, TSDB_CODE_PAR_INVALID_KEEP_VALUE, pOptions->keep[0], pOptions->keep[1],
                                pOptions->keep[2], TSDB_MIN_KEEP, TSDB_MAX_KEEP);
  }

<<<<<<< HEAD
  int32_t durationToKeep0 = getBigintFromValueNode(pKeep0);
  int32_t durationToKeep1 = getBigintFromValueNode(pKeep1);
  int32_t durationToKeep2 = getBigintFromValueNode(pKeep2);
  if (durationToKeep0 < TSDB_MIN_KEEP || durationToKeep1 < TSDB_MIN_KEEP || durationToKeep2 < TSDB_MIN_KEEP ||
      durationToKeep0 > TSDB_MAX_KEEP || durationToKeep1 > TSDB_MAX_KEEP || durationToKeep2 > TSDB_MAX_KEEP) {
    return generateSyntaxErrMsg(&pCxt->msgBuf, TSDB_CODE_PAR_INVALID_KEEP_VALUE, durationToKeep0, durationToKeep1, durationToKeep2,
                                TSDB_MIN_KEEP, TSDB_MAX_KEEP);
  }

  if (!((durationToKeep0 <= durationToKeep1) && (durationToKeep1 <= durationToKeep2))) {
    return generateSyntaxErrMsg(&pCxt->msgBuf, TSDB_CODE_PAR_INVALID_KEEP_ORDER);
=======
  if (!((pOptions->keep[0] <= pOptions->keep[1]) && (pOptions->keep[1] <= pOptions->keep[2]))) {
    return generateSyntaxErrMsg(&pCxt->msgBuf, TSDB_CODE_PAR_INVALID_KEEP_ORDER);
  }

  return TSDB_CODE_SUCCESS;
}

static int32_t checkDbPrecisionOption(STranslateContext* pCxt, SDatabaseOptions* pOptions) {
  if ('\0' != pOptions->precisionStr[0]) {
    if (0 == strcmp(pOptions->precisionStr, TSDB_TIME_PRECISION_MILLI_STR)) {
      pOptions->precision = TSDB_TIME_PRECISION_MILLI;
    } else if (0 == strcmp(pOptions->precisionStr, TSDB_TIME_PRECISION_MICRO_STR)) {
      pOptions->precision = TSDB_TIME_PRECISION_MICRO;
    } else if (0 == strcmp(pOptions->precisionStr, TSDB_TIME_PRECISION_NANO_STR)) {
      pOptions->precision = TSDB_TIME_PRECISION_NANO;
    } else {
      return generateSyntaxErrMsg(&pCxt->msgBuf, TSDB_CODE_PAR_INVALID_STR_OPTION, "precision", pOptions->precisionStr);
    }
>>>>>>> d5ae5fc6
  }
  return TSDB_CODE_SUCCESS;
}

static int32_t checkDbEnumOption(STranslateContext* pCxt, const char* pName, int32_t val, int32_t v1, int32_t v2) {
  if (val >= 0 && val != v1 && val != v2) {
    return generateSyntaxErrMsg(&pCxt->msgBuf, TSDB_CODE_PAR_INVALID_ENUM_OPTION, pName, val, v1, v2);
  }
  return TSDB_CODE_SUCCESS;
}

static int32_t checkDbRetentionsOption(STranslateContext* pCxt, SNodeList* pRetentions) {
  if (NULL == pRetentions) {
    return TSDB_CODE_SUCCESS;
  }

  if (LIST_LENGTH(pRetentions) > 3) {
    return generateSyntaxErrMsg(&pCxt->msgBuf, TSDB_CODE_PAR_INVALID_RETENTIONS_OPTION);
  }

  SNode* pNode = NULL;
  FOREACH(pNode, pRetentions) {
    SNode* pVal = NULL;
    FOREACH(pVal, ((SNodeListNode*)pNode)->pNodeList) {
      if (DEAL_RES_ERROR == translateValue(pCxt, (SValueNode*)pVal)) {
        return pCxt->errCode;
      }
    }
  }

  return TSDB_CODE_SUCCESS;
}

static int32_t checkOptionsDependency(STranslateContext* pCxt, const char* pDbName, SDatabaseOptions* pOptions,
                                      bool alter) {
<<<<<<< HEAD
  if (NULL == pOptions->pDaysPerFile && NULL == pOptions->pKeep) {
    return TSDB_CODE_SUCCESS;
  }
  int64_t durationPerFile = GET_OPTION_VAL(pOptions->pDaysPerFile, alter ? -1 : TSDB_DEFAULT_DURATION_PER_FILE);
  int64_t durationToKeep0 = GET_OPTION_VAL(nodesListGetNode(pOptions->pKeep, 0), alter ? -1 : TSDB_DEFAULT_KEEP);
  if (alter && (-1 == durationPerFile || -1 == durationToKeep0)) {
=======
  int32_t daysPerFile = pOptions->daysPerFile;
  int32_t daysToKeep0 = pOptions->keep[0];
  if (alter && (-1 == daysPerFile || -1 == daysToKeep0)) {
>>>>>>> d5ae5fc6
    SDbCfgInfo dbCfg;
    int32_t    code = getDBCfg(pCxt, pDbName, &dbCfg);
    if (TSDB_CODE_SUCCESS != code) {
      return code;
    }
<<<<<<< HEAD
    durationPerFile = (-1 == durationPerFile ? dbCfg.durationPerFile : durationPerFile);
    durationToKeep0 = (-1 == durationPerFile ? dbCfg.durationToKeep0 : durationToKeep0);
=======
    daysPerFile = (-1 == daysPerFile ? dbCfg.daysPerFile : daysPerFile);
    daysToKeep0 = (-1 == daysToKeep0 ? dbCfg.daysToKeep0 : daysToKeep0);
>>>>>>> d5ae5fc6
  }
  if (durationPerFile > durationToKeep0) {
    return generateSyntaxErrMsg(&pCxt->msgBuf, TSDB_CODE_PAR_INVALID_DAYS_VALUE);
  }
  return TSDB_CODE_SUCCESS;
}

static int32_t checkDatabaseOptions(STranslateContext* pCxt, const char* pDbName, SDatabaseOptions* pOptions,
                                    bool alter) {
<<<<<<< HEAD
  int32_t code =
      checkRangeOption(pCxt, "totalBlocks", pOptions->pNumOfBlocks, TSDB_MIN_TOTAL_PAGES, TSDB_MAX_TOTAL_PAGES);
  if (TSDB_CODE_SUCCESS == code) {
    code = checkRangeOption(pCxt, "cacheBlockSize", pOptions->pCacheBlockSize, TSDB_MIN_BUFFER_SIZE,
                            TSDB_MAX_BUFFER_SIZE);
  }
=======
  int32_t code = checkRangeOption(pCxt, "buffer", pOptions->buffer, TSDB_MIN_BUFFER_PER_VNODE, INT32_MAX);
>>>>>>> d5ae5fc6
  if (TSDB_CODE_SUCCESS == code) {
    code = checkRangeOption(pCxt, "cacheLast", pOptions->cachelast, TSDB_MIN_DB_CACHE_LAST_ROW,
                            TSDB_MAX_DB_CACHE_LAST_ROW);
  }
  if (TSDB_CODE_SUCCESS == code) {
    code = checkRangeOption(pCxt, "compression", pOptions->compressionLevel, TSDB_MIN_COMP_LEVEL, TSDB_MAX_COMP_LEVEL);
  }
  if (TSDB_CODE_SUCCESS == code) {
<<<<<<< HEAD
    code =
        checkRangeOption(pCxt, "durationPerFile", pOptions->pDaysPerFile, TSDB_MIN_DURATION_PER_FILE, TSDB_MAX_DURATION_PER_FILE);
=======
    code = checkDbDaysOption(pCxt, pOptions);
>>>>>>> d5ae5fc6
  }
  if (TSDB_CODE_SUCCESS == code) {
    code = checkRangeOption(pCxt, "fsyncPeriod", pOptions->fsyncPeriod, TSDB_MIN_FSYNC_PERIOD, TSDB_MAX_FSYNC_PERIOD);
  }
  if (TSDB_CODE_SUCCESS == code) {
    code = checkRangeOption(pCxt, "maxRowsPerBlock", pOptions->maxRowsPerBlock, TSDB_MIN_MAXROWS_FBLOCK,
                            TSDB_MAX_MAXROWS_FBLOCK);
  }
  if (TSDB_CODE_SUCCESS == code) {
    code = checkRangeOption(pCxt, "minRowsPerBlock", pOptions->minRowsPerBlock, TSDB_MIN_MINROWS_FBLOCK,
                            TSDB_MAX_MINROWS_FBLOCK);
  }
  if (TSDB_CODE_SUCCESS == code) {
    code = checkDbKeepOption(pCxt, pOptions);
  }
  if (TSDB_CODE_SUCCESS == code) {
    code = checkRangeOption(pCxt, "pages", pOptions->pages, TSDB_MIN_PAGES_PER_VNODE, INT32_MAX);
  }
  if (TSDB_CODE_SUCCESS == code) {
    code = checkRangeOption(pCxt, "pagesize", pOptions->pagesize, TSDB_MIN_PAGESIZE_PER_VNODE,
                            TSDB_MAX_PAGESIZE_PER_VNODE);
  }
  if (TSDB_CODE_SUCCESS == code) {
    code = checkDbPrecisionOption(pCxt, pOptions);
  }
  if (TSDB_CODE_SUCCESS == code) {
    code = checkDbEnumOption(pCxt, "replications", pOptions->replica, TSDB_MIN_DB_REPLICA, TSDB_MAX_DB_REPLICA);
  }
  if (TSDB_CODE_SUCCESS == code) {
    code = checkDbEnumOption(pCxt, "strict", pOptions->strict, TSDB_DB_STRICT_OFF, TSDB_DB_STRICT_ON);
  }
  if (TSDB_CODE_SUCCESS == code) {
    code = checkDbEnumOption(pCxt, "walLevel", pOptions->walLevel, TSDB_MIN_WAL_LEVEL, TSDB_MAX_WAL_LEVEL);
  }
  if (TSDB_CODE_SUCCESS == code) {
    code = checkRangeOption(pCxt, "vgroups", pOptions->numOfVgroups, TSDB_MIN_VNODES_PER_DB, TSDB_MAX_VNODES_PER_DB);
  }
  if (TSDB_CODE_SUCCESS == code) {
    code = checkDbEnumOption(pCxt, "singleStable", pOptions->singleStable, TSDB_DB_SINGLE_STABLE_ON,
                             TSDB_DB_SINGLE_STABLE_OFF);
  }
  if (TSDB_CODE_SUCCESS == code) {
    code = checkDbRetentionsOption(pCxt, pOptions->pRetentions);
  }
  if (TSDB_CODE_SUCCESS == code) {
    code = checkOptionsDependency(pCxt, pDbName, pOptions, alter);
  }
  return code;
}

static int32_t checkCreateDatabase(STranslateContext* pCxt, SCreateDatabaseStmt* pStmt) {
  return checkDatabaseOptions(pCxt, pStmt->dbName, pStmt->pOptions, false);
}

typedef int32_t (*FSerializeFunc)(void* pBuf, int32_t bufLen, void* pReq);

static int32_t buildCmdMsg(STranslateContext* pCxt, int16_t msgType, FSerializeFunc func, void* pReq) {
  pCxt->pCmdMsg = taosMemoryMalloc(sizeof(SCmdMsgInfo));
  if (NULL == pCxt->pCmdMsg) {
    return TSDB_CODE_OUT_OF_MEMORY;
  }
  pCxt->pCmdMsg->epSet = pCxt->pParseCxt->mgmtEpSet;
  pCxt->pCmdMsg->msgType = msgType;
  pCxt->pCmdMsg->msgLen = func(NULL, 0, pReq);
  pCxt->pCmdMsg->pMsg = taosMemoryMalloc(pCxt->pCmdMsg->msgLen);
  if (NULL == pCxt->pCmdMsg->pMsg) {
    return TSDB_CODE_OUT_OF_MEMORY;
  }
  func(pCxt->pCmdMsg->pMsg, pCxt->pCmdMsg->msgLen, pReq);

  return TSDB_CODE_SUCCESS;
}

static int32_t translateCreateDatabase(STranslateContext* pCxt, SCreateDatabaseStmt* pStmt) {
  SCreateDbReq createReq = {0};

  int32_t code = checkCreateDatabase(pCxt, pStmt);
  if (TSDB_CODE_SUCCESS == code) {
    code = buildCreateDbReq(pCxt, pStmt, &createReq);
  }

  if (TSDB_CODE_SUCCESS == code) {
    code = buildCmdMsg(pCxt, TDMT_MND_CREATE_DB, (FSerializeFunc)tSerializeSCreateDbReq, &createReq);
  }

  return code;
}

static int32_t translateDropDatabase(STranslateContext* pCxt, SDropDatabaseStmt* pStmt) {
  SDropDbReq dropReq = {0};
  SName      name = {0};
  tNameSetDbName(&name, pCxt->pParseCxt->acctId, pStmt->dbName, strlen(pStmt->dbName));
  tNameGetFullDbName(&name, dropReq.db);
  dropReq.ignoreNotExists = pStmt->ignoreNotExists;

  return buildCmdMsg(pCxt, TDMT_MND_DROP_DB, (FSerializeFunc)tSerializeSDropDbReq, &dropReq);
}

static void buildAlterDbReq(STranslateContext* pCxt, SAlterDatabaseStmt* pStmt, SAlterDbReq* pReq) {
  SName name = {0};
  tNameSetDbName(&name, pCxt->pParseCxt->acctId, pStmt->dbName, strlen(pStmt->dbName));
  tNameGetFullDbName(&name, pReq->db);
<<<<<<< HEAD
  pReq->buffer = GET_OPTION_VAL(pStmt->pOptions->pNumOfBlocks, -1);
  pReq->durationToKeep0 = GET_OPTION_VAL(nodesListGetNode(pStmt->pOptions->pKeep, 0), -1);
  pReq->durationToKeep1 = GET_OPTION_VAL(nodesListGetNode(pStmt->pOptions->pKeep, 1), -1);
  pReq->durationToKeep2 = GET_OPTION_VAL(nodesListGetNode(pStmt->pOptions->pKeep, 2), -1);
  pReq->fsyncPeriod = GET_OPTION_VAL(pStmt->pOptions->pFsyncPeriod, -1);
  pReq->walLevel = GET_OPTION_VAL(pStmt->pOptions->pWalLevel, -1);
  pReq->strict = GET_OPTION_VAL(pStmt->pOptions->pQuorum, -1);
  pReq->cacheLastRow = GET_OPTION_VAL(pStmt->pOptions->pCachelast, -1);
  pReq->replications = GET_OPTION_VAL(pStmt->pOptions->pReplica, -1);
=======
  // pStmt->pOptions->buffer
  pReq->cacheLastRow = pStmt->pOptions->cachelast;
  pReq->fsyncPeriod = pStmt->pOptions->fsyncPeriod;
  pReq->daysToKeep0 = pStmt->pOptions->keep[0];
  pReq->daysToKeep1 = pStmt->pOptions->keep[1];
  pReq->daysToKeep2 = pStmt->pOptions->keep[2];
  // pStmt->pOptions->pages
  pReq->replications = pStmt->pOptions->replica;
  pReq->strict = pStmt->pOptions->strict;
  pReq->walLevel = pStmt->pOptions->walLevel;
>>>>>>> d5ae5fc6
  return;
}

static int32_t translateAlterDatabase(STranslateContext* pCxt, SAlterDatabaseStmt* pStmt) {
  int32_t code = checkDatabaseOptions(pCxt, pStmt->dbName, pStmt->pOptions, true);
  if (TSDB_CODE_SUCCESS != code) {
    return code;
  }

  SAlterDbReq alterReq = {0};
  buildAlterDbReq(pCxt, pStmt, &alterReq);

  return buildCmdMsg(pCxt, TDMT_MND_ALTER_DB, (FSerializeFunc)tSerializeSAlterDbReq, &alterReq);
}

static int32_t calcTypeBytes(SDataType dt) {
  if (TSDB_DATA_TYPE_BINARY == dt.type) {
    return dt.bytes + VARSTR_HEADER_SIZE;
  } else if (TSDB_DATA_TYPE_NCHAR == dt.type) {
    return dt.bytes * TSDB_NCHAR_SIZE + VARSTR_HEADER_SIZE;
  } else {
    return dt.bytes;
  }
}

static int32_t columnDefNodeToField(SNodeList* pList, SArray** pArray) {
  *pArray = taosArrayInit(LIST_LENGTH(pList), sizeof(SField));
  SNode* pNode;
  FOREACH(pNode, pList) {
    SColumnDefNode* pCol = (SColumnDefNode*)pNode;
    SField          field = {.type = pCol->dataType.type, .bytes = calcTypeBytes(pCol->dataType)};
    strcpy(field.name, pCol->colName);
    if (pCol->sma) {
      field.flags |= SCHEMA_SMA_ON;
    }
    taosArrayPush(*pArray, &field);
  }
  return TSDB_CODE_SUCCESS;
}

static SColumnDefNode* findColDef(SNodeList* pCols, const SColumnNode* pCol) {
  SNode* pColDef = NULL;
  FOREACH(pColDef, pCols) {
    if (0 == strcmp(pCol->colName, ((SColumnDefNode*)pColDef)->colName)) {
      return (SColumnDefNode*)pColDef;
    }
  }
  return NULL;
}

static int32_t checTableFactorOption(STranslateContext* pCxt, float val) {
  if (val < TSDB_MIN_ROLLUP_FILE_FACTOR || val > TSDB_MAX_ROLLUP_FILE_FACTOR) {
    return generateSyntaxErrMsg(&pCxt->msgBuf, TSDB_CODE_PAR_INVALID_F_RANGE_OPTION, "file_factor", val,
                                TSDB_MIN_ROLLUP_FILE_FACTOR, TSDB_MAX_ROLLUP_FILE_FACTOR);
  }
  return TSDB_CODE_SUCCESS;
}

static int32_t checkTableSmaOption(STranslateContext* pCxt, SCreateTableStmt* pStmt) {
  if (NULL != pStmt->pOptions->pSma) {
    SNode* pNode = NULL;
    FOREACH(pNode, pStmt->pCols) { ((SColumnDefNode*)pNode)->sma = false; }
    FOREACH(pNode, pStmt->pOptions->pSma) {
      SColumnNode*    pSmaCol = (SColumnNode*)pNode;
      SColumnDefNode* pColDef = findColDef(pStmt->pCols, pSmaCol);
      if (NULL == pColDef) {
        return generateSyntaxErrMsg(&pCxt->msgBuf, TSDB_CODE_PAR_INVALID_COLUMN, pSmaCol->colName);
      }
      pSmaCol->node.resType = pColDef->dataType;
      pColDef->sma = true;
    }
  }
  return TSDB_CODE_SUCCESS;
}

static int32_t checkTableTags(STranslateContext* pCxt, SCreateTableStmt* pStmt) {
  SNode* pNode;
  FOREACH(pNode, pStmt->pTags) {
    SColumnDefNode* pCol = (SColumnDefNode*)pNode;
    if (pCol->dataType.type == TSDB_DATA_TYPE_JSON && LIST_LENGTH(pStmt->pTags) > 1) {
      return generateSyntaxErrMsg(&pCxt->msgBuf, TSDB_CODE_PAR_ONLY_ONE_JSON_TAG);
    }
  }
  return TSDB_CODE_SUCCESS;
}

static int32_t checkTableRollupOption(STranslateContext* pCxt, SNodeList* pFuncs) {
  if (NULL == pFuncs) {
    return TSDB_CODE_SUCCESS;
  }

  if (1 != LIST_LENGTH(pFuncs)) {
    return generateSyntaxErrMsg(&pCxt->msgBuf, TSDB_CODE_PAR_INVALID_ROLLUP_OPTION);
  }
  return TSDB_CODE_SUCCESS;
}

static int32_t checkCreateTable(STranslateContext* pCxt, SCreateTableStmt* pStmt) {
  int32_t code = checkRangeOption(pCxt, "delay", pStmt->pOptions->delay, TSDB_MIN_ROLLUP_DELAY, TSDB_MAX_ROLLUP_DELAY);
  if (TSDB_CODE_SUCCESS == code) {
    code = checTableFactorOption(pCxt, pStmt->pOptions->filesFactor);
  }
  if (TSDB_CODE_SUCCESS == code) {
    code = checkTableRollupOption(pCxt, pStmt->pOptions->pRollupFuncs);
  }
  if (TSDB_CODE_SUCCESS == code) {
    code = checkRangeOption(pCxt, "ttl", pStmt->pOptions->ttl, TSDB_MIN_TABLE_TTL, INT32_MAX);
  }
  if (TSDB_CODE_SUCCESS == code) {
    code = checkTableSmaOption(pCxt, pStmt);
  }
  if (TSDB_CODE_SUCCESS == code) {
    code = checkTableTags(pCxt, pStmt);
  }
  return code;
}

static void toSchema(const SColumnDefNode* pCol, col_id_t colId, SSchema* pSchema) {
  int8_t flags = 0;
  if (pCol->sma) {
    flags |= SCHEMA_SMA_ON;
  }
  pSchema->colId = colId;
  pSchema->type = pCol->dataType.type;
  pSchema->bytes = calcTypeBytes(pCol->dataType);
  pSchema->flags = flags;
  strcpy(pSchema->name, pCol->colName);
}

typedef struct SSampleAstInfo {
  const char* pDbName;
  const char* pTableName;
  SNodeList*  pFuncs;
  SNode*      pInterval;
  SNode*      pOffset;
  SNode*      pSliding;
  STableMeta* pRollupTableMeta;
} SSampleAstInfo;

static int32_t buildSampleAst(STranslateContext* pCxt, SSampleAstInfo* pInfo, char** pAst, int32_t* pLen) {
  SSelectStmt* pSelect = nodesMakeNode(QUERY_NODE_SELECT_STMT);
  if (NULL == pSelect) {
    return TSDB_CODE_OUT_OF_MEMORY;
  }
  sprintf(pSelect->stmtName, "%p", pSelect);

  SRealTableNode* pTable = nodesMakeNode(QUERY_NODE_REAL_TABLE);
  if (NULL == pTable) {
    nodesDestroyNode(pSelect);
    return TSDB_CODE_OUT_OF_MEMORY;
  }
  strcpy(pTable->table.dbName, pInfo->pDbName);
  strcpy(pTable->table.tableName, pInfo->pTableName);
  TSWAP(pTable->pMeta, pInfo->pRollupTableMeta);
  pSelect->pFromTable = (SNode*)pTable;

  TSWAP(pSelect->pProjectionList, pInfo->pFuncs);
  SFunctionNode* pFunc = nodesMakeNode(QUERY_NODE_FUNCTION);
  if (NULL == pSelect->pProjectionList || NULL == pFunc) {
    nodesDestroyNode(pSelect);
    return TSDB_CODE_OUT_OF_MEMORY;
  }
  strcpy(pFunc->functionName, "_wstartts");
  nodesListPushFront(pSelect->pProjectionList, pFunc);
  SNode* pProject = NULL;
  FOREACH(pProject, pSelect->pProjectionList) { sprintf(((SExprNode*)pProject)->aliasName, "#%p", pProject); }

  SIntervalWindowNode* pInterval = nodesMakeNode(QUERY_NODE_INTERVAL_WINDOW);
  if (NULL == pInterval) {
    nodesDestroyNode(pSelect);
    return TSDB_CODE_OUT_OF_MEMORY;
  }
  pSelect->pWindow = (SNode*)pInterval;
  TSWAP(pInterval->pInterval, pInfo->pInterval);
  TSWAP(pInterval->pOffset, pInfo->pOffset);
  TSWAP(pInterval->pSliding, pInfo->pSliding);
  pInterval->pCol = nodesMakeNode(QUERY_NODE_COLUMN);
  if (NULL == pInterval->pCol) {
    nodesDestroyNode(pSelect);
    return TSDB_CODE_OUT_OF_MEMORY;
  }
  ((SColumnNode*)pInterval->pCol)->colId = PRIMARYKEY_TIMESTAMP_COL_ID;
  strcpy(((SColumnNode*)pInterval->pCol)->colName, PK_TS_COL_INTERNAL_NAME);

  int32_t code = translateQuery(pCxt, (SNode*)pSelect);
  if (TSDB_CODE_SUCCESS == code) {
    code = nodesNodeToString(pSelect, false, pAst, pLen);
  }
  nodesDestroyNode(pSelect);
  return code;
}

static void clearSampleAstInfo(SSampleAstInfo* pInfo) {
  nodesDestroyList(pInfo->pFuncs);
  nodesDestroyNode(pInfo->pInterval);
  nodesDestroyNode(pInfo->pOffset);
  nodesDestroyNode(pInfo->pSliding);
}

static SNode* makeIntervalVal(SRetention* pRetension, int8_t precision) {
  SValueNode* pVal = nodesMakeNode(QUERY_NODE_VALUE);
  if (NULL == pVal) {
    return NULL;
  }
  int64_t timeVal = convertTimeFromPrecisionToUnit(pRetension->freq, precision, pRetension->freqUnit);
  char    buf[20] = {0};
  int32_t len = snprintf(buf, sizeof(buf), "%" PRId64 "%c", timeVal, pRetension->freqUnit);
  pVal->literal = strndup(buf, len);
  if (NULL == pVal->literal) {
    nodesDestroyNode(pVal);
    return NULL;
  }
  pVal->isDuration = true;
  pVal->node.resType.type = TSDB_DATA_TYPE_BIGINT;
  pVal->node.resType.bytes = tDataTypes[TSDB_DATA_TYPE_BIGINT].bytes;
  pVal->node.resType.precision = precision;
  return (SNode*)pVal;
}

static SNode* createColumnFromDef(SColumnDefNode* pDef) {
  SColumnNode* pCol = nodesMakeNode(QUERY_NODE_COLUMN);
  if (NULL == pCol) {
    return NULL;
  }
  strcpy(pCol->colName, pDef->colName);
  return (SNode*)pCol;
}

static SNode* createRollupFunc(SNode* pSrcFunc, SColumnDefNode* pColDef) {
  SFunctionNode* pFunc = nodesCloneNode(pSrcFunc);
  if (NULL == pFunc) {
    return NULL;
  }
  if (TSDB_CODE_SUCCESS != nodesListMakeStrictAppend(&pFunc->pParameterList, createColumnFromDef(pColDef))) {
    nodesDestroyNode(pFunc);
    return NULL;
  }
  return (SNode*)pFunc;
}

static SNodeList* createRollupFuncs(SCreateTableStmt* pStmt) {
  SNodeList* pFuncs = nodesMakeList();
  if (NULL == pFuncs) {
    return NULL;
  }

  SNode* pFunc = NULL;
  FOREACH(pFunc, pStmt->pOptions->pRollupFuncs) {
    SNode* pCol = NULL;
    bool   primaryKey = true;
    FOREACH(pCol, pStmt->pCols) {
      if (primaryKey) {
        primaryKey = false;
        continue;
      }
      if (TSDB_CODE_SUCCESS != nodesListStrictAppend(pFuncs, createRollupFunc(pFunc, (SColumnDefNode*)pCol))) {
        nodesDestroyList(pFuncs);
        return NULL;
      }
    }
  }

  return pFuncs;
}

static STableMeta* createRollupTableMeta(SCreateTableStmt* pStmt, int8_t precision) {
  int32_t     numOfField = LIST_LENGTH(pStmt->pCols) + LIST_LENGTH(pStmt->pTags);
  STableMeta* pMeta = taosMemoryCalloc(1, sizeof(STableMeta) + numOfField * sizeof(SSchema));
  if (NULL == pMeta) {
    return NULL;
  }
  pMeta->tableType = TSDB_SUPER_TABLE;
  pMeta->tableInfo.numOfTags = LIST_LENGTH(pStmt->pTags);
  pMeta->tableInfo.precision = precision;
  pMeta->tableInfo.numOfColumns = LIST_LENGTH(pStmt->pCols);

  int32_t index = 0;
  SNode*  pCol = NULL;
  FOREACH(pCol, pStmt->pCols) {
    toSchema((SColumnDefNode*)pCol, index + 1, pMeta->schema + index);
    ++index;
  }
  SNode* pTag = NULL;
  FOREACH(pTag, pStmt->pTags) {
    toSchema((SColumnDefNode*)pTag, index + 1, pMeta->schema + index);
    ++index;
  }

  return pMeta;
}

static int32_t buildSampleAstInfoByTable(STranslateContext* pCxt, SCreateTableStmt* pStmt, SRetention* pRetension,
                                         int8_t precision, SSampleAstInfo* pInfo) {
  pInfo->pDbName = pStmt->dbName;
  pInfo->pTableName = pStmt->tableName;
  pInfo->pFuncs = createRollupFuncs(pStmt);
  pInfo->pInterval = makeIntervalVal(pRetension, precision);
  pInfo->pRollupTableMeta = createRollupTableMeta(pStmt, precision);
  if (NULL == pInfo->pFuncs || NULL == pInfo->pInterval || NULL == pInfo->pRollupTableMeta) {
    return TSDB_CODE_OUT_OF_MEMORY;
  }
  return TSDB_CODE_SUCCESS;
}

static int32_t getRollupAst(STranslateContext* pCxt, SCreateTableStmt* pStmt, SRetention* pRetension, int8_t precision,
                            char** pAst, int32_t* pLen) {
  SSampleAstInfo info = {0};
  int32_t        code = buildSampleAstInfoByTable(pCxt, pStmt, pRetension, precision, &info);
  if (TSDB_CODE_SUCCESS == code) {
    code = buildSampleAst(pCxt, &info, pAst, pLen);
  }
  clearSampleAstInfo(&info);
  return code;
}

static int32_t buildRollupAst(STranslateContext* pCxt, SCreateTableStmt* pStmt, SMCreateStbReq* pReq) {
  SDbCfgInfo dbCfg = {0};
  int32_t    code = getDBCfg(pCxt, pStmt->dbName, &dbCfg);
  int32_t    num = taosArrayGetSize(dbCfg.pRetensions);
  if (TSDB_CODE_SUCCESS != code || num < 2) {
    return code;
  }
  for (int32_t i = 1; i < num; ++i) {
    SRetention*       pRetension = taosArrayGet(dbCfg.pRetensions, i);
    STranslateContext cxt = {0};
    initTranslateContext(pCxt->pParseCxt, &cxt);
    code = getRollupAst(&cxt, pStmt, pRetension, dbCfg.precision, 1 == i ? &pReq->pAst1 : &pReq->pAst2,
                        1 == i ? &pReq->ast1Len : &pReq->ast2Len);
    destroyTranslateContext(&cxt);
    if (TSDB_CODE_SUCCESS != code) {
      break;
    }
  }
  return code;
}

static int32_t buildCreateStbReq(STranslateContext* pCxt, SCreateTableStmt* pStmt, SMCreateStbReq* pReq) {
  pReq->igExists = pStmt->ignoreExists;
  pReq->xFilesFactor = pStmt->pOptions->filesFactor;
  pReq->delay = pStmt->pOptions->delay;
  columnDefNodeToField(pStmt->pCols, &pReq->pColumns);
  columnDefNodeToField(pStmt->pTags, &pReq->pTags);
  pReq->numOfColumns = LIST_LENGTH(pStmt->pCols);
  pReq->numOfTags = LIST_LENGTH(pStmt->pTags);

  SName tableName;
  tNameExtractFullName(toName(pCxt->pParseCxt->acctId, pStmt->dbName, pStmt->tableName, &tableName), pReq->name);

  return buildRollupAst(pCxt, pStmt, pReq);
}

static int32_t translateCreateSuperTable(STranslateContext* pCxt, SCreateTableStmt* pStmt) {
  SMCreateStbReq createReq = {0};
  int32_t        code = checkCreateTable(pCxt, pStmt);
  if (TSDB_CODE_SUCCESS == code) {
    code = buildCreateStbReq(pCxt, pStmt, &createReq);
  }
  if (TSDB_CODE_SUCCESS == code) {
    code = buildCmdMsg(pCxt, TDMT_MND_CREATE_STB, (FSerializeFunc)tSerializeSMCreateStbReq, &createReq);
  }
  tFreeSMCreateStbReq(&createReq);
  return code;
}

static int32_t doTranslateDropSuperTable(STranslateContext* pCxt, const SName* pTableName, bool ignoreNotExists) {
  SMDropStbReq dropReq = {0};
  tNameExtractFullName(pTableName, dropReq.name);
  dropReq.igNotExists = ignoreNotExists;

  return buildCmdMsg(pCxt, TDMT_MND_DROP_STB, (FSerializeFunc)tSerializeSMDropStbReq, &dropReq);
}

static int32_t translateDropTable(STranslateContext* pCxt, SDropTableStmt* pStmt) {
  SDropTableClause* pClause = nodesListGetNode(pStmt->pTables, 0);

  STableMeta* pTableMeta = NULL;
  SName       tableName;
  int32_t     code = getTableMetaImpl(
          pCxt, toName(pCxt->pParseCxt->acctId, pClause->dbName, pClause->tableName, &tableName), &pTableMeta);
  if ((TSDB_CODE_TDB_INVALID_TABLE_ID == code || TSDB_CODE_VND_TB_NOT_EXIST == code) && pClause->ignoreNotExists) {
    return TSDB_CODE_SUCCESS;
  }
  if (TSDB_CODE_SUCCESS == code) {
    if (TSDB_SUPER_TABLE == pTableMeta->tableType) {
      code = doTranslateDropSuperTable(pCxt, &tableName, pClause->ignoreNotExists);
    } else {
      // todo : drop normal table or child table
      code = TSDB_CODE_FAILED;
    }
    taosMemoryFreeClear(pTableMeta);
  }

  return code;
}

static int32_t translateDropSuperTable(STranslateContext* pCxt, SDropSuperTableStmt* pStmt) {
  SName tableName;
  return doTranslateDropSuperTable(pCxt, toName(pCxt->pParseCxt->acctId, pStmt->dbName, pStmt->tableName, &tableName),
                                   pStmt->ignoreNotExists);
}

static int32_t setAlterTableField(SAlterTableStmt* pStmt, SMAltertbReq* pAlterReq) {
  pAlterReq->pFields = taosArrayInit(2, sizeof(TAOS_FIELD));
  if (NULL == pAlterReq->pFields) {
    return TSDB_CODE_OUT_OF_MEMORY;
  }

  switch (pStmt->alterType) {
    case TSDB_ALTER_TABLE_ADD_TAG:
    case TSDB_ALTER_TABLE_DROP_TAG:
    case TSDB_ALTER_TABLE_ADD_COLUMN:
    case TSDB_ALTER_TABLE_DROP_COLUMN:
    case TSDB_ALTER_TABLE_UPDATE_COLUMN_BYTES:
    case TSDB_ALTER_TABLE_UPDATE_TAG_BYTES: {
      TAOS_FIELD field = {.type = pStmt->dataType.type, .bytes = pStmt->dataType.bytes};
      strcpy(field.name, pStmt->colName);
      taosArrayPush(pAlterReq->pFields, &field);
      break;
    }
    case TSDB_ALTER_TABLE_UPDATE_TAG_NAME:
    case TSDB_ALTER_TABLE_UPDATE_COLUMN_NAME: {
      TAOS_FIELD oldField = {0};
      strcpy(oldField.name, pStmt->colName);
      taosArrayPush(pAlterReq->pFields, &oldField);
      TAOS_FIELD newField = {0};
      strcpy(oldField.name, pStmt->newColName);
      taosArrayPush(pAlterReq->pFields, &newField);
      break;
    }
    default:
      break;
  }

  return TSDB_CODE_SUCCESS;
}

static int32_t translateAlterTable(STranslateContext* pCxt, SAlterTableStmt* pStmt) {
  SMAltertbReq alterReq = {0};
  SName        tableName;
  tNameExtractFullName(toName(pCxt->pParseCxt->acctId, pStmt->dbName, pStmt->tableName, &tableName), alterReq.name);
  alterReq.alterType = pStmt->alterType;
  alterReq.numOfFields = 1;
  if (TSDB_ALTER_TABLE_UPDATE_OPTIONS == pStmt->alterType) {
    // todo
  } else {
    if (TSDB_CODE_SUCCESS != setAlterTableField(pStmt, &alterReq)) {
      return TSDB_CODE_OUT_OF_MEMORY;
    }
  }

  return buildCmdMsg(pCxt, TDMT_MND_ALTER_STB, (FSerializeFunc)tSerializeSMAlterStbReq, &alterReq);
}

static int32_t translateUseDatabase(STranslateContext* pCxt, SUseDatabaseStmt* pStmt) {
  SUseDbReq usedbReq = {0};
  SName     name = {0};
  tNameSetDbName(&name, pCxt->pParseCxt->acctId, pStmt->dbName, strlen(pStmt->dbName));
  tNameExtractFullName(&name, usedbReq.db);
  int32_t code = getDBVgVersion(pCxt, usedbReq.db, &usedbReq.vgVersion, &usedbReq.dbId, &usedbReq.numOfTable);
  if (TSDB_CODE_SUCCESS == code) {
    code = buildCmdMsg(pCxt, TDMT_MND_USE_DB, (FSerializeFunc)tSerializeSUseDbReq, &usedbReq);
  }
  return code;
}

static int32_t translateCreateUser(STranslateContext* pCxt, SCreateUserStmt* pStmt) {
  SCreateUserReq createReq = {0};
  strcpy(createReq.user, pStmt->useName);
  createReq.createType = 0;
  createReq.superUser = 0;
  strcpy(createReq.pass, pStmt->password);

  return buildCmdMsg(pCxt, TDMT_MND_CREATE_USER, (FSerializeFunc)tSerializeSCreateUserReq, &createReq);
}

static int32_t translateAlterUser(STranslateContext* pCxt, SAlterUserStmt* pStmt) {
  SAlterUserReq alterReq = {0};
  strcpy(alterReq.user, pStmt->useName);
  alterReq.alterType = pStmt->alterType;
  alterReq.superUser = 0;
  strcpy(alterReq.pass, pStmt->password);
  if (NULL != pCxt->pParseCxt->db) {
    strcpy(alterReq.dbname, pCxt->pParseCxt->db);
  }

  return buildCmdMsg(pCxt, TDMT_MND_ALTER_USER, (FSerializeFunc)tSerializeSAlterUserReq, &alterReq);
}

static int32_t translateDropUser(STranslateContext* pCxt, SDropUserStmt* pStmt) {
  SDropUserReq dropReq = {0};
  strcpy(dropReq.user, pStmt->useName);

  return buildCmdMsg(pCxt, TDMT_MND_DROP_USER, (FSerializeFunc)tSerializeSDropUserReq, &dropReq);
}

static int32_t translateCreateDnode(STranslateContext* pCxt, SCreateDnodeStmt* pStmt) {
  SCreateDnodeReq createReq = {0};
  strcpy(createReq.fqdn, pStmt->fqdn);
  createReq.port = pStmt->port;

  return buildCmdMsg(pCxt, TDMT_MND_CREATE_DNODE, (FSerializeFunc)tSerializeSCreateDnodeReq, &createReq);
}

static int32_t translateDropDnode(STranslateContext* pCxt, SDropDnodeStmt* pStmt) {
  SDropDnodeReq dropReq = {0};
  dropReq.dnodeId = pStmt->dnodeId;
  strcpy(dropReq.fqdn, pStmt->fqdn);
  dropReq.port = pStmt->port;

  return buildCmdMsg(pCxt, TDMT_MND_DROP_DNODE, (FSerializeFunc)tSerializeSDropDnodeReq, &dropReq);
}

static int32_t translateAlterDnode(STranslateContext* pCxt, SAlterDnodeStmt* pStmt) {
  SMCfgDnodeReq cfgReq = {0};
  cfgReq.dnodeId = pStmt->dnodeId;
  strcpy(cfgReq.config, pStmt->config);
  strcpy(cfgReq.value, pStmt->value);

  return buildCmdMsg(pCxt, TDMT_MND_CONFIG_DNODE, (FSerializeFunc)tSerializeSMCfgDnodeReq, &cfgReq);
}

static int32_t nodeTypeToShowType(ENodeType nt) {
  switch (nt) {
    case QUERY_NODE_SHOW_CONNECTIONS_STMT:
      return TSDB_MGMT_TABLE_CONNS;
    case QUERY_NODE_SHOW_LICENCE_STMT:
      return TSDB_MGMT_TABLE_GRANTS;
    case QUERY_NODE_SHOW_QUERIES_STMT:
      return TSDB_MGMT_TABLE_QUERIES;
    case QUERY_NODE_SHOW_VARIABLE_STMT:
      return 0;  // todo
    default:
      break;
  }
  return 0;
}

static int32_t translateShow(STranslateContext* pCxt, SShowStmt* pStmt) {
  SShowReq showReq = {.type = nodeTypeToShowType(nodeType(pStmt))};
  return buildCmdMsg(pCxt, TDMT_MND_SHOW, (FSerializeFunc)tSerializeSShowReq, &showReq);
}

static int32_t getSmaIndexDstVgId(STranslateContext* pCxt, char* pTableName, int32_t* pVgId) {
  SVgroupInfo vg = {0};
  int32_t     code = getTableHashVgroup(pCxt, pCxt->pParseCxt->db, pTableName, &vg);
  if (TSDB_CODE_SUCCESS == code) {
    *pVgId = vg.vgId;
  }
  return code;
}

static int32_t getSmaIndexSql(STranslateContext* pCxt, char** pSql, int32_t* pLen) {
  *pSql = strdup(pCxt->pParseCxt->pSql);
  if (NULL == *pSql) {
    return TSDB_CODE_OUT_OF_MEMORY;
  }
  *pLen = pCxt->pParseCxt->sqlLen + 1;
  return TSDB_CODE_SUCCESS;
}

static int32_t getSmaIndexExpr(STranslateContext* pCxt, SCreateIndexStmt* pStmt, char** pExpr, int32_t* pLen) {
  return nodesListToString(pStmt->pOptions->pFuncs, false, pExpr, pLen);
}

static int32_t buildSampleAstInfoByIndex(STranslateContext* pCxt, SCreateIndexStmt* pStmt, SSampleAstInfo* pInfo) {
  pInfo->pDbName = pCxt->pParseCxt->db;
  pInfo->pTableName = pStmt->tableName;
  pInfo->pFuncs = nodesCloneList(pStmt->pOptions->pFuncs);
  pInfo->pInterval = nodesCloneNode(pStmt->pOptions->pInterval);
  pInfo->pOffset = nodesCloneNode(pStmt->pOptions->pOffset);
  pInfo->pSliding = nodesCloneNode(pStmt->pOptions->pSliding);
  if (NULL == pInfo->pFuncs || NULL == pInfo->pInterval ||
      (NULL != pStmt->pOptions->pOffset && NULL == pInfo->pOffset) ||
      (NULL != pStmt->pOptions->pSliding && NULL == pInfo->pSliding)) {
    return TSDB_CODE_OUT_OF_MEMORY;
  }
  return TSDB_CODE_SUCCESS;
}

static int32_t getSmaIndexAst(STranslateContext* pCxt, SCreateIndexStmt* pStmt, char** pAst, int32_t* pLen) {
  SSampleAstInfo info = {0};
  int32_t        code = buildSampleAstInfoByIndex(pCxt, pStmt, &info);
  if (TSDB_CODE_SUCCESS == code) {
    code = buildSampleAst(pCxt, &info, pAst, pLen);
  }
  clearSampleAstInfo(&info);
  return code;
}

static int32_t buildCreateSmaReq(STranslateContext* pCxt, SCreateIndexStmt* pStmt, SMCreateSmaReq* pReq) {
  SName name;
  tNameExtractFullName(toName(pCxt->pParseCxt->acctId, pCxt->pParseCxt->db, pStmt->indexName, &name), pReq->name);
  strcpy(name.tname, pStmt->tableName);
  name.tname[strlen(pStmt->tableName)] = '\0';
  tNameExtractFullName(&name, pReq->stb);
  pReq->igExists = pStmt->ignoreExists;
  pReq->interval = ((SValueNode*)pStmt->pOptions->pInterval)->datum.i;
  pReq->intervalUnit = ((SValueNode*)pStmt->pOptions->pInterval)->unit;
  pReq->offset = (NULL != pStmt->pOptions->pOffset ? ((SValueNode*)pStmt->pOptions->pOffset)->datum.i : 0);
  pReq->sliding =
      (NULL != pStmt->pOptions->pSliding ? ((SValueNode*)pStmt->pOptions->pSliding)->datum.i : pReq->interval);
  pReq->slidingUnit =
      (NULL != pStmt->pOptions->pSliding ? ((SValueNode*)pStmt->pOptions->pSliding)->unit : pReq->intervalUnit);

  int32_t code = getSmaIndexDstVgId(pCxt, pStmt->tableName, &pReq->dstVgId);
  if (TSDB_CODE_SUCCESS == code) {
    code = getSmaIndexSql(pCxt, &pReq->sql, &pReq->sqlLen);
  }
  if (TSDB_CODE_SUCCESS == code) {
    code = getSmaIndexExpr(pCxt, pStmt, &pReq->expr, &pReq->exprLen);
  }
  if (TSDB_CODE_SUCCESS == code) {
    code = getSmaIndexAst(pCxt, pStmt, &pReq->ast, &pReq->astLen);
  }

  return code;
}

static int32_t translateCreateSmaIndex(STranslateContext* pCxt, SCreateIndexStmt* pStmt) {
  if (DEAL_RES_ERROR == translateValue(pCxt, (SValueNode*)pStmt->pOptions->pInterval) ||
      (NULL != pStmt->pOptions->pOffset &&
       DEAL_RES_ERROR == translateValue(pCxt, (SValueNode*)pStmt->pOptions->pOffset)) ||
      (NULL != pStmt->pOptions->pSliding &&
       DEAL_RES_ERROR == translateValue(pCxt, (SValueNode*)pStmt->pOptions->pSliding))) {
    return pCxt->errCode;
  }

  SMCreateSmaReq createSmaReq = {0};
  int32_t        code = buildCreateSmaReq(pCxt, pStmt, &createSmaReq);
  if (TSDB_CODE_SUCCESS == code) {
    code = buildCmdMsg(pCxt, TDMT_MND_CREATE_SMA, (FSerializeFunc)tSerializeSMCreateSmaReq, &createSmaReq);
  }
  tFreeSMCreateSmaReq(&createSmaReq);
  return code;
}

static int32_t buildCreateFullTextReq(STranslateContext* pCxt, SCreateIndexStmt* pStmt, SMCreateFullTextReq* pReq) {
  // impl later
  return 0;
}

static int32_t translateCreateFullTextIndex(STranslateContext* pCxt, SCreateIndexStmt* pStmt) {
  SMCreateFullTextReq createFTReq = {0};
  int32_t             code = buildCreateFullTextReq(pCxt, pStmt, &createFTReq);
  if (TSDB_CODE_SUCCESS == code) {
    code = buildCmdMsg(pCxt, TDMT_MND_CREATE_INDEX, (FSerializeFunc)tSerializeSMCreateFullTextReq, &createFTReq);
  }
  tFreeSMCreateFullTextReq(&createFTReq);
  return code;
}

static int32_t translateCreateIndex(STranslateContext* pCxt, SCreateIndexStmt* pStmt) {
  if (INDEX_TYPE_SMA == pStmt->indexType) {
    return translateCreateSmaIndex(pCxt, pStmt);
  } else if (INDEX_TYPE_FULLTEXT == pStmt->indexType) {
    return translateCreateFullTextIndex(pCxt, pStmt);
  }
  return TSDB_CODE_FAILED;
}

static int32_t translateDropIndex(STranslateContext* pCxt, SDropIndexStmt* pStmt) {
  SVDropTSmaReq dropSmaReq = {0};
  strcpy(dropSmaReq.indexName, pStmt->indexName);

  pCxt->pCmdMsg = taosMemoryMalloc(sizeof(SCmdMsgInfo));
  if (NULL == pCxt->pCmdMsg) {
    return TSDB_CODE_OUT_OF_MEMORY;
  }
  pCxt->pCmdMsg->epSet = pCxt->pParseCxt->mgmtEpSet;
  pCxt->pCmdMsg->msgType = TDMT_VND_DROP_SMA;
  pCxt->pCmdMsg->msgLen = tSerializeSVDropTSmaReq(NULL, &dropSmaReq);
  pCxt->pCmdMsg->pMsg = taosMemoryMalloc(pCxt->pCmdMsg->msgLen);
  if (NULL == pCxt->pCmdMsg->pMsg) {
    return TSDB_CODE_OUT_OF_MEMORY;
  }
  void* pBuf = pCxt->pCmdMsg->pMsg;
  tSerializeSVDropTSmaReq(&pBuf, &dropSmaReq);

  return TSDB_CODE_SUCCESS;
}

static int16_t getCreateComponentNodeMsgType(ENodeType type) {
  switch (type) {
    case QUERY_NODE_CREATE_QNODE_STMT:
      return TDMT_MND_CREATE_QNODE;
    case QUERY_NODE_CREATE_BNODE_STMT:
      return TDMT_MND_CREATE_BNODE;
    case QUERY_NODE_CREATE_SNODE_STMT:
      return TDMT_MND_CREATE_SNODE;
    case QUERY_NODE_CREATE_MNODE_STMT:
      return TDMT_MND_CREATE_MNODE;
    default:
      break;
  }
  return -1;
}

static int32_t translateCreateComponentNode(STranslateContext* pCxt, SCreateComponentNodeStmt* pStmt) {
  SMCreateQnodeReq createReq = {.dnodeId = pStmt->dnodeId};
  return buildCmdMsg(pCxt, getCreateComponentNodeMsgType(nodeType(pStmt)),
                     (FSerializeFunc)tSerializeSCreateDropMQSBNodeReq, &createReq);
}

static int16_t getDropComponentNodeMsgType(ENodeType type) {
  switch (type) {
    case QUERY_NODE_DROP_QNODE_STMT:
      return TDMT_MND_DROP_QNODE;
    case QUERY_NODE_DROP_BNODE_STMT:
      return TDMT_MND_DROP_BNODE;
    case QUERY_NODE_DROP_SNODE_STMT:
      return TDMT_MND_DROP_SNODE;
    case QUERY_NODE_DROP_MNODE_STMT:
      return TDMT_MND_DROP_MNODE;
    default:
      break;
  }
  return -1;
}

static int32_t translateDropComponentNode(STranslateContext* pCxt, SDropComponentNodeStmt* pStmt) {
  SDDropQnodeReq dropReq = {.dnodeId = pStmt->dnodeId};
  return buildCmdMsg(pCxt, getDropComponentNodeMsgType(nodeType(pStmt)),
                     (FSerializeFunc)tSerializeSCreateDropMQSBNodeReq, &dropReq);
}

static int32_t buildCreateTopicReq(STranslateContext* pCxt, SCreateTopicStmt* pStmt, SCMCreateTopicReq* pReq) {
  SName name;
  tNameSetDbName(&name, pCxt->pParseCxt->acctId, pStmt->topicName, strlen(pStmt->topicName));
  tNameGetFullDbName(&name, pReq->name);
  /*tNameExtractFullName(toName(pCxt->pParseCxt->acctId, pCxt->pParseCxt->db, pStmt->topicName, &name), pReq->name);*/
  pReq->igExists = pStmt->ignoreExists;
  pReq->withTbName = pStmt->pOptions->withTable;
  pReq->withSchema = pStmt->pOptions->withSchema;
  pReq->withTag = pStmt->pOptions->withTag;

  pReq->sql = strdup(pCxt->pParseCxt->pSql);
  if (NULL == pReq->sql) {
    return TSDB_CODE_OUT_OF_MEMORY;
  }

  int32_t code = TSDB_CODE_SUCCESS;

  const char* dbName;
  if (NULL != pStmt->pQuery) {
    dbName = ((SRealTableNode*)(((SSelectStmt*)pStmt->pQuery)->pFromTable))->table.dbName;
    pCxt->pParseCxt->topicQuery = true;
    code = translateQuery(pCxt, pStmt->pQuery);
    if (TSDB_CODE_SUCCESS == code) {
      code = nodesNodeToString(pStmt->pQuery, false, &pReq->ast, NULL);
    }
  } else {
    dbName = pStmt->subscribeDbName;
  }
  tNameSetDbName(&name, pCxt->pParseCxt->acctId, dbName, strlen(dbName));
  tNameGetFullDbName(&name, pReq->subscribeDbName);

  return code;
}

static int32_t checkCreateTopic(STranslateContext* pCxt, SCreateTopicStmt* pStmt) {
  if (NULL == pStmt->pQuery) {
    return TSDB_CODE_SUCCESS;
  }

  if (QUERY_NODE_SELECT_STMT == nodeType(pStmt->pQuery)) {
    SSelectStmt* pSelect = (SSelectStmt*)pStmt->pQuery;
    if (!pSelect->isDistinct && QUERY_NODE_REAL_TABLE == nodeType(pSelect->pFromTable) &&
        NULL == pSelect->pGroupByList && NULL == pSelect->pLimit && NULL == pSelect->pSlimit &&
        NULL == pSelect->pOrderByList && NULL == pSelect->pPartitionByList) {
      return TSDB_CODE_SUCCESS;
    }
  }

  return generateSyntaxErrMsg(&pCxt->msgBuf, TSDB_CODE_PAR_INVALID_TOPIC_QUERY);
}

static int32_t translateCreateTopic(STranslateContext* pCxt, SCreateTopicStmt* pStmt) {
  SCMCreateTopicReq createReq = {0};
  int32_t           code = checkCreateTopic(pCxt, pStmt);
  if (TSDB_CODE_SUCCESS == code) {
    code = buildCreateTopicReq(pCxt, pStmt, &createReq);
  }
  if (TSDB_CODE_SUCCESS == code) {
    code = buildCmdMsg(pCxt, TDMT_MND_CREATE_TOPIC, (FSerializeFunc)tSerializeSCMCreateTopicReq, &createReq);
  }
  tFreeSCMCreateTopicReq(&createReq);
  return code;
}

static int32_t translateDropTopic(STranslateContext* pCxt, SDropTopicStmt* pStmt) {
  SMDropTopicReq dropReq = {0};

  SName name;
  tNameExtractFullName(toName(pCxt->pParseCxt->acctId, pCxt->pParseCxt->db, pStmt->topicName, &name), dropReq.name);
  dropReq.igNotExists = pStmt->ignoreNotExists;

  return buildCmdMsg(pCxt, TDMT_MND_DROP_TOPIC, (FSerializeFunc)tSerializeSMDropTopicReq, &dropReq);
}

static int32_t translateAlterLocal(STranslateContext* pCxt, SAlterLocalStmt* pStmt) {
  // todo
  return TSDB_CODE_SUCCESS;
}

static int32_t translateExplain(STranslateContext* pCxt, SExplainStmt* pStmt) {
  if (pStmt->analyze) {
    pCxt->pExplainOpt = pStmt->pOptions;
  }
  return translateQuery(pCxt, pStmt->pQuery);
}

static int32_t translateDescribe(STranslateContext* pCxt, SDescribeStmt* pStmt) {
  return getTableMeta(pCxt, pStmt->dbName, pStmt->tableName, &pStmt->pMeta);
}

static int32_t translateKillConnection(STranslateContext* pCxt, SKillStmt* pStmt) {
  SKillConnReq killReq = {0};
  killReq.connId = pStmt->targetId;
  return buildCmdMsg(pCxt, TDMT_MND_KILL_CONN, (FSerializeFunc)tSerializeSKillQueryReq, &killReq);
}

static int32_t translateKillQuery(STranslateContext* pCxt, SKillStmt* pStmt) {
  SKillQueryReq killReq = {0};
  killReq.queryId = pStmt->targetId;
  return buildCmdMsg(pCxt, TDMT_MND_KILL_QUERY, (FSerializeFunc)tSerializeSKillQueryReq, &killReq);
}

static int32_t translateCreateStream(STranslateContext* pCxt, SCreateStreamStmt* pStmt) {
  SCMCreateStreamReq createReq = {0};

  createReq.igExists = pStmt->ignoreExists;

  SName name;
  tNameExtractFullName(toName(pCxt->pParseCxt->acctId, pCxt->pParseCxt->db, pStmt->streamName, &name), createReq.name);

  if ('\0' != pStmt->targetTabName[0]) {
    strcpy(name.dbname, pStmt->targetDbName);
    strcpy(name.tname, pStmt->targetTabName);
    tNameExtractFullName(&name, createReq.outputSTbName);
  }

  int32_t code = translateQuery(pCxt, pStmt->pQuery);
  if (TSDB_CODE_SUCCESS == code) {
    code = nodesNodeToString(pStmt->pQuery, false, &createReq.ast, NULL);
  }

  if (TSDB_CODE_SUCCESS == code) {
    createReq.sql = strdup(pCxt->pParseCxt->pSql);
    if (NULL == createReq.sql) {
      code = TSDB_CODE_OUT_OF_MEMORY;
    }
  }

  if (TSDB_CODE_SUCCESS == code && NULL != pStmt->pOptions->pWatermark) {
    code = (DEAL_RES_ERROR == translateValue(pCxt, (SValueNode*)pStmt->pOptions->pWatermark)) ? pCxt->errCode
                                                                                              : TSDB_CODE_SUCCESS;
  }
  if (TSDB_CODE_SUCCESS == code) {
    createReq.triggerType = pStmt->pOptions->triggerType;
    createReq.watermark =
        (NULL != pStmt->pOptions->pWatermark ? ((SValueNode*)pStmt->pOptions->pWatermark)->datum.i : 0);
  }

  if (TSDB_CODE_SUCCESS == code) {
    code = buildCmdMsg(pCxt, TDMT_MND_CREATE_STREAM, (FSerializeFunc)tSerializeSCMCreateStreamReq, &createReq);
  }

  tFreeSCMCreateStreamReq(&createReq);
  return code;
}

static int32_t translateDropStream(STranslateContext* pCxt, SDropStreamStmt* pStmt) {
  // todo
  return TSDB_CODE_SUCCESS;
}

static int32_t readFromFile(char* pName, int32_t* len, char** buf) {
  int64_t filesize = 0;
  if (taosStatFile(pName, &filesize, NULL) < 0) {
    return TAOS_SYSTEM_ERROR(errno);
  }

  *len = filesize;

  if (*len <= 0) {
    return TSDB_CODE_TSC_FILE_EMPTY;
  }

  *buf = taosMemoryCalloc(1, *len);
  if (*buf == NULL) {
    return TSDB_CODE_OUT_OF_MEMORY;
  }

  TdFilePtr tfile = taosOpenFile(pName, O_RDONLY | O_BINARY);
  if (NULL == tfile) {
    taosMemoryFreeClear(*buf);
    return TAOS_SYSTEM_ERROR(errno);
  }

  int64_t s = taosReadFile(tfile, *buf, *len);
  if (s != *len) {
    taosCloseFile(&tfile);
    taosMemoryFreeClear(*buf);
    return TSDB_CODE_TSC_APP_ERROR;
  }
  taosCloseFile(&tfile);
  return TSDB_CODE_SUCCESS;
}

static int32_t translateCreateFunction(STranslateContext* pCxt, SCreateFunctionStmt* pStmt) {
  SCreateFuncReq req = {0};
  strcpy(req.name, pStmt->funcName);
  req.igExists = pStmt->ignoreExists;
  req.funcType = pStmt->isAgg ? TSDB_FUNC_TYPE_AGGREGATE : TSDB_FUNC_TYPE_SCALAR;
  req.scriptType = TSDB_FUNC_SCRIPT_BIN_LIB;
  req.outputType = pStmt->outputDt.type;
  req.outputLen = pStmt->outputDt.bytes;
  req.bufSize = pStmt->bufSize;
  int32_t code = readFromFile(pStmt->libraryPath, &req.codeLen, &req.pCode);
  if (TSDB_CODE_SUCCESS == code) {
    code = buildCmdMsg(pCxt, TDMT_MND_CREATE_FUNC, (FSerializeFunc)tSerializeSCreateFuncReq, &req);
  }
  return code;
}

static int32_t translateQuery(STranslateContext* pCxt, SNode* pNode) {
  int32_t code = TSDB_CODE_SUCCESS;
  switch (nodeType(pNode)) {
    case QUERY_NODE_SELECT_STMT:
      code = translateSelect(pCxt, (SSelectStmt*)pNode);
      break;
    case QUERY_NODE_SET_OPERATOR:
      code = translateSetOperator(pCxt, (SSetOperator*)pNode);
      break;
    case QUERY_NODE_CREATE_DATABASE_STMT:
      code = translateCreateDatabase(pCxt, (SCreateDatabaseStmt*)pNode);
      break;
    case QUERY_NODE_DROP_DATABASE_STMT:
      code = translateDropDatabase(pCxt, (SDropDatabaseStmt*)pNode);
      break;
    case QUERY_NODE_ALTER_DATABASE_STMT:
      code = translateAlterDatabase(pCxt, (SAlterDatabaseStmt*)pNode);
      break;
    case QUERY_NODE_CREATE_TABLE_STMT:
      code = translateCreateSuperTable(pCxt, (SCreateTableStmt*)pNode);
      break;
    case QUERY_NODE_DROP_TABLE_STMT:
      code = translateDropTable(pCxt, (SDropTableStmt*)pNode);
      break;
    case QUERY_NODE_DROP_SUPER_TABLE_STMT:
      code = translateDropSuperTable(pCxt, (SDropSuperTableStmt*)pNode);
      break;
    case QUERY_NODE_ALTER_TABLE_STMT:
      code = translateAlterTable(pCxt, (SAlterTableStmt*)pNode);
      break;
    case QUERY_NODE_CREATE_USER_STMT:
      code = translateCreateUser(pCxt, (SCreateUserStmt*)pNode);
      break;
    case QUERY_NODE_ALTER_USER_STMT:
      code = translateAlterUser(pCxt, (SAlterUserStmt*)pNode);
      break;
    case QUERY_NODE_DROP_USER_STMT:
      code = translateDropUser(pCxt, (SDropUserStmt*)pNode);
      break;
    case QUERY_NODE_USE_DATABASE_STMT:
      code = translateUseDatabase(pCxt, (SUseDatabaseStmt*)pNode);
      break;
    case QUERY_NODE_CREATE_DNODE_STMT:
      code = translateCreateDnode(pCxt, (SCreateDnodeStmt*)pNode);
      break;
    case QUERY_NODE_DROP_DNODE_STMT:
      code = translateDropDnode(pCxt, (SDropDnodeStmt*)pNode);
      break;
    case QUERY_NODE_ALTER_DNODE_STMT:
      code = translateAlterDnode(pCxt, (SAlterDnodeStmt*)pNode);
      break;
    case QUERY_NODE_SHOW_CONNECTIONS_STMT:
    case QUERY_NODE_SHOW_QUERIES_STMT:
    case QUERY_NODE_SHOW_TOPICS_STMT:
      code = translateShow(pCxt, (SShowStmt*)pNode);
      break;
    case QUERY_NODE_CREATE_INDEX_STMT:
      code = translateCreateIndex(pCxt, (SCreateIndexStmt*)pNode);
      break;
    case QUERY_NODE_DROP_INDEX_STMT:
      code = translateDropIndex(pCxt, (SDropIndexStmt*)pNode);
      break;
    case QUERY_NODE_CREATE_QNODE_STMT:
    case QUERY_NODE_CREATE_BNODE_STMT:
    case QUERY_NODE_CREATE_SNODE_STMT:
    case QUERY_NODE_CREATE_MNODE_STMT:
      code = translateCreateComponentNode(pCxt, (SCreateComponentNodeStmt*)pNode);
      break;
    case QUERY_NODE_DROP_QNODE_STMT:
    case QUERY_NODE_DROP_BNODE_STMT:
    case QUERY_NODE_DROP_SNODE_STMT:
    case QUERY_NODE_DROP_MNODE_STMT:
      code = translateDropComponentNode(pCxt, (SDropComponentNodeStmt*)pNode);
      break;
    case QUERY_NODE_CREATE_TOPIC_STMT:
      code = translateCreateTopic(pCxt, (SCreateTopicStmt*)pNode);
      break;
    case QUERY_NODE_DROP_TOPIC_STMT:
      code = translateDropTopic(pCxt, (SDropTopicStmt*)pNode);
      break;
    case QUERY_NODE_ALTER_LOCAL_STMT:
      code = translateAlterLocal(pCxt, (SAlterLocalStmt*)pNode);
      break;
    case QUERY_NODE_EXPLAIN_STMT:
      code = translateExplain(pCxt, (SExplainStmt*)pNode);
      break;
    case QUERY_NODE_DESCRIBE_STMT:
      code = translateDescribe(pCxt, (SDescribeStmt*)pNode);
      break;
    case QUERY_NODE_KILL_CONNECTION_STMT:
      code = translateKillConnection(pCxt, (SKillStmt*)pNode);
      break;
    case QUERY_NODE_KILL_QUERY_STMT:
      code = translateKillQuery(pCxt, (SKillStmt*)pNode);
      break;
    case QUERY_NODE_CREATE_STREAM_STMT:
      code = translateCreateStream(pCxt, (SCreateStreamStmt*)pNode);
      break;
    case QUERY_NODE_DROP_STREAM_STMT:
      code = translateDropStream(pCxt, (SDropStreamStmt*)pNode);
      break;
    case QUERY_NODE_CREATE_FUNCTION_STMT:
      code = translateCreateFunction(pCxt, (SCreateFunctionStmt*)pNode);
      break;
    default:
      break;
  }
  return code;
}

static int32_t translateSubquery(STranslateContext* pCxt, SNode* pNode) {
  ++(pCxt->currLevel);
  ESqlClause   currClause = pCxt->currClause;
  SSelectStmt* pCurrStmt = pCxt->pCurrStmt;
  int32_t      code = translateQuery(pCxt, pNode);
  --(pCxt->currLevel);
  pCxt->currClause = currClause;
  pCxt->pCurrStmt = pCurrStmt;
  return code;
}

static int32_t extractQueryResultSchema(const SNodeList* pProjections, int32_t* numOfCols, SSchema** pSchema) {
  *numOfCols = LIST_LENGTH(pProjections);
  *pSchema = taosMemoryCalloc((*numOfCols), sizeof(SSchema));
  if (NULL == (*pSchema)) {
    return TSDB_CODE_OUT_OF_MEMORY;
  }

  SNode*  pNode;
  int32_t index = 0;
  FOREACH(pNode, pProjections) {
    SExprNode* pExpr = (SExprNode*)pNode;
    (*pSchema)[index].type = pExpr->resType.type;
    (*pSchema)[index].bytes = pExpr->resType.bytes;
    (*pSchema)[index].colId = index + 1;
    strcpy((*pSchema)[index].name, pExpr->aliasName);
    index += 1;
  }

  return TSDB_CODE_SUCCESS;
}

static int8_t extractResultTsPrecision(const SSelectStmt* pSelect) { return pSelect->precision; }

static int32_t extractExplainResultSchema(int32_t* numOfCols, SSchema** pSchema) {
  *numOfCols = 1;
  *pSchema = taosMemoryCalloc((*numOfCols), sizeof(SSchema));
  if (NULL == (*pSchema)) {
    return TSDB_CODE_OUT_OF_MEMORY;
  }
  (*pSchema)[0].type = TSDB_DATA_TYPE_BINARY;
  (*pSchema)[0].bytes = TSDB_EXPLAIN_RESULT_ROW_SIZE;
  strcpy((*pSchema)[0].name, TSDB_EXPLAIN_RESULT_COLUMN_NAME);
  return TSDB_CODE_SUCCESS;
}

static int32_t extractDescribeResultSchema(int32_t* numOfCols, SSchema** pSchema) {
  *numOfCols = DESCRIBE_RESULT_COLS;
  *pSchema = taosMemoryCalloc((*numOfCols), sizeof(SSchema));
  if (NULL == (*pSchema)) {
    return TSDB_CODE_OUT_OF_MEMORY;
  }

  (*pSchema)[0].type = TSDB_DATA_TYPE_BINARY;
  (*pSchema)[0].bytes = DESCRIBE_RESULT_FIELD_LEN;
  strcpy((*pSchema)[0].name, "field");

  (*pSchema)[1].type = TSDB_DATA_TYPE_BINARY;
  (*pSchema)[1].bytes = DESCRIBE_RESULT_TYPE_LEN;
  strcpy((*pSchema)[1].name, "type");

  (*pSchema)[2].type = TSDB_DATA_TYPE_INT;
  (*pSchema)[2].bytes = tDataTypes[TSDB_DATA_TYPE_INT].bytes;
  strcpy((*pSchema)[2].name, "length");

  (*pSchema)[3].type = TSDB_DATA_TYPE_BINARY;
  (*pSchema)[3].bytes = DESCRIBE_RESULT_NOTE_LEN;
  strcpy((*pSchema)[3].name, "note");

  return TSDB_CODE_SUCCESS;
}

int32_t extractResultSchema(const SNode* pRoot, int32_t* numOfCols, SSchema** pSchema) {
  if (NULL == pRoot) {
    return TSDB_CODE_SUCCESS;
  }

  switch (nodeType(pRoot)) {
    case QUERY_NODE_SELECT_STMT:
    case QUERY_NODE_SET_OPERATOR:
      return extractQueryResultSchema(getProjectList(pRoot), numOfCols, pSchema);
    case QUERY_NODE_EXPLAIN_STMT:
      return extractExplainResultSchema(numOfCols, pSchema);
    case QUERY_NODE_DESCRIBE_STMT:
      return extractDescribeResultSchema(numOfCols, pSchema);
    default:
      break;
  }

  return TSDB_CODE_FAILED;
}

static const char* getSysDbName(ENodeType type) {
  switch (type) {
    case QUERY_NODE_SHOW_DATABASES_STMT:
    case QUERY_NODE_SHOW_TABLES_STMT:
    case QUERY_NODE_SHOW_STABLES_STMT:
    case QUERY_NODE_SHOW_USERS_STMT:
    case QUERY_NODE_SHOW_DNODES_STMT:
    case QUERY_NODE_SHOW_VGROUPS_STMT:
    case QUERY_NODE_SHOW_MNODES_STMT:
    case QUERY_NODE_SHOW_MODULES_STMT:
    case QUERY_NODE_SHOW_QNODES_STMT:
    case QUERY_NODE_SHOW_FUNCTIONS_STMT:
    case QUERY_NODE_SHOW_INDEXES_STMT:
    case QUERY_NODE_SHOW_STREAMS_STMT:
    case QUERY_NODE_SHOW_BNODES_STMT:
    case QUERY_NODE_SHOW_SNODES_STMT:
    case QUERY_NODE_SHOW_LICENCE_STMT:
    case QUERY_NODE_SHOW_CLUSTER_STMT:
      return TSDB_INFORMATION_SCHEMA_DB;
    case QUERY_NODE_SHOW_CONNECTIONS_STMT:
    case QUERY_NODE_SHOW_QUERIES_STMT:
    case QUERY_NODE_SHOW_TOPICS_STMT:
      return TSDB_PERFORMANCE_SCHEMA_DB;
    default:
      break;
  }
  return NULL;
}

static const char* getSysTableName(ENodeType type) {
  switch (type) {
    case QUERY_NODE_SHOW_DATABASES_STMT:
      return TSDB_INS_TABLE_USER_DATABASES;
    case QUERY_NODE_SHOW_TABLES_STMT:
      return TSDB_INS_TABLE_USER_TABLES;
    case QUERY_NODE_SHOW_STABLES_STMT:
      return TSDB_INS_TABLE_USER_STABLES;
    case QUERY_NODE_SHOW_USERS_STMT:
      return TSDB_INS_TABLE_USER_USERS;
    case QUERY_NODE_SHOW_DNODES_STMT:
      return TSDB_INS_TABLE_DNODES;
    case QUERY_NODE_SHOW_VGROUPS_STMT:
      return TSDB_INS_TABLE_VGROUPS;
    case QUERY_NODE_SHOW_MNODES_STMT:
      return TSDB_INS_TABLE_MNODES;
    case QUERY_NODE_SHOW_MODULES_STMT:
      return TSDB_INS_TABLE_MODULES;
    case QUERY_NODE_SHOW_QNODES_STMT:
      return TSDB_INS_TABLE_QNODES;
    case QUERY_NODE_SHOW_FUNCTIONS_STMT:
      return TSDB_INS_TABLE_USER_FUNCTIONS;
    case QUERY_NODE_SHOW_INDEXES_STMT:
      return TSDB_INS_TABLE_USER_INDEXES;
    case QUERY_NODE_SHOW_STREAMS_STMT:
      return TSDB_INS_TABLE_USER_STREAMS;
    case QUERY_NODE_SHOW_BNODES_STMT:
      return TSDB_INS_TABLE_BNODES;
    case QUERY_NODE_SHOW_SNODES_STMT:
      return TSDB_INS_TABLE_SNODES;
    case QUERY_NODE_SHOW_LICENCE_STMT:
      return TSDB_INS_TABLE_LICENCES;
    case QUERY_NODE_SHOW_CLUSTER_STMT:
      return TSDB_INS_TABLE_CLUSTER;
    case QUERY_NODE_SHOW_CONNECTIONS_STMT:
      return TSDB_PERFS_TABLE_CONNECTIONS;
    case QUERY_NODE_SHOW_QUERIES_STMT:
      return TSDB_PERFS_TABLE_QUERIES;
    case QUERY_NODE_SHOW_TOPICS_STMT:
      return TSDB_PERFS_TABLE_TOPICS;
    default:
      break;
  }
  return NULL;
}

static int32_t createSelectStmtForShow(ENodeType showType, SSelectStmt** pStmt) {
  SSelectStmt* pSelect = nodesMakeNode(QUERY_NODE_SELECT_STMT);
  if (NULL == pSelect) {
    return TSDB_CODE_OUT_OF_MEMORY;
  }
  sprintf(pSelect->stmtName, "%p", pSelect);

  SRealTableNode* pTable = nodesMakeNode(QUERY_NODE_REAL_TABLE);
  if (NULL == pTable) {
    nodesDestroyNode(pSelect);
    return TSDB_CODE_OUT_OF_MEMORY;
  }
  strcpy(pTable->table.dbName, getSysDbName(showType));
  strcpy(pTable->table.tableName, getSysTableName(showType));
  strcpy(pTable->table.tableAlias, pTable->table.tableName);
  pSelect->pFromTable = (SNode*)pTable;

  *pStmt = pSelect;

  return TSDB_CODE_SUCCESS;
}

static int32_t createOperatorNode(EOperatorType opType, const char* pColName, SNode* pRight, SNode** pOp) {
  if (NULL == pRight) {
    return TSDB_CODE_SUCCESS;
  }

  SOperatorNode* pOper = nodesMakeNode(QUERY_NODE_OPERATOR);
  if (NULL == pOper) {
    return TSDB_CODE_OUT_OF_MEMORY;
  }

  pOper->opType = opType;
  pOper->pLeft = nodesMakeNode(QUERY_NODE_COLUMN);
  pOper->pRight = nodesCloneNode(pRight);
  if (NULL == pOper->pLeft || NULL == pOper->pRight) {
    nodesDestroyNode(pOper);
    return TSDB_CODE_OUT_OF_MEMORY;
  }
  strcpy(((SColumnNode*)pOper->pLeft)->colName, pColName);

  *pOp = (SNode*)pOper;
  return TSDB_CODE_SUCCESS;
}

static const char* getTbNameColName(ENodeType type) {
  return (QUERY_NODE_SHOW_STABLES_STMT == type ? "stable_name" : "table_name");
}

static int32_t createLogicCondNode(SNode* pCond1, SNode* pCond2, SNode** pCond) {
  SLogicConditionNode* pCondition = nodesMakeNode(QUERY_NODE_LOGIC_CONDITION);
  if (NULL == pCondition) {
    return TSDB_CODE_OUT_OF_MEMORY;
  }
  pCondition->condType = LOGIC_COND_TYPE_AND;
  pCondition->pParameterList = nodesMakeList();
  if (NULL == pCondition->pParameterList) {
    nodesDestroyNode(pCondition);
    return TSDB_CODE_OUT_OF_MEMORY;
  }
  if (TSDB_CODE_SUCCESS != nodesListAppend(pCondition->pParameterList, pCond1) ||
      TSDB_CODE_SUCCESS != nodesListAppend(pCondition->pParameterList, pCond2)) {
    nodesDestroyNode(pCondition);
    return TSDB_CODE_OUT_OF_MEMORY;
  }

  *pCond = (SNode*)pCondition;
  return TSDB_CODE_SUCCESS;
}

static int32_t createShowCondition(const SShowStmt* pShow, SSelectStmt* pSelect) {
  SNode* pDbCond = NULL;
  SNode* pTbCond = NULL;
  if (TSDB_CODE_SUCCESS != createOperatorNode(OP_TYPE_EQUAL, "db_name", pShow->pDbName, &pDbCond) ||
      TSDB_CODE_SUCCESS !=
          createOperatorNode(OP_TYPE_LIKE, getTbNameColName(nodeType(pShow)), pShow->pTbNamePattern, &pTbCond)) {
    nodesDestroyNode(pDbCond);
    nodesDestroyNode(pTbCond);
    return TSDB_CODE_OUT_OF_MEMORY;
  }

  if (NULL != pDbCond && NULL != pTbCond) {
    if (TSDB_CODE_SUCCESS != createLogicCondNode(pDbCond, pTbCond, &pSelect->pWhere)) {
      nodesDestroyNode(pDbCond);
      nodesDestroyNode(pTbCond);
      return TSDB_CODE_OUT_OF_MEMORY;
    }
  } else {
    pSelect->pWhere = (NULL == pDbCond ? pTbCond : pDbCond);
  }

  if (NULL != pShow->pDbName) {
    strcpy(((SRealTableNode*)pSelect->pFromTable)->qualDbName, ((SValueNode*)pShow->pDbName)->literal);
  }

  return TSDB_CODE_SUCCESS;
}

static int32_t rewriteShow(STranslateContext* pCxt, SQuery* pQuery) {
  SSelectStmt* pStmt = NULL;
  int32_t      code = createSelectStmtForShow(nodeType(pQuery->pRoot), &pStmt);
  if (TSDB_CODE_SUCCESS == code) {
    code = createShowCondition((SShowStmt*)pQuery->pRoot, pStmt);
  }
  if (TSDB_CODE_SUCCESS == code) {
    pQuery->showRewrite = true;
    nodesDestroyNode(pQuery->pRoot);
    pQuery->pRoot = (SNode*)pStmt;
  }
  return code;
}

typedef struct SVgroupTablesBatch {
  SVCreateTbBatchReq req;
  SVgroupInfo        info;
  char               dbName[TSDB_DB_NAME_LEN];
} SVgroupTablesBatch;

static void destroyCreateTbReq(SVCreateTbReq* pReq) {
  taosMemoryFreeClear(pReq->name);
  taosMemoryFreeClear(pReq->ntb.schema.pSchema);
}

static int32_t buildNormalTableBatchReq(int32_t acctId, const SCreateTableStmt* pStmt, const SVgroupInfo* pVgroupInfo,
                                        SVgroupTablesBatch* pBatch) {
  char  dbFName[TSDB_DB_FNAME_LEN] = {0};
  SName name = {.type = TSDB_DB_NAME_T, .acctId = acctId};
  strcpy(name.dbname, pStmt->dbName);
  tNameGetFullDbName(&name, dbFName);

  SVCreateTbReq req = {0};
  req.type = TD_NORMAL_TABLE;
  req.name = strdup(pStmt->tableName);
  req.ntb.schema.nCols = LIST_LENGTH(pStmt->pCols);
  req.ntb.schema.sver = 0;
  req.ntb.schema.pSchema = taosMemoryCalloc(req.ntb.schema.nCols, sizeof(SSchema));
  if (NULL == req.name || NULL == req.ntb.schema.pSchema) {
    destroyCreateTbReq(&req);
    return TSDB_CODE_OUT_OF_MEMORY;
  }
  SNode*   pCol;
  col_id_t index = 0;
  FOREACH(pCol, pStmt->pCols) {
    toSchema((SColumnDefNode*)pCol, index + 1, req.ntb.schema.pSchema + index);
    ++index;
  }
  pBatch->info = *pVgroupInfo;
  strcpy(pBatch->dbName, pStmt->dbName);
  pBatch->req.pArray = taosArrayInit(1, sizeof(struct SVCreateTbReq));
  if (NULL == pBatch->req.pArray) {
    destroyCreateTbReq(&req);
    return TSDB_CODE_OUT_OF_MEMORY;
  }
  taosArrayPush(pBatch->req.pArray, &req);

  return TSDB_CODE_SUCCESS;
}

static int32_t serializeVgroupTablesBatch(SVgroupTablesBatch* pTbBatch, SArray* pBufArray) {
  int    tlen;
  SCoder coder = {0};

  int32_t ret = 0;
  tEncodeSize(tEncodeSVCreateTbBatchReq, &pTbBatch->req, tlen, ret);
  tlen += sizeof(SMsgHead);  //+ tSerializeSVCreateTbBatchReq(NULL, &(pTbBatch->req));
  void* buf = taosMemoryMalloc(tlen);
  if (NULL == buf) {
    return TSDB_CODE_OUT_OF_MEMORY;
  }
  ((SMsgHead*)buf)->vgId = htonl(pTbBatch->info.vgId);
  ((SMsgHead*)buf)->contLen = htonl(tlen);
  void* pBuf = POINTER_SHIFT(buf, sizeof(SMsgHead));

  tCoderInit(&coder, TD_LITTLE_ENDIAN, pBuf, tlen - sizeof(SMsgHead), TD_ENCODER);
  tEncodeSVCreateTbBatchReq(&coder, &pTbBatch->req);
  tCoderClear(&coder);

  SVgDataBlocks* pVgData = taosMemoryCalloc(1, sizeof(SVgDataBlocks));
  if (NULL == pVgData) {
    return TSDB_CODE_OUT_OF_MEMORY;
  }
  pVgData->vg = pTbBatch->info;
  pVgData->pData = buf;
  pVgData->size = tlen;
  pVgData->numOfTables = (int32_t)taosArrayGetSize(pTbBatch->req.pArray);
  taosArrayPush(pBufArray, &pVgData);

  return TSDB_CODE_SUCCESS;
}

static void destroyCreateTbReqBatch(SVgroupTablesBatch* pTbBatch) {
  size_t size = taosArrayGetSize(pTbBatch->req.pArray);
  for (int32_t i = 0; i < size; ++i) {
    SVCreateTbReq* pTableReq = taosArrayGet(pTbBatch->req.pArray, i);
    taosMemoryFreeClear(pTableReq->name);

    if (pTableReq->type == TSDB_NORMAL_TABLE) {
      taosMemoryFreeClear(pTableReq->ntb.schema.pSchema);
    } else if (pTableReq->type == TSDB_CHILD_TABLE) {
      taosMemoryFreeClear(pTableReq->ctb.pTag);
    }
  }

  taosArrayDestroy(pTbBatch->req.pArray);
}

static int32_t rewriteToVnodeModifOpStmt(SQuery* pQuery, SArray* pBufArray) {
  SVnodeModifOpStmt* pNewStmt = nodesMakeNode(QUERY_NODE_VNODE_MODIF_STMT);
  if (pNewStmt == NULL) {
    return TSDB_CODE_OUT_OF_MEMORY;
  }
  pNewStmt->sqlNodeType = nodeType(pQuery->pRoot);
  pNewStmt->pDataBlocks = pBufArray;
  nodesDestroyNode(pQuery->pRoot);
  pQuery->pRoot = (SNode*)pNewStmt;
  return TSDB_CODE_SUCCESS;
}

static void destroyCreateTbReqArray(SArray* pArray) {
  size_t size = taosArrayGetSize(pArray);
  for (size_t i = 0; i < size; ++i) {
    SVgDataBlocks* pVg = taosArrayGetP(pArray, i);
    taosMemoryFreeClear(pVg->pData);
    taosMemoryFreeClear(pVg);
  }
  taosArrayDestroy(pArray);
}

static int32_t buildCreateTableDataBlock(int32_t acctId, const SCreateTableStmt* pStmt, const SVgroupInfo* pInfo,
                                         SArray** pBufArray) {
  *pBufArray = taosArrayInit(1, POINTER_BYTES);
  if (NULL == *pBufArray) {
    return TSDB_CODE_OUT_OF_MEMORY;
  }

  SVgroupTablesBatch tbatch = {0};
  int32_t            code = buildNormalTableBatchReq(acctId, pStmt, pInfo, &tbatch);
  if (TSDB_CODE_SUCCESS == code) {
    code = serializeVgroupTablesBatch(&tbatch, *pBufArray);
  }

  destroyCreateTbReqBatch(&tbatch);
  if (TSDB_CODE_SUCCESS != code) {
    destroyCreateTbReqArray(*pBufArray);
  }
  return code;
}

static int32_t rewriteCreateTable(STranslateContext* pCxt, SQuery* pQuery) {
  SCreateTableStmt* pStmt = (SCreateTableStmt*)pQuery->pRoot;

  int32_t     code = checkCreateTable(pCxt, pStmt);
  SVgroupInfo info = {0};
  if (TSDB_CODE_SUCCESS == code) {
    code = getTableHashVgroup(pCxt, pStmt->dbName, pStmt->tableName, &info);
  }
  SArray* pBufArray = NULL;
  if (TSDB_CODE_SUCCESS == code) {
    code = buildCreateTableDataBlock(pCxt->pParseCxt->acctId, pStmt, &info, &pBufArray);
  }
  if (TSDB_CODE_SUCCESS == code) {
    code = rewriteToVnodeModifOpStmt(pQuery, pBufArray);
    if (TSDB_CODE_SUCCESS != code) {
      destroyCreateTbReqArray(pBufArray);
    }
  }

  return code;
}

static void addCreateTbReqIntoVgroup(int32_t acctId, SHashObj* pVgroupHashmap, const char* pDbName,
                                     const char* pTableName, SKVRow row, uint64_t suid, SVgroupInfo* pVgInfo) {
  char  dbFName[TSDB_DB_FNAME_LEN] = {0};
  SName name = {.type = TSDB_DB_NAME_T, .acctId = acctId};
  strcpy(name.dbname, pDbName);
  tNameGetFullDbName(&name, dbFName);

  struct SVCreateTbReq req = {0};
  req.type = TD_CHILD_TABLE;
  req.name = strdup(pTableName);
  req.ctb.suid = suid;
  req.ctb.pTag = row;

  SVgroupTablesBatch* pTableBatch = taosHashGet(pVgroupHashmap, &pVgInfo->vgId, sizeof(pVgInfo->vgId));
  if (pTableBatch == NULL) {
    SVgroupTablesBatch tBatch = {0};
    tBatch.info = *pVgInfo;
    strcpy(tBatch.dbName, pDbName);

    tBatch.req.pArray = taosArrayInit(4, sizeof(struct SVCreateTbReq));
    taosArrayPush(tBatch.req.pArray, &req);

    taosHashPut(pVgroupHashmap, &pVgInfo->vgId, sizeof(pVgInfo->vgId), &tBatch, sizeof(tBatch));
  } else {  // add to the correct vgroup
    taosArrayPush(pTableBatch->req.pArray, &req);
  }
}

static int32_t addValToKVRow(STranslateContext* pCxt, SValueNode* pVal, const SSchema* pSchema,
                             SKVRowBuilder* pBuilder) {
  if (pSchema->type == TSDB_DATA_TYPE_JSON) {
    if (pVal->literal && strlen(pVal->literal) > (TSDB_MAX_JSON_TAG_LEN - VARSTR_HEADER_SIZE) / TSDB_NCHAR_SIZE) {
      return buildSyntaxErrMsg(&pCxt->msgBuf, "json string too long than 4095", pVal->literal);
    }

    return parseJsontoTagData(pVal->literal, pBuilder, &pCxt->msgBuf, pSchema->colId);
  }

  if (pVal->node.resType.type == TSDB_DATA_TYPE_NULL) {
    // todo
  } else {
    tdAddColToKVRow(pBuilder, pSchema->colId, &(pVal->datum.p),
                    IS_VAR_DATA_TYPE(pSchema->type) ? varDataTLen(pVal->datum.p) : TYPE_BYTES[pSchema->type]);
  }

  return TSDB_CODE_SUCCESS;
}

static int32_t createValueFromFunction(STranslateContext* pCxt, SFunctionNode* pFunc, SValueNode** pVal) {
  if (DEAL_RES_ERROR == translateFunction(pCxt, pFunc)) {
    return pCxt->errCode;
  }
  return scalarCalculateConstants((SNode*)pFunc, (SNode**)pVal);
}

static int32_t translateTagVal(STranslateContext* pCxt, SNode* pNode, SValueNode** pVal) {
  if (QUERY_NODE_FUNCTION == nodeType(pNode)) {
    return createValueFromFunction(pCxt, (SFunctionNode*)pNode, pVal);
  } else if (QUERY_NODE_VALUE == nodeType(pNode)) {
    return (DEAL_RES_ERROR == translateValue(pCxt, (SValueNode*)pNode) ? pCxt->errCode : TSDB_CODE_SUCCESS);
  } else {
    return TSDB_CODE_FAILED;
  }
}

static int32_t buildKVRowForBindTags(STranslateContext* pCxt, SCreateSubTableClause* pStmt, STableMeta* pSuperTableMeta,
                                     SKVRowBuilder* pBuilder) {
  int32_t numOfTags = getNumOfTags(pSuperTableMeta);
  if (LIST_LENGTH(pStmt->pValsOfTags) != LIST_LENGTH(pStmt->pSpecificTags) ||
      numOfTags < LIST_LENGTH(pStmt->pValsOfTags)) {
    return generateSyntaxErrMsg(&pCxt->msgBuf, TSDB_CODE_PAR_TAGS_NOT_MATCHED);
  }

  SSchema* pTagSchema = getTableTagSchema(pSuperTableMeta);
  SNode *  pTag, *pNode;
  FORBOTH(pTag, pStmt->pSpecificTags, pNode, pStmt->pValsOfTags) {
    SColumnNode* pCol = (SColumnNode*)pTag;
    SSchema*     pSchema = NULL;
    for (int32_t i = 0; i < numOfTags; ++i) {
      if (0 == strcmp(pCol->colName, pTagSchema[i].name)) {
        pSchema = pTagSchema + i;
        break;
      }
    }
    if (NULL == pSchema) {
      return generateSyntaxErrMsg(&pCxt->msgBuf, TSDB_CODE_PAR_INVALID_TAG_NAME, pCol->colName);
    }
    SValueNode* pVal = NULL;
    int32_t     code = translateTagVal(pCxt, pNode, &pVal);
    if (TSDB_CODE_SUCCESS == code) {
      if (NULL == pVal) {
        pVal = (SValueNode*)pNode;
      } else {
        REPLACE_LIST2_NODE(pVal);
      }
    }
    if (TSDB_CODE_SUCCESS == code) {
      code = addValToKVRow(pCxt, pVal, pSchema, pBuilder);
    }
    if (TSDB_CODE_SUCCESS != code) {
      return code;
    }
  }

  return TSDB_CODE_SUCCESS;
}

static int32_t buildKVRowForAllTags(STranslateContext* pCxt, SCreateSubTableClause* pStmt, STableMeta* pSuperTableMeta,
                                    SKVRowBuilder* pBuilder) {
  if (getNumOfTags(pSuperTableMeta) != LIST_LENGTH(pStmt->pValsOfTags)) {
    return generateSyntaxErrMsg(&pCxt->msgBuf, TSDB_CODE_PAR_TAGS_NOT_MATCHED);
  }

  SSchema* pTagSchema = getTableTagSchema(pSuperTableMeta);
  SNode*   pNode;
  int32_t  index = 0;
  FOREACH(pNode, pStmt->pValsOfTags) {
    SValueNode* pVal = NULL;
    int32_t     code = translateTagVal(pCxt, pNode, &pVal);
    if (TSDB_CODE_SUCCESS == code) {
      if (NULL == pVal) {
        pVal = (SValueNode*)pNode;
      } else {
        REPLACE_NODE(pVal);
      }
    }
    if (TSDB_CODE_SUCCESS == code) {
      code = addValToKVRow(pCxt, pVal, pTagSchema + index++, pBuilder);
    }
    if (TSDB_CODE_SUCCESS != code) {
      return code;
    }
  }

  return TSDB_CODE_SUCCESS;
}

static int32_t checkCreateSubTable(STranslateContext* pCxt, SCreateSubTableClause* pStmt) {
  if (0 != strcmp(pStmt->dbName, pStmt->useDbName)) {
    return generateSyntaxErrMsg(&pCxt->msgBuf, TSDB_CODE_PAR_CORRESPONDING_STABLE_ERR);
  }
  return TSDB_CODE_SUCCESS;
}
static int32_t rewriteCreateSubTable(STranslateContext* pCxt, SCreateSubTableClause* pStmt, SHashObj* pVgroupHashmap) {
  int32_t code = checkCreateSubTable(pCxt, pStmt);

  STableMeta* pSuperTableMeta = NULL;
  if (TSDB_CODE_SUCCESS == code) {
    code = getTableMeta(pCxt, pStmt->useDbName, pStmt->useTableName, &pSuperTableMeta);
  }

  SKVRowBuilder kvRowBuilder = {0};
  if (TSDB_CODE_SUCCESS == code) {
    code = tdInitKVRowBuilder(&kvRowBuilder);
  }

  if (TSDB_CODE_SUCCESS == code) {
    if (NULL != pStmt->pSpecificTags) {
      code = buildKVRowForBindTags(pCxt, pStmt, pSuperTableMeta, &kvRowBuilder);
    } else {
      code = buildKVRowForAllTags(pCxt, pStmt, pSuperTableMeta, &kvRowBuilder);
    }
  }

  SKVRow row = NULL;
  if (TSDB_CODE_SUCCESS == code) {
    row = tdGetKVRowFromBuilder(&kvRowBuilder);
    if (NULL == row) {
      code = TSDB_CODE_OUT_OF_MEMORY;
    } else {
      tdSortKVRowByColIdx(row);
    }
  }

  SVgroupInfo info = {0};
  if (TSDB_CODE_SUCCESS == code) {
    code = getTableHashVgroup(pCxt, pStmt->dbName, pStmt->tableName, &info);
  }
  if (TSDB_CODE_SUCCESS == code) {
    addCreateTbReqIntoVgroup(pCxt->pParseCxt->acctId, pVgroupHashmap, pStmt->dbName, pStmt->tableName, row,
                             pSuperTableMeta->uid, &info);
  }

  taosMemoryFreeClear(pSuperTableMeta);
  tdDestroyKVRowBuilder(&kvRowBuilder);
  return code;
}

static SArray* serializeVgroupsTablesBatch(int32_t acctId, SHashObj* pVgroupHashmap) {
  SArray* pBufArray = taosArrayInit(taosHashGetSize(pVgroupHashmap), sizeof(void*));
  if (NULL == pBufArray) {
    return NULL;
  }

  int32_t             code = TSDB_CODE_SUCCESS;
  SVgroupTablesBatch* pTbBatch = NULL;
  do {
    pTbBatch = taosHashIterate(pVgroupHashmap, pTbBatch);
    if (pTbBatch == NULL) {
      break;
    }

    serializeVgroupTablesBatch(pTbBatch, pBufArray);
    destroyCreateTbReqBatch(pTbBatch);
  } while (true);

  return pBufArray;
}

static int32_t rewriteCreateMultiTable(STranslateContext* pCxt, SQuery* pQuery) {
  SCreateMultiTableStmt* pStmt = (SCreateMultiTableStmt*)pQuery->pRoot;

  SHashObj* pVgroupHashmap = taosHashInit(4, taosGetDefaultHashFunction(TSDB_DATA_TYPE_INT), false, HASH_NO_LOCK);
  if (NULL == pVgroupHashmap) {
    return TSDB_CODE_OUT_OF_MEMORY;
  }

  int32_t code = TSDB_CODE_SUCCESS;
  SNode*  pNode;
  FOREACH(pNode, pStmt->pSubTables) {
    code = rewriteCreateSubTable(pCxt, (SCreateSubTableClause*)pNode, pVgroupHashmap);
    if (TSDB_CODE_SUCCESS != code) {
      taosHashCleanup(pVgroupHashmap);
      return code;
    }
  }

  SArray* pBufArray = serializeVgroupsTablesBatch(pCxt->pParseCxt->acctId, pVgroupHashmap);
  taosHashCleanup(pVgroupHashmap);
  if (NULL == pBufArray) {
    return TSDB_CODE_OUT_OF_MEMORY;
  }

  return rewriteToVnodeModifOpStmt(pQuery, pBufArray);
}

static int32_t rewriteAlterTable(STranslateContext* pCxt, SQuery* pQuery) {
  // todo
  return TSDB_CODE_SUCCESS;
}

static int32_t rewriteQuery(STranslateContext* pCxt, SQuery* pQuery) {
  int32_t code = TSDB_CODE_SUCCESS;
  switch (nodeType(pQuery->pRoot)) {
    case QUERY_NODE_SHOW_LICENCE_STMT:
    case QUERY_NODE_SHOW_DATABASES_STMT:
    case QUERY_NODE_SHOW_TABLES_STMT:
    case QUERY_NODE_SHOW_STABLES_STMT:
    case QUERY_NODE_SHOW_USERS_STMT:
    case QUERY_NODE_SHOW_DNODES_STMT:
    case QUERY_NODE_SHOW_VGROUPS_STMT:
    case QUERY_NODE_SHOW_MNODES_STMT:
    case QUERY_NODE_SHOW_MODULES_STMT:
    case QUERY_NODE_SHOW_QNODES_STMT:
    case QUERY_NODE_SHOW_FUNCTIONS_STMT:
    case QUERY_NODE_SHOW_INDEXES_STMT:
    case QUERY_NODE_SHOW_STREAMS_STMT:
    case QUERY_NODE_SHOW_BNODES_STMT:
    case QUERY_NODE_SHOW_SNODES_STMT:
    case QUERY_NODE_SHOW_CONNECTIONS_STMT:
    case QUERY_NODE_SHOW_QUERIES_STMT:
    case QUERY_NODE_SHOW_CLUSTER_STMT:
    case QUERY_NODE_SHOW_TOPICS_STMT:
      code = rewriteShow(pCxt, pQuery);
      break;
    case QUERY_NODE_CREATE_TABLE_STMT:
      if (NULL == ((SCreateTableStmt*)pQuery->pRoot)->pTags) {
        code = rewriteCreateTable(pCxt, pQuery);
      }
      break;
    case QUERY_NODE_CREATE_MULTI_TABLE_STMT:
      code = rewriteCreateMultiTable(pCxt, pQuery);
      break;
    case QUERY_NODE_ALTER_TABLE_STMT:
      if (TSDB_ALTER_TABLE_UPDATE_TAG_VAL == ((SAlterTableStmt*)pQuery->pRoot)->alterType) {
        code = rewriteAlterTable(pCxt, pQuery);
      }
      break;
    default:
      break;
  }
  return code;
}

static int32_t setQuery(STranslateContext* pCxt, SQuery* pQuery) {
  switch (nodeType(pQuery->pRoot)) {
    case QUERY_NODE_SELECT_STMT:
    case QUERY_NODE_SET_OPERATOR:
    case QUERY_NODE_EXPLAIN_STMT:
      pQuery->execMode = QUERY_EXEC_MODE_SCHEDULE;
      pQuery->haveResultSet = true;
      pQuery->msgType = TDMT_VND_QUERY;
      break;
    case QUERY_NODE_VNODE_MODIF_STMT:
      pQuery->execMode = QUERY_EXEC_MODE_SCHEDULE;
      pQuery->msgType = TDMT_VND_CREATE_TABLE;
      break;
    case QUERY_NODE_DESCRIBE_STMT:
      pQuery->execMode = QUERY_EXEC_MODE_LOCAL;
      pQuery->haveResultSet = true;
      break;
    case QUERY_NODE_RESET_QUERY_CACHE_STMT:
      pQuery->execMode = QUERY_EXEC_MODE_LOCAL;
      break;
    default:
      pQuery->execMode = QUERY_EXEC_MODE_RPC;
      if (NULL != pCxt->pCmdMsg) {
        TSWAP(pQuery->pCmdMsg, pCxt->pCmdMsg);
        pQuery->msgType = pQuery->pCmdMsg->msgType;
      }
      break;
  }

  if (pQuery->haveResultSet) {
    if (TSDB_CODE_SUCCESS != extractResultSchema(pQuery->pRoot, &pQuery->numOfResCols, &pQuery->pResSchema)) {
      return TSDB_CODE_OUT_OF_MEMORY;
    }

    if (nodeType(pQuery->pRoot) == QUERY_NODE_SELECT_STMT) {
      pQuery->precision = extractResultTsPrecision((SSelectStmt*)pQuery->pRoot);
    }
  }

  if (NULL != pCxt->pDbs) {
    pQuery->pDbList = taosArrayInit(taosHashGetSize(pCxt->pDbs), TSDB_DB_FNAME_LEN);
    if (NULL == pQuery->pDbList) {
      return TSDB_CODE_OUT_OF_MEMORY;
    }
    SFullDatabaseName* pDb = taosHashIterate(pCxt->pDbs, NULL);
    while (NULL != pDb) {
      taosArrayPush(pQuery->pDbList, pDb->fullDbName);
      pDb = taosHashIterate(pCxt->pDbs, pDb);
    }
  }

  if (NULL != pCxt->pTables) {
    pQuery->pTableList = taosArrayInit(taosHashGetSize(pCxt->pTables), sizeof(SName));
    if (NULL == pQuery->pTableList) {
      return TSDB_CODE_OUT_OF_MEMORY;
    }
    SName* pTable = taosHashIterate(pCxt->pTables, NULL);
    while (NULL != pTable) {
      taosArrayPush(pQuery->pTableList, pTable);
      pTable = taosHashIterate(pCxt->pTables, pTable);
    }
  }

  return TSDB_CODE_SUCCESS;
}

int32_t translate(SParseContext* pParseCxt, SQuery* pQuery) {
  STranslateContext cxt = {0};
  int32_t           code = initTranslateContext(pParseCxt, &cxt);
  if (TSDB_CODE_SUCCESS == code) {
    code = fmFuncMgtInit();
  }
  if (TSDB_CODE_SUCCESS == code) {
    code = rewriteQuery(&cxt, pQuery);
  }
  if (TSDB_CODE_SUCCESS == code) {
    code = translateQuery(&cxt, pQuery->pRoot);
  }
  if (TSDB_CODE_SUCCESS == code) {
    code = setQuery(&cxt, pQuery);
  }
  destroyTranslateContext(&cxt);
  return code;
}<|MERGE_RESOLUTION|>--- conflicted
+++ resolved
@@ -1538,17 +1538,6 @@
   SName name = {0};
   tNameSetDbName(&name, pCxt->pParseCxt->acctId, pStmt->dbName, strlen(pStmt->dbName));
   tNameGetFullDbName(&name, pReq->db);
-<<<<<<< HEAD
-  pReq->numOfVgroups = GET_OPTION_VAL(pStmt->pOptions->pNumOfVgroups, TSDB_DEFAULT_VN_PER_DB);
-  pReq->buffer = GET_OPTION_VAL(pStmt->pOptions->pCacheBlockSize, TSDB_DEFAULT_BUFFER_SIZE);
-  pReq->pages = GET_OPTION_VAL(pStmt->pOptions->pNumOfBlocks, TSDB_DEFAULT_TOTAL_PAGES);
-  pReq->durationPerFile = GET_OPTION_VAL(pStmt->pOptions->pDaysPerFile, TSDB_DEFAULT_DURATION_PER_FILE);
-  pReq->durationToKeep0 = GET_OPTION_VAL(nodesListGetNode(pStmt->pOptions->pKeep, 0), TSDB_DEFAULT_KEEP);
-  pReq->durationToKeep1 = GET_OPTION_VAL(nodesListGetNode(pStmt->pOptions->pKeep, 1), TSDB_DEFAULT_KEEP);
-  pReq->durationToKeep2 = GET_OPTION_VAL(nodesListGetNode(pStmt->pOptions->pKeep, 2), TSDB_DEFAULT_KEEP);
-  pReq->minRows = GET_OPTION_VAL(pStmt->pOptions->pMinRowsPerBlock, TSDB_DEFAULT_MINROWS_FBLOCK);
-  pReq->maxRows = GET_OPTION_VAL(pStmt->pOptions->pMaxRowsPerBlock, TSDB_DEFAULT_MAXROWS_FBLOCK);
-=======
   pReq->numOfVgroups = pStmt->pOptions->numOfVgroups;
   pReq->daysPerFile = pStmt->pOptions->daysPerFile;
   pReq->daysToKeep0 = pStmt->pOptions->keep[0];
@@ -1556,7 +1545,6 @@
   pReq->daysToKeep2 = pStmt->pOptions->keep[2];
   pReq->minRows = pStmt->pOptions->minRowsPerBlock;
   pReq->maxRows = pStmt->pOptions->maxRowsPerBlock;
->>>>>>> d5ae5fc6
   pReq->commitTime = -1;
   pReq->fsyncPeriod = pStmt->pOptions->fsyncPeriod;
   pReq->walLevel = pStmt->pOptions->walLevel;
@@ -1638,19 +1626,6 @@
                                 pOptions->keep[2], TSDB_MIN_KEEP, TSDB_MAX_KEEP);
   }
 
-<<<<<<< HEAD
-  int32_t durationToKeep0 = getBigintFromValueNode(pKeep0);
-  int32_t durationToKeep1 = getBigintFromValueNode(pKeep1);
-  int32_t durationToKeep2 = getBigintFromValueNode(pKeep2);
-  if (durationToKeep0 < TSDB_MIN_KEEP || durationToKeep1 < TSDB_MIN_KEEP || durationToKeep2 < TSDB_MIN_KEEP ||
-      durationToKeep0 > TSDB_MAX_KEEP || durationToKeep1 > TSDB_MAX_KEEP || durationToKeep2 > TSDB_MAX_KEEP) {
-    return generateSyntaxErrMsg(&pCxt->msgBuf, TSDB_CODE_PAR_INVALID_KEEP_VALUE, durationToKeep0, durationToKeep1, durationToKeep2,
-                                TSDB_MIN_KEEP, TSDB_MAX_KEEP);
-  }
-
-  if (!((durationToKeep0 <= durationToKeep1) && (durationToKeep1 <= durationToKeep2))) {
-    return generateSyntaxErrMsg(&pCxt->msgBuf, TSDB_CODE_PAR_INVALID_KEEP_ORDER);
-=======
   if (!((pOptions->keep[0] <= pOptions->keep[1]) && (pOptions->keep[1] <= pOptions->keep[2]))) {
     return generateSyntaxErrMsg(&pCxt->msgBuf, TSDB_CODE_PAR_INVALID_KEEP_ORDER);
   }
@@ -1669,7 +1644,6 @@
     } else {
       return generateSyntaxErrMsg(&pCxt->msgBuf, TSDB_CODE_PAR_INVALID_STR_OPTION, "precision", pOptions->precisionStr);
     }
->>>>>>> d5ae5fc6
   }
   return TSDB_CODE_SUCCESS;
 }
@@ -1705,30 +1679,16 @@
 
 static int32_t checkOptionsDependency(STranslateContext* pCxt, const char* pDbName, SDatabaseOptions* pOptions,
                                       bool alter) {
-<<<<<<< HEAD
-  if (NULL == pOptions->pDaysPerFile && NULL == pOptions->pKeep) {
-    return TSDB_CODE_SUCCESS;
-  }
-  int64_t durationPerFile = GET_OPTION_VAL(pOptions->pDaysPerFile, alter ? -1 : TSDB_DEFAULT_DURATION_PER_FILE);
-  int64_t durationToKeep0 = GET_OPTION_VAL(nodesListGetNode(pOptions->pKeep, 0), alter ? -1 : TSDB_DEFAULT_KEEP);
-  if (alter && (-1 == durationPerFile || -1 == durationToKeep0)) {
-=======
   int32_t daysPerFile = pOptions->daysPerFile;
   int32_t daysToKeep0 = pOptions->keep[0];
   if (alter && (-1 == daysPerFile || -1 == daysToKeep0)) {
->>>>>>> d5ae5fc6
     SDbCfgInfo dbCfg;
     int32_t    code = getDBCfg(pCxt, pDbName, &dbCfg);
     if (TSDB_CODE_SUCCESS != code) {
       return code;
     }
-<<<<<<< HEAD
-    durationPerFile = (-1 == durationPerFile ? dbCfg.durationPerFile : durationPerFile);
-    durationToKeep0 = (-1 == durationPerFile ? dbCfg.durationToKeep0 : durationToKeep0);
-=======
     daysPerFile = (-1 == daysPerFile ? dbCfg.daysPerFile : daysPerFile);
     daysToKeep0 = (-1 == daysToKeep0 ? dbCfg.daysToKeep0 : daysToKeep0);
->>>>>>> d5ae5fc6
   }
   if (durationPerFile > durationToKeep0) {
     return generateSyntaxErrMsg(&pCxt->msgBuf, TSDB_CODE_PAR_INVALID_DAYS_VALUE);
@@ -1738,16 +1698,7 @@
 
 static int32_t checkDatabaseOptions(STranslateContext* pCxt, const char* pDbName, SDatabaseOptions* pOptions,
                                     bool alter) {
-<<<<<<< HEAD
-  int32_t code =
-      checkRangeOption(pCxt, "totalBlocks", pOptions->pNumOfBlocks, TSDB_MIN_TOTAL_PAGES, TSDB_MAX_TOTAL_PAGES);
-  if (TSDB_CODE_SUCCESS == code) {
-    code = checkRangeOption(pCxt, "cacheBlockSize", pOptions->pCacheBlockSize, TSDB_MIN_BUFFER_SIZE,
-                            TSDB_MAX_BUFFER_SIZE);
-  }
-=======
   int32_t code = checkRangeOption(pCxt, "buffer", pOptions->buffer, TSDB_MIN_BUFFER_PER_VNODE, INT32_MAX);
->>>>>>> d5ae5fc6
   if (TSDB_CODE_SUCCESS == code) {
     code = checkRangeOption(pCxt, "cacheLast", pOptions->cachelast, TSDB_MIN_DB_CACHE_LAST_ROW,
                             TSDB_MAX_DB_CACHE_LAST_ROW);
@@ -1756,12 +1707,7 @@
     code = checkRangeOption(pCxt, "compression", pOptions->compressionLevel, TSDB_MIN_COMP_LEVEL, TSDB_MAX_COMP_LEVEL);
   }
   if (TSDB_CODE_SUCCESS == code) {
-<<<<<<< HEAD
-    code =
-        checkRangeOption(pCxt, "durationPerFile", pOptions->pDaysPerFile, TSDB_MIN_DURATION_PER_FILE, TSDB_MAX_DURATION_PER_FILE);
-=======
     code = checkDbDaysOption(pCxt, pOptions);
->>>>>>> d5ae5fc6
   }
   if (TSDB_CODE_SUCCESS == code) {
     code = checkRangeOption(pCxt, "fsyncPeriod", pOptions->fsyncPeriod, TSDB_MIN_FSYNC_PERIOD, TSDB_MAX_FSYNC_PERIOD);
@@ -1864,17 +1810,6 @@
   SName name = {0};
   tNameSetDbName(&name, pCxt->pParseCxt->acctId, pStmt->dbName, strlen(pStmt->dbName));
   tNameGetFullDbName(&name, pReq->db);
-<<<<<<< HEAD
-  pReq->buffer = GET_OPTION_VAL(pStmt->pOptions->pNumOfBlocks, -1);
-  pReq->durationToKeep0 = GET_OPTION_VAL(nodesListGetNode(pStmt->pOptions->pKeep, 0), -1);
-  pReq->durationToKeep1 = GET_OPTION_VAL(nodesListGetNode(pStmt->pOptions->pKeep, 1), -1);
-  pReq->durationToKeep2 = GET_OPTION_VAL(nodesListGetNode(pStmt->pOptions->pKeep, 2), -1);
-  pReq->fsyncPeriod = GET_OPTION_VAL(pStmt->pOptions->pFsyncPeriod, -1);
-  pReq->walLevel = GET_OPTION_VAL(pStmt->pOptions->pWalLevel, -1);
-  pReq->strict = GET_OPTION_VAL(pStmt->pOptions->pQuorum, -1);
-  pReq->cacheLastRow = GET_OPTION_VAL(pStmt->pOptions->pCachelast, -1);
-  pReq->replications = GET_OPTION_VAL(pStmt->pOptions->pReplica, -1);
-=======
   // pStmt->pOptions->buffer
   pReq->cacheLastRow = pStmt->pOptions->cachelast;
   pReq->fsyncPeriod = pStmt->pOptions->fsyncPeriod;
@@ -1885,7 +1820,6 @@
   pReq->replications = pStmt->pOptions->replica;
   pReq->strict = pStmt->pOptions->strict;
   pReq->walLevel = pStmt->pOptions->walLevel;
->>>>>>> d5ae5fc6
   return;
 }
 
