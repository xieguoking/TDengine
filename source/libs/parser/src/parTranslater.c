/*
 * Copyright (c) 2019 TAOS Data, Inc. <jhtao@taosdata.com>
 *
 * This program is free software: you can use, redistribute, and/or modify
 * it under the terms of the GNU Affero General Public License, version 3
 * or later ("AGPL"), as published by the Free Software Foundation.
 *
 * This program is distributed in the hope that it will be useful, but WITHOUT
 * ANY WARRANTY; without even the implied warranty of MERCHANTABILITY or
 * FITNESS FOR A PARTICULAR PURPOSE.
 *
 * You should have received a copy of the GNU Affero General Public License
 * along with this program. If not, see <http://www.gnu.org/licenses/>.
 */

#include "parInt.h"

#include "catalog.h"
#include "cmdnodes.h"
#include "filter.h"
#include "functionMgt.h"
#include "parUtil.h"
#include "scalar.h"
#include "systable.h"
#include "tglobal.h"
#include "ttime.h"

#define generateDealNodeErrMsg(pCxt, code, ...) \
  (pCxt->errCode = generateSyntaxErrMsg(&pCxt->msgBuf, code, ##__VA_ARGS__), DEAL_RES_ERROR)

typedef struct STranslateContext {
  SParseContext*   pParseCxt;
  int32_t          errCode;
  SMsgBuf          msgBuf;
  SArray*          pNsLevel;  // element is SArray*, the element of this subarray is STableNode*
  int32_t          currLevel;
  ESqlClause       currClause;
  SSelectStmt*     pCurrStmt;
  SCmdMsgInfo*     pCmdMsg;
  SHashObj*        pDbs;
  SHashObj*        pTables;
  SExplainOptions* pExplainOpt;
} STranslateContext;

typedef struct SFullDatabaseName {
  char fullDbName[TSDB_DB_FNAME_LEN];
} SFullDatabaseName;

static int32_t translateSubquery(STranslateContext* pCxt, SNode* pNode);
static int32_t translateQuery(STranslateContext* pCxt, SNode* pNode);

static bool afterGroupBy(ESqlClause clause) { return clause > SQL_CLAUSE_GROUP_BY; }

static bool beforeHaving(ESqlClause clause) { return clause < SQL_CLAUSE_HAVING; }

static bool afterHaving(ESqlClause clause) { return clause > SQL_CLAUSE_HAVING; }

static int32_t addNamespace(STranslateContext* pCxt, void* pTable) {
  size_t currTotalLevel = taosArrayGetSize(pCxt->pNsLevel);
  if (currTotalLevel > pCxt->currLevel) {
    SArray* pTables = taosArrayGetP(pCxt->pNsLevel, pCxt->currLevel);
    taosArrayPush(pTables, &pTable);
  } else {
    do {
      SArray* pTables = taosArrayInit(TARRAY_MIN_SIZE, POINTER_BYTES);
      if (pCxt->currLevel == currTotalLevel) {
        taosArrayPush(pTables, &pTable);
      }
      taosArrayPush(pCxt->pNsLevel, &pTables);
      ++currTotalLevel;
    } while (currTotalLevel <= pCxt->currLevel);
  }
  return TSDB_CODE_SUCCESS;
}

static SName* toName(int32_t acctId, const char* pDbName, const char* pTableName, SName* pName) {
  pName->type = TSDB_TABLE_NAME_T;
  pName->acctId = acctId;
  strcpy(pName->dbname, pDbName);
  strcpy(pName->tname, pTableName);
  return pName;
}

static int32_t collectUseDatabaseImpl(const char* pFullDbName, SHashObj* pDbs) {
  SFullDatabaseName name = {0};
  strcpy(name.fullDbName, pFullDbName);
  return taosHashPut(pDbs, pFullDbName, strlen(pFullDbName), &name, sizeof(SFullDatabaseName));
}

static int32_t collectUseDatabase(const SName* pName, SHashObj* pDbs) {
  char dbFName[TSDB_DB_FNAME_LEN] = {0};
  tNameGetFullDbName(pName, dbFName);
  return collectUseDatabaseImpl(dbFName, pDbs);
}

static int32_t collectUseTable(const SName* pName, SHashObj* pDbs) {
  char fullName[TSDB_TABLE_FNAME_LEN];
  tNameExtractFullName(pName, fullName);
  return taosHashPut(pDbs, fullName, strlen(fullName), pName, sizeof(SName));
}

static int32_t getTableMetaImpl(STranslateContext* pCxt, const SName* pName, STableMeta** pMeta) {
  SParseContext* pParCxt = pCxt->pParseCxt;
  int32_t        code = collectUseDatabase(pName, pCxt->pDbs);
  if (TSDB_CODE_SUCCESS == code) {
    code = collectUseTable(pName, pCxt->pTables);
  }
  if (TSDB_CODE_SUCCESS == code) {
    code = catalogGetTableMeta(pParCxt->pCatalog, pParCxt->pTransporter, &pParCxt->mgmtEpSet, pName, pMeta);
  }
  if (TSDB_CODE_SUCCESS != code) {
    parserError("catalogGetTableMeta error, code:%s, dbName:%s, tbName:%s", tstrerror(code), pName->dbname,
                pName->tname);
  }
  return code;
}

static int32_t getTableMeta(STranslateContext* pCxt, const char* pDbName, const char* pTableName, STableMeta** pMeta) {
  SName name;
  return getTableMetaImpl(pCxt, toName(pCxt->pParseCxt->acctId, pDbName, pTableName, &name), pMeta);
}

static int32_t getTableDistVgInfo(STranslateContext* pCxt, const SName* pName, SArray** pVgInfo) {
  SParseContext* pParCxt = pCxt->pParseCxt;
  int32_t        code = collectUseDatabase(pName, pCxt->pDbs);
  if (TSDB_CODE_SUCCESS == code) {
    code = collectUseTable(pName, pCxt->pTables);
  }
  if (TSDB_CODE_SUCCESS == code) {
    code = catalogGetTableDistVgInfo(pParCxt->pCatalog, pParCxt->pTransporter, &pParCxt->mgmtEpSet, pName, pVgInfo);
  }
  if (TSDB_CODE_SUCCESS != code) {
    parserError("catalogGetTableDistVgInfo error, code:%s, dbName:%s, tbName:%s", tstrerror(code), pName->dbname,
                pName->tname);
  }
  return code;
}

static int32_t getDBVgInfoImpl(STranslateContext* pCxt, const SName* pName, SArray** pVgInfo) {
  SParseContext* pParCxt = pCxt->pParseCxt;
  char           fullDbName[TSDB_DB_FNAME_LEN];
  tNameGetFullDbName(pName, fullDbName);
  int32_t code = collectUseDatabaseImpl(fullDbName, pCxt->pDbs);
  if (TSDB_CODE_SUCCESS == code) {
    code = catalogGetDBVgInfo(pParCxt->pCatalog, pParCxt->pTransporter, &pParCxt->mgmtEpSet, fullDbName, pVgInfo);
  }
  if (TSDB_CODE_SUCCESS != code) {
    parserError("catalogGetDBVgInfo error, code:%s, dbFName:%s", tstrerror(code), fullDbName);
  }
  return code;
}

static int32_t getDBVgInfo(STranslateContext* pCxt, const char* pDbName, SArray** pVgInfo) {
  SName name;
  tNameSetDbName(&name, pCxt->pParseCxt->acctId, pDbName, strlen(pDbName));
  char dbFname[TSDB_DB_FNAME_LEN] = {0};
  tNameGetFullDbName(&name, dbFname);
  return getDBVgInfoImpl(pCxt, &name, pVgInfo);
}

static int32_t getTableHashVgroupImpl(STranslateContext* pCxt, const SName* pName, SVgroupInfo* pInfo) {
  SParseContext* pParCxt = pCxt->pParseCxt;
  int32_t        code = collectUseDatabase(pName, pCxt->pDbs);
  if (TSDB_CODE_SUCCESS == code) {
    code = collectUseTable(pName, pCxt->pTables);
  }
  if (TSDB_CODE_SUCCESS == code) {
    code = catalogGetTableHashVgroup(pParCxt->pCatalog, pParCxt->pTransporter, &pParCxt->mgmtEpSet, pName, pInfo);
  }
  if (TSDB_CODE_SUCCESS != code) {
    parserError("catalogGetTableHashVgroup error, code:%s, dbName:%s, tbName:%s", tstrerror(code), pName->dbname,
                pName->tname);
  }
  return code;
}

static int32_t getTableHashVgroup(STranslateContext* pCxt, const char* pDbName, const char* pTableName,
                                  SVgroupInfo* pInfo) {
  SName name;
  return getTableHashVgroupImpl(pCxt, toName(pCxt->pParseCxt->acctId, pDbName, pTableName, &name), pInfo);
}

static int32_t getDBVgVersion(STranslateContext* pCxt, const char* pDbFName, int32_t* pVersion, int64_t* pDbId,
                              int32_t* pTableNum) {
  SParseContext* pParCxt = pCxt->pParseCxt;
  int32_t        code = collectUseDatabaseImpl(pDbFName, pCxt->pDbs);
  if (TSDB_CODE_SUCCESS == code) {
    code = catalogGetDBVgVersion(pParCxt->pCatalog, pDbFName, pVersion, pDbId, pTableNum);
  }
  if (TSDB_CODE_SUCCESS != code) {
    parserError("catalogGetDBVgVersion error, code:%s, dbFName:%s", tstrerror(code), pDbFName);
  }
  return code;
}

static int32_t getDBCfg(STranslateContext* pCxt, const char* pDbName, SDbCfgInfo* pInfo) {
  SParseContext* pParCxt = pCxt->pParseCxt;
  SName          name;
  tNameSetDbName(&name, pCxt->pParseCxt->acctId, pDbName, strlen(pDbName));
  char dbFname[TSDB_DB_FNAME_LEN] = {0};
  tNameGetFullDbName(&name, dbFname);
  int32_t code = collectUseDatabaseImpl(dbFname, pCxt->pDbs);
  if (TSDB_CODE_SUCCESS == code) {
    code = catalogGetDBCfg(pParCxt->pCatalog, pParCxt->pTransporter, &pParCxt->mgmtEpSet, dbFname, pInfo);
  }
  if (TSDB_CODE_SUCCESS != code) {
    parserError("catalogGetDBCfg error, code:%s, dbFName:%s", tstrerror(code), dbFname);
  }
  return code;
}

static int32_t initTranslateContext(SParseContext* pParseCxt, STranslateContext* pCxt) {
  pCxt->pParseCxt = pParseCxt;
  pCxt->errCode = TSDB_CODE_SUCCESS;
  pCxt->msgBuf.buf = pParseCxt->pMsg;
  pCxt->msgBuf.len = pParseCxt->msgLen;
  pCxt->pNsLevel = taosArrayInit(TARRAY_MIN_SIZE, POINTER_BYTES);
  pCxt->currLevel = 0;
  pCxt->currClause = 0;
  pCxt->pDbs = taosHashInit(4, taosGetDefaultHashFunction(TSDB_DATA_TYPE_BINARY), true, HASH_NO_LOCK);
  pCxt->pTables = taosHashInit(4, taosGetDefaultHashFunction(TSDB_DATA_TYPE_BINARY), true, HASH_NO_LOCK);
  if (NULL == pCxt->pNsLevel || NULL == pCxt->pDbs || NULL == pCxt->pTables) {
    return TSDB_CODE_OUT_OF_MEMORY;
  }
  return TSDB_CODE_SUCCESS;
}

static int32_t resetTranslateNamespace(STranslateContext* pCxt) {
  if (NULL != pCxt->pNsLevel) {
    size_t size = taosArrayGetSize(pCxt->pNsLevel);
    for (size_t i = 0; i < size; ++i) {
      taosArrayDestroy(taosArrayGetP(pCxt->pNsLevel, i));
    }
    taosArrayDestroy(pCxt->pNsLevel);
  }
  pCxt->pNsLevel = taosArrayInit(TARRAY_MIN_SIZE, POINTER_BYTES);
  if (NULL == pCxt->pNsLevel) {
    return TSDB_CODE_OUT_OF_MEMORY;
  }
  return TSDB_CODE_SUCCESS;
}

static void destroyTranslateContext(STranslateContext* pCxt) {
  if (NULL != pCxt->pNsLevel) {
    size_t size = taosArrayGetSize(pCxt->pNsLevel);
    for (size_t i = 0; i < size; ++i) {
      taosArrayDestroy(taosArrayGetP(pCxt->pNsLevel, i));
    }
    taosArrayDestroy(pCxt->pNsLevel);
  }

  if (NULL != pCxt->pCmdMsg) {
    taosMemoryFreeClear(pCxt->pCmdMsg->pMsg);
    taosMemoryFreeClear(pCxt->pCmdMsg);
  }

  taosHashCleanup(pCxt->pDbs);
  taosHashCleanup(pCxt->pTables);
}

static bool isAliasColumn(const SNode* pNode) {
  return (QUERY_NODE_COLUMN == nodeType(pNode) && ('\0' == ((SColumnNode*)pNode)->tableAlias[0]));
}

static bool isAggFunc(const SNode* pNode) {
  return (QUERY_NODE_FUNCTION == nodeType(pNode) && fmIsAggFunc(((SFunctionNode*)pNode)->funcId));
}

static bool isSelectFunc(const SNode* pNode) {
  return (QUERY_NODE_FUNCTION == nodeType(pNode) && fmIsSelectFunc(((SFunctionNode*)pNode)->funcId));
}

static bool isTimelineFunc(const SNode* pNode) {
  return (QUERY_NODE_FUNCTION == nodeType(pNode) && fmIsTimelineFunc(((SFunctionNode*)pNode)->funcId));
}

static bool isScanPseudoColumnFunc(const SNode* pNode) {
  return (QUERY_NODE_FUNCTION == nodeType(pNode) && fmIsScanPseudoColumnFunc(((SFunctionNode*)pNode)->funcId));
}

static bool isNonstandardSQLFunc(const SNode* pNode) {
  return (QUERY_NODE_FUNCTION == nodeType(pNode) && fmIsNonstandardSQLFunc(((SFunctionNode*)pNode)->funcId));
}

static bool isDistinctOrderBy(STranslateContext* pCxt) {
  return (SQL_CLAUSE_ORDER_BY == pCxt->currClause && pCxt->pCurrStmt->isDistinct);
}

static bool belongTable(const char* currentDb, const SColumnNode* pCol, const STableNode* pTable) {
  int cmp = 0;
  if ('\0' != pCol->dbName[0]) {
    cmp = strcmp(pCol->dbName, pTable->dbName);
  } else {
    cmp = (QUERY_NODE_REAL_TABLE == nodeType(pTable) ? strcmp(currentDb, pTable->dbName) : 0);
  }
  if (0 == cmp) {
    cmp = strcmp(pCol->tableAlias, pTable->tableAlias);
  }
  return (0 == cmp);
}

static SNodeList* getProjectList(const SNode* pNode) {
  if (QUERY_NODE_SELECT_STMT == nodeType(pNode)) {
    return ((SSelectStmt*)pNode)->pProjectionList;
  } else if (QUERY_NODE_SET_OPERATOR == nodeType(pNode)) {
    return ((SSetOperator*)pNode)->pProjectionList;
  }
  return NULL;
}

static void setColumnInfoBySchema(const SRealTableNode* pTable, const SSchema* pColSchema, bool isTag,
                                  SColumnNode* pCol) {
  strcpy(pCol->dbName, pTable->table.dbName);
  strcpy(pCol->tableAlias, pTable->table.tableAlias);
  strcpy(pCol->tableName, pTable->table.tableName);
  strcpy(pCol->colName, pColSchema->name);
  if ('\0' == pCol->node.aliasName[0]) {
    strcpy(pCol->node.aliasName, pColSchema->name);
  }
  pCol->tableId = pTable->pMeta->uid;
  pCol->tableType = pTable->pMeta->tableType;
  pCol->colId = pColSchema->colId;
  pCol->colType = isTag ? COLUMN_TYPE_TAG : COLUMN_TYPE_COLUMN;
  pCol->node.resType.type = pColSchema->type;
  pCol->node.resType.bytes = pColSchema->bytes;
  if (TSDB_DATA_TYPE_TIMESTAMP == pCol->node.resType.type) {
    pCol->node.resType.precision = pTable->pMeta->tableInfo.precision;
  }
}

static void setColumnInfoByExpr(const STableNode* pTable, SExprNode* pExpr, SColumnNode* pCol) {
  pCol->pProjectRef = (SNode*)pExpr;
  if (NULL == pExpr->pAssociation) {
    pExpr->pAssociation = taosArrayInit(TARRAY_MIN_SIZE, POINTER_BYTES);
  }
  taosArrayPush(pExpr->pAssociation, &pCol);
  if (NULL != pTable) {
    strcpy(pCol->tableAlias, pTable->tableAlias);
  } else if (QUERY_NODE_COLUMN == nodeType(pExpr)) {
    SColumnNode* pProjCol = (SColumnNode*)pExpr;
    strcpy(pCol->tableAlias, pProjCol->tableAlias);
    pCol->tableId = pProjCol->tableId;
    pCol->colId = pProjCol->colId;
    pCol->colType = pProjCol->colType;
  }
  strcpy(pCol->colName, pExpr->aliasName);
  if ('\0' == pCol->node.aliasName[0]) {
    strcpy(pCol->node.aliasName, pCol->colName);
  }
  pCol->node.resType = pExpr->resType;
}

static int32_t createColumnsByTable(STranslateContext* pCxt, const STableNode* pTable, SNodeList* pList) {
  if (QUERY_NODE_REAL_TABLE == nodeType(pTable)) {
    const STableMeta* pMeta = ((SRealTableNode*)pTable)->pMeta;
    int32_t           nums =
        pMeta->tableInfo.numOfColumns + ((TSDB_SUPER_TABLE == pMeta->tableType) ? pMeta->tableInfo.numOfTags : 0);
    for (int32_t i = 0; i < nums; ++i) {
      SColumnNode* pCol = (SColumnNode*)nodesMakeNode(QUERY_NODE_COLUMN);
      if (NULL == pCol) {
        return generateSyntaxErrMsg(&pCxt->msgBuf, TSDB_CODE_OUT_OF_MEMORY);
      }
      setColumnInfoBySchema((SRealTableNode*)pTable, pMeta->schema + i, (i >= pMeta->tableInfo.numOfColumns), pCol);
      nodesListAppend(pList, (SNode*)pCol);
    }
  } else {
    SNodeList* pProjectList = getProjectList(((STempTableNode*)pTable)->pSubquery);
    SNode*     pNode;
    FOREACH(pNode, pProjectList) {
      SColumnNode* pCol = (SColumnNode*)nodesMakeNode(QUERY_NODE_COLUMN);
      if (NULL == pCol) {
        return generateSyntaxErrMsg(&pCxt->msgBuf, TSDB_CODE_OUT_OF_MEMORY);
      }
      setColumnInfoByExpr(pTable, (SExprNode*)pNode, pCol);
      nodesListAppend(pList, (SNode*)pCol);
    }
  }
  return TSDB_CODE_SUCCESS;
}

static bool isInternalPrimaryKey(const SColumnNode* pCol) {
  return PRIMARYKEY_TIMESTAMP_COL_ID == pCol->colId && 0 == strcmp(pCol->colName, PK_TS_COL_INTERNAL_NAME);
}

static bool isTimeOrderQuery(SNode* pStmt) {
  if (QUERY_NODE_SELECT_STMT == nodeType(pStmt)) {
    return ((SSelectStmt*)pStmt)->isTimeOrderQuery;
  } else {
    return false;
  }
}

static bool isPrimaryKeyImpl(STempTableNode* pTable, SNode* pExpr) {
  if (QUERY_NODE_COLUMN == nodeType(pExpr)) {
    return (PRIMARYKEY_TIMESTAMP_COL_ID == ((SColumnNode*)pExpr)->colId);
  } else if (QUERY_NODE_FUNCTION == nodeType(pExpr)) {
    SFunctionNode* pFunc = (SFunctionNode*)pExpr;
    if (FUNCTION_TYPE_SELECT_VALUE == pFunc->funcType) {
      return isPrimaryKeyImpl(pTable, nodesListGetNode(pFunc->pParameterList, 0));
    } else if (FUNCTION_TYPE_WSTARTTS == pFunc->funcType || FUNCTION_TYPE_WENDTS == pFunc->funcType) {
      return true;
    }
  }
  return false;
}

static bool isPrimaryKey(STempTableNode* pTable, SNode* pExpr) {
  if (!isTimeOrderQuery(pTable->pSubquery)) {
    return false;
  }
  return isPrimaryKeyImpl(pTable, pExpr);
}

static bool findAndSetColumn(SColumnNode* pCol, const STableNode* pTable) {
  bool found = false;
  if (QUERY_NODE_REAL_TABLE == nodeType(pTable)) {
    const STableMeta* pMeta = ((SRealTableNode*)pTable)->pMeta;
    if (isInternalPrimaryKey(pCol)) {
      setColumnInfoBySchema((SRealTableNode*)pTable, pMeta->schema, false, pCol);
      return true;
    }
    int32_t nums = pMeta->tableInfo.numOfTags + pMeta->tableInfo.numOfColumns;
    for (int32_t i = 0; i < nums; ++i) {
      if (0 == strcmp(pCol->colName, pMeta->schema[i].name)) {
        setColumnInfoBySchema((SRealTableNode*)pTable, pMeta->schema + i, (i >= pMeta->tableInfo.numOfColumns), pCol);
        found = true;
        break;
      }
    }
  } else {
    SNodeList* pProjectList = getProjectList(((STempTableNode*)pTable)->pSubquery);
    SNode*     pNode;
    FOREACH(pNode, pProjectList) {
      SExprNode* pExpr = (SExprNode*)pNode;
      if (0 == strcmp(pCol->colName, pExpr->aliasName) ||
          (isPrimaryKey((STempTableNode*)pTable, pNode) && isInternalPrimaryKey(pCol))) {
        setColumnInfoByExpr(pTable, pExpr, pCol);
        found = true;
        break;
      }
    }
  }
  return found;
}

static EDealRes translateColumnWithPrefix(STranslateContext* pCxt, SColumnNode* pCol) {
  SArray* pTables = taosArrayGetP(pCxt->pNsLevel, pCxt->currLevel);
  size_t  nums = taosArrayGetSize(pTables);
  bool    foundTable = false;
  for (size_t i = 0; i < nums; ++i) {
    STableNode* pTable = taosArrayGetP(pTables, i);
    if (belongTable(pCxt->pParseCxt->db, pCol, pTable)) {
      foundTable = true;
      if (findAndSetColumn(pCol, pTable)) {
        break;
      }
      return generateDealNodeErrMsg(pCxt, TSDB_CODE_PAR_INVALID_COLUMN, pCol->colName);
    }
  }
  if (!foundTable) {
    return generateDealNodeErrMsg(pCxt, TSDB_CODE_PAR_TABLE_NOT_EXIST, pCol->tableAlias);
  }
  return DEAL_RES_CONTINUE;
}

static EDealRes translateColumnWithoutPrefix(STranslateContext* pCxt, SColumnNode* pCol) {
  SArray* pTables = taosArrayGetP(pCxt->pNsLevel, pCxt->currLevel);
  size_t  nums = taosArrayGetSize(pTables);
  bool    found = false;
  bool    isInternalPk = isInternalPrimaryKey(pCol);
  for (size_t i = 0; i < nums; ++i) {
    STableNode* pTable = taosArrayGetP(pTables, i);
    if (findAndSetColumn(pCol, pTable)) {
      if (found) {
        return generateDealNodeErrMsg(pCxt, TSDB_CODE_PAR_AMBIGUOUS_COLUMN, pCol->colName);
      }
      found = true;
      if (isInternalPk) {
        break;
      }
    }
  }
  if (!found) {
    if (isInternalPk) {
<<<<<<< HEAD
=======
      if (NULL != pCxt->pCurrStmt->pWindow) {
        return generateDealNodeErrMsg(pCxt, TSDB_CODE_PAR_NOT_ALLOWED_WIN_QUERY);
      }
>>>>>>> 292735a1
      return generateDealNodeErrMsg(pCxt, TSDB_CODE_PAR_INVALID_INTERNAL_PK);
    } else {
      return generateDealNodeErrMsg(pCxt, TSDB_CODE_PAR_INVALID_COLUMN, pCol->colName);
    }
  }
  return DEAL_RES_CONTINUE;
}

static bool translateColumnUseAlias(STranslateContext* pCxt, SColumnNode* pCol) {
  SNodeList* pProjectionList = pCxt->pCurrStmt->pProjectionList;
  SNode*     pNode;
  FOREACH(pNode, pProjectionList) {
    SExprNode* pExpr = (SExprNode*)pNode;
    if (0 == strcmp(pCol->colName, pExpr->aliasName)) {
      setColumnInfoByExpr(NULL, pExpr, pCol);
      return true;
    }
  }
  return false;
}

static EDealRes translateColumn(STranslateContext* pCxt, SColumnNode* pCol) {
  // count(*)/first(*)/last(*) and so on
  if (0 == strcmp(pCol->colName, "*")) {
    return DEAL_RES_CONTINUE;
  }

  EDealRes res = DEAL_RES_CONTINUE;
  if ('\0' != pCol->tableAlias[0]) {
    res = translateColumnWithPrefix(pCxt, pCol);
  } else {
    bool found = false;
    if (SQL_CLAUSE_ORDER_BY == pCxt->currClause) {
      found = translateColumnUseAlias(pCxt, pCol);
    }
    res = (found ? DEAL_RES_CONTINUE : translateColumnWithoutPrefix(pCxt, pCol));
  }
  return res;
}

static int32_t parseTimeFromValueNode(SValueNode* pVal) {
  if (IS_SIGNED_NUMERIC_TYPE(pVal->node.resType.type)) {
    return TSDB_CODE_SUCCESS;
  } else if (IS_UNSIGNED_NUMERIC_TYPE(pVal->node.resType.type)) {
    pVal->datum.i = pVal->datum.u;
    return TSDB_CODE_SUCCESS;
  } else if (IS_FLOAT_TYPE(pVal->node.resType.type)) {
    pVal->datum.i = pVal->datum.d;
    return TSDB_CODE_SUCCESS;
  } else if (TSDB_DATA_TYPE_BOOL == pVal->node.resType.type) {
    pVal->datum.i = pVal->datum.b;
    return TSDB_CODE_SUCCESS;
  } else if (IS_VAR_DATA_TYPE(pVal->node.resType.type) || TSDB_DATA_TYPE_TIMESTAMP == pVal->node.resType.type) {
    if (TSDB_CODE_SUCCESS == taosParseTime(pVal->literal, &pVal->datum.i, pVal->node.resType.bytes,
                                           pVal->node.resType.precision, tsDaylight)) {
      return TSDB_CODE_SUCCESS;
    }
    char* pEnd = NULL;
    pVal->datum.i = taosStr2Int64(pVal->literal, &pEnd, 10);
    return (NULL != pEnd && '\0' == *pEnd) ? TSDB_CODE_SUCCESS : TSDB_CODE_FAILED;
  } else {
    return TSDB_CODE_FAILED;
  }
}

static EDealRes translateValueImpl(STranslateContext* pCxt, SValueNode* pVal, SDataType targetDt) {
  uint8_t precision = (NULL != pCxt->pCurrStmt ? pCxt->pCurrStmt->precision : targetDt.precision);
  pVal->node.resType.precision = precision;
  if (pVal->placeholderNo > 0) {
    return DEAL_RES_CONTINUE;
  }
  if (pVal->isDuration) {
    if (parseNatualDuration(pVal->literal, strlen(pVal->literal), &pVal->datum.i, &pVal->unit, precision) !=
        TSDB_CODE_SUCCESS) {
      return generateDealNodeErrMsg(pCxt, TSDB_CODE_PAR_WRONG_VALUE_TYPE, pVal->literal);
    }
    *(int64_t*)&pVal->typeData = pVal->datum.i;
  } else {
    switch (targetDt.type) {
      case TSDB_DATA_TYPE_NULL:
        break;
      case TSDB_DATA_TYPE_BOOL:
        pVal->datum.b = (0 == strcasecmp(pVal->literal, "true"));
        *(bool*)&pVal->typeData = pVal->datum.b;
        break;
      case TSDB_DATA_TYPE_TINYINT: {
        char* endPtr = NULL;
        pVal->datum.i = taosStr2Int64(pVal->literal, &endPtr, 10);
        *(int8_t*)&pVal->typeData = pVal->datum.i;
        break;
      }
      case TSDB_DATA_TYPE_SMALLINT: {
        char* endPtr = NULL;
        pVal->datum.i = taosStr2Int64(pVal->literal, &endPtr, 10);
        *(int16_t*)&pVal->typeData = pVal->datum.i;
        break;
      }
      case TSDB_DATA_TYPE_INT: {
        char* endPtr = NULL;
        pVal->datum.i = taosStr2Int64(pVal->literal, &endPtr, 10);
        *(int32_t*)&pVal->typeData = pVal->datum.i;
        break;
      }
      case TSDB_DATA_TYPE_BIGINT: {
        char* endPtr = NULL;
        pVal->datum.i = taosStr2Int64(pVal->literal, &endPtr, 10);
        *(int64_t*)&pVal->typeData = pVal->datum.i;
        break;
      }
      case TSDB_DATA_TYPE_UTINYINT: {
        char* endPtr = NULL;
        pVal->datum.u = taosStr2UInt64(pVal->literal, &endPtr, 10);
        *(uint8_t*)&pVal->typeData = pVal->datum.u;
        break;
      }
      case TSDB_DATA_TYPE_USMALLINT: {
        char* endPtr = NULL;
        pVal->datum.u = taosStr2UInt64(pVal->literal, &endPtr, 10);
        *(uint16_t*)&pVal->typeData = pVal->datum.u;
        break;
      }
      case TSDB_DATA_TYPE_UINT: {
        char* endPtr = NULL;
        pVal->datum.u = taosStr2UInt64(pVal->literal, &endPtr, 10);
        *(uint32_t*)&pVal->typeData = pVal->datum.u;
        break;
      }
      case TSDB_DATA_TYPE_UBIGINT: {
        char* endPtr = NULL;
        pVal->datum.u = taosStr2UInt64(pVal->literal, &endPtr, 10);
        *(uint64_t*)&pVal->typeData = pVal->datum.u;
        break;
      }
      case TSDB_DATA_TYPE_FLOAT: {
        char* endPtr = NULL;
        pVal->datum.d = taosStr2Double(pVal->literal, &endPtr);
        *(float*)&pVal->typeData = pVal->datum.d;
        break;
      }
      case TSDB_DATA_TYPE_DOUBLE: {
        char* endPtr = NULL;
        pVal->datum.d = taosStr2Double(pVal->literal, &endPtr);
        *(double*)&pVal->typeData = pVal->datum.d;
        break;
      }
      case TSDB_DATA_TYPE_VARCHAR:
      case TSDB_DATA_TYPE_VARBINARY: {
        pVal->datum.p = taosMemoryCalloc(1, targetDt.bytes + VARSTR_HEADER_SIZE + 1);
        if (NULL == pVal->datum.p) {
          return generateDealNodeErrMsg(pCxt, TSDB_CODE_OUT_OF_MEMORY);
        }
        varDataSetLen(pVal->datum.p, targetDt.bytes);
        strncpy(varDataVal(pVal->datum.p), pVal->literal, targetDt.bytes);
        break;
      }
      case TSDB_DATA_TYPE_TIMESTAMP: {
        if (TSDB_CODE_SUCCESS != parseTimeFromValueNode(pVal)) {
          return generateDealNodeErrMsg(pCxt, TSDB_CODE_PAR_WRONG_VALUE_TYPE, pVal->literal);
        }
        *(int64_t*)&pVal->typeData = pVal->datum.i;
        break;
      }
      case TSDB_DATA_TYPE_NCHAR: {
        int32_t bytes = targetDt.bytes * TSDB_NCHAR_SIZE;
        pVal->datum.p = taosMemoryCalloc(1, bytes + VARSTR_HEADER_SIZE + 1);
        if (NULL == pVal->datum.p) {
          return generateDealNodeErrMsg(pCxt, TSDB_CODE_OUT_OF_MEMORY);
          ;
        }

        int32_t output = 0;
        if (!taosMbsToUcs4(pVal->literal, pVal->node.resType.bytes, (TdUcs4*)varDataVal(pVal->datum.p), bytes,
                           &output)) {
          return generateDealNodeErrMsg(pCxt, TSDB_CODE_PAR_WRONG_VALUE_TYPE, pVal->literal);
        }
        varDataSetLen(pVal->datum.p, output);
        break;
      }
      case TSDB_DATA_TYPE_JSON:
      case TSDB_DATA_TYPE_DECIMAL:
      case TSDB_DATA_TYPE_BLOB:
        return generateDealNodeErrMsg(pCxt, TSDB_CODE_PAR_WRONG_VALUE_TYPE, pVal->literal);
      default:
        break;
    }
  }
  pVal->node.resType = targetDt;
  pVal->translate = true;
  return DEAL_RES_CONTINUE;
}

static EDealRes translateValue(STranslateContext* pCxt, SValueNode* pVal) {
  return translateValueImpl(pCxt, pVal, pVal->node.resType);
}

static EDealRes translateOperator(STranslateContext* pCxt, SOperatorNode* pOp) {
  if (nodesIsUnaryOp(pOp)) {
    if (OP_TYPE_MINUS == pOp->opType) {
      if (!IS_MATHABLE_TYPE(((SExprNode*)(pOp->pLeft))->resType.type)) {
        return generateDealNodeErrMsg(pCxt, TSDB_CODE_PAR_WRONG_VALUE_TYPE, ((SExprNode*)(pOp->pLeft))->aliasName);
      }
      pOp->node.resType.type = TSDB_DATA_TYPE_DOUBLE;
      pOp->node.resType.bytes = tDataTypes[TSDB_DATA_TYPE_DOUBLE].bytes;
    } else {
      pOp->node.resType.type = TSDB_DATA_TYPE_BOOL;
      pOp->node.resType.bytes = tDataTypes[TSDB_DATA_TYPE_BOOL].bytes;
    }
    return DEAL_RES_CONTINUE;
  }
  SDataType ldt = ((SExprNode*)(pOp->pLeft))->resType;
  SDataType rdt = ((SExprNode*)(pOp->pRight))->resType;
  if (nodesIsArithmeticOp(pOp)) {
    if (TSDB_DATA_TYPE_JSON == ldt.type || TSDB_DATA_TYPE_BLOB == ldt.type || TSDB_DATA_TYPE_JSON == rdt.type ||
        TSDB_DATA_TYPE_BLOB == rdt.type) {
      return generateDealNodeErrMsg(pCxt, TSDB_CODE_PAR_WRONG_VALUE_TYPE, ((SExprNode*)(pOp->pRight))->aliasName);
    }
    if ((TSDB_DATA_TYPE_TIMESTAMP == ldt.type && TSDB_DATA_TYPE_TIMESTAMP == rdt.type) ||
        (TSDB_DATA_TYPE_TIMESTAMP == ldt.type && (IS_VAR_DATA_TYPE(rdt.type) || IS_FLOAT_TYPE(rdt.type))) ||
        (TSDB_DATA_TYPE_TIMESTAMP == rdt.type && (IS_VAR_DATA_TYPE(ldt.type) || IS_FLOAT_TYPE(ldt.type)))) {
      return generateDealNodeErrMsg(pCxt, TSDB_CODE_PAR_WRONG_VALUE_TYPE, ((SExprNode*)(pOp->pRight))->aliasName);
    }

    if ((TSDB_DATA_TYPE_TIMESTAMP == ldt.type && IS_INTEGER_TYPE(rdt.type)) ||
        (TSDB_DATA_TYPE_TIMESTAMP == rdt.type && IS_INTEGER_TYPE(ldt.type)) ||
        (TSDB_DATA_TYPE_TIMESTAMP == ldt.type && TSDB_DATA_TYPE_BOOL == rdt.type) ||
        (TSDB_DATA_TYPE_TIMESTAMP == rdt.type && TSDB_DATA_TYPE_BOOL == ldt.type)) {
      pOp->node.resType.type = TSDB_DATA_TYPE_TIMESTAMP;
      pOp->node.resType.bytes = tDataTypes[TSDB_DATA_TYPE_TIMESTAMP].bytes;
    } else {
      pOp->node.resType.type = TSDB_DATA_TYPE_DOUBLE;
      pOp->node.resType.bytes = tDataTypes[TSDB_DATA_TYPE_DOUBLE].bytes;
    }
  } else if (nodesIsComparisonOp(pOp)) {
    if (TSDB_DATA_TYPE_BLOB == ldt.type || TSDB_DATA_TYPE_JSON == rdt.type || TSDB_DATA_TYPE_BLOB == rdt.type) {
      return generateDealNodeErrMsg(pCxt, TSDB_CODE_PAR_WRONG_VALUE_TYPE, ((SExprNode*)(pOp->pRight))->aliasName);
    }
    if (OP_TYPE_IN == pOp->opType || OP_TYPE_NOT_IN == pOp->opType) {
      ((SExprNode*)pOp->pRight)->resType = ((SExprNode*)pOp->pLeft)->resType;
    }
    if (nodesIsRegularOp(pOp)) {
      if (!IS_STR_DATA_TYPE(((SExprNode*)(pOp->pLeft))->resType.type)) {
        return generateDealNodeErrMsg(pCxt, TSDB_CODE_PAR_WRONG_VALUE_TYPE, ((SExprNode*)(pOp->pLeft))->aliasName);
      }
      if (QUERY_NODE_VALUE != nodeType(pOp->pRight) || !IS_STR_DATA_TYPE(((SExprNode*)(pOp->pRight))->resType.type)) {
        return generateDealNodeErrMsg(pCxt, TSDB_CODE_PAR_WRONG_VALUE_TYPE, ((SExprNode*)(pOp->pRight))->aliasName);
      }
    }
    pOp->node.resType.type = TSDB_DATA_TYPE_BOOL;
    pOp->node.resType.bytes = tDataTypes[TSDB_DATA_TYPE_BOOL].bytes;
  } else if (nodesIsJsonOp(pOp)) {
    if (TSDB_DATA_TYPE_JSON != ldt.type || TSDB_DATA_TYPE_BINARY != rdt.type) {
      return generateDealNodeErrMsg(pCxt, TSDB_CODE_PAR_WRONG_VALUE_TYPE, ((SExprNode*)(pOp->pRight))->aliasName);
    }
    pOp->node.resType.type = TSDB_DATA_TYPE_JSON;
    pOp->node.resType.bytes = tDataTypes[TSDB_DATA_TYPE_JSON].bytes;
  }
  return DEAL_RES_CONTINUE;
}

static EDealRes haveAggOrNonstdFunction(SNode* pNode, void* pContext) {
  if (isAggFunc(pNode)) {
    *((bool*)pContext) = true;
    return DEAL_RES_END;
  } else if (isNonstandardSQLFunc(pNode)) {
    *((bool*)pContext) = true;
    return DEAL_RES_END;
  }
  return DEAL_RES_CONTINUE;
}

static int32_t findTable(STranslateContext* pCxt, const char* pTableAlias, STableNode** pOutput) {
  SArray* pTables = taosArrayGetP(pCxt->pNsLevel, pCxt->currLevel);
  size_t  nums = taosArrayGetSize(pTables);
  for (size_t i = 0; i < nums; ++i) {
    STableNode* pTable = taosArrayGetP(pTables, i);
    if (NULL == pTableAlias || 0 == strcmp(pTable->tableAlias, pTableAlias)) {
      *pOutput = pTable;
      return TSDB_CODE_SUCCESS;
    }
  }
  return generateSyntaxErrMsg(&pCxt->msgBuf, TSDB_CODE_PAR_TABLE_NOT_EXIST, pTableAlias);
}

static bool isCountStar(SFunctionNode* pFunc) {
  if (FUNCTION_TYPE_COUNT != pFunc->funcType || 1 != LIST_LENGTH(pFunc->pParameterList)) {
    return false;
  }
  SNode* pPara = nodesListGetNode(pFunc->pParameterList, 0);
  return (QUERY_NODE_COLUMN == nodeType(pPara) && 0 == strcmp(((SColumnNode*)pPara)->colName, "*"));
}

// count(*) is rewritten as count(ts) for scannning optimization
static int32_t rewriteCountStar(STranslateContext* pCxt, SFunctionNode* pCount) {
  SColumnNode* pCol = nodesListGetNode(pCount->pParameterList, 0);
  STableNode*  pTable = NULL;
  int32_t      code = findTable(pCxt, ('\0' == pCol->tableAlias[0] ? NULL : pCol->tableAlias), &pTable);
  if (TSDB_CODE_SUCCESS == code && QUERY_NODE_REAL_TABLE == nodeType(pTable)) {
    setColumnInfoBySchema((SRealTableNode*)pTable, ((SRealTableNode*)pTable)->pMeta->schema, false, pCol);
  }
  return code;
}

static bool hasInvalidFuncNesting(SNodeList* pParameterList) {
  bool hasInvalidFunc = false;
  nodesWalkExprs(pParameterList, haveAggOrNonstdFunction, &hasInvalidFunc);
  return hasInvalidFunc;
}

static EDealRes translateFunction(STranslateContext* pCxt, SFunctionNode* pFunc) {
  SFmGetFuncInfoParam param = {.pCtg = pCxt->pParseCxt->pCatalog,
                               .pRpc = pCxt->pParseCxt->pTransporter,
                               .pMgmtEps = &pCxt->pParseCxt->mgmtEpSet,
                               .pErrBuf = pCxt->msgBuf.buf,
                               .errBufLen = pCxt->msgBuf.len};
  pCxt->errCode = fmGetFuncInfo(&param, pFunc);
  if (TSDB_CODE_SUCCESS == pCxt->errCode && fmIsAggFunc(pFunc->funcId)) {
    if (beforeHaving(pCxt->currClause)) {
      return generateDealNodeErrMsg(pCxt, TSDB_CODE_PAR_ILLEGAL_USE_AGG_FUNCTION);
    }
    if (hasInvalidFuncNesting(pFunc->pParameterList)) {
      return generateDealNodeErrMsg(pCxt, TSDB_CODE_PAR_AGG_FUNC_NESTING);
    }
    if (pCxt->pCurrStmt->hasNonstdSQLFunc) {
      return generateDealNodeErrMsg(pCxt, TSDB_CODE_PAR_NOT_ALLOWED_FUNC);
    }

    pCxt->pCurrStmt->hasAggFuncs = true;
    if (isCountStar(pFunc)) {
      pCxt->errCode = rewriteCountStar(pCxt, pFunc);
    }

    if (fmIsRepeatScanFunc(pFunc->funcId)) {
      pCxt->pCurrStmt->hasRepeatScanFuncs = true;
    }
  }
  if (TSDB_CODE_SUCCESS == pCxt->errCode && fmIsScanPseudoColumnFunc(pFunc->funcId)) {
    if (0 == LIST_LENGTH(pFunc->pParameterList)) {
      if (QUERY_NODE_REAL_TABLE != nodeType(pCxt->pCurrStmt->pFromTable)) {
        return generateDealNodeErrMsg(pCxt, TSDB_CODE_PAR_INVALID_TBNAME);
      }
    } else {
      SValueNode* pVal = nodesListGetNode(pFunc->pParameterList, 0);
      STableNode* pTable = NULL;
      pCxt->errCode = findTable(pCxt, pVal->literal, &pTable);
      if (TSDB_CODE_SUCCESS == pCxt->errCode && (NULL == pTable || QUERY_NODE_REAL_TABLE != nodeType(pTable))) {
        return generateDealNodeErrMsg(pCxt, TSDB_CODE_PAR_INVALID_TBNAME);
      }
    }
  }
  if (TSDB_CODE_SUCCESS == pCxt->errCode && fmIsNonstandardSQLFunc(pFunc->funcId)) {
    if (SQL_CLAUSE_SELECT != pCxt->currClause || pCxt->pCurrStmt->hasNonstdSQLFunc || pCxt->pCurrStmt->hasAggFuncs) {
      return generateDealNodeErrMsg(pCxt, TSDB_CODE_PAR_NOT_ALLOWED_FUNC);
    }
    if (hasInvalidFuncNesting(pFunc->pParameterList)) {
      return generateDealNodeErrMsg(pCxt, TSDB_CODE_PAR_AGG_FUNC_NESTING);
    }
    pCxt->pCurrStmt->hasNonstdSQLFunc = true;
  }
  return TSDB_CODE_SUCCESS == pCxt->errCode ? DEAL_RES_CONTINUE : DEAL_RES_ERROR;
}

static EDealRes translateExprSubquery(STranslateContext* pCxt, SNode* pNode) {
  return (TSDB_CODE_SUCCESS == translateSubquery(pCxt, pNode) ? DEAL_RES_CONTINUE : DEAL_RES_ERROR);
}

static EDealRes translateLogicCond(STranslateContext* pCxt, SLogicConditionNode* pCond) {
  pCond->node.resType.type = TSDB_DATA_TYPE_BOOL;
  pCond->node.resType.bytes = tDataTypes[TSDB_DATA_TYPE_BOOL].bytes;
  return DEAL_RES_CONTINUE;
}

static EDealRes doTranslateExpr(SNode* pNode, void* pContext) {
  STranslateContext* pCxt = (STranslateContext*)pContext;
  switch (nodeType(pNode)) {
    case QUERY_NODE_COLUMN:
      return translateColumn(pCxt, (SColumnNode*)pNode);
    case QUERY_NODE_VALUE:
      return translateValue(pCxt, (SValueNode*)pNode);
    case QUERY_NODE_OPERATOR:
      return translateOperator(pCxt, (SOperatorNode*)pNode);
    case QUERY_NODE_FUNCTION:
      return translateFunction(pCxt, (SFunctionNode*)pNode);
    case QUERY_NODE_LOGIC_CONDITION:
      return translateLogicCond(pCxt, (SLogicConditionNode*)pNode);
    case QUERY_NODE_TEMP_TABLE:
      return translateExprSubquery(pCxt, ((STempTableNode*)pNode)->pSubquery);
    default:
      break;
  }
  return DEAL_RES_CONTINUE;
}

static int32_t translateExpr(STranslateContext* pCxt, SNode* pNode) {
  nodesWalkExprPostOrder(pNode, doTranslateExpr, pCxt);
  return pCxt->errCode;
}

static int32_t translateExprList(STranslateContext* pCxt, SNodeList* pList) {
  nodesWalkExprsPostOrder(pList, doTranslateExpr, pCxt);
  return pCxt->errCode;
}

static SNodeList* getGroupByList(STranslateContext* pCxt) {
  if (isDistinctOrderBy(pCxt)) {
    return pCxt->pCurrStmt->pProjectionList;
  }
  return pCxt->pCurrStmt->pGroupByList;
}

static SNode* getGroupByNode(SNode* pNode) {
  if (QUERY_NODE_GROUPING_SET == nodeType(pNode)) {
    return nodesListGetNode(((SGroupingSetNode*)pNode)->pParameterList, 0);
  }
  return pNode;
}

static int32_t getGroupByErrorCode(STranslateContext* pCxt) {
  if (isDistinctOrderBy(pCxt)) {
    return TSDB_CODE_PAR_NOT_SELECTED_EXPRESSION;
  }
  return TSDB_CODE_PAR_GROUPBY_LACK_EXPRESSION;
}

typedef struct SCheckExprForGroupByCxt {
  STranslateContext* pTranslateCxt;
  int32_t            selectFuncNum;
  bool               hasSelectValFunc;
} SCheckExprForGroupByCxt;

static EDealRes rewriteColToSelectValFunc(STranslateContext* pCxt, bool* pHasSelectValFunc, SNode** pNode) {
  SFunctionNode* pFunc = nodesMakeNode(QUERY_NODE_FUNCTION);
  if (NULL == pFunc) {
    pCxt->errCode = TSDB_CODE_OUT_OF_MEMORY;
    return DEAL_RES_ERROR;
  }
  strcpy(pFunc->functionName, "_select_value");
  strcpy(pFunc->node.aliasName, ((SExprNode*)*pNode)->aliasName);
  pCxt->errCode = nodesListMakeAppend(&pFunc->pParameterList, *pNode);
  if (TSDB_CODE_SUCCESS == pCxt->errCode) {
    translateFunction(pCxt, pFunc);
  }
  if (TSDB_CODE_SUCCESS == pCxt->errCode) {
    *pNode = (SNode*)pFunc;
    if (NULL != pHasSelectValFunc) {
      *pHasSelectValFunc = true;
    }
  } else {
    nodesDestroyNode(pFunc);
  }
  return TSDB_CODE_SUCCESS == pCxt->errCode ? DEAL_RES_IGNORE_CHILD : DEAL_RES_ERROR;
}

static EDealRes doCheckExprForGroupBy(SNode** pNode, void* pContext) {
  SCheckExprForGroupByCxt* pCxt = (SCheckExprForGroupByCxt*)pContext;
  if (!nodesIsExprNode(*pNode) || isAliasColumn(*pNode)) {
    return DEAL_RES_CONTINUE;
  }
  pCxt->selectFuncNum += isSelectFunc(*pNode) ? 1 : 0;
  if (pCxt->selectFuncNum > 1 && pCxt->hasSelectValFunc) {
    return generateDealNodeErrMsg(pCxt->pTranslateCxt, getGroupByErrorCode(pCxt->pTranslateCxt));
  }
  if (isAggFunc(*pNode) && !isDistinctOrderBy(pCxt->pTranslateCxt)) {
    return DEAL_RES_IGNORE_CHILD;
  }
  SNode* pGroupNode;
  FOREACH(pGroupNode, getGroupByList(pCxt->pTranslateCxt)) {
    if (nodesEqualNode(getGroupByNode(pGroupNode), *pNode)) {
      return DEAL_RES_IGNORE_CHILD;
    }
  }
  if (isScanPseudoColumnFunc(*pNode) || QUERY_NODE_COLUMN == nodeType(*pNode)) {
    if (pCxt->selectFuncNum > 1) {
      return generateDealNodeErrMsg(pCxt->pTranslateCxt, getGroupByErrorCode(pCxt->pTranslateCxt));
    } else {
      return rewriteColToSelectValFunc(pCxt->pTranslateCxt, &pCxt->hasSelectValFunc, pNode);
    }
  }
  if (isAggFunc(*pNode) && isDistinctOrderBy(pCxt->pTranslateCxt)) {
    return generateDealNodeErrMsg(pCxt->pTranslateCxt, getGroupByErrorCode(pCxt->pTranslateCxt));
  }
  return DEAL_RES_CONTINUE;
}

static int32_t checkExprForGroupBy(STranslateContext* pCxt, SNode** pNode) {
  SCheckExprForGroupByCxt cxt = {.pTranslateCxt = pCxt, .selectFuncNum = 0, .hasSelectValFunc = false};
  nodesRewriteExpr(pNode, doCheckExprForGroupBy, &cxt);
  if (cxt.selectFuncNum != 1 && cxt.hasSelectValFunc) {
    return generateSyntaxErrMsg(&pCxt->msgBuf, getGroupByErrorCode(pCxt));
  }
  return pCxt->errCode;
}

static int32_t checkExprListForGroupBy(STranslateContext* pCxt, SNodeList* pList) {
  if (NULL == getGroupByList(pCxt)) {
    return TSDB_CODE_SUCCESS;
  }
  SCheckExprForGroupByCxt cxt = {.pTranslateCxt = pCxt, .selectFuncNum = 0, .hasSelectValFunc = false};
  nodesRewriteExprs(pList, doCheckExprForGroupBy, &cxt);
  if (cxt.selectFuncNum != 1 && cxt.hasSelectValFunc) {
    return generateSyntaxErrMsg(&pCxt->msgBuf, getGroupByErrorCode(pCxt));
  }
  return pCxt->errCode;
}

static EDealRes rewriteColsToSelectValFuncImpl(SNode** pNode, void* pContext) {
  if (isAggFunc(*pNode)) {
    return DEAL_RES_IGNORE_CHILD;
  }
  if (isScanPseudoColumnFunc(*pNode) || QUERY_NODE_COLUMN == nodeType(*pNode)) {
    return rewriteColToSelectValFunc((STranslateContext*)pContext, NULL, pNode);
  }
  return DEAL_RES_CONTINUE;
}

static int32_t rewriteColsToSelectValFunc(STranslateContext* pCxt, SSelectStmt* pSelect) {
  nodesRewriteExprs(pSelect->pProjectionList, rewriteColsToSelectValFuncImpl, pCxt);
  if (TSDB_CODE_SUCCESS == pCxt->errCode && !pSelect->isDistinct) {
    nodesRewriteExprs(pSelect->pOrderByList, rewriteColsToSelectValFuncImpl, pCxt);
  }
  return pCxt->errCode;
}

typedef struct CheckAggColCoexistCxt {
  STranslateContext* pTranslateCxt;
  bool               existAggFunc;
  bool               existCol;
  bool               existNonstdFunc;
  int32_t            selectFuncNum;
} CheckAggColCoexistCxt;

static EDealRes doCheckAggColCoexist(SNode* pNode, void* pContext) {
  CheckAggColCoexistCxt* pCxt = (CheckAggColCoexistCxt*)pContext;
  pCxt->selectFuncNum += isSelectFunc(pNode) ? 1 : 0;
  if (isAggFunc(pNode)) {
    pCxt->existAggFunc = true;
    return DEAL_RES_IGNORE_CHILD;
  }
  if (isNonstandardSQLFunc(pNode)) {
    pCxt->existNonstdFunc = true;
    return DEAL_RES_IGNORE_CHILD;
  }
  if (isScanPseudoColumnFunc(pNode) || QUERY_NODE_COLUMN == nodeType(pNode)) {
    pCxt->existCol = true;
  }
  return DEAL_RES_CONTINUE;
}

static int32_t checkAggColCoexist(STranslateContext* pCxt, SSelectStmt* pSelect) {
  if (NULL != pSelect->pGroupByList) {
    return TSDB_CODE_SUCCESS;
  }
  CheckAggColCoexistCxt cxt = {
      .pTranslateCxt = pCxt, .existAggFunc = false, .existCol = false, .existNonstdFunc = false};
  nodesWalkExprs(pSelect->pProjectionList, doCheckAggColCoexist, &cxt);
  if (!pSelect->isDistinct) {
    nodesWalkExprs(pSelect->pOrderByList, doCheckAggColCoexist, &cxt);
  }
  if (1 == cxt.selectFuncNum) {
    return rewriteColsToSelectValFunc(pCxt, pSelect);
  }
  if ((cxt.selectFuncNum > 1 || cxt.existAggFunc || NULL != pSelect->pWindow) && cxt.existCol) {
    return generateSyntaxErrMsg(&pCxt->msgBuf, TSDB_CODE_PAR_NOT_SINGLE_GROUP);
  }
  if (cxt.existNonstdFunc && cxt.existCol) {
    return generateSyntaxErrMsg(&pCxt->msgBuf, TSDB_CODE_PAR_NOT_ALLOWED_FUNC);
  }
  return TSDB_CODE_SUCCESS;
}

static int32_t toVgroupsInfo(SArray* pVgs, SVgroupsInfo** pVgsInfo) {
  size_t vgroupNum = taosArrayGetSize(pVgs);
  *pVgsInfo = taosMemoryCalloc(1, sizeof(SVgroupsInfo) + sizeof(SVgroupInfo) * vgroupNum);
  if (NULL == *pVgsInfo) {
    return TSDB_CODE_OUT_OF_MEMORY;
  }
  (*pVgsInfo)->numOfVgroups = vgroupNum;
  for (int32_t i = 0; i < vgroupNum; ++i) {
    SVgroupInfo* vg = taosArrayGet(pVgs, i);
    (*pVgsInfo)->vgroups[i] = *vg;
  }
  return TSDB_CODE_SUCCESS;
}

static int32_t addMnodeToVgroupList(const SEpSet* pEpSet, SArray** pVgroupList) {
  if (NULL == *pVgroupList) {
    *pVgroupList = taosArrayInit(TARRAY_MIN_SIZE, sizeof(SVgroupInfo));
    if (NULL == *pVgroupList) {
      return TSDB_CODE_OUT_OF_MEMORY;
    }
  }
  SVgroupInfo vg = {.vgId = MNODE_HANDLE};
  memcpy(&vg.epSet, pEpSet, sizeof(SEpSet));
  taosArrayPush(*pVgroupList, &vg);
  return TSDB_CODE_SUCCESS;
}

static int32_t setSysTableVgroupList(STranslateContext* pCxt, SName* pName, SRealTableNode* pRealTable) {
  if (0 != strcmp(pRealTable->table.tableName, TSDB_INS_TABLE_USER_TABLES)) {
    return TSDB_CODE_SUCCESS;
  }

  int32_t code = TSDB_CODE_SUCCESS;
  SArray* vgroupList = NULL;
  if ('\0' != pRealTable->qualDbName[0]) {
    // todo release after mnode can be processed
    if (0 != strcmp(pRealTable->qualDbName, TSDB_INFORMATION_SCHEMA_DB)) {
      code = getDBVgInfo(pCxt, pRealTable->qualDbName, &vgroupList);
    }
  } else {
    code = getDBVgInfoImpl(pCxt, pName, &vgroupList);
  }

  // todo release after mnode can be processed
  if (TSDB_CODE_SUCCESS == code) {
    code = addMnodeToVgroupList(&pCxt->pParseCxt->mgmtEpSet, &vgroupList);
  }

  if (TSDB_CODE_SUCCESS == code) {
    code = toVgroupsInfo(vgroupList, &pRealTable->pVgroupList);
  }
  taosArrayDestroy(vgroupList);

  return code;
}

static int32_t setTableVgroupList(STranslateContext* pCxt, SName* pName, SRealTableNode* pRealTable) {
  if (pCxt->pParseCxt->topicQuery) {
    return TSDB_CODE_SUCCESS;
  }

  int32_t code = TSDB_CODE_SUCCESS;
  if (TSDB_SUPER_TABLE == pRealTable->pMeta->tableType) {
    SArray* vgroupList = NULL;
    code = getTableDistVgInfo(pCxt, pName, &vgroupList);
    if (TSDB_CODE_SUCCESS == code) {
      code = toVgroupsInfo(vgroupList, &pRealTable->pVgroupList);
    }
    taosArrayDestroy(vgroupList);
  } else if (TSDB_SYSTEM_TABLE == pRealTable->pMeta->tableType) {
    code = setSysTableVgroupList(pCxt, pName, pRealTable);
  } else {
    pRealTable->pVgroupList = taosMemoryCalloc(1, sizeof(SVgroupsInfo) + sizeof(SVgroupInfo));
    if (NULL == pRealTable->pVgroupList) {
      return TSDB_CODE_OUT_OF_MEMORY;
    }
    pRealTable->pVgroupList->numOfVgroups = 1;
    code = getTableHashVgroupImpl(pCxt, pName, pRealTable->pVgroupList->vgroups);
  }
  return code;
}

static uint8_t getStmtPrecision(SNode* pStmt) {
  if (QUERY_NODE_SELECT_STMT == nodeType(pStmt)) {
    return ((SSelectStmt*)pStmt)->precision;
  }
  return 0;
}

static uint8_t getJoinTablePrecision(SJoinTableNode* pJoinTable) {
  uint8_t lp = ((STableNode*)pJoinTable->pLeft)->precision;
  uint8_t rp = ((STableNode*)pJoinTable->pRight)->precision;
  return (lp > rp ? rp : lp);
}

static int32_t translateTable(STranslateContext* pCxt, SNode* pTable) {
  int32_t code = TSDB_CODE_SUCCESS;
  switch (nodeType(pTable)) {
    case QUERY_NODE_REAL_TABLE: {
      SRealTableNode* pRealTable = (SRealTableNode*)pTable;
      pRealTable->ratio = (NULL != pCxt->pExplainOpt ? pCxt->pExplainOpt->ratio : 1.0);
      // The SRealTableNode created through ROLLUP already has STableMeta.
      if (NULL == pRealTable->pMeta) {
        SName name;
        code = getTableMetaImpl(
            pCxt, toName(pCxt->pParseCxt->acctId, pRealTable->table.dbName, pRealTable->table.tableName, &name),
            &(pRealTable->pMeta));
        if (TSDB_CODE_SUCCESS != code) {
          return generateSyntaxErrMsg(&pCxt->msgBuf, TSDB_CODE_PAR_TABLE_NOT_EXIST, pRealTable->table.tableName);
        }
        code = setTableVgroupList(pCxt, &name, pRealTable);
      }
      pRealTable->table.precision = pRealTable->pMeta->tableInfo.precision;
      if (TSDB_CODE_SUCCESS == code) {
        code = addNamespace(pCxt, pRealTable);
      }
      break;
    }
    case QUERY_NODE_TEMP_TABLE: {
      STempTableNode* pTempTable = (STempTableNode*)pTable;
      code = translateSubquery(pCxt, pTempTable->pSubquery);
      if (TSDB_CODE_SUCCESS == code) {
        pTempTable->table.precision = getStmtPrecision(pTempTable->pSubquery);
        code = addNamespace(pCxt, pTempTable);
      }
      break;
    }
    case QUERY_NODE_JOIN_TABLE: {
      SJoinTableNode* pJoinTable = (SJoinTableNode*)pTable;
      code = translateTable(pCxt, pJoinTable->pLeft);
      if (TSDB_CODE_SUCCESS == code) {
        code = translateTable(pCxt, pJoinTable->pRight);
      }
      if (TSDB_CODE_SUCCESS == code) {
        pJoinTable->table.precision = getJoinTablePrecision(pJoinTable);
        code = translateExpr(pCxt, pJoinTable->pOnCond);
      }
      break;
    }
    default:
      break;
  }
  return code;
}

static int32_t createAllColumns(STranslateContext* pCxt, SNodeList** pCols) {
  *pCols = nodesMakeList();
  if (NULL == *pCols) {
    return generateSyntaxErrMsg(&pCxt->msgBuf, TSDB_CODE_OUT_OF_MEMORY);
  }
  SArray* pTables = taosArrayGetP(pCxt->pNsLevel, pCxt->currLevel);
  size_t  nums = taosArrayGetSize(pTables);
  for (size_t i = 0; i < nums; ++i) {
    STableNode* pTable = taosArrayGetP(pTables, i);
    int32_t     code = createColumnsByTable(pCxt, pTable, *pCols);
    if (TSDB_CODE_SUCCESS != code) {
      return code;
    }
  }
  return TSDB_CODE_SUCCESS;
}

static bool isMultiResFunc(SNode* pNode) {
  if (QUERY_NODE_FUNCTION != nodeType(pNode) || !fmIsMultiResFunc(((SFunctionNode*)pNode)->funcId)) {
    return false;
  }
  SNodeList* pParameterList = ((SFunctionNode*)pNode)->pParameterList;
  if (LIST_LENGTH(pParameterList) > 1) {
    return true;
  }
  SNode* pParam = nodesListGetNode(pParameterList, 0);
  return (QUERY_NODE_COLUMN == nodeType(pParam) ? 0 == strcmp(((SColumnNode*)pParam)->colName, "*") : false);
}

static SNode* createMultiResFunc(SFunctionNode* pSrcFunc, SExprNode* pExpr) {
  SFunctionNode* pFunc = nodesMakeNode(QUERY_NODE_FUNCTION);
  if (NULL == pFunc) {
    return NULL;
  }
  pFunc->pParameterList = nodesMakeList();
  if (NULL == pFunc->pParameterList ||
      TSDB_CODE_SUCCESS != nodesListStrictAppend(pFunc->pParameterList, nodesCloneNode(pExpr))) {
    nodesDestroyNode(pFunc);
    return NULL;
  }

  pFunc->node.resType = pExpr->resType;
  pFunc->funcId = pSrcFunc->funcId;
  pFunc->funcType = pSrcFunc->funcType;
  strcpy(pFunc->functionName, pSrcFunc->functionName);
  char    buf[TSDB_FUNC_NAME_LEN + TSDB_TABLE_NAME_LEN + TSDB_COL_NAME_LEN];
  int32_t len = 0;
  if (QUERY_NODE_COLUMN == nodeType(pExpr)) {
    SColumnNode* pCol = (SColumnNode*)pExpr;
    len = snprintf(buf, sizeof(buf), "%s(%s.%s)", pSrcFunc->functionName, pCol->tableAlias, pCol->colName);
  } else {
    len = snprintf(buf, sizeof(buf), "%s(%s)", pSrcFunc->functionName, pExpr->aliasName);
  }
  strncpy(pFunc->node.aliasName, buf, TMIN(len, sizeof(pFunc->node.aliasName) - 1));

  return (SNode*)pFunc;
}

static int32_t createTableAllCols(STranslateContext* pCxt, SColumnNode* pCol, SNodeList** pOutput) {
  STableNode* pTable = NULL;
  int32_t     code = findTable(pCxt, pCol->tableAlias, &pTable);
  if (TSDB_CODE_SUCCESS == code && NULL == *pOutput) {
    *pOutput = nodesMakeList();
    if (NULL == *pOutput) {
      code = generateSyntaxErrMsg(&pCxt->msgBuf, TSDB_CODE_OUT_OF_MEMORY);
    }
  }
  if (TSDB_CODE_SUCCESS == code) {
    code = createColumnsByTable(pCxt, pTable, *pOutput);
  }
  return code;
}

static bool isStar(SNode* pNode) {
  return (QUERY_NODE_COLUMN == nodeType(pNode)) && ('\0' == ((SColumnNode*)pNode)->tableAlias[0]) &&
         (0 == strcmp(((SColumnNode*)pNode)->colName, "*"));
}

static bool isTableStar(SNode* pNode) {
  return (QUERY_NODE_COLUMN == nodeType(pNode)) && ('\0' != ((SColumnNode*)pNode)->tableAlias[0]) &&
         (0 == strcmp(((SColumnNode*)pNode)->colName, "*"));
}

static int32_t createMultiResFuncsParas(STranslateContext* pCxt, SNodeList* pSrcParas, SNodeList** pOutput) {
  int32_t code = TSDB_CODE_SUCCESS;

  SNodeList* pExprs = NULL;
  SNode*     pPara = NULL;
  FOREACH(pPara, pSrcParas) {
    if (isStar(pPara)) {
      code = createAllColumns(pCxt, &pExprs);
      // The syntax definition ensures that * and other parameters do not appear at the same time
      break;
    } else if (isTableStar(pPara)) {
      code = createTableAllCols(pCxt, (SColumnNode*)pPara, &pExprs);
    } else {
      code = nodesListMakeStrictAppend(&pExprs, nodesCloneNode(pPara));
    }
    if (TSDB_CODE_SUCCESS != code) {
      break;
    }
  }

  if (TSDB_CODE_SUCCESS == code) {
    *pOutput = pExprs;
  } else {
    nodesDestroyList(pExprs);
  }

  return code;
}

static int32_t createMultiResFuncs(SFunctionNode* pSrcFunc, SNodeList* pExprs, SNodeList** pOutput) {
  SNodeList* pFuncs = nodesMakeList();
  if (NULL == pFuncs) {
    return TSDB_CODE_OUT_OF_MEMORY;
  }

  int32_t code = TSDB_CODE_SUCCESS;
  SNode*  pExpr = NULL;
  FOREACH(pExpr, pExprs) {
    code = nodesListStrictAppend(pFuncs, createMultiResFunc(pSrcFunc, (SExprNode*)pExpr));
    if (TSDB_CODE_SUCCESS != code) {
      break;
    }
  }

  if (TSDB_CODE_SUCCESS == code) {
    *pOutput = pFuncs;
  } else {
    nodesDestroyList(pFuncs);
  }

  return code;
}

static int32_t createMultiResFuncsFromStar(STranslateContext* pCxt, SFunctionNode* pSrcFunc, SNodeList** pOutput) {
  SNodeList* pExprs = NULL;
  int32_t    code = createMultiResFuncsParas(pCxt, pSrcFunc->pParameterList, &pExprs);
  if (TSDB_CODE_SUCCESS == code) {
    code = createMultiResFuncs(pSrcFunc, pExprs, pOutput);
  }

  if (TSDB_CODE_SUCCESS != code) {
    nodesDestroyList(pExprs);
  }

  return code;
}

static int32_t translateStar(STranslateContext* pCxt, SSelectStmt* pSelect) {
  if (NULL == pSelect->pProjectionList) {  // select * ...
    return createAllColumns(pCxt, &pSelect->pProjectionList);
  } else {
    SNode* pNode = NULL;
    WHERE_EACH(pNode, pSelect->pProjectionList) {
      int32_t code = TSDB_CODE_SUCCESS;
      if (isMultiResFunc(pNode)) {
        SNodeList* pFuncs = NULL;
        code = createMultiResFuncsFromStar(pCxt, (SFunctionNode*)pNode, &pFuncs);
        if (TSDB_CODE_SUCCESS == code) {
          INSERT_LIST(pSelect->pProjectionList, pFuncs);
          ERASE_NODE(pSelect->pProjectionList);
          continue;
        }
      } else if (isTableStar(pNode)) {
        SNodeList* pCols = NULL;
        code = createTableAllCols(pCxt, (SColumnNode*)pNode, &pCols);
        if (TSDB_CODE_SUCCESS == code) {
          INSERT_LIST(pSelect->pProjectionList, pCols);
          ERASE_NODE(pSelect->pProjectionList);
          continue;
        }
      }
      if (TSDB_CODE_SUCCESS != code) {
        return code;
      }
      WHERE_NEXT;
    }
  }
  return TSDB_CODE_SUCCESS;
}

static int32_t getPositionValue(const SValueNode* pVal) {
  switch (pVal->node.resType.type) {
    case TSDB_DATA_TYPE_NULL:
    case TSDB_DATA_TYPE_TIMESTAMP:
    case TSDB_DATA_TYPE_NCHAR:
    case TSDB_DATA_TYPE_VARCHAR:
    case TSDB_DATA_TYPE_VARBINARY:
    case TSDB_DATA_TYPE_JSON:
      return -1;
    case TSDB_DATA_TYPE_BOOL:
      return (pVal->datum.b ? 1 : 0);
    case TSDB_DATA_TYPE_TINYINT:
    case TSDB_DATA_TYPE_SMALLINT:
    case TSDB_DATA_TYPE_INT:
    case TSDB_DATA_TYPE_BIGINT:
      return pVal->datum.i;
    case TSDB_DATA_TYPE_FLOAT:
    case TSDB_DATA_TYPE_DOUBLE:
      return pVal->datum.d;
    case TSDB_DATA_TYPE_UTINYINT:
    case TSDB_DATA_TYPE_USMALLINT:
    case TSDB_DATA_TYPE_UINT:
    case TSDB_DATA_TYPE_UBIGINT:
      return pVal->datum.u;
    default:
      break;
  }
  return -1;
}

static int32_t translateOrderByPosition(STranslateContext* pCxt, SNodeList* pProjectionList, SNodeList* pOrderByList,
                                        bool* pOther) {
  *pOther = false;
  SNode* pNode = NULL;
  WHERE_EACH(pNode, pOrderByList) {
    SNode* pExpr = ((SOrderByExprNode*)pNode)->pExpr;
    if (QUERY_NODE_VALUE == nodeType(pExpr)) {
      SValueNode* pVal = (SValueNode*)pExpr;
      if (DEAL_RES_ERROR == translateValue(pCxt, pVal)) {
        return pCxt->errCode;
      }
      int32_t pos = getPositionValue(pVal);
      if (pos < 0) {
        ERASE_NODE(pOrderByList);
        continue;
      } else if (0 == pos || pos > LIST_LENGTH(pProjectionList)) {
        return generateSyntaxErrMsg(&pCxt->msgBuf, TSDB_CODE_PAR_WRONG_NUMBER_OF_SELECT);
      } else {
        SColumnNode* pCol = (SColumnNode*)nodesMakeNode(QUERY_NODE_COLUMN);
        if (NULL == pCol) {
          return generateSyntaxErrMsg(&pCxt->msgBuf, TSDB_CODE_OUT_OF_MEMORY);
        }
        setColumnInfoByExpr(NULL, (SExprNode*)nodesListGetNode(pProjectionList, pos - 1), pCol);
        ((SOrderByExprNode*)pNode)->pExpr = (SNode*)pCol;
        nodesDestroyNode(pExpr);
      }
    } else {
      *pOther = true;
    }
    WHERE_NEXT;
  }
  return TSDB_CODE_SUCCESS;
}

static int32_t translateOrderBy(STranslateContext* pCxt, SSelectStmt* pSelect) {
  bool    other;
  int32_t code = translateOrderByPosition(pCxt, pSelect->pProjectionList, pSelect->pOrderByList, &other);
  if (TSDB_CODE_SUCCESS != code) {
    return code;
  }
  if (!other) {
    return TSDB_CODE_SUCCESS;
  }
  pCxt->currClause = SQL_CLAUSE_ORDER_BY;
  code = translateExprList(pCxt, pSelect->pOrderByList);
  if (TSDB_CODE_SUCCESS == code) {
    code = checkExprListForGroupBy(pCxt, pSelect->pOrderByList);
  }
  return code;
}

static int32_t translateSelectList(STranslateContext* pCxt, SSelectStmt* pSelect) {
  pCxt->currClause = SQL_CLAUSE_SELECT;
  int32_t code = translateExprList(pCxt, pSelect->pProjectionList);
  if (TSDB_CODE_SUCCESS == code) {
    code = translateStar(pCxt, pSelect);
  }
  if (TSDB_CODE_SUCCESS == code) {
    code = checkExprListForGroupBy(pCxt, pSelect->pProjectionList);
  }
  return code;
}

static int32_t translateHaving(STranslateContext* pCxt, SSelectStmt* pSelect) {
  if (NULL == pSelect->pGroupByList && NULL != pSelect->pHaving) {
    return generateSyntaxErrMsg(&pCxt->msgBuf, TSDB_CODE_PAR_GROUPBY_LACK_EXPRESSION);
  }
  pCxt->currClause = SQL_CLAUSE_HAVING;
  int32_t code = translateExpr(pCxt, pSelect->pHaving);
  if (TSDB_CODE_SUCCESS == code) {
    code = checkExprForGroupBy(pCxt, &pSelect->pHaving);
  }
  return code;
}

static int32_t translateGroupBy(STranslateContext* pCxt, SSelectStmt* pSelect) {
  if (NULL != pSelect->pGroupByList && NULL != pSelect->pWindow) {
    return generateSyntaxErrMsg(&pCxt->msgBuf, TSDB_CODE_PAR_GROUPBY_WINDOW_COEXIST);
  }
  if (NULL != pSelect->pGroupByList) {
    pCxt->currClause = SQL_CLAUSE_GROUP_BY;
    pSelect->isTimeOrderQuery = false;
    return translateExprList(pCxt, pSelect->pGroupByList);
  }
  return TSDB_CODE_SUCCESS;
}

static EDealRes isPrimaryKeyCondImpl(SNode* pNode, void* pContext) {
  if (QUERY_NODE_COLUMN == nodeType(pNode)) {
    *((bool*)pContext) = ((PRIMARYKEY_TIMESTAMP_COL_ID == ((SColumnNode*)pNode)->colId) ? true : false);
    return *((bool*)pContext) ? DEAL_RES_CONTINUE : DEAL_RES_END;
  }
  return DEAL_RES_CONTINUE;
}

static bool isPrimaryKeyCond(SNode* pNode) {
  bool isPrimaryKeyCond = false;
  nodesWalkExpr(pNode, isPrimaryKeyCondImpl, &isPrimaryKeyCond);
  return isPrimaryKeyCond;
}

static int32_t getTimeRangeFromLogicCond(STranslateContext* pCxt, SLogicConditionNode* pLogicCond,
                                         STimeWindow* pTimeRange) {
  SNodeList* pPrimaryKeyConds = NULL;
  SNode*     pCond = NULL;
  FOREACH(pCond, pLogicCond->pParameterList) {
    if (isPrimaryKeyCond(pCond)) {
      if (TSDB_CODE_SUCCESS != nodesListMakeAppend(&pPrimaryKeyConds, pCond)) {
        nodesClearList(pPrimaryKeyConds);
        return TSDB_CODE_OUT_OF_MEMORY;
      }
    }
  }

  if (NULL == pPrimaryKeyConds) {
    *pTimeRange = TSWINDOW_INITIALIZER;
    return TSDB_CODE_SUCCESS;
  }

  SLogicConditionNode* pPrimaryKeyLogicCond = nodesMakeNode(QUERY_NODE_LOGIC_CONDITION);
  if (NULL == pPrimaryKeyLogicCond) {
    nodesClearList(pPrimaryKeyConds);
    return TSDB_CODE_OUT_OF_MEMORY;
  }
  pPrimaryKeyLogicCond->condType = LOGIC_COND_TYPE_AND;
  pPrimaryKeyLogicCond->pParameterList = pPrimaryKeyConds;
  bool    isStrict = false;
  int32_t code = filterGetTimeRange((SNode*)pPrimaryKeyLogicCond, pTimeRange, &isStrict);
  nodesClearList(pPrimaryKeyConds);
  pPrimaryKeyLogicCond->pParameterList = NULL;
  nodesDestroyNode(pPrimaryKeyLogicCond);
  return code;
}

static int32_t getTimeRange(STranslateContext* pCxt, SNode* pWhere, STimeWindow* pTimeRange) {
  if (NULL == pWhere) {
    *pTimeRange = TSWINDOW_INITIALIZER;
    return TSDB_CODE_SUCCESS;
  }

  if (QUERY_NODE_LOGIC_CONDITION == nodeType(pWhere) &&
      LOGIC_COND_TYPE_AND == ((SLogicConditionNode*)pWhere)->condType) {
    return getTimeRangeFromLogicCond(pCxt, (SLogicConditionNode*)pWhere, pTimeRange);
  }

  if (isPrimaryKeyCond(pWhere)) {
    bool isStrict = false;
    return filterGetTimeRange(pWhere, pTimeRange, &isStrict);
  } else {
    *pTimeRange = TSWINDOW_INITIALIZER;
  }
  return TSDB_CODE_SUCCESS;
}

static int32_t checkFill(STranslateContext* pCxt, SIntervalWindowNode* pInterval) {
  SFillNode* pFill = (SFillNode*)pInterval->pFill;
  if (TSWINDOW_IS_EQUAL(pFill->timeRange, TSWINDOW_INITIALIZER) ||
      TSWINDOW_IS_EQUAL(pFill->timeRange, TSWINDOW_DESC_INITIALIZER)) {
    return generateSyntaxErrMsg(&pCxt->msgBuf, TSDB_CODE_PAR_INVALID_FILL_TIME_RANGE);
  }

  int64_t     timeRange = TABS(pFill->timeRange.skey - pFill->timeRange.ekey);
  int64_t     intervalRange = 0;
  SValueNode* pInter = (SValueNode*)pInterval->pInterval;
  if (TIME_IS_VAR_DURATION(pInter->unit)) {
    int64_t f = 1;
    if (pInter->unit == 'n') {
      f = 30L * MILLISECOND_PER_DAY;
    } else if (pInter->unit == 'y') {
      f = 365L * MILLISECOND_PER_DAY;
    }
    intervalRange = pInter->datum.i * f;
  } else {
    intervalRange = pInter->datum.i;
  }
  if ((timeRange == 0) || (timeRange / intervalRange) >= MAX_INTERVAL_TIME_WINDOW) {
    return generateSyntaxErrMsg(&pCxt->msgBuf, TSDB_CODE_PAR_INVALID_FILL_TIME_RANGE);
  }

  return TSDB_CODE_SUCCESS;
}

static int32_t translateFill(STranslateContext* pCxt, SNode* pWhere, SIntervalWindowNode* pInterval) {
  if (NULL == pInterval->pFill) {
    return TSDB_CODE_SUCCESS;
  }

  int32_t code = getTimeRange(pCxt, pWhere, &(((SFillNode*)pInterval->pFill)->timeRange));
  if (TSDB_CODE_SUCCESS == code) {
    code = checkFill(pCxt, pInterval);
  }
  return code;
}

static int64_t getMonthsFromTimeVal(int64_t val, int32_t fromPrecision, char unit) {
  int64_t days = convertTimeFromPrecisionToUnit(val, fromPrecision, 'd');
  switch (unit) {
    case 'b':
    case 'u':
    case 'a':
    case 's':
    case 'm':
    case 'h':
    case 'd':
    case 'w':
      return days / 28;
    case 'n':
      return val;
    case 'y':
      return val * 12;
    default:
      break;
  }
  return -1;
}

static int32_t checkIntervalWindow(STranslateContext* pCxt, SNode* pWhere, SIntervalWindowNode* pInterval) {
  uint8_t precision = ((SColumnNode*)pInterval->pCol)->node.resType.precision;

  SValueNode* pInter = (SValueNode*)pInterval->pInterval;
  bool        valInter = TIME_IS_VAR_DURATION(pInter->unit);
  if (pInter->datum.i <= 0 ||
      (!valInter && convertTimePrecision(pInter->datum.i, precision, TSDB_TIME_PRECISION_MICRO) < tsMinIntervalTime)) {
    return generateSyntaxErrMsg(&pCxt->msgBuf, TSDB_CODE_PAR_INTER_VALUE_TOO_SMALL, tsMinIntervalTime);
  }

  if (NULL != pInterval->pOffset) {
    SValueNode* pOffset = (SValueNode*)pInterval->pOffset;
    if (pOffset->datum.i <= 0) {
      return generateSyntaxErrMsg(&pCxt->msgBuf, TSDB_CODE_PAR_INTER_OFFSET_NEGATIVE);
    }
    if (pInter->unit == 'n' && pOffset->unit == 'y') {
      return generateSyntaxErrMsg(&pCxt->msgBuf, TSDB_CODE_PAR_INTER_OFFSET_UNIT);
    }
    bool fixed = !TIME_IS_VAR_DURATION(pOffset->unit) && !valInter;
    if ((fixed && pOffset->datum.i >= pInter->datum.i) ||
        (!fixed && getMonthsFromTimeVal(pOffset->datum.i, precision, pOffset->unit) >=
                       getMonthsFromTimeVal(pInter->datum.i, precision, pInter->unit))) {
      return generateSyntaxErrMsg(&pCxt->msgBuf, TSDB_CODE_PAR_INTER_OFFSET_TOO_BIG);
    }
  }

  if (NULL != pInterval->pSliding) {
    const static int32_t INTERVAL_SLIDING_FACTOR = 100;

    SValueNode* pSliding = (SValueNode*)pInterval->pSliding;
    if (TIME_IS_VAR_DURATION(pSliding->unit)) {
      return generateSyntaxErrMsg(&pCxt->msgBuf, TSDB_CODE_PAR_INTER_SLIDING_UNIT);
    }
    if ((pSliding->datum.i < convertTimePrecision(tsMinSlidingTime, TSDB_TIME_PRECISION_MILLI, precision)) ||
        (pInter->datum.i / pSliding->datum.i > INTERVAL_SLIDING_FACTOR)) {
      return generateSyntaxErrMsg(&pCxt->msgBuf, TSDB_CODE_PAR_INTER_SLIDING_TOO_SMALL);
    }
    if (pSliding->datum.i > pInter->datum.i) {
      return generateSyntaxErrMsg(&pCxt->msgBuf, TSDB_CODE_PAR_INTER_SLIDING_TOO_BIG);
    }
  }

  return translateFill(pCxt, pWhere, pInterval);
}

static EDealRes checkStateExpr(SNode* pNode, void* pContext) {
  if (QUERY_NODE_COLUMN == nodeType(pNode)) {
    STranslateContext* pCxt = pContext;
    SColumnNode*       pCol = (SColumnNode*)pNode;

    int32_t type = pCol->node.resType.type;
    if (!IS_INTEGER_TYPE(type) && type != TSDB_DATA_TYPE_BOOL && !IS_VAR_DATA_TYPE(type)) {
      return generateDealNodeErrMsg(pCxt, TSDB_CODE_PAR_INVALID_STATE_WIN_TYPE);
    }
    if (COLUMN_TYPE_TAG == pCol->colType) {
      return generateDealNodeErrMsg(pCxt, TSDB_CODE_PAR_INVALID_STATE_WIN_COL);
    }
    if (TSDB_SUPER_TABLE == pCol->tableType) {
      return generateDealNodeErrMsg(pCxt, TSDB_CODE_PAR_INVALID_STATE_WIN_TABLE);
    }
  }
  return DEAL_RES_CONTINUE;
}

static int32_t checkStateWindow(STranslateContext* pCxt, SStateWindowNode* pState) {
  nodesWalkExprPostOrder(pState->pExpr, checkStateExpr, pCxt);
  // todo check for "function not support for state_window"
  return pCxt->errCode;
}

static int32_t checkSessionWindow(STranslateContext* pCxt, SSessionWindowNode* pSession) {
  if ('y' == pSession->pGap->unit || 'n' == pSession->pGap->unit || 0 == pSession->pGap->datum.i) {
    return generateSyntaxErrMsg(&pCxt->msgBuf, TSDB_CODE_PAR_INTER_SESSION_GAP);
  }
  if (PRIMARYKEY_TIMESTAMP_COL_ID != pSession->pCol->colId) {
    return generateSyntaxErrMsg(&pCxt->msgBuf, TSDB_CODE_PAR_INTER_SESSION_COL);
  }
  // todo check for "function not support for session"
  return TSDB_CODE_SUCCESS;
}

static int32_t checkWindow(STranslateContext* pCxt, SSelectStmt* pSelect) {
  switch (nodeType(pSelect->pWindow)) {
    case QUERY_NODE_STATE_WINDOW:
      return checkStateWindow(pCxt, (SStateWindowNode*)pSelect->pWindow);
    case QUERY_NODE_SESSION_WINDOW:
      return checkSessionWindow(pCxt, (SSessionWindowNode*)pSelect->pWindow);
    case QUERY_NODE_INTERVAL_WINDOW:
      return checkIntervalWindow(pCxt, pSelect->pWhere, (SIntervalWindowNode*)pSelect->pWindow);
    default:
      break;
  }
  return TSDB_CODE_SUCCESS;
}

static int32_t translateWindow(STranslateContext* pCxt, SSelectStmt* pSelect) {
  if (NULL == pSelect->pWindow) {
    return TSDB_CODE_SUCCESS;
  }
  pCxt->currClause = SQL_CLAUSE_WINDOW;
  int32_t code = translateExpr(pCxt, pSelect->pWindow);
  if (TSDB_CODE_SUCCESS == code) {
    code = checkWindow(pCxt, pSelect);
  }
  return code;
}

static int32_t translatePartitionBy(STranslateContext* pCxt, SNodeList* pPartitionByList) {
  pCxt->currClause = SQL_CLAUSE_PARTITION_BY;
  return translateExprList(pCxt, pPartitionByList);
}

static int32_t translateWhere(STranslateContext* pCxt, SNode* pWhere) {
  pCxt->currClause = SQL_CLAUSE_WHERE;
  return translateExpr(pCxt, pWhere);
}

static int32_t translateFrom(STranslateContext* pCxt, SSelectStmt* pSelect) {
  pCxt->currClause = SQL_CLAUSE_FROM;
  int32_t code = translateTable(pCxt, pSelect->pFromTable);
  if (TSDB_CODE_SUCCESS == code) {
    pSelect->precision = ((STableNode*)pSelect->pFromTable)->precision;
  }
  return code;
}

static int32_t checkLimit(STranslateContext* pCxt, SSelectStmt* pSelect) {
  if ((NULL != pSelect->pLimit && pSelect->pLimit->offset < 0) ||
      (NULL != pSelect->pSlimit && pSelect->pSlimit->offset < 0)) {
    return generateSyntaxErrMsg(&pCxt->msgBuf, TSDB_CODE_PAR_OFFSET_LESS_ZERO);
  }

  if (NULL != pSelect->pSlimit && NULL == pSelect->pPartitionByList) {
    return generateSyntaxErrMsg(&pCxt->msgBuf, TSDB_CODE_PAR_SLIMIT_LEAK_PARTITION_BY);
  }

  return TSDB_CODE_SUCCESS;
}

static int32_t createPrimaryKeyColByTable(STranslateContext* pCxt, STableNode* pTable, SNode** pPrimaryKey) {
  SColumnNode* pCol = nodesMakeNode(QUERY_NODE_COLUMN);
  if (NULL == pCol) {
    return TSDB_CODE_OUT_OF_MEMORY;
  }
  pCol->colId = PRIMARYKEY_TIMESTAMP_COL_ID;
  strcpy(pCol->colName, PK_TS_COL_INTERNAL_NAME);
  if (!findAndSetColumn(pCol, pTable)) {
    return generateSyntaxErrMsg(&pCxt->msgBuf, TSDB_CODE_PAR_INVALID_TIMELINE_FUNC);
  }
  *pPrimaryKey = (SNode*)pCol;
  return TSDB_CODE_SUCCESS;
}

static int32_t createPrimaryKeyCol(STranslateContext* pCxt, SNode** pPrimaryKey) {
  STableNode* pTable = NULL;
  int32_t     code = findTable(pCxt, NULL, &pTable);
  if (TSDB_CODE_SUCCESS == code) {
    code = createPrimaryKeyColByTable(pCxt, pTable, pPrimaryKey);
  }
  return code;
}

static EDealRes rewriteTimelineFuncImpl(SNode* pNode, void* pContext) {
  STranslateContext* pCxt = pContext;
  if (isTimelineFunc(pNode)) {
    SFunctionNode* pFunc = (SFunctionNode*)pNode;
    SNode*         pPrimaryKey = NULL;
    pCxt->errCode = createPrimaryKeyCol(pCxt, &pPrimaryKey);
    if (TSDB_CODE_SUCCESS == pCxt->errCode) {
      pCxt->errCode = nodesListMakeStrictAppend(&pFunc->pParameterList, pPrimaryKey);
    }
    return TSDB_CODE_SUCCESS == pCxt->errCode ? DEAL_RES_IGNORE_CHILD : DEAL_RES_ERROR;
  }
  return DEAL_RES_CONTINUE;
}

static int32_t rewriteTimelineFunc(STranslateContext* pCxt, SSelectStmt* pSelect) {
  nodesWalkSelectStmt(pSelect, SQL_CLAUSE_FROM, rewriteTimelineFuncImpl, pCxt);
  return pCxt->errCode;
}

static int32_t translateSelect(STranslateContext* pCxt, SSelectStmt* pSelect) {
  pCxt->pCurrStmt = pSelect;
  int32_t code = translateFrom(pCxt, pSelect);
  if (TSDB_CODE_SUCCESS == code) {
    code = translateWhere(pCxt, pSelect->pWhere);
  }
  if (TSDB_CODE_SUCCESS == code) {
    code = translatePartitionBy(pCxt, pSelect->pPartitionByList);
  }
  if (TSDB_CODE_SUCCESS == code) {
    code = translateWindow(pCxt, pSelect);
  }
  if (TSDB_CODE_SUCCESS == code) {
    code = translateGroupBy(pCxt, pSelect);
  }
  if (TSDB_CODE_SUCCESS == code) {
    code = translateHaving(pCxt, pSelect);
  }
  if (TSDB_CODE_SUCCESS == code) {
    code = translateSelectList(pCxt, pSelect);
  }
  if (TSDB_CODE_SUCCESS == code) {
    code = translateOrderBy(pCxt, pSelect);
  }
  if (TSDB_CODE_SUCCESS == code) {
    code = checkAggColCoexist(pCxt, pSelect);
  }
  if (TSDB_CODE_SUCCESS == code) {
    code = checkLimit(pCxt, pSelect);
  }
  if (TSDB_CODE_SUCCESS == code) {
    code = rewriteTimelineFunc(pCxt, pSelect);
  }
  return code;
}

static SNode* createSetOperProject(const char* pTableAlias, SNode* pNode) {
  SColumnNode* pCol = nodesMakeNode(QUERY_NODE_COLUMN);
  if (NULL == pCol) {
    return NULL;
  }
  pCol->node.resType = ((SExprNode*)pNode)->resType;
  strcpy(pCol->tableAlias, pTableAlias);
  strcpy(pCol->colName, ((SExprNode*)pNode)->aliasName);
  strcpy(pCol->node.aliasName, pCol->colName);
  return (SNode*)pCol;
}

static bool dataTypeEqual(const SDataType* l, const SDataType* r) {
  return (l->type == r->type && l->bytes == l->bytes && l->precision == r->precision && l->scale == l->scale);
}

static int32_t createCastFunc(STranslateContext* pCxt, SNode* pExpr, SDataType dt, SNode** pCast) {
  SFunctionNode* pFunc = nodesMakeNode(QUERY_NODE_FUNCTION);
  if (NULL == pFunc) {
    return TSDB_CODE_OUT_OF_MEMORY;
  }
  strcpy(pFunc->functionName, "cast");
  pFunc->node.resType = dt;
  if (TSDB_CODE_SUCCESS != nodesListMakeAppend(&pFunc->pParameterList, pExpr)) {
    nodesDestroyNode(pFunc);
    return TSDB_CODE_OUT_OF_MEMORY;
  }
  if (DEAL_RES_ERROR == translateFunction(pCxt, pFunc)) {
    nodesClearList(pFunc->pParameterList);
    pFunc->pParameterList = NULL;
    nodesDestroyNode(pFunc);
    return generateSyntaxErrMsg(&pCxt->msgBuf, TSDB_CODE_PAR_WRONG_VALUE_TYPE, ((SExprNode*)pExpr)->aliasName);
  }
  *pCast = (SNode*)pFunc;
  return TSDB_CODE_SUCCESS;
}

static int32_t translateSetOperatorImpl(STranslateContext* pCxt, SSetOperator* pSetOperator) {
  SNodeList* pLeftProjections = getProjectList(pSetOperator->pLeft);
  SNodeList* pRightProjections = getProjectList(pSetOperator->pRight);
  if (LIST_LENGTH(pLeftProjections) != LIST_LENGTH(pRightProjections)) {
    return generateSyntaxErrMsg(&pCxt->msgBuf, TSDB_CODE_PAR_INCORRECT_NUM_OF_COL);
  }

  SNode* pLeft = NULL;
  SNode* pRight = NULL;
  FORBOTH(pLeft, pLeftProjections, pRight, pRightProjections) {
    SExprNode* pLeftExpr = (SExprNode*)pLeft;
    SExprNode* pRightExpr = (SExprNode*)pRight;
    if (!dataTypeEqual(&pLeftExpr->resType, &pRightExpr->resType)) {
      SNode*  pRightFunc = NULL;
      int32_t code = createCastFunc(pCxt, pRight, pLeftExpr->resType, &pRightFunc);
      if (TSDB_CODE_SUCCESS != code) {
        return code;
      }
      REPLACE_LIST2_NODE(pRightFunc);
      pRightExpr = (SExprNode*)pRightFunc;
    }
    strcpy(pRightExpr->aliasName, pLeftExpr->aliasName);
    pRightExpr->aliasName[strlen(pLeftExpr->aliasName)] = '\0';
    if (TSDB_CODE_SUCCESS != nodesListMakeStrictAppend(&pSetOperator->pProjectionList,
                                                       createSetOperProject(pSetOperator->stmtName, pLeft))) {
      return TSDB_CODE_OUT_OF_MEMORY;
    }
  }
  return TSDB_CODE_SUCCESS;
}

static int32_t translateSetOperator(STranslateContext* pCxt, SSetOperator* pSetOperator) {
  int32_t code = translateQuery(pCxt, pSetOperator->pLeft);
  if (TSDB_CODE_SUCCESS == code) {
    code = resetTranslateNamespace(pCxt);
  }
  if (TSDB_CODE_SUCCESS == code) {
    code = translateQuery(pCxt, pSetOperator->pRight);
  }
  if (TSDB_CODE_SUCCESS == code) {
    code = translateSetOperatorImpl(pCxt, pSetOperator);
  }
  return code;
}

static int64_t getUnitPerMinute(uint8_t precision) {
  switch (precision) {
    case TSDB_TIME_PRECISION_MILLI:
      return MILLISECOND_PER_MINUTE;
    case TSDB_TIME_PRECISION_MICRO:
      return MILLISECOND_PER_MINUTE * 1000L;
    case TSDB_TIME_PRECISION_NANO:
      return NANOSECOND_PER_MINUTE;
    default:
      break;
  }
  return MILLISECOND_PER_MINUTE;
}

static int64_t getBigintFromValueNode(SValueNode* pVal) {
  if (pVal->isDuration) {
    return pVal->datum.i / getUnitPerMinute(pVal->node.resType.precision);
  }
  return pVal->datum.i;
}

static int32_t buildCreateDbRetentions(const SNodeList* pRetentions, SCreateDbReq* pReq) {
  if (NULL != pRetentions) {
    pReq->pRetensions = taosArrayInit(LIST_LENGTH(pRetentions), sizeof(SRetention));
    if (NULL == pReq->pRetensions) {
      return TSDB_CODE_OUT_OF_MEMORY;
    }
    SValueNode* pFreq = NULL;
    SValueNode* pKeep = NULL;
    SNode*      pNode = NULL;
    int32_t     index = 0;
    FOREACH(pNode, pRetentions) {
      pFreq = (SValueNode*)nodesListGetNode(((SNodeListNode*)pNode)->pNodeList, 0);
      pKeep = (SValueNode*)nodesListGetNode(((SNodeListNode*)pNode)->pNodeList, 1);
      SRetention retention = {
          .freq = pFreq->datum.i, .freqUnit = pFreq->unit, .keep = pKeep->datum.i, .keepUnit = pKeep->unit};
      taosArrayPush(pReq->pRetensions, &retention);
    }
    pReq->numOfRetensions = taosArrayGetSize(pReq->pRetensions);
  }
  return TSDB_CODE_SUCCESS;
}

static int32_t buildCreateDbReq(STranslateContext* pCxt, SCreateDatabaseStmt* pStmt, SCreateDbReq* pReq) {
  SName name = {0};
  tNameSetDbName(&name, pCxt->pParseCxt->acctId, pStmt->dbName, strlen(pStmt->dbName));
  tNameGetFullDbName(&name, pReq->db);
  pReq->numOfVgroups = pStmt->pOptions->numOfVgroups;
  pReq->numOfStables = pStmt->pOptions->singleStable;
  pReq->buffer = pStmt->pOptions->buffer;
  pReq->pageSize = pStmt->pOptions->pagesize;
  pReq->pages = pStmt->pOptions->pages;
  pReq->daysPerFile = pStmt->pOptions->daysPerFile;
  pReq->daysToKeep0 = pStmt->pOptions->keep[0];
  pReq->daysToKeep1 = pStmt->pOptions->keep[1];
  pReq->daysToKeep2 = pStmt->pOptions->keep[2];
  pReq->minRows = pStmt->pOptions->minRowsPerBlock;
  pReq->maxRows = pStmt->pOptions->maxRowsPerBlock;
  pReq->fsyncPeriod = pStmt->pOptions->fsyncPeriod;
  pReq->walLevel = pStmt->pOptions->walLevel;
  pReq->precision = pStmt->pOptions->precision;
  pReq->compression = pStmt->pOptions->compressionLevel;
  pReq->replications = pStmt->pOptions->replica;
  pReq->strict = pStmt->pOptions->strict;
  pReq->cacheLastRow = pStmt->pOptions->cachelast;
  pReq->ignoreExist = pStmt->ignoreExists;
  return buildCreateDbRetentions(pStmt->pOptions->pRetentions, pReq);
}

static int32_t checkRangeOption(STranslateContext* pCxt, const char* pName, int32_t val, int32_t minVal,
                                int32_t maxVal) {
  if (val >= 0 && (val < minVal || val > maxVal)) {
    return generateSyntaxErrMsg(&pCxt->msgBuf, TSDB_CODE_PAR_INVALID_RANGE_OPTION, pName, val, minVal, maxVal);
  }
  return TSDB_CODE_SUCCESS;
}

static int32_t checkDbDaysOption(STranslateContext* pCxt, SDatabaseOptions* pOptions) {
  if (NULL != pOptions->pDaysPerFile) {
    if (DEAL_RES_ERROR == translateValue(pCxt, pOptions->pDaysPerFile)) {
      return pCxt->errCode;
    }
    if (TIME_UNIT_MINUTE != pOptions->pDaysPerFile->unit && TIME_UNIT_HOUR != pOptions->pDaysPerFile->unit &&
        TIME_UNIT_DAY != pOptions->pDaysPerFile->unit) {
      return generateSyntaxErrMsg(&pCxt->msgBuf, TSDB_CODE_PAR_INVALID_OPTION_UNIT, "daysPerFile",
                                  pOptions->pDaysPerFile->unit);
    }
    pOptions->daysPerFile = getBigintFromValueNode(pOptions->pDaysPerFile);
  }
  return checkRangeOption(pCxt, "daysPerFile", pOptions->daysPerFile, TSDB_MIN_DAYS_PER_FILE, TSDB_MAX_DAYS_PER_FILE);
}

static int32_t checkDbKeepOption(STranslateContext* pCxt, SDatabaseOptions* pOptions) {
  if (NULL == pOptions->pKeep) {
    return TSDB_CODE_SUCCESS;
  }

  int32_t numOfKeep = LIST_LENGTH(pOptions->pKeep);
  if (numOfKeep > 3 || numOfKeep < 1) {
    return generateSyntaxErrMsg(&pCxt->msgBuf, TSDB_CODE_PAR_INVALID_KEEP_NUM);
  }

  SNode* pNode = NULL;
  FOREACH(pNode, pOptions->pKeep) {
    SValueNode* pVal = (SValueNode*)pNode;
    if (DEAL_RES_ERROR == translateValue(pCxt, pVal)) {
      return pCxt->errCode;
    }
    if (pVal->isDuration && TIME_UNIT_MINUTE != pVal->unit && TIME_UNIT_HOUR != pVal->unit &&
        TIME_UNIT_DAY != pVal->unit) {
      return generateSyntaxErrMsg(&pCxt->msgBuf, TSDB_CODE_PAR_INVALID_KEEP_UNIT, pVal->unit);
    }
    if (!pVal->isDuration) {
      pVal->datum.i = pVal->datum.i * 1440;
    }
  }

  pOptions->keep[0] = getBigintFromValueNode((SValueNode*)nodesListGetNode(pOptions->pKeep, 0));

  if (numOfKeep < 2) {
    pOptions->keep[1] = pOptions->keep[0];
  } else {
    pOptions->keep[1] = getBigintFromValueNode((SValueNode*)nodesListGetNode(pOptions->pKeep, 1));
  }
  if (numOfKeep < 3) {
    pOptions->keep[2] = pOptions->keep[1];
  } else {
    pOptions->keep[2] = getBigintFromValueNode((SValueNode*)nodesListGetNode(pOptions->pKeep, 2));
  }

  if (pOptions->keep[0] < TSDB_MIN_KEEP || pOptions->keep[1] < TSDB_MIN_KEEP || pOptions->keep[2] < TSDB_MIN_KEEP ||
      pOptions->keep[0] > TSDB_MAX_KEEP || pOptions->keep[1] > TSDB_MAX_KEEP || pOptions->keep[2] > TSDB_MAX_KEEP) {
    return generateSyntaxErrMsg(&pCxt->msgBuf, TSDB_CODE_PAR_INVALID_KEEP_VALUE, pOptions->keep[0], pOptions->keep[1],
                                pOptions->keep[2], TSDB_MIN_KEEP, TSDB_MAX_KEEP);
  }

  if (!((pOptions->keep[0] <= pOptions->keep[1]) && (pOptions->keep[1] <= pOptions->keep[2]))) {
    return generateSyntaxErrMsg(&pCxt->msgBuf, TSDB_CODE_PAR_INVALID_KEEP_ORDER);
  }

  return TSDB_CODE_SUCCESS;
}

static int32_t checkDbPrecisionOption(STranslateContext* pCxt, SDatabaseOptions* pOptions) {
  if ('\0' != pOptions->precisionStr[0]) {
    if (0 == strcmp(pOptions->precisionStr, TSDB_TIME_PRECISION_MILLI_STR)) {
      pOptions->precision = TSDB_TIME_PRECISION_MILLI;
    } else if (0 == strcmp(pOptions->precisionStr, TSDB_TIME_PRECISION_MICRO_STR)) {
      pOptions->precision = TSDB_TIME_PRECISION_MICRO;
    } else if (0 == strcmp(pOptions->precisionStr, TSDB_TIME_PRECISION_NANO_STR)) {
      pOptions->precision = TSDB_TIME_PRECISION_NANO;
    } else {
      return generateSyntaxErrMsg(&pCxt->msgBuf, TSDB_CODE_PAR_INVALID_STR_OPTION, "precision", pOptions->precisionStr);
    }
  }
  return TSDB_CODE_SUCCESS;
}

static int32_t checkDbEnumOption(STranslateContext* pCxt, const char* pName, int32_t val, int32_t v1, int32_t v2) {
  if (val >= 0 && val != v1 && val != v2) {
    return generateSyntaxErrMsg(&pCxt->msgBuf, TSDB_CODE_PAR_INVALID_ENUM_OPTION, pName, val, v1, v2);
  }
  return TSDB_CODE_SUCCESS;
}

static int32_t checkDbRetentionsOption(STranslateContext* pCxt, SNodeList* pRetentions) {
  if (NULL == pRetentions) {
    return TSDB_CODE_SUCCESS;
  }

  if (LIST_LENGTH(pRetentions) > 3) {
    return generateSyntaxErrMsg(&pCxt->msgBuf, TSDB_CODE_PAR_INVALID_RETENTIONS_OPTION);
  }

  SNode* pRetention = NULL;
  FOREACH(pRetention, pRetentions) {
    SNode* pNode = NULL;
    FOREACH(pNode, ((SNodeListNode*)pRetention)->pNodeList) {
      SValueNode* pVal = (SValueNode*)pNode;
      if (DEAL_RES_ERROR == translateValue(pCxt, pVal)) {
        return pCxt->errCode;
      }
    }
  }

  return TSDB_CODE_SUCCESS;
}

static int32_t checkOptionsDependency(STranslateContext* pCxt, const char* pDbName, SDatabaseOptions* pOptions) {
  int32_t daysPerFile = pOptions->daysPerFile;
  int32_t daysToKeep0 = pOptions->keep[0];
  if (-1 == daysPerFile && -1 == daysToKeep0) {
    return TSDB_CODE_SUCCESS;
  } else if (-1 == daysPerFile || -1 == daysToKeep0) {
    SDbCfgInfo dbCfg;
    int32_t    code = getDBCfg(pCxt, pDbName, &dbCfg);
    if (TSDB_CODE_SUCCESS != code) {
      return code;
    }
    daysPerFile = (-1 == daysPerFile ? dbCfg.daysPerFile : daysPerFile);
    daysToKeep0 = (-1 == daysToKeep0 ? dbCfg.daysToKeep0 : daysToKeep0);
  }
  if (daysPerFile > daysToKeep0) {
    return generateSyntaxErrMsg(&pCxt->msgBuf, TSDB_CODE_PAR_INVALID_DAYS_VALUE);
  }
  return TSDB_CODE_SUCCESS;
}

static int32_t checkDatabaseOptions(STranslateContext* pCxt, const char* pDbName, SDatabaseOptions* pOptions) {
  int32_t code =
      checkRangeOption(pCxt, "buffer", pOptions->buffer, TSDB_MIN_BUFFER_PER_VNODE, TSDB_MAX_BUFFER_PER_VNODE);
  if (TSDB_CODE_SUCCESS == code) {
    code = checkRangeOption(pCxt, "cacheLast", pOptions->cachelast, TSDB_MIN_DB_CACHE_LAST_ROW,
                            TSDB_MAX_DB_CACHE_LAST_ROW);
  }
  if (TSDB_CODE_SUCCESS == code) {
    code = checkRangeOption(pCxt, "compression", pOptions->compressionLevel, TSDB_MIN_COMP_LEVEL, TSDB_MAX_COMP_LEVEL);
  }
  if (TSDB_CODE_SUCCESS == code) {
    code = checkDbDaysOption(pCxt, pOptions);
  }
  if (TSDB_CODE_SUCCESS == code) {
    code = checkRangeOption(pCxt, "fsyncPeriod", pOptions->fsyncPeriod, TSDB_MIN_FSYNC_PERIOD, TSDB_MAX_FSYNC_PERIOD);
  }
  if (TSDB_CODE_SUCCESS == code) {
    code = checkRangeOption(pCxt, "maxRowsPerBlock", pOptions->maxRowsPerBlock, TSDB_MIN_MAXROWS_FBLOCK,
                            TSDB_MAX_MAXROWS_FBLOCK);
  }
  if (TSDB_CODE_SUCCESS == code) {
    code = checkRangeOption(pCxt, "minRowsPerBlock", pOptions->minRowsPerBlock, TSDB_MIN_MINROWS_FBLOCK,
                            TSDB_MAX_MINROWS_FBLOCK);
  }
  if (TSDB_CODE_SUCCESS == code) {
    code = checkDbKeepOption(pCxt, pOptions);
  }
  if (TSDB_CODE_SUCCESS == code) {
    code = checkRangeOption(pCxt, "pages", pOptions->pages, TSDB_MIN_PAGES_PER_VNODE, TSDB_MAX_PAGES_PER_VNODE);
  }
  if (TSDB_CODE_SUCCESS == code) {
    code = checkRangeOption(pCxt, "pagesize", pOptions->pagesize, TSDB_MIN_PAGESIZE_PER_VNODE,
                            TSDB_MAX_PAGESIZE_PER_VNODE);
  }
  if (TSDB_CODE_SUCCESS == code) {
    code = checkDbPrecisionOption(pCxt, pOptions);
  }
  if (TSDB_CODE_SUCCESS == code) {
    code = checkDbEnumOption(pCxt, "replications", pOptions->replica, TSDB_MIN_DB_REPLICA, TSDB_MAX_DB_REPLICA);
  }
  if (TSDB_CODE_SUCCESS == code) {
    code = checkDbEnumOption(pCxt, "strict", pOptions->strict, TSDB_DB_STRICT_OFF, TSDB_DB_STRICT_ON);
  }
  if (TSDB_CODE_SUCCESS == code) {
    code = checkDbEnumOption(pCxt, "walLevel", pOptions->walLevel, TSDB_MIN_WAL_LEVEL, TSDB_MAX_WAL_LEVEL);
  }
  if (TSDB_CODE_SUCCESS == code) {
    code = checkRangeOption(pCxt, "vgroups", pOptions->numOfVgroups, TSDB_MIN_VNODES_PER_DB, TSDB_MAX_VNODES_PER_DB);
  }
  if (TSDB_CODE_SUCCESS == code) {
    code = checkDbEnumOption(pCxt, "singleStable", pOptions->singleStable, TSDB_DB_SINGLE_STABLE_ON,
                             TSDB_DB_SINGLE_STABLE_OFF);
  }
  if (TSDB_CODE_SUCCESS == code) {
    code = checkDbRetentionsOption(pCxt, pOptions->pRetentions);
  }
  if (TSDB_CODE_SUCCESS == code) {
    code = checkOptionsDependency(pCxt, pDbName, pOptions);
  }
  return code;
}

static int32_t checkCreateDatabase(STranslateContext* pCxt, SCreateDatabaseStmt* pStmt) {
  return checkDatabaseOptions(pCxt, pStmt->dbName, pStmt->pOptions);
}

typedef int32_t (*FSerializeFunc)(void* pBuf, int32_t bufLen, void* pReq);

static int32_t buildCmdMsg(STranslateContext* pCxt, int16_t msgType, FSerializeFunc func, void* pReq) {
  pCxt->pCmdMsg = taosMemoryMalloc(sizeof(SCmdMsgInfo));
  if (NULL == pCxt->pCmdMsg) {
    return TSDB_CODE_OUT_OF_MEMORY;
  }
  pCxt->pCmdMsg->epSet = pCxt->pParseCxt->mgmtEpSet;
  pCxt->pCmdMsg->msgType = msgType;
  pCxt->pCmdMsg->msgLen = func(NULL, 0, pReq);
  pCxt->pCmdMsg->pMsg = taosMemoryMalloc(pCxt->pCmdMsg->msgLen);
  if (NULL == pCxt->pCmdMsg->pMsg) {
    return TSDB_CODE_OUT_OF_MEMORY;
  }
  func(pCxt->pCmdMsg->pMsg, pCxt->pCmdMsg->msgLen, pReq);

  return TSDB_CODE_SUCCESS;
}

static int32_t translateCreateDatabase(STranslateContext* pCxt, SCreateDatabaseStmt* pStmt) {
  SCreateDbReq createReq = {0};

  int32_t code = checkCreateDatabase(pCxt, pStmt);
  if (TSDB_CODE_SUCCESS == code) {
    code = buildCreateDbReq(pCxt, pStmt, &createReq);
  }

  if (TSDB_CODE_SUCCESS == code) {
    code = buildCmdMsg(pCxt, TDMT_MND_CREATE_DB, (FSerializeFunc)tSerializeSCreateDbReq, &createReq);
  }

  return code;
}

static int32_t translateDropDatabase(STranslateContext* pCxt, SDropDatabaseStmt* pStmt) {
  SDropDbReq dropReq = {0};
  SName      name = {0};
  tNameSetDbName(&name, pCxt->pParseCxt->acctId, pStmt->dbName, strlen(pStmt->dbName));
  tNameGetFullDbName(&name, dropReq.db);
  dropReq.ignoreNotExists = pStmt->ignoreNotExists;

  return buildCmdMsg(pCxt, TDMT_MND_DROP_DB, (FSerializeFunc)tSerializeSDropDbReq, &dropReq);
}

static void buildAlterDbReq(STranslateContext* pCxt, SAlterDatabaseStmt* pStmt, SAlterDbReq* pReq) {
  SName name = {0};
  tNameSetDbName(&name, pCxt->pParseCxt->acctId, pStmt->dbName, strlen(pStmt->dbName));
  tNameGetFullDbName(&name, pReq->db);
  pReq->buffer = pStmt->pOptions->buffer;
  pReq->pageSize = -1;
  pReq->pages = pStmt->pOptions->pages;
  pReq->daysPerFile = -1;
  pReq->daysToKeep0 = pStmt->pOptions->keep[0];
  pReq->daysToKeep1 = pStmt->pOptions->keep[1];
  pReq->daysToKeep2 = pStmt->pOptions->keep[2];
  pReq->fsyncPeriod = pStmt->pOptions->fsyncPeriod;
  pReq->walLevel = pStmt->pOptions->walLevel;
  pReq->strict = pStmt->pOptions->strict;
  pReq->cacheLastRow = pStmt->pOptions->cachelast;
  pReq->replications = pStmt->pOptions->replica;
  return;
}

static int32_t translateAlterDatabase(STranslateContext* pCxt, SAlterDatabaseStmt* pStmt) {
  int32_t code = checkDatabaseOptions(pCxt, pStmt->dbName, pStmt->pOptions);
  if (TSDB_CODE_SUCCESS != code) {
    return code;
  }

  SAlterDbReq alterReq = {0};
  buildAlterDbReq(pCxt, pStmt, &alterReq);

  return buildCmdMsg(pCxt, TDMT_MND_ALTER_DB, (FSerializeFunc)tSerializeSAlterDbReq, &alterReq);
}

static int32_t calcTypeBytes(SDataType dt) {
  if (TSDB_DATA_TYPE_BINARY == dt.type) {
    return dt.bytes + VARSTR_HEADER_SIZE;
  } else if (TSDB_DATA_TYPE_NCHAR == dt.type) {
    return dt.bytes * TSDB_NCHAR_SIZE + VARSTR_HEADER_SIZE;
  } else {
    return dt.bytes;
  }
}

static int32_t columnDefNodeToField(SNodeList* pList, SArray** pArray) {
  *pArray = taosArrayInit(LIST_LENGTH(pList), sizeof(SField));
  SNode* pNode;
  FOREACH(pNode, pList) {
    SColumnDefNode* pCol = (SColumnDefNode*)pNode;
    SField          field = {.type = pCol->dataType.type, .bytes = calcTypeBytes(pCol->dataType)};
    strcpy(field.name, pCol->colName);
    if (pCol->sma) {
      field.flags |= COL_SMA_ON;
    }
    taosArrayPush(*pArray, &field);
  }
  return TSDB_CODE_SUCCESS;
}

static SColumnDefNode* findColDef(SNodeList* pCols, const SColumnNode* pCol) {
  SNode* pColDef = NULL;
  FOREACH(pColDef, pCols) {
    if (0 == strcmp(pCol->colName, ((SColumnDefNode*)pColDef)->colName)) {
      return (SColumnDefNode*)pColDef;
    }
  }
  return NULL;
}

static int32_t checTableFactorOption(STranslateContext* pCxt, float val) {
  if (val < TSDB_MIN_ROLLUP_FILE_FACTOR || val > TSDB_MAX_ROLLUP_FILE_FACTOR) {
    return generateSyntaxErrMsg(&pCxt->msgBuf, TSDB_CODE_PAR_INVALID_F_RANGE_OPTION, "file_factor", val,
                                TSDB_MIN_ROLLUP_FILE_FACTOR, TSDB_MAX_ROLLUP_FILE_FACTOR);
  }
  return TSDB_CODE_SUCCESS;
}

static int32_t checkTableSmaOption(STranslateContext* pCxt, SCreateTableStmt* pStmt) {
  if (NULL != pStmt->pOptions->pSma) {
    SNode* pNode = NULL;
    FOREACH(pNode, pStmt->pCols) { ((SColumnDefNode*)pNode)->sma = false; }
    FOREACH(pNode, pStmt->pOptions->pSma) {
      SColumnNode*    pSmaCol = (SColumnNode*)pNode;
      SColumnDefNode* pColDef = findColDef(pStmt->pCols, pSmaCol);
      if (NULL == pColDef) {
        return generateSyntaxErrMsg(&pCxt->msgBuf, TSDB_CODE_PAR_INVALID_COLUMN, pSmaCol->colName);
      }
      pSmaCol->node.resType = pColDef->dataType;
      pColDef->sma = true;
    }
  }
  return TSDB_CODE_SUCCESS;
}

static int32_t checkTableRollupOption(STranslateContext* pCxt, SNodeList* pFuncs) {
  if (NULL == pFuncs) {
    return TSDB_CODE_SUCCESS;
  }

  if (1 != LIST_LENGTH(pFuncs)) {
    return generateSyntaxErrMsg(&pCxt->msgBuf, TSDB_CODE_PAR_INVALID_ROLLUP_OPTION);
  }
  return TSDB_CODE_SUCCESS;
}

static int32_t checkTableTagsSchema(STranslateContext* pCxt, SHashObj* pHash, SNodeList* pTags) {
  int32_t ntags = LIST_LENGTH(pTags);
  if (0 == ntags) {
    return TSDB_CODE_SUCCESS;
  } else if (ntags > TSDB_MAX_TAGS) {
    return generateSyntaxErrMsg(&pCxt->msgBuf, TSDB_CODE_PAR_INVALID_TAGS_NUM);
  }

  int32_t code = TSDB_CODE_SUCCESS;
  int32_t tagsSize = 0;
  SNode*  pNode = NULL;
  FOREACH(pNode, pTags) {
    SColumnDefNode* pTag = (SColumnDefNode*)pNode;
    int32_t         len = strlen(pTag->colName);
    if (NULL != taosHashGet(pHash, pTag->colName, len)) {
      code = generateSyntaxErrMsg(&pCxt->msgBuf, TSDB_CODE_PAR_DUPLICATED_COLUMN);
    }
    if (TSDB_CODE_SUCCESS == code && pTag->dataType.type == TSDB_DATA_TYPE_JSON && ntags > 1) {
      code = generateSyntaxErrMsg(&pCxt->msgBuf, TSDB_CODE_PAR_ONLY_ONE_JSON_TAG);
    }
    if (TSDB_CODE_SUCCESS == code) {
      if ((TSDB_DATA_TYPE_VARCHAR == pTag->dataType.type && pTag->dataType.bytes > TSDB_MAX_BINARY_LEN) ||
          (TSDB_DATA_TYPE_NCHAR == pTag->dataType.type && pTag->dataType.bytes > TSDB_MAX_NCHAR_LEN)) {
        code = code = generateSyntaxErrMsg(&pCxt->msgBuf, TSDB_CODE_PAR_INVALID_VAR_COLUMN_LEN);
      }
    }
    if (TSDB_CODE_SUCCESS == code) {
      code = taosHashPut(pHash, pTag->colName, len, &pTag, POINTER_BYTES);
    }
    if (TSDB_CODE_SUCCESS == code) {
      tagsSize += pTag->dataType.bytes;
    } else {
      break;
    }
  }

  if (TSDB_CODE_SUCCESS == code && tagsSize > TSDB_MAX_TAGS_LEN) {
    code = generateSyntaxErrMsg(&pCxt->msgBuf, TSDB_CODE_PAR_INVALID_TAGS_LENGTH, TSDB_MAX_TAGS_LEN);
  }

  return code;
}

static int32_t checkTableColsSchema(STranslateContext* pCxt, SHashObj* pHash, SNodeList* pCols) {
  int32_t ncols = LIST_LENGTH(pCols);
  if (ncols < TSDB_MIN_COLUMNS) {
    return generateSyntaxErrMsg(&pCxt->msgBuf, TSDB_CODE_PAR_INVALID_COLUMNS_NUM);
  } else if (ncols > TSDB_MAX_COLUMNS) {
    return generateSyntaxErrMsg(&pCxt->msgBuf, TSDB_CODE_PAR_TOO_MANY_COLUMNS);
  }

  int32_t code = TSDB_CODE_SUCCESS;

  bool    first = true;
  int32_t rowSize = 0;
  SNode*  pNode = NULL;
  FOREACH(pNode, pCols) {
    SColumnDefNode* pCol = (SColumnDefNode*)pNode;
    if (first) {
      first = false;
      if (TSDB_DATA_TYPE_TIMESTAMP != pCol->dataType.type) {
        code = generateSyntaxErrMsg(&pCxt->msgBuf, TSDB_CODE_PAR_INVALID_FIRST_COLUMN);
      }
    }
    int32_t len = strlen(pCol->colName);
    if (TSDB_CODE_SUCCESS == code && NULL != taosHashGet(pHash, pCol->colName, len)) {
      code = generateSyntaxErrMsg(&pCxt->msgBuf, TSDB_CODE_PAR_DUPLICATED_COLUMN);
    }
    if (TSDB_CODE_SUCCESS == code) {
      if ((TSDB_DATA_TYPE_VARCHAR == pCol->dataType.type && calcTypeBytes(pCol->dataType) > TSDB_MAX_BINARY_LEN) ||
          (TSDB_DATA_TYPE_NCHAR == pCol->dataType.type && calcTypeBytes(pCol->dataType) > TSDB_MAX_NCHAR_LEN)) {
        code = code = generateSyntaxErrMsg(&pCxt->msgBuf, TSDB_CODE_PAR_INVALID_VAR_COLUMN_LEN);
      }
    }
    if (TSDB_CODE_SUCCESS == code) {
      code = taosHashPut(pHash, pCol->colName, len, &pCol, POINTER_BYTES);
    }
    if (TSDB_CODE_SUCCESS == code) {
      rowSize += pCol->dataType.bytes;
    } else {
      break;
    }
  }

  if (TSDB_CODE_SUCCESS == code && rowSize > TSDB_MAX_BYTES_PER_ROW) {
    code = generateSyntaxErrMsg(&pCxt->msgBuf, TSDB_CODE_PAR_INVALID_ROW_LENGTH, TSDB_MAX_BYTES_PER_ROW);
  }

  return code;
}

static int32_t checkTableSchema(STranslateContext* pCxt, SCreateTableStmt* pStmt) {
  SHashObj* pHash = taosHashInit(LIST_LENGTH(pStmt->pTags) + LIST_LENGTH(pStmt->pCols),
                                 taosGetDefaultHashFunction(TSDB_DATA_TYPE_BINARY), false, HASH_NO_LOCK);
  if (NULL == pHash) {
    return TSDB_CODE_OUT_OF_MEMORY;
  }

  int32_t code = checkTableTagsSchema(pCxt, pHash, pStmt->pTags);
  if (TSDB_CODE_SUCCESS == code) {
    code = checkTableColsSchema(pCxt, pHash, pStmt->pCols);
  }

  taosHashCleanup(pHash);
  return code;
}

static int32_t checkCreateTable(STranslateContext* pCxt, SCreateTableStmt* pStmt) {
  int32_t code = checkRangeOption(pCxt, "delay", pStmt->pOptions->delay, TSDB_MIN_ROLLUP_DELAY, TSDB_MAX_ROLLUP_DELAY);
  if (TSDB_CODE_SUCCESS == code) {
    code = checTableFactorOption(pCxt, pStmt->pOptions->filesFactor);
  }
  if (TSDB_CODE_SUCCESS == code) {
    code = checkTableRollupOption(pCxt, pStmt->pOptions->pRollupFuncs);
  }
  if (TSDB_CODE_SUCCESS == code) {
    code = checkRangeOption(pCxt, "ttl", pStmt->pOptions->ttl, TSDB_MIN_TABLE_TTL, INT32_MAX);
  }
  if (TSDB_CODE_SUCCESS == code) {
    code = checkTableSmaOption(pCxt, pStmt);
  }
  if (TSDB_CODE_SUCCESS == code) {
    code = checkTableSchema(pCxt, pStmt);
  }
  return code;
}

static void toSchema(const SColumnDefNode* pCol, col_id_t colId, SSchema* pSchema) {
  int8_t flags = 0;
  if (pCol->sma) {
    flags |= COL_SMA_ON;
  }
  pSchema->colId = colId;
  pSchema->type = pCol->dataType.type;
  pSchema->bytes = calcTypeBytes(pCol->dataType);
  pSchema->flags = flags;
  strcpy(pSchema->name, pCol->colName);
}

typedef struct SSampleAstInfo {
  const char* pDbName;
  const char* pTableName;
  SNodeList*  pFuncs;
  SNode*      pInterval;
  SNode*      pOffset;
  SNode*      pSliding;
  STableMeta* pRollupTableMeta;
} SSampleAstInfo;

static int32_t buildSampleAst(STranslateContext* pCxt, SSampleAstInfo* pInfo, char** pAst, int32_t* pLen) {
  SSelectStmt* pSelect = nodesMakeNode(QUERY_NODE_SELECT_STMT);
  if (NULL == pSelect) {
    return TSDB_CODE_OUT_OF_MEMORY;
  }
  sprintf(pSelect->stmtName, "%p", pSelect);

  SRealTableNode* pTable = nodesMakeNode(QUERY_NODE_REAL_TABLE);
  if (NULL == pTable) {
    nodesDestroyNode(pSelect);
    return TSDB_CODE_OUT_OF_MEMORY;
  }
  strcpy(pTable->table.dbName, pInfo->pDbName);
  strcpy(pTable->table.tableName, pInfo->pTableName);
  TSWAP(pTable->pMeta, pInfo->pRollupTableMeta);
  pSelect->pFromTable = (SNode*)pTable;

  TSWAP(pSelect->pProjectionList, pInfo->pFuncs);
  SFunctionNode* pFunc = nodesMakeNode(QUERY_NODE_FUNCTION);
  if (NULL == pSelect->pProjectionList || NULL == pFunc) {
    nodesDestroyNode(pSelect);
    return TSDB_CODE_OUT_OF_MEMORY;
  }
  strcpy(pFunc->functionName, "_wstartts");
  nodesListPushFront(pSelect->pProjectionList, pFunc);
  SNode* pProject = NULL;
  FOREACH(pProject, pSelect->pProjectionList) { sprintf(((SExprNode*)pProject)->aliasName, "#%p", pProject); }

  SIntervalWindowNode* pInterval = nodesMakeNode(QUERY_NODE_INTERVAL_WINDOW);
  if (NULL == pInterval) {
    nodesDestroyNode(pSelect);
    return TSDB_CODE_OUT_OF_MEMORY;
  }
  pSelect->pWindow = (SNode*)pInterval;
  TSWAP(pInterval->pInterval, pInfo->pInterval);
  TSWAP(pInterval->pOffset, pInfo->pOffset);
  TSWAP(pInterval->pSliding, pInfo->pSliding);
  pInterval->pCol = nodesMakeNode(QUERY_NODE_COLUMN);
  if (NULL == pInterval->pCol) {
    nodesDestroyNode(pSelect);
    return TSDB_CODE_OUT_OF_MEMORY;
  }
  ((SColumnNode*)pInterval->pCol)->colId = PRIMARYKEY_TIMESTAMP_COL_ID;
  strcpy(((SColumnNode*)pInterval->pCol)->colName, PK_TS_COL_INTERNAL_NAME);

  int32_t code = translateQuery(pCxt, (SNode*)pSelect);
  if (TSDB_CODE_SUCCESS == code) {
    code = nodesNodeToString(pSelect, false, pAst, pLen);
  }
  nodesDestroyNode(pSelect);
  return code;
}

static void clearSampleAstInfo(SSampleAstInfo* pInfo) {
  nodesDestroyList(pInfo->pFuncs);
  nodesDestroyNode(pInfo->pInterval);
  nodesDestroyNode(pInfo->pOffset);
  nodesDestroyNode(pInfo->pSliding);
}

static SNode* makeIntervalVal(SRetention* pRetension, int8_t precision) {
  SValueNode* pVal = nodesMakeNode(QUERY_NODE_VALUE);
  if (NULL == pVal) {
    return NULL;
  }
  int64_t timeVal = convertTimeFromPrecisionToUnit(pRetension->freq, precision, pRetension->freqUnit);
  char    buf[20] = {0};
  int32_t len = snprintf(buf, sizeof(buf), "%" PRId64 "%c", timeVal, pRetension->freqUnit);
  pVal->literal = strndup(buf, len);
  if (NULL == pVal->literal) {
    nodesDestroyNode(pVal);
    return NULL;
  }
  pVal->isDuration = true;
  pVal->node.resType.type = TSDB_DATA_TYPE_BIGINT;
  pVal->node.resType.bytes = tDataTypes[TSDB_DATA_TYPE_BIGINT].bytes;
  pVal->node.resType.precision = precision;
  return (SNode*)pVal;
}

static SNode* createColumnFromDef(SColumnDefNode* pDef) {
  SColumnNode* pCol = nodesMakeNode(QUERY_NODE_COLUMN);
  if (NULL == pCol) {
    return NULL;
  }
  strcpy(pCol->colName, pDef->colName);
  return (SNode*)pCol;
}

static SNode* createRollupFunc(SNode* pSrcFunc, SColumnDefNode* pColDef) {
  SFunctionNode* pFunc = nodesCloneNode(pSrcFunc);
  if (NULL == pFunc) {
    return NULL;
  }
  if (TSDB_CODE_SUCCESS != nodesListMakeStrictAppend(&pFunc->pParameterList, createColumnFromDef(pColDef))) {
    nodesDestroyNode(pFunc);
    return NULL;
  }
  return (SNode*)pFunc;
}

static SNodeList* createRollupFuncs(SCreateTableStmt* pStmt) {
  SNodeList* pFuncs = nodesMakeList();
  if (NULL == pFuncs) {
    return NULL;
  }

  SNode* pFunc = NULL;
  FOREACH(pFunc, pStmt->pOptions->pRollupFuncs) {
    SNode* pCol = NULL;
    bool   primaryKey = true;
    FOREACH(pCol, pStmt->pCols) {
      if (primaryKey) {
        primaryKey = false;
        continue;
      }
      if (TSDB_CODE_SUCCESS != nodesListStrictAppend(pFuncs, createRollupFunc(pFunc, (SColumnDefNode*)pCol))) {
        nodesDestroyList(pFuncs);
        return NULL;
      }
    }
  }

  return pFuncs;
}

static STableMeta* createRollupTableMeta(SCreateTableStmt* pStmt, int8_t precision) {
  int32_t     numOfField = LIST_LENGTH(pStmt->pCols) + LIST_LENGTH(pStmt->pTags);
  STableMeta* pMeta = taosMemoryCalloc(1, sizeof(STableMeta) + numOfField * sizeof(SSchema));
  if (NULL == pMeta) {
    return NULL;
  }
  pMeta->tableType = TSDB_SUPER_TABLE;
  pMeta->tableInfo.numOfTags = LIST_LENGTH(pStmt->pTags);
  pMeta->tableInfo.precision = precision;
  pMeta->tableInfo.numOfColumns = LIST_LENGTH(pStmt->pCols);

  int32_t index = 0;
  SNode*  pCol = NULL;
  FOREACH(pCol, pStmt->pCols) {
    toSchema((SColumnDefNode*)pCol, index + 1, pMeta->schema + index);
    ++index;
  }
  SNode* pTag = NULL;
  FOREACH(pTag, pStmt->pTags) {
    toSchema((SColumnDefNode*)pTag, index + 1, pMeta->schema + index);
    ++index;
  }

  return pMeta;
}

static int32_t buildSampleAstInfoByTable(STranslateContext* pCxt, SCreateTableStmt* pStmt, SRetention* pRetension,
                                         int8_t precision, SSampleAstInfo* pInfo) {
  pInfo->pDbName = pStmt->dbName;
  pInfo->pTableName = pStmt->tableName;
  pInfo->pFuncs = createRollupFuncs(pStmt);
  pInfo->pInterval = makeIntervalVal(pRetension, precision);
  pInfo->pRollupTableMeta = createRollupTableMeta(pStmt, precision);
  if (NULL == pInfo->pFuncs || NULL == pInfo->pInterval || NULL == pInfo->pRollupTableMeta) {
    return TSDB_CODE_OUT_OF_MEMORY;
  }
  return TSDB_CODE_SUCCESS;
}

static int32_t getRollupAst(STranslateContext* pCxt, SCreateTableStmt* pStmt, SRetention* pRetension, int8_t precision,
                            char** pAst, int32_t* pLen) {
  SSampleAstInfo info = {0};
  int32_t        code = buildSampleAstInfoByTable(pCxt, pStmt, pRetension, precision, &info);
  if (TSDB_CODE_SUCCESS == code) {
    code = buildSampleAst(pCxt, &info, pAst, pLen);
  }
  clearSampleAstInfo(&info);
  return code;
}

static int32_t buildRollupAst(STranslateContext* pCxt, SCreateTableStmt* pStmt, SMCreateStbReq* pReq) {
  SDbCfgInfo dbCfg = {0};
  int32_t    code = getDBCfg(pCxt, pStmt->dbName, &dbCfg);
  int32_t    num = taosArrayGetSize(dbCfg.pRetensions);
  if (TSDB_CODE_SUCCESS != code || num < 2) {
    return code;
  }
  for (int32_t i = 1; i < num; ++i) {
    SRetention*       pRetension = taosArrayGet(dbCfg.pRetensions, i);
    STranslateContext cxt = {0};
    initTranslateContext(pCxt->pParseCxt, &cxt);
    code = getRollupAst(&cxt, pStmt, pRetension, dbCfg.precision, 1 == i ? &pReq->pAst1 : &pReq->pAst2,
                        1 == i ? &pReq->ast1Len : &pReq->ast2Len);
    destroyTranslateContext(&cxt);
    if (TSDB_CODE_SUCCESS != code) {
      break;
    }
  }
  return code;
}

static int32_t buildCreateStbReq(STranslateContext* pCxt, SCreateTableStmt* pStmt, SMCreateStbReq* pReq) {
  pReq->igExists = pStmt->ignoreExists;
  pReq->xFilesFactor = pStmt->pOptions->filesFactor;
  pReq->delay = pStmt->pOptions->delay;
  pReq->ttl = pStmt->pOptions->ttl;
  columnDefNodeToField(pStmt->pCols, &pReq->pColumns);
  columnDefNodeToField(pStmt->pTags, &pReq->pTags);
  pReq->numOfColumns = LIST_LENGTH(pStmt->pCols);
  pReq->numOfTags = LIST_LENGTH(pStmt->pTags);
  if ('\0' != pStmt->pOptions->comment[0]) {
    pReq->comment = strdup(pStmt->pOptions->comment);
    if (NULL == pReq->comment) {
      return TSDB_CODE_OUT_OF_MEMORY;
    }
    pReq->commentLen = strlen(pStmt->pOptions->comment) + 1;
  }

  SName tableName;
  tNameExtractFullName(toName(pCxt->pParseCxt->acctId, pStmt->dbName, pStmt->tableName, &tableName), pReq->name);

  return buildRollupAst(pCxt, pStmt, pReq);
}

static int32_t translateCreateSuperTable(STranslateContext* pCxt, SCreateTableStmt* pStmt) {
  SMCreateStbReq createReq = {0};
  int32_t        code = checkCreateTable(pCxt, pStmt);
  if (TSDB_CODE_SUCCESS == code) {
    code = buildCreateStbReq(pCxt, pStmt, &createReq);
  }
  if (TSDB_CODE_SUCCESS == code) {
    code = buildCmdMsg(pCxt, TDMT_MND_CREATE_STB, (FSerializeFunc)tSerializeSMCreateStbReq, &createReq);
  }
  tFreeSMCreateStbReq(&createReq);
  return code;
}

static int32_t doTranslateDropSuperTable(STranslateContext* pCxt, const SName* pTableName, bool ignoreNotExists) {
  SMDropStbReq dropReq = {0};
  tNameExtractFullName(pTableName, dropReq.name);
  dropReq.igNotExists = ignoreNotExists;

  return buildCmdMsg(pCxt, TDMT_MND_DROP_STB, (FSerializeFunc)tSerializeSMDropStbReq, &dropReq);
}

static int32_t translateDropTable(STranslateContext* pCxt, SDropTableStmt* pStmt) {
  SDropTableClause* pClause = nodesListGetNode(pStmt->pTables, 0);

  STableMeta* pTableMeta = NULL;
  SName       tableName;
  int32_t     code = getTableMetaImpl(
          pCxt, toName(pCxt->pParseCxt->acctId, pClause->dbName, pClause->tableName, &tableName), &pTableMeta);
  if ((TSDB_CODE_PAR_TABLE_NOT_EXIST == code || TSDB_CODE_VND_TB_NOT_EXIST == code) && pClause->ignoreNotExists) {
    return TSDB_CODE_SUCCESS;
  }
  if (TSDB_CODE_SUCCESS == code) {
    if (TSDB_SUPER_TABLE == pTableMeta->tableType) {
      code = doTranslateDropSuperTable(pCxt, &tableName, pClause->ignoreNotExists);
    } else {
      // todo : drop normal table or child table
      code = TSDB_CODE_FAILED;
    }
    taosMemoryFreeClear(pTableMeta);
  }

  return code;
}

static int32_t translateDropSuperTable(STranslateContext* pCxt, SDropSuperTableStmt* pStmt) {
  SName tableName;
  return doTranslateDropSuperTable(pCxt, toName(pCxt->pParseCxt->acctId, pStmt->dbName, pStmt->tableName, &tableName),
                                   pStmt->ignoreNotExists);
}

static int32_t setAlterTableField(SAlterTableStmt* pStmt, SMAlterStbReq* pAlterReq) {
  if (TSDB_ALTER_TABLE_UPDATE_OPTIONS == pStmt->alterType) {
    pAlterReq->ttl = pStmt->pOptions->ttl;
    if ('\0' != pStmt->pOptions->comment[0]) {
      pAlterReq->comment = strdup(pStmt->pOptions->comment);
      if (NULL == pAlterReq->comment) {
        return TSDB_CODE_OUT_OF_MEMORY;
      }
      pAlterReq->commentLen = strlen(pStmt->pOptions->comment) + 1;
    }
    return TSDB_CODE_SUCCESS;
  }

  pAlterReq->pFields = taosArrayInit(2, sizeof(TAOS_FIELD));
  if (NULL == pAlterReq->pFields) {
    return TSDB_CODE_OUT_OF_MEMORY;
  }

  switch (pStmt->alterType) {
    case TSDB_ALTER_TABLE_ADD_TAG:
    case TSDB_ALTER_TABLE_DROP_TAG:
    case TSDB_ALTER_TABLE_ADD_COLUMN:
    case TSDB_ALTER_TABLE_DROP_COLUMN:
    case TSDB_ALTER_TABLE_UPDATE_COLUMN_BYTES:
    case TSDB_ALTER_TABLE_UPDATE_TAG_BYTES: {
      TAOS_FIELD field = {.type = pStmt->dataType.type, .bytes = calcTypeBytes(pStmt->dataType)};
      strcpy(field.name, pStmt->colName);
      taosArrayPush(pAlterReq->pFields, &field);
      break;
    }
    case TSDB_ALTER_TABLE_UPDATE_TAG_NAME:
    case TSDB_ALTER_TABLE_UPDATE_COLUMN_NAME: {
      TAOS_FIELD oldField = {0};
      strcpy(oldField.name, pStmt->colName);
      taosArrayPush(pAlterReq->pFields, &oldField);
      TAOS_FIELD newField = {0};
      strcpy(newField.name, pStmt->newColName);
      taosArrayPush(pAlterReq->pFields, &newField);
      break;
    }
    default:
      break;
  }

  pAlterReq->numOfFields = taosArrayGetSize(pAlterReq->pFields);
  return TSDB_CODE_SUCCESS;
}

static int32_t translateAlterTable(STranslateContext* pCxt, SAlterTableStmt* pStmt) {
  SMAlterStbReq alterReq = {0};
  SName         tableName;
  tNameExtractFullName(toName(pCxt->pParseCxt->acctId, pStmt->dbName, pStmt->tableName, &tableName), alterReq.name);
  alterReq.alterType = pStmt->alterType;
  if (TSDB_ALTER_TABLE_UPDATE_TAG_VAL == pStmt->alterType) {
    return TSDB_CODE_FAILED;
  } else {
    if (TSDB_CODE_SUCCESS != setAlterTableField(pStmt, &alterReq)) {
      return TSDB_CODE_OUT_OF_MEMORY;
    }
  }

  return buildCmdMsg(pCxt, TDMT_MND_ALTER_STB, (FSerializeFunc)tSerializeSMAlterStbReq, &alterReq);
}

static int32_t translateUseDatabase(STranslateContext* pCxt, SUseDatabaseStmt* pStmt) {
  SUseDbReq usedbReq = {0};
  SName     name = {0};
  tNameSetDbName(&name, pCxt->pParseCxt->acctId, pStmt->dbName, strlen(pStmt->dbName));
  tNameExtractFullName(&name, usedbReq.db);
  int32_t code = getDBVgVersion(pCxt, usedbReq.db, &usedbReq.vgVersion, &usedbReq.dbId, &usedbReq.numOfTable);
  if (TSDB_CODE_SUCCESS == code) {
    code = buildCmdMsg(pCxt, TDMT_MND_USE_DB, (FSerializeFunc)tSerializeSUseDbReq, &usedbReq);
  }
  return code;
}

static int32_t translateCreateUser(STranslateContext* pCxt, SCreateUserStmt* pStmt) {
  SCreateUserReq createReq = {0};
  strcpy(createReq.user, pStmt->useName);
  createReq.createType = 0;
  createReq.superUser = 0;
  strcpy(createReq.pass, pStmt->password);

  return buildCmdMsg(pCxt, TDMT_MND_CREATE_USER, (FSerializeFunc)tSerializeSCreateUserReq, &createReq);
}

static int32_t translateAlterUser(STranslateContext* pCxt, SAlterUserStmt* pStmt) {
  SAlterUserReq alterReq = {0};
  strcpy(alterReq.user, pStmt->useName);
  alterReq.alterType = pStmt->alterType;
  alterReq.superUser = 0;
  strcpy(alterReq.pass, pStmt->password);
  if (NULL != pCxt->pParseCxt->db) {
    strcpy(alterReq.dbname, pCxt->pParseCxt->db);
  }

  return buildCmdMsg(pCxt, TDMT_MND_ALTER_USER, (FSerializeFunc)tSerializeSAlterUserReq, &alterReq);
}

static int32_t translateDropUser(STranslateContext* pCxt, SDropUserStmt* pStmt) {
  SDropUserReq dropReq = {0};
  strcpy(dropReq.user, pStmt->useName);

  return buildCmdMsg(pCxt, TDMT_MND_DROP_USER, (FSerializeFunc)tSerializeSDropUserReq, &dropReq);
}

static int32_t translateCreateDnode(STranslateContext* pCxt, SCreateDnodeStmt* pStmt) {
  SCreateDnodeReq createReq = {0};
  strcpy(createReq.fqdn, pStmt->fqdn);
  createReq.port = pStmt->port;

  return buildCmdMsg(pCxt, TDMT_MND_CREATE_DNODE, (FSerializeFunc)tSerializeSCreateDnodeReq, &createReq);
}

static int32_t translateDropDnode(STranslateContext* pCxt, SDropDnodeStmt* pStmt) {
  SDropDnodeReq dropReq = {0};
  dropReq.dnodeId = pStmt->dnodeId;
  strcpy(dropReq.fqdn, pStmt->fqdn);
  dropReq.port = pStmt->port;

  return buildCmdMsg(pCxt, TDMT_MND_DROP_DNODE, (FSerializeFunc)tSerializeSDropDnodeReq, &dropReq);
}

static int32_t translateAlterDnode(STranslateContext* pCxt, SAlterDnodeStmt* pStmt) {
  SMCfgDnodeReq cfgReq = {0};
  cfgReq.dnodeId = pStmt->dnodeId;
  strcpy(cfgReq.config, pStmt->config);
  strcpy(cfgReq.value, pStmt->value);

  return buildCmdMsg(pCxt, TDMT_MND_CONFIG_DNODE, (FSerializeFunc)tSerializeSMCfgDnodeReq, &cfgReq);
}

static int32_t nodeTypeToShowType(ENodeType nt) {
  switch (nt) {
    case QUERY_NODE_SHOW_CONNECTIONS_STMT:
      return TSDB_MGMT_TABLE_CONNS;
    case QUERY_NODE_SHOW_LICENCE_STMT:
      return TSDB_MGMT_TABLE_GRANTS;
    case QUERY_NODE_SHOW_QUERIES_STMT:
      return TSDB_MGMT_TABLE_QUERIES;
    case QUERY_NODE_SHOW_VARIABLE_STMT:
      return 0;  // todo
    default:
      break;
  }
  return 0;
}

static int32_t translateShow(STranslateContext* pCxt, SShowStmt* pStmt) {
  SShowReq showReq = {.type = nodeTypeToShowType(nodeType(pStmt))};
  return buildCmdMsg(pCxt, TDMT_MND_SHOW, (FSerializeFunc)tSerializeSShowReq, &showReq);
}

static int32_t getSmaIndexDstVgId(STranslateContext* pCxt, char* pTableName, int32_t* pVgId) {
  SVgroupInfo vg = {0};
  int32_t     code = getTableHashVgroup(pCxt, pCxt->pParseCxt->db, pTableName, &vg);
  if (TSDB_CODE_SUCCESS == code) {
    *pVgId = vg.vgId;
  }
  return code;
}

static int32_t getSmaIndexSql(STranslateContext* pCxt, char** pSql, int32_t* pLen) {
  *pSql = strdup(pCxt->pParseCxt->pSql);
  if (NULL == *pSql) {
    return TSDB_CODE_OUT_OF_MEMORY;
  }
  *pLen = pCxt->pParseCxt->sqlLen + 1;
  return TSDB_CODE_SUCCESS;
}

static int32_t getSmaIndexExpr(STranslateContext* pCxt, SCreateIndexStmt* pStmt, char** pExpr, int32_t* pLen) {
  return nodesListToString(pStmt->pOptions->pFuncs, false, pExpr, pLen);
}

static int32_t buildSampleAstInfoByIndex(STranslateContext* pCxt, SCreateIndexStmt* pStmt, SSampleAstInfo* pInfo) {
  pInfo->pDbName = pCxt->pParseCxt->db;
  pInfo->pTableName = pStmt->tableName;
  pInfo->pFuncs = nodesCloneList(pStmt->pOptions->pFuncs);
  pInfo->pInterval = nodesCloneNode(pStmt->pOptions->pInterval);
  pInfo->pOffset = nodesCloneNode(pStmt->pOptions->pOffset);
  pInfo->pSliding = nodesCloneNode(pStmt->pOptions->pSliding);
  if (NULL == pInfo->pFuncs || NULL == pInfo->pInterval ||
      (NULL != pStmt->pOptions->pOffset && NULL == pInfo->pOffset) ||
      (NULL != pStmt->pOptions->pSliding && NULL == pInfo->pSliding)) {
    return TSDB_CODE_OUT_OF_MEMORY;
  }
  return TSDB_CODE_SUCCESS;
}

static int32_t getSmaIndexAst(STranslateContext* pCxt, SCreateIndexStmt* pStmt, char** pAst, int32_t* pLen) {
  SSampleAstInfo info = {0};
  int32_t        code = buildSampleAstInfoByIndex(pCxt, pStmt, &info);
  if (TSDB_CODE_SUCCESS == code) {
    code = buildSampleAst(pCxt, &info, pAst, pLen);
  }
  clearSampleAstInfo(&info);
  return code;
}

static int32_t buildCreateSmaReq(STranslateContext* pCxt, SCreateIndexStmt* pStmt, SMCreateSmaReq* pReq) {
  SName name;
  tNameExtractFullName(toName(pCxt->pParseCxt->acctId, pCxt->pParseCxt->db, pStmt->indexName, &name), pReq->name);
  strcpy(name.tname, pStmt->tableName);
  name.tname[strlen(pStmt->tableName)] = '\0';
  tNameExtractFullName(&name, pReq->stb);
  pReq->igExists = pStmt->ignoreExists;
  pReq->interval = ((SValueNode*)pStmt->pOptions->pInterval)->datum.i;
  pReq->intervalUnit = ((SValueNode*)pStmt->pOptions->pInterval)->unit;
  pReq->offset = (NULL != pStmt->pOptions->pOffset ? ((SValueNode*)pStmt->pOptions->pOffset)->datum.i : 0);
  pReq->sliding =
      (NULL != pStmt->pOptions->pSliding ? ((SValueNode*)pStmt->pOptions->pSliding)->datum.i : pReq->interval);
  pReq->slidingUnit =
      (NULL != pStmt->pOptions->pSliding ? ((SValueNode*)pStmt->pOptions->pSliding)->unit : pReq->intervalUnit);

  int32_t code = getSmaIndexDstVgId(pCxt, pStmt->tableName, &pReq->dstVgId);
  if (TSDB_CODE_SUCCESS == code) {
    code = getSmaIndexSql(pCxt, &pReq->sql, &pReq->sqlLen);
  }
  if (TSDB_CODE_SUCCESS == code) {
    code = getSmaIndexExpr(pCxt, pStmt, &pReq->expr, &pReq->exprLen);
  }
  if (TSDB_CODE_SUCCESS == code) {
    code = getSmaIndexAst(pCxt, pStmt, &pReq->ast, &pReq->astLen);
  }

  return code;
}

static int32_t translateCreateSmaIndex(STranslateContext* pCxt, SCreateIndexStmt* pStmt) {
  if (DEAL_RES_ERROR == translateValue(pCxt, (SValueNode*)pStmt->pOptions->pInterval) ||
      (NULL != pStmt->pOptions->pOffset &&
       DEAL_RES_ERROR == translateValue(pCxt, (SValueNode*)pStmt->pOptions->pOffset)) ||
      (NULL != pStmt->pOptions->pSliding &&
       DEAL_RES_ERROR == translateValue(pCxt, (SValueNode*)pStmt->pOptions->pSliding))) {
    return pCxt->errCode;
  }

  SMCreateSmaReq createSmaReq = {0};
  int32_t        code = buildCreateSmaReq(pCxt, pStmt, &createSmaReq);
  if (TSDB_CODE_SUCCESS == code) {
    code = buildCmdMsg(pCxt, TDMT_MND_CREATE_SMA, (FSerializeFunc)tSerializeSMCreateSmaReq, &createSmaReq);
  }
  tFreeSMCreateSmaReq(&createSmaReq);
  return code;
}

static int32_t buildCreateFullTextReq(STranslateContext* pCxt, SCreateIndexStmt* pStmt, SMCreateFullTextReq* pReq) {
  // impl later
  return 0;
}

static int32_t translateCreateFullTextIndex(STranslateContext* pCxt, SCreateIndexStmt* pStmt) {
  SMCreateFullTextReq createFTReq = {0};
  int32_t             code = buildCreateFullTextReq(pCxt, pStmt, &createFTReq);
  if (TSDB_CODE_SUCCESS == code) {
    code = buildCmdMsg(pCxt, TDMT_MND_CREATE_INDEX, (FSerializeFunc)tSerializeSMCreateFullTextReq, &createFTReq);
  }
  tFreeSMCreateFullTextReq(&createFTReq);
  return code;
}

static int32_t translateCreateIndex(STranslateContext* pCxt, SCreateIndexStmt* pStmt) {
  if (INDEX_TYPE_SMA == pStmt->indexType) {
    return translateCreateSmaIndex(pCxt, pStmt);
  } else if (INDEX_TYPE_FULLTEXT == pStmt->indexType) {
    return translateCreateFullTextIndex(pCxt, pStmt);
  }
  return TSDB_CODE_FAILED;
}

static int32_t translateDropIndex(STranslateContext* pCxt, SDropIndexStmt* pStmt) {
  SEncoder      encoder = {0};
  int32_t       contLen = 0;
  SVDropTSmaReq dropSmaReq = {0};
  strcpy(dropSmaReq.indexName, pStmt->indexName);

  pCxt->pCmdMsg = taosMemoryMalloc(sizeof(SCmdMsgInfo));
  if (NULL == pCxt->pCmdMsg) {
    return TSDB_CODE_OUT_OF_MEMORY;
  }

  int32_t ret = 0;
  tEncodeSize(tEncodeSVDropTSmaReq, &dropSmaReq, contLen, ret);
  if (ret < 0) {
    return TSDB_CODE_OUT_OF_MEMORY;
  }

  pCxt->pCmdMsg->epSet = pCxt->pParseCxt->mgmtEpSet;
  pCxt->pCmdMsg->msgType = TDMT_VND_DROP_SMA;
  pCxt->pCmdMsg->msgLen = contLen;
  pCxt->pCmdMsg->pMsg = taosMemoryMalloc(pCxt->pCmdMsg->msgLen);
  if (NULL == pCxt->pCmdMsg->pMsg) {
    return TSDB_CODE_OUT_OF_MEMORY;
  }
  void* pBuf = pCxt->pCmdMsg->pMsg;
  if (tEncodeSVDropTSmaReq(&encoder, &dropSmaReq) < 0) {
    tEncoderClear(&encoder);
    return TSDB_CODE_OUT_OF_MEMORY;
  }
  tEncoderClear(&encoder);
  return TSDB_CODE_SUCCESS;
}

static int16_t getCreateComponentNodeMsgType(ENodeType type) {
  switch (type) {
    case QUERY_NODE_CREATE_QNODE_STMT:
      return TDMT_MND_CREATE_QNODE;
    case QUERY_NODE_CREATE_BNODE_STMT:
      return TDMT_MND_CREATE_BNODE;
    case QUERY_NODE_CREATE_SNODE_STMT:
      return TDMT_MND_CREATE_SNODE;
    case QUERY_NODE_CREATE_MNODE_STMT:
      return TDMT_MND_CREATE_MNODE;
    default:
      break;
  }
  return -1;
}

static int32_t translateCreateComponentNode(STranslateContext* pCxt, SCreateComponentNodeStmt* pStmt) {
  SMCreateQnodeReq createReq = {.dnodeId = pStmt->dnodeId};
  return buildCmdMsg(pCxt, getCreateComponentNodeMsgType(nodeType(pStmt)),
                     (FSerializeFunc)tSerializeSCreateDropMQSBNodeReq, &createReq);
}

static int16_t getDropComponentNodeMsgType(ENodeType type) {
  switch (type) {
    case QUERY_NODE_DROP_QNODE_STMT:
      return TDMT_MND_DROP_QNODE;
    case QUERY_NODE_DROP_BNODE_STMT:
      return TDMT_MND_DROP_BNODE;
    case QUERY_NODE_DROP_SNODE_STMT:
      return TDMT_MND_DROP_SNODE;
    case QUERY_NODE_DROP_MNODE_STMT:
      return TDMT_MND_DROP_MNODE;
    default:
      break;
  }
  return -1;
}

static int32_t translateDropComponentNode(STranslateContext* pCxt, SDropComponentNodeStmt* pStmt) {
  SDDropQnodeReq dropReq = {.dnodeId = pStmt->dnodeId};
  return buildCmdMsg(pCxt, getDropComponentNodeMsgType(nodeType(pStmt)),
                     (FSerializeFunc)tSerializeSCreateDropMQSBNodeReq, &dropReq);
}

static int32_t buildCreateTopicReq(STranslateContext* pCxt, SCreateTopicStmt* pStmt, SCMCreateTopicReq* pReq) {
  SName name;
  tNameSetDbName(&name, pCxt->pParseCxt->acctId, pStmt->topicName, strlen(pStmt->topicName));
  tNameGetFullDbName(&name, pReq->name);
  pReq->igExists = pStmt->ignoreExists;
  pReq->withTbName = pStmt->pOptions->withTable;
  pReq->withSchema = pStmt->pOptions->withSchema;
  pReq->withTag = pStmt->pOptions->withTag;

  pReq->sql = strdup(pCxt->pParseCxt->pSql);
  if (NULL == pReq->sql) {
    return TSDB_CODE_OUT_OF_MEMORY;
  }

  int32_t code = TSDB_CODE_SUCCESS;

  const char* dbName;
  if (NULL != pStmt->pQuery) {
    dbName = ((SRealTableNode*)(((SSelectStmt*)pStmt->pQuery)->pFromTable))->table.dbName;
    pCxt->pParseCxt->topicQuery = true;
    code = translateQuery(pCxt, pStmt->pQuery);
    if (TSDB_CODE_SUCCESS == code) {
      code = nodesNodeToString(pStmt->pQuery, false, &pReq->ast, NULL);
    }
  } else {
    dbName = pStmt->subscribeDbName;
  }
  tNameSetDbName(&name, pCxt->pParseCxt->acctId, dbName, strlen(dbName));
  tNameGetFullDbName(&name, pReq->subscribeDbName);

  return code;
}

static int32_t checkCreateTopic(STranslateContext* pCxt, SCreateTopicStmt* pStmt) {
  if (NULL == pStmt->pQuery) {
    return TSDB_CODE_SUCCESS;
  }

  if (QUERY_NODE_SELECT_STMT == nodeType(pStmt->pQuery)) {
    SSelectStmt* pSelect = (SSelectStmt*)pStmt->pQuery;
    if (!pSelect->isDistinct && QUERY_NODE_REAL_TABLE == nodeType(pSelect->pFromTable) &&
        NULL == pSelect->pGroupByList && NULL == pSelect->pLimit && NULL == pSelect->pSlimit &&
        NULL == pSelect->pOrderByList && NULL == pSelect->pPartitionByList) {
      return TSDB_CODE_SUCCESS;
    }
  }

  return generateSyntaxErrMsg(&pCxt->msgBuf, TSDB_CODE_PAR_INVALID_TOPIC_QUERY);
}

static int32_t translateCreateTopic(STranslateContext* pCxt, SCreateTopicStmt* pStmt) {
  SCMCreateTopicReq createReq = {0};
  int32_t           code = checkCreateTopic(pCxt, pStmt);
  if (TSDB_CODE_SUCCESS == code) {
    code = buildCreateTopicReq(pCxt, pStmt, &createReq);
  }
  if (TSDB_CODE_SUCCESS == code) {
    code = buildCmdMsg(pCxt, TDMT_MND_CREATE_TOPIC, (FSerializeFunc)tSerializeSCMCreateTopicReq, &createReq);
  }
  tFreeSCMCreateTopicReq(&createReq);
  return code;
}

static int32_t translateDropTopic(STranslateContext* pCxt, SDropTopicStmt* pStmt) {
  SMDropTopicReq dropReq = {0};

  SName name;
  tNameSetDbName(&name, pCxt->pParseCxt->acctId, pStmt->topicName, strlen(pStmt->topicName));
  tNameGetFullDbName(&name, dropReq.name);
  dropReq.igNotExists = pStmt->ignoreNotExists;

  return buildCmdMsg(pCxt, TDMT_MND_DROP_TOPIC, (FSerializeFunc)tSerializeSMDropTopicReq, &dropReq);
}

static int32_t translateAlterLocal(STranslateContext* pCxt, SAlterLocalStmt* pStmt) {
  // todo
  return TSDB_CODE_SUCCESS;
}

static int32_t translateExplain(STranslateContext* pCxt, SExplainStmt* pStmt) {
  if (pStmt->analyze) {
    pCxt->pExplainOpt = pStmt->pOptions;
  }
  return translateQuery(pCxt, pStmt->pQuery);
}

static int32_t translateDescribe(STranslateContext* pCxt, SDescribeStmt* pStmt) {
  return getTableMeta(pCxt, pStmt->dbName, pStmt->tableName, &pStmt->pMeta);
}

static int32_t translateKillConnection(STranslateContext* pCxt, SKillStmt* pStmt) {
  SKillConnReq killReq = {0};
  killReq.connId = pStmt->targetId;
  return buildCmdMsg(pCxt, TDMT_MND_KILL_CONN, (FSerializeFunc)tSerializeSKillQueryReq, &killReq);
}

static int32_t translateKillQuery(STranslateContext* pCxt, SKillStmt* pStmt) {
  SKillQueryReq killReq = {0};
  killReq.queryId = pStmt->targetId;
  return buildCmdMsg(pCxt, TDMT_MND_KILL_QUERY, (FSerializeFunc)tSerializeSKillQueryReq, &killReq);
}

static int32_t translateKillTransaction(STranslateContext* pCxt, SKillStmt* pStmt) {
  SKillTransReq killReq = {0};
  killReq.transId = pStmt->targetId;
  return buildCmdMsg(pCxt, TDMT_MND_KILL_TRANS, (FSerializeFunc)tSerializeSKillTransReq, &killReq);
}

static int32_t checkCreateStream(STranslateContext* pCxt, SCreateStreamStmt* pStmt) {
  if (NULL == pStmt->pQuery) {
    return TSDB_CODE_SUCCESS;
  }

  if (QUERY_NODE_SELECT_STMT == nodeType(pStmt->pQuery)) {
    SSelectStmt* pSelect = (SSelectStmt*)pStmt->pQuery;
    if (QUERY_NODE_REAL_TABLE == nodeType(pSelect->pFromTable)) {
      return TSDB_CODE_SUCCESS;
    }
  }

  return generateSyntaxErrMsg(&pCxt->msgBuf, TSDB_CODE_PAR_INVALID_STREAM_QUERY);
}

static void getSourceDatabase(SNode* pStmt, int32_t acctId, char* pDbFName) {
  SName name = {.type = TSDB_DB_NAME_T, .acctId = acctId};
  strcpy(name.dbname, ((SRealTableNode*)(((SSelectStmt*)pStmt)->pFromTable))->table.dbName);
  tNameGetFullDbName(&name, pDbFName);
}

static int32_t buildCreateStreamReq(STranslateContext* pCxt, SCreateStreamStmt* pStmt, SCMCreateStreamReq* pReq) {
  pReq->igExists = pStmt->ignoreExists;

  SName name;
  tNameExtractFullName(toName(pCxt->pParseCxt->acctId, pCxt->pParseCxt->db, pStmt->streamName, &name), pReq->name);

  if ('\0' != pStmt->targetTabName[0]) {
    strcpy(name.dbname, pStmt->targetDbName);
    strcpy(name.tname, pStmt->targetTabName);
    tNameExtractFullName(&name, pReq->targetStbFullName);
  }

  int32_t code = translateQuery(pCxt, pStmt->pQuery);
  if (TSDB_CODE_SUCCESS == code) {
    getSourceDatabase(pStmt->pQuery, pCxt->pParseCxt->acctId, pReq->sourceDB);
    code = nodesNodeToString(pStmt->pQuery, false, &pReq->ast, NULL);
  }

  if (TSDB_CODE_SUCCESS == code) {
    pReq->sql = strdup(pCxt->pParseCxt->pSql);
    if (NULL == pReq->sql) {
      code = TSDB_CODE_OUT_OF_MEMORY;
    }
  }

  if (TSDB_CODE_SUCCESS == code && NULL != pStmt->pOptions->pWatermark) {
    code = (DEAL_RES_ERROR == translateValue(pCxt, (SValueNode*)pStmt->pOptions->pWatermark)) ? pCxt->errCode
                                                                                              : TSDB_CODE_SUCCESS;
  }
  if (TSDB_CODE_SUCCESS == code) {
    pReq->triggerType = pStmt->pOptions->triggerType;
    pReq->watermark = (NULL != pStmt->pOptions->pWatermark ? ((SValueNode*)pStmt->pOptions->pWatermark)->datum.i : 0);
  }

  return code;
}

static int32_t translateCreateStream(STranslateContext* pCxt, SCreateStreamStmt* pStmt) {
  SCMCreateStreamReq createReq = {0};

  int32_t code = checkCreateStream(pCxt, pStmt);
  if (TSDB_CODE_SUCCESS == code) {
    code = buildCreateStreamReq(pCxt, pStmt, &createReq);
  }
  if (TSDB_CODE_SUCCESS == code) {
    code = buildCmdMsg(pCxt, TDMT_MND_CREATE_STREAM, (FSerializeFunc)tSerializeSCMCreateStreamReq, &createReq);
  }

  tFreeSCMCreateStreamReq(&createReq);
  return code;
}

static int32_t translateDropStream(STranslateContext* pCxt, SDropStreamStmt* pStmt) {
  // todo
  return TSDB_CODE_SUCCESS;
}

static int32_t readFromFile(char* pName, int32_t* len, char** buf) {
  int64_t filesize = 0;
  if (taosStatFile(pName, &filesize, NULL) < 0) {
    return TAOS_SYSTEM_ERROR(errno);
  }

  *len = filesize;

  if (*len <= 0) {
    return TSDB_CODE_TSC_FILE_EMPTY;
  }

  *buf = taosMemoryCalloc(1, *len);
  if (*buf == NULL) {
    return TSDB_CODE_OUT_OF_MEMORY;
  }

  TdFilePtr tfile = taosOpenFile(pName, O_RDONLY | O_BINARY);
  if (NULL == tfile) {
    taosMemoryFreeClear(*buf);
    return TAOS_SYSTEM_ERROR(errno);
  }

  int64_t s = taosReadFile(tfile, *buf, *len);
  if (s != *len) {
    taosCloseFile(&tfile);
    taosMemoryFreeClear(*buf);
    return TSDB_CODE_TSC_APP_ERROR;
  }
  taosCloseFile(&tfile);
  return TSDB_CODE_SUCCESS;
}

static int32_t translateCreateFunction(STranslateContext* pCxt, SCreateFunctionStmt* pStmt) {
  if (fmIsBuiltinFunc(pStmt->funcName)) {
    return generateSyntaxErrMsg(&pCxt->msgBuf, TSDB_CODE_PAR_INVALID_FUNCTION_NAME);
  }
  SCreateFuncReq req = {0};
  strcpy(req.name, pStmt->funcName);
  req.igExists = pStmt->ignoreExists;
  req.funcType = pStmt->isAgg ? TSDB_FUNC_TYPE_AGGREGATE : TSDB_FUNC_TYPE_SCALAR;
  req.scriptType = TSDB_FUNC_SCRIPT_BIN_LIB;
  req.outputType = pStmt->outputDt.type;
  req.outputLen = pStmt->outputDt.bytes;
  req.bufSize = pStmt->bufSize;
  int32_t code = readFromFile(pStmt->libraryPath, &req.codeLen, &req.pCode);
  if (TSDB_CODE_SUCCESS == code) {
    code = buildCmdMsg(pCxt, TDMT_MND_CREATE_FUNC, (FSerializeFunc)tSerializeSCreateFuncReq, &req);
  }
  return code;
}

static int32_t translateDropFunction(STranslateContext* pCxt, SDropFunctionStmt* pStmt) {
  SDropFuncReq req = {0};
  strcpy(req.name, pStmt->funcName);
  req.igNotExists = pStmt->ignoreNotExists;
  return buildCmdMsg(pCxt, TDMT_MND_DROP_FUNC, (FSerializeFunc)tSerializeSDropFuncReq, &req);
}

static int32_t translateGrant(STranslateContext* pCxt, SGrantStmt* pStmt) {
  SAlterUserReq req = {0};
  if (PRIVILEGE_TYPE_TEST_MASK(pStmt->privileges, PRIVILEGE_TYPE_ALL) ||
      (PRIVILEGE_TYPE_TEST_MASK(pStmt->privileges, PRIVILEGE_TYPE_READ) &&
       PRIVILEGE_TYPE_TEST_MASK(pStmt->privileges, PRIVILEGE_TYPE_WRITE))) {
    req.alterType = TSDB_ALTER_USER_ADD_ALL_DB;
  } else if (PRIVILEGE_TYPE_TEST_MASK(pStmt->privileges, PRIVILEGE_TYPE_READ)) {
    req.alterType = TSDB_ALTER_USER_ADD_READ_DB;
  } else if (PRIVILEGE_TYPE_TEST_MASK(pStmt->privileges, PRIVILEGE_TYPE_WRITE)) {
    req.alterType = TSDB_ALTER_USER_ADD_WRITE_DB;
  }
  strcpy(req.user, pStmt->userName);
  sprintf(req.dbname, "%d.%s", pCxt->pParseCxt->acctId, pStmt->dbName);
  return buildCmdMsg(pCxt, TDMT_MND_ALTER_USER, (FSerializeFunc)tSerializeSAlterUserReq, &req);
}

static int32_t translateRevoke(STranslateContext* pCxt, SRevokeStmt* pStmt) {
  SAlterUserReq req = {0};
  if (PRIVILEGE_TYPE_TEST_MASK(pStmt->privileges, PRIVILEGE_TYPE_ALL) ||
      (PRIVILEGE_TYPE_TEST_MASK(pStmt->privileges, PRIVILEGE_TYPE_READ) &&
       PRIVILEGE_TYPE_TEST_MASK(pStmt->privileges, PRIVILEGE_TYPE_WRITE))) {
    req.alterType = TSDB_ALTER_USER_REMOVE_ALL_DB;
  } else if (PRIVILEGE_TYPE_TEST_MASK(pStmt->privileges, PRIVILEGE_TYPE_READ)) {
    req.alterType = TSDB_ALTER_USER_REMOVE_READ_DB;
  } else if (PRIVILEGE_TYPE_TEST_MASK(pStmt->privileges, PRIVILEGE_TYPE_WRITE)) {
    req.alterType = TSDB_ALTER_USER_REMOVE_WRITE_DB;
  }
  strcpy(req.user, pStmt->userName);
  sprintf(req.dbname, "%d.%s", pCxt->pParseCxt->acctId, pStmt->dbName);
  return buildCmdMsg(pCxt, TDMT_MND_ALTER_USER, (FSerializeFunc)tSerializeSAlterUserReq, &req);
}

static int32_t translateQuery(STranslateContext* pCxt, SNode* pNode) {
  int32_t code = TSDB_CODE_SUCCESS;
  switch (nodeType(pNode)) {
    case QUERY_NODE_SELECT_STMT:
      code = translateSelect(pCxt, (SSelectStmt*)pNode);
      break;
    case QUERY_NODE_SET_OPERATOR:
      code = translateSetOperator(pCxt, (SSetOperator*)pNode);
      break;
    case QUERY_NODE_CREATE_DATABASE_STMT:
      code = translateCreateDatabase(pCxt, (SCreateDatabaseStmt*)pNode);
      break;
    case QUERY_NODE_DROP_DATABASE_STMT:
      code = translateDropDatabase(pCxt, (SDropDatabaseStmt*)pNode);
      break;
    case QUERY_NODE_ALTER_DATABASE_STMT:
      code = translateAlterDatabase(pCxt, (SAlterDatabaseStmt*)pNode);
      break;
    case QUERY_NODE_CREATE_TABLE_STMT:
      code = translateCreateSuperTable(pCxt, (SCreateTableStmt*)pNode);
      break;
    case QUERY_NODE_DROP_TABLE_STMT:
      code = translateDropTable(pCxt, (SDropTableStmt*)pNode);
      break;
    case QUERY_NODE_DROP_SUPER_TABLE_STMT:
      code = translateDropSuperTable(pCxt, (SDropSuperTableStmt*)pNode);
      break;
    case QUERY_NODE_ALTER_TABLE_STMT:
      code = translateAlterTable(pCxt, (SAlterTableStmt*)pNode);
      break;
    case QUERY_NODE_CREATE_USER_STMT:
      code = translateCreateUser(pCxt, (SCreateUserStmt*)pNode);
      break;
    case QUERY_NODE_ALTER_USER_STMT:
      code = translateAlterUser(pCxt, (SAlterUserStmt*)pNode);
      break;
    case QUERY_NODE_DROP_USER_STMT:
      code = translateDropUser(pCxt, (SDropUserStmt*)pNode);
      break;
    case QUERY_NODE_USE_DATABASE_STMT:
      code = translateUseDatabase(pCxt, (SUseDatabaseStmt*)pNode);
      break;
    case QUERY_NODE_CREATE_DNODE_STMT:
      code = translateCreateDnode(pCxt, (SCreateDnodeStmt*)pNode);
      break;
    case QUERY_NODE_DROP_DNODE_STMT:
      code = translateDropDnode(pCxt, (SDropDnodeStmt*)pNode);
      break;
    case QUERY_NODE_ALTER_DNODE_STMT:
      code = translateAlterDnode(pCxt, (SAlterDnodeStmt*)pNode);
      break;
    case QUERY_NODE_SHOW_CONNECTIONS_STMT:
    case QUERY_NODE_SHOW_QUERIES_STMT:
    case QUERY_NODE_SHOW_TOPICS_STMT:
      code = translateShow(pCxt, (SShowStmt*)pNode);
      break;
    case QUERY_NODE_CREATE_INDEX_STMT:
      code = translateCreateIndex(pCxt, (SCreateIndexStmt*)pNode);
      break;
    case QUERY_NODE_DROP_INDEX_STMT:
      code = translateDropIndex(pCxt, (SDropIndexStmt*)pNode);
      break;
    case QUERY_NODE_CREATE_QNODE_STMT:
    case QUERY_NODE_CREATE_BNODE_STMT:
    case QUERY_NODE_CREATE_SNODE_STMT:
    case QUERY_NODE_CREATE_MNODE_STMT:
      code = translateCreateComponentNode(pCxt, (SCreateComponentNodeStmt*)pNode);
      break;
    case QUERY_NODE_DROP_QNODE_STMT:
    case QUERY_NODE_DROP_BNODE_STMT:
    case QUERY_NODE_DROP_SNODE_STMT:
    case QUERY_NODE_DROP_MNODE_STMT:
      code = translateDropComponentNode(pCxt, (SDropComponentNodeStmt*)pNode);
      break;
    case QUERY_NODE_CREATE_TOPIC_STMT:
      code = translateCreateTopic(pCxt, (SCreateTopicStmt*)pNode);
      break;
    case QUERY_NODE_DROP_TOPIC_STMT:
      code = translateDropTopic(pCxt, (SDropTopicStmt*)pNode);
      break;
    case QUERY_NODE_ALTER_LOCAL_STMT:
      code = translateAlterLocal(pCxt, (SAlterLocalStmt*)pNode);
      break;
    case QUERY_NODE_EXPLAIN_STMT:
      code = translateExplain(pCxt, (SExplainStmt*)pNode);
      break;
    case QUERY_NODE_DESCRIBE_STMT:
      code = translateDescribe(pCxt, (SDescribeStmt*)pNode);
      break;
    case QUERY_NODE_KILL_CONNECTION_STMT:
      code = translateKillConnection(pCxt, (SKillStmt*)pNode);
      break;
    case QUERY_NODE_KILL_QUERY_STMT:
      code = translateKillQuery(pCxt, (SKillStmt*)pNode);
      break;
    case QUERY_NODE_KILL_TRANSACTION_STMT:
      code = translateKillTransaction(pCxt, (SKillStmt*)pNode);
      break;
    case QUERY_NODE_CREATE_STREAM_STMT:
      code = translateCreateStream(pCxt, (SCreateStreamStmt*)pNode);
      break;
    case QUERY_NODE_DROP_STREAM_STMT:
      code = translateDropStream(pCxt, (SDropStreamStmt*)pNode);
      break;
    case QUERY_NODE_CREATE_FUNCTION_STMT:
      code = translateCreateFunction(pCxt, (SCreateFunctionStmt*)pNode);
      break;
    case QUERY_NODE_DROP_FUNCTION_STMT:
      code = translateDropFunction(pCxt, (SDropFunctionStmt*)pNode);
      break;
    case QUERY_NODE_GRANT_STMT:
      code = translateGrant(pCxt, (SGrantStmt*)pNode);
      break;
    case QUERY_NODE_REVOKE_STMT:
      code = translateRevoke(pCxt, (SRevokeStmt*)pNode);
      break;
    default:
      break;
  }
  return code;
}

static int32_t translateSubquery(STranslateContext* pCxt, SNode* pNode) {
  ++(pCxt->currLevel);
  ESqlClause   currClause = pCxt->currClause;
  SSelectStmt* pCurrStmt = pCxt->pCurrStmt;
  int32_t      code = translateQuery(pCxt, pNode);
  --(pCxt->currLevel);
  pCxt->currClause = currClause;
  pCxt->pCurrStmt = pCurrStmt;
  return code;
}

static int32_t extractQueryResultSchema(const SNodeList* pProjections, int32_t* numOfCols, SSchema** pSchema) {
  *numOfCols = LIST_LENGTH(pProjections);
  *pSchema = taosMemoryCalloc((*numOfCols), sizeof(SSchema));
  if (NULL == (*pSchema)) {
    return TSDB_CODE_OUT_OF_MEMORY;
  }

  SNode*  pNode;
  int32_t index = 0;
  FOREACH(pNode, pProjections) {
    SExprNode* pExpr = (SExprNode*)pNode;
    (*pSchema)[index].type = pExpr->resType.type;
    (*pSchema)[index].bytes = pExpr->resType.bytes;
    (*pSchema)[index].colId = index + 1;
    if ('\0' != pExpr->userAlias[0]) {
      strcpy((*pSchema)[index].name, pExpr->userAlias);
    } else {
      strcpy((*pSchema)[index].name, pExpr->aliasName);
    }
    index += 1;
  }

  return TSDB_CODE_SUCCESS;
}

static int8_t extractResultTsPrecision(const SSelectStmt* pSelect) { return pSelect->precision; }

static int32_t extractExplainResultSchema(int32_t* numOfCols, SSchema** pSchema) {
  *numOfCols = 1;
  *pSchema = taosMemoryCalloc((*numOfCols), sizeof(SSchema));
  if (NULL == (*pSchema)) {
    return TSDB_CODE_OUT_OF_MEMORY;
  }
  (*pSchema)[0].type = TSDB_DATA_TYPE_BINARY;
  (*pSchema)[0].bytes = TSDB_EXPLAIN_RESULT_ROW_SIZE;
  strcpy((*pSchema)[0].name, TSDB_EXPLAIN_RESULT_COLUMN_NAME);
  return TSDB_CODE_SUCCESS;
}

static int32_t extractDescribeResultSchema(int32_t* numOfCols, SSchema** pSchema) {
  *numOfCols = DESCRIBE_RESULT_COLS;
  *pSchema = taosMemoryCalloc((*numOfCols), sizeof(SSchema));
  if (NULL == (*pSchema)) {
    return TSDB_CODE_OUT_OF_MEMORY;
  }

  (*pSchema)[0].type = TSDB_DATA_TYPE_BINARY;
  (*pSchema)[0].bytes = DESCRIBE_RESULT_FIELD_LEN;
  strcpy((*pSchema)[0].name, "field");

  (*pSchema)[1].type = TSDB_DATA_TYPE_BINARY;
  (*pSchema)[1].bytes = DESCRIBE_RESULT_TYPE_LEN;
  strcpy((*pSchema)[1].name, "type");

  (*pSchema)[2].type = TSDB_DATA_TYPE_INT;
  (*pSchema)[2].bytes = tDataTypes[TSDB_DATA_TYPE_INT].bytes;
  strcpy((*pSchema)[2].name, "length");

  (*pSchema)[3].type = TSDB_DATA_TYPE_BINARY;
  (*pSchema)[3].bytes = DESCRIBE_RESULT_NOTE_LEN;
  strcpy((*pSchema)[3].name, "note");

  return TSDB_CODE_SUCCESS;
}

int32_t extractResultSchema(const SNode* pRoot, int32_t* numOfCols, SSchema** pSchema) {
  if (NULL == pRoot) {
    return TSDB_CODE_SUCCESS;
  }

  switch (nodeType(pRoot)) {
    case QUERY_NODE_SELECT_STMT:
    case QUERY_NODE_SET_OPERATOR:
      return extractQueryResultSchema(getProjectList(pRoot), numOfCols, pSchema);
    case QUERY_NODE_EXPLAIN_STMT:
      return extractExplainResultSchema(numOfCols, pSchema);
    case QUERY_NODE_DESCRIBE_STMT:
      return extractDescribeResultSchema(numOfCols, pSchema);
    default:
      break;
  }

  return TSDB_CODE_FAILED;
}

static const char* getSysDbName(ENodeType type) {
  switch (type) {
    case QUERY_NODE_SHOW_DATABASES_STMT:
    case QUERY_NODE_SHOW_TABLES_STMT:
    case QUERY_NODE_SHOW_STABLES_STMT:
    case QUERY_NODE_SHOW_USERS_STMT:
    case QUERY_NODE_SHOW_DNODES_STMT:
    case QUERY_NODE_SHOW_VGROUPS_STMT:
    case QUERY_NODE_SHOW_MNODES_STMT:
    case QUERY_NODE_SHOW_MODULES_STMT:
    case QUERY_NODE_SHOW_QNODES_STMT:
    case QUERY_NODE_SHOW_FUNCTIONS_STMT:
    case QUERY_NODE_SHOW_INDEXES_STMT:
    case QUERY_NODE_SHOW_STREAMS_STMT:
    case QUERY_NODE_SHOW_BNODES_STMT:
    case QUERY_NODE_SHOW_SNODES_STMT:
    case QUERY_NODE_SHOW_LICENCE_STMT:
    case QUERY_NODE_SHOW_CLUSTER_STMT:
      return TSDB_INFORMATION_SCHEMA_DB;
    case QUERY_NODE_SHOW_CONNECTIONS_STMT:
    case QUERY_NODE_SHOW_QUERIES_STMT:
    case QUERY_NODE_SHOW_TOPICS_STMT:
    case QUERY_NODE_SHOW_TRANSACTIONS_STMT:
      return TSDB_PERFORMANCE_SCHEMA_DB;
    default:
      break;
  }
  return NULL;
}

static const char* getSysTableName(ENodeType type) {
  switch (type) {
    case QUERY_NODE_SHOW_DATABASES_STMT:
      return TSDB_INS_TABLE_USER_DATABASES;
    case QUERY_NODE_SHOW_TABLES_STMT:
      return TSDB_INS_TABLE_USER_TABLES;
    case QUERY_NODE_SHOW_STABLES_STMT:
      return TSDB_INS_TABLE_USER_STABLES;
    case QUERY_NODE_SHOW_USERS_STMT:
      return TSDB_INS_TABLE_USER_USERS;
    case QUERY_NODE_SHOW_DNODES_STMT:
      return TSDB_INS_TABLE_DNODES;
    case QUERY_NODE_SHOW_VGROUPS_STMT:
      return TSDB_INS_TABLE_VGROUPS;
    case QUERY_NODE_SHOW_MNODES_STMT:
      return TSDB_INS_TABLE_MNODES;
    case QUERY_NODE_SHOW_MODULES_STMT:
      return TSDB_INS_TABLE_MODULES;
    case QUERY_NODE_SHOW_QNODES_STMT:
      return TSDB_INS_TABLE_QNODES;
    case QUERY_NODE_SHOW_FUNCTIONS_STMT:
      return TSDB_INS_TABLE_USER_FUNCTIONS;
    case QUERY_NODE_SHOW_INDEXES_STMT:
      return TSDB_INS_TABLE_USER_INDEXES;
    case QUERY_NODE_SHOW_STREAMS_STMT:
      return TSDB_INS_TABLE_USER_STREAMS;
    case QUERY_NODE_SHOW_BNODES_STMT:
      return TSDB_INS_TABLE_BNODES;
    case QUERY_NODE_SHOW_SNODES_STMT:
      return TSDB_INS_TABLE_SNODES;
    case QUERY_NODE_SHOW_LICENCE_STMT:
      return TSDB_INS_TABLE_LICENCES;
    case QUERY_NODE_SHOW_CLUSTER_STMT:
      return TSDB_INS_TABLE_CLUSTER;
    case QUERY_NODE_SHOW_CONNECTIONS_STMT:
      return TSDB_PERFS_TABLE_CONNECTIONS;
    case QUERY_NODE_SHOW_QUERIES_STMT:
      return TSDB_PERFS_TABLE_QUERIES;
    case QUERY_NODE_SHOW_TOPICS_STMT:
      return TSDB_PERFS_TABLE_TOPICS;
    case QUERY_NODE_SHOW_TRANSACTIONS_STMT:
      return TSDB_PERFS_TABLE_TRANS;
    default:
      break;
  }
  return NULL;
}

static int32_t createSelectStmtForShow(ENodeType showType, SSelectStmt** pStmt) {
  SSelectStmt* pSelect = nodesMakeNode(QUERY_NODE_SELECT_STMT);
  if (NULL == pSelect) {
    return TSDB_CODE_OUT_OF_MEMORY;
  }
  sprintf(pSelect->stmtName, "%p", pSelect);

  SRealTableNode* pTable = nodesMakeNode(QUERY_NODE_REAL_TABLE);
  if (NULL == pTable) {
    nodesDestroyNode(pSelect);
    return TSDB_CODE_OUT_OF_MEMORY;
  }
  strcpy(pTable->table.dbName, getSysDbName(showType));
  strcpy(pTable->table.tableName, getSysTableName(showType));
  strcpy(pTable->table.tableAlias, pTable->table.tableName);
  pSelect->pFromTable = (SNode*)pTable;

  *pStmt = pSelect;

  return TSDB_CODE_SUCCESS;
}

static int32_t createOperatorNode(EOperatorType opType, const char* pColName, SNode* pRight, SNode** pOp) {
  if (NULL == pRight) {
    return TSDB_CODE_SUCCESS;
  }

  SOperatorNode* pOper = nodesMakeNode(QUERY_NODE_OPERATOR);
  if (NULL == pOper) {
    return TSDB_CODE_OUT_OF_MEMORY;
  }

  pOper->opType = opType;
  pOper->pLeft = nodesMakeNode(QUERY_NODE_COLUMN);
  pOper->pRight = nodesCloneNode(pRight);
  if (NULL == pOper->pLeft || NULL == pOper->pRight) {
    nodesDestroyNode(pOper);
    return TSDB_CODE_OUT_OF_MEMORY;
  }
  strcpy(((SColumnNode*)pOper->pLeft)->colName, pColName);

  *pOp = (SNode*)pOper;
  return TSDB_CODE_SUCCESS;
}

static const char* getTbNameColName(ENodeType type) {
  return (QUERY_NODE_SHOW_STABLES_STMT == type ? "stable_name" : "table_name");
}

static int32_t createLogicCondNode(SNode* pCond1, SNode* pCond2, SNode** pCond) {
  SLogicConditionNode* pCondition = nodesMakeNode(QUERY_NODE_LOGIC_CONDITION);
  if (NULL == pCondition) {
    return TSDB_CODE_OUT_OF_MEMORY;
  }
  pCondition->condType = LOGIC_COND_TYPE_AND;
  pCondition->pParameterList = nodesMakeList();
  if (NULL == pCondition->pParameterList) {
    nodesDestroyNode(pCondition);
    return TSDB_CODE_OUT_OF_MEMORY;
  }
  if (TSDB_CODE_SUCCESS != nodesListAppend(pCondition->pParameterList, pCond1) ||
      TSDB_CODE_SUCCESS != nodesListAppend(pCondition->pParameterList, pCond2)) {
    nodesDestroyNode(pCondition);
    return TSDB_CODE_OUT_OF_MEMORY;
  }

  *pCond = (SNode*)pCondition;
  return TSDB_CODE_SUCCESS;
}

static int32_t createShowCondition(const SShowStmt* pShow, SSelectStmt* pSelect) {
  SNode* pDbCond = NULL;
  SNode* pTbCond = NULL;
  if (TSDB_CODE_SUCCESS != createOperatorNode(OP_TYPE_EQUAL, "db_name", pShow->pDbName, &pDbCond) ||
      TSDB_CODE_SUCCESS !=
          createOperatorNode(OP_TYPE_LIKE, getTbNameColName(nodeType(pShow)), pShow->pTbNamePattern, &pTbCond)) {
    nodesDestroyNode(pDbCond);
    nodesDestroyNode(pTbCond);
    return TSDB_CODE_OUT_OF_MEMORY;
  }

  if (NULL != pDbCond && NULL != pTbCond) {
    if (TSDB_CODE_SUCCESS != createLogicCondNode(pDbCond, pTbCond, &pSelect->pWhere)) {
      nodesDestroyNode(pDbCond);
      nodesDestroyNode(pTbCond);
      return TSDB_CODE_OUT_OF_MEMORY;
    }
  } else {
    pSelect->pWhere = (NULL == pDbCond ? pTbCond : pDbCond);
  }

  if (NULL != pShow->pDbName) {
    strcpy(((SRealTableNode*)pSelect->pFromTable)->qualDbName, ((SValueNode*)pShow->pDbName)->literal);
  }

  return TSDB_CODE_SUCCESS;
}

static int32_t rewriteShow(STranslateContext* pCxt, SQuery* pQuery) {
  SSelectStmt* pStmt = NULL;
  int32_t      code = createSelectStmtForShow(nodeType(pQuery->pRoot), &pStmt);
  if (TSDB_CODE_SUCCESS == code) {
    code = createShowCondition((SShowStmt*)pQuery->pRoot, pStmt);
  }
  if (TSDB_CODE_SUCCESS == code) {
    pQuery->showRewrite = true;
    nodesDestroyNode(pQuery->pRoot);
    pQuery->pRoot = (SNode*)pStmt;
  }
  return code;
}

typedef struct SVgroupCreateTableBatch {
  SVCreateTbBatchReq req;
  SVgroupInfo        info;
  char               dbName[TSDB_DB_NAME_LEN];
} SVgroupCreateTableBatch;

static void destroyCreateTbReq(SVCreateTbReq* pReq) {
  taosMemoryFreeClear(pReq->name);
  taosMemoryFreeClear(pReq->ntb.schema.pSchema);
}

static int32_t buildNormalTableBatchReq(int32_t acctId, const SCreateTableStmt* pStmt, const SVgroupInfo* pVgroupInfo,
                                        SVgroupCreateTableBatch* pBatch) {
  char  dbFName[TSDB_DB_FNAME_LEN] = {0};
  SName name = {.type = TSDB_DB_NAME_T, .acctId = acctId};
  strcpy(name.dbname, pStmt->dbName);
  tNameGetFullDbName(&name, dbFName);

  SVCreateTbReq req = {0};
  req.type = TD_NORMAL_TABLE;
  req.name = strdup(pStmt->tableName);
  req.ntb.schema.nCols = LIST_LENGTH(pStmt->pCols);
  req.ntb.schema.sver = 1;
  req.ntb.schema.pSchema = taosMemoryCalloc(req.ntb.schema.nCols, sizeof(SSchema));
  if (NULL == req.name || NULL == req.ntb.schema.pSchema) {
    destroyCreateTbReq(&req);
    return TSDB_CODE_OUT_OF_MEMORY;
  }
  if (pStmt->ignoreExists) {
    req.flags |= TD_CREATE_IF_NOT_EXISTS;
  }
  SNode*   pCol;
  col_id_t index = 0;
  FOREACH(pCol, pStmt->pCols) {
    toSchema((SColumnDefNode*)pCol, index + 1, req.ntb.schema.pSchema + index);
    ++index;
  }
  pBatch->info = *pVgroupInfo;
  strcpy(pBatch->dbName, pStmt->dbName);
  pBatch->req.pArray = taosArrayInit(1, sizeof(struct SVCreateTbReq));
  if (NULL == pBatch->req.pArray) {
    destroyCreateTbReq(&req);
    return TSDB_CODE_OUT_OF_MEMORY;
  }
  taosArrayPush(pBatch->req.pArray, &req);

  return TSDB_CODE_SUCCESS;
}

static int32_t serializeVgroupCreateTableBatch(SVgroupCreateTableBatch* pTbBatch, SArray* pBufArray) {
  int      tlen;
  SEncoder coder = {0};

  int32_t ret = 0;
  tEncodeSize(tEncodeSVCreateTbBatchReq, &pTbBatch->req, tlen, ret);
  tlen += sizeof(SMsgHead);
  void* buf = taosMemoryMalloc(tlen);
  if (NULL == buf) {
    return TSDB_CODE_OUT_OF_MEMORY;
  }
  ((SMsgHead*)buf)->vgId = htonl(pTbBatch->info.vgId);
  ((SMsgHead*)buf)->contLen = htonl(tlen);
  void* pBuf = POINTER_SHIFT(buf, sizeof(SMsgHead));

  tEncoderInit(&coder, pBuf, tlen - sizeof(SMsgHead));
  tEncodeSVCreateTbBatchReq(&coder, &pTbBatch->req);
  tEncoderClear(&coder);

  SVgDataBlocks* pVgData = taosMemoryCalloc(1, sizeof(SVgDataBlocks));
  if (NULL == pVgData) {
    return TSDB_CODE_OUT_OF_MEMORY;
  }
  pVgData->vg = pTbBatch->info;
  pVgData->pData = buf;
  pVgData->size = tlen;
  pVgData->numOfTables = (int32_t)taosArrayGetSize(pTbBatch->req.pArray);
  taosArrayPush(pBufArray, &pVgData);

  return TSDB_CODE_SUCCESS;
}

static void destroyCreateTbReqBatch(SVgroupCreateTableBatch* pTbBatch) {
  size_t size = taosArrayGetSize(pTbBatch->req.pArray);
  for (int32_t i = 0; i < size; ++i) {
    SVCreateTbReq* pTableReq = taosArrayGet(pTbBatch->req.pArray, i);
    taosMemoryFreeClear(pTableReq->name);

    if (pTableReq->type == TSDB_NORMAL_TABLE) {
      taosMemoryFreeClear(pTableReq->ntb.schema.pSchema);
    } else if (pTableReq->type == TSDB_CHILD_TABLE) {
      taosMemoryFreeClear(pTableReq->ctb.pTag);
    }
  }

  taosArrayDestroy(pTbBatch->req.pArray);
}

static int32_t rewriteToVnodeModifyOpStmt(SQuery* pQuery, SArray* pBufArray) {
  SVnodeModifOpStmt* pNewStmt = nodesMakeNode(QUERY_NODE_VNODE_MODIF_STMT);
  if (pNewStmt == NULL) {
    return TSDB_CODE_OUT_OF_MEMORY;
  }
  pNewStmt->sqlNodeType = nodeType(pQuery->pRoot);
  pNewStmt->pDataBlocks = pBufArray;
  nodesDestroyNode(pQuery->pRoot);
  pQuery->pRoot = (SNode*)pNewStmt;
  return TSDB_CODE_SUCCESS;
}

static void destroyCreateTbReqArray(SArray* pArray) {
  size_t size = taosArrayGetSize(pArray);
  for (size_t i = 0; i < size; ++i) {
    SVgDataBlocks* pVg = taosArrayGetP(pArray, i);
    taosMemoryFreeClear(pVg->pData);
    taosMemoryFreeClear(pVg);
  }
  taosArrayDestroy(pArray);
}

static int32_t buildCreateTableDataBlock(int32_t acctId, const SCreateTableStmt* pStmt, const SVgroupInfo* pInfo,
                                         SArray** pBufArray) {
  *pBufArray = taosArrayInit(1, POINTER_BYTES);
  if (NULL == *pBufArray) {
    return TSDB_CODE_OUT_OF_MEMORY;
  }

  SVgroupCreateTableBatch tbatch = {0};
  int32_t                 code = buildNormalTableBatchReq(acctId, pStmt, pInfo, &tbatch);
  if (TSDB_CODE_SUCCESS == code) {
    code = serializeVgroupCreateTableBatch(&tbatch, *pBufArray);
  }

  destroyCreateTbReqBatch(&tbatch);
  if (TSDB_CODE_SUCCESS != code) {
    destroyCreateTbReqArray(*pBufArray);
  }
  return code;
}

static int32_t rewriteCreateTable(STranslateContext* pCxt, SQuery* pQuery) {
  SCreateTableStmt* pStmt = (SCreateTableStmt*)pQuery->pRoot;

  int32_t     code = checkCreateTable(pCxt, pStmt);
  SVgroupInfo info = {0};
  if (TSDB_CODE_SUCCESS == code) {
    code = getTableHashVgroup(pCxt, pStmt->dbName, pStmt->tableName, &info);
  }
  SArray* pBufArray = NULL;
  if (TSDB_CODE_SUCCESS == code) {
    code = buildCreateTableDataBlock(pCxt->pParseCxt->acctId, pStmt, &info, &pBufArray);
  }
  if (TSDB_CODE_SUCCESS == code) {
    code = rewriteToVnodeModifyOpStmt(pQuery, pBufArray);
    if (TSDB_CODE_SUCCESS != code) {
      destroyCreateTbReqArray(pBufArray);
    }
  }

  return code;
}

static void addCreateTbReqIntoVgroup(int32_t acctId, SHashObj* pVgroupHashmap, SCreateSubTableClause* pStmt, SKVRow row,
                                     uint64_t suid, SVgroupInfo* pVgInfo) {
  char  dbFName[TSDB_DB_FNAME_LEN] = {0};
  SName name = {.type = TSDB_DB_NAME_T, .acctId = acctId};
  strcpy(name.dbname, pStmt->dbName);
  tNameGetFullDbName(&name, dbFName);

  struct SVCreateTbReq req = {0};
  req.type = TD_CHILD_TABLE;
  req.name = strdup(pStmt->tableName);
  req.ctb.suid = suid;
  req.ctb.pTag = row;
  if (pStmt->ignoreExists) {
    req.flags |= TD_CREATE_IF_NOT_EXISTS;
  }

  SVgroupCreateTableBatch* pTableBatch = taosHashGet(pVgroupHashmap, &pVgInfo->vgId, sizeof(pVgInfo->vgId));
  if (pTableBatch == NULL) {
    SVgroupCreateTableBatch tBatch = {0};
    tBatch.info = *pVgInfo;
    strcpy(tBatch.dbName, pStmt->dbName);

    tBatch.req.pArray = taosArrayInit(4, sizeof(struct SVCreateTbReq));
    taosArrayPush(tBatch.req.pArray, &req);

    taosHashPut(pVgroupHashmap, &pVgInfo->vgId, sizeof(pVgInfo->vgId), &tBatch, sizeof(tBatch));
  } else {  // add to the correct vgroup
    taosArrayPush(pTableBatch->req.pArray, &req);
  }
}

static int32_t addValToKVRow(STranslateContext* pCxt, SValueNode* pVal, const SSchema* pSchema,
                             SKVRowBuilder* pBuilder) {
  if (pSchema->type == TSDB_DATA_TYPE_JSON) {
    if (pVal->literal && strlen(pVal->literal) > (TSDB_MAX_JSON_TAG_LEN - VARSTR_HEADER_SIZE) / TSDB_NCHAR_SIZE) {
      return buildSyntaxErrMsg(&pCxt->msgBuf, "json string too long than 4095", pVal->literal);
    }

    return parseJsontoTagData(pVal->literal, pBuilder, &pCxt->msgBuf, pSchema->colId);
  }

  if (pVal->node.resType.type == TSDB_DATA_TYPE_NULL) {
    // todo
  } else {
    tdAddColToKVRow(pBuilder, pSchema->colId, nodesGetValueFromNode(pVal),
                    IS_VAR_DATA_TYPE(pSchema->type) ? varDataTLen(pVal->datum.p) : TYPE_BYTES[pSchema->type]);
  }

  return TSDB_CODE_SUCCESS;
}

static int32_t createValueFromFunction(STranslateContext* pCxt, SFunctionNode* pFunc, SValueNode** pVal) {
  if (DEAL_RES_ERROR == translateFunction(pCxt, pFunc)) {
    return pCxt->errCode;
  }
  return scalarCalculateConstants((SNode*)pFunc, (SNode**)pVal);
}

static SDataType schemaToDataType(SSchema* pSchema) {
  SDataType dt = {.type = pSchema->type, .bytes = pSchema->bytes, .precision = 0, .scale = 0};
  if (TSDB_DATA_TYPE_VARCHAR == dt.type || TSDB_DATA_TYPE_BINARY == dt.type || TSDB_DATA_TYPE_VARBINARY == dt.type) {
    dt.bytes -= VARSTR_HEADER_SIZE;
  } else if (TSDB_DATA_TYPE_NCHAR == dt.type) {
    dt.bytes = (dt.bytes - VARSTR_HEADER_SIZE) / TSDB_NCHAR_SIZE;
  }
  return dt;
}

static int32_t translateTagVal(STranslateContext* pCxt, SSchema* pSchema, SNode* pNode, SValueNode** pVal) {
  if (QUERY_NODE_FUNCTION == nodeType(pNode)) {
    return createValueFromFunction(pCxt, (SFunctionNode*)pNode, pVal);
  } else if (QUERY_NODE_VALUE == nodeType(pNode)) {
    return (DEAL_RES_ERROR == translateValueImpl(pCxt, (SValueNode*)pNode, schemaToDataType(pSchema))
                ? pCxt->errCode
                : TSDB_CODE_SUCCESS);
  } else {
    return TSDB_CODE_FAILED;
  }
}

static int32_t buildKVRowForBindTags(STranslateContext* pCxt, SCreateSubTableClause* pStmt, STableMeta* pSuperTableMeta,
                                     SKVRowBuilder* pBuilder) {
  int32_t numOfTags = getNumOfTags(pSuperTableMeta);
  if (LIST_LENGTH(pStmt->pValsOfTags) != LIST_LENGTH(pStmt->pSpecificTags) ||
      numOfTags < LIST_LENGTH(pStmt->pValsOfTags)) {
    return generateSyntaxErrMsg(&pCxt->msgBuf, TSDB_CODE_PAR_TAGS_NOT_MATCHED);
  }

  SSchema* pTagSchema = getTableTagSchema(pSuperTableMeta);
  SNode *  pTag, *pNode;
  FORBOTH(pTag, pStmt->pSpecificTags, pNode, pStmt->pValsOfTags) {
    SColumnNode* pCol = (SColumnNode*)pTag;
    SSchema*     pSchema = NULL;
    for (int32_t i = 0; i < numOfTags; ++i) {
      if (0 == strcmp(pCol->colName, pTagSchema[i].name)) {
        pSchema = pTagSchema + i;
        break;
      }
    }
    if (NULL == pSchema) {
      return generateSyntaxErrMsg(&pCxt->msgBuf, TSDB_CODE_PAR_INVALID_TAG_NAME, pCol->colName);
    }
    SValueNode* pVal = NULL;
    int32_t     code = translateTagVal(pCxt, pSchema, pNode, &pVal);
    if (TSDB_CODE_SUCCESS == code) {
      if (NULL == pVal) {
        pVal = (SValueNode*)pNode;
      } else {
        REPLACE_LIST2_NODE(pVal);
      }
    }
    if (TSDB_CODE_SUCCESS == code) {
      code = addValToKVRow(pCxt, pVal, pSchema, pBuilder);
    }
    if (TSDB_CODE_SUCCESS != code) {
      return code;
    }
  }

  return TSDB_CODE_SUCCESS;
}

static int32_t buildKVRowForAllTags(STranslateContext* pCxt, SCreateSubTableClause* pStmt, STableMeta* pSuperTableMeta,
                                    SKVRowBuilder* pBuilder) {
  if (getNumOfTags(pSuperTableMeta) != LIST_LENGTH(pStmt->pValsOfTags)) {
    return generateSyntaxErrMsg(&pCxt->msgBuf, TSDB_CODE_PAR_TAGS_NOT_MATCHED);
  }

  SSchema* pTagSchema = getTableTagSchema(pSuperTableMeta);
  SNode*   pNode;
  int32_t  index = 0;
  FOREACH(pNode, pStmt->pValsOfTags) {
    SValueNode* pVal = NULL;
    int32_t     code = translateTagVal(pCxt, pTagSchema + index, pNode, &pVal);
    if (TSDB_CODE_SUCCESS == code) {
      if (NULL == pVal) {
        pVal = (SValueNode*)pNode;
      } else {
        REPLACE_NODE(pVal);
      }
    }
    if (TSDB_CODE_SUCCESS == code) {
      code = addValToKVRow(pCxt, pVal, pTagSchema + index++, pBuilder);
    }
    if (TSDB_CODE_SUCCESS != code) {
      return code;
    }
  }

  return TSDB_CODE_SUCCESS;
}

static int32_t checkCreateSubTable(STranslateContext* pCxt, SCreateSubTableClause* pStmt) {
  if (0 != strcmp(pStmt->dbName, pStmt->useDbName)) {
    return generateSyntaxErrMsg(&pCxt->msgBuf, TSDB_CODE_PAR_CORRESPONDING_STABLE_ERR);
  }
  return TSDB_CODE_SUCCESS;
}
static int32_t rewriteCreateSubTable(STranslateContext* pCxt, SCreateSubTableClause* pStmt, SHashObj* pVgroupHashmap) {
  int32_t code = checkCreateSubTable(pCxt, pStmt);

  STableMeta* pSuperTableMeta = NULL;
  if (TSDB_CODE_SUCCESS == code) {
    code = getTableMeta(pCxt, pStmt->useDbName, pStmt->useTableName, &pSuperTableMeta);
  }

  SKVRowBuilder kvRowBuilder = {0};
  if (TSDB_CODE_SUCCESS == code) {
    code = tdInitKVRowBuilder(&kvRowBuilder);
  }

  if (TSDB_CODE_SUCCESS == code) {
    if (NULL != pStmt->pSpecificTags) {
      code = buildKVRowForBindTags(pCxt, pStmt, pSuperTableMeta, &kvRowBuilder);
    } else {
      code = buildKVRowForAllTags(pCxt, pStmt, pSuperTableMeta, &kvRowBuilder);
    }
  }

  SKVRow row = NULL;
  if (TSDB_CODE_SUCCESS == code) {
    row = tdGetKVRowFromBuilder(&kvRowBuilder);
    if (NULL == row) {
      code = TSDB_CODE_OUT_OF_MEMORY;
    } else {
      tdSortKVRowByColIdx(row);
    }
  }

  SVgroupInfo info = {0};
  if (TSDB_CODE_SUCCESS == code) {
    code = getTableHashVgroup(pCxt, pStmt->dbName, pStmt->tableName, &info);
  }
  if (TSDB_CODE_SUCCESS == code) {
    addCreateTbReqIntoVgroup(pCxt->pParseCxt->acctId, pVgroupHashmap, pStmt, row, pSuperTableMeta->uid, &info);
  }

  taosMemoryFreeClear(pSuperTableMeta);
  tdDestroyKVRowBuilder(&kvRowBuilder);
  return code;
}

static SArray* serializeVgroupsCreateTableBatch(int32_t acctId, SHashObj* pVgroupHashmap) {
  SArray* pBufArray = taosArrayInit(taosHashGetSize(pVgroupHashmap), sizeof(void*));
  if (NULL == pBufArray) {
    return NULL;
  }

  int32_t                  code = TSDB_CODE_SUCCESS;
  SVgroupCreateTableBatch* pTbBatch = NULL;
  do {
    pTbBatch = taosHashIterate(pVgroupHashmap, pTbBatch);
    if (pTbBatch == NULL) {
      break;
    }

    serializeVgroupCreateTableBatch(pTbBatch, pBufArray);
    destroyCreateTbReqBatch(pTbBatch);
  } while (true);

  return pBufArray;
}

static int32_t rewriteCreateMultiTable(STranslateContext* pCxt, SQuery* pQuery) {
  SCreateMultiTableStmt* pStmt = (SCreateMultiTableStmt*)pQuery->pRoot;

  SHashObj* pVgroupHashmap = taosHashInit(4, taosGetDefaultHashFunction(TSDB_DATA_TYPE_INT), false, HASH_NO_LOCK);
  if (NULL == pVgroupHashmap) {
    return TSDB_CODE_OUT_OF_MEMORY;
  }

  int32_t code = TSDB_CODE_SUCCESS;
  SNode*  pNode;
  FOREACH(pNode, pStmt->pSubTables) {
    code = rewriteCreateSubTable(pCxt, (SCreateSubTableClause*)pNode, pVgroupHashmap);
    if (TSDB_CODE_SUCCESS != code) {
      taosHashCleanup(pVgroupHashmap);
      return code;
    }
  }

  SArray* pBufArray = serializeVgroupsCreateTableBatch(pCxt->pParseCxt->acctId, pVgroupHashmap);
  taosHashCleanup(pVgroupHashmap);
  if (NULL == pBufArray) {
    return TSDB_CODE_OUT_OF_MEMORY;
  }

  return rewriteToVnodeModifyOpStmt(pQuery, pBufArray);
}

typedef struct SVgroupDropTableBatch {
  SVDropTbBatchReq req;
  SVgroupInfo      info;
  char             dbName[TSDB_DB_NAME_LEN];
} SVgroupDropTableBatch;

static void addDropTbReqIntoVgroup(SHashObj* pVgroupHashmap, SDropTableClause* pClause, SVgroupInfo* pVgInfo) {
  SVDropTbReq            req = {.name = pClause->tableName, .igNotExists = pClause->ignoreNotExists};
  SVgroupDropTableBatch* pTableBatch = taosHashGet(pVgroupHashmap, &pVgInfo->vgId, sizeof(pVgInfo->vgId));
  if (NULL == pTableBatch) {
    SVgroupDropTableBatch tBatch = {0};
    tBatch.info = *pVgInfo;
    tBatch.req.pArray = taosArrayInit(TARRAY_MIN_SIZE, sizeof(SVDropTbReq));
    taosArrayPush(tBatch.req.pArray, &req);

    taosHashPut(pVgroupHashmap, &pVgInfo->vgId, sizeof(pVgInfo->vgId), &tBatch, sizeof(tBatch));
  } else {  // add to the correct vgroup
    taosArrayPush(pTableBatch->req.pArray, &req);
  }
}

static int32_t buildDropTableVgroupHashmap(STranslateContext* pCxt, SDropTableClause* pClause, bool* pIsSuperTable,
                                           SHashObj* pVgroupHashmap) {
  STableMeta* pTableMeta = NULL;
  int32_t     code = getTableMeta(pCxt, pClause->dbName, pClause->tableName, &pTableMeta);

  if (TSDB_CODE_SUCCESS == code && TSDB_SUPER_TABLE == pTableMeta->tableType) {
    *pIsSuperTable = true;
    goto over;
  }

  if (TSDB_CODE_PAR_TABLE_NOT_EXIST == code && pClause->ignoreNotExists) {
    code = TSDB_CODE_SUCCESS;
  }

  *pIsSuperTable = false;

  SVgroupInfo info = {0};
  if (TSDB_CODE_SUCCESS == code) {
    code = getTableHashVgroup(pCxt, pClause->dbName, pClause->tableName, &info);
  }
  if (TSDB_CODE_SUCCESS == code) {
    addDropTbReqIntoVgroup(pVgroupHashmap, pClause, &info);
  }

over:
  taosMemoryFreeClear(pTableMeta);
  return code;
}

static void destroyDropTbReqBatch(SVgroupDropTableBatch* pTbBatch) { taosArrayDestroy(pTbBatch->req.pArray); }

static int32_t serializeVgroupDropTableBatch(SVgroupDropTableBatch* pTbBatch, SArray* pBufArray) {
  int      tlen;
  SEncoder coder = {0};

  int32_t ret = 0;
  tEncodeSize(tEncodeSVDropTbBatchReq, &pTbBatch->req, tlen, ret);
  tlen += sizeof(SMsgHead);
  void* buf = taosMemoryMalloc(tlen);
  if (NULL == buf) {
    return TSDB_CODE_OUT_OF_MEMORY;
  }
  ((SMsgHead*)buf)->vgId = htonl(pTbBatch->info.vgId);
  ((SMsgHead*)buf)->contLen = htonl(tlen);
  void* pBuf = POINTER_SHIFT(buf, sizeof(SMsgHead));

  tEncoderInit(&coder, pBuf, tlen - sizeof(SMsgHead));
  tEncodeSVDropTbBatchReq(&coder, &pTbBatch->req);
  tEncoderClear(&coder);

  SVgDataBlocks* pVgData = taosMemoryCalloc(1, sizeof(SVgDataBlocks));
  if (NULL == pVgData) {
    return TSDB_CODE_OUT_OF_MEMORY;
  }
  pVgData->vg = pTbBatch->info;
  pVgData->pData = buf;
  pVgData->size = tlen;
  pVgData->numOfTables = (int32_t)taosArrayGetSize(pTbBatch->req.pArray);
  taosArrayPush(pBufArray, &pVgData);

  return TSDB_CODE_SUCCESS;
}

static SArray* serializeVgroupsDropTableBatch(int32_t acctId, SHashObj* pVgroupHashmap) {
  SArray* pBufArray = taosArrayInit(taosHashGetSize(pVgroupHashmap), sizeof(void*));
  if (NULL == pBufArray) {
    return NULL;
  }

  int32_t                code = TSDB_CODE_SUCCESS;
  SVgroupDropTableBatch* pTbBatch = NULL;
  do {
    pTbBatch = taosHashIterate(pVgroupHashmap, pTbBatch);
    if (pTbBatch == NULL) {
      break;
    }

    serializeVgroupDropTableBatch(pTbBatch, pBufArray);
    destroyDropTbReqBatch(pTbBatch);
  } while (true);

  return pBufArray;
}

static int32_t rewriteDropTable(STranslateContext* pCxt, SQuery* pQuery) {
  SDropTableStmt* pStmt = (SDropTableStmt*)pQuery->pRoot;

  SHashObj* pVgroupHashmap = taosHashInit(4, taosGetDefaultHashFunction(TSDB_DATA_TYPE_INT), false, HASH_NO_LOCK);
  if (NULL == pVgroupHashmap) {
    return TSDB_CODE_OUT_OF_MEMORY;
  }

  bool   isSuperTable = false;
  SNode* pNode;
  FOREACH(pNode, pStmt->pTables) {
    int32_t code = buildDropTableVgroupHashmap(pCxt, (SDropTableClause*)pNode, &isSuperTable, pVgroupHashmap);
    if (TSDB_CODE_SUCCESS != code) {
      taosHashCleanup(pVgroupHashmap);
      return code;
    }
    if (isSuperTable && LIST_LENGTH(pStmt->pTables) > 1) {
      return generateSyntaxErrMsg(&pCxt->msgBuf, TSDB_CODE_PAR_INVALID_DROP_STABLE);
    }
  }

  if (isSuperTable) {
    taosHashCleanup(pVgroupHashmap);
    return TSDB_CODE_SUCCESS;
  }

  SArray* pBufArray = serializeVgroupsDropTableBatch(pCxt->pParseCxt->acctId, pVgroupHashmap);
  taosHashCleanup(pVgroupHashmap);
  if (NULL == pBufArray) {
    return TSDB_CODE_OUT_OF_MEMORY;
  }

  return rewriteToVnodeModifyOpStmt(pQuery, pBufArray);
}

static SSchema* getColSchema(STableMeta* pTableMeta, const char* pTagName) {
  int32_t numOfFields = getNumOfTags(pTableMeta) + getNumOfColumns(pTableMeta);
  for (int32_t i = 0; i < numOfFields; ++i) {
    SSchema* pTagSchema = pTableMeta->schema + i;
    if (0 == strcmp(pTagName, pTagSchema->name)) {
      return pTagSchema;
    }
  }
  return NULL;
}

static int32_t buildUpdateTagValReq(STranslateContext* pCxt, SAlterTableStmt* pStmt, STableMeta* pTableMeta,
                                    SVAlterTbReq* pReq) {
  SSchema* pSchema = getColSchema(pTableMeta, pStmt->colName);
  if (NULL == pSchema) {
    return generateSyntaxErrMsg(&pCxt->msgBuf, TSDB_CODE_PAR_INVALID_ALTER_TABLE);
  }

  pReq->tagName = strdup(pStmt->colName);
  if (NULL == pReq->tagName) {
    return TSDB_CODE_OUT_OF_MEMORY;
  }

  if (DEAL_RES_ERROR == translateValueImpl(pCxt, pStmt->pVal, schemaToDataType(pSchema))) {
    return pCxt->errCode;
  }

  pReq->isNull = (TSDB_DATA_TYPE_NULL == pStmt->pVal->node.resType.type);
  pReq->nTagVal = pStmt->pVal->node.resType.bytes;
  char* pVal = nodesGetValueFromNode(pStmt->pVal);
  pReq->pTagVal = IS_VAR_DATA_TYPE(pStmt->pVal->node.resType.type) ? pVal + VARSTR_HEADER_SIZE : pVal;

  return TSDB_CODE_SUCCESS;
}

static int32_t buildAddColReq(STranslateContext* pCxt, SAlterTableStmt* pStmt, STableMeta* pTableMeta,
                              SVAlterTbReq* pReq) {
  if (NULL != getColSchema(pTableMeta, pStmt->colName)) {
    return generateSyntaxErrMsg(&pCxt->msgBuf, TSDB_CODE_PAR_DUPLICATED_COLUMN);
  }

  pReq->colName = strdup(pStmt->colName);
  if (NULL == pReq->colName) {
    return TSDB_CODE_OUT_OF_MEMORY;
  }

  pReq->type = pStmt->dataType.type;
  pReq->flags = COL_SMA_ON;
  pReq->bytes = pStmt->dataType.bytes;
  return TSDB_CODE_SUCCESS;
}

static int32_t buildDropColReq(STranslateContext* pCxt, SAlterTableStmt* pStmt, STableMeta* pTableMeta,
                               SVAlterTbReq* pReq) {
  SSchema* pSchema = getColSchema(pTableMeta, pStmt->colName);
  if (NULL == pSchema) {
    return generateSyntaxErrMsg(&pCxt->msgBuf, TSDB_CODE_PAR_INVALID_COLUMN, pStmt->colName);
  } else if (PRIMARYKEY_TIMESTAMP_COL_ID == pSchema->colId) {
    return generateSyntaxErrMsg(&pCxt->msgBuf, TSDB_CODE_PAR_CANNOT_DROP_PRIMARY_KEY);
  }

  pReq->colName = strdup(pStmt->colName);
  if (NULL == pReq->colName) {
    return TSDB_CODE_OUT_OF_MEMORY;
  }

  return TSDB_CODE_SUCCESS;
}

static int32_t buildUpdateColReq(STranslateContext* pCxt, SAlterTableStmt* pStmt, STableMeta* pTableMeta,
                                 SVAlterTbReq* pReq) {
  pReq->colModBytes = calcTypeBytes(pStmt->dataType);

  SSchema* pSchema = getColSchema(pTableMeta, pStmt->colName);
  if (NULL == pSchema) {
    return generateSyntaxErrMsg(&pCxt->msgBuf, TSDB_CODE_PAR_INVALID_COLUMN, pStmt->colName);
  } else if (!IS_VAR_DATA_TYPE(pSchema->type) || pSchema->bytes >= pReq->colModBytes) {
    return generateSyntaxErrMsg(&pCxt->msgBuf, TSDB_CODE_PAR_INVALID_MODIFY_COL);
  }

  pReq->colName = strdup(pStmt->colName);
  if (NULL == pReq->colName) {
    return TSDB_CODE_OUT_OF_MEMORY;
  }

  return TSDB_CODE_SUCCESS;
}

static int32_t buildRenameColReq(STranslateContext* pCxt, SAlterTableStmt* pStmt, STableMeta* pTableMeta,
                                 SVAlterTbReq* pReq) {
  if (NULL == getColSchema(pTableMeta, pStmt->colName)) {
    return generateSyntaxErrMsg(&pCxt->msgBuf, TSDB_CODE_PAR_INVALID_COLUMN, pStmt->colName);
  }
  if (NULL != getColSchema(pTableMeta, pStmt->newColName)) {
    return generateSyntaxErrMsg(&pCxt->msgBuf, TSDB_CODE_PAR_DUPLICATED_COLUMN);
  }

  pReq->colName = strdup(pStmt->colName);
  pReq->colNewName = strdup(pStmt->newColName);
  if (NULL == pReq->colName || NULL == pReq->colNewName) {
    return TSDB_CODE_OUT_OF_MEMORY;
  }
  return TSDB_CODE_SUCCESS;
}

static int32_t buildUpdateOptionsReq(STranslateContext* pCxt, SAlterTableStmt* pStmt, SVAlterTbReq* pReq) {
  int32_t code = TSDB_CODE_SUCCESS;

  if (-1 != pStmt->pOptions->ttl) {
    code = checkRangeOption(pCxt, "ttl", pStmt->pOptions->ttl, TSDB_MIN_TABLE_TTL, INT32_MAX);
    if (TSDB_CODE_SUCCESS == code) {
      pReq->updateTTL = true;
      pReq->newTTL = pStmt->pOptions->ttl;
    }
  }

  if (TSDB_CODE_SUCCESS == code && '\0' != pStmt->pOptions->comment[0]) {
    pReq->updateComment = true;
    pReq->newComment = strdup(pStmt->pOptions->comment);
    if (NULL == pReq->newComment) {
      code = TSDB_CODE_OUT_OF_MEMORY;
    }
  }

  return code;
}

static int32_t buildAlterTbReq(STranslateContext* pCxt, SAlterTableStmt* pStmt, STableMeta* pTableMeta,
                               SVAlterTbReq* pReq) {
  pReq->tbName = strdup(pStmt->tableName);
  if (NULL == pReq->tbName) {
    return TSDB_CODE_OUT_OF_MEMORY;
  }
  pReq->action = pStmt->alterType;

  switch (pStmt->alterType) {
    case TSDB_ALTER_TABLE_ADD_TAG:
    case TSDB_ALTER_TABLE_DROP_TAG:
    case TSDB_ALTER_TABLE_UPDATE_TAG_NAME:
    case TSDB_ALTER_TABLE_UPDATE_TAG_BYTES:
      return generateSyntaxErrMsg(&pCxt->msgBuf, TSDB_CODE_PAR_INVALID_ALTER_TABLE);
    case TSDB_ALTER_TABLE_UPDATE_TAG_VAL:
      return buildUpdateTagValReq(pCxt, pStmt, pTableMeta, pReq);
    case TSDB_ALTER_TABLE_ADD_COLUMN:
      return buildAddColReq(pCxt, pStmt, pTableMeta, pReq);
    case TSDB_ALTER_TABLE_DROP_COLUMN:
      return buildDropColReq(pCxt, pStmt, pTableMeta, pReq);
    case TSDB_ALTER_TABLE_UPDATE_COLUMN_BYTES:
      return buildUpdateColReq(pCxt, pStmt, pTableMeta, pReq);
    case TSDB_ALTER_TABLE_UPDATE_OPTIONS:
      return buildUpdateOptionsReq(pCxt, pStmt, pReq);
    case TSDB_ALTER_TABLE_UPDATE_COLUMN_NAME:
      return buildRenameColReq(pCxt, pStmt, pTableMeta, pReq);
    default:
      break;
  }

  return TSDB_CODE_FAILED;
}

static int32_t serializeAlterTbReq(STranslateContext* pCxt, SAlterTableStmt* pStmt, SVAlterTbReq* pReq,
                                   SArray* pArray) {
  SVgroupInfo vg = {0};
  int32_t     code = getTableHashVgroup(pCxt, pStmt->dbName, pStmt->tableName, &vg);
  int         tlen = 0;
  if (TSDB_CODE_SUCCESS == code) {
    tEncodeSize(tEncodeSVAlterTbReq, pReq, tlen, code);
  }
  if (TSDB_CODE_SUCCESS == code) {
    tlen += sizeof(SMsgHead);
    void* pMsg = taosMemoryMalloc(tlen);
    if (NULL == pMsg) {
      return TSDB_CODE_OUT_OF_MEMORY;
    }
    ((SMsgHead*)pMsg)->vgId = htonl(vg.vgId);
    ((SMsgHead*)pMsg)->contLen = htonl(tlen);
    void*    pBuf = POINTER_SHIFT(pMsg, sizeof(SMsgHead));
    SEncoder coder = {0};
    tEncoderInit(&coder, pBuf, tlen - sizeof(SMsgHead));
    tEncodeSVAlterTbReq(&coder, pReq);
    tEncoderClear(&coder);

    SVgDataBlocks* pVgData = taosMemoryCalloc(1, sizeof(SVgDataBlocks));
    if (NULL == pVgData) {
      taosMemoryFree(pMsg);
      return TSDB_CODE_OUT_OF_MEMORY;
    }
    pVgData->vg = vg;
    pVgData->pData = pMsg;
    pVgData->size = tlen;
    pVgData->numOfTables = 1;
    taosArrayPush(pArray, &pVgData);
  }

  return code;
}

static int32_t buildModifyVnodeArray(STranslateContext* pCxt, SAlterTableStmt* pStmt, SVAlterTbReq* pReq,
                                     SArray** pArray) {
  SArray* pTmpArray = taosArrayInit(1, sizeof(void*));
  if (NULL == pTmpArray) {
    return TSDB_CODE_OUT_OF_MEMORY;
  }

  int32_t code = serializeAlterTbReq(pCxt, pStmt, pReq, pTmpArray);
  if (TSDB_CODE_SUCCESS == code) {
    *pArray = pTmpArray;
  } else {
    taosArrayDestroy(pTmpArray);
  }

  return code;
}

static int32_t rewriteAlterTable(STranslateContext* pCxt, SQuery* pQuery) {
  SAlterTableStmt* pStmt = (SAlterTableStmt*)pQuery->pRoot;

  STableMeta* pTableMeta = NULL;
  int32_t     code = getTableMeta(pCxt, pStmt->dbName, pStmt->tableName, &pTableMeta);
  if (TSDB_CODE_SUCCESS != code) {
    return code;
  }

  if (TSDB_SUPER_TABLE == pTableMeta->tableType) {
    return TSDB_CODE_SUCCESS;
  } else if (TSDB_CHILD_TABLE != pTableMeta->tableType && TSDB_NORMAL_TABLE != pTableMeta->tableType) {
    return generateSyntaxErrMsg(&pCxt->msgBuf, TSDB_CODE_PAR_INVALID_ALTER_TABLE);
  }

  SVAlterTbReq req = {0};
  code = buildAlterTbReq(pCxt, pStmt, pTableMeta, &req);

  SArray* pArray = NULL;
  if (TSDB_CODE_SUCCESS == code) {
    code = buildModifyVnodeArray(pCxt, pStmt, &req, &pArray);
  }
  if (TSDB_CODE_SUCCESS == code) {
    code = rewriteToVnodeModifyOpStmt(pQuery, pArray);
  }

  return code;
}

static int32_t rewriteQuery(STranslateContext* pCxt, SQuery* pQuery) {
  int32_t code = TSDB_CODE_SUCCESS;
  switch (nodeType(pQuery->pRoot)) {
    case QUERY_NODE_SHOW_LICENCE_STMT:
    case QUERY_NODE_SHOW_DATABASES_STMT:
    case QUERY_NODE_SHOW_TABLES_STMT:
    case QUERY_NODE_SHOW_STABLES_STMT:
    case QUERY_NODE_SHOW_USERS_STMT:
    case QUERY_NODE_SHOW_DNODES_STMT:
    case QUERY_NODE_SHOW_VGROUPS_STMT:
    case QUERY_NODE_SHOW_MNODES_STMT:
    case QUERY_NODE_SHOW_MODULES_STMT:
    case QUERY_NODE_SHOW_QNODES_STMT:
    case QUERY_NODE_SHOW_FUNCTIONS_STMT:
    case QUERY_NODE_SHOW_INDEXES_STMT:
    case QUERY_NODE_SHOW_STREAMS_STMT:
    case QUERY_NODE_SHOW_BNODES_STMT:
    case QUERY_NODE_SHOW_SNODES_STMT:
    case QUERY_NODE_SHOW_CONNECTIONS_STMT:
    case QUERY_NODE_SHOW_QUERIES_STMT:
    case QUERY_NODE_SHOW_CLUSTER_STMT:
    case QUERY_NODE_SHOW_TOPICS_STMT:
    case QUERY_NODE_SHOW_TRANSACTIONS_STMT:
      code = rewriteShow(pCxt, pQuery);
      break;
    case QUERY_NODE_CREATE_TABLE_STMT:
      if (NULL == ((SCreateTableStmt*)pQuery->pRoot)->pTags) {
        code = rewriteCreateTable(pCxt, pQuery);
      }
      break;
    case QUERY_NODE_CREATE_MULTI_TABLE_STMT:
      code = rewriteCreateMultiTable(pCxt, pQuery);
      break;
    case QUERY_NODE_DROP_TABLE_STMT:
      code = rewriteDropTable(pCxt, pQuery);
      break;
    case QUERY_NODE_ALTER_TABLE_STMT:
      code = rewriteAlterTable(pCxt, pQuery);
      break;
    default:
      break;
  }
  return code;
}

static int32_t setQuery(STranslateContext* pCxt, SQuery* pQuery) {
  switch (nodeType(pQuery->pRoot)) {
    case QUERY_NODE_SELECT_STMT:
    case QUERY_NODE_SET_OPERATOR:
    case QUERY_NODE_EXPLAIN_STMT:
      pQuery->execMode = QUERY_EXEC_MODE_SCHEDULE;
      pQuery->haveResultSet = true;
      pQuery->msgType = TDMT_VND_QUERY;
      break;
    case QUERY_NODE_VNODE_MODIF_STMT:
      pQuery->execMode = QUERY_EXEC_MODE_SCHEDULE;
      pQuery->msgType = TDMT_VND_CREATE_TABLE;
      break;
    case QUERY_NODE_DESCRIBE_STMT:
      pQuery->execMode = QUERY_EXEC_MODE_LOCAL;
      pQuery->haveResultSet = true;
      break;
    case QUERY_NODE_RESET_QUERY_CACHE_STMT:
      pQuery->execMode = QUERY_EXEC_MODE_LOCAL;
      break;
    default:
      pQuery->execMode = QUERY_EXEC_MODE_RPC;
      if (NULL != pCxt->pCmdMsg) {
        TSWAP(pQuery->pCmdMsg, pCxt->pCmdMsg);
        pQuery->msgType = pQuery->pCmdMsg->msgType;
      }
      break;
  }

  if (pQuery->haveResultSet) {
    if (TSDB_CODE_SUCCESS != extractResultSchema(pQuery->pRoot, &pQuery->numOfResCols, &pQuery->pResSchema)) {
      return TSDB_CODE_OUT_OF_MEMORY;
    }

    if (nodeType(pQuery->pRoot) == QUERY_NODE_SELECT_STMT) {
      pQuery->precision = extractResultTsPrecision((SSelectStmt*)pQuery->pRoot);
    }
  }

  if (NULL != pCxt->pDbs) {
    pQuery->pDbList = taosArrayInit(taosHashGetSize(pCxt->pDbs), TSDB_DB_FNAME_LEN);
    if (NULL == pQuery->pDbList) {
      return TSDB_CODE_OUT_OF_MEMORY;
    }
    SFullDatabaseName* pDb = taosHashIterate(pCxt->pDbs, NULL);
    while (NULL != pDb) {
      taosArrayPush(pQuery->pDbList, pDb->fullDbName);
      pDb = taosHashIterate(pCxt->pDbs, pDb);
    }
  }

  if (NULL != pCxt->pTables) {
    pQuery->pTableList = taosArrayInit(taosHashGetSize(pCxt->pTables), sizeof(SName));
    if (NULL == pQuery->pTableList) {
      return TSDB_CODE_OUT_OF_MEMORY;
    }
    SName* pTable = taosHashIterate(pCxt->pTables, NULL);
    while (NULL != pTable) {
      taosArrayPush(pQuery->pTableList, pTable);
      pTable = taosHashIterate(pCxt->pTables, pTable);
    }
  }

  return TSDB_CODE_SUCCESS;
}

int32_t translate(SParseContext* pParseCxt, SQuery* pQuery) {
  STranslateContext cxt = {0};

  int32_t code = initTranslateContext(pParseCxt, &cxt);
  if (TSDB_CODE_SUCCESS == code) {
    code = fmFuncMgtInit();
  }
  if (TSDB_CODE_SUCCESS == code) {
    code = rewriteQuery(&cxt, pQuery);
  }
  if (TSDB_CODE_SUCCESS == code) {
    code = translateQuery(&cxt, pQuery->pRoot);
  }
  if (TSDB_CODE_SUCCESS == code) {
    code = setQuery(&cxt, pQuery);
  }
  destroyTranslateContext(&cxt);
  return code;
}<|MERGE_RESOLUTION|>--- conflicted
+++ resolved
@@ -482,12 +482,9 @@
   }
   if (!found) {
     if (isInternalPk) {
-<<<<<<< HEAD
-=======
       if (NULL != pCxt->pCurrStmt->pWindow) {
         return generateDealNodeErrMsg(pCxt, TSDB_CODE_PAR_NOT_ALLOWED_WIN_QUERY);
       }
->>>>>>> 292735a1
       return generateDealNodeErrMsg(pCxt, TSDB_CODE_PAR_INVALID_INTERNAL_PK);
     } else {
       return generateDealNodeErrMsg(pCxt, TSDB_CODE_PAR_INVALID_COLUMN, pCol->colName);
