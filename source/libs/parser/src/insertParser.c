/*
 * Copyright (c) 2019 TAOS Data, Inc. <jhtao@taosdata.com>
 *
 * This program is free software: you can use, redistribute, and/or modify
 * it under the terms of the GNU Affero General Public License, version 3
 * or later ("AGPL"), as published by the Free Software Foundation.
 *
 * This program is distributed in the hope that it will be useful, but WITHOUT
 * ANY WARRANTY; without even the implied warranty of MERCHANTABILITY or
 * FITNESS FOR A PARTICULAR PURPOSE.
 *
 * You should have received a copy of the GNU Affero General Public License
 * along with this program. If not, see <http://www.gnu.org/licenses/>.
 */

#include "insertParser.h"

#include "dataBlockMgt.h"
#include "parserInt.h"
#include "parserUtil.h"
#include "queryInfoUtil.h"
#include "tglobal.h"
#include "ttime.h"
#include "ttoken.h"
#include "ttypes.h"

#define NEXT_TOKEN(pSql, sToken) \
  do { \
    int32_t index = 0; \
    sToken = tStrGetToken(pSql, &index, false); \
    pSql += index; \
  } while (0)

#define NEXT_TOKEN_KEEP_SQL(pSql, sToken, index) \
  do { \
    sToken = tStrGetToken(pSql, &index, false); \
  } while (0)

#define CHECK_CODE(expr) \
  do { \
    int32_t code = expr; \
    if (TSDB_CODE_SUCCESS != code) { \
      return code; \
    } \
  } while (0)

enum {
  TSDB_USE_SERVER_TS = 0,
  TSDB_USE_CLI_TS = 1,
};

typedef struct SInsertParseContext {
  SParseContext* pComCxt;       // input
  char          *pSql;          // input
  SMsgBuf        msg;           // input
  STableMeta* pTableMeta;       // each table
  SParsedDataColInfo tags;      // each table
  SKVRowBuilder tagsBuilder;    // each table
  SHashObj* pVgroupsHashObj;    // global
  SHashObj* pTableBlockHashObj; // global
  SArray* pTableDataBlocks;     // global
  SArray* pVgDataBlocks;        // global
  int32_t totalNum;
  SVnodeModifOpStmtInfo* pOutput;
} SInsertParseContext;

static int32_t skipInsertInto(SInsertParseContext* pCxt) {
  SToken sToken;
  NEXT_TOKEN(pCxt->pSql, sToken);
  if (TK_INSERT != sToken.type) {
    return buildSyntaxErrMsg(&pCxt->msg, "keyword INSERT is expected", sToken.z);
  }
  NEXT_TOKEN(pCxt->pSql, sToken);
  if (TK_INTO != sToken.type) {
    return buildSyntaxErrMsg(&pCxt->msg, "keyword INTO is expected", sToken.z);
  }
  return TSDB_CODE_SUCCESS;
}

static int32_t buildName(SInsertParseContext* pCxt, SToken* pStname, char* fullDbName, char* tableName) {
  if (parserValidateIdToken(pStname) != TSDB_CODE_SUCCESS) {
    return buildSyntaxErrMsg(&pCxt->msg, "invalid table name", pStname->z);
  }

  char* p = strnchr(pStname->z, TS_PATH_DELIMITER[0], pStname->n, false);
  if (NULL != p) { // db.table
    int32_t n = sprintf(fullDbName, "%d.", pCxt->pComCxt->acctId);
    strncpy(fullDbName + n, pStname->z, p - pStname->z);
    strncpy(tableName, p + 1, pStname->n - (p - pStname->z) - 1);
  } else {
    snprintf(fullDbName, TSDB_DB_FNAME_LEN, "%d.%s", pCxt->pComCxt->acctId, pCxt->pComCxt->db);
    strncpy(tableName, pStname->z, pStname->n);
  }

  return TSDB_CODE_SUCCESS;
}

static int32_t getTableMeta(SInsertParseContext* pCxt, SToken* pTname) {
  SName name = {0};
  createSName(&name, pTname, pCxt->pComCxt, &pCxt->msg);

  char tableName[TSDB_TABLE_FNAME_LEN] = {0};
  tNameExtractFullName(&name, tableName);
  SParseContext* pBasicCtx = pCxt->pComCxt;
  CHECK_CODE(catalogGetTableMeta(pBasicCtx->pCatalog, pBasicCtx->pTransporter, &pBasicCtx->mgmtEpSet, &name, &pCxt->pTableMeta));
  SVgroupInfo vg;
  CHECK_CODE(catalogGetTableHashVgroup(pBasicCtx->pCatalog, pBasicCtx->pTransporter, &pBasicCtx->mgmtEpSet, &name, &vg));
  CHECK_CODE(taosHashPut(pCxt->pVgroupsHashObj, (const char*)&vg.vgId, sizeof(vg.vgId), (char*)&vg, sizeof(vg)));
  pCxt->pTableMeta->vgId = vg.vgId; // todo remove
  return TSDB_CODE_SUCCESS;
}

static int32_t findCol(SToken* pColname, int32_t start, int32_t end, SSchema* pSchema) {
  while (start < end) {
    if (strlen(pSchema[start].name) == pColname->n && strncmp(pColname->z, pSchema[start].name, pColname->n) == 0) {
      return start;
    }
    ++start;
  }
  return -1;
}

static void buildMsgHeader(SVgDataBlocks* blocks) {
    SSubmitMsg* submit = (SSubmitMsg*)blocks->pData;
    submit->header.vgId    = htonl(blocks->vg.vgId);
    submit->header.contLen = htonl(blocks->size);
    submit->length         = submit->header.contLen;
    submit->numOfBlocks    = htonl(blocks->numOfTables);
    SSubmitBlk* blk = (SSubmitBlk*)(submit + 1);
    int32_t numOfBlocks = blocks->numOfTables;
    while (numOfBlocks--) {
      int32_t dataLen = blk->dataLen;
      blk->uid = htobe64(blk->uid);
      blk->tid = htonl(blk->tid);
      blk->padding = htonl(blk->padding);
      blk->sversion = htonl(blk->sversion);
      blk->dataLen = htonl(blk->dataLen);
      blk->schemaLen = htonl(blk->schemaLen);
      blk->numOfRows = htons(blk->numOfRows);
      blk = (SSubmitBlk*)(blk->data + dataLen);
    }
}

static int32_t buildOutput(SInsertParseContext* pCxt) {
  size_t numOfVg = taosArrayGetSize(pCxt->pVgDataBlocks);
  pCxt->pOutput->pDataBlocks = taosArrayInit(numOfVg, POINTER_BYTES);
  if (NULL == pCxt->pOutput->pDataBlocks) {
    return TSDB_CODE_TSC_OUT_OF_MEMORY;
  }
  for (size_t i = 0; i < numOfVg; ++i) {
    STableDataBlocks* src = taosArrayGetP(pCxt->pVgDataBlocks, i);
    SVgDataBlocks* dst = calloc(1, sizeof(SVgDataBlocks));
    if (NULL == dst) {
      return TSDB_CODE_TSC_OUT_OF_MEMORY;
    }
    taosHashGetClone(pCxt->pVgroupsHashObj, (const char*)&src->vgId, sizeof(src->vgId), &dst->vg);
    dst->numOfTables = src->numOfTables;
    dst->size = src->size;
    TSWAP(dst->pData, src->pData, char*);
    buildMsgHeader(dst);
    taosArrayPush(pCxt->pOutput->pDataBlocks, &dst);
  }
  return TSDB_CODE_SUCCESS;
}

static int32_t checkTimestamp(STableDataBlocks *pDataBlocks, const char *start) {
  // once the data block is disordered, we do NOT keep previous timestamp any more
  if (!pDataBlocks->ordered) {
    return TSDB_CODE_SUCCESS;
  }

  TSKEY k = *(TSKEY *)start;

  if (k == INT64_MIN) {
    if (pDataBlocks->tsSource == TSDB_USE_CLI_TS) {
      return TSDB_CODE_FAILED; // client time/server time can not be mixed
    }
    pDataBlocks->tsSource = TSDB_USE_SERVER_TS;
  } else {
    if (pDataBlocks->tsSource == TSDB_USE_SERVER_TS) {
      return TSDB_CODE_FAILED;  // client time/server time can not be mixed
    }
    pDataBlocks->tsSource = TSDB_USE_CLI_TS;
  }

  if (k <= pDataBlocks->prevTS && (pDataBlocks->tsSource == TSDB_USE_CLI_TS)) {
    pDataBlocks->ordered = false;
  }

  pDataBlocks->prevTS = k;
  return TSDB_CODE_SUCCESS;
}

static int parseTime(char **end, SToken *pToken, int16_t timePrec, int64_t *time, SMsgBuf* pMsgBuf) {
  int32_t   index = 0;
  SToken    sToken;
  int64_t   interval;
  int64_t   ts = 0;
  char* pTokenEnd = *end;

  if (pToken->type == TK_NOW) {
    ts = taosGetTimestamp(timePrec);
  } else if (pToken->type == TK_INTEGER) {
    bool isSigned = false;
    toInteger(pToken->z, pToken->n, 10, &ts, &isSigned);
  } else { // parse the RFC-3339/ISO-8601 timestamp format string
    if (taosParseTime(pToken->z, time, pToken->n, timePrec, tsDaylight) != TSDB_CODE_SUCCESS) {
      return buildSyntaxErrMsg(pMsgBuf, "invalid timestamp format", pToken->z);
    }

    return TSDB_CODE_SUCCESS;
  }

  for (int k = pToken->n; pToken->z[k] != '\0'; k++) {
    if (pToken->z[k] == ' ' || pToken->z[k] == '\t') continue;
    if (pToken->z[k] == ',') {
      *end = pTokenEnd;
      *time = ts;
      return 0;
    }

    break;
  }

  /*
   * time expression:
   * e.g., now+12a, now-5h
   */
  SToken valueToken;
  index = 0;
  sToken = tStrGetToken(pTokenEnd, &index, false);
  pTokenEnd += index;

  if (sToken.type == TK_MINUS || sToken.type == TK_PLUS) {
    index = 0;
    valueToken = tStrGetToken(pTokenEnd, &index, false);
    pTokenEnd += index;

    if (valueToken.n < 2) {
      return buildSyntaxErrMsg(pMsgBuf, "value expected in timestamp", sToken.z);
    }

    char unit = 0;
    if (parseAbsoluteDuration(valueToken.z, valueToken.n, &interval, &unit, timePrec) != TSDB_CODE_SUCCESS) {
      return TSDB_CODE_TSC_INVALID_OPERATION;
    }

    if (sToken.type == TK_PLUS) {
      ts += interval;
    } else {
      ts = ts - interval;
    }

    *end = pTokenEnd;
  }

  *time = ts;
  return TSDB_CODE_SUCCESS;
}

typedef struct SMemParam {
  SRowBuilder* rb;
  SSchema* schema;
  int32_t toffset;
  int32_t      colIdx;
} SMemParam;

static FORCE_INLINE int32_t MemRowAppend(const void* value, int32_t len, void* param) {
  SMemParam*   pa = (SMemParam*)param;
  SRowBuilder* rb = pa->rb;
  if (TSDB_DATA_TYPE_BINARY == pa->schema->type) {
    const char* rowEnd = tdRowEnd(rb->pBuf);
    STR_WITH_SIZE_TO_VARSTR(rowEnd, value, len);
    tdAppendColValToRow(rb, pa->schema->colId, pa->schema->type, TD_VTYPE_NORM, rowEnd, false, pa->toffset, pa->colIdx);
  } else if (TSDB_DATA_TYPE_NCHAR == pa->schema->type) {
    // if the converted output len is over than pColumnModel->bytes, return error: 'Argument list too long'
    int32_t     output = 0;
    const char* rowEnd = tdRowEnd(rb->pBuf);
    if (!taosMbsToUcs4(value, len, (char*)varDataVal(rowEnd), pa->schema->bytes - VARSTR_HEADER_SIZE, &output)) {
      return TSDB_CODE_TSC_SQL_SYNTAX_ERROR;
    }
    varDataSetLen(rowEnd, output);
    tdAppendColValToRow(rb, pa->schema->colId, pa->schema->type, TD_VTYPE_NORM, rowEnd, false, pa->toffset, pa->colIdx);
  } else {
    tdAppendColValToRow(rb, pa->schema->colId, pa->schema->type, TD_VTYPE_NORM, value, true, pa->toffset, pa->colIdx);
  }
  return TSDB_CODE_SUCCESS;
}

// pSql -> tag1_name, ...)
static int32_t parseBoundColumns(SInsertParseContext* pCxt, SParsedDataColInfo* pColList, SSchema* pSchema) {
  int32_t nCols = pColList->numOfCols;

  pColList->numOfBound = 0; 
  pColList->boundNullLen = 0;
  memset(pColList->boundedColumns, 0, sizeof(int32_t) * nCols);
  for (int32_t i = 0; i < nCols; ++i) {
    pColList->cols[i].valStat = VAL_STAT_NONE;
  }

  SToken sToken;
  bool    isOrdered = true;
  int32_t lastColIdx = -1;  // last column found
  while (1) {
    NEXT_TOKEN(pCxt->pSql, sToken);

    if (TK_RP == sToken.type) {
      break;
    }

    int32_t t = lastColIdx + 1;
    int32_t index = findCol(&sToken, t, nCols, pSchema);
    if (index < 0 && t > 0) {
      index = findCol(&sToken, 0, t, pSchema);
      isOrdered = false;
    }
    if (index < 0) {
      return buildSyntaxErrMsg(&pCxt->msg, "invalid column/tag name", sToken.z);
    }
    if (pColList->cols[index].valStat == VAL_STAT_HAS) {
      return buildSyntaxErrMsg(&pCxt->msg, "duplicated column name", sToken.z);
    }
    lastColIdx = index;
    pColList->cols[index].valStat = VAL_STAT_HAS;
    pColList->boundedColumns[pColList->numOfBound] = index;
    ++pColList->numOfBound;
    switch (pSchema[t].type) {
      case TSDB_DATA_TYPE_BINARY:
        pColList->boundNullLen += (sizeof(VarDataOffsetT) + VARSTR_HEADER_SIZE + CHAR_BYTES);
        break;
      case TSDB_DATA_TYPE_NCHAR:
        pColList->boundNullLen += (sizeof(VarDataOffsetT) + VARSTR_HEADER_SIZE + TSDB_NCHAR_SIZE);
        break;
      default:
        pColList->boundNullLen += TYPE_BYTES[pSchema[t].type];
        break;
    }
  }

  pColList->orderStatus = isOrdered ? ORDER_STATUS_ORDERED : ORDER_STATUS_DISORDERED;

  if (!isOrdered) {
    pColList->colIdxInfo = calloc(pColList->numOfBound, sizeof(SBoundIdxInfo));
    if (NULL == pColList->colIdxInfo) {
      return TSDB_CODE_TSC_OUT_OF_MEMORY;
    }
    SBoundIdxInfo* pColIdx = pColList->colIdxInfo;
    for (uint16_t i = 0; i < pColList->numOfBound; ++i) {
      pColIdx[i].schemaColIdx = (uint16_t)pColList->boundedColumns[i];
      pColIdx[i].boundIdx = i;
    }
    qsort(pColIdx, pColList->numOfBound, sizeof(SBoundIdxInfo), schemaIdxCompar);
    for (uint16_t i = 0; i < pColList->numOfBound; ++i) {
      pColIdx[i].finalIdx = i;
    }
    qsort(pColIdx, pColList->numOfBound, sizeof(SBoundIdxInfo), boundIdxCompar);
  }

  memset(&pColList->boundedColumns[pColList->numOfBound], 0, sizeof(int32_t) * (pColList->numOfCols - pColList->numOfBound));

  return TSDB_CODE_SUCCESS;
}

// pSql -> tag1_value, ...)
static int32_t parseTagsClause(SInsertParseContext* pCxt, SSchema* pTagsSchema, uint8_t precision) {
  if (tdInitKVRowBuilder(&pCxt->tagsBuilder) < 0) {
    return TSDB_CODE_TSC_OUT_OF_MEMORY;
  }

  SKvParam param = {.builder = &pCxt->tagsBuilder};
  SToken sToken;
  char tmpTokenBuf[TSDB_MAX_BYTES_PER_ROW] = {0};  // used for deleting Escape character: \\, \', \"
  for (int i = 0; i < pCxt->tags.numOfBound; ++i) {
    NEXT_TOKEN(pCxt->pSql, sToken);
    SSchema* pSchema = &pTagsSchema[pCxt->tags.boundedColumns[i]];
    param.schema = pSchema;
    CHECK_CODE(parseValueToken(&pCxt->pSql, &sToken, pSchema, precision, tmpTokenBuf, KvRowAppend, &param, &pCxt->msg));
  }

  SKVRow row = tdGetKVRowFromBuilder(&pCxt->tagsBuilder);
  if (NULL == row) {
    return buildInvalidOperationMsg(&pCxt->msg, "tag value expected");
  }
  tdSortKVRowByColIdx(row);

  // todo construct payload

  tfree(row);
}

// pSql -> stb_name [(tag1_name, ...)] TAGS (tag1_value, ...)
static int32_t parseUsingClause(SInsertParseContext* pCxt, SToken* pTbnameToken) {
  SToken sToken;

  // pSql -> stb_name [(tag1_name, ...)] TAGS (tag1_value, ...)
  NEXT_TOKEN(pCxt->pSql, sToken);
  CHECK_CODE(getTableMeta(pCxt, &sToken));
  if (TSDB_SUPER_TABLE != pCxt->pTableMeta->tableType) {
    return buildInvalidOperationMsg(&pCxt->msg, "create table only from super table is allowed");
  }

  SSchema* pTagsSchema = getTableTagSchema(pCxt->pTableMeta);
  setBoundColumnInfo(&pCxt->tags, pTagsSchema, getNumOfTags(pCxt->pTableMeta));

  // pSql -> [(tag1_name, ...)] TAGS (tag1_value, ...)
  NEXT_TOKEN(pCxt->pSql, sToken);
  if (TK_LP == sToken.type) {
    CHECK_CODE(parseBoundColumns(pCxt, &pCxt->tags, pTagsSchema));
    NEXT_TOKEN(pCxt->pSql, sToken);
  }

  if (TK_TAGS != sToken.type) {
    return buildSyntaxErrMsg(&pCxt->msg, "TAGS is expected", sToken.z);
  }
  // pSql -> (tag1_value, ...)
  NEXT_TOKEN(pCxt->pSql, sToken);
  if (TK_LP != sToken.type) {
    return buildSyntaxErrMsg(&pCxt->msg, "( is expected", sToken.z);
  }
  CHECK_CODE(parseTagsClause(pCxt, pTagsSchema, getTableInfo(pCxt->pTableMeta).precision));

  return TSDB_CODE_SUCCESS;
}

static int parseOneRow(SInsertParseContext* pCxt, STableDataBlocks* pDataBlocks, int16_t timePrec, int32_t* len, char* tmpTokenBuf) {
  SParsedDataColInfo* spd = &pDataBlocks->boundColumnInfo;
  SRowBuilder*        pBuilder = &pDataBlocks->rowBuilder;
  STSRow*             row = (STSRow*)(pDataBlocks->pData + pDataBlocks->size);  // skip the SSubmitBlk header

  tdSRowResetBuf(pBuilder, row);

  bool isParseBindParam = false;
  SSchema* schema = getTableColumnSchema(pDataBlocks->pTableMeta);
  SMemParam param = {.rb = pBuilder};
  SToken sToken = {0};
  // 1. set the parsed value from sql string
  for (int i = 0; i < spd->numOfBound; ++i) {
    NEXT_TOKEN(pCxt->pSql, sToken);
    SSchema *pSchema = &schema[spd->boundedColumns[i] - 1];
    param.schema = pSchema;
    getMemRowAppendInfo(schema, pBuilder->rowType, spd, i, &param.toffset, &param.colIdx);
    CHECK_CODE(parseValueToken(&pCxt->pSql, &sToken, pSchema, timePrec, tmpTokenBuf, MemRowAppend, &param, &pCxt->msg));

    if (PRIMARYKEY_TIMESTAMP_COL_ID == pSchema->colId) {
      TSKEY tsKey = TD_ROW_KEY(row);
      if (checkTimestamp(pDataBlocks, (const char *)&tsKey) != TSDB_CODE_SUCCESS) {
        buildSyntaxErrMsg(&pCxt->msg, "client time/server time can not be mixed up", sToken.z);
        return TSDB_CODE_TSC_INVALID_TIME_STAMP;
      }
    }
  }

  if (!isParseBindParam) {
    // set the null value for the columns that do not assign values
    if ((spd->numOfBound < spd->numOfCols) && TD_IS_TP_ROW(row)) {
      for (int32_t i = 0; i < spd->numOfCols; ++i) {
        if (spd->cols[i].valStat == VAL_STAT_NONE) {  // the primary TS key is not VAL_STAT_NONE
          tdAppendColValToTpRow(pBuilder, TD_VTYPE_NONE, getNullValue(schema[i].type), true, schema[i].type, i,
                                spd->cols[i].toffset);
        }
      }
    }
  }

<<<<<<< HEAD
  *len = pBuilder->extendedRowSize;
=======
  // *len = pBuilder->extendedRowSize;
>>>>>>> 6caa5069
  return TSDB_CODE_SUCCESS;
}

// pSql -> (field1_value, ...) [(field1_value2, ...) ...]
static int32_t parseValues(SInsertParseContext* pCxt, STableDataBlocks* pDataBlock, int maxRows, int32_t* numOfRows) {
  STableComInfo tinfo = getTableInfo(pDataBlock->pTableMeta);
  int32_t extendedRowSize = getExtendedRowSize(pDataBlock);
  CHECK_CODE(initRowBuilder(&pDataBlock->rowBuilder, pDataBlock->pTableMeta->sversion, &pDataBlock->boundColumnInfo));

  (*numOfRows) = 0;
  char tmpTokenBuf[TSDB_MAX_BYTES_PER_ROW] = {0};  // used for deleting Escape character: \\, \', \"
  SToken sToken;
  while (1) {
    int32_t index = 0;
    NEXT_TOKEN_KEEP_SQL(pCxt->pSql, sToken, index);
    if (TK_LP != sToken.type) {
      break;
    }
    pCxt->pSql += index;

    if ((*numOfRows) >= maxRows || pDataBlock->size + extendedRowSize >= pDataBlock->nAllocSize) {
      int32_t tSize;
      CHECK_CODE(allocateMemIfNeed(pDataBlock, extendedRowSize, &tSize));
      ASSERT(tSize >= maxRows);
      maxRows = tSize;
    }

    int32_t len = 0;
    CHECK_CODE(parseOneRow(pCxt, pDataBlock, tinfo.precision, &len, tmpTokenBuf));
    pDataBlock->size += extendedRowSize; //len;

    NEXT_TOKEN(pCxt->pSql, sToken);
    if (TK_RP != sToken.type) {
      return buildSyntaxErrMsg(&pCxt->msg, ") expected", sToken.z);
    }

    (*numOfRows)++;
  }

  if (0 == (*numOfRows)) {
    return  buildSyntaxErrMsg(&pCxt->msg, "no any data points", NULL);
  }
  return TSDB_CODE_SUCCESS;
}

static int32_t parseValuesClause(SInsertParseContext* pCxt, STableDataBlocks* dataBuf) {  
  int32_t maxNumOfRows;
  CHECK_CODE(allocateMemIfNeed(dataBuf, getExtendedRowSize(dataBuf), &maxNumOfRows));

  int32_t numOfRows = 0;
  CHECK_CODE(parseValues(pCxt, dataBuf, maxNumOfRows, &numOfRows));

  SSubmitBlk *pBlocks = (SSubmitBlk *)(dataBuf->pData);
  if (TSDB_CODE_SUCCESS != setBlockInfo(pBlocks, dataBuf->pTableMeta, numOfRows)) {
    return buildInvalidOperationMsg(&pCxt->msg, "too many rows in sql, total number of rows should be less than 32767");
  }

  dataBuf->numOfTables = 1;
  pCxt->totalNum += numOfRows;
  return TSDB_CODE_SUCCESS;
}

static void destroyInsertParseContextForTable(SInsertParseContext* pCxt) {
  tfree(pCxt->pTableMeta);
  destroyBoundColumnInfo(&pCxt->tags);
  tdDestroyKVRowBuilder(&pCxt->tagsBuilder);
}

static void destroyDataBlock(STableDataBlocks* pDataBlock) {
  if (pDataBlock == NULL) {
    return;
  }

  tfree(pDataBlock->pData);
  if (!pDataBlock->cloned) {
    // free the refcount for metermeta
    if (pDataBlock->pTableMeta != NULL) {
      tfree(pDataBlock->pTableMeta);
    }

    destroyBoundColumnInfo(&pDataBlock->boundColumnInfo);
  }
  tfree(pDataBlock);
}

static void destroyInsertParseContext(SInsertParseContext* pCxt) {
  destroyInsertParseContextForTable(pCxt);
  taosHashCleanup(pCxt->pVgroupsHashObj);

  destroyBlockHashmap(pCxt->pTableBlockHashObj);
  destroyBlockArrayList(pCxt->pTableDataBlocks);
  destroyBlockArrayList(pCxt->pVgDataBlocks);
}

//   tb_name
//       [USING stb_name [(tag1_name, ...)] TAGS (tag1_value, ...)]
//       [(field1_name, ...)]
//       VALUES (field1_value, ...) [(field1_value2, ...) ...] | FILE csv_file_path
//   [...];
static int32_t parseInsertBody(SInsertParseContext* pCxt) {
  // for each table
  while (1) {
    destroyInsertParseContextForTable(pCxt);

    SToken sToken;
    // pSql -> tb_name ...
    NEXT_TOKEN(pCxt->pSql, sToken);

    // no data in the sql string anymore.
    if (sToken.n == 0) {
      if (0 == pCxt->totalNum) {
        return buildInvalidOperationMsg(&pCxt->msg, "no data in sql");;
      }
      break;
    }

    SToken tbnameToken = sToken;
    NEXT_TOKEN(pCxt->pSql, sToken);

    // USING cluase 
    if (TK_USING == sToken.type) {
      CHECK_CODE(parseUsingClause(pCxt, &tbnameToken));
      NEXT_TOKEN(pCxt->pSql, sToken);
    } else {
      CHECK_CODE(getTableMeta(pCxt, &tbnameToken));
    }

    STableDataBlocks *dataBuf = NULL;
    CHECK_CODE(getDataBlockFromList(pCxt->pTableBlockHashObj, pCxt->pTableMeta->uid, TSDB_DEFAULT_PAYLOAD_SIZE,
        sizeof(SSubmitBlk), getTableInfo(pCxt->pTableMeta).rowSize, pCxt->pTableMeta, &dataBuf, NULL));

    if (TK_LP == sToken.type) {
      // pSql -> field1_name, ...)
      CHECK_CODE(parseBoundColumns(pCxt, &dataBuf->boundColumnInfo, getTableColumnSchema(pCxt->pTableMeta)));
      NEXT_TOKEN(pCxt->pSql, sToken);
    }

    if (TK_VALUES == sToken.type) {
      // pSql -> (field1_value, ...) [(field1_value2, ...) ...]
      CHECK_CODE(parseValuesClause(pCxt, dataBuf));
      pCxt->pOutput->insertType = TSDB_QUERY_TYPE_INSERT;
      continue;
    }

    // FILE csv_file_path
    if (TK_FILE == sToken.type) {
      // pSql -> csv_file_path
      NEXT_TOKEN(pCxt->pSql, sToken);
      if (0 == sToken.n || (TK_STRING != sToken.type && TK_ID != sToken.type)) {
        return buildSyntaxErrMsg(&pCxt->msg, "file path is required following keyword FILE", sToken.z);
      }
      // todo
      pCxt->pOutput->insertType = TSDB_QUERY_TYPE_FILE_INSERT;
      continue;
    }

    return buildSyntaxErrMsg(&pCxt->msg, "keyword VALUES or FILE is expected", sToken.z);
  }
  // merge according to vgId
  if (!TSDB_QUERY_HAS_TYPE(pCxt->pOutput->insertType, TSDB_QUERY_TYPE_STMT_INSERT) && taosHashGetSize(pCxt->pTableBlockHashObj) > 0) {
    CHECK_CODE(mergeTableDataBlocks(pCxt->pTableBlockHashObj, pCxt->pOutput->schemaAttache, pCxt->pOutput->payloadType, &pCxt->pVgDataBlocks));
  }
  return buildOutput(pCxt);
}

// INSERT INTO
//   tb_name
//       [USING stb_name [(tag1_name, ...)] TAGS (tag1_value, ...)]
//       [(field1_name, ...)]
//       VALUES (field1_value, ...) [(field1_value2, ...) ...] | FILE csv_file_path
//   [...];
int32_t parseInsertSql(SParseContext* pContext, SVnodeModifOpStmtInfo** pInfo) {
  SInsertParseContext context = {
    .pComCxt = pContext,
    .pSql = (char*) pContext->pSql,
    .msg = {.buf = pContext->pMsg, .len = pContext->msgLen},
    .pTableMeta = NULL,
    .pVgroupsHashObj = taosHashInit(128, taosGetDefaultHashFunction(TSDB_DATA_TYPE_INT), true, false),
    .pTableBlockHashObj = taosHashInit(128, taosGetDefaultHashFunction(TSDB_DATA_TYPE_BIGINT), true, false),
    .totalNum = 0,
    .pOutput = calloc(1, sizeof(SVnodeModifOpStmtInfo))
  };

  if (NULL == context.pVgroupsHashObj || NULL == context.pTableBlockHashObj || NULL == context.pOutput) {
    terrno = TSDB_CODE_TSC_OUT_OF_MEMORY;
    return TSDB_CODE_TSC_OUT_OF_MEMORY;
  }

  *pInfo = context.pOutput;
  context.pOutput->nodeType = TSDB_SQL_INSERT;
  context.pOutput->payloadType = PAYLOAD_TYPE_KV;

  int32_t code = skipInsertInto(&context);
  if (TSDB_CODE_SUCCESS == code) {
    code = parseInsertBody(&context);
  }
  destroyInsertParseContext(&context);
  terrno = code;
  return code;
}<|MERGE_RESOLUTION|>--- conflicted
+++ resolved
@@ -462,11 +462,7 @@
     }
   }
 
-<<<<<<< HEAD
-  *len = pBuilder->extendedRowSize;
-=======
   // *len = pBuilder->extendedRowSize;
->>>>>>> 6caa5069
   return TSDB_CODE_SUCCESS;
 }
 
