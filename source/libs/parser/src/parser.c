/*
 * Copyright (c) 2019 TAOS Data, Inc. <jhtao@taosdata.com>
 *
 * This program is free software: you can use, redistribute, and/or modify
 * it under the terms of the GNU Affero General Public License, version 3
 * or later ("AGPL"), as published by the Free Software Foundation.
 *
 * This program is distributed in the hope that it will be useful, but WITHOUT
 * ANY WARRANTY; without even the implied warranty of MERCHANTABILITY or
 * FITNESS FOR A PARTICULAR PURPOSE.
 *
 * You should have received a copy of the GNU Affero General Public License
 * along with this program. If not, see <http://www.gnu.org/licenses/>.
 */

#include "astGenerator.h"
#include "parserInt.h"
#include "parserUtil.h"
#include "ttoken.h"
#include "function.h"
#include "insertParser.h"

bool isInsertSql(const char* pStr, size_t length) {
  int32_t index = 0;

  do {
    SToken t0 = tStrGetToken((char*) pStr, &index, false);
    if (t0.type != TK_LP) {
      return t0.type == TK_INSERT || t0.type == TK_IMPORT;
    }
  } while (1);
}

bool qIsDdlQuery(const SQueryNode* pQueryNode) {
  return TSDB_SQL_INSERT != pQueryNode->type && TSDB_SQL_SELECT != pQueryNode->type && TSDB_SQL_CREATE_TABLE != pQueryNode->type;
}

int32_t parseQuerySql(SParseContext* pCxt, SQueryNode** pQuery) {
  int32_t code = TSDB_CODE_SUCCESS;

  SSqlInfo info = doGenerateAST(pCxt->pSql);
  if (!info.valid) {
    strncpy(pCxt->pMsg, info.msg, pCxt->msgLen);
    code = TSDB_CODE_TSC_SQL_SYNTAX_ERROR;
    goto _end;
  }

  if (!isDqlSqlStatement(&info)) {
    if (info.type == TSDB_SQL_CREATE_TABLE) {
      SVnodeModifOpStmtInfo * pModifStmtInfo = qParserValidateCreateTbSqlNode(&info, pCxt, pCxt->pMsg, pCxt->msgLen);
      if (pModifStmtInfo == NULL) {
        code = terrno;
        goto _end;
      }

      *pQuery = (SQueryNode*)pModifStmtInfo;
    } else {
      SDclStmtInfo* pDcl = qParserValidateDclSqlNode(&info, pCxt, pCxt->pMsg, pCxt->msgLen);
      if (pDcl == NULL) {
        code = terrno;
        goto _end;
      }

      *pQuery = (SQueryNode*)pDcl;
      pDcl->nodeType = info.type;
    }
  } else {
    SQueryStmtInfo* pQueryInfo = createQueryInfo();
    if (pQueryInfo == NULL) {
      code = TSDB_CODE_QRY_OUT_OF_MEMORY; // set correct error code.
      goto _end;
    }

    code = qParserValidateSqlNode(pCxt, &info, pQueryInfo, pCxt->pMsg, pCxt->msgLen);
    if (code == TSDB_CODE_SUCCESS) {
      *pQuery = (SQueryNode*)pQueryInfo;
    } else {
      goto _end;
    }
  }

  _end:
  destroySqlInfo(&info);
  terrno = code;
  return code;
}

int32_t qParseQuerySql(SParseContext* pCxt, SQueryNode** pQueryNode) {
  if (isInsertSql(pCxt->pSql, pCxt->sqlLen)) {
    return parseInsertSql(pCxt, (SVnodeModifOpStmtInfo**)pQueryNode);
  } else {
    return parseQuerySql(pCxt, pQueryNode);
  }
}

int32_t qParserConvertSql(const char* pStr, size_t length, char** pConvertSql) {
  return 0;
}

static int32_t getTableNameFromSqlNode(SSqlNode* pSqlNode, SArray* tableNameList, SParseContext *pCtx, SMsgBuf* pMsgBuf);

static int32_t tnameComparFn(const void* p1, const void* p2) {
  SName* pn1 = (SName*)p1;
  SName* pn2 = (SName*)p2;

  int32_t ret = pn1->acctId - pn2->acctId;
  if (ret != 0) {
    return ret > 0? 1:-1;
  } else {
    ret = strncmp(pn1->dbname, pn2->dbname, tListLen(pn1->dbname));
    if (ret != 0) {
      return ret > 0? 1:-1;
    } else {
      ret = strncmp(pn1->tname, pn2->tname, tListLen(pn1->tname));
      if (ret != 0) {
        return ret > 0? 1:-1;
      } else {
        return 0;
      }
    }
  }
}

static int32_t getTableNameFromSubquery(SSqlNode* pSqlNode, SArray* tableNameList, SParseContext *pCtx, SMsgBuf* pMsgBuf) {
  int32_t numOfSub = (int32_t)taosArrayGetSize(pSqlNode->from->list);

  for (int32_t j = 0; j < numOfSub; ++j) {
    SRelElement* sub = taosArrayGet(pSqlNode->from->list, j);

    int32_t num = (int32_t)taosArrayGetSize(sub->pSubquery->node);
    for (int32_t i = 0; i < num; ++i) {
      SSqlNode* p = taosArrayGetP(sub->pSubquery->node, i);
      if (p->from->type == SQL_FROM_NODE_TABLES) {
        int32_t code = getTableNameFromSqlNode(p, tableNameList, pCtx, pMsgBuf);
        if (code != TSDB_CODE_SUCCESS) {
          return code;
        }
      } else {
        getTableNameFromSubquery(p, tableNameList, pCtx, pMsgBuf);
      }
    }
  }

  return TSDB_CODE_SUCCESS;
}

int32_t getTableNameFromSqlNode(SSqlNode* pSqlNode, SArray* tableNameList, SParseContext *pParseCtx, SMsgBuf* pMsgBuf) {
  const char* msg1 = "invalid table name";

  int32_t numOfTables = (int32_t) taosArrayGetSize(pSqlNode->from->list);
  assert(pSqlNode->from->type == SQL_FROM_NODE_TABLES);

  for(int32_t j = 0; j < numOfTables; ++j) {
    SRelElement* item = taosArrayGet(pSqlNode->from->list, j);

    SToken* t = &item->tableName;
    if (t->type == TK_INTEGER || t->type == TK_FLOAT || t->type == TK_STRING) {
      return buildInvalidOperationMsg(pMsgBuf, msg1);
    }

    if (parserValidateIdToken(t) != TSDB_CODE_SUCCESS) {
      return buildInvalidOperationMsg(pMsgBuf, msg1);
    }

    SName name = {0};
    int32_t code = createSName(&name, t, pParseCtx, pMsgBuf);
    if (code != TSDB_CODE_SUCCESS) {
      return buildInvalidOperationMsg(pMsgBuf, msg1);
    }

    taosArrayPush(tableNameList, &name);
  }

  return TSDB_CODE_SUCCESS;
}

static void freePtrElem(void* p) {
  tfree(*(char**)p);
}

int32_t qParserExtractRequestedMetaInfo(const SSqlInfo* pSqlInfo, SCatalogReq* pMetaInfo, SParseContext *pCtx, char* msg, int32_t msgBufLen) {
  int32_t code  = TSDB_CODE_SUCCESS;
  SMsgBuf msgBuf = {.buf = msg, .len = msgBufLen};

  pMetaInfo->pTableName = taosArrayInit(4, sizeof(SName));
  pMetaInfo->pUdf = taosArrayInit(4, POINTER_BYTES);

  size_t size = taosArrayGetSize(pSqlInfo->sub.node);
  for (int32_t i = 0; i < size; ++i) {
    SSqlNode* pSqlNode = taosArrayGetP(pSqlInfo->sub.node, i);
    if (pSqlNode->from == NULL) {
      return buildInvalidOperationMsg(&msgBuf, "invalid from clause");
    }

    // load the table meta in the FROM clause
    if (pSqlNode->from->type == SQL_FROM_NODE_TABLES) {
      code = getTableNameFromSqlNode(pSqlNode, pMetaInfo->pTableName, pCtx, &msgBuf);
      if (code != TSDB_CODE_SUCCESS) {
        return code;
      }
    } else {
      code = getTableNameFromSubquery(pSqlNode, pMetaInfo->pTableName, pCtx, &msgBuf);
      if (code != TSDB_CODE_SUCCESS) {
        return code;
      }
    }
  }

  taosArraySort(pMetaInfo->pTableName, tnameComparFn);
  taosArrayRemoveDuplicate(pMetaInfo->pTableName, tnameComparFn, NULL);

  size_t funcSize = 0;
  if (pSqlInfo->funcs) {
    funcSize = taosArrayGetSize(pSqlInfo->funcs);
  }

  if (funcSize > 0) {
    for (size_t i = 0; i < funcSize; ++i) {
      SToken* t = taosArrayGet(pSqlInfo->funcs, i);
      assert(t != NULL);

      if (t->n >= TSDB_FUNC_NAME_LEN) {
        return buildSyntaxErrMsg(&msgBuf, "too long function name", t->z);
      }

      // Let's assume that it is an UDF/UDAF, if it is not a built-in function.
      bool scalarFunc = false;
      if (qIsBuiltinFunction(t->z, t->n, &scalarFunc) < 0) {
        char* fname = strndup(t->z, t->n);
        taosArrayPush(pMetaInfo->pUdf, &fname);
      }
    }
  }

  return code;
}

void qParserCleanupMetaRequestInfo(SCatalogReq* pMetaReq) {
  if (pMetaReq == NULL) {
    return;
  }

  taosArrayDestroy(pMetaReq->pTableName);
  taosArrayDestroy(pMetaReq->pUdf);
}

void qDestroyQuery(SQueryNode* pQueryNode) {
  if (NULL == pQueryNode) {
    return;
  }
<<<<<<< HEAD
  if (queryNodeType(pQueryNode) == TSDB_SQL_INSERT || queryNodeType(pQueryNode) == TSDB_SQL_CREATE_TABLE) {
=======

  int32_t type = nodeType(pQueryNode);
  if (type == TSDB_SQL_INSERT || type == TSDB_SQL_CREATE_TABLE) {
>>>>>>> 49a4aa3f
    SVnodeModifOpStmtInfo* pModifInfo = (SVnodeModifOpStmtInfo*)pQueryNode;
    taosArrayDestroy(pModifInfo->pDataBlocks);

    tfree(pQueryNode);
  } else if (type == TSDB_SQL_SELECT) {
    SQueryStmtInfo* pQueryStmtInfo = (SQueryStmtInfo*) pQueryNode;
    destroyQueryInfo(pQueryStmtInfo);
  }
}<|MERGE_RESOLUTION|>--- conflicted
+++ resolved
@@ -248,13 +248,9 @@
   if (NULL == pQueryNode) {
     return;
   }
-<<<<<<< HEAD
-  if (queryNodeType(pQueryNode) == TSDB_SQL_INSERT || queryNodeType(pQueryNode) == TSDB_SQL_CREATE_TABLE) {
-=======
-
-  int32_t type = nodeType(pQueryNode);
+
+  int32_t type = queryNodeType(pQueryNode);
   if (type == TSDB_SQL_INSERT || type == TSDB_SQL_CREATE_TABLE) {
->>>>>>> 49a4aa3f
     SVnodeModifOpStmtInfo* pModifInfo = (SVnodeModifOpStmtInfo*)pQueryNode;
     taosArrayDestroy(pModifInfo->pDataBlocks);
 
