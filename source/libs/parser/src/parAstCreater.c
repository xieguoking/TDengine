--- conflicted
+++ resolved
@@ -804,15 +804,10 @@
     case DB_OPTION_RETENTIONS:
       ((SDatabaseOptions*)pOptions)->pRetentions = pVal;
       break;
-    case DB_OPTION_SCHEMALESS:
-<<<<<<< HEAD
+//    case DB_OPTION_SCHEMALESS:
 //      ((SDatabaseOptions*)pOptions)->schemaless = taosStr2Int8(((SToken*)pVal)->z, NULL, 10);
-      ((SDatabaseOptions*)pOptions)->schemaless = 0;
-=======
-      //      ((SDatabaseOptions*)pOptions)->schemaless = taosStr2Int8(((SToken*)pVal)->z, NULL, 10);
-      ((SDatabaseOptions*)pOptions)->schemaless = 1;
->>>>>>> 18ced3eb
-      break;
+//      ((SDatabaseOptions*)pOptions)->schemaless = 0;
+//      break;
     default:
       break;
   }
