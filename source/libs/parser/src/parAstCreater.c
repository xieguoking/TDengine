--- conflicted
+++ resolved
@@ -257,19 +257,12 @@
   char buf[64] = {0};
   //add value node for type
   snprintf(buf, sizeof(buf), "%u", dataType.type);
-<<<<<<< HEAD
-  SToken token = {.type = TSDB_DATA_TYPE_TINYINT, .n = strlen(buf), .z = buf};
-=======
   SToken token = {.type = TSDB_DATA_TYPE_SMALLINT, .n = strlen(buf), .z = buf};
->>>>>>> c2d1c480
   SNode* pNode = createValueNode(pCxt, token.type, &token);
   addNodeToList(pCxt, pList, pNode);
 
   //add value node for bytes
   memset(buf, 0, sizeof(buf));
-<<<<<<< HEAD
-  snprintf(buf, sizeof(buf), "%u", dataType.bytes);
-=======
   int32_t bytes;
   if (IS_VAR_DATA_TYPE(dataType.type)) {
     bytes = (dataType.type == TSDB_DATA_TYPE_NCHAR) ? dataType.bytes * TSDB_NCHAR_SIZE : dataType.bytes;
@@ -278,7 +271,6 @@
     bytes = dataType.bytes;
   }
   snprintf(buf, sizeof(buf), "%d", bytes);
->>>>>>> c2d1c480
   token.type = TSDB_DATA_TYPE_BIGINT;
   token.n = strlen(buf);
   token.z = buf;
