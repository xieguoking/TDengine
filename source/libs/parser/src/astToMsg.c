--- conflicted
+++ resolved
@@ -121,15 +121,9 @@
   } else {
     SToken* pEpAddr = &pShowInfo->prefix;
     assert(pEpAddr->n > 0 && pEpAddr->type > 0);
-<<<<<<< HEAD
-
-    tstrncpy(pShowMsg->payload, pEpAddr->z, pEpAddr->n + 1);
-    pShowMsg->payloadLen = htons(pEpAddr->n);
-=======
     showReq.payloadLen = pEpAddr->n;
     showReq.payload = malloc(showReq.payloadLen);
     strncpy(showReq.payload, pEpAddr->z, pEpAddr->n);
->>>>>>> 643843f1
   }
 
   if (pShowInfo->showType == TSDB_MGMT_TABLE_STB || pShowInfo->showType == TSDB_MGMT_TABLE_VGROUP) {
