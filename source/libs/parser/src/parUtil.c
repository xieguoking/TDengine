/*
 * Copyright (c) 2019 TAOS Data, Inc. <jhtao@taosdata.com>
 *
 * This program is free software: you can use, redistribute, and/or modify
 * it under the terms of the GNU Affero General Public License, version 3
 * or later ("AGPL"), as published by the Free Software Foundation.
 *
 * This program is distributed in the hope that it will be useful, but WITHOUT
 * ANY WARRANTY; without even the implied warranty of MERCHANTABILITY or
 * FITNESS FOR A PARTICULAR PURPOSE.
 *
 * You should have received a copy of the GNU Affero General Public License
 * along with this program. If not, see <http://www.gnu.org/licenses/>.
 */

#include "parUtil.h"
#include "cJSON.h"
#include "querynodes.h"

#define USER_AUTH_KEY_MAX_LEN TSDB_USER_LEN + TSDB_DB_FNAME_LEN + 2

const void* nullPointer = NULL;

static char* getSyntaxErrFormat(int32_t errCode) {
  switch (errCode) {
    case TSDB_CODE_PAR_SYNTAX_ERROR:
      return "syntax error near \"%s\"";
    case TSDB_CODE_PAR_INCOMPLETE_SQL:
      return "Incomplete SQL statement";
    case TSDB_CODE_PAR_INVALID_COLUMN:
      return "Invalid column name: %s";
    case TSDB_CODE_PAR_TABLE_NOT_EXIST:
      return "Table does not exist: %s";
    case TSDB_CODE_PAR_AMBIGUOUS_COLUMN:
      return "Column ambiguously defined: %s";
    case TSDB_CODE_PAR_WRONG_VALUE_TYPE:
      return "Invalid value type: %s";
    case TSDB_CODE_PAR_ILLEGAL_USE_AGG_FUNCTION:
      return "There mustn't be aggregation";
    case TSDB_CODE_PAR_WRONG_NUMBER_OF_SELECT:
      return "ORDER BY item must be the number of a SELECT-list expression";
    case TSDB_CODE_PAR_GROUPBY_LACK_EXPRESSION:
      return "Not a GROUP BY expression";
    case TSDB_CODE_PAR_NOT_SELECTED_EXPRESSION:
      return "Not SELECTed expression";
    case TSDB_CODE_PAR_NOT_SINGLE_GROUP:
      return "Not a single-group group function";
    case TSDB_CODE_PAR_TAGS_NOT_MATCHED:
      return "Tags number not matched";
    case TSDB_CODE_PAR_INVALID_TAG_NAME:
      return "Invalid tag name: %s";
    case TSDB_CODE_PAR_NAME_OR_PASSWD_TOO_LONG:
      return "Name or password too long";
    case TSDB_CODE_PAR_PASSWD_EMPTY:
      return "Password can not be empty";
    case TSDB_CODE_PAR_INVALID_PORT:
      return "Port should be an integer that is less than 65535 and greater than 0";
    case TSDB_CODE_PAR_INVALID_ENDPOINT:
      return "Endpoint should be in the format of 'fqdn:port'";
    case TSDB_CODE_PAR_EXPRIE_STATEMENT:
      return "This statement is no longer supported";
    case TSDB_CODE_PAR_INTER_VALUE_TOO_SMALL:
      return "Interval cannot be less than %d us";
    case TSDB_CODE_PAR_DB_NOT_SPECIFIED:
      return "Database not specified";
    case TSDB_CODE_PAR_INVALID_IDENTIFIER_NAME:
      return "Invalid identifier name: %s";
    case TSDB_CODE_PAR_CORRESPONDING_STABLE_ERR:
      return "Corresponding super table not in this db";
    case TSDB_CODE_PAR_INVALID_RANGE_OPTION:
      return "Invalid option %s: %" PRId64 " valid range: [%d, %d]";
    case TSDB_CODE_PAR_INVALID_STR_OPTION:
      return "Invalid option %s: %s";
    case TSDB_CODE_PAR_INVALID_ENUM_OPTION:
      return "Invalid option %s: %" PRId64 ", only %d, %d allowed";
    case TSDB_CODE_PAR_INVALID_KEEP_NUM:
      return "Invalid number of keep options";
    case TSDB_CODE_PAR_INVALID_KEEP_ORDER:
      return "Invalid keep value, should be keep0 <= keep1 <= keep2";
    case TSDB_CODE_PAR_INVALID_KEEP_VALUE:
      return "Invalid option keep: %" PRId64 ", %" PRId64 ", %" PRId64 " valid range: [%dm, %dm]";
    case TSDB_CODE_PAR_INVALID_COMMENT_OPTION:
      return "Invalid option comment, length cannot exceed %d";
    case TSDB_CODE_PAR_INVALID_F_RANGE_OPTION:
      return "Invalid option %s: %f valid range: [%d, %d]";
    case TSDB_CODE_PAR_INVALID_ROLLUP_OPTION:
      return "Invalid option rollup: only one function is allowed";
    case TSDB_CODE_PAR_INVALID_RETENTIONS_OPTION:
      return "Invalid option retentions";
    case TSDB_CODE_PAR_GROUPBY_WINDOW_COEXIST:
      return "GROUP BY and WINDOW-clause can't be used together";
    case TSDB_CODE_PAR_INVALID_OPTION_UNIT:
      return "Invalid option %s unit: %c, only %c, %c, %c allowed";
    case TSDB_CODE_PAR_INVALID_KEEP_UNIT:
      return "Invalid option keep unit: %c, only m, h, d allowed";
    case TSDB_CODE_PAR_AGG_FUNC_NESTING:
      return "Aggregate functions do not support nesting";
    case TSDB_CODE_PAR_INVALID_STATE_WIN_TYPE:
      return "Only support STATE_WINDOW on integer/bool/varchar column";
    case TSDB_CODE_PAR_INVALID_STATE_WIN_COL:
      return "Not support STATE_WINDOW on tag column";
    case TSDB_CODE_PAR_INVALID_STATE_WIN_TABLE:
      return "STATE_WINDOW not support for super table query";
    case TSDB_CODE_PAR_INTER_SESSION_GAP:
      return "SESSION gap should be fixed time window, and greater than 0";
    case TSDB_CODE_PAR_INTER_SESSION_COL:
      return "Only support SESSION on primary timestamp column";
    case TSDB_CODE_PAR_INTER_OFFSET_NEGATIVE:
      return "Interval offset cannot be negative";
    case TSDB_CODE_PAR_INTER_OFFSET_UNIT:
      return "Cannot use 'year' as offset when interval is 'month'";
    case TSDB_CODE_PAR_INTER_OFFSET_TOO_BIG:
      return "Interval offset should be shorter than interval";
    case TSDB_CODE_PAR_INTER_SLIDING_UNIT:
      return "Does not support sliding when interval is natural month/year";
    case TSDB_CODE_PAR_INTER_SLIDING_TOO_BIG:
      return "sliding value no larger than the interval value";
    case TSDB_CODE_PAR_INTER_SLIDING_TOO_SMALL:
      return "sliding value can not less than 1% of interval value";
    case TSDB_CODE_PAR_ONLY_ONE_JSON_TAG:
      return "Only one tag if there is a json tag";
    case TSDB_CODE_PAR_INCORRECT_NUM_OF_COL:
      return "Query block has incorrect number of result columns";
    case TSDB_CODE_PAR_INCORRECT_TIMESTAMP_VAL:
      return "Incorrect TIMESTAMP value: %s";
    case TSDB_CODE_PAR_INVALID_DAYS_VALUE:
      return "Invalid days value, should be keep2 >= keep1 >= keep0 >= days";
    case TSDB_CODE_PAR_OFFSET_LESS_ZERO:
      return "soffset/offset can not be less than 0";
    case TSDB_CODE_PAR_SLIMIT_LEAK_PARTITION_BY:
      return "slimit/soffset only available for PARTITION BY query";
    case TSDB_CODE_PAR_INVALID_TOPIC_QUERY:
      return "Invalid topic query";
    case TSDB_CODE_PAR_INVALID_DROP_STABLE:
      return "Cannot drop super table in batch";
    case TSDB_CODE_PAR_INVALID_FILL_TIME_RANGE:
      return "Start(end) time of query range required or time range too large";
    case TSDB_CODE_PAR_DUPLICATED_COLUMN:
      return "Duplicated column names";
    case TSDB_CODE_PAR_INVALID_TAGS_LENGTH:
      return "Tags length exceeds max length %d";
    case TSDB_CODE_PAR_INVALID_ROW_LENGTH:
      return "Row length exceeds max length %d";
    case TSDB_CODE_PAR_INVALID_COLUMNS_NUM:
      return "Illegal number of columns";
    case TSDB_CODE_PAR_TOO_MANY_COLUMNS:
      return "Too many columns";
    case TSDB_CODE_PAR_INVALID_FIRST_COLUMN:
      return "First column must be timestamp";
    case TSDB_CODE_PAR_INVALID_VAR_COLUMN_LEN:
      return "Invalid binary/nchar column length";
    case TSDB_CODE_PAR_INVALID_TAGS_NUM:
      return "Invalid number of tag columns";
    case TSDB_CODE_PAR_INVALID_INTERNAL_PK:
      return "Invalid _c0 or _rowts expression";
    case TSDB_CODE_PAR_INVALID_TIMELINE_FUNC:
      return "Invalid timeline function";
    case TSDB_CODE_PAR_INVALID_PASSWD:
      return "Invalid password";
    case TSDB_CODE_PAR_INVALID_ALTER_TABLE:
      return "Invalid alter table statement";
    case TSDB_CODE_PAR_CANNOT_DROP_PRIMARY_KEY:
      return "Primary timestamp column cannot be dropped";
    case TSDB_CODE_PAR_INVALID_MODIFY_COL:
      return "Only binary/nchar column length could be modified";
    case TSDB_CODE_PAR_INVALID_TBNAME:
      return "Invalid tbname pseudo column";
    case TSDB_CODE_PAR_INVALID_FUNCTION_NAME:
      return "Invalid function name";
    case TSDB_CODE_PAR_COMMENT_TOO_LONG:
      return "Comment too long";
    case TSDB_CODE_PAR_NOT_ALLOWED_FUNC:
      return "Some functions are allowed only in the SELECT list of a query. "
             "And, cannot be mixed with other non scalar functions or columns.";
    case TSDB_CODE_PAR_NOT_ALLOWED_WIN_QUERY:
      return "Window query not supported, since the result of subquery not include valid timestamp column";
    case TSDB_CODE_PAR_INVALID_DROP_COL:
      return "No columns can be dropped";
    case TSDB_CODE_PAR_INVALID_COL_JSON:
      return "Only tag can be json type";
    case TSDB_CODE_PAR_VALUE_TOO_LONG:
      return "Value too long for column/tag: %s";
    case TSDB_CODE_PAR_INVALID_DELETE_WHERE:
      return "The DELETE statement must have a definite time window range";
    case TSDB_CODE_PAR_INVALID_REDISTRIBUTE_VG:
      return "The REDISTRIBUTE VGROUP statement only support 1 to 3 dnodes";
    case TSDB_CODE_PAR_FILL_NOT_ALLOWED_FUNC:
      return "%s function does not supportted in fill query";
    case TSDB_CODE_PAR_INVALID_WINDOW_PC:
      return "_WSTARTTS, _WENDTS and _WDURATION can only be used in window query";
    case TSDB_CODE_PAR_WINDOW_NOT_ALLOWED_FUNC:
      return "%s function does not supportted in time window query";
    case TSDB_CODE_PAR_STREAM_NOT_ALLOWED_FUNC:
      return "%s function does not supportted in stream query";
    case TSDB_CODE_PAR_GROUP_BY_NOT_ALLOWED_FUNC:
      return "%s function does not supportted in group query";
    case TSDB_CODE_PAR_INVALID_TABLE_OPTION:
      return "Invalid option %s";
    case TSDB_CODE_PAR_INVALID_INTERP_CLAUSE:
      return "Invalid usage of RANGE clause, EVERY clause or FILL clause";
    case TSDB_CODE_OUT_OF_MEMORY:
      return "Out of memory";
    default:
      return "Unknown error";
  }
}

int32_t generateSyntaxErrMsg(SMsgBuf* pBuf, int32_t errCode, ...) {
  va_list vArgList;
  va_start(vArgList, errCode);
  vsnprintf(pBuf->buf, pBuf->len, getSyntaxErrFormat(errCode), vArgList);
  va_end(vArgList);
  return errCode;
}

int32_t buildInvalidOperationMsg(SMsgBuf* pBuf, const char* msg) {
  strncpy(pBuf->buf, msg, pBuf->len);
  return TSDB_CODE_TSC_INVALID_OPERATION;
}

int32_t buildSyntaxErrMsg(SMsgBuf* pBuf, const char* additionalInfo, const char* sourceStr) {
  const char* msgFormat1 = "syntax error near \'%s\'";
  const char* msgFormat2 = "syntax error near \'%s\' (%s)";
  const char* msgFormat3 = "%s";

  const char* prefix = "syntax error";
  if (sourceStr == NULL) {
    assert(additionalInfo != NULL);
    snprintf(pBuf->buf, pBuf->len, msgFormat1, additionalInfo);
    return TSDB_CODE_TSC_SQL_SYNTAX_ERROR;
  }

  char buf[64] = {0};  // only extract part of sql string
  strncpy(buf, sourceStr, tListLen(buf) - 1);

  if (additionalInfo != NULL) {
    snprintf(pBuf->buf, pBuf->len, msgFormat2, buf, additionalInfo);
  } else {
    const char* msgFormat = (0 == strncmp(sourceStr, prefix, strlen(prefix))) ? msgFormat3 : msgFormat1;
    snprintf(pBuf->buf, pBuf->len, msgFormat, buf);
  }

  return TSDB_CODE_TSC_SQL_SYNTAX_ERROR;
}

SSchema* getTableColumnSchema(const STableMeta* pTableMeta) {
  assert(pTableMeta != NULL);
  return (SSchema*)pTableMeta->schema;
}

static SSchema* getOneColumnSchema(const STableMeta* pTableMeta, int32_t colIndex) {
  assert(pTableMeta != NULL && pTableMeta->schema != NULL && colIndex >= 0 &&
         colIndex < (getNumOfColumns(pTableMeta) + getNumOfTags(pTableMeta)));

  SSchema* pSchema = (SSchema*)pTableMeta->schema;
  return &pSchema[colIndex];
}

SSchema* getTableTagSchema(const STableMeta* pTableMeta) {
  assert(pTableMeta != NULL &&
         (pTableMeta->tableType == TSDB_SUPER_TABLE || pTableMeta->tableType == TSDB_CHILD_TABLE));
  return getOneColumnSchema(pTableMeta, getTableInfo(pTableMeta).numOfColumns);
}

int32_t getNumOfColumns(const STableMeta* pTableMeta) {
  assert(pTableMeta != NULL);
  // table created according to super table, use data from super table
  return getTableInfo(pTableMeta).numOfColumns;
}

int32_t getNumOfTags(const STableMeta* pTableMeta) {
  assert(pTableMeta != NULL);
  return getTableInfo(pTableMeta).numOfTags;
}

STableComInfo getTableInfo(const STableMeta* pTableMeta) {
  assert(pTableMeta != NULL);
  return pTableMeta->tableInfo;
}

STableMeta* tableMetaDup(const STableMeta* pTableMeta) {
  size_t size = TABLE_META_SIZE(pTableMeta);

  STableMeta* p = taosMemoryMalloc(size);
  memcpy(p, pTableMeta, size);
  return p;
}

int32_t trimString(const char* src, int32_t len, char* dst, int32_t dlen) {
  if (len <= 0 || dlen <= 0) return 0;

  char    delim = src[0];
  int32_t j = 0;
  for (uint32_t k = 1; k < len - 1; ++k) {
    if (j >= dlen) {
      dst[j - 1] = '\0';
      return j;
    }
    if (src[k] == delim && src[k + 1] == delim) {  // deal with "", ''
      dst[j] = src[k + 1];
      j++;
      k++;
      continue;
    }

    if (src[k] == '\\') {  // deal with escape character
      if (src[k + 1] == 'n') {
        dst[j] = '\n';
      } else if (src[k + 1] == 'r') {
        dst[j] = '\r';
      } else if (src[k + 1] == 't') {
        dst[j] = '\t';
      } else if (src[k + 1] == '\\') {
        dst[j] = '\\';
      } else if (src[k + 1] == '\'') {
        dst[j] = '\'';
      } else if (src[k + 1] == '"') {
        dst[j] = '"';
      } else if (src[k + 1] == '%' || src[k + 1] == '_') {
        dst[j++] = src[k];
        dst[j] = src[k + 1];
      } else {
        dst[j] = src[k + 1];
      }
      j++;
      k++;
      continue;
    }

    dst[j] = src[k];
    j++;
  }
  dst[j] = '\0';
  return j;
}

static bool isValidateTag(char* input) {
  if (!input) return false;
  for (size_t i = 0; i < strlen(input); ++i) {
    if (isprint(input[i]) == 0) return false;
  }
  return true;
}

int32_t parseJsontoTagData(const char* json, SArray* pTagVals, STag** ppTag, SMsgBuf* pMsgBuf) {
  int32_t   retCode = TSDB_CODE_SUCCESS;
  cJSON*    root = NULL;
  SHashObj* keyHash = NULL;
  int32_t   size = 0;
  // set json NULL data
  if (!json || strtrim((char*)json) == 0 || strcasecmp(json, TSDB_DATA_NULL_STR_L) == 0) {
    retCode = TSDB_CODE_SUCCESS;
    goto end;
  }

  // set json real data
  root = cJSON_Parse(json);
  if (root == NULL) {
    retCode = buildSyntaxErrMsg(pMsgBuf, "json parse error", json);
    goto end;
  }

  size = cJSON_GetArraySize(root);
  if (!cJSON_IsObject(root)) {
    retCode = buildSyntaxErrMsg(pMsgBuf, "json error invalide value", json);
    goto end;
  }

  keyHash = taosHashInit(8, taosGetDefaultHashFunction(TSDB_DATA_TYPE_BINARY), false, false);
  for (int32_t i = 0; i < size; i++) {
    cJSON* item = cJSON_GetArrayItem(root, i);
    if (!item) {
      uError("json inner error:%d", i);
      retCode = buildSyntaxErrMsg(pMsgBuf, "json inner error", json);
      goto end;
    }

    char* jsonKey = item->string;
    if (!isValidateTag(jsonKey)) {
      retCode = buildSyntaxErrMsg(pMsgBuf, "json key not validate", jsonKey);
      goto end;
    }
    size_t keyLen = strlen(jsonKey);
    if (keyLen > TSDB_MAX_JSON_KEY_LEN) {
      uError("json key too long error");
      retCode = buildSyntaxErrMsg(pMsgBuf, "json key too long, more than 256", jsonKey);
      goto end;
    }
    if (keyLen == 0 || taosHashGet(keyHash, jsonKey, keyLen) != NULL) {
      continue;
    }
    STagVal val = {0};
    val.pKey = jsonKey;
    taosHashPut(keyHash, jsonKey, keyLen, &keyLen,
                CHAR_BYTES);  // add key to hash to remove dumplicate, value is useless

    if (item->type == cJSON_String) {  // add json value  format: type|data
      char*   jsonValue = item->valuestring;
      int32_t valLen = (int32_t)strlen(jsonValue);
      char*   tmp = taosMemoryCalloc(1, valLen * TSDB_NCHAR_SIZE);
      if (!tmp) {
        retCode = TSDB_CODE_TSC_OUT_OF_MEMORY;
        goto end;
      }
      val.type = TSDB_DATA_TYPE_NCHAR;
      if (valLen > 0 && !taosMbsToUcs4(jsonValue, valLen, (TdUcs4*)tmp, (int32_t)(valLen * TSDB_NCHAR_SIZE), &valLen)) {
        uError("charset:%s to %s. val:%s, errno:%s, convert failed.", DEFAULT_UNICODE_ENCODEC, tsCharset, jsonValue,
               strerror(errno));
        retCode = buildSyntaxErrMsg(pMsgBuf, "charset convert json error", jsonValue);
        goto end;
      }
      val.nData = valLen;
      val.pData = tmp;
    } else if (item->type == cJSON_Number) {
      if (!isfinite(item->valuedouble)) {
        uError("json value is invalidate");
        retCode = buildSyntaxErrMsg(pMsgBuf, "json value number is illegal", json);
        goto end;
      }
      val.type = TSDB_DATA_TYPE_DOUBLE;
      *((double*)&(val.i64)) = item->valuedouble;
    } else if (item->type == cJSON_True || item->type == cJSON_False) {
      val.type = TSDB_DATA_TYPE_BOOL;
      *((char*)&(val.i64)) = (char)(item->valueint);
    } else if (item->type == cJSON_NULL) {
      val.type = TSDB_DATA_TYPE_NULL;
    } else {
      retCode = buildSyntaxErrMsg(pMsgBuf, "invalidate json value", json);
      goto end;
    }
    taosArrayPush(pTagVals, &val);
  }

end:
  taosHashCleanup(keyHash);
  if (retCode == TSDB_CODE_SUCCESS) {
    tTagNew(pTagVals, 1, true, ppTag);
  }
  cJSON_Delete(root);
  return retCode;
}

static int32_t userAuthToString(int32_t acctId, const char* pUser, const char* pDb, AUTH_TYPE type, char* pStr) {
  return sprintf(pStr, "%s*%d.%s*%d", pUser, acctId, pDb, type);
}

static int32_t userAuthToStringExt(const char* pUser, const char* pDbFName, AUTH_TYPE type, char* pStr) {
  return sprintf(pStr, "%s*%s*%d", pUser, pDbFName, type);
}

static void stringToUserAuth(const char* pStr, int32_t len, SUserAuthInfo* pUserAuth) {
  char* p1 = strchr(pStr, '*');
  strncpy(pUserAuth->user, pStr, p1 - pStr);
  ++p1;
  char* p2 = strchr(p1, '*');
  strncpy(pUserAuth->dbFName, p1, p2 - p1);
  ++p2;
  char buf[10] = {0};
  strncpy(buf, p2, len - (p2 - pStr));
  pUserAuth->type = taosStr2Int32(buf, NULL, 10);
}

static int32_t buildTableReq(SHashObj* pTablesHash, SArray** pTables) {
  if (NULL != pTablesHash) {
    *pTables = taosArrayInit(taosHashGetSize(pTablesHash), sizeof(SName));
    if (NULL == *pTables) {
      return TSDB_CODE_OUT_OF_MEMORY;
    }
    void* p = taosHashIterate(pTablesHash, NULL);
    while (NULL != p) {
      size_t len = 0;
      char*  pKey = taosHashGetKey(p, &len);
      char   fullName[TSDB_TABLE_FNAME_LEN] = {0};
      strncpy(fullName, pKey, len);
      SName name = {0};
      tNameFromString(&name, fullName, T_NAME_ACCT | T_NAME_DB | T_NAME_TABLE);
      taosArrayPush(*pTables, &name);
      p = taosHashIterate(pTablesHash, p);
    }
  }
  return TSDB_CODE_SUCCESS;
}

static int32_t buildDbReq(SHashObj* pDbsHash, SArray** pDbs) {
  if (NULL != pDbsHash) {
    *pDbs = taosArrayInit(taosHashGetSize(pDbsHash), TSDB_DB_FNAME_LEN);
    if (NULL == *pDbs) {
      return TSDB_CODE_OUT_OF_MEMORY;
    }
    void* p = taosHashIterate(pDbsHash, NULL);
    while (NULL != p) {
      size_t len = 0;
      char*  pKey = taosHashGetKey(p, &len);
      char   fullName[TSDB_DB_FNAME_LEN] = {0};
      strncpy(fullName, pKey, len);
      taosArrayPush(*pDbs, fullName);
      p = taosHashIterate(pDbsHash, p);
    }
  }
  return TSDB_CODE_SUCCESS;
}

static int32_t buildUserAuthReq(SHashObj* pUserAuthHash, SArray** pUserAuth) {
  if (NULL != pUserAuthHash) {
    *pUserAuth = taosArrayInit(taosHashGetSize(pUserAuthHash), sizeof(SUserAuthInfo));
    if (NULL == *pUserAuth) {
      return TSDB_CODE_OUT_OF_MEMORY;
    }
    void* p = taosHashIterate(pUserAuthHash, NULL);
    while (NULL != p) {
      size_t        len = 0;
      char*         pKey = taosHashGetKey(p, &len);
      SUserAuthInfo userAuth = {0};
      stringToUserAuth(pKey, len, &userAuth);
      taosArrayPush(*pUserAuth, &userAuth);
      p = taosHashIterate(pUserAuthHash, p);
    }
  }
  return TSDB_CODE_SUCCESS;
}

static int32_t buildUdfReq(SHashObj* pUdfHash, SArray** pUdf) {
  if (NULL != pUdfHash) {
    *pUdf = taosArrayInit(taosHashGetSize(pUdfHash), TSDB_FUNC_NAME_LEN);
    if (NULL == *pUdf) {
      return TSDB_CODE_OUT_OF_MEMORY;
    }
    void* p = taosHashIterate(pUdfHash, NULL);
    while (NULL != p) {
      size_t len = 0;
      char*  pFunc = taosHashGetKey(p, &len);
      char   func[TSDB_FUNC_NAME_LEN] = {0};
      strncpy(func, pFunc, len);
      taosArrayPush(*pUdf, func);
      p = taosHashIterate(pUdfHash, p);
    }
  }
  return TSDB_CODE_SUCCESS;
}

int32_t buildCatalogReq(const SParseMetaCache* pMetaCache, SCatalogReq* pCatalogReq) {
  int32_t code = buildTableReq(pMetaCache->pTableMeta, &pCatalogReq->pTableMeta);
  if (TSDB_CODE_SUCCESS == code) {
    code = buildDbReq(pMetaCache->pDbVgroup, &pCatalogReq->pDbVgroup);
  }
  if (TSDB_CODE_SUCCESS == code) {
    code = buildTableReq(pMetaCache->pTableVgroup, &pCatalogReq->pTableHash);
  }
  if (TSDB_CODE_SUCCESS == code) {
    code = buildDbReq(pMetaCache->pDbCfg, &pCatalogReq->pDbCfg);
  }
  if (TSDB_CODE_SUCCESS == code) {
    code = buildDbReq(pMetaCache->pDbInfo, &pCatalogReq->pDbInfo);
  }
  if (TSDB_CODE_SUCCESS == code) {
    code = buildUserAuthReq(pMetaCache->pUserAuth, &pCatalogReq->pUser);
  }
  if (TSDB_CODE_SUCCESS == code) {
    code = buildUdfReq(pMetaCache->pUdf, &pCatalogReq->pUdf);
  }
  if (TSDB_CODE_SUCCESS == code) {
    code = buildTableReq(pMetaCache->pTableIndex, &pCatalogReq->pTableIndex);
  }
<<<<<<< HEAD
  if (TSDB_CODE_SUCCESS == code) {
    code = buildTableReq(pMetaCache->pTableCfg, &pCatalogReq->pTableCfg);
  }
=======
  pCatalogReq->dNodeRequired = pMetaCache->dnodeRequired;
>>>>>>> 18c195ea
  return code;
}

static int32_t putMetaDataToHash(const char* pKey, int32_t len, const SArray* pData, int32_t index, SHashObj** pHash) {
  if (NULL == *pHash) {
    *pHash = taosHashInit(4, taosGetDefaultHashFunction(TSDB_DATA_TYPE_BINARY), false, HASH_NO_LOCK);
    if (NULL == *pHash) {
      return TSDB_CODE_OUT_OF_MEMORY;
    }
  }
  SMetaRes* pRes = taosArrayGet(pData, index);
  return taosHashPut(*pHash, pKey, len, &pRes, POINTER_BYTES);
}

static int32_t getMetaDataFromHash(const char* pKey, int32_t len, SHashObj* pHash, void** pOutput) {
  SMetaRes** pRes = taosHashGet(pHash, pKey, len);
  if (NULL == pRes || NULL == *pRes) {
    return TSDB_CODE_PAR_INTERNAL_ERROR;
  }
  if (TSDB_CODE_SUCCESS == (*pRes)->code) {
    *pOutput = (*pRes)->pRes;
  }
  return (*pRes)->code;
}

static int32_t putTableDataToCache(const SArray* pTableReq, const SArray* pTableData, SHashObj** pTable) {
  int32_t ntables = taosArrayGetSize(pTableReq);
  for (int32_t i = 0; i < ntables; ++i) {
    char fullName[TSDB_TABLE_FNAME_LEN];
    tNameExtractFullName(taosArrayGet(pTableReq, i), fullName);
    if (TSDB_CODE_SUCCESS != putMetaDataToHash(fullName, strlen(fullName), pTableData, i, pTable)) {
      return TSDB_CODE_OUT_OF_MEMORY;
    }
  }
  return TSDB_CODE_SUCCESS;
}

static int32_t putDbDataToCache(const SArray* pDbReq, const SArray* pDbData, SHashObj** pDb) {
  int32_t nvgs = taosArrayGetSize(pDbReq);
  for (int32_t i = 0; i < nvgs; ++i) {
    char* pDbFName = taosArrayGet(pDbReq, i);
    if (TSDB_CODE_SUCCESS != putMetaDataToHash(pDbFName, strlen(pDbFName), pDbData, i, pDb)) {
      return TSDB_CODE_OUT_OF_MEMORY;
    }
  }
  return TSDB_CODE_SUCCESS;
}

static int32_t putUserAuthToCache(const SArray* pUserAuthReq, const SArray* pUserAuthData, SHashObj** pUserAuth) {
  int32_t nvgs = taosArrayGetSize(pUserAuthReq);
  for (int32_t i = 0; i < nvgs; ++i) {
    SUserAuthInfo* pUser = taosArrayGet(pUserAuthReq, i);
    char           key[USER_AUTH_KEY_MAX_LEN] = {0};
    int32_t        len = userAuthToStringExt(pUser->user, pUser->dbFName, pUser->type, key);
    if (TSDB_CODE_SUCCESS != putMetaDataToHash(key, len, pUserAuthData, i, pUserAuth)) {
      return TSDB_CODE_OUT_OF_MEMORY;
    }
  }
  return TSDB_CODE_SUCCESS;
}

static int32_t putUdfToCache(const SArray* pUdfReq, const SArray* pUdfData, SHashObj** pUdf) {
  int32_t num = taosArrayGetSize(pUdfReq);
  for (int32_t i = 0; i < num; ++i) {
    char* pFunc = taosArrayGet(pUdfReq, i);
    if (TSDB_CODE_SUCCESS != putMetaDataToHash(pFunc, strlen(pFunc), pUdfData, i, pUdf)) {
      return TSDB_CODE_OUT_OF_MEMORY;
    }
  }
  return TSDB_CODE_SUCCESS;
}

int32_t putMetaDataToCache(const SCatalogReq* pCatalogReq, const SMetaData* pMetaData, SParseMetaCache* pMetaCache) {
  int32_t code = putTableDataToCache(pCatalogReq->pTableMeta, pMetaData->pTableMeta, &pMetaCache->pTableMeta);
  if (TSDB_CODE_SUCCESS == code) {
    code = putDbDataToCache(pCatalogReq->pDbVgroup, pMetaData->pDbVgroup, &pMetaCache->pDbVgroup);
  }
  if (TSDB_CODE_SUCCESS == code) {
    code = putTableDataToCache(pCatalogReq->pTableHash, pMetaData->pTableHash, &pMetaCache->pTableVgroup);
  }
  if (TSDB_CODE_SUCCESS == code) {
    code = putDbDataToCache(pCatalogReq->pDbCfg, pMetaData->pDbCfg, &pMetaCache->pDbCfg);
  }
  if (TSDB_CODE_SUCCESS == code) {
    code = putDbDataToCache(pCatalogReq->pDbInfo, pMetaData->pDbInfo, &pMetaCache->pDbInfo);
  }
  if (TSDB_CODE_SUCCESS == code) {
    code = putUserAuthToCache(pCatalogReq->pUser, pMetaData->pUser, &pMetaCache->pUserAuth);
  }
  if (TSDB_CODE_SUCCESS == code) {
    code = putUdfToCache(pCatalogReq->pUdf, pMetaData->pUdfList, &pMetaCache->pUdf);
  }
  if (TSDB_CODE_SUCCESS == code) {
    code = putTableDataToCache(pCatalogReq->pTableIndex, pMetaData->pTableIndex, &pMetaCache->pTableIndex);
  }
<<<<<<< HEAD
  if (TSDB_CODE_SUCCESS == code) {
    code = putTableDataToCache(pCatalogReq->pTableCfg, pMetaData->pTableCfg, &pMetaCache->pTableCfg);
  }
=======
  pMetaCache->pDnodes = pMetaData->pDnodeList;
>>>>>>> 18c195ea
  return code;
}

static int32_t reserveTableReqInCacheImpl(const char* pTbFName, int32_t len, SHashObj** pTables) {
  if (NULL == *pTables) {
    *pTables = taosHashInit(4, taosGetDefaultHashFunction(TSDB_DATA_TYPE_BINARY), true, HASH_NO_LOCK);
    if (NULL == *pTables) {
      return TSDB_CODE_OUT_OF_MEMORY;
    }
  }
  return taosHashPut(*pTables, pTbFName, len, &nullPointer, POINTER_BYTES);
}

static int32_t reserveTableReqInCache(int32_t acctId, const char* pDb, const char* pTable, SHashObj** pTables) {
  char    fullName[TSDB_TABLE_FNAME_LEN];
  int32_t len = snprintf(fullName, sizeof(fullName), "%d.%s.%s", acctId, pDb, pTable);
  return reserveTableReqInCacheImpl(fullName, len, pTables);
}

int32_t reserveTableMetaInCache(int32_t acctId, const char* pDb, const char* pTable, SParseMetaCache* pMetaCache) {
  return reserveTableReqInCache(acctId, pDb, pTable, &pMetaCache->pTableMeta);
}

int32_t reserveTableMetaInCacheExt(const SName* pName, SParseMetaCache* pMetaCache) {
  char fullName[TSDB_TABLE_FNAME_LEN];
  tNameExtractFullName(pName, fullName);
  return reserveTableReqInCacheImpl(fullName, strlen(fullName), &pMetaCache->pTableMeta);
}

int32_t getTableMetaFromCache(SParseMetaCache* pMetaCache, const SName* pName, STableMeta** pMeta) {
  char fullName[TSDB_TABLE_FNAME_LEN];
  tNameExtractFullName(pName, fullName);
  STableMeta* pTableMeta = NULL;
  int32_t     code = getMetaDataFromHash(fullName, strlen(fullName), pMetaCache->pTableMeta, (void**)&pTableMeta);
  if (TSDB_CODE_SUCCESS == code) {
    *pMeta = tableMetaDup(pTableMeta);
    if (NULL == *pMeta) {
      code = TSDB_CODE_OUT_OF_MEMORY;
    }
  }
  return code;
}

static int32_t reserveDbReqInCache(int32_t acctId, const char* pDb, SHashObj** pDbs) {
  if (NULL == *pDbs) {
    *pDbs = taosHashInit(4, taosGetDefaultHashFunction(TSDB_DATA_TYPE_BINARY), true, HASH_NO_LOCK);
    if (NULL == *pDbs) {
      return TSDB_CODE_OUT_OF_MEMORY;
    }
  }
  char    fullName[TSDB_TABLE_FNAME_LEN];
  int32_t len = snprintf(fullName, sizeof(fullName), "%d.%s", acctId, pDb);
  return taosHashPut(*pDbs, fullName, len, &nullPointer, POINTER_BYTES);
}

int32_t reserveDbVgInfoInCache(int32_t acctId, const char* pDb, SParseMetaCache* pMetaCache) {
  return reserveDbReqInCache(acctId, pDb, &pMetaCache->pDbVgroup);
}

int32_t getDbVgInfoFromCache(SParseMetaCache* pMetaCache, const char* pDbFName, SArray** pVgInfo) {
  SArray* pVgList = NULL;
  int32_t code = getMetaDataFromHash(pDbFName, strlen(pDbFName), pMetaCache->pDbVgroup, (void**)&pVgList);
  // pVgList is null, which is a legal value, indicating that the user DB has not been created
  if (TSDB_CODE_SUCCESS == code && NULL != pVgList) {
    *pVgInfo = taosArrayDup(pVgList);
    if (NULL == *pVgInfo) {
      code = TSDB_CODE_OUT_OF_MEMORY;
    }
  }
  return code;
}

int32_t reserveTableVgroupInCache(int32_t acctId, const char* pDb, const char* pTable, SParseMetaCache* pMetaCache) {
  return reserveTableReqInCache(acctId, pDb, pTable, &pMetaCache->pTableVgroup);
}

int32_t reserveTableVgroupInCacheExt(const SName* pName, SParseMetaCache* pMetaCache) {
  char fullName[TSDB_TABLE_FNAME_LEN];
  tNameExtractFullName(pName, fullName);
  return reserveTableReqInCacheImpl(fullName, strlen(fullName), &pMetaCache->pTableVgroup);
}

int32_t getTableVgroupFromCache(SParseMetaCache* pMetaCache, const SName* pName, SVgroupInfo* pVgroup) {
  char fullName[TSDB_TABLE_FNAME_LEN];
  tNameExtractFullName(pName, fullName);
  SVgroupInfo* pVg = NULL;
  int32_t      code = getMetaDataFromHash(fullName, strlen(fullName), pMetaCache->pTableVgroup, (void**)&pVg);
  if (TSDB_CODE_SUCCESS == code) {
    memcpy(pVgroup, pVg, sizeof(SVgroupInfo));
  }
  return code;
}

int32_t reserveDbVgVersionInCache(int32_t acctId, const char* pDb, SParseMetaCache* pMetaCache) {
  return reserveDbReqInCache(acctId, pDb, &pMetaCache->pDbInfo);
}

int32_t getDbVgVersionFromCache(SParseMetaCache* pMetaCache, const char* pDbFName, int32_t* pVersion, int64_t* pDbId,
                                int32_t* pTableNum) {
  SDbInfo* pDbInfo = NULL;
  int32_t  code = getMetaDataFromHash(pDbFName, strlen(pDbFName), pMetaCache->pDbInfo, (void**)&pDbInfo);
  if (TSDB_CODE_SUCCESS == code) {
    *pVersion = pDbInfo->vgVer;
    *pDbId = pDbInfo->dbId;
    *pTableNum = pDbInfo->tbNum;
  }
  return code;
}

int32_t reserveDbCfgInCache(int32_t acctId, const char* pDb, SParseMetaCache* pMetaCache) {
  return reserveDbReqInCache(acctId, pDb, &pMetaCache->pDbCfg);
}

int32_t getDbCfgFromCache(SParseMetaCache* pMetaCache, const char* pDbFName, SDbCfgInfo* pInfo) {
  SDbCfgInfo* pDbCfg = NULL;
  int32_t     code = getMetaDataFromHash(pDbFName, strlen(pDbFName), pMetaCache->pDbCfg, (void**)&pDbCfg);
  if (TSDB_CODE_SUCCESS == code) {
    memcpy(pInfo, pDbCfg, sizeof(SDbCfgInfo));
  }
  return code;
}

static int32_t reserveUserAuthInCacheImpl(const char* pKey, int32_t len, SParseMetaCache* pMetaCache) {
  if (NULL == pMetaCache->pUserAuth) {
    pMetaCache->pUserAuth = taosHashInit(4, taosGetDefaultHashFunction(TSDB_DATA_TYPE_BINARY), true, HASH_NO_LOCK);
    if (NULL == pMetaCache->pUserAuth) {
      return TSDB_CODE_OUT_OF_MEMORY;
    }
  }
  bool pass = false;
  return taosHashPut(pMetaCache->pUserAuth, pKey, len, &pass, sizeof(pass));
}

int32_t reserveUserAuthInCache(int32_t acctId, const char* pUser, const char* pDb, AUTH_TYPE type,
                               SParseMetaCache* pMetaCache) {
  char    key[USER_AUTH_KEY_MAX_LEN] = {0};
  int32_t len = userAuthToString(acctId, pUser, pDb, type, key);
  return reserveUserAuthInCacheImpl(key, len, pMetaCache);
}

int32_t reserveUserAuthInCacheExt(const char* pUser, const SName* pName, AUTH_TYPE type, SParseMetaCache* pMetaCache) {
  char dbFName[TSDB_DB_FNAME_LEN] = {0};
  tNameGetFullDbName(pName, dbFName);
  char    key[USER_AUTH_KEY_MAX_LEN] = {0};
  int32_t len = userAuthToStringExt(pUser, dbFName, type, key);
  return reserveUserAuthInCacheImpl(key, len, pMetaCache);
}

int32_t getUserAuthFromCache(SParseMetaCache* pMetaCache, const char* pUser, const char* pDbFName, AUTH_TYPE type,
                             bool* pPass) {
  char    key[USER_AUTH_KEY_MAX_LEN] = {0};
  int32_t len = userAuthToStringExt(pUser, pDbFName, type, key);
  bool*   pRes = NULL;
  int32_t code = getMetaDataFromHash(key, len, pMetaCache->pUserAuth, (void**)&pRes);
  if (TSDB_CODE_SUCCESS == code) {
    *pPass = *pRes;
  }
  return code;
}

int32_t reserveUdfInCache(const char* pFunc, SParseMetaCache* pMetaCache) {
  if (NULL == pMetaCache->pUdf) {
    pMetaCache->pUdf = taosHashInit(4, taosGetDefaultHashFunction(TSDB_DATA_TYPE_BINARY), true, HASH_NO_LOCK);
    if (NULL == pMetaCache->pUdf) {
      return TSDB_CODE_OUT_OF_MEMORY;
    }
  }
  return taosHashPut(pMetaCache->pUdf, pFunc, strlen(pFunc), &nullPointer, POINTER_BYTES);
}

int32_t getUdfInfoFromCache(SParseMetaCache* pMetaCache, const char* pFunc, SFuncInfo* pInfo) {
  SFuncInfo* pFuncInfo = NULL;
  int32_t    code = getMetaDataFromHash(pFunc, strlen(pFunc), pMetaCache->pUdf, (void**)&pFuncInfo);
  if (TSDB_CODE_SUCCESS == code) {
    memcpy(pInfo, pFuncInfo, sizeof(SFuncInfo));
  }
  return code;
}

static void destroySmaIndex(void* p) { taosMemoryFree(((STableIndexInfo*)p)->expr); }

static SArray* smaIndexesDup(SArray* pSrc) {
  SArray* pDst = taosArrayDup(pSrc);
  if (NULL == pDst) {
    return NULL;
  }
  int32_t size = taosArrayGetSize(pDst);
  for (int32_t i = 0; i < size; ++i) {
    ((STableIndexInfo*)taosArrayGet(pDst, i))->expr = NULL;
  }
  for (int32_t i = 0; i < size; ++i) {
    STableIndexInfo* pIndex = taosArrayGet(pDst, i);
    pIndex->expr = taosMemoryStrDup(((STableIndexInfo*)taosArrayGet(pSrc, i))->expr);
    if (NULL == pIndex->expr) {
      taosArrayDestroyEx(pDst, destroySmaIndex);
      return NULL;
    }
  }
  return pDst;
}

int32_t reserveTableIndexInCache(int32_t acctId, const char* pDb, const char* pTable, SParseMetaCache* pMetaCache) {
  return reserveTableReqInCache(acctId, pDb, pTable, &pMetaCache->pTableIndex);
}

int32_t reserveTableCfgInCache(int32_t acctId, const char* pDb, const char* pTable, SParseMetaCache* pMetaCache) {
  return reserveTableReqInCache(acctId, pDb, pTable, &pMetaCache->pTableCfg);
}

int32_t getTableIndexFromCache(SParseMetaCache* pMetaCache, const SName* pName, SArray** pIndexes) {
  char fullName[TSDB_TABLE_FNAME_LEN];
  tNameExtractFullName(pName, fullName);
  SArray* pSmaIndexes = NULL;
  int32_t code = getMetaDataFromHash(fullName, strlen(fullName), pMetaCache->pTableIndex, (void**)&pSmaIndexes);
  if (TSDB_CODE_SUCCESS == code && NULL != pSmaIndexes) {
    *pIndexes = smaIndexesDup(pSmaIndexes);
    if (NULL == *pIndexes) {
      code = TSDB_CODE_OUT_OF_MEMORY;
    }
  }
  return code;
}

<<<<<<< HEAD
STableCfg* tableCfgDup(STableCfg* pCfg) {
  STableCfg* pNew = taosMemoryMalloc(sizeof(*pNew));

  memcpy(pNew, pCfg, sizeof(*pNew));
  if (pNew->pComment) {
    pNew->pComment = strdup(pNew->pComment);
  }
  if (pNew->pFuncs) {
    pNew->pFuncs = taosArrayDup(pNew->pFuncs);
  }
  
  int32_t schemaSize = (pCfg->numOfColumns + pCfg->numOfTags) * sizeof(SSchema);

  SSchema* pSchema = taosMemoryMalloc(schemaSize);
  memcpy(pSchema, pCfg->pSchemas, schemaSize);

  pNew->pSchemas = pSchema;

  return pNew;
}

int32_t getTableCfgFromCache(SParseMetaCache* pMetaCache, const SName* pName, STableCfg** pOutput) {
  char fullName[TSDB_TABLE_FNAME_LEN];
  tNameExtractFullName(pName, fullName);
  STableCfg* pCfg = NULL;
  int32_t code = getMetaDataFromHash(fullName, strlen(fullName), pMetaCache->pTableCfg, (void**)&pCfg);
  if (TSDB_CODE_SUCCESS == code) {
    *pOutput = tableCfgDup(pCfg);
    if (NULL == *pOutput) {
      code = TSDB_CODE_OUT_OF_MEMORY;
    }
  }
  return code;
=======
int32_t reserveDnodeRequiredInCache(SParseMetaCache* pMetaCache) {
  pMetaCache->dnodeRequired = true;
  return TSDB_CODE_SUCCESS;
}

int32_t getDnodeListFromCache(SParseMetaCache* pMetaCache, SArray** pDnodes) {
  *pDnodes = taosArrayDup(pMetaCache->pDnodes);
  if (NULL == *pDnodes) {
    return TSDB_CODE_OUT_OF_MEMORY;
  }
  return TSDB_CODE_SUCCESS;
>>>>>>> 18c195ea
}

void destoryParseMetaCache(SParseMetaCache* pMetaCache) {
  taosHashCleanup(pMetaCache->pTableMeta);
  taosHashCleanup(pMetaCache->pDbVgroup);
  taosHashCleanup(pMetaCache->pTableVgroup);
  taosHashCleanup(pMetaCache->pDbCfg);
  taosHashCleanup(pMetaCache->pDbInfo);
  taosHashCleanup(pMetaCache->pUserAuth);
  taosHashCleanup(pMetaCache->pUdf);
  taosHashCleanup(pMetaCache->pTableIndex);
  taosHashCleanup(pMetaCache->pTableCfg);
}<|MERGE_RESOLUTION|>--- conflicted
+++ resolved
@@ -561,13 +561,10 @@
   if (TSDB_CODE_SUCCESS == code) {
     code = buildTableReq(pMetaCache->pTableIndex, &pCatalogReq->pTableIndex);
   }
-<<<<<<< HEAD
   if (TSDB_CODE_SUCCESS == code) {
     code = buildTableReq(pMetaCache->pTableCfg, &pCatalogReq->pTableCfg);
   }
-=======
   pCatalogReq->dNodeRequired = pMetaCache->dnodeRequired;
->>>>>>> 18c195ea
   return code;
 }
 
@@ -663,13 +660,10 @@
   if (TSDB_CODE_SUCCESS == code) {
     code = putTableDataToCache(pCatalogReq->pTableIndex, pMetaData->pTableIndex, &pMetaCache->pTableIndex);
   }
-<<<<<<< HEAD
   if (TSDB_CODE_SUCCESS == code) {
     code = putTableDataToCache(pCatalogReq->pTableCfg, pMetaData->pTableCfg, &pMetaCache->pTableCfg);
   }
-=======
   pMetaCache->pDnodes = pMetaData->pDnodeList;
->>>>>>> 18c195ea
   return code;
 }
 
@@ -893,7 +887,6 @@
   return code;
 }
 
-<<<<<<< HEAD
 STableCfg* tableCfgDup(STableCfg* pCfg) {
   STableCfg* pNew = taosMemoryMalloc(sizeof(*pNew));
 
@@ -927,7 +920,8 @@
     }
   }
   return code;
-=======
+}
+
 int32_t reserveDnodeRequiredInCache(SParseMetaCache* pMetaCache) {
   pMetaCache->dnodeRequired = true;
   return TSDB_CODE_SUCCESS;
@@ -939,7 +933,6 @@
     return TSDB_CODE_OUT_OF_MEMORY;
   }
   return TSDB_CODE_SUCCESS;
->>>>>>> 18c195ea
 }
 
 void destoryParseMetaCache(SParseMetaCache* pMetaCache) {
