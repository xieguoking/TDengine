/*
 * Copyright (c) 2019 TAOS Data, Inc. <jhtao@taosdata.com>
 *
 * This program is free software: you can use, redistribute, and/or modify
 * it under the terms of the GNU Affero General Public License, version 3
 * or later ("AGPL"), as published by the Free Software Foundation.
 *
 * This program is distributed in the hope that it will be useful, but WITHOUT
 * ANY WARRANTY; without even the implied warranty of MERCHANTABILITY or
 * FITNESS FOR A PARTICULAR PURPOSE.
 *
 * You should have received a copy of the GNU Affero General Public License
 * along with this program. If not, see <http://www.gnu.org/licenses/>.
 */

#include "parUtil.h"
#include "cJSON.h"
#include "querynodes.h"

#define USER_AUTH_KEY_MAX_LEN TSDB_USER_LEN + TSDB_TABLE_FNAME_LEN + 2

const void* nullPointer = NULL;

static char* getSyntaxErrFormat(int32_t errCode) {
  switch (errCode) {
    case TSDB_CODE_PAR_SYNTAX_ERROR:
      return "syntax error near \"%s\"";
    case TSDB_CODE_PAR_INCOMPLETE_SQL:
      return "Incomplete SQL statement";
    case TSDB_CODE_PAR_INVALID_COLUMN:
      return "Invalid column name: %s";
    case TSDB_CODE_PAR_TABLE_NOT_EXIST:
      return "Table does not exist: %s";
    case TSDB_CODE_PAR_GET_META_ERROR:
      return "Fail to get table info, error: %s";
    case TSDB_CODE_PAR_AMBIGUOUS_COLUMN:
      return "Column ambiguously defined: %s";
    case TSDB_CODE_PAR_WRONG_VALUE_TYPE:
      return "Invalid value type: %s";
    case TSDB_CODE_PAR_INVALID_VARBINARY:
      return "Invalid varbinary value: %s";
    case TSDB_CODE_PAR_ILLEGAL_USE_AGG_FUNCTION:
      return "There mustn't be aggregation";
    case TSDB_CODE_PAR_WRONG_NUMBER_OF_SELECT:
      return "ORDER BY item must be the number of a SELECT-list expression";
    case TSDB_CODE_PAR_GROUPBY_LACK_EXPRESSION:
      return "Not a GROUP BY expression";
    case TSDB_CODE_PAR_NOT_SELECTED_EXPRESSION:
      return "Not SELECTed expression";
    case TSDB_CODE_PAR_NOT_SINGLE_GROUP:
      return "Not a single-group group function";
    case TSDB_CODE_PAR_TAGS_NOT_MATCHED:
      return "Tags number not matched";
    case TSDB_CODE_PAR_INVALID_TAG_NAME:
      return "Invalid tag name: %s";
    case TSDB_CODE_PAR_NAME_OR_PASSWD_TOO_LONG:
      return "Name or password too long";
    case TSDB_CODE_PAR_PASSWD_EMPTY:
      return "Password can not be empty";
    case TSDB_CODE_PAR_INVALID_PORT:
      return "Port should be an integer that is less than 65535 and greater than 0";
    case TSDB_CODE_PAR_INVALID_ENDPOINT:
      return "Endpoint should be in the format of 'fqdn:port'";
    case TSDB_CODE_PAR_EXPRIE_STATEMENT:
      return "This statement is no longer supported";
    case TSDB_CODE_PAR_INTER_VALUE_TOO_SMALL:
      return "Interval cannot be less than %d %s";
    case TSDB_CODE_PAR_INTER_VALUE_TOO_BIG:
      return "Interval cannot be more than %d %s";
    case TSDB_CODE_PAR_DB_NOT_SPECIFIED:
      return "Database not specified";
    case TSDB_CODE_PAR_INVALID_IDENTIFIER_NAME:
      return "Invalid identifier name: %s";
    case TSDB_CODE_PAR_CORRESPONDING_STABLE_ERR:
      return "Corresponding super table not in this db";
    case TSDB_CODE_PAR_GROUPBY_WINDOW_COEXIST:
      return "GROUP BY and WINDOW-clause can't be used together";
    case TSDB_CODE_PAR_AGG_FUNC_NESTING:
      return "Aggregate functions do not support nesting";
    case TSDB_CODE_PAR_INVALID_STATE_WIN_TYPE:
      return "Only support STATE_WINDOW on integer/bool/varchar column";
    case TSDB_CODE_PAR_INVALID_STATE_WIN_COL:
      return "Not support STATE_WINDOW on tag column";
    case TSDB_CODE_PAR_INVALID_STATE_WIN_TABLE:
      return "STATE_WINDOW not support for super table query";
    case TSDB_CODE_PAR_INTER_SESSION_GAP:
      return "SESSION gap should be fixed time window, and greater than 0";
    case TSDB_CODE_PAR_INTER_SESSION_COL:
      return "Only support SESSION on primary timestamp column";
    case TSDB_CODE_PAR_INTER_OFFSET_NEGATIVE:
      return "Interval offset cannot be negative";
    case TSDB_CODE_PAR_INTER_OFFSET_UNIT:
      return "Cannot use 'year' as offset when interval is 'month'";
    case TSDB_CODE_PAR_INTER_OFFSET_TOO_BIG:
      return "Interval offset should be shorter than interval";
    case TSDB_CODE_PAR_INTER_SLIDING_UNIT:
      return "Does not support sliding when interval is natural month/year";
    case TSDB_CODE_PAR_INTER_SLIDING_TOO_BIG:
      return "sliding value no larger than the interval value";
    case TSDB_CODE_PAR_INTER_SLIDING_TOO_SMALL:
      return "sliding value can not less than 1%% of interval value";
    case TSDB_CODE_PAR_ONLY_ONE_JSON_TAG:
      return "Only one tag if there is a json tag";
    case TSDB_CODE_PAR_INCORRECT_NUM_OF_COL:
      return "Query block has incorrect number of result columns";
    case TSDB_CODE_PAR_INCORRECT_TIMESTAMP_VAL:
      return "Incorrect TIMESTAMP value: %s";
    case TSDB_CODE_PAR_OFFSET_LESS_ZERO:
      return "soffset/offset can not be less than 0";
    case TSDB_CODE_PAR_SLIMIT_LEAK_PARTITION_GROUP_BY:
      return "slimit/soffset only available for PARTITION/GROUP BY query";
    case TSDB_CODE_PAR_INVALID_TOPIC_QUERY:
      return "Invalid topic query";
    case TSDB_CODE_PAR_INVALID_DROP_STABLE:
      return "Cannot drop super table in batch";
    case TSDB_CODE_PAR_INVALID_FILL_TIME_RANGE:
      return "Start(end) time of query range required or time range too large";
    case TSDB_CODE_PAR_DUPLICATED_COLUMN:
      return "Duplicated column names";
    case TSDB_CODE_PAR_INVALID_TAGS_LENGTH:
      return "Tags length exceeds max length %d";
    case TSDB_CODE_PAR_INVALID_ROW_LENGTH:
      return "Row length exceeds max length %d";
    case TSDB_CODE_PAR_INVALID_COLUMNS_NUM:
      return "Illegal number of columns";
    case TSDB_CODE_PAR_TOO_MANY_COLUMNS:
      return "Too many columns";
    case TSDB_CODE_PAR_INVALID_FIRST_COLUMN:
      return "First column must be timestamp";
    case TSDB_CODE_PAR_INVALID_VAR_COLUMN_LEN:
      return "Invalid column length for var length type";
    case TSDB_CODE_PAR_INVALID_TAGS_NUM:
      return "Invalid number of tag columns";
    case TSDB_CODE_PAR_INVALID_INTERNAL_PK:
      return "Invalid _c0 or _rowts expression";
    case TSDB_CODE_PAR_INVALID_TIMELINE_FUNC:
      return "Invalid timeline function";
    case TSDB_CODE_PAR_INVALID_PASSWD:
      return "Invalid password";
    case TSDB_CODE_PAR_INVALID_ALTER_TABLE:
      return "Invalid alter table statement";
    case TSDB_CODE_PAR_CANNOT_DROP_PRIMARY_KEY:
      return "Primary timestamp column cannot be dropped";
    case TSDB_CODE_PAR_INVALID_MODIFY_COL:
      return "Only varbinary/binary/nchar/geometry column length could be modified, and the length can only be increased, not decreased";
    case TSDB_CODE_PAR_INVALID_TBNAME:
      return "Invalid tbname pseudo column";
    case TSDB_CODE_PAR_INVALID_FUNCTION_NAME:
      return "Invalid function name";
    case TSDB_CODE_PAR_COMMENT_TOO_LONG:
      return "Comment too long";
    case TSDB_CODE_PAR_NOT_ALLOWED_FUNC:
      return "Some functions are allowed only in the SELECT list of a query. "
             "And, cannot be mixed with other non scalar functions or columns.";
    case TSDB_CODE_PAR_NOT_ALLOWED_WIN_QUERY:
      return "Window query not supported, since not valid primary timestamp column as input";
    case TSDB_CODE_PAR_INVALID_DROP_COL:
      return "No columns can be dropped";
    case TSDB_CODE_PAR_INVALID_COL_JSON:
      return "Only tag can be json type";
    case TSDB_CODE_PAR_VALUE_TOO_LONG:
      return "Value too long for column/tag: %s";
    case TSDB_CODE_PAR_INVALID_DELETE_WHERE:
      return "The DELETE statement must only have a definite time window range";
    case TSDB_CODE_PAR_INVALID_REDISTRIBUTE_VG:
      return "The REDISTRIBUTE VGROUP statement only support 1 to 3 dnodes";
    case TSDB_CODE_PAR_FILL_NOT_ALLOWED_FUNC:
      return "%s function is not supported in fill query";
    case TSDB_CODE_PAR_INVALID_WINDOW_PC:
      return "_WSTART, _WEND and _WDURATION can only be used in window query";
    case TSDB_CODE_PAR_INVALID_TAGS_PC:
      return "Tags can only applied to super table and child table";
    case TSDB_CODE_PAR_WINDOW_NOT_ALLOWED_FUNC:
      return "%s function is not supported in time window query";
    case TSDB_CODE_PAR_STREAM_NOT_ALLOWED_FUNC:
      return "%s function is not supported in stream query";
    case TSDB_CODE_PAR_GROUP_BY_NOT_ALLOWED_FUNC:
      return "%s function is not supported in group query";
    case TSDB_CODE_PAR_SYSTABLE_NOT_ALLOWED_FUNC:
      return "%s function is not supported in system table query";
    case TSDB_CODE_PAR_SYSTABLE_NOT_ALLOWED:
      return "%s is not supported in system table query";
    case TSDB_CODE_PAR_INVALID_INTERP_CLAUSE:
      return "Invalid usage of RANGE clause, EVERY clause or FILL clause";
    case TSDB_CODE_PAR_NO_VALID_FUNC_IN_WIN:
      return "No valid function in window query";
    case TSDB_CODE_PAR_INVALID_OPTR_USAGE:
      return "Invalid usage of expr: %s";
    case TSDB_CODE_PAR_INVALID_IP_RANGE:
      return "invalid ip range";
    case TSDB_CODE_OUT_OF_MEMORY:
      return "Out of memory";
    case TSDB_CODE_PAR_ORDERBY_AMBIGUOUS:
      return "ORDER BY \"%s\" is ambiguous";
    case TSDB_CODE_PAR_NOT_SUPPORT_MULTI_RESULT:
      return "Operator not supported multi result: %s";
<<<<<<< HEAD
    case TSDB_CODE_PAR_INVALID_WJOIN_HAVING_EXPR:
      return "Not supported window join having expr";
    case TSDB_CODE_PAR_INVALID_WIN_OFFSET_UNIT:
      return "Invalid WINDOW_OFFSET unit \"%c\"";
    case TSDB_CODE_PAR_VALID_PRIM_TS_REQUIRED:
      return "Valid primary timestamp required";
    case TSDB_CODE_PAR_NOT_WIN_FUNC:
      return "Column exists for window join with aggregation functions";
=======
    case TSDB_CODE_PAR_TAG_IS_PRIMARY_KEY:
      return "tag %s can not be primary key";
    case TSDB_CODE_PAR_SECOND_COL_PK:
      return "primary key column must be second column";
    case TSDB_CODE_PAR_COL_PK_TYPE:
      return "primary key column must be of type int, uint, bigint, ubigint, and varchar";
    case TSDB_CODE_PAR_INVALID_PK_OP:
      return "primary key column can not be added, modified, and dropped";    
>>>>>>> d57f3324
    default:
      return "Unknown error";
  }
}

int32_t generateSyntaxErrMsg(SMsgBuf* pBuf, int32_t errCode, ...) {
  va_list vArgList;
  va_start(vArgList, errCode);
  vsnprintf(pBuf->buf, pBuf->len, getSyntaxErrFormat(errCode), vArgList);
  va_end(vArgList);
  return errCode;
}

int32_t generateSyntaxErrMsgExt(SMsgBuf* pBuf, int32_t errCode, const char* pFormat, ...) {
  va_list vArgList;
  va_start(vArgList, pFormat);
  vsnprintf(pBuf->buf, pBuf->len, pFormat, vArgList);
  va_end(vArgList);
  return errCode;
}

int32_t buildInvalidOperationMsg(SMsgBuf* pBuf, const char* msg) {
  strncpy(pBuf->buf, msg, pBuf->len);
  return TSDB_CODE_TSC_INVALID_OPERATION;
}

int32_t buildInvalidOperationMsgExt(SMsgBuf* pBuf, const char* pFormat, ...) {
  va_list vArgList;
  va_start(vArgList, pFormat);
  vsnprintf(pBuf->buf, pBuf->len, pFormat, vArgList);
  va_end(vArgList);
  return TSDB_CODE_TSC_INVALID_OPERATION;
}


int32_t buildSyntaxErrMsg(SMsgBuf* pBuf, const char* additionalInfo, const char* sourceStr) {
  if (pBuf == NULL) return TSDB_CODE_TSC_SQL_SYNTAX_ERROR;
  const char* msgFormat1 = "syntax error near \'%s\'";
  const char* msgFormat2 = "syntax error near \'%s\' (%s)";
  const char* msgFormat3 = "%s";

  const char* prefix = "syntax error";
  if (sourceStr == NULL) {
    snprintf(pBuf->buf, pBuf->len, msgFormat1, additionalInfo);
    return TSDB_CODE_TSC_SQL_SYNTAX_ERROR;
  }

  char buf[64] = {0};  // only extract part of sql string
  strncpy(buf, sourceStr, tListLen(buf) - 1);

  if (additionalInfo != NULL) {
    snprintf(pBuf->buf, pBuf->len, msgFormat2, buf, additionalInfo);
  } else {
    const char* msgFormat = (0 == strncmp(sourceStr, prefix, strlen(prefix))) ? msgFormat3 : msgFormat1;
    snprintf(pBuf->buf, pBuf->len, msgFormat, buf);
  }

  return TSDB_CODE_TSC_SQL_SYNTAX_ERROR;
}

SSchema* getTableColumnSchema(const STableMeta* pTableMeta) { return (SSchema*)pTableMeta->schema; }

static SSchema* getOneColumnSchema(const STableMeta* pTableMeta, int32_t colIndex) {
  SSchema* pSchema = (SSchema*)pTableMeta->schema;
  return &pSchema[colIndex];
}

SSchema* getTableTagSchema(const STableMeta* pTableMeta) {
  return getOneColumnSchema(pTableMeta, getTableInfo(pTableMeta).numOfColumns);
}

int32_t getNumOfColumns(const STableMeta* pTableMeta) {
  // table created according to super table, use data from super table
  return getTableInfo(pTableMeta).numOfColumns;
}

int32_t getNumOfTags(const STableMeta* pTableMeta) { return getTableInfo(pTableMeta).numOfTags; }

STableComInfo getTableInfo(const STableMeta* pTableMeta) { return pTableMeta->tableInfo; }

int32_t getTableTypeFromTableNode(SNode *pTable) {
  if (NULL == pTable) {
    return -1;
  }
  if (QUERY_NODE_REAL_TABLE != nodeType(pTable)) {
    return -1;
  }
  return ((SRealTableNode *)pTable)->pMeta->tableType;
}


STableMeta* tableMetaDup(const STableMeta* pTableMeta) {
  int32_t numOfFields = TABLE_TOTAL_COL_NUM(pTableMeta);
  if (numOfFields > TSDB_MAX_COLUMNS || numOfFields < TSDB_MIN_COLUMNS) {
    return NULL;
  }

  size_t      size = sizeof(STableMeta) + numOfFields * sizeof(SSchema);
  STableMeta* p = taosMemoryMalloc(size);
  memcpy(p, pTableMeta, size);
  return p;
}

int32_t trimString(const char* src, int32_t len, char* dst, int32_t dlen) {
  if (len <= 0 || dlen <= 0) return 0;

  char    delim = src[0];
  int32_t j = 0;
  for (uint32_t k = 1; k < len - 1; ++k) {
    if (j >= dlen) {
      dst[j - 1] = '\0';
      return j;
    }
    if (src[k] == delim && src[k + 1] == delim) {  // deal with "", ''
      dst[j] = src[k + 1];
      j++;
      k++;
      continue;
    }

    if (src[k] == '\\') {  // deal with escape character
      if (src[k + 1] == 'n') {
        dst[j] = '\n';
      } else if (src[k + 1] == 'r') {
        dst[j] = '\r';
      } else if (src[k + 1] == 't') {
        dst[j] = '\t';
      } else if (src[k + 1] == '\\') {
        dst[j] = '\\';
      } else if (src[k + 1] == '\'') {
        dst[j] = '\'';
      } else if (src[k + 1] == '"') {
        dst[j] = '"';
      } else if (src[k + 1] == '%' || src[k + 1] == '_' || src[k + 1] == 'x') {
        dst[j++] = src[k];
        dst[j] = src[k + 1];
      } else {
        dst[j] = src[k + 1];
      }
      j++;
      k++;
      continue;
    }

    dst[j] = src[k];
    j++;
  }
  if (j >= dlen) j = dlen - 1;
  dst[j] = '\0';
  return j;
}

static bool isValidateTag(char* input) {
  if (!input) return false;
  for (size_t i = 0; i < strlen(input); ++i) {
#ifdef WINDOWS
    if (input[i] < 0x20 || input[i] > 0x7E) return false;
#else
    if (isprint(input[i]) == 0) return false;
#endif
  }
  return true;
}

int32_t parseJsontoTagData(const char* json, SArray* pTagVals, STag** ppTag, void* pMsgBuf) {
  int32_t   retCode = TSDB_CODE_SUCCESS;
  cJSON*    root = NULL;
  SHashObj* keyHash = NULL;
  int32_t   size = 0;
  // set json NULL data
  if (!json || strcasecmp(json, TSDB_DATA_NULL_STR_L) == 0 || strtrim((char*)json) == 0) {
    retCode = TSDB_CODE_SUCCESS;
    goto end;
  }

  // set json real data
  root = cJSON_Parse(json);
  if (root == NULL) {
    retCode = buildSyntaxErrMsg(pMsgBuf, "json parse error", json);
    goto end;
  }

  size = cJSON_GetArraySize(root);
  if (!cJSON_IsObject(root)) {
    retCode = buildSyntaxErrMsg(pMsgBuf, "json error invalide value", json);
    goto end;
  }

  keyHash = taosHashInit(8, taosGetDefaultHashFunction(TSDB_DATA_TYPE_BINARY), false, false);
  for (int32_t i = 0; i < size; i++) {
    cJSON* item = cJSON_GetArrayItem(root, i);
    if (!item) {
      uError("json inner error:%d", i);
      retCode = buildSyntaxErrMsg(pMsgBuf, "json inner error", json);
      goto end;
    }

    char* jsonKey = item->string;
    if (!isValidateTag(jsonKey)) {
      retCode = buildSyntaxErrMsg(pMsgBuf, "json key not validate", jsonKey);
      goto end;
    }
    size_t keyLen = strlen(jsonKey);
    if (keyLen > TSDB_MAX_JSON_KEY_LEN) {
      uError("json key too long error");
      retCode = buildSyntaxErrMsg(pMsgBuf, "json key too long, more than 256", jsonKey);
      goto end;
    }
    if (keyLen == 0 || taosHashGet(keyHash, jsonKey, keyLen) != NULL) {
      continue;
    }
    STagVal val = {0};
    //    strcpy(val.colName, colName);
    val.pKey = jsonKey;
    taosHashPut(keyHash, jsonKey, keyLen, &keyLen,
                CHAR_BYTES);  // add key to hash to remove dumplicate, value is useless

    if (item->type == cJSON_String) {  // add json value  format: type|data
      char*   jsonValue = item->valuestring;
      int32_t valLen = (int32_t)strlen(jsonValue);
      char*   tmp = taosMemoryCalloc(1, valLen * TSDB_NCHAR_SIZE);
      if (!tmp) {
        retCode = TSDB_CODE_OUT_OF_MEMORY;
        goto end;
      }
      val.type = TSDB_DATA_TYPE_NCHAR;
      if (valLen > 0 && !taosMbsToUcs4(jsonValue, valLen, (TdUcs4*)tmp, (int32_t)(valLen * TSDB_NCHAR_SIZE), &valLen)) {
        uError("charset:%s to %s. val:%s, errno:%s, convert failed.", DEFAULT_UNICODE_ENCODEC, tsCharset, jsonValue,
               strerror(errno));
        retCode = buildSyntaxErrMsg(pMsgBuf, "charset convert json error", jsonValue);
        taosMemoryFree(tmp);
        goto end;
      }
      val.nData = valLen;
      val.pData = tmp;
    } else if (item->type == cJSON_Number) {
      if (!isfinite(item->valuedouble)) {
        uError("json value is invalidate");
        retCode = buildSyntaxErrMsg(pMsgBuf, "json value number is illegal", json);
        goto end;
      }
      val.type = TSDB_DATA_TYPE_DOUBLE;
      *((double*)&(val.i64)) = item->valuedouble;
    } else if (item->type == cJSON_True || item->type == cJSON_False) {
      val.type = TSDB_DATA_TYPE_BOOL;
      *((char*)&(val.i64)) = (char)(item->valueint);
    } else if (item->type == cJSON_NULL) {
      val.type = TSDB_DATA_TYPE_NULL;
    } else {
      retCode = buildSyntaxErrMsg(pMsgBuf, "invalidate json value", json);
      goto end;
    }
    taosArrayPush(pTagVals, &val);
  }

end:
  taosHashCleanup(keyHash);
  if (retCode == TSDB_CODE_SUCCESS) {
    retCode = tTagNew(pTagVals, 1, true, ppTag);
  }
  for (int i = 0; i < taosArrayGetSize(pTagVals); ++i) {
    STagVal* p = (STagVal*)taosArrayGet(pTagVals, i);
    if (IS_VAR_DATA_TYPE(p->type)) {
      taosMemoryFreeClear(p->pData);
    }
  }
  cJSON_Delete(root);
  return retCode;
}

static int32_t getInsTagsTableTargetNameFromOp(int32_t acctId, SOperatorNode* pOper, SName* pName) {
  if (OP_TYPE_EQUAL != pOper->opType) {
    return TSDB_CODE_SUCCESS;
  }

  SColumnNode* pCol = NULL;
  SValueNode*  pVal = NULL;
  if (QUERY_NODE_COLUMN == nodeType(pOper->pLeft)) {
    pCol = (SColumnNode*)pOper->pLeft;
  } else if (QUERY_NODE_VALUE == nodeType(pOper->pLeft)) {
    pVal = (SValueNode*)pOper->pLeft;
  }
  if (QUERY_NODE_COLUMN == nodeType(pOper->pRight)) {
    pCol = (SColumnNode*)pOper->pRight;
  } else if (QUERY_NODE_VALUE == nodeType(pOper->pRight)) {
    pVal = (SValueNode*)pOper->pRight;
  }
  if (NULL == pCol || NULL == pVal || NULL == pVal->literal || 0 == strcmp(pVal->literal, "")) {
    return TSDB_CODE_SUCCESS;
  }

  if (0 == strcmp(pCol->colName, "db_name")) {
    return tNameSetDbName(pName, acctId, pVal->literal, strlen(pVal->literal));
  } else if (0 == strcmp(pCol->colName, "table_name")) {
    return tNameAddTbName(pName, pVal->literal, strlen(pVal->literal));
  }

  return TSDB_CODE_SUCCESS;
}

static void getInsTagsTableTargetObjName(int32_t acctId, SNode* pNode, SName* pName) {
  if (QUERY_NODE_OPERATOR == nodeType(pNode)) {
    getInsTagsTableTargetNameFromOp(acctId, (SOperatorNode*)pNode, pName);
  }
}

static int32_t getInsTagsTableTargetNameFromCond(int32_t acctId, SLogicConditionNode* pCond, SName* pName) {
  if (LOGIC_COND_TYPE_AND != pCond->condType) {
    return TSDB_CODE_SUCCESS;
  }

  SNode* pNode = NULL;
  FOREACH(pNode, pCond->pParameterList) { getInsTagsTableTargetObjName(acctId, pNode, pName); }
  if ('\0' == pName->dbname[0]) {
    pName->type = 0;
  }
  return TSDB_CODE_SUCCESS;
}

int32_t getVnodeSysTableTargetName(int32_t acctId, SNode* pWhere, SName* pName) {
  if (NULL == pWhere) {
    return TSDB_CODE_SUCCESS;
  }

  if (QUERY_NODE_OPERATOR == nodeType(pWhere)) {
    int32_t code = getInsTagsTableTargetNameFromOp(acctId, (SOperatorNode*)pWhere, pName);
    if (TSDB_CODE_SUCCESS == code && '\0' == pName->dbname[0]) {
      pName->type = 0;
    }
    return code;
  }

  if (QUERY_NODE_LOGIC_CONDITION == nodeType(pWhere)) {
    return getInsTagsTableTargetNameFromCond(acctId, (SLogicConditionNode*)pWhere, pName);
  }

  return TSDB_CODE_SUCCESS;
}

static int32_t userAuthToString(int32_t acctId, const char* pUser, const char* pDb, const char* pTable, AUTH_TYPE type,
                                char* pStr, bool isView) {
  return sprintf(pStr, "%s*%d*%s*%s*%d*%d", pUser, acctId, pDb, (NULL == pTable || '\0' == pTable[0]) ? "``" : pTable,
                 type, isView);
}

static int32_t getIntegerFromAuthStr(const char* pStart, char** pNext) {
  char* p = strchr(pStart, '*');
  char  buf[10] = {0};
  if (NULL == p) {
    strcpy(buf, pStart);
    *pNext = NULL;
  } else {
    strncpy(buf, pStart, p - pStart);
    *pNext = ++p;
  }
  return taosStr2Int32(buf, NULL, 10);
}

static void getStringFromAuthStr(const char* pStart, char* pStr, char** pNext) {
  char* p = strchr(pStart, '*');
  if (NULL == p) {
    strcpy(pStr, pStart);
    *pNext = NULL;
  } else {
    strncpy(pStr, pStart, p - pStart);
    *pNext = ++p;
  }
  if (*pStart == '`' && *(pStart + 1) == '`') {
    *pStr = 0;
  }
}

static void stringToUserAuth(const char* pStr, int32_t len, SUserAuthInfo* pUserAuth) {
  char* p = NULL;
  getStringFromAuthStr(pStr, pUserAuth->user, &p);
  pUserAuth->tbName.acctId = getIntegerFromAuthStr(p, &p);
  getStringFromAuthStr(p, pUserAuth->tbName.dbname, &p);
  getStringFromAuthStr(p, pUserAuth->tbName.tname, &p);
  if (pUserAuth->tbName.tname[0]) {
    pUserAuth->tbName.type = TSDB_TABLE_NAME_T;
  } else {
    pUserAuth->tbName.type = TSDB_DB_NAME_T;
  }
  pUserAuth->type = getIntegerFromAuthStr(p, &p);
  pUserAuth->isView = getIntegerFromAuthStr(p, &p);
}

static int32_t buildTableReq(SHashObj* pTablesHash, SArray** pTables) {
  if (NULL != pTablesHash) {
    *pTables = taosArrayInit(taosHashGetSize(pTablesHash), sizeof(SName));
    if (NULL == *pTables) {
      return TSDB_CODE_OUT_OF_MEMORY;
    }
    void* p = taosHashIterate(pTablesHash, NULL);
    while (NULL != p) {
      size_t len = 0;
      char*  pKey = taosHashGetKey(p, &len);
      char   fullName[TSDB_TABLE_FNAME_LEN] = {0};
      strncpy(fullName, pKey, len);
      SName name = {0};
      tNameFromString(&name, fullName, T_NAME_ACCT | T_NAME_DB | T_NAME_TABLE);
      taosArrayPush(*pTables, &name);
      p = taosHashIterate(pTablesHash, p);
    }
  }
  return TSDB_CODE_SUCCESS;
}

static int32_t buildDbReq(SHashObj* pDbsHash, SArray** pDbs) {
  if (NULL != pDbsHash) {
    *pDbs = taosArrayInit(taosHashGetSize(pDbsHash), TSDB_DB_FNAME_LEN);
    if (NULL == *pDbs) {
      return TSDB_CODE_OUT_OF_MEMORY;
    }
    void* p = taosHashIterate(pDbsHash, NULL);
    while (NULL != p) {
      size_t len = 0;
      char*  pKey = taosHashGetKey(p, &len);
      char   fullName[TSDB_DB_FNAME_LEN] = {0};
      strncpy(fullName, pKey, len);
      taosArrayPush(*pDbs, fullName);
      p = taosHashIterate(pDbsHash, p);
    }
  }
  return TSDB_CODE_SUCCESS;
}

static int32_t buildTableReqFromDb(SHashObj* pDbsHash, SArray** pDbs) {
  if (NULL != pDbsHash) {
    if (NULL == *pDbs) {
      *pDbs = taosArrayInit(taosHashGetSize(pDbsHash), sizeof(STablesReq));
      if (NULL == *pDbs) {
        return TSDB_CODE_OUT_OF_MEMORY;
      }
    }
    SParseTablesMetaReq* p = taosHashIterate(pDbsHash, NULL);
    while (NULL != p) {
      STablesReq req = {0};
      strcpy(req.dbFName, p->dbFName);
      buildTableReq(p->pTables, &req.pTables);
      taosArrayPush(*pDbs, &req);
      p = taosHashIterate(pDbsHash, p);
    }
  }
  return TSDB_CODE_SUCCESS;
}

static int32_t buildUserAuthReq(SHashObj* pUserAuthHash, SArray** pUserAuth) {
  if (NULL != pUserAuthHash) {
    *pUserAuth = taosArrayInit(taosHashGetSize(pUserAuthHash), sizeof(SUserAuthInfo));
    if (NULL == *pUserAuth) {
      return TSDB_CODE_OUT_OF_MEMORY;
    }
    void* p = taosHashIterate(pUserAuthHash, NULL);
    while (NULL != p) {
      size_t len = 0;
      char*  pKey = taosHashGetKey(p, &len);
      char   key[USER_AUTH_KEY_MAX_LEN] = {0};
      strncpy(key, pKey, len);
      SUserAuthInfo userAuth = {0};
      stringToUserAuth(key, len, &userAuth);
      taosArrayPush(*pUserAuth, &userAuth);
      p = taosHashIterate(pUserAuthHash, p);
    }
  }
  return TSDB_CODE_SUCCESS;
}

static int32_t buildUdfReq(SHashObj* pUdfHash, SArray** pUdf) {
  if (NULL != pUdfHash) {
    *pUdf = taosArrayInit(taosHashGetSize(pUdfHash), TSDB_FUNC_NAME_LEN);
    if (NULL == *pUdf) {
      return TSDB_CODE_OUT_OF_MEMORY;
    }
    void* p = taosHashIterate(pUdfHash, NULL);
    while (NULL != p) {
      size_t len = 0;
      char*  pFunc = taosHashGetKey(p, &len);
      char   func[TSDB_FUNC_NAME_LEN] = {0};
      strncpy(func, pFunc, len);
      taosArrayPush(*pUdf, func);
      p = taosHashIterate(pUdfHash, p);
    }
  }
  return TSDB_CODE_SUCCESS;
}

int32_t buildCatalogReq(const SParseMetaCache* pMetaCache, SCatalogReq* pCatalogReq) {
  int32_t code = buildTableReqFromDb(pMetaCache->pTableMeta, &pCatalogReq->pTableMeta);
  if (TSDB_CODE_SUCCESS == code) {
    code = buildDbReq(pMetaCache->pDbVgroup, &pCatalogReq->pDbVgroup);
  }
  if (TSDB_CODE_SUCCESS == code) {
    code = buildTableReqFromDb(pMetaCache->pTableVgroup, &pCatalogReq->pTableHash);
  }
  if (TSDB_CODE_SUCCESS == code) {
    code = buildDbReq(pMetaCache->pDbCfg, &pCatalogReq->pDbCfg);
  }
  if (TSDB_CODE_SUCCESS == code) {
    code = buildDbReq(pMetaCache->pDbInfo, &pCatalogReq->pDbInfo);
  }
  if (TSDB_CODE_SUCCESS == code) {
    code = buildUserAuthReq(pMetaCache->pUserAuth, &pCatalogReq->pUser);
  }
  if (TSDB_CODE_SUCCESS == code) {
    code = buildUdfReq(pMetaCache->pUdf, &pCatalogReq->pUdf);
  }
  if (TSDB_CODE_SUCCESS == code) {
    code = buildTableReq(pMetaCache->pTableIndex, &pCatalogReq->pTableIndex);
  }
  if (TSDB_CODE_SUCCESS == code) {
    code = buildTableReq(pMetaCache->pTableCfg, &pCatalogReq->pTableCfg);
  }
#ifdef TD_ENTERPRISE
  if (TSDB_CODE_SUCCESS == code) {
    code = buildTableReqFromDb(pMetaCache->pTableMeta, &pCatalogReq->pView);
  }  
#endif  
  pCatalogReq->dNodeRequired = pMetaCache->dnodeRequired;
  return code;
}


SNode* createSelectStmtImpl(bool isDistinct, SNodeList* pProjectionList, SNode* pTable, SNodeList* pHint) {
  SSelectStmt* select = (SSelectStmt*)nodesMakeNode(QUERY_NODE_SELECT_STMT);
  if (NULL == select) {
    return NULL;
  }
  select->isDistinct = isDistinct;
  select->pProjectionList = pProjectionList;
  select->pFromTable = pTable;
  sprintf(select->stmtName, "%p", select);
  select->timeLineResMode = select->isDistinct ? TIME_LINE_NONE : TIME_LINE_GLOBAL;
  select->timeLineCurMode = TIME_LINE_GLOBAL;
  select->onlyHasKeepOrderFunc = true;
  select->timeRange = TSWINDOW_INITIALIZER;
  select->pHint = pHint;
  return (SNode*)select;
}

static int32_t putMetaDataToHash(const char* pKey, int32_t len, const SArray* pData, int32_t index, SHashObj** pHash) {
  if (NULL == *pHash) {
    *pHash = taosHashInit(4, taosGetDefaultHashFunction(TSDB_DATA_TYPE_BINARY), true, HASH_NO_LOCK);
    if (NULL == *pHash) {
      return TSDB_CODE_OUT_OF_MEMORY;
    }
  }
  SMetaRes* pRes = taosArrayGet(pData, index);
  return taosHashPut(*pHash, pKey, len, &pRes, POINTER_BYTES);
}

int32_t getMetaDataFromHash(const char* pKey, int32_t len, SHashObj* pHash, void** pOutput) {
  SMetaRes** pRes = taosHashGet(pHash, pKey, len);
  if (NULL == pRes || NULL == *pRes) {
    return TSDB_CODE_PAR_INTERNAL_ERROR;
  }
  if (TSDB_CODE_SUCCESS == (*pRes)->code) {
    *pOutput = (*pRes)->pRes;
  }
  return (*pRes)->code;
}

static int32_t putTableDataToCache(const SArray* pTableReq, const SArray* pTableData, SHashObj** pTable) {
  int32_t ntables = taosArrayGetSize(pTableReq);
  for (int32_t i = 0; i < ntables; ++i) {
    char fullName[TSDB_TABLE_FNAME_LEN];
    tNameExtractFullName(taosArrayGet(pTableReq, i), fullName);
    if (TSDB_CODE_SUCCESS != putMetaDataToHash(fullName, strlen(fullName), pTableData, i, pTable)) {
      return TSDB_CODE_OUT_OF_MEMORY;
    }
  }
  return TSDB_CODE_SUCCESS;
}

static int32_t putDbDataToCache(const SArray* pDbReq, const SArray* pDbData, SHashObj** pDb) {
  int32_t nvgs = taosArrayGetSize(pDbReq);
  for (int32_t i = 0; i < nvgs; ++i) {
    char* pDbFName = taosArrayGet(pDbReq, i);
    if (TSDB_CODE_SUCCESS != putMetaDataToHash(pDbFName, strlen(pDbFName), pDbData, i, pDb)) {
      return TSDB_CODE_OUT_OF_MEMORY;
    }
  }
  return TSDB_CODE_SUCCESS;
}

static int32_t putDbTableDataToCache(const SArray* pDbReq, const SArray* pTableData, SHashObj** pTable) {
  int32_t ndbs = taosArrayGetSize(pDbReq);
  int32_t tableNo = 0;
  for (int32_t i = 0; i < ndbs; ++i) {
    STablesReq* pReq = taosArrayGet(pDbReq, i);
    int32_t     ntables = taosArrayGetSize(pReq->pTables);
    for (int32_t j = 0; j < ntables; ++j) {
      char fullName[TSDB_TABLE_FNAME_LEN];
      tNameExtractFullName(taosArrayGet(pReq->pTables, j), fullName);
      if (TSDB_CODE_SUCCESS != putMetaDataToHash(fullName, strlen(fullName), pTableData, tableNo, pTable)) {
        return TSDB_CODE_OUT_OF_MEMORY;
      }
      ++tableNo;
    }
  }
  return TSDB_CODE_SUCCESS;
}

static int32_t putUserAuthToCache(const SArray* pUserAuthReq, const SArray* pUserAuthData, SHashObj** pUserAuth) {
  int32_t nvgs = taosArrayGetSize(pUserAuthReq);
  for (int32_t i = 0; i < nvgs; ++i) {
    SUserAuthInfo* pUser = taosArrayGet(pUserAuthReq, i);
    char           key[USER_AUTH_KEY_MAX_LEN] = {0};
    int32_t        len = userAuthToString(pUser->tbName.acctId, pUser->user, pUser->tbName.dbname, pUser->tbName.tname,
                                          pUser->type, key, pUser->isView);
    if (TSDB_CODE_SUCCESS != putMetaDataToHash(key, len, pUserAuthData, i, pUserAuth)) {
      return TSDB_CODE_OUT_OF_MEMORY;
    }
  }
  return TSDB_CODE_SUCCESS;
}

static int32_t putUdfToCache(const SArray* pUdfReq, const SArray* pUdfData, SHashObj** pUdf) {
  int32_t num = taosArrayGetSize(pUdfReq);
  for (int32_t i = 0; i < num; ++i) {
    char* pFunc = taosArrayGet(pUdfReq, i);
    if (TSDB_CODE_SUCCESS != putMetaDataToHash(pFunc, strlen(pFunc), pUdfData, i, pUdf)) {
      return TSDB_CODE_OUT_OF_MEMORY;
    }
  }
  return TSDB_CODE_SUCCESS;
}

int32_t putMetaDataToCache(const SCatalogReq* pCatalogReq, const SMetaData* pMetaData, SParseMetaCache* pMetaCache) {
  int32_t code = putDbTableDataToCache(pCatalogReq->pTableMeta, pMetaData->pTableMeta, &pMetaCache->pTableMeta);
  if (TSDB_CODE_SUCCESS == code) {
    code = putDbDataToCache(pCatalogReq->pDbVgroup, pMetaData->pDbVgroup, &pMetaCache->pDbVgroup);
  }
  if (TSDB_CODE_SUCCESS == code) {
    code = putDbTableDataToCache(pCatalogReq->pTableHash, pMetaData->pTableHash, &pMetaCache->pTableVgroup);
  }
  if (TSDB_CODE_SUCCESS == code) {
    code = putDbDataToCache(pCatalogReq->pDbCfg, pMetaData->pDbCfg, &pMetaCache->pDbCfg);
  }
  if (TSDB_CODE_SUCCESS == code) {
    code = putDbDataToCache(pCatalogReq->pDbInfo, pMetaData->pDbInfo, &pMetaCache->pDbInfo);
  }
  if (TSDB_CODE_SUCCESS == code) {
    code = putUserAuthToCache(pCatalogReq->pUser, pMetaData->pUser, &pMetaCache->pUserAuth);
  }
  if (TSDB_CODE_SUCCESS == code) {
    code = putUdfToCache(pCatalogReq->pUdf, pMetaData->pUdfList, &pMetaCache->pUdf);
  }
  if (TSDB_CODE_SUCCESS == code) {
    code = putTableDataToCache(pCatalogReq->pTableIndex, pMetaData->pTableIndex, &pMetaCache->pTableIndex);
  }
  if (TSDB_CODE_SUCCESS == code) {
    code = putTableDataToCache(pCatalogReq->pTableCfg, pMetaData->pTableCfg, &pMetaCache->pTableCfg);
  }
#ifdef TD_ENTERPRISE
  if (TSDB_CODE_SUCCESS == code) {
    code = putDbTableDataToCache(pCatalogReq->pView, pMetaData->pView, &pMetaCache->pViews);
  }
#endif  
  pMetaCache->pDnodes = pMetaData->pDnodeList;
  return code;
}

static int32_t reserveTableReqInCacheImpl(const char* pTbFName, int32_t len, SHashObj** pTables) {
  if (NULL == *pTables) {
    *pTables = taosHashInit(4, taosGetDefaultHashFunction(TSDB_DATA_TYPE_BINARY), true, HASH_NO_LOCK);
    if (NULL == *pTables) {
      return TSDB_CODE_OUT_OF_MEMORY;
    }
  }
  return taosHashPut(*pTables, pTbFName, len, &nullPointer, POINTER_BYTES);
}

static int32_t reserveTableReqInCache(int32_t acctId, const char* pDb, const char* pTable, SHashObj** pTables) {
  char    fullName[TSDB_TABLE_FNAME_LEN];
  int32_t len = snprintf(fullName, sizeof(fullName), "%d.%s.%s", acctId, pDb, pTable);
  return reserveTableReqInCacheImpl(fullName, len, pTables);
}

static int32_t reserveTableReqInDbCacheImpl(int32_t acctId, const char* pDb, const char* pTable, SHashObj* pDbs) {
  SParseTablesMetaReq req = {0};
  int32_t             len = snprintf(req.dbFName, sizeof(req.dbFName), "%d.%s", acctId, pDb);
  int32_t             code = reserveTableReqInCache(acctId, pDb, pTable, &req.pTables);
  if (TSDB_CODE_SUCCESS == code) {
    code = taosHashPut(pDbs, req.dbFName, len, &req, sizeof(SParseTablesMetaReq));
  }
  return code;
}

static int32_t reserveTableReqInDbCache(int32_t acctId, const char* pDb, const char* pTable, SHashObj** pDbs) {
  if (NULL == *pDbs) {
    *pDbs = taosHashInit(4, taosGetDefaultHashFunction(TSDB_DATA_TYPE_BINARY), true, HASH_NO_LOCK);
    if (NULL == *pDbs) {
      return TSDB_CODE_OUT_OF_MEMORY;
    }
  }
  char                 fullName[TSDB_DB_FNAME_LEN];
  int32_t              len = snprintf(fullName, sizeof(fullName), "%d.%s", acctId, pDb);
  SParseTablesMetaReq* pReq = taosHashGet(*pDbs, fullName, len);
  if (NULL == pReq) {
    return reserveTableReqInDbCacheImpl(acctId, pDb, pTable, *pDbs);
  }
  return reserveTableReqInCache(acctId, pDb, pTable, &pReq->pTables);
}

int32_t reserveTableMetaInCache(int32_t acctId, const char* pDb, const char* pTable, SParseMetaCache* pMetaCache) {
  return reserveTableReqInDbCache(acctId, pDb, pTable, &pMetaCache->pTableMeta);
}

int32_t reserveTableMetaInCacheExt(const SName* pName, SParseMetaCache* pMetaCache) {
  return reserveTableReqInDbCache(pName->acctId, pName->dbname, pName->tname, &pMetaCache->pTableMeta);
}

int32_t getTableMetaFromCache(SParseMetaCache* pMetaCache, const SName* pName, STableMeta** pMeta) {
  char fullName[TSDB_TABLE_FNAME_LEN];
  tNameExtractFullName(pName, fullName);
  STableMeta* pTableMeta = NULL;
  int32_t     code = getMetaDataFromHash(fullName, strlen(fullName), pMetaCache->pTableMeta, (void**)&pTableMeta);
  if (TSDB_CODE_SUCCESS == code) {
    *pMeta = tableMetaDup(pTableMeta);
    if (NULL == *pMeta) {
      code = TSDB_CODE_OUT_OF_MEMORY;
    }
  }
  return code;
}

int32_t buildTableMetaFromViewMeta(STableMeta** pMeta, SViewMeta* pViewMeta) {
  *pMeta = taosMemoryCalloc(1, sizeof(STableMeta) + pViewMeta->numOfCols * sizeof(SSchema));
  if (NULL == *pMeta) {
    return TSDB_CODE_OUT_OF_MEMORY;
  }
  (*pMeta)->uid = pViewMeta->viewId;
  (*pMeta)->vgId = MNODE_HANDLE;
  (*pMeta)->tableType = TSDB_VIEW_TABLE;
  (*pMeta)->sversion = pViewMeta->version;
  (*pMeta)->tversion = pViewMeta->version;
  (*pMeta)->tableInfo.precision = pViewMeta->precision;
  (*pMeta)->tableInfo.numOfColumns = pViewMeta->numOfCols;
  memcpy((*pMeta)->schema, pViewMeta->pSchema, sizeof(SSchema) * pViewMeta->numOfCols);
  
  for (int32_t i = 0; i < pViewMeta->numOfCols; ++i) {
    (*pMeta)->tableInfo.rowSize += (*pMeta)->schema[i].bytes;
  }    
  return TSDB_CODE_SUCCESS;
}

int32_t getViewMetaFromCache(SParseMetaCache* pMetaCache, const SName* pName, STableMeta** pMeta) {
  char fullName[TSDB_TABLE_FNAME_LEN];
  tNameExtractFullName(pName, fullName);
  SViewMeta* pViewMeta = NULL;
  int32_t     code = getMetaDataFromHash(fullName, strlen(fullName), pMetaCache->pViews, (void**)&pViewMeta);
  if (TSDB_CODE_SUCCESS == code) {
    code = buildTableMetaFromViewMeta(pMeta, pViewMeta);
  }
  return code;
}


static int32_t reserveDbReqInCache(int32_t acctId, const char* pDb, SHashObj** pDbs) {
  if (NULL == *pDbs) {
    *pDbs = taosHashInit(4, taosGetDefaultHashFunction(TSDB_DATA_TYPE_BINARY), true, HASH_NO_LOCK);
    if (NULL == *pDbs) {
      return TSDB_CODE_OUT_OF_MEMORY;
    }
  }
  char    fullName[TSDB_TABLE_FNAME_LEN];
  int32_t len = snprintf(fullName, sizeof(fullName), "%d.%s", acctId, pDb);
  return taosHashPut(*pDbs, fullName, len, &nullPointer, POINTER_BYTES);
}

int32_t reserveDbVgInfoInCache(int32_t acctId, const char* pDb, SParseMetaCache* pMetaCache) {
  return reserveDbReqInCache(acctId, pDb, &pMetaCache->pDbVgroup);
}

int32_t getDbVgInfoFromCache(SParseMetaCache* pMetaCache, const char* pDbFName, SArray** pVgInfo) {
  SArray* pVgList = NULL;
  int32_t code = getMetaDataFromHash(pDbFName, strlen(pDbFName), pMetaCache->pDbVgroup, (void**)&pVgList);
  // pVgList is null, which is a legal value, indicating that the user DB has not been created
  if (TSDB_CODE_SUCCESS == code && NULL != pVgList) {
    *pVgInfo = taosArrayDup(pVgList, NULL);
    if (NULL == *pVgInfo) {
      code = TSDB_CODE_OUT_OF_MEMORY;
    }
  }
  return code;
}

int32_t reserveTableVgroupInCache(int32_t acctId, const char* pDb, const char* pTable, SParseMetaCache* pMetaCache) {
  return reserveTableReqInDbCache(acctId, pDb, pTable, &pMetaCache->pTableVgroup);
}

int32_t reserveTableVgroupInCacheExt(const SName* pName, SParseMetaCache* pMetaCache) {
  return reserveTableReqInDbCache(pName->acctId, pName->dbname, pName->tname, &pMetaCache->pTableVgroup);
}

int32_t getTableVgroupFromCache(SParseMetaCache* pMetaCache, const SName* pName, SVgroupInfo* pVgroup) {
  char fullName[TSDB_TABLE_FNAME_LEN];
  tNameExtractFullName(pName, fullName);
  SVgroupInfo* pVg = NULL;
  int32_t      code = getMetaDataFromHash(fullName, strlen(fullName), pMetaCache->pTableVgroup, (void**)&pVg);
  if (TSDB_CODE_SUCCESS == code) {
    memcpy(pVgroup, pVg, sizeof(SVgroupInfo));
  }
  return code;
}

int32_t reserveDbVgVersionInCache(int32_t acctId, const char* pDb, SParseMetaCache* pMetaCache) {
  return reserveDbReqInCache(acctId, pDb, &pMetaCache->pDbInfo);
}

int32_t getDbVgVersionFromCache(SParseMetaCache* pMetaCache, const char* pDbFName, int32_t* pVersion, int64_t* pDbId,
                                int32_t* pTableNum, int64_t* pStateTs) {
  SDbInfo* pDbInfo = NULL;
  int32_t  code = getMetaDataFromHash(pDbFName, strlen(pDbFName), pMetaCache->pDbInfo, (void**)&pDbInfo);
  if (TSDB_CODE_SUCCESS == code) {
    *pVersion = pDbInfo->vgVer;
    *pDbId = pDbInfo->dbId;
    *pTableNum = pDbInfo->tbNum;
    *pStateTs = pDbInfo->stateTs;
  }
  return code;
}

int32_t reserveDbCfgInCache(int32_t acctId, const char* pDb, SParseMetaCache* pMetaCache) {
  return reserveDbReqInCache(acctId, pDb, &pMetaCache->pDbCfg);
}

int32_t getDbCfgFromCache(SParseMetaCache* pMetaCache, const char* pDbFName, SDbCfgInfo* pInfo) {
  SDbCfgInfo* pDbCfg = NULL;
  int32_t     code = getMetaDataFromHash(pDbFName, strlen(pDbFName), pMetaCache->pDbCfg, (void**)&pDbCfg);
  if (TSDB_CODE_SUCCESS == code) {
    memcpy(pInfo, pDbCfg, sizeof(SDbCfgInfo));
  }
  return code;
}

static int32_t reserveUserAuthInCacheImpl(const char* pKey, int32_t len, SParseMetaCache* pMetaCache) {
  if (NULL == pMetaCache->pUserAuth) {
    pMetaCache->pUserAuth = taosHashInit(4, taosGetDefaultHashFunction(TSDB_DATA_TYPE_BINARY), true, HASH_NO_LOCK);
    if (NULL == pMetaCache->pUserAuth) {
      return TSDB_CODE_OUT_OF_MEMORY;
    }
  }
  return taosHashPut(pMetaCache->pUserAuth, pKey, len, &nullPointer, POINTER_BYTES);
}

int32_t reserveUserAuthInCache(int32_t acctId, const char* pUser, const char* pDb, const char* pTable, AUTH_TYPE type,
                               SParseMetaCache* pMetaCache) {
  char    key[USER_AUTH_KEY_MAX_LEN] = {0};
  int32_t len = userAuthToString(acctId, pUser, pDb, pTable, type, key, false);
  return reserveUserAuthInCacheImpl(key, len, pMetaCache);
}

int32_t reserveViewUserAuthInCache(int32_t acctId, const char* pUser, const char* pDb, const char* pTable, AUTH_TYPE type,
                              SParseMetaCache* pMetaCache) {
 char    key[USER_AUTH_KEY_MAX_LEN] = {0};
 int32_t len = userAuthToString(acctId, pUser, pDb, pTable, type, key, true);
 return reserveUserAuthInCacheImpl(key, len, pMetaCache);
}



int32_t getUserAuthFromCache(SParseMetaCache* pMetaCache, SUserAuthInfo* pAuthReq, SUserAuthRes* pAuthRes) {
  char          key[USER_AUTH_KEY_MAX_LEN] = {0};
  int32_t       len = userAuthToString(pAuthReq->tbName.acctId, pAuthReq->user, pAuthReq->tbName.dbname,
                                       pAuthReq->tbName.tname, pAuthReq->type, key, pAuthReq->isView);
  SUserAuthRes* pAuth = NULL;
  int32_t       code = getMetaDataFromHash(key, len, pMetaCache->pUserAuth, (void**)&pAuth);
  if (TSDB_CODE_SUCCESS == code) {
    memcpy(pAuthRes, pAuth, sizeof(SUserAuthRes));
  }
  return code;
}

int32_t reserveUdfInCache(const char* pFunc, SParseMetaCache* pMetaCache) {
  if (NULL == pMetaCache->pUdf) {
    pMetaCache->pUdf = taosHashInit(4, taosGetDefaultHashFunction(TSDB_DATA_TYPE_BINARY), true, HASH_NO_LOCK);
    if (NULL == pMetaCache->pUdf) {
      return TSDB_CODE_OUT_OF_MEMORY;
    }
  }
  return taosHashPut(pMetaCache->pUdf, pFunc, strlen(pFunc), &nullPointer, POINTER_BYTES);
}

int32_t getUdfInfoFromCache(SParseMetaCache* pMetaCache, const char* pFunc, SFuncInfo* pInfo) {
  SFuncInfo* pFuncInfo = NULL;
  int32_t    code = getMetaDataFromHash(pFunc, strlen(pFunc), pMetaCache->pUdf, (void**)&pFuncInfo);
  if (TSDB_CODE_SUCCESS == code) {
    memcpy(pInfo, pFuncInfo, sizeof(SFuncInfo));
  }
  return code;
}

static void destroySmaIndex(void* p) { taosMemoryFree(((STableIndexInfo*)p)->expr); }

static SArray* smaIndexesDup(SArray* pSrc) {
  SArray* pDst = taosArrayDup(pSrc, NULL);
  if (NULL == pDst) {
    return NULL;
  }
  int32_t size = taosArrayGetSize(pDst);
  for (int32_t i = 0; i < size; ++i) {
    ((STableIndexInfo*)taosArrayGet(pDst, i))->expr = NULL;
  }
  for (int32_t i = 0; i < size; ++i) {
    STableIndexInfo* pIndex = taosArrayGet(pDst, i);
    pIndex->expr = taosStrdup(((STableIndexInfo*)taosArrayGet(pSrc, i))->expr);
    if (NULL == pIndex->expr) {
      taosArrayDestroyEx(pDst, destroySmaIndex);
      return NULL;
    }
  }
  return pDst;
}

int32_t reserveTableIndexInCache(int32_t acctId, const char* pDb, const char* pTable, SParseMetaCache* pMetaCache) {
  return reserveTableReqInCache(acctId, pDb, pTable, &pMetaCache->pTableIndex);
}

int32_t reserveTableCfgInCache(int32_t acctId, const char* pDb, const char* pTable, SParseMetaCache* pMetaCache) {
  return reserveTableReqInCache(acctId, pDb, pTable, &pMetaCache->pTableCfg);
}

int32_t getTableIndexFromCache(SParseMetaCache* pMetaCache, const SName* pName, SArray** pIndexes) {
  char fullName[TSDB_TABLE_FNAME_LEN];
  tNameExtractFullName(pName, fullName);
  SArray* pSmaIndexes = NULL;
  int32_t code = getMetaDataFromHash(fullName, strlen(fullName), pMetaCache->pTableIndex, (void**)&pSmaIndexes);
  if (TSDB_CODE_SUCCESS == code && NULL != pSmaIndexes) {
    *pIndexes = smaIndexesDup(pSmaIndexes);
    if (NULL == *pIndexes) {
      code = TSDB_CODE_OUT_OF_MEMORY;
    }
  }
  return code;
}

STableCfg* tableCfgDup(STableCfg* pCfg) {
  STableCfg* pNew = taosMemoryMalloc(sizeof(*pNew));

  memcpy(pNew, pCfg, sizeof(*pNew));
  if (NULL != pNew->pComment) {
    pNew->pComment = taosMemoryCalloc(pNew->commentLen + 1, 1);
    memcpy(pNew->pComment, pCfg->pComment, pNew->commentLen);
  }
  if (NULL != pNew->pFuncs) {
    pNew->pFuncs = taosArrayDup(pNew->pFuncs, NULL);
  }
  if (NULL != pNew->pTags) {
    pNew->pTags = taosMemoryCalloc(pNew->tagsLen + 1, 1);
    memcpy(pNew->pTags, pCfg->pTags, pNew->tagsLen);
  }

  int32_t schemaSize = (pCfg->numOfColumns + pCfg->numOfTags) * sizeof(SSchema);

  SSchema* pSchema = taosMemoryMalloc(schemaSize);
  memcpy(pSchema, pCfg->pSchemas, schemaSize);

  pNew->pSchemas = pSchema;

  return pNew;
}

int32_t getTableCfgFromCache(SParseMetaCache* pMetaCache, const SName* pName, STableCfg** pOutput) {
  char fullName[TSDB_TABLE_FNAME_LEN];
  tNameExtractFullName(pName, fullName);
  STableCfg* pCfg = NULL;
  int32_t    code = getMetaDataFromHash(fullName, strlen(fullName), pMetaCache->pTableCfg, (void**)&pCfg);
  if (TSDB_CODE_SUCCESS == code && NULL != pCfg) {
    *pOutput = tableCfgDup(pCfg);
    if (NULL == *pOutput) {
      code = TSDB_CODE_OUT_OF_MEMORY;
    }
  }
  return code;
}

int32_t reserveDnodeRequiredInCache(SParseMetaCache* pMetaCache) {
  pMetaCache->dnodeRequired = true;
  return TSDB_CODE_SUCCESS;
}

int32_t getDnodeListFromCache(SParseMetaCache* pMetaCache, SArray** pDnodes) {
  SMetaRes* pRes = taosArrayGet(pMetaCache->pDnodes, 0);
  if (TSDB_CODE_SUCCESS != pRes->code) {
    return pRes->code;
  }

  *pDnodes = taosArrayDup((SArray*)pRes->pRes, NULL);
  if (NULL == *pDnodes) {
    return TSDB_CODE_OUT_OF_MEMORY;
  }
  return TSDB_CODE_SUCCESS;
}

void destoryParseTablesMetaReqHash(SHashObj* pHash) {
  SParseTablesMetaReq* p = taosHashIterate(pHash, NULL);
  while (NULL != p) {
    taosHashCleanup(p->pTables);
    p = taosHashIterate(pHash, p);
  }
  taosHashCleanup(pHash);
}

void destoryParseMetaCache(SParseMetaCache* pMetaCache, bool request) {
  if (request) {
    destoryParseTablesMetaReqHash(pMetaCache->pTableMeta);
    destoryParseTablesMetaReqHash(pMetaCache->pTableVgroup);
    destoryParseTablesMetaReqHash(pMetaCache->pViews);
  } else {
    taosHashCleanup(pMetaCache->pTableMeta);
    taosHashCleanup(pMetaCache->pTableVgroup);
    taosHashCleanup(pMetaCache->pViews);
  }
  taosHashCleanup(pMetaCache->pDbVgroup);
  taosHashCleanup(pMetaCache->pDbCfg);
  taosHashCleanup(pMetaCache->pDbInfo);
  taosHashCleanup(pMetaCache->pUserAuth);
  taosHashCleanup(pMetaCache->pUdf);
  taosHashCleanup(pMetaCache->pTableIndex);
  taosHashCleanup(pMetaCache->pTableCfg);
}

int64_t int64SafeSub(int64_t a, int64_t b) {
  int64_t res = (uint64_t)a - (uint64_t)b;

  if (a >= 0 && b < 0) {
    if ((uint64_t)res > (uint64_t)INT64_MAX) {
      // overflow
      res = INT64_MAX;
    }
  } else if (a < 0 && b > 0 && res >= 0) {
    // underflow
    res = INT64_MIN;
  }
  return res;
}

<|MERGE_RESOLUTION|>--- conflicted
+++ resolved
@@ -194,7 +194,6 @@
       return "ORDER BY \"%s\" is ambiguous";
     case TSDB_CODE_PAR_NOT_SUPPORT_MULTI_RESULT:
       return "Operator not supported multi result: %s";
-<<<<<<< HEAD
     case TSDB_CODE_PAR_INVALID_WJOIN_HAVING_EXPR:
       return "Not supported window join having expr";
     case TSDB_CODE_PAR_INVALID_WIN_OFFSET_UNIT:
@@ -203,7 +202,6 @@
       return "Valid primary timestamp required";
     case TSDB_CODE_PAR_NOT_WIN_FUNC:
       return "Column exists for window join with aggregation functions";
-=======
     case TSDB_CODE_PAR_TAG_IS_PRIMARY_KEY:
       return "tag %s can not be primary key";
     case TSDB_CODE_PAR_SECOND_COL_PK:
@@ -212,7 +210,6 @@
       return "primary key column must be of type int, uint, bigint, ubigint, and varchar";
     case TSDB_CODE_PAR_INVALID_PK_OP:
       return "primary key column can not be added, modified, and dropped";    
->>>>>>> d57f3324
     default:
       return "Unknown error";
   }
