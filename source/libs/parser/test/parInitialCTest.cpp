--- conflicted
+++ resolved
@@ -366,16 +366,11 @@
     int32_t len = snprintf(expect.name, sizeof(expect.name), "0.test.%s", pTbname);
     expect.name[len] = '\0';
     expect.igExists = igExists;
-<<<<<<< HEAD
-    expect.xFilesFactor = xFilesFactor;
-//    expect.ttl = ttl;
-=======
     expect.delay1 = delay1;
     expect.delay2 = delay2;
     expect.watermark1 = watermark1;
     expect.watermark2 = watermark2;
-    expect.ttl = ttl;
->>>>>>> d94a770b
+//    expect.ttl = ttl;
     if (nullptr != pComment) {
       expect.comment = strdup(pComment);
       expect.commentLen = strlen(pComment);
