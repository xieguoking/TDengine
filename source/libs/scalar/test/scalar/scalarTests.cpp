--- conflicted
+++ resolved
@@ -29,25 +29,15 @@
 
 #include "os.h"
 
-<<<<<<< HEAD
-#include "addr_any.h"
-=======
 #include "tglobal.h"
 #include "taos.h"
 #include "tdef.h"
 #include "tvariant.h"
-#include "tep.h"
+#include "tdatablock.h"
 #include "stub.h"
 #include "scalar.h"
->>>>>>> abc28ce5
 #include "nodes.h"
-#include "scalar.h"
-#include "stub.h"
-#include "taos.h"
-#include "tdatablock.h"
-#include "tdef.h"
 #include "tlog.h"
-#include "tvariant.h"
 
 namespace {
 
