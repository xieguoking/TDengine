/*
 * Copyright (c) 2019 TAOS Data, Inc. <jhtao@taosdata.com>
 *
 * This program is free software: you can use, redistribute, and/or modify
 * it under the terms of the GNU Affero General Public License, version 3
 * or later ("AGPL"), as published by the Free Software Foundation.
 *
 * This program is distributed in the hope that it will be useful, but WITHOUT
 * ANY WARRANTY; without even the implied warranty of MERCHANTABILITY or
 * FITNESS FOR A PARTICULAR PURPOSE.
 *
 * You should have received a copy of the GNU Affero General Public License
 * along with this program. If not, see <http://www.gnu.org/licenses/>.
 */
#include "os.h"
#include <tlog.h>
#include "thash.h"
//#include "queryLog.h"
#include "filter.h"
#include "filterInt.h"
#include "sclInt.h"
#include "tcompare.h"
#include "tdatablock.h"

OptrStr gOptrStr[] = {
  {0,                                      "invalid"},
  {OP_TYPE_ADD,                            "+"},
  {OP_TYPE_SUB,                            "-"},
  {OP_TYPE_MULTI,                          "*"},
  {OP_TYPE_DIV,                            "/"},
  {OP_TYPE_MOD,                            "%"},

  // bit operator
  {OP_TYPE_BIT_AND,                        "&"},
  {OP_TYPE_BIT_OR,                         "|"},

  // comparison operator
  {OP_TYPE_GREATER_THAN,                   ">"},
  {OP_TYPE_GREATER_EQUAL,                  ">="},
  {OP_TYPE_LOWER_THAN,                     "<"},
  {OP_TYPE_LOWER_EQUAL,                    "<="},
  {OP_TYPE_EQUAL,                          "=="},
  {OP_TYPE_NOT_EQUAL,                      "!="},
  {OP_TYPE_IN,                             "in"},
  {OP_TYPE_NOT_IN,                         "not in"},
  {OP_TYPE_LIKE,                           "like"},
  {OP_TYPE_NOT_LIKE,                       "not like"},
  {OP_TYPE_MATCH,                          "match"},
  {OP_TYPE_NMATCH,                         "nmatch"},
  {OP_TYPE_IS_NULL,                        "is null"},
  {OP_TYPE_IS_NOT_NULL,                    "not null"},
  {OP_TYPE_IS_TRUE,                        "is true"},
  {OP_TYPE_IS_FALSE,                       "is false"},
  {OP_TYPE_IS_UNKNOWN,                     "is unknown"},
  {OP_TYPE_IS_NOT_TRUE,                    "not true"},
  {OP_TYPE_IS_NOT_FALSE,                   "not false"},
  {OP_TYPE_IS_NOT_UNKNOWN,                 "not unknown"},

  // json operator
  {OP_TYPE_JSON_GET_VALUE,                 "json get"},
  {OP_TYPE_JSON_CONTAINS,                  "json contains"}
};

bool filterRangeCompGi (const void *minv, const void *maxv, const void *minr, const void *maxr, __compar_fn_t cfunc) {
  int32_t result = cfunc(maxv, minr);
  //if (result == TSDB_DATA_JSON_CAN_NOT_COMPARE) return false;
  return result >= 0;
}
bool filterRangeCompGe (const void *minv, const void *maxv, const void *minr, const void *maxr, __compar_fn_t cfunc) {
  int32_t result = cfunc(maxv, minr);
  //if (result == TSDB_DATA_JSON_CAN_NOT_COMPARE) return false;
  return result > 0;
}
bool filterRangeCompLi (const void *minv, const void *maxv, const void *minr, const void *maxr, __compar_fn_t cfunc) {
  int32_t result = cfunc(minv, maxr);
  //if (result == TSDB_DATA_JSON_CAN_NOT_COMPARE) return false;
  return result <= 0;
}
bool filterRangeCompLe (const void *minv, const void *maxv, const void *minr, const void *maxr, __compar_fn_t cfunc) {
  int32_t result = cfunc(minv, maxr);
  //if (result == TSDB_DATA_JSON_CAN_NOT_COMPARE) return false;
  return result < 0;
}
bool filterRangeCompii (const void *minv, const void *maxv, const void *minr, const void *maxr, __compar_fn_t cfunc) {
  return cfunc(maxv, minr) >= 0 && cfunc(minv, maxr) <= 0;
}
bool filterRangeCompee (const void *minv, const void *maxv, const void *minr, const void *maxr, __compar_fn_t cfunc) {
  return cfunc(maxv, minr) > 0 && cfunc(minv, maxr) < 0;
}
bool filterRangeCompei (const void *minv, const void *maxv, const void *minr, const void *maxr, __compar_fn_t cfunc) {
  return cfunc(maxv, minr) > 0 && cfunc(minv, maxr) <= 0;
}
bool filterRangeCompie (const void *minv, const void *maxv, const void *minr, const void *maxr, __compar_fn_t cfunc) {
  return cfunc(maxv, minr) >= 0 && cfunc(minv, maxr) < 0;
}

rangeCompFunc filterGetRangeCompFunc(char sflag, char eflag) {
  if (FILTER_GET_FLAG(sflag, RANGE_FLG_NULL)) {
    if (FILTER_GET_FLAG(eflag, RANGE_FLG_EXCLUDE)) {
      return filterRangeCompLe;
    }
    
    return filterRangeCompLi;
  }

  if (FILTER_GET_FLAG(eflag, RANGE_FLG_NULL)) {
    if (FILTER_GET_FLAG(sflag, RANGE_FLG_EXCLUDE)) {
      return filterRangeCompGe;
    }
    
    return filterRangeCompGi;
  }

  if (FILTER_GET_FLAG(sflag, RANGE_FLG_EXCLUDE)) {
    if (FILTER_GET_FLAG(eflag, RANGE_FLG_EXCLUDE)) {
      return filterRangeCompee;
    }

    return filterRangeCompei;
  }

  if (FILTER_GET_FLAG(eflag, RANGE_FLG_EXCLUDE)) {
    return filterRangeCompie;
  }

  return filterRangeCompii;
}

rangeCompFunc gRangeCompare[] = {filterRangeCompee, filterRangeCompei, filterRangeCompie, filterRangeCompii, filterRangeCompGe,
 filterRangeCompGi, filterRangeCompLe, filterRangeCompLi};


int8_t filterGetRangeCompFuncFromOptrs(uint8_t optr, uint8_t optr2) {
  if (optr2) {
    assert(optr2 == OP_TYPE_LOWER_THAN || optr2 == OP_TYPE_LOWER_EQUAL);  

    if (optr == OP_TYPE_GREATER_THAN) {
      if (optr2 == OP_TYPE_LOWER_THAN) {
        return 0;
      }

      return 1;
    }

    if (optr2 == OP_TYPE_LOWER_THAN) {
      return 2;
    }

    return 3;
  } else {
    switch (optr) {
     case OP_TYPE_GREATER_THAN:
      return 4;
     case OP_TYPE_GREATER_EQUAL:
      return 5;
     case OP_TYPE_LOWER_THAN:
      return 6;
     case OP_TYPE_LOWER_EQUAL:
      return 7;
     default:
      break;
    }
  }

  return -1;
}

__compar_fn_t gDataCompare[] = {compareInt32Val, compareInt8Val, compareInt16Val, compareInt64Val, compareFloatVal,
  compareDoubleVal, compareLenPrefixedStr, compareStrPatternMatch, compareChkInString, compareWStrPatternMatch, 
  compareLenPrefixedWStr, compareUint8Val, compareUint16Val, compareUint32Val, compareUint64Val,
  setChkInBytes1, setChkInBytes2, setChkInBytes4, setChkInBytes8, compareStrRegexCompMatch, 
  compareStrRegexCompNMatch, setChkNotInBytes1, setChkNotInBytes2, setChkNotInBytes4, setChkNotInBytes8,
  compareChkNotInString, compareStrPatternNotMatch, compareWStrPatternNotMatch
};

int8_t filterGetCompFuncIdx(int32_t type, int32_t optr) {
  int8_t comparFn = 0;

  if (optr == OP_TYPE_IN && (type != TSDB_DATA_TYPE_BINARY && type != TSDB_DATA_TYPE_NCHAR)) {
    switch (type) {
      case TSDB_DATA_TYPE_BOOL:
      case TSDB_DATA_TYPE_TINYINT:  
      case TSDB_DATA_TYPE_UTINYINT:  
        return 15;
      case TSDB_DATA_TYPE_SMALLINT:
      case TSDB_DATA_TYPE_USMALLINT:
        return 16;
      case TSDB_DATA_TYPE_INT:
      case TSDB_DATA_TYPE_UINT:
      case TSDB_DATA_TYPE_FLOAT:        
        return 17;
      case TSDB_DATA_TYPE_BIGINT:        
      case TSDB_DATA_TYPE_UBIGINT:        
      case TSDB_DATA_TYPE_DOUBLE:        
      case TSDB_DATA_TYPE_TIMESTAMP:        
        return 18;
      default:
        assert(0);
    }
  }

  if (optr == OP_TYPE_NOT_IN && (type != TSDB_DATA_TYPE_BINARY && type != TSDB_DATA_TYPE_NCHAR)) {
    switch (type) {
      case TSDB_DATA_TYPE_BOOL:
      case TSDB_DATA_TYPE_TINYINT:  
      case TSDB_DATA_TYPE_UTINYINT:  
        return 21;
      case TSDB_DATA_TYPE_SMALLINT:
      case TSDB_DATA_TYPE_USMALLINT:
        return 22;
      case TSDB_DATA_TYPE_INT:
      case TSDB_DATA_TYPE_UINT:
      case TSDB_DATA_TYPE_FLOAT:        
        return 23;
      case TSDB_DATA_TYPE_BIGINT:        
      case TSDB_DATA_TYPE_UBIGINT:        
      case TSDB_DATA_TYPE_DOUBLE:        
      case TSDB_DATA_TYPE_TIMESTAMP:        
        return 24;
      default:
        assert(0);
    }
  }
  
  switch (type) {
    case TSDB_DATA_TYPE_BOOL:
    case TSDB_DATA_TYPE_TINYINT:   comparFn = 1;   break;
    case TSDB_DATA_TYPE_SMALLINT:  comparFn = 2;  break;
    case TSDB_DATA_TYPE_INT:       comparFn = 0;  break;
    case TSDB_DATA_TYPE_BIGINT:
    case TSDB_DATA_TYPE_TIMESTAMP: comparFn = 3;  break;
    case TSDB_DATA_TYPE_FLOAT:     comparFn = 4;  break;
    case TSDB_DATA_TYPE_DOUBLE:    comparFn = 5; break;
    case TSDB_DATA_TYPE_BINARY: {
      if (optr == OP_TYPE_MATCH) {
        comparFn = 19;
      } else if (optr == OP_TYPE_NMATCH) {
        comparFn = 20;
      } else if (optr == OP_TYPE_LIKE) { /* wildcard query using like operator */
        comparFn = 7;
      } else if (optr == OP_TYPE_NOT_LIKE) { /* wildcard query using like operator */
        comparFn = 26;
      } else if (optr == OP_TYPE_IN) {
        comparFn = 8;
      } else if (optr == OP_TYPE_NOT_IN) {
        comparFn = 25;
      } else { /* normal relational comparFn */
        comparFn = 6;
      }
    
      break;
    }
  
    case TSDB_DATA_TYPE_NCHAR: {
      if (optr == OP_TYPE_MATCH) {
        comparFn = 19;
      } else if (optr == OP_TYPE_NMATCH) {
        comparFn = 20;
      } else if (optr == OP_TYPE_LIKE) {
        comparFn = 9;
      } else if (optr == OP_TYPE_LIKE) {
        comparFn = 27;
      } else if (optr == OP_TYPE_IN) {
        comparFn = 8;
      } else if (optr == OP_TYPE_NOT_IN) {
        comparFn = 25;
      } else {
        comparFn = 10;
      }
      break;
    }

    case TSDB_DATA_TYPE_UTINYINT:  comparFn = 11; break;
    case TSDB_DATA_TYPE_USMALLINT: comparFn = 12;break;
    case TSDB_DATA_TYPE_UINT:      comparFn = 13;break;
    case TSDB_DATA_TYPE_UBIGINT:   comparFn = 14;break;

    default:
      comparFn = 0;
      break;
  }
  
  return comparFn;
}

__compar_fn_t filterGetCompFunc(int32_t type, int32_t optr) {
  return gDataCompare[filterGetCompFuncIdx(type, optr)];
}


static FORCE_INLINE int32_t filterCompareGroupCtx(const void *pLeft, const void *pRight) {
  SFilterGroupCtx *left = *((SFilterGroupCtx**)pLeft), *right = *((SFilterGroupCtx**)pRight);
  if (left->colNum > right->colNum) return 1;
  if (left->colNum < right->colNum) return -1;
  return 0;
}

int32_t filterInitUnitsFields(SFilterInfo *info) {
  info->unitSize = FILTER_DEFAULT_UNIT_SIZE;
  info->units = taosMemoryCalloc(info->unitSize, sizeof(SFilterUnit));
  
  info->fields[FLD_TYPE_COLUMN].num = 0;
  info->fields[FLD_TYPE_COLUMN].size = FILTER_DEFAULT_FIELD_SIZE;
  info->fields[FLD_TYPE_COLUMN].fields = taosMemoryCalloc(info->fields[FLD_TYPE_COLUMN].size, sizeof(SFilterField));
  info->fields[FLD_TYPE_VALUE].num = 0;
  info->fields[FLD_TYPE_VALUE].size = FILTER_DEFAULT_FIELD_SIZE;
  info->fields[FLD_TYPE_VALUE].fields = taosMemoryCalloc(info->fields[FLD_TYPE_VALUE].size, sizeof(SFilterField));

  return TSDB_CODE_SUCCESS;
}

static FORCE_INLINE SFilterRangeNode* filterNewRange(SFilterRangeCtx *ctx, SFilterRange* ra) {
  SFilterRangeNode *r = NULL;
  
  if (ctx->rf) {
    r = ctx->rf;
    ctx->rf = ctx->rf->next;
    r->prev = NULL;
    r->next = NULL;
  } else {
    r = taosMemoryCalloc(1, sizeof(SFilterRangeNode)); 
  }

  FILTER_COPY_RA(&r->ra, ra);

  return r;
}

void* filterInitRangeCtx(int32_t type, int32_t options) {
  if (type > TSDB_DATA_TYPE_UBIGINT || type < TSDB_DATA_TYPE_BOOL || type == TSDB_DATA_TYPE_BINARY || type == TSDB_DATA_TYPE_NCHAR) {
    qError("not supported range type:%d", type);
    return NULL;
  }
  
  SFilterRangeCtx *ctx = taosMemoryCalloc(1, sizeof(SFilterRangeCtx));

  ctx->type = type;
  ctx->options = options;
  ctx->pCompareFunc = getComparFunc(type, 0);

  return ctx;
}


int32_t filterResetRangeCtx(SFilterRangeCtx *ctx) {
  ctx->status = 0;

  if (ctx->rf == NULL) {
    ctx->rf = ctx->rs;
    ctx->rs = NULL;
    return TSDB_CODE_SUCCESS;
  }

  ctx->isnull = false;
  ctx->notnull = false;
  ctx->isrange = false;

  SFilterRangeNode *r = ctx->rf;
  
  while (r && r->next) {
    r = r->next;
  }

  r->next = ctx->rs;
  ctx->rs = NULL;
  return TSDB_CODE_SUCCESS;
}

int32_t filterReuseRangeCtx(SFilterRangeCtx *ctx, int32_t type, int32_t options) {
  filterResetRangeCtx(ctx);

  ctx->type = type;
  ctx->options = options;
  ctx->pCompareFunc = getComparFunc(type, 0);

  return TSDB_CODE_SUCCESS;
}


int32_t filterConvertRange(SFilterRangeCtx *cur, SFilterRange *ra, bool *notNull) {
  if (!FILTER_GET_FLAG(ra->sflag, RANGE_FLG_NULL)) {
    int32_t sr = cur->pCompareFunc(&ra->s, getDataMin(cur->type));
    if (sr == 0) {
      FILTER_SET_FLAG(ra->sflag, RANGE_FLG_NULL);
    }
  }

  if (!FILTER_GET_FLAG(ra->eflag, RANGE_FLG_NULL)) {
    int32_t er = cur->pCompareFunc(&ra->e, getDataMax(cur->type));
    if (er == 0) {
      FILTER_SET_FLAG(ra->eflag, RANGE_FLG_NULL);
    }
  }

  
  if (FILTER_GET_FLAG(ra->sflag, RANGE_FLG_NULL) && FILTER_GET_FLAG(ra->eflag, RANGE_FLG_NULL)) {
    *notNull = true;
  } else {
    *notNull = false;
  }

  return TSDB_CODE_SUCCESS;
}

int32_t filterAddRangeOptr(void* h, uint8_t raOptr, int32_t optr, bool *empty, bool *all) {
  SFilterRangeCtx *ctx = (SFilterRangeCtx *)h;

  if (optr == LOGIC_COND_TYPE_AND) {
    SET_AND_OPTR(ctx, raOptr);
    if (CHK_AND_OPTR(ctx) || (raOptr == FILTER_DUMMY_EMPTY_OPTR)) {
      FILTER_SET_FLAG(ctx->status, MR_ST_EMPTY);
      *empty = true;
    }
  } else {
    SET_OR_OPTR(ctx, raOptr);
    if (CHK_OR_OPTR(ctx)) {
      FILTER_SET_FLAG(ctx->status, MR_ST_ALL);
      *all = true;
    }
  }

  return TSDB_CODE_SUCCESS;
}



int32_t filterAddRangeImpl(void* h, SFilterRange* ra, int32_t optr) {
  SFilterRangeCtx *ctx = (SFilterRangeCtx *)h;

  if (ctx->rs == NULL) {
    if ((FILTER_GET_FLAG(ctx->status, MR_ST_START) == 0) 
      || (FILTER_GET_FLAG(ctx->status, MR_ST_ALL) && (optr == LOGIC_COND_TYPE_AND))
      || ((!FILTER_GET_FLAG(ctx->status, MR_ST_ALL)) && (optr == LOGIC_COND_TYPE_OR))) {
      APPEND_RANGE(ctx, ctx->rs, ra);
      FILTER_SET_FLAG(ctx->status, MR_ST_START);
    }

    return TSDB_CODE_SUCCESS;
  }

  SFilterRangeNode *r = ctx->rs;
  SFilterRangeNode *rn = NULL;
  int32_t cr = 0;

  if (optr == LOGIC_COND_TYPE_AND) {
    while (r != NULL) {
      cr = ctx->pCompareFunc(&r->ra.s, &ra->e);
      if (FILTER_GREATER(cr, r->ra.sflag, ra->eflag)) {
        FREE_FROM_RANGE(ctx, r);
        break;
      }

      cr = ctx->pCompareFunc(&ra->s, &r->ra.e);
      if (FILTER_GREATER(cr, ra->sflag, r->ra.eflag)) {
        rn = r->next;
        FREE_RANGE(ctx, r);
        r = rn;
        continue;
      }

      cr = ctx->pCompareFunc(&ra->s, &r->ra.s);
      if (FILTER_GREATER(cr, ra->sflag, r->ra.sflag)) {
        SIMPLE_COPY_VALUES((char *)&r->ra.s, &ra->s);
        cr == 0 ? (r->ra.sflag |= ra->sflag) : (r->ra.sflag = ra->sflag);
      }

      cr = ctx->pCompareFunc(&r->ra.e, &ra->e);
      if (FILTER_GREATER(cr, r->ra.eflag, ra->eflag)) {
        SIMPLE_COPY_VALUES((char *)&r->ra.e, &ra->e);
        cr == 0 ? (r->ra.eflag |= ra->eflag) : (r->ra.eflag = ra->eflag);
        break;
      }

      r = r->next;
    }

    return TSDB_CODE_SUCCESS;
  }


  //TSDB_RELATION_OR
  
  bool smerged = false;
  bool emerged = false;

  while (r != NULL) {
    cr = ctx->pCompareFunc(&r->ra.s, &ra->e);
    if (FILTER_GREATER(cr, r->ra.sflag, ra->eflag)) {    
      if (emerged == false) {
        INSERT_RANGE(ctx, r, ra);
      }
      
      break;
    }

    if (smerged == false) {
      cr = ctx->pCompareFunc(&ra->s, &r->ra.e);
      if (FILTER_GREATER(cr, ra->sflag, r->ra.eflag)) {   
        if (r->next) {
          r= r->next;
          continue;
        }

        APPEND_RANGE(ctx, r, ra);
        break;
      }

      cr = ctx->pCompareFunc(&r->ra.s, &ra->s);
      if (FILTER_GREATER(cr, r->ra.sflag, ra->sflag)) {         
        SIMPLE_COPY_VALUES((char *)&r->ra.s, &ra->s);        
        cr == 0 ? (r->ra.sflag &= ra->sflag) : (r->ra.sflag = ra->sflag);
      }

      smerged = true;
    }
    
    if (emerged == false) {
      cr = ctx->pCompareFunc(&ra->e, &r->ra.e);
      if (FILTER_GREATER(cr, ra->eflag, r->ra.eflag)) {
        SIMPLE_COPY_VALUES((char *)&r->ra.e, &ra->e);
        if (cr == 0) { 
          r->ra.eflag &= ra->eflag;
          break;
        }
        
        r->ra.eflag = ra->eflag;
        emerged = true;
        r = r->next;
        continue;
      }

      break;
    }

    cr = ctx->pCompareFunc(&ra->e, &r->ra.e);
    if (FILTER_GREATER(cr, ra->eflag, r->ra.eflag)) {
      rn = r->next;
      FREE_RANGE(ctx, r);
      r = rn;

      continue;
    } else {
      SIMPLE_COPY_VALUES(&r->prev->ra.e, (char *)&r->ra.e);
      cr == 0 ? (r->prev->ra.eflag &= r->ra.eflag) : (r->prev->ra.eflag = r->ra.eflag);
      FREE_RANGE(ctx, r);
      
      break;
    }
  }

  if (ctx->rs && ctx->rs->next == NULL) {
    bool notnull;
    filterConvertRange(ctx, &ctx->rs->ra, &notnull);
    if (notnull) {
      bool all = false;
      FREE_FROM_RANGE(ctx, ctx->rs);
      filterAddRangeOptr(h, OP_TYPE_IS_NOT_NULL, optr, NULL, &all);
      if (all) {
        FILTER_SET_FLAG(ctx->status, MR_ST_ALL);
      }
    }
  }

  return TSDB_CODE_SUCCESS;  
}

int32_t filterAddRange(void* h, SFilterRange* ra, int32_t optr) {
  SFilterRangeCtx *ctx = (SFilterRangeCtx *)h;
  
  if (FILTER_GET_FLAG(ra->sflag, RANGE_FLG_NULL)) {
    SIMPLE_COPY_VALUES(&ra->s, getDataMin(ctx->type));
    //FILTER_CLR_FLAG(ra->sflag, RA_NULL);
  }

  if (FILTER_GET_FLAG(ra->eflag, RANGE_FLG_NULL)) {
    SIMPLE_COPY_VALUES(&ra->e, getDataMax(ctx->type));
    //FILTER_CLR_FLAG(ra->eflag, RA_NULL);
  }

  return filterAddRangeImpl(h, ra, optr);
}


int32_t filterAddRangeCtx(void *dst, void *src, int32_t optr) {
  SFilterRangeCtx *dctx = (SFilterRangeCtx *)dst;
  SFilterRangeCtx *sctx = (SFilterRangeCtx *)src;

  assert(optr == LOGIC_COND_TYPE_OR);

  if (sctx->rs == NULL) {
    return TSDB_CODE_SUCCESS;
  }

  SFilterRangeNode *r = sctx->rs;
  
  while (r) {
    filterAddRange(dctx, &r->ra, optr);
    r = r->next;
  }

  return TSDB_CODE_SUCCESS;
}

int32_t filterCopyRangeCtx(void *dst, void *src) {
  SFilterRangeCtx *dctx = (SFilterRangeCtx *)dst;
  SFilterRangeCtx *sctx = (SFilterRangeCtx *)src;

  dctx->status = sctx->status;
  
  dctx->isnull = sctx->isnull;
  dctx->notnull = sctx->notnull;
  dctx->isrange = sctx->isrange;

  SFilterRangeNode *r = sctx->rs;
  SFilterRangeNode *dr = dctx->rs;
  
  while (r) {
    APPEND_RANGE(dctx, dr, &r->ra);
    if (dr == NULL) {
      dr = dctx->rs;
    } else {
      dr = dr->next;
    }
    r = r->next;
  }

  return TSDB_CODE_SUCCESS;
}



int32_t filterFinishRange(void* h) {
  SFilterRangeCtx *ctx = (SFilterRangeCtx *)h;

  if (FILTER_GET_FLAG(ctx->status, MR_ST_FIN)) {
    return TSDB_CODE_SUCCESS;
  }

  if (FILTER_GET_FLAG(ctx->options, FLT_OPTION_TIMESTAMP)) {
    SFilterRangeNode *r = ctx->rs;
    SFilterRangeNode *rn = NULL;
    
    while (r && r->next) {
      int64_t tmp = 1;
      operateVal(&tmp, &r->ra.e, &tmp, OP_TYPE_ADD, ctx->type);
      if (ctx->pCompareFunc(&tmp, &r->next->ra.s) == 0) {
        rn = r->next;
        SIMPLE_COPY_VALUES((char *)&r->next->ra.s, (char *)&r->ra.s);
        FREE_RANGE(ctx, r);
        r = rn;
      
        continue;
      }
      
      r = r->next;
    }
  }

  FILTER_SET_FLAG(ctx->status, MR_ST_FIN);

  return TSDB_CODE_SUCCESS;
}

int32_t filterGetRangeNum(void* h, int32_t* num) {
  filterFinishRange(h);
  
  SFilterRangeCtx *ctx = (SFilterRangeCtx *)h;

  *num = 0;

  SFilterRangeNode *r = ctx->rs;
  
  while (r) {
    ++(*num);
    r = r->next;
  }

  return TSDB_CODE_SUCCESS;
}


int32_t filterGetRangeRes(void* h, SFilterRange *ra) {
  filterFinishRange(h);

  SFilterRangeCtx *ctx = (SFilterRangeCtx *)h;
  uint32_t num = 0;
  SFilterRangeNode* r = ctx->rs;
  
  while (r) {
    FILTER_COPY_RA(ra, &r->ra);

    ++num;
    r = r->next;
    ++ra;
  }

  if (num == 0) {
    qError("no range result");
    return TSDB_CODE_QRY_APP_ERROR;
  }
  
  return TSDB_CODE_SUCCESS;
}


int32_t filterSourceRangeFromCtx(SFilterRangeCtx *ctx, void *sctx, int32_t optr, bool *empty, bool *all) {
  SFilterRangeCtx *src = (SFilterRangeCtx *)sctx;

  if (src->isnull){
    filterAddRangeOptr(ctx, OP_TYPE_IS_NULL, optr, empty, all);
    if (FILTER_GET_FLAG(ctx->status, MR_ST_ALL)) {
      *all = true;
    }
  }

  if (src->notnull) {
    filterAddRangeOptr(ctx, OP_TYPE_IS_NOT_NULL, optr, empty, all);
    if (FILTER_GET_FLAG(ctx->status, MR_ST_ALL)) {
      *all = true;
    }
  }

  if (src->isrange) {
    filterAddRangeOptr(ctx, 0, optr, empty, all);

    if (!(optr == LOGIC_COND_TYPE_OR && ctx->notnull)) {
      filterAddRangeCtx(ctx, src, optr);
    }
    
    if (FILTER_GET_FLAG(ctx->status, MR_ST_ALL)) {
      *all = true;
    }
  }

  return TSDB_CODE_SUCCESS;
}



int32_t filterFreeRangeCtx(void* h) {
  if (h == NULL) {
    return TSDB_CODE_SUCCESS;
  }
  
  SFilterRangeCtx *ctx = (SFilterRangeCtx *)h;
  SFilterRangeNode *r = ctx->rs;
  SFilterRangeNode *rn = NULL;
  
  while (r) {
    rn = r->next;
    taosMemoryFree(r);
    r = rn;
  }

  r = ctx->rf;
  while (r) {
    rn = r->next;
    taosMemoryFree(r);
    r = rn;
  }

  taosMemoryFree(ctx);

  return TSDB_CODE_SUCCESS;
}


int32_t filterDetachCnfGroup(SFilterGroup *gp1, SFilterGroup *gp2, SArray* group) {
  SFilterGroup gp = {0};

  gp.unitNum = gp1->unitNum + gp2->unitNum;
  gp.unitIdxs = taosMemoryCalloc(gp.unitNum, sizeof(*gp.unitIdxs));
  memcpy(gp.unitIdxs, gp1->unitIdxs, gp1->unitNum * sizeof(*gp.unitIdxs));
  memcpy(gp.unitIdxs + gp1->unitNum, gp2->unitIdxs, gp2->unitNum * sizeof(*gp.unitIdxs));    

  gp.unitFlags = NULL;
  
  taosArrayPush(group, &gp);

  return TSDB_CODE_SUCCESS;
}


int32_t filterDetachCnfGroups(SArray* group, SArray* left, SArray* right) {
  int32_t leftSize = (int32_t)taosArrayGetSize(left);
  int32_t rightSize = (int32_t)taosArrayGetSize(right);

  if (taosArrayGetSize(left) <= 0) {
    if (taosArrayGetSize(right) <= 0) {
      fltError("both groups are empty");
      FLT_ERR_RET(TSDB_CODE_QRY_APP_ERROR);      
    }

    SFilterGroup *gp = NULL;
    while ((gp = (SFilterGroup *)taosArrayPop(right)) != NULL) {
      taosArrayPush(group, gp);
    }

    return TSDB_CODE_SUCCESS;
  }

  if (taosArrayGetSize(right) <= 0) { 
    SFilterGroup *gp = NULL;
    while ((gp = (SFilterGroup *)taosArrayPop(left)) != NULL) {
      taosArrayPush(group, gp);
    }

    return TSDB_CODE_SUCCESS;
  }
  
  for (int32_t l = 0; l < leftSize; ++l) {
    SFilterGroup *gp1 = taosArrayGet(left, l);
    
    for (int32_t r = 0; r < rightSize; ++r) {
      SFilterGroup *gp2 = taosArrayGet(right, r);

      filterDetachCnfGroup(gp1, gp2, group);
    }
  }


  return TSDB_CODE_SUCCESS;
}

int32_t filterGetFiledByDesc(SFilterFields* fields, int32_t type, void *v) {
  for (uint32_t i = 0; i < fields->num; ++i) {
    if (nodesEqualNode(fields->fields[i].desc, v)) {
      return i;
    }
  }

  return -1;
}


int32_t filterGetFiledByData(SFilterInfo *info, int32_t type, void *v, int32_t dataLen) {
  if (type == FLD_TYPE_VALUE) {
    if (info->pctx.valHash == false) {
      qError("value hash is empty");
      return -1;
    }

    void *hv = taosHashGet(info->pctx.valHash, v, dataLen);
    if (hv) {
      return *(int32_t *)hv;
    }
  }

  return -1;
}

// In the params, we should use void *data instead of void **data, there is no need to use taosMemoryFreeClear(*data) to set *data = 0
// Besides, fields data value is a pointer, so dataLen should be POINTER_BYTES for better.
int32_t filterAddField(SFilterInfo *info, void *desc, void **data, int32_t type, SFilterFieldId *fid, int32_t dataLen, bool freeIfExists) {
  int32_t idx = -1;
  uint32_t *num;

  num = &info->fields[type].num;

  if (*num > 0) {
    if (type == FLD_TYPE_COLUMN) {
      idx = filterGetFiledByDesc(&info->fields[type], type, desc);
    } else if (data && (*data) && dataLen > 0 && FILTER_GET_FLAG(info->options, FLT_OPTION_NEED_UNIQE)) {
      idx = filterGetFiledByData(info, type, *data, dataLen);
    }
  }
  
  if (idx < 0) {
    idx = *num;
    if (idx >= info->fields[type].size) {
      info->fields[type].size += FILTER_DEFAULT_FIELD_SIZE;
      info->fields[type].fields = taosMemoryRealloc(info->fields[type].fields, info->fields[type].size * sizeof(SFilterField));
    }
    
    info->fields[type].fields[idx].flag = type;  
    info->fields[type].fields[idx].desc = desc;
    info->fields[type].fields[idx].data = data ? *data : NULL;

    if (type == FLD_TYPE_COLUMN) {
      FILTER_SET_FLAG(info->fields[type].fields[idx].flag, FLD_DATA_NO_FREE);
    }

    ++(*num);

    if (data && (*data) && dataLen > 0 && FILTER_GET_FLAG(info->options, FLT_OPTION_NEED_UNIQE)) {
      if (info->pctx.valHash == NULL) {
        info->pctx.valHash = taosHashInit(FILTER_DEFAULT_GROUP_SIZE * FILTER_DEFAULT_VALUE_SIZE, taosGetDefaultHashFunction(TSDB_DATA_TYPE_BINARY), false, false);
      }
      
      taosHashPut(info->pctx.valHash, *data, dataLen, &idx, sizeof(idx));
    }
  } else {
    if (data && freeIfExists) {
      taosMemoryFreeClear(*data);
    }
  }

  fid->type = type;
  fid->idx = idx;
  
  return TSDB_CODE_SUCCESS;
}

static FORCE_INLINE int32_t filterAddColFieldFromField(SFilterInfo *info, SFilterField *field, SFilterFieldId *fid) {
  filterAddField(info, field->desc, &field->data, FILTER_GET_TYPE(field->flag), fid, 0, false);

  FILTER_SET_FLAG(field->flag, FLD_DATA_NO_FREE);

  return TSDB_CODE_SUCCESS;
}


int32_t filterAddFieldFromNode(SFilterInfo *info, SNode *node, SFilterFieldId *fid) {
  if (node == NULL) {
    fltError("empty node");
    FLT_ERR_RET(TSDB_CODE_QRY_APP_ERROR);
  }
  
  if (nodeType(node) != QUERY_NODE_COLUMN && nodeType(node) != QUERY_NODE_VALUE && nodeType(node) != QUERY_NODE_NODE_LIST) {
    FLT_ERR_RET(TSDB_CODE_QRY_APP_ERROR);
  }
  
  int32_t type;
  void *v;

  if (nodeType(node) == QUERY_NODE_COLUMN) {
    type = FLD_TYPE_COLUMN;
    v = node;
  } else {
    type = FLD_TYPE_VALUE;
    v = node;
  }

  filterAddField(info, v, NULL, type, fid, 0, true);
  
  return TSDB_CODE_SUCCESS;
}

int32_t filterAddUnit(SFilterInfo *info, uint8_t optr, SFilterFieldId *left, SFilterFieldId *right, uint32_t *uidx) {
  if (FILTER_GET_FLAG(info->options, FLT_OPTION_NEED_UNIQE)) {
    if (info->pctx.unitHash == NULL) {
      info->pctx.unitHash = taosHashInit(FILTER_DEFAULT_GROUP_SIZE * FILTER_DEFAULT_UNIT_SIZE, taosGetDefaultHashFunction(TSDB_DATA_TYPE_BIGINT), false, false);
    } else {
      int64_t v = 0;
      FILTER_PACKAGE_UNIT_HASH_KEY(&v, optr, left->idx, right ? right->idx : -1);
      void *hu = taosHashGet(info->pctx.unitHash, &v, sizeof(v));
      if (hu) {
        *uidx = *(uint32_t *)hu;
        return TSDB_CODE_SUCCESS;
      }
    }
  }

  if (info->unitNum >= info->unitSize) {
    uint32_t psize = info->unitSize;
    info->unitSize += FILTER_DEFAULT_UNIT_SIZE;
    info->units = taosMemoryRealloc(info->units, info->unitSize * sizeof(SFilterUnit));
    memset(info->units + psize, 0, sizeof(*info->units) * FILTER_DEFAULT_UNIT_SIZE);
  }

  SFilterUnit *u = &info->units[info->unitNum];
  
  u->compare.optr = optr;
  u->left = *left;
  if (right) {
    u->right = *right;
  }

  if (u->right.type == FLD_TYPE_VALUE) {
    SFilterField *val = FILTER_UNIT_RIGHT_FIELD(info, u);  
    assert(FILTER_GET_FLAG(val->flag, FLD_TYPE_VALUE));
  } else {
    int32_t paramNum = scalarGetOperatorParamNum(optr);
    if (1 != paramNum) {
      fltError("invalid right field in unit, operator:%s, rightType:%d", gOptrStr[optr].str, u->right.type);
      return TSDB_CODE_QRY_APP_ERROR;
    }
  }
  
  SFilterField *col = FILTER_UNIT_LEFT_FIELD(info, u);
  assert(FILTER_GET_FLAG(col->flag, FLD_TYPE_COLUMN));
  
  info->units[info->unitNum].compare.type = FILTER_GET_COL_FIELD_TYPE(col);

  *uidx = info->unitNum;

  if (FILTER_GET_FLAG(info->options, FLT_OPTION_NEED_UNIQE)) {
    int64_t v = 0;
    FILTER_PACKAGE_UNIT_HASH_KEY(&v, optr, left->idx, right ? right->idx : -1);  
    taosHashPut(info->pctx.unitHash, &v, sizeof(v), uidx, sizeof(*uidx));
  }
  
  ++info->unitNum;
  
  return TSDB_CODE_SUCCESS;
}



int32_t filterAddUnitToGroup(SFilterGroup *group, uint32_t unitIdx) {
  if (group->unitNum >= group->unitSize) {
    group->unitSize += FILTER_DEFAULT_UNIT_SIZE;
    group->unitIdxs = taosMemoryRealloc(group->unitIdxs, group->unitSize * sizeof(*group->unitIdxs));
  }
  
  group->unitIdxs[group->unitNum++] = unitIdx;

  return TSDB_CODE_SUCCESS;
}

int32_t fltAddGroupUnitFromNode(SFilterInfo *info, SNode* tree, SArray *group) {
  SOperatorNode *node = (SOperatorNode *)tree;
  int32_t ret = TSDB_CODE_SUCCESS;
  SFilterFieldId left = {0}, right = {0};
  filterAddFieldFromNode(info, node->pLeft, &left);
  uint8_t type = FILTER_GET_COL_FIELD_TYPE(FILTER_GET_FIELD(info, left));
  int32_t len = 0;
  uint32_t uidx = 0;
  int32_t code = 0;

  if (node->opType == OP_TYPE_IN && (!IS_VAR_DATA_TYPE(type))) {
    SNodeListNode *listNode = (SNodeListNode *)node->pRight;
    SListCell *cell = listNode->pNodeList->pHead;

    SScalarParam out = {.columnData = calloc(1, sizeof(SColumnInfoData))};
    out.columnData->info.type = type;
    
    for (int32_t i = 0; i < listNode->pNodeList->length; ++i) {
      SValueNode *valueNode = (SValueNode *)cell->pNode;
<<<<<<< HEAD
      code = doConvertDataType(valueNode, &out);
      if (code) {
//        fltError("convert from %d to %d failed", in.type, out.type);
=======
      in.type = valueNode->node.resType.type;
      in.bytes = valueNode->node.resType.bytes;
      in.data = nodesGetValueFromNode(valueNode);
      out.data = taosMemoryMalloc(sizeof(int64_t));

      code = vectorConvertImpl(&in, &out);
      if (code) {
        fltError("convert from %d to %d failed", in.type, out.type);
        taosMemoryFreeClear(out.data);
>>>>>>> c4df3781
        FLT_ERR_RET(code);
      }
      
      len = tDataTypes[type].bytes;

      filterAddField(info, NULL, (void**) &out.columnData->pData, FLD_TYPE_VALUE, &right, len, true);
      filterAddUnit(info, OP_TYPE_EQUAL, &left, &right, &uidx);
      
      SFilterGroup fgroup = {0};
      filterAddUnitToGroup(&fgroup, uidx);
      
      taosArrayPush(group, &fgroup);

      cell = cell->pNext;
    }
  } else {
    filterAddFieldFromNode(info, node->pRight, &right);
    
    FLT_ERR_RET(filterAddUnit(info, node->opType, &left, &right, &uidx));
    SFilterGroup fgroup = {0};
    filterAddUnitToGroup(&fgroup, uidx);
    
    taosArrayPush(group, &fgroup);
  }
  
  return TSDB_CODE_SUCCESS;
}


int32_t filterAddUnitFromUnit(SFilterInfo *dst, SFilterInfo *src, SFilterUnit* u, uint32_t *uidx) {
  SFilterFieldId left, right, *pright = &right;
  int32_t type = FILTER_UNIT_DATA_TYPE(u);
  uint16_t flag = 0;

  filterAddField(dst, FILTER_UNIT_COL_DESC(src, u), NULL, FLD_TYPE_COLUMN, &left, 0, false);
  SFilterField *t = FILTER_UNIT_LEFT_FIELD(src, u);
  
  if (u->right.type == FLD_TYPE_VALUE) {
    void *data = FILTER_UNIT_VAL_DATA(src, u);
    if (IS_VAR_DATA_TYPE(type)) {
      if (FILTER_UNIT_OPTR(u) ==  OP_TYPE_IN) {
        filterAddField(dst, NULL, &data, FLD_TYPE_VALUE, &right, POINTER_BYTES, false); // POINTER_BYTES should be sizeof(SHashObj), but POINTER_BYTES is also right.

        t = FILTER_GET_FIELD(dst, right);
        FILTER_SET_FLAG(t->flag, FLD_DATA_IS_HASH);
      } else {
        filterAddField(dst, NULL, &data, FLD_TYPE_VALUE, &right, varDataTLen(data), false);
      }
    } else {
      filterAddField(dst, NULL, &data, FLD_TYPE_VALUE, &right, tDataTypes[type].bytes, false);
    }

    flag = FLD_DATA_NO_FREE;    
    t = FILTER_UNIT_RIGHT_FIELD(src, u);
    FILTER_SET_FLAG(t->flag, flag);
  } else {
    pright = NULL;
  }

  return filterAddUnit(dst, FILTER_UNIT_OPTR(u), &left, pright, uidx);
}

int32_t filterAddUnitRight(SFilterInfo *info, uint8_t optr, SFilterFieldId *right, uint32_t uidx) {
  SFilterUnit *u = &info->units[uidx];
  u->compare.optr2 = optr;
  u->right2 = *right;

  return TSDB_CODE_SUCCESS;
}

int32_t filterAddGroupUnitFromCtx(SFilterInfo *dst, SFilterInfo *src, SFilterRangeCtx *ctx, uint32_t cidx, SFilterGroup *g, int32_t optr, SArray *res) {
  SFilterFieldId left, right, right2;
  uint32_t uidx = 0;

  SFilterField *col = FILTER_GET_COL_FIELD(src, cidx);

  filterAddColFieldFromField(dst, col, &left);

  int32_t type = FILTER_GET_COL_FIELD_TYPE(FILTER_GET_FIELD(dst, left));

  if (optr == LOGIC_COND_TYPE_AND) {
    if (ctx->isnull) {
      assert(ctx->notnull == false && ctx->isrange == false);
      filterAddUnit(dst, OP_TYPE_IS_NULL, &left, NULL, &uidx);
      filterAddUnitToGroup(g, uidx);
      return TSDB_CODE_SUCCESS;
    }

    if (ctx->notnull) {      
      assert(ctx->isnull == false && ctx->isrange == false);
      filterAddUnit(dst, OP_TYPE_IS_NOT_NULL, &left, NULL, &uidx);
      filterAddUnitToGroup(g, uidx);
      return TSDB_CODE_SUCCESS;
    }

    if (!ctx->isrange) {
      assert(ctx->isnull || ctx->notnull);
      return TSDB_CODE_SUCCESS;
    }

    assert(ctx->rs && ctx->rs->next == NULL);

    SFilterRange *ra = &ctx->rs->ra;
    
    assert(!((FILTER_GET_FLAG(ra->sflag, RANGE_FLG_NULL)) && (FILTER_GET_FLAG(ra->eflag, RANGE_FLG_NULL))));

    if ((!FILTER_GET_FLAG(ra->sflag, RANGE_FLG_NULL)) && (!FILTER_GET_FLAG(ra->eflag, RANGE_FLG_NULL))) {
      __compar_fn_t func = getComparFunc(type, 0);
      if (func(&ra->s, &ra->e) == 0) {
        void *data = taosMemoryMalloc(sizeof(int64_t));
        SIMPLE_COPY_VALUES(data, &ra->s);
        filterAddField(dst, NULL, &data, FLD_TYPE_VALUE, &right, tDataTypes[type].bytes, true);
        filterAddUnit(dst, OP_TYPE_EQUAL, &left, &right, &uidx);
        filterAddUnitToGroup(g, uidx);
        return TSDB_CODE_SUCCESS;              
      } else {
        void *data = taosMemoryMalloc(sizeof(int64_t));
        SIMPLE_COPY_VALUES(data, &ra->s);
        filterAddField(dst, NULL, &data, FLD_TYPE_VALUE, &right, tDataTypes[type].bytes, true);
        void *data2 = taosMemoryMalloc(sizeof(int64_t));
        SIMPLE_COPY_VALUES(data2, &ra->e);
        filterAddField(dst, NULL, &data2, FLD_TYPE_VALUE, &right2, tDataTypes[type].bytes, true);
        
        filterAddUnit(dst, FILTER_GET_FLAG(ra->sflag, RANGE_FLG_EXCLUDE) ? OP_TYPE_GREATER_THAN : OP_TYPE_GREATER_EQUAL, &left, &right, &uidx);
        filterAddUnitRight(dst, FILTER_GET_FLAG(ra->eflag, RANGE_FLG_EXCLUDE) ? OP_TYPE_LOWER_THAN : OP_TYPE_LOWER_EQUAL, &right2, uidx);
        filterAddUnitToGroup(g, uidx);
        return TSDB_CODE_SUCCESS;              
      }
    }
    
    if (!FILTER_GET_FLAG(ra->sflag, RANGE_FLG_NULL)) {
      void *data = taosMemoryMalloc(sizeof(int64_t));
      SIMPLE_COPY_VALUES(data, &ra->s);
      filterAddField(dst, NULL, &data, FLD_TYPE_VALUE, &right, tDataTypes[type].bytes, true);
      filterAddUnit(dst, FILTER_GET_FLAG(ra->sflag, RANGE_FLG_EXCLUDE) ? OP_TYPE_GREATER_THAN : OP_TYPE_GREATER_EQUAL, &left, &right, &uidx);
      filterAddUnitToGroup(g, uidx);
    }

    if (!FILTER_GET_FLAG(ra->eflag, RANGE_FLG_NULL)) {
      void *data = taosMemoryMalloc(sizeof(int64_t));
      SIMPLE_COPY_VALUES(data, &ra->e);
      filterAddField(dst, NULL, &data, FLD_TYPE_VALUE, &right, tDataTypes[type].bytes, true);
      filterAddUnit(dst, FILTER_GET_FLAG(ra->eflag, RANGE_FLG_EXCLUDE) ? OP_TYPE_LOWER_THAN : OP_TYPE_LOWER_EQUAL, &left, &right, &uidx);
      filterAddUnitToGroup(g, uidx);
    }    

    return TSDB_CODE_SUCCESS;      
  } 

  // OR PROCESS
  
  SFilterGroup ng = {0};
  g = &ng;

  assert(ctx->isnull || ctx->notnull || ctx->isrange);
  
  if (ctx->isnull) {
    filterAddUnit(dst, OP_TYPE_IS_NULL, &left, NULL, &uidx);
    filterAddUnitToGroup(g, uidx);    
    taosArrayPush(res, g);
  }
  
  if (ctx->notnull) {
    assert(!ctx->isrange);
    memset(g, 0, sizeof(*g));
    
    filterAddUnit(dst, OP_TYPE_IS_NOT_NULL, &left, NULL, &uidx);
    filterAddUnitToGroup(g, uidx);
    taosArrayPush(res, g);
  }

  if (!ctx->isrange) {
    assert(ctx->isnull || ctx->notnull);
    g->unitNum = 0;
    return TSDB_CODE_SUCCESS;
  }

  SFilterRangeNode *r = ctx->rs;
  
  while (r) {
    memset(g, 0, sizeof(*g));

    if ((!FILTER_GET_FLAG(r->ra.sflag, RANGE_FLG_NULL)) &&(!FILTER_GET_FLAG(r->ra.eflag, RANGE_FLG_NULL))) {
      __compar_fn_t func = getComparFunc(type, 0);
      if (func(&r->ra.s, &r->ra.e) == 0) {
        void *data = taosMemoryMalloc(sizeof(int64_t));
        SIMPLE_COPY_VALUES(data, &r->ra.s);
        filterAddField(dst, NULL, &data, FLD_TYPE_VALUE, &right, tDataTypes[type].bytes, true);
        filterAddUnit(dst, OP_TYPE_EQUAL, &left, &right, &uidx);
        filterAddUnitToGroup(g, uidx);
      } else {
        void *data = taosMemoryMalloc(sizeof(int64_t));
        SIMPLE_COPY_VALUES(data, &r->ra.s);
        filterAddField(dst, NULL, &data, FLD_TYPE_VALUE, &right, tDataTypes[type].bytes, true);
        void *data2 = taosMemoryMalloc(sizeof(int64_t));
        SIMPLE_COPY_VALUES(data2, &r->ra.e);
        filterAddField(dst, NULL, &data2, FLD_TYPE_VALUE, &right2, tDataTypes[type].bytes, true);
        
        filterAddUnit(dst, FILTER_GET_FLAG(r->ra.sflag, RANGE_FLG_EXCLUDE) ? OP_TYPE_GREATER_THAN : OP_TYPE_GREATER_EQUAL, &left, &right, &uidx);
        filterAddUnitRight(dst, FILTER_GET_FLAG(r->ra.eflag, RANGE_FLG_EXCLUDE) ? OP_TYPE_LOWER_THAN : OP_TYPE_LOWER_EQUAL, &right2, uidx);
        filterAddUnitToGroup(g, uidx);
      }

      taosArrayPush(res, g);
      
      r = r->next;
      
      continue;
    }
    
    if (!FILTER_GET_FLAG(r->ra.sflag, RANGE_FLG_NULL)) {
      void *data = taosMemoryMalloc(sizeof(int64_t));
      SIMPLE_COPY_VALUES(data, &r->ra.s);
      filterAddField(dst, NULL, &data, FLD_TYPE_VALUE, &right, tDataTypes[type].bytes, true);
      filterAddUnit(dst, FILTER_GET_FLAG(r->ra.sflag, RANGE_FLG_EXCLUDE) ? OP_TYPE_GREATER_THAN : OP_TYPE_GREATER_EQUAL, &left, &right, &uidx);
      filterAddUnitToGroup(g, uidx);
    }
    
    if (!FILTER_GET_FLAG(r->ra.eflag, RANGE_FLG_NULL)) {
      void *data = taosMemoryMalloc(sizeof(int64_t));
      SIMPLE_COPY_VALUES(data, &r->ra.e);    
      filterAddField(dst, NULL, &data, FLD_TYPE_VALUE, &right, tDataTypes[type].bytes, true);
      filterAddUnit(dst, FILTER_GET_FLAG(r->ra.eflag, RANGE_FLG_EXCLUDE) ? OP_TYPE_LOWER_THAN : OP_TYPE_LOWER_EQUAL, &left, &right, &uidx);
      filterAddUnitToGroup(g, uidx);
    }

    assert (g->unitNum > 0);

    taosArrayPush(res, g);

    r = r->next;
  }

  g->unitNum = 0;

  return TSDB_CODE_SUCCESS;
}


static void filterFreeGroup(void *pItem) {
  if (pItem == NULL) {
    return;
  }
  
  SFilterGroup* p = (SFilterGroup*) pItem;
  taosMemoryFreeClear(p->unitIdxs);
  taosMemoryFreeClear(p->unitFlags);
}


EDealRes fltTreeToGroup(SNode* pNode, void* pContext) {
  int32_t code = TSDB_CODE_SUCCESS;
  SArray* preGroup = NULL;
  SArray* newGroup = NULL;
  SArray* resGroup = NULL;
  ENodeType nType = nodeType(pNode);
  SFltBuildGroupCtx *ctx = (SFltBuildGroupCtx *)pContext;

  if (QUERY_NODE_LOGIC_CONDITION == nodeType(pNode)) {
    SLogicConditionNode *node = (SLogicConditionNode *)pNode;
    if (LOGIC_COND_TYPE_AND == node->condType) {
      SListCell *cell = node->pParameterList->pHead;
      for (int32_t i = 0; i < node->pParameterList->length; ++i) {
        newGroup = taosArrayInit(4, sizeof(SFilterGroup));
        resGroup = taosArrayInit(4, sizeof(SFilterGroup));
        
        SFltBuildGroupCtx tctx = {.info = ctx->info, .group = newGroup};
        nodesWalkNode(cell->pNode, fltTreeToGroup, (void *)&tctx);
        FLT_ERR_JRET(tctx.code);
        
        FLT_ERR_JRET(filterDetachCnfGroups(resGroup, preGroup, newGroup));
        
        taosArrayDestroyEx(newGroup, filterFreeGroup);
        newGroup = NULL;
        taosArrayDestroyEx(preGroup, filterFreeGroup);
        
        preGroup = resGroup;
        resGroup = NULL;

        cell = cell->pNext;
      }

      taosArrayAddAll(ctx->group, preGroup);

      taosArrayDestroy(preGroup);
      
      return DEAL_RES_IGNORE_CHILD;
    }

    if (LOGIC_COND_TYPE_OR == node->condType) {
      SListCell *cell = node->pParameterList->pHead;
      for (int32_t i = 0; i < node->pParameterList->length; ++i) {
        nodesWalkNode(cell->pNode, fltTreeToGroup, (void *)pContext);
        FLT_ERR_JRET(ctx->code);
        
        cell = cell->pNext;
      }
      
      return DEAL_RES_IGNORE_CHILD;
    }

    ctx->code = TSDB_CODE_QRY_APP_ERROR;
    
    fltError("invalid condition type, type:%d", node->condType);

    return DEAL_RES_ERROR;
  }

  if (QUERY_NODE_OPERATOR == nType) {
    FLT_ERR_JRET(fltAddGroupUnitFromNode(ctx->info, pNode, ctx->group));  
    
    return DEAL_RES_IGNORE_CHILD;
  }

  fltError("invalid node type for filter, type:%d", nodeType(pNode));

  code = TSDB_CODE_QRY_INVALID_INPUT;

_return:

  taosArrayDestroyEx(newGroup, filterFreeGroup);
  taosArrayDestroyEx(preGroup, filterFreeGroup);
  taosArrayDestroyEx(resGroup, filterFreeGroup);

  ctx->code = code;

  return DEAL_RES_ERROR;
}

int32_t fltConverToStr(char *str, int type, void *buf, int32_t bufSize, int32_t *len) {
  int32_t n = 0;

  switch (type) {
    case TSDB_DATA_TYPE_NULL:
      n = sprintf(str, "null");
      break;

    case TSDB_DATA_TYPE_BOOL:
      n = sprintf(str, (*(int8_t*)buf) ? "true" : "false");
      break;

    case TSDB_DATA_TYPE_TINYINT:
      n = sprintf(str, "%d", *(int8_t*)buf);
      break;

    case TSDB_DATA_TYPE_SMALLINT:
      n = sprintf(str, "%d", *(int16_t*)buf);
      break;

    case TSDB_DATA_TYPE_INT:
      n = sprintf(str, "%d", *(int32_t*)buf);
      break;

    case TSDB_DATA_TYPE_BIGINT:
    case TSDB_DATA_TYPE_TIMESTAMP:
      n = sprintf(str, "%" PRId64, *(int64_t*)buf);
      break;

    case TSDB_DATA_TYPE_FLOAT:
      n = sprintf(str, "%e", GET_FLOAT_VAL(buf));
      break;

    case TSDB_DATA_TYPE_DOUBLE:
      n = sprintf(str, "%e", GET_DOUBLE_VAL(buf));
      break;

    case TSDB_DATA_TYPE_BINARY:
    case TSDB_DATA_TYPE_NCHAR:
      if (bufSize < 0) {
//        tscError("invalid buf size");
        return TSDB_CODE_TSC_INVALID_VALUE;
      }

      *str = '"';
      memcpy(str + 1, buf, bufSize);
      *(str + bufSize + 1) = '"';
      n = bufSize + 2;
      break;

    case TSDB_DATA_TYPE_UTINYINT:
      n = sprintf(str, "%d", *(uint8_t*)buf);
      break;

    case TSDB_DATA_TYPE_USMALLINT:
      n = sprintf(str, "%d", *(uint16_t*)buf);
      break;

    case TSDB_DATA_TYPE_UINT:
      n = sprintf(str, "%u", *(uint32_t*)buf);
      break;

    case TSDB_DATA_TYPE_UBIGINT:
      n = sprintf(str, "%" PRIu64, *(uint64_t*)buf);
      break;

    default:
//      tscError("unsupported type:%d", type);
      return TSDB_CODE_TSC_INVALID_VALUE;
  }

  *len = n;

  return TSDB_CODE_SUCCESS;
}

void filterDumpInfoToString(SFilterInfo *info, const char *msg, int32_t options) {
  if (qDebugFlag & DEBUG_DEBUG) {
    if (info == NULL) {
      fltDebug("%s - FilterInfo: EMPTY", msg);
      return;
    }

    if (options == 0) {
      qDebug("%s - FilterInfo:", msg);
      qDebug("COLUMN Field Num:%u", info->fields[FLD_TYPE_COLUMN].num);
      for (uint32_t i = 0; i < info->fields[FLD_TYPE_COLUMN].num; ++i) {
        SFilterField *field = &info->fields[FLD_TYPE_COLUMN].fields[i];
        SColumnNode *refNode = (SColumnNode *)field->desc;
        qDebug("COL%d => [%d][%d]", i, refNode->dataBlockId, refNode->slotId);
      }

      qDebug("VALUE Field Num:%u", info->fields[FLD_TYPE_VALUE].num);
      for (uint32_t i = 0; i < info->fields[FLD_TYPE_VALUE].num; ++i) {
        SFilterField *field = &info->fields[FLD_TYPE_VALUE].fields[i];
        if (field->desc) {
          SValueNode *var = (SValueNode *)field->desc;
          SDataType *dType = &var->node.resType;
          if (dType->type == TSDB_DATA_TYPE_VALUE_ARRAY) {
            qDebug("VAL%d => [type:TS][val:[%" PRIi64"] - [%" PRId64 "]]", i, *(int64_t *)field->data, *(((int64_t *)field->data) + 1)); 
          } else {
            qDebug("VAL%d => [type:%d][val:%" PRIx64"]", i, dType->type, var->datum.i); //TODO
          }
        } else if (field->data) {
          qDebug("VAL%d => [type:NIL][val:NIL]", i); //TODO
        }
      }

      qDebug("UNIT  Num:%u", info->unitNum);
      for (uint32_t i = 0; i < info->unitNum; ++i) {
        SFilterUnit *unit = &info->units[i];
        int32_t type = FILTER_UNIT_DATA_TYPE(unit);
        int32_t len = 0;
        int32_t tlen = 0;
        char str[512] = {0};
        
        SFilterField *left = FILTER_UNIT_LEFT_FIELD(info, unit);
        SColumnNode *refNode = (SColumnNode *)left->desc;
        if (unit->compare.optr >= 0 && unit->compare.optr <= OP_TYPE_JSON_CONTAINS){
          len = sprintf(str, "UNIT[%d] => [%d][%d]  %s  [", i, refNode->dataBlockId, refNode->slotId, gOptrStr[unit->compare.optr].str);
        }

        if (unit->right.type == FLD_TYPE_VALUE && FILTER_UNIT_OPTR(unit) != OP_TYPE_IN) {
          SFilterField *right = FILTER_UNIT_RIGHT_FIELD(info, unit);
          char *data = right->data;
          if (IS_VAR_DATA_TYPE(type)) {
            tlen = varDataLen(data);
            data += VARSTR_HEADER_SIZE;
          }
          if (data) fltConverToStr(str + len, type, data, tlen > 32 ? 32 : tlen, &tlen);
        } else {
          strcat(str, "NULL");
        }
        strcat(str, "]");

        if (unit->compare.optr2) {
          strcat(str, " && ");
          if (unit->compare.optr2 >= 0 && unit->compare.optr2 <= OP_TYPE_JSON_CONTAINS){
            sprintf(str + strlen(str), "[%d][%d]  %s  [", refNode->dataBlockId, refNode->slotId, gOptrStr[unit->compare.optr2].str);
          }
          
          if (unit->right2.type == FLD_TYPE_VALUE && FILTER_UNIT_OPTR(unit) != OP_TYPE_IN) {
            SFilterField *right = FILTER_UNIT_RIGHT2_FIELD(info, unit);
            char *data = right->data;
            if (IS_VAR_DATA_TYPE(type)) {
              tlen = varDataLen(data);
              data += VARSTR_HEADER_SIZE;
            }
            fltConverToStr(str + strlen(str), type, data, tlen > 32 ? 32 : tlen, &tlen);
          } else {
            strcat(str, "NULL");
          }
          strcat(str, "]");
        }
        
        qDebug("%s", str); //TODO
      }

      qDebug("GROUP Num:%u", info->groupNum);
      for (uint32_t i = 0; i < info->groupNum; ++i) {
        SFilterGroup *group = &info->groups[i];
        qDebug("Group%d : unit num[%u]", i, group->unitNum);

        for (uint32_t u = 0; u < group->unitNum; ++u) {
          qDebug("unit id:%u", group->unitIdxs[u]);
        }
      }

      return;
    }

    if (options == 1) {
      qDebug("%s - RANGE info:", msg);

      qDebug("RANGE Num:%u", info->colRangeNum);
      for (uint32_t i = 0; i < info->colRangeNum; ++i) {
        SFilterRangeCtx *ctx = info->colRange[i];
        qDebug("Column ID[%d] RANGE: isnull[%d],notnull[%d],range[%d]", ctx->colId, ctx->isnull, ctx->notnull, ctx->isrange);
        if (ctx->isrange) {      
          SFilterRangeNode *r = ctx->rs;
          while (r) {
            char str[256] = {0};        
            int32_t tlen = 0;
            if (FILTER_GET_FLAG(r->ra.sflag, RANGE_FLG_NULL)) {
              strcat(str,"(NULL)");
            } else {
              FILTER_GET_FLAG(r->ra.sflag, RANGE_FLG_EXCLUDE) ? strcat(str,"(") : strcat(str,"[");
              fltConverToStr(str + strlen(str), ctx->type, &r->ra.s, tlen > 32 ? 32 : tlen, &tlen);
              FILTER_GET_FLAG(r->ra.sflag, RANGE_FLG_EXCLUDE) ? strcat(str,")") : strcat(str,"]");
            }
            strcat(str, " - ");
            if (FILTER_GET_FLAG(r->ra.eflag, RANGE_FLG_NULL)) {
              strcat(str, "(NULL)");
            } else {
              FILTER_GET_FLAG(r->ra.eflag, RANGE_FLG_EXCLUDE) ? strcat(str,"(") : strcat(str,"[");
              fltConverToStr(str + strlen(str), ctx->type, &r->ra.e, tlen > 32 ? 32 : tlen, &tlen);
              FILTER_GET_FLAG(r->ra.eflag, RANGE_FLG_EXCLUDE) ? strcat(str,")") : strcat(str,"]");
            }
            qDebug("range: %s", str);        
            
            r = r->next;
          }
        }
      }

      return;
    }

    qDebug("%s - Block Filter info:", msg);

    if (FILTER_GET_FLAG(info->blkFlag, FI_STATUS_BLK_ALL)) {
      qDebug("Flag:%s", "ALL");
      return;
    } else if (FILTER_GET_FLAG(info->blkFlag, FI_STATUS_BLK_EMPTY)) {
      qDebug("Flag:%s", "EMPTY");
      return;
    } else if (FILTER_GET_FLAG(info->blkFlag, FI_STATUS_BLK_ACTIVE)){
      qDebug("Flag:%s", "ACTIVE");
    }

    qDebug("GroupNum:%d", info->blkGroupNum);
    uint32_t *unitIdx = info->blkUnits;
    for (uint32_t i = 0; i < info->blkGroupNum; ++i) {
      qDebug("Group[%d] UnitNum: %d:", i, *unitIdx);
      uint32_t unitNum = *(unitIdx++);
      for (uint32_t m = 0; m < unitNum; ++m) {
        qDebug("uidx[%d]", *(unitIdx++));
      }
    }
  }
}

void filterFreeColInfo(void *data) {
  SFilterColInfo* info = (SFilterColInfo *)data;

  if (info->info == NULL) {
    return;
  }

  if (info->type == RANGE_TYPE_VAR_HASH) {
    //TODO
  } else if (info->type == RANGE_TYPE_MR_CTX) {
    filterFreeRangeCtx(info->info);  
  } else if (info->type == RANGE_TYPE_UNIT) {
    taosArrayDestroy((SArray *)info->info);
  }

  //NO NEED TO FREE UNIT

  info->type = 0;
  info->info = NULL;
}

void filterFreeColCtx(void *data) {
  SFilterColCtx* ctx = (SFilterColCtx *)data;

  if (ctx->ctx) {
    filterFreeRangeCtx(ctx->ctx);
  }
}


void filterFreeGroupCtx(SFilterGroupCtx* gRes) {
  if (gRes == NULL) {
    return;
  }

  taosMemoryFreeClear(gRes->colIdx);

  int16_t i = 0, j = 0;

  while (i < gRes->colNum) {
    if (gRes->colInfo[j].info) {
      filterFreeColInfo(&gRes->colInfo[j]);
      ++i;
    }

    ++j;
  }

  taosMemoryFreeClear(gRes->colInfo);
  taosMemoryFreeClear(gRes);
}

void filterFreeField(SFilterField* field, int32_t type) {
  if (field == NULL) {
    return;
  }

  if (!FILTER_GET_FLAG(field->flag, FLD_DATA_NO_FREE)) {
    if (FILTER_GET_FLAG(field->flag, FLD_DATA_IS_HASH)) {
      taosHashCleanup(field->data);
    } else {
      taosMemoryFreeClear(field->data);
    }
  }
}

void filterFreePCtx(SFilterPCtx *pctx) {
  taosHashCleanup(pctx->valHash);
  taosHashCleanup(pctx->unitHash);
}

void filterFreeInfo(SFilterInfo *info) {
  if (info == NULL) {
    return;
  }

  taosMemoryFreeClear(info->cunits);
  taosMemoryFreeClear(info->blkUnitRes);
  taosMemoryFreeClear(info->blkUnits);

  for (int32_t i = 0; i < FLD_TYPE_MAX; ++i) {
    for (uint32_t f = 0; f < info->fields[i].num; ++f) {
      filterFreeField(&info->fields[i].fields[f], i);
    }
    
    taosMemoryFreeClear(info->fields[i].fields);
  }

  for (uint32_t i = 0; i < info->groupNum; ++i) {
    filterFreeGroup(&info->groups[i]);    
  }
  
  taosMemoryFreeClear(info->groups);

  taosMemoryFreeClear(info->units);

  taosMemoryFreeClear(info->unitRes);

  taosMemoryFreeClear(info->unitFlags);

  for (uint32_t i = 0; i < info->colRangeNum; ++i) {
    filterFreeRangeCtx(info->colRange[i]);
  }

  taosMemoryFreeClear(info->colRange);

  filterFreePCtx(&info->pctx);

  if (!FILTER_GET_FLAG(info->status, FI_STATUS_CLONED)) {
    taosMemoryFreeClear(info);
  }
}

int32_t filterHandleValueExtInfo(SFilterUnit* unit, char extInfo) {
  assert(extInfo > 0 || extInfo < 0);
  
  uint8_t optr = FILTER_UNIT_OPTR(unit);
  switch (optr) {
    case OP_TYPE_GREATER_THAN:
    case OP_TYPE_GREATER_EQUAL:
      unit->compare.optr = (extInfo > 0) ? FILTER_DUMMY_EMPTY_OPTR : OP_TYPE_IS_NOT_NULL;
      break;
    case OP_TYPE_LOWER_THAN:
    case OP_TYPE_LOWER_EQUAL:
      unit->compare.optr = (extInfo > 0) ? OP_TYPE_IS_NOT_NULL : FILTER_DUMMY_EMPTY_OPTR;
      break;
    case OP_TYPE_EQUAL:
      unit->compare.optr = FILTER_DUMMY_EMPTY_OPTR;
      break;
    default:
      assert(0);
  }

  return TSDB_CODE_SUCCESS;
}


int32_t fltInitValFieldData(SFilterInfo *info) {
  for (uint32_t i = 0; i < info->unitNum; ++i) {
    SFilterUnit* unit = &info->units[i];
    if (unit->right.type != FLD_TYPE_VALUE) {
      assert(unit->compare.optr == FILTER_DUMMY_EMPTY_OPTR || scalarGetOperatorParamNum(unit->compare.optr) == 1);
      continue;
    }
    
    SFilterField* right = FILTER_UNIT_RIGHT_FIELD(info, unit);

    assert(FILTER_GET_FLAG(right->flag, FLD_TYPE_VALUE));

    uint32_t type = FILTER_UNIT_DATA_TYPE(unit);
    SFilterField* fi = right;
    
    SValueNode* var = (SValueNode *)fi->desc;

    if (var == NULL) {
      assert(fi->data != NULL);
      continue;
    }

    if (unit->compare.optr == OP_TYPE_IN) {
      FLT_ERR_RET(scalarGenerateSetFromList((void **)&fi->data, fi->desc, type));
      if (fi->data == NULL) {
        fltError("failed to convert in param");
        FLT_ERR_RET(TSDB_CODE_QRY_APP_ERROR);
      }

      FILTER_SET_FLAG(fi->flag, FLD_DATA_IS_HASH);
      
      continue;
    }

    SDataType *dType = &var->node.resType;

    if (type == TSDB_DATA_TYPE_BINARY) {
      size_t len = (dType->type == TSDB_DATA_TYPE_BINARY || dType->type == TSDB_DATA_TYPE_NCHAR) ? dType->bytes : MAX_NUM_STR_SIZE;
      fi->data = taosMemoryCalloc(1, len + 1 + VARSTR_HEADER_SIZE);
    } else if (type == TSDB_DATA_TYPE_NCHAR) {
      size_t len = (dType->type == TSDB_DATA_TYPE_BINARY || dType->type == TSDB_DATA_TYPE_NCHAR) ? dType->bytes : MAX_NUM_STR_SIZE;    
      fi->data = taosMemoryCalloc(1, (len + 1) * TSDB_NCHAR_SIZE + VARSTR_HEADER_SIZE);
    } else if (type != TSDB_DATA_TYPE_JSON){
      if (dType->type == TSDB_DATA_TYPE_VALUE_ARRAY) {  //TIME RANGE
/*      
        fi->data = taosMemoryCalloc(dType->bytes, tDataTypes[type].bytes);
        for (int32_t a = 0; a < dType->bytes; ++a) {
          int64_t *v = taosArrayGet(var->arr, a);
          assignVal((char *)fi->data + a * tDataTypes[type].bytes, (char *)v, 0, type);
        }
*/
        continue;
      } else {
        fi->data = taosMemoryCalloc(1, sizeof(int64_t));
      }
    } else{     // type == TSDB_DATA_TYPE_JSON
      // fi->data = null;  use fi->desc as data, because json value is variable, so use tVariant (fi->desc)
    }

    if(type != TSDB_DATA_TYPE_JSON){
      if (dType->type == type) {
        assignVal(fi->data, nodesGetValueFromNode(var), dType->bytes, type);
      } else {
        SScalarParam out = {.columnData = calloc(1, sizeof(SColumnInfoData))};
        out.columnData->info.type = type;

        // todo refactor the convert
        int32_t code = doConvertDataType(var, &out);
        if (code != TSDB_CODE_SUCCESS) {
          qError("convert value to type[%d] failed", type);
          return TSDB_CODE_TSC_INVALID_OPERATION;
        }
      }
    }

    // match/nmatch for nchar type need convert from ucs4 to mbs
    if(type == TSDB_DATA_TYPE_NCHAR &&
        (unit->compare.optr == OP_TYPE_MATCH || unit->compare.optr == OP_TYPE_NMATCH)){
      char newValData[TSDB_REGEX_STRING_DEFAULT_LEN * TSDB_NCHAR_SIZE + VARSTR_HEADER_SIZE] = {0};
      int32_t len = taosUcs4ToMbs((TdUcs4*)varDataVal(fi->data), varDataLen(fi->data), varDataVal(newValData));
      if (len < 0){
        qError("filterInitValFieldData taosUcs4ToMbs error 1");
        return TSDB_CODE_QRY_APP_ERROR;
      }
      varDataSetLen(newValData, len);
      varDataCopy(fi->data, newValData);
    }
  }

  return TSDB_CODE_SUCCESS;
}


bool filterDoCompare(__compar_fn_t func, uint8_t optr, void *left, void *right) {
  int32_t ret = func(left, right);

  switch (optr) {
    case OP_TYPE_EQUAL: {
      return ret == 0;
    }
    case OP_TYPE_NOT_EQUAL: {
      return ret != 0;
    }
    case OP_TYPE_GREATER_EQUAL: {
      return ret >= 0;
    }
    case OP_TYPE_GREATER_THAN: {
      return ret > 0;
    }
    case OP_TYPE_LOWER_EQUAL: {
      return ret <= 0;
    }
    case OP_TYPE_LOWER_THAN: {
      return ret < 0;
    }
    case OP_TYPE_LIKE: {
      return ret == 0;
    }
    case OP_TYPE_NOT_LIKE: {
      return ret == 0;
    }
    case OP_TYPE_MATCH: {
      return ret == 0;
    }
    case OP_TYPE_NMATCH: {
      return ret == 0;
    }
    case OP_TYPE_IN: {
      return ret == 1;
    }
    case OP_TYPE_NOT_IN: {
      return ret == 1;
    }

    default:
      assert(false);
  }

  return true;
}


int32_t filterAddUnitRange(SFilterInfo *info, SFilterUnit* u, SFilterRangeCtx *ctx, int32_t optr) {
  int32_t type = FILTER_UNIT_DATA_TYPE(u);
  uint8_t uoptr = FILTER_UNIT_OPTR(u);
  void *val = FILTER_UNIT_VAL_DATA(info, u);
  SFilterRange ra = {0};
  int64_t tmp = 0;

  switch (uoptr) {
    case OP_TYPE_GREATER_THAN:
      SIMPLE_COPY_VALUES(&ra.s, val);
      FILTER_SET_FLAG(ra.sflag, RANGE_FLG_EXCLUDE);
      FILTER_SET_FLAG(ra.eflag, RANGE_FLG_NULL);
      break;
    case OP_TYPE_GREATER_EQUAL:
      SIMPLE_COPY_VALUES(&ra.s, val);
      FILTER_SET_FLAG(ra.eflag, RANGE_FLG_NULL);
      break;
    case OP_TYPE_LOWER_THAN:
      SIMPLE_COPY_VALUES(&ra.e, val);
      FILTER_SET_FLAG(ra.eflag, RANGE_FLG_EXCLUDE);
      FILTER_SET_FLAG(ra.sflag, RANGE_FLG_NULL);
      break;
    case OP_TYPE_LOWER_EQUAL:
      SIMPLE_COPY_VALUES(&ra.e, val);
      FILTER_SET_FLAG(ra.sflag, RANGE_FLG_NULL);
      break;
    case OP_TYPE_NOT_EQUAL:
      assert(type == TSDB_DATA_TYPE_BOOL);
      if (GET_INT8_VAL(val)) {
        SIMPLE_COPY_VALUES(&ra.s, &tmp);
        SIMPLE_COPY_VALUES(&ra.e, &tmp);        
      } else {
        *(bool *)&tmp = true;
        SIMPLE_COPY_VALUES(&ra.s, &tmp);
        SIMPLE_COPY_VALUES(&ra.e, &tmp);        
      }
      break;
    case OP_TYPE_EQUAL:
      SIMPLE_COPY_VALUES(&ra.s, val);
      SIMPLE_COPY_VALUES(&ra.e, val);
      break;
    default:
      assert(0);
  }
  
  filterAddRange(ctx, &ra, optr);

  return TSDB_CODE_SUCCESS;
}

int32_t filterCompareRangeCtx(SFilterRangeCtx *ctx1, SFilterRangeCtx *ctx2, bool *equal) {
  FLT_CHK_JMP(ctx1->status != ctx2->status);
  FLT_CHK_JMP(ctx1->isnull != ctx2->isnull);
  FLT_CHK_JMP(ctx1->notnull != ctx2->notnull);
  FLT_CHK_JMP(ctx1->isrange != ctx2->isrange);

  SFilterRangeNode *r1 = ctx1->rs;
  SFilterRangeNode *r2 = ctx2->rs;
  
  while (r1 && r2) {
    FLT_CHK_JMP(r1->ra.sflag != r2->ra.sflag);
    FLT_CHK_JMP(r1->ra.eflag != r2->ra.eflag);
    FLT_CHK_JMP(r1->ra.s != r2->ra.s);
    FLT_CHK_JMP(r1->ra.e != r2->ra.e);
    
    r1 = r1->next;
    r2 = r2->next;
  }

  FLT_CHK_JMP(r1 != r2);

  *equal = true;

  return TSDB_CODE_SUCCESS;

_return:
  *equal = false;
  return TSDB_CODE_SUCCESS;
}


int32_t filterMergeUnits(SFilterInfo *info, SFilterGroupCtx* gRes, uint32_t colIdx, bool *empty) {
  SArray* colArray = (SArray *)gRes->colInfo[colIdx].info;
  int32_t size = (int32_t)taosArrayGetSize(colArray);
  int32_t type = gRes->colInfo[colIdx].dataType;
  SFilterRangeCtx* ctx = filterInitRangeCtx(type, 0);
  
  for (uint32_t i = 0; i < size; ++i) {
    SFilterUnit* u = taosArrayGetP(colArray, i);
    uint8_t optr = FILTER_UNIT_OPTR(u);

    filterAddRangeOptr(ctx, optr, LOGIC_COND_TYPE_AND, empty, NULL);
    FLT_CHK_JMP(*empty);

    if (!FILTER_NO_MERGE_OPTR(optr)) {
      filterAddUnitRange(info, u, ctx, LOGIC_COND_TYPE_AND);
      FLT_CHK_JMP(MR_EMPTY_RES(ctx));
    }
    if(FILTER_UNIT_OPTR(u) == OP_TYPE_EQUAL && !FILTER_NO_MERGE_DATA_TYPE(FILTER_UNIT_DATA_TYPE(u))){
      gRes->colInfo[colIdx].optr = OP_TYPE_EQUAL;
      SIMPLE_COPY_VALUES(&gRes->colInfo[colIdx].value, FILTER_UNIT_VAL_DATA(info, u));
    }
  }

  taosArrayDestroy(colArray);

  FILTER_PUSH_CTX(gRes->colInfo[colIdx], ctx);

  return TSDB_CODE_SUCCESS;

_return:

  *empty = true;

  filterFreeRangeCtx(ctx);

  return TSDB_CODE_SUCCESS;
}


int32_t filterMergeGroupUnits(SFilterInfo *info, SFilterGroupCtx** gRes, int32_t* gResNum) {
  bool empty = false;
  uint32_t *colIdx = taosMemoryMalloc(info->fields[FLD_TYPE_COLUMN].num * sizeof(uint32_t));
  uint32_t colIdxi = 0;
  uint32_t gResIdx = 0;
  
  for (uint32_t i = 0; i < info->groupNum; ++i) {
    SFilterGroup* g = info->groups + i;

    gRes[gResIdx] = taosMemoryCalloc(1, sizeof(SFilterGroupCtx));
    gRes[gResIdx]->colInfo = taosMemoryCalloc(info->fields[FLD_TYPE_COLUMN].num, sizeof(SFilterColInfo));
    colIdxi = 0;
    empty = false;
    
    for (uint32_t j = 0; j < g->unitNum; ++j) {
      SFilterUnit* u = FILTER_GROUP_UNIT(info, g, j);
      uint32_t cidx = FILTER_UNIT_COL_IDX(u);

      if (gRes[gResIdx]->colInfo[cidx].info == NULL) {
        gRes[gResIdx]->colInfo[cidx].info = (SArray *)taosArrayInit(4, POINTER_BYTES);
        colIdx[colIdxi++] = cidx;
        ++gRes[gResIdx]->colNum;
      } else {
        if (!FILTER_NO_MERGE_DATA_TYPE(FILTER_UNIT_DATA_TYPE(u))) {
          FILTER_SET_FLAG(info->status, FI_STATUS_REWRITE);
        }
      }
      
      FILTER_PUSH_UNIT(gRes[gResIdx]->colInfo[cidx], u);
    }

    if (colIdxi > 1) {
      qsort(colIdx, colIdxi, sizeof(uint32_t), getComparFunc(TSDB_DATA_TYPE_USMALLINT, 0));
    }

    for (uint32_t l = 0; l < colIdxi; ++l) {
      int32_t type = gRes[gResIdx]->colInfo[colIdx[l]].dataType;

      if (FILTER_NO_MERGE_DATA_TYPE(type)) {
        continue;
      }

      filterMergeUnits(info, gRes[gResIdx], colIdx[l], &empty);

      if (empty) {
        break;
      }
    }

    if (empty) {
      FILTER_SET_FLAG(info->status, FI_STATUS_REWRITE);
      filterFreeGroupCtx(gRes[gResIdx]);
      gRes[gResIdx] = NULL;
    
      continue;
    }
    
    gRes[gResIdx]->colNum = colIdxi;
    FILTER_COPY_IDX(&gRes[gResIdx]->colIdx, colIdx, colIdxi);
    ++gResIdx;
  }

  taosMemoryFreeClear(colIdx);

  *gResNum = gResIdx;
  
  if (gResIdx == 0) {
    FILTER_SET_FLAG(info->status, FI_STATUS_EMPTY);
  }

  return TSDB_CODE_SUCCESS;
}

void filterCheckColConflict(SFilterGroupCtx* gRes1, SFilterGroupCtx* gRes2, bool *conflict) {
  uint32_t idx1 = 0, idx2 = 0, m = 0, n = 0;
  bool equal = false;
  
  for (; m < gRes1->colNum; ++m) {
    idx1 = gRes1->colIdx[m];

    equal = false;
  
    for (; n < gRes2->colNum; ++n) {
      idx2 = gRes2->colIdx[n];
      if (idx1 < idx2) {
        *conflict = true;
        return;
      }

      if (idx1 > idx2) {
        continue;
      }

      if (FILTER_NO_MERGE_DATA_TYPE(gRes1->colInfo[idx1].dataType)) {
        *conflict = true;
        return;
      }

      // for long in operation
      if (gRes1->colInfo[idx1].optr == OP_TYPE_EQUAL && gRes2->colInfo[idx2].optr == OP_TYPE_EQUAL) {
        SFilterRangeCtx* ctx = gRes1->colInfo[idx1].info;
        if (ctx->pCompareFunc(&gRes1->colInfo[idx1].value, &gRes2->colInfo[idx2].value)){
          *conflict = true;
          return;
        }
      }
      
      ++n;
      equal = true;
      break;
    }

    if (!equal) {
      *conflict = true;
      return;
    }
  }

  *conflict = false;
  return;
}


int32_t filterMergeTwoGroupsImpl(SFilterInfo *info, SFilterRangeCtx **ctx, int32_t optr, uint32_t cidx, SFilterGroupCtx* gRes1, SFilterGroupCtx* gRes2, bool *empty, bool *all) {
  SFilterField *fi = FILTER_GET_COL_FIELD(info, cidx);
  int32_t type = FILTER_GET_COL_FIELD_TYPE(fi);

  if ((*ctx) == NULL) {
    *ctx = filterInitRangeCtx(type, 0);
  } else {
    filterReuseRangeCtx(*ctx, type, 0);
  }

  assert(gRes2->colInfo[cidx].type == RANGE_TYPE_MR_CTX);
  assert(gRes1->colInfo[cidx].type == RANGE_TYPE_MR_CTX);

  filterCopyRangeCtx(*ctx, gRes2->colInfo[cidx].info);
  filterSourceRangeFromCtx(*ctx, gRes1->colInfo[cidx].info, optr, empty, all);

  return TSDB_CODE_SUCCESS;
}


int32_t filterMergeTwoGroups(SFilterInfo *info, SFilterGroupCtx** gRes1, SFilterGroupCtx** gRes2, bool *all) {
  bool conflict = false;
  
  filterCheckColConflict(*gRes1, *gRes2, &conflict);
  if (conflict) {
    return TSDB_CODE_SUCCESS;
  }

  FILTER_SET_FLAG(info->status, FI_STATUS_REWRITE);

  uint32_t idx1 = 0, idx2 = 0, m = 0, n = 0;
  bool numEqual = (*gRes1)->colNum == (*gRes2)->colNum;
  bool equal = false;
  uint32_t equal1 = 0, equal2 = 0, merNum = 0;
  SFilterRangeCtx *ctx = NULL;
  SFilterColCtx colCtx = {0};
  SArray* colCtxs = taosArrayInit((*gRes2)->colNum, sizeof(SFilterColCtx));

  for (; m < (*gRes1)->colNum; ++m) {
    idx1 = (*gRes1)->colIdx[m];
  
    for (; n < (*gRes2)->colNum; ++n) {
      idx2 = (*gRes2)->colIdx[n];

      if (idx1 > idx2) {
        continue;
      }

      assert(idx1 == idx2);
      
      ++merNum;
      
      filterMergeTwoGroupsImpl(info, &ctx, LOGIC_COND_TYPE_OR, idx1, *gRes1, *gRes2, NULL, all);

      FLT_CHK_JMP(*all);

      if (numEqual) {
        if ((*gRes1)->colNum == 1) {
          ++equal1;
          colCtx.colIdx = idx1;
          colCtx.ctx = ctx;
          taosArrayPush(colCtxs, &colCtx);
          break;
        } else {
          filterCompareRangeCtx(ctx, (*gRes1)->colInfo[idx1].info, &equal);
          if (equal) {
            ++equal1;
          }
          
          filterCompareRangeCtx(ctx, (*gRes2)->colInfo[idx2].info, &equal);
          if (equal) {
            ++equal2;
          }

          FLT_CHK_JMP(equal1 != merNum && equal2 != merNum);
          colCtx.colIdx = idx1;
          colCtx.ctx = ctx;
          ctx = NULL;
          taosArrayPush(colCtxs, &colCtx);
        }
      } else {
        filterCompareRangeCtx(ctx, (*gRes1)->colInfo[idx1].info, &equal);
        if (equal) {
          ++equal1;
        }

        FLT_CHK_JMP(equal1 != merNum);
        colCtx.colIdx = idx1;
        colCtx.ctx = ctx;        
        ctx = NULL;
        taosArrayPush(colCtxs, &colCtx);
      }

      ++n;
      break;
    }
  }

  assert(merNum > 0);

  SFilterColInfo *colInfo = NULL;
  assert (merNum == equal1 || merNum == equal2);

  filterFreeGroupCtx(*gRes2);
  *gRes2 = NULL;

  assert(colCtxs && taosArrayGetSize(colCtxs) > 0);

  int32_t ctxSize = (int32_t)taosArrayGetSize(colCtxs);
  SFilterColCtx *pctx = NULL;
  
  for (int32_t i = 0; i < ctxSize; ++i) {
    pctx = taosArrayGet(colCtxs, i);
    colInfo = &(*gRes1)->colInfo[pctx->colIdx];
    
    filterFreeColInfo(colInfo);
    FILTER_PUSH_CTX((*gRes1)->colInfo[pctx->colIdx], pctx->ctx);
  }

  taosArrayDestroy(colCtxs);
  
  return TSDB_CODE_SUCCESS;

_return:

  if (colCtxs) {
    if (taosArrayGetSize(colCtxs) > 0) {
      taosArrayDestroyEx(colCtxs, filterFreeColCtx);
    } else {
      taosArrayDestroy(colCtxs);
    }
  }

  filterFreeRangeCtx(ctx);

  return TSDB_CODE_SUCCESS;
}


int32_t filterMergeGroups(SFilterInfo *info, SFilterGroupCtx** gRes, int32_t *gResNum) {
  if (*gResNum <= 1) {
    return TSDB_CODE_SUCCESS;
  }

  qsort(gRes, *gResNum, POINTER_BYTES, filterCompareGroupCtx);

  int32_t pEnd = 0, cStart = 0, cEnd = 0;
  uint32_t pColNum = 0, cColNum = 0; 
  int32_t movedNum = 0;
  bool all = false;

  cColNum = gRes[0]->colNum;

  for (int32_t i = 1; i <= *gResNum; ++i) {
    if (i < (*gResNum) && gRes[i]->colNum == cColNum) {
      continue;
    }

    cEnd = i - 1;

    movedNum = 0;
    if (pColNum > 0) {
      for (int32_t m = 0; m <= pEnd; ++m) {
        for (int32_t n = cStart; n <= cEnd; ++n) {
          assert(m < n);
          filterMergeTwoGroups(info, &gRes[m], &gRes[n], &all);

          FLT_CHK_JMP(all);

          if (gRes[n] == NULL) {
            if (n < ((*gResNum) - 1)) {
              memmove(&gRes[n], &gRes[n+1], (*gResNum-n-1) * POINTER_BYTES);
            }
            
            --cEnd;
            --(*gResNum);
            ++movedNum;
            --n;
          }
        }
      }
    }

    for (int32_t m = cStart; m < cEnd; ++m) {
      for (int32_t n = m + 1; n <= cEnd; ++n) {
        assert(m < n);
        filterMergeTwoGroups(info, &gRes[m], &gRes[n], &all);

        FLT_CHK_JMP(all);
        
        if (gRes[n] == NULL) {
          if (n < ((*gResNum) - 1)) {
            memmove(&gRes[n], &gRes[n+1], (*gResNum-n-1) * POINTER_BYTES);
          }
          
          --cEnd;
          --(*gResNum);
          ++movedNum;
          --n;
        }
      }
    }

    pColNum = cColNum;
    pEnd = cEnd;

    i -= movedNum;

    if (i >= (*gResNum)) {
      break;
    }
    
    cStart = i;
    cColNum = gRes[i]->colNum;    
  }

  return TSDB_CODE_SUCCESS;
  
_return:

  FILTER_SET_FLAG(info->status, FI_STATUS_ALL);

  return TSDB_CODE_SUCCESS;
}

int32_t filterConvertGroupFromArray(SFilterInfo *info, SArray* group) {
  size_t groupSize = taosArrayGetSize(group);

  info->groupNum = (uint32_t)groupSize;

  if (info->groupNum > 0) {
    info->groups = taosMemoryCalloc(info->groupNum, sizeof(*info->groups));
  }

  for (size_t i = 0; i < groupSize; ++i) {
    SFilterGroup *pg = taosArrayGet(group, i);
    pg->unitFlags = taosMemoryCalloc(pg->unitNum, sizeof(*pg->unitFlags));
    info->groups[i] = *pg;
  }

  return TSDB_CODE_SUCCESS;
}

int32_t filterRewrite(SFilterInfo *info, SFilterGroupCtx** gRes, int32_t gResNum) {
  if (!FILTER_GET_FLAG(info->status, FI_STATUS_REWRITE)) {
    qDebug("no need rewrite");
    return TSDB_CODE_SUCCESS;
  }
  
  SFilterInfo oinfo = *info;

  FILTER_SET_FLAG(oinfo.status, FI_STATUS_CLONED);
  
  SArray* group = taosArrayInit(FILTER_DEFAULT_GROUP_SIZE, sizeof(SFilterGroup));
  SFilterGroupCtx *res = NULL;
  SFilterColInfo *colInfo = NULL;
  int32_t optr = 0;
  uint32_t uidx = 0;

  memset(info, 0, sizeof(*info));
  
  info->colRangeNum = oinfo.colRangeNum;
  info->colRange = oinfo.colRange;
  oinfo.colRangeNum = 0;
  oinfo.colRange = NULL;

  FILTER_SET_FLAG(info->options, FLT_OPTION_NEED_UNIQE);

  filterInitUnitsFields(info);

  for (int32_t i = 0; i < gResNum; ++i) {
    res = gRes[i];

    optr = (res->colNum > 1) ? LOGIC_COND_TYPE_AND : LOGIC_COND_TYPE_OR;

    SFilterGroup ng = {0};
    
    for (uint32_t m = 0; m < res->colNum; ++m) {
      colInfo = &res->colInfo[res->colIdx[m]];
      if (FILTER_NO_MERGE_DATA_TYPE(colInfo->dataType)) {
        assert(colInfo->type == RANGE_TYPE_UNIT);
        int32_t usize = (int32_t)taosArrayGetSize((SArray *)colInfo->info);
        
        for (int32_t n = 0; n < usize; ++n) {
          SFilterUnit* u = taosArrayGetP((SArray *)colInfo->info, n);
          
          filterAddUnitFromUnit(info, &oinfo, u, &uidx);
          filterAddUnitToGroup(&ng, uidx);
        }
        
        continue;
      }
      
      assert(colInfo->type == RANGE_TYPE_MR_CTX);
      
      filterAddGroupUnitFromCtx(info, &oinfo, colInfo->info, res->colIdx[m], &ng, optr, group);
    }

    if (ng.unitNum > 0) {
      taosArrayPush(group, &ng);
    }
  }

  filterConvertGroupFromArray(info, group);

  taosArrayDestroy(group);

  filterFreeInfo(&oinfo);

  return TSDB_CODE_SUCCESS;
}

int32_t filterGenerateColRange(SFilterInfo *info, SFilterGroupCtx** gRes, int32_t gResNum) {
  uint32_t *idxs = NULL;
  uint32_t colNum = 0;
  SFilterGroupCtx *res = NULL;
  uint32_t *idxNum = taosMemoryCalloc(info->fields[FLD_TYPE_COLUMN].num, sizeof(*idxNum));

  for (int32_t i = 0; i < gResNum; ++i) {
    for (uint32_t m = 0; m < gRes[i]->colNum; ++m) {
      SFilterColInfo  *colInfo = &gRes[i]->colInfo[gRes[i]->colIdx[m]];
      if (FILTER_NO_MERGE_DATA_TYPE(colInfo->dataType)) {
        continue;
      }

      ++idxNum[gRes[i]->colIdx[m]];
    }
  }

  for (uint32_t i = 0; i < info->fields[FLD_TYPE_COLUMN].num; ++i) {
    if (idxNum[i] < gResNum) {
      continue;
    }

    assert(idxNum[i] == gResNum);
    
    if (idxs == NULL) {
      idxs = taosMemoryCalloc(info->fields[FLD_TYPE_COLUMN].num, sizeof(*idxs));
    }

    idxs[colNum++] = i;
  }

  FLT_CHK_JMP(colNum <= 0);

  info->colRangeNum = colNum;
  info->colRange = taosMemoryCalloc(colNum, POINTER_BYTES);

  for (int32_t i = 0; i < gResNum; ++i) {
    res = gRes[i];
    uint32_t n = 0;

    for (uint32_t m = 0; m < info->colRangeNum; ++m) {
      for (; n < res->colNum; ++n) {
        if (res->colIdx[n] < idxs[m]) {
          continue;
        }

        assert(res->colIdx[n] == idxs[m]);

        SFilterColInfo * colInfo = &res->colInfo[res->colIdx[n]];
        if (info->colRange[m] == NULL) {
          info->colRange[m] = filterInitRangeCtx(colInfo->dataType, 0);
          SFilterField* fi = FILTER_GET_COL_FIELD(info, res->colIdx[n]);
          info->colRange[m]->colId = FILTER_GET_COL_FIELD_ID(fi);
        }

        assert(colInfo->type == RANGE_TYPE_MR_CTX);

        bool all = false;
        filterSourceRangeFromCtx(info->colRange[m], colInfo->info, LOGIC_COND_TYPE_OR, NULL, &all);
        if (all) {
          filterFreeRangeCtx(info->colRange[m]);
          info->colRange[m] = NULL;
          
          if (m < (info->colRangeNum - 1)) {
            memmove(&info->colRange[m], &info->colRange[m + 1], (info->colRangeNum - m - 1) * POINTER_BYTES);
            memmove(&idxs[m], &idxs[m + 1], (info->colRangeNum - m - 1) * sizeof(*idxs));
          }

          --info->colRangeNum;
          --m;

          FLT_CHK_JMP(info->colRangeNum <= 0);          
        }

        ++n; 
        break;
      }
    }
  }

_return:
  taosMemoryFreeClear(idxNum);
  taosMemoryFreeClear(idxs);

  return TSDB_CODE_SUCCESS;
}

int32_t filterPostProcessRange(SFilterInfo *info) {
  for (uint32_t i = 0; i < info->colRangeNum; ++i) {
    SFilterRangeCtx* ctx = info->colRange[i];
    SFilterRangeNode *r = ctx->rs;
    while (r) {
      r->rc.func = filterGetRangeCompFunc(r->ra.sflag, r->ra.eflag);
      r = r->next;
    }
  }

  return TSDB_CODE_SUCCESS;
}


int32_t filterGenerateComInfo(SFilterInfo *info) {
  info->cunits = taosMemoryMalloc(info->unitNum * sizeof(*info->cunits));
  info->blkUnitRes = taosMemoryMalloc(sizeof(*info->blkUnitRes) * info->unitNum);
  info->blkUnits = taosMemoryMalloc(sizeof(*info->blkUnits) * (info->unitNum + 1) * info->groupNum);

  for (uint32_t i = 0; i < info->unitNum; ++i) {
    SFilterUnit *unit = &info->units[i];

    info->cunits[i].func = filterGetCompFuncIdx(FILTER_UNIT_DATA_TYPE(unit), unit->compare.optr);
    info->cunits[i].rfunc = filterGetRangeCompFuncFromOptrs(unit->compare.optr, unit->compare.optr2);
    info->cunits[i].optr = FILTER_UNIT_OPTR(unit);
    info->cunits[i].colData = NULL;
    info->cunits[i].colId = FILTER_UNIT_COL_ID(info, unit);
    
    if (unit->right.type == FLD_TYPE_VALUE) {
      if(FILTER_UNIT_DATA_TYPE(unit) == TSDB_DATA_TYPE_JSON){   // json value is tVariant
        info->cunits[i].valData = FILTER_UNIT_JSON_VAL_DATA(info, unit);
      }else{
        info->cunits[i].valData = FILTER_UNIT_VAL_DATA(info, unit);
      }
    } else {
      info->cunits[i].valData = NULL;
    }
    if (unit->right2.type == FLD_TYPE_VALUE) {
      info->cunits[i].valData2 = FILTER_GET_VAL_FIELD_DATA(FILTER_GET_FIELD(info, unit->right2));
    } else {
      info->cunits[i].valData2 = info->cunits[i].valData;
    }
    
    info->cunits[i].dataSize = FILTER_UNIT_COL_SIZE(info, unit);
    info->cunits[i].dataType = FILTER_UNIT_DATA_TYPE(unit);
  }
  
  return TSDB_CODE_SUCCESS;
}

int32_t filterUpdateComUnits(SFilterInfo *info) {
  for (uint32_t i = 0; i < info->unitNum; ++i) {
    SFilterUnit *unit = &info->units[i];

    SFilterField *col = FILTER_UNIT_LEFT_FIELD(info, unit);
    info->cunits[i].colData = col->data;
  }

  return TSDB_CODE_SUCCESS;
}


int32_t filterRmUnitByRange(SFilterInfo *info, SColumnDataAgg *pDataStatis, int32_t numOfCols, int32_t numOfRows) {
  int32_t rmUnit = 0;

  memset(info->blkUnitRes, 0, sizeof(*info->blkUnitRes) * info->unitNum);
  
  for (uint32_t k = 0; k < info->unitNum; ++k) {
    int32_t index = -1;
    SFilterComUnit *cunit = &info->cunits[k];

    if (FILTER_NO_MERGE_DATA_TYPE(cunit->dataType)) {
      continue;
    }

    for(int32_t i = 0; i < numOfCols; ++i) {
      if (pDataStatis[i].colId == cunit->colId) {
        index = i;
        break;
      }
    }

    if (index == -1) {
      continue;
    }

    if (pDataStatis[index].numOfNull <= 0) {
      if (cunit->optr == OP_TYPE_IS_NULL) {
        info->blkUnitRes[k] = -1;
        rmUnit = 1;
        continue;
      }

      if (cunit->optr == OP_TYPE_IS_NOT_NULL) {
        info->blkUnitRes[k] = 1;
        rmUnit = 1;
        continue;
      }
    } else {
      if (pDataStatis[index].numOfNull == numOfRows) {
        if (cunit->optr == OP_TYPE_IS_NULL) {
          info->blkUnitRes[k] = 1;
          rmUnit = 1;
          continue;
        }
        
        info->blkUnitRes[k] = -1;
        rmUnit = 1;
        continue;
      }
    }

    if (cunit->optr == OP_TYPE_IS_NULL || cunit->optr == OP_TYPE_IS_NOT_NULL
     || cunit->optr == OP_TYPE_IN || cunit->optr == OP_TYPE_LIKE || cunit->optr == OP_TYPE_MATCH
     || cunit->optr == OP_TYPE_NOT_EQUAL) {
      continue;
    }

    SColumnDataAgg* pDataBlockst = &pDataStatis[index];
    void *minVal, *maxVal;
    float minv = 0;
    float maxv = 0;

    if (cunit->dataType == TSDB_DATA_TYPE_FLOAT) {
      minv = (float)(*(double *)(&pDataBlockst->min));
      maxv = (float)(*(double *)(&pDataBlockst->max));
       
      minVal = &minv;
      maxVal = &maxv;
    } else {
      minVal = &pDataBlockst->min;
      maxVal = &pDataBlockst->max;
    }

    bool minRes = false, maxRes = false;

    if (cunit->rfunc >= 0) {
      minRes = (*gRangeCompare[cunit->rfunc])(minVal, minVal, cunit->valData, cunit->valData2, gDataCompare[cunit->func]);
      maxRes = (*gRangeCompare[cunit->rfunc])(maxVal, maxVal, cunit->valData, cunit->valData2, gDataCompare[cunit->func]);

      if (minRes && maxRes) {
        info->blkUnitRes[k] = 1;
        rmUnit = 1;
      } else if ((!minRes) && (!maxRes)) {
        minRes = filterDoCompare(gDataCompare[cunit->func], OP_TYPE_LOWER_EQUAL, minVal, cunit->valData);
        maxRes = filterDoCompare(gDataCompare[cunit->func], OP_TYPE_GREATER_EQUAL, maxVal, cunit->valData2);

        if (minRes && maxRes) {
          continue;
        }
        
        info->blkUnitRes[k] = -1;
        rmUnit = 1;
      }
    } else {
      minRes = filterDoCompare(gDataCompare[cunit->func], cunit->optr, minVal, cunit->valData);
      maxRes = filterDoCompare(gDataCompare[cunit->func], cunit->optr, maxVal, cunit->valData);

      if (minRes && maxRes) {
        info->blkUnitRes[k] = 1;
        rmUnit = 1;
      } else if ((!minRes) && (!maxRes)) {
        if (cunit->optr == OP_TYPE_EQUAL) {
          minRes = filterDoCompare(gDataCompare[cunit->func], OP_TYPE_GREATER_THAN, minVal, cunit->valData);
          maxRes = filterDoCompare(gDataCompare[cunit->func], OP_TYPE_LOWER_THAN, maxVal, cunit->valData);
          if (minRes || maxRes) {
            info->blkUnitRes[k] = -1;
            rmUnit = 1;
          }
          
          continue;
        }
        
        info->blkUnitRes[k] = -1;
        rmUnit = 1;
      }
    }

  }

  if (rmUnit == 0) {
    fltDebug("NO Block Filter APPLY");
    FLT_RET(TSDB_CODE_SUCCESS);
  }

  info->blkGroupNum = info->groupNum;
  
  uint32_t *unitNum = info->blkUnits;
  uint32_t *unitIdx = unitNum + 1;
  int32_t all = 0, empty = 0;
  
  for (uint32_t g = 0; g < info->groupNum; ++g) {
    SFilterGroup *group = &info->groups[g];
    *unitNum = group->unitNum;
    all = 0; 
    empty = 0;
    
    for (uint32_t u = 0; u < group->unitNum; ++u) {
      uint32_t uidx = group->unitIdxs[u];
      if (info->blkUnitRes[uidx] == 1) {
        --(*unitNum);
        all = 1;
        continue;
      } else if (info->blkUnitRes[uidx] == -1) {
        *unitNum = 0;
        empty = 1;
        break;
      }

      *(unitIdx++) = uidx;
    }

    if (*unitNum == 0) {
      --info->blkGroupNum;
      assert(empty || all);
      
      if (empty) {
        FILTER_SET_FLAG(info->blkFlag, FI_STATUS_BLK_EMPTY);
      } else {
        FILTER_SET_FLAG(info->blkFlag, FI_STATUS_BLK_ALL);
        goto _return;
      }
      
      continue;
    }

    unitNum = unitIdx;
    ++unitIdx;
  }

  if (info->blkGroupNum) {
    FILTER_CLR_FLAG(info->blkFlag, FI_STATUS_BLK_EMPTY);
    FILTER_SET_FLAG(info->blkFlag, FI_STATUS_BLK_ACTIVE);
  }

_return:

  filterDumpInfoToString(info, "Block Filter", 2);

  return TSDB_CODE_SUCCESS;
}

bool filterExecuteBasedOnStatisImpl(void *pinfo, int32_t numOfRows, int8_t** p, SColumnDataAgg *statis, int16_t numOfCols) {
  SFilterInfo *info = (SFilterInfo *)pinfo;
  bool all = true;
  uint32_t *unitIdx = NULL;

  if (*p == NULL) {
    *p = taosMemoryCalloc(numOfRows, sizeof(int8_t));
  }
  
  for (int32_t i = 0; i < numOfRows; ++i) {
    //FILTER_UNIT_CLR_F(info);

    unitIdx = info->blkUnits;
    
    for (uint32_t g = 0; g < info->blkGroupNum; ++g) {
      uint32_t unitNum = *(unitIdx++);
      for (uint32_t u = 0; u < unitNum; ++u) {
        SFilterComUnit *cunit = &info->cunits[*(unitIdx + u)];
        void *colData = colDataGetData((SColumnInfoData *)cunit->colData, i);
      
        //if (FILTER_UNIT_GET_F(info, uidx)) {
        //  p[i] = FILTER_UNIT_GET_R(info, uidx);
        //} else {
          uint8_t optr = cunit->optr;

          if (colDataIsNull((SColumnInfoData *)(cunit->colData), 0, i, NULL)) {
            (*p)[i] = optr == OP_TYPE_IS_NULL ? true : false;
          } else {
            if (optr == OP_TYPE_IS_NOT_NULL) {
              (*p)[i] = 1;
            } else if (optr == OP_TYPE_IS_NULL) {
              (*p)[i] = 0;
            } else if (cunit->rfunc >= 0) {
              (*p)[i] = (*gRangeCompare[cunit->rfunc])(colData, colData, cunit->valData, cunit->valData2, gDataCompare[cunit->func]);
            } else {
              (*p)[i] = filterDoCompare(gDataCompare[cunit->func], cunit->optr, colData, cunit->valData);
            }
          
          //FILTER_UNIT_SET_R(info, uidx, p[i]);
          //FILTER_UNIT_SET_F(info, uidx);
          }

        if ((*p)[i] == 0) {
          break;
        }
      }

      if ((*p)[i]) {
        break;
      }

      unitIdx += unitNum;
    }

    if ((*p)[i] == 0) {
      all = false;
    }    
  }

  return all;
}



int32_t filterExecuteBasedOnStatis(SFilterInfo *info, int32_t numOfRows, int8_t** p, SColumnDataAgg *statis, int16_t numOfCols, bool* all) {
  if (statis && numOfRows >= FILTER_RM_UNIT_MIN_ROWS) {    
    info->blkFlag = 0;
    
    filterRmUnitByRange(info, statis, numOfCols, numOfRows);
    
    if (info->blkFlag) {
      if (FILTER_GET_FLAG(info->blkFlag, FI_STATUS_BLK_ALL)) {
        *all = true;
        goto _return;
      } else if (FILTER_GET_FLAG(info->blkFlag, FI_STATUS_BLK_EMPTY)) {
        *all = false;
        goto _return;
      }

      assert(info->unitNum > 1);
      
      *all = filterExecuteBasedOnStatisImpl(info, numOfRows, p, statis, numOfCols);

      goto _return;
    }
  }

  return 1;

_return:
  info->blkFlag = 0;
  
  return TSDB_CODE_SUCCESS;
}


static FORCE_INLINE bool filterExecuteImplAll(void *info, int32_t numOfRows, int8_t** p, SColumnDataAgg *statis, int16_t numOfCols) {
  return true;
}
static FORCE_INLINE bool filterExecuteImplEmpty(void *info, int32_t numOfRows, int8_t** p, SColumnDataAgg *statis, int16_t numOfCols) {
  return false;
}
static FORCE_INLINE bool filterExecuteImplIsNull(void *pinfo, int32_t numOfRows, int8_t** p, SColumnDataAgg *statis, int16_t numOfCols) {
  SFilterInfo *info = (SFilterInfo *)pinfo;
  bool all = true;

  if (filterExecuteBasedOnStatis(info, numOfRows, p, statis, numOfCols, &all) == 0) {
    return all;
  }

  if (*p == NULL) {
    *p = taosMemoryCalloc(numOfRows, sizeof(int8_t));
  }
  
  for (int32_t i = 0; i < numOfRows; ++i) {
    uint32_t uidx = info->groups[0].unitIdxs[0];
    void *colData = colDataGetData((SColumnInfoData *)info->cunits[uidx].colData, i);
    if(info->cunits[uidx].dataType == TSDB_DATA_TYPE_JSON){
      if (!colData){  // for json->'key' is null
        (*p)[i] = 1;
      }else if( *(char*)colData == TSDB_DATA_TYPE_JSON){  // for json is null
        colData = POINTER_SHIFT(colData, CHAR_BYTES);
        (*p)[i] = colDataIsNull((SColumnInfoData *)info->cunits[uidx].colData, 0, i, NULL);
      }else{
        (*p)[i] = 0;
      }
    }else{
      (*p)[i] = ((colData == NULL) || colDataIsNull((SColumnInfoData *)info->cunits[uidx].colData, 0, i, NULL));
    }
    if ((*p)[i] == 0) {
      all = false;
    }    
  }

  return all;
}
static FORCE_INLINE bool filterExecuteImplNotNull(void *pinfo, int32_t numOfRows, int8_t** p, SColumnDataAgg *statis, int16_t numOfCols) {
  SFilterInfo *info = (SFilterInfo *)pinfo;
  bool all = true;

  if (filterExecuteBasedOnStatis(info, numOfRows, p, statis, numOfCols, &all) == 0) {
    return all;
  }

  if (*p == NULL) {
    *p = taosMemoryCalloc(numOfRows, sizeof(int8_t));
  }
  
  for (int32_t i = 0; i < numOfRows; ++i) {
    uint32_t uidx = info->groups[0].unitIdxs[0];
    void *colData = colDataGetData((SColumnInfoData *)info->cunits[uidx].colData, i);

    if(info->cunits[uidx].dataType == TSDB_DATA_TYPE_JSON){
      if (!colData) {   // for json->'key' is not null
        (*p)[i] = 0;
      }else if( *(char*)colData == TSDB_DATA_TYPE_JSON){   // for json is not null
        colData = POINTER_SHIFT(colData, CHAR_BYTES);
        (*p)[i] = !colDataIsNull((SColumnInfoData *)info->cunits[uidx].colData, 0, i, NULL);
      }else{    // for json->'key' is not null
        (*p)[i] = 1;
      }
    }else {
      (*p)[i] = ((colData != NULL) && !colDataIsNull((SColumnInfoData *)info->cunits[uidx].colData, 0, i, NULL));
    }

    if ((*p)[i] == 0) {
      all = false;
    }
  }

  return all;
}

bool filterExecuteImplRange(void *pinfo, int32_t numOfRows, int8_t** p, SColumnDataAgg *statis, int16_t numOfCols) {
  SFilterInfo *info = (SFilterInfo *)pinfo;
  bool all = true;
  uint16_t dataSize = info->cunits[0].dataSize;
  rangeCompFunc rfunc = gRangeCompare[info->cunits[0].rfunc];
  void *valData = info->cunits[0].valData;
  void *valData2 = info->cunits[0].valData2;
  __compar_fn_t func = gDataCompare[info->cunits[0].func];

  if (filterExecuteBasedOnStatis(info, numOfRows, p, statis, numOfCols, &all) == 0) {
    return all;
  }

  if (*p == NULL) {
    *p = taosMemoryCalloc(numOfRows, sizeof(int8_t));
  }
  
  for (int32_t i = 0; i < numOfRows; ++i) {    
    void *colData = colDataGetData((SColumnInfoData *)info->cunits[0].colData, i);

    if (colData == NULL || colDataIsNull((SColumnInfoData *)info->cunits[0].colData, 0, i, NULL)) {
      all = false;
      continue;
    }

    (*p)[i] = (*rfunc)(colData, colData, valData, valData2, func);
            
    if ((*p)[i] == 0) {
      all = false;
    }
  }

  return all;
}

bool filterExecuteImplMisc(void *pinfo, int32_t numOfRows, int8_t** p, SColumnDataAgg *statis, int16_t numOfCols) {
  SFilterInfo *info = (SFilterInfo *)pinfo;
  bool all = true;

  if (filterExecuteBasedOnStatis(info, numOfRows, p, statis, numOfCols, &all) == 0) {
    return all;
  }
  
  if (*p == NULL) {
    *p = taosMemoryCalloc(numOfRows, sizeof(int8_t));
  }
  
  for (int32_t i = 0; i < numOfRows; ++i) {
    uint32_t uidx = info->groups[0].unitIdxs[0];
    void *colData = colDataGetData((SColumnInfoData *)info->cunits[uidx].colData, i);
    if (colData == NULL || colDataIsNull((SColumnInfoData *)info->cunits[uidx].colData, 0, i, NULL)) {
      (*p)[i] = 0;
      all = false;
      continue;
    }
    // match/nmatch for nchar type need convert from ucs4 to mbs

    if(info->cunits[uidx].dataType == TSDB_DATA_TYPE_NCHAR && (info->cunits[uidx].optr == OP_TYPE_MATCH || info->cunits[uidx].optr == OP_TYPE_NMATCH)){
      char *newColData = taosMemoryCalloc(info->cunits[uidx].dataSize * TSDB_NCHAR_SIZE + VARSTR_HEADER_SIZE, 1);
      int32_t len = taosUcs4ToMbs((TdUcs4*)varDataVal(colData), varDataLen(colData), varDataVal(newColData));
      if (len < 0){
        qError("castConvert1 taosUcs4ToMbs error");
      }else{
        varDataSetLen(newColData, len);
        (*p)[i] = filterDoCompare(gDataCompare[info->cunits[uidx].func], info->cunits[uidx].optr, newColData, info->cunits[uidx].valData);
      }
      taosMemoryFreeClear(newColData);
    }else{
      (*p)[i] = filterDoCompare(gDataCompare[info->cunits[uidx].func], info->cunits[uidx].optr, colData, info->cunits[uidx].valData);
    }

    if ((*p)[i] == 0) {
      all = false;
    }
  }

  return all;
}


bool filterExecuteImpl(void *pinfo, int32_t numOfRows, int8_t** p, SColumnDataAgg *statis, int16_t numOfCols) {
  SFilterInfo *info = (SFilterInfo *)pinfo;
  bool all = true;

  if (filterExecuteBasedOnStatis(info, numOfRows, p, statis, numOfCols, &all) == 0) {
    return all;
  }

  if (*p == NULL) {
    *p = taosMemoryCalloc(numOfRows, sizeof(int8_t));
  }
  
  for (int32_t i = 0; i < numOfRows; ++i) {
    //FILTER_UNIT_CLR_F(info);
  
    for (uint32_t g = 0; g < info->groupNum; ++g) {
      SFilterGroup *group = &info->groups[g];
      for (uint32_t u = 0; u < group->unitNum; ++u) {
        uint32_t uidx = group->unitIdxs[u];
        SFilterComUnit *cunit = &info->cunits[uidx];
        void *colData = colDataGetData((SColumnInfoData *)(cunit->colData), i);
      
        //if (FILTER_UNIT_GET_F(info, uidx)) {
        //  p[i] = FILTER_UNIT_GET_R(info, uidx);
        //} else {
          uint8_t optr = cunit->optr;

          if (colData == NULL || colDataIsNull((SColumnInfoData *)(cunit->colData), 0, i, NULL)) {
            (*p)[i] = optr == OP_TYPE_IS_NULL ? true : false;
          } else {
            if (optr == OP_TYPE_IS_NOT_NULL) {
              (*p)[i] = 1;
            } else if (optr == OP_TYPE_IS_NULL) {
              (*p)[i] = 0;
            } else if (cunit->rfunc >= 0) {
              (*p)[i] = (*gRangeCompare[cunit->rfunc])(colData, colData, cunit->valData, cunit->valData2, gDataCompare[cunit->func]);
            } else {
              if(cunit->dataType == TSDB_DATA_TYPE_NCHAR && (cunit->optr == OP_TYPE_MATCH || cunit->optr == OP_TYPE_NMATCH)){
                char *newColData = taosMemoryCalloc(cunit->dataSize * TSDB_NCHAR_SIZE + VARSTR_HEADER_SIZE, 1);
                int32_t len = taosUcs4ToMbs((TdUcs4*)varDataVal(colData), varDataLen(colData), varDataVal(newColData));
                if (len < 0){
                  qError("castConvert1 taosUcs4ToMbs error");
                }else{
                  varDataSetLen(newColData, len);
                  (*p)[i] = filterDoCompare(gDataCompare[cunit->func], cunit->optr, newColData, cunit->valData);
                }
                taosMemoryFreeClear(newColData);
              }else{
                (*p)[i] = filterDoCompare(gDataCompare[cunit->func], cunit->optr, colData, cunit->valData);
              }
            }
          
          //FILTER_UNIT_SET_R(info, uidx, p[i]);
          //FILTER_UNIT_SET_F(info, uidx);
          }

        if ((*p)[i] == 0) {
          break;
        }
      }

      if ((*p)[i]) {
        break;
      }
    }

    if ((*p)[i] == 0) {
      all = false;
    }    
  }

  return all;
}

int32_t filterSetExecFunc(SFilterInfo *info) {
  if (FILTER_ALL_RES(info)) {
    info->func = filterExecuteImplAll;
    return TSDB_CODE_SUCCESS;
  }

  if (FILTER_EMPTY_RES(info)) {
    info->func = filterExecuteImplEmpty;
    return TSDB_CODE_SUCCESS;
  }

  if (info->unitNum > 1) {
    info->func = filterExecuteImpl;
    return TSDB_CODE_SUCCESS;
  }

  if (info->units[0].compare.optr == OP_TYPE_IS_NULL) {
    info->func = filterExecuteImplIsNull;
    return TSDB_CODE_SUCCESS;
  }

  if (info->units[0].compare.optr == OP_TYPE_IS_NOT_NULL) {
    info->func = filterExecuteImplNotNull;
    return TSDB_CODE_SUCCESS;
  }

  if (info->cunits[0].rfunc >= 0) {
    info->func = filterExecuteImplRange;
    return TSDB_CODE_SUCCESS;  
  }

  info->func = filterExecuteImplMisc;
  return TSDB_CODE_SUCCESS;  
}



int32_t filterPreprocess(SFilterInfo *info) {
  SFilterGroupCtx** gRes = taosMemoryCalloc(info->groupNum, sizeof(SFilterGroupCtx *));
  int32_t gResNum = 0;
  
  filterMergeGroupUnits(info, gRes, &gResNum);

  filterMergeGroups(info, gRes, &gResNum);

  if (FILTER_GET_FLAG(info->status, FI_STATUS_ALL)) {
    fltInfo("Final - FilterInfo: [ALL]");
    goto _return;
  }

  
  if (FILTER_GET_FLAG(info->status, FI_STATUS_EMPTY)) {
    fltInfo("Final - FilterInfo: [EMPTY]");
    goto _return;
  }  

  filterGenerateColRange(info, gRes, gResNum);

  filterDumpInfoToString(info, "Final", 1);

  filterPostProcessRange(info);

  filterRewrite(info, gRes, gResNum);

  filterGenerateComInfo(info);

_return:

  filterSetExecFunc(info);

  for (int32_t i = 0; i < gResNum; ++i) {
    filterFreeGroupCtx(gRes[i]);
  }

  taosMemoryFreeClear(gRes);
  
  return TSDB_CODE_SUCCESS;
}


int32_t fltSetColFieldDataImpl(SFilterInfo *info, void *param, filer_get_col_from_id fp, bool fromColId) {
  if (FILTER_ALL_RES(info) || FILTER_EMPTY_RES(info)) {
    return TSDB_CODE_SUCCESS;
  }

  for (uint32_t i = 0; i < info->fields[FLD_TYPE_COLUMN].num; ++i) {
    SFilterField* fi = &info->fields[FLD_TYPE_COLUMN].fields[i];

    if (fromColId) {
      (*fp)(param, FILTER_GET_COL_FIELD_ID(fi), &fi->data);
    } else {
      (*fp)(param, FILTER_GET_COL_FIELD_SLOT_ID(fi), &fi->data);
    }
  }

  filterUpdateComUnits(info);

  return TSDB_CODE_SUCCESS;
}


int32_t fltInitFromNode(SNode* tree, SFilterInfo *info, uint32_t options) {
  int32_t code = TSDB_CODE_SUCCESS;
  
  SArray* group = taosArrayInit(FILTER_DEFAULT_GROUP_SIZE, sizeof(SFilterGroup));

  filterInitUnitsFields(info);

  SFltBuildGroupCtx tctx = {.info = info, .group = group};
  nodesWalkNode(tree, fltTreeToGroup, (void *)&tctx);
  FLT_ERR_JRET(tctx.code);

  filterConvertGroupFromArray(info, group);
  taosArrayDestroy(group);

  FLT_ERR_JRET(fltInitValFieldData(info));

  if (!FILTER_GET_FLAG(info->options, FLT_OPTION_NO_REWRITE)) {
    filterDumpInfoToString(info, "Before preprocess", 0);

    FLT_ERR_JRET(filterPreprocess(info));
    
    FLT_CHK_JMP(FILTER_GET_FLAG(info->status, FI_STATUS_ALL));

    if (FILTER_GET_FLAG(info->status, FI_STATUS_EMPTY)) {
      return code;
    }
  }  

  info->unitRes = taosMemoryMalloc(info->unitNum * sizeof(*info->unitRes));
  info->unitFlags = taosMemoryMalloc(info->unitNum * sizeof(*info->unitFlags));

  filterDumpInfoToString(info, "Final", 0);

  return code;

_return:

  qInfo("init from node failed, code:%d", code);
  
  return code;
}




bool filterRangeExecute(SFilterInfo *info, SColumnDataAgg *pDataStatis, int32_t numOfCols, int32_t numOfRows) {
  if (FILTER_EMPTY_RES(info)) {
    return false;
  }

  if (FILTER_ALL_RES(info)) {
    return true;
  }
  
  bool ret = true;
  void *minVal, *maxVal;
  
  for (uint32_t k = 0; k < info->colRangeNum; ++k) {
    int32_t index = -1;
    SFilterRangeCtx *ctx = info->colRange[k];
    for(int32_t i = 0; i < numOfCols; ++i) {
      if (pDataStatis[i].colId == ctx->colId) {
        index = i;
        break;
      }
    }

    // no statistics data, load the true data block
    if (index == -1) {
      break;
    }

    // not support pre-filter operation on binary/nchar data type
    if (FILTER_NO_MERGE_DATA_TYPE(ctx->type)) {
      break;
    }

    if (pDataStatis[index].numOfNull <= 0) {
      if (ctx->isnull && !ctx->notnull && !ctx->isrange) {
        ret = false;
        break;
      }
    } else if (pDataStatis[index].numOfNull > 0) {
      if (pDataStatis[index].numOfNull == numOfRows) {
        if ((ctx->notnull || ctx->isrange) && (!ctx->isnull)) {
          ret = false;
          break;
        }

        continue;
      } else {
        if (ctx->isnull) {
          continue;
        }
      }
    }

    SColumnDataAgg* pDataBlockst = &pDataStatis[index];

    SFilterRangeNode *r = ctx->rs;
    float minv = 0;
    float maxv = 0;

    if (ctx->type == TSDB_DATA_TYPE_FLOAT) {
      minv = (float)(*(double *)(&pDataBlockst->min));
      maxv = (float)(*(double *)(&pDataBlockst->max));
       
      minVal = &minv;
      maxVal = &maxv;
    } else {
      minVal = &pDataBlockst->min;
      maxVal = &pDataBlockst->max;
    }

    while (r) {
      ret = r->rc.func(minVal, maxVal, &r->rc.s, &r->rc.e, ctx->pCompareFunc);
      if (ret) {
        break;
      }
      r = r->next;
    }
    
    if (!ret) {
      return ret;
    }
  }

  return ret;
}



int32_t filterGetTimeRange(SFilterInfo *info, STimeWindow       *win) {
  SFilterRange ra = {0};
  SFilterRangeCtx *prev = filterInitRangeCtx(TSDB_DATA_TYPE_TIMESTAMP, FLT_OPTION_TIMESTAMP);
  SFilterRangeCtx *tmpc = filterInitRangeCtx(TSDB_DATA_TYPE_TIMESTAMP, FLT_OPTION_TIMESTAMP);
  SFilterRangeCtx *cur = NULL;
  int32_t num = 0;
  int32_t optr = 0;
  int32_t code = 0;
  bool empty = false, all = false;

  for (uint32_t i = 0; i < info->groupNum; ++i) {
    SFilterGroup *group = &info->groups[i];
    if (group->unitNum > 1) {
      cur = tmpc;
      optr = LOGIC_COND_TYPE_AND;
    } else {
      cur = prev;
      optr = LOGIC_COND_TYPE_OR;
    }

    for (uint32_t u = 0; u < group->unitNum; ++u) {
      uint32_t uidx = group->unitIdxs[u];
      SFilterUnit *unit = &info->units[uidx];

      uint8_t raOptr = FILTER_UNIT_OPTR(unit);
      
      filterAddRangeOptr(cur, raOptr, LOGIC_COND_TYPE_AND, &empty, NULL);
      FLT_CHK_JMP(empty);
      
      if (FILTER_NO_MERGE_OPTR(raOptr)) {
        continue;
      }

      filterAddUnitRange(info, unit, cur, optr);
    }

    if (cur->notnull) {
      prev->notnull = true;
      break;
    }

    if (group->unitNum > 1) {
      filterSourceRangeFromCtx(prev, cur, LOGIC_COND_TYPE_OR, &empty, &all);
      filterResetRangeCtx(cur);
      if (all) {
        break;
      }
    }
  }

  if (prev->notnull) {
    *win = TSWINDOW_INITIALIZER;
  } else {
    filterGetRangeNum(prev, &num);
    if (num > 1) {
      qError("only one time range accepted, num:%d", num);
      FLT_ERR_JRET(TSDB_CODE_QRY_INVALID_TIME_CONDITION);
    }

    FLT_CHK_JMP(num < 1);

    SFilterRange tra;
    filterGetRangeRes(prev, &tra);
    win->skey = tra.s; 
    win->ekey = tra.e;
  }

  filterFreeRangeCtx(prev);
  filterFreeRangeCtx(tmpc);

  qDebug("qFilter time range:[%"PRId64 "]-[%"PRId64 "]", win->skey, win->ekey);
  return TSDB_CODE_SUCCESS;

_return:

  *win = TSWINDOW_DESC_INITIALIZER;

  filterFreeRangeCtx(prev);
  filterFreeRangeCtx(tmpc);

  qDebug("qFilter time range:[%"PRId64 "]-[%"PRId64 "]", win->skey, win->ekey);

  return code;
}


int32_t filterConverNcharColumns(SFilterInfo* info, int32_t rows, bool *gotNchar) {
  if (FILTER_EMPTY_RES(info) || FILTER_ALL_RES(info)) {
    return TSDB_CODE_SUCCESS;
  }
 
  for (uint32_t i = 0; i < info->fields[FLD_TYPE_COLUMN].num; ++i) {
    SFilterField* fi = &info->fields[FLD_TYPE_COLUMN].fields[i];
    int32_t type = FILTER_GET_COL_FIELD_TYPE(fi);
    if (type == TSDB_DATA_TYPE_NCHAR) {
      SFilterField nfi = {0};
      nfi.desc = fi->desc;
      int32_t bytes = FILTER_GET_COL_FIELD_SIZE(fi);
      nfi.data = taosMemoryMalloc(rows * bytes);
      int32_t bufSize = bytes - VARSTR_HEADER_SIZE;
      for (int32_t j = 0; j < rows; ++j) {
        char *src = FILTER_GET_COL_FIELD_DATA(fi, j);
        char *dst = FILTER_GET_COL_FIELD_DATA(&nfi, j);
        int32_t len = 0;
        char *varSrc = varDataVal(src);
        size_t k = 0, varSrcLen = varDataLen(src);
        while (k < varSrcLen && varSrc[k++] == -1) {}
        if (k == varSrcLen) {
          /* NULL */
          varDataLen(dst) = (VarDataLenT) varSrcLen;
          varDataCopy(dst, src);
          continue;
        }
        bool ret = taosMbsToUcs4(varDataVal(src), varDataLen(src), (TdUcs4*)varDataVal(dst), bufSize, &len);
        if(!ret) {
          qError("filterConverNcharColumns taosMbsToUcs4 error");
          return TSDB_CODE_FAILED;
        }
        varDataLen(dst) = len;
      }

      fi->data = nfi.data;
      
      *gotNchar = true;
    }
  }

  if (*gotNchar) {
    filterUpdateComUnits(info);
  }

  return TSDB_CODE_SUCCESS;
}

int32_t filterFreeNcharColumns(SFilterInfo* info) {
  for (uint32_t i = 0; i < info->fields[FLD_TYPE_COLUMN].num; ++i) {
    SFilterField* fi = &info->fields[FLD_TYPE_COLUMN].fields[i];
    int32_t type = FILTER_GET_COL_FIELD_TYPE(fi);
    if (type == TSDB_DATA_TYPE_NCHAR) {
      taosMemoryFreeClear(fi->data);
    }
  }

  return TSDB_CODE_SUCCESS;
}

EDealRes fltReviseRewriter(SNode** pNode, void* pContext) {
  SFltTreeStat *stat = (SFltTreeStat *)pContext;

  if (QUERY_NODE_LOGIC_CONDITION == nodeType(*pNode)) {
    SLogicConditionNode *node = (SLogicConditionNode *)*pNode;
    SListCell *cell = node->pParameterList->pHead;
    for (int32_t i = 0; i < node->pParameterList->length; ++i) {
      if (NULL == cell || NULL == cell->pNode) {
        fltError("invalid cell, cell:%p, pNode:%p", cell, cell->pNode);
        stat->code = TSDB_CODE_QRY_INVALID_INPUT;
        return DEAL_RES_ERROR;
      }
    
      if ((QUERY_NODE_OPERATOR != nodeType(cell->pNode)) && (QUERY_NODE_LOGIC_CONDITION != nodeType(cell->pNode))) {
        stat->scalarMode = true;
      }
      
      cell = cell->pNext;
    }

    return DEAL_RES_CONTINUE;
  }

  if (QUERY_NODE_VALUE == nodeType(*pNode) || QUERY_NODE_NODE_LIST == nodeType(*pNode) || QUERY_NODE_COLUMN == nodeType(*pNode)) {
    return DEAL_RES_CONTINUE;
  }

  if (QUERY_NODE_FUNCTION == nodeType(*pNode)) {
    stat->scalarMode = true;
    return DEAL_RES_CONTINUE;
  }

  if (QUERY_NODE_OPERATOR == nodeType(*pNode)) {
    SOperatorNode *node = (SOperatorNode *)*pNode;
    if (!FLT_IS_COMPARISON_OPERATOR(node->opType)) {
      stat->scalarMode = true;
      return DEAL_RES_CONTINUE;
    }

    if (NULL == node->pRight) {
      if (scalarGetOperatorParamNum(node->opType) > 1) {
        fltError("invalid operator, pRight:%p, nodeType:%d, opType:%d", node->pRight, nodeType(node), node->opType);
        stat->code = TSDB_CODE_QRY_APP_ERROR;
        return DEAL_RES_ERROR;
      }
      
      if (QUERY_NODE_COLUMN != nodeType(node->pLeft)) {
        stat->scalarMode = true;
        return DEAL_RES_CONTINUE;
      }

      if (OP_TYPE_IS_TRUE == node->opType || OP_TYPE_IS_FALSE == node->opType || OP_TYPE_IS_UNKNOWN == node->opType
       || OP_TYPE_IS_NOT_TRUE == node->opType || OP_TYPE_IS_NOT_FALSE == node->opType || OP_TYPE_IS_NOT_UNKNOWN == node->opType) {
        stat->scalarMode = true;
        return DEAL_RES_CONTINUE;
      }
    } else {
      if ((QUERY_NODE_COLUMN != nodeType(node->pLeft)) && (QUERY_NODE_VALUE != nodeType(node->pLeft))) {
        stat->scalarMode = true;
        return DEAL_RES_CONTINUE;
      }

      if ((QUERY_NODE_COLUMN != nodeType(node->pRight)) && (QUERY_NODE_VALUE != nodeType(node->pRight))) {
        stat->scalarMode = true;
        return DEAL_RES_CONTINUE;
      }      

      if (nodeType(node->pLeft) == nodeType(node->pRight)) {
        stat->scalarMode = true;
        return DEAL_RES_CONTINUE;
      }

      if (QUERY_NODE_COLUMN != nodeType(node->pLeft)) {
        SNode *t = node->pLeft;
        node->pLeft = node->pRight;
        node->pRight = t;
      }

      if (OP_TYPE_IN == node->opType && QUERY_NODE_NODE_LIST != nodeType(node->pRight)) {
        fltError("invalid IN operator node, rightType:%d", nodeType(node->pRight));
        stat->code = TSDB_CODE_QRY_APP_ERROR;
        return DEAL_RES_ERROR;
      }

      if (OP_TYPE_IN != node->opType) {
        SColumnNode *refNode = (SColumnNode *)node->pLeft;
        SValueNode *valueNode = (SValueNode *)node->pRight;
        int32_t type = vectorGetConvertType(refNode->node.resType.type, valueNode->node.resType.type);
        if (0 != type && type != refNode->node.resType.type) {
          stat->scalarMode = true;
          return DEAL_RES_CONTINUE;
        }
      }
    }

    return DEAL_RES_CONTINUE;
  }  
  
  fltError("invalid node type for filter, type:%d", nodeType(*pNode));
  
  stat->code = TSDB_CODE_QRY_INVALID_INPUT;
  
  return DEAL_RES_ERROR;
}

int32_t fltReviseNodes(SFilterInfo *pInfo, SNode** pNode, SFltTreeStat *pStat) {
  nodesRewriteNodePostOrder(pNode, fltReviseRewriter, (void *)pStat);

  FLT_RET(pStat->code);
}

int32_t fltOptimizeNodes(SFilterInfo *pInfo, SNode** pNode, SFltTreeStat *pStat) {
  //TODO
  return TSDB_CODE_SUCCESS;
}


int32_t fltGetDataFromColId(void *param, int32_t id, void **data) {
  int32_t numOfCols = ((SFilterColumnParam *)param)->numOfCols;
  SArray* pDataBlock = ((SFilterColumnParam *)param)->pDataBlock;
  
  for (int32_t j = 0; j < numOfCols; ++j) {
    SColumnInfoData* pColInfo = taosArrayGet(pDataBlock, j);
    if (id == pColInfo->info.colId) {
      *data = pColInfo;
      break;
    }
  }

  return TSDB_CODE_SUCCESS;
}

int32_t fltGetDataFromSlotId(void *param, int32_t id, void **data) {
  int32_t numOfCols = ((SFilterColumnParam *)param)->numOfCols;
  SArray* pDataBlock = ((SFilterColumnParam *)param)->pDataBlock;
  if (id < 0 || id >= numOfCols || id >= taosArrayGetSize(pDataBlock)) {
    fltError("invalid slot id, id:%d, numOfCols:%d, arraySize:%d", id, numOfCols, (int32_t)taosArrayGetSize(pDataBlock));
    return TSDB_CODE_QRY_APP_ERROR;
  }
  
  SColumnInfoData* pColInfo = taosArrayGet(pDataBlock, id);
  *data = pColInfo;

  return TSDB_CODE_SUCCESS;
}



int32_t filterSetDataFromSlotId(SFilterInfo *info, void *param) {
  return fltSetColFieldDataImpl(info, param, fltGetDataFromSlotId, false);
}

int32_t filterSetDataFromColId(SFilterInfo *info, void *param) {
  return fltSetColFieldDataImpl(info, param, fltGetDataFromColId, true);
}



int32_t filterInitFromNode(SNode* pNode, SFilterInfo **pInfo, uint32_t options) {
  int32_t code = 0;
  SFilterInfo *info = NULL;
  
  if (pNode == NULL || pInfo == NULL) {
    fltError("invalid param");
    FLT_ERR_RET(TSDB_CODE_QRY_APP_ERROR);
  }

  if (*pInfo == NULL) {
    *pInfo = taosMemoryCalloc(1, sizeof(SFilterInfo));
    if (NULL == *pInfo) {
      fltError("calloc %d failed", (int32_t)sizeof(SFilterInfo));
      FLT_ERR_RET(TSDB_CODE_QRY_OUT_OF_MEMORY);
    }
  }

  info = *pInfo;
  info->options = options;

  SFltTreeStat stat = {0};
  FLT_ERR_JRET(fltReviseNodes(info, &pNode, &stat));

  info->scalarMode = stat.scalarMode;

  if (!info->scalarMode) {
    FLT_ERR_JRET(fltInitFromNode(pNode, info, options));
  } else {
    info->sclCtx.node = pNode;
    FLT_ERR_JRET(fltOptimizeNodes(info, &info->sclCtx.node, &stat));
  }
  
  return code;

_return:
  
  filterFreeInfo(*pInfo);

  *pInfo = NULL;

  FLT_RET(code);
}

bool filterExecute(SFilterInfo *info, SSDataBlock *pSrc, int8_t** p, SColumnDataAgg *statis, int16_t numOfCols) {
  if (info->scalarMode) {
    SScalarParam output = {0};
    SArray *pList = taosArrayInit(1, POINTER_BYTES);
    taosArrayPush(pList, &pSrc);
    
    FLT_ERR_RET(scalarCalculate(info->sclCtx.node, pList, &output));

    taosArrayDestroy(pList);
    // TODO Fix it
//    *p = output.orig.data;
//    output.orig.data = NULL;
//
//    sclFreeParam(&output);
//
//    int8_t *r = output.data;
//    for (int32_t i = 0; i < output.num; ++i) {
//      if (0 == *(r+i)) {
//        return false;
//      }
//    }
    
    return true;
  }

  return (*info->func)(info, pSrc->info.rows, p, statis, numOfCols);
}


<|MERGE_RESOLUTION|>--- conflicted
+++ resolved
@@ -318,7 +318,7 @@
     r->prev = NULL;
     r->next = NULL;
   } else {
-    r = taosMemoryCalloc(1, sizeof(SFilterRangeNode)); 
+    r = taosMemoryCalloc(1, sizeof(SFilterRangeNode));
   }
 
   FILTER_COPY_RA(&r->ra, ra);
@@ -1022,26 +1022,14 @@
     SNodeListNode *listNode = (SNodeListNode *)node->pRight;
     SListCell *cell = listNode->pNodeList->pHead;
 
-    SScalarParam out = {.columnData = calloc(1, sizeof(SColumnInfoData))};
+    SScalarParam out = {.columnData = taosMemoryCalloc(1, sizeof(SColumnInfoData))};
     out.columnData->info.type = type;
     
     for (int32_t i = 0; i < listNode->pNodeList->length; ++i) {
       SValueNode *valueNode = (SValueNode *)cell->pNode;
-<<<<<<< HEAD
       code = doConvertDataType(valueNode, &out);
       if (code) {
 //        fltError("convert from %d to %d failed", in.type, out.type);
-=======
-      in.type = valueNode->node.resType.type;
-      in.bytes = valueNode->node.resType.bytes;
-      in.data = nodesGetValueFromNode(valueNode);
-      out.data = taosMemoryMalloc(sizeof(int64_t));
-
-      code = vectorConvertImpl(&in, &out);
-      if (code) {
-        fltError("convert from %d to %d failed", in.type, out.type);
-        taosMemoryFreeClear(out.data);
->>>>>>> c4df3781
         FLT_ERR_RET(code);
       }
       
@@ -1803,7 +1791,7 @@
       if (dType->type == type) {
         assignVal(fi->data, nodesGetValueFromNode(var), dType->bytes, type);
       } else {
-        SScalarParam out = {.columnData = calloc(1, sizeof(SColumnInfoData))};
+        SScalarParam out = {.columnData = taosMemoryCalloc(1, sizeof(SColumnInfoData))};
         out.columnData->info.type = type;
 
         // todo refactor the convert
@@ -3642,7 +3630,7 @@
   if (*pInfo == NULL) {
     *pInfo = taosMemoryCalloc(1, sizeof(SFilterInfo));
     if (NULL == *pInfo) {
-      fltError("calloc %d failed", (int32_t)sizeof(SFilterInfo));
+      fltError("taosMemoryCalloc %d failed", (int32_t)sizeof(SFilterInfo));
       FLT_ERR_RET(TSDB_CODE_QRY_OUT_OF_MEMORY);
     }
   }
