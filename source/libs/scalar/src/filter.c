/*
 * Copyright (c) 2019 TAOS Data, Inc. <jhtao@taosdata.com>
 *
 * This program is free software: you can use, redistribute, and/or modify
 * it under the terms of the GNU Affero General Public License, version 3
 * or later ("AGPL"), as published by the Free Software Foundation.
 *
 * This program is distributed in the hope that it will be useful, but WITHOUT
 * ANY WARRANTY; without even the implied warranty of MERCHANTABILITY or
 * FITNESS FOR A PARTICULAR PURPOSE.
 *
 * You should have received a copy of the GNU Affero General Public License
 * along with this program. If not, see <http://www.gnu.org/licenses/>.
 */
#include "os.h"
#include <tlog.h>
#include "thash.h"
//#include "queryLog.h"
#include "filter.h"
#include "filterInt.h"
#include "sclInt.h"
#include "tcompare.h"
#include "tdatablock.h"
#include "ttime.h"
#include "functionMgt.h"

bool filterRangeCompGi (const void *minv, const void *maxv, const void *minr, const void *maxr, __compar_fn_t cfunc) {
  int32_t result = cfunc(maxv, minr);
  return result >= 0;
}
bool filterRangeCompGe (const void *minv, const void *maxv, const void *minr, const void *maxr, __compar_fn_t cfunc) {
  int32_t result = cfunc(maxv, minr);
  return result > 0;
}
bool filterRangeCompLi (const void *minv, const void *maxv, const void *minr, const void *maxr, __compar_fn_t cfunc) {
  int32_t result = cfunc(minv, maxr);
  return result <= 0;
}
bool filterRangeCompLe (const void *minv, const void *maxv, const void *minr, const void *maxr, __compar_fn_t cfunc) {
  int32_t result = cfunc(minv, maxr);
  return result < 0;
}
bool filterRangeCompii (const void *minv, const void *maxv, const void *minr, const void *maxr, __compar_fn_t cfunc) {
  return cfunc(maxv, minr) >= 0 && cfunc(minv, maxr) <= 0;
}
bool filterRangeCompee (const void *minv, const void *maxv, const void *minr, const void *maxr, __compar_fn_t cfunc) {
  return cfunc(maxv, minr) > 0 && cfunc(minv, maxr) < 0;
}
bool filterRangeCompei (const void *minv, const void *maxv, const void *minr, const void *maxr, __compar_fn_t cfunc) {
  return cfunc(maxv, minr) > 0 && cfunc(minv, maxr) <= 0;
}
bool filterRangeCompie (const void *minv, const void *maxv, const void *minr, const void *maxr, __compar_fn_t cfunc) {
  return cfunc(maxv, minr) >= 0 && cfunc(minv, maxr) < 0;
}

rangeCompFunc filterGetRangeCompFunc(char sflag, char eflag) {
  if (FILTER_GET_FLAG(sflag, RANGE_FLG_NULL)) {
    if (FILTER_GET_FLAG(eflag, RANGE_FLG_EXCLUDE)) {
      return filterRangeCompLe;
    }

    return filterRangeCompLi;
  }

  if (FILTER_GET_FLAG(eflag, RANGE_FLG_NULL)) {
    if (FILTER_GET_FLAG(sflag, RANGE_FLG_EXCLUDE)) {
      return filterRangeCompGe;
    }

    return filterRangeCompGi;
  }

  if (FILTER_GET_FLAG(sflag, RANGE_FLG_EXCLUDE)) {
    if (FILTER_GET_FLAG(eflag, RANGE_FLG_EXCLUDE)) {
      return filterRangeCompee;
    }

    return filterRangeCompei;
  }

  if (FILTER_GET_FLAG(eflag, RANGE_FLG_EXCLUDE)) {
    return filterRangeCompie;
  }

  return filterRangeCompii;
}

rangeCompFunc gRangeCompare[] = {filterRangeCompee, filterRangeCompei, filterRangeCompie, filterRangeCompii, filterRangeCompGe,
 filterRangeCompGi, filterRangeCompLe, filterRangeCompLi};


int8_t filterGetRangeCompFuncFromOptrs(uint8_t optr, uint8_t optr2) {
  if (optr2) {
    assert(optr2 == OP_TYPE_LOWER_THAN || optr2 == OP_TYPE_LOWER_EQUAL);

    if (optr == OP_TYPE_GREATER_THAN) {
      if (optr2 == OP_TYPE_LOWER_THAN) {
        return 0;
      }

      return 1;
    }

    if (optr2 == OP_TYPE_LOWER_THAN) {
      return 2;
    }

    return 3;
  } else {
    switch (optr) {
     case OP_TYPE_GREATER_THAN:
      return 4;
     case OP_TYPE_GREATER_EQUAL:
      return 5;
     case OP_TYPE_LOWER_THAN:
      return 6;
     case OP_TYPE_LOWER_EQUAL:
      return 7;
     default:
      break;
    }
  }

  return -1;
}

__compar_fn_t gDataCompare[] = {compareInt32Val, compareInt8Val, compareInt16Val, compareInt64Val, compareFloatVal,
  compareDoubleVal, compareLenPrefixedStr, compareStrPatternMatch, compareChkInString, compareWStrPatternMatch,
  compareLenPrefixedWStr, compareUint8Val, compareUint16Val, compareUint32Val, compareUint64Val,
  setChkInBytes1, setChkInBytes2, setChkInBytes4, setChkInBytes8, compareStrRegexCompMatch,
  compareStrRegexCompNMatch, setChkNotInBytes1, setChkNotInBytes2, setChkNotInBytes4, setChkNotInBytes8,
  compareChkNotInString, compareStrPatternNotMatch, compareWStrPatternNotMatch
};

__compar_fn_t gInt8SignCompare[] = {
  compareInt8Val, compareInt8Int16, compareInt8Int32, compareInt8Int64, compareInt8Float, compareInt8Double
};
__compar_fn_t gInt8UsignCompare[] = {
  compareInt8Uint8, compareInt8Uint16, compareInt8Uint32, compareInt8Uint64
};

__compar_fn_t gInt16SignCompare[] = {
  compareInt16Int8, compareInt16Val, compareInt16Int32, compareInt16Int64, compareInt16Float, compareInt16Double
};
__compar_fn_t gInt16UsignCompare[] = {
  compareInt16Uint8, compareInt16Uint16, compareInt16Uint32, compareInt16Uint64
};

__compar_fn_t gInt32SignCompare[] = {
  compareInt32Int8, compareInt32Int16, compareInt32Val, compareInt32Int64, compareInt32Float, compareInt32Double
};
__compar_fn_t gInt32UsignCompare[] = {
  compareInt32Uint8, compareInt32Uint16, compareInt32Uint32, compareInt32Uint64
};

__compar_fn_t gInt64SignCompare[] = {
  compareInt64Int8, compareInt64Int16, compareInt64Int32, compareInt64Val, compareInt64Float, compareInt64Double
};
__compar_fn_t gInt64UsignCompare[] = {
  compareInt64Uint8, compareInt64Uint16, compareInt64Uint32, compareInt64Uint64
};

__compar_fn_t gFloatSignCompare[] = {
  compareFloatInt8, compareFloatInt16, compareFloatInt32, compareFloatInt64, compareFloatVal, compareFloatDouble
};
__compar_fn_t gFloatUsignCompare[] = {
  compareFloatUint8, compareFloatUint16, compareFloatUint32, compareFloatUint64
};

__compar_fn_t gDoubleSignCompare[] = {
  compareDoubleInt8, compareDoubleInt16, compareDoubleInt32, compareDoubleInt64, compareDoubleFloat, compareDoubleVal
};
__compar_fn_t gDoubleUsignCompare[] = {
  compareDoubleUint8, compareDoubleUint16, compareDoubleUint32, compareDoubleUint64
};

__compar_fn_t gUint8SignCompare[] = {
  compareUint8Int8, compareUint8Int16, compareUint8Int32, compareUint8Int64, compareUint8Float, compareUint8Double
};
__compar_fn_t gUint8UsignCompare[] = {
  compareUint8Val, compareUint8Uint16, compareUint8Uint32, compareUint8Uint64
};

__compar_fn_t gUint16SignCompare[] = {
  compareUint16Int8, compareUint16Int16, compareUint16Int32, compareUint16Int64, compareUint16Float, compareUint16Double
};
__compar_fn_t gUint16UsignCompare[] = {
  compareUint16Uint8, compareUint16Val, compareUint16Uint32, compareUint16Uint64
};

__compar_fn_t gUint32SignCompare[] = {
  compareUint32Int8, compareUint32Int16, compareUint32Int32, compareUint32Int64, compareUint32Float, compareUint32Double
};
__compar_fn_t gUint32UsignCompare[] = {
  compareUint32Uint8, compareUint32Uint16, compareUint32Val, compareUint32Uint64
};

__compar_fn_t gUint64SignCompare[] = {
  compareUint64Int8, compareUint64Int16, compareUint64Int32, compareUint64Int64, compareUint64Float, compareUint64Double
};
__compar_fn_t gUint64UsignCompare[] = {
  compareUint64Uint8, compareUint64Uint16, compareUint64Uint32, compareUint64Val
};


int8_t filterGetCompFuncIdx(int32_t type, int32_t optr) {
  int8_t comparFn = 0;

  if (optr == OP_TYPE_IN && (type != TSDB_DATA_TYPE_BINARY && type != TSDB_DATA_TYPE_NCHAR)) {
    switch (type) {
      case TSDB_DATA_TYPE_BOOL:
      case TSDB_DATA_TYPE_TINYINT:
      case TSDB_DATA_TYPE_UTINYINT:
        return 15;
      case TSDB_DATA_TYPE_SMALLINT:
      case TSDB_DATA_TYPE_USMALLINT:
        return 16;
      case TSDB_DATA_TYPE_INT:
      case TSDB_DATA_TYPE_UINT:
      case TSDB_DATA_TYPE_FLOAT:
        return 17;
      case TSDB_DATA_TYPE_BIGINT:
      case TSDB_DATA_TYPE_UBIGINT:
      case TSDB_DATA_TYPE_DOUBLE:
      case TSDB_DATA_TYPE_TIMESTAMP:
        return 18;
      case TSDB_DATA_TYPE_JSON:
        terrno = TSDB_CODE_QRY_JSON_IN_ERROR;
        return 0;
      default:
        return 0;
    }
  }

  if (optr == OP_TYPE_NOT_IN && (type != TSDB_DATA_TYPE_BINARY && type != TSDB_DATA_TYPE_NCHAR)) {
    switch (type) {
      case TSDB_DATA_TYPE_BOOL:
      case TSDB_DATA_TYPE_TINYINT:
      case TSDB_DATA_TYPE_UTINYINT:
        return 21;
      case TSDB_DATA_TYPE_SMALLINT:
      case TSDB_DATA_TYPE_USMALLINT:
        return 22;
      case TSDB_DATA_TYPE_INT:
      case TSDB_DATA_TYPE_UINT:
      case TSDB_DATA_TYPE_FLOAT:
        return 23;
      case TSDB_DATA_TYPE_BIGINT:
      case TSDB_DATA_TYPE_UBIGINT:
      case TSDB_DATA_TYPE_DOUBLE:
      case TSDB_DATA_TYPE_TIMESTAMP:
        return 24;
      case TSDB_DATA_TYPE_JSON:
        terrno = TSDB_CODE_QRY_JSON_IN_ERROR;
        return 0;
      default:
        return 0;
    }
  }

  if (optr == OP_TYPE_JSON_CONTAINS && type == TSDB_DATA_TYPE_JSON) {
    return 28;
  }


  switch (type) {
    case TSDB_DATA_TYPE_BOOL:
    case TSDB_DATA_TYPE_TINYINT:   comparFn = 1;   break;
    case TSDB_DATA_TYPE_SMALLINT:  comparFn = 2;  break;
    case TSDB_DATA_TYPE_INT:       comparFn = 0;  break;
    case TSDB_DATA_TYPE_BIGINT:
    case TSDB_DATA_TYPE_TIMESTAMP: comparFn = 3;  break;
    case TSDB_DATA_TYPE_FLOAT:     comparFn = 4;  break;
    case TSDB_DATA_TYPE_DOUBLE:    comparFn = 5; break;
    case TSDB_DATA_TYPE_BINARY: {
      if (optr == OP_TYPE_MATCH) {
        comparFn = 19;
      } else if (optr == OP_TYPE_NMATCH) {
        comparFn = 20;
      } else if (optr == OP_TYPE_LIKE) { /* wildcard query using like operator */
        comparFn = 7;
      } else if (optr == OP_TYPE_NOT_LIKE) { /* wildcard query using like operator */
        comparFn = 26;
      } else if (optr == OP_TYPE_IN) {
        comparFn = 8;
      } else if (optr == OP_TYPE_NOT_IN) {
        comparFn = 25;
      } else { /* normal relational comparFn */
        comparFn = 6;
      }

      break;
    }

    case TSDB_DATA_TYPE_NCHAR: {
      if (optr == OP_TYPE_MATCH) {
        comparFn = 19;
      } else if (optr == OP_TYPE_NMATCH) {
        comparFn = 20;
      } else if (optr == OP_TYPE_LIKE) {
        comparFn = 9;
      } else if (optr == OP_TYPE_NOT_LIKE) {
        comparFn = 27;
      } else if (optr == OP_TYPE_IN) {
        comparFn = 8;
      } else if (optr == OP_TYPE_NOT_IN) {
        comparFn = 25;
      } else {
        comparFn = 10;
      }
      break;
    }

    case TSDB_DATA_TYPE_UTINYINT:  comparFn = 11; break;
    case TSDB_DATA_TYPE_USMALLINT: comparFn = 12;break;
    case TSDB_DATA_TYPE_UINT:      comparFn = 13;break;
    case TSDB_DATA_TYPE_UBIGINT:   comparFn = 14;break;

    default:
      comparFn = 0;
      break;
  }

  return comparFn;
}

__compar_fn_t filterGetCompFunc(int32_t type, int32_t optr) {
  return gDataCompare[filterGetCompFuncIdx(type, optr)];
}

__compar_fn_t filterGetCompFuncEx(int32_t lType, int32_t rType, int32_t optr) {
  switch (lType) {
    case TSDB_DATA_TYPE_TINYINT: {
      if (IS_SIGNED_NUMERIC_TYPE(rType) || IS_FLOAT_TYPE(rType)) {
        return gInt8SignCompare[rType - TSDB_DATA_TYPE_TINYINT];
      } else {
        return gInt8UsignCompare[rType - TSDB_DATA_TYPE_UTINYINT];
      }
      break;
    }
    case TSDB_DATA_TYPE_SMALLINT: {
      if (IS_SIGNED_NUMERIC_TYPE(rType) || IS_FLOAT_TYPE(rType)) {
        return gInt16SignCompare[rType - TSDB_DATA_TYPE_TINYINT];
      } else {
        return gInt16UsignCompare[rType - TSDB_DATA_TYPE_UTINYINT];
      }
      break;
    }
    case TSDB_DATA_TYPE_INT: {
      if (IS_SIGNED_NUMERIC_TYPE(rType) || IS_FLOAT_TYPE(rType)) {
        return gInt32SignCompare[rType - TSDB_DATA_TYPE_TINYINT];
      } else {
        return gInt32UsignCompare[rType - TSDB_DATA_TYPE_UTINYINT];
      }
      break;
    }
    case TSDB_DATA_TYPE_BIGINT: {
      if (IS_SIGNED_NUMERIC_TYPE(rType) || IS_FLOAT_TYPE(rType)) {
        return gInt64SignCompare[rType - TSDB_DATA_TYPE_TINYINT];
      } else {
        return gInt64UsignCompare[rType - TSDB_DATA_TYPE_UTINYINT];
      }
      break;
    }
    case TSDB_DATA_TYPE_FLOAT: {
      if (IS_SIGNED_NUMERIC_TYPE(rType) || IS_FLOAT_TYPE(rType)) {
        return gFloatSignCompare[rType - TSDB_DATA_TYPE_TINYINT];
      } else {
        return gFloatUsignCompare[rType - TSDB_DATA_TYPE_UTINYINT];
      }
      break;
    }
    case TSDB_DATA_TYPE_DOUBLE: {
      if (IS_SIGNED_NUMERIC_TYPE(rType) || IS_FLOAT_TYPE(rType)) {
        return gDoubleSignCompare[rType - TSDB_DATA_TYPE_TINYINT];
      } else {
        return gDoubleUsignCompare[rType - TSDB_DATA_TYPE_UTINYINT];
      }
      break;
    }
    case TSDB_DATA_TYPE_UTINYINT: {
      if (IS_SIGNED_NUMERIC_TYPE(rType) || IS_FLOAT_TYPE(rType)) {
        return gUint8SignCompare[rType - TSDB_DATA_TYPE_TINYINT];
      } else {
        return gUint8UsignCompare[rType - TSDB_DATA_TYPE_UTINYINT];
      }
      break;
    }
    case TSDB_DATA_TYPE_USMALLINT: {
      if (IS_SIGNED_NUMERIC_TYPE(rType) || IS_FLOAT_TYPE(rType)) {
        return gUint16SignCompare[rType - TSDB_DATA_TYPE_TINYINT];
      } else {
        return gUint16UsignCompare[rType - TSDB_DATA_TYPE_UTINYINT];
      }
      break;
    }
    case TSDB_DATA_TYPE_UINT: {
      if (IS_SIGNED_NUMERIC_TYPE(rType) || IS_FLOAT_TYPE(rType)) {
        return gUint32SignCompare[rType - TSDB_DATA_TYPE_TINYINT];
      } else {
        return gUint32UsignCompare[rType - TSDB_DATA_TYPE_UTINYINT];
      }
      break;
    }
    case TSDB_DATA_TYPE_UBIGINT: {
      if (IS_SIGNED_NUMERIC_TYPE(rType) || IS_FLOAT_TYPE(rType)) {
        return gUint64SignCompare[rType - TSDB_DATA_TYPE_TINYINT];
      } else {
        return gUint64UsignCompare[rType - TSDB_DATA_TYPE_UTINYINT];
      }
      break;
    }
    default:
      break;
  }
  return NULL;
}

static FORCE_INLINE int32_t filterCompareGroupCtx(const void *pLeft, const void *pRight) {
  SFilterGroupCtx *left = *((SFilterGroupCtx**)pLeft), *right = *((SFilterGroupCtx**)pRight);
  if (left->colNum > right->colNum) return 1;
  if (left->colNum < right->colNum) return -1;
  return 0;
}

int32_t filterInitUnitsFields(SFilterInfo *info) {
  info->unitSize = FILTER_DEFAULT_UNIT_SIZE;
  info->units = taosMemoryCalloc(info->unitSize, sizeof(SFilterUnit));

  info->fields[FLD_TYPE_COLUMN].num = 0;
  info->fields[FLD_TYPE_COLUMN].size = FILTER_DEFAULT_FIELD_SIZE;
  info->fields[FLD_TYPE_COLUMN].fields = taosMemoryCalloc(info->fields[FLD_TYPE_COLUMN].size, sizeof(SFilterField));
  info->fields[FLD_TYPE_VALUE].num = 0;
  info->fields[FLD_TYPE_VALUE].size = FILTER_DEFAULT_FIELD_SIZE;
  info->fields[FLD_TYPE_VALUE].fields = taosMemoryCalloc(info->fields[FLD_TYPE_VALUE].size, sizeof(SFilterField));

  return TSDB_CODE_SUCCESS;
}

static FORCE_INLINE SFilterRangeNode* filterNewRange(SFilterRangeCtx *ctx, SFilterRange* ra) {
  SFilterRangeNode *r = NULL;

  if (ctx->rf) {
    r = ctx->rf;
    ctx->rf = ctx->rf->next;
    r->prev = NULL;
    r->next = NULL;
  } else {
    r = taosMemoryCalloc(1, sizeof(SFilterRangeNode));
  }

  FILTER_COPY_RA(&r->ra, ra);

  return r;
}

void* filterInitRangeCtx(int32_t type, int32_t options) {
  if (type > TSDB_DATA_TYPE_UBIGINT || type < TSDB_DATA_TYPE_BOOL || type == TSDB_DATA_TYPE_BINARY || type == TSDB_DATA_TYPE_NCHAR) {
    qError("not supported range type:%d", type);
    return NULL;
  }

  SFilterRangeCtx *ctx = taosMemoryCalloc(1, sizeof(SFilterRangeCtx));

  ctx->type = type;
  ctx->options = options;
  ctx->pCompareFunc = getComparFunc(type, 0);

  return ctx;
}


int32_t filterResetRangeCtx(SFilterRangeCtx *ctx) {
  ctx->status = 0;

  if (ctx->rf == NULL) {
    ctx->rf = ctx->rs;
    ctx->rs = NULL;
    return TSDB_CODE_SUCCESS;
  }

  ctx->isnull = false;
  ctx->notnull = false;
  ctx->isrange = false;

  SFilterRangeNode *r = ctx->rf;

  while (r && r->next) {
    r = r->next;
  }

  r->next = ctx->rs;
  ctx->rs = NULL;
  return TSDB_CODE_SUCCESS;
}

int32_t filterReuseRangeCtx(SFilterRangeCtx *ctx, int32_t type, int32_t options) {
  filterResetRangeCtx(ctx);

  ctx->type = type;
  ctx->options = options;
  ctx->pCompareFunc = getComparFunc(type, 0);

  return TSDB_CODE_SUCCESS;
}


int32_t filterConvertRange(SFilterRangeCtx *cur, SFilterRange *ra, bool *notNull) {
  if (!FILTER_GET_FLAG(ra->sflag, RANGE_FLG_NULL)) {
    int32_t sr = cur->pCompareFunc(&ra->s, getDataMin(cur->type));
    if (sr == 0) {
      FILTER_SET_FLAG(ra->sflag, RANGE_FLG_NULL);
    }
  }

  if (!FILTER_GET_FLAG(ra->eflag, RANGE_FLG_NULL)) {
    int32_t er = cur->pCompareFunc(&ra->e, getDataMax(cur->type));
    if (er == 0) {
      FILTER_SET_FLAG(ra->eflag, RANGE_FLG_NULL);
    }
  }


  if (FILTER_GET_FLAG(ra->sflag, RANGE_FLG_NULL) && FILTER_GET_FLAG(ra->eflag, RANGE_FLG_NULL)) {
    *notNull = true;
  } else {
    *notNull = false;
  }

  return TSDB_CODE_SUCCESS;
}

int32_t filterAddRangeOptr(void* h, uint8_t raOptr, int32_t optr, bool *empty, bool *all) {
  SFilterRangeCtx *ctx = (SFilterRangeCtx *)h;

  if (optr == LOGIC_COND_TYPE_AND) {
    SET_AND_OPTR(ctx, raOptr);
    if (CHK_AND_OPTR(ctx) || (raOptr == FILTER_DUMMY_EMPTY_OPTR)) {
      FILTER_SET_FLAG(ctx->status, MR_ST_EMPTY);
      *empty = true;
    }
  } else {
    SET_OR_OPTR(ctx, raOptr);
    if (CHK_OR_OPTR(ctx)) {
      FILTER_SET_FLAG(ctx->status, MR_ST_ALL);
      *all = true;
    }
  }

  return TSDB_CODE_SUCCESS;
}



int32_t filterAddRangeImpl(void* h, SFilterRange* ra, int32_t optr) {
  SFilterRangeCtx *ctx = (SFilterRangeCtx *)h;

  if (ctx->rs == NULL) {
    if ((FILTER_GET_FLAG(ctx->status, MR_ST_START) == 0)
      || (FILTER_GET_FLAG(ctx->status, MR_ST_ALL) && (optr == LOGIC_COND_TYPE_AND))
      || ((!FILTER_GET_FLAG(ctx->status, MR_ST_ALL)) && (optr == LOGIC_COND_TYPE_OR))) {
      APPEND_RANGE(ctx, ctx->rs, ra);
      FILTER_SET_FLAG(ctx->status, MR_ST_START);
    }

    return TSDB_CODE_SUCCESS;
  }

  SFilterRangeNode *r = ctx->rs;
  SFilterRangeNode *rn = NULL;
  int32_t cr = 0;

  if (optr == LOGIC_COND_TYPE_AND) {
    while (r != NULL) {
      cr = ctx->pCompareFunc(&r->ra.s, &ra->e);
      if (FILTER_GREATER(cr, r->ra.sflag, ra->eflag)) {
        FREE_FROM_RANGE(ctx, r);
        break;
      }

      cr = ctx->pCompareFunc(&ra->s, &r->ra.e);
      if (FILTER_GREATER(cr, ra->sflag, r->ra.eflag)) {
        rn = r->next;
        FREE_RANGE(ctx, r);
        r = rn;
        continue;
      }

      cr = ctx->pCompareFunc(&ra->s, &r->ra.s);
      if (FILTER_GREATER(cr, ra->sflag, r->ra.sflag)) {
        SIMPLE_COPY_VALUES((char *)&r->ra.s, &ra->s);
        cr == 0 ? (r->ra.sflag |= ra->sflag) : (r->ra.sflag = ra->sflag);
      }

      cr = ctx->pCompareFunc(&r->ra.e, &ra->e);
      if (FILTER_GREATER(cr, r->ra.eflag, ra->eflag)) {
        SIMPLE_COPY_VALUES((char *)&r->ra.e, &ra->e);
        cr == 0 ? (r->ra.eflag |= ra->eflag) : (r->ra.eflag = ra->eflag);
        break;
      }

      r = r->next;
    }

    return TSDB_CODE_SUCCESS;
  }


  //TSDB_RELATION_OR

  bool smerged = false;
  bool emerged = false;

  while (r != NULL) {
    cr = ctx->pCompareFunc(&r->ra.s, &ra->e);
    if (FILTER_GREATER(cr, r->ra.sflag, ra->eflag)) {
      if (emerged == false) {
        INSERT_RANGE(ctx, r, ra);
      }

      break;
    }

    if (smerged == false) {
      cr = ctx->pCompareFunc(&ra->s, &r->ra.e);
      if (FILTER_GREATER(cr, ra->sflag, r->ra.eflag)) {
        if (r->next) {
          r= r->next;
          continue;
        }

        APPEND_RANGE(ctx, r, ra);
        break;
      }

      cr = ctx->pCompareFunc(&r->ra.s, &ra->s);
      if (FILTER_GREATER(cr, r->ra.sflag, ra->sflag)) {
        SIMPLE_COPY_VALUES((char *)&r->ra.s, &ra->s);
        cr == 0 ? (r->ra.sflag &= ra->sflag) : (r->ra.sflag = ra->sflag);
      }

      smerged = true;
    }

    if (emerged == false) {
      cr = ctx->pCompareFunc(&ra->e, &r->ra.e);
      if (FILTER_GREATER(cr, ra->eflag, r->ra.eflag)) {
        SIMPLE_COPY_VALUES((char *)&r->ra.e, &ra->e);
        if (cr == 0) {
          r->ra.eflag &= ra->eflag;
          break;
        }

        r->ra.eflag = ra->eflag;
        emerged = true;
        r = r->next;
        continue;
      }

      break;
    }

    cr = ctx->pCompareFunc(&ra->e, &r->ra.e);
    if (FILTER_GREATER(cr, ra->eflag, r->ra.eflag)) {
      rn = r->next;
      FREE_RANGE(ctx, r);
      r = rn;

      continue;
    } else {
      SIMPLE_COPY_VALUES(&r->prev->ra.e, (char *)&r->ra.e);
      cr == 0 ? (r->prev->ra.eflag &= r->ra.eflag) : (r->prev->ra.eflag = r->ra.eflag);
      FREE_RANGE(ctx, r);

      break;
    }
  }

  if (ctx->rs && ctx->rs->next == NULL) {
    bool notnull;
    filterConvertRange(ctx, &ctx->rs->ra, &notnull);
    if (notnull) {
      bool all = false;
      FREE_FROM_RANGE(ctx, ctx->rs);
      filterAddRangeOptr(h, OP_TYPE_IS_NOT_NULL, optr, NULL, &all);
      if (all) {
        FILTER_SET_FLAG(ctx->status, MR_ST_ALL);
      }
    }
  }

  return TSDB_CODE_SUCCESS;
}

int32_t filterAddRange(void* h, SFilterRange* ra, int32_t optr) {
  SFilterRangeCtx *ctx = (SFilterRangeCtx *)h;

  if (FILTER_GET_FLAG(ra->sflag, RANGE_FLG_NULL)) {
    SIMPLE_COPY_VALUES(&ra->s, getDataMin(ctx->type));
    //FILTER_CLR_FLAG(ra->sflag, RA_NULL);
  }

  if (FILTER_GET_FLAG(ra->eflag, RANGE_FLG_NULL)) {
    SIMPLE_COPY_VALUES(&ra->e, getDataMax(ctx->type));
    //FILTER_CLR_FLAG(ra->eflag, RA_NULL);
  }

  return filterAddRangeImpl(h, ra, optr);
}


int32_t filterAddRangeCtx(void *dst, void *src, int32_t optr) {
  SFilterRangeCtx *dctx = (SFilterRangeCtx *)dst;
  SFilterRangeCtx *sctx = (SFilterRangeCtx *)src;

  assert(optr == LOGIC_COND_TYPE_OR);

  if (sctx->rs == NULL) {
    return TSDB_CODE_SUCCESS;
  }

  SFilterRangeNode *r = sctx->rs;

  while (r) {
    filterAddRange(dctx, &r->ra, optr);
    r = r->next;
  }

  return TSDB_CODE_SUCCESS;
}

int32_t filterCopyRangeCtx(void *dst, void *src) {
  SFilterRangeCtx *dctx = (SFilterRangeCtx *)dst;
  SFilterRangeCtx *sctx = (SFilterRangeCtx *)src;

  dctx->status = sctx->status;

  dctx->isnull = sctx->isnull;
  dctx->notnull = sctx->notnull;
  dctx->isrange = sctx->isrange;

  SFilterRangeNode *r = sctx->rs;
  SFilterRangeNode *dr = dctx->rs;

  while (r) {
    APPEND_RANGE(dctx, dr, &r->ra);
    if (dr == NULL) {
      dr = dctx->rs;
    } else {
      dr = dr->next;
    }
    r = r->next;
  }

  return TSDB_CODE_SUCCESS;
}



int32_t filterFinishRange(void* h) {
  SFilterRangeCtx *ctx = (SFilterRangeCtx *)h;

  if (FILTER_GET_FLAG(ctx->status, MR_ST_FIN)) {
    return TSDB_CODE_SUCCESS;
  }

  if (FILTER_GET_FLAG(ctx->options, FLT_OPTION_TIMESTAMP)) {
    SFilterRangeNode *r = ctx->rs;
    SFilterRangeNode *rn = NULL;

    while (r && r->next) {
      int64_t tmp = 1;
      operateVal(&tmp, &r->ra.e, &tmp, OP_TYPE_ADD, ctx->type);
      if (ctx->pCompareFunc(&tmp, &r->next->ra.s) == 0) {
        rn = r->next;
        SIMPLE_COPY_VALUES((char *)&r->next->ra.s, (char *)&r->ra.s);
        FREE_RANGE(ctx, r);
        r = rn;

        continue;
      }

      r = r->next;
    }
  }

  FILTER_SET_FLAG(ctx->status, MR_ST_FIN);

  return TSDB_CODE_SUCCESS;
}

int32_t filterGetRangeNum(void* h, int32_t* num) {
  filterFinishRange(h);

  SFilterRangeCtx *ctx = (SFilterRangeCtx *)h;

  *num = 0;

  SFilterRangeNode *r = ctx->rs;

  while (r) {
    ++(*num);
    r = r->next;
  }

  return TSDB_CODE_SUCCESS;
}


int32_t filterGetRangeRes(void* h, SFilterRange *ra) {
  filterFinishRange(h);

  SFilterRangeCtx *ctx = (SFilterRangeCtx *)h;
  uint32_t num = 0;
  SFilterRangeNode* r = ctx->rs;

  while (r) {
    if (num) {
      ra->e = r->ra.e;
      ra->eflag = r->ra.eflag;
    } else {
      FILTER_COPY_RA(ra, &r->ra);
    }

    ++num;
    r = r->next;
  }

  if (num == 0) {
    qError("no range result");
    return TSDB_CODE_QRY_APP_ERROR;
  }

  return TSDB_CODE_SUCCESS;
}


int32_t filterSourceRangeFromCtx(SFilterRangeCtx *ctx, void *sctx, int32_t optr, bool *empty, bool *all) {
  SFilterRangeCtx *src = (SFilterRangeCtx *)sctx;

  if (src->isnull){
    filterAddRangeOptr(ctx, OP_TYPE_IS_NULL, optr, empty, all);
    if (FILTER_GET_FLAG(ctx->status, MR_ST_ALL)) {
      *all = true;
    }
  }

  if (src->notnull) {
    filterAddRangeOptr(ctx, OP_TYPE_IS_NOT_NULL, optr, empty, all);
    if (FILTER_GET_FLAG(ctx->status, MR_ST_ALL)) {
      *all = true;
    }
  }

  if (src->isrange) {
    filterAddRangeOptr(ctx, 0, optr, empty, all);

    if (!(optr == LOGIC_COND_TYPE_OR && ctx->notnull)) {
      filterAddRangeCtx(ctx, src, optr);
    }

    if (FILTER_GET_FLAG(ctx->status, MR_ST_ALL)) {
      *all = true;
    }
  }

  return TSDB_CODE_SUCCESS;
}



int32_t filterFreeRangeCtx(void* h) {
  if (h == NULL) {
    return TSDB_CODE_SUCCESS;
  }

  SFilterRangeCtx *ctx = (SFilterRangeCtx *)h;
  SFilterRangeNode *r = ctx->rs;
  SFilterRangeNode *rn = NULL;

  while (r) {
    rn = r->next;
    taosMemoryFree(r);
    r = rn;
  }

  r = ctx->rf;
  while (r) {
    rn = r->next;
    taosMemoryFree(r);
    r = rn;
  }

  taosMemoryFree(ctx);

  return TSDB_CODE_SUCCESS;
}


int32_t filterDetachCnfGroup(SFilterGroup *gp1, SFilterGroup *gp2, SArray* group) {
  SFilterGroup gp = {0};

  gp.unitNum = gp1->unitNum + gp2->unitNum;
  gp.unitIdxs = taosMemoryCalloc(gp.unitNum, sizeof(*gp.unitIdxs));
  memcpy(gp.unitIdxs, gp1->unitIdxs, gp1->unitNum * sizeof(*gp.unitIdxs));
  memcpy(gp.unitIdxs + gp1->unitNum, gp2->unitIdxs, gp2->unitNum * sizeof(*gp.unitIdxs));

  gp.unitFlags = NULL;

  taosArrayPush(group, &gp);

  return TSDB_CODE_SUCCESS;
}


int32_t filterDetachCnfGroups(SArray* group, SArray* left, SArray* right) {
  int32_t leftSize = (int32_t)taosArrayGetSize(left);
  int32_t rightSize = (int32_t)taosArrayGetSize(right);

  if (taosArrayGetSize(left) <= 0) {
    if (taosArrayGetSize(right) <= 0) {
      fltError("both groups are empty");
      FLT_ERR_RET(TSDB_CODE_QRY_APP_ERROR);
    }

    SFilterGroup *gp = NULL;
    while ((gp = (SFilterGroup *)taosArrayPop(right)) != NULL) {
      taosArrayPush(group, gp);
    }

    return TSDB_CODE_SUCCESS;
  }

  if (taosArrayGetSize(right) <= 0) {
    SFilterGroup *gp = NULL;
    while ((gp = (SFilterGroup *)taosArrayPop(left)) != NULL) {
      taosArrayPush(group, gp);
    }

    return TSDB_CODE_SUCCESS;
  }

  for (int32_t l = 0; l < leftSize; ++l) {
    SFilterGroup *gp1 = taosArrayGet(left, l);

    for (int32_t r = 0; r < rightSize; ++r) {
      SFilterGroup *gp2 = taosArrayGet(right, r);

      filterDetachCnfGroup(gp1, gp2, group);
    }
  }


  return TSDB_CODE_SUCCESS;
}

int32_t filterGetFiledByDesc(SFilterFields* fields, int32_t type, void *v) {
  for (uint32_t i = 0; i < fields->num; ++i) {
    if (nodesEqualNode(fields->fields[i].desc, v)) {
      return i;
    }
  }

  return -1;
}


int32_t filterGetFiledByData(SFilterInfo *info, int32_t type, void *v, int32_t dataLen) {
  if (type == FLD_TYPE_VALUE) {
    if (info->pctx.valHash == false) {
      qError("value hash is empty");
      return -1;
    }

    void *hv = taosHashGet(info->pctx.valHash, v, dataLen);
    if (hv) {
      return *(int32_t *)hv;
    }
  }

  return -1;
}

// In the params, we should use void *data instead of void **data, there is no need to use taosMemoryFreeClear(*data) to set *data = 0
// Besides, fields data value is a pointer, so dataLen should be POINTER_BYTES for better.
int32_t filterAddField(SFilterInfo *info, void *desc, void **data, int32_t type, SFilterFieldId *fid, int32_t dataLen, bool freeIfExists) {
  int32_t idx = -1;
  uint32_t *num;

  num = &info->fields[type].num;

  if (*num > 0) {
    if (type == FLD_TYPE_COLUMN) {
      idx = filterGetFiledByDesc(&info->fields[type], type, desc);
    } else if (data && (*data) && dataLen > 0 && FILTER_GET_FLAG(info->options, FLT_OPTION_NEED_UNIQE)) {
      idx = filterGetFiledByData(info, type, *data, dataLen);
    }
  }

  if (idx < 0) {
    idx = *num;
    if (idx >= info->fields[type].size) {
      info->fields[type].size += FILTER_DEFAULT_FIELD_SIZE;
      info->fields[type].fields = taosMemoryRealloc(info->fields[type].fields, info->fields[type].size * sizeof(SFilterField));
    }

    info->fields[type].fields[idx].flag = type;
    info->fields[type].fields[idx].desc = desc;
    info->fields[type].fields[idx].data = data ? *data : NULL;

    if (type == FLD_TYPE_COLUMN) {
      FILTER_SET_FLAG(info->fields[type].fields[idx].flag, FLD_DATA_NO_FREE);
    }

    ++(*num);

    if (data && (*data) && dataLen > 0 && FILTER_GET_FLAG(info->options, FLT_OPTION_NEED_UNIQE)) {
      if (info->pctx.valHash == NULL) {
        info->pctx.valHash = taosHashInit(FILTER_DEFAULT_GROUP_SIZE * FILTER_DEFAULT_VALUE_SIZE, taosGetDefaultHashFunction(TSDB_DATA_TYPE_BINARY), false, false);
      }

      taosHashPut(info->pctx.valHash, *data, dataLen, &idx, sizeof(idx));
    }
  } else {
    if (data && freeIfExists) {
      taosMemoryFreeClear(*data);
    }
  }

  fid->type = type;
  fid->idx = idx;

  return TSDB_CODE_SUCCESS;
}

static FORCE_INLINE int32_t filterAddColFieldFromField(SFilterInfo *info, SFilterField *field, SFilterFieldId *fid) {
  filterAddField(info, field->desc, &field->data, FILTER_GET_TYPE(field->flag), fid, 0, false);

  FILTER_SET_FLAG(field->flag, FLD_DATA_NO_FREE);

  return TSDB_CODE_SUCCESS;
}


int32_t filterAddFieldFromNode(SFilterInfo *info, SNode *node, SFilterFieldId *fid) {
  if (node == NULL) {
    fltError("empty node");
    FLT_ERR_RET(TSDB_CODE_QRY_APP_ERROR);
  }

  if (nodeType(node) != QUERY_NODE_COLUMN && nodeType(node) != QUERY_NODE_VALUE && nodeType(node) != QUERY_NODE_NODE_LIST) {
    FLT_ERR_RET(TSDB_CODE_QRY_APP_ERROR);
  }

  int32_t type;
  void *v;

  if (nodeType(node) == QUERY_NODE_COLUMN) {
    type = FLD_TYPE_COLUMN;
    v = node;
  } else {
    type = FLD_TYPE_VALUE;
    v = node;
  }

  filterAddField(info, v, NULL, type, fid, 0, true);

  return TSDB_CODE_SUCCESS;
}

int32_t filterAddUnitImpl(SFilterInfo *info, uint8_t optr, SFilterFieldId *left, SFilterFieldId *right, uint8_t optr2, SFilterFieldId *right2, uint32_t *uidx) {
  if (FILTER_GET_FLAG(info->options, FLT_OPTION_NEED_UNIQE)) {
    if (info->pctx.unitHash == NULL) {
      info->pctx.unitHash = taosHashInit(FILTER_DEFAULT_GROUP_SIZE * FILTER_DEFAULT_UNIT_SIZE, taosGetDefaultHashFunction(TSDB_DATA_TYPE_BIGINT), false, false);
    } else {
      char v[14] = {0};
      FLT_PACKAGE_UNIT_HASH_KEY(&v, optr, optr2, left->idx, (right ? right->idx : -1), (right2 ? right2->idx : -1));
      void *hu = taosHashGet(info->pctx.unitHash, v, sizeof(v));
      if (hu) {
        *uidx = *(uint32_t *)hu;
        return TSDB_CODE_SUCCESS;
      }
    }
  }

  if (info->unitNum >= info->unitSize) {
    uint32_t psize = info->unitSize;
    info->unitSize += FILTER_DEFAULT_UNIT_SIZE;
    info->units = taosMemoryRealloc(info->units, info->unitSize * sizeof(SFilterUnit));
    memset(info->units + psize, 0, sizeof(*info->units) * FILTER_DEFAULT_UNIT_SIZE);
  }

  SFilterUnit *u = &info->units[info->unitNum];

  u->compare.optr = optr;
  u->left = *left;
  if (right) {
    u->right = *right;
  }
  u->compare.optr2 = optr2;
  if (right2) {
    u->right2 = *right2;
  }
  
  if (u->right.type == FLD_TYPE_VALUE) {
    SFilterField *val = FILTER_UNIT_RIGHT_FIELD(info, u);
    assert(FILTER_GET_FLAG(val->flag, FLD_TYPE_VALUE));
  } else {
    int32_t paramNum = scalarGetOperatorParamNum(optr);
    if (1 != paramNum) {
      fltError("invalid right field in unit, operator:%s, rightType:%d", operatorTypeStr(optr), u->right.type);
      return TSDB_CODE_QRY_APP_ERROR;
    }
  }

  SFilterField *col = FILTER_UNIT_LEFT_FIELD(info, u);
  assert(FILTER_GET_FLAG(col->flag, FLD_TYPE_COLUMN));

  info->units[info->unitNum].compare.type = FILTER_GET_COL_FIELD_TYPE(col);
  info->units[info->unitNum].compare.precision = FILTER_GET_COL_FIELD_PRECISION(col);

  *uidx = info->unitNum;

  if (FILTER_GET_FLAG(info->options, FLT_OPTION_NEED_UNIQE)) {
    char v[14] = {0};
    FLT_PACKAGE_UNIT_HASH_KEY(&v, optr, optr2, left->idx, (right ? right->idx : -1), (right2 ? right2->idx : -1));
    taosHashPut(info->pctx.unitHash, v, sizeof(v), uidx, sizeof(*uidx));
  }

  ++info->unitNum;

  return TSDB_CODE_SUCCESS;
}


int32_t filterAddUnit(SFilterInfo *info, uint8_t optr, SFilterFieldId *left, SFilterFieldId *right, uint32_t *uidx) {
  return filterAddUnitImpl(info, optr, left, right, 0, NULL, uidx);
}

int32_t filterAddUnitToGroup(SFilterGroup *group, uint32_t unitIdx) {
  if (group->unitNum >= group->unitSize) {
    group->unitSize += FILTER_DEFAULT_UNIT_SIZE;
    group->unitIdxs = taosMemoryRealloc(group->unitIdxs, group->unitSize * sizeof(*group->unitIdxs));
  }

  group->unitIdxs[group->unitNum++] = unitIdx;

  return TSDB_CODE_SUCCESS;
}

int32_t fltAddGroupUnitFromNode(SFilterInfo *info, SNode* tree, SArray *group) {
  SOperatorNode *node = (SOperatorNode *)tree;
  int32_t ret = TSDB_CODE_SUCCESS;
  SFilterFieldId left = {0}, right = {0};
  filterAddFieldFromNode(info, node->pLeft, &left);
  uint8_t type = FILTER_GET_COL_FIELD_TYPE(FILTER_GET_FIELD(info, left));
  int32_t len = 0;
  uint32_t uidx = 0;
  int32_t code = 0;

  if (node->opType == OP_TYPE_IN && (!IS_VAR_DATA_TYPE(type))) {
    SNodeListNode *listNode = (SNodeListNode *)node->pRight;
    SListCell *cell = listNode->pNodeList->pHead;

    SScalarParam out = {.columnData = taosMemoryCalloc(1, sizeof(SColumnInfoData))};
    out.columnData->info.type = type;
    out.columnData->info.bytes = tDataTypes[type].bytes;

    for (int32_t i = 0; i < listNode->pNodeList->length; ++i) {
      SValueNode *valueNode = (SValueNode *)cell->pNode;
      if (valueNode->node.resType.type != type) {
        int32_t overflow = 0;
        code = doConvertDataType(valueNode, &out, &overflow);
        if (code) {
  //        fltError("convert from %d to %d failed", in.type, out.type);
          FLT_ERR_RET(code);
        }

        if (overflow) {
          cell = cell->pNext;
          continue;
        }

        len = tDataTypes[type].bytes;

        filterAddField(info, NULL, (void**) &out.columnData->pData, FLD_TYPE_VALUE, &right, len, true);
        out.columnData->pData = NULL;
      } else {
        void *data = taosMemoryCalloc(1, tDataTypes[type].bytes);
        if (NULL == data) {
          FLT_ERR_RET(TSDB_CODE_QRY_OUT_OF_MEMORY);
        }
        memcpy(data, nodesGetValueFromNode(valueNode), tDataTypes[type].bytes);
        filterAddField(info, NULL, (void**) &data, FLD_TYPE_VALUE, &right, len, true);
      }
      filterAddUnit(info, OP_TYPE_EQUAL, &left, &right, &uidx);

      SFilterGroup fgroup = {0};
      filterAddUnitToGroup(&fgroup, uidx);

      taosArrayPush(group, &fgroup);

      cell = cell->pNext;
    }
    colDataDestroy(out.columnData);
    taosMemoryFree(out.columnData);
  } else {
    filterAddFieldFromNode(info, node->pRight, &right);

    FLT_ERR_RET(filterAddUnit(info, node->opType, &left, &right, &uidx));
    SFilterGroup fgroup = {0};
    filterAddUnitToGroup(&fgroup, uidx);

    taosArrayPush(group, &fgroup);
  }

  return TSDB_CODE_SUCCESS;
}


int32_t filterAddUnitFromUnit(SFilterInfo *dst, SFilterInfo *src, SFilterUnit* u, uint32_t *uidx) {
  SFilterFieldId left, right, *pright = &right;
  int32_t type = FILTER_UNIT_DATA_TYPE(u);
  uint16_t flag = 0;

  filterAddField(dst, FILTER_UNIT_COL_DESC(src, u), NULL, FLD_TYPE_COLUMN, &left, 0, false);
  SFilterField *t = FILTER_UNIT_LEFT_FIELD(src, u);

  if (u->right.type == FLD_TYPE_VALUE) {
    void *data = FILTER_UNIT_VAL_DATA(src, u);
    if (IS_VAR_DATA_TYPE(type)) {
      if (FILTER_UNIT_OPTR(u) ==  OP_TYPE_IN) {
        filterAddField(dst, NULL, &data, FLD_TYPE_VALUE, &right, POINTER_BYTES, false); // POINTER_BYTES should be sizeof(SHashObj), but POINTER_BYTES is also right.

        t = FILTER_GET_FIELD(dst, right);
        FILTER_SET_FLAG(t->flag, FLD_DATA_IS_HASH);
      } else {
        filterAddField(dst, NULL, &data, FLD_TYPE_VALUE, &right, varDataTLen(data), false);
      }
    } else {
      filterAddField(dst, NULL, &data, FLD_TYPE_VALUE, &right, tDataTypes[type].bytes, false);
    }

    flag = FLD_DATA_NO_FREE;
    t = FILTER_UNIT_RIGHT_FIELD(src, u);
    FILTER_SET_FLAG(t->flag, flag);
  } else {
    pright = NULL;
  }

  return filterAddUnit(dst, FILTER_UNIT_OPTR(u), &left, pright, uidx);
}

int32_t filterAddUnitRight(SFilterInfo *info, uint8_t optr, SFilterFieldId *right, uint32_t uidx) {
  SFilterUnit *u = &info->units[uidx];
  u->compare.optr2 = optr;
  u->right2 = *right;

  return TSDB_CODE_SUCCESS;
}

int32_t filterAddGroupUnitFromCtx(SFilterInfo *dst, SFilterInfo *src, SFilterRangeCtx *ctx, uint32_t cidx, SFilterGroup *g, int32_t optr, SArray *res) {
  SFilterFieldId left, right, right2;
  uint32_t uidx = 0;

  SFilterField *col = FILTER_GET_COL_FIELD(src, cidx);

  filterAddColFieldFromField(dst, col, &left);

  int32_t type = FILTER_GET_COL_FIELD_TYPE(FILTER_GET_FIELD(dst, left));

  if (optr == LOGIC_COND_TYPE_AND) {
    if (ctx->isnull) {
      assert(ctx->notnull == false && ctx->isrange == false);
      filterAddUnit(dst, OP_TYPE_IS_NULL, &left, NULL, &uidx);
      filterAddUnitToGroup(g, uidx);
      return TSDB_CODE_SUCCESS;
    }

    if (ctx->notnull) {
      assert(ctx->isnull == false && ctx->isrange == false);
      filterAddUnit(dst, OP_TYPE_IS_NOT_NULL, &left, NULL, &uidx);
      filterAddUnitToGroup(g, uidx);
      return TSDB_CODE_SUCCESS;
    }

    if (!ctx->isrange) {
      assert(ctx->isnull || ctx->notnull);
      return TSDB_CODE_SUCCESS;
    }

    assert(ctx->rs && ctx->rs->next == NULL);

    SFilterRange *ra = &ctx->rs->ra;

    assert(!((FILTER_GET_FLAG(ra->sflag, RANGE_FLG_NULL)) && (FILTER_GET_FLAG(ra->eflag, RANGE_FLG_NULL))));

    if ((!FILTER_GET_FLAG(ra->sflag, RANGE_FLG_NULL)) && (!FILTER_GET_FLAG(ra->eflag, RANGE_FLG_NULL))) {
      __compar_fn_t func = getComparFunc(type, 0);
      if (func(&ra->s, &ra->e) == 0) {
        void *data = taosMemoryMalloc(sizeof(int64_t));
        SIMPLE_COPY_VALUES(data, &ra->s);
        filterAddField(dst, NULL, &data, FLD_TYPE_VALUE, &right, tDataTypes[type].bytes, true);
        filterAddUnit(dst, OP_TYPE_EQUAL, &left, &right, &uidx);
        filterAddUnitToGroup(g, uidx);
        return TSDB_CODE_SUCCESS;
      } else {
        void *data = taosMemoryMalloc(sizeof(int64_t));
        SIMPLE_COPY_VALUES(data, &ra->s);
        filterAddField(dst, NULL, &data, FLD_TYPE_VALUE, &right, tDataTypes[type].bytes, true);
        void *data2 = taosMemoryMalloc(sizeof(int64_t));
        SIMPLE_COPY_VALUES(data2, &ra->e);
        filterAddField(dst, NULL, &data2, FLD_TYPE_VALUE, &right2, tDataTypes[type].bytes, true);

        filterAddUnitImpl(dst, FILTER_GET_FLAG(ra->sflag, RANGE_FLG_EXCLUDE) ? OP_TYPE_GREATER_THAN : OP_TYPE_GREATER_EQUAL, &left, &right, 
                          FILTER_GET_FLAG(ra->eflag, RANGE_FLG_EXCLUDE) ? OP_TYPE_LOWER_THAN : OP_TYPE_LOWER_EQUAL, &right2, &uidx);
        filterAddUnitToGroup(g, uidx);
        return TSDB_CODE_SUCCESS;
      }
    }

    if (!FILTER_GET_FLAG(ra->sflag, RANGE_FLG_NULL)) {
      void *data = taosMemoryMalloc(sizeof(int64_t));
      SIMPLE_COPY_VALUES(data, &ra->s);
      filterAddField(dst, NULL, &data, FLD_TYPE_VALUE, &right, tDataTypes[type].bytes, true);
      filterAddUnit(dst, FILTER_GET_FLAG(ra->sflag, RANGE_FLG_EXCLUDE) ? OP_TYPE_GREATER_THAN : OP_TYPE_GREATER_EQUAL, &left, &right, &uidx);
      filterAddUnitToGroup(g, uidx);
    }

    if (!FILTER_GET_FLAG(ra->eflag, RANGE_FLG_NULL)) {
      void *data = taosMemoryMalloc(sizeof(int64_t));
      SIMPLE_COPY_VALUES(data, &ra->e);
      filterAddField(dst, NULL, &data, FLD_TYPE_VALUE, &right, tDataTypes[type].bytes, true);
      filterAddUnit(dst, FILTER_GET_FLAG(ra->eflag, RANGE_FLG_EXCLUDE) ? OP_TYPE_LOWER_THAN : OP_TYPE_LOWER_EQUAL, &left, &right, &uidx);
      filterAddUnitToGroup(g, uidx);
    }

    return TSDB_CODE_SUCCESS;
  }

  // OR PROCESS

  SFilterGroup ng = {0};
  g = &ng;

  assert(ctx->isnull || ctx->notnull || ctx->isrange);

  if (ctx->isnull) {
    filterAddUnit(dst, OP_TYPE_IS_NULL, &left, NULL, &uidx);
    filterAddUnitToGroup(g, uidx);
    taosArrayPush(res, g);
  }

  if (ctx->notnull) {
    assert(!ctx->isrange);
    memset(g, 0, sizeof(*g));

    filterAddUnit(dst, OP_TYPE_IS_NOT_NULL, &left, NULL, &uidx);
    filterAddUnitToGroup(g, uidx);
    taosArrayPush(res, g);
  }

  if (!ctx->isrange) {
    assert(ctx->isnull || ctx->notnull);
    g->unitNum = 0;
    return TSDB_CODE_SUCCESS;
  }

  SFilterRangeNode *r = ctx->rs;

  while (r) {
    memset(g, 0, sizeof(*g));

    if ((!FILTER_GET_FLAG(r->ra.sflag, RANGE_FLG_NULL)) &&(!FILTER_GET_FLAG(r->ra.eflag, RANGE_FLG_NULL))) {
      __compar_fn_t func = getComparFunc(type, 0);
      if (func(&r->ra.s, &r->ra.e) == 0) {
        void *data = taosMemoryMalloc(sizeof(int64_t));
        SIMPLE_COPY_VALUES(data, &r->ra.s);
        filterAddField(dst, NULL, &data, FLD_TYPE_VALUE, &right, tDataTypes[type].bytes, true);
        filterAddUnit(dst, OP_TYPE_EQUAL, &left, &right, &uidx);
        filterAddUnitToGroup(g, uidx);
      } else {
        void *data = taosMemoryMalloc(sizeof(int64_t));
        SIMPLE_COPY_VALUES(data, &r->ra.s);
        filterAddField(dst, NULL, &data, FLD_TYPE_VALUE, &right, tDataTypes[type].bytes, true);
        void *data2 = taosMemoryMalloc(sizeof(int64_t));
        SIMPLE_COPY_VALUES(data2, &r->ra.e);
        filterAddField(dst, NULL, &data2, FLD_TYPE_VALUE, &right2, tDataTypes[type].bytes, true);

        filterAddUnitImpl(dst, FILTER_GET_FLAG(r->ra.sflag, RANGE_FLG_EXCLUDE) ? OP_TYPE_GREATER_THAN : OP_TYPE_GREATER_EQUAL, &left, &right, 
                          FILTER_GET_FLAG(r->ra.eflag, RANGE_FLG_EXCLUDE) ? OP_TYPE_LOWER_THAN : OP_TYPE_LOWER_EQUAL, &right2, &uidx);
        filterAddUnitToGroup(g, uidx);
      }

      taosArrayPush(res, g);

      r = r->next;

      continue;
    }

    if (!FILTER_GET_FLAG(r->ra.sflag, RANGE_FLG_NULL)) {
      void *data = taosMemoryMalloc(sizeof(int64_t));
      SIMPLE_COPY_VALUES(data, &r->ra.s);
      filterAddField(dst, NULL, &data, FLD_TYPE_VALUE, &right, tDataTypes[type].bytes, true);
      filterAddUnit(dst, FILTER_GET_FLAG(r->ra.sflag, RANGE_FLG_EXCLUDE) ? OP_TYPE_GREATER_THAN : OP_TYPE_GREATER_EQUAL, &left, &right, &uidx);
      filterAddUnitToGroup(g, uidx);
    }

    if (!FILTER_GET_FLAG(r->ra.eflag, RANGE_FLG_NULL)) {
      void *data = taosMemoryMalloc(sizeof(int64_t));
      SIMPLE_COPY_VALUES(data, &r->ra.e);
      filterAddField(dst, NULL, &data, FLD_TYPE_VALUE, &right, tDataTypes[type].bytes, true);
      filterAddUnit(dst, FILTER_GET_FLAG(r->ra.eflag, RANGE_FLG_EXCLUDE) ? OP_TYPE_LOWER_THAN : OP_TYPE_LOWER_EQUAL, &left, &right, &uidx);
      filterAddUnitToGroup(g, uidx);
    }

    assert (g->unitNum > 0);

    taosArrayPush(res, g);

    r = r->next;
  }

  g->unitNum = 0;

  return TSDB_CODE_SUCCESS;
}


static void filterFreeGroup(void *pItem) {
  if (pItem == NULL) {
    return;
  }

  SFilterGroup* p = (SFilterGroup*) pItem;
  taosMemoryFreeClear(p->unitIdxs);
  taosMemoryFreeClear(p->unitFlags);
}


EDealRes fltTreeToGroup(SNode* pNode, void* pContext) {
  int32_t code = TSDB_CODE_SUCCESS;
  SArray* preGroup = NULL;
  SArray* newGroup = NULL;
  SArray* resGroup = NULL;
  ENodeType nType = nodeType(pNode);
  SFltBuildGroupCtx *ctx = (SFltBuildGroupCtx *)pContext;

  if (QUERY_NODE_LOGIC_CONDITION == nodeType(pNode)) {
    SLogicConditionNode *node = (SLogicConditionNode *)pNode;
    if (LOGIC_COND_TYPE_AND == node->condType) {
      SListCell *cell = node->pParameterList->pHead;
      for (int32_t i = 0; i < node->pParameterList->length; ++i) {
        newGroup = taosArrayInit(4, sizeof(SFilterGroup));
        resGroup = taosArrayInit(4, sizeof(SFilterGroup));

        SFltBuildGroupCtx tctx = {.info = ctx->info, .group = newGroup};
        nodesWalkExpr(cell->pNode, fltTreeToGroup, (void *)&tctx);
        FLT_ERR_JRET(tctx.code);

        FLT_ERR_JRET(filterDetachCnfGroups(resGroup, preGroup, newGroup));

        taosArrayDestroyEx(newGroup, filterFreeGroup);
        newGroup = NULL;
        taosArrayDestroyEx(preGroup, filterFreeGroup);

        preGroup = resGroup;
        resGroup = NULL;

        cell = cell->pNext;
      }

      taosArrayAddAll(ctx->group, preGroup);

      taosArrayDestroy(preGroup);

      return DEAL_RES_IGNORE_CHILD;
    }

    if (LOGIC_COND_TYPE_OR == node->condType) {
      SListCell *cell = node->pParameterList->pHead;
      for (int32_t i = 0; i < node->pParameterList->length; ++i) {
        nodesWalkExpr(cell->pNode, fltTreeToGroup, (void *)pContext);
        FLT_ERR_JRET(ctx->code);

        cell = cell->pNext;
      }

      return DEAL_RES_IGNORE_CHILD;
    }

    ctx->code = TSDB_CODE_QRY_APP_ERROR;

    fltError("invalid condition type, type:%d", node->condType);

    return DEAL_RES_ERROR;
  }

  if (QUERY_NODE_OPERATOR == nType) {
    FLT_ERR_JRET(fltAddGroupUnitFromNode(ctx->info, pNode, ctx->group));

    return DEAL_RES_IGNORE_CHILD;
  }

  fltError("invalid node type for filter, type:%d", nodeType(pNode));

  code = TSDB_CODE_QRY_INVALID_INPUT;

_return:

  taosArrayDestroyEx(newGroup, filterFreeGroup);
  taosArrayDestroyEx(preGroup, filterFreeGroup);
  taosArrayDestroyEx(resGroup, filterFreeGroup);

  ctx->code = code;

  return DEAL_RES_ERROR;
}

int32_t fltConverToStr(char *str, int type, void *buf, int32_t bufSize, int32_t *len) {
  int32_t n = 0;

  switch (type) {
    case TSDB_DATA_TYPE_NULL:
      n = sprintf(str, "null");
      break;

    case TSDB_DATA_TYPE_BOOL:
      n = sprintf(str, (*(int8_t*)buf) ? "true" : "false");
      break;

    case TSDB_DATA_TYPE_TINYINT:
      n = sprintf(str, "%d", *(int8_t*)buf);
      break;

    case TSDB_DATA_TYPE_SMALLINT:
      n = sprintf(str, "%d", *(int16_t*)buf);
      break;

    case TSDB_DATA_TYPE_INT:
      n = sprintf(str, "%d", *(int32_t*)buf);
      break;

    case TSDB_DATA_TYPE_BIGINT:
    case TSDB_DATA_TYPE_TIMESTAMP:
      n = sprintf(str, "%" PRId64, *(int64_t*)buf);
      break;

    case TSDB_DATA_TYPE_FLOAT:
      n = sprintf(str, "%e", GET_FLOAT_VAL(buf));
      break;

    case TSDB_DATA_TYPE_DOUBLE:
      n = sprintf(str, "%e", GET_DOUBLE_VAL(buf));
      break;

    case TSDB_DATA_TYPE_BINARY:
    case TSDB_DATA_TYPE_NCHAR:
      if (bufSize < 0) {
//        tscError("invalid buf size");
        return TSDB_CODE_TSC_INVALID_VALUE;
      }

      *str = '"';
      memcpy(str + 1, buf, bufSize);
      *(str + bufSize + 1) = '"';
      n = bufSize + 2;
      break;

    case TSDB_DATA_TYPE_UTINYINT:
      n = sprintf(str, "%d", *(uint8_t*)buf);
      break;

    case TSDB_DATA_TYPE_USMALLINT:
      n = sprintf(str, "%d", *(uint16_t*)buf);
      break;

    case TSDB_DATA_TYPE_UINT:
      n = sprintf(str, "%u", *(uint32_t*)buf);
      break;

    case TSDB_DATA_TYPE_UBIGINT:
      n = sprintf(str, "%" PRIu64, *(uint64_t*)buf);
      break;

    default:
//      tscError("unsupported type:%d", type);
      return TSDB_CODE_TSC_INVALID_VALUE;
  }

  *len = n;

  return TSDB_CODE_SUCCESS;
}

void filterDumpInfoToString(SFilterInfo *info, const char *msg, int32_t options) {
  if (qDebugFlag & DEBUG_DEBUG) {
    if (info == NULL) {
      fltDebug("%s - FilterInfo: EMPTY", msg);
      return;
    }

    if (options == 0) {
      qDebug("%s - FilterInfo:", msg);
      qDebug("COLUMN Field Num:%u", info->fields[FLD_TYPE_COLUMN].num);
      for (uint32_t i = 0; i < info->fields[FLD_TYPE_COLUMN].num; ++i) {
        SFilterField *field = &info->fields[FLD_TYPE_COLUMN].fields[i];
        SColumnNode *refNode = (SColumnNode *)field->desc;
        qDebug("COL%d => [%d][%d]", i, refNode->dataBlockId, refNode->slotId);
      }

      qDebug("VALUE Field Num:%u", info->fields[FLD_TYPE_VALUE].num);
      for (uint32_t i = 0; i < info->fields[FLD_TYPE_VALUE].num; ++i) {
        SFilterField *field = &info->fields[FLD_TYPE_VALUE].fields[i];
        if (field->desc) {
          if (QUERY_NODE_VALUE != nodeType(field->desc)) {
            qDebug("VAL%d => [type:not value node][val:NIL]", i); //TODO
            continue;
          }

          SValueNode *var = (SValueNode *)field->desc;
          SDataType *dType = &var->node.resType;
          if (dType->type == TSDB_DATA_TYPE_VALUE_ARRAY) {
            qDebug("VAL%d => [type:TS][val:[%" PRIi64"] - [%" PRId64 "]]", i, *(int64_t *)field->data, *(((int64_t *)field->data) + 1));
          } else {
            qDebug("VAL%d => [type:%d][val:%" PRIx64"]", i, dType->type, var->datum.i); //TODO
          }
        } else if (field->data) {
          qDebug("VAL%d => [type:NIL][val:NIL]", i); //TODO
        }
      }

      qDebug("UNIT  Num:%u", info->unitNum);
      for (uint32_t i = 0; i < info->unitNum; ++i) {
        SFilterUnit *unit = &info->units[i];
        int32_t type = FILTER_UNIT_DATA_TYPE(unit);
        int32_t len = 0;
        int32_t tlen = 0;
        char str[512] = {0};

        SFilterField *left = FILTER_UNIT_LEFT_FIELD(info, unit);
        SColumnNode *refNode = (SColumnNode *)left->desc;
        if (unit->compare.optr >= 0 && unit->compare.optr <= OP_TYPE_JSON_CONTAINS){
          len = sprintf(str, "UNIT[%d] => [%d][%d]  %s  [", i, refNode->dataBlockId, refNode->slotId, operatorTypeStr(unit->compare.optr));
        }

        if (unit->right.type == FLD_TYPE_VALUE && FILTER_UNIT_OPTR(unit) != OP_TYPE_IN) {
          SFilterField *right = FILTER_UNIT_RIGHT_FIELD(info, unit);
          char *data = right->data;
          if (IS_VAR_DATA_TYPE(type)) {
            tlen = varDataLen(data);
            data += VARSTR_HEADER_SIZE;
          }
          if (data) fltConverToStr(str + len, type, data, tlen > 32 ? 32 : tlen, &tlen);
        } else {
          strcat(str, "NULL");
        }
        strcat(str, "]");

        if (unit->compare.optr2) {
          strcat(str, " && ");
          if (unit->compare.optr2 >= 0 && unit->compare.optr2 <= OP_TYPE_JSON_CONTAINS){
            sprintf(str + strlen(str), "[%d][%d]  %s  [", refNode->dataBlockId, refNode->slotId, operatorTypeStr(unit->compare.optr2));
          }

          if (unit->right2.type == FLD_TYPE_VALUE && FILTER_UNIT_OPTR(unit) != OP_TYPE_IN) {
            SFilterField *right = FILTER_UNIT_RIGHT2_FIELD(info, unit);
            char *data = right->data;
            if (IS_VAR_DATA_TYPE(type)) {
              tlen = varDataLen(data);
              data += VARSTR_HEADER_SIZE;
            }
            fltConverToStr(str + strlen(str), type, data, tlen > 32 ? 32 : tlen, &tlen);
          } else {
            strcat(str, "NULL");
          }
          strcat(str, "]");
        }

        qDebug("%s", str); //TODO
      }

      qDebug("GROUP Num:%u", info->groupNum);
      for (uint32_t i = 0; i < info->groupNum; ++i) {
        SFilterGroup *group = &info->groups[i];
        qDebug("Group%d : unit num[%u]", i, group->unitNum);

        for (uint32_t u = 0; u < group->unitNum; ++u) {
          qDebug("unit id:%u", group->unitIdxs[u]);
        }
      }

      return;
    }

    if (options == 1) {
      qDebug("%s - RANGE info:", msg);

      qDebug("RANGE Num:%u", info->colRangeNum);
      for (uint32_t i = 0; i < info->colRangeNum; ++i) {
        SFilterRangeCtx *ctx = info->colRange[i];
        qDebug("Column ID[%d] RANGE: isnull[%d],notnull[%d],range[%d]", ctx->colId, ctx->isnull, ctx->notnull, ctx->isrange);
        if (ctx->isrange) {
          SFilterRangeNode *r = ctx->rs;
          while (r) {
            char str[256] = {0};
            int32_t tlen = 0;
            if (FILTER_GET_FLAG(r->ra.sflag, RANGE_FLG_NULL)) {
              strcat(str,"(NULL)");
            } else {
              FILTER_GET_FLAG(r->ra.sflag, RANGE_FLG_EXCLUDE) ? strcat(str,"(") : strcat(str,"[");
              fltConverToStr(str + strlen(str), ctx->type, &r->ra.s, tlen > 32 ? 32 : tlen, &tlen);
              FILTER_GET_FLAG(r->ra.sflag, RANGE_FLG_EXCLUDE) ? strcat(str,")") : strcat(str,"]");
            }
            strcat(str, " - ");
            if (FILTER_GET_FLAG(r->ra.eflag, RANGE_FLG_NULL)) {
              strcat(str, "(NULL)");
            } else {
              FILTER_GET_FLAG(r->ra.eflag, RANGE_FLG_EXCLUDE) ? strcat(str,"(") : strcat(str,"[");
              fltConverToStr(str + strlen(str), ctx->type, &r->ra.e, tlen > 32 ? 32 : tlen, &tlen);
              FILTER_GET_FLAG(r->ra.eflag, RANGE_FLG_EXCLUDE) ? strcat(str,")") : strcat(str,"]");
            }
            qDebug("range: %s", str);

            r = r->next;
          }
        }
      }

      return;
    }

    qDebug("%s - Block Filter info:", msg);

    if (FILTER_GET_FLAG(info->blkFlag, FI_STATUS_BLK_ALL)) {
      qDebug("Flag:%s", "ALL");
      return;
    } else if (FILTER_GET_FLAG(info->blkFlag, FI_STATUS_BLK_EMPTY)) {
      qDebug("Flag:%s", "EMPTY");
      return;
    } else if (FILTER_GET_FLAG(info->blkFlag, FI_STATUS_BLK_ACTIVE)){
      qDebug("Flag:%s", "ACTIVE");
    }

    qDebug("GroupNum:%d", info->blkGroupNum);
    uint32_t *unitIdx = info->blkUnits;
    for (uint32_t i = 0; i < info->blkGroupNum; ++i) {
      qDebug("Group[%d] UnitNum: %d:", i, *unitIdx);
      uint32_t unitNum = *(unitIdx++);
      for (uint32_t m = 0; m < unitNum; ++m) {
        qDebug("uidx[%d]", *(unitIdx++));
      }
    }
  }
}

void filterFreeColInfo(void *data) {
  SFilterColInfo* info = (SFilterColInfo *)data;

  if (info->info == NULL) {
    return;
  }

  if (info->type == RANGE_TYPE_VAR_HASH) {
    //TODO
  } else if (info->type == RANGE_TYPE_MR_CTX) {
    filterFreeRangeCtx(info->info);
  } else if (info->type == RANGE_TYPE_UNIT) {
    taosArrayDestroy((SArray *)info->info);
  }

  //NO NEED TO FREE UNIT

  info->type = 0;
  info->info = NULL;
}

void filterFreeColCtx(void *data) {
  SFilterColCtx* ctx = (SFilterColCtx *)data;

  if (ctx->ctx) {
    filterFreeRangeCtx(ctx->ctx);
  }
}


void filterFreeGroupCtx(SFilterGroupCtx* gRes) {
  if (gRes == NULL) {
    return;
  }

  taosMemoryFreeClear(gRes->colIdx);

  int16_t i = 0, j = 0;

  while (i < gRes->colNum) {
    if (gRes->colInfo[j].info) {
      filterFreeColInfo(&gRes->colInfo[j]);
      ++i;
    }

    ++j;
  }

  taosMemoryFreeClear(gRes->colInfo);
  taosMemoryFreeClear(gRes);
}

void filterFreeField(SFilterField* field, int32_t type) {
  if (field == NULL) {
    return;
  }

  if (!FILTER_GET_FLAG(field->flag, FLD_DATA_NO_FREE)) {
    if (FILTER_GET_FLAG(field->flag, FLD_DATA_IS_HASH)) {
      taosHashCleanup(field->data);
    } else {
      taosMemoryFreeClear(field->data);
    }
  }
}

void filterFreePCtx(SFilterPCtx *pctx) {
  taosHashCleanup(pctx->valHash);
  taosHashCleanup(pctx->unitHash);
}

void filterFreeInfo(SFilterInfo *info) {
  if (info == NULL) {
    return;
  }

  taosMemoryFreeClear(info->cunits);
  taosMemoryFreeClear(info->blkUnitRes);
  taosMemoryFreeClear(info->blkUnits);

  for (int32_t i = 0; i < FLD_TYPE_MAX; ++i) {
    for (uint32_t f = 0; f < info->fields[i].num; ++f) {
      filterFreeField(&info->fields[i].fields[f], i);
    }

    taosMemoryFreeClear(info->fields[i].fields);
  }

  for (uint32_t i = 0; i < info->groupNum; ++i) {
    filterFreeGroup(&info->groups[i]);
  }

  taosMemoryFreeClear(info->groups);

  taosMemoryFreeClear(info->units);

  taosMemoryFreeClear(info->unitRes);

  taosMemoryFreeClear(info->unitFlags);

  for (uint32_t i = 0; i < info->colRangeNum; ++i) {
    filterFreeRangeCtx(info->colRange[i]);
  }

  taosMemoryFreeClear(info->colRange);

  filterFreePCtx(&info->pctx);

  if (!FILTER_GET_FLAG(info->status, FI_STATUS_CLONED)) {
    taosMemoryFreeClear(info);
  }
}

int32_t filterHandleValueExtInfo(SFilterUnit* unit, char extInfo) {
  assert(extInfo > 0 || extInfo < 0);

  uint8_t optr = FILTER_UNIT_OPTR(unit);
  switch (optr) {
    case OP_TYPE_GREATER_THAN:
    case OP_TYPE_GREATER_EQUAL:
      unit->compare.optr = (extInfo > 0) ? FILTER_DUMMY_EMPTY_OPTR : OP_TYPE_IS_NOT_NULL;
      break;
    case OP_TYPE_LOWER_THAN:
    case OP_TYPE_LOWER_EQUAL:
      unit->compare.optr = (extInfo > 0) ? OP_TYPE_IS_NOT_NULL : FILTER_DUMMY_EMPTY_OPTR;
      break;
    case OP_TYPE_EQUAL:
      unit->compare.optr = FILTER_DUMMY_EMPTY_OPTR;
      break;
    default:
      assert(0);
  }

  return TSDB_CODE_SUCCESS;
}


int32_t fltInitValFieldData(SFilterInfo *info) {
  for (uint32_t i = 0; i < info->unitNum; ++i) {
    SFilterUnit* unit = &info->units[i];
    if (unit->right.type != FLD_TYPE_VALUE) {
      assert(unit->compare.optr == FILTER_DUMMY_EMPTY_OPTR || scalarGetOperatorParamNum(unit->compare.optr) == 1);
      continue;
    }

    SFilterField* right = FILTER_UNIT_RIGHT_FIELD(info, unit);

    assert(FILTER_GET_FLAG(right->flag, FLD_TYPE_VALUE));

    uint32_t type = FILTER_UNIT_DATA_TYPE(unit);
    int8_t precision = FILTER_UNIT_DATA_PRECISION(unit);
    SFilterField* fi = right;

    SValueNode* var = (SValueNode *)fi->desc;
    if (var == NULL) {
      assert(fi->data != NULL);
      continue;
    }

    if (unit->compare.optr == OP_TYPE_IN) {
      FLT_ERR_RET(scalarGenerateSetFromList((void **)&fi->data, fi->desc, type));
      if (fi->data == NULL) {
        fltError("failed to convert in param");
        FLT_ERR_RET(TSDB_CODE_QRY_APP_ERROR);
      }

      FILTER_SET_FLAG(fi->flag, FLD_DATA_IS_HASH);

      continue;
    }

    SDataType *dType = &var->node.resType;
    size_t bytes = 0;

    if (type == TSDB_DATA_TYPE_BINARY) {
      size_t len = (dType->type == TSDB_DATA_TYPE_BINARY || dType->type == TSDB_DATA_TYPE_NCHAR) ? dType->bytes : MAX_NUM_STR_SIZE;
      bytes = len + 1 + VARSTR_HEADER_SIZE;

      fi->data = taosMemoryCalloc(1, bytes);
    } else if (type == TSDB_DATA_TYPE_NCHAR) {
      size_t len = (dType->type == TSDB_DATA_TYPE_BINARY || dType->type == TSDB_DATA_TYPE_NCHAR) ? dType->bytes : MAX_NUM_STR_SIZE;
      bytes = (len + 1) * TSDB_NCHAR_SIZE + VARSTR_HEADER_SIZE;

      fi->data = taosMemoryCalloc(1, bytes);
    } else{
      if (dType->type == TSDB_DATA_TYPE_VALUE_ARRAY) {  //TIME RANGE
/*
        fi->data = taosMemoryCalloc(dType->bytes, tDataTypes[type].bytes);
        for (int32_t a = 0; a < dType->bytes; ++a) {
          int64_t *v = taosArrayGet(var->arr, a);
          assignVal((char *)fi->data + a * tDataTypes[type].bytes, (char *)v, 0, type);
        }
*/
        continue;
      } else {
        fi->data = taosMemoryCalloc(1, sizeof(int64_t));
      }
    }

    if (dType->type == type) {
      assignVal(fi->data, nodesGetValueFromNode(var), dType->bytes, type);
    } else {
      SScalarParam out = {.columnData = taosMemoryCalloc(1, sizeof(SColumnInfoData))};
      out.columnData->info.type = type;
      out.columnData->info.precision = precision;
      if (IS_VAR_DATA_TYPE(type)) {
        out.columnData->info.bytes = bytes;
      } else {
        out.columnData->info.bytes = tDataTypes[type].bytes;
      }

      // todo refactor the convert
      int32_t code = doConvertDataType(var, &out, NULL);
      if (code != TSDB_CODE_SUCCESS) {
        qError("convert value to type[%d] failed", type);
        return TSDB_CODE_TSC_INVALID_OPERATION;
      }

      memcpy(fi->data, out.columnData->pData, out.columnData->info.bytes);
      colDataDestroy(out.columnData);
      taosMemoryFree(out.columnData);
    }

    // match/nmatch for nchar type need convert from ucs4 to mbs
    if(type == TSDB_DATA_TYPE_NCHAR &&
        (unit->compare.optr == OP_TYPE_MATCH || unit->compare.optr == OP_TYPE_NMATCH)){
      char newValData[TSDB_REGEX_STRING_DEFAULT_LEN * TSDB_NCHAR_SIZE + VARSTR_HEADER_SIZE] = {0};
      int32_t len = taosUcs4ToMbs((TdUcs4*)varDataVal(fi->data), varDataLen(fi->data), varDataVal(newValData));
      if (len < 0){
        qError("filterInitValFieldData taosUcs4ToMbs error 1");
        return TSDB_CODE_QRY_APP_ERROR;
      }
      varDataSetLen(newValData, len);
      varDataCopy(fi->data, newValData);
    }
  }

  return TSDB_CODE_SUCCESS;
}


bool filterDoCompare(__compar_fn_t func, uint8_t optr, void *left, void *right) {
  int32_t ret = func(left, right);

  switch (optr) {
    case OP_TYPE_EQUAL: {
      return ret == 0;
    }
    case OP_TYPE_NOT_EQUAL: {
      return ret != 0;
    }
    case OP_TYPE_GREATER_EQUAL: {
      return ret >= 0;
    }
    case OP_TYPE_GREATER_THAN: {
      return ret > 0;
    }
    case OP_TYPE_LOWER_EQUAL: {
      return ret <= 0;
    }
    case OP_TYPE_LOWER_THAN: {
      return ret < 0;
    }
    case OP_TYPE_LIKE: {
      return ret == 0;
    }
    case OP_TYPE_NOT_LIKE: {
      return ret == 0;
    }
    case OP_TYPE_MATCH: {
      return ret == 0;
    }
    case OP_TYPE_NMATCH: {
      return ret == 0;
    }
    case OP_TYPE_IN: {
      return ret == 1;
    }
    case OP_TYPE_NOT_IN: {
      return ret == 1;
    }

    default:
      assert(false);
  }

  return true;
}


int32_t filterAddUnitRange(SFilterInfo *info, SFilterUnit* u, SFilterRangeCtx *ctx, int32_t optr) {
  int32_t type = FILTER_UNIT_DATA_TYPE(u);
  uint8_t uoptr = FILTER_UNIT_OPTR(u);
  void *val = FILTER_UNIT_VAL_DATA(info, u);
  SFilterRange ra = {0};
  int64_t tmp = 0;

  switch (uoptr) {
    case OP_TYPE_GREATER_THAN:
      SIMPLE_COPY_VALUES(&ra.s, val);
      FILTER_SET_FLAG(ra.sflag, RANGE_FLG_EXCLUDE);
      FILTER_SET_FLAG(ra.eflag, RANGE_FLG_NULL);
      break;
    case OP_TYPE_GREATER_EQUAL:
      SIMPLE_COPY_VALUES(&ra.s, val);
      FILTER_SET_FLAG(ra.eflag, RANGE_FLG_NULL);
      break;
    case OP_TYPE_LOWER_THAN:
      SIMPLE_COPY_VALUES(&ra.e, val);
      FILTER_SET_FLAG(ra.eflag, RANGE_FLG_EXCLUDE);
      FILTER_SET_FLAG(ra.sflag, RANGE_FLG_NULL);
      break;
    case OP_TYPE_LOWER_EQUAL:
      SIMPLE_COPY_VALUES(&ra.e, val);
      FILTER_SET_FLAG(ra.sflag, RANGE_FLG_NULL);
      break;
    case OP_TYPE_NOT_EQUAL:
      assert(type == TSDB_DATA_TYPE_BOOL);
      if (GET_INT8_VAL(val)) {
        SIMPLE_COPY_VALUES(&ra.s, &tmp);
        SIMPLE_COPY_VALUES(&ra.e, &tmp);
      } else {
        *(bool *)&tmp = true;
        SIMPLE_COPY_VALUES(&ra.s, &tmp);
        SIMPLE_COPY_VALUES(&ra.e, &tmp);
      }
      break;
    case OP_TYPE_EQUAL:
      SIMPLE_COPY_VALUES(&ra.s, val);
      SIMPLE_COPY_VALUES(&ra.e, val);
      break;
    default:
      assert(0);
  }

  filterAddRange(ctx, &ra, optr);

  return TSDB_CODE_SUCCESS;
}

int32_t filterCompareRangeCtx(SFilterRangeCtx *ctx1, SFilterRangeCtx *ctx2, bool *equal) {
  FLT_CHK_JMP(ctx1->status != ctx2->status);
  FLT_CHK_JMP(ctx1->isnull != ctx2->isnull);
  FLT_CHK_JMP(ctx1->notnull != ctx2->notnull);
  FLT_CHK_JMP(ctx1->isrange != ctx2->isrange);

  SFilterRangeNode *r1 = ctx1->rs;
  SFilterRangeNode *r2 = ctx2->rs;

  while (r1 && r2) {
    FLT_CHK_JMP(r1->ra.sflag != r2->ra.sflag);
    FLT_CHK_JMP(r1->ra.eflag != r2->ra.eflag);
    FLT_CHK_JMP(r1->ra.s != r2->ra.s);
    FLT_CHK_JMP(r1->ra.e != r2->ra.e);

    r1 = r1->next;
    r2 = r2->next;
  }

  FLT_CHK_JMP(r1 != r2);

  *equal = true;

  return TSDB_CODE_SUCCESS;

_return:
  *equal = false;
  return TSDB_CODE_SUCCESS;
}


int32_t filterMergeUnits(SFilterInfo *info, SFilterGroupCtx* gRes, uint32_t colIdx, bool *empty) {
  SArray* colArray = (SArray *)gRes->colInfo[colIdx].info;
  int32_t size = (int32_t)taosArrayGetSize(colArray);
  int32_t type = gRes->colInfo[colIdx].dataType;
  SFilterRangeCtx* ctx = filterInitRangeCtx(type, 0);

  for (uint32_t i = 0; i < size; ++i) {
    SFilterUnit* u = taosArrayGetP(colArray, i);
    uint8_t optr = FILTER_UNIT_OPTR(u);

    filterAddRangeOptr(ctx, optr, LOGIC_COND_TYPE_AND, empty, NULL);
    FLT_CHK_JMP(*empty);

    if (!FILTER_NO_MERGE_OPTR(optr)) {
      filterAddUnitRange(info, u, ctx, LOGIC_COND_TYPE_AND);
      FLT_CHK_JMP(MR_EMPTY_RES(ctx));
    }
    if(FILTER_UNIT_OPTR(u) == OP_TYPE_EQUAL && !FILTER_NO_MERGE_DATA_TYPE(FILTER_UNIT_DATA_TYPE(u))){
      gRes->colInfo[colIdx].optr = OP_TYPE_EQUAL;
      SIMPLE_COPY_VALUES(&gRes->colInfo[colIdx].value, FILTER_UNIT_VAL_DATA(info, u));
    }
  }

  taosArrayDestroy(colArray);

  FILTER_PUSH_CTX(gRes->colInfo[colIdx], ctx);

  return TSDB_CODE_SUCCESS;

_return:

  *empty = true;

  filterFreeRangeCtx(ctx);

  return TSDB_CODE_SUCCESS;
}


int32_t filterMergeGroupUnits(SFilterInfo *info, SFilterGroupCtx** gRes, int32_t* gResNum) {
  bool empty = false;
  uint32_t *colIdx = taosMemoryMalloc(info->fields[FLD_TYPE_COLUMN].num * sizeof(uint32_t));
  uint32_t colIdxi = 0;
  uint32_t gResIdx = 0;

  for (uint32_t i = 0; i < info->groupNum; ++i) {
    SFilterGroup* g = info->groups + i;

    gRes[gResIdx] = taosMemoryCalloc(1, sizeof(SFilterGroupCtx));
    gRes[gResIdx]->colInfo = taosMemoryCalloc(info->fields[FLD_TYPE_COLUMN].num, sizeof(SFilterColInfo));
    colIdxi = 0;
    empty = false;

    for (uint32_t j = 0; j < g->unitNum; ++j) {
      SFilterUnit* u = FILTER_GROUP_UNIT(info, g, j);
      uint32_t cidx = FILTER_UNIT_COL_IDX(u);

      if (gRes[gResIdx]->colInfo[cidx].info == NULL) {
        gRes[gResIdx]->colInfo[cidx].info = (SArray *)taosArrayInit(4, POINTER_BYTES);
        colIdx[colIdxi++] = cidx;
        ++gRes[gResIdx]->colNum;
      } else {
        if (!FILTER_NO_MERGE_DATA_TYPE(FILTER_UNIT_DATA_TYPE(u))) {
          FILTER_SET_FLAG(info->status, FI_STATUS_REWRITE);
        }
      }

      FILTER_PUSH_UNIT(gRes[gResIdx]->colInfo[cidx], u);
    }

    if (colIdxi > 1) {
      taosSort(colIdx, colIdxi, sizeof(uint32_t), getComparFunc(TSDB_DATA_TYPE_USMALLINT, 0));
    }

    for (uint32_t l = 0; l < colIdxi; ++l) {
      int32_t type = gRes[gResIdx]->colInfo[colIdx[l]].dataType;

      if (FILTER_NO_MERGE_DATA_TYPE(type)) {
        continue;
      }

      filterMergeUnits(info, gRes[gResIdx], colIdx[l], &empty);

      if (empty) {
        break;
      }
    }

    if (empty) {
      FILTER_SET_FLAG(info->status, FI_STATUS_REWRITE);
      filterFreeGroupCtx(gRes[gResIdx]);
      gRes[gResIdx] = NULL;

      continue;
    }

    gRes[gResIdx]->colNum = colIdxi;
    FILTER_COPY_IDX(&gRes[gResIdx]->colIdx, colIdx, colIdxi);
    ++gResIdx;
  }

  taosMemoryFreeClear(colIdx);

  *gResNum = gResIdx;

  if (gResIdx == 0) {
    FILTER_SET_FLAG(info->status, FI_STATUS_EMPTY);
  }

  return TSDB_CODE_SUCCESS;
}

bool filterIsSameUnits(SFilterColInfo* pCol1, SFilterColInfo* pCol2) {
  if (pCol1->type != pCol2->type) {
    return false;
  }

  if (RANGE_TYPE_MR_CTX == pCol1->type) {
    SFilterRangeCtx* pCtx1 = (SFilterRangeCtx*)pCol1->info;
    SFilterRangeCtx* pCtx2 = (SFilterRangeCtx*)pCol2->info;

    if ((pCtx1->isnull != pCtx2->isnull) || (pCtx1->notnull != pCtx2->notnull) || (pCtx1->isrange != pCtx2->isrange)) {
      return false;
    }

    
    SFilterRangeNode* pNode1 = pCtx1->rs;
    SFilterRangeNode* pNode2 = pCtx2->rs;

    while (true) {
      if (NULL == pNode1 && NULL == pNode2) {
        break;
      }
      
      if (NULL == pNode1 || NULL == pNode2) {
        return false;
      }

      if (pNode1->ra.s != pNode2->ra.s || pNode1->ra.e != pNode2->ra.e || pNode1->ra.sflag != pNode2->ra.sflag || pNode1->ra.eflag != pNode2->ra.eflag) {
        return false;
      }

      pNode1 = pNode1->next;
      pNode2 = pNode2->next;
    }
  }

  return true;
}

void filterCheckColConflict(SFilterGroupCtx* gRes1, SFilterGroupCtx* gRes2, bool *conflict) {
  uint32_t idx1 = 0, idx2 = 0, m = 0, n = 0;
  bool equal = false;

  for (; m < gRes1->colNum; ++m) {
    idx1 = gRes1->colIdx[m];

    equal = false;

    for (; n < gRes2->colNum; ++n) {
      idx2 = gRes2->colIdx[n];
      if (idx1 < idx2) {
        *conflict = true;
        return;
      }

      if (idx1 > idx2) {
        continue;
      }

      if (FILTER_NO_MERGE_DATA_TYPE(gRes1->colInfo[idx1].dataType)) {
        *conflict = true;
        return;
      }

      if (!filterIsSameUnits(&gRes1->colInfo[idx1], &gRes2->colInfo[idx2])) {
        *conflict = true;
        return;
      }

      // for long in operation
      if (gRes1->colInfo[idx1].optr == OP_TYPE_EQUAL && gRes2->colInfo[idx2].optr == OP_TYPE_EQUAL) {
        SFilterRangeCtx* ctx = gRes1->colInfo[idx1].info;
        if (ctx->pCompareFunc(&gRes1->colInfo[idx1].value, &gRes2->colInfo[idx2].value)){
          *conflict = true;
          return;
        }
      }

      ++n;
      equal = true;
      break;
    }

    if (!equal) {
      *conflict = true;
      return;
    }
  }

  *conflict = false;
  return;
}


int32_t filterMergeTwoGroupsImpl(SFilterInfo *info, SFilterRangeCtx **ctx, int32_t optr, uint32_t cidx, SFilterGroupCtx* gRes1, SFilterGroupCtx* gRes2, bool *empty, bool *all) {
  SFilterField *fi = FILTER_GET_COL_FIELD(info, cidx);
  int32_t type = FILTER_GET_COL_FIELD_TYPE(fi);

  if ((*ctx) == NULL) {
    *ctx = filterInitRangeCtx(type, 0);
  } else {
    filterReuseRangeCtx(*ctx, type, 0);
  }

  assert(gRes2->colInfo[cidx].type == RANGE_TYPE_MR_CTX);
  assert(gRes1->colInfo[cidx].type == RANGE_TYPE_MR_CTX);

  filterCopyRangeCtx(*ctx, gRes2->colInfo[cidx].info);
  filterSourceRangeFromCtx(*ctx, gRes1->colInfo[cidx].info, optr, empty, all);

  return TSDB_CODE_SUCCESS;
}


int32_t filterMergeTwoGroups(SFilterInfo *info, SFilterGroupCtx** gRes1, SFilterGroupCtx** gRes2, bool *all) {
  bool conflict = false;

  filterCheckColConflict(*gRes1, *gRes2, &conflict);
  if (conflict) {
    return TSDB_CODE_SUCCESS;
  }

  FILTER_SET_FLAG(info->status, FI_STATUS_REWRITE);

  uint32_t idx1 = 0, idx2 = 0, m = 0, n = 0;
  bool numEqual = (*gRes1)->colNum == (*gRes2)->colNum;
  bool equal = false;
  uint32_t equal1 = 0, equal2 = 0, merNum = 0;
  SFilterRangeCtx *ctx = NULL;
  SFilterColCtx colCtx = {0};
  SArray* colCtxs = taosArrayInit((*gRes2)->colNum, sizeof(SFilterColCtx));

  for (; m < (*gRes1)->colNum; ++m) {
    idx1 = (*gRes1)->colIdx[m];

    for (; n < (*gRes2)->colNum; ++n) {
      idx2 = (*gRes2)->colIdx[n];

      if (idx1 > idx2) {
        continue;
      }

      assert(idx1 == idx2);

      ++merNum;

      filterMergeTwoGroupsImpl(info, &ctx, LOGIC_COND_TYPE_OR, idx1, *gRes1, *gRes2, NULL, all);

      FLT_CHK_JMP(*all);

      if (numEqual) {
        if ((*gRes1)->colNum == 1) {
          ++equal1;
          colCtx.colIdx = idx1;
          colCtx.ctx = ctx;
          taosArrayPush(colCtxs, &colCtx);
          break;
        } else {
          filterCompareRangeCtx(ctx, (*gRes1)->colInfo[idx1].info, &equal);
          if (equal) {
            ++equal1;
          }

          filterCompareRangeCtx(ctx, (*gRes2)->colInfo[idx2].info, &equal);
          if (equal) {
            ++equal2;
          }

          FLT_CHK_JMP(equal1 != merNum && equal2 != merNum);
          colCtx.colIdx = idx1;
          colCtx.ctx = ctx;
          ctx = NULL;
          taosArrayPush(colCtxs, &colCtx);
        }
      } else {
        filterCompareRangeCtx(ctx, (*gRes1)->colInfo[idx1].info, &equal);
        if (equal) {
          ++equal1;
        }

        FLT_CHK_JMP(equal1 != merNum);
        colCtx.colIdx = idx1;
        colCtx.ctx = ctx;
        ctx = NULL;
        taosArrayPush(colCtxs, &colCtx);
      }

      ++n;
      break;
    }
  }

  assert(merNum > 0);

  SFilterColInfo *colInfo = NULL;
  assert (merNum == equal1 || merNum == equal2);

  filterFreeGroupCtx(*gRes2);
  *gRes2 = NULL;

  assert(colCtxs && taosArrayGetSize(colCtxs) > 0);

  int32_t ctxSize = (int32_t)taosArrayGetSize(colCtxs);
  SFilterColCtx *pctx = NULL;

  for (int32_t i = 0; i < ctxSize; ++i) {
    pctx = taosArrayGet(colCtxs, i);
    colInfo = &(*gRes1)->colInfo[pctx->colIdx];

    filterFreeColInfo(colInfo);
    FILTER_PUSH_CTX((*gRes1)->colInfo[pctx->colIdx], pctx->ctx);
  }

  taosArrayDestroy(colCtxs);

  return TSDB_CODE_SUCCESS;

_return:

  if (colCtxs) {
    if (taosArrayGetSize(colCtxs) > 0) {
      taosArrayDestroyEx(colCtxs, filterFreeColCtx);
    } else {
      taosArrayDestroy(colCtxs);
    }
  }

  filterFreeRangeCtx(ctx);

  return TSDB_CODE_SUCCESS;
}


int32_t filterMergeGroups(SFilterInfo *info, SFilterGroupCtx** gRes, int32_t *gResNum) {
  if (*gResNum <= 1) {
    return TSDB_CODE_SUCCESS;
  }

  taosSort(gRes, *gResNum, POINTER_BYTES, filterCompareGroupCtx);

  int32_t pEnd = 0, cStart = 0, cEnd = 0;
  uint32_t pColNum = 0, cColNum = 0;
  int32_t movedNum = 0;
  bool all = false;

  cColNum = gRes[0]->colNum;

  for (int32_t i = 1; i <= *gResNum; ++i) {
    if (i < (*gResNum) && gRes[i]->colNum == cColNum) {
      continue;
    }

    cEnd = i - 1;

    movedNum = 0;
    if (pColNum > 0) {
      for (int32_t m = 0; m <= pEnd; ++m) {
        for (int32_t n = cStart; n <= cEnd; ++n) {
          assert(m < n);
          filterMergeTwoGroups(info, &gRes[m], &gRes[n], &all);

          FLT_CHK_JMP(all);

          if (gRes[n] == NULL) {
            if (n < ((*gResNum) - 1)) {
              memmove(&gRes[n], &gRes[n+1], (*gResNum-n-1) * POINTER_BYTES);
            }

            --cEnd;
            --(*gResNum);
            ++movedNum;
            --n;
          }
        }
      }
    }

    for (int32_t m = cStart; m < cEnd; ++m) {
      for (int32_t n = m + 1; n <= cEnd; ++n) {
        assert(m < n);
        filterMergeTwoGroups(info, &gRes[m], &gRes[n], &all);

        FLT_CHK_JMP(all);

        if (gRes[n] == NULL) {
          if (n < ((*gResNum) - 1)) {
            memmove(&gRes[n], &gRes[n+1], (*gResNum-n-1) * POINTER_BYTES);
          }

          --cEnd;
          --(*gResNum);
          ++movedNum;
          --n;
        }
      }
    }

    pColNum = cColNum;
    pEnd = cEnd;

    i -= movedNum;

    if (i >= (*gResNum)) {
      break;
    }

    cStart = i;
    cColNum = gRes[i]->colNum;
  }

  return TSDB_CODE_SUCCESS;

_return:

  FILTER_SET_FLAG(info->status, FI_STATUS_ALL);

  return TSDB_CODE_SUCCESS;
}

int32_t filterConvertGroupFromArray(SFilterInfo *info, SArray* group) {
  size_t groupSize = taosArrayGetSize(group);

  info->groupNum = (uint32_t)groupSize;

  if (info->groupNum > 0) {
    info->groups = taosMemoryCalloc(info->groupNum, sizeof(*info->groups));
  }

  for (size_t i = 0; i < groupSize; ++i) {
    SFilterGroup *pg = taosArrayGet(group, i);
    pg->unitFlags = taosMemoryCalloc(pg->unitNum, sizeof(*pg->unitFlags));
    info->groups[i] = *pg;
  }

  return TSDB_CODE_SUCCESS;
}

int32_t filterRewrite(SFilterInfo *info, SFilterGroupCtx** gRes, int32_t gResNum) {
  if (!FILTER_GET_FLAG(info->status, FI_STATUS_REWRITE)) {
    qDebug("no need rewrite");
    return TSDB_CODE_SUCCESS;
  }

  SFilterInfo oinfo = *info;

  FILTER_SET_FLAG(oinfo.status, FI_STATUS_CLONED);

  SArray* group = taosArrayInit(FILTER_DEFAULT_GROUP_SIZE, sizeof(SFilterGroup));
  SFilterGroupCtx *res = NULL;
  SFilterColInfo *colInfo = NULL;
  int32_t optr = 0;
  uint32_t uidx = 0;

  memset(info, 0, sizeof(*info));

  info->colRangeNum = oinfo.colRangeNum;
  info->colRange = oinfo.colRange;
  oinfo.colRangeNum = 0;
  oinfo.colRange = NULL;

  FILTER_SET_FLAG(info->options, FLT_OPTION_NEED_UNIQE);

  filterInitUnitsFields(info);

  for (int32_t i = 0; i < gResNum; ++i) {
    res = gRes[i];

    optr = (res->colNum > 1) ? LOGIC_COND_TYPE_AND : LOGIC_COND_TYPE_OR;

    SFilterGroup ng = {0};

    for (uint32_t m = 0; m < res->colNum; ++m) {
      colInfo = &res->colInfo[res->colIdx[m]];
      if (FILTER_NO_MERGE_DATA_TYPE(colInfo->dataType)) {
        assert(colInfo->type == RANGE_TYPE_UNIT);
        int32_t usize = (int32_t)taosArrayGetSize((SArray *)colInfo->info);

        for (int32_t n = 0; n < usize; ++n) {
          SFilterUnit* u = taosArrayGetP((SArray *)colInfo->info, n);

          filterAddUnitFromUnit(info, &oinfo, u, &uidx);
          filterAddUnitToGroup(&ng, uidx);
        }

        continue;
      }

      assert(colInfo->type == RANGE_TYPE_MR_CTX);

      filterAddGroupUnitFromCtx(info, &oinfo, colInfo->info, res->colIdx[m], &ng, optr, group);
    }

    if (ng.unitNum > 0) {
      taosArrayPush(group, &ng);
    }
  }

  filterConvertGroupFromArray(info, group);

  taosArrayDestroy(group);

  filterFreeInfo(&oinfo);

  return TSDB_CODE_SUCCESS;
}

int32_t filterGenerateColRange(SFilterInfo *info, SFilterGroupCtx** gRes, int32_t gResNum) {
  uint32_t *idxs = NULL;
  uint32_t colNum = 0;
  SFilterGroupCtx *res = NULL;
  uint32_t *idxNum = taosMemoryCalloc(info->fields[FLD_TYPE_COLUMN].num, sizeof(*idxNum));

  for (int32_t i = 0; i < gResNum; ++i) {
    for (uint32_t m = 0; m < gRes[i]->colNum; ++m) {
      SFilterColInfo  *colInfo = &gRes[i]->colInfo[gRes[i]->colIdx[m]];
      if (FILTER_NO_MERGE_DATA_TYPE(colInfo->dataType)) {
        continue;
      }

      ++idxNum[gRes[i]->colIdx[m]];
    }
  }

  for (uint32_t i = 0; i < info->fields[FLD_TYPE_COLUMN].num; ++i) {
    if (idxNum[i] < gResNum) {
      continue;
    }

    assert(idxNum[i] == gResNum);

    if (idxs == NULL) {
      idxs = taosMemoryCalloc(info->fields[FLD_TYPE_COLUMN].num, sizeof(*idxs));
    }

    idxs[colNum++] = i;
  }

  FLT_CHK_JMP(colNum <= 0);

  info->colRangeNum = colNum;
  info->colRange = taosMemoryCalloc(colNum, POINTER_BYTES);

  for (int32_t i = 0; i < gResNum; ++i) {
    res = gRes[i];
    uint32_t n = 0;

    for (uint32_t m = 0; m < info->colRangeNum; ++m) {
      for (; n < res->colNum; ++n) {
        if (res->colIdx[n] < idxs[m]) {
          continue;
        }

        assert(res->colIdx[n] == idxs[m]);

        SFilterColInfo * colInfo = &res->colInfo[res->colIdx[n]];
        if (info->colRange[m] == NULL) {
          info->colRange[m] = filterInitRangeCtx(colInfo->dataType, 0);
          SFilterField* fi = FILTER_GET_COL_FIELD(info, res->colIdx[n]);
          info->colRange[m]->colId = FILTER_GET_COL_FIELD_ID(fi);
        }

        assert(colInfo->type == RANGE_TYPE_MR_CTX);

        bool all = false;
        filterSourceRangeFromCtx(info->colRange[m], colInfo->info, LOGIC_COND_TYPE_OR, NULL, &all);
        if (all) {
          filterFreeRangeCtx(info->colRange[m]);
          info->colRange[m] = NULL;

          if (m < (info->colRangeNum - 1)) {
            memmove(&info->colRange[m], &info->colRange[m + 1], (info->colRangeNum - m - 1) * POINTER_BYTES);
            memmove(&idxs[m], &idxs[m + 1], (info->colRangeNum - m - 1) * sizeof(*idxs));
          }

          --info->colRangeNum;
          --m;

          FLT_CHK_JMP(info->colRangeNum <= 0);
        }

        ++n;
        break;
      }
    }
  }

_return:
  taosMemoryFreeClear(idxNum);
  taosMemoryFreeClear(idxs);

  return TSDB_CODE_SUCCESS;
}

int32_t filterPostProcessRange(SFilterInfo *info) {
  for (uint32_t i = 0; i < info->colRangeNum; ++i) {
    SFilterRangeCtx* ctx = info->colRange[i];
    SFilterRangeNode *r = ctx->rs;
    while (r) {
      r->rc.func = filterGetRangeCompFunc(r->ra.sflag, r->ra.eflag);
      r = r->next;
    }
  }

  return TSDB_CODE_SUCCESS;
}


int32_t filterGenerateComInfo(SFilterInfo *info) {
  info->cunits = taosMemoryMalloc(info->unitNum * sizeof(*info->cunits));
  info->blkUnitRes = taosMemoryMalloc(sizeof(*info->blkUnitRes) * info->unitNum);
  info->blkUnits = taosMemoryMalloc(sizeof(*info->blkUnits) * (info->unitNum + 1) * info->groupNum);

  for (uint32_t i = 0; i < info->unitNum; ++i) {
    SFilterUnit *unit = &info->units[i];

    info->cunits[i].func = filterGetCompFuncIdx(FILTER_UNIT_DATA_TYPE(unit), unit->compare.optr);
    info->cunits[i].rfunc = filterGetRangeCompFuncFromOptrs(unit->compare.optr, unit->compare.optr2);
    info->cunits[i].optr = FILTER_UNIT_OPTR(unit);
    info->cunits[i].colData = NULL;
    info->cunits[i].colId = FILTER_UNIT_COL_ID(info, unit);

    if (unit->right.type == FLD_TYPE_VALUE) {
      info->cunits[i].valData = FILTER_UNIT_VAL_DATA(info, unit);
    } else {
      info->cunits[i].valData = NULL;
    }
    if (unit->right2.type == FLD_TYPE_VALUE) {
      info->cunits[i].valData2 = FILTER_GET_VAL_FIELD_DATA(FILTER_GET_FIELD(info, unit->right2));
    } else {
      info->cunits[i].valData2 = info->cunits[i].valData;
    }

    info->cunits[i].dataSize = FILTER_UNIT_COL_SIZE(info, unit);
    info->cunits[i].dataType = FILTER_UNIT_DATA_TYPE(unit);
  }

  return TSDB_CODE_SUCCESS;
}

int32_t filterUpdateComUnits(SFilterInfo *info) {
  for (uint32_t i = 0; i < info->unitNum; ++i) {
    SFilterUnit *unit = &info->units[i];

    SFilterField *col = FILTER_UNIT_LEFT_FIELD(info, unit);
    info->cunits[i].colData = col->data;
  }

  return TSDB_CODE_SUCCESS;
}


int32_t filterRmUnitByRange(SFilterInfo *info, SColumnDataAgg *pDataStatis, int32_t numOfCols, int32_t numOfRows) {
  int32_t rmUnit = 0;

  memset(info->blkUnitRes, 0, sizeof(*info->blkUnitRes) * info->unitNum);

  for (uint32_t k = 0; k < info->unitNum; ++k) {
    int32_t index = -1;
    SFilterComUnit *cunit = &info->cunits[k];

    if (FILTER_NO_MERGE_DATA_TYPE(cunit->dataType)) {
      continue;
    }

    for(int32_t i = 0; i < numOfCols; ++i) {
      if (pDataStatis[i].colId == cunit->colId) {
        index = i;
        break;
      }
    }

    if (index == -1) {
      continue;
    }

    if (pDataStatis[index].numOfNull <= 0) {
      if (cunit->optr == OP_TYPE_IS_NULL) {
        info->blkUnitRes[k] = -1;
        rmUnit = 1;
        continue;
      }

      if (cunit->optr == OP_TYPE_IS_NOT_NULL) {
        info->blkUnitRes[k] = 1;
        rmUnit = 1;
        continue;
      }
    } else {
      if (pDataStatis[index].numOfNull == numOfRows) {
        if (cunit->optr == OP_TYPE_IS_NULL) {
          info->blkUnitRes[k] = 1;
          rmUnit = 1;
          continue;
        }

        info->blkUnitRes[k] = -1;
        rmUnit = 1;
        continue;
      }
    }

    if (cunit->optr == OP_TYPE_IS_NULL || cunit->optr == OP_TYPE_IS_NOT_NULL
     || cunit->optr == OP_TYPE_IN || cunit->optr == OP_TYPE_LIKE || cunit->optr == OP_TYPE_MATCH
     || cunit->optr == OP_TYPE_NOT_EQUAL) {
      continue;
    }

    SColumnDataAgg* pDataBlockst = &pDataStatis[index];
    void *minVal, *maxVal;
    float minv = 0;
    float maxv = 0;

    if (cunit->dataType == TSDB_DATA_TYPE_FLOAT) {
      minv = (float)(*(double *)(&pDataBlockst->min));
      maxv = (float)(*(double *)(&pDataBlockst->max));

      minVal = &minv;
      maxVal = &maxv;
    } else {
      minVal = &pDataBlockst->min;
      maxVal = &pDataBlockst->max;
    }

    bool minRes = false, maxRes = false;

    if (cunit->rfunc >= 0) {
      minRes = (*gRangeCompare[cunit->rfunc])(minVal, minVal, cunit->valData, cunit->valData2, gDataCompare[cunit->func]);
      maxRes = (*gRangeCompare[cunit->rfunc])(maxVal, maxVal, cunit->valData, cunit->valData2, gDataCompare[cunit->func]);

      if (minRes && maxRes) {
        info->blkUnitRes[k] = 1;
        rmUnit = 1;
      } else if ((!minRes) && (!maxRes)) {
        minRes = filterDoCompare(gDataCompare[cunit->func], OP_TYPE_LOWER_EQUAL, minVal, cunit->valData);
        maxRes = filterDoCompare(gDataCompare[cunit->func], OP_TYPE_GREATER_EQUAL, maxVal, cunit->valData2);

        if (minRes && maxRes) {
          continue;
        }

        info->blkUnitRes[k] = -1;
        rmUnit = 1;
      }
    } else {
      minRes = filterDoCompare(gDataCompare[cunit->func], cunit->optr, minVal, cunit->valData);
      maxRes = filterDoCompare(gDataCompare[cunit->func], cunit->optr, maxVal, cunit->valData);

      if (minRes && maxRes) {
        info->blkUnitRes[k] = 1;
        rmUnit = 1;
      } else if ((!minRes) && (!maxRes)) {
        if (cunit->optr == OP_TYPE_EQUAL) {
          minRes = filterDoCompare(gDataCompare[cunit->func], OP_TYPE_GREATER_THAN, minVal, cunit->valData);
          maxRes = filterDoCompare(gDataCompare[cunit->func], OP_TYPE_LOWER_THAN, maxVal, cunit->valData);
          if (minRes || maxRes) {
            info->blkUnitRes[k] = -1;
            rmUnit = 1;
          }

          continue;
        }

        info->blkUnitRes[k] = -1;
        rmUnit = 1;
      }
    }

  }

  if (rmUnit == 0) {
    fltDebug("NO Block Filter APPLY");
    FLT_RET(TSDB_CODE_SUCCESS);
  }

  info->blkGroupNum = info->groupNum;

  uint32_t *unitNum = info->blkUnits;
  uint32_t *unitIdx = unitNum + 1;
  int32_t all = 0, empty = 0;

  for (uint32_t g = 0; g < info->groupNum; ++g) {
    SFilterGroup *group = &info->groups[g];
    // first is block unint num for a group, following append unitNum blkUnitIdx for this group
    *unitNum = group->unitNum;
    all = 0;
    empty = 0;

    // save group idx start pointer
    uint32_t * pGroupIdx = unitIdx;
    for (uint32_t u = 0; u < group->unitNum; ++u) {
      uint32_t uidx = group->unitIdxs[u];
      if (info->blkUnitRes[uidx] == 1) {
        // blkUnitRes == 1 is always true, so need not compare every time, delete this unit from group
        --(*unitNum);
        all = 1;
        continue;
      } else if (info->blkUnitRes[uidx] == -1) {
        // blkUnitRes == -1 is alwary false, so in group is alwary false, need delete this group from blkGroupNum
        *unitNum = 0;
        empty = 1;
        break;
      }

      *(unitIdx++) = uidx;
    }

    if (*unitNum == 0) {
      // if unit num is zero, reset unitIdx to start on this group
      unitIdx = pGroupIdx;

      --info->blkGroupNum;
      assert(empty || all);

      if (empty) {
        FILTER_SET_FLAG(info->blkFlag, FI_STATUS_BLK_EMPTY);
      } else {
        FILTER_SET_FLAG(info->blkFlag, FI_STATUS_BLK_ALL);
        goto _return;
      }

      continue;
    }

    unitNum = unitIdx;
    ++unitIdx;
  }

  if (info->blkGroupNum) {
    FILTER_CLR_FLAG(info->blkFlag, FI_STATUS_BLK_EMPTY);
    FILTER_SET_FLAG(info->blkFlag, FI_STATUS_BLK_ACTIVE);
  }

_return:

  filterDumpInfoToString(info, "Block Filter", 2);

  return TSDB_CODE_SUCCESS;
}

bool filterExecuteBasedOnStatisImpl(void *pinfo, int32_t numOfRows, SColumnInfoData* pRes, SColumnDataAgg *statis, int16_t numOfCols) {
  SFilterInfo *info = (SFilterInfo *)pinfo;
  bool all = true;
  uint32_t *unitIdx = NULL;

  int8_t* p = (int8_t*)pRes->pData;

  for (int32_t i = 0; i < numOfRows; ++i) {
    //FILTER_UNIT_CLR_F(info);

    unitIdx = info->blkUnits;

    for (uint32_t g = 0; g < info->blkGroupNum; ++g) {
      uint32_t unitNum = *(unitIdx++);
      for (uint32_t u = 0; u < unitNum; ++u) {
        SFilterComUnit *cunit = &info->cunits[*(unitIdx + u)];
        void *colData = colDataGetData((SColumnInfoData *)cunit->colData, i);

        //if (FILTER_UNIT_GET_F(info, uidx)) {
        //  p[i] = FILTER_UNIT_GET_R(info, uidx);
        //} else {
          uint8_t optr = cunit->optr;

          if (colDataIsNull((SColumnInfoData *)(cunit->colData), 0, i, NULL)) {
            p[i] = (optr == OP_TYPE_IS_NULL) ? true : false;
          } else {
            if (optr == OP_TYPE_IS_NOT_NULL) {
              p[i] = 1;
            } else if (optr == OP_TYPE_IS_NULL) {
              p[i] = 0;
            } else if (cunit->rfunc >= 0) {
              p[i] = (*gRangeCompare[cunit->rfunc])(colData, colData, cunit->valData, cunit->valData2, gDataCompare[cunit->func]);
            } else {
              p[i] = filterDoCompare(gDataCompare[cunit->func], cunit->optr, colData, cunit->valData);
            }

          //FILTER_UNIT_SET_R(info, uidx, p[i]);
          //FILTER_UNIT_SET_F(info, uidx);
          }

        if (p[i] == 0) {
          break;
        }
      }

      if (p[i]) {
        break;
      }

      unitIdx += unitNum;
    }

    if (p[i] == 0) {
      all = false;
    }
  }

  return all;
}



int32_t filterExecuteBasedOnStatis(SFilterInfo *info, int32_t numOfRows, SColumnInfoData* p, SColumnDataAgg *statis, int16_t numOfCols, bool* all) {
  if (statis && numOfRows >= FILTER_RM_UNIT_MIN_ROWS) {
    info->blkFlag = 0;

    filterRmUnitByRange(info, statis, numOfCols, numOfRows);

    if (info->blkFlag) {
      if (FILTER_GET_FLAG(info->blkFlag, FI_STATUS_BLK_ALL)) {
        *all = true;
        goto _return;
      } else if (FILTER_GET_FLAG(info->blkFlag, FI_STATUS_BLK_EMPTY)) {
        *all = false;
        goto _return;
      }

      assert(info->unitNum > 1);

      *all = filterExecuteBasedOnStatisImpl(info, numOfRows, p, statis, numOfCols);
      goto _return;
    }
  }

  return 1;

_return:
  info->blkFlag = 0;
  return TSDB_CODE_SUCCESS;
}

static FORCE_INLINE bool filterExecuteImplAll(void *info, int32_t numOfRows, SColumnInfoData* p, SColumnDataAgg *statis, int16_t numOfCols, int32_t* numOfQualified) {
  return true;
}

static FORCE_INLINE bool filterExecuteImplEmpty(void *info, int32_t numOfRows, SColumnInfoData* p, SColumnDataAgg *statis, int16_t numOfCols, int32_t* numOfQualified) {
  return false;
}

static FORCE_INLINE bool filterExecuteImplIsNull(void *pinfo, int32_t numOfRows, SColumnInfoData *pRes,
                                                 SColumnDataAgg *statis, int16_t numOfCols, int32_t *numOfQualified) {
  SFilterInfo *info = (SFilterInfo *)pinfo;
  bool all = true;

  int8_t* p = (int8_t*)pRes->pData;

  if (filterExecuteBasedOnStatis(info, numOfRows, pRes, statis, numOfCols, &all) == 0) {
    return all;
  }

  for (int32_t i = 0; i < numOfRows; ++i) {
    uint32_t uidx = info->groups[0].unitIdxs[0];
    void *colData = colDataGetData((SColumnInfoData *)info->cunits[uidx].colData, i);
    p[i] = ((colData == NULL) || colDataIsNull((SColumnInfoData *)info->cunits[uidx].colData, 0, i, NULL));

    if (p[i] == 0) {
      all = false;
    }
  }

  return all;
}

static FORCE_INLINE bool filterExecuteImplNotNull(void *pinfo, int32_t numOfRows, SColumnInfoData *pRes,
                                                  SColumnDataAgg *statis, int16_t numOfCols, int32_t *numOfQualified) {
  SFilterInfo *info = (SFilterInfo *)pinfo;
  bool all = true;

  if (filterExecuteBasedOnStatis(info, numOfRows, pRes, statis, numOfCols, &all) == 0) {
    return all;
  }

  int8_t* p = (int8_t*)pRes->pData;

  for (int32_t i = 0; i < numOfRows; ++i) {
    uint32_t uidx = info->groups[0].unitIdxs[0];
    void *colData = colDataGetData((SColumnInfoData *)info->cunits[uidx].colData, i);

    p[i] = ((colData != NULL) && !colDataIsNull((SColumnInfoData *)info->cunits[uidx].colData, 0, i, NULL));
    if (p[i] == 0) {
      all = false;
    }
  }

  return all;
}

bool filterExecuteImplRange(void *pinfo, int32_t numOfRows, SColumnInfoData* pRes, SColumnDataAgg *statis, int16_t numOfCols, int32_t* numOfQualified) {
  SFilterInfo *info = (SFilterInfo *)pinfo;
  bool all = true;
  uint16_t dataSize = info->cunits[0].dataSize;
  rangeCompFunc rfunc = gRangeCompare[info->cunits[0].rfunc];
  void *valData = info->cunits[0].valData;
  void *valData2 = info->cunits[0].valData2;
  __compar_fn_t func = gDataCompare[info->cunits[0].func];

  if (filterExecuteBasedOnStatis(info, numOfRows, pRes, statis, numOfCols, &all) == 0) {
    return all;
  }

  int8_t* p = (int8_t*) pRes->pData;

  for (int32_t i = 0; i < numOfRows; ++i) {
    SColumnInfoData* pData = info->cunits[0].colData;

    void *colData = colDataGetData(pData, i);
    if (colData == NULL || colDataIsNull_s(pData, i)) {
      all = false;
      continue;
    }

    p[i] = (*rfunc)(colData, colData, valData, valData2, func);

    if (p[i] == 0) {
      all = false;
    } else {
      (*numOfQualified)++;
    }
  }

  return all;
}

bool filterExecuteImplMisc(void *pinfo, int32_t numOfRows, SColumnInfoData *pRes, SColumnDataAgg *statis,
                           int16_t numOfCols, int32_t *numOfQualified) {
  SFilterInfo *info = (SFilterInfo *)pinfo;
  bool all = true;

  if (filterExecuteBasedOnStatis(info, numOfRows, pRes, statis, numOfCols, &all) == 0) {
    return all;
  }

  int8_t* p = (int8_t*) pRes->pData;

  for (int32_t i = 0; i < numOfRows; ++i) {
    uint32_t uidx = info->groups[0].unitIdxs[0];
    void *colData = colDataGetData((SColumnInfoData *)info->cunits[uidx].colData, i);
    if (colData == NULL || colDataIsNull_s((SColumnInfoData *)info->cunits[uidx].colData, i)) {
      p[i] = 0;
      all = false;
      continue;
    }

    // match/nmatch for nchar type need convert from ucs4 to mbs
    if(info->cunits[uidx].dataType == TSDB_DATA_TYPE_NCHAR && (info->cunits[uidx].optr == OP_TYPE_MATCH || info->cunits[uidx].optr == OP_TYPE_NMATCH)){
      char *newColData = taosMemoryCalloc(info->cunits[uidx].dataSize * TSDB_NCHAR_SIZE + VARSTR_HEADER_SIZE, 1);
      int32_t len = taosUcs4ToMbs((TdUcs4*)varDataVal(colData), varDataLen(colData), varDataVal(newColData));
      if (len < 0){
        qError("castConvert1 taosUcs4ToMbs error");
      }else{
        varDataSetLen(newColData, len);
        p[i] = filterDoCompare(gDataCompare[info->cunits[uidx].func], info->cunits[uidx].optr, newColData, info->cunits[uidx].valData);
      }
      taosMemoryFreeClear(newColData);
    }else{
      p[i] = filterDoCompare(gDataCompare[info->cunits[uidx].func], info->cunits[uidx].optr, colData, info->cunits[uidx].valData);
    }

    if (p[i] == 0) {
      all = false;
    }
  }

  return all;
}

bool filterExecuteImpl(void *pinfo, int32_t numOfRows, SColumnInfoData *pRes, SColumnDataAgg *statis, int16_t numOfCols,
                       int32_t *numOfQualified) {
  SFilterInfo *info = (SFilterInfo *)pinfo;
  bool all = true;

  if (filterExecuteBasedOnStatis(info, numOfRows, pRes, statis, numOfCols, &all) == 0) {
    return all;
  }

  int8_t* p = (int8_t*) pRes->pData;

  for (int32_t i = 0; i < numOfRows; ++i) {
    //FILTER_UNIT_CLR_F(info);

    for (uint32_t g = 0; g < info->groupNum; ++g) {
      SFilterGroup *group = &info->groups[g];
      for (uint32_t u = 0; u < group->unitNum; ++u) {
        uint32_t uidx = group->unitIdxs[u];
        SFilterComUnit *cunit = &info->cunits[uidx];
        void *colData = colDataGetData((SColumnInfoData *)(cunit->colData), i);

        //if (FILTER_UNIT_GET_F(info, uidx)) {
        //  p[i] = FILTER_UNIT_GET_R(info, uidx);
        //} else {
          uint8_t optr = cunit->optr;

          if (colData == NULL || colDataIsNull((SColumnInfoData *)(cunit->colData), 0, i, NULL)) {
            p[i] = optr == OP_TYPE_IS_NULL ? true : false;
          } else {
            if (optr == OP_TYPE_IS_NOT_NULL) {
              p[i] = 1;
            } else if (optr == OP_TYPE_IS_NULL) {
              p[i] = 0;
            } else if (cunit->rfunc >= 0) {
              p[i] = (*gRangeCompare[cunit->rfunc])(colData, colData, cunit->valData, cunit->valData2, gDataCompare[cunit->func]);
            } else {
              if(cunit->dataType == TSDB_DATA_TYPE_NCHAR && (cunit->optr == OP_TYPE_MATCH || cunit->optr == OP_TYPE_NMATCH)){
                char *newColData = taosMemoryCalloc(cunit->dataSize * TSDB_NCHAR_SIZE + VARSTR_HEADER_SIZE, 1);
                int32_t len = taosUcs4ToMbs((TdUcs4*)varDataVal(colData), varDataLen(colData), varDataVal(newColData));
                if (len < 0){
                  qError("castConvert1 taosUcs4ToMbs error");
                }else{
                  varDataSetLen(newColData, len);
                  p[i] = filterDoCompare(gDataCompare[cunit->func], cunit->optr, newColData, cunit->valData);
                }
                taosMemoryFreeClear(newColData);
              }else{
                p[i] = filterDoCompare(gDataCompare[cunit->func], cunit->optr, colData, cunit->valData);
              }
            }

          //FILTER_UNIT_SET_R(info, uidx, p[i]);
          //FILTER_UNIT_SET_F(info, uidx);
          }

        if (p[i] == 0) {
          break;
        }
      }

      if (p[i]) {
        break;
      }
    }

    if (p[i] == 0) {
      all = false;
    }
  }

  return all;
}

int32_t filterSetExecFunc(SFilterInfo *info) {
  if (FILTER_ALL_RES(info)) {
    info->func = filterExecuteImplAll;
    return TSDB_CODE_SUCCESS;
  }

  if (FILTER_EMPTY_RES(info)) {
    info->func = filterExecuteImplEmpty;
    return TSDB_CODE_SUCCESS;
  }

  if (info->unitNum > 1) {
    info->func = filterExecuteImpl;
    return TSDB_CODE_SUCCESS;
  }

  if (info->units[0].compare.optr == OP_TYPE_IS_NULL) {
    info->func = filterExecuteImplIsNull;
    return TSDB_CODE_SUCCESS;
  }

  if (info->units[0].compare.optr == OP_TYPE_IS_NOT_NULL) {
    info->func = filterExecuteImplNotNull;
    return TSDB_CODE_SUCCESS;
  }

  if (info->cunits[0].rfunc >= 0) {
    info->func = filterExecuteImplRange;
    return TSDB_CODE_SUCCESS;
  }

  info->func = filterExecuteImplMisc;
  return TSDB_CODE_SUCCESS;
}



int32_t filterPreprocess(SFilterInfo *info) {
  SFilterGroupCtx** gRes = taosMemoryCalloc(info->groupNum, sizeof(SFilterGroupCtx *));
  int32_t gResNum = 0;

  filterMergeGroupUnits(info, gRes, &gResNum);

  filterMergeGroups(info, gRes, &gResNum);

  if (FILTER_GET_FLAG(info->status, FI_STATUS_ALL)) {
    fltInfo("Final - FilterInfo: [ALL]");
    goto _return;
  }


  if (FILTER_GET_FLAG(info->status, FI_STATUS_EMPTY)) {
    fltInfo("Final - FilterInfo: [EMPTY]");
    goto _return;
  }

  filterGenerateColRange(info, gRes, gResNum);

  filterDumpInfoToString(info, "Final", 1);

  filterPostProcessRange(info);

  filterRewrite(info, gRes, gResNum);

  filterGenerateComInfo(info);

_return:

  filterSetExecFunc(info);

  for (int32_t i = 0; i < gResNum; ++i) {
    filterFreeGroupCtx(gRes[i]);
  }

  taosMemoryFreeClear(gRes);

  return TSDB_CODE_SUCCESS;
}


int32_t fltSetColFieldDataImpl(SFilterInfo *info, void *param, filer_get_col_from_id fp, bool fromColId) {
  if (FILTER_ALL_RES(info) || FILTER_EMPTY_RES(info)) {
    return TSDB_CODE_SUCCESS;
  }

  for (uint32_t i = 0; i < info->fields[FLD_TYPE_COLUMN].num; ++i) {
    SFilterField* fi = &info->fields[FLD_TYPE_COLUMN].fields[i];

    if (fromColId) {
      (*fp)(param, FILTER_GET_COL_FIELD_ID(fi), &fi->data);
    } else {
      (*fp)(param, FILTER_GET_COL_FIELD_SLOT_ID(fi), &fi->data);
    }
  }

  filterUpdateComUnits(info);

  return TSDB_CODE_SUCCESS;
}


int32_t fltInitFromNode(SNode* tree, SFilterInfo *info, uint32_t options) {
  int32_t code = TSDB_CODE_SUCCESS;

  SArray* group = taosArrayInit(FILTER_DEFAULT_GROUP_SIZE, sizeof(SFilterGroup));

  filterInitUnitsFields(info);

  SFltBuildGroupCtx tctx = {.info = info, .group = group};
  nodesWalkExpr(tree, fltTreeToGroup, (void *)&tctx);
  FLT_ERR_JRET(tctx.code);

  filterConvertGroupFromArray(info, group);
  taosArrayDestroy(group);

  FLT_ERR_JRET(fltInitValFieldData(info));

  if (!FILTER_GET_FLAG(info->options, FLT_OPTION_NO_REWRITE)) {
    filterDumpInfoToString(info, "Before preprocess", 0);

    FLT_ERR_JRET(filterPreprocess(info));

    FLT_CHK_JMP(FILTER_GET_FLAG(info->status, FI_STATUS_ALL));

    if (FILTER_GET_FLAG(info->status, FI_STATUS_EMPTY)) {
      return code;
    }
  }

  info->unitRes = taosMemoryMalloc(info->unitNum * sizeof(*info->unitRes));
  info->unitFlags = taosMemoryMalloc(info->unitNum * sizeof(*info->unitFlags));

  filterDumpInfoToString(info, "Final", 0);
  return code;

_return:
  qInfo("init from node failed, code:%d", code);
  return code;
}

bool filterRangeExecute(SFilterInfo *info, SColumnDataAgg **pDataStatis, int32_t numOfCols, int32_t numOfRows) {
  if (info->scalarMode) {
    return true;
  }

  if (FILTER_EMPTY_RES(info)) {
    return false;
  }

  if (FILTER_ALL_RES(info)) {
    return true;
  }

  bool ret = true;
  void *minVal, *maxVal;

  for (uint32_t k = 0; k < info->colRangeNum; ++k) {
    int32_t index = -1;
    SFilterRangeCtx *ctx = info->colRange[k];
    for(int32_t i = 0; i < numOfCols; ++i) {
      if (pDataStatis[i] != NULL && pDataStatis[i]->colId == ctx->colId) {
        index = i;
        break;
      }
    }

    // no statistics data, load the true data block
    if (index == -1) {
      break;
    }

    // not support pre-filter operation on binary/nchar data type
    if (FILTER_NO_MERGE_DATA_TYPE(ctx->type)) {
      break;
    }

    if (pDataStatis[index]->numOfNull <= 0) {
      if (ctx->isnull && !ctx->notnull && !ctx->isrange) {
        ret = false;
        break;
      }
    } else if (pDataStatis[index]->numOfNull > 0) {
      if (pDataStatis[index]->numOfNull == numOfRows) {
        if ((ctx->notnull || ctx->isrange) && (!ctx->isnull)) {
          ret = false;
          break;
        }

        continue;
      } else {
        if (ctx->isnull) {
          continue;
        }
      }
    }

    SColumnDataAgg* pDataBlockst = pDataStatis[index];

    SFilterRangeNode *r = ctx->rs;
    float minv = 0;
    float maxv = 0;

    if (ctx->type == TSDB_DATA_TYPE_FLOAT) {
      minv = (float)(*(double *)(&pDataBlockst->min));
      maxv = (float)(*(double *)(&pDataBlockst->max));

      minVal = &minv;
      maxVal = &maxv;
    } else {
      minVal = &pDataBlockst->min;
      maxVal = &pDataBlockst->max;
    }

    while (r) {
      ret = r->rc.func(minVal, maxVal, &r->rc.s, &r->rc.e, ctx->pCompareFunc);
      if (ret) {
        break;
      }
      r = r->next;
    }

    if (!ret) {
      return ret;
    }
  }

  return ret;
}



int32_t filterGetTimeRangeImpl(SFilterInfo *info, STimeWindow       *win, bool *isStrict) {
  SFilterRange ra = {0};
  SFilterRangeCtx *prev = filterInitRangeCtx(TSDB_DATA_TYPE_TIMESTAMP, FLT_OPTION_TIMESTAMP);
  SFilterRangeCtx *tmpc = filterInitRangeCtx(TSDB_DATA_TYPE_TIMESTAMP, FLT_OPTION_TIMESTAMP);
  SFilterRangeCtx *cur = NULL;
  int32_t num = 0;
  int32_t optr = 0;
  int32_t code = 0;
  bool empty = false, all = false;

  for (uint32_t i = 0; i < info->groupNum; ++i) {
    SFilterGroup *group = &info->groups[i];
    if (group->unitNum > 1) {
      cur = tmpc;
      optr = LOGIC_COND_TYPE_AND;
    } else {
      cur = prev;
      optr = LOGIC_COND_TYPE_OR;
    }

    for (uint32_t u = 0; u < group->unitNum; ++u) {
      uint32_t uidx = group->unitIdxs[u];
      SFilterUnit *unit = &info->units[uidx];

      uint8_t raOptr = FILTER_UNIT_OPTR(unit);

      filterAddRangeOptr(cur, raOptr, LOGIC_COND_TYPE_AND, &empty, NULL);
      FLT_CHK_JMP(empty);

      if (FILTER_NO_MERGE_OPTR(raOptr)) {
        continue;
      }

      filterAddUnitRange(info, unit, cur, optr);
    }

    if (cur->notnull) {
      prev->notnull = true;
      break;
    }

    if (group->unitNum > 1) {
      filterSourceRangeFromCtx(prev, cur, LOGIC_COND_TYPE_OR, &empty, &all);
      filterResetRangeCtx(cur);
      if (all) {
        break;
      }
    }
  }

  if (prev->notnull) {
    *win = TSWINDOW_INITIALIZER;
  } else {
    filterGetRangeNum(prev, &num);

    FLT_CHK_JMP(num < 1);

    if (num > 1) {
      *isStrict = false;
      qDebug("more than one time range, num:%d", num);
    }

    SFilterRange tra;
    filterGetRangeRes(prev, &tra);
    win->skey = tra.s;
    win->ekey = tra.e;
    if (FILTER_GET_FLAG(tra.sflag, RANGE_FLG_EXCLUDE)) {
      win->skey++;
    }
    if (FILTER_GET_FLAG(tra.eflag, RANGE_FLG_EXCLUDE)) {
      win->ekey--;
    }
  }

  filterFreeRangeCtx(prev);
  filterFreeRangeCtx(tmpc);

  qDebug("qFilter time range:[%"PRId64 "]-[%"PRId64 "]", win->skey, win->ekey);
  return TSDB_CODE_SUCCESS;

_return:

  *win = TSWINDOW_DESC_INITIALIZER;

  filterFreeRangeCtx(prev);
  filterFreeRangeCtx(tmpc);

  qDebug("qFilter time range:[%"PRId64 "]-[%"PRId64 "]", win->skey, win->ekey);

  return code;
}


int32_t filterGetTimeRange(SNode *pNode, STimeWindow *win, bool *isStrict) {
  SFilterInfo *info = NULL;
  int32_t code = 0;

  *isStrict = true;

  FLT_ERR_RET(filterInitFromNode(pNode, &info, FLT_OPTION_NO_REWRITE|FLT_OPTION_TIMESTAMP));

  if (info->scalarMode) {
    *win = TSWINDOW_INITIALIZER;
    *isStrict = false;
    goto _return;
  }

  FLT_ERR_JRET(filterGetTimeRangeImpl(info, win, isStrict));

_return:

  filterFreeInfo(info);

  FLT_RET(code);
}


int32_t filterConverNcharColumns(SFilterInfo* info, int32_t rows, bool *gotNchar) {
  if (FILTER_EMPTY_RES(info) || FILTER_ALL_RES(info)) {
    return TSDB_CODE_SUCCESS;
  }

  for (uint32_t i = 0; i < info->fields[FLD_TYPE_COLUMN].num; ++i) {
    SFilterField* fi = &info->fields[FLD_TYPE_COLUMN].fields[i];
    int32_t type = FILTER_GET_COL_FIELD_TYPE(fi);
    if (type == TSDB_DATA_TYPE_NCHAR) {
      SFilterField nfi = {0};
      nfi.desc = fi->desc;
      int32_t bytes = FILTER_GET_COL_FIELD_SIZE(fi);
      nfi.data = taosMemoryMalloc(rows * bytes);
      int32_t bufSize = bytes - VARSTR_HEADER_SIZE;
      for (int32_t j = 0; j < rows; ++j) {
        char *src = FILTER_GET_COL_FIELD_DATA(fi, j);
        char *dst = FILTER_GET_COL_FIELD_DATA(&nfi, j);
        int32_t len = 0;
        char *varSrc = varDataVal(src);
        size_t k = 0, varSrcLen = varDataLen(src);
        while (k < varSrcLen && varSrc[k++] == -1) {}
        if (k == varSrcLen) {
          /* NULL */
          varDataLen(dst) = (VarDataLenT) varSrcLen;
          varDataCopy(dst, src);
          continue;
        }
        bool ret = taosMbsToUcs4(varDataVal(src), varDataLen(src), (TdUcs4*)varDataVal(dst), bufSize, &len);
        if(!ret) {
          qError("filterConverNcharColumns taosMbsToUcs4 error");
          return TSDB_CODE_FAILED;
        }
        varDataLen(dst) = len;
      }

      fi->data = nfi.data;

      *gotNchar = true;
    }
  }

  if (*gotNchar) {
    filterUpdateComUnits(info);
  }

  return TSDB_CODE_SUCCESS;
}

int32_t filterFreeNcharColumns(SFilterInfo* info) {
  for (uint32_t i = 0; i < info->fields[FLD_TYPE_COLUMN].num; ++i) {
    SFilterField* fi = &info->fields[FLD_TYPE_COLUMN].fields[i];
    int32_t type = FILTER_GET_COL_FIELD_TYPE(fi);
    if (type == TSDB_DATA_TYPE_NCHAR) {
      taosMemoryFreeClear(fi->data);
    }
  }

  return TSDB_CODE_SUCCESS;
}

int32_t fltAddValueNodeToConverList(SFltTreeStat *stat, SValueNode* pNode) {
  if (NULL == stat->nodeList) {
    stat->nodeList = taosArrayInit(10, POINTER_BYTES);
    if (NULL == stat->nodeList) {
      FLT_ERR_RET(TSDB_CODE_QRY_OUT_OF_MEMORY);
    }
  }

  if (NULL == taosArrayPush(stat->nodeList, &pNode)) {
    FLT_ERR_RET(TSDB_CODE_QRY_OUT_OF_MEMORY);
  }

  return TSDB_CODE_SUCCESS;
}

EDealRes fltReviseRewriter(SNode** pNode, void* pContext) {
  SFltTreeStat *stat = (SFltTreeStat *)pContext;

  if (QUERY_NODE_LOGIC_CONDITION == nodeType(*pNode)) {
    SLogicConditionNode *node = (SLogicConditionNode *)*pNode;
    SListCell *cell = node->pParameterList->pHead;
    for (int32_t i = 0; i < node->pParameterList->length; ++i) {
      if (NULL == cell || NULL == cell->pNode) {
        fltError("invalid cell, cell:%p, pNode:%p", cell, cell->pNode);
        stat->code = TSDB_CODE_QRY_INVALID_INPUT;
        return DEAL_RES_ERROR;
      }

      if ((QUERY_NODE_OPERATOR != nodeType(cell->pNode)) && (QUERY_NODE_LOGIC_CONDITION != nodeType(cell->pNode))) {
        stat->scalarMode = true;
      }

      cell = cell->pNext;
    }

    return DEAL_RES_CONTINUE;
  }

  if (QUERY_NODE_VALUE == nodeType(*pNode)) {
    SValueNode *valueNode = (SValueNode *)*pNode;
    if (valueNode->placeholderNo >= 1) {
      stat->scalarMode = true;
      return DEAL_RES_CONTINUE;
    }

    if (!FILTER_GET_FLAG(stat->info->options, FLT_OPTION_TIMESTAMP)) {
      return DEAL_RES_CONTINUE;
    }

    if (TSDB_DATA_TYPE_BINARY != valueNode->node.resType.type && TSDB_DATA_TYPE_NCHAR != valueNode->node.resType.type) {
      return DEAL_RES_CONTINUE;
    }

    if (stat->precision < 0) {
      int32_t code = fltAddValueNodeToConverList(stat, valueNode);
      if (code) {
        stat->code = code;
        return DEAL_RES_ERROR;
      }

      return DEAL_RES_CONTINUE;
    }

    int32_t code = sclConvertToTsValueNode(stat->precision, valueNode);
    if (code) {
      stat->code = code;
      return DEAL_RES_ERROR;
    }

    return DEAL_RES_CONTINUE;
  }

  if (QUERY_NODE_COLUMN == nodeType(*pNode)) {
    SColumnNode *colNode = (SColumnNode *)*pNode;
    stat->precision = colNode->node.resType.precision;
    return DEAL_RES_CONTINUE;
  }

  if (QUERY_NODE_NODE_LIST == nodeType(*pNode)) {
    SNodeListNode *listNode = (SNodeListNode *)*pNode;
    if (QUERY_NODE_VALUE != nodeType(listNode->pNodeList->pHead->pNode)) {
      stat->scalarMode = true;
      return DEAL_RES_CONTINUE;
    }

    SValueNode *valueNode = (SValueNode *)listNode->pNodeList->pHead->pNode;
    uint8_t type = valueNode->node.resType.type;
    SNode *node = NULL;
    FOREACH(node, listNode->pNodeList) {
      if (type != ((SValueNode *)node)->node.resType.type) {
        stat->scalarMode = true;
        return DEAL_RES_CONTINUE;
      }
    }

    return DEAL_RES_CONTINUE;
  }

  if (QUERY_NODE_FUNCTION == nodeType(*pNode)) {
    stat->scalarMode = true;
    return DEAL_RES_CONTINUE;
  }

  if (QUERY_NODE_OPERATOR == nodeType(*pNode)) {
    SOperatorNode *node = (SOperatorNode *)*pNode;
    if (!FLT_IS_COMPARISON_OPERATOR(node->opType)) {
      stat->scalarMode = true;
      return DEAL_RES_CONTINUE;
    }

    if (node->opType == OP_TYPE_NOT_IN || node->opType == OP_TYPE_NOT_LIKE || node->opType > OP_TYPE_IS_NOT_NULL || node->opType == OP_TYPE_NOT_EQUAL) {
      stat->scalarMode = true;
      return DEAL_RES_CONTINUE;
    }

    if (FILTER_GET_FLAG(stat->info->options, FLT_OPTION_TIMESTAMP) &&
        (node->opType >= OP_TYPE_NOT_EQUAL) && (node->opType != OP_TYPE_IS_NULL && node->opType != OP_TYPE_IS_NOT_NULL)) {
      stat->scalarMode = true;
      return DEAL_RES_CONTINUE;
    }

    if (NULL == node->pRight) {
      if (scalarGetOperatorParamNum(node->opType) > 1) {
        fltError("invalid operator, pRight:%p, nodeType:%d, opType:%d", node->pRight, nodeType(node), node->opType);
        stat->code = TSDB_CODE_QRY_APP_ERROR;
        return DEAL_RES_ERROR;
      }

      if (QUERY_NODE_COLUMN != nodeType(node->pLeft)) {
        stat->scalarMode = true;
        return DEAL_RES_CONTINUE;
      }

      if (OP_TYPE_IS_TRUE == node->opType || OP_TYPE_IS_FALSE == node->opType || OP_TYPE_IS_UNKNOWN == node->opType
       || OP_TYPE_IS_NOT_TRUE == node->opType || OP_TYPE_IS_NOT_FALSE == node->opType || OP_TYPE_IS_NOT_UNKNOWN == node->opType) {
        stat->scalarMode = true;
        return DEAL_RES_CONTINUE;
      }
    } else {
      if ((QUERY_NODE_COLUMN != nodeType(node->pLeft)) && (QUERY_NODE_VALUE != nodeType(node->pLeft))) {
        stat->scalarMode = true;
        return DEAL_RES_CONTINUE;
      }

      if ((QUERY_NODE_COLUMN != nodeType(node->pRight)) && (QUERY_NODE_VALUE != nodeType(node->pRight)) && (QUERY_NODE_NODE_LIST != nodeType(node->pRight))) {
        stat->scalarMode = true;
        return DEAL_RES_CONTINUE;
      }

      if (nodeType(node->pLeft) == nodeType(node->pRight)) {
        stat->scalarMode = true;
        return DEAL_RES_CONTINUE;
      }

      if (OP_TYPE_JSON_CONTAINS == node->opType) {
        stat->scalarMode = true;
        return DEAL_RES_CONTINUE;
      }

      if (QUERY_NODE_COLUMN != nodeType(node->pLeft)) {
        SNode *t = node->pLeft;
        node->pLeft = node->pRight;
        node->pRight = t;
        switch (node->opType) {
          case OP_TYPE_GREATER_THAN:
            node->opType = OP_TYPE_LOWER_THAN;
            break;
          case OP_TYPE_LOWER_THAN:
            node->opType = OP_TYPE_GREATER_THAN;
            break;
          case OP_TYPE_GREATER_EQUAL:
            node->opType = OP_TYPE_LOWER_EQUAL;
            break;
          case OP_TYPE_LOWER_EQUAL:
            node->opType = OP_TYPE_GREATER_EQUAL;
            break;
          default:
            break;
        }
      }

      if (OP_TYPE_IN == node->opType && QUERY_NODE_NODE_LIST != nodeType(node->pRight)) {
        fltError("invalid IN operator node, rightType:%d", nodeType(node->pRight));
        stat->code = TSDB_CODE_QRY_APP_ERROR;
        return DEAL_RES_ERROR;
      }

      if (OP_TYPE_IN != node->opType) {
        SColumnNode *refNode = (SColumnNode *)node->pLeft;
        SValueNode *valueNode = (SValueNode *)node->pRight;
        if (FILTER_GET_FLAG(stat->info->options, FLT_OPTION_TIMESTAMP)
            && TSDB_DATA_TYPE_UBIGINT == valueNode->node.resType.type && valueNode->datum.u <= INT64_MAX) {
          valueNode->node.resType.type = TSDB_DATA_TYPE_BIGINT;
        }
        int32_t type = vectorGetConvertType(refNode->node.resType.type, valueNode->node.resType.type);
        if (0 != type && type != refNode->node.resType.type) {
          stat->scalarMode = true;
          return DEAL_RES_CONTINUE;
        }
      } else {
        SColumnNode *refNode = (SColumnNode *)node->pLeft;
        SNodeListNode *listNode = (SNodeListNode *)node->pRight;
        int32_t type = vectorGetConvertType(refNode->node.resType.type, listNode->dataType.type);
        if (0 != type && type != refNode->node.resType.type) {
          stat->scalarMode = true;
          return DEAL_RES_CONTINUE;
        }
      }
    }

    return DEAL_RES_CONTINUE;
  }

  fltError("invalid node type for filter, type:%d", nodeType(*pNode));

  stat->code = TSDB_CODE_QRY_INVALID_INPUT;

  return DEAL_RES_ERROR;
}

int32_t fltReviseNodes(SFilterInfo *pInfo, SNode** pNode, SFltTreeStat *pStat) {
  int32_t code = 0;
  nodesRewriteExprPostOrder(pNode, fltReviseRewriter, (void *)pStat);

  FLT_ERR_JRET(pStat->code);

  int32_t nodeNum = taosArrayGetSize(pStat->nodeList);
  for (int32_t i = 0; i < nodeNum; ++i) {
    SValueNode *valueNode = *(SValueNode **)taosArrayGet(pStat->nodeList, i);

    FLT_ERR_JRET(sclConvertToTsValueNode(pStat->precision, valueNode));
  }

_return:

  taosArrayDestroy(pStat->nodeList);
  FLT_RET(code);
}

int32_t fltOptimizeNodes(SFilterInfo *pInfo, SNode** pNode, SFltTreeStat *pStat) {
  //TODO
  return TSDB_CODE_SUCCESS;
}


int32_t fltGetDataFromColId(void *param, int32_t id, void **data) {
  int32_t numOfCols = ((SFilterColumnParam *)param)->numOfCols;
  SArray* pDataBlock = ((SFilterColumnParam *)param)->pDataBlock;

  for (int32_t j = 0; j < numOfCols; ++j) {
    SColumnInfoData* pColInfo = taosArrayGet(pDataBlock, j);
    if (id == pColInfo->info.colId) {
      *data = pColInfo;
      break;
    }
  }

  return TSDB_CODE_SUCCESS;
}

int32_t fltGetDataFromSlotId(void *param, int32_t id, void **data) {
  int32_t numOfCols = ((SFilterColumnParam *)param)->numOfCols;
  SArray* pDataBlock = ((SFilterColumnParam *)param)->pDataBlock;
  if (id < 0 || id >= numOfCols || id >= taosArrayGetSize(pDataBlock)) {
    fltError("invalid slot id, id:%d, numOfCols:%d, arraySize:%d", id, numOfCols, (int32_t)taosArrayGetSize(pDataBlock));
    return TSDB_CODE_QRY_APP_ERROR;
  }

  SColumnInfoData* pColInfo = taosArrayGet(pDataBlock, id);
  *data = pColInfo;

  return TSDB_CODE_SUCCESS;
}



int32_t filterSetDataFromSlotId(SFilterInfo *info, void *param) {
  if (NULL == info) {
    return TSDB_CODE_QRY_INVALID_INPUT;
  }

  return fltSetColFieldDataImpl(info, param, fltGetDataFromSlotId, false);
}

int32_t filterSetDataFromColId(SFilterInfo *info, void *param) {
  return fltSetColFieldDataImpl(info, param, fltGetDataFromColId, true);
}



int32_t filterInitFromNode(SNode* pNode, SFilterInfo **pInfo, uint32_t options) {
  int32_t code = 0;
  SFilterInfo *info = NULL;

  if (pNode == NULL || pInfo == NULL) {
    fltError("invalid param");
    FLT_ERR_RET(TSDB_CODE_QRY_APP_ERROR);
  }

  if (*pInfo == NULL) {
    *pInfo = taosMemoryCalloc(1, sizeof(SFilterInfo));
    if (NULL == *pInfo) {
      fltError("taosMemoryCalloc %d failed", (int32_t)sizeof(SFilterInfo));
      FLT_ERR_RET(TSDB_CODE_QRY_OUT_OF_MEMORY);
    }
  }

  info = *pInfo;
  info->options = options;

  SFltTreeStat stat = {0};
  stat.precision = -1;
  stat.info = info;

  FLT_ERR_JRET(fltReviseNodes(info, &pNode, &stat));

  info->scalarMode = stat.scalarMode;
  fltDebug("scalar mode: %d", info->scalarMode);

  if (!info->scalarMode) {
    FLT_ERR_JRET(fltInitFromNode(pNode, info, options));
  } else {
    info->sclCtx.node = pNode;
    FLT_ERR_JRET(fltOptimizeNodes(info, &info->sclCtx.node, &stat));
  }

  return code;

_return:

  filterFreeInfo(*pInfo);

  *pInfo = NULL;

  FLT_RET(code);
}

<<<<<<< HEAD
bool filterExecute(SFilterInfo *info, SSDataBlock *pSrc, int8_t** p, SColumnDataAgg *statis, int16_t numOfCols, int32_t* pResultStatus) {
=======
bool filterExecute(SFilterInfo *info, SSDataBlock *pSrc, SColumnInfoData** p, SColumnDataAgg *statis, int16_t numOfCols, int32_t *pResultStatus) {
>>>>>>> 1cbd1f4c
  if (NULL == info) {
    *pResultStatus = FILTER_RESULT_ALL_QUALIFIED;
    return false;
  }

  SScalarParam output = {0};
  SDataType type = {.type = TSDB_DATA_TYPE_BOOL, .bytes = sizeof(bool)};

  int32_t code = sclCreateColumnInfoData(&type, pSrc->info.rows, &output);
  if (code != TSDB_CODE_SUCCESS) {
    return false;
  }

  if (info->scalarMode) {
    SArray *pList = taosArrayInit(1, POINTER_BYTES);
    taosArrayPush(pList, &pSrc);

    FLT_ERR_RET(scalarCalculate(info->sclCtx.node, pList, &output));
    *p = output.columnData;

    taosArrayDestroy(pList);
<<<<<<< HEAD
    int32_t numOfQualified = 0;

    for(int32_t i = 0; i < output.numOfRows; ++i) {
      if ((*p)[i] == 1) {
        ++numOfQualified;
      }
    }

    if (numOfQualified == output.numOfRows) {
      *pResultStatus = FILTER_RESULT_ALL_QUALIFIED;
    } else if (numOfQualified == 0) {
=======

    if (output.numOfQualified == output.numOfRows) {
      *pResultStatus = FILTER_RESULT_ALL_QUALIFIED;
    } else if (output.numOfQualified == 0) {
>>>>>>> 1cbd1f4c
      *pResultStatus = FILTER_RESULT_NONE_QUALIFIED;
    } else {
      *pResultStatus = FILTER_RESULT_PARTIAL_QUALIFIED;
    }
    return false;
  } else {
<<<<<<< HEAD
    return (*info->func)(info, pSrc->info.rows, p, statis, numOfCols);
  }
}

=======
    *p = output.columnData;
    output.numOfRows = pSrc->info.rows;

    bool keep = (*info->func)(info, pSrc->info.rows, *p, statis, numOfCols, &output.numOfQualified);

    // todo this should be return during filter procedure
    int32_t num = 0;
    for(int32_t i = 0; i < output.numOfRows; ++i) {
      if (((int8_t*)((*p)->pData))[i] == 1) {
        ++num;
      }
    }

    if (num == output.numOfRows) {
      *pResultStatus = FILTER_RESULT_ALL_QUALIFIED;
    } else if (num == 0) {
      *pResultStatus = FILTER_RESULT_NONE_QUALIFIED;
    } else {
      *pResultStatus = FILTER_RESULT_PARTIAL_QUALIFIED;
    }

    return keep;
  }
}

>>>>>>> 1cbd1f4c
typedef struct SClassifyConditionCxt {
  bool hasPrimaryKey;
  bool hasTagIndexCol;
  bool hasTagCol;
  bool hasOtherCol;
} SClassifyConditionCxt;

static EDealRes classifyConditionImpl(SNode* pNode, void* pContext) {
  SClassifyConditionCxt* pCxt = (SClassifyConditionCxt*)pContext;
  if (QUERY_NODE_COLUMN == nodeType(pNode)) {
    SColumnNode* pCol = (SColumnNode*)pNode;
    if (PRIMARYKEY_TIMESTAMP_COL_ID == pCol->colId && TSDB_SYSTEM_TABLE != pCol->tableType) {
      pCxt->hasPrimaryKey = true;
    } else if (pCol->hasIndex) {
      pCxt->hasTagIndexCol = true;
      pCxt->hasTagCol = true;
    } else if (COLUMN_TYPE_TAG == pCol->colType || COLUMN_TYPE_TBNAME == pCol->colType) {
      pCxt->hasTagCol = true;
    } else {
      pCxt->hasOtherCol = true;
    }
  } else if (QUERY_NODE_FUNCTION == nodeType(pNode)) {
    SFunctionNode* pFunc = (SFunctionNode*)pNode;
    if (fmIsPseudoColumnFunc(pFunc->funcId)) {
      if (FUNCTION_TYPE_TBNAME==pFunc->funcType) {
        pCxt->hasTagCol = true;
      } else {
        pCxt->hasOtherCol = true;
      }
    }
  }
  return DEAL_RES_CONTINUE;
}

typedef enum EConditionType {
  COND_TYPE_PRIMARY_KEY = 1,
  COND_TYPE_TAG_INDEX,
  COND_TYPE_TAG,
  COND_TYPE_NORMAL
} EConditionType;

static EConditionType classifyCondition(SNode* pNode) {
  SClassifyConditionCxt cxt = {.hasPrimaryKey = false, .hasTagIndexCol = false, .hasOtherCol = false};
  nodesWalkExpr(pNode, classifyConditionImpl, &cxt);
  return cxt.hasOtherCol ? COND_TYPE_NORMAL
                         : (cxt.hasPrimaryKey && cxt.hasTagCol
                                ? COND_TYPE_NORMAL
                                : (cxt.hasPrimaryKey ? COND_TYPE_PRIMARY_KEY
                                                     : (cxt.hasTagIndexCol ? COND_TYPE_TAG_INDEX : COND_TYPE_TAG)));
}

static bool isCondColumnsFromMultiTable(SNode* pCond) {
  SNodeList* pCondCols = nodesMakeList();
  int32_t code = nodesCollectColumnsFromNode(pCond, NULL, COLLECT_COL_TYPE_ALL, &pCondCols);
  if (code == TSDB_CODE_SUCCESS) {
    if (LIST_LENGTH(pCondCols) >= 2) {
      SColumnNode* pFirstCol = (SColumnNode*)nodesListGetNode(pCondCols, 0);
      SNode* pColNode = NULL;
      FOREACH(pColNode, pCondCols) {
        if (strcmp(((SColumnNode*)pColNode)->dbName, pFirstCol->dbName) != 0 ||
            strcmp(((SColumnNode*)pColNode)->tableAlias, pFirstCol->tableAlias) != 0) {
          nodesDestroyList(pCondCols);
          return true;
        }
      }
    }
    nodesDestroyList(pCondCols);
  }
  return false;
}

static int32_t partitionLogicCond(SNode** pCondition, SNode** pPrimaryKeyCond, SNode** pTagIndexCond, SNode** pTagCond,
                                  SNode** pOtherCond) {
  SLogicConditionNode* pLogicCond = (SLogicConditionNode*)(*pCondition);

  int32_t code = TSDB_CODE_SUCCESS;

  SNodeList* pPrimaryKeyConds = NULL;
  SNodeList* pTagIndexConds = NULL;
  SNodeList* pTagConds = NULL;
  SNodeList* pOtherConds = NULL;
  SNode*     pCond = NULL;
  FOREACH(pCond, pLogicCond->pParameterList) {
    if (isCondColumnsFromMultiTable(pCond)) {
      if (NULL != pOtherCond) {
        code = nodesListMakeAppend(&pOtherConds, nodesCloneNode(pCond));
      }
    } else {
      switch (classifyCondition(pCond)) {
        case COND_TYPE_PRIMARY_KEY:
          if (NULL != pPrimaryKeyCond) {
            code = nodesListMakeAppend(&pPrimaryKeyConds, nodesCloneNode(pCond));
          }
          break;
        case COND_TYPE_TAG_INDEX:
          if (NULL != pTagIndexCond) {
            code = nodesListMakeAppend(&pTagIndexConds, nodesCloneNode(pCond));
          }
          if (NULL != pTagCond) {
            code = nodesListMakeAppend(&pTagConds, nodesCloneNode(pCond));
          }
          break;
        case COND_TYPE_TAG:
          if (NULL != pTagCond) {
            code = nodesListMakeAppend(&pTagConds, nodesCloneNode(pCond));
          }
          break;
        case COND_TYPE_NORMAL:
        default:
          if (NULL != pOtherCond) {
            code = nodesListMakeAppend(&pOtherConds, nodesCloneNode(pCond));
          }
          break;
      }
    }
    if (TSDB_CODE_SUCCESS != code) {
      break;
    }
  }

  SNode* pTempPrimaryKeyCond = NULL;
  SNode* pTempTagIndexCond = NULL;
  SNode* pTempTagCond = NULL;
  SNode* pTempOtherCond = NULL;
  if (TSDB_CODE_SUCCESS == code) {
    code = nodesMergeConds(&pTempPrimaryKeyCond, &pPrimaryKeyConds);
  }
  if (TSDB_CODE_SUCCESS == code) {
    code = nodesMergeConds(&pTempTagIndexCond, &pTagIndexConds);
  }
  if (TSDB_CODE_SUCCESS == code) {
    code = nodesMergeConds(&pTempTagCond, &pTagConds);
  }
  if (TSDB_CODE_SUCCESS == code) {
    code = nodesMergeConds(&pTempOtherCond, &pOtherConds);
  }

  if (TSDB_CODE_SUCCESS == code) {
    if (NULL != pPrimaryKeyCond) {
      *pPrimaryKeyCond = pTempPrimaryKeyCond;
    }
    if (NULL != pTagIndexCond) {
      *pTagIndexCond = pTempTagIndexCond;
    }
    if (NULL != pTagCond) {
      *pTagCond = pTempTagCond;
    }
    if (NULL != pOtherCond) {
      *pOtherCond = pTempOtherCond;
    }
    nodesDestroyNode(*pCondition);
    *pCondition = NULL;
  } else {
    nodesDestroyList(pPrimaryKeyConds);
    nodesDestroyList(pTagIndexConds);
    nodesDestroyList(pTagConds);
    nodesDestroyList(pOtherConds);
    nodesDestroyNode(pTempPrimaryKeyCond);
    nodesDestroyNode(pTempTagIndexCond);
    nodesDestroyNode(pTempTagCond);
    nodesDestroyNode(pTempOtherCond);
  }

  return code;
}

int32_t filterPartitionCond(SNode** pCondition, SNode** pPrimaryKeyCond, SNode** pTagIndexCond, SNode** pTagCond,
                           SNode** pOtherCond) {
  if (QUERY_NODE_LOGIC_CONDITION == nodeType(*pCondition) &&
      LOGIC_COND_TYPE_AND == ((SLogicConditionNode*)*pCondition)->condType) {
    return partitionLogicCond(pCondition, pPrimaryKeyCond, pTagIndexCond, pTagCond, pOtherCond);
  }

  bool needOutput = false;
  if (isCondColumnsFromMultiTable(*pCondition)) {
    if (NULL != pOtherCond) {
      *pOtherCond = *pCondition;
      needOutput = true;
    }
  } else {
    switch (classifyCondition(*pCondition)) {
      case COND_TYPE_PRIMARY_KEY:
        if (NULL != pPrimaryKeyCond) {
          *pPrimaryKeyCond = *pCondition;
          needOutput = true;
        }
        break;
      case COND_TYPE_TAG_INDEX:
        if (NULL != pTagIndexCond) {
          *pTagIndexCond = *pCondition;
          needOutput = true;
        }
        if (NULL != pTagCond) {
          SNode *pTempCond = *pCondition;
          if (NULL != pTagIndexCond) {
            pTempCond = nodesCloneNode(*pCondition);
            if (NULL == pTempCond) {
              return TSDB_CODE_OUT_OF_MEMORY;
            }
          }
          *pTagCond = pTempCond;
          needOutput = true;
        }
        break;
      case COND_TYPE_TAG:
        if (NULL != pTagCond) {
          *pTagCond = *pCondition;
          needOutput = true;
        }
        break;
      case COND_TYPE_NORMAL:
      default:
        if (NULL != pOtherCond) {
          *pOtherCond = *pCondition;
          needOutput = true;
        }
        break;
    }
  }
  if (needOutput) {
    *pCondition = NULL;
  }

  return TSDB_CODE_SUCCESS;
}<|MERGE_RESOLUTION|>--- conflicted
+++ resolved
@@ -4020,11 +4020,7 @@
   FLT_RET(code);
 }
 
-<<<<<<< HEAD
-bool filterExecute(SFilterInfo *info, SSDataBlock *pSrc, int8_t** p, SColumnDataAgg *statis, int16_t numOfCols, int32_t* pResultStatus) {
-=======
 bool filterExecute(SFilterInfo *info, SSDataBlock *pSrc, SColumnInfoData** p, SColumnDataAgg *statis, int16_t numOfCols, int32_t *pResultStatus) {
->>>>>>> 1cbd1f4c
   if (NULL == info) {
     *pResultStatus = FILTER_RESULT_ALL_QUALIFIED;
     return false;
@@ -4046,36 +4042,16 @@
     *p = output.columnData;
 
     taosArrayDestroy(pList);
-<<<<<<< HEAD
-    int32_t numOfQualified = 0;
-
-    for(int32_t i = 0; i < output.numOfRows; ++i) {
-      if ((*p)[i] == 1) {
-        ++numOfQualified;
-      }
-    }
-
-    if (numOfQualified == output.numOfRows) {
-      *pResultStatus = FILTER_RESULT_ALL_QUALIFIED;
-    } else if (numOfQualified == 0) {
-=======
 
     if (output.numOfQualified == output.numOfRows) {
       *pResultStatus = FILTER_RESULT_ALL_QUALIFIED;
     } else if (output.numOfQualified == 0) {
->>>>>>> 1cbd1f4c
       *pResultStatus = FILTER_RESULT_NONE_QUALIFIED;
     } else {
       *pResultStatus = FILTER_RESULT_PARTIAL_QUALIFIED;
     }
     return false;
   } else {
-<<<<<<< HEAD
-    return (*info->func)(info, pSrc->info.rows, p, statis, numOfCols);
-  }
-}
-
-=======
     *p = output.columnData;
     output.numOfRows = pSrc->info.rows;
 
@@ -4101,7 +4077,6 @@
   }
 }
 
->>>>>>> 1cbd1f4c
 typedef struct SClassifyConditionCxt {
   bool hasPrimaryKey;
   bool hasTagIndexCol;
