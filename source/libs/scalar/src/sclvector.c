/*
 * Copyright (c) 2019 TAOS Data, Inc. <jhtao@taosdata.com>
 *
 * This program is free software: you can use, redistribute, and/or modify
 * it under the terms of the GNU Affero General Public License, version 3
 * or later ("AGPL"), as published by the Free Software Foundation.
 *
 * This program is distributed in the hope that it will be useful, but WITHOUT
 * ANY WARRANTY; without even the implied warranty of MERCHANTABILITY or
 * FITNESS FOR A PARTICULAR PURPOSE.
 *
 * You should have received a copy of the GNU Affero General Public License
 * along with this program. If not, see <http://www.gnu.org/licenses/>.
 */

#include "os.h"

#include "filter.h"
#include "filterInt.h"
#include "query.h"
#include "querynodes.h"
#include "sclInt.h"
#include "sclvector.h"
#include "tcompare.h"
#include "tdatablock.h"
#include "ttypes.h"

//GET_TYPED_DATA(v, double, GET_PARAM_TYPE(pRight), (char *)&((right)[i]));                                

void calc_i32_i32_add(void *left, void *right, int32_t numLeft, int32_t numRight, void *output, int32_t order) {
  int32_t *pLeft = (int32_t *)left;
  int32_t *pRight = (int32_t *)right;
  double * pOutput = (double *)output;

  int32_t i = (order == TSDB_ORDER_ASC) ? 0 : TMAX(numLeft, numRight) - 1;
  int32_t step = (order == TSDB_ORDER_ASC) ? 1 : -1;

  if (numLeft == numRight) {
    for (; i >= 0 && i < numRight; i += step, pOutput += 1) {
      if (isNull((char *)&(pLeft[i]), TSDB_DATA_TYPE_INT) || isNull((char *)&(pRight[i]), TSDB_DATA_TYPE_INT)) {
        SET_DOUBLE_NULL(pOutput);
        continue;
      }

      *pOutput = (double)pLeft[i] + pRight[i];
    }
  } else if (numLeft == 1) {
    for (; i >= 0 && i < numRight; i += step, pOutput += 1) {
      if (isNull((char *)(pLeft), TSDB_DATA_TYPE_INT) || isNull((char *)&(pRight[i]), TSDB_DATA_TYPE_INT)) {
        SET_DOUBLE_NULL(pOutput);
        continue;
      }

      *pOutput = (double)pLeft[0] + pRight[i];
    }
  } else if (numRight == 1) {
    for (; i >= 0 && i < numLeft; i += step, pOutput += 1) {
      if (isNull((char *)&(pLeft[i]), TSDB_DATA_TYPE_INT) || isNull((char *)(pRight), TSDB_DATA_TYPE_INT)) {
        SET_DOUBLE_NULL(pOutput);
        continue;
      }
      *pOutput = (double)pLeft[i] + pRight[0];
    }
  }
}

#define GET_PARAM_TYPE(_c)   ((_c)->columnData->info.type)
#define GET_PARAM_BYTES(_c)  ((_c)->pColumnInfoData[0]->info.bytes)

typedef double (*_getDoubleValue_fn_t)(void *src, int32_t index);

double getVectorDoubleValue_TINYINT(void *src, int32_t index) {
  return (double)*((int8_t *)src + index);
}
double getVectorDoubleValue_UTINYINT(void *src, int32_t index) {
  return (double)*((uint8_t *)src + index);
}
double getVectorDoubleValue_SMALLINT(void *src, int32_t index) {
  return (double)*((int16_t *)src + index);
}
double getVectorDoubleValue_USMALLINT(void *src, int32_t index) {
  return (double)*((uint16_t *)src + index);
}
double getVectorDoubleValue_INT(void *src, int32_t index) {
  return (double)*((int32_t *)src + index);
}
double getVectorDoubleValue_UINT(void *src, int32_t index) {
  return (double)*((uint32_t *)src + index);
}
double getVectorDoubleValue_BIGINT(void *src, int32_t index) {
  return (double)*((int64_t *)src + index);
}
double getVectorDoubleValue_UBIGINT(void *src, int32_t index) {
  return (double)*((uint64_t *)src + index);
}
double getVectorDoubleValue_FLOAT(void *src, int32_t index) {
  return (double)*((float *)src + index);
}
double getVectorDoubleValue_DOUBLE(void *src, int32_t index) {
  return (double)*((double *)src + index);
}

_getDoubleValue_fn_t getVectorDoubleValueFn(int32_t srcType) {
    _getDoubleValue_fn_t p = NULL;
    if(srcType==TSDB_DATA_TYPE_TINYINT) {
        p = getVectorDoubleValue_TINYINT;
    }else if(srcType==TSDB_DATA_TYPE_UTINYINT) {
        p = getVectorDoubleValue_UTINYINT;
    }else if(srcType==TSDB_DATA_TYPE_SMALLINT) {
        p = getVectorDoubleValue_SMALLINT;
    }else if(srcType==TSDB_DATA_TYPE_USMALLINT) {
        p = getVectorDoubleValue_USMALLINT;
    }else if(srcType==TSDB_DATA_TYPE_INT) {
        p = getVectorDoubleValue_INT;
    }else if(srcType==TSDB_DATA_TYPE_UINT) {
        p = getVectorDoubleValue_UINT;
    }else if(srcType==TSDB_DATA_TYPE_BIGINT) {
        p = getVectorDoubleValue_BIGINT;
    }else if(srcType==TSDB_DATA_TYPE_UBIGINT) {
        p = getVectorDoubleValue_UBIGINT;
    }else if(srcType==TSDB_DATA_TYPE_FLOAT) {
        p = getVectorDoubleValue_FLOAT;
    }else if(srcType==TSDB_DATA_TYPE_DOUBLE) {
        p = getVectorDoubleValue_DOUBLE;
    }else {
        assert(0);
    }
    return p;
}

typedef int64_t (*_getBigintValue_fn_t)(void *src, int32_t index);

int64_t getVectorBigintValue_TINYINT(void *src, int32_t index) {
  return (int64_t)*((int8_t *)src + index);
}
int64_t getVectorBigintValue_UTINYINT(void *src, int32_t index) {
  return (int64_t)*((uint8_t *)src + index);
}
int64_t getVectorBigintValue_SMALLINT(void *src, int32_t index) {
  return (int64_t)*((int16_t *)src + index);
}
int64_t getVectorBigintValue_USMALLINT(void *src, int32_t index) {
  return (int64_t)*((uint16_t *)src + index);
}
int64_t getVectorBigintValue_INT(void *src, int32_t index) {
  return (int64_t)*((int32_t *)src + index);
}
int64_t getVectorBigintValue_UINT(void *src, int32_t index) {
  return (int64_t)*((uint32_t *)src + index);
}
int64_t getVectorBigintValue_BIGINT(void *src, int32_t index) {
  return (int64_t)*((int64_t *)src + index);
}
int64_t getVectorBigintValue_UBIGINT(void *src, int32_t index) {
  return (int64_t)*((uint64_t *)src + index);
}
int64_t getVectorBigintValue_FLOAT(void *src, int32_t index) {
  return (int64_t)*((float *)src + index);
}
int64_t getVectorBigintValue_DOUBLE(void *src, int32_t index) {
  return (int64_t)*((double *)src + index);
}
_getBigintValue_fn_t getVectorBigintValueFn(int32_t srcType) {
    _getBigintValue_fn_t p = NULL;
    if(srcType==TSDB_DATA_TYPE_TINYINT) {
        p = getVectorBigintValue_TINYINT;
    }else if(srcType==TSDB_DATA_TYPE_UTINYINT) {
        p = getVectorBigintValue_UTINYINT;
    }else if(srcType==TSDB_DATA_TYPE_SMALLINT) {
        p = getVectorBigintValue_SMALLINT;
    }else if(srcType==TSDB_DATA_TYPE_USMALLINT) {
        p = getVectorBigintValue_USMALLINT;
    }else if(srcType==TSDB_DATA_TYPE_INT) {
        p = getVectorBigintValue_INT;
    }else if(srcType==TSDB_DATA_TYPE_UINT) {
        p = getVectorBigintValue_UINT;
    }else if(srcType==TSDB_DATA_TYPE_BIGINT) {
        p = getVectorBigintValue_BIGINT;
    }else if(srcType==TSDB_DATA_TYPE_UBIGINT) {
        p = getVectorBigintValue_UBIGINT;
    }else if(srcType==TSDB_DATA_TYPE_FLOAT) {
        p = getVectorBigintValue_FLOAT;
    }else if(srcType==TSDB_DATA_TYPE_DOUBLE) {
        p = getVectorBigintValue_DOUBLE;
    }else {
        assert(0);
    }
    return p;
}

typedef void* (*_getValueAddr_fn_t)(void *src, int32_t index);

void* getVectorValueAddr_TINYINT(void *src, int32_t index) {
  return (void*)((int8_t *)src + index);
}
void* getVectorValueAddr_UTINYINT(void *src, int32_t index) {
  return (void*)((uint8_t *)src + index);
}
void* getVectorValueAddr_SMALLINT(void *src, int32_t index) {
  return (void*)((int16_t *)src + index);
}
void* getVectorValueAddr_USMALLINT(void *src, int32_t index) {
  return (void*)((uint16_t *)src + index);
}
void* getVectorValueAddr_INT(void *src, int32_t index) {
  return (void*)((int32_t *)src + index);
}
void* getVectorValueAddr_UINT(void *src, int32_t index) {
  return (void*)((uint32_t *)src + index);
}
void* getVectorValueAddr_BIGINT(void *src, int32_t index) {
  return (void*)((int64_t *)src + index);
}
void* getVectorValueAddr_UBIGINT(void *src, int32_t index) {
  return (void*)((uint64_t *)src + index);
}
void* getVectorValueAddr_FLOAT(void *src, int32_t index) {
  return (void*)((float *)src + index);
}
void* getVectorValueAddr_DOUBLE(void *src, int32_t index) {
  return (void*)((double *)src + index);
}
void* getVectorValueAddr_default(void *src, int32_t index) {
  return src;
}
void* getVectorValueAddr_VAR(void *src, int32_t index) {
  return colDataGetData((SColumnInfoData *)src, index);
}

_getValueAddr_fn_t getVectorValueAddrFn(int32_t srcType) {
    _getValueAddr_fn_t p = NULL;
    if(srcType==TSDB_DATA_TYPE_TINYINT) {
        p = getVectorValueAddr_TINYINT;
    }else if(srcType==TSDB_DATA_TYPE_UTINYINT) {
        p = getVectorValueAddr_UTINYINT;
    }else if(srcType==TSDB_DATA_TYPE_SMALLINT) {
        p = getVectorValueAddr_SMALLINT;
    }else if(srcType==TSDB_DATA_TYPE_USMALLINT) {
        p = getVectorValueAddr_USMALLINT;
    }else if(srcType==TSDB_DATA_TYPE_INT) {
        p = getVectorValueAddr_INT;
    }else if(srcType==TSDB_DATA_TYPE_UINT) {
        p = getVectorValueAddr_UINT;
    }else if(srcType==TSDB_DATA_TYPE_BIGINT) {
        p = getVectorValueAddr_BIGINT;
    }else if(srcType==TSDB_DATA_TYPE_UBIGINT) {
        p = getVectorValueAddr_UBIGINT;
    }else if(srcType==TSDB_DATA_TYPE_FLOAT) {
        p = getVectorValueAddr_FLOAT;
    }else if(srcType==TSDB_DATA_TYPE_DOUBLE) {
        p = getVectorValueAddr_DOUBLE;
    }else if(srcType==TSDB_DATA_TYPE_BINARY) {
        p = getVectorValueAddr_VAR;
    }else if(srcType==TSDB_DATA_TYPE_NCHAR) {
        p = getVectorValueAddr_VAR;
    }else {
        p = getVectorValueAddr_default;
    }
    return p;
}

static FORCE_INLINE void varToSigned(char *buf, SScalarParam* pOut, int32_t rowIndex) {
  int64_t value = strtoll(buf, NULL, 10);
  colDataAppend(pOut->columnData, rowIndex, (char*) &value, false);
}

static FORCE_INLINE void varToUnsigned(char *buf, SScalarParam* pOut, int32_t rowIndex) {
  uint64_t value = strtoull(buf, NULL, 10);
  colDataAppend(pOut->columnData, rowIndex, (char*) &value, false);
}

static FORCE_INLINE void varToFloat(char *buf, SScalarParam* pOut, int32_t rowIndex) {
  double value = strtod(buf, NULL);
  colDataAppend(pOut->columnData, rowIndex, (char*) &value, false);
}

static FORCE_INLINE void varToBool(char *buf, SScalarParam* pOut, int32_t rowIndex) {
  int64_t value = strtoll(buf, NULL, 10);
  bool v = (value != 0)? true:false;
  colDataAppend(pOut->columnData, rowIndex, (char*) &v, false);
}

int32_t vectorConvertFromVarData(SScalarParam* pIn, SScalarParam* pOut, int32_t inType, int32_t outType) {
  int32_t bufSize = pIn->columnData->info.bytes;
  char *tmp = malloc(bufSize);

  _bufConverteFunc func = NULL;
  if (TSDB_DATA_TYPE_BOOL == outType) {
    func = varToBool;
  } else if (IS_SIGNED_NUMERIC_TYPE(outType) || TSDB_DATA_TYPE_TIMESTAMP == outType) {
    func = varToSigned;
  } else if (IS_UNSIGNED_NUMERIC_TYPE(outType)) {
    func = varToUnsigned;
  } else if (IS_FLOAT_TYPE(outType)) {
    func = varToFloat;
  } else {
    sclError("invalid convert outType:%d", outType);
    return TSDB_CODE_QRY_APP_ERROR;
  }

  pOut->numOfRows = pIn->numOfRows;
  for (int32_t i = 0; i < pIn->numOfRows; ++i) {
    if (colDataIsNull(pIn->columnData, pIn->numOfRows, i, NULL)) {
      colDataAppend(pOut->columnData, i, NULL, true);
      continue;
    }

    char* data = colDataGetData(pIn->columnData, i);
    if (TSDB_DATA_TYPE_BINARY == inType) {
<<<<<<< HEAD
      memcpy(tmp, varDataVal(data), varDataLen(data));
      tmp[varDataLen(data)] = 0;
    } else {
      ASSERT (varDataLen(data) <= bufSize);
=======
      if (varDataLen(pIn->data) >= bufSize) {
        bufSize = varDataLen(pIn->data) + 1;
        tmp = taosMemoryRealloc(tmp, bufSize);
      }

      memcpy(tmp, varDataVal(pIn->data), varDataLen(pIn->data));
      tmp[varDataLen(pIn->data)] = 0;
    } else {
      if (varDataLen(pIn->data) * TSDB_NCHAR_SIZE >= bufSize) {
        bufSize = varDataLen(pIn->data) * TSDB_NCHAR_SIZE + 1;
        tmp = taosMemoryRealloc(tmp, bufSize);
      }
>>>>>>> c4df3781
      
      int len = taosUcs4ToMbs((TdUcs4*)varDataVal(data), varDataLen(data), tmp);
      if (len < 0){
        sclError("castConvert taosUcs4ToMbs error 1");
        taosMemoryFreeClear(tmp);
        return TSDB_CODE_QRY_APP_ERROR;
      }
      
      tmp[len] = 0;
    }
    
    (*func)(tmp, pOut, i);
  }
  
<<<<<<< HEAD
  tfree(tmp);
=======
  taosMemoryFreeClear(tmp);

>>>>>>> c4df3781
  return TSDB_CODE_SUCCESS;
}

// TODO opt performance
int32_t vectorConvertImpl(SScalarParam* pIn, SScalarParam* pOut) {
  SColumnInfoData* pInputCol  = pIn->columnData;
  SColumnInfoData* pOutputCol = pOut->columnData;
  
  int16_t inType   = pInputCol->info.type; 
  int16_t outType  = pOutputCol->info.type;

  if (IS_VAR_DATA_TYPE(inType)) {
    return vectorConvertFromVarData(pIn, pOut, inType, outType);
  }
  
  switch (outType) {
    case TSDB_DATA_TYPE_BOOL: {
      for (int32_t i = 0; i < pIn->numOfRows; ++i) {
        if (colDataIsNull_f(pInputCol->nullbitmap, i)) {
          colDataAppend(pOutputCol, i, NULL, true);
          continue;
        }

        bool value = 0;
        GET_TYPED_DATA(value, int64_t, inType, colDataGetData(pInputCol, i));
        colDataAppend(pOutputCol, i, (char*) &value, false);
      }
      break;
    }
    case TSDB_DATA_TYPE_TINYINT:
    case TSDB_DATA_TYPE_SMALLINT:
    case TSDB_DATA_TYPE_INT:
    case TSDB_DATA_TYPE_BIGINT:
    case TSDB_DATA_TYPE_TIMESTAMP: {
      for (int32_t i = 0; i < pIn->numOfRows; ++i) {
        if (colDataIsNull_f(pInputCol->nullbitmap, i)) {
          colDataAppend(pOutputCol, i, NULL, true);
          continue;
        }

        int64_t value = 0;
        GET_TYPED_DATA(value, int64_t, inType, colDataGetData(pInputCol, i));
        colDataAppend(pOutputCol, i, (char *)&value, false);
      }
      break;
    }
    case TSDB_DATA_TYPE_UTINYINT:  
    case TSDB_DATA_TYPE_USMALLINT:
    case TSDB_DATA_TYPE_UINT:
    case TSDB_DATA_TYPE_UBIGINT:
      for (int32_t i = 0; i < pIn->numOfRows; ++i) {
        if (colDataIsNull_f(pInputCol->nullbitmap, i)) {
          colDataAppend(pOutputCol, i, NULL, true);
          continue;
        }
        
        uint64_t value = 0;
        GET_TYPED_DATA(value, uint64_t, inType, colDataGetData(pInputCol, i));
        colDataAppend(pOutputCol, i, (char*) &value, false);
      }
      break;
    case TSDB_DATA_TYPE_FLOAT:
    case TSDB_DATA_TYPE_DOUBLE:
      for (int32_t i = 0; i < pIn->numOfRows; ++i) {
        if (colDataIsNull_f(pInputCol->nullbitmap, i)) {
          colDataAppend(pOutputCol, i, NULL, true);
          continue;
        }
        
        double value = 0;
        GET_TYPED_DATA(value, double, inType, colDataGetData(pInputCol, i));
        colDataAppend(pOutputCol, i, (char*) &value, false);
      }
      break;      
    default:
      sclError("invalid convert output type:%d", outType);
      return TSDB_CODE_QRY_APP_ERROR;
  }

  return TSDB_CODE_SUCCESS;
}

int8_t gConvertTypes[TSDB_DATA_TYPE_BLOB+1][TSDB_DATA_TYPE_BLOB+1] = {
/*         NULL BOOL TINY SMAL INT  BIG  FLOA DOUB VARC TIME NCHA UTIN USMA UINT UBIG VARB JSON DECI BLOB */
/*NULL*/   0,   0,   0,   0,   0,   0,   0,   0,   0,   0,   0,   0,   0,   0,   0,   0,   0,   0,   0,
/*BOOL*/   0,   0,   0,   3,   4,   5,   6,   7,   7,   9,   7,   0,   12,  13,  14,  7,   0,   0,   0,
/*TINY*/   0,   0,   0,   3,   4,   5,   6,   7,   7,   9,   7,   3,   4,   5,   7,   7,   0,   0,   0,
/*SMAL*/   0,   0,   0,   0,   4,   5,   6,   7,   7,   9,   7,   3,   4,   5,   7,   7,   0,   0,   0,
/*INT */   0,   0,   0,   0,   0,   5,   6,   7,   7,   9,   7,   4,   4,   5,   7,   7,   0,   0,   0,
/*BIGI*/   0,   0,   0,   0,   0,   0,   6,   7,   7,   0,   7,   5,   5,   5,   7,   7,   0,   0,   0,
/*FLOA*/   0,   0,   0,   0,   0,   0,   0,   7,   7,   6,   7,   6,   6,   6,   6,   7,   0,   0,   0,
/*DOUB*/   0,   0,   0,   0,   0,   0,   0,   0,   7,   7,   7,   7,   7,   7,   7,   7,   0,   0,   0,
/*VARC*/   0,   0,   0,   0,   0,   0,   0,   0,   0,   7,   0,   7,   7,   7,   7,   0,   0,   0,   0,
/*TIME*/   0,   0,   0,   0,   0,   0,   0,   0,   0,   0,   7,   9,   9,   9,   7,   7,   0,   0,   0,
/*NCHA*/   0,   0,   0,   0,   0,   0,   0,   0,   0,   0,   0,   7,   7,   7,   7,   0,   0,   0,   0,
/*UTIN*/   0,   0,   0,   0,   0,   0,   0,   0,   0,   0,   0,   0,   12,  13,  14,  7,   0,   0,   0,
/*USMA*/   0,   0,   0,   0,   0,   0,   0,   0,   0,   0,   0,   0,   0,   13,  14,  7,   0,   0,   0,
/*UINT*/   0,   0,   0,   0,   0,   0,   0,   0,   0,   0,   0,   0,   0,   0,   14,  7,   0,   0,   0,
/*UBIG*/   0,   0,   0,   0,   0,   0,   0,   0,   0,   0,   0,   0,   0,   0,   0,   7,   0,   0,   0,
/*VARB*/   0,   0,   0,   0,   0,   0,   0,   0,   0,   0,   0,   0,   0,   0,   0,   0,   0,   0,   0,
/*JSON*/   0,   0,   0,   0,   0,   0,   0,   0,   0,   0,   0,   0,   0,   0,   0,   0,   0,   0,   0,
/*DECI*/   0,   0,   0,   0,   0,   0,   0,   0,   0,   0,   0,   0,   0,   0,   0,   0,   0,   0,   0,
/*BLOB*/   0,   0,   0,   0,   0,   0,   0,   0,   0,   0,   0,   0,   0,   0,   0,   0,   0,   0,   0
};

int32_t vectorGetConvertType(int32_t type1, int32_t type2) {
  if (type1 == type2) {
    return 0;
  }

  if (type1 < type2) {
    return gConvertTypes[type1][type2];
  }

  return gConvertTypes[type2][type1];
}

int32_t vectorConvert(SScalarParam* pLeft, SScalarParam* pRight, SScalarParam* pLeftOut, SScalarParam* pRightOut) {
  if (pLeft->pHashFilter != NULL || pRight->pHashFilter != NULL) {
    return TSDB_CODE_SUCCESS;
  }

  int32_t leftType  = GET_PARAM_TYPE(pLeft);
  int32_t rightType = GET_PARAM_TYPE(pRight);
  if (leftType == rightType) {
    return TSDB_CODE_SUCCESS;
  }

  SScalarParam *param1 = NULL, *paramOut1 = NULL; 
  SScalarParam *param2 = NULL, *paramOut2 = NULL;
  int32_t code = 0;
  
  if (leftType < rightType) {
    param1 = pLeft;
    param2 = pRight;
    paramOut1 = pLeftOut;
    paramOut2 = pRightOut;
  } else {
    param1 = pRight;
    param2 = pLeft;
    paramOut1 = pRightOut;
    paramOut2 = pLeftOut;
  }

  int8_t type = vectorGetConvertType(GET_PARAM_TYPE(param1), GET_PARAM_TYPE(param2));
  if (0 == type) {
    return TSDB_CODE_SUCCESS;
  }

<<<<<<< HEAD
  if (type != GET_PARAM_TYPE(param1)) {
    SDataType t = {.type = type, .bytes = tDataTypes[type].bytes};
    paramOut1->numOfRows = param1->numOfRows;

    paramOut1->columnData = createColumnInfoData(&t, param1->numOfRows);
    if (paramOut1->columnData == NULL) {
      return terrno;
=======
  if (type != param1->type) {
    paramOut1->bytes = param1->bytes;
    paramOut1->type = type;
    paramOut1->num = param1->num;
    paramOut1->data = taosMemoryMalloc(paramOut1->num * tDataTypes[paramOut1->type].bytes);
    if (NULL == paramOut1->data) {
      return TSDB_CODE_QRY_OUT_OF_MEMORY;
>>>>>>> c4df3781
    }

    code = vectorConvertImpl(param1, paramOut1);
    if (code) {
<<<<<<< HEAD
//      tfree(paramOut1->data);
=======
      taosMemoryFreeClear(paramOut1->data);
>>>>>>> c4df3781
      return code;
    }
  }
  
<<<<<<< HEAD
  if (type != GET_PARAM_TYPE(param2)) {
    SDataType t = {.type = type, .bytes = tDataTypes[type].bytes};
    paramOut2->numOfRows = param2->numOfRows;

    paramOut2->columnData = createColumnInfoData(&t, param2->numOfRows);
    if (paramOut2->columnData == NULL) {
      return terrno;
    }

    code = vectorConvertImpl(param2, paramOut2);
    if (code) {
=======
  if (type != param2->type) {
    paramOut2->bytes = param2->bytes;
    paramOut2->type = type;
    paramOut2->num = param2->num;
    paramOut2->data = taosMemoryMalloc(paramOut2->num * tDataTypes[paramOut2->type].bytes);
    if (NULL == paramOut2->data) {
      taosMemoryFreeClear(paramOut1->data);
      return TSDB_CODE_QRY_OUT_OF_MEMORY;
    }
    paramOut2->orig.data = paramOut2->data;
    
    code = vectorConvertImpl(param2, paramOut2);
    if (code) {
      taosMemoryFreeClear(paramOut1->data);
      taosMemoryFreeClear(paramOut2->data);
>>>>>>> c4df3781
      return code;
    }
  }

  return TSDB_CODE_SUCCESS;
}

<<<<<<< HEAD
static int32_t doConvertHelper(SScalarParam* pParam, int32_t type) {
  SScalarParam param = {0};
  SColumnInfoData* pCol = pParam->columnData;

  if (IS_VAR_DATA_TYPE(pCol->info.type)) {
    param.numOfRows = pParam->numOfRows;

    SDataType t = {.type = type, .bytes = tDataTypes[type].bytes};
    param.columnData = createColumnInfoData(&t, pParam->numOfRows);
    if (param.columnData == NULL) {
      sclError("malloc %d failed", (int32_t)(pParam->numOfRows * sizeof(double)));
      return TSDB_CODE_OUT_OF_MEMORY;
=======
void vectorMath(SScalarParam* pLeft, SScalarParam* pRight, SScalarParam *pOut, int32_t _ord, _mathFunc func) {
  int32_t i = ((_ord) == TSDB_ORDER_ASC) ? 0 : TMAX(pLeft->num, pRight->num) - 1;
  int32_t step = ((_ord) == TSDB_ORDER_ASC) ? 1 : -1;
  double leftv = 0, rightv = 0;
  bool isNull = false;
  SScalarParam leftParam = {.type = TSDB_DATA_TYPE_DOUBLE, .num = pLeft->num, .dataInBlock = false};
  SScalarParam rightParam = {.type = TSDB_DATA_TYPE_DOUBLE, .num = pRight->num, .dataInBlock = false};
  if (IS_VAR_DATA_TYPE(pLeft->type)) {
    leftParam.data = taosMemoryCalloc(leftParam.num, sizeof(double));
    if (NULL == leftParam.data) {
      sclError("malloc %d failed", (int32_t)(leftParam.num * sizeof(double)));
      return;
>>>>>>> c4df3781
    }

    int32_t code = vectorConvertImpl(pParam, &param);
    if (code != TSDB_CODE_SUCCESS) {
      return code;
    }

    colDataDestroy(pParam->columnData);
    pParam->columnData = param.columnData;
  }
<<<<<<< HEAD

  return TSDB_CODE_SUCCESS;
}

// TODO not correct for descending order scan
static void vectorMathAddHelper(SColumnInfoData* pLeftCol, SColumnInfoData* pRightCol, SColumnInfoData* pOutputCol, int32_t numOfRows, int32_t step, int32_t i) {
  _getDoubleValue_fn_t getVectorDoubleValueFnLeft  = getVectorDoubleValueFn(pLeftCol->info.type);
  _getDoubleValue_fn_t getVectorDoubleValueFnRight = getVectorDoubleValueFn(pRightCol->info.type);

  double *output = (double *)pOutputCol->pData;

  if (colDataIsNull_f(pRightCol->nullbitmap, 0)) {  // Set pLeft->numOfRows NULL value
    // TODO set numOfRows NULL value
  } else {
    for (; i >= 0 && i < numOfRows; i += step, output += 1) {
      *output = getVectorDoubleValueFnLeft(pLeftCol->pData, i) + getVectorDoubleValueFnRight(pRightCol->pData, 0);
=======
  if (IS_VAR_DATA_TYPE(pRight->type)) {
    rightParam.data = taosMemoryCalloc(rightParam.num, sizeof(double));
    if (NULL == rightParam.data) {
      sclError("malloc %d failed", (int32_t)(rightParam.num * sizeof(double)));
      sclFreeParam(&leftParam);
      return;
>>>>>>> c4df3781
    }
    pOutputCol->hasNull = pLeftCol->hasNull;
    if (pOutputCol->hasNull) {
      memcpy(pOutputCol->nullbitmap, pLeftCol->nullbitmap, BitmapLen(numOfRows));
    }
  }
}

void vectorMathAdd(SScalarParam* pLeft, SScalarParam* pRight, SScalarParam *pOut, int32_t _ord) {
  SColumnInfoData *pOutputCol = pOut->columnData;

  int32_t i = ((_ord) == TSDB_ORDER_ASC)? 0 : TMAX(pLeft->numOfRows, pRight->numOfRows) - 1;
  int32_t step = ((_ord) == TSDB_ORDER_ASC)? 1 : -1;

  pOut->numOfRows = TMAX(pLeft->numOfRows, pRight->numOfRows);

  doConvertHelper(pLeft, TSDB_DATA_TYPE_DOUBLE);
  doConvertHelper(pRight, TSDB_DATA_TYPE_DOUBLE);

  SColumnInfoData *pLeftCol   = pLeft->columnData;
  SColumnInfoData *pRightCol  = pRight->columnData;

  _getDoubleValue_fn_t getVectorDoubleValueFnLeft  = getVectorDoubleValueFn(pLeftCol->info.type);
  _getDoubleValue_fn_t getVectorDoubleValueFnRight = getVectorDoubleValueFn(pRightCol->info.type);

  double *output = (double *)pOutputCol->pData;
  if (pLeft->numOfRows == pRight->numOfRows) {
    for (; i < pRight->numOfRows && i >= 0; i += step, output += 1) {
      *output = getVectorDoubleValueFnLeft(pLeftCol->pData, i) + getVectorDoubleValueFnRight(pRightCol->pData, i);
    }

    pOutputCol->hasNull = (pLeftCol->hasNull || pRightCol->hasNull);
    if (pOutputCol->hasNull) {
      int32_t numOfBitLen = BitmapLen(pLeft->numOfRows);
      for (int32_t j = 0; j < numOfBitLen; ++j) {
        pOutputCol->nullbitmap[j] = pLeftCol->nullbitmap[j] | pRightCol->nullbitmap[j];
      }
    }

  } else if (pLeft->numOfRows == 1) {
    vectorMathAddHelper(pRightCol, pLeftCol, pOutputCol, pRight->numOfRows, step, i);
  } else if (pRight->numOfRows == 1) {
    vectorMathAddHelper(pLeftCol, pRightCol, pOutputCol, pLeft->numOfRows, step, i);
  }
}

// TODO not correct for descending order scan
static void vectorMathSubHelper(SColumnInfoData* pLeftCol, SColumnInfoData* pRightCol, SColumnInfoData* pOutputCol, int32_t numOfRows, int32_t step, int32_t factor, int32_t i) {
  _getDoubleValue_fn_t getVectorDoubleValueFnLeft  = getVectorDoubleValueFn(pLeftCol->info.type);
  _getDoubleValue_fn_t getVectorDoubleValueFnRight = getVectorDoubleValueFn(pRightCol->info.type);

  double *output = (double *)pOutputCol->pData;

  if (colDataIsNull_f(pRightCol->nullbitmap, 0)) {  // Set pLeft->numOfRows NULL value
    // TODO set numOfRows NULL value
  } else {
    for (; i >= 0 && i < numOfRows; i += step, output += 1) {
      *output = (getVectorDoubleValueFnLeft(pLeftCol->pData, i) - getVectorDoubleValueFnRight(pRightCol->pData, 0)) * factor;
    }
    pOutputCol->hasNull = pLeftCol->hasNull;
    if (pOutputCol->hasNull) {
      memcpy(pOutputCol->nullbitmap, pLeftCol->nullbitmap, BitmapLen(numOfRows));
    }
  }
}

void vectorMathSub(SScalarParam* pLeft, SScalarParam* pRight, SScalarParam *pOut, int32_t _ord) {
  SColumnInfoData *pOutputCol = pOut->columnData;

  pOut->numOfRows = TMAX(pLeft->numOfRows, pRight->numOfRows);

  int32_t i = ((_ord) == TSDB_ORDER_ASC)? 0 : TMAX(pLeft->numOfRows, pRight->numOfRows) - 1;
  int32_t step = ((_ord) == TSDB_ORDER_ASC)? 1 : -1;

  doConvertHelper(pLeft, TSDB_DATA_TYPE_DOUBLE);
  doConvertHelper(pRight, TSDB_DATA_TYPE_DOUBLE);

  SColumnInfoData *pLeftCol   = pLeft->columnData;
  SColumnInfoData *pRightCol  = pRight->columnData;

  _getDoubleValue_fn_t getVectorDoubleValueFnLeft  = getVectorDoubleValueFn(pLeftCol->info.type);
  _getDoubleValue_fn_t getVectorDoubleValueFnRight = getVectorDoubleValueFn(pRightCol->info.type);

  double *output = (double *)pOutputCol->pData;
  if (pLeft->numOfRows == pRight->numOfRows) {
    for (; i < pRight->numOfRows && i >= 0; i += step, output += 1) {
      *output = getVectorDoubleValueFnLeft(pLeftCol->pData, i) - getVectorDoubleValueFnRight(pRightCol->pData, i);
    }

    pOutputCol->hasNull = (pLeftCol->hasNull || pRightCol->hasNull);
    if (pOutputCol->hasNull) {
      int32_t numOfBitLen = BitmapLen(pLeft->numOfRows);
      for (int32_t j = 0; j < numOfBitLen; ++j) {
        pOutputCol->nullbitmap[j] = pLeftCol->nullbitmap[j] | pRightCol->nullbitmap[j];
      }
    }

  } else if (pLeft->numOfRows == 1) {
    vectorMathSubHelper(pRightCol, pLeftCol, pOutputCol, pRight->numOfRows, step, -1, i);
  } else if (pRight->numOfRows == 1) {
    vectorMathSubHelper(pLeftCol, pRightCol, pOutputCol, pLeft->numOfRows, step, 1, i);
  }
}

// TODO not correct for descending order scan
static void vectorMathMultiplyHelper(SColumnInfoData* pLeftCol, SColumnInfoData* pRightCol, SColumnInfoData* pOutputCol, int32_t numOfRows, int32_t step, int32_t i) {
  _getDoubleValue_fn_t getVectorDoubleValueFnLeft  = getVectorDoubleValueFn(pLeftCol->info.type);
  _getDoubleValue_fn_t getVectorDoubleValueFnRight = getVectorDoubleValueFn(pRightCol->info.type);

  double *output = (double *)pOutputCol->pData;

  if (colDataIsNull_f(pRightCol->nullbitmap, 0)) {  // Set pLeft->numOfRows NULL value
    // TODO set numOfRows NULL value
  } else {
    for (; i >= 0 && i < numOfRows; i += step, output += 1) {
      *output = getVectorDoubleValueFnLeft(pLeftCol->pData, i) * getVectorDoubleValueFnRight(pRightCol->pData, 0);
    }
    pOutputCol->hasNull = pLeftCol->hasNull;
    if (pOutputCol->hasNull) {
      memcpy(pOutputCol->nullbitmap, pLeftCol->nullbitmap, BitmapLen(numOfRows));
    }
  }
}

void vectorMathMultiply(SScalarParam* pLeft, SScalarParam* pRight, SScalarParam *pOut, int32_t _ord) {
  SColumnInfoData *pOutputCol = pOut->columnData;
  pOut->numOfRows = TMAX(pLeft->numOfRows, pRight->numOfRows);

  int32_t i = ((_ord) == TSDB_ORDER_ASC)? 0 : TMAX(pLeft->numOfRows, pRight->numOfRows) - 1;
  int32_t step = ((_ord) == TSDB_ORDER_ASC)? 1 : -1;

  doConvertHelper(pLeft,  TSDB_DATA_TYPE_DOUBLE);
  doConvertHelper(pRight, TSDB_DATA_TYPE_DOUBLE);

  SColumnInfoData *pLeftCol  = pLeft->columnData;
  SColumnInfoData *pRightCol = pRight->columnData;

  _getDoubleValue_fn_t getVectorDoubleValueFnLeft  = getVectorDoubleValueFn(pLeftCol->info.type);
  _getDoubleValue_fn_t getVectorDoubleValueFnRight = getVectorDoubleValueFn(pRightCol->info.type);

  double *output = (double *)pOutputCol->pData;
  if (pLeft->numOfRows == pRight->numOfRows) {
    for (; i < pRight->numOfRows && i >= 0; i += step, output += 1) {
      *output = getVectorDoubleValueFnLeft(pLeftCol->pData, i) * getVectorDoubleValueFnRight(pRightCol->pData, i);
    }

    pOutputCol->hasNull = (pLeftCol->hasNull || pRightCol->hasNull);
    if (pOutputCol->hasNull) {
      int32_t numOfBitLen = BitmapLen(pLeft->numOfRows);
      for (int32_t j = 0; j < numOfBitLen; ++j) {
        pOutputCol->nullbitmap[j] = pLeftCol->nullbitmap[j] | pRightCol->nullbitmap[j];
      }
    }

  } else if (pLeft->numOfRows == 1) {
    vectorMathMultiplyHelper(pRightCol, pLeftCol, pOutputCol, pRight->numOfRows, step, i);
  } else if (pRight->numOfRows == 1) {
    vectorMathMultiplyHelper(pLeftCol, pRightCol, pOutputCol, pLeft->numOfRows, step, i);
  }
}

void vectorMathDivide(SScalarParam* pLeft, SScalarParam* pRight, SScalarParam *pOut, int32_t _ord) {
  SColumnInfoData *pOutputCol = pOut->columnData;
  pOut->numOfRows = TMAX(pLeft->numOfRows, pRight->numOfRows);

  int32_t i = ((_ord) == TSDB_ORDER_ASC)? 0 : TMAX(pLeft->numOfRows, pRight->numOfRows) - 1;
  int32_t step = ((_ord) == TSDB_ORDER_ASC)? 1 : -1;

  doConvertHelper(pLeft, TSDB_DATA_TYPE_DOUBLE);
  doConvertHelper(pRight, TSDB_DATA_TYPE_DOUBLE);

  SColumnInfoData *pLeftCol   = pLeft->columnData;
  SColumnInfoData *pRightCol  = pRight->columnData;

  _getDoubleValue_fn_t getVectorDoubleValueFnLeft  = getVectorDoubleValueFn(pLeftCol->info.type);
  _getDoubleValue_fn_t getVectorDoubleValueFnRight = getVectorDoubleValueFn(pRightCol->info.type);

  double *output = (double *)pOutputCol->pData;
  if (pLeft->numOfRows == pRight->numOfRows) {  // check for the 0 value
    for (; i < pRight->numOfRows && i >= 0; i += step, output += 1) {
      *output = getVectorDoubleValueFnLeft(pLeftCol->pData, i) / getVectorDoubleValueFnRight(pRightCol->pData, i);
    }

    pOutputCol->hasNull = (pLeftCol->hasNull || pRightCol->hasNull);
    if (pOutputCol->hasNull) {
      int32_t numOfBitLen = BitmapLen(pLeft->numOfRows);
      for (int32_t j = 0; j < numOfBitLen; ++j) {
        pOutputCol->nullbitmap[j] = pLeftCol->nullbitmap[j] | pRightCol->nullbitmap[j];
      }
    }

  } else if (pLeft->numOfRows == 1) {
    if (colDataIsNull_f(pLeftCol->nullbitmap, 0)) {  // Set pLeft->numOfRows NULL value
      // TODO set numOfRows NULL value
    } else {
      for (; i >= 0 && i < pRight->numOfRows; i += step, output += 1) {
        *output = getVectorDoubleValueFnLeft(pLeftCol->pData, 0) / getVectorDoubleValueFnRight(pRightCol->pData, i);
      }
      pOutputCol->hasNull = pRightCol->hasNull;
      if (pOutputCol->hasNull) {
        memcpy(pOutputCol->nullbitmap, pRightCol->nullbitmap, BitmapLen(pRight->numOfRows));
      }
    }
  } else if (pRight->numOfRows == 1) {
    if (colDataIsNull_f(pRightCol->nullbitmap, 0)) {  // Set pLeft->numOfRows NULL value
      // TODO set numOfRows NULL value
    } else {
      for (; i >= 0 && i < pLeft->numOfRows; i += step, output += 1) {
        *output = getVectorDoubleValueFnLeft(pLeftCol->pData, i) / getVectorDoubleValueFnRight(pRightCol->pData, 0);
      }
      pOutputCol->hasNull = pLeftCol->hasNull;
      if (pOutputCol->hasNull) {
        memcpy(pOutputCol->nullbitmap, pLeftCol->nullbitmap, BitmapLen(pLeft->numOfRows));
      }
    }
  }
}

void vectorMathRemainder(SScalarParam* pLeft, SScalarParam* pRight, SScalarParam *pOut, int32_t _ord) {
  SColumnInfoData *pOutputCol = pOut->columnData;
  pOut->numOfRows = TMAX(pLeft->numOfRows, pRight->numOfRows);

  int32_t i = ((_ord) == TSDB_ORDER_ASC)? 0 : TMAX(pLeft->numOfRows, pRight->numOfRows) - 1;
  int32_t step = ((_ord) == TSDB_ORDER_ASC)? 1 : -1;

  doConvertHelper(pLeft, TSDB_DATA_TYPE_DOUBLE);
  doConvertHelper(pRight, TSDB_DATA_TYPE_DOUBLE);

  SColumnInfoData *pLeftCol   = pLeft->columnData;
  SColumnInfoData *pRightCol  = pRight->columnData;

  _getDoubleValue_fn_t getVectorDoubleValueFnLeft  = getVectorDoubleValueFn(pLeftCol->info.type);
  _getDoubleValue_fn_t getVectorDoubleValueFnRight = getVectorDoubleValueFn(pRightCol->info.type);

  double *output = (double *)pOutputCol->pData;
  double zero = 0.0;

  if (pLeft->numOfRows == pRight->numOfRows) {
    for (; i < pRight->numOfRows && i >= 0; i += step, output += 1) {
      if (colDataIsNull_f(pLeftCol->nullbitmap, i) || colDataIsNull_f(pRightCol->nullbitmap, i)) {
        colDataAppend(pOutputCol, i, NULL, true);
        continue;
      }

      double lx = getVectorDoubleValueFnLeft(pLeftCol->pData, i);
      double rx = getVectorDoubleValueFnRight(pRightCol->pData, i);
      if (compareDoubleVal(&zero, &rx)) {
        colDataAppend(pOutputCol, i, NULL, true);
        continue;
      }

      *output = lx - ((int64_t)(lx / rx)) * rx;
    }
  } else if (pLeft->numOfRows == 1) {
    double lx = getVectorDoubleValueFnLeft(pLeftCol->pData, 0);
    if (colDataIsNull_f(pLeftCol->nullbitmap, 0)) {  // Set pLeft->numOfRows NULL value
      // TODO set numOfRows NULL value
    } else {
      for (; i >= 0 && i < pRight->numOfRows; i += step, output += 1) {
        if (colDataIsNull_f(pRightCol->nullbitmap, i)) {
          colDataAppend(pOutputCol, i, NULL, true);
          continue;
        }

        double rx = getVectorDoubleValueFnRight(pRightCol->pData, i);
        if (compareDoubleVal(&zero, &rx)) {
          colDataAppend(pOutputCol, i, NULL, true);
          continue;
        }

        *output = lx - ((int64_t)(lx / rx)) * rx;
      }
    }
  } else if (pRight->numOfRows == 1) {
    double rx = getVectorDoubleValueFnRight(pRightCol->pData, 0);
    if (colDataIsNull_f(pRightCol->nullbitmap, 0)) {  // Set pLeft->numOfRows NULL value
      // TODO set numOfRows NULL value
    } else {
      for (; i >= 0 && i < pLeft->numOfRows; i += step, output += 1) {
        if (colDataIsNull_f(pRightCol->nullbitmap, i)) {
          colDataAppend(pOutputCol, i, NULL, true);
          continue;
        }

        double lx = getVectorDoubleValueFnLeft(pRightCol->pData, i);
        if (compareDoubleVal(&zero, &lx)) {
          colDataAppend(pOutputCol, i, NULL, true);
          continue;
        }

        *output = lx - ((int64_t)(lx / rx)) * rx;
      }
    }
  }
}

#if 0
void vectorAdd(SScalarParam* pLeft, SScalarParam* pRight, SScalarParam *pOut, int32_t _ord) {
  vectorMath(pLeft, pRight, pOut, _ord, mathAdd);
}

void vectorSub(SScalarParam* pLeft, SScalarParam* pRight, SScalarParam *pOut, int32_t _ord) {
  vectorMath(pLeft, pRight, pOut, _ord, mathSub);
}

void vectorMultiply(SScalarParam* pLeft, SScalarParam* pRight, SScalarParam *pOut, int32_t _ord) {
  vectorMath(pLeft, pRight, pOut, _ord, mathMultiply);
}

void vectorDivide(SScalarParam* pLeft, SScalarParam* pRight, SScalarParam *pOut, int32_t _ord) {
  vectorMath(pLeft, pRight, pOut, _ord, mathDivide);
}

void vectorRemainder(SScalarParam* pLeft, SScalarParam* pRight, SScalarParam *pOut, int32_t _ord) {
  vectorMath(pLeft, pRight, pOut, _ord, mathRemainder);
}

//#if 0
void vectorAdd(SScalarParam* pLeft, SScalarParam* pRight, SScalarParam *pOut, int32_t _ord) {
  int32_t i = ((_ord) == TSDB_ORDER_ASC) ? 0 : TMAX(pLeft->numOfRows, pRight->numOfRows) - 1;
  int32_t step = ((_ord) == TSDB_ORDER_ASC) ? 1 : -1;
  double leftv = 0, rightv = 0;
<<<<<<< HEAD
  SScalarParam leftParam = {.type = TSDB_DATA_TYPE_DOUBLE, .num = pLeft->numOfRows, .dataInBlock = false};
  SScalarParam rightParam = {.type = TSDB_DATA_TYPE_DOUBLE, .num = pRight->numOfRows, .dataInBlock = false};
  if (IS_VAR_DATA_TYPE(GET_PARAM_TYPE(pLeft))) {
    leftParam.data = calloc(leftParam.num, sizeof(double));
=======
  SScalarParam leftParam = {.type = TSDB_DATA_TYPE_DOUBLE, .num = pLeft->num, .dataInBlock = false};
  SScalarParam rightParam = {.type = TSDB_DATA_TYPE_DOUBLE, .num = pRight->num, .dataInBlock = false};
  if (IS_VAR_DATA_TYPE(pLeft->type)) {
    leftParam.data = taosMemoryCalloc(leftParam.num, sizeof(double));
>>>>>>> c4df3781
    if (NULL == leftParam.data) {
      sclError("malloc %d failed", (int32_t)(leftParam.num * sizeof(double)));
      return;
    }
    leftParam.orig.data = leftParam.data;

    if (vectorConvertImpl(pLeft, &leftParam)) {
      return;
    }
    pLeft = &leftParam;
  }
<<<<<<< HEAD
  if (IS_VAR_DATA_TYPE(GET_PARAM_TYPE(pRight))) {
    rightParam.data = calloc(rightParam.num, sizeof(double));
=======
  if (IS_VAR_DATA_TYPE(pRight->type)) {
    rightParam.data = taosMemoryCalloc(rightParam.num, sizeof(double));
>>>>>>> c4df3781
    if (NULL == rightParam.data) {
      sclError("malloc %d failed", (int32_t)(rightParam.num * sizeof(double)));
      sclFreeParam(&leftParam);
      return;
    }
    rightParam.orig.data = rightParam.data;
    
    if (vectorConvertImpl(pRight, &rightParam)) {
      sclFreeParam(&leftParam);
      sclFreeParam(&rightParam);
      return;
    }
    pRight = &rightParam;
  }

  if (pLeft->numOfRows == pRight->numOfRows) {
    for (; i < pRight->numOfRows && i >= 0; i += step) {
      sclMoveParamListData(pLeft, 1, i);
      sclMoveParamListData(pRight, 1, i);
      sclMoveParamListData(pOut, 1, i);
      
      if (sclIsNull(pLeft, i) || sclIsNull(pRight, i)) {
        sclSetNull(pOut, i);
        continue;
      }

      GET_TYPED_DATA(leftv, double, GET_PARAM_TYPE(pLeft), pLeft->data);
      GET_TYPED_DATA(rightv, double, GET_PARAM_TYPE(pRight), pRight->data);

      SET_DOUBLE_VAL(pOut->data, leftv + rightv);
    }
  } else if (pLeft->numOfRows == 1) {
    sclMoveParamListData(pLeft, 1, 0);
    GET_TYPED_DATA(leftv, double, GET_PARAM_TYPE(pLeft), pLeft->data);

    for (; i >= 0 && i < pRight->numOfRows; i += step) {
      sclMoveParamListData(pRight, 1, i);
      sclMoveParamListData(pOut, 1, i);

      if (sclIsNull(pLeft, 0) || sclIsNull(pRight, i)) {
        sclSetNull(pOut, i);
        continue;
      }      

      GET_TYPED_DATA(rightv, double, GET_PARAM_TYPE(pRight), pRight->data);
      
      SET_DOUBLE_VAL(pOut->data, leftv + rightv);
    }
  } else if (pRight->numOfRows == 1) {
    sclMoveParamListData(pRight, 1, 0);
    GET_TYPED_DATA(rightv, double, GET_PARAM_TYPE(pRight), pRight->data);
    
    for (; i >= 0 && i < pLeft->numOfRows; i += step) {
      sclMoveParamListData(pLeft, 1, i);
      sclMoveParamListData(pOut, 1, i);
      
      if (sclIsNull(pLeft, i) || sclIsNull(pRight, 0)) {
        sclSetNull(pOut, i);
        continue;
      }

      GET_TYPED_DATA(leftv, double, GET_PARAM_TYPE(pLeft), pLeft->data);
      
      SET_DOUBLE_VAL(pOut->data, leftv + rightv);
    }
  }

  sclFreeParam(&leftParam);
  sclFreeParam(&rightParam);  
}

void vectorSub(SScalarParam* pLeft, SScalarParam* pRight, SScalarParam *pOut, int32_t _ord) {
  int32_t i = ((_ord) == TSDB_ORDER_ASC) ? 0 : TMAX(pLeft->numOfRows, pRight->numOfRows) - 1;
  int32_t step = ((_ord) == TSDB_ORDER_ASC) ? 1 : -1;
  double leftv = 0, rightv = 0;

<<<<<<< HEAD
  SScalarParam leftParam = {.type = TSDB_DATA_TYPE_DOUBLE, .num = pLeft->numOfRows};
  SScalarParam rightParam = {.type = TSDB_DATA_TYPE_DOUBLE, .num = pRight->numOfRows};
  if (IS_VAR_DATA_TYPE(GET_PARAM_TYPE(pLeft))) {
    leftParam.data = calloc(leftParam.num, sizeof(double));
=======
  SScalarParam leftParam = {.type = TSDB_DATA_TYPE_DOUBLE, .num = pLeft->num};
  SScalarParam rightParam = {.type = TSDB_DATA_TYPE_DOUBLE, .num = pRight->num};
  if (IS_VAR_DATA_TYPE(pLeft->type)) {
    leftParam.data = taosMemoryCalloc(leftParam.num, sizeof(double));
>>>>>>> c4df3781
    if (NULL == leftParam.data) {
      sclError("malloc %d failed", (int32_t)(leftParam.num * sizeof(double)));
      return;
    }
    leftParam.orig.data = leftParam.data;

    if (vectorConvertImpl(pLeft, &leftParam)) {
      return;
    }
    pLeft = &leftParam;
  }
<<<<<<< HEAD
  if (IS_VAR_DATA_TYPE(GET_PARAM_TYPE(pRight))) {
    rightParam.data = calloc(rightParam.num, sizeof(double));
=======
  if (IS_VAR_DATA_TYPE(pRight->type)) {
    rightParam.data = taosMemoryCalloc(rightParam.num, sizeof(double));
>>>>>>> c4df3781
    if (NULL == rightParam.data) {
      sclError("malloc %d failed", (int32_t)(rightParam.num * sizeof(double)));
      sclFreeParam(&leftParam);
      return;
    }
    rightParam.orig.data = rightParam.data;
    
    if (vectorConvertImpl(pRight, &rightParam)) {
      sclFreeParam(&leftParam);
      sclFreeParam(&rightParam);
      return;
    }
    pRight = &rightParam;
  }


  _getDoubleValue_fn_t getVectorDoubleValueFnLeft = getVectorDoubleValueFn(GET_PARAM_TYPE(pLeft));
  _getDoubleValue_fn_t getVectorDoubleValueFnRight = getVectorDoubleValueFn(GET_PARAM_TYPE(pRight));

  if (pLeft->numOfRows == pRight->numOfRows) {
    for (; i < pRight->numOfRows && i >= 0; i += step) {
      sclMoveParamListData(pLeft, 1, i);
      sclMoveParamListData(pRight, 1, i);
      sclMoveParamListData(pOut, 1, i);
      
      if (sclIsNull(pLeft, i) || sclIsNull(pRight, i)) {
        sclSetNull(pOut, i);
        continue;
      }

      GET_TYPED_DATA(leftv, double, GET_PARAM_TYPE(pLeft), pLeft->data);
      GET_TYPED_DATA(rightv, double, GET_PARAM_TYPE(pRight), pRight->data);

      SET_DOUBLE_VAL(pOut->data, getVectorDoubleValueFnLeft(pLeft->data, i) - getVectorDoubleValueFnRight(pRight->data, i));
    }
  } else if (pLeft->numOfRows == 1) {
    sclMoveParamListData(pLeft, 1, 0);
    GET_TYPED_DATA(leftv, double, GET_PARAM_TYPE(pLeft), pLeft->data);
  
    for (; i >= 0 && i < pRight->numOfRows; i += step) {
      sclMoveParamListData(pRight, 1, i);
      sclMoveParamListData(pOut, 1, i);

      if (sclIsNull(pLeft, 0) || sclIsNull(pRight, i)) {
        sclSetNull(pOut, i);
        continue;
      }      

      SET_DOUBLE_VAL(pOut->data,getVectorDoubleValueFnLeft(pLeft->data, 0) - getVectorDoubleValueFnRight(pRight->data,i));
    }
  } else if (pRight->numOfRows == 1) {
    for (; i >= 0 && i < pLeft->numOfRows; i += step) {
      sclMoveParamListData(pLeft, 1, i);
      sclMoveParamListData(pOut, 1, i);
      
      if (sclIsNull(pLeft, i) || sclIsNull(pRight, 0)) {
        sclSetNull(pOut, i);
        continue;
      }

      SET_DOUBLE_VAL(pOut->data,getVectorDoubleValueFnLeft(pLeft->data,i) - getVectorDoubleValueFnRight(pRight->data,0));
    }
  }

  sclFreeParam(&leftParam);
  sclFreeParam(&rightParam);  
}
void vectorMultiply(SScalarParam* pLeft, SScalarParam* pRight, SScalarParam *pOut, int32_t _ord) {
  int32_t i = ((_ord) == TSDB_ORDER_ASC) ? 0 : TMAX(pLeft->numOfRows, pRight->numOfRows) - 1;
  int32_t step = ((_ord) == TSDB_ORDER_ASC) ? 1 : -1;
  double leftv = 0, rightv = 0;

<<<<<<< HEAD
  SScalarParam leftParam = {.type = TSDB_DATA_TYPE_DOUBLE, .num = pLeft->numOfRows};
  SScalarParam rightParam = {.type = TSDB_DATA_TYPE_DOUBLE, .num = pRight->numOfRows};
  if (IS_VAR_DATA_TYPE(GET_PARAM_TYPE(pLeft))) {
    leftParam.data = calloc(leftParam.num, sizeof(double));
=======
  SScalarParam leftParam = {.type = TSDB_DATA_TYPE_DOUBLE, .num = pLeft->num};
  SScalarParam rightParam = {.type = TSDB_DATA_TYPE_DOUBLE, .num = pRight->num};
  if (IS_VAR_DATA_TYPE(pLeft->type)) {
    leftParam.data = taosMemoryCalloc(leftParam.num, sizeof(double));
>>>>>>> c4df3781
    if (NULL == leftParam.data) {
      sclError("malloc %d failed", (int32_t)(leftParam.num * sizeof(double)));
      return;
    }
    leftParam.orig.data = leftParam.data;

    if (vectorConvertImpl(pLeft, &leftParam)) {
      return;
    }
    pLeft = &leftParam;
  }
<<<<<<< HEAD
  if (IS_VAR_DATA_TYPE(GET_PARAM_TYPE(pRight))) {
    rightParam.data = calloc(rightParam.num, sizeof(double));
=======
  if (IS_VAR_DATA_TYPE(pRight->type)) {
    rightParam.data = taosMemoryCalloc(rightParam.num, sizeof(double));
>>>>>>> c4df3781
    if (NULL == rightParam.data) {
      sclError("malloc %d failed", (int32_t)(rightParam.num * sizeof(double)));
      sclFreeParam(&leftParam);
      return;
    }
    rightParam.orig.data = rightParam.data;
    
    if (vectorConvertImpl(pRight, &rightParam)) {
      sclFreeParam(&leftParam);
      sclFreeParam(&rightParam);
      return;
    }
    pRight = &rightParam;
  }


  _getDoubleValue_fn_t getVectorDoubleValueFnLeft = getVectorDoubleValueFn(GET_PARAM_TYPE(pLeft));
  _getDoubleValue_fn_t getVectorDoubleValueFnRight = getVectorDoubleValueFn(GET_PARAM_TYPE(pRight));

  if (pLeft->numOfRows == pRight->numOfRows) {
    for (; i < pRight->numOfRows && i >= 0; i += step) {
      sclMoveParamListData(pLeft, 1, i);
      sclMoveParamListData(pRight, 1, i);
      sclMoveParamListData(pOut, 1, i);
      
      if (sclIsNull(pLeft, i) || sclIsNull(pRight, i)) {
        sclSetNull(pOut, i);
        continue;
      }

      GET_TYPED_DATA(leftv, double, GET_PARAM_TYPE(pLeft), pLeft->data);
      GET_TYPED_DATA(rightv, double, GET_PARAM_TYPE(pRight), pRight->data);

      SET_DOUBLE_VAL(pOut->data, getVectorDoubleValueFnLeft(pLeft->data, i) * getVectorDoubleValueFnRight(pRight->data, i));
    }
  } else if (pLeft->numOfRows == 1) {
    sclMoveParamListData(pLeft, 1, 0);
    GET_TYPED_DATA(leftv, double, GET_PARAM_TYPE(pLeft), pLeft->data);
  
    for (; i >= 0 && i < pRight->numOfRows; i += step) {
      sclMoveParamListData(pRight, 1, i);
      sclMoveParamListData(pOut, 1, i);

      if (sclIsNull(pLeft, 0) || sclIsNull(pRight, i)) {
        sclSetNull(pOut, i);
        continue;
      }      

      SET_DOUBLE_VAL(pOut->data,getVectorDoubleValueFnLeft(pLeft->data, 0) * getVectorDoubleValueFnRight(pRight->data,i));
    }
  } else if (pRight->numOfRows == 1) {
    for (; i >= 0 && i < pLeft->numOfRows; i += step) {
      sclMoveParamListData(pLeft, 1, i);
      sclMoveParamListData(pOut, 1, i);
      
      if (sclIsNull(pLeft, i) || sclIsNull(pRight, 0)) {
        sclSetNull(pOut, i);
        continue;
      }

      SET_DOUBLE_VAL(pOut->data,getVectorDoubleValueFnLeft(pLeft->data,i) * getVectorDoubleValueFnRight(pRight->data,0));
    }
  }

  sclFreeParam(&leftParam);
  sclFreeParam(&rightParam);  
}

void vectorDivide(SScalarParam* pLeft, SScalarParam* pRight, SScalarParam *pOut, int32_t _ord) {
  int32_t i = ((_ord) == TSDB_ORDER_ASC) ? 0 : TMAX(pLeft->numOfRows, pRight->numOfRows) - 1;
  int32_t step = ((_ord) == TSDB_ORDER_ASC) ? 1 : -1;
  double leftv = 0, rightv = 0;

<<<<<<< HEAD
  SScalarParam leftParam = {.type = TSDB_DATA_TYPE_DOUBLE, .num = pLeft->numOfRows};
  SScalarParam rightParam = {.type = TSDB_DATA_TYPE_DOUBLE, .num = pRight->numOfRows};
  if (IS_VAR_DATA_TYPE(GET_PARAM_TYPE(pLeft))) {
    leftParam.data = calloc(leftParam.num, sizeof(double));
=======
  SScalarParam leftParam = {.type = TSDB_DATA_TYPE_DOUBLE, .num = pLeft->num};
  SScalarParam rightParam = {.type = TSDB_DATA_TYPE_DOUBLE, .num = pRight->num};
  if (IS_VAR_DATA_TYPE(pLeft->type)) {
    leftParam.data = taosMemoryCalloc(leftParam.num, sizeof(double));
>>>>>>> c4df3781
    if (NULL == leftParam.data) {
      sclError("malloc %d failed", (int32_t)(leftParam.num * sizeof(double)));
      return;
    }
    leftParam.orig.data = leftParam.data;

    if (vectorConvertImpl(pLeft, &leftParam)) {
      return;
    }
    pLeft = &leftParam;
  }
<<<<<<< HEAD
  if (IS_VAR_DATA_TYPE(GET_PARAM_TYPE(pRight))) {
    rightParam.data = calloc(rightParam.num, sizeof(double));
=======
  if (IS_VAR_DATA_TYPE(pRight->type)) {
    rightParam.data = taosMemoryCalloc(rightParam.num, sizeof(double));
>>>>>>> c4df3781
    if (NULL == rightParam.data) {
      sclError("malloc %d failed", (int32_t)(rightParam.num * sizeof(double)));
      sclFreeParam(&leftParam);
      return;
    }
    rightParam.orig.data = rightParam.data;
    
    if (vectorConvertImpl(pRight, &rightParam)) {
      sclFreeParam(&leftParam);
      sclFreeParam(&rightParam);
      return;
    }
    pRight = &rightParam;
  }


  _getDoubleValue_fn_t getVectorDoubleValueFnLeft = getVectorDoubleValueFn(GET_PARAM_TYPE(pLeft));
  _getDoubleValue_fn_t getVectorDoubleValueFnRight = getVectorDoubleValueFn(GET_PARAM_TYPE(pRight));

  if (pLeft->numOfRows == pRight->numOfRows) {
    for (; i < pRight->numOfRows && i >= 0; i += step) {
      sclMoveParamListData(pLeft, 1, i);
      sclMoveParamListData(pRight, 1, i);
      sclMoveParamListData(pOut, 1, i);
      
      if (sclIsNull(pLeft, i) || sclIsNull(pRight, i)) {
        sclSetNull(pOut, i);
        continue;
      }

      GET_TYPED_DATA(leftv, double, GET_PARAM_TYPE(pLeft), pLeft->data);
      GET_TYPED_DATA(rightv, double, GET_PARAM_TYPE(pRight), pRight->data);

      SET_DOUBLE_VAL(pOut->data, getVectorDoubleValueFnLeft(pLeft->data, i) / getVectorDoubleValueFnRight(pRight->data, i));
    }
  } else if (pLeft->numOfRows == 1) {
    for (; i >= 0 && i < pRight->numOfRows; i += step) {
      sclMoveParamListData(pRight, 1, i);
      sclMoveParamListData(pOut, 1, i);

      if (sclIsNull(pLeft, 0) || sclIsNull(pRight, i)) {
        sclSetNull(pOut, i);
        continue;
      }      

      SET_DOUBLE_VAL(pOut->data,getVectorDoubleValueFnLeft(pLeft->data, 0) / getVectorDoubleValueFnRight(pRight->data,i));
    }
  } else if (pRight->numOfRows == 1) {
    for (; i >= 0 && i < pLeft->numOfRows; i += step) {
      sclMoveParamListData(pLeft, 1, i);
      sclMoveParamListData(pOut, 1, i);
      
      if (sclIsNull(pLeft, i) || sclIsNull(pRight, 0)) {
        sclSetNull(pOut, i);
        continue;
      }

      SET_DOUBLE_VAL(pOut->data,getVectorDoubleValueFnLeft(pLeft->data,i) / getVectorDoubleValueFnRight(pRight->data,0));
    }
  }

  sclFreeParam(&leftParam);
  sclFreeParam(&rightParam);  
}

void vectorRemainder(SScalarParam* pLeft, SScalarParam* pRight, SScalarParam *pOut, int32_t _ord) {
  int32_t i = ((_ord) == TSDB_ORDER_ASC) ? 0 : TMAX(pLeft->numOfRows, pRight->numOfRows) - 1;
  int32_t step = ((_ord) == TSDB_ORDER_ASC) ? 1 : -1;
  double leftv = 0, rightv = 0;

<<<<<<< HEAD
  SScalarParam leftParam = {.type = TSDB_DATA_TYPE_DOUBLE, .num = pLeft->numOfRows};
  SScalarParam rightParam = {.type = TSDB_DATA_TYPE_DOUBLE, .num = pRight->numOfRows};
  if (IS_VAR_DATA_TYPE(GET_PARAM_TYPE(pLeft))) {
    leftParam.data = calloc(leftParam.num, sizeof(double));
=======
  SScalarParam leftParam = {.type = TSDB_DATA_TYPE_DOUBLE, .num = pLeft->num};
  SScalarParam rightParam = {.type = TSDB_DATA_TYPE_DOUBLE, .num = pRight->num};
  if (IS_VAR_DATA_TYPE(pLeft->type)) {
    leftParam.data = taosMemoryCalloc(leftParam.num, sizeof(double));
>>>>>>> c4df3781
    if (NULL == leftParam.data) {
      sclError("malloc %d failed", (int32_t)(leftParam.num * sizeof(double)));
      return;
    }
    leftParam.orig.data = leftParam.data;

    if (vectorConvertImpl(pLeft, &leftParam)) {
      return;
    }
    pLeft = &leftParam;
  }
<<<<<<< HEAD
  if (IS_VAR_DATA_TYPE(GET_PARAM_TYPE(pRight))) {
    rightParam.data = calloc(rightParam.num, sizeof(double));
=======
  if (IS_VAR_DATA_TYPE(pRight->type)) {
    rightParam.data = taosMemoryCalloc(rightParam.num, sizeof(double));
>>>>>>> c4df3781
    if (NULL == rightParam.data) {
      sclError("malloc %d failed", (int32_t)(rightParam.num * sizeof(double)));
      sclFreeParam(&leftParam);
      return;
    }
    rightParam.orig.data = rightParam.data;
    
    if (vectorConvertImpl(pRight, &rightParam)) {
      sclFreeParam(&leftParam);
      sclFreeParam(&rightParam);
      return;
    }
    pRight = &rightParam;
  }


  _getDoubleValue_fn_t getVectorDoubleValueFnLeft = getVectorDoubleValueFn(GET_PARAM_TYPE(pLeft));
  _getDoubleValue_fn_t getVectorDoubleValueFnRight = getVectorDoubleValueFn(GET_PARAM_TYPE(pRight));

  if (pLeft->numOfRows == pRight->numOfRows) {
    for (; i < pRight->numOfRows && i >= 0; i += step) {
      sclMoveParamListData(pLeft, 1, i);
      sclMoveParamListData(pRight, 1, i);
      sclMoveParamListData(pOut, 1, i);
      
      if (sclIsNull(pLeft, i) || sclIsNull(pRight, i)) {
        sclSetNull(pOut, i);
        continue;
      }

      double v, u = 0.0;
      GET_TYPED_DATA(v, double, GET_PARAM_TYPE(pRight), pRight->data);
      if (getComparFunc(TSDB_DATA_TYPE_DOUBLE, 0)(&v, &u) == 0) {
        sclSetNull(pOut, i);
        continue;
      }

      GET_TYPED_DATA(leftv, double, GET_PARAM_TYPE(pLeft), pLeft->data);
      GET_TYPED_DATA(rightv, double, GET_PARAM_TYPE(pRight), pRight->data);

      SET_DOUBLE_VAL(pOut->data, left - ((int64_t)(left / right)) * right);
    }
  } else if (pLeft->numOfRows == 1) {
    double left = getVectorDoubleValueFnLeft(pLeft->data, 0);

    for (; i >= 0 && i < pRight->numOfRows; i += step) {
      sclMoveParamListData(pRight, 1, i);
      sclMoveParamListData(pOut, 1, i);
      
      if (sclIsNull(pLeft, 0) || sclIsNull(pRight, i)) {
        sclSetNull(pOut, i);
        continue;
      }

      double v, u = 0.0;
      GET_TYPED_DATA(v, double, GET_PARAM_TYPE(pRight), pRight->data);
      if (getComparFunc(TSDB_DATA_TYPE_DOUBLE, 0)(&v, &u) == 0) {
        sclSetNull(pOut, i);
        continue;
      }

      double right = getVectorDoubleValueFnRight(pRight->data, i);
      SET_DOUBLE_VAL(pOut->data, left - ((int64_t)(left / right)) * right);
    }
  } else if (pRight->numOfRows == 1) {
    double right = getVectorDoubleValueFnRight(pRight->data, 0);

    for (; i >= 0 && i < pLeft->numOfRows; i += step) {
      sclMoveParamListData(pLeft, 1, i);
      sclMoveParamListData(pOut, 1, i);
      
      if (sclIsNull(pLeft, i) || sclIsNull(pRight, i)) {
        sclSetNull(pOut, i);
        continue;
      }

      double v, u = 0.0;
      GET_TYPED_DATA(v, double, GET_PARAM_TYPE(pRight), pRight->data);
      if (getComparFunc(TSDB_DATA_TYPE_DOUBLE, 0)(&v, &u) == 0) {
        sclSetNull(pOut, i);
        continue;
      }

      double left = getVectorDoubleValueFnLeft(pLeft->data, i);
      SET_DOUBLE_VAL(pOut->data, left - ((int64_t)(left / right)) * right);
    }
  }                                                                                                 

  sclFreeParam(&leftParam);
  sclFreeParam(&rightParam);  
}
#endif

void vectorConcat(SScalarParam* pLeft, SScalarParam* pRight, void *out, int32_t _ord) {
#if 0
  int32_t len = pLeft->bytes + pRight->bytes;

  int32_t i = ((_ord) == TSDB_ORDER_ASC) ? 0 : TMAX(pLeft->numOfRows, pRight->numOfRows) - 1;
  int32_t step = ((_ord) == TSDB_ORDER_ASC) ? 1 : -1;

  char *output = (char *)out;
  if (pLeft->numOfRows == pRight->numOfRows) {
    for (; i < pRight->numOfRows && i >= 0; i += step, output += len) {
      char* left = POINTER_SHIFT(pLeft->data, pLeft->bytes * i);
      char* right = POINTER_SHIFT(pRight->data, pRight->bytes * i);

      if (isNull(left, GET_PARAM_TYPE(pLeft)) || isNull(right, GET_PARAM_TYPE(pRight))) {
        setVardataNull(output, TSDB_DATA_TYPE_BINARY);
        continue;
      }

      // todo define a macro
      memcpy(varDataVal(output), varDataVal(left), varDataLen(left));
      memcpy(varDataVal(output) + varDataLen(left), varDataVal(right), varDataLen(right));
      varDataSetLen(output, varDataLen(left) + varDataLen(right));
    }
  } else if (pLeft->numOfRows == 1) {
    for (; i >= 0 && i < pRight->numOfRows; i += step, output += len) {
      char *right = POINTER_SHIFT(pRight->data, pRight->bytes * i);
      if (isNull(pLeft->data, GET_PARAM_TYPE(pLeft)) || isNull(right, GET_PARAM_TYPE(pRight))) {
        setVardataNull(output, TSDB_DATA_TYPE_BINARY);
        continue;
      }

      memcpy(varDataVal(output), varDataVal(pLeft->data), varDataLen(pLeft->data));
      memcpy(varDataVal(output) + varDataLen(pLeft->data), varDataVal(right), varDataLen(right));
      varDataSetLen(output, varDataLen(pLeft->data) + varDataLen(right));
    }
  } else if (pRight->numOfRows == 1) {
    for (; i >= 0 && i < pLeft->numOfRows; i += step, output += len) {
      char* left = POINTER_SHIFT(pLeft->data, pLeft->bytes * i);
      if (isNull(left, GET_PARAM_TYPE(pLeft)) || isNull(pRight->data, GET_PARAM_TYPE(pRight))) {
        SET_DOUBLE_NULL(output);
        continue;
      }

      memcpy(varDataVal(output), varDataVal(left), varDataLen(pRight->data));
      memcpy(varDataVal(output) + varDataLen(left), varDataVal(pRight->data), varDataLen(pRight->data));
      varDataSetLen(output, varDataLen(left) + varDataLen(pRight->data));
    }
  }
#endif
}

static void vectorBitAndHelper(SColumnInfoData* pLeftCol, SColumnInfoData* pRightCol, SColumnInfoData* pOutputCol, int32_t numOfRows, int32_t step, int32_t i) {
  _getBigintValue_fn_t getVectorBigintValueFnLeft  = getVectorBigintValueFn(pLeftCol->info.type);
  _getBigintValue_fn_t getVectorBigintValueFnRight = getVectorBigintValueFn(pRightCol->info.type);

<<<<<<< HEAD
  double *output = (double *)pOutputCol->pData;
=======
void vectorBitAnd(SScalarParam* pLeft, SScalarParam* pRight, SScalarParam *pOut, int32_t _ord) {
  int32_t i = ((_ord) == TSDB_ORDER_ASC) ? 0 : TMAX(pLeft->num, pRight->num) - 1;
  int32_t step = ((_ord) == TSDB_ORDER_ASC) ? 1 : -1;
  int64_t leftv = 0, rightv = 0;

  SScalarParam leftParam = {.type = TSDB_DATA_TYPE_BIGINT, .num = pLeft->num};
  SScalarParam rightParam = {.type = TSDB_DATA_TYPE_BIGINT, .num = pRight->num};
  if (IS_VAR_DATA_TYPE(pLeft->type)) {
    leftParam.data = taosMemoryCalloc(leftParam.num, sizeof(int64_t));
    if (NULL == leftParam.data) {
      sclError("malloc %d failed", (int32_t)(leftParam.num * sizeof(double)));
      return;
    }
    leftParam.orig.data = leftParam.data;
>>>>>>> c4df3781

  if (colDataIsNull_f(pRightCol->nullbitmap, 0)) {  // Set pLeft->numOfRows NULL value
    // TODO set numOfRows NULL value
  } else {
    for (; i >= 0 && i < numOfRows; i += step, output += 1) {
      *output = getVectorBigintValueFnLeft(pLeftCol->pData, i) & getVectorBigintValueFnRight(pRightCol->pData, 0);
    }
<<<<<<< HEAD
    pOutputCol->hasNull = pLeftCol->hasNull;
    if (pOutputCol->hasNull) {
      memcpy(pOutputCol->nullbitmap, pLeftCol->nullbitmap, BitmapLen(numOfRows));
=======
    pLeft = &leftParam;
  }
  if (IS_VAR_DATA_TYPE(pRight->type)) {
    rightParam.data = taosMemoryCalloc(rightParam.num, sizeof(int64_t));
    if (NULL == rightParam.data) {
      sclError("malloc %d failed", (int32_t)(rightParam.num * sizeof(double)));
      sclFreeParam(&leftParam);
      return;
>>>>>>> c4df3781
    }
  }
}

void vectorBitAnd(SScalarParam* pLeft, SScalarParam* pRight, SScalarParam *pOut, int32_t _ord) {
  SColumnInfoData *pOutputCol = pOut->columnData;
  pOut->numOfRows = TMAX(pLeft->numOfRows, pRight->numOfRows);

  int32_t i = ((_ord) == TSDB_ORDER_ASC) ? 0 : TMAX(pLeft->numOfRows, pRight->numOfRows) - 1;
  int32_t step = ((_ord) == TSDB_ORDER_ASC) ? 1 : -1;

  doConvertHelper(pLeft,  TSDB_DATA_TYPE_BIGINT);
  doConvertHelper(pRight, TSDB_DATA_TYPE_BIGINT);

  SColumnInfoData *pLeftCol  = pLeft->columnData;
  SColumnInfoData *pRightCol = pRight->columnData;

  _getBigintValue_fn_t getVectorBigintValueFnLeft  = getVectorBigintValueFn(GET_PARAM_TYPE(pLeft));
  _getBigintValue_fn_t getVectorBigintValueFnRight = getVectorBigintValueFn(GET_PARAM_TYPE(pRight));

  int64_t *output = (int64_t *)pOutputCol->pData;
  if (pLeft->numOfRows == pRight->numOfRows) {
    for (; i < pRight->numOfRows && i >= 0; i += step, output += 1) {
      *output = getVectorBigintValueFnLeft(pLeftCol->pData, i) & getVectorBigintValueFnRight(pRightCol->pData, i);
    }

    pOutputCol->hasNull = (pLeftCol->hasNull || pRightCol->hasNull);
    if (pOutputCol->hasNull) {
      int32_t numOfBitLen = BitmapLen(pLeft->numOfRows);
      for (int32_t j = 0; j < numOfBitLen; ++j) {
        pOutputCol->nullbitmap[j] = pLeftCol->nullbitmap[j] & pRightCol->nullbitmap[j];
      }
    }

  } else if (pLeft->numOfRows == 1) {
    vectorBitAndHelper(pRightCol, pLeftCol, pOutputCol, pRight->numOfRows, step, i);
  } else if (pRight->numOfRows == 1) {
    vectorBitAndHelper(pLeftCol, pRightCol, pOutputCol, pLeft->numOfRows, step, i);
  }
}

static void vectorBitOrHelper(SColumnInfoData* pLeftCol, SColumnInfoData* pRightCol, SColumnInfoData* pOutputCol, int32_t numOfRows, int32_t step, int32_t i) {
  _getBigintValue_fn_t getVectorBigintValueFnLeft  = getVectorBigintValueFn(pLeftCol->info.type);
  _getBigintValue_fn_t getVectorBigintValueFnRight = getVectorBigintValueFn(pRightCol->info.type);

<<<<<<< HEAD
  int64_t *output = (int64_t *)pOutputCol->pData;
=======
  SScalarParam leftParam = {.type = TSDB_DATA_TYPE_BIGINT, .num = pLeft->num};
  SScalarParam rightParam = {.type = TSDB_DATA_TYPE_BIGINT, .num = pRight->num};
  if (IS_VAR_DATA_TYPE(pLeft->type)) {
    leftParam.data = taosMemoryCalloc(leftParam.num, sizeof(int64_t));
    if (NULL == leftParam.data) {
      sclError("malloc %d failed", (int32_t)(leftParam.num * sizeof(double)));
      return;
    }
    leftParam.orig.data = leftParam.data;
>>>>>>> c4df3781

  if (colDataIsNull_f(pRightCol->nullbitmap, 0)) {  // Set pLeft->numOfRows NULL value
    // TODO set numOfRows NULL value
  } else {
    int64_t rx = getVectorBigintValueFnRight(pRightCol->pData, 0);
    for (; i >= 0 && i < numOfRows; i += step, output += 1) {
      *output = getVectorBigintValueFnLeft(pLeftCol->pData, i) | rx;
    }
<<<<<<< HEAD
    pOutputCol->hasNull = pLeftCol->hasNull;
    if (pOutputCol->hasNull) {
      memcpy(pOutputCol->nullbitmap, pLeftCol->nullbitmap, BitmapLen(numOfRows));
=======
    pLeft = &leftParam;
  }
  if (IS_VAR_DATA_TYPE(pRight->type)) {
    rightParam.data = taosMemoryCalloc(rightParam.num, sizeof(int64_t));
    if (NULL == rightParam.data) {
      sclError("malloc %d failed", (int32_t)(rightParam.num * sizeof(double)));
      sclFreeParam(&leftParam);
      return;
>>>>>>> c4df3781
    }
  }
}

void vectorBitOr(SScalarParam* pLeft, SScalarParam* pRight, SScalarParam *pOut, int32_t _ord) {
  SColumnInfoData *pOutputCol = pOut->columnData;
  pOut->numOfRows = TMAX(pLeft->numOfRows, pRight->numOfRows);

  int32_t i = ((_ord) == TSDB_ORDER_ASC) ? 0 : TMAX(pLeft->numOfRows, pRight->numOfRows) - 1;
  int32_t step = ((_ord) == TSDB_ORDER_ASC) ? 1 : -1;

  doConvertHelper(pLeft,  TSDB_DATA_TYPE_BIGINT);
  doConvertHelper(pRight, TSDB_DATA_TYPE_BIGINT);

  SColumnInfoData *pLeftCol   = pLeft->columnData;
  SColumnInfoData *pRightCol  = pRight->columnData;

  _getBigintValue_fn_t getVectorBigintValueFnLeft  = getVectorBigintValueFn(GET_PARAM_TYPE(pLeft));
  _getBigintValue_fn_t getVectorBigintValueFnRight = getVectorBigintValueFn(GET_PARAM_TYPE(pRight));

  int64_t *output = (int64_t *)pOutputCol->pData;
  if (pLeft->numOfRows == pRight->numOfRows) {
    for (; i < pRight->numOfRows && i >= 0; i += step, output += 1) {
      *output = getVectorBigintValueFnLeft(pLeftCol->pData, i) | getVectorBigintValueFnRight(pRightCol->pData, i);
    }

    pOutputCol->hasNull = (pLeftCol->hasNull || pRightCol->hasNull);
    if (pOutputCol->hasNull) {
      int32_t numOfBitLen = BitmapLen(pLeft->numOfRows);
      for (int32_t j = 0; j < numOfBitLen; ++j) {
        pOutputCol->nullbitmap[j] = pLeftCol->nullbitmap[j] | pRightCol->nullbitmap[j];
      }
    }
  } else if (pLeft->numOfRows == 1) {
    vectorBitOrHelper(pRightCol, pLeftCol, pOutputCol, pRight->numOfRows, step, i);
  } else if (pRight->numOfRows == 1) {
    vectorBitOrHelper(pLeftCol, pRightCol, pOutputCol, pLeft->numOfRows, step, i);
  }
}

void vectorCompareImpl(SScalarParam* pLeft, SScalarParam* pRight, SScalarParam *pOut, int32_t _ord, int32_t optr) {
  int32_t       i = ((_ord) == TSDB_ORDER_ASC) ? 0 : TMAX(pLeft->numOfRows, pRight->numOfRows) - 1;
  int32_t       step = ((_ord) == TSDB_ORDER_ASC) ? 1 : -1;
  __compar_fn_t fp = filterGetCompFunc(GET_PARAM_TYPE(pLeft), optr);

  pOut->numOfRows = TMAX(pLeft->numOfRows, pRight->numOfRows);

  if (pRight->pHashFilter != NULL) {
    for (; i >= 0 && i < pLeft->numOfRows; i += step) {
      if (colDataIsNull(pLeft->columnData, pLeft->numOfRows, i, NULL) /*||
          colDataIsNull(pRight->columnData, pRight->numOfRows, i, NULL)*/) {
        continue;
      }

      char *pLeftData = colDataGetData(pLeft->columnData, i);
      bool  res = filterDoCompare(fp, optr, pLeftData, pRight->pHashFilter);
      colDataAppend(pOut->columnData, i, (char *)&res, false);
    }
    return;
  }

  if (pLeft->numOfRows == pRight->numOfRows) {
    for (; i < pRight->numOfRows && i >= 0; i += step) {
      if (colDataIsNull(pLeft->columnData, pLeft->numOfRows, i, NULL) ||
          colDataIsNull(pRight->columnData, pRight->numOfRows, i, NULL)) {
        continue;  // TODO set null or ignore
      }

      char *pLeftData = colDataGetData(pLeft->columnData, i);
      char *pRightData = colDataGetData(pRight->columnData, i);
      bool  res = filterDoCompare(fp, optr, pLeftData, pRightData);
      colDataAppend(pOut->columnData, i, (char *)&res, false);
    }
  } else if (pRight->numOfRows == 1) {
    char *pRightData = colDataGetData(pRight->columnData, 0);
    ASSERT(pLeft->pHashFilter == NULL);

    for (; i >= 0 && i < pLeft->numOfRows; i += step) {
      if (colDataIsNull(pLeft->columnData, pLeft->numOfRows, i, NULL) /*||
          colDataIsNull(pRight->columnData, pRight->numOfRows, i, NULL)*/) {
        continue;
      }

      char *pLeftData = colDataGetData(pLeft->columnData, i);
      bool  res = filterDoCompare(fp, optr, pLeftData, pRightData);
      colDataAppend(pOut->columnData, i, (char *)&res, false);
    }
  } else if (pLeft->numOfRows == 1) {
    char *pLeftData = colDataGetData(pLeft->columnData, 0);

    for (; i >= 0 && i < pRight->numOfRows; i += step) {
      if (colDataIsNull(pRight->columnData, pRight->numOfRows, i, NULL) /*||
          colDataIsNull(pRight->columnData, pRight->numOfRows, i, NULL)*/) {
        continue;
      }

      char *pRightData = colDataGetData(pLeft->columnData, i);
      bool  res = filterDoCompare(fp, optr, pLeftData, pRightData);
      colDataAppend(pOut->columnData, i, (char *)&res, false);
    }
  }
}

void vectorCompare(SScalarParam* pLeft, SScalarParam* pRight, SScalarParam *pOut, int32_t _ord, int32_t optr) {
  SScalarParam pLeftOut = {0}; 
  SScalarParam pRightOut = {0};
  
  vectorConvert(pLeft, pRight, &pLeftOut, &pRightOut);

  SScalarParam *param1 = NULL; 
  SScalarParam *param2 = NULL;

  if (pLeftOut.columnData != NULL) {
    param1 = &pLeftOut;
  } else {
    param1 = pLeft;
  }

  if (pRightOut.columnData != NULL) {
    param2 = &pRightOut;
  } else {
    param2 = pRight;
  }

  vectorCompareImpl(param1, param2, pOut, _ord, optr);
  sclFreeParam(&pLeftOut);
  sclFreeParam(&pRightOut);  
}

void vectorGreater(SScalarParam* pLeft, SScalarParam* pRight, SScalarParam *pOut, int32_t _ord) {
  vectorCompare(pLeft, pRight, pOut, _ord, OP_TYPE_GREATER_THAN);
}

void vectorGreaterEqual(SScalarParam* pLeft, SScalarParam* pRight, SScalarParam *pOut, int32_t _ord) {
  vectorCompare(pLeft, pRight, pOut, _ord, OP_TYPE_GREATER_EQUAL);
}

void vectorLower(SScalarParam* pLeft, SScalarParam* pRight, SScalarParam *pOut, int32_t _ord) {
  vectorCompare(pLeft, pRight, pOut, _ord, OP_TYPE_LOWER_THAN);
}

void vectorLowerEqual(SScalarParam* pLeft, SScalarParam* pRight, SScalarParam *pOut, int32_t _ord) {
  vectorCompare(pLeft, pRight, pOut, _ord, OP_TYPE_LOWER_EQUAL);
}

void vectorEqual(SScalarParam* pLeft, SScalarParam* pRight, SScalarParam *pOut, int32_t _ord) {
  vectorCompare(pLeft, pRight, pOut, _ord, OP_TYPE_EQUAL);
}

void vectorNotEqual(SScalarParam* pLeft, SScalarParam* pRight, SScalarParam *pOut, int32_t _ord) {
  vectorCompare(pLeft, pRight, pOut, _ord, OP_TYPE_NOT_EQUAL);
}

void vectorIn(SScalarParam* pLeft, SScalarParam* pRight, SScalarParam *pOut, int32_t _ord) {
  vectorCompare(pLeft, pRight, pOut, _ord, OP_TYPE_IN);
}

void vectorNotIn(SScalarParam* pLeft, SScalarParam* pRight, SScalarParam *pOut, int32_t _ord) {
  vectorCompare(pLeft, pRight, pOut, _ord, OP_TYPE_NOT_IN);
}

void vectorLike(SScalarParam* pLeft, SScalarParam* pRight, SScalarParam *pOut, int32_t _ord) {
  vectorCompare(pLeft, pRight, pOut, _ord, OP_TYPE_LIKE);
}

void vectorNotLike(SScalarParam* pLeft, SScalarParam* pRight, SScalarParam *pOut, int32_t _ord) {
  vectorCompare(pLeft, pRight, pOut, _ord, OP_TYPE_NOT_LIKE);
}

void vectorMatch(SScalarParam* pLeft, SScalarParam* pRight, SScalarParam *pOut, int32_t _ord) {
  vectorCompare(pLeft, pRight, pOut, _ord, OP_TYPE_MATCH);
}

void vectorNotMatch(SScalarParam* pLeft, SScalarParam* pRight, SScalarParam *pOut, int32_t _ord) {
  vectorCompare(pLeft, pRight, pOut, _ord, OP_TYPE_NMATCH);
}

void vectorIsNull(SScalarParam* pLeft, SScalarParam* pRight, SScalarParam *pOut, int32_t _ord) {
  for(int32_t i = 0; i < pLeft->numOfRows; ++i) {
    int8_t v = 0;
    if (colDataIsNull(pLeft->columnData, pLeft->numOfRows, i, NULL)) {
      v = 1;
    }
    colDataAppend(pOut->columnData, i, (char*) &v, false);
  }

  pOut->numOfRows = pLeft->numOfRows;
}

void vectorNotNull(SScalarParam* pLeft, SScalarParam* pRight, SScalarParam *pOut, int32_t _ord) {
  for(int32_t i = 0; i < pLeft->numOfRows; ++i) {
    int8_t v = 1;
    if (colDataIsNull(pLeft->columnData, pLeft->numOfRows, i, NULL)) {
      v = 0;
    }
    colDataAppend(pOut->columnData, i, (char*) &v, false);
  }
  pOut->numOfRows = pLeft->numOfRows;
}

void vectorIsTrue(SScalarParam* pLeft, SScalarParam* pRight, SScalarParam *pOut, int32_t _ord) {
  vectorConvertImpl(pLeft, pOut);
}

_bin_scalar_fn_t getBinScalarOperatorFn(int32_t binFunctionId) {
  switch (binFunctionId) {
    case OP_TYPE_ADD:
      return vectorMathAdd;
    case OP_TYPE_SUB:
      return vectorMathSub;
    case OP_TYPE_MULTI:
      return vectorMathMultiply;
    case OP_TYPE_DIV:
      return vectorMathDivide;
    case OP_TYPE_MOD:
      return vectorMathRemainder;
    case OP_TYPE_GREATER_THAN:
      return vectorGreater;
    case OP_TYPE_GREATER_EQUAL:
      return vectorGreaterEqual;
    case OP_TYPE_LOWER_THAN:
      return vectorLower;
    case OP_TYPE_LOWER_EQUAL:
      return vectorLowerEqual;
    case OP_TYPE_EQUAL:
      return vectorEqual;
    case OP_TYPE_NOT_EQUAL:
      return vectorNotEqual;
    case OP_TYPE_IN:
      return vectorIn;
    case OP_TYPE_NOT_IN:
      return vectorNotIn;
    case OP_TYPE_LIKE:
      return vectorLike;
    case OP_TYPE_NOT_LIKE:
      return vectorNotLike;
    case OP_TYPE_MATCH:
      return vectorMatch;
    case OP_TYPE_NMATCH:
      return vectorNotMatch;
    case OP_TYPE_IS_NULL:
      return vectorIsNull;
    case OP_TYPE_IS_NOT_NULL:
      return vectorNotNull;
    case OP_TYPE_BIT_AND:
      return vectorBitAnd;
    case OP_TYPE_BIT_OR:
      return vectorBitOr;
    case OP_TYPE_IS_TRUE:
      return vectorIsTrue;
    default:
      assert(0);
      return NULL;
  }
}<|MERGE_RESOLUTION|>--- conflicted
+++ resolved
@@ -25,7 +25,7 @@
 #include "tdatablock.h"
 #include "ttypes.h"
 
-//GET_TYPED_DATA(v, double, GET_PARAM_TYPE(pRight), (char *)&((right)[i]));                                
+//GET_TYPED_DATA(v, double, GET_PARAM_TYPE(pRight), (char *)&((right)[i]));
 
 void calc_i32_i32_add(void *left, void *right, int32_t numLeft, int32_t numRight, void *output, int32_t order) {
   int32_t *pLeft = (int32_t *)left;
@@ -63,9 +63,6 @@
     }
   }
 }
-
-#define GET_PARAM_TYPE(_c)   ((_c)->columnData->info.type)
-#define GET_PARAM_BYTES(_c)  ((_c)->pColumnInfoData[0]->info.bytes)
 
 typedef double (*_getDoubleValue_fn_t)(void *src, int32_t index);
 
@@ -307,25 +304,10 @@
 
     char* data = colDataGetData(pIn->columnData, i);
     if (TSDB_DATA_TYPE_BINARY == inType) {
-<<<<<<< HEAD
       memcpy(tmp, varDataVal(data), varDataLen(data));
       tmp[varDataLen(data)] = 0;
     } else {
       ASSERT (varDataLen(data) <= bufSize);
-=======
-      if (varDataLen(pIn->data) >= bufSize) {
-        bufSize = varDataLen(pIn->data) + 1;
-        tmp = taosMemoryRealloc(tmp, bufSize);
-      }
-
-      memcpy(tmp, varDataVal(pIn->data), varDataLen(pIn->data));
-      tmp[varDataLen(pIn->data)] = 0;
-    } else {
-      if (varDataLen(pIn->data) * TSDB_NCHAR_SIZE >= bufSize) {
-        bufSize = varDataLen(pIn->data) * TSDB_NCHAR_SIZE + 1;
-        tmp = taosMemoryRealloc(tmp, bufSize);
-      }
->>>>>>> c4df3781
       
       int len = taosUcs4ToMbs((TdUcs4*)varDataVal(data), varDataLen(data), tmp);
       if (len < 0){
@@ -340,12 +322,7 @@
     (*func)(tmp, pOut, i);
   }
   
-<<<<<<< HEAD
-  tfree(tmp);
-=======
   taosMemoryFreeClear(tmp);
-
->>>>>>> c4df3781
   return TSDB_CODE_SUCCESS;
 }
 
@@ -353,8 +330,8 @@
 int32_t vectorConvertImpl(SScalarParam* pIn, SScalarParam* pOut) {
   SColumnInfoData* pInputCol  = pIn->columnData;
   SColumnInfoData* pOutputCol = pOut->columnData;
-  
-  int16_t inType   = pInputCol->info.type; 
+
+  int16_t inType   = pInputCol->info.type;
   int16_t outType  = pOutputCol->info.type;
 
   if (IS_VAR_DATA_TYPE(inType)) {
@@ -392,7 +369,7 @@
       }
       break;
     }
-    case TSDB_DATA_TYPE_UTINYINT:  
+    case TSDB_DATA_TYPE_UTINYINT:
     case TSDB_DATA_TYPE_USMALLINT:
     case TSDB_DATA_TYPE_UINT:
     case TSDB_DATA_TYPE_UBIGINT:
@@ -495,7 +472,6 @@
     return TSDB_CODE_SUCCESS;
   }
 
-<<<<<<< HEAD
   if (type != GET_PARAM_TYPE(param1)) {
     SDataType t = {.type = type, .bytes = tDataTypes[type].bytes};
     paramOut1->numOfRows = param1->numOfRows;
@@ -503,29 +479,15 @@
     paramOut1->columnData = createColumnInfoData(&t, param1->numOfRows);
     if (paramOut1->columnData == NULL) {
       return terrno;
-=======
-  if (type != param1->type) {
-    paramOut1->bytes = param1->bytes;
-    paramOut1->type = type;
-    paramOut1->num = param1->num;
-    paramOut1->data = taosMemoryMalloc(paramOut1->num * tDataTypes[paramOut1->type].bytes);
-    if (NULL == paramOut1->data) {
-      return TSDB_CODE_QRY_OUT_OF_MEMORY;
->>>>>>> c4df3781
     }
 
     code = vectorConvertImpl(param1, paramOut1);
     if (code) {
-<<<<<<< HEAD
-//      tfree(paramOut1->data);
-=======
-      taosMemoryFreeClear(paramOut1->data);
->>>>>>> c4df3781
+//      taosMemoryFreeClear(paramOut1->data);
       return code;
     }
   }
   
-<<<<<<< HEAD
   if (type != GET_PARAM_TYPE(param2)) {
     SDataType t = {.type = type, .bytes = tDataTypes[type].bytes};
     paramOut2->numOfRows = param2->numOfRows;
@@ -537,23 +499,6 @@
 
     code = vectorConvertImpl(param2, paramOut2);
     if (code) {
-=======
-  if (type != param2->type) {
-    paramOut2->bytes = param2->bytes;
-    paramOut2->type = type;
-    paramOut2->num = param2->num;
-    paramOut2->data = taosMemoryMalloc(paramOut2->num * tDataTypes[paramOut2->type].bytes);
-    if (NULL == paramOut2->data) {
-      taosMemoryFreeClear(paramOut1->data);
-      return TSDB_CODE_QRY_OUT_OF_MEMORY;
-    }
-    paramOut2->orig.data = paramOut2->data;
-    
-    code = vectorConvertImpl(param2, paramOut2);
-    if (code) {
-      taosMemoryFreeClear(paramOut1->data);
-      taosMemoryFreeClear(paramOut2->data);
->>>>>>> c4df3781
       return code;
     }
   }
@@ -561,7 +506,6 @@
   return TSDB_CODE_SUCCESS;
 }
 
-<<<<<<< HEAD
 static int32_t doConvertHelper(SScalarParam* pParam, int32_t type) {
   SScalarParam param = {0};
   SColumnInfoData* pCol = pParam->columnData;
@@ -574,20 +518,6 @@
     if (param.columnData == NULL) {
       sclError("malloc %d failed", (int32_t)(pParam->numOfRows * sizeof(double)));
       return TSDB_CODE_OUT_OF_MEMORY;
-=======
-void vectorMath(SScalarParam* pLeft, SScalarParam* pRight, SScalarParam *pOut, int32_t _ord, _mathFunc func) {
-  int32_t i = ((_ord) == TSDB_ORDER_ASC) ? 0 : TMAX(pLeft->num, pRight->num) - 1;
-  int32_t step = ((_ord) == TSDB_ORDER_ASC) ? 1 : -1;
-  double leftv = 0, rightv = 0;
-  bool isNull = false;
-  SScalarParam leftParam = {.type = TSDB_DATA_TYPE_DOUBLE, .num = pLeft->num, .dataInBlock = false};
-  SScalarParam rightParam = {.type = TSDB_DATA_TYPE_DOUBLE, .num = pRight->num, .dataInBlock = false};
-  if (IS_VAR_DATA_TYPE(pLeft->type)) {
-    leftParam.data = taosMemoryCalloc(leftParam.num, sizeof(double));
-    if (NULL == leftParam.data) {
-      sclError("malloc %d failed", (int32_t)(leftParam.num * sizeof(double)));
-      return;
->>>>>>> c4df3781
     }
 
     int32_t code = vectorConvertImpl(pParam, &param);
@@ -598,7 +528,6 @@
     colDataDestroy(pParam->columnData);
     pParam->columnData = param.columnData;
   }
-<<<<<<< HEAD
 
   return TSDB_CODE_SUCCESS;
 }
@@ -615,14 +544,6 @@
   } else {
     for (; i >= 0 && i < numOfRows; i += step, output += 1) {
       *output = getVectorDoubleValueFnLeft(pLeftCol->pData, i) + getVectorDoubleValueFnRight(pRightCol->pData, 0);
-=======
-  if (IS_VAR_DATA_TYPE(pRight->type)) {
-    rightParam.data = taosMemoryCalloc(rightParam.num, sizeof(double));
-    if (NULL == rightParam.data) {
-      sclError("malloc %d failed", (int32_t)(rightParam.num * sizeof(double)));
-      sclFreeParam(&leftParam);
-      return;
->>>>>>> c4df3781
     }
     pOutputCol->hasNull = pLeftCol->hasNull;
     if (pOutputCol->hasNull) {
@@ -919,561 +840,6 @@
   }
 }
 
-#if 0
-void vectorAdd(SScalarParam* pLeft, SScalarParam* pRight, SScalarParam *pOut, int32_t _ord) {
-  vectorMath(pLeft, pRight, pOut, _ord, mathAdd);
-}
-
-void vectorSub(SScalarParam* pLeft, SScalarParam* pRight, SScalarParam *pOut, int32_t _ord) {
-  vectorMath(pLeft, pRight, pOut, _ord, mathSub);
-}
-
-void vectorMultiply(SScalarParam* pLeft, SScalarParam* pRight, SScalarParam *pOut, int32_t _ord) {
-  vectorMath(pLeft, pRight, pOut, _ord, mathMultiply);
-}
-
-void vectorDivide(SScalarParam* pLeft, SScalarParam* pRight, SScalarParam *pOut, int32_t _ord) {
-  vectorMath(pLeft, pRight, pOut, _ord, mathDivide);
-}
-
-void vectorRemainder(SScalarParam* pLeft, SScalarParam* pRight, SScalarParam *pOut, int32_t _ord) {
-  vectorMath(pLeft, pRight, pOut, _ord, mathRemainder);
-}
-
-//#if 0
-void vectorAdd(SScalarParam* pLeft, SScalarParam* pRight, SScalarParam *pOut, int32_t _ord) {
-  int32_t i = ((_ord) == TSDB_ORDER_ASC) ? 0 : TMAX(pLeft->numOfRows, pRight->numOfRows) - 1;
-  int32_t step = ((_ord) == TSDB_ORDER_ASC) ? 1 : -1;
-  double leftv = 0, rightv = 0;
-<<<<<<< HEAD
-  SScalarParam leftParam = {.type = TSDB_DATA_TYPE_DOUBLE, .num = pLeft->numOfRows, .dataInBlock = false};
-  SScalarParam rightParam = {.type = TSDB_DATA_TYPE_DOUBLE, .num = pRight->numOfRows, .dataInBlock = false};
-  if (IS_VAR_DATA_TYPE(GET_PARAM_TYPE(pLeft))) {
-    leftParam.data = calloc(leftParam.num, sizeof(double));
-=======
-  SScalarParam leftParam = {.type = TSDB_DATA_TYPE_DOUBLE, .num = pLeft->num, .dataInBlock = false};
-  SScalarParam rightParam = {.type = TSDB_DATA_TYPE_DOUBLE, .num = pRight->num, .dataInBlock = false};
-  if (IS_VAR_DATA_TYPE(pLeft->type)) {
-    leftParam.data = taosMemoryCalloc(leftParam.num, sizeof(double));
->>>>>>> c4df3781
-    if (NULL == leftParam.data) {
-      sclError("malloc %d failed", (int32_t)(leftParam.num * sizeof(double)));
-      return;
-    }
-    leftParam.orig.data = leftParam.data;
-
-    if (vectorConvertImpl(pLeft, &leftParam)) {
-      return;
-    }
-    pLeft = &leftParam;
-  }
-<<<<<<< HEAD
-  if (IS_VAR_DATA_TYPE(GET_PARAM_TYPE(pRight))) {
-    rightParam.data = calloc(rightParam.num, sizeof(double));
-=======
-  if (IS_VAR_DATA_TYPE(pRight->type)) {
-    rightParam.data = taosMemoryCalloc(rightParam.num, sizeof(double));
->>>>>>> c4df3781
-    if (NULL == rightParam.data) {
-      sclError("malloc %d failed", (int32_t)(rightParam.num * sizeof(double)));
-      sclFreeParam(&leftParam);
-      return;
-    }
-    rightParam.orig.data = rightParam.data;
-    
-    if (vectorConvertImpl(pRight, &rightParam)) {
-      sclFreeParam(&leftParam);
-      sclFreeParam(&rightParam);
-      return;
-    }
-    pRight = &rightParam;
-  }
-
-  if (pLeft->numOfRows == pRight->numOfRows) {
-    for (; i < pRight->numOfRows && i >= 0; i += step) {
-      sclMoveParamListData(pLeft, 1, i);
-      sclMoveParamListData(pRight, 1, i);
-      sclMoveParamListData(pOut, 1, i);
-      
-      if (sclIsNull(pLeft, i) || sclIsNull(pRight, i)) {
-        sclSetNull(pOut, i);
-        continue;
-      }
-
-      GET_TYPED_DATA(leftv, double, GET_PARAM_TYPE(pLeft), pLeft->data);
-      GET_TYPED_DATA(rightv, double, GET_PARAM_TYPE(pRight), pRight->data);
-
-      SET_DOUBLE_VAL(pOut->data, leftv + rightv);
-    }
-  } else if (pLeft->numOfRows == 1) {
-    sclMoveParamListData(pLeft, 1, 0);
-    GET_TYPED_DATA(leftv, double, GET_PARAM_TYPE(pLeft), pLeft->data);
-
-    for (; i >= 0 && i < pRight->numOfRows; i += step) {
-      sclMoveParamListData(pRight, 1, i);
-      sclMoveParamListData(pOut, 1, i);
-
-      if (sclIsNull(pLeft, 0) || sclIsNull(pRight, i)) {
-        sclSetNull(pOut, i);
-        continue;
-      }      
-
-      GET_TYPED_DATA(rightv, double, GET_PARAM_TYPE(pRight), pRight->data);
-      
-      SET_DOUBLE_VAL(pOut->data, leftv + rightv);
-    }
-  } else if (pRight->numOfRows == 1) {
-    sclMoveParamListData(pRight, 1, 0);
-    GET_TYPED_DATA(rightv, double, GET_PARAM_TYPE(pRight), pRight->data);
-    
-    for (; i >= 0 && i < pLeft->numOfRows; i += step) {
-      sclMoveParamListData(pLeft, 1, i);
-      sclMoveParamListData(pOut, 1, i);
-      
-      if (sclIsNull(pLeft, i) || sclIsNull(pRight, 0)) {
-        sclSetNull(pOut, i);
-        continue;
-      }
-
-      GET_TYPED_DATA(leftv, double, GET_PARAM_TYPE(pLeft), pLeft->data);
-      
-      SET_DOUBLE_VAL(pOut->data, leftv + rightv);
-    }
-  }
-
-  sclFreeParam(&leftParam);
-  sclFreeParam(&rightParam);  
-}
-
-void vectorSub(SScalarParam* pLeft, SScalarParam* pRight, SScalarParam *pOut, int32_t _ord) {
-  int32_t i = ((_ord) == TSDB_ORDER_ASC) ? 0 : TMAX(pLeft->numOfRows, pRight->numOfRows) - 1;
-  int32_t step = ((_ord) == TSDB_ORDER_ASC) ? 1 : -1;
-  double leftv = 0, rightv = 0;
-
-<<<<<<< HEAD
-  SScalarParam leftParam = {.type = TSDB_DATA_TYPE_DOUBLE, .num = pLeft->numOfRows};
-  SScalarParam rightParam = {.type = TSDB_DATA_TYPE_DOUBLE, .num = pRight->numOfRows};
-  if (IS_VAR_DATA_TYPE(GET_PARAM_TYPE(pLeft))) {
-    leftParam.data = calloc(leftParam.num, sizeof(double));
-=======
-  SScalarParam leftParam = {.type = TSDB_DATA_TYPE_DOUBLE, .num = pLeft->num};
-  SScalarParam rightParam = {.type = TSDB_DATA_TYPE_DOUBLE, .num = pRight->num};
-  if (IS_VAR_DATA_TYPE(pLeft->type)) {
-    leftParam.data = taosMemoryCalloc(leftParam.num, sizeof(double));
->>>>>>> c4df3781
-    if (NULL == leftParam.data) {
-      sclError("malloc %d failed", (int32_t)(leftParam.num * sizeof(double)));
-      return;
-    }
-    leftParam.orig.data = leftParam.data;
-
-    if (vectorConvertImpl(pLeft, &leftParam)) {
-      return;
-    }
-    pLeft = &leftParam;
-  }
-<<<<<<< HEAD
-  if (IS_VAR_DATA_TYPE(GET_PARAM_TYPE(pRight))) {
-    rightParam.data = calloc(rightParam.num, sizeof(double));
-=======
-  if (IS_VAR_DATA_TYPE(pRight->type)) {
-    rightParam.data = taosMemoryCalloc(rightParam.num, sizeof(double));
->>>>>>> c4df3781
-    if (NULL == rightParam.data) {
-      sclError("malloc %d failed", (int32_t)(rightParam.num * sizeof(double)));
-      sclFreeParam(&leftParam);
-      return;
-    }
-    rightParam.orig.data = rightParam.data;
-    
-    if (vectorConvertImpl(pRight, &rightParam)) {
-      sclFreeParam(&leftParam);
-      sclFreeParam(&rightParam);
-      return;
-    }
-    pRight = &rightParam;
-  }
-
-
-  _getDoubleValue_fn_t getVectorDoubleValueFnLeft = getVectorDoubleValueFn(GET_PARAM_TYPE(pLeft));
-  _getDoubleValue_fn_t getVectorDoubleValueFnRight = getVectorDoubleValueFn(GET_PARAM_TYPE(pRight));
-
-  if (pLeft->numOfRows == pRight->numOfRows) {
-    for (; i < pRight->numOfRows && i >= 0; i += step) {
-      sclMoveParamListData(pLeft, 1, i);
-      sclMoveParamListData(pRight, 1, i);
-      sclMoveParamListData(pOut, 1, i);
-      
-      if (sclIsNull(pLeft, i) || sclIsNull(pRight, i)) {
-        sclSetNull(pOut, i);
-        continue;
-      }
-
-      GET_TYPED_DATA(leftv, double, GET_PARAM_TYPE(pLeft), pLeft->data);
-      GET_TYPED_DATA(rightv, double, GET_PARAM_TYPE(pRight), pRight->data);
-
-      SET_DOUBLE_VAL(pOut->data, getVectorDoubleValueFnLeft(pLeft->data, i) - getVectorDoubleValueFnRight(pRight->data, i));
-    }
-  } else if (pLeft->numOfRows == 1) {
-    sclMoveParamListData(pLeft, 1, 0);
-    GET_TYPED_DATA(leftv, double, GET_PARAM_TYPE(pLeft), pLeft->data);
-  
-    for (; i >= 0 && i < pRight->numOfRows; i += step) {
-      sclMoveParamListData(pRight, 1, i);
-      sclMoveParamListData(pOut, 1, i);
-
-      if (sclIsNull(pLeft, 0) || sclIsNull(pRight, i)) {
-        sclSetNull(pOut, i);
-        continue;
-      }      
-
-      SET_DOUBLE_VAL(pOut->data,getVectorDoubleValueFnLeft(pLeft->data, 0) - getVectorDoubleValueFnRight(pRight->data,i));
-    }
-  } else if (pRight->numOfRows == 1) {
-    for (; i >= 0 && i < pLeft->numOfRows; i += step) {
-      sclMoveParamListData(pLeft, 1, i);
-      sclMoveParamListData(pOut, 1, i);
-      
-      if (sclIsNull(pLeft, i) || sclIsNull(pRight, 0)) {
-        sclSetNull(pOut, i);
-        continue;
-      }
-
-      SET_DOUBLE_VAL(pOut->data,getVectorDoubleValueFnLeft(pLeft->data,i) - getVectorDoubleValueFnRight(pRight->data,0));
-    }
-  }
-
-  sclFreeParam(&leftParam);
-  sclFreeParam(&rightParam);  
-}
-void vectorMultiply(SScalarParam* pLeft, SScalarParam* pRight, SScalarParam *pOut, int32_t _ord) {
-  int32_t i = ((_ord) == TSDB_ORDER_ASC) ? 0 : TMAX(pLeft->numOfRows, pRight->numOfRows) - 1;
-  int32_t step = ((_ord) == TSDB_ORDER_ASC) ? 1 : -1;
-  double leftv = 0, rightv = 0;
-
-<<<<<<< HEAD
-  SScalarParam leftParam = {.type = TSDB_DATA_TYPE_DOUBLE, .num = pLeft->numOfRows};
-  SScalarParam rightParam = {.type = TSDB_DATA_TYPE_DOUBLE, .num = pRight->numOfRows};
-  if (IS_VAR_DATA_TYPE(GET_PARAM_TYPE(pLeft))) {
-    leftParam.data = calloc(leftParam.num, sizeof(double));
-=======
-  SScalarParam leftParam = {.type = TSDB_DATA_TYPE_DOUBLE, .num = pLeft->num};
-  SScalarParam rightParam = {.type = TSDB_DATA_TYPE_DOUBLE, .num = pRight->num};
-  if (IS_VAR_DATA_TYPE(pLeft->type)) {
-    leftParam.data = taosMemoryCalloc(leftParam.num, sizeof(double));
->>>>>>> c4df3781
-    if (NULL == leftParam.data) {
-      sclError("malloc %d failed", (int32_t)(leftParam.num * sizeof(double)));
-      return;
-    }
-    leftParam.orig.data = leftParam.data;
-
-    if (vectorConvertImpl(pLeft, &leftParam)) {
-      return;
-    }
-    pLeft = &leftParam;
-  }
-<<<<<<< HEAD
-  if (IS_VAR_DATA_TYPE(GET_PARAM_TYPE(pRight))) {
-    rightParam.data = calloc(rightParam.num, sizeof(double));
-=======
-  if (IS_VAR_DATA_TYPE(pRight->type)) {
-    rightParam.data = taosMemoryCalloc(rightParam.num, sizeof(double));
->>>>>>> c4df3781
-    if (NULL == rightParam.data) {
-      sclError("malloc %d failed", (int32_t)(rightParam.num * sizeof(double)));
-      sclFreeParam(&leftParam);
-      return;
-    }
-    rightParam.orig.data = rightParam.data;
-    
-    if (vectorConvertImpl(pRight, &rightParam)) {
-      sclFreeParam(&leftParam);
-      sclFreeParam(&rightParam);
-      return;
-    }
-    pRight = &rightParam;
-  }
-
-
-  _getDoubleValue_fn_t getVectorDoubleValueFnLeft = getVectorDoubleValueFn(GET_PARAM_TYPE(pLeft));
-  _getDoubleValue_fn_t getVectorDoubleValueFnRight = getVectorDoubleValueFn(GET_PARAM_TYPE(pRight));
-
-  if (pLeft->numOfRows == pRight->numOfRows) {
-    for (; i < pRight->numOfRows && i >= 0; i += step) {
-      sclMoveParamListData(pLeft, 1, i);
-      sclMoveParamListData(pRight, 1, i);
-      sclMoveParamListData(pOut, 1, i);
-      
-      if (sclIsNull(pLeft, i) || sclIsNull(pRight, i)) {
-        sclSetNull(pOut, i);
-        continue;
-      }
-
-      GET_TYPED_DATA(leftv, double, GET_PARAM_TYPE(pLeft), pLeft->data);
-      GET_TYPED_DATA(rightv, double, GET_PARAM_TYPE(pRight), pRight->data);
-
-      SET_DOUBLE_VAL(pOut->data, getVectorDoubleValueFnLeft(pLeft->data, i) * getVectorDoubleValueFnRight(pRight->data, i));
-    }
-  } else if (pLeft->numOfRows == 1) {
-    sclMoveParamListData(pLeft, 1, 0);
-    GET_TYPED_DATA(leftv, double, GET_PARAM_TYPE(pLeft), pLeft->data);
-  
-    for (; i >= 0 && i < pRight->numOfRows; i += step) {
-      sclMoveParamListData(pRight, 1, i);
-      sclMoveParamListData(pOut, 1, i);
-
-      if (sclIsNull(pLeft, 0) || sclIsNull(pRight, i)) {
-        sclSetNull(pOut, i);
-        continue;
-      }      
-
-      SET_DOUBLE_VAL(pOut->data,getVectorDoubleValueFnLeft(pLeft->data, 0) * getVectorDoubleValueFnRight(pRight->data,i));
-    }
-  } else if (pRight->numOfRows == 1) {
-    for (; i >= 0 && i < pLeft->numOfRows; i += step) {
-      sclMoveParamListData(pLeft, 1, i);
-      sclMoveParamListData(pOut, 1, i);
-      
-      if (sclIsNull(pLeft, i) || sclIsNull(pRight, 0)) {
-        sclSetNull(pOut, i);
-        continue;
-      }
-
-      SET_DOUBLE_VAL(pOut->data,getVectorDoubleValueFnLeft(pLeft->data,i) * getVectorDoubleValueFnRight(pRight->data,0));
-    }
-  }
-
-  sclFreeParam(&leftParam);
-  sclFreeParam(&rightParam);  
-}
-
-void vectorDivide(SScalarParam* pLeft, SScalarParam* pRight, SScalarParam *pOut, int32_t _ord) {
-  int32_t i = ((_ord) == TSDB_ORDER_ASC) ? 0 : TMAX(pLeft->numOfRows, pRight->numOfRows) - 1;
-  int32_t step = ((_ord) == TSDB_ORDER_ASC) ? 1 : -1;
-  double leftv = 0, rightv = 0;
-
-<<<<<<< HEAD
-  SScalarParam leftParam = {.type = TSDB_DATA_TYPE_DOUBLE, .num = pLeft->numOfRows};
-  SScalarParam rightParam = {.type = TSDB_DATA_TYPE_DOUBLE, .num = pRight->numOfRows};
-  if (IS_VAR_DATA_TYPE(GET_PARAM_TYPE(pLeft))) {
-    leftParam.data = calloc(leftParam.num, sizeof(double));
-=======
-  SScalarParam leftParam = {.type = TSDB_DATA_TYPE_DOUBLE, .num = pLeft->num};
-  SScalarParam rightParam = {.type = TSDB_DATA_TYPE_DOUBLE, .num = pRight->num};
-  if (IS_VAR_DATA_TYPE(pLeft->type)) {
-    leftParam.data = taosMemoryCalloc(leftParam.num, sizeof(double));
->>>>>>> c4df3781
-    if (NULL == leftParam.data) {
-      sclError("malloc %d failed", (int32_t)(leftParam.num * sizeof(double)));
-      return;
-    }
-    leftParam.orig.data = leftParam.data;
-
-    if (vectorConvertImpl(pLeft, &leftParam)) {
-      return;
-    }
-    pLeft = &leftParam;
-  }
-<<<<<<< HEAD
-  if (IS_VAR_DATA_TYPE(GET_PARAM_TYPE(pRight))) {
-    rightParam.data = calloc(rightParam.num, sizeof(double));
-=======
-  if (IS_VAR_DATA_TYPE(pRight->type)) {
-    rightParam.data = taosMemoryCalloc(rightParam.num, sizeof(double));
->>>>>>> c4df3781
-    if (NULL == rightParam.data) {
-      sclError("malloc %d failed", (int32_t)(rightParam.num * sizeof(double)));
-      sclFreeParam(&leftParam);
-      return;
-    }
-    rightParam.orig.data = rightParam.data;
-    
-    if (vectorConvertImpl(pRight, &rightParam)) {
-      sclFreeParam(&leftParam);
-      sclFreeParam(&rightParam);
-      return;
-    }
-    pRight = &rightParam;
-  }
-
-
-  _getDoubleValue_fn_t getVectorDoubleValueFnLeft = getVectorDoubleValueFn(GET_PARAM_TYPE(pLeft));
-  _getDoubleValue_fn_t getVectorDoubleValueFnRight = getVectorDoubleValueFn(GET_PARAM_TYPE(pRight));
-
-  if (pLeft->numOfRows == pRight->numOfRows) {
-    for (; i < pRight->numOfRows && i >= 0; i += step) {
-      sclMoveParamListData(pLeft, 1, i);
-      sclMoveParamListData(pRight, 1, i);
-      sclMoveParamListData(pOut, 1, i);
-      
-      if (sclIsNull(pLeft, i) || sclIsNull(pRight, i)) {
-        sclSetNull(pOut, i);
-        continue;
-      }
-
-      GET_TYPED_DATA(leftv, double, GET_PARAM_TYPE(pLeft), pLeft->data);
-      GET_TYPED_DATA(rightv, double, GET_PARAM_TYPE(pRight), pRight->data);
-
-      SET_DOUBLE_VAL(pOut->data, getVectorDoubleValueFnLeft(pLeft->data, i) / getVectorDoubleValueFnRight(pRight->data, i));
-    }
-  } else if (pLeft->numOfRows == 1) {
-    for (; i >= 0 && i < pRight->numOfRows; i += step) {
-      sclMoveParamListData(pRight, 1, i);
-      sclMoveParamListData(pOut, 1, i);
-
-      if (sclIsNull(pLeft, 0) || sclIsNull(pRight, i)) {
-        sclSetNull(pOut, i);
-        continue;
-      }      
-
-      SET_DOUBLE_VAL(pOut->data,getVectorDoubleValueFnLeft(pLeft->data, 0) / getVectorDoubleValueFnRight(pRight->data,i));
-    }
-  } else if (pRight->numOfRows == 1) {
-    for (; i >= 0 && i < pLeft->numOfRows; i += step) {
-      sclMoveParamListData(pLeft, 1, i);
-      sclMoveParamListData(pOut, 1, i);
-      
-      if (sclIsNull(pLeft, i) || sclIsNull(pRight, 0)) {
-        sclSetNull(pOut, i);
-        continue;
-      }
-
-      SET_DOUBLE_VAL(pOut->data,getVectorDoubleValueFnLeft(pLeft->data,i) / getVectorDoubleValueFnRight(pRight->data,0));
-    }
-  }
-
-  sclFreeParam(&leftParam);
-  sclFreeParam(&rightParam);  
-}
-
-void vectorRemainder(SScalarParam* pLeft, SScalarParam* pRight, SScalarParam *pOut, int32_t _ord) {
-  int32_t i = ((_ord) == TSDB_ORDER_ASC) ? 0 : TMAX(pLeft->numOfRows, pRight->numOfRows) - 1;
-  int32_t step = ((_ord) == TSDB_ORDER_ASC) ? 1 : -1;
-  double leftv = 0, rightv = 0;
-
-<<<<<<< HEAD
-  SScalarParam leftParam = {.type = TSDB_DATA_TYPE_DOUBLE, .num = pLeft->numOfRows};
-  SScalarParam rightParam = {.type = TSDB_DATA_TYPE_DOUBLE, .num = pRight->numOfRows};
-  if (IS_VAR_DATA_TYPE(GET_PARAM_TYPE(pLeft))) {
-    leftParam.data = calloc(leftParam.num, sizeof(double));
-=======
-  SScalarParam leftParam = {.type = TSDB_DATA_TYPE_DOUBLE, .num = pLeft->num};
-  SScalarParam rightParam = {.type = TSDB_DATA_TYPE_DOUBLE, .num = pRight->num};
-  if (IS_VAR_DATA_TYPE(pLeft->type)) {
-    leftParam.data = taosMemoryCalloc(leftParam.num, sizeof(double));
->>>>>>> c4df3781
-    if (NULL == leftParam.data) {
-      sclError("malloc %d failed", (int32_t)(leftParam.num * sizeof(double)));
-      return;
-    }
-    leftParam.orig.data = leftParam.data;
-
-    if (vectorConvertImpl(pLeft, &leftParam)) {
-      return;
-    }
-    pLeft = &leftParam;
-  }
-<<<<<<< HEAD
-  if (IS_VAR_DATA_TYPE(GET_PARAM_TYPE(pRight))) {
-    rightParam.data = calloc(rightParam.num, sizeof(double));
-=======
-  if (IS_VAR_DATA_TYPE(pRight->type)) {
-    rightParam.data = taosMemoryCalloc(rightParam.num, sizeof(double));
->>>>>>> c4df3781
-    if (NULL == rightParam.data) {
-      sclError("malloc %d failed", (int32_t)(rightParam.num * sizeof(double)));
-      sclFreeParam(&leftParam);
-      return;
-    }
-    rightParam.orig.data = rightParam.data;
-    
-    if (vectorConvertImpl(pRight, &rightParam)) {
-      sclFreeParam(&leftParam);
-      sclFreeParam(&rightParam);
-      return;
-    }
-    pRight = &rightParam;
-  }
-
-
-  _getDoubleValue_fn_t getVectorDoubleValueFnLeft = getVectorDoubleValueFn(GET_PARAM_TYPE(pLeft));
-  _getDoubleValue_fn_t getVectorDoubleValueFnRight = getVectorDoubleValueFn(GET_PARAM_TYPE(pRight));
-
-  if (pLeft->numOfRows == pRight->numOfRows) {
-    for (; i < pRight->numOfRows && i >= 0; i += step) {
-      sclMoveParamListData(pLeft, 1, i);
-      sclMoveParamListData(pRight, 1, i);
-      sclMoveParamListData(pOut, 1, i);
-      
-      if (sclIsNull(pLeft, i) || sclIsNull(pRight, i)) {
-        sclSetNull(pOut, i);
-        continue;
-      }
-
-      double v, u = 0.0;
-      GET_TYPED_DATA(v, double, GET_PARAM_TYPE(pRight), pRight->data);
-      if (getComparFunc(TSDB_DATA_TYPE_DOUBLE, 0)(&v, &u) == 0) {
-        sclSetNull(pOut, i);
-        continue;
-      }
-
-      GET_TYPED_DATA(leftv, double, GET_PARAM_TYPE(pLeft), pLeft->data);
-      GET_TYPED_DATA(rightv, double, GET_PARAM_TYPE(pRight), pRight->data);
-
-      SET_DOUBLE_VAL(pOut->data, left - ((int64_t)(left / right)) * right);
-    }
-  } else if (pLeft->numOfRows == 1) {
-    double left = getVectorDoubleValueFnLeft(pLeft->data, 0);
-
-    for (; i >= 0 && i < pRight->numOfRows; i += step) {
-      sclMoveParamListData(pRight, 1, i);
-      sclMoveParamListData(pOut, 1, i);
-      
-      if (sclIsNull(pLeft, 0) || sclIsNull(pRight, i)) {
-        sclSetNull(pOut, i);
-        continue;
-      }
-
-      double v, u = 0.0;
-      GET_TYPED_DATA(v, double, GET_PARAM_TYPE(pRight), pRight->data);
-      if (getComparFunc(TSDB_DATA_TYPE_DOUBLE, 0)(&v, &u) == 0) {
-        sclSetNull(pOut, i);
-        continue;
-      }
-
-      double right = getVectorDoubleValueFnRight(pRight->data, i);
-      SET_DOUBLE_VAL(pOut->data, left - ((int64_t)(left / right)) * right);
-    }
-  } else if (pRight->numOfRows == 1) {
-    double right = getVectorDoubleValueFnRight(pRight->data, 0);
-
-    for (; i >= 0 && i < pLeft->numOfRows; i += step) {
-      sclMoveParamListData(pLeft, 1, i);
-      sclMoveParamListData(pOut, 1, i);
-      
-      if (sclIsNull(pLeft, i) || sclIsNull(pRight, i)) {
-        sclSetNull(pOut, i);
-        continue;
-      }
-
-      double v, u = 0.0;
-      GET_TYPED_DATA(v, double, GET_PARAM_TYPE(pRight), pRight->data);
-      if (getComparFunc(TSDB_DATA_TYPE_DOUBLE, 0)(&v, &u) == 0) {
-        sclSetNull(pOut, i);
-        continue;
-      }
-
-      double left = getVectorDoubleValueFnLeft(pLeft->data, i);
-      SET_DOUBLE_VAL(pOut->data, left - ((int64_t)(left / right)) * right);
-    }
-  }                                                                                                 
-
-  sclFreeParam(&leftParam);
-  sclFreeParam(&rightParam);  
-}
-#endif
-
 void vectorConcat(SScalarParam* pLeft, SScalarParam* pRight, void *out, int32_t _ord) {
 #if 0
   int32_t len = pLeft->bytes + pRight->bytes;
@@ -1529,24 +895,7 @@
   _getBigintValue_fn_t getVectorBigintValueFnLeft  = getVectorBigintValueFn(pLeftCol->info.type);
   _getBigintValue_fn_t getVectorBigintValueFnRight = getVectorBigintValueFn(pRightCol->info.type);
 
-<<<<<<< HEAD
   double *output = (double *)pOutputCol->pData;
-=======
-void vectorBitAnd(SScalarParam* pLeft, SScalarParam* pRight, SScalarParam *pOut, int32_t _ord) {
-  int32_t i = ((_ord) == TSDB_ORDER_ASC) ? 0 : TMAX(pLeft->num, pRight->num) - 1;
-  int32_t step = ((_ord) == TSDB_ORDER_ASC) ? 1 : -1;
-  int64_t leftv = 0, rightv = 0;
-
-  SScalarParam leftParam = {.type = TSDB_DATA_TYPE_BIGINT, .num = pLeft->num};
-  SScalarParam rightParam = {.type = TSDB_DATA_TYPE_BIGINT, .num = pRight->num};
-  if (IS_VAR_DATA_TYPE(pLeft->type)) {
-    leftParam.data = taosMemoryCalloc(leftParam.num, sizeof(int64_t));
-    if (NULL == leftParam.data) {
-      sclError("malloc %d failed", (int32_t)(leftParam.num * sizeof(double)));
-      return;
-    }
-    leftParam.orig.data = leftParam.data;
->>>>>>> c4df3781
 
   if (colDataIsNull_f(pRightCol->nullbitmap, 0)) {  // Set pLeft->numOfRows NULL value
     // TODO set numOfRows NULL value
@@ -1554,20 +903,9 @@
     for (; i >= 0 && i < numOfRows; i += step, output += 1) {
       *output = getVectorBigintValueFnLeft(pLeftCol->pData, i) & getVectorBigintValueFnRight(pRightCol->pData, 0);
     }
-<<<<<<< HEAD
     pOutputCol->hasNull = pLeftCol->hasNull;
     if (pOutputCol->hasNull) {
       memcpy(pOutputCol->nullbitmap, pLeftCol->nullbitmap, BitmapLen(numOfRows));
-=======
-    pLeft = &leftParam;
-  }
-  if (IS_VAR_DATA_TYPE(pRight->type)) {
-    rightParam.data = taosMemoryCalloc(rightParam.num, sizeof(int64_t));
-    if (NULL == rightParam.data) {
-      sclError("malloc %d failed", (int32_t)(rightParam.num * sizeof(double)));
-      sclFreeParam(&leftParam);
-      return;
->>>>>>> c4df3781
     }
   }
 }
@@ -1613,19 +951,7 @@
   _getBigintValue_fn_t getVectorBigintValueFnLeft  = getVectorBigintValueFn(pLeftCol->info.type);
   _getBigintValue_fn_t getVectorBigintValueFnRight = getVectorBigintValueFn(pRightCol->info.type);
 
-<<<<<<< HEAD
   int64_t *output = (int64_t *)pOutputCol->pData;
-=======
-  SScalarParam leftParam = {.type = TSDB_DATA_TYPE_BIGINT, .num = pLeft->num};
-  SScalarParam rightParam = {.type = TSDB_DATA_TYPE_BIGINT, .num = pRight->num};
-  if (IS_VAR_DATA_TYPE(pLeft->type)) {
-    leftParam.data = taosMemoryCalloc(leftParam.num, sizeof(int64_t));
-    if (NULL == leftParam.data) {
-      sclError("malloc %d failed", (int32_t)(leftParam.num * sizeof(double)));
-      return;
-    }
-    leftParam.orig.data = leftParam.data;
->>>>>>> c4df3781
 
   if (colDataIsNull_f(pRightCol->nullbitmap, 0)) {  // Set pLeft->numOfRows NULL value
     // TODO set numOfRows NULL value
@@ -1634,20 +960,9 @@
     for (; i >= 0 && i < numOfRows; i += step, output += 1) {
       *output = getVectorBigintValueFnLeft(pLeftCol->pData, i) | rx;
     }
-<<<<<<< HEAD
     pOutputCol->hasNull = pLeftCol->hasNull;
     if (pOutputCol->hasNull) {
       memcpy(pOutputCol->nullbitmap, pLeftCol->nullbitmap, BitmapLen(numOfRows));
-=======
-    pLeft = &leftParam;
-  }
-  if (IS_VAR_DATA_TYPE(pRight->type)) {
-    rightParam.data = taosMemoryCalloc(rightParam.num, sizeof(int64_t));
-    if (NULL == rightParam.data) {
-      sclError("malloc %d failed", (int32_t)(rightParam.num * sizeof(double)));
-      sclFreeParam(&leftParam);
-      return;
->>>>>>> c4df3781
     }
   }
 }
