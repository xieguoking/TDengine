--- conflicted
+++ resolved
@@ -817,20 +817,12 @@
 
     if (pLeft->numOfRows == pRight->numOfRows) {
       for (; i < pRight->numOfRows && i >= 0; i += step, output += 1) {
+        if (colDataIsNull_s(pLeft->columnData, i) || colDataIsNull_s(pRight->columnData, i)) {
+          colDataAppendNULL(pOutputCol, i);
+          continue;  // TODO set null or ignore
+        }
         *output = getVectorBigintValueFnLeft(pLeftCol->pData, i) + getVectorBigintValueFnRight(pRightCol->pData, i);
       }
-
-<<<<<<< HEAD
-  double *output = (double *)pOutputCol->pData;
-  if (pLeft->numOfRows == pRight->numOfRows) {
-    for (; i < pRight->numOfRows && i >= 0; i += step, output += 1) {
-      if (colDataIsNull_s(pLeft->columnData, i) || colDataIsNull_s(pRight->columnData, i)) {
-        colDataAppendNULL(pOutputCol, i);
-        continue;  // TODO set null or ignore
-      }
-      *output = getVectorDoubleValueFnLeft(LEFT_COL, i)
-                + getVectorDoubleValueFnRight(RIGHT_COL, i);
-=======
       pOutputCol->hasNull = (pLeftCol->hasNull || pRightCol->hasNull);
       if (pOutputCol->hasNull) {
         int32_t numOfBitLen = BitmapLen(pLeft->numOfRows);
@@ -843,7 +835,6 @@
       vectorMathBigintAddHelper(pRightCol, pLeftCol, pOutputCol, pRight->numOfRows, step, i);
     } else if (pRight->numOfRows == 1) {
       vectorMathBigintAddHelper(pLeftCol, pRightCol, pOutputCol, pLeft->numOfRows, step, i);
->>>>>>> 40d9a95c
     }
   } else {
     double *output = (double *)pOutputCol->pData;
@@ -936,23 +927,14 @@
     _getBigintValue_fn_t getVectorBigintValueFnLeft  = getVectorBigintValueFn(pLeftCol->info.type);
     _getBigintValue_fn_t getVectorBigintValueFnRight = getVectorBigintValueFn(pRightCol->info.type);
 
-<<<<<<< HEAD
-  double *output = (double *)pOutputCol->pData;
-  if (pLeft->numOfRows == pRight->numOfRows) {
-    for (; i < pRight->numOfRows && i >= 0; i += step, output += 1) {
-      if (colDataIsNull_s(pLeft->columnData, i) || colDataIsNull_s(pRight->columnData, i)) {
-        colDataAppendNULL(pOutputCol, i);
-        continue;  // TODO set null or ignore
-      }
-      *output = getVectorDoubleValueFnLeft(LEFT_COL, i)
-                - getVectorDoubleValueFnRight(RIGHT_COL, i);
-    }
-=======
     if (pLeft->numOfRows == pRight->numOfRows) {
       for (; i < pRight->numOfRows && i >= 0; i += step, output += 1) {
+        if (colDataIsNull_s(pLeft->columnData, i) || colDataIsNull_s(pRight->columnData, i)) {
+          colDataAppendNULL(pOutputCol, i);
+          continue;  // TODO set null or ignore
+        }
         *output = getVectorBigintValueFnLeft(pLeftCol->pData, i) - getVectorBigintValueFnRight(pRightCol->pData, i);
       }
->>>>>>> 40d9a95c
 
       pOutputCol->hasNull = (pLeftCol->hasNull || pRightCol->hasNull);
       if (pOutputCol->hasNull) {
