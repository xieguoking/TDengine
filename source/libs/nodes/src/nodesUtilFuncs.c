--- conflicted
+++ resolved
@@ -261,13 +261,9 @@
     case QUERY_NODE_PHYSICAL_PLAN_FILL:
       return makeNode(type, sizeof(SFillPhysiNode));
     case QUERY_NODE_PHYSICAL_PLAN_SESSION_WINDOW:
-<<<<<<< HEAD
       return makeNode(type, sizeof(SSessionWinodwPhysiNode));
-=======
-      return sizeof(SSessionWinodwPhysiNode);
     case QUERY_NODE_PHYSICAL_PLAN_STREAM_SESSION_WINDOW:
-      return sizeof(SStreamSessionWinodwPhysiNode);
->>>>>>> 4cf843ed
+      return makeNode(type, sizeof(SStreamSessionWinodwPhysiNode));
     case QUERY_NODE_PHYSICAL_PLAN_STATE_WINDOW:
       return makeNode(type, sizeof(SStateWinodwPhysiNode));
     case QUERY_NODE_PHYSICAL_PLAN_PARTITION:
