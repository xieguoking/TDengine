--- conflicted
+++ resolved
@@ -624,7 +624,14 @@
   return code;
 }
 
-<<<<<<< HEAD
+static int32_t physiStreamScanNodeToJson(const void* pObj, SJson* pJson) {
+  return physiScanNodeToJson(pObj, pJson);
+}
+
+static int32_t jsonToPhysiStreamScanNode(const SJson* pJson, void* pObj) {
+  return jsonToPhysiScanNode(pJson, pObj);
+}
+
 static const char* jkEndPointFqdn = "Fqdn";
 static const char* jkEndPointPort = "Port";
 
@@ -704,14 +711,6 @@
   }
 
   return code;
-=======
-static int32_t physiStreamScanNodeToJson(const void* pObj, SJson* pJson) {
-  return physiScanNodeToJson(pObj, pJson);
-}
-
-static int32_t jsonToPhysiStreamScanNode(const SJson* pJson, void* pObj) {
-  return jsonToPhysiScanNode(pJson, pObj);
->>>>>>> 524edc15
 }
 
 static const char* jkProjectPhysiPlanProjections = "Projections";
@@ -1557,38 +1556,6 @@
   }
   if (TSDB_CODE_SUCCESS == code) {
     code = tjsonGetStringValue(pJson, jkTableTableAlias, pNode->tableAlias);
-  }
-
-  return code;
-}
-
-static const char* jkEpSetInUse = "InUse";
-static const char* jkEpSetNumOfEps = "NumOfEps";
-static const char* jkEpSetEps = "Eps";
-
-static int32_t epSetToJson(const void* pObj, SJson* pJson) {
-  const SEpSet* pNode = (const SEpSet*)pObj;
-
-  int32_t code = tjsonAddIntegerToObject(pJson, jkEpSetInUse, pNode->inUse);
-  if (TSDB_CODE_SUCCESS == code) {
-    code = tjsonAddIntegerToObject(pJson, jkEpSetNumOfEps, pNode->numOfEps);
-  }
-  if (TSDB_CODE_SUCCESS == code) {
-    code = tjsonAddArray(pJson, jkEpSetEps, epToJson, pNode->eps, sizeof(SEp), pNode->numOfEps);
-  }
-
-  return code;
-}
-
-static int32_t jsonToEpSet(const SJson* pJson, void* pObj) {
-  SEpSet* pNode = (SEpSet*)pObj;
-
-  int32_t code = tjsonGetTinyIntValue(pJson, jkEpSetInUse, &pNode->inUse);
-  if (TSDB_CODE_SUCCESS == code) {
-    code = tjsonGetTinyIntValue(pJson, jkEpSetNumOfEps, &pNode->numOfEps);
-  }
-  if (TSDB_CODE_SUCCESS == code) {
-    code = tjsonToArray(pJson, jkEpSetEps, jsonToEp, pNode->eps, sizeof(SEp));
   }
 
   return code;
@@ -2084,13 +2051,9 @@
     case QUERY_NODE_PHYSICAL_PLAN_TABLE_SCAN:
       return physiTableScanNodeToJson(pObj, pJson);
     case QUERY_NODE_PHYSICAL_PLAN_STREAM_SCAN:
-<<<<<<< HEAD
-      break;
+      return physiStreamScanNodeToJson(pObj, pJson);
     case QUERY_NODE_PHYSICAL_PLAN_SYSTABLE_SCAN:
       return physiSysTableScanNodeToJson(pObj, pJson);
-=======
-      return physiStreamScanNodeToJson(pObj, pJson);
->>>>>>> 524edc15
     case QUERY_NODE_PHYSICAL_PLAN_PROJECT:
       return physiProjectNodeToJson(pObj, pJson);
     case QUERY_NODE_PHYSICAL_PLAN_JOIN:
@@ -2174,13 +2137,10 @@
       return jsonToPhysiTagScanNode(pJson, pObj);
     case QUERY_NODE_PHYSICAL_PLAN_TABLE_SCAN:
       return jsonToPhysiTableScanNode(pJson, pObj);
-<<<<<<< HEAD
+   case QUERY_NODE_PHYSICAL_PLAN_STREAM_SCAN:
+      return jsonToPhysiStreamScanNode(pJson, pObj);
     case QUERY_NODE_PHYSICAL_PLAN_SYSTABLE_SCAN:
-      return jsonToPhysiSysTableScanNode(pJson, pObj);
-=======
-    case QUERY_NODE_PHYSICAL_PLAN_STREAM_SCAN:
-      return jsonToPhysiStreamScanNode(pJson, pObj);
->>>>>>> 524edc15
+      return jsonToPhysiSysTableScanNode(pJson, pObj);  
     case QUERY_NODE_PHYSICAL_PLAN_PROJECT:
       return jsonToPhysiProjectNode(pJson, pObj);
     case QUERY_NODE_PHYSICAL_PLAN_JOIN:
