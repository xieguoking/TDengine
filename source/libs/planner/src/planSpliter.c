--- conflicted
+++ resolved
@@ -292,7 +292,6 @@
   return true;
 }
 
-<<<<<<< HEAD
 static bool stbSplIsTableCountQuery(SLogicNode* pNode) {
   if (1 != LIST_LENGTH(pNode->pChildren)) {
     return false;
@@ -305,7 +304,8 @@
     pChild = nodesListGetNode(((SLogicNode*)pChild)->pChildren, 0);
   }
   return QUERY_NODE_LOGIC_PLAN_SCAN == nodeType(pChild) && SCAN_TYPE_TABLE_COUNT == ((SScanLogicNode*)pChild)->scanType;
-=======
+}
+
 static SNodeList* stbSplGetPartKeys(SLogicNode* pNode) {
   if (QUERY_NODE_LOGIC_PLAN_SCAN == nodeType(pNode)) {
     return ((SScanLogicNode*)pNode)->pGroupTags;
@@ -341,7 +341,6 @@
     return false;
   }
   return stbSplHasPartTbname(stbSplGetPartKeys((SLogicNode*)nodesListGetNode(pAgg->node.pChildren, 0)));
->>>>>>> 0abeeb4c
 }
 
 static bool stbSplNeedSplit(bool streamQuery, SLogicNode* pNode) {
@@ -353,14 +352,9 @@
     case QUERY_NODE_LOGIC_PLAN_PARTITION:
       return streamQuery ? false : stbSplIsMultiTbScanChild(streamQuery, pNode);
     case QUERY_NODE_LOGIC_PLAN_AGG:
-<<<<<<< HEAD
-      return !stbSplHasGatherExecFunc(((SAggLogicNode*)pNode)->pAggFuncs) && stbSplHasMultiTbScan(streamQuery, pNode) &&
-             !stbSplIsTableCountQuery(pNode);
-=======
       return (!stbSplHasGatherExecFunc(((SAggLogicNode*)pNode)->pAggFuncs) ||
               stbSplIsPartTableAgg((SAggLogicNode*)pNode)) &&
-             stbSplHasMultiTbScan(streamQuery, pNode);
->>>>>>> 0abeeb4c
+             stbSplHasMultiTbScan(streamQuery, pNode) && !stbSplIsTableCountQuery(pNode);
     case QUERY_NODE_LOGIC_PLAN_WINDOW:
       return stbSplNeedSplitWindow(streamQuery, pNode);
     case QUERY_NODE_LOGIC_PLAN_SORT:
