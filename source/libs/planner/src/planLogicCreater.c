--- conflicted
+++ resolved
@@ -17,13 +17,10 @@
 #include "filter.h"
 #include "functionMgt.h"
 #include "tglobal.h"
-<<<<<<< HEAD
-=======
 #include "parser.h"
 
 // primary key column always the second column if exists
 #define PRIMARY_COLUMN_SLOT 1
->>>>>>> 5df72091
 
 typedef struct SLogicPlanContext {
   SPlanContext* pPlanCxt;
@@ -1153,10 +1150,6 @@
     return TSDB_CODE_OUT_OF_MEMORY;
   }
 
-  if (!pCxt->pPlanCxt->streamQuery && tsDisableCount) {
-    return TSDB_CODE_FAILED;
-  }
-
   pWindow->winType = WINDOW_TYPE_COUNT;
   pWindow->node.groupAction = getGroupAction(pCxt, pSelect);
   pWindow->node.requireDataOrder =
