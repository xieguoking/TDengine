/*
 * Copyright (c) 2019 TAOS Data, Inc. <jhtao@taosdata.com>
 *
 * This program is free software: you can use, redistribute, and/or modify
 * it under the terms of the GNU Affero General Public License, version 3
 * or later ("AGPL"), as published by the Free Software Foundation.
 *
 * This program is distributed in the hope that it will be useful, but WITHOUT
 * ANY WARRANTY; without even the implied warranty of MERCHANTABILITY or
 * FITNESS FOR A PARTICULAR PURPOSE.
 *
 * You should have received a copy of the GNU Affero General Public License
 * along with this program. If not, see <http://www.gnu.org/licenses/>.
 */

#include "filter.h"
#include "functionMgt.h"
#include "planInt.h"
#include "ttime.h"

#define OPTIMIZE_FLAG_MASK(n) (1 << n)

#define OPTIMIZE_FLAG_SCAN_PATH       OPTIMIZE_FLAG_MASK(0)
#define OPTIMIZE_FLAG_PUSH_DOWN_CONDE OPTIMIZE_FLAG_MASK(1)

#define OPTIMIZE_FLAG_SET_MASK(val, mask)  (val) |= (mask)
#define OPTIMIZE_FLAG_TEST_MASK(val, mask) (((val) & (mask)) != 0)

typedef struct SOptimizeContext {
  SPlanContext* pPlanCxt;
  bool          optimized;
} SOptimizeContext;

typedef int32_t (*FOptimize)(SOptimizeContext* pCxt, SLogicSubplan* pLogicSubplan);

typedef struct SOptimizeRule {
  char*     pName;
  FOptimize optimizeFunc;
} SOptimizeRule;

typedef struct SOsdInfo {
  SScanLogicNode* pScan;
  SNodeList*      pSdrFuncs;
  SNodeList*      pDsoFuncs;
} SOsdInfo;

typedef struct SCpdIsMultiTableCondCxt {
  SNodeList* pLeftCols;
  SNodeList* pRightCols;
  bool       havaLeftCol;
  bool       haveRightCol;
} SCpdIsMultiTableCondCxt;

typedef enum ECondAction {
  COND_ACTION_STAY = 1,
  COND_ACTION_PUSH_JOIN,
  COND_ACTION_PUSH_LEFT_CHILD,
  COND_ACTION_PUSH_RIGHT_CHILD
  // after supporting outer join, there are other possibilities
} ECondAction;

typedef bool (*FMayBeOptimized)(SLogicNode* pNode);

static SLogicNode* optFindPossibleNode(SLogicNode* pNode, FMayBeOptimized func) {
  if (func(pNode)) {
    return pNode;
  }
  SNode* pChild;
  FOREACH(pChild, pNode->pChildren) {
    SLogicNode* pScanNode = optFindPossibleNode((SLogicNode*)pChild, func);
    if (NULL != pScanNode) {
      return pScanNode;
    }
  }
  return NULL;
}

EDealRes scanPathOptHaveNormalColImpl(SNode* pNode, void* pContext) {
  if (QUERY_NODE_COLUMN == nodeType(pNode)) {
    // *((bool*)pContext) = (COLUMN_TYPE_TAG != ((SColumnNode*)pNode)->colType);
    *((bool*)pContext) = true;
    return *((bool*)pContext) ? DEAL_RES_END : DEAL_RES_IGNORE_CHILD;
  }
  return DEAL_RES_CONTINUE;
}

static bool scanPathOptHaveNormalCol(SNodeList* pList) {
  bool res = false;
  nodesWalkExprsPostOrder(pList, scanPathOptHaveNormalColImpl, &res);
  return res;
}

static bool scanPathOptMayBeOptimized(SLogicNode* pNode) {
  if (OPTIMIZE_FLAG_TEST_MASK(pNode->optimizedFlag, OPTIMIZE_FLAG_SCAN_PATH)) {
    return false;
  }
  if (QUERY_NODE_LOGIC_PLAN_SCAN != nodeType(pNode)) {
    return false;
  }
  if (NULL == pNode->pParent || (QUERY_NODE_LOGIC_PLAN_WINDOW != nodeType(pNode->pParent) &&
                                 QUERY_NODE_LOGIC_PLAN_AGG != nodeType(pNode->pParent) &&
                                 QUERY_NODE_LOGIC_PLAN_PARTITION != nodeType(pNode->pParent))) {
    return false;
  }
  if (QUERY_NODE_LOGIC_PLAN_WINDOW == nodeType(pNode->pParent) ||
      (QUERY_NODE_LOGIC_PLAN_PARTITION == nodeType(pNode->pParent) && pNode->pParent->pParent &&
       QUERY_NODE_LOGIC_PLAN_WINDOW == nodeType(pNode->pParent->pParent))) {
    return true;
  }
  return !scanPathOptHaveNormalCol(((SAggLogicNode*)pNode->pParent)->pGroupKeys);
}

static SNodeList* scanPathOptGetAllFuncs(SLogicNode* pNode) {
  switch (nodeType(pNode)) {
    case QUERY_NODE_LOGIC_PLAN_WINDOW:
      return ((SWindowLogicNode*)pNode)->pFuncs;
    case QUERY_NODE_LOGIC_PLAN_AGG:
      return ((SAggLogicNode*)pNode)->pAggFuncs;
    default:
      break;
  }
  return NULL;
}

static bool scanPathOptNeedOptimizeDataRequire(const SFunctionNode* pFunc) {
  if (!fmIsSpecialDataRequiredFunc(pFunc->funcId)) {
    return false;
  }
  SNode* pPara = NULL;
  FOREACH(pPara, pFunc->pParameterList) {
    if (QUERY_NODE_COLUMN != nodeType(pPara) && QUERY_NODE_VALUE != nodeType(pPara)) {
      return false;
    }
  }
  return true;
}

static bool scanPathOptNeedDynOptimize(const SFunctionNode* pFunc) {
  if (!fmIsDynamicScanOptimizedFunc(pFunc->funcId)) {
    return false;
  }
  SNode* pPara = NULL;
  FOREACH(pPara, pFunc->pParameterList) {
    if (QUERY_NODE_COLUMN != nodeType(pPara) && QUERY_NODE_VALUE != nodeType(pPara)) {
      return false;
    }
  }
  return true;
}

static int32_t scanPathOptGetRelatedFuncs(SScanLogicNode* pScan, SNodeList** pSdrFuncs, SNodeList** pDsoFuncs) {
  SNodeList* pAllFuncs = scanPathOptGetAllFuncs(pScan->node.pParent);
  SNodeList* pTmpSdrFuncs = NULL;
  SNodeList* pTmpDsoFuncs = NULL;
  SNode*     pFunc = NULL;
  bool       otherFunc = false;
  FOREACH(pFunc, pAllFuncs) {
    int32_t code = TSDB_CODE_SUCCESS;
    if (scanPathOptNeedOptimizeDataRequire((SFunctionNode*)pFunc)) {
      code = nodesListMakeStrictAppend(&pTmpSdrFuncs, nodesCloneNode(pFunc));
    } else if (scanPathOptNeedDynOptimize((SFunctionNode*)pFunc)) {
      code = nodesListMakeStrictAppend(&pTmpDsoFuncs, nodesCloneNode(pFunc));
    } else {
      otherFunc = true;
    }
    if (TSDB_CODE_SUCCESS != code) {
      nodesDestroyList(pTmpSdrFuncs);
      nodesDestroyList(pTmpDsoFuncs);
      return code;
    }
  }
  if (otherFunc) {
    nodesDestroyList(pTmpSdrFuncs);
    nodesDestroyList(pTmpDsoFuncs);
  } else {
    *pSdrFuncs = pTmpSdrFuncs;
    *pDsoFuncs = pTmpDsoFuncs;
  }
  return TSDB_CODE_SUCCESS;
}

static int32_t scanPathOptMatch(SOptimizeContext* pCxt, SLogicNode* pLogicNode, SOsdInfo* pInfo) {
  pInfo->pScan = (SScanLogicNode*)optFindPossibleNode(pLogicNode, scanPathOptMayBeOptimized);
  if (NULL == pInfo->pScan) {
    return TSDB_CODE_SUCCESS;
  }
  return scanPathOptGetRelatedFuncs(pInfo->pScan, &pInfo->pSdrFuncs, &pInfo->pDsoFuncs);
}

static EFuncDataRequired scanPathOptPromoteDataRequired(EFuncDataRequired l, EFuncDataRequired r) {
  switch (l) {
    case FUNC_DATA_REQUIRED_DATA_LOAD:
      return l;
    case FUNC_DATA_REQUIRED_STATIS_LOAD:
      return FUNC_DATA_REQUIRED_DATA_LOAD == r ? r : l;
    case FUNC_DATA_REQUIRED_NOT_LOAD:
      return FUNC_DATA_REQUIRED_FILTEROUT == r ? l : r;
    default:
      break;
  }
  return r;
}

static int32_t scanPathOptGetDataRequired(SNodeList* pFuncs) {
  if (NULL == pFuncs) {
    return FUNC_DATA_REQUIRED_DATA_LOAD;
  }
  EFuncDataRequired dataRequired = FUNC_DATA_REQUIRED_FILTEROUT;
  SNode*            pFunc = NULL;
  FOREACH(pFunc, pFuncs) {
    dataRequired = scanPathOptPromoteDataRequired(dataRequired, fmFuncDataRequired((SFunctionNode*)pFunc, NULL));
  }
  return dataRequired;
}

static void scanPathOptSetScanWin(SScanLogicNode* pScan) {
  SLogicNode* pParent = pScan->node.pParent;
  if (QUERY_NODE_LOGIC_PLAN_PARTITION == nodeType(pParent) && pParent->pParent &&
      QUERY_NODE_LOGIC_PLAN_WINDOW == nodeType(pParent->pParent)) {
    pParent = pParent->pParent;
  }
  if (QUERY_NODE_LOGIC_PLAN_WINDOW == nodeType(pParent)) {
    pScan->interval = ((SWindowLogicNode*)pParent)->interval;
    pScan->offset = ((SWindowLogicNode*)pParent)->offset;
    pScan->sliding = ((SWindowLogicNode*)pParent)->sliding;
    pScan->intervalUnit = ((SWindowLogicNode*)pParent)->intervalUnit;
    pScan->slidingUnit = ((SWindowLogicNode*)pParent)->slidingUnit;
    pScan->triggerType = ((SWindowLogicNode*)pParent)->triggerType;
    pScan->watermark = ((SWindowLogicNode*)pParent)->watermark;
    pScan->tsColId = ((SColumnNode*)((SWindowLogicNode*)pParent)->pTspk)->colId;
    pScan->filesFactor = ((SWindowLogicNode*)pParent)->filesFactor;
  }
}

static int32_t scanPathOptimize(SOptimizeContext* pCxt, SLogicSubplan* pLogicSubplan) {
  SOsdInfo info = {0};
  int32_t  code = scanPathOptMatch(pCxt, pLogicSubplan->pNode, &info);
  if (TSDB_CODE_SUCCESS == code && info.pScan) {
    scanPathOptSetScanWin((SScanLogicNode*)info.pScan);
  }
  if (TSDB_CODE_SUCCESS == code && (NULL != info.pDsoFuncs || NULL != info.pSdrFuncs)) {
    info.pScan->dataRequired = scanPathOptGetDataRequired(info.pSdrFuncs);
    info.pScan->pDynamicScanFuncs = info.pDsoFuncs;
    OPTIMIZE_FLAG_SET_MASK(info.pScan->node.optimizedFlag, OPTIMIZE_FLAG_SCAN_PATH);
    pCxt->optimized = true;
  }
  nodesDestroyList(info.pSdrFuncs);
  return code;
}

static int32_t pushDownCondOptMergeCond(SNode** pDst, SNode** pSrc) {
  SLogicConditionNode* pLogicCond = (SLogicConditionNode*)nodesMakeNode(QUERY_NODE_LOGIC_CONDITION);
  if (NULL == pLogicCond) {
    return TSDB_CODE_OUT_OF_MEMORY;
  }
  pLogicCond->node.resType.type = TSDB_DATA_TYPE_BOOL;
  pLogicCond->node.resType.bytes = tDataTypes[TSDB_DATA_TYPE_BOOL].bytes;
  pLogicCond->condType = LOGIC_COND_TYPE_AND;
  int32_t code = nodesListMakeAppend(&pLogicCond->pParameterList, *pSrc);
  if (TSDB_CODE_SUCCESS == code) {
    *pSrc = NULL;
    code = nodesListMakeAppend(&pLogicCond->pParameterList, *pDst);
  }
  if (TSDB_CODE_SUCCESS == code) {
    *pDst = (SNode*)pLogicCond;
  } else {
    nodesDestroyNode((SNode*)pLogicCond);
  }
  return code;
}

static int32_t pushDownCondOptAppendCond(SNode** pCond, SNode** pAdditionalCond) {
  if (NULL == *pCond) {
    TSWAP(*pCond, *pAdditionalCond);
    return TSDB_CODE_SUCCESS;
  }

  int32_t code = TSDB_CODE_SUCCESS;
  if (QUERY_NODE_LOGIC_CONDITION == nodeType(*pCond)) {
    code = nodesListAppend(((SLogicConditionNode*)*pCond)->pParameterList, *pAdditionalCond);
    if (TSDB_CODE_SUCCESS == code) {
      *pAdditionalCond = NULL;
    }
  } else {
    code = pushDownCondOptMergeCond(pCond, pAdditionalCond);
  }
  return code;
}

static int32_t pushDownCondOptCalcTimeRange(SOptimizeContext* pCxt, SScanLogicNode* pScan, SNode** pPrimaryKeyCond,
                                            SNode** pOtherCond) {
  int32_t code = TSDB_CODE_SUCCESS;
  if (pCxt->pPlanCxt->topicQuery || pCxt->pPlanCxt->streamQuery) {
    code = pushDownCondOptAppendCond(pOtherCond, pPrimaryKeyCond);
  } else {
    bool isStrict = false;
    code = filterGetTimeRange(*pPrimaryKeyCond, &pScan->scanRange, &isStrict);
    if (TSDB_CODE_SUCCESS == code) {
      if (isStrict) {
        nodesDestroyNode(*pPrimaryKeyCond);
      } else {
        code = pushDownCondOptAppendCond(pOtherCond, pPrimaryKeyCond);
      }
      *pPrimaryKeyCond = NULL;
    }
  }
  return code;
}

static int32_t pushDownCondOptDealScan(SOptimizeContext* pCxt, SScanLogicNode* pScan) {
  if (NULL == pScan->node.pConditions ||
      OPTIMIZE_FLAG_TEST_MASK(pScan->node.optimizedFlag, OPTIMIZE_FLAG_PUSH_DOWN_CONDE) ||
      TSDB_SYSTEM_TABLE == pScan->tableType) {
    return TSDB_CODE_SUCCESS;
  }

  SNode*  pPrimaryKeyCond = NULL;
  SNode*  pOtherCond = NULL;
  int32_t code = nodesPartitionCond(&pScan->node.pConditions, &pPrimaryKeyCond, &pScan->pTagIndexCond, &pScan->pTagCond,
                                    &pOtherCond);
  if (TSDB_CODE_SUCCESS == code && NULL != pPrimaryKeyCond) {
    code = pushDownCondOptCalcTimeRange(pCxt, pScan, &pPrimaryKeyCond, &pOtherCond);
  }
  if (TSDB_CODE_SUCCESS == code) {
    pScan->node.pConditions = pOtherCond;
  }

  if (TSDB_CODE_SUCCESS == code) {
    OPTIMIZE_FLAG_SET_MASK(pScan->node.optimizedFlag, OPTIMIZE_FLAG_PUSH_DOWN_CONDE);
    pCxt->optimized = true;
  } else {
    nodesDestroyNode(pPrimaryKeyCond);
    nodesDestroyNode(pOtherCond);
  }

  return code;
}

static bool pushDownCondOptBelongThisTable(SNode* pCondCol, SNodeList* pTableCols) {
  SNode* pTableCol = NULL;
  FOREACH(pTableCol, pTableCols) {
    if (nodesEqualNode(pCondCol, pTableCol)) {
      return true;
    }
  }
  return false;
}

static EDealRes pushDownCondOptIsCrossTableCond(SNode* pNode, void* pContext) {
  SCpdIsMultiTableCondCxt* pCxt = pContext;
  if (QUERY_NODE_COLUMN == nodeType(pNode)) {
    if (pushDownCondOptBelongThisTable(pNode, pCxt->pLeftCols)) {
      pCxt->havaLeftCol = true;
    } else if (pushDownCondOptBelongThisTable(pNode, pCxt->pRightCols)) {
      pCxt->haveRightCol = true;
    }
    return pCxt->havaLeftCol && pCxt->haveRightCol ? DEAL_RES_END : DEAL_RES_CONTINUE;
  }
  return DEAL_RES_CONTINUE;
}

static ECondAction pushDownCondOptGetCondAction(EJoinType joinType, SNodeList* pLeftCols, SNodeList* pRightCols,
                                                SNode* pNode) {
  SCpdIsMultiTableCondCxt cxt = {
      .pLeftCols = pLeftCols, .pRightCols = pRightCols, .havaLeftCol = false, .haveRightCol = false};
  nodesWalkExpr(pNode, pushDownCondOptIsCrossTableCond, &cxt);
  return (JOIN_TYPE_INNER != joinType
              ? COND_ACTION_STAY
              : (cxt.havaLeftCol && cxt.haveRightCol
                     ? COND_ACTION_PUSH_JOIN
                     : (cxt.havaLeftCol ? COND_ACTION_PUSH_LEFT_CHILD : COND_ACTION_PUSH_RIGHT_CHILD)));
}

static int32_t pushDownCondOptPartLogicCond(SJoinLogicNode* pJoin, SNode** pOnCond, SNode** pLeftChildCond,
                                            SNode** pRightChildCond) {
  SLogicConditionNode* pLogicCond = (SLogicConditionNode*)pJoin->node.pConditions;
  if (LOGIC_COND_TYPE_AND != pLogicCond->condType) {
    return TSDB_CODE_SUCCESS;
  }

  SNodeList* pLeftCols = ((SLogicNode*)nodesListGetNode(pJoin->node.pChildren, 0))->pTargets;
  SNodeList* pRightCols = ((SLogicNode*)nodesListGetNode(pJoin->node.pChildren, 1))->pTargets;
  int32_t    code = TSDB_CODE_SUCCESS;

  SNodeList* pOnConds = NULL;
  SNodeList* pLeftChildConds = NULL;
  SNodeList* pRightChildConds = NULL;
  SNodeList* pRemainConds = NULL;
  SNode*     pCond = NULL;
  FOREACH(pCond, pLogicCond->pParameterList) {
    ECondAction condAction = pushDownCondOptGetCondAction(pJoin->joinType, pLeftCols, pRightCols, pCond);
    if (COND_ACTION_PUSH_JOIN == condAction) {
      code = nodesListMakeAppend(&pOnConds, nodesCloneNode(pCond));
    } else if (COND_ACTION_PUSH_LEFT_CHILD == condAction) {
      code = nodesListMakeAppend(&pLeftChildConds, nodesCloneNode(pCond));
    } else if (COND_ACTION_PUSH_RIGHT_CHILD == condAction) {
      code = nodesListMakeAppend(&pRightChildConds, nodesCloneNode(pCond));
    } else {
      code = nodesListMakeAppend(&pRemainConds, nodesCloneNode(pCond));
    }
    if (TSDB_CODE_SUCCESS != code) {
      break;
    }
  }

  SNode* pTempOnCond = NULL;
  SNode* pTempLeftChildCond = NULL;
  SNode* pTempRightChildCond = NULL;
  SNode* pTempRemainCond = NULL;
  if (TSDB_CODE_SUCCESS == code) {
    code = nodesMergeConds(&pTempOnCond, &pOnConds);
  }
  if (TSDB_CODE_SUCCESS == code) {
    code = nodesMergeConds(&pTempLeftChildCond, &pLeftChildConds);
  }
  if (TSDB_CODE_SUCCESS == code) {
    code = nodesMergeConds(&pTempRightChildCond, &pRightChildConds);
  }
  if (TSDB_CODE_SUCCESS == code) {
    code = nodesMergeConds(&pTempRemainCond, &pRemainConds);
  }

  if (TSDB_CODE_SUCCESS == code) {
    *pOnCond = pTempOnCond;
    *pLeftChildCond = pTempLeftChildCond;
    *pRightChildCond = pTempRightChildCond;
    nodesDestroyNode(pJoin->node.pConditions);
    pJoin->node.pConditions = pTempRemainCond;
  } else {
    nodesDestroyList(pOnConds);
    nodesDestroyList(pLeftChildConds);
    nodesDestroyList(pRightChildConds);
    nodesDestroyList(pRemainConds);
    nodesDestroyNode(pTempOnCond);
    nodesDestroyNode(pTempLeftChildCond);
    nodesDestroyNode(pTempRightChildCond);
    nodesDestroyNode(pTempRemainCond);
  }

  return code;
}

static int32_t pushDownCondOptPartOpCond(SJoinLogicNode* pJoin, SNode** pOnCond, SNode** pLeftChildCond,
                                         SNode** pRightChildCond) {
  SNodeList*  pLeftCols = ((SLogicNode*)nodesListGetNode(pJoin->node.pChildren, 0))->pTargets;
  SNodeList*  pRightCols = ((SLogicNode*)nodesListGetNode(pJoin->node.pChildren, 1))->pTargets;
  ECondAction condAction =
      pushDownCondOptGetCondAction(pJoin->joinType, pLeftCols, pRightCols, pJoin->node.pConditions);
  if (COND_ACTION_STAY == condAction) {
    return TSDB_CODE_SUCCESS;
  } else if (COND_ACTION_PUSH_JOIN == condAction) {
    *pOnCond = pJoin->node.pConditions;
  } else if (COND_ACTION_PUSH_LEFT_CHILD == condAction) {
    *pLeftChildCond = pJoin->node.pConditions;
  } else if (COND_ACTION_PUSH_RIGHT_CHILD == condAction) {
    *pRightChildCond = pJoin->node.pConditions;
  }
  pJoin->node.pConditions = NULL;
  return TSDB_CODE_SUCCESS;
}

static int32_t pushDownCondOptPartCond(SJoinLogicNode* pJoin, SNode** pOnCond, SNode** pLeftChildCond,
                                       SNode** pRightChildCond) {
  if (QUERY_NODE_LOGIC_CONDITION == nodeType(pJoin->node.pConditions)) {
    return pushDownCondOptPartLogicCond(pJoin, pOnCond, pLeftChildCond, pRightChildCond);
  } else {
    return pushDownCondOptPartOpCond(pJoin, pOnCond, pLeftChildCond, pRightChildCond);
  }
}

static int32_t pushDownCondOptPushCondToOnCond(SOptimizeContext* pCxt, SJoinLogicNode* pJoin, SNode** pCond) {
  return pushDownCondOptAppendCond(&pJoin->pOnConditions, pCond);
}

static int32_t pushDownCondOptPushCondToScan(SOptimizeContext* pCxt, SScanLogicNode* pScan, SNode** pCond) {
  return pushDownCondOptAppendCond(&pScan->node.pConditions, pCond);
}

static int32_t pushDownCondOptPushCondToChild(SOptimizeContext* pCxt, SLogicNode* pChild, SNode** pCond) {
  switch (nodeType(pChild)) {
    case QUERY_NODE_LOGIC_PLAN_SCAN:
      return pushDownCondOptPushCondToScan(pCxt, (SScanLogicNode*)pChild, pCond);
    default:
      break;
  }
  planError("pushDownCondOptPushCondToChild failed, invalid logic plan node %s", nodesNodeName(nodeType(pChild)));
  return TSDB_CODE_PLAN_INTERNAL_ERROR;
}

static bool pushDownCondOptIsPriKey(SNode* pNode, SNodeList* pTableCols) {
  if (QUERY_NODE_COLUMN != nodeType(pNode)) {
    return false;
  }
  SColumnNode* pCol = (SColumnNode*)pNode;
  if (PRIMARYKEY_TIMESTAMP_COL_ID != pCol->colId) {
    return false;
  }
  return pushDownCondOptBelongThisTable(pNode, pTableCols);
}

static bool pushDownCondOptIsPriKeyEqualCond(SJoinLogicNode* pJoin, SNode* pCond) {
  if (QUERY_NODE_OPERATOR != nodeType(pCond)) {
    return false;
  }

  SOperatorNode* pOper = (SOperatorNode*)pCond;
  if (OP_TYPE_EQUAL != pOper->opType) {
    return false;
  }

  SNodeList* pLeftCols = ((SLogicNode*)nodesListGetNode(pJoin->node.pChildren, 0))->pTargets;
  SNodeList* pRightCols = ((SLogicNode*)nodesListGetNode(pJoin->node.pChildren, 1))->pTargets;
  if (pushDownCondOptIsPriKey(pOper->pLeft, pLeftCols)) {
    return pushDownCondOptIsPriKey(pOper->pRight, pRightCols);
  } else if (pushDownCondOptIsPriKey(pOper->pLeft, pRightCols)) {
    return pushDownCondOptIsPriKey(pOper->pRight, pLeftCols);
  }
  return false;
}

static bool pushDownCondOptContainPriKeyEqualCond(SJoinLogicNode* pJoin, SNode* pCond) {
  if (QUERY_NODE_LOGIC_CONDITION == nodeType(pCond)) {
    SLogicConditionNode* pLogicCond = (SLogicConditionNode*)pCond;
    if (LOGIC_COND_TYPE_AND != pLogicCond->condType) {
      return false;
    }
    bool   hasPrimaryKeyEqualCond = false;
    SNode* pCond = NULL;
    FOREACH(pCond, pLogicCond->pParameterList) {
      if (pushDownCondOptContainPriKeyEqualCond(pJoin, pCond)) {
        hasPrimaryKeyEqualCond = true;
        break;
      }
    }
    return hasPrimaryKeyEqualCond;
  } else {
    return pushDownCondOptIsPriKeyEqualCond(pJoin, pCond);
  }
}

static int32_t pushDownCondOptCheckJoinOnCond(SOptimizeContext* pCxt, SJoinLogicNode* pJoin) {
  if (NULL == pJoin->pOnConditions) {
    return generateUsageErrMsg(pCxt->pPlanCxt->pMsg, pCxt->pPlanCxt->msgLen, TSDB_CODE_PLAN_NOT_SUPPORT_CROSS_JOIN);
  }
  if (!pushDownCondOptContainPriKeyEqualCond(pJoin, pJoin->pOnConditions)) {
    return generateUsageErrMsg(pCxt->pPlanCxt->pMsg, pCxt->pPlanCxt->msgLen, TSDB_CODE_PLAN_EXPECTED_TS_EQUAL);
  }
  return TSDB_CODE_SUCCESS;
}

static int32_t pushDownCondOptDealJoin(SOptimizeContext* pCxt, SJoinLogicNode* pJoin) {
  if (OPTIMIZE_FLAG_TEST_MASK(pJoin->node.optimizedFlag, OPTIMIZE_FLAG_PUSH_DOWN_CONDE)) {
    return TSDB_CODE_SUCCESS;
  }

  if (NULL == pJoin->node.pConditions) {
    return pushDownCondOptCheckJoinOnCond(pCxt, pJoin);
  }

  SNode*  pOnCond = NULL;
  SNode*  pLeftChildCond = NULL;
  SNode*  pRightChildCond = NULL;
  int32_t code = pushDownCondOptPartCond(pJoin, &pOnCond, &pLeftChildCond, &pRightChildCond);
  if (TSDB_CODE_SUCCESS == code && NULL != pOnCond) {
    code = pushDownCondOptPushCondToOnCond(pCxt, pJoin, &pOnCond);
  }
  if (TSDB_CODE_SUCCESS == code && NULL != pLeftChildCond) {
    code =
        pushDownCondOptPushCondToChild(pCxt, (SLogicNode*)nodesListGetNode(pJoin->node.pChildren, 0), &pLeftChildCond);
  }
  if (TSDB_CODE_SUCCESS == code && NULL != pRightChildCond) {
    code =
        pushDownCondOptPushCondToChild(pCxt, (SLogicNode*)nodesListGetNode(pJoin->node.pChildren, 1), &pRightChildCond);
  }

  if (TSDB_CODE_SUCCESS == code) {
    OPTIMIZE_FLAG_SET_MASK(pJoin->node.optimizedFlag, OPTIMIZE_FLAG_PUSH_DOWN_CONDE);
    pCxt->optimized = true;
    code = pushDownCondOptCheckJoinOnCond(pCxt, pJoin);
  } else {
    nodesDestroyNode(pOnCond);
    nodesDestroyNode(pLeftChildCond);
    nodesDestroyNode(pRightChildCond);
  }

  return code;
}

static int32_t pushDownCondOptDealAgg(SOptimizeContext* pCxt, SAggLogicNode* pAgg) {
  // todo
  return TSDB_CODE_SUCCESS;
}

static int32_t pushDownCondOptimizeImpl(SOptimizeContext* pCxt, SLogicNode* pLogicNode) {
  int32_t code = TSDB_CODE_SUCCESS;
  switch (nodeType(pLogicNode)) {
    case QUERY_NODE_LOGIC_PLAN_SCAN:
      code = pushDownCondOptDealScan(pCxt, (SScanLogicNode*)pLogicNode);
      break;
    case QUERY_NODE_LOGIC_PLAN_JOIN:
      code = pushDownCondOptDealJoin(pCxt, (SJoinLogicNode*)pLogicNode);
      break;
    case QUERY_NODE_LOGIC_PLAN_AGG:
      code = pushDownCondOptDealAgg(pCxt, (SAggLogicNode*)pLogicNode);
      break;
    default:
      break;
  }
  if (TSDB_CODE_SUCCESS == code) {
    SNode* pChild = NULL;
    FOREACH(pChild, pLogicNode->pChildren) {
      code = pushDownCondOptimizeImpl(pCxt, (SLogicNode*)pChild);
      if (TSDB_CODE_SUCCESS != code) {
        break;
      }
    }
  }
  return code;
}

static int32_t pushDownCondOptimize(SOptimizeContext* pCxt, SLogicSubplan* pLogicSubplan) {
  return pushDownCondOptimizeImpl(pCxt, pLogicSubplan->pNode);
}

static bool sortPriKeyOptIsPriKeyOrderBy(SNodeList* pSortKeys) {
  if (1 != LIST_LENGTH(pSortKeys)) {
    return false;
  }
  SNode* pNode = ((SOrderByExprNode*)nodesListGetNode(pSortKeys, 0))->pExpr;
  return (QUERY_NODE_COLUMN == nodeType(pNode) ? (PRIMARYKEY_TIMESTAMP_COL_ID == ((SColumnNode*)pNode)->colId) : false);
}

static bool sortPriKeyOptMayBeOptimized(SLogicNode* pNode) {
  if (QUERY_NODE_LOGIC_PLAN_SORT != nodeType(pNode)) {
    return false;
  }
  SSortLogicNode* pSort = (SSortLogicNode*)pNode;
  if (pSort->groupSort || !sortPriKeyOptIsPriKeyOrderBy(pSort->pSortKeys) || 1 != LIST_LENGTH(pSort->node.pChildren)) {
    return TSDB_CODE_SUCCESS;
  }
  return true;
}

static int32_t sortPriKeyOptGetScanNodesImpl(SLogicNode* pNode, bool* pNotOptimize, SNodeList** pScanNodes) {
  int32_t code = TSDB_CODE_SUCCESS;

  switch (nodeType(pNode)) {
    case QUERY_NODE_LOGIC_PLAN_SCAN:
      if (TSDB_SUPER_TABLE != ((SScanLogicNode*)pNode)->tableType) {
        return nodesListMakeAppend(pScanNodes, (SNode*)pNode);
      }
      break;
    case QUERY_NODE_LOGIC_PLAN_JOIN:
      code =
          sortPriKeyOptGetScanNodesImpl((SLogicNode*)nodesListGetNode(pNode->pChildren, 0), pNotOptimize, pScanNodes);
      if (TSDB_CODE_SUCCESS == code) {
        code =
            sortPriKeyOptGetScanNodesImpl((SLogicNode*)nodesListGetNode(pNode->pChildren, 1), pNotOptimize, pScanNodes);
      }
      return code;
    case QUERY_NODE_LOGIC_PLAN_AGG:
      *pNotOptimize = true;
      return code;
    default:
      break;
  }

  if (1 != LIST_LENGTH(pNode->pChildren)) {
    *pNotOptimize = true;
    return TSDB_CODE_SUCCESS;
  }

  return sortPriKeyOptGetScanNodesImpl((SLogicNode*)nodesListGetNode(pNode->pChildren, 0), pNotOptimize, pScanNodes);
}

static int32_t sortPriKeyOptGetScanNodes(SLogicNode* pNode, SNodeList** pScanNodes) {
  bool    notOptimize = false;
  int32_t code = sortPriKeyOptGetScanNodesImpl(pNode, &notOptimize, pScanNodes);
  if (TSDB_CODE_SUCCESS != code || notOptimize) {
    nodesClearList(*pScanNodes);
  }
  return code;
}

static EOrder sortPriKeyOptGetPriKeyOrder(SSortLogicNode* pSort) {
  return ((SOrderByExprNode*)nodesListGetNode(pSort->pSortKeys, 0))->order;
}

static int32_t sortPriKeyOptApply(SOptimizeContext* pCxt, SLogicSubplan* pLogicSubplan, SSortLogicNode* pSort,
                                  SNodeList* pScanNodes) {
  EOrder order = sortPriKeyOptGetPriKeyOrder(pSort);
  if (ORDER_DESC == order) {
    SNode* pScan = NULL;
    FOREACH(pScan, pScanNodes) { TSWAP(((SScanLogicNode*)pScan)->scanSeq[0], ((SScanLogicNode*)pScan)->scanSeq[1]); }
  }

  int32_t code =
      replaceLogicNode(pLogicSubplan, (SLogicNode*)pSort, (SLogicNode*)nodesListGetNode(pSort->node.pChildren, 0));
  if (TSDB_CODE_SUCCESS == code) {
    NODES_CLEAR_LIST(pSort->node.pChildren);
    nodesDestroyNode((SNode*)pSort);
  }
  return code;
}

static int32_t sortPrimaryKeyOptimizeImpl(SOptimizeContext* pCxt, SLogicSubplan* pLogicSubplan, SSortLogicNode* pSort) {
  SNodeList* pScanNodes = NULL;
  int32_t    code = sortPriKeyOptGetScanNodes((SLogicNode*)nodesListGetNode(pSort->node.pChildren, 0), &pScanNodes);
  if (TSDB_CODE_SUCCESS == code && NULL != pScanNodes) {
    code = sortPriKeyOptApply(pCxt, pLogicSubplan, pSort, pScanNodes);
  }
  nodesClearList(pScanNodes);
  return code;
}

static int32_t sortPrimaryKeyOptimize(SOptimizeContext* pCxt, SLogicSubplan* pLogicSubplan) {
  SSortLogicNode* pSort = (SSortLogicNode*)optFindPossibleNode(pLogicSubplan->pNode, sortPriKeyOptMayBeOptimized);
  if (NULL == pSort) {
    return TSDB_CODE_SUCCESS;
  }
  return sortPrimaryKeyOptimizeImpl(pCxt, pLogicSubplan, pSort);
}

static bool smaIndexOptMayBeOptimized(SLogicNode* pNode) {
  if (QUERY_NODE_LOGIC_PLAN_SCAN != nodeType(pNode) || NULL == pNode->pParent ||
      QUERY_NODE_LOGIC_PLAN_WINDOW != nodeType(pNode->pParent) ||
      WINDOW_TYPE_INTERVAL != ((SWindowLogicNode*)pNode->pParent)->winType) {
    return false;
  }

  SScanLogicNode* pScan = (SScanLogicNode*)pNode;
  if (NULL == pScan->pSmaIndexes || NULL != pScan->node.pConditions) {
    return false;
  }

  return true;
}

static int32_t smaIndexOptCreateMerge(SLogicNode* pChild, SNodeList* pMergeKeys, SNodeList* pTargets,
                                      SLogicNode** pOutput) {
  SMergeLogicNode* pMerge = (SMergeLogicNode*)nodesMakeNode(QUERY_NODE_LOGIC_PLAN_MERGE);
  if (NULL == pMerge) {
    return TSDB_CODE_OUT_OF_MEMORY;
  }
  pMerge->node.precision = pChild->precision;
  pMerge->numOfChannels = 2;
  pMerge->pMergeKeys = pMergeKeys;
  pMerge->node.pTargets = pTargets;
  pMerge->pInputs = nodesCloneList(pChild->pTargets);
  if (NULL == pMerge->pInputs) {
    nodesDestroyNode((SNode*)pMerge);
    return TSDB_CODE_OUT_OF_MEMORY;
  }

  *pOutput = (SLogicNode*)pMerge;
  return TSDB_CODE_SUCCESS;
}

static int32_t smaIndexOptRecombinationNode(SLogicSubplan* pLogicSubplan, SLogicNode* pInterval, SLogicNode* pMerge,
                                            SLogicNode* pSmaScan) {
  int32_t code = nodesListMakeAppend(&pMerge->pChildren, (SNode*)pInterval);
  if (TSDB_CODE_SUCCESS == code) {
    code = nodesListMakeAppend(&pMerge->pChildren, (SNode*)pSmaScan);
  }
  if (TSDB_CODE_SUCCESS == code) {
    code = replaceLogicNode(pLogicSubplan, pInterval, pMerge);
    pSmaScan->pParent = pMerge;
    pInterval->pParent = pMerge;
  }
  return code;
}

static int32_t smaIndexOptCreateSmaScan(SScanLogicNode* pScan, STableIndexInfo* pIndex, SNodeList* pCols,
                                        SLogicNode** pOutput) {
  SScanLogicNode* pSmaScan = (SScanLogicNode*)nodesMakeNode(QUERY_NODE_LOGIC_PLAN_SCAN);
  if (NULL == pSmaScan) {
    return TSDB_CODE_OUT_OF_MEMORY;
  }
  pSmaScan->pScanCols = pCols;
  pSmaScan->tableType = TSDB_SUPER_TABLE;
  pSmaScan->tableId = pIndex->dstTbUid;
  pSmaScan->stableId = pIndex->dstTbUid;
  pSmaScan->scanType = SCAN_TYPE_TABLE;
  pSmaScan->scanSeq[0] = pScan->scanSeq[0];
  pSmaScan->scanSeq[1] = pScan->scanSeq[1];
  pSmaScan->scanRange = pScan->scanRange;
  pSmaScan->dataRequired = FUNC_DATA_REQUIRED_DATA_LOAD;

  pSmaScan->pVgroupList = taosMemoryCalloc(1, sizeof(SVgroupsInfo) + sizeof(SVgroupInfo));
  pSmaScan->node.pTargets = nodesCloneList(pCols);
  if (NULL == pSmaScan->pVgroupList || NULL == pSmaScan->node.pTargets) {
    nodesDestroyNode((SNode*)pSmaScan);
    return TSDB_CODE_OUT_OF_MEMORY;
  }
  pSmaScan->pVgroupList->numOfVgroups = 1;
  pSmaScan->pVgroupList->vgroups[0].vgId = pIndex->dstVgId;
  memcpy(&(pSmaScan->pVgroupList->vgroups[0].epSet), &pIndex->epSet, sizeof(SEpSet));

  *pOutput = (SLogicNode*)pSmaScan;
  return TSDB_CODE_SUCCESS;
}

static bool smaIndexOptEqualInterval(SScanLogicNode* pScan, SWindowLogicNode* pWindow, STableIndexInfo* pIndex) {
  if (pWindow->interval != pIndex->interval || pWindow->intervalUnit != pIndex->intervalUnit ||
      pWindow->offset != pIndex->offset || pWindow->sliding != pIndex->sliding ||
      pWindow->slidingUnit != pIndex->slidingUnit) {
    return false;
  }
  if (IS_TSWINDOW_SPECIFIED(pScan->scanRange)) {
    SInterval interval = {.interval = pIndex->interval,
                          .intervalUnit = pIndex->intervalUnit,
                          .offset = pIndex->offset,
                          .offsetUnit = TIME_UNIT_MILLISECOND,
                          .sliding = pIndex->sliding,
                          .slidingUnit = pIndex->slidingUnit,
                          .precision = pScan->node.precision};
    return (pScan->scanRange.skey == taosTimeTruncate(pScan->scanRange.skey, &interval, pScan->node.precision)) &&
           (pScan->scanRange.ekey + 1 == taosTimeTruncate(pScan->scanRange.ekey + 1, &interval, pScan->node.precision));
  }
  return true;
}

static SNode* smaIndexOptCreateSmaCol(SNode* pFunc, uint64_t tableId, int32_t colId) {
  SColumnNode* pCol = (SColumnNode*)nodesMakeNode(QUERY_NODE_COLUMN);
  if (NULL == pCol) {
    return NULL;
  }
  pCol->tableId = tableId;
  pCol->tableType = TSDB_SUPER_TABLE;
  pCol->colId = colId;
  pCol->colType = COLUMN_TYPE_COLUMN;
  strcpy(pCol->colName, ((SExprNode*)pFunc)->aliasName);
  pCol->node.resType = ((SExprNode*)pFunc)->resType;
  strcpy(pCol->node.aliasName, ((SExprNode*)pFunc)->aliasName);
  return (SNode*)pCol;
}

static int32_t smaIndexOptFindSmaFunc(SNode* pQueryFunc, SNodeList* pSmaFuncs) {
  int32_t index = 0;
  SNode*  pSmaFunc = NULL;
  FOREACH(pSmaFunc, pSmaFuncs) {
    if (nodesEqualNode(pQueryFunc, pSmaFunc)) {
      return index;
    }
    ++index;
  }
  return -1;
}

static int32_t smaIndexOptCreateSmaCols(SNodeList* pFuncs, uint64_t tableId, SNodeList* pSmaFuncs, SNodeList** pOutput,
                                        int32_t* pWStrartIndex) {
  SNodeList* pCols = NULL;
  SNode*     pFunc = NULL;
  int32_t    code = TSDB_CODE_SUCCESS;
  int32_t    index = 0;
  int32_t    smaFuncIndex = -1;
  *pWStrartIndex = -1;
  FOREACH(pFunc, pFuncs) {
    if (FUNCTION_TYPE_WSTARTTS == ((SFunctionNode*)pFunc)->funcType) {
      *pWStrartIndex = index;
    }
    smaFuncIndex = smaIndexOptFindSmaFunc(pFunc, pSmaFuncs);
    if (smaFuncIndex < 0) {
      break;
    } else {
      code = nodesListMakeStrictAppend(&pCols, smaIndexOptCreateSmaCol(pFunc, tableId, smaFuncIndex + 2));
      if (TSDB_CODE_SUCCESS != code) {
        break;
      }
    }
    ++index;
  }

  if (TSDB_CODE_SUCCESS == code && smaFuncIndex >= 0) {
    *pOutput = pCols;
  } else {
    nodesDestroyList(pCols);
  }

  return code;
}

static int32_t smaIndexOptCouldApplyIndex(SScanLogicNode* pScan, STableIndexInfo* pIndex, SNodeList** pCols,
                                          int32_t* pWStrartIndex) {
  SWindowLogicNode* pWindow = (SWindowLogicNode*)pScan->node.pParent;
  if (!smaIndexOptEqualInterval(pScan, pWindow, pIndex)) {
    return TSDB_CODE_SUCCESS;
  }
  SNodeList* pSmaFuncs = NULL;
  int32_t    code = nodesStringToList(pIndex->expr, &pSmaFuncs);
  if (TSDB_CODE_SUCCESS == code) {
    code = smaIndexOptCreateSmaCols(pWindow->pFuncs, pIndex->dstTbUid, pSmaFuncs, pCols, pWStrartIndex);
  }
  nodesDestroyList(pSmaFuncs);
  return code;
}

static SNode* smaIndexOptCreateWStartTs() {
  SFunctionNode* pWStart = (SFunctionNode*)nodesMakeNode(QUERY_NODE_FUNCTION);
  if (NULL == pWStart) {
    return NULL;
  }
  strcpy(pWStart->functionName, "_wstartts");
  snprintf(pWStart->node.aliasName, sizeof(pWStart->node.aliasName), "%s.%p", pWStart->functionName, pWStart);
  if (TSDB_CODE_SUCCESS != fmGetFuncInfo(pWStart, NULL, 0)) {
    nodesDestroyNode((SNode*)pWStart);
    return NULL;
  }
  return (SNode*)pWStart;
}

static int32_t smaIndexOptCreateMergeKey(SNode* pCol, SNodeList** pMergeKeys) {
  SOrderByExprNode* pMergeKey = (SOrderByExprNode*)nodesMakeNode(QUERY_NODE_ORDER_BY_EXPR);
  if (NULL == pMergeKey) {
    return TSDB_CODE_OUT_OF_MEMORY;
  }
  pMergeKey->pExpr = nodesCloneNode(pCol);
  if (NULL == pMergeKey->pExpr) {
    nodesDestroyNode((SNode*)pMergeKey);
    return TSDB_CODE_OUT_OF_MEMORY;
  }
  pMergeKey->order = ORDER_ASC;
  pMergeKey->nullOrder = NULL_ORDER_FIRST;
  return nodesListMakeStrictAppend(pMergeKeys, (SNode*)pMergeKey);
}

static int32_t smaIndexOptRewriteInterval(SWindowLogicNode* pInterval, int32_t wstrartIndex, SNodeList** pMergeKeys) {
  if (wstrartIndex < 0) {
    SNode* pWStart = smaIndexOptCreateWStartTs();
    if (NULL == pWStart) {
      return TSDB_CODE_OUT_OF_MEMORY;
    }
    int32_t code = createColumnByRewriteExpr(pWStart, &pInterval->node.pTargets);
    if (TSDB_CODE_SUCCESS != code) {
      nodesDestroyNode(pWStart);
      return code;
    }
    wstrartIndex = LIST_LENGTH(pInterval->node.pTargets) - 1;
  }
  return smaIndexOptCreateMergeKey(nodesListGetNode(pInterval->node.pTargets, wstrartIndex), pMergeKeys);
}

static int32_t smaIndexOptApplyIndexExt(SLogicSubplan* pLogicSubplan, SScanLogicNode* pScan, STableIndexInfo* pIndex,
                                        SNodeList* pSmaCols, int32_t wstrartIndex) {
  SWindowLogicNode* pInterval = (SWindowLogicNode*)pScan->node.pParent;
  SNodeList*        pMergeTargets = nodesCloneList(pInterval->node.pTargets);
  if (NULL == pMergeTargets) {
    return TSDB_CODE_OUT_OF_MEMORY;
  }
  SLogicNode* pSmaScan = NULL;
  SLogicNode* pMerge = NULL;
  SNodeList*  pMergeKeys = NULL;
  int32_t     code = smaIndexOptRewriteInterval(pInterval, wstrartIndex, &pMergeKeys);
  if (TSDB_CODE_SUCCESS == code) {
    code = smaIndexOptCreateSmaScan(pScan, pIndex, pSmaCols, &pSmaScan);
  }
  if (TSDB_CODE_SUCCESS == code) {
    code = smaIndexOptCreateMerge(pScan->node.pParent, pMergeKeys, pMergeTargets, &pMerge);
  }
  if (TSDB_CODE_SUCCESS == code) {
    code = smaIndexOptRecombinationNode(pLogicSubplan, pScan->node.pParent, pMerge, pSmaScan);
  }
  return code;
}

static int32_t smaIndexOptApplyIndex(SLogicSubplan* pLogicSubplan, SScanLogicNode* pScan, STableIndexInfo* pIndex,
                                     SNodeList* pSmaCols, int32_t wstrartIndex) {
  SLogicNode* pSmaScan = NULL;
  int32_t     code = smaIndexOptCreateSmaScan(pScan, pIndex, pSmaCols, &pSmaScan);
  if (TSDB_CODE_SUCCESS == code) {
    code = replaceLogicNode(pLogicSubplan, pScan->node.pParent, pSmaScan);
  }
  return code;
}

static void smaIndexOptDestroySmaIndex(void* p) { taosMemoryFree(((STableIndexInfo*)p)->expr); }

static int32_t smaIndexOptimizeImpl(SOptimizeContext* pCxt, SLogicSubplan* pLogicSubplan, SScanLogicNode* pScan) {
  int32_t code = TSDB_CODE_SUCCESS;
  int32_t nindexes = taosArrayGetSize(pScan->pSmaIndexes);
  for (int32_t i = 0; i < nindexes; ++i) {
    STableIndexInfo* pIndex = taosArrayGet(pScan->pSmaIndexes, i);
    SNodeList*       pSmaCols = NULL;
    int32_t          wstrartIndex = -1;
    code = smaIndexOptCouldApplyIndex(pScan, pIndex, &pSmaCols, &wstrartIndex);
    if (TSDB_CODE_SUCCESS == code && NULL != pSmaCols) {
      code = smaIndexOptApplyIndex(pLogicSubplan, pScan, pIndex, pSmaCols, wstrartIndex);
      taosArrayDestroyEx(pScan->pSmaIndexes, smaIndexOptDestroySmaIndex);
      pScan->pSmaIndexes = NULL;
      break;
    }
  }
  return code;
}

static int32_t smaIndexOptimize(SOptimizeContext* pCxt, SLogicSubplan* pLogicSubplan) {
  SScanLogicNode* pScan = (SScanLogicNode*)optFindPossibleNode(pLogicSubplan->pNode, smaIndexOptMayBeOptimized);
  if (NULL == pScan) {
    return TSDB_CODE_SUCCESS;
  }
  return smaIndexOptimizeImpl(pCxt, pLogicSubplan, pScan);
}

static EDealRes partTagsOptHasColImpl(SNode* pNode, void* pContext) {
  if (QUERY_NODE_COLUMN == nodeType(pNode)) {
    if (COLUMN_TYPE_TAG != ((SColumnNode*)pNode)->colType && COLUMN_TYPE_TBNAME != ((SColumnNode*)pNode)->colType) {
      *(bool*)pContext = true;
      return DEAL_RES_END;
    }
  }
  return DEAL_RES_CONTINUE;
}

static bool partTagsOptHasCol(SNodeList* pPartKeys) {
  bool hasCol = false;
  nodesWalkExprs(pPartKeys, partTagsOptHasColImpl, &hasCol);
  return hasCol;
}

static bool partTagsIsOptimizableNode(SLogicNode* pNode) {
  return ((QUERY_NODE_LOGIC_PLAN_PARTITION == nodeType(pNode) ||
           (QUERY_NODE_LOGIC_PLAN_AGG == nodeType(pNode) && NULL != ((SAggLogicNode*)pNode)->pGroupKeys &&
            NULL != ((SAggLogicNode*)pNode)->pAggFuncs)) &&
          1 == LIST_LENGTH(pNode->pChildren) &&
          QUERY_NODE_LOGIC_PLAN_SCAN == nodeType(nodesListGetNode(pNode->pChildren, 0)));
}

static SNodeList* partTagsGetPartKeys(SLogicNode* pNode) {
  if (QUERY_NODE_LOGIC_PLAN_PARTITION == nodeType(pNode)) {
    return ((SPartitionLogicNode*)pNode)->pPartitionKeys;
  } else {
    return ((SAggLogicNode*)pNode)->pGroupKeys;
  }
}

static bool partTagsOptMayBeOptimized(SLogicNode* pNode) {
  if (!partTagsIsOptimizableNode(pNode)) {
    return false;
  }

  return !partTagsOptHasCol(partTagsGetPartKeys(pNode));
}

static EDealRes partTagsOptRebuildTbanmeImpl(SNode** pNode, void* pContext) {
  if (QUERY_NODE_COLUMN == nodeType(*pNode) && COLUMN_TYPE_TBNAME == ((SColumnNode*)*pNode)->colType) {
    SFunctionNode* pFunc = (SFunctionNode*)nodesMakeNode(QUERY_NODE_FUNCTION);
    if (NULL == pFunc) {
      *(int32_t*)pContext = TSDB_CODE_OUT_OF_MEMORY;
      return DEAL_RES_ERROR;
    }
    strcpy(pFunc->functionName, "tbname");
    pFunc->funcType = FUNCTION_TYPE_TBNAME;
    pFunc->node.resType = ((SColumnNode*)*pNode)->node.resType;
    nodesDestroyNode(*pNode);
    *pNode = (SNode*)pFunc;
    return DEAL_RES_IGNORE_CHILD;
  }
  return DEAL_RES_CONTINUE;
}

static int32_t partTagsOptRebuildTbanme(SNodeList* pPartKeys) {
  int32_t code = TSDB_CODE_SUCCESS;
  nodesRewriteExprs(pPartKeys, partTagsOptRebuildTbanmeImpl, &code);
  return code;
}

static int32_t partTagsOptimize(SOptimizeContext* pCxt, SLogicSubplan* pLogicSubplan) {
  SLogicNode* pNode = optFindPossibleNode(pLogicSubplan->pNode, partTagsOptMayBeOptimized);
  if (NULL == pNode) {
    return TSDB_CODE_SUCCESS;
  }

  int32_t         code = TSDB_CODE_SUCCESS;
  SScanLogicNode* pScan = (SScanLogicNode*)nodesListGetNode(pNode->pChildren, 0);
  if (QUERY_NODE_LOGIC_PLAN_PARTITION == nodeType(pNode)) {
    TSWAP(((SPartitionLogicNode*)pNode)->pPartitionKeys, pScan->pGroupTags);
    int32_t code = replaceLogicNode(pLogicSubplan, pNode, (SLogicNode*)pScan);
    if (TSDB_CODE_SUCCESS == code) {
      NODES_CLEAR_LIST(pNode->pChildren);
      nodesDestroyNode((SNode*)pNode);
    }
  } else {
    SNode* pGroupKey = NULL;
    FOREACH(pGroupKey, ((SAggLogicNode*)pNode)->pGroupKeys) {
      code = nodesListMakeStrictAppend(
          &pScan->pGroupTags, nodesCloneNode(nodesListGetNode(((SGroupingSetNode*)pGroupKey)->pParameterList, 0)));
      if (TSDB_CODE_SUCCESS != code) {
        break;
      }
    }
    NODES_DESTORY_LIST(((SAggLogicNode*)pNode)->pGroupKeys);
  }
  if (TSDB_CODE_SUCCESS == code) {
    code = partTagsOptRebuildTbanme(pScan->pGroupTags);
  }
  return code;
}

static bool eliminateProjOptCheckProjColumnNames(SProjectLogicNode* pProjectNode) {
  SHashObj* pProjColNameHash = taosHashInit(16, taosGetDefaultHashFunction(TSDB_DATA_TYPE_BINARY), true, HASH_NO_LOCK);
  SNode*    pProjection;
  FOREACH(pProjection, pProjectNode->pProjections) {
    char*    projColumnName = ((SColumnNode*)pProjection)->colName;
    int32_t* pExist = taosHashGet(pProjColNameHash, projColumnName, strlen(projColumnName));
    if (NULL != pExist) {
      taosHashCleanup(pProjColNameHash);
      return false;
    } else {
      int32_t exist = 1;
      taosHashPut(pProjColNameHash, projColumnName, strlen(projColumnName), &exist, sizeof(exist));
    }
  }
  taosHashCleanup(pProjColNameHash);
  return true;
}

static bool eliminateProjOptMayBeOptimized(SLogicNode* pNode) {
  // TODO: enable this optimization after new mechanising that map projection and targets of project node
  if (NULL != pNode->pParent) {
    return false;
  }

  if (QUERY_NODE_LOGIC_PLAN_PROJECT != nodeType(pNode) || 1 != LIST_LENGTH(pNode->pChildren)) {
    return false;
  }

  SProjectLogicNode* pProjectNode = (SProjectLogicNode*)pNode;
  if (NULL != pProjectNode->node.pLimit || NULL != pProjectNode->node.pSlimit) {
    return false;
  }

  SNode* pProjection;
  FOREACH(pProjection, pProjectNode->pProjections) {
    SExprNode* pExprNode = (SExprNode*)pProjection;
    if (QUERY_NODE_COLUMN != nodeType(pExprNode)) {
      return false;
    }
  }

  return eliminateProjOptCheckProjColumnNames(pProjectNode);
}

static int32_t eliminateProjOptimizeImpl(SOptimizeContext* pCxt, SLogicSubplan* pLogicSubplan,
                                         SProjectLogicNode* pProjectNode) {
  SLogicNode* pChild = (SLogicNode*)nodesListGetNode(pProjectNode->node.pChildren, 0);
  SNodeList*  pNewChildTargets = nodesMakeList();

  SNode* pProjection = NULL;
  FOREACH(pProjection, pProjectNode->pProjections) {
    SNode* pChildTarget = NULL;
    FOREACH(pChildTarget, pChild->pTargets) {
      if (strcmp(((SColumnNode*)pProjection)->colName, ((SColumnNode*)pChildTarget)->colName) == 0) {
        nodesListAppend(pNewChildTargets, nodesCloneNode(pChildTarget));
        break;
      }
    }
  }
  nodesDestroyList(pChild->pTargets);
  pChild->pTargets = pNewChildTargets;

  int32_t code = replaceLogicNode(pLogicSubplan, (SLogicNode*)pProjectNode, pChild);
  if (TSDB_CODE_SUCCESS == code) {
    NODES_CLEAR_LIST(pProjectNode->node.pChildren);
    nodesDestroyNode((SNode*)pProjectNode);
  }
  return code;
}

static int32_t eliminateProjOptimize(SOptimizeContext* pCxt, SLogicSubplan* pLogicSubplan) {
  SProjectLogicNode* pProjectNode =
      (SProjectLogicNode*)optFindPossibleNode(pLogicSubplan->pNode, eliminateProjOptMayBeOptimized);

  if (NULL == pProjectNode) {
    return TSDB_CODE_SUCCESS;
  }

  return eliminateProjOptimizeImpl(pCxt, pLogicSubplan, pProjectNode);
}

static bool rewriteTailOptMayBeOptimized(SLogicNode* pNode) {
  return QUERY_NODE_LOGIC_PLAN_INDEF_ROWS_FUNC == nodeType(pNode) && ((SIndefRowsFuncLogicNode*)pNode)->isTailFunc;
}

static SNode* rewriteTailOptCreateOrderByExpr(SNode* pSortKey) {
  SOrderByExprNode* pOrder = (SOrderByExprNode*)nodesMakeNode(QUERY_NODE_ORDER_BY_EXPR);
  if (NULL == pOrder) {
    return NULL;
  }
  pOrder->order = ORDER_DESC;
  pOrder->pExpr = nodesCloneNode(pSortKey);
  if (NULL == pOrder->pExpr) {
    nodesDestroyNode((SNode*)pOrder);
    return NULL;
  }
  return (SNode*)pOrder;
}

static int32_t rewriteTailOptCreateLimit(SNode* pLimit, SNode* pOffset, SNode** pOutput) {
  SLimitNode* pLimitNode = (SLimitNode*)nodesMakeNode(QUERY_NODE_LIMIT);
  if (NULL == pLimitNode) {
    return TSDB_CODE_OUT_OF_MEMORY;
  }
  pLimitNode->limit = NULL == pLimit ? -1 : ((SValueNode*)pLimit)->datum.i;
  pLimitNode->offset = NULL == pOffset ? -1 : ((SValueNode*)pOffset)->datum.i;
  *pOutput = (SNode*)pLimitNode;
  return TSDB_CODE_SUCCESS;
}

static bool rewriteTailOptNeedGroupSort(SIndefRowsFuncLogicNode* pIndef) {
  if (1 != LIST_LENGTH(pIndef->node.pChildren)) {
    return false;
  }
  SNode* pChild = nodesListGetNode(pIndef->node.pChildren, 0);
  return QUERY_NODE_LOGIC_PLAN_PARTITION == nodeType(pChild) ||
         (QUERY_NODE_LOGIC_PLAN_SCAN == nodeType(pChild) && NULL != ((SScanLogicNode*)pChild)->pGroupTags);
}

static int32_t rewriteTailOptCreateSort(SIndefRowsFuncLogicNode* pIndef, SLogicNode** pOutput) {
  SSortLogicNode* pSort = (SSortLogicNode*)nodesMakeNode(QUERY_NODE_LOGIC_PLAN_SORT);
  if (NULL == pSort) {
    return TSDB_CODE_OUT_OF_MEMORY;
  }

  pSort->groupSort = rewriteTailOptNeedGroupSort(pIndef);
  TSWAP(pSort->node.pChildren, pIndef->node.pChildren);
  pSort->node.precision = pIndef->node.precision;

  // tail(expr, [limit, offset,] _rowts)
  SFunctionNode* pTail = (SFunctionNode*)nodesListGetNode(pIndef->pFuncs, 0);
  int32_t        rowtsIndex = LIST_LENGTH(pTail->pParameterList) - 1;

  int32_t code = nodesListMakeStrictAppend(
      &pSort->pSortKeys, rewriteTailOptCreateOrderByExpr(nodesListGetNode(pTail->pParameterList, rowtsIndex)));
  if (TSDB_CODE_SUCCESS == code) {
    pSort->node.pTargets = nodesCloneList(((SLogicNode*)nodesListGetNode(pSort->node.pChildren, 0))->pTargets);
    if (NULL == pSort->node.pTargets) {
      code = TSDB_CODE_OUT_OF_MEMORY;
    }
  }

  if (TSDB_CODE_SUCCESS == code) {
    *pOutput = (SLogicNode*)pSort;
  } else {
    nodesDestroyNode((SNode*)pSort);
  }

  return code;
}

static SNode* rewriteTailOptCreateProjectExpr(SFunctionNode* pTail) {
  SNode* pExpr = nodesCloneNode(nodesListGetNode(pTail->pParameterList, 0));
  if (NULL == pExpr) {
    return NULL;
  }
  strcpy(((SExprNode*)pExpr)->aliasName, pTail->node.aliasName);
  return pExpr;
}

static int32_t rewriteTailOptCreateProject(SIndefRowsFuncLogicNode* pIndef, SLogicNode** pOutput) {
  SProjectLogicNode* pProject = (SProjectLogicNode*)nodesMakeNode(QUERY_NODE_LOGIC_PLAN_PROJECT);
  if (NULL == pProject) {
    return TSDB_CODE_OUT_OF_MEMORY;
  }

  TSWAP(pProject->node.pTargets, pIndef->node.pTargets);
  pProject->node.precision = pIndef->node.precision;

  // tail(expr, [limit, offset,] _rowts)
  SFunctionNode* pTail = (SFunctionNode*)nodesListGetNode(pIndef->pFuncs, 0);
  int32_t        limitIndex = LIST_LENGTH(pTail->pParameterList) > 2 ? 1 : -1;
  int32_t        offsetIndex = LIST_LENGTH(pTail->pParameterList) > 3 ? 2 : -1;

  int32_t code = nodesListMakeStrictAppend(&pProject->pProjections, rewriteTailOptCreateProjectExpr(pTail));
  if (TSDB_CODE_SUCCESS == code) {
    code = rewriteTailOptCreateLimit(limitIndex < 0 ? NULL : nodesListGetNode(pTail->pParameterList, limitIndex),
                                     offsetIndex < 0 ? NULL : nodesListGetNode(pTail->pParameterList, offsetIndex),
                                     &pProject->node.pLimit);
  }
  if (TSDB_CODE_SUCCESS == code) {
    *pOutput = (SLogicNode*)pProject;
  } else {
    nodesDestroyNode((SNode*)pProject);
  }
  return code;
}

static int32_t rewriteTailOptimizeImpl(SOptimizeContext* pCxt, SLogicSubplan* pLogicSubplan,
                                       SIndefRowsFuncLogicNode* pIndef) {
  SLogicNode* pSort = NULL;
  SLogicNode* pProject = NULL;
  int32_t     code = rewriteTailOptCreateSort(pIndef, &pSort);
  if (TSDB_CODE_SUCCESS == code) {
    code = rewriteTailOptCreateProject(pIndef, &pProject);
  }
  if (TSDB_CODE_SUCCESS == code) {
    code = nodesListMakeAppend(&pProject->pChildren, (SNode*)pSort);
    pSort->pParent = pProject;
    pSort = NULL;
  }
  if (TSDB_CODE_SUCCESS == code) {
    code = replaceLogicNode(pLogicSubplan, (SLogicNode*)pIndef, pProject);
  }
  if (TSDB_CODE_SUCCESS == code) {
    nodesDestroyNode((SNode*)pIndef);
  } else {
    nodesDestroyNode((SNode*)pSort);
    nodesDestroyNode((SNode*)pProject);
  }
  return code;
}

static int32_t rewriteTailOptimize(SOptimizeContext* pCxt, SLogicSubplan* pLogicSubplan) {
  SIndefRowsFuncLogicNode* pIndef =
      (SIndefRowsFuncLogicNode*)optFindPossibleNode(pLogicSubplan->pNode, rewriteTailOptMayBeOptimized);

  if (NULL == pIndef) {
    return TSDB_CODE_SUCCESS;
  }

  return rewriteTailOptimizeImpl(pCxt, pLogicSubplan, pIndef);
}

static bool eliminateSetOpMayBeOptimized(SLogicNode* pNode) {
  SLogicNode* pParent = pNode->pParent;
  if (NULL == pParent ||
      QUERY_NODE_LOGIC_PLAN_AGG != nodeType(pParent) && QUERY_NODE_LOGIC_PLAN_PROJECT != nodeType(pParent) ||
      LIST_LENGTH(pParent->pChildren) < 2) {
    return false;
  }
  if (nodeType(pNode) != nodeType(pNode->pParent) || LIST_LENGTH(pNode->pChildren) < 2) {
    return false;
  }
  return true;
}

static int32_t eliminateSetOpOptimizeImpl(SOptimizeContext* pCxt, SLogicSubplan* pLogicSubplan,
                                          SLogicNode* pSetOpNode) {
  SNode* pSibling;
  FOREACH(pSibling, pSetOpNode->pParent->pChildren) {
    if (nodesEqualNode(pSibling, (SNode*)pSetOpNode)) {
      SNode* pChild;
      FOREACH(pChild, pSetOpNode->pChildren) { ((SLogicNode*)pChild)->pParent = pSetOpNode->pParent; }
      INSERT_LIST(pSetOpNode->pParent->pChildren, pSetOpNode->pChildren);

      pSetOpNode->pChildren = NULL;
      ERASE_NODE(pSetOpNode->pParent->pChildren);
      return TSDB_CODE_SUCCESS;
    }
  }

  return TSDB_CODE_PLAN_INTERNAL_ERROR;
}

static int32_t eliminateSetOpOptimize(SOptimizeContext* pCxt, SLogicSubplan* pLogicSubplan) {
  SLogicNode* pSetOpNode = optFindPossibleNode(pLogicSubplan->pNode, eliminateSetOpMayBeOptimized);
  if (NULL == pSetOpNode) {
    return TSDB_CODE_SUCCESS;
  }

  return eliminateSetOpOptimizeImpl(pCxt, pLogicSubplan, pSetOpNode);
}

//===================================================================================================================
// merge projects
static bool mergeProjectsMayBeOptimized(SLogicNode* pNode) {
  if (QUERY_NODE_LOGIC_PLAN_PROJECT != nodeType(pNode) || 1 != LIST_LENGTH(pNode->pChildren)) {
    return false;
  }
  SLogicNode *pChild = (SLogicNode*)nodesListGetNode(pNode->pChildren, 0);
  if (QUERY_NODE_LOGIC_PLAN_PROJECT != nodeType(pChild) || 1 < LIST_LENGTH(pChild->pChildren) ||
      NULL != pChild->pConditions || NULL != pNode->pLimit || NULL != pNode->pSlimit) {
    return false;
  }
  return true;
}

typedef struct SMergeProjectionsContext {

} SMergeProjectionsContext;

static EDealRes mergeProjectionsExpr(SNode** pNode, void* pContext) {
  return DEAL_RES_CONTINUE;
}

static int32_t mergeProjectsOptimizeImpl(SOptimizeContext* pCxt, SLogicSubplan* pLogicSubplan, SLogicNode* pProjectNode) {
  SProjectLogicNode* pProject = (SProjectLogicNode*)pProjectNode;
  SProjectLogicNode* pChild = (SProjectLogicNode*)nodesListGetNode(pProjectNode->pChildren, 0);
  SMergeProjectionsContext cxt = {};
  nodesRewriteExprs(pChild->pProjections, mergeProjectionsExpr, &cxt);
  return TSDB_CODE_SUCCESS;
}

static int32_t mergeProjectsOptimize(SOptimizeContext* pCxt, SLogicSubplan* pLogicSubplan) {
  SLogicNode* pProjectNode = optFindPossibleNode(pLogicSubplan->pNode, mergeProjectsMayBeOptimized);
  if (NULL == pProjectNode) {
    return TSDB_CODE_SUCCESS;
  }

  return mergeProjectsOptimizeImpl(pCxt, pLogicSubplan, pProjectNode);
}

// clang-format off
static const SOptimizeRule optimizeRuleSet[] = {
  {.pName = "ScanPath",                   .optimizeFunc = scanPathOptimize},
  {.pName = "PushDownCondition",          .optimizeFunc = pushDownCondOptimize},
  {.pName = "SortPrimaryKey",             .optimizeFunc = sortPrimaryKeyOptimize},
  {.pName = "SmaIndex",                   .optimizeFunc = smaIndexOptimize},
  {.pName = "PartitionTags",              .optimizeFunc = partTagsOptimize},
  {.pName = "MergeProjects",              .optimizeFunc = mergeProjectsOptimize},
  {.pName = "EliminateProject",           .optimizeFunc = eliminateProjOptimize},
<<<<<<< HEAD
  {.pName = "EliminateSetOperator",       .optimizeFunc = eliminateSetOpOptimize}
  {.pName = "EliminateSetOperator",       .optimizeFunc = eliminateSetOpOptimize},
  {.pName = "RewriteTail",                .optimizeFunc = rewriteTailOptimize},
=======
  {.pName = "EliminateSetOperator",       .optimizeFunc = eliminateSetOpOptimize},
  {.pName = "RewriteTail",                .optimizeFunc = rewriteTailOptimize}
>>>>>>> f24d73db
};
// clang-format on

static const int32_t optimizeRuleNum = (sizeof(optimizeRuleSet) / sizeof(SOptimizeRule));

static int32_t applyOptimizeRule(SPlanContext* pCxt, SLogicSubplan* pLogicSubplan) {
  SOptimizeContext cxt = {.pPlanCxt = pCxt, .optimized = false};
  do {
    cxt.optimized = false;
    for (int32_t i = 0; i < optimizeRuleNum; ++i) {
      int32_t code = optimizeRuleSet[i].optimizeFunc(&cxt, pLogicSubplan);
      if (TSDB_CODE_SUCCESS != code) {
        return code;
      }
    }
  } while (cxt.optimized);
  return TSDB_CODE_SUCCESS;
}

int32_t optimizeLogicPlan(SPlanContext* pCxt, SLogicSubplan* pLogicSubplan) {
  return applyOptimizeRule(pCxt, pLogicSubplan);
}<|MERGE_RESOLUTION|>--- conflicted
+++ resolved
@@ -1408,14 +1408,8 @@
   {.pName = "PartitionTags",              .optimizeFunc = partTagsOptimize},
   {.pName = "MergeProjects",              .optimizeFunc = mergeProjectsOptimize},
   {.pName = "EliminateProject",           .optimizeFunc = eliminateProjOptimize},
-<<<<<<< HEAD
-  {.pName = "EliminateSetOperator",       .optimizeFunc = eliminateSetOpOptimize}
-  {.pName = "EliminateSetOperator",       .optimizeFunc = eliminateSetOpOptimize},
-  {.pName = "RewriteTail",                .optimizeFunc = rewriteTailOptimize},
-=======
   {.pName = "EliminateSetOperator",       .optimizeFunc = eliminateSetOpOptimize},
   {.pName = "RewriteTail",                .optimizeFunc = rewriteTailOptimize}
->>>>>>> f24d73db
 };
 // clang-format on
 
