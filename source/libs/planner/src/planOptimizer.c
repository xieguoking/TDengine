/*
 * Copyright (c) 2019 TAOS Data, Inc. <jhtao@taosdata.com>
 *
 * This program is free software: you can use, redistribute, and/or modify
 * it under the terms of the GNU Affero General Public License, version 3
 * or later ("AGPL"), as published by the Free Software Foundation.
 *
 * This program is distributed in the hope that it will be useful, but WITHOUT
 * ANY WARRANTY; without even the implied warranty of MERCHANTABILITY or
 * FITNESS FOR A PARTICULAR PURPOSE.
 *
 * You should have received a copy of the GNU Affero General Public License
 * along with this program. If not, see <http://www.gnu.org/licenses/>.
 */

#include "filter.h"
#include "functionMgt.h"
#include "planInt.h"
#include "ttime.h"

#define OPTIMIZE_FLAG_MASK(n) (1 << n)

#define OPTIMIZE_FLAG_SCAN_PATH       OPTIMIZE_FLAG_MASK(0)
#define OPTIMIZE_FLAG_PUSH_DOWN_CONDE OPTIMIZE_FLAG_MASK(1)

#define OPTIMIZE_FLAG_SET_MASK(val, mask)  (val) |= (mask)
#define OPTIMIZE_FLAG_TEST_MASK(val, mask) (((val) & (mask)) != 0)

typedef struct SOptimizeContext {
  SPlanContext* pPlanCxt;
  bool          optimized;
} SOptimizeContext;

typedef int32_t (*FOptimize)(SOptimizeContext* pCxt, SLogicSubplan* pLogicSubplan);

typedef struct SOptimizeRule {
  char*     pName;
  FOptimize optimizeFunc;
} SOptimizeRule;

typedef struct SOsdInfo {
  SScanLogicNode* pScan;
  SNodeList*      pSdrFuncs;
  SNodeList*      pDsoFuncs;
} SOsdInfo;

typedef struct SCpdIsMultiTableCondCxt {
  SNodeList* pLeftCols;
  SNodeList* pRightCols;
  bool       havaLeftCol;
  bool       haveRightCol;
} SCpdIsMultiTableCondCxt;

typedef enum ECondAction {
  COND_ACTION_STAY = 1,
  COND_ACTION_PUSH_JOIN,
  COND_ACTION_PUSH_LEFT_CHILD,
  COND_ACTION_PUSH_RIGHT_CHILD
  // after supporting outer join, there are other possibilities
} ECondAction;

typedef bool (*FMayBeOptimized)(SLogicNode* pNode);

static SLogicNode* optFindPossibleNode(SLogicNode* pNode, FMayBeOptimized func) {
  if (func(pNode)) {
    return pNode;
  }
  SNode* pChild;
  FOREACH(pChild, pNode->pChildren) {
    SLogicNode* pScanNode = optFindPossibleNode((SLogicNode*)pChild, func);
    if (NULL != pScanNode) {
      return pScanNode;
    }
  }
  return NULL;
}

EDealRes scanPathOptHaveNormalColImpl(SNode* pNode, void* pContext) {
  if (QUERY_NODE_COLUMN == nodeType(pNode)) {
    // *((bool*)pContext) = (COLUMN_TYPE_TAG != ((SColumnNode*)pNode)->colType);
    *((bool*)pContext) = true;
    return *((bool*)pContext) ? DEAL_RES_END : DEAL_RES_IGNORE_CHILD;
  }
  return DEAL_RES_CONTINUE;
}

static bool scanPathOptHaveNormalCol(SNodeList* pList) {
  bool res = false;
  nodesWalkExprsPostOrder(pList, scanPathOptHaveNormalColImpl, &res);
  return res;
}

static bool scanPathOptMayBeOptimized(SLogicNode* pNode) {
  if (OPTIMIZE_FLAG_TEST_MASK(pNode->optimizedFlag, OPTIMIZE_FLAG_SCAN_PATH)) {
    return false;
  }
  if (QUERY_NODE_LOGIC_PLAN_SCAN != nodeType(pNode)) {
    return false;
  }
  if (NULL == pNode->pParent || (QUERY_NODE_LOGIC_PLAN_WINDOW != nodeType(pNode->pParent) &&
                                 QUERY_NODE_LOGIC_PLAN_AGG != nodeType(pNode->pParent) &&
                                 QUERY_NODE_LOGIC_PLAN_PARTITION != nodeType(pNode->pParent))) {
    return false;
  }
  if (QUERY_NODE_LOGIC_PLAN_WINDOW == nodeType(pNode->pParent) ||
      (QUERY_NODE_LOGIC_PLAN_PARTITION == nodeType(pNode->pParent) && pNode->pParent->pParent &&
       QUERY_NODE_LOGIC_PLAN_WINDOW == nodeType(pNode->pParent->pParent))) {
    return true;
  }
  return !scanPathOptHaveNormalCol(((SAggLogicNode*)pNode->pParent)->pGroupKeys);
}

static SNodeList* scanPathOptGetAllFuncs(SLogicNode* pNode) {
  switch (nodeType(pNode)) {
    case QUERY_NODE_LOGIC_PLAN_WINDOW:
      return ((SWindowLogicNode*)pNode)->pFuncs;
    case QUERY_NODE_LOGIC_PLAN_AGG:
      return ((SAggLogicNode*)pNode)->pAggFuncs;
    default:
      break;
  }
  return NULL;
}

static bool scanPathOptNeedOptimizeDataRequire(const SFunctionNode* pFunc) {
  if (!fmIsSpecialDataRequiredFunc(pFunc->funcId)) {
    return false;
  }
  SNode* pPara = NULL;
  FOREACH(pPara, pFunc->pParameterList) {
    if (QUERY_NODE_COLUMN != nodeType(pPara) && QUERY_NODE_VALUE != nodeType(pPara)) {
      return false;
    }
  }
  return true;
}

static bool scanPathOptNeedDynOptimize(const SFunctionNode* pFunc) {
  if (!fmIsDynamicScanOptimizedFunc(pFunc->funcId)) {
    return false;
  }
  SNode* pPara = NULL;
  FOREACH(pPara, pFunc->pParameterList) {
    if (QUERY_NODE_COLUMN != nodeType(pPara) && QUERY_NODE_VALUE != nodeType(pPara)) {
      return false;
    }
  }
  return true;
}

static int32_t scanPathOptGetRelatedFuncs(SScanLogicNode* pScan, SNodeList** pSdrFuncs, SNodeList** pDsoFuncs) {
  SNodeList* pAllFuncs = scanPathOptGetAllFuncs(pScan->node.pParent);
  SNodeList* pTmpSdrFuncs = NULL;
  SNodeList* pTmpDsoFuncs = NULL;
  SNode*     pFunc = NULL;
  bool       otherFunc = false;
  FOREACH(pFunc, pAllFuncs) {
    int32_t code = TSDB_CODE_SUCCESS;
    if (scanPathOptNeedOptimizeDataRequire((SFunctionNode*)pFunc)) {
      code = nodesListMakeStrictAppend(&pTmpSdrFuncs, nodesCloneNode(pFunc));
    } else if (scanPathOptNeedDynOptimize((SFunctionNode*)pFunc)) {
      code = nodesListMakeStrictAppend(&pTmpDsoFuncs, nodesCloneNode(pFunc));
    } else {
      otherFunc = true;
    }
    if (TSDB_CODE_SUCCESS != code) {
      nodesDestroyList(pTmpSdrFuncs);
      nodesDestroyList(pTmpDsoFuncs);
      return code;
    }
  }
  if (otherFunc) {
    nodesDestroyList(pTmpSdrFuncs);
    nodesDestroyList(pTmpDsoFuncs);
  } else {
    *pSdrFuncs = pTmpSdrFuncs;
    *pDsoFuncs = pTmpDsoFuncs;
  }
  return TSDB_CODE_SUCCESS;
}

static int32_t scanPathOptMatch(SOptimizeContext* pCxt, SLogicNode* pLogicNode, SOsdInfo* pInfo) {
  pInfo->pScan = (SScanLogicNode*)optFindPossibleNode(pLogicNode, scanPathOptMayBeOptimized);
  if (NULL == pInfo->pScan) {
    return TSDB_CODE_SUCCESS;
  }
  return scanPathOptGetRelatedFuncs(pInfo->pScan, &pInfo->pSdrFuncs, &pInfo->pDsoFuncs);
}

static EFuncDataRequired scanPathOptPromoteDataRequired(EFuncDataRequired l, EFuncDataRequired r) {
  switch (l) {
    case FUNC_DATA_REQUIRED_DATA_LOAD:
      return l;
    case FUNC_DATA_REQUIRED_STATIS_LOAD:
      return FUNC_DATA_REQUIRED_DATA_LOAD == r ? r : l;
    case FUNC_DATA_REQUIRED_NOT_LOAD:
      return FUNC_DATA_REQUIRED_FILTEROUT == r ? l : r;
    default:
      break;
  }
  return r;
}

static int32_t scanPathOptGetDataRequired(SNodeList* pFuncs) {
  if (NULL == pFuncs) {
    return FUNC_DATA_REQUIRED_DATA_LOAD;
  }
  EFuncDataRequired dataRequired = FUNC_DATA_REQUIRED_FILTEROUT;
  SNode*            pFunc = NULL;
  FOREACH(pFunc, pFuncs) {
    dataRequired = scanPathOptPromoteDataRequired(dataRequired, fmFuncDataRequired((SFunctionNode*)pFunc, NULL));
  }
  return dataRequired;
}

static void scanPathOptSetScanWin(SScanLogicNode* pScan) {
  SLogicNode* pParent = pScan->node.pParent;
  if (QUERY_NODE_LOGIC_PLAN_PARTITION == nodeType(pParent) && pParent->pParent &&
      QUERY_NODE_LOGIC_PLAN_WINDOW == nodeType(pParent->pParent)) {
    pParent = pParent->pParent;
  }
  if (QUERY_NODE_LOGIC_PLAN_WINDOW == nodeType(pParent)) {
    pScan->interval = ((SWindowLogicNode*)pParent)->interval;
    pScan->offset = ((SWindowLogicNode*)pParent)->offset;
    pScan->sliding = ((SWindowLogicNode*)pParent)->sliding;
    pScan->intervalUnit = ((SWindowLogicNode*)pParent)->intervalUnit;
    pScan->slidingUnit = ((SWindowLogicNode*)pParent)->slidingUnit;
    pScan->triggerType = ((SWindowLogicNode*)pParent)->triggerType;
    pScan->watermark = ((SWindowLogicNode*)pParent)->watermark;
    pScan->tsColId = ((SColumnNode*)((SWindowLogicNode*)pParent)->pTspk)->colId;
    pScan->filesFactor = ((SWindowLogicNode*)pParent)->filesFactor;
  }
}

static int32_t scanPathOptimize(SOptimizeContext* pCxt, SLogicSubplan* pLogicSubplan) {
  SOsdInfo info = {0};
  int32_t  code = scanPathOptMatch(pCxt, pLogicSubplan->pNode, &info);
  if (TSDB_CODE_SUCCESS == code && info.pScan) {
    scanPathOptSetScanWin((SScanLogicNode*)info.pScan);
  }
  if (TSDB_CODE_SUCCESS == code && (NULL != info.pDsoFuncs || NULL != info.pSdrFuncs)) {
    info.pScan->dataRequired = scanPathOptGetDataRequired(info.pSdrFuncs);
    info.pScan->pDynamicScanFuncs = info.pDsoFuncs;
    OPTIMIZE_FLAG_SET_MASK(info.pScan->node.optimizedFlag, OPTIMIZE_FLAG_SCAN_PATH);
    pCxt->optimized = true;
  }
  nodesDestroyList(info.pSdrFuncs);
  return code;
}

static int32_t pushDownCondOptMergeCond(SNode** pDst, SNode** pSrc) {
  SLogicConditionNode* pLogicCond = (SLogicConditionNode*)nodesMakeNode(QUERY_NODE_LOGIC_CONDITION);
  if (NULL == pLogicCond) {
    return TSDB_CODE_OUT_OF_MEMORY;
  }
  pLogicCond->node.resType.type = TSDB_DATA_TYPE_BOOL;
  pLogicCond->node.resType.bytes = tDataTypes[TSDB_DATA_TYPE_BOOL].bytes;
  pLogicCond->condType = LOGIC_COND_TYPE_AND;
  int32_t code = nodesListMakeAppend(&pLogicCond->pParameterList, *pSrc);
  if (TSDB_CODE_SUCCESS == code) {
    *pSrc = NULL;
    code = nodesListMakeAppend(&pLogicCond->pParameterList, *pDst);
  }
  if (TSDB_CODE_SUCCESS == code) {
    *pDst = (SNode*)pLogicCond;
  } else {
    nodesDestroyNode((SNode*)pLogicCond);
  }
  return code;
}

static int32_t pushDownCondOptAppendCond(SNode** pCond, SNode** pAdditionalCond) {
  if (NULL == *pCond) {
    TSWAP(*pCond, *pAdditionalCond);
    return TSDB_CODE_SUCCESS;
  }

  int32_t code = TSDB_CODE_SUCCESS;
  if (QUERY_NODE_LOGIC_CONDITION == nodeType(*pCond)) {
    code = nodesListAppend(((SLogicConditionNode*)*pCond)->pParameterList, *pAdditionalCond);
    if (TSDB_CODE_SUCCESS == code) {
      *pAdditionalCond = NULL;
    }
  } else {
    code = pushDownCondOptMergeCond(pCond, pAdditionalCond);
  }
  return code;
}

static int32_t pushDownCondOptCalcTimeRange(SOptimizeContext* pCxt, SScanLogicNode* pScan, SNode** pPrimaryKeyCond,
                                            SNode** pOtherCond) {
  int32_t code = TSDB_CODE_SUCCESS;
  if (pCxt->pPlanCxt->topicQuery || pCxt->pPlanCxt->streamQuery) {
    code = pushDownCondOptAppendCond(pOtherCond, pPrimaryKeyCond);
  } else {
    bool isStrict = false;
    code = filterGetTimeRange(*pPrimaryKeyCond, &pScan->scanRange, &isStrict);
    if (TSDB_CODE_SUCCESS == code) {
      if (isStrict) {
        nodesDestroyNode(*pPrimaryKeyCond);
      } else {
        code = pushDownCondOptAppendCond(pOtherCond, pPrimaryKeyCond);
      }
      *pPrimaryKeyCond = NULL;
    }
  }
  return code;
}

static int32_t pushDownCondOptDealScan(SOptimizeContext* pCxt, SScanLogicNode* pScan) {
  if (NULL == pScan->node.pConditions ||
      OPTIMIZE_FLAG_TEST_MASK(pScan->node.optimizedFlag, OPTIMIZE_FLAG_PUSH_DOWN_CONDE) ||
      TSDB_SYSTEM_TABLE == pScan->tableType) {
    return TSDB_CODE_SUCCESS;
  }

  SNode*  pPrimaryKeyCond = NULL;
  SNode*  pOtherCond = NULL;
  int32_t code = nodesPartitionCond(&pScan->node.pConditions, &pPrimaryKeyCond, &pScan->pTagIndexCond, &pScan->pTagCond,
                                    &pOtherCond);
  if (TSDB_CODE_SUCCESS == code && NULL != pPrimaryKeyCond) {
    code = pushDownCondOptCalcTimeRange(pCxt, pScan, &pPrimaryKeyCond, &pOtherCond);
  }
  if (TSDB_CODE_SUCCESS == code) {
    pScan->node.pConditions = pOtherCond;
  }

  if (TSDB_CODE_SUCCESS == code) {
    OPTIMIZE_FLAG_SET_MASK(pScan->node.optimizedFlag, OPTIMIZE_FLAG_PUSH_DOWN_CONDE);
    pCxt->optimized = true;
  } else {
    nodesDestroyNode(pPrimaryKeyCond);
    nodesDestroyNode(pOtherCond);
  }

  return code;
}

static bool pushDownCondOptBelongThisTable(SNode* pCondCol, SNodeList* pTableCols) {
  SNode* pTableCol = NULL;
  FOREACH(pTableCol, pTableCols) {
    if (nodesEqualNode(pCondCol, pTableCol)) {
      return true;
    }
  }
  return false;
}

static EDealRes pushDownCondOptIsCrossTableCond(SNode* pNode, void* pContext) {
  SCpdIsMultiTableCondCxt* pCxt = pContext;
  if (QUERY_NODE_COLUMN == nodeType(pNode)) {
    if (pushDownCondOptBelongThisTable(pNode, pCxt->pLeftCols)) {
      pCxt->havaLeftCol = true;
    } else if (pushDownCondOptBelongThisTable(pNode, pCxt->pRightCols)) {
      pCxt->haveRightCol = true;
    }
    return pCxt->havaLeftCol && pCxt->haveRightCol ? DEAL_RES_END : DEAL_RES_CONTINUE;
  }
  return DEAL_RES_CONTINUE;
}

static ECondAction pushDownCondOptGetCondAction(EJoinType joinType, SNodeList* pLeftCols, SNodeList* pRightCols,
                                                SNode* pNode) {
  SCpdIsMultiTableCondCxt cxt = {
      .pLeftCols = pLeftCols, .pRightCols = pRightCols, .havaLeftCol = false, .haveRightCol = false};
  nodesWalkExpr(pNode, pushDownCondOptIsCrossTableCond, &cxt);
  return (JOIN_TYPE_INNER != joinType
              ? COND_ACTION_STAY
              : (cxt.havaLeftCol && cxt.haveRightCol
                     ? COND_ACTION_PUSH_JOIN
                     : (cxt.havaLeftCol ? COND_ACTION_PUSH_LEFT_CHILD : COND_ACTION_PUSH_RIGHT_CHILD)));
}

static int32_t pushDownCondOptPartLogicCond(SJoinLogicNode* pJoin, SNode** pOnCond, SNode** pLeftChildCond,
                                            SNode** pRightChildCond) {
  SLogicConditionNode* pLogicCond = (SLogicConditionNode*)pJoin->node.pConditions;
  if (LOGIC_COND_TYPE_AND != pLogicCond->condType) {
    return TSDB_CODE_SUCCESS;
  }

  SNodeList* pLeftCols = ((SLogicNode*)nodesListGetNode(pJoin->node.pChildren, 0))->pTargets;
  SNodeList* pRightCols = ((SLogicNode*)nodesListGetNode(pJoin->node.pChildren, 1))->pTargets;
  int32_t    code = TSDB_CODE_SUCCESS;

  SNodeList* pOnConds = NULL;
  SNodeList* pLeftChildConds = NULL;
  SNodeList* pRightChildConds = NULL;
  SNodeList* pRemainConds = NULL;
  SNode*     pCond = NULL;
  FOREACH(pCond, pLogicCond->pParameterList) {
    ECondAction condAction = pushDownCondOptGetCondAction(pJoin->joinType, pLeftCols, pRightCols, pCond);
    if (COND_ACTION_PUSH_JOIN == condAction) {
      code = nodesListMakeAppend(&pOnConds, nodesCloneNode(pCond));
    } else if (COND_ACTION_PUSH_LEFT_CHILD == condAction) {
      code = nodesListMakeAppend(&pLeftChildConds, nodesCloneNode(pCond));
    } else if (COND_ACTION_PUSH_RIGHT_CHILD == condAction) {
      code = nodesListMakeAppend(&pRightChildConds, nodesCloneNode(pCond));
    } else {
      code = nodesListMakeAppend(&pRemainConds, nodesCloneNode(pCond));
    }
    if (TSDB_CODE_SUCCESS != code) {
      break;
    }
  }

  SNode* pTempOnCond = NULL;
  SNode* pTempLeftChildCond = NULL;
  SNode* pTempRightChildCond = NULL;
  SNode* pTempRemainCond = NULL;
  if (TSDB_CODE_SUCCESS == code) {
    code = nodesMergeConds(&pTempOnCond, &pOnConds);
  }
  if (TSDB_CODE_SUCCESS == code) {
    code = nodesMergeConds(&pTempLeftChildCond, &pLeftChildConds);
  }
  if (TSDB_CODE_SUCCESS == code) {
    code = nodesMergeConds(&pTempRightChildCond, &pRightChildConds);
  }
  if (TSDB_CODE_SUCCESS == code) {
    code = nodesMergeConds(&pTempRemainCond, &pRemainConds);
  }

  if (TSDB_CODE_SUCCESS == code) {
    *pOnCond = pTempOnCond;
    *pLeftChildCond = pTempLeftChildCond;
    *pRightChildCond = pTempRightChildCond;
    nodesDestroyNode(pJoin->node.pConditions);
    pJoin->node.pConditions = pTempRemainCond;
  } else {
    nodesDestroyList(pOnConds);
    nodesDestroyList(pLeftChildConds);
    nodesDestroyList(pRightChildConds);
    nodesDestroyList(pRemainConds);
    nodesDestroyNode(pTempOnCond);
    nodesDestroyNode(pTempLeftChildCond);
    nodesDestroyNode(pTempRightChildCond);
    nodesDestroyNode(pTempRemainCond);
  }

  return code;
}

static int32_t pushDownCondOptPartOpCond(SJoinLogicNode* pJoin, SNode** pOnCond, SNode** pLeftChildCond,
                                         SNode** pRightChildCond) {
  SNodeList*  pLeftCols = ((SLogicNode*)nodesListGetNode(pJoin->node.pChildren, 0))->pTargets;
  SNodeList*  pRightCols = ((SLogicNode*)nodesListGetNode(pJoin->node.pChildren, 1))->pTargets;
  ECondAction condAction =
      pushDownCondOptGetCondAction(pJoin->joinType, pLeftCols, pRightCols, pJoin->node.pConditions);
  if (COND_ACTION_STAY == condAction) {
    return TSDB_CODE_SUCCESS;
  } else if (COND_ACTION_PUSH_JOIN == condAction) {
    *pOnCond = pJoin->node.pConditions;
  } else if (COND_ACTION_PUSH_LEFT_CHILD == condAction) {
    *pLeftChildCond = pJoin->node.pConditions;
  } else if (COND_ACTION_PUSH_RIGHT_CHILD == condAction) {
    *pRightChildCond = pJoin->node.pConditions;
  }
  pJoin->node.pConditions = NULL;
  return TSDB_CODE_SUCCESS;
}

static int32_t pushDownCondOptPartCond(SJoinLogicNode* pJoin, SNode** pOnCond, SNode** pLeftChildCond,
                                       SNode** pRightChildCond) {
  if (QUERY_NODE_LOGIC_CONDITION == nodeType(pJoin->node.pConditions)) {
    return pushDownCondOptPartLogicCond(pJoin, pOnCond, pLeftChildCond, pRightChildCond);
  } else {
    return pushDownCondOptPartOpCond(pJoin, pOnCond, pLeftChildCond, pRightChildCond);
  }
}

static int32_t pushDownCondOptPushCondToOnCond(SOptimizeContext* pCxt, SJoinLogicNode* pJoin, SNode** pCond) {
  return pushDownCondOptAppendCond(&pJoin->pOnConditions, pCond);
}

static int32_t pushDownCondOptPushCondToScan(SOptimizeContext* pCxt, SScanLogicNode* pScan, SNode** pCond) {
  return pushDownCondOptAppendCond(&pScan->node.pConditions, pCond);
}

static int32_t pushDownCondOptPushCondToChild(SOptimizeContext* pCxt, SLogicNode* pChild, SNode** pCond) {
  switch (nodeType(pChild)) {
    case QUERY_NODE_LOGIC_PLAN_SCAN:
      return pushDownCondOptPushCondToScan(pCxt, (SScanLogicNode*)pChild, pCond);
    default:
      break;
  }
  planError("pushDownCondOptPushCondToChild failed, invalid logic plan node %s", nodesNodeName(nodeType(pChild)));
  return TSDB_CODE_PLAN_INTERNAL_ERROR;
}

static bool pushDownCondOptIsPriKey(SNode* pNode, SNodeList* pTableCols) {
  if (QUERY_NODE_COLUMN != nodeType(pNode)) {
    return false;
  }
  SColumnNode* pCol = (SColumnNode*)pNode;
  if (PRIMARYKEY_TIMESTAMP_COL_ID != pCol->colId) {
    return false;
  }
  return pushDownCondOptBelongThisTable(pNode, pTableCols);
}

static bool pushDownCondOptIsPriKeyEqualCond(SJoinLogicNode* pJoin, SNode* pCond) {
  if (QUERY_NODE_OPERATOR != nodeType(pCond)) {
    return false;
  }

  SOperatorNode* pOper = (SOperatorNode*)pCond;
  if (OP_TYPE_EQUAL != pOper->opType) {
    return false;
  }

  SNodeList* pLeftCols = ((SLogicNode*)nodesListGetNode(pJoin->node.pChildren, 0))->pTargets;
  SNodeList* pRightCols = ((SLogicNode*)nodesListGetNode(pJoin->node.pChildren, 1))->pTargets;
  if (pushDownCondOptIsPriKey(pOper->pLeft, pLeftCols)) {
    return pushDownCondOptIsPriKey(pOper->pRight, pRightCols);
  } else if (pushDownCondOptIsPriKey(pOper->pLeft, pRightCols)) {
    return pushDownCondOptIsPriKey(pOper->pRight, pLeftCols);
  }
  return false;
}

static bool pushDownCondOptContainPriKeyEqualCond(SJoinLogicNode* pJoin, SNode* pCond) {
  if (QUERY_NODE_LOGIC_CONDITION == nodeType(pCond)) {
    SLogicConditionNode* pLogicCond = (SLogicConditionNode*)pCond;
    if (LOGIC_COND_TYPE_AND != pLogicCond->condType) {
      return false;
    }
    bool   hasPrimaryKeyEqualCond = false;
    SNode* pCond = NULL;
    FOREACH(pCond, pLogicCond->pParameterList) {
      if (pushDownCondOptContainPriKeyEqualCond(pJoin, pCond)) {
        hasPrimaryKeyEqualCond = true;
        break;
      }
    }
    return hasPrimaryKeyEqualCond;
  } else {
    return pushDownCondOptIsPriKeyEqualCond(pJoin, pCond);
  }
}

static int32_t pushDownCondOptCheckJoinOnCond(SOptimizeContext* pCxt, SJoinLogicNode* pJoin) {
  if (NULL == pJoin->pOnConditions) {
    return generateUsageErrMsg(pCxt->pPlanCxt->pMsg, pCxt->pPlanCxt->msgLen, TSDB_CODE_PLAN_NOT_SUPPORT_CROSS_JOIN);
  }
  if (!pushDownCondOptContainPriKeyEqualCond(pJoin, pJoin->pOnConditions)) {
    return generateUsageErrMsg(pCxt->pPlanCxt->pMsg, pCxt->pPlanCxt->msgLen, TSDB_CODE_PLAN_EXPECTED_TS_EQUAL);
  }
  return TSDB_CODE_SUCCESS;
}

static int32_t pushDownCondOptDealJoin(SOptimizeContext* pCxt, SJoinLogicNode* pJoin) {
  if (OPTIMIZE_FLAG_TEST_MASK(pJoin->node.optimizedFlag, OPTIMIZE_FLAG_PUSH_DOWN_CONDE)) {
    return TSDB_CODE_SUCCESS;
  }

  if (NULL == pJoin->node.pConditions) {
    return pushDownCondOptCheckJoinOnCond(pCxt, pJoin);
  }

  SNode*  pOnCond = NULL;
  SNode*  pLeftChildCond = NULL;
  SNode*  pRightChildCond = NULL;
  int32_t code = pushDownCondOptPartCond(pJoin, &pOnCond, &pLeftChildCond, &pRightChildCond);
  if (TSDB_CODE_SUCCESS == code && NULL != pOnCond) {
    code = pushDownCondOptPushCondToOnCond(pCxt, pJoin, &pOnCond);
  }
  if (TSDB_CODE_SUCCESS == code && NULL != pLeftChildCond) {
    code =
        pushDownCondOptPushCondToChild(pCxt, (SLogicNode*)nodesListGetNode(pJoin->node.pChildren, 0), &pLeftChildCond);
  }
  if (TSDB_CODE_SUCCESS == code && NULL != pRightChildCond) {
    code =
        pushDownCondOptPushCondToChild(pCxt, (SLogicNode*)nodesListGetNode(pJoin->node.pChildren, 1), &pRightChildCond);
  }

  if (TSDB_CODE_SUCCESS == code) {
    OPTIMIZE_FLAG_SET_MASK(pJoin->node.optimizedFlag, OPTIMIZE_FLAG_PUSH_DOWN_CONDE);
    pCxt->optimized = true;
    code = pushDownCondOptCheckJoinOnCond(pCxt, pJoin);
  } else {
    nodesDestroyNode(pOnCond);
    nodesDestroyNode(pLeftChildCond);
    nodesDestroyNode(pRightChildCond);
  }

  return code;
}

static int32_t pushDownCondOptDealAgg(SOptimizeContext* pCxt, SAggLogicNode* pAgg) {
  // todo
  return TSDB_CODE_SUCCESS;
}

static int32_t pushDownCondOptimizeImpl(SOptimizeContext* pCxt, SLogicNode* pLogicNode) {
  int32_t code = TSDB_CODE_SUCCESS;
  switch (nodeType(pLogicNode)) {
    case QUERY_NODE_LOGIC_PLAN_SCAN:
      code = pushDownCondOptDealScan(pCxt, (SScanLogicNode*)pLogicNode);
      break;
    case QUERY_NODE_LOGIC_PLAN_JOIN:
      code = pushDownCondOptDealJoin(pCxt, (SJoinLogicNode*)pLogicNode);
      break;
    case QUERY_NODE_LOGIC_PLAN_AGG:
      code = pushDownCondOptDealAgg(pCxt, (SAggLogicNode*)pLogicNode);
      break;
    default:
      break;
  }
  if (TSDB_CODE_SUCCESS == code) {
    SNode* pChild = NULL;
    FOREACH(pChild, pLogicNode->pChildren) {
      code = pushDownCondOptimizeImpl(pCxt, (SLogicNode*)pChild);
      if (TSDB_CODE_SUCCESS != code) {
        break;
      }
    }
  }
  return code;
}

static int32_t pushDownCondOptimize(SOptimizeContext* pCxt, SLogicSubplan* pLogicSubplan) {
  return pushDownCondOptimizeImpl(pCxt, pLogicSubplan->pNode);
}

static bool sortPriKeyOptIsPriKeyOrderBy(SNodeList* pSortKeys) {
  if (1 != LIST_LENGTH(pSortKeys)) {
    return false;
  }
  SNode* pNode = ((SOrderByExprNode*)nodesListGetNode(pSortKeys, 0))->pExpr;
  return (QUERY_NODE_COLUMN == nodeType(pNode) ? (PRIMARYKEY_TIMESTAMP_COL_ID == ((SColumnNode*)pNode)->colId) : false);
}

static bool sortPriKeyOptMayBeOptimized(SLogicNode* pNode) {
  if (QUERY_NODE_LOGIC_PLAN_SORT != nodeType(pNode)) {
    return false;
  }
  SSortLogicNode* pSort = (SSortLogicNode*)pNode;
  if (pSort->groupSort || !sortPriKeyOptIsPriKeyOrderBy(pSort->pSortKeys) || 1 != LIST_LENGTH(pSort->node.pChildren)) {
    return TSDB_CODE_SUCCESS;
  }
  return true;
}

static int32_t sortPriKeyOptGetScanNodesImpl(SLogicNode* pNode, bool* pNotOptimize, SNodeList** pScanNodes) {
  int32_t code = TSDB_CODE_SUCCESS;

  switch (nodeType(pNode)) {
    case QUERY_NODE_LOGIC_PLAN_SCAN:
      if (TSDB_SUPER_TABLE != ((SScanLogicNode*)pNode)->tableType) {
        return nodesListMakeAppend(pScanNodes, (SNode*)pNode);
      }
      break;
    case QUERY_NODE_LOGIC_PLAN_JOIN:
      code =
          sortPriKeyOptGetScanNodesImpl((SLogicNode*)nodesListGetNode(pNode->pChildren, 0), pNotOptimize, pScanNodes);
      if (TSDB_CODE_SUCCESS == code) {
        code =
            sortPriKeyOptGetScanNodesImpl((SLogicNode*)nodesListGetNode(pNode->pChildren, 1), pNotOptimize, pScanNodes);
      }
      return code;
    case QUERY_NODE_LOGIC_PLAN_AGG:
      *pNotOptimize = true;
      return code;
    default:
      break;
  }

  if (1 != LIST_LENGTH(pNode->pChildren)) {
    *pNotOptimize = true;
    return TSDB_CODE_SUCCESS;
  }

  return sortPriKeyOptGetScanNodesImpl((SLogicNode*)nodesListGetNode(pNode->pChildren, 0), pNotOptimize, pScanNodes);
}

static int32_t sortPriKeyOptGetScanNodes(SLogicNode* pNode, SNodeList** pScanNodes) {
  bool    notOptimize = false;
  int32_t code = sortPriKeyOptGetScanNodesImpl(pNode, &notOptimize, pScanNodes);
  if (TSDB_CODE_SUCCESS != code || notOptimize) {
    nodesClearList(*pScanNodes);
  }
  return code;
}

static EOrder sortPriKeyOptGetPriKeyOrder(SSortLogicNode* pSort) {
  return ((SOrderByExprNode*)nodesListGetNode(pSort->pSortKeys, 0))->order;
}

static int32_t sortPriKeyOptApply(SOptimizeContext* pCxt, SLogicSubplan* pLogicSubplan, SSortLogicNode* pSort,
                                  SNodeList* pScanNodes) {
  EOrder order = sortPriKeyOptGetPriKeyOrder(pSort);
  if (ORDER_DESC == order) {
    SNode* pScan = NULL;
    FOREACH(pScan, pScanNodes) { TSWAP(((SScanLogicNode*)pScan)->scanSeq[0], ((SScanLogicNode*)pScan)->scanSeq[1]); }
  }

  int32_t code =
      replaceLogicNode(pLogicSubplan, (SLogicNode*)pSort, (SLogicNode*)nodesListGetNode(pSort->node.pChildren, 0));
  if (TSDB_CODE_SUCCESS == code) {
    NODES_CLEAR_LIST(pSort->node.pChildren);
    nodesDestroyNode((SNode*)pSort);
  }
  return code;
}

static int32_t sortPrimaryKeyOptimizeImpl(SOptimizeContext* pCxt, SLogicSubplan* pLogicSubplan, SSortLogicNode* pSort) {
  SNodeList* pScanNodes = NULL;
  int32_t    code = sortPriKeyOptGetScanNodes((SLogicNode*)nodesListGetNode(pSort->node.pChildren, 0), &pScanNodes);
  if (TSDB_CODE_SUCCESS == code && NULL != pScanNodes) {
    code = sortPriKeyOptApply(pCxt, pLogicSubplan, pSort, pScanNodes);
  }
  nodesClearList(pScanNodes);
  return code;
}

static int32_t sortPrimaryKeyOptimize(SOptimizeContext* pCxt, SLogicSubplan* pLogicSubplan) {
  SSortLogicNode* pSort = (SSortLogicNode*)optFindPossibleNode(pLogicSubplan->pNode, sortPriKeyOptMayBeOptimized);
  if (NULL == pSort) {
    return TSDB_CODE_SUCCESS;
  }
  return sortPrimaryKeyOptimizeImpl(pCxt, pLogicSubplan, pSort);
}

static bool smaIndexOptMayBeOptimized(SLogicNode* pNode) {
  if (QUERY_NODE_LOGIC_PLAN_SCAN != nodeType(pNode) || NULL == pNode->pParent ||
      QUERY_NODE_LOGIC_PLAN_WINDOW != nodeType(pNode->pParent) ||
      WINDOW_TYPE_INTERVAL != ((SWindowLogicNode*)pNode->pParent)->winType) {
    return false;
  }

  SScanLogicNode* pScan = (SScanLogicNode*)pNode;
  if (NULL == pScan->pSmaIndexes || NULL != pScan->node.pConditions) {
    return false;
  }

  return true;
}

static int32_t smaIndexOptCreateMerge(SLogicNode* pChild, SNodeList* pMergeKeys, SNodeList* pTargets,
                                      SLogicNode** pOutput) {
  SMergeLogicNode* pMerge = (SMergeLogicNode*)nodesMakeNode(QUERY_NODE_LOGIC_PLAN_MERGE);
  if (NULL == pMerge) {
    return TSDB_CODE_OUT_OF_MEMORY;
  }
  pMerge->node.precision = pChild->precision;
  pMerge->numOfChannels = 2;
  pMerge->pMergeKeys = pMergeKeys;
  pMerge->node.pTargets = pTargets;
  pMerge->pInputs = nodesCloneList(pChild->pTargets);
  if (NULL == pMerge->pInputs) {
    nodesDestroyNode((SNode*)pMerge);
    return TSDB_CODE_OUT_OF_MEMORY;
  }

  *pOutput = (SLogicNode*)pMerge;
  return TSDB_CODE_SUCCESS;
}

static int32_t smaIndexOptRecombinationNode(SLogicSubplan* pLogicSubplan, SLogicNode* pInterval, SLogicNode* pMerge,
                                            SLogicNode* pSmaScan) {
  int32_t code = nodesListMakeAppend(&pMerge->pChildren, (SNode*)pInterval);
  if (TSDB_CODE_SUCCESS == code) {
    code = nodesListMakeAppend(&pMerge->pChildren, (SNode*)pSmaScan);
  }
  if (TSDB_CODE_SUCCESS == code) {
    code = replaceLogicNode(pLogicSubplan, pInterval, pMerge);
    pSmaScan->pParent = pMerge;
    pInterval->pParent = pMerge;
  }
  return code;
}

static int32_t smaIndexOptCreateSmaScan(SScanLogicNode* pScan, STableIndexInfo* pIndex, SNodeList* pCols,
                                        SLogicNode** pOutput) {
  SScanLogicNode* pSmaScan = (SScanLogicNode*)nodesMakeNode(QUERY_NODE_LOGIC_PLAN_SCAN);
  if (NULL == pSmaScan) {
    return TSDB_CODE_OUT_OF_MEMORY;
  }
  pSmaScan->pScanCols = pCols;
  pSmaScan->tableType = TSDB_SUPER_TABLE;
  pSmaScan->tableId = pIndex->dstTbUid;
  pSmaScan->stableId = pIndex->dstTbUid;
  pSmaScan->scanType = SCAN_TYPE_TABLE;
  pSmaScan->scanSeq[0] = pScan->scanSeq[0];
  pSmaScan->scanSeq[1] = pScan->scanSeq[1];
  pSmaScan->scanRange = pScan->scanRange;
  pSmaScan->dataRequired = FUNC_DATA_REQUIRED_DATA_LOAD;

  pSmaScan->pVgroupList = taosMemoryCalloc(1, sizeof(SVgroupsInfo) + sizeof(SVgroupInfo));
  pSmaScan->node.pTargets = nodesCloneList(pCols);
  if (NULL == pSmaScan->pVgroupList || NULL == pSmaScan->node.pTargets) {
    nodesDestroyNode((SNode*)pSmaScan);
    return TSDB_CODE_OUT_OF_MEMORY;
  }
  pSmaScan->pVgroupList->numOfVgroups = 1;
  pSmaScan->pVgroupList->vgroups[0].vgId = pIndex->dstVgId;
  memcpy(&(pSmaScan->pVgroupList->vgroups[0].epSet), &pIndex->epSet, sizeof(SEpSet));

  *pOutput = (SLogicNode*)pSmaScan;
  return TSDB_CODE_SUCCESS;
}

static bool smaIndexOptEqualInterval(SScanLogicNode* pScan, SWindowLogicNode* pWindow, STableIndexInfo* pIndex) {
  if (pWindow->interval != pIndex->interval || pWindow->intervalUnit != pIndex->intervalUnit ||
      pWindow->offset != pIndex->offset || pWindow->sliding != pIndex->sliding ||
      pWindow->slidingUnit != pIndex->slidingUnit) {
    return false;
  }
  if (IS_TSWINDOW_SPECIFIED(pScan->scanRange)) {
    SInterval interval = {.interval = pIndex->interval,
                          .intervalUnit = pIndex->intervalUnit,
                          .offset = pIndex->offset,
                          .offsetUnit = TIME_UNIT_MILLISECOND,
                          .sliding = pIndex->sliding,
                          .slidingUnit = pIndex->slidingUnit,
                          .precision = pScan->node.precision};
    return (pScan->scanRange.skey == taosTimeTruncate(pScan->scanRange.skey, &interval, pScan->node.precision)) &&
           (pScan->scanRange.ekey + 1 == taosTimeTruncate(pScan->scanRange.ekey + 1, &interval, pScan->node.precision));
  }
  return true;
}

static SNode* smaIndexOptCreateSmaCol(SNode* pFunc, uint64_t tableId, int32_t colId) {
  SColumnNode* pCol = (SColumnNode*)nodesMakeNode(QUERY_NODE_COLUMN);
  if (NULL == pCol) {
    return NULL;
  }
  pCol->tableId = tableId;
  pCol->tableType = TSDB_SUPER_TABLE;
  pCol->colId = colId;
  pCol->colType = COLUMN_TYPE_COLUMN;
  strcpy(pCol->colName, ((SExprNode*)pFunc)->aliasName);
  pCol->node.resType = ((SExprNode*)pFunc)->resType;
  strcpy(pCol->node.aliasName, ((SExprNode*)pFunc)->aliasName);
  return (SNode*)pCol;
}

static int32_t smaIndexOptFindSmaFunc(SNode* pQueryFunc, SNodeList* pSmaFuncs) {
  int32_t index = 0;
  SNode*  pSmaFunc = NULL;
  FOREACH(pSmaFunc, pSmaFuncs) {
    if (nodesEqualNode(pQueryFunc, pSmaFunc)) {
      return index;
    }
    ++index;
  }
  return -1;
}

static int32_t smaIndexOptCreateSmaCols(SNodeList* pFuncs, uint64_t tableId, SNodeList* pSmaFuncs, SNodeList** pOutput,
                                        int32_t* pWStrartIndex) {
  SNodeList* pCols = NULL;
  SNode*     pFunc = NULL;
  int32_t    code = TSDB_CODE_SUCCESS;
  int32_t    index = 0;
  int32_t    smaFuncIndex = -1;
  *pWStrartIndex = -1;
  FOREACH(pFunc, pFuncs) {
    if (FUNCTION_TYPE_WSTARTTS == ((SFunctionNode*)pFunc)->funcType) {
      *pWStrartIndex = index;
    }
    smaFuncIndex = smaIndexOptFindSmaFunc(pFunc, pSmaFuncs);
    if (smaFuncIndex < 0) {
      break;
    } else {
      code = nodesListMakeStrictAppend(&pCols, smaIndexOptCreateSmaCol(pFunc, tableId, smaFuncIndex + 2));
      if (TSDB_CODE_SUCCESS != code) {
        break;
      }
    }
    ++index;
  }

  if (TSDB_CODE_SUCCESS == code && smaFuncIndex >= 0) {
    *pOutput = pCols;
  } else {
    nodesDestroyList(pCols);
  }

  return code;
}

static int32_t smaIndexOptCouldApplyIndex(SScanLogicNode* pScan, STableIndexInfo* pIndex, SNodeList** pCols,
                                          int32_t* pWStrartIndex) {
  SWindowLogicNode* pWindow = (SWindowLogicNode*)pScan->node.pParent;
  if (!smaIndexOptEqualInterval(pScan, pWindow, pIndex)) {
    return TSDB_CODE_SUCCESS;
  }
  SNodeList* pSmaFuncs = NULL;
  int32_t    code = nodesStringToList(pIndex->expr, &pSmaFuncs);
  if (TSDB_CODE_SUCCESS == code) {
    code = smaIndexOptCreateSmaCols(pWindow->pFuncs, pIndex->dstTbUid, pSmaFuncs, pCols, pWStrartIndex);
  }
  nodesDestroyList(pSmaFuncs);
  return code;
}

static SNode* smaIndexOptCreateWStartTs() {
  SFunctionNode* pWStart = (SFunctionNode*)nodesMakeNode(QUERY_NODE_FUNCTION);
  if (NULL == pWStart) {
    return NULL;
  }
  strcpy(pWStart->functionName, "_wstartts");
  snprintf(pWStart->node.aliasName, sizeof(pWStart->node.aliasName), "%s.%p", pWStart->functionName, pWStart);
  if (TSDB_CODE_SUCCESS != fmGetFuncInfo(pWStart, NULL, 0)) {
    nodesDestroyNode((SNode*)pWStart);
    return NULL;
  }
  return (SNode*)pWStart;
}

static int32_t smaIndexOptCreateMergeKey(SNode* pCol, SNodeList** pMergeKeys) {
  SOrderByExprNode* pMergeKey = (SOrderByExprNode*)nodesMakeNode(QUERY_NODE_ORDER_BY_EXPR);
  if (NULL == pMergeKey) {
    return TSDB_CODE_OUT_OF_MEMORY;
  }
  pMergeKey->pExpr = nodesCloneNode(pCol);
  if (NULL == pMergeKey->pExpr) {
    nodesDestroyNode((SNode*)pMergeKey);
    return TSDB_CODE_OUT_OF_MEMORY;
  }
  pMergeKey->order = ORDER_ASC;
  pMergeKey->nullOrder = NULL_ORDER_FIRST;
  return nodesListMakeStrictAppend(pMergeKeys, (SNode*)pMergeKey);
}

static int32_t smaIndexOptRewriteInterval(SWindowLogicNode* pInterval, int32_t wstrartIndex, SNodeList** pMergeKeys) {
  if (wstrartIndex < 0) {
    SNode* pWStart = smaIndexOptCreateWStartTs();
    if (NULL == pWStart) {
      return TSDB_CODE_OUT_OF_MEMORY;
    }
    int32_t code = createColumnByRewriteExpr(pWStart, &pInterval->node.pTargets);
    if (TSDB_CODE_SUCCESS != code) {
      nodesDestroyNode(pWStart);
      return code;
    }
    wstrartIndex = LIST_LENGTH(pInterval->node.pTargets) - 1;
  }
  return smaIndexOptCreateMergeKey(nodesListGetNode(pInterval->node.pTargets, wstrartIndex), pMergeKeys);
}

static int32_t smaIndexOptApplyIndexExt(SLogicSubplan* pLogicSubplan, SScanLogicNode* pScan, STableIndexInfo* pIndex,
                                        SNodeList* pSmaCols, int32_t wstrartIndex) {
  SWindowLogicNode* pInterval = (SWindowLogicNode*)pScan->node.pParent;
  SNodeList*        pMergeTargets = nodesCloneList(pInterval->node.pTargets);
  if (NULL == pMergeTargets) {
    return TSDB_CODE_OUT_OF_MEMORY;
  }
  SLogicNode* pSmaScan = NULL;
  SLogicNode* pMerge = NULL;
  SNodeList*  pMergeKeys = NULL;
  int32_t     code = smaIndexOptRewriteInterval(pInterval, wstrartIndex, &pMergeKeys);
  if (TSDB_CODE_SUCCESS == code) {
    code = smaIndexOptCreateSmaScan(pScan, pIndex, pSmaCols, &pSmaScan);
  }
  if (TSDB_CODE_SUCCESS == code) {
    code = smaIndexOptCreateMerge(pScan->node.pParent, pMergeKeys, pMergeTargets, &pMerge);
  }
  if (TSDB_CODE_SUCCESS == code) {
    code = smaIndexOptRecombinationNode(pLogicSubplan, pScan->node.pParent, pMerge, pSmaScan);
  }
  return code;
}

static int32_t smaIndexOptApplyIndex(SLogicSubplan* pLogicSubplan, SScanLogicNode* pScan, STableIndexInfo* pIndex,
                                     SNodeList* pSmaCols, int32_t wstrartIndex) {
  SLogicNode* pSmaScan = NULL;
  int32_t     code = smaIndexOptCreateSmaScan(pScan, pIndex, pSmaCols, &pSmaScan);
  if (TSDB_CODE_SUCCESS == code) {
    code = replaceLogicNode(pLogicSubplan, pScan->node.pParent, pSmaScan);
  }
  return code;
}

static void smaIndexOptDestroySmaIndex(void* p) { taosMemoryFree(((STableIndexInfo*)p)->expr); }

static int32_t smaIndexOptimizeImpl(SOptimizeContext* pCxt, SLogicSubplan* pLogicSubplan, SScanLogicNode* pScan) {
  int32_t code = TSDB_CODE_SUCCESS;
  int32_t nindexes = taosArrayGetSize(pScan->pSmaIndexes);
  for (int32_t i = 0; i < nindexes; ++i) {
    STableIndexInfo* pIndex = taosArrayGet(pScan->pSmaIndexes, i);
    SNodeList*       pSmaCols = NULL;
    int32_t          wstrartIndex = -1;
    code = smaIndexOptCouldApplyIndex(pScan, pIndex, &pSmaCols, &wstrartIndex);
    if (TSDB_CODE_SUCCESS == code && NULL != pSmaCols) {
      code = smaIndexOptApplyIndex(pLogicSubplan, pScan, pIndex, pSmaCols, wstrartIndex);
      taosArrayDestroyEx(pScan->pSmaIndexes, smaIndexOptDestroySmaIndex);
      pScan->pSmaIndexes = NULL;
      pCxt->optimized = true;
      break;
    }
  }
  return code;
}

static int32_t smaIndexOptimize(SOptimizeContext* pCxt, SLogicSubplan* pLogicSubplan) {
  SScanLogicNode* pScan = (SScanLogicNode*)optFindPossibleNode(pLogicSubplan->pNode, smaIndexOptMayBeOptimized);
  if (NULL == pScan) {
    return TSDB_CODE_SUCCESS;
  }
  return smaIndexOptimizeImpl(pCxt, pLogicSubplan, pScan);
}

static EDealRes partTagsOptHasColImpl(SNode* pNode, void* pContext) {
  if (QUERY_NODE_COLUMN == nodeType(pNode)) {
    if (COLUMN_TYPE_TAG != ((SColumnNode*)pNode)->colType && COLUMN_TYPE_TBNAME != ((SColumnNode*)pNode)->colType) {
      *(bool*)pContext = true;
      return DEAL_RES_END;
    }
  }
  return DEAL_RES_CONTINUE;
}

static bool partTagsOptHasCol(SNodeList* pPartKeys) {
  bool hasCol = false;
  nodesWalkExprs(pPartKeys, partTagsOptHasColImpl, &hasCol);
  return hasCol;
}

static bool partTagsIsOptimizableNode(SLogicNode* pNode) {
  return ((QUERY_NODE_LOGIC_PLAN_PARTITION == nodeType(pNode) ||
           (QUERY_NODE_LOGIC_PLAN_AGG == nodeType(pNode) && NULL != ((SAggLogicNode*)pNode)->pGroupKeys &&
            NULL != ((SAggLogicNode*)pNode)->pAggFuncs)) &&
          1 == LIST_LENGTH(pNode->pChildren) &&
          QUERY_NODE_LOGIC_PLAN_SCAN == nodeType(nodesListGetNode(pNode->pChildren, 0)));
}

static SNodeList* partTagsGetPartKeys(SLogicNode* pNode) {
  if (QUERY_NODE_LOGIC_PLAN_PARTITION == nodeType(pNode)) {
    return ((SPartitionLogicNode*)pNode)->pPartitionKeys;
  } else {
    return ((SAggLogicNode*)pNode)->pGroupKeys;
  }
}

static SNodeList* partTagsGetFuncs(SLogicNode* pNode) {
  if (QUERY_NODE_LOGIC_PLAN_PARTITION == nodeType(pNode)) {
    return NULL;
  } else {
    return ((SAggLogicNode*)pNode)->pAggFuncs;
  }
}

static bool partTagsOptAreSupportedFuncs(SNodeList* pFuncs) {
  SNode* pFunc = NULL;
  FOREACH(pFunc, pFuncs) {
    if (fmIsIndefiniteRowsFunc(((SFunctionNode*)pFunc)->funcId) && !fmIsSelectFunc(((SFunctionNode*)pFunc)->funcId)) {
      return false;
    }
  }
  return true;
}

static bool partTagsOptMayBeOptimized(SLogicNode* pNode) {
  if (!partTagsIsOptimizableNode(pNode)) {
    return false;
  }

  return !partTagsOptHasCol(partTagsGetPartKeys(pNode)) && partTagsOptAreSupportedFuncs(partTagsGetFuncs(pNode));
}

static EDealRes partTagsOptRebuildTbanmeImpl(SNode** pNode, void* pContext) {
  if (QUERY_NODE_COLUMN == nodeType(*pNode) && COLUMN_TYPE_TBNAME == ((SColumnNode*)*pNode)->colType) {
    SFunctionNode* pFunc = (SFunctionNode*)nodesMakeNode(QUERY_NODE_FUNCTION);
    if (NULL == pFunc) {
      *(int32_t*)pContext = TSDB_CODE_OUT_OF_MEMORY;
      return DEAL_RES_ERROR;
    }
    strcpy(pFunc->functionName, "tbname");
    pFunc->funcType = FUNCTION_TYPE_TBNAME;
    pFunc->node.resType = ((SColumnNode*)*pNode)->node.resType;
    nodesDestroyNode(*pNode);
    *pNode = (SNode*)pFunc;
    return DEAL_RES_IGNORE_CHILD;
  }
  return DEAL_RES_CONTINUE;
}

static int32_t partTagsOptRebuildTbanme(SNodeList* pPartKeys) {
  int32_t code = TSDB_CODE_SUCCESS;
  nodesRewriteExprs(pPartKeys, partTagsOptRebuildTbanmeImpl, &code);
  return code;
}

static SNode* partTagsCreateWrapperFunc(const char* pFuncName, SNode* pNode) {
  SFunctionNode* pFunc = (SFunctionNode*)nodesMakeNode(QUERY_NODE_FUNCTION);
  if (NULL == pFunc) {
    return NULL;
  }

  strcpy(pFunc->functionName, pFuncName);
  if (QUERY_NODE_COLUMN == nodeType(pNode)) {
    SColumnNode* pCol = (SColumnNode*)pNode;
    sprintf(pFunc->node.aliasName, "%s.%s", pCol->tableAlias, pCol->colName);
  } else {
    strcpy(pFunc->node.aliasName, ((SExprNode*)pNode)->aliasName);
  }
  int32_t code = nodesListMakeStrictAppend(&pFunc->pParameterList, nodesCloneNode(pNode));
  if (TSDB_CODE_SUCCESS == code) {
    code = fmGetFuncInfo(pFunc, NULL, 0);
  }

  if (TSDB_CODE_SUCCESS != code) {
    nodesDestroyNode((SNode*)pFunc);
    return NULL;
  }

  return (SNode*)pFunc;
}

static bool partTagsHasIndefRowsSelectFunc(SNodeList* pFuncs) {
  SNode* pFunc = NULL;
  FOREACH(pFunc, pFuncs) {
    if (fmIsIndefiniteRowsFunc(((SFunctionNode*)pFunc)->funcId)) {
      return true;
    }
  }
  return false;
}

static int32_t partTagsRewriteGroupTagsToFuncs(SNodeList* pGroupTags, SNodeList* pAggFuncs) {
  bool    hasIndefRowsSelectFunc = partTagsHasIndefRowsSelectFunc(pAggFuncs);
  int32_t code = TSDB_CODE_SUCCESS;
  SNode*  pNode = NULL;
  FOREACH(pNode, pGroupTags) {
    if (hasIndefRowsSelectFunc) {
      code = nodesListStrictAppend(pAggFuncs, partTagsCreateWrapperFunc("_select_value", pNode));
    } else {
      code = nodesListStrictAppend(pAggFuncs, partTagsCreateWrapperFunc("_group_key", pNode));
    }
    if (TSDB_CODE_SUCCESS != code) {
      break;
    }
  }
  return code;
}

static int32_t partTagsOptimize(SOptimizeContext* pCxt, SLogicSubplan* pLogicSubplan) {
  SLogicNode* pNode = optFindPossibleNode(pLogicSubplan->pNode, partTagsOptMayBeOptimized);
  if (NULL == pNode) {
    return TSDB_CODE_SUCCESS;
  }

  int32_t         code = TSDB_CODE_SUCCESS;
  SScanLogicNode* pScan = (SScanLogicNode*)nodesListGetNode(pNode->pChildren, 0);
  if (QUERY_NODE_LOGIC_PLAN_PARTITION == nodeType(pNode)) {
    TSWAP(((SPartitionLogicNode*)pNode)->pPartitionKeys, pScan->pGroupTags);
    int32_t code = replaceLogicNode(pLogicSubplan, pNode, (SLogicNode*)pScan);
    if (TSDB_CODE_SUCCESS == code) {
      NODES_CLEAR_LIST(pNode->pChildren);
      nodesDestroyNode((SNode*)pNode);
    }
  } else {
    SAggLogicNode* pAgg = (SAggLogicNode*)pNode;
    SNode*         pGroupKey = NULL;
    FOREACH(pGroupKey, pAgg->pGroupKeys) {
      code = nodesListMakeStrictAppend(
          &pScan->pGroupTags, nodesCloneNode(nodesListGetNode(((SGroupingSetNode*)pGroupKey)->pParameterList, 0)));
      if (TSDB_CODE_SUCCESS != code) {
        break;
      }
    }
    NODES_DESTORY_LIST(pAgg->pGroupKeys);
    code = partTagsRewriteGroupTagsToFuncs(pScan->pGroupTags, pAgg->pAggFuncs);
  }
  if (TSDB_CODE_SUCCESS == code) {
    code = partTagsOptRebuildTbanme(pScan->pGroupTags);
  }
  return code;
}

static bool eliminateProjOptCheckProjColumnNames(SProjectLogicNode* pProjectNode) {
  SHashObj* pProjColNameHash = taosHashInit(16, taosGetDefaultHashFunction(TSDB_DATA_TYPE_BINARY), true, HASH_NO_LOCK);
  SNode*    pProjection;
  FOREACH(pProjection, pProjectNode->pProjections) {
    char*    projColumnName = ((SColumnNode*)pProjection)->colName;
    int32_t* pExist = taosHashGet(pProjColNameHash, projColumnName, strlen(projColumnName));
    if (NULL != pExist) {
      taosHashCleanup(pProjColNameHash);
      return false;
    } else {
      int32_t exist = 1;
      taosHashPut(pProjColNameHash, projColumnName, strlen(projColumnName), &exist, sizeof(exist));
    }
  }
  taosHashCleanup(pProjColNameHash);
  return true;
}

static bool eliminateProjOptMayBeOptimized(SLogicNode* pNode) {
  // TODO: enable this optimization after new mechanising that map projection and targets of project node
  if (NULL != pNode->pParent) {
    return false;
  }

  if (QUERY_NODE_LOGIC_PLAN_PROJECT != nodeType(pNode) || 1 != LIST_LENGTH(pNode->pChildren)) {
    return false;
  }

  SProjectLogicNode* pProjectNode = (SProjectLogicNode*)pNode;
  if (NULL != pProjectNode->node.pLimit || NULL != pProjectNode->node.pSlimit ||
      NULL != pProjectNode->node.pConditions) {
    return false;
  }

  SNode* pProjection;
  FOREACH(pProjection, pProjectNode->pProjections) {
    SExprNode* pExprNode = (SExprNode*)pProjection;
    if (QUERY_NODE_COLUMN != nodeType(pExprNode)) {
      return false;
    }
  }

  return eliminateProjOptCheckProjColumnNames(pProjectNode);
}

static int32_t eliminateProjOptimizeImpl(SOptimizeContext* pCxt, SLogicSubplan* pLogicSubplan,
                                         SProjectLogicNode* pProjectNode) {
  SLogicNode* pChild = (SLogicNode*)nodesListGetNode(pProjectNode->node.pChildren, 0);
  SNodeList*  pNewChildTargets = nodesMakeList();

  SNode* pProjection = NULL;
  FOREACH(pProjection, pProjectNode->pProjections) {
    SNode* pChildTarget = NULL;
    FOREACH(pChildTarget, pChild->pTargets) {
      if (strcmp(((SColumnNode*)pProjection)->colName, ((SColumnNode*)pChildTarget)->colName) == 0) {
        nodesListAppend(pNewChildTargets, nodesCloneNode(pChildTarget));
        break;
      }
    }
  }
  nodesDestroyList(pChild->pTargets);
  pChild->pTargets = pNewChildTargets;

  int32_t code = replaceLogicNode(pLogicSubplan, (SLogicNode*)pProjectNode, pChild);
  if (TSDB_CODE_SUCCESS == code) {
    NODES_CLEAR_LIST(pProjectNode->node.pChildren);
    nodesDestroyNode((SNode*)pProjectNode);
  }
  pCxt->optimized = true;
  return code;
}

static int32_t eliminateProjOptimize(SOptimizeContext* pCxt, SLogicSubplan* pLogicSubplan) {
  SProjectLogicNode* pProjectNode =
      (SProjectLogicNode*)optFindPossibleNode(pLogicSubplan->pNode, eliminateProjOptMayBeOptimized);

  if (NULL == pProjectNode) {
    return TSDB_CODE_SUCCESS;
  }

  return eliminateProjOptimizeImpl(pCxt, pLogicSubplan, pProjectNode);
}

static bool rewriteTailOptMayBeOptimized(SLogicNode* pNode) {
  return QUERY_NODE_LOGIC_PLAN_INDEF_ROWS_FUNC == nodeType(pNode) && ((SIndefRowsFuncLogicNode*)pNode)->isTailFunc;
}

static SNode* rewriteTailOptCreateOrderByExpr(SNode* pSortKey) {
  SOrderByExprNode* pOrder = (SOrderByExprNode*)nodesMakeNode(QUERY_NODE_ORDER_BY_EXPR);
  if (NULL == pOrder) {
    return NULL;
  }
  pOrder->order = ORDER_DESC;
  pOrder->pExpr = nodesCloneNode(pSortKey);
  if (NULL == pOrder->pExpr) {
    nodesDestroyNode((SNode*)pOrder);
    return NULL;
  }
  return (SNode*)pOrder;
}

static int32_t rewriteTailOptCreateLimit(SNode* pLimit, SNode* pOffset, SNode** pOutput) {
  SLimitNode* pLimitNode = (SLimitNode*)nodesMakeNode(QUERY_NODE_LIMIT);
  if (NULL == pLimitNode) {
    return TSDB_CODE_OUT_OF_MEMORY;
  }
  pLimitNode->limit = NULL == pLimit ? -1 : ((SValueNode*)pLimit)->datum.i;
  pLimitNode->offset = NULL == pOffset ? -1 : ((SValueNode*)pOffset)->datum.i;
  *pOutput = (SNode*)pLimitNode;
  return TSDB_CODE_SUCCESS;
}

static bool rewriteTailOptNeedGroupSort(SIndefRowsFuncLogicNode* pIndef) {
  if (1 != LIST_LENGTH(pIndef->node.pChildren)) {
    return false;
  }
  SNode* pChild = nodesListGetNode(pIndef->node.pChildren, 0);
  return QUERY_NODE_LOGIC_PLAN_PARTITION == nodeType(pChild) ||
         (QUERY_NODE_LOGIC_PLAN_SCAN == nodeType(pChild) && NULL != ((SScanLogicNode*)pChild)->pGroupTags);
}

static int32_t rewriteTailOptCreateSort(SIndefRowsFuncLogicNode* pIndef, SLogicNode** pOutput) {
  SSortLogicNode* pSort = (SSortLogicNode*)nodesMakeNode(QUERY_NODE_LOGIC_PLAN_SORT);
  if (NULL == pSort) {
    return TSDB_CODE_OUT_OF_MEMORY;
  }

  pSort->groupSort = rewriteTailOptNeedGroupSort(pIndef);
  TSWAP(pSort->node.pChildren, pIndef->node.pChildren);
  pSort->node.precision = pIndef->node.precision;

  // tail(expr, [limit, offset,] _rowts)
  SFunctionNode* pTail = (SFunctionNode*)nodesListGetNode(pIndef->pFuncs, 0);
  int32_t        rowtsIndex = LIST_LENGTH(pTail->pParameterList) - 1;

  int32_t code = nodesListMakeStrictAppend(
      &pSort->pSortKeys, rewriteTailOptCreateOrderByExpr(nodesListGetNode(pTail->pParameterList, rowtsIndex)));
  if (TSDB_CODE_SUCCESS == code) {
    pSort->node.pTargets = nodesCloneList(((SLogicNode*)nodesListGetNode(pSort->node.pChildren, 0))->pTargets);
    if (NULL == pSort->node.pTargets) {
      code = TSDB_CODE_OUT_OF_MEMORY;
    }
  }

  if (TSDB_CODE_SUCCESS == code) {
    *pOutput = (SLogicNode*)pSort;
  } else {
    nodesDestroyNode((SNode*)pSort);
  }

  return code;
}

static SNode* rewriteTailOptCreateProjectExpr(SFunctionNode* pTail) {
  SNode* pExpr = nodesCloneNode(nodesListGetNode(pTail->pParameterList, 0));
  if (NULL == pExpr) {
    return NULL;
  }
  strcpy(((SExprNode*)pExpr)->aliasName, pTail->node.aliasName);
  return pExpr;
}

static int32_t rewriteTailOptCreateProject(SIndefRowsFuncLogicNode* pIndef, SLogicNode** pOutput) {
  SProjectLogicNode* pProject = (SProjectLogicNode*)nodesMakeNode(QUERY_NODE_LOGIC_PLAN_PROJECT);
  if (NULL == pProject) {
    return TSDB_CODE_OUT_OF_MEMORY;
  }

  TSWAP(pProject->node.pTargets, pIndef->node.pTargets);
  pProject->node.precision = pIndef->node.precision;

  // tail(expr, [limit, offset,] _rowts)
  SFunctionNode* pTail = (SFunctionNode*)nodesListGetNode(pIndef->pFuncs, 0);
  int32_t        limitIndex = LIST_LENGTH(pTail->pParameterList) > 2 ? 1 : -1;
  int32_t        offsetIndex = LIST_LENGTH(pTail->pParameterList) > 3 ? 2 : -1;

  int32_t code = nodesListMakeStrictAppend(&pProject->pProjections, rewriteTailOptCreateProjectExpr(pTail));
  if (TSDB_CODE_SUCCESS == code) {
    code = rewriteTailOptCreateLimit(limitIndex < 0 ? NULL : nodesListGetNode(pTail->pParameterList, limitIndex),
                                     offsetIndex < 0 ? NULL : nodesListGetNode(pTail->pParameterList, offsetIndex),
                                     &pProject->node.pLimit);
  }
  if (TSDB_CODE_SUCCESS == code) {
    *pOutput = (SLogicNode*)pProject;
  } else {
    nodesDestroyNode((SNode*)pProject);
  }
  return code;
}

static int32_t rewriteTailOptimizeImpl(SOptimizeContext* pCxt, SLogicSubplan* pLogicSubplan,
                                       SIndefRowsFuncLogicNode* pIndef) {
  SLogicNode* pSort = NULL;
  SLogicNode* pProject = NULL;
  int32_t     code = rewriteTailOptCreateSort(pIndef, &pSort);
  if (TSDB_CODE_SUCCESS == code) {
    code = rewriteTailOptCreateProject(pIndef, &pProject);
  }
  if (TSDB_CODE_SUCCESS == code) {
    code = nodesListMakeAppend(&pProject->pChildren, (SNode*)pSort);
    pSort->pParent = pProject;
    pSort = NULL;
  }
  if (TSDB_CODE_SUCCESS == code) {
    code = replaceLogicNode(pLogicSubplan, (SLogicNode*)pIndef, pProject);
  }
  if (TSDB_CODE_SUCCESS == code) {
    nodesDestroyNode((SNode*)pIndef);
  } else {
    nodesDestroyNode((SNode*)pSort);
    nodesDestroyNode((SNode*)pProject);
  }
  pCxt->optimized = true;
  return code;
}

static int32_t rewriteTailOptimize(SOptimizeContext* pCxt, SLogicSubplan* pLogicSubplan) {
  SIndefRowsFuncLogicNode* pIndef =
      (SIndefRowsFuncLogicNode*)optFindPossibleNode(pLogicSubplan->pNode, rewriteTailOptMayBeOptimized);

  if (NULL == pIndef) {
    return TSDB_CODE_SUCCESS;
  }

  return rewriteTailOptimizeImpl(pCxt, pLogicSubplan, pIndef);
}

static bool eliminateSetOpMayBeOptimized(SLogicNode* pNode) {
  SLogicNode* pParent = pNode->pParent;
  if (NULL == pParent ||
      QUERY_NODE_LOGIC_PLAN_AGG != nodeType(pParent) && QUERY_NODE_LOGIC_PLAN_PROJECT != nodeType(pParent) ||
      LIST_LENGTH(pParent->pChildren) < 2) {
    return false;
  }
  if (nodeType(pNode) != nodeType(pNode->pParent) || LIST_LENGTH(pNode->pChildren) < 2) {
    return false;
  }
  return true;
}

static int32_t eliminateSetOpOptimizeImpl(SOptimizeContext* pCxt, SLogicSubplan* pLogicSubplan,
                                          SLogicNode* pSetOpNode) {
  SNode* pSibling;
  FOREACH(pSibling, pSetOpNode->pParent->pChildren) {
    if (nodesEqualNode(pSibling, (SNode*)pSetOpNode)) {
      SNode* pChild;
      FOREACH(pChild, pSetOpNode->pChildren) { ((SLogicNode*)pChild)->pParent = pSetOpNode->pParent; }
      INSERT_LIST(pSetOpNode->pParent->pChildren, pSetOpNode->pChildren);

      pSetOpNode->pChildren = NULL;
      ERASE_NODE(pSetOpNode->pParent->pChildren);
      pCxt->optimized = true;
      return TSDB_CODE_SUCCESS;
    }
  }

  return TSDB_CODE_PLAN_INTERNAL_ERROR;
}

static int32_t eliminateSetOpOptimize(SOptimizeContext* pCxt, SLogicSubplan* pLogicSubplan) {
  SLogicNode* pSetOpNode = optFindPossibleNode(pLogicSubplan->pNode, eliminateSetOpMayBeOptimized);
  if (NULL == pSetOpNode) {
    return TSDB_CODE_SUCCESS;
  }

  return eliminateSetOpOptimizeImpl(pCxt, pLogicSubplan, pSetOpNode);
}

<<<<<<< HEAD
static bool rewriteUniqueOptMayBeOptimized(SLogicNode* pNode) {
  return QUERY_NODE_LOGIC_PLAN_INDEF_ROWS_FUNC == nodeType(pNode) && ((SIndefRowsFuncLogicNode*)pNode)->isUniqueFunc;
}

static SNode* rewriteUniqueOptCreateGroupingSet(SNode* pExpr) {
  SGroupingSetNode* pGroupingSet = (SGroupingSetNode*)nodesMakeNode(QUERY_NODE_GROUPING_SET);
  if (NULL == pGroupingSet) {
    return NULL;
  }
  pGroupingSet->groupingSetType = GP_TYPE_NORMAL;
  SExprNode* pGroupExpr = (SExprNode*)nodesCloneNode(pExpr);
  if (TSDB_CODE_SUCCESS != nodesListMakeStrictAppend(&pGroupingSet->pParameterList, (SNode*)pGroupExpr)) {
    nodesDestroyNode((SNode*)pGroupingSet);
    return NULL;
  }
  return (SNode*)pGroupingSet;
}

static SNode* rewriteUniqueOptCreateFirstFunc(SFunctionNode* pSelectValue, SNode* pCol) {
  SFunctionNode* pFunc = (SFunctionNode*)nodesMakeNode(QUERY_NODE_FUNCTION);
  if (NULL == pFunc) {
    return NULL;
  }

  strcpy(pFunc->functionName, "first");
  if (NULL != pSelectValue) {
    sprintf(pFunc->node.aliasName, "%s", pSelectValue->node.aliasName);
  } else {
    sprintf(pFunc->node.aliasName, "%s.%p", pFunc->functionName, pFunc);
  }
  int32_t code = nodesListMakeStrictAppend(&pFunc->pParameterList, nodesCloneNode(pCol));
  if (TSDB_CODE_SUCCESS == code) {
    code = fmGetFuncInfo(pFunc, NULL, 0);
  }

  if (TSDB_CODE_SUCCESS != code) {
    nodesDestroyNode((SNode*)pFunc);
    return NULL;
  }

  return (SNode*)pFunc;
}

static int32_t rewriteUniqueOptCreateAgg(SIndefRowsFuncLogicNode* pIndef, SLogicNode** pOutput) {
  SAggLogicNode* pAgg = (SAggLogicNode*)nodesMakeNode(QUERY_NODE_LOGIC_PLAN_AGG);
  if (NULL == pAgg) {
    return TSDB_CODE_OUT_OF_MEMORY;
  }

  TSWAP(pAgg->node.pChildren, pIndef->node.pChildren);
  pAgg->node.precision = pIndef->node.precision;

  int32_t code = TSDB_CODE_SUCCESS;
  bool    hasSelectPrimaryKey = false;
  SNode*  pPrimaryKey = NULL;
  SNode*  pNode = NULL;
  FOREACH(pNode, pIndef->pFuncs) {
    SFunctionNode* pFunc = (SFunctionNode*)pNode;
    SNode*         pExpr = nodesListGetNode(pFunc->pParameterList, 0);
    if (FUNCTION_TYPE_UNIQUE == pFunc->funcType) {
      pPrimaryKey = nodesListGetNode(pFunc->pParameterList, 1);
      code = nodesListMakeStrictAppend(&pAgg->pGroupKeys, rewriteUniqueOptCreateGroupingSet(pExpr));
    } else if (PRIMARYKEY_TIMESTAMP_COL_ID == ((SColumnNode*)pExpr)->colId) {  // _select_value(ts) => first(ts)
      hasSelectPrimaryKey = true;
      code = nodesListMakeStrictAppend(&pAgg->pAggFuncs, rewriteUniqueOptCreateFirstFunc(pFunc, pExpr));
    } else {  // _select_value(other_col)
      code = nodesListMakeStrictAppend(&pAgg->pAggFuncs, nodesCloneNode(pNode));
    }
    if (TSDB_CODE_SUCCESS != code) {
      break;
    }
  }

  if (TSDB_CODE_SUCCESS == code) {
    code = createColumnByRewriteExprs(pAgg->pGroupKeys, &pAgg->node.pTargets);
  }
  if (TSDB_CODE_SUCCESS == code && NULL != pAgg->pAggFuncs) {
    code = createColumnByRewriteExprs(pAgg->pAggFuncs, &pAgg->node.pTargets);
  }

  if (TSDB_CODE_SUCCESS == code && !hasSelectPrimaryKey && NULL != pAgg->pAggFuncs) {
    code = nodesListMakeStrictAppend(&pAgg->pAggFuncs, rewriteUniqueOptCreateFirstFunc(NULL, pPrimaryKey));
  }

  if (TSDB_CODE_SUCCESS == code) {
    *pOutput = (SLogicNode*)pAgg;
  } else {
    nodesDestroyNode((SNode*)pAgg);
  }
  return code;
}

static SNode* rewriteUniqueOptCreateProjectCol(SFunctionNode* pFunc) {
  SColumnNode* pCol = (SColumnNode*)nodesMakeNode(QUERY_NODE_COLUMN);
  if (NULL == pCol) {
    return NULL;
  }

  pCol->node.resType = pFunc->node.resType;
  if (FUNCTION_TYPE_UNIQUE == pFunc->funcType) {
    SExprNode* pExpr = (SExprNode*)nodesListGetNode(pFunc->pParameterList, 0);
    if (QUERY_NODE_COLUMN == nodeType(pExpr)) {
      strcpy(pCol->tableAlias, ((SColumnNode*)pExpr)->tableAlias);
      strcpy(pCol->colName, ((SColumnNode*)pExpr)->colName);
    } else {
      strcpy(pCol->colName, pExpr->aliasName);
    }
  } else {
    strcpy(pCol->colName, pFunc->node.aliasName);
  }
  strcpy(pCol->node.aliasName, pFunc->node.aliasName);

  return (SNode*)pCol;
}

static int32_t rewriteUniqueOptCreateProject(SIndefRowsFuncLogicNode* pIndef, SLogicNode** pOutput) {
  SProjectLogicNode* pProject = (SProjectLogicNode*)nodesMakeNode(QUERY_NODE_LOGIC_PLAN_PROJECT);
  if (NULL == pProject) {
    return TSDB_CODE_OUT_OF_MEMORY;
  }

  TSWAP(pProject->node.pTargets, pIndef->node.pTargets);
  pProject->node.precision = pIndef->node.precision;

  int32_t code = TSDB_CODE_SUCCESS;
  SNode*  pNode = NULL;
  FOREACH(pNode, pIndef->pFuncs) {
    code = nodesListMakeStrictAppend(&pProject->pProjections, rewriteUniqueOptCreateProjectCol((SFunctionNode*)pNode));
    if (TSDB_CODE_SUCCESS != code) {
      break;
    }
  }

  if (TSDB_CODE_SUCCESS == code) {
    *pOutput = (SLogicNode*)pProject;
  } else {
    nodesDestroyNode((SNode*)pProject);
  }
  return code;
}

static int32_t rewriteUniqueOptimizeImpl(SOptimizeContext* pCxt, SLogicSubplan* pLogicSubplan,
                                         SIndefRowsFuncLogicNode* pIndef) {
  SLogicNode* pAgg = NULL;
  SLogicNode* pProject = NULL;
  int32_t     code = rewriteUniqueOptCreateAgg(pIndef, &pAgg);
  if (TSDB_CODE_SUCCESS == code) {
    code = rewriteUniqueOptCreateProject(pIndef, &pProject);
  }
  if (TSDB_CODE_SUCCESS == code) {
    code = nodesListMakeAppend(&pProject->pChildren, (SNode*)pAgg);
    pAgg->pParent = pProject;
    pAgg = NULL;
  }
  if (TSDB_CODE_SUCCESS == code) {
    code = replaceLogicNode(pLogicSubplan, (SLogicNode*)pIndef, pProject);
  }
  if (TSDB_CODE_SUCCESS == code) {
    nodesDestroyNode((SNode*)pIndef);
  } else {
    nodesDestroyNode((SNode*)pAgg);
    nodesDestroyNode((SNode*)pProject);
  }
  pCxt->optimized = true;
  return code;
}

static int32_t rewriteUniqueOptimize(SOptimizeContext* pCxt, SLogicSubplan* pLogicSubplan) {
  SIndefRowsFuncLogicNode* pIndef =
      (SIndefRowsFuncLogicNode*)optFindPossibleNode(pLogicSubplan->pNode, rewriteUniqueOptMayBeOptimized);

  if (NULL == pIndef) {
    return TSDB_CODE_SUCCESS;
  }

  return rewriteUniqueOptimizeImpl(pCxt, pLogicSubplan, pIndef);
=======
//===================================================================================================================
// merge projects
static bool mergeProjectsMayBeOptimized(SLogicNode* pNode) {
  if (QUERY_NODE_LOGIC_PLAN_PROJECT != nodeType(pNode) || 1 != LIST_LENGTH(pNode->pChildren)) {
    return false;
  }
  SLogicNode *pChild = (SLogicNode*)nodesListGetNode(pNode->pChildren, 0);
  if (QUERY_NODE_LOGIC_PLAN_PROJECT != nodeType(pChild) || 1 < LIST_LENGTH(pChild->pChildren) ||
      NULL != pChild->pConditions || NULL != pNode->pLimit || NULL != pNode->pSlimit) {
    return false;
  }
  return true;
}

typedef struct SMergeProjectionsContext {
  SProjectLogicNode* pChildProj;
  int32_t errCode;
} SMergeProjectionsContext;

static EDealRes mergeProjectionsExpr(SNode** pNode, void* pContext) {
  SMergeProjectionsContext* pCxt = pContext;
  SProjectLogicNode* pChildProj = pCxt->pChildProj;
  if (QUERY_NODE_COLUMN == nodeType(*pNode)) {
    SNode* pTarget;
    FOREACH(pTarget, ((SLogicNode*)pChildProj)->pTargets) {
      if (nodesEqualNode(pTarget, *pNode)) {
        SNode* pProjection;
        FOREACH(pProjection, pChildProj->pProjections) {
          if (0 == strcmp(((SColumnNode*)pTarget)->colName, ((SExprNode*)pProjection)->aliasName)) {
            SNode* pExpr = nodesCloneNode(pProjection);
            if (pExpr == NULL) {
              pCxt->errCode = terrno;
              return DEAL_RES_ERROR;
            }
            nodesDestroyNode(*pNode);
            *pNode = pExpr;
          }
        }
      }
    }
    return DEAL_RES_IGNORE_CHILD;
  }
  return DEAL_RES_CONTINUE;
}

static int32_t mergeProjectsOptimizeImpl(SOptimizeContext* pCxt, SLogicSubplan* pLogicSubplan, SLogicNode* pSelfNode) {
  SLogicNode* pChild = (SLogicNode*)nodesListGetNode(pSelfNode->pChildren, 0);
  SMergeProjectionsContext cxt = {.pChildProj = (SProjectLogicNode*)pChild, .errCode = TSDB_CODE_SUCCESS};

  nodesRewriteExprs(((SProjectLogicNode*)pSelfNode)->pProjections, mergeProjectionsExpr, &cxt);
  int32_t code = cxt.errCode;

  if (TSDB_CODE_SUCCESS == code) {
    if (1 == LIST_LENGTH(pChild->pChildren)) {
      SLogicNode* pGrandChild = (SLogicNode*)nodesListGetNode(pChild->pChildren, 0);
      code = replaceLogicNode(pLogicSubplan, pChild, pGrandChild);
    } else {  // no grand child
      NODES_CLEAR_LIST(pSelfNode->pChildren);
    }
  }

  if (TSDB_CODE_SUCCESS == code) {
    NODES_CLEAR_LIST(pChild->pChildren);
  }
  nodesDestroyNode((SNode*)pChild);
  return code;
}

static int32_t mergeProjectsOptimize(SOptimizeContext* pCxt, SLogicSubplan* pLogicSubplan) {
  SLogicNode* pProjectNode = optFindPossibleNode(pLogicSubplan->pNode, mergeProjectsMayBeOptimized);
  if (NULL == pProjectNode) {
    return TSDB_CODE_SUCCESS;
  }

  return mergeProjectsOptimizeImpl(pCxt, pLogicSubplan, pProjectNode);
>>>>>>> 474b6d1e
}

// clang-format off
static const SOptimizeRule optimizeRuleSet[] = {
  {.pName = "ScanPath",                   .optimizeFunc = scanPathOptimize},
  {.pName = "PushDownCondition",          .optimizeFunc = pushDownCondOptimize},
  {.pName = "SortPrimaryKey",             .optimizeFunc = sortPrimaryKeyOptimize},
  {.pName = "SmaIndex",                   .optimizeFunc = smaIndexOptimize},
  {.pName = "PartitionTags",              .optimizeFunc = partTagsOptimize},
  {.pName = "MergeProjects",              .optimizeFunc = mergeProjectsOptimize},
  {.pName = "EliminateProject",           .optimizeFunc = eliminateProjOptimize},
  {.pName = "EliminateSetOperator",       .optimizeFunc = eliminateSetOpOptimize},
  {.pName = "RewriteTail",                .optimizeFunc = rewriteTailOptimize},
  {.pName = "RewriteUnique",              .optimizeFunc = rewriteUniqueOptimize}
};
// clang-format on

static const int32_t optimizeRuleNum = (sizeof(optimizeRuleSet) / sizeof(SOptimizeRule));

static void dumpLogicSubplan(const char* pRuleName, SLogicSubplan* pSubplan) {
  char* pStr = NULL;
  nodesNodeToString((SNode*)pSubplan, false, &pStr, NULL);
  qDebugL("apply optimize %s rule: %s", pRuleName, pStr);
  taosMemoryFree(pStr);
}

static int32_t applyOptimizeRule(SPlanContext* pCxt, SLogicSubplan* pLogicSubplan) {
  SOptimizeContext cxt = {.pPlanCxt = pCxt, .optimized = false};
  bool             optimized = false;
  do {
    optimized = false;
    for (int32_t i = 0; i < optimizeRuleNum; ++i) {
      cxt.optimized = false;
      int32_t code = optimizeRuleSet[i].optimizeFunc(&cxt, pLogicSubplan);
      if (TSDB_CODE_SUCCESS != code) {
        return code;
      }
      if (cxt.optimized) {
        optimized = true;
        dumpLogicSubplan(optimizeRuleSet[i].pName, pLogicSubplan);
      }
    }
  } while (optimized);
  return TSDB_CODE_SUCCESS;
}

int32_t optimizeLogicPlan(SPlanContext* pCxt, SLogicSubplan* pLogicSubplan) {
  return applyOptimizeRule(pCxt, pLogicSubplan);
}<|MERGE_RESOLUTION|>--- conflicted
+++ resolved
@@ -1438,7 +1438,6 @@
   return eliminateSetOpOptimizeImpl(pCxt, pLogicSubplan, pSetOpNode);
 }
 
-<<<<<<< HEAD
 static bool rewriteUniqueOptMayBeOptimized(SLogicNode* pNode) {
   return QUERY_NODE_LOGIC_PLAN_INDEF_ROWS_FUNC == nodeType(pNode) && ((SIndefRowsFuncLogicNode*)pNode)->isUniqueFunc;
 }
@@ -1615,14 +1614,14 @@
   }
 
   return rewriteUniqueOptimizeImpl(pCxt, pLogicSubplan, pIndef);
-=======
-//===================================================================================================================
+}
+
 // merge projects
 static bool mergeProjectsMayBeOptimized(SLogicNode* pNode) {
   if (QUERY_NODE_LOGIC_PLAN_PROJECT != nodeType(pNode) || 1 != LIST_LENGTH(pNode->pChildren)) {
     return false;
   }
-  SLogicNode *pChild = (SLogicNode*)nodesListGetNode(pNode->pChildren, 0);
+  SLogicNode* pChild = (SLogicNode*)nodesListGetNode(pNode->pChildren, 0);
   if (QUERY_NODE_LOGIC_PLAN_PROJECT != nodeType(pChild) || 1 < LIST_LENGTH(pChild->pChildren) ||
       NULL != pChild->pConditions || NULL != pNode->pLimit || NULL != pNode->pSlimit) {
     return false;
@@ -1632,12 +1631,12 @@
 
 typedef struct SMergeProjectionsContext {
   SProjectLogicNode* pChildProj;
-  int32_t errCode;
+  int32_t            errCode;
 } SMergeProjectionsContext;
 
 static EDealRes mergeProjectionsExpr(SNode** pNode, void* pContext) {
   SMergeProjectionsContext* pCxt = pContext;
-  SProjectLogicNode* pChildProj = pCxt->pChildProj;
+  SProjectLogicNode*        pChildProj = pCxt->pChildProj;
   if (QUERY_NODE_COLUMN == nodeType(*pNode)) {
     SNode* pTarget;
     FOREACH(pTarget, ((SLogicNode*)pChildProj)->pTargets) {
@@ -1662,7 +1661,7 @@
 }
 
 static int32_t mergeProjectsOptimizeImpl(SOptimizeContext* pCxt, SLogicSubplan* pLogicSubplan, SLogicNode* pSelfNode) {
-  SLogicNode* pChild = (SLogicNode*)nodesListGetNode(pSelfNode->pChildren, 0);
+  SLogicNode*              pChild = (SLogicNode*)nodesListGetNode(pSelfNode->pChildren, 0);
   SMergeProjectionsContext cxt = {.pChildProj = (SProjectLogicNode*)pChild, .errCode = TSDB_CODE_SUCCESS};
 
   nodesRewriteExprs(((SProjectLogicNode*)pSelfNode)->pProjections, mergeProjectionsExpr, &cxt);
@@ -1691,7 +1690,6 @@
   }
 
   return mergeProjectsOptimizeImpl(pCxt, pLogicSubplan, pProjectNode);
->>>>>>> 474b6d1e
 }
 
 // clang-format off
