/*
 * Copyright (c) 2019 TAOS Data, Inc. <jhtao@taosdata.com>
 *
 * This program is free software: you can use, redistribute, and/or modify
 * it under the terms of the GNU Affero General Public License, version 3
 * or later ("AGPL"), as published by the Free Software Foundation.
 *
 * This program is distributed in the hope that it will be useful, but WITHOUT
 * ANY WARRANTY; without even the implied warranty of MERCHANTABILITY or
 * FITNESS FOR A PARTICULAR PURPOSE.
 *
 * You should have received a copy of the GNU Affero General Public License
 * along with this program. If not, see <http://www.gnu.org/licenses/>.
 */

#include "filter.h"
#include "functionMgt.h"
#include "planInt.h"
#include "ttime.h"

#define OPTIMIZE_FLAG_MASK(n) (1 << n)

#define OPTIMIZE_FLAG_SCAN_PATH       OPTIMIZE_FLAG_MASK(0)
#define OPTIMIZE_FLAG_PUSH_DOWN_CONDE OPTIMIZE_FLAG_MASK(1)

#define OPTIMIZE_FLAG_SET_MASK(val, mask)  (val) |= (mask)
#define OPTIMIZE_FLAG_TEST_MASK(val, mask) (((val) & (mask)) != 0)

typedef struct SOptimizeContext {
  SPlanContext* pPlanCxt;
  bool          optimized;
} SOptimizeContext;

typedef int32_t (*FOptimize)(SOptimizeContext* pCxt, SLogicSubplan* pLogicSubplan);

typedef struct SOptimizeRule {
  char*     pName;
  FOptimize optimizeFunc;
} SOptimizeRule;

typedef struct SOsdInfo {
  SScanLogicNode* pScan;
  SNodeList*      pSdrFuncs;
  SNodeList*      pDsoFuncs;
} SOsdInfo;

typedef struct SCpdIsMultiTableCondCxt {
  SNodeList* pLeftCols;
  SNodeList* pRightCols;
  bool       havaLeftCol;
  bool       haveRightCol;
} SCpdIsMultiTableCondCxt;

typedef enum ECondAction {
  COND_ACTION_STAY = 1,
  COND_ACTION_PUSH_JOIN,
  COND_ACTION_PUSH_LEFT_CHILD,
  COND_ACTION_PUSH_RIGHT_CHILD
  // after supporting outer join, there are other possibilities
} ECondAction;

typedef bool (*FMayBeOptimized)(SLogicNode* pNode);

static SLogicNode* optFindPossibleNode(SLogicNode* pNode, FMayBeOptimized func) {
  if (func(pNode)) {
    return pNode;
  }
  SNode* pChild;
  FOREACH(pChild, pNode->pChildren) {
    SLogicNode* pScanNode = optFindPossibleNode((SLogicNode*)pChild, func);
    if (NULL != pScanNode) {
      return pScanNode;
    }
  }
  return NULL;
}

static void optResetParent(SLogicNode* pNode) {
  SNode* pChild = NULL;
  FOREACH(pChild, pNode->pChildren) { ((SLogicNode*)pChild)->pParent = pNode; }
}

static EDealRes optRebuildTbanme(SNode** pNode, void* pContext) {
  if (QUERY_NODE_COLUMN == nodeType(*pNode) && COLUMN_TYPE_TBNAME == ((SColumnNode*)*pNode)->colType) {
    SFunctionNode* pFunc = (SFunctionNode*)nodesMakeNode(QUERY_NODE_FUNCTION);
    if (NULL == pFunc) {
      *(int32_t*)pContext = TSDB_CODE_OUT_OF_MEMORY;
      return DEAL_RES_ERROR;
    }
    strcpy(pFunc->functionName, "tbname");
    pFunc->funcType = FUNCTION_TYPE_TBNAME;
    pFunc->node.resType = ((SColumnNode*)*pNode)->node.resType;
    nodesDestroyNode(*pNode);
    *pNode = (SNode*)pFunc;
    return DEAL_RES_IGNORE_CHILD;
  }
  return DEAL_RES_CONTINUE;
}

EDealRes scanPathOptHaveNormalColImpl(SNode* pNode, void* pContext) {
  if (QUERY_NODE_COLUMN == nodeType(pNode)) {
    // *((bool*)pContext) = (COLUMN_TYPE_TAG != ((SColumnNode*)pNode)->colType);
    *((bool*)pContext) = true;
    return *((bool*)pContext) ? DEAL_RES_END : DEAL_RES_IGNORE_CHILD;
  }
  return DEAL_RES_CONTINUE;
}

static bool scanPathOptHaveNormalCol(SNodeList* pList) {
  bool res = false;
  nodesWalkExprsPostOrder(pList, scanPathOptHaveNormalColImpl, &res);
  return res;
}

static bool scanPathOptMayBeOptimized(SLogicNode* pNode) {
  if (OPTIMIZE_FLAG_TEST_MASK(pNode->optimizedFlag, OPTIMIZE_FLAG_SCAN_PATH)) {
    return false;
  }
  if (QUERY_NODE_LOGIC_PLAN_SCAN != nodeType(pNode)) {
    return false;
  }
  if (NULL == pNode->pParent || (QUERY_NODE_LOGIC_PLAN_WINDOW != nodeType(pNode->pParent) &&
                                 QUERY_NODE_LOGIC_PLAN_AGG != nodeType(pNode->pParent) &&
                                 QUERY_NODE_LOGIC_PLAN_PARTITION != nodeType(pNode->pParent))) {
    return false;
  }
  if ((QUERY_NODE_LOGIC_PLAN_WINDOW == nodeType(pNode->pParent) &&
       WINDOW_TYPE_INTERVAL == ((SWindowLogicNode*)pNode->pParent)->winType) ||
      (QUERY_NODE_LOGIC_PLAN_PARTITION == nodeType(pNode->pParent) && pNode->pParent->pParent &&
       QUERY_NODE_LOGIC_PLAN_WINDOW == nodeType(pNode->pParent->pParent) &&
       WINDOW_TYPE_INTERVAL == ((SWindowLogicNode*)pNode->pParent)->winType)) {
    return true;
  }
  if (QUERY_NODE_LOGIC_PLAN_AGG == nodeType(pNode->pParent)) {
    return !scanPathOptHaveNormalCol(((SAggLogicNode*)pNode->pParent)->pGroupKeys);
  }
  return false;
}

static SNodeList* scanPathOptGetAllFuncs(SLogicNode* pNode) {
  switch (nodeType(pNode)) {
    case QUERY_NODE_LOGIC_PLAN_WINDOW:
      return ((SWindowLogicNode*)pNode)->pFuncs;
    case QUERY_NODE_LOGIC_PLAN_AGG:
      return ((SAggLogicNode*)pNode)->pAggFuncs;
    default:
      break;
  }
  return NULL;
}

static bool scanPathOptNeedOptimizeDataRequire(const SFunctionNode* pFunc) {
  if (!fmIsSpecialDataRequiredFunc(pFunc->funcId)) {
    return false;
  }
  SNode* pPara = NULL;
  FOREACH(pPara, pFunc->pParameterList) {
    if (QUERY_NODE_COLUMN != nodeType(pPara) && QUERY_NODE_VALUE != nodeType(pPara)) {
      return false;
    }
  }
  return true;
}

static bool scanPathOptNeedDynOptimize(const SFunctionNode* pFunc) {
  if (!fmIsDynamicScanOptimizedFunc(pFunc->funcId)) {
    return false;
  }
  SNode* pPara = NULL;
  FOREACH(pPara, pFunc->pParameterList) {
    if (QUERY_NODE_COLUMN != nodeType(pPara) && QUERY_NODE_VALUE != nodeType(pPara)) {
      return false;
    }
  }
  return true;
}

static int32_t scanPathOptGetRelatedFuncs(SScanLogicNode* pScan, SNodeList** pSdrFuncs, SNodeList** pDsoFuncs) {
  SNodeList* pAllFuncs = scanPathOptGetAllFuncs(pScan->node.pParent);
  SNodeList* pTmpSdrFuncs = NULL;
  SNodeList* pTmpDsoFuncs = NULL;
  SNode*     pFunc = NULL;
  bool       otherFunc = false;
  FOREACH(pFunc, pAllFuncs) {
    int32_t code = TSDB_CODE_SUCCESS;
    if (scanPathOptNeedOptimizeDataRequire((SFunctionNode*)pFunc)) {
      code = nodesListMakeStrictAppend(&pTmpSdrFuncs, nodesCloneNode(pFunc));
    } else if (scanPathOptNeedDynOptimize((SFunctionNode*)pFunc)) {
      code = nodesListMakeStrictAppend(&pTmpDsoFuncs, nodesCloneNode(pFunc));
    } else {
      otherFunc = true;
    }
    if (TSDB_CODE_SUCCESS != code) {
      nodesDestroyList(pTmpSdrFuncs);
      nodesDestroyList(pTmpDsoFuncs);
      return code;
    }
  }
  if (otherFunc) {
    nodesDestroyList(pTmpSdrFuncs);
    nodesDestroyList(pTmpDsoFuncs);
  } else {
    *pSdrFuncs = pTmpSdrFuncs;
    *pDsoFuncs = pTmpDsoFuncs;
  }
  return TSDB_CODE_SUCCESS;
}

static int32_t scanPathOptMatch(SOptimizeContext* pCxt, SLogicNode* pLogicNode, SOsdInfo* pInfo) {
  pInfo->pScan = (SScanLogicNode*)optFindPossibleNode(pLogicNode, scanPathOptMayBeOptimized);
  if (NULL == pInfo->pScan) {
    return TSDB_CODE_SUCCESS;
  }
  return scanPathOptGetRelatedFuncs(pInfo->pScan, &pInfo->pSdrFuncs, &pInfo->pDsoFuncs);
}

static EFuncDataRequired scanPathOptPromoteDataRequired(EFuncDataRequired l, EFuncDataRequired r) {
  switch (l) {
    case FUNC_DATA_REQUIRED_DATA_LOAD:
      return l;
    case FUNC_DATA_REQUIRED_STATIS_LOAD:
      return FUNC_DATA_REQUIRED_DATA_LOAD == r ? r : l;
    case FUNC_DATA_REQUIRED_NOT_LOAD:
      return FUNC_DATA_REQUIRED_FILTEROUT == r ? l : r;
    default:
      break;
  }
  return r;
}

static int32_t scanPathOptGetDataRequired(SNodeList* pFuncs) {
  if (NULL == pFuncs) {
    return FUNC_DATA_REQUIRED_DATA_LOAD;
  }
  EFuncDataRequired dataRequired = FUNC_DATA_REQUIRED_FILTEROUT;
  SNode*            pFunc = NULL;
  FOREACH(pFunc, pFuncs) {
    dataRequired = scanPathOptPromoteDataRequired(dataRequired, fmFuncDataRequired((SFunctionNode*)pFunc, NULL));
  }
  return dataRequired;
}

static void scanPathOptSetScanWin(SScanLogicNode* pScan) {
  SLogicNode* pParent = pScan->node.pParent;
  if (QUERY_NODE_LOGIC_PLAN_PARTITION == nodeType(pParent) && pParent->pParent &&
      QUERY_NODE_LOGIC_PLAN_WINDOW == nodeType(pParent->pParent)) {
    pParent = pParent->pParent;
  }
  if (QUERY_NODE_LOGIC_PLAN_WINDOW == nodeType(pParent)) {
    pScan->interval = ((SWindowLogicNode*)pParent)->interval;
    pScan->offset = ((SWindowLogicNode*)pParent)->offset;
    pScan->sliding = ((SWindowLogicNode*)pParent)->sliding;
    pScan->intervalUnit = ((SWindowLogicNode*)pParent)->intervalUnit;
    pScan->slidingUnit = ((SWindowLogicNode*)pParent)->slidingUnit;
    pScan->triggerType = ((SWindowLogicNode*)pParent)->triggerType;
    pScan->watermark = ((SWindowLogicNode*)pParent)->watermark;
    pScan->igExpired = ((SWindowLogicNode*)pParent)->igExpired;
  }
}

static int32_t scanPathOptimize(SOptimizeContext* pCxt, SLogicSubplan* pLogicSubplan) {
  SOsdInfo info = {0};
  int32_t  code = scanPathOptMatch(pCxt, pLogicSubplan->pNode, &info);
  if (TSDB_CODE_SUCCESS == code && info.pScan) {
    scanPathOptSetScanWin((SScanLogicNode*)info.pScan);
  }
  if (TSDB_CODE_SUCCESS == code && (NULL != info.pDsoFuncs || NULL != info.pSdrFuncs)) {
    info.pScan->dataRequired = scanPathOptGetDataRequired(info.pSdrFuncs);
    info.pScan->pDynamicScanFuncs = info.pDsoFuncs;
    OPTIMIZE_FLAG_SET_MASK(info.pScan->node.optimizedFlag, OPTIMIZE_FLAG_SCAN_PATH);
    pCxt->optimized = true;
  }
  nodesDestroyList(info.pSdrFuncs);
  return code;
}

static int32_t pushDownCondOptMergeCond(SNode** pDst, SNode** pSrc) {
  SLogicConditionNode* pLogicCond = (SLogicConditionNode*)nodesMakeNode(QUERY_NODE_LOGIC_CONDITION);
  if (NULL == pLogicCond) {
    return TSDB_CODE_OUT_OF_MEMORY;
  }
  pLogicCond->node.resType.type = TSDB_DATA_TYPE_BOOL;
  pLogicCond->node.resType.bytes = tDataTypes[TSDB_DATA_TYPE_BOOL].bytes;
  pLogicCond->condType = LOGIC_COND_TYPE_AND;
  int32_t code = nodesListMakeAppend(&pLogicCond->pParameterList, *pSrc);
  if (TSDB_CODE_SUCCESS == code) {
    *pSrc = NULL;
    code = nodesListMakeAppend(&pLogicCond->pParameterList, *pDst);
  }
  if (TSDB_CODE_SUCCESS == code) {
    *pDst = (SNode*)pLogicCond;
  } else {
    nodesDestroyNode((SNode*)pLogicCond);
  }
  return code;
}

static int32_t pushDownCondOptAppendCond(SNode** pCond, SNode** pAdditionalCond) {
  if (NULL == *pCond) {
    TSWAP(*pCond, *pAdditionalCond);
    return TSDB_CODE_SUCCESS;
  }

  int32_t code = TSDB_CODE_SUCCESS;
  if (QUERY_NODE_LOGIC_CONDITION == nodeType(*pCond) &&
      LOGIC_COND_TYPE_AND == ((SLogicConditionNode*)*pCond)->condType) {
    code = nodesListAppend(((SLogicConditionNode*)*pCond)->pParameterList, *pAdditionalCond);
    if (TSDB_CODE_SUCCESS == code) {
      *pAdditionalCond = NULL;
    }
  } else {
    code = pushDownCondOptMergeCond(pCond, pAdditionalCond);
  }
  return code;
}

static int32_t pushDownCondOptCalcTimeRange(SOptimizeContext* pCxt, SScanLogicNode* pScan, SNode** pPrimaryKeyCond,
                                            SNode** pOtherCond) {
  int32_t code = TSDB_CODE_SUCCESS;
  if (pCxt->pPlanCxt->topicQuery || pCxt->pPlanCxt->streamQuery) {
    code = pushDownCondOptAppendCond(pOtherCond, pPrimaryKeyCond);
  } else {
    bool isStrict = false;
    code = filterGetTimeRange(*pPrimaryKeyCond, &pScan->scanRange, &isStrict);
    if (TSDB_CODE_SUCCESS == code) {
      if (isStrict) {
        nodesDestroyNode(*pPrimaryKeyCond);
      } else {
        code = pushDownCondOptAppendCond(pOtherCond, pPrimaryKeyCond);
      }
      *pPrimaryKeyCond = NULL;
    }
  }
  return code;
}

static int32_t pushDownCondOptRebuildTbanme(SNode** pTagCond) {
  int32_t code = TSDB_CODE_SUCCESS;
  nodesRewriteExpr(pTagCond, optRebuildTbanme, &code);
  return code;
}

static int32_t pushDownCondOptDealScan(SOptimizeContext* pCxt, SScanLogicNode* pScan) {
  if (NULL == pScan->node.pConditions ||
      OPTIMIZE_FLAG_TEST_MASK(pScan->node.optimizedFlag, OPTIMIZE_FLAG_PUSH_DOWN_CONDE) ||
      TSDB_SYSTEM_TABLE == pScan->tableType) {
    return TSDB_CODE_SUCCESS;
  }

  SNode*  pPrimaryKeyCond = NULL;
  SNode*  pOtherCond = NULL;
  int32_t code = nodesPartitionCond(&pScan->node.pConditions, &pPrimaryKeyCond, &pScan->pTagIndexCond, &pScan->pTagCond,
                                    &pOtherCond);
  if (TSDB_CODE_SUCCESS == code && NULL != pScan->pTagCond) {
    code = pushDownCondOptRebuildTbanme(&pScan->pTagCond);
  }
  if (TSDB_CODE_SUCCESS == code && NULL != pPrimaryKeyCond) {
    code = pushDownCondOptCalcTimeRange(pCxt, pScan, &pPrimaryKeyCond, &pOtherCond);
  }
  if (TSDB_CODE_SUCCESS == code) {
    pScan->node.pConditions = pOtherCond;
  }

  if (TSDB_CODE_SUCCESS == code) {
    OPTIMIZE_FLAG_SET_MASK(pScan->node.optimizedFlag, OPTIMIZE_FLAG_PUSH_DOWN_CONDE);
    pCxt->optimized = true;
  } else {
    nodesDestroyNode(pPrimaryKeyCond);
    nodesDestroyNode(pOtherCond);
  }

  return code;
}

static bool pushDownCondOptBelongThisTable(SNode* pCondCol, SNodeList* pTableCols) {
  SNode* pTableCol = NULL;
  FOREACH(pTableCol, pTableCols) {
    if (nodesEqualNode(pCondCol, pTableCol)) {
      return true;
    }
  }
  return false;
}

static EDealRes pushDownCondOptIsCrossTableCond(SNode* pNode, void* pContext) {
  SCpdIsMultiTableCondCxt* pCxt = pContext;
  if (QUERY_NODE_COLUMN == nodeType(pNode)) {
    if (pushDownCondOptBelongThisTable(pNode, pCxt->pLeftCols)) {
      pCxt->havaLeftCol = true;
    } else if (pushDownCondOptBelongThisTable(pNode, pCxt->pRightCols)) {
      pCxt->haveRightCol = true;
    }
    return pCxt->havaLeftCol && pCxt->haveRightCol ? DEAL_RES_END : DEAL_RES_CONTINUE;
  }
  return DEAL_RES_CONTINUE;
}

static ECondAction pushDownCondOptGetCondAction(EJoinType joinType, SNodeList* pLeftCols, SNodeList* pRightCols,
                                                SNode* pNode) {
  SCpdIsMultiTableCondCxt cxt = {
      .pLeftCols = pLeftCols, .pRightCols = pRightCols, .havaLeftCol = false, .haveRightCol = false};
  nodesWalkExpr(pNode, pushDownCondOptIsCrossTableCond, &cxt);
  return (JOIN_TYPE_INNER != joinType
              ? COND_ACTION_STAY
              : (cxt.havaLeftCol && cxt.haveRightCol
                     ? COND_ACTION_PUSH_JOIN
                     : (cxt.havaLeftCol ? COND_ACTION_PUSH_LEFT_CHILD : COND_ACTION_PUSH_RIGHT_CHILD)));
}

static int32_t pushDownCondOptPartLogicCond(SJoinLogicNode* pJoin, SNode** pOnCond, SNode** pLeftChildCond,
                                            SNode** pRightChildCond) {
  SLogicConditionNode* pLogicCond = (SLogicConditionNode*)pJoin->node.pConditions;
  if (LOGIC_COND_TYPE_AND != pLogicCond->condType) {
    return TSDB_CODE_SUCCESS;
  }

  SNodeList* pLeftCols = ((SLogicNode*)nodesListGetNode(pJoin->node.pChildren, 0))->pTargets;
  SNodeList* pRightCols = ((SLogicNode*)nodesListGetNode(pJoin->node.pChildren, 1))->pTargets;
  int32_t    code = TSDB_CODE_SUCCESS;

  SNodeList* pOnConds = NULL;
  SNodeList* pLeftChildConds = NULL;
  SNodeList* pRightChildConds = NULL;
  SNodeList* pRemainConds = NULL;
  SNode*     pCond = NULL;
  FOREACH(pCond, pLogicCond->pParameterList) {
    ECondAction condAction = pushDownCondOptGetCondAction(pJoin->joinType, pLeftCols, pRightCols, pCond);
    if (COND_ACTION_PUSH_JOIN == condAction) {
      code = nodesListMakeAppend(&pOnConds, nodesCloneNode(pCond));
    } else if (COND_ACTION_PUSH_LEFT_CHILD == condAction) {
      code = nodesListMakeAppend(&pLeftChildConds, nodesCloneNode(pCond));
    } else if (COND_ACTION_PUSH_RIGHT_CHILD == condAction) {
      code = nodesListMakeAppend(&pRightChildConds, nodesCloneNode(pCond));
    } else {
      code = nodesListMakeAppend(&pRemainConds, nodesCloneNode(pCond));
    }
    if (TSDB_CODE_SUCCESS != code) {
      break;
    }
  }

  SNode* pTempOnCond = NULL;
  SNode* pTempLeftChildCond = NULL;
  SNode* pTempRightChildCond = NULL;
  SNode* pTempRemainCond = NULL;
  if (TSDB_CODE_SUCCESS == code) {
    code = nodesMergeConds(&pTempOnCond, &pOnConds);
  }
  if (TSDB_CODE_SUCCESS == code) {
    code = nodesMergeConds(&pTempLeftChildCond, &pLeftChildConds);
  }
  if (TSDB_CODE_SUCCESS == code) {
    code = nodesMergeConds(&pTempRightChildCond, &pRightChildConds);
  }
  if (TSDB_CODE_SUCCESS == code) {
    code = nodesMergeConds(&pTempRemainCond, &pRemainConds);
  }

  if (TSDB_CODE_SUCCESS == code) {
    *pOnCond = pTempOnCond;
    *pLeftChildCond = pTempLeftChildCond;
    *pRightChildCond = pTempRightChildCond;
    nodesDestroyNode(pJoin->node.pConditions);
    pJoin->node.pConditions = pTempRemainCond;
  } else {
    nodesDestroyList(pOnConds);
    nodesDestroyList(pLeftChildConds);
    nodesDestroyList(pRightChildConds);
    nodesDestroyList(pRemainConds);
    nodesDestroyNode(pTempOnCond);
    nodesDestroyNode(pTempLeftChildCond);
    nodesDestroyNode(pTempRightChildCond);
    nodesDestroyNode(pTempRemainCond);
  }

  return code;
}

static int32_t pushDownCondOptPartOpCond(SJoinLogicNode* pJoin, SNode** pOnCond, SNode** pLeftChildCond,
                                         SNode** pRightChildCond) {
  SNodeList*  pLeftCols = ((SLogicNode*)nodesListGetNode(pJoin->node.pChildren, 0))->pTargets;
  SNodeList*  pRightCols = ((SLogicNode*)nodesListGetNode(pJoin->node.pChildren, 1))->pTargets;
  ECondAction condAction =
      pushDownCondOptGetCondAction(pJoin->joinType, pLeftCols, pRightCols, pJoin->node.pConditions);
  if (COND_ACTION_STAY == condAction) {
    return TSDB_CODE_SUCCESS;
  } else if (COND_ACTION_PUSH_JOIN == condAction) {
    *pOnCond = pJoin->node.pConditions;
  } else if (COND_ACTION_PUSH_LEFT_CHILD == condAction) {
    *pLeftChildCond = pJoin->node.pConditions;
  } else if (COND_ACTION_PUSH_RIGHT_CHILD == condAction) {
    *pRightChildCond = pJoin->node.pConditions;
  }
  pJoin->node.pConditions = NULL;
  return TSDB_CODE_SUCCESS;
}

static int32_t pushDownCondOptPartCond(SJoinLogicNode* pJoin, SNode** pOnCond, SNode** pLeftChildCond,
                                       SNode** pRightChildCond) {
  if (QUERY_NODE_LOGIC_CONDITION == nodeType(pJoin->node.pConditions)) {
    return pushDownCondOptPartLogicCond(pJoin, pOnCond, pLeftChildCond, pRightChildCond);
  } else {
    return pushDownCondOptPartOpCond(pJoin, pOnCond, pLeftChildCond, pRightChildCond);
  }
}

static int32_t pushDownCondOptPushCondToOnCond(SOptimizeContext* pCxt, SJoinLogicNode* pJoin, SNode** pCond) {
  return pushDownCondOptAppendCond(&pJoin->pOnConditions, pCond);
}

static int32_t pushDownCondOptPushCondToScan(SOptimizeContext* pCxt, SScanLogicNode* pScan, SNode** pCond) {
  return pushDownCondOptAppendCond(&pScan->node.pConditions, pCond);
}

static int32_t pushDownCondOptPushCondToProject(SOptimizeContext* pCxt, SProjectLogicNode* pProject, SNode** pCond) {
  return pushDownCondOptAppendCond(&pProject->node.pConditions, pCond);
}

static int32_t pushDownCondOptPushCondToJoin(SOptimizeContext* pCxt, SJoinLogicNode* pJoin, SNode** pCond) {
  return pushDownCondOptAppendCond(&pJoin->node.pConditions, pCond);
}

static int32_t pushDownCondOptPushCondToChild(SOptimizeContext* pCxt, SLogicNode* pChild, SNode** pCond) {
  return pushDownCondOptAppendCond(&pChild->pConditions, pCond);
}

static bool pushDownCondOptIsPriKey(SNode* pNode, SNodeList* pTableCols) {
  if (QUERY_NODE_COLUMN != nodeType(pNode)) {
    return false;
  }
  SColumnNode* pCol = (SColumnNode*)pNode;
  if (PRIMARYKEY_TIMESTAMP_COL_ID != pCol->colId) {
    return false;
  }
  return pushDownCondOptBelongThisTable(pNode, pTableCols);
}

static bool pushDownCondOptIsPriKeyEqualCond(SJoinLogicNode* pJoin, SNode* pCond) {
  if (QUERY_NODE_OPERATOR != nodeType(pCond)) {
    return false;
  }

  SOperatorNode* pOper = (SOperatorNode*)pCond;
  if (OP_TYPE_EQUAL != pOper->opType) {
    return false;
  }

  SNodeList* pLeftCols = ((SLogicNode*)nodesListGetNode(pJoin->node.pChildren, 0))->pTargets;
  SNodeList* pRightCols = ((SLogicNode*)nodesListGetNode(pJoin->node.pChildren, 1))->pTargets;
  if (pushDownCondOptIsPriKey(pOper->pLeft, pLeftCols)) {
    return pushDownCondOptIsPriKey(pOper->pRight, pRightCols);
  } else if (pushDownCondOptIsPriKey(pOper->pLeft, pRightCols)) {
    return pushDownCondOptIsPriKey(pOper->pRight, pLeftCols);
  }
  return false;
}

static bool pushDownCondOptContainPriKeyEqualCond(SJoinLogicNode* pJoin, SNode* pCond) {
  if (QUERY_NODE_LOGIC_CONDITION == nodeType(pCond)) {
    SLogicConditionNode* pLogicCond = (SLogicConditionNode*)pCond;
    if (LOGIC_COND_TYPE_AND != pLogicCond->condType) {
      return false;
    }
    bool   hasPrimaryKeyEqualCond = false;
    SNode* pCond = NULL;
    FOREACH(pCond, pLogicCond->pParameterList) {
      if (pushDownCondOptContainPriKeyEqualCond(pJoin, pCond)) {
        hasPrimaryKeyEqualCond = true;
        break;
      }
    }
    return hasPrimaryKeyEqualCond;
  } else {
    return pushDownCondOptIsPriKeyEqualCond(pJoin, pCond);
  }
}

static int32_t pushDownCondOptCheckJoinOnCond(SOptimizeContext* pCxt, SJoinLogicNode* pJoin) {
  if (NULL == pJoin->pOnConditions) {
    return generateUsageErrMsg(pCxt->pPlanCxt->pMsg, pCxt->pPlanCxt->msgLen, TSDB_CODE_PLAN_NOT_SUPPORT_CROSS_JOIN);
  }
  if (!pushDownCondOptContainPriKeyEqualCond(pJoin, pJoin->pOnConditions)) {
    return generateUsageErrMsg(pCxt->pPlanCxt->pMsg, pCxt->pPlanCxt->msgLen, TSDB_CODE_PLAN_EXPECTED_TS_EQUAL);
  }
  return TSDB_CODE_SUCCESS;
}

static int32_t pushDownCondOptPartJoinOnCondLogicCond(SJoinLogicNode* pJoin, SNode** ppMergeCond, SNode** ppOnCond) {
  SLogicConditionNode* pLogicCond = (SLogicConditionNode*)(pJoin->pOnConditions);

  int32_t    code = TSDB_CODE_SUCCESS;
  SNodeList* pOnConds = NULL;
  SNode*     pCond = NULL;
  FOREACH(pCond, pLogicCond->pParameterList) {
    if (pushDownCondOptIsPriKeyEqualCond(pJoin, pCond)) {
      *ppMergeCond = nodesCloneNode(pCond);
    } else {
      code = nodesListMakeAppend(&pOnConds, nodesCloneNode(pCond));
    }
  }

  SNode* pTempOnCond = NULL;
  if (TSDB_CODE_SUCCESS == code) {
    code = nodesMergeConds(&pTempOnCond, &pOnConds);
  }

  if (TSDB_CODE_SUCCESS == code && NULL != *ppMergeCond) {
    *ppOnCond = pTempOnCond;
    nodesDestroyNode(pJoin->pOnConditions);
    pJoin->pOnConditions = NULL;
    return TSDB_CODE_SUCCESS;
  } else {
    nodesDestroyList(pOnConds);
    nodesDestroyNode(pTempOnCond);
    return TSDB_CODE_PLAN_INTERNAL_ERROR;
  }
}

static int32_t pushDownCondOptPartJoinOnCond(SJoinLogicNode* pJoin, SNode** ppMergeCond, SNode** ppOnCond) {
  if (QUERY_NODE_LOGIC_CONDITION == nodeType(pJoin->pOnConditions) &&
      LOGIC_COND_TYPE_AND == ((SLogicConditionNode*)(pJoin->pOnConditions))->condType) {
    return pushDownCondOptPartJoinOnCondLogicCond(pJoin, ppMergeCond, ppOnCond);
  }

  if (pushDownCondOptIsPriKeyEqualCond(pJoin, pJoin->pOnConditions)) {
    *ppMergeCond = nodesCloneNode(pJoin->pOnConditions);
    *ppOnCond = NULL;
    nodesDestroyNode(pJoin->pOnConditions);
    pJoin->pOnConditions = NULL;
    return TSDB_CODE_SUCCESS;
  } else {
    return TSDB_CODE_PLAN_INTERNAL_ERROR;
  }
}

static int32_t pushDownCondOptJoinExtractMergeCond(SOptimizeContext* pCxt, SJoinLogicNode* pJoin) {
  int32_t code = pushDownCondOptCheckJoinOnCond(pCxt, pJoin);
  SNode*  pJoinMergeCond = NULL;
  SNode*  pJoinOnCond = NULL;
  if (TSDB_CODE_SUCCESS == code) {
    code = pushDownCondOptPartJoinOnCond(pJoin, &pJoinMergeCond, &pJoinOnCond);
  }
  if (TSDB_CODE_SUCCESS == code) {
    pJoin->pMergeCondition = pJoinMergeCond;
    pJoin->pOnConditions = pJoinOnCond;
  } else {
    nodesDestroyNode(pJoinMergeCond);
    nodesDestroyNode(pJoinOnCond);
  }
  return code;
}

static int32_t pushDownCondOptDealJoin(SOptimizeContext* pCxt, SJoinLogicNode* pJoin) {
  if (OPTIMIZE_FLAG_TEST_MASK(pJoin->node.optimizedFlag, OPTIMIZE_FLAG_PUSH_DOWN_CONDE)) {
    return TSDB_CODE_SUCCESS;
  }

  if (NULL == pJoin->node.pConditions) {
    int32_t code = pushDownCondOptJoinExtractMergeCond(pCxt, pJoin);
    if (TSDB_CODE_SUCCESS == code) {
      OPTIMIZE_FLAG_SET_MASK(pJoin->node.optimizedFlag, OPTIMIZE_FLAG_PUSH_DOWN_CONDE);
      pCxt->optimized = true;
    }
    return code;
  }

  SNode*  pOnCond = NULL;
  SNode*  pLeftChildCond = NULL;
  SNode*  pRightChildCond = NULL;
  int32_t code = pushDownCondOptPartCond(pJoin, &pOnCond, &pLeftChildCond, &pRightChildCond);
  if (TSDB_CODE_SUCCESS == code && NULL != pOnCond) {
    code = pushDownCondOptPushCondToOnCond(pCxt, pJoin, &pOnCond);
  }
  if (TSDB_CODE_SUCCESS == code && NULL != pLeftChildCond) {
    code =
        pushDownCondOptPushCondToChild(pCxt, (SLogicNode*)nodesListGetNode(pJoin->node.pChildren, 0), &pLeftChildCond);
  }
  if (TSDB_CODE_SUCCESS == code && NULL != pRightChildCond) {
    code =
        pushDownCondOptPushCondToChild(pCxt, (SLogicNode*)nodesListGetNode(pJoin->node.pChildren, 1), &pRightChildCond);
  }

  if (TSDB_CODE_SUCCESS == code) {
    code = pushDownCondOptJoinExtractMergeCond(pCxt, pJoin);
  }

  if (TSDB_CODE_SUCCESS == code) {
    OPTIMIZE_FLAG_SET_MASK(pJoin->node.optimizedFlag, OPTIMIZE_FLAG_PUSH_DOWN_CONDE);
    pCxt->optimized = true;
  } else {
    nodesDestroyNode(pOnCond);
    nodesDestroyNode(pLeftChildCond);
    nodesDestroyNode(pRightChildCond);
  }

  return code;
}

typedef struct SPartAggCondContext {
  SAggLogicNode* pAgg;
  bool           hasAggFunc;
} SPartAggCondContext;

static EDealRes partAggCondHasAggFuncImpl(SNode* pNode, void* pContext) {
  SPartAggCondContext* pCxt = pContext;
  if (QUERY_NODE_COLUMN == nodeType(pNode)) {
    SNode* pAggFunc = NULL;
    FOREACH(pAggFunc, pCxt->pAgg->pAggFuncs) {
      if (strcmp(((SColumnNode*)pNode)->colName, ((SFunctionNode*)pAggFunc)->node.aliasName) == 0) {
        pCxt->hasAggFunc = true;
        return DEAL_RES_END;
      }
    }
  }
  return DEAL_RES_CONTINUE;
}

static int32_t partitionAggCondHasAggFunc(SAggLogicNode* pAgg, SNode* pCond) {
  SPartAggCondContext cxt = {.pAgg = pAgg, .hasAggFunc = false};
  nodesWalkExpr(pCond, partAggCondHasAggFuncImpl, &cxt);
  return cxt.hasAggFunc;
}

static int32_t partitionAggCondConj(SAggLogicNode* pAgg, SNode** ppAggFuncCond, SNode** ppGroupKeyCond) {
  SLogicConditionNode* pLogicCond = (SLogicConditionNode*)pAgg->node.pConditions;
  int32_t              code = TSDB_CODE_SUCCESS;

  SNodeList* pAggFuncConds = NULL;
  SNodeList* pGroupKeyConds = NULL;
  SNode*     pCond = NULL;
  FOREACH(pCond, pLogicCond->pParameterList) {
    if (partitionAggCondHasAggFunc(pAgg, pCond)) {
      code = nodesListMakeAppend(&pAggFuncConds, nodesCloneNode(pCond));
    } else {
      code = nodesListMakeAppend(&pGroupKeyConds, nodesCloneNode(pCond));
    }
    if (TSDB_CODE_SUCCESS != code) {
      break;
    }
  }

  SNode* pTempAggFuncCond = NULL;
  SNode* pTempGroupKeyCond = NULL;
  if (TSDB_CODE_SUCCESS == code) {
    code = nodesMergeConds(&pTempAggFuncCond, &pAggFuncConds);
  }
  if (TSDB_CODE_SUCCESS == code) {
    code = nodesMergeConds(&pTempGroupKeyCond, &pGroupKeyConds);
  }

  if (TSDB_CODE_SUCCESS == code) {
    *ppAggFuncCond = pTempAggFuncCond;
    *ppGroupKeyCond = pTempGroupKeyCond;
  } else {
    nodesDestroyList(pAggFuncConds);
    nodesDestroyList(pGroupKeyConds);
    nodesDestroyNode(pTempAggFuncCond);
    nodesDestroyNode(pTempGroupKeyCond);
  }
  pAgg->node.pConditions = NULL;
  return code;
}

static int32_t partitionAggCond(SAggLogicNode* pAgg, SNode** ppAggFunCond, SNode** ppGroupKeyCond) {
  SNode* pAggNodeCond = pAgg->node.pConditions;
  if (QUERY_NODE_LOGIC_CONDITION == nodeType(pAggNodeCond) &&
      LOGIC_COND_TYPE_AND == ((SLogicConditionNode*)(pAggNodeCond))->condType) {
    return partitionAggCondConj(pAgg, ppAggFunCond, ppGroupKeyCond);
  }
  if (partitionAggCondHasAggFunc(pAgg, pAggNodeCond)) {
    *ppAggFunCond = pAggNodeCond;
  } else {
    *ppGroupKeyCond = pAggNodeCond;
  }
  pAgg->node.pConditions = NULL;
  return TSDB_CODE_SUCCESS;
}

static int32_t pushCondToAggCond(SOptimizeContext* pCxt, SAggLogicNode* pAgg, SNode** pAggFuncCond) {
  pushDownCondOptAppendCond(&pAgg->node.pConditions, pAggFuncCond);
  return TSDB_CODE_SUCCESS;
}

typedef struct SRewriteAggGroupKeyCondContext {
  SAggLogicNode* pAgg;
  int32_t        errCode;
} SRewriteAggGroupKeyCondContext;

static EDealRes rewriteAggGroupKeyCondForPushDownImpl(SNode** pNode, void* pContext) {
  SRewriteAggGroupKeyCondContext* pCxt = pContext;
  SAggLogicNode*                  pAgg = pCxt->pAgg;
  if (QUERY_NODE_COLUMN == nodeType(*pNode)) {
    SNode* pGroupKey = NULL;
    FOREACH(pGroupKey, pAgg->pGroupKeys) {
      SNode* pGroup = NULL;
      FOREACH(pGroup, ((SGroupingSetNode*)pGroupKey)->pParameterList) {
        if (0 == strcmp(((SExprNode*)pGroup)->aliasName, ((SColumnNode*)(*pNode))->colName)) {
          SNode* pExpr = nodesCloneNode(pGroup);
          if (pExpr == NULL) {
            pCxt->errCode = TSDB_CODE_OUT_OF_MEMORY;
            return DEAL_RES_ERROR;
          }
          nodesDestroyNode(*pNode);
          *pNode = pExpr;
          return DEAL_RES_IGNORE_CHILD;
        }
      }
    }
  }
  return DEAL_RES_CONTINUE;
}

static int32_t rewriteAggGroupKeyCondForPushDown(SOptimizeContext* pCxt, SAggLogicNode* pAgg, SNode* pGroupKeyCond) {
  SRewriteAggGroupKeyCondContext cxt = {.pAgg = pAgg, .errCode = TSDB_CODE_SUCCESS};
  nodesRewriteExpr(&pGroupKeyCond, rewriteAggGroupKeyCondForPushDownImpl, &cxt);
  return cxt.errCode;
}

static int32_t pushDownCondOptDealAgg(SOptimizeContext* pCxt, SAggLogicNode* pAgg) {
  if (NULL == pAgg->node.pConditions ||
      OPTIMIZE_FLAG_TEST_MASK(pAgg->node.optimizedFlag, OPTIMIZE_FLAG_PUSH_DOWN_CONDE)) {
    return TSDB_CODE_SUCCESS;
  }
  // TODO: remove it after full implementation of pushing down to child
  if (1 != LIST_LENGTH(pAgg->node.pChildren)) {
    return TSDB_CODE_SUCCESS;
  }

  SNode*  pAggFuncCond = NULL;
  SNode*  pGroupKeyCond = NULL;
  int32_t code = partitionAggCond(pAgg, &pAggFuncCond, &pGroupKeyCond);
  if (TSDB_CODE_SUCCESS == code && NULL != pAggFuncCond) {
    code = pushCondToAggCond(pCxt, pAgg, &pAggFuncCond);
  }
  if (TSDB_CODE_SUCCESS == code && NULL != pGroupKeyCond) {
    code = rewriteAggGroupKeyCondForPushDown(pCxt, pAgg, pGroupKeyCond);
  }
  if (TSDB_CODE_SUCCESS == code && NULL != pGroupKeyCond) {
    SLogicNode* pChild = (SLogicNode*)nodesListGetNode(pAgg->node.pChildren, 0);
    code = pushDownCondOptPushCondToChild(pCxt, pChild, &pGroupKeyCond);
  }
  if (TSDB_CODE_SUCCESS == code) {
    OPTIMIZE_FLAG_SET_MASK(pAgg->node.optimizedFlag, OPTIMIZE_FLAG_PUSH_DOWN_CONDE);
    pCxt->optimized = true;
  } else {
    nodesDestroyNode(pGroupKeyCond);
    nodesDestroyNode(pAggFuncCond);
  }
  return code;
}

typedef struct SRewriteProjCondContext {
  SProjectLogicNode* pProj;
  int32_t            errCode;
} SRewriteProjCondContext;

static EDealRes rewriteProjectCondForPushDownImpl(SNode** ppNode, void* pContext) {
  SRewriteProjCondContext* pCxt = pContext;
  SProjectLogicNode*       pProj = pCxt->pProj;
  if (QUERY_NODE_COLUMN == nodeType(*ppNode)) {
    SNode* pTarget = NULL;
    FOREACH(pTarget, pProj->node.pTargets) {
      if (nodesEqualNode(pTarget, *ppNode)) {
        SNode* pProjection = NULL;
        FOREACH(pProjection, pProj->pProjections) {
          if (0 == strcmp(((SExprNode*)pProjection)->aliasName, ((SColumnNode*)(*ppNode))->colName)) {
            SNode* pExpr = nodesCloneNode(pProjection);
            if (pExpr == NULL) {
              pCxt->errCode = TSDB_CODE_OUT_OF_MEMORY;
              return DEAL_RES_ERROR;
            }
            nodesDestroyNode(*ppNode);
            *ppNode = pExpr;
            return DEAL_RES_IGNORE_CHILD;
          }  // end if expr alias name equal column name
        }    // end for each project
      }      // end if target node equals cond column node
    }        // end for each targets
  }
  return DEAL_RES_CONTINUE;
}

static int32_t rewriteProjectCondForPushDown(SOptimizeContext* pCxt, SProjectLogicNode* pProject,
                                             SNode** ppProjectCond) {
  SRewriteProjCondContext cxt = {.pProj = pProject, .errCode = TSDB_CODE_SUCCESS};
  SNode*                  pProjectCond = pProject->node.pConditions;
  nodesRewriteExpr(&pProjectCond, rewriteProjectCondForPushDownImpl, &cxt);
  *ppProjectCond = pProjectCond;
  pProject->node.pConditions = NULL;
  return cxt.errCode;
}

static int32_t pushDownCondOptDealProject(SOptimizeContext* pCxt, SProjectLogicNode* pProject) {
  if (NULL == pProject->node.pConditions ||
      OPTIMIZE_FLAG_TEST_MASK(pProject->node.optimizedFlag, OPTIMIZE_FLAG_PUSH_DOWN_CONDE)) {
    return TSDB_CODE_SUCCESS;
  }
  // TODO: remove it after full implementation of pushing down to child
  if (1 != LIST_LENGTH(pProject->node.pChildren)) {
    return TSDB_CODE_SUCCESS;
  }

  if (NULL != pProject->node.pLimit || NULL != pProject->node.pSlimit) {
    return TSDB_CODE_SUCCESS;
  }

  int32_t code = TSDB_CODE_SUCCESS;
  SNode*  pProjCond = NULL;
  code = rewriteProjectCondForPushDown(pCxt, pProject, &pProjCond);
  if (TSDB_CODE_SUCCESS == code) {
    SLogicNode* pChild = (SLogicNode*)nodesListGetNode(pProject->node.pChildren, 0);
    code = pushDownCondOptPushCondToChild(pCxt, pChild, &pProjCond);
  }

  if (TSDB_CODE_SUCCESS == code) {
    OPTIMIZE_FLAG_SET_MASK(pProject->node.optimizedFlag, OPTIMIZE_FLAG_PUSH_DOWN_CONDE);
    pCxt->optimized = true;
  } else {
    nodesDestroyNode(pProjCond);
  }
  return code;
}

static int32_t pushDownCondOptTrivialPushDown(SOptimizeContext* pCxt, SLogicNode* pLogicNode) {
  if (NULL == pLogicNode->pConditions ||
      OPTIMIZE_FLAG_TEST_MASK(pLogicNode->optimizedFlag, OPTIMIZE_FLAG_PUSH_DOWN_CONDE)) {
    return TSDB_CODE_SUCCESS;
  }
  SLogicNode* pChild = (SLogicNode*)nodesListGetNode(pLogicNode->pChildren, 0);
  int32_t     code = pushDownCondOptPushCondToChild(pCxt, pChild, &pLogicNode->pConditions);
  if (TSDB_CODE_SUCCESS == code) {
    OPTIMIZE_FLAG_SET_MASK(pLogicNode->optimizedFlag, OPTIMIZE_FLAG_PUSH_DOWN_CONDE);
    pCxt->optimized = true;
  }
  return code;
}

static int32_t pushDownCondOptimizeImpl(SOptimizeContext* pCxt, SLogicNode* pLogicNode) {
  int32_t code = TSDB_CODE_SUCCESS;
  switch (nodeType(pLogicNode)) {
    case QUERY_NODE_LOGIC_PLAN_SCAN:
      code = pushDownCondOptDealScan(pCxt, (SScanLogicNode*)pLogicNode);
      break;
    case QUERY_NODE_LOGIC_PLAN_JOIN:
      code = pushDownCondOptDealJoin(pCxt, (SJoinLogicNode*)pLogicNode);
      break;
    case QUERY_NODE_LOGIC_PLAN_AGG:
      code = pushDownCondOptDealAgg(pCxt, (SAggLogicNode*)pLogicNode);
      break;
    case QUERY_NODE_LOGIC_PLAN_PROJECT:
      code = pushDownCondOptDealProject(pCxt, (SProjectLogicNode*)pLogicNode);
      break;
    case QUERY_NODE_LOGIC_PLAN_SORT:
    case QUERY_NODE_LOGIC_PLAN_PARTITION:
      code = pushDownCondOptTrivialPushDown(pCxt, pLogicNode);
      break;
    default:
      break;
  }
  if (TSDB_CODE_SUCCESS == code) {
    SNode* pChild = NULL;
    FOREACH(pChild, pLogicNode->pChildren) {
      code = pushDownCondOptimizeImpl(pCxt, (SLogicNode*)pChild);
      if (TSDB_CODE_SUCCESS != code) {
        break;
      }
    }
  }
  return code;
}

static int32_t pushDownCondOptimize(SOptimizeContext* pCxt, SLogicSubplan* pLogicSubplan) {
  return pushDownCondOptimizeImpl(pCxt, pLogicSubplan->pNode);
}

static bool sortPriKeyOptIsPriKeyOrderBy(SNodeList* pSortKeys) {
  if (1 != LIST_LENGTH(pSortKeys)) {
    return false;
  }
  SNode* pNode = ((SOrderByExprNode*)nodesListGetNode(pSortKeys, 0))->pExpr;
  return (QUERY_NODE_COLUMN == nodeType(pNode) ? (PRIMARYKEY_TIMESTAMP_COL_ID == ((SColumnNode*)pNode)->colId) : false);
}

static bool sortPriKeyOptMayBeOptimized(SLogicNode* pNode) {
  if (QUERY_NODE_LOGIC_PLAN_SORT != nodeType(pNode)) {
    return false;
  }
  SSortLogicNode* pSort = (SSortLogicNode*)pNode;
  if (pSort->groupSort || !sortPriKeyOptIsPriKeyOrderBy(pSort->pSortKeys) || 1 != LIST_LENGTH(pSort->node.pChildren)) {
    return TSDB_CODE_SUCCESS;
  }
  return true;
}

static int32_t sortPriKeyOptGetScanNodesImpl(SLogicNode* pNode, bool* pNotOptimize, SNodeList** pScanNodes) {
  int32_t code = TSDB_CODE_SUCCESS;

  switch (nodeType(pNode)) {
    case QUERY_NODE_LOGIC_PLAN_SCAN:
      if (TSDB_SUPER_TABLE != ((SScanLogicNode*)pNode)->tableType) {
        return nodesListMakeAppend(pScanNodes, (SNode*)pNode);
      }
      break;
    case QUERY_NODE_LOGIC_PLAN_JOIN:
      code =
          sortPriKeyOptGetScanNodesImpl((SLogicNode*)nodesListGetNode(pNode->pChildren, 0), pNotOptimize, pScanNodes);
      if (TSDB_CODE_SUCCESS == code) {
        code =
            sortPriKeyOptGetScanNodesImpl((SLogicNode*)nodesListGetNode(pNode->pChildren, 1), pNotOptimize, pScanNodes);
      }
      return code;
    case QUERY_NODE_LOGIC_PLAN_AGG:
      *pNotOptimize = true;
      return code;
    default:
      break;
  }

  if (1 != LIST_LENGTH(pNode->pChildren)) {
    *pNotOptimize = true;
    return TSDB_CODE_SUCCESS;
  }

  return sortPriKeyOptGetScanNodesImpl((SLogicNode*)nodesListGetNode(pNode->pChildren, 0), pNotOptimize, pScanNodes);
}

static int32_t sortPriKeyOptGetScanNodes(SLogicNode* pNode, SNodeList** pScanNodes) {
  bool    notOptimize = false;
  int32_t code = sortPriKeyOptGetScanNodesImpl(pNode, &notOptimize, pScanNodes);
  if (TSDB_CODE_SUCCESS != code || notOptimize) {
    nodesClearList(*pScanNodes);
  }
  return code;
}

static EOrder sortPriKeyOptGetPriKeyOrder(SSortLogicNode* pSort) {
  return ((SOrderByExprNode*)nodesListGetNode(pSort->pSortKeys, 0))->order;
}

static int32_t sortPriKeyOptApply(SOptimizeContext* pCxt, SLogicSubplan* pLogicSubplan, SSortLogicNode* pSort,
                                  SNodeList* pScanNodes) {
  EOrder order = sortPriKeyOptGetPriKeyOrder(pSort);
  if (ORDER_DESC == order) {
    SNode* pScanNode = NULL;
    FOREACH(pScanNode, pScanNodes) {
      SScanLogicNode* pScan = (SScanLogicNode*)pScanNode;
      if (pScan->scanSeq[0] > 0) {
        TSWAP(pScan->scanSeq[0], pScan->scanSeq[1]);
      }
    }
  }

  SLogicNode* pChild = (SLogicNode*)nodesListGetNode(pSort->node.pChildren, 0);
  if (NULL == pSort->node.pParent) {
    TSWAP(pSort->node.pTargets, pChild->pTargets);
  }
  int32_t code = replaceLogicNode(pLogicSubplan, (SLogicNode*)pSort, pChild);
  if (TSDB_CODE_SUCCESS == code) {
    NODES_CLEAR_LIST(pSort->node.pChildren);
    nodesDestroyNode((SNode*)pSort);
  }
  pCxt->optimized = true;
  return code;
}

static int32_t sortPrimaryKeyOptimizeImpl(SOptimizeContext* pCxt, SLogicSubplan* pLogicSubplan, SSortLogicNode* pSort) {
  SNodeList* pScanNodes = NULL;
  int32_t    code = sortPriKeyOptGetScanNodes((SLogicNode*)nodesListGetNode(pSort->node.pChildren, 0), &pScanNodes);
  if (TSDB_CODE_SUCCESS == code && NULL != pScanNodes) {
    code = sortPriKeyOptApply(pCxt, pLogicSubplan, pSort, pScanNodes);
  }
  nodesClearList(pScanNodes);
  return code;
}

static int32_t sortPrimaryKeyOptimize(SOptimizeContext* pCxt, SLogicSubplan* pLogicSubplan) {
  SSortLogicNode* pSort = (SSortLogicNode*)optFindPossibleNode(pLogicSubplan->pNode, sortPriKeyOptMayBeOptimized);
  if (NULL == pSort) {
    return TSDB_CODE_SUCCESS;
  }
  return sortPrimaryKeyOptimizeImpl(pCxt, pLogicSubplan, pSort);
}

static bool smaIndexOptMayBeOptimized(SLogicNode* pNode) {
  if (QUERY_NODE_LOGIC_PLAN_SCAN != nodeType(pNode) || NULL == pNode->pParent ||
      QUERY_NODE_LOGIC_PLAN_WINDOW != nodeType(pNode->pParent) ||
      WINDOW_TYPE_INTERVAL != ((SWindowLogicNode*)pNode->pParent)->winType) {
    return false;
  }

  SScanLogicNode* pScan = (SScanLogicNode*)pNode;
  if (NULL == pScan->pSmaIndexes || NULL != pScan->node.pConditions) {
    return false;
  }

  return true;
}

static int32_t smaIndexOptCreateMerge(SLogicNode* pChild, SNodeList* pMergeKeys, SNodeList* pTargets,
                                      SLogicNode** pOutput) {
  SMergeLogicNode* pMerge = (SMergeLogicNode*)nodesMakeNode(QUERY_NODE_LOGIC_PLAN_MERGE);
  if (NULL == pMerge) {
    return TSDB_CODE_OUT_OF_MEMORY;
  }
  pMerge->node.precision = pChild->precision;
  pMerge->numOfChannels = 2;
  pMerge->pMergeKeys = pMergeKeys;
  pMerge->node.pTargets = pTargets;
  pMerge->pInputs = nodesCloneList(pChild->pTargets);
  if (NULL == pMerge->pInputs) {
    nodesDestroyNode((SNode*)pMerge);
    return TSDB_CODE_OUT_OF_MEMORY;
  }

  *pOutput = (SLogicNode*)pMerge;
  return TSDB_CODE_SUCCESS;
}

static int32_t smaIndexOptRecombinationNode(SLogicSubplan* pLogicSubplan, SLogicNode* pInterval, SLogicNode* pMerge,
                                            SLogicNode* pSmaScan) {
  int32_t code = nodesListMakeAppend(&pMerge->pChildren, (SNode*)pInterval);
  if (TSDB_CODE_SUCCESS == code) {
    code = nodesListMakeAppend(&pMerge->pChildren, (SNode*)pSmaScan);
  }
  if (TSDB_CODE_SUCCESS == code) {
    code = replaceLogicNode(pLogicSubplan, pInterval, pMerge);
    pSmaScan->pParent = pMerge;
    pInterval->pParent = pMerge;
  }
  return code;
}

static int32_t smaIndexOptCreateSmaScan(SScanLogicNode* pScan, STableIndexInfo* pIndex, SNodeList* pCols,
                                        SLogicNode** pOutput) {
  SScanLogicNode* pSmaScan = (SScanLogicNode*)nodesMakeNode(QUERY_NODE_LOGIC_PLAN_SCAN);
  if (NULL == pSmaScan) {
    return TSDB_CODE_OUT_OF_MEMORY;
  }
  pSmaScan->pScanCols = pCols;
  pSmaScan->tableType = TSDB_SUPER_TABLE;
  pSmaScan->tableId = pIndex->dstTbUid;
  pSmaScan->stableId = pIndex->dstTbUid;
  pSmaScan->scanType = SCAN_TYPE_TABLE;
  pSmaScan->scanSeq[0] = pScan->scanSeq[0];
  pSmaScan->scanSeq[1] = pScan->scanSeq[1];
  pSmaScan->scanRange = pScan->scanRange;
  pSmaScan->dataRequired = FUNC_DATA_REQUIRED_DATA_LOAD;

  pSmaScan->pVgroupList = taosMemoryCalloc(1, sizeof(SVgroupsInfo) + sizeof(SVgroupInfo));
  pSmaScan->node.pTargets = nodesCloneList(pCols);
  if (NULL == pSmaScan->pVgroupList || NULL == pSmaScan->node.pTargets) {
    nodesDestroyNode((SNode*)pSmaScan);
    return TSDB_CODE_OUT_OF_MEMORY;
  }
  pSmaScan->pVgroupList->numOfVgroups = 1;
  pSmaScan->pVgroupList->vgroups[0].vgId = pIndex->dstVgId;
  memcpy(&(pSmaScan->pVgroupList->vgroups[0].epSet), &pIndex->epSet, sizeof(SEpSet));

  *pOutput = (SLogicNode*)pSmaScan;
  return TSDB_CODE_SUCCESS;
}

static bool smaIndexOptEqualInterval(SScanLogicNode* pScan, SWindowLogicNode* pWindow, STableIndexInfo* pIndex) {
  if (pWindow->interval != pIndex->interval || pWindow->intervalUnit != pIndex->intervalUnit ||
      pWindow->offset != pIndex->offset || pWindow->sliding != pIndex->sliding ||
      pWindow->slidingUnit != pIndex->slidingUnit) {
    return false;
  }
  if (IS_TSWINDOW_SPECIFIED(pScan->scanRange)) {
    SInterval interval = {.interval = pIndex->interval,
                          .intervalUnit = pIndex->intervalUnit,
                          .offset = pIndex->offset,
                          .offsetUnit = TIME_UNIT_MILLISECOND,
                          .sliding = pIndex->sliding,
                          .slidingUnit = pIndex->slidingUnit,
                          .precision = pScan->node.precision};
    return (pScan->scanRange.skey == taosTimeTruncate(pScan->scanRange.skey, &interval, pScan->node.precision)) &&
           (pScan->scanRange.ekey + 1 == taosTimeTruncate(pScan->scanRange.ekey + 1, &interval, pScan->node.precision));
  }
  return true;
}

static SNode* smaIndexOptCreateSmaCol(SNode* pFunc, uint64_t tableId, int32_t colId) {
  SColumnNode* pCol = (SColumnNode*)nodesMakeNode(QUERY_NODE_COLUMN);
  if (NULL == pCol) {
    return NULL;
  }
  pCol->tableId = tableId;
  pCol->tableType = TSDB_SUPER_TABLE;
  pCol->colId = colId;
  pCol->colType = COLUMN_TYPE_COLUMN;
  strcpy(pCol->colName, ((SExprNode*)pFunc)->aliasName);
  pCol->node.resType = ((SExprNode*)pFunc)->resType;
  strcpy(pCol->node.aliasName, ((SExprNode*)pFunc)->aliasName);
  return (SNode*)pCol;
}

static int32_t smaIndexOptFindSmaFunc(SNode* pQueryFunc, SNodeList* pSmaFuncs) {
  int32_t index = 0;
  SNode*  pSmaFunc = NULL;
  FOREACH(pSmaFunc, pSmaFuncs) {
    if (nodesEqualNode(pQueryFunc, pSmaFunc)) {
      return index;
    }
    ++index;
  }
  return -1;
}

static int32_t smaIndexOptCreateSmaCols(SNodeList* pFuncs, uint64_t tableId, SNodeList* pSmaFuncs, SNodeList** pOutput,
                                        int32_t* pWStrartIndex) {
  SNodeList* pCols = NULL;
  SNode*     pFunc = NULL;
  int32_t    code = TSDB_CODE_SUCCESS;
  int32_t    index = 0;
  int32_t    smaFuncIndex = -1;
  *pWStrartIndex = -1;
  FOREACH(pFunc, pFuncs) {
    if (FUNCTION_TYPE_WSTART == ((SFunctionNode*)pFunc)->funcType) {
      *pWStrartIndex = index;
    }
    smaFuncIndex = smaIndexOptFindSmaFunc(pFunc, pSmaFuncs);
    if (smaFuncIndex < 0) {
      break;
    } else {
      code = nodesListMakeStrictAppend(&pCols, smaIndexOptCreateSmaCol(pFunc, tableId, smaFuncIndex + 1));
      if (TSDB_CODE_SUCCESS != code) {
        break;
      }
    }
    ++index;
  }

  if (TSDB_CODE_SUCCESS == code && smaFuncIndex >= 0) {
    *pOutput = pCols;
  } else {
    nodesDestroyList(pCols);
  }

  return code;
}

static int32_t smaIndexOptCouldApplyIndex(SScanLogicNode* pScan, STableIndexInfo* pIndex, SNodeList** pCols,
                                          int32_t* pWStrartIndex) {
  SWindowLogicNode* pWindow = (SWindowLogicNode*)pScan->node.pParent;
  if (!smaIndexOptEqualInterval(pScan, pWindow, pIndex)) {
    return TSDB_CODE_SUCCESS;
  }
  SNodeList* pSmaFuncs = NULL;
  int32_t    code = nodesStringToList(pIndex->expr, &pSmaFuncs);
  if (TSDB_CODE_SUCCESS == code) {
    code = smaIndexOptCreateSmaCols(pWindow->pFuncs, pIndex->dstTbUid, pSmaFuncs, pCols, pWStrartIndex);
  }
  nodesDestroyList(pSmaFuncs);
  return code;
}

static SNode* smaIndexOptCreateWStartTs() {
  SFunctionNode* pWStart = (SFunctionNode*)nodesMakeNode(QUERY_NODE_FUNCTION);
  if (NULL == pWStart) {
    return NULL;
  }
  strcpy(pWStart->functionName, "_wstart");
  snprintf(pWStart->node.aliasName, sizeof(pWStart->node.aliasName), "%s.%p", pWStart->functionName, pWStart);
  if (TSDB_CODE_SUCCESS != fmGetFuncInfo(pWStart, NULL, 0)) {
    nodesDestroyNode((SNode*)pWStart);
    return NULL;
  }
  return (SNode*)pWStart;
}

static int32_t smaIndexOptCreateMergeKey(SNode* pCol, SNodeList** pMergeKeys) {
  SOrderByExprNode* pMergeKey = (SOrderByExprNode*)nodesMakeNode(QUERY_NODE_ORDER_BY_EXPR);
  if (NULL == pMergeKey) {
    return TSDB_CODE_OUT_OF_MEMORY;
  }
  pMergeKey->pExpr = nodesCloneNode(pCol);
  if (NULL == pMergeKey->pExpr) {
    nodesDestroyNode((SNode*)pMergeKey);
    return TSDB_CODE_OUT_OF_MEMORY;
  }
  pMergeKey->order = ORDER_ASC;
  pMergeKey->nullOrder = NULL_ORDER_FIRST;
  return nodesListMakeStrictAppend(pMergeKeys, (SNode*)pMergeKey);
}

static int32_t smaIndexOptRewriteInterval(SWindowLogicNode* pInterval, int32_t wstrartIndex, SNodeList** pMergeKeys) {
  if (wstrartIndex < 0) {
    SNode* pWStart = smaIndexOptCreateWStartTs();
    if (NULL == pWStart) {
      return TSDB_CODE_OUT_OF_MEMORY;
    }
    int32_t code = createColumnByRewriteExpr(pWStart, &pInterval->node.pTargets);
    if (TSDB_CODE_SUCCESS != code) {
      nodesDestroyNode(pWStart);
      return code;
    }
    wstrartIndex = LIST_LENGTH(pInterval->node.pTargets) - 1;
  }
  return smaIndexOptCreateMergeKey(nodesListGetNode(pInterval->node.pTargets, wstrartIndex), pMergeKeys);
}

static int32_t smaIndexOptApplyIndexExt(SLogicSubplan* pLogicSubplan, SScanLogicNode* pScan, STableIndexInfo* pIndex,
                                        SNodeList* pSmaCols, int32_t wstrartIndex) {
  SWindowLogicNode* pInterval = (SWindowLogicNode*)pScan->node.pParent;
  SNodeList*        pMergeTargets = nodesCloneList(pInterval->node.pTargets);
  if (NULL == pMergeTargets) {
    return TSDB_CODE_OUT_OF_MEMORY;
  }
  SLogicNode* pSmaScan = NULL;
  SLogicNode* pMerge = NULL;
  SNodeList*  pMergeKeys = NULL;
  int32_t     code = smaIndexOptRewriteInterval(pInterval, wstrartIndex, &pMergeKeys);
  if (TSDB_CODE_SUCCESS == code) {
    code = smaIndexOptCreateSmaScan(pScan, pIndex, pSmaCols, &pSmaScan);
  }
  if (TSDB_CODE_SUCCESS == code) {
    code = smaIndexOptCreateMerge(pScan->node.pParent, pMergeKeys, pMergeTargets, &pMerge);
  }
  if (TSDB_CODE_SUCCESS == code) {
    code = smaIndexOptRecombinationNode(pLogicSubplan, pScan->node.pParent, pMerge, pSmaScan);
  }
  return code;
}

static int32_t smaIndexOptApplyIndex(SLogicSubplan* pLogicSubplan, SScanLogicNode* pScan, STableIndexInfo* pIndex,
                                     SNodeList* pSmaCols, int32_t wstrartIndex) {
  SLogicNode* pSmaScan = NULL;
  int32_t     code = smaIndexOptCreateSmaScan(pScan, pIndex, pSmaCols, &pSmaScan);
  if (TSDB_CODE_SUCCESS == code) {
    code = replaceLogicNode(pLogicSubplan, pScan->node.pParent, pSmaScan);
  }
  return code;
}

static void smaIndexOptDestroySmaIndex(void* p) { taosMemoryFree(((STableIndexInfo*)p)->expr); }

static int32_t smaIndexOptimizeImpl(SOptimizeContext* pCxt, SLogicSubplan* pLogicSubplan, SScanLogicNode* pScan) {
  int32_t code = TSDB_CODE_SUCCESS;
  int32_t nindexes = taosArrayGetSize(pScan->pSmaIndexes);
  for (int32_t i = 0; i < nindexes; ++i) {
    STableIndexInfo* pIndex = taosArrayGet(pScan->pSmaIndexes, i);
    SNodeList*       pSmaCols = NULL;
    int32_t          wstrartIndex = -1;
    code = smaIndexOptCouldApplyIndex(pScan, pIndex, &pSmaCols, &wstrartIndex);
    if (TSDB_CODE_SUCCESS == code && NULL != pSmaCols) {
      code = smaIndexOptApplyIndex(pLogicSubplan, pScan, pIndex, pSmaCols, wstrartIndex);
      taosArrayDestroyEx(pScan->pSmaIndexes, smaIndexOptDestroySmaIndex);
      pScan->pSmaIndexes = NULL;
      pCxt->optimized = true;
      break;
    }
  }
  return code;
}

static int32_t smaIndexOptimize(SOptimizeContext* pCxt, SLogicSubplan* pLogicSubplan) {
  SScanLogicNode* pScan = (SScanLogicNode*)optFindPossibleNode(pLogicSubplan->pNode, smaIndexOptMayBeOptimized);
  if (NULL == pScan) {
    return TSDB_CODE_SUCCESS;
  }
  return smaIndexOptimizeImpl(pCxt, pLogicSubplan, pScan);
}

static EDealRes partTagsOptHasColImpl(SNode* pNode, void* pContext) {
  if (QUERY_NODE_COLUMN == nodeType(pNode)) {
    if (COLUMN_TYPE_TAG != ((SColumnNode*)pNode)->colType && COLUMN_TYPE_TBNAME != ((SColumnNode*)pNode)->colType) {
      *(bool*)pContext = true;
      return DEAL_RES_END;
    }
  }
  return DEAL_RES_CONTINUE;
}

static bool planOptNodeListHasCol(SNodeList* pKeys) {
  bool hasCol = false;
  nodesWalkExprs(pKeys, partTagsOptHasColImpl, &hasCol);
  return hasCol;
}

static EDealRes partTagsOptHasTbname(SNode* pNode, void* pContext) {
  if (QUERY_NODE_COLUMN == nodeType(pNode)) {
    if (COLUMN_TYPE_TBNAME == ((SColumnNode*)pNode)->colType) {
      *(bool*)pContext = true;
      return DEAL_RES_END;
    }
  }
  return DEAL_RES_CONTINUE;
}

static bool planOptNodeListHasTbname(SNodeList* pKeys) {
  bool hasCol = false;
  nodesWalkExprs(pKeys, partTagsOptHasTbname, &hasCol);
  return hasCol;
}

static bool partTagsIsOptimizableNode(SLogicNode* pNode) {
  return ((QUERY_NODE_LOGIC_PLAN_PARTITION == nodeType(pNode) ||
           (QUERY_NODE_LOGIC_PLAN_AGG == nodeType(pNode) && NULL != ((SAggLogicNode*)pNode)->pGroupKeys &&
            NULL != ((SAggLogicNode*)pNode)->pAggFuncs)) &&
          1 == LIST_LENGTH(pNode->pChildren) &&
          QUERY_NODE_LOGIC_PLAN_SCAN == nodeType(nodesListGetNode(pNode->pChildren, 0)));
}

static SNodeList* partTagsGetPartKeys(SLogicNode* pNode) {
  if (QUERY_NODE_LOGIC_PLAN_PARTITION == nodeType(pNode)) {
    return ((SPartitionLogicNode*)pNode)->pPartitionKeys;
  } else {
    return ((SAggLogicNode*)pNode)->pGroupKeys;
  }
}

static SNodeList* partTagsGetFuncs(SLogicNode* pNode) {
  if (QUERY_NODE_LOGIC_PLAN_PARTITION == nodeType(pNode)) {
    return NULL;
  } else {
    return ((SAggLogicNode*)pNode)->pAggFuncs;
  }
}

static bool partTagsOptAreSupportedFuncs(SNodeList* pFuncs) {
  SNode* pFunc = NULL;
  FOREACH(pFunc, pFuncs) {
    if (fmIsIndefiniteRowsFunc(((SFunctionNode*)pFunc)->funcId) && !fmIsSelectFunc(((SFunctionNode*)pFunc)->funcId)) {
      return false;
    }
  }
  return true;
}

static bool partTagsOptMayBeOptimized(SLogicNode* pNode) {
  if (!partTagsIsOptimizableNode(pNode)) {
    return false;
  }

  return !planOptNodeListHasCol(partTagsGetPartKeys(pNode)) && partTagsOptAreSupportedFuncs(partTagsGetFuncs(pNode));
}

static int32_t partTagsOptRebuildTbanme(SNodeList* pPartKeys) {
  int32_t code = TSDB_CODE_SUCCESS;
  nodesRewriteExprs(pPartKeys, optRebuildTbanme, &code);
  return code;
}

// todo refact: just to mask compilation warnings
static void partTagsSetAlias(char* pAlias, int32_t len, const char* pTableAlias, const char* pColName) {
  snprintf(pAlias, len, "%s.%s", pTableAlias, pColName);
}

static SNode* partTagsCreateWrapperFunc(const char* pFuncName, SNode* pNode) {
  SFunctionNode* pFunc = (SFunctionNode*)nodesMakeNode(QUERY_NODE_FUNCTION);
  if (NULL == pFunc) {
    return NULL;
  }

  strcpy(pFunc->functionName, pFuncName);
  if (QUERY_NODE_COLUMN == nodeType(pNode) && COLUMN_TYPE_TBNAME != ((SColumnNode*)pNode)->colType) {
    SColumnNode* pCol = (SColumnNode*)pNode;
    partTagsSetAlias(pFunc->node.aliasName, sizeof(pFunc->node.aliasName), pCol->tableAlias, pCol->colName);
  } else {
    strcpy(pFunc->node.aliasName, ((SExprNode*)pNode)->aliasName);
  }
  int32_t code = nodesListMakeStrictAppend(&pFunc->pParameterList, nodesCloneNode(pNode));
  if (TSDB_CODE_SUCCESS == code) {
    code = fmGetFuncInfo(pFunc, NULL, 0);
  }

  if (TSDB_CODE_SUCCESS != code) {
    nodesDestroyNode((SNode*)pFunc);
    return NULL;
  }

  return (SNode*)pFunc;
}

static bool partTagsHasIndefRowsSelectFunc(SNodeList* pFuncs) {
  SNode* pFunc = NULL;
  FOREACH(pFunc, pFuncs) {
    if (fmIsIndefiniteRowsFunc(((SFunctionNode*)pFunc)->funcId)) {
      return true;
    }
  }
  return false;
}

static int32_t partTagsRewriteGroupTagsToFuncs(SNodeList* pGroupTags, SNodeList* pAggFuncs) {
  bool    hasIndefRowsSelectFunc = partTagsHasIndefRowsSelectFunc(pAggFuncs);
  int32_t code = TSDB_CODE_SUCCESS;
  SNode*  pNode = NULL;
  FOREACH(pNode, pGroupTags) {
    if (hasIndefRowsSelectFunc) {
      code = nodesListStrictAppend(pAggFuncs, partTagsCreateWrapperFunc("_select_value", pNode));
    } else {
      code = nodesListStrictAppend(pAggFuncs, partTagsCreateWrapperFunc("_group_key", pNode));
    }
    if (TSDB_CODE_SUCCESS != code) {
      break;
    }
  }
  return code;
}

static int32_t partTagsOptimize(SOptimizeContext* pCxt, SLogicSubplan* pLogicSubplan) {
  SLogicNode* pNode = optFindPossibleNode(pLogicSubplan->pNode, partTagsOptMayBeOptimized);
  if (NULL == pNode) {
    return TSDB_CODE_SUCCESS;
  }

  int32_t         code = TSDB_CODE_SUCCESS;
  SScanLogicNode* pScan = (SScanLogicNode*)nodesListGetNode(pNode->pChildren, 0);
  if (QUERY_NODE_LOGIC_PLAN_PARTITION == nodeType(pNode)) {
    TSWAP(((SPartitionLogicNode*)pNode)->pPartitionKeys, pScan->pGroupTags);
    int32_t code = replaceLogicNode(pLogicSubplan, pNode, (SLogicNode*)pScan);
    if (TSDB_CODE_SUCCESS == code) {
      NODES_CLEAR_LIST(pNode->pChildren);
      nodesDestroyNode((SNode*)pNode);
    }
  } else {
    SAggLogicNode* pAgg = (SAggLogicNode*)pNode;
    SNode*         pGroupKey = NULL;
    FOREACH(pGroupKey, pAgg->pGroupKeys) {
      code = nodesListMakeStrictAppend(
          &pScan->pGroupTags, nodesCloneNode(nodesListGetNode(((SGroupingSetNode*)pGroupKey)->pParameterList, 0)));
      if (TSDB_CODE_SUCCESS != code) {
        break;
      }
    }
    NODES_DESTORY_LIST(pAgg->pGroupKeys);
    code = partTagsRewriteGroupTagsToFuncs(pScan->pGroupTags, pAgg->pAggFuncs);
  }
  if (TSDB_CODE_SUCCESS == code) {
    code = partTagsOptRebuildTbanme(pScan->pGroupTags);
  }
  return code;
}

static bool eliminateProjOptCheckProjColumnNames(SProjectLogicNode* pProjectNode) {
  SHashObj* pProjColNameHash = taosHashInit(16, taosGetDefaultHashFunction(TSDB_DATA_TYPE_BINARY), true, HASH_NO_LOCK);
  SNode*    pProjection;
  FOREACH(pProjection, pProjectNode->pProjections) {
    char*    projColumnName = ((SColumnNode*)pProjection)->colName;
    int32_t* pExist = taosHashGet(pProjColNameHash, projColumnName, strlen(projColumnName));
    if (NULL != pExist) {
      taosHashCleanup(pProjColNameHash);
      return false;
    } else {
      int32_t exist = 1;
      taosHashPut(pProjColNameHash, projColumnName, strlen(projColumnName), &exist, sizeof(exist));
    }
  }
  taosHashCleanup(pProjColNameHash);
  return true;
}

static bool eliminateProjOptMayBeOptimized(SLogicNode* pNode) {
  // TODO: enable this optimization after new mechanising that map projection and targets of project node
  if (NULL != pNode->pParent) {
    return false;
  }

  if (QUERY_NODE_LOGIC_PLAN_PROJECT != nodeType(pNode) || 1 != LIST_LENGTH(pNode->pChildren)) {
    return false;
  }

  SProjectLogicNode* pProjectNode = (SProjectLogicNode*)pNode;
  if (NULL != pProjectNode->node.pLimit || NULL != pProjectNode->node.pSlimit ||
      NULL != pProjectNode->node.pConditions) {
    return false;
  }

  SNode* pProjection;
  FOREACH(pProjection, pProjectNode->pProjections) {
    SExprNode* pExprNode = (SExprNode*)pProjection;
    if (QUERY_NODE_COLUMN != nodeType(pExprNode)) {
      return false;
    }
  }

  return eliminateProjOptCheckProjColumnNames(pProjectNode);
}

typedef struct CheckNewChildTargetsCxt {
  SNodeList* pNewChildTargets;
  bool       canUse;
} CheckNewChildTargetsCxt;

static EDealRes eliminateProjOptCanUseNewChildTargetsImpl(SNode* pNode, void* pContext) {
  if (QUERY_NODE_COLUMN == nodeType(pNode)) {
    CheckNewChildTargetsCxt* pCxt = pContext;
    SNode*                   pTarget = NULL;
    FOREACH(pTarget, pCxt->pNewChildTargets) {
      if (!nodesEqualNode(pTarget, pNode)) {
        pCxt->canUse = false;
        return DEAL_RES_END;
      }
    }
  }
  return DEAL_RES_CONTINUE;
}

static bool eliminateProjOptCanUseNewChildTargets(SLogicNode* pChild, SNodeList* pNewChildTargets) {
  if (NULL == pChild->pConditions) {
    return true;
  }
  CheckNewChildTargetsCxt cxt = {.pNewChildTargets = pNewChildTargets, .canUse = true};
  nodesWalkExpr(pChild->pConditions, eliminateProjOptCanUseNewChildTargetsImpl, &cxt);
  return cxt.canUse;
}

static int32_t eliminateProjOptimizeImpl(SOptimizeContext* pCxt, SLogicSubplan* pLogicSubplan,
                                         SProjectLogicNode* pProjectNode) {
  SLogicNode* pChild = (SLogicNode*)nodesListGetNode(pProjectNode->node.pChildren, 0);
  SNodeList*  pNewChildTargets = nodesMakeList();

  SNode* pProjection = NULL;
  FOREACH(pProjection, pProjectNode->pProjections) {
    SNode* pChildTarget = NULL;
    FOREACH(pChildTarget, pChild->pTargets) {
      if (0 == strcmp(((SColumnNode*)pProjection)->colName, ((SColumnNode*)pChildTarget)->colName)) {
        nodesListAppend(pNewChildTargets, nodesCloneNode(pChildTarget));
        break;
      }
    }
  }
  if (eliminateProjOptCanUseNewChildTargets(pChild, pNewChildTargets)) {
    nodesDestroyList(pChild->pTargets);
    pChild->pTargets = pNewChildTargets;
  } else {
    nodesDestroyList(pNewChildTargets);
    return TSDB_CODE_SUCCESS;
  }

  int32_t code = replaceLogicNode(pLogicSubplan, (SLogicNode*)pProjectNode, pChild);
  if (TSDB_CODE_SUCCESS == code) {
    NODES_CLEAR_LIST(pProjectNode->node.pChildren);
    nodesDestroyNode((SNode*)pProjectNode);
  }
  pCxt->optimized = true;
  return code;
}

static int32_t eliminateProjOptimize(SOptimizeContext* pCxt, SLogicSubplan* pLogicSubplan) {
  SProjectLogicNode* pProjectNode =
      (SProjectLogicNode*)optFindPossibleNode(pLogicSubplan->pNode, eliminateProjOptMayBeOptimized);

  if (NULL == pProjectNode) {
    return TSDB_CODE_SUCCESS;
  }

  return eliminateProjOptimizeImpl(pCxt, pLogicSubplan, pProjectNode);
}

static bool rewriteTailOptMayBeOptimized(SLogicNode* pNode) {
  return QUERY_NODE_LOGIC_PLAN_INDEF_ROWS_FUNC == nodeType(pNode) && ((SIndefRowsFuncLogicNode*)pNode)->isTailFunc;
}

static SNode* rewriteTailOptCreateOrderByExpr(SNode* pSortKey) {
  SOrderByExprNode* pOrder = (SOrderByExprNode*)nodesMakeNode(QUERY_NODE_ORDER_BY_EXPR);
  if (NULL == pOrder) {
    return NULL;
  }
  pOrder->order = ORDER_DESC;
  pOrder->pExpr = nodesCloneNode(pSortKey);
  if (NULL == pOrder->pExpr) {
    nodesDestroyNode((SNode*)pOrder);
    return NULL;
  }
  return (SNode*)pOrder;
}

static int32_t rewriteTailOptCreateLimit(SNode* pLimit, SNode* pOffset, SNode** pOutput) {
  SLimitNode* pLimitNode = (SLimitNode*)nodesMakeNode(QUERY_NODE_LIMIT);
  if (NULL == pLimitNode) {
    return TSDB_CODE_OUT_OF_MEMORY;
  }
  pLimitNode->limit = NULL == pLimit ? -1 : ((SValueNode*)pLimit)->datum.i;
  pLimitNode->offset = NULL == pOffset ? -1 : ((SValueNode*)pOffset)->datum.i;
  *pOutput = (SNode*)pLimitNode;
  return TSDB_CODE_SUCCESS;
}

static bool rewriteTailOptNeedGroupSort(SIndefRowsFuncLogicNode* pIndef) {
  if (1 != LIST_LENGTH(pIndef->node.pChildren)) {
    return false;
  }
  SNode* pChild = nodesListGetNode(pIndef->node.pChildren, 0);
  return QUERY_NODE_LOGIC_PLAN_PARTITION == nodeType(pChild) ||
         (QUERY_NODE_LOGIC_PLAN_SCAN == nodeType(pChild) && NULL != ((SScanLogicNode*)pChild)->pGroupTags);
}

static int32_t rewriteTailOptCreateSort(SIndefRowsFuncLogicNode* pIndef, SLogicNode** pOutput) {
  SSortLogicNode* pSort = (SSortLogicNode*)nodesMakeNode(QUERY_NODE_LOGIC_PLAN_SORT);
  if (NULL == pSort) {
    return TSDB_CODE_OUT_OF_MEMORY;
  }

  pSort->groupSort = rewriteTailOptNeedGroupSort(pIndef);
  TSWAP(pSort->node.pChildren, pIndef->node.pChildren);
  optResetParent((SLogicNode*)pSort);
  pSort->node.precision = pIndef->node.precision;

  SFunctionNode* pTail = NULL;
  SNode*         pFunc = NULL;
  FOREACH(pFunc, pIndef->pFuncs) {
    if (FUNCTION_TYPE_TAIL == ((SFunctionNode*)pFunc)->funcType) {
      pTail = (SFunctionNode*)pFunc;
      break;
    }
  }

  // tail(expr, [limit, offset,] _rowts)
  int32_t rowtsIndex = LIST_LENGTH(pTail->pParameterList) - 1;

  int32_t code = nodesListMakeStrictAppend(
      &pSort->pSortKeys, rewriteTailOptCreateOrderByExpr(nodesListGetNode(pTail->pParameterList, rowtsIndex)));
  if (TSDB_CODE_SUCCESS == code) {
    pSort->node.pTargets = nodesCloneList(((SLogicNode*)nodesListGetNode(pSort->node.pChildren, 0))->pTargets);
    if (NULL == pSort->node.pTargets) {
      code = TSDB_CODE_OUT_OF_MEMORY;
    }
  }

  if (TSDB_CODE_SUCCESS == code) {
    *pOutput = (SLogicNode*)pSort;
  } else {
    nodesDestroyNode((SNode*)pSort);
  }

  return code;
}

static SNode* rewriteTailOptCreateProjectExpr(SFunctionNode* pFunc) {
  SNode* pExpr = nodesCloneNode(nodesListGetNode(pFunc->pParameterList, 0));
  if (NULL == pExpr) {
    return NULL;
  }
  strcpy(((SExprNode*)pExpr)->aliasName, pFunc->node.aliasName);
  return pExpr;
}

static int32_t rewriteTailOptCreateProject(SIndefRowsFuncLogicNode* pIndef, SLogicNode** pOutput) {
  SProjectLogicNode* pProject = (SProjectLogicNode*)nodesMakeNode(QUERY_NODE_LOGIC_PLAN_PROJECT);
  if (NULL == pProject) {
    return TSDB_CODE_OUT_OF_MEMORY;
  }

  TSWAP(pProject->node.pTargets, pIndef->node.pTargets);
  pProject->node.precision = pIndef->node.precision;

  int32_t        code = TSDB_CODE_SUCCESS;
  SFunctionNode* pTail = NULL;
  SNode*         pFunc = NULL;
  FOREACH(pFunc, pIndef->pFuncs) {
    code = nodesListMakeStrictAppend(&pProject->pProjections, rewriteTailOptCreateProjectExpr((SFunctionNode*)pFunc));
    if (TSDB_CODE_SUCCESS != code) {
      break;
    }
    if (FUNCTION_TYPE_TAIL == ((SFunctionNode*)pFunc)->funcType) {
      pTail = (SFunctionNode*)pFunc;
    }
  }

  // tail(expr, [limit, offset,] _rowts)
  int32_t limitIndex = LIST_LENGTH(pTail->pParameterList) > 2 ? 1 : -1;
  int32_t offsetIndex = LIST_LENGTH(pTail->pParameterList) > 3 ? 2 : -1;
  if (TSDB_CODE_SUCCESS == code) {
    code = rewriteTailOptCreateLimit(limitIndex < 0 ? NULL : nodesListGetNode(pTail->pParameterList, limitIndex),
                                     offsetIndex < 0 ? NULL : nodesListGetNode(pTail->pParameterList, offsetIndex),
                                     &pProject->node.pLimit);
  }
  if (TSDB_CODE_SUCCESS == code) {
    *pOutput = (SLogicNode*)pProject;
  } else {
    nodesDestroyNode((SNode*)pProject);
  }
  return code;
}

static int32_t rewriteTailOptimizeImpl(SOptimizeContext* pCxt, SLogicSubplan* pLogicSubplan,
                                       SIndefRowsFuncLogicNode* pIndef) {
  SLogicNode* pSort = NULL;
  SLogicNode* pProject = NULL;
  int32_t     code = rewriteTailOptCreateSort(pIndef, &pSort);
  if (TSDB_CODE_SUCCESS == code) {
    code = rewriteTailOptCreateProject(pIndef, &pProject);
  }
  if (TSDB_CODE_SUCCESS == code) {
    code = nodesListMakeAppend(&pProject->pChildren, (SNode*)pSort);
    pSort->pParent = pProject;
    pSort = NULL;
  }
  if (TSDB_CODE_SUCCESS == code) {
    code = replaceLogicNode(pLogicSubplan, (SLogicNode*)pIndef, pProject);
  }
  if (TSDB_CODE_SUCCESS == code) {
    nodesDestroyNode((SNode*)pIndef);
  } else {
    nodesDestroyNode((SNode*)pSort);
    nodesDestroyNode((SNode*)pProject);
  }
  pCxt->optimized = true;
  return code;
}

static int32_t rewriteTailOptimize(SOptimizeContext* pCxt, SLogicSubplan* pLogicSubplan) {
  SIndefRowsFuncLogicNode* pIndef =
      (SIndefRowsFuncLogicNode*)optFindPossibleNode(pLogicSubplan->pNode, rewriteTailOptMayBeOptimized);

  if (NULL == pIndef) {
    return TSDB_CODE_SUCCESS;
  }

  return rewriteTailOptimizeImpl(pCxt, pLogicSubplan, pIndef);
}

static bool eliminateSetOpMayBeOptimized(SLogicNode* pNode) {
  SLogicNode* pParent = pNode->pParent;
  if (NULL == pParent ||
      QUERY_NODE_LOGIC_PLAN_AGG != nodeType(pParent) && QUERY_NODE_LOGIC_PLAN_PROJECT != nodeType(pParent) ||
      LIST_LENGTH(pParent->pChildren) < 2) {
    return false;
  }
  if (nodeType(pNode) != nodeType(pNode->pParent) || LIST_LENGTH(pNode->pChildren) < 2) {
    return false;
  }
  return true;
}

static int32_t eliminateSetOpOptimizeImpl(SOptimizeContext* pCxt, SLogicSubplan* pLogicSubplan,
                                          SLogicNode* pSetOpNode) {
  SNode* pSibling;
  FOREACH(pSibling, pSetOpNode->pParent->pChildren) {
    if (nodesEqualNode(pSibling, (SNode*)pSetOpNode)) {
      SNode* pChild;
      FOREACH(pChild, pSetOpNode->pChildren) { ((SLogicNode*)pChild)->pParent = pSetOpNode->pParent; }
      INSERT_LIST(pSetOpNode->pParent->pChildren, pSetOpNode->pChildren);

      pSetOpNode->pChildren = NULL;
      ERASE_NODE(pSetOpNode->pParent->pChildren);
      pCxt->optimized = true;
      return TSDB_CODE_SUCCESS;
    }
  }

  return TSDB_CODE_PLAN_INTERNAL_ERROR;
}

static int32_t eliminateSetOpOptimize(SOptimizeContext* pCxt, SLogicSubplan* pLogicSubplan) {
  SLogicNode* pSetOpNode = optFindPossibleNode(pLogicSubplan->pNode, eliminateSetOpMayBeOptimized);
  if (NULL == pSetOpNode) {
    return TSDB_CODE_SUCCESS;
  }

  return eliminateSetOpOptimizeImpl(pCxt, pLogicSubplan, pSetOpNode);
}

static bool rewriteUniqueOptMayBeOptimized(SLogicNode* pNode) {
  return QUERY_NODE_LOGIC_PLAN_INDEF_ROWS_FUNC == nodeType(pNode) && ((SIndefRowsFuncLogicNode*)pNode)->isUniqueFunc;
}

static SNode* rewriteUniqueOptCreateGroupingSet(SNode* pExpr) {
  SGroupingSetNode* pGroupingSet = (SGroupingSetNode*)nodesMakeNode(QUERY_NODE_GROUPING_SET);
  if (NULL == pGroupingSet) {
    return NULL;
  }
  pGroupingSet->groupingSetType = GP_TYPE_NORMAL;
  SExprNode* pGroupExpr = (SExprNode*)nodesCloneNode(pExpr);
  if (TSDB_CODE_SUCCESS != nodesListMakeStrictAppend(&pGroupingSet->pParameterList, (SNode*)pGroupExpr)) {
    nodesDestroyNode((SNode*)pGroupingSet);
    return NULL;
  }
  return (SNode*)pGroupingSet;
}

static SNode* rewriteUniqueOptCreateFirstFunc(SFunctionNode* pSelectValue, SNode* pCol) {
  SFunctionNode* pFunc = (SFunctionNode*)nodesMakeNode(QUERY_NODE_FUNCTION);
  if (NULL == pFunc) {
    return NULL;
  }

  strcpy(pFunc->functionName, "first");
  if (NULL != pSelectValue) {
    strcpy(pFunc->node.aliasName, pSelectValue->node.aliasName);
  } else {
    snprintf(pFunc->node.aliasName, sizeof(pFunc->node.aliasName), "%s.%p", pFunc->functionName, pFunc);
  }
  int32_t code = nodesListMakeStrictAppend(&pFunc->pParameterList, nodesCloneNode(pCol));
  if (TSDB_CODE_SUCCESS == code) {
    code = fmGetFuncInfo(pFunc, NULL, 0);
  }

  if (TSDB_CODE_SUCCESS != code) {
    nodesDestroyNode((SNode*)pFunc);
    return NULL;
  }

  return (SNode*)pFunc;
}

static int32_t rewriteUniqueOptCreateAgg(SIndefRowsFuncLogicNode* pIndef, SLogicNode** pOutput) {
  SAggLogicNode* pAgg = (SAggLogicNode*)nodesMakeNode(QUERY_NODE_LOGIC_PLAN_AGG);
  if (NULL == pAgg) {
    return TSDB_CODE_OUT_OF_MEMORY;
  }

  TSWAP(pAgg->node.pChildren, pIndef->node.pChildren);
  optResetParent((SLogicNode*)pAgg);
  pAgg->node.precision = pIndef->node.precision;

  int32_t code = TSDB_CODE_SUCCESS;
  bool    hasSelectPrimaryKey = false;
  SNode*  pPrimaryKey = NULL;
  SNode*  pNode = NULL;
  FOREACH(pNode, pIndef->pFuncs) {
    SFunctionNode* pFunc = (SFunctionNode*)pNode;
    SNode*         pExpr = nodesListGetNode(pFunc->pParameterList, 0);
    if (FUNCTION_TYPE_UNIQUE == pFunc->funcType) {
      pPrimaryKey = nodesListGetNode(pFunc->pParameterList, 1);
      code = nodesListMakeStrictAppend(&pAgg->pGroupKeys, rewriteUniqueOptCreateGroupingSet(pExpr));
    } else if (PRIMARYKEY_TIMESTAMP_COL_ID == ((SColumnNode*)pExpr)->colId) {  // _select_value(ts) => first(ts)
      hasSelectPrimaryKey = true;
      code = nodesListMakeStrictAppend(&pAgg->pAggFuncs, rewriteUniqueOptCreateFirstFunc(pFunc, pExpr));
    } else {  // _select_value(other_col)
      code = nodesListMakeStrictAppend(&pAgg->pAggFuncs, nodesCloneNode(pNode));
    }
    if (TSDB_CODE_SUCCESS != code) {
      break;
    }
  }

  if (TSDB_CODE_SUCCESS == code) {
    code = createColumnByRewriteExprs(pAgg->pGroupKeys, &pAgg->node.pTargets);
  }
  if (TSDB_CODE_SUCCESS == code && NULL != pAgg->pAggFuncs) {
    code = createColumnByRewriteExprs(pAgg->pAggFuncs, &pAgg->node.pTargets);
  }

  if (TSDB_CODE_SUCCESS == code && !hasSelectPrimaryKey && NULL != pAgg->pAggFuncs) {
    code = nodesListMakeStrictAppend(&pAgg->pAggFuncs, rewriteUniqueOptCreateFirstFunc(NULL, pPrimaryKey));
  }

  if (TSDB_CODE_SUCCESS == code) {
    *pOutput = (SLogicNode*)pAgg;
  } else {
    nodesDestroyNode((SNode*)pAgg);
  }
  return code;
}

static SNode* rewriteUniqueOptCreateProjectCol(SFunctionNode* pFunc) {
  SColumnNode* pCol = (SColumnNode*)nodesMakeNode(QUERY_NODE_COLUMN);
  if (NULL == pCol) {
    return NULL;
  }

  pCol->node.resType = pFunc->node.resType;
  if (FUNCTION_TYPE_UNIQUE == pFunc->funcType) {
    SExprNode* pExpr = (SExprNode*)nodesListGetNode(pFunc->pParameterList, 0);
    if (QUERY_NODE_COLUMN == nodeType(pExpr)) {
      strcpy(pCol->tableAlias, ((SColumnNode*)pExpr)->tableAlias);
      strcpy(pCol->colName, ((SColumnNode*)pExpr)->colName);
    } else {
      strcpy(pCol->colName, pExpr->aliasName);
    }
  } else {
    strcpy(pCol->colName, pFunc->node.aliasName);
  }
  strcpy(pCol->node.aliasName, pFunc->node.aliasName);

  return (SNode*)pCol;
}

static int32_t rewriteUniqueOptCreateProject(SIndefRowsFuncLogicNode* pIndef, SLogicNode** pOutput) {
  SProjectLogicNode* pProject = (SProjectLogicNode*)nodesMakeNode(QUERY_NODE_LOGIC_PLAN_PROJECT);
  if (NULL == pProject) {
    return TSDB_CODE_OUT_OF_MEMORY;
  }

  TSWAP(pProject->node.pTargets, pIndef->node.pTargets);
  pProject->node.precision = pIndef->node.precision;

  int32_t code = TSDB_CODE_SUCCESS;
  SNode*  pNode = NULL;
  FOREACH(pNode, pIndef->pFuncs) {
    code = nodesListMakeStrictAppend(&pProject->pProjections, rewriteUniqueOptCreateProjectCol((SFunctionNode*)pNode));
    if (TSDB_CODE_SUCCESS != code) {
      break;
    }
  }

  if (TSDB_CODE_SUCCESS == code) {
    *pOutput = (SLogicNode*)pProject;
  } else {
    nodesDestroyNode((SNode*)pProject);
  }
  return code;
}

static int32_t rewriteUniqueOptimizeImpl(SOptimizeContext* pCxt, SLogicSubplan* pLogicSubplan,
                                         SIndefRowsFuncLogicNode* pIndef) {
  SLogicNode* pAgg = NULL;
  SLogicNode* pProject = NULL;
  int32_t     code = rewriteUniqueOptCreateAgg(pIndef, &pAgg);
  if (TSDB_CODE_SUCCESS == code) {
    code = rewriteUniqueOptCreateProject(pIndef, &pProject);
  }
  if (TSDB_CODE_SUCCESS == code) {
    code = nodesListMakeAppend(&pProject->pChildren, (SNode*)pAgg);
    pAgg->pParent = pProject;
    pAgg = NULL;
  }
  if (TSDB_CODE_SUCCESS == code) {
    code = replaceLogicNode(pLogicSubplan, (SLogicNode*)pIndef, pProject);
  }
  if (TSDB_CODE_SUCCESS == code) {
    nodesDestroyNode((SNode*)pIndef);
  } else {
    nodesDestroyNode((SNode*)pAgg);
    nodesDestroyNode((SNode*)pProject);
  }
  pCxt->optimized = true;
  return code;
}

static int32_t rewriteUniqueOptimize(SOptimizeContext* pCxt, SLogicSubplan* pLogicSubplan) {
  SIndefRowsFuncLogicNode* pIndef =
      (SIndefRowsFuncLogicNode*)optFindPossibleNode(pLogicSubplan->pNode, rewriteUniqueOptMayBeOptimized);

  if (NULL == pIndef) {
    return TSDB_CODE_SUCCESS;
  }

  return rewriteUniqueOptimizeImpl(pCxt, pLogicSubplan, pIndef);
}

static bool lastRowScanOptMayBeOptimized(SLogicNode* pNode) {
  if (QUERY_NODE_LOGIC_PLAN_AGG != nodeType(pNode) || 1 != LIST_LENGTH(pNode->pChildren) ||
      QUERY_NODE_LOGIC_PLAN_SCAN != nodeType(nodesListGetNode(pNode->pChildren, 0))) {
    return false;
  }

  SAggLogicNode*  pAgg = (SAggLogicNode*)pNode;
  SScanLogicNode* pScan = (SScanLogicNode*)nodesListGetNode(pNode->pChildren, 0);
  if (!pAgg->hasLastRow || NULL != pAgg->pGroupKeys || NULL != pScan->node.pConditions || 0 == pScan->cacheLastMode ||
      IS_TSWINDOW_SPECIFIED(pScan->scanRange)) {
    return false;
  }

  SNode* pFunc = NULL;
  FOREACH(pFunc, ((SAggLogicNode*)pNode)->pAggFuncs) {
    if (FUNCTION_TYPE_LAST_ROW != ((SFunctionNode*)pFunc)->funcType &&
        FUNCTION_TYPE_SELECT_VALUE != ((SFunctionNode*)pFunc)->funcType &&
        FUNCTION_TYPE_GROUP_KEY != ((SFunctionNode*)pFunc)->funcType) {
      return false;
    }
  }

  return true;
}

static int32_t lastRowScanOptimize(SOptimizeContext* pCxt, SLogicSubplan* pLogicSubplan) {
  SAggLogicNode* pAgg = (SAggLogicNode*)optFindPossibleNode(pLogicSubplan->pNode, lastRowScanOptMayBeOptimized);

  if (NULL == pAgg) {
    return TSDB_CODE_SUCCESS;
  }

  SNode* pNode = NULL;
  FOREACH(pNode, pAgg->pAggFuncs) {
    SFunctionNode* pFunc = (SFunctionNode*)pNode;
    if (FUNCTION_TYPE_LAST_ROW == pFunc->funcType) {
      int32_t len = snprintf(pFunc->functionName, sizeof(pFunc->functionName), "_cache_last_row");
      pFunc->functionName[len] = '\0';
      int32_t code = fmGetFuncInfo(pFunc, NULL, 0);
      if (TSDB_CODE_SUCCESS != code) {
        return code;
      }
    }
  }
  pAgg->hasLastRow = false;

  ((SScanLogicNode*)nodesListGetNode(pAgg->node.pChildren, 0))->scanType = SCAN_TYPE_LAST_ROW;

  pCxt->optimized = true;
  return TSDB_CODE_SUCCESS;
}

// merge projects
static bool mergeProjectsMayBeOptimized(SLogicNode* pNode) {
  if (QUERY_NODE_LOGIC_PLAN_PROJECT != nodeType(pNode) || 1 != LIST_LENGTH(pNode->pChildren)) {
    return false;
  }
  SLogicNode* pChild = (SLogicNode*)nodesListGetNode(pNode->pChildren, 0);
  if (QUERY_NODE_LOGIC_PLAN_PROJECT != nodeType(pChild) || 1 < LIST_LENGTH(pChild->pChildren) ||
      NULL != pChild->pConditions || NULL != pChild->pLimit || NULL != pChild->pSlimit) {
    return false;
  }
  return true;
}

typedef struct SMergeProjectionsContext {
  SProjectLogicNode* pChildProj;
  int32_t            errCode;
} SMergeProjectionsContext;

static EDealRes mergeProjectionsExpr(SNode** pNode, void* pContext) {
  SMergeProjectionsContext* pCxt = pContext;
  SProjectLogicNode*        pChildProj = pCxt->pChildProj;
  if (QUERY_NODE_COLUMN == nodeType(*pNode)) {
    SNode* pTarget;
    FOREACH(pTarget, ((SLogicNode*)pChildProj)->pTargets) {
      if (nodesEqualNode(pTarget, *pNode)) {
        SNode* pProjection;
        FOREACH(pProjection, pChildProj->pProjections) {
          if (0 == strcmp(((SColumnNode*)pTarget)->colName, ((SExprNode*)pProjection)->aliasName)) {
            SNode* pExpr = nodesCloneNode(pProjection);
            if (pExpr == NULL) {
              pCxt->errCode = terrno;
              return DEAL_RES_ERROR;
            }
            snprintf(((SExprNode*)pExpr)->aliasName, sizeof(((SExprNode*)pExpr)->aliasName), "%s",
                     ((SExprNode*)*pNode)->aliasName);
            nodesDestroyNode(*pNode);
            *pNode = pExpr;
            return DEAL_RES_IGNORE_CHILD;
          }
        }
      }
    }
  }
  return DEAL_RES_CONTINUE;
}

static int32_t mergeProjectsOptimizeImpl(SOptimizeContext* pCxt, SLogicSubplan* pLogicSubplan, SLogicNode* pSelfNode) {
  SLogicNode* pChild = (SLogicNode*)nodesListGetNode(pSelfNode->pChildren, 0);

  SMergeProjectionsContext cxt = {.pChildProj = (SProjectLogicNode*)pChild, .errCode = TSDB_CODE_SUCCESS};
  nodesRewriteExprs(((SProjectLogicNode*)pSelfNode)->pProjections, mergeProjectionsExpr, &cxt);
  int32_t code = cxt.errCode;

  if (TSDB_CODE_SUCCESS == code) {
    if (1 == LIST_LENGTH(pChild->pChildren)) {
      SLogicNode* pGrandChild = (SLogicNode*)nodesListGetNode(pChild->pChildren, 0);
      code = replaceLogicNode(pLogicSubplan, pChild, pGrandChild);
    } else {  // no grand child
      NODES_CLEAR_LIST(pSelfNode->pChildren);
    }
  }

  if (TSDB_CODE_SUCCESS == code) {
    NODES_CLEAR_LIST(pChild->pChildren);
  }
  nodesDestroyNode((SNode*)pChild);
  pCxt->optimized = true;
  return code;
}

static int32_t mergeProjectsOptimize(SOptimizeContext* pCxt, SLogicSubplan* pLogicSubplan) {
  SLogicNode* pProjectNode = optFindPossibleNode(pLogicSubplan->pNode, mergeProjectsMayBeOptimized);
  if (NULL == pProjectNode) {
    return TSDB_CODE_SUCCESS;
  }

  return mergeProjectsOptimizeImpl(pCxt, pLogicSubplan, pProjectNode);
}

static bool tagScanMayBeOptimized(SLogicNode* pNode) {
  if (QUERY_NODE_LOGIC_PLAN_SCAN != nodeType(pNode) || (SCAN_TYPE_TAG == ((SScanLogicNode*)pNode)->scanType)) {
    return false;
  }
  SScanLogicNode* pScan = (SScanLogicNode*)pNode;
  if (pScan->hasNormalCols) {
    return false;
  }
  if (NULL == pNode->pParent || QUERY_NODE_LOGIC_PLAN_AGG != nodeType(pNode->pParent) ||
      1 != LIST_LENGTH(pNode->pParent->pChildren)) {
    return false;
  }

  SAggLogicNode* pAgg = (SAggLogicNode*)(pNode->pParent);
  if (NULL == pAgg->pGroupKeys || NULL != pAgg->pAggFuncs || planOptNodeListHasCol(pAgg->pGroupKeys) ||
      !planOptNodeListHasTbname(pAgg->pGroupKeys)) {
    return false;
  }

  return true;
}

static int32_t tagScanOptimize(SOptimizeContext* pCxt, SLogicSubplan* pLogicSubplan) {
  SScanLogicNode* pScanNode = (SScanLogicNode*)optFindPossibleNode(pLogicSubplan->pNode, tagScanMayBeOptimized);
  if (NULL == pScanNode) {
    return TSDB_CODE_SUCCESS;
  }

  pScanNode->scanType = SCAN_TYPE_TAG;
  SNode* pTarget = NULL;
  FOREACH(pTarget, pScanNode->node.pTargets) {
    if (PRIMARYKEY_TIMESTAMP_COL_ID == ((SColumnNode*)(pTarget))->colId) {
      ERASE_NODE(pScanNode->node.pTargets);
      break;
    }
  }
<<<<<<< HEAD

  NODES_DESTORY_LIST(pScanNode->pScanCols);

  SLogicNode* pAgg = pScanNode->node.pParent;
  int32_t     code = replaceLogicNode(pLogicSubplan, pAgg, (SLogicNode*)pScanNode);
=======
  NODES_DESTORY_LIST(pScanNode->pScanCols);

  SLogicNode* pAgg = pScanNode->node.pParent;
  if (NULL == pAgg->pParent) {
    SNodeList* pScanTargets = nodesMakeList();

    SNode* pAggTarget = NULL;
    FOREACH(pAggTarget, pAgg->pTargets) {
      SNode* pScanTarget = NULL;
        FOREACH(pScanTarget, pScanNode->node.pTargets) {
        if (0 == strcmp( ((SColumnNode*)pAggTarget)->colName, ((SColumnNode*)pAggTarget)->colName )) {
          nodesListAppend(pScanTargets, nodesCloneNode(pScanTarget));
          break;
        }
      }
    }
    nodesDestroyList(pScanNode->node.pTargets);
    pScanNode->node.pTargets = pScanTargets;
  }

  int32_t code = replaceLogicNode(pLogicSubplan, pAgg, (SLogicNode*)pScanNode);
>>>>>>> 500a1ffa
  if (TSDB_CODE_SUCCESS == code) {
    NODES_CLEAR_LIST(pAgg->pChildren);
  }
  nodesDestroyNode((SNode*)pAgg);
  pCxt->optimized = true;
  return TSDB_CODE_SUCCESS;
}

// clang-format off
static const SOptimizeRule optimizeRuleSet[] = {
  {.pName = "ScanPath",                   .optimizeFunc = scanPathOptimize},
  {.pName = "PushDownCondition",          .optimizeFunc = pushDownCondOptimize},
  {.pName = "SortPrimaryKey",             .optimizeFunc = sortPrimaryKeyOptimize},
  {.pName = "SmaIndex",                   .optimizeFunc = smaIndexOptimize},
  {.pName = "PartitionTags",              .optimizeFunc = partTagsOptimize},
  {.pName = "MergeProjects",              .optimizeFunc = mergeProjectsOptimize},
  {.pName = "EliminateProject",           .optimizeFunc = eliminateProjOptimize},
  {.pName = "EliminateSetOperator",       .optimizeFunc = eliminateSetOpOptimize},
  {.pName = "RewriteTail",                .optimizeFunc = rewriteTailOptimize},
  {.pName = "RewriteUnique",              .optimizeFunc = rewriteUniqueOptimize},
  {.pName = "LastRowScan",               .optimizeFunc = lastRowScanOptimize},
  {.pName = "TagScan",                   .optimizeFunc = tagScanOptimize}
};
// clang-format on

static const int32_t optimizeRuleNum = (sizeof(optimizeRuleSet) / sizeof(SOptimizeRule));

static void dumpLogicSubplan(const char* pRuleName, SLogicSubplan* pSubplan) {
  char* pStr = NULL;
  nodesNodeToString((SNode*)pSubplan, false, &pStr, NULL);
  if (NULL == pRuleName) {
    qDebugL("before optimize: %s", pStr);
  } else {
    qDebugL("apply optimize %s rule: %s", pRuleName, pStr);
  }
  taosMemoryFree(pStr);
}

static int32_t applyOptimizeRule(SPlanContext* pCxt, SLogicSubplan* pLogicSubplan) {
  SOptimizeContext cxt = {.pPlanCxt = pCxt, .optimized = false};
  bool             optimized = false;
  dumpLogicSubplan(NULL, pLogicSubplan);
  do {
    optimized = false;
    for (int32_t i = 0; i < optimizeRuleNum; ++i) {
      cxt.optimized = false;
      int32_t code = optimizeRuleSet[i].optimizeFunc(&cxt, pLogicSubplan);
      if (TSDB_CODE_SUCCESS != code) {
        return code;
      }
      if (cxt.optimized) {
        optimized = true;
        dumpLogicSubplan(optimizeRuleSet[i].pName, pLogicSubplan);
      }
    }
  } while (optimized);
  return TSDB_CODE_SUCCESS;
}

int32_t optimizeLogicPlan(SPlanContext* pCxt, SLogicSubplan* pLogicSubplan) {
  return applyOptimizeRule(pCxt, pLogicSubplan);
}<|MERGE_RESOLUTION|>--- conflicted
+++ resolved
@@ -2200,13 +2200,7 @@
       break;
     }
   }
-<<<<<<< HEAD
-
-  NODES_DESTORY_LIST(pScanNode->pScanCols);
-
-  SLogicNode* pAgg = pScanNode->node.pParent;
-  int32_t     code = replaceLogicNode(pLogicSubplan, pAgg, (SLogicNode*)pScanNode);
-=======
+
   NODES_DESTORY_LIST(pScanNode->pScanCols);
 
   SLogicNode* pAgg = pScanNode->node.pParent;
@@ -2216,8 +2210,8 @@
     SNode* pAggTarget = NULL;
     FOREACH(pAggTarget, pAgg->pTargets) {
       SNode* pScanTarget = NULL;
-        FOREACH(pScanTarget, pScanNode->node.pTargets) {
-        if (0 == strcmp( ((SColumnNode*)pAggTarget)->colName, ((SColumnNode*)pAggTarget)->colName )) {
+      FOREACH(pScanTarget, pScanNode->node.pTargets) {
+        if (0 == strcmp(((SColumnNode*)pAggTarget)->colName, ((SColumnNode*)pAggTarget)->colName)) {
           nodesListAppend(pScanTargets, nodesCloneNode(pScanTarget));
           break;
         }
@@ -2228,7 +2222,6 @@
   }
 
   int32_t code = replaceLogicNode(pLogicSubplan, pAgg, (SLogicNode*)pScanNode);
->>>>>>> 500a1ffa
   if (TSDB_CODE_SUCCESS == code) {
     NODES_CLEAR_LIST(pAgg->pChildren);
   }
