--- conflicted
+++ resolved
@@ -793,7 +793,7 @@
 static int32_t createIndefRowsFuncPhysiNode(SPhysiPlanContext* pCxt, SNodeList* pChildren,
                                             SIndefRowsFuncLogicNode* pFuncLogicNode, SPhysiNode** pPhyNode) {
   SIndefRowsFuncPhysiNode* pIdfRowsFunc = (SIndefRowsFuncPhysiNode*)makePhysiNode(
-      pCxt, getPrecision(pChildren), (SLogicNode*)pFuncLogicNode, QUERY_NODE_PHYSICAL_PLAN_INDEF_ROWS_FUNC);
+      pCxt, (SLogicNode*)pFuncLogicNode, QUERY_NODE_PHYSICAL_PLAN_INDEF_ROWS_FUNC);
   if (NULL == pIdfRowsFunc) {
     return TSDB_CODE_OUT_OF_MEMORY;
   }
@@ -1009,11 +1009,7 @@
 static int32_t createStateWindowPhysiNode(SPhysiPlanContext* pCxt, SNodeList* pChildren,
                                           SWindowLogicNode* pWindowLogicNode, SPhysiNode** pPhyNode) {
   SStateWinodwPhysiNode* pState =
-<<<<<<< HEAD
-      (SStateWinodwPhysiNode*)makePhysiNode(pCxt, getPrecision(pChildren), (SLogicNode*)pWindowLogicNode,
-=======
       (SStateWinodwPhysiNode*)makePhysiNode(pCxt, (SLogicNode*)pWindowLogicNode,
->>>>>>> e75f14b9
                                             (pCxt->pPlanCxt->streamQuery ? QUERY_NODE_PHYSICAL_PLAN_STREAM_STATE_WINDOW
                                                                          : QUERY_NODE_PHYSICAL_PLAN_STATE_WINDOW));
   if (NULL == pState) {
