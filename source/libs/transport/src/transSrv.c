/*
 * Copyright (c) 2019 TAOS Data, Inc. <jhtao@taosdata.com>
 *
 * This program is free software: you can use, redistribute, and/or modify
 * it under the terms of the GNU Affero General Public License, version 3
 * or later ("AGPL"), as published by the Free Software Foundation.
 *
 * This program is distributed in the hope that it will be useful, but WITHOUT
 * ANY WARRANTY; without even the implied warranty of MERCHANTABILITY or
 * FITNESS FOR A PARTICULAR PURPOSE.
 *
 * You should have received a copy of the GNU Affero General Public License
 * along with this program. If not, see <http://www.gnu.org/licenses/>.
 */

#ifdef USE_UV

#include "transComm.h"

static TdThreadOnce transModuleInit = PTHREAD_ONCE_INIT;

static char* notify = "a";
static int   transSrvInst = 0;

typedef struct {
  int       notifyCount;  //
  int       init;         // init or not
  STransMsg msg;
} SSrvRegArg;

typedef struct SSrvConn {
  T_REF_DECLARE()
  uv_tcp_t*  pTcp;
  uv_write_t pWriter;
  uv_timer_t pTimer;

  queue       queue;
  SConnBuffer readBuf;  // read buf,
  int         inType;
  void*       pTransInst;  // rpc init
  void*       ahandle;     //
  void*       hostThrd;
  STransQueue srvMsgs;

  SSrvRegArg regArg;
  bool       broken;  // conn broken;

  ConnStatus         status;
  struct sockaddr_in addr;
  struct sockaddr_in locaddr;

  int64_t refId;
  int     spi;
  char    info[64];
  char    user[TSDB_UNI_LEN];  // user ID for the link
  char    secret[TSDB_PASSWORD_LEN];
  char    ckey[TSDB_PASSWORD_LEN];  // ciphering key
} SSrvConn;

typedef struct SSrvMsg {
  SSrvConn*     pConn;
  STransMsg     msg;
  queue         q;
  STransMsgType type;
} SSrvMsg;

typedef struct SWorkThrdObj {
  TdThread      thread;
  uv_connect_t  connect_req;
  uv_pipe_t*    pipe;
  uv_os_fd_t    fd;
  uv_loop_t*    loop;
  SAsyncPool*   asyncPool;
  queue         msg;
  TdThreadMutex msgMtx;

  queue conn;
  void* pTransInst;
  bool  quit;
} SWorkThrdObj;

typedef struct SServerObj {
  TdThread   thread;
  uv_tcp_t   server;
  uv_loop_t* loop;

  // work thread info
  int            workerIdx;
  int            numOfThreads;
  int            numOfWorkerReady;
  SWorkThrdObj** pThreadObj;

  uv_pipe_t   pipeListen;
  uv_pipe_t** pipe;
  uint32_t    ip;
  uint32_t    port;
  uv_async_t* pAcceptAsync;  // just to quit from from accept thread

  bool inited;
} SServerObj;

// handle
typedef struct SExHandle {
  void*         handle;
  int64_t       refId;
  SWorkThrdObj* pThrd;
} SExHandle;

static void uvAllocConnBufferCb(uv_handle_t* handle, size_t suggested_size, uv_buf_t* buf);
static void uvAllocRecvBufferCb(uv_handle_t* handle, size_t suggested_size, uv_buf_t* buf);
static void uvOnRecvCb(uv_stream_t* cli, ssize_t nread, const uv_buf_t* buf);
static void uvOnTimeoutCb(uv_timer_t* handle);
static void uvOnSendCb(uv_write_t* req, int status);
static void uvOnPipeWriteCb(uv_write_t* req, int status);
static void uvOnAcceptCb(uv_stream_t* stream, int status);
static void uvOnConnectionCb(uv_stream_t* q, ssize_t nread, const uv_buf_t* buf);
static void uvWorkerAsyncCb(uv_async_t* handle);
static void uvAcceptAsyncCb(uv_async_t* handle);
static void uvShutDownCb(uv_shutdown_t* req, int status);

/*
 * time-consuming task throwed into BG work thread
 */
static void uvWorkDoTask(uv_work_t* req);
static void uvWorkAfterTask(uv_work_t* req, int status);

static void uvWalkCb(uv_handle_t* handle, void* arg);
static void uvFreeCb(uv_handle_t* handle);

static void uvStartSendRespInternal(SSrvMsg* smsg);
static void uvPrepareSendData(SSrvMsg* msg, uv_buf_t* wb);
static void uvStartSendResp(SSrvMsg* msg);

static void uvNotifyLinkBrokenToApp(SSrvConn* conn);

static void destroySmsg(SSrvMsg* smsg);
// check whether already read complete packet
static SSrvConn* createConn(void* hThrd);
static void      destroyConn(SSrvConn* conn, bool clear /*clear handle or not*/);
static int       reallocConnRefHandle(SSrvConn* conn);

static void uvHandleQuit(SSrvMsg* msg, SWorkThrdObj* thrd);
static void uvHandleRelease(SSrvMsg* msg, SWorkThrdObj* thrd);
static void uvHandleResp(SSrvMsg* msg, SWorkThrdObj* thrd);
static void uvHandleRegister(SSrvMsg* msg, SWorkThrdObj* thrd);
static void (*transAsyncHandle[])(SSrvMsg* msg, SWorkThrdObj* thrd) = {uvHandleResp, uvHandleQuit, uvHandleRelease,
                                                                       uvHandleRegister};

static int32_t exHandlesMgt;

void       uvInitEnv();
void       uvOpenExHandleMgt(int size);
void       uvCloseExHandleMgt();
int64_t    uvAddExHandle(void* p);
int32_t    uvRemoveExHandle(int64_t refId);
int32_t    uvReleaseExHandle(int64_t refId);
void       uvDestoryExHandle(void* handle);
SExHandle* uvAcquireExHandle(int64_t refId);

static void uvDestroyConn(uv_handle_t* handle);

// server and worker thread
static void* transWorkerThread(void* arg);
static void* transAcceptThread(void* arg);

// add handle loop
static bool addHandleToWorkloop(SWorkThrdObj* pThrd, char* pipeName);
static bool addHandleToAcceptloop(void* arg);

#define CONN_SHOULD_RELEASE(conn, head)                                               \
  do {                                                                                \
    if ((head)->release == 1 && (head->msgLen) == sizeof(*head)) {                    \
      conn->status = ConnRelease;                                                     \
      transClearBuffer(&conn->readBuf);                                               \
      transFreeMsg(transContFromHead((char*)head));                                   \
      tTrace("server conn %p received release request", conn);                        \
                                                                                      \
      STransMsg tmsg = {.code = 0, .info.handle = (void*)conn, .info.ahandle = NULL}; \
      SSrvMsg*  srvMsg = taosMemoryCalloc(1, sizeof(SSrvMsg));                        \
      srvMsg->msg = tmsg;                                                             \
      srvMsg->type = Release;                                                         \
      srvMsg->pConn = conn;                                                           \
      reallocConnRefHandle(conn);                                                     \
      if (!transQueuePush(&conn->srvMsgs, srvMsg)) {                                  \
        return;                                                                       \
      }                                                                               \
      uvStartSendRespInternal(srvMsg);                                                \
      return;                                                                         \
    }                                                                                 \
  } while (0)

#define SRV_RELEASE_UV(loop)       \
  do {                             \
    uv_walk(loop, uvWalkCb, NULL); \
    uv_run(loop, UV_RUN_DEFAULT);  \
    uv_loop_close(loop);           \
  } while (0);

#define ASYNC_ERR_JRET(thrd)                            \
  do {                                                  \
    if (thrd->quit) {                                   \
      tTrace("worker thread already quit, ignore msg"); \
      goto _return1;                                    \
    }                                                   \
  } while (0)

#define ASYNC_CHECK_HANDLE(exh1, refId)                                                                               \
  do {                                                                                                                \
    if (refId > 0) {                                                                                                  \
      tTrace("server handle step1");                                                                                  \
      SExHandle* exh2 = uvAcquireExHandle(refId);                                                                     \
      if (exh2 == NULL || refId != exh2->refId) {                                                                     \
        tTrace("server handle %p except, may already freed, ignore msg, ref1: %" PRIu64 ", ref2 : %" PRIu64 "", exh1, \
               exh2 ? exh2->refId : 0, refId);                                                                        \
        goto _return1;                                                                                                \
      }                                                                                                               \
    } else if (refId == 0) {                                                                                          \
      tTrace("server handle step2");                                                                                  \
      SExHandle* exh2 = uvAcquireExHandle(refId);                                                                     \
      if (exh2 == NULL || refId != exh2->refId) {                                                                     \
        tTrace("server handle %p except, may already freed, ignore msg, ref1: %" PRIu64 ", ref2 : %" PRIu64 "", exh1, \
               refId, exh2 ? exh2->refId : 0);                                                                        \
        goto _return1;                                                                                                \
      } else {                                                                                                        \
        refId = exh1->refId;                                                                                          \
      }                                                                                                               \
    } else if (refId == -1) {                                                                                         \
      tTrace("server handle step3");                                                                                  \
      goto _return2;                                                                                                  \
    }                                                                                                                 \
  } while (0)

void uvAllocRecvBufferCb(uv_handle_t* handle, size_t suggested_size, uv_buf_t* buf) {
  SSrvConn*    conn = handle->data;
  SConnBuffer* pBuf = &conn->readBuf;
  transAllocBuffer(pBuf, buf);
}

// refers specifically to query or insert timeout
static void uvHandleActivityTimeout(uv_timer_t* handle) {
  SSrvConn* conn = handle->data;
  tDebug("%p timeout since no activity", conn);
}

static void uvHandleReq(SSrvConn* pConn) {
  SConnBuffer* pBuf = &pConn->readBuf;
  char*        msg = pBuf->buf;
  uint32_t     msgLen = pBuf->len;

  STransMsgHead* pHead = (STransMsgHead*)msg;
  pHead->code = htonl(pHead->code);
  pHead->msgLen = htonl(pHead->msgLen);
  memcpy(pConn->user, pHead->user, strlen(pHead->user));

  // TODO(dengyihao): time-consuming task throwed into BG Thread
  //  uv_work_t* wreq = taosMemoryMalloc(sizeof(uv_work_t));
  //  wreq->data = pConn;
  //  uv_read_stop((uv_stream_t*)pConn->pTcp);
  //  transRefSrvHandle(pConn);
  //  uv_queue_work(((SWorkThrdObj*)pConn->hostThrd)->loop, wreq, uvWorkDoTask, uvWorkAfterTask);

  CONN_SHOULD_RELEASE(pConn, pHead);

  STransMsg transMsg;
  transMsg.contLen = transContLenFromMsg(pHead->msgLen);
  transMsg.pCont = pHead->content;
  transMsg.msgType = pHead->msgType;
  transMsg.code = pHead->code;

  transMsg.info.ahandle = (void*)pHead->ahandle;
  transMsg.info.handle = NULL;

  // transDestroyBuffer(&pConn->readBuf);
  transClearBuffer(&pConn->readBuf);
  pConn->inType = pHead->msgType;
  if (pConn->status == ConnNormal) {
    if (pHead->persist == 1) {
      pConn->status = ConnAcquire;
      transRefSrvHandle(pConn);
      tDebug("server conn %p acquired by server app", pConn);
    }
  }
  if (pConn->status == ConnNormal && pHead->noResp == 0) {
    transRefSrvHandle(pConn);
    tDebug("server conn %p %s received from %s:%d, local info: %s:%d, msg size: %d", pConn, TMSG_INFO(transMsg.msgType),
           taosInetNtoa(pConn->addr.sin_addr), ntohs(pConn->addr.sin_port), taosInetNtoa(pConn->locaddr.sin_addr),
           ntohs(pConn->locaddr.sin_port), transMsg.contLen);
  } else {
    tDebug("server conn %p %s received from %s:%d, local info: %s:%d, msg size: %d, resp:%d ", pConn,
           TMSG_INFO(transMsg.msgType), taosInetNtoa(pConn->addr.sin_addr), ntohs(pConn->addr.sin_port),
           taosInetNtoa(pConn->locaddr.sin_addr), ntohs(pConn->locaddr.sin_port), transMsg.contLen, pHead->noResp);
    // no ref here
  }

  // if pHead->noResp = 1,
  // 1. server application should not send resp on handle
  // 2. once send out data, cli conn released to conn pool immediately
  // 3. not mixed with persist

  transMsg.info.handle = (void*)uvAcquireExHandle(pConn->refId);
  tTrace("server handle %p conn: %p translated to app, refId: %" PRIu64 "", transMsg.info.handle, pConn, pConn->refId);
  transMsg.info.refId = pConn->refId;
  assert(transMsg.info.handle != NULL);
  if (pHead->noResp == 1) {
    transMsg.info.refId = -1;
  }
  uvReleaseExHandle(pConn->refId);

  STrans* pTransInst = pConn->pTransInst;
  (*pTransInst->cfp)(pTransInst->parent, &transMsg, NULL);
  // uv_timer_start(&pConn->pTimer, uvHandleActivityTimeout, pRpc->idleTime * 10000, 0);
}

void uvOnRecvCb(uv_stream_t* cli, ssize_t nread, const uv_buf_t* buf) {
  // opt
  SSrvConn*    conn = cli->data;
  SConnBuffer* pBuf = &conn->readBuf;
  if (nread > 0) {
    pBuf->len += nread;
    tTrace("server conn %p read summary, total read: %d, current read: %d", conn, pBuf->len, (int)nread);
    if (transReadComplete(pBuf)) {
      tTrace("server conn %p alread read complete packet", conn);
      uvHandleReq(conn);
    } else {
      tTrace("server %p read partial packet, continue to read", conn);
    }
    return;
  }
  if (nread == 0) {
    return;
  }

  tError("server conn %p read error: %s", conn, uv_err_name(nread));
  if (nread < 0) {
    conn->broken = true;
    if (conn->status == ConnAcquire) {
      if (conn->regArg.init) {
        tTrace("server conn %p broken, notify server app", conn);
        STrans* pTransInst = conn->pTransInst;
        (*pTransInst->cfp)(pTransInst->parent, &(conn->regArg.msg), NULL);
        memset(&conn->regArg, 0, sizeof(conn->regArg));
      }
    }
    transUnrefSrvHandle(conn);
  }
}
void uvAllocConnBufferCb(uv_handle_t* handle, size_t suggested_size, uv_buf_t* buf) {
  buf->len = 2;
  buf->base = taosMemoryCalloc(1, sizeof(char) * buf->len);
}

void uvOnTimeoutCb(uv_timer_t* handle) {
  // opt
  SSrvConn* pConn = handle->data;
  tError("server conn %p time out", pConn);
}

void uvOnSendCb(uv_write_t* req, int status) {
  SSrvConn* conn = req->data;
  // transClearBuffer(&conn->readBuf);
  if (status == 0) {
    tTrace("server conn %p data already was written on stream", conn);
    if (!transQueueEmpty(&conn->srvMsgs)) {
      SSrvMsg* msg = transQueuePop(&conn->srvMsgs);
      // if (msg->type == Release && conn->status != ConnNormal) {
      //  conn->status = ConnNormal;
      //  transUnrefSrvHandle(conn);
      //  reallocConnRefHandle(conn);
      //  destroySmsg(msg);
      //  transQueueClear(&conn->srvMsgs);
      //  return;
      //}
      destroySmsg(msg);
      // send second data, just use for push
      if (!transQueueEmpty(&conn->srvMsgs)) {
        msg = (SSrvMsg*)transQueueGet(&conn->srvMsgs, 0);
        if (msg->type == Register && conn->status == ConnAcquire) {
          conn->regArg.notifyCount = 0;
          conn->regArg.init = 1;
          conn->regArg.msg = msg->msg;
          if (conn->broken) {
            STrans* pTransInst = conn->pTransInst;
            (pTransInst->cfp)(pTransInst->parent, &(conn->regArg.msg), NULL);
            memset(&conn->regArg, 0, sizeof(conn->regArg));
          }
          transQueuePop(&conn->srvMsgs);
          taosMemoryFree(msg);

          msg = (SSrvMsg*)transQueueGet(&conn->srvMsgs, 0);
          if (msg != NULL) {
            uvStartSendRespInternal(msg);
          }
        } else {
          uvStartSendRespInternal(msg);
        }
      }
    }
  } else {
    tError("server conn %p failed to write data, %s", conn, uv_err_name(status));
    conn->broken = true;
    transUnrefSrvHandle(conn);
  }
}
static void uvOnPipeWriteCb(uv_write_t* req, int status) {
  if (status == 0) {
    tTrace("success to dispatch conn to work thread");
  } else {
    tError("fail to dispatch conn to work thread");
  }
  uv_close((uv_handle_t*)req->data, uvFreeCb);
  // taosMemoryFree(req->data);
  taosMemoryFree(req);
}

static void uvPrepareSendData(SSrvMsg* smsg, uv_buf_t* wb) {
  tTrace("server conn %p prepare to send resp", smsg->pConn);

  SSrvConn*  pConn = smsg->pConn;
  STransMsg* pMsg = &smsg->msg;
  if (pMsg->pCont == 0) {
    pMsg->pCont = (void*)rpcMallocCont(0);
    pMsg->contLen = 0;
  }
  STransMsgHead* pHead = transHeadFromCont(pMsg->pCont);
  pHead->ahandle = (uint64_t)pMsg->info.ahandle;

  if (pConn->status == ConnNormal) {
    pHead->msgType = pConn->inType + 1;
  } else {
    if (smsg->type == Release) {
      pHead->msgType = 0;
      pConn->status = ConnNormal;
      transUnrefSrvHandle(pConn);
    } else {
      pHead->msgType = pMsg->msgType;
    }
  }

  pHead->release = smsg->type == Release ? 1 : 0;
  pHead->code = htonl(pMsg->code);

  char*   msg = (char*)pHead;
  int32_t len = transMsgLenFromCont(pMsg->contLen);
<<<<<<< HEAD
  tDebug("server conn %p %s is sent to %s:%d, local info: %s:%d msglen:%d", pConn, TMSG_INFO(pHead->msgType),
=======
  tDebug("server conn %p %s is sent to %s:%d, local info: %s:%d, msglen: %d", pConn, TMSG_INFO(pHead->msgType),
>>>>>>> c0ff0f3f
         taosInetNtoa(pConn->addr.sin_addr), ntohs(pConn->addr.sin_port), taosInetNtoa(pConn->locaddr.sin_addr),
         ntohs(pConn->locaddr.sin_port), len);
  pHead->msgLen = htonl(len);

  wb->base = msg;
  wb->len = len;
}

static void uvStartSendRespInternal(SSrvMsg* smsg) {
  uv_buf_t wb;
  uvPrepareSendData(smsg, &wb);

  SSrvConn* pConn = smsg->pConn;
  // uv_timer_stop(&pConn->pTimer);
  uv_write(&pConn->pWriter, (uv_stream_t*)pConn->pTcp, &wb, 1, uvOnSendCb);
}
static void uvStartSendResp(SSrvMsg* smsg) {
  // impl
  SSrvConn* pConn = smsg->pConn;

  if (pConn->broken == true) {
    // persist by
    transUnrefSrvHandle(pConn);
    return;
  }
  if (pConn->status == ConnNormal) {
    transUnrefSrvHandle(pConn);
  }

  if (!transQueuePush(&pConn->srvMsgs, smsg)) {
    return;
  }
  uvStartSendRespInternal(smsg);
  return;
}

static void destroySmsg(SSrvMsg* smsg) {
  if (smsg == NULL) {
    return;
  }
  transFreeMsg(smsg->msg.pCont);
  taosMemoryFree(smsg);
}
static void destroyAllConn(SWorkThrdObj* pThrd) {
  tTrace("thread %p destroy all conn ", pThrd);
  while (!QUEUE_IS_EMPTY(&pThrd->conn)) {
    queue* h = QUEUE_HEAD(&pThrd->conn);
    QUEUE_REMOVE(h);
    QUEUE_INIT(h);

    SSrvConn* c = QUEUE_DATA(h, SSrvConn, queue);
    while (T_REF_VAL_GET(c) >= 2) {
      transUnrefSrvHandle(c);
    }
    transUnrefSrvHandle(c);
  }
}
void uvWorkerAsyncCb(uv_async_t* handle) {
  SAsyncItem*   item = handle->data;
  SWorkThrdObj* pThrd = item->pThrd;
  SSrvConn*     conn = NULL;
  queue         wq;

  // batch process to avoid to lock/unlock frequently
  taosThreadMutexLock(&item->mtx);
  QUEUE_MOVE(&item->qmsg, &wq);
  taosThreadMutexUnlock(&item->mtx);

  while (!QUEUE_IS_EMPTY(&wq)) {
    queue* head = QUEUE_HEAD(&wq);
    QUEUE_REMOVE(head);

    SSrvMsg* msg = QUEUE_DATA(head, SSrvMsg, q);
    if (msg == NULL) {
      tError("unexcept occurred, continue");
      continue;
    }
    // release handle to rpc init
    if (msg->type == Quit) {
      (*transAsyncHandle[msg->type])(msg, pThrd);
      continue;
    } else {
      STransMsg transMsg = msg->msg;

      SExHandle* exh1 = transMsg.info.handle;
      int64_t    refId = transMsg.info.refId;
      SExHandle* exh2 = uvAcquireExHandle(refId);
      if (exh2 == NULL || exh1 != exh2) {
        tTrace("server handle except msg %p, ignore it", exh1);
        uvReleaseExHandle(refId);
        destroySmsg(msg);
        continue;
      }
      msg->pConn = exh1->handle;
      uvReleaseExHandle(refId);
      (*transAsyncHandle[msg->type])(msg, pThrd);
    }
  }
}
static void uvWalkCb(uv_handle_t* handle, void* arg) {
  if (!uv_is_closing(handle)) {
    uv_close(handle, NULL);
  }
}
static void uvFreeCb(uv_handle_t* handle) {
  //
  taosMemoryFree(handle);
}

static void uvAcceptAsyncCb(uv_async_t* async) {
  SServerObj* srv = async->data;
  tDebug("close server port %d", srv->port);
  uv_walk(srv->loop, uvWalkCb, NULL);
}

static void uvShutDownCb(uv_shutdown_t* req, int status) {
  if (status != 0) {
    tDebug("conn failed to shut down: %s", uv_err_name(status));
  }
  uv_close((uv_handle_t*)req->handle, uvDestroyConn);
  taosMemoryFree(req);
}

static void uvWorkDoTask(uv_work_t* req) {
  // doing time-consumeing task
  // only auth conn currently, add more func later
  tTrace("server conn %p start to be processed in BG Thread", req->data);
  return;
}

static void uvWorkAfterTask(uv_work_t* req, int status) {
  if (status != 0) {
    tTrace("server conn %p failed to processed ", req->data);
  }
  // Done time-consumeing task
  // add more func later
  // this func called in main loop
  tTrace("server conn %p already processed ", req->data);
  taosMemoryFree(req);
}

void uvOnAcceptCb(uv_stream_t* stream, int status) {
  if (status == -1) {
    return;
  }
  SServerObj* pObj = container_of(stream, SServerObj, server);

  uv_tcp_t* cli = (uv_tcp_t*)taosMemoryMalloc(sizeof(uv_tcp_t));
  uv_tcp_init(pObj->loop, cli);

  if (uv_accept(stream, (uv_stream_t*)cli) == 0) {
    if (pObj->numOfWorkerReady < pObj->numOfThreads) {
      tError("worker-threads are not ready for all, need %d instead of %d.", pObj->numOfThreads,
             pObj->numOfWorkerReady);
      uv_close((uv_handle_t*)cli, NULL);
      return;
    }

    uv_write_t* wr = (uv_write_t*)taosMemoryMalloc(sizeof(uv_write_t));
    wr->data = cli;
    uv_buf_t buf = uv_buf_init((char*)notify, strlen(notify));

    pObj->workerIdx = (pObj->workerIdx + 1) % pObj->numOfThreads;

    tTrace("new conntion accepted by main server, dispatch to %dth worker-thread", pObj->workerIdx);

    uv_write2(wr, (uv_stream_t*)&(pObj->pipe[pObj->workerIdx][0]), &buf, 1, (uv_stream_t*)cli, uvOnPipeWriteCb);
  } else {
    uv_close((uv_handle_t*)cli, NULL);
  }
}
void uvOnConnectionCb(uv_stream_t* q, ssize_t nread, const uv_buf_t* buf) {
  tTrace("server connection coming");
  if (nread < 0) {
    if (nread != UV_EOF) {
      tError("read error %s", uv_err_name(nread));
    }
    // TODO(log other failure reason)
    tError("failed to create connect: %p", q);
    taosMemoryFree(buf->base);
    uv_close((uv_handle_t*)q, NULL);
    // taosMemoryFree(q);
    return;
  }
  // free memory allocated by
  assert(nread == strlen(notify));
  assert(buf->base[0] == notify[0]);
  taosMemoryFree(buf->base);

  SWorkThrdObj* pThrd = q->data;

  uv_pipe_t* pipe = (uv_pipe_t*)q;
  if (!uv_pipe_pending_count(pipe)) {
    tError("No pending count");
    return;
  }

  uv_handle_type pending = uv_pipe_pending_type(pipe);
  assert(pending == UV_TCP);

  SSrvConn* pConn = createConn(pThrd);

  pConn->pTransInst = pThrd->pTransInst;
  /* init conn timer*/
  // uv_timer_init(pThrd->loop, &pConn->pTimer);
  // pConn->pTimer.data = pConn;

  pConn->hostThrd = pThrd;

  // init client handle
  pConn->pTcp = (uv_tcp_t*)taosMemoryMalloc(sizeof(uv_tcp_t));
  uv_tcp_init(pThrd->loop, pConn->pTcp);
  pConn->pTcp->data = pConn;

  pConn->pWriter.data = pConn;

  transSetConnOption((uv_tcp_t*)pConn->pTcp);

  if (uv_accept(q, (uv_stream_t*)(pConn->pTcp)) == 0) {
    uv_os_fd_t fd;
    uv_fileno((const uv_handle_t*)pConn->pTcp, &fd);
    tTrace("server conn %p created, fd: %d", pConn, fd);

    int addrlen = sizeof(pConn->addr);
    if (0 != uv_tcp_getpeername(pConn->pTcp, (struct sockaddr*)&pConn->addr, &addrlen)) {
      tError("server conn %p failed to get peer info", pConn);
      transUnrefSrvHandle(pConn);
      return;
    }

    addrlen = sizeof(pConn->locaddr);
    if (0 != uv_tcp_getsockname(pConn->pTcp, (struct sockaddr*)&pConn->locaddr, &addrlen)) {
      tError("server conn %p failed to get local info", pConn);
      transUnrefSrvHandle(pConn);
      return;
    }

    uv_read_start((uv_stream_t*)(pConn->pTcp), uvAllocRecvBufferCb, uvOnRecvCb);

  } else {
    tDebug("failed to create new connection");
    transUnrefSrvHandle(pConn);
  }
}

void* transAcceptThread(void* arg) {
  // opt
  setThreadName("trans-accept");
  SServerObj* srv = (SServerObj*)arg;
  uv_run(srv->loop, UV_RUN_DEFAULT);

  return NULL;
}
void uvOnPipeConnectionCb(uv_connect_t* connect, int status) {
  if (status != 0) {
    return;
  }
  SWorkThrdObj* pThrd = container_of(connect, SWorkThrdObj, connect_req);
  uv_read_start((uv_stream_t*)pThrd->pipe, uvAllocConnBufferCb, uvOnConnectionCb);
}
static bool addHandleToWorkloop(SWorkThrdObj* pThrd, char* pipeName) {
  pThrd->loop = (uv_loop_t*)taosMemoryMalloc(sizeof(uv_loop_t));
  if (0 != uv_loop_init(pThrd->loop)) {
    return false;
  }

  uv_pipe_init(pThrd->loop, pThrd->pipe, 1);
  // int r = uv_pipe_open(pThrd->pipe, pThrd->fd);

  pThrd->pipe->data = pThrd;

  QUEUE_INIT(&pThrd->msg);
  taosThreadMutexInit(&pThrd->msgMtx, NULL);

  // conn set
  QUEUE_INIT(&pThrd->conn);

  pThrd->asyncPool = transCreateAsyncPool(pThrd->loop, 5, pThrd, uvWorkerAsyncCb);
  uv_pipe_connect(&pThrd->connect_req, pThrd->pipe, pipeName, uvOnPipeConnectionCb);
  // uv_read_start((uv_stream_t*)pThrd->pipe, uvAllocConnBufferCb, uvOnConnectionCb);
  return true;
}

static bool addHandleToAcceptloop(void* arg) {
  // impl later
  SServerObj* srv = arg;

  int err = 0;
  if ((err = uv_tcp_init(srv->loop, &srv->server)) != 0) {
    tError("failed to init accept server: %s", uv_err_name(err));
    return false;
  }

  // register an async here to quit server gracefully
  srv->pAcceptAsync = taosMemoryCalloc(1, sizeof(uv_async_t));
  uv_async_init(srv->loop, srv->pAcceptAsync, uvAcceptAsyncCb);
  srv->pAcceptAsync->data = srv;

  struct sockaddr_in bind_addr;
  uv_ip4_addr("0.0.0.0", srv->port, &bind_addr);
  if ((err = uv_tcp_bind(&srv->server, (const struct sockaddr*)&bind_addr, 0)) != 0) {
    tError("failed to bind: %s", uv_err_name(err));
    return false;
  }
  if ((err = uv_listen((uv_stream_t*)&srv->server, 512, uvOnAcceptCb)) != 0) {
    tError("failed to listen: %s", uv_err_name(err));
    terrno = TSDB_CODE_RPC_PORT_EADDRINUSE;
    return false;
  }
  return true;
}
void* transWorkerThread(void* arg) {
  setThreadName("trans-worker");
  SWorkThrdObj* pThrd = (SWorkThrdObj*)arg;
  uv_run(pThrd->loop, UV_RUN_DEFAULT);

  return NULL;
}

static SSrvConn* createConn(void* hThrd) {
  SWorkThrdObj* pThrd = hThrd;

  SSrvConn* pConn = (SSrvConn*)taosMemoryCalloc(1, sizeof(SSrvConn));
  QUEUE_INIT(&pConn->queue);

  QUEUE_PUSH(&pThrd->conn, &pConn->queue);

  transQueueInit(&pConn->srvMsgs, NULL);

  memset(&pConn->regArg, 0, sizeof(pConn->regArg));
  pConn->broken = false;
  pConn->status = ConnNormal;

  SExHandle* exh = taosMemoryMalloc(sizeof(SExHandle));
  exh->handle = pConn;
  exh->pThrd = pThrd;
  exh->refId = uvAddExHandle(exh);
  uvAcquireExHandle(exh->refId);

  pConn->refId = exh->refId;
  transRefSrvHandle(pConn);
  tTrace("server handle %p, conn %p created, refId: %" PRId64 "", exh, pConn, pConn->refId);
  return pConn;
}

static void destroyConn(SSrvConn* conn, bool clear) {
  if (conn == NULL) {
    return;
  }

  transDestroyBuffer(&conn->readBuf);
  if (clear) {
    tTrace("server conn %p to be destroyed", conn);
    // uv_shutdown_t* req = taosMemoryMalloc(sizeof(uv_shutdown_t));
    uv_close((uv_handle_t*)conn->pTcp, uvDestroyConn);
    // uv_close(conn->pTcp)
    // uv_shutdown(req, (uv_stream_t*)conn->pTcp, uvShutDownCb);
  }
}
static int reallocConnRefHandle(SSrvConn* conn) {
  uvReleaseExHandle(conn->refId);
  uvRemoveExHandle(conn->refId);
  // avoid app continue to send msg on invalid handle
  SExHandle* exh = taosMemoryMalloc(sizeof(SExHandle));
  exh->handle = conn;
  exh->pThrd = conn->hostThrd;
  exh->refId = uvAddExHandle(exh);
  uvAcquireExHandle(exh->refId);
  conn->refId = exh->refId;

  return 0;
}
static void uvDestroyConn(uv_handle_t* handle) {
  SSrvConn* conn = handle->data;
  if (conn == NULL) {
    return;
  }
  SWorkThrdObj* thrd = conn->hostThrd;

  uvReleaseExHandle(conn->refId);
  uvRemoveExHandle(conn->refId);

  tDebug("server conn %p destroy", conn);
  // uv_timer_stop(&conn->pTimer);
  transQueueDestroy(&conn->srvMsgs);

  if (conn->regArg.init == 1) {
    transFreeMsg(conn->regArg.msg.pCont);
    conn->regArg.init = 0;
  }
  QUEUE_REMOVE(&conn->queue);
  taosMemoryFree(conn->pTcp);
  if (conn->regArg.init == 1) {
    transFreeMsg(conn->regArg.msg.pCont);
    conn->regArg.init = 0;
  }
  taosMemoryFree(conn);

  if (thrd->quit && QUEUE_IS_EMPTY(&thrd->conn)) {
    tTrace("work thread quit");
    uv_walk(thrd->loop, uvWalkCb, NULL);
  }
}
static void uvPipeListenCb(uv_stream_t* handle, int status) {
  ASSERT(status == 0);

  SServerObj* srv = container_of(handle, SServerObj, pipeListen);
  uv_pipe_t*  pipe = &(srv->pipe[srv->numOfWorkerReady][0]);
  ASSERT(0 == uv_pipe_init(srv->loop, pipe, 1));
  ASSERT(0 == uv_accept((uv_stream_t*)&srv->pipeListen, (uv_stream_t*)pipe));

  ASSERT(1 == uv_is_readable((uv_stream_t*)pipe));
  ASSERT(1 == uv_is_writable((uv_stream_t*)pipe));
  ASSERT(0 == uv_is_closing((uv_handle_t*)pipe));

  srv->numOfWorkerReady++;

  // ASSERT(0 == uv_listen((uv_stream_t*)&ctx.send.tcp, 512, uvOnAcceptCb));

  // r = uv_read_start((uv_stream_t*)&ctx.channel, alloc_cb, read_cb);
  // ASSERT(r == 0);
}

void* transInitServer(uint32_t ip, uint32_t port, char* label, int numOfThreads, void* fp, void* shandle) {
  SServerObj* srv = taosMemoryCalloc(1, sizeof(SServerObj));
  srv->loop = (uv_loop_t*)taosMemoryMalloc(sizeof(uv_loop_t));
  srv->numOfThreads = numOfThreads;
  srv->workerIdx = 0;
  srv->numOfWorkerReady = 0;
  srv->pThreadObj = (SWorkThrdObj**)taosMemoryCalloc(srv->numOfThreads, sizeof(SWorkThrdObj*));
  srv->pipe = (uv_pipe_t**)taosMemoryCalloc(srv->numOfThreads, sizeof(uv_pipe_t*));
  srv->ip = ip;
  srv->port = port;
  uv_loop_init(srv->loop);

  taosThreadOnce(&transModuleInit, uvInitEnv);
  transSrvInst++;

  assert(0 == uv_pipe_init(srv->loop, &srv->pipeListen, 0));
#ifdef WINDOWS
  char pipeName[64];
  snprintf(pipeName, sizeof(pipeName), "\\\\?\\pipe\\trans.rpc.%p-%lu", taosSafeRand(), GetCurrentProcessId());
#else
  char pipeName[PATH_MAX] = {0};
  snprintf(pipeName, sizeof(pipeName), "%s%spipe.trans.rpc.%08X-%lu", tsTempDir, TD_DIRSEP, taosSafeRand(),
           taosGetSelfPthreadId());
#endif
  assert(0 == uv_pipe_bind(&srv->pipeListen, pipeName));
  assert(0 == uv_listen((uv_stream_t*)&srv->pipeListen, SOMAXCONN, uvPipeListenCb));

  for (int i = 0; i < srv->numOfThreads; i++) {
    SWorkThrdObj* thrd = (SWorkThrdObj*)taosMemoryCalloc(1, sizeof(SWorkThrdObj));
    thrd->pTransInst = shandle;
    thrd->quit = false;
    srv->pThreadObj[i] = thrd;
    thrd->pTransInst = shandle;

    srv->pipe[i] = (uv_pipe_t*)taosMemoryCalloc(2, sizeof(uv_pipe_t));
    thrd->pipe = &(srv->pipe[i][1]);  // init read

    if (false == addHandleToWorkloop(thrd, pipeName)) {
      goto End;
    }
    int err = taosThreadCreate(&(thrd->thread), NULL, transWorkerThread, (void*)(thrd));
    if (err == 0) {
      tDebug("sucess to create worker-thread %d", i);
      // printf("thread %d create\n", i);
    } else {
      // TODO: clear all other resource later
      tError("failed to create worker-thread %d", i);
      goto End;
    }
  }
  if (false == taosValidIpAndPort(srv->ip, srv->port)) {
    terrno = TAOS_SYSTEM_ERROR(errno);
    tError("invalid ip/port, reason: %s", terrstr());
    goto End;
  }
  if (false == addHandleToAcceptloop(srv)) {
    goto End;
  }
  int err = taosThreadCreate(&srv->thread, NULL, transAcceptThread, (void*)srv);
  if (err == 0) {
    tDebug("success to create accept-thread");
  } else {
    tError("failed  to create accept-thread");
    goto End;
    // clear all resource later
  }
  srv->inited = true;
  return srv;
End:
  transCloseServer(srv);
  return NULL;
}

void uvInitEnv() {
  uv_os_setenv("UV_TCP_SINGLE_ACCEPT", "1");
  uvOpenExHandleMgt(10000);
}
void uvOpenExHandleMgt(int size) {
  // added into once later
  exHandlesMgt = taosOpenRef(size, uvDestoryExHandle);
}
void uvCloseExHandleMgt() {
  // close ref
  taosCloseRef(exHandlesMgt);
}
int64_t uvAddExHandle(void* p) {
  // acquire extern handle
  return taosAddRef(exHandlesMgt, p);
}
int32_t uvRemoveExHandle(int64_t refId) {
  // acquire extern handle
  return taosRemoveRef(exHandlesMgt, refId);
}

SExHandle* uvAcquireExHandle(int64_t refId) {
  // acquire extern handle
  return (SExHandle*)taosAcquireRef(exHandlesMgt, refId);
}

int32_t uvReleaseExHandle(int64_t refId) {
  // release extern handle
  return taosReleaseRef(exHandlesMgt, refId);
}
void uvDestoryExHandle(void* handle) {
  if (handle == NULL) {
    return;
  }
  taosMemoryFree(handle);
}

void uvHandleQuit(SSrvMsg* msg, SWorkThrdObj* thrd) {
  thrd->quit = true;
  if (QUEUE_IS_EMPTY(&thrd->conn)) {
    uv_walk(thrd->loop, uvWalkCb, NULL);
  } else {
    destroyAllConn(thrd);
  }
  taosMemoryFree(msg);
}
void uvHandleRelease(SSrvMsg* msg, SWorkThrdObj* thrd) {
  SSrvConn* conn = msg->pConn;
  if (conn->status == ConnAcquire) {
    reallocConnRefHandle(conn);
    if (!transQueuePush(&conn->srvMsgs, msg)) {
      return;
    }
    uvStartSendRespInternal(msg);
    return;
  } else if (conn->status == ConnRelease || conn->status == ConnNormal) {
    tDebug("server conn %p already released, ignore release-msg", conn);
  }
  destroySmsg(msg);
}
void uvHandleResp(SSrvMsg* msg, SWorkThrdObj* thrd) {
  // send msg to client
  tDebug("server conn %p start to send resp (2/2)", msg->pConn);
  uvStartSendResp(msg);
}
void uvHandleRegister(SSrvMsg* msg, SWorkThrdObj* thrd) {
  SSrvConn* conn = msg->pConn;
  tDebug("server conn %p register brokenlink callback", conn);
  if (conn->status == ConnAcquire) {
    if (!transQueuePush(&conn->srvMsgs, msg)) {
      return;
    }
    transQueuePop(&conn->srvMsgs);
    conn->regArg.notifyCount = 0;
    conn->regArg.init = 1;
    conn->regArg.msg = msg->msg;
    tDebug("server conn %p register brokenlink callback succ", conn);

    if (conn->broken) {
      STrans* pTransInst = conn->pTransInst;
      (*pTransInst->cfp)(pTransInst->parent, &(conn->regArg.msg), NULL);
      memset(&conn->regArg, 0, sizeof(conn->regArg));
    }
    taosMemoryFree(msg);
  }
}
void destroyWorkThrd(SWorkThrdObj* pThrd) {
  if (pThrd == NULL) {
    return;
  }
  taosThreadJoin(pThrd->thread, NULL);
  SRV_RELEASE_UV(pThrd->loop);
  transDestroyAsyncPool(pThrd->asyncPool);
  taosMemoryFree(pThrd->loop);
  taosMemoryFree(pThrd);
}
void sendQuitToWorkThrd(SWorkThrdObj* pThrd) {
  SSrvMsg* msg = taosMemoryCalloc(1, sizeof(SSrvMsg));
  msg->type = Quit;
  tDebug("server send quit msg to work thread");
  transSendAsync(pThrd->asyncPool, &msg->q);
}

void transCloseServer(void* arg) {
  // impl later
  SServerObj* srv = arg;

  tDebug("send quit msg to accept thread");
  if (srv->inited) {
    uv_async_send(srv->pAcceptAsync);
    taosThreadJoin(srv->thread, NULL);
  }
  SRV_RELEASE_UV(srv->loop);

  for (int i = 0; i < srv->numOfThreads; i++) {
    sendQuitToWorkThrd(srv->pThreadObj[i]);
    destroyWorkThrd(srv->pThreadObj[i]);
  }

  taosMemoryFree(srv->pThreadObj);
  taosMemoryFree(srv->pAcceptAsync);
  taosMemoryFree(srv->loop);

  for (int i = 0; i < srv->numOfThreads; i++) {
    taosMemoryFree(srv->pipe[i]);
  }
  taosMemoryFree(srv->pipe);

  taosMemoryFree(srv);

  transSrvInst--;
  if (transSrvInst == 0) {
    TdThreadOnce tmpInit = PTHREAD_ONCE_INIT;
    memcpy(&transModuleInit, &tmpInit, sizeof(TdThreadOnce));
    uvCloseExHandleMgt();
  }
}

void transRefSrvHandle(void* handle) {
  if (handle == NULL) {
    return;
  }
  int ref = T_REF_INC((SSrvConn*)handle);
  tDebug("server conn %p ref count: %d", handle, ref);
}

void transUnrefSrvHandle(void* handle) {
  if (handle == NULL) {
    return;
  }
  int ref = T_REF_DEC((SSrvConn*)handle);
  tDebug("server conn %p ref count: %d", handle, ref);
  if (ref == 0) {
    destroyConn((SSrvConn*)handle, true);
  }
}

void transReleaseSrvHandle(void* handle) {
  SExHandle* exh = handle;
  int64_t    refId = exh->refId;

  ASYNC_CHECK_HANDLE(exh, refId);

  SWorkThrdObj* pThrd = exh->pThrd;
  ASYNC_ERR_JRET(pThrd);

  STransMsg tmsg = {.code = 0, .info.handle = exh, .info.ahandle = NULL, .info.refId = refId};

  SSrvMsg* srvMsg = taosMemoryCalloc(1, sizeof(SSrvMsg));
  srvMsg->msg = tmsg;
  srvMsg->type = Release;

  tTrace("server conn %p start to release", exh->handle);
  transSendAsync(pThrd->asyncPool, &srvMsg->q);
  uvReleaseExHandle(refId);
  return;
_return1:
  tTrace("server handle %p failed to send to release handle", exh);
  uvReleaseExHandle(refId);
  return;
_return2:
  tTrace("server handle %p failed to send to release handle", exh);
  return;
}
void transSendResponse(const STransMsg* msg) {
  SExHandle* exh = msg->info.handle;
  int64_t    refId = msg->info.refId;
  ASYNC_CHECK_HANDLE(exh, refId);
  assert(refId != 0);

  STransMsg tmsg = *msg;
  tmsg.info.refId = refId;

  SWorkThrdObj* pThrd = exh->pThrd;
  ASYNC_ERR_JRET(pThrd);

  SSrvMsg* srvMsg = taosMemoryCalloc(1, sizeof(SSrvMsg));
  srvMsg->msg = tmsg;
  srvMsg->type = Normal;
  tDebug("server conn %p start to send resp (1/2)", exh->handle);
  transSendAsync(pThrd->asyncPool, &srvMsg->q);
  uvReleaseExHandle(refId);
  return;
_return1:
  tTrace("server handle %p failed to send resp", exh);
  rpcFreeCont(msg->pCont);
  uvReleaseExHandle(refId);
  return;
_return2:
  tTrace("server handle %p failed to send resp", exh);
  rpcFreeCont(msg->pCont);
  return;
}
void transRegisterMsg(const STransMsg* msg) {
  SExHandle* exh = msg->info.handle;
  int64_t    refId = msg->info.refId;
  ASYNC_CHECK_HANDLE(exh, refId);

  STransMsg tmsg = *msg;
  tmsg.info.refId = refId;

  SWorkThrdObj* pThrd = exh->pThrd;
  ASYNC_ERR_JRET(pThrd);

  SSrvMsg* srvMsg = taosMemoryCalloc(1, sizeof(SSrvMsg));
  srvMsg->msg = tmsg;
  srvMsg->type = Register;
  tTrace("server conn %p start to register brokenlink callback", exh->handle);
  transSendAsync(pThrd->asyncPool, &srvMsg->q);
  uvReleaseExHandle(refId);
  return;

_return1:
  tTrace("server handle %p failed to send to register brokenlink", exh);
  rpcFreeCont(msg->pCont);
  uvReleaseExHandle(refId);
  return;
_return2:
  tTrace("server handle %p failed to send to register brokenlink", exh);
  rpcFreeCont(msg->pCont);
}

int transGetConnInfo(void* thandle, STransHandleInfo* pInfo) {
  if (thandle == NULL) {
    tTrace("invalid handle %p, failed to Get Conn info", thandle);
    return -1;
  }
  SExHandle* ex = thandle;
  SSrvConn*  pConn = ex->handle;

  struct sockaddr_in addr = pConn->addr;
  pInfo->clientIp = (uint32_t)(addr.sin_addr.s_addr);
  pInfo->clientPort = ntohs(addr.sin_port);
  tstrncpy(pInfo->user, pConn->user, sizeof(pInfo->user));
  return 0;
}

#endif<|MERGE_RESOLUTION|>--- conflicted
+++ resolved
@@ -441,11 +441,7 @@
 
   char*   msg = (char*)pHead;
   int32_t len = transMsgLenFromCont(pMsg->contLen);
-<<<<<<< HEAD
-  tDebug("server conn %p %s is sent to %s:%d, local info: %s:%d msglen:%d", pConn, TMSG_INFO(pHead->msgType),
-=======
-  tDebug("server conn %p %s is sent to %s:%d, local info: %s:%d, msglen: %d", pConn, TMSG_INFO(pHead->msgType),
->>>>>>> c0ff0f3f
+  tDebug("server conn %p %s is sent to %s:%d, local info: %s:%d, msglen:%d", pConn, TMSG_INFO(pHead->msgType),
          taosInetNtoa(pConn->addr.sin_addr), ntohs(pConn->addr.sin_port), taosInetNtoa(pConn->locaddr.sin_addr),
          ntohs(pConn->locaddr.sin_port), len);
   pHead->msgLen = htonl(len);
