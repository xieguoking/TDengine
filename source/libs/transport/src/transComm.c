--- conflicted
+++ resolved
@@ -115,12 +115,8 @@
 
 int transDumpFromBuffer(SConnBuffer* connBuf, char** buf) {
   static const int HEADSIZE = sizeof(STransMsgHead);
-<<<<<<< HEAD
 
   SConnBuffer* p = connBuf;
-=======
-  SConnBuffer*     p = connBuf;
->>>>>>> 46ec10e1
   if (p->left != 0) {
     return -1;
   }
@@ -192,10 +188,6 @@
       p->left = 0;
     }
   }
-<<<<<<< HEAD
-
-=======
->>>>>>> 46ec10e1
   return (p->left == 0 || p->invalid) ? true : false;
 }
 
