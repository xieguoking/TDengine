/*
 * Copyright (c) 2019 TAOS Data, Inc. <jhtao@taosdata.com>
 *
 * This program is free software: you can use, redistribute, and/or modify
 * it under the terms of the GNU Affero General Public License, version 3
 * or later ("AGPL"), as published by the Free Software Foundation.
 *
 * This program is distributed in the hope that it will be useful, but WITHOUT
 * ANY WARRANTY; without even the implied warranty of MERCHANTABILITY or
 * FITNESS FOR A PARTICULAR PURPOSE.
 *
 * You should have received a copy of the GNU Affero General Public License
 * along with this program. If not, see <http://www.gnu.org/licenses/>.
 */

#include "os.h"
#include "tidpool.h"
#include "tmd5.h"
#include "tmempool.h"
#include "ttimer.h"
#include "tutil.h"
#include "lz4.h"
#include "tref.h"
#include "taoserror.h"
#include "tglobal.h"
#include "taosmsg.h"
#include "trpc.h"
#include "thash.h"
#include "rpcLog.h"
#include "rpcUdp.h"
#include "rpcCache.h"
#include "rpcTcp.h"
#include "rpcHead.h"

#define RPC_MSG_OVERHEAD (sizeof(SRpcReqContext) + sizeof(SRpcHead) + sizeof(SRpcDigest)) 
#define rpcHeadFromCont(cont) ((SRpcHead *) ((char*)cont - sizeof(SRpcHead)))
#define rpcContFromHead(msg) (msg + sizeof(SRpcHead))
#define rpcMsgLenFromCont(contLen) (contLen + sizeof(SRpcHead))
#define rpcContLenFromMsg(msgLen) (msgLen - sizeof(SRpcHead))
#define rpcIsReq(type) (type & 1U)

typedef struct {
  int      sessions;     // number of sessions allowed
  int      numOfThreads; // number of threads to process incoming messages
  int      idleTime;     // milliseconds;
  uint16_t localPort;
  int8_t   connType;
  int      index;        // for UDP server only, round robin for multiple threads
  char     label[TSDB_LABEL_LEN];

  char     user[TSDB_UNI_LEN];   // meter ID
  char     spi;                  // security parameter index
  char     encrypt;              // encrypt algorithm
  char     secret[TSDB_PASSWORD_LEN]; // secret for the link
  char     ckey[TSDB_PASSWORD_LEN];   // ciphering key

  void   (*cfp)(void *parent, SRpcMsg *, SEpSet *);
  int    (*afp)(void *parent, char *user, char *spi, char *encrypt, char *secret, char *ckey); 

  int32_t   refCount;
  void     *parent;
  void     *idPool;   // handle to ID pool
  void     *tmrCtrl;  // handle to timer
  SHashObj *hash;     // handle returned by hash utility
  void     *tcphandle;// returned handle from TCP initialization
  void     *udphandle;// returned handle from UDP initialization
  void     *pCache;   // connection cache
  pthread_mutex_t  mutex;
  struct SRpcConn *connList;  // connection list
} SRpcInfo;

typedef struct {
  SRpcInfo *pRpc;       // associated SRpcInfo
  SEpSet   epSet;      // ip list provided by app
  void     *ahandle;    // handle provided by app
  struct SRpcConn *pConn; // pConn allocated
  char      msgType;    // message type
  uint8_t  *pCont;      // content provided by app
  int32_t   contLen;    // content length
  int32_t   code;       // error code
  int16_t   numOfTry;   // number of try for different servers
  int8_t    oldInUse;   // server EP inUse passed by app
  int8_t    redirect;   // flag to indicate redirect
  int8_t    connType;   // connection type
  int64_t   rid;        // refId returned by taosAddRef
  SRpcMsg  *pRsp;       // for synchronous API
  tsem_t   *pSem;       // for synchronous API
  SEpSet   *pSet;      // for synchronous API 
  char      msg[0];     // RpcHead starts from here
} SRpcReqContext;

typedef struct SRpcConn {
  char      info[48];// debug info: label + pConn + ahandle
  int       sid;     // session ID
  uint32_t  ownId;   // own link ID
  uint32_t  peerId;  // peer link ID
  char      user[TSDB_UNI_LEN]; // user ID for the link
  char      spi;     // security parameter index
  char      encrypt; // encryption, 0:1 
  char      secret[TSDB_PASSWORD_LEN]; // secret for the link
  char      ckey[TSDB_PASSWORD_LEN];   // ciphering key
  char      secured;              // if set to 1, no authentication
  uint16_t  localPort;      // for UDP only
  uint32_t  linkUid;        // connection unique ID assigned by client
  uint32_t  peerIp;         // peer IP
  uint16_t  peerPort;       // peer port
  char      peerFqdn[TSDB_FQDN_LEN]; // peer FQDN or ip string
  uint16_t  tranId;         // outgoing transcation ID, for build message
  uint16_t  outTranId;      // outgoing transcation ID
  uint16_t  inTranId;       // transcation ID for incoming msg
  uint8_t   outType;        // message type for outgoing request
  uint8_t   inType;         // message type for incoming request  
  void     *chandle;  // handle passed by TCP/UDP connection layer
  void     *ahandle;  // handle provided by upper app layter
  int       retry;    // number of retry for sending request
  int       tretry;   // total retry
  void     *pTimer;   // retry timer to monitor the response
  void     *pIdleTimer; // idle timer
  char     *pRspMsg;    // response message including header
  int       rspMsgLen;  // response messag length
  char     *pReqMsg;    // request message including header
  int       reqMsgLen;  // request message length
  SRpcInfo *pRpc;       // the associated SRpcInfo
  int8_t    connType;   // connection type
  int64_t   lockedBy;   // lock for connection
  SRpcReqContext *pContext; // request context
} SRpcConn;

static pthread_once_t tsRpcInitOnce = PTHREAD_ONCE_INIT;

int tsRpcMaxUdpSize = 15000;  // bytes
int tsProgressTimer = 100;
// not configurable
int tsRpcMaxRetry;
int tsRpcHeadSize;
int tsRpcOverhead;

static int     tsRpcRefId = -1;
static int32_t tsRpcNum = 0;
//static pthread_once_t tsRpcInit = PTHREAD_ONCE_INIT;

// server:0 client:1  tcp:2 udp:0
#define RPC_CONN_UDPS   0
#define RPC_CONN_UDPC   1
#define RPC_CONN_TCPS   2
#define RPC_CONN_TCPC   3

void *(*taosInitConn[])(uint32_t ip, uint16_t port, char *label, int threads, void *fp, void *shandle) = {
    taosInitUdpConnection,
    taosInitUdpConnection,
    taosInitTcpServer, 
    taosInitTcpClient
};

void (*taosCleanUpConn[])(void *thandle) = {
    taosCleanUpUdpConnection, 
    taosCleanUpUdpConnection, 
    taosCleanUpTcpServer,
    taosCleanUpTcpClient
};

void (*taosStopConn[])(void *thandle) = {
    taosStopUdpConnection, 
    taosStopUdpConnection, 
    taosStopTcpServer,
    taosStopTcpClient,
};

int (*taosSendData[])(uint32_t ip, uint16_t port, void *data, int len, void *chandle) = {
    taosSendUdpData, 
    taosSendUdpData, 
    taosSendTcpData, 
    taosSendTcpData
};

void *(*taosOpenConn[])(void *shandle, void *thandle, uint32_t ip, uint16_t port) = {
    taosOpenUdpConnection,
    taosOpenUdpConnection,
    NULL,
    taosOpenTcpClientConnection,
};

void (*taosCloseConn[])(void *chandle) = {
    NULL, 
    NULL, 
    taosCloseTcpConnection, 
    taosCloseTcpConnection
};

static SRpcConn *rpcOpenConn(SRpcInfo *pRpc, char *peerFqdn, uint16_t peerPort, int8_t connType);
static void      rpcCloseConn(void *thandle);
static SRpcConn *rpcSetupConnToServer(SRpcReqContext *pContext);
static SRpcConn *rpcAllocateClientConn(SRpcInfo *pRpc);
static SRpcConn *rpcAllocateServerConn(SRpcInfo *pRpc, SRecvInfo *pRecv);
static SRpcConn *rpcGetConnObj(SRpcInfo *pRpc, int sid, SRecvInfo *pRecv);

static void  rpcSendReqToServer(SRpcInfo *pRpc, SRpcReqContext *pContext);
static void  rpcSendQuickRsp(SRpcConn *pConn, int32_t code);
static void  rpcSendErrorMsgToPeer(SRecvInfo *pRecv, int32_t code);
static void  rpcSendMsgToPeer(SRpcConn *pConn, void *data, int dataLen);
static void  rpcSendReqHead(SRpcConn *pConn);

static void *rpcProcessMsgFromPeer(SRecvInfo *pRecv);
static void  rpcProcessIncomingMsg(SRpcConn *pConn, SRpcHead *pHead, SRpcReqContext *pContext);
static void  rpcProcessConnError(void *param, void *id);
static void  rpcProcessRetryTimer(void *, void *);
static void  rpcProcessIdleTimer(void *param, void *tmrId);
static void  rpcProcessProgressTimer(void *param, void *tmrId);

static void  rpcFreeMsg(void *msg);
static int32_t rpcCompressRpcMsg(char* pCont, int32_t contLen);
static SRpcHead *rpcDecompressRpcMsg(SRpcHead *pHead);
static int   rpcAddAuthPart(SRpcConn *pConn, char *msg, int msgLen);
static int   rpcCheckAuthentication(SRpcConn *pConn, char *msg, int msgLen);
static void  rpcLockConn(SRpcConn *pConn);
static void  rpcUnlockConn(SRpcConn *pConn);
static void  rpcAddRef(SRpcInfo *pRpc);
static void  rpcDecRef(SRpcInfo *pRpc);

static void rpcFree(void *p) {
  tTrace("free mem: %p", p);
  free(p);
}

static void rpcInitImp(void) {
  tsProgressTimer = tsRpcTimer / 2;
  tsRpcMaxRetry = tsRpcMaxTime * 1000 / tsProgressTimer;
  tsRpcHeadSize = RPC_MSG_OVERHEAD;
  tsRpcOverhead = sizeof(SRpcReqContext);

  tsRpcRefId = taosOpenRef(200, rpcFree);
}

int32_t rpcInit(void) {
  pthread_once(&tsRpcInitOnce, rpcInitImp);
  return 0;
}

void rpcCleanup(void) {
  taosCloseRef(tsRpcRefId);
  tsRpcRefId = -1;
}
 
void *rpcOpen(const SRpcInit *pInit) {
  SRpcInfo *pRpc;

  //pthread_once(&tsRpcInit, rpcInit);

  pRpc = (SRpcInfo *)calloc(1, sizeof(SRpcInfo));
  if (pRpc == NULL) return NULL;

  if(pInit->label) tstrncpy(pRpc->label, pInit->label, sizeof(pRpc->label));
  pRpc->connType = pInit->connType;
  if (pRpc->connType == TAOS_CONN_CLIENT) {
    pRpc->numOfThreads = pInit->numOfThreads;
  } else {
    pRpc->numOfThreads = pInit->numOfThreads>TSDB_MAX_RPC_THREADS ? TSDB_MAX_RPC_THREADS:pInit->numOfThreads;
  }
  pRpc->idleTime = pInit->idleTime;
  pRpc->localPort = pInit->localPort;
  pRpc->afp = pInit->afp;
  pRpc->sessions = pInit->sessions+1;
  if (pInit->user) tstrncpy(pRpc->user, pInit->user, sizeof(pRpc->user));
  if (pInit->secret) memcpy(pRpc->secret, pInit->secret, sizeof(pRpc->secret));
  if (pInit->ckey) tstrncpy(pRpc->ckey, pInit->ckey, sizeof(pRpc->ckey));
  pRpc->spi = pInit->spi;
  pRpc->cfp = pInit->cfp;
  pRpc->afp = pInit->afp;
  pRpc->parent = pInit->parent;
  pRpc->refCount = 1;

  atomic_add_fetch_32(&tsRpcNum, 1);

  size_t size = sizeof(SRpcConn) * pRpc->sessions;
  pRpc->connList = (SRpcConn *)calloc(1, size);
  if (pRpc->connList == NULL) {
    tError("%s failed to allocate memory for taos connections, size:%" PRId64, pRpc->label, (int64_t)size);
    rpcClose(pRpc);
    return NULL;
  }

  pRpc->idPool = taosInitIdPool(pRpc->sessions-1);
  if (pRpc->idPool == NULL) {
    tError("%s failed to init ID pool", pRpc->label);
    rpcClose(pRpc);
    return NULL;
  }

  pRpc->tmrCtrl = taosTmrInit(pRpc->sessions*2 + 1, 50, 10000, pRpc->label);
  if (pRpc->tmrCtrl == NULL) {
    tError("%s failed to init timers", pRpc->label);
    rpcClose(pRpc);
    return NULL;
  }

  if (pRpc->connType == TAOS_CONN_SERVER) {
    pRpc->hash = taosHashInit(pRpc->sessions, taosGetDefaultHashFunction(TSDB_DATA_TYPE_BINARY), true, true);
    if (pRpc->hash == NULL) {
      tError("%s failed to init string hash", pRpc->label);
      rpcClose(pRpc);
      return NULL;
    }
  } else {
    pRpc->pCache = rpcOpenConnCache(pRpc->sessions, rpcCloseConn, pRpc->tmrCtrl, pRpc->idleTime * 20); 
    if ( pRpc->pCache == NULL ) {
      tError("%s failed to init connection cache", pRpc->label);
      rpcClose(pRpc);
      return NULL;
    }
  }

  pthread_mutex_init(&pRpc->mutex, NULL);

  pRpc->tcphandle = (*taosInitConn[pRpc->connType|RPC_CONN_TCP])(0, pRpc->localPort, pRpc->label, 
                                                  pRpc->numOfThreads, rpcProcessMsgFromPeer, pRpc);
  pRpc->udphandle = (*taosInitConn[pRpc->connType])(0, pRpc->localPort, pRpc->label, 
                                                  pRpc->numOfThreads, rpcProcessMsgFromPeer, pRpc);

  if (pRpc->tcphandle == NULL || pRpc->udphandle == NULL) {
    tError("%s failed to init network, port:%d", pRpc->label, pRpc->localPort);
    rpcClose(pRpc);
    return NULL;
  }

  tDebug("%s rpc is opened, threads:%d sessions:%d", pRpc->label, pRpc->numOfThreads, pInit->sessions);

  return pRpc;
}

void rpcClose(void *param) {
  SRpcInfo *pRpc = (SRpcInfo *)param;

  // stop connection to outside first
  (*taosStopConn[pRpc->connType | RPC_CONN_TCP])(pRpc->tcphandle);
  (*taosStopConn[pRpc->connType])(pRpc->udphandle);

  // close all connections 
  for (int i = 0; i < pRpc->sessions; ++i) {
    if (pRpc->connList && pRpc->connList[i].user[0]) {
      rpcCloseConn((void *)(pRpc->connList + i));
    }
  }

  // clean up
  (*taosCleanUpConn[pRpc->connType | RPC_CONN_TCP])(pRpc->tcphandle);
  (*taosCleanUpConn[pRpc->connType])(pRpc->udphandle);

  tDebug("%s rpc is closed", pRpc->label);
  rpcDecRef(pRpc);
}

void *rpcMallocCont(int contLen) {
  int size = contLen + RPC_MSG_OVERHEAD;

  char *start = (char *)calloc(1, (size_t)size);
  if (start == NULL) {
    tError("failed to malloc msg, size:%d", size);
    return NULL;
  } else {
    tTrace("malloc mem:%p size:%d", start, size);
  }

  return start + sizeof(SRpcReqContext) + sizeof(SRpcHead);
}

void rpcFreeCont(void *cont) {
  if (cont) {
    char *temp = ((char *)cont) - sizeof(SRpcHead) - sizeof(SRpcReqContext);
    free(temp);
    tTrace("free mem: %p", temp);
  }
}

void *rpcReallocCont(void *ptr, int contLen) {
  if (ptr == NULL) return rpcMallocCont(contLen);

  char *start = ((char *)ptr) - sizeof(SRpcReqContext) - sizeof(SRpcHead);
  if (contLen == 0 ) {
    free(start); 
    return NULL;
  }

  int size = contLen + RPC_MSG_OVERHEAD;
  start = realloc(start, size);
  if (start == NULL) {
    tError("failed to realloc cont, size:%d", size);
    return NULL;
  } 

  return start + sizeof(SRpcReqContext) + sizeof(SRpcHead);
}

void rpcSendRequest(void *shandle, const SEpSet *pEpSet, SRpcMsg *pMsg, int64_t *pRid) {
  SRpcInfo       *pRpc = (SRpcInfo *)shandle;
  SRpcReqContext *pContext;

  int contLen = rpcCompressRpcMsg(pMsg->pCont, pMsg->contLen);
  pContext = (SRpcReqContext *) ((char*)pMsg->pCont-sizeof(SRpcHead)-sizeof(SRpcReqContext));
  pContext->ahandle = pMsg->ahandle;
  pContext->pRpc = (SRpcInfo *)shandle;
  pContext->epSet = *pEpSet;
  pContext->contLen = contLen;
  pContext->pCont = pMsg->pCont;
  pContext->msgType = pMsg->msgType;
  pContext->oldInUse = pEpSet->inUse;

  pContext->connType = RPC_CONN_UDPC; 
  if (contLen > tsRpcMaxUdpSize || tsRpcForceTcp ) pContext->connType = RPC_CONN_TCPC;

  // connection type is application specific. 
  // for TDengine, all the query, show commands shall have TCP connection
  char type = pMsg->msgType;
  if (type == TSDB_MSG_TYPE_QUERY || type == TSDB_MSG_TYPE_SHOW_RETRIEVE
<<<<<<< HEAD
    || type == TSDB_MSG_TYPE_FETCH || type == TSDB_MSG_TYPE_VGROUP_LIST
=======
    || type == TSDB_MSG_TYPE_FETCH || type == TSDB_MSG_TYPE_STB_VGROUP
>>>>>>> 8917dee9
    || type == TSDB_MSG_TYPE_TABLES_META || type == TSDB_MSG_TYPE_TABLE_META
    || type == TSDB_MSG_TYPE_SHOW || type == TSDB_MSG_TYPE_STATUS || type == TSDB_MSG_TYPE_ALTER_TABLE)
    pContext->connType = RPC_CONN_TCPC;

  pContext->rid = taosAddRef(tsRpcRefId, pContext);
  if (pRid) *pRid = pContext->rid;

  rpcSendReqToServer(pRpc, pContext);
}

void rpcSendResponse(const SRpcMsg *pRsp) {
  int        msgLen = 0;
  SRpcConn  *pConn = (SRpcConn *)pRsp->handle;
  SRpcMsg    rpcMsg = *pRsp;
  SRpcMsg   *pMsg = &rpcMsg;
  SRpcInfo  *pRpc = pConn->pRpc;

  if ( pMsg->pCont == NULL ) {
    pMsg->pCont = rpcMallocCont(0);
    pMsg->contLen = 0;
  }

  SRpcHead  *pHead = rpcHeadFromCont(pMsg->pCont);
  char      *msg = (char *)pHead;

  pMsg->contLen = rpcCompressRpcMsg(pMsg->pCont, pMsg->contLen);
  msgLen = rpcMsgLenFromCont(pMsg->contLen);

  rpcLockConn(pConn);

  if ( pConn->inType == 0 || pConn->user[0] == 0 ) {
    tError("%s, connection is already released, rsp wont be sent", pConn->info);
    rpcUnlockConn(pConn);
    rpcFreeCont(pMsg->pCont);
    rpcDecRef(pRpc);
    return;
  }

  // set msg header
  pHead->version = 1;
  pHead->msgType = pConn->inType+1;
  pHead->spi = pConn->spi;
  pHead->encrypt = pConn->encrypt;
  pHead->tranId = pConn->inTranId;
  pHead->sourceId = pConn->ownId;
  pHead->destId = pConn->peerId;
  pHead->linkUid = pConn->linkUid;
  pHead->port = htons(pConn->localPort);
  pHead->code = htonl(pMsg->code);
  pHead->ahandle = (uint64_t) pConn->ahandle;
 
  // set pConn parameters
  pConn->inType = 0;

  // response message is released until new response is sent
  rpcFreeMsg(pConn->pRspMsg); 
  pConn->pRspMsg = msg;
  pConn->rspMsgLen = msgLen;
  if (pMsg->code == TSDB_CODE_RPC_ACTION_IN_PROGRESS) pConn->inTranId--;

  // stop the progress timer
  taosTmrStopA(&pConn->pTimer);

  // set the idle timer to monitor the activity
  taosTmrReset(rpcProcessIdleTimer, pRpc->idleTime * 30, pConn, pRpc->tmrCtrl, &pConn->pIdleTimer);
  rpcSendMsgToPeer(pConn, msg, msgLen);

  // if not set to secured, set it expcet NOT_READY case, since client wont treat it as secured
  if (pConn->secured == 0 && pMsg->code != TSDB_CODE_RPC_NOT_READY)
    pConn->secured = 1; // connection shall be secured

  if (pConn->pReqMsg) rpcFreeCont(pConn->pReqMsg);
  pConn->pReqMsg = NULL;
  pConn->reqMsgLen = 0;

  rpcUnlockConn(pConn);
  rpcDecRef(pRpc);    // decrease the referene count

  return;
}

void rpcSendRedirectRsp(void *thandle, const SEpSet *pEpSet) {
  SRpcMsg  rpcMsg; 
  memset(&rpcMsg, 0, sizeof(rpcMsg));
  
  rpcMsg.contLen = sizeof(SEpSet);
  rpcMsg.pCont = rpcMallocCont(rpcMsg.contLen);
  if (rpcMsg.pCont == NULL) return;

  memcpy(rpcMsg.pCont, pEpSet, sizeof(SEpSet));

  rpcMsg.code = TSDB_CODE_RPC_REDIRECT;
  rpcMsg.handle = thandle;

  rpcSendResponse(&rpcMsg);

  return;
}

int rpcGetConnInfo(void *thandle, SRpcConnInfo *pInfo) {
  SRpcConn  *pConn = (SRpcConn *)thandle;
  if (pConn->user[0] == 0) return -1;

  pInfo->clientIp = pConn->peerIp;
  pInfo->clientPort = pConn->peerPort;
  // pInfo->serverIp = pConn->destIp;
  
  tstrncpy(pInfo->user, pConn->user, sizeof(pInfo->user));
  return 0;
}

void rpcSendRecv(void *shandle, SEpSet *pEpSet, SRpcMsg *pMsg, SRpcMsg *pRsp) {
  SRpcReqContext *pContext;
  pContext = (SRpcReqContext *) ((char*)pMsg->pCont-sizeof(SRpcHead)-sizeof(SRpcReqContext));

  memset(pRsp, 0, sizeof(SRpcMsg));
  
  tsem_t   sem;        
  tsem_init(&sem, 0, 0);
  pContext->pSem = &sem;
  pContext->pRsp = pRsp;
  pContext->pSet = pEpSet;

  rpcSendRequest(shandle, pEpSet, pMsg, NULL);

  tsem_wait(&sem);
  tsem_destroy(&sem);

  return;
}

// this API is used by server app to keep an APP context in case connection is broken
int rpcReportProgress(void *handle, char *pCont, int contLen) {
  SRpcConn *pConn = (SRpcConn *)handle;
  int code = 0;

  rpcLockConn(pConn);

  if (pConn->user[0]) {
    // pReqMsg and reqMsgLen is re-used to store the context from app server
    pConn->pReqMsg = pCont;     
    pConn->reqMsgLen = contLen;
  } else {
    tDebug("%s, rpc connection is already released", pConn->info);
    rpcFreeCont(pCont);
    code = -1;
  }

  rpcUnlockConn(pConn);
  return code;
}

void rpcCancelRequest(int64_t rid) {

  SRpcReqContext *pContext = taosAcquireRef(tsRpcRefId, rid);
  if (pContext == NULL) return;

  rpcCloseConn(pContext->pConn);

  taosReleaseRef(tsRpcRefId, rid);
}

static void rpcFreeMsg(void *msg) {
  if ( msg ) {
    char *temp = (char *)msg - sizeof(SRpcReqContext);
    free(temp);
    tTrace("free mem: %p", temp);
  }
}

static SRpcConn *rpcOpenConn(SRpcInfo *pRpc, char *peerFqdn, uint16_t peerPort, int8_t connType) {
  SRpcConn *pConn;

  uint32_t peerIp = taosGetIpv4FromFqdn(peerFqdn);
  if (peerIp == 0xFFFFFFFF) {
    tError("%s, failed to resolve FQDN:%s", pRpc->label, peerFqdn); 
    terrno = TSDB_CODE_RPC_FQDN_ERROR; 
    return NULL;
  }

  pConn = rpcAllocateClientConn(pRpc); 

  if (pConn) { 
    tstrncpy(pConn->peerFqdn, peerFqdn, sizeof(pConn->peerFqdn));
    pConn->peerIp = peerIp;
    pConn->peerPort = peerPort;
    tstrncpy(pConn->user, pRpc->user, sizeof(pConn->user));
    pConn->connType = connType;

    if (taosOpenConn[connType]) {
      void *shandle = (connType & RPC_CONN_TCP)? pRpc->tcphandle:pRpc->udphandle;
      pConn->chandle = (*taosOpenConn[connType])(shandle, pConn, pConn->peerIp, pConn->peerPort);
      if (pConn->chandle == NULL) {
        tError("failed to connect to:0x%x:%d", pConn->peerIp, pConn->peerPort);

        terrno = TSDB_CODE_RPC_NETWORK_UNAVAIL;
        rpcCloseConn(pConn);
        pConn = NULL;
      }
    }
  }

  return pConn;
}

static void rpcReleaseConn(SRpcConn *pConn) {
  SRpcInfo *pRpc = pConn->pRpc;
  if (pConn->user[0] == 0) return;

  pConn->user[0] = 0;
  if (taosCloseConn[pConn->connType]) (*taosCloseConn[pConn->connType])(pConn->chandle);

  taosTmrStopA(&pConn->pTimer);
  taosTmrStopA(&pConn->pIdleTimer);

  if ( pRpc->connType == TAOS_CONN_SERVER) {
    char hashstr[40] = {0};
    size_t size = snprintf(hashstr, sizeof(hashstr), "%x:%x:%x:%d", pConn->peerIp, pConn->linkUid, pConn->peerId, pConn->connType);
    taosHashRemove(pRpc->hash, hashstr, size);
    rpcFreeMsg(pConn->pRspMsg); // it may have a response msg saved, but not request msg
    pConn->pRspMsg = NULL;
  
    // if server has ever reported progress, free content
    if (pConn->pReqMsg) rpcFreeCont(pConn->pReqMsg);  // do not use rpcFreeMsg
  } else {
    // if there is an outgoing message, free it
    if (pConn->outType && pConn->pReqMsg) {
      SRpcReqContext *pContext = pConn->pContext;
      if (pContext) {
        if (pContext->pRsp) {   
        // for synchronous API, post semaphore to unblock app
          pContext->pRsp->code = TSDB_CODE_RPC_APP_ERROR;
          pContext->pRsp->pCont = NULL;
          pContext->pRsp->contLen = 0;
          tsem_post(pContext->pSem);
        }
        pContext->pConn = NULL; 
        taosRemoveRef(tsRpcRefId, pContext->rid);
      } else {
        assert(0); 
      }
    }
  }

  // memset could not be used, since lockeBy can not be reset
  pConn->inType = 0;
  pConn->outType = 0;
  pConn->inTranId = 0;
  pConn->outTranId = 0;
  pConn->secured = 0;
  pConn->peerId = 0;
  pConn->peerIp = 0;
  pConn->peerPort = 0;
  pConn->pReqMsg = NULL;
  pConn->reqMsgLen = 0;
  pConn->pContext = NULL;
  pConn->chandle = NULL;

  taosFreeId(pRpc->idPool, pConn->sid);
  tDebug("%s, rpc connection is released", pConn->info);
}

static void rpcCloseConn(void *thandle) {
  SRpcConn *pConn = (SRpcConn *)thandle;
  if (pConn == NULL) return;

  rpcLockConn(pConn);

  if (pConn->user[0])
    rpcReleaseConn(pConn);

  rpcUnlockConn(pConn);
}

static SRpcConn *rpcAllocateClientConn(SRpcInfo *pRpc) {
  SRpcConn *pConn = NULL;

  int sid = taosAllocateId(pRpc->idPool);
  if (sid <= 0) {
    tError("%s maximum number of sessions:%d is reached", pRpc->label, pRpc->sessions);
    terrno = TSDB_CODE_RPC_MAX_SESSIONS;
  } else {
    pConn = pRpc->connList + sid;

    pConn->pRpc = pRpc;
    pConn->sid = sid;
    pConn->tranId = (uint16_t)(taosRand() & 0xFFFF);
    pConn->ownId = htonl(pConn->sid);
    pConn->linkUid = (uint32_t)((int64_t)pConn + taosGetPid() + (int64_t)pConn->tranId);
    pConn->spi = pRpc->spi;
    pConn->encrypt = pRpc->encrypt;
    if (pConn->spi) memcpy(pConn->secret, pRpc->secret, TSDB_PASSWORD_LEN);
    tDebug("%s %p client connection is allocated, uid:0x%x", pRpc->label, pConn, pConn->linkUid);
  }

  return pConn;
}

static SRpcConn *rpcAllocateServerConn(SRpcInfo *pRpc, SRecvInfo *pRecv) {
  SRpcConn *pConn = NULL;
  char      hashstr[40] = {0};
  SRpcHead *pHead = (SRpcHead *)pRecv->msg;

  size_t size = snprintf(hashstr, sizeof(hashstr), "%x:%x:%x:%d", pRecv->ip, pHead->linkUid, pHead->sourceId, pRecv->connType);
 
  // check if it is already allocated
  SRpcConn **ppConn = (SRpcConn **)(taosHashGet(pRpc->hash, hashstr, size));
  if (ppConn) pConn = *ppConn;
  if (pConn) {
    pConn->secured = 0;
    return pConn;
  }

  // if code is not 0, it means it is simple reqhead, just ignore
  if (pHead->code != 0) {
    terrno = TSDB_CODE_RPC_ALREADY_PROCESSED;
    return NULL;
  }

  int sid = taosAllocateId(pRpc->idPool);
  if (sid <= 0) {
    tError("%s maximum number of sessions:%d is reached", pRpc->label, pRpc->sessions);
    terrno = TSDB_CODE_RPC_MAX_SESSIONS;
  } else {
    pConn = pRpc->connList + sid;
    memcpy(pConn->user, pHead->user, tListLen(pConn->user));
    pConn->pRpc = pRpc;
    pConn->sid = sid;
    pConn->tranId = (uint16_t)(rand() & 0xFFFF);
    pConn->ownId = htonl(pConn->sid);
    pConn->linkUid = pHead->linkUid;
    if (pRpc->afp) {
      if (pConn->user[0] == 0) {
        terrno = TSDB_CODE_RPC_AUTH_REQUIRED;
      } else {
        terrno = (*pRpc->afp)(pRpc->parent, pConn->user, &pConn->spi, &pConn->encrypt, pConn->secret, pConn->ckey);
      }

      if (terrno != 0) {
        taosFreeId(pRpc->idPool, sid);  // sid shall be released
        pConn = NULL;
      }
    }
  }

  if (pConn) {
    if (pRecv->connType == RPC_CONN_UDPS && pRpc->numOfThreads > 1) {
      // UDP server, assign to new connection
      pRpc->index = (pRpc->index + 1) % pRpc->numOfThreads;
      pConn->localPort = (pRpc->localPort + pRpc->index);
    }

    taosHashPut(pRpc->hash, hashstr, size, (char *)&pConn, POINTER_BYTES);
    tDebug("%s %p server connection is allocated, uid:0x%x sid:%d key:%s", pRpc->label, pConn, pConn->linkUid, sid, hashstr);
  }

  return pConn;
}

static SRpcConn *rpcGetConnObj(SRpcInfo *pRpc, int sid, SRecvInfo *pRecv) {
  SRpcConn *pConn = NULL;  
  SRpcHead *pHead = (SRpcHead *)pRecv->msg;

  if (sid) {
    pConn = pRpc->connList + sid;
    if (pConn->user[0] == 0) pConn = NULL;
  } 

  if (pConn == NULL) { 
    if (pRpc->connType == TAOS_CONN_SERVER) {
      pConn = rpcAllocateServerConn(pRpc, pRecv);
    } else {
      terrno = TSDB_CODE_RPC_UNEXPECTED_RESPONSE;
    }
  }

  if (pConn) {
    if (pConn->linkUid != pHead->linkUid) {
      terrno = TSDB_CODE_RPC_MISMATCHED_LINK_ID;
      tDebug("%s %p %p, linkUid:0x%x is not matched with received:0x%x", pRpc->label, pConn, (void *)pHead->ahandle,
             pConn->linkUid, pHead->linkUid);
      pConn = NULL;
    }
  }

  return pConn;
}

static SRpcConn *rpcSetupConnToServer(SRpcReqContext *pContext) {
  SRpcConn *pConn;
  SRpcInfo *pRpc = pContext->pRpc;
  SEpSet   *pEpSet = &pContext->epSet;

  pConn = rpcGetConnFromCache(pRpc->pCache, pEpSet->fqdn[pEpSet->inUse], pEpSet->port[pEpSet->inUse], pContext->connType);
  if ( pConn == NULL || pConn->user[0] == 0) {
    pConn = rpcOpenConn(pRpc, pEpSet->fqdn[pEpSet->inUse], pEpSet->port[pEpSet->inUse], pContext->connType);
  } 

  if (pConn) {
    pConn->tretry = 0;
    pConn->ahandle = pContext->ahandle;
    snprintf(pConn->info, sizeof(pConn->info), "%s %p %p", pRpc->label, pConn, pConn->ahandle);
    pConn->tretry = 0;
  } else {
    tError("%s %p, failed to set up connection(%s)", pRpc->label, pContext->ahandle, tstrerror(terrno));
  }

  return pConn;
}

static int rpcProcessReqHead(SRpcConn *pConn, SRpcHead *pHead) {

    if (pConn->peerId == 0) {
      pConn->peerId = pHead->sourceId;
    } else {
      if (pConn->peerId != pHead->sourceId) {
        tDebug("%s, source Id is changed, old:0x%08x new:0x%08x", pConn->info, 
               pConn->peerId, pHead->sourceId);
        return TSDB_CODE_RPC_INVALID_VALUE;
      }
    }

    if (pConn->inTranId == pHead->tranId) {
      if (pConn->inType == pHead->msgType) {
        if (pHead->code == 0) {
          tDebug("%s, %s is retransmitted", pConn->info, taosMsg[pHead->msgType]);
          rpcSendQuickRsp(pConn, TSDB_CODE_RPC_ACTION_IN_PROGRESS);
        } else {
          // do nothing, it is heart beat from client
        }
      } else if (pConn->inType == 0) {
        tDebug("%s, %s is already processed, tranId:%d", pConn->info, taosMsg[pHead->msgType], pConn->inTranId);
        rpcSendMsgToPeer(pConn, pConn->pRspMsg, pConn->rspMsgLen); // resend the response
      } else {
        tDebug("%s, mismatched message %s and tranId", pConn->info, taosMsg[pHead->msgType]);
      }

      // do not reply any message
      return TSDB_CODE_RPC_ALREADY_PROCESSED;
    }

    if (pConn->inType != 0) {
      tDebug("%s, last session is not finished, inTranId:%d tranId:%d", pConn->info, 
              pConn->inTranId, pHead->tranId);
      return TSDB_CODE_RPC_LAST_SESSION_NOT_FINISHED;
    }

    if (rpcContLenFromMsg(pHead->msgLen) <= 0) {
      tDebug("%s, message body is empty, ignore", pConn->info);
      return TSDB_CODE_RPC_APP_ERROR;
    }

    pConn->inTranId = pHead->tranId;
    pConn->inType = pHead->msgType;

    // start the progress timer to monitor the response from server app
    if (pConn->connType != RPC_CONN_TCPS) 
      pConn->pTimer = taosTmrStart(rpcProcessProgressTimer, tsProgressTimer, pConn, pConn->pRpc->tmrCtrl);
 
    return 0;
}

static int rpcProcessRspHead(SRpcConn *pConn, SRpcHead *pHead) {
  SRpcInfo *pRpc = pConn->pRpc;
  pConn->peerId = pHead->sourceId;

  if (pConn->outType == 0 || pConn->pContext == NULL) {
    return TSDB_CODE_RPC_UNEXPECTED_RESPONSE;
  }

  if (pHead->tranId != pConn->outTranId) {
    return TSDB_CODE_RPC_INVALID_TRAN_ID;
  }

  if (pHead->msgType != pConn->outType + 1) {
    return TSDB_CODE_RPC_INVALID_RESPONSE_TYPE;
  }

  taosTmrStopA(&pConn->pTimer);
  pConn->retry = 0;

  if (pHead->code == TSDB_CODE_RPC_AUTH_REQUIRED && pRpc->spi) {
    tDebug("%s, authentication shall be restarted", pConn->info);
    pConn->secured = 0;
    rpcSendMsgToPeer(pConn, pConn->pReqMsg, pConn->reqMsgLen);      
    if (pConn->connType != RPC_CONN_TCPC)
      pConn->pTimer = taosTmrStart(rpcProcessRetryTimer, tsRpcTimer, pConn, pRpc->tmrCtrl);
    return TSDB_CODE_RPC_ALREADY_PROCESSED;
  }

  if (pHead->code == TSDB_CODE_RPC_MISMATCHED_LINK_ID) {
    tDebug("%s, mismatched linkUid, link shall be restarted", pConn->info);
    pConn->secured = 0;
    ((SRpcHead *)pConn->pReqMsg)->destId = 0;
    rpcSendMsgToPeer(pConn, pConn->pReqMsg, pConn->reqMsgLen);      
    if (pConn->connType != RPC_CONN_TCPC)
      pConn->pTimer = taosTmrStart(rpcProcessRetryTimer, tsRpcTimer, pConn, pRpc->tmrCtrl);
    return TSDB_CODE_RPC_ALREADY_PROCESSED;
  }

  if (pHead->code == TSDB_CODE_RPC_ACTION_IN_PROGRESS) {
    if (pConn->tretry <= tsRpcMaxRetry) {
      tDebug("%s, peer is still processing the transaction, retry:%d", pConn->info, pConn->tretry);
      pConn->tretry++;
      rpcSendReqHead(pConn);
      if (pConn->connType != RPC_CONN_TCPC)
        pConn->pTimer = taosTmrStart(rpcProcessRetryTimer, tsRpcTimer, pConn, pRpc->tmrCtrl);
      return TSDB_CODE_RPC_ALREADY_PROCESSED;
    } else {
      // peer still in processing, give up
      tDebug("%s, server processing takes too long time, give up", pConn->info);
      pHead->code = TSDB_CODE_RPC_TOO_SLOW;
    }
  }

  pConn->outType = 0;
  pConn->pReqMsg = NULL;
  pConn->reqMsgLen = 0;
  SRpcReqContext *pContext = pConn->pContext;

  if (pHead->code == TSDB_CODE_RPC_REDIRECT) { 
    if (rpcContLenFromMsg(pHead->msgLen) < sizeof(SEpSet)) {
      // if EpSet is not included in the msg, treat it as NOT_READY
      pHead->code = TSDB_CODE_RPC_NOT_READY; 
    } else {
      pContext->redirect++;
      if (pContext->redirect > TSDB_MAX_REPLICA) {
        pHead->code = TSDB_CODE_RPC_NETWORK_UNAVAIL; 
        tWarn("%s, too many redirects, quit", pConn->info);
      }
    }
  } 

  return TSDB_CODE_SUCCESS;
}

static SRpcConn *rpcProcessMsgHead(SRpcInfo *pRpc, SRecvInfo *pRecv, SRpcReqContext **ppContext) {
  int32_t    sid;
  SRpcConn  *pConn = NULL;

  SRpcHead *pHead = (SRpcHead *)pRecv->msg;

  sid = htonl(pHead->destId);
  *ppContext = NULL;

  if (pHead->msgType >= TSDB_MSG_TYPE_MAX || pHead->msgType <= 0) {
    tDebug("%s sid:%d, invalid message type:%d", pRpc->label, sid, pHead->msgType);
    terrno = TSDB_CODE_RPC_INVALID_MSG_TYPE; return NULL;
  }

  if (sid < 0 || sid >= pRpc->sessions) {
    tDebug("%s sid:%d, sid is out of range, max sid:%d, %s discarded", pRpc->label, sid,
           pRpc->sessions, taosMsg[pHead->msgType]);
    terrno = TSDB_CODE_RPC_INVALID_SESSION_ID; return NULL;
  }

  if (rpcIsReq(pHead->msgType) && htonl(pHead->msgVer) != tsVersion >> 8) {
    tDebug("%s sid:%d, invalid client version:%x/%x %s", pRpc->label, sid, htonl(pHead->msgVer), tsVersion, taosMsg[pHead->msgType]);
    terrno = TSDB_CODE_RPC_INVALID_VERSION; return NULL;
  }

  pConn = rpcGetConnObj(pRpc, sid, pRecv);
  if (pConn == NULL) {
    tDebug("%s %p, failed to get connection obj(%s)", pRpc->label, (void *)pHead->ahandle, tstrerror(terrno)); 
    return NULL;
  } 

  rpcLockConn(pConn);

  if (rpcIsReq(pHead->msgType)) {
    pConn->ahandle = (void *)pHead->ahandle;
    snprintf(pConn->info, sizeof(pConn->info), "%s %p %p", pRpc->label, pConn, pConn->ahandle);
  }

  sid = pConn->sid;
  if (pConn->chandle == NULL) pConn->chandle = pRecv->chandle;
  pConn->peerIp = pRecv->ip; 
  pConn->peerPort = pRecv->port;
  if (pHead->port) pConn->peerPort = htons(pHead->port); 

  terrno = rpcCheckAuthentication(pConn, (char *)pHead, pRecv->msgLen);

  // code can be transformed only after authentication
  pHead->code = htonl(pHead->code);

  if (terrno == 0) {
    if (pHead->encrypt) {
      // decrypt here
    }

    if ( rpcIsReq(pHead->msgType) ) {
      pConn->connType = pRecv->connType;
      terrno = rpcProcessReqHead(pConn, pHead);

      // stop idle timer
      taosTmrStopA(&pConn->pIdleTimer);  

      // client shall send the request within tsRpcTime again for UDP, double it 
      if (pConn->connType != RPC_CONN_TCPS)
        pConn->pIdleTimer = taosTmrStart(rpcProcessIdleTimer, tsRpcTimer*2, pConn, pRpc->tmrCtrl);
    } else {
      terrno = rpcProcessRspHead(pConn, pHead);
      *ppContext = pConn->pContext;
    }
  }

  rpcUnlockConn(pConn);

  return pConn;
}

static void doRpcReportBrokenLinkToServer(void *param, void *id) {
   SRpcMsg *pRpcMsg = (SRpcMsg *)(param); 
   SRpcConn *pConn  = (SRpcConn *)(pRpcMsg->handle);
   SRpcInfo *pRpc   = pConn->pRpc; 
  (*(pRpc->cfp))(pRpc->parent, pRpcMsg, NULL);
  free(pRpcMsg);
}
static void rpcReportBrokenLinkToServer(SRpcConn *pConn) {
  SRpcInfo *pRpc = pConn->pRpc;
  if (pConn->pReqMsg == NULL) return;

  // if there are pending request, notify the app
  rpcAddRef(pRpc);
  tDebug("%s, notify the server app, connection is gone", pConn->info);

  SRpcMsg *rpcMsg = malloc(sizeof(SRpcMsg));
  rpcMsg->pCont = pConn->pReqMsg;     // pReqMsg is re-used to store the APP context from server
  rpcMsg->contLen = pConn->reqMsgLen; // reqMsgLen is re-used to store the APP context length
  rpcMsg->ahandle = pConn->ahandle;
  rpcMsg->handle = pConn;
  rpcMsg->msgType = pConn->inType;
  rpcMsg->code = TSDB_CODE_RPC_NETWORK_UNAVAIL; 
  pConn->pReqMsg = NULL;
  pConn->reqMsgLen = 0;
  if (pRpc->cfp) {
    taosTmrStart(doRpcReportBrokenLinkToServer, 0, rpcMsg, pRpc->tmrCtrl);
  } else {
    free(rpcMsg);
  }
}

static void rpcProcessBrokenLink(SRpcConn *pConn) {
  if (pConn == NULL) return;
  SRpcInfo *pRpc = pConn->pRpc;
  tDebug("%s, link is broken", pConn->info);

  rpcLockConn(pConn);

  if (pConn->outType) {
    SRpcReqContext *pContext = pConn->pContext;
    pContext->code = TSDB_CODE_RPC_NETWORK_UNAVAIL;
    pContext->pConn = NULL;
    pConn->pReqMsg = NULL;
    taosTmrStart(rpcProcessConnError, 0, pContext, pRpc->tmrCtrl);
  }
   
  if (pConn->inType) rpcReportBrokenLinkToServer(pConn); 

  rpcReleaseConn(pConn);
  rpcUnlockConn(pConn);
}

static void *rpcProcessMsgFromPeer(SRecvInfo *pRecv) {
  SRpcHead  *pHead = (SRpcHead *)pRecv->msg;
  SRpcInfo  *pRpc = (SRpcInfo *)pRecv->shandle;
  SRpcConn  *pConn = (SRpcConn *)pRecv->thandle;

  tDump(pRecv->msg, pRecv->msgLen);

  // underlying UDP layer does not know it is server or client
  pRecv->connType = pRecv->connType | pRpc->connType;  

  if (pRecv->msg == NULL) {
    rpcProcessBrokenLink(pConn);
    return NULL;
  }

  terrno = 0;
  SRpcReqContext *pContext;
  pConn = rpcProcessMsgHead(pRpc, pRecv, &pContext);

  if (pHead->msgType >= 1 && pHead->msgType < TSDB_MSG_TYPE_MAX) {
    tDebug("%s %p %p, %s received from 0x%x:%hu, parse code:0x%x len:%d sig:0x%08x:0x%08x:%d code:0x%x", pRpc->label,
           pConn, (void *)pHead->ahandle, taosMsg[pHead->msgType], pRecv->ip, pRecv->port, terrno, pRecv->msgLen,
           pHead->sourceId, pHead->destId, pHead->tranId, pHead->code);
  } else {
    tDebug("%s %p %p, %d received from 0x%x:%hu, parse code:0x%x len:%d sig:0x%08x:0x%08x:%d code:0x%x", pRpc->label,
           pConn, (void *)pHead->ahandle, pHead->msgType, pRecv->ip, pRecv->port, terrno, pRecv->msgLen,
           pHead->sourceId, pHead->destId, pHead->tranId, pHead->code);
  }

  int32_t code = terrno;
  if (code != TSDB_CODE_RPC_ALREADY_PROCESSED) {
    if (code != 0) { // parsing error
      if (rpcIsReq(pHead->msgType)) {
        rpcSendErrorMsgToPeer(pRecv, code);
        if (code == TSDB_CODE_RPC_INVALID_TIME_STAMP || code == TSDB_CODE_RPC_AUTH_FAILURE) {
          rpcCloseConn(pConn);
        }
        if (pHead->msgType + 1 > 1 && pHead->msgType+1 < TSDB_MSG_TYPE_MAX) {
          tDebug("%s %p %p, %s is sent with error code:0x%x", pRpc->label, pConn, (void *)pHead->ahandle, taosMsg[pHead->msgType+1], code);
        } else {
          tError("%s %p %p, %s is sent with error code:0x%x", pRpc->label, pConn, (void *)pHead->ahandle, taosMsg[pHead->msgType], code);
        }     
      } 
    } else { // msg is passed to app only parsing is ok 
      rpcProcessIncomingMsg(pConn, pHead, pContext);
    }
  }

  if (code) rpcFreeMsg(pRecv->msg); // parsing failed, msg shall be freed
  return pConn;
}

static void rpcNotifyClient(SRpcReqContext *pContext, SRpcMsg *pMsg) {
  SRpcInfo       *pRpc = pContext->pRpc;

  pContext->pConn = NULL;
  if (pContext->pRsp) { 
    // for synchronous API
    memcpy(pContext->pSet, &pContext->epSet, sizeof(SEpSet));
    memcpy(pContext->pRsp, pMsg, sizeof(SRpcMsg));
    tsem_post(pContext->pSem);
  } else {
    // for asynchronous API 
    SEpSet *pEpSet = NULL;
    if (pContext->epSet.inUse != pContext->oldInUse || pContext->redirect) 
      pEpSet = &pContext->epSet;

    (*pRpc->cfp)(pRpc->parent, pMsg, pEpSet);
  }

  // free the request message
  taosRemoveRef(tsRpcRefId, pContext->rid); 
}

static void rpcProcessIncomingMsg(SRpcConn *pConn, SRpcHead *pHead, SRpcReqContext *pContext) {

  SRpcInfo *pRpc = pConn->pRpc;
  SRpcMsg   rpcMsg;

  pHead = rpcDecompressRpcMsg(pHead);
  rpcMsg.contLen = rpcContLenFromMsg(pHead->msgLen);
  rpcMsg.pCont = pHead->content;
  rpcMsg.msgType = pHead->msgType;
  rpcMsg.code = pHead->code;

  if (rpcIsReq(pHead->msgType)) {
    rpcMsg.ahandle = pConn->ahandle;
    rpcMsg.handle = pConn;
    rpcAddRef(pRpc);  // add the refCount for requests

    // notify the server app
    (*(pRpc->cfp))(pRpc->parent, &rpcMsg, NULL);
  } else {
    // it's a response
    rpcMsg.handle = pContext;
    rpcMsg.ahandle = pContext->ahandle;
    pContext->pConn = NULL;

    // for UDP, port may be changed by server, the port in epSet shall be used for cache
    if (pHead->code != TSDB_CODE_RPC_TOO_SLOW) {
      rpcAddConnIntoCache(pRpc->pCache, pConn, pConn->peerFqdn, pContext->epSet.port[pContext->epSet.inUse], pConn->connType);    
    } else {
      rpcCloseConn(pConn);
    }

    if (pHead->code == TSDB_CODE_RPC_REDIRECT) {
      pContext->numOfTry = 0;
      SEpSet *pEpSet = (SEpSet*)pHead->content;
      if (pEpSet->numOfEps > 0) {
        memcpy(&pContext->epSet, pHead->content, sizeof(pContext->epSet));
        tDebug("%s, redirect is received, numOfEps:%d inUse:%d", pConn->info, pContext->epSet.numOfEps,
               pContext->epSet.inUse);
        for (int i = 0; i < pContext->epSet.numOfEps; ++i) {
          pContext->epSet.port[i] = htons(pContext->epSet.port[i]);
          tDebug("%s, redirect is received, index:%d ep:%s:%u", pConn->info, i, pContext->epSet.fqdn[i],
                 pContext->epSet.port[i]);
        }
      }
      rpcSendReqToServer(pRpc, pContext);
      rpcFreeCont(rpcMsg.pCont);
    } else if (pHead->code == TSDB_CODE_RPC_NOT_READY || pHead->code == TSDB_CODE_APP_NOT_READY || pHead->code == TSDB_CODE_DND_EXITING) {
      pContext->code = pHead->code;
      rpcProcessConnError(pContext, NULL);
      rpcFreeCont(rpcMsg.pCont);
    } else {
      rpcNotifyClient(pContext, &rpcMsg);
    }
  }
}

static void rpcSendQuickRsp(SRpcConn *pConn, int32_t code) {
  char       msg[RPC_MSG_OVERHEAD];
  SRpcHead  *pHead;

  // set msg header
  memset(msg, 0, sizeof(SRpcHead));
  pHead = (SRpcHead *)msg;
  pHead->version = 1;
  pHead->msgType = pConn->inType+1;
  pHead->spi = pConn->spi;
  pHead->encrypt = 0;
  pHead->tranId = pConn->inTranId;
  pHead->sourceId = pConn->ownId;
  pHead->destId = pConn->peerId;
  pHead->linkUid = pConn->linkUid;
  pHead->ahandle = (uint64_t)pConn->ahandle;
  memcpy(pHead->user, pConn->user, tListLen(pHead->user));
  pHead->code = htonl(code);

  rpcSendMsgToPeer(pConn, msg, sizeof(SRpcHead));
  pConn->secured = 1; // connection shall be secured
}

static void rpcSendReqHead(SRpcConn *pConn) {
  char       msg[RPC_MSG_OVERHEAD];
  SRpcHead  *pHead;

  // set msg header
  memset(msg, 0, sizeof(SRpcHead));
  pHead = (SRpcHead *)msg;
  pHead->version = 1;
  pHead->msgType = pConn->outType;
  pHead->msgVer = htonl(tsVersion >> 8);
  pHead->spi = pConn->spi;
  pHead->encrypt = 0;
  pHead->tranId = pConn->outTranId;
  pHead->sourceId = pConn->ownId;
  pHead->destId = pConn->peerId;
  pHead->linkUid = pConn->linkUid;
  pHead->ahandle = (uint64_t)pConn->ahandle;
  memcpy(pHead->user, pConn->user, tListLen(pHead->user));
  pHead->code = 1;

  rpcSendMsgToPeer(pConn, msg, sizeof(SRpcHead));
}

static void rpcSendErrorMsgToPeer(SRecvInfo *pRecv, int32_t code) {
  SRpcHead  *pRecvHead, *pReplyHead;
  char       msg[sizeof(SRpcHead) + sizeof(SRpcDigest) + sizeof(uint32_t) ];
  uint32_t   timeStamp;
  int        msgLen;

  pRecvHead = (SRpcHead *)pRecv->msg;
  pReplyHead = (SRpcHead *)msg;

  memset(msg, 0, sizeof(SRpcHead));
  pReplyHead->version = pRecvHead->version;
  pReplyHead->msgType = (char)(pRecvHead->msgType + 1);
  pReplyHead->spi = 0;
  pReplyHead->encrypt = pRecvHead->encrypt;
  pReplyHead->tranId = pRecvHead->tranId;
  pReplyHead->sourceId = pRecvHead->destId;
  pReplyHead->destId = pRecvHead->sourceId;
  pReplyHead->linkUid = pRecvHead->linkUid;
  pReplyHead->ahandle = pRecvHead->ahandle;

  pReplyHead->code = htonl(code);
  msgLen = sizeof(SRpcHead);

  if (code == TSDB_CODE_RPC_INVALID_TIME_STAMP) {
    // include a time stamp if client's time is not synchronized well
    uint8_t *pContent = pReplyHead->content;
    timeStamp = htonl(taosGetTimestampSec());
    memcpy(pContent, &timeStamp, sizeof(timeStamp));
    msgLen += sizeof(timeStamp);
  }

  pReplyHead->msgLen = (int32_t)htonl((uint32_t)msgLen);
  (*taosSendData[pRecv->connType])(pRecv->ip, pRecv->port, msg, msgLen, pRecv->chandle);

  return; 
}

static void rpcSendReqToServer(SRpcInfo *pRpc, SRpcReqContext *pContext) {
  SRpcHead  *pHead = rpcHeadFromCont(pContext->pCont);
  char      *msg = (char *)pHead;
  int        msgLen = rpcMsgLenFromCont(pContext->contLen);
  char       msgType = pContext->msgType;

  pContext->numOfTry++;
  SRpcConn *pConn = rpcSetupConnToServer(pContext);
  if (pConn == NULL) {
    pContext->code = terrno;
    taosTmrStart(rpcProcessConnError, 1, pContext, pRpc->tmrCtrl);
    return;
  }

  pContext->pConn = pConn;
  pConn->ahandle = pContext->ahandle;
  rpcLockConn(pConn);

  // set the message header  
  pHead->version = 1;
  pHead->msgVer = htonl(tsVersion >> 8);
  pHead->msgType = msgType;
  pHead->encrypt = 0;
  pConn->tranId++;
  if ( pConn->tranId == 0 ) pConn->tranId++;
  pHead->tranId = pConn->tranId;
  pHead->sourceId = pConn->ownId;
  pHead->destId = pConn->peerId;
  pHead->port = 0;
  pHead->linkUid = pConn->linkUid;
  pHead->ahandle = (uint64_t)pConn->ahandle;
  memcpy(pHead->user, pConn->user, tListLen(pHead->user));

  // set the connection parameters
  pConn->outType = msgType;
  pConn->outTranId = pHead->tranId;
  pConn->pReqMsg = msg;
  pConn->reqMsgLen = msgLen;
  pConn->pContext = pContext;

  rpcSendMsgToPeer(pConn, msg, msgLen);
  if (pConn->connType != RPC_CONN_TCPC)
    taosTmrReset(rpcProcessRetryTimer, tsRpcTimer, pConn, pRpc->tmrCtrl, &pConn->pTimer);

  rpcUnlockConn(pConn);
}

static void rpcSendMsgToPeer(SRpcConn *pConn, void *msg, int msgLen) {
  int        writtenLen = 0;
  SRpcHead  *pHead = (SRpcHead *)msg;

  msgLen = rpcAddAuthPart(pConn, msg, msgLen);

  if ( rpcIsReq(pHead->msgType)) {
    tDebug("%s, %s is sent to %s:%hu, len:%d sig:0x%08x:0x%08x:%d",
           pConn->info, taosMsg[pHead->msgType], pConn->peerFqdn, pConn->peerPort, 
           msgLen, pHead->sourceId, pHead->destId, pHead->tranId);
  } else {
    if (pHead->code == 0) pConn->secured = 1; // for success response, set link as secured
    tDebug("%s, %s is sent to 0x%x:%hu, code:0x%x len:%d sig:0x%08x:0x%08x:%d",
           pConn->info, taosMsg[pHead->msgType], pConn->peerIp, pConn->peerPort, 
           htonl(pHead->code), msgLen, pHead->sourceId, pHead->destId, pHead->tranId);
  }

  //tTrace("connection type is: %d", pConn->connType);
  writtenLen = (*taosSendData[pConn->connType])(pConn->peerIp, pConn->peerPort, pHead, msgLen, pConn->chandle);

  if (writtenLen != msgLen) {
    tError("%s, failed to send, msgLen:%d written:%d, reason:%s", pConn->info, msgLen, writtenLen, strerror(errno));
  }
 
  tDump(msg, msgLen);
}

static void rpcProcessConnError(void *param, void *id) {
  SRpcReqContext *pContext = (SRpcReqContext *)param;
  SRpcInfo       *pRpc = pContext->pRpc;
  SRpcMsg         rpcMsg;
 
  if (pRpc == NULL) {
    return;
  }
  
  tDebug("%s %p, connection error happens", pRpc->label, pContext->ahandle);

  if (pContext->numOfTry >= pContext->epSet.numOfEps || pContext->msgType == TSDB_MSG_TYPE_FETCH) {
    rpcMsg.msgType = pContext->msgType+1;
    rpcMsg.ahandle = pContext->ahandle;
    rpcMsg.code = pContext->code;
    rpcMsg.pCont = NULL;
    rpcMsg.contLen = 0;

    rpcNotifyClient(pContext, &rpcMsg);
  } else {
    // move to next IP 
    pContext->epSet.inUse++;
    pContext->epSet.inUse = pContext->epSet.inUse % pContext->epSet.numOfEps;
    rpcSendReqToServer(pRpc, pContext);
  }
}

static void rpcProcessRetryTimer(void *param, void *tmrId) {
  SRpcConn *pConn = (SRpcConn *)param;
  SRpcInfo *pRpc = pConn->pRpc;

  rpcLockConn(pConn);

  if (pConn->outType && pConn->user[0]) {
    tDebug("%s, expected %s is not received", pConn->info, taosMsg[(int)pConn->outType + 1]);
    pConn->pTimer = NULL;
    pConn->retry++;

    if (pConn->retry < 4) {
      tDebug("%s, re-send msg:%s to %s:%hu", pConn->info, taosMsg[pConn->outType], pConn->peerFqdn, pConn->peerPort);
      rpcSendMsgToPeer(pConn, pConn->pReqMsg, pConn->reqMsgLen);      
      pConn->pTimer = taosTmrStart(rpcProcessRetryTimer, tsRpcTimer, pConn, pRpc->tmrCtrl);
    } else {
      // close the connection
      tDebug("%s, failed to send msg:%s to %s:%hu", pConn->info, taosMsg[pConn->outType], pConn->peerFqdn, pConn->peerPort);
      if (pConn->pContext) {
        pConn->pContext->code = TSDB_CODE_RPC_NETWORK_UNAVAIL;
        pConn->pContext->pConn = NULL;
        pConn->pReqMsg = NULL;
        taosTmrStart(rpcProcessConnError, 1, pConn->pContext, pRpc->tmrCtrl);
        rpcReleaseConn(pConn);
      }
    }
  } else {
    tDebug("%s, retry timer not processed", pConn->info);
  }

  rpcUnlockConn(pConn);
}

static void rpcProcessIdleTimer(void *param, void *tmrId) {
  SRpcConn *pConn = (SRpcConn *)param;

  rpcLockConn(pConn);

  if (pConn->user[0]) {
    tDebug("%s, close the connection since no activity", pConn->info);
    if (pConn->inType) rpcReportBrokenLinkToServer(pConn); 
    rpcReleaseConn(pConn);
  } else {
    tDebug("%s, idle timer:%p not processed", pConn->info, tmrId);
  }

  rpcUnlockConn(pConn);
}

static void rpcProcessProgressTimer(void *param, void *tmrId) {
  SRpcConn *pConn = (SRpcConn *)param;
  SRpcInfo *pRpc = pConn->pRpc;

  rpcLockConn(pConn);

  if (pConn->inType && pConn->user[0]) {
    tDebug("%s, progress timer expired, send progress", pConn->info);
    rpcSendQuickRsp(pConn, TSDB_CODE_RPC_ACTION_IN_PROGRESS);
    pConn->pTimer = taosTmrStart(rpcProcessProgressTimer, tsProgressTimer, pConn, pRpc->tmrCtrl);
  } else {
    tDebug("%s, progress timer:%p not processed", pConn->info, tmrId);
  }

  rpcUnlockConn(pConn);
}

static int32_t rpcCompressRpcMsg(char* pCont, int32_t contLen) {
  SRpcHead  *pHead = rpcHeadFromCont(pCont);
  int32_t    finalLen = 0;
  int        overhead = sizeof(SRpcComp);
  
  if (!NEEDTO_COMPRESSS_MSG(contLen)) {
    return contLen;
  }
  
  char *buf = malloc (contLen + overhead + 8);  // 8 extra bytes
  if (buf == NULL) {
    tError("failed to allocate memory for rpc msg compression, contLen:%d", contLen);
    return contLen;
  }
  
  int32_t compLen = LZ4_compress_default(pCont, buf, contLen, contLen + overhead);
  tDebug("compress rpc msg, before:%d, after:%d, overhead:%d", contLen, compLen, overhead);
  
  /*
   * only the compressed size is less than the value of contLen - overhead, the compression is applied
   * The first four bytes is set to 0, the second four bytes are utilized to keep the original length of message
   */
  if (compLen > 0 && compLen < contLen - overhead) {
    SRpcComp *pComp = (SRpcComp *)pCont;
    pComp->reserved = 0; 
    pComp->contLen = htonl(contLen); 
    memcpy(pCont + overhead, buf, compLen);
    
    pHead->comp = 1;
    tDebug("compress rpc msg, before:%d, after:%d", contLen, compLen);
    finalLen = compLen + overhead;
  } else {
    finalLen = contLen;
  }

  free(buf);
  return finalLen;
}

static SRpcHead *rpcDecompressRpcMsg(SRpcHead *pHead) {
  int overhead = sizeof(SRpcComp);
  SRpcHead   *pNewHead = NULL;  
  uint8_t    *pCont = pHead->content;
  SRpcComp   *pComp = (SRpcComp *)pHead->content;

  if (pHead->comp) {
    // decompress the content
    assert(pComp->reserved == 0);
    int contLen = htonl(pComp->contLen);
  
    // prepare the temporary buffer to decompress message
    char *temp = (char *)malloc(contLen + RPC_MSG_OVERHEAD);
    pNewHead = (SRpcHead *)(temp + sizeof(SRpcReqContext)); // reserve SRpcReqContext
  
    if (pNewHead) {
      int compLen = rpcContLenFromMsg(pHead->msgLen) - overhead;
      int origLen = LZ4_decompress_safe((char*)(pCont + overhead), (char *)pNewHead->content, compLen, contLen);
      assert(origLen == contLen);
    
      memcpy(pNewHead, pHead, sizeof(SRpcHead));
      pNewHead->msgLen = rpcMsgLenFromCont(origLen);
      rpcFreeMsg(pHead); // free the compressed message buffer
      pHead = pNewHead; 
      tTrace("decomp malloc mem:%p", temp);
    } else {
      tError("failed to allocate memory to decompress msg, contLen:%d", contLen);
    }
  }

  return pHead;
}

static int rpcAuthenticateMsg(void *pMsg, int msgLen, void *pAuth, void *pKey) {
  T_MD5_CTX context;
  int     ret = -1;

  tMD5Init(&context);
  tMD5Update(&context, (uint8_t *)pKey, TSDB_PASSWORD_LEN);
  tMD5Update(&context, (uint8_t *)pMsg, msgLen);
  tMD5Update(&context, (uint8_t *)pKey, TSDB_PASSWORD_LEN);
  tMD5Final(&context);

  if (memcmp(context.digest, pAuth, sizeof(context.digest)) == 0) ret = 0;

  return ret;
}

static void rpcBuildAuthHead(void *pMsg, int msgLen, void *pAuth, void *pKey) {
  T_MD5_CTX context;

  tMD5Init(&context);
  tMD5Update(&context, (uint8_t *)pKey, TSDB_PASSWORD_LEN);
  tMD5Update(&context, (uint8_t *)pMsg, msgLen);
  tMD5Update(&context, (uint8_t *)pKey, TSDB_PASSWORD_LEN);
  tMD5Final(&context);

  memcpy(pAuth, context.digest, sizeof(context.digest));
}

static int rpcAddAuthPart(SRpcConn *pConn, char *msg, int msgLen) {
  SRpcHead *pHead = (SRpcHead *)msg;

  if (pConn->spi && pConn->secured == 0) {
    // add auth part
    pHead->spi = pConn->spi;
    SRpcDigest *pDigest = (SRpcDigest *)(msg + msgLen);
    pDigest->timeStamp = htonl(taosGetTimestampSec());
    msgLen += sizeof(SRpcDigest);
    pHead->msgLen = (int32_t)htonl((uint32_t)msgLen);
    rpcBuildAuthHead(pHead, msgLen - TSDB_AUTH_LEN, pDigest->auth, pConn->secret);
  } else {
    pHead->spi = 0;
    pHead->msgLen = (int32_t)htonl((uint32_t)msgLen);
  }

  return msgLen;
}

static int rpcCheckAuthentication(SRpcConn *pConn, char *msg, int msgLen) {
  SRpcHead *pHead = (SRpcHead *)msg;
  int       code = 0;

  if ((pConn->secured && pHead->spi == 0) || (pHead->spi == 0 && pConn->spi == 0)){
    // secured link, or no authentication 
    pHead->msgLen = (int32_t)htonl((uint32_t)pHead->msgLen);
    // tTrace("%s, secured link, no auth is required", pConn->info);
    return 0;
  }

  if ( !rpcIsReq(pHead->msgType) ) {
    // for response, if code is auth failure, it shall bypass the auth process
    code = htonl(pHead->code);
    if (code == TSDB_CODE_RPC_INVALID_TIME_STAMP || code == TSDB_CODE_RPC_AUTH_FAILURE ||
        code == TSDB_CODE_RPC_INVALID_VERSION ||
        code == TSDB_CODE_RPC_AUTH_REQUIRED || code == TSDB_CODE_MND_USER_NOT_EXIST || code == TSDB_CODE_RPC_NOT_READY) {
      pHead->msgLen = (int32_t)htonl((uint32_t)pHead->msgLen);
      // tTrace("%s, dont check authentication since code is:0x%x", pConn->info, code);
      return 0;
    }
  }
 
  code = 0;
  if (pHead->spi == pConn->spi) {
    // authentication
    SRpcDigest *pDigest = (SRpcDigest *)((char *)pHead + msgLen - sizeof(SRpcDigest));

    int32_t delta;
    delta = (int32_t)htonl(pDigest->timeStamp);
    delta -= (int32_t)taosGetTimestampSec();
    if (abs(delta) > 900) {
      tWarn("%s, time diff:%d is too big, msg discarded", pConn->info, delta);
      code = TSDB_CODE_RPC_INVALID_TIME_STAMP;
    } else {
      if (rpcAuthenticateMsg(pHead, msgLen-TSDB_AUTH_LEN, pDigest->auth, pConn->secret) < 0) {
        tDebug("%s, authentication failed, msg discarded", pConn->info);
        code = TSDB_CODE_RPC_AUTH_FAILURE;
      } else {
        pHead->msgLen = (int32_t)htonl((uint32_t)pHead->msgLen) - sizeof(SRpcDigest);
        if ( !rpcIsReq(pHead->msgType) ) pConn->secured = 1;  // link is secured for client
        // tTrace("%s, message is authenticated", pConn->info);
      }
    }
  } else {
    tDebug("%s, auth spi:%d not matched with received:%d", pConn->info, pConn->spi, pHead->spi);
    code = pHead->spi ? TSDB_CODE_RPC_AUTH_FAILURE : TSDB_CODE_RPC_AUTH_REQUIRED;
  }

  return code;
}

static void rpcLockConn(SRpcConn *pConn) {
  int64_t tid = taosGetSelfPthreadId();
  int     i = 0;
  while (atomic_val_compare_exchange_64(&(pConn->lockedBy), 0, tid) != 0) {
    if (++i % 1000 == 0) {
      sched_yield();
    }
  }
}

static void rpcUnlockConn(SRpcConn *pConn) {
  int64_t tid = taosGetSelfPthreadId();
  if (atomic_val_compare_exchange_64(&(pConn->lockedBy), tid, 0) != tid) {
    assert(false);
  }
}

static void rpcAddRef(SRpcInfo *pRpc)
{  
   atomic_add_fetch_32(&pRpc->refCount, 1);
}

static void rpcDecRef(SRpcInfo *pRpc)
{ 
  if (atomic_sub_fetch_32(&pRpc->refCount, 1) == 0) {
    rpcCloseConnCache(pRpc->pCache);
    taosHashCleanup(pRpc->hash);
    taosTmrCleanUp(pRpc->tmrCtrl);
    taosIdPoolCleanUp(pRpc->idPool);

    tfree(pRpc->connList);
    pthread_mutex_destroy(&pRpc->mutex);
    tDebug("%s rpc resources are released", pRpc->label);
    tfree(pRpc);

    atomic_sub_fetch_32(&tsRpcNum, 1);
  }
}
<|MERGE_RESOLUTION|>--- conflicted
+++ resolved
@@ -411,11 +411,7 @@
   // for TDengine, all the query, show commands shall have TCP connection
   char type = pMsg->msgType;
   if (type == TSDB_MSG_TYPE_QUERY || type == TSDB_MSG_TYPE_SHOW_RETRIEVE
-<<<<<<< HEAD
     || type == TSDB_MSG_TYPE_FETCH || type == TSDB_MSG_TYPE_VGROUP_LIST
-=======
-    || type == TSDB_MSG_TYPE_FETCH || type == TSDB_MSG_TYPE_STB_VGROUP
->>>>>>> 8917dee9
     || type == TSDB_MSG_TYPE_TABLES_META || type == TSDB_MSG_TYPE_TABLE_META
     || type == TSDB_MSG_TYPE_SHOW || type == TSDB_MSG_TYPE_STATUS || type == TSDB_MSG_TYPE_ALTER_TABLE)
     pContext->connType = RPC_CONN_TCPC;
