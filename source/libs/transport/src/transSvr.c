/*
 * Copyright (c) 2019 TAOS Data, Inc. <jhtao@taosdata.com>
 *
 * This program is free software: you can use, redistribute, and/or modify
 * it under the terms of the GNU Affero General Public License, version 3
 * or later ("AGPL"), as published by the Free Software Foundation.
 *
 * This program is distributed in the hope that it will be useful, but WITHOUT
 * ANY WARRANTY; without even the implied warranty of MERCHANTABILITY or
 * FITNESS FOR A PARTICULAR PURPOSE.
 *
 * You should have received a copy of the GNU Affero General Public License
 * along with this program. If not, see <http://www.gnu.org/licenses/>.
 */

#ifdef USE_UV

#include "transComm.h"

static TdThreadOnce transModuleInit = PTHREAD_ONCE_INIT;

static char* notify = "a";

typedef struct {
  int       notifyCount;  //
  int       init;         // init or not
  STransMsg msg;
} SSvrRegArg;

typedef struct SSvrConn {
  T_REF_DECLARE()
  uv_tcp_t*  pTcp;
  uv_write_t pWriter;
  uv_timer_t pTimer;

  queue       queue;
  SConnBuffer readBuf;  // read buf,
  int         inType;
  void*       pTransInst;  // rpc init
  void*       ahandle;     //
  void*       hostThrd;
  STransQueue srvMsgs;

  SSvrRegArg regArg;
  bool       broken;  // conn broken;

  ConnStatus         status;
  struct sockaddr_in addr;
  struct sockaddr_in localAddr;

  int64_t refId;
  int     spi;
  char    info[64];
  char    user[TSDB_UNI_LEN];  // user ID for the link
  char    secret[TSDB_PASSWORD_LEN];
  char    ckey[TSDB_PASSWORD_LEN];  // ciphering key
} SSvrConn;

typedef struct SSvrMsg {
  SSvrConn*     pConn;
  STransMsg     msg;
  queue         q;
  STransMsgType type;
} SSvrMsg;

typedef struct SWorkThrd {
  TdThread      thread;
  uv_connect_t  connect_req;
  uv_pipe_t*    pipe;
  uv_os_fd_t    fd;
  uv_loop_t*    loop;
  SAsyncPool*   asyncPool;
  queue         msg;
  TdThreadMutex msgMtx;

  queue conn;
  void* pTransInst;
  bool  quit;
} SWorkThrd;

typedef struct SServerObj {
  TdThread   thread;
  uv_tcp_t   server;
  uv_loop_t* loop;

  // work thread info
  int         workerIdx;
  int         numOfThreads;
  int         numOfWorkerReady;
  SWorkThrd** pThreadObj;

  uv_pipe_t   pipeListen;
  uv_pipe_t** pipe;
  uint32_t    ip;
  uint32_t    port;
  uv_async_t* pAcceptAsync;  // just to quit from from accept thread

  bool inited;
} SServerObj;

static void uvAllocConnBufferCb(uv_handle_t* handle, size_t suggested_size, uv_buf_t* buf);
static void uvAllocRecvBufferCb(uv_handle_t* handle, size_t suggested_size, uv_buf_t* buf);
static void uvOnRecvCb(uv_stream_t* cli, ssize_t nread, const uv_buf_t* buf);
static void uvOnTimeoutCb(uv_timer_t* handle);
static void uvOnSendCb(uv_write_t* req, int status);
static void uvOnPipeWriteCb(uv_write_t* req, int status);
static void uvOnAcceptCb(uv_stream_t* stream, int status);
static void uvOnConnectionCb(uv_stream_t* q, ssize_t nread, const uv_buf_t* buf);
static void uvWorkerAsyncCb(uv_async_t* handle);
static void uvAcceptAsyncCb(uv_async_t* handle);
static void uvShutDownCb(uv_shutdown_t* req, int status);

/*
 * time-consuming task throwed into BG work thread
 */
static void uvWorkDoTask(uv_work_t* req);
static void uvWorkAfterTask(uv_work_t* req, int status);

static void uvWalkCb(uv_handle_t* handle, void* arg);
static void uvFreeCb(uv_handle_t* handle);

static void uvStartSendRespInternal(SSvrMsg* smsg);
static void uvPrepareSendData(SSvrMsg* msg, uv_buf_t* wb);
static void uvStartSendResp(SSvrMsg* msg);

static void uvNotifyLinkBrokenToApp(SSvrConn* conn);

static void destroySmsg(SSvrMsg* smsg);
// check whether already read complete packet
static SSvrConn* createConn(void* hThrd);
static void      destroyConn(SSvrConn* conn, bool clear /*clear handle or not*/);
static void      destroyConnRegArg(SSvrConn* conn);

static int reallocConnRef(SSvrConn* conn);

static void uvHandleQuit(SSvrMsg* msg, SWorkThrd* thrd);
static void uvHandleRelease(SSvrMsg* msg, SWorkThrd* thrd);
static void uvHandleResp(SSvrMsg* msg, SWorkThrd* thrd);
static void uvHandleRegister(SSvrMsg* msg, SWorkThrd* thrd);
static void (*transAsyncHandle[])(SSvrMsg* msg, SWorkThrd* thrd) = {uvHandleResp, uvHandleQuit, uvHandleRelease,
                                                                    uvHandleRegister, NULL};

<<<<<<< HEAD
=======
static int32_t exHandlesMgt;

>>>>>>> 5691b0e8
static void uvDestroyConn(uv_handle_t* handle);

// server and worker thread
static void* transWorkerThread(void* arg);
static void* transAcceptThread(void* arg);

// add handle loop
static bool addHandleToWorkloop(SWorkThrd* pThrd, char* pipeName);
static bool addHandleToAcceptloop(void* arg);

#define CONN_SHOULD_RELEASE(conn, head)                                               \
  do {                                                                                \
    if ((head)->release == 1 && (head->msgLen) == sizeof(*head)) {                    \
      conn->status = ConnRelease;                                                     \
      transClearBuffer(&conn->readBuf);                                               \
      transFreeMsg(transContFromHead((char*)head));                                   \
      tTrace("conn %p received release request", conn);                               \
                                                                                      \
      STransMsg tmsg = {.code = 0, .info.handle = (void*)conn, .info.ahandle = NULL}; \
      SSvrMsg*  srvMsg = taosMemoryCalloc(1, sizeof(SSvrMsg));                        \
      srvMsg->msg = tmsg;                                                             \
      srvMsg->type = Release;                                                         \
      srvMsg->pConn = conn;                                                           \
      reallocConnRef(conn);                                                           \
      if (!transQueuePush(&conn->srvMsgs, srvMsg)) {                                  \
        return;                                                                       \
      }                                                                               \
      if (conn->regArg.init) {                                                        \
        tTrace("conn %p release, notify server app", conn);                           \
        STrans* pTransInst = conn->pTransInst;                                        \
        (*pTransInst->cfp)(pTransInst->parent, &(conn->regArg.msg), NULL);            \
        memset(&conn->regArg, 0, sizeof(conn->regArg));                               \
      }                                                                               \
      uvStartSendRespInternal(srvMsg);                                                \
      return;                                                                         \
    }                                                                                 \
  } while (0)

#define SRV_RELEASE_UV(loop)       \
  do {                             \
    uv_walk(loop, uvWalkCb, NULL); \
    uv_run(loop, UV_RUN_DEFAULT);  \
    uv_loop_close(loop);           \
  } while (0);

#define ASYNC_ERR_JRET(thrd)                            \
  do {                                                  \
    if (thrd->quit) {                                   \
      tTrace("worker thread already quit, ignore msg"); \
      goto _return1;                                    \
    }                                                   \
  } while (0)

void uvAllocRecvBufferCb(uv_handle_t* handle, size_t suggested_size, uv_buf_t* buf) {
  SSvrConn*    conn = handle->data;
  SConnBuffer* pBuf = &conn->readBuf;
  transAllocBuffer(pBuf, buf);
}

// refers specifically to query or insert timeout
static void uvHandleActivityTimeout(uv_timer_t* handle) {
  SSvrConn* conn = handle->data;
  tDebug("%p timeout since no activity", conn);
}

static void uvHandleReq(SSvrConn* pConn) {
  SConnBuffer* pBuf = &pConn->readBuf;
  char*        msg = pBuf->buf;
  uint32_t     msgLen = pBuf->len;

  STransMsgHead* pHead = (STransMsgHead*)msg;
  pHead->code = htonl(pHead->code);
  pHead->msgLen = htonl(pHead->msgLen);
  memcpy(pConn->user, pHead->user, strlen(pHead->user));

  // TODO(dengyihao): time-consuming task throwed into BG Thread
  //  uv_work_t* wreq = taosMemoryMalloc(sizeof(uv_work_t));
  //  wreq->data = pConn;
  //  uv_read_stop((uv_stream_t*)pConn->pTcp);
  //  transRefSrvHandle(pConn);
  //  uv_queue_work(((SWorkThrd*)pConn->hostThrd)->loop, wreq, uvWorkDoTask, uvWorkAfterTask);

  CONN_SHOULD_RELEASE(pConn, pHead);

  STransMsg transMsg;
  memset(&transMsg, 0, sizeof(transMsg));
  transMsg.contLen = transContLenFromMsg(pHead->msgLen);
  transMsg.pCont = pHead->content;
  transMsg.msgType = pHead->msgType;
  transMsg.code = pHead->code;

  transClearBuffer(&pConn->readBuf);

  pConn->inType = pHead->msgType;
  if (pConn->status == ConnNormal) {
    if (pHead->persist == 1) {
      pConn->status = ConnAcquire;
      transRefSrvHandle(pConn);
      tDebug("conn %p acquired by server app", pConn);
    }
  }
  STraceId* trace = &pHead->traceId;
  if (pConn->status == ConnNormal && pHead->noResp == 0) {
    transRefSrvHandle(pConn);

    tGTrace("%s conn %p %s received from %s:%d, local info: %s:%d, msg size: %d", transLabel(pConn), pConn,
            TMSG_INFO(transMsg.msgType), taosInetNtoa(pConn->addr.sin_addr), ntohs(pConn->addr.sin_port),
            taosInetNtoa(pConn->localAddr.sin_addr), ntohs(pConn->localAddr.sin_port), transMsg.contLen);
  } else {
    tGTrace("%s conn %p %s received from %s:%d, local info: %s:%d, msg size: %d, resp:%d, code: %d", transLabel(pConn),
            pConn, TMSG_INFO(transMsg.msgType), taosInetNtoa(pConn->addr.sin_addr), ntohs(pConn->addr.sin_port),
            taosInetNtoa(pConn->localAddr.sin_addr), ntohs(pConn->localAddr.sin_port), transMsg.contLen, pHead->noResp,
            transMsg.code);
    // no ref here
  }

  // pHead->noResp = 1,
  // 1. server application should not send resp on handle
  // 2. once send out data, cli conn released to conn pool immediately
  // 3. not mixed with persist
  transMsg.info.ahandle = (void*)pHead->ahandle;
  transMsg.info.handle = (void*)transAcquireExHandle(pConn->refId);
  transMsg.info.refId = pConn->refId;
  transMsg.info.traceId = pHead->traceId;

  tGTrace("%s handle %p conn: %p translated to app, refId: %" PRIu64 "", transLabel(pConn), transMsg.info.handle, pConn,
          pConn->refId);
  assert(transMsg.info.handle != NULL);

  if (pHead->noResp == 1) {
    transMsg.info.refId = -1;
  }

  // set up conn info
  SRpcConnInfo* pConnInfo = &(transMsg.info.conn);
  pConnInfo->clientIp = (uint32_t)(pConn->addr.sin_addr.s_addr);
  pConnInfo->clientPort = ntohs(pConn->addr.sin_port);
  tstrncpy(pConnInfo->user, pConn->user, sizeof(pConnInfo->user));

  transReleaseExHandle(pConn->refId);

  STrans* pTransInst = pConn->pTransInst;
  (*pTransInst->cfp)(pTransInst->parent, &transMsg, NULL);
  // uv_timer_start(&pConn->pTimer, uvHandleActivityTimeout, pRpc->idleTime * 10000, 0);
}

void uvOnRecvCb(uv_stream_t* cli, ssize_t nread, const uv_buf_t* buf) {
  // opt
  SSvrConn*    conn = cli->data;
  SConnBuffer* pBuf = &conn->readBuf;
  if (nread > 0) {
    pBuf->len += nread;
    tTrace("%s conn %p total read: %d, current read: %d", transLabel(conn->pTransInst), conn, pBuf->len, (int)nread);
    if (transReadComplete(pBuf)) {
      tTrace("%s conn %p alread read complete packet", transLabel(conn->pTransInst), conn);
      uvHandleReq(conn);
    } else {
      tTrace("%s conn %p read partial packet, continue to read", transLabel(conn->pTransInst), conn);
    }
    return;
  }
  if (nread == 0) {
    return;
  }

  tError("%s conn %p read error: %s", transLabel(conn->pTransInst), conn, uv_err_name(nread));
  if (nread < 0) {
    conn->broken = true;
    if (conn->status == ConnAcquire) {
      if (conn->regArg.init) {
        tTrace("%s conn %p broken, notify server app", transLabel(conn->pTransInst), conn);
        STrans* pTransInst = conn->pTransInst;
        (*pTransInst->cfp)(pTransInst->parent, &(conn->regArg.msg), NULL);
        memset(&conn->regArg, 0, sizeof(conn->regArg));
      }
    }
    transUnrefSrvHandle(conn);
  }
}
void uvAllocConnBufferCb(uv_handle_t* handle, size_t suggested_size, uv_buf_t* buf) {
  buf->len = 2;
  buf->base = taosMemoryCalloc(1, sizeof(char) * buf->len);
}

void uvOnTimeoutCb(uv_timer_t* handle) {
  // opt
  SSvrConn* pConn = handle->data;
  tError("conn %p time out", pConn);
}

void uvOnSendCb(uv_write_t* req, int status) {
  SSvrConn* conn = req->data;
  // transClearBuffer(&conn->readBuf);
  if (status == 0) {
    tTrace("conn %p data already was written on stream", conn);
    if (!transQueueEmpty(&conn->srvMsgs)) {
      SSvrMsg* msg = transQueuePop(&conn->srvMsgs);
      destroySmsg(msg);
      // send cached data
      if (!transQueueEmpty(&conn->srvMsgs)) {
        msg = (SSvrMsg*)transQueueGet(&conn->srvMsgs, 0);
        if (msg->type == Register && conn->status == ConnAcquire) {
          conn->regArg.notifyCount = 0;
          conn->regArg.init = 1;
          conn->regArg.msg = msg->msg;
          if (conn->broken) {
            STrans* pTransInst = conn->pTransInst;
            (pTransInst->cfp)(pTransInst->parent, &(conn->regArg.msg), NULL);
            memset(&conn->regArg, 0, sizeof(conn->regArg));
          }
          transQueuePop(&conn->srvMsgs);
          taosMemoryFree(msg);

          msg = (SSvrMsg*)transQueueGet(&conn->srvMsgs, 0);
          if (msg != NULL) {
            uvStartSendRespInternal(msg);
          }
        } else {
          uvStartSendRespInternal(msg);
        }
      }
    }
  } else {
    tError("conn %p failed to write data, %s", conn, uv_err_name(status));
    conn->broken = true;
    transUnrefSrvHandle(conn);
  }
}
static void uvOnPipeWriteCb(uv_write_t* req, int status) {
  if (status == 0) {
    tTrace("success to dispatch conn to work thread");
  } else {
    tError("fail to dispatch conn to work thread");
  }
  uv_close((uv_handle_t*)req->data, uvFreeCb);
  taosMemoryFree(req);
}

static void uvPrepareSendData(SSvrMsg* smsg, uv_buf_t* wb) {
  SSvrConn*  pConn = smsg->pConn;
  STransMsg* pMsg = &smsg->msg;
  if (pMsg->pCont == 0) {
    pMsg->pCont = (void*)rpcMallocCont(0);
    pMsg->contLen = 0;
  }
  STransMsgHead* pHead = transHeadFromCont(pMsg->pCont);
  pHead->ahandle = (uint64_t)pMsg->info.ahandle;
  pHead->traceId = pMsg->info.traceId;
  pHead->hasEpSet = pMsg->info.hasEpSet;

  if (pConn->status == ConnNormal) {
    pHead->msgType = pConn->inType + 1;
  } else {
    if (smsg->type == Release) {
      pHead->msgType = 0;
      pConn->status = ConnNormal;

      destroyConnRegArg(pConn);
      transUnrefSrvHandle(pConn);
    } else {
      pHead->msgType = pMsg->msgType;
      // set up resp msg type
      if (pHead->msgType == 0 && transMsgLenFromCont(pMsg->contLen) == sizeof(STransMsgHead))
        pHead->msgType = pConn->inType + 1;
    }
  }

  pHead->release = smsg->type == Release ? 1 : 0;
  pHead->code = htonl(pMsg->code);

  char*   msg = (char*)pHead;
  int32_t len = transMsgLenFromCont(pMsg->contLen);

  STraceId* trace = &pMsg->info.traceId;
  tGTrace("%s conn %p %s is sent to %s:%d, local info: %s:%d, msglen:%d", transLabel(pConn->pTransInst), pConn,
          TMSG_INFO(pHead->msgType), taosInetNtoa(pConn->addr.sin_addr), ntohs(pConn->addr.sin_port),
          taosInetNtoa(pConn->localAddr.sin_addr), ntohs(pConn->localAddr.sin_port), len);
  pHead->msgLen = htonl(len);

  wb->base = msg;
  wb->len = len;
}

static void uvStartSendRespInternal(SSvrMsg* smsg) {
  uv_buf_t wb;
  uvPrepareSendData(smsg, &wb);

  SSvrConn* pConn = smsg->pConn;
  // uv_timer_stop(&pConn->pTimer);
  uv_write(&pConn->pWriter, (uv_stream_t*)pConn->pTcp, &wb, 1, uvOnSendCb);
}
static void uvStartSendResp(SSvrMsg* smsg) {
  // impl
  SSvrConn* pConn = smsg->pConn;

  if (pConn->broken == true) {
    // persist by
    transFreeMsg(smsg->msg.pCont);
    taosMemoryFree(smsg);
    transUnrefSrvHandle(pConn);
    return;
  }
  if (pConn->status == ConnNormal) {
    transUnrefSrvHandle(pConn);
  }

  if (!transQueuePush(&pConn->srvMsgs, smsg)) {
    return;
  }
  uvStartSendRespInternal(smsg);
  return;
}

static void destroySmsg(SSvrMsg* smsg) {
  if (smsg == NULL) {
    return;
  }
  transFreeMsg(smsg->msg.pCont);
  taosMemoryFree(smsg);
}
static void destroyAllConn(SWorkThrd* pThrd) {
  tTrace("thread %p destroy all conn ", pThrd);
  while (!QUEUE_IS_EMPTY(&pThrd->conn)) {
    queue* h = QUEUE_HEAD(&pThrd->conn);
    QUEUE_REMOVE(h);
    QUEUE_INIT(h);

    SSvrConn* c = QUEUE_DATA(h, SSvrConn, queue);
    while (T_REF_VAL_GET(c) >= 2) {
      transUnrefSrvHandle(c);
    }
    transUnrefSrvHandle(c);
  }
}
void uvWorkerAsyncCb(uv_async_t* handle) {
  SAsyncItem* item = handle->data;
  SWorkThrd*  pThrd = item->pThrd;
  SSvrConn*   conn = NULL;
  queue       wq;

  // batch process to avoid to lock/unlock frequently
  taosThreadMutexLock(&item->mtx);
  QUEUE_MOVE(&item->qmsg, &wq);
  taosThreadMutexUnlock(&item->mtx);

  while (!QUEUE_IS_EMPTY(&wq)) {
    queue* head = QUEUE_HEAD(&wq);
    QUEUE_REMOVE(head);

    SSvrMsg* msg = QUEUE_DATA(head, SSvrMsg, q);
    if (msg == NULL) {
      tError("unexcept occurred, continue");
      continue;
    }
    // release handle to rpc init
    if (msg->type == Quit) {
      (*transAsyncHandle[msg->type])(msg, pThrd);
      continue;
    } else {
      STransMsg transMsg = msg->msg;

      SExHandle* exh1 = transMsg.info.handle;
      int64_t    refId = transMsg.info.refId;
      SExHandle* exh2 = transAcquireExHandle(refId);
      if (exh2 == NULL || exh1 != exh2) {
        tTrace("handle except msg %p, ignore it", exh1);
        transReleaseExHandle(refId);
        destroySmsg(msg);
        continue;
      }
      msg->pConn = exh1->handle;
      transReleaseExHandle(refId);
      (*transAsyncHandle[msg->type])(msg, pThrd);
    }
  }
}
static void uvWalkCb(uv_handle_t* handle, void* arg) {
  if (!uv_is_closing(handle)) {
    uv_close(handle, NULL);
  }
}
static void uvFreeCb(uv_handle_t* handle) {
  //
  taosMemoryFree(handle);
}

static void uvAcceptAsyncCb(uv_async_t* async) {
  SServerObj* srv = async->data;
  tDebug("close server port %d", srv->port);
  uv_walk(srv->loop, uvWalkCb, NULL);
}

static void uvShutDownCb(uv_shutdown_t* req, int status) {
  if (status != 0) {
    tDebug("conn failed to shut down: %s", uv_err_name(status));
  }
  uv_close((uv_handle_t*)req->handle, uvDestroyConn);
  taosMemoryFree(req);
}

static void uvWorkDoTask(uv_work_t* req) {
  // doing time-consumeing task
  // only auth conn currently, add more func later
  tTrace("conn %p start to be processed in BG Thread", req->data);
  return;
}

static void uvWorkAfterTask(uv_work_t* req, int status) {
  if (status != 0) {
    tTrace("conn %p failed to processed ", req->data);
  }
  // Done time-consumeing task
  // add more func later
  // this func called in main loop
  tTrace("conn %p already processed ", req->data);
  taosMemoryFree(req);
}

void uvOnAcceptCb(uv_stream_t* stream, int status) {
  if (status == -1) {
    return;
  }
  SServerObj* pObj = container_of(stream, SServerObj, server);

  uv_tcp_t* cli = (uv_tcp_t*)taosMemoryMalloc(sizeof(uv_tcp_t));
  uv_tcp_init(pObj->loop, cli);

  if (uv_accept(stream, (uv_stream_t*)cli) == 0) {
    if (pObj->numOfWorkerReady < pObj->numOfThreads) {
      tError("worker-threads are not ready for all, need %d instead of %d.", pObj->numOfThreads,
             pObj->numOfWorkerReady);
      uv_close((uv_handle_t*)cli, NULL);
      return;
    }

    uv_write_t* wr = (uv_write_t*)taosMemoryMalloc(sizeof(uv_write_t));
    wr->data = cli;
    uv_buf_t buf = uv_buf_init((char*)notify, strlen(notify));

    pObj->workerIdx = (pObj->workerIdx + 1) % pObj->numOfThreads;

    tTrace("new conntion accepted by main server, dispatch to %dth worker-thread", pObj->workerIdx);

    uv_write2(wr, (uv_stream_t*)&(pObj->pipe[pObj->workerIdx][0]), &buf, 1, (uv_stream_t*)cli, uvOnPipeWriteCb);
  } else {
    uv_close((uv_handle_t*)cli, NULL);
  }
}
void uvOnConnectionCb(uv_stream_t* q, ssize_t nread, const uv_buf_t* buf) {
  tTrace("connection coming");
  if (nread < 0) {
    if (nread != UV_EOF) {
      tError("read error %s", uv_err_name(nread));
    }
    // TODO(log other failure reason)
    tError("failed to create connect: %p", q);
    taosMemoryFree(buf->base);
    uv_close((uv_handle_t*)q, NULL);
    // taosMemoryFree(q);
    return;
  }
  // free memory allocated by
  assert(nread == strlen(notify));
  assert(buf->base[0] == notify[0]);
  taosMemoryFree(buf->base);

  SWorkThrd* pThrd = q->data;

  uv_pipe_t* pipe = (uv_pipe_t*)q;
  if (!uv_pipe_pending_count(pipe)) {
    tError("No pending count");
    return;
  }

  uv_handle_type pending = uv_pipe_pending_type(pipe);
  assert(pending == UV_TCP);

  SSvrConn* pConn = createConn(pThrd);

  pConn->pTransInst = pThrd->pTransInst;
  /* init conn timer*/
  // uv_timer_init(pThrd->loop, &pConn->pTimer);
  // pConn->pTimer.data = pConn;

  pConn->hostThrd = pThrd;

  // init client handle
  pConn->pTcp = (uv_tcp_t*)taosMemoryMalloc(sizeof(uv_tcp_t));
  uv_tcp_init(pThrd->loop, pConn->pTcp);
  pConn->pTcp->data = pConn;

  pConn->pWriter.data = pConn;

  transSetConnOption((uv_tcp_t*)pConn->pTcp);

  if (uv_accept(q, (uv_stream_t*)(pConn->pTcp)) == 0) {
    uv_os_fd_t fd;
    uv_fileno((const uv_handle_t*)pConn->pTcp, &fd);
    tTrace("conn %p created, fd: %d", pConn, fd);

    int addrlen = sizeof(pConn->addr);
    if (0 != uv_tcp_getpeername(pConn->pTcp, (struct sockaddr*)&pConn->addr, &addrlen)) {
      tError("conn %p failed to get peer info", pConn);
      transUnrefSrvHandle(pConn);
      return;
    }

    addrlen = sizeof(pConn->localAddr);
    if (0 != uv_tcp_getsockname(pConn->pTcp, (struct sockaddr*)&pConn->localAddr, &addrlen)) {
      tError("conn %p failed to get local info", pConn);
      transUnrefSrvHandle(pConn);
      return;
    }

    uv_read_start((uv_stream_t*)(pConn->pTcp), uvAllocRecvBufferCb, uvOnRecvCb);

  } else {
    tDebug("failed to create new connection");
    transUnrefSrvHandle(pConn);
  }
}

void* transAcceptThread(void* arg) {
  // opt
  setThreadName("trans-accept");
  SServerObj* srv = (SServerObj*)arg;
  uv_run(srv->loop, UV_RUN_DEFAULT);

  return NULL;
}
void uvOnPipeConnectionCb(uv_connect_t* connect, int status) {
  if (status != 0) {
    return;
  }
  SWorkThrd* pThrd = container_of(connect, SWorkThrd, connect_req);
  uv_read_start((uv_stream_t*)pThrd->pipe, uvAllocConnBufferCb, uvOnConnectionCb);
}
static bool addHandleToWorkloop(SWorkThrd* pThrd, char* pipeName) {
  pThrd->loop = (uv_loop_t*)taosMemoryMalloc(sizeof(uv_loop_t));
  if (0 != uv_loop_init(pThrd->loop)) {
    return false;
  }

  uv_pipe_init(pThrd->loop, pThrd->pipe, 1);
  // int r = uv_pipe_open(pThrd->pipe, pThrd->fd);

  pThrd->pipe->data = pThrd;

  QUEUE_INIT(&pThrd->msg);
  taosThreadMutexInit(&pThrd->msgMtx, NULL);

  // conn set
  QUEUE_INIT(&pThrd->conn);

  pThrd->asyncPool = transCreateAsyncPool(pThrd->loop, 1, pThrd, uvWorkerAsyncCb);
  uv_pipe_connect(&pThrd->connect_req, pThrd->pipe, pipeName, uvOnPipeConnectionCb);
  // uv_read_start((uv_stream_t*)pThrd->pipe, uvAllocConnBufferCb, uvOnConnectionCb);
  return true;
}

static bool addHandleToAcceptloop(void* arg) {
  // impl later
  SServerObj* srv = arg;

  int err = 0;
  if ((err = uv_tcp_init(srv->loop, &srv->server)) != 0) {
    tError("failed to init accept server: %s", uv_err_name(err));
    return false;
  }

  // register an async here to quit server gracefully
  srv->pAcceptAsync = taosMemoryCalloc(1, sizeof(uv_async_t));
  uv_async_init(srv->loop, srv->pAcceptAsync, uvAcceptAsyncCb);
  srv->pAcceptAsync->data = srv;

  struct sockaddr_in bind_addr;
  uv_ip4_addr("0.0.0.0", srv->port, &bind_addr);
  if ((err = uv_tcp_bind(&srv->server, (const struct sockaddr*)&bind_addr, 0)) != 0) {
    tError("failed to bind: %s", uv_err_name(err));
    return false;
  }
  if ((err = uv_listen((uv_stream_t*)&srv->server, 512, uvOnAcceptCb)) != 0) {
    tError("failed to listen: %s", uv_err_name(err));
    terrno = TSDB_CODE_RPC_PORT_EADDRINUSE;
    return false;
  }
  return true;
}
void* transWorkerThread(void* arg) {
  setThreadName("trans-worker");
  SWorkThrd* pThrd = (SWorkThrd*)arg;
  uv_run(pThrd->loop, UV_RUN_DEFAULT);

  return NULL;
}

static SSvrConn* createConn(void* hThrd) {
  SWorkThrd* pThrd = hThrd;

  SSvrConn* pConn = (SSvrConn*)taosMemoryCalloc(1, sizeof(SSvrConn));
  QUEUE_INIT(&pConn->queue);

  QUEUE_PUSH(&pThrd->conn, &pConn->queue);

  transQueueInit(&pConn->srvMsgs, NULL);

  memset(&pConn->regArg, 0, sizeof(pConn->regArg));
  pConn->broken = false;
  pConn->status = ConnNormal;

  SExHandle* exh = taosMemoryMalloc(sizeof(SExHandle));
  exh->handle = pConn;
  exh->pThrd = pThrd;
  exh->refId = transAddExHandle(exh);
  transAcquireExHandle(exh->refId);

  pConn->refId = exh->refId;
  transRefSrvHandle(pConn);
  tTrace("%s handle %p, conn %p created, refId: %" PRId64 "", transLabel(pThrd->pTransInst), exh, pConn, pConn->refId);
  return pConn;
}

static void destroyConn(SSvrConn* conn, bool clear) {
  if (conn == NULL) {
    return;
  }

  transDestroyBuffer(&conn->readBuf);
  if (clear) {
    if (uv_is_active((uv_handle_t*)conn->pTcp)) {
      tTrace("conn %p to be destroyed", conn);
      // uv_shutdown_t* req = taosMemoryMalloc(sizeof(uv_shutdown_t));
      uv_close((uv_handle_t*)conn->pTcp, uvDestroyConn);
      // uv_close(conn->pTcp)
      // uv_shutdown(req, (uv_stream_t*)conn->pTcp, uvShutDownCb);
    } else {
      uvDestroyConn((uv_handle_t*)conn->pTcp);
    }
  }
}
static void destroyConnRegArg(SSvrConn* conn) {
  if (conn->regArg.init == 1) {
    transFreeMsg(conn->regArg.msg.pCont);
    conn->regArg.init = 0;
  }
}
static int reallocConnRef(SSvrConn* conn) {
  transReleaseExHandle(conn->refId);
  transRemoveExHandle(conn->refId);
  // avoid app continue to send msg on invalid handle
  SExHandle* exh = taosMemoryMalloc(sizeof(SExHandle));
  exh->handle = conn;
  exh->pThrd = conn->hostThrd;
  exh->refId = transAddExHandle(exh);
  transAcquireExHandle(exh->refId);
  conn->refId = exh->refId;

  return 0;
}
static void uvDestroyConn(uv_handle_t* handle) {
  SSvrConn* conn = handle->data;
  if (conn == NULL) {
    return;
  }
  SWorkThrd* thrd = conn->hostThrd;

  transReleaseExHandle(conn->refId);
  transRemoveExHandle(conn->refId);

  tDebug("%s conn %p destroy", transLabel(thrd->pTransInst), conn);
  transQueueDestroy(&conn->srvMsgs);

  QUEUE_REMOVE(&conn->queue);
  taosMemoryFree(conn->pTcp);
  destroyConnRegArg(conn);
  taosMemoryFree(conn);

  if (thrd->quit && QUEUE_IS_EMPTY(&thrd->conn)) {
    tTrace("work thread quit");
    uv_walk(thrd->loop, uvWalkCb, NULL);
  }
}
static void uvPipeListenCb(uv_stream_t* handle, int status) {
  ASSERT(status == 0);

  SServerObj* srv = container_of(handle, SServerObj, pipeListen);
  uv_pipe_t*  pipe = &(srv->pipe[srv->numOfWorkerReady][0]);
  ASSERT(0 == uv_pipe_init(srv->loop, pipe, 1));
  ASSERT(0 == uv_accept((uv_stream_t*)&srv->pipeListen, (uv_stream_t*)pipe));

  ASSERT(1 == uv_is_readable((uv_stream_t*)pipe));
  ASSERT(1 == uv_is_writable((uv_stream_t*)pipe));
  ASSERT(0 == uv_is_closing((uv_handle_t*)pipe));

  srv->numOfWorkerReady++;

  // ASSERT(0 == uv_listen((uv_stream_t*)&ctx.send.tcp, 512, uvOnAcceptCb));

  // r = uv_read_start((uv_stream_t*)&ctx.channel, alloc_cb, read_cb);
  // ASSERT(r == 0);
}

void* transInitServer(uint32_t ip, uint32_t port, char* label, int numOfThreads, void* fp, void* shandle) {
  SServerObj* srv = taosMemoryCalloc(1, sizeof(SServerObj));
  srv->loop = (uv_loop_t*)taosMemoryMalloc(sizeof(uv_loop_t));
  srv->numOfThreads = numOfThreads;
  srv->workerIdx = 0;
  srv->numOfWorkerReady = 0;
  srv->pThreadObj = (SWorkThrd**)taosMemoryCalloc(srv->numOfThreads, sizeof(SWorkThrd*));
  srv->pipe = (uv_pipe_t**)taosMemoryCalloc(srv->numOfThreads, sizeof(uv_pipe_t*));
  srv->ip = ip;
  srv->port = port;
  uv_loop_init(srv->loop);

  assert(0 == uv_pipe_init(srv->loop, &srv->pipeListen, 0));
#ifdef WINDOWS
  char pipeName[64];
  snprintf(pipeName, sizeof(pipeName), "\\\\?\\pipe\\trans.rpc.%p-%lu", taosSafeRand(), GetCurrentProcessId());
#else
  char pipeName[PATH_MAX] = {0};
  snprintf(pipeName, sizeof(pipeName), "%s%spipe.trans.rpc.%08X-%lu", tsTempDir, TD_DIRSEP, taosSafeRand(),
           taosGetSelfPthreadId());
#endif
  assert(0 == uv_pipe_bind(&srv->pipeListen, pipeName));
  assert(0 == uv_listen((uv_stream_t*)&srv->pipeListen, SOMAXCONN, uvPipeListenCb));

  for (int i = 0; i < srv->numOfThreads; i++) {
    SWorkThrd* thrd = (SWorkThrd*)taosMemoryCalloc(1, sizeof(SWorkThrd));
    thrd->pTransInst = shandle;
    thrd->quit = false;
    srv->pThreadObj[i] = thrd;
    thrd->pTransInst = shandle;

    srv->pipe[i] = (uv_pipe_t*)taosMemoryCalloc(2, sizeof(uv_pipe_t));
    thrd->pipe = &(srv->pipe[i][1]);  // init read

    if (false == addHandleToWorkloop(thrd, pipeName)) {
      goto End;
    }
    int err = taosThreadCreate(&(thrd->thread), NULL, transWorkerThread, (void*)(thrd));
    if (err == 0) {
      tDebug("sucess to create worker-thread %d", i);
      // printf("thread %d create\n", i);
    } else {
      // TODO: clear all other resource later
      tError("failed to create worker-thread %d", i);
      goto End;
    }
  }
  if (false == taosValidIpAndPort(srv->ip, srv->port)) {
    terrno = TAOS_SYSTEM_ERROR(errno);
    tError("invalid ip/port, %d:%d, reason: %s", srv->ip, srv->port, terrstr());
    goto End;
  }
  if (false == addHandleToAcceptloop(srv)) {
    goto End;
  }
  int err = taosThreadCreate(&srv->thread, NULL, transAcceptThread, (void*)srv);
  if (err == 0) {
    tDebug("success to create accept-thread");
  } else {
    tError("failed  to create accept-thread");
    goto End;
    // clear all resource later
  }
  srv->inited = true;
  return srv;
End:
  transCloseServer(srv);
  return NULL;
}

void uvHandleQuit(SSvrMsg* msg, SWorkThrd* thrd) {
  thrd->quit = true;
  if (QUEUE_IS_EMPTY(&thrd->conn)) {
    uv_walk(thrd->loop, uvWalkCb, NULL);
  } else {
    destroyAllConn(thrd);
  }
  taosMemoryFree(msg);
}
void uvHandleRelease(SSvrMsg* msg, SWorkThrd* thrd) {
  SSvrConn* conn = msg->pConn;
  if (conn->status == ConnAcquire) {
    reallocConnRef(conn);
    if (!transQueuePush(&conn->srvMsgs, msg)) {
      return;
    }
    uvStartSendRespInternal(msg);
    return;
  } else if (conn->status == ConnRelease || conn->status == ConnNormal) {
    tDebug("%s conn %p already released, ignore release-msg", transLabel(thrd->pTransInst), conn);
  }
  destroySmsg(msg);
}
void uvHandleResp(SSvrMsg* msg, SWorkThrd* thrd) {
  // send msg to client
  tDebug("%s conn %p start to send resp (2/2)", transLabel(thrd->pTransInst), msg->pConn);
  uvStartSendResp(msg);
}
void uvHandleRegister(SSvrMsg* msg, SWorkThrd* thrd) {
  SSvrConn* conn = msg->pConn;
  tDebug("%s conn %p register brokenlink callback", transLabel(thrd->pTransInst), conn);
  if (conn->status == ConnAcquire) {
    if (!transQueuePush(&conn->srvMsgs, msg)) {
      return;
    }
    transQueuePop(&conn->srvMsgs);
    conn->regArg.notifyCount = 0;
    conn->regArg.init = 1;
    conn->regArg.msg = msg->msg;
    tDebug("conn %p register brokenlink callback succ", conn);

    if (conn->broken) {
      STrans* pTransInst = conn->pTransInst;
      (*pTransInst->cfp)(pTransInst->parent, &(conn->regArg.msg), NULL);
      memset(&conn->regArg, 0, sizeof(conn->regArg));
    }
    taosMemoryFree(msg);
  }
}
void destroyWorkThrd(SWorkThrd* pThrd) {
  if (pThrd == NULL) {
    return;
  }
  taosThreadJoin(pThrd->thread, NULL);
  SRV_RELEASE_UV(pThrd->loop);
  TRANS_DESTROY_ASYNC_POOL_MSG(pThrd->asyncPool, SSvrMsg, destroySmsg);
  transDestroyAsyncPool(pThrd->asyncPool);
  taosMemoryFree(pThrd->loop);
  taosMemoryFree(pThrd);
}
void sendQuitToWorkThrd(SWorkThrd* pThrd) {
  SSvrMsg* msg = taosMemoryCalloc(1, sizeof(SSvrMsg));
  msg->type = Quit;
  tDebug("server send quit msg to work thread");
  transAsyncSend(pThrd->asyncPool, &msg->q);
}

void transCloseServer(void* arg) {
  // impl later
  SServerObj* srv = arg;

  tDebug("send quit msg to accept thread");
  if (srv->inited) {
    uv_async_send(srv->pAcceptAsync);
    taosThreadJoin(srv->thread, NULL);
  }
  SRV_RELEASE_UV(srv->loop);

  for (int i = 0; i < srv->numOfThreads; i++) {
    sendQuitToWorkThrd(srv->pThreadObj[i]);
    destroyWorkThrd(srv->pThreadObj[i]);
  }

  taosMemoryFree(srv->pThreadObj);
  taosMemoryFree(srv->pAcceptAsync);
  taosMemoryFree(srv->loop);

  for (int i = 0; i < srv->numOfThreads; i++) {
    taosMemoryFree(srv->pipe[i]);
  }
  taosMemoryFree(srv->pipe);

  taosMemoryFree(srv);
}

void transRefSrvHandle(void* handle) {
  if (handle == NULL) {
    return;
  }
  int ref = T_REF_INC((SSvrConn*)handle);
  tDebug("conn %p ref count: %d", handle, ref);
}

void transUnrefSrvHandle(void* handle) {
  if (handle == NULL) {
    return;
  }
  int ref = T_REF_DEC((SSvrConn*)handle);
  tDebug("conn %p ref count: %d", handle, ref);
  if (ref == 0) {
    destroyConn((SSvrConn*)handle, true);
  }
}

void transReleaseSrvHandle(void* handle) {
  SExHandle* exh = handle;
  int64_t    refId = exh->refId;

  ASYNC_CHECK_HANDLE(exh, refId);

  SWorkThrd* pThrd = exh->pThrd;
  ASYNC_ERR_JRET(pThrd);

  STransMsg tmsg = {.code = 0, .info.handle = exh, .info.ahandle = NULL, .info.refId = refId};

  SSvrMsg* m = taosMemoryCalloc(1, sizeof(SSvrMsg));
  m->msg = tmsg;
  m->type = Release;

  tTrace("%s conn %p start to release", transLabel(pThrd->pTransInst), exh->handle);
  transSendAsync(pThrd->asyncPool, &m->q);
  transReleaseExHandle(refId);
  return;
_return1:
  tTrace("handle %p failed to send to release handle", exh);
  transReleaseExHandle(refId);
  return;
_return2:
  tTrace("handle %p failed to send to release handle", exh);
  return;
}
void transSendResponse(const STransMsg* msg) {
  SExHandle* exh = msg->info.handle;
  int64_t    refId = msg->info.refId;
  ASYNC_CHECK_HANDLE(exh, refId);
  assert(refId != 0);

  STransMsg tmsg = *msg;
  tmsg.info.refId = refId;

  SWorkThrd* pThrd = exh->pThrd;
  ASYNC_ERR_JRET(pThrd);

  SSvrMsg* m = taosMemoryCalloc(1, sizeof(SSvrMsg));
  m->msg = tmsg;
  m->type = Normal;

  STraceId* trace = (STraceId*)&msg->info.traceId;
  tGTrace("conn %p start to send resp (1/2)", exh->handle);
  transSendAsync(pThrd->asyncPool, &m->q);
  transReleaseExHandle(refId);
  return;
_return1:
  tTrace("handle %p failed to send resp", exh);
  rpcFreeCont(msg->pCont);
  transReleaseExHandle(refId);
  return;
_return2:
  tTrace("handle %p failed to send resp", exh);
  rpcFreeCont(msg->pCont);
  return;
}
void transRegisterMsg(const STransMsg* msg) {
  SExHandle* exh = msg->info.handle;
  int64_t    refId = msg->info.refId;
  ASYNC_CHECK_HANDLE(exh, refId);

  STransMsg tmsg = *msg;
  tmsg.info.refId = refId;

  SWorkThrd* pThrd = exh->pThrd;
  ASYNC_ERR_JRET(pThrd);

  SSvrMsg* m = taosMemoryCalloc(1, sizeof(SSvrMsg));
  m->msg = tmsg;
  m->type = Register;

  tTrace("%s conn %p start to register brokenlink callback", transLabel(pThrd->pTransInst), exh->handle);
  transSendAsync(pThrd->asyncPool, &m->q);
  transReleaseExHandle(refId);
  return;

_return1:
  tTrace("handle %p failed to register brokenlink", exh);
  rpcFreeCont(msg->pCont);
  transReleaseExHandle(refId);
  return;
_return2:
  tTrace("handle %p failed to register brokenlink", exh);
  rpcFreeCont(msg->pCont);
}

#endif<|MERGE_RESOLUTION|>--- conflicted
+++ resolved
@@ -140,11 +140,6 @@
 static void (*transAsyncHandle[])(SSvrMsg* msg, SWorkThrd* thrd) = {uvHandleResp, uvHandleQuit, uvHandleRelease,
                                                                     uvHandleRegister, NULL};
 
-<<<<<<< HEAD
-=======
-static int32_t exHandlesMgt;
-
->>>>>>> 5691b0e8
 static void uvDestroyConn(uv_handle_t* handle);
 
 // server and worker thread
