/*
 * Copyright (c) 2019 TAOS Data, Inc. <jhtao@taosdata.com>
 *
 * This program is free software: you can use, redistribute, and/or modify
 * it under the terms of the GNU Affero General Public License, version 3
 * or later ("AGPL"), as published by the Free Software Foundation.
 *
 * This program is distributed in the hope that it will be useful, but WITHOUT
 * ANY WARRANTY; without even the implied warranty of MERCHANTABILITY or
 * FITNESS FOR A PARTICULAR PURPOSE.
 *
 * You should have received a copy of the GNU Affero General Public License
 * along with this program. If not, see <http://www.gnu.org/licenses/>.
 */

#ifdef USE_UV

#include "transComm.h"

typedef struct SCliConn {
  T_REF_DECLARE()
  uv_connect_t connReq;
  uv_stream_t* stream;
  uv_write_t   writeReq;
  void*        hostThrd;
  SConnBuffer  readBuf;
  void*        data;
  STransQueue  cliMsgs;
  queue        conn;
  uint64_t     expireTime;
  int          hThrdIdx;
  STransCtx    ctx;

  bool       broken;   // link broken or not
  ConnStatus status;   //
  int        release;  // 1: release
  // spi configure
  char spi;
  char secured;

  char*    ip;
  uint32_t port;

  // debug and log info
  struct sockaddr_in addr;
  struct sockaddr_in locaddr;

} SCliConn;

typedef struct SCliMsg {
  STransConnCtx* ctx;
  STransMsg      msg;
  queue          q;
  uint64_t       st;
  STransMsgType  type;
  int            sent;  //(0: no send, 1: alread sent)
} SCliMsg;

typedef struct SCliThrdObj {
  TdThread    thread;
  uv_loop_t*  loop;
  SAsyncPool* asyncPool;
  uv_timer_t  timer;
  void*       pool;  // conn pool

  // msg queue
  queue         msg;
  TdThreadMutex msgMtx;

  uint64_t nextTimeout;  // next timeout
  void*    pTransInst;   //
  bool     quit;
} SCliThrdObj;

typedef struct SCliObj {
  char          label[TSDB_LABEL_LEN];
  int32_t       index;
  int           numOfThreads;
  SCliThrdObj** pThreadObj;
} SCliObj;

typedef struct SConnList {
  queue conn;
} SConnList;

// conn pool
// add expire timeout and capacity limit
static void*     createConnPool(int size);
static void*     destroyConnPool(void* pool);
static SCliConn* getConnFromPool(void* pool, char* ip, uint32_t port);
static void      addConnToPool(void* pool, SCliConn* conn);

// register timer in each thread to clear expire conn
static void cliTimeoutCb(uv_timer_t* handle);
// alloc buf for recv
static void cliAllocRecvBufferCb(uv_handle_t* handle, size_t suggested_size, uv_buf_t* buf);
// callback after  read nbytes from socket
static void cliRecvCb(uv_stream_t* cli, ssize_t nread, const uv_buf_t* buf);
// callback after write data to socket
static void cliSendCb(uv_write_t* req, int status);
// callback after conn  to server
static void cliConnCb(uv_connect_t* req, int status);
static void cliAsyncCb(uv_async_t* handle);

static SCliConn* cliCreateConn(SCliThrdObj* thrd);
static void      cliDestroyConn(SCliConn* pConn, bool clear /*clear tcp handle or not*/);
static void      cliDestroy(uv_handle_t* handle);
static void      cliSend(SCliConn* pConn);

// process data read from server, add decompress etc later
static void cliHandleResp(SCliConn* conn);
// handle except about conn
static void cliHandleExcept(SCliConn* conn);

// handle req from app
static void cliHandleReq(SCliMsg* pMsg, SCliThrdObj* pThrd);
static void cliHandleQuit(SCliMsg* pMsg, SCliThrdObj* pThrd);
static void cliHandleRelease(SCliMsg* pMsg, SCliThrdObj* pThrd);
static void (*cliAsyncHandle[])(SCliMsg* pMsg, SCliThrdObj* pThrd) = {cliHandleReq, cliHandleQuit, cliHandleRelease};

static void cliSendQuit(SCliThrdObj* thrd);
static void destroyUserdata(STransMsg* userdata);

static int cliRBChoseIdx(STrans* pTransInst);

static void destroyCmsg(SCliMsg* cmsg);
static void transDestroyConnCtx(STransConnCtx* ctx);
// thread obj
static SCliThrdObj* createThrdObj();
static void         destroyThrdObj(SCliThrdObj* pThrd);

#define CONN_HOST_THREAD_INDEX(conn) (conn ? ((SCliConn*)conn)->hThrdIdx : -1)
#define CONN_PERSIST_TIME(para) (para * 1000 * 10)
#define CONN_GET_HOST_THREAD(conn) (conn ? ((SCliConn*)conn)->hostThrd : NULL)
#define CONN_GET_INST_LABEL(conn) (((STrans*)(((SCliThrdObj*)(conn)->hostThrd)->pTransInst))->label)
#define CONN_SHOULD_RELEASE(conn, head)                                                  \
  do {                                                                                   \
    if ((head)->release == 1 && (head->msgLen) == sizeof(*head)) {                       \
      uint64_t ahandle = head->ahandle;                                                  \
      CONN_GET_MSGCTX_BY_AHANDLE(conn, ahandle);                                         \
      conn->status = ConnRelease;                                                        \
      transClearBuffer(&conn->readBuf);                                                  \
      transFreeMsg(transContFromHead((char*)head));                                      \
      tDebug("cli conn %p receive release request, ref: %d", conn, T_REF_VAL_GET(conn)); \
      while (T_REF_VAL_GET(conn) > 1) {                                                  \
        transUnrefCliHandle(conn);                                                       \
      }                                                                                  \
      if (T_REF_VAL_GET(conn) == 1) {                                                    \
        SCliThrdObj* thrd = conn->hostThrd;                                              \
        addConnToPool(thrd->pool, conn);                                                 \
      }                                                                                  \
      destroyCmsg(pMsg);                                                                 \
      return;                                                                            \
    }                                                                                    \
  } while (0)

#define CONN_GET_MSGCTX_BY_AHANDLE(conn, ahandle)                    \
  do {                                                               \
    int i = 0, sz = transQueueSize(&conn->cliMsgs);                  \
    for (; i < sz; i++) {                                            \
      pMsg = transQueueGet(&conn->cliMsgs, i);                       \
      if (pMsg != NULL && (uint64_t)pMsg->ctx->ahandle == ahandle) { \
        break;                                                       \
      }                                                              \
    }                                                                \
    if (i == sz) {                                                   \
      pMsg = NULL;                                                   \
    } else {                                                         \
      pMsg = transQueueRm(&conn->cliMsgs, i);                        \
    }                                                                \
  } while (0)
#define CONN_GET_NEXT_SENDMSG(conn)                 \
  do {                                              \
    int i = 0;                                      \
    do {                                            \
      pCliMsg = transQueueGet(&conn->cliMsgs, i++); \
      if (pCliMsg && 0 == pCliMsg->sent) {          \
        break;                                      \
      }                                             \
    } while (pCliMsg != NULL);                      \
    if (pCliMsg == NULL) {                          \
      goto _RETURN;                                 \
    }                                               \
  } while (0)

#define CONN_HANDLE_THREAD_QUIT(thrd) \
  do {                                \
    if (thrd->quit) {                 \
      return;                         \
    }                                 \
  } while (0)

#define CONN_HANDLE_BROKEN(conn) \
  do {                           \
    if (conn->broken) {          \
      cliHandleExcept(conn);     \
      return;                    \
    }                            \
  } while (0)

#define CONN_SET_PERSIST_BY_APP(conn) \
  do {                                \
    if (conn->status == ConnNormal) { \
      conn->status = ConnAcquire;     \
      transRefCliHandle(conn);        \
    }                                 \
  } while (0)
#define CONN_NO_PERSIST_BY_APP(conn) ((conn)->status == ConnNormal && T_REF_VAL_GET(conn) == 1)
#define CONN_RELEASE_BY_SERVER(conn) \
  (((conn)->status == ConnRelease || (conn)->status == ConnInPool) && T_REF_VAL_GET(conn) == 1)
#define REQUEST_NO_RESP(msg) ((msg)->noResp == 1)
#define REQUEST_PERSIS_HANDLE(msg) ((msg)->persistHandle == 1)
#define REQUEST_RELEASE_HANDLE(cmsg) ((cmsg)->type == Release)

static void* cliWorkThread(void* arg);

bool cliMaySendCachedMsg(SCliConn* conn) {
  if (!transQueueEmpty(&conn->cliMsgs)) {
    SCliMsg* pCliMsg = NULL;
    CONN_GET_NEXT_SENDMSG(conn);
    cliSend(conn);
  }
  return false;
_RETURN:
  return false;
}
void cliHandleResp(SCliConn* conn) {
  SCliThrdObj* pThrd = conn->hostThrd;
  STrans*      pTransInst = pThrd->pTransInst;

  STransMsgHead* pHead = (STransMsgHead*)(conn->readBuf.buf);
  pHead->code = htonl(pHead->code);
  pHead->msgLen = htonl(pHead->msgLen);

  STransMsg transMsg = {0};
  transMsg.contLen = transContLenFromMsg(pHead->msgLen);
  transMsg.pCont = transContFromHead((char*)pHead);
  transMsg.code = pHead->code;
  transMsg.msgType = pHead->msgType;
  transMsg.ahandle = NULL;

  SCliMsg*       pMsg = NULL;
  STransConnCtx* pCtx = NULL;
  CONN_SHOULD_RELEASE(conn, pHead);

  if (CONN_NO_PERSIST_BY_APP(conn)) {
    pMsg = transQueuePop(&conn->cliMsgs);
    pCtx = pMsg ? pMsg->ctx : NULL;
    if (pMsg == NULL && !CONN_NO_PERSIST_BY_APP(conn)) {
      transMsg.ahandle = transCtxDumpVal(&conn->ctx, transMsg.msgType);
      if (transMsg.ahandle == NULL) {
        transMsg.ahandle = transCtxDumpBrokenlinkVal(&conn->ctx, (int32_t*)&(transMsg.msgType));
      }
      tDebug("cli conn %p construct ahandle %p, persist: 0", conn, transMsg.ahandle);
    } else {
      transMsg.ahandle = pCtx ? pCtx->ahandle : NULL;
      tDebug("cli conn %p get ahandle %p, persist: 0", conn, transMsg.ahandle);
    }
  } else {
    uint64_t ahandle = (uint64_t)pHead->ahandle;
    CONN_GET_MSGCTX_BY_AHANDLE(conn, ahandle);
    if (pMsg == NULL) {
      transMsg.ahandle = transCtxDumpVal(&conn->ctx, transMsg.msgType);
      tDebug("cli conn %p construct ahandle %p by %d, persist: 1", conn, transMsg.ahandle, transMsg.msgType);
<<<<<<< HEAD
      if (!CONN_RELEASE_BY_SERVER(conn)&& transMsg.ahandle == NULL) {
=======
      if (!CONN_RELEASE_BY_SERVER(conn) && transMsg.ahandle == NULL) {
>>>>>>> 9b52c227
        transMsg.ahandle = transCtxDumpBrokenlinkVal(&conn->ctx, (int32_t*)&(transMsg.msgType));
        tDebug("cli conn %p construct ahandle %p due brokenlink, persist: 1", conn, transMsg.ahandle);
      }
    } else {
      pCtx = pMsg ? pMsg->ctx : NULL;
      transMsg.ahandle = pCtx ? pCtx->ahandle : NULL;
      tDebug("cli conn %p get ahandle %p, persist: 1", conn, transMsg.ahandle);
    }
  }
  // buf's mem alread translated to transMsg.pCont
  transClearBuffer(&conn->readBuf);

  if (!CONN_NO_PERSIST_BY_APP(conn)) {
    transMsg.handle = conn;
    tDebug("%s cli conn %p ref by app", CONN_GET_INST_LABEL(conn), conn);
  }

  tDebug("%s cli conn %p %s received from %s:%d, local info: %s:%d, msg size: %d", pTransInst->label, conn,
         TMSG_INFO(pHead->msgType), taosInetNtoa(conn->addr.sin_addr), ntohs(conn->addr.sin_port),
         taosInetNtoa(conn->locaddr.sin_addr), ntohs(conn->locaddr.sin_port), transMsg.contLen);

  conn->secured = pHead->secured;

  if (pCtx == NULL && CONN_NO_PERSIST_BY_APP(conn)) {
    tTrace("except, server continue send while cli ignore it");
    // transUnrefCliHandle(conn);
    return;
  }
  if (CONN_RELEASE_BY_SERVER(conn) && transMsg.ahandle == NULL) {
    tTrace("except, server continue send while cli ignore it");
    // transUnrefCliHandle(conn);
    return;
  }

  if (pCtx == NULL || pCtx->pSem == NULL) {
    tTrace("%s cli conn %p handle resp", pTransInst->label, conn);
    (pTransInst->cfp)(pTransInst->parent, &transMsg, NULL);
  } else {
    tTrace("%s cli conn(sync) %p handle resp", pTransInst->label, conn);
    memcpy((char*)pCtx->pRsp, (char*)&transMsg, sizeof(transMsg));
    tsem_post(pCtx->pSem);
  }
  destroyCmsg(pMsg);

  if (cliMaySendCachedMsg(conn) == true) {
    return;
  }

  if (CONN_NO_PERSIST_BY_APP(conn)) {
    addConnToPool(pThrd->pool, conn);
  }

  uv_read_start((uv_stream_t*)conn->stream, cliAllocRecvBufferCb, cliRecvCb);
  // start thread's timer of conn pool if not active
  if (!uv_is_active((uv_handle_t*)&pThrd->timer) && pTransInst->idleTime > 0) {
    // uv_timer_start((uv_timer_t*)&pThrd->timer, cliTimeoutCb, CONN_PERSIST_TIME(pRpc->idleTime) / 2, 0);
  }
}

void cliHandleExcept(SCliConn* pConn) {
  if (transQueueEmpty(&pConn->cliMsgs)) {
    if (pConn->broken == true && CONN_NO_PERSIST_BY_APP(pConn)) {
      transUnrefCliHandle(pConn);
      return;
    }
  }
  SCliThrdObj* pThrd = pConn->hostThrd;
  STrans*      pTransInst = pThrd->pTransInst;
  bool once = false;  
  do {
    SCliMsg* pMsg = transQueuePop(&pConn->cliMsgs);
    if (pMsg == NULL && once) {
      break;
    } 
    STransConnCtx* pCtx = pMsg ? pMsg->ctx : NULL;

    STransMsg transMsg = {0};
    transMsg.code = TSDB_CODE_RPC_NETWORK_UNAVAIL;
    transMsg.msgType = pMsg ? pMsg->msg.msgType + 1 : 0;
    transMsg.ahandle = NULL;
    transMsg.handle = pConn;

    if (pMsg == NULL && !CONN_NO_PERSIST_BY_APP(pConn)) {
      transMsg.ahandle = transCtxDumpVal(&pConn->ctx, transMsg.msgType);
      tDebug("cli conn %p construct msgType %s ahandle %p", pConn, TMSG_INFO(transMsg.msgType), transMsg.ahandle);
      if (transMsg.ahandle == NULL) {
        transMsg.ahandle = transCtxDumpBrokenlinkVal(&pConn->ctx, (int32_t*)&(transMsg.msgType));
        tDebug("cli conn %p construct brokenlink ahandle %p", pConn, transMsg.ahandle);
      }
    } else {
      transMsg.ahandle = pCtx ? pCtx->ahandle : NULL;
    }

    if (pCtx == NULL || pCtx->pSem == NULL) {
      tTrace("%s cli conn %p handle except", pTransInst->label, pConn);
      if (transMsg.ahandle == NULL) {
        once = true;
        continue;
      }
      (pTransInst->cfp)(pTransInst->parent, &transMsg, NULL);
    } else {
      tTrace("%s cli conn(sync) %p handle except", pTransInst->label, pConn);
      memcpy((char*)(pCtx->pRsp), (char*)(&transMsg), sizeof(transMsg));
      tsem_post(pCtx->pSem);
    }
    destroyCmsg(pMsg);
    tTrace("%s cli conn %p start to destroy", CONN_GET_INST_LABEL(pConn), pConn);
  } while (!transQueueEmpty(&pConn->cliMsgs));

  transUnrefCliHandle(pConn);
}

void cliTimeoutCb(uv_timer_t* handle) {
  SCliThrdObj* pThrd = handle->data;
  STrans*      pTransInst = pThrd->pTransInst;
  int64_t      currentTime = pThrd->nextTimeout;
  tTrace("%s, cli conn timeout, try to remove expire conn from conn pool", pTransInst->label);

  SConnList* p = taosHashIterate((SHashObj*)pThrd->pool, NULL);
  while (p != NULL) {
    while (!QUEUE_IS_EMPTY(&p->conn)) {
      queue*    h = QUEUE_HEAD(&p->conn);
      SCliConn* c = QUEUE_DATA(h, SCliConn, conn);
      if (c->expireTime < currentTime) {
        QUEUE_REMOVE(h);
        transUnrefCliHandle(c);
      } else {
        break;
      }
    }
    p = taosHashIterate((SHashObj*)pThrd->pool, p);
  }

  pThrd->nextTimeout = taosGetTimestampMs() + CONN_PERSIST_TIME(pTransInst->idleTime);
  uv_timer_start(handle, cliTimeoutCb, CONN_PERSIST_TIME(pTransInst->idleTime) / 2, 0);
}

void* createConnPool(int size) {
  // thread local, no lock
  return taosHashInit(size, taosGetDefaultHashFunction(TSDB_DATA_TYPE_BINARY), false, HASH_NO_LOCK);
}
void* destroyConnPool(void* pool) {
  SConnList* connList = taosHashIterate((SHashObj*)pool, NULL);
  while (connList != NULL) {
    while (!QUEUE_IS_EMPTY(&connList->conn)) {
      queue* h = QUEUE_HEAD(&connList->conn);
      QUEUE_REMOVE(h);
      SCliConn* c = QUEUE_DATA(h, SCliConn, conn);
      cliDestroyConn(c, true);
    }
    connList = taosHashIterate((SHashObj*)pool, connList);
  }
  taosHashCleanup(pool);
  return NULL;
}

static SCliConn* getConnFromPool(void* pool, char* ip, uint32_t port) {
  char key[128] = {0};
  tstrncpy(key, ip, strlen(ip));
  tstrncpy(key + strlen(key), (char*)(&port), sizeof(port));

  SHashObj*  pPool = pool;
  SConnList* plist = taosHashGet(pPool, key, strlen(key));
  if (plist == NULL) {
    SConnList list;
    taosHashPut(pPool, key, strlen(key), (void*)&list, sizeof(list));
    plist = taosHashGet(pPool, key, strlen(key));
    QUEUE_INIT(&plist->conn);
  }

  if (QUEUE_IS_EMPTY(&plist->conn)) {
    return NULL;
  }
  queue* h = QUEUE_HEAD(&plist->conn);
  QUEUE_REMOVE(h);
  SCliConn* conn = QUEUE_DATA(h, SCliConn, conn);
  conn->status = ConnNormal;
  QUEUE_INIT(&conn->conn);
  return conn;
}
static void addConnToPool(void* pool, SCliConn* conn) {
  SCliThrdObj* thrd = conn->hostThrd;
  CONN_HANDLE_THREAD_QUIT(thrd);

  STrans* pTransInst = ((SCliThrdObj*)conn->hostThrd)->pTransInst;
  conn->expireTime = taosGetTimestampMs() + CONN_PERSIST_TIME(pTransInst->idleTime);
  transCtxCleanup(&conn->ctx);
  transQueueClear(&conn->cliMsgs);
  conn->status = ConnInPool;

  char key[128] = {0};
  tstrncpy(key, conn->ip, strlen(conn->ip));
  tstrncpy(key + strlen(key), (char*)(&conn->port), sizeof(conn->port));
  tTrace("cli conn %p added to conn pool, read buf cap: %d", conn, conn->readBuf.cap);

  SConnList* plist = taosHashGet((SHashObj*)pool, key, strlen(key));
  // list already create before
  assert(plist != NULL);
  QUEUE_PUSH(&plist->conn, &conn->conn);
  assert(!QUEUE_IS_EMPTY(&plist->conn));
}
static void cliAllocRecvBufferCb(uv_handle_t* handle, size_t suggested_size, uv_buf_t* buf) {
  SCliConn*    conn = handle->data;
  SConnBuffer* pBuf = &conn->readBuf;
  transAllocBuffer(pBuf, buf);
}
static void cliRecvCb(uv_stream_t* handle, ssize_t nread, const uv_buf_t* buf) {
  // impl later
  if (handle->data == NULL) {
    return;
  }
  SCliConn*    conn = handle->data;
  SConnBuffer* pBuf = &conn->readBuf;
  if (nread > 0) {
    pBuf->len += nread;
    if (transReadComplete(pBuf)) {
      tTrace("%s cli conn %p read complete", CONN_GET_INST_LABEL(conn), conn);
      cliHandleResp(conn);
    } else {
      tTrace("%s cli conn %p read partial packet, continue to read", CONN_GET_INST_LABEL(conn), conn);
    }
    return;
  }

  assert(nread <= 0);
  if (nread == 0) {
    // ref http://docs.libuv.org/en/v1.x/stream.html?highlight=uv_read_start#c.uv_read_cb
    // nread might be 0, which does not indicate an error or EOF. This is equivalent to EAGAIN or EWOULDBLOCK under
    // read(2).
    tTrace("%s cli conn %p read empty", CONN_GET_INST_LABEL(conn), conn);
    return;
  }
  if (nread < 0) {
    tError("%s cli conn %p read error: %s", CONN_GET_INST_LABEL(conn), conn, uv_err_name(nread));
    conn->broken = true;
    cliHandleExcept(conn);
  }
}

static SCliConn* cliCreateConn(SCliThrdObj* pThrd) {
  SCliConn* conn = calloc(1, sizeof(SCliConn));
  // read/write stream handle
  conn->stream = (uv_stream_t*)malloc(sizeof(uv_tcp_t));
  uv_tcp_init(pThrd->loop, (uv_tcp_t*)(conn->stream));
  conn->stream->data = conn;

  conn->writeReq.data = conn;
  conn->connReq.data = conn;

  transQueueInit(&conn->cliMsgs, NULL);
  QUEUE_INIT(&conn->conn);
  conn->hostThrd = pThrd;
  conn->status = ConnNormal;
  conn->broken = 0;
  transRefCliHandle(conn);
  return conn;
}
static void cliDestroyConn(SCliConn* conn, bool clear) {
  tTrace("%s cli conn %p remove from conn pool", CONN_GET_INST_LABEL(conn), conn);

  QUEUE_REMOVE(&conn->conn);
  if (clear) {
    uv_close((uv_handle_t*)conn->stream, cliDestroy);
  }
}
static void cliDestroy(uv_handle_t* handle) {
  SCliConn* conn = handle->data;
  free(conn->ip);
  free(conn->stream);
  transCtxCleanup(&conn->ctx);
  transQueueDestroy(&conn->cliMsgs);
  tTrace("%s cli conn %p destroy successfully", CONN_GET_INST_LABEL(conn), conn);
  free(conn);
}
static bool cliHandleNoResp(SCliConn* conn) {
  bool res = false;
  if (!transQueueEmpty(&conn->cliMsgs)) {
    SCliMsg* pMsg = transQueueGet(&conn->cliMsgs, 0);
    if (REQUEST_NO_RESP(&pMsg->msg)) {
      transQueuePop(&conn->cliMsgs);
      // taosArrayRemove(msgs, 0);
      destroyCmsg(pMsg);
      res = true;
    }
    if (res == true) {
      if (cliMaySendCachedMsg(conn) == false) {
        SCliThrdObj* thrd = conn->hostThrd;
        addConnToPool(thrd->pool, conn);
      }
    }
  }
  return res;
}
static void cliSendCb(uv_write_t* req, int status) {
  SCliConn* pConn = req->data;

  if (status == 0) {
    tTrace("%s cli conn %p data already was written out", CONN_GET_INST_LABEL(pConn), pConn);
  } else {
    tError("%s cli conn %p failed to write: %s", CONN_GET_INST_LABEL(pConn), pConn, uv_err_name(status));
    cliHandleExcept(pConn);
    return;
  }
  if (cliHandleNoResp(pConn) == true) {
    tTrace("%s cli conn %p no resp required", CONN_GET_INST_LABEL(pConn), pConn);
    return;
  }
  uv_read_start((uv_stream_t*)pConn->stream, cliAllocRecvBufferCb, cliRecvCb);
}

void cliSend(SCliConn* pConn) {
  CONN_HANDLE_BROKEN(pConn);

  // assert(taosArrayGetSize(pConn->cliMsgs) > 0);
  assert(!transQueueEmpty(&pConn->cliMsgs));

  SCliMsg* pCliMsg = NULL;
  CONN_GET_NEXT_SENDMSG(pConn);
  pCliMsg->sent = 1;

  STransConnCtx* pCtx = pCliMsg->ctx;

  SCliThrdObj* pThrd = pConn->hostThrd;
  STrans*      pTransInst = pThrd->pTransInst;

  STransMsg* pMsg = (STransMsg*)(&pCliMsg->msg);
  if (pMsg->pCont == 0) {
    pMsg->pCont = (void*)rpcMallocCont(0);
    pMsg->contLen = 0;
  }
  STransMsgHead* pHead = transHeadFromCont(pMsg->pCont);
  pHead->ahandle = pCtx != NULL ? (uint64_t)pCtx->ahandle : 0;

  int msgLen = transMsgLenFromCont(pMsg->contLen);

  if (!pConn->secured) {
    char* buf = calloc(1, msgLen + sizeof(STransUserMsg));
    memcpy(buf, (char*)pHead, msgLen);

    STransUserMsg* uMsg = (STransUserMsg*)(buf + msgLen);
    memcpy(uMsg->user, pTransInst->user, tListLen(uMsg->user));
    memcpy(uMsg->secret, pTransInst->secret, tListLen(uMsg->secret));

    // to avoid mem leak
    destroyUserdata(pMsg);

    pMsg->pCont = (char*)buf + sizeof(STransMsgHead);
    pMsg->contLen = msgLen + sizeof(STransUserMsg) - sizeof(STransMsgHead);

    pHead = (STransMsgHead*)buf;
    pHead->secured = 1;
    msgLen += sizeof(STransUserMsg);
  }

  pHead->noResp = REQUEST_NO_RESP(pMsg) ? 1 : 0;
  pHead->persist = REQUEST_PERSIS_HANDLE(pMsg) ? 1 : 0;
  pHead->msgType = pMsg->msgType;
  pHead->msgLen = (int32_t)htonl((uint32_t)msgLen);
  pHead->release = REQUEST_RELEASE_HANDLE(pCliMsg) ? 1 : 0;

  uv_buf_t wb = uv_buf_init((char*)pHead, msgLen);
  tDebug("%s cli conn %p %s is send to %s:%d, local info %s:%d", CONN_GET_INST_LABEL(pConn), pConn,
         TMSG_INFO(pHead->msgType), taosInetNtoa(pConn->addr.sin_addr), ntohs(pConn->addr.sin_port),
         taosInetNtoa(pConn->locaddr.sin_addr), ntohs(pConn->locaddr.sin_port));

  if (pHead->persist == 1) {
    CONN_SET_PERSIST_BY_APP(pConn);
  }

  pConn->writeReq.data = pConn;
  uv_write(&pConn->writeReq, (uv_stream_t*)pConn->stream, &wb, 1, cliSendCb);

  return;
_RETURN:
  return;
}

void cliConnCb(uv_connect_t* req, int status) {
  // impl later
  SCliConn* pConn = req->data;
  if (status != 0) {
    tError("%s cli conn %p failed to connect server: %s", CONN_GET_INST_LABEL(pConn), pConn, uv_strerror(status));
    cliHandleExcept(pConn);
    return;
  }
  int addrlen = sizeof(pConn->addr);
  uv_tcp_getpeername((uv_tcp_t*)pConn->stream, (struct sockaddr*)&pConn->addr, &addrlen);

  addrlen = sizeof(pConn->locaddr);
  uv_tcp_getsockname((uv_tcp_t*)pConn->stream, (struct sockaddr*)&pConn->locaddr, &addrlen);

  tTrace("%s cli conn %p connect to server successfully", CONN_GET_INST_LABEL(pConn), pConn);
  assert(pConn->stream == req->handle);

  cliSend(pConn);
}

static void cliHandleQuit(SCliMsg* pMsg, SCliThrdObj* pThrd) {
  tDebug("cli work thread %p start to quit", pThrd);
  destroyCmsg(pMsg);
  destroyConnPool(pThrd->pool);

  uv_timer_stop(&pThrd->timer);

  pThrd->quit = true;
  uv_stop(pThrd->loop);
}
static void cliHandleRelease(SCliMsg* pMsg, SCliThrdObj* pThrd) {
  SCliConn* conn = pMsg->msg.handle;
  tDebug("%s cli conn %p start to release to inst", CONN_GET_INST_LABEL(conn), conn);

  if (T_REF_VAL_GET(conn) == 2) {
    transUnrefCliHandle(conn);
    if (!transQueuePush(&conn->cliMsgs, pMsg)) {
      return;
    }
    cliSend(conn);
  } else {
    // conn already broken down
    transUnrefCliHandle(conn);
  }
}

SCliConn* cliGetConn(SCliMsg* pMsg, SCliThrdObj* pThrd) {
  SCliConn* conn = NULL;
  if (pMsg->msg.handle != NULL) {
    conn = (SCliConn*)(pMsg->msg.handle);
    if (conn != NULL) {
      tTrace("%s cli conn %p reused", CONN_GET_INST_LABEL(conn), conn);
    }
  } else {
    STransConnCtx* pCtx = pMsg->ctx;
    conn = getConnFromPool(pThrd->pool, pCtx->ip, pCtx->port);
    if (conn != NULL) {
      tTrace("%s cli conn %p get from conn pool", CONN_GET_INST_LABEL(conn), conn);
    } else {
      tTrace("not found conn in conn pool %p", pThrd->pool);
    }
  }
  return conn;
}

void cliHandleReq(SCliMsg* pMsg, SCliThrdObj* pThrd) {
  uint64_t et = taosGetTimestampUs();
  uint64_t el = et - pMsg->st;
  tTrace("%s cli msg tran time cost: %" PRIu64 "us", ((STrans*)pThrd->pTransInst)->label, el);

  STransConnCtx* pCtx = pMsg->ctx;
  STrans*        pTransInst = pThrd->pTransInst;

  SCliConn* conn = cliGetConn(pMsg, pThrd);
  if (conn != NULL) {
    conn->hThrdIdx = pCtx->hThrdIdx;

    transCtxMerge(&conn->ctx, &pCtx->appCtx);
    if (!transQueuePush(&conn->cliMsgs, pMsg)) {
      return;
    }
    transDestroyBuffer(&conn->readBuf);
    cliSend(conn);
  } else {
    conn = cliCreateConn(pThrd);
    transCtxMerge(&conn->ctx, &pCtx->appCtx);
    transQueuePush(&conn->cliMsgs, pMsg);

    conn->hThrdIdx = pCtx->hThrdIdx;
    conn->ip = strdup(pMsg->ctx->ip);
    conn->port = pMsg->ctx->port;

    int ret = transSetConnOption((uv_tcp_t*)conn->stream);
    if (ret) {
      tError("%s cli conn %p failed to set conn option, errmsg %s", pTransInst->label, conn, uv_err_name(ret));
    }
    struct sockaddr_in addr;
    uv_ip4_addr(pMsg->ctx->ip, pMsg->ctx->port, &addr);
    // handle error in callback if fail to connect
    tTrace("%s cli conn %p try to connect to %s:%d", pTransInst->label, conn, pMsg->ctx->ip, pMsg->ctx->port);
    uv_tcp_connect(&conn->connReq, (uv_tcp_t*)(conn->stream), (const struct sockaddr*)&addr, cliConnCb);
  }
}
static void cliAsyncCb(uv_async_t* handle) {
  SAsyncItem*  item = handle->data;
  SCliThrdObj* pThrd = item->pThrd;
  SCliMsg*     pMsg = NULL;

  // batch process to avoid to lock/unlock frequently
  queue wq;
  taosThreadMutexLock(&item->mtx);
  QUEUE_MOVE(&item->qmsg, &wq);
  taosThreadMutexUnlock(&item->mtx);

  int count = 0;
  while (!QUEUE_IS_EMPTY(&wq)) {
    queue* h = QUEUE_HEAD(&wq);
    QUEUE_REMOVE(h);

    SCliMsg* pMsg = QUEUE_DATA(h, SCliMsg, q);
    if (pMsg == NULL) {
      continue;
    }
    (*cliAsyncHandle[pMsg->type])(pMsg, pThrd);
    count++;
  }
  if (count >= 2) {
    tTrace("cli process batch size: %d", count);
  }
}

static void* cliWorkThread(void* arg) {
  SCliThrdObj* pThrd = (SCliThrdObj*)arg;
  setThreadName("trans-cli-work");
  uv_run(pThrd->loop, UV_RUN_DEFAULT);

  return NULL;
}

void* transInitClient(uint32_t ip, uint32_t port, char* label, int numOfThreads, void* fp, void* shandle) {
  SCliObj* cli = calloc(1, sizeof(SCliObj));

  STrans* pTransInst = shandle;
  memcpy(cli->label, label, strlen(label));
  cli->numOfThreads = numOfThreads;
  cli->pThreadObj = (SCliThrdObj**)calloc(cli->numOfThreads, sizeof(SCliThrdObj*));

  for (int i = 0; i < cli->numOfThreads; i++) {
    SCliThrdObj* pThrd = createThrdObj();
    pThrd->nextTimeout = taosGetTimestampMs() + CONN_PERSIST_TIME(pTransInst->idleTime);
    pThrd->pTransInst = shandle;

    int err = taosThreadCreate(&pThrd->thread, NULL, cliWorkThread, (void*)(pThrd));
    if (err == 0) {
      tDebug("success to create tranport-cli thread %d", i);
    }
    cli->pThreadObj[i] = pThrd;
  }
  return cli;
}

static void destroyUserdata(STransMsg* userdata) {
  if (userdata->pCont == NULL) {
    return;
  }
  transFreeMsg(userdata->pCont);
  userdata->pCont = NULL;
}
static void destroyCmsg(SCliMsg* pMsg) {
  if (pMsg == NULL) {
    return;
  }
  transDestroyConnCtx(pMsg->ctx);
  destroyUserdata(&pMsg->msg);
  free(pMsg);
}

static SCliThrdObj* createThrdObj() {
  SCliThrdObj* pThrd = (SCliThrdObj*)calloc(1, sizeof(SCliThrdObj));

  QUEUE_INIT(&pThrd->msg);
  taosThreadMutexInit(&pThrd->msgMtx, NULL);

  pThrd->loop = (uv_loop_t*)malloc(sizeof(uv_loop_t));
  uv_loop_init(pThrd->loop);

  pThrd->asyncPool = transCreateAsyncPool(pThrd->loop, 5, pThrd, cliAsyncCb);

  uv_timer_init(pThrd->loop, &pThrd->timer);
  pThrd->timer.data = pThrd;

  pThrd->pool = createConnPool(4);

  pThrd->quit = false;
  return pThrd;
}
static void destroyThrdObj(SCliThrdObj* pThrd) {
  if (pThrd == NULL) {
    return;
  }
  uv_stop(pThrd->loop);
  taosThreadJoin(pThrd->thread, NULL);
  taosThreadMutexDestroy(&pThrd->msgMtx);
  transDestroyAsyncPool(pThrd->asyncPool);

  uv_timer_stop(&pThrd->timer);
  free(pThrd->loop);
  free(pThrd);
}

static void transDestroyConnCtx(STransConnCtx* ctx) {
  if (ctx != NULL) {
    free(ctx->ip);
  }
  free(ctx);
}
//
void cliSendQuit(SCliThrdObj* thrd) {
  // cli can stop gracefully
  SCliMsg* msg = calloc(1, sizeof(SCliMsg));
  msg->type = Quit;
  transSendAsync(thrd->asyncPool, &msg->q);
}

int cliRBChoseIdx(STrans* pTransInst) {
  int64_t index = pTransInst->index;
  if (pTransInst->index++ >= pTransInst->numOfThreads) {
    pTransInst->index = 0;
  }
  return index % pTransInst->numOfThreads;
}

void transCloseClient(void* arg) {
  SCliObj* cli = arg;
  for (int i = 0; i < cli->numOfThreads; i++) {
    cliSendQuit(cli->pThreadObj[i]);
    destroyThrdObj(cli->pThreadObj[i]);
  }
  free(cli->pThreadObj);
  free(cli);
}
void transRefCliHandle(void* handle) {
  if (handle == NULL) {
    return;
  }
  int ref = T_REF_INC((SCliConn*)handle);
  UNUSED(ref);
}
void transUnrefCliHandle(void* handle) {
  if (handle == NULL) {
    return;
  }
  int ref = T_REF_DEC((SCliConn*)handle);
  tDebug("%s cli conn %p ref %d", CONN_GET_INST_LABEL((SCliConn*)handle), handle, ref);
  if (ref == 0) {
    cliDestroyConn((SCliConn*)handle, true);
  }
}
void transReleaseCliHandle(void* handle) {
  SCliThrdObj* thrd = CONN_GET_HOST_THREAD(handle);
  if (thrd == NULL) {
    return;
  }

  STransMsg tmsg = {.handle = handle};
  SCliMsg*  cmsg = calloc(1, sizeof(SCliMsg));

  cmsg->msg = tmsg;
  cmsg->type = Release;

  transSendAsync(thrd->asyncPool, &cmsg->q);
}

void transSendRequest(void* shandle, const char* ip, uint32_t port, STransMsg* pMsg, STransCtx* ctx) {
  STrans* pTransInst = (STrans*)shandle;
  int     index = CONN_HOST_THREAD_INDEX((SCliConn*)pMsg->handle);
  if (index == -1) {
    index = cliRBChoseIdx(pTransInst);
  }

  STransConnCtx* pCtx = calloc(1, sizeof(STransConnCtx));
  pCtx->ahandle = pMsg->ahandle;
  pCtx->msgType = pMsg->msgType;
  pCtx->ip = strdup(ip);
  pCtx->port = port;
  pCtx->hThrdIdx = index;

  if (ctx != NULL) {
    pCtx->appCtx = *ctx;
  }
  assert(pTransInst->connType == TAOS_CONN_CLIENT);

  SCliMsg* cliMsg = calloc(1, sizeof(SCliMsg));
  cliMsg->ctx = pCtx;
  cliMsg->msg = *pMsg;
  cliMsg->st = taosGetTimestampUs();
  cliMsg->type = Normal;

  SCliThrdObj* thrd = ((SCliObj*)pTransInst->tcphandle)->pThreadObj[index];

  tDebug("send request at thread:%d %p, dst: %s:%d", index, pMsg, ip, port);
  transSendAsync(thrd->asyncPool, &(cliMsg->q));
}

void transSendRecv(void* shandle, const char* ip, uint32_t port, STransMsg* pReq, STransMsg* pRsp) {
  STrans* pTransInst = (STrans*)shandle;
  int     index = CONN_HOST_THREAD_INDEX(pReq->handle);
  if (index == -1) {
    index = cliRBChoseIdx(pTransInst);
  }

  STransConnCtx* pCtx = calloc(1, sizeof(STransConnCtx));
  pCtx->ahandle = pReq->ahandle;
  pCtx->msgType = pReq->msgType;
  pCtx->ip = strdup(ip);
  pCtx->port = port;
  pCtx->hThrdIdx = index;
  pCtx->pSem = calloc(1, sizeof(tsem_t));
  pCtx->pRsp = pRsp;
  tsem_init(pCtx->pSem, 0, 0);

  SCliMsg* cliMsg = calloc(1, sizeof(SCliMsg));
  cliMsg->ctx = pCtx;
  cliMsg->msg = *pReq;
  cliMsg->st = taosGetTimestampUs();
  cliMsg->type = Normal;

  SCliThrdObj* thrd = ((SCliObj*)pTransInst->tcphandle)->pThreadObj[index];
  transSendAsync(thrd->asyncPool, &(cliMsg->q));
  tsem_t* pSem = pCtx->pSem;
  tsem_wait(pSem);
  tsem_destroy(pSem);
  free(pSem);
}

#endif<|MERGE_RESOLUTION|>--- conflicted
+++ resolved
@@ -262,11 +262,7 @@
     if (pMsg == NULL) {
       transMsg.ahandle = transCtxDumpVal(&conn->ctx, transMsg.msgType);
       tDebug("cli conn %p construct ahandle %p by %d, persist: 1", conn, transMsg.ahandle, transMsg.msgType);
-<<<<<<< HEAD
-      if (!CONN_RELEASE_BY_SERVER(conn)&& transMsg.ahandle == NULL) {
-=======
       if (!CONN_RELEASE_BY_SERVER(conn) && transMsg.ahandle == NULL) {
->>>>>>> 9b52c227
         transMsg.ahandle = transCtxDumpBrokenlinkVal(&conn->ctx, (int32_t*)&(transMsg.msgType));
         tDebug("cli conn %p construct ahandle %p due brokenlink, persist: 1", conn, transMsg.ahandle);
       }
