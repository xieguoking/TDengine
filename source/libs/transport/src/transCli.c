--- conflicted
+++ resolved
@@ -1519,14 +1519,9 @@
     transFreeMsg(pResp->pCont);
     transUnrefCliHandle(pConn);
   } else if (code == TSDB_CODE_SYN_NOT_LEADER || code == TSDB_CODE_SYN_INTERNAL_ERROR ||
-<<<<<<< HEAD
-             code == TSDB_CODE_SYN_PROPOSE_NOT_READY || code == TSDB_CODE_RPC_REDIRECT ||
-             code == TSDB_CODE_VND_STOPPED) {
-=======
              code == TSDB_CODE_SYN_PROPOSE_NOT_READY || code == TSDB_CODE_VND_STOPPED ||
              code == TSDB_CODE_MNODE_NOT_FOUND || code == TSDB_CODE_APP_IS_STARTING ||
              code == TSDB_CODE_APP_IS_STOPPING) {
->>>>>>> 92a21fd7
     tTrace("code str %s, contlen:%d 1", tstrerror(code), pResp->contLen);
     noDelay = cliResetEpset(pCtx, pResp, true);
     transFreeMsg(pResp->pCont);
