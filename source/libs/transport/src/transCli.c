--- conflicted
+++ resolved
@@ -183,11 +183,7 @@
 #define CONN_SHOULD_RELEASE(conn, head)                                                                            \
   do {                                                                                                             \
     if ((head)->release == 1 && (head->msgLen) == sizeof(*head)) {                                                 \
-<<<<<<< HEAD
       int      status = conn->status;                                                                              \
-=======
-      int      connStatus = conn->status;                                                                          \
->>>>>>> 5cdef06f
       uint64_t ahandle = head->ahandle;                                                                            \
       CONN_GET_MSGCTX_BY_AHANDLE(conn, ahandle);                                                                   \
       transClearBuffer(&conn->readBuf);                                                                            \
@@ -198,16 +194,10 @@
       }                                                                                                            \
       destroyCmsg(pMsg);                                                                                           \
       cliReleaseUnfinishedMsg(conn);                                                                               \
-<<<<<<< HEAD
       if (status != ConnInPool) {                                                                                  \
         addConnToPool(((SCliThrd*)conn->hostThrd)->pool, conn);                                                    \
       }                                                                                                            \
       transRemoveExHandle(refMgt, conn->refId);                                                                    \
-=======
-      if (connStatus != ConnInPool) {                                                                              \
-        addConnToPool(((SCliThrdObj*)conn->hostThrd)->pool, conn);                                                 \
-      }                                                                                                            \
->>>>>>> 5cdef06f
       return;                                                                                                      \
     }                                                                                                              \
   } while (0)
@@ -597,11 +587,8 @@
 static void cliDestroyConn(SCliConn* conn, bool clear) {
   tTrace("%s conn %p remove from conn pool", CONN_GET_INST_LABEL(conn), conn);
   QUEUE_REMOVE(&conn->conn);
-<<<<<<< HEAD
   QUEUE_INIT(&conn->conn);
   transRemoveExHandle(refMgt, conn->refId);
-=======
->>>>>>> 5cdef06f
   if (clear) {
     uv_close((uv_handle_t*)conn->stream, cliDestroy);
   }
@@ -1004,8 +991,7 @@
   /*
    * upper layer handle retry if code equal TSDB_CODE_RPC_NETWORK_UNAVAIL
    */
-<<<<<<< HEAD
-  if (CONN_NO_PERSIST_BY_APP(pConn)) {
+  if (CONN_NO_PERSIST_BY_APP(pConn) && pThrd->quit == false) {
     tmsg_t msgType = pCtx->msgType;
     if ((pTransInst->retry != NULL && pEpSet->numOfEps > 1 && (pTransInst->retry(pResp->code))) ||
         (pResp->code == TSDB_CODE_RPC_NETWORK_UNAVAIL || pResp->code == TSDB_CODE_APP_NOT_READY ||
@@ -1018,21 +1004,6 @@
       if (pResp->code == TSDB_CODE_RPC_NETWORK_UNAVAIL) {
         if (pCtx->retryCount < pEpSet->numOfEps * 3) {
           pEpSet->inUse = (++pEpSet->inUse) % pEpSet->numOfEps;
-
-=======
-  tmsg_t msgType = pCtx->msgType;
-  if ((pTransInst->retry != NULL && pEpSet->numOfEps > 1 && (pTransInst->retry(pResp->code))) ||
-      (pResp->code == TSDB_CODE_RPC_NETWORK_UNAVAIL || pResp->code == TSDB_CODE_APP_NOT_READY ||
-       pResp->code == TSDB_CODE_NODE_NOT_DEPLOYED || pResp->code == TSDB_CODE_SYN_NOT_LEADER)) {
-    pMsg->sent = 0;
-    tTrace("try to send req to next node");
-    pMsg->st = taosGetTimestampUs();
-    pCtx->retryCount += 1;
-    if (pResp->code == TSDB_CODE_RPC_NETWORK_UNAVAIL) {
-      if (pCtx->retryCount < pEpSet->numOfEps * 3) {
-        pEpSet->inUse = (++pEpSet->inUse) % pEpSet->numOfEps;
-        if (pThrd->quit == false) {
->>>>>>> 5cdef06f
           STaskArg* arg = taosMemoryMalloc(sizeof(STaskArg));
           arg->param1 = pMsg;
           arg->param2 = pThrd;
@@ -1043,64 +1014,34 @@
 
           transUnrefCliHandle(pConn);
           return -1;
+        } else if (pCtx->retryCount < TRANS_RETRY_COUNT_LIMIT) {
+          if (pResp->contLen == 0) {
+            pEpSet->inUse = (++pEpSet->inUse) % pEpSet->numOfEps;
+            transPrintEpSet(&pCtx->epSet);
+            tTrace("%s use local epset, inUse: %d, retry count:%d, limit: %d", pTransInst->label, pEpSet->inUse,
+                   pCtx->retryCount + 1, TRANS_RETRY_COUNT_LIMIT);
+          } else {
+            SEpSet epSet = {0};
+            tDeserializeSEpSet(pResp->pCont, pResp->contLen, &epSet);
+            pCtx->epSet = epSet;
+
+            transPrintEpSet(&pCtx->epSet);
+            tTrace("%s use remote epset, inUse: %d, retry count:%d, limit: %d", pTransInst->label, pEpSet->inUse,
+                   pCtx->retryCount + 1, TRANS_RETRY_COUNT_LIMIT);
+          }
+          if (pConn->status != ConnInPool) {
+            addConnToPool(pThrd->pool, pConn);
+          }
+
+          STaskArg* arg = taosMemoryMalloc(sizeof(STaskArg));
+          arg->param1 = pMsg;
+          arg->param2 = pThrd;
+          transDQSched(pThrd->delayQueue, doDelayTask, arg, TRANS_RETRY_INTERVAL);
+          return -1;
         }
-<<<<<<< HEAD
-      } else if (pCtx->retryCount < TRANS_RETRY_COUNT_LIMIT) {
-        if (pResp->contLen == 0) {
-          pEpSet->inUse = (++pEpSet->inUse) % pEpSet->numOfEps;
-          transPrintEpSet(&pCtx->epSet);
-          tTrace("%s use local epset, inUse: %d, retry count:%d, limit: %d", pTransInst->label, pEpSet->inUse,
-                 pCtx->retryCount + 1, TRANS_RETRY_COUNT_LIMIT);
-        } else {
-          SEpSet epSet = {0};
-          tDeserializeSEpSet(pResp->pCont, pResp->contLen, &epSet);
-          pCtx->epSet = epSet;
-
-          transPrintEpSet(&pCtx->epSet);
-          tTrace("%s use remote epset, inUse: %d, retry count:%d, limit: %d", pTransInst->label, pEpSet->inUse,
-                 pCtx->retryCount + 1, TRANS_RETRY_COUNT_LIMIT);
-        }
-        if (pConn->status != ConnInPool) {
-          addConnToPool(pThrd->pool, pConn);
-        }
-
-        STaskArg* arg = taosMemoryMalloc(sizeof(STaskArg));
-        arg->param1 = pMsg;
-        arg->param2 = pThrd;
-        transDQSched(pThrd->delayQueue, doDelayTask, arg, TRANS_RETRY_INTERVAL);
-        return -1;
       }
-=======
-      }
-    } else if (pCtx->retryCount < TRANS_RETRY_COUNT_LIMIT) {
-      if (pResp->contLen == 0) {
-        pEpSet->inUse = (++pEpSet->inUse) % pEpSet->numOfEps;
-        transPrintEpSet(&pCtx->epSet);
-        tTrace("%s use local epset, inUse: %d, retry count:%d, limit: %d", pTransInst->label, pEpSet->inUse,
-               pCtx->retryCount + 1, TRANS_RETRY_COUNT_LIMIT);
-      } else {
-        SEpSet epSet = {0};
-        tDeserializeSEpSet(pResp->pCont, pResp->contLen, &epSet);
-        pCtx->epSet = epSet;
-
-        transPrintEpSet(&pCtx->epSet);
-        tTrace("%s use remote epset, inUse: %d, retry count:%d, limit: %d", pTransInst->label, pEpSet->inUse,
-               pCtx->retryCount + 1, TRANS_RETRY_COUNT_LIMIT);
-      }
-      if (pThrd->quit == false) {
-        if (pConn->status != ConnInPool) {
-          addConnToPool(pThrd->pool, pConn);
-        }
-        STaskArg* arg = taosMemoryMalloc(sizeof(STaskArg));
-        arg->param1 = pMsg;
-        arg->param2 = pThrd;
-        transDQSched(pThrd->delayQueue, doDelayTask, arg, TRANS_RETRY_INTERVAL);
-        return -1;
-      }
->>>>>>> 5cdef06f
-    }
-  }
-
+    }
+  }
   STraceId* trace = &pResp->info.traceId;
   if (pCtx->pSem != NULL) {
     tGTrace("%s conn %p(sync) handle resp", CONN_GET_INST_LABEL(pConn), pConn);
