/*
 * Copyright (c) 2019 TAOS Data, Inc. <jhtao@taosdata.com>
 *
 * This program is free software: you can use, redistribute, and/or modify
 * it under the terms of the GNU Affero General Public License, version 3
 * or later ("AGPL"), as published by the Free Software Foundation.
 *
 * This program is distributed in the hope that it will be useful, but WITHOUT
 * ANY WARRANTY; without even the implied warranty of MERCHANTABILITY or
 * FITNESS FOR A PARTICULAR PURPOSE.
 *
 * You should have received a copy of the GNU Affero General Public License
 * along with this program. If not, see <http://www.gnu.org/licenses/>.
 */

#ifndef _STREAM_INC_H_
#define _STREAM_INC_H_

#include "executor.h"
#include "query.h"
#include "streamBackendRocksdb.h"
#include "trpc.h"
#include "tstream.h"

#ifdef __cplusplus
extern "C" {
#endif

#define CHECK_DOWNSTREAM_INTERVAL      100
#define LAUNCH_HTASK_INTERVAL          100
#define WAIT_FOR_MINIMAL_INTERVAL      100.00
#define MAX_RETRY_LAUNCH_HISTORY_TASK  40
#define RETRY_LAUNCH_INTERVAL_INC_RATE 1.2

#define MAX_BLOCK_NAME_NUM             1024
#define DISPATCH_RETRY_INTERVAL_MS     300
#define MAX_CONTINUE_RETRY_COUNT       5

#define META_HB_CHECK_INTERVAL         200
#define META_HB_SEND_IDLE_COUNTER      25  // send hb every 5 sec
#define STREAM_TASK_KEY_LEN            ((sizeof(int64_t)) << 1)

#define STREAM_TASK_QUEUE_CAPACITY         20480
#define STREAM_TASK_QUEUE_CAPACITY_IN_SIZE (30)

// clang-format off
#define stFatal(...) do { if (stDebugFlag & DEBUG_FATAL) { taosPrintLog("STM FATAL ", DEBUG_FATAL, 255, __VA_ARGS__); }}     while(0)
#define stError(...) do { if (stDebugFlag & DEBUG_ERROR) { taosPrintLog("STM ERROR ", DEBUG_ERROR, 255, __VA_ARGS__); }}     while(0)
#define stWarn(...)  do { if (stDebugFlag & DEBUG_WARN)  { taosPrintLog("STM WARN ", DEBUG_WARN, 255, __VA_ARGS__); }}       while(0)
#define stInfo(...)  do { if (stDebugFlag & DEBUG_INFO)  { taosPrintLog("STM ", DEBUG_INFO, 255, __VA_ARGS__); }}            while(0)
#define stDebug(...) do { if (stDebugFlag & DEBUG_DEBUG) { taosPrintLog("STM ", DEBUG_DEBUG, tqDebugFlag, __VA_ARGS__); }} while(0)
#define stTrace(...) do { if (stDebugFlag & DEBUG_TRACE) { taosPrintLog("STM ", DEBUG_TRACE, tqDebugFlag, __VA_ARGS__); }} while(0)
// clang-format on

typedef struct SStreamGlobalEnv {
  int8_t inited;
  void*  timer;
} SStreamGlobalEnv;

typedef struct SStreamContinueExecInfo {
  SEpSet  epset;
  int32_t taskId;
  SRpcMsg msg;
} SStreamContinueExecInfo;

<<<<<<< HEAD
typedef struct {
  int64_t streamId;
  int64_t taskId;
  int64_t chkpId;
  char*   dbPrefixPath;
} SStreamTaskSnap;
=======
struct STokenBucket {
  int32_t numCapacity;    // total capacity, available token per second
  int32_t numOfToken;     // total available tokens
  int32_t numRate;        // number of token per second
  double  quotaCapacity;  // available capacity for maximum input size, KiloBytes per Second
  double  quotaRemain;    // not consumed bytes per second
  double  quotaRate;      // number of token per second
  int64_t fillTimestamp;  // fill timestamp
};

struct SStreamQueue {
  STaosQueue* pQueue;
  STaosQall*  qall;
  void*       qItem;
  int8_t      status;
};

>>>>>>> 9f9fae3b
extern SStreamGlobalEnv streamEnv;
extern int32_t          streamBackendId;
extern int32_t          streamBackendCfWrapperId;
extern int32_t          taskDbWrapperId;

void        streamRetryDispatchData(SStreamTask* pTask, int64_t waitDuration);
int32_t     streamDispatchStreamBlock(SStreamTask* pTask);
void        destroyDispatchMsg(SStreamDispatchReq* pReq, int32_t numOfVgroups);
int32_t     getNumOfDispatchBranch(SStreamTask* pTask);

int32_t           streamProcessCheckpointBlock(SStreamTask* pTask, SStreamDataBlock* pBlock);
SStreamDataBlock* createStreamBlockFromDispatchMsg(const SStreamDispatchReq* pReq, int32_t blockType, int32_t srcVg);
SStreamDataBlock* createStreamBlockFromResults(SStreamQueueItem* pItem, SStreamTask* pTask, int64_t resultSize,
                                               SArray* pRes);
void              destroyStreamDataBlock(SStreamDataBlock* pBlock);

int32_t streamRetrieveReqToData(const SStreamRetrieveReq* pReq, SStreamDataBlock* pData);
int32_t streamBroadcastToChildren(SStreamTask* pTask, const SSDataBlock* pBlock);

int32_t tEncodeStreamRetrieveReq(SEncoder* pEncoder, const SStreamRetrieveReq* pReq);

int32_t streamSaveAllTaskStatus(SStreamMeta* pMeta, int64_t checkpointId);
int32_t streamTaskBuildCheckpoint(SStreamTask* pTask);
int32_t streamSendCheckMsg(SStreamTask* pTask, const SStreamTaskCheckReq* pReq, int32_t nodeId, SEpSet* pEpSet);

int32_t streamAddCheckpointReadyMsg(SStreamTask* pTask, int32_t srcTaskId, int32_t index, int64_t checkpointId);
int32_t streamTaskSendCheckpointReadyMsg(SStreamTask* pTask);
int32_t streamTaskSendCheckpointSourceRsp(SStreamTask* pTask);
int32_t streamTaskGetNumOfDownstream(const SStreamTask* pTask);

<<<<<<< HEAD
int32_t           streamTaskGetDataFromInputQ(SStreamTask* pTask, SStreamQueueItem** pInput, int32_t* numOfBlocks);
=======
int32_t     streamTaskGetDataFromInputQ(SStreamTask* pTask, SStreamQueueItem** pInput, int32_t* numOfBlocks, int32_t* blockSize);
int32_t     streamQueueItemGetSize(const SStreamQueueItem* pItem);
void        streamQueueItemIncSize(const SStreamQueueItem* pItem, int32_t size);
const char* streamQueueItemGetTypeStr(int32_t type);

>>>>>>> 9f9fae3b
SStreamQueueItem* streamMergeQueueItem(SStreamQueueItem* dst, SStreamQueueItem* pElem);

int32_t streamTaskBuildScanhistoryRspMsg(SStreamTask* pTask, SStreamScanHistoryFinishReq* pReq, void** pBuffer,
                                         int32_t* pLen);
int32_t streamAddEndScanHistoryMsg(SStreamTask* pTask, SRpcHandleInfo* pRpcInfo, SStreamScanHistoryFinishReq* pReq);
int32_t streamNotifyUpstreamContinue(SStreamTask* pTask);
int32_t streamTaskFillHistoryFinished(SStreamTask* pTask);
int32_t streamTransferStateToStreamTask(SStreamTask* pTask);

int32_t streamTaskInitTokenBucket(STokenBucket* pBucket, int32_t numCap, int32_t numRate, int32_t quotaRate);
STaskId streamTaskExtractKey(const SStreamTask* pTask);
void    streamTaskInitForLaunchHTask(SHistoryTaskInfo* pInfo);
void    streamTaskSetRetryInfoForLaunch(SHistoryTaskInfo* pInfo);

void    streamMetaResetStartInfo(STaskStartInfo* pMeta);

SStreamQueue* streamQueueOpen(int64_t cap);
void          streamQueueClose(SStreamQueue* pQueue, int32_t taskId);
void          streamQueueProcessSuccess(SStreamQueue* queue);
void          streamQueueProcessFail(SStreamQueue* queue);
void*         streamQueueNextItem(SStreamQueue* pQueue);
void          streamFreeQitem(SStreamQueueItem* data);
int32_t       streamQueueGetItemSize(const SStreamQueue* pQueue);

#ifdef __cplusplus
}
#endif

#endif /* ifndef _STREAM_INC_H_ */<|MERGE_RESOLUTION|>--- conflicted
+++ resolved
@@ -32,13 +32,13 @@
 #define MAX_RETRY_LAUNCH_HISTORY_TASK  40
 #define RETRY_LAUNCH_INTERVAL_INC_RATE 1.2
 
-#define MAX_BLOCK_NAME_NUM             1024
-#define DISPATCH_RETRY_INTERVAL_MS     300
-#define MAX_CONTINUE_RETRY_COUNT       5
+#define MAX_BLOCK_NAME_NUM         1024
+#define DISPATCH_RETRY_INTERVAL_MS 300
+#define MAX_CONTINUE_RETRY_COUNT   5
 
-#define META_HB_CHECK_INTERVAL         200
-#define META_HB_SEND_IDLE_COUNTER      25  // send hb every 5 sec
-#define STREAM_TASK_KEY_LEN            ((sizeof(int64_t)) << 1)
+#define META_HB_CHECK_INTERVAL    200
+#define META_HB_SEND_IDLE_COUNTER 25  // send hb every 5 sec
+#define STREAM_TASK_KEY_LEN       ((sizeof(int64_t)) << 1)
 
 #define STREAM_TASK_QUEUE_CAPACITY         20480
 #define STREAM_TASK_QUEUE_CAPACITY_IN_SIZE (30)
@@ -63,14 +63,12 @@
   SRpcMsg msg;
 } SStreamContinueExecInfo;
 
-<<<<<<< HEAD
 typedef struct {
   int64_t streamId;
   int64_t taskId;
   int64_t chkpId;
   char*   dbPrefixPath;
 } SStreamTaskSnap;
-=======
 struct STokenBucket {
   int32_t numCapacity;    // total capacity, available token per second
   int32_t numOfToken;     // total available tokens
@@ -88,16 +86,15 @@
   int8_t      status;
 };
 
->>>>>>> 9f9fae3b
 extern SStreamGlobalEnv streamEnv;
 extern int32_t          streamBackendId;
 extern int32_t          streamBackendCfWrapperId;
 extern int32_t          taskDbWrapperId;
 
-void        streamRetryDispatchData(SStreamTask* pTask, int64_t waitDuration);
-int32_t     streamDispatchStreamBlock(SStreamTask* pTask);
-void        destroyDispatchMsg(SStreamDispatchReq* pReq, int32_t numOfVgroups);
-int32_t     getNumOfDispatchBranch(SStreamTask* pTask);
+void    streamRetryDispatchData(SStreamTask* pTask, int64_t waitDuration);
+int32_t streamDispatchStreamBlock(SStreamTask* pTask);
+void    destroyDispatchMsg(SStreamDispatchReq* pReq, int32_t numOfVgroups);
+int32_t getNumOfDispatchBranch(SStreamTask* pTask);
 
 int32_t           streamProcessCheckpointBlock(SStreamTask* pTask, SStreamDataBlock* pBlock);
 SStreamDataBlock* createStreamBlockFromDispatchMsg(const SStreamDispatchReq* pReq, int32_t blockType, int32_t srcVg);
@@ -119,15 +116,12 @@
 int32_t streamTaskSendCheckpointSourceRsp(SStreamTask* pTask);
 int32_t streamTaskGetNumOfDownstream(const SStreamTask* pTask);
 
-<<<<<<< HEAD
-int32_t           streamTaskGetDataFromInputQ(SStreamTask* pTask, SStreamQueueItem** pInput, int32_t* numOfBlocks);
-=======
-int32_t     streamTaskGetDataFromInputQ(SStreamTask* pTask, SStreamQueueItem** pInput, int32_t* numOfBlocks, int32_t* blockSize);
+int32_t     streamTaskGetDataFromInputQ(SStreamTask* pTask, SStreamQueueItem** pInput, int32_t* numOfBlocks,
+                                        int32_t* blockSize);
 int32_t     streamQueueItemGetSize(const SStreamQueueItem* pItem);
 void        streamQueueItemIncSize(const SStreamQueueItem* pItem, int32_t size);
 const char* streamQueueItemGetTypeStr(int32_t type);
 
->>>>>>> 9f9fae3b
 SStreamQueueItem* streamMergeQueueItem(SStreamQueueItem* dst, SStreamQueueItem* pElem);
 
 int32_t streamTaskBuildScanhistoryRspMsg(SStreamTask* pTask, SStreamScanHistoryFinishReq* pReq, void** pBuffer,
@@ -142,7 +136,7 @@
 void    streamTaskInitForLaunchHTask(SHistoryTaskInfo* pInfo);
 void    streamTaskSetRetryInfoForLaunch(SHistoryTaskInfo* pInfo);
 
-void    streamMetaResetStartInfo(STaskStartInfo* pMeta);
+void streamMetaResetStartInfo(STaskStartInfo* pMeta);
 
 SStreamQueue* streamQueueOpen(int64_t cap);
 void          streamQueueClose(SStreamQueue* pQueue, int32_t taskId);
