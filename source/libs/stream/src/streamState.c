--- conflicted
+++ resolved
@@ -113,16 +113,12 @@
     goto _err;
   }
 
-<<<<<<< HEAD
-  if (tdbTbOpen("func.state.db", sizeof(STupleKey), -1, STupleKeyCmpr, pState->db, &pState->pFuncStateDb, 0) < 0) {
-=======
   if (tdbTbOpen("session.state.db", sizeof(SStateSessionKey), -1, stateSessionKeyCmpr, pState->db,
                 &pState->pSessionStateDb) < 0) {
     goto _err;
   }
 
   if (tdbTbOpen("func.state.db", sizeof(STupleKey), -1, STupleKeyCmpr, pState->db, &pState->pFuncStateDb) < 0) {
->>>>>>> a941b0b9
     goto _err;
   }
 
