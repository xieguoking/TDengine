--- conflicted
+++ resolved
@@ -112,7 +112,6 @@
 
 #ifdef USE_ROCKSDB
   SStreamMeta* pMeta = pStreamTask->pMeta;
-<<<<<<< HEAD
   //  pState->streamBackendRid = pMeta->streamBackendRid;
   //   taosWLockLatch(&pMeta->lock);
   //   taosThreadMutexLock(&pMeta->backendMutex);
@@ -136,31 +135,6 @@
   //     // taosAcquireRef(streamBackendId, pState->streamBackendRid);
   //   }
   //   taosThreadMutexUnlock(&pMeta->backendMutex);
-=======
-  pState->streamBackendRid = pMeta->streamBackendRid;
-  // taosWLockLatch(&pMeta->lock);
-  taosThreadMutexLock(&pMeta->backendMutex);
-  void* uniqueId =
-      taosHashGet(pMeta->pTaskBackendUnique, pState->pTdbState->idstr, strlen(pState->pTdbState->idstr) + 1);
-  if (uniqueId == NULL) {
-    int code = streamStateOpenBackend(pMeta->streamBackend, pState);
-    if (code == -1) {
-      taosThreadMutexUnlock(&pMeta->backendMutex);
-      taosMemoryFree(pState);
-      return NULL;
-    }
-    taosHashPut(pMeta->pTaskBackendUnique, pState->pTdbState->idstr, strlen(pState->pTdbState->idstr) + 1,
-                &pState->pTdbState->backendCfWrapperId, sizeof(pState->pTdbState->backendCfWrapperId));
-  } else {
-    int64_t id = *(int64_t*)uniqueId;
-    pState->pTdbState->backendCfWrapperId = id;
-    pState->pTdbState->pBackendCfWrapper = taosAcquireRef(streamBackendCfWrapperId, id);
-    // already exist stream task for
-    stInfo("already exist stream-state for %s", pState->pTdbState->idstr);
-    // taosAcquireRef(streamBackendId, pState->streamBackendRid);
-  }
-  taosThreadMutexUnlock(&pMeta->backendMutex);
->>>>>>> 9f9fae3b
 
   pState->pTdbState->pOwner = pTask;
   pState->pFileState = NULL;
@@ -168,7 +142,7 @@
 
   pState->parNameMap = tSimpleHashInit(1024, hashFn);
   stInfo("succ to open state %p on backend %p 0x%" PRIx64 "-%d", pState, pMeta->streamBackend, pState->streamId,
-        pState->taskId);
+         pState->taskId);
   return pState;
 
 #else
@@ -732,23 +706,9 @@
 
 int32_t streamStateSessionPut(SStreamState* pState, const SSessionKey* key, void* value, int32_t vLen) {
 #ifdef USE_ROCKSDB
-  int32_t      code = TSDB_CODE_SUCCESS;
-  SRowBuffPos* pos = (SRowBuffPos*)value;
-  if (pos->needFree) {
-    if (isFlushedState(pState->pFileState, key->win.ekey, 0)) {
-      if (!pos->pRowBuff) {
-        return code;
-      }
-      code = streamStateSessionPut_rocksdb(pState, key, pos->pRowBuff, vLen);
-      streamStateReleaseBuf(pState, pos, true);
-      putFreeBuff(pState->pFileState, pos);
-      stDebug("===stream===save skey:%" PRId64 ", ekey:%" PRId64 ", groupId:%" PRIu64 ".code:%d", key->win.skey,
-             key->win.ekey, key->groupId, code);
-    } else {
-      code = putSessionWinResultBuff(pState->pFileState, value);
-    }
-  }
-  return code;
+  qDebug("===stream===save skey:%" PRId64 ", ekey:%" PRId64 ", groupId:%" PRIu64, key->win.skey, key->win.ekey,
+         key->groupId);
+  return streamStateSessionPut_rocksdb(pState, key, value, vLen);
 #else
   SStateSessionKey sKey = {.key = *key, .opNum = pState->number};
   return tdbTbUpsert(pState->pTdbState->pSessionStateDb, &sKey, sizeof(SStateSessionKey), value, vLen,
@@ -781,9 +741,9 @@
 
 int32_t streamStateSessionDel(SStreamState* pState, const SSessionKey* key) {
 #ifdef USE_ROCKSDB
-  stDebug("===stream===delete skey:%" PRId64 ", ekey:%" PRId64 ", groupId:%" PRIu64, key->win.skey, key->win.ekey,
+  qDebug("===stream===delete skey:%" PRId64 ", ekey:%" PRId64 ", groupId:%" PRIu64, key->win.skey, key->win.ekey,
          key->groupId);
-  return deleteRowBuff(pState->pFileState, key, sizeof(SSessionKey));
+  return streamStateSessionDel_rocksdb(pState, key);
 #else
   SStateSessionKey sKey = {.key = *key, .opNum = pState->number};
   return tdbTbDelete(pState->pTdbState->pSessionStateDb, &sKey, sizeof(SStateSessionKey), pState->pTdbState->txn);
