/*
 * Copyright (c) 2019 TAOS Data, Inc. <jhtao@taosdata.com>
 *
 * This program is free software: you can use, redistribute, and/or modify
 * it under the terms of the GNU Affero General Public License, version 3
 * or later ("AGPL"), as published by the Free Software Foundation.
 *
 * This program is distributed in the hope that it will be useful, but WITHOUT
 * ANY WARRANTY; without even the implied warranty of MERCHANTABILITY or
 * FITNESS FOR A PARTICULAR PURPOSE.
 *
 * You should have received a copy of the GNU Affero General Public License
 * along with this program. If not, see <http://www.gnu.org/licenses/>.
 */

#include "streamInc.h"

#define STREAM_EXEC_MAX_BATCH_NUM 1024

static int32_t streamTaskExecImpl(SStreamTask* pTask, const void* data, SArray* pRes) {
  int32_t code;
  void*   exec = pTask->exec.executor;
<<<<<<< HEAD
  while (atomic_load_8(&pTask->taskStatus) != TASK_STATUS__NORMAL) {
=======
  while(pTask->taskLevel == TASK_LEVEL__SOURCE && atomic_load_8(&pTask->taskStatus) != TASK_STATUS__NORMAL) {
>>>>>>> 8a6710ff
    qError("stream task wait for the end of fill history");
    taosMsleep(2);
    continue;
  }

  // set input
  const SStreamQueueItem* pItem = (const SStreamQueueItem*)data;
  if (pItem->type == STREAM_INPUT__GET_RES) {
    const SStreamTrigger* pTrigger = (const SStreamTrigger*)data;
    qSetMultiStreamInput(exec, pTrigger->pBlock, 1, STREAM_INPUT__DATA_BLOCK);
  } else if (pItem->type == STREAM_INPUT__DATA_SUBMIT) {
    ASSERT(pTask->taskLevel == TASK_LEVEL__SOURCE);
    const SStreamDataSubmit2* pSubmit = (const SStreamDataSubmit2*)data;
    qDebug("task %d %p set submit input %p %p %d %" PRId64, pTask->taskId, pTask, pSubmit, pSubmit->submit.msgStr,
           pSubmit->submit.msgLen, pSubmit->submit.ver);
    qSetMultiStreamInput(exec, &pSubmit->submit, 1, STREAM_INPUT__DATA_SUBMIT);
  } else if (pItem->type == STREAM_INPUT__DATA_BLOCK || pItem->type == STREAM_INPUT__DATA_RETRIEVE) {
    const SStreamDataBlock* pBlock = (const SStreamDataBlock*)data;
    SArray*                 blocks = pBlock->blocks;
    qDebug("task %d %p set ssdata input", pTask->taskId, pTask);
    qSetMultiStreamInput(exec, blocks->pData, blocks->size, STREAM_INPUT__DATA_BLOCK);
  } else if (pItem->type == STREAM_INPUT__MERGED_SUBMIT) {
    const SStreamMergedSubmit2* pMerged = (const SStreamMergedSubmit2*)data;
    SArray*                     blocks = pMerged->submits;
    qDebug("task %d %p set submit input (merged), batch num: %d", pTask->taskId, pTask, (int32_t)blocks->size);
    qSetMultiStreamInput(exec, blocks->pData, blocks->size, STREAM_INPUT__MERGED_SUBMIT);
  } else if (pItem->type == STREAM_INPUT__REF_DATA_BLOCK) {
    const SStreamRefDataBlock* pRefBlock = (const SStreamRefDataBlock*)data;
    qSetMultiStreamInput(exec, pRefBlock->pBlock, 1, STREAM_INPUT__DATA_BLOCK);
  } else {
    ASSERT(0);
  }

  // exec
  while (1) {
    if (pTask->taskStatus == TASK_STATUS__DROPPING) {
      return 0;
    }

    SSDataBlock* output = NULL;
    uint64_t     ts = 0;
    if ((code = qExecTask(exec, &output, &ts)) < 0) {
      if (code == TSDB_CODE_QRY_IN_EXEC) {
        resetTaskInfo(exec);
      }
      /*ASSERT(false);*/
      qError("unexpected stream execution, stream %" PRId64 " task: %d,  since %s", pTask->streamId, pTask->taskId,
             terrstr());
      continue;
    }
    if (output == NULL) {
      if (pItem->type == STREAM_INPUT__DATA_RETRIEVE) {
        SSDataBlock             block = {0};
        const SStreamDataBlock* pRetrieveBlock = (const SStreamDataBlock*)data;
        ASSERT(taosArrayGetSize(pRetrieveBlock->blocks) == 1);
        assignOneDataBlock(&block, taosArrayGet(pRetrieveBlock->blocks, 0));
        block.info.type = STREAM_PULL_OVER;
        block.info.childId = pTask->selfChildId;
        taosArrayPush(pRes, &block);

        qDebug("task %d(child %d) processed retrieve, reqId %" PRId64, pTask->taskId, pTask->selfChildId,
               pRetrieveBlock->reqId);
      }
      break;
    }

    if (output->info.type == STREAM_RETRIEVE) {
      if (streamBroadcastToChildren(pTask, output) < 0) {
        // TODO
      }
      continue;
    }

    qDebug("task %d(child %d) executed and get block", pTask->taskId, pTask->selfChildId);

    SSDataBlock block = {0};
    assignOneDataBlock(&block, output);
    block.info.childId = pTask->selfChildId;
    taosArrayPush(pRes, &block);
  }
  return 0;
}

int32_t streamScanExec(SStreamTask* pTask, int32_t batchSz) {
  int32_t code = 0;

  ASSERT(pTask->taskLevel == TASK_LEVEL__SOURCE);
  void* exec = pTask->exec.executor;

  qSetStreamOpOpen(exec);
  bool finished = false;

  while (1) {
    SArray* pRes = taosArrayInit(0, sizeof(SSDataBlock));
    if (pRes == NULL) {
      terrno = TSDB_CODE_OUT_OF_MEMORY;
      return -1;
    }

    int32_t batchCnt = 0;
    while (1) {
      if (atomic_load_8(&pTask->taskStatus) == TASK_STATUS__DROPPING) {
        taosArrayDestroy(pRes);
        return 0;
      }

      SSDataBlock* output = NULL;
      uint64_t     ts = 0;
      if (qExecTask(exec, &output, &ts) < 0) {
        continue;
      }
      if (output == NULL) {
        if (qStreamRecoverScanFinished(exec)) {
          finished = true;
        } else {
          qSetStreamOpOpen(exec);
        }
        break;
      }

      SSDataBlock block = {0};
      assignOneDataBlock(&block, output);
      block.info.childId = pTask->selfChildId;
      taosArrayPush(pRes, &block);

      batchCnt++;

      qDebug("task %d scan exec block num %d, block limit %d", pTask->taskId, batchCnt, batchSz);

      if (batchCnt >= batchSz) break;
    }
    if (taosArrayGetSize(pRes) == 0) {
      if (finished) {
        taosArrayDestroy(pRes);
        qDebug("task %d finish recover exec task ", pTask->taskId);
        break;
      } else {
        qDebug("task %d continue recover exec task ", pTask->taskId);
        continue;
      }
    }
    SStreamDataBlock* qRes = taosAllocateQitem(sizeof(SStreamDataBlock), DEF_QITEM, 0);
    if (qRes == NULL) {
      taosArrayDestroyEx(pRes, (FDelete)blockDataFreeRes);
      terrno = TSDB_CODE_OUT_OF_MEMORY;
      return -1;
    }

    qRes->type = STREAM_INPUT__DATA_BLOCK;
    qRes->blocks = pRes;
    code = streamTaskOutput(pTask, qRes);
    if (code == TSDB_CODE_UTIL_QUEUE_OUT_OF_MEMORY) {
      taosFreeQitem(pRes);
      return code;
    }

    if (pTask->outputType == TASK_OUTPUT__FIXED_DISPATCH || pTask->outputType == TASK_OUTPUT__SHUFFLE_DISPATCH) {
      qDebug("task %d scan exec dispatch block num %d", pTask->taskId, batchCnt);
      streamDispatch(pTask);
    }
    if (finished) break;
  }
  return 0;
}

#if 0
int32_t streamBatchExec(SStreamTask* pTask, int32_t batchLimit) {
  // fetch all queue item, merge according to batchLimit
  int32_t numOfItems = taosReadAllQitems(pTask->inputQueue1, pTask->inputQall);
  if (numOfItems == 0) {
    qDebug("task: %d, stream task exec over, queue empty", pTask->taskId);
    return 0;
  }
  SStreamQueueItem* pMerged = NULL;
  SStreamQueueItem* pItem = NULL;
  taosGetQitem(pTask->inputQall, (void**)&pItem);
  if (pItem == NULL) {
    if (pMerged != NULL) {
      // process merged item
    } else {
      return 0;
    }
  }

  // if drop
  if (pItem->type == STREAM_INPUT__DESTROY) {
    // set status drop
    return -1;
  }

  if (pTask->taskLevel == TASK_LEVEL__SINK) {
    ASSERT(((SStreamQueueItem*)pItem)->type == STREAM_INPUT__DATA_BLOCK);
    streamTaskOutput(pTask, (SStreamDataBlock*)pItem);
  }

  // exec impl

  // output
  // try dispatch
  return 0;
}
#endif

int32_t streamExecForAll(SStreamTask* pTask) {
  int32_t code = 0;
  while (1) {
    int32_t batchCnt = 1;
    void*   input = NULL;
    while (1) {
      SStreamQueueItem* qItem = streamQueueNextItem(pTask->inputQueue);
      if (qItem == NULL) {
        qDebug("stream task exec over, queue empty, task: %d", pTask->taskId);
        break;
      }
      if (input == NULL) {
        input = qItem;
        streamQueueProcessSuccess(pTask->inputQueue);
        if (pTask->taskLevel == TASK_LEVEL__SINK) {
          break;
        }
      } else {
        void* newRet;
        if ((newRet = streamMergeQueueItem(input, qItem)) == NULL) {
          streamQueueProcessFail(pTask->inputQueue);
          break;
        } else {
          batchCnt++;
          input = newRet;
          streamQueueProcessSuccess(pTask->inputQueue);
          if (batchCnt > STREAM_EXEC_MAX_BATCH_NUM) {
            break;
          }
        }
      }
    }

    if (pTask->taskStatus == TASK_STATUS__DROPPING) {
      if (input) streamFreeQitem(input);
      return 0;
    }

    if (input == NULL) {
      break;
    }

    if (pTask->taskLevel == TASK_LEVEL__SINK) {
      ASSERT(((SStreamQueueItem*)input)->type == STREAM_INPUT__DATA_BLOCK);
      code = streamTaskOutput(pTask, input);
      if (code != 0) {
        // backpressure and record position
      }
      continue;
    }

    SArray* pRes = taosArrayInit(0, sizeof(SSDataBlock));

    qDebug("stream task %d exec begin, msg batch: %d", pTask->taskId, batchCnt);
    streamTaskExecImpl(pTask, input, pRes);
    qDebug("stream task %d exec end", pTask->taskId);

    if (taosArrayGetSize(pRes) != 0) {
      SStreamDataBlock* qRes = taosAllocateQitem(sizeof(SStreamDataBlock), DEF_QITEM, 0);
      if (qRes == NULL) {
        taosArrayDestroyEx(pRes, (FDelete)blockDataFreeRes);
        streamFreeQitem(input);
        return -1;
      }
      qRes->type = STREAM_INPUT__DATA_BLOCK;
      qRes->blocks = pRes;

      if (((SStreamQueueItem*)input)->type == STREAM_INPUT__DATA_SUBMIT) {
        SStreamDataSubmit2* pSubmit = (SStreamDataSubmit2*)input;
        qRes->childId = pTask->selfChildId;
        qRes->sourceVer = pSubmit->ver;
      } else if (((SStreamQueueItem*)input)->type == STREAM_INPUT__MERGED_SUBMIT) {
        SStreamMergedSubmit2* pMerged = (SStreamMergedSubmit2*)input;
        qRes->childId = pTask->selfChildId;
        qRes->sourceVer = pMerged->ver;
      }

      code = streamTaskOutput(pTask, qRes);
      if (code == TSDB_CODE_UTIL_QUEUE_OUT_OF_MEMORY) {
        // backpressure and record position
        taosArrayDestroyEx(pRes, (FDelete)blockDataFreeRes);
        streamFreeQitem(input);
        taosFreeQitem(qRes);
        return -1;
      }
    } else {
      taosArrayDestroy(pRes);
    }
    streamFreeQitem(input);
  }
  return 0;
}

int32_t streamTryExec(SStreamTask* pTask) {
  int8_t schedStatus =
      atomic_val_compare_exchange_8(&pTask->schedStatus, TASK_SCHED_STATUS__WAITING, TASK_SCHED_STATUS__ACTIVE);
  if (schedStatus == TASK_SCHED_STATUS__WAITING) {
    int32_t code = streamExecForAll(pTask);
    if (code < 0) {
      atomic_store_8(&pTask->schedStatus, TASK_SCHED_STATUS__FAILED);
      return -1;
    }
    atomic_store_8(&pTask->schedStatus, TASK_SCHED_STATUS__INACTIVE);

    if (!taosQueueEmpty(pTask->inputQueue->queue)) {
      streamSchedExec(pTask);
    }
  }
  return 0;
}<|MERGE_RESOLUTION|>--- conflicted
+++ resolved
@@ -20,11 +20,7 @@
 static int32_t streamTaskExecImpl(SStreamTask* pTask, const void* data, SArray* pRes) {
   int32_t code;
   void*   exec = pTask->exec.executor;
-<<<<<<< HEAD
-  while (atomic_load_8(&pTask->taskStatus) != TASK_STATUS__NORMAL) {
-=======
-  while(pTask->taskLevel == TASK_LEVEL__SOURCE && atomic_load_8(&pTask->taskStatus) != TASK_STATUS__NORMAL) {
->>>>>>> 8a6710ff
+  while (pTask->taskLevel == TASK_LEVEL__SOURCE && atomic_load_8(&pTask->taskStatus) != TASK_STATUS__NORMAL) {
     qError("stream task wait for the end of fill history");
     taosMsleep(2);
     continue;
