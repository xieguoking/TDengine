/*
 * Copyright (c) 2019 TAOS Data, Inc. <jhtao@taosdata.com>
 *
 * This program is free software: you can use, redistribute, and/or modify
 * it under the terms of the GNU Affero General Public License, version 3
 * or later ("AGPL"), as published by the Free Software Foundation.
 *
 * This program is distributed in the hope that it will be useful, but WITHOUT
 * ANY WARRANTY; without even the implied warranty of MERCHANTABILITY or
 * FITNESS FOR A PARTICULAR PURPOSE.
 *
 * You should have received a copy of the GNU Affero General Public License
 * along with this program. If not, see <http://www.gnu.org/licenses/>.
 */

#include "streamInt.h"
#include "streamsm.h"
#include "trpc.h"
#include "ttimer.h"
#include "wal.h"

#define SCANHISTORY_IDLE_TIME_SLICE 100  // 100ms
#define SCANHISTORY_MAX_IDLE_TIME   10   // 10 sec
#define SCANHISTORY_IDLE_TICK       ((SCANHISTORY_MAX_IDLE_TIME * 1000) / SCANHISTORY_IDLE_TIME_SLICE)

typedef struct SLaunchHTaskInfo {
  SStreamMeta* pMeta;
  STaskId      id;
  STaskId      hTaskId;
} SLaunchHTaskInfo;

static int32_t           streamSetParamForScanHistory(SStreamTask* pTask);
static void              streamTaskSetRangeStreamCalc(SStreamTask* pTask);
static int32_t           initScanHistoryReq(SStreamTask* pTask, SStreamScanHistoryReq* pReq, int8_t igUntreated);
static SLaunchHTaskInfo* createHTaskLaunchInfo(SStreamMeta* pMeta, STaskId* pTaskId, int64_t hStreamId,
                                               int32_t hTaskId);
static void              tryLaunchHistoryTask(void* param, void* tmrId);
static void              doExecScanhistoryInFuture(void* param, void* tmrId);
static int32_t           doStartScanHistoryTask(SStreamTask* pTask);
static int32_t           streamTaskStartScanHistory(SStreamTask* pTask);
static void              checkFillhistoryTaskStatus(SStreamTask* pTask, SStreamTask* pHTask);
static int32_t           launchNotBuiltFillHistoryTask(SStreamTask* pTask);
static void              doRetryLaunchFillHistoryTask(SStreamTask* pTask, SLaunchHTaskInfo* pInfo, int64_t now);
static void              notRetryLaunchFillHistoryTask(SStreamTask* pTask, SLaunchHTaskInfo* pInfo, int64_t now);

static int32_t streamTaskSetReady(SStreamTask* pTask) {
  int32_t           numOfDowns = streamTaskGetNumOfDownstream(pTask);
  SStreamTaskState* p = streamTaskGetStatus(pTask);

  if ((p->state == TASK_STATUS__SCAN_HISTORY) && pTask->info.taskLevel != TASK_LEVEL__SOURCE) {
    int32_t numOfUps = taosArrayGetSize(pTask->upstreamInfo.pList);
    stDebug("s-task:%s level:%d task wait for %d upstream tasks complete scan-history procedure, status:%s",
            pTask->id.idStr, pTask->info.taskLevel, numOfUps, p->name);
  }

  ASSERT(pTask->status.downstreamReady == 0);
  pTask->status.downstreamReady = 1;

  pTask->execInfo.readyTs = taosGetTimestampMs();
  int64_t el = (pTask->execInfo.readyTs - pTask->execInfo.checkTs);
  stDebug("s-task:%s all %d downstream ready, init completed, elapsed time:%" PRId64 "ms, task status:%s",
          pTask->id.idStr, numOfDowns, el, p->name);
  return TSDB_CODE_SUCCESS;
}

int32_t streamStartScanHistoryAsync(SStreamTask* pTask, int8_t igUntreated) {
  SStreamScanHistoryReq req;
  initScanHistoryReq(pTask, &req, igUntreated);

  int32_t len = sizeof(SStreamScanHistoryReq);
  void*   serializedReq = rpcMallocCont(len);
  if (serializedReq == NULL) {
    return -1;
  }

  memcpy(serializedReq, &req, len);

  SRpcMsg rpcMsg = {.contLen = len, .pCont = serializedReq, .msgType = TDMT_VND_STREAM_SCAN_HISTORY};
  if (tmsgPutToQueue(pTask->pMsgCb, STREAM_QUEUE, &rpcMsg) < 0) {
    /*ASSERT(0);*/
  }

  return 0;
}

int32_t streamExecScanHistoryInFuture(SStreamTask* pTask, int32_t idleDuration) {
  int32_t numOfTicks = idleDuration / SCANHISTORY_IDLE_TIME_SLICE;
  if (numOfTicks <= 0) {
    numOfTicks = 1;
  } else if (numOfTicks > SCANHISTORY_IDLE_TICK) {
    numOfTicks = SCANHISTORY_IDLE_TICK;
  }

  // add ref for task
  SStreamTask* p = streamMetaAcquireTask(pTask->pMeta, pTask->id.streamId, pTask->id.taskId);
  if (p == NULL) {
    stError("s-task:0x%x failed to acquire task, status:%s, not exec scan-history data", pTask->id.taskId,
            streamTaskGetStatus(pTask)->name);
    return TSDB_CODE_SUCCESS;
  }

  pTask->schedHistoryInfo.numOfTicks = numOfTicks;

  int32_t ref = atomic_add_fetch_32(&pTask->status.timerActive, 1);
  stDebug("s-task:%s scan-history resumed in %.2fs, ref:%d", pTask->id.idStr, numOfTicks * 0.1, ref);

  if (pTask->schedHistoryInfo.pTimer == NULL) {
    pTask->schedHistoryInfo.pTimer = taosTmrStart(doExecScanhistoryInFuture, SCANHISTORY_IDLE_TIME_SLICE, pTask, streamTimer);
  } else {
    taosTmrReset(doExecScanhistoryInFuture, SCANHISTORY_IDLE_TIME_SLICE, pTask, streamTimer, &pTask->schedHistoryInfo.pTimer);
  }

  return TSDB_CODE_SUCCESS;
}

int32_t streamTaskStartScanHistory(SStreamTask* pTask) {
  int32_t     level = pTask->info.taskLevel;
  ETaskStatus status = streamTaskGetStatus(pTask)->state;

  ASSERT((pTask->status.downstreamReady == 1) && (status == TASK_STATUS__SCAN_HISTORY) &&
         (pTask->info.fillHistory == 1));

  if (level == TASK_LEVEL__SOURCE) {
    return doStartScanHistoryTask(pTask);
  } else if (level == TASK_LEVEL__AGG) {
    return streamSetParamForScanHistory(pTask);
  } else if (level == TASK_LEVEL__SINK) {
    stDebug("s-task:%s sink task do nothing to handle scan-history", pTask->id.idStr);
  }
  return 0;
}

int32_t streamTaskOnNormalTaskReady(SStreamTask* pTask) {
  const char* id = pTask->id.idStr;

  streamTaskSetReady(pTask);
  streamTaskSetRangeStreamCalc(pTask);

  SStreamTaskState* p = streamTaskGetStatus(pTask);
  ASSERT(p->state == TASK_STATUS__READY);

  int8_t schedStatus = pTask->status.schedStatus;
  if (pTask->info.taskLevel == TASK_LEVEL__SOURCE) {
    int64_t startVer = walReaderGetCurrentVer(pTask->exec.pWalReader);
    if (startVer == -1) {
      startVer = pTask->chkInfo.nextProcessVer;
    }

    stDebug("s-task:%s status:%s, sched-status:%d, ready for data from wal ver:%" PRId64, id, p->name, schedStatus,
            startVer);
  } else {
    stDebug("s-task:%s level:%d status:%s sched-status:%d", id, pTask->info.taskLevel, p->name, schedStatus);
  }

  return TSDB_CODE_SUCCESS;
}

<<<<<<< HEAD
int32_t streamTaskOnScanhistoryTaskReady(SStreamTask* pTask) {
=======
int32_t streamTaskOnScanHistoryTaskReady(SStreamTask* pTask) {
>>>>>>> 42beba30
  // set the state to be ready
  streamTaskSetReady(pTask);
  streamTaskSetRangeStreamCalc(pTask);

  SStreamTaskState* p = streamTaskGetStatus(pTask);
  ASSERT((p->state == TASK_STATUS__SCAN_HISTORY) && (pTask->info.fillHistory == 1));

  stDebug("s-task:%s fill-history task enters into scan-history data stage, status:%s", pTask->id.idStr, p->name);
  streamTaskStartScanHistory(pTask);

  // NOTE: there will be an deadlock if launch fill history here.
  // start the related fill-history task, when current task is ready
  //  if (HAS_RELATED_FILLHISTORY_TASK(pTask)) {
  //    streamLaunchFillHistoryTask(pTask);
  //  }

  return TSDB_CODE_SUCCESS;
}

// common
int32_t streamSetParamForScanHistory(SStreamTask* pTask) {
  stDebug("s-task:%s set operator option for scan-history data", pTask->id.idStr);
  return qSetStreamOperatorOptionForScanHistory(pTask->exec.pExecutor);
}

// source
int32_t streamSetParamForStreamScannerStep1(SStreamTask* pTask, SVersionRange* pVerRange, STimeWindow* pWindow) {
  return qStreamSourceScanParamForHistoryScanStep1(pTask->exec.pExecutor, pVerRange, pWindow);
}

int32_t streamSetParamForStreamScannerStep2(SStreamTask* pTask, SVersionRange* pVerRange, STimeWindow* pWindow) {
  return qStreamSourceScanParamForHistoryScanStep2(pTask->exec.pExecutor, pVerRange, pWindow);
}

// an fill history task needs to be started.
int32_t streamLaunchFillHistoryTask(SStreamTask* pTask) {
  SStreamMeta*         pMeta = pTask->pMeta;
  STaskExecStatisInfo* pExecInfo = &pTask->execInfo;
  const char*          idStr = pTask->id.idStr;
  int64_t              hStreamId = pTask->hTaskInfo.id.streamId;
  int32_t              hTaskId = pTask->hTaskInfo.id.taskId;
<<<<<<< HEAD
  ASSERT(hTaskId != 0);

  // check stream task status in the first place.
  SStreamTaskState* pStatus = streamTaskGetStatus(pTask);
  if (pStatus->state != TASK_STATUS__READY && pStatus->state != TASK_STATUS__HALT) {
=======
  int64_t              now = taosGetTimestampMs();
  int32_t              code = 0;

  ASSERT(hTaskId != 0);

  // check stream task status in the first place.
  SStreamTaskState* pStatus = streamTaskGetStatus(pTask);
  if (pStatus->state != TASK_STATUS__READY && pStatus->state != TASK_STATUS__HALT && pStatus->state != TASK_STATUS__PAUSE) {
>>>>>>> 42beba30
    stDebug("s-task:%s not launch related fill-history task:0x%" PRIx64 "-0x%x, status:%s", idStr, hStreamId, hTaskId,
            pStatus->name);

    streamMetaAddTaskLaunchResult(pMeta, hStreamId, hTaskId, pExecInfo->checkTs, pExecInfo->readyTs, false);
    return -1;  // todo set the correct error code
  }

  stDebug("s-task:%s start to launch related fill-history task:0x%" PRIx64 "-0x%x", idStr, hStreamId, hTaskId);
<<<<<<< HEAD

  // Set the execute conditions, including the query time window and the version range
  streamMetaRLock(pMeta);
  SStreamTask** pHTask = taosHashGet(pMeta->pTasksMap, &pTask->hTaskInfo.id, sizeof(pTask->hTaskInfo.id));
  streamMetaRUnLock(pMeta);

=======

  // Set the execute conditions, including the query time window and the version range
  streamMetaRLock(pMeta);
  SStreamTask** pHTask = taosHashGet(pMeta->pTasksMap, &pTask->hTaskInfo.id, sizeof(pTask->hTaskInfo.id));
  streamMetaRUnLock(pMeta);

>>>>>>> 42beba30
  if (pHTask != NULL) {  // it is already added into stream meta store.
    SStreamTask* pHisTask = streamMetaAcquireTask(pMeta, hStreamId, hTaskId);
    if (pHisTask == NULL) {
      stDebug("s-task:%s failed acquire and start fill-history task, it may have been dropped/stopped", idStr);
      streamMetaAddTaskLaunchResult(pMeta, hStreamId, hTaskId, pExecInfo->checkTs, pExecInfo->readyTs, false);
    } else {
      if (pHisTask->status.downstreamReady == 1) {  // it's ready now, do nothing
        stDebug("s-task:%s fill-history task is ready, no need to check downstream", pHisTask->id.idStr);
        streamMetaAddTaskLaunchResult(pMeta, hStreamId, hTaskId, pExecInfo->checkTs, pExecInfo->readyTs, true);
      } else {  // exist, but not ready, continue check downstream task status
<<<<<<< HEAD
        checkFillhistoryTaskStatus(pTask, pHisTask);
=======
        if (pHisTask->pBackend == NULL) {
          code = pMeta->expandTaskFn(pHisTask);
          if (code != TSDB_CODE_SUCCESS) {
            streamMetaAddFailedTaskSelf(pHisTask, now);
            stError("s-task:%s failed to expand fill-history task, code:%s", pHisTask->id.idStr, tstrerror(code));
          }
        }

        if (code == TSDB_CODE_SUCCESS) {
          checkFillhistoryTaskStatus(pTask, pHisTask);
        }
>>>>>>> 42beba30
      }

      streamMetaReleaseTask(pMeta, pHisTask);
    }

    return TSDB_CODE_SUCCESS;
  } else {
    return launchNotBuiltFillHistoryTask(pTask);
  }
}

///////////////////////////////////////////////////////////////////////////////////////////////////////////////////////
int32_t initScanHistoryReq(SStreamTask* pTask, SStreamScanHistoryReq* pReq, int8_t igUntreated) {
  pReq->msgHead.vgId = pTask->info.nodeId;
  pReq->streamId = pTask->id.streamId;
  pReq->taskId = pTask->id.taskId;
  pReq->igUntreated = igUntreated;
  return 0;
}

void checkFillhistoryTaskStatus(SStreamTask* pTask, SStreamTask* pHTask) {
  SDataRange* pRange = &pHTask->dataRange;

  // the query version range should be limited to the already processed data
  pHTask->execInfo.checkTs = taosGetTimestampMs();

  if (pTask->info.taskLevel == TASK_LEVEL__SOURCE) {
    stDebug("s-task:%s set the launch condition for fill-history s-task:%s, window:%" PRId64 " - %" PRId64
            " verRange:%" PRId64 " - %" PRId64 ", init:%" PRId64,
            pTask->id.idStr, pHTask->id.idStr, pRange->window.skey, pRange->window.ekey, pRange->range.minVer,
            pRange->range.maxVer, pHTask->execInfo.checkTs);
  } else {
    stDebug("s-task:%s no fill-history condition for non-source task:%s", pTask->id.idStr, pHTask->id.idStr);
  }

  // check if downstream tasks have been ready
  streamTaskHandleEvent(pHTask->status.pSM, TASK_EVENT_INIT_SCANHIST);
}

void notRetryLaunchFillHistoryTask(SStreamTask* pTask, SLaunchHTaskInfo* pInfo, int64_t now) {
  SStreamMeta*      pMeta = pTask->pMeta;
  SHistoryTaskInfo* pHTaskInfo = &pTask->hTaskInfo;

  int32_t ref = atomic_sub_fetch_32(&pTask->status.timerActive, 1);
  streamMetaAddTaskLaunchResult(pMeta, pInfo->hTaskId.streamId, pInfo->hTaskId.taskId, 0, now, false);

  stError("s-task:%s max retry:%d reached, quit from retrying launch related fill-history task:0x%x, ref:%d",
          pTask->id.idStr, MAX_RETRY_LAUNCH_HISTORY_TASK, (int32_t)pHTaskInfo->id.taskId, ref);

  pHTaskInfo->id.taskId = 0;
  pHTaskInfo->id.streamId = 0;
}

void doRetryLaunchFillHistoryTask(SStreamTask* pTask, SLaunchHTaskInfo* pInfo, int64_t now) {
  SStreamMeta*      pMeta = pTask->pMeta;
  SHistoryTaskInfo* pHTaskInfo = &pTask->hTaskInfo;

  if (streamTaskShouldStop(pTask)) {  // record the failure
    int32_t ref = atomic_sub_fetch_32(&pTask->status.timerActive, 1);
    stDebug("s-task:0x%" PRIx64 " stopped, not launch rel history task:0x%" PRIx64 ", ref:%d", pInfo->id.taskId,
            pInfo->hTaskId.taskId, ref);

    streamMetaAddTaskLaunchResult(pMeta, pInfo->hTaskId.streamId, pInfo->hTaskId.taskId, 0, now, false);
    taosMemoryFree(pInfo);
  } else {
    char*   p = streamTaskGetStatus(pTask)->name;
    int32_t hTaskId = pHTaskInfo->id.taskId;

    stDebug("s-task:%s status:%s failed to launch fill-history task:0x%x, retry launch:%dms, retryCount:%d",
            pTask->id.idStr, p, hTaskId, pHTaskInfo->waitInterval, pHTaskInfo->retryTimes);

    taosTmrReset(tryLaunchHistoryTask, LAUNCH_HTASK_INTERVAL, pInfo, streamTimer, &pHTaskInfo->pTimer);
  }
}

void tryLaunchHistoryTask(void* param, void* tmrId) {
  SLaunchHTaskInfo* pInfo = param;
  SStreamMeta*      pMeta = pInfo->pMeta;
  int64_t           now = taosGetTimestampMs();
  int32_t           code = 0;

  streamMetaWLock(pMeta);

  SStreamTask** ppTask = (SStreamTask**)taosHashGet(pMeta->pTasksMap, &pInfo->id, sizeof(pInfo->id));
  if (ppTask == NULL || *ppTask == NULL) {
    stError("s-task:0x%x and rel fill-history task:0x%" PRIx64 " all have been destroyed, not launch",
            (int32_t)pInfo->id.taskId, pInfo->hTaskId.taskId);
    streamMetaWUnLock(pMeta);

    // already dropped, no need to set the failure info into the stream task meta.
    taosMemoryFree(pInfo);
    return;
  }

  if (streamTaskShouldStop(*ppTask)) {
    ASSERT((*ppTask)->status.timerActive >= 1);

    char*   p = streamTaskGetStatus(*ppTask)->name;
    int32_t ref = atomic_sub_fetch_32(&(*ppTask)->status.timerActive, 1);
    stDebug("s-task:%s status:%s should stop, quit launch fill-history task timer, retry:%d, ref:%d",
            (*ppTask)->id.idStr, p, (*ppTask)->hTaskInfo.retryTimes, ref);

    streamMetaWUnLock(pMeta);

    // record the related fill-history task failed
    streamMetaAddTaskLaunchResult(pMeta, pInfo->hTaskId.streamId, pInfo->hTaskId.taskId, 0, now, false);
    taosMemoryFree(pInfo);
    return;
  }

  SStreamTask* pTask = streamMetaAcquireTaskNoLock(pMeta, pInfo->id.streamId, pInfo->id.taskId);
  streamMetaWUnLock(pMeta);

  if (pTask != NULL) {
    SHistoryTaskInfo* pHTaskInfo = &pTask->hTaskInfo;

    pHTaskInfo->tickCount -= 1;
    if (pHTaskInfo->tickCount > 0) {
      taosTmrReset(tryLaunchHistoryTask, LAUNCH_HTASK_INTERVAL, pInfo, streamTimer, &pHTaskInfo->pTimer);
      streamMetaReleaseTask(pMeta, pTask);
      return;
    }

    if (pHTaskInfo->retryTimes > MAX_RETRY_LAUNCH_HISTORY_TASK) {
      notRetryLaunchFillHistoryTask(pTask, pInfo, now);
    } else {  // not reach the limitation yet, let's continue retrying launch related fill-history task.
      streamTaskSetRetryInfoForLaunch(pHTaskInfo);
      ASSERT(pTask->status.timerActive >= 1);

      // abort the timer if intend to stop task
      SStreamTask* pHTask = streamMetaAcquireTask(pMeta, pHTaskInfo->id.streamId, pHTaskInfo->id.taskId);
      if (pHTask == NULL) {
        doRetryLaunchFillHistoryTask(pTask, pInfo, now);
        streamMetaReleaseTask(pMeta, pTask);
        return;
      } else {
        if (pHTask->pBackend == NULL) {
          code = pMeta->expandTaskFn(pHTask);
          if (code != TSDB_CODE_SUCCESS) {
            streamMetaAddFailedTaskSelf(pHTask, now);
            stError("failed to expand fill-history task:%s, code:%s", pHTask->id.idStr, tstrerror(code));
          }
        }

        if (code == TSDB_CODE_SUCCESS) {
          checkFillhistoryTaskStatus(pTask, pHTask);
          // not in timer anymore
          int32_t ref = atomic_sub_fetch_32(&pTask->status.timerActive, 1);
          stDebug("s-task:0x%x fill-history task launch completed, retry times:%d, ref:%d", (int32_t)pInfo->id.taskId,
              pHTaskInfo->retryTimes, ref);
        }
        streamMetaReleaseTask(pMeta, pHTask);
      }
    }

    streamMetaReleaseTask(pMeta, pTask);
  } else {
    streamMetaAddTaskLaunchResult(pMeta, pInfo->hTaskId.streamId, pInfo->hTaskId.taskId, 0, now, false);

    int32_t ref = atomic_sub_fetch_32(&(*ppTask)->status.timerActive, 1);
    stError("s-task:0x%x rel fill-history task:0x%" PRIx64 " may have been destroyed, not launch, ref:%d",
            (int32_t)pInfo->id.taskId, pInfo->hTaskId.taskId, ref);
  }

  taosMemoryFree(pInfo);
}

SLaunchHTaskInfo* createHTaskLaunchInfo(SStreamMeta* pMeta, STaskId* pTaskId, int64_t hStreamId, int32_t hTaskId) {
  SLaunchHTaskInfo* pInfo = taosMemoryCalloc(1, sizeof(SLaunchHTaskInfo));
  if (pInfo == NULL) {
    terrno = TSDB_CODE_OUT_OF_MEMORY;
    return NULL;
  }

  pInfo->id.streamId = pTaskId->streamId;
  pInfo->id.taskId = pTaskId->taskId;

  pInfo->hTaskId.streamId = hStreamId;
  pInfo->hTaskId.taskId = hTaskId;

  pInfo->pMeta = pMeta;
  return pInfo;
}

int32_t launchNotBuiltFillHistoryTask(SStreamTask* pTask) {
  SStreamMeta*         pMeta = pTask->pMeta;
  STaskExecStatisInfo* pExecInfo = &pTask->execInfo;
  const char*          idStr = pTask->id.idStr;
  int64_t              hStreamId = pTask->hTaskInfo.id.streamId;
  int32_t              hTaskId = pTask->hTaskInfo.id.taskId;
  ASSERT(hTaskId != 0);

  stWarn("s-task:%s vgId:%d failed to launch history task:0x%x, since not built yet", idStr, pMeta->vgId, hTaskId);

  STaskId id = streamTaskGetTaskId(pTask);
  SLaunchHTaskInfo* pInfo = createHTaskLaunchInfo(pMeta, &id, hStreamId, hTaskId);
  if (pInfo == NULL) {
    stError("s-task:%s failed to launch related fill-history task, since Out Of Memory", idStr);
    streamMetaAddTaskLaunchResult(pMeta, hStreamId, hTaskId, pExecInfo->checkTs, pExecInfo->readyTs, false);
    return terrno;
  }

  // set the launch time info
  streamTaskInitForLaunchHTask(&pTask->hTaskInfo);

  // check for the timer
  if (pTask->hTaskInfo.pTimer == NULL) {
    int32_t ref = atomic_add_fetch_32(&pTask->status.timerActive, 1);
    pTask->hTaskInfo.pTimer = taosTmrStart(tryLaunchHistoryTask, WAIT_FOR_MINIMAL_INTERVAL, pInfo, streamTimer);

    if (pTask->hTaskInfo.pTimer == NULL) {
      ref = atomic_sub_fetch_32(&pTask->status.timerActive, 1);
      stError("s-task:%s failed to start timer, related fill-history task not launched, ref:%d", idStr, ref);

      taosMemoryFree(pInfo);
      streamMetaAddTaskLaunchResult(pMeta, hStreamId, hTaskId, pExecInfo->checkTs, pExecInfo->readyTs, false);
      return terrno;
    }

    ASSERT(ref >= 1);

    stDebug("s-task:%s set timer active flag, ref:%d", idStr, ref);
  } else {  // timer exists
    ASSERT(pTask->status.timerActive >= 1);
    stDebug("s-task:%s set timer active flag, task timer not null", idStr);
    taosTmrReset(tryLaunchHistoryTask, WAIT_FOR_MINIMAL_INTERVAL, pInfo, streamTimer, &pTask->hTaskInfo.pTimer);
  }

  return TSDB_CODE_SUCCESS;
}

int32_t streamTaskResetTimewindowFilter(SStreamTask* pTask) {
  void* exec = pTask->exec.pExecutor;
  return qStreamInfoResetTimewindowFilter(exec);
}

bool streamHistoryTaskSetVerRangeStep2(SStreamTask* pTask, int64_t nextProcessVer) {
  SVersionRange* pRange = &pTask->dataRange.range;
  ASSERT(nextProcessVer >= pRange->maxVer);

  // maxVer for fill-history task is the version, where the last timestamp is acquired.
  // it's also the maximum version to scan data in tsdb.
  int64_t walScanStartVer = pRange->maxVer + 1;
  if (walScanStartVer > nextProcessVer - 1) {
    stDebug(
        "s-task:%s no need to perform secondary scan-history data(step 2), since no data ingest during step1 scan, "
        "related stream task currentVer:%" PRId64,
        pTask->id.idStr, nextProcessVer);
    return true;
  } else {
    // 2. do secondary scan of the history data, the time window remain, and the version range is updated to
    // [pTask->dataRange.range.maxVer, ver1]
    pTask->step2Range.minVer = walScanStartVer;
    pTask->step2Range.maxVer = nextProcessVer - 1;
    stDebug("s-task:%s set step2 verRange:%" PRId64 "-%" PRId64 ", step1 verRange:%" PRId64 "-%" PRId64, pTask->id.idStr,
            pTask->step2Range.minVer, pTask->step2Range.maxVer, pRange->minVer, pRange->maxVer);
    return false;
  }
}

void streamTaskSetRangeStreamCalc(SStreamTask* pTask) {
  SDataRange* pRange = &pTask->dataRange;

  if (!HAS_RELATED_FILLHISTORY_TASK(pTask)) {
    if (pTask->info.fillHistory == 1) {
      stDebug("s-task:%s fill-history task, time window:%" PRId64 "-%" PRId64 ", verRange:%" PRId64 "-%" PRId64,
              pTask->id.idStr, pRange->window.skey, pRange->window.ekey, pRange->range.minVer, pRange->range.maxVer);
    } else {
      stDebug(
          "s-task:%s no related fill-history task, stream time window and verRange are not set. default stream time "
          "window:%" PRId64 "-%" PRId64 ", verRange:%" PRId64 "-%" PRId64,
          pTask->id.idStr, pRange->window.skey, pRange->window.ekey, pRange->range.minVer, pRange->range.maxVer);
    }
  } else {
    ASSERT(pTask->info.fillHistory == 0);
    if (pTask->info.taskLevel >= TASK_LEVEL__AGG) {
      return;
    }

    stDebug("s-task:%s level:%d related fill-history task exists, stream task timeWindow:%" PRId64 " - %" PRId64
            ", verRang:%" PRId64 " - %" PRId64,
            pTask->id.idStr, pTask->info.taskLevel, pRange->window.skey, pRange->window.ekey, pRange->range.minVer,
            pRange->range.maxVer);

    SVersionRange verRange = pRange->range;
    STimeWindow win = pRange->window;
    streamSetParamForStreamScannerStep2(pTask, &verRange, &win);
  }
}

void doExecScanhistoryInFuture(void* param, void* tmrId) {
  SStreamTask* pTask = param;
  pTask->schedHistoryInfo.numOfTicks -= 1;

  SStreamTaskState* p = streamTaskGetStatus(pTask);
  if (p->state == TASK_STATUS__DROPPING || p->state == TASK_STATUS__STOP) {
    int32_t ref = atomic_sub_fetch_32(&pTask->status.timerActive, 1);
    stDebug("s-task:%s status:%s not start scan-history again, ref:%d", pTask->id.idStr, p->name, ref);

    streamMetaReleaseTask(pTask->pMeta, pTask);
    return;
  }

  if (pTask->schedHistoryInfo.numOfTicks <= 0) {
    streamStartScanHistoryAsync(pTask, 0);

    int32_t ref = atomic_sub_fetch_32(&pTask->status.timerActive, 1);
    stDebug("s-task:%s fill-history:%d start scan-history data, out of tmr, ref:%d", pTask->id.idStr,
            pTask->info.fillHistory, ref);

    // release the task.
    streamMetaReleaseTask(pTask->pMeta, pTask);
  } else {
    taosTmrReset(doExecScanhistoryInFuture, SCANHISTORY_IDLE_TIME_SLICE, pTask, streamTimer, &pTask->schedHistoryInfo.pTimer);
  }
}

int32_t doStartScanHistoryTask(SStreamTask* pTask) {
  SVersionRange* pRange = &pTask->dataRange.range;
  if (pTask->info.fillHistory) {
    streamSetParamForScanHistory(pTask);
  }

  streamSetParamForStreamScannerStep1(pTask, pRange, &pTask->dataRange.window);
  int32_t code = streamStartScanHistoryAsync(pTask, 0);
  return code;
}<|MERGE_RESOLUTION|>--- conflicted
+++ resolved
@@ -105,9 +105,11 @@
   stDebug("s-task:%s scan-history resumed in %.2fs, ref:%d", pTask->id.idStr, numOfTicks * 0.1, ref);
 
   if (pTask->schedHistoryInfo.pTimer == NULL) {
-    pTask->schedHistoryInfo.pTimer = taosTmrStart(doExecScanhistoryInFuture, SCANHISTORY_IDLE_TIME_SLICE, pTask, streamTimer);
-  } else {
-    taosTmrReset(doExecScanhistoryInFuture, SCANHISTORY_IDLE_TIME_SLICE, pTask, streamTimer, &pTask->schedHistoryInfo.pTimer);
+    pTask->schedHistoryInfo.pTimer =
+        taosTmrStart(doExecScanhistoryInFuture, SCANHISTORY_IDLE_TIME_SLICE, pTask, streamTimer);
+  } else {
+    taosTmrReset(doExecScanhistoryInFuture, SCANHISTORY_IDLE_TIME_SLICE, pTask, streamTimer,
+                 &pTask->schedHistoryInfo.pTimer);
   }
 
   return TSDB_CODE_SUCCESS;
@@ -155,11 +157,7 @@
   return TSDB_CODE_SUCCESS;
 }
 
-<<<<<<< HEAD
-int32_t streamTaskOnScanhistoryTaskReady(SStreamTask* pTask) {
-=======
 int32_t streamTaskOnScanHistoryTaskReady(SStreamTask* pTask) {
->>>>>>> 42beba30
   // set the state to be ready
   streamTaskSetReady(pTask);
   streamTaskSetRangeStreamCalc(pTask);
@@ -201,22 +199,15 @@
   const char*          idStr = pTask->id.idStr;
   int64_t              hStreamId = pTask->hTaskInfo.id.streamId;
   int32_t              hTaskId = pTask->hTaskInfo.id.taskId;
-<<<<<<< HEAD
+  int64_t              now = taosGetTimestampMs();
+  int32_t              code = 0;
+
   ASSERT(hTaskId != 0);
 
   // check stream task status in the first place.
   SStreamTaskState* pStatus = streamTaskGetStatus(pTask);
-  if (pStatus->state != TASK_STATUS__READY && pStatus->state != TASK_STATUS__HALT) {
-=======
-  int64_t              now = taosGetTimestampMs();
-  int32_t              code = 0;
-
-  ASSERT(hTaskId != 0);
-
-  // check stream task status in the first place.
-  SStreamTaskState* pStatus = streamTaskGetStatus(pTask);
-  if (pStatus->state != TASK_STATUS__READY && pStatus->state != TASK_STATUS__HALT && pStatus->state != TASK_STATUS__PAUSE) {
->>>>>>> 42beba30
+  if (pStatus->state != TASK_STATUS__READY && pStatus->state != TASK_STATUS__HALT &&
+      pStatus->state != TASK_STATUS__PAUSE) {
     stDebug("s-task:%s not launch related fill-history task:0x%" PRIx64 "-0x%x, status:%s", idStr, hStreamId, hTaskId,
             pStatus->name);
 
@@ -225,21 +216,12 @@
   }
 
   stDebug("s-task:%s start to launch related fill-history task:0x%" PRIx64 "-0x%x", idStr, hStreamId, hTaskId);
-<<<<<<< HEAD
 
   // Set the execute conditions, including the query time window and the version range
   streamMetaRLock(pMeta);
   SStreamTask** pHTask = taosHashGet(pMeta->pTasksMap, &pTask->hTaskInfo.id, sizeof(pTask->hTaskInfo.id));
   streamMetaRUnLock(pMeta);
 
-=======
-
-  // Set the execute conditions, including the query time window and the version range
-  streamMetaRLock(pMeta);
-  SStreamTask** pHTask = taosHashGet(pMeta->pTasksMap, &pTask->hTaskInfo.id, sizeof(pTask->hTaskInfo.id));
-  streamMetaRUnLock(pMeta);
-
->>>>>>> 42beba30
   if (pHTask != NULL) {  // it is already added into stream meta store.
     SStreamTask* pHisTask = streamMetaAcquireTask(pMeta, hStreamId, hTaskId);
     if (pHisTask == NULL) {
@@ -250,9 +232,6 @@
         stDebug("s-task:%s fill-history task is ready, no need to check downstream", pHisTask->id.idStr);
         streamMetaAddTaskLaunchResult(pMeta, hStreamId, hTaskId, pExecInfo->checkTs, pExecInfo->readyTs, true);
       } else {  // exist, but not ready, continue check downstream task status
-<<<<<<< HEAD
-        checkFillhistoryTaskStatus(pTask, pHisTask);
-=======
         if (pHisTask->pBackend == NULL) {
           code = pMeta->expandTaskFn(pHisTask);
           if (code != TSDB_CODE_SUCCESS) {
@@ -264,7 +243,6 @@
         if (code == TSDB_CODE_SUCCESS) {
           checkFillhistoryTaskStatus(pTask, pHisTask);
         }
->>>>>>> 42beba30
       }
 
       streamMetaReleaseTask(pMeta, pHisTask);
@@ -414,7 +392,7 @@
           // not in timer anymore
           int32_t ref = atomic_sub_fetch_32(&pTask->status.timerActive, 1);
           stDebug("s-task:0x%x fill-history task launch completed, retry times:%d, ref:%d", (int32_t)pInfo->id.taskId,
-              pHTaskInfo->retryTimes, ref);
+                  pHTaskInfo->retryTimes, ref);
         }
         streamMetaReleaseTask(pMeta, pHTask);
       }
@@ -459,7 +437,7 @@
 
   stWarn("s-task:%s vgId:%d failed to launch history task:0x%x, since not built yet", idStr, pMeta->vgId, hTaskId);
 
-  STaskId id = streamTaskGetTaskId(pTask);
+  STaskId           id = streamTaskGetTaskId(pTask);
   SLaunchHTaskInfo* pInfo = createHTaskLaunchInfo(pMeta, &id, hStreamId, hTaskId);
   if (pInfo == NULL) {
     stError("s-task:%s failed to launch related fill-history task, since Out Of Memory", idStr);
@@ -519,8 +497,8 @@
     // [pTask->dataRange.range.maxVer, ver1]
     pTask->step2Range.minVer = walScanStartVer;
     pTask->step2Range.maxVer = nextProcessVer - 1;
-    stDebug("s-task:%s set step2 verRange:%" PRId64 "-%" PRId64 ", step1 verRange:%" PRId64 "-%" PRId64, pTask->id.idStr,
-            pTask->step2Range.minVer, pTask->step2Range.maxVer, pRange->minVer, pRange->maxVer);
+    stDebug("s-task:%s set step2 verRange:%" PRId64 "-%" PRId64 ", step1 verRange:%" PRId64 "-%" PRId64,
+            pTask->id.idStr, pTask->step2Range.minVer, pTask->step2Range.maxVer, pRange->minVer, pRange->maxVer);
     return false;
   }
 }
@@ -550,7 +528,7 @@
             pRange->range.maxVer);
 
     SVersionRange verRange = pRange->range;
-    STimeWindow win = pRange->window;
+    STimeWindow   win = pRange->window;
     streamSetParamForStreamScannerStep2(pTask, &verRange, &win);
   }
 }
@@ -578,7 +556,8 @@
     // release the task.
     streamMetaReleaseTask(pTask->pMeta, pTask);
   } else {
-    taosTmrReset(doExecScanhistoryInFuture, SCANHISTORY_IDLE_TIME_SLICE, pTask, streamTimer, &pTask->schedHistoryInfo.pTimer);
+    taosTmrReset(doExecScanhistoryInFuture, SCANHISTORY_IDLE_TIME_SLICE, pTask, streamTimer,
+                 &pTask->schedHistoryInfo.pTimer);
   }
 }
 
