/*
 * Copyright (c) 2019 TAOS Data, Inc. <jhtao@taosdata.com>
 *
 * This program is free software: you can use, redistribute, and/or modify
 * it under the terms of the GNU Affero General Public License, version 3
 * or later ("AGPL"), as published by the Free Software Foundation.
 *
 * This program is distributed in the hope that it will be useful, but WITHOUT
 * ANY WARRANTY; without even the implied warranty of MERCHANTABILITY or
 * FITNESS FOR A PARTICULAR PURPOSE.
 *
 * You should have received a copy of the GNU Affero General Public License
 * along with this program. If not, see <http://www.gnu.org/licenses/>.
 */

#include "streamBackendRocksdb.h"
#include "executor.h"
#include "query.h"
#include "streamInt.h"
#include "tcommon.h"
#include "tref.h"

typedef struct {
  int8_t  init;
  char*   pCurrent;
  char*   pManifest;
  SArray* pSST;
  int64_t preCkptId;
  int64_t curChkpId;
  char*   path;

  char*   buf;
  int32_t len;

  // ping-pong buf
  SHashObj* pSstTbl[2];
  int8_t    idx;

  SArray* pAdd;
  SArray* pDel;
  int8_t  update;
} SBackendManager;

typedef struct SCompactFilteFactory {
  void* status;
} SCompactFilteFactory;

typedef struct {
  void* tableOpt;
} RocksdbCfParam;
typedef struct {
  rocksdb_t*                       db;
  rocksdb_column_family_handle_t** pHandle;
  rocksdb_writeoptions_t*          wOpt;
  rocksdb_readoptions_t*           rOpt;
  rocksdb_options_t**              cfOpt;
  rocksdb_options_t*               dbOpt;
  RocksdbCfParam*                  param;
  void*                            pBackend;
  SListNode*                       pCompareNode;
  rocksdb_comparator_t**           pCompares;
} RocksdbCfInst;

uint32_t nextPow2(uint32_t x);

int32_t streamStateOpenBackendCf(void* backend, char* name, char** cfs, int32_t nCf);

void destroyRocksdbCfInst(RocksdbCfInst* inst);

void          destroyCompactFilteFactory(void* arg);
void          destroyCompactFilte(void* arg);
const char*   compactFilteFactoryName(void* arg);
const char*   compactFilteName(void* arg);
unsigned char compactFilte(void* arg, int level, const char* key, size_t klen, const char* val, size_t vlen,
                           char** newval, size_t* newvlen, unsigned char* value_changed);
rocksdb_compactionfilter_t* compactFilteFactoryCreateFilter(void* arg, rocksdb_compactionfiltercontext_t* ctx);

const char* cfName[] = {"default", "state", "fill", "sess", "func", "parname", "partag"};

typedef int (*EncodeFunc)(void* key, char* buf);
typedef int (*DecodeFunc)(void* key, char* buf);
typedef int (*ToStringFunc)(void* key, char* buf);
typedef const char* (*CompareName)(void* statue);
typedef int (*BackendCmpFunc)(void* state, const char* aBuf, size_t aLen, const char* bBuf, size_t bLen);
typedef void (*DestroyFunc)(void* state);
typedef int32_t (*EncodeValueFunc)(void* value, int32_t vlen, int64_t ttl, char** dest);
typedef int32_t (*DecodeValueFunc)(void* value, int32_t vlen, int64_t* ttl, char** dest);
typedef struct {
  const char*     key;
  int32_t         len;
  int             idx;
  BackendCmpFunc  cmpFunc;
  EncodeFunc      enFunc;
  DecodeFunc      deFunc;
  ToStringFunc    toStrFunc;
  CompareName     cmpName;
  DestroyFunc     detroyFunc;
  EncodeValueFunc enValueFunc;
  DecodeValueFunc deValueFunc;

} SCfInit;

#define GEN_COLUMN_FAMILY_NAME(name, idstr, SUFFIX) sprintf(name, "%s_%s", idstr, (SUFFIX));
const char* compareDefaultName(void* name);
const char* compareStateName(void* name);
const char* compareWinKeyName(void* name);
const char* compareSessionKeyName(void* name);
const char* compareFuncKeyName(void* name);
const char* compareParKeyName(void* name);
const char* comparePartagKeyName(void* name);

int defaultKeyComp(void* state, const char* aBuf, size_t aLen, const char* bBuf, size_t bLen);
int defaultKeyEncode(void* k, char* buf);
int defaultKeyDecode(void* k, char* buf);
int defaultKeyToString(void* k, char* buf);

int stateKeyDBComp(void* state, const char* aBuf, size_t aLen, const char* bBuf, size_t bLen);
int stateKeyEncode(void* k, char* buf);
int stateKeyDecode(void* k, char* buf);
int stateKeyToString(void* k, char* buf);

int stateSessionKeyDBComp(void* state, const char* aBuf, size_t aLen, const char* bBuf, size_t bLen);
int stateSessionKeyEncode(void* ses, char* buf);
int stateSessionKeyDecode(void* ses, char* buf);
int stateSessionKeyToString(void* k, char* buf);

int winKeyDBComp(void* state, const char* aBuf, size_t aLen, const char* bBuf, size_t bLen);
int winKeyEncode(void* k, char* buf);
int winKeyDecode(void* k, char* buf);
int winKeyToString(void* k, char* buf);

int tupleKeyDBComp(void* state, const char* aBuf, size_t aLen, const char* bBuf, size_t bLen);
int tupleKeyEncode(void* k, char* buf);
int tupleKeyDecode(void* k, char* buf);
int tupleKeyToString(void* k, char* buf);

int parKeyDBComp(void* state, const char* aBuf, size_t aLen, const char* bBuf, size_t bLen);
int parKeyEncode(void* k, char* buf);
int parKeyDecode(void* k, char* buf);
int parKeyToString(void* k, char* buf);

int     stremaValueEncode(void* k, char* buf);
int     streamValueDecode(void* k, char* buf);
int32_t streamValueToString(void* k, char* buf);
int32_t streaValueIsStale(void* k, int64_t ts);
void    destroyFunc(void* arg);

int32_t encodeValueFunc(void* value, int32_t vlen, int64_t ttl, char** dest);
int32_t decodeValueFunc(void* value, int32_t vlen, int64_t* ttl, char** dest);

SBackendManager* bkdMgtCreate(char* path) {
  SBackendManager* p = taosMemoryCalloc(1, sizeof(SBackendManager));
  p->curChkpId = 0;
  p->preCkptId = 0;
  p->pSST = taosArrayInit(64, sizeof(void*));
  p->path = taosStrdup(path);
  p->len = strlen(path) + 128;
  p->buf = taosMemoryCalloc(1, p->len);

  p->idx = 0;
  p->pSstTbl[0] = taosHashInit(64, taosGetDefaultHashFunction(TSDB_DATA_TYPE_BINARY), false, HASH_ENTRY_LOCK);
  p->pSstTbl[1] = taosHashInit(64, taosGetDefaultHashFunction(TSDB_DATA_TYPE_BINARY), false, HASH_ENTRY_LOCK);

  p->pAdd = taosArrayInit(64, sizeof(void*));
  p->pDel = taosArrayInit(64, sizeof(void*));
  p->update = 0;
  return p;
}
void bkdMgtDestroy(SBackendManager* bm) {
  if (bm == NULL) return;

  taosMemoryFree(bm->buf);
  taosMemoryFree(bm->path);

  taosArrayDestroyP(bm->pSST, taosMemoryFree);
  taosArrayDestroyP(bm->pAdd, taosMemoryFree);
  taosArrayDestroyP(bm->pDel, taosMemoryFree);

  taosHashCleanup(bm->pSstTbl[0]);
  taosHashCleanup(bm->pSstTbl[1]);

  taosMemoryFree(bm->pCurrent);
  taosMemoryFree(bm->pManifest);

  taosMemoryFree(bm);
}

int32_t compareHashTableImpl(SHashObj* p1, SHashObj* p2, SArray* diff) {
  int32_t code = 0;
  size_t  len = 0;
  void*   pIter = taosHashIterate(p2, NULL);
  while (pIter) {
    char* name = taosHashGetKey(pIter, &len);
    if (!taosHashGet(p1, name, len)) {
      char* p = taosStrdup(name);
      taosArrayPush(diff, &p);
    }
    pIter = taosHashIterate(p2, pIter);
  }
  return code;
}
int32_t compareHashTable(SHashObj* p1, SHashObj* p2, SArray* add, SArray* del) {
  int32_t code = 0;

  code = compareHashTableImpl(p1, p2, add);
  code = compareHashTableImpl(p2, p1, del);

  return code;
}
int32_t bkdMgtGetDelta(SBackendManager* bm, int64_t chkpId, SArray* list) {
  const char* pCurrent = "CURRENT";
  int32_t     currLen = strlen(pCurrent);

  const char* pManifest = "MANIFEST-";
  int32_t     maniLen = strlen(pManifest);

  const char* pSST = ".sst";
  int32_t     sstLen = strlen(pSST);

  memset(bm->buf, 0, bm->len);
  sprintf(bm->buf, "%s%scheckpoint%" PRId64 "", bm->path, TD_DIRSEP, chkpId);

  taosArrayClearP(bm->pAdd, taosMemoryFree);
  taosArrayClearP(bm->pDel, taosMemoryFree);

  TdDirPtr      pDir = taosOpenDir(bm->buf);
  TdDirEntryPtr de = NULL;
  int8_t        dummy = 0;
  while ((de = taosReadDir(pDir)) != NULL) {
    char* name = taosGetDirEntryName(de);
    if (strcmp(name, ".") == 0 || strcmp(name, "..") == 0) continue;
    if (strlen(name) == currLen && strcmp(name, pCurrent) == 0) {
      taosMemoryFreeClear(bm->pCurrent);
      bm->pCurrent = taosStrdup(name);
      taosHashPut(bm->pSstTbl[1 - bm->idx], name, strlen(name), &dummy, sizeof(dummy));
      continue;
    }

    if (strlen(name) >= maniLen && strncmp(name, pManifest, maniLen) == 0) {
      taosMemoryFreeClear(bm->pManifest);
      bm->pManifest = taosStrdup(name);
      taosHashPut(bm->pSstTbl[1 - bm->idx], name, strlen(name), &dummy, sizeof(dummy));
      continue;
    }
    if (strlen(name) >= sstLen && strncmp(name + strlen(name) - 4, pSST, sstLen) == 0) {
      // char* p = taosStrdup(name);
      taosHashPut(bm->pSstTbl[1 - bm->idx], name, strlen(name), &dummy, sizeof(dummy));
      continue;
    }
  }
  if (bm->init == 0) {
    bm->preCkptId = -1;
    bm->curChkpId = chkpId;
    bm->init = 1;

    void* pIter = taosHashIterate(bm->pSstTbl[1 - bm->idx], NULL);
    while (pIter) {
      size_t len;
      char*  name = taosHashGetKey(pIter, &len);
      if (name != NULL && len != 0) {
        taosArrayPush(bm->pAdd, &name);
      }
      pIter = taosHashIterate(bm->pSstTbl[1 - bm->idx], pIter);
    }
    if (taosArrayGetSize(bm->pAdd) > 0) bm->update = 1;
  } else {
    int32_t code = compareHashTable(bm->pSstTbl[bm->idx], bm->pSstTbl[1 - bm->idx], bm->pAdd, bm->pDel);
    if (code != 0) {
      // dead code
      taosArrayClearP(bm->pAdd, taosMemoryFree);
      taosArrayClearP(bm->pDel, taosMemoryFree);
      taosHashClear(bm->pSstTbl[1 - bm->idx]);
      bm->update = 0;
      taosCloseDir(&pDir);
      return code;
    }

    bm->preCkptId = bm->curChkpId;
    bm->curChkpId = chkpId;
    if (taosArrayGetSize(bm->pAdd) == 0 && taosArrayGetSize(bm->pDel) == 0) {
      bm->update = 0;
    }
  }
  taosHashClear(bm->pSstTbl[bm->idx]);
  bm->idx = 1 - bm->idx;

  taosCloseDir(&pDir);

  return 0;
}

int32_t bkdMgtDumpTo(SBackendManager* bm, char* dname) {
  int32_t code = 0;
  int32_t len = bm->len + 128;

  char* srcBuf = taosMemoryCalloc(1, len);
  char* dstBuf = taosMemoryCalloc(1, len);

  char* srcDir = taosMemoryCalloc(1, len);
  char* dstDir = taosMemoryCalloc(1, len);

  sprintf(srcDir, "%s%s%s%" PRId64 "", bm->path, TD_DIRSEP, "checkpoint", bm->curChkpId);
  sprintf(dstDir, "%s%s%s", bm->path, TD_DIRSEP, dname);

  if (!taosDirExist(srcDir)) {
    stError("failed to dump srcDir %s, reason: not exist such dir", srcDir);
    code = -1;
    goto _ERROR;
  }

  code = taosMkDir(dstDir);
  if (code != 0) {
    terrno = TAOS_SYSTEM_ERROR(errno);
    stError("failed to mkdir srcDir %s, reason: %s", dstDir, terrstr());
    goto _ERROR;
  }

  // clear current file
  memset(dstBuf, 0, len);
  sprintf(dstBuf, "%s%s%s", dstDir, TD_DIRSEP, bm->pCurrent);
  taosRemoveFile(dstBuf);

  memset(dstBuf, 0, len);
  sprintf(dstBuf, "%s%s%s", dstDir, TD_DIRSEP, bm->pManifest);
  taosRemoveFile(dstBuf);

  // add file to $name dir
  for (int i = 0; i < taosArrayGetSize(bm->pAdd); i++) {
    memset(dstBuf, 0, len);
    memset(srcBuf, 0, len);

    char* filename = taosArrayGetP(bm->pAdd, i);
    sprintf(srcBuf, "%s%s%s", srcDir, TD_DIRSEP, filename);
    sprintf(dstBuf, "%s%s%s", dstDir, TD_DIRSEP, filename);

    taosCopyFile(srcBuf, dstBuf);
  }
  // del file in $name
  for (int i = 0; i < taosArrayGetSize(bm->pDel); i++) {
    memset(dstBuf, 0, len);
    memset(srcBuf, 0, len);

    char* filename = taosArrayGetP(bm->pDel, i);
    sprintf(dstBuf, "%s%s%s", dstDir, TD_DIRSEP, filename);
    taosRemoveFile(dstBuf);
  }

  // copy current file to dst dir
  memset(srcBuf, 0, len);
  memset(dstBuf, 0, len);
  sprintf(srcBuf, "%s%s%s", srcDir, TD_DIRSEP, bm->pCurrent);
  sprintf(dstBuf, "%s%s%s", dstDir, TD_DIRSEP, bm->pCurrent);
  taosCopyFile(srcBuf, dstBuf);

  // copy manifest file to dst dir
  memset(srcBuf, 0, len);
  memset(dstBuf, 0, len);
  sprintf(srcBuf, "%s%s%s", srcDir, TD_DIRSEP, bm->pManifest);
  sprintf(dstBuf, "%s%s%s", dstDir, TD_DIRSEP, bm->pManifest);
  taosCopyFile(srcBuf, dstBuf);

  // clear delta data buf
  taosArrayClearP(bm->pAdd, taosMemoryFree);
  taosArrayClearP(bm->pDel, taosMemoryFree);

_ERROR:
  taosMemoryFree(srcBuf);
  taosMemoryFree(dstBuf);
  taosMemoryFree(srcDir);
  taosMemoryFree(dstDir);
  return code;
}

SCfInit ginitDict[] = {
    {"default", 7, 0, defaultKeyComp, defaultKeyEncode, defaultKeyDecode, defaultKeyToString, compareDefaultName,
     destroyFunc, encodeValueFunc, decodeValueFunc},
    {"state", 5, 1, stateKeyDBComp, stateKeyEncode, stateKeyDecode, stateKeyToString, compareStateName, destroyFunc,
     encodeValueFunc, decodeValueFunc},
    {"fill", 4, 2, winKeyDBComp, winKeyEncode, winKeyDecode, winKeyToString, compareWinKeyName, destroyFunc,
     encodeValueFunc, decodeValueFunc},
    {"sess", 4, 3, stateSessionKeyDBComp, stateSessionKeyEncode, stateSessionKeyDecode, stateSessionKeyToString,
     compareSessionKeyName, destroyFunc, encodeValueFunc, decodeValueFunc},
    {"func", 4, 4, tupleKeyDBComp, tupleKeyEncode, tupleKeyDecode, tupleKeyToString, compareFuncKeyName, destroyFunc,
     encodeValueFunc, decodeValueFunc},
    {"parname", 7, 5, parKeyDBComp, parKeyEncode, parKeyDecode, parKeyToString, compareParKeyName, destroyFunc,
     encodeValueFunc, decodeValueFunc},
    {"partag", 6, 6, parKeyDBComp, parKeyEncode, parKeyDecode, parKeyToString, comparePartagKeyName, destroyFunc,
     encodeValueFunc, decodeValueFunc},
};

bool isValidCheckpoint(const char* dir) { return true; }

int32_t copyFiles(const char* src, const char* dst) {
  int32_t code = 0;
  // opt later, just hard link
  int32_t sLen = strlen(src);
  int32_t dLen = strlen(dst);
  char*   srcName = taosMemoryCalloc(1, sLen + 64);
  char*   dstName = taosMemoryCalloc(1, dLen + 64);

  TdDirPtr pDir = taosOpenDir(src);
  if (pDir == NULL) {
    taosMemoryFree(srcName);
    taosMemoryFree(dstName);
    return -1;
  }

  TdDirEntryPtr de = NULL;
  while ((de = taosReadDir(pDir)) != NULL) {
    char* name = taosGetDirEntryName(de);
    if (strcmp(name, ".") == 0 || strcmp(name, "..") == 0) continue;

    sprintf(srcName, "%s%s%s", src, TD_DIRSEP, name);
    sprintf(dstName, "%s%s%s", dst, TD_DIRSEP, name);
    if (!taosDirEntryIsDir(de)) {
      code = taosCopyFile(srcName, dstName);
      if (code == -1) {
        goto _err;
      }
    }

    memset(srcName, 0, sLen + 64);
    memset(dstName, 0, dLen + 64);
  }

_err:
  taosMemoryFreeClear(srcName);
  taosMemoryFreeClear(dstName);
  taosCloseDir(&pDir);
  return code >= 0 ? 0 : -1;
}
int32_t rebuildDirFromCheckpoint(const char* path, int64_t chkpId, char** dst) {
  // impl later
  int32_t code = 0;

  /*param@1: checkpointId dir
    param@2: state
    copy pChkpIdDir's file to state dir
    opt to set hard link to previous file
  */
  char* state = taosMemoryCalloc(1, strlen(path) + 32);
  sprintf(state, "%s%s%s", path, TD_DIRSEP, "state");
  if (chkpId != 0) {
    char* chkp = taosMemoryCalloc(1, strlen(path) + 64);
    sprintf(chkp, "%s%s%s%scheckpoint%" PRId64 "", path, TD_DIRSEP, "checkpoints", TD_DIRSEP, chkpId);
    if (taosIsDir(chkp) && isValidCheckpoint(chkp)) {
      if (taosIsDir(state)) {
        // remove dir if exists
        // taosRenameFile(const char *oldName, const char *newName)
        taosRemoveDir(state);
      }
      taosMkDir(state);
      code = copyFiles(chkp, state);
      if (code != 0) {
        stError("failed to restart stream backend from %s, reason: %s", chkp, tstrerror(TAOS_SYSTEM_ERROR(errno)));
      } else {
        stInfo("start to restart stream backend at checkpoint path: %s", chkp);
      }

    } else {
      stError("failed to start stream backend at %s, reason: %s, restart from default state dir:%s", chkp,
              tstrerror(TAOS_SYSTEM_ERROR(errno)), state);
      taosMkDir(state);
    }
    taosMemoryFree(chkp);
  }
  *dst = state;

  return 0;
}

void* streamBackendInit(const char* streamPath, int64_t chkpId) {
  char*   backendPath = NULL;
  int32_t code = rebuildDirFromCheckpoint(streamPath, chkpId, &backendPath);

  stDebug("start to init stream backend at %s, checkpointid: %" PRId64 "", backendPath, chkpId);

  uint32_t         dbMemLimit = nextPow2(tsMaxStreamBackendCache) << 20;
  SBackendWrapper* pHandle = taosMemoryCalloc(1, sizeof(SBackendWrapper));
  pHandle->list = tdListNew(sizeof(SCfComparator));
  taosThreadMutexInit(&pHandle->mutex, NULL);
  taosThreadMutexInit(&pHandle->cfMutex, NULL);
  pHandle->cfInst = taosHashInit(64, taosGetDefaultHashFunction(TSDB_DATA_TYPE_BINARY), false, HASH_NO_LOCK);

  rocksdb_env_t* env = rocksdb_create_default_env();  // rocksdb_envoptions_create();

  int32_t nBGThread = tsNumOfSnodeStreamThreads <= 2 ? 1 : tsNumOfSnodeStreamThreads / 2;
  rocksdb_env_set_low_priority_background_threads(env, nBGThread);
  rocksdb_env_set_high_priority_background_threads(env, nBGThread);

  rocksdb_cache_t* cache = rocksdb_cache_create_lru(dbMemLimit / 2);

  rocksdb_options_t* opts = rocksdb_options_create();
  rocksdb_options_set_env(opts, env);
  rocksdb_options_set_create_if_missing(opts, 1);
  rocksdb_options_set_create_missing_column_families(opts, 1);
  rocksdb_options_set_max_total_wal_size(opts, dbMemLimit);
  rocksdb_options_set_recycle_log_file_num(opts, 6);
  rocksdb_options_set_max_write_buffer_number(opts, 3);
  rocksdb_options_set_info_log_level(opts, 1);
  rocksdb_options_set_db_write_buffer_size(opts, dbMemLimit);
  rocksdb_options_set_write_buffer_size(opts, dbMemLimit / 2);
  rocksdb_options_set_atomic_flush(opts, 1);

  pHandle->env = env;
  pHandle->dbOpt = opts;
  pHandle->cache = cache;
  pHandle->filterFactory = rocksdb_compactionfilterfactory_create(
      NULL, destroyCompactFilteFactory, compactFilteFactoryCreateFilter, compactFilteFactoryName);
  rocksdb_options_set_compaction_filter_factory(pHandle->dbOpt, pHandle->filterFactory);

  char*  err = NULL;
  size_t nCf = 0;

  char** cfs = rocksdb_list_column_families(opts, backendPath, &nCf, &err);
  if (nCf == 0 || nCf == 1 || err != NULL) {
    taosMemoryFreeClear(err);
    pHandle->db = rocksdb_open(opts, backendPath, &err);
    if (err != NULL) {
      stError("failed to open rocksdb, path:%s, reason:%s", backendPath, err);
      taosMemoryFreeClear(err);
      goto _EXIT;
    }
  } else {
    /*
      list all cf and get prefix
    */
    code = streamStateOpenBackendCf(pHandle, (char*)backendPath, cfs, nCf);
    if (code != 0) {
      rocksdb_list_column_families_destroy(cfs, nCf);
      goto _EXIT;
    }
  }
  if (cfs != NULL) {
    rocksdb_list_column_families_destroy(cfs, nCf);
  }
  stDebug("succ to init stream backend at %s, backend:%p", backendPath, pHandle);
  taosMemoryFreeClear(backendPath);

  return (void*)pHandle;
_EXIT:
  rocksdb_options_destroy(opts);
  rocksdb_cache_destroy(cache);
  rocksdb_env_destroy(env);
  taosThreadMutexDestroy(&pHandle->mutex);
  taosThreadMutexDestroy(&pHandle->cfMutex);
  taosHashCleanup(pHandle->cfInst);
  tdListFree(pHandle->list);
  taosMemoryFree(pHandle);
  stDebug("failed to init stream backend at %s", backendPath);
  taosMemoryFree(backendPath);
  return NULL;
}
void streamBackendCleanup(void* arg) {
  SBackendWrapper* pHandle = (SBackendWrapper*)arg;

  void* pIter = taosHashIterate(pHandle->cfInst, NULL);
  while (pIter != NULL) {
    RocksdbCfInst* inst = *(RocksdbCfInst**)pIter;
    destroyRocksdbCfInst(inst);
    pIter = taosHashIterate(pHandle->cfInst, pIter);
  }

  taosHashCleanup(pHandle->cfInst);

  if (pHandle->db) {
    rocksdb_close(pHandle->db);
  }
  rocksdb_options_destroy(pHandle->dbOpt);
  rocksdb_env_destroy(pHandle->env);
  rocksdb_cache_destroy(pHandle->cache);

  SListNode* head = tdListPopHead(pHandle->list);
  while (head != NULL) {
    streamStateDestroyCompar(head->data);
    taosMemoryFree(head);
    head = tdListPopHead(pHandle->list);
  }

  tdListFree(pHandle->list);
  taosThreadMutexDestroy(&pHandle->mutex);

  taosThreadMutexDestroy(&pHandle->cfMutex);
  stDebug("destroy stream backend :%p", pHandle);
  taosMemoryFree(pHandle);
  return;
}
void streamBackendHandleCleanup(void* arg) {
  SBackendCfWrapper* wrapper = arg;
  bool               remove = wrapper->remove;
  taosThreadRwlockWrlock(&wrapper->rwLock);

  stDebug("start to do-close backendwrapper %p, %s", wrapper, wrapper->idstr);
  if (wrapper->rocksdb == NULL) {
    taosThreadRwlockUnlock(&wrapper->rwLock);
    return;
  }

  int cfLen = sizeof(ginitDict) / sizeof(ginitDict[0]);

  char* err = NULL;
  if (remove) {
    for (int i = 0; i < cfLen; i++) {
      if (wrapper->pHandle[i] != NULL) rocksdb_drop_column_family(wrapper->rocksdb, wrapper->pHandle[i], &err);
      if (err != NULL) {
        stError("failed to drop cf:%s_%s, reason:%s", wrapper->idstr, ginitDict[i].key, err);
        taosMemoryFreeClear(err);
      }
    }
  } else {
    rocksdb_flushoptions_t* flushOpt = rocksdb_flushoptions_create();
    rocksdb_flushoptions_set_wait(flushOpt, 1);

    for (int i = 0; i < cfLen; i++) {
      if (wrapper->pHandle[i] != NULL) rocksdb_flush_cf(wrapper->rocksdb, flushOpt, wrapper->pHandle[i], &err);
      if (err != NULL) {
        stError("failed to flush cf:%s_%s, reason:%s", wrapper->idstr, ginitDict[i].key, err);
        taosMemoryFreeClear(err);
      }
    }
    rocksdb_flushoptions_destroy(flushOpt);
  }

  for (int i = 0; i < cfLen; i++) {
    if (wrapper->pHandle[i] != NULL) {
      rocksdb_column_family_handle_destroy(wrapper->pHandle[i]);
    }
  }
  taosMemoryFreeClear(wrapper->pHandle);

  for (int i = 0; i < cfLen; i++) {
    rocksdb_options_destroy(wrapper->cfOpts[i]);
    rocksdb_block_based_options_destroy(((RocksdbCfParam*)wrapper->param)[i].tableOpt);
  }

  if (remove) {
    streamBackendDelCompare(wrapper->pBackend, wrapper->pComparNode);
  }
  rocksdb_writeoptions_destroy(wrapper->writeOpts);
  wrapper->writeOpts = NULL;

  rocksdb_readoptions_destroy(wrapper->readOpts);
  wrapper->readOpts = NULL;
  taosMemoryFreeClear(wrapper->cfOpts);
  taosMemoryFreeClear(wrapper->param);
  taosThreadRwlockUnlock(&wrapper->rwLock);

  taosThreadRwlockDestroy(&wrapper->rwLock);
  wrapper->rocksdb = NULL;
  taosReleaseRef(streamBackendId, wrapper->backendId);

  stDebug("end to do-close backendwrapper %p, %s", wrapper, wrapper->idstr);
  taosMemoryFree(wrapper);
  return;
}

int32_t getLatestCheckpoint(void* arg, int64_t* checkpoint) {
  SStreamMeta* pMeta = arg;
  taosWLockLatch(&pMeta->chkpDirLock);
  int64_t tc = 0;
  int32_t sz = taosArrayGetSize(pMeta->chkpSaved);
  if (sz <= 0) {
    taosWUnLockLatch(&pMeta->chkpDirLock);
    return -1;
  } else {
    tc = *(int64_t*)taosArrayGetLast(pMeta->chkpSaved);
  }

  taosArrayPush(pMeta->chkpInUse, &tc);

  *checkpoint = tc;
  taosWUnLockLatch(&pMeta->chkpDirLock);
  return 0;
}
/*
 *  checkpointSave |--cp1--|--cp2--|--cp3--|--cp4--|--cp5--|
 *  chkpInUse: |--cp2--|--cp4--|
 *  chkpInUse is doing translation, cannot del until
 *  replication is finished
 */
int32_t delObsoleteCheckpoint(void* arg, const char* path) {
  SStreamMeta* pMeta = arg;

  taosWLockLatch(&pMeta->chkpDirLock);

  SArray* chkpDel = taosArrayInit(10, sizeof(int64_t));
  SArray* chkpDup = taosArrayInit(10, sizeof(int64_t));

  int64_t firsId = 0;
  if (taosArrayGetSize(pMeta->chkpInUse) >= 1) {
    firsId = *(int64_t*)taosArrayGet(pMeta->chkpInUse, 0);

    for (int i = 0; i < taosArrayGetSize(pMeta->chkpSaved); i++) {
      int64_t id = *(int64_t*)taosArrayGet(pMeta->chkpSaved, i);
      if (id >= firsId) {
        taosArrayPush(chkpDup, &id);
      } else {
        taosArrayPush(chkpDel, &id);
      }
    }
  } else {
    int32_t sz = taosArrayGetSize(pMeta->chkpSaved);
    int32_t dsz = sz - pMeta->chkpCap;  // del size

    for (int i = 0; i < dsz; i++) {
      int64_t id = *(int64_t*)taosArrayGet(pMeta->chkpSaved, i);
      taosArrayPush(chkpDel, &id);
    }
    for (int i = dsz < 0 ? 0 : dsz; i < sz; i++) {
      int64_t id = *(int64_t*)taosArrayGet(pMeta->chkpSaved, i);
      taosArrayPush(chkpDup, &id);
    }
  }
  taosArrayDestroy(pMeta->chkpSaved);
  pMeta->chkpSaved = chkpDup;

  taosWUnLockLatch(&pMeta->chkpDirLock);

  for (int i = 0; i < taosArrayGetSize(chkpDel); i++) {
    int64_t id = *(int64_t*)taosArrayGet(chkpDel, i);
    char    tbuf[256] = {0};
    sprintf(tbuf, "%s%scheckpoint%" PRId64 "", path, TD_DIRSEP, id);
    if (taosIsDir(tbuf)) {
      taosRemoveDir(tbuf);
    }
  }
  taosArrayDestroy(chkpDel);
  return 0;
}

static int32_t compareCheckpoint(const void* a, const void* b) {
  int64_t x = *(int64_t*)a;
  int64_t y = *(int64_t*)b;
  return x < y ? -1 : 1;
}

int32_t streamBackendLoadCheckpointInfo(void* arg) {
  SStreamMeta* pMeta = arg;
  int32_t      code = 0;
  SArray*      suffix = NULL;

  int32_t len = strlen(pMeta->path) + 30;
  char*   chkpPath = taosMemoryCalloc(1, len);
  sprintf(chkpPath, "%s%s%s", pMeta->path, TD_DIRSEP, "checkpoints");

  if (!taosDirExist(chkpPath)) {
    // no checkpoint, nothing to load
    taosMemoryFree(chkpPath);
    return 0;
  }

  TdDirPtr pDir = taosOpenDir(chkpPath);
  if (pDir == NULL) {
    taosMemoryFree(chkpPath);
    return 0;
  }

  TdDirEntryPtr de = NULL;
  suffix = taosArrayInit(4, sizeof(int64_t));

  while ((de = taosReadDir(pDir)) != NULL) {
    if (strcmp(taosGetDirEntryName(de), ".") == 0 || strcmp(taosGetDirEntryName(de), "..") == 0) continue;

    if (taosDirEntryIsDir(de)) {
      char    checkpointPrefix[32] = {0};
      int64_t checkpointId = 0;

      int ret = sscanf(taosGetDirEntryName(de), "checkpoint%" PRId64 "", &checkpointId);
      if (ret == 1) {
        taosArrayPush(suffix, &checkpointId);
      }
    } else {
      continue;
    }
  }
  taosArraySort(suffix, compareCheckpoint);
  // free previous chkpSaved
  taosArrayClear(pMeta->chkpSaved);
  for (int i = 0; i < taosArrayGetSize(suffix); i++) {
    int64_t id = *(int64_t*)taosArrayGet(suffix, i);
    taosArrayPush(pMeta->chkpSaved, &id);
  }

  taosArrayDestroy(suffix);
  taosCloseDir(&pDir);
  taosMemoryFree(chkpPath);
  return 0;
}

int32_t chkpGetAllDbCfHandle(SStreamMeta* pMeta, rocksdb_column_family_handle_t*** ppHandle, SArray* refs) {
  SArray* pHandle = taosArrayInit(16, POINTER_BYTES);
  void*   pIter = taosHashIterate(pMeta->pTaskBackendUnique, NULL);
  while (pIter) {
    int64_t id = *(int64_t*)pIter;

    SBackendCfWrapper* wrapper = taosAcquireRef(streamBackendCfWrapperId, id);
    if (wrapper == NULL) {
      pIter = taosHashIterate(pMeta->pTaskBackendUnique, pIter);
      continue;
    }

    taosThreadRwlockRdlock(&wrapper->rwLock);
    for (int i = 0; i < sizeof(ginitDict) / sizeof(ginitDict[0]); i++) {
      if (wrapper->pHandle[i]) {
        rocksdb_column_family_handle_t* p = wrapper->pHandle[i];
        taosArrayPush(pHandle, &p);
      }
    }
    taosThreadRwlockUnlock(&wrapper->rwLock);

    taosArrayPush(refs, &id);
    pIter = taosHashIterate(pMeta->pTaskBackendUnique, pIter);
  }

  int32_t nCf = taosArrayGetSize(pHandle);
  if (nCf == 0) {
    taosArrayDestroy(pHandle);
    return nCf;
  }

  rocksdb_column_family_handle_t** ppCf = taosMemoryCalloc(nCf, sizeof(rocksdb_column_family_handle_t*));
  for (int i = 0; i < nCf; i++) {
    ppCf[i] = taosArrayGetP(pHandle, i);
  }
  taosArrayDestroy(pHandle);

  *ppHandle = ppCf;
  return nCf;
}
int32_t chkpDoDbCheckpoint(rocksdb_t* db, char* path) {
  int32_t               code = -1;
  char*                 err = NULL;
  rocksdb_checkpoint_t* cp = rocksdb_checkpoint_object_create(db, &err);
  if (cp == NULL || err != NULL) {
    stError("failed to do checkpoint at:%s, reason:%s", path, err);
    taosMemoryFreeClear(err);
    goto _ERROR;
  }

  rocksdb_checkpoint_create(cp, path, 64 << 20, &err);
  if (err != NULL) {
    stError("failed to do checkpoint at:%s, reason:%s", path, err);
    taosMemoryFreeClear(err);
  } else {
    code = 0;
  }
_ERROR:
  rocksdb_checkpoint_object_destroy(cp);
  return code;
}
int32_t chkpPreFlushDb(rocksdb_t* db, rocksdb_column_family_handle_t** cf, int32_t nCf) {
<<<<<<< HEAD
  if (nCf == 0) {
    return 0;
  }
=======
  if (nCf == 0) return 0;
>>>>>>> ee7258bb
  int   code = 0;
  char* err = NULL;

  rocksdb_flushoptions_t* flushOpt = rocksdb_flushoptions_create();
  rocksdb_flushoptions_set_wait(flushOpt, 1);

  rocksdb_flush_cfs(db, flushOpt, cf, nCf, &err);
  if (err != NULL) {
    stError("failed to flush db before streamBackend clean up, reason:%s", err);
    taosMemoryFree(err);
    code = -1;
  }
  rocksdb_flushoptions_destroy(flushOpt);
  return code;
}
int32_t chkpPreCheckDir(char* path, int64_t chkpId, char** chkpDir, char** chkpIdDir) {
  int32_t code = 0;
  char*   pChkpDir = taosMemoryCalloc(1, 256);
  char*   pChkpIdDir = taosMemoryCalloc(1, 256);

  sprintf(pChkpDir, "%s%s%s", path, TD_DIRSEP, "checkpoints");
  code = taosMulModeMkDir(pChkpDir, 0755, true);
  if (code != 0) {
    stError("failed to prepare checkpoint dir, path:%s, reason:%s", path, tstrerror(code));
    taosMemoryFree(pChkpDir);
    taosMemoryFree(pChkpIdDir);
    code = -1;
    return code;
  }

  sprintf(pChkpIdDir, "%s%scheckpoint%" PRId64, pChkpDir, TD_DIRSEP, chkpId);
  if (taosIsDir(pChkpIdDir)) {
    stInfo("stream rm exist checkpoint%s", pChkpIdDir);
    taosRemoveFile(pChkpIdDir);
  }
  *chkpDir = pChkpDir;
  *chkpIdDir = pChkpIdDir;

  return 0;
}

int32_t streamBackendTriggerChkp(void* arg, char* dst) {
  SStreamMeta* pMeta = arg;
  int64_t      backendRid = pMeta->streamBackendRid;
  int32_t      code = -1;

  SArray*                          refs = taosArrayInit(16, sizeof(int64_t));
  rocksdb_column_family_handle_t** ppCf = NULL;

  int64_t          st = taosGetTimestampMs();
  SBackendWrapper* pHandle = taosAcquireRef(streamBackendId, backendRid);

  if (pHandle == NULL || pHandle->db == NULL) {
    goto _ERROR;
  }
  int32_t nCf = chkpGetAllDbCfHandle(pMeta, &ppCf, refs);
  stDebug("stream backend:%p start to do checkpoint at:%s, cf num: %d ", pHandle, dst, nCf);

  code = chkpPreFlushDb(pHandle->db, ppCf, nCf);
  if (code == 0) {
    code = chkpDoDbCheckpoint(pHandle->db, dst);
    if (code != 0) {
      stError("stream backend:%p failed to do checkpoint at:%s", pHandle, dst);
    } else {
      stDebug("stream backend:%p end to do checkpoint at:%s, time cost:%" PRId64 "ms", pHandle, dst,
              taosGetTimestampMs() - st);
    }
  } else {
    stError("stream backend:%p failed to flush db at:%s", pHandle, dst);
  }

  // release all ref to cfWrapper;
  for (int i = 0; i < taosArrayGetSize(refs); i++) {
    int64_t id = *(int64_t*)taosArrayGet(refs, i);
    taosReleaseRef(streamBackendCfWrapperId, id);
  }

_ERROR:
  taosMemoryFree(ppCf);
  taosReleaseRef(streamBackendId, backendRid);
  taosArrayDestroy(refs);
  return code;
}
int32_t streamBackendAddInUseChkp(void* arg, int64_t chkpId) {
  if (arg == NULL) return 0;

  SStreamMeta* pMeta = arg;
  taosWLockLatch(&pMeta->chkpDirLock);
  taosArrayPush(pMeta->chkpInUse, &chkpId);
  taosWUnLockLatch(&pMeta->chkpDirLock);
  return 0;
}
int32_t streamBackendDelInUseChkp(void* arg, int64_t chkpId) {
  if (arg == NULL) return 0;

  SStreamMeta* pMeta = arg;
  taosWLockLatch(&pMeta->chkpDirLock);
  if (taosArrayGetSize(pMeta->chkpInUse) > 0) {
    int64_t id = *(int64_t*)taosArrayGet(pMeta->chkpInUse, 0);
    if (id == chkpId) {
      taosArrayPopFrontBatch(pMeta->chkpInUse, 1);
    }
  }
  taosWUnLockLatch(&pMeta->chkpDirLock);
  return 0;
}

int32_t streamBackendDoCheckpoint(void* arg, uint64_t checkpointId) {
  SStreamMeta* pMeta = arg;
  int64_t      backendRid = pMeta->streamBackendRid;
  int64_t      st = taosGetTimestampMs();
  int32_t      code = -1;

  SArray* refs = taosArrayInit(16, sizeof(int64_t));

  rocksdb_column_family_handle_t** ppCf = NULL;

  char* pChkpDir = NULL;
  char* pChkpIdDir = NULL;
  if (chkpPreCheckDir(pMeta->path, checkpointId, &pChkpDir, &pChkpIdDir) != 0) {
    taosArrayDestroy(refs);
    return code;
  }

  SBackendWrapper* pHandle = taosAcquireRef(streamBackendId, backendRid);
  if (pHandle == NULL || pHandle->db == NULL) {
    stError("failed to acquire state-backend handle");
    goto _ERROR;
  }

  // Get all cf and acquire cfWrappter
  int32_t nCf = chkpGetAllDbCfHandle(pMeta, &ppCf, refs);
  stDebug("stream backend:%p start to do checkpoint at:%s, cf num: %d ", pHandle, pChkpIdDir, nCf);

  code = chkpPreFlushDb(pHandle->db, ppCf, nCf);
  if (code == 0) {
    code = chkpDoDbCheckpoint(pHandle->db, pChkpIdDir);
    if (code != 0) {
      stError("stream backend:%p failed to do checkpoint at:%s", pHandle, pChkpIdDir);
    } else {
      stDebug("stream backend:%p end to do checkpoint at:%s, time cost:%" PRId64 "ms", pHandle, pChkpIdDir,
              taosGetTimestampMs() - st);
    }
  } else  {
    stError("stream backend:%p failed to flush db at:%s", pHandle, pChkpIdDir);
  }
  // release all ref to cfWrapper;
  for (int i = 0; i < taosArrayGetSize(refs); i++) {
    int64_t id = *(int64_t*)taosArrayGet(refs, i);
    taosReleaseRef(streamBackendCfWrapperId, id);
  }
  if (code == 0) {
    taosWLockLatch(&pMeta->chkpDirLock);
    taosArrayPush(pMeta->chkpSaved, &checkpointId);
    taosWUnLockLatch(&pMeta->chkpDirLock);

    // delete obsolte checkpoint
    delObsoleteCheckpoint(arg, pChkpDir);
    pMeta->chkpId = checkpointId;
  }

_ERROR:
  taosReleaseRef(streamBackendId, backendRid);
  taosArrayDestroy(refs);
  taosMemoryFree(ppCf);
  taosMemoryFree(pChkpDir);
  taosMemoryFree(pChkpIdDir);
  return code;
}

SListNode* streamBackendAddCompare(void* backend, void* arg) {
  SBackendWrapper* pHandle = (SBackendWrapper*)backend;
  SListNode*       node = NULL;
  taosThreadMutexLock(&pHandle->mutex);
  node = tdListAdd(pHandle->list, arg);
  taosThreadMutexUnlock(&pHandle->mutex);
  return node;
}
void streamBackendDelCompare(void* backend, void* arg) {
  SBackendWrapper* pHandle = (SBackendWrapper*)backend;
  SListNode*       node = NULL;
  taosThreadMutexLock(&pHandle->mutex);
  node = tdListPopNode(pHandle->list, arg);
  taosThreadMutexUnlock(&pHandle->mutex);
  if (node) {
    streamStateDestroyCompar(node->data);
    taosMemoryFree(node);
  }
}
void        streamStateDestroy_rocksdb(SStreamState* pState, bool remove) { streamStateCloseBackend(pState, remove); }
static bool streamStateIterSeekAndValid(rocksdb_iterator_t* iter, char* buf, size_t len);

// |key|-----value------|
// |key|ttl|len|userData|

static rocksdb_iterator_t* streamStateIterCreate(SStreamState* pState, const char* cfName,
                                                 rocksdb_snapshot_t** snapshot, rocksdb_readoptions_t** readOpt);

int defaultKeyComp(void* state, const char* aBuf, size_t aLen, const char* bBuf, size_t bLen) {
  int len = aLen < bLen ? aLen : bLen;
  int ret = memcmp(aBuf, bBuf, len);
  if (ret == 0) {
    if (aLen < bLen)
      return -1;
    else if (aLen > bLen)
      return 1;
    else
      return 0;
  } else {
    return ret;
  }
}
int streamStateValueIsStale(char* v) {
  int64_t ts = 0;
  taosDecodeFixedI64(v, &ts);
  return (ts != 0 && ts < taosGetTimestampMs()) ? 1 : 0;
}
int iterValueIsStale(rocksdb_iterator_t* iter) {
  size_t len;
  char*  v = (char*)rocksdb_iter_value(iter, &len);
  return streamStateValueIsStale(v);
}
int defaultKeyEncode(void* k, char* buf) {
  int len = strlen((char*)k);
  memcpy(buf, (char*)k, len);
  return len;
}
int defaultKeyDecode(void* k, char* buf) {
  int len = strlen(buf);
  memcpy(k, buf, len);
  return len;
}
int defaultKeyToString(void* k, char* buf) {
  // just to debug
  return sprintf(buf, "key: %s", (char*)k);
}
//
//  SStateKey
//  |--groupid--|---ts------|--opNum----|
//  |--uint64_t-|-uint64_t--|--int64_t--|
//
//
//
int stateKeyDBComp(void* state, const char* aBuf, size_t aLen, const char* bBuf, size_t bLen) {
  SStateKey key1, key2;
  memset(&key1, 0, sizeof(key1));
  memset(&key2, 0, sizeof(key2));

  char* p1 = (char*)aBuf;
  char* p2 = (char*)bBuf;

  p1 = taosDecodeFixedU64(p1, &key1.key.groupId);
  p2 = taosDecodeFixedU64(p2, &key2.key.groupId);

  p1 = taosDecodeFixedI64(p1, &key1.key.ts);
  p2 = taosDecodeFixedI64(p2, &key2.key.ts);

  taosDecodeFixedI64(p1, &key1.opNum);
  taosDecodeFixedI64(p2, &key2.opNum);

  return stateKeyCmpr(&key1, sizeof(key1), &key2, sizeof(key2));
}

int stateKeyEncode(void* k, char* buf) {
  SStateKey* key = k;
  int        len = 0;
  len += taosEncodeFixedU64((void**)&buf, key->key.groupId);
  len += taosEncodeFixedI64((void**)&buf, key->key.ts);
  len += taosEncodeFixedI64((void**)&buf, key->opNum);
  return len;
}
int stateKeyDecode(void* k, char* buf) {
  SStateKey* key = k;
  int        len = 0;
  char*      p = buf;
  p = taosDecodeFixedU64(p, &key->key.groupId);
  p = taosDecodeFixedI64(p, &key->key.ts);
  p = taosDecodeFixedI64(p, &key->opNum);
  return p - buf;
}

int stateKeyToString(void* k, char* buf) {
  SStateKey* key = k;
  int        n = 0;
  n += sprintf(buf + n, "[groupId:%" PRIu64 ",", key->key.groupId);
  n += sprintf(buf + n, "ts:%" PRIi64 ",", key->key.ts);
  n += sprintf(buf + n, "opNum:%" PRIi64 "]", key->opNum);
  return n;
}

//
// SStateSessionKey
//  |-----------SSessionKey----------|
//  |-----STimeWindow-----|
//  |---skey--|---ekey----|--groupId-|--opNum--|
//  |---int64-|--int64_t--|--uint64--|--int64_t|
// |
//
int stateSessionKeyDBComp(void* state, const char* aBuf, size_t aLen, const char* bBuf, size_t bLen) {
  SStateSessionKey w1, w2;
  memset(&w1, 0, sizeof(w1));
  memset(&w2, 0, sizeof(w2));

  char* p1 = (char*)aBuf;
  char* p2 = (char*)bBuf;

  p1 = taosDecodeFixedI64(p1, &w1.key.win.skey);
  p2 = taosDecodeFixedI64(p2, &w2.key.win.skey);

  p1 = taosDecodeFixedI64(p1, &w1.key.win.ekey);
  p2 = taosDecodeFixedI64(p2, &w2.key.win.ekey);

  p1 = taosDecodeFixedU64(p1, &w1.key.groupId);
  p2 = taosDecodeFixedU64(p2, &w2.key.groupId);

  p1 = taosDecodeFixedI64(p1, &w1.opNum);
  p2 = taosDecodeFixedI64(p2, &w2.opNum);

  return stateSessionKeyCmpr(&w1, sizeof(w1), &w2, sizeof(w2));
}
int stateSessionKeyEncode(void* k, char* buf) {
  SStateSessionKey* sess = k;
  int               len = 0;
  len += taosEncodeFixedI64((void**)&buf, sess->key.win.skey);
  len += taosEncodeFixedI64((void**)&buf, sess->key.win.ekey);
  len += taosEncodeFixedU64((void**)&buf, sess->key.groupId);
  len += taosEncodeFixedI64((void**)&buf, sess->opNum);
  return len;
}
int stateSessionKeyDecode(void* k, char* buf) {
  SStateSessionKey* sess = k;
  int               len = 0;

  char* p = buf;
  p = taosDecodeFixedI64(p, &sess->key.win.skey);
  p = taosDecodeFixedI64(p, &sess->key.win.ekey);
  p = taosDecodeFixedU64(p, &sess->key.groupId);
  p = taosDecodeFixedI64(p, &sess->opNum);
  return p - buf;
}
int stateSessionKeyToString(void* k, char* buf) {
  SStateSessionKey* key = k;
  int               n = 0;
  n += sprintf(buf + n, "[skey:%" PRIi64 ",", key->key.win.skey);
  n += sprintf(buf + n, "ekey:%" PRIi64 ",", key->key.win.ekey);
  n += sprintf(buf + n, "groupId:%" PRIu64 ",", key->key.groupId);
  n += sprintf(buf + n, "opNum:%" PRIi64 "]", key->opNum);
  return n;
}

/**
 *  SWinKey
 *  |------groupId------|-----ts------|
 *  |------uint64-------|----int64----|
 */
int winKeyDBComp(void* state, const char* aBuf, size_t aLen, const char* bBuf, size_t bLen) {
  SWinKey w1, w2;
  memset(&w1, 0, sizeof(w1));
  memset(&w2, 0, sizeof(w2));

  char* p1 = (char*)aBuf;
  char* p2 = (char*)bBuf;

  p1 = taosDecodeFixedU64(p1, &w1.groupId);
  p2 = taosDecodeFixedU64(p2, &w2.groupId);

  p1 = taosDecodeFixedI64(p1, &w1.ts);
  p2 = taosDecodeFixedI64(p2, &w2.ts);

  return winKeyCmpr(&w1, sizeof(w1), &w2, sizeof(w2));
}

int winKeyEncode(void* k, char* buf) {
  SWinKey* key = k;
  int      len = 0;
  len += taosEncodeFixedU64((void**)&buf, key->groupId);
  len += taosEncodeFixedI64((void**)&buf, key->ts);
  return len;
}

int winKeyDecode(void* k, char* buf) {
  SWinKey* key = k;
  int      len = 0;
  char*    p = buf;
  p = taosDecodeFixedU64(p, &key->groupId);
  p = taosDecodeFixedI64(p, &key->ts);
  return len;
}

int winKeyToString(void* k, char* buf) {
  SWinKey* key = k;
  int      n = 0;
  n += sprintf(buf + n, "[groupId:%" PRIu64 ",", key->groupId);
  n += sprintf(buf + n, "ts:%" PRIi64 "]", key->ts);
  return n;
}
/*
 * STupleKey
 * |---groupId---|---ts---|---exprIdx---|
 * |---uint64--|---int64--|---int32-----|
 */
int tupleKeyDBComp(void* state, const char* aBuf, size_t aLen, const char* bBuf, size_t bLen) {
  STupleKey w1, w2;
  memset(&w1, 0, sizeof(w1));
  memset(&w2, 0, sizeof(w2));

  char* p1 = (char*)aBuf;
  char* p2 = (char*)bBuf;

  p1 = taosDecodeFixedU64(p1, &w1.groupId);
  p2 = taosDecodeFixedU64(p2, &w2.groupId);

  p1 = taosDecodeFixedI64(p1, &w1.ts);
  p2 = taosDecodeFixedI64(p2, &w2.ts);

  p1 = taosDecodeFixedI32(p1, &w1.exprIdx);
  p2 = taosDecodeFixedI32(p2, &w2.exprIdx);

  return STupleKeyCmpr(&w1, sizeof(w1), &w2, sizeof(w2));
}

int tupleKeyEncode(void* k, char* buf) {
  STupleKey* key = k;
  int        len = 0;
  len += taosEncodeFixedU64((void**)&buf, key->groupId);
  len += taosEncodeFixedI64((void**)&buf, key->ts);
  len += taosEncodeFixedI32((void**)&buf, key->exprIdx);
  return len;
}
int tupleKeyDecode(void* k, char* buf) {
  STupleKey* key = k;
  int        len = 0;
  char*      p = buf;
  p = taosDecodeFixedU64(p, &key->groupId);
  p = taosDecodeFixedI64(p, &key->ts);
  p = taosDecodeFixedI32(p, &key->exprIdx);
  return len;
}
int tupleKeyToString(void* k, char* buf) {
  int        n = 0;
  STupleKey* key = k;
  n += sprintf(buf + n, "[groupId:%" PRIu64 ",", key->groupId);
  n += sprintf(buf + n, "ts:%" PRIi64 ",", key->ts);
  n += sprintf(buf + n, "exprIdx:%d]", key->exprIdx);
  return n;
}

int parKeyDBComp(void* state, const char* aBuf, size_t aLen, const char* bBuf, size_t bLen) {
  int64_t w1, w2;
  memset(&w1, 0, sizeof(w1));
  memset(&w2, 0, sizeof(w2));
  char* p1 = (char*)aBuf;
  char* p2 = (char*)bBuf;

  taosDecodeFixedI64(p1, &w1);
  taosDecodeFixedI64(p2, &w2);
  if (w1 == w2) {
    return 0;
  } else {
    return w1 < w2 ? -1 : 1;
  }
}
int parKeyEncode(void* k, char* buf) {
  int64_t* groupid = k;
  int      len = taosEncodeFixedI64((void**)&buf, *groupid);
  return len;
}
int parKeyDecode(void* k, char* buf) {
  char*    p = buf;
  int64_t* groupid = k;

  p = taosDecodeFixedI64(p, groupid);
  return p - buf;
}
int parKeyToString(void* k, char* buf) {
  int64_t* key = k;
  int      n = 0;
  n = sprintf(buf + n, "[groupId:%" PRIi64 "]", *key);
  return n;
}
int stremaValueEncode(void* k, char* buf) {
  int           len = 0;
  SStreamValue* key = k;
  len += taosEncodeFixedI64((void**)&buf, key->unixTimestamp);
  len += taosEncodeFixedI32((void**)&buf, key->len);
  len += taosEncodeBinary((void**)&buf, key->data, key->len);
  return len;
}
int streamValueDecode(void* k, char* buf) {
  SStreamValue* key = k;
  char*         p = buf;
  p = taosDecodeFixedI64(p, &key->unixTimestamp);
  p = taosDecodeFixedI32(p, &key->len);
  p = taosDecodeBinary(p, (void**)&key->data, key->len);
  return p - buf;
}
int32_t streamValueToString(void* k, char* buf) {
  SStreamValue* key = k;
  int           n = 0;
  n += sprintf(buf + n, "[unixTimestamp:%" PRIi64 ",", key->unixTimestamp);
  n += sprintf(buf + n, "len:%d,", key->len);
  n += sprintf(buf + n, "data:%s]", key->data);
  return n;
}

/*1: stale, 0: no stale*/
int32_t streaValueIsStale(void* k, int64_t ts) {
  SStreamValue* key = k;
  if (key->unixTimestamp < ts) {
    return 1;
  }
  return 0;
}

void destroyFunc(void* arg) {
  (void)arg;
  return;
}

int32_t encodeValueFunc(void* value, int32_t vlen, int64_t ttl, char** dest) {
  SStreamValue key = {.unixTimestamp = ttl, .len = vlen, .data = (char*)(value)};
  int32_t      len = 0;
  if (*dest == NULL) {
    char* p = taosMemoryCalloc(1, sizeof(int64_t) + sizeof(int32_t) + key.len);
    char* buf = p;
    len += taosEncodeFixedI64((void**)&buf, key.unixTimestamp);
    len += taosEncodeFixedI32((void**)&buf, key.len);
    len += taosEncodeBinary((void**)&buf, (char*)value, vlen);
    *dest = p;
  } else {
    char* buf = *dest;
    len += taosEncodeFixedI64((void**)&buf, key.unixTimestamp);
    len += taosEncodeFixedI32((void**)&buf, key.len);
    len += taosEncodeBinary((void**)&buf, (char*)value, vlen);
  }
  return len;
}
/*
 *  ret >= 0 : found valid value
 *  ret < 0 : error or timeout
 */
int32_t decodeValueFunc(void* value, int32_t vlen, int64_t* ttl, char** dest) {
  SStreamValue key = {0};
  char*        p = value;
  if (streamStateValueIsStale(p)) {
    goto _EXCEPT;
  }
  p = taosDecodeFixedI64(p, &key.unixTimestamp);
  p = taosDecodeFixedI32(p, &key.len);
  if (vlen != (sizeof(int64_t) + sizeof(int32_t) + key.len)) {
    stError("vlen: %d, read len: %d", vlen, key.len);
    goto _EXCEPT;
  }
  if (key.len != 0 && dest != NULL) p = taosDecodeBinary(p, (void**)dest, key.len);

  if (ttl != NULL) *ttl = key.unixTimestamp == 0 ? 0 : key.unixTimestamp - taosGetTimestampMs();
  return key.len;

_EXCEPT:
  if (dest != NULL) *dest = NULL;
  if (ttl != NULL) *ttl = 0;
  return -1;
}

const char* compareDefaultName(void* arg) {
  (void)arg;
  return ginitDict[0].key;
}
const char* compareStateName(void* arg) {
  (void)arg;
  return ginitDict[1].key;
}
const char* compareWinKeyName(void* arg) {
  (void)arg;
  return ginitDict[2].key;
}
const char* compareSessionKeyName(void* arg) {
  (void)arg;
  return ginitDict[3].key;
}
const char* compareFuncKeyName(void* arg) {
  (void)arg;
  return ginitDict[4].key;
}
const char* compareParKeyName(void* arg) {
  (void)arg;
  return ginitDict[5].key;
}
const char* comparePartagKeyName(void* arg) {
  (void)arg;
  return ginitDict[6].key;
}

void destroyCompactFilteFactory(void* arg) {
  if (arg == NULL) return;
}
const char* compactFilteFactoryName(void* arg) {
  SCompactFilteFactory* state = arg;
  return "stream_compact_filter";
}

void          destroyCompactFilte(void* arg) { (void)arg; }
unsigned char compactFilte(void* arg, int level, const char* key, size_t klen, const char* val, size_t vlen,
                           char** newval, size_t* newvlen, unsigned char* value_changed) {
  return streamStateValueIsStale((char*)val) ? 1 : 0;
}
const char* compactFilteName(void* arg) { return "stream_filte"; }

rocksdb_compactionfilter_t* compactFilteFactoryCreateFilter(void* arg, rocksdb_compactionfiltercontext_t* ctx) {
  SCompactFilteFactory*       state = arg;
  rocksdb_compactionfilter_t* filter =
      rocksdb_compactionfilter_create(NULL, destroyCompactFilte, compactFilte, compactFilteName);
  return filter;
}

void destroyRocksdbCfInst(RocksdbCfInst* inst) {
  int cfLen = sizeof(ginitDict) / sizeof(ginitDict[0]);
  for (int i = 0; i < cfLen; i++) {
    if (inst->pHandle[i]) rocksdb_column_family_handle_destroy((inst->pHandle)[i]);
  }

  rocksdb_writeoptions_destroy(inst->wOpt);
  inst->wOpt = NULL;

  rocksdb_readoptions_destroy(inst->rOpt);
  taosMemoryFree(inst->cfOpt);
  taosMemoryFreeClear(inst->param);
  taosMemoryFree(inst);
}

int32_t streamStateOpenBackendCf(void* backend, char* name, char** cfs, int32_t nCf) {
  SBackendWrapper* handle = backend;
  char*            err = NULL;
  int64_t          streamId;
  int32_t          taskId, dummy = 0;
  char             suffix[64] = {0};

  rocksdb_options_t**              cfOpts = taosMemoryCalloc(nCf, sizeof(rocksdb_options_t*));
  RocksdbCfParam*                  params = taosMemoryCalloc(nCf, sizeof(RocksdbCfParam));
  rocksdb_comparator_t**           pCompare = taosMemoryCalloc(nCf, sizeof(rocksdb_comparator_t*));
  rocksdb_column_family_handle_t** cfHandle = taosMemoryCalloc(nCf, sizeof(rocksdb_column_family_handle_t*));

  for (int i = 0; i < nCf; i++) {
    char* cf = cfs[i];
    char  funcname[64] = {0};
    cfOpts[i] = rocksdb_options_create_copy(handle->dbOpt);
    if (i == 0) continue;
    if (3 == sscanf(cf, "0x%" PRIx64 "-%d_%s", &streamId, &taskId, funcname)) {
      rocksdb_block_based_table_options_t* tableOpt = rocksdb_block_based_options_create();
      rocksdb_block_based_options_set_block_cache(tableOpt, handle->cache);
      rocksdb_block_based_options_set_partition_filters(tableOpt, 1);

      rocksdb_filterpolicy_t* filter = rocksdb_filterpolicy_create_bloom(15);
      rocksdb_block_based_options_set_filter_policy(tableOpt, filter);

      rocksdb_options_set_block_based_table_factory((rocksdb_options_t*)cfOpts[i], tableOpt);
      params[i].tableOpt = tableOpt;

      int idx = streamStateGetCfIdx(NULL, funcname);
      if (idx < 0 || idx >= sizeof(ginitDict) / sizeof(ginitDict[0])) {
        stError("failed to open cf");
        return -1;
      }
      SCfInit* cfPara = &ginitDict[idx];

      rocksdb_comparator_t* compare =
          rocksdb_comparator_create(NULL, cfPara->detroyFunc, cfPara->cmpFunc, cfPara->cmpName);
      rocksdb_options_set_comparator((rocksdb_options_t*)cfOpts[i], compare);
      pCompare[i] = compare;
    }
  }
  rocksdb_t* db = rocksdb_open_column_families(handle->dbOpt, name, nCf, (const char* const*)cfs,
                                               (const rocksdb_options_t* const*)cfOpts, cfHandle, &err);
  if (err != NULL) {
    stError("failed to open rocksdb cf, reason:%s", err);
    taosMemoryFree(err);
    taosMemoryFree(cfHandle);
    taosMemoryFree(pCompare);
    taosMemoryFree(params);
    taosMemoryFree(cfOpts);
    // fix other leak
    return -1;
  } else {
    stDebug("succ to open rocksdb cf");
  }
  // close default cf
  if (((rocksdb_column_family_handle_t**)cfHandle)[0] != 0) {
    rocksdb_column_family_handle_destroy(cfHandle[0]);
    cfHandle[0] = NULL;
  }
  rocksdb_options_destroy(cfOpts[0]);

  handle->db = db;

  static int32_t cfLen = sizeof(ginitDict) / sizeof(ginitDict[0]);
  for (int i = 0; i < nCf; i++) {
    char* cf = cfs[i];
    if (i == 0) continue;  // skip default column family, not set opt

    char funcname[64] = {0};
    if (3 == sscanf(cf, "0x%" PRIx64 "-%d_%s", &streamId, &taskId, funcname)) {
      char idstr[128] = {0};
      sprintf(idstr, "0x%" PRIx64 "-%d", streamId, taskId);

      int idx = streamStateGetCfIdx(NULL, funcname);

      RocksdbCfInst*  inst = NULL;
      RocksdbCfInst** pInst = taosHashGet(handle->cfInst, idstr, strlen(idstr) + 1);
      if (pInst == NULL || *pInst == NULL) {
        inst = taosMemoryCalloc(1, sizeof(RocksdbCfInst));
        inst->pHandle = taosMemoryCalloc(cfLen, sizeof(rocksdb_column_family_handle_t*));
        inst->cfOpt = taosMemoryCalloc(cfLen, sizeof(rocksdb_options_t*));
        inst->wOpt = rocksdb_writeoptions_create();
        inst->rOpt = rocksdb_readoptions_create();
        inst->param = taosMemoryCalloc(cfLen, sizeof(RocksdbCfParam));
        inst->pBackend = handle;
        inst->db = db;
        inst->pCompares = taosMemoryCalloc(cfLen, sizeof(rocksdb_comparator_t*));

        inst->dbOpt = handle->dbOpt;
        rocksdb_writeoptions_disable_WAL(inst->wOpt, 1);
        taosHashPut(handle->cfInst, idstr, strlen(idstr) + 1, &inst, sizeof(void*));
      } else {
        inst = *pInst;
      }
      inst->cfOpt[idx] = cfOpts[i];
      inst->pCompares[idx] = pCompare[i];
      memcpy(&(inst->param[idx]), &(params[i]), sizeof(RocksdbCfParam));
      inst->pHandle[idx] = cfHandle[i];
    }
  }
  void* pIter = taosHashIterate(handle->cfInst, NULL);
  while (pIter) {
    RocksdbCfInst* inst = *(RocksdbCfInst**)pIter;

    for (int i = 0; i < cfLen; i++) {
      if (inst->cfOpt[i] == NULL) {
        rocksdb_options_t*                   opt = rocksdb_options_create_copy(handle->dbOpt);
        rocksdb_block_based_table_options_t* tableOpt = rocksdb_block_based_options_create();
        rocksdb_block_based_options_set_block_cache(tableOpt, handle->cache);
        rocksdb_block_based_options_set_partition_filters(tableOpt, 1);

        rocksdb_filterpolicy_t* filter = rocksdb_filterpolicy_create_bloom(15);
        rocksdb_block_based_options_set_filter_policy(tableOpt, filter);

        rocksdb_options_set_block_based_table_factory((rocksdb_options_t*)opt, tableOpt);

        SCfInit* cfPara = &ginitDict[i];

        rocksdb_comparator_t* compare =
            rocksdb_comparator_create(NULL, cfPara->detroyFunc, cfPara->cmpFunc, cfPara->cmpName);
        rocksdb_options_set_comparator((rocksdb_options_t*)opt, compare);

        inst->pCompares[i] = compare;
        inst->cfOpt[i] = opt;
        inst->param[i].tableOpt = tableOpt;
      }
    }
    SCfComparator compare = {.comp = inst->pCompares, .numOfComp = cfLen};
    inst->pCompareNode = streamBackendAddCompare(handle, &compare);
    pIter = taosHashIterate(handle->cfInst, pIter);
  }

  taosMemoryFree(cfHandle);
  taosMemoryFree(pCompare);
  taosMemoryFree(params);
  taosMemoryFree(cfOpts);
  return 0;
}
int streamStateOpenBackend(void* backend, SStreamState* pState) {
  taosAcquireRef(streamBackendId, pState->streamBackendRid);
  SBackendWrapper*   handle = backend;
  SBackendCfWrapper* pBackendCfWrapper = taosMemoryCalloc(1, sizeof(SBackendCfWrapper));

  taosThreadMutexLock(&handle->cfMutex);
  RocksdbCfInst** ppInst = taosHashGet(handle->cfInst, pState->pTdbState->idstr, strlen(pState->pTdbState->idstr) + 1);
  if (ppInst != NULL && *ppInst != NULL) {
    RocksdbCfInst* inst = *ppInst;
    pBackendCfWrapper->rocksdb = inst->db;
    pBackendCfWrapper->pHandle = (void**)inst->pHandle;
    pBackendCfWrapper->writeOpts = inst->wOpt;
    pBackendCfWrapper->readOpts = inst->rOpt;
    pBackendCfWrapper->cfOpts = (void**)(inst->cfOpt);
    pBackendCfWrapper->dbOpt = handle->dbOpt;
    pBackendCfWrapper->param = inst->param;
    pBackendCfWrapper->pBackend = handle;
    pBackendCfWrapper->pComparNode = inst->pCompareNode;
    taosThreadMutexUnlock(&handle->cfMutex);
    pBackendCfWrapper->backendId = pState->streamBackendRid;
    memcpy(pBackendCfWrapper->idstr, pState->pTdbState->idstr, sizeof(pState->pTdbState->idstr));

    int64_t id = taosAddRef(streamBackendCfWrapperId, pBackendCfWrapper);
    pState->pTdbState->backendCfWrapperId = id;
    pState->pTdbState->pBackendCfWrapper = pBackendCfWrapper;
    stInfo("succ to open state %p on backendWrapper, %p, %s", pState, pBackendCfWrapper, pBackendCfWrapper->idstr);
    return 0;
  }
  taosThreadMutexUnlock(&handle->cfMutex);

  char* err = NULL;
  int   cfLen = sizeof(ginitDict) / sizeof(ginitDict[0]);

  RocksdbCfParam*           param = taosMemoryCalloc(cfLen, sizeof(RocksdbCfParam));
  const rocksdb_options_t** cfOpt = taosMemoryCalloc(cfLen, sizeof(rocksdb_options_t*));
  for (int i = 0; i < cfLen; i++) {
    cfOpt[i] = rocksdb_options_create_copy(handle->dbOpt);
    // refactor later
    rocksdb_block_based_table_options_t* tableOpt = rocksdb_block_based_options_create();
    rocksdb_block_based_options_set_block_cache(tableOpt, handle->cache);
    rocksdb_block_based_options_set_partition_filters(tableOpt, 1);

    rocksdb_filterpolicy_t* filter = rocksdb_filterpolicy_create_bloom(15);
    rocksdb_block_based_options_set_filter_policy(tableOpt, filter);

    rocksdb_options_set_block_based_table_factory((rocksdb_options_t*)cfOpt[i], tableOpt);

    param[i].tableOpt = tableOpt;
  };

  rocksdb_comparator_t** pCompare = taosMemoryCalloc(cfLen, sizeof(rocksdb_comparator_t*));
  for (int i = 0; i < cfLen; i++) {
    SCfInit* cf = &ginitDict[i];

    rocksdb_comparator_t* compare = rocksdb_comparator_create(NULL, cf->detroyFunc, cf->cmpFunc, cf->cmpName);
    rocksdb_options_set_comparator((rocksdb_options_t*)cfOpt[i], compare);
    pCompare[i] = compare;
  }
  rocksdb_column_family_handle_t** cfHandle = taosMemoryCalloc(cfLen, sizeof(rocksdb_column_family_handle_t*));
  pBackendCfWrapper->rocksdb = handle->db;
  pBackendCfWrapper->pHandle = (void**)cfHandle;
  pBackendCfWrapper->writeOpts = rocksdb_writeoptions_create();
  pBackendCfWrapper->readOpts = rocksdb_readoptions_create();
  pBackendCfWrapper->cfOpts = (void**)cfOpt;
  pBackendCfWrapper->dbOpt = handle->dbOpt;
  pBackendCfWrapper->param = param;
  pBackendCfWrapper->pBackend = handle;
  pBackendCfWrapper->backendId = pState->streamBackendRid;
  taosThreadRwlockInit(&pBackendCfWrapper->rwLock, NULL);
  SCfComparator compare = {.comp = pCompare, .numOfComp = cfLen};
  pBackendCfWrapper->pComparNode = streamBackendAddCompare(handle, &compare);
  rocksdb_writeoptions_disable_WAL(pBackendCfWrapper->writeOpts, 1);
  memcpy(pBackendCfWrapper->idstr, pState->pTdbState->idstr, sizeof(pState->pTdbState->idstr));

  int64_t id = taosAddRef(streamBackendCfWrapperId, pBackendCfWrapper);
  pState->pTdbState->backendCfWrapperId = id;
  pState->pTdbState->pBackendCfWrapper = pBackendCfWrapper;
  stInfo("succ to open state %p on backendWrapper %p %s", pState, pBackendCfWrapper, pBackendCfWrapper->idstr);
  return 0;
}

void streamStateCloseBackend(SStreamState* pState, bool remove) {
  SBackendCfWrapper* wrapper = pState->pTdbState->pBackendCfWrapper;
  SBackendWrapper*   pHandle = wrapper->pBackend;

  stInfo("start to close state on backend: %p", pHandle);

  taosThreadMutexLock(&pHandle->cfMutex);
  RocksdbCfInst** ppInst = taosHashGet(pHandle->cfInst, wrapper->idstr, strlen(pState->pTdbState->idstr) + 1);
  if (ppInst != NULL && *ppInst != NULL) {
    RocksdbCfInst* inst = *ppInst;
    taosMemoryFree(inst);
    taosHashRemove(pHandle->cfInst, pState->pTdbState->idstr, strlen(pState->pTdbState->idstr) + 1);
  }
  taosThreadMutexUnlock(&pHandle->cfMutex);

  char* status[] = {"close", "drop"};
  stInfo("start to %s state %p on backendWrapper %p %s", status[remove == false ? 0 : 1], pState, wrapper,
         wrapper->idstr);
  wrapper->remove |= remove;  // update by other pState
  taosReleaseRef(streamBackendCfWrapperId, pState->pTdbState->backendCfWrapperId);
}
void streamStateDestroyCompar(void* arg) {
  SCfComparator* comp = (SCfComparator*)arg;
  for (int i = 0; i < comp->numOfComp; i++) {
    if (comp->comp[i]) rocksdb_comparator_destroy(comp->comp[i]);
  }
  taosMemoryFree(comp->comp);
}

int streamStateGetCfIdx(SStreamState* pState, const char* funcName) {
  int    idx = -1;
  size_t len = strlen(funcName);
  for (int i = 0; i < sizeof(ginitDict) / sizeof(ginitDict[0]); i++) {
    if (len == ginitDict[i].len && strncmp(funcName, ginitDict[i].key, strlen(funcName)) == 0) {
      idx = i;
      break;
    }
  }
  if (pState != NULL && idx != -1) {
    SBackendCfWrapper*              wrapper = pState->pTdbState->pBackendCfWrapper;
    rocksdb_column_family_handle_t* cf = NULL;
    taosThreadRwlockWrlock(&wrapper->rwLock);
    cf = wrapper->pHandle[idx];
    if (cf == NULL) {
      char buf[128] = {0};
      GEN_COLUMN_FAMILY_NAME(buf, wrapper->idstr, ginitDict[idx].key);
      char* err = NULL;
<<<<<<< HEAD
=======

>>>>>>> ee7258bb
      cf = rocksdb_create_column_family(wrapper->rocksdb, wrapper->cfOpts[idx], buf, &err);
      if (err != NULL) {
        idx = -1;
        stError("failed to open cf, %p %s_%s, reason:%s", pState, wrapper->idstr, funcName, err);
        taosMemoryFree(err);
      } else {
<<<<<<< HEAD
        stDebug("succ to to open cf, %p %s_%s", pState, wrapper->idstr, funcName);
=======
        qDebug("succ to to open cf, %p %s_%s", pState, wrapper->idstr, funcName);
>>>>>>> ee7258bb
        wrapper->pHandle[idx] = cf;
      }
    }
    taosThreadRwlockUnlock(&wrapper->rwLock);
  }

  return idx;
}
bool streamStateIterSeekAndValid(rocksdb_iterator_t* iter, char* buf, size_t len) {
  rocksdb_iter_seek(iter, buf, len);
  if (!rocksdb_iter_valid(iter)) {
    rocksdb_iter_seek_for_prev(iter, buf, len);
    if (!rocksdb_iter_valid(iter)) {
      return false;
    }
  }
  return true;
}
rocksdb_iterator_t* streamStateIterCreate(SStreamState* pState, const char* cfKeyName, rocksdb_snapshot_t** snapshot,
                                          rocksdb_readoptions_t** readOpt) {
  int idx = streamStateGetCfIdx(pState, cfKeyName);

  *readOpt = rocksdb_readoptions_create();

  SBackendCfWrapper* wrapper = pState->pTdbState->pBackendCfWrapper;
  if (snapshot != NULL) {
    *snapshot = (rocksdb_snapshot_t*)rocksdb_create_snapshot(wrapper->rocksdb);
    rocksdb_readoptions_set_snapshot(*readOpt, *snapshot);
    rocksdb_readoptions_set_fill_cache(*readOpt, 0);
  }

  return rocksdb_create_iterator_cf(wrapper->rocksdb, *readOpt,
                                    ((rocksdb_column_family_handle_t**)wrapper->pHandle)[idx]);
}

#define STREAM_STATE_PUT_ROCKSDB(pState, funcname, key, value, vLen)                                                  \
  do {                                                                                                                \
    code = 0;                                                                                                         \
    char  buf[128] = {0};                                                                                             \
    char* err = NULL;                                                                                                 \
    int   i = streamStateGetCfIdx(pState, funcname);                                                                  \
    if (i < 0) {                                                                                                      \
      stWarn("streamState failed to get cf name: %s", funcname);                                                      \
      code = -1;                                                                                                      \
      break;                                                                                                          \
    }                                                                                                                 \
    SBackendCfWrapper* wrapper = pState->pTdbState->pBackendCfWrapper;                                                \
    char               toString[128] = {0};                                                                           \
    if (qDebugFlag & DEBUG_TRACE) ginitDict[i].toStrFunc((void*)key, toString);                                       \
    int32_t                         klen = ginitDict[i].enFunc((void*)key, buf);                                      \
    rocksdb_column_family_handle_t* pHandle = ((rocksdb_column_family_handle_t**)wrapper->pHandle)[ginitDict[i].idx]; \
    rocksdb_t*                      db = wrapper->rocksdb;                                                            \
    rocksdb_writeoptions_t*         opts = wrapper->writeOpts;                                                        \
    char*                           ttlV = NULL;                                                                      \
    int32_t                         ttlVLen = ginitDict[i].enValueFunc((char*)value, vLen, 0, &ttlV);                 \
    rocksdb_put_cf(db, opts, pHandle, (const char*)buf, klen, (const char*)ttlV, (size_t)ttlVLen, &err);              \
    if (err != NULL) {                                                                                                \
      stError("streamState str: %s failed to write to %s, err: %s", toString, funcname, err);                         \
      taosMemoryFree(err);                                                                                            \
      code = -1;                                                                                                      \
    } else {                                                                                                          \
      stTrace("streamState str:%s succ to write to %s, rowValLen:%d, ttlValLen:%d", toString, funcname, vLen,         \
              ttlVLen);                                                                                               \
    }                                                                                                                 \
    taosMemoryFree(ttlV);                                                                                             \
  } while (0);

#define STREAM_STATE_GET_ROCKSDB(pState, funcname, key, pVal, vLen)                                                   \
  do {                                                                                                                \
    code = 0;                                                                                                         \
    char  buf[128] = {0};                                                                                             \
    char* err = NULL;                                                                                                 \
    int   i = streamStateGetCfIdx(pState, funcname);                                                                  \
    if (i < 0) {                                                                                                      \
      stWarn("streamState failed to get cf name: %s", funcname);                                                      \
      code = -1;                                                                                                      \
      break;                                                                                                          \
    }                                                                                                                 \
    SBackendCfWrapper* wrapper = pState->pTdbState->pBackendCfWrapper;                                                \
    char               toString[128] = {0};                                                                           \
    if (qDebugFlag & DEBUG_TRACE) ginitDict[i].toStrFunc((void*)key, toString);                                       \
    int32_t                         klen = ginitDict[i].enFunc((void*)key, buf);                                      \
    rocksdb_column_family_handle_t* pHandle = ((rocksdb_column_family_handle_t**)wrapper->pHandle)[ginitDict[i].idx]; \
    rocksdb_t*                      db = wrapper->rocksdb;                                                            \
    rocksdb_readoptions_t*          opts = wrapper->readOpts;                                                         \
    size_t                          len = 0;                                                                          \
    char* val = rocksdb_get_cf(db, opts, pHandle, (const char*)buf, klen, (size_t*)&len, &err);                       \
    if (val == NULL || len == 0) {                                                                                    \
      if (err == NULL) {                                                                                              \
        stTrace("streamState str: %s failed to read from %s_%s, err: not exist", toString, wrapper->idstr, funcname); \
      } else {                                                                                                        \
        stError("streamState str: %s failed to read from %s_%s, err: %s", toString, wrapper->idstr, funcname, err);   \
        taosMemoryFreeClear(err);                                                                                     \
      }                                                                                                               \
      code = -1;                                                                                                      \
    } else {                                                                                                          \
      char*   p = NULL;                                                                                               \
      int32_t tlen = ginitDict[i].deValueFunc(val, len, NULL, (char**)pVal);                                          \
      if (tlen <= 0) {                                                                                                \
        stError("streamState str: %s failed to read from %s_%s, err: already ttl ", toString, wrapper->idstr,         \
                funcname);                                                                                            \
        code = -1;                                                                                                    \
      } else {                                                                                                        \
        stTrace("streamState str: %s succ to read from %s_%s, valLen:%d", toString, wrapper->idstr, funcname, tlen);  \
      }                                                                                                               \
      taosMemoryFree(val);                                                                                            \
      if (vLen != NULL) *vLen = tlen;                                                                                 \
    }                                                                                                                 \
  } while (0);

#define STREAM_STATE_DEL_ROCKSDB(pState, funcname, key)                                                               \
  do {                                                                                                                \
    code = 0;                                                                                                         \
    char  buf[128] = {0};                                                                                             \
    char* err = NULL;                                                                                                 \
    int   i = streamStateGetCfIdx(pState, funcname);                                                                  \
    if (i < 0) {                                                                                                      \
      stWarn("streamState failed to get cf name: %s_%s", pState->pTdbState->idstr, funcname);                         \
      code = -1;                                                                                                      \
      break;                                                                                                          \
    }                                                                                                                 \
    SBackendCfWrapper* wrapper = pState->pTdbState->pBackendCfWrapper;                                                \
    char               toString[128] = {0};                                                                           \
    if (qDebugFlag & DEBUG_TRACE) ginitDict[i].toStrFunc((void*)key, toString);                                       \
    int32_t                         klen = ginitDict[i].enFunc((void*)key, buf);                                      \
    rocksdb_column_family_handle_t* pHandle = ((rocksdb_column_family_handle_t**)wrapper->pHandle)[ginitDict[i].idx]; \
    rocksdb_t*                      db = wrapper->rocksdb;                                                            \
    rocksdb_writeoptions_t*         opts = wrapper->writeOpts;                                                        \
    rocksdb_delete_cf(db, opts, pHandle, (const char*)buf, klen, &err);                                               \
    if (err != NULL) {                                                                                                \
      stError("streamState str: %s failed to del from %s_%s, err: %s", toString, wrapper->idstr, funcname, err);      \
      taosMemoryFree(err);                                                                                            \
      code = -1;                                                                                                      \
    } else {                                                                                                          \
      stTrace("streamState str: %s succ to del from %s_%s", toString, wrapper->idstr, funcname);                      \
    }                                                                                                                 \
  } while (0);

// state cf
int32_t streamStatePut_rocksdb(SStreamState* pState, const SWinKey* key, const void* value, int32_t vLen) {
  int code = 0;

  SStateKey sKey = {.key = *key, .opNum = pState->number};
  STREAM_STATE_PUT_ROCKSDB(pState, "state", &sKey, (void*)value, vLen);
  return code;
}
int32_t streamStateGet_rocksdb(SStreamState* pState, const SWinKey* key, void** pVal, int32_t* pVLen) {
  int       code = 0;
  SStateKey sKey = {.key = *key, .opNum = pState->number};
  STREAM_STATE_GET_ROCKSDB(pState, "state", &sKey, pVal, pVLen);
  return code;
}
int32_t streamStateDel_rocksdb(SStreamState* pState, const SWinKey* key) {
  int       code = 0;
  SStateKey sKey = {.key = *key, .opNum = pState->number};
  STREAM_STATE_DEL_ROCKSDB(pState, "state", &sKey);
  return code;
}
int32_t streamStateClear_rocksdb(SStreamState* pState) {
  stDebug("streamStateClear_rocksdb");

  SBackendCfWrapper* wrapper = pState->pTdbState->pBackendCfWrapper;

  char      sKeyStr[128] = {0};
  char      eKeyStr[128] = {0};
  SStateKey sKey = {.key = {.ts = 0, .groupId = 0}, .opNum = pState->number};
  SStateKey eKey = {.key = {.ts = INT64_MAX, .groupId = UINT64_MAX}, .opNum = pState->number};

  int sLen = stateKeyEncode(&sKey, sKeyStr);
  int eLen = stateKeyEncode(&eKey, eKeyStr);

  if (wrapper->pHandle[1] != NULL) {
    char* err = NULL;
    rocksdb_delete_range_cf(wrapper->rocksdb, wrapper->writeOpts, wrapper->pHandle[1], sKeyStr, sLen, eKeyStr, eLen,
                            &err);
    if (err != NULL) {
      char toStringStart[128] = {0};
      char toStringEnd[128] = {0};
      stateKeyToString(&sKey, toStringStart);
      stateKeyToString(&eKey, toStringEnd);

      stWarn("failed to delete range cf(state) start: %s, end:%s, reason:%s", toStringStart, toStringEnd, err);
      taosMemoryFree(err);
    } else {
      rocksdb_compact_range_cf(wrapper->rocksdb, wrapper->pHandle[1], sKeyStr, sLen, eKeyStr, eLen);
    }
  }

  return 0;
}
int32_t streamStateCurNext_rocksdb(SStreamState* pState, SStreamStateCur* pCur) {
  if (!pCur) {
    return -1;
  }
  rocksdb_iter_next(pCur->iter);
  return 0;
}
int32_t streamStateGetFirst_rocksdb(SStreamState* pState, SWinKey* key) {
  stDebug("streamStateGetFirst_rocksdb");
  SWinKey tmp = {.ts = 0, .groupId = 0};
  streamStatePut_rocksdb(pState, &tmp, NULL, 0);

  SStreamStateCur* pCur = streamStateSeekKeyNext_rocksdb(pState, &tmp);
  int32_t          code = streamStateGetKVByCur_rocksdb(pCur, key, NULL, 0);
  streamStateFreeCur(pCur);
  streamStateDel_rocksdb(pState, &tmp);
  return code;
}

int32_t streamStateGetGroupKVByCur_rocksdb(SStreamStateCur* pCur, SWinKey* pKey, const void** pVal, int32_t* pVLen) {
  stDebug("streamStateGetGroupKVByCur_rocksdb");
  if (!pCur) {
    return -1;
  }
  uint64_t groupId = pKey->groupId;

  int32_t code = streamStateFillGetKVByCur_rocksdb(pCur, pKey, pVal, pVLen);
  if (code == 0) {
    if (pKey->groupId == groupId) {
      return 0;
    }
    taosMemoryFree((void*)*pVal);
    *pVal = NULL;
  }
  return -1;
}
int32_t streamStateAddIfNotExist_rocksdb(SStreamState* pState, const SWinKey* key, void** pVal, int32_t* pVLen) {
  stDebug("streamStateAddIfNotExist_rocksdb");
  int32_t size = *pVLen;
  if (streamStateGet_rocksdb(pState, key, pVal, pVLen) == 0) {
    return 0;
  }
  *pVal = taosMemoryMalloc(size);
  memset(*pVal, 0, size);
  return 0;
}
<<<<<<< HEAD
int32_t streamStateCurPrev_rocksdb(SStreamState* pState, SStreamStateCur* pCur) {
  stDebug("streamStateCurPrev_rocksdb");
=======
int32_t streamStateCurPrev_rocksdb(SStreamStateCur* pCur) {
  qDebug("streamStateCurPrev_rocksdb");
>>>>>>> ee7258bb
  if (!pCur) return -1;

  rocksdb_iter_prev(pCur->iter);
  return 0;
}
int32_t streamStateGetKVByCur_rocksdb(SStreamStateCur* pCur, SWinKey* pKey, const void** pVal, int32_t* pVLen) {
  stDebug("streamStateGetKVByCur_rocksdb");
  if (!pCur) return -1;
  SStateKey  tkey;
  SStateKey* pKtmp = &tkey;

  if (rocksdb_iter_valid(pCur->iter) && !iterValueIsStale(pCur->iter)) {
    size_t tlen;
    char*  keyStr = (char*)rocksdb_iter_key(pCur->iter, &tlen);
    stateKeyDecode((void*)pKtmp, keyStr);
    if (pKtmp->opNum != pCur->number) {
      return -1;
    }

    if (pVLen != NULL) {
      size_t      vlen = 0;
      const char* valStr = rocksdb_iter_value(pCur->iter, &vlen);
      *pVLen = decodeValueFunc((void*)valStr, vlen, NULL, (char**)pVal);
    }

    *pKey = pKtmp->key;
    return 0;
  }
  return -1;
}
SStreamStateCur* streamStateGetAndCheckCur_rocksdb(SStreamState* pState, SWinKey* key) {
  stDebug("streamStateGetAndCheckCur_rocksdb");
  SStreamStateCur* pCur = streamStateFillGetCur_rocksdb(pState, key);
  if (pCur) {
    int32_t code = streamStateGetGroupKVByCur_rocksdb(pCur, key, NULL, 0);
    if (code == 0) return pCur;
    streamStateFreeCur(pCur);
  }
  return NULL;
}

SStreamStateCur* streamStateSeekKeyNext_rocksdb(SStreamState* pState, const SWinKey* key) {
<<<<<<< HEAD
  stDebug("streamStateSeekKeyNext_rocksdb");
  SStreamStateCur* pCur = taosMemoryCalloc(1, sizeof(SStreamStateCur));
=======
  qDebug("streamStateSeekKeyNext_rocksdb");
  SStreamStateCur* pCur = createStreamStateCursor();
>>>>>>> ee7258bb
  if (pCur == NULL) {
    return NULL;
  }
  SBackendCfWrapper* wrapper = pState->pTdbState->pBackendCfWrapper;
  pCur->number = pState->number;
  pCur->db = wrapper->rocksdb;
  pCur->iter = streamStateIterCreate(pState, "state", (rocksdb_snapshot_t**)&pCur->snapshot,
                                     (rocksdb_readoptions_t**)&pCur->readOpt);

  SStateKey sKey = {.key = *key, .opNum = pState->number};
  char      buf[128] = {0};
  int       len = stateKeyEncode((void*)&sKey, buf);
  if (!streamStateIterSeekAndValid(pCur->iter, buf, len)) {
    streamStateFreeCur(pCur);
    return NULL;
  }
  // skip ttl expired data
  while (rocksdb_iter_valid(pCur->iter) && iterValueIsStale(pCur->iter)) {
    rocksdb_iter_next(pCur->iter);
  }

  if (rocksdb_iter_valid(pCur->iter)) {
    SStateKey curKey;
    size_t    kLen;
    char*     keyStr = (char*)rocksdb_iter_key(pCur->iter, &kLen);
    stateKeyDecode((void*)&curKey, keyStr);
    if (stateKeyCmpr(&sKey, sizeof(sKey), &curKey, sizeof(curKey)) > 0) {
      return pCur;
    }
    rocksdb_iter_next(pCur->iter);
    return pCur;
  }
  streamStateFreeCur(pCur);
  return NULL;
}

<<<<<<< HEAD
SStreamStateCur* streamStateSeekToLast_rocksdb(SStreamState* pState, const SWinKey* key) {
  stDebug("streamStateGetCur_rocksdb");
=======
SStreamStateCur* streamStateSeekToLast_rocksdb(SStreamState* pState) {
  qDebug("streamStateGetCur_rocksdb");
>>>>>>> ee7258bb
  int32_t code = 0;

  const SStateKey maxStateKey = {.key = {.groupId = UINT64_MAX, .ts = INT64_MAX}, .opNum = INT64_MAX};
  STREAM_STATE_PUT_ROCKSDB(pState, "state", &maxStateKey, "", 0);
  if (code != 0) {
    return NULL;
  }

  {
    char tbuf[256] = {0};
    stateKeyToString((void*)&maxStateKey, tbuf);
    stDebug("seek to last:%s", tbuf);
  }

  SStreamStateCur* pCur = createStreamStateCursor();
  if (pCur == NULL) return NULL;

  pCur->number = pState->number;
  pCur->db = ((SBackendCfWrapper*)pState->pTdbState->pBackendCfWrapper)->rocksdb;
  pCur->iter = streamStateIterCreate(pState, "state", (rocksdb_snapshot_t**)&pCur->snapshot,
                                     (rocksdb_readoptions_t**)&pCur->readOpt);

  char    buf[128] = {0};
  int32_t klen = stateKeyEncode((void*)&maxStateKey, buf);
  rocksdb_iter_seek(pCur->iter, buf, (size_t)klen);
  rocksdb_iter_prev(pCur->iter);
  while (rocksdb_iter_valid(pCur->iter) && iterValueIsStale(pCur->iter)) {
    rocksdb_iter_prev(pCur->iter);
  }

  if (!rocksdb_iter_valid(pCur->iter)) {
    streamStateFreeCur(pCur);
    pCur = NULL;
  }

  STREAM_STATE_DEL_ROCKSDB(pState, "state", &maxStateKey);
  return pCur;
}

SStreamStateCur* streamStateGetCur_rocksdb(SStreamState* pState, const SWinKey* key) {
  stDebug("streamStateGetCur_rocksdb");
  SBackendCfWrapper* wrapper = pState->pTdbState->pBackendCfWrapper;

  SStreamStateCur* pCur = createStreamStateCursor();
  if (pCur == NULL) return NULL;

  pCur->db = wrapper->rocksdb;
  pCur->iter = streamStateIterCreate(pState, "state", (rocksdb_snapshot_t**)&pCur->snapshot,
                                     (rocksdb_readoptions_t**)&pCur->readOpt);
  pCur->number = pState->number;

  SStateKey sKey = {.key = *key, .opNum = pState->number};
  char      buf[128] = {0};
  int       len = stateKeyEncode((void*)&sKey, buf);

  rocksdb_iter_seek(pCur->iter, buf, len);

  if (rocksdb_iter_valid(pCur->iter) && !iterValueIsStale(pCur->iter)) {
    SStateKey curKey;
    size_t    kLen = 0;
    char*     keyStr = (char*)rocksdb_iter_key(pCur->iter, &kLen);
    stateKeyDecode((void*)&curKey, keyStr);

    if (stateKeyCmpr(&sKey, sizeof(sKey), &curKey, sizeof(curKey)) == 0) {
      pCur->number = pState->number;
      return pCur;
    }
  }
  streamStateFreeCur(pCur);
  return NULL;
}

// func cf
int32_t streamStateFuncPut_rocksdb(SStreamState* pState, const STupleKey* key, const void* value, int32_t vLen) {
  int code = 0;
  STREAM_STATE_PUT_ROCKSDB(pState, "func", key, (void*)value, vLen);
  return code;
}
int32_t streamStateFuncGet_rocksdb(SStreamState* pState, const STupleKey* key, void** pVal, int32_t* pVLen) {
  int code = 0;
  STREAM_STATE_GET_ROCKSDB(pState, "func", key, pVal, pVLen);
  return 0;
}
int32_t streamStateFuncDel_rocksdb(SStreamState* pState, const STupleKey* key) {
  int code = 0;
  STREAM_STATE_DEL_ROCKSDB(pState, "func", key);
  return 0;
}

// session cf
int32_t streamStateSessionPut_rocksdb(SStreamState* pState, const SSessionKey* key, const void* value, int32_t vLen) {
  int              code = 0;
  SStateSessionKey sKey = {.key = *key, .opNum = pState->number};
  STREAM_STATE_PUT_ROCKSDB(pState, "sess", &sKey, value, vLen);
  return code;
}
int32_t streamStateSessionGet_rocksdb(SStreamState* pState, SSessionKey* key, void** pVal, int32_t* pVLen) {
  stDebug("streamStateSessionGet_rocksdb");
  int              code = 0;
  SStreamStateCur* pCur = streamStateSessionSeekKeyCurrentNext_rocksdb(pState, key);
  SSessionKey      resKey = *key;
  void*            tmp = NULL;
  int32_t          vLen = 0;

  code = streamStateSessionGetKVByCur_rocksdb(pCur, &resKey, &tmp, &vLen);
  if (code == 0 && key->win.skey == resKey.win.skey) {
    *key = resKey;

    if (pVal) {
      *pVal = tmp;
      tmp = NULL;
    };
    if (pVLen) *pVLen = vLen;
  } else {
    code = -1;
  }

  taosMemoryFree(tmp);
  streamStateFreeCur(pCur);
  return code;
}

int32_t streamStateSessionDel_rocksdb(SStreamState* pState, const SSessionKey* key) {
  int              code = 0;
  SStateSessionKey sKey = {.key = *key, .opNum = pState->number};
  STREAM_STATE_DEL_ROCKSDB(pState, "sess", &sKey);
  return code;
}

SStreamStateCur* streamStateSessionSeekToLast_rocksdb(SStreamState* pState) {
  qDebug("streamStateSessionSeekToLast_rocksdb");

  int32_t code = 0;

  SSessionKey      maxSessionKey = {.groupId = UINT64_MAX, .win = {.skey = INT64_MAX, .ekey = INT64_MAX}};
  SStateSessionKey maxKey = {.key = maxSessionKey, .opNum = INT64_MAX};

  STREAM_STATE_PUT_ROCKSDB(pState, "sess", &maxKey, "", 0);
  if (code != 0) {
    return NULL;
  }

  SBackendCfWrapper* wrapper = pState->pTdbState->pBackendCfWrapper;
  SStreamStateCur*   pCur = createStreamStateCursor();
  pCur->number = pState->number;
  pCur->db = wrapper->rocksdb;
  pCur->iter = streamStateIterCreate(pState, "sess", (rocksdb_snapshot_t**)&pCur->snapshot,
                                     (rocksdb_readoptions_t**)&pCur->readOpt);

  char    buf[128] = {0};
  int32_t klen = stateSessionKeyEncode((void*)&maxKey, buf);
  rocksdb_iter_seek(pCur->iter, buf, (size_t)klen);
  rocksdb_iter_prev(pCur->iter);
  while (rocksdb_iter_valid(pCur->iter) && iterValueIsStale(pCur->iter)) {
    rocksdb_iter_prev(pCur->iter);
  }

  if (!rocksdb_iter_valid(pCur->iter)) {
    streamStateFreeCur(pCur);
    pCur = NULL;
  }

  STREAM_STATE_DEL_ROCKSDB(pState, "sess", &maxKey);
  return pCur;
}

int32_t streamStateSessionCurPrev_rocksdb(SStreamStateCur* pCur) {
  qDebug("streamStateCurPrev_rocksdb");
  if (!pCur) return -1;

  rocksdb_iter_prev(pCur->iter);
  return 0;
}

SStreamStateCur* streamStateSessionSeekKeyCurrentPrev_rocksdb(SStreamState* pState, const SSessionKey* key) {
  stDebug("streamStateSessionSeekKeyCurrentPrev_rocksdb");

  SBackendCfWrapper* wrapper = pState->pTdbState->pBackendCfWrapper;
  SStreamStateCur*   pCur = createStreamStateCursor();
  if (pCur == NULL) {
    return NULL;
  }
  pCur->number = pState->number;
  pCur->db = wrapper->rocksdb;
  pCur->iter = streamStateIterCreate(pState, "sess", (rocksdb_snapshot_t**)&pCur->snapshot,
                                     (rocksdb_readoptions_t**)&pCur->readOpt);

  char             buf[128] = {0};
  SStateSessionKey sKey = {.key = *key, .opNum = pState->number};
  int              len = stateSessionKeyEncode(&sKey, buf);
  if (!streamStateIterSeekAndValid(pCur->iter, buf, len)) {
    streamStateFreeCur(pCur);
    return NULL;
  }
  while (rocksdb_iter_valid(pCur->iter) && iterValueIsStale(pCur->iter)) rocksdb_iter_prev(pCur->iter);

  if (!rocksdb_iter_valid(pCur->iter)) {
    streamStateFreeCur(pCur);
    return NULL;
  }

  int32_t          c = 0;
  size_t           klen;
  const char*      iKey = rocksdb_iter_key(pCur->iter, &klen);
  SStateSessionKey curKey = {0};
  stateSessionKeyDecode(&curKey, (char*)iKey);
  if (stateSessionKeyCmpr(&sKey, sizeof(sKey), &curKey, sizeof(curKey)) >= 0) return pCur;

  rocksdb_iter_prev(pCur->iter);
  if (!rocksdb_iter_valid(pCur->iter)) {
    streamStateFreeCur(pCur);
    return NULL;
  }
  return pCur;
}
SStreamStateCur* streamStateSessionSeekKeyCurrentNext_rocksdb(SStreamState* pState, SSessionKey* key) {
  stDebug("streamStateSessionSeekKeyCurrentNext_rocksdb");
  SBackendCfWrapper* wrapper = pState->pTdbState->pBackendCfWrapper;
  SStreamStateCur*   pCur = createStreamStateCursor();
  if (pCur == NULL) {
    return NULL;
  }
  pCur->db = wrapper->rocksdb;
  pCur->iter = streamStateIterCreate(pState, "sess", (rocksdb_snapshot_t**)&pCur->snapshot,
                                     (rocksdb_readoptions_t**)&pCur->readOpt);
  pCur->number = pState->number;

  char             buf[128] = {0};
  SStateSessionKey sKey = {.key = *key, .opNum = pState->number};
  int              len = stateSessionKeyEncode(&sKey, buf);

  if (!streamStateIterSeekAndValid(pCur->iter, buf, len)) {
    streamStateFreeCur(pCur);
    return NULL;
  }
  if (iterValueIsStale(pCur->iter)) {
    streamStateFreeCur(pCur);
    return NULL;
  }
  size_t           klen;
  const char*      iKey = rocksdb_iter_key(pCur->iter, &klen);
  SStateSessionKey curKey = {0};
  stateSessionKeyDecode(&curKey, (char*)iKey);
  if (stateSessionKeyCmpr(&sKey, sizeof(sKey), &curKey, sizeof(curKey)) <= 0) return pCur;

  rocksdb_iter_next(pCur->iter);
  if (!rocksdb_iter_valid(pCur->iter)) {
    streamStateFreeCur(pCur);
    return NULL;
  }
  return pCur;
}

SStreamStateCur* streamStateSessionSeekKeyNext_rocksdb(SStreamState* pState, const SSessionKey* key) {
  stDebug("streamStateSessionSeekKeyNext_rocksdb");
  SBackendCfWrapper* wrapper = pState->pTdbState->pBackendCfWrapper;
  SStreamStateCur*   pCur = createStreamStateCursor();
  if (pCur == NULL) {
    return NULL;
  }
  pCur->db = wrapper->rocksdb;
  pCur->iter = streamStateIterCreate(pState, "sess", (rocksdb_snapshot_t**)&pCur->snapshot,
                                     (rocksdb_readoptions_t**)&pCur->readOpt);
  pCur->number = pState->number;

  SStateSessionKey sKey = {.key = *key, .opNum = pState->number};

  char buf[128] = {0};
  int  len = stateSessionKeyEncode(&sKey, buf);
  if (!streamStateIterSeekAndValid(pCur->iter, buf, len)) {
    streamStateFreeCur(pCur);
    return NULL;
  }
  while (rocksdb_iter_valid(pCur->iter) && iterValueIsStale(pCur->iter)) rocksdb_iter_next(pCur->iter);
  if (!rocksdb_iter_valid(pCur->iter)) {
    streamStateFreeCur(pCur);
    return NULL;
  }

  size_t           klen;
  const char*      iKey = rocksdb_iter_key(pCur->iter, &klen);
  SStateSessionKey curKey = {0};
  stateSessionKeyDecode(&curKey, (char*)iKey);
  if (stateSessionKeyCmpr(&sKey, sizeof(sKey), &curKey, sizeof(curKey)) < 0) return pCur;

  rocksdb_iter_next(pCur->iter);
  if (!rocksdb_iter_valid(pCur->iter)) {
    streamStateFreeCur(pCur);
    return NULL;
  }
  return pCur;
}

int32_t streamStateSessionGetKVByCur_rocksdb(SStreamStateCur* pCur, SSessionKey* pKey, void** pVal, int32_t* pVLen) {
  stDebug("streamStateSessionGetKVByCur_rocksdb");
  if (!pCur) {
    return -1;
  }
  SStateSessionKey ktmp = {0};
  size_t           kLen = 0, vLen = 0;

  if (!rocksdb_iter_valid(pCur->iter) || iterValueIsStale(pCur->iter)) {
    return -1;
  }
  const char* curKey = rocksdb_iter_key(pCur->iter, (size_t*)&kLen);
  stateSessionKeyDecode((void*)&ktmp, (char*)curKey);

  if (pVal != NULL) *pVal = NULL;
  if (pVLen != NULL) *pVLen = 0;

  SStateSessionKey* pKTmp = &ktmp;
  const char*       vval = rocksdb_iter_value(pCur->iter, (size_t*)&vLen);
  char*             val = NULL;
  int32_t           len = decodeValueFunc((void*)vval, vLen, NULL, &val);
  if (len < 0) {
    taosMemoryFree(val);
    return -1;
  }

  if (pKTmp->opNum != pCur->number) {
    taosMemoryFree(val);
    return -1;
  }
  if (pKey->groupId != 0 && pKey->groupId != pKTmp->key.groupId) {
    taosMemoryFree(val);
    return -1;
  }

  if (pVal != NULL) {
    *pVal = (char*)val;
  } else {
    taosMemoryFree(val);
  }

  if (pVLen != NULL) *pVLen = len;
  *pKey = pKTmp->key;
  return 0;
}
// fill cf
int32_t streamStateFillPut_rocksdb(SStreamState* pState, const SWinKey* key, const void* value, int32_t vLen) {
  int code = 0;

  STREAM_STATE_PUT_ROCKSDB(pState, "fill", key, value, vLen);
  return code;
}

int32_t streamStateFillGet_rocksdb(SStreamState* pState, const SWinKey* key, void** pVal, int32_t* pVLen) {
  int code = 0;
  STREAM_STATE_GET_ROCKSDB(pState, "fill", key, pVal, pVLen);
  return code;
}
int32_t streamStateFillDel_rocksdb(SStreamState* pState, const SWinKey* key) {
  int code = 0;
  STREAM_STATE_DEL_ROCKSDB(pState, "fill", key);
  return code;
}

SStreamStateCur* streamStateFillGetCur_rocksdb(SStreamState* pState, const SWinKey* key) {
<<<<<<< HEAD
  stDebug("streamStateFillGetCur_rocksdb");
  SStreamStateCur*   pCur = taosMemoryCalloc(1, sizeof(SStreamStateCur));
=======
  qDebug("streamStateFillGetCur_rocksdb");
  SStreamStateCur*   pCur = createStreamStateCursor();
>>>>>>> ee7258bb
  SBackendCfWrapper* wrapper = pState->pTdbState->pBackendCfWrapper;

  if (pCur == NULL) return NULL;

  pCur->db = wrapper->rocksdb;
  pCur->iter = streamStateIterCreate(pState, "fill", (rocksdb_snapshot_t**)&pCur->snapshot,
                                     (rocksdb_readoptions_t**)&pCur->readOpt);
  pCur->number = pState->number;

  char buf[128] = {0};
  int  len = winKeyEncode((void*)key, buf);
  if (!streamStateIterSeekAndValid(pCur->iter, buf, len)) {
    streamStateFreeCur(pCur);
    return NULL;
  }
  if (iterValueIsStale(pCur->iter)) {
    streamStateFreeCur(pCur);
    return NULL;
  }

  if (rocksdb_iter_valid(pCur->iter)) {
    size_t  kLen;
    SWinKey curKey;
    char*   keyStr = (char*)rocksdb_iter_key(pCur->iter, &kLen);
    winKeyDecode((void*)&curKey, keyStr);
    if (winKeyCmpr(key, sizeof(*key), &curKey, sizeof(curKey)) == 0) {
      return pCur;
    }
  }

  streamStateFreeCur(pCur);
  return NULL;
}
int32_t streamStateFillGetKVByCur_rocksdb(SStreamStateCur* pCur, SWinKey* pKey, const void** pVal, int32_t* pVLen) {
  stDebug("streamStateFillGetKVByCur_rocksdb");
  if (!pCur) {
    return -1;
  }
  SWinKey winKey;
  if (!rocksdb_iter_valid(pCur->iter) || iterValueIsStale(pCur->iter)) {
    return -1;
  }
  size_t klen, vlen;
  char*  keyStr = (char*)rocksdb_iter_key(pCur->iter, &klen);
  winKeyDecode(&winKey, keyStr);

  const char* valStr = rocksdb_iter_value(pCur->iter, &vlen);
  int32_t     len = decodeValueFunc((void*)valStr, vlen, NULL, (char**)pVal);
  if (len < 0) {
    return -1;
  }
  if (pVLen != NULL) *pVLen = len;

  *pKey = winKey;
  return 0;
}

SStreamStateCur* streamStateFillSeekKeyNext_rocksdb(SStreamState* pState, const SWinKey* key) {
  stDebug("streamStateFillSeekKeyNext_rocksdb");
  SBackendCfWrapper* wrapper = pState->pTdbState->pBackendCfWrapper;
  SStreamStateCur*   pCur = createStreamStateCursor();
  if (!pCur) {
    return NULL;
  }

  pCur->db = wrapper->rocksdb;
  pCur->iter = streamStateIterCreate(pState, "fill", (rocksdb_snapshot_t**)&pCur->snapshot,
                                     (rocksdb_readoptions_t**)&pCur->readOpt);
  pCur->number = pState->number;

  char buf[128] = {0};
  int  len = winKeyEncode((void*)key, buf);
  if (!streamStateIterSeekAndValid(pCur->iter, buf, len)) {
    streamStateFreeCur(pCur);
    return NULL;
  }
  // skip stale data
  while (rocksdb_iter_valid(pCur->iter) && iterValueIsStale(pCur->iter)) {
    rocksdb_iter_next(pCur->iter);
  }

  if (rocksdb_iter_valid(pCur->iter)) {
    SWinKey curKey;
    size_t  kLen = 0;
    char*   keyStr = (char*)rocksdb_iter_key(pCur->iter, &kLen);
    winKeyDecode((void*)&curKey, keyStr);
    if (winKeyCmpr(key, sizeof(*key), &curKey, sizeof(curKey)) > 0) {
      return pCur;
    }
    rocksdb_iter_next(pCur->iter);
    return pCur;
  }
  streamStateFreeCur(pCur);
  return NULL;
}
SStreamStateCur* streamStateFillSeekKeyPrev_rocksdb(SStreamState* pState, const SWinKey* key) {
  stDebug("streamStateFillSeekKeyPrev_rocksdb");
  SBackendCfWrapper* wrapper = pState->pTdbState->pBackendCfWrapper;
  SStreamStateCur*   pCur = createStreamStateCursor();
  if (pCur == NULL) {
    return NULL;
  }

  pCur->db = wrapper->rocksdb;
  pCur->iter = streamStateIterCreate(pState, "fill", (rocksdb_snapshot_t**)&pCur->snapshot,
                                     (rocksdb_readoptions_t**)&pCur->readOpt);
  pCur->number = pState->number;

  char buf[128] = {0};
  int  len = winKeyEncode((void*)key, buf);
  if (!streamStateIterSeekAndValid(pCur->iter, buf, len)) {
    streamStateFreeCur(pCur);
    return NULL;
  }
  while (rocksdb_iter_valid(pCur->iter) && iterValueIsStale(pCur->iter)) {
    rocksdb_iter_prev(pCur->iter);
  }

  if (rocksdb_iter_valid(pCur->iter)) {
    SWinKey curKey;
    size_t  kLen = 0;
    char*   keyStr = (char*)rocksdb_iter_key(pCur->iter, &kLen);
    winKeyDecode((void*)&curKey, keyStr);
    if (winKeyCmpr(key, sizeof(*key), &curKey, sizeof(curKey)) < 0) {
      return pCur;
    }
    rocksdb_iter_prev(pCur->iter);
    return pCur;
  }

  streamStateFreeCur(pCur);
  return NULL;
}
int32_t streamStateSessionGetKeyByRange_rocksdb(SStreamState* pState, const SSessionKey* key, SSessionKey* curKey) {
  stDebug("streamStateSessionGetKeyByRange_rocksdb");
  SBackendCfWrapper* wrapper = pState->pTdbState->pBackendCfWrapper;
  SStreamStateCur*   pCur = createStreamStateCursor();
  if (pCur == NULL) {
    return -1;
  }
  pCur->db = wrapper->rocksdb;
  pCur->iter = streamStateIterCreate(pState, "sess", (rocksdb_snapshot_t**)&pCur->snapshot,
                                     (rocksdb_readoptions_t**)&pCur->readOpt);
  pCur->number = pState->number;

  SStateSessionKey sKey = {.key = *key, .opNum = pState->number};
  int32_t          c = 0;
  char             buf[128] = {0};
  int              len = stateSessionKeyEncode(&sKey, buf);
  if (!streamStateIterSeekAndValid(pCur->iter, buf, len)) {
    streamStateFreeCur(pCur);
    return -1;
  }

  size_t           kLen;
  const char*      iKeyStr = rocksdb_iter_key(pCur->iter, (size_t*)&kLen);
  SStateSessionKey iKey = {0};
  stateSessionKeyDecode(&iKey, (char*)iKeyStr);

  c = stateSessionKeyCmpr(&sKey, sizeof(sKey), &iKey, sizeof(iKey));

  SSessionKey resKey = *key;
  int32_t     code = streamStateSessionGetKVByCur_rocksdb(pCur, &resKey, NULL, 0);
  if (code == 0 && sessionRangeKeyCmpr(key, &resKey) == 0) {
    *curKey = resKey;
    streamStateFreeCur(pCur);
    return code;
  }

  if (c > 0) {
    streamStateCurNext_rocksdb(pState, pCur);
    code = streamStateSessionGetKVByCur_rocksdb(pCur, &resKey, NULL, 0);
    if (code == 0 && sessionRangeKeyCmpr(key, &resKey) == 0) {
      *curKey = resKey;
      streamStateFreeCur(pCur);
      return code;
    }
  } else if (c < 0) {
    streamStateCurPrev(pState, pCur);
    code = streamStateSessionGetKVByCur_rocksdb(pCur, &resKey, NULL, 0);
    if (code == 0 && sessionRangeKeyCmpr(key, &resKey) == 0) {
      *curKey = resKey;
      streamStateFreeCur(pCur);
      return code;
    }
  }

  streamStateFreeCur(pCur);
  return -1;
}

int32_t streamStateSessionAddIfNotExist_rocksdb(SStreamState* pState, SSessionKey* key, TSKEY gap, void** pVal,
                                                int32_t* pVLen) {
  stDebug("streamStateSessionAddIfNotExist_rocksdb");
  // todo refactor
  int32_t     res = 0;
  SSessionKey originKey = *key;
  SSessionKey searchKey = *key;
  searchKey.win.skey = key->win.skey - gap;
  searchKey.win.ekey = key->win.ekey + gap;
  int32_t valSize = *pVLen;

  void* tmp = taosMemoryMalloc(valSize);

  SStreamStateCur* pCur = streamStateSessionSeekKeyCurrentPrev_rocksdb(pState, key);
  if (pCur == NULL) {
  }
  int32_t code = streamStateSessionGetKVByCur_rocksdb(pCur, key, pVal, pVLen);

  if (code == 0) {
    if (sessionRangeKeyCmpr(&searchKey, key) == 0) {
      memcpy(tmp, *pVal, valSize);
      taosMemoryFreeClear(*pVal);
      goto _end;
    }
    taosMemoryFreeClear(*pVal);
    streamStateCurNext_rocksdb(pState, pCur);
  } else {
    *key = originKey;
    streamStateFreeCur(pCur);
    taosMemoryFreeClear(*pVal);
    pCur = streamStateSessionSeekKeyNext_rocksdb(pState, key);
  }

  code = streamStateSessionGetKVByCur_rocksdb(pCur, key, pVal, pVLen);
  if (code == 0) {
    if (sessionRangeKeyCmpr(&searchKey, key) == 0) {
      memcpy(tmp, *pVal, valSize);
      goto _end;
    }
  }

  *key = originKey;
  res = 1;
  memset(tmp, 0, valSize);

_end:
  taosMemoryFree(*pVal);
  *pVal = tmp;
  streamStateFreeCur(pCur);
  return res;
}
int32_t streamStateSessionClear_rocksdb(SStreamState* pState) {
  stDebug("streamStateSessionClear_rocksdb");
  SSessionKey      key = {.win.skey = 0, .win.ekey = 0, .groupId = 0};
  SStreamStateCur* pCur = streamStateSessionSeekKeyCurrentNext_rocksdb(pState, &key);

  while (1) {
    SSessionKey delKey = {0};
    void*       buf = NULL;
    int32_t     size = 0;
    int32_t     code = streamStateSessionGetKVByCur_rocksdb(pCur, &delKey, &buf, &size);
    if (code == 0 && size > 0) {
      memset(buf, 0, size);
      // refactor later
      streamStateSessionPut_rocksdb(pState, &delKey, buf, size);
    } else {
      taosMemoryFreeClear(buf);
      break;
    }
    taosMemoryFreeClear(buf);

    streamStateCurNext_rocksdb(pState, pCur);
  }
  streamStateFreeCur(pCur);
  return -1;
}
int32_t streamStateStateAddIfNotExist_rocksdb(SStreamState* pState, SSessionKey* key, char* pKeyData,
                                              int32_t keyDataLen, state_key_cmpr_fn fn, void** pVal, int32_t* pVLen) {
  stDebug("streamStateStateAddIfNotExist_rocksdb");
  // todo refactor
  int32_t     res = 0;
  SSessionKey tmpKey = *key;
  int32_t     valSize = *pVLen;
  void*       tmp = taosMemoryMalloc(valSize);
  // tdbRealloc(NULL, valSize);
  if (!tmp) {
    return -1;
  }

  SStreamStateCur* pCur = streamStateSessionSeekKeyCurrentPrev_rocksdb(pState, key);
  int32_t          code = streamStateSessionGetKVByCur_rocksdb(pCur, key, pVal, pVLen);
  if (code == 0) {
    if (key->win.skey <= tmpKey.win.skey && tmpKey.win.ekey <= key->win.ekey) {
      memcpy(tmp, *pVal, valSize);
      goto _end;
    }

    void* stateKey = (char*)(*pVal) + (valSize - keyDataLen);
    if (fn(pKeyData, stateKey) == true) {
      memcpy(tmp, *pVal, valSize);
      goto _end;
    }

    streamStateCurNext_rocksdb(pState, pCur);
  } else {
    *key = tmpKey;
    streamStateFreeCur(pCur);
    pCur = streamStateSessionSeekKeyNext_rocksdb(pState, key);
  }
  taosMemoryFreeClear(*pVal);
  code = streamStateSessionGetKVByCur_rocksdb(pCur, key, pVal, pVLen);
  if (code == 0) {
    void* stateKey = (char*)(*pVal) + (valSize - keyDataLen);
    if (fn(pKeyData, stateKey) == true) {
      memcpy(tmp, *pVal, valSize);
      goto _end;
    }
  }
  taosMemoryFreeClear(*pVal);

  *key = tmpKey;
  res = 1;
  memset(tmp, 0, valSize);

_end:
  taosMemoryFreeClear(*pVal);
  *pVal = tmp;
  streamStateFreeCur(pCur);
  return res;
}

//  partag cf
int32_t streamStatePutParTag_rocksdb(SStreamState* pState, int64_t groupId, const void* tag, int32_t tagLen) {
  int code = 0;
  STREAM_STATE_PUT_ROCKSDB(pState, "partag", &groupId, tag, tagLen);
  return code;
}

int32_t streamStateGetParTag_rocksdb(SStreamState* pState, int64_t groupId, void** tagVal, int32_t* tagLen) {
  int code = 0;
  STREAM_STATE_GET_ROCKSDB(pState, "partag", &groupId, tagVal, tagLen);
  return code;
}
// parname cfg
int32_t streamStatePutParName_rocksdb(SStreamState* pState, int64_t groupId, const char tbname[TSDB_TABLE_NAME_LEN]) {
  int code = 0;
  STREAM_STATE_PUT_ROCKSDB(pState, "parname", &groupId, (char*)tbname, TSDB_TABLE_NAME_LEN);
  return code;
}
int32_t streamStateGetParName_rocksdb(SStreamState* pState, int64_t groupId, void** pVal) {
  int    code = 0;
  size_t tagLen;
  STREAM_STATE_GET_ROCKSDB(pState, "parname", &groupId, pVal, &tagLen);
  return code;
}

int32_t streamDefaultPut_rocksdb(SStreamState* pState, const void* key, void* pVal, int32_t pVLen) {
  int code = 0;
  STREAM_STATE_PUT_ROCKSDB(pState, "default", key, pVal, pVLen);
  return code;
}
int32_t streamDefaultGet_rocksdb(SStreamState* pState, const void* key, void** pVal, int32_t* pVLen) {
  int code = 0;
  STREAM_STATE_GET_ROCKSDB(pState, "default", key, pVal, pVLen);
  return code;
}
int32_t streamDefaultDel_rocksdb(SStreamState* pState, const void* key) {
  int code = 0;
  STREAM_STATE_DEL_ROCKSDB(pState, "default", key);
  return code;
}

int32_t streamDefaultIterGet_rocksdb(SStreamState* pState, const void* start, const void* end, SArray* result) {
  int   code = 0;
  char* err = NULL;

  SBackendCfWrapper*     wrapper = pState->pTdbState->pBackendCfWrapper;
  rocksdb_snapshot_t*    snapshot = NULL;
  rocksdb_readoptions_t* readopts = NULL;
  rocksdb_iterator_t*    pIter = streamStateIterCreate(pState, "default", &snapshot, &readopts);
  if (pIter == NULL) {
    return -1;
  }

  rocksdb_iter_seek(pIter, start, strlen(start));
  while (rocksdb_iter_valid(pIter)) {
    const char* key = rocksdb_iter_key(pIter, NULL);
    int32_t     vlen = 0;
    const char* vval = rocksdb_iter_value(pIter, (size_t*)&vlen);
    char*       val = NULL;
    int32_t     len = decodeValueFunc((void*)vval, vlen, NULL, NULL);
    if (len < 0) {
      rocksdb_iter_next(pIter);
      continue;
    }

    if (end != NULL && strcmp(key, end) > 0) {
      break;
    }
    if (strncmp(key, start, strlen(start)) == 0 && strlen(key) >= strlen(start) + 1) {
      int64_t checkPoint = 0;
      if (sscanf(key + strlen(key), ":%" PRId64 "", &checkPoint) == 1) {
        taosArrayPush(result, &checkPoint);
      }
    } else {
      break;
    }
    rocksdb_iter_next(pIter);
  }
  rocksdb_release_snapshot(wrapper->rocksdb, snapshot);
  rocksdb_readoptions_destroy(readopts);
  rocksdb_iter_destroy(pIter);
  return code;
}
void* streamDefaultIterCreate_rocksdb(SStreamState* pState) {
  SStreamStateCur*   pCur = createStreamStateCursor();
  SBackendCfWrapper* wrapper = pState->pTdbState->pBackendCfWrapper;

  pCur->db = wrapper->rocksdb;
  pCur->iter = streamStateIterCreate(pState, "default", (rocksdb_snapshot_t**)&pCur->snapshot,
                                     (rocksdb_readoptions_t**)&pCur->readOpt);
  pCur->number = pState->number;
  return pCur;
}
int32_t streamDefaultIterValid_rocksdb(void* iter) {
  SStreamStateCur* pCur = iter;
  return rocksdb_iter_valid(pCur->iter) ? 1 : 0;
}
void streamDefaultIterSeek_rocksdb(void* iter, const char* key) {
  SStreamStateCur* pCur = iter;
  rocksdb_iter_seek(pCur->iter, key, strlen(key));
}
void streamDefaultIterNext_rocksdb(void* iter) {
  SStreamStateCur* pCur = iter;
  rocksdb_iter_next(pCur->iter);
}
char* streamDefaultIterKey_rocksdb(void* iter, int32_t* len) {
  SStreamStateCur* pCur = iter;
  return (char*)rocksdb_iter_key(pCur->iter, (size_t*)len);
}
char* streamDefaultIterVal_rocksdb(void* iter, int32_t* len) {
  SStreamStateCur* pCur = iter;
  char*            ret = NULL;

  int32_t     vlen = 0;
  const char* val = rocksdb_iter_value(pCur->iter, (size_t*)&vlen);
  *len = decodeValueFunc((void*)val, vlen, NULL, &ret);
  if (*len < 0) {
    taosMemoryFree(ret);
    return NULL;
  }

  return ret;
}
// batch func
void* streamStateCreateBatch() {
  rocksdb_writebatch_t* pBatch = rocksdb_writebatch_create();
  return pBatch;
}
int32_t streamStateGetBatchSize(void* pBatch) {
  if (pBatch == NULL) return 0;
  return rocksdb_writebatch_count(pBatch);
}

void    streamStateClearBatch(void* pBatch) { rocksdb_writebatch_clear((rocksdb_writebatch_t*)pBatch); }
void    streamStateDestroyBatch(void* pBatch) { rocksdb_writebatch_destroy((rocksdb_writebatch_t*)pBatch); }
int32_t streamStatePutBatch(SStreamState* pState, const char* cfKeyName, rocksdb_writebatch_t* pBatch, void* key,
                            void* val, int32_t vlen, int64_t ttl) {
  SBackendCfWrapper* wrapper = pState->pTdbState->pBackendCfWrapper;

  int i = streamStateGetCfIdx(pState, cfKeyName);
  if (i < 0) {
    stError("streamState failed to put to cf name:%s", cfKeyName);
    return -1;
  }

  char    buf[128] = {0};
  int32_t klen = ginitDict[i].enFunc((void*)key, buf);

  char*   ttlV = NULL;
  int32_t ttlVLen = ginitDict[i].enValueFunc(val, vlen, ttl, &ttlV);

  rocksdb_column_family_handle_t* pCf = wrapper->pHandle[ginitDict[i].idx];
  rocksdb_writebatch_put_cf((rocksdb_writebatch_t*)pBatch, pCf, buf, (size_t)klen, ttlV, (size_t)ttlVLen);
  taosMemoryFree(ttlV);

  {
    char tbuf[256] = {0};
    ginitDict[i].toStrFunc((void*)key, tbuf);
    stDebug("streamState str: %s succ to write to %s_%s, len: %d", tbuf, wrapper->idstr, ginitDict[i].key, vlen);
  }
  return 0;
}

int32_t streamStatePutBatchOptimize(SStreamState* pState, int32_t cfIdx, rocksdb_writebatch_t* pBatch, void* key,
                                    void* val, int32_t vlen, int64_t ttl, void* tmpBuf) {
  char    buf[128] = {0};
  int32_t klen = ginitDict[cfIdx].enFunc((void*)key, buf);
  char*   ttlV = tmpBuf;
  int32_t ttlVLen = ginitDict[cfIdx].enValueFunc(val, vlen, ttl, &ttlV);

  SBackendCfWrapper*              wrapper = pState->pTdbState->pBackendCfWrapper;
  rocksdb_column_family_handle_t* pCf = wrapper->pHandle[ginitDict[cfIdx].idx];
  rocksdb_writebatch_put_cf((rocksdb_writebatch_t*)pBatch, pCf, buf, (size_t)klen, ttlV, (size_t)ttlVLen);

  if (tmpBuf == NULL) {
    taosMemoryFree(ttlV);
  }

  {
    char tbuf[256] = {0};
    ginitDict[cfIdx].toStrFunc((void*)key, tbuf);
    stDebug("streamState str: %s succ to write to %s_%s", tbuf, wrapper->idstr, ginitDict[cfIdx].key);
  }
  return 0;
}
int32_t streamStatePutBatch_rocksdb(SStreamState* pState, void* pBatch) {
  char*              err = NULL;
  SBackendCfWrapper* wrapper = pState->pTdbState->pBackendCfWrapper;
  rocksdb_write(wrapper->rocksdb, wrapper->writeOpts, (rocksdb_writebatch_t*)pBatch, &err);
  if (err != NULL) {
    stError("streamState failed to write batch, err:%s", err);
    taosMemoryFree(err);
    return -1;
  } else {
    stDebug("write batch to backend:%p", wrapper->pBackend);
  }
  return 0;
}
uint32_t nextPow2(uint32_t x) {
  if (x <= 1) return 2;
  x = x - 1;
  x = x | (x >> 1);
  x = x | (x >> 2);
  x = x | (x >> 4);
  x = x | (x >> 8);
  x = x | (x >> 16);
  return x + 1;
}<|MERGE_RESOLUTION|>--- conflicted
+++ resolved
@@ -849,13 +849,7 @@
   return code;
 }
 int32_t chkpPreFlushDb(rocksdb_t* db, rocksdb_column_family_handle_t** cf, int32_t nCf) {
-<<<<<<< HEAD
-  if (nCf == 0) {
-    return 0;
-  }
-=======
   if (nCf == 0) return 0;
->>>>>>> ee7258bb
   int   code = 0;
   char* err = NULL;
 
@@ -1753,21 +1747,14 @@
       char buf[128] = {0};
       GEN_COLUMN_FAMILY_NAME(buf, wrapper->idstr, ginitDict[idx].key);
       char* err = NULL;
-<<<<<<< HEAD
-=======
-
->>>>>>> ee7258bb
+
       cf = rocksdb_create_column_family(wrapper->rocksdb, wrapper->cfOpts[idx], buf, &err);
       if (err != NULL) {
         idx = -1;
         stError("failed to open cf, %p %s_%s, reason:%s", pState, wrapper->idstr, funcName, err);
         taosMemoryFree(err);
       } else {
-<<<<<<< HEAD
         stDebug("succ to to open cf, %p %s_%s", pState, wrapper->idstr, funcName);
-=======
-        qDebug("succ to to open cf, %p %s_%s", pState, wrapper->idstr, funcName);
->>>>>>> ee7258bb
         wrapper->pHandle[idx] = cf;
       }
     }
@@ -2004,13 +1991,8 @@
   memset(*pVal, 0, size);
   return 0;
 }
-<<<<<<< HEAD
-int32_t streamStateCurPrev_rocksdb(SStreamState* pState, SStreamStateCur* pCur) {
+int32_t streamStateCurPrev_rocksdb(SStreamStateCur* pCur) {
   stDebug("streamStateCurPrev_rocksdb");
-=======
-int32_t streamStateCurPrev_rocksdb(SStreamStateCur* pCur) {
-  qDebug("streamStateCurPrev_rocksdb");
->>>>>>> ee7258bb
   if (!pCur) return -1;
 
   rocksdb_iter_prev(pCur->iter);
@@ -2053,13 +2035,8 @@
 }
 
 SStreamStateCur* streamStateSeekKeyNext_rocksdb(SStreamState* pState, const SWinKey* key) {
-<<<<<<< HEAD
   stDebug("streamStateSeekKeyNext_rocksdb");
-  SStreamStateCur* pCur = taosMemoryCalloc(1, sizeof(SStreamStateCur));
-=======
-  qDebug("streamStateSeekKeyNext_rocksdb");
   SStreamStateCur* pCur = createStreamStateCursor();
->>>>>>> ee7258bb
   if (pCur == NULL) {
     return NULL;
   }
@@ -2096,13 +2073,8 @@
   return NULL;
 }
 
-<<<<<<< HEAD
-SStreamStateCur* streamStateSeekToLast_rocksdb(SStreamState* pState, const SWinKey* key) {
+SStreamStateCur* streamStateSeekToLast_rocksdb(SStreamState* pState) {
   stDebug("streamStateGetCur_rocksdb");
-=======
-SStreamStateCur* streamStateSeekToLast_rocksdb(SStreamState* pState) {
-  qDebug("streamStateGetCur_rocksdb");
->>>>>>> ee7258bb
   int32_t code = 0;
 
   const SStateKey maxStateKey = {.key = {.groupId = UINT64_MAX, .ts = INT64_MAX}, .opNum = INT64_MAX};
@@ -2461,13 +2433,8 @@
 }
 
 SStreamStateCur* streamStateFillGetCur_rocksdb(SStreamState* pState, const SWinKey* key) {
-<<<<<<< HEAD
   stDebug("streamStateFillGetCur_rocksdb");
-  SStreamStateCur*   pCur = taosMemoryCalloc(1, sizeof(SStreamStateCur));
-=======
-  qDebug("streamStateFillGetCur_rocksdb");
   SStreamStateCur*   pCur = createStreamStateCursor();
->>>>>>> ee7258bb
   SBackendCfWrapper* wrapper = pState->pTdbState->pBackendCfWrapper;
 
   if (pCur == NULL) return NULL;
