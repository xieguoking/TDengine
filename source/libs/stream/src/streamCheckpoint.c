--- conflicted
+++ resolved
@@ -155,11 +155,7 @@
   pBlock->srcTaskId = pTask->id.taskId;
   pBlock->srcVgId = pTask->pMeta->vgId;
 
-<<<<<<< HEAD
   int32_t code = taosWriteQitem(pTask->outputInfo.queue->pQueue, pBlock);
-=======
-  int32_t code = taosWriteQitem(pTask->outputInfo.queue->queue, pBlock);
->>>>>>> 3ed78dda
   if (code == 0) {
     streamDispatchStreamBlock(pTask);
   } else {
@@ -221,10 +217,6 @@
     }
 
     if (taskLevel == TASK_LEVEL__SINK) {
-<<<<<<< HEAD
-=======
-      pTask->status.taskStatus = TASK_STATUS__CK_READY;
->>>>>>> 3ed78dda
       qDebug("s-task:%s process checkpoint block, all %d upstreams sent checkpoint msgs, send ready msg to upstream",
              id, num);
       streamFreeQitem((SStreamQueueItem*)pBlock);
@@ -238,12 +230,7 @@
       // can start local checkpoint procedure
       pTask->checkpointNotReadyTasks = streamTaskGetNumOfDownstream(pTask);
 
-<<<<<<< HEAD
       // Put the checkpoint block into inputQ, to make sure all blocks with less version have been handled by this task
-=======
-      // if all upstreams are ready for generating checkpoint, set the status to be TASK_STATUS__CK_READY
-      // put the checkpoint block into inputQ, to make sure all blocks with less version have been handled by this task
->>>>>>> 3ed78dda
       // already. And then, dispatch check point msg to all downstream tasks
       code = continueDispatchCheckpointBlock(pBlock, pTask);
     }
@@ -325,11 +312,7 @@
   int32_t      remain = atomic_sub_fetch_32(&pMeta->chkptNotReadyTasks, 1);
   ASSERT(remain >= 0);
 
-<<<<<<< HEAD
-  if (remain == 0) {  // all tasks are ready
-=======
   if (remain == 0) {  // all tasks are in TASK_STATUS__CK_READY state
->>>>>>> 3ed78dda
     qDebug("s-task:%s is ready for checkpoint", pTask->id.idStr);
     pMeta->totalTasks = 0;
 
