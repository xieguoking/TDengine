--- conflicted
+++ resolved
@@ -65,7 +65,7 @@
   return TSDB_CODE_SUCCESS;
 }
 
-void streamTaskSendRetrieveRsp(SStreamRetrieveReq *pReq, SRpcMsg* pRsp){
+void streamTaskSendRetrieveRsp(SStreamRetrieveReq* pReq, SRpcMsg* pRsp) {
   void* buf = rpcMallocCont(sizeof(SMsgHead) + sizeof(SStreamRetrieveRsp));
   ((SMsgHead*)buf)->vgId = htonl(pReq->srcNodeId);
 
@@ -126,7 +126,7 @@
   return code;
 }
 
-static int32_t buildStreamRetrieveReq(SStreamTask* pTask, const SSDataBlock* pBlock, SStreamRetrieveReq* req){
+static int32_t buildStreamRetrieveReq(SStreamTask* pTask, const SSDataBlock* pBlock, SStreamRetrieveReq* req) {
   SRetrieveTableRsp* pRetrieve = NULL;
 
   int32_t len = sizeof(SRetrieveTableRsp) + blockGetEncodeSize(pBlock) + PAYLOAD_PREFIX_LEN;
@@ -146,7 +146,7 @@
   pRetrieve->ekey = htobe64(pBlock->info.window.ekey);
   pRetrieve->version = htobe64(pBlock->info.version);
 
-  int32_t actualLen = blockEncode(pBlock, pRetrieve->data+ PAYLOAD_PREFIX_LEN, numOfCols);
+  int32_t actualLen = blockEncode(pBlock, pRetrieve->data + PAYLOAD_PREFIX_LEN, numOfCols);
   SET_PAYLOAD_LEN(pRetrieve->data, actualLen, actualLen);
 
   int32_t payloadLen = actualLen + PAYLOAD_PREFIX_LEN;
@@ -164,8 +164,8 @@
 
 int32_t streamBroadcastToUpTasks(SStreamTask* pTask, const SSDataBlock* pBlock) {
   SStreamRetrieveReq req;
-  int32_t code = buildStreamRetrieveReq(pTask, pBlock, &req);
-  if(code != 0){
+  int32_t            code = buildStreamRetrieveReq(pTask, pBlock, &req);
+  if (code != 0) {
     return code;
   }
 
@@ -290,23 +290,11 @@
     pTask->msgInfo.transId = p->info.window.ekey;
   }
 
-<<<<<<< HEAD
-  if (pTask->outputInfo.type == TASK_OUTPUT__FIXED_DISPATCH) {
-    SStreamDispatchReq* pReq = taosMemoryCalloc(1, sizeof(SStreamDispatchReq));
-
-    int32_t downstreamTaskId = pTask->outputInfo.fixedDispatcher.taskId;
-    code = tInitStreamDispatchReq(pReq, pTask, pData->srcVgId, numOfBlocks, downstreamTaskId, pData->type);
-    if (code != TSDB_CODE_SUCCESS) {
-      taosMemoryFree(pReq);
-      return code;
-    }
-=======
   SStreamDispatchReq* pReqs = createDispatchDataReq(pTask, pData);
   if (pReqs == NULL) {
     stError("s-task:%s failed to create dispatch req", pTask->id.idStr);
     return terrno;
   }
->>>>>>> 42beba30
 
   if (pTask->outputInfo.type == TASK_OUTPUT__FIXED_DISPATCH) {
     for (int32_t i = 0; i < numOfBlocks; i++) {
@@ -321,7 +309,6 @@
     addDispatchEntry(&pTask->msgInfo, pTask->outputInfo.fixedDispatcher.nodeId, now, true);
     pTask->msgInfo.pData = pReqs;
   } else if (pTask->outputInfo.type == TASK_OUTPUT__SHUFFLE_DISPATCH) {
-
     SArray* vgInfo = pTask->outputInfo.shuffleDispatcher.dbInfo.pVgroupInfos;
     int32_t numOfVgroups = taosArrayGetSize(vgInfo);
 
@@ -579,8 +566,8 @@
   }
 }
 
-int32_t streamSearchAndAddBlock(SStreamTask* pTask, SStreamDispatchReq* pReqs, SSDataBlock* pDataBlock,
-                                int64_t groupId, int64_t now) {
+int32_t streamSearchAndAddBlock(SStreamTask* pTask, SStreamDispatchReq* pReqs, SSDataBlock* pDataBlock, int64_t groupId,
+                                int64_t now) {
   uint32_t hashValue = 0;
   SArray*  vgInfo = pTask->outputInfo.shuffleDispatcher.dbInfo.pVgroupInfos;
   if (pTask->pNameMap == NULL) {
@@ -598,17 +585,9 @@
   } else {
     char ctbName[TSDB_TABLE_FNAME_LEN] = {0};
     if (pDataBlock->info.parTbName[0]) {
-<<<<<<< HEAD
-      if(pTask->subtableWithoutMd5 != 1 &&
-          !isAutoTableName(pDataBlock->info.parTbName) &&
-          !alreadyAddGroupId(pDataBlock->info.parTbName, groupId) &&
-          groupId != 0){
-        if(pTask->ver == SSTREAM_TASK_SUBTABLE_CHANGED_VER){
-=======
       if (pTask->subtableWithoutMd5 != 1 && !isAutoTableName(pDataBlock->info.parTbName) &&
-          !alreadyAddGroupId(pDataBlock->info.parTbName, groupId) && groupId != 0) {
+          !alreadyAddGroupId(pDataBlock->info.parTbName) && groupId != 0) {
         if (pTask->ver == SSTREAM_TASK_SUBTABLE_CHANGED_VER) {
->>>>>>> 42beba30
           buildCtbNameAddGroupId(NULL, pDataBlock->info.parTbName, groupId);
         } else if (pTask->ver > SSTREAM_TASK_SUBTABLE_CHANGED_VER) {
           buildCtbNameAddGroupId(pTask->outputInfo.shuffleDispatcher.stbFullName, pDataBlock->info.parTbName, groupId);
@@ -675,9 +654,7 @@
   pInfo->rspTs = -1;
 }
 
-static void updateDispatchInfo(SDispatchMsgInfo* pInfo, int64_t recvTs) {
-  pInfo->rspTs = recvTs;
-}
+static void updateDispatchInfo(SDispatchMsgInfo* pInfo, int64_t recvTs) { pInfo->rspTs = recvTs; }
 
 int32_t streamDispatchStreamBlock(SStreamTask* pTask) {
   ASSERT((pTask->outputInfo.type == TASK_OUTPUT__FIXED_DISPATCH ||
@@ -738,8 +715,8 @@
   taosThreadMutexLock(&pTask->msgInfo.lock);
   if (pTask->msgInfo.inMonitor == 0) {
     int32_t ref = atomic_add_fetch_32(&pTask->status.timerActive, 1);
-    stDebug("s-task:%s start dispatch monitor tmr in %dms, ref:%d, dispatch code:%s", id, DISPATCH_RETRY_INTERVAL_MS, ref,
-            tstrerror(code));
+    stDebug("s-task:%s start dispatch monitor tmr in %dms, ref:%d, dispatch code:%s", id, DISPATCH_RETRY_INTERVAL_MS,
+            ref, tstrerror(code));
     streamStartMonitorDispatchData(pTask, DISPATCH_RETRY_INTERVAL_MS);
     pTask->msgInfo.inMonitor = 1;
   } else {
@@ -848,13 +825,13 @@
   int32_t checkpointId = pActiveInfo->activeId;
 
   int32_t notRsp = taosArrayGetSize(pNotRspList);
-  if (notRsp > 0) { // send checkpoint-ready msg again
+  if (notRsp > 0) {  // send checkpoint-ready msg again
     for (int32_t i = 0; i < taosArrayGetSize(pNotRspList); ++i) {
       int32_t taskId = *(int32_t*)taosArrayGet(pNotRspList, i);
 
       for (int32_t j = 0; j < num; ++j) {
         STaskCheckpointReadyInfo* pReadyInfo = taosArrayGet(pList, j);
-        if (taskId == pReadyInfo->upstreamTaskId) { // send msg again
+        if (taskId == pReadyInfo->upstreamTaskId) {  // send msg again
 
           SRpcMsg msg = {0};
           initCheckpointReadyMsg(pTask, pReadyInfo->upstreamNodeId, pReadyInfo->upstreamTaskId, pReadyInfo->childId,
@@ -899,7 +876,8 @@
     STaskCheckpointReadyInfo* pInfo = taosArrayGet(pList, i);
 
     SRpcMsg msg = {0};
-    initCheckpointReadyMsg(pTask, pInfo->upstreamNodeId, pInfo->upstreamTaskId, pInfo->childId, pInfo->checkpointId, &msg);
+    initCheckpointReadyMsg(pTask, pInfo->upstreamNodeId, pInfo->upstreamTaskId, pInfo->childId, pInfo->checkpointId,
+                           &msg);
     tmsgSendReq(&pInfo->upstreamNodeEpset, &msg);
 
     stDebug("s-task:%s level:%d checkpoint-ready msg sent to upstream:0x%x", id, pTask->info.taskLevel,
@@ -937,9 +915,11 @@
     tmsgSendRsp(&pInfo->msg);
 
     taosArrayClear(pList);
-    stDebug("s-task:%s level:%d checkpoint-source rsp completed msg sent to mnode", pTask->id.idStr, pTask->info.taskLevel);
+    stDebug("s-task:%s level:%d checkpoint-source rsp completed msg sent to mnode", pTask->id.idStr,
+            pTask->info.taskLevel);
   } else {
-    stDebug("s-task:%s level:%d already send checkpoint-source rsp success to mnode", pTask->id.idStr, pTask->info.taskLevel);
+    stDebug("s-task:%s level:%d already send checkpoint-source rsp success to mnode", pTask->id.idStr,
+            pTask->info.taskLevel);
   }
 
   taosThreadMutexUnlock(&pTask->chkInfo.pActiveInfo->lock);
@@ -1029,7 +1009,7 @@
 }
 
 int32_t streamTaskBuildCheckpointSourceRsp(SStreamCheckpointSourceReq* pReq, SRpcHandleInfo* pRpcInfo, SRpcMsg* pMsg,
-                                 int32_t setCode) {
+                                           int32_t setCode) {
   int32_t  len = 0;
   int32_t  code = 0;
   SEncoder encoder;
@@ -1069,13 +1049,9 @@
 }
 
 int32_t streamAddCheckpointSourceRspMsg(SStreamCheckpointSourceReq* pReq, SRpcHandleInfo* pRpcInfo, SStreamTask* pTask) {
-<<<<<<< HEAD
-  SStreamChkptReadyInfo info = {0};
-=======
   STaskCheckpointReadyInfo info = {
       .recvTs = taosGetTimestampMs(), .transId = pReq->transId, .checkpointId = pReq->checkpointId};
 
->>>>>>> 42beba30
   streamTaskBuildCheckpointSourceRsp(pReq, pRpcInfo, &info.msg, TSDB_CODE_SUCCESS);
 
   SActiveCheckpointInfo* pActiveInfo = pTask->chkInfo.pActiveInfo;
@@ -1100,456 +1076,320 @@
     stDebug("s-task:%s add checkpoint source rsp msg, total:%d", pTask->id.idStr, size + 1);
   }
 
-<<<<<<< HEAD
-  taosArrayPush(pTask->pReadyMsgList, &info);
-
-  int32_t size = taosArrayGetSize(pTask->pReadyMsgList);
-  stDebug("s-task:%s add checkpoint source rsp msg, total:%d", pTask->id.idStr, size);
-=======
   taosThreadMutexUnlock(&pActiveInfo->lock);
->>>>>>> 42beba30
   return TSDB_CODE_SUCCESS;
 }
 
-int32_t initCheckpointReadyInfo(STaskCheckpointReadyInfo* pReadyInfo, int32_t upstreamNodeId, int32_t upstreamTaskId,
-                                int32_t childId, SEpSet* pEpset, int64_t checkpointId) {
-  ASSERT(upstreamTaskId != 0);
-
-  pReadyInfo->upstreamTaskId = upstreamTaskId;
-  pReadyInfo->upstreamNodeEpset = *pEpset;
-  pReadyInfo->upstreamNodeId = upstreamNodeId;
-  pReadyInfo->recvTs = taosGetTimestampMs();
-  pReadyInfo->checkpointId = checkpointId;
-  pReadyInfo->childId = childId;
-
-  return TSDB_CODE_SUCCESS;
-}
-
-int32_t streamAddCheckpointReadyMsg(SStreamTask* pTask, int32_t upstreamTaskId, int32_t index, int64_t checkpointId) {
-  if (pTask->info.taskLevel == TASK_LEVEL__SOURCE) {
+  int32_t initCheckpointReadyInfo(STaskCheckpointReadyInfo * pReadyInfo, int32_t upstreamNodeId, int32_t upstreamTaskId,
+                                  int32_t childId, SEpSet * pEpset, int64_t checkpointId) {
+    ASSERT(upstreamTaskId != 0);
+
+    pReadyInfo->upstreamTaskId = upstreamTaskId;
+    pReadyInfo->upstreamNodeEpset = *pEpset;
+    pReadyInfo->upstreamNodeId = upstreamNodeId;
+    pReadyInfo->recvTs = taosGetTimestampMs();
+    pReadyInfo->checkpointId = checkpointId;
+    pReadyInfo->childId = childId;
+
     return TSDB_CODE_SUCCESS;
   }
 
-  SStreamUpstreamEpInfo* pInfo = streamTaskGetUpstreamTaskEpInfo(pTask, upstreamTaskId);
-
-  STaskCheckpointReadyInfo info = {0};
-  initCheckpointReadyInfo(&info, pInfo->nodeId, pInfo->taskId, pInfo->childId, &pInfo->epSet, checkpointId);
-
-  stDebug("s-task:%s (level:%d) prepare checkpoint-ready msg to upstream s-task:0x%" PRIx64
-          "-0x%x (vgId:%d) idx:%d",
-          pTask->id.idStr, pTask->info.taskLevel, pTask->id.streamId, pInfo->taskId, pInfo->nodeId, index);
-
-  SActiveCheckpointInfo* pActiveInfo = pTask->chkInfo.pActiveInfo;
-
-  taosThreadMutexLock(&pActiveInfo->lock);
-  taosArrayPush(pActiveInfo->pReadyMsgList, &info);
-
-  int32_t numOfRecv = taosArrayGetSize(pActiveInfo->pReadyMsgList);
-  int32_t total = streamTaskGetNumOfUpstream(pTask);
-  if (numOfRecv == total) {
-    stDebug("s-task:%s recv checkpoint-trigger from all upstream, continue", pTask->id.idStr);
-    pActiveInfo->allUpstreamTriggerRecv = 1;
-  } else {
-    ASSERT(numOfRecv <= total);
-    stDebug("s-task:%s %d/%d checkpoint-trigger recv", pTask->id.idStr, numOfRecv, total);
-  }
-
-  taosThreadMutexUnlock(&pActiveInfo->lock);
-  return 0;
-}
-
-void streamClearChkptReadyMsg(SActiveCheckpointInfo* pActiveInfo) {
-  if (pActiveInfo == NULL) {
-    return;
-  }
-
-  for (int i = 0; i < taosArrayGetSize(pActiveInfo->pReadyMsgList); i++) {
-    STaskCheckpointReadyInfo* pInfo = taosArrayGet(pActiveInfo->pReadyMsgList, i);
-    rpcFreeCont(pInfo->msg.pCont);
-  }
-
-  taosArrayClear(pActiveInfo->pReadyMsgList);
-}
-
-// this message has been sent successfully, let's try next one.
-static int32_t handleDispatchSuccessRsp(SStreamTask* pTask, int32_t downstreamId, int32_t downstreamNodeId) {
-  stDebug("s-task:%s destroy dispatch msg:%p", pTask->id.idStr, pTask->msgInfo.pData);
-
-  bool delayDispatch = (pTask->msgInfo.dispatchMsgType == STREAM_INPUT__CHECKPOINT_TRIGGER);
-<<<<<<< HEAD
-
-  if (delayDispatch) {
-    taosThreadMutexLock(&pTask->lock);
-    // we only set the dispatch msg info for current checkpoint trans
-    if (streamTaskGetStatus(pTask)->state == TASK_STATUS__CK && pTask->chkInfo.checkpointingId == pTask->msgInfo.checkpointId) {
-      ASSERT(pTask->chkInfo.transId == pTask->msgInfo.transId);
-      pTask->chkInfo.dispatchCheckpointTrigger = true;
-      stDebug("s-task:%s checkpoint-trigger msg rsp for checkpointId:%" PRId64 " transId:%d confirmed",
-             pTask->id.idStr, pTask->msgInfo.checkpointId, pTask->msgInfo.transId);
+  int32_t streamAddCheckpointReadyMsg(SStreamTask * pTask, int32_t upstreamTaskId, int32_t index,
+                                      int64_t checkpointId) {
+    if (pTask->info.taskLevel == TASK_LEVEL__SOURCE) {
+      return TSDB_CODE_SUCCESS;
+    }
+
+    SStreamUpstreamEpInfo* pInfo = streamTaskGetUpstreamTaskEpInfo(pTask, upstreamTaskId);
+
+    STaskCheckpointReadyInfo info = {0};
+    initCheckpointReadyInfo(&info, pInfo->nodeId, pInfo->taskId, pInfo->childId, &pInfo->epSet, checkpointId);
+
+    stDebug("s-task:%s (level:%d) prepare checkpoint-ready msg to upstream s-task:0x%" PRIx64 "-0x%x (vgId:%d) idx:%d",
+            pTask->id.idStr, pTask->info.taskLevel, pTask->id.streamId, pInfo->taskId, pInfo->nodeId, index);
+
+    SActiveCheckpointInfo* pActiveInfo = pTask->chkInfo.pActiveInfo;
+
+    taosThreadMutexLock(&pActiveInfo->lock);
+    taosArrayPush(pActiveInfo->pReadyMsgList, &info);
+
+    int32_t numOfRecv = taosArrayGetSize(pActiveInfo->pReadyMsgList);
+    int32_t total = streamTaskGetNumOfUpstream(pTask);
+    if (numOfRecv == total) {
+      stDebug("s-task:%s recv checkpoint-trigger from all upstream, continue", pTask->id.idStr);
+      pActiveInfo->allUpstreamTriggerRecv = 1;
     } else {
-      stWarn("s-task:%s checkpoint-trigger msg rsp for checkpointId:%" PRId64 " transId:%d discard, since expired",
-             pTask->id.idStr, pTask->msgInfo.checkpointId, pTask->msgInfo.transId);
-    }
-    taosThreadMutexUnlock(&pTask->lock);
-  }
-
-=======
->>>>>>> 42beba30
-  clearBufferedDispatchMsg(pTask);
-
-  int64_t el = taosGetTimestampMs() - pTask->msgInfo.startTs;
-
-  // put data into inputQ of current task is also allowed
-  if (pTask->inputq.status == TASK_INPUT_STATUS__BLOCKED) {
-    pTask->inputq.status = TASK_INPUT_STATUS__NORMAL;
-    stDebug("s-task:%s downstream task:0x%x resume to normal from inputQ blocking, blocking time:%" PRId64 "ms",
-            pTask->id.idStr, downstreamId, el);
-  } else {
-    stDebug("s-task:%s dispatch completed, elapsed time:%" PRId64 "ms", pTask->id.idStr, el);
-  }
-
-  // now ready for next data output
-  atomic_store_8(&pTask->outputq.status, TASK_OUTPUT_STATUS__NORMAL);
-
-  // otherwise, continue dispatch the first block to down stream task in pipeline
-  if (delayDispatch) {
+      ASSERT(numOfRecv <= total);
+      stDebug("s-task:%s %d/%d checkpoint-trigger recv", pTask->id.idStr, numOfRecv, total);
+    }
+
+    taosThreadMutexUnlock(&pActiveInfo->lock);
     return 0;
-  } else {
-    streamDispatchStreamBlock(pTask);
-  }
-
-  return 0;
-}
-
-static int32_t setDispatchRspInfo(SDispatchMsgInfo* pMsgInfo, int32_t vgId, int32_t code, int64_t now, const char* id) {
-  int32_t numOfRsp = 0;
-  bool    alreadySet = false;
-  bool    updated = false;
-
-  taosThreadMutexLock(&pMsgInfo->lock);
-  for(int32_t j = 0; j < taosArrayGetSize(pMsgInfo->pSendInfo); ++j) {
-    SDispatchEntry* pEntry = taosArrayGet(pMsgInfo->pSendInfo, j);
-    if (pEntry->nodeId == vgId) {
-      ASSERT(!alreadySet);
-      pEntry->rspTs = now;
-      pEntry->status = code;
-      alreadySet = true;
-      updated = true;
-      stDebug("s-task:%s record the rsp recv, ts:%"PRId64" code:%d, idx:%d", id, now, code, j);
-    }
-
-    if (pEntry->rspTs != -1) {
-      numOfRsp += 1;
-    }
-  }
-
-  taosThreadMutexUnlock(&pMsgInfo->lock);
-  ASSERT(updated);
-
-  return numOfRsp;
-}
-
-bool isDispatchRspTimeout(SDispatchEntry* pEntry, int64_t now) {
-  return (pEntry->rspTs == -1) && (now - pEntry->sendTs) > 30 * 1000;
-}
-
-int32_t getFailedDispatchInfo(SDispatchMsgInfo* pMsgInfo, int64_t now) {
-  int32_t numOfFailed = 0;
-  taosThreadMutexLock(&pMsgInfo->lock);
-
-  for (int32_t j = 0; j < taosArrayGetSize(pMsgInfo->pSendInfo); ++j) {
-    SDispatchEntry* pEntry = taosArrayGet(pMsgInfo->pSendInfo, j);
-    if (pEntry->status != TSDB_CODE_SUCCESS || isDispatchRspTimeout(pEntry, now)) {
-      numOfFailed += 1;
-    }
-  }
-  taosThreadMutexUnlock(&pMsgInfo->lock);
-  return numOfFailed;
-}
-
-int32_t streamProcessDispatchRsp(SStreamTask* pTask, SStreamDispatchRsp* pRsp, int32_t code) {
-  const char*       id = pTask->id.idStr;
-  int32_t           vgId = pTask->pMeta->vgId;
-  SDispatchMsgInfo* pMsgInfo = &pTask->msgInfo;
-  int32_t           msgId = pMsgInfo->msgId;
-  int64_t           now = taosGetTimestampMs();
-  int32_t           totalRsp = 0;
-
-  // follower not handle the dispatch rsp
-  if ((pTask->pMeta->role == NODE_ROLE_FOLLOWER) || (pTask->status.downstreamReady != 1)) {
-    stError("s-task:%s vgId:%d is follower or task just re-launched, not handle the dispatch rsp, discard it", id,
-            vgId);
-    return TSDB_CODE_STREAM_TASK_NOT_EXIST;
-  }
-
-  // discard invalid dispatch rsp msg
-  if ((pRsp->msgId != msgId) || (pRsp->stage != pTask->pMeta->stage)) {
-    stError("s-task:%s vgId:%d not expect rsp, expected: msgId:%d, stage:%" PRId64 " actual msgId:%d, stage:%" PRId64
-            " discard it",
-            id, vgId, msgId, pTask->pMeta->stage, pRsp->msgId, pRsp->stage);
-    return TSDB_CODE_INVALID_MSG;
-  }
-
-  if (code != TSDB_CODE_SUCCESS) {
-    // dispatch message failed: network error, or node not available.
-    // in case of the input queue is full, the code will be TSDB_CODE_SUCCESS, the and pRsp->inputStatus will be set
-    // flag. Here we need to retry dispatch this message to downstream task immediately. handle the case the failure
-    // happened too fast.
-    if (code == TSDB_CODE_STREAM_TASK_NOT_EXIST) {  // destination task does not exist, not retry anymore
-      stError("s-task:%s failed to dispatch msg to task:0x%x(vgId:%d), msgId:%d no retry, since task destroyed already",
-              id, pRsp->downstreamTaskId, pRsp->downstreamNodeId, msgId);
-      totalRsp = setDispatchRspInfo(pMsgInfo, pRsp->downstreamNodeId, TSDB_CODE_SUCCESS, now, id);
+  }
+
+  void streamClearChkptReadyMsg(SActiveCheckpointInfo * pActiveInfo) {
+    if (pActiveInfo == NULL) {
+      return;
+    }
+
+    for (int i = 0; i < taosArrayGetSize(pActiveInfo->pReadyMsgList); i++) {
+      STaskCheckpointReadyInfo* pInfo = taosArrayGet(pActiveInfo->pReadyMsgList, i);
+      rpcFreeCont(pInfo->msg.pCont);
+    }
+
+    taosArrayClear(pActiveInfo->pReadyMsgList);
+  }
+
+  // this message has been sent successfully, let's try next one.
+  static int32_t handleDispatchSuccessRsp(SStreamTask * pTask, int32_t downstreamId, int32_t downstreamNodeId) {
+    stDebug("s-task:%s destroy dispatch msg:%p", pTask->id.idStr, pTask->msgInfo.pData);
+
+    bool delayDispatch = (pTask->msgInfo.dispatchMsgType == STREAM_INPUT__CHECKPOINT_TRIGGER);
+    if (delayDispatch) {
+      taosThreadMutexLock(&pTask->lock);
+      // we only set the dispatch msg info for current checkpoint trans
+      if (streamTaskGetStatus(pTask)->state == TASK_STATUS__CK &&
+          pTask->chkInfo.checkpointingId == pTask->msgInfo.checkpointId) {
+        ASSERT(pTask->chkInfo.transId == pTask->msgInfo.transId);
+        pTask->chkInfo.dispatchCheckpointTrigger = true;
+        stDebug("s-task:%s checkpoint-trigger msg rsp for checkpointId:%" PRId64 " transId:%d confirmed",
+                pTask->id.idStr, pTask->msgInfo.checkpointId, pTask->msgInfo.transId);
+      } else {
+        stWarn("s-task:%s checkpoint-trigger msg rsp for checkpointId:%" PRId64 " transId:%d discard, since expired",
+               pTask->id.idStr, pTask->msgInfo.checkpointId, pTask->msgInfo.transId);
+      }
+      taosThreadMutexUnlock(&pTask->lock);
+    }
+
+    clearBufferedDispatchMsg(pTask);
+
+    int64_t el = taosGetTimestampMs() - pTask->msgInfo.startTs;
+
+    // put data into inputQ of current task is also allowed
+    if (pTask->inputq.status == TASK_INPUT_STATUS__BLOCKED) {
+      pTask->inputq.status = TASK_INPUT_STATUS__NORMAL;
+      stDebug("s-task:%s downstream task:0x%x resume to normal from inputQ blocking, blocking time:%" PRId64 "ms",
+              pTask->id.idStr, downstreamId, el);
     } else {
-      stError("s-task:%s failed to dispatch msgId:%d to task:0x%x(vgId:%d), code:%s, add to retry list", id, msgId,
-              pRsp->downstreamTaskId, pRsp->downstreamNodeId, tstrerror(code));
-      totalRsp = setDispatchRspInfo(pMsgInfo, pRsp->downstreamNodeId, code, now, id);
-    }
-
-  } else {  // code == 0
-    if (pRsp->inputStatus == TASK_INPUT_STATUS__BLOCKED) {
-      pTask->inputq.status = TASK_INPUT_STATUS__BLOCKED;
-      // block the input of current task, to push pressure to upstream
-<<<<<<< HEAD
-      taosThreadMutexLock(&pTask->lock);
-      taosArrayPush(pTask->msgInfo.pRetryList, &pRsp->downstreamNodeId);
-      taosThreadMutexUnlock(&pTask->lock);
-
-      stTrace("s-task:%s inputQ of downstream task:0x%x(vgId:%d) is full, wait for %dms and retry dispatch", id,
-             pRsp->downstreamTaskId, pRsp->downstreamNodeId, DISPATCH_RETRY_INTERVAL_MS);
-    } else if (pRsp->inputStatus == TASK_INPUT_STATUS__REFUSED) {
-      // todo handle the agg task failure, add test case
-      if (pTask->msgInfo.dispatchMsgType == STREAM_INPUT__CHECKPOINT_TRIGGER &&
-          pTask->info.taskLevel == TASK_LEVEL__SOURCE) {
-        stError("s-task:%s failed to dispatch checkpoint-trigger msg, checkpointId:%" PRId64
-                ", set the current checkpoint failed, and send rsp to mnode",
-                id, pTask->chkInfo.checkpointingId);
-        { // send checkpoint failure msg to mnode directly
-          pTask->chkInfo.failedId = pTask->chkInfo.checkpointingId;   // record the latest failed checkpoint id
-          streamTaskSendCheckpointSourceRsp(pTask);
-=======
-      totalRsp = setDispatchRspInfo(pMsgInfo, pRsp->downstreamNodeId, pRsp->inputStatus, now, id);
-      stTrace("s-task:%s inputQ of downstream task:0x%x(vgId:%d) is full, wait for retry dispatch", id,
-              pRsp->downstreamTaskId, pRsp->downstreamNodeId);
+      stDebug("s-task:%s dispatch completed, elapsed time:%" PRId64 "ms", pTask->id.idStr, el);
+    }
+
+    // now ready for next data output
+    atomic_store_8(&pTask->outputq.status, TASK_OUTPUT_STATUS__NORMAL);
+
+    // otherwise, continue dispatch the first block to down stream task in pipeline
+    if (delayDispatch) {
+      return 0;
     } else {
-      if (pRsp->inputStatus == TASK_INPUT_STATUS__REFUSED) {
-        // todo handle the role-changed during checkpoint generation, add test case
+      streamDispatchStreamBlock(pTask);
+    }
+
+    return 0;
+  }
+
+  static int32_t setDispatchRspInfo(SDispatchMsgInfo * pMsgInfo, int32_t vgId, int32_t code, int64_t now,
+                                    const char* id) {
+    int32_t numOfRsp = 0;
+    bool    alreadySet = false;
+    bool    updated = false;
+
+    taosThreadMutexLock(&pMsgInfo->lock);
+    for (int32_t j = 0; j < taosArrayGetSize(pMsgInfo->pSendInfo); ++j) {
+      SDispatchEntry* pEntry = taosArrayGet(pMsgInfo->pSendInfo, j);
+      if (pEntry->nodeId == vgId) {
+        ASSERT(!alreadySet);
+        pEntry->rspTs = now;
+        pEntry->status = code;
+        alreadySet = true;
+        updated = true;
+        stDebug("s-task:%s record the rsp recv, ts:%" PRId64 " code:%d, idx:%d", id, now, code, j);
+      }
+
+      if (pEntry->rspTs != -1) {
+        numOfRsp += 1;
+      }
+    }
+
+    taosThreadMutexUnlock(&pMsgInfo->lock);
+    ASSERT(updated);
+
+    return numOfRsp;
+  }
+
+  bool isDispatchRspTimeout(SDispatchEntry * pEntry, int64_t now) {
+    return (pEntry->rspTs == -1) && (now - pEntry->sendTs) > 30 * 1000;
+  }
+
+  int32_t getFailedDispatchInfo(SDispatchMsgInfo * pMsgInfo, int64_t now) {
+    int32_t numOfFailed = 0;
+    taosThreadMutexLock(&pMsgInfo->lock);
+
+    for (int32_t j = 0; j < taosArrayGetSize(pMsgInfo->pSendInfo); ++j) {
+      SDispatchEntry* pEntry = taosArrayGet(pMsgInfo->pSendInfo, j);
+      if (pEntry->status != TSDB_CODE_SUCCESS || isDispatchRspTimeout(pEntry, now)) {
+        numOfFailed += 1;
+      }
+    }
+    taosThreadMutexUnlock(&pMsgInfo->lock);
+    return numOfFailed;
+  }
+
+  int32_t streamProcessDispatchRsp(SStreamTask * pTask, SStreamDispatchRsp * pRsp, int32_t code) {
+    const char*       id = pTask->id.idStr;
+    int32_t           vgId = pTask->pMeta->vgId;
+    SDispatchMsgInfo* pMsgInfo = &pTask->msgInfo;
+    int32_t           msgId = pMsgInfo->msgId;
+    int64_t           now = taosGetTimestampMs();
+    int32_t           totalRsp = 0;
+
+    // follower not handle the dispatch rsp
+    if ((pTask->pMeta->role == NODE_ROLE_FOLLOWER) || (pTask->status.downstreamReady != 1)) {
+      stError("s-task:%s vgId:%d is follower or task just re-launched, not handle the dispatch rsp, discard it", id,
+              vgId);
+      return TSDB_CODE_STREAM_TASK_NOT_EXIST;
+    }
+
+    // discard invalid dispatch rsp msg
+    if ((pRsp->msgId != msgId) || (pRsp->stage != pTask->pMeta->stage)) {
+      stError("s-task:%s vgId:%d not expect rsp, expected: msgId:%d, stage:%" PRId64 " actual msgId:%d, stage:%" PRId64
+              " discard it",
+              id, vgId, msgId, pTask->pMeta->stage, pRsp->msgId, pRsp->stage);
+      return TSDB_CODE_INVALID_MSG;
+    }
+
+    if (code != TSDB_CODE_SUCCESS) {
+      // dispatch message failed: network error, or node not available.
+      // in case of the input queue is full, the code will be TSDB_CODE_SUCCESS, the and pRsp->inputStatus will be set
+      // flag. Here we need to retry dispatch this message to downstream task immediately. handle the case the failure
+      // happened too fast.
+      if (code == TSDB_CODE_STREAM_TASK_NOT_EXIST) {  // destination task does not exist, not retry anymore
         stError(
-            "s-task:%s downstream task:0x%x(vgId:%d) refused the dispatch msg, downstream may become follower or "
-            "restart already, treat it as success",
-            id, pRsp->downstreamTaskId, pRsp->downstreamNodeId);
-      }
-
-      totalRsp = setDispatchRspInfo(pMsgInfo, pRsp->downstreamNodeId, TSDB_CODE_SUCCESS, now, id);
-
-      {
-        bool delayDispatch = (pMsgInfo->dispatchMsgType == STREAM_INPUT__CHECKPOINT_TRIGGER);
-        if (delayDispatch) {
-          taosThreadMutexLock(&pTask->lock);
-          // we only set the dispatch msg info for current checkpoint trans
-          if (streamTaskGetStatus(pTask)->state == TASK_STATUS__CK &&
-              pTask->chkInfo.pActiveInfo->activeId == pMsgInfo->checkpointId) {
-            ASSERT(pTask->chkInfo.pActiveInfo->transId == pMsgInfo->transId);
-            stDebug("s-task:%s checkpoint-trigger msg to 0x%x rsp for checkpointId:%" PRId64 " transId:%d confirmed",
-                    pTask->id.idStr, pRsp->downstreamTaskId, pMsgInfo->checkpointId, pMsgInfo->transId);
-
-            streamTaskSetTriggerDispatchConfirmed(pTask, pRsp->downstreamNodeId);
-          } else {
-            stWarn("s-task:%s checkpoint-trigger msg rsp for checkpointId:%" PRId64
-                   " transId:%d discard, since expired",
-                   pTask->id.idStr, pMsgInfo->checkpointId, pMsgInfo->transId);
+            "s-task:%s failed to dispatch msg to task:0x%x(vgId:%d), msgId:%d no retry, since task destroyed already",
+            id, pRsp->downstreamTaskId, pRsp->downstreamNodeId, msgId);
+        totalRsp = setDispatchRspInfo(pMsgInfo, pRsp->downstreamNodeId, TSDB_CODE_SUCCESS, now, id);
+      } else {
+        stError("s-task:%s failed to dispatch msgId:%d to task:0x%x(vgId:%d), code:%s, add to retry list", id, msgId,
+                pRsp->downstreamTaskId, pRsp->downstreamNodeId, tstrerror(code));
+        totalRsp = setDispatchRspInfo(pMsgInfo, pRsp->downstreamNodeId, code, now, id);
+      }
+
+    } else {  // code == 0
+      if (pRsp->inputStatus == TASK_INPUT_STATUS__BLOCKED) {
+        pTask->inputq.status = TASK_INPUT_STATUS__BLOCKED;
+        // block the input of current task, to push pressure to upstream
+        taosThreadMutexLock(&pTask->lock);
+        taosArrayPush(pTask->msgInfo.pRetryList, &pRsp->downstreamNodeId);
+        taosThreadMutexUnlock(&pTask->lock);
+
+        stWarn("s-task:%s inputQ of downstream task:0x%x(vgId:%d) is full, wait for %dms and retry dispatch", id,
+               pRsp->downstreamTaskId, pRsp->downstreamNodeId, DISPATCH_RETRY_INTERVAL_MS);
+      } else if (pRsp->inputStatus == TASK_INPUT_STATUS__REFUSED) {
+        // todo handle the agg task failure, add test case
+        if (pTask->msgInfo.dispatchMsgType == STREAM_INPUT__CHECKPOINT_TRIGGER &&
+            pTask->info.taskLevel == TASK_LEVEL__SOURCE) {
+          stError("s-task:%s failed to dispatch checkpoint-trigger msg, checkpointId:%" PRId64
+                  ", set the current checkpoint failed, and send rsp to mnode",
+                  id, pTask->chkInfo.checkpointingId);
+          {                                                            // send checkpoint failure msg to mnode directly
+            pTask->chkInfo.failedId = pTask->chkInfo.checkpointingId;  // record the latest failed checkpoint id
+            pTask->chkInfo.checkpointingId = pTask->chkInfo.checkpointingId;
+            streamTaskSendCheckpointSourceRsp(pTask);
           }
-          taosThreadMutexUnlock(&pTask->lock);
->>>>>>> 42beba30
+        } else {
+          stError("s-task:%s downstream task:0x%x(vgId:%d) refused the dispatch msg, treat it as success", id,
+                  pRsp->downstreamTaskId, pRsp->downstreamNodeId);
         }
       }
     }
-  }
-
-  int32_t notRsp = taosArrayGetSize(pMsgInfo->pSendInfo) - totalRsp;
-  if (pTask->outputInfo.type == TASK_OUTPUT__SHUFFLE_DISPATCH) {
-    if (notRsp > 0) {
-      stDebug(
-          "s-task:%s recv dispatch rsp, msgId:%d from 0x%x(vgId:%d), downstream task input status:%d code:%s, waiting "
-          "for %d rsp",
-          id, msgId, pRsp->downstreamTaskId, pRsp->downstreamNodeId, pRsp->inputStatus, tstrerror(code), notRsp);
+
+    int32_t notRsp = taosArrayGetSize(pMsgInfo->pSendInfo) - totalRsp;
+    if (pTask->outputInfo.type == TASK_OUTPUT__SHUFFLE_DISPATCH) {
+      if (notRsp > 0) {
+        stDebug(
+            "s-task:%s recv dispatch rsp, msgId:%d from 0x%x(vgId:%d), downstream task input status:%d code:%s, "
+            "waiting "
+            "for %d rsp",
+            id, msgId, pRsp->downstreamTaskId, pRsp->downstreamNodeId, pRsp->inputStatus, tstrerror(code), notRsp);
+      } else {
+        stDebug(
+            "s-task:%s recv dispatch rsp, msgId:%d from 0x%x(vgId:%d), downstream task input status:%d code:%s, all "
+            "rsp",
+            id, msgId, pRsp->downstreamTaskId, pRsp->downstreamNodeId, pRsp->inputStatus, tstrerror(code));
+      }
     } else {
-      stDebug(
-          "s-task:%s recv dispatch rsp, msgId:%d from 0x%x(vgId:%d), downstream task input status:%d code:%s, all rsp",
-          id, msgId, pRsp->downstreamTaskId, pRsp->downstreamNodeId, pRsp->inputStatus, tstrerror(code));
-    }
-  } else {
-    stDebug("s-task:%s recv fix-dispatch rsp, msgId:%d from 0x%x(vgId:%d), downstream task input status:%d code:%s", id,
-            msgId, pRsp->downstreamTaskId, pRsp->downstreamNodeId, pRsp->inputStatus, tstrerror(code));
-  }
-
-  // all msg rsp already, continue
-  if (notRsp == 0) {
-    ASSERT(pTask->outputq.status == TASK_OUTPUT_STATUS__WAIT);
-
-    // we need to re-try send dispatch msg to downstream tasks
-    int32_t numOfFailed = getFailedDispatchInfo(pMsgInfo, now);
-    if (numOfFailed == 0) {  // this message has been sent successfully, let's try next one.
-      // trans-state msg has been sent to downstream successfully. let's transfer the fill-history task state
-      if (pMsgInfo->dispatchMsgType == STREAM_INPUT__TRANS_STATE) {
-        stDebug("s-task:%s dispatch trans-state msgId:%d to downstream successfully, start to prepare transfer state",
-                id, msgId);
-        ASSERT(pTask->info.fillHistory == 1);
-
-        code = streamTransferStatePrepare(pTask);
-        if (code != TSDB_CODE_SUCCESS) {  // todo: do nothing if error happens
+      stDebug("s-task:%s recv fix-dispatch rsp, msgId:%d from 0x%x(vgId:%d), downstream task input status:%d code:%s",
+              id, msgId, pRsp->downstreamTaskId, pRsp->downstreamNodeId, pRsp->inputStatus, tstrerror(code));
+    }
+
+    // all msg rsp already, continue
+    if (notRsp == 0) {
+      ASSERT(pTask->outputq.status == TASK_OUTPUT_STATUS__WAIT);
+
+      // we need to re-try send dispatch msg to downstream tasks
+      int32_t numOfFailed = getFailedDispatchInfo(pMsgInfo, now);
+      if (numOfFailed == 0) {  // this message has been sent successfully, let's try next one.
+        // trans-state msg has been sent to downstream successfully. let's transfer the fill-history task state
+        if (pMsgInfo->dispatchMsgType == STREAM_INPUT__TRANS_STATE) {
+          stDebug("s-task:%s dispatch trans-state msgId:%d to downstream successfully, start to prepare transfer state",
+                  id, msgId);
+          ASSERT(pTask->info.fillHistory == 1);
+
+          code = streamTransferStatePrepare(pTask);
+          if (code != TSDB_CODE_SUCCESS) {  // todo: do nothing if error happens
+          }
+
+          clearBufferedDispatchMsg(pTask);
+
+          // now ready for next data output
+          atomic_store_8(&pTask->outputq.status, TASK_OUTPUT_STATUS__NORMAL);
+        } else {
+          handleDispatchSuccessRsp(pTask, pRsp->downstreamTaskId, pRsp->downstreamNodeId);
         }
-
-        clearBufferedDispatchMsg(pTask);
-
-        // now ready for next data output
-        atomic_store_8(&pTask->outputq.status, TASK_OUTPUT_STATUS__NORMAL);
-      } else {
-        handleDispatchSuccessRsp(pTask, pRsp->downstreamTaskId, pRsp->downstreamNodeId);
-      }
-    }
-  }
-
-  return 0;
-}
-
-static int32_t buildDispatchRsp(const SStreamTask* pTask, const SStreamDispatchReq* pReq, int32_t status, void** pBuf) {
-  *pBuf = rpcMallocCont(sizeof(SMsgHead) + sizeof(SStreamDispatchRsp));
-  if (*pBuf == NULL) {
-    return TSDB_CODE_OUT_OF_MEMORY;
-  }
-
-  ((SMsgHead*)(*pBuf))->vgId = htonl(pReq->upstreamNodeId);
-  ASSERT(((SMsgHead*)(*pBuf))->vgId != 0);
-
-  SStreamDispatchRsp* pDispatchRsp = POINTER_SHIFT((*pBuf), sizeof(SMsgHead));
-
-  pDispatchRsp->stage = htobe64(pReq->stage);
-  pDispatchRsp->msgId = htonl(pReq->msgId);
-  pDispatchRsp->inputStatus = status;
-  pDispatchRsp->streamId = htobe64(pReq->streamId);
-  pDispatchRsp->upstreamNodeId = htonl(pReq->upstreamNodeId);
-  pDispatchRsp->upstreamTaskId = htonl(pReq->upstreamTaskId);
-  pDispatchRsp->downstreamNodeId = htonl(pTask->info.nodeId);
-  pDispatchRsp->downstreamTaskId = htonl(pTask->id.taskId);
-
-  return TSDB_CODE_SUCCESS;
-}
-
-static int32_t streamTaskAppendInputBlocks(SStreamTask* pTask, const SStreamDispatchReq* pReq) {
-  int8_t status = 0;
-
-  SStreamDataBlock* pBlock = createStreamBlockFromDispatchMsg(pReq, pReq->type, pReq->srcVgId);
-  if (pBlock == NULL) {
-    streamTaskInputFail(pTask);
-    status = TASK_INPUT_STATUS__FAILED;
-    stError("vgId:%d, s-task:%s failed to receive dispatch msg, reason: out of memory", pTask->pMeta->vgId,
-            pTask->id.idStr);
-  } else {
-    if (pBlock->type == STREAM_INPUT__TRANS_STATE) {
-      pTask->status.appendTranstateBlock = true;
-    }
-
-    int32_t code = streamTaskPutDataIntoInputQ(pTask, (SStreamQueueItem*)pBlock);
-    // input queue is full, upstream is blocked now
-    status = (code == TSDB_CODE_SUCCESS) ? TASK_INPUT_STATUS__NORMAL : TASK_INPUT_STATUS__BLOCKED;
-  }
-
-  return status;
-}
-
-int32_t streamProcessDispatchMsg(SStreamTask* pTask, SStreamDispatchReq* pReq, SRpcMsg* pRsp) {
-  int32_t      status = 0;
-  SStreamMeta* pMeta = pTask->pMeta;
-  const char*  id = pTask->id.idStr;
-
-  stDebug("s-task:%s receive dispatch msg from taskId:0x%x(vgId:%d), msgLen:%" PRId64 ", msgId:%d", id,
-          pReq->upstreamTaskId, pReq->upstreamNodeId, pReq->totalLen, pReq->msgId);
-
-<<<<<<< HEAD
-  SStreamChildEpInfo* pInfo = streamTaskGetUpstreamTaskEpInfo(pTask, pReq->upstreamTaskId);
-=======
-  SStreamUpstreamEpInfo* pInfo = streamTaskGetUpstreamTaskEpInfo(pTask, pReq->upstreamTaskId);
->>>>>>> 42beba30
-  ASSERT(pInfo != NULL);
-
-  if (pMeta->role == NODE_ROLE_FOLLOWER) {
-    stError("s-task:%s task on follower received dispatch msgs, dispatch msg rejected", id);
-    status = TASK_INPUT_STATUS__REFUSED;
-  } else {
-    if (pReq->stage > pInfo->stage) {
-      // upstream task has restarted/leader-follower switch/transferred to other dnodes
-      stError("s-task:%s upstream task:0x%x (vgId:%d) has restart/leader-switch/vnode-transfer, prev stage:%" PRId64
-                  ", current:%" PRId64 " dispatch msg rejected",
-              id, pReq->upstreamTaskId, pReq->upstreamNodeId, pInfo->stage, pReq->stage);
-      status = TASK_INPUT_STATUS__REFUSED;
-    } else {
-      if (!pInfo->dataAllowed) {
-        stWarn("s-task:%s data from task:0x%x is denied, since inputQ is closed for it", id, pReq->upstreamTaskId);
-        status = TASK_INPUT_STATUS__BLOCKED;
-      } else {
-        // This task has received the checkpoint req from the upstream task, from which all the messages should be
-        // blocked. Note that there is no race condition here.
-        if (pReq->type == STREAM_INPUT__CHECKPOINT_TRIGGER) {
-<<<<<<< HEAD
-          atomic_add_fetch_32(&pTask->upstreamInfo.numOfClosed, 1);
-          streamTaskCloseUpstreamInput(pTask, pReq->upstreamTaskId);
-          stDebug("s-task:%s close inputQ for upstream:0x%x, msgId:%d", id, pReq->upstreamTaskId, pReq->msgId);
-        } else if (pReq->type == STREAM_INPUT__TRANS_STATE) {
-          atomic_add_fetch_32(&pTask->upstreamInfo.numOfClosed, 1);
-          streamTaskCloseUpstreamInput(pTask, pReq->upstreamTaskId);
-
-          // disable the related stream task here to avoid it to receive the newly arrived data after the transfer-state
-          STaskId* pRelTaskId = &pTask->streamTaskId;
-          SStreamTask* pStreamTask = streamMetaAcquireTask(pMeta, pRelTaskId->streamId, pRelTaskId->taskId);
-          if (pStreamTask != NULL) {
-            atomic_add_fetch_32(&pStreamTask->upstreamInfo.numOfClosed, 1);
-            streamTaskCloseUpstreamInput(pStreamTask, pReq->upstreamRelTaskId);
-            streamMetaReleaseTask(pMeta, pStreamTask);
-          }
-
-          stDebug("s-task:%s close inputQ for upstream:0x%x since trans-state msgId:%d recv, rel stream-task:0x%" PRIx64
-                      " close inputQ for upstream:0x%x",
-                  id, pReq->upstreamTaskId, pReq->msgId, pTask->streamTaskId.taskId, pReq->upstreamRelTaskId);
-=======
-          streamTaskCloseUpstreamInput(pTask, pReq->upstreamTaskId);
-          stDebug("s-task:%s close inputQ for upstream:0x%x, msgId:%d", id, pReq->upstreamTaskId, pReq->msgId);
-        } else if (pReq->type == STREAM_INPUT__TRANS_STATE) {
-          stDebug("s-task:%s recv trans-state msgId:%d from upstream:0x%x", id, pReq->msgId, pReq->upstreamTaskId);
->>>>>>> 42beba30
-        }
-
-        status = streamTaskAppendInputBlocks(pTask, pReq);
-      }
-    }
-  }
-
-<<<<<<< HEAD
-  // disable the data from upstream tasks
-//  if (streamTaskGetStatus(pTask)->state == TASK_STATUS__HALT) {
-//    status = TASK_INPUT_STATUS__BLOCKED;
-//  }
-
-=======
->>>>>>> 42beba30
-  {
-    // do send response with the input status
-    int32_t code = buildDispatchRsp(pTask, pReq, status, &pRsp->pCont);
-    if (code != TSDB_CODE_SUCCESS) {
-      stError("s-task:%s failed to build dispatch rsp, msgId:%d, code:%s", id, pReq->msgId, tstrerror(code));
-      terrno = code;
-      return code;
-    }
-
-    pRsp->contLen = sizeof(SMsgHead) + sizeof(SStreamDispatchRsp);
-    tmsgSendRsp(pRsp);
-  }
-<<<<<<< HEAD
-
-  streamTrySchedExec(pTask);
-
-=======
-
-  streamTrySchedExec(pTask);
->>>>>>> 42beba30
-  return 0;
-}
+      }
+    }
+
+    return 0;
+  }
+
+  int32_t tEncodeStreamTaskUpdateMsg(SEncoder * pEncoder, const SStreamTaskNodeUpdateMsg* pMsg) {
+    if (tStartEncode(pEncoder) < 0) return -1;
+    if (tEncodeI64(pEncoder, pMsg->streamId) < 0) return -1;
+    if (tEncodeI32(pEncoder, pMsg->taskId) < 0) return -1;
+
+    int32_t size = taosArrayGetSize(pMsg->pNodeList);
+    if (tEncodeI32(pEncoder, size) < 0) return -1;
+
+    for (int32_t i = 0; i < size; ++i) {
+      SNodeUpdateInfo* pInfo = taosArrayGet(pMsg->pNodeList, i);
+      if (tEncodeI32(pEncoder, pInfo->nodeId) < 0) return -1;
+      if (tEncodeSEpSet(pEncoder, &pInfo->prevEp) < 0) return -1;
+      if (tEncodeSEpSet(pEncoder, &pInfo->newEp) < 0) return -1;
+    }
+
+    // todo this new attribute will be result in being incompatible with previous version
+    if (tEncodeI32(pEncoder, pMsg->transId) < 0) return -1;
+    tEndEncode(pEncoder);
+    return pEncoder->pos;
+  }
+
+  int32_t tDecodeStreamTaskUpdateMsg(SDecoder * pDecoder, SStreamTaskNodeUpdateMsg * pMsg) {
+    if (tStartDecode(pDecoder) < 0) return -1;
+    if (tDecodeI64(pDecoder, &pMsg->streamId) < 0) return -1;
+    if (tDecodeI32(pDecoder, &pMsg->taskId) < 0) return -1;
+
+    int32_t size = 0;
+    if (tDecodeI32(pDecoder, &size) < 0) return -1;
+    pMsg->pNodeList = taosArrayInit(size, sizeof(SNodeUpdateInfo));
+    for (int32_t i = 0; i < size; ++i) {
+      SNodeUpdateInfo info = {0};
+      if (tDecodeI32(pDecoder, &info.nodeId) < 0) return -1;
+      if (tDecodeSEpSet(pDecoder, &info.prevEp) < 0) return -1;
+      if (tDecodeSEpSet(pDecoder, &info.newEp) < 0) return -1;
+      taosArrayPush(pMsg->pNodeList, &info);
+    }
+
+    if (tDecodeI32(pDecoder, &pMsg->transId) < 0) return -1;
+
+    tEndDecode(pDecoder);
+    return 0;
+  }