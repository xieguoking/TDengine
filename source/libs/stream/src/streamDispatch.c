/*
 * Copyright (c) 2019 TAOS Data, Inc. <jhtao@taosdata.com>
 *
 * This program is free software: you can use, redistribute, and/or modify
 * it under the terms of the GNU Affero General Public License, version 3
 * or later ("AGPL"), as published by the Free Software Foundation.
 *
 * This program is distributed in the hope that it will be useful, but WITHOUT
 * ANY WARRANTY; without even the implied warranty of MERCHANTABILITY or
 * FITNESS FOR A PARTICULAR PURPOSE.
 *
 * You should have received a copy of the GNU Affero General Public License
 * along with this program. If not, see <http://www.gnu.org/licenses/>.
 */

#include "streamInt.h"
#include "tmisce.h"
#include "trpc.h"
#include "ttimer.h"

typedef struct SBlockName {
  uint32_t hashValue;
  char     parTbName[TSDB_TABLE_NAME_LEN];
} SBlockName;

typedef struct {
  int32_t upStreamTaskId;
  SEpSet  upstreamNodeEpset;
  SRpcMsg msg;
} SStreamChkptReadyInfo;

static void    doRetryDispatchData(void* param, void* tmrId);
static int32_t doSendDispatchMsg(SStreamTask* pTask, const SStreamDispatchReq* pReq, int32_t vgId, SEpSet* pEpSet);
static int32_t streamAddBlockIntoDispatchMsg(const SSDataBlock* pBlock, SStreamDispatchReq* pReq);
static int32_t streamSearchAndAddBlock(SStreamTask* pTask, SStreamDispatchReq* pReqs, SSDataBlock* pDataBlock,
                                       int32_t vgSz, int64_t groupId);
static int32_t doDispatchScanHistoryFinishMsg(SStreamTask* pTask, const SStreamScanHistoryFinishReq* pReq, int32_t vgId,
                                              SEpSet* pEpSet);

static int32_t tInitStreamDispatchReq(SStreamDispatchReq* pReq, const SStreamTask* pTask, int32_t vgId,
                                      int32_t numOfBlocks, int64_t dstTaskId, int32_t type);

void initRpcMsg(SRpcMsg* pMsg, int32_t msgType, void* pCont, int32_t contLen) {
  pMsg->msgType = msgType;
  pMsg->pCont = pCont;
  pMsg->contLen = contLen;
}

int32_t tEncodeStreamDispatchReq(SEncoder* pEncoder, const SStreamDispatchReq* pReq) {
  if (tStartEncode(pEncoder) < 0) return -1;
  if (tEncodeI64(pEncoder, pReq->stage) < 0) return -1;
  if (tEncodeI32(pEncoder, pReq->msgId) < 0) return -1;
  if (tEncodeI32(pEncoder, pReq->srcVgId) < 0) return -1;
  if (tEncodeI32(pEncoder, pReq->type) < 0) return -1;
  if (tEncodeI64(pEncoder, pReq->streamId) < 0) return -1;
  if (tEncodeI32(pEncoder, pReq->taskId) < 0) return -1;
  if (tEncodeI32(pEncoder, pReq->type) < 0) return -1;
  if (tEncodeI32(pEncoder, pReq->upstreamTaskId) < 0) return -1;
  if (tEncodeI32(pEncoder, pReq->upstreamChildId) < 0) return -1;
  if (tEncodeI32(pEncoder, pReq->upstreamNodeId) < 0) return -1;
  if (tEncodeI32(pEncoder, pReq->blockNum) < 0) return -1;
  if (tEncodeI64(pEncoder, pReq->totalLen) < 0) return -1;
  ASSERT(taosArrayGetSize(pReq->data) == pReq->blockNum);
  ASSERT(taosArrayGetSize(pReq->dataLen) == pReq->blockNum);
  for (int32_t i = 0; i < pReq->blockNum; i++) {
    int32_t len = *(int32_t*)taosArrayGet(pReq->dataLen, i);
    void*   data = taosArrayGetP(pReq->data, i);
    if (tEncodeI32(pEncoder, len) < 0) return -1;
    if (tEncodeBinary(pEncoder, data, len) < 0) return -1;
  }
  tEndEncode(pEncoder);
  return pEncoder->pos;
}

int32_t tDecodeStreamDispatchReq(SDecoder* pDecoder, SStreamDispatchReq* pReq) {
  if (tStartDecode(pDecoder) < 0) return -1;
  if (tDecodeI64(pDecoder, &pReq->stage) < 0) return -1;
  if (tDecodeI32(pDecoder, &pReq->msgId) < 0) return -1;
  if (tDecodeI32(pDecoder, &pReq->srcVgId) < 0) return -1;
  if (tDecodeI32(pDecoder, &pReq->type) < 0) return -1;
  if (tDecodeI64(pDecoder, &pReq->streamId) < 0) return -1;
  if (tDecodeI32(pDecoder, &pReq->taskId) < 0) return -1;
  if (tDecodeI32(pDecoder, &pReq->type) < 0) return -1;
  if (tDecodeI32(pDecoder, &pReq->upstreamTaskId) < 0) return -1;
  if (tDecodeI32(pDecoder, &pReq->upstreamChildId) < 0) return -1;
  if (tDecodeI32(pDecoder, &pReq->upstreamNodeId) < 0) return -1;
  if (tDecodeI32(pDecoder, &pReq->blockNum) < 0) return -1;
  if (tDecodeI64(pDecoder, &pReq->totalLen) < 0) return -1;

  ASSERT(pReq->blockNum > 0);
  pReq->data = taosArrayInit(pReq->blockNum, sizeof(void*));
  pReq->dataLen = taosArrayInit(pReq->blockNum, sizeof(int32_t));
  for (int32_t i = 0; i < pReq->blockNum; i++) {
    int32_t  len1;
    uint64_t len2;
    void*    data;
    if (tDecodeI32(pDecoder, &len1) < 0) return -1;
    if (tDecodeBinaryAlloc(pDecoder, &data, &len2) < 0) return -1;
    ASSERT(len1 == len2);
    taosArrayPush(pReq->dataLen, &len1);
    taosArrayPush(pReq->data, &data);
  }

  tEndDecode(pDecoder);
  return 0;
}

static int32_t tInitStreamDispatchReq(SStreamDispatchReq* pReq, const SStreamTask* pTask, int32_t vgId,
                                      int32_t numOfBlocks, int64_t dstTaskId, int32_t type) {
  pReq->streamId = pTask->id.streamId;
  pReq->srcVgId = vgId;
  pReq->stage = pTask->pMeta->stage;
  pReq->msgId = pTask->execInfo.dispatch;
  pReq->upstreamTaskId = pTask->id.taskId;
  pReq->upstreamChildId = pTask->info.selfChildId;
  pReq->upstreamNodeId = pTask->info.nodeId;
  pReq->blockNum = numOfBlocks;
  pReq->taskId = dstTaskId;
  pReq->type = type;

  pReq->data = taosArrayInit(numOfBlocks, POINTER_BYTES);
  pReq->dataLen = taosArrayInit(numOfBlocks, sizeof(int32_t));
  if (pReq->data == NULL || pReq->dataLen == NULL) {
    taosArrayDestroyP(pReq->data, taosMemoryFree);
    taosArrayDestroy(pReq->dataLen);
    return TSDB_CODE_OUT_OF_MEMORY;
  }

  return TSDB_CODE_SUCCESS;
}

void tDeleteStreamDispatchReq(SStreamDispatchReq* pReq) {
  taosArrayDestroyP(pReq->data, taosMemoryFree);
  taosArrayDestroy(pReq->dataLen);
}

int32_t tEncodeStreamRetrieveReq(SEncoder* pEncoder, const SStreamRetrieveReq* pReq) {
  if (tStartEncode(pEncoder) < 0) return -1;
  if (tEncodeI64(pEncoder, pReq->streamId) < 0) return -1;
  if (tEncodeI64(pEncoder, pReq->reqId) < 0) return -1;
  if (tEncodeI32(pEncoder, pReq->dstNodeId) < 0) return -1;
  if (tEncodeI32(pEncoder, pReq->dstTaskId) < 0) return -1;
  if (tEncodeI32(pEncoder, pReq->srcNodeId) < 0) return -1;
  if (tEncodeI32(pEncoder, pReq->srcTaskId) < 0) return -1;
  if (tEncodeBinary(pEncoder, (const uint8_t*)pReq->pRetrieve, pReq->retrieveLen) < 0) return -1;
  tEndEncode(pEncoder);
  return pEncoder->pos;
}

int32_t tDecodeStreamRetrieveReq(SDecoder* pDecoder, SStreamRetrieveReq* pReq) {
  if (tStartDecode(pDecoder) < 0) return -1;
  if (tDecodeI64(pDecoder, &pReq->streamId) < 0) return -1;
  if (tDecodeI64(pDecoder, &pReq->reqId) < 0) return -1;
  if (tDecodeI32(pDecoder, &pReq->dstNodeId) < 0) return -1;
  if (tDecodeI32(pDecoder, &pReq->dstTaskId) < 0) return -1;
  if (tDecodeI32(pDecoder, &pReq->srcNodeId) < 0) return -1;
  if (tDecodeI32(pDecoder, &pReq->srcTaskId) < 0) return -1;
  uint64_t len = 0;
  if (tDecodeBinaryAlloc(pDecoder, (void**)&pReq->pRetrieve, &len) < 0) return -1;
  pReq->retrieveLen = (int32_t)len;
  tEndDecode(pDecoder);
  return 0;
}

void tDeleteStreamRetrieveReq(SStreamRetrieveReq* pReq) { taosMemoryFree(pReq->pRetrieve); }

int32_t streamBroadcastToChildren(SStreamTask* pTask, const SSDataBlock* pBlock) {
  int32_t            code = -1;
  SRetrieveTableRsp* pRetrieve = NULL;
  void*              buf = NULL;
  int32_t            dataStrLen = sizeof(SRetrieveTableRsp) + blockGetEncodeSize(pBlock);

  pRetrieve = taosMemoryCalloc(1, dataStrLen);
  if (pRetrieve == NULL) return -1;

  int32_t numOfCols = taosArrayGetSize(pBlock->pDataBlock);
  pRetrieve->useconds = 0;
  pRetrieve->precision = TSDB_DEFAULT_PRECISION;
  pRetrieve->compressed = 0;
  pRetrieve->completed = 1;
  pRetrieve->streamBlockType = pBlock->info.type;
  pRetrieve->numOfRows = htobe64((int64_t)pBlock->info.rows);
  pRetrieve->numOfCols = htonl(numOfCols);
  pRetrieve->skey = htobe64(pBlock->info.window.skey);
  pRetrieve->ekey = htobe64(pBlock->info.window.ekey);
  pRetrieve->version = htobe64(pBlock->info.version);

  int32_t actualLen = blockEncode(pBlock, pRetrieve->data, numOfCols);

  SStreamRetrieveReq req = {
      .streamId = pTask->id.streamId,
      .srcNodeId = pTask->info.nodeId,
      .srcTaskId = pTask->id.taskId,
      .pRetrieve = pRetrieve,
      .retrieveLen = dataStrLen,
  };

  int32_t sz = taosArrayGetSize(pTask->upstreamInfo.pList);
  ASSERT(sz > 0);
  for (int32_t i = 0; i < sz; i++) {
    req.reqId = tGenIdPI64();
    SStreamChildEpInfo* pEpInfo = taosArrayGetP(pTask->upstreamInfo.pList, i);
    req.dstNodeId = pEpInfo->nodeId;
    req.dstTaskId = pEpInfo->taskId;
    int32_t len;
    tEncodeSize(tEncodeStreamRetrieveReq, &req, len, code);
    if (code < 0) {
      ASSERT(0);
      return -1;
    }

    buf = rpcMallocCont(sizeof(SMsgHead) + len);
    if (buf == NULL) {
      goto CLEAR;
    }

    ((SMsgHead*)buf)->vgId = htonl(pEpInfo->nodeId);
    void*    abuf = POINTER_SHIFT(buf, sizeof(SMsgHead));
    SEncoder encoder;
    tEncoderInit(&encoder, abuf, len);
    tEncodeStreamRetrieveReq(&encoder, &req);
    tEncoderClear(&encoder);

    SRpcMsg rpcMsg = {0};
    initRpcMsg(&rpcMsg, TDMT_STREAM_RETRIEVE, buf, len + sizeof(SMsgHead));

    if (tmsgSendReq(&pEpInfo->epSet, &rpcMsg) < 0) {
      ASSERT(0);
      goto CLEAR;
    }

    buf = NULL;
    stDebug("s-task:%s (child %d) send retrieve req to task:0x%x (vgId:%d), reqId:0x%" PRIx64, pTask->id.idStr,
            pTask->info.selfChildId, pEpInfo->taskId, pEpInfo->nodeId, req.reqId);
  }
  code = 0;

CLEAR:
  taosMemoryFree(pRetrieve);
  rpcFreeCont(buf);
  return code;
}

int32_t streamSendCheckMsg(SStreamTask* pTask, const SStreamTaskCheckReq* pReq, int32_t nodeId, SEpSet* pEpSet) {
  void*   buf = NULL;
  int32_t code = -1;
  SRpcMsg msg = {0};

  int32_t tlen;
  tEncodeSize(tEncodeStreamTaskCheckReq, pReq, tlen, code);
  if (code < 0) {
    return -1;
  }

  buf = rpcMallocCont(sizeof(SMsgHead) + tlen);
  if (buf == NULL) {
    return -1;
  }

  ((SMsgHead*)buf)->vgId = htonl(nodeId);
  void* abuf = POINTER_SHIFT(buf, sizeof(SMsgHead));

  SEncoder encoder;
  tEncoderInit(&encoder, abuf, tlen);
  if ((code = tEncodeStreamTaskCheckReq(&encoder, pReq)) < 0) {
    rpcFreeCont(buf);
    return code;
  }
  tEncoderClear(&encoder);

  initRpcMsg(&msg, TDMT_VND_STREAM_TASK_CHECK, buf, tlen + sizeof(SMsgHead));
  stDebug("s-task:%s (level:%d) send check msg to s-task:0x%" PRIx64 ":0x%x (vgId:%d)", pTask->id.idStr,
          pTask->info.taskLevel, pReq->streamId, pReq->downstreamTaskId, nodeId);

  tmsgSendReq(pEpSet, &msg);
  return 0;
}

void destroyDispatchMsg(SStreamDispatchReq* pReq, int32_t numOfVgroups) {
  for (int32_t i = 0; i < numOfVgroups; i++) {
    taosArrayDestroyP(pReq[i].data, taosMemoryFree);
    taosArrayDestroy(pReq[i].dataLen);
  }

  taosMemoryFree(pReq);
}

int32_t getNumOfDispatchBranch(SStreamTask* pTask) {
  return (pTask->outputInfo.type == TASK_OUTPUT__FIXED_DISPATCH)
             ? 1
             : taosArrayGetSize(pTask->outputInfo.shuffleDispatcher.dbInfo.pVgroupInfos);
}

static int32_t doBuildDispatchMsg(SStreamTask* pTask, const SStreamDataBlock* pData) {
  int32_t code = 0;
  int32_t numOfBlocks = taosArrayGetSize(pData->blocks);
  ASSERT(numOfBlocks != 0 && pTask->msgInfo.pData == NULL);

  pTask->msgInfo.dispatchMsgType = pData->type;

  if (pTask->outputInfo.type == TASK_OUTPUT__FIXED_DISPATCH) {
    SStreamDispatchReq* pReq = taosMemoryCalloc(1, sizeof(SStreamDispatchReq));

    int32_t downstreamTaskId = pTask->outputInfo.fixedDispatcher.taskId;
    code = tInitStreamDispatchReq(pReq, pTask, pData->srcVgId, numOfBlocks, downstreamTaskId, pData->type);
    if (code != TSDB_CODE_SUCCESS) {
      return code;
    }

    for (int32_t i = 0; i < numOfBlocks; i++) {
      SSDataBlock* pDataBlock = taosArrayGet(pData->blocks, i);
      code = streamAddBlockIntoDispatchMsg(pDataBlock, pReq);
      if (code != TSDB_CODE_SUCCESS) {
        destroyDispatchMsg(pReq, 1);
        return code;
      }
    }

    pTask->msgInfo.pData = pReq;
  } else if (pTask->outputInfo.type == TASK_OUTPUT__SHUFFLE_DISPATCH) {
    int32_t rspCnt = atomic_load_32(&pTask->outputInfo.shuffleDispatcher.waitingRspCnt);
    ASSERT(rspCnt == 0);

    SArray* vgInfo = pTask->outputInfo.shuffleDispatcher.dbInfo.pVgroupInfos;
    int32_t numOfVgroups = taosArrayGetSize(vgInfo);

    SStreamDispatchReq* pReqs = taosMemoryCalloc(numOfVgroups, sizeof(SStreamDispatchReq));
    if (pReqs == NULL) {
      terrno = TSDB_CODE_OUT_OF_MEMORY;
      return -1;
    }

    for (int32_t i = 0; i < numOfVgroups; i++) {
      SVgroupInfo* pVgInfo = taosArrayGet(vgInfo, i);
      code = tInitStreamDispatchReq(&pReqs[i], pTask, pData->srcVgId, 0, pVgInfo->taskId, pData->type);
      if (code != TSDB_CODE_SUCCESS) {
        destroyDispatchMsg(pReqs, numOfVgroups);
        return code;
      }
    }

    for (int32_t i = 0; i < numOfBlocks; i++) {
      SSDataBlock* pDataBlock = taosArrayGet(pData->blocks, i);

      // TODO: do not use broadcast
      if (pDataBlock->info.type == STREAM_DELETE_RESULT || pDataBlock->info.type == STREAM_CHECKPOINT ||
          pDataBlock->info.type == STREAM_TRANS_STATE) {
        for (int32_t j = 0; j < numOfVgroups; j++) {
          code = streamAddBlockIntoDispatchMsg(pDataBlock, &pReqs[j]);
          if (code != 0) {
            destroyDispatchMsg(pReqs, numOfVgroups);
            return code;
          }

          if (pReqs[j].blockNum == 0) {
            atomic_add_fetch_32(&pTask->outputInfo.shuffleDispatcher.waitingRspCnt, 1);
          }

          pReqs[j].blockNum++;
        }

        continue;
      }

      code = streamSearchAndAddBlock(pTask, pReqs, pDataBlock, numOfVgroups, pDataBlock->info.id.groupId);
      if (code != 0) {
        destroyDispatchMsg(pReqs, numOfVgroups);
        return code;
      }
    }

    pTask->msgInfo.pData = pReqs;
  }

<<<<<<< HEAD
  stDebug("s-task:%s build dispatch msg success, msgId:%d, stage:%" PRId64, pTask->id.idStr, pTask->execInfo.dispatch, pTask->pMeta->stage);
=======
  stDebug("s-task:%s build dispatch msg success, msgId:%d, stage:%" PRId64, pTask->id.idStr, pTask->execInfo.dispatch,
          pTask->pMeta->stage);
>>>>>>> 421a154d
  return code;
}

static int32_t sendDispatchMsg(SStreamTask* pTask, SStreamDispatchReq* pDispatchMsg) {
  int32_t     code = 0;
  int32_t     msgId = pTask->execInfo.dispatch;
  const char* id = pTask->id.idStr;

  if (pTask->outputInfo.type == TASK_OUTPUT__FIXED_DISPATCH) {
    int32_t vgId = pTask->outputInfo.fixedDispatcher.nodeId;
    SEpSet* pEpSet = &pTask->outputInfo.fixedDispatcher.epSet;
    int32_t downstreamTaskId = pTask->outputInfo.fixedDispatcher.taskId;

    stDebug("s-task:%s (child taskId:%d) fix-dispatch %d block(s) to s-task:0x%x (vgId:%d), id:%d", id,
            pTask->info.selfChildId, 1, downstreamTaskId, vgId, msgId);

    code = doSendDispatchMsg(pTask, pDispatchMsg, vgId, pEpSet);
  } else {
    SArray* vgInfo = pTask->outputInfo.shuffleDispatcher.dbInfo.pVgroupInfos;
    int32_t numOfVgroups = taosArrayGetSize(vgInfo);

    stDebug("s-task:%s (child taskId:%d) start to shuffle-dispatch blocks to %d vgroup(s), msgId:%d", id,
            pTask->info.selfChildId, numOfVgroups, msgId);

    for (int32_t i = 0; i < numOfVgroups; i++) {
      if (pDispatchMsg[i].blockNum > 0) {
        SVgroupInfo* pVgInfo = taosArrayGet(vgInfo, i);
        stDebug("s-task:%s (child taskId:%d) shuffle-dispatch blocks:%d to vgId:%d", pTask->id.idStr,
                pTask->info.selfChildId, pDispatchMsg[i].blockNum, pVgInfo->vgId);

        code = doSendDispatchMsg(pTask, &pDispatchMsg[i], pVgInfo->vgId, &pVgInfo->epSet);
        if (code < 0) {
          break;
        }
      }
    }

    stDebug("s-task:%s complete shuffle-dispatch blocks to all %d vnodes, msgId:%d", pTask->id.idStr, numOfVgroups,
            msgId);
  }

  return code;
}

static void doRetryDispatchData(void* param, void* tmrId) {
  SStreamTask* pTask = param;
  const char*  id = pTask->id.idStr;
  int32_t      msgId = pTask->execInfo.dispatch;

  if (streamTaskShouldStop(pTask)) {
    int32_t ref = atomic_sub_fetch_32(&pTask->status.timerActive, 1);
    stDebug("s-task:%s should stop, abort from timer, ref:%d", pTask->id.idStr, ref);
    return;
  }

  ASSERT(pTask->outputq.status == TASK_OUTPUT_STATUS__WAIT);

  int32_t code = 0;

  {
    SArray* pList = taosArrayDup(pTask->msgInfo.pRetryList, NULL);
    taosArrayClear(pTask->msgInfo.pRetryList);

    SStreamDispatchReq* pReq = pTask->msgInfo.pData;

    if (pTask->outputInfo.type == TASK_OUTPUT__SHUFFLE_DISPATCH) {
      SArray* vgInfo = pTask->outputInfo.shuffleDispatcher.dbInfo.pVgroupInfos;
      int32_t numOfVgroups = taosArrayGetSize(vgInfo);

      int32_t numOfFailed = taosArrayGetSize(pList);
      stDebug("s-task:%s (child taskId:%d) retry shuffle-dispatch blocks to %d vgroup(s), msgId:%d", id,
              pTask->info.selfChildId, numOfFailed, msgId);

      for (int32_t i = 0; i < numOfFailed; i++) {
        int32_t vgId = *(int32_t*)taosArrayGet(pList, i);

        for (int32_t j = 0; j < numOfVgroups; ++j) {
          SVgroupInfo* pVgInfo = taosArrayGet(vgInfo, j);
          if (pVgInfo->vgId == vgId) {
            stDebug("s-task:%s (child taskId:%d) shuffle-dispatch blocks:%d to vgId:%d", pTask->id.idStr,
                    pTask->info.selfChildId, pReq[j].blockNum, pVgInfo->vgId);

            code = doSendDispatchMsg(pTask, &pReq[j], pVgInfo->vgId, &pVgInfo->epSet);
            if (code < 0) {
              break;
            }
          }
        }
      }

      stDebug("s-task:%s complete re-try shuffle-dispatch blocks to all %d vnodes, msgId:%d", pTask->id.idStr,
              numOfFailed, msgId);
    } else {
      int32_t vgId = pTask->outputInfo.fixedDispatcher.nodeId;
      SEpSet* pEpSet = &pTask->outputInfo.fixedDispatcher.epSet;
      int32_t downstreamTaskId = pTask->outputInfo.fixedDispatcher.taskId;

      stDebug("s-task:%s (child taskId:%d) fix-dispatch %d block(s) to s-task:0x%x (vgId:%d), id:%d", id,
              pTask->info.selfChildId, 1, downstreamTaskId, vgId, msgId);

      code = doSendDispatchMsg(pTask, pReq, vgId, pEpSet);
    }

    taosArrayDestroy(pList);
  }

  if (code != TSDB_CODE_SUCCESS) {
    if (!streamTaskShouldStop(pTask)) {
      //      stDebug("s-task:%s reset the waitRspCnt to be 0 before launch retry dispatch", pTask->id.idStr);
      //      atomic_store_32(&pTask->outputInfo.shuffleDispatcher.waitingRspCnt, 0);
      if (streamTaskShouldPause(pTask)) {
        streamRetryDispatchData(pTask, DISPATCH_RETRY_INTERVAL_MS * 10);
      } else {
        streamRetryDispatchData(pTask, DISPATCH_RETRY_INTERVAL_MS);
      }
    } else {
      int32_t ref = atomic_sub_fetch_32(&pTask->status.timerActive, 1);
      stDebug("s-task:%s should stop, abort from timer, ref:%d", pTask->id.idStr, ref);
    }
  } else {
    int32_t ref = atomic_sub_fetch_32(&pTask->status.timerActive, 1);
    stDebug("s-task:%s send success, jump out of timer, ref:%d", pTask->id.idStr, ref);
  }
}

void streamRetryDispatchData(SStreamTask* pTask, int64_t waitDuration) {
  pTask->msgInfo.retryCount++;

  stWarn("s-task:%s retry send dispatch data in %" PRId64 "ms, in timer msgId:%d, retryTimes:%d", pTask->id.idStr,
         waitDuration, pTask->execInfo.dispatch, pTask->msgInfo.retryCount);

  if (pTask->msgInfo.pTimer != NULL) {
    taosTmrReset(doRetryDispatchData, waitDuration, pTask, streamEnv.timer, &pTask->msgInfo.pTimer);
  } else {
    pTask->msgInfo.pTimer = taosTmrStart(doRetryDispatchData, waitDuration, pTask, streamEnv.timer);
  }
}

int32_t streamSearchAndAddBlock(SStreamTask* pTask, SStreamDispatchReq* pReqs, SSDataBlock* pDataBlock, int32_t vgSz,
                                int64_t groupId) {
  uint32_t hashValue = 0;
  SArray*  vgInfo = pTask->outputInfo.shuffleDispatcher.dbInfo.pVgroupInfos;
  if (pTask->pNameMap == NULL) {
    pTask->pNameMap = tSimpleHashInit(1024, taosGetDefaultHashFunction(TSDB_DATA_TYPE_BIGINT));
  }

  void* pVal = tSimpleHashGet(pTask->pNameMap, &groupId, sizeof(int64_t));
  if (pVal) {
    SBlockName* pBln = (SBlockName*)pVal;
    hashValue = pBln->hashValue;
    if (!pDataBlock->info.parTbName[0]) {
      memset(pDataBlock->info.parTbName, 0, TSDB_TABLE_NAME_LEN);
      memcpy(pDataBlock->info.parTbName, pBln->parTbName, strlen(pBln->parTbName));
    }
  } else {
    char* ctbName = taosMemoryCalloc(1, TSDB_TABLE_FNAME_LEN);
    if (ctbName == NULL) {
      return -1;
    }

    if (pDataBlock->info.parTbName[0]) {
      snprintf(ctbName, TSDB_TABLE_NAME_LEN, "%s.%s", pTask->outputInfo.shuffleDispatcher.dbInfo.db,
               pDataBlock->info.parTbName);
    } else {
      buildCtbNameByGroupIdImpl(pTask->outputInfo.shuffleDispatcher.stbFullName, groupId, pDataBlock->info.parTbName);
      snprintf(ctbName, TSDB_TABLE_NAME_LEN, "%s.%s", pTask->outputInfo.shuffleDispatcher.dbInfo.db,
               pDataBlock->info.parTbName);
    }

    /*uint32_t hashValue = MurmurHash3_32(ctbName, strlen(ctbName));*/
    SUseDbRsp* pDbInfo = &pTask->outputInfo.shuffleDispatcher.dbInfo;
    hashValue =
        taosGetTbHashVal(ctbName, strlen(ctbName), pDbInfo->hashMethod, pDbInfo->hashPrefix, pDbInfo->hashSuffix);
    taosMemoryFree(ctbName);
    SBlockName bln = {0};
    bln.hashValue = hashValue;
    memcpy(bln.parTbName, pDataBlock->info.parTbName, strlen(pDataBlock->info.parTbName));
    if (tSimpleHashGetSize(pTask->pNameMap) < MAX_BLOCK_NAME_NUM) {
      tSimpleHashPut(pTask->pNameMap, &groupId, sizeof(int64_t), &bln, sizeof(SBlockName));
    }
  }

  bool found = false;
  // TODO: optimize search
  int32_t j;
  for (j = 0; j < vgSz; j++) {
    SVgroupInfo* pVgInfo = taosArrayGet(vgInfo, j);
    ASSERT(pVgInfo->vgId > 0);

    if (hashValue >= pVgInfo->hashBegin && hashValue <= pVgInfo->hashEnd) {
      if (streamAddBlockIntoDispatchMsg(pDataBlock, &pReqs[j]) < 0) {
        return -1;
      }

      if (pReqs[j].blockNum == 0) {
        atomic_add_fetch_32(&pTask->outputInfo.shuffleDispatcher.waitingRspCnt, 1);
      }

      pReqs[j].blockNum++;
      found = true;
      break;
    }
  }
  ASSERT(found);
  return 0;
}

int32_t streamDispatchStreamBlock(SStreamTask* pTask) {
  ASSERT((pTask->outputInfo.type == TASK_OUTPUT__FIXED_DISPATCH ||
          pTask->outputInfo.type == TASK_OUTPUT__SHUFFLE_DISPATCH));

  const char* id = pTask->id.idStr;
  int32_t     numOfElems = streamQueueGetNumOfItems(pTask->outputq.queue);
  if (numOfElems > 0) {
    double size = SIZE_IN_MiB(taosQueueMemorySize(pTask->outputq.queue->pQueue));
    stDebug("s-task:%s start to dispatch intermediate block to downstream, elem in outputQ:%d, size:%.2fMiB", id,
            numOfElems, size);
  }

  // to make sure only one dispatch is running
  int8_t old =
      atomic_val_compare_exchange_8(&pTask->outputq.status, TASK_OUTPUT_STATUS__NORMAL, TASK_OUTPUT_STATUS__WAIT);
  if (old != TASK_OUTPUT_STATUS__NORMAL) {
    stDebug("s-task:%s wait for dispatch rsp, not dispatch now, output status:%d", id, old);
    return 0;
  }

  if (pTask->chkInfo.dispatchCheckpointTrigger) {
    stDebug("s-task:%s already send checkpoint trigger, not dispatch anymore", id);
    atomic_store_8(&pTask->outputq.status, TASK_OUTPUT_STATUS__NORMAL);
    return 0;
  }

  ASSERT(pTask->msgInfo.pData == NULL);
  stDebug("s-task:%s start to dispatch msg, set output status:%d", id, pTask->outputq.status);

  SStreamDataBlock* pBlock = streamQueueNextItem(pTask->outputq.queue);
  if (pBlock == NULL) {
    atomic_store_8(&pTask->outputq.status, TASK_OUTPUT_STATUS__NORMAL);
    stDebug("s-task:%s not dispatch since no elems in outputQ, output status:%d", id, pTask->outputq.status);
    return 0;
  }

  ASSERT(pBlock->type == STREAM_INPUT__DATA_BLOCK || pBlock->type == STREAM_INPUT__CHECKPOINT_TRIGGER ||
         pBlock->type == STREAM_INPUT__TRANS_STATE);

  pTask->execInfo.dispatch += 1;
  pTask->msgInfo.startTs = taosGetTimestampMs();

  int32_t code = doBuildDispatchMsg(pTask, pBlock);
  if (code == 0) {
    destroyStreamDataBlock(pBlock);
  } else {  // todo handle build dispatch msg failed
  }

  int32_t retryCount = 0;
  while (1) {
    code = sendDispatchMsg(pTask, pTask->msgInfo.pData);
    if (code == TSDB_CODE_SUCCESS) {
      break;
    }

    stDebug("s-task:%s failed to dispatch msg:%d to downstream, code:%s, output status:%d, retry cnt:%d", id,
            pTask->execInfo.dispatch, tstrerror(terrno), pTask->outputq.status, retryCount);

    // todo deal with only partially success dispatch case
    atomic_store_32(&pTask->outputInfo.shuffleDispatcher.waitingRspCnt, 0);
    if (terrno == TSDB_CODE_APP_IS_STOPPING) {  // in case of this error, do not retry anymore
      destroyDispatchMsg(pTask->msgInfo.pData, getNumOfDispatchBranch(pTask));
      pTask->msgInfo.pData = NULL;
      return code;
    }

    if (++retryCount > MAX_CONTINUE_RETRY_COUNT) {  // add to timer to retry
      int32_t ref = atomic_add_fetch_32(&pTask->status.timerActive, 1);
      stDebug(
          "s-task:%s failed to dispatch msg to downstream for %d times, code:%s, add timer to retry in %dms, ref:%d",
          pTask->id.idStr, retryCount, tstrerror(terrno), DISPATCH_RETRY_INTERVAL_MS, ref);

      streamRetryDispatchData(pTask, DISPATCH_RETRY_INTERVAL_MS);
      break;
    }
  }

  // this block can not be deleted until it has been sent to downstream task successfully.
  return TSDB_CODE_SUCCESS;
}

int32_t streamDispatchScanHistoryFinishMsg(SStreamTask* pTask) {
  SStreamScanHistoryFinishReq req = {
      .streamId = pTask->id.streamId,
      .childId = pTask->info.selfChildId,
      .upstreamTaskId = pTask->id.taskId,
      .upstreamNodeId = pTask->pMeta->vgId,
  };

  // serialize
  if (pTask->outputInfo.type == TASK_OUTPUT__FIXED_DISPATCH) {
    req.downstreamTaskId = pTask->outputInfo.fixedDispatcher.taskId;
    pTask->notReadyTasks = 1;
    doDispatchScanHistoryFinishMsg(pTask, &req, pTask->outputInfo.fixedDispatcher.nodeId,
                                   &pTask->outputInfo.fixedDispatcher.epSet);
  } else if (pTask->outputInfo.type == TASK_OUTPUT__SHUFFLE_DISPATCH) {
    SArray* vgInfo = pTask->outputInfo.shuffleDispatcher.dbInfo.pVgroupInfos;
    int32_t numOfVgs = taosArrayGetSize(vgInfo);
    pTask->notReadyTasks = numOfVgs;

    char* p = NULL;
    streamTaskGetStatus(pTask, &p);
    stDebug("s-task:%s send scan-history data complete msg to downstream (shuffle-dispatch) %d tasks, status:%s",
            pTask->id.idStr, numOfVgs, p);
    for (int32_t i = 0; i < numOfVgs; i++) {
      SVgroupInfo* pVgInfo = taosArrayGet(vgInfo, i);
      req.downstreamTaskId = pVgInfo->taskId;
      doDispatchScanHistoryFinishMsg(pTask, &req, pVgInfo->vgId, &pVgInfo->epSet);
    }
  } else {
    stDebug("s-task:%s no downstream tasks, invoke scan-history finish rsp directly", pTask->id.idStr);
    streamProcessScanHistoryFinishRsp(pTask);
  }

  return 0;
}

// this function is usually invoked by sink/agg task
int32_t streamTaskSendCheckpointReadyMsg(SStreamTask* pTask) {
  int32_t num = taosArrayGetSize(pTask->pReadyMsgList);
  ASSERT(taosArrayGetSize(pTask->upstreamInfo.pList) == num);

  for (int32_t i = 0; i < num; ++i) {
    SStreamChkptReadyInfo* pInfo = taosArrayGet(pTask->pReadyMsgList, i);
    tmsgSendReq(&pInfo->upstreamNodeEpset, &pInfo->msg);

    stDebug("s-task:%s level:%d checkpoint ready msg sent to upstream:0x%x", pTask->id.idStr, pTask->info.taskLevel,
            pInfo->upStreamTaskId);
  }

  taosArrayClear(pTask->pReadyMsgList);
  stDebug("s-task:%s level:%d checkpoint ready msg sent to all %d upstreams", pTask->id.idStr, pTask->info.taskLevel,
          num);

  return TSDB_CODE_SUCCESS;
}

// this function is only invoked by source task, and send rsp to mnode
int32_t streamTaskSendCheckpointSourceRsp(SStreamTask* pTask) {
  ASSERT(pTask->info.taskLevel == TASK_LEVEL__SOURCE && taosArrayGetSize(pTask->pReadyMsgList) == 1);
  SStreamChkptReadyInfo* pInfo = taosArrayGet(pTask->pReadyMsgList, 0);

  tmsgSendRsp(&pInfo->msg);

  taosArrayClear(pTask->pReadyMsgList);
  stDebug("s-task:%s level:%d source checkpoint completed msg sent to mnode", pTask->id.idStr, pTask->info.taskLevel);

  return TSDB_CODE_SUCCESS;
}

int32_t streamAddBlockIntoDispatchMsg(const SSDataBlock* pBlock, SStreamDispatchReq* pReq) {
  int32_t dataStrLen = sizeof(SRetrieveTableRsp) + blockGetEncodeSize(pBlock);
  void*   buf = taosMemoryCalloc(1, dataStrLen);
  if (buf == NULL) return -1;

  SRetrieveTableRsp* pRetrieve = (SRetrieveTableRsp*)buf;
  pRetrieve->useconds = 0;
  pRetrieve->precision = TSDB_DEFAULT_PRECISION;
  pRetrieve->compressed = 0;
  pRetrieve->completed = 1;
  pRetrieve->streamBlockType = pBlock->info.type;
  pRetrieve->numOfRows = htobe64((int64_t)pBlock->info.rows);
  pRetrieve->skey = htobe64(pBlock->info.window.skey);
  pRetrieve->ekey = htobe64(pBlock->info.window.ekey);
  pRetrieve->version = htobe64(pBlock->info.version);
  pRetrieve->watermark = htobe64(pBlock->info.watermark);
  memcpy(pRetrieve->parTbName, pBlock->info.parTbName, TSDB_TABLE_NAME_LEN);

  int32_t numOfCols = (int32_t)taosArrayGetSize(pBlock->pDataBlock);
  pRetrieve->numOfCols = htonl(numOfCols);

  int32_t actualLen = blockEncode(pBlock, pRetrieve->data, numOfCols);
  actualLen += sizeof(SRetrieveTableRsp);
  ASSERT(actualLen <= dataStrLen);
  taosArrayPush(pReq->dataLen, &actualLen);
  taosArrayPush(pReq->data, &buf);

  pReq->totalLen += dataStrLen;
  return 0;
}

int32_t doDispatchScanHistoryFinishMsg(SStreamTask* pTask, const SStreamScanHistoryFinishReq* pReq, int32_t vgId,
                                       SEpSet* pEpSet) {
  void*   buf = NULL;
  int32_t code = -1;
  SRpcMsg msg = {0};

  int32_t tlen;
  tEncodeSize(tEncodeStreamScanHistoryFinishReq, pReq, tlen, code);
  if (code < 0) {
    return -1;
  }

  buf = rpcMallocCont(sizeof(SMsgHead) + tlen);
  if (buf == NULL) {
    terrno = TSDB_CODE_OUT_OF_MEMORY;
    return -1;
  }

  ((SMsgHead*)buf)->vgId = htonl(vgId);
  void* abuf = POINTER_SHIFT(buf, sizeof(SMsgHead));

  SEncoder encoder;
  tEncoderInit(&encoder, abuf, tlen);
  if ((code = tEncodeStreamScanHistoryFinishReq(&encoder, pReq)) < 0) {
    if (buf) {
      rpcFreeCont(buf);
    }
    return code;
  }

  tEncoderClear(&encoder);

  initRpcMsg(&msg, TDMT_VND_STREAM_SCAN_HISTORY_FINISH, buf, tlen + sizeof(SMsgHead));

  tmsgSendReq(pEpSet, &msg);
  char* p = NULL;
  streamTaskGetStatus(pTask, &p);
  stDebug("s-task:%s status:%s dispatch scan-history finish msg to taskId:0x%x (vgId:%d)", pTask->id.idStr, p,
          pReq->downstreamTaskId, vgId);
  return 0;
}

int32_t doSendDispatchMsg(SStreamTask* pTask, const SStreamDispatchReq* pReq, int32_t vgId, SEpSet* pEpSet) {
  void*   buf = NULL;
  int32_t code = -1;
  SRpcMsg msg = {0};

  // serialize
  int32_t tlen;
  tEncodeSize(tEncodeStreamDispatchReq, pReq, tlen, code);
  if (code < 0) {
    goto FAIL;
  }

  code = -1;
  buf = rpcMallocCont(sizeof(SMsgHead) + tlen);
  if (buf == NULL) {
    goto FAIL;
  }

  ((SMsgHead*)buf)->vgId = htonl(vgId);
  void* abuf = POINTER_SHIFT(buf, sizeof(SMsgHead));

  SEncoder encoder;
  tEncoderInit(&encoder, abuf, tlen);
  if ((code = tEncodeStreamDispatchReq(&encoder, pReq)) < 0) {
    goto FAIL;
  }
  tEncoderClear(&encoder);

  initRpcMsg(&msg, pTask->msgInfo.msgType, buf, tlen + sizeof(SMsgHead));
  stDebug("s-task:%s dispatch msg to taskId:0x%x vgId:%d data msg", pTask->id.idStr, pReq->taskId, vgId);

  return tmsgSendReq(pEpSet, &msg);

FAIL:
  if (buf) {
    rpcFreeCont(buf);
  }

  return code;
}

int32_t buildCheckpointSourceRsp(SStreamCheckpointSourceReq* pReq, SRpcHandleInfo* pRpcInfo, SRpcMsg* pMsg,
                                 int8_t isSucceed) {
  int32_t  len = 0;
  int32_t  code = 0;
  SEncoder encoder;

  SStreamCheckpointSourceRsp rsp = {
      .checkpointId = pReq->checkpointId,
      .taskId = pReq->taskId,
      .nodeId = pReq->nodeId,
      .streamId = pReq->streamId,
      .expireTime = pReq->expireTime,
      .mnodeId = pReq->mnodeId,
      .success = isSucceed,
  };

  tEncodeSize(tEncodeStreamCheckpointSourceRsp, &rsp, len, code);
  if (code < 0) {
    return code;
  }

  void* pBuf = rpcMallocCont(sizeof(SMsgHead) + len);
  if (pBuf == NULL) {
    return TSDB_CODE_OUT_OF_MEMORY;
  }

  ((SMsgHead*)pBuf)->vgId = htonl(pReq->mnodeId);
  void* abuf = POINTER_SHIFT(pBuf, sizeof(SMsgHead));

  tEncoderInit(&encoder, (uint8_t*)abuf, len);
  tEncodeStreamCheckpointSourceRsp(&encoder, &rsp);
  tEncoderClear(&encoder);

  initRpcMsg(pMsg, 0, pBuf, sizeof(SMsgHead) + len);
  pMsg->info = *pRpcInfo;
  return 0;
}

int32_t streamAddCheckpointSourceRspMsg(SStreamCheckpointSourceReq* pReq, SRpcHandleInfo* pRpcInfo, SStreamTask* pTask,
                                        int8_t isSucceed) {
  SStreamChkptReadyInfo info = {0};
  buildCheckpointSourceRsp(pReq, pRpcInfo, &info.msg, isSucceed);

  if (pTask->pReadyMsgList == NULL) {
    pTask->pReadyMsgList = taosArrayInit(4, sizeof(SStreamChkptReadyInfo));
  }

  taosArrayPush(pTask->pReadyMsgList, &info);
  stDebug("s-task:%s add checkpoint source rsp msg, total:%d", pTask->id.idStr,
          (int32_t)taosArrayGetSize(pTask->pReadyMsgList));
  return TSDB_CODE_SUCCESS;
}

int32_t streamAddCheckpointReadyMsg(SStreamTask* pTask, int32_t upstreamTaskId, int32_t index, int64_t checkpointId) {
  int32_t code = 0;
  int32_t tlen = 0;
  void*   buf = NULL;
  if (pTask->info.taskLevel == TASK_LEVEL__SOURCE) {
    return TSDB_CODE_SUCCESS;
  }

  SStreamChildEpInfo* pInfo = streamTaskGetUpstreamTaskEpInfo(pTask, upstreamTaskId);

  SStreamCheckpointReadyMsg req = {0};
  req.downstreamNodeId = pTask->pMeta->vgId;
  req.downstreamTaskId = pTask->id.taskId;
  req.streamId = pTask->id.streamId;
  req.checkpointId = checkpointId;
  req.childId = pInfo->childId;
  req.upstreamNodeId = pInfo->nodeId;
  req.upstreamTaskId = pInfo->taskId;

  tEncodeSize(tEncodeStreamCheckpointReadyMsg, &req, tlen, code);
  if (code < 0) {
    return -1;
  }

  buf = rpcMallocCont(sizeof(SMsgHead) + tlen);
  if (buf == NULL) {
    return -1;
  }

  ((SMsgHead*)buf)->vgId = htonl(req.upstreamNodeId);
  void* abuf = POINTER_SHIFT(buf, sizeof(SMsgHead));

  SEncoder encoder;
  tEncoderInit(&encoder, abuf, tlen);
  if ((code = tEncodeStreamCheckpointReadyMsg(&encoder, &req)) < 0) {
    rpcFreeCont(buf);
    return code;
  }
  tEncoderClear(&encoder);

  ASSERT(req.upstreamTaskId != 0);

  SStreamChkptReadyInfo info = {.upStreamTaskId = pInfo->taskId, .upstreamNodeEpset = pInfo->epSet};
  initRpcMsg(&info.msg, TDMT_STREAM_TASK_CHECKPOINT_READY, buf, tlen + sizeof(SMsgHead));
  info.msg.info.noResp = 1;  // refactor later.

<<<<<<< HEAD
  stDebug("s-task:%s (level:%d) prepare checkpoint ready msg to upstream s-task:0x%" PRIx64 ":0x%x (vgId:%d) idx:%d, vgId:%d",
         pTask->id.idStr, pTask->info.taskLevel, req.streamId, req.upstreamTaskId, req.upstreamNodeId, index, req.upstreamNodeId);
=======
  stDebug("s-task:%s (level:%d) prepare checkpoint ready msg to upstream s-task:0x%" PRIx64
          ":0x%x (vgId:%d) idx:%d, vgId:%d",
          pTask->id.idStr, pTask->info.taskLevel, req.streamId, req.upstreamTaskId, req.upstreamNodeId, index,
          req.upstreamNodeId);
>>>>>>> 421a154d

  if (pTask->pReadyMsgList == NULL) {
    pTask->pReadyMsgList = taosArrayInit(4, sizeof(SStreamChkptReadyInfo));
  }

  taosArrayPush(pTask->pReadyMsgList, &info);
  return 0;
}

void streamClearChkptReadyMsg(SStreamTask* pTask) {
  if (pTask->pReadyMsgList == NULL) return;

  for (int i = 0; i < taosArrayGetSize(pTask->pReadyMsgList); i++) {
    SStreamChkptReadyInfo* pInfo = taosArrayGet(pTask->pReadyMsgList, i);
    rpcFreeCont(pInfo->msg.pCont);
  }
  taosArrayClear(pTask->pReadyMsgList);
}

int32_t tEncodeCompleteHistoryDataMsg(SEncoder* pEncoder, const SStreamCompleteHistoryMsg* pReq) {
  if (tStartEncode(pEncoder) < 0) return -1;
  if (tEncodeI64(pEncoder, pReq->streamId) < 0) return -1;
  if (tEncodeI32(pEncoder, pReq->downstreamId) < 0) return -1;
  if (tEncodeI32(pEncoder, pReq->downstreamNode) < 0) return -1;
  if (tEncodeI32(pEncoder, pReq->upstreamTaskId) < 0) return -1;
  if (tEncodeI32(pEncoder, pReq->upstreamNodeId) < 0) return -1;
  tEndEncode(pEncoder);
  return pEncoder->pos;
}

int32_t tDecodeCompleteHistoryDataMsg(SDecoder* pDecoder, SStreamCompleteHistoryMsg* pRsp) {
  if (tStartDecode(pDecoder) < 0) return -1;
  if (tDecodeI64(pDecoder, &pRsp->streamId) < 0) return -1;
  if (tDecodeI32(pDecoder, &pRsp->downstreamId) < 0) return -1;
  if (tDecodeI32(pDecoder, &pRsp->downstreamNode) < 0) return -1;
  if (tDecodeI32(pDecoder, &pRsp->upstreamTaskId) < 0) return -1;
  if (tDecodeI32(pDecoder, &pRsp->upstreamNodeId) < 0) return -1;
  tEndDecode(pDecoder);
  return 0;
}

int32_t streamTaskBuildScanhistoryRspMsg(SStreamTask* pTask, SStreamScanHistoryFinishReq* pReq, void** pBuffer,
                                         int32_t* pLen) {
  int32_t  len = 0;
  int32_t  code = 0;
  SEncoder encoder;

  SStreamCompleteHistoryMsg msg = {
      .streamId = pReq->streamId,
      .upstreamTaskId = pReq->upstreamTaskId,
      .upstreamNodeId = pReq->upstreamNodeId,
      .downstreamId = pReq->downstreamTaskId,
      .downstreamNode = pTask->pMeta->vgId,
  };

  tEncodeSize(tEncodeCompleteHistoryDataMsg, &msg, len, code);
  if (code < 0) {
    return code;
  }

  void* pBuf = rpcMallocCont(sizeof(SMsgHead) + len);
  if (pBuf == NULL) {
    return TSDB_CODE_OUT_OF_MEMORY;
  }

  ((SMsgHead*)pBuf)->vgId = htonl(pReq->upstreamNodeId);

  void* abuf = POINTER_SHIFT(pBuf, sizeof(SMsgHead));

  tEncoderInit(&encoder, (uint8_t*)abuf, len);
  tEncodeCompleteHistoryDataMsg(&encoder, &msg);
  tEncoderClear(&encoder);

  *pBuffer = pBuf;
  *pLen = len;
  return 0;
}

int32_t streamAddEndScanHistoryMsg(SStreamTask* pTask, SRpcHandleInfo* pRpcInfo, SStreamScanHistoryFinishReq* pReq) {
  void*   pBuf = NULL;
  int32_t len = 0;

  streamTaskBuildScanhistoryRspMsg(pTask, pReq, &pBuf, &len);
  SStreamChildEpInfo* pInfo = streamTaskGetUpstreamTaskEpInfo(pTask, pReq->upstreamTaskId);

  SStreamContinueExecInfo info = {.taskId = pReq->upstreamTaskId, .epset = pInfo->epSet};
  initRpcMsg(&info.msg, 0, pBuf, sizeof(SMsgHead) + len);
  info.msg.info = *pRpcInfo;

  taosThreadMutexLock(&pTask->lock);

  if (pTask->pRspMsgList == NULL) {
    pTask->pRspMsgList = taosArrayInit(4, sizeof(SStreamContinueExecInfo));
  }
  taosArrayPush(pTask->pRspMsgList, &info);
  taosThreadMutexUnlock(&pTask->lock);

  int32_t num = taosArrayGetSize(pTask->pRspMsgList);
  stDebug("s-task:%s add scan-history finish rsp msg for task:0x%x, total:%d", pTask->id.idStr, pReq->upstreamTaskId,
          num);
  return TSDB_CODE_SUCCESS;
}

int32_t streamNotifyUpstreamContinue(SStreamTask* pTask) {
  ASSERT(pTask->info.taskLevel == TASK_LEVEL__AGG || pTask->info.taskLevel == TASK_LEVEL__SINK);

  const char* id = pTask->id.idStr;
  int32_t     level = pTask->info.taskLevel;

  int32_t num = taosArrayGetSize(pTask->pRspMsgList);
  for (int32_t i = 0; i < num; ++i) {
    SStreamContinueExecInfo* pInfo = taosArrayGet(pTask->pRspMsgList, i);
    tmsgSendRsp(&pInfo->msg);

    stDebug("s-task:%s level:%d notify upstream:0x%x continuing handle data in WAL", id, level, pInfo->taskId);
  }

  taosArrayClear(pTask->pRspMsgList);
  stDebug("s-task:%s level:%d continue process msg sent to all %d upstreams", id, level, num);
  return 0;
}

// this message has been sent successfully, let's try next one.
static int32_t handleDispatchSuccessRsp(SStreamTask* pTask, int32_t downstreamId) {
  destroyDispatchMsg(pTask->msgInfo.pData, getNumOfDispatchBranch(pTask));

  bool delayDispatch = (pTask->msgInfo.dispatchMsgType == STREAM_INPUT__CHECKPOINT_TRIGGER);
  if (delayDispatch) {
    pTask->chkInfo.dispatchCheckpointTrigger = true;
  }

  pTask->msgInfo.pData = NULL;
  pTask->msgInfo.dispatchMsgType = 0;

  int64_t el = taosGetTimestampMs() - pTask->msgInfo.startTs;

  // put data into inputQ of current task is also allowed
  if (pTask->inputq.status == TASK_INPUT_STATUS__BLOCKED) {
    pTask->inputq.status = TASK_INPUT_STATUS__NORMAL;
    stDebug("s-task:%s downstream task:0x%x resume to normal from inputQ blocking, blocking time:%" PRId64 "ms",
            pTask->id.idStr, downstreamId, el);
  } else {
    stDebug("s-task:%s dispatch completed, elapsed time:%" PRId64 "ms", pTask->id.idStr, el);
  }

  // now ready for next data output
  atomic_store_8(&pTask->outputq.status, TASK_OUTPUT_STATUS__NORMAL);

  // otherwise, continue dispatch the first block to down stream task in pipeline
  if (delayDispatch) {
    return 0;
  } else {
    streamDispatchStreamBlock(pTask);
  }

  return 0;
}

int32_t streamProcessDispatchRsp(SStreamTask* pTask, SStreamDispatchRsp* pRsp, int32_t code) {
  const char* id = pTask->id.idStr;
  int32_t     vgId = pTask->pMeta->vgId;
  int32_t     msgId = pTask->execInfo.dispatch;

#if 0
  // for test purpose, build  the failure case
  if (pTask->msgInfo.dispatchMsgType == STREAM_INPUT__CHECKPOINT_TRIGGER) {
    pRsp->inputStatus = TASK_INPUT_STATUS__REFUSED;
  }
#endif

  // follower not handle the dispatch rsp
  if ((pTask->pMeta->role == NODE_ROLE_FOLLOWER) || (pTask->status.downstreamReady != 1)) {
    stError("s-task:%s vgId:%d is follower or task just re-launched, not handle the dispatch rsp, discard it", id,
            vgId);
    return TSDB_CODE_STREAM_TASK_NOT_EXIST;
  }

  // discard invalid dispatch rsp msg
  if ((pRsp->msgId != msgId) || (pRsp->stage != pTask->pMeta->stage)) {
    stError("s-task:%s vgId:%d not expect rsp, expected: msgId:%d, stage:%" PRId64 " actual msgId:%d, stage:%" PRId64
            " discard it",
            id, vgId, msgId, pTask->pMeta->stage, pRsp->msgId, pRsp->stage);
    return TSDB_CODE_INVALID_MSG;
  }

  if (code != TSDB_CODE_SUCCESS) {
    // dispatch message failed: network error, or node not available.
    // in case of the input queue is full, the code will be TSDB_CODE_SUCCESS, the and pRsp->inputStatus will be set
    // flag. Here we need to retry dispatch this message to downstream task immediately. handle the case the failure
    // happened too fast.
    if (code == TSDB_CODE_STREAM_TASK_NOT_EXIST) {  // destination task does not exist, not retry anymore
      stError("s-task:%s failed to dispatch msg to task:0x%x(vgId:%d), msgId:%d no retry, since task destroyed already",
              id, pRsp->downstreamTaskId, pRsp->downstreamNodeId, msgId);
    } else {
      stError("s-task:%s failed to dispatch msgId:%d to task:0x%x(vgId:%d), code:%s, add to retry list", id, msgId,
              pRsp->downstreamTaskId, pRsp->downstreamNodeId, tstrerror(code));
      taosThreadMutexLock(&pTask->lock);
      taosArrayPush(pTask->msgInfo.pRetryList, &pRsp->downstreamNodeId);
      taosThreadMutexUnlock(&pTask->lock);
    }

  } else {  // code == 0
    if (pRsp->inputStatus == TASK_INPUT_STATUS__BLOCKED) {
      pTask->inputq.status = TASK_INPUT_STATUS__BLOCKED;
      // block the input of current task, to push pressure to upstream
      taosThreadMutexLock(&pTask->lock);
      taosArrayPush(pTask->msgInfo.pRetryList, &pRsp->downstreamNodeId);
      taosThreadMutexUnlock(&pTask->lock);

      stWarn("s-task:%s inputQ of downstream task:0x%x(vgId:%d) is full, wait for %dms and retry dispatch", id,
             pRsp->downstreamTaskId, pRsp->downstreamNodeId, DISPATCH_RETRY_INTERVAL_MS);
    } else if (pRsp->inputStatus == TASK_INPUT_STATUS__REFUSED) {
      // todo handle the agg task failure, add test case
      if (pTask->msgInfo.dispatchMsgType == STREAM_INPUT__CHECKPOINT_TRIGGER &&
          pTask->info.taskLevel == TASK_LEVEL__SOURCE) {
        stError("s-task:%s failed to dispatch checkpoint-trigger msg, checkpointId:%" PRId64
                ", set the current checkpoint failed, and send rsp to mnode",
                id, pTask->chkInfo.checkpointingId);
        { // send checkpoint failure msg to mnode directly
          pTask->chkInfo.failedId = pTask->chkInfo.checkpointingId;   // record the latest failed checkpoint id
          pTask->chkInfo.checkpointingId = pTask->chkInfo.checkpointingId;
          streamTaskSendCheckpointSourceRsp(pTask);
        }
      } else {
        stError("s-task:%s downstream task:0x%x(vgId:%d) refused the dispatch msg, treat it as success", id,
                pRsp->downstreamTaskId, pRsp->downstreamNodeId);
      }
    }
  }

  int32_t leftRsp = 0;
  if (pTask->outputInfo.type == TASK_OUTPUT__SHUFFLE_DISPATCH) {
    leftRsp = atomic_sub_fetch_32(&pTask->outputInfo.shuffleDispatcher.waitingRspCnt, 1);
    ASSERT(leftRsp >= 0);

    if (leftRsp > 0) {
      stDebug(
          "s-task:%s recv dispatch rsp, msgId:%d from 0x%x(vgId:%d), downstream task input status:%d code:%s, waiting "
          "for %d rsp",
          id, msgId, pRsp->downstreamTaskId, pRsp->downstreamNodeId, pRsp->inputStatus, tstrerror(code), leftRsp);
    } else {
      stDebug(
          "s-task:%s recv dispatch rsp, msgId:%d from 0x%x(vgId:%d), downstream task input status:%d code:%s, all rsp",
          id, msgId, pRsp->downstreamTaskId, pRsp->downstreamNodeId, pRsp->inputStatus, tstrerror(code));
    }
  } else {
    stDebug("s-task:%s recv fix-dispatch rsp, msgId:%d from 0x%x(vgId:%d), downstream task input status:%d code:%s", id,
            msgId, pRsp->downstreamTaskId, pRsp->downstreamNodeId, pRsp->inputStatus, tstrerror(code));
  }

  ASSERT(leftRsp >= 0);

  // all msg rsp already, continue
  if (leftRsp == 0) {
    ASSERT(pTask->outputq.status == TASK_OUTPUT_STATUS__WAIT);

    // we need to re-try send dispatch msg to downstream tasks
    int32_t numOfFailed = taosArrayGetSize(pTask->msgInfo.pRetryList);
    if (numOfFailed > 0) {
      if (pTask->outputInfo.type == TASK_OUTPUT__SHUFFLE_DISPATCH) {
        atomic_store_32(&pTask->outputInfo.shuffleDispatcher.waitingRspCnt, numOfFailed);
        stDebug("s-task:%s waiting rsp set to be %d", id, pTask->outputInfo.shuffleDispatcher.waitingRspCnt);
      }

      int32_t ref = atomic_add_fetch_32(&pTask->status.timerActive, 1);
      stDebug("s-task:%s failed to dispatch msg to downstream, add into timer to retry in %dms, ref:%d",
              pTask->id.idStr, DISPATCH_RETRY_INTERVAL_MS, ref);

      streamRetryDispatchData(pTask, DISPATCH_RETRY_INTERVAL_MS);
    } else {  // this message has been sent successfully, let's try next one.
      pTask->msgInfo.retryCount = 0;

      // transtate msg has been sent to downstream successfully. let's transfer the fill-history task state
      if (pTask->msgInfo.dispatchMsgType == STREAM_INPUT__TRANS_STATE) {
        stDebug("s-task:%s dispatch transtate msgId:%d to downstream successfully, start to transfer state", id, msgId);
        ASSERT(pTask->info.fillHistory == 1);

        code = streamTransferStateToStreamTask(pTask);
        if (code != TSDB_CODE_SUCCESS) {  // todo: do nothing if error happens
        }

        // now ready for next data output
        atomic_store_8(&pTask->outputq.status, TASK_OUTPUT_STATUS__NORMAL);
      } else {
        handleDispatchSuccessRsp(pTask, pRsp->downstreamTaskId);
      }
    }
  }

  return 0;
}

int32_t tEncodeStreamTaskUpdateMsg(SEncoder* pEncoder, const SStreamTaskNodeUpdateMsg* pMsg) {
  if (tStartEncode(pEncoder) < 0) return -1;
  if (tEncodeI64(pEncoder, pMsg->streamId) < 0) return -1;
  if (tEncodeI32(pEncoder, pMsg->taskId) < 0) return -1;

  int32_t size = taosArrayGetSize(pMsg->pNodeList);
  if (tEncodeI32(pEncoder, size) < 0) return -1;

  for (int32_t i = 0; i < size; ++i) {
    SNodeUpdateInfo* pInfo = taosArrayGet(pMsg->pNodeList, i);
    if (tEncodeI32(pEncoder, pInfo->nodeId) < 0) return -1;
    if (tEncodeSEpSet(pEncoder, &pInfo->prevEp) < 0) return -1;
    if (tEncodeSEpSet(pEncoder, &pInfo->newEp) < 0) return -1;
  }

  // todo this new attribute will be result in being incompatible with previous version
  if (tEncodeI32(pEncoder, pMsg->transId) < 0) return -1;
  tEndEncode(pEncoder);
  return pEncoder->pos;
}

int32_t tDecodeStreamTaskUpdateMsg(SDecoder* pDecoder, SStreamTaskNodeUpdateMsg* pMsg) {
  if (tStartDecode(pDecoder) < 0) return -1;
  if (tDecodeI64(pDecoder, &pMsg->streamId) < 0) return -1;
  if (tDecodeI32(pDecoder, &pMsg->taskId) < 0) return -1;

  int32_t size = 0;
  if (tDecodeI32(pDecoder, &size) < 0) return -1;
  pMsg->pNodeList = taosArrayInit(size, sizeof(SNodeUpdateInfo));
  for (int32_t i = 0; i < size; ++i) {
    SNodeUpdateInfo info = {0};
    if (tDecodeI32(pDecoder, &info.nodeId) < 0) return -1;
    if (tDecodeSEpSet(pDecoder, &info.prevEp) < 0) return -1;
    if (tDecodeSEpSet(pDecoder, &info.newEp) < 0) return -1;
    taosArrayPush(pMsg->pNodeList, &info);
  }

  if (tDecodeI32(pDecoder, &pMsg->transId) < 0) return -1;

  tEndDecode(pDecoder);
  return 0;
}<|MERGE_RESOLUTION|>--- conflicted
+++ resolved
@@ -372,12 +372,8 @@
     pTask->msgInfo.pData = pReqs;
   }
 
-<<<<<<< HEAD
-  stDebug("s-task:%s build dispatch msg success, msgId:%d, stage:%" PRId64, pTask->id.idStr, pTask->execInfo.dispatch, pTask->pMeta->stage);
-=======
   stDebug("s-task:%s build dispatch msg success, msgId:%d, stage:%" PRId64, pTask->id.idStr, pTask->execInfo.dispatch,
           pTask->pMeta->stage);
->>>>>>> 421a154d
   return code;
 }
 
@@ -948,15 +944,10 @@
   initRpcMsg(&info.msg, TDMT_STREAM_TASK_CHECKPOINT_READY, buf, tlen + sizeof(SMsgHead));
   info.msg.info.noResp = 1;  // refactor later.
 
-<<<<<<< HEAD
-  stDebug("s-task:%s (level:%d) prepare checkpoint ready msg to upstream s-task:0x%" PRIx64 ":0x%x (vgId:%d) idx:%d, vgId:%d",
-         pTask->id.idStr, pTask->info.taskLevel, req.streamId, req.upstreamTaskId, req.upstreamNodeId, index, req.upstreamNodeId);
-=======
   stDebug("s-task:%s (level:%d) prepare checkpoint ready msg to upstream s-task:0x%" PRIx64
           ":0x%x (vgId:%d) idx:%d, vgId:%d",
           pTask->id.idStr, pTask->info.taskLevel, req.streamId, req.upstreamTaskId, req.upstreamNodeId, index,
           req.upstreamNodeId);
->>>>>>> 421a154d
 
   if (pTask->pReadyMsgList == NULL) {
     pTask->pReadyMsgList = taosArrayInit(4, sizeof(SStreamChkptReadyInfo));
