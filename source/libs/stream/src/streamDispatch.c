/*
 * Copyright (c) 2019 TAOS Data, Inc. <jhtao@taosdata.com>
 *
 * This program is free software: you can use, redistribute, and/or modify
 * it under the terms of the GNU Affero General Public License, version 3
 * or later ("AGPL"), as published by the Free Software Foundation.
 *
 * This program is distributed in the hope that it will be useful, but WITHOUT
 * ANY WARRANTY; without even the implied warranty of MERCHANTABILITY or
 * FITNESS FOR A PARTICULAR PURPOSE.
 *
 * You should have received a copy of the GNU Affero General Public License
 * along with this program. If not, see <http://www.gnu.org/licenses/>.
 */

#include "streamInt.h"
#include "tmisce.h"
#include "trpc.h"
#include "ttimer.h"

typedef struct SBlockName {
  uint32_t hashValue;
  char     parTbName[TSDB_TABLE_NAME_LEN];
} SBlockName;

typedef struct {
  int32_t upStreamTaskId;
  SEpSet  upstreamNodeEpset;
  SRpcMsg msg;
} SStreamChkptReadyInfo;

static void    doRetryDispatchData(void* param, void* tmrId);
static int32_t doSendDispatchMsg(SStreamTask* pTask, const SStreamDispatchReq* pReq, int32_t vgId, SEpSet* pEpSet);
static int32_t streamAddBlockIntoDispatchMsg(const SSDataBlock* pBlock, SStreamDispatchReq* pReq);
static int32_t streamSearchAndAddBlock(SStreamTask* pTask, SStreamDispatchReq* pReqs, SSDataBlock* pDataBlock,
                                       int32_t vgSz, int64_t groupId);
static int32_t tInitStreamDispatchReq(SStreamDispatchReq* pReq, const SStreamTask* pTask, int32_t vgId,
                                      int32_t numOfBlocks, int64_t dstTaskId, int32_t type);

void initRpcMsg(SRpcMsg* pMsg, int32_t msgType, void* pCont, int32_t contLen) {
  pMsg->msgType = msgType;
  pMsg->pCont = pCont;
  pMsg->contLen = contLen;
}

int32_t tEncodeStreamDispatchReq(SEncoder* pEncoder, const SStreamDispatchReq* pReq) {
  if (tStartEncode(pEncoder) < 0) return -1;
  if (tEncodeI64(pEncoder, pReq->stage) < 0) return -1;
  if (tEncodeI32(pEncoder, pReq->msgId) < 0) return -1;
  if (tEncodeI32(pEncoder, pReq->srcVgId) < 0) return -1;
  if (tEncodeI32(pEncoder, pReq->type) < 0) return -1;
  if (tEncodeI64(pEncoder, pReq->streamId) < 0) return -1;
  if (tEncodeI32(pEncoder, pReq->taskId) < 0) return -1;
  if (tEncodeI32(pEncoder, pReq->type) < 0) return -1;
  if (tEncodeI32(pEncoder, pReq->upstreamTaskId) < 0) return -1;
  if (tEncodeI32(pEncoder, pReq->upstreamChildId) < 0) return -1;
  if (tEncodeI32(pEncoder, pReq->upstreamNodeId) < 0) return -1;
  if (tEncodeI32(pEncoder, pReq->upstreamRelTaskId) < 0) return -1;
  if (tEncodeI32(pEncoder, pReq->blockNum) < 0) return -1;
  if (tEncodeI64(pEncoder, pReq->totalLen) < 0) return -1;
  ASSERT(taosArrayGetSize(pReq->data) == pReq->blockNum);
  ASSERT(taosArrayGetSize(pReq->dataLen) == pReq->blockNum);
  for (int32_t i = 0; i < pReq->blockNum; i++) {
    int32_t len = *(int32_t*)taosArrayGet(pReq->dataLen, i);
    void*   data = taosArrayGetP(pReq->data, i);
    if (tEncodeI32(pEncoder, len) < 0) return -1;
    if (tEncodeBinary(pEncoder, data, len) < 0) return -1;
  }
  tEndEncode(pEncoder);
  return pEncoder->pos;
}

int32_t tDecodeStreamDispatchReq(SDecoder* pDecoder, SStreamDispatchReq* pReq) {
  if (tStartDecode(pDecoder) < 0) return -1;
  if (tDecodeI64(pDecoder, &pReq->stage) < 0) return -1;
  if (tDecodeI32(pDecoder, &pReq->msgId) < 0) return -1;
  if (tDecodeI32(pDecoder, &pReq->srcVgId) < 0) return -1;
  if (tDecodeI32(pDecoder, &pReq->type) < 0) return -1;
  if (tDecodeI64(pDecoder, &pReq->streamId) < 0) return -1;
  if (tDecodeI32(pDecoder, &pReq->taskId) < 0) return -1;
  if (tDecodeI32(pDecoder, &pReq->type) < 0) return -1;
  if (tDecodeI32(pDecoder, &pReq->upstreamTaskId) < 0) return -1;
  if (tDecodeI32(pDecoder, &pReq->upstreamChildId) < 0) return -1;
  if (tDecodeI32(pDecoder, &pReq->upstreamNodeId) < 0) return -1;
  if (tDecodeI32(pDecoder, &pReq->upstreamRelTaskId) < 0) return -1;
  if (tDecodeI32(pDecoder, &pReq->blockNum) < 0) return -1;
  if (tDecodeI64(pDecoder, &pReq->totalLen) < 0) return -1;

  ASSERT(pReq->blockNum > 0);
  pReq->data = taosArrayInit(pReq->blockNum, sizeof(void*));
  pReq->dataLen = taosArrayInit(pReq->blockNum, sizeof(int32_t));
  for (int32_t i = 0; i < pReq->blockNum; i++) {
    int32_t  len1;
    uint64_t len2;
    void*    data;
    if (tDecodeI32(pDecoder, &len1) < 0) return -1;
    if (tDecodeBinaryAlloc(pDecoder, &data, &len2) < 0) return -1;
    ASSERT(len1 == len2);
    taosArrayPush(pReq->dataLen, &len1);
    taosArrayPush(pReq->data, &data);
  }

  tEndDecode(pDecoder);
  return 0;
}

static int32_t tInitStreamDispatchReq(SStreamDispatchReq* pReq, const SStreamTask* pTask, int32_t vgId,
                                      int32_t numOfBlocks, int64_t dstTaskId, int32_t type) {
  pReq->streamId = pTask->id.streamId;
  pReq->srcVgId = vgId;
  pReq->stage = pTask->pMeta->stage;
  pReq->msgId = pTask->execInfo.dispatch;
  pReq->upstreamTaskId = pTask->id.taskId;
  pReq->upstreamChildId = pTask->info.selfChildId;
  pReq->upstreamNodeId = pTask->info.nodeId;
  pReq->upstreamRelTaskId = pTask->streamTaskId.taskId;
  pReq->blockNum = numOfBlocks;
  pReq->taskId = dstTaskId;
  pReq->type = type;

  pReq->data = taosArrayInit(numOfBlocks, POINTER_BYTES);
  pReq->dataLen = taosArrayInit(numOfBlocks, sizeof(int32_t));
  if (pReq->data == NULL || pReq->dataLen == NULL) {
    taosArrayDestroyP(pReq->data, taosMemoryFree);
    taosArrayDestroy(pReq->dataLen);
    return TSDB_CODE_OUT_OF_MEMORY;
  }

  return TSDB_CODE_SUCCESS;
}

void tDeleteStreamDispatchReq(SStreamDispatchReq* pReq) {
  taosArrayDestroyP(pReq->data, taosMemoryFree);
  taosArrayDestroy(pReq->dataLen);
}

int32_t tEncodeStreamRetrieveReq(SEncoder* pEncoder, const SStreamRetrieveReq* pReq) {
  if (tStartEncode(pEncoder) < 0) return -1;
  if (tEncodeI64(pEncoder, pReq->streamId) < 0) return -1;
  if (tEncodeI64(pEncoder, pReq->reqId) < 0) return -1;
  if (tEncodeI32(pEncoder, pReq->dstNodeId) < 0) return -1;
  if (tEncodeI32(pEncoder, pReq->dstTaskId) < 0) return -1;
  if (tEncodeI32(pEncoder, pReq->srcNodeId) < 0) return -1;
  if (tEncodeI32(pEncoder, pReq->srcTaskId) < 0) return -1;
  if (tEncodeBinary(pEncoder, (const uint8_t*)pReq->pRetrieve, pReq->retrieveLen) < 0) return -1;
  tEndEncode(pEncoder);
  return pEncoder->pos;
}

int32_t tDecodeStreamRetrieveReq(SDecoder* pDecoder, SStreamRetrieveReq* pReq) {
  if (tStartDecode(pDecoder) < 0) return -1;
  if (tDecodeI64(pDecoder, &pReq->streamId) < 0) return -1;
  if (tDecodeI64(pDecoder, &pReq->reqId) < 0) return -1;
  if (tDecodeI32(pDecoder, &pReq->dstNodeId) < 0) return -1;
  if (tDecodeI32(pDecoder, &pReq->dstTaskId) < 0) return -1;
  if (tDecodeI32(pDecoder, &pReq->srcNodeId) < 0) return -1;
  if (tDecodeI32(pDecoder, &pReq->srcTaskId) < 0) return -1;
  uint64_t len = 0;
  if (tDecodeBinaryAlloc(pDecoder, (void**)&pReq->pRetrieve, &len) < 0) return -1;
  pReq->retrieveLen = (int32_t)len;
  tEndDecode(pDecoder);
  return 0;
}

void tDeleteStreamRetrieveReq(SStreamRetrieveReq* pReq) { taosMemoryFree(pReq->pRetrieve); }

void sendRetrieveRsp(SStreamRetrieveReq *pReq, SRpcMsg* pRsp){
  void* buf = rpcMallocCont(sizeof(SMsgHead) + sizeof(SStreamRetrieveRsp));
  ((SMsgHead*)buf)->vgId = htonl(pReq->srcNodeId);
  SStreamRetrieveRsp* pCont = POINTER_SHIFT(buf, sizeof(SMsgHead));
  pCont->streamId = pReq->streamId;
  pCont->rspToTaskId = pReq->srcTaskId;
  pCont->rspFromTaskId = pReq->dstTaskId;
  pRsp->pCont = buf;
  pRsp->contLen = sizeof(SMsgHead) + sizeof(SStreamRetrieveRsp);
  tmsgSendRsp(pRsp);
}

int32_t broadcastRetrieveMsg(SStreamTask* pTask, SStreamRetrieveReq* req) {
  int32_t code = 0;
  void*   buf = NULL;
  int32_t sz = taosArrayGetSize(pTask->upstreamInfo.pList);
  ASSERT(sz > 0);
  for (int32_t i = 0; i < sz; i++) {
    req->reqId = tGenIdPI64();
    SStreamChildEpInfo* pEpInfo = taosArrayGetP(pTask->upstreamInfo.pList, i);
    req->dstNodeId = pEpInfo->nodeId;
    req->dstTaskId = pEpInfo->taskId;
    int32_t len;
    tEncodeSize(tEncodeStreamRetrieveReq, req, len, code);
    if (code != 0) {
      ASSERT(0);
      return code;
    }

    buf = rpcMallocCont(sizeof(SMsgHead) + len);
    if (buf == NULL) {
      code = TSDB_CODE_OUT_OF_MEMORY;
      return code;
    }

    ((SMsgHead*)buf)->vgId = htonl(pEpInfo->nodeId);
    void*    abuf = POINTER_SHIFT(buf, sizeof(SMsgHead));
    SEncoder encoder;
    tEncoderInit(&encoder, abuf, len);
    tEncodeStreamRetrieveReq(&encoder, req);
    tEncoderClear(&encoder);

    SRpcMsg rpcMsg = {0};
    initRpcMsg(&rpcMsg, TDMT_STREAM_RETRIEVE, buf, len + sizeof(SMsgHead));

    code = tmsgSendReq(&pEpInfo->epSet, &rpcMsg);
    if (code != 0) {
      ASSERT(0);
      rpcFreeCont(buf);
      return code;
    }

    buf = NULL;
    stDebug("s-task:%s (child %d) send retrieve req to task:0x%x (vgId:%d), reqId:0x%" PRIx64, pTask->id.idStr,
            pTask->info.selfChildId, pEpInfo->taskId, pEpInfo->nodeId, req->reqId);
  }
  return code;
}

static int32_t buildStreamRetrieveReq(SStreamTask* pTask, const SSDataBlock* pBlock, SStreamRetrieveReq* req){
  SRetrieveTableRsp* pRetrieve = NULL;
  int32_t            dataStrLen = sizeof(SRetrieveTableRsp) + blockGetEncodeSize(pBlock);

  pRetrieve = taosMemoryCalloc(1, dataStrLen);
  if (pRetrieve == NULL) return TSDB_CODE_OUT_OF_MEMORY;

  int32_t numOfCols = taosArrayGetSize(pBlock->pDataBlock);
  pRetrieve->useconds = 0;
  pRetrieve->precision = TSDB_DEFAULT_PRECISION;
  pRetrieve->compressed = 0;
  pRetrieve->completed = 1;
  pRetrieve->streamBlockType = pBlock->info.type;
  pRetrieve->numOfRows = htobe64((int64_t)pBlock->info.rows);
  pRetrieve->numOfCols = htonl(numOfCols);
  pRetrieve->skey = htobe64(pBlock->info.window.skey);
  pRetrieve->ekey = htobe64(pBlock->info.window.ekey);
  pRetrieve->version = htobe64(pBlock->info.version);

  int32_t actualLen = blockEncode(pBlock, pRetrieve->data, numOfCols);

  req->streamId = pTask->id.streamId;
  req->srcNodeId = pTask->info.nodeId;
  req->srcTaskId = pTask->id.taskId;
  req->pRetrieve = pRetrieve;
  req->retrieveLen = dataStrLen;
  return 0;
}

int32_t streamBroadcastToUpTasks(SStreamTask* pTask, const SSDataBlock* pBlock) {
  SStreamRetrieveReq req;
  int32_t code = buildStreamRetrieveReq(pTask, pBlock, &req);
  if(code != 0){
    return code;
  }

  code = broadcastRetrieveMsg(pTask, &req);
  taosMemoryFree(req.pRetrieve);

  return code;
}

int32_t streamSendCheckMsg(SStreamTask* pTask, const SStreamTaskCheckReq* pReq, int32_t nodeId, SEpSet* pEpSet) {
  void*   buf = NULL;
  int32_t code = -1;
  SRpcMsg msg = {0};

  int32_t tlen;
  tEncodeSize(tEncodeStreamTaskCheckReq, pReq, tlen, code);
  if (code < 0) {
    return -1;
  }

  buf = rpcMallocCont(sizeof(SMsgHead) + tlen);
  if (buf == NULL) {
    return -1;
  }

  ((SMsgHead*)buf)->vgId = htonl(nodeId);
  void* abuf = POINTER_SHIFT(buf, sizeof(SMsgHead));

  SEncoder encoder;
  tEncoderInit(&encoder, abuf, tlen);
  if ((code = tEncodeStreamTaskCheckReq(&encoder, pReq)) < 0) {
    rpcFreeCont(buf);
    return code;
  }
  tEncoderClear(&encoder);

  initRpcMsg(&msg, TDMT_VND_STREAM_TASK_CHECK, buf, tlen + sizeof(SMsgHead));
  stDebug("s-task:%s (level:%d) send check msg to s-task:0x%" PRIx64 ":0x%x (vgId:%d)", pTask->id.idStr,
          pTask->info.taskLevel, pReq->streamId, pReq->downstreamTaskId, nodeId);

  tmsgSendReq(pEpSet, &msg);
  return 0;
}

void destroyDispatchMsg(SStreamDispatchReq* pReq, int32_t numOfVgroups) {
  for (int32_t i = 0; i < numOfVgroups; i++) {
    taosArrayDestroyP(pReq[i].data, taosMemoryFree);
    taosArrayDestroy(pReq[i].dataLen);
  }

  taosMemoryFree(pReq);
}

int32_t getNumOfDispatchBranch(SStreamTask* pTask) {
  return (pTask->outputInfo.type == TASK_OUTPUT__FIXED_DISPATCH)
             ? 1
             : taosArrayGetSize(pTask->outputInfo.shuffleDispatcher.dbInfo.pVgroupInfos);
}

void clearBufferedDispatchMsg(SStreamTask* pTask) {
  SDispatchMsgInfo* pMsgInfo = &pTask->msgInfo;
  if (pMsgInfo->pData != NULL) {
    destroyDispatchMsg(pMsgInfo->pData, getNumOfDispatchBranch(pTask));
  }

  pMsgInfo->pData = NULL;
  pMsgInfo->dispatchMsgType = 0;
}

static int32_t doBuildDispatchMsg(SStreamTask* pTask, const SStreamDataBlock* pData) {
  int32_t code = 0;
  int32_t numOfBlocks = taosArrayGetSize(pData->blocks);
  ASSERT(numOfBlocks != 0 && pTask->msgInfo.pData == NULL);

  pTask->msgInfo.dispatchMsgType = pData->type;

  if (pTask->outputInfo.type == TASK_OUTPUT__FIXED_DISPATCH) {
    SStreamDispatchReq* pReq = taosMemoryCalloc(1, sizeof(SStreamDispatchReq));

    int32_t downstreamTaskId = pTask->outputInfo.fixedDispatcher.taskId;
    code = tInitStreamDispatchReq(pReq, pTask, pData->srcVgId, numOfBlocks, downstreamTaskId, pData->type);
    if (code != TSDB_CODE_SUCCESS) {
      return code;
    }

    for (int32_t i = 0; i < numOfBlocks; i++) {
      SSDataBlock* pDataBlock = taosArrayGet(pData->blocks, i);
      code = streamAddBlockIntoDispatchMsg(pDataBlock, pReq);
      if (code != TSDB_CODE_SUCCESS) {
        destroyDispatchMsg(pReq, 1);
        return code;
      }
    }

    pTask->msgInfo.pData = pReq;
  } else if (pTask->outputInfo.type == TASK_OUTPUT__SHUFFLE_DISPATCH) {
    int32_t rspCnt = atomic_load_32(&pTask->outputInfo.shuffleDispatcher.waitingRspCnt);
    ASSERT(rspCnt == 0);

    SArray* vgInfo = pTask->outputInfo.shuffleDispatcher.dbInfo.pVgroupInfos;
    int32_t numOfVgroups = taosArrayGetSize(vgInfo);

    SStreamDispatchReq* pReqs = taosMemoryCalloc(numOfVgroups, sizeof(SStreamDispatchReq));
    if (pReqs == NULL) {
      terrno = TSDB_CODE_OUT_OF_MEMORY;
      return -1;
    }

    for (int32_t i = 0; i < numOfVgroups; i++) {
      SVgroupInfo* pVgInfo = taosArrayGet(vgInfo, i);
      code = tInitStreamDispatchReq(&pReqs[i], pTask, pData->srcVgId, 0, pVgInfo->taskId, pData->type);
      if (code != TSDB_CODE_SUCCESS) {
        destroyDispatchMsg(pReqs, numOfVgroups);
        return code;
      }
    }

    for (int32_t i = 0; i < numOfBlocks; i++) {
      SSDataBlock* pDataBlock = taosArrayGet(pData->blocks, i);

      // TODO: do not use broadcast
      if (pDataBlock->info.type == STREAM_DELETE_RESULT || pDataBlock->info.type == STREAM_CHECKPOINT ||
          pDataBlock->info.type == STREAM_TRANS_STATE) {
        for (int32_t j = 0; j < numOfVgroups; j++) {
          code = streamAddBlockIntoDispatchMsg(pDataBlock, &pReqs[j]);
          if (code != 0) {
            destroyDispatchMsg(pReqs, numOfVgroups);
            return code;
          }

          // it's a new vnode to receive dispatch msg, so add one
          if (pReqs[j].blockNum == 0) {
            atomic_add_fetch_32(&pTask->outputInfo.shuffleDispatcher.waitingRspCnt, 1);
          }

          pReqs[j].blockNum++;
        }

        continue;
      }

      code = streamSearchAndAddBlock(pTask, pReqs, pDataBlock, numOfVgroups, pDataBlock->info.id.groupId);
      if (code != 0) {
        destroyDispatchMsg(pReqs, numOfVgroups);
        return code;
      }
    }

    pTask->msgInfo.pData = pReqs;
  }

  if (pTask->outputInfo.type == TASK_OUTPUT__FIXED_DISPATCH) {
    stDebug("s-task:%s build dispatch msg success, msgId:%d, stage:%" PRId64 " %p", pTask->id.idStr,
            pTask->execInfo.dispatch, pTask->pMeta->stage, pTask->msgInfo.pData);
  } else {
    stDebug("s-task:%s build dispatch msg success, msgId:%d, stage:%" PRId64 " dstVgNum:%d %p", pTask->id.idStr,
            pTask->execInfo.dispatch, pTask->pMeta->stage, pTask->outputInfo.shuffleDispatcher.waitingRspCnt,
            pTask->msgInfo.pData);
  }

  return code;
}

static int32_t sendDispatchMsg(SStreamTask* pTask, SStreamDispatchReq* pDispatchMsg) {
  int32_t     code = 0;
  int32_t     msgId = pTask->execInfo.dispatch;
  const char* id = pTask->id.idStr;

  if (pTask->outputInfo.type == TASK_OUTPUT__FIXED_DISPATCH) {
    int32_t vgId = pTask->outputInfo.fixedDispatcher.nodeId;
    SEpSet* pEpSet = &pTask->outputInfo.fixedDispatcher.epSet;
    int32_t downstreamTaskId = pTask->outputInfo.fixedDispatcher.taskId;

    stDebug("s-task:%s (child taskId:%d) fix-dispatch %d block(s) to s-task:0x%x (vgId:%d), id:%d", id,
            pTask->info.selfChildId, 1, downstreamTaskId, vgId, msgId);

    code = doSendDispatchMsg(pTask, pDispatchMsg, vgId, pEpSet);
  } else {
    SArray* vgInfo = pTask->outputInfo.shuffleDispatcher.dbInfo.pVgroupInfos;
    int32_t numOfVgroups = taosArrayGetSize(vgInfo);

    int32_t actualVgroups = pTask->outputInfo.shuffleDispatcher.waitingRspCnt;
    stDebug("s-task:%s (child taskId:%d) start to shuffle-dispatch blocks to %d/%d vgroup(s), msgId:%d", id,
            pTask->info.selfChildId, actualVgroups, numOfVgroups, msgId);

    int32_t numOfSend = 0;
    for (int32_t i = 0; i < numOfVgroups; i++) {
      if (pDispatchMsg[i].blockNum > 0) {
        SVgroupInfo* pVgInfo = taosArrayGet(vgInfo, i);
        stDebug("s-task:%s (child taskId:%d) shuffle-dispatch blocks:%d to vgId:%d", pTask->id.idStr,
                pTask->info.selfChildId, pDispatchMsg[i].blockNum, pVgInfo->vgId);

        code = doSendDispatchMsg(pTask, &pDispatchMsg[i], pVgInfo->vgId, &pVgInfo->epSet);
        if (code < 0) {
          break;
        }

        // no need to try remain, all already send.
        if (++numOfSend == actualVgroups) {
          break;
        }
      }
    }

    stDebug("s-task:%s complete shuffle-dispatch blocks to all %d vnodes, msgId:%d", pTask->id.idStr, numOfVgroups,
            msgId);
  }

  return code;
}

static void doRetryDispatchData(void* param, void* tmrId) {
  SStreamTask* pTask = param;
  const char*  id = pTask->id.idStr;
  int32_t      msgId = pTask->execInfo.dispatch;

  if (streamTaskShouldStop(pTask)) {
    int32_t ref = atomic_sub_fetch_32(&pTask->status.timerActive, 1);
    stDebug("s-task:%s should stop, abort from timer, ref:%d", pTask->id.idStr, ref);
    return;
  }

  ASSERT(pTask->outputq.status == TASK_OUTPUT_STATUS__WAIT);

  int32_t code = 0;

  {
    SArray* pList = taosArrayDup(pTask->msgInfo.pRetryList, NULL);
    taosArrayClear(pTask->msgInfo.pRetryList);

    SStreamDispatchReq* pReq = pTask->msgInfo.pData;

    if (pTask->outputInfo.type == TASK_OUTPUT__SHUFFLE_DISPATCH) {
      SArray* vgInfo = pTask->outputInfo.shuffleDispatcher.dbInfo.pVgroupInfos;
      int32_t numOfVgroups = taosArrayGetSize(vgInfo);

      int32_t numOfFailed = taosArrayGetSize(pList);
      stDebug("s-task:%s (child taskId:%d) retry shuffle-dispatch blocks to %d vgroup(s), msgId:%d", id,
              pTask->info.selfChildId, numOfFailed, msgId);

      for (int32_t i = 0; i < numOfFailed; i++) {
        int32_t vgId = *(int32_t*)taosArrayGet(pList, i);

        for (int32_t j = 0; j < numOfVgroups; ++j) {
          SVgroupInfo* pVgInfo = taosArrayGet(vgInfo, j);
          if (pVgInfo->vgId == vgId) {
            stDebug("s-task:%s (child taskId:%d) shuffle-dispatch blocks:%d to vgId:%d", pTask->id.idStr,
                    pTask->info.selfChildId, pReq[j].blockNum, pVgInfo->vgId);

            code = doSendDispatchMsg(pTask, &pReq[j], pVgInfo->vgId, &pVgInfo->epSet);
            if (code < 0) {
              break;
            }
          }
        }
      }

      stDebug("s-task:%s complete re-try shuffle-dispatch blocks to all %d vnodes, msgId:%d", pTask->id.idStr,
              numOfFailed, msgId);
    } else {
      int32_t vgId = pTask->outputInfo.fixedDispatcher.nodeId;
      SEpSet* pEpSet = &pTask->outputInfo.fixedDispatcher.epSet;
      int32_t downstreamTaskId = pTask->outputInfo.fixedDispatcher.taskId;

      stDebug("s-task:%s (child taskId:%d) fix-dispatch %d block(s) to s-task:0x%x (vgId:%d), id:%d", id,
              pTask->info.selfChildId, 1, downstreamTaskId, vgId, msgId);

      code = doSendDispatchMsg(pTask, pReq, vgId, pEpSet);
    }

    taosArrayDestroy(pList);
  }

  if (code != TSDB_CODE_SUCCESS) {
    if (!streamTaskShouldStop(pTask)) {
      //      stDebug("s-task:%s reset the waitRspCnt to be 0 before launch retry dispatch", pTask->id.idStr);
      //      atomic_store_32(&pTask->outputInfo.shuffleDispatcher.waitingRspCnt, 0);
      if (streamTaskShouldPause(pTask)) {
        streamRetryDispatchData(pTask, DISPATCH_RETRY_INTERVAL_MS * 10);
      } else {
        streamRetryDispatchData(pTask, DISPATCH_RETRY_INTERVAL_MS);
      }
    } else {
      int32_t ref = atomic_sub_fetch_32(&pTask->status.timerActive, 1);
      stDebug("s-task:%s should stop, abort from timer, ref:%d", pTask->id.idStr, ref);
    }
  } else {
    int32_t ref = atomic_sub_fetch_32(&pTask->status.timerActive, 1);
    stDebug("s-task:%s send success, jump out of timer, ref:%d", pTask->id.idStr, ref);
  }
}

void streamRetryDispatchData(SStreamTask* pTask, int64_t waitDuration) {
  pTask->msgInfo.retryCount++;

  stWarn("s-task:%s retry send dispatch data in %" PRId64 "ms, in timer msgId:%d, retryTimes:%d", pTask->id.idStr,
         waitDuration, pTask->execInfo.dispatch, pTask->msgInfo.retryCount);

  if (pTask->msgInfo.pTimer != NULL) {
    taosTmrReset(doRetryDispatchData, waitDuration, pTask, streamTimer, &pTask->msgInfo.pTimer);
  } else {
    pTask->msgInfo.pTimer = taosTmrStart(doRetryDispatchData, waitDuration, pTask, streamTimer);
  }
}

int32_t streamSearchAndAddBlock(SStreamTask* pTask, SStreamDispatchReq* pReqs, SSDataBlock* pDataBlock, int32_t vgSz,
                                int64_t groupId) {
  uint32_t hashValue = 0;
  SArray*  vgInfo = pTask->outputInfo.shuffleDispatcher.dbInfo.pVgroupInfos;
  if (pTask->pNameMap == NULL) {
    pTask->pNameMap = tSimpleHashInit(1024, taosGetDefaultHashFunction(TSDB_DATA_TYPE_BIGINT));
  }

  void* pVal = tSimpleHashGet(pTask->pNameMap, &groupId, sizeof(int64_t));
  if (pVal) {
    SBlockName* pBln = (SBlockName*)pVal;
    hashValue = pBln->hashValue;
    if (!pDataBlock->info.parTbName[0]) {
      memset(pDataBlock->info.parTbName, 0, TSDB_TABLE_NAME_LEN);
      memcpy(pDataBlock->info.parTbName, pBln->parTbName, strlen(pBln->parTbName));
    }
  } else {
    char ctbName[TSDB_TABLE_FNAME_LEN] = {0};
    if (pDataBlock->info.parTbName[0]) {
      if(pTask->ver >= SSTREAM_TASK_SUBTABLE_CHANGED_VER &&
<<<<<<< HEAD
          !isAutoTableName(pDataBlock->info.parTbName) &&
          !alreadyAddGroupId(pDataBlock->info.parTbName) &&
          groupId != 0){
        buildCtbNameAddGruopId(pDataBlock->info.parTbName, groupId);
=======
          pTask->subtableWithoutMd5 != 1 &&
          !isAutoTableName(pDataBlock->info.parTbName) &&
          !alreadyAddGroupId(pDataBlock->info.parTbName) &&
          groupId != 0){
        buildCtbNameAddGroupId(pDataBlock->info.parTbName, groupId);
>>>>>>> 2362babb
      }
    } else {
      buildCtbNameByGroupIdImpl(pTask->outputInfo.shuffleDispatcher.stbFullName, groupId, pDataBlock->info.parTbName);
    }
    snprintf(ctbName, TSDB_TABLE_NAME_LEN, "%s.%s", pTask->outputInfo.shuffleDispatcher.dbInfo.db, pDataBlock->info.parTbName);
    /*uint32_t hashValue = MurmurHash3_32(ctbName, strlen(ctbName));*/
    SUseDbRsp* pDbInfo = &pTask->outputInfo.shuffleDispatcher.dbInfo;
    hashValue = taosGetTbHashVal(ctbName, strlen(ctbName), pDbInfo->hashMethod, pDbInfo->hashPrefix, pDbInfo->hashSuffix);
    SBlockName bln = {0};
    bln.hashValue = hashValue;
    memcpy(bln.parTbName, pDataBlock->info.parTbName, strlen(pDataBlock->info.parTbName));
    if (tSimpleHashGetSize(pTask->pNameMap) < MAX_BLOCK_NAME_NUM) {
      tSimpleHashPut(pTask->pNameMap, &groupId, sizeof(int64_t), &bln, sizeof(SBlockName));
    }
  }

  bool found = false;
  // TODO: optimize search
  int32_t j;
  for (j = 0; j < vgSz; j++) {
    SVgroupInfo* pVgInfo = taosArrayGet(vgInfo, j);
    ASSERT(pVgInfo->vgId > 0);

    if (hashValue >= pVgInfo->hashBegin && hashValue <= pVgInfo->hashEnd) {
      if (streamAddBlockIntoDispatchMsg(pDataBlock, &pReqs[j]) < 0) {
        return -1;
      }

      if (pReqs[j].blockNum == 0) {
        atomic_add_fetch_32(&pTask->outputInfo.shuffleDispatcher.waitingRspCnt, 1);
      }

      pReqs[j].blockNum++;
      found = true;
      break;
    }
  }
  ASSERT(found);
  return 0;
}

int32_t streamDispatchStreamBlock(SStreamTask* pTask) {
  ASSERT((pTask->outputInfo.type == TASK_OUTPUT__FIXED_DISPATCH ||
          pTask->outputInfo.type == TASK_OUTPUT__SHUFFLE_DISPATCH));

  const char* id = pTask->id.idStr;
  int32_t     numOfElems = streamQueueGetNumOfItems(pTask->outputq.queue);
  if (numOfElems > 0) {
    double size = SIZE_IN_MiB(taosQueueMemorySize(pTask->outputq.queue->pQueue));
    stDebug("s-task:%s start to dispatch intermediate block to downstream, elem in outputQ:%d, size:%.2fMiB", id,
            numOfElems, size);
  }

  // to make sure only one dispatch is running
  int8_t old =
      atomic_val_compare_exchange_8(&pTask->outputq.status, TASK_OUTPUT_STATUS__NORMAL, TASK_OUTPUT_STATUS__WAIT);
  if (old != TASK_OUTPUT_STATUS__NORMAL) {
    stDebug("s-task:%s wait for dispatch rsp, not dispatch now, output status:%d", id, old);
    return 0;
  }

  if (pTask->chkInfo.dispatchCheckpointTrigger) {
    stDebug("s-task:%s already send checkpoint trigger, not dispatch anymore", id);
    atomic_store_8(&pTask->outputq.status, TASK_OUTPUT_STATUS__NORMAL);
    return 0;
  }

  ASSERT(pTask->msgInfo.pData == NULL);
  stDebug("s-task:%s start to dispatch msg, set output status:%d", id, pTask->outputq.status);

  SStreamDataBlock* pBlock = streamQueueNextItem(pTask->outputq.queue);
  if (pBlock == NULL) {
    atomic_store_8(&pTask->outputq.status, TASK_OUTPUT_STATUS__NORMAL);
    stDebug("s-task:%s not dispatch since no elems in outputQ, output status:%d", id, pTask->outputq.status);
    return 0;
  }

  ASSERT(pBlock->type == STREAM_INPUT__DATA_BLOCK || pBlock->type == STREAM_INPUT__CHECKPOINT_TRIGGER ||
         pBlock->type == STREAM_INPUT__TRANS_STATE);

  pTask->execInfo.dispatch += 1;
  pTask->msgInfo.startTs = taosGetTimestampMs();

  int32_t code = doBuildDispatchMsg(pTask, pBlock);
  if (code == 0) {
    destroyStreamDataBlock(pBlock);
  } else {  // todo handle build dispatch msg failed
  }

  int32_t retryCount = 0;
  while (1) {
    code = sendDispatchMsg(pTask, pTask->msgInfo.pData);
    if (code == TSDB_CODE_SUCCESS) {
      break;
    }

    stDebug("s-task:%s failed to dispatch msg:%d to downstream, code:%s, output status:%d, retry cnt:%d", id,
            pTask->execInfo.dispatch, tstrerror(terrno), pTask->outputq.status, retryCount);

    // todo deal with only partially success dispatch case
    atomic_store_32(&pTask->outputInfo.shuffleDispatcher.waitingRspCnt, 0);
    if (terrno == TSDB_CODE_APP_IS_STOPPING) {  // in case of this error, do not retry anymore
      clearBufferedDispatchMsg(pTask);
      return code;
    }

    if (++retryCount > MAX_CONTINUE_RETRY_COUNT) {  // add to timer to retry
      int32_t ref = atomic_add_fetch_32(&pTask->status.timerActive, 1);
      stDebug(
          "s-task:%s failed to dispatch msg to downstream for %d times, code:%s, add timer to retry in %dms, ref:%d",
          pTask->id.idStr, retryCount, tstrerror(terrno), DISPATCH_RETRY_INTERVAL_MS, ref);

      streamRetryDispatchData(pTask, DISPATCH_RETRY_INTERVAL_MS);
      break;
    }
  }

  // this block can not be deleted until it has been sent to downstream task successfully.
  return TSDB_CODE_SUCCESS;
}

// this function is usually invoked by sink/agg task
int32_t streamTaskSendCheckpointReadyMsg(SStreamTask* pTask) {
  int32_t num = taosArrayGetSize(pTask->pReadyMsgList);
  ASSERT(taosArrayGetSize(pTask->upstreamInfo.pList) == num);

  for (int32_t i = 0; i < num; ++i) {
    SStreamChkptReadyInfo* pInfo = taosArrayGet(pTask->pReadyMsgList, i);
    tmsgSendReq(&pInfo->upstreamNodeEpset, &pInfo->msg);

    stDebug("s-task:%s level:%d checkpoint ready msg sent to upstream:0x%x", pTask->id.idStr, pTask->info.taskLevel,
            pInfo->upStreamTaskId);
  }

  taosArrayClear(pTask->pReadyMsgList);
  stDebug("s-task:%s level:%d checkpoint ready msg sent to all %d upstreams", pTask->id.idStr, pTask->info.taskLevel,
          num);

  return TSDB_CODE_SUCCESS;
}

// this function is only invoked by source task, and send rsp to mnode
int32_t streamTaskSendCheckpointSourceRsp(SStreamTask* pTask) {
  taosThreadMutexLock(&pTask->lock);

  ASSERT(pTask->info.taskLevel == TASK_LEVEL__SOURCE);

  if (taosArrayGetSize(pTask->pReadyMsgList) == 1) {
    SStreamChkptReadyInfo* pInfo = taosArrayGet(pTask->pReadyMsgList, 0);
    tmsgSendRsp(&pInfo->msg);

    taosArrayClear(pTask->pReadyMsgList);
    stDebug("s-task:%s level:%d source checkpoint completed msg sent to mnode", pTask->id.idStr, pTask->info.taskLevel);
  } else {
    stDebug("s-task:%s level:%d already send rsp checkpoint success to mnode", pTask->id.idStr, pTask->info.taskLevel);
  }

  taosThreadMutexUnlock(&pTask->lock);
  return TSDB_CODE_SUCCESS;
}

int32_t streamAddBlockIntoDispatchMsg(const SSDataBlock* pBlock, SStreamDispatchReq* pReq) {
  int32_t dataStrLen = sizeof(SRetrieveTableRsp) + blockGetEncodeSize(pBlock);
  ASSERT(dataStrLen > 0);

  void*   buf = taosMemoryCalloc(1, dataStrLen);
  if (buf == NULL) return -1;

  SRetrieveTableRsp* pRetrieve = (SRetrieveTableRsp*)buf;
  pRetrieve->useconds = 0;
  pRetrieve->precision = TSDB_DEFAULT_PRECISION;
  pRetrieve->compressed = 0;
  pRetrieve->completed = 1;
  pRetrieve->streamBlockType = pBlock->info.type;
  pRetrieve->numOfRows = htobe64((int64_t)pBlock->info.rows);
  pRetrieve->skey = htobe64(pBlock->info.window.skey);
  pRetrieve->ekey = htobe64(pBlock->info.window.ekey);
  pRetrieve->version = htobe64(pBlock->info.version);
  pRetrieve->watermark = htobe64(pBlock->info.watermark);
  memcpy(pRetrieve->parTbName, pBlock->info.parTbName, TSDB_TABLE_NAME_LEN);

  int32_t numOfCols = (int32_t)taosArrayGetSize(pBlock->pDataBlock);
  pRetrieve->numOfCols = htonl(numOfCols);

  int32_t actualLen = blockEncode(pBlock, pRetrieve->data, numOfCols);
  actualLen += sizeof(SRetrieveTableRsp);
  ASSERT(actualLen <= dataStrLen);
  taosArrayPush(pReq->dataLen, &actualLen);
  taosArrayPush(pReq->data, &buf);

  pReq->totalLen += dataStrLen;
  return 0;
}

int32_t doSendDispatchMsg(SStreamTask* pTask, const SStreamDispatchReq* pReq, int32_t vgId, SEpSet* pEpSet) {
  void*   buf = NULL;
  int32_t code = -1;
  SRpcMsg msg = {0};

  // serialize
  int32_t tlen;
  tEncodeSize(tEncodeStreamDispatchReq, pReq, tlen, code);
  if (code < 0) {
    goto FAIL;
  }

  code = -1;
  buf = rpcMallocCont(sizeof(SMsgHead) + tlen);
  if (buf == NULL) {
    goto FAIL;
  }

  ((SMsgHead*)buf)->vgId = htonl(vgId);
  void* abuf = POINTER_SHIFT(buf, sizeof(SMsgHead));

  SEncoder encoder;
  tEncoderInit(&encoder, abuf, tlen);
  if ((code = tEncodeStreamDispatchReq(&encoder, pReq)) < 0) {
    goto FAIL;
  }
  tEncoderClear(&encoder);

  initRpcMsg(&msg, pTask->msgInfo.msgType, buf, tlen + sizeof(SMsgHead));
  stDebug("s-task:%s dispatch msg to taskId:0x%x vgId:%d data msg", pTask->id.idStr, pReq->taskId, vgId);

  return tmsgSendReq(pEpSet, &msg);

FAIL:
  if (buf) {
    rpcFreeCont(buf);
  }

  return code;
}

int32_t buildCheckpointSourceRsp(SStreamCheckpointSourceReq* pReq, SRpcHandleInfo* pRpcInfo, SRpcMsg* pMsg,
                                 int8_t isSucceed) {
  int32_t  len = 0;
  int32_t  code = 0;
  SEncoder encoder;

  SStreamCheckpointSourceRsp rsp = {
      .checkpointId = pReq->checkpointId,
      .taskId = pReq->taskId,
      .nodeId = pReq->nodeId,
      .streamId = pReq->streamId,
      .expireTime = pReq->expireTime,
      .mnodeId = pReq->mnodeId,
      .success = isSucceed,
  };

  tEncodeSize(tEncodeStreamCheckpointSourceRsp, &rsp, len, code);
  if (code < 0) {
    return code;
  }

  void* pBuf = rpcMallocCont(sizeof(SMsgHead) + len);
  if (pBuf == NULL) {
    return TSDB_CODE_OUT_OF_MEMORY;
  }

  ((SMsgHead*)pBuf)->vgId = htonl(pReq->mnodeId);
  void* abuf = POINTER_SHIFT(pBuf, sizeof(SMsgHead));

  tEncoderInit(&encoder, (uint8_t*)abuf, len);
  tEncodeStreamCheckpointSourceRsp(&encoder, &rsp);
  tEncoderClear(&encoder);

  initRpcMsg(pMsg, 0, pBuf, sizeof(SMsgHead) + len);
  pMsg->info = *pRpcInfo;
  return 0;
}

int32_t streamAddCheckpointSourceRspMsg(SStreamCheckpointSourceReq* pReq, SRpcHandleInfo* pRpcInfo, SStreamTask* pTask,
                                        int8_t isSucceed) {
  SStreamChkptReadyInfo info = {0};
  buildCheckpointSourceRsp(pReq, pRpcInfo, &info.msg, isSucceed);

  if (pTask->pReadyMsgList == NULL) {
    pTask->pReadyMsgList = taosArrayInit(4, sizeof(SStreamChkptReadyInfo));
  }

  taosArrayPush(pTask->pReadyMsgList, &info);
  stDebug("s-task:%s add checkpoint source rsp msg, total:%d", pTask->id.idStr,
          (int32_t)taosArrayGetSize(pTask->pReadyMsgList));
  return TSDB_CODE_SUCCESS;
}

int32_t streamAddCheckpointReadyMsg(SStreamTask* pTask, int32_t upstreamTaskId, int32_t index, int64_t checkpointId) {
  int32_t code = 0;
  int32_t tlen = 0;
  void*   buf = NULL;
  if (pTask->info.taskLevel == TASK_LEVEL__SOURCE) {
    return TSDB_CODE_SUCCESS;
  }

  SStreamChildEpInfo* pInfo = streamTaskGetUpstreamTaskEpInfo(pTask, upstreamTaskId);

  SStreamCheckpointReadyMsg req = {0};
  req.downstreamNodeId = pTask->pMeta->vgId;
  req.downstreamTaskId = pTask->id.taskId;
  req.streamId = pTask->id.streamId;
  req.checkpointId = checkpointId;
  req.childId = pInfo->childId;
  req.upstreamNodeId = pInfo->nodeId;
  req.upstreamTaskId = pInfo->taskId;

  tEncodeSize(tEncodeStreamCheckpointReadyMsg, &req, tlen, code);
  if (code < 0) {
    return -1;
  }

  buf = rpcMallocCont(sizeof(SMsgHead) + tlen);
  if (buf == NULL) {
    return -1;
  }

  ((SMsgHead*)buf)->vgId = htonl(req.upstreamNodeId);
  void* abuf = POINTER_SHIFT(buf, sizeof(SMsgHead));

  SEncoder encoder;
  tEncoderInit(&encoder, abuf, tlen);
  if ((code = tEncodeStreamCheckpointReadyMsg(&encoder, &req)) < 0) {
    rpcFreeCont(buf);
    return code;
  }
  tEncoderClear(&encoder);

  ASSERT(req.upstreamTaskId != 0);

  SStreamChkptReadyInfo info = {.upStreamTaskId = pInfo->taskId, .upstreamNodeEpset = pInfo->epSet};
  initRpcMsg(&info.msg, TDMT_STREAM_TASK_CHECKPOINT_READY, buf, tlen + sizeof(SMsgHead));

  stDebug("s-task:%s (level:%d) prepare checkpoint ready msg to upstream s-task:0x%" PRIx64
          ":0x%x (vgId:%d) idx:%d, vgId:%d",
          pTask->id.idStr, pTask->info.taskLevel, req.streamId, req.upstreamTaskId, req.upstreamNodeId, index,
          req.upstreamNodeId);

  if (pTask->pReadyMsgList == NULL) {
    pTask->pReadyMsgList = taosArrayInit(4, sizeof(SStreamChkptReadyInfo));
  }

  taosArrayPush(pTask->pReadyMsgList, &info);
  return 0;
}

void streamClearChkptReadyMsg(SStreamTask* pTask) {
  if (pTask->pReadyMsgList == NULL) {
    return;
  }

  for (int i = 0; i < taosArrayGetSize(pTask->pReadyMsgList); i++) {
    SStreamChkptReadyInfo* pInfo = taosArrayGet(pTask->pReadyMsgList, i);
    rpcFreeCont(pInfo->msg.pCont);
  }
  taosArrayClear(pTask->pReadyMsgList);
}

// this message has been sent successfully, let's try next one.
static int32_t handleDispatchSuccessRsp(SStreamTask* pTask, int32_t downstreamId) {
  stDebug("s-task:%s destroy dispatch msg:%p", pTask->id.idStr, pTask->msgInfo.pData);
  bool delayDispatch = (pTask->msgInfo.dispatchMsgType == STREAM_INPUT__CHECKPOINT_TRIGGER);
  if (delayDispatch) {
    pTask->chkInfo.dispatchCheckpointTrigger = true;
  }

  clearBufferedDispatchMsg(pTask);

  int64_t el = taosGetTimestampMs() - pTask->msgInfo.startTs;

  // put data into inputQ of current task is also allowed
  if (pTask->inputq.status == TASK_INPUT_STATUS__BLOCKED) {
    pTask->inputq.status = TASK_INPUT_STATUS__NORMAL;
    stDebug("s-task:%s downstream task:0x%x resume to normal from inputQ blocking, blocking time:%" PRId64 "ms",
            pTask->id.idStr, downstreamId, el);
  } else {
    stDebug("s-task:%s dispatch completed, elapsed time:%" PRId64 "ms", pTask->id.idStr, el);
  }

  // now ready for next data output
  atomic_store_8(&pTask->outputq.status, TASK_OUTPUT_STATUS__NORMAL);

  // otherwise, continue dispatch the first block to down stream task in pipeline
  if (delayDispatch) {
    return 0;
  } else {
    streamDispatchStreamBlock(pTask);
  }

  return 0;
}

int32_t streamProcessDispatchRsp(SStreamTask* pTask, SStreamDispatchRsp* pRsp, int32_t code) {
  const char* id = pTask->id.idStr;
  int32_t     vgId = pTask->pMeta->vgId;
  int32_t     msgId = pTask->execInfo.dispatch;

#if 0
  // for test purpose, build  the failure case
  if (pTask->msgInfo.dispatchMsgType == STREAM_INPUT__CHECKPOINT_TRIGGER) {
    pRsp->inputStatus = TASK_INPUT_STATUS__REFUSED;
  }
#endif

  // follower not handle the dispatch rsp
  if ((pTask->pMeta->role == NODE_ROLE_FOLLOWER) || (pTask->status.downstreamReady != 1)) {
    stError("s-task:%s vgId:%d is follower or task just re-launched, not handle the dispatch rsp, discard it", id,
            vgId);
    return TSDB_CODE_STREAM_TASK_NOT_EXIST;
  }

  // discard invalid dispatch rsp msg
  if ((pRsp->msgId != msgId) || (pRsp->stage != pTask->pMeta->stage)) {
    stError("s-task:%s vgId:%d not expect rsp, expected: msgId:%d, stage:%" PRId64 " actual msgId:%d, stage:%" PRId64
            " discard it",
            id, vgId, msgId, pTask->pMeta->stage, pRsp->msgId, pRsp->stage);
    return TSDB_CODE_INVALID_MSG;
  }

  if (code != TSDB_CODE_SUCCESS) {
    // dispatch message failed: network error, or node not available.
    // in case of the input queue is full, the code will be TSDB_CODE_SUCCESS, the and pRsp->inputStatus will be set
    // flag. Here we need to retry dispatch this message to downstream task immediately. handle the case the failure
    // happened too fast.
    if (code == TSDB_CODE_STREAM_TASK_NOT_EXIST) {  // destination task does not exist, not retry anymore
      stError("s-task:%s failed to dispatch msg to task:0x%x(vgId:%d), msgId:%d no retry, since task destroyed already",
              id, pRsp->downstreamTaskId, pRsp->downstreamNodeId, msgId);
    } else {
      stError("s-task:%s failed to dispatch msgId:%d to task:0x%x(vgId:%d), code:%s, add to retry list", id, msgId,
              pRsp->downstreamTaskId, pRsp->downstreamNodeId, tstrerror(code));
      taosThreadMutexLock(&pTask->lock);
      taosArrayPush(pTask->msgInfo.pRetryList, &pRsp->downstreamNodeId);
      taosThreadMutexUnlock(&pTask->lock);
    }

  } else {  // code == 0
    if (pRsp->inputStatus == TASK_INPUT_STATUS__BLOCKED) {
      pTask->inputq.status = TASK_INPUT_STATUS__BLOCKED;
      // block the input of current task, to push pressure to upstream
      taosThreadMutexLock(&pTask->lock);
      taosArrayPush(pTask->msgInfo.pRetryList, &pRsp->downstreamNodeId);
      taosThreadMutexUnlock(&pTask->lock);

      stWarn("s-task:%s inputQ of downstream task:0x%x(vgId:%d) is full, wait for %dms and retry dispatch", id,
             pRsp->downstreamTaskId, pRsp->downstreamNodeId, DISPATCH_RETRY_INTERVAL_MS);
    } else if (pRsp->inputStatus == TASK_INPUT_STATUS__REFUSED) {
      // todo handle the agg task failure, add test case
      if (pTask->msgInfo.dispatchMsgType == STREAM_INPUT__CHECKPOINT_TRIGGER &&
          pTask->info.taskLevel == TASK_LEVEL__SOURCE) {
        stError("s-task:%s failed to dispatch checkpoint-trigger msg, checkpointId:%" PRId64
                ", set the current checkpoint failed, and send rsp to mnode",
                id, pTask->chkInfo.checkpointingId);
        { // send checkpoint failure msg to mnode directly
          pTask->chkInfo.failedId = pTask->chkInfo.checkpointingId;   // record the latest failed checkpoint id
          pTask->chkInfo.checkpointingId = pTask->chkInfo.checkpointingId;
          streamTaskSendCheckpointSourceRsp(pTask);
        }
      } else {
        stError("s-task:%s downstream task:0x%x(vgId:%d) refused the dispatch msg, treat it as success", id,
                pRsp->downstreamTaskId, pRsp->downstreamNodeId);
      }
    }
  }

  int32_t leftRsp = 0;
  if (pTask->outputInfo.type == TASK_OUTPUT__SHUFFLE_DISPATCH) {
    leftRsp = atomic_sub_fetch_32(&pTask->outputInfo.shuffleDispatcher.waitingRspCnt, 1);
    ASSERT(leftRsp >= 0);

    if (leftRsp > 0) {
      stDebug(
          "s-task:%s recv dispatch rsp, msgId:%d from 0x%x(vgId:%d), downstream task input status:%d code:%s, waiting "
          "for %d rsp",
          id, msgId, pRsp->downstreamTaskId, pRsp->downstreamNodeId, pRsp->inputStatus, tstrerror(code), leftRsp);
    } else {
      stDebug(
          "s-task:%s recv dispatch rsp, msgId:%d from 0x%x(vgId:%d), downstream task input status:%d code:%s, all rsp",
          id, msgId, pRsp->downstreamTaskId, pRsp->downstreamNodeId, pRsp->inputStatus, tstrerror(code));
    }
  } else {
    stDebug("s-task:%s recv fix-dispatch rsp, msgId:%d from 0x%x(vgId:%d), downstream task input status:%d code:%s", id,
            msgId, pRsp->downstreamTaskId, pRsp->downstreamNodeId, pRsp->inputStatus, tstrerror(code));
  }

  ASSERT(leftRsp >= 0);

  // all msg rsp already, continue
  if (leftRsp == 0) {
    ASSERT(pTask->outputq.status == TASK_OUTPUT_STATUS__WAIT);

    // we need to re-try send dispatch msg to downstream tasks
    int32_t numOfFailed = taosArrayGetSize(pTask->msgInfo.pRetryList);
    if (numOfFailed > 0) {
      if (pTask->outputInfo.type == TASK_OUTPUT__SHUFFLE_DISPATCH) {
        atomic_store_32(&pTask->outputInfo.shuffleDispatcher.waitingRspCnt, numOfFailed);
        stDebug("s-task:%s waiting rsp set to be %d", id, pTask->outputInfo.shuffleDispatcher.waitingRspCnt);
      }

      int32_t ref = atomic_add_fetch_32(&pTask->status.timerActive, 1);
      stDebug("s-task:%s failed to dispatch msg to downstream, add into timer to retry in %dms, ref:%d",
              pTask->id.idStr, DISPATCH_RETRY_INTERVAL_MS, ref);

      streamRetryDispatchData(pTask, DISPATCH_RETRY_INTERVAL_MS);
    } else {  // this message has been sent successfully, let's try next one.
      pTask->msgInfo.retryCount = 0;

      // trans-state msg has been sent to downstream successfully. let's transfer the fill-history task state
      if (pTask->msgInfo.dispatchMsgType == STREAM_INPUT__TRANS_STATE) {
        stDebug("s-task:%s dispatch transtate msgId:%d to downstream successfully, start to prepare transfer state", id, msgId);
        ASSERT(pTask->info.fillHistory == 1);

        code = streamTransferStatePrepare(pTask);
        if (code != TSDB_CODE_SUCCESS) {  // todo: do nothing if error happens
        }

        clearBufferedDispatchMsg(pTask);

        // now ready for next data output
        atomic_store_8(&pTask->outputq.status, TASK_OUTPUT_STATUS__NORMAL);
      } else {
        handleDispatchSuccessRsp(pTask, pRsp->downstreamTaskId);
      }
    }
  }

  return 0;
}

int32_t tEncodeStreamTaskUpdateMsg(SEncoder* pEncoder, const SStreamTaskNodeUpdateMsg* pMsg) {
  if (tStartEncode(pEncoder) < 0) return -1;
  if (tEncodeI64(pEncoder, pMsg->streamId) < 0) return -1;
  if (tEncodeI32(pEncoder, pMsg->taskId) < 0) return -1;

  int32_t size = taosArrayGetSize(pMsg->pNodeList);
  if (tEncodeI32(pEncoder, size) < 0) return -1;

  for (int32_t i = 0; i < size; ++i) {
    SNodeUpdateInfo* pInfo = taosArrayGet(pMsg->pNodeList, i);
    if (tEncodeI32(pEncoder, pInfo->nodeId) < 0) return -1;
    if (tEncodeSEpSet(pEncoder, &pInfo->prevEp) < 0) return -1;
    if (tEncodeSEpSet(pEncoder, &pInfo->newEp) < 0) return -1;
  }

  // todo this new attribute will be result in being incompatible with previous version
  if (tEncodeI32(pEncoder, pMsg->transId) < 0) return -1;
  tEndEncode(pEncoder);
  return pEncoder->pos;
}

int32_t tDecodeStreamTaskUpdateMsg(SDecoder* pDecoder, SStreamTaskNodeUpdateMsg* pMsg) {
  if (tStartDecode(pDecoder) < 0) return -1;
  if (tDecodeI64(pDecoder, &pMsg->streamId) < 0) return -1;
  if (tDecodeI32(pDecoder, &pMsg->taskId) < 0) return -1;

  int32_t size = 0;
  if (tDecodeI32(pDecoder, &size) < 0) return -1;
  pMsg->pNodeList = taosArrayInit(size, sizeof(SNodeUpdateInfo));
  for (int32_t i = 0; i < size; ++i) {
    SNodeUpdateInfo info = {0};
    if (tDecodeI32(pDecoder, &info.nodeId) < 0) return -1;
    if (tDecodeSEpSet(pDecoder, &info.prevEp) < 0) return -1;
    if (tDecodeSEpSet(pDecoder, &info.newEp) < 0) return -1;
    taosArrayPush(pMsg->pNodeList, &info);
  }

  if (tDecodeI32(pDecoder, &pMsg->transId) < 0) return -1;

  tEndDecode(pDecoder);
  return 0;
}<|MERGE_RESOLUTION|>--- conflicted
+++ resolved
@@ -581,18 +581,11 @@
     char ctbName[TSDB_TABLE_FNAME_LEN] = {0};
     if (pDataBlock->info.parTbName[0]) {
       if(pTask->ver >= SSTREAM_TASK_SUBTABLE_CHANGED_VER &&
-<<<<<<< HEAD
-          !isAutoTableName(pDataBlock->info.parTbName) &&
-          !alreadyAddGroupId(pDataBlock->info.parTbName) &&
-          groupId != 0){
-        buildCtbNameAddGruopId(pDataBlock->info.parTbName, groupId);
-=======
           pTask->subtableWithoutMd5 != 1 &&
           !isAutoTableName(pDataBlock->info.parTbName) &&
           !alreadyAddGroupId(pDataBlock->info.parTbName) &&
           groupId != 0){
         buildCtbNameAddGroupId(pDataBlock->info.parTbName, groupId);
->>>>>>> 2362babb
       }
     } else {
       buildCtbNameByGroupIdImpl(pTask->outputInfo.shuffleDispatcher.stbFullName, groupId, pDataBlock->info.parTbName);
