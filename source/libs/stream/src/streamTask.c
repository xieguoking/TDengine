/*
 * Copyright (c) 2019 TAOS Data, Inc. <jhtao@taosdata.com>
 *
 * This program is free software: you can use, redistribute, and/or modify
 * it under the terms of the GNU Affero General Public License, version 3
 * or later ("AGPL"), as published by the Free Software Foundation.
 *
 * This program is distributed in the hope that it will be useful, but WITHOUT
 * ANY WARRANTY; without even the implied warranty of MERCHANTABILITY or
 * FITNESS FOR A PARTICULAR PURPOSE.
 *
 * You should have received a copy of the GNU Affero General Public License
 * along with this program. If not, see <http://www.gnu.org/licenses/>.
 */

#include "executor.h"
#include "streamInt.h"
#include "streamsm.h"
#include "tmisce.h"
#include "tstream.h"
#include "ttimer.h"
#include "wal.h"

#define CHECK_NOT_RSP_DURATION 10*1000 // 10 sec

static void streamTaskDestroyUpstreamInfo(SUpstreamInfo* pUpstreamInfo);
static void streamTaskUpdateUpstreamInfo(SStreamTask* pTask, int32_t nodeId, const SEpSet* pEpSet, bool* pUpdated);
static void streamTaskUpdateDownstreamInfo(SStreamTask* pTask, int32_t nodeId, const SEpSet* pEpSet, bool* pUpdate);

static int32_t addToTaskset(SArray* pArray, SStreamTask* pTask) {
  int32_t childId = taosArrayGetSize(pArray);
  pTask->info.selfChildId = childId;
  taosArrayPush(pArray, &pTask);
  return 0;
}

static int32_t doUpdateTaskEpset(SStreamTask* pTask, int32_t nodeId, SEpSet* pEpSet, bool* pUpdated) {
  char buf[512] = {0};
  if (pTask->info.nodeId == nodeId) {  // execution task should be moved away
<<<<<<< HEAD
    epsetAssign(&pTask->info.epSet, pEpSet);
    epsetToStr(pEpSet, buf, tListLen(buf));
    stDebug("s-task:0x%x (vgId:%d) self node epset is updated %s", pTask->id.taskId, nodeId, buf);
=======
    bool isEqual = isEpsetEqual(&pTask->info.epSet, pEpSet);
    epsetToStr(pEpSet, buf, tListLen(buf));

    if (!isEqual) {
      (*pUpdated) = true;
      char tmp[512] = {0};
      epsetToStr(&pTask->info.epSet, tmp, tListLen(tmp));

      epsetAssign(&pTask->info.epSet, pEpSet);
      stDebug("s-task:0x%x (vgId:%d) self node epset is updated %s, old:%s", pTask->id.taskId, nodeId, buf, tmp);
    } else {
      stDebug("s-task:0x%x (vgId:%d) not updated task epset, since epset identical, %s", pTask->id.taskId, nodeId, buf);
    }
>>>>>>> 5df72091
  }

  // check for the dispatch info and the upstream task info
  int32_t level = pTask->info.taskLevel;
  if (level == TASK_LEVEL__SOURCE) {
    streamTaskUpdateDownstreamInfo(pTask, nodeId, pEpSet, pUpdated);
  } else if (level == TASK_LEVEL__AGG) {
    streamTaskUpdateUpstreamInfo(pTask, nodeId, pEpSet, pUpdated);
    streamTaskUpdateDownstreamInfo(pTask, nodeId, pEpSet, pUpdated);
  } else {  // TASK_LEVEL__SINK
    streamTaskUpdateUpstreamInfo(pTask, nodeId, pEpSet, pUpdated);
  }

  return 0;
}

static void freeItem(void* p) {
  SStreamContinueExecInfo* pInfo = p;
  rpcFreeCont(pInfo->msg.pCont);
}

static void freeUpstreamItem(void* p) {
  SStreamChildEpInfo** pInfo = p;
  taosMemoryFree(*pInfo);
}

static SStreamChildEpInfo* createStreamTaskEpInfo(const SStreamTask* pTask) {
  SStreamChildEpInfo* pEpInfo = taosMemoryMalloc(sizeof(SStreamChildEpInfo));
  if (pEpInfo == NULL) {
    terrno = TSDB_CODE_OUT_OF_MEMORY;
    return NULL;
  }

  pEpInfo->childId = pTask->info.selfChildId;
  pEpInfo->epSet = pTask->info.epSet;
  pEpInfo->nodeId = pTask->info.nodeId;
  pEpInfo->taskId = pTask->id.taskId;
  pEpInfo->stage = -1;

  return pEpInfo;
}

SStreamTask* tNewStreamTask(int64_t streamId, int8_t taskLevel, SEpSet* pEpset, bool fillHistory, int64_t triggerParam,
                            SArray* pTaskList, bool hasFillhistory, int8_t subtableWithoutMd5) {
  SStreamTask* pTask = (SStreamTask*)taosMemoryCalloc(1, sizeof(SStreamTask));
  if (pTask == NULL) {
    terrno = TSDB_CODE_OUT_OF_MEMORY;
    stError("s-task:0x%" PRIx64 " failed malloc new stream task, size:%d, code:%s", streamId,
            (int32_t)sizeof(SStreamTask), tstrerror(terrno));
    return NULL;
  }

  pTask->ver = SSTREAM_TASK_VER;
  pTask->id.taskId = tGenIdPI32();
  pTask->id.streamId = streamId;

  pTask->info.taskLevel = taskLevel;
  pTask->info.fillHistory = fillHistory;
  pTask->info.triggerParam = triggerParam;
  pTask->subtableWithoutMd5 = subtableWithoutMd5;

  pTask->status.pSM = streamCreateStateMachine(pTask);
  if (pTask->status.pSM == NULL) {
    taosMemoryFreeClear(pTask);
    return NULL;
  }

  char buf[128] = {0};
  sprintf(buf, "0x%" PRIx64 "-0x%x", pTask->id.streamId, pTask->id.taskId);

  pTask->id.idStr = taosStrdup(buf);
  pTask->status.schedStatus = TASK_SCHED_STATUS__INACTIVE;
  pTask->status.taskStatus = fillHistory? TASK_STATUS__SCAN_HISTORY : TASK_STATUS__READY;
  pTask->inputq.status = TASK_INPUT_STATUS__NORMAL;
  pTask->outputq.status = TASK_OUTPUT_STATUS__NORMAL;

  pTask->taskCheckInfo.pList = taosArrayInit(4, sizeof(SDownstreamStatusInfo));
  taosThreadMutexInit(&pTask->taskCheckInfo.checkInfoLock, NULL);

  if (fillHistory) {
    ASSERT(hasFillhistory);
  }

  epsetAssign(&(pTask->info.mnodeEpset), pEpset);

  addToTaskset(pTaskList, pTask);
  return pTask;
}

int32_t tEncodeStreamEpInfo(SEncoder* pEncoder, const SStreamChildEpInfo* pInfo) {
  if (tEncodeI32(pEncoder, pInfo->taskId) < 0) return -1;
  if (tEncodeI32(pEncoder, pInfo->nodeId) < 0) return -1;
  if (tEncodeI32(pEncoder, pInfo->childId) < 0) return -1;
  if (tEncodeSEpSet(pEncoder, &pInfo->epSet) < 0) return -1;
  if (tEncodeI64(pEncoder, pInfo->stage) < 0) return -1;
  return 0;
}

int32_t tDecodeStreamEpInfo(SDecoder* pDecoder, SStreamChildEpInfo* pInfo) {
  if (tDecodeI32(pDecoder, &pInfo->taskId) < 0) return -1;
  if (tDecodeI32(pDecoder, &pInfo->nodeId) < 0) return -1;
  if (tDecodeI32(pDecoder, &pInfo->childId) < 0) return -1;
  if (tDecodeSEpSet(pDecoder, &pInfo->epSet) < 0) return -1;
  if (tDecodeI64(pDecoder, &pInfo->stage) < 0) return -1;
  return 0;
}

int32_t tEncodeStreamTask(SEncoder* pEncoder, const SStreamTask* pTask) {
  if (tStartEncode(pEncoder) < 0) return -1;
  if (tEncodeI64(pEncoder, pTask->ver) < 0) return -1;
  if (tEncodeI64(pEncoder, pTask->id.streamId) < 0) return -1;
  if (tEncodeI32(pEncoder, pTask->id.taskId) < 0) return -1;
  if (tEncodeI32(pEncoder, pTask->info.totalLevel) < 0) return -1;
  if (tEncodeI8(pEncoder, pTask->info.taskLevel) < 0) return -1;
  if (tEncodeI8(pEncoder, pTask->outputInfo.type) < 0) return -1;
  if (tEncodeI16(pEncoder, pTask->msgInfo.msgType) < 0) return -1;

  if (tEncodeI8(pEncoder, pTask->status.taskStatus) < 0) return -1;
  if (tEncodeI8(pEncoder, pTask->status.schedStatus) < 0) return -1;

  if (tEncodeI32(pEncoder, pTask->info.selfChildId) < 0) return -1;
  if (tEncodeI32(pEncoder, pTask->info.nodeId) < 0) return -1;
  if (tEncodeSEpSet(pEncoder, &pTask->info.epSet) < 0) return -1;
  if (tEncodeSEpSet(pEncoder, &pTask->info.mnodeEpset) < 0) return -1;

  if (tEncodeI64(pEncoder, pTask->chkInfo.checkpointId) < 0) return -1;
  if (tEncodeI64(pEncoder, pTask->chkInfo.checkpointVer) < 0) return -1;
  if (tEncodeI8(pEncoder, pTask->info.fillHistory) < 0) return -1;

  if (tEncodeI64(pEncoder, pTask->hTaskInfo.id.streamId)) return -1;
  int32_t taskId = pTask->hTaskInfo.id.taskId;
  if (tEncodeI32(pEncoder, taskId)) return -1;

  if (tEncodeI64(pEncoder, pTask->streamTaskId.streamId)) return -1;
  taskId = pTask->streamTaskId.taskId;
  if (tEncodeI32(pEncoder, taskId)) return -1;

  if (tEncodeU64(pEncoder, pTask->dataRange.range.minVer)) return -1;
  if (tEncodeU64(pEncoder, pTask->dataRange.range.maxVer)) return -1;
  if (tEncodeI64(pEncoder, pTask->dataRange.window.skey)) return -1;
  if (tEncodeI64(pEncoder, pTask->dataRange.window.ekey)) return -1;

  int32_t epSz = taosArrayGetSize(pTask->upstreamInfo.pList);
  if (tEncodeI32(pEncoder, epSz) < 0) return -1;
  for (int32_t i = 0; i < epSz; i++) {
    SStreamChildEpInfo* pInfo = taosArrayGetP(pTask->upstreamInfo.pList, i);
    if (tEncodeStreamEpInfo(pEncoder, pInfo) < 0) return -1;
  }

  if (pTask->info.taskLevel != TASK_LEVEL__SINK) {
    if (tEncodeCStr(pEncoder, pTask->exec.qmsg) < 0) return -1;
  }

  if (pTask->outputInfo.type == TASK_OUTPUT__TABLE) {
    if (tEncodeI64(pEncoder, pTask->outputInfo.tbSink.stbUid) < 0) return -1;
    if (tEncodeCStr(pEncoder, pTask->outputInfo.tbSink.stbFullName) < 0) return -1;
    if (tEncodeSSchemaWrapper(pEncoder, pTask->outputInfo.tbSink.pSchemaWrapper) < 0) return -1;
  } else if (pTask->outputInfo.type == TASK_OUTPUT__SMA) {
    if (tEncodeI64(pEncoder, pTask->outputInfo.smaSink.smaId) < 0) return -1;
  } else if (pTask->outputInfo.type == TASK_OUTPUT__FETCH) {
    if (tEncodeI8(pEncoder, pTask->outputInfo.fetchSink.reserved) < 0) return -1;
  } else if (pTask->outputInfo.type == TASK_OUTPUT__FIXED_DISPATCH) {
    if (tEncodeI32(pEncoder, pTask->outputInfo.fixedDispatcher.taskId) < 0) return -1;
    if (tEncodeI32(pEncoder, pTask->outputInfo.fixedDispatcher.nodeId) < 0) return -1;
    if (tEncodeSEpSet(pEncoder, &pTask->outputInfo.fixedDispatcher.epSet) < 0) return -1;
  } else if (pTask->outputInfo.type == TASK_OUTPUT__SHUFFLE_DISPATCH) {
    if (tSerializeSUseDbRspImp(pEncoder, &pTask->outputInfo.shuffleDispatcher.dbInfo) < 0) return -1;
    if (tEncodeCStr(pEncoder, pTask->outputInfo.shuffleDispatcher.stbFullName) < 0) return -1;
  }
  if (tEncodeI64(pEncoder, pTask->info.triggerParam) < 0) return -1;
  if (tEncodeI8(pEncoder, pTask->subtableWithoutMd5) < 0) return -1;
  if (tEncodeCStrWithLen(pEncoder, pTask->reserve, sizeof(pTask->reserve) - 1) < 0) return -1;

  tEndEncode(pEncoder);
  return pEncoder->pos;
}

int32_t tDecodeStreamTask(SDecoder* pDecoder, SStreamTask* pTask) {
  int32_t taskId = 0;

  if (tStartDecode(pDecoder) < 0) return -1;
  if (tDecodeI64(pDecoder, &pTask->ver) < 0) return -1;
  if (pTask->ver <= SSTREAM_TASK_INCOMPATIBLE_VER || pTask->ver > SSTREAM_TASK_VER) return -1;

  if (tDecodeI64(pDecoder, &pTask->id.streamId) < 0) return -1;
  if (tDecodeI32(pDecoder, &pTask->id.taskId) < 0) return -1;
  if (tDecodeI32(pDecoder, &pTask->info.totalLevel) < 0) return -1;
  if (tDecodeI8(pDecoder, &pTask->info.taskLevel) < 0) return -1;
  if (tDecodeI8(pDecoder, &pTask->outputInfo.type) < 0) return -1;
  if (tDecodeI16(pDecoder, &pTask->msgInfo.msgType) < 0) return -1;

  if (tDecodeI8(pDecoder, &pTask->status.taskStatus) < 0) return -1;
  if (tDecodeI8(pDecoder, &pTask->status.schedStatus) < 0) return -1;

  if (tDecodeI32(pDecoder, &pTask->info.selfChildId) < 0) return -1;
  if (tDecodeI32(pDecoder, &pTask->info.nodeId) < 0) return -1;
  if (tDecodeSEpSet(pDecoder, &pTask->info.epSet) < 0) return -1;
  if (tDecodeSEpSet(pDecoder, &pTask->info.mnodeEpset) < 0) return -1;

  if (tDecodeI64(pDecoder, &pTask->chkInfo.checkpointId) < 0) return -1;
  if (tDecodeI64(pDecoder, &pTask->chkInfo.checkpointVer) < 0) return -1;
  if (tDecodeI8(pDecoder, &pTask->info.fillHistory) < 0) return -1;

  if (tDecodeI64(pDecoder, &pTask->hTaskInfo.id.streamId)) return -1;
  if (tDecodeI32(pDecoder, &taskId)) return -1;
  pTask->hTaskInfo.id.taskId = taskId;

  if (tDecodeI64(pDecoder, &pTask->streamTaskId.streamId)) return -1;
  if (tDecodeI32(pDecoder, &taskId)) return -1;
  pTask->streamTaskId.taskId = taskId;

  if (tDecodeU64(pDecoder, &pTask->dataRange.range.minVer)) return -1;
  if (tDecodeU64(pDecoder, &pTask->dataRange.range.maxVer)) return -1;
  if (tDecodeI64(pDecoder, &pTask->dataRange.window.skey)) return -1;
  if (tDecodeI64(pDecoder, &pTask->dataRange.window.ekey)) return -1;

  int32_t epSz = -1;
  if (tDecodeI32(pDecoder, &epSz) < 0) return -1;

  pTask->upstreamInfo.pList = taosArrayInit(epSz, POINTER_BYTES);
  for (int32_t i = 0; i < epSz; i++) {
    SStreamChildEpInfo* pInfo = taosMemoryCalloc(1, sizeof(SStreamChildEpInfo));
    if (pInfo == NULL) return -1;
    if (tDecodeStreamEpInfo(pDecoder, pInfo) < 0) {
      taosMemoryFreeClear(pInfo);
      return -1;
    }
    taosArrayPush(pTask->upstreamInfo.pList, &pInfo);
  }

  if (pTask->info.taskLevel != TASK_LEVEL__SINK) {
    if (tDecodeCStrAlloc(pDecoder, &pTask->exec.qmsg) < 0) return -1;
  }

  if (pTask->outputInfo.type == TASK_OUTPUT__TABLE) {
    if (tDecodeI64(pDecoder, &pTask->outputInfo.tbSink.stbUid) < 0) return -1;
    if (tDecodeCStrTo(pDecoder, pTask->outputInfo.tbSink.stbFullName) < 0) return -1;
    pTask->outputInfo.tbSink.pSchemaWrapper = taosMemoryCalloc(1, sizeof(SSchemaWrapper));
    if (pTask->outputInfo.tbSink.pSchemaWrapper == NULL) return -1;
    if (tDecodeSSchemaWrapper(pDecoder, pTask->outputInfo.tbSink.pSchemaWrapper) < 0) return -1;
  } else if (pTask->outputInfo.type == TASK_OUTPUT__SMA) {
    if (tDecodeI64(pDecoder, &pTask->outputInfo.smaSink.smaId) < 0) return -1;
  } else if (pTask->outputInfo.type == TASK_OUTPUT__FETCH) {
    if (tDecodeI8(pDecoder, &pTask->outputInfo.fetchSink.reserved) < 0) return -1;
  } else if (pTask->outputInfo.type == TASK_OUTPUT__FIXED_DISPATCH) {
    if (tDecodeI32(pDecoder, &pTask->outputInfo.fixedDispatcher.taskId) < 0) return -1;
    if (tDecodeI32(pDecoder, &pTask->outputInfo.fixedDispatcher.nodeId) < 0) return -1;
    if (tDecodeSEpSet(pDecoder, &pTask->outputInfo.fixedDispatcher.epSet) < 0) return -1;
  } else if (pTask->outputInfo.type == TASK_OUTPUT__SHUFFLE_DISPATCH) {
    if (tDeserializeSUseDbRspImp(pDecoder, &pTask->outputInfo.shuffleDispatcher.dbInfo) < 0) return -1;
    if (tDecodeCStrTo(pDecoder, pTask->outputInfo.shuffleDispatcher.stbFullName) < 0) return -1;
  }
  if (tDecodeI64(pDecoder, &pTask->info.triggerParam) < 0) return -1;
  if (pTask->ver >= SSTREAM_TASK_SUBTABLE_CHANGED_VER){
    if (tDecodeI8(pDecoder, &pTask->subtableWithoutMd5) < 0) return -1;
  }
  if (tDecodeCStrTo(pDecoder, pTask->reserve) < 0) return -1;

  tEndDecode(pDecoder);
  return 0;
}

int32_t tDecodeStreamTaskChkInfo(SDecoder* pDecoder, SCheckpointInfo* pChkpInfo) {
  int64_t skip64;
  int8_t  skip8;
  int32_t skip32;
  int16_t skip16;
  SEpSet  epSet;

  if (tStartDecode(pDecoder) < 0) return -1;
  if (tDecodeI64(pDecoder, &pChkpInfo->msgVer) < 0) return -1;
  // if (ver <= SSTREAM_TASK_INCOMPATIBLE_VER) return -1;

  if (tDecodeI64(pDecoder, &skip64) < 0) return -1;
  if (tDecodeI32(pDecoder, &skip32) < 0) return -1;
  if (tDecodeI32(pDecoder, &skip32) < 0) return -1;
  if (tDecodeI8(pDecoder, &skip8) < 0) return -1;
  if (tDecodeI8(pDecoder, &skip8) < 0) return -1;
  if (tDecodeI16(pDecoder, &skip16) < 0) return -1;

  if (tDecodeI8(pDecoder, &skip8) < 0) return -1;
  if (tDecodeI8(pDecoder, &skip8) < 0) return -1;

  if (tDecodeI32(pDecoder, &skip32) < 0) return -1;
  if (tDecodeI32(pDecoder, &skip32) < 0) return -1;
  if (tDecodeSEpSet(pDecoder, &epSet) < 0) return -1;
  if (tDecodeSEpSet(pDecoder, &epSet) < 0) return -1;

  if (tDecodeI64(pDecoder, &pChkpInfo->checkpointId) < 0) return -1;
  if (tDecodeI64(pDecoder, &pChkpInfo->checkpointVer) < 0) return -1;

  tEndDecode(pDecoder);
  return 0;
}

int32_t tDecodeStreamTaskId(SDecoder* pDecoder, STaskId* pTaskId) {
  int64_t ver;
  if (tStartDecode(pDecoder) < 0) return -1;
  if (tDecodeI64(pDecoder, &ver) < 0) return -1;
  if (ver <= SSTREAM_TASK_INCOMPATIBLE_VER) return -1;

  if (tDecodeI64(pDecoder, &pTaskId->streamId) < 0) return -1;

  int32_t taskId = 0;
  if (tDecodeI32(pDecoder, &taskId) < 0) return -1;

  pTaskId->taskId = taskId;
  tEndDecode(pDecoder);
  return 0;
}

void tFreeStreamTask(SStreamTask* pTask) {
  char*                p = NULL;
  int32_t              taskId = pTask->id.taskId;
  STaskExecStatisInfo* pStatis = &pTask->execInfo;

  ETaskStatus status1 = TASK_STATUS__UNINIT;
  taosThreadMutexLock(&pTask->lock);
  if (pTask->status.pSM != NULL) {
    SStreamTaskState* pStatus = streamTaskGetStatus(pTask);
    p = pStatus->name;
    status1 = pStatus->state;
  }
  taosThreadMutexUnlock(&pTask->lock);

  stDebug("start to free s-task:0x%x, %p, state:%s", taskId, pTask, p);

  SCheckpointInfo* pCkInfo = &pTask->chkInfo;
  stDebug("s-task:0x%x task exec summary: create:%" PRId64 ", init:%" PRId64 ", start:%" PRId64
          ", updateCount:%d latestUpdate:%" PRId64 ", latestCheckPoint:%" PRId64 ", ver:%" PRId64
          " nextProcessVer:%" PRId64 ", checkpointCount:%d",
          taskId, pStatis->created, pStatis->checkTs, pStatis->readyTs, pStatis->updateCount,
          pStatis->latestUpdateTs, pCkInfo->checkpointId, pCkInfo->checkpointVer, pCkInfo->nextProcessVer,
          pStatis->checkpoint);

  // remove the ref by timer
  while (pTask->status.timerActive > 0) {
    stDebug("s-task:%s wait for task stop timer activities, ref:%d", pTask->id.idStr, pTask->status.timerActive);
    taosMsleep(100);
  }

  if (pTask->schedInfo.pDelayTimer != NULL) {
    taosTmrStop(pTask->schedInfo.pDelayTimer);
    pTask->schedInfo.pDelayTimer = NULL;
  }

  if (pTask->hTaskInfo.pTimer != NULL) {
    /*bool ret = */taosTmrStop(pTask->hTaskInfo.pTimer);
    pTask->hTaskInfo.pTimer = NULL;
  }

  if (pTask->msgInfo.pTimer != NULL) {
    /*bool ret = */taosTmrStop(pTask->msgInfo.pTimer);
    pTask->msgInfo.pTimer = NULL;
  }

  if (pTask->inputq.queue) {
    streamQueueClose(pTask->inputq.queue, pTask->id.taskId);
  }

  if (pTask->outputq.queue) {
    streamQueueClose(pTask->outputq.queue, pTask->id.taskId);
  }

  if (pTask->exec.qmsg) {
    taosMemoryFree(pTask->exec.qmsg);
  }

  if (pTask->exec.pExecutor) {
    qDestroyTask(pTask->exec.pExecutor);
    pTask->exec.pExecutor = NULL;
  }

  if (pTask->exec.pWalReader != NULL) {
    walCloseReader(pTask->exec.pWalReader);
  }

  streamClearChkptReadyMsg(pTask);
  pTask->pReadyMsgList = taosArrayDestroy(pTask->pReadyMsgList);

  if (pTask->msgInfo.pData != NULL) {
    clearBufferedDispatchMsg(pTask);
  }

  if (pTask->outputInfo.type == TASK_OUTPUT__TABLE) {
    tDeleteSchemaWrapper(pTask->outputInfo.tbSink.pSchemaWrapper);
    taosMemoryFree(pTask->outputInfo.tbSink.pTSchema);
    tSimpleHashCleanup(pTask->outputInfo.tbSink.pTblInfo);
  } else if (pTask->outputInfo.type == TASK_OUTPUT__SHUFFLE_DISPATCH) {
    taosArrayDestroy(pTask->outputInfo.shuffleDispatcher.dbInfo.pVgroupInfos);
  }

  streamTaskCleanCheckInfo(&pTask->taskCheckInfo);

  if (pTask->pState) {
    stDebug("s-task:0x%x start to free task state", taskId);
    streamStateClose(pTask->pState, status1 == TASK_STATUS__DROPPING);
    taskDbRemoveRef(pTask->pBackend);
  }

  if (pTask->id.idStr != NULL) {
    taosMemoryFree((void*)pTask->id.idStr);
  }

  if (pTask->pNameMap) {
    tSimpleHashCleanup(pTask->pNameMap);
  }

  if (pTask->pRspMsgList != NULL) {
    taosArrayDestroyEx(pTask->pRspMsgList, freeItem);
    pTask->pRspMsgList = NULL;
  }

  pTask->status.pSM = streamDestroyStateMachine(pTask->status.pSM);
  streamTaskDestroyUpstreamInfo(&pTask->upstreamInfo);

  pTask->msgInfo.pRetryList = taosArrayDestroy(pTask->msgInfo.pRetryList);
  taosMemoryFree(pTask->outputInfo.pTokenBucket);
  taosThreadMutexDestroy(&pTask->lock);

  pTask->outputInfo.pDownstreamUpdateList = taosArrayDestroy(pTask->outputInfo.pDownstreamUpdateList);

  taosMemoryFree(pTask);
  stDebug("s-task:0x%x free task completed", taskId);
}

static void setInitialVersionInfo(SStreamTask* pTask, int64_t ver) {
  SCheckpointInfo* pChkInfo = &pTask->chkInfo;
  SDataRange*      pRange = &pTask->dataRange;

  // only set the version info for stream tasks without fill-history task
  if ((pTask->info.fillHistory == 0) && (!HAS_RELATED_FILLHISTORY_TASK(pTask))) {
    pChkInfo->checkpointVer = ver - 1;  // only update when generating checkpoint
    pChkInfo->processedVer = ver - 1;   // already processed version
    pChkInfo->nextProcessVer = ver;     // next processed version

    pRange->range.maxVer = ver;
    pRange->range.minVer = ver;
  } else {
    // the initial value of processedVer/nextProcessVer/checkpointVer for stream task with related fill-history task
    // is set at the mnode.
    if (pTask->info.fillHistory == 1) {
      pChkInfo->checkpointVer = pRange->range.maxVer;
      pChkInfo->processedVer = pRange->range.maxVer;
      pChkInfo->nextProcessVer = pRange->range.maxVer + 1;
    } else {
      pChkInfo->checkpointVer = pRange->range.minVer - 1;
      pChkInfo->processedVer = pRange->range.minVer - 1;
      pChkInfo->nextProcessVer = pRange->range.minVer;

      {  // for compatible purpose, remove it later
        if (pRange->range.minVer == 0) {
          pChkInfo->checkpointVer = 0;
          pChkInfo->processedVer = 0;
          pChkInfo->nextProcessVer = 1;
          stDebug("s-task:%s update the processedVer to 0 from -1 due to compatible purpose", pTask->id.idStr);
        }
      }
    }
  }
}

int32_t streamTaskInit(SStreamTask* pTask, SStreamMeta* pMeta, SMsgCb* pMsgCb, int64_t ver) {
  pTask->id.idStr = createStreamTaskIdStr(pTask->id.streamId, pTask->id.taskId);
  pTask->refCnt = 1;

  pTask->inputq.status = TASK_INPUT_STATUS__NORMAL;
  pTask->outputq.status = TASK_OUTPUT_STATUS__NORMAL;

  pTask->inputq.queue = streamQueueOpen(512 << 10);
  pTask->outputq.queue = streamQueueOpen(512 << 10);
  if (pTask->inputq.queue == NULL || pTask->outputq.queue == NULL) {
    stError("s-task:%s failed to prepare the input/output queue, initialize task failed", pTask->id.idStr);
    return TSDB_CODE_OUT_OF_MEMORY;
  }

  pTask->status.schedStatus = TASK_SCHED_STATUS__INACTIVE;
  pTask->status.timerActive = 0;
  pTask->status.pSM = streamCreateStateMachine(pTask);
  if (pTask->status.pSM == NULL) {
    stError("s-task:%s failed create state-machine for stream task, initialization failed, code:%s", pTask->id.idStr,
            tstrerror(terrno));
    return terrno;
  }

  pTask->execInfo.created = taosGetTimestampMs();
  setInitialVersionInfo(pTask, ver);

  pTask->pMeta = pMeta;
  pTask->pMsgCb = pMsgCb;
  pTask->msgInfo.pRetryList = taosArrayInit(4, sizeof(int32_t));

  TdThreadMutexAttr attr = {0};

  int code = taosThreadMutexAttrInit(&attr);
  if (code != 0) {
    stError("s-task:%s initElapsed mutex attr failed, code:%s", pTask->id.idStr, tstrerror(code));
    return code;
  }

  code = taosThreadMutexAttrSetType(&attr, PTHREAD_MUTEX_RECURSIVE);
  if (code != 0) {
    stError("s-task:%s set mutex attr recursive, code:%s", pTask->id.idStr, tstrerror(code));
    return code;
  }

  taosThreadMutexInit(&pTask->lock, &attr);
  taosThreadMutexAttrDestroy(&attr);
  streamTaskOpenAllUpstreamInput(pTask);

  STaskOutputInfo* pOutputInfo = &pTask->outputInfo;
  pOutputInfo->pTokenBucket = taosMemoryCalloc(1, sizeof(STokenBucket));
  if (pOutputInfo->pTokenBucket == NULL) {
    stError("s-task:%s failed to prepare the tokenBucket, code:%s", pTask->id.idStr,
            tstrerror(TSDB_CODE_OUT_OF_MEMORY));
    return TSDB_CODE_OUT_OF_MEMORY;
  }

  // 2MiB per second for sink task
  // 50 times sink operator per second
  streamTaskInitTokenBucket(pOutputInfo->pTokenBucket, 35, 35, tsSinkDataRate, pTask->id.idStr);
  pOutputInfo->pDownstreamUpdateList = taosArrayInit(4, sizeof(SDownstreamTaskEpset));
  if (pOutputInfo->pDownstreamUpdateList == NULL) {
    stError("s-task:%s failed to prepare downstreamUpdateList, code:%s", pTask->id.idStr, tstrerror(TSDB_CODE_OUT_OF_MEMORY));
    return TSDB_CODE_OUT_OF_MEMORY;
  }

  pTask->taskCheckInfo.pList = taosArrayInit(4, sizeof(SDownstreamStatusInfo));
  if (pTask->taskCheckInfo.pList == NULL) {
    stError("s-task:%s failed to prepare taskCheckInfo list, code:%s", pTask->id.idStr,
            tstrerror(TSDB_CODE_OUT_OF_MEMORY));
    return TSDB_CODE_OUT_OF_MEMORY;
  }

  return TSDB_CODE_SUCCESS;
}

int32_t streamTaskGetNumOfDownstream(const SStreamTask* pTask) {
  if (pTask->info.taskLevel == TASK_LEVEL__SINK) {
    return 0;
  }

  int32_t type = pTask->outputInfo.type;
  if (type == TASK_OUTPUT__TABLE) {
    return 0;
  } else if (type == TASK_OUTPUT__FIXED_DISPATCH) {
    return 1;
  } else {
    SArray* vgInfo = pTask->outputInfo.shuffleDispatcher.dbInfo.pVgroupInfos;
    return taosArrayGetSize(vgInfo);
  }
}

int32_t streamTaskSetUpstreamInfo(SStreamTask* pTask, const SStreamTask* pUpstreamTask) {
  SStreamChildEpInfo* pEpInfo = createStreamTaskEpInfo(pUpstreamTask);
  if (pEpInfo == NULL) {
    return TSDB_CODE_OUT_OF_MEMORY;
  }

  if (pTask->upstreamInfo.pList == NULL) {
    pTask->upstreamInfo.pList = taosArrayInit(4, POINTER_BYTES);
  }

  taosArrayPush(pTask->upstreamInfo.pList, &pEpInfo);
  return TSDB_CODE_SUCCESS;
}

void streamTaskUpdateUpstreamInfo(SStreamTask* pTask, int32_t nodeId, const SEpSet* pEpSet, bool* pUpdated) {
  char buf[512] = {0};
  epsetToStr(pEpSet, buf, tListLen(buf));

  int32_t numOfUpstream = taosArrayGetSize(pTask->upstreamInfo.pList);
  for (int32_t i = 0; i < numOfUpstream; ++i) {
    SStreamChildEpInfo* pInfo = taosArrayGetP(pTask->upstreamInfo.pList, i);
    if (pInfo->nodeId == nodeId) {
      bool equal = isEpsetEqual(&pInfo->epSet, pEpSet);
      if (!equal) {
        *pUpdated = true;

        char tmp[512] = {0};
        epsetToStr(&pInfo->epSet, tmp, tListLen(tmp));

        epsetAssign(&pInfo->epSet, pEpSet);
        stDebug("s-task:0x%x update the upstreamInfo taskId:0x%x(nodeId:%d) newEpset:%s old:%s", pTask->id.taskId,
                pInfo->taskId, nodeId, buf, tmp);
      } else {
        stDebug("s-task:0x%x not update upstreamInfo, since identical, task:0x%x(nodeId:%d) epset:%s", pTask->id.taskId,
                pInfo->taskId, nodeId, buf);
      }

      break;
    }
  }
}

void streamTaskDestroyUpstreamInfo(SUpstreamInfo* pUpstreamInfo) {
  if (pUpstreamInfo->pList != NULL) {
    taosArrayDestroyEx(pUpstreamInfo->pList, freeUpstreamItem);
    pUpstreamInfo->numOfClosed = 0;
    pUpstreamInfo->pList = NULL;
  }
}

void streamTaskSetFixedDownstreamInfo(SStreamTask* pTask, const SStreamTask* pDownstreamTask) {
  STaskDispatcherFixed* pDispatcher = &pTask->outputInfo.fixedDispatcher;
  pDispatcher->taskId = pDownstreamTask->id.taskId;
  pDispatcher->nodeId = pDownstreamTask->info.nodeId;
  pDispatcher->epSet = pDownstreamTask->info.epSet;

  pTask->outputInfo.type = TASK_OUTPUT__FIXED_DISPATCH;
  pTask->msgInfo.msgType = TDMT_STREAM_TASK_DISPATCH;
}

void streamTaskUpdateDownstreamInfo(SStreamTask* pTask, int32_t nodeId, const SEpSet* pEpSet, bool *pUpdated) {
  char buf[512] = {0};
  epsetToStr(pEpSet, buf, tListLen(buf));
<<<<<<< HEAD
  int32_t id = pTask->id.taskId;
=======

  int32_t id = pTask->id.taskId;
  int8_t  type = pTask->outputInfo.type;
>>>>>>> 5df72091

  if (type == TASK_OUTPUT__SHUFFLE_DISPATCH) {
    SArray* pVgs = pTask->outputInfo.shuffleDispatcher.dbInfo.pVgroupInfos;

    for (int32_t i = 0; i < taosArrayGetSize(pVgs); i++) {
      SVgroupInfo* pVgInfo = taosArrayGet(pVgs, i);

      if (pVgInfo->vgId == nodeId) {
<<<<<<< HEAD
        epsetAssign(&pVgInfo->epSet, pEpSet);
        stDebug("s-task:0x%x update the dispatch info, task:0x%x(nodeId:%d) newEpset:%s", id, pVgInfo->taskId, nodeId,
                buf);
=======
        bool isEqual = isEpsetEqual(&pVgInfo->epSet, pEpSet);
        if (!isEqual) {
          *pUpdated = true;
          char tmp[512] = {0};
          epsetToStr(&pVgInfo->epSet, tmp, tListLen(tmp));

          epsetAssign(&pVgInfo->epSet, pEpSet);
          stDebug("s-task:0x%x update dispatch info, task:0x%x(nodeId:%d) newEpset:%s old:%s", id, pVgInfo->taskId,
                  nodeId, buf, tmp);
        } else {
          stDebug("s-task:0x%x not update dispatch info, since identical, task:0x%x(nodeId:%d) epset:%s", id,
                  pVgInfo->taskId, nodeId, buf);
        }
>>>>>>> 5df72091
        break;
      }
    }
  } else if (type == TASK_OUTPUT__FIXED_DISPATCH) {
    STaskDispatcherFixed* pDispatcher = &pTask->outputInfo.fixedDispatcher;
    if (pDispatcher->nodeId == nodeId) {
<<<<<<< HEAD
      epsetAssign(&pDispatcher->epSet, pEpSet);
      stDebug("s-task:0x%x update the dispatch info, task:0x%x(nodeId:%d) newEpset:%s", id, pDispatcher->taskId, nodeId,
              buf);
=======
      bool equal = isEpsetEqual(&pDispatcher->epSet, pEpSet);
      if (!equal) {
        *pUpdated = true;

        char tmp[512] = {0};
        epsetToStr(&pDispatcher->epSet, tmp, tListLen(tmp));

        epsetAssign(&pDispatcher->epSet, pEpSet);
        stDebug("s-task:0x%x update dispatch info, task:0x%x(nodeId:%d) newEpset:%s old:%s", id, pDispatcher->taskId,
                nodeId, buf, tmp);
      } else {
        stDebug("s-task:0x%x not update dispatch info, since identical, task:0x%x(nodeId:%d) epset:%s", id,
                pDispatcher->taskId, nodeId, buf);
      }
>>>>>>> 5df72091
    }
  }
}

int32_t streamTaskStop(SStreamTask* pTask) {
  int32_t     vgId = pTask->pMeta->vgId;
  int64_t     st = taosGetTimestampMs();
  const char* id = pTask->id.idStr;

  streamTaskHandleEvent(pTask->status.pSM, TASK_EVENT_STOP);
  qKillTask(pTask->exec.pExecutor, TSDB_CODE_SUCCESS);
  while (!streamTaskIsIdle(pTask)) {
    stDebug("s-task:%s level:%d wait for task to be idle and then close, check again in 100ms", id,
            pTask->info.taskLevel);
    taosMsleep(100);
  }

  int64_t el = taosGetTimestampMs() - st;
  stDebug("vgId:%d s-task:%s is closed in %" PRId64 " ms", vgId, id, el);
  return 0;
}

bool streamTaskUpdateEpsetInfo(SStreamTask* pTask, SArray* pNodeList) {
  STaskExecStatisInfo* p = &pTask->execInfo;

  int32_t numOfNodes = taosArrayGetSize(pNodeList);
  int64_t prevTs = p->latestUpdateTs;

  p->latestUpdateTs = taosGetTimestampMs();
  p->updateCount += 1;
  stDebug("s-task:0x%x update task nodeEp epset, updatedNodes:%d, updateCount:%d, prevTs:%" PRId64, pTask->id.taskId,
          numOfNodes, p->updateCount, prevTs);

  bool updated = false;
  for (int32_t i = 0; i < taosArrayGetSize(pNodeList); ++i) {
    SNodeUpdateInfo* pInfo = taosArrayGet(pNodeList, i);
    doUpdateTaskEpset(pTask, pInfo->nodeId, &pInfo->newEp, &updated);
  }

  return updated;
}

void streamTaskResetUpstreamStageInfo(SStreamTask* pTask) {
  if (pTask->info.taskLevel == TASK_LEVEL__SOURCE) {
    return;
  }

  int32_t size = taosArrayGetSize(pTask->upstreamInfo.pList);
  for (int32_t i = 0; i < size; ++i) {
    SStreamChildEpInfo* pInfo = taosArrayGetP(pTask->upstreamInfo.pList, i);
    pInfo->stage = -1;
  }

  stDebug("s-task:%s reset all upstream tasks stage info", pTask->id.idStr);
}

void streamTaskOpenAllUpstreamInput(SStreamTask* pTask) {
  int32_t num = taosArrayGetSize(pTask->upstreamInfo.pList);
  if (num == 0) {
    return;
  }

  for (int32_t i = 0; i < num; ++i) {
    SStreamChildEpInfo* pInfo = taosArrayGetP(pTask->upstreamInfo.pList, i);
    pInfo->dataAllowed = true;
  }

  pTask->upstreamInfo.numOfClosed = 0;
  stDebug("s-task:%s opening up inputQ for %d upstream tasks", pTask->id.idStr, num);
}

void streamTaskCloseUpstreamInput(SStreamTask* pTask, int32_t taskId) {
  SStreamChildEpInfo* pInfo = streamTaskGetUpstreamTaskEpInfo(pTask, taskId);
  if (pInfo != NULL) {
    pInfo->dataAllowed = false;
  }
}

bool streamTaskIsAllUpstreamClosed(SStreamTask* pTask) {
  return pTask->upstreamInfo.numOfClosed == taosArrayGetSize(pTask->upstreamInfo.pList);
}

bool streamTaskSetSchedStatusWait(SStreamTask* pTask) {
  bool ret = false;

  taosThreadMutexLock(&pTask->lock);
  if (pTask->status.schedStatus == TASK_SCHED_STATUS__INACTIVE) {
    pTask->status.schedStatus = TASK_SCHED_STATUS__WAITING;
    ret = true;
  }
  taosThreadMutexUnlock(&pTask->lock);

  return ret;
}

int8_t streamTaskSetSchedStatusActive(SStreamTask* pTask) {
  taosThreadMutexLock(&pTask->lock);
  int8_t status = pTask->status.schedStatus;
  if (status == TASK_SCHED_STATUS__WAITING) {
    pTask->status.schedStatus = TASK_SCHED_STATUS__ACTIVE;
  }
  taosThreadMutexUnlock(&pTask->lock);

  return status;
}

int8_t streamTaskSetSchedStatusInactive(SStreamTask* pTask) {
  taosThreadMutexLock(&pTask->lock);
  int8_t status = pTask->status.schedStatus;
  ASSERT(status == TASK_SCHED_STATUS__WAITING || status == TASK_SCHED_STATUS__ACTIVE ||
         status == TASK_SCHED_STATUS__INACTIVE);
  pTask->status.schedStatus = TASK_SCHED_STATUS__INACTIVE;
  taosThreadMutexUnlock(&pTask->lock);

  return status;
}

int32_t streamTaskClearHTaskAttr(SStreamTask* pTask, int32_t resetRelHalt) {
  SStreamMeta* pMeta = pTask->pMeta;
  STaskId      sTaskId = {.streamId = pTask->streamTaskId.streamId, .taskId = pTask->streamTaskId.taskId};
  if (pTask->info.fillHistory == 0) {
    return TSDB_CODE_SUCCESS;
  }

  SStreamTask** ppStreamTask = (SStreamTask**)taosHashGet(pMeta->pTasksMap, &sTaskId, sizeof(sTaskId));
  if (ppStreamTask != NULL) {
    stDebug("s-task:%s clear the related stream task:0x%x attr to fill-history task", pTask->id.idStr,
            (int32_t)sTaskId.taskId);

    taosThreadMutexLock(&(*ppStreamTask)->lock);
    CLEAR_RELATED_FILLHISTORY_TASK((*ppStreamTask));

    if (resetRelHalt) {
      stDebug("s-task:0x%" PRIx64 " set the persistent status attr to be ready, prev:%s, status in sm:%s",
              sTaskId.taskId, streamTaskGetStatusStr((*ppStreamTask)->status.taskStatus),
              streamTaskGetStatus(*ppStreamTask)->name);
      (*ppStreamTask)->status.taskStatus = TASK_STATUS__READY;
    }

    streamMetaSaveTask(pMeta, *ppStreamTask);
    taosThreadMutexUnlock(&(*ppStreamTask)->lock);
  }

  return TSDB_CODE_SUCCESS;
}

int32_t streamBuildAndSendDropTaskMsg(SMsgCb* pMsgCb, int32_t vgId, SStreamTaskId* pTaskId, int64_t resetRelHalt) {
  SVDropStreamTaskReq* pReq = rpcMallocCont(sizeof(SVDropStreamTaskReq));
  if (pReq == NULL) {
    terrno = TSDB_CODE_OUT_OF_MEMORY;
    return -1;
  }

  pReq->head.vgId = vgId;
  pReq->taskId = pTaskId->taskId;
  pReq->streamId = pTaskId->streamId;
  pReq->resetRelHalt = resetRelHalt;

  SRpcMsg msg = {.msgType = TDMT_STREAM_TASK_DROP, .pCont = pReq, .contLen = sizeof(SVDropStreamTaskReq)};
  int32_t code = tmsgPutToQueue(pMsgCb, WRITE_QUEUE, &msg);
  if (code != TSDB_CODE_SUCCESS) {
    stError("vgId:%d failed to send drop task:0x%x msg, code:%s", vgId, pTaskId->taskId, tstrerror(code));
    return code;
  }

  stDebug("vgId:%d build and send drop task:0x%x msg", vgId, pTaskId->taskId);
  return code;
}

STaskId streamTaskGetTaskId(const SStreamTask* pTask) {
  STaskId id = {.streamId = pTask->id.streamId, .taskId = pTask->id.taskId};
  return id;
}

void streamTaskInitForLaunchHTask(SHistoryTaskInfo* pInfo) {
  pInfo->waitInterval = LAUNCH_HTASK_INTERVAL;
  pInfo->tickCount = ceil(LAUNCH_HTASK_INTERVAL / WAIT_FOR_MINIMAL_INTERVAL);
  pInfo->retryTimes = 0;
}

void streamTaskSetRetryInfoForLaunch(SHistoryTaskInfo* pInfo) {
  ASSERT(pInfo->tickCount == 0);

  pInfo->waitInterval *= RETRY_LAUNCH_INTERVAL_INC_RATE;
  pInfo->tickCount = ceil(pInfo->waitInterval / WAIT_FOR_MINIMAL_INTERVAL);
  pInfo->retryTimes += 1;
}

void streamTaskStatusInit(STaskStatusEntry* pEntry, const SStreamTask* pTask) {
  pEntry->id.streamId = pTask->id.streamId;
  pEntry->id.taskId = pTask->id.taskId;
  pEntry->stage = -1;
  pEntry->nodeId = pTask->info.nodeId;
  pEntry->status = TASK_STATUS__STOP;
}

void streamTaskStatusCopy(STaskStatusEntry* pDst, const STaskStatusEntry* pSrc) {
  pDst->stage = pSrc->stage;
  pDst->inputQUsed = pSrc->inputQUsed;
  pDst->inputRate = pSrc->inputRate;
  pDst->processedVer = pSrc->processedVer;
  pDst->verRange = pSrc->verRange;
  pDst->sinkQuota = pSrc->sinkQuota;
  pDst->sinkDataSize = pSrc->sinkDataSize;
  pDst->checkpointInfo = pSrc->checkpointInfo;
  pDst->startCheckpointId = pSrc->startCheckpointId;
  pDst->startCheckpointVer = pSrc->startCheckpointVer;

  pDst->startTime = pSrc->startTime;
  pDst->hTaskId = pSrc->hTaskId;
}

static int32_t taskPauseCallback(SStreamTask* pTask, void* param) {
  SStreamMeta* pMeta = pTask->pMeta;

  int32_t num = atomic_add_fetch_32(&pMeta->numOfPausedTasks, 1);
  stInfo("vgId:%d s-task:%s pause stream task. pause task num:%d", pMeta->vgId, pTask->id.idStr, num);

  // in case of fill-history task, stop the tsdb file scan operation.
  if (pTask->info.fillHistory == 1) {
    void* pExecutor = pTask->exec.pExecutor;
    qKillTask(pExecutor, TSDB_CODE_SUCCESS);
  }

  stDebug("vgId:%d s-task:%s set pause flag and pause task", pMeta->vgId, pTask->id.idStr);
  return TSDB_CODE_SUCCESS;
}

<<<<<<< HEAD
void streamTaskPause(SStreamMeta* pMeta, SStreamTask* pTask) {
=======
void streamTaskPause(SStreamTask* pTask) {
>>>>>>> 5df72091
  streamTaskHandleEventAsync(pTask->status.pSM, TASK_EVENT_PAUSE, taskPauseCallback, NULL);
}

void streamTaskResume(SStreamTask* pTask) {
  SStreamTaskState prevState = *streamTaskGetStatus(pTask);

  SStreamMeta* pMeta = pTask->pMeta;
  int32_t      code = streamTaskRestoreStatus(pTask);
  if (code == TSDB_CODE_SUCCESS) {
    char*   pNew = streamTaskGetStatus(pTask)->name;
    int32_t num = atomic_sub_fetch_32(&pMeta->numOfPausedTasks, 1);
    stInfo("s-task:%s status:%s resume from %s, paused task(s):%d", pTask->id.idStr, pNew, prevState.name, num);
  } else {
    stInfo("s-task:%s status:%s no need to resume, paused task(s):%d", pTask->id.idStr, prevState.name, pMeta->numOfPausedTasks);
  }
}

bool streamTaskIsSinkTask(const SStreamTask* pTask) { return pTask->info.taskLevel == TASK_LEVEL__SINK; }

int32_t streamTaskSendCheckpointReq(SStreamTask* pTask) {
  int32_t     code;
  int32_t     tlen = 0;
  int32_t     vgId = pTask->pMeta->vgId;
  const char* id = pTask->id.idStr;

  SStreamTaskCheckpointReq req = {.streamId = pTask->id.streamId, .taskId = pTask->id.taskId, .nodeId = vgId};
  tEncodeSize(tEncodeStreamTaskCheckpointReq, &req, tlen, code);
  if (code < 0) {
    stError("s-task:%s vgId:%d encode stream task req checkpoint failed, code:%s", id, vgId, tstrerror(code));
    return -1;
  }

  void* buf = rpcMallocCont(tlen);
  if (buf == NULL) {
    stError("s-task:%s vgId:%d encode stream task req checkpoint msg failed, code:%s", id, vgId,
            tstrerror(TSDB_CODE_OUT_OF_MEMORY));
    return -1;
  }

  SEncoder encoder;
  tEncoderInit(&encoder, buf, tlen);
  if ((code = tEncodeStreamTaskCheckpointReq(&encoder, &req)) < 0) {
    rpcFreeCont(buf);
    stError("s-task:%s vgId:%d encode stream task req checkpoint msg failed, code:%s", id, vgId, tstrerror(code));
    return -1;
  }
  tEncoderClear(&encoder);

  SRpcMsg msg = {0};
  initRpcMsg(&msg, TDMT_MND_STREAM_REQ_CHKPT, buf, tlen);
  stDebug("s-task:%s vgId:%d build and send task checkpoint req", id, vgId);

  tmsgSendReq(&pTask->info.mnodeEpset, &msg);
  return 0;
}

static int32_t streamTaskInitTaskCheckInfo(STaskCheckInfo* pInfo, STaskOutputInfo* pOutputInfo, int64_t startTs) {
  taosArrayClear(pInfo->pList);

  if (pOutputInfo->type == TASK_OUTPUT__FIXED_DISPATCH) {
    pInfo->notReadyTasks = 1;
  } else if (pOutputInfo->type == TASK_OUTPUT__SHUFFLE_DISPATCH) {
    pInfo->notReadyTasks = taosArrayGetSize(pOutputInfo->shuffleDispatcher.dbInfo.pVgroupInfos);
    ASSERT(pInfo->notReadyTasks == pOutputInfo->shuffleDispatcher.dbInfo.vgNum);
  }

  pInfo->startTs = startTs;
  return TSDB_CODE_SUCCESS;
}

static SDownstreamStatusInfo* findCheckRspStatus(STaskCheckInfo* pInfo, int32_t taskId) {
  for (int32_t j = 0; j < taosArrayGetSize(pInfo->pList); ++j) {
    SDownstreamStatusInfo* p = taosArrayGet(pInfo->pList, j);
    if (p->taskId == taskId) {
      return p;
    }
  }

  return NULL;
}

int32_t streamTaskAddReqInfo(STaskCheckInfo* pInfo, int64_t reqId, int32_t taskId, const char* id) {
  SDownstreamStatusInfo info = {.taskId = taskId, .status = -1, .reqId = reqId, .rspTs = 0};

  taosThreadMutexLock(&pInfo->checkInfoLock);

  SDownstreamStatusInfo* p = findCheckRspStatus(pInfo, taskId);
  if (p != NULL) {
    stDebug("s-task:%s check info to task:0x%x already sent", id, taskId);
    taosThreadMutexUnlock(&pInfo->checkInfoLock);
    return TSDB_CODE_SUCCESS;
  }

  taosArrayPush(pInfo->pList, &info);

  taosThreadMutexUnlock(&pInfo->checkInfoLock);
  return TSDB_CODE_SUCCESS;
}

int32_t streamTaskUpdateCheckInfo(STaskCheckInfo* pInfo, int32_t taskId, int32_t status, int64_t rspTs, int64_t reqId,
                                  int32_t* pNotReady, const char* id) {
  taosThreadMutexLock(&pInfo->checkInfoLock);

  SDownstreamStatusInfo* p = findCheckRspStatus(pInfo, taskId);
  if (p != NULL) {

    if (reqId != p->reqId) {
      stError("s-task:%s reqId:%" PRIx64 " expected:%" PRIx64
              " expired check-rsp recv from downstream task:0x%x, discarded",
              id, reqId, p->reqId, taskId);
      taosThreadMutexUnlock(&pInfo->checkInfoLock);
      return TSDB_CODE_FAILED;
    }

    // subtract one not-ready-task, since it is ready now
    if ((p->status != TASK_DOWNSTREAM_READY) && (status == TASK_DOWNSTREAM_READY)) {
      *pNotReady = atomic_sub_fetch_32(&pInfo->notReadyTasks, 1);
    } else {
      *pNotReady = pInfo->notReadyTasks;
    }

    p->status = status;
    p->rspTs = rspTs;

    taosThreadMutexUnlock(&pInfo->checkInfoLock);
    return TSDB_CODE_SUCCESS;
  }

  taosThreadMutexUnlock(&pInfo->checkInfoLock);
  stError("s-task:%s unexpected check rsp msg, invalid downstream task:0x%x, reqId:%" PRIx64 " discarded", id, taskId,
          reqId);
  return TSDB_CODE_FAILED;
}

static int32_t streamTaskStartCheckDownstream(STaskCheckInfo* pInfo, const char* id) {
  if (pInfo->inCheckProcess == 0) {
    pInfo->inCheckProcess = 1;
  } else {
    ASSERT(pInfo->startTs > 0);
    stError("s-task:%s already in check procedure, checkTs:%"PRId64", start monitor check rsp failed", id, pInfo->startTs);
    return TSDB_CODE_FAILED;
  }

  stDebug("s-task:%s set the in-check-procedure flag", id);
  return 0;
}

static int32_t streamTaskCompleteCheckRsp(STaskCheckInfo* pInfo, const char* id) {
  if (!pInfo->inCheckProcess) {
    stWarn("s-task:%s already not in-check-procedure", id);
  }

  int64_t el = (pInfo->startTs != 0) ? (taosGetTimestampMs() - pInfo->startTs) : 0;
  stDebug("s-task:%s clear the in-check-procedure flag, not in-check-procedure elapsed time:%" PRId64 " ms", id, el);

  pInfo->startTs = 0;
  pInfo->notReadyTasks = 0;
  pInfo->inCheckProcess = 0;
  pInfo->stopCheckProcess = 0;
  taosArrayClear(pInfo->pList);

  return 0;
}

static void doSendCheckMsg(SStreamTask* pTask, SDownstreamStatusInfo* p) {
  SStreamTaskCheckReq req = {
      .streamId = pTask->id.streamId,
      .upstreamTaskId = pTask->id.taskId,
      .upstreamNodeId = pTask->info.nodeId,
      .childId = pTask->info.selfChildId,
      .stage = pTask->pMeta->stage,
  };

  STaskOutputInfo* pOutputInfo = &pTask->outputInfo;
  if (pOutputInfo->type == TASK_OUTPUT__FIXED_DISPATCH) {
    req.reqId = p->reqId;
    req.downstreamNodeId = pOutputInfo->fixedDispatcher.nodeId;
    req.downstreamTaskId = pOutputInfo->fixedDispatcher.taskId;
    stDebug("s-task:%s (vgId:%d) stage:%" PRId64 " re-send check downstream task:0x%x(vgId:%d) reqId:0x%" PRIx64,
            pTask->id.idStr, pTask->info.nodeId, req.stage, req.downstreamTaskId, req.downstreamNodeId, req.reqId);

    streamSendCheckMsg(pTask, &req, pOutputInfo->fixedDispatcher.nodeId, &pOutputInfo->fixedDispatcher.epSet);
  } else if (pOutputInfo->type == TASK_OUTPUT__SHUFFLE_DISPATCH) {
    SArray* vgInfo = pOutputInfo->shuffleDispatcher.dbInfo.pVgroupInfos;
    int32_t numOfVgs = taosArrayGetSize(vgInfo);

    for (int32_t i = 0; i < numOfVgs; i++) {
      SVgroupInfo* pVgInfo = taosArrayGet(vgInfo, i);

      if (p->taskId == pVgInfo->taskId) {
        req.reqId = p->reqId;
        req.downstreamNodeId = pVgInfo->vgId;
        req.downstreamTaskId = pVgInfo->taskId;

        stDebug("s-task:%s (vgId:%d) stage:%" PRId64
                " re-send check downstream task:0x%x(vgId:%d) (shuffle), idx:%d reqId:0x%" PRIx64,
                pTask->id.idStr, pTask->info.nodeId, req.stage, req.downstreamTaskId, req.downstreamNodeId, i,
                p->reqId);
        streamSendCheckMsg(pTask, &req, pVgInfo->vgId, &pVgInfo->epSet);
        break;
      }
    }
  } else {
    ASSERT(0);
  }
}

static void getCheckRspStatus(STaskCheckInfo* pInfo, int64_t el, int32_t* numOfReady, int32_t* numOfFault,
                              int32_t* numOfNotRsp, SArray* pTimeoutList, SArray* pNotReadyList, const char* id) {
  for (int32_t i = 0; i < taosArrayGetSize(pInfo->pList); ++i) {
    SDownstreamStatusInfo* p = taosArrayGet(pInfo->pList, i);
    if (p->status == TASK_DOWNSTREAM_READY) {
      (*numOfReady) += 1;
    } else if (p->status == TASK_UPSTREAM_NEW_STAGE || p->status == TASK_DOWNSTREAM_NOT_LEADER) {
      stDebug("s-task:%s recv status:NEW_STAGE/NOT_LEADER from downstream, task:0x%x, quit from check downstream", id,
              p->taskId);
      (*numOfFault) += 1;
    } else {                // TASK_DOWNSTREAM_NOT_READY
      if (p->rspTs == 0) {  // not response yet
        ASSERT(p->status == -1);
        if (el >= CHECK_NOT_RSP_DURATION) {  // not receive info for 10 sec.
          taosArrayPush(pTimeoutList, &p->taskId);
        } else {                // el < CHECK_NOT_RSP_DURATION
          (*numOfNotRsp) += 1;  // do nothing and continue waiting for their rsp
        }
      } else {
        taosArrayPush(pNotReadyList, &p->taskId);
      }
    }
  }
}

static void rspMonitorFn(void* param, void* tmrId) {
  SStreamTask*      pTask = param;
  SStreamTaskState* pStat = streamTaskGetStatus(pTask);
  STaskCheckInfo*   pInfo = &pTask->taskCheckInfo;
  int32_t           vgId = pTask->pMeta->vgId;
  int64_t           now = taosGetTimestampMs();
  int64_t           el = now - pInfo->startTs;
  ETaskStatus       state = pStat->state;
  const char*       id = pTask->id.idStr;
  int32_t           numOfReady = 0;
  int32_t           numOfFault = 0;
  int32_t           numOfNotRsp = 0;
  int32_t           numOfNotReady = 0;
  int32_t           numOfTimeout = 0;

  stDebug("s-task:%s start to do check-downstream-rsp check in tmr", id);

  if (state == TASK_STATUS__STOP) {
    int32_t ref = atomic_sub_fetch_32(&pTask->status.timerActive, 1);
    stDebug("s-task:%s status:%s vgId:%d quit from monitor check-rsp tmr, ref:%d", id, pStat->name, vgId, ref);

    taosThreadMutexLock(&pInfo->checkInfoLock);
    streamTaskCompleteCheckRsp(pInfo, id);
    taosThreadMutexUnlock(&pInfo->checkInfoLock);

    streamMetaAddTaskLaunchResult(pTask->pMeta, pTask->id.streamId, pTask->id.taskId, pInfo->startTs, now, false);
    if (HAS_RELATED_FILLHISTORY_TASK(pTask)) {
      STaskId* pHId = &pTask->hTaskInfo.id;
      streamMetaAddTaskLaunchResult(pTask->pMeta, pHId->streamId, pHId->taskId, pInfo->startTs, now, false);
    }
    return;
  }

  if (state == TASK_STATUS__DROPPING || state == TASK_STATUS__READY || state == TASK_STATUS__PAUSE) {
    int32_t ref = atomic_sub_fetch_32(&pTask->status.timerActive, 1);
    stDebug("s-task:%s status:%s vgId:%d quit from monitor check-rsp tmr, ref:%d", id, pStat->name, vgId, ref);

    taosThreadMutexLock(&pInfo->checkInfoLock);
    streamTaskCompleteCheckRsp(pInfo, id);
    taosThreadMutexUnlock(&pInfo->checkInfoLock);
    return;
  }

  taosThreadMutexLock(&pInfo->checkInfoLock);
  if (pInfo->notReadyTasks == 0) {
    int32_t ref = atomic_sub_fetch_32(&pTask->status.timerActive, 1);
    stDebug("s-task:%s status:%s vgId:%d all downstream ready, quit from monitor rsp tmr, ref:%d", id, pStat->name,
            vgId, ref);

    streamTaskCompleteCheckRsp(pInfo, id);
    taosThreadMutexUnlock(&pInfo->checkInfoLock);
    return;
  }

  SArray* pNotReadyList = taosArrayInit(4, sizeof(int64_t));
  SArray* pTimeoutList = taosArrayInit(4, sizeof(int64_t));

  if (pStat->state == TASK_STATUS__UNINIT) {
    getCheckRspStatus(pInfo, el, &numOfReady, &numOfFault, &numOfNotRsp, pTimeoutList, pNotReadyList, id);
  } else {  // unexpected status
    stError("s-task:%s unexpected task status:%s during waiting for check rsp", id, pStat->name);
  }

  numOfNotReady = (int32_t)taosArrayGetSize(pNotReadyList);
  numOfTimeout = (int32_t)taosArrayGetSize(pTimeoutList);

  // fault tasks detected, not try anymore
  ASSERT((numOfReady + numOfFault + numOfNotReady + numOfTimeout + numOfNotRsp) == taosArrayGetSize(pInfo->pList));
  if (numOfFault > 0) {
    int32_t ref = atomic_sub_fetch_32(&pTask->status.timerActive, 1);
    stDebug(
        "s-task:%s status:%s vgId:%d all rsp. quit from monitor rsp tmr, since vnode-transfer/leader-change/restart "
        "detected, notRsp:%d, notReady:%d, fault:%d, timeout:%d, ready:%d ref:%d",
        id, pStat->name, vgId, numOfNotRsp, numOfNotReady, numOfFault, numOfTimeout, numOfReady, ref);

    streamTaskCompleteCheckRsp(pInfo, id);
    taosThreadMutexUnlock(&pInfo->checkInfoLock);

    taosArrayDestroy(pNotReadyList);
    taosArrayDestroy(pTimeoutList);
    return;
  }

  // checking of downstream tasks has been stopped by other threads
  if (pInfo->stopCheckProcess == 1) {
    int32_t ref = atomic_sub_fetch_32(&pTask->status.timerActive, 1);
    stDebug(
        "s-task:%s status:%s vgId:%d stopped by other threads to check downstream process, notRsp:%d, notReady:%d, "
        "fault:%d, timeout:%d, ready:%d ref:%d",
        id, pStat->name, vgId, numOfNotRsp, numOfNotReady, numOfFault, numOfTimeout, numOfReady, ref);

    streamTaskCompleteCheckRsp(pInfo, id);
    taosThreadMutexUnlock(&pInfo->checkInfoLock);

    // add the not-ready tasks into the final task status result buf, along with related fill-history task if exists.
    streamMetaAddTaskLaunchResult(pTask->pMeta, pTask->id.streamId, pTask->id.taskId, pInfo->startTs, now, false);
    if (HAS_RELATED_FILLHISTORY_TASK(pTask)) {
      STaskId* pHId = &pTask->hTaskInfo.id;
      streamMetaAddTaskLaunchResult(pTask->pMeta, pHId->streamId, pHId->taskId, pInfo->startTs, now, false);
    }

    taosArrayDestroy(pNotReadyList);
    taosArrayDestroy(pTimeoutList);
    return;
  }

  if (numOfNotReady > 0) {  // check to make sure not in recheck timer
    ASSERT(pTask->status.downstreamReady == 0);

    // reset the info, and send the check msg to failure downstream again
    for (int32_t i = 0; i < numOfNotReady; ++i) {
      int32_t taskId = *(int32_t*)taosArrayGet(pNotReadyList, i);

      SDownstreamStatusInfo* p = findCheckRspStatus(pInfo, taskId);
      if (p != NULL) {
        p->rspTs = 0;
        p->status = -1;
        doSendCheckMsg(pTask, p);
      }
    }

    stDebug("s-task:%s %d downstream task(s) not ready, send check msg again", id, numOfNotReady);
  }

  if (numOfTimeout > 0) {
    pInfo->startTs = now;
    ASSERT(pTask->status.downstreamReady == 0);

    for (int32_t i = 0; i < numOfTimeout; ++i) {
      int32_t taskId = *(int32_t*)taosArrayGet(pTimeoutList, i);

      SDownstreamStatusInfo* p = findCheckRspStatus(pInfo, taskId);
      if (p != NULL) {
        ASSERT(p->status == -1 && p->rspTs == 0);
        doSendCheckMsg(pTask, p);
      }
    }

    stDebug("s-task:%s %d downstream tasks timeout, send check msg again, start ts:%" PRId64, id, numOfTimeout, now);
  }

  taosTmrReset(rspMonitorFn, CHECK_RSP_INTERVAL, pTask, streamTimer, &pInfo->checkRspTmr);
  taosThreadMutexUnlock(&pInfo->checkInfoLock);

  stDebug("s-task:%s continue checking rsp in 300ms, notRsp:%d, notReady:%d, fault:%d, timeout:%d, ready:%d", id,
          numOfNotRsp, numOfNotReady, numOfFault, numOfTimeout, numOfReady);

  taosArrayDestroy(pNotReadyList);
  taosArrayDestroy(pTimeoutList);
}

int32_t streamTaskStartMonitorCheckRsp(SStreamTask* pTask) {
  STaskCheckInfo* pInfo = &pTask->taskCheckInfo;

  taosThreadMutexLock(&pInfo->checkInfoLock);
  int32_t code = streamTaskStartCheckDownstream(pInfo, pTask->id.idStr);
  if (code != TSDB_CODE_SUCCESS) {

    taosThreadMutexUnlock(&pInfo->checkInfoLock);
    return TSDB_CODE_FAILED;
  }

  streamTaskInitTaskCheckInfo(pInfo, &pTask->outputInfo, taosGetTimestampMs());

  int32_t ref = atomic_add_fetch_32(&pTask->status.timerActive, 1);
  stDebug("s-task:%s start check rsp monit, ref:%d ", pTask->id.idStr, ref);

  if (pInfo->checkRspTmr == NULL) {
    pInfo->checkRspTmr = taosTmrStart(rspMonitorFn, CHECK_RSP_INTERVAL, pTask, streamTimer);
  } else {
    taosTmrReset(rspMonitorFn, CHECK_RSP_INTERVAL, pTask, streamTimer, &pInfo->checkRspTmr);
  }

  taosThreadMutexUnlock(&pInfo->checkInfoLock);
  return 0;
}

int32_t streamTaskStopMonitorCheckRsp(STaskCheckInfo* pInfo, const char* id) {
  taosThreadMutexLock(&pInfo->checkInfoLock);
  streamTaskCompleteCheckRsp(pInfo, id);

  pInfo->stopCheckProcess = 1;
  taosThreadMutexUnlock(&pInfo->checkInfoLock);

  stDebug("s-task:%s set stop check rsp mon", id);
  return TSDB_CODE_SUCCESS;
}

void streamTaskCleanCheckInfo(STaskCheckInfo* pInfo) {
  ASSERT(pInfo->inCheckProcess == 0);

  pInfo->pList = taosArrayDestroy(pInfo->pList);
  if (pInfo->checkRspTmr != NULL) {
    /*bool ret = */ taosTmrStop(pInfo->checkRspTmr);
    pInfo->checkRspTmr = NULL;
  }

  taosThreadMutexDestroy(&pInfo->checkInfoLock);
}<|MERGE_RESOLUTION|>--- conflicted
+++ resolved
@@ -37,11 +37,6 @@
 static int32_t doUpdateTaskEpset(SStreamTask* pTask, int32_t nodeId, SEpSet* pEpSet, bool* pUpdated) {
   char buf[512] = {0};
   if (pTask->info.nodeId == nodeId) {  // execution task should be moved away
-<<<<<<< HEAD
-    epsetAssign(&pTask->info.epSet, pEpSet);
-    epsetToStr(pEpSet, buf, tListLen(buf));
-    stDebug("s-task:0x%x (vgId:%d) self node epset is updated %s", pTask->id.taskId, nodeId, buf);
-=======
     bool isEqual = isEpsetEqual(&pTask->info.epSet, pEpSet);
     epsetToStr(pEpSet, buf, tListLen(buf));
 
@@ -55,7 +50,6 @@
     } else {
       stDebug("s-task:0x%x (vgId:%d) not updated task epset, since epset identical, %s", pTask->id.taskId, nodeId, buf);
     }
->>>>>>> 5df72091
   }
 
   // check for the dispatch info and the upstream task info
@@ -672,13 +666,9 @@
 void streamTaskUpdateDownstreamInfo(SStreamTask* pTask, int32_t nodeId, const SEpSet* pEpSet, bool *pUpdated) {
   char buf[512] = {0};
   epsetToStr(pEpSet, buf, tListLen(buf));
-<<<<<<< HEAD
-  int32_t id = pTask->id.taskId;
-=======
 
   int32_t id = pTask->id.taskId;
   int8_t  type = pTask->outputInfo.type;
->>>>>>> 5df72091
 
   if (type == TASK_OUTPUT__SHUFFLE_DISPATCH) {
     SArray* pVgs = pTask->outputInfo.shuffleDispatcher.dbInfo.pVgroupInfos;
@@ -687,11 +677,6 @@
       SVgroupInfo* pVgInfo = taosArrayGet(pVgs, i);
 
       if (pVgInfo->vgId == nodeId) {
-<<<<<<< HEAD
-        epsetAssign(&pVgInfo->epSet, pEpSet);
-        stDebug("s-task:0x%x update the dispatch info, task:0x%x(nodeId:%d) newEpset:%s", id, pVgInfo->taskId, nodeId,
-                buf);
-=======
         bool isEqual = isEpsetEqual(&pVgInfo->epSet, pEpSet);
         if (!isEqual) {
           *pUpdated = true;
@@ -705,18 +690,12 @@
           stDebug("s-task:0x%x not update dispatch info, since identical, task:0x%x(nodeId:%d) epset:%s", id,
                   pVgInfo->taskId, nodeId, buf);
         }
->>>>>>> 5df72091
         break;
       }
     }
   } else if (type == TASK_OUTPUT__FIXED_DISPATCH) {
     STaskDispatcherFixed* pDispatcher = &pTask->outputInfo.fixedDispatcher;
     if (pDispatcher->nodeId == nodeId) {
-<<<<<<< HEAD
-      epsetAssign(&pDispatcher->epSet, pEpSet);
-      stDebug("s-task:0x%x update the dispatch info, task:0x%x(nodeId:%d) newEpset:%s", id, pDispatcher->taskId, nodeId,
-              buf);
-=======
       bool equal = isEpsetEqual(&pDispatcher->epSet, pEpSet);
       if (!equal) {
         *pUpdated = true;
@@ -731,7 +710,6 @@
         stDebug("s-task:0x%x not update dispatch info, since identical, task:0x%x(nodeId:%d) epset:%s", id,
                 pDispatcher->taskId, nodeId, buf);
       }
->>>>>>> 5df72091
     }
   }
 }
@@ -960,11 +938,7 @@
   return TSDB_CODE_SUCCESS;
 }
 
-<<<<<<< HEAD
-void streamTaskPause(SStreamMeta* pMeta, SStreamTask* pTask) {
-=======
 void streamTaskPause(SStreamTask* pTask) {
->>>>>>> 5df72091
   streamTaskHandleEventAsync(pTask->status.pSM, TASK_EVENT_PAUSE, taskPauseCallback, NULL);
 }
 
