--- conflicted
+++ resolved
@@ -366,55 +366,10 @@
   return streamScanExec(pTask, 100);
 }
 
-<<<<<<< HEAD
-static int32_t doDispatchTransferMsg(SStreamTask* pTask, const SStreamTransferReq* pReq, int32_t vgId, SEpSet* pEpSet) {
-  void*   buf = NULL;
-  int32_t code = -1;
-  SRpcMsg msg = {0};
-
-  int32_t tlen;
-  tEncodeSize(tEncodeStreamScanHistoryFinishReq, pReq, tlen, code);
-  if (code < 0) {
-    return -1;
-=======
-int32_t streamDispatchScanHistoryFinishMsg(SStreamTask* pTask) {
-  SStreamScanHistoryFinishReq req = {
-      .streamId = pTask->id.streamId,
-      .childId = pTask->info.selfChildId,
-      .upstreamTaskId = pTask->id.taskId,
-      .upstreamNodeId = pTask->pMeta->vgId,
-  };
-
-  // serialize
-  if (pTask->outputInfo.type == TASK_OUTPUT__FIXED_DISPATCH) {
-    req.downstreamTaskId = pTask->fixedEpDispatcher.taskId;
-    pTask->notReadyTasks = 1;
-    streamDoDispatchScanHistoryFinishMsg(pTask, &req, pTask->fixedEpDispatcher.nodeId, &pTask->fixedEpDispatcher.epSet);
-  } else if (pTask->outputInfo.type == TASK_OUTPUT__SHUFFLE_DISPATCH) {
-    SArray* vgInfo = pTask->shuffleDispatcher.dbInfo.pVgroupInfos;
-    int32_t numOfVgs = taosArrayGetSize(vgInfo);
-    pTask->notReadyTasks = numOfVgs;
-
-    qDebug("s-task:%s send scan-history data complete msg to downstream (shuffle-dispatch) %d tasks, status:%s", pTask->id.idStr,
-           numOfVgs, streamGetTaskStatusStr(pTask->status.taskStatus));
-    for (int32_t i = 0; i < numOfVgs; i++) {
-      SVgroupInfo* pVgInfo = taosArrayGet(vgInfo, i);
-      req.downstreamTaskId = pVgInfo->taskId;
-      streamDoDispatchScanHistoryFinishMsg(pTask, &req, pVgInfo->vgId, &pVgInfo->epSet);
-    }
-  } else {
-    qDebug("s-task:%s no downstream tasks, invoke scan-history finish rsp directly", pTask->id.idStr);
-    streamProcessScanHistoryFinishRsp(pTask);
-  }
-
-  return 0;
-}
-
 int32_t appendTranstateIntoInputQ(SStreamTask* pTask) {
   SStreamDataBlock* pTranstate = taosAllocateQitem(sizeof(SStreamDataBlock), DEF_QITEM, sizeof(SSDataBlock));
   if (pTranstate == NULL) {
     return TSDB_CODE_OUT_OF_MEMORY;
->>>>>>> f8f8e7a8
   }
 
   SSDataBlock* pBlock = taosMemoryCalloc(1, sizeof(SSDataBlock));
