--- conflicted
+++ resolved
@@ -226,12 +226,8 @@
   void* exec = pTask->exec.pExecutor;
   const char* id = pTask->id.idStr;
 
-<<<<<<< HEAD
-  qDebug("s-task:%s recover step2 (blocking stage) started", pTask->id.idStr);
-=======
   int64_t st = taosGetTimestampMs();
   qDebug("s-task:%s recover step2(blocking stage) started", id);
->>>>>>> 366cd187
   if (qStreamSourceRecoverStep2(exec, ver) < 0) {
   }
 
