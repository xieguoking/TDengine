/*
 * Copyright (c) 2019 TAOS Data, Inc. <jhtao@taosdata.com>
 *
 * This program is free software: you can use, redistribute, and/or modify
 * it under the terms of the GNU Affero General Public License, version 3
 * or later ("AGPL"), as published by the Free Software Foundation.
 *
 * This program is distributed in the hope that it will be useful, but WITHOUT
 * ANY WARRANTY; without even the implied warranty of MERCHANTABILITY or
 * FITNESS FOR A PARTICULAR PURPOSE.
 *
 * You should have received a copy of the GNU Affero General Public License
 * along with this program. If not, see <http://www.gnu.org/licenses/>.
 */

#include "executor.h"
#include "streamInc.h"
#include "ttimer.h"

SStreamMeta* streamMetaOpen(const char* path, void* ahandle, FTaskExpand expandFunc, int32_t vgId) {
  SStreamMeta* pMeta = taosMemoryCalloc(1, sizeof(SStreamMeta));
  if (pMeta == NULL) {
    terrno = TSDB_CODE_OUT_OF_MEMORY;
    return NULL;
  }
  int32_t len = strlen(path) + 20;
  char*   streamPath = taosMemoryCalloc(1, len);
  sprintf(streamPath, "%s/%s", path, "stream");
  pMeta->path = strdup(streamPath);
  if (tdbOpen(pMeta->path, 16 * 1024, 1, &pMeta->db, 0) < 0) {
    taosMemoryFree(streamPath);
    goto _err;
  }

  sprintf(streamPath, "%s/%s", pMeta->path, "checkpoints");
  taosMulModeMkDir(streamPath, 0755);
  taosMemoryFree(streamPath);

  if (tdbTbOpen("task.db", sizeof(int32_t), -1, NULL, pMeta->db, &pMeta->pTaskDb, 0) < 0) {
    goto _err;
  }

  if (tdbTbOpen("checkpoint.db", sizeof(int32_t), -1, NULL, pMeta->db, &pMeta->pCheckpointDb, 0) < 0) {
    goto _err;
  }

  pMeta->pTasks = taosHashInit(64, taosGetDefaultHashFunction(TSDB_DATA_TYPE_INT), true, HASH_NO_LOCK);
  if (pMeta->pTasks == NULL) {
    goto _err;
  }

  if (streamMetaBegin(pMeta) < 0) {
    goto _err;
  }

  pMeta->ahandle = ahandle;
  pMeta->expandFunc = expandFunc;

  return pMeta;

_err:
  taosMemoryFree(pMeta->path);
  if (pMeta->pTasks) taosHashCleanup(pMeta->pTasks);
  if (pMeta->pTaskDb) tdbTbClose(pMeta->pTaskDb);
  if (pMeta->pCheckpointDb) tdbTbClose(pMeta->pCheckpointDb);
  if (pMeta->db) tdbClose(pMeta->db);
  taosMemoryFree(pMeta);
  return NULL;
}

void streamMetaClose(SStreamMeta* pMeta) {
  tdbCommit(pMeta->db, pMeta->txn);
  tdbPostCommit(pMeta->db, pMeta->txn);
  tdbTbClose(pMeta->pTaskDb);
  tdbTbClose(pMeta->pCheckpointDb);
  tdbClose(pMeta->db);

  void* pIter = NULL;
  while (1) {
    pIter = taosHashIterate(pMeta->pTasks, pIter);
    if (pIter == NULL) break;
    SStreamTask* pTask = *(SStreamTask**)pIter;
    if (pTask->timer) {
      taosTmrStop(pTask->timer);
      pTask->timer = NULL;
    }
    tFreeSStreamTask(pTask);
    /*streamMetaReleaseTask(pMeta, pTask);*/
  }
  taosHashCleanup(pMeta->pTasks);
  taosMemoryFree(pMeta->path);
  taosMemoryFree(pMeta);
}

#if 0
int32_t streamMetaAddSerializedTask(SStreamMeta* pMeta, int64_t ver, char* msg, int32_t msgLen) {
  SStreamTask* pTask = taosMemoryCalloc(1, sizeof(SStreamTask));
  if (pTask == NULL) {
    return -1;
  }
  SDecoder decoder;
  tDecoderInit(&decoder, (uint8_t*)msg, msgLen);
  if (tDecodeSStreamTask(&decoder, pTask) < 0) {
    tDecoderClear(&decoder);
    goto FAIL;
  }
  tDecoderClear(&decoder);

  if (pMeta->expandFunc(pMeta->ahandle, pTask, ver) < 0) {
    ASSERT(0);
    goto FAIL;
  }

  if (taosHashPut(pMeta->pTasks, &pTask->taskId, sizeof(int32_t), &pTask, sizeof(void*)) < 0) {
    goto FAIL;
  }

  if (tdbTbUpsert(pMeta->pTaskDb, &pTask->taskId, sizeof(int32_t), msg, msgLen, pMeta->txn) < 0) {
    taosHashRemove(pMeta->pTasks, &pTask->taskId, sizeof(int32_t));
    ASSERT(0);
    goto FAIL;
  }

  return 0;

FAIL:
  if (pTask) tFreeSStreamTask(pTask);
  return -1;
}
#endif

#if 1
int32_t streamMetaAddTask(SStreamMeta* pMeta, int64_t ver, SStreamTask* pTask) {
  void* buf = NULL;
  if (pMeta->expandFunc(pMeta->ahandle, pTask, ver) < 0) {
    return -1;
  }

  int32_t len;
  int32_t code;
  tEncodeSize(tEncodeSStreamTask, pTask, len, code);
  if (code < 0) {
    return -1;
  }
  buf = taosMemoryCalloc(1, len);
  if (buf == NULL) {
    return -1;
  }

  SEncoder encoder = {0};
  tEncoderInit(&encoder, buf, len);
  tEncodeSStreamTask(&encoder, pTask);
  tEncoderClear(&encoder);

  if (tdbTbUpsert(pMeta->pTaskDb, &pTask->taskId, sizeof(int32_t), buf, len, pMeta->txn) < 0) {
    ASSERT(0);
    return -1;
  }

  taosMemoryFree(buf);
  taosHashPut(pMeta->pTasks, &pTask->taskId, sizeof(int32_t), &pTask, sizeof(void*));

  return 0;
}
#endif

SStreamTask* streamMetaGetTask(SStreamMeta* pMeta, int32_t taskId) {
  SStreamTask** ppTask = (SStreamTask**)taosHashGet(pMeta->pTasks, &taskId, sizeof(int32_t));
  if (ppTask) {
    ASSERT((*ppTask)->taskId == taskId);
    return *ppTask;
  } else {
    return NULL;
  }
}

SStreamTask* streamMetaAcquireTask(SStreamMeta* pMeta, int32_t taskId) {
  taosRLockLatch(&pMeta->lock);

  SStreamTask** ppTask = (SStreamTask**)taosHashGet(pMeta->pTasks, &taskId, sizeof(int32_t));
  if (ppTask) {
    SStreamTask* pTask = *ppTask;
    if (atomic_load_8(&pTask->taskStatus) != TASK_STATUS__DROPPING) {
      atomic_add_fetch_32(&pTask->refCnt, 1);
      taosRUnLockLatch(&pMeta->lock);
      return pTask;
    } else {
      taosRUnLockLatch(&pMeta->lock);
      return NULL;
    }
  }
  taosRUnLockLatch(&pMeta->lock);
  return NULL;
}

void streamMetaReleaseTask(SStreamMeta* pMeta, SStreamTask* pTask) {
  int32_t left = atomic_sub_fetch_32(&pTask->refCnt, 1);
  ASSERT(left >= 0);
  if (left == 0) {
    ASSERT(atomic_load_8(&pTask->taskStatus) == TASK_STATUS__DROPPING);
    tFreeSStreamTask(pTask);
  }
}

void streamMetaRemoveTask(SStreamMeta* pMeta, int32_t taskId) {
  SStreamTask** ppTask = (SStreamTask**)taosHashGet(pMeta->pTasks, &taskId, sizeof(int32_t));
  if (ppTask) {
    SStreamTask* pTask = *ppTask;
    taosHashRemove(pMeta->pTasks, &taskId, sizeof(int32_t));
    /*if (pTask->timer) {
     * taosTmrStop(pTask->timer);*/
    /*pTask->timer = NULL;*/
    /*}*/
    atomic_store_8(&pTask->taskStatus, TASK_STATUS__DROPPING);

    taosWLockLatch(&pMeta->lock);
    streamMetaReleaseTask(pMeta, pTask);
    taosWUnLockLatch(&pMeta->lock);
  }
}

<<<<<<< HEAD
int32_t streamMetaRemoveTask(SStreamMeta* pMeta, int32_t taskId) {
  SStreamTask** ppTask = (SStreamTask**)taosHashGet(pMeta->pTasks, &taskId, sizeof(int32_t));
  if (ppTask) {
    SStreamTask* pTask = *ppTask;
    taosHashRemove(pMeta->pTasks, &taskId, sizeof(int32_t));
    atomic_store_8(&pTask->taskStatus, TASK_STATUS__DROPPING);

    if (tdbTbDelete(pMeta->pTaskDb, &taskId, sizeof(int32_t), pMeta->txn) < 0) {
      /*return -1;*/
    }

    if (pTask->triggerParam != 0) {
      taosTmrStop(pTask->timer);
    }

    while (1) {
      int8_t schedStatus =
          atomic_val_compare_exchange_8(&pTask->schedStatus, TASK_SCHED_STATUS__INACTIVE, TASK_SCHED_STATUS__DROPPING);
      if (schedStatus != TASK_SCHED_STATUS__ACTIVE) {
        tFreeSStreamTask(pTask);
        break;
      }
      taosMsleep(10);
    }
  }

  return 0;
}

=======
>>>>>>> 55e54479
int32_t streamMetaBegin(SStreamMeta* pMeta) {
  if (tdbBegin(pMeta->db, &pMeta->txn, tdbDefaultMalloc, tdbDefaultFree, NULL,
               TDB_TXN_WRITE | TDB_TXN_READ_UNCOMMITTED) < 0) {
    return -1;
  }
  return 0;
}

int32_t streamMetaCommit(SStreamMeta* pMeta) {
  if (tdbCommit(pMeta->db, pMeta->txn) < 0) {
    return -1;
  }
  if (tdbPostCommit(pMeta->db, pMeta->txn) < 0) {
    return -1;
  }

  if (tdbBegin(pMeta->db, &pMeta->txn, tdbDefaultMalloc, tdbDefaultFree, NULL,
               TDB_TXN_WRITE | TDB_TXN_READ_UNCOMMITTED) < 0) {
    return -1;
  }
  return 0;
}

int32_t streamMetaAbort(SStreamMeta* pMeta) {
  if (tdbAbort(pMeta->db, pMeta->txn) < 0) {
    return -1;
  }

  if (tdbBegin(pMeta->db, &pMeta->txn, tdbDefaultMalloc, tdbDefaultFree, NULL,
               TDB_TXN_WRITE | TDB_TXN_READ_UNCOMMITTED) < 0) {
    return -1;
  }
  return 0;
}

int32_t streamLoadTasks(SStreamMeta* pMeta) {
  TBC* pCur = NULL;
  if (tdbTbcOpen(pMeta->pTaskDb, &pCur, NULL) < 0) {
    ASSERT(0);
    return -1;
  }

  void*    pKey = NULL;
  int32_t  kLen = 0;
  void*    pVal = NULL;
  int32_t  vLen = 0;
  SDecoder decoder;

  tdbTbcMoveToFirst(pCur);

  while (tdbTbcNext(pCur, &pKey, &kLen, &pVal, &vLen) == 0) {
    SStreamTask* pTask = taosMemoryCalloc(1, sizeof(SStreamTask));
    if (pTask == NULL) {
      tdbFree(pKey);
      tdbFree(pVal);
      tdbTbcClose(pCur);
      return -1;
    }
    tDecoderInit(&decoder, (uint8_t*)pVal, vLen);
    tDecodeSStreamTask(&decoder, pTask);
    tDecoderClear(&decoder);

    if (pMeta->expandFunc(pMeta->ahandle, pTask, -1) < 0) {
      tdbFree(pKey);
      tdbFree(pVal);
      tdbTbcClose(pCur);
      return -1;
    }

    if (taosHashPut(pMeta->pTasks, &pTask->taskId, sizeof(int32_t), &pTask, sizeof(void*)) < 0) {
      tdbFree(pKey);
      tdbFree(pVal);
      tdbTbcClose(pCur);
      return -1;
    }
  }

  tdbFree(pKey);
  tdbFree(pVal);
  if (tdbTbcClose(pCur) < 0) {
    return -1;
  }

  return 0;
}<|MERGE_RESOLUTION|>--- conflicted
+++ resolved
@@ -219,38 +219,6 @@
   }
 }
 
-<<<<<<< HEAD
-int32_t streamMetaRemoveTask(SStreamMeta* pMeta, int32_t taskId) {
-  SStreamTask** ppTask = (SStreamTask**)taosHashGet(pMeta->pTasks, &taskId, sizeof(int32_t));
-  if (ppTask) {
-    SStreamTask* pTask = *ppTask;
-    taosHashRemove(pMeta->pTasks, &taskId, sizeof(int32_t));
-    atomic_store_8(&pTask->taskStatus, TASK_STATUS__DROPPING);
-
-    if (tdbTbDelete(pMeta->pTaskDb, &taskId, sizeof(int32_t), pMeta->txn) < 0) {
-      /*return -1;*/
-    }
-
-    if (pTask->triggerParam != 0) {
-      taosTmrStop(pTask->timer);
-    }
-
-    while (1) {
-      int8_t schedStatus =
-          atomic_val_compare_exchange_8(&pTask->schedStatus, TASK_SCHED_STATUS__INACTIVE, TASK_SCHED_STATUS__DROPPING);
-      if (schedStatus != TASK_SCHED_STATUS__ACTIVE) {
-        tFreeSStreamTask(pTask);
-        break;
-      }
-      taosMsleep(10);
-    }
-  }
-
-  return 0;
-}
-
-=======
->>>>>>> 55e54479
 int32_t streamMetaBegin(SStreamMeta* pMeta) {
   if (tdbBegin(pMeta->db, &pMeta->txn, tdbDefaultMalloc, tdbDefaultFree, NULL,
                TDB_TXN_WRITE | TDB_TXN_READ_UNCOMMITTED) < 0) {
