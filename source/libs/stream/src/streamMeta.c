--- conflicted
+++ resolved
@@ -101,15 +101,12 @@
     goto _err;
   }
   pMeta->streamBackendRid = taosAddRef(streamBackendId, pMeta->streamBackend);
-<<<<<<< HEAD
+  pMeta->pTaskBackendUnique =
+      taosHashInit(64, taosGetDefaultHashFunction(TSDB_DATA_TYPE_BINARY), false, HASH_ENTRY_LOCK);
   pMeta->checkpointSaved = taosArrayInit(4, sizeof(int64_t));
   pMeta->checkpointInUse = taosArrayInit(4, sizeof(int64_t));
   pMeta->checkpointCap = 4;
   taosInitRWLatch(&pMeta->checkpointDirLock);
-=======
-  pMeta->pTaskBackendUnique =
-      taosHashInit(64, taosGetDefaultHashFunction(TSDB_DATA_TYPE_BINARY), false, HASH_ENTRY_LOCK);
->>>>>>> 9b3e34d5
 
   taosMemoryFree(streamPath);
 
@@ -163,15 +160,12 @@
   taosRemoveRef(streamBackendId, pMeta->streamBackendRid);
   pMeta->pTaskList = taosArrayDestroy(pMeta->pTaskList);
   taosMemoryFree(pMeta->path);
-<<<<<<< HEAD
+  taosThreadMutexDestroy(&pMeta->backendMutex);
+  taosHashCleanup(pMeta->pTaskBackendUnique);
 
   taosArrayDestroy(pMeta->checkpointSaved);
   taosArrayDestroy(pMeta->checkpointInUse);
 
-=======
-  taosThreadMutexDestroy(&pMeta->backendMutex);
-  taosHashCleanup(pMeta->pTaskBackendUnique);
->>>>>>> 9b3e34d5
   taosMemoryFree(pMeta);
 }
 
