/*
 * Copyright (c) 2019 TAOS Data, Inc. <jhtao@taosdata.com>
 *
 * This program is free software: you can use, redistribute, and/or modify
 * it under the terms of the GNU Affero General Public License, version 3
 * or later ("AGPL"), as published by the Free Software Foundation.
 *
 * This program is distributed in the hope that it will be useful, but WITHOUT
 * ANY WARRANTY; without even the implied warranty of MERCHANTABILITY or
 * FITNESS FOR A PARTICULAR PURPOSE.
 *
 * You should have received a copy of the GNU Affero General Public License
 * along with this program. If not, see <http://www.gnu.org/licenses/>.
 */

#include "executor.h"
#include "streamBackendRocksdb.h"
#include "streamInt.h"
#include "tmisce.h"
#include "tref.h"
#include "tstream.h"
#include "ttimer.h"
#include "wal.h"

static TdThreadOnce streamMetaModuleInit = PTHREAD_ONCE_INIT;

int32_t streamBackendId = 0;
int32_t streamBackendCfWrapperId = 0;
int32_t streamMetaId = 0;

static void    metaHbToMnode(void* param, void* tmrId);
static void    streamMetaClear(SStreamMeta* pMeta);
static int32_t streamMetaBegin(SStreamMeta* pMeta);
static void    streamMetaCloseImpl(void* arg);

typedef struct {
  TdThreadMutex mutex;
  SHashObj*     pTable;
} SMetaRefMgt;

struct SMetaHbInfo {
  tmr_h   hbTmr;
  int32_t stopFlag;
  int32_t tickCounter;
  int32_t hbCount;
  int64_t hbStart;
};

SMetaRefMgt gMetaRefMgt;

void    metaRefMgtInit();
void    metaRefMgtCleanup();
int32_t metaRefMgtAdd(int64_t vgId, int64_t* rid);

static void streamMetaEnvInit() {
  streamBackendId = taosOpenRef(64, streamBackendCleanup);
  streamBackendCfWrapperId = taosOpenRef(64, streamBackendHandleCleanup);

  streamMetaId = taosOpenRef(64, streamMetaCloseImpl);

  metaRefMgtInit();
}

void streamMetaInit() { taosThreadOnce(&streamMetaModuleInit, streamMetaEnvInit); }
void streamMetaCleanup() {
  taosCloseRef(streamBackendId);
  taosCloseRef(streamBackendCfWrapperId);
  taosCloseRef(streamMetaId);

  metaRefMgtCleanup();
}

void metaRefMgtInit() {
  taosThreadMutexInit(&(gMetaRefMgt.mutex), NULL);
  gMetaRefMgt.pTable = taosHashInit(64, taosGetDefaultHashFunction(TSDB_DATA_TYPE_BIGINT), false, HASH_ENTRY_LOCK);
}

void metaRefMgtCleanup() {
  void* pIter = taosHashIterate(gMetaRefMgt.pTable, NULL);
  while (pIter) {
    SArray* list = *(SArray**)pIter;
    for (int i = 0; i < taosArrayGetSize(list); i++) {
      void* rid = taosArrayGetP(list, i);
      taosMemoryFree(rid);
    }
    taosArrayDestroy(list);
    pIter = taosHashIterate(gMetaRefMgt.pTable, pIter);
  }
  taosHashCleanup(gMetaRefMgt.pTable);

  taosThreadMutexDestroy(&gMetaRefMgt.mutex);
}

int32_t metaRefMgtAdd(int64_t vgId, int64_t* rid) {
  taosThreadMutexLock(&gMetaRefMgt.mutex);
  void* p = taosHashGet(gMetaRefMgt.pTable, &vgId, sizeof(vgId));
  if (p == NULL) {
    SArray* list = taosArrayInit(8, sizeof(void*));
    taosArrayPush(list, &rid);
    taosHashPut(gMetaRefMgt.pTable, &vgId, sizeof(vgId), &list, sizeof(void*));
  } else {
    SArray* list = *(SArray**)p;
    taosArrayPush(list, &rid);
  }
  taosThreadMutexUnlock(&gMetaRefMgt.mutex);
  return 0;
}

SStreamMeta* streamMetaOpen(const char* path, void* ahandle, FTaskExpand expandFunc, int32_t vgId, int64_t stage) {
  int32_t      code = -1;
  SStreamMeta* pMeta = taosMemoryCalloc(1, sizeof(SStreamMeta));
  if (pMeta == NULL) {
    terrno = TSDB_CODE_OUT_OF_MEMORY;
    stError("vgId:%d failed to prepare stream meta, alloc size:%" PRIzu ", out of memory", vgId, sizeof(SStreamMeta));
    return NULL;
  }

  int32_t len = strlen(path) + 64;
  char*   tpath = taosMemoryCalloc(1, len);

  sprintf(tpath, "%s%s%s", path, TD_DIRSEP, "stream");
  pMeta->path = tpath;

  if (tdbOpen(pMeta->path, 16 * 1024, 1, &pMeta->db, 0) < 0) {
    goto _err;
  }

  if (tdbTbOpen("task.db", STREAM_TASK_KEY_LEN, -1, NULL, pMeta->db, &pMeta->pTaskDb, 0) < 0) {
    goto _err;
  }

  if (tdbTbOpen("checkpoint.db", sizeof(int32_t), -1, NULL, pMeta->db, &pMeta->pCheckpointDb, 0) < 0) {
    goto _err;
  }
  if (streamMetaBegin(pMeta) < 0) {
    goto _err;
  }

  _hash_fn_t fp = taosGetDefaultHashFunction(TSDB_DATA_TYPE_VARCHAR);
  pMeta->pTasksMap = taosHashInit(64, fp, true, HASH_NO_LOCK);
  if (pMeta->pTasksMap == NULL) {
    goto _err;
  }

  pMeta->updateInfo.pTasks = taosHashInit(64, fp, false, HASH_NO_LOCK);
  if (pMeta->updateInfo.pTasks == NULL) {
    goto _err;
  }

  pMeta->startInfo.pReadyTaskSet = taosHashInit(64, fp, false, HASH_NO_LOCK);
  if (pMeta->startInfo.pReadyTaskSet == NULL) {
    goto _err;
  }

  pMeta->startInfo.pFailedTaskSet = taosHashInit(4, fp, false, HASH_NO_LOCK);
  if (pMeta->startInfo.pFailedTaskSet == NULL) {
    goto _err;
  }

  pMeta->pHbInfo = taosMemoryCalloc(1, sizeof(SMetaHbInfo));
  if (pMeta->pHbInfo == NULL) {
    goto _err;
  }

  // task list
  pMeta->pTaskList = taosArrayInit(4, sizeof(SStreamTaskId));
  if (pMeta->pTaskList == NULL) {
    terrno = TSDB_CODE_OUT_OF_MEMORY;
    goto _err;
  }

  pMeta->walScanCounter = 0;
  pMeta->vgId = vgId;
  pMeta->ahandle = ahandle;
  pMeta->expandFunc = expandFunc;
  pMeta->stage = stage;

  // send heartbeat every 5sec.
  pMeta->rid = taosAddRef(streamMetaId, pMeta);
  int64_t* pRid = taosMemoryMalloc(sizeof(int64_t));
  *pRid = pMeta->rid;

  metaRefMgtAdd(pMeta->vgId, pRid);

  pMeta->pHbInfo->hbTmr = taosTmrStart(metaHbToMnode, META_HB_CHECK_INTERVAL, pRid, streamEnv.timer);
  pMeta->pHbInfo->tickCounter = 0;
  pMeta->pHbInfo->stopFlag = 0;

  pMeta->pTaskBackendUnique =
      taosHashInit(64, taosGetDefaultHashFunction(TSDB_DATA_TYPE_BINARY), false, HASH_ENTRY_LOCK);
  pMeta->chkpSaved = taosArrayInit(4, sizeof(int64_t));
  pMeta->chkpInUse = taosArrayInit(4, sizeof(int64_t));
  pMeta->chkpCap = 2;
  taosInitRWLatch(&pMeta->chkpDirLock);

<<<<<<< HEAD
  pMeta->chkpId = streamGetLatestCheckpointId(pMeta);
  pMeta->streamBackend = streamBackendInit(pMeta->path, pMeta->chkpId, vgId);
=======
  pMeta->chkpId = streamMetaGetLatestCheckpointId(pMeta);
  pMeta->streamBackend = streamBackendInit(pMeta->path, pMeta->chkpId);
>>>>>>> c480f711
  while (pMeta->streamBackend == NULL) {
    taosMsleep(100);
    pMeta->streamBackend = streamBackendInit(pMeta->path, pMeta->chkpId, vgId);
    if (pMeta->streamBackend == NULL) {
      stInfo("vgId:%d failed to init stream backend, retry in 100ms", pMeta->vgId);
    }
  }
  pMeta->streamBackendRid = taosAddRef(streamBackendId, pMeta->streamBackend);

  pMeta->role = NODE_ROLE_UNINIT;
  code = streamBackendLoadCheckpointInfo(pMeta);

  taosInitRWLatch(&pMeta->lock);
  taosThreadMutexInit(&pMeta->backendMutex, NULL);

  pMeta->numOfPausedTasks = 0;
  pMeta->numOfStreamTasks = 0;
  stInfo("vgId:%d open stream meta successfully, latest checkpoint:%" PRId64 ", stage:%" PRId64, vgId, pMeta->chkpId,
         stage);
  return pMeta;

  _err:
  taosMemoryFree(pMeta->path);
  if (pMeta->pTasksMap) taosHashCleanup(pMeta->pTasksMap);
  if (pMeta->pTaskList) taosArrayDestroy(pMeta->pTaskList);
  if (pMeta->pTaskDb) tdbTbClose(pMeta->pTaskDb);
  if (pMeta->pCheckpointDb) tdbTbClose(pMeta->pCheckpointDb);
  if (pMeta->db) tdbClose(pMeta->db);
  if (pMeta->pHbInfo) taosMemoryFreeClear(pMeta->pHbInfo);
  if (pMeta->updateInfo.pTasks) taosHashCleanup(pMeta->updateInfo.pTasks);
  if (pMeta->startInfo.pReadyTaskSet) taosHashCleanup(pMeta->startInfo.pReadyTaskSet);
  if (pMeta->startInfo.pFailedTaskSet) taosHashCleanup(pMeta->startInfo.pFailedTaskSet);
  taosMemoryFree(pMeta);

  stError("failed to open stream meta");
  return NULL;
}

int32_t streamMetaReopen(SStreamMeta* pMeta) {
  streamMetaClear(pMeta);

  // NOTE: role should not be changed during reopen meta
  pMeta->streamBackendRid = -1;
  pMeta->streamBackend = NULL;

  char* defaultPath = taosMemoryCalloc(1, strlen(pMeta->path) + 128);
  sprintf(defaultPath, "%s%s%s", pMeta->path, TD_DIRSEP, "state");
  taosRemoveDir(defaultPath);

  char* newPath = taosMemoryCalloc(1, strlen(pMeta->path) + 128);
  sprintf(newPath, "%s%s%s", pMeta->path, TD_DIRSEP, "received");

  int32_t code = taosStatFile(newPath, NULL, NULL, NULL);
  if (code == 0) {
    // directory exists
    code = taosRenameFile(newPath, defaultPath);
    if (code != 0) {
      terrno = TAOS_SYSTEM_ERROR(code);
      stError("vgId:%d failed to rename file, from %s to %s, code:%s", pMeta->vgId, newPath, defaultPath,
              tstrerror(terrno));

      taosMemoryFree(defaultPath);
      taosMemoryFree(newPath);
      return -1;
    }
  }

  // todo: not wait in a critical region
  while ((pMeta->streamBackend = streamBackendInit(pMeta->path, pMeta->chkpId, pMeta->vgId)) == NULL) {
    stInfo("vgId:%d failed to init stream backend, retry in 100ms", pMeta->vgId);
    taosMsleep(100);
  }

  pMeta->streamBackendRid = taosAddRef(streamBackendId, pMeta->streamBackend);
  streamBackendLoadCheckpointInfo(pMeta);

  taosMemoryFree(defaultPath);
  taosMemoryFree(newPath);
  return 0;
}

void streamMetaClear(SStreamMeta* pMeta) {
  // remove all existed tasks in this vnode
  void* pIter = NULL;
  while ((pIter = taosHashIterate(pMeta->pTasksMap, pIter)) != NULL) {
    SStreamTask* p = *(SStreamTask**)pIter;

    // release the ref by timer
    if (p->info.triggerParam != 0 && p->info.fillHistory == 0) {  // one more ref in timer
      stDebug("s-task:%s stop schedTimer, and (before) desc ref:%d", p->id.idStr, p->refCnt);
      taosTmrStop(p->schedInfo.pTimer);
      p->info.triggerParam = 0;
      streamMetaReleaseTask(pMeta, p);
    }

    streamMetaReleaseTask(pMeta, p);
  }

  taosRemoveRef(streamBackendId, pMeta->streamBackendRid);

  taosHashClear(pMeta->pTasksMap);
  taosHashClear(pMeta->pTaskBackendUnique);

  taosArrayClear(pMeta->pTaskList);
  taosArrayClear(pMeta->chkpSaved);
  taosArrayClear(pMeta->chkpInUse);
  pMeta->numOfStreamTasks = 0;
  pMeta->numOfPausedTasks = 0;
  pMeta->chkptNotReadyTasks = 0;

  // the willrestart/starting flag can NOT be cleared
  taosHashClear(pMeta->startInfo.pReadyTaskSet);
  taosHashClear(pMeta->startInfo.pFailedTaskSet);
  pMeta->startInfo.readyTs = 0;
}

void streamMetaClose(SStreamMeta* pMeta) {
  stDebug("start to close stream meta");
  if (pMeta == NULL) {
    return;
  }

  // int64_t rid = *(int64_t*)pMeta->pRid;
  // if (taosTmrStop(pMeta->hbInfo.hbTmr)) {
  //   taosMemoryFree(pMeta->pRid);
  // } else {
  //   // do nothing, stop by timer thread
  // }
  taosRemoveRef(streamMetaId, pMeta->rid);
}

void streamMetaCloseImpl(void* arg) {
  SStreamMeta* pMeta = arg;
  stDebug("start to do-close stream meta");
  if (pMeta == NULL) {
    return;
  }

  streamMetaClear(pMeta);

  tdbAbort(pMeta->db, pMeta->txn);
  tdbTbClose(pMeta->pTaskDb);
  tdbTbClose(pMeta->pCheckpointDb);
  tdbClose(pMeta->db);

  taosArrayDestroy(pMeta->pTaskList);
  taosArrayDestroy(pMeta->chkpSaved);
  taosArrayDestroy(pMeta->chkpInUse);

  taosHashCleanup(pMeta->pTasksMap);
  taosHashCleanup(pMeta->pTaskBackendUnique);
  taosHashCleanup(pMeta->updateInfo.pTasks);
  taosHashCleanup(pMeta->startInfo.pReadyTaskSet);
  taosHashCleanup(pMeta->startInfo.pFailedTaskSet);

  taosMemoryFree(pMeta->pHbInfo);
  taosMemoryFree(pMeta->path);
  taosThreadMutexDestroy(&pMeta->backendMutex);

  pMeta->role = NODE_ROLE_UNINIT;
  taosMemoryFree(pMeta);
  stDebug("end to close stream meta");
}

// todo let's check the status for each task
int32_t streamMetaSaveTask(SStreamMeta* pMeta, SStreamTask* pTask) {
  void*   buf = NULL;
  int32_t len;
  int32_t code;
  pTask->ver = SSTREAM_TASK_VER;
  tEncodeSize(tEncodeStreamTask, pTask, len, code);
  if (code < 0) {
    return -1;
  }
  buf = taosMemoryCalloc(1, len);
  if (buf == NULL) {
    return -1;
  }

  SEncoder encoder = {0};
  tEncoderInit(&encoder, buf, len);
  tEncodeStreamTask(&encoder, pTask);
  tEncoderClear(&encoder);

  int64_t id[2] = {pTask->id.streamId, pTask->id.taskId};
  if (tdbTbUpsert(pMeta->pTaskDb, id, STREAM_TASK_KEY_LEN, buf, len, pMeta->txn) < 0) {
    stError("s-task:%s save to disk failed, code:%s", pTask->id.idStr, tstrerror(terrno));
    return -1;
  }

  taosMemoryFree(buf);
  return 0;
}

int32_t streamMetaRemoveTask(SStreamMeta* pMeta, STaskId* pTaskId) {
  int64_t key[2] = {pTaskId->streamId, pTaskId->taskId};
  int32_t code = tdbTbDelete(pMeta->pTaskDb, key, STREAM_TASK_KEY_LEN, pMeta->txn);
  if (code != 0) {
    stError("vgId:%d failed to remove task:0x%x from metastore, code:%s", pMeta->vgId, (int32_t)pTaskId->taskId,
            tstrerror(terrno));
  } else {
    stDebug("vgId:%d remove task:0x%x from metastore", pMeta->vgId, (int32_t)pTaskId->taskId);
  }

  return code;
}

// add to the ready tasks hash map, not the restored tasks hash map
int32_t streamMetaRegisterTask(SStreamMeta* pMeta, int64_t ver, SStreamTask* pTask, bool* pAdded) {
  *pAdded = false;

  STaskId id = streamTaskExtractKey(pTask);
  void*   p = taosHashGet(pMeta->pTasksMap, &id, sizeof(id));
  if (p != NULL) {
    return 0;
  }

  if (pTask->info.fillHistory == 1) {
    stDebug("s-task:0x%x initial nextProcessVer is set to 1 for fill-history task", pTask->id.taskId);
    ver = 1;
  }

  if (pMeta->expandFunc(pMeta->ahandle, pTask, ver) < 0) {
    tFreeStreamTask(pTask);
    return -1;
  }

  taosArrayPush(pMeta->pTaskList, &pTask->id);

  if (streamMetaSaveTask(pMeta, pTask) < 0) {
    tFreeStreamTask(pTask);
    return -1;
  }

  if (streamMetaCommit(pMeta) < 0) {
    tFreeStreamTask(pTask);
    return -1;
  }

  taosHashPut(pMeta->pTasksMap, &id, sizeof(id), &pTask, POINTER_BYTES);
  if (pTask->info.fillHistory == 0) {
    atomic_add_fetch_32(&pMeta->numOfStreamTasks, 1);
  }

  *pAdded = true;
  return 0;
}

int32_t streamMetaGetNumOfTasks(SStreamMeta* pMeta) {
  size_t size = taosHashGetSize(pMeta->pTasksMap);
  ASSERT(taosArrayGetSize(pMeta->pTaskList) == taosHashGetSize(pMeta->pTasksMap));
  return (int32_t)size;
}

SStreamTask* streamMetaAcquireTask(SStreamMeta* pMeta, int64_t streamId, int32_t taskId) {
  streamMetaRLock(pMeta);

  STaskId       id = {.streamId = streamId, .taskId = taskId};
  SStreamTask** ppTask = (SStreamTask**)taosHashGet(pMeta->pTasksMap, &id, sizeof(id));
  if (ppTask != NULL) {
    if (!streamTaskShouldStop(*ppTask)) {
      int32_t ref = atomic_add_fetch_32(&(*ppTask)->refCnt, 1);
      streamMetaRUnLock(pMeta);
      stTrace("s-task:%s acquire task, ref:%d", (*ppTask)->id.idStr, ref);
      return *ppTask;
    }
  }

  streamMetaRUnLock(pMeta);
  return NULL;
}

void streamMetaReleaseTask(SStreamMeta* UNUSED_PARAM(pMeta), SStreamTask* pTask) {
  int32_t ref = atomic_sub_fetch_32(&pTask->refCnt, 1);
  if (ref > 0) {
    stTrace("s-task:%s release task, ref:%d", pTask->id.idStr, ref);
  } else if (ref == 0) {
    ASSERT(streamTaskShouldStop(pTask));
    stTrace("s-task:%s all refs are gone, free it", pTask->id.idStr);
    tFreeStreamTask(pTask);
  } else if (ref < 0) {
    stError("task ref is invalid, ref:%d, %s", ref, pTask->id.idStr);
  }
}

static void doRemoveIdFromList(SStreamMeta* pMeta, int32_t num, SStreamTaskId* id) {
  for (int32_t i = 0; i < num; ++i) {
    SStreamTaskId* pTaskId = taosArrayGet(pMeta->pTaskList, i);
    if (pTaskId->streamId == id->streamId && pTaskId->taskId == id->taskId) {
      taosArrayRemove(pMeta->pTaskList, i);
      break;
    }
  }
}

int32_t streamMetaUnregisterTask(SStreamMeta* pMeta, int64_t streamId, int32_t taskId) {
  SStreamTask* pTask = NULL;

  // pre-delete operation
  streamMetaWLock(pMeta);

  STaskId       id = {.streamId = streamId, .taskId = taskId};
  SStreamTask** ppTask = (SStreamTask**)taosHashGet(pMeta->pTasksMap, &id, sizeof(id));
  if (ppTask) {
    pTask = *ppTask;

    // desc the paused task counter
    if (streamTaskShouldPause(pTask)) {
      int32_t num = atomic_sub_fetch_32(&pMeta->numOfPausedTasks, 1);
      stInfo("vgId:%d s-task:%s drop stream task. pause task num:%d", pMeta->vgId, pTask->id.idStr, num);
    }

    // handle the dropping event
    streamTaskHandleEvent(pTask->status.pSM, TASK_EVENT_DROPPING);
  } else {
    stDebug("vgId:%d failed to find the task:0x%x, it may be dropped already", pMeta->vgId, taskId);
    streamMetaWUnLock(pMeta);
    return 0;
  }
  streamMetaWUnLock(pMeta);

  stDebug("s-task:0x%x set task status:dropping and start to unregister it", taskId);

  while (1) {
    streamMetaRLock(pMeta);

    ppTask = (SStreamTask**)taosHashGet(pMeta->pTasksMap, &id, sizeof(id));
    if (ppTask) {
      if ((*ppTask)->status.timerActive == 0) {
        streamMetaRUnLock(pMeta);
        break;
      }

      taosMsleep(10);
      stDebug("s-task:%s wait for quit from timer", (*ppTask)->id.idStr);
      streamMetaRUnLock(pMeta);
    } else {
      streamMetaRUnLock(pMeta);
      break;
    }
  }

  // let's do delete of stream task
  streamMetaWLock(pMeta);

  ppTask = (SStreamTask**)taosHashGet(pMeta->pTasksMap, &id, sizeof(id));
  if (ppTask) {
    pTask = *ppTask;

    // it is an fill-history task, remove the related stream task's id that points to it
    if (pTask->info.fillHistory == 1) {
      streamTaskClearHTaskAttr(pTask);
    } else {
      atomic_sub_fetch_32(&pMeta->numOfStreamTasks, 1);
    }

    taosHashRemove(pMeta->pTasksMap, &id, sizeof(id));
    doRemoveIdFromList(pMeta, (int32_t)taosArrayGetSize(pMeta->pTaskList), &pTask->id);

    ASSERT(pTask->status.timerActive == 0);

    if (pTask->info.triggerParam != 0 && pTask->info.fillHistory == 0) {
      stDebug("s-task:%s stop schedTimer, and (before) desc ref:%d", pTask->id.idStr, pTask->refCnt);
      taosTmrStop(pTask->schedInfo.pTimer);
      pTask->info.triggerParam = 0;
      streamMetaReleaseTask(pMeta, pTask);
    }

    streamMetaRemoveTask(pMeta, &id);
    streamMetaReleaseTask(pMeta, pTask);
  } else {
    stDebug("vgId:%d failed to find the task:0x%x, it may have been dropped already", pMeta->vgId, taskId);
  }

  streamMetaWUnLock(pMeta);
  return 0;
}

int32_t streamMetaBegin(SStreamMeta* pMeta) {
  streamMetaWLock(pMeta);
  int32_t code = tdbBegin(pMeta->db, &pMeta->txn, tdbDefaultMalloc, tdbDefaultFree, NULL,
                          TDB_TXN_WRITE | TDB_TXN_READ_UNCOMMITTED);
  streamMetaWUnLock(pMeta);
  return code;
}

// todo add error log
int32_t streamMetaCommit(SStreamMeta* pMeta) {
  if (tdbCommit(pMeta->db, pMeta->txn) < 0) {
    stError("vgId:%d failed to commit stream meta", pMeta->vgId);
    return -1;
  }

  if (tdbPostCommit(pMeta->db, pMeta->txn) < 0) {
    stError("vgId:%d failed to do post-commit stream meta", pMeta->vgId);
    return -1;
  }

  if (tdbBegin(pMeta->db, &pMeta->txn, tdbDefaultMalloc, tdbDefaultFree, NULL,
               TDB_TXN_WRITE | TDB_TXN_READ_UNCOMMITTED) < 0) {
    stError("vgId:%d failed to begin trans", pMeta->vgId);
    return -1;
  }

  return 0;
}

int64_t streamMetaGetLatestCheckpointId(SStreamMeta* pMeta) {
  int64_t chkpId = 0;

  TBC* pCur = NULL;
  if (tdbTbcOpen(pMeta->pTaskDb, &pCur, NULL) < 0) {
    return chkpId;
  }

  void*    pKey = NULL;
  int32_t  kLen = 0;
  void*    pVal = NULL;
  int32_t  vLen = 0;
  SDecoder decoder;

  tdbTbcMoveToFirst(pCur);
  while (tdbTbcNext(pCur, &pKey, &kLen, &pVal, &vLen) == 0) {
    if (pVal == NULL || vLen == 0) {
      break;
    }
    SCheckpointInfo info;
    tDecoderInit(&decoder, (uint8_t*)pVal, vLen);
    if (tDecodeStreamTaskChkInfo(&decoder, &info) < 0) {
      continue;
    }
    tDecoderClear(&decoder);

    chkpId = TMAX(chkpId, info.checkpointId);
  }

  stDebug("get max chkp id: %" PRId64 "", chkpId);

  tdbFree(pKey);
  tdbFree(pVal);
  tdbTbcClose(pCur);

  return chkpId;
}

static void doClear(void* pKey, void* pVal, TBC* pCur, SArray* pRecycleList) {
  tdbFree(pKey);
  tdbFree(pVal);
  tdbTbcClose(pCur);
  taosArrayDestroy(pRecycleList);
}

int32_t streamMetaLoadAllTasks(SStreamMeta* pMeta) {
  TBC*    pCur = NULL;
  int32_t vgId = pMeta->vgId;

  stInfo("vgId:%d load stream tasks from meta files", vgId);

  if (tdbTbcOpen(pMeta->pTaskDb, &pCur, NULL) < 0) {
    stError("vgId:%d failed to open stream meta, code:%s", vgId, tstrerror(terrno));
    return -1;
  }

  void*    pKey = NULL;
  int32_t  kLen = 0;
  void*    pVal = NULL;
  int32_t  vLen = 0;
  SDecoder decoder;
  SArray*  pRecycleList = taosArrayInit(4, sizeof(STaskId));

  tdbTbcMoveToFirst(pCur);
  while (tdbTbcNext(pCur, &pKey, &kLen, &pVal, &vLen) == 0) {
    SStreamTask* pTask = taosMemoryCalloc(1, sizeof(SStreamTask));
    if (pTask == NULL) {
      terrno = TSDB_CODE_OUT_OF_MEMORY;
      stError("vgId:%d failed to load stream task from meta-files, code:%s", vgId, tstrerror(terrno));
      doClear(pKey, pVal, pCur, pRecycleList);
      return -1;
    }

    tDecoderInit(&decoder, (uint8_t*)pVal, vLen);
    if (tDecodeStreamTask(&decoder, pTask) < 0) {
      tDecoderClear(&decoder);
      doClear(pKey, pVal, pCur, pRecycleList);
      tFreeStreamTask(pTask);
      stError(
          "vgId:%d stream read incompatible data, rm %s/vnode/vnode*/tq/stream if taosd cannot start, and rebuild "
          "stream manually",
          vgId, tsDataDir);
      return -1;
    }
    tDecoderClear(&decoder);

    if (pTask->status.taskStatus == TASK_STATUS__DROPPING) {
      int32_t taskId = pTask->id.taskId;
      tFreeStreamTask(pTask);

      STaskId id = streamTaskExtractKey(pTask);
      taosArrayPush(pRecycleList, &id);

      int32_t total = taosArrayGetSize(pRecycleList);
      stDebug("s-task:0x%x is already dropped, add into recycle list, total:%d", taskId, total);
      continue;
    }

    // do duplicate task check.
    STaskId id = {.streamId = pTask->id.streamId, .taskId = pTask->id.taskId};
    void*   p = taosHashGet(pMeta->pTasksMap, &id, sizeof(id));
    if (p == NULL) {
      if (pMeta->expandFunc(pMeta->ahandle, pTask, pTask->chkInfo.checkpointVer + 1) < 0) {
        doClear(pKey, pVal, pCur, pRecycleList);
        tFreeStreamTask(pTask);
        return -1;
      }

      taosArrayPush(pMeta->pTaskList, &pTask->id);
    } else {
      // todo this should replace the existed object put by replay creating stream task msg from mnode
      stError("s-task:0x%x already added into table meta by replaying WAL, need check", pTask->id.taskId);
      tdbFree(pKey);
      tdbFree(pVal);
      taosMemoryFree(pTask);
      continue;
    }

    if (taosHashPut(pMeta->pTasksMap, &id, sizeof(id), &pTask, POINTER_BYTES) < 0) {
      doClear(pKey, pVal, pCur, pRecycleList);
      tFreeStreamTask(pTask);
      return -1;
    }

    if (pTask->info.fillHistory == 0) {
      atomic_add_fetch_32(&pMeta->numOfStreamTasks, 1);
    }

    if (streamTaskShouldPause(pTask)) {
      atomic_add_fetch_32(&pMeta->numOfPausedTasks, 1);
    }

    ASSERT(pTask->status.downstreamReady == 0);
  }

  tdbFree(pKey);
  tdbFree(pVal);
  if (tdbTbcClose(pCur) < 0) {
    stError("vgId:%d failed to close meta-file cursor", vgId);
    taosArrayDestroy(pRecycleList);
    return -1;
  }

  if (taosArrayGetSize(pRecycleList) > 0) {
    for (int32_t i = 0; i < taosArrayGetSize(pRecycleList); ++i) {
      STaskId* pId = taosArrayGet(pRecycleList, i);
      streamMetaRemoveTask(pMeta, pId);
    }
  }

  int32_t numOfTasks = taosArrayGetSize(pMeta->pTaskList);
  ASSERT(pMeta->numOfStreamTasks <= numOfTasks && pMeta->numOfPausedTasks <= numOfTasks);
  stDebug("vgId:%d load %d tasks into meta from disk completed, streamTask:%d, paused:%d", pMeta->vgId, numOfTasks,
          pMeta->numOfStreamTasks, pMeta->numOfPausedTasks);
  taosArrayDestroy(pRecycleList);
  return 0;
}

int32_t tEncodeStreamHbMsg(SEncoder* pEncoder, const SStreamHbMsg* pReq) {
  if (tStartEncode(pEncoder) < 0) return -1;
  if (tEncodeI32(pEncoder, pReq->vgId) < 0) return -1;
  if (tEncodeI32(pEncoder, pReq->numOfTasks) < 0) return -1;

  for (int32_t i = 0; i < pReq->numOfTasks; ++i) {
    STaskStatusEntry* ps = taosArrayGet(pReq->pTaskStatus, i);
    if (tEncodeI64(pEncoder, ps->id.streamId) < 0) return -1;
    if (tEncodeI32(pEncoder, ps->id.taskId) < 0) return -1;
    if (tEncodeI32(pEncoder, ps->status) < 0) return -1;
    if (tEncodeI32(pEncoder, ps->stage) < 0) return -1;
    if (tEncodeI32(pEncoder, ps->nodeId) < 0) return -1;
    if (tEncodeDouble(pEncoder, ps->inputQUsed) < 0) return -1;
    if (tEncodeDouble(pEncoder, ps->inputRate) < 0) return -1;
    if (tEncodeDouble(pEncoder, ps->sinkQuota) < 0) return -1;
    if (tEncodeDouble(pEncoder, ps->sinkDataSize) < 0) return -1;
    if (tEncodeI64(pEncoder, ps->processedVer) < 0) return -1;
    if (tEncodeI64(pEncoder, ps->verStart) < 0) return -1;
    if (tEncodeI64(pEncoder, ps->verEnd) < 0) return -1;
    if (tEncodeI64(pEncoder, ps->activeCheckpointId) < 0) return -1;
    if (tEncodeI8(pEncoder, ps->checkpointFailed) < 0) return -1;
  }

  int32_t numOfVgs = taosArrayGetSize(pReq->pUpdateNodes);
  if (tEncodeI32(pEncoder, numOfVgs) < 0) return -1;

  for (int j = 0; j < numOfVgs; ++j) {
    int32_t* pVgId = taosArrayGet(pReq->pUpdateNodes, j);
    if (tEncodeI32(pEncoder, *pVgId) < 0) return -1;
  }

  tEndEncode(pEncoder);
  return pEncoder->pos;
}

int32_t tDecodeStreamHbMsg(SDecoder* pDecoder, SStreamHbMsg* pReq) {
  if (tStartDecode(pDecoder) < 0) return -1;
  if (tDecodeI32(pDecoder, &pReq->vgId) < 0) return -1;
  if (tDecodeI32(pDecoder, &pReq->numOfTasks) < 0) return -1;

  pReq->pTaskStatus = taosArrayInit(pReq->numOfTasks, sizeof(STaskStatusEntry));
  for (int32_t i = 0; i < pReq->numOfTasks; ++i) {
    int32_t          taskId = 0;
    STaskStatusEntry entry = {0};

    if (tDecodeI64(pDecoder, &entry.id.streamId) < 0) return -1;
    if (tDecodeI32(pDecoder, &taskId) < 0) return -1;
    if (tDecodeI32(pDecoder, &entry.status) < 0) return -1;
    if (tDecodeI32(pDecoder, &entry.stage) < 0) return -1;
    if (tDecodeI32(pDecoder, &entry.nodeId) < 0) return -1;
    if (tDecodeDouble(pDecoder, &entry.inputQUsed) < 0) return -1;
    if (tDecodeDouble(pDecoder, &entry.inputRate) < 0) return -1;
    if (tDecodeDouble(pDecoder, &entry.sinkQuota) < 0) return -1;
    if (tDecodeDouble(pDecoder, &entry.sinkDataSize) < 0) return -1;
    if (tDecodeI64(pDecoder, &entry.processedVer) < 0) return -1;
    if (tDecodeI64(pDecoder, &entry.verStart) < 0) return -1;
    if (tDecodeI64(pDecoder, &entry.verEnd) < 0) return -1;
    if (tDecodeI64(pDecoder, &entry.activeCheckpointId) < 0) return -1;
    if (tDecodeI8(pDecoder, (int8_t*)&entry.checkpointFailed) < 0) return -1;

    entry.id.taskId = taskId;
    taosArrayPush(pReq->pTaskStatus, &entry);
  }

  int32_t numOfVgs = 0;
  if (tDecodeI32(pDecoder, &numOfVgs) < 0) return -1;

  pReq->pUpdateNodes = taosArrayInit(numOfVgs, sizeof(int32_t));

  for (int j = 0; j < numOfVgs; ++j) {
    int32_t vgId = 0;
    if (tDecodeI32(pDecoder, &vgId) < 0) return -1;
    taosArrayPush(pReq->pUpdateNodes, &vgId);
  }

  tEndDecode(pDecoder);
  return 0;
}

static bool waitForEnoughDuration(SMetaHbInfo* pInfo) {
  if ((++pInfo->tickCounter) >= META_HB_SEND_IDLE_COUNTER) {  // reset the counter
    pInfo->tickCounter = 0;
    return true;
  }
  return false;
}

static void clearHbMsg(SStreamHbMsg* pMsg, SArray* pIdList) {
  taosArrayDestroy(pMsg->pTaskStatus);
  taosArrayDestroy(pMsg->pUpdateNodes);
  taosArrayDestroy(pIdList);
}

static bool existInHbMsg(SStreamHbMsg* pMsg, SDownstreamTaskEpset* pTaskEpset) {
  int32_t numOfExisted = taosArrayGetSize(pMsg->pUpdateNodes);
  for (int k = 0; k < numOfExisted; ++k) {
    if (pTaskEpset->nodeId == *(int32_t*)taosArrayGet(pMsg->pUpdateNodes, k)) {
      return true;
    }
  }
  return false;
}

static void addUpdateNodeIntoHbMsg(SStreamTask* pTask, SStreamHbMsg* pMsg) {
  SStreamMeta* pMeta = pTask->pMeta;

  taosThreadMutexLock(&pTask->lock);

  int32_t num = taosArrayGetSize(pTask->outputInfo.pDownstreamUpdateList);
  for (int j = 0; j < num; ++j) {
    SDownstreamTaskEpset* pTaskEpset = taosArrayGet(pTask->outputInfo.pDownstreamUpdateList, j);

    bool exist = existInHbMsg(pMsg, pTaskEpset);
    if (!exist) {
      taosArrayPush(pMsg->pUpdateNodes, &pTaskEpset->nodeId);
      stDebug("vgId:%d nodeId:%d added into hb update list, total:%d", pMeta->vgId, pTaskEpset->nodeId,
              (int32_t)taosArrayGetSize(pMsg->pUpdateNodes));
    }
  }

  taosArrayClear(pTask->outputInfo.pDownstreamUpdateList);
  taosThreadMutexUnlock(&pTask->lock);
}

void metaHbToMnode(void* param, void* tmrId) {
  int64_t rid = *(int64_t*)param;

  SStreamMeta* pMeta = taosAcquireRef(streamMetaId, rid);
  if (pMeta == NULL) {
    return;
  }

  // need to stop, stop now
  if (pMeta->pHbInfo->stopFlag == STREAM_META_WILL_STOP) {
    pMeta->pHbInfo->stopFlag = STREAM_META_OK_TO_STOP;
    stDebug("vgId:%d jump out of meta timer", pMeta->vgId);
    taosReleaseRef(streamMetaId, rid);
    return;
  }

  // not leader not send msg
  if (pMeta->role != NODE_ROLE_LEADER) {
    stInfo("vgId:%d role:%d not leader not send hb to mnode", pMeta->vgId, pMeta->role);
    taosReleaseRef(streamMetaId, rid);
    pMeta->pHbInfo->hbStart = 0;
    return;
  }

  // set the hb start time
  if (pMeta->pHbInfo->hbStart == 0) {
    pMeta->pHbInfo->hbStart = taosGetTimestampMs();
  }

  if (!waitForEnoughDuration(pMeta->pHbInfo)) {
    taosTmrReset(metaHbToMnode, META_HB_CHECK_INTERVAL, param, streamEnv.timer, &pMeta->pHbInfo->hbTmr);
    taosReleaseRef(streamMetaId, rid);
    return;
  }

  stDebug("vgId:%d build stream task hb, leader:%d", pMeta->vgId, (pMeta->role == NODE_ROLE_LEADER));

  SStreamHbMsg hbMsg = {0};
  SEpSet       epset = {0};
  bool         hasMnodeEpset = false;
  int32_t      stage = 0;

  streamMetaRLock(pMeta);

  int32_t numOfTasks = streamMetaGetNumOfTasks(pMeta);
  hbMsg.vgId = pMeta->vgId;
  stage = pMeta->stage;

  SArray* pIdList = taosArrayDup(pMeta->pTaskList, NULL);

  streamMetaRUnLock(pMeta);

  hbMsg.pTaskStatus = taosArrayInit(numOfTasks, sizeof(STaskStatusEntry));
  hbMsg.pUpdateNodes = taosArrayInit(numOfTasks, sizeof(int32_t));

  for (int32_t i = 0; i < numOfTasks; ++i) {
    STaskId* pId = taosArrayGet(pIdList, i);

    streamMetaRLock(pMeta);
    SStreamTask** pTask = taosHashGet(pMeta->pTasksMap, pId, sizeof(*pId));
    streamMetaRUnLock(pMeta);

    if (pTask == NULL) {
      continue;
    }

    // not report the status of fill-history task
    if ((*pTask)->info.fillHistory == 1) {
      continue;
    }

    STaskStatusEntry entry = {
        .id = *pId,
        .status = streamTaskGetStatus(*pTask, NULL),
        .nodeId = hbMsg.vgId,
        .stage = stage,
        .inputQUsed = SIZE_IN_MiB(streamQueueGetItemSize((*pTask)->inputq.queue)),
    };

    entry.inputRate = entry.inputQUsed * 100.0 / STREAM_TASK_QUEUE_CAPACITY_IN_SIZE;
    if ((*pTask)->info.taskLevel == TASK_LEVEL__SINK) {
      entry.sinkQuota = (*pTask)->outputInfo.pTokenBucket->quotaRate;
      entry.sinkDataSize = SIZE_IN_MiB((*pTask)->execInfo.sink.dataSize);
    }

    if ((*pTask)->checkpointingId != 0) {
      entry.checkpointFailed = ((*pTask)->chkInfo.failedId >= (*pTask)->checkpointingId);
      entry.activeCheckpointId = (*pTask)->checkpointingId;
    }

    if ((*pTask)->exec.pWalReader != NULL) {
      entry.processedVer = (*pTask)->chkInfo.nextProcessVer - 1;
      walReaderValidVersionRange((*pTask)->exec.pWalReader, &entry.verStart, &entry.verEnd);
    }

    addUpdateNodeIntoHbMsg(*pTask, &hbMsg);
    taosArrayPush(hbMsg.pTaskStatus, &entry);
    if (!hasMnodeEpset) {
      epsetAssign(&epset, &(*pTask)->info.mnodeEpset);
      hasMnodeEpset = true;
    }
  }

  hbMsg.numOfTasks = taosArrayGetSize(hbMsg.pTaskStatus);

  if (hasMnodeEpset) {
    int32_t code = 0;
    int32_t tlen = 0;

    tEncodeSize(tEncodeStreamHbMsg, &hbMsg, tlen, code);
    if (code < 0) {
      stError("vgId:%d encode stream hb msg failed, code:%s", pMeta->vgId, tstrerror(code));
      goto _end;
    }

    void* buf = rpcMallocCont(tlen);
    if (buf == NULL) {
      stError("vgId:%d encode stream hb msg failed, code:%s", pMeta->vgId, tstrerror(TSDB_CODE_OUT_OF_MEMORY));
      goto _end;
    }

    SEncoder encoder;
    tEncoderInit(&encoder, buf, tlen);
    if ((code = tEncodeStreamHbMsg(&encoder, &hbMsg)) < 0) {
      rpcFreeCont(buf);
      stError("vgId:%d encode stream hb msg failed, code:%s", pMeta->vgId, tstrerror(code));
      goto _end;
    }
    tEncoderClear(&encoder);

    SRpcMsg msg = {.info.noResp = 1,};
    initRpcMsg(&msg, TDMT_MND_STREAM_HEARTBEAT, buf, tlen);

    pMeta->pHbInfo->hbCount += 1;

    stDebug("vgId:%d build and send hb to mnode, numOfTasks:%d total:%d", pMeta->vgId, hbMsg.numOfTasks,
            pMeta->pHbInfo->hbCount);
    tmsgSendReq(&epset, &msg);
  } else {
    stDebug("vgId:%d no tasks and no mnd epset, not send stream hb to mnode", pMeta->vgId);
  }

  _end:
  clearHbMsg(&hbMsg, pIdList);
  taosTmrReset(metaHbToMnode, META_HB_CHECK_INTERVAL, param, streamEnv.timer, &pMeta->pHbInfo->hbTmr);
  taosReleaseRef(streamMetaId, rid);
}

bool streamMetaTaskInTimer(SStreamMeta* pMeta) {
  bool inTimer = false;
  streamMetaWLock(pMeta);

  void* pIter = NULL;
  while (1) {
    pIter = taosHashIterate(pMeta->pTasksMap, pIter);
    if (pIter == NULL) {
      break;
    }

    SStreamTask* pTask = *(SStreamTask**)pIter;
    if (pTask->status.timerActive >= 1) {
      inTimer = true;
    }
  }

  streamMetaWUnLock(pMeta);
  return inTimer;
}

void streamMetaNotifyClose(SStreamMeta* pMeta) {
  int32_t vgId = pMeta->vgId;

  stDebug("vgId:%d notify all stream tasks that the vnode is closing. isLeader:%d startHb%" PRId64 ", totalHb:%d", vgId,
          (pMeta->role == NODE_ROLE_LEADER), pMeta->pHbInfo->hbStart, pMeta->pHbInfo->hbCount);

  streamMetaWLock(pMeta);

  void* pIter = NULL;
  while (1) {
    pIter = taosHashIterate(pMeta->pTasksMap, pIter);
    if (pIter == NULL) {
      break;
    }

    SStreamTask* pTask = *(SStreamTask**)pIter;
    stDebug("vgId:%d s-task:%s set closing flag", vgId, pTask->id.idStr);
    streamTaskStop(pTask);
  }

  streamMetaWUnLock(pMeta);

  // wait for the stream meta hb function stopping
  if (pMeta->role == NODE_ROLE_LEADER) {
    pMeta->pHbInfo->stopFlag = STREAM_META_WILL_STOP;
    while (pMeta->pHbInfo->stopFlag != STREAM_META_OK_TO_STOP) {
      taosMsleep(100);
      stDebug("vgId:%d wait for meta to stop timer", pMeta->vgId);
    }
  }

  stDebug("vgId:%d start to check all tasks", vgId);
  int64_t st = taosGetTimestampMs();

  while (streamMetaTaskInTimer(pMeta)) {
    stDebug("vgId:%d some tasks in timer, wait for 100ms and recheck", pMeta->vgId);
    taosMsleep(100);
  }

  int64_t el = taosGetTimestampMs() - st;
  stDebug("vgId:%d all stream tasks are not in timer, continue close, elapsed time:%" PRId64 " ms", pMeta->vgId, el);
}

void streamMetaStartHb(SStreamMeta* pMeta) {
  int64_t* pRid = taosMemoryMalloc(sizeof(int64_t));
  metaRefMgtAdd(pMeta->vgId, pRid);
  *pRid = pMeta->rid;
  metaHbToMnode(pRid, NULL);
}

void streamMetaInitForSnode(SStreamMeta* pMeta) {
  pMeta->stage = 0;
  pMeta->role = NODE_ROLE_LEADER;
}

void streamMetaResetStartInfo(STaskStartInfo* pStartInfo) {
  taosHashClear(pStartInfo->pReadyTaskSet);
  taosHashClear(pStartInfo->pFailedTaskSet);
  pStartInfo->tasksWillRestart = 0;
  pStartInfo->readyTs = 0;
  // reset the sentinel flag value to be 0
  atomic_store_32(&pStartInfo->taskStarting, 0);
}

void streamMetaRLock(SStreamMeta* pMeta) {
  stTrace("vgId:%d meta-rlock", pMeta->vgId);
  taosRLockLatch(&pMeta->lock);
}
void streamMetaRUnLock(SStreamMeta* pMeta) {
  stTrace("vgId:%d meta-runlock", pMeta->vgId);
  taosRUnLockLatch(&pMeta->lock);
}
void streamMetaWLock(SStreamMeta* pMeta) {
  stTrace("vgId:%d meta-wlock", pMeta->vgId);
  taosWLockLatch(&pMeta->lock);
}
void streamMetaWUnLock(SStreamMeta* pMeta) {
  stTrace("vgId:%d meta-wunlock", pMeta->vgId);
  taosWUnLockLatch(&pMeta->lock);
}
<|MERGE_RESOLUTION|>--- conflicted
+++ resolved
@@ -193,13 +193,8 @@
   pMeta->chkpCap = 2;
   taosInitRWLatch(&pMeta->chkpDirLock);
 
-<<<<<<< HEAD
-  pMeta->chkpId = streamGetLatestCheckpointId(pMeta);
-  pMeta->streamBackend = streamBackendInit(pMeta->path, pMeta->chkpId, vgId);
-=======
   pMeta->chkpId = streamMetaGetLatestCheckpointId(pMeta);
   pMeta->streamBackend = streamBackendInit(pMeta->path, pMeta->chkpId);
->>>>>>> c480f711
   while (pMeta->streamBackend == NULL) {
     taosMsleep(100);
     pMeta->streamBackend = streamBackendInit(pMeta->path, pMeta->chkpId, vgId);
