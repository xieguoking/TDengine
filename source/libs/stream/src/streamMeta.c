--- conflicted
+++ resolved
@@ -39,19 +39,7 @@
   taosCloseRef(streamBackendCfWrapperId);
 }
 
-<<<<<<< HEAD
 SStreamMeta* streamMetaOpen(const char* path, void* ahandle, FTaskExpand expandFunc, int32_t vgId, int64_t stage) {
-=======
-// int32_t streamStateRebuild(SStreamMeta* pMeta, char* path, int64_t chkpId) {
-//   int32_t code = 0;
-
-//   int32_t nTask = taosHashGetSize(pMeta->pTasks);
-//   assert(nTask == 0);
-
-//   return code;
-// }
-SStreamMeta* streamMetaOpen(const char* path, void* ahandle, FTaskExpand expandFunc, int32_t vgId) {
->>>>>>> fa52458b
   int32_t      code = -1;
   SStreamMeta* pMeta = taosMemoryCalloc(1, sizeof(SStreamMeta));
   if (pMeta == NULL) {
