--- conflicted
+++ resolved
@@ -1607,15 +1607,9 @@
   if (pInfo->tbnameSlotId != -1) {
     SColumnInfoData* pColumnInfoData = (SColumnInfoData*)taosArrayGet(pBlock->pDataBlock, pInfo->tbnameSlotId);
     char             varTbName[TSDB_TABLE_FNAME_LEN - 1 + VARSTR_HEADER_SIZE] = {0};
-<<<<<<< HEAD
-    memcpy(varDataVal(varTbName), name, strlen(name));
-    varDataSetLen(varTbName, strlen(name));
+    STR_TO_VARSTR(varTbName, name);
 
     colDataSetNItems(pColumnInfoData, 0, varTbName, pBlock->info.rows);
-=======
-    STR_TO_VARSTR(varTbName, name);
-    colDataAppendNItems(pColumnInfoData, 0, varTbName, pBlock->info.rows);
->>>>>>> 51b3e50e
   }
 
   doFilter(pBlock, pOperator->exprSupp.pFilterInfo, NULL);
