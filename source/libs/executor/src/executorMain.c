/*
 * Copyright (c) 2019 TAOS Data, Inc. <jhtao@taosdata.com>
 *
 * This program is free software: you can use, redistribute, and/or modify
 * it under the terms of the GNU Affero General Public License, version 3
 * or later ("AGPL"), as published by the Free Software Foundation.
 *
 * This program is distributed in the hope that it will be useful, but WITHOUT
 * ANY WARRANTY; without even the implied warranty of MERCHANTABILITY or
 * FITNESS FOR A PARTICULAR PURPOSE.
 *
 * You should have received a copy of the GNU Affero General Public License
 * along with this program. If not, see <http://www.gnu.org/licenses/>.
 */

#include "dataSinkMgt.h"
#include "os.h"
#include "tmsg.h"
#include "tref.h"
#include "tudf.h"

#include "executor.h"
#include "executorimpl.h"
#include "query.h"

static TdThreadOnce initPoolOnce = PTHREAD_ONCE_INIT;
int32_t             exchangeObjRefPool = -1;

static void initRefPool() { exchangeObjRefPool = taosOpenRef(1024, doDestroyExchangeOperatorInfo); }

int32_t qCreateExecTask(SReadHandle* readHandle, int32_t vgId, uint64_t taskId, SSubplan* pSubplan,
                        qTaskInfo_t* pTaskInfo, DataSinkHandle* handle, const char* sql, EOPTR_EXEC_MODEL model) {
  assert(pSubplan != NULL);
  SExecTaskInfo** pTask = (SExecTaskInfo**)pTaskInfo;

  taosThreadOnce(&initPoolOnce, initRefPool);

  int32_t code = createExecTaskInfoImpl(pSubplan, pTask, readHandle, taskId, sql, model);
  if (code != TSDB_CODE_SUCCESS) {
    goto _error;
  }

  SDataSinkMgtCfg cfg = {.maxDataBlockNum = 1000, .maxDataBlockNumPerQuery = 100};
  code = dsDataSinkMgtInit(&cfg);
  if (code != TSDB_CODE_SUCCESS) {
    goto _error;
  }

  if (handle) {
    void* pSinkParam = NULL;
    code = createDataSinkParam(pSubplan->pDataSink, &pSinkParam, pTaskInfo);
    if (code != TSDB_CODE_SUCCESS) {
      goto _error;
    }

    code = dsCreateDataSinker(pSubplan->pDataSink, handle, pSinkParam);
  }

_error:
  // if failed to add ref for all tables in this query, abort current query
  return code;
}

#ifdef TEST_IMPL
// wait moment
int waitMoment(SQInfo* pQInfo) {
  if (pQInfo->sql) {
    int   ms = 0;
    char* pcnt = strstr(pQInfo->sql, " count(*)");
    if (pcnt) return 0;

    char* pos = strstr(pQInfo->sql, " t_");
    if (pos) {
      pos += 3;
      ms = atoi(pos);
      while (*pos >= '0' && *pos <= '9') {
        pos++;
      }
      char unit_char = *pos;
      if (unit_char == 'h') {
        ms *= 3600 * 1000;
      } else if (unit_char == 'm') {
        ms *= 60 * 1000;
      } else if (unit_char == 's') {
        ms *= 1000;
      }
    }
    if (ms == 0) return 0;
    printf("test wait sleep %dms. sql=%s ...\n", ms, pQInfo->sql);

    if (ms < 1000) {
      taosMsleep(ms);
    } else {
      int used_ms = 0;
      while (used_ms < ms) {
        taosMsleep(1000);
        used_ms += 1000;
        if (isTaskKilled(pQInfo)) {
          printf("test check query is canceled, sleep break.%s\n", pQInfo->sql);
          break;
        }
      }
    }
  }
  return 1;
}
#endif

int32_t qExecTask(qTaskInfo_t tinfo, SSDataBlock** pRes, uint64_t* useconds) {
  SExecTaskInfo* pTaskInfo = (SExecTaskInfo*)tinfo;
  int64_t        threadId = taosGetSelfPthreadId();

  *pRes = NULL;
  int64_t curOwner = 0;
  if ((curOwner = atomic_val_compare_exchange_64(&pTaskInfo->owner, 0, threadId)) != 0) {
    qError("%s-%p execTask is now executed by thread:%p", GET_TASKID(pTaskInfo), pTaskInfo, (void*)curOwner);
    pTaskInfo->code = TSDB_CODE_QRY_IN_EXEC;
    return pTaskInfo->code;
  }

  if (pTaskInfo->cost.start == 0) {
    pTaskInfo->cost.start = taosGetTimestampMs();
  }

  if (isTaskKilled(pTaskInfo)) {
    qDebug("%s already killed, abort", GET_TASKID(pTaskInfo));
    return TSDB_CODE_SUCCESS;
  }

  // error occurs, record the error code and return to client
  int32_t ret = setjmp(pTaskInfo->env);
  if (ret != TSDB_CODE_SUCCESS) {
    pTaskInfo->code = ret;
    cleanUpUdfs();
    qDebug("%s task abort due to error/cancel occurs, code:%s", GET_TASKID(pTaskInfo), tstrerror(pTaskInfo->code));
    return pTaskInfo->code;
  }

  qDebug("%s execTask is launched", GET_TASKID(pTaskInfo));

  int64_t st = taosGetTimestampUs();
  *pRes = pTaskInfo->pRoot->fpSet.getNextFn(pTaskInfo->pRoot);
  uint64_t el = (taosGetTimestampUs() - st);

  pTaskInfo->cost.elapsedTime += el;
  if (NULL == *pRes) {
    *useconds = pTaskInfo->cost.elapsedTime;
  }

  cleanUpUdfs();

  int32_t  current = (*pRes != NULL) ? (*pRes)->info.rows : 0;
  uint64_t total = pTaskInfo->pRoot->resultInfo.totalRows;

  qDebug("%s task suspended, %d rows returned, total:%" PRId64 " rows, in sinkNode:%d, elapsed:%.2f ms",
         GET_TASKID(pTaskInfo), current, total, 0, el / 1000.0);

  atomic_store_64(&pTaskInfo->owner, 0);
  return pTaskInfo->code;
}

int32_t qKillTask(qTaskInfo_t qinfo) {
  SExecTaskInfo* pTaskInfo = (SExecTaskInfo*)qinfo;

  if (pTaskInfo == NULL) {
    return TSDB_CODE_QRY_INVALID_QHANDLE;
  }

  qDebug("%s execTask killed", GET_TASKID(pTaskInfo));
  setTaskKilled(pTaskInfo);

  // Wait for the query executing thread being stopped/
  // Once the query is stopped, the owner of qHandle will be cleared immediately.
  while (pTaskInfo->owner != 0) {
    taosMsleep(100);
  }

  return TSDB_CODE_SUCCESS;
}

int32_t qAsyncKillTask(qTaskInfo_t qinfo) {
  SExecTaskInfo* pTaskInfo = (SExecTaskInfo*)qinfo;

  if (pTaskInfo == NULL) {
    return TSDB_CODE_QRY_INVALID_QHANDLE;
  }

  qDebug("%s execTask async killed", GET_TASKID(pTaskInfo));
  setTaskKilled(pTaskInfo);

  return TSDB_CODE_SUCCESS;
}

int32_t qIsTaskCompleted(qTaskInfo_t qinfo) {
  SExecTaskInfo* pTaskInfo = (SExecTaskInfo*)qinfo;

  if (pTaskInfo == NULL) {
    return TSDB_CODE_QRY_INVALID_QHANDLE;
  }

  return isTaskKilled(pTaskInfo);
}

void qDestroyTask(qTaskInfo_t qTaskHandle) {
  SExecTaskInfo* pTaskInfo = (SExecTaskInfo*)qTaskHandle;
  qDebug("%s execTask completed, numOfRows:%" PRId64, GET_TASKID(pTaskInfo), pTaskInfo->pRoot->resultInfo.totalRows);

  queryCostStatis(pTaskInfo);  // print the query cost summary
  doDestroyTask(pTaskInfo);
}

int32_t qGetExplainExecInfo(qTaskInfo_t tinfo, int32_t* resNum, SExplainExecInfo** pRes) {
  SExecTaskInfo* pTaskInfo = (SExecTaskInfo*)tinfo;
  int32_t        capacity = 0;

  return getOperatorExplainExecInfo(pTaskInfo->pRoot, pRes, &capacity, resNum);
}
<<<<<<< HEAD
=======

int32_t qSerializeTaskStatus(qTaskInfo_t tinfo, char** pOutput, int32_t* len) {
  SExecTaskInfo* pTaskInfo = (struct SExecTaskInfo*)tinfo;
  if (pTaskInfo->pRoot == NULL) {
    return TSDB_CODE_INVALID_PARA;
  }

  return encodeOperator(pTaskInfo->pRoot, pOutput, len);
}

int32_t qDeserializeTaskStatus(qTaskInfo_t tinfo, const char* pInput, int32_t len) {
  SExecTaskInfo* pTaskInfo = (struct SExecTaskInfo*) tinfo;

  if (pTaskInfo == NULL || pInput == NULL || len == 0) {
    return TSDB_CODE_INVALID_PARA;
  }

  return decodeOperator(pTaskInfo->pRoot, pInput, len);
}

>>>>>>> 3155a228
<|MERGE_RESOLUTION|>--- conflicted
+++ resolved
@@ -215,8 +215,6 @@
 
   return getOperatorExplainExecInfo(pTaskInfo->pRoot, pRes, &capacity, resNum);
 }
-<<<<<<< HEAD
-=======
 
 int32_t qSerializeTaskStatus(qTaskInfo_t tinfo, char** pOutput, int32_t* len) {
   SExecTaskInfo* pTaskInfo = (struct SExecTaskInfo*)tinfo;
@@ -237,4 +235,3 @@
   return decodeOperator(pTaskInfo->pRoot, pInput, len);
 }
 
->>>>>>> 3155a228
