/*
 * Copyright (c) 2019 TAOS Data, Inc. <jhtao@taosdata.com>
 *
 * This program is free software: you can use, redistribute, and/or modify
 * it under the terms of the GNU Affero General Public License, version 3
 * or later ("AGPL"), as published by the Free Software Foundation.
 *
 * This program is distributed in the hope that it will be useful, but WITHOUT
 * ANY WARRANTY; without even the implied warranty of MERCHANTABILITY or
 * FITNESS FOR A PARTICULAR PURPOSE.
 *
 * You should have received a copy of the GNU Affero General Public License
 * along with this program. If not, see <http://www.gnu.org/licenses/>.
 */

#include <function.h>
#include <functionMgt.h>
#include <tname.h>
#include "os.h"

#include "parser.h"
#include "tdatablock.h"
#include "texception.h"
#include "tglobal.h"
#include "tmsg.h"
#include "tsort.h"
#include "ttime.h"

#include "executorimpl.h"
#include "function.h"
#include "tcompare.h"
#include "tcompression.h"
#include "thash.h"
#include "ttypes.h"
#include "query.h"
#include "vnode.h"
#include "tsdb.h"

#define IS_MAIN_SCAN(runtime)          ((runtime)->scanFlag == MAIN_SCAN)
#define IS_REVERSE_SCAN(runtime)       ((runtime)->scanFlag == REVERSE_SCAN)
#define IS_REPEAT_SCAN(runtime)        ((runtime)->scanFlag == REPEAT_SCAN)
#define SET_MAIN_SCAN_FLAG(runtime)  ((runtime)->scanFlag = MAIN_SCAN)
#define SET_REVERSE_SCAN_FLAG(runtime) ((runtime)->scanFlag = REVERSE_SCAN)

#define TSWINDOW_IS_EQUAL(t1, t2) (((t1).skey == (t2).skey) && ((t1).ekey == (t2).ekey))
#define SWITCH_ORDER(n) (((n) = ((n) == TSDB_ORDER_ASC) ? TSDB_ORDER_DESC : TSDB_ORDER_ASC))

#define SDATA_BLOCK_INITIALIZER (SDataBlockInfo) {{0}, 0}

#define GET_FORWARD_DIRECTION_FACTOR(ord) (((ord) == TSDB_ORDER_ASC) ? QUERY_ASC_FORWARD_STEP : QUERY_DESC_FORWARD_STEP)

#define MULTI_KEY_DELIM  "-"

enum {
  TS_JOIN_TS_EQUAL       = 0,
  TS_JOIN_TS_NOT_EQUALS  = 1,
  TS_JOIN_TAG_NOT_EQUALS = 2,
};

typedef enum SResultTsInterpType {
  RESULT_ROW_START_INTERP = 1,
  RESULT_ROW_END_INTERP   = 2,
} SResultTsInterpType;

#if 0
static UNUSED_FUNC void *u_malloc (size_t __size) {
  uint32_t v = taosRand();

  if (v % 1000 <= 0) {
    return NULL;
  } else {
    return malloc(__size);
  }
}

static UNUSED_FUNC void* u_calloc(size_t num, size_t __size) {
  uint32_t v = taosRand();
  if (v % 1000 <= 0) {
    return NULL;
  } else {
    return calloc(num, __size);
  }
}

static UNUSED_FUNC void* u_realloc(void* p, size_t __size) {
  uint32_t v = taosRand();
  if (v % 5 <= 1) {
    return NULL;
  } else {
    return realloc(p, __size);
  }
}

#define calloc  u_calloc
#define malloc  u_malloc
#define realloc u_realloc
#endif

#define CLEAR_QUERY_STATUS(q, st)   ((q)->status &= (~(st)))
#define GET_NUM_OF_TABLEGROUP(q)    taosArrayGetSize((q)->tableqinfoGroupInfo.pGroupList)
#define QUERY_IS_INTERVAL_QUERY(_q) ((_q)->interval.interval > 0)

#define TSKEY_MAX_ADD(a,b)                 \
do {                                       \
  if (a < 0) { a = a + b; break;}          \
  if (sizeof(a) == sizeof(int32_t)) {      \
   if((b) > 0 && ((b) >= INT32_MAX - (a))){\
     a = INT32_MAX;                        \
   } else {                                \
     a = a + b;                            \
   }                                       \
  } else {                                 \
   if((b) > 0 && ((b) >= INT64_MAX - (a))){\
     a = INT64_MAX;                        \
   } else {                                \
     a = a + b;                            \
   }                                       \
  }                                        \
} while(0)                                 

#define TSKEY_MIN_SUB(a,b)                 \
do {                                       \
  if (a >= 0) { a = a + b; break;}         \
  if (sizeof(a) == sizeof(int32_t)){       \
   if((b) < 0 && ((b) <= INT32_MIN - (a))){\
     a = INT32_MIN;                        \
   } else {                                \
     a = a + b;                            \
   }                                       \
  } else {                                 \
    if((b) < 0 && ((b) <= INT64_MIN-(a))) {\
     a = INT64_MIN;                        \
    } else {                               \
     a = a + b;                            \
    }                                      \
  }                                        \
} while (0)

int32_t getMaximumIdleDurationSec() {
  return tsShellActivityTimer * 2;
}

static int32_t getExprFunctionId(SExprInfo *pExprInfo) {
  assert(pExprInfo != NULL && pExprInfo->pExpr != NULL && pExprInfo->pExpr->nodeType == TEXPR_UNARYEXPR_NODE);
  return 0;
}

static void getNextTimeWindow(SInterval* pInterval, int32_t precision, int32_t order, STimeWindow* tw) {
  int32_t factor = GET_FORWARD_DIRECTION_FACTOR(order);
  if (pInterval->intervalUnit != 'n' && pInterval->intervalUnit != 'y') {
    tw->skey += pInterval->sliding * factor;
    tw->ekey = tw->skey + pInterval->interval - 1;
    return;
  }

  int64_t key = tw->skey, interval = pInterval->interval;
  //convert key to second
  key = convertTimePrecision(key, precision, TSDB_TIME_PRECISION_MILLI) / 1000;

  if (pInterval->intervalUnit == 'y') {
    interval *= 12;
  }

  struct tm tm;
  time_t t = (time_t)key;
  localtime_r(&t, &tm);

  int mon = (int)(tm.tm_year * 12 + tm.tm_mon + interval * factor);
  tm.tm_year = mon / 12;
  tm.tm_mon = mon % 12;
  tw->skey = convertTimePrecision((int64_t)mktime(&tm) * 1000L, TSDB_TIME_PRECISION_MILLI, precision);

  mon = (int)(mon + interval);
  tm.tm_year = mon / 12;
  tm.tm_mon = mon % 12;
  tw->ekey = convertTimePrecision((int64_t)mktime(&tm) * 1000L, TSDB_TIME_PRECISION_MILLI, precision);

  tw->ekey -= 1;
}

static void doSetTagValueToResultBuf(char* output, const char* val, int16_t type, int16_t bytes);
static void setResultOutputBuf(STaskRuntimeEnv* pRuntimeEnv, SResultRow* pResult, SqlFunctionCtx* pCtx,
                               int32_t numOfCols, int32_t* rowCellInfoOffset);

void setResultRowOutputBufInitCtx(STaskRuntimeEnv *pRuntimeEnv, SResultRow *pResult, SqlFunctionCtx* pCtx, int32_t numOfOutput, int32_t* rowCellInfoOffset);
static bool functionNeedToExecute(SqlFunctionCtx *pCtx);

static void setBlockStatisInfo(SqlFunctionCtx *pCtx, SSDataBlock* pSDataBlock, SColumn* pColumn);

static void destroyTableQueryInfoImpl(STableQueryInfo *pTableQueryInfo);
static bool hasMainOutput(STaskAttr *pQueryAttr);

static SColumnInfo* extractColumnFilterInfo(SExprInfo* pExpr, int32_t numOfOutput, int32_t* numOfFilterCols);

static int32_t setTimestampListJoinInfo(STaskRuntimeEnv* pRuntimeEnv, SVariant* pTag, STableQueryInfo *pTableQueryInfo);
static void releaseQueryBuf(size_t numOfTables);
static int32_t binarySearchForKey(char *pValue, int num, TSKEY key, int order);
//static STsdbQueryCond createTsdbQueryCond(STaskAttr* pQueryAttr, STimeWindow* win);
static STableIdInfo createTableIdInfo(STableQueryInfo* pTableQueryInfo);

static void setTableScanFilterOperatorInfo(STableScanInfo* pTableScanInfo, SOperatorInfo* pDownstream);

static int32_t getNumOfScanTimes(STaskAttr* pQueryAttr);

static void destroyBasicOperatorInfo(void* param, int32_t numOfOutput);
static void destroySFillOperatorInfo(void* param, int32_t numOfOutput);
static void destroyGroupbyOperatorInfo(void* param, int32_t numOfOutput);
static void destroyProjectOperatorInfo(void* param, int32_t numOfOutput);
static void destroyTagScanOperatorInfo(void* param, int32_t numOfOutput);
static void destroyOrderOperatorInfo(void* param, int32_t numOfOutput);
static void destroySWindowOperatorInfo(void* param, int32_t numOfOutput);
static void destroyStateWindowOperatorInfo(void* param, int32_t numOfOutput);
static void destroyAggOperatorInfo(void* param, int32_t numOfOutput);
static void destroyExchangeOperatorInfo(void* param, int32_t numOfOutput);
static void destroyConditionOperatorInfo(void* param, int32_t numOfOutput);

static void destroyOperatorInfo(SOperatorInfo* pOperator);
static void destroySysTableScannerOperatorInfo(void* param, int32_t numOfOutput);

static void doSetOperatorCompleted(SOperatorInfo* pOperator) {
  pOperator->status = OP_EXEC_DONE;
  if (pOperator->pTaskInfo != NULL) {
    setTaskStatus(pOperator->pTaskInfo, TASK_COMPLETED);
  }
}

static int32_t operatorDummyOpenFn(void* param) {
  SOperatorInfo* pOperator = (SOperatorInfo*) param;
  pOperator->status = OP_OPENED;
  return TSDB_CODE_SUCCESS;
}

static void operatorDummyCloseFn(void* param, int32_t numOfCols) {}

static int32_t doCopyToSDataBlock(SDiskbasedBuf *pBuf, SGroupResInfo* pGroupResInfo, int32_t orderType, SSDataBlock* pBlock, int32_t rowCapacity);

static int32_t getGroupbyColumnIndex(SGroupbyExpr *pGroupbyExpr, SSDataBlock* pDataBlock);
static int32_t setGroupResultOutputBuf(STaskRuntimeEnv *pRuntimeEnv, SOptrBasicInfo *binf, int32_t numOfCols, char *pData, int16_t type, int16_t bytes, int32_t groupIndex);

static void initCtxOutputBuffer(SqlFunctionCtx* pCtx, int32_t size);
static void getAlignQueryTimeWindow(SInterval* pInterval, int32_t precision, int64_t key, int64_t keyFirst, int64_t keyLast, STimeWindow *win);

static void setResultBufSize(STaskAttr* pQueryAttr, SRspResultInfo* pResultInfo);
static void setCtxTagForJoin(STaskRuntimeEnv* pRuntimeEnv, SqlFunctionCtx* pCtx, SExprInfo* pExprInfo, void* pTable);
static void setParamForStableStddev(STaskRuntimeEnv* pRuntimeEnv, SqlFunctionCtx* pCtx, int32_t numOfOutput, SExprInfo* pExpr);
static void setParamForStableStddevByColData(STaskRuntimeEnv* pRuntimeEnv, SqlFunctionCtx* pCtx, int32_t numOfOutput, SExprInfo* pExpr, char* val, int16_t bytes);
static void doSetTableGroupOutputBuf(SAggOperatorInfo* pAggInfo, int32_t numOfOutput, int32_t tableGroupId, SExecTaskInfo* pTaskInfo);

SArray* getOrderCheckColumns(STaskAttr* pQuery);

typedef struct SRowCompSupporter {
  STaskRuntimeEnv *pRuntimeEnv;
  int16_t           dataOffset;
  __compar_fn_t     comFunc;
} SRowCompSupporter;

static int compareRowData(const void *a, const void *b, const void *userData) {
  const SResultRow *pRow1 = (const SResultRow *)a;
  const SResultRow *pRow2 = (const SResultRow *)b;

  SRowCompSupporter *supporter  = (SRowCompSupporter *)userData;
  STaskRuntimeEnv* pRuntimeEnv =  supporter->pRuntimeEnv;

  SFilePage *page1 = getBufPage(pRuntimeEnv->pResultBuf, pRow1->pageId);
  SFilePage *page2 = getBufPage(pRuntimeEnv->pResultBuf, pRow2->pageId);

  int16_t offset = supporter->dataOffset;
  char *in1  = getPosInResultPage(pRuntimeEnv->pQueryAttr, page1, pRow1->offset, offset);
  char *in2  = getPosInResultPage(pRuntimeEnv->pQueryAttr, page2, pRow2->offset, offset);

  return (in1 != NULL && in2 != NULL) ? supporter->comFunc(in1, in2) : 0;
}

static void sortGroupResByOrderList(SGroupResInfo *pGroupResInfo, STaskRuntimeEnv *pRuntimeEnv, SSDataBlock* pDataBlock) {
  SArray *columnOrderList = getOrderCheckColumns(pRuntimeEnv->pQueryAttr);
  size_t size = taosArrayGetSize(columnOrderList);
  taosArrayDestroy(columnOrderList);

  if (size <= 0) {
    return;
  }

  int32_t orderId = pRuntimeEnv->pQueryAttr->order.col.colId;
  if (orderId <= 0) {
    return;
  }

  bool found = false;
  int16_t dataOffset = 0;

  for (int32_t j = 0; j < pDataBlock->info.numOfCols; ++j) {
    SColumnInfoData* pColInfoData = (SColumnInfoData *)taosArrayGet(pDataBlock->pDataBlock, j);
    if (orderId == j) {
      found = true;
      break;
    }

    dataOffset += pColInfoData->info.bytes;
  }

  if (found == false) {
    return;
  }

  int16_t type = pRuntimeEnv->pQueryAttr->pExpr1[orderId].base.resSchema.type;

  SRowCompSupporter support = {.pRuntimeEnv = pRuntimeEnv, .dataOffset = dataOffset, .comFunc = getComparFunc(type, 0)};
  taosArraySortPWithExt(pGroupResInfo->pRows, compareRowData, &support);
}

//setup the output buffer for each operator
SSDataBlock* createOutputBuf(SExprInfo* pExpr, int32_t numOfOutput, int32_t numOfRows) {
  const static int32_t minSize = 8;

  SSDataBlock *res = calloc(1, sizeof(SSDataBlock));
  res->info.numOfCols = numOfOutput;
  res->pDataBlock = taosArrayInit(numOfOutput, sizeof(SColumnInfoData));
  for (int32_t i = 0; i < numOfOutput; ++i) {
    SColumnInfoData idata = {{0}};
    idata.info.type  = pExpr[i].base.resSchema.type;
    idata.info.bytes = pExpr[i].base.resSchema.bytes;
    idata.info.colId = pExpr[i].base.resSchema.colId;

    int32_t size = TMAX(idata.info.bytes * numOfRows, minSize);
    idata.pData = calloc(1, size);  // at least to hold a pointer on x64 platform
    taosArrayPush(res->pDataBlock, &idata);
  }

  return res;
}

SSDataBlock* createOutputBuf_rv(SArray* pExprInfo, int32_t numOfRows) {
  size_t numOfOutput = taosArrayGetSize(pExprInfo);

  SSDataBlock *res = calloc(1, sizeof(SSDataBlock));
  res->info.numOfCols = numOfOutput;
  res->pDataBlock = taosArrayInit(numOfOutput, sizeof(SColumnInfoData));

  for (int32_t i = 0; i < numOfOutput; ++i) {
    SColumnInfoData idata = {{0}};
    SExprInfo* pExpr = taosArrayGetP(pExprInfo, i);

    idata.info.type  = pExpr->base.resSchema.type;
    idata.info.bytes = pExpr->base.resSchema.bytes;
    idata.info.colId = pExpr->base.resSchema.colId;
    taosArrayPush(res->pDataBlock, &idata);
  }

  blockDataEnsureCapacity(res, numOfRows);
  return res;
}

SSDataBlock* createOutputBuf_rv1(SDataBlockDescNode* pNode) {
  int32_t numOfCols = LIST_LENGTH(pNode->pSlots);

  SSDataBlock* pBlock = calloc(1, sizeof(SSDataBlock));
  pBlock->info.numOfCols = numOfCols;
  pBlock->pDataBlock = taosArrayInit(numOfCols, sizeof(SColumnInfoData));

  pBlock->info.blockId = pNode->dataBlockId;
  pBlock->info.rowSize = pNode->resultRowSize;

  for(int32_t i = 0; i < numOfCols; ++i) {
    SColumnInfoData idata = {{0}};
    SSlotDescNode* pDescNode = nodesListGetNode(pNode->pSlots, i);
    idata.info.type   = pDescNode->dataType.type;
    idata.info.bytes  = pDescNode->dataType.bytes;
    idata.info.scale  = pDescNode->dataType.scale;
    idata.info.slotId = pDescNode->slotId;
    idata.info.precision = pDescNode->dataType.precision;

    taosArrayPush(pBlock->pDataBlock, &idata);
  }

  return pBlock;
}

static bool isSelectivityWithTagsQuery(SqlFunctionCtx *pCtx, int32_t numOfOutput) {
  return true;
//  bool    hasTags = false;
//  int32_t numOfSelectivity = 0;
//
//  for (int32_t i = 0; i < numOfOutput; ++i) {
//    int32_t functId = pCtx[i].functionId;
//    if (functId == FUNCTION_TAG_DUMMY || functId == FUNCTION_TS_DUMMY) {
//      hasTags = true;
//      continue;
//    }
//
//    if ((aAggs[functId].status & FUNCSTATE_SELECTIVITY) != 0) {
//      numOfSelectivity++;
//    }
//  }
//
//  return (numOfSelectivity > 0 && hasTags);
}

static bool isProjQuery(STaskAttr *pQueryAttr) {
  for (int32_t i = 0; i < pQueryAttr->numOfOutput; ++i) {
    int32_t functId = getExprFunctionId(&pQueryAttr->pExpr1[i]);
    if (functId != FUNCTION_PRJ && functId != FUNCTION_TAGPRJ) {
      return false;
    }
  }

  return true;
}

static bool hasNull(SColumn* pColumn, SColumnDataAgg *pStatis) {
  if (TSDB_COL_IS_TAG(pColumn->flag) || TSDB_COL_IS_UD_COL(pColumn->flag) || pColumn->colId == PRIMARYKEY_TIMESTAMP_COL_ID) {
    return false;
  }

  if (pStatis != NULL && pStatis->numOfNull == 0) {
    return false;
  }

  return true;
}

static void prepareResultListBuffer(SResultRowInfo* pResultRowInfo, jmp_buf env) {
  int64_t newCapacity = 0;

  // more than the capacity, reallocate the resources
  if (pResultRowInfo->size < pResultRowInfo->capacity) {
    return;
  }

  if (pResultRowInfo->capacity > 10000) {
    newCapacity = (int64_t)(pResultRowInfo->capacity * 1.25);
  } else {
    newCapacity = (int64_t)(pResultRowInfo->capacity * 1.5);
  }

  if (newCapacity == pResultRowInfo->capacity) {
    newCapacity += 4;
  }

  char *t = realloc(pResultRowInfo->pResult, (size_t)(newCapacity * POINTER_BYTES));
  if (t == NULL) {
    longjmp(env, TSDB_CODE_QRY_OUT_OF_MEMORY);
  }

  pResultRowInfo->pResult = (SResultRow **)t;

  int32_t inc = (int32_t)newCapacity - pResultRowInfo->capacity;
  memset(&pResultRowInfo->pResult[pResultRowInfo->capacity], 0, POINTER_BYTES * inc);

  pResultRowInfo->capacity = (int32_t)newCapacity;
}

static bool chkResultRowFromKey(STaskRuntimeEnv *pRuntimeEnv, SResultRowInfo *pResultRowInfo, char *pData,
                                             int16_t bytes, bool masterscan, uint64_t uid) {
  bool existed = false;
  SET_RES_WINDOW_KEY(pRuntimeEnv->keyBuf, pData, bytes, uid);

  SResultRow **p1 =
      (SResultRow **)taosHashGet(pRuntimeEnv->pResultRowHashTable, pRuntimeEnv->keyBuf, GET_RES_WINDOW_KEY_LEN(bytes));

  // in case of repeat scan/reverse scan, no new time window added.
  if (QUERY_IS_INTERVAL_QUERY(pRuntimeEnv->pQueryAttr)) {
    if (!masterscan) {  // the *p1 may be NULL in case of sliding+offset exists.
      return p1 != NULL;
    }

    if (p1 != NULL) {
      if (pResultRowInfo->size == 0) {
        existed = false;
        assert(pResultRowInfo->curPos == -1);
      } else if (pResultRowInfo->size == 1) {
        existed = (pResultRowInfo->pResult[0] == (*p1));
      } else {  // check if current pResultRowInfo contains the existed pResultRow
        SET_RES_EXT_WINDOW_KEY(pRuntimeEnv->keyBuf, pData, bytes, uid, pResultRowInfo);
        int64_t* index = taosHashGet(pRuntimeEnv->pResultRowListSet, pRuntimeEnv->keyBuf, GET_RES_EXT_WINDOW_KEY_LEN(bytes));
        if (index != NULL) {
          existed = true;
        } else {
          existed = false;
        }
      }
    }

    return existed;
  }

  return p1 != NULL;
}


static SResultRow* doSetResultOutBufByKey(STaskRuntimeEnv* pRuntimeEnv, SResultRowInfo* pResultRowInfo, int64_t tid,
                                          char* pData, int16_t bytes, bool masterscan, uint64_t tableGroupId) {
  bool existed = false;
  SET_RES_WINDOW_KEY(pRuntimeEnv->keyBuf, pData, bytes, tableGroupId);

  SResultRow **p1 =
      (SResultRow **)taosHashGet(pRuntimeEnv->pResultRowHashTable, pRuntimeEnv->keyBuf, GET_RES_WINDOW_KEY_LEN(bytes));

  // in case of repeat scan/reverse scan, no new time window added.
  if (QUERY_IS_INTERVAL_QUERY(pRuntimeEnv->pQueryAttr)) {
    if (!masterscan) {  // the *p1 may be NULL in case of sliding+offset exists.
      return (p1 != NULL)? *p1:NULL;
    }

    if (p1 != NULL) {
      if (pResultRowInfo->size == 0) {
        existed = false;
        assert(pResultRowInfo->curPos == -1);
      } else if (pResultRowInfo->size == 1) {
        existed = (pResultRowInfo->pResult[0] == (*p1));
        pResultRowInfo->curPos = 0;
      } else {  // check if current pResultRowInfo contains the existed pResultRow
        SET_RES_EXT_WINDOW_KEY(pRuntimeEnv->keyBuf, pData, bytes, tid, pResultRowInfo);
        int64_t* index = taosHashGet(pRuntimeEnv->pResultRowListSet, pRuntimeEnv->keyBuf, GET_RES_EXT_WINDOW_KEY_LEN(bytes));
        if (index != NULL) {
          pResultRowInfo->curPos = (int32_t) *index;
          existed = true;
        } else {
          existed = false;
        }
      }
    }
  } else {
    // In case of group by column query, the required SResultRow object must be existed in the pResultRowInfo object.
    if (p1 != NULL) {
      return *p1;
    }
  }

  if (!existed) {
//    prepareResultListBuffer(pResultRowInfo, pRuntimeEnv);

    SResultRow *pResult = NULL;
    if (p1 == NULL) {
      pResult = getNewResultRow(pRuntimeEnv->pool);
      int32_t ret = initResultRow(pResult);
      if (ret != TSDB_CODE_SUCCESS) {
        longjmp(pRuntimeEnv->env, TSDB_CODE_QRY_OUT_OF_MEMORY);
      }

      // add a new result set for a new group
      taosHashPut(pRuntimeEnv->pResultRowHashTable, pRuntimeEnv->keyBuf, GET_RES_WINDOW_KEY_LEN(bytes), &pResult, POINTER_BYTES);
      SResultRowCell cell = {.groupId = tableGroupId, .pRow = pResult};
      taosArrayPush(pRuntimeEnv->pResultRowArrayList, &cell);
    } else {
      pResult = *p1;
    }

    pResultRowInfo->curPos = pResultRowInfo->size;
    pResultRowInfo->pResult[pResultRowInfo->size++] = pResult;

    int64_t index = pResultRowInfo->curPos;
    SET_RES_EXT_WINDOW_KEY(pRuntimeEnv->keyBuf, pData, bytes, tid, pResultRowInfo);
    taosHashPut(pRuntimeEnv->pResultRowListSet, pRuntimeEnv->keyBuf, GET_RES_EXT_WINDOW_KEY_LEN(bytes), &index, POINTER_BYTES);
  }

  // too many time window in query
  if (pResultRowInfo->size > MAX_INTERVAL_TIME_WINDOW) {
    longjmp(pRuntimeEnv->env, TSDB_CODE_QRY_TOO_MANY_TIMEWINDOW);
  }

  return pResultRowInfo->pResult[pResultRowInfo->curPos];
}

static SResultRow* doSetResultOutBufByKey_rv(SResultRowInfo* pResultRowInfo, int64_t tid, char* pData, int16_t bytes,
    bool masterscan, uint64_t tableGroupId, SExecTaskInfo* pTaskInfo, bool isIntervalQuery, SAggSupporter* pSup) {
  bool existed = false;
  SET_RES_WINDOW_KEY(pSup->keyBuf, pData, bytes, tableGroupId);

  SResultRow **p1 =
      (SResultRow **)taosHashGet(pSup->pResultRowHashTable, pSup->keyBuf, GET_RES_WINDOW_KEY_LEN(bytes));

  // in case of repeat scan/reverse scan, no new time window added.
  if (isIntervalQuery) {
    if (!masterscan) {  // the *p1 may be NULL in case of sliding+offset exists.
      return (p1 != NULL)? *p1:NULL;
    }

    if (p1 != NULL) {
      if (pResultRowInfo->size == 0) {
        existed = false;
        assert(pResultRowInfo->curPos == -1);
      } else if (pResultRowInfo->size == 1) {
        existed = (pResultRowInfo->pResult[0] == (*p1));
        pResultRowInfo->curPos = 0;
      } else {  // check if current pResultRowInfo contains the existed pResultRow
        SET_RES_EXT_WINDOW_KEY(pSup->keyBuf, pData, bytes, tid, pResultRowInfo);
        int64_t* index = taosHashGet(pSup->pResultRowListSet, pSup->keyBuf, GET_RES_EXT_WINDOW_KEY_LEN(bytes));
        if (index != NULL) {
          pResultRowInfo->curPos = (int32_t) *index;
          existed = true;
        } else {
          existed = false;
        }
      }
    }
  } else {
    // In case of group by column query, the required SResultRow object must be existed in the pResultRowInfo object.
    if (p1 != NULL) {
      return *p1;
    }
  }

  if (!existed) {
    prepareResultListBuffer(pResultRowInfo, pTaskInfo->env);

    SResultRow *pResult = NULL;
    if (p1 == NULL) {
      pResult = getNewResultRow(pSup->pool);
      int32_t ret = initResultRow(pResult);
      if (ret != TSDB_CODE_SUCCESS) {
        longjmp(pTaskInfo->env, TSDB_CODE_QRY_OUT_OF_MEMORY);
      }

      // add a new result set for a new group
      taosHashPut(pSup->pResultRowHashTable, pSup->keyBuf, GET_RES_WINDOW_KEY_LEN(bytes), &pResult, POINTER_BYTES);
      SResultRowCell cell = {.groupId = tableGroupId, .pRow = pResult};
      taosArrayPush(pSup->pResultRowArrayList, &cell);
    } else {
      pResult = *p1;
    }

    pResultRowInfo->curPos = pResultRowInfo->size;
    pResultRowInfo->pResult[pResultRowInfo->size++] = pResult;

    int64_t index = pResultRowInfo->curPos;
    SET_RES_EXT_WINDOW_KEY(pSup->keyBuf, pData, bytes, tid, pResultRowInfo);
    taosHashPut(pSup->pResultRowListSet, pSup->keyBuf, GET_RES_EXT_WINDOW_KEY_LEN(bytes), &index, POINTER_BYTES);
  }

  // too many time window in query
  if (pResultRowInfo->size > MAX_INTERVAL_TIME_WINDOW) {
    longjmp(pTaskInfo->env, TSDB_CODE_QRY_TOO_MANY_TIMEWINDOW);
  }

  return pResultRowInfo->pResult[pResultRowInfo->curPos];
}

static void getInitialStartTimeWindow(SInterval* pInterval, int32_t precision, TSKEY ts, STimeWindow* w, TSKEY ekey, bool ascQuery) {
  if (ascQuery) {
    getAlignQueryTimeWindow(pInterval, precision, ts, ts, ekey, w);
  } else {
    // the start position of the first time window in the endpoint that spreads beyond the queried last timestamp
    getAlignQueryTimeWindow(pInterval, precision, ts, ekey, ts, w);

    int64_t key = w->skey;
    while(key < ts) { // moving towards end
      if (pInterval->intervalUnit == 'n' || pInterval->intervalUnit == 'y') {
        key = taosTimeAdd(key, pInterval->sliding, pInterval->slidingUnit, precision);
      } else {
        key += pInterval->sliding;
      }

      if (key >= ts) {
        break;
      }

      w->skey = key;
    }
  }
}

// get the correct time window according to the handled timestamp
static STimeWindow getActiveTimeWindow(SResultRowInfo * pResultRowInfo, int64_t ts, SInterval* pInterval, int32_t precision, STimeWindow* win) {
  STimeWindow w = {0};

 if (pResultRowInfo->curPos == -1) {  // the first window, from the previous stored value
    getInitialStartTimeWindow(pInterval, precision, ts, &w, win->ekey, true);

    if (pInterval->intervalUnit == 'n' || pInterval->intervalUnit == 'y') {
      w.ekey = taosTimeAdd(w.skey, pInterval->interval, pInterval->intervalUnit, precision) - 1;
    } else {
      w.ekey = w.skey + pInterval->interval - 1;
    }
  } else {
    w = getResultRow(pResultRowInfo, pResultRowInfo->curPos)->win;
  }

  if (w.skey > ts || w.ekey < ts) {
    if (pInterval->intervalUnit == 'n' || pInterval->intervalUnit == 'y') {
      w.skey = taosTimeTruncate(ts, pInterval, precision);
      w.ekey = taosTimeAdd(w.skey, pInterval->interval, pInterval->intervalUnit, precision) - 1;
    } else {
      int64_t st = w.skey;

      if (st > ts) {
        st -= ((st - ts + pInterval->sliding - 1) / pInterval->sliding) * pInterval->sliding;
      }

      int64_t et = st + pInterval->interval - 1;
      if (et < ts) {
        st += ((ts - et + pInterval->sliding - 1) / pInterval->sliding) * pInterval->sliding;
      }

      w.skey = st;
      w.ekey = w.skey + pInterval->interval - 1;
    }
  }
  return w;
}

// get the correct time window according to the handled timestamp
static STimeWindow getCurrentActiveTimeWindow(SResultRowInfo * pResultRowInfo, int64_t ts, STaskAttr *pQueryAttr) {
  STimeWindow w = {0};

 if (pResultRowInfo->curPos == -1) {  // the first window, from the previous stored value
//    getInitialStartTimeWindow(pQueryAttr, ts, &w);

    if (pQueryAttr->interval.intervalUnit == 'n' || pQueryAttr->interval.intervalUnit == 'y') {
      w.ekey = taosTimeAdd(w.skey, pQueryAttr->interval.interval, pQueryAttr->interval.intervalUnit, pQueryAttr->precision) - 1;
    } else {
      w.ekey = w.skey + pQueryAttr->interval.interval - 1;
    }
  } else {
    w = getResultRow(pResultRowInfo, pResultRowInfo->curPos)->win;
  }

  /*
   * query border check, skey should not be bounded by the query time range, since the value skey will
   * be used as the time window index value. So we only change ekey of time window accordingly.
   */
  if (w.ekey > pQueryAttr->window.ekey && QUERY_IS_ASC_QUERY(pQueryAttr)) {
    w.ekey = pQueryAttr->window.ekey;
  }

  return w;
}

// a new buffer page for each table. Needs to opt this design
static int32_t addNewWindowResultBuf(SResultRow *pWindowRes, SDiskbasedBuf *pResultBuf, int32_t tid, uint32_t size) {
  if (pWindowRes->pageId != -1) {
    return 0;
  }

  SFilePage *pData = NULL;

  // in the first scan, new space needed for results
  int32_t pageId = -1;
  SIDList list = getDataBufPagesIdList(pResultBuf, tid);

  if (taosArrayGetSize(list) == 0) {
    pData = getNewBufPage(pResultBuf, tid, &pageId);
  } else {
    SPageInfo* pi = getLastPageInfo(list);
    pData = getBufPage(pResultBuf, getPageId(pi));
    pageId = getPageId(pi);

    if (pData->num + size > getBufPageSize(pResultBuf)) {
      // release current page first, and prepare the next one
      releaseBufPageInfo(pResultBuf, pi);
      pData = getNewBufPage(pResultBuf, tid, &pageId);
      if (pData != NULL) {
        assert(pData->num == 0);  // number of elements must be 0 for new allocated buffer
      }
    }
  }

  if (pData == NULL) {
    return -1;
  }

  // set the number of rows in current disk page
  if (pWindowRes->pageId == -1) {  // not allocated yet, allocate new buffer
    pWindowRes->pageId = pageId;
    pWindowRes->offset = (int32_t)pData->num;

    pData->num += size;
    assert(pWindowRes->pageId >= 0);
  }

  return 0;
}

static bool chkWindowOutputBufByKey(STaskRuntimeEnv *pRuntimeEnv, SResultRowInfo *pResultRowInfo, STimeWindow *win,
                                       bool masterscan, SResultRow **pResult, int64_t groupId, SqlFunctionCtx* pCtx,
                                       int32_t numOfOutput, int32_t* rowCellInfoOffset) {
  assert(win->skey <= win->ekey);
  return chkResultRowFromKey(pRuntimeEnv, pResultRowInfo, (char *)&win->skey, TSDB_KEYSIZE, masterscan, groupId);
}

static int32_t setResultOutputBufByKey(STaskRuntimeEnv *pRuntimeEnv, SResultRowInfo *pResultRowInfo, int64_t tid, STimeWindow *win,
                                       bool masterscan, SResultRow **pResult, int64_t tableGroupId, SqlFunctionCtx* pCtx,
                                       int32_t numOfOutput, int32_t* rowCellInfoOffset) {
  assert(win->skey <= win->ekey);
  SDiskbasedBuf *pResultBuf = pRuntimeEnv->pResultBuf;

  SResultRow *pResultRow = doSetResultOutBufByKey(pRuntimeEnv, pResultRowInfo, tid, (char *)&win->skey, TSDB_KEYSIZE, masterscan, tableGroupId);
  if (pResultRow == NULL) {
    *pResult = NULL;
    return TSDB_CODE_SUCCESS;
  }

  // not assign result buffer yet, add new result buffer
  if (pResultRow->pageId == -1) {
    int32_t ret = addNewWindowResultBuf(pResultRow, pResultBuf, (int32_t) tableGroupId, pRuntimeEnv->pQueryAttr->intermediateResultRowSize);
    if (ret != TSDB_CODE_SUCCESS) {
      return -1;
    }
  }

  // set time window for current result
  pResultRow->win = (*win);
  *pResult = pResultRow;
  setResultRowOutputBufInitCtx(pRuntimeEnv, pResultRow, pCtx, numOfOutput, rowCellInfoOffset);

  return TSDB_CODE_SUCCESS;
}

static void setResultRowOutputBufInitCtx_rv(SDiskbasedBuf * pBuf, SResultRow *pResult, SqlFunctionCtx* pCtx, int32_t numOfOutput, int32_t* rowCellInfoOffset);

static int32_t setResultOutputBufByKey_rv(SResultRowInfo *pResultRowInfo, int64_t id, STimeWindow *win,
                                       bool masterscan, SResultRow **pResult, int64_t tableGroupId, SqlFunctionCtx* pCtx,
                                       int32_t numOfOutput, int32_t* rowCellInfoOffset, SDiskbasedBuf *pBuf, SAggSupporter *pAggSup, SExecTaskInfo* pTaskInfo) {
  assert(win->skey <= win->ekey);
  SResultRow *pResultRow = doSetResultOutBufByKey_rv(pResultRowInfo, id, (char *)&win->skey, TSDB_KEYSIZE, masterscan, tableGroupId,
       pTaskInfo, true, pAggSup);

  if (pResultRow == NULL) {
    *pResult = NULL;
    return TSDB_CODE_SUCCESS;
  }

  // not assign result buffer yet, add new result buffer
  if (pResultRow->pageId == -1) { // todo intermediate result size
    int32_t ret = addNewWindowResultBuf(pResultRow, pBuf, (int32_t) tableGroupId, 0);
    if (ret != TSDB_CODE_SUCCESS) {
      return -1;
    }
  }

  // set time window for current result
  pResultRow->win = (*win);
  *pResult = pResultRow;
  setResultRowOutputBufInitCtx_rv(pBuf, pResultRow, pCtx, numOfOutput, rowCellInfoOffset);

  return TSDB_CODE_SUCCESS;
}


static void setResultRowInterpo(SResultRow* pResult, SResultTsInterpType type) {
  assert(pResult != NULL && (type == RESULT_ROW_START_INTERP || type == RESULT_ROW_END_INTERP));
  if (type == RESULT_ROW_START_INTERP) {
    pResult->startInterp = true;
  } else {
    pResult->endInterp   = true;
  }
}

static bool resultRowInterpolated(SResultRow* pResult, SResultTsInterpType type) {
  assert(pResult != NULL && (type == RESULT_ROW_START_INTERP || type == RESULT_ROW_END_INTERP));
  if (type == RESULT_ROW_START_INTERP) {
    return pResult->startInterp == true;
  } else {
    return pResult->endInterp   == true;
  }
}

static FORCE_INLINE int32_t getForwardStepsInBlock(int32_t numOfRows, __block_search_fn_t searchFn, TSKEY ekey, int16_t pos,
                                      int16_t order, int64_t *pData) {
  int32_t forwardStep = 0;

  if (order == TSDB_ORDER_ASC) {
    int32_t end = searchFn((char*) &pData[pos], numOfRows - pos, ekey, order);
    if (end >= 0) {
      forwardStep = end;

      if (pData[end + pos] == ekey) {
        forwardStep += 1;
      }
    }
  } else {
    int32_t end = searchFn((char *)pData, pos + 1, ekey, order);
    if (end >= 0) {
      forwardStep = pos - end;

      if (pData[end] == ekey) {
        forwardStep += 1;
      }
    }
  }

  assert(forwardStep >= 0);
  return forwardStep;
}

static void doUpdateResultRowIndex(SResultRowInfo*pResultRowInfo, TSKEY lastKey, bool ascQuery, bool timeWindowInterpo) {
  int64_t skey = TSKEY_INITIAL_VAL;
  int32_t i = 0;
  for (i = pResultRowInfo->size - 1; i >= 0; --i) {
    SResultRow *pResult = pResultRowInfo->pResult[i];
    if (pResult->closed) {
      break;
    }

    // new closed result rows
    if (timeWindowInterpo) {
      if (pResult->endInterp && ((pResult->win.skey <= lastKey && ascQuery) || (pResult->win.skey >= lastKey && !ascQuery))) {
        if (i > 0) { // the first time window, the startInterp is false.
          assert(pResult->startInterp);
        }

        closeResultRow(pResultRowInfo, i);
      } else {
        skey = pResult->win.skey;
      }
    } else {
      if ((pResult->win.ekey <= lastKey && ascQuery) || (pResult->win.skey >= lastKey && !ascQuery)) {
        closeResultRow(pResultRowInfo, i);
      } else {
        skey = pResult->win.skey;
      }
    }
  }

  // all result rows are closed, set the last one to be the skey
  if (skey == TSKEY_INITIAL_VAL) {
    if (pResultRowInfo->size == 0) {
//      assert(pResultRowInfo->current == NULL);
      assert(pResultRowInfo->curPos == -1);
      pResultRowInfo->curPos = -1;
    } else {
      pResultRowInfo->curPos = pResultRowInfo->size - 1;
    }
  } else {

    for (i = pResultRowInfo->size - 1; i >= 0; --i) {
      SResultRow *pResult = pResultRowInfo->pResult[i];
      if (pResult->closed) {
        break;
      }
    }

    if (i == pResultRowInfo->size - 1) {
      pResultRowInfo->curPos = i;
    } else {
      pResultRowInfo->curPos = i + 1;  // current not closed result object
    }
  }
}

static void updateResultRowInfoActiveIndex(SResultRowInfo* pResultRowInfo, const STimeWindow* pWin, TSKEY lastKey, bool ascQuery, bool interp) {
  if ((lastKey > pWin->ekey && ascQuery) || (lastKey < pWin->ekey && (!ascQuery))) {
    closeAllResultRows(pResultRowInfo);
    pResultRowInfo->curPos = pResultRowInfo->size - 1;
  } else {
    int32_t step = ascQuery ? 1 : -1;
    doUpdateResultRowIndex(pResultRowInfo, lastKey - step, ascQuery, interp);
  }
}

static int32_t getNumOfRowsInTimeWindow(SDataBlockInfo *pDataBlockInfo, TSKEY *pPrimaryColumn,
                                        int32_t startPos, TSKEY ekey, __block_search_fn_t searchFn, STableQueryInfo* item, int32_t order) {
  assert(startPos >= 0 && startPos < pDataBlockInfo->rows);

  int32_t num   = -1;
  int32_t step  = GET_FORWARD_DIRECTION_FACTOR(order);

  if (order == TSDB_ORDER_ASC) {
    if (ekey < pDataBlockInfo->window.ekey && pPrimaryColumn) {
      num = getForwardStepsInBlock(pDataBlockInfo->rows, searchFn, ekey, startPos, order, pPrimaryColumn);
      if (item != NULL) {
        item->lastKey = pPrimaryColumn[startPos + (num - 1)] + step;
      }
    } else {
      num = pDataBlockInfo->rows - startPos;
      if (item != NULL) {
        item->lastKey = pDataBlockInfo->window.ekey + step;
      }
    }
  } else {  // desc
    if (ekey > pDataBlockInfo->window.skey && pPrimaryColumn) {
      num = getForwardStepsInBlock(pDataBlockInfo->rows, searchFn, ekey, startPos, order, pPrimaryColumn);
      if (item != NULL) {
        item->lastKey = pPrimaryColumn[startPos - (num - 1)] + step;
      }
    } else {
      num = startPos + 1;
      if (item != NULL) {
        item->lastKey = pDataBlockInfo->window.skey + step;
      }
    }
  }

  assert(num >= 0);
  return num;
}

static void doApplyFunctions(SqlFunctionCtx* pCtx, STimeWindow* pWin, int32_t offset, int32_t forwardStep, TSKEY* tsCol,
    int32_t numOfTotal, int32_t numOfOutput, int32_t order) {
  for (int32_t k = 0; k < numOfOutput; ++k) {
    pCtx[k].size    = forwardStep;
    pCtx[k].startTs = pWin->skey;

    // keep it temporarialy
    int32_t startOffset = pCtx[k].startRow;
    bool    hasAgg      = pCtx[k].isAggSet;

    int32_t pos = (order == TSDB_ORDER_ASC) ? offset : offset - (forwardStep - 1);
    pCtx[k].startRow = pos;

    if (tsCol != NULL) {
      pCtx[k].ptsList = &tsCol[pos];
    }

    // not a whole block involved in query processing, statistics data can not be used
    // NOTE: the original value of isSet have been changed here
    if (pCtx[k].isAggSet && forwardStep < numOfTotal) {
      pCtx[k].isAggSet = false;
    }

    if (functionNeedToExecute(&pCtx[k])) {
//      pCtx[k].fpSet.process(&pCtx[k]);
    }

    // restore it
    pCtx[k].isAggSet = hasAgg;
    pCtx[k].startRow = startOffset;
  }
}

static int32_t getNextQualifiedWindow(SInterval* pInterval, STimeWindow* pNext, SDataBlockInfo* pDataBlockInfo,
                                      TSKEY* primaryKeys, int32_t prevPosition, STableIntervalOperatorInfo* pInfo) {
  int32_t order = pInfo->order;
  bool    ascQuery  = (order == TSDB_ORDER_ASC);

  int32_t precision = pInfo->precision;
  getNextTimeWindow(pInterval, precision, order, pNext);

  // next time window is not in current block
  if ((pNext->skey > pDataBlockInfo->window.ekey && order == TSDB_ORDER_ASC) ||
      (pNext->ekey < pDataBlockInfo->window.skey && order == TSDB_ORDER_DESC)) {
    return -1;
  }

  TSKEY startKey = ascQuery? pNext->skey:pNext->ekey;
  int32_t startPos = 0;

  // tumbling time window query, a special case of sliding time window query
  if (pInterval->sliding == pInterval->interval && prevPosition != -1) {
    int32_t factor = GET_FORWARD_DIRECTION_FACTOR(order);
    startPos = prevPosition + factor;
  } else {
    if (startKey <= pDataBlockInfo->window.skey && ascQuery) {
      startPos = 0;
    } else if (startKey >= pDataBlockInfo->window.ekey && !ascQuery) {
      startPos = pDataBlockInfo->rows - 1;
    } else {
      startPos = binarySearchForKey((char *)primaryKeys, pDataBlockInfo->rows, startKey, order);
    }
  }

  /* interp query with fill should not skip time window */
//  if (pQueryAttr->pointInterpQuery && pQueryAttr->fillType != TSDB_FILL_NONE) {
//    return startPos;
//  }

  /*
   * This time window does not cover any data, try next time window,
   * this case may happen when the time window is too small
   */
  if (primaryKeys == NULL) {
    if (ascQuery) {
      assert(pDataBlockInfo->window.skey <= pNext->ekey);
    } else {
      assert(pDataBlockInfo->window.ekey >= pNext->skey);
    }
  } else {
    if (ascQuery && primaryKeys[startPos] > pNext->ekey) {
      TSKEY next = primaryKeys[startPos];
      if (pInterval->intervalUnit == 'n' || pInterval->intervalUnit == 'y') {
        pNext->skey = taosTimeTruncate(next, pInterval, precision);
        pNext->ekey = taosTimeAdd(pNext->skey, pInterval->interval, pInterval->intervalUnit, precision) - 1;
      } else {
        pNext->ekey += ((next - pNext->ekey + pInterval->sliding - 1)/pInterval->sliding) * pInterval->sliding;
        pNext->skey = pNext->ekey - pInterval->interval + 1;
      }
    } else if ((!ascQuery) && primaryKeys[startPos] < pNext->skey) {
      TSKEY next = primaryKeys[startPos];
      if (pInterval->intervalUnit == 'n' || pInterval->intervalUnit == 'y') {
        pNext->skey = taosTimeTruncate(next, pInterval, precision);
        pNext->ekey = taosTimeAdd(pNext->skey, pInterval->interval, pInterval->intervalUnit, precision) - 1;
      } else {
        pNext->skey -= ((pNext->skey - next + pInterval->sliding - 1) / pInterval->sliding) * pInterval->sliding;
        pNext->ekey = pNext->skey + pInterval->interval - 1;
      }
    }
  }

  return startPos;
}

static FORCE_INLINE TSKEY reviseWindowEkey(STaskAttr *pQueryAttr, STimeWindow *pWindow) {
  TSKEY ekey = -1;
  if (QUERY_IS_ASC_QUERY(pQueryAttr)) {
    ekey = pWindow->ekey;
    if (ekey > pQueryAttr->window.ekey) {
      ekey = pQueryAttr->window.ekey;
    }
  } else {
    ekey = pWindow->skey;
    if (ekey < pQueryAttr->window.ekey) {
      ekey = pQueryAttr->window.ekey;
    }
  }

  return ekey;
}

static void setNotInterpoWindowKey(SqlFunctionCtx* pCtx, int32_t numOfOutput, int32_t type) {
  if (type == RESULT_ROW_START_INTERP) {
    for (int32_t k = 0; k < numOfOutput; ++k) {
      pCtx[k].start.key = INT64_MIN;
    }
  } else {
    for (int32_t k = 0; k < numOfOutput; ++k) {
      pCtx[k].end.key = INT64_MIN;
    }
  }
}

static void saveDataBlockLastRow(char** pRow, SArray* pDataBlock, int32_t rowIndex, int32_t numOfCols) {
  if (pDataBlock == NULL) {
    return;
  }

  for (int32_t k = 0; k < numOfCols; ++k) {
    SColumnInfoData *pColInfo = taosArrayGet(pDataBlock, k);
    memcpy(pRow[k], ((char*)pColInfo->pData) + (pColInfo->info.bytes * rowIndex), pColInfo->info.bytes);
  }
}

static TSKEY getStartTsKey(STimeWindow* win, const TSKEY* tsCols, int32_t rows, bool ascQuery) {
  TSKEY ts = TSKEY_INITIAL_VAL;
  if (tsCols == NULL) {
    ts = ascQuery? win->skey : win->ekey;
  } else {
    int32_t offset = ascQuery? 0:rows-1;
    ts = tsCols[offset];
  }

  return ts;
}

static void doSetInputDataBlock(SOperatorInfo* pOperator, SqlFunctionCtx* pCtx, SSDataBlock* pBlock, int32_t order);

static void doSetInputDataBlockInfo(SOperatorInfo* pOperator, SqlFunctionCtx* pCtx, SSDataBlock* pBlock, int32_t order) {
  for (int32_t i = 0; i < pOperator->numOfOutput; ++i) {
    pCtx[i].order = order;
    pCtx[i].size  = pBlock->info.rows;
    pCtx[i].currentStage = (uint8_t)pOperator->pRuntimeEnv->scanFlag;

    setBlockStatisInfo(&pCtx[i], pBlock, NULL/*&pOperator->pExpr[i].base.colInfo*/);
  }
}

void setInputDataBlock(SOperatorInfo* pOperator, SqlFunctionCtx* pCtx, SSDataBlock* pBlock, int32_t order) {
  if (pBlock->pDataBlock != NULL) {
    doSetInputDataBlock(pOperator, pCtx, pBlock, order);
  } else {
    doSetInputDataBlockInfo(pOperator, pCtx, pBlock, order);
  }
}

static void doSetInputDataBlock(SOperatorInfo* pOperator, SqlFunctionCtx* pCtx, SSDataBlock* pBlock, int32_t order) {
  for (int32_t i = 0; i < pOperator->numOfOutput; ++i) {
    pCtx[i].order = order;
    pCtx[i].size  = pBlock->info.rows;
    pCtx[i].currentStage = MAIN_SCAN;

    //    setBlockStatisInfo(&pCtx[i], pBlock, pOperator->pExpr[i].base.pColumns);
    int32_t slotId = pOperator->pExpr[i].base.pParam[0].pCol->slotId;

    //      uint32_t flag = pOperator->pExpr[i].base.pParam[0].pCol->flag;
    //      if (TSDB_COL_IS_NORMAL_COL(flag) /*|| (pCtx[i].functionId == FUNCTION_BLKINFO) ||
    //          (TSDB_COL_IS_TAG(flag) && pOperator->pRuntimeEnv->scanFlag == MERGE_STAGE)*/) {

    //        SColumn* pCol = pOperator->pExpr[i].base.pParam[0].pCol;
    //        if (pCtx[i].columnIndex == -1) {
    //          for(int32_t j = 0; j < pBlock->info.numOfCols; ++j) {
    //            SColumnInfoData* pColData = taosArrayGet(pBlock->pDataBlock, j);
    //            if (pColData->info.colId == pCol->colId) {
    //              pCtx[i].columnIndex = j;
    //              break;
    //            }
    //          }
    //        }

    // in case of the block distribution query, the inputBytes is not a constant value.
    pCtx[i].input.pData[0]  = taosArrayGet(pBlock->pDataBlock, slotId);
    pCtx[i].input.totalRows = pBlock->info.rows;
    pCtx[i].input.numOfRows = pBlock->info.rows;
    pCtx[i].input.startRowIndex = 0;

    ASSERT(pCtx[i].input.pData[0] != NULL);

    //        if (pCtx[i].functionId < 0) {
    //          SColumnInfoData* tsInfo = taosArrayGet(pBlock->pDataBlock, 0);
    //          pCtx[i].ptsList = (int64_t*) tsInfo->pData;

    //          continue;
    //        }

    //        uint32_t status = aAggs[pCtx[i].functionId].status;
    //        if ((status & (FUNCSTATE_SELECTIVITY | FUNCSTATE_NEED_TS)) != 0) {
    //          SColumnInfoData* tsInfo = taosArrayGet(pBlock->pDataBlock, 0);
    // In case of the top/bottom query again the nest query result, which has no timestamp column
    // don't set the ptsList attribute.
    //          if (tsInfo->info.type == TSDB_DATA_TYPE_TIMESTAMP) {
    //            pCtx[i].ptsList = (int64_t*) tsInfo->pData;
    //          } else {
    //            pCtx[i].ptsList = NULL;
    //          }
    //        }
    //      } else if (TSDB_COL_IS_UD_COL(pCol->flag) && (pOperator->pRuntimeEnv->scanFlag == MERGE_STAGE)) {
    //        SColIndex*       pColIndex = &pOperator->pExpr[i].base.colInfo;
    //        SColumnInfoData* p = taosArrayGet(pBlock->pDataBlock, pColIndex->colIndex);
    //
    //        pCtx[i].pInput = p->pData;
    //        assert(p->info.colId == pColIndex->info.colId && pCtx[i].inputType == p->info.type);
    //        for(int32_t j = 0; j < pBlock->info.rows; ++j) {
    //          char* dst = p->pData + j * p->info.bytes;
    //          taosVariantDump(&pOperator->pExpr[i].base.param[1], dst, p->info.type, true);
    //        }
    //      }
  }
}

static void doAggregateImpl(SOperatorInfo* pOperator, TSKEY startTs, SqlFunctionCtx* pCtx) {
  for (int32_t k = 0; k < pOperator->numOfOutput; ++k) {
    if (functionNeedToExecute(&pCtx[k])) {
      pCtx[k].startTs = startTs;// this can be set during create the struct
      pCtx[k].fpSet.process(&pCtx[k]);
    }
  }
}

static void projectApplyFunctions(STaskRuntimeEnv *pRuntimeEnv, SqlFunctionCtx *pCtx, int32_t numOfOutput) {
  STaskAttr *pQueryAttr = pRuntimeEnv->pQueryAttr;

  for (int32_t k = 0; k < numOfOutput; ++k) {
    pCtx[k].startTs = pQueryAttr->window.skey;

    // Always set the asc order for merge stage process
    if (pCtx[k].currentStage == MERGE_STAGE) {
      pCtx[k].order = TSDB_ORDER_ASC;
    }

    pCtx[k].startTs = pQueryAttr->window.skey;

    if (pCtx[k].functionId < 0) {
      // load the script and exec
//      SUdfInfo* pUdfInfo = pRuntimeEnv->pUdfInfo;
//      doInvokeUdf(pUdfInfo, &pCtx[k], 0, TSDB_UDF_FUNC_NORMAL);
//    } else {
//      aAggs[pCtx[k].functionId].xFunction(&pCtx[k]);
    }
  }
}

void doTimeWindowInterpolation(SOperatorInfo* pOperator, SOptrBasicInfo* pInfo, SArray* pDataBlock, TSKEY prevTs,
                               int32_t prevRowIndex, TSKEY curTs, int32_t curRowIndex, TSKEY windowKey, int32_t type) {
  STaskRuntimeEnv *pRuntimeEnv = pOperator->pRuntimeEnv;
  SExprInfo* pExpr = pOperator->pExpr;

  SqlFunctionCtx* pCtx = pInfo->pCtx;

  for (int32_t k = 0; k < pOperator->numOfOutput; ++k) {
    int32_t functionId = pCtx[k].functionId;
    if (functionId != FUNCTION_TWA && functionId != FUNCTION_INTERP) {
      pCtx[k].start.key = INT64_MIN;
      continue;
    }

    SColIndex *      pColIndex = NULL/*&pExpr[k].base.colInfo*/;
    int16_t          index = pColIndex->colIndex;
    SColumnInfoData *pColInfo = taosArrayGet(pDataBlock, index);

//    assert(pColInfo->info.colId == pColIndex->info.colId && curTs != windowKey);
    double v1 = 0, v2 = 0, v = 0;

    if (prevRowIndex == -1) {
      GET_TYPED_DATA(v1, double, pColInfo->info.type, (char *)pRuntimeEnv->prevRow[index]);
    } else {
      GET_TYPED_DATA(v1, double, pColInfo->info.type, (char *)pColInfo->pData + prevRowIndex * pColInfo->info.bytes);
    }

    GET_TYPED_DATA(v2, double, pColInfo->info.type, (char *)pColInfo->pData + curRowIndex * pColInfo->info.bytes);

    if (functionId == FUNCTION_INTERP) {
      if (type == RESULT_ROW_START_INTERP) {
        pCtx[k].start.key = prevTs;
        pCtx[k].start.val = v1;

        pCtx[k].end.key = curTs;
        pCtx[k].end.val = v2;

        if (pColInfo->info.type == TSDB_DATA_TYPE_BINARY || pColInfo->info.type == TSDB_DATA_TYPE_NCHAR) {
          if (prevRowIndex == -1) {
            pCtx[k].start.ptr = (char *)pRuntimeEnv->prevRow[index];
          } else {
            pCtx[k].start.ptr = (char *)pColInfo->pData + prevRowIndex * pColInfo->info.bytes;
          }

          pCtx[k].end.ptr = (char *)pColInfo->pData + curRowIndex * pColInfo->info.bytes;
        }
      }
    } else if (functionId == FUNCTION_TWA) {
      SPoint point1 = (SPoint){.key = prevTs,    .val = &v1};
      SPoint point2 = (SPoint){.key = curTs,     .val = &v2};
      SPoint point  = (SPoint){.key = windowKey, .val = &v };

      taosGetLinearInterpolationVal(&point, TSDB_DATA_TYPE_DOUBLE, &point1, &point2, TSDB_DATA_TYPE_DOUBLE);

      if (type == RESULT_ROW_START_INTERP) {
        pCtx[k].start.key = point.key;
        pCtx[k].start.val = v;
      } else {
        pCtx[k].end.key = point.key;
        pCtx[k].end.val = v;
      }
    }
  }
}

static bool setTimeWindowInterpolationStartTs(SOperatorInfo* pOperatorInfo, SqlFunctionCtx* pCtx, int32_t pos,
                                              int32_t numOfRows, SArray* pDataBlock, const TSKEY* tsCols, STimeWindow* win) {
  STaskRuntimeEnv* pRuntimeEnv = pOperatorInfo->pRuntimeEnv;
  STaskAttr* pQueryAttr = pRuntimeEnv->pQueryAttr;

  bool ascQuery = QUERY_IS_ASC_QUERY(pQueryAttr);

  TSKEY curTs  = tsCols[pos];
  TSKEY lastTs = *(TSKEY *) pRuntimeEnv->prevRow[0];

  // lastTs == INT64_MIN and pos == 0 means this is the first time window, interpolation is not needed.
  // start exactly from this point, no need to do interpolation
  TSKEY key = ascQuery? win->skey:win->ekey;
  if (key == curTs) {
    setNotInterpoWindowKey(pCtx, pOperatorInfo->numOfOutput, RESULT_ROW_START_INTERP);
    return true;
  }

  if (lastTs == INT64_MIN && ((pos == 0 && ascQuery) || (pos == (numOfRows - 1) && !ascQuery))) {
    setNotInterpoWindowKey(pCtx, pOperatorInfo->numOfOutput, RESULT_ROW_START_INTERP);
    return true;
  }

  int32_t step = GET_FORWARD_DIRECTION_FACTOR(pQueryAttr->order.order);
  TSKEY   prevTs = ((pos == 0 && ascQuery) || (pos == (numOfRows - 1) && !ascQuery))? lastTs:tsCols[pos - step];

  doTimeWindowInterpolation(pOperatorInfo, pOperatorInfo->info, pDataBlock, prevTs, pos - step, curTs, pos,
      key, RESULT_ROW_START_INTERP);
  return true;
}

static bool setTimeWindowInterpolationEndTs(SOperatorInfo* pOperatorInfo, SqlFunctionCtx* pCtx,
    int32_t endRowIndex, SArray* pDataBlock, const TSKEY* tsCols, TSKEY blockEkey, STimeWindow* win) {
  STaskRuntimeEnv *pRuntimeEnv = pOperatorInfo->pRuntimeEnv;
  STaskAttr* pQueryAttr = pRuntimeEnv->pQueryAttr;
  int32_t numOfOutput = pOperatorInfo->numOfOutput;

  TSKEY   actualEndKey = tsCols[endRowIndex];

  TSKEY key = QUERY_IS_ASC_QUERY(pQueryAttr)? win->ekey:win->skey;

  // not ended in current data block, do not invoke interpolation
  if ((key > blockEkey && QUERY_IS_ASC_QUERY(pQueryAttr)) || (key < blockEkey && !QUERY_IS_ASC_QUERY(pQueryAttr))) {
    setNotInterpoWindowKey(pCtx, numOfOutput, RESULT_ROW_END_INTERP);
    return false;
  }

  // there is actual end point of current time window, no interpolation need
  if (key == actualEndKey) {
    setNotInterpoWindowKey(pCtx, numOfOutput, RESULT_ROW_END_INTERP);
    return true;
  }

  int32_t step = GET_FORWARD_DIRECTION_FACTOR(pQueryAttr->order.order);
  int32_t nextRowIndex = endRowIndex + step;
  assert(nextRowIndex >= 0);

  TSKEY nextKey = tsCols[nextRowIndex];
  doTimeWindowInterpolation(pOperatorInfo, pOperatorInfo->info, pDataBlock, actualEndKey, endRowIndex, nextKey,
      nextRowIndex, key, RESULT_ROW_END_INTERP);
  return true;
}

static void doWindowBorderInterpolation(SOperatorInfo* pOperatorInfo, SSDataBlock* pBlock, SqlFunctionCtx* pCtx,
    SResultRow* pResult, STimeWindow* win, int32_t startPos, int32_t forwardStep, int32_t order, bool timeWindowInterpo) {
  if (!timeWindowInterpo) {
    return;
  }

  assert(pBlock != NULL);
  int32_t step = GET_FORWARD_DIRECTION_FACTOR(order);

  if (pBlock->pDataBlock == NULL){
//    tscError("pBlock->pDataBlock == NULL");
    return;
  }

  SColumnInfoData *pColInfo = taosArrayGet(pBlock->pDataBlock, 0);

  TSKEY  *tsCols = (TSKEY *)(pColInfo->pData);
  bool done = resultRowInterpolated(pResult, RESULT_ROW_START_INTERP);
  if (!done) { // it is not interpolated, now start to generated the interpolated value
    int32_t startRowIndex = startPos;
    bool interp = setTimeWindowInterpolationStartTs(pOperatorInfo, pCtx, startRowIndex, pBlock->info.rows, pBlock->pDataBlock,
        tsCols, win);
    if (interp) {
      setResultRowInterpo(pResult, RESULT_ROW_START_INTERP);
    }
  } else {
    setNotInterpoWindowKey(pCtx, pOperatorInfo->numOfOutput, RESULT_ROW_START_INTERP);
  }

  // point interpolation does not require the end key time window interpolation.
//  if (pointInterpQuery) {
//    return;
//  }

  // interpolation query does not generate the time window end interpolation
  done = resultRowInterpolated(pResult, RESULT_ROW_END_INTERP);
  if (!done) {
    int32_t endRowIndex = startPos + (forwardStep - 1) * step;

    TSKEY endKey = (order == TSDB_ORDER_ASC)? pBlock->info.window.ekey:pBlock->info.window.skey;
    bool  interp = setTimeWindowInterpolationEndTs(pOperatorInfo, pCtx, endRowIndex, pBlock->pDataBlock, tsCols, endKey, win);
    if (interp) {
      setResultRowInterpo(pResult, RESULT_ROW_END_INTERP);
    }
  } else {
    setNotInterpoWindowKey(pCtx, pOperatorInfo->numOfOutput, RESULT_ROW_END_INTERP);
  }
}

static void hashIntervalAgg(SOperatorInfo* pOperatorInfo, SResultRowInfo* pResultRowInfo, SSDataBlock* pSDataBlock, int32_t tableGroupId) {
  STableIntervalOperatorInfo* pInfo = (STableIntervalOperatorInfo*) pOperatorInfo->info;

  SExecTaskInfo* pTaskInfo = pOperatorInfo->pTaskInfo;
  int32_t numOfOutput = pOperatorInfo->numOfOutput;

  int32_t step = 1;
  bool ascQuery = true;

  int32_t prevIndex = pResultRowInfo->curPos;

  TSKEY* tsCols = NULL;
  if (pSDataBlock->pDataBlock != NULL) {
    SColumnInfoData* pColDataInfo = taosArrayGet(pSDataBlock->pDataBlock, 0);
    tsCols = (int64_t*) pColDataInfo->pData;
    assert(tsCols[0] == pSDataBlock->info.window.skey &&
           tsCols[pSDataBlock->info.rows - 1] == pSDataBlock->info.window.ekey);
  }

  int32_t startPos = ascQuery? 0 : (pSDataBlock->info.rows - 1);
  TSKEY ts = getStartTsKey(&pSDataBlock->info.window, tsCols, pSDataBlock->info.rows, ascQuery);

  STimeWindow win = getActiveTimeWindow(pResultRowInfo, ts, &pInfo->interval, pInfo->precision, &pInfo->win);
  bool masterScan = true;

  SResultRow* pResult = NULL;
  int32_t ret = setResultOutputBufByKey_rv(pResultRowInfo, pSDataBlock->info.uid, &win, masterScan, &pResult, tableGroupId, pInfo->binfo.pCtx,
                                        numOfOutput, pInfo->binfo.rowCellInfoOffset, pInfo->pResultBuf, &pInfo->aggSup, pTaskInfo);
  if (ret != TSDB_CODE_SUCCESS || pResult == NULL) {
    longjmp(pTaskInfo->env, TSDB_CODE_QRY_OUT_OF_MEMORY);
  }

  int32_t forwardStep = 0;
  TSKEY   ekey = win.ekey;
  forwardStep =
      getNumOfRowsInTimeWindow(&pSDataBlock->info, tsCols, startPos, ekey, binarySearchForKey, NULL, TSDB_ORDER_ASC);

  // prev time window not interpolation yet.
  int32_t curIndex = pResultRowInfo->curPos;
  if (prevIndex != -1 && prevIndex < curIndex && pInfo->timeWindowInterpo) {
    for (int32_t j = prevIndex; j < curIndex; ++j) {  // previous time window may be all closed already.
      SResultRow* pRes = getResultRow(pResultRowInfo, j);
      if (pRes->closed) {
        assert(resultRowInterpolated(pRes, RESULT_ROW_START_INTERP) && resultRowInterpolated(pRes, RESULT_ROW_END_INTERP));
        continue;
      }

        STimeWindow w = pRes->win;
        ret = setResultOutputBufByKey_rv(pResultRowInfo, pSDataBlock->info.uid, &w, masterScan, &pResult,
                                      tableGroupId, pInfo->binfo.pCtx, numOfOutput, pInfo->binfo.rowCellInfoOffset, pInfo->pResultBuf, &pInfo->aggSup, pTaskInfo);
        if (ret != TSDB_CODE_SUCCESS) {
          longjmp(pTaskInfo->env, TSDB_CODE_QRY_OUT_OF_MEMORY);
        }

        assert(!resultRowInterpolated(pResult, RESULT_ROW_END_INTERP));

        doTimeWindowInterpolation(pOperatorInfo, &pInfo->binfo, pSDataBlock->pDataBlock, *(TSKEY*)pInfo->pRow[0], -1,
                                  tsCols[startPos], startPos, w.ekey, RESULT_ROW_END_INTERP);

        setResultRowInterpo(pResult, RESULT_ROW_END_INTERP);
        setNotInterpoWindowKey(pInfo->binfo.pCtx, pOperatorInfo->numOfOutput, RESULT_ROW_START_INTERP);

        doApplyFunctions(pInfo->binfo.pCtx, &w, startPos, 0, tsCols, pSDataBlock->info.rows, numOfOutput, TSDB_ORDER_ASC);
      }

    // restore current time window
    ret = setResultOutputBufByKey_rv(pResultRowInfo, pSDataBlock->info.uid, &win, masterScan, &pResult, tableGroupId, pInfo->binfo.pCtx,
                                  numOfOutput, pInfo->binfo.rowCellInfoOffset, pInfo->pResultBuf, &pInfo->aggSup, pTaskInfo);
    if (ret != TSDB_CODE_SUCCESS) {
      longjmp(pTaskInfo->env, TSDB_CODE_QRY_OUT_OF_MEMORY);
    }
  }

  // window start key interpolation
  doWindowBorderInterpolation(pOperatorInfo, pSDataBlock, pInfo->binfo.pCtx, pResult, &win, startPos, forwardStep, pInfo->order, false);
  doApplyFunctions(pInfo->binfo.pCtx, &win, startPos, forwardStep, tsCols, pSDataBlock->info.rows, numOfOutput, TSDB_ORDER_ASC);

  STimeWindow nextWin = win;
  while (1) {
    int32_t prevEndPos = (forwardStep - 1) * step + startPos;
    startPos = getNextQualifiedWindow(&pInfo->interval, &nextWin, &pSDataBlock->info, tsCols, prevEndPos, pInfo);
    if (startPos < 0) {
      break;
    }

    // null data, failed to allocate more memory buffer
    int32_t code = setResultOutputBufByKey_rv(pResultRowInfo, pSDataBlock->info.uid, &nextWin, masterScan, &pResult, tableGroupId,
                                           pInfo->binfo.pCtx, numOfOutput, pInfo->binfo.rowCellInfoOffset, pInfo->pResultBuf, &pInfo->aggSup, pTaskInfo);
    if (code != TSDB_CODE_SUCCESS || pResult == NULL) {
      longjmp(pTaskInfo->env, TSDB_CODE_QRY_OUT_OF_MEMORY);
    }

    ekey = nextWin.ekey;//reviseWindowEkey(pQueryAttr, &nextWin);
    forwardStep = getNumOfRowsInTimeWindow(&pSDataBlock->info, tsCols, startPos, ekey, binarySearchForKey, NULL, TSDB_ORDER_ASC);

    // window start(end) key interpolation
    doWindowBorderInterpolation(pOperatorInfo, pSDataBlock, pInfo->binfo.pCtx, pResult, &nextWin, startPos, forwardStep, pInfo->order, false);
    doApplyFunctions(pInfo->binfo.pCtx, &nextWin, startPos, forwardStep, tsCols, pSDataBlock->info.rows, numOfOutput, TSDB_ORDER_ASC);
  }

  if (pInfo->timeWindowInterpo) {
    int32_t rowIndex = ascQuery? (pSDataBlock->info.rows-1):0;
    saveDataBlockLastRow(pInfo->pRow, pSDataBlock->pDataBlock, rowIndex, pSDataBlock->info.numOfCols);
  }

//  updateResultRowInfoActiveIndex(pResultRowInfo, &pInfo->win, pRuntimeEnv->current->lastKey, true, false);
}


static void hashAllIntervalAgg(SOperatorInfo* pOperatorInfo, SResultRowInfo* pResultRowInfo, SSDataBlock* pSDataBlock, int32_t tableGroupId) {
  STableIntervalOperatorInfo* pInfo = (STableIntervalOperatorInfo*) pOperatorInfo->info;

  STaskRuntimeEnv* pRuntimeEnv = pOperatorInfo->pRuntimeEnv;
  int32_t           numOfOutput = pOperatorInfo->numOfOutput;
  STaskAttr*       pQueryAttr = pRuntimeEnv->pQueryAttr;

  int32_t step = GET_FORWARD_DIRECTION_FACTOR(pQueryAttr->order.order);
  bool ascQuery = QUERY_IS_ASC_QUERY(pQueryAttr);

  TSKEY* tsCols = NULL;
  if (pSDataBlock->pDataBlock != NULL) {
    SColumnInfoData* pColDataInfo = taosArrayGet(pSDataBlock->pDataBlock, 0);
    tsCols = (int64_t*) pColDataInfo->pData;
    assert(tsCols[0] == pSDataBlock->info.window.skey &&
           tsCols[pSDataBlock->info.rows - 1] == pSDataBlock->info.window.ekey);
  }

  int32_t startPos = ascQuery? 0 : (pSDataBlock->info.rows - 1);
  TSKEY ts = getStartTsKey(&pSDataBlock->info.window, tsCols, pSDataBlock->info.rows, ascQuery);

  STimeWindow win = getCurrentActiveTimeWindow(pResultRowInfo, ts, pQueryAttr);
  bool masterScan = IS_MAIN_SCAN(pRuntimeEnv);

  SResultRow* pResult = NULL;
  int32_t forwardStep = 0;
  int32_t ret = 0;
  STimeWindow preWin = win;

  while (1) {
    // null data, failed to allocate more memory buffer
    ret = setResultOutputBufByKey(pRuntimeEnv, pResultRowInfo, pSDataBlock->info.uid, &win, masterScan, &pResult,
                                  tableGroupId, pInfo->binfo.pCtx, numOfOutput, pInfo->binfo.rowCellInfoOffset);
    if (ret != TSDB_CODE_SUCCESS) {
      longjmp(pRuntimeEnv->env, TSDB_CODE_QRY_OUT_OF_MEMORY);
    }

    TSKEY   ekey = reviseWindowEkey(pQueryAttr, &win);
//    forwardStep = getNumOfRowsInTimeWindow(pRuntimeEnv, &pSDataBlock->info, tsCols, startPos, ekey, binarySearchForKey, true);

    // window start(end) key interpolation
//    doWindowBorderInterpolation(pOperatorInfo, pSDataBlock, pInfo->binfo.pCtx, pResult, &win, startPos, forwardStep);
//    doApplyFunctions(pRuntimeEnv, pInfo->binfo.pCtx, ascQuery ? &win : &preWin, startPos, forwardStep, tsCols, pSDataBlock->info.rows, numOfOutput);
    preWin = win;

    int32_t prevEndPos = (forwardStep - 1) * step + startPos;
//    startPos = getNextQualifiedWindow(pQueryAttr, &win, &pSDataBlock->info, tsCols, binarySearchForKey, prevEndPos);
    if (startPos < 0) {
      if ((ascQuery && win.skey <= pQueryAttr->window.ekey) || ((!ascQuery) && win.ekey >= pQueryAttr->window.ekey)) {
        int32_t code = setResultOutputBufByKey(pRuntimeEnv, pResultRowInfo, pSDataBlock->info.uid, &win, masterScan, &pResult, tableGroupId,
                                               pInfo->binfo.pCtx, numOfOutput, pInfo->binfo.rowCellInfoOffset);
        if (code != TSDB_CODE_SUCCESS || pResult == NULL) {
          longjmp(pRuntimeEnv->env, TSDB_CODE_QRY_OUT_OF_MEMORY);
        }

        startPos = pSDataBlock->info.rows - 1;

        // window start(end) key interpolation
//        doWindowBorderInterpolation(pOperatorInfo, pSDataBlock, pInfo->binfo.pCtx, pResult, &win, startPos, forwardStep);
//        doApplyFunctions(pRuntimeEnv, pInfo->binfo.pCtx, ascQuery ? &win : &preWin, startPos, forwardStep, tsCols, pSDataBlock->info.rows, numOfOutput);
      }

      break;
    }
    setResultRowInterpo(pResult, RESULT_ROW_END_INTERP);
  }

  if (pQueryAttr->timeWindowInterpo) {
    int32_t rowIndex = ascQuery? (pSDataBlock->info.rows-1):0;
//    saveDataBlockLastRow(pRuntimeEnv, &pSDataBlock->info, pSDataBlock->pDataBlock, rowIndex);
  }

//  updateResultRowInfoActiveIndex(pResultRowInfo, pQueryAttr, pRuntimeEnv->current->lastKey);
}



static void doHashGroupbyAgg(SOperatorInfo* pOperator, SGroupbyOperatorInfo *pInfo, SSDataBlock *pSDataBlock) {
  STaskRuntimeEnv* pRuntimeEnv = pOperator->pRuntimeEnv;
  STableQueryInfo*  item = pRuntimeEnv->current;

  SColumnInfoData* pColInfoData = taosArrayGet(pSDataBlock->pDataBlock, pInfo->colIndex);

  STaskAttr* pQueryAttr = pRuntimeEnv->pQueryAttr;
  int16_t     bytes = pColInfoData->info.bytes;
  int16_t     type = pColInfoData->info.type;

  if (type == TSDB_DATA_TYPE_FLOAT || type == TSDB_DATA_TYPE_DOUBLE) {
    //qError("QInfo:0x%"PRIx64" group by not supported on double/float columns, abort", GET_TASKID(pRuntimeEnv));
    return;
  }

  SColumnInfoData* pFirstColData = taosArrayGet(pSDataBlock->pDataBlock, 0);
  int64_t* tsList = (pFirstColData->info.type == TSDB_DATA_TYPE_TIMESTAMP)? (int64_t*) pFirstColData->pData:NULL;

  STimeWindow w = TSWINDOW_INITIALIZER;

  int32_t num = 0;
  for (int32_t j = 0; j < pSDataBlock->info.rows; ++j) {
    char* val = ((char*)pColInfoData->pData) + bytes * j;
    if (isNull(val, type)) {
      continue;
    }

    // Compare with the previous row of this column, and do not set the output buffer again if they are identical.
    if (pInfo->prevData == NULL) {
      pInfo->prevData = malloc(bytes);
      memcpy(pInfo->prevData, val, bytes);
      num++;
      continue;
    }

    if (IS_VAR_DATA_TYPE(type)) {
      int32_t len = varDataLen(val);
      if(len == varDataLen(pInfo->prevData) && memcmp(varDataVal(pInfo->prevData), varDataVal(val), len) == 0) {
        num++;
        continue;
      }
    } else {
      if (memcmp(pInfo->prevData, val, bytes) == 0) {
        num++;
        continue;
      }
    }

    if (pQueryAttr->stableQuery && pQueryAttr->stabledev && (pRuntimeEnv->prevResult != NULL)) {
      setParamForStableStddevByColData(pRuntimeEnv, pInfo->binfo.pCtx, pOperator->numOfOutput, pOperator->pExpr, pInfo->prevData, bytes);
    }

    int32_t ret = setGroupResultOutputBuf(pRuntimeEnv, &(pInfo->binfo), pOperator->numOfOutput, pInfo->prevData, type, bytes, item->groupIndex);
    if (ret != TSDB_CODE_SUCCESS) {  // null data, too many state code
      longjmp(pRuntimeEnv->env, TSDB_CODE_QRY_APP_ERROR);
    }

//    doApplyFunctions(pRuntimeEnv, pInfo->binfo.pCtx, &w, j - num, num, tsList, pSDataBlock->info.rows, pOperator->numOfOutput);

    num = 1;
    memcpy(pInfo->prevData, val, bytes);
  }

  if (num > 0) {
    char* val = ((char*)pColInfoData->pData) + bytes * (pSDataBlock->info.rows - num);
    memcpy(pInfo->prevData, val, bytes);

    if (pQueryAttr->stableQuery && pQueryAttr->stabledev && (pRuntimeEnv->prevResult != NULL)) {
      setParamForStableStddevByColData(pRuntimeEnv, pInfo->binfo.pCtx, pOperator->numOfOutput, pOperator->pExpr, val, bytes);
    }

    int32_t ret = setGroupResultOutputBuf(pRuntimeEnv, &(pInfo->binfo), pOperator->numOfOutput, val, type, bytes, item->groupIndex);
    if (ret != TSDB_CODE_SUCCESS) {  // null data, too many state code
      longjmp(pRuntimeEnv->env, TSDB_CODE_QRY_APP_ERROR);
    }

//    doApplyFunctions(pRuntimeEnv, pInfo->binfo.pCtx, &w, pSDataBlock->info.rows - num, num, tsList, pSDataBlock->info.rows, pOperator->numOfOutput);
  }

  tfree(pInfo->prevData);
}

static void doSessionWindowAggImpl(SOperatorInfo* pOperator, SSWindowOperatorInfo *pInfo, SSDataBlock *pSDataBlock) {
  STaskRuntimeEnv* pRuntimeEnv = pOperator->pRuntimeEnv;
  STableQueryInfo*  item = pRuntimeEnv->current;

  // primary timestamp column
  SColumnInfoData* pColInfoData = taosArrayGet(pSDataBlock->pDataBlock, 0);

  bool    masterScan = IS_MAIN_SCAN(pRuntimeEnv);
  SOptrBasicInfo* pBInfo = &pInfo->binfo;

  int64_t gap = pOperator->pRuntimeEnv->pQueryAttr->sw.gap;
  pInfo->numOfRows = 0;
  if (IS_REPEAT_SCAN(pRuntimeEnv) && !pInfo->reptScan) {
    pInfo->reptScan = true;
    pInfo->prevTs = INT64_MIN;
  }

  TSKEY* tsList = (TSKEY*)pColInfoData->pData;
  for (int32_t j = 0; j < pSDataBlock->info.rows; ++j) {
    if (pInfo->prevTs == INT64_MIN) {
      pInfo->curWindow.skey = tsList[j];
      pInfo->curWindow.ekey = tsList[j];
      pInfo->prevTs = tsList[j];
      pInfo->numOfRows = 1;
      pInfo->start = j;
    } else if (tsList[j] - pInfo->prevTs <= gap && (tsList[j] - pInfo->prevTs) >= 0) {
      pInfo->curWindow.ekey = tsList[j];
      pInfo->prevTs = tsList[j];
      pInfo->numOfRows += 1;
      if (j == 0 && pInfo->start != 0) {
        pInfo->numOfRows = 1;
        pInfo->start = 0;
      }
    } else {  // start a new session window
      SResultRow* pResult = NULL;

      pInfo->curWindow.ekey = pInfo->curWindow.skey;
      int32_t ret = setResultOutputBufByKey(pRuntimeEnv, &pBInfo->resultRowInfo, pSDataBlock->info.uid, &pInfo->curWindow, masterScan,
                                            &pResult, item->groupIndex, pBInfo->pCtx, pOperator->numOfOutput,
                                            pBInfo->rowCellInfoOffset);
      if (ret != TSDB_CODE_SUCCESS) {  // null data, too many state code
        longjmp(pRuntimeEnv->env, TSDB_CODE_QRY_APP_ERROR);
      }

//      doApplyFunctions(pRuntimeEnv, pBInfo->pCtx, &pInfo->curWindow, pInfo->start, pInfo->numOfRows, tsList,
//                       pSDataBlock->info.rows, pOperator->numOfOutput);

      pInfo->curWindow.skey = tsList[j];
      pInfo->curWindow.ekey = tsList[j];
      pInfo->prevTs = tsList[j];
      pInfo->numOfRows = 1;
      pInfo->start = j;
    }
  }

  SResultRow* pResult = NULL;

  pInfo->curWindow.ekey = pInfo->curWindow.skey;
  int32_t ret = setResultOutputBufByKey(pRuntimeEnv, &pBInfo->resultRowInfo, pSDataBlock->info.uid, &pInfo->curWindow, masterScan,
                                        &pResult, item->groupIndex, pBInfo->pCtx, pOperator->numOfOutput,
                                        pBInfo->rowCellInfoOffset);
  if (ret != TSDB_CODE_SUCCESS) {  // null data, too many state code
    longjmp(pRuntimeEnv->env, TSDB_CODE_QRY_APP_ERROR);
  }

//  doApplyFunctions(pRuntimeEnv, pBInfo->pCtx, &pInfo->curWindow, pInfo->start, pInfo->numOfRows, tsList,
//                   pSDataBlock->info.rows, pOperator->numOfOutput);
}

static void setResultRowKey(SResultRow* pResultRow, char* pData, int16_t type) {
  if (IS_VAR_DATA_TYPE(type)) {
    if (pResultRow->key == NULL) {
      pResultRow->key = malloc(varDataTLen(pData));
      varDataCopy(pResultRow->key, pData);
    } else {
      assert(memcmp(pResultRow->key, pData, varDataTLen(pData)) == 0);
    }
  } else {
    int64_t v = -1;
    GET_TYPED_DATA(v, int64_t, type, pData);

    pResultRow->win.skey = v;
    pResultRow->win.ekey = v;
  }
}

static int32_t setGroupResultOutputBuf(STaskRuntimeEnv *pRuntimeEnv, SOptrBasicInfo *binfo, int32_t numOfCols, char *pData, int16_t type, int16_t bytes, int32_t groupIndex) {
  SDiskbasedBuf *pResultBuf = pRuntimeEnv->pResultBuf;

  int32_t        *rowCellInfoOffset = binfo->rowCellInfoOffset;
  SResultRowInfo *pResultRowInfo    = &binfo->resultRowInfo;
  SqlFunctionCtx *pCtx              = binfo->pCtx;

  // not assign result buffer yet, add new result buffer, TODO remove it
  char* d = pData;
  int16_t len = bytes;
  if (IS_VAR_DATA_TYPE(type)) {
    d = varDataVal(pData);
    len = varDataLen(pData);
  }

  int64_t tid = 0;
  SResultRow *pResultRow = doSetResultOutBufByKey(pRuntimeEnv, pResultRowInfo, tid, d, len, true, groupIndex);
  assert (pResultRow != NULL);

  setResultRowKey(pResultRow, pData, type);
  if (pResultRow->pageId == -1) {
    int32_t ret = addNewWindowResultBuf(pResultRow, pResultBuf, groupIndex, pRuntimeEnv->pQueryAttr->resultRowSize);
    if (ret != 0) {
      return -1;
    }
  }

  setResultOutputBuf(pRuntimeEnv, pResultRow, pCtx, numOfCols, rowCellInfoOffset);
  initCtxOutputBuffer(pCtx, numOfCols);
  return TSDB_CODE_SUCCESS;
}

static int32_t getGroupbyColumnIndex(SGroupbyExpr *pGroupbyExpr, SSDataBlock* pDataBlock) {
  size_t num = taosArrayGetSize(pGroupbyExpr->columnInfo);
  for (int32_t k = 0; k < num; ++k) {
    SColIndex* pColIndex = taosArrayGet(pGroupbyExpr->columnInfo, k);
    if (TSDB_COL_IS_TAG(pColIndex->flag)) {
      continue;
    }

    int32_t colId = pColIndex->colId;

    for (int32_t i = 0; i < pDataBlock->info.numOfCols; ++i) {
      SColumnInfoData* pColInfo = taosArrayGet(pDataBlock->pDataBlock, i);
      if (pColInfo->info.colId == colId) {
        return i;
      }
    }
  }

  assert(0);
  return -1;
}

static bool functionNeedToExecute(SqlFunctionCtx *pCtx) {
  struct SResultRowEntryInfo *pResInfo = GET_RES_INFO(pCtx);

  // in case of timestamp column, always generated results.
  int32_t functionId = pCtx->functionId;
  if (functionId == FUNCTION_TS) {
    return true;
  }

  if (isRowEntryCompleted(pResInfo) || functionId == FUNCTION_TAG_DUMMY || functionId == FUNCTION_TS_DUMMY) {
    return false;
  }

  if (functionId == FUNCTION_FIRST_DST || functionId == FUNCTION_FIRST) {
//    return QUERY_IS_ASC_QUERY(pQueryAttr);
  }

  // denote the order type
  if ((functionId == FUNCTION_LAST_DST || functionId == FUNCTION_LAST)) {
//    return pCtx->param[0].i == pQueryAttr->order.order;
  }

  // in the reverse table scan, only the following functions need to be executed
//  if (IS_REVERSE_SCAN(pRuntimeEnv) ||
//      (pRuntimeEnv->scanFlag == REPEAT_SCAN && functionId != FUNCTION_STDDEV && functionId != FUNCTION_PERCT)) {
//    return false;
//  }

  return true;
}

void setBlockStatisInfo(SqlFunctionCtx *pCtx, SSDataBlock* pSDataBlock, SColumn* pColumn) {
  SColumnDataAgg *pAgg = NULL;

  if (pSDataBlock->pBlockAgg != NULL && TSDB_COL_IS_NORMAL_COL(pColumn->flag)) {
    pAgg = &pSDataBlock->pBlockAgg[pCtx->columnIndex];

    pCtx->agg = *pAgg;
    pCtx->isAggSet  = true;
    assert(pCtx->agg.numOfNull <= pSDataBlock->info.rows);
  } else {
    pCtx->isAggSet = false;
  }

  pCtx->hasNull = hasNull(pColumn, pAgg);

  // set the statistics data for primary time stamp column
  if (pCtx->functionId == FUNCTION_SPREAD && pColumn->colId == PRIMARYKEY_TIMESTAMP_COL_ID) {
    pCtx->isAggSet  = true;
    pCtx->agg.min = pSDataBlock->info.window.skey;
    pCtx->agg.max = pSDataBlock->info.window.ekey;
  }
}

// set the output buffer for the selectivity + tag query
static int32_t setCtxTagColumnInfo(SqlFunctionCtx *pCtx, int32_t numOfOutput) {
  if (!isSelectivityWithTagsQuery(pCtx, numOfOutput)) {
    return TSDB_CODE_SUCCESS;
  }

  int32_t num = 0;
  int16_t tagLen = 0;

  SqlFunctionCtx*  p = NULL;
  SqlFunctionCtx** pTagCtx = calloc(numOfOutput, POINTER_BYTES);
  if (pTagCtx == NULL) {
    return TSDB_CODE_QRY_OUT_OF_MEMORY;
  }

  for (int32_t i = 0; i < numOfOutput; ++i) {
    int32_t functionId = pCtx[i].functionId;

    if (functionId == FUNCTION_TAG_DUMMY || functionId == FUNCTION_TS_DUMMY) {
      tagLen += pCtx[i].resDataInfo.bytes;
      pTagCtx[num++] = &pCtx[i];
    } else if (1/*(aAggs[functionId].status & FUNCSTATE_SELECTIVITY) != 0*/) {
      p = &pCtx[i];
    } else if (functionId == FUNCTION_TS || functionId == FUNCTION_TAG) {
      // tag function may be the group by tag column
      // ts may be the required primary timestamp column
      continue;
    } else {
      // the column may be the normal column, group by normal_column, the functionId is FUNCTION_PRJ
    }
  }
  if (p != NULL) {
    p->subsidiaryRes.pCtx = pTagCtx;
    p->subsidiaryRes.numOfCols = num;
    p->subsidiaryRes.bufLen = tagLen;
  } else {
    tfree(pTagCtx);
  }

  return TSDB_CODE_SUCCESS;
}

static SqlFunctionCtx* createSqlFunctionCtx(STaskRuntimeEnv* pRuntimeEnv, SExprInfo* pExpr, int32_t numOfOutput,
                                            int32_t** rowCellInfoOffset) {
  STaskAttr* pQueryAttr = pRuntimeEnv->pQueryAttr;

  SqlFunctionCtx * pFuncCtx = (SqlFunctionCtx *)calloc(numOfOutput, sizeof(SqlFunctionCtx));
  if (pFuncCtx == NULL) {
    return NULL;
  }

  *rowCellInfoOffset = calloc(numOfOutput, sizeof(int32_t));
  if (*rowCellInfoOffset == 0) {
    tfree(pFuncCtx);
    return NULL;
  }

  for (int32_t i = 0; i < numOfOutput; ++i) {
    SExprBasicInfo *pFunct = &pExpr[i].base;
    SqlFunctionCtx* pCtx = &pFuncCtx[i];
#if 0
    SColIndex *pIndex = &pFunct->colInfo;

    if (TSDB_COL_REQ_NULL(pIndex->flag)) {
      pCtx->requireNull = true;
      pIndex->flag &= ~(TSDB_COL_NULL);
    } else {
      pCtx->requireNull = false;
    }
#endif
//    pCtx->inputBytes = pFunct->colBytes;
//    pCtx->inputType  = pFunct->colType;

    pCtx->ptsOutputBuf = NULL;

    pCtx->resDataInfo.bytes  = pFunct->resSchema.bytes;
    pCtx->resDataInfo.type   = pFunct->resSchema.type;

    pCtx->order        = pQueryAttr->order.order;
//    pCtx->functionId   = pFunct->functionId;
    pCtx->stableQuery  = pQueryAttr->stableQuery;
//    pCtx->resDataInfo.interBufSize = pFunct->interBytes;
    pCtx->start.key    = INT64_MIN;
    pCtx->end.key      = INT64_MIN;

    pCtx->numOfParams  = pFunct->numOfParams;
    for (int32_t j = 0; j < pCtx->numOfParams; ++j) {
      int16_t type = pFunct->pParam[j].param.nType;
      int16_t bytes = pFunct->pParam[j].param.nType;

      if (type == TSDB_DATA_TYPE_BINARY || type == TSDB_DATA_TYPE_NCHAR) {
//        taosVariantCreateFromBinary(&pCtx->param[j], pFunct->param[j].pz, bytes, type);
      } else {
//        taosVariantCreateFromBinary(&pCtx->param[j], (char *)&pFunct->param[j].i, bytes, type);
      }
    }

    // set the order information for top/bottom query
    int32_t functionId = pCtx->functionId;

    if (functionId == FUNCTION_TOP || functionId == FUNCTION_BOTTOM || functionId == FUNCTION_DIFF) {
      int32_t f = getExprFunctionId(&pExpr[0]);
      assert(f == FUNCTION_TS || f == FUNCTION_TS_DUMMY);

      pCtx->param[2].i = pQueryAttr->order.order;
      pCtx->param[2].nType = TSDB_DATA_TYPE_BIGINT;
      pCtx->param[3].i = functionId;
      pCtx->param[3].nType = TSDB_DATA_TYPE_BIGINT;

      pCtx->param[1].i = pQueryAttr->order.col.colId;
    } else if (functionId == FUNCTION_INTERP) {
      pCtx->param[2].i = (int8_t)pQueryAttr->fillType;
      if (pQueryAttr->fillVal != NULL) {
        if (isNull((const char *)&pQueryAttr->fillVal[i], pCtx->inputType)) {
          pCtx->param[1].nType = TSDB_DATA_TYPE_NULL;
        } else {  // todo refactor, taosVariantCreateFromBinary should handle the NULL value
          if (pCtx->inputType != TSDB_DATA_TYPE_BINARY && pCtx->inputType != TSDB_DATA_TYPE_NCHAR) {
            taosVariantCreateFromBinary(&pCtx->param[1], (char *)&pQueryAttr->fillVal[i], pCtx->inputBytes, pCtx->inputType);
          }
        }
      }
    } else if (functionId == FUNCTION_TS_COMP) {
      pCtx->param[0].i = pQueryAttr->vgId;  //TODO this should be the parameter from client
      pCtx->param[0].nType = TSDB_DATA_TYPE_BIGINT;
    } else if (functionId == FUNCTION_TWA) {
      pCtx->param[1].i = pQueryAttr->window.skey;
      pCtx->param[1].nType = TSDB_DATA_TYPE_BIGINT;
      pCtx->param[2].i = pQueryAttr->window.ekey;
      pCtx->param[2].nType = TSDB_DATA_TYPE_BIGINT;
    } else if (functionId == FUNCTION_ARITHM) {
//      pCtx->param[1].pz = (char*) getScalarFuncSupport(pRuntimeEnv->scalarSup, i);
    }
  }

//  for(int32_t i = 1; i < numOfOutput; ++i) {
//    (*rowCellInfoOffset)[i] = (int32_t)((*rowCellInfoOffset)[i - 1] + sizeof(SResultRowEntryInfo) + pExpr[i - 1].base.interBytes);
//  }

  setCtxTagColumnInfo(pFuncCtx, numOfOutput);

  return pFuncCtx;
}

static SqlFunctionCtx* createSqlFunctionCtx_rv(SArray* pExprInfo, int32_t** rowCellInfoOffset) {
  size_t numOfOutput = taosArrayGetSize(pExprInfo);

  SqlFunctionCtx * pFuncCtx = (SqlFunctionCtx *)calloc(numOfOutput, sizeof(SqlFunctionCtx));
  if (pFuncCtx == NULL) {
    return NULL;
  }

  *rowCellInfoOffset = calloc(numOfOutput, sizeof(int32_t));
  if (*rowCellInfoOffset == 0) {
    tfree(pFuncCtx);
    return NULL;
  }

  for (int32_t i = 0; i < numOfOutput; ++i) {
    SExprInfo* pExpr = taosArrayGetP(pExprInfo, i);

    SExprBasicInfo *pFunct = &pExpr->base;
    SqlFunctionCtx* pCtx = &pFuncCtx[i];

    fmGetFuncExecFuncs(pExpr->pExpr->_function.pFunctNode->funcId, &pCtx->fpSet);
    pCtx->input.numOfInputCols = pFunct->numOfParams;

    pCtx->input.pData = calloc(pFunct->numOfParams, POINTER_BYTES);
    pCtx->input.pColumnDataAgg = calloc(pFunct->numOfParams, POINTER_BYTES);

    pCtx->ptsOutputBuf       = NULL;
    pCtx->resDataInfo.bytes  = pFunct->resSchema.bytes;
    pCtx->resDataInfo.type   = pFunct->resSchema.type;
    pCtx->order              = TSDB_ORDER_ASC;
    pCtx->start.key          = INT64_MIN;
    pCtx->end.key            = INT64_MIN;

    SFuncExecEnv env = {0};
    pCtx->fpSet.getEnv(pExpr->pExpr->_function.pFunctNode, &env);
    pCtx->resDataInfo.interBufSize = env.calcMemSize;
#if 0
    for (int32_t j = 0; j < pCtx->numOfParams; ++j) {
//      int16_t type = pFunct->param[j].nType;
//      int16_t bytes = pFunct->param[j].nLen;

//      if (type == TSDB_DATA_TYPE_BINARY || type == TSDB_DATA_TYPE_NCHAR) {
//        taosVariantCreateFromBinary(&pCtx->param[j], pFunct->param[j].pz, bytes, type);
//      } else {
//        taosVariantCreateFromBinary(&pCtx->param[j], (char *)&pFunct->param[j].i, bytes, type);
//      }
    }

    // set the order information for top/bottom query
    int32_t functionId = pCtx->functionId;
    if (functionId == FUNCTION_TOP || functionId == FUNCTION_BOTTOM || functionId == FUNCTION_DIFF) {
      int32_t f = getExprFunctionId(&pExpr[0]);
      assert(f == FUNCTION_TS || f == FUNCTION_TS_DUMMY);

//      pCtx->param[2].i = pQueryAttr->order.order;
      pCtx->param[2].nType = TSDB_DATA_TYPE_BIGINT;
      pCtx->param[3].i = functionId;
      pCtx->param[3].nType = TSDB_DATA_TYPE_BIGINT;

//      pCtx->param[1].i = pQueryAttr->order.col.info.colId;
    } else if (functionId == FUNCTION_INTERP) {
//      pCtx->param[2].i = (int8_t)pQueryAttr->fillType;
//      if (pQueryAttr->fillVal != NULL) {
//        if (isNull((const char *)&pQueryAttr->fillVal[i], pCtx->inputType)) {
//          pCtx->param[1].nType = TSDB_DATA_TYPE_NULL;
//        } else {  // todo refactor, taosVariantCreateFromBinary should handle the NULL value
//          if (pCtx->inputType != TSDB_DATA_TYPE_BINARY && pCtx->inputType != TSDB_DATA_TYPE_NCHAR) {
//            taosVariantCreateFromBinary(&pCtx->param[1], (char *)&pQueryAttr->fillVal[i], pCtx->inputBytes, pCtx->inputType);
//          }
//        }
//      }
    } else if (functionId == FUNCTION_TS_COMP) {
//      pCtx->param[0].i = pQueryAttr->vgId;  //TODO this should be the parameter from client
      pCtx->param[0].nType = TSDB_DATA_TYPE_BIGINT;
    } else if (functionId == FUNCTION_TWA) {
//      pCtx->param[1].i = pQueryAttr->window.skey;
      pCtx->param[1].nType = TSDB_DATA_TYPE_BIGINT;
//      pCtx->param[2].i = pQueryAttr->window.ekey;
      pCtx->param[2].nType = TSDB_DATA_TYPE_BIGINT;
    } else if (functionId == FUNCTION_ARITHM) {
//      pCtx->param[1].pz = (char*) getScalarFuncSupport(pRuntimeEnv->scalarSup, i);
    }
#endif
  }

  for(int32_t i = 1; i < numOfOutput; ++i) {
    (*rowCellInfoOffset)[i] = (int32_t)((*rowCellInfoOffset)[i - 1] + sizeof(SResultRowEntryInfo) + pFuncCtx[i].resDataInfo.interBufSize);
  }

  setCtxTagColumnInfo(pFuncCtx, numOfOutput);
  return pFuncCtx;
}

static void* destroySqlFunctionCtx(SqlFunctionCtx* pCtx, int32_t numOfOutput) {
  if (pCtx == NULL) {
    return NULL;
  }

  for (int32_t i = 0; i < numOfOutput; ++i) {
    for (int32_t j = 0; j < pCtx[i].numOfParams; ++j) {
      taosVariantDestroy(&pCtx[i].param[j]);
    }

    taosVariantDestroy(&pCtx[i].tag);
    tfree(pCtx[i].subsidiaryRes.pCtx);
  }

  tfree(pCtx);
  return NULL;
}

static int32_t setupQueryRuntimeEnv(STaskRuntimeEnv *pRuntimeEnv, int32_t numOfTables, SArray* pOperator, void* merger) {
  //qDebug("QInfo:0x%"PRIx64" setup runtime env", GET_TASKID(pRuntimeEnv));
  STaskAttr *pQueryAttr = pRuntimeEnv->pQueryAttr;

  pRuntimeEnv->prevGroupId = INT32_MIN;
  pRuntimeEnv->pQueryAttr = pQueryAttr;

  pRuntimeEnv->pResultRowHashTable = taosHashInit(numOfTables, taosGetDefaultHashFunction(TSDB_DATA_TYPE_BINARY), true, HASH_NO_LOCK);
  pRuntimeEnv->pResultRowListSet = taosHashInit(numOfTables * 10, taosGetDefaultHashFunction(TSDB_DATA_TYPE_BINARY), false, HASH_NO_LOCK);
  pRuntimeEnv->keyBuf  = malloc(pQueryAttr->maxTableColumnWidth + sizeof(int64_t) + POINTER_BYTES);
//  pRuntimeEnv->pool    = initResultRowPool(getResultRowSize(pRuntimeEnv));
  pRuntimeEnv->pResultRowArrayList = taosArrayInit(numOfTables, sizeof(SResultRowCell));

  pRuntimeEnv->prevRow = malloc(POINTER_BYTES * pQueryAttr->numOfCols + pQueryAttr->srcRowSize);
  pRuntimeEnv->tagVal  = malloc(pQueryAttr->tagLen);

  // NOTE: pTableCheckInfo need to update the query time range and the lastKey info
  pRuntimeEnv->pTableRetrieveTsMap = taosHashInit(numOfTables, taosGetDefaultHashFunction(TSDB_DATA_TYPE_INT), false, HASH_NO_LOCK);

  //pRuntimeEnv->scalarSup = createScalarFuncSupport(pQueryAttr->numOfOutput);

  if (pRuntimeEnv->scalarSup == NULL || pRuntimeEnv->pResultRowHashTable == NULL || pRuntimeEnv->keyBuf == NULL ||
      pRuntimeEnv->prevRow == NULL  || pRuntimeEnv->tagVal == NULL) {
    goto _clean;
  }

  if (pQueryAttr->numOfCols) {
    char* start = POINTER_BYTES * pQueryAttr->numOfCols + (char*) pRuntimeEnv->prevRow;
    pRuntimeEnv->prevRow[0] = start;
    for(int32_t i = 1; i < pQueryAttr->numOfCols; ++i) {
      pRuntimeEnv->prevRow[i] = pRuntimeEnv->prevRow[i - 1] + pQueryAttr->tableCols[i-1].bytes;
    }

    if (pQueryAttr->tableCols[0].type == TSDB_DATA_TYPE_TIMESTAMP) {
      *(int64_t*) pRuntimeEnv->prevRow[0] = INT64_MIN;
    }
  }

  //qDebug("QInfo:0x%"PRIx64" init runtime environment completed", GET_TASKID(pRuntimeEnv));

  // group by normal column, sliding window query, interval query are handled by interval query processor
  // interval (down sampling operation)
  return TSDB_CODE_SUCCESS;

_clean:
  //destroyScalarFuncSupport(pRuntimeEnv->scalarSup, pRuntimeEnv->pQueryAttr->numOfOutput);
  tfree(pRuntimeEnv->pResultRowHashTable);
  tfree(pRuntimeEnv->keyBuf);
  tfree(pRuntimeEnv->prevRow);
  tfree(pRuntimeEnv->tagVal);

  return TSDB_CODE_QRY_OUT_OF_MEMORY;
}

static void doFreeQueryHandle(STaskRuntimeEnv* pRuntimeEnv) {
  STaskAttr* pQueryAttr = pRuntimeEnv->pQueryAttr;

//  tsdbCleanupReadHandle(pRuntimeEnv->pTsdbReadHandle);
  pRuntimeEnv->pTsdbReadHandle = NULL;

//  SMemRef* pMemRef = &pQueryAttr->memRef;
//  assert(pMemRef->ref == 0 && pMemRef->snapshot.imem == NULL && pMemRef->snapshot.mem == NULL);
}

static void destroyTsComp(STaskRuntimeEnv *pRuntimeEnv, STaskAttr *pQueryAttr) {
  if (pQueryAttr->tsCompQuery && pRuntimeEnv->outputBuf && pRuntimeEnv->outputBuf->pDataBlock && taosArrayGetSize(pRuntimeEnv->outputBuf->pDataBlock) > 0) {
    SColumnInfoData* pColInfoData = taosArrayGet(pRuntimeEnv->outputBuf->pDataBlock, 0);
    if (pColInfoData) {
      TdFilePtr pFile = *(TdFilePtr *)pColInfoData->pData;  // TODO refactor
      if (pFile != NULL) {
        taosCloseFile(&pFile);
        *(TdFilePtr *)pColInfoData->pData = NULL;
      }
    }
  }
}

bool isTaskKilled(SExecTaskInfo *pTaskInfo) {
  // query has been executed more than tsShellActivityTimer, and the retrieve has not arrived
  // abort current query execution.
  if (pTaskInfo->owner != 0 && ((taosGetTimestampSec() - pTaskInfo->cost.start/1000) > 10*getMaximumIdleDurationSec())
      /*(!needBuildResAfterQueryComplete(pTaskInfo))*/) {

    assert(pTaskInfo->cost.start != 0);
//    qDebug("QInfo:%" PRIu64 " retrieve not arrive beyond %d ms, abort current query execution, start:%" PRId64
//           ", current:%d", pQInfo->qId, 1, pQInfo->startExecTs, taosGetTimestampSec());
//    return true;
  }

  return false;
}

void setTaskKilled(SExecTaskInfo *pTaskInfo) { pTaskInfo->code = TSDB_CODE_TSC_QUERY_CANCELLED;}

//static bool isFixedOutputQuery(STaskAttr* pQueryAttr) {
//  if (QUERY_IS_INTERVAL_QUERY(pQueryAttr)) {
//    return false;
//  }
//
//  // Note:top/bottom query is fixed output query
//  if (pQueryAttr->topBotQuery || pQueryAttr->groupbyColumn || pQueryAttr->tsCompQuery) {
//    return true;
//  }
//
//  for (int32_t i = 0; i < pQueryAttr->numOfOutput; ++i) {
//    SExprBasicInfo *pExpr = &pQueryAttr->pExpr1[i].base;
//
//    if (pExpr->functionId == FUNCTION_TS || pExpr->functionId == FUNCTION_TS_DUMMY) {
//      continue;
//    }
//
//    if (!IS_MULTIOUTPUT(aAggs[pExpr->functionId].status)) {
//      return true;
//    }
//  }
//
//  return false;
//}

// todo refactor with isLastRowQuery
//bool isPointInterpoQuery(STaskAttr *pQueryAttr) {
//  for (int32_t i = 0; i < pQueryAttr->numOfOutput; ++i) {
//    int32_t functionId = pQueryAttr->pExpr1[i].base.functionId;
//    if (functionId == FUNCTION_INTERP) {
//      return true;
//    }
//  }
//
//  return false;
//}

static bool isFirstLastRowQuery(STaskAttr *pQueryAttr) {
  for (int32_t i = 0; i < pQueryAttr->numOfOutput; ++i) {
    int32_t functionID = getExprFunctionId(&pQueryAttr->pExpr1[i]);
    if (functionID == FUNCTION_LAST_ROW) {
      return true;
    }
  }

  return false;
}

static bool isCachedLastQuery(STaskAttr *pQueryAttr) {
  for (int32_t i = 0; i < pQueryAttr->numOfOutput; ++i) {
    int32_t functionId = getExprFunctionId(&pQueryAttr->pExpr1[i]);
    if (functionId == FUNCTION_LAST || functionId == FUNCTION_LAST_DST) {
      continue;
    }

    return false;
  }

  if (pQueryAttr->order.order != TSDB_ORDER_DESC || !TSWINDOW_IS_EQUAL(pQueryAttr->window, TSWINDOW_DESC_INITIALIZER)) {
    return false;
  }

  if (pQueryAttr->groupbyColumn) {
    return false;
  }

  if (pQueryAttr->interval.interval > 0) {
    return false;
  }

  if (pQueryAttr->numOfFilterCols > 0 || pQueryAttr->havingNum > 0) {
    return false;
  }

  return true;
}

/////////////////////////////////////////////////////////////////////////////////////////////
//todo refactor : return window
void getAlignQueryTimeWindow(SInterval* pInterval, int32_t precision, int64_t key, int64_t keyFirst, int64_t keyLast, STimeWindow *win) {
  assert(key >= keyFirst && key <= keyLast && pInterval->sliding <= pInterval->interval);
  win->skey = taosTimeTruncate(key, pInterval, precision);

  /*
   * if the realSkey > INT64_MAX - pInterval->interval, the query duration between
   * realSkey and realEkey must be less than one interval.Therefore, no need to adjust the query ranges.
   */
  if (keyFirst > (INT64_MAX - pInterval->interval)) {
    assert(keyLast - keyFirst < pInterval->interval);
    win->ekey = INT64_MAX;
  } else if (pInterval->intervalUnit == 'n' || pInterval->intervalUnit == 'y') {
    win->ekey = taosTimeAdd(win->skey, pInterval->interval, pInterval->intervalUnit, precision) - 1;
  } else {
    win->ekey = win->skey + pInterval->interval - 1;
  }
}

/*
 * todo add more parameters to check soon..
 */
bool colIdCheck(STaskAttr *pQueryAttr, uint64_t qId) {
  // load data column information is incorrect
  for (int32_t i = 0; i < pQueryAttr->numOfCols - 1; ++i) {
    if (pQueryAttr->tableCols[i].colId == pQueryAttr->tableCols[i + 1].colId) {
      //qError("QInfo:0x%"PRIx64" invalid data load column for query", qId);
      return false;
    }
  }

  return true;
}

// todo ignore the avg/sum/min/max/count/stddev/top/bottom functions, of which
// the scan order is not matter
static bool onlyOneQueryType(STaskAttr *pQueryAttr, int32_t functId, int32_t functIdDst) {
  for (int32_t i = 0; i < pQueryAttr->numOfOutput; ++i) {
    int32_t functionId = getExprFunctionId(&pQueryAttr->pExpr1[i]);

    if (functionId == FUNCTION_TS || functionId == FUNCTION_TS_DUMMY || functionId == FUNCTION_TAG ||
        functionId == FUNCTION_TAG_DUMMY) {
      continue;
    }

    if (functionId != functId && functionId != functIdDst) {
      return false;
    }
  }

  return true;
}

static bool onlyFirstQuery(STaskAttr *pQueryAttr) { return onlyOneQueryType(pQueryAttr, FUNCTION_FIRST, FUNCTION_FIRST_DST); }

static bool onlyLastQuery(STaskAttr *pQueryAttr) { return onlyOneQueryType(pQueryAttr, FUNCTION_LAST, FUNCTION_LAST_DST); }

static bool notContainSessionOrStateWindow(STaskAttr *pQueryAttr) { return !(pQueryAttr->sw.gap > 0 || pQueryAttr->stateWindow); }

static int32_t updateBlockLoadStatus(STaskAttr *pQuery, int32_t status) {
  bool hasFirstLastFunc = false;
  bool hasOtherFunc = false;

  if (status == BLK_DATA_ALL_NEEDED || status == BLK_DATA_DISCARD) {
    return status;
  }

  for (int32_t i = 0; i < pQuery->numOfOutput; ++i) {
    int32_t functionId = getExprFunctionId(&pQuery->pExpr1[i]);

    if (functionId == FUNCTION_TS || functionId == FUNCTION_TS_DUMMY || functionId == FUNCTION_TAG ||
        functionId == FUNCTION_TAG_DUMMY) {
      continue;
    }

    if (functionId == FUNCTION_FIRST_DST || functionId == FUNCTION_LAST_DST) {
      hasFirstLastFunc = true;
    } else {
      hasOtherFunc = true;
    }
  }

  if (hasFirstLastFunc && status == BLK_DATA_NO_NEEDED) {
    if(!hasOtherFunc) {
      return BLK_DATA_DISCARD;
    } else {
      return BLK_DATA_ALL_NEEDED;
    }
  }

  return status;
}

static void doUpdateLastKey(STaskAttr* pQueryAttr) {
  STimeWindow* win = &pQueryAttr->window;

  size_t num = taosArrayGetSize(pQueryAttr->tableGroupInfo.pGroupList);
  for(int32_t i = 0; i < num; ++i) {
    SArray* p1 = taosArrayGetP(pQueryAttr->tableGroupInfo.pGroupList, i);

    size_t len = taosArrayGetSize(p1);
    for(int32_t j = 0; j < len; ++j) {
//      STableKeyInfo* pInfo = taosArrayGet(p1, j);
//
//      // update the new lastkey if it is equalled to the value of the old skey
//      if (pInfo->lastKey == win->ekey) {
//        pInfo->lastKey = win->skey;
//      }
    }
  }
}

//static void updateDataCheckOrder(SQInfo *pQInfo, SQueryTableReq* pQueryMsg, bool stableQuery) {
//  STaskAttr* pQueryAttr = pQInfo->runtimeEnv.pQueryAttr;
//
//  // in case of point-interpolation query, use asc order scan
//  char msg[] = "QInfo:0x%"PRIx64" scan order changed for %s query, old:%d, new:%d, qrange exchanged, old qrange:%" PRId64
//               "-%" PRId64 ", new qrange:%" PRId64 "-%" PRId64;
//
//  // todo handle the case the the order irrelevant query type mixed up with order critical query type
//  // descending order query for last_row query
//  if (isFirstLastRowQuery(pQueryAttr)) {
//    //qDebug("QInfo:0x%"PRIx64" scan order changed for last_row query, old:%d, new:%d", pQInfo->qId, pQueryAttr->order.order, TSDB_ORDER_ASC);
//
//    pQueryAttr->order.order = TSDB_ORDER_ASC;
//    if (pQueryAttr->window.skey > pQueryAttr->window.ekey) {
//      TSWAP(pQueryAttr->window.skey, pQueryAttr->window.ekey, TSKEY);
//    }
//
//    pQueryAttr->needReverseScan = false;
//    return;
//  }
//
//  if (pQueryAttr->groupbyColumn && pQueryAttr->order.order == TSDB_ORDER_DESC) {
//    pQueryAttr->order.order = TSDB_ORDER_ASC;
//    if (pQueryAttr->window.skey > pQueryAttr->window.ekey) {
//      TSWAP(pQueryAttr->window.skey, pQueryAttr->window.ekey, TSKEY);
//    }
//
//    pQueryAttr->needReverseScan = false;
//    doUpdateLastKey(pQueryAttr);
//    return;
//  }
//
//  if (pQueryAttr->pointInterpQuery && pQueryAttr->interval.interval == 0) {
//    if (!QUERY_IS_ASC_QUERY(pQueryAttr)) {
//      //qDebug(msg, pQInfo->qId, "interp", pQueryAttr->order.order, TSDB_ORDER_ASC, pQueryAttr->window.skey, pQueryAttr->window.ekey, pQueryAttr->window.ekey, pQueryAttr->window.skey);
//      TSWAP(pQueryAttr->window.skey, pQueryAttr->window.ekey, TSKEY);
//    }
//
//    pQueryAttr->order.order = TSDB_ORDER_ASC;
//    return;
//  }
//
//  if (pQueryAttr->interval.interval == 0) {
//    if (onlyFirstQuery(pQueryAttr)) {
//      if (!QUERY_IS_ASC_QUERY(pQueryAttr)) {
//        //qDebug(msg, pQInfo->qId, "only-first", pQueryAttr->order.order, TSDB_ORDER_ASC, pQueryAttr->window.skey,
////               pQueryAttr->window.ekey, pQueryAttr->window.ekey, pQueryAttr->window.skey);
//
//        TSWAP(pQueryAttr->window.skey, pQueryAttr->window.ekey, TSKEY);
//        doUpdateLastKey(pQueryAttr);
//      }
//
//      pQueryAttr->order.order = TSDB_ORDER_ASC;
//      pQueryAttr->needReverseScan = false;
//    } else if (onlyLastQuery(pQueryAttr) && notContainSessionOrStateWindow(pQueryAttr)) {
//      if (QUERY_IS_ASC_QUERY(pQueryAttr)) {
//        //qDebug(msg, pQInfo->qId, "only-last", pQueryAttr->order.order, TSDB_ORDER_DESC, pQueryAttr->window.skey,
////               pQueryAttr->window.ekey, pQueryAttr->window.ekey, pQueryAttr->window.skey);
//
//        TSWAP(pQueryAttr->window.skey, pQueryAttr->window.ekey, TSKEY);
//        doUpdateLastKey(pQueryAttr);
//      }
//
//      pQueryAttr->order.order = TSDB_ORDER_DESC;
//      pQueryAttr->needReverseScan = false;
//    }
//
//  } else {  // interval query
//    if (stableQuery) {
//      if (onlyFirstQuery(pQueryAttr)) {
//        if (!QUERY_IS_ASC_QUERY(pQueryAttr)) {
//          //qDebug(msg, pQInfo->qId, "only-first stable", pQueryAttr->order.order, TSDB_ORDER_ASC,
////                 pQueryAttr->window.skey, pQueryAttr->window.ekey, pQueryAttr->window.ekey, pQueryAttr->window.skey);
//
//          TSWAP(pQueryAttr->window.skey, pQueryAttr->window.ekey, TSKEY);
//          doUpdateLastKey(pQueryAttr);
//        }
//
//        pQueryAttr->order.order = TSDB_ORDER_ASC;
//        pQueryAttr->needReverseScan = false;
//      } else if (onlyLastQuery(pQueryAttr)) {
//        if (QUERY_IS_ASC_QUERY(pQueryAttr)) {
//          //qDebug(msg, pQInfo->qId, "only-last stable", pQueryAttr->order.order, TSDB_ORDER_DESC,
////                 pQueryAttr->window.skey, pQueryAttr->window.ekey, pQueryAttr->window.ekey, pQueryAttr->window.skey);
//
//          TSWAP(pQueryAttr->window.skey, pQueryAttr->window.ekey, TSKEY);
//          doUpdateLastKey(pQueryAttr);
//        }
//
//        pQueryAttr->order.order = TSDB_ORDER_DESC;
//        pQueryAttr->needReverseScan = false;
//      }
//    }
//  }
//}

static void getIntermediateBufInfo(STaskRuntimeEnv* pRuntimeEnv, int32_t* ps, int32_t* rowsize) {
  STaskAttr* pQueryAttr = pRuntimeEnv->pQueryAttr;
  int32_t MIN_ROWS_PER_PAGE = 4;

  *rowsize = (int32_t)(pQueryAttr->resultRowSize * getRowNumForMultioutput(pQueryAttr, pQueryAttr->topBotQuery, pQueryAttr->stableQuery));
  int32_t overhead = sizeof(SFilePage);

  // one page contains at least two rows
  *ps = DEFAULT_INTERN_BUF_PAGE_SIZE;
  while(((*rowsize) * MIN_ROWS_PER_PAGE) > (*ps) - overhead) {
    *ps = ((*ps) << 1u);
  }
}

#define IS_PREFILTER_TYPE(_t) ((_t) != TSDB_DATA_TYPE_BINARY && (_t) != TSDB_DATA_TYPE_NCHAR)

//static FORCE_INLINE bool doFilterByBlockStatistics(STaskRuntimeEnv* pRuntimeEnv, SDataStatis *pDataStatis, SqlFunctionCtx *pCtx, int32_t numOfRows) {
//  STaskAttr* pQueryAttr = pRuntimeEnv->pQueryAttr;
//
//  if (pDataStatis == NULL || pQueryAttr->pFilters == NULL) {
//    return true;
//  }
//
//  return filterRangeExecute(pQueryAttr->pFilters, pDataStatis, pQueryAttr->numOfCols, numOfRows);
//}

static bool overlapWithTimeWindow(STaskAttr* pQueryAttr, SDataBlockInfo* pBlockInfo) {
  STimeWindow w = {0};

  TSKEY sk = TMIN(pQueryAttr->window.skey, pQueryAttr->window.ekey);
  TSKEY ek = TMAX(pQueryAttr->window.skey, pQueryAttr->window.ekey);

  if (QUERY_IS_ASC_QUERY(pQueryAttr)) {
//    getAlignQueryTimeWindow(pQueryAttr, pBlockInfo->window.skey, sk, ek, &w);
    assert(w.ekey >= pBlockInfo->window.skey);

    if (w.ekey < pBlockInfo->window.ekey) {
      return true;
    }

    while(1) {
//      getNextTimeWindow(pQueryAttr, &w);
      if (w.skey > pBlockInfo->window.ekey) {
        break;
      }

      assert(w.ekey > pBlockInfo->window.ekey);
      if (w.skey <= pBlockInfo->window.ekey && w.skey > pBlockInfo->window.skey) {
        return true;
      }
    }
  } else {
//    getAlignQueryTimeWindow(pQueryAttr, pBlockInfo->window.ekey, sk, ek, &w);
    assert(w.skey <= pBlockInfo->window.ekey);

    if (w.skey > pBlockInfo->window.skey) {
      return true;
    }

    while(1) {
//      getNextTimeWindow(pQueryAttr, &w);
      if (w.ekey < pBlockInfo->window.skey) {
        break;
      }

      assert(w.skey < pBlockInfo->window.skey);
      if (w.ekey < pBlockInfo->window.ekey && w.ekey >= pBlockInfo->window.skey) {
        return true;
      }
    }
  }

  return false;
}

static int32_t doTSJoinFilter(STaskRuntimeEnv *pRuntimeEnv, TSKEY key, bool ascQuery) {
  STSElem elem = tsBufGetElem(pRuntimeEnv->pTsBuf);

#if defined(_DEBUG_VIEW)
  printf("elem in comp ts file:%" PRId64 ", key:%" PRId64 ", tag:%"PRIu64", query order:%d, ts order:%d, traverse:%d, index:%d\n",
         elem.ts, key, elem.tag.i, pQueryAttr->order.order, pRuntimeEnv->pTsBuf->tsOrder,
         pRuntimeEnv->pTsBuf->cur.order, pRuntimeEnv->pTsBuf->cur.tsIndex);
#endif

  if (ascQuery) {
    if (key < elem.ts) {
      return TS_JOIN_TS_NOT_EQUALS;
    } else if (key > elem.ts) {
      longjmp(pRuntimeEnv->env, TSDB_CODE_QRY_INCONSISTAN);
    }
  } else {
    if (key > elem.ts) {
      return TS_JOIN_TS_NOT_EQUALS;
    } else if (key < elem.ts) {
      longjmp(pRuntimeEnv->env, TSDB_CODE_QRY_INCONSISTAN);
    }
  }

  return TS_JOIN_TS_EQUAL;
}

bool doFilterDataBlock(SSingleColumnFilterInfo* pFilterInfo, int32_t numOfFilterCols, int32_t numOfRows, int8_t* p) {
  bool all = true;

  for (int32_t i = 0; i < numOfRows; ++i) {
    bool qualified = false;

    for (int32_t k = 0; k < numOfFilterCols; ++k) {
      char* pElem = (char*)pFilterInfo[k].pData + pFilterInfo[k].info.bytes * i;

      qualified = false;
      for (int32_t j = 0; j < pFilterInfo[k].numOfFilters; ++j) {
        SColumnFilterElem* pFilterElem = NULL;
//        SColumnFilterElem* pFilterElem = &pFilterInfo[k].pFilters[j];

        bool isnull = isNull(pElem, pFilterInfo[k].info.type);
        if (isnull) {
//          if (pFilterElem->fp == isNullOperator) {
//            qualified = true;
//            break;
//          } else {
//            continue;
//          }
        } else {
//          if (pFilterElem->fp == notNullOperator) {
//            qualified = true;
//            break;
//          } else if (pFilterElem->fp == isNullOperator) {
//            continue;
//          }
        }

        if (pFilterElem->fp(pFilterElem, pElem, pElem, pFilterInfo[k].info.type)) {
          qualified = true;
          break;
        }
      }

      if (!qualified) {
        break;
      }
    }

    p[i] = qualified ? 1 : 0;
    if (!qualified) {
      all = false;
    }
  }

  return all;
}

void doCompactSDataBlock(SSDataBlock* pBlock, int32_t numOfRows, int8_t* p) {
  int32_t len = 0;
  int32_t start = 0;
  for (int32_t j = 0; j < numOfRows; ++j) {
    if (p[j] == 1) {
      len++;
    } else {
      if (len > 0) {
        int32_t cstart = j - len;
        for (int32_t i = 0; i < pBlock->info.numOfCols; ++i) {
          SColumnInfoData* pColumnInfoData = taosArrayGet(pBlock->pDataBlock, i);

          int16_t bytes = pColumnInfoData->info.bytes;
          memmove(((char*)pColumnInfoData->pData) + start * bytes, pColumnInfoData->pData + cstart * bytes,
                  len * bytes);
        }

        start += len;
        len = 0;
      }
    }
  }

  if (len > 0) {
    int32_t cstart = numOfRows - len;
    for (int32_t i = 0; i < pBlock->info.numOfCols; ++i) {
      SColumnInfoData* pColumnInfoData = taosArrayGet(pBlock->pDataBlock, i);

      int16_t bytes = pColumnInfoData->info.bytes;
      memmove(pColumnInfoData->pData + start * bytes, pColumnInfoData->pData + cstart * bytes, len * bytes);
    }

    start += len;
    len = 0;
  }

  pBlock->info.rows = start;
  pBlock->pBlockAgg = NULL;  // clean the block statistics info

  if (start > 0) {
    SColumnInfoData* pColumnInfoData = taosArrayGet(pBlock->pDataBlock, 0);
    if (pColumnInfoData->info.type == TSDB_DATA_TYPE_TIMESTAMP &&
        pColumnInfoData->info.colId == PRIMARYKEY_TIMESTAMP_COL_ID) {
      pBlock->info.window.skey = *(int64_t*)pColumnInfoData->pData;
      pBlock->info.window.ekey = *(int64_t*)(pColumnInfoData->pData + TSDB_KEYSIZE * (start - 1));
    }
  }
}

void filterRowsInDataBlock(STaskRuntimeEnv* pRuntimeEnv, SSingleColumnFilterInfo* pFilterInfo, int32_t numOfFilterCols,
                           SSDataBlock* pBlock, bool ascQuery) {
  int32_t numOfRows = pBlock->info.rows;

  int8_t *p = calloc(numOfRows, sizeof(int8_t));
  bool    all = true;
#if 0
  if (pRuntimeEnv->pTsBuf != NULL) {
    SColumnInfoData* pColInfoData = taosArrayGet(pBlock->pDataBlock, 0);

    TSKEY* k = (TSKEY*) pColInfoData->pData;
    for (int32_t i = 0; i < numOfRows; ++i) {
      int32_t offset = ascQuery? i:(numOfRows - i - 1);
      int32_t ret = doTSJoinFilter(pRuntimeEnv, k[offset], ascQuery);
      if (ret == TS_JOIN_TAG_NOT_EQUALS) {
        break;
      } else if (ret == TS_JOIN_TS_NOT_EQUALS) {
        all = false;
        continue;
      } else {
        assert(ret == TS_JOIN_TS_EQUAL);
        p[offset] = true;
      }

      if (!tsBufNextPos(pRuntimeEnv->pTsBuf)) {
        break;
      }
    }

    // save the cursor status
    pRuntimeEnv->current->cur = tsBufGetCursor(pRuntimeEnv->pTsBuf);
  } else {
    all = doFilterDataBlock(pFilterInfo, numOfFilterCols, numOfRows, p);
  }
#endif

  if (!all) {
    doCompactSDataBlock(pBlock, numOfRows, p);
  }

  tfree(p);
}

void filterColRowsInDataBlock(STaskRuntimeEnv* pRuntimeEnv, SSDataBlock* pBlock, bool ascQuery) {
 int32_t numOfRows = pBlock->info.rows;

 int8_t *p = NULL;
 bool    all = true;

 if (pRuntimeEnv->pTsBuf != NULL) {
   SColumnInfoData* pColInfoData = taosArrayGet(pBlock->pDataBlock, 0);   
   p = calloc(numOfRows, sizeof(int8_t));
   
   TSKEY* k = (TSKEY*) pColInfoData->pData;
   for (int32_t i = 0; i < numOfRows; ++i) {
     int32_t offset = ascQuery? i:(numOfRows - i - 1);
     int32_t ret = doTSJoinFilter(pRuntimeEnv, k[offset], ascQuery);
     if (ret == TS_JOIN_TAG_NOT_EQUALS) {
       break;
     } else if (ret == TS_JOIN_TS_NOT_EQUALS) {
       all = false;
       continue;
     } else {
       assert(ret == TS_JOIN_TS_EQUAL);
       p[offset] = true;
     }

     if (!tsBufNextPos(pRuntimeEnv->pTsBuf)) {
       break;
     }
   }

   // save the cursor status
//   pRuntimeEnv->current->cur = tsBufGetCursor(pRuntimeEnv->pTsBuf);
 } else {
//   all = filterExecute(pRuntimeEnv->pQueryAttr->pFilters, numOfRows, &p, pBlock->pBlockAgg, pRuntimeEnv->pQueryAttr->numOfCols);
 }

 if (!all) {
   if (p) {
     doCompactSDataBlock(pBlock, numOfRows, p);
   } else {
     pBlock->info.rows = 0;
     pBlock->pBlockAgg = NULL;  // clean the block statistics info
   }
 }

 tfree(p);
}

static SColumnInfo* doGetTagColumnInfoById(SColumnInfo* pTagColList, int32_t numOfTags, int16_t colId);
static void doSetTagValueInParam(void* pTable, int32_t tagColId, SVariant *tag, int16_t type, int16_t bytes);

static uint32_t doFilterByBlockTimeWindow(STableScanInfo* pTableScanInfo, SSDataBlock* pBlock) {
  SqlFunctionCtx* pCtx = pTableScanInfo->pCtx;
  uint32_t status = BLK_DATA_NO_NEEDED;

  int32_t numOfOutput = pTableScanInfo->numOfOutput;
  for (int32_t i = 0; i < numOfOutput; ++i) {
    int32_t functionId = pCtx[i].functionId;
    int32_t colId = pTableScanInfo->pExpr[i].base.pParam[0].pCol->colId;

    // group by + first/last should not apply the first/last block filter
    if (functionId < 0) {
      status |= BLK_DATA_ALL_NEEDED;
      return status;
    } else {
//      status |= aAggs[functionId].dataReqFunc(&pTableScanInfo->pCtx[i], &pBlock->info.window, colId);
//      if ((status & BLK_DATA_ALL_NEEDED) == BLK_DATA_ALL_NEEDED) {
//        return status;
//      }
    }
  }

  return status;
}

void doSetFilterColumnInfo(SSingleColumnFilterInfo* pFilterInfo, int32_t numOfFilterCols, SSDataBlock* pBlock) {
  // set the initial static data value filter expression
  for (int32_t i = 0; i < numOfFilterCols; ++i) {
    for (int32_t j = 0; j < pBlock->info.numOfCols; ++j) {
      SColumnInfoData* pColInfo = taosArrayGet(pBlock->pDataBlock, j);

      if (pFilterInfo[i].info.colId == pColInfo->info.colId) {
        pFilterInfo[i].pData = pColInfo->pData;
        break;
      }
    }
  }
}

int32_t loadDataBlock(SExecTaskInfo *pTaskInfo, STableScanInfo* pTableScanInfo, SSDataBlock* pBlock, uint32_t* status) {
  STaskCostInfo* pCost = &pTaskInfo->cost;

  pCost->totalBlocks += 1;
  pCost->totalRows += pBlock->info.rows;

  pCost->totalCheckedRows += pBlock->info.rows;
  pCost->loadBlocks += 1;

  pBlock->pDataBlock = tsdbRetrieveDataBlock(pTableScanInfo->pTsdbReadHandle, NULL);
  if (pBlock->pDataBlock == NULL) {
    return terrno;
  } else {
    return TSDB_CODE_SUCCESS;
  }
}

int32_t loadDataBlockOnDemand(SExecTaskInfo *pTaskInfo, STableScanInfo* pTableScanInfo, SSDataBlock* pBlock, uint32_t* status) {
  *status = BLK_DATA_NO_NEEDED;

  pBlock->pDataBlock = NULL;
  pBlock->pBlockAgg  = NULL;

//  int64_t groupId = pRuntimeEnv->current->groupIndex;
//  bool    ascQuery = QUERY_IS_ASC_QUERY(pQueryAttr);

  STaskCostInfo* pCost = &pTaskInfo->cost;

  pCost->totalBlocks += 1;
  pCost->totalRows += pBlock->info.rows;
#if 0
  if (pRuntimeEnv->pTsBuf != NULL) {
    (*status) = BLK_DATA_ALL_NEEDED;

    if (pQueryAttr->stableQuery) {  // todo refactor
      SExprInfo*   pExprInfo = &pTableScanInfo->pExpr[0];
      int16_t      tagId = (int16_t)pExprInfo->base.param[0].i;
      SColumnInfo* pColInfo = doGetTagColumnInfoById(pQueryAttr->tagColList, pQueryAttr->numOfTags, tagId);

      // compare tag first
      SVariant t = {0};
      doSetTagValueInParam(pRuntimeEnv->current->pTable, tagId, &t, pColInfo->type, pColInfo->bytes);
      setTimestampListJoinInfo(pRuntimeEnv, &t, pRuntimeEnv->current);

      STSElem elem = tsBufGetElem(pRuntimeEnv->pTsBuf);
      if (!tsBufIsValidElem(&elem) || (tsBufIsValidElem(&elem) && (taosVariantCompare(&t, elem.tag) != 0))) {
        (*status) = BLK_DATA_DISCARD;
        return TSDB_CODE_SUCCESS;
      }
    }
  }

  // Calculate all time windows that are overlapping or contain current data block.
  // If current data block is contained by all possible time window, do not load current data block.
  if (/*pQueryAttr->pFilters || */pQueryAttr->groupbyColumn || pQueryAttr->sw.gap > 0 ||
      (QUERY_IS_INTERVAL_QUERY(pQueryAttr) && overlapWithTimeWindow(pTaskInfo, &pBlock->info))) {
    (*status) = BLK_DATA_ALL_NEEDED;
  }

  // check if this data block is required to load
  if ((*status) != BLK_DATA_ALL_NEEDED) {
    bool needFilter = true;

    // the pCtx[i] result is belonged to previous time window since the outputBuf has not been set yet,
    // the filter result may be incorrect. So in case of interval query, we need to set the correct time output buffer
    if (QUERY_IS_INTERVAL_QUERY(pQueryAttr)) {
      SResultRow* pResult = NULL;

      bool  masterScan = IS_MAIN_SCAN(pRuntimeEnv);
      TSKEY k = ascQuery? pBlock->info.window.skey : pBlock->info.window.ekey;

      STimeWindow win = getActiveTimeWindow(pTableScanInfo->pResultRowInfo, k, pQueryAttr);
      if (pQueryAttr->pointInterpQuery) {
        needFilter = chkWindowOutputBufByKey(pRuntimeEnv, pTableScanInfo->pResultRowInfo, &win, masterScan, &pResult, groupId,
                                    pTableScanInfo->pCtx, pTableScanInfo->numOfOutput,
                                    pTableScanInfo->rowCellInfoOffset);
      } else {
        if (setResultOutputBufByKey(pRuntimeEnv, pTableScanInfo->pResultRowInfo, pBlock->info.uid, &win, masterScan, &pResult, groupId,
                                    pTableScanInfo->pCtx, pTableScanInfo->numOfOutput,
                                    pTableScanInfo->rowCellInfoOffset) != TSDB_CODE_SUCCESS) {
          longjmp(pRuntimeEnv->env, TSDB_CODE_QRY_OUT_OF_MEMORY);
        }
      }
    } else if (pQueryAttr->stableQuery && (!pQueryAttr->tsCompQuery) && (!pQueryAttr->diffQuery)) { // stable aggregate, not interval aggregate or normal column aggregate
      doSetTableGroupOutputBuf(pRuntimeEnv, pTableScanInfo->pResultRowInfo, pTableScanInfo->pCtx,
                               pTableScanInfo->rowCellInfoOffset, pTableScanInfo->numOfOutput,
                               pRuntimeEnv->current->groupIndex);
    }

    if (needFilter) {
      (*status) = doFilterByBlockTimeWindow(pTableScanInfo, pBlock);
    } else {
      (*status) = BLK_DATA_ALL_NEEDED;
    }
  }

  SDataBlockInfo* pBlockInfo = &pBlock->info;
//  *status = updateBlockLoadStatus(pRuntimeEnv->pQueryAttr, *status);

  if ((*status) == BLK_DATA_NO_NEEDED || (*status) == BLK_DATA_DISCARD) {
    //qDebug("QInfo:0x%"PRIx64" data block discard, brange:%" PRId64 "-%" PRId64 ", rows:%d", pQInfo->qId, pBlockInfo->window.skey,
//           pBlockInfo->window.ekey, pBlockInfo->rows);
    pCost->discardBlocks += 1;
  } else if ((*status) == BLK_DATA_STATIS_NEEDED) {
    // this function never returns error?
    pCost->loadBlockStatis += 1;
//    tsdbRetrieveDataBlockStatisInfo(pTableScanInfo->pTsdbReadHandle, &pBlock->pBlockAgg);

    if (pBlock->pBlockAgg == NULL) {  // data block statistics does not exist, load data block
//      pBlock->pDataBlock = tsdbRetrieveDataBlock(pTableScanInfo->pTsdbReadHandle, NULL);
      pCost->totalCheckedRows += pBlock->info.rows;
    }
  } else {
    assert((*status) == BLK_DATA_ALL_NEEDED);

    // load the data block statistics to perform further filter
    pCost->loadBlockStatis += 1;
//    tsdbRetrieveDataBlockStatisInfo(pTableScanInfo->pTsdbReadHandle, &pBlock->pBlockAgg);

    if (pQueryAttr->topBotQuery && pBlock->pBlockAgg != NULL) {
      { // set previous window
        if (QUERY_IS_INTERVAL_QUERY(pQueryAttr)) {
          SResultRow* pResult = NULL;

          bool  masterScan = IS_MAIN_SCAN(pRuntimeEnv);
          TSKEY k = ascQuery? pBlock->info.window.skey : pBlock->info.window.ekey;

          STimeWindow win = getActiveTimeWindow(pTableScanInfo->pResultRowInfo, k, pQueryAttr);
          if (setResultOutputBufByKey(pRuntimeEnv, pTableScanInfo->pResultRowInfo, pBlock->info.uid, &win, masterScan, &pResult, groupId,
                                      pTableScanInfo->pCtx, pTableScanInfo->numOfOutput,
                                      pTableScanInfo->rowCellInfoOffset) != TSDB_CODE_SUCCESS) {
            longjmp(pRuntimeEnv->env, TSDB_CODE_QRY_OUT_OF_MEMORY);
          }
        }
      }
      bool load = false;
      for (int32_t i = 0; i < pQueryAttr->numOfOutput; ++i) {
        int32_t functionId = pTableScanInfo->pCtx[i].functionId;
        if (functionId == FUNCTION_TOP || functionId == FUNCTION_BOTTOM) {
//          load = topbot_datablock_filter(&pTableScanInfo->pCtx[i], (char*)&(pBlock->pBlockAgg[i].min),
//                                         (char*)&(pBlock->pBlockAgg[i].max));
          if (!load) { // current block has been discard due to filter applied
            pCost->discardBlocks += 1;
            //qDebug("QInfo:0x%"PRIx64" data block discard, brange:%" PRId64 "-%" PRId64 ", rows:%d", pQInfo->qId,
//                   pBlockInfo->window.skey, pBlockInfo->window.ekey, pBlockInfo->rows);
            (*status) = BLK_DATA_DISCARD;
            return TSDB_CODE_SUCCESS;
          }
        }
      }
    }

    // current block has been discard due to filter applied
//    if (!doFilterByBlockStatistics(pRuntimeEnv, pBlock->pBlockAgg, pTableScanInfo->pCtx, pBlockInfo->rows)) {
//      pCost->discardBlocks += 1;
//      qDebug("QInfo:0x%"PRIx64" data block discard, brange:%" PRId64 "-%" PRId64 ", rows:%d", pQInfo->qId, pBlockInfo->window.skey,
//             pBlockInfo->window.ekey, pBlockInfo->rows);
//      (*status) = BLK_DATA_DISCARD;
//      return TSDB_CODE_SUCCESS;
//    }

    pCost->totalCheckedRows += pBlockInfo->rows;
    pCost->loadBlocks += 1;
//    pBlock->pDataBlock = tsdbRetrieveDataBlock(pTableScanInfo->pTsdbReadHandle, NULL);
//    if (pBlock->pDataBlock == NULL) {
//      return terrno;
//    }

//    if (pQueryAttr->pFilters != NULL) {
//      filterSetColFieldData(pQueryAttr->pFilters, pBlock->info.numOfCols, pBlock->pDataBlock);
//    }
    
//    if (pQueryAttr->pFilters != NULL || pRuntimeEnv->pTsBuf != NULL) {
//      filterColRowsInDataBlock(pRuntimeEnv, pBlock, ascQuery);
//    }
  }
#endif
  return TSDB_CODE_SUCCESS;
}

int32_t binarySearchForKey(char *pValue, int num, TSKEY key, int order) {
  int32_t midPos = -1;
  int32_t numOfRows;

  if (num <= 0) {
    return -1;
  }

  assert(order == TSDB_ORDER_ASC || order == TSDB_ORDER_DESC);

  TSKEY * keyList = (TSKEY *)pValue;
  int32_t firstPos = 0;
  int32_t lastPos = num - 1;

  if (order == TSDB_ORDER_DESC) {
    // find the first position which is smaller than the key
    while (1) {
      if (key >= keyList[lastPos]) return lastPos;
      if (key == keyList[firstPos]) return firstPos;
      if (key < keyList[firstPos]) return firstPos - 1;

      numOfRows = lastPos - firstPos + 1;
      midPos = (numOfRows >> 1) + firstPos;

      if (key < keyList[midPos]) {
        lastPos = midPos - 1;
      } else if (key > keyList[midPos]) {
        firstPos = midPos + 1;
      } else {
        break;
      }
    }

  } else {
    // find the first position which is bigger than the key
    while (1) {
      if (key <= keyList[firstPos]) return firstPos;
      if (key == keyList[lastPos]) return lastPos;

      if (key > keyList[lastPos]) {
        lastPos = lastPos + 1;
        if (lastPos >= num)
          return -1;
        else
          return lastPos;
      }

      numOfRows = lastPos - firstPos + 1;
      midPos = (numOfRows >> 1u) + firstPos;

      if (key < keyList[midPos]) {
        lastPos = midPos - 1;
      } else if (key > keyList[midPos]) {
        firstPos = midPos + 1;
      } else {
        break;
      }
    }
  }

  return midPos;
}

/*
 * set tag value in SqlFunctionCtx
 * e.g.,tag information into input buffer
 */
static void doSetTagValueInParam(void* pTable, int32_t tagColId, SVariant *tag, int16_t type, int16_t bytes) {
  taosVariantDestroy(tag);

  char* val = NULL;
//  if (tagColId == TSDB_TBNAME_COLUMN_INDEX) {
//    val = tsdbGetTableName(pTable);
//    assert(val != NULL);
//  } else {
//    val = tsdbGetTableTagVal(pTable, tagColId, type, bytes);
//  }

  if (val == NULL || isNull(val, type)) {
    tag->nType = TSDB_DATA_TYPE_NULL;
    return;
  }

  if (type == TSDB_DATA_TYPE_BINARY || type == TSDB_DATA_TYPE_NCHAR) {
    int32_t maxLen = bytes - VARSTR_HEADER_SIZE;
    int32_t len = (varDataLen(val) > maxLen)? maxLen:varDataLen(val);
    taosVariantCreateFromBinary(tag, varDataVal(val), len, type);
    //taosVariantCreateFromBinary(tag, varDataVal(val), varDataLen(val), type);
  } else {
    taosVariantCreateFromBinary(tag, val, bytes, type);
  }
}

static SColumnInfo* doGetTagColumnInfoById(SColumnInfo* pTagColList, int32_t numOfTags, int16_t colId) {
  assert(pTagColList != NULL && numOfTags > 0);

  for(int32_t i = 0; i < numOfTags; ++i) {
    if (pTagColList[i].colId == colId) {
      return &pTagColList[i];
    }
  }

  return NULL;
}

void setTagValue(SOperatorInfo* pOperatorInfo, void *pTable, SqlFunctionCtx* pCtx, int32_t numOfOutput) {
  STaskRuntimeEnv* pRuntimeEnv = pOperatorInfo->pRuntimeEnv;

  SExprInfo  *pExpr      = pOperatorInfo->pExpr;
  STaskAttr *pQueryAttr = pRuntimeEnv->pQueryAttr;

  SExprInfo* pExprInfo = &pExpr[0];
  int32_t functionId = getExprFunctionId(pExprInfo);

  if (pQueryAttr->numOfOutput == 1 && functionId == FUNCTION_TS_COMP && pQueryAttr->stableQuery) {
    assert(pExprInfo->base.numOfParams == 1);

//    int16_t      tagColId = (int16_t)pExprInfo->base.param[0].i;
    int16_t      tagColId = -1;
    SColumnInfo* pColInfo = doGetTagColumnInfoById(pQueryAttr->tagColList, pQueryAttr->numOfTags, tagColId);

    doSetTagValueInParam(pTable, tagColId, &pCtx[0].tag, pColInfo->type, pColInfo->bytes);

  } else {
    // set tag value, by which the results are aggregated.
    int32_t offset = 0;
    memset(pRuntimeEnv->tagVal, 0, pQueryAttr->tagLen);

    for (int32_t idx = 0; idx < numOfOutput; ++idx) {
      SExprInfo* pLocalExprInfo = &pExpr[idx];

      // ts_comp column required the tag value for join filter
      if (!TSDB_COL_IS_TAG(pLocalExprInfo->base.pParam[0].pCol->flag)) {
        continue;
      }

      // todo use tag column index to optimize performance
      doSetTagValueInParam(pTable, pLocalExprInfo->base.pParam[0].pCol->colId, &pCtx[idx].tag, pLocalExprInfo->base.resSchema.type,
                           pLocalExprInfo->base.resSchema.bytes);

      if (IS_NUMERIC_TYPE(pLocalExprInfo->base.resSchema.type)
          || pLocalExprInfo->base.resSchema.type == TSDB_DATA_TYPE_BOOL
          || pLocalExprInfo->base.resSchema.type == TSDB_DATA_TYPE_TIMESTAMP) {
        memcpy(pRuntimeEnv->tagVal + offset, &pCtx[idx].tag.i, pLocalExprInfo->base.resSchema.bytes);
      } else {
        if (pCtx[idx].tag.pz != NULL) {
          memcpy(pRuntimeEnv->tagVal + offset, pCtx[idx].tag.pz, pCtx[idx].tag.nLen);
        }      
      }

      offset += pLocalExprInfo->base.resSchema.bytes;
    }

    //todo : use index to avoid iterator all possible output columns
    if (pQueryAttr->stableQuery && pQueryAttr->stabledev && (pRuntimeEnv->prevResult != NULL)) {
      setParamForStableStddev(pRuntimeEnv, pCtx, numOfOutput, pExprInfo);
    }
  }

  // set the tsBuf start position before check each data block
  if (pRuntimeEnv->pTsBuf != NULL) {
    setCtxTagForJoin(pRuntimeEnv, &pCtx[0], pExprInfo, pTable);
  }
}

void copyToSDataBlock(SSDataBlock* pBlock, int32_t* offset, SGroupResInfo* pGroupResInfo, SDiskbasedBuf* pResBuf) {
  pBlock->info.rows = 0;

  int32_t code = TSDB_CODE_SUCCESS;
  while (pGroupResInfo->currentGroup < pGroupResInfo->totalGroup) {
    // all results in current group have been returned to client, try next group
    if ((pGroupResInfo->pRows == NULL) || taosArrayGetSize(pGroupResInfo->pRows) == 0) {
      assert(pGroupResInfo->index == 0);
//      if ((code = mergeIntoGroupResult(&pGroupResInfo, pRuntimeEnv, offset)) != TSDB_CODE_SUCCESS) {
        return;
//      }
    }

//    doCopyToSDataBlock(pResBuf, pGroupResInfo, TSDB_ORDER_ASC, pBlock, );

    // current data are all dumped to result buffer, clear it
    if (!hasRemainDataInCurrentGroup(pGroupResInfo)) {
      cleanupGroupResInfo(pGroupResInfo);
      if (!incNextGroup(pGroupResInfo)) {
        break;
      }
    }

    // enough results in data buffer, return
//    if (pBlock->info.rows >= threshold) {
//      break;
//    }
  }
}

static void updateTableQueryInfoForReverseScan(STableQueryInfo *pTableQueryInfo) {
  if (pTableQueryInfo == NULL) {
    return;
  }

//  TSWAP(pTableQueryInfo->win.skey, pTableQueryInfo->win.ekey, TSKEY);
//  pTableQueryInfo->lastKey = pTableQueryInfo->win.skey;

//  SWITCH_ORDER(pTableQueryInfo->cur.order);
//  pTableQueryInfo->cur.vgroupIndex = -1;

  // set the index to be the end slot of result rows array
  SResultRowInfo* pResultRowInfo = &pTableQueryInfo->resInfo;
  if (pResultRowInfo->size > 0) {
    pResultRowInfo->curPos = pResultRowInfo->size - 1;
  } else {
    pResultRowInfo->curPos = -1;
  }
}

static void setupQueryRangeForReverseScan(STableScanInfo* pTableScanInfo) {
#if 0
  int32_t numOfGroups = (int32_t)(GET_NUM_OF_TABLEGROUP(pRuntimeEnv));
  for(int32_t i = 0; i < numOfGroups; ++i) {
    SArray *group = GET_TABLEGROUP(pRuntimeEnv, i);
    SArray *tableKeyGroup = taosArrayGetP(pQueryAttr->tableGroupInfo.pGroupList, i);

    size_t t = taosArrayGetSize(group);
    for (int32_t j = 0; j < t; ++j) {
      STableQueryInfo *pCheckInfo = taosArrayGetP(group, j);
      updateTableQueryInfoForReverseScan(pCheckInfo);

      // update the last key in tableKeyInfo list, the tableKeyInfo is used to build the tsdbQueryHandle and decide
      // the start check timestamp of tsdbQueryHandle
//      STableKeyInfo *pTableKeyInfo = taosArrayGet(tableKeyGroup, j);
//      pTableKeyInfo->lastKey = pCheckInfo->lastKey;
//
//      assert(pCheckInfo->pTable == pTableKeyInfo->pTable);
    }
  }
#endif

}

void switchCtxOrder(SqlFunctionCtx* pCtx, int32_t numOfOutput) {
  for (int32_t i = 0; i < numOfOutput; ++i) {
    SWITCH_ORDER(pCtx[i].order);
  }
}

int32_t initResultRow(SResultRow *pResultRow) {
  pResultRow->pEntryInfo = (struct SResultRowEntryInfo*)((char*)pResultRow + sizeof(SResultRow));
  pResultRow->pageId    = -1;
  pResultRow->offset    = -1;
  return TSDB_CODE_SUCCESS;
}

/*
 * The start of each column SResultRowEntryInfo is denote by RowCellInfoOffset.
 * Note that in case of top/bottom query, the whole multiple rows of result is treated as only one row of results.
 * +------------+-----------------result column 1------------+------------------result column 2-----------+
 * | SResultRow | SResultRowEntryInfo | intermediate buffer1 | SResultRowEntryInfo | intermediate buffer 2|
 * +------------+--------------------------------------------+--------------------------------------------+
 *           offset[0]                                  offset[1]                                   offset[2]
 */
void setDefaultOutputBuf(STaskRuntimeEnv *pRuntimeEnv, SOptrBasicInfo *pInfo, int64_t uid, int32_t stage) {
  SqlFunctionCtx* pCtx           = pInfo->pCtx;
  SSDataBlock* pDataBlock        = pInfo->pRes;
  int32_t* rowCellInfoOffset     = pInfo->rowCellInfoOffset;
  SResultRowInfo* pResultRowInfo = &pInfo->resultRowInfo;

  int64_t tid = 0;
  pRuntimeEnv->keyBuf = realloc(pRuntimeEnv->keyBuf, sizeof(tid) + sizeof(int64_t) + POINTER_BYTES);
  SResultRow* pRow = doSetResultOutBufByKey(pRuntimeEnv, pResultRowInfo, tid, (char *)&tid, sizeof(tid), true, uid);

  for (int32_t i = 0; i < pDataBlock->info.numOfCols; ++i) {
    SColumnInfoData* pData = taosArrayGet(pDataBlock->pDataBlock, i);

    /*
     * set the output buffer information and intermediate buffer
     * not all queries require the interResultBuf, such as COUNT/TAGPRJ/PRJ/TAG etc.
     */
    struct SResultRowEntryInfo* pEntry = getResultCell(pRow, i, rowCellInfoOffset);
    cleanupResultRowEntry(pEntry);

    pCtx[i].resultInfo   = pEntry;
    pCtx[i].pOutput      = pData->pData;
    pCtx[i].currentStage = stage;
    assert(pCtx[i].pOutput != NULL);

    // set the timestamp output buffer for top/bottom/diff query
    int32_t fid = pCtx[i].functionId;
    if (fid == FUNCTION_TOP || fid == FUNCTION_BOTTOM || fid == FUNCTION_DIFF || fid == FUNCTION_DERIVATIVE) {
      if (i > 0) pCtx[i].ptsOutputBuf = pCtx[i-1].pOutput;
    }
  }

  initCtxOutputBuffer(pCtx, pDataBlock->info.numOfCols);
}

// TODO refactor: some function move away
void setFunctionResultOutput(SOptrBasicInfo* pInfo, SAggSupporter* pSup, int32_t stage, SExecTaskInfo* pTaskInfo) {
  SqlFunctionCtx* pCtx           = pInfo->pCtx;
  SSDataBlock* pDataBlock        = pInfo->pRes;
  int32_t* rowCellInfoOffset     = pInfo->rowCellInfoOffset;
  SResultRowInfo* pResultRowInfo = &pInfo->resultRowInfo;

  int64_t tid = 0;
  int64_t groupId = 0;
  SResultRow* pRow = doSetResultOutBufByKey_rv(pResultRowInfo, tid, (char *)&tid, sizeof(tid), true, groupId, pTaskInfo, false, pSup);

  for (int32_t i = 0; i < pDataBlock->info.numOfCols; ++i) {
    SColumnInfoData* pData = taosArrayGet(pDataBlock->pDataBlock, i);

    struct SResultRowEntryInfo* pEntry = getResultCell(pRow, i, rowCellInfoOffset);
    cleanupResultRowEntry(pEntry);

    pCtx[i].resultInfo   = pEntry;
    pCtx[i].currentStage = stage;

    // set the timestamp output buffer for top/bottom/diff query
//    int32_t fid = pCtx[i].functionId;
//    if (fid == FUNCTION_TOP || fid == FUNCTION_BOTTOM || fid == FUNCTION_DIFF || fid == FUNCTION_DERIVATIVE) {
//      if (i > 0) pCtx[i].ptsOutputBuf = pCtx[i-1].pOutput;
//    }
  }

  initCtxOutputBuffer(pCtx, pDataBlock->info.numOfCols);
}

void updateOutputBuf(SOptrBasicInfo* pBInfo, int32_t *bufCapacity, int32_t numOfInputRows) {
  SSDataBlock* pDataBlock = pBInfo->pRes;

  int32_t newSize = pDataBlock->info.rows + numOfInputRows + 5; // extra output buffer
  if ((*bufCapacity) < newSize) {
    for(int32_t i = 0; i < pDataBlock->info.numOfCols; ++i) {
      SColumnInfoData *pColInfo = taosArrayGet(pDataBlock->pDataBlock, i);

      char* p = realloc(pColInfo->pData, newSize * pColInfo->info.bytes);
      if (p != NULL) {
        pColInfo->pData = p;

        // it starts from the tail of the previously generated results.
        pBInfo->pCtx[i].pOutput = pColInfo->pData;
        (*bufCapacity) = newSize;
      } else {
        // longjmp
      }
    }
  }


  for (int32_t i = 0; i < pDataBlock->info.numOfCols; ++i) {
    SColumnInfoData *pColInfo = taosArrayGet(pDataBlock->pDataBlock, i);
    pBInfo->pCtx[i].pOutput = pColInfo->pData + pColInfo->info.bytes * pDataBlock->info.rows;

    // set the correct pointer after the memory buffer reallocated.
    int32_t functionId = pBInfo->pCtx[i].functionId;

    if (functionId == FUNCTION_TOP || functionId == FUNCTION_BOTTOM || functionId == FUNCTION_DIFF || functionId == FUNCTION_DERIVATIVE) {
      if (i > 0) pBInfo->pCtx[i].ptsOutputBuf = pBInfo->pCtx[i-1].pOutput;
    }
  }
}

void copyTsColoum(SSDataBlock* pRes, SqlFunctionCtx* pCtx, int32_t numOfOutput) {
  bool    needCopyTs = false;
  int32_t tsNum = 0;
  char *src = NULL;
  for (int32_t i = 0; i < numOfOutput; i++) {
    int32_t functionId = pCtx[i].functionId;
    if (functionId == FUNCTION_DIFF || functionId == FUNCTION_DERIVATIVE) {
      needCopyTs = true;
      if (i > 0  && pCtx[i-1].functionId == FUNCTION_TS_DUMMY){
        SColumnInfoData* pColRes = taosArrayGet(pRes->pDataBlock, i - 1); // find ts data
        src = pColRes->pData;
      }
    }else if(functionId == FUNCTION_TS_DUMMY) {
      tsNum++;
    }
  }

  if (!needCopyTs) return;
  if (tsNum < 2) return;
  if (src == NULL) return;

  for (int32_t i = 0; i < numOfOutput; i++) {
    int32_t functionId = pCtx[i].functionId;
    if(functionId == FUNCTION_TS_DUMMY) {
      SColumnInfoData* pColRes = taosArrayGet(pRes->pDataBlock, i);
      memcpy(pColRes->pData, src, pColRes->info.bytes * pRes->info.rows);
    }
  }
}

void clearOutputBuf(SOptrBasicInfo* pBInfo, int32_t *bufCapacity) {
  SSDataBlock* pDataBlock = pBInfo->pRes;

  for (int32_t i = 0; i < pDataBlock->info.numOfCols; ++i) {
    SColumnInfoData *pColInfo = taosArrayGet(pDataBlock->pDataBlock, i);

    int32_t functionId = pBInfo->pCtx[i].functionId;
    if (functionId < 0) {
      memset(pBInfo->pCtx[i].pOutput, 0, pColInfo->info.bytes * (*bufCapacity));
    }
  }
}

void initCtxOutputBuffer(SqlFunctionCtx* pCtx, int32_t size) {
  for (int32_t j = 0; j < size; ++j) {
    struct SResultRowEntryInfo* pResInfo = GET_RES_INFO(&pCtx[j]);
    if (isRowEntryInitialized(pResInfo)) {
      continue;
    }

    pCtx[j].fpSet.init(&pCtx[j], pCtx[j].resultInfo);
  }
}

void setTaskStatus(SExecTaskInfo *pTaskInfo, int8_t status) {
  if (status == TASK_NOT_COMPLETED) {
    pTaskInfo->status = status;
  } else {
    // QUERY_NOT_COMPLETED is not compatible with any other status, so clear its position first
    CLEAR_QUERY_STATUS(pTaskInfo, TASK_NOT_COMPLETED);
    pTaskInfo->status |= status;
  }
}

static void setupEnvForReverseScan(STableScanInfo *pTableScanInfo, SqlFunctionCtx* pCtx, int32_t numOfOutput) {
//  if (pRuntimeEnv->pTsBuf) {
//    SWITCH_ORDER(pRuntimeEnv->pTsBuf->cur.order);
//    bool ret = tsBufNextPos(pRuntimeEnv->pTsBuf);
//    assert(ret);
//  }

  // reverse order time range
  SET_REVERSE_SCAN_FLAG(pTableScanInfo);
//  setTaskStatus(pTableScanInfo, QUERY_NOT_COMPLETED);

  switchCtxOrder(pCtx, numOfOutput);

  SWITCH_ORDER(pTableScanInfo->order);
  setupQueryRangeForReverseScan(pTableScanInfo);

  pTableScanInfo->times        = 1;
  pTableScanInfo->current      = 0;
  pTableScanInfo->reverseTimes = 0;
}

void finalizeQueryResult(SOperatorInfo* pOperator, SqlFunctionCtx* pCtx, SResultRowInfo* pResultRowInfo, int32_t* rowCellInfoOffset) {
  int32_t numOfOutput = pOperator->numOfOutput;
//  if (pQueryAttr->groupbyColumn || QUERY_IS_INTERVAL_QUERY(pQueryAttr) || pQueryAttr->sw.gap > 0 || pQueryAttr->stateWindow) {
//    // for each group result, call the finalize function for each column
//    if (pQueryAttr->groupbyColumn) {
//      closeAllResultRows(pResultRowInfo);
//    }
//
//    for (int32_t i = 0; i < pResultRowInfo->size; ++i) {
//      SResultRow *buf = pResultRowInfo->pResult[i];
//      if (!isResultRowClosed(pResultRowInfo, i)) {
//        continue;
//      }
//
//      setResultOutputBuf(pRuntimeEnv, buf, pCtx, numOfOutput, rowCellInfoOffset);
//
//      for (int32_t j = 0; j < numOfOutput; ++j) {
////        pCtx[j].startTs  = buf->win.skey;
////        if (pCtx[j].functionId < 0) {
////          doInvokeUdf(pRuntimeEnv->pUdfInfo, &pCtx[j], 0, TSDB_UDF_FUNC_FINALIZE);
////        } else {
////          aAggs[pCtx[j].functionId].xFinalize(&pCtx[j]);
////        }
//      }
//
//
//      /*
//       * set the number of output results for group by normal columns, the number of output rows usually is 1 except
//       * the top and bottom query
//       */
//      buf->numOfRows = (uint16_t)getNumOfResult(pCtx, numOfOutput);
//    }
//
//  } else {
    for (int32_t j = 0; j < numOfOutput; ++j) {
//      if (pCtx[j].functionId < 0) {
//        doInvokeUdf(pRuntimeEnv->pUdfInfo, &pCtx[j], 0, TSDB_UDF_FUNC_FINALIZE);
//      } else {
        pCtx[j].fpSet.finalize(&pCtx[j]);
//      }
    }
//  }
}

static bool hasMainOutput(STaskAttr *pQueryAttr) {
  for (int32_t i = 0; i < pQueryAttr->numOfOutput; ++i) {
    int32_t functionId = getExprFunctionId(&pQueryAttr->pExpr1[i]);

    if (functionId != FUNCTION_TS && functionId != FUNCTION_TAG && functionId != FUNCTION_TAGPRJ) {
      return true;
    }
  }

  return false;
}

STableQueryInfo *createTableQueryInfo(void* buf, bool groupbyColumn, STimeWindow win) {
  STableQueryInfo *pTableQueryInfo = buf;
  pTableQueryInfo->lastKey = win.skey;

  // set more initial size of interval/groupby query
//  if (/*QUERY_IS_INTERVAL_QUERY(pQueryAttr) || */groupbyColumn) {
    int32_t initialSize = 128;
    int32_t code = initResultRowInfo(&pTableQueryInfo->resInfo, initialSize);
    if (code != TSDB_CODE_SUCCESS) {
      return NULL;
    }
//  } else { // in other aggregate query, do not initialize the windowResInfo
//  }

  return pTableQueryInfo;
}

STableQueryInfo* createTmpTableQueryInfo(STimeWindow win) {
  STableQueryInfo* pTableQueryInfo = calloc(1, sizeof(STableQueryInfo));

//  pTableQueryInfo->win = win;
  pTableQueryInfo->lastKey = win.skey;

  // set more initial size of interval/groupby query
  int32_t initialSize = 16;
  int32_t code = initResultRowInfo(&pTableQueryInfo->resInfo, initialSize);
  if (code != TSDB_CODE_SUCCESS) {
    tfree(pTableQueryInfo);
    return NULL;
  }

  return pTableQueryInfo;
}

void destroyTableQueryInfoImpl(STableQueryInfo *pTableQueryInfo) {
  if (pTableQueryInfo == NULL) {
    return;
  }

//  taosVariantDestroy(&pTableQueryInfo->tag);
  cleanupResultRowInfo(&pTableQueryInfo->resInfo);
}

void setResultRowOutputBufInitCtx(STaskRuntimeEnv *pRuntimeEnv, SResultRow *pResult, SqlFunctionCtx* pCtx,
    int32_t numOfOutput, int32_t* rowCellInfoOffset) {
  // Note: pResult->pos[i]->num == 0, there is only fixed number of results for each group
  SFilePage* bufPage = getBufPage(pRuntimeEnv->pResultBuf, pResult->pageId);

  int32_t offset = 0;
  for (int32_t i = 0; i < numOfOutput; ++i) {
    pCtx[i].resultInfo = getResultCell(pResult, i, rowCellInfoOffset);

    struct SResultRowEntryInfo* pResInfo = pCtx[i].resultInfo;
    if (isRowEntryCompleted(pResInfo) && isRowEntryInitialized(pResInfo)) {
      offset += pCtx[i].resDataInfo.bytes;
      continue;
    }

    pCtx[i].pOutput = getPosInResultPage(pRuntimeEnv->pQueryAttr, bufPage, pResult->offset, offset);
    offset += pCtx[i].resDataInfo.bytes;

    int32_t functionId = pCtx[i].functionId;
    if (functionId < 0) {
      continue;
    }

    if (functionId == FUNCTION_TOP || functionId == FUNCTION_BOTTOM || functionId == FUNCTION_DIFF) {
      if(i > 0) pCtx[i].ptsOutputBuf = pCtx[i-1].pOutput;
    }

//    if (!pResInfo->initialized) {
//      aAggs[functionId].init(&pCtx[i], pResInfo);
//    }
  }
}

void setResultRowOutputBufInitCtx_rv(SDiskbasedBuf * pBuf, SResultRow *pResult, SqlFunctionCtx* pCtx, int32_t numOfOutput, int32_t* rowCellInfoOffset) {
  // Note: pResult->pos[i]->num == 0, there is only fixed number of results for each group
  SFilePage* bufPage = getBufPage(pBuf, pResult->pageId);

  int32_t offset = 0;
  for (int32_t i = 0; i < numOfOutput; ++i) {
    pCtx[i].resultInfo = getResultCell(pResult, i, rowCellInfoOffset);

    struct SResultRowEntryInfo* pResInfo = pCtx[i].resultInfo;
    if (isRowEntryCompleted(pResInfo) && isRowEntryInitialized(pResInfo)) {
      offset += pCtx[i].resDataInfo.bytes;
      continue;
    }

    pCtx[i].pOutput = getPosInResultPage_rv(bufPage, pResult->offset, offset);
    offset += pCtx[i].resDataInfo.bytes;

    int32_t functionId = pCtx[i].functionId;
    if (functionId < 0) {
      continue;
    }

    if (functionId == FUNCTION_TOP || functionId == FUNCTION_BOTTOM || functionId == FUNCTION_DIFF) {
      if (i > 0) pCtx[i].ptsOutputBuf = pCtx[i - 1].pOutput;
    }

    //    if (!pResInfo->initialized) {
    //      aAggs[functionId].init(&pCtx[i], pResInfo);
    //    }
  }
}

void doSetTableGroupOutputBuf(SAggOperatorInfo* pAggInfo, int32_t numOfOutput, int32_t tableGroupId, SExecTaskInfo* pTaskInfo) {
  // for simple group by query without interval, all the tables belong to one group result.
  int64_t uid = 0;
  int64_t tid = 0;

  SResultRowInfo* pResultRowInfo = &pAggInfo->binfo.resultRowInfo;
  SqlFunctionCtx* pCtx = pAggInfo->binfo.pCtx;
  int32_t* rowCellInfoOffset = pAggInfo->binfo.rowCellInfoOffset;

  SResultRow* pResultRow =
      doSetResultOutBufByKey_rv(pResultRowInfo, tid, (char*)&tableGroupId, sizeof(tableGroupId), true, uid, pTaskInfo, false, &pAggInfo->aggSup);
  assert (pResultRow != NULL);

  /*
   * not assign result buffer yet, add new result buffer
   * all group belong to one result set, and each group result has different group id so set the id to be one
   */
  if (pResultRow->pageId == -1) {
    int32_t ret = addNewWindowResultBuf(pResultRow, pAggInfo->pResultBuf, tableGroupId, pAggInfo->binfo.pRes->info.rowSize);
    if (ret != TSDB_CODE_SUCCESS) {
      return;
    }
  }

  setResultRowOutputBufInitCtx_rv(pAggInfo->pResultBuf, pResultRow, pCtx, numOfOutput, rowCellInfoOffset);
}

void setExecutionContext(int32_t numOfOutput, int32_t tableGroupId, TSKEY nextKey, SExecTaskInfo* pTaskInfo, STableQueryInfo *pTableQueryInfo, SAggOperatorInfo* pAggInfo) {
  // lastKey needs to be updated
  pTableQueryInfo->lastKey = nextKey;
  if (pAggInfo->groupId != INT32_MIN && pAggInfo->groupId == tableGroupId) {
    return;
  }

  doSetTableGroupOutputBuf(pAggInfo, numOfOutput, tableGroupId, pTaskInfo);

  // record the current active group id
  pAggInfo->groupId = tableGroupId;
}

void setResultOutputBuf(STaskRuntimeEnv *pRuntimeEnv, SResultRow *pResult, SqlFunctionCtx* pCtx,
    int32_t numOfCols, int32_t* rowCellInfoOffset) {
  // Note: pResult->pos[i]->num == 0, there is only fixed number of results for each group
  SFilePage *page = getBufPage(pRuntimeEnv->pResultBuf, pResult->pageId);

  int16_t offset = 0;
  for (int32_t i = 0; i < numOfCols; ++i) {
    pCtx[i].pOutput = getPosInResultPage(pRuntimeEnv->pQueryAttr, page, pResult->offset, offset);
    offset += pCtx[i].resDataInfo.bytes;

    int32_t functionId = pCtx[i].functionId;
    if (functionId == FUNCTION_TOP || functionId == FUNCTION_BOTTOM || functionId == FUNCTION_DIFF || functionId == FUNCTION_DERIVATIVE) {
      if(i > 0) pCtx[i].ptsOutputBuf = pCtx[i-1].pOutput;
    }

    /*
     * set the output buffer information and intermediate buffer,
     * not all queries require the interResultBuf, such as COUNT
     */
    pCtx[i].resultInfo = getResultCell(pResult, i, rowCellInfoOffset);
  }
}

void setCtxTagForJoin(STaskRuntimeEnv* pRuntimeEnv, SqlFunctionCtx* pCtx, SExprInfo* pExprInfo, void* pTable) {
  STaskAttr* pQueryAttr = pRuntimeEnv->pQueryAttr;

  SExprBasicInfo* pExpr = &pExprInfo->base;
//  if (pQueryAttr->stableQuery && (pRuntimeEnv->pTsBuf != NULL) &&
//      (pExpr->functionId == FUNCTION_TS || pExpr->functionId == FUNCTION_PRJ) &&
//      (pExpr->colInfo.colIndex == PRIMARYKEY_TIMESTAMP_COL_ID)) {
//    assert(pExpr->numOfParams == 1);
//
//    int16_t      tagColId = (int16_t)pExprInfo->base.param[0].i;
//    SColumnInfo* pColInfo = doGetTagColumnInfoById(pQueryAttr->tagColList, pQueryAttr->numOfTags, tagColId);
//
//    doSetTagValueInParam(pTable, tagColId, &pCtx->tag, pColInfo->type, pColInfo->bytes);
//
//    int16_t tagType = pCtx[0].tag.nType;
//    if (tagType == TSDB_DATA_TYPE_BINARY || tagType == TSDB_DATA_TYPE_NCHAR) {
//      //qDebug("QInfo:0x%"PRIx64" set tag value for join comparison, colId:%" PRId64 ", val:%s", GET_TASKID(pRuntimeEnv),
////             pExprInfo->base.param[0].i, pCtx[0].tag.pz);
//    } else {
//      //qDebug("QInfo:0x%"PRIx64" set tag value for join comparison, colId:%" PRId64 ", val:%" PRId64, GET_TASKID(pRuntimeEnv),
////             pExprInfo->base.param[0].i, pCtx[0].tag.i);
//    }
//  }
}

int32_t setTimestampListJoinInfo(STaskRuntimeEnv* pRuntimeEnv, SVariant* pTag, STableQueryInfo *pTableQueryInfo) {
  STaskAttr* pQueryAttr = pRuntimeEnv->pQueryAttr;

  assert(pRuntimeEnv->pTsBuf != NULL);
#if 0
  // both the master and supplement scan needs to set the correct ts comp start position
  if (pTableQueryInfo->cur.vgroupIndex == -1) {
    taosVariantAssign(&pTableQueryInfo->tag, pTag);

    STSElem elem = tsBufGetElemStartPos(pRuntimeEnv->pTsBuf, pQueryAttr->vgId, &pTableQueryInfo->tag);

    // failed to find data with the specified tag value and vnodeId
    if (!tsBufIsValidElem(&elem)) {
      if (pTag->nType == TSDB_DATA_TYPE_BINARY || pTag->nType == TSDB_DATA_TYPE_NCHAR) {
        //qError("QInfo:0x%"PRIx64" failed to find tag:%s in ts_comp", GET_TASKID(pRuntimeEnv), pTag->pz);
      } else {
        //qError("QInfo:0x%"PRIx64" failed to find tag:%" PRId64 " in ts_comp", GET_TASKID(pRuntimeEnv), pTag->i);
      }

      return -1;
    }

    // Keep the cursor info of current table
    pTableQueryInfo->cur = tsBufGetCursor(pRuntimeEnv->pTsBuf);
    if (pTag->nType == TSDB_DATA_TYPE_BINARY || pTag->nType == TSDB_DATA_TYPE_NCHAR) {
      //qDebug("QInfo:0x%"PRIx64" find tag:%s start pos in ts_comp, blockIndex:%d, tsIndex:%d", GET_TASKID(pRuntimeEnv), pTag->pz, pTableQueryInfo->cur.blockIndex, pTableQueryInfo->cur.tsIndex);
    } else {
      //qDebug("QInfo:0x%"PRIx64" find tag:%"PRId64" start pos in ts_comp, blockIndex:%d, tsIndex:%d", GET_TASKID(pRuntimeEnv), pTag->i, pTableQueryInfo->cur.blockIndex, pTableQueryInfo->cur.tsIndex);
    }

  } else {
    tsBufSetCursor(pRuntimeEnv->pTsBuf, &pTableQueryInfo->cur);
    if (pTag->nType == TSDB_DATA_TYPE_BINARY || pTag->nType == TSDB_DATA_TYPE_NCHAR) {
      //qDebug("QInfo:0x%"PRIx64" find tag:%s start pos in ts_comp, blockIndex:%d, tsIndex:%d", GET_TASKID(pRuntimeEnv), pTag->pz, pTableQueryInfo->cur.blockIndex, pTableQueryInfo->cur.tsIndex);
    } else {
      //qDebug("QInfo:0x%"PRIx64" find tag:%"PRId64" start pos in ts_comp, blockIndex:%d, tsIndex:%d", GET_TASKID(pRuntimeEnv), pTag->i, pTableQueryInfo->cur.blockIndex, pTableQueryInfo->cur.tsIndex);
    }
  }
#endif
  return 0;
}

// TODO refactor: this funciton should be merged with setparamForStableStddevColumnData function.
void setParamForStableStddev(STaskRuntimeEnv* pRuntimeEnv, SqlFunctionCtx* pCtx, int32_t numOfOutput, SExprInfo* pExprInfo) {
#if 0
  STaskAttr* pQueryAttr = pRuntimeEnv->pQueryAttr;

  int32_t numOfExprs = pQueryAttr->numOfOutput;
  for(int32_t i = 0; i < numOfExprs; ++i) {
    SExprInfo* pExprInfo1 = &(pExprInfo[i]);
    if (pExprInfo1->base.functionId != FUNCTION_STDDEV_DST) {
      continue;
    }

    SExprBasicInfo* pExpr = &pExprInfo1->base;

    pCtx[i].param[0].arr = NULL;
    pCtx[i].param[0].nType = TSDB_DATA_TYPE_INT;  // avoid freeing the memory by setting the type to be int

    // TODO use hash to speedup this loop
    int32_t numOfGroup = (int32_t)taosArrayGetSize(pRuntimeEnv->prevResult);
    for (int32_t j = 0; j < numOfGroup; ++j) {
      SInterResult* p = taosArrayGet(pRuntimeEnv->prevResult, j);
      if (pQueryAttr->tagLen == 0 || memcmp(p->tags, pRuntimeEnv->tagVal, pQueryAttr->tagLen) == 0) {
        int32_t numOfCols = (int32_t)taosArrayGetSize(p->pResult);
        for (int32_t k = 0; k < numOfCols; ++k) {
          SStddevInterResult* pres = taosArrayGet(p->pResult, k);
          if (pres->info.colId == pExpr->colInfo.colId) {
            pCtx[i].param[0].arr = pres->pResult;
            break;
          }
        }
      }
    }
  }
#endif
}

void setParamForStableStddevByColData(STaskRuntimeEnv* pRuntimeEnv, SqlFunctionCtx* pCtx, int32_t numOfOutput, SExprInfo* pExpr, char* val, int16_t bytes) {
  STaskAttr* pQueryAttr = pRuntimeEnv->pQueryAttr;
#if 0
  int32_t numOfExprs = pQueryAttr->numOfOutput;
  for(int32_t i = 0; i < numOfExprs; ++i) {
    SExprBasicInfo* pExpr1 = &pExpr[i].base;
    if (pExpr1->functionId != FUNCTION_STDDEV_DST) {
      continue;
    }

    pCtx[i].param[0].arr = NULL;
    pCtx[i].param[0].nType = TSDB_DATA_TYPE_INT;  // avoid freeing the memory by setting the type to be int

    // TODO use hash to speedup this loop
    int32_t numOfGroup = (int32_t)taosArrayGetSize(pRuntimeEnv->prevResult);
    for (int32_t j = 0; j < numOfGroup; ++j) {
      SInterResult* p = taosArrayGet(pRuntimeEnv->prevResult, j);
      if (bytes == 0 || memcmp(p->tags, val, bytes) == 0) {
        int32_t numOfCols = (int32_t)taosArrayGetSize(p->pResult);
        for (int32_t k = 0; k < numOfCols; ++k) {
          SStddevInterResult* pres = taosArrayGet(p->pResult, k);
          if (pres->info.colId == pExpr1->colInfo.colId) {
            pCtx[i].param[0].arr = pres->pResult;
            break;
          }
        }
      }
    }
  }
#endif
}

/*
 * There are two cases to handle:
 *
 * 1. Query range is not set yet (queryRangeSet = 0). we need to set the query range info, including pQueryAttr->lastKey,
 *    pQueryAttr->window.skey, and pQueryAttr->eKey.
 * 2. Query range is set and query is in progress. There may be another result with the same query ranges to be
 *    merged during merge stage. In this case, we need the pTableQueryInfo->lastResRows to decide if there
 *    is a previous result generated or not.
 */
void setIntervalQueryRange(STaskRuntimeEnv *pRuntimeEnv, TSKEY key) {
  STaskAttr           *pQueryAttr = pRuntimeEnv->pQueryAttr;
  STableQueryInfo  *pTableQueryInfo = pRuntimeEnv->current;
  SResultRowInfo   *pResultRowInfo = &pTableQueryInfo->resInfo;

  if (pResultRowInfo->curPos != -1) {
    return;
  }

//  pTableQueryInfo->win.skey = key;
  STimeWindow win = {.skey = key, .ekey = pQueryAttr->window.ekey};

  /**
   * In handling the both ascending and descending order super table query, we need to find the first qualified
   * timestamp of this table, and then set the first qualified start timestamp.
   * In ascending query, the key is the first qualified timestamp. However, in the descending order query, additional
   * operations involve.
   */
  STimeWindow w = TSWINDOW_INITIALIZER;

  TSKEY sk = TMIN(win.skey, win.ekey);
  TSKEY ek = TMAX(win.skey, win.ekey);
//  getAlignQueryTimeWindow(pQueryAttr, win.skey, sk, ek, &w);

//  if (pResultRowInfo->prevSKey == TSKEY_INITIAL_VAL) {
//    if (!QUERY_IS_ASC_QUERY(pQueryAttr)) {
//      assert(win.ekey == pQueryAttr->window.ekey);
//    }
//
//    pResultRowInfo->prevSKey = w.skey;
//  }

//  pTableQueryInfo->lastKey = pTableQueryInfo->win.skey;
}

/**
 * copyToOutputBuf support copy data in ascending/descending order
 * For interval query of both super table and table, copy the data in ascending order, since the output results are
 * ordered in SWindowResutl already. While handling the group by query for both table and super table,
 * all group result are completed already.
 *
 * @param pQInfo
 * @param result
 */

static int32_t doCopyToSDataBlock(SDiskbasedBuf *pBuf, SGroupResInfo* pGroupResInfo, int32_t orderType, SSDataBlock* pBlock, int32_t rowCapacity) {
  int32_t numOfRows = getNumOfTotalRes(pGroupResInfo);
  int32_t numOfResult = pBlock->info.rows; // there are already exists result rows

  int32_t start = 0;
  int32_t step = -1;

  //qDebug("QInfo:0x%"PRIx64" start to copy data from windowResInfo to output buf", GET_TASKID(pRuntimeEnv));
  assert(orderType == TSDB_ORDER_ASC || orderType == TSDB_ORDER_DESC);

  if (orderType == TSDB_ORDER_ASC) {
    start = pGroupResInfo->index;
    step = 1;
  } else {  // desc order copy all data
    start = numOfRows - pGroupResInfo->index - 1;
    step = -1;
  }

  for (int32_t i = start; (i < numOfRows) && (i >= 0); i += step) {
    SResultRow* pRow = taosArrayGetP(pGroupResInfo->pRows, i);
    if (pRow->numOfRows == 0) {
      pGroupResInfo->index += 1;
      continue;
    }

    int32_t numOfRowsToCopy = pRow->numOfRows;
    if (numOfResult + numOfRowsToCopy  >= rowCapacity) {
      break;
    }

    pGroupResInfo->index += 1;

    SFilePage *page = getBufPage(pBuf, pRow->pageId);

    int32_t offset = 0;
    for (int32_t j = 0; j < pBlock->info.numOfCols; ++j) {
      SColumnInfoData* pColInfoData = taosArrayGet(pBlock->pDataBlock, j);
      int32_t bytes = pColInfoData->info.bytes;

      char *out = pColInfoData->pData + numOfResult * bytes;
      char *in  = getPosInResultPage_rv(page, pRow->offset, offset);
      memcpy(out, in, bytes * numOfRowsToCopy);

      offset += bytes;
    }

    numOfResult += numOfRowsToCopy;
    if (numOfResult == rowCapacity) {  // output buffer is full
      break;
    }
  }

  //qDebug("QInfo:0x%"PRIx64" copy data to query buf completed", GET_TASKID(pRuntimeEnv));
  pBlock->info.rows = numOfResult;
  return 0;
}

static void toSDatablock(SGroupResInfo *pGroupResInfo, SDiskbasedBuf* pBuf, SSDataBlock* pBlock, int32_t rowCapacity) {
  assert(pGroupResInfo->currentGroup <= pGroupResInfo->totalGroup);

  pBlock->info.rows = 0;
  if (!hasRemainDataInCurrentGroup(pGroupResInfo)) {
    return;
  }

  int32_t orderType = TSDB_ORDER_ASC;//(pQueryAttr->pGroupbyExpr != NULL) ? pQueryAttr->pGroupbyExpr->orderType : TSDB_ORDER_ASC;
  doCopyToSDataBlock(pBuf, pGroupResInfo, orderType, pBlock, rowCapacity);

  // add condition (pBlock->info.rows >= 1) just to runtime happy
  blockDataUpdateTsWindow(pBlock);
}

static void updateNumOfRowsInResultRows(SqlFunctionCtx* pCtx, int32_t numOfOutput,
                                        SResultRowInfo* pResultRowInfo, int32_t* rowCellInfoOffset) {
  // update the number of result for each, only update the number of rows for the corresponding window result.
//  if (QUERY_IS_INTERVAL_QUERY(pQueryAttr)) {
//    return;
//  }

  for (int32_t i = 0; i < pResultRowInfo->size; ++i) {
    SResultRow *pResult = pResultRowInfo->pResult[i];

    for (int32_t j = 0; j < numOfOutput; ++j) {
      int32_t functionId = pCtx[j].functionId;
      if (functionId == FUNCTION_TS || functionId == FUNCTION_TAG || functionId == FUNCTION_TAGPRJ) {
        continue;
      }

      SResultRowEntryInfo* pCell = getResultCell(pResult, j, rowCellInfoOffset);
      pResult->numOfRows = (uint16_t)(TMAX(pResult->numOfRows, pCell->numOfRes));
    }
  }
}

static int32_t compressQueryColData(SColumnInfoData *pColRes, int32_t numOfRows, char *data, int8_t compressed) {
  int32_t colSize = pColRes->info.bytes * numOfRows;
  return (*(tDataTypes[pColRes->info.type].compFunc))(pColRes->pData, colSize, numOfRows, data,
                                                                 colSize + COMP_OVERFLOW_BYTES, compressed, NULL, 0);
}

static void doCopyQueryResultToMsg(SQInfo *pQInfo, int32_t numOfRows, char *data, int8_t compressed, int32_t *compLen) {
  STaskRuntimeEnv* pRuntimeEnv = &pQInfo->runtimeEnv;
  STaskAttr *pQueryAttr = pRuntimeEnv->pQueryAttr;

  SSDataBlock* pRes = pRuntimeEnv->outputBuf;

  int32_t *compSizes = NULL;
  int32_t numOfCols = pQueryAttr->pExpr2 ? pQueryAttr->numOfExpr2 : pQueryAttr->numOfOutput;

  if (compressed) {
    compSizes = calloc(numOfCols, sizeof(int32_t));
  }

  if (pQueryAttr->pExpr2 == NULL) {
    for (int32_t col = 0; col < numOfCols; ++col) {
      SColumnInfoData* pColRes = taosArrayGet(pRes->pDataBlock, col);
      if (compressed) {
        compSizes[col] = compressQueryColData(pColRes, pRes->info.rows, data, compressed);
        data += compSizes[col];
        *compLen += compSizes[col];
        compSizes[col] = htonl(compSizes[col]);
      } else {
        memmove(data, pColRes->pData, pColRes->info.bytes * pRes->info.rows);
        data += pColRes->info.bytes * pRes->info.rows;
      }
    }
  } else {
    for (int32_t col = 0; col < numOfCols; ++col) {
      SColumnInfoData* pColRes = taosArrayGet(pRes->pDataBlock, col);
      if (compressed) {
        compSizes[col] = htonl(compressQueryColData(pColRes, numOfRows, data, compressed));
        data += compSizes[col];
        *compLen += compSizes[col];
        compSizes[col] = htonl(compSizes[col]);
      } else {
        memmove(data, pColRes->pData, pColRes->info.bytes * numOfRows);
        data += pColRes->info.bytes * numOfRows;
      }
    }
  }

  if (compressed) {
    memmove(data, (char *)compSizes, numOfCols * sizeof(int32_t));
    data += numOfCols * sizeof(int32_t);

    tfree(compSizes);
  }

  int32_t numOfTables = (int32_t) taosHashGetSize(pRuntimeEnv->pTableRetrieveTsMap);
  *(int32_t*)data = htonl(numOfTables);
  data += sizeof(int32_t);

  int32_t total = 0;
  STableIdInfo* item = taosHashIterate(pRuntimeEnv->pTableRetrieveTsMap, NULL);

  while(item) {
    STableIdInfo* pDst = (STableIdInfo*)data;
    pDst->uid = htobe64(item->uid);
    pDst->key = htobe64(item->key);

    data += sizeof(STableIdInfo);
    total++;

    //qDebug("QInfo:0x%"PRIx64" set subscribe info, tid:%d, uid:%"PRIu64", skey:%"PRId64, pQInfo->qId, item->tid, item->uid, item->key);
    item = taosHashIterate(pRuntimeEnv->pTableRetrieveTsMap, item);
  }

  //qDebug("QInfo:0x%"PRIx64" set %d subscribe info", pQInfo->qId, total);

  // Check if query is completed or not for stable query or normal table query respectively.
  if (Q_STATUS_EQUAL(pRuntimeEnv->status, TASK_COMPLETED) && pRuntimeEnv->proot->status == OP_EXEC_DONE) {
//    setTaskStatus(pOperator->pTaskInfo, QUERY_OVER);
  }
}

int32_t doFillTimeIntervalGapsInResults(struct SFillInfo* pFillInfo, SSDataBlock *pOutput, int32_t capacity, void** p) {
//  for(int32_t i = 0; i < pFillInfo->numOfCols; ++i) {
//    SColumnInfoData* pColInfoData = taosArrayGet(pOutput->pDataBlock, i);
//    p[i] = pColInfoData->pData + (pColInfoData->info.bytes * pOutput->info.rows);
//  }

  int32_t numOfRows = (int32_t)taosFillResultDataBlock(pFillInfo, p, capacity - pOutput->info.rows);
  pOutput->info.rows += numOfRows;

  return pOutput->info.rows;
}

void publishOperatorProfEvent(SOperatorInfo* operatorInfo, EQueryProfEventType eventType) {
  SQueryProfEvent event = {0};

  event.eventType    = eventType;
  event.eventTime    = taosGetTimestampUs();
  event.operatorType = operatorInfo->operatorType;

  if (operatorInfo->pRuntimeEnv) {
    SQInfo* pQInfo = operatorInfo->pRuntimeEnv->qinfo;
    if (pQInfo->summary.queryProfEvents) {
      taosArrayPush(pQInfo->summary.queryProfEvents, &event);
    }
  }
}

void publishQueryAbortEvent(SExecTaskInfo * pTaskInfo, int32_t code) {
  SQueryProfEvent event;
  event.eventType = QUERY_PROF_QUERY_ABORT;
  event.eventTime = taosGetTimestampUs();
  event.abortCode = code;

  if (pTaskInfo->cost.queryProfEvents) {
    taosArrayPush(pTaskInfo->cost.queryProfEvents, &event);
  }
}

typedef struct  {
  uint8_t operatorType;
  int64_t beginTime;
  int64_t endTime;
  int64_t selfTime;
  int64_t descendantsTime;
} SOperatorStackItem;

static void doOperatorExecProfOnce(SOperatorStackItem* item, SQueryProfEvent* event, SArray* opStack, SHashObj* profResults) {
  item->endTime = event->eventTime;
  item->selfTime = (item->endTime - item->beginTime) - (item->descendantsTime);

  for (int32_t j = 0; j < taosArrayGetSize(opStack); ++j) {
    SOperatorStackItem* ancestor = taosArrayGet(opStack, j);
    ancestor->descendantsTime += item->selfTime;
  }

  uint8_t operatorType = item->operatorType;
  SOperatorProfResult* result = taosHashGet(profResults, &operatorType, sizeof(operatorType));
  if (result != NULL) {
    result->sumRunTimes++;
    result->sumSelfTime += item->selfTime;
  } else {
    SOperatorProfResult opResult;
    opResult.operatorType = operatorType;
    opResult.sumSelfTime = item->selfTime;
    opResult.sumRunTimes = 1;
    taosHashPut(profResults, &(operatorType), sizeof(operatorType),
                &opResult, sizeof(opResult));
  }
}

void calculateOperatorProfResults(SQInfo* pQInfo) {
  if (pQInfo->summary.queryProfEvents == NULL) {
    //qDebug("QInfo:0x%"PRIx64" query prof events array is null", pQInfo->qId);
    return;
  }

  if (pQInfo->summary.operatorProfResults == NULL) {
    //qDebug("QInfo:0x%"PRIx64" operator prof results hash is null", pQInfo->qId);
    return;
  }

  SArray* opStack = taosArrayInit(32, sizeof(SOperatorStackItem));
  if (opStack == NULL) {
    return;
  }

  size_t size = taosArrayGetSize(pQInfo->summary.queryProfEvents);
  SHashObj* profResults = pQInfo->summary.operatorProfResults;

  for (int i = 0; i < size; ++i) {
    SQueryProfEvent* event = taosArrayGet(pQInfo->summary.queryProfEvents, i);
    if (event->eventType == QUERY_PROF_BEFORE_OPERATOR_EXEC) {
      SOperatorStackItem opItem;
      opItem.operatorType = event->operatorType;
      opItem.beginTime = event->eventTime;
      opItem.descendantsTime = 0;
      taosArrayPush(opStack, &opItem);
    } else if (event->eventType == QUERY_PROF_AFTER_OPERATOR_EXEC) {
      SOperatorStackItem* item = taosArrayPop(opStack);
      assert(item->operatorType == event->operatorType);
      doOperatorExecProfOnce(item, event, opStack, profResults);
    } else if (event->eventType == QUERY_PROF_QUERY_ABORT) {
      SOperatorStackItem* item;
      while ((item = taosArrayPop(opStack)) != NULL) {
        doOperatorExecProfOnce(item, event, opStack, profResults);
      }
    }
  }

  taosArrayDestroy(opStack);
}

void queryCostStatis(SExecTaskInfo *pTaskInfo) {
  STaskCostInfo *pSummary = &pTaskInfo->cost;

//  uint64_t hashSize = taosHashGetMemSize(pQInfo->runtimeEnv.pResultRowHashTable);
//  hashSize += taosHashGetMemSize(pRuntimeEnv->tableqinfoGroupInfo.map);
//  pSummary->hashSize = hashSize;

  // add the merge time
  pSummary->elapsedTime += pSummary->firstStageMergeTime;

//  SResultRowPool* p = pTaskInfo->pool;
//  if (p != NULL) {
//    pSummary->winInfoSize = getResultRowPoolMemSize(p);
//    pSummary->numOfTimeWindows = getNumOfAllocatedResultRows(p);
//  } else {
//    pSummary->winInfoSize = 0;
//    pSummary->numOfTimeWindows = 0;
//  }
//
//  calculateOperatorProfResults(pQInfo);

  qDebug("%s :cost summary: elapsed time:%"PRId64" us, first merge:%"PRId64" us, total blocks:%d, "
         "load block statis:%d, load data block:%d, total rows:%"PRId64 ", check rows:%"PRId64,
         GET_TASKID(pTaskInfo), pSummary->elapsedTime, pSummary->firstStageMergeTime, pSummary->totalBlocks, pSummary->loadBlockStatis,
         pSummary->loadBlocks, pSummary->totalRows, pSummary->totalCheckedRows);
//
  //qDebug("QInfo:0x%"PRIx64" :cost summary: winResPool size:%.2f Kb, numOfWin:%"PRId64", tableInfoSize:%.2f Kb, hashTable:%.2f Kb", pQInfo->qId, pSummary->winInfoSize/1024.0,
//      pSummary->numOfTimeWindows, pSummary->tableInfoSize/1024.0, pSummary->hashSize/1024.0);

  if (pSummary->operatorProfResults) {
    SOperatorProfResult* opRes = taosHashIterate(pSummary->operatorProfResults, NULL);
    while (opRes != NULL) {
      //qDebug("QInfo:0x%" PRIx64 " :cost summary: operator : %d, exec times: %" PRId64 ", self time: %" PRId64,
//             pQInfo->qId, opRes->operatorType, opRes->sumRunTimes, opRes->sumSelfTime);
      opRes = taosHashIterate(pSummary->operatorProfResults, opRes);
    }
  }
}

//static void updateOffsetVal(STaskRuntimeEnv *pRuntimeEnv, SDataBlockInfo *pBlockInfo) {
//  STaskAttr *pQueryAttr = pRuntimeEnv->pQueryAttr;
//  STableQueryInfo* pTableQueryInfo = pRuntimeEnv->current;
//
//  int32_t step = GET_FORWARD_DIRECTION_FACTOR(pQueryAttr->order.order);
//
//  if (pQueryAttr->limit.offset == pBlockInfo->rows) {  // current block will ignore completed
//    pTableQueryInfo->lastKey = QUERY_IS_ASC_QUERY(pQueryAttr) ? pBlockInfo->window.ekey + step : pBlockInfo->window.skey + step;
//    pQueryAttr->limit.offset = 0;
//    return;
//  }
//
//  if (QUERY_IS_ASC_QUERY(pQueryAttr)) {
//    pQueryAttr->pos = (int32_t)pQueryAttr->limit.offset;
//  } else {
//    pQueryAttr->pos = pBlockInfo->rows - (int32_t)pQueryAttr->limit.offset - 1;
//  }
//
//  assert(pQueryAttr->pos >= 0 && pQueryAttr->pos <= pBlockInfo->rows - 1);
//
//  SArray *         pDataBlock = tsdbRetrieveDataBlock(pRuntimeEnv->pTsdbReadHandle, NULL);
//  SColumnInfoData *pColInfoData = taosArrayGet(pDataBlock, 0);
//
//  // update the pQueryAttr->limit.offset value, and pQueryAttr->pos value
//  TSKEY *keys = (TSKEY *) pColInfoData->pData;
//
//  // update the offset value
//  pTableQueryInfo->lastKey = keys[pQueryAttr->pos];
//  pQueryAttr->limit.offset = 0;
//
//  int32_t numOfRes = tableApplyFunctionsOnBlock(pRuntimeEnv, pBlockInfo, NULL, binarySearchForKey, pDataBlock);
//
//  //qDebug("QInfo:0x%"PRIx64" check data block, brange:%" PRId64 "-%" PRId64 ", numBlocksOfStep:%d, numOfRes:%d, lastKey:%"PRId64, GET_TASKID(pRuntimeEnv),
//         pBlockInfo->window.skey, pBlockInfo->window.ekey, pBlockInfo->rows, numOfRes, pQuery->current->lastKey);
//}

//void skipBlocks(STaskRuntimeEnv *pRuntimeEnv) {
//  STaskAttr *pQueryAttr = pRuntimeEnv->pQueryAttr;
//
//  if (pQueryAttr->limit.offset <= 0 || pQueryAttr->numOfFilterCols > 0) {
//    return;
//  }
//
//  pQueryAttr->pos = 0;
//  int32_t step = GET_FORWARD_DIRECTION_FACTOR(pQueryAttr->order.order);
//
//  STableQueryInfo* pTableQueryInfo = pRuntimeEnv->current;
//  TsdbQueryHandleT pTsdbReadHandle = pRuntimeEnv->pTsdbReadHandle;
//
//  SDataBlockInfo blockInfo = SDATA_BLOCK_INITIALIZER;
//  while (tsdbNextDataBlock(pTsdbReadHandle)) {
//    if (isTaskKilled(pRuntimeEnv->qinfo)) {
//      longjmp(pRuntimeEnv->env, TSDB_CODE_TSC_QUERY_CANCELLED);
//    }
//
//    tsdbRetrieveDataBlockInfo(pTsdbReadHandle, &blockInfo);
//
//    if (pQueryAttr->limit.offset > blockInfo.rows) {
//      pQueryAttr->limit.offset -= blockInfo.rows;
//      pTableQueryInfo->lastKey = (QUERY_IS_ASC_QUERY(pQueryAttr)) ? blockInfo.window.ekey : blockInfo.window.skey;
//      pTableQueryInfo->lastKey += step;
//
//      //qDebug("QInfo:0x%"PRIx64" skip rows:%d, offset:%" PRId64, GET_TASKID(pRuntimeEnv), blockInfo.rows,
//             pQuery->limit.offset);
//    } else {  // find the appropriated start position in current block
//      updateOffsetVal(pRuntimeEnv, &blockInfo);
//      break;
//    }
//  }
//
//  if (terrno != TSDB_CODE_SUCCESS) {
//    longjmp(pRuntimeEnv->env, terrno);
//  }
//}

//static TSKEY doSkipIntervalProcess(STaskRuntimeEnv* pRuntimeEnv, STimeWindow* win, SDataBlockInfo* pBlockInfo, STableQueryInfo* pTableQueryInfo) {
//  STaskAttr *pQueryAttr = pRuntimeEnv->pQueryAttr;
//  SResultRowInfo *pWindowResInfo = &pRuntimeEnv->resultRowInfo;
//
//  assert(pQueryAttr->limit.offset == 0);
//  STimeWindow tw = *win;
//  getNextTimeWindow(pQueryAttr, &tw);
//
//  if ((tw.skey <= pBlockInfo->window.ekey && QUERY_IS_ASC_QUERY(pQueryAttr)) ||
//      (tw.ekey >= pBlockInfo->window.skey && !QUERY_IS_ASC_QUERY(pQueryAttr))) {
//
//    // load the data block and check data remaining in current data block
//    // TODO optimize performance
//    SArray *         pDataBlock = tsdbRetrieveDataBlock(pRuntimeEnv->pTsdbReadHandle, NULL);
//    SColumnInfoData *pColInfoData = taosArrayGet(pDataBlock, 0);
//
//    tw = *win;
//    int32_t startPos =
//        getNextQualifiedWindow(pQueryAttr, &tw, pBlockInfo, pColInfoData->pData, binarySearchForKey, -1);
//    assert(startPos >= 0);
//
//    // set the abort info
//    pQueryAttr->pos = startPos;
//
//    // reset the query start timestamp
//    pTableQueryInfo->win.skey = ((TSKEY *)pColInfoData->pData)[startPos];
//    pQueryAttr->window.skey = pTableQueryInfo->win.skey;
//    TSKEY key = pTableQueryInfo->win.skey;
//
//    pWindowResInfo->prevSKey = tw.skey;
//    int32_t index = pRuntimeEnv->resultRowInfo.curIndex;
//
//    int32_t numOfRes = tableApplyFunctionsOnBlock(pRuntimeEnv, pBlockInfo, NULL, binarySearchForKey, pDataBlock);
//    pRuntimeEnv->resultRowInfo.curIndex = index;  // restore the window index
//
//    //qDebug("QInfo:0x%"PRIx64" check data block, brange:%" PRId64 "-%" PRId64 ", numOfRows:%d, numOfRes:%d, lastKey:%" PRId64,
//           GET_TASKID(pRuntimeEnv), pBlockInfo->window.skey, pBlockInfo->window.ekey, pBlockInfo->rows, numOfRes,
//           pQueryAttr->current->lastKey);
//
//    return key;
//  } else {  // do nothing
//    pQueryAttr->window.skey      = tw.skey;
//    pWindowResInfo->prevSKey = tw.skey;
//    pTableQueryInfo->lastKey = tw.skey;
//
//    return tw.skey;
//  }
//
//  return true;
//}

//static bool skipTimeInterval(STaskRuntimeEnv *pRuntimeEnv, TSKEY* start) {
//  STaskAttr *pQueryAttr = pRuntimeEnv->pQueryAttr;
//  if (QUERY_IS_ASC_QUERY(pQueryAttr)) {
//    assert(*start <= pRuntimeEnv->current->lastKey);
//  } else {
//    assert(*start >= pRuntimeEnv->current->lastKey);
//  }
//
//  // if queried with value filter, do NOT forward query start position
//  if (pQueryAttr->limit.offset <= 0 || pQueryAttr->numOfFilterCols > 0 || pRuntimeEnv->pTsBuf != NULL || pRuntimeEnv->pFillInfo != NULL) {
//    return true;
//  }
//
//  /*
//   * 1. for interval without interpolation query we forward pQueryAttr->interval.interval at a time for
//   *    pQueryAttr->limit.offset times. Since hole exists, pQueryAttr->interval.interval*pQueryAttr->limit.offset value is
//   *    not valid. otherwise, we only forward pQueryAttr->limit.offset number of points
//   */
//  assert(pRuntimeEnv->resultRowInfo.prevSKey == TSKEY_INITIAL_VAL);
//
//  STimeWindow w = TSWINDOW_INITIALIZER;
//  bool ascQuery = QUERY_IS_ASC_QUERY(pQueryAttr);
//
//  SResultRowInfo *pWindowResInfo = &pRuntimeEnv->resultRowInfo;
//  STableQueryInfo *pTableQueryInfo = pRuntimeEnv->current;
//
//  SDataBlockInfo blockInfo = SDATA_BLOCK_INITIALIZER;
//  while (tsdbNextDataBlock(pRuntimeEnv->pTsdbReadHandle)) {
//    tsdbRetrieveDataBlockInfo(pRuntimeEnv->pTsdbReadHandle, &blockInfo);
//
//    if (QUERY_IS_ASC_QUERY(pQueryAttr)) {
//      if (pWindowResInfo->prevSKey == TSKEY_INITIAL_VAL) {
//        getAlignQueryTimeWindow(pQueryAttr, blockInfo.window.skey, blockInfo.window.skey, pQueryAttr->window.ekey, &w);
//        pWindowResInfo->prevSKey = w.skey;
//      }
//    } else {
//      getAlignQueryTimeWindow(pQueryAttr, blockInfo.window.ekey, pQueryAttr->window.ekey, blockInfo.window.ekey, &w);
//      pWindowResInfo->prevSKey = w.skey;
//    }
//
//    // the first time window
//    STimeWindow win = getActiveTimeWindow(pWindowResInfo, pWindowResInfo->prevSKey, pQueryAttr);
//
//    while (pQueryAttr->limit.offset > 0) {
//      STimeWindow tw = win;
//
//      if ((win.ekey <= blockInfo.window.ekey && ascQuery) || (win.ekey >= blockInfo.window.skey && !ascQuery)) {
//        pQueryAttr->limit.offset -= 1;
//        pWindowResInfo->prevSKey = win.skey;
//
//        // current time window is aligned with blockInfo.window.ekey
//        // restart it from next data block by set prevSKey to be TSKEY_INITIAL_VAL;
//        if ((win.ekey == blockInfo.window.ekey && ascQuery) || (win.ekey == blockInfo.window.skey && !ascQuery)) {
//          pWindowResInfo->prevSKey = TSKEY_INITIAL_VAL;
//        }
//      }
//
//      if (pQueryAttr->limit.offset == 0) {
//        *start = doSkipIntervalProcess(pRuntimeEnv, &win, &blockInfo, pTableQueryInfo);
//        return true;
//      }
//
//      // current window does not ended in current data block, try next data block
//      getNextTimeWindow(pQueryAttr, &tw);
//
//      /*
//       * If the next time window still starts from current data block,
//       * load the primary timestamp column first, and then find the start position for the next queried time window.
//       * Note that only the primary timestamp column is required.
//       * TODO: Optimize for this cases. All data blocks are not needed to be loaded, only if the first actually required
//       * time window resides in current data block.
//       */
//      if ((tw.skey <= blockInfo.window.ekey && ascQuery) || (tw.ekey >= blockInfo.window.skey && !ascQuery)) {
//
//        SArray *pDataBlock = tsdbRetrieveDataBlock(pRuntimeEnv->pTsdbReadHandle, NULL);
//        SColumnInfoData *pColInfoData = taosArrayGet(pDataBlock, 0);
//
//        if ((win.ekey > blockInfo.window.ekey && ascQuery) || (win.ekey < blockInfo.window.skey && !ascQuery)) {
//          pQueryAttr->limit.offset -= 1;
//        }
//
//        if (pQueryAttr->limit.offset == 0) {
//          *start = doSkipIntervalProcess(pRuntimeEnv, &win, &blockInfo, pTableQueryInfo);
//          return true;
//        } else {
//          tw = win;
//          int32_t startPos =
//              getNextQualifiedWindow(pQueryAttr, &tw, &blockInfo, pColInfoData->pData, binarySearchForKey, -1);
//          assert(startPos >= 0);
//
//          // set the abort info
//          pQueryAttr->pos = startPos;
//          pTableQueryInfo->lastKey = ((TSKEY *)pColInfoData->pData)[startPos];
//          pWindowResInfo->prevSKey = tw.skey;
//          win = tw;
//        }
//      } else {
//        break;  // offset is not 0, and next time window begins or ends in the next block.
//      }
//    }
//  }
//
//  // check for error
//  if (terrno != TSDB_CODE_SUCCESS) {
//    longjmp(pRuntimeEnv->env, terrno);
//  }
//
//  return true;
//}

int32_t appendDownstream(SOperatorInfo* p, SOperatorInfo** pDownstream, int32_t num) {
  if (p->pDownstream == NULL) {
    assert(p->numOfDownstream == 0);
  }

  p->pDownstream = calloc(1, num * POINTER_BYTES);
  if (p->pDownstream == NULL) {
    return TSDB_CODE_OUT_OF_MEMORY;
  }

  memcpy(p->pDownstream, pDownstream, num * POINTER_BYTES);
  p->numOfDownstream = num;
  return TSDB_CODE_SUCCESS;
}

static void doDestroyTableQueryInfo(STableGroupInfo* pTableqinfoGroupInfo);

static int32_t setupQueryHandle(void* tsdb, STaskRuntimeEnv* pRuntimeEnv, int64_t qId, bool isSTableQuery) {
  STaskAttr *pQueryAttr = pRuntimeEnv->pQueryAttr;
#if 0
  // TODO set the tags scan handle
  if (onlyQueryTags(pQueryAttr)) {
    return TSDB_CODE_SUCCESS;
  }

  STsdbQueryCond cond = createTsdbQueryCond(pQueryAttr, &pQueryAttr->window);
  if (pQueryAttr->tsCompQuery || pQueryAttr->pointInterpQuery) {
    cond.type = BLOCK_LOAD_TABLE_SEQ_ORDER;
  }

  if (!isSTableQuery
    && (pRuntimeEnv->tableqinfoGroupInfo.numOfTables == 1)
    && (cond.order == TSDB_ORDER_ASC)
    && (!QUERY_IS_INTERVAL_QUERY(pQueryAttr))
    && (!pQueryAttr->groupbyColumn)
    && (!pQueryAttr->simpleAgg)
  ) {
    SArray* pa = GET_TABLEGROUP(pRuntimeEnv, 0);
    STableQueryInfo* pCheckInfo = taosArrayGetP(pa, 0);
    cond.twindow = pCheckInfo->win;
  }

  terrno = TSDB_CODE_SUCCESS;
  if (isFirstLastRowQuery(pQueryAttr)) {
    pRuntimeEnv->pTsdbReadHandle = tsdbQueryLastRow(tsdb, &cond, &pQueryAttr->tableGroupInfo, qId, &pQueryAttr->memRef);

    // update the query time window
    pQueryAttr->window = cond.twindow;
    if (pQueryAttr->tableGroupInfo.numOfTables == 0) {
      pRuntimeEnv->tableqinfoGroupInfo.numOfTables = 0;
    } else {
      size_t numOfGroups = GET_NUM_OF_TABLEGROUP(pRuntimeEnv);
      for(int32_t i = 0; i < numOfGroups; ++i) {
        SArray *group = GET_TABLEGROUP(pRuntimeEnv, i);

        size_t t = taosArrayGetSize(group);
        for (int32_t j = 0; j < t; ++j) {
          STableQueryInfo *pCheckInfo = taosArrayGetP(group, j);

          pCheckInfo->win = pQueryAttr->window;
          pCheckInfo->lastKey = pCheckInfo->win.skey;
        }
      }
    }
  } else if (isCachedLastQuery(pQueryAttr)) {
    pRuntimeEnv->pTsdbReadHandle = tsdbQueryCacheLast(tsdb, &cond, &pQueryAttr->tableGroupInfo, qId, &pQueryAttr->memRef);
  } else if (pQueryAttr->pointInterpQuery) {
    pRuntimeEnv->pTsdbReadHandle = tsdbQueryRowsInExternalWindow(tsdb, &cond, &pQueryAttr->tableGroupInfo, qId, &pQueryAttr->memRef);
  } else {
    pRuntimeEnv->pTsdbReadHandle = tsdbQueryTables(tsdb, &cond, &pQueryAttr->tableGroupInfo, qId, &pQueryAttr->memRef);
  }
#endif
  return terrno;
}

int32_t doInitQInfo(SQInfo* pQInfo, STSBuf* pTsBuf, void* tsdb, void* sourceOptr, int32_t tbScanner, SArray* pOperator,
    void* param) {
  STaskRuntimeEnv *pRuntimeEnv = &pQInfo->runtimeEnv;

  STaskAttr *pQueryAttr = pQInfo->runtimeEnv.pQueryAttr;
  pQueryAttr->tsdb = tsdb;

  if (tsdb != NULL) {
    int32_t code = setupQueryHandle(tsdb, pRuntimeEnv, pQInfo->qId, pQueryAttr->stableQuery);
    if (code != TSDB_CODE_SUCCESS) {
      return code;
    }
  }

  pQueryAttr->interBufSize = getOutputInterResultBufSize(pQueryAttr);

  pRuntimeEnv->groupResInfo.totalGroup = (int32_t) (pQueryAttr->stableQuery? GET_NUM_OF_TABLEGROUP(pRuntimeEnv):0);
  pRuntimeEnv->enableGroupData = false;

  pRuntimeEnv->pQueryAttr = pQueryAttr;
  pRuntimeEnv->pTsBuf = pTsBuf;
  pRuntimeEnv->cur.vgroupIndex = -1;
  setResultBufSize(pQueryAttr, &pRuntimeEnv->resultInfo);

  if (sourceOptr != NULL) {
    assert(pRuntimeEnv->proot == NULL);
    pRuntimeEnv->proot = sourceOptr;
  }

  if (pTsBuf != NULL) {
    int16_t order = (pQueryAttr->order.order == pRuntimeEnv->pTsBuf->tsOrder) ? TSDB_ORDER_ASC : TSDB_ORDER_DESC;
    tsBufSetTraverseOrder(pRuntimeEnv->pTsBuf, order);
  }

  int32_t ps = 4096;
  getIntermediateBufInfo(pRuntimeEnv, &ps, &pQueryAttr->intermediateResultRowSize);

  int32_t TENMB = 1024*1024*10;
  int32_t code = createDiskbasedBuf(&pRuntimeEnv->pResultBuf, ps, TENMB, "", "/tmp");
  if (code != TSDB_CODE_SUCCESS) {
    return code;
  }

  // create runtime environment
  int32_t numOfTables = (int32_t)pQueryAttr->tableGroupInfo.numOfTables;
  pQInfo->summary.tableInfoSize += (numOfTables * sizeof(STableQueryInfo));
  pQInfo->summary.queryProfEvents = taosArrayInit(512, sizeof(SQueryProfEvent));
  if (pQInfo->summary.queryProfEvents == NULL) {
    //qDebug("QInfo:0x%"PRIx64" failed to allocate query prof events array", pQInfo->qId);
  }

  pQInfo->summary.operatorProfResults =
      taosHashInit(8, taosGetDefaultHashFunction(TSDB_DATA_TYPE_TINYINT), true, HASH_NO_LOCK);

  if (pQInfo->summary.operatorProfResults == NULL) {
    //qDebug("QInfo:0x%"PRIx64" failed to allocate operator prof results hash", pQInfo->qId);
  }

  code = setupQueryRuntimeEnv(pRuntimeEnv, (int32_t) pQueryAttr->tableGroupInfo.numOfTables, pOperator, param);
  if (code != TSDB_CODE_SUCCESS) {
    return code;
  }

//  setTaskStatus(pOperator->pTaskInfo, QUERY_NOT_COMPLETED);
  return TSDB_CODE_SUCCESS;
}

static void doTableQueryInfoTimeWindowCheck(SExecTaskInfo* pTaskInfo, STableQueryInfo* pTableQueryInfo, int32_t order) {
#if 0
    if (order == TSDB_ORDER_ASC) {
    assert(
        (pTableQueryInfo->win.skey <= pTableQueryInfo->win.ekey) &&
        (pTableQueryInfo->lastKey >= pTaskInfo->window.skey) &&
        (pTableQueryInfo->win.skey >= pTaskInfo->window.skey && pTableQueryInfo->win.ekey <= pTaskInfo->window.ekey));
  } else {
    assert(
        (pTableQueryInfo->win.skey >= pTableQueryInfo->win.ekey) &&
        (pTableQueryInfo->lastKey <= pTaskInfo->window.skey) &&
        (pTableQueryInfo->win.skey <= pTaskInfo->window.skey && pTableQueryInfo->win.ekey >= pTaskInfo->window.ekey));
  }
#endif

}

//STsdbQueryCond createTsdbQueryCond(STaskAttr* pQueryAttr, STimeWindow* win) {
//  STsdbQueryCond cond = {
//      .colList   = pQueryAttr->tableCols,
//      .order     = pQueryAttr->order.order,
//      .numOfCols = pQueryAttr->numOfCols,
//      .type      = BLOCK_LOAD_OFFSET_SEQ_ORDER,
//      .loadExternalRows = false,
//  };
//
//  TIME_WINDOW_COPY(cond.twindow, *win);
//  return cond;
//}

static STableIdInfo createTableIdInfo(STableQueryInfo* pTableQueryInfo) {
  STableIdInfo tidInfo;
//  STableId* id = TSDB_TABLEID(pTableQueryInfo->pTable);
//
//  tidInfo.uid = id->uid;
//  tidInfo.tid = id->tid;
//  tidInfo.key = pTableQueryInfo->lastKey;

  return tidInfo;
}

//static void updateTableIdInfo(STableQueryInfo* pTableQueryInfo, SSDataBlock* pBlock, SHashObj* pTableIdInfo, int32_t order) {
//  int32_t step = GET_FORWARD_DIRECTION_FACTOR(order);
//  pTableQueryInfo->lastKey = ((order == TSDB_ORDER_ASC)? pBlock->info.window.ekey:pBlock->info.window.skey) + step;
//
//  if (pTableQueryInfo->pTable == NULL) {
//    return;
//  }
//
//  STableIdInfo tidInfo = createTableIdInfo(pTableQueryInfo);
//  STableIdInfo *idinfo = taosHashGet(pTableIdInfo, &tidInfo.tid, sizeof(tidInfo.tid));
//  if (idinfo != NULL) {
//    assert(idinfo->tid == tidInfo.tid && idinfo->uid == tidInfo.uid);
//    idinfo->key = tidInfo.key;
//  } else {
//    taosHashPut(pTableIdInfo, &tidInfo.tid, sizeof(tidInfo.tid), &tidInfo, sizeof(STableIdInfo));
//  }
//}

static void doCloseAllTimeWindow(STaskRuntimeEnv* pRuntimeEnv) {
  size_t numOfGroup = GET_NUM_OF_TABLEGROUP(pRuntimeEnv);
  for (int32_t i = 0; i < numOfGroup; ++i) {
    SArray* group = GET_TABLEGROUP(pRuntimeEnv, i);

    size_t num = taosArrayGetSize(group);
    for (int32_t j = 0; j < num; ++j) {
      STableQueryInfo* item = taosArrayGetP(group, j);
      closeAllResultRows(&item->resInfo);
    }
  }
}

static SSDataBlock* doTableScanImpl(void* param, bool* newgroup) {
  SOperatorInfo    *pOperator = (SOperatorInfo*) param;

  STableScanInfo   *pTableScanInfo = pOperator->info;
  SExecTaskInfo    *pTaskInfo = pOperator->pTaskInfo;

  SSDataBlock      *pBlock = &pTableScanInfo->block;
  STableGroupInfo  *pTableGroupInfo = &pOperator->pTaskInfo->tableqinfoGroupInfo;

  *newgroup = false;

  while (tsdbNextDataBlock(pTableScanInfo->pTsdbReadHandle)) {
    if (isTaskKilled(pOperator->pTaskInfo)) {
      longjmp(pOperator->pTaskInfo->env, TSDB_CODE_TSC_QUERY_CANCELLED);
    }

    pTableScanInfo->numOfBlocks += 1;
    tsdbRetrieveDataBlockInfo(pTableScanInfo->pTsdbReadHandle, &pBlock->info);

    // todo opt
//    if (pTableGroupInfo->numOfTables > 1 || (pRuntimeEnv->current == NULL && pTableGroupInfo->numOfTables == 1)) {
//      STableQueryInfo** pTableQueryInfo =
//          (STableQueryInfo**)taosHashGet(pTableGroupInfo->map, &pBlock->info.uid, sizeof(pBlock->info.uid));
//      if (pTableQueryInfo == NULL) {
//        break;
//      }
//
//      pRuntimeEnv->current = *pTableQueryInfo;
//      doTableQueryInfoTimeWindowCheck(pTaskInfo, *pTableQueryInfo, pTableScanInfo->order);
//    }

    // this function never returns error?
    uint32_t status;
    int32_t code = loadDataBlock(pTaskInfo, pTableScanInfo, pBlock, &status);
//    int32_t  code = loadDataBlockOnDemand(pOperator->pRuntimeEnv, pTableScanInfo, pBlock, &status);
    if (code != TSDB_CODE_SUCCESS) {
      longjmp(pOperator->pTaskInfo->env, code);
    }

    // current block is ignored according to filter result by block statistics data, continue load the next block
    if (status == BLK_DATA_DISCARD || pBlock->info.rows == 0) {
      continue;
    }

    return pBlock;
  }

  return NULL;
}

static SSDataBlock* doTableScan(void* param, bool *newgroup) {
  SOperatorInfo* pOperator = (SOperatorInfo*) param;

  STableScanInfo *pTableScanInfo = pOperator->info;
  SExecTaskInfo  *pTaskInfo = pOperator->pTaskInfo;

  // The read handle is not initialized yet, since no qualified tables exists
  if (pTableScanInfo->pTsdbReadHandle == NULL) {
    return NULL;
  }

  SResultRowInfo* pResultRowInfo = pTableScanInfo->pResultRowInfo;
  *newgroup = false;

  while (pTableScanInfo->current < pTableScanInfo->times) {
    SSDataBlock* p = doTableScanImpl(pOperator, newgroup);
    if (p != NULL) {
      return p;
    }

    if (++pTableScanInfo->current >= pTableScanInfo->times) {
      if (pTableScanInfo->reverseTimes <= 0/* || isTsdbCacheLastRow(pTableScanInfo->pTsdbReadHandle)*/) {
        return NULL;
      } else {
        break;
      }
    }

    // do prepare for the next round table scan operation
//    STsdbQueryCond cond = createTsdbQueryCond(pQueryAttr, &pQueryAttr->window);
//    tsdbResetQueryHandle(pTableScanInfo->pTsdbReadHandle, &cond);

    setTaskStatus(pTaskInfo, TASK_NOT_COMPLETED);
    pTableScanInfo->scanFlag = REPEAT_SCAN;

//    if (pTaskInfo->pTsBuf) {
//      bool ret = tsBufNextPos(pRuntimeEnv->pTsBuf);
//      assert(ret);
//    }
//
    if (pResultRowInfo->size > 0) {
      pResultRowInfo->curPos = 0;
    }

    qDebug("%s start to repeat scan data blocks due to query func required, qrange:%" PRId64 "-%" PRId64,
           GET_TASKID(pTaskInfo), pTaskInfo->window.skey, pTaskInfo->window.ekey);
  }

  SSDataBlock *p = NULL;
  // todo refactor
  if (pTableScanInfo->reverseTimes > 0) {
    setupEnvForReverseScan(pTableScanInfo, pTableScanInfo->pCtx, pTableScanInfo->numOfOutput);
//    STsdbQueryCond cond = createTsdbQueryCond(pQueryAttr, &pQueryAttr->window);
//    tsdbResetQueryHandle(pTableScanInfo->pTsdbReadHandle, &cond);

    qDebug("%s start to reverse scan data blocks due to query func required, qrange:%" PRId64 "-%" PRId64,
           GET_TASKID(pTaskInfo), pTaskInfo->window.skey, pTaskInfo->window.ekey);

    if (pResultRowInfo->size > 0) {
      pResultRowInfo->curPos = pResultRowInfo->size - 1;
    }

    p = doTableScanImpl(pOperator, newgroup);
  }

  return p;
}

static SSDataBlock* doBlockInfoScan(void* param, bool* newgroup) {
  SOperatorInfo *pOperator = (SOperatorInfo*)param;
  if (pOperator->status == OP_EXEC_DONE) {
    return NULL;
  }

  STableScanInfo *pTableScanInfo = pOperator->info;
  *newgroup = false;
#if 0
  STableBlockDist tableBlockDist = {0};
  tableBlockDist.numOfTables     = (int32_t)pOperator->pRuntimeEnv->tableqinfoGroupInfo.numOfTables;

  int32_t numRowSteps = TSDB_DEFAULT_MAX_ROW_FBLOCK / TSDB_BLOCK_DIST_STEP_ROWS;
  if (TSDB_DEFAULT_MAX_ROW_FBLOCK % TSDB_BLOCK_DIST_STEP_ROWS != 0) {
    ++numRowSteps;
  }
  tableBlockDist.dataBlockInfos  = taosArrayInit(numRowSteps, sizeof(SFileBlockInfo));
  taosArraySetSize(tableBlockDist.dataBlockInfos, numRowSteps);
  tableBlockDist.maxRows = INT_MIN;
  tableBlockDist.minRows = INT_MAX;

  tsdbGetFileBlocksDistInfo(pTableScanInfo->pTsdbReadHandle, &tableBlockDist);
  tableBlockDist.numOfRowsInMemTable = (int32_t) tsdbGetNumOfRowsInMemTable(pTableScanInfo->pTsdbReadHandle);

  SSDataBlock* pBlock = &pTableScanInfo->block;
  pBlock->info.rows   = 1;
  pBlock->info.numOfCols = 1;

  SBufferWriter bw = tbufInitWriter(NULL, false);
  blockDistInfoToBinary(&tableBlockDist, &bw);
  SColumnInfoData* pColInfo = taosArrayGet(pBlock->pDataBlock, 0);

  int32_t len = (int32_t) tbufTell(&bw);
  pColInfo->pData = malloc(len + sizeof(int32_t));

  *(int32_t*) pColInfo->pData = len;
  memcpy(pColInfo->pData + sizeof(int32_t), tbufGetData(&bw, false), len);

  tbufCloseWriter(&bw);

  SArray* g = GET_TABLEGROUP(pOperator->pRuntimeEnv, 0);
  pOperator->pRuntimeEnv->current = taosArrayGetP(g, 0);

  pOperator->status = OP_EXEC_DONE;
  return pBlock;
#endif
}

static SSDataBlock* doStreamBlockScan(void* param, bool* newgroup) {
  SOperatorInfo* pOperator = (SOperatorInfo*)param;

  // NOTE: this operator never check if current status is done or not
  SExecTaskInfo* pTaskInfo = pOperator->pTaskInfo;
  SStreamBlockScanInfo* pInfo = pOperator->info;

  SDataBlockInfo* pBlockInfo = &pInfo->pRes->info;
  pBlockInfo->rows = 0;

  while (tqNextDataBlock(pInfo->readerHandle)) {
    pTaskInfo->code = tqRetrieveDataBlockInfo(pInfo->readerHandle, pBlockInfo);
    if (pTaskInfo->code != TSDB_CODE_SUCCESS) {
      terrno = pTaskInfo->code;
      return NULL;
    }

    if (pBlockInfo->rows == 0) {
      return NULL;
    }

    pInfo->pRes->pDataBlock = tqRetrieveDataBlock(pInfo->readerHandle);
    if (pInfo->pRes->pDataBlock == NULL) {
      // TODO add log
      pTaskInfo->code = terrno;
      return NULL;
    }

    break;
  }

  // record the scan action.
  pInfo->numOfExec++;
  pInfo->numOfRows += pBlockInfo->rows;

  return (pBlockInfo->rows == 0)? NULL:pInfo->pRes;
}

int32_t loadRemoteDataCallback(void* param, const SDataBuf* pMsg, int32_t code) {
  SSourceDataInfo* pSourceDataInfo = (SSourceDataInfo*) param;
  pSourceDataInfo->pRsp = pMsg->pData;

  SRetrieveTableRsp* pRsp = pSourceDataInfo->pRsp;
  pRsp->numOfRows = htonl(pRsp->numOfRows);
  pRsp->useconds  = htobe64(pRsp->useconds);
  pRsp->compLen   = htonl(pRsp->compLen);

  pSourceDataInfo->status = EX_SOURCE_DATA_READY;
  tsem_post(&pSourceDataInfo->pEx->ready);
}

static void destroySendMsgInfo(SMsgSendInfo* pMsgBody) {
  assert(pMsgBody != NULL);
  tfree(pMsgBody->msgInfo.pData);
  tfree(pMsgBody);
}

void qProcessFetchRsp(void* parent, SRpcMsg* pMsg, SEpSet* pEpSet) {
  SMsgSendInfo *pSendInfo = (SMsgSendInfo *) pMsg->ahandle;
  assert(pMsg->ahandle != NULL);

  SDataBuf buf = {.len = pMsg->contLen, .pData = NULL};

  if (pMsg->contLen > 0) {
    buf.pData = calloc(1, pMsg->contLen);
    if (buf.pData == NULL) {
      terrno = TSDB_CODE_OUT_OF_MEMORY;
      pMsg->code = TSDB_CODE_OUT_OF_MEMORY;
    } else {
      memcpy(buf.pData, pMsg->pCont, pMsg->contLen);
    }
  }

  pSendInfo->fp(pSendInfo->param, &buf, pMsg->code);
  rpcFreeCont(pMsg->pCont);
  destroySendMsgInfo(pSendInfo);
}

static int32_t doSendFetchDataRequest(SExchangeInfo *pExchangeInfo, SExecTaskInfo *pTaskInfo, int32_t sourceIndex) {
  size_t totalSources = taosArrayGetSize(pExchangeInfo->pSources);

  SResFetchReq* pMsg = calloc(1, sizeof(SResFetchReq));
  if (NULL == pMsg) {
    pTaskInfo->code = TSDB_CODE_QRY_OUT_OF_MEMORY;
    return pTaskInfo->code;
  }

  SDownstreamSourceNode *pSource = taosArrayGet(pExchangeInfo->pSources, sourceIndex);
  SSourceDataInfo   *pDataInfo = taosArrayGet(pExchangeInfo->pSourceDataInfo, sourceIndex);

  qDebug("%s build fetch msg and send to vgId:%d, ep:%s, taskId:0x%" PRIx64 ", %d/%" PRIzu,
         GET_TASKID(pTaskInfo), pSource->addr.nodeId, pSource->addr.epSet.eps[0].fqdn, pSource->taskId, sourceIndex, totalSources);

  pMsg->header.vgId = htonl(pSource->addr.nodeId);
  pMsg->sId = htobe64(pSource->schedId);
  pMsg->taskId = htobe64(pSource->taskId);
  pMsg->queryId = htobe64(pTaskInfo->id.queryId);

  // send the fetch remote task result reques
  SMsgSendInfo* pMsgSendInfo = calloc(1, sizeof(SMsgSendInfo));
  if (NULL == pMsgSendInfo) {
    tfree(pMsg);
    qError("%s prepare message %d failed", GET_TASKID(pTaskInfo), (int32_t)sizeof(SMsgSendInfo));
    pTaskInfo->code = TSDB_CODE_QRY_OUT_OF_MEMORY;
    return pTaskInfo->code;
  }

  pMsgSendInfo->param = pDataInfo;
  pMsgSendInfo->msgInfo.pData = pMsg;
  pMsgSendInfo->msgInfo.len = sizeof(SResFetchReq);
  pMsgSendInfo->msgType = TDMT_VND_FETCH;
  pMsgSendInfo->fp = loadRemoteDataCallback;

  int64_t transporterId = 0;
  int32_t code = asyncSendMsgToServer(pExchangeInfo->pTransporter, &pSource->addr.epSet, &transporterId, pMsgSendInfo);
  return TSDB_CODE_SUCCESS;
}

static int32_t setSDataBlockFromFetchRsp(SSDataBlock* pRes, SExchangeInfo *pExchangeInfo, SSourceDataInfo* pDataInfo, int32_t numOfOutput, int64_t startTs) {
  char* pData = pDataInfo->pRsp->data;
  SRetrieveTableRsp* pRsp = pDataInfo->pRsp;

  for (int32_t i = 0; i < numOfOutput; ++i) {
    SColumnInfoData* pColInfoData = taosArrayGet(pRes->pDataBlock, i);

    char* tmp = realloc(pColInfoData->pData, pColInfoData->info.bytes * pRsp->numOfRows);
    if (tmp == NULL) {
      return TSDB_CODE_QRY_OUT_OF_MEMORY;
    }

    size_t len = pRsp->numOfRows * pColInfoData->info.bytes;
    memcpy(tmp, pData, len);

    pColInfoData->pData = tmp;
    pData += len;
  }

  pRes->info.rows = pRsp->numOfRows;

  int64_t el = taosGetTimestampUs() - startTs;

  pExchangeInfo->totalRows += pRsp->numOfRows;
  pExchangeInfo->totalSize += pRsp->compLen;
  pDataInfo->totalRows += pRsp->numOfRows;

  pExchangeInfo->totalElapsed += el;

  return TSDB_CODE_SUCCESS;
}

static void* setAllSourcesCompleted(SOperatorInfo *pOperator, int64_t startTs) {
  SExchangeInfo *pExchangeInfo = pOperator->info;
  SExecTaskInfo* pTaskInfo = pOperator->pTaskInfo;

  int64_t el = taosGetTimestampUs() - startTs;
  pExchangeInfo->totalElapsed += el;

  size_t totalSources = taosArrayGetSize(pExchangeInfo->pSources);
  qDebug("%s all %"PRIzu" sources are exhausted, total rows: %"PRIu64" bytes:%"PRIu64", elapsed:%.2f ms", GET_TASKID(pTaskInfo), totalSources,
         pExchangeInfo->totalRows, pExchangeInfo->totalSize, pExchangeInfo->totalElapsed/1000.0);

  doSetOperatorCompleted(pOperator);
  return NULL;
}

static SSDataBlock* concurrentlyLoadRemoteDataImpl(SOperatorInfo *pOperator, SExchangeInfo *pExchangeInfo, SExecTaskInfo *pTaskInfo) {
  int32_t code = 0;
  int64_t startTs = taosGetTimestampUs();
  size_t  totalSources = taosArrayGetSize(pExchangeInfo->pSources);

  while (1) {
    int32_t completed = 0;
    for (int32_t i = 0; i < totalSources; ++i) {
      SSourceDataInfo* pDataInfo = taosArrayGet(pExchangeInfo->pSourceDataInfo, i);

      if (pDataInfo->status == EX_SOURCE_DATA_EXHAUSTED) {
        completed += 1;
        continue;
      }

      if (pDataInfo->status != EX_SOURCE_DATA_READY) {
        continue;
      }

      SRetrieveTableRsp* pRsp = pDataInfo->pRsp;
      SDownstreamSourceNode* pSource = taosArrayGet(pExchangeInfo->pSources, i);

      SSDataBlock* pRes = pExchangeInfo->pResult;

      if (pRsp->numOfRows == 0) {
        qDebug("%s vgId:%d, taskID:0x%" PRIx64 " index:%d completed, rowsOfSource:%" PRIu64 ", totalRows:%" PRIu64 " try next",
               GET_TASKID(pTaskInfo), pSource->addr.nodeId, pSource->taskId, i + 1, pDataInfo->totalRows,
               pExchangeInfo->totalRows);
        pDataInfo->status = EX_SOURCE_DATA_EXHAUSTED;
        completed += 1;
        continue;
      }

      code = setSDataBlockFromFetchRsp(pExchangeInfo->pResult, pExchangeInfo, pDataInfo, pOperator->numOfOutput, startTs);
      if (code != 0) {
        goto _error;
      }

      if (pRsp->completed == 1) {
        qDebug("%s fetch msg rsp from vgId:%d, taskId:0x%" PRIx64 " numOfRows:%d, rowsOfSource:%" PRIu64
               ", totalRows:%" PRIu64 ", totalBytes:%" PRIu64 " try next %d/%" PRIzu,
               GET_TASKID(pTaskInfo), pSource->addr.nodeId, pSource->taskId, pRes->info.rows,
               pDataInfo->totalRows, pExchangeInfo->totalRows, pExchangeInfo->totalSize, i + 1,
               totalSources);
        pDataInfo->status = EX_SOURCE_DATA_EXHAUSTED;
      } else {
        qDebug("%s fetch msg rsp from vgId:%d, taskId:0x%" PRIx64 " numOfRows:%d, totalRows:%" PRIu64 ", totalBytes:%" PRIu64,
               GET_TASKID(pTaskInfo), pSource->addr.nodeId, pSource->taskId, pRes->info.rows, pExchangeInfo->totalRows,
               pExchangeInfo->totalSize);
      }

      if (pDataInfo->status != EX_SOURCE_DATA_EXHAUSTED) {
        pDataInfo->status = EX_SOURCE_DATA_NOT_READY;
        code = doSendFetchDataRequest(pExchangeInfo, pTaskInfo, i);
        if (code != TSDB_CODE_SUCCESS) {
          goto _error;
        }
      }

      return pExchangeInfo->pResult;
    }

    if (completed == totalSources) {
      return setAllSourcesCompleted(pOperator, startTs);
    }
  }

_error:
  pTaskInfo->code = code;
  return NULL;
}

static int32_t prepareConcurrentlyLoad(SOperatorInfo *pOperator) {
  SExchangeInfo *pExchangeInfo = pOperator->info;
  SExecTaskInfo *pTaskInfo = pOperator->pTaskInfo;
  
  size_t totalSources = taosArrayGetSize(pExchangeInfo->pSources);
  int64_t startTs = taosGetTimestampUs();

  // Asynchronously send all fetch requests to all sources.
  for(int32_t i = 0; i < totalSources; ++i) {
    int32_t code = doSendFetchDataRequest(pExchangeInfo, pTaskInfo, i);
    if (code != TSDB_CODE_SUCCESS) {
      pTaskInfo->code = code;
      return code;
    }
  }

  int64_t endTs = taosGetTimestampUs();
  qDebug("%s send all fetch request to %"PRIzu" sources completed, elapsed:%"PRId64, GET_TASKID(pTaskInfo), totalSources, endTs - startTs);

  tsem_wait(&pExchangeInfo->ready);
  pOperator->cost.openCost = taosGetTimestampUs() - startTs;

  return TSDB_CODE_SUCCESS;
}

static SSDataBlock* seqLoadRemoteData(SOperatorInfo *pOperator) {
  SExchangeInfo *pExchangeInfo = pOperator->info;
  SExecTaskInfo *pTaskInfo = pOperator->pTaskInfo;

  size_t totalSources = taosArrayGetSize(pExchangeInfo->pSources);
  int64_t startTs = taosGetTimestampUs();

  while(1) {
    if (pExchangeInfo->current >= totalSources) {
      return setAllSourcesCompleted(pOperator, startTs);
    }

    doSendFetchDataRequest(pExchangeInfo, pTaskInfo, pExchangeInfo->current);

    tsem_wait(&pExchangeInfo->ready);

    SSourceDataInfo* pDataInfo = taosArrayGet(pExchangeInfo->pSourceDataInfo, pExchangeInfo->current);
    SDownstreamSourceNode* pSource = taosArrayGet(pExchangeInfo->pSources, pExchangeInfo->current);

    SRetrieveTableRsp* pRsp = pDataInfo->pRsp;
    if (pRsp->numOfRows == 0) {
      qDebug("%s vgId:%d, taskID:0x%"PRIx64" %d of total completed, rowsOfSource:%"PRIu64", totalRows:%"PRIu64" try next",
             GET_TASKID(pTaskInfo), pSource->addr.nodeId, pSource->taskId, pExchangeInfo->current + 1,
             pDataInfo->totalRows, pExchangeInfo->totalRows);

      pDataInfo->status = EX_SOURCE_DATA_EXHAUSTED;
      pExchangeInfo->current += 1;
      continue;
    }

    SSDataBlock* pRes = pExchangeInfo->pResult;
    setSDataBlockFromFetchRsp(pExchangeInfo->pResult, pExchangeInfo, pDataInfo, pOperator->numOfOutput, startTs);

    if (pRsp->completed == 1) {
      qDebug("%s fetch msg rsp from vgId:%d, taskId:0x%" PRIx64 " numOfRows:%d, rowsOfSource:%" PRIu64
                 ", totalRows:%" PRIu64 ", totalBytes:%" PRIu64 " try next %d/%" PRIzu,
             GET_TASKID(pTaskInfo), pSource->addr.nodeId, pSource->taskId, pRes->info.rows,
             pDataInfo->totalRows, pExchangeInfo->totalRows, pExchangeInfo->totalSize, pExchangeInfo->current + 1,
             totalSources);

      pDataInfo->status = EX_SOURCE_DATA_EXHAUSTED;
      pExchangeInfo->current += 1;
    } else {
      qDebug("%s fetch msg rsp from vgId:%d, taskId:0x%" PRIx64 " numOfRows:%d, totalRows:%" PRIu64 ", totalBytes:%" PRIu64,
             GET_TASKID(pTaskInfo), pSource->addr.nodeId, pSource->taskId, pRes->info.rows, pExchangeInfo->totalRows, pExchangeInfo->totalSize);
    }

    return pExchangeInfo->pResult;
  }
}

static int32_t prepareLoadRemoteData(void* param) {
  SOperatorInfo *pOperator = (SOperatorInfo*) param;
  if ((pOperator->status & OP_OPENED) == OP_OPENED) {
    return TSDB_CODE_SUCCESS;
  }

  SExchangeInfo *pExchangeInfo = pOperator->info;
  if (pExchangeInfo->seqLoadData) {
    // do nothing for sequentially load data
  } else {
    int32_t code = prepareConcurrentlyLoad(pOperator);
    if (code != TSDB_CODE_SUCCESS) {
      return code;
    }
  }

  pOperator->status = OP_OPENED;
  return TSDB_CODE_SUCCESS;
}

static SSDataBlock* doLoadRemoteData(void* param, bool* newgroup) {
  SOperatorInfo *pOperator = (SOperatorInfo*) param;

  SExchangeInfo *pExchangeInfo = pOperator->info;
  SExecTaskInfo *pTaskInfo = pOperator->pTaskInfo;

  size_t totalSources = taosArrayGetSize(pExchangeInfo->pSources);
  if ((pOperator->status & OP_OPENED) != OP_OPENED) {
    pTaskInfo->code = TSDB_CODE_QRY_IN_EXEC; // TODO add a new error code
    return NULL;
  }

  if (pOperator->status == OP_EXEC_DONE) {
    qDebug("%s all %"PRIzu" source(s) are exhausted, total rows:%"PRIu64" bytes:%"PRIu64", elapsed:%.2f ms", GET_TASKID(pTaskInfo), totalSources,
           pExchangeInfo->totalRows, pExchangeInfo->totalSize, pExchangeInfo->totalElapsed/1000.0);
    return NULL;
  }

  *newgroup = false;
  if (pExchangeInfo->seqLoadData) {
    return seqLoadRemoteData(pOperator);
  } else {
    return concurrentlyLoadRemoteDataImpl(pOperator, pExchangeInfo, pTaskInfo);
  }

#if 0
  _error:
  tfree(pMsg);
  tfree(pMsgSendInfo);

  terrno = pTaskInfo->code;
  return NULL;
#endif
}

<<<<<<< HEAD
static SSDataBlock* createResultDataBlock(const SArray* pExprInfo);

static int32_t initDataSource(int32_t numOfSources, SExchangeInfo* pInfo) {
  pInfo->pSourceDataInfo = taosArrayInit(numOfSources, sizeof(SSourceDataInfo));
  if (pInfo->pSourceDataInfo == NULL) {
    return TSDB_CODE_OUT_OF_MEMORY;
  }

  for(int32_t i = 0; i < numOfSources; ++i) {
    SSourceDataInfo dataInfo = {0};
    dataInfo.status = EX_SOURCE_DATA_NOT_READY;
    dataInfo.pEx    = pInfo;
    dataInfo.index  = i;

    void* ret = taosArrayPush(pInfo->pSourceDataInfo, &dataInfo);
    if (ret == NULL) {
      taosArrayDestroy(pInfo->pSourceDataInfo);
      return TSDB_CODE_OUT_OF_MEMORY;
    }
  }

  return TSDB_CODE_SUCCESS;
}

SOperatorInfo* createExchangeOperatorInfo(const SArray* pSources, const SArray* pExprInfo, SExecTaskInfo* pTaskInfo) {
  SExchangeInfo* pInfo     = calloc(1, sizeof(SExchangeInfo));
=======
// TODO handle the error
SOperatorInfo* createExchangeOperatorInfo(const SNodeList* pSources, SSDataBlock* pBlock, SExecTaskInfo* pTaskInfo) {
  SExchangeInfo* pInfo    = calloc(1, sizeof(SExchangeInfo));
>>>>>>> 0595d9f1
  SOperatorInfo* pOperator = calloc(1, sizeof(SOperatorInfo));

  if (pInfo == NULL || pOperator == NULL) {
    goto _error;
  }

<<<<<<< HEAD
  pInfo->pSources = taosArrayDup(pSources);
  if (pInfo->pSources == NULL) {
    goto _error;
=======
  size_t numOfSources = LIST_LENGTH(pSources);
  pInfo->pSources = taosArrayInit(numOfSources, sizeof(SDownstreamSourceNode));
  if (pInfo->pSources == NULL) {
    tfree(pInfo);
    tfree(pOperator);
    terrno = TSDB_CODE_QRY_OUT_OF_MEMORY;
    return NULL;
  }

  for(int32_t i = 0; i < numOfSources; ++i) {
    SNodeListNode* pNode = nodesListGetNode((SNodeList*) pSources, i);
    taosArrayPush(pInfo->pSources, pNode);
  }

  pInfo->pSourceDataInfo = taosArrayInit(numOfSources, sizeof(SSourceDataInfo));
  if (pInfo->pSourceDataInfo == NULL || pInfo->pSources == NULL) {
    tfree(pInfo);
    tfree(pOperator);
    taosArrayDestroy(pInfo->pSources);
    taosArrayDestroy(pInfo->pSourceDataInfo);
    terrno = TSDB_CODE_QRY_OUT_OF_MEMORY;
    return NULL;
>>>>>>> 0595d9f1
  }

  size_t numOfSources = taosArrayGetSize(pSources);
  int32_t code = initDataSource(numOfSources, pInfo);
  if (code != TSDB_CODE_SUCCESS) {
    goto _error;
  }

<<<<<<< HEAD
  pInfo->pResult = createResultDataBlock(pExprInfo);
  if (pInfo->pResult == NULL) {
    goto _error;
  }
=======
  size_t size        = pBlock->info.numOfCols;
  pInfo->pResult     = pBlock;
  pInfo->seqLoadData = true;
>>>>>>> 0595d9f1

  pInfo->seqLoadData = true; // sequentially load data from the source node
  tsem_init(&pInfo->ready, 0, 0);

  pOperator->name         = "ExchangeOperator";
  pOperator->operatorType = QUERY_NODE_PHYSICAL_PLAN_EXCHANGE;
  pOperator->blockingOptr = false;
  pOperator->status       = OP_NOT_OPENED;
  pOperator->info         = pInfo;
<<<<<<< HEAD
  pOperator->numOfOutput  = taosArrayGetSize(pExprInfo);
=======
  pOperator->numOfOutput  = size;
  pOperator->nextDataFn   = doLoadRemoteData;
>>>>>>> 0595d9f1
  pOperator->pTaskInfo    = pTaskInfo;
  pOperator->openFn       = prepareLoadRemoteData;  // assign a dummy function.
  pOperator->getNextFn    = doLoadRemoteData;
  pOperator->closeFn      = destroyExchangeOperatorInfo;

#if 1
  { // todo refactor
    SRpcInit rpcInit;
    memset(&rpcInit, 0, sizeof(rpcInit));
    rpcInit.localPort = 0;
    rpcInit.label = "EX";
    rpcInit.numOfThreads = 1;
    rpcInit.cfp = qProcessFetchRsp;
    rpcInit.sessions = tsMaxConnections;
    rpcInit.connType = TAOS_CONN_CLIENT;
    rpcInit.user = (char *)"root";
    rpcInit.idleTime = tsShellActivityTimer * 1000;
    rpcInit.ckey = "key";
    rpcInit.spi = 1;
    rpcInit.secret = (char *)"dcc5bed04851fec854c035b2e40263b6";

    pInfo->pTransporter = rpcOpen(&rpcInit);
    if (pInfo->pTransporter == NULL) {
      return NULL; // todo
    }
  }
#endif

  return pOperator;

  _error:
  if (pInfo != NULL) {
    destroyExchangeOperatorInfo(pInfo, 0);
  }

  tfree(pInfo);
  tfree(pOperator);
  terrno = TSDB_CODE_QRY_OUT_OF_MEMORY;
  return NULL;
}

SSDataBlock* createResultDataBlock(const SArray* pExprInfo) {
  SSDataBlock* pResBlock = calloc(1, sizeof(SSDataBlock));
  if (pResBlock == NULL) {
    return NULL;
  }

  size_t numOfCols = taosArrayGetSize(pExprInfo);
  pResBlock->pDataBlock = taosArrayInit(numOfCols, sizeof(SColumnInfoData));

  SArray* pResult = pResBlock->pDataBlock;
  for(int32_t i = 0; i < numOfCols; ++i) {
    SColumnInfoData colInfoData = {0};
    SExprInfo* p = taosArrayGetP(pExprInfo, i);

    SResSchema* pSchema = &p->base.resSchema;
    colInfoData.info.type  = pSchema->type;
    colInfoData.info.colId = pSchema->colId;
    colInfoData.info.bytes = pSchema->bytes;
    colInfoData.info.scale = pSchema->scale;
    colInfoData.info.precision = pSchema->precision;
    taosArrayPush(pResult, &colInfoData);
  }

  return pResBlock;
}

SOperatorInfo* createTableScanOperatorInfo(void* pTsdbReadHandle, int32_t order, int32_t numOfOutput, int32_t repeatTime, int32_t reverseTime, SExecTaskInfo* pTaskInfo) {
  assert(repeatTime > 0);

  STableScanInfo* pInfo    = calloc(1, sizeof(STableScanInfo));
  SOperatorInfo* pOperator = calloc(1, sizeof(SOperatorInfo));
  if (pInfo == NULL || pOperator == NULL) {
    tfree(pInfo);
    tfree(pOperator);

    terrno = TSDB_CODE_QRY_OUT_OF_MEMORY;
    return NULL;
  }

  pInfo->pTsdbReadHandle = pTsdbReadHandle;
  pInfo->times             = repeatTime;
  pInfo->reverseTimes      = reverseTime;
  pInfo->order             = order;
  pInfo->current           = 0;
  pInfo->scanFlag          = MAIN_SCAN;
  pOperator->name          = "TableScanOperator";
  pOperator->operatorType  = QUERY_NODE_PHYSICAL_PLAN_TABLE_SCAN;
  pOperator->blockingOptr  = false;
  pOperator->status        = OP_NOT_OPENED;
  pOperator->info          = pInfo;
  pOperator->numOfOutput   = numOfOutput;
<<<<<<< HEAD
  pOperator->openFn        = operatorDummyOpenFn;
  pOperator->getNextFn     = doTableScan;
  pOperator->closeFn       = operatorDummyCloseFn;
=======
  pOperator->nextDataFn    = doTableScan;
>>>>>>> 0595d9f1
  pOperator->pTaskInfo     = pTaskInfo;

  return pOperator;
}

SOperatorInfo* createTableSeqScanOperatorInfo(void* pTsdbReadHandle, STaskRuntimeEnv* pRuntimeEnv) {
  STableScanInfo* pInfo = calloc(1, sizeof(STableScanInfo));

  pInfo->pTsdbReadHandle     = pTsdbReadHandle;
  pInfo->times            = 1;
  pInfo->reverseTimes     = 0;
  pInfo->order            = pRuntimeEnv->pQueryAttr->order.order;
  pInfo->current          = 0;
  pInfo->prevGroupId      = -1;
  pRuntimeEnv->enableGroupData = true;

  SOperatorInfo* pOperator = calloc(1, sizeof(SOperatorInfo));
  pOperator->name         = "TableSeqScanOperator";
  pOperator->operatorType = QUERY_NODE_PHYSICAL_PLAN_TABLE_SEQ_SCAN;
  pOperator->blockingOptr = false;
  pOperator->status       = OP_NOT_OPENED;
  pOperator->info         = pInfo;
  pOperator->numOfOutput  = pRuntimeEnv->pQueryAttr->numOfCols;
  pOperator->pRuntimeEnv  = pRuntimeEnv;
  pOperator->getNextFn = doTableScanImpl;

  return pOperator;
}

SOperatorInfo* createTableBlockInfoScanOperator(void* pTsdbReadHandle, STaskRuntimeEnv* pRuntimeEnv) {
  STableScanInfo* pInfo = calloc(1, sizeof(STableScanInfo));

  pInfo->pTsdbReadHandle     = pTsdbReadHandle;
  pInfo->block.pDataBlock = taosArrayInit(1, sizeof(SColumnInfoData));

  SColumnInfoData infoData = {{0}};
  infoData.info.type = TSDB_DATA_TYPE_BINARY;
  infoData.info.bytes = 1024;
  infoData.info.colId = 0;
  taosArrayPush(pInfo->block.pDataBlock, &infoData);

  SOperatorInfo* pOperator = calloc(1, sizeof(SOperatorInfo));
  pOperator->name         = "TableBlockInfoScanOperator";
//  pOperator->operatorType = OP_TableBlockInfoScan;
  pOperator->blockingOptr = false;
  pOperator->status       = OP_NOT_OPENED;
  pOperator->info         = pInfo;
//  pOperator->numOfOutput  = pRuntimeEnv->pQueryAttr->numOfCols;
  pOperator->getNextFn = doBlockInfoScan;

  return pOperator;
}

SOperatorInfo* createStreamScanOperatorInfo(void *streamReadHandle, SSDataBlock* pResBlock, SArray* pColList, SArray* pTableIdList, SExecTaskInfo* pTaskInfo) {
  SStreamBlockScanInfo* pInfo = calloc(1, sizeof(SStreamBlockScanInfo));
  SOperatorInfo* pOperator = calloc(1, sizeof(SOperatorInfo));
  if (pInfo == NULL || pOperator == NULL) {
    tfree(pInfo);
    tfree(pOperator);
    terrno = TSDB_CODE_QRY_OUT_OF_MEMORY;
    return NULL;
  }

  // set the extract column id to streamHandle
  tqReadHandleSetColIdList((STqReadHandle* )streamReadHandle, pColList);
  int32_t code = tqReadHandleSetTbUidList(streamReadHandle, pTableIdList);
  if (code != 0) {
    tfree(pInfo);
    tfree(pOperator);
    return NULL;
  }

  pInfo->readerHandle      = streamReadHandle;
  pInfo->pRes              = pResBlock;

  pOperator->name          = "StreamBlockScanOperator";
  pOperator->operatorType  = QUERY_NODE_PHYSICAL_PLAN_STREAM_SCAN;
  pOperator->blockingOptr  = false;
  pOperator->status        = OP_NOT_OPENED;
  pOperator->info          = pInfo;
<<<<<<< HEAD
  pOperator->numOfOutput   = numOfOutput;
  pOperator->openFn        = operatorDummyOpenFn;
  pOperator->getNextFn     = doStreamBlockScan;
  pOperator->closeFn       = operatorDummyCloseFn;

=======
  pOperator->numOfOutput   = pResBlock->info.numOfCols;
  pOperator->nextDataFn    = doStreamBlockScan;
>>>>>>> 0595d9f1
  pOperator->pTaskInfo     = pTaskInfo;
  return pOperator;
}


static int32_t loadSysTableContentCb(void* param, const SDataBuf* pMsg, int32_t code) {
  SSourceDataInfo* pSourceDataInfo = (SSourceDataInfo*) param;
  pSourceDataInfo->pRsp = pMsg->pData;

  SRetrieveTableRsp* pRsp = pSourceDataInfo->pRsp;
  pRsp->numOfRows = htonl(pRsp->numOfRows);
  pRsp->useconds  = htobe64(pRsp->useconds);
  pRsp->compLen   = htonl(pRsp->compLen);

  pSourceDataInfo->status = DATA_READY;
  tsem_post(&pSourceDataInfo->pEx->ready);
}

static SSDataBlock* doSysTableScan(void* param, bool* newgroup) {
// build message and send to mnode to fetch the content of system tables.
  SOperatorInfo* pOperator = (SOperatorInfo*) param;
  SExecTaskInfo* pTaskInfo = pOperator->pTaskInfo;
  SSysTableScanInfo* pInfo = pOperator->info;

  // retrieve local table list info from vnode
  if (pInfo->type == TSDB_MGMT_TABLE_TABLE) {
    if (pInfo->pCur == NULL) {
      pInfo->pCur = metaOpenTbCursor(pInfo->readHandle);
    }

    SColumnInfoData* pTableNameCol = taosArrayGet(pInfo->pRes->pDataBlock, 0);

    char *  name = NULL;
    int32_t numOfRows = 0;
    while ((name = metaTbCursorNext(pInfo->pCur)) != NULL) {
      colDataAppend(pTableNameCol, numOfRows, name, false);
      numOfRows += 1;
      if (numOfRows >= pInfo->capacity) {
        break;
      }
    }

    pInfo->totalRows += numOfRows;
    pInfo->pRes->info.rows = numOfRows;

//    pInfo->elapsedTime;
//    pInfo->totalBytes;
    return (pInfo->pRes->info.rows == 0)? NULL:pInfo->pRes;
  } else {  // load the meta from mnode of the given epset
    if (pInfo->pReq == NULL) {
      pInfo->pReq = calloc(1, sizeof(SRetrieveTableReq));
      if (pInfo->pReq == NULL) {
        pTaskInfo->code = TSDB_CODE_OUT_OF_MEMORY;
        return NULL;
      }

      pInfo->pReq->type = pInfo->type;
    }

    // send the fetch remote task result reques
    SMsgSendInfo* pMsgSendInfo = calloc(1, sizeof(SMsgSendInfo));
    if (NULL == pMsgSendInfo) {
      qError("%s prepare message %d failed", GET_TASKID(pTaskInfo), (int32_t)sizeof(SMsgSendInfo));
      pTaskInfo->code = TSDB_CODE_QRY_OUT_OF_MEMORY;
      return NULL;
    }

    pMsgSendInfo->param = NULL;
    pMsgSendInfo->msgInfo.pData = pInfo->pReq;
    pMsgSendInfo->msgInfo.len = sizeof(SRetrieveTableReq);
    pMsgSendInfo->msgType = TDMT_MND_SYSTABLE_RETRIEVE;
    pMsgSendInfo->fp = loadRemoteDataCallback;

    int64_t transporterId = 0;
    int32_t code = asyncSendMsgToServer(pInfo->pTransporter, &pInfo->epSet, &transporterId, pMsgSendInfo);

    tsem_wait(&pInfo->ready);
    // handle the response and return to the caller
  }

  return NULL;
}

SOperatorInfo* createSysTableScanOperatorInfo(void* pSysTableReadHandle, const SArray* pExprInfo, const SSchema* pSchema,
    int32_t tableType, SEpSet epset, SExecTaskInfo* pTaskInfo) {
  SSysTableScanInfo* pInfo = calloc(1, sizeof(SSysTableScanInfo));
  SOperatorInfo* pOperator = calloc(1, sizeof(SOperatorInfo));
  if (pInfo == NULL || pOperator == NULL) {
    tfree(pInfo);
    tfree(pOperator);
    terrno = TSDB_CODE_QRY_OUT_OF_MEMORY;
    return NULL;
  }

  // todo: create the schema of result data block
  pInfo->capacity = 4096;
  pInfo->type     = tableType;
  if (pInfo->type == TSDB_MGMT_TABLE_TABLE) {
    pInfo->readHandle = pSysTableReadHandle;
    blockDataEnsureCapacity(pInfo->pRes, pInfo->capacity);
  } else {
    tsem_init(&pInfo->ready, 0, 0);
    pInfo->epSet = epset;
  }

  pInfo->readHandle        = pSysTableReadHandle;
  pOperator->name          = "SysTableScanOperator";
  pOperator->operatorType  = QUERY_NODE_PHYSICAL_PLAN_SYSTABLE_SCAN;
  pOperator->blockingOptr  = false;
  pOperator->status        = OP_IN_EXECUTING;
  pOperator->info          = pInfo;
  pOperator->numOfOutput   = taosArrayGetSize(pExprInfo);
  pOperator->nextDataFn    = doSysTableScan;
  pOperator->closeFn       = destroySysTableScannerOperatorInfo;
  pOperator->pTaskInfo     = pTaskInfo;

  return pOperator;
}

void setTableScanFilterOperatorInfo(STableScanInfo* pTableScanInfo, SOperatorInfo* pDownstream) {
  assert(pTableScanInfo != NULL && pDownstream != NULL);

  pTableScanInfo->pExpr = pDownstream->pExpr;   // TODO refactor to use colId instead of pExpr
  pTableScanInfo->numOfOutput = pDownstream->numOfOutput;
#if 0
  if (pDownstream->operatorType == OP_Aggregate || pDownstream->operatorType == OP_MultiTableAggregate) {
    SAggOperatorInfo* pAggInfo = pDownstream->info;

    pTableScanInfo->pCtx = pAggInfo->binfo.pCtx;
    pTableScanInfo->pResultRowInfo = &pAggInfo->binfo.resultRowInfo;
    pTableScanInfo->rowCellInfoOffset = pAggInfo->binfo.rowCellInfoOffset;
  } else if (pDownstream->operatorType == OP_TimeWindow || pDownstream->operatorType == OP_AllTimeWindow) {
    STableIntervalOperatorInfo *pIntervalInfo = pDownstream->info;

    pTableScanInfo->pCtx = pIntervalInfo->pCtx;
    pTableScanInfo->pResultRowInfo = &pIntervalInfo->resultRowInfo;
    pTableScanInfo->rowCellInfoOffset = pIntervalInfo->rowCellInfoOffset;

  } else if (pDownstream->operatorType == OP_Groupby) {
    SGroupbyOperatorInfo *pGroupbyInfo = pDownstream->info;

    pTableScanInfo->pCtx = pGroupbyInfo->binfo.pCtx;
    pTableScanInfo->pResultRowInfo = &pGroupbyInfo->binfo.resultRowInfo;
    pTableScanInfo->rowCellInfoOffset = pGroupbyInfo->binfo.rowCellInfoOffset;

  } else if (pDownstream->operatorType == OP_MultiTableTimeInterval || pDownstream->operatorType == OP_AllMultiTableTimeInterval) {
    STableIntervalOperatorInfo *pInfo = pDownstream->info;

    pTableScanInfo->pCtx = pInfo->pCtx;
    pTableScanInfo->pResultRowInfo = &pInfo->resultRowInfo;
    pTableScanInfo->rowCellInfoOffset = pInfo->rowCellInfoOffset;

  } else if (pDownstream->operatorType == OP_Project) {
    SProjectOperatorInfo *pInfo = pDownstream->info;

    pTableScanInfo->pCtx = pInfo->binfo.pCtx;
    pTableScanInfo->pResultRowInfo = &pInfo->binfo.resultRowInfo;
    pTableScanInfo->rowCellInfoOffset = pInfo->binfo.rowCellInfoOffset;
  } else if (pDownstream->operatorType == OP_SessionWindow) {
    SSWindowOperatorInfo* pInfo = pDownstream->info;

    pTableScanInfo->pCtx = pInfo->binfo.pCtx;
    pTableScanInfo->pResultRowInfo = &pInfo->binfo.resultRowInfo;
    pTableScanInfo->rowCellInfoOffset = pInfo->binfo.rowCellInfoOffset;
  } else if (pDownstream->operatorType == OP_StateWindow) {
    SStateWindowOperatorInfo* pInfo = pDownstream->info;

    pTableScanInfo->pCtx = pInfo->binfo.pCtx;
    pTableScanInfo->pResultRowInfo = &pInfo->binfo.resultRowInfo;
    pTableScanInfo->rowCellInfoOffset = pInfo->binfo.rowCellInfoOffset;
  } else {
    assert(0);
  }
#endif

}

SArray* getOrderCheckColumns(STaskAttr* pQuery) {
  int32_t numOfCols = (pQuery->pGroupbyExpr == NULL)? 0: taosArrayGetSize(pQuery->pGroupbyExpr->columnInfo);

  SArray* pOrderColumns = NULL;
  if (numOfCols > 0) {
    pOrderColumns = taosArrayDup(pQuery->pGroupbyExpr->columnInfo);
  } else {
    pOrderColumns = taosArrayInit(4, sizeof(SColIndex));
  }

  if (pQuery->interval.interval > 0) {
    if (pOrderColumns == NULL) {
      pOrderColumns = taosArrayInit(1, sizeof(SColIndex));
    }

    SColIndex colIndex = {.colIndex = 0, .colId = 0, .flag = TSDB_COL_NORMAL};
    taosArrayPush(pOrderColumns, &colIndex);
  }

  {
    numOfCols = (int32_t) taosArrayGetSize(pOrderColumns);
    for(int32_t i = 0; i < numOfCols; ++i) {
      SColIndex* index = taosArrayGet(pOrderColumns, i);
      for(int32_t j = 0; j < pQuery->numOfOutput; ++j) {
        SExprBasicInfo* pExpr = &pQuery->pExpr1[j].base;
        int32_t functionId = getExprFunctionId(&pQuery->pExpr1[j]);

        if (index->colId == pExpr->pParam[0].pCol->colId &&
            (functionId == FUNCTION_PRJ || functionId == FUNCTION_TAG || functionId == FUNCTION_TS)) {
          index->colIndex = j;
          index->colId = pExpr->resSchema.colId;
        }
      }
    }
  }

  return pOrderColumns;
}

SArray* getResultGroupCheckColumns(STaskAttr* pQuery) {
  int32_t numOfCols = (pQuery->pGroupbyExpr == NULL)? 0 : taosArrayGetSize(pQuery->pGroupbyExpr->columnInfo);

  SArray* pOrderColumns = NULL;
  if (numOfCols > 0) {
    pOrderColumns = taosArrayDup(pQuery->pGroupbyExpr->columnInfo);
  } else {
    pOrderColumns = taosArrayInit(4, sizeof(SColIndex));
  }

  for(int32_t i = 0; i < numOfCols; ++i) {
    SColIndex* index = taosArrayGet(pOrderColumns, i);

    bool found = false;
    for(int32_t j = 0; j < pQuery->numOfOutput; ++j) {
      SExprBasicInfo* pExpr = &pQuery->pExpr1[j].base;
      int32_t functionId = getExprFunctionId(&pQuery->pExpr1[j]);

      // FUNCTION_TAG_DUMMY function needs to be ignored
//      if (index->colId == pExpr->pColumns->info.colId &&
//          ((TSDB_COL_IS_TAG(pExpr->pColumns->flag) && functionId == FUNCTION_TAG) ||
//           (TSDB_COL_IS_NORMAL_COL(pExpr->pColumns->flag) && functionId == FUNCTION_PRJ))) {
//        index->colIndex = j;
//        index->colId = pExpr->resSchema.colId;
//        found = true;
//        break;
//      }
    }

    assert(found && index->colIndex >= 0 && index->colIndex < pQuery->numOfOutput);
  }

  return pOrderColumns;
}

static int32_t doInitAggInfoSup(SAggSupporter* pAggSup, SqlFunctionCtx *pCtx, int32_t numOfOutput);
static void clearupAggSup(SAggSupporter* pAggSup);

static void destroySortedMergeOperatorInfo(void* param, int32_t numOfOutput) {
  SSortedMergeOperatorInfo* pInfo = (SSortedMergeOperatorInfo*) param;
  taosArrayDestroy(pInfo->orderInfo);
  taosArrayDestroy(pInfo->groupInfo);

  if (pInfo->pSortHandle != NULL) {
    tsortDestroySortHandle(pInfo->pSortHandle);
  }
  blockDataDestroy(pInfo->binfo.pRes);

  clearupAggSup(&pInfo->aggSup);
}

static void destroySlimitOperatorInfo(void* param, int32_t numOfOutput) {
  SSLimitOperatorInfo *pInfo = (SSLimitOperatorInfo*) param;
  taosArrayDestroy(pInfo->orderColumnList);
  pInfo->pRes = blockDataDestroy(pInfo->pRes);
  tfree(pInfo->prevRow);
}

static void assignExprInfo(SExprInfo* dst, const SExprInfo* src) {
  assert(dst != NULL && src != NULL);

  *dst = *src;

  dst->pExpr = exprdup(src->pExpr);
  dst->base.pParam = calloc(src->base.numOfParams, sizeof(SColumn));
  memcpy(dst->base.pParam, src->base.pParam, sizeof(SColumn) * src->base.numOfParams);

//  memset(dst->base.param, 0, sizeof(SVariant) * tListLen(dst->base.param));
//  for (int32_t j = 0; j < src->base.numOfParams; ++j) {
//    taosVariantAssign(&dst->base.param[j], &src->base.param[j]);
//  }
}

static SExprInfo* exprArrayDup(SArray* pExprList) {
  size_t numOfOutput = taosArrayGetSize(pExprList);

  SExprInfo* p = calloc(numOfOutput, sizeof(SExprInfo));
  for (int32_t i = 0; i < numOfOutput; ++i) {
    SExprInfo* pExpr = taosArrayGetP(pExprList, i);
    assignExprInfo(&p[i], pExpr);
  }

  return p;
}

// TODO merge aggregate super table
static void appendOneRowToDataBlock(SSDataBlock *pBlock, STupleHandle* pTupleHandle) {
  for (int32_t i = 0; i < pBlock->info.numOfCols; ++i) {
    SColumnInfoData* pColInfo = taosArrayGet(pBlock->pDataBlock, i);

    bool isNull = tsortIsNullVal(pTupleHandle, i);
    if (isNull) {
      colDataAppend(pColInfo, pBlock->info.rows, NULL, true);
    } else {
      char* pData = tsortGetValue(pTupleHandle, i);
      colDataAppend(pColInfo, pBlock->info.rows, pData, false);
    }
  }

  pBlock->info.rows += 1;
}

static SSDataBlock* getSortedBlockData(SSortHandle* pHandle, SSDataBlock* pDataBlock, bool hasVarCol, int32_t capacity) {
  blockDataClearup(pDataBlock, hasVarCol);

  while(1) {
    STupleHandle* pTupleHandle = tsortNextTuple(pHandle);
    if (pTupleHandle == NULL) {
      break;
    }

    appendOneRowToDataBlock(pDataBlock, pTupleHandle);
    if (pDataBlock->info.rows >= capacity) {
      return pDataBlock;
    }
  }

  return (pDataBlock->info.rows > 0)? pDataBlock:NULL;
}

SSDataBlock* loadNextDataBlock(void* param) {
  SOperatorInfo* pOperator = (SOperatorInfo*) param;
  bool newgroup = false;

  return pOperator->getNextFn(pOperator, &newgroup);
}

static bool needToMerge(SSDataBlock* pBlock, SArray* groupInfo, char **buf, int32_t rowIndex) {
  size_t size = taosArrayGetSize(groupInfo);
  if (size == 0) {
    return true;
  }

  for (int32_t i = 0; i < size; ++i) {
    int32_t* index = taosArrayGet(groupInfo, i);

    SColumnInfoData* pColInfo = taosArrayGet(pBlock->pDataBlock, *index);
    bool isNull = colDataIsNull(pColInfo, rowIndex, pBlock->info.rows, NULL);

    if ((isNull && buf[i] != NULL) || (!isNull && buf[i] == NULL)) {
      return false;
    }

    char* pCell = colDataGetData(pColInfo, rowIndex);
    if (IS_VAR_DATA_TYPE(pColInfo->info.type)) {
      if (varDataLen(pCell) != varDataLen(buf[i])) {
        return false;
      } else {
        if (memcmp(varDataVal(pCell), varDataVal(buf[i]), varDataLen(pCell)) != 0) {
          return false;
        }
      }
    } else {
      if (memcmp(pCell, buf[i], pColInfo->info.bytes) != 0) {
        return false;
      }
    }
  }

  return 0;
}

static void doMergeResultImpl(SSortedMergeOperatorInfo* pInfo, SqlFunctionCtx *pCtx, int32_t numOfExpr, int32_t rowIndex) {
  for (int32_t j = 0; j < numOfExpr; ++j) { // TODO set row index
    pCtx[j].startRow = rowIndex;
  }

  for (int32_t j = 0; j < numOfExpr; ++j) {
    int32_t functionId = pCtx[j].functionId;
//    pCtx[j].fpSet->addInput(&pCtx[j]);

//    if (functionId < 0) {
//      SUdfInfo* pUdfInfo = taosArrayGet(pInfo->udfInfo, -1 * functionId - 1);
//      doInvokeUdf(pUdfInfo, &pCtx[j], 0, TSDB_UDF_FUNC_MERGE);
//    } else {
//      assert(!TSDB_FUNC_IS_SCALAR(functionId));
//      aAggs[functionId].mergeFunc(&pCtx[j]);
//    }
  }
}

static void doFinalizeResultImpl(SqlFunctionCtx *pCtx, int32_t numOfExpr) {
  for(int32_t j = 0; j < numOfExpr; ++j) {
    int32_t functionId = pCtx[j].functionId;
    //    if (functionId == FUNC_TAG_DUMMY || functionId == FUNC_TS_DUMMY) {
    //      continue;
    //    }

    //    if (functionId < 0) {
    //      SUdfInfo* pUdfInfo = taosArrayGet(pInfo->udfInfo, -1 * functionId - 1);
    //      doInvokeUdf(pUdfInfo, &pCtx[j], 0, TSDB_UDF_FUNC_FINALIZE);
    //    } else {
    pCtx[j].fpSet.finalize(&pCtx[j]);
  }
}

static bool saveCurrentTuple(char** rowColData, SArray* pColumnList, SSDataBlock* pBlock, int32_t rowIndex) {
  int32_t size = (int32_t) taosArrayGetSize(pColumnList);

  for(int32_t i = 0; i < size; ++i) {
    int32_t* index = taosArrayGet(pColumnList, i);
    SColumnInfoData* pColInfo = taosArrayGet(pBlock->pDataBlock, *index);

    char* data = colDataGetData(pColInfo, rowIndex);
    memcpy(rowColData[i], data, colDataGetLength(pColInfo, rowIndex));
  }

  return true;
}

static void doMergeImpl(SOperatorInfo* pOperator, int32_t numOfExpr, SSDataBlock* pBlock) {
  SSortedMergeOperatorInfo* pInfo = pOperator->info;

  SqlFunctionCtx* pCtx = pInfo->binfo.pCtx;
  for(int32_t i = 0; i < pBlock->info.numOfCols; ++i) {
    pCtx[i].size = 1;
  }

  for(int32_t i = 0; i < pBlock->info.rows; ++i) {
    if (!pInfo->hasGroupVal) {
      ASSERT(i == 0);
      doMergeResultImpl(pInfo, pCtx, numOfExpr, i);
      pInfo->hasGroupVal = saveCurrentTuple(pInfo->groupVal, pInfo->groupInfo, pBlock, i);
    } else {
      if (needToMerge(pBlock, pInfo->groupInfo, pInfo->groupVal, i)) {
        doMergeResultImpl(pInfo, pCtx, numOfExpr, i);
      } else {
        doFinalizeResultImpl(pCtx, numOfExpr);
        int32_t numOfRows = getNumOfResult(pInfo->binfo.pCtx, pOperator->numOfOutput, NULL);
        //        setTagValueForMultipleRows(pCtx, pOperator->numOfOutput, numOfRows);

        // TODO check for available buffer;

        // next group info data
        pInfo->binfo.pRes->info.rows += numOfRows;
        for (int32_t j = 0; j < numOfExpr; ++j) {
          if (pCtx[j].functionId < 0) {
            continue;
          }

          pCtx[j].fpSet.process(&pCtx[j]);
        }

        doMergeResultImpl(pInfo, pCtx, numOfExpr, i);
        pInfo->hasGroupVal = saveCurrentTuple(pInfo->groupVal, pInfo->groupInfo, pBlock, i);
      }
    }
  }
}

static SSDataBlock* doMerge(SOperatorInfo* pOperator) {
  SSortedMergeOperatorInfo* pInfo = pOperator->info;
  SSortHandle* pHandle = pInfo->pSortHandle;

  SSDataBlock* pDataBlock = createOneDataBlock(pInfo->binfo.pRes);
  blockDataEnsureCapacity(pDataBlock, pInfo->binfo.capacity);

  while(1) {

    blockDataClearup(pDataBlock, pInfo->hasVarCol);
    while (1) {
      STupleHandle* pTupleHandle = tsortNextTuple(pHandle);
      if (pTupleHandle == NULL) {
        break;
      }

      // build datablock for merge for one group
      appendOneRowToDataBlock(pDataBlock, pTupleHandle);
      if (pDataBlock->info.rows >= pInfo->binfo.capacity) {
        break;
      }
    }

    if (pDataBlock->info.rows == 0) {
      break;
    }

    setInputDataBlock(pOperator, pInfo->binfo.pCtx, pDataBlock, TSDB_ORDER_ASC);
    //  updateOutputBuf(&pInfo->binfo, &pAggInfo->bufCapacity, pBlock->info.rows * pAggInfo->resultRowFactor, pOperator->pRuntimeEnv, true);
    doMergeImpl(pOperator, pOperator->numOfOutput, pDataBlock);
    // flush to tuple store, and after all data have been handled, return to upstream node or sink node
  }

  doFinalizeResultImpl(pInfo->binfo.pCtx, pOperator->numOfOutput);
  int32_t numOfRows = getNumOfResult(pInfo->binfo.pCtx, pOperator->numOfOutput, NULL);
  //        setTagValueForMultipleRows(pCtx, pOperator->numOfOutput, numOfRows);

  // TODO check for available buffer;

  // next group info data
  pInfo->binfo.pRes->info.rows += numOfRows;
  return (pInfo->binfo.pRes->info.rows > 0)? pInfo->binfo.pRes:NULL;
}

static SSDataBlock* doSortedMerge(void* param, bool* newgroup) {
  SOperatorInfo* pOperator = (SOperatorInfo*) param;
  if (pOperator->status == OP_EXEC_DONE) {
    return NULL;
  }

  SExecTaskInfo* pTaskInfo = pOperator->pTaskInfo;
  SSortedMergeOperatorInfo* pInfo = pOperator->info;
  if (pOperator->status == OP_RES_TO_RETURN) {
    return getSortedBlockData(pInfo->pSortHandle, pInfo->binfo.pRes, pInfo->hasVarCol, pInfo->binfo.capacity);
  }

  SSchema* p = blockDataExtractSchema(pInfo->binfo.pRes, NULL);
  int32_t numOfBufPage = pInfo->sortBufSize / pInfo->bufPageSize;
  pInfo->pSortHandle = tsortCreateSortHandle(pInfo->orderInfo, pInfo->nullFirst, SORT_MULTISOURCE_MERGE, pInfo->bufPageSize,
                                        numOfBufPage, p, pInfo->binfo.pRes->info.numOfCols, "GET_TASKID(pTaskInfo)");

  tfree(p);
  tsortSetFetchRawDataFp(pInfo->pSortHandle, loadNextDataBlock);

  for(int32_t i = 0; i < pOperator->numOfDownstream; ++i) {
    SGenericSource* ps = calloc(1, sizeof(SGenericSource));
    ps->param = pOperator->pDownstream[i];
    tsortAddSource(pInfo->pSortHandle, ps);
  }

  int32_t code = tsortOpen(pInfo->pSortHandle);
  if (code != TSDB_CODE_SUCCESS) {
    longjmp(pTaskInfo->env, terrno);
  }

  pOperator->status = OP_RES_TO_RETURN;
  return doMerge(pOperator);
}

static SArray* createBlockOrder(SArray* pExprInfo, SArray* pOrderVal) {
  SArray* pOrderInfo = taosArrayInit(1, sizeof(SBlockOrderInfo));

  size_t numOfOrder = taosArrayGetSize(pOrderVal);
  for (int32_t j = 0; j < numOfOrder; ++j) {
    SBlockOrderInfo orderInfo = {0};
    SOrder*         pOrder = taosArrayGet(pOrderVal, j);
    orderInfo.order = pOrder->order;

    for (int32_t i = 0; i < taosArrayGetSize(pExprInfo); ++i) {
      SExprInfo* pExpr = taosArrayGet(pExprInfo, i);
      if (pExpr->base.resSchema.colId == pOrder->col.colId) {
        orderInfo.colIndex = i;
        break;
      }
    }

    taosArrayPush(pOrderInfo, &orderInfo);
  }

  return pOrderInfo;
}

static int32_t initGroupCol(SArray* pExprInfo, SArray* pGroupInfo, SSortedMergeOperatorInfo* pInfo) {
  if (pGroupInfo == NULL || taosArrayGetSize(pGroupInfo) == 0) {
    return 0;
  }

  int32_t len = 0;
  SArray* plist = taosArrayInit(3, sizeof(SColumn));
  pInfo->groupInfo = taosArrayInit(3, sizeof(int32_t));

  if (plist == NULL || pInfo->groupInfo == NULL) {
    return TSDB_CODE_OUT_OF_MEMORY;
  }

  size_t  numOfGroupCol = taosArrayGetSize(pInfo->groupInfo);
  for(int32_t i = 0; i < numOfGroupCol; ++i) {
    SColumn* pCol = taosArrayGet(pGroupInfo, i);
    for(int32_t j = 0; j < taosArrayGetSize(pExprInfo); ++j) {
      SExprInfo* pe = taosArrayGet(pExprInfo, j);
      if (pe->base.resSchema.colId == pCol->colId) {
        taosArrayPush(plist, pCol);
        taosArrayPush(pInfo->groupInfo, &j);
        len += pCol->bytes;
        break;
      }
    }
  }

  ASSERT(taosArrayGetSize(pGroupInfo) == taosArrayGetSize(plist));

  pInfo->groupVal = calloc(1, (POINTER_BYTES * numOfGroupCol + len));
  if (pInfo->groupVal == NULL) {
    taosArrayDestroy(plist);
    return TSDB_CODE_OUT_OF_MEMORY;
  }

  int32_t offset = 0;
  char   *start = (char*)(pInfo->groupVal + (POINTER_BYTES * numOfGroupCol));
  for(int32_t i = 0; i < numOfGroupCol; ++i) {
    pInfo->groupVal[i] = start + offset;
    SColumn* pCol = taosArrayGet(plist, i);
    offset += pCol->bytes;
  }

  taosArrayDestroy(plist);

  return TSDB_CODE_SUCCESS;
}

SOperatorInfo* createSortedMergeOperatorInfo(SOperatorInfo** downstream, int32_t numOfDownstream, SArray* pExprInfo, SArray* pOrderVal, SArray* pGroupInfo, SExecTaskInfo* pTaskInfo) {
  SSortedMergeOperatorInfo* pInfo = calloc(1, sizeof(SSortedMergeOperatorInfo));
  SOperatorInfo* pOperator = calloc(1, sizeof(SOperatorInfo));
  if (pInfo == NULL || pOperator == NULL) {
    goto _error;
  }

  int32_t numOfOutput = taosArrayGetSize(pExprInfo);
  pInfo->binfo.pCtx   = createSqlFunctionCtx_rv(pExprInfo, &pInfo->binfo.rowCellInfoOffset);
  pInfo->binfo.pRes   = createOutputBuf_rv(pExprInfo, pInfo->binfo.capacity);
  initResultRowInfo(&pInfo->binfo.resultRowInfo, (int32_t)1);

  if (pInfo->binfo.pCtx == NULL || pInfo->binfo.pRes == NULL) {
    goto _error;
  }

  int32_t code = doInitAggInfoSup(&pInfo->aggSup, pInfo->binfo.pCtx, numOfOutput);
  if (code != TSDB_CODE_SUCCESS) {
    goto _error;
  }

  setFunctionResultOutput(&pInfo->binfo, &pInfo->aggSup, MAIN_SCAN, pTaskInfo);
  code = initGroupCol(pExprInfo, pGroupInfo, pInfo);
  if (code != TSDB_CODE_SUCCESS) {
    goto _error;
  }

//  pInfo->resultRowFactor = (int32_t)(getRowNumForMultioutput(pRuntimeEnv->pQueryAttr,
//      pRuntimeEnv->pQueryAttr->topBotQuery, false));
  pInfo->sortBufSize    = 1024 * 16; // 1MB
  pInfo->bufPageSize    = 1024;
  pInfo->orderInfo      = createBlockOrder(pExprInfo, pOrderVal);

  pInfo->binfo.capacity = blockDataGetCapacityInRow(pInfo->binfo.pRes, pInfo->bufPageSize);

  pOperator->name         = "SortedMerge";
  // pOperator->operatorType = OP_SortedMerge;
  pOperator->blockingOptr = true;
  pOperator->status       = OP_NOT_OPENED;
  pOperator->info         = pInfo;
  pOperator->numOfOutput  = numOfOutput;
  pOperator->pExpr        = exprArrayDup(pExprInfo);

  pOperator->pTaskInfo    = pTaskInfo;
  pOperator->getNextFn = doSortedMerge;
  pOperator->closeFn = destroySortedMergeOperatorInfo;

  code = appendDownstream(pOperator, downstream, numOfDownstream);
  if (code != TSDB_CODE_SUCCESS) {
    goto _error;
  }

  return pOperator;

  _error:
  if (pInfo != NULL) {
    destroySortedMergeOperatorInfo(pInfo, numOfOutput);
  }

  tfree(pInfo);
  tfree(pOperator);
  terrno = TSDB_CODE_QRY_OUT_OF_MEMORY;
  return NULL;
}

static SSDataBlock* doSort(void* param, bool* newgroup) {
  SOperatorInfo* pOperator = (SOperatorInfo*) param;
  if (pOperator->status == OP_EXEC_DONE) {
    return NULL;
  }

  SExecTaskInfo* pTaskInfo = pOperator->pTaskInfo;
  SOrderOperatorInfo* pInfo = pOperator->info;
  if (pOperator->status == OP_RES_TO_RETURN) {
    return getSortedBlockData(pInfo->pSortHandle, pInfo->pDataBlock, pInfo->hasVarCol, pInfo->numOfRowsInRes);
  }

  SSchema* p = blockDataExtractSchema(pInfo->pDataBlock, NULL);
  int32_t numOfBufPage = pInfo->sortBufSize / pInfo->bufPageSize;
  pInfo->pSortHandle = tsortCreateSortHandle(pInfo->orderInfo, pInfo->nullFirst, SORT_SINGLESOURCE_SORT, pInfo->bufPageSize,
                                        numOfBufPage, p, pInfo->pDataBlock->info.numOfCols, "GET_TASKID(pTaskInfo)");

  tfree(p);
  tsortSetFetchRawDataFp(pInfo->pSortHandle, loadNextDataBlock);

  SGenericSource* ps = calloc(1, sizeof(SGenericSource));
  ps->param = pOperator;
  tsortAddSource(pInfo->pSortHandle, ps);

  // TODO set error code;
  int32_t code = tsortOpen(pInfo->pSortHandle);
  if (code != TSDB_CODE_SUCCESS) {
    longjmp(pTaskInfo->env, terrno);
  }

  pOperator->status = OP_RES_TO_RETURN;
  return getSortedBlockData(pInfo->pSortHandle, pInfo->pDataBlock, pInfo->hasVarCol, pInfo->numOfRowsInRes);
}

SOperatorInfo *createOrderOperatorInfo(SOperatorInfo* downstream, SArray* pExprInfo, SArray* pOrderVal, SExecTaskInfo* pTaskInfo) {
  SOrderOperatorInfo* pInfo = calloc(1, sizeof(SOrderOperatorInfo));
  SOperatorInfo* pOperator = calloc(1, sizeof(SOperatorInfo));
  if (pInfo == NULL || pOperator == NULL) {
    tfree(pInfo);

    terrno = TSDB_CODE_QRY_OUT_OF_MEMORY;
    return NULL;
  }

  pInfo->sortBufSize    = 1024 * 16; // 1MB
  pInfo->bufPageSize    = 1024;
  pInfo->numOfRowsInRes = 1024;

  pInfo->pDataBlock  = createOutputBuf_rv(pExprInfo, pInfo->numOfRowsInRes);
  pInfo->orderInfo  = createBlockOrder(pExprInfo, pOrderVal);

  for(int32_t i = 0; i < taosArrayGetSize(pExprInfo); ++i) {
    SExprInfo* pExpr = taosArrayGetP(pExprInfo, i);
    if (IS_VAR_DATA_TYPE(pExpr->base.resSchema.type)) {
      pInfo->hasVarCol = true;
      break;
    }
  }

  if (pInfo->orderInfo == NULL || pInfo->pDataBlock == NULL) {
    tfree(pOperator);
    destroyOrderOperatorInfo(pInfo, taosArrayGetSize(pExprInfo));
    tfree(pInfo);

    terrno = TSDB_CODE_QRY_OUT_OF_MEMORY;
    return NULL;
  }

  pOperator->name          = "Order";
  pOperator->operatorType  = QUERY_NODE_PHYSICAL_PLAN_SORT;
  pOperator->blockingOptr  = true;
  pOperator->status        = OP_NOT_OPENED;
  pOperator->info          = pInfo;

  pOperator->pTaskInfo     = pTaskInfo;
  pOperator->getNextFn = doSort;
  pOperator->closeFn = destroyOrderOperatorInfo;

  int32_t code = appendDownstream(pOperator, &downstream, 1);
  return pOperator;
}

static int32_t getTableScanOrder(STableScanInfo* pTableScanInfo) {
  return pTableScanInfo->order;
}

// this is a blocking operator
static SSDataBlock* doAggregate(void* param, bool* newgroup) {
  SOperatorInfo* pOperator = (SOperatorInfo*) param;
  if (pOperator->status == OP_EXEC_DONE) {
    return NULL;
  }

  SAggOperatorInfo* pAggInfo = pOperator->info;
  SOptrBasicInfo* pInfo = &pAggInfo->binfo;

  int32_t order = TSDB_ORDER_ASC;
  SOperatorInfo* downstream = pOperator->pDownstream[0];

  while(1) {
    publishOperatorProfEvent(downstream, QUERY_PROF_BEFORE_OPERATOR_EXEC);
    SSDataBlock* pBlock = downstream->getNextFn(downstream, newgroup);
    publishOperatorProfEvent(downstream, QUERY_PROF_AFTER_OPERATOR_EXEC);

    if (pBlock == NULL) {
      break;
    }

//    if (pAggInfo->current != NULL) {
//      setTagValue(pOperator, pAggInfo->current->pTable, pInfo->pCtx, pOperator->numOfOutput);
//    }

    // the pDataBlock are always the same one, no need to call this again
    setInputDataBlock(pOperator, pInfo->pCtx, pBlock, order);
    doAggregateImpl(pOperator, 0, pInfo->pCtx);
  }

  doSetOperatorCompleted(pOperator);

  finalizeQueryResult(pOperator, pInfo->pCtx, &pInfo->resultRowInfo, pInfo->rowCellInfoOffset);
  getNumOfResult(pInfo->pCtx, pOperator->numOfOutput, pInfo->pRes);

  return (blockDataGetNumOfRows(pInfo->pRes) != 0)? pInfo->pRes:NULL;
}

static SSDataBlock* doMultiTableAggregate(void* param, bool* newgroup) {
  SOperatorInfo* pOperator = (SOperatorInfo*) param;
  if (pOperator->status == OP_EXEC_DONE) {
    return NULL;
  }

  SAggOperatorInfo* pAggInfo = pOperator->info;
  SOptrBasicInfo* pInfo = &pAggInfo->binfo;
  SExecTaskInfo* pTaskInfo = pOperator->pTaskInfo;

  if (pOperator->status == OP_RES_TO_RETURN) {
    toSDatablock(&pAggInfo->groupResInfo, pAggInfo->pResultBuf, pInfo->pRes, pAggInfo->binfo.capacity);

    if (pInfo->pRes->info.rows == 0 || !hasRemainDataInCurrentGroup(&pAggInfo->groupResInfo)) {
      pOperator->status = OP_EXEC_DONE;
    }

    return pInfo->pRes;
  }

  // table scan order
  int32_t order = TSDB_ORDER_ASC;
  SOperatorInfo* downstream = pOperator->pDownstream[0];

  while(1) {
    publishOperatorProfEvent(downstream, QUERY_PROF_BEFORE_OPERATOR_EXEC);
    SSDataBlock* pBlock = downstream->getNextFn(downstream, newgroup);
    publishOperatorProfEvent(downstream, QUERY_PROF_AFTER_OPERATOR_EXEC);

    if (pBlock == NULL) {
      break;
    }

//    setTagValue(pOperator, pRuntimeEnv->current->pTable, pInfo->pCtx, pOperator->numOfOutput);
//    if (downstream->operatorType == OP_TableScan) {
//      STableScanInfo* pScanInfo = downstream->info;
//      order = getTableScanOrder(pScanInfo);
//    }

    // the pDataBlock are always the same one, no need to call this again
    setInputDataBlock(pOperator, pInfo->pCtx, pBlock, order);

    TSKEY key = 0;
    if (order == TSDB_ORDER_ASC) {
      key = pBlock->info.window.ekey;
      TSKEY_MAX_ADD(key, 1);
    } else {
      key = pBlock->info.window.skey;
      TSKEY_MIN_SUB(key, -1);
    }
    
    setExecutionContext(pOperator->numOfOutput, pAggInfo->current->groupIndex, key, pTaskInfo, pAggInfo->current, pAggInfo);
    doAggregateImpl(pOperator, 0, pInfo->pCtx);
  }

  pOperator->status = OP_RES_TO_RETURN;
  closeAllResultRows(&pInfo->resultRowInfo);
  updateNumOfRowsInResultRows(pInfo->pCtx, pOperator->numOfOutput, &pInfo->resultRowInfo, pInfo->rowCellInfoOffset);

  initGroupResInfo(&pAggInfo->groupResInfo, &pInfo->resultRowInfo);
  toSDatablock(&pAggInfo->groupResInfo, pAggInfo->pResultBuf, pInfo->pRes, pAggInfo->binfo.capacity);

  if (pInfo->pRes->info.rows == 0 || !hasRemainDataInCurrentGroup(&pAggInfo->groupResInfo)) {
    doSetOperatorCompleted(pOperator);
  }

  return pInfo->pRes;
}

static SSDataBlock* doProjectOperation(void* param, bool* newgroup) {
  SOperatorInfo* pOperator = (SOperatorInfo*) param;

  SProjectOperatorInfo* pProjectInfo = pOperator->info;
  STaskRuntimeEnv* pRuntimeEnv = pOperator->pRuntimeEnv;
  SOptrBasicInfo *pInfo = &pProjectInfo->binfo;

  SSDataBlock* pRes = pInfo->pRes;
  int32_t order = pRuntimeEnv->pQueryAttr->order.order;

  pRes->info.rows = 0;

  if (pProjectInfo->existDataBlock) {  // TODO refactor
    STableQueryInfo* pTableQueryInfo = pRuntimeEnv->current;

    SSDataBlock* pBlock = pProjectInfo->existDataBlock;
    pProjectInfo->existDataBlock = NULL;
    *newgroup = true;

    // todo dynamic set tags
    if (pTableQueryInfo != NULL) {
//      setTagValue(pOperator, pTableQueryInfo->pTable, pInfo->pCtx, pOperator->numOfOutput);
    }

    // the pDataBlock are always the same one, no need to call this again
    setInputDataBlock(pOperator, pInfo->pCtx, pBlock, order);
    updateOutputBuf(pInfo, &pInfo->capacity, pBlock->info.rows);

    projectApplyFunctions(pRuntimeEnv, pInfo->pCtx, pOperator->numOfOutput);

    pRes->info.rows = getNumOfResult(pInfo->pCtx, pOperator->numOfOutput, NULL);
    if (pRes->info.rows >= pRuntimeEnv->resultInfo.threshold) {
      copyTsColoum(pRes, pInfo->pCtx, pOperator->numOfOutput);
      resetResultRowEntryResult(pInfo->pCtx, pOperator->numOfOutput);
      return pRes;
    }
  }

  while(1) {
    bool prevVal = *newgroup;

    // The downstream exec may change the value of the newgroup, so use a local variable instead.
    publishOperatorProfEvent(pOperator->pDownstream[0], QUERY_PROF_BEFORE_OPERATOR_EXEC);
    SSDataBlock* pBlock = pOperator->pDownstream[0]->getNextFn(pOperator->pDownstream[0], newgroup);
    publishOperatorProfEvent(pOperator->pDownstream[0], QUERY_PROF_AFTER_OPERATOR_EXEC);

    if (pBlock == NULL) {
      assert(*newgroup == false);

      *newgroup = prevVal;
      setTaskStatus(pOperator->pTaskInfo, TASK_COMPLETED);
      break;
    }

    // Return result of the previous group in the firstly.
    if (*newgroup) {
      if (pRes->info.rows > 0) {
        pProjectInfo->existDataBlock = pBlock;
        break;
      } else { // init output buffer for a new group data
//        for (int32_t j = 0; j < pOperator->numOfOutput; ++j) {
//          aAggs[pInfo->pCtx[j].functionId].xFinalize(&pInfo->pCtx[j]);
//        }
        initCtxOutputBuffer(pInfo->pCtx, pOperator->numOfOutput);
      }
    }

    STableQueryInfo* pTableQueryInfo = pRuntimeEnv->current;

    // todo dynamic set tags
    if (pTableQueryInfo != NULL) {
//      setTagValue(pOperator, pTableQueryInfo->pTable, pInfo->pCtx, pOperator->numOfOutput);
    }

    // the pDataBlock are always the same one, no need to call this again
    setInputDataBlock(pOperator, pInfo->pCtx, pBlock, order);
    updateOutputBuf(pInfo, &pInfo->capacity, pBlock->info.rows);

    projectApplyFunctions(pRuntimeEnv, pInfo->pCtx, pOperator->numOfOutput);
    pRes->info.rows = getNumOfResult(pInfo->pCtx, pOperator->numOfOutput, NULL);
    if (pRes->info.rows >= 1000/*pRuntimeEnv->resultInfo.threshold*/) {
      break;
    }
  }
  copyTsColoum(pRes, pInfo->pCtx, pOperator->numOfOutput);
  resetResultRowEntryResult(pInfo->pCtx, pOperator->numOfOutput);
  return (pInfo->pRes->info.rows > 0)? pInfo->pRes:NULL;
}

static SSDataBlock* doLimit(void* param, bool* newgroup) {
  SOperatorInfo* pOperator = (SOperatorInfo*)param;
  if (pOperator->status == OP_EXEC_DONE) {
    return NULL;
  }

  SLimitOperatorInfo* pInfo = pOperator->info;
  STaskRuntimeEnv* pRuntimeEnv = pOperator->pRuntimeEnv;

  SSDataBlock* pBlock = NULL;
  while (1) {
    publishOperatorProfEvent(pOperator->pDownstream[0], QUERY_PROF_BEFORE_OPERATOR_EXEC);
    pBlock = pOperator->pDownstream[0]->getNextFn(pOperator->pDownstream[0], newgroup);
    publishOperatorProfEvent(pOperator->pDownstream[0], QUERY_PROF_AFTER_OPERATOR_EXEC);

    if (pBlock == NULL) {
      doSetOperatorCompleted(pOperator);
      return NULL;
    }

    if (pRuntimeEnv->currentOffset == 0) {
      break;
    } else if (pRuntimeEnv->currentOffset >= pBlock->info.rows) {
      pRuntimeEnv->currentOffset -= pBlock->info.rows;
    } else {
      int32_t remain = (int32_t)(pBlock->info.rows - pRuntimeEnv->currentOffset);
      pBlock->info.rows = remain;

      for (int32_t i = 0; i < pBlock->info.numOfCols; ++i) {
        SColumnInfoData* pColInfoData = taosArrayGet(pBlock->pDataBlock, i);

        int16_t bytes = pColInfoData->info.bytes;
        memmove(pColInfoData->pData, pColInfoData->pData + bytes * pRuntimeEnv->currentOffset, remain * bytes);
      }

      pRuntimeEnv->currentOffset = 0;
      break;
    }
  }

  if (pInfo->total + pBlock->info.rows >= pInfo->limit) {
    pBlock->info.rows = (int32_t)(pInfo->limit - pInfo->total);
    pInfo->total = pInfo->limit;

    doSetOperatorCompleted(pOperator);
  } else {
    pInfo->total += pBlock->info.rows;
  }

  return pBlock;
}

static SSDataBlock* doFilter(void* param, bool* newgroup) {
  SOperatorInfo *pOperator = (SOperatorInfo *)param;
  if (pOperator->status == OP_EXEC_DONE) {
    return NULL;
  }

  SFilterOperatorInfo* pCondInfo = pOperator->info;
  STaskRuntimeEnv* pRuntimeEnv = pOperator->pRuntimeEnv;

  while (1) {
    publishOperatorProfEvent(pOperator->pDownstream[0], QUERY_PROF_BEFORE_OPERATOR_EXEC);
    SSDataBlock *pBlock = pOperator->pDownstream[0]->getNextFn(pOperator->pDownstream[0], newgroup);
    publishOperatorProfEvent(pOperator->pDownstream[0], QUERY_PROF_AFTER_OPERATOR_EXEC);

    if (pBlock == NULL) {
      break;
    }

    doSetFilterColumnInfo(pCondInfo->pFilterInfo, pCondInfo->numOfFilterCols, pBlock);
    assert(pRuntimeEnv->pTsBuf == NULL);
    filterRowsInDataBlock(pRuntimeEnv, pCondInfo->pFilterInfo, pCondInfo->numOfFilterCols, pBlock, true);

    if (pBlock->info.rows > 0) {
      return pBlock;
    }
  }

  doSetOperatorCompleted(pOperator);
  return NULL;
}

static SSDataBlock* doIntervalAgg(void* param, bool* newgroup) {
  SOperatorInfo* pOperator = (SOperatorInfo*) param;
  if (pOperator->status == OP_EXEC_DONE) {
    return NULL;
  }

  STableIntervalOperatorInfo* pInfo = pOperator->info;

  if (pOperator->status == OP_RES_TO_RETURN) {
//    toSDatablock(pAggInfo->pGroupResInfo, pAggInfo->pResultBuf, pInfo->pRes, pAggInfo->binfo.capacity);
    if (pInfo->binfo.pRes->info.rows == 0 || !hasRemainDataInCurrentGroup(&pInfo->groupResInfo)) {
      doSetOperatorCompleted(pOperator);
    }

    return pInfo->binfo.pRes;
  }

//  int32_t order = pQueryAttr->order.order;
//  STimeWindow win = pQueryAttr->window;
  SOperatorInfo* downstream = pOperator->pDownstream[0];

  while(1) {
    publishOperatorProfEvent(downstream, QUERY_PROF_BEFORE_OPERATOR_EXEC);
    SSDataBlock* pBlock = downstream->getNextFn(downstream, newgroup);
    publishOperatorProfEvent(downstream, QUERY_PROF_AFTER_OPERATOR_EXEC);

    if (pBlock == NULL) {
      break;
    }

//    setTagValue(pOperator, pRuntimeEnv->current->pTable, pInfo->pCtx, pOperator->numOfOutput);

    // the pDataBlock are always the same one, no need to call this again
    setInputDataBlock(pOperator, pInfo->binfo.pCtx, pBlock, TSDB_ORDER_ASC);
    hashIntervalAgg(pOperator, &pInfo->binfo.resultRowInfo, pBlock, 0);
  }

  // restore the value
//  pQueryAttr->order.order = order;
//  pQueryAttr->window = win;

  pOperator->status = OP_RES_TO_RETURN;
  closeAllResultRows(&pInfo->binfo.resultRowInfo);
  setTaskStatus(pOperator->pTaskInfo, TASK_COMPLETED);
  finalizeQueryResult(pOperator, pInfo->binfo.pCtx, &pInfo->binfo.resultRowInfo, pInfo->binfo.rowCellInfoOffset);

  initGroupResInfo(&pInfo->groupResInfo, &pInfo->binfo.resultRowInfo);
  toSDatablock(&pInfo->groupResInfo, pInfo->pResultBuf, pInfo->binfo.pRes, pInfo->binfo.capacity);

  if (pInfo->binfo.pRes->info.rows == 0 || !hasRemainDataInCurrentGroup(&pInfo->groupResInfo)) {
    doSetOperatorCompleted(pOperator);
  }

  return pInfo->binfo.pRes->info.rows == 0? NULL:pInfo->binfo.pRes;
}

static SSDataBlock* doAllIntervalAgg(void* param, bool* newgroup) {
  SOperatorInfo* pOperator = (SOperatorInfo*) param;
  if (pOperator->status == OP_EXEC_DONE) {
    return NULL;
  }

  STableIntervalOperatorInfo* pIntervalInfo = pOperator->info;

  STaskRuntimeEnv* pRuntimeEnv = pOperator->pRuntimeEnv;
  if (pOperator->status == OP_RES_TO_RETURN) {
//    toSDatablock(&pRuntimeEnv->groupResInfo, pRuntimeEnv, pIntervalInfo->pRes);

    if (pIntervalInfo->binfo.pRes->info.rows == 0 || !hasRemainDataInCurrentGroup(&pRuntimeEnv->groupResInfo)) {
      doSetOperatorCompleted(pOperator);
    }

    return pIntervalInfo->binfo.pRes;
  }

  STaskAttr* pQueryAttr = pRuntimeEnv->pQueryAttr;
  int32_t order = pQueryAttr->order.order;
  STimeWindow win = pQueryAttr->window;

  SOperatorInfo* downstream = pOperator->pDownstream[0];

  while(1) {
    publishOperatorProfEvent(downstream, QUERY_PROF_BEFORE_OPERATOR_EXEC);
    SSDataBlock* pBlock = downstream->getNextFn(downstream, newgroup);
    publishOperatorProfEvent(downstream, QUERY_PROF_AFTER_OPERATOR_EXEC);

    if (pBlock == NULL) {
      break;
    }

//    setTagValue(pOperator, pRuntimeEnv->current->pTable, pIntervalInfo->pCtx, pOperator->numOfOutput);

    // the pDataBlock are always the same one, no need to call this again
    setInputDataBlock(pOperator, pIntervalInfo->binfo.pCtx, pBlock, pQueryAttr->order.order);
    hashAllIntervalAgg(pOperator, &pIntervalInfo->binfo.resultRowInfo, pBlock, 0);
  }

  // restore the value
  pQueryAttr->order.order = order;
  pQueryAttr->window = win;

  pOperator->status = OP_RES_TO_RETURN;
  closeAllResultRows(&pIntervalInfo->binfo.resultRowInfo);
  setTaskStatus(pOperator->pTaskInfo, TASK_COMPLETED);
  finalizeQueryResult(pOperator, pIntervalInfo->binfo.pCtx, &pIntervalInfo->binfo.resultRowInfo, pIntervalInfo->binfo.rowCellInfoOffset);

  initGroupResInfo(&pRuntimeEnv->groupResInfo, &pIntervalInfo->binfo.resultRowInfo);
//  toSDatablock(&pRuntimeEnv->groupResInfo, pRuntimeEnv, pIntervalInfo->pRes);

  if (pIntervalInfo->binfo.pRes->info.rows == 0 || !hasRemainDataInCurrentGroup(&pRuntimeEnv->groupResInfo)) {
    pOperator->status = OP_EXEC_DONE;
  }

  return pIntervalInfo->binfo.pRes->info.rows == 0? NULL:pIntervalInfo->binfo.pRes;
}

static SSDataBlock* doSTableIntervalAgg(void* param, bool* newgroup) {
  SOperatorInfo* pOperator = (SOperatorInfo*) param;
  if (pOperator->status == OP_EXEC_DONE) {
    return NULL;
  }

  STableIntervalOperatorInfo* pIntervalInfo = pOperator->info;
  STaskRuntimeEnv* pRuntimeEnv = pOperator->pRuntimeEnv;

  if (pOperator->status == OP_RES_TO_RETURN) {
    int64_t st = taosGetTimestampUs();

//    copyToSDataBlock(NULL, 3000, pIntervalInfo->pRes, pIntervalInfo->rowCellInfoOffset);
    if (pIntervalInfo->binfo.pRes->info.rows == 0 || !hasRemainData(&pRuntimeEnv->groupResInfo)) {
      doSetOperatorCompleted(pOperator);
    }

    SQInfo* pQInfo = pRuntimeEnv->qinfo;
    pQInfo->summary.firstStageMergeTime += (taosGetTimestampUs() - st);

    return pIntervalInfo->binfo.pRes;
  }

  STaskAttr* pQueryAttr = pRuntimeEnv->pQueryAttr;
  int32_t order = pQueryAttr->order.order;

  SOperatorInfo* downstream = pOperator->pDownstream[0];

  while(1) {
    publishOperatorProfEvent(downstream, QUERY_PROF_BEFORE_OPERATOR_EXEC);
    SSDataBlock* pBlock = downstream->getNextFn(downstream, newgroup);
    publishOperatorProfEvent(downstream, QUERY_PROF_AFTER_OPERATOR_EXEC);

    if (pBlock == NULL) {
      break;
    }

    // the pDataBlock are always the same one, no need to call this again
    STableQueryInfo* pTableQueryInfo = pRuntimeEnv->current;

//    setTagValue(pOperator, pTableQueryInfo->pTable, pIntervalInfo->pCtx, pOperator->numOfOutput);
    setInputDataBlock(pOperator, pIntervalInfo->binfo.pCtx, pBlock, pQueryAttr->order.order);
    setIntervalQueryRange(pRuntimeEnv, pBlock->info.window.skey);

    hashIntervalAgg(pOperator, &pTableQueryInfo->resInfo, pBlock, pTableQueryInfo->groupIndex);
  }

  pOperator->status = OP_RES_TO_RETURN;
  pQueryAttr->order.order = order;   // TODO : restore the order
  doCloseAllTimeWindow(pRuntimeEnv);
  setTaskStatus(pOperator->pTaskInfo, TASK_COMPLETED);

//  copyToSDataBlock(pRuntimeEnv, 3000, pIntervalInfo->pRes, pIntervalInfo->rowCellInfoOffset);
  if (pIntervalInfo->binfo.pRes->info.rows == 0 || !hasRemainData(&pRuntimeEnv->groupResInfo)) {
    pOperator->status = OP_EXEC_DONE;
  }

  return pIntervalInfo->binfo.pRes;
}

static SSDataBlock* doAllSTableIntervalAgg(void* param, bool* newgroup) {
  SOperatorInfo* pOperator = (SOperatorInfo*) param;
  if (pOperator->status == OP_EXEC_DONE) {
    return NULL;
  }

  STableIntervalOperatorInfo* pIntervalInfo = pOperator->info;
  STaskRuntimeEnv* pRuntimeEnv = pOperator->pRuntimeEnv;

  if (pOperator->status == OP_RES_TO_RETURN) {
//    copyToSDataBlock(pRuntimeEnv, 3000, pIntervalInfo->pRes, pIntervalInfo->rowCellInfoOffset);
    if (pIntervalInfo->binfo.pRes->info.rows == 0 || !hasRemainData(&pRuntimeEnv->groupResInfo)) {
      pOperator->status = OP_EXEC_DONE;
    }

    return pIntervalInfo->binfo.pRes;
  }

  STaskAttr* pQueryAttr = pRuntimeEnv->pQueryAttr;
  int32_t order = pQueryAttr->order.order;

  SOperatorInfo* downstream = pOperator->pDownstream[0];

  while(1) {
    publishOperatorProfEvent(downstream, QUERY_PROF_BEFORE_OPERATOR_EXEC);
    SSDataBlock* pBlock = downstream->getNextFn(downstream, newgroup);
    publishOperatorProfEvent(downstream, QUERY_PROF_AFTER_OPERATOR_EXEC);

    if (pBlock == NULL) {
      break;
    }

    // the pDataBlock are always the same one, no need to call this again
    STableQueryInfo* pTableQueryInfo = pRuntimeEnv->current;

//    setTagValue(pOperator, pTableQueryInfo->pTable, pIntervalInfo->pCtx, pOperator->numOfOutput);
    setInputDataBlock(pOperator, pIntervalInfo->binfo.pCtx, pBlock, pQueryAttr->order.order);
    setIntervalQueryRange(pRuntimeEnv, pBlock->info.window.skey);

    hashAllIntervalAgg(pOperator, &pTableQueryInfo->resInfo, pBlock, pTableQueryInfo->groupIndex);
  }

  pOperator->status = OP_RES_TO_RETURN;
  pQueryAttr->order.order = order;   // TODO : restore the order
  doCloseAllTimeWindow(pRuntimeEnv);
  setTaskStatus(pOperator->pTaskInfo, TASK_COMPLETED);

  int64_t st = taosGetTimestampUs();
//  copyToSDataBlock(pRuntimeEnv, 3000, pIntervalInfo->pRes, pIntervalInfo->rowCellInfoOffset);
  if (pIntervalInfo->binfo.pRes->info.rows == 0 || !hasRemainData(&pRuntimeEnv->groupResInfo)) {
    pOperator->status = OP_EXEC_DONE;
  }

  SQInfo* pQInfo = pRuntimeEnv->qinfo;
  pQInfo->summary.firstStageMergeTime += (taosGetTimestampUs() - st);

  return pIntervalInfo->binfo.pRes;
}

static void doStateWindowAggImpl(SOperatorInfo* pOperator, SStateWindowOperatorInfo *pInfo, SSDataBlock *pSDataBlock) {
  STaskRuntimeEnv* pRuntimeEnv = pOperator->pRuntimeEnv;
  STableQueryInfo*  item = pRuntimeEnv->current;
  SColumnInfoData* pColInfoData = taosArrayGet(pSDataBlock->pDataBlock, pInfo->colIndex);

  SOptrBasicInfo* pBInfo = &pInfo->binfo;

  bool    masterScan = IS_MAIN_SCAN(pRuntimeEnv);
  int16_t     bytes = pColInfoData->info.bytes;
  int16_t     type = pColInfoData->info.type;

  SColumnInfoData* pTsColInfoData = taosArrayGet(pSDataBlock->pDataBlock, 0);
  TSKEY* tsList = (TSKEY*)pTsColInfoData->pData;
  if (IS_REPEAT_SCAN(pRuntimeEnv) && !pInfo->reptScan) {
    pInfo->reptScan = true;
    tfree(pInfo->prevData);
  }

  pInfo->numOfRows = 0;
  for (int32_t j = 0; j < pSDataBlock->info.rows; ++j) {
    char* val = ((char*)pColInfoData->pData) + bytes * j;
    if (isNull(val, type)) {
      continue;
    }
    if (pInfo->prevData == NULL) {
      pInfo->prevData = malloc(bytes);
      memcpy(pInfo->prevData, val, bytes);
      pInfo->numOfRows = 1;
      pInfo->curWindow.skey = tsList[j];
      pInfo->curWindow.ekey = tsList[j];
      pInfo->start = j;

    } else if (memcmp(pInfo->prevData, val, bytes) == 0) {
      pInfo->curWindow.ekey = tsList[j];
      pInfo->numOfRows += 1;
      //pInfo->start = j;
      if (j == 0 && pInfo->start != 0) {
        pInfo->numOfRows = 1;
        pInfo->start = 0;
      }
    } else {
      SResultRow* pResult = NULL;
      pInfo->curWindow.ekey = pInfo->curWindow.skey;
      int32_t ret = setResultOutputBufByKey(pRuntimeEnv, &pBInfo->resultRowInfo, pSDataBlock->info.uid, &pInfo->curWindow, masterScan,
                                            &pResult, item->groupIndex, pBInfo->pCtx, pOperator->numOfOutput,
                                            pBInfo->rowCellInfoOffset);
      if (ret != TSDB_CODE_SUCCESS) {  // null data, too many state code
        longjmp(pRuntimeEnv->env, TSDB_CODE_QRY_APP_ERROR);
      }
//      doApplyFunctions(pRuntimeEnv, pBInfo->pCtx, &pInfo->curWindow, pInfo->start, pInfo->numOfRows, tsList,
//                       pSDataBlock->info.rows, pOperator->numOfOutput);

      pInfo->curWindow.skey = tsList[j];
      pInfo->curWindow.ekey = tsList[j];
      memcpy(pInfo->prevData, val, bytes);
      pInfo->numOfRows = 1;
      pInfo->start = j;

    }
  }

  SResultRow* pResult = NULL;

  pInfo->curWindow.ekey = pInfo->curWindow.skey;
  int32_t ret = setResultOutputBufByKey(pRuntimeEnv, &pBInfo->resultRowInfo, pSDataBlock->info.uid, &pInfo->curWindow, masterScan,
                                        &pResult, item->groupIndex, pBInfo->pCtx, pOperator->numOfOutput,
                                        pBInfo->rowCellInfoOffset);
  if (ret != TSDB_CODE_SUCCESS) {  // null data, too many state code
    longjmp(pRuntimeEnv->env, TSDB_CODE_QRY_APP_ERROR);
  }

//  doApplyFunctions(pRuntimeEnv, pBInfo->pCtx, &pInfo->curWindow, pInfo->start, pInfo->numOfRows, tsList,
//                   pSDataBlock->info.rows, pOperator->numOfOutput);
}

static SSDataBlock* doStateWindowAgg(void *param, bool* newgroup) {
  SOperatorInfo* pOperator = (SOperatorInfo*) param;
  if (pOperator->status == OP_EXEC_DONE) {
    return NULL;
  }

  SStateWindowOperatorInfo* pWindowInfo = pOperator->info;
  SOptrBasicInfo* pBInfo = &pWindowInfo->binfo;

  STaskRuntimeEnv* pRuntimeEnv = pOperator->pRuntimeEnv;
  if (pOperator->status == OP_RES_TO_RETURN) {
//    toSDatablock(&pRuntimeEnv->groupResInfo, pRuntimeEnv, pBInfo->pRes);

    if (pBInfo->pRes->info.rows == 0 || !hasRemainDataInCurrentGroup(&pRuntimeEnv->groupResInfo)) {
      pOperator->status = OP_EXEC_DONE;
    }

    return pBInfo->pRes;
  }

  STaskAttr* pQueryAttr = pRuntimeEnv->pQueryAttr;
  int32_t order = pQueryAttr->order.order;
  STimeWindow win = pQueryAttr->window;
  SOperatorInfo* downstream = pOperator->pDownstream[0];
  while (1) {
    publishOperatorProfEvent(downstream, QUERY_PROF_BEFORE_OPERATOR_EXEC);
    SSDataBlock* pBlock = downstream->getNextFn(downstream, newgroup);
    publishOperatorProfEvent(downstream, QUERY_PROF_AFTER_OPERATOR_EXEC);

    if (pBlock == NULL) {
      break;
    }
    setInputDataBlock(pOperator, pBInfo->pCtx, pBlock, pQueryAttr->order.order);
    if (pWindowInfo->colIndex == -1) {
      pWindowInfo->colIndex = getGroupbyColumnIndex(pRuntimeEnv->pQueryAttr->pGroupbyExpr, pBlock);
    }
    doStateWindowAggImpl(pOperator,  pWindowInfo, pBlock);
  }

  // restore the value
  pQueryAttr->order.order = order;
  pQueryAttr->window = win;

  pOperator->status = OP_RES_TO_RETURN;
  closeAllResultRows(&pBInfo->resultRowInfo);
  setTaskStatus(pOperator->pTaskInfo, TASK_COMPLETED);
  finalizeQueryResult(pOperator, pBInfo->pCtx, &pBInfo->resultRowInfo, pBInfo->rowCellInfoOffset);

  initGroupResInfo(&pRuntimeEnv->groupResInfo, &pBInfo->resultRowInfo);
//  toSDatablock(&pRuntimeEnv->groupResInfo, pRuntimeEnv, pBInfo->pRes);

  if (pBInfo->pRes->info.rows == 0 || !hasRemainDataInCurrentGroup(&pRuntimeEnv->groupResInfo)) {
    pOperator->status = OP_EXEC_DONE;
  }

  return pBInfo->pRes->info.rows == 0? NULL:pBInfo->pRes;
}

static SSDataBlock* doSessionWindowAgg(void* param, bool* newgroup) {
  SOperatorInfo* pOperator = (SOperatorInfo*) param;
  if (pOperator->status == OP_EXEC_DONE) {
    return NULL;
  }

  SSWindowOperatorInfo* pWindowInfo = pOperator->info;
  SOptrBasicInfo* pBInfo = &pWindowInfo->binfo;


  STaskRuntimeEnv* pRuntimeEnv = pOperator->pRuntimeEnv;
  if (pOperator->status == OP_RES_TO_RETURN) {
//    toSDatablock(&pRuntimeEnv->groupResInfo, pRuntimeEnv, pBInfo->pRes);

    if (pBInfo->pRes->info.rows == 0 || !hasRemainDataInCurrentGroup(&pRuntimeEnv->groupResInfo)) {
      pOperator->status = OP_EXEC_DONE;
    }

    return pBInfo->pRes;
  }

  STaskAttr* pQueryAttr = pRuntimeEnv->pQueryAttr;
  //pQueryAttr->order.order = TSDB_ORDER_ASC;
  int32_t order = pQueryAttr->order.order;
  STimeWindow win = pQueryAttr->window;

  SOperatorInfo* downstream = pOperator->pDownstream[0];

  while(1) {
    publishOperatorProfEvent(downstream, QUERY_PROF_BEFORE_OPERATOR_EXEC);
    SSDataBlock* pBlock = downstream->getNextFn(downstream, newgroup);
    publishOperatorProfEvent(downstream, QUERY_PROF_AFTER_OPERATOR_EXEC);
    if (pBlock == NULL) {
      break;
    }

    // the pDataBlock are always the same one, no need to call this again
    setInputDataBlock(pOperator, pBInfo->pCtx, pBlock, pQueryAttr->order.order);
    doSessionWindowAggImpl(pOperator, pWindowInfo, pBlock);
  }

  // restore the value
  pQueryAttr->order.order = order;
  pQueryAttr->window = win;

  pOperator->status = OP_RES_TO_RETURN;
  closeAllResultRows(&pBInfo->resultRowInfo);
//  setTaskStatus(pOperator->pTaskInfo, QUERY_COMPLETED);
  finalizeQueryResult(pOperator, pBInfo->pCtx, &pBInfo->resultRowInfo, pBInfo->rowCellInfoOffset);

  initGroupResInfo(&pRuntimeEnv->groupResInfo, &pBInfo->resultRowInfo);
//  toSDatablock(&pRuntimeEnv->groupResInfo, pRuntimeEnv, pBInfo->pRes);

  if (pBInfo->pRes->info.rows == 0 || !hasRemainDataInCurrentGroup(&pRuntimeEnv->groupResInfo)) {
    pOperator->status = OP_EXEC_DONE;
  }

  return pBInfo->pRes->info.rows == 0? NULL:pBInfo->pRes;
}

static SSDataBlock* hashGroupbyAggregate(void* param, bool* newgroup) {
  SOperatorInfo* pOperator = (SOperatorInfo*) param;
  if (pOperator->status == OP_EXEC_DONE) {
    return NULL;
  }

  SGroupbyOperatorInfo *pInfo = pOperator->info;

  STaskRuntimeEnv* pRuntimeEnv = pOperator->pRuntimeEnv;
  if (pOperator->status == OP_RES_TO_RETURN) {
//    toSDatablock(&pRuntimeEnv->groupResInfo, pRuntimeEnv, pInfo->binfo.pRes);

    if (pInfo->binfo.pRes->info.rows == 0 || !hasRemainDataInCurrentGroup(&pRuntimeEnv->groupResInfo)) {
      pOperator->status = OP_EXEC_DONE;
    }

    return pInfo->binfo.pRes;
  }

  SOperatorInfo* downstream = pOperator->pDownstream[0];

  while(1) {
    publishOperatorProfEvent(downstream, QUERY_PROF_BEFORE_OPERATOR_EXEC);
    SSDataBlock* pBlock = downstream->getNextFn(downstream, newgroup);
    publishOperatorProfEvent(downstream, QUERY_PROF_AFTER_OPERATOR_EXEC);
    if (pBlock == NULL) {
      break;
    }

    // the pDataBlock are always the same one, no need to call this again
    setInputDataBlock(pOperator, pInfo->binfo.pCtx, pBlock, pRuntimeEnv->pQueryAttr->order.order);
//    setTagValue(pOperator, pRuntimeEnv->current->pTable, pInfo->binfo.pCtx, pOperator->numOfOutput);
    if (pInfo->colIndex == -1) {
      pInfo->colIndex = getGroupbyColumnIndex(pRuntimeEnv->pQueryAttr->pGroupbyExpr, pBlock);
    }

    doHashGroupbyAgg(pOperator, pInfo, pBlock);
  }

  pOperator->status = OP_RES_TO_RETURN;
  closeAllResultRows(&pInfo->binfo.resultRowInfo);
//  setTaskStatus(pOperator->pTaskInfo, QUERY_COMPLETED);

  if (!pRuntimeEnv->pQueryAttr->stableQuery) { // finalize include the update of result rows
    finalizeQueryResult(pOperator, pInfo->binfo.pCtx, &pInfo->binfo.resultRowInfo, pInfo->binfo.rowCellInfoOffset);
  } else {
    updateNumOfRowsInResultRows(pInfo->binfo.pCtx, pOperator->numOfOutput, &pInfo->binfo.resultRowInfo, pInfo->binfo.rowCellInfoOffset);
  }

  initGroupResInfo(&pRuntimeEnv->groupResInfo, &pInfo->binfo.resultRowInfo);
  if (!pRuntimeEnv->pQueryAttr->stableQuery) {
    sortGroupResByOrderList(&pRuntimeEnv->groupResInfo, pRuntimeEnv, pInfo->binfo.pRes);
  }

//  toSDatablock(&pRuntimeEnv->groupResInfo, pRuntimeEnv, pInfo->binfo.pRes);
  if (pInfo->binfo.pRes->info.rows == 0 || !hasRemainDataInCurrentGroup(&pRuntimeEnv->groupResInfo)) {
    pOperator->status = OP_EXEC_DONE;
  }

  return pInfo->binfo.pRes;
}

static void doHandleRemainBlockForNewGroupImpl(SFillOperatorInfo *pInfo, STaskRuntimeEnv* pRuntimeEnv, bool* newgroup) {
  pInfo->totalInputRows = pInfo->existNewGroupBlock->info.rows;
  int64_t ekey = Q_STATUS_EQUAL(pRuntimeEnv->status, TASK_COMPLETED)?pRuntimeEnv->pQueryAttr->window.ekey:pInfo->existNewGroupBlock->info.window.ekey;
  taosResetFillInfo(pInfo->pFillInfo, getFillInfoStart(pInfo->pFillInfo));

  taosFillSetStartInfo(pInfo->pFillInfo, pInfo->existNewGroupBlock->info.rows, ekey);
  taosFillSetInputDataBlock(pInfo->pFillInfo, pInfo->existNewGroupBlock);

  doFillTimeIntervalGapsInResults(pInfo->pFillInfo, pInfo->pRes, pRuntimeEnv->resultInfo.capacity, pInfo->p);
  pInfo->existNewGroupBlock = NULL;
  *newgroup = true;
}

static void doHandleRemainBlockFromNewGroup(SFillOperatorInfo *pInfo, STaskRuntimeEnv  *pRuntimeEnv, bool *newgroup) {
  if (taosFillHasMoreResults(pInfo->pFillInfo)) {
    *newgroup = false;
    doFillTimeIntervalGapsInResults(pInfo->pFillInfo, pInfo->pRes, (int32_t)pRuntimeEnv->resultInfo.capacity, pInfo->p);
    if (pInfo->pRes->info.rows > pRuntimeEnv->resultInfo.threshold || (!pInfo->multigroupResult)) {
      return;
    }
  }

  // handle the cached new group data block
  if (pInfo->existNewGroupBlock) {
    doHandleRemainBlockForNewGroupImpl(pInfo, pRuntimeEnv, newgroup);
  }
}

static SSDataBlock* doFill(void* param, bool* newgroup) {
  SOperatorInfo* pOperator = (SOperatorInfo*) param;

  SFillOperatorInfo *pInfo = pOperator->info;
  pInfo->pRes->info.rows = 0;

  if (pOperator->status == OP_EXEC_DONE) {
    return NULL;
  }

  STaskRuntimeEnv  *pRuntimeEnv = pOperator->pRuntimeEnv;
  doHandleRemainBlockFromNewGroup(pInfo, pRuntimeEnv, newgroup);
  if (pInfo->pRes->info.rows > pRuntimeEnv->resultInfo.threshold || (!pInfo->multigroupResult && pInfo->pRes->info.rows > 0)) {
    return pInfo->pRes;
  }

  while(1) {
    publishOperatorProfEvent(pOperator->pDownstream[0], QUERY_PROF_BEFORE_OPERATOR_EXEC);
    SSDataBlock* pBlock = pOperator->pDownstream[0]->getNextFn(pOperator->pDownstream[0], newgroup);
    publishOperatorProfEvent(pOperator->pDownstream[0], QUERY_PROF_AFTER_OPERATOR_EXEC);

    if (*newgroup) {
      assert(pBlock != NULL);
    }

    if (*newgroup && pInfo->totalInputRows > 0) {  // there are already processed current group data block
      pInfo->existNewGroupBlock = pBlock;
      *newgroup = false;

      // Fill the previous group data block, before handle the data block of new group.
      // Close the fill operation for previous group data block
      taosFillSetStartInfo(pInfo->pFillInfo, 0, pRuntimeEnv->pQueryAttr->window.ekey);
    } else {
      if (pBlock == NULL) {
        if (pInfo->totalInputRows == 0) {
          pOperator->status = OP_EXEC_DONE;
          return NULL;
        }

        taosFillSetStartInfo(pInfo->pFillInfo, 0, pRuntimeEnv->pQueryAttr->window.ekey);
      } else {
        pInfo->totalInputRows += pBlock->info.rows;
        taosFillSetStartInfo(pInfo->pFillInfo, pBlock->info.rows, pBlock->info.window.ekey);
        taosFillSetInputDataBlock(pInfo->pFillInfo, pBlock);
      }
    }

    doFillTimeIntervalGapsInResults(pInfo->pFillInfo, pInfo->pRes, pRuntimeEnv->resultInfo.capacity, pInfo->p);

    // current group has no more result to return
    if (pInfo->pRes->info.rows > 0) {
      // 1. The result in current group not reach the threshold of output result, continue
      // 2. If multiple group results existing in one SSDataBlock is not allowed, return immediately
      if (pInfo->pRes->info.rows > pRuntimeEnv->resultInfo.threshold || pBlock == NULL || (!pInfo->multigroupResult)) {
        return pInfo->pRes;
      }

      doHandleRemainBlockFromNewGroup(pInfo, pRuntimeEnv, newgroup);
      if (pInfo->pRes->info.rows > pRuntimeEnv->resultInfo.threshold || pBlock == NULL) {
        return pInfo->pRes;
      }
    } else if (pInfo->existNewGroupBlock) {  // try next group
      assert(pBlock != NULL);
      doHandleRemainBlockForNewGroupImpl(pInfo, pRuntimeEnv, newgroup);

      if (pInfo->pRes->info.rows > pRuntimeEnv->resultInfo.threshold) {
        return pInfo->pRes;
      }
    } else {
      return NULL;
    }
  }
}

// todo set the attribute of query scan count
static int32_t getNumOfScanTimes(STaskAttr* pQueryAttr) {
  for(int32_t i = 0; i < pQueryAttr->numOfOutput; ++i) {
    int32_t functionId = getExprFunctionId(&pQueryAttr->pExpr1[i]);
    if (functionId == FUNCTION_STDDEV || functionId == FUNCTION_PERCT) {
      return 2;
    }
  }

  return 1;
}

static void destroyOperatorInfo(SOperatorInfo* pOperator) {
  if (pOperator == NULL) {
    return;
  }

  if (pOperator->closeFn != NULL) {
    pOperator->closeFn(pOperator->info, pOperator->numOfOutput);
  }

  if (pOperator->pDownstream != NULL) {
    for(int32_t i = 0; i < pOperator->numOfDownstream; ++i) {
      destroyOperatorInfo(pOperator->pDownstream[i]);
    }

    tfree(pOperator->pDownstream);
    pOperator->numOfDownstream = 0;
  }

  tfree(pOperator->info);
  tfree(pOperator);
}

int32_t doInitAggInfoSup(SAggSupporter* pAggSup, SqlFunctionCtx *pCtx, int32_t numOfOutput) {
  _hash_fn_t hashFn = taosGetDefaultHashFunction(TSDB_DATA_TYPE_BINARY);

  pAggSup->resultRowSize       = getResultRowSize(pCtx, numOfOutput);
  pAggSup->keyBuf              = calloc(1, sizeof(int64_t) + sizeof(int64_t) + POINTER_BYTES);
  pAggSup->pResultRowHashTable = taosHashInit(10, hashFn, true, HASH_NO_LOCK);
  pAggSup->pResultRowListSet   = taosHashInit(100, hashFn, false, HASH_NO_LOCK);
  pAggSup->pool                = initResultRowPool(pAggSup->resultRowSize);
  pAggSup->pResultRowArrayList = taosArrayInit(10, sizeof(SResultRowCell));

  if (pAggSup->keyBuf == NULL || pAggSup->pResultRowArrayList == NULL || pAggSup->pResultRowListSet == NULL ||
      pAggSup->pResultRowHashTable == NULL || pAggSup->pool == NULL) {
    return TSDB_CODE_OUT_OF_MEMORY;
  }

  return TSDB_CODE_SUCCESS;
}

static void clearupAggSup(SAggSupporter* pAggSup) {
  tfree(pAggSup->keyBuf);
  taosHashCleanup(pAggSup->pResultRowHashTable);
  taosHashCleanup(pAggSup->pResultRowListSet);
  taosArrayDestroy(pAggSup->pResultRowArrayList);
  destroyResultRowPool(pAggSup->pool);
}

static int32_t initAggInfo(SAggOperatorInfo* pInfo, SArray* pExprInfo, int32_t numOfRows, SSDataBlock* pResultBlock, const STableGroupInfo* pTableGroupInfo) {
  pInfo->binfo.pCtx       = createSqlFunctionCtx_rv(pExprInfo, &pInfo->binfo.rowCellInfoOffset);
  pInfo->binfo.pRes       = pResultBlock;
  pInfo->binfo.capacity   = numOfRows;

  doInitAggInfoSup(&pInfo->aggSup, pInfo->binfo.pCtx, taosArrayGetSize(pExprInfo));
  pInfo->pTableQueryInfo = calloc(pTableGroupInfo->numOfTables, sizeof(STableQueryInfo));

  int32_t index = 0;
  for(int32_t i = 0; i < taosArrayGetSize(pTableGroupInfo->pGroupList); ++i) {
    SArray* pa = taosArrayGetP(pTableGroupInfo->pGroupList, i);
    for(int32_t j = 0; j < taosArrayGetSize(pa); ++j) {
      STableKeyInfo* pk = taosArrayGet(pa, j);

      STableQueryInfo* pTQueryInfo = &pInfo->pTableQueryInfo[index++];
      pTQueryInfo->uid        = pk->uid;
      pTQueryInfo->lastKey    = pk->lastKey;
      pTQueryInfo->groupIndex = i;
    }
  }

  STimeWindow win = {0, INT64_MAX};
  createTableQueryInfo(pInfo->pTableQueryInfo, false, win);

  return TSDB_CODE_SUCCESS;
}

SOperatorInfo* createAggregateOperatorInfo(SOperatorInfo* downstream, SArray* pExprInfo, SSDataBlock* pResultBlock,
                                           SExecTaskInfo* pTaskInfo, const STableGroupInfo* pTableGroupInfo) {
  SAggOperatorInfo* pInfo = calloc(1, sizeof(SAggOperatorInfo));

  int32_t numOfRows = 1;
  //(int32_t)(getRowNumForMultioutput(pQueryAttr, pQueryAttr->topBotQuery, pQueryAttr->stableQuery));

  initAggInfo(pInfo, pExprInfo, numOfRows, pResultBlock, pTableGroupInfo);
  setFunctionResultOutput(&pInfo->binfo, &pInfo->aggSup, MAIN_SCAN, pTaskInfo);

  SOperatorInfo* pOperator = calloc(1, sizeof(SOperatorInfo));
  pOperator->name         = "TableAggregate";
  pOperator->operatorType = QUERY_NODE_PHYSICAL_PLAN_AGG;
  pOperator->blockingOptr = true;
  pOperator->status       = OP_NOT_OPENED;
  pOperator->info         = pInfo;
  pOperator->pExpr        = exprArrayDup(pExprInfo);
  pOperator->numOfOutput  = taosArrayGetSize(pExprInfo);

  pOperator->pTaskInfo    = pTaskInfo;
<<<<<<< HEAD
  pOperator->openFn       = operatorDummyOpenFn;
  pOperator->getNextFn    = doAggregate;
=======
  pOperator->nextDataFn   = doAggregate;
>>>>>>> 0595d9f1
  pOperator->closeFn      = destroyAggOperatorInfo;
  int32_t code = appendDownstream(pOperator, &downstream, 1);

  return pOperator;
}

static void doDestroyBasicInfo(SOptrBasicInfo* pInfo, int32_t numOfOutput) {
  assert(pInfo != NULL);

  destroySqlFunctionCtx(pInfo->pCtx, numOfOutput);
  tfree(pInfo->rowCellInfoOffset);

  cleanupResultRowInfo(&pInfo->resultRowInfo);
  pInfo->pRes = blockDataDestroy(pInfo->pRes);
}

static void destroyBasicOperatorInfo(void* param, int32_t numOfOutput) {
  SOptrBasicInfo* pInfo = (SOptrBasicInfo*) param;
  doDestroyBasicInfo(pInfo, numOfOutput);
}
static void destroyStateWindowOperatorInfo(void* param, int32_t numOfOutput) {
  SStateWindowOperatorInfo* pInfo = (SStateWindowOperatorInfo*) param;
  doDestroyBasicInfo(&pInfo->binfo, numOfOutput);
  tfree(pInfo->prevData);
}
static void destroyAggOperatorInfo(void* param, int32_t numOfOutput) {
  SAggOperatorInfo* pInfo = (SAggOperatorInfo*) param;
  doDestroyBasicInfo(&pInfo->binfo, numOfOutput);
}

static void destroySWindowOperatorInfo(void* param, int32_t numOfOutput) {
  SSWindowOperatorInfo* pInfo = (SSWindowOperatorInfo*) param;
  doDestroyBasicInfo(&pInfo->binfo, numOfOutput);
}

static void destroySFillOperatorInfo(void* param, int32_t numOfOutput) {
  SFillOperatorInfo* pInfo = (SFillOperatorInfo*) param;
  pInfo->pFillInfo = taosDestroyFillInfo(pInfo->pFillInfo);
  pInfo->pRes = blockDataDestroy(pInfo->pRes);
  tfree(pInfo->p);
}

static void destroyGroupbyOperatorInfo(void* param, int32_t numOfOutput) {
  SGroupbyOperatorInfo* pInfo = (SGroupbyOperatorInfo*) param;
  doDestroyBasicInfo(&pInfo->binfo, numOfOutput);
  tfree(pInfo->prevData);
}

void destroyProjectOperatorInfo(void* param, int32_t numOfOutput) {
  SProjectOperatorInfo* pInfo = (SProjectOperatorInfo*) param;
  doDestroyBasicInfo(&pInfo->binfo, numOfOutput);
}

void destroyTagScanOperatorInfo(void* param, int32_t numOfOutput) {
  STagScanInfo* pInfo = (STagScanInfo*) param;
  pInfo->pRes = blockDataDestroy(pInfo->pRes);
}

void destroyOrderOperatorInfo(void* param, int32_t numOfOutput) {
  SOrderOperatorInfo* pInfo = (SOrderOperatorInfo*) param;
  pInfo->pDataBlock = blockDataDestroy(pInfo->pDataBlock);

  taosArrayDestroy(pInfo->orderInfo);
}

static void destroyConditionOperatorInfo(void* param, int32_t numOfOutput) {
  SFilterOperatorInfo* pInfo = (SFilterOperatorInfo*) param;
  doDestroyFilterInfo(pInfo->pFilterInfo, pInfo->numOfFilterCols);
}

static void destroyDistinctOperatorInfo(void* param, int32_t numOfOutput) {
  SDistinctOperatorInfo* pInfo = (SDistinctOperatorInfo*) param;
  taosHashCleanup(pInfo->pSet);
  tfree(pInfo->buf);
  taosArrayDestroy(pInfo->pDistinctDataInfo);
  pInfo->pRes = blockDataDestroy(pInfo->pRes);
}

<<<<<<< HEAD
void destroyExchangeOperatorInfo(void* param, int32_t numOfOutput) {
  SExchangeInfo* pExInfo = (SExchangeInfo*) param;
  taosArrayDestroy(pExInfo->pSources);
  taosArrayDestroy(pExInfo->pSourceDataInfo);
  if (pExInfo->pResult != NULL) {
    blockDataDestroy(pExInfo->pResult);
  }

  tsem_destroy(&pExInfo->ready);
}

SOperatorInfo* createMultiTableAggOperatorInfo(SOperatorInfo* downstream, SArray* pExprInfo, SExecTaskInfo* pTaskInfo, const STableGroupInfo* pTableGroupInfo) {
=======
static void destroySysTableScannerOperatorInfo(void* param, int32_t numOfOutput) {
  SSysTableScanInfo* pInfo = (SSysTableScanInfo*) param;
  tsem_destroy(&pInfo->ready);
  blockDataDestroy(pInfo->pRes);

  if (pInfo->type == TSDB_MGMT_TABLE_TABLE) {
    metaCloseTbCursor(pInfo->pCur);
  }
}

SOperatorInfo* createMultiTableAggOperatorInfo(SOperatorInfo* downstream, SArray* pExprInfo, SSDataBlock* pResBlock, SExecTaskInfo* pTaskInfo, const STableGroupInfo* pTableGroupInfo) {
>>>>>>> 0595d9f1
  SAggOperatorInfo* pInfo = calloc(1, sizeof(SAggOperatorInfo));

  int32_t numOfRows = 1;
  size_t  numOfOutput = taosArrayGetSize(pExprInfo);
  initAggInfo(pInfo, pExprInfo, numOfRows, pResBlock, pTableGroupInfo);

  size_t  tableGroup = taosArrayGetSize(pTableGroupInfo->pGroupList);
  initResultRowInfo(&pInfo->binfo.resultRowInfo, (int32_t)tableGroup);

  SOperatorInfo* pOperator = calloc(1, sizeof(SOperatorInfo));
  pOperator->name         = "MultiTableAggregate";
  // pOperator->operatorType = OP_MultiTableAggregate;
  pOperator->blockingOptr = true;
  pOperator->status       = OP_NOT_OPENED;
  pOperator->info         = pInfo;
  pOperator->pExpr        = exprArrayDup(pExprInfo);
  pOperator->numOfOutput  = numOfOutput;
  pOperator->pTaskInfo    = pTaskInfo;

  pOperator->getNextFn = doMultiTableAggregate;
  pOperator->closeFn = destroyAggOperatorInfo;
  int32_t code = appendDownstream(pOperator, &downstream, 1);

  return pOperator;
}

SOperatorInfo* createProjectOperatorInfo(SOperatorInfo* downstream, SArray* pExprInfo, SExecTaskInfo* pTaskInfo) {
  SProjectOperatorInfo* pInfo = calloc(1, sizeof(SProjectOperatorInfo));

  int32_t numOfRows = 4096;
  pInfo->binfo.pRes = createOutputBuf_rv(pExprInfo, numOfRows);
  pInfo->binfo.pCtx = createSqlFunctionCtx_rv(pExprInfo, &pInfo->binfo.rowCellInfoOffset);

//  initResultRowInfo(&pBInfo->resultRowInfo, 8);
//  setFunctionResultOutput(pBInfo, MAIN_SCAN);

  SOperatorInfo* pOperator = calloc(1, sizeof(SOperatorInfo));
  pOperator->name         = "ProjectOperator";
  // pOperator->operatorType = OP_Project;
  pOperator->blockingOptr = false;
  pOperator->status       = OP_NOT_OPENED;
  pOperator->info         = pInfo;
  pOperator->pExpr        = exprArrayDup(pExprInfo);
  pOperator->numOfOutput  = taosArrayGetSize(pExprInfo);

  pOperator->getNextFn   = doProjectOperation;
  pOperator->closeFn      = destroyProjectOperatorInfo;
  int32_t code = appendDownstream(pOperator, &downstream, 1);

  return pOperator;
}

SColumnInfo* extractColumnFilterInfo(SExprInfo* pExpr, int32_t numOfOutput, int32_t* numOfFilterCols) {
#if 0
  SColumnInfo* pCols = calloc(numOfOutput, sizeof(SColumnInfo));

  int32_t numOfFilter = 0;
  for(int32_t i = 0; i < numOfOutput; ++i) {
    if (pExpr[i].base.flist.numOfFilters > 0) {
      numOfFilter += 1;
    }

    pCols[i].type  = pExpr[i].base.resSchema.type;
    pCols[i].bytes = pExpr[i].base.resSchema.bytes;
    pCols[i].colId = pExpr[i].base.resSchema.colId;

    pCols[i].flist.numOfFilters = pExpr[i].base.flist.numOfFilters;
    if (pCols[i].flist.numOfFilters != 0) { 
      pCols[i].flist.filterInfo   = calloc(pCols[i].flist.numOfFilters, sizeof(SColumnFilterInfo));
      memcpy(pCols[i].flist.filterInfo, pExpr[i].base.flist.filterInfo, pCols[i].flist.numOfFilters * sizeof(SColumnFilterInfo));
    } else {
      // avoid runtime error
      pCols[i].flist.filterInfo   = NULL; 
    }
  }

  assert(numOfFilter > 0);

  *numOfFilterCols = numOfFilter;
  return pCols;
#endif

  return 0;
}

<<<<<<< HEAD
SOperatorInfo* createFilterOperatorInfo(STaskRuntimeEnv* pRuntimeEnv, SOperatorInfo* downstream, SExprInfo* pExpr,
                                        int32_t numOfOutput, SColumnInfo* pCols, int32_t numOfFilter) {
  SFilterOperatorInfo* pInfo = calloc(1, sizeof(SFilterOperatorInfo));

  assert(numOfFilter > 0 && pCols != NULL);
//  doCreateFilterInfo(pCols, numOfOutput, numOfFilter, &pInfo->pFilterInfo, 0);
  pInfo->numOfFilterCols = numOfFilter;

  SOperatorInfo* pOperator = calloc(1, sizeof(SOperatorInfo));

  pOperator->name         = "FilterOperator";
//  pOperator->operatorType = OP_Filter;
  pOperator->blockingOptr = false;
  pOperator->status       = OP_NOT_OPENED;
  pOperator->numOfOutput  = numOfOutput;
  pOperator->pExpr        = pExpr;
  pOperator->getNextFn = doFilter;
  pOperator->info         = pInfo;
  pOperator->pRuntimeEnv  = pRuntimeEnv;
  pOperator->closeFn = destroyConditionOperatorInfo;
  int32_t code = appendDownstream(pOperator, &downstream, 1);

  return pOperator;
}

=======
>>>>>>> 0595d9f1
SOperatorInfo* createLimitOperatorInfo(STaskRuntimeEnv* pRuntimeEnv, SOperatorInfo* downstream) {
  SLimitOperatorInfo* pInfo = calloc(1, sizeof(SLimitOperatorInfo));
  pInfo->limit = pRuntimeEnv->pQueryAttr->limit.limit;

  SOperatorInfo* pOperator = calloc(1, sizeof(SOperatorInfo));

  pOperator->name         = "LimitOperator";
//  pOperator->operatorType = OP_Limit;
  pOperator->blockingOptr = false;
  pOperator->status       = OP_NOT_OPENED;
  pOperator->getNextFn = doLimit;
  pOperator->info         = pInfo;
  pOperator->pRuntimeEnv  = pRuntimeEnv;
  int32_t code = appendDownstream(pOperator, &downstream, 1);

  return pOperator;
}

SOperatorInfo* createIntervalOperatorInfo(SOperatorInfo* downstream, SArray* pExprInfo, SInterval* pInterval, SExecTaskInfo* pTaskInfo) {
  STableIntervalOperatorInfo* pInfo = calloc(1, sizeof(STableIntervalOperatorInfo));

  size_t numOfOutput = taosArrayGetSize(pExprInfo);
  doInitAggInfoSup(&pInfo->aggSup, pInfo->binfo.pCtx, numOfOutput);

  pInfo->order     = TSDB_ORDER_ASC;
  pInfo->precision = TSDB_TIME_PRECISION_MICRO;
  pInfo->win       = pTaskInfo->window;
  pInfo->interval  = *pInterval;

  int32_t code     = createDiskbasedBuf(&pInfo->pResultBuf, 4096, 4096 * 256, pTaskInfo->id.str, "/tmp/");

  pInfo->binfo.pCtx = createSqlFunctionCtx_rv(pExprInfo, &pInfo->binfo.rowCellInfoOffset);
  pInfo->binfo.pRes = createOutputBuf_rv(pExprInfo, pInfo->binfo.capacity);

  initResultRowInfo(&pInfo->binfo.resultRowInfo, (int32_t)1);

  SOperatorInfo* pOperator = calloc(1, sizeof(SOperatorInfo));

  pOperator->name         = "TimeIntervalAggOperator";
  // pOperator->operatorType = OP_TimeWindow;
  pOperator->blockingOptr = true;
  pOperator->status       = OP_NOT_OPENED;
  pOperator->pExpr        = exprArrayDup(pExprInfo);

  pOperator->pTaskInfo    = pTaskInfo;
  pOperator->numOfOutput  = taosArrayGetSize(pExprInfo);
  pOperator->info         = pInfo;
  pOperator->getNextFn   = doIntervalAgg;
  pOperator->closeFn      = destroyBasicOperatorInfo;

  code = appendDownstream(pOperator, &downstream, 1);
  return pOperator;
}

SOperatorInfo* createAllTimeIntervalOperatorInfo(STaskRuntimeEnv* pRuntimeEnv, SOperatorInfo* downstream, SExprInfo* pExpr, int32_t numOfOutput) {
  STableIntervalOperatorInfo* pInfo = calloc(1, sizeof(STableIntervalOperatorInfo));

  pInfo->binfo.pCtx = createSqlFunctionCtx(pRuntimeEnv, pExpr, numOfOutput, &pInfo->binfo.rowCellInfoOffset);
  pInfo->binfo.pRes = createOutputBuf(pExpr, numOfOutput, pRuntimeEnv->resultInfo.capacity);
  initResultRowInfo(&pInfo->binfo.resultRowInfo, 8);

  SOperatorInfo* pOperator = calloc(1, sizeof(SOperatorInfo));

  pOperator->name         = "AllTimeIntervalAggOperator";
//  pOperator->operatorType = OP_AllTimeWindow;
  pOperator->blockingOptr = true;
  pOperator->status       = OP_NOT_OPENED;
  pOperator->pExpr        = pExpr;
  pOperator->numOfOutput  = numOfOutput;
  pOperator->info         = pInfo;
  pOperator->pRuntimeEnv  = pRuntimeEnv;
  pOperator->getNextFn = doAllIntervalAgg;
  pOperator->closeFn = destroyBasicOperatorInfo;

    int32_t code = appendDownstream(pOperator, &downstream, 1);
  return pOperator;
}

SOperatorInfo* createStatewindowOperatorInfo(STaskRuntimeEnv* pRuntimeEnv, SOperatorInfo* downstream, SExprInfo* pExpr, int32_t numOfOutput) {
  SStateWindowOperatorInfo* pInfo = calloc(1, sizeof(SStateWindowOperatorInfo));
  pInfo->colIndex   = -1;
  pInfo->reptScan   = false;
  pInfo->binfo.pCtx = createSqlFunctionCtx(pRuntimeEnv, pExpr, numOfOutput, &pInfo->binfo.rowCellInfoOffset);
  pInfo->binfo.pRes = createOutputBuf(pExpr, numOfOutput, pRuntimeEnv->resultInfo.capacity);
  initResultRowInfo(&pInfo->binfo.resultRowInfo, 8);

  SOperatorInfo* pOperator = calloc(1, sizeof(SOperatorInfo));
  pOperator->name         = "StateWindowOperator";
//  pOperator->operatorType = OP_StateWindow;
  pOperator->blockingOptr = true;
  pOperator->status       = OP_NOT_OPENED;
  pOperator->pExpr        = pExpr;
  pOperator->numOfOutput  = numOfOutput;
  pOperator->info         = pInfo;
  pOperator->pRuntimeEnv  = pRuntimeEnv;
  pOperator->getNextFn = doStateWindowAgg;
  pOperator->closeFn = destroyStateWindowOperatorInfo;

    int32_t code = appendDownstream(pOperator, &downstream, 1);
  return pOperator;
}
SOperatorInfo* createSWindowOperatorInfo(STaskRuntimeEnv* pRuntimeEnv, SOperatorInfo* downstream, SExprInfo* pExpr, int32_t numOfOutput) {
  SSWindowOperatorInfo* pInfo = calloc(1, sizeof(SSWindowOperatorInfo));

  pInfo->binfo.pCtx = createSqlFunctionCtx(pRuntimeEnv, pExpr, numOfOutput, &pInfo->binfo.rowCellInfoOffset);
  pInfo->binfo.pRes = createOutputBuf(pExpr, numOfOutput, pRuntimeEnv->resultInfo.capacity);
  initResultRowInfo(&pInfo->binfo.resultRowInfo, 8);

  pInfo->prevTs   = INT64_MIN;
  pInfo->reptScan = false;
  SOperatorInfo* pOperator = calloc(1, sizeof(SOperatorInfo));

  pOperator->name         = "SessionWindowAggOperator";
//  pOperator->operatorType = OP_SessionWindow;
  pOperator->blockingOptr = true;
  pOperator->status       = OP_NOT_OPENED;
  pOperator->pExpr        = pExpr;
  pOperator->numOfOutput  = numOfOutput;
  pOperator->info         = pInfo;
  pOperator->pRuntimeEnv  = pRuntimeEnv;
  pOperator->getNextFn = doSessionWindowAgg;
  pOperator->closeFn = destroySWindowOperatorInfo;

    int32_t code = appendDownstream(pOperator, &downstream, 1);
  return pOperator;
}

SOperatorInfo* createMultiTableTimeIntervalOperatorInfo(STaskRuntimeEnv* pRuntimeEnv, SOperatorInfo* downstream, SExprInfo* pExpr, int32_t numOfOutput) {
  STableIntervalOperatorInfo* pInfo = calloc(1, sizeof(STableIntervalOperatorInfo));

  pInfo->binfo.pCtx = createSqlFunctionCtx(pRuntimeEnv, pExpr, numOfOutput, &pInfo->binfo.rowCellInfoOffset);
  pInfo->binfo.pRes = createOutputBuf(pExpr, numOfOutput, pRuntimeEnv->resultInfo.capacity);
  initResultRowInfo(&pInfo->binfo.resultRowInfo, 8);

  SOperatorInfo* pOperator = calloc(1, sizeof(SOperatorInfo));
  pOperator->name         = "MultiTableTimeIntervalOperator";
//  pOperator->operatorType = OP_MultiTableTimeInterval;
  pOperator->blockingOptr = true;
  pOperator->status       = OP_NOT_OPENED;
  pOperator->pExpr        = pExpr;
  pOperator->numOfOutput  = numOfOutput;
  pOperator->info         = pInfo;
  pOperator->pRuntimeEnv  = pRuntimeEnv;

  pOperator->getNextFn = doSTableIntervalAgg;
  pOperator->closeFn = destroyBasicOperatorInfo;

    int32_t code = appendDownstream(pOperator, &downstream, 1);
  return pOperator;
}

SOperatorInfo* createAllMultiTableTimeIntervalOperatorInfo(STaskRuntimeEnv* pRuntimeEnv, SOperatorInfo* downstream, SExprInfo* pExpr, int32_t numOfOutput) {
  STableIntervalOperatorInfo* pInfo = calloc(1, sizeof(STableIntervalOperatorInfo));

  pInfo->binfo.pCtx = createSqlFunctionCtx(pRuntimeEnv, pExpr, numOfOutput, &pInfo->binfo.rowCellInfoOffset);
  pInfo->binfo.pRes = createOutputBuf(pExpr, numOfOutput, pRuntimeEnv->resultInfo.capacity);
  initResultRowInfo(&pInfo->binfo.resultRowInfo, 8);

  SOperatorInfo* pOperator = calloc(1, sizeof(SOperatorInfo));
  pOperator->name         = "AllMultiTableTimeIntervalOperator";
//  pOperator->operatorType = OP_AllMultiTableTimeInterval;
  pOperator->blockingOptr = true;
  pOperator->status       = OP_NOT_OPENED;
  pOperator->pExpr        = pExpr;
  pOperator->numOfOutput  = numOfOutput;
  pOperator->info         = pInfo;
  pOperator->pRuntimeEnv  = pRuntimeEnv;

  pOperator->getNextFn = doAllSTableIntervalAgg;
  pOperator->closeFn = destroyBasicOperatorInfo;

    int32_t code = appendDownstream(pOperator, &downstream, 1);

  return pOperator;
}

SOperatorInfo* createGroupbyOperatorInfo(STaskRuntimeEnv* pRuntimeEnv, SOperatorInfo* downstream, SExprInfo* pExpr, int32_t numOfOutput) {
  SGroupbyOperatorInfo* pInfo = calloc(1, sizeof(SGroupbyOperatorInfo));
  pInfo->colIndex = -1;  // group by column index


  pInfo->binfo.pCtx = createSqlFunctionCtx(pRuntimeEnv, pExpr, numOfOutput, &pInfo->binfo.rowCellInfoOffset);

  STaskAttr *pQueryAttr = pRuntimeEnv->pQueryAttr;

  pQueryAttr->resultRowSize = (pQueryAttr->resultRowSize *
      (int32_t)(getRowNumForMultioutput(pQueryAttr, pQueryAttr->topBotQuery, pQueryAttr->stableQuery)));

  pInfo->binfo.pRes = createOutputBuf(pExpr, numOfOutput, pRuntimeEnv->resultInfo.capacity);
  initResultRowInfo(&pInfo->binfo.resultRowInfo, 8);

  SOperatorInfo* pOperator = calloc(1, sizeof(SOperatorInfo));
  pOperator->name         = "GroupbyAggOperator";
  pOperator->blockingOptr = true;
  pOperator->status       = OP_NOT_OPENED;
//  pOperator->operatorType = OP_Groupby;
  pOperator->pExpr        = pExpr;
  pOperator->numOfOutput  = numOfOutput;
  pOperator->info         = pInfo;
  pOperator->pRuntimeEnv  = pRuntimeEnv;
  pOperator->getNextFn = hashGroupbyAggregate;
  pOperator->closeFn = destroyGroupbyOperatorInfo;

    int32_t code = appendDownstream(pOperator, &downstream, 1);
  return pOperator;
}

SOperatorInfo* createFillOperatorInfo(STaskRuntimeEnv* pRuntimeEnv, SOperatorInfo* downstream, SExprInfo* pExpr, int32_t numOfOutput, bool multigroupResult) {
  SFillOperatorInfo* pInfo = calloc(1, sizeof(SFillOperatorInfo));
  pInfo->pRes = createOutputBuf(pExpr, numOfOutput, pRuntimeEnv->resultInfo.capacity);
  pInfo->multigroupResult = multigroupResult;

  {
    STaskAttr* pQueryAttr = pRuntimeEnv->pQueryAttr;
    struct SFillColInfo* pColInfo = createFillColInfo(pExpr, numOfOutput, pQueryAttr->fillVal);
    STimeWindow w = TSWINDOW_INITIALIZER;

    TSKEY sk = TMIN(pQueryAttr->window.skey, pQueryAttr->window.ekey);
    TSKEY ek = TMAX(pQueryAttr->window.skey, pQueryAttr->window.ekey);
//    getAlignQueryTimeWindow(pQueryAttr, pQueryAttr->window.skey, sk, ek, &w);

    pInfo->pFillInfo =
        taosCreateFillInfo(pQueryAttr->order.order, w.skey, 0, (int32_t)pRuntimeEnv->resultInfo.capacity, numOfOutput,
                           pQueryAttr->interval.sliding, pQueryAttr->interval.slidingUnit,
                           (int8_t)pQueryAttr->precision, pQueryAttr->fillType, pColInfo, pRuntimeEnv->qinfo);

    pInfo->p = calloc(numOfOutput, POINTER_BYTES);
  }

  SOperatorInfo* pOperator = calloc(1, sizeof(SOperatorInfo));

  pOperator->name         = "FillOperator";
  pOperator->blockingOptr = false;
  pOperator->status       = OP_NOT_OPENED;
//  pOperator->operatorType = OP_Fill;
  pOperator->pExpr        = pExpr;
  pOperator->numOfOutput  = numOfOutput;
  pOperator->info         = pInfo;
  pOperator->pRuntimeEnv  = pRuntimeEnv;
  pOperator->getNextFn = doFill;
  pOperator->closeFn = destroySFillOperatorInfo;

    int32_t code = appendDownstream(pOperator, &downstream, 1);
  return pOperator;
}

SOperatorInfo* createSLimitOperatorInfo(STaskRuntimeEnv* pRuntimeEnv, SOperatorInfo* downstream, SExprInfo* pExpr, int32_t numOfOutput, void* pMerger, bool multigroupResult) {
  SSLimitOperatorInfo* pInfo = calloc(1, sizeof(SSLimitOperatorInfo));

  STaskAttr* pQueryAttr = pRuntimeEnv->pQueryAttr;

  pInfo->orderColumnList = getResultGroupCheckColumns(pQueryAttr);
  pInfo->slimit          = pQueryAttr->slimit;
  pInfo->limit           = pQueryAttr->limit;
  pInfo->capacity        = pRuntimeEnv->resultInfo.capacity;
  pInfo->threshold       = (int64_t)(pInfo->capacity * 0.8);
  pInfo->currentOffset   = pQueryAttr->limit.offset;
  pInfo->currentGroupOffset = pQueryAttr->slimit.offset;
  pInfo->multigroupResult= multigroupResult;

  // TODO refactor
  int32_t len = 0;
  for(int32_t i = 0; i < numOfOutput; ++i) {
    len += pExpr[i].base.resSchema.bytes;
  }

  int32_t numOfCols = (pInfo->orderColumnList != NULL)? (int32_t) taosArrayGetSize(pInfo->orderColumnList):0;
  pInfo->prevRow = calloc(1, (POINTER_BYTES * numOfCols + len));

  int32_t offset = POINTER_BYTES * numOfCols;
  for(int32_t i = 0; i < numOfCols; ++i) {
    pInfo->prevRow[i] = (char*)pInfo->prevRow + offset;

    SColIndex* index = taosArrayGet(pInfo->orderColumnList, i);
    offset += pExpr[index->colIndex].base.resSchema.bytes;
  }

  pInfo->pRes = createOutputBuf(pExpr, numOfOutput, pRuntimeEnv->resultInfo.capacity);

  SOperatorInfo* pOperator = calloc(1, sizeof(SOperatorInfo));

  pOperator->name         = "SLimitOperator";
  // pOperator->operatorType = OP_SLimit;
  pOperator->blockingOptr = false;
  pOperator->status       = OP_NOT_OPENED;
//  pOperator->exec         = doSLimit;
  pOperator->info         = pInfo;
  pOperator->pRuntimeEnv  = pRuntimeEnv;
  pOperator->closeFn = destroySlimitOperatorInfo;

    int32_t code = appendDownstream(pOperator, &downstream, 1);
  return pOperator;
}

static SSDataBlock* doTagScan(void* param, bool* newgroup) {
#if 0
  SOperatorInfo* pOperator = (SOperatorInfo*) param;
  if (pOperator->status == OP_EXEC_DONE) {
    return NULL;
  }

  STaskRuntimeEnv* pRuntimeEnv = pOperator->pRuntimeEnv;
  int32_t maxNumOfTables = (int32_t)pRuntimeEnv->resultInfo.capacity;

  STagScanInfo *pInfo = pOperator->info;
  SSDataBlock  *pRes = pInfo->pRes;
  *newgroup = false;

  int32_t count = 0;
  SArray* pa = GET_TABLEGROUP(pRuntimeEnv, 0);

  int32_t functionId = getExprFunctionId(&pOperator->pExpr[0]);
  if (functionId == FUNCTION_TID_TAG) { // return the tags & table Id
    STaskAttr* pQueryAttr = pRuntimeEnv->pQueryAttr;
    assert(pQueryAttr->numOfOutput == 1);

    SExprInfo* pExprInfo = &pOperator->pExpr[0];
    int32_t rsize = pExprInfo->base.resSchema.bytes;

    count = 0;

    int16_t bytes = pExprInfo->base.resSchema.bytes;
    int16_t type  = pExprInfo->base.resSchema.type;

    for(int32_t i = 0; i < pQueryAttr->numOfTags; ++i) {
      if (pQueryAttr->tagColList[i].colId == pExprInfo->base.pColumns->info.colId) {
        bytes = pQueryAttr->tagColList[i].bytes;
        type = pQueryAttr->tagColList[i].type;
        break;
      }
    }

    SColumnInfoData* pColInfo = taosArrayGet(pRes->pDataBlock, 0);

    while(pInfo->curPos < pInfo->totalTables && count < maxNumOfTables) {
      int32_t i = pInfo->curPos++;
      STableQueryInfo *item = taosArrayGetP(pa, i);

      char *output = pColInfo->pData + count * rsize;
      varDataSetLen(output, rsize - VARSTR_HEADER_SIZE);

      output = varDataVal(output);
      STableId* id = TSDB_TABLEID(item->pTable);

      *(int16_t *)output = 0;
      output += sizeof(int16_t);

      *(int64_t *)output = id->uid;  // memory align problem, todo serialize
      output += sizeof(id->uid);

      *(int32_t *)output = id->tid;
      output += sizeof(id->tid);

      *(int32_t *)output = pQueryAttr->vgId;
      output += sizeof(pQueryAttr->vgId);

      char* data = NULL;
      if (pExprInfo->base.pColumns->info.colId == TSDB_TBNAME_COLUMN_INDEX) {
        data = tsdbGetTableName(item->pTable);
      } else {
        data = tsdbGetTableTagVal(item->pTable, pExprInfo->base.pColumns->info.colId, type, bytes);
      }

      doSetTagValueToResultBuf(output, data, type, bytes);
      count += 1;
    }

    //qDebug("QInfo:0x%"PRIx64" create (tableId, tag) info completed, rows:%d", GET_TASKID(pRuntimeEnv), count);
  } else if (functionId == FUNCTION_COUNT) {// handle the "count(tbname)" query
    SColumnInfoData* pColInfo = taosArrayGet(pRes->pDataBlock, 0);
    *(int64_t*)pColInfo->pData = pInfo->totalTables;
    count = 1;

    pOperator->status = OP_EXEC_DONE;
    //qDebug("QInfo:0x%"PRIx64" create count(tbname) query, res:%d rows:1", GET_TASKID(pRuntimeEnv), count);
  } else {  // return only the tags|table name etc.
    SExprInfo* pExprInfo = &pOperator->pExpr[0];  // todo use the column list instead of exprinfo

    count = 0;
    while(pInfo->curPos < pInfo->totalTables && count < maxNumOfTables) {
      int32_t i = pInfo->curPos++;

      STableQueryInfo* item = taosArrayGetP(pa, i);

      char *data = NULL, *dst = NULL;
      int16_t type = 0, bytes = 0;
      for(int32_t j = 0; j < pOperator->numOfOutput; ++j) {
        // not assign value in case of user defined constant output column
        if (TSDB_COL_IS_UD_COL(pExprInfo[j].base.pColumns->flag)) {
          continue;
        }

        SColumnInfoData* pColInfo = taosArrayGet(pRes->pDataBlock, j);
        type  = pExprInfo[j].base.resSchema.type;
        bytes = pExprInfo[j].base.resSchema.bytes;

        if (pExprInfo[j].base.pColumns->info.colId == TSDB_TBNAME_COLUMN_INDEX) {
          data = tsdbGetTableName(item->pTable);
        } else {
          data = tsdbGetTableTagVal(item->pTable, pExprInfo[j].base.pColumns->info.colId, type, bytes);
        }

        dst  = pColInfo->pData + count * pExprInfo[j].base.resSchema.bytes;
        doSetTagValueToResultBuf(dst, data, type, bytes);
      }

      count += 1;
    }

    if (pInfo->curPos >= pInfo->totalTables) {
      pOperator->status = OP_EXEC_DONE;
    }

    //qDebug("QInfo:0x%"PRIx64" create tag values results completed, rows:%d", GET_TASKID(pRuntimeEnv), count);
  }

  if (pOperator->status == OP_EXEC_DONE) {
    setTaskStatus(pOperator->pRuntimeEnv, TASK_COMPLETED);
  }

  pRes->info.rows = count;
  return (pRes->info.rows == 0)? NULL:pInfo->pRes;

#endif
}

SOperatorInfo* createTagScanOperatorInfo(STaskRuntimeEnv* pRuntimeEnv, SExprInfo* pExpr, int32_t numOfOutput) {
  STagScanInfo* pInfo = calloc(1, sizeof(STagScanInfo));
  pInfo->pRes = createOutputBuf(pExpr, numOfOutput, pRuntimeEnv->resultInfo.capacity);

  size_t numOfGroup = GET_NUM_OF_TABLEGROUP(pRuntimeEnv);
  assert(numOfGroup == 0 || numOfGroup == 1);

  pInfo->totalTables = pRuntimeEnv->tableqinfoGroupInfo.numOfTables;
  pInfo->curPos = 0;

  SOperatorInfo* pOperator = calloc(1, sizeof(SOperatorInfo));
  pOperator->name         = "SeqTableTagScan";
  pOperator->operatorType = QUERY_NODE_PHYSICAL_PLAN_TAG_SCAN;
  pOperator->blockingOptr = false;
  pOperator->status       = OP_NOT_OPENED;
  pOperator->info         = pInfo;
  pOperator->getNextFn = doTagScan;
  pOperator->pExpr        = pExpr;
  pOperator->numOfOutput  = numOfOutput;
  pOperator->pRuntimeEnv  = pRuntimeEnv;
  pOperator->closeFn = destroyTagScanOperatorInfo;

  return pOperator;
}
static bool initMultiDistinctInfo(SDistinctOperatorInfo *pInfo, SOperatorInfo* pOperator, SSDataBlock *pBlock) {
  if (taosArrayGetSize(pInfo->pDistinctDataInfo) == pOperator->numOfOutput) {
     // distinct info already inited  
    return true;
  }
  for (int i = 0; i < pOperator->numOfOutput; i++) {
//    pInfo->totalBytes += pOperator->pExpr[i].base.colBytes;
  }
  for (int i = 0; i < pOperator->numOfOutput; i++) {
    int numOfBlock = (int)(taosArrayGetSize(pBlock->pDataBlock));
    assert(i < numOfBlock);
    for (int j = 0; j < numOfBlock; j++) {
      SColumnInfoData* pColDataInfo = taosArrayGet(pBlock->pDataBlock, j);
      if (pColDataInfo->info.colId == pOperator->pExpr[i].base.resSchema.colId) {
        SDistinctDataInfo item = {.index = j, .type = pColDataInfo->info.type, .bytes = pColDataInfo->info.bytes};
        taosArrayInsert(pInfo->pDistinctDataInfo, i, &item);
      }
    }
  }
  pInfo->totalBytes += (int32_t)strlen(MULTI_KEY_DELIM) * (pOperator->numOfOutput);
  pInfo->buf        =  calloc(1, pInfo->totalBytes);
  return  taosArrayGetSize(pInfo->pDistinctDataInfo) == pOperator->numOfOutput ? true : false;
}

static void buildMultiDistinctKey(SDistinctOperatorInfo *pInfo, SSDataBlock *pBlock, int32_t rowId) {
  char *p = pInfo->buf;
  memset(p, 0, pInfo->totalBytes); 

  for (int i = 0; i < taosArrayGetSize(pInfo->pDistinctDataInfo); i++) {
    SDistinctDataInfo* pDistDataInfo = (SDistinctDataInfo *)taosArrayGet(pInfo->pDistinctDataInfo, i); 
    SColumnInfoData*   pColDataInfo = taosArrayGet(pBlock->pDataBlock, pDistDataInfo->index);
    char *val = ((char *)pColDataInfo->pData) + pColDataInfo->info.bytes * rowId;
    if (isNull(val, pDistDataInfo->type)) { 
      p += pDistDataInfo->bytes; 
      continue;
    }
    if (IS_VAR_DATA_TYPE(pDistDataInfo->type)) {
      memcpy(p, varDataVal(val), varDataLen(val));
      p += varDataLen(val);
    } else {
      memcpy(p, val, pDistDataInfo->bytes);
      p += pDistDataInfo->bytes;
    }
    memcpy(p, MULTI_KEY_DELIM, strlen(MULTI_KEY_DELIM));
    p += strlen(MULTI_KEY_DELIM);
  }
}

static SSDataBlock* hashDistinct(void* param, bool* newgroup) {
  SOperatorInfo* pOperator = (SOperatorInfo*) param;
  if (pOperator->status == OP_EXEC_DONE) {
    return NULL;
  }

  SDistinctOperatorInfo* pInfo = pOperator->info;
  SSDataBlock* pRes = pInfo->pRes;

  pRes->info.rows = 0;
  SSDataBlock* pBlock = NULL;
   
  while(1) {
    publishOperatorProfEvent(pOperator->pDownstream[0], QUERY_PROF_BEFORE_OPERATOR_EXEC);
    pBlock = pOperator->pDownstream[0]->getNextFn(pOperator->pDownstream[0], newgroup);
    publishOperatorProfEvent(pOperator->pDownstream[0], QUERY_PROF_AFTER_OPERATOR_EXEC);

    if (pBlock == NULL) {
      doSetOperatorCompleted(pOperator);
      break;
    }
    if (!initMultiDistinctInfo(pInfo, pOperator, pBlock)) {
      doSetOperatorCompleted(pOperator);
      break;
    }
    // ensure result output buf 
    if (pRes->info.rows + pBlock->info.rows > pInfo->outputCapacity) {
      int32_t newSize = pRes->info.rows + pBlock->info.rows;
      for (int i = 0; i < taosArrayGetSize(pRes->pDataBlock); i++) {
        SColumnInfoData*   pResultColInfoData = taosArrayGet(pRes->pDataBlock, i);
        SDistinctDataInfo* pDistDataInfo = taosArrayGet(pInfo->pDistinctDataInfo,  i);
        char* tmp = realloc(pResultColInfoData->pData, newSize * pDistDataInfo->bytes);
        if (tmp == NULL) {
          return NULL;
        } else {
          pResultColInfoData->pData = tmp;
        }
      }
      pInfo->outputCapacity = newSize;
    }

    for (int32_t i = 0; i < pBlock->info.rows; i++) {
      buildMultiDistinctKey(pInfo, pBlock, i);
      if (taosHashGet(pInfo->pSet, pInfo->buf, pInfo->totalBytes) == NULL) {
        int32_t dummy;
        taosHashPut(pInfo->pSet, pInfo->buf, pInfo->totalBytes, &dummy, sizeof(dummy));
        for (int j = 0; j < taosArrayGetSize(pRes->pDataBlock); j++) {
          SDistinctDataInfo* pDistDataInfo = taosArrayGet(pInfo->pDistinctDataInfo, j);  // distinct meta info
          SColumnInfoData*   pColInfoData = taosArrayGet(pBlock->pDataBlock, pDistDataInfo->index); //src
          SColumnInfoData*   pResultColInfoData = taosArrayGet(pRes->pDataBlock, j);  // dist 

          char* val = ((char*)pColInfoData->pData) + pDistDataInfo->bytes * i;
          char *start = pResultColInfoData->pData +  pDistDataInfo->bytes * pInfo->pRes->info.rows; 
          memcpy(start, val, pDistDataInfo->bytes);
        }
        pRes->info.rows += 1;
      } 
    }

    if (pRes->info.rows >= pInfo->threshold) {
      break;
    }
  }
  return (pInfo->pRes->info.rows > 0)? pInfo->pRes:NULL;
}

SOperatorInfo* createDistinctOperatorInfo(STaskRuntimeEnv* pRuntimeEnv, SOperatorInfo* downstream, SExprInfo* pExpr, int32_t numOfOutput) {
  SDistinctOperatorInfo* pInfo = calloc(1, sizeof(SDistinctOperatorInfo));
  pInfo->totalBytes      = 0;
  pInfo->buf             = NULL;
  pInfo->threshold       = tsMaxNumOfDistinctResults; // distinct result threshold
  pInfo->outputCapacity  = 4096;
  pInfo->pDistinctDataInfo = taosArrayInit(numOfOutput, sizeof(SDistinctDataInfo)); 
  pInfo->pSet = taosHashInit(64, taosGetDefaultHashFunction(TSDB_DATA_TYPE_BINARY), false, HASH_NO_LOCK);
  pInfo->pRes = createOutputBuf(pExpr, numOfOutput, (int32_t) pInfo->outputCapacity);
  

  SOperatorInfo* pOperator = calloc(1, sizeof(SOperatorInfo));
  pOperator->name         = "DistinctOperator";
  pOperator->blockingOptr = false;
  pOperator->status       = OP_NOT_OPENED;
//  pOperator->operatorType = OP_Distinct;
  pOperator->pExpr        = pExpr;
  pOperator->numOfOutput  = numOfOutput;
  pOperator->info         = pInfo;
  pOperator->pRuntimeEnv  = pRuntimeEnv;
  pOperator->getNextFn = hashDistinct;
  pOperator->pExpr        = pExpr; 
  pOperator->closeFn = destroyDistinctOperatorInfo;

    int32_t code = appendDownstream(pOperator, &downstream, 1);
  return pOperator;
}

static int32_t getColumnIndexInSource(SQueriedTableInfo *pTableInfo, SExprBasicInfo *pExpr, SColumnInfo* pTagCols) {
  int32_t j = 0;

  if (TSDB_COL_IS_TAG(pExpr->pParam[0].pCol->type)) {
    if (pExpr->pParam[0].pCol->colId == TSDB_TBNAME_COLUMN_INDEX) {
      return TSDB_TBNAME_COLUMN_INDEX;
    }

    while(j < pTableInfo->numOfTags) {
      if (pExpr->pParam[0].pCol->colId == pTagCols[j].colId) {
        return j;
      }

      j += 1;
    }

  } /*else if (TSDB_COL_IS_UD_COL(pExpr->colInfo.flag)) {  // user specified column data
    return TSDB_UD_COLUMN_INDEX;
  } else {
    while (j < pTableInfo->numOfCols) {
      if (pExpr->colInfo.colId == pTableInfo->colList[j].colId) {
        return j;
      }

      j += 1;
    }
  }*/

  return INT32_MIN;  // return a less than TSDB_TBNAME_COLUMN_INDEX value
}

bool validateExprColumnInfo(SQueriedTableInfo *pTableInfo, SExprBasicInfo *pExpr, SColumnInfo* pTagCols) {
  int32_t j = getColumnIndexInSource(pTableInfo, pExpr, pTagCols);
  return j != INT32_MIN;
}

static bool validateQueryTableCols(SQueriedTableInfo* pTableInfo, SExprBasicInfo** pExpr, int32_t numOfOutput,
                                   SColumnInfo* pTagCols, void* pMsg) {
  int32_t numOfTotal = pTableInfo->numOfCols + pTableInfo->numOfTags;
  if (pTableInfo->numOfCols < 0 || pTableInfo->numOfTags < 0 || numOfTotal > TSDB_MAX_COLUMNS) {
    //qError("qmsg:%p illegal value of numOfCols %d numOfTags:%d", pMsg, pTableInfo->numOfCols, pTableInfo->numOfTags);
    return false;
  }

  if (numOfTotal == 0) {  // table total columns are not required.
//    for(int32_t i = 0; i < numOfOutput; ++i) {
//      SExprBasicInfo* p = pExpr[i];
//      if ((p->functionId == FUNCTION_TAGPRJ) ||
//          (p->functionId == FUNCTION_TID_TAG && p->colInfo.colId == TSDB_TBNAME_COLUMN_INDEX) ||
//          (p->functionId == FUNCTION_COUNT && p->colInfo.colId == TSDB_TBNAME_COLUMN_INDEX) ||
//          (p->functionId == FUNCTION_BLKINFO)) {
//        continue;
//      }
//
//      return false;
//    }
  }

  for(int32_t i = 0; i < numOfOutput; ++i) {
    if (!validateExprColumnInfo(pTableInfo, pExpr[i], pTagCols)) {
      return TSDB_CODE_QRY_INVALID_MSG;
    }
  }

  return true;
}

static int32_t deserializeColFilterInfo(SColumnFilterInfo* pColFilters, int16_t numOfFilters, char** pMsg) {
  for (int32_t f = 0; f < numOfFilters; ++f) {
    SColumnFilterInfo *pFilterMsg = (SColumnFilterInfo *)(*pMsg);

    SColumnFilterInfo *pColFilter = &pColFilters[f];
    pColFilter->filterstr = htons(pFilterMsg->filterstr);

    (*pMsg) += sizeof(SColumnFilterInfo);

    if (pColFilter->filterstr) {
      pColFilter->len = htobe64(pFilterMsg->len);

      pColFilter->pz = (int64_t)calloc(1, (size_t)(pColFilter->len + 1 * TSDB_NCHAR_SIZE)); // note: null-terminator
      if (pColFilter->pz == 0) {
        return TSDB_CODE_QRY_OUT_OF_MEMORY;
      }

      memcpy((void *)pColFilter->pz, (*pMsg), (size_t)pColFilter->len);
      (*pMsg) += (pColFilter->len + 1);
    } else {
      pColFilter->lowerBndi = htobe64(pFilterMsg->lowerBndi);
      pColFilter->upperBndi = htobe64(pFilterMsg->upperBndi);
    }

    pColFilter->lowerRelOptr = htons(pFilterMsg->lowerRelOptr);
    pColFilter->upperRelOptr = htons(pFilterMsg->upperRelOptr);
  }

  return TSDB_CODE_SUCCESS;
}

static SResSchema createResSchema(int32_t type, int32_t bytes, int32_t slotId, int32_t scale, int32_t precision, const char* name) {
  SResSchema s = {0};
  s.scale = scale;
  s.precision = precision;
  s.type  = type;
  s.bytes = bytes;
  s.colId = slotId;
  strncpy(s.name, name, tListLen(s.name));

  return s;
}

SArray* createExprInfo(SAggPhysiNode* pPhyNode) {
  int32_t numOfAggFuncs = LIST_LENGTH(pPhyNode->pAggFuncs);

  SArray* pArray = taosArrayInit(numOfAggFuncs, POINTER_BYTES);
  for(int32_t i = 0; i < numOfAggFuncs; ++i) {
    SExprInfo* pExp = calloc(1, sizeof(SExprInfo));

    pExp->pExpr = calloc(1, sizeof(tExprNode));
    pExp->pExpr->_function.num = 1;

    pExp->base.pParam = calloc(1, sizeof(SFunctParam));
    pExp->base.numOfParams = 1;

    pExp->base.pParam[0].pCol = calloc(1, sizeof(SColumn));
    SColumn* pCol = pExp->base.pParam[0].pCol;

    STargetNode* pTargetNode = (STargetNode*) nodesListGetNode(pPhyNode->pAggFuncs, i);
    ASSERT(pTargetNode->slotId == i);

    SFunctionNode* pFuncNode = (SFunctionNode*)pTargetNode->pExpr;

    SDataType *pType = &pFuncNode->node.resType;
    pExp->base.resSchema = createResSchema(pType->type, pType->bytes, pTargetNode->slotId,
                                           pType->scale, pType->precision, pFuncNode->node.aliasName);

    pExp->pExpr->_function.pFunctNode = pFuncNode;
    strncpy(pExp->pExpr->_function.functionName, pFuncNode->functionName, tListLen(pExp->pExpr->_function.functionName));

    // TODO: value parameter needs to be handled
    int32_t numOfParam = LIST_LENGTH(pFuncNode->pParameterList);
    for(int32_t j = 0; j < numOfParam; ++j) {
      SNode* p1 = nodesListGetNode(pFuncNode->pParameterList, j);
      SColumnNode* pcn  = (SColumnNode*)p1;

      pCol->slotId      = pcn->slotId;
      pCol->bytes       = pcn->node.resType.bytes;
      pCol->type        = pcn->node.resType.type;
      pCol->scale       = pcn->node.resType.scale;
      pCol->precision   = pcn->node.resType.precision;
      pCol->dataBlockId = pcn->dataBlockId;
    }
    taosArrayPush(pArray, &pExp);
  }

  return pArray;
}

static SExecTaskInfo* createExecTaskInfo(uint64_t queryId, uint64_t taskId) {
  SExecTaskInfo* pTaskInfo = calloc(1, sizeof(SExecTaskInfo));
  setTaskStatus(pTaskInfo, TASK_NOT_COMPLETED);

  pTaskInfo->cost.created = taosGetTimestampMs();
  pTaskInfo->id.queryId = queryId;

  char* p = calloc(1, 128);
  snprintf(p, 128, "TID:0x%"PRIx64" QID:0x%"PRIx64, taskId, queryId);
  pTaskInfo->id.str = strdup(p);

  return pTaskInfo;
}

static tsdbReaderT doCreateDataReader(STableScanPhysiNode* pTableScanNode, SReadHandle* pHandle, uint64_t queryId, uint64_t taskId);

static int32_t doCreateTableGroup(void* metaHandle, int32_t tableType, uint64_t tableUid, STableGroupInfo* pGroupInfo, uint64_t queryId, uint64_t taskId);
static SArray* extractTableIdList(const STableGroupInfo* pTableGroupInfo);
static SArray* extractScanColumnId(SNodeList* pNodeList);

SOperatorInfo* doCreateOperatorTreeNode(SPhysiNode* pPhyNode, SExecTaskInfo* pTaskInfo, SReadHandle* pHandle, uint64_t queryId, uint64_t taskId, STableGroupInfo* pTableGroupInfo) {
  if (nodeType(pPhyNode) == QUERY_NODE_PHYSICAL_PLAN_PROJECT) { // ignore the project node
    pPhyNode = nodesListGetNode(pPhyNode->pChildren, 0);
  }

  if (pPhyNode->pChildren == NULL || LIST_LENGTH(pPhyNode->pChildren) == 0) {
    if (QUERY_NODE_PHYSICAL_PLAN_TABLE_SCAN == nodeType(pPhyNode)) {
      SScanPhysiNode* pScanPhyNode = (SScanPhysiNode*)pPhyNode;

      size_t      numOfCols = LIST_LENGTH(pScanPhyNode->pScanCols);
      tsdbReaderT pDataReader = doCreateDataReader((STableScanPhysiNode*)pPhyNode, pHandle, (uint64_t)queryId, taskId);

      int32_t code = doCreateTableGroup(pHandle->meta, pScanPhyNode->tableType, pScanPhyNode->uid, pTableGroupInfo, queryId, taskId);
      return createTableScanOperatorInfo(pDataReader, pScanPhyNode->order, numOfCols, pScanPhyNode->count,
                                         pScanPhyNode->reverse, pTaskInfo);
    } else if (QUERY_NODE_PHYSICAL_PLAN_EXCHANGE == nodeType(pPhyNode)) {
      SExchangePhysiNode* pExchange = (SExchangePhysiNode*)pPhyNode;
      SSDataBlock* pResBlock = createOutputBuf_rv1(pExchange->node.pOutputDataBlockDesc);
      return createExchangeOperatorInfo(pExchange->pSrcEndPoints, pResBlock, pTaskInfo);
    } else if (QUERY_NODE_PHYSICAL_PLAN_STREAM_SCAN == nodeType(pPhyNode)) {
      SScanPhysiNode* pScanPhyNode = (SScanPhysiNode*)pPhyNode;  // simple child table.

      STableGroupInfo groupInfo = {0};

      int32_t code = doCreateTableGroup(pHandle->meta, pScanPhyNode->tableType, pScanPhyNode->uid, &groupInfo, queryId, taskId);
      SArray* tableIdList = extractTableIdList(&groupInfo);

      SSDataBlock* pResBlock = createOutputBuf_rv1(pScanPhyNode->node.pOutputDataBlockDesc);
      SArray* colList = extractScanColumnId(pScanPhyNode->pScanCols);

      SOperatorInfo* pOperator = createStreamScanOperatorInfo(pHandle->reader, pResBlock, colList, tableIdList, pTaskInfo);

      taosArrayDestroy(tableIdList);
      return pOperator;
    }
  }

  if (QUERY_NODE_PHYSICAL_PLAN_AGG == nodeType(pPhyNode)) {
    size_t size = LIST_LENGTH(pPhyNode->pChildren);
    assert(size == 1);

    for (int32_t i = 0; i < size; ++i) {
      SPhysiNode*    pChildNode = (SPhysiNode*)nodesListGetNode(pPhyNode->pChildren, i);
      SOperatorInfo* op = doCreateOperatorTreeNode(pChildNode, pTaskInfo, pHandle, queryId, taskId, pTableGroupInfo);

      SArray* pExprInfo = createExprInfo((SAggPhysiNode*)pPhyNode);
      SSDataBlock* pResBlock = createOutputBuf_rv1(pPhyNode->pOutputDataBlockDesc);
      return createAggregateOperatorInfo(op, pExprInfo, pResBlock, pTaskInfo, pTableGroupInfo);
    }
  } /*else if (pPhyNode->info.type == OP_MultiTableAggregate) {
    size_t size = taosArrayGetSize(pPhyNode->pChildren);
    assert(size == 1);

    for (int32_t i = 0; i < size; ++i) {
      SPhysiNode*      pChildNode = taosArrayGetP(pPhyNode->pChildren, i);
      SOperatorInfo* op = doCreateOperatorTreeNode(pChildNode, pTaskInfo, pHandle, queryId, taskId, pTableGroupInfo);
      return createMultiTableAggOperatorInfo(op, pPhyNode->pTargets, pTaskInfo, pTableGroupInfo);
    }
  }*/
}

static tsdbReaderT createDataReaderImpl(STableScanPhysiNode* pTableScanNode, STableGroupInfo* pGroupInfo, void* readHandle, uint64_t queryId, uint64_t taskId) {
  STsdbQueryCond cond = {.loadExternalRows = false};

  cond.order     = pTableScanNode->scan.order;
  cond.numOfCols = LIST_LENGTH(pTableScanNode->scan.pScanCols);
  cond.colList   = calloc(cond.numOfCols, sizeof(SColumnInfo));
  if (cond.colList == NULL) {
    terrno = TSDB_CODE_QRY_OUT_OF_MEMORY;
    return NULL;
  }

  cond.twindow = pTableScanNode->scanRange;
  cond.type = BLOCK_LOAD_OFFSET_SEQ_ORDER;
//  cond.type = pTableScanNode->scanFlag;

  int32_t j = 0;
  for (int32_t i = 0; i < cond.numOfCols; ++i) {
    STargetNode* pNode = (STargetNode*)nodesListGetNode(pTableScanNode->scan.pScanCols, i);
    SColumnNode* pColNode = (SColumnNode*)pNode->pExpr;
    if (pColNode->colType == COLUMN_TYPE_TAG) {
      continue;
    }

    cond.colList[j].type  = pColNode->node.resType.type;
    cond.colList[j].bytes = pColNode->node.resType.bytes;
    cond.colList[j].colId = pColNode->colId;
    j += 1;
  }

  cond.numOfCols = j;
  return tsdbQueryTables(readHandle, &cond, pGroupInfo, queryId, taskId);
}

SArray* extractScanColumnId(SNodeList* pNodeList) {
  size_t numOfCols = LIST_LENGTH(pNodeList);
  SArray* pList = taosArrayInit(numOfCols, sizeof(int16_t));
  if (pList == NULL) {
    terrno = TSDB_CODE_OUT_OF_MEMORY;
    return NULL;
  }

  for(int32_t i = 0; i < numOfCols; ++i) {
    STargetNode* pNode = (STargetNode*) nodesListGetNode(pNodeList, i);
    SColumnNode* pColNode = (SColumnNode*) pNode->pExpr;
    taosArrayPush(pList, &pColNode->colId);
  }

  return pList;
}

int32_t doCreateTableGroup(void* metaHandle, int32_t tableType, uint64_t tableUid, STableGroupInfo* pGroupInfo, uint64_t queryId, uint64_t taskId) {
  int32_t code = 0;
  if (tableType == TSDB_SUPER_TABLE) {
    code = tsdbQuerySTableByTagCond(metaHandle, tableUid, 0, NULL, 0, 0, NULL, pGroupInfo, NULL, 0, queryId, taskId);
  } else {  // Create one table group.
    code = tsdbGetOneTableGroup(metaHandle, tableUid, 0, pGroupInfo);
  }

  return code;
}

SArray* extractTableIdList(const STableGroupInfo* pTableGroupInfo) {
  SArray* tableIdList = taosArrayInit(4, sizeof(uint64_t));

  if (pTableGroupInfo->numOfTables > 0) {
    SArray* pa = taosArrayGetP(pTableGroupInfo->pGroupList, 0);
    ASSERT(taosArrayGetSize(pTableGroupInfo->pGroupList) == 1);

    // Transfer the Array of STableKeyInfo into uid list.
    size_t numOfTables = taosArrayGetSize(pa);
    for (int32_t i = 0; i < numOfTables; ++i) {
      STableKeyInfo* pkeyInfo = taosArrayGet(pa, i);
      taosArrayPush(tableIdList, &pkeyInfo->uid);
    }
  }

  return tableIdList;
}

tsdbReaderT doCreateDataReader(STableScanPhysiNode* pTableScanNode, SReadHandle* pHandle, uint64_t queryId, uint64_t taskId) {
  STableGroupInfo groupInfo = {0};

  uint64_t uid = pTableScanNode->scan.uid;
  int32_t code = doCreateTableGroup(pHandle->meta, pTableScanNode->scan.tableType, uid, &groupInfo, queryId, taskId);
  if (code != TSDB_CODE_SUCCESS) {
    goto _error;
  }

  if (groupInfo.numOfTables == 0) {
    code = 0;
    qDebug("no table qualified for query, TID:0x%"PRIx64", QID:0x%"PRIx64, taskId, queryId);
    goto _error;
  }

  return createDataReaderImpl(pTableScanNode, &groupInfo, pHandle->reader, queryId, taskId);

  _error:
  terrno = code;
  return NULL;
}

int32_t createExecTaskInfoImpl(SSubplan* pPlan, SExecTaskInfo** pTaskInfo, SReadHandle* pHandle, uint64_t taskId) {
  uint64_t queryId = pPlan->id.queryId;

  int32_t code = TSDB_CODE_SUCCESS;
  *pTaskInfo = createExecTaskInfo(queryId, taskId);
  if (*pTaskInfo == NULL) {
    code = TSDB_CODE_QRY_OUT_OF_MEMORY;
    goto _complete;
  }

  STableGroupInfo group = {0};
  (*pTaskInfo)->pRoot = doCreateOperatorTreeNode(pPlan->pNode, *pTaskInfo, pHandle, queryId, taskId, &group);
  if ((*pTaskInfo)->pRoot == NULL) {
    code = TSDB_CODE_QRY_OUT_OF_MEMORY;
    goto _complete;
  }

  return code;

_complete:
  tfree(*pTaskInfo);

  terrno = code;
  return code;
}

int32_t cloneExprFilterInfo(SColumnFilterInfo **dst, SColumnFilterInfo* src, int32_t filterNum) {
  if (filterNum <= 0) {
    return TSDB_CODE_SUCCESS;
  }

  *dst = calloc(filterNum, sizeof(*src));
  if (*dst == NULL) {
    return TSDB_CODE_QRY_OUT_OF_MEMORY;
  }

  memcpy(*dst, src, sizeof(*src) * filterNum);

  for (int32_t i = 0; i < filterNum; i++) {
    if ((*dst)[i].filterstr && dst[i]->len > 0) {
      void *pz = calloc(1, (size_t)(*dst)[i].len + 1);

      if (pz == NULL) {
        if (i == 0) {
          free(*dst);
        } else {
          freeColumnFilterInfo(*dst, i);
        }

        return TSDB_CODE_QRY_OUT_OF_MEMORY;
      }

      memcpy(pz, (void *)src->pz, (size_t)src->len + 1);

      (*dst)[i].pz = (int64_t)pz;
    }
  }

  return TSDB_CODE_SUCCESS;
}

static int32_t updateOutputBufForTopBotQuery(SQueriedTableInfo* pTableInfo, SColumnInfo* pTagCols, SExprInfo* pExprs, int32_t numOfOutput, int32_t tagLen, bool superTable) {
  for (int32_t i = 0; i < numOfOutput; ++i) {
    int16_t functId = getExprFunctionId(&pExprs[i]);

    if (functId == FUNCTION_TOP || functId == FUNCTION_BOTTOM) {
      int32_t j = getColumnIndexInSource(pTableInfo, &pExprs[i].base, pTagCols);
      if (j < 0 || j >= pTableInfo->numOfCols) {
        return TSDB_CODE_QRY_INVALID_MSG;
      } else {
        SColumnInfo* pCol = &pTableInfo->colList[j];
//        int32_t ret = getResultDataInfo(pCol->type, pCol->bytes, functId, (int32_t)pExprs[i].base.param[0].i,
//                                        &pExprs[i].base.resSchema.type, &pExprs[i].base.resSchema.bytes, &pExprs[i].base.interBytes, tagLen, superTable, NULL);
//        assert(ret == TSDB_CODE_SUCCESS);
      }
    }
  }

  return TSDB_CODE_SUCCESS;
}

// TODO tag length should be passed from client, refactor
int32_t createQueryFilter(char *data, uint16_t len, SFilterInfo** pFilters) {
  tExprNode* expr = NULL;
  
  TRY(TSDB_MAX_TAG_CONDITIONS) {
    expr = exprTreeFromBinary(data, len);
  } CATCH( code ) {
    CLEANUP_EXECUTE();
    return code;
  } END_TRY

  if (expr == NULL) {
    //qError("failed to create expr tree");
    return TSDB_CODE_QRY_APP_ERROR;
  }

//  int32_t ret = filterInitFromTree(expr, pFilters, 0);
//  tExprTreeDestroy(expr, NULL);

//  return ret;
}

//int32_t doCreateFilterInfo(SColumnInfo* pCols, int32_t numOfCols, int32_t numOfFilterCols, SSingleColumnFilterInfo** pFilterInfo, uint64_t qId) {
//  *pFilterInfo = calloc(1, sizeof(SSingleColumnFilterInfo) * numOfFilterCols);
//  if (*pFilterInfo == NULL) {
//    return TSDB_CODE_QRY_OUT_OF_MEMORY;
//  }
//
//  for (int32_t i = 0, j = 0; i < numOfCols; ++i) {
//    if (pCols[i].flist.numOfFilters > 0) {
//      SSingleColumnFilterInfo* pFilter = &((*pFilterInfo)[j]);
//
//      memcpy(&pFilter->info, &pCols[i], sizeof(SColumnInfo));
//      pFilter->info = pCols[i];
//
//      pFilter->numOfFilters = pCols[i].flist.numOfFilters;
//      pFilter->pFilters = calloc(pFilter->numOfFilters, sizeof(SColumnFilterElem));
//      if (pFilter->pFilters == NULL) {
//        return TSDB_CODE_QRY_OUT_OF_MEMORY;
//      }
//
//      for (int32_t f = 0; f < pFilter->numOfFilters; ++f) {
//        SColumnFilterElem* pSingleColFilter = &pFilter->pFilters[f];
//        pSingleColFilter->filterInfo = pCols[i].flist.filterInfo[f];
//
//        int32_t lower = pSingleColFilter->filterInfo.lowerRelOptr;
//        int32_t upper = pSingleColFilter->filterInfo.upperRelOptr;
//        if (lower == TSDB_RELATION_INVALID && upper == TSDB_RELATION_INVALID) {
//          //qError("QInfo:0x%"PRIx64" invalid filter info", qId);
//          return TSDB_CODE_QRY_INVALID_MSG;
//        }
//
//        pSingleColFilter->fp = getFilterOperator(lower, upper);
//        if (pSingleColFilter->fp == NULL) {
//          //qError("QInfo:0x%"PRIx64" invalid filter info", qId);
//          return TSDB_CODE_QRY_INVALID_MSG;
//        }
//
//        pSingleColFilter->bytes = pCols[i].bytes;
//
//        if (lower == TSDB_RELATION_IN) {
////          buildFilterSetFromBinary(&pSingleColFilter->q, (char *)(pSingleColFilter->filterInfo.pz), (int32_t)(pSingleColFilter->filterInfo.len));
//        }
//      }
//
//      j++;
//    }
//  }
//
//  return TSDB_CODE_SUCCESS;
//}

void* doDestroyFilterInfo(SSingleColumnFilterInfo* pFilterInfo, int32_t numOfFilterCols) {
//  for (int32_t i = 0; i < numOfFilterCols; ++i) {
//    if (pFilterInfo[i].numOfFilters > 0) {
//      if (pFilterInfo[i].pFilters->filterInfo.lowerRelOptr == TSDB_RELATION_IN) {
//        taosHashCleanup((SHashObj *)(pFilterInfo[i].pFilters->q));
//      }
//      tfree(pFilterInfo[i].pFilters);
//    }
//  }
//
//  tfree(pFilterInfo);
  return NULL;
}

int32_t createFilterInfo(STaskAttr* pQueryAttr, uint64_t qId) {
  for (int32_t i = 0; i < pQueryAttr->numOfCols; ++i) {
//    if (pQueryAttr->tableCols[i].flist.numOfFilters > 0 && pQueryAttr->tableCols[i].flist.filterInfo != NULL) {
//      pQueryAttr->numOfFilterCols++;
//    }
  }

  if (pQueryAttr->numOfFilterCols == 0) {
    return TSDB_CODE_SUCCESS;
  }

//  doCreateFilterInfo(pQueryAttr->tableCols, pQueryAttr->numOfCols, pQueryAttr->numOfFilterCols,
//                     &pQueryAttr->pFilterInfo, qId);

  pQueryAttr->createFilterOperator = true;

  return TSDB_CODE_SUCCESS;
}

static void doUpdateExprColumnIndex(STaskAttr *pQueryAttr) {
  assert(pQueryAttr->pExpr1 != NULL && pQueryAttr != NULL);

  for (int32_t k = 0; k < pQueryAttr->numOfOutput; ++k) {
    SExprBasicInfo *pSqlExprMsg = &pQueryAttr->pExpr1[k].base;
//    if (pSqlExprMsg->functionId == FUNCTION_ARITHM) {
//      continue;
//    }

    // todo opt performance
    SColIndex *pColIndex = NULL;/*&pSqlExprMsg->colInfo;*/
    if (TSDB_COL_IS_NORMAL_COL(pColIndex->flag)) {
      int32_t f = 0;
      for (f = 0; f < pQueryAttr->numOfCols; ++f) {
        if (pColIndex->colId == pQueryAttr->tableCols[f].colId) {
          pColIndex->colIndex = f;
          break;
        }
      }

      assert(f < pQueryAttr->numOfCols);
    } else if (pColIndex->colId <= TSDB_UD_COLUMN_INDEX) {
      // do nothing for user-defined constant value result columns
    } else {
      int32_t f = 0;
      for (f = 0; f < pQueryAttr->numOfTags; ++f) {
        if (pColIndex->colId == pQueryAttr->tagColList[f].colId) {
          pColIndex->colIndex = f;
          break;
        }
      }

      assert(f < pQueryAttr->numOfTags || pColIndex->colId == TSDB_TBNAME_COLUMN_INDEX);
    }
  }
}

void setResultBufSize(STaskAttr* pQueryAttr, SRspResultInfo* pResultInfo) {
  const int32_t DEFAULT_RESULT_MSG_SIZE = 1024 * (1024 + 512);

  // the minimum number of rows for projection query
  const int32_t MIN_ROWS_FOR_PRJ_QUERY = 8192;
  const int32_t DEFAULT_MIN_ROWS = 4096;

  const float THRESHOLD_RATIO = 0.85f;

  if (isProjQuery(pQueryAttr)) {
    int32_t numOfRes = DEFAULT_RESULT_MSG_SIZE / pQueryAttr->resultRowSize;
    if (numOfRes < MIN_ROWS_FOR_PRJ_QUERY) {
      numOfRes = MIN_ROWS_FOR_PRJ_QUERY;
    }

    pResultInfo->capacity  = numOfRes;
  } else {  // in case of non-prj query, a smaller output buffer will be used.
    pResultInfo->capacity = DEFAULT_MIN_ROWS;
  }

  pResultInfo->threshold = (int32_t)(pResultInfo->capacity * THRESHOLD_RATIO);
  pResultInfo->total = 0;
}

//TODO refactor
void freeColumnFilterInfo(SColumnFilterInfo* pFilter, int32_t numOfFilters) {
    if (pFilter == NULL || numOfFilters == 0) {
      return;
    }

    for (int32_t i = 0; i < numOfFilters; i++) {
      if (pFilter[i].filterstr && pFilter[i].pz) {
        free((void*)(pFilter[i].pz));
      }
    }

    free(pFilter);
}

static void doDestroyTableQueryInfo(STableGroupInfo* pTableqinfoGroupInfo) {
  if (pTableqinfoGroupInfo->pGroupList != NULL) {
    int32_t numOfGroups = (int32_t) taosArrayGetSize(pTableqinfoGroupInfo->pGroupList);
    for (int32_t i = 0; i < numOfGroups; ++i) {
      SArray *p = taosArrayGetP(pTableqinfoGroupInfo->pGroupList, i);

      size_t num = taosArrayGetSize(p);
      for(int32_t j = 0; j < num; ++j) {
        STableQueryInfo* item = taosArrayGetP(p, j);
        destroyTableQueryInfoImpl(item);
      }

      taosArrayDestroy(p);
    }
  }

  taosArrayDestroy(pTableqinfoGroupInfo->pGroupList);
  taosHashCleanup(pTableqinfoGroupInfo->map);

  pTableqinfoGroupInfo->pGroupList = NULL;
  pTableqinfoGroupInfo->map = NULL;
  pTableqinfoGroupInfo->numOfTables = 0;
}

void doDestroyTask(SExecTaskInfo *pTaskInfo) {
  qDebug("%s execTask is freed", GET_TASKID(pTaskInfo));

  doDestroyTableQueryInfo(&pTaskInfo->tableqinfoGroupInfo);
//  taosArrayDestroy(pTaskInfo->summary.queryProfEvents);
//  taosHashCleanup(pTaskInfo->summary.operatorProfResults);

  tfree(pTaskInfo->sql);
  tfree(pTaskInfo->id.str);
  tfree(pTaskInfo);
}

static void doSetTagValueToResultBuf(char* output, const char* val, int16_t type, int16_t bytes) {
  if (val == NULL) {
    setNull(output, type, bytes);
    return;
  }

  if (IS_VAR_DATA_TYPE(type)) {
    // Binary data overflows for sort of unknown reasons. Let trim the overflow data
    if (varDataTLen(val) > bytes) {
      int32_t maxLen = bytes - VARSTR_HEADER_SIZE;
      int32_t len = (varDataLen(val) > maxLen)? maxLen:varDataLen(val);
      memcpy(varDataVal(output), varDataVal(val), len);
      varDataSetLen(output, len);
    } else {
      varDataCopy(output, val);
    }
  } else {
    memcpy(output, val, bytes);
  }
}

static int64_t getQuerySupportBufSize(size_t numOfTables) {
  size_t s1 = sizeof(STableQueryInfo);
//  size_t s3 = sizeof(STableCheckInfo);  buffer consumption in tsdb
  return (int64_t)(s1* 1.5 * numOfTables);
}

int32_t checkForQueryBuf(size_t numOfTables) {
  int64_t t = getQuerySupportBufSize(numOfTables);
  if (tsQueryBufferSizeBytes < 0) {
    return TSDB_CODE_SUCCESS;
  } else if (tsQueryBufferSizeBytes > 0) {

    while(1) {
      int64_t s = tsQueryBufferSizeBytes;
      int64_t remain = s - t;
      if (remain >= 0) {
        if (atomic_val_compare_exchange_64(&tsQueryBufferSizeBytes, s, remain) == s) {
          return TSDB_CODE_SUCCESS;
        }
      } else {
        return TSDB_CODE_QRY_NOT_ENOUGH_BUFFER;
      }
    }
  }

  // disable query processing if the value of tsQueryBufferSize is zero.
  return TSDB_CODE_QRY_NOT_ENOUGH_BUFFER;
}

bool checkNeedToCompressQueryCol(SQInfo *pQInfo) {
  STaskRuntimeEnv* pRuntimeEnv = &pQInfo->runtimeEnv;
  STaskAttr *pQueryAttr = pRuntimeEnv->pQueryAttr;

  SSDataBlock* pRes = pRuntimeEnv->outputBuf;

  if (GET_NUM_OF_RESULTS(&(pQInfo->runtimeEnv)) <= 0) {
    return false;
  }

  int32_t numOfRows = pQueryAttr->pExpr2 ? GET_NUM_OF_RESULTS(pRuntimeEnv) : pRes->info.rows;
  int32_t numOfCols = pQueryAttr->pExpr2 ? pQueryAttr->numOfExpr2 : pQueryAttr->numOfOutput;

  for (int32_t col = 0; col < numOfCols; ++col) {
    SColumnInfoData* pColRes = taosArrayGet(pRes->pDataBlock, col);
    int32_t colSize = pColRes->info.bytes * numOfRows;
    if (NEEDTO_COMPRESS_QUERY(colSize)) {
      return true;
    }
  }

  return false;
}

void releaseQueryBuf(size_t numOfTables) {
  if (tsQueryBufferSizeBytes < 0) {
    return;
  }

  int64_t t = getQuerySupportBufSize(numOfTables);

  // restore value is not enough buffer available
  atomic_add_fetch_64(&tsQueryBufferSizeBytes, t);
}<|MERGE_RESOLUTION|>--- conflicted
+++ resolved
@@ -5084,7 +5084,7 @@
 static int32_t prepareConcurrentlyLoad(SOperatorInfo *pOperator) {
   SExchangeInfo *pExchangeInfo = pOperator->info;
   SExecTaskInfo *pTaskInfo = pOperator->pTaskInfo;
-  
+
   size_t totalSources = taosArrayGetSize(pExchangeInfo->pSources);
   int64_t startTs = taosGetTimestampUs();
 
@@ -5212,9 +5212,6 @@
 #endif
 }
 
-<<<<<<< HEAD
-static SSDataBlock* createResultDataBlock(const SArray* pExprInfo);
-
 static int32_t initDataSource(int32_t numOfSources, SExchangeInfo* pInfo) {
   pInfo->pSourceDataInfo = taosArrayInit(numOfSources, sizeof(SSourceDataInfo));
   if (pInfo->pSourceDataInfo == NULL) {
@@ -5237,24 +5234,15 @@
   return TSDB_CODE_SUCCESS;
 }
 
-SOperatorInfo* createExchangeOperatorInfo(const SArray* pSources, const SArray* pExprInfo, SExecTaskInfo* pTaskInfo) {
-  SExchangeInfo* pInfo     = calloc(1, sizeof(SExchangeInfo));
-=======
 // TODO handle the error
 SOperatorInfo* createExchangeOperatorInfo(const SNodeList* pSources, SSDataBlock* pBlock, SExecTaskInfo* pTaskInfo) {
   SExchangeInfo* pInfo    = calloc(1, sizeof(SExchangeInfo));
->>>>>>> 0595d9f1
   SOperatorInfo* pOperator = calloc(1, sizeof(SOperatorInfo));
 
   if (pInfo == NULL || pOperator == NULL) {
     goto _error;
   }
 
-<<<<<<< HEAD
-  pInfo->pSources = taosArrayDup(pSources);
-  if (pInfo->pSources == NULL) {
-    goto _error;
-=======
   size_t numOfSources = LIST_LENGTH(pSources);
   pInfo->pSources = taosArrayInit(numOfSources, sizeof(SDownstreamSourceNode));
   if (pInfo->pSources == NULL) {
@@ -5277,25 +5265,16 @@
     taosArrayDestroy(pInfo->pSourceDataInfo);
     terrno = TSDB_CODE_QRY_OUT_OF_MEMORY;
     return NULL;
->>>>>>> 0595d9f1
-  }
-
-  size_t numOfSources = taosArrayGetSize(pSources);
+  }
+
   int32_t code = initDataSource(numOfSources, pInfo);
   if (code != TSDB_CODE_SUCCESS) {
     goto _error;
   }
 
-<<<<<<< HEAD
-  pInfo->pResult = createResultDataBlock(pExprInfo);
-  if (pInfo->pResult == NULL) {
-    goto _error;
-  }
-=======
   size_t size        = pBlock->info.numOfCols;
   pInfo->pResult     = pBlock;
   pInfo->seqLoadData = true;
->>>>>>> 0595d9f1
 
   pInfo->seqLoadData = true; // sequentially load data from the source node
   tsem_init(&pInfo->ready, 0, 0);
@@ -5305,12 +5284,7 @@
   pOperator->blockingOptr = false;
   pOperator->status       = OP_NOT_OPENED;
   pOperator->info         = pInfo;
-<<<<<<< HEAD
-  pOperator->numOfOutput  = taosArrayGetSize(pExprInfo);
-=======
   pOperator->numOfOutput  = size;
-  pOperator->nextDataFn   = doLoadRemoteData;
->>>>>>> 0595d9f1
   pOperator->pTaskInfo    = pTaskInfo;
   pOperator->openFn       = prepareLoadRemoteData;  // assign a dummy function.
   pOperator->getNextFn    = doLoadRemoteData;
@@ -5403,13 +5377,9 @@
   pOperator->status        = OP_NOT_OPENED;
   pOperator->info          = pInfo;
   pOperator->numOfOutput   = numOfOutput;
-<<<<<<< HEAD
   pOperator->openFn        = operatorDummyOpenFn;
   pOperator->getNextFn     = doTableScan;
   pOperator->closeFn       = operatorDummyCloseFn;
-=======
-  pOperator->nextDataFn    = doTableScan;
->>>>>>> 0595d9f1
   pOperator->pTaskInfo     = pTaskInfo;
 
   return pOperator;
@@ -5490,16 +5460,11 @@
   pOperator->blockingOptr  = false;
   pOperator->status        = OP_NOT_OPENED;
   pOperator->info          = pInfo;
-<<<<<<< HEAD
-  pOperator->numOfOutput   = numOfOutput;
+  pOperator->numOfOutput   = pResBlock->info.numOfCols;
   pOperator->openFn        = operatorDummyOpenFn;
   pOperator->getNextFn     = doStreamBlockScan;
   pOperator->closeFn       = operatorDummyCloseFn;
 
-=======
-  pOperator->numOfOutput   = pResBlock->info.numOfCols;
-  pOperator->nextDataFn    = doStreamBlockScan;
->>>>>>> 0595d9f1
   pOperator->pTaskInfo     = pTaskInfo;
   return pOperator;
 }
@@ -5514,7 +5479,7 @@
   pRsp->useconds  = htobe64(pRsp->useconds);
   pRsp->compLen   = htonl(pRsp->compLen);
 
-  pSourceDataInfo->status = DATA_READY;
+  pSourceDataInfo->status = EX_SOURCE_DATA_READY;
   tsem_post(&pSourceDataInfo->pEx->ready);
 }
 
@@ -5612,7 +5577,7 @@
   pOperator->status        = OP_IN_EXECUTING;
   pOperator->info          = pInfo;
   pOperator->numOfOutput   = taosArrayGetSize(pExprInfo);
-  pOperator->nextDataFn    = doSysTableScan;
+  pOperator->getNextFn     = doSysTableScan;
   pOperator->closeFn       = destroySysTableScannerOperatorInfo;
   pOperator->pTaskInfo     = pTaskInfo;
 
@@ -7246,12 +7211,7 @@
   pOperator->numOfOutput  = taosArrayGetSize(pExprInfo);
 
   pOperator->pTaskInfo    = pTaskInfo;
-<<<<<<< HEAD
-  pOperator->openFn       = operatorDummyOpenFn;
   pOperator->getNextFn    = doAggregate;
-=======
-  pOperator->nextDataFn   = doAggregate;
->>>>>>> 0595d9f1
   pOperator->closeFn      = destroyAggOperatorInfo;
   int32_t code = appendDownstream(pOperator, &downstream, 1);
 
@@ -7330,7 +7290,16 @@
   pInfo->pRes = blockDataDestroy(pInfo->pRes);
 }
 
-<<<<<<< HEAD
+static void destroySysTableScannerOperatorInfo(void* param, int32_t numOfOutput) {
+  SSysTableScanInfo* pInfo = (SSysTableScanInfo*) param;
+  tsem_destroy(&pInfo->ready);
+  blockDataDestroy(pInfo->pRes);
+
+  if (pInfo->type == TSDB_MGMT_TABLE_TABLE) {
+    metaCloseTbCursor(pInfo->pCur);
+  }
+}
+
 void destroyExchangeOperatorInfo(void* param, int32_t numOfOutput) {
   SExchangeInfo* pExInfo = (SExchangeInfo*) param;
   taosArrayDestroy(pExInfo->pSources);
@@ -7342,20 +7311,7 @@
   tsem_destroy(&pExInfo->ready);
 }
 
-SOperatorInfo* createMultiTableAggOperatorInfo(SOperatorInfo* downstream, SArray* pExprInfo, SExecTaskInfo* pTaskInfo, const STableGroupInfo* pTableGroupInfo) {
-=======
-static void destroySysTableScannerOperatorInfo(void* param, int32_t numOfOutput) {
-  SSysTableScanInfo* pInfo = (SSysTableScanInfo*) param;
-  tsem_destroy(&pInfo->ready);
-  blockDataDestroy(pInfo->pRes);
-
-  if (pInfo->type == TSDB_MGMT_TABLE_TABLE) {
-    metaCloseTbCursor(pInfo->pCur);
-  }
-}
-
 SOperatorInfo* createMultiTableAggOperatorInfo(SOperatorInfo* downstream, SArray* pExprInfo, SSDataBlock* pResBlock, SExecTaskInfo* pTaskInfo, const STableGroupInfo* pTableGroupInfo) {
->>>>>>> 0595d9f1
   SAggOperatorInfo* pInfo = calloc(1, sizeof(SAggOperatorInfo));
 
   int32_t numOfRows = 1;
@@ -7441,34 +7397,6 @@
   return 0;
 }
 
-<<<<<<< HEAD
-SOperatorInfo* createFilterOperatorInfo(STaskRuntimeEnv* pRuntimeEnv, SOperatorInfo* downstream, SExprInfo* pExpr,
-                                        int32_t numOfOutput, SColumnInfo* pCols, int32_t numOfFilter) {
-  SFilterOperatorInfo* pInfo = calloc(1, sizeof(SFilterOperatorInfo));
-
-  assert(numOfFilter > 0 && pCols != NULL);
-//  doCreateFilterInfo(pCols, numOfOutput, numOfFilter, &pInfo->pFilterInfo, 0);
-  pInfo->numOfFilterCols = numOfFilter;
-
-  SOperatorInfo* pOperator = calloc(1, sizeof(SOperatorInfo));
-
-  pOperator->name         = "FilterOperator";
-//  pOperator->operatorType = OP_Filter;
-  pOperator->blockingOptr = false;
-  pOperator->status       = OP_NOT_OPENED;
-  pOperator->numOfOutput  = numOfOutput;
-  pOperator->pExpr        = pExpr;
-  pOperator->getNextFn = doFilter;
-  pOperator->info         = pInfo;
-  pOperator->pRuntimeEnv  = pRuntimeEnv;
-  pOperator->closeFn = destroyConditionOperatorInfo;
-  int32_t code = appendDownstream(pOperator, &downstream, 1);
-
-  return pOperator;
-}
-
-=======
->>>>>>> 0595d9f1
 SOperatorInfo* createLimitOperatorInfo(STaskRuntimeEnv* pRuntimeEnv, SOperatorInfo* downstream) {
   SLimitOperatorInfo* pInfo = calloc(1, sizeof(SLimitOperatorInfo));
   pInfo->limit = pRuntimeEnv->pQueryAttr->limit.limit;
@@ -7756,10 +7684,9 @@
   pOperator->status       = OP_NOT_OPENED;
 //  pOperator->exec         = doSLimit;
   pOperator->info         = pInfo;
-  pOperator->pRuntimeEnv  = pRuntimeEnv;
   pOperator->closeFn = destroySlimitOperatorInfo;
 
-    int32_t code = appendDownstream(pOperator, &downstream, 1);
+  int32_t code = appendDownstream(pOperator, &downstream, 1);
   return pOperator;
 }
 
@@ -7893,6 +7820,7 @@
   return (pRes->info.rows == 0)? NULL:pInfo->pRes;
 
 #endif
+  return 0;
 }
 
 SOperatorInfo* createTagScanOperatorInfo(STaskRuntimeEnv* pRuntimeEnv, SExprInfo* pExpr, int32_t numOfOutput) {
