--- conflicted
+++ resolved
@@ -343,34 +343,6 @@
   return pResultRow;
 }
 
-<<<<<<< HEAD
-void doClearWindow(SIntervalAggOperatorInfo* pInfo, char* pData, int16_t bytes, uint64_t groupId, int32_t numOfOutput) {
-  SAggSupporter* pSup = &pInfo->aggSup;
-  SET_RES_WINDOW_KEY(pSup->keyBuf, pData, bytes, groupId);
-
-  SResultRowPosition* p1 =
-      (SResultRowPosition*)taosHashGet(pSup->pResultRowHashTable, pSup->keyBuf, GET_RES_WINDOW_KEY_LEN(bytes));
-
-  SResultRow* pResult = getResultRowByPos(pSup->pResultBuf, p1);
-
-  SqlFunctionCtx* pCtx = pInfo->binfo.pCtx;
-  for (int32_t i = 0; i < numOfOutput; ++i) {
-    pCtx[i].resultInfo = getResultCell(pResult, i, pInfo->binfo.rowCellInfoOffset);
-    struct SResultRowEntryInfo* pResInfo = pCtx[i].resultInfo;
-
-    if (fmIsWindowPseudoColumnFunc(pCtx[i].functionId)) {
-      continue;
-    }
-
-    pResInfo->initialized = false;
-    if (pCtx[i].functionId != -1) {
-      pCtx[i].fpSet.init(&pCtx[i], pResInfo);
-    }
-  }
-}
-
-=======
->>>>>>> 14998af2
 /**
  * the struct of key in hash table
  * +----------+---------------+
@@ -863,7 +835,7 @@
         taosArrayDestroy(pBlockList);
         return code;
       }
-      
+
       int32_t startOffset = createNewColModel ? 0 : pResult->info.rows;
       colInfoDataEnsureCapacity(pResColData, startOffset, pResult->info.capacity);
       colDataMergeCol(pResColData, startOffset, &pResult->info.capacity, &idata, dest.numOfRows);
@@ -5331,4 +5303,3 @@
   pCatchSup->pWindowHashTable = taosHashInit(10000, hashFn, true, HASH_NO_LOCK);;
   return TSDB_CODE_SUCCESS;
 }
-                        