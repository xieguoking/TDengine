/*
 * Copyright (c) 2019 TAOS Data, Inc. <jhtao@taosdata.com>
 *
 * This program is free software: you can use, redistribute, and/or modify
 * it under the terms of the GNU Affero General Public License, version 3
 * or later ("AGPL"), as published by the Free Software Foundation.
 *
 * This program is distributed in the hope that it will be useful, but WITHOUT
 * ANY WARRANTY; without even the implied warranty of MERCHANTABILITY or
 * FITNESS FOR A PARTICULAR PURPOSE.
 *
 * You should have received a copy of the GNU Affero General Public License
 * along with this program. If not, see <http://www.gnu.org/licenses/>.
 */
#include <parser.h>
#include "exception.h"
#include "os.h"
#include "tglobal.h"
#include "tmsg.h"
#include "ttime.h"

#include "executorimpl.h"
#include "function.h"
#include "tcompare.h"
#include "tcompression.h"
#include "thash.h"
#include "ttypes.h"
#include "query.h"
#include "tsdb.h"

#define IS_MAIN_SCAN(runtime)          ((runtime)->scanFlag == MAIN_SCAN)
#define IS_REVERSE_SCAN(runtime)       ((runtime)->scanFlag == REVERSE_SCAN)
#define IS_REPEAT_SCAN(runtime)        ((runtime)->scanFlag == REPEAT_SCAN)
#define SET_MAIN_SCAN_FLAG(runtime)  ((runtime)->scanFlag = MAIN_SCAN)
#define SET_REVERSE_SCAN_FLAG(runtime) ((runtime)->scanFlag = REVERSE_SCAN)

#define TSWINDOW_IS_EQUAL(t1, t2) (((t1).skey == (t2).skey) && ((t1).ekey == (t2).ekey))
#define SWITCH_ORDER(n) (((n) = ((n) == TSDB_ORDER_ASC) ? TSDB_ORDER_DESC : TSDB_ORDER_ASC))

#define SDATA_BLOCK_INITIALIZER (SDataBlockInfo) {{0}, 0}

#define GET_FORWARD_DIRECTION_FACTOR(ord) (((ord) == TSDB_ORDER_ASC) ? QUERY_ASC_FORWARD_STEP : QUERY_DESC_FORWARD_STEP)

#define MULTI_KEY_DELIM  "-"

enum {
  TS_JOIN_TS_EQUAL       = 0,
  TS_JOIN_TS_NOT_EQUALS  = 1,
  TS_JOIN_TAG_NOT_EQUALS = 2,
};

typedef enum SResultTsInterpType {
  RESULT_ROW_START_INTERP = 1,
  RESULT_ROW_END_INTERP   = 2,
} SResultTsInterpType;

#if 0
static UNUSED_FUNC void *u_malloc (size_t __size) {
  uint32_t v = rand();

  if (v % 1000 <= 0) {
    return NULL;
  } else {
    return malloc(__size);
  }
}

static UNUSED_FUNC void* u_calloc(size_t num, size_t __size) {
  uint32_t v = rand();
  if (v % 1000 <= 0) {
    return NULL;
  } else {
    return calloc(num, __size);
  }
}

static UNUSED_FUNC void* u_realloc(void* p, size_t __size) {
  uint32_t v = rand();
  if (v % 5 <= 1) {
    return NULL;
  } else {
    return realloc(p, __size);
  }
}

#define calloc  u_calloc
#define malloc  u_malloc
#define realloc u_realloc
#endif

#define CLEAR_QUERY_STATUS(q, st)   ((q)->status &= (~(st)))
#define GET_NUM_OF_TABLEGROUP(q)    taosArrayGetSize((q)->tableqinfoGroupInfo.pGroupList)
#define QUERY_IS_INTERVAL_QUERY(_q) ((_q)->interval.interval > 0)

#define TSKEY_MAX_ADD(a,b)                 \
do {                                       \
  if (a < 0) { a = a + b; break;}          \
  if (sizeof(a) == sizeof(int32_t)) {      \
   if((b) > 0 && ((b) >= INT32_MAX - (a))){\
     a = INT32_MAX;                        \
   } else {                                \
     a = a + b;                            \
   }                                       \
  } else {                                 \
   if((b) > 0 && ((b) >= INT64_MAX - (a))){\
     a = INT64_MAX;                        \
   } else {                                \
     a = a + b;                            \
   }                                       \
  }                                        \
} while(0)                                 

#define TSKEY_MIN_SUB(a,b)                 \
do {                                       \
  if (a >= 0) { a = a + b; break;}         \
  if (sizeof(a) == sizeof(int32_t)){       \
   if((b) < 0 && ((b) <= INT32_MIN - (a))){\
     a = INT32_MIN;                        \
   } else {                                \
     a = a + b;                            \
   }                                       \
  } else {                                 \
    if((b) < 0 && ((b) <= INT64_MIN-(a))) {\
     a = INT64_MIN;                        \
    } else {                               \
     a = a + b;                            \
    }                                      \
  }                                        \
} while (0)

int32_t getMaximumIdleDurationSec() {
  return tsShellActivityTimer * 2;
}

static int32_t getExprFunctionId(SExprInfo *pExprInfo) {
  assert(pExprInfo != NULL && pExprInfo->pExpr != NULL && pExprInfo->pExpr->nodeType == TEXPR_UNARYEXPR_NODE);
  return 0;
}

static void getNextTimeWindow(STaskAttr* pQueryAttr, STimeWindow* tw) {
  int32_t factor = GET_FORWARD_DIRECTION_FACTOR(pQueryAttr->order.order);
  if (pQueryAttr->interval.intervalUnit != 'n' && pQueryAttr->interval.intervalUnit != 'y') {
    tw->skey += pQueryAttr->interval.sliding * factor;
    tw->ekey = tw->skey + pQueryAttr->interval.interval - 1;
    return;
  }

  int64_t key = tw->skey, interval = pQueryAttr->interval.interval;
  //convert key to second
  key = convertTimePrecision(key, pQueryAttr->precision, TSDB_TIME_PRECISION_MILLI) / 1000;

  if (pQueryAttr->interval.intervalUnit == 'y') {
    interval *= 12;
  }

  struct tm tm;
  time_t t = (time_t)key;
  localtime_r(&t, &tm);

  int mon = (int)(tm.tm_year * 12 + tm.tm_mon + interval * factor);
  tm.tm_year = mon / 12;
  tm.tm_mon = mon % 12;
  tw->skey = convertTimePrecision((int64_t)mktime(&tm) * 1000L, TSDB_TIME_PRECISION_MILLI, pQueryAttr->precision);

  mon = (int)(mon + interval);
  tm.tm_year = mon / 12;
  tm.tm_mon = mon % 12;
  tw->ekey = convertTimePrecision((int64_t)mktime(&tm) * 1000L, TSDB_TIME_PRECISION_MILLI, pQueryAttr->precision);

  tw->ekey -= 1;
}

static void doSetTagValueToResultBuf(char* output, const char* val, int16_t type, int16_t bytes);
static void setResultOutputBuf(STaskRuntimeEnv* pRuntimeEnv, SResultRow* pResult, SQLFunctionCtx* pCtx,
                               int32_t numOfCols, int32_t* rowCellInfoOffset);

void setResultRowOutputBufInitCtx(STaskRuntimeEnv *pRuntimeEnv, SResultRow *pResult, SQLFunctionCtx* pCtx, int32_t numOfOutput, int32_t* rowCellInfoOffset);
static bool functionNeedToExecute(STaskRuntimeEnv *pRuntimeEnv, SQLFunctionCtx *pCtx);

static void setBlockStatisInfo(SQLFunctionCtx *pCtx, SSDataBlock* pSDataBlock, SColumn* pColumn);

static void destroyTableQueryInfoImpl(STableQueryInfo *pTableQueryInfo);
static bool hasMainOutput(STaskAttr *pQueryAttr);

static SColumnInfo* extractColumnFilterInfo(SExprInfo* pExpr, int32_t numOfOutput, int32_t* numOfFilterCols);

static int32_t setTimestampListJoinInfo(STaskRuntimeEnv* pRuntimeEnv, SVariant* pTag, STableQueryInfo *pTableQueryInfo);
static void releaseQueryBuf(size_t numOfTables);
static int32_t binarySearchForKey(char *pValue, int num, TSKEY key, int order);
//static STsdbQueryCond createTsdbQueryCond(STaskAttr* pQueryAttr, STimeWindow* win);
static STableIdInfo createTableIdInfo(STableQueryInfo* pTableQueryInfo);

static void setTableScanFilterOperatorInfo(STableScanInfo* pTableScanInfo, SOperatorInfo* pDownstream);

static int32_t getNumOfScanTimes(STaskAttr* pQueryAttr);

static void destroyBasicOperatorInfo(void* param, int32_t numOfOutput);
static void destroySFillOperatorInfo(void* param, int32_t numOfOutput);
static void destroyGroupbyOperatorInfo(void* param, int32_t numOfOutput);
static void destroyProjectOperatorInfo(void* param, int32_t numOfOutput);
static void destroyTagScanOperatorInfo(void* param, int32_t numOfOutput);
static void destroyOrderOperatorInfo(void* param, int32_t numOfOutput);
static void destroySWindowOperatorInfo(void* param, int32_t numOfOutput);
static void destroyStateWindowOperatorInfo(void* param, int32_t numOfOutput);
static void destroyAggOperatorInfo(void* param, int32_t numOfOutput);
static void destroyOperatorInfo(SOperatorInfo* pOperator);

static void doSetOperatorCompleted(SOperatorInfo* pOperator) {
  pOperator->status = OP_EXEC_DONE;
  if (pOperator->pTaskInfo != NULL) {
    setTaskStatus(pOperator->pTaskInfo, TASK_COMPLETED);
  }
}

static int32_t doCopyToSDataBlock(STaskRuntimeEnv* pRuntimeEnv, SGroupResInfo* pGroupResInfo, int32_t orderType, SSDataBlock* pBlock);

static int32_t getGroupbyColumnIndex(SGroupbyExpr *pGroupbyExpr, SSDataBlock* pDataBlock);
static int32_t setGroupResultOutputBuf(STaskRuntimeEnv *pRuntimeEnv, SOptrBasicInfo *binf, int32_t numOfCols, char *pData, int16_t type, int16_t bytes, int32_t groupIndex);

static void initCtxOutputBuffer(SQLFunctionCtx* pCtx, int32_t size);
static void getAlignQueryTimeWindow(STaskAttr *pQueryAttr, int64_t key, int64_t keyFirst, int64_t keyLast, STimeWindow *win);
static void setResultBufSize(STaskAttr* pQueryAttr, SRspResultInfo* pResultInfo);
static void setCtxTagForJoin(STaskRuntimeEnv* pRuntimeEnv, SQLFunctionCtx* pCtx, SExprInfo* pExprInfo, void* pTable);
static void setParamForStableStddev(STaskRuntimeEnv* pRuntimeEnv, SQLFunctionCtx* pCtx, int32_t numOfOutput, SExprInfo* pExpr);
static void setParamForStableStddevByColData(STaskRuntimeEnv* pRuntimeEnv, SQLFunctionCtx* pCtx, int32_t numOfOutput, SExprInfo* pExpr, char* val, int16_t bytes);
static void doSetTableGroupOutputBuf(STaskRuntimeEnv* pRuntimeEnv, SResultRowInfo* pResultRowInfo,
                                     SQLFunctionCtx* pCtx, int32_t* rowCellInfoOffset, int32_t numOfOutput, int32_t tableGroupId);

SArray* getOrderCheckColumns(STaskAttr* pQuery);


typedef struct SRowCompSupporter {
  STaskRuntimeEnv *pRuntimeEnv;
  int16_t           dataOffset;
  __compar_fn_t     comFunc;
} SRowCompSupporter;

static int compareRowData(const void *a, const void *b, const void *userData) {
  const SResultRow *pRow1 = (const SResultRow *)a;
  const SResultRow *pRow2 = (const SResultRow *)b;

  SRowCompSupporter *supporter  = (SRowCompSupporter *)userData;
  STaskRuntimeEnv* pRuntimeEnv =  supporter->pRuntimeEnv;

  SFilePage *page1 = getResBufPage(pRuntimeEnv->pResultBuf, pRow1->pageId);
  SFilePage *page2 = getResBufPage(pRuntimeEnv->pResultBuf, pRow2->pageId);

  int16_t offset = supporter->dataOffset;
  char *in1  = getPosInResultPage(pRuntimeEnv->pQueryAttr, page1, pRow1->offset, offset);
  char *in2  = getPosInResultPage(pRuntimeEnv->pQueryAttr, page2, pRow2->offset, offset);

  return (in1 != NULL && in2 != NULL) ? supporter->comFunc(in1, in2) : 0;
}

static void sortGroupResByOrderList(SGroupResInfo *pGroupResInfo, STaskRuntimeEnv *pRuntimeEnv, SSDataBlock* pDataBlock) {
  SArray *columnOrderList = getOrderCheckColumns(pRuntimeEnv->pQueryAttr);
  size_t size = taosArrayGetSize(columnOrderList);
  taosArrayDestroy(columnOrderList);

  if (size <= 0) {
    return;
  }

  int32_t orderId = pRuntimeEnv->pQueryAttr->order.col.info.colId;
  if (orderId <= 0) {
    return;
  }

  bool found = false;
  int16_t dataOffset = 0;

  for (int32_t j = 0; j < pDataBlock->info.numOfCols; ++j) {
    SColumnInfoData* pColInfoData = (SColumnInfoData *)taosArrayGet(pDataBlock->pDataBlock, j);
    if (orderId == j) {
      found = true;
      break;
    }

    dataOffset += pColInfoData->info.bytes;
  }

  if (found == false) {
    return;
  }

  int16_t type = pRuntimeEnv->pQueryAttr->pExpr1[orderId].base.resSchema.type;

  SRowCompSupporter support = {.pRuntimeEnv = pRuntimeEnv, .dataOffset = dataOffset, .comFunc = getComparFunc(type, 0)};
  taosArraySortPWithExt(pGroupResInfo->pRows, compareRowData, &support);
}

//setup the output buffer for each operator
SSDataBlock* createOutputBuf(SExprInfo* pExpr, int32_t numOfOutput, int32_t numOfRows) {
  const static int32_t minSize = 8;

  SSDataBlock *res = calloc(1, sizeof(SSDataBlock));
  res->info.numOfCols = numOfOutput;
  res->pDataBlock = taosArrayInit(numOfOutput, sizeof(SColumnInfoData));
  for (int32_t i = 0; i < numOfOutput; ++i) {
    SColumnInfoData idata = {{0}};
    idata.info.type  = pExpr[i].base.resSchema.type;
    idata.info.bytes = pExpr[i].base.resSchema.bytes;
    idata.info.colId = pExpr[i].base.resSchema.colId;

    int32_t size = MAX(idata.info.bytes * numOfRows, minSize);
    idata.pData = calloc(1, size);  // at least to hold a pointer on x64 platform
    taosArrayPush(res->pDataBlock, &idata);
  }

  return res;
}

SSDataBlock* createOutputBuf_rv(SArray* pExprInfo, int32_t numOfRows) {
  const static int32_t minSize = 8;

  size_t numOfOutput = taosArrayGetSize(pExprInfo);

  SSDataBlock *res = calloc(1, sizeof(SSDataBlock));
  res->info.numOfCols = numOfOutput;
  res->pDataBlock = taosArrayInit(numOfOutput, sizeof(SColumnInfoData));

  for (int32_t i = 0; i < numOfOutput; ++i) {
    SColumnInfoData idata = {{0}};
    SExprInfo* pExpr = taosArrayGetP(pExprInfo, i);

    idata.info.type  = pExpr->base.resSchema.type;
    idata.info.bytes = pExpr->base.resSchema.bytes;
    idata.info.colId = pExpr->base.resSchema.colId;

    int32_t size = MAX(idata.info.bytes * numOfRows, minSize);
    idata.pData = calloc(1, size);  // at least to hold a pointer on x64 platform
    taosArrayPush(res->pDataBlock, &idata);
  }

  return res;
}

void* destroyOutputBuf(SSDataBlock* pBlock) {
  if (pBlock == NULL) {
    return NULL;
  }

  int32_t numOfOutput = pBlock->info.numOfCols;
  for(int32_t i = 0; i < numOfOutput; ++i) {
    SColumnInfoData* pColInfoData = taosArrayGet(pBlock->pDataBlock, i);
    tfree(pColInfoData->pData);
  }

  taosArrayDestroy(pBlock->pDataBlock);
  tfree(pBlock->pBlockAgg);
  tfree(pBlock);
  return NULL;
}

static bool isSelectivityWithTagsQuery(SQLFunctionCtx *pCtx, int32_t numOfOutput) {
  return true;
//  bool    hasTags = false;
//  int32_t numOfSelectivity = 0;
//
//  for (int32_t i = 0; i < numOfOutput; ++i) {
//    int32_t functId = pCtx[i].functionId;
//    if (functId == FUNCTION_TAG_DUMMY || functId == FUNCTION_TS_DUMMY) {
//      hasTags = true;
//      continue;
//    }
//
//    if ((aAggs[functId].status & FUNCSTATE_SELECTIVITY) != 0) {
//      numOfSelectivity++;
//    }
//  }
//
//  return (numOfSelectivity > 0 && hasTags);
}

static bool isProjQuery(STaskAttr *pQueryAttr) {
  for (int32_t i = 0; i < pQueryAttr->numOfOutput; ++i) {
    int32_t functId = getExprFunctionId(&pQueryAttr->pExpr1[i]);
    if (functId != FUNCTION_PRJ && functId != FUNCTION_TAGPRJ) {
      return false;
    }
  }

  return true;
}

static bool hasNull(SColumn* pColumn, SColumnDataAgg *pStatis) {
  if (TSDB_COL_IS_TAG(pColumn->flag) || TSDB_COL_IS_UD_COL(pColumn->flag) || pColumn->info.colId == PRIMARYKEY_TIMESTAMP_COL_ID) {
    return false;
  }

  if (pStatis != NULL && pStatis->numOfNull == 0) {
    return false;
  }

  return true;
}

static void prepareResultListBuffer(SResultRowInfo* pResultRowInfo, jmp_buf env) {
  // more than the capacity, reallocate the resources
  if (pResultRowInfo->size < pResultRowInfo->capacity) {
    return;
  }

  int64_t newCapacity = 0;
  if (pResultRowInfo->capacity > 10000) {
    newCapacity = (int64_t)(pResultRowInfo->capacity * 1.25);
  } else {
    newCapacity = (int64_t)(pResultRowInfo->capacity * 1.5);
  }

  char *t = realloc(pResultRowInfo->pResult, (size_t)(newCapacity * POINTER_BYTES));
  if (t == NULL) {
    longjmp(env, TSDB_CODE_QRY_OUT_OF_MEMORY);
  }

  pResultRowInfo->pResult = (SResultRow **)t;

  int32_t inc = (int32_t)newCapacity - pResultRowInfo->capacity;
  memset(&pResultRowInfo->pResult[pResultRowInfo->capacity], 0, POINTER_BYTES * inc);

  pResultRowInfo->capacity = (int32_t)newCapacity;
}

static bool chkResultRowFromKey(STaskRuntimeEnv *pRuntimeEnv, SResultRowInfo *pResultRowInfo, char *pData,
                                             int16_t bytes, bool masterscan, uint64_t uid) {
  bool existed = false;
  SET_RES_WINDOW_KEY(pRuntimeEnv->keyBuf, pData, bytes, uid);

  SResultRow **p1 =
      (SResultRow **)taosHashGet(pRuntimeEnv->pResultRowHashTable, pRuntimeEnv->keyBuf, GET_RES_WINDOW_KEY_LEN(bytes));

  // in case of repeat scan/reverse scan, no new time window added.
  if (QUERY_IS_INTERVAL_QUERY(pRuntimeEnv->pQueryAttr)) {
    if (!masterscan) {  // the *p1 may be NULL in case of sliding+offset exists.
      return p1 != NULL;
    }

    if (p1 != NULL) {
      if (pResultRowInfo->size == 0) {
        existed = false;
        assert(pResultRowInfo->curPos == -1);
      } else if (pResultRowInfo->size == 1) {
        existed = (pResultRowInfo->pResult[0] == (*p1));
      } else {  // check if current pResultRowInfo contains the existed pResultRow
        SET_RES_EXT_WINDOW_KEY(pRuntimeEnv->keyBuf, pData, bytes, uid, pResultRowInfo);
        int64_t* index = taosHashGet(pRuntimeEnv->pResultRowListSet, pRuntimeEnv->keyBuf, GET_RES_EXT_WINDOW_KEY_LEN(bytes));
        if (index != NULL) {
          existed = true;
        } else {
          existed = false;
        }
      }
    }

    return existed;
  }

  return p1 != NULL;
}


static SResultRow* doSetResultOutBufByKey(STaskRuntimeEnv* pRuntimeEnv, SResultRowInfo* pResultRowInfo, int64_t tid,
                                          char* pData, int16_t bytes, bool masterscan, uint64_t tableGroupId) {
  bool existed = false;
  SET_RES_WINDOW_KEY(pRuntimeEnv->keyBuf, pData, bytes, tableGroupId);

  SResultRow **p1 =
      (SResultRow **)taosHashGet(pRuntimeEnv->pResultRowHashTable, pRuntimeEnv->keyBuf, GET_RES_WINDOW_KEY_LEN(bytes));

  // in case of repeat scan/reverse scan, no new time window added.
  if (QUERY_IS_INTERVAL_QUERY(pRuntimeEnv->pQueryAttr)) {
    if (!masterscan) {  // the *p1 may be NULL in case of sliding+offset exists.
      return (p1 != NULL)? *p1:NULL;
    }

    if (p1 != NULL) {
      if (pResultRowInfo->size == 0) {
        existed = false;
        assert(pResultRowInfo->curPos == -1);
      } else if (pResultRowInfo->size == 1) {
        existed = (pResultRowInfo->pResult[0] == (*p1));
        pResultRowInfo->curPos = 0;
      } else {  // check if current pResultRowInfo contains the existed pResultRow
        SET_RES_EXT_WINDOW_KEY(pRuntimeEnv->keyBuf, pData, bytes, tid, pResultRowInfo);
        int64_t* index = taosHashGet(pRuntimeEnv->pResultRowListSet, pRuntimeEnv->keyBuf, GET_RES_EXT_WINDOW_KEY_LEN(bytes));
        if (index != NULL) {
          pResultRowInfo->curPos = (int32_t) *index;
          existed = true;
        } else {
          existed = false;
        }
      }
    }
  } else {
    // In case of group by column query, the required SResultRow object must be existed in the pResultRowInfo object.
    if (p1 != NULL) {
      return *p1;
    }
  }

  if (!existed) {
//    prepareResultListBuffer(pResultRowInfo, pRuntimeEnv);

    SResultRow *pResult = NULL;
    if (p1 == NULL) {
      pResult = getNewResultRow(pRuntimeEnv->pool);
      int32_t ret = initResultRow(pResult);
      if (ret != TSDB_CODE_SUCCESS) {
        longjmp(pRuntimeEnv->env, TSDB_CODE_QRY_OUT_OF_MEMORY);
      }

      // add a new result set for a new group
      taosHashPut(pRuntimeEnv->pResultRowHashTable, pRuntimeEnv->keyBuf, GET_RES_WINDOW_KEY_LEN(bytes), &pResult, POINTER_BYTES);
      SResultRowCell cell = {.groupId = tableGroupId, .pRow = pResult};
      taosArrayPush(pRuntimeEnv->pResultRowArrayList, &cell);
    } else {
      pResult = *p1;
    }

    pResultRowInfo->curPos = pResultRowInfo->size;
    pResultRowInfo->pResult[pResultRowInfo->size++] = pResult;

    int64_t index = pResultRowInfo->curPos;
    SET_RES_EXT_WINDOW_KEY(pRuntimeEnv->keyBuf, pData, bytes, tid, pResultRowInfo);
    taosHashPut(pRuntimeEnv->pResultRowListSet, pRuntimeEnv->keyBuf, GET_RES_EXT_WINDOW_KEY_LEN(bytes), &index, POINTER_BYTES);
  }

  // too many time window in query
  if (pResultRowInfo->size > MAX_INTERVAL_TIME_WINDOW) {
    longjmp(pRuntimeEnv->env, TSDB_CODE_QRY_TOO_MANY_TIMEWINDOW);
  }

  return pResultRowInfo->pResult[pResultRowInfo->curPos];
}

static SResultRow* doSetResultOutBufByKey_rv(SResultRowInfo* pResultRowInfo, int64_t tid, char* pData, int16_t bytes,
    bool masterscan, uint64_t tableGroupId, SExecTaskInfo* pTaskInfo, bool isIntervalQuery, SAggOperatorInfo* pAggInfo) {
  bool existed = false;
  SET_RES_WINDOW_KEY(pAggInfo->keyBuf, pData, bytes, tableGroupId);

  SResultRow **p1 =
      (SResultRow **)taosHashGet(pAggInfo->pResultRowHashTable, pAggInfo->keyBuf, GET_RES_WINDOW_KEY_LEN(bytes));

  // in case of repeat scan/reverse scan, no new time window added.
  if (isIntervalQuery) {
    if (!masterscan) {  // the *p1 may be NULL in case of sliding+offset exists.
      return (p1 != NULL)? *p1:NULL;
    }

    if (p1 != NULL) {
      if (pResultRowInfo->size == 0) {
        existed = false;
        assert(pResultRowInfo->curPos == -1);
      } else if (pResultRowInfo->size == 1) {
        existed = (pResultRowInfo->pResult[0] == (*p1));
        pResultRowInfo->curPos = 0;
      } else {  // check if current pResultRowInfo contains the existed pResultRow
        SET_RES_EXT_WINDOW_KEY(pAggInfo->keyBuf, pData, bytes, tid, pResultRowInfo);
        int64_t* index = taosHashGet(pAggInfo->pResultRowListSet, pAggInfo->keyBuf, GET_RES_EXT_WINDOW_KEY_LEN(bytes));
        if (index != NULL) {
          pResultRowInfo->curPos = (int32_t) *index;
          existed = true;
        } else {
          existed = false;
        }
      }
    }
  } else {
    // In case of group by column query, the required SResultRow object must be existed in the pResultRowInfo object.
    if (p1 != NULL) {
      return *p1;
    }
  }

  if (!existed) {
    prepareResultListBuffer(pResultRowInfo, pTaskInfo->env);

    SResultRow *pResult = NULL;
    if (p1 == NULL) {
      pResult = getNewResultRow(pAggInfo->pool);
      int32_t ret = initResultRow(pResult);
      if (ret != TSDB_CODE_SUCCESS) {
        longjmp(pTaskInfo->env, TSDB_CODE_QRY_OUT_OF_MEMORY);
      }

      // add a new result set for a new group
      taosHashPut(pAggInfo->pResultRowHashTable, pAggInfo->keyBuf, GET_RES_WINDOW_KEY_LEN(bytes), &pResult, POINTER_BYTES);
      SResultRowCell cell = {.groupId = tableGroupId, .pRow = pResult};
      taosArrayPush(pAggInfo->pResultRowArrayList, &cell);
    } else {
      pResult = *p1;
    }

    pResultRowInfo->curPos = pResultRowInfo->size;
    pResultRowInfo->pResult[pResultRowInfo->size++] = pResult;

    int64_t index = pResultRowInfo->curPos;
    SET_RES_EXT_WINDOW_KEY(pAggInfo->keyBuf, pData, bytes, tid, pResultRowInfo);
    taosHashPut(pAggInfo->pResultRowListSet, pAggInfo->keyBuf, GET_RES_EXT_WINDOW_KEY_LEN(bytes), &index, POINTER_BYTES);
  }

  // too many time window in query
  if (pResultRowInfo->size > MAX_INTERVAL_TIME_WINDOW) {
    longjmp(pTaskInfo->env, TSDB_CODE_QRY_TOO_MANY_TIMEWINDOW);
  }

  return pResultRowInfo->pResult[pResultRowInfo->curPos];
}

static void getInitialStartTimeWindow(STaskAttr* pQueryAttr, TSKEY ts, STimeWindow* w) {
  if (QUERY_IS_ASC_QUERY(pQueryAttr)) {
    getAlignQueryTimeWindow(pQueryAttr, ts, ts, pQueryAttr->window.ekey, w);
  } else {
    // the start position of the first time window in the endpoint that spreads beyond the queried last timestamp
    getAlignQueryTimeWindow(pQueryAttr, ts, pQueryAttr->window.ekey, ts, w);

    int64_t key = w->skey;
    while(key < ts) { // moving towards end
      if (pQueryAttr->interval.intervalUnit == 'n' || pQueryAttr->interval.intervalUnit == 'y') {
        key = taosTimeAdd(key, pQueryAttr->interval.sliding, pQueryAttr->interval.slidingUnit, pQueryAttr->precision);
      } else {
        key += pQueryAttr->interval.sliding;
      }

      if (key >= ts) {
        break;
      }

      w->skey = key;
    }
  }
}

// get the correct time window according to the handled timestamp
static STimeWindow getActiveTimeWindow(SResultRowInfo * pResultRowInfo, int64_t ts, STaskAttr *pQueryAttr) {
  STimeWindow w = {0};

 if (pResultRowInfo->curPos == -1) {  // the first window, from the previous stored value
    getInitialStartTimeWindow(pQueryAttr, ts, &w);

    if (pQueryAttr->interval.intervalUnit == 'n' || pQueryAttr->interval.intervalUnit == 'y') {
      w.ekey = taosTimeAdd(w.skey, pQueryAttr->interval.interval, pQueryAttr->interval.intervalUnit, pQueryAttr->precision) - 1;
    } else {
      w.ekey = w.skey + pQueryAttr->interval.interval - 1;
    }
  } else {
    w = getResultRow(pResultRowInfo, pResultRowInfo->curPos)->win;
  }

  if (w.skey > ts || w.ekey < ts) {
    if (pQueryAttr->interval.intervalUnit == 'n' || pQueryAttr->interval.intervalUnit == 'y') {
      w.skey = taosTimeTruncate(ts, &pQueryAttr->interval, pQueryAttr->precision);
      w.ekey = taosTimeAdd(w.skey, pQueryAttr->interval.interval, pQueryAttr->interval.intervalUnit, pQueryAttr->precision) - 1;
    } else {
      int64_t st = w.skey;

      if (st > ts) {
        st -= ((st - ts + pQueryAttr->interval.sliding - 1) / pQueryAttr->interval.sliding) * pQueryAttr->interval.sliding;
      }

      int64_t et = st + pQueryAttr->interval.interval - 1;
      if (et < ts) {
        st += ((ts - et + pQueryAttr->interval.sliding - 1) / pQueryAttr->interval.sliding) * pQueryAttr->interval.sliding;
      }

      w.skey = st;
      w.ekey = w.skey + pQueryAttr->interval.interval - 1;
    }
  }

  /*
   * query border check, skey should not be bounded by the query time range, since the value skey will
   * be used as the time window index value. So we only change ekey of time window accordingly.
   */
  if (w.ekey > pQueryAttr->window.ekey && QUERY_IS_ASC_QUERY(pQueryAttr)) {
    w.ekey = pQueryAttr->window.ekey;
  }

  return w;
}

// get the correct time window according to the handled timestamp
static STimeWindow getCurrentActiveTimeWindow(SResultRowInfo * pResultRowInfo, int64_t ts, STaskAttr *pQueryAttr) {
  STimeWindow w = {0};

 if (pResultRowInfo->curPos == -1) {  // the first window, from the previous stored value
    getInitialStartTimeWindow(pQueryAttr, ts, &w);

    if (pQueryAttr->interval.intervalUnit == 'n' || pQueryAttr->interval.intervalUnit == 'y') {
      w.ekey = taosTimeAdd(w.skey, pQueryAttr->interval.interval, pQueryAttr->interval.intervalUnit, pQueryAttr->precision) - 1;
    } else {
      w.ekey = w.skey + pQueryAttr->interval.interval - 1;
    }
  } else {
    w = getResultRow(pResultRowInfo, pResultRowInfo->curPos)->win;
  }

  /*
   * query border check, skey should not be bounded by the query time range, since the value skey will
   * be used as the time window index value. So we only change ekey of time window accordingly.
   */
  if (w.ekey > pQueryAttr->window.ekey && QUERY_IS_ASC_QUERY(pQueryAttr)) {
    w.ekey = pQueryAttr->window.ekey;
  }

  return w;
}

// a new buffer page for each table. Needs to opt this design
static int32_t addNewWindowResultBuf(SResultRow *pWindowRes, SDiskbasedResultBuf *pResultBuf, int32_t tid, uint32_t size) {
  if (pWindowRes->pageId != -1) {
    return 0;
  }

  SFilePage *pData = NULL;

  // in the first scan, new space needed for results
  int32_t pageId = -1;
  SIDList list = getDataBufPagesIdList(pResultBuf, tid);

  if (taosArrayGetSize(list) == 0) {
    pData = getNewDataBuf(pResultBuf, tid, &pageId);
  } else {
    SPageInfo* pi = getLastPageInfo(list);
    pData = getResBufPage(pResultBuf, pi->pageId);
    pageId = pi->pageId;

    if (pData->num + size > pResultBuf->pageSize) {
      // release current page first, and prepare the next one
      releaseResBufPageInfo(pResultBuf, pi);
      pData = getNewDataBuf(pResultBuf, tid, &pageId);
      if (pData != NULL) {
        assert(pData->num == 0);  // number of elements must be 0 for new allocated buffer
      }
    }
  }

  if (pData == NULL) {
    return -1;
  }

  // set the number of rows in current disk page
  if (pWindowRes->pageId == -1) {  // not allocated yet, allocate new buffer
    pWindowRes->pageId = pageId;
    pWindowRes->offset = (int32_t)pData->num;

    pData->num += size;
    assert(pWindowRes->pageId >= 0);
  }

  return 0;
}

static bool chkWindowOutputBufByKey(STaskRuntimeEnv *pRuntimeEnv, SResultRowInfo *pResultRowInfo, STimeWindow *win,
                                       bool masterscan, SResultRow **pResult, int64_t groupId, SQLFunctionCtx* pCtx,
                                       int32_t numOfOutput, int32_t* rowCellInfoOffset) {
  assert(win->skey <= win->ekey);
  return chkResultRowFromKey(pRuntimeEnv, pResultRowInfo, (char *)&win->skey, TSDB_KEYSIZE, masterscan, groupId);
}

static int32_t setResultOutputBufByKey(STaskRuntimeEnv *pRuntimeEnv, SResultRowInfo *pResultRowInfo, int64_t tid, STimeWindow *win,
                                       bool masterscan, SResultRow **pResult, int64_t tableGroupId, SQLFunctionCtx* pCtx,
                                       int32_t numOfOutput, int32_t* rowCellInfoOffset) {
  assert(win->skey <= win->ekey);
  SDiskbasedResultBuf *pResultBuf = pRuntimeEnv->pResultBuf;

  SResultRow *pResultRow = doSetResultOutBufByKey(pRuntimeEnv, pResultRowInfo, tid, (char *)&win->skey, TSDB_KEYSIZE, masterscan, tableGroupId);
  if (pResultRow == NULL) {
    *pResult = NULL;
    return TSDB_CODE_SUCCESS;
  }

  // not assign result buffer yet, add new result buffer
  if (pResultRow->pageId == -1) {
    int32_t ret = addNewWindowResultBuf(pResultRow, pResultBuf, (int32_t) tableGroupId, pRuntimeEnv->pQueryAttr->intermediateResultRowSize);
    if (ret != TSDB_CODE_SUCCESS) {
      return -1;
    }
  }

  // set time window for current result
  pResultRow->win = (*win);
  *pResult = pResultRow;
  setResultRowOutputBufInitCtx(pRuntimeEnv, pResultRow, pCtx, numOfOutput, rowCellInfoOffset);

  return TSDB_CODE_SUCCESS;
}

static void setResultRowInterpo(SResultRow* pResult, SResultTsInterpType type) {
  assert(pResult != NULL && (type == RESULT_ROW_START_INTERP || type == RESULT_ROW_END_INTERP));
  if (type == RESULT_ROW_START_INTERP) {
    pResult->startInterp = true;
  } else {
    pResult->endInterp   = true;
  }
}

static bool resultRowInterpolated(SResultRow* pResult, SResultTsInterpType type) {
  assert(pResult != NULL && (type == RESULT_ROW_START_INTERP || type == RESULT_ROW_END_INTERP));
  if (type == RESULT_ROW_START_INTERP) {
    return pResult->startInterp == true;
  } else {
    return pResult->endInterp   == true;
  }
}

static FORCE_INLINE int32_t getForwardStepsInBlock(int32_t numOfRows, __block_search_fn_t searchFn, TSKEY ekey, int16_t pos,
                                      int16_t order, int64_t *pData) {
  int32_t forwardStep = 0;

  if (order == TSDB_ORDER_ASC) {
    int32_t end = searchFn((char*) &pData[pos], numOfRows - pos, ekey, order);
    if (end >= 0) {
      forwardStep = end;

      if (pData[end + pos] == ekey) {
        forwardStep += 1;
      }
    }
  } else {
    int32_t end = searchFn((char *)pData, pos + 1, ekey, order);
    if (end >= 0) {
      forwardStep = pos - end;

      if (pData[end] == ekey) {
        forwardStep += 1;
      }
    }
  }

  assert(forwardStep >= 0);
  return forwardStep;
}

static void doUpdateResultRowIndex(SResultRowInfo*pResultRowInfo, TSKEY lastKey, bool ascQuery, bool timeWindowInterpo) {
  int64_t skey = TSKEY_INITIAL_VAL;
  int32_t i = 0;
  for (i = pResultRowInfo->size - 1; i >= 0; --i) {
    SResultRow *pResult = pResultRowInfo->pResult[i];
    if (pResult->closed) {
      break;
    }

    // new closed result rows
    if (timeWindowInterpo) {
      if (pResult->endInterp && ((pResult->win.skey <= lastKey && ascQuery) || (pResult->win.skey >= lastKey && !ascQuery))) {
        if (i > 0) { // the first time window, the startInterp is false.
          assert(pResult->startInterp);
        }

        closeResultRow(pResultRowInfo, i);
      } else {
        skey = pResult->win.skey;
      }
    } else {
      if ((pResult->win.ekey <= lastKey && ascQuery) || (pResult->win.skey >= lastKey && !ascQuery)) {
        closeResultRow(pResultRowInfo, i);
      } else {
        skey = pResult->win.skey;
      }
    }
  }

  // all result rows are closed, set the last one to be the skey
  if (skey == TSKEY_INITIAL_VAL) {
    if (pResultRowInfo->size == 0) {
//      assert(pResultRowInfo->current == NULL);
      assert(pResultRowInfo->curPos == -1);
      pResultRowInfo->curPos = -1;
    } else {
      pResultRowInfo->curPos = pResultRowInfo->size - 1;
    }
  } else {

    for (i = pResultRowInfo->size - 1; i >= 0; --i) {
      SResultRow *pResult = pResultRowInfo->pResult[i];
      if (pResult->closed) {
        break;
      }
    }

    if (i == pResultRowInfo->size - 1) {
      pResultRowInfo->curPos = i;
    } else {
      pResultRowInfo->curPos = i + 1;  // current not closed result object
    }
  }
}

static void updateResultRowInfoActiveIndex(SResultRowInfo* pResultRowInfo, STaskAttr* pQueryAttr, TSKEY lastKey) {
  bool ascQuery = QUERY_IS_ASC_QUERY(pQueryAttr);
  if ((lastKey > pQueryAttr->window.ekey && ascQuery) || (lastKey < pQueryAttr->window.ekey && (!ascQuery))) {
    closeAllResultRows(pResultRowInfo);
    pResultRowInfo->curPos = pResultRowInfo->size - 1;
  } else {
    int32_t step = ascQuery ? 1 : -1;
    doUpdateResultRowIndex(pResultRowInfo, lastKey - step, ascQuery, pQueryAttr->timeWindowInterpo);
  }
}

static int32_t getNumOfRowsInTimeWindow(STaskRuntimeEnv* pRuntimeEnv, SDataBlockInfo *pDataBlockInfo, TSKEY *pPrimaryColumn,
                                        int32_t startPos, TSKEY ekey, __block_search_fn_t searchFn, bool updateLastKey) {
  assert(startPos >= 0 && startPos < pDataBlockInfo->rows);
  STaskAttr* pQueryAttr = pRuntimeEnv->pQueryAttr;
  STableQueryInfo* item = pRuntimeEnv->current;

  int32_t num   = -1;
  int32_t order = pQueryAttr->order.order;
  int32_t step  = GET_FORWARD_DIRECTION_FACTOR(order);

  if (QUERY_IS_ASC_QUERY(pQueryAttr)) {
    if (ekey < pDataBlockInfo->window.ekey && pPrimaryColumn) {
      num = getForwardStepsInBlock(pDataBlockInfo->rows, searchFn, ekey, startPos, order, pPrimaryColumn);
      if (updateLastKey) { // update the last key
        item->lastKey = pPrimaryColumn[startPos + (num - 1)] + step;
      }
    } else {
      num = pDataBlockInfo->rows - startPos;
      if (updateLastKey) {
        item->lastKey = pDataBlockInfo->window.ekey + step;
      }
    }
  } else {  // desc
    if (ekey > pDataBlockInfo->window.skey && pPrimaryColumn) {
      num = getForwardStepsInBlock(pDataBlockInfo->rows, searchFn, ekey, startPos, order, pPrimaryColumn);
      if (updateLastKey) {  // update the last key
        item->lastKey = pPrimaryColumn[startPos - (num - 1)] + step;
      }
    } else {
      num = startPos + 1;
      if (updateLastKey) {
        item->lastKey = pDataBlockInfo->window.skey + step;
      }
    }
  }

  assert(num >= 0);
  return num;
}

static void doApplyFunctions(STaskRuntimeEnv* pRuntimeEnv, SQLFunctionCtx* pCtx, STimeWindow* pWin, int32_t offset,
                             int32_t forwardStep, TSKEY* tsCol, int32_t numOfTotal, int32_t numOfOutput) {
  STaskAttr *pQueryAttr = pRuntimeEnv->pQueryAttr;
  bool hasAggregates = pCtx[0].isAggSet;

  for (int32_t k = 0; k < numOfOutput; ++k) {
    pCtx[k].size    = forwardStep;
    pCtx[k].startTs = pWin->skey;

    // keep it temporarialy
    char* start = pCtx[k].pInput;

    int32_t pos = (QUERY_IS_ASC_QUERY(pQueryAttr)) ? offset : offset - (forwardStep - 1);
    if (pCtx[k].pInput != NULL) {
      pCtx[k].pInput = (char *)pCtx[k].pInput + pos * pCtx[k].inputBytes;
    }

    if (tsCol != NULL) {
      pCtx[k].ptsList = &tsCol[pos];
    }

    // not a whole block involved in query processing, statistics data can not be used
    // NOTE: the original value of isSet have been changed here
    if (pCtx[k].isAggSet && forwardStep < numOfTotal) {
      pCtx[k].isAggSet = false;
    }

    if (functionNeedToExecute(pRuntimeEnv, &pCtx[k])) {
      pCtx[k].fpSet->addInput(&pCtx[k]);
    }

    // restore it
    pCtx[k].isAggSet = hasAggregates;
    pCtx[k].pInput = start;
  }
}

static int32_t getNextQualifiedWindow(STaskAttr* pQueryAttr, STimeWindow* pNext, SDataBlockInfo* pDataBlockInfo,
                                      TSKEY* primaryKeys, __block_search_fn_t searchFn, int32_t prevPosition) {
  getNextTimeWindow(pQueryAttr, pNext);

  // next time window is not in current block
  if ((pNext->skey > pDataBlockInfo->window.ekey && QUERY_IS_ASC_QUERY(pQueryAttr)) ||
      (pNext->ekey < pDataBlockInfo->window.skey && !QUERY_IS_ASC_QUERY(pQueryAttr))) {
    return -1;
  }

  TSKEY startKey = -1;
  if (QUERY_IS_ASC_QUERY(pQueryAttr)) {
    startKey = pNext->skey;
    if (startKey < pQueryAttr->window.skey) {
      startKey = pQueryAttr->window.skey;
    }
  } else {
    startKey = pNext->ekey;
    if (startKey > pQueryAttr->window.skey) {
      startKey = pQueryAttr->window.skey;
    }
  }

  int32_t startPos = 0;

  // tumbling time window query, a special case of sliding time window query
  if (pQueryAttr->interval.sliding == pQueryAttr->interval.interval && prevPosition != -1) {
    int32_t factor = GET_FORWARD_DIRECTION_FACTOR(pQueryAttr->order.order);
    startPos = prevPosition + factor;
  } else {
    if (startKey <= pDataBlockInfo->window.skey && QUERY_IS_ASC_QUERY(pQueryAttr)) {
      startPos = 0;
    } else if (startKey >= pDataBlockInfo->window.ekey && !QUERY_IS_ASC_QUERY(pQueryAttr)) {
      startPos = pDataBlockInfo->rows - 1;
    } else {
      startPos = searchFn((char *)primaryKeys, pDataBlockInfo->rows, startKey, pQueryAttr->order.order);
    }
  }

  /* interp query with fill should not skip time window */
  if (pQueryAttr->pointInterpQuery && pQueryAttr->fillType != TSDB_FILL_NONE) {
    return startPos;
  }

  /*
   * This time window does not cover any data, try next time window,
   * this case may happen when the time window is too small
   */
  if (primaryKeys == NULL) {
    if (QUERY_IS_ASC_QUERY(pQueryAttr)) {
      assert(pDataBlockInfo->window.skey <= pNext->ekey);
    } else {
      assert(pDataBlockInfo->window.ekey >= pNext->skey);
    }
  } else {
    if (QUERY_IS_ASC_QUERY(pQueryAttr) && primaryKeys[startPos] > pNext->ekey) {
      TSKEY next = primaryKeys[startPos];
      if (pQueryAttr->interval.intervalUnit == 'n' || pQueryAttr->interval.intervalUnit == 'y') {
        pNext->skey = taosTimeTruncate(next, &pQueryAttr->interval, pQueryAttr->precision);
        pNext->ekey = taosTimeAdd(pNext->skey, pQueryAttr->interval.interval, pQueryAttr->interval.intervalUnit, pQueryAttr->precision) - 1;
      } else {
        pNext->ekey += ((next - pNext->ekey + pQueryAttr->interval.sliding - 1)/pQueryAttr->interval.sliding) * pQueryAttr->interval.sliding;
        pNext->skey = pNext->ekey - pQueryAttr->interval.interval + 1;
      }
    } else if ((!QUERY_IS_ASC_QUERY(pQueryAttr)) && primaryKeys[startPos] < pNext->skey) {
      TSKEY next = primaryKeys[startPos];
      if (pQueryAttr->interval.intervalUnit == 'n' || pQueryAttr->interval.intervalUnit == 'y') {
        pNext->skey = taosTimeTruncate(next, &pQueryAttr->interval, pQueryAttr->precision);
        pNext->ekey = taosTimeAdd(pNext->skey, pQueryAttr->interval.interval, pQueryAttr->interval.intervalUnit, pQueryAttr->precision) - 1;
      } else {
        pNext->skey -= ((pNext->skey - next + pQueryAttr->interval.sliding - 1) / pQueryAttr->interval.sliding) * pQueryAttr->interval.sliding;
        pNext->ekey = pNext->skey + pQueryAttr->interval.interval - 1;
      }
    }
  }

  return startPos;
}

static FORCE_INLINE TSKEY reviseWindowEkey(STaskAttr *pQueryAttr, STimeWindow *pWindow) {
  TSKEY ekey = -1;
  if (QUERY_IS_ASC_QUERY(pQueryAttr)) {
    ekey = pWindow->ekey;
    if (ekey > pQueryAttr->window.ekey) {
      ekey = pQueryAttr->window.ekey;
    }
  } else {
    ekey = pWindow->skey;
    if (ekey < pQueryAttr->window.ekey) {
      ekey = pQueryAttr->window.ekey;
    }
  }

  return ekey;
}

static void setNotInterpoWindowKey(SQLFunctionCtx* pCtx, int32_t numOfOutput, int32_t type) {
  if (type == RESULT_ROW_START_INTERP) {
    for (int32_t k = 0; k < numOfOutput; ++k) {
      pCtx[k].start.key = INT64_MIN;
    }
  } else {
    for (int32_t k = 0; k < numOfOutput; ++k) {
      pCtx[k].end.key = INT64_MIN;
    }
  }
}

static void saveDataBlockLastRow(STaskRuntimeEnv* pRuntimeEnv, SDataBlockInfo* pDataBlockInfo, SArray* pDataBlock,
    int32_t rowIndex) {
  if (pDataBlock == NULL) {
    return;
  }

  STaskAttr* pQueryAttr = pRuntimeEnv->pQueryAttr;
  for (int32_t k = 0; k < pQueryAttr->numOfCols; ++k) {
    SColumnInfoData *pColInfo = taosArrayGet(pDataBlock, k);
    memcpy(pRuntimeEnv->prevRow[k], ((char*)pColInfo->pData) + (pColInfo->info.bytes * rowIndex), pColInfo->info.bytes);
  }
}

static TSKEY getStartTsKey(STaskAttr* pQueryAttr, STimeWindow* win, const TSKEY* tsCols, int32_t rows) {
  TSKEY ts = TSKEY_INITIAL_VAL;

  bool ascQuery = QUERY_IS_ASC_QUERY(pQueryAttr);
  if (tsCols == NULL) {
    ts = ascQuery? win->skey : win->ekey;
  } else {
    int32_t offset = ascQuery? 0:rows-1;
    ts = tsCols[offset];
  }

  return ts;
}

static void doSetInputDataBlock(SOperatorInfo* pOperator, SQLFunctionCtx* pCtx, SSDataBlock* pBlock, int32_t order);

static void doSetInputDataBlockInfo(SOperatorInfo* pOperator, SQLFunctionCtx* pCtx, SSDataBlock* pBlock, int32_t order) {
  for (int32_t i = 0; i < pOperator->numOfOutput; ++i) {
    pCtx[i].order = order;
    pCtx[i].size  = pBlock->info.rows;
    pCtx[i].currentStage = (uint8_t)pOperator->pRuntimeEnv->scanFlag;

    setBlockStatisInfo(&pCtx[i], pBlock, NULL/*&pOperator->pExpr[i].base.colInfo*/);
  }
}

void setInputDataBlock(SOperatorInfo* pOperator, SQLFunctionCtx* pCtx, SSDataBlock* pBlock, int32_t order) {
//  if (pCtx[0].functionId == FUNCTION_ARITHM) {
//    SScalar* pSupport = (SScalarFunctionSupport*) pCtx[0].param[1].pz;
//    if (pSupport->colList == NULL) {
//      doSetInputDataBlock(pOperator, pCtx, pBlock, order);
//    } else {
//      doSetInputDataBlockInfo(pOperator, pCtx, pBlock, order);
//    }
//  } else {
    if (pBlock->pDataBlock != NULL) {
      doSetInputDataBlock(pOperator, pCtx, pBlock, order);
    } else {
      doSetInputDataBlockInfo(pOperator, pCtx, pBlock, order);
    }
//  }
}

static void doSetInputDataBlock(SOperatorInfo* pOperator, SQLFunctionCtx* pCtx, SSDataBlock* pBlock, int32_t order) {
  for (int32_t i = 0; i < pOperator->numOfOutput; ++i) {
    pCtx[i].order = order;
    pCtx[i].size  = pBlock->info.rows;
    pCtx[i].currentStage = MAIN_SCAN/*(uint8_t)pOperator->pRuntimeEnv->scanFlag*/;

    setBlockStatisInfo(&pCtx[i], pBlock, pOperator->pExpr[i].base.pColumns);

    if (pCtx[i].functionId == FUNCTION_ARITHM) {
//      setArithParams((SScalarFunctionSupport*)pCtx[i].param[1].pz, &pOperator->pExpr[i], pBlock);
    } else {
      uint32_t flag = pOperator->pExpr[i].base.pColumns->flag;
      if (TSDB_COL_IS_NORMAL_COL(flag) /*|| (pCtx[i].functionId == FUNCTION_BLKINFO) ||
          (TSDB_COL_IS_TAG(flag) && pOperator->pRuntimeEnv->scanFlag == MERGE_STAGE)*/) {

        SColumn* pCol = pOperator->pExpr[i].base.pColumns;
        if (pCtx[i].columnIndex == -1) {
          for(int32_t j = 0; j < pBlock->info.numOfCols; ++j) {
            SColumnInfoData* pColData = taosArrayGet(pBlock->pDataBlock, j);
            if (pColData->info.colId == pCol->info.colId) {
              pCtx[i].columnIndex = j;
              break;
            }
          }
        }

        SColumnInfoData* p = taosArrayGet(pBlock->pDataBlock, pCtx[i].columnIndex);
        // in case of the block distribution query, the inputBytes is not a constant value.
        pCtx[i].pInput = p->pData;
        assert(p->info.colId == pCol->info.colId);

        if (pCtx[i].functionId < 0) {
          SColumnInfoData* tsInfo = taosArrayGet(pBlock->pDataBlock, 0);
          pCtx[i].ptsList = (int64_t*) tsInfo->pData;

          continue;
        }

//        uint32_t status = aAggs[pCtx[i].functionId].status;
//        if ((status & (FUNCSTATE_SELECTIVITY | FUNCSTATE_NEED_TS)) != 0) {
          SColumnInfoData* tsInfo = taosArrayGet(pBlock->pDataBlock, 0);
          // In case of the top/bottom query again the nest query result, which has no timestamp column
          // don't set the ptsList attribute.
          if (tsInfo->info.type == TSDB_DATA_TYPE_TIMESTAMP) {
            pCtx[i].ptsList = (int64_t*) tsInfo->pData;
          } else {
            pCtx[i].ptsList = NULL;
          }
//        }
//      } else if (TSDB_COL_IS_UD_COL(pCol->flag) && (pOperator->pRuntimeEnv->scanFlag == MERGE_STAGE)) {
//        SColIndex*       pColIndex = &pOperator->pExpr[i].base.colInfo;
//        SColumnInfoData* p = taosArrayGet(pBlock->pDataBlock, pColIndex->colIndex);
//
//        pCtx[i].pInput = p->pData;
//        assert(p->info.colId == pColIndex->info.colId && pCtx[i].inputType == p->info.type);
//        for(int32_t j = 0; j < pBlock->info.rows; ++j) {
//          char* dst = p->pData + j * p->info.bytes;
//          taosVariantDump(&pOperator->pExpr[i].base.param[1], dst, p->info.type, true);
//        }
      }
    }
  }
}

static void doAggregateImpl(SOperatorInfo* pOperator, TSKEY startTs, SQLFunctionCtx* pCtx, SSDataBlock* pSDataBlock) {
  for (int32_t k = 0; k < pOperator->numOfOutput; ++k) {
    if (functionNeedToExecute(NULL, &pCtx[k])) {
      pCtx[k].startTs = startTs;// this can be set during create the struct
      pCtx[k].fpSet->addInput(&pCtx[k]);
    }
  }
}

static void projectApplyFunctions(STaskRuntimeEnv *pRuntimeEnv, SQLFunctionCtx *pCtx, int32_t numOfOutput) {
  STaskAttr *pQueryAttr = pRuntimeEnv->pQueryAttr;

  for (int32_t k = 0; k < numOfOutput; ++k) {
    pCtx[k].startTs = pQueryAttr->window.skey;

    // Always set the asc order for merge stage process
    if (pCtx[k].currentStage == MERGE_STAGE) {
      pCtx[k].order = TSDB_ORDER_ASC;
    }

    pCtx[k].startTs = pQueryAttr->window.skey;

    if (pCtx[k].functionId < 0) {
      // load the script and exec
//      SUdfInfo* pUdfInfo = pRuntimeEnv->pUdfInfo;
//      doInvokeUdf(pUdfInfo, &pCtx[k], 0, TSDB_UDF_FUNC_NORMAL);
//    } else {
//      aAggs[pCtx[k].functionId].xFunction(&pCtx[k]);
    }
  }
}

void doTimeWindowInterpolation(SOperatorInfo* pOperator, SOptrBasicInfo* pInfo, SArray* pDataBlock, TSKEY prevTs,
                               int32_t prevRowIndex, TSKEY curTs, int32_t curRowIndex, TSKEY windowKey, int32_t type) {
  STaskRuntimeEnv *pRuntimeEnv = pOperator->pRuntimeEnv;
  SExprInfo* pExpr = pOperator->pExpr;

  SQLFunctionCtx* pCtx = pInfo->pCtx;

  for (int32_t k = 0; k < pOperator->numOfOutput; ++k) {
    int32_t functionId = pCtx[k].functionId;
    if (functionId != FUNCTION_TWA && functionId != FUNCTION_INTERP) {
      pCtx[k].start.key = INT64_MIN;
      continue;
    }

    SColIndex *      pColIndex = NULL/*&pExpr[k].base.colInfo*/;
    int16_t          index = pColIndex->colIndex;
    SColumnInfoData *pColInfo = taosArrayGet(pDataBlock, index);

//    assert(pColInfo->info.colId == pColIndex->info.colId && curTs != windowKey);
    double v1 = 0, v2 = 0, v = 0;

    if (prevRowIndex == -1) {
      GET_TYPED_DATA(v1, double, pColInfo->info.type, (char *)pRuntimeEnv->prevRow[index]);
    } else {
      GET_TYPED_DATA(v1, double, pColInfo->info.type, (char *)pColInfo->pData + prevRowIndex * pColInfo->info.bytes);
    }

    GET_TYPED_DATA(v2, double, pColInfo->info.type, (char *)pColInfo->pData + curRowIndex * pColInfo->info.bytes);

    if (functionId == FUNCTION_INTERP) {
      if (type == RESULT_ROW_START_INTERP) {
        pCtx[k].start.key = prevTs;
        pCtx[k].start.val = v1;

        pCtx[k].end.key = curTs;
        pCtx[k].end.val = v2;

        if (pColInfo->info.type == TSDB_DATA_TYPE_BINARY || pColInfo->info.type == TSDB_DATA_TYPE_NCHAR) {
          if (prevRowIndex == -1) {
            pCtx[k].start.ptr = (char *)pRuntimeEnv->prevRow[index];
          } else {
            pCtx[k].start.ptr = (char *)pColInfo->pData + prevRowIndex * pColInfo->info.bytes;
          }

          pCtx[k].end.ptr = (char *)pColInfo->pData + curRowIndex * pColInfo->info.bytes;
        }
      }
    } else if (functionId == FUNCTION_TWA) {
      SPoint point1 = (SPoint){.key = prevTs,    .val = &v1};
      SPoint point2 = (SPoint){.key = curTs,     .val = &v2};
      SPoint point  = (SPoint){.key = windowKey, .val = &v };

      taosGetLinearInterpolationVal(&point, TSDB_DATA_TYPE_DOUBLE, &point1, &point2, TSDB_DATA_TYPE_DOUBLE);

      if (type == RESULT_ROW_START_INTERP) {
        pCtx[k].start.key = point.key;
        pCtx[k].start.val = v;
      } else {
        pCtx[k].end.key = point.key;
        pCtx[k].end.val = v;
      }
    }
  }
}

static bool setTimeWindowInterpolationStartTs(SOperatorInfo* pOperatorInfo, SQLFunctionCtx* pCtx, int32_t pos,
                                              int32_t numOfRows, SArray* pDataBlock, const TSKEY* tsCols, STimeWindow* win) {
  STaskRuntimeEnv* pRuntimeEnv = pOperatorInfo->pRuntimeEnv;
  STaskAttr* pQueryAttr = pRuntimeEnv->pQueryAttr;

  bool ascQuery = QUERY_IS_ASC_QUERY(pQueryAttr);

  TSKEY curTs  = tsCols[pos];
  TSKEY lastTs = *(TSKEY *) pRuntimeEnv->prevRow[0];

  // lastTs == INT64_MIN and pos == 0 means this is the first time window, interpolation is not needed.
  // start exactly from this point, no need to do interpolation
  TSKEY key = ascQuery? win->skey:win->ekey;
  if (key == curTs) {
    setNotInterpoWindowKey(pCtx, pOperatorInfo->numOfOutput, RESULT_ROW_START_INTERP);
    return true;
  }

  if (lastTs == INT64_MIN && ((pos == 0 && ascQuery) || (pos == (numOfRows - 1) && !ascQuery))) {
    setNotInterpoWindowKey(pCtx, pOperatorInfo->numOfOutput, RESULT_ROW_START_INTERP);
    return true;
  }

  int32_t step = GET_FORWARD_DIRECTION_FACTOR(pQueryAttr->order.order);
  TSKEY   prevTs = ((pos == 0 && ascQuery) || (pos == (numOfRows - 1) && !ascQuery))? lastTs:tsCols[pos - step];

  doTimeWindowInterpolation(pOperatorInfo, pOperatorInfo->info, pDataBlock, prevTs, pos - step, curTs, pos,
      key, RESULT_ROW_START_INTERP);
  return true;
}

static bool setTimeWindowInterpolationEndTs(SOperatorInfo* pOperatorInfo, SQLFunctionCtx* pCtx,
    int32_t endRowIndex, SArray* pDataBlock, const TSKEY* tsCols, TSKEY blockEkey, STimeWindow* win) {
  STaskRuntimeEnv *pRuntimeEnv = pOperatorInfo->pRuntimeEnv;
  STaskAttr* pQueryAttr = pRuntimeEnv->pQueryAttr;
  int32_t numOfOutput = pOperatorInfo->numOfOutput;

  TSKEY   actualEndKey = tsCols[endRowIndex];

  TSKEY key = QUERY_IS_ASC_QUERY(pQueryAttr)? win->ekey:win->skey;

  // not ended in current data block, do not invoke interpolation
  if ((key > blockEkey && QUERY_IS_ASC_QUERY(pQueryAttr)) || (key < blockEkey && !QUERY_IS_ASC_QUERY(pQueryAttr))) {
    setNotInterpoWindowKey(pCtx, numOfOutput, RESULT_ROW_END_INTERP);
    return false;
  }

  // there is actual end point of current time window, no interpolation need
  if (key == actualEndKey) {
    setNotInterpoWindowKey(pCtx, numOfOutput, RESULT_ROW_END_INTERP);
    return true;
  }

  int32_t step = GET_FORWARD_DIRECTION_FACTOR(pQueryAttr->order.order);
  int32_t nextRowIndex = endRowIndex + step;
  assert(nextRowIndex >= 0);

  TSKEY nextKey = tsCols[nextRowIndex];
  doTimeWindowInterpolation(pOperatorInfo, pOperatorInfo->info, pDataBlock, actualEndKey, endRowIndex, nextKey,
      nextRowIndex, key, RESULT_ROW_END_INTERP);
  return true;
}

static void doWindowBorderInterpolation(SOperatorInfo* pOperatorInfo, SSDataBlock* pBlock, SQLFunctionCtx* pCtx,
    SResultRow* pResult, STimeWindow* win, int32_t startPos, int32_t forwardStep) {
  STaskRuntimeEnv* pRuntimeEnv = pOperatorInfo->pRuntimeEnv;
  STaskAttr* pQueryAttr = pRuntimeEnv->pQueryAttr;
  if (!pQueryAttr->timeWindowInterpo) {
    return;
  }

  assert(pBlock != NULL);
  int32_t step = GET_FORWARD_DIRECTION_FACTOR(pQueryAttr->order.order);

  if (pBlock->pDataBlock == NULL){
//    tscError("pBlock->pDataBlock == NULL");
    return;
  }
  SColumnInfoData *pColInfo = taosArrayGet(pBlock->pDataBlock, 0);

  TSKEY  *tsCols = (TSKEY *)(pColInfo->pData);
  bool done = resultRowInterpolated(pResult, RESULT_ROW_START_INTERP);
  if (!done) { // it is not interpolated, now start to generated the interpolated value
    int32_t startRowIndex = startPos;
    bool interp = setTimeWindowInterpolationStartTs(pOperatorInfo, pCtx, startRowIndex, pBlock->info.rows, pBlock->pDataBlock,
        tsCols, win);
    if (interp) {
      setResultRowInterpo(pResult, RESULT_ROW_START_INTERP);
    }
  } else {
    setNotInterpoWindowKey(pCtx, pQueryAttr->numOfOutput, RESULT_ROW_START_INTERP);
  }

  // point interpolation does not require the end key time window interpolation.
  if (pQueryAttr->pointInterpQuery) {
    return;
  }

  // interpolation query does not generate the time window end interpolation
  done = resultRowInterpolated(pResult, RESULT_ROW_END_INTERP);
  if (!done) {
    int32_t endRowIndex = startPos + (forwardStep - 1) * step;

    TSKEY endKey = QUERY_IS_ASC_QUERY(pQueryAttr)? pBlock->info.window.ekey:pBlock->info.window.skey;
    bool  interp = setTimeWindowInterpolationEndTs(pOperatorInfo, pCtx, endRowIndex, pBlock->pDataBlock, tsCols, endKey, win);
    if (interp) {
      setResultRowInterpo(pResult, RESULT_ROW_END_INTERP);
    }
  } else {
    setNotInterpoWindowKey(pCtx, pQueryAttr->numOfOutput, RESULT_ROW_END_INTERP);
  }
}

static void hashIntervalAgg(SOperatorInfo* pOperatorInfo, SResultRowInfo* pResultRowInfo, SSDataBlock* pSDataBlock, int32_t tableGroupId) {
  STableIntervalOperatorInfo* pInfo = (STableIntervalOperatorInfo*) pOperatorInfo->info;

  STaskRuntimeEnv* pRuntimeEnv = pOperatorInfo->pRuntimeEnv;
  int32_t           numOfOutput = pOperatorInfo->numOfOutput;
  STaskAttr*       pQueryAttr = pRuntimeEnv->pQueryAttr;

  int32_t step = GET_FORWARD_DIRECTION_FACTOR(pQueryAttr->order.order);
  bool ascQuery = QUERY_IS_ASC_QUERY(pQueryAttr);

  int32_t prevIndex = pResultRowInfo->curPos;

  TSKEY* tsCols = NULL;
  if (pSDataBlock->pDataBlock != NULL) {
    SColumnInfoData* pColDataInfo = taosArrayGet(pSDataBlock->pDataBlock, 0);
    tsCols = (int64_t*) pColDataInfo->pData;
    assert(tsCols[0] == pSDataBlock->info.window.skey &&
           tsCols[pSDataBlock->info.rows - 1] == pSDataBlock->info.window.ekey);
  }

  int32_t startPos = ascQuery? 0 : (pSDataBlock->info.rows - 1);
  TSKEY ts = getStartTsKey(pQueryAttr, &pSDataBlock->info.window, tsCols, pSDataBlock->info.rows);

  STimeWindow win = getActiveTimeWindow(pResultRowInfo, ts, pQueryAttr);
  bool masterScan = IS_MAIN_SCAN(pRuntimeEnv);

  SResultRow* pResult = NULL;
  int32_t ret = setResultOutputBufByKey(pRuntimeEnv, pResultRowInfo, pSDataBlock->info.uid, &win, masterScan, &pResult, tableGroupId, pInfo->pCtx,
                                        numOfOutput, pInfo->rowCellInfoOffset);
  if (ret != TSDB_CODE_SUCCESS || pResult == NULL) {
    longjmp(pRuntimeEnv->env, TSDB_CODE_QRY_OUT_OF_MEMORY);
  }

  int32_t forwardStep = 0;
  TSKEY   ekey = reviseWindowEkey(pQueryAttr, &win);
  forwardStep =
      getNumOfRowsInTimeWindow(pRuntimeEnv, &pSDataBlock->info, tsCols, startPos, ekey, binarySearchForKey, true);

  // prev time window not interpolation yet.
  int32_t curIndex = pResultRowInfo->curPos;
  if (prevIndex != -1 && prevIndex < curIndex && pQueryAttr->timeWindowInterpo) {
    for (int32_t j = prevIndex; j < curIndex; ++j) {  // previous time window may be all closed already.
      SResultRow* pRes = getResultRow(pResultRowInfo, j);
      if (pRes->closed) {
        assert(resultRowInterpolated(pRes, RESULT_ROW_START_INTERP) && resultRowInterpolated(pRes, RESULT_ROW_END_INTERP));
        continue;
      }

        STimeWindow w = pRes->win;
        ret = setResultOutputBufByKey(pRuntimeEnv, pResultRowInfo, pSDataBlock->info.uid, &w, masterScan, &pResult,
                                      tableGroupId, pInfo->pCtx, numOfOutput, pInfo->rowCellInfoOffset);
        if (ret != TSDB_CODE_SUCCESS) {
          longjmp(pRuntimeEnv->env, TSDB_CODE_QRY_OUT_OF_MEMORY);
        }

        assert(!resultRowInterpolated(pResult, RESULT_ROW_END_INTERP));

        doTimeWindowInterpolation(pOperatorInfo, pInfo, pSDataBlock->pDataBlock, *(TSKEY*)pRuntimeEnv->prevRow[0], -1,
                                  tsCols[startPos], startPos, w.ekey, RESULT_ROW_END_INTERP);

        setResultRowInterpo(pResult, RESULT_ROW_END_INTERP);
        setNotInterpoWindowKey(pInfo->pCtx, pQueryAttr->numOfOutput, RESULT_ROW_START_INTERP);

        doApplyFunctions(pRuntimeEnv, pInfo->pCtx, &w, startPos, 0, tsCols, pSDataBlock->info.rows, numOfOutput);
      }

    // restore current time window
    ret = setResultOutputBufByKey(pRuntimeEnv, pResultRowInfo, pSDataBlock->info.uid, &win, masterScan, &pResult, tableGroupId, pInfo->pCtx,
                                  numOfOutput, pInfo->rowCellInfoOffset);
    if (ret != TSDB_CODE_SUCCESS) {
      longjmp(pRuntimeEnv->env, TSDB_CODE_QRY_OUT_OF_MEMORY);
    }
  }

  // window start key interpolation
  doWindowBorderInterpolation(pOperatorInfo, pSDataBlock, pInfo->pCtx, pResult, &win, startPos, forwardStep);
  doApplyFunctions(pRuntimeEnv, pInfo->pCtx, &win, startPos, forwardStep, tsCols, pSDataBlock->info.rows, numOfOutput);

  STimeWindow nextWin = win;
  while (1) {
    int32_t prevEndPos = (forwardStep - 1) * step + startPos;
    startPos = getNextQualifiedWindow(pQueryAttr, &nextWin, &pSDataBlock->info, tsCols, binarySearchForKey, prevEndPos);
    if (startPos < 0) {
      break;
    }

    // null data, failed to allocate more memory buffer
    int32_t code = setResultOutputBufByKey(pRuntimeEnv, pResultRowInfo, pSDataBlock->info.uid, &nextWin, masterScan, &pResult, tableGroupId,
                                           pInfo->pCtx, numOfOutput, pInfo->rowCellInfoOffset);
    if (code != TSDB_CODE_SUCCESS || pResult == NULL) {
      longjmp(pRuntimeEnv->env, TSDB_CODE_QRY_OUT_OF_MEMORY);
    }

    ekey = reviseWindowEkey(pQueryAttr, &nextWin);
    forwardStep = getNumOfRowsInTimeWindow(pRuntimeEnv, &pSDataBlock->info, tsCols, startPos, ekey, binarySearchForKey, true);

    // window start(end) key interpolation
    doWindowBorderInterpolation(pOperatorInfo, pSDataBlock, pInfo->pCtx, pResult, &nextWin, startPos, forwardStep);
    doApplyFunctions(pRuntimeEnv, pInfo->pCtx, &nextWin, startPos, forwardStep, tsCols, pSDataBlock->info.rows, numOfOutput);
  }

  if (pQueryAttr->timeWindowInterpo) {
    int32_t rowIndex = ascQuery? (pSDataBlock->info.rows-1):0;
    saveDataBlockLastRow(pRuntimeEnv, &pSDataBlock->info, pSDataBlock->pDataBlock, rowIndex);
  }

  updateResultRowInfoActiveIndex(pResultRowInfo, pQueryAttr, pRuntimeEnv->current->lastKey);
}


static void hashAllIntervalAgg(SOperatorInfo* pOperatorInfo, SResultRowInfo* pResultRowInfo, SSDataBlock* pSDataBlock, int32_t tableGroupId) {
  STableIntervalOperatorInfo* pInfo = (STableIntervalOperatorInfo*) pOperatorInfo->info;

  STaskRuntimeEnv* pRuntimeEnv = pOperatorInfo->pRuntimeEnv;
  int32_t           numOfOutput = pOperatorInfo->numOfOutput;
  STaskAttr*       pQueryAttr = pRuntimeEnv->pQueryAttr;

  int32_t step = GET_FORWARD_DIRECTION_FACTOR(pQueryAttr->order.order);
  bool ascQuery = QUERY_IS_ASC_QUERY(pQueryAttr);

  TSKEY* tsCols = NULL;
  if (pSDataBlock->pDataBlock != NULL) {
    SColumnInfoData* pColDataInfo = taosArrayGet(pSDataBlock->pDataBlock, 0);
    tsCols = (int64_t*) pColDataInfo->pData;
    assert(tsCols[0] == pSDataBlock->info.window.skey &&
           tsCols[pSDataBlock->info.rows - 1] == pSDataBlock->info.window.ekey);
  }

  int32_t startPos = ascQuery? 0 : (pSDataBlock->info.rows - 1);
  TSKEY ts = getStartTsKey(pQueryAttr, &pSDataBlock->info.window, tsCols, pSDataBlock->info.rows);

  STimeWindow win = getCurrentActiveTimeWindow(pResultRowInfo, ts, pQueryAttr);
  bool masterScan = IS_MAIN_SCAN(pRuntimeEnv);

  SResultRow* pResult = NULL;
  int32_t forwardStep = 0;
  int32_t ret = 0;
  STimeWindow preWin = win;

  while (1) {
    // null data, failed to allocate more memory buffer
    ret = setResultOutputBufByKey(pRuntimeEnv, pResultRowInfo, pSDataBlock->info.uid, &win, masterScan, &pResult,
                                  tableGroupId, pInfo->pCtx, numOfOutput, pInfo->rowCellInfoOffset);
    if (ret != TSDB_CODE_SUCCESS) {
      longjmp(pRuntimeEnv->env, TSDB_CODE_QRY_OUT_OF_MEMORY);
    }

    TSKEY   ekey = reviseWindowEkey(pQueryAttr, &win);
    forwardStep = getNumOfRowsInTimeWindow(pRuntimeEnv, &pSDataBlock->info, tsCols, startPos, ekey, binarySearchForKey, true);

    // window start(end) key interpolation
    doWindowBorderInterpolation(pOperatorInfo, pSDataBlock, pInfo->pCtx, pResult, &win, startPos, forwardStep);
    doApplyFunctions(pRuntimeEnv, pInfo->pCtx, ascQuery ? &win : &preWin, startPos, forwardStep, tsCols, pSDataBlock->info.rows, numOfOutput);
    preWin = win;

    int32_t prevEndPos = (forwardStep - 1) * step + startPos;
    startPos = getNextQualifiedWindow(pQueryAttr, &win, &pSDataBlock->info, tsCols, binarySearchForKey, prevEndPos);
    if (startPos < 0) {
      if ((ascQuery && win.skey <= pQueryAttr->window.ekey) || ((!ascQuery) && win.ekey >= pQueryAttr->window.ekey)) {
        int32_t code = setResultOutputBufByKey(pRuntimeEnv, pResultRowInfo, pSDataBlock->info.uid, &win, masterScan, &pResult, tableGroupId,
                                               pInfo->pCtx, numOfOutput, pInfo->rowCellInfoOffset);
        if (code != TSDB_CODE_SUCCESS || pResult == NULL) {
          longjmp(pRuntimeEnv->env, TSDB_CODE_QRY_OUT_OF_MEMORY);
        }

        startPos = pSDataBlock->info.rows - 1;

        // window start(end) key interpolation
        doWindowBorderInterpolation(pOperatorInfo, pSDataBlock, pInfo->pCtx, pResult, &win, startPos, forwardStep);
        doApplyFunctions(pRuntimeEnv, pInfo->pCtx, ascQuery ? &win : &preWin, startPos, forwardStep, tsCols, pSDataBlock->info.rows, numOfOutput);
      }

      break;
    }
    setResultRowInterpo(pResult, RESULT_ROW_END_INTERP);
  }

  if (pQueryAttr->timeWindowInterpo) {
    int32_t rowIndex = ascQuery? (pSDataBlock->info.rows-1):0;
    saveDataBlockLastRow(pRuntimeEnv, &pSDataBlock->info, pSDataBlock->pDataBlock, rowIndex);
  }

  updateResultRowInfoActiveIndex(pResultRowInfo, pQueryAttr, pRuntimeEnv->current->lastKey);
}



static void doHashGroupbyAgg(SOperatorInfo* pOperator, SGroupbyOperatorInfo *pInfo, SSDataBlock *pSDataBlock) {
  STaskRuntimeEnv* pRuntimeEnv = pOperator->pRuntimeEnv;
  STableQueryInfo*  item = pRuntimeEnv->current;

  SColumnInfoData* pColInfoData = taosArrayGet(pSDataBlock->pDataBlock, pInfo->colIndex);

  STaskAttr* pQueryAttr = pRuntimeEnv->pQueryAttr;
  int16_t     bytes = pColInfoData->info.bytes;
  int16_t     type = pColInfoData->info.type;

  if (type == TSDB_DATA_TYPE_FLOAT || type == TSDB_DATA_TYPE_DOUBLE) {
    //qError("QInfo:0x%"PRIx64" group by not supported on double/float columns, abort", GET_TASKID(pRuntimeEnv));
    return;
  }

  SColumnInfoData* pFirstColData = taosArrayGet(pSDataBlock->pDataBlock, 0);
  int64_t* tsList = (pFirstColData->info.type == TSDB_DATA_TYPE_TIMESTAMP)? (int64_t*) pFirstColData->pData:NULL;

  STimeWindow w = TSWINDOW_INITIALIZER;

  int32_t num = 0;
  for (int32_t j = 0; j < pSDataBlock->info.rows; ++j) {
    char* val = ((char*)pColInfoData->pData) + bytes * j;
    if (isNull(val, type)) {
      continue;
    }

    // Compare with the previous row of this column, and do not set the output buffer again if they are identical.
    if (pInfo->prevData == NULL) {
      pInfo->prevData = malloc(bytes);
      memcpy(pInfo->prevData, val, bytes);
      num++;
      continue;
    }

    if (IS_VAR_DATA_TYPE(type)) {
      int32_t len = varDataLen(val);
      if(len == varDataLen(pInfo->prevData) && memcmp(varDataVal(pInfo->prevData), varDataVal(val), len) == 0) {
        num++;
        continue;
      }
    } else {
      if (memcmp(pInfo->prevData, val, bytes) == 0) {
        num++;
        continue;
      }
    }

    if (pQueryAttr->stableQuery && pQueryAttr->stabledev && (pRuntimeEnv->prevResult != NULL)) {
      setParamForStableStddevByColData(pRuntimeEnv, pInfo->binfo.pCtx, pOperator->numOfOutput, pOperator->pExpr, pInfo->prevData, bytes);
    }

    int32_t ret = setGroupResultOutputBuf(pRuntimeEnv, &(pInfo->binfo), pOperator->numOfOutput, pInfo->prevData, type, bytes, item->groupIndex);
    if (ret != TSDB_CODE_SUCCESS) {  // null data, too many state code
      longjmp(pRuntimeEnv->env, TSDB_CODE_QRY_APP_ERROR);
    }

    doApplyFunctions(pRuntimeEnv, pInfo->binfo.pCtx, &w, j - num, num, tsList, pSDataBlock->info.rows, pOperator->numOfOutput);

    num = 1;
    memcpy(pInfo->prevData, val, bytes);
  }

  if (num > 0) {
    char* val = ((char*)pColInfoData->pData) + bytes * (pSDataBlock->info.rows - num);
    memcpy(pInfo->prevData, val, bytes);

    if (pQueryAttr->stableQuery && pQueryAttr->stabledev && (pRuntimeEnv->prevResult != NULL)) {
      setParamForStableStddevByColData(pRuntimeEnv, pInfo->binfo.pCtx, pOperator->numOfOutput, pOperator->pExpr, val, bytes);
    }

    int32_t ret = setGroupResultOutputBuf(pRuntimeEnv, &(pInfo->binfo), pOperator->numOfOutput, val, type, bytes, item->groupIndex);
    if (ret != TSDB_CODE_SUCCESS) {  // null data, too many state code
      longjmp(pRuntimeEnv->env, TSDB_CODE_QRY_APP_ERROR);
    }

    doApplyFunctions(pRuntimeEnv, pInfo->binfo.pCtx, &w, pSDataBlock->info.rows - num, num, tsList, pSDataBlock->info.rows, pOperator->numOfOutput);
  }

  tfree(pInfo->prevData);
}

static void doSessionWindowAggImpl(SOperatorInfo* pOperator, SSWindowOperatorInfo *pInfo, SSDataBlock *pSDataBlock) {
  STaskRuntimeEnv* pRuntimeEnv = pOperator->pRuntimeEnv;
  STableQueryInfo*  item = pRuntimeEnv->current;

  // primary timestamp column
  SColumnInfoData* pColInfoData = taosArrayGet(pSDataBlock->pDataBlock, 0);

  bool    masterScan = IS_MAIN_SCAN(pRuntimeEnv);
  SOptrBasicInfo* pBInfo = &pInfo->binfo;

  int64_t gap = pOperator->pRuntimeEnv->pQueryAttr->sw.gap;
  pInfo->numOfRows = 0;
  if (IS_REPEAT_SCAN(pRuntimeEnv) && !pInfo->reptScan) {
    pInfo->reptScan = true;
    pInfo->prevTs = INT64_MIN;
  }

  TSKEY* tsList = (TSKEY*)pColInfoData->pData;
  for (int32_t j = 0; j < pSDataBlock->info.rows; ++j) {
    if (pInfo->prevTs == INT64_MIN) {
      pInfo->curWindow.skey = tsList[j];
      pInfo->curWindow.ekey = tsList[j];
      pInfo->prevTs = tsList[j];
      pInfo->numOfRows = 1;
      pInfo->start = j;
    } else if (tsList[j] - pInfo->prevTs <= gap && (tsList[j] - pInfo->prevTs) >= 0) {
      pInfo->curWindow.ekey = tsList[j];
      pInfo->prevTs = tsList[j];
      pInfo->numOfRows += 1;
      if (j == 0 && pInfo->start != 0) {
        pInfo->numOfRows = 1;
        pInfo->start = 0;
      }
    } else {  // start a new session window
      SResultRow* pResult = NULL;

      pInfo->curWindow.ekey = pInfo->curWindow.skey;
      int32_t ret = setResultOutputBufByKey(pRuntimeEnv, &pBInfo->resultRowInfo, pSDataBlock->info.uid, &pInfo->curWindow, masterScan,
                                            &pResult, item->groupIndex, pBInfo->pCtx, pOperator->numOfOutput,
                                            pBInfo->rowCellInfoOffset);
      if (ret != TSDB_CODE_SUCCESS) {  // null data, too many state code
        longjmp(pRuntimeEnv->env, TSDB_CODE_QRY_APP_ERROR);
      }

      doApplyFunctions(pRuntimeEnv, pBInfo->pCtx, &pInfo->curWindow, pInfo->start, pInfo->numOfRows, tsList,
                       pSDataBlock->info.rows, pOperator->numOfOutput);

      pInfo->curWindow.skey = tsList[j];
      pInfo->curWindow.ekey = tsList[j];
      pInfo->prevTs = tsList[j];
      pInfo->numOfRows = 1;
      pInfo->start = j;
    }
  }

  SResultRow* pResult = NULL;

  pInfo->curWindow.ekey = pInfo->curWindow.skey;
  int32_t ret = setResultOutputBufByKey(pRuntimeEnv, &pBInfo->resultRowInfo, pSDataBlock->info.uid, &pInfo->curWindow, masterScan,
                                        &pResult, item->groupIndex, pBInfo->pCtx, pOperator->numOfOutput,
                                        pBInfo->rowCellInfoOffset);
  if (ret != TSDB_CODE_SUCCESS) {  // null data, too many state code
    longjmp(pRuntimeEnv->env, TSDB_CODE_QRY_APP_ERROR);
  }

  doApplyFunctions(pRuntimeEnv, pBInfo->pCtx, &pInfo->curWindow, pInfo->start, pInfo->numOfRows, tsList,
                   pSDataBlock->info.rows, pOperator->numOfOutput);
}

static void setResultRowKey(SResultRow* pResultRow, char* pData, int16_t type) {
  if (IS_VAR_DATA_TYPE(type)) {
    if (pResultRow->key == NULL) {
      pResultRow->key = malloc(varDataTLen(pData));
      varDataCopy(pResultRow->key, pData);
    } else {
      assert(memcmp(pResultRow->key, pData, varDataTLen(pData)) == 0);
    }
  } else {
    int64_t v = -1;
    GET_TYPED_DATA(v, int64_t, type, pData);

    pResultRow->win.skey = v;
    pResultRow->win.ekey = v;
  }
}

static int32_t setGroupResultOutputBuf(STaskRuntimeEnv *pRuntimeEnv, SOptrBasicInfo *binfo, int32_t numOfCols, char *pData, int16_t type, int16_t bytes, int32_t groupIndex) {
  SDiskbasedResultBuf *pResultBuf = pRuntimeEnv->pResultBuf;

  int32_t        *rowCellInfoOffset = binfo->rowCellInfoOffset;
  SResultRowInfo *pResultRowInfo    = &binfo->resultRowInfo;
  SQLFunctionCtx *pCtx              = binfo->pCtx;

  // not assign result buffer yet, add new result buffer, TODO remove it
  char* d = pData;
  int16_t len = bytes;
  if (IS_VAR_DATA_TYPE(type)) {
    d = varDataVal(pData);
    len = varDataLen(pData);
  }

  int64_t tid = 0;
  SResultRow *pResultRow = doSetResultOutBufByKey(pRuntimeEnv, pResultRowInfo, tid, d, len, true, groupIndex);
  assert (pResultRow != NULL);

  setResultRowKey(pResultRow, pData, type);
  if (pResultRow->pageId == -1) {
    int32_t ret = addNewWindowResultBuf(pResultRow, pResultBuf, groupIndex, pRuntimeEnv->pQueryAttr->resultRowSize);
    if (ret != 0) {
      return -1;
    }
  }

  setResultOutputBuf(pRuntimeEnv, pResultRow, pCtx, numOfCols, rowCellInfoOffset);
  initCtxOutputBuffer(pCtx, numOfCols);
  return TSDB_CODE_SUCCESS;
}

static int32_t getGroupbyColumnIndex(SGroupbyExpr *pGroupbyExpr, SSDataBlock* pDataBlock) {
  size_t num = taosArrayGetSize(pGroupbyExpr->columnInfo);
  for (int32_t k = 0; k < num; ++k) {
    SColIndex* pColIndex = taosArrayGet(pGroupbyExpr->columnInfo, k);
    if (TSDB_COL_IS_TAG(pColIndex->flag)) {
      continue;
    }

    int32_t colId = pColIndex->colId;

    for (int32_t i = 0; i < pDataBlock->info.numOfCols; ++i) {
      SColumnInfoData* pColInfo = taosArrayGet(pDataBlock->pDataBlock, i);
      if (pColInfo->info.colId == colId) {
        return i;
      }
    }
  }

  assert(0);
  return -1;
}

static bool functionNeedToExecute(STaskRuntimeEnv *pRuntimeEnv, SQLFunctionCtx *pCtx) {
  struct SResultRowEntryInfo *pResInfo = GET_RES_INFO(pCtx);

  // in case of timestamp column, always generated results.
  int32_t functionId = pCtx->functionId;
  if (functionId == FUNCTION_TS) {
    return true;
  }

  if (isRowEntryCompleted(pResInfo) || functionId == FUNCTION_TAG_DUMMY || functionId == FUNCTION_TS_DUMMY) {
    return false;
  }

  if (functionId == FUNCTION_FIRST_DST || functionId == FUNCTION_FIRST) {
//    return QUERY_IS_ASC_QUERY(pQueryAttr);
  }

  // denote the order type
  if ((functionId == FUNCTION_LAST_DST || functionId == FUNCTION_LAST)) {
//    return pCtx->param[0].i == pQueryAttr->order.order;
  }

  // in the reverse table scan, only the following functions need to be executed
//  if (IS_REVERSE_SCAN(pRuntimeEnv) ||
//      (pRuntimeEnv->scanFlag == REPEAT_SCAN && functionId != FUNCTION_STDDEV && functionId != FUNCTION_PERCT)) {
//    return false;
//  }

  return true;
}

void setBlockStatisInfo(SQLFunctionCtx *pCtx, SSDataBlock* pSDataBlock, SColumn* pColumn) {
  SColumnDataAgg *pAgg = NULL;

  if (pSDataBlock->pBlockAgg != NULL && TSDB_COL_IS_NORMAL_COL(pColumn->flag)) {
    pAgg = &pSDataBlock->pBlockAgg[pCtx->columnIndex];

    pCtx->agg = *pAgg;
    pCtx->isAggSet  = true;
    assert(pCtx->agg.numOfNull <= pSDataBlock->info.rows);
  } else {
    pCtx->isAggSet = false;
  }

  pCtx->hasNull = hasNull(pColumn, pAgg);

  // set the statistics data for primary time stamp column
  if (pCtx->functionId == FUNCTION_SPREAD && pColumn->info.colId == PRIMARYKEY_TIMESTAMP_COL_ID) {
    pCtx->isAggSet  = true;
    pCtx->agg.min = pSDataBlock->info.window.skey;
    pCtx->agg.max = pSDataBlock->info.window.ekey;
  }
}

// set the output buffer for the selectivity + tag query
static int32_t setCtxTagColumnInfo(SQLFunctionCtx *pCtx, int32_t numOfOutput) {
  if (!isSelectivityWithTagsQuery(pCtx, numOfOutput)) {
    return TSDB_CODE_SUCCESS;
  }

  int32_t num = 0;
  int16_t tagLen = 0;

  SQLFunctionCtx*  p = NULL;
  SQLFunctionCtx** pTagCtx = calloc(numOfOutput, POINTER_BYTES);
  if (pTagCtx == NULL) {
    return TSDB_CODE_QRY_OUT_OF_MEMORY;
  }

  for (int32_t i = 0; i < numOfOutput; ++i) {
    int32_t functionId = pCtx[i].functionId;

    if (functionId == FUNCTION_TAG_DUMMY || functionId == FUNCTION_TS_DUMMY) {
      tagLen += pCtx[i].resDataInfo.bytes;
      pTagCtx[num++] = &pCtx[i];
    } else if (1/*(aAggs[functionId].status & FUNCSTATE_SELECTIVITY) != 0*/) {
      p = &pCtx[i];
    } else if (functionId == FUNCTION_TS || functionId == FUNCTION_TAG) {
      // tag function may be the group by tag column
      // ts may be the required primary timestamp column
      continue;
    } else {
      // the column may be the normal column, group by normal_column, the functionId is FUNCTION_PRJ
    }
  }
  if (p != NULL) {
    p->tagInfo.pTagCtxList = pTagCtx;
    p->tagInfo.numOfTagCols = num;
    p->tagInfo.tagsLen = tagLen;
  } else {
    tfree(pTagCtx);
  }

  return TSDB_CODE_SUCCESS;
}

static SQLFunctionCtx* createSqlFunctionCtx(STaskRuntimeEnv* pRuntimeEnv, SExprInfo* pExpr, int32_t numOfOutput,
                                            int32_t** rowCellInfoOffset) {
  STaskAttr* pQueryAttr = pRuntimeEnv->pQueryAttr;

  SQLFunctionCtx * pFuncCtx = (SQLFunctionCtx *)calloc(numOfOutput, sizeof(SQLFunctionCtx));
  if (pFuncCtx == NULL) {
    return NULL;
  }

  *rowCellInfoOffset = calloc(numOfOutput, sizeof(int32_t));
  if (*rowCellInfoOffset == 0) {
    tfree(pFuncCtx);
    return NULL;
  }

  for (int32_t i = 0; i < numOfOutput; ++i) {
    SSqlExpr *pSqlExpr = &pExpr[i].base;
    SQLFunctionCtx* pCtx = &pFuncCtx[i];
#if 0
    SColIndex *pIndex = &pSqlExpr->colInfo;

    if (TSDB_COL_REQ_NULL(pIndex->flag)) {
      pCtx->requireNull = true;
      pIndex->flag &= ~(TSDB_COL_NULL);
    } else {
      pCtx->requireNull = false;
    }
#endif
//    pCtx->inputBytes = pSqlExpr->colBytes;
//    pCtx->inputType  = pSqlExpr->colType;

    pCtx->ptsOutputBuf = NULL;

    pCtx->resDataInfo.bytes  = pSqlExpr->resSchema.bytes;
    pCtx->resDataInfo.type   = pSqlExpr->resSchema.type;

    pCtx->order        = pQueryAttr->order.order;
//    pCtx->functionId   = pSqlExpr->functionId;
    pCtx->stableQuery  = pQueryAttr->stableQuery;
    pCtx->resDataInfo.intermediateBytes = pSqlExpr->interBytes;
    pCtx->start.key    = INT64_MIN;
    pCtx->end.key      = INT64_MIN;

    pCtx->numOfParams  = pSqlExpr->numOfParams;
    for (int32_t j = 0; j < pCtx->numOfParams; ++j) {
      int16_t type = pSqlExpr->param[j].nType;
      int16_t bytes = pSqlExpr->param[j].nLen;
//      if (pSqlExpr->functionId == FUNCTION_STDDEV_DST) {
//        continue;
//      }

      if (type == TSDB_DATA_TYPE_BINARY || type == TSDB_DATA_TYPE_NCHAR) {
        taosVariantCreateFromBinary(&pCtx->param[j], pSqlExpr->param[j].pz, bytes, type);
      } else {
        taosVariantCreateFromBinary(&pCtx->param[j], (char *)&pSqlExpr->param[j].i, bytes, type);
      }
    }

    // set the order information for top/bottom query
    int32_t functionId = pCtx->functionId;

    if (functionId == FUNCTION_TOP || functionId == FUNCTION_BOTTOM || functionId == FUNCTION_DIFF) {
      int32_t f = getExprFunctionId(&pExpr[0]);
      assert(f == FUNCTION_TS || f == FUNCTION_TS_DUMMY);

      pCtx->param[2].i = pQueryAttr->order.order;
      pCtx->param[2].nType = TSDB_DATA_TYPE_BIGINT;
      pCtx->param[3].i = functionId;
      pCtx->param[3].nType = TSDB_DATA_TYPE_BIGINT;

      pCtx->param[1].i = pQueryAttr->order.col.info.colId;
    } else if (functionId == FUNCTION_INTERP) {
      pCtx->param[2].i = (int8_t)pQueryAttr->fillType;
      if (pQueryAttr->fillVal != NULL) {
        if (isNull((const char *)&pQueryAttr->fillVal[i], pCtx->inputType)) {
          pCtx->param[1].nType = TSDB_DATA_TYPE_NULL;
        } else {  // todo refactor, taosVariantCreateFromBinary should handle the NULL value
          if (pCtx->inputType != TSDB_DATA_TYPE_BINARY && pCtx->inputType != TSDB_DATA_TYPE_NCHAR) {
            taosVariantCreateFromBinary(&pCtx->param[1], (char *)&pQueryAttr->fillVal[i], pCtx->inputBytes, pCtx->inputType);
          }
        }
      }
    } else if (functionId == FUNCTION_TS_COMP) {
      pCtx->param[0].i = pQueryAttr->vgId;  //TODO this should be the parameter from client
      pCtx->param[0].nType = TSDB_DATA_TYPE_BIGINT;
    } else if (functionId == FUNCTION_TWA) {
      pCtx->param[1].i = pQueryAttr->window.skey;
      pCtx->param[1].nType = TSDB_DATA_TYPE_BIGINT;
      pCtx->param[2].i = pQueryAttr->window.ekey;
      pCtx->param[2].nType = TSDB_DATA_TYPE_BIGINT;
    } else if (functionId == FUNCTION_ARITHM) {
//      pCtx->param[1].pz = (char*) getScalarFuncSupport(pRuntimeEnv->scalarSup, i);
    }
  }

//  for(int32_t i = 1; i < numOfOutput; ++i) {
//    (*rowCellInfoOffset)[i] = (int32_t)((*rowCellInfoOffset)[i - 1] + sizeof(SResultRowEntryInfo) + pExpr[i - 1].base.interBytes);
//  }

  setCtxTagColumnInfo(pFuncCtx, numOfOutput);

  return pFuncCtx;
}

static SQLFunctionCtx* createSqlFunctionCtx_rv(SArray* pExprInfo, int32_t** rowCellInfoOffset) {
  size_t numOfOutput = taosArrayGetSize(pExprInfo);

  SQLFunctionCtx * pFuncCtx = (SQLFunctionCtx *)calloc(numOfOutput, sizeof(SQLFunctionCtx));
  if (pFuncCtx == NULL) {
    return NULL;
  }

  *rowCellInfoOffset = calloc(numOfOutput, sizeof(int32_t));
  if (*rowCellInfoOffset == 0) {
    tfree(pFuncCtx);
    return NULL;
  }

  for (int32_t i = 0; i < numOfOutput; ++i) {
    SExprInfo* pExpr = taosArrayGetP(pExprInfo, i);

    SSqlExpr *pSqlExpr = &pExpr->base;
    SQLFunctionCtx* pCtx = &pFuncCtx[i];

#if 0
    SColIndex *pIndex = &pSqlExpr->colInfo;

    if (TSDB_COL_REQ_NULL(pIndex->flag)) {
      pCtx->requireNull = true;
      pIndex->flag &= ~(TSDB_COL_NULL);
    } else {
      pCtx->requireNull = false;
    }
#endif
//    pCtx->inputBytes = pSqlExpr->;
//    pCtx->inputType  = pSqlExpr->colType;

    pCtx->ptsOutputBuf = NULL;
    pCtx->fpSet = fpSet;
    pCtx->columnIndex = -1;
    pCtx->resDataInfo.bytes  = pSqlExpr->resSchema.bytes;
    pCtx->resDataInfo.type   = pSqlExpr->resSchema.type;

    pCtx->order        = TSDB_ORDER_ASC;
//    pCtx->functionId   = pSqlExpr->functionId;
//    pCtx->stableQuery  = pQueryAttr->stableQuery;
    pCtx->resDataInfo.intermediateBytes = pSqlExpr->interBytes;
    pCtx->start.key    = INT64_MIN;
    pCtx->end.key      = INT64_MIN;

    pCtx->numOfParams  = pSqlExpr->numOfParams;
    for (int32_t j = 0; j < pCtx->numOfParams; ++j) {
      int16_t type = pSqlExpr->param[j].nType;
      int16_t bytes = pSqlExpr->param[j].nLen;

      if (type == TSDB_DATA_TYPE_BINARY || type == TSDB_DATA_TYPE_NCHAR) {
        taosVariantCreateFromBinary(&pCtx->param[j], pSqlExpr->param[j].pz, bytes, type);
      } else {
        taosVariantCreateFromBinary(&pCtx->param[j], (char *)&pSqlExpr->param[j].i, bytes, type);
      }
    }

    // set the order information for top/bottom query
    int32_t functionId = pCtx->functionId;

    if (functionId == FUNCTION_TOP || functionId == FUNCTION_BOTTOM || functionId == FUNCTION_DIFF) {
      int32_t f = getExprFunctionId(&pExpr[0]);
      assert(f == FUNCTION_TS || f == FUNCTION_TS_DUMMY);

//      pCtx->param[2].i = pQueryAttr->order.order;
      pCtx->param[2].nType = TSDB_DATA_TYPE_BIGINT;
      pCtx->param[3].i = functionId;
      pCtx->param[3].nType = TSDB_DATA_TYPE_BIGINT;

//      pCtx->param[1].i = pQueryAttr->order.col.info.colId;
    } else if (functionId == FUNCTION_INTERP) {
//      pCtx->param[2].i = (int8_t)pQueryAttr->fillType;
//      if (pQueryAttr->fillVal != NULL) {
//        if (isNull((const char *)&pQueryAttr->fillVal[i], pCtx->inputType)) {
//          pCtx->param[1].nType = TSDB_DATA_TYPE_NULL;
//        } else {  // todo refactor, taosVariantCreateFromBinary should handle the NULL value
//          if (pCtx->inputType != TSDB_DATA_TYPE_BINARY && pCtx->inputType != TSDB_DATA_TYPE_NCHAR) {
//            taosVariantCreateFromBinary(&pCtx->param[1], (char *)&pQueryAttr->fillVal[i], pCtx->inputBytes, pCtx->inputType);
//          }
//        }
//      }
    } else if (functionId == FUNCTION_TS_COMP) {
//      pCtx->param[0].i = pQueryAttr->vgId;  //TODO this should be the parameter from client
      pCtx->param[0].nType = TSDB_DATA_TYPE_BIGINT;
    } else if (functionId == FUNCTION_TWA) {
//      pCtx->param[1].i = pQueryAttr->window.skey;
      pCtx->param[1].nType = TSDB_DATA_TYPE_BIGINT;
//      pCtx->param[2].i = pQueryAttr->window.ekey;
      pCtx->param[2].nType = TSDB_DATA_TYPE_BIGINT;
    } else if (functionId == FUNCTION_ARITHM) {
//      pCtx->param[1].pz = (char*) getScalarFuncSupport(pRuntimeEnv->scalarSup, i);
    }
  }

  for(int32_t i = 1; i < numOfOutput; ++i) {
    SExprInfo* pExpr = taosArrayGetP(pExprInfo, i - 1);
    (*rowCellInfoOffset)[i] = (int32_t)((*rowCellInfoOffset)[i - 1] + sizeof(SResultRowEntryInfo) + pExpr->base.interBytes);
  }

  setCtxTagColumnInfo(pFuncCtx, numOfOutput);
  return pFuncCtx;
}

static void* destroySQLFunctionCtx(SQLFunctionCtx* pCtx, int32_t numOfOutput) {
  if (pCtx == NULL) {
    return NULL;
  }

  for (int32_t i = 0; i < numOfOutput; ++i) {
    for (int32_t j = 0; j < pCtx[i].numOfParams; ++j) {
      taosVariantDestroy(&pCtx[i].param[j]);
    }

    taosVariantDestroy(&pCtx[i].tag);
    tfree(pCtx[i].tagInfo.pTagCtxList);
  }

  tfree(pCtx);
  return NULL;
}

static int32_t setupQueryRuntimeEnv(STaskRuntimeEnv *pRuntimeEnv, int32_t numOfTables, SArray* pOperator, void* merger) {
  //qDebug("QInfo:0x%"PRIx64" setup runtime env", GET_TASKID(pRuntimeEnv));
  STaskAttr *pQueryAttr = pRuntimeEnv->pQueryAttr;

  pRuntimeEnv->prevGroupId = INT32_MIN;
  pRuntimeEnv->pQueryAttr = pQueryAttr;

  pRuntimeEnv->pResultRowHashTable = taosHashInit(numOfTables, taosGetDefaultHashFunction(TSDB_DATA_TYPE_BINARY), true, HASH_NO_LOCK);
  pRuntimeEnv->pResultRowListSet = taosHashInit(numOfTables * 10, taosGetDefaultHashFunction(TSDB_DATA_TYPE_BINARY), false, HASH_NO_LOCK);
  pRuntimeEnv->keyBuf  = malloc(pQueryAttr->maxTableColumnWidth + sizeof(int64_t) + POINTER_BYTES);
//  pRuntimeEnv->pool    = initResultRowPool(getResultRowSize(pRuntimeEnv));
  pRuntimeEnv->pResultRowArrayList = taosArrayInit(numOfTables, sizeof(SResultRowCell));

  pRuntimeEnv->prevRow = malloc(POINTER_BYTES * pQueryAttr->numOfCols + pQueryAttr->srcRowSize);
  pRuntimeEnv->tagVal  = malloc(pQueryAttr->tagLen);

  // NOTE: pTableCheckInfo need to update the query time range and the lastKey info
  pRuntimeEnv->pTableRetrieveTsMap = taosHashInit(numOfTables, taosGetDefaultHashFunction(TSDB_DATA_TYPE_INT), false, HASH_NO_LOCK);

  pRuntimeEnv->scalarSup = createScalarFuncSupport(pQueryAttr->numOfOutput);

  if (pRuntimeEnv->scalarSup == NULL || pRuntimeEnv->pResultRowHashTable == NULL || pRuntimeEnv->keyBuf == NULL ||
      pRuntimeEnv->prevRow == NULL  || pRuntimeEnv->tagVal == NULL) {
    goto _clean;
  }

  if (pQueryAttr->numOfCols) {
    char* start = POINTER_BYTES * pQueryAttr->numOfCols + (char*) pRuntimeEnv->prevRow;
    pRuntimeEnv->prevRow[0] = start;
    for(int32_t i = 1; i < pQueryAttr->numOfCols; ++i) {
      pRuntimeEnv->prevRow[i] = pRuntimeEnv->prevRow[i - 1] + pQueryAttr->tableCols[i-1].bytes;
    }

    if (pQueryAttr->tableCols[0].type == TSDB_DATA_TYPE_TIMESTAMP) {
      *(int64_t*) pRuntimeEnv->prevRow[0] = INT64_MIN;
    }
  }

  //qDebug("QInfo:0x%"PRIx64" init runtime environment completed", GET_TASKID(pRuntimeEnv));

  // group by normal column, sliding window query, interval query are handled by interval query processor
  // interval (down sampling operation)
  int32_t numOfOperator = (int32_t) taosArrayGetSize(pOperator);
  for(int32_t i = 0; i < numOfOperator; ++i) {
    int32_t* op = taosArrayGet(pOperator, i);

    switch (*op) {
//      case OP_TagScan: {
//        pRuntimeEnv->proot = createTagScanOperatorInfo(pRuntimeEnv, pQueryAttr->pExpr1, pQueryAttr->numOfOutput);
//        break;
//      }
//      case OP_MultiTableTimeInterval: {
//        pRuntimeEnv->proot =
//            createMultiTableTimeIntervalOperatorInfo(pRuntimeEnv, pRuntimeEnv->proot, pQueryAttr->pExpr1, pQueryAttr->numOfOutput);
//        setTableScanFilterOperatorInfo(pRuntimeEnv->proot->downstream[0]->info, pRuntimeEnv->proot);
//        break;
//      }
//      case OP_AllMultiTableTimeInterval: {
//        pRuntimeEnv->proot =
//            createAllMultiTableTimeIntervalOperatorInfo(pRuntimeEnv, pRuntimeEnv->proot, pQueryAttr->pExpr1, pQueryAttr->numOfOutput);
//        setTableScanFilterOperatorInfo(pRuntimeEnv->proot->downstream[0]->info, pRuntimeEnv->proot);
//        break;
//      }
//      case OP_TimeWindow: {
//        pRuntimeEnv->proot =
//            createTimeIntervalOperatorInfo(pRuntimeEnv, pRuntimeEnv->proot, pQueryAttr->pExpr1, pQueryAttr->numOfOutput);
//        int32_t opType = pRuntimeEnv->proot->downstream[0]->operatorType;
//        if (opType != OP_DummyInput && opType != OP_Join) {
//          setTableScanFilterOperatorInfo(pRuntimeEnv->proot->downstream[0]->info, pRuntimeEnv->proot);
//        }
//        break;
//      }
//      case OP_AllTimeWindow: {
//        pRuntimeEnv->proot =
//            createAllTimeIntervalOperatorInfo(pRuntimeEnv, pRuntimeEnv->proot, pQueryAttr->pExpr1, pQueryAttr->numOfOutput);
//        int32_t opType = pRuntimeEnv->proot->downstream[0]->operatorType;
//        if (opType != OP_DummyInput && opType != OP_Join) {
//          setTableScanFilterOperatorInfo(pRuntimeEnv->proot->downstream[0]->info, pRuntimeEnv->proot);
//        }
//        break;
//      }
//      case OP_Groupby: {
//        pRuntimeEnv->proot =
//            createGroupbyOperatorInfo(pRuntimeEnv, pRuntimeEnv->proot, pQueryAttr->pExpr1, pQueryAttr->numOfOutput);
//
//        int32_t opType = pRuntimeEnv->proot->downstream[0]->operatorType;
//        if (opType != OP_DummyInput) {
//          setTableScanFilterOperatorInfo(pRuntimeEnv->proot->downstream[0]->info, pRuntimeEnv->proot);
//        }
//        break;
//      }
//      case OP_SessionWindow: {
//        pRuntimeEnv->proot =
//            createSWindowOperatorInfo(pRuntimeEnv, pRuntimeEnv->proot, pQueryAttr->pExpr1, pQueryAttr->numOfOutput);
//        int32_t opType = pRuntimeEnv->proot->downstream[0]->operatorType;
//        if (opType != OP_DummyInput) {
//          setTableScanFilterOperatorInfo(pRuntimeEnv->proot->downstream[0]->info, pRuntimeEnv->proot);
//        }
//        break;
//      }
//      case OP_MultiTableAggregate: {
//        pRuntimeEnv->proot =
//            createMultiTableAggOperatorInfo(pRuntimeEnv, pRuntimeEnv->proot, pQueryAttr->pExpr1, pQueryAttr->numOfOutput);
//        setTableScanFilterOperatorInfo(pRuntimeEnv->proot->downstream[0]->info, pRuntimeEnv->proot);
//        break;
//      }
//      case OP_Aggregate: {
//        pRuntimeEnv->proot =
//            createAggregateOperatorInfo(pRuntimeEnv, pRuntimeEnv->proot, pQueryAttr->pExpr1, pQueryAttr->numOfOutput);
//
//        int32_t opType = pRuntimeEnv->proot->downstream[0]->operatorType;
//        if (opType != OP_DummyInput && opType != OP_Join) {
//          setTableScanFilterOperatorInfo(pRuntimeEnv->proot->downstream[0]->info, pRuntimeEnv->proot);
//        }
//        break;
//      }
//
//      case OP_Project: {  // TODO refactor to remove arith operator.
//        SOperatorInfo* prev = pRuntimeEnv->proot;
//        if (i == 0) {
//          pRuntimeEnv->proot = createProjectOperatorInfo(pRuntimeEnv, prev, pQueryAttr->pExpr1, pQueryAttr->numOfOutput);
//          if (pRuntimeEnv->proot != NULL && prev->operatorType != OP_DummyInput && prev->operatorType != OP_Join) {  // TODO refactor
//            setTableScanFilterOperatorInfo(prev->info, pRuntimeEnv->proot);
//          }
//        } else {
//          prev = pRuntimeEnv->proot;
//          assert(pQueryAttr->pExpr2 != NULL);
//          pRuntimeEnv->proot = createProjectOperatorInfo(pRuntimeEnv, prev, pQueryAttr->pExpr2, pQueryAttr->numOfExpr2);
//        }
//        break;
//      }
//
//      case OP_StateWindow: {
//        pRuntimeEnv->proot = createStatewindowOperatorInfo(pRuntimeEnv, pRuntimeEnv->proot, pQueryAttr->pExpr1, pQueryAttr->numOfOutput);
//        int32_t opType = pRuntimeEnv->proot->downstream[0]->operatorType;
//        if (opType != OP_DummyInput) {
//          setTableScanFilterOperatorInfo(pRuntimeEnv->proot->downstream[0]->info, pRuntimeEnv->proot);
//        }
//        break;
//      }
//
//      case OP_Limit: {
//        pRuntimeEnv->proot = createLimitOperatorInfo(pRuntimeEnv, pRuntimeEnv->proot);
//        break;
//      }
//
//      case OP_Filter: {  // todo refactor
//        int32_t numOfFilterCols = 0;
//        if (pQueryAttr->stableQuery) {
//          SColumnInfo* pColInfo =
//              extractColumnFilterInfo(pQueryAttr->pExpr3, pQueryAttr->numOfExpr3, &numOfFilterCols);
//          pRuntimeEnv->proot = createFilterOperatorInfo(pRuntimeEnv, pRuntimeEnv->proot, pQueryAttr->pExpr3,
//                                                        pQueryAttr->numOfExpr3, pColInfo, numOfFilterCols);
//          freeColumnInfo(pColInfo, pQueryAttr->numOfExpr3);
//        } else {
//          SColumnInfo* pColInfo =
//              extractColumnFilterInfo(pQueryAttr->pExpr1, pQueryAttr->numOfOutput, &numOfFilterCols);
//          pRuntimeEnv->proot = createFilterOperatorInfo(pRuntimeEnv, pRuntimeEnv->proot, pQueryAttr->pExpr1,
//                                                        pQueryAttr->numOfOutput, pColInfo, numOfFilterCols);
//          freeColumnInfo(pColInfo, pQueryAttr->numOfOutput);
//        }
//
//        break;
//      }
//
//      case OP_Fill: {
//        SOperatorInfo* pInfo = pRuntimeEnv->proot;
//        pRuntimeEnv->proot = createFillOperatorInfo(pRuntimeEnv, pInfo, pInfo->pExpr, pInfo->numOfOutput, pQueryAttr->multigroupResult);
//        break;
//      }
//
//      case OP_MultiwayMergeSort: {
//        pRuntimeEnv->proot = createMultiwaySortOperatorInfo(pRuntimeEnv, pQueryAttr->pExpr1, pQueryAttr->numOfOutput, 4096, merger);
//        break;
//      }
//
//      case OP_GlobalAggregate: { // If fill operator exists, the result rows of different group can not be in the same SSDataBlock.
//        bool multigroupResult = pQueryAttr->multigroupResult;
//        if (pQueryAttr->multigroupResult) {
//          multigroupResult = (pQueryAttr->fillType == TSDB_FILL_NONE);
//        }
//
//        pRuntimeEnv->proot = createGlobalAggregateOperatorInfo(pRuntimeEnv, pRuntimeEnv->proot, pQueryAttr->pExpr3,
//                                                               pQueryAttr->numOfExpr3, merger, pQueryAttr->pUdfInfo, multigroupResult);
//        break;
//      }
//
//      case OP_SLimit: {
//        int32_t num = pRuntimeEnv->proot->numOfOutput;
//        SExprInfo* pExpr = pRuntimeEnv->proot->pExpr;
//        pRuntimeEnv->proot = createSLimitOperatorInfo(pRuntimeEnv, pRuntimeEnv->proot, pExpr, num, merger, pQueryAttr->multigroupResult);
//        break;
//      }
//
//      case OP_Distinct: {
//        pRuntimeEnv->proot = createDistinctOperatorInfo(pRuntimeEnv, pRuntimeEnv->proot, pQueryAttr->pExpr1, pQueryAttr->numOfOutput);
//        break;
//      }
//
//      case OP_Order: {
//        pRuntimeEnv->proot = createOrderOperatorInfo(pRuntimeEnv, pRuntimeEnv->proot, pQueryAttr->pExpr1, pQueryAttr->numOfOutput, &pQueryAttr->order);
//        break;
//      }

      default: {
        assert(0);
      }
    }
  }

  return TSDB_CODE_SUCCESS;

_clean:
  destroyScalarFuncSupport(pRuntimeEnv->scalarSup, pRuntimeEnv->pQueryAttr->numOfOutput);
  tfree(pRuntimeEnv->pResultRowHashTable);
  tfree(pRuntimeEnv->keyBuf);
  tfree(pRuntimeEnv->prevRow);
  tfree(pRuntimeEnv->tagVal);

  return TSDB_CODE_QRY_OUT_OF_MEMORY;
}

static void doFreeQueryHandle(STaskRuntimeEnv* pRuntimeEnv) {
  STaskAttr* pQueryAttr = pRuntimeEnv->pQueryAttr;

//  tsdbCleanupQueryHandle(pRuntimeEnv->pTsdbReadHandle);
  pRuntimeEnv->pTsdbReadHandle = NULL;

//  SMemRef* pMemRef = &pQueryAttr->memRef;
//  assert(pMemRef->ref == 0 && pMemRef->snapshot.imem == NULL && pMemRef->snapshot.mem == NULL);
}

static void destroyTsComp(STaskRuntimeEnv *pRuntimeEnv, STaskAttr *pQueryAttr) {
  if (pQueryAttr->tsCompQuery && pRuntimeEnv->outputBuf && pRuntimeEnv->outputBuf->pDataBlock && taosArrayGetSize(pRuntimeEnv->outputBuf->pDataBlock) > 0) {
    SColumnInfoData* pColInfoData = taosArrayGet(pRuntimeEnv->outputBuf->pDataBlock, 0);
    if (pColInfoData) {
      FILE *f = *(FILE **)pColInfoData->pData;  // TODO refactor
      if (f) {
        fclose(f);
        *(FILE **)pColInfoData->pData = NULL;
      }
    }
  }
}

static void teardownQueryRuntimeEnv(STaskRuntimeEnv *pRuntimeEnv) {
  STaskAttr *pQueryAttr = pRuntimeEnv->pQueryAttr;
  SQInfo* pQInfo = (SQInfo*) pRuntimeEnv->qinfo;

  //qDebug("QInfo:0x%"PRIx64" teardown runtime env", pQInfo->qId);

  destroyScalarFuncSupport(pRuntimeEnv->scalarSup, pQueryAttr->numOfOutput);
//  destroyUdfInfo(pRuntimeEnv->pUdfInfo);
  destroyResultBuf(pRuntimeEnv->pResultBuf);
  doFreeQueryHandle(pRuntimeEnv);

  destroyTsComp(pRuntimeEnv, pQueryAttr);

  pRuntimeEnv->pTsBuf = tsBufDestroy(pRuntimeEnv->pTsBuf);

  tfree(pRuntimeEnv->keyBuf);
  tfree(pRuntimeEnv->prevRow);
  tfree(pRuntimeEnv->tagVal);

  taosHashCleanup(pRuntimeEnv->pResultRowHashTable);
  pRuntimeEnv->pResultRowHashTable = NULL;

  taosHashCleanup(pRuntimeEnv->pTableRetrieveTsMap);
  pRuntimeEnv->pTableRetrieveTsMap = NULL;

  taosHashCleanup(pRuntimeEnv->pResultRowListSet);
  pRuntimeEnv->pResultRowListSet = NULL;

  destroyOperatorInfo(pRuntimeEnv->proot);

  pRuntimeEnv->pool = destroyResultRowPool(pRuntimeEnv->pool);
  taosArrayDestroyEx(pRuntimeEnv->prevResult, freeInterResult);
  taosArrayDestroy(pRuntimeEnv->pResultRowArrayList);
  pRuntimeEnv->prevResult = NULL;
}

static bool needBuildResAfterQueryComplete(SQInfo* pQInfo) {
  return pQInfo->rspContext != NULL;
}

bool isTaskKilled(SExecTaskInfo *pTaskInfo) {
  if (IS_QUERY_KILLED(pTaskInfo)) {
    return true;
  }

  // query has been executed more than tsShellActivityTimer, and the retrieve has not arrived
  // abort current query execution.
  if (pTaskInfo->owner != 0 && ((taosGetTimestampSec() - pTaskInfo->cost.start/1000) > 10*getMaximumIdleDurationSec())
      /*(!needBuildResAfterQueryComplete(pTaskInfo))*/) {

    assert(pTaskInfo->cost.start != 0);
//    qDebug("QInfo:%" PRIu64 " retrieve not arrive beyond %d ms, abort current query execution, start:%" PRId64
//           ", current:%d", pQInfo->qId, 1, pQInfo->startExecTs, taosGetTimestampSec());
    return true;
  }

  return false;
}

void setQueryKilled(SQInfo *pQInfo) { pQInfo->code = TSDB_CODE_TSC_QUERY_CANCELLED;}

//static bool isFixedOutputQuery(STaskAttr* pQueryAttr) {
//  if (QUERY_IS_INTERVAL_QUERY(pQueryAttr)) {
//    return false;
//  }
//
//  // Note:top/bottom query is fixed output query
//  if (pQueryAttr->topBotQuery || pQueryAttr->groupbyColumn || pQueryAttr->tsCompQuery) {
//    return true;
//  }
//
//  for (int32_t i = 0; i < pQueryAttr->numOfOutput; ++i) {
//    SSqlExpr *pExpr = &pQueryAttr->pExpr1[i].base;
//
//    if (pExpr->functionId == FUNCTION_TS || pExpr->functionId == FUNCTION_TS_DUMMY) {
//      continue;
//    }
//
//    if (!IS_MULTIOUTPUT(aAggs[pExpr->functionId].status)) {
//      return true;
//    }
//  }
//
//  return false;
//}

// todo refactor with isLastRowQuery
//bool isPointInterpoQuery(STaskAttr *pQueryAttr) {
//  for (int32_t i = 0; i < pQueryAttr->numOfOutput; ++i) {
//    int32_t functionId = pQueryAttr->pExpr1[i].base.functionId;
//    if (functionId == FUNCTION_INTERP) {
//      return true;
//    }
//  }
//
//  return false;
//}

static bool isFirstLastRowQuery(STaskAttr *pQueryAttr) {
  for (int32_t i = 0; i < pQueryAttr->numOfOutput; ++i) {
    int32_t functionID = getExprFunctionId(&pQueryAttr->pExpr1[i]);
    if (functionID == FUNCTION_LAST_ROW) {
      return true;
    }
  }

  return false;
}

static bool isCachedLastQuery(STaskAttr *pQueryAttr) {
  for (int32_t i = 0; i < pQueryAttr->numOfOutput; ++i) {
    int32_t functionId = getExprFunctionId(&pQueryAttr->pExpr1[i]);
    if (functionId == FUNCTION_LAST || functionId == FUNCTION_LAST_DST) {
      continue;
    }

    return false;
  }

  if (pQueryAttr->order.order != TSDB_ORDER_DESC || !TSWINDOW_IS_EQUAL(pQueryAttr->window, TSWINDOW_DESC_INITIALIZER)) {
    return false;
  }

  if (pQueryAttr->groupbyColumn) {
    return false;
  }

  if (pQueryAttr->interval.interval > 0) {
    return false;
  }

  if (pQueryAttr->numOfFilterCols > 0 || pQueryAttr->havingNum > 0) {
    return false;
  }

  return true;
}



/**
 * The following 4 kinds of query are treated as the tags query
 * tagprj, tid_tag query, count(tbname), 'abc' (user defined constant value column) query
 */
bool onlyQueryTags(STaskAttr* pQueryAttr) {
  for(int32_t i = 0; i < pQueryAttr->numOfOutput; ++i) {
    SExprInfo* pExprInfo = &pQueryAttr->pExpr1[i];

    int32_t functionId = getExprFunctionId(pExprInfo);

    if (functionId != FUNCTION_TAGPRJ &&
        functionId != FUNCTION_TID_TAG &&
        (!(functionId == FUNCTION_COUNT && pExprInfo->base.pColumns->info.colId == TSDB_TBNAME_COLUMN_INDEX)) &&
        (!(functionId == FUNCTION_PRJ && TSDB_COL_IS_UD_COL(pExprInfo->base.pColumns->flag)))) {
      return false;
    }
  }

  return true;
}

/////////////////////////////////////////////////////////////////////////////////////////////

void getAlignQueryTimeWindow(STaskAttr *pQueryAttr, int64_t key, int64_t keyFirst, int64_t keyLast, STimeWindow *win) {
  assert(key >= keyFirst && key <= keyLast && pQueryAttr->interval.sliding <= pQueryAttr->interval.interval);
  win->skey = taosTimeTruncate(key, &pQueryAttr->interval, pQueryAttr->precision);

  /*
   * if the realSkey > INT64_MAX - pQueryAttr->interval.interval, the query duration between
   * realSkey and realEkey must be less than one interval.Therefore, no need to adjust the query ranges.
   */
  if (keyFirst > (INT64_MAX - pQueryAttr->interval.interval)) {
    assert(keyLast - keyFirst < pQueryAttr->interval.interval);
    win->ekey = INT64_MAX;
  } else if (pQueryAttr->interval.intervalUnit == 'n' || pQueryAttr->interval.intervalUnit == 'y') {
    win->ekey = taosTimeAdd(win->skey, pQueryAttr->interval.interval, pQueryAttr->interval.intervalUnit, pQueryAttr->precision) - 1;
  } else {
    win->ekey = win->skey + pQueryAttr->interval.interval - 1;
  }
}

/*
 * todo add more parameters to check soon..
 */
bool colIdCheck(STaskAttr *pQueryAttr, uint64_t qId) {
  // load data column information is incorrect
  for (int32_t i = 0; i < pQueryAttr->numOfCols - 1; ++i) {
    if (pQueryAttr->tableCols[i].colId == pQueryAttr->tableCols[i + 1].colId) {
      //qError("QInfo:0x%"PRIx64" invalid data load column for query", qId);
      return false;
    }
  }

  return true;
}

// todo ignore the avg/sum/min/max/count/stddev/top/bottom functions, of which
// the scan order is not matter
static bool onlyOneQueryType(STaskAttr *pQueryAttr, int32_t functId, int32_t functIdDst) {
  for (int32_t i = 0; i < pQueryAttr->numOfOutput; ++i) {
    int32_t functionId = getExprFunctionId(&pQueryAttr->pExpr1[i]);

    if (functionId == FUNCTION_TS || functionId == FUNCTION_TS_DUMMY || functionId == FUNCTION_TAG ||
        functionId == FUNCTION_TAG_DUMMY) {
      continue;
    }

    if (functionId != functId && functionId != functIdDst) {
      return false;
    }
  }

  return true;
}

static bool onlyFirstQuery(STaskAttr *pQueryAttr) { return onlyOneQueryType(pQueryAttr, FUNCTION_FIRST, FUNCTION_FIRST_DST); }

static bool onlyLastQuery(STaskAttr *pQueryAttr) { return onlyOneQueryType(pQueryAttr, FUNCTION_LAST, FUNCTION_LAST_DST); }

static bool notContainSessionOrStateWindow(STaskAttr *pQueryAttr) { return !(pQueryAttr->sw.gap > 0 || pQueryAttr->stateWindow); }

static int32_t updateBlockLoadStatus(STaskAttr *pQuery, int32_t status) {
  bool hasFirstLastFunc = false;
  bool hasOtherFunc = false;

  if (status == BLK_DATA_ALL_NEEDED || status == BLK_DATA_DISCARD) {
    return status;
  }

  for (int32_t i = 0; i < pQuery->numOfOutput; ++i) {
    int32_t functionId = getExprFunctionId(&pQuery->pExpr1[i]);

    if (functionId == FUNCTION_TS || functionId == FUNCTION_TS_DUMMY || functionId == FUNCTION_TAG ||
        functionId == FUNCTION_TAG_DUMMY) {
      continue;
    }

    if (functionId == FUNCTION_FIRST_DST || functionId == FUNCTION_LAST_DST) {
      hasFirstLastFunc = true;
    } else {
      hasOtherFunc = true;
    }
  }

  if (hasFirstLastFunc && status == BLK_DATA_NO_NEEDED) {
    if(!hasOtherFunc) {
      return BLK_DATA_DISCARD;
    } else {
      return BLK_DATA_ALL_NEEDED;
    }
  }

  return status;
}

static void doUpdateLastKey(STaskAttr* pQueryAttr) {
  STimeWindow* win = &pQueryAttr->window;

  size_t num = taosArrayGetSize(pQueryAttr->tableGroupInfo.pGroupList);
  for(int32_t i = 0; i < num; ++i) {
    SArray* p1 = taosArrayGetP(pQueryAttr->tableGroupInfo.pGroupList, i);

    size_t len = taosArrayGetSize(p1);
    for(int32_t j = 0; j < len; ++j) {
//      STableKeyInfo* pInfo = taosArrayGet(p1, j);
//
//      // update the new lastkey if it is equalled to the value of the old skey
//      if (pInfo->lastKey == win->ekey) {
//        pInfo->lastKey = win->skey;
//      }
    }
  }
}

static void updateDataCheckOrder(SQInfo *pQInfo, SQueryTableReq* pQueryMsg, bool stableQuery) {
  STaskAttr* pQueryAttr = pQInfo->runtimeEnv.pQueryAttr;

  // in case of point-interpolation query, use asc order scan
  char msg[] = "QInfo:0x%"PRIx64" scan order changed for %s query, old:%d, new:%d, qrange exchanged, old qrange:%" PRId64
               "-%" PRId64 ", new qrange:%" PRId64 "-%" PRId64;

  // todo handle the case the the order irrelevant query type mixed up with order critical query type
  // descending order query for last_row query
  if (isFirstLastRowQuery(pQueryAttr)) {
    //qDebug("QInfo:0x%"PRIx64" scan order changed for last_row query, old:%d, new:%d", pQInfo->qId, pQueryAttr->order.order, TSDB_ORDER_ASC);

    pQueryAttr->order.order = TSDB_ORDER_ASC;
    if (pQueryAttr->window.skey > pQueryAttr->window.ekey) {
      SWAP(pQueryAttr->window.skey, pQueryAttr->window.ekey, TSKEY);
    }

    pQueryAttr->needReverseScan = false;
    return;
  }

  if (pQueryAttr->groupbyColumn && pQueryAttr->order.order == TSDB_ORDER_DESC) {
    pQueryAttr->order.order = TSDB_ORDER_ASC;
    if (pQueryAttr->window.skey > pQueryAttr->window.ekey) {
      SWAP(pQueryAttr->window.skey, pQueryAttr->window.ekey, TSKEY);
    }

    pQueryAttr->needReverseScan = false;
    doUpdateLastKey(pQueryAttr);
    return;
  }

  if (pQueryAttr->pointInterpQuery && pQueryAttr->interval.interval == 0) {
    if (!QUERY_IS_ASC_QUERY(pQueryAttr)) {
      //qDebug(msg, pQInfo->qId, "interp", pQueryAttr->order.order, TSDB_ORDER_ASC, pQueryAttr->window.skey, pQueryAttr->window.ekey, pQueryAttr->window.ekey, pQueryAttr->window.skey);
      SWAP(pQueryAttr->window.skey, pQueryAttr->window.ekey, TSKEY);
    }

    pQueryAttr->order.order = TSDB_ORDER_ASC;
    return;
  }

  if (pQueryAttr->interval.interval == 0) {
    if (onlyFirstQuery(pQueryAttr)) {
      if (!QUERY_IS_ASC_QUERY(pQueryAttr)) {
        //qDebug(msg, pQInfo->qId, "only-first", pQueryAttr->order.order, TSDB_ORDER_ASC, pQueryAttr->window.skey,
//               pQueryAttr->window.ekey, pQueryAttr->window.ekey, pQueryAttr->window.skey);

        SWAP(pQueryAttr->window.skey, pQueryAttr->window.ekey, TSKEY);
        doUpdateLastKey(pQueryAttr);
      }

      pQueryAttr->order.order = TSDB_ORDER_ASC;
      pQueryAttr->needReverseScan = false;
    } else if (onlyLastQuery(pQueryAttr) && notContainSessionOrStateWindow(pQueryAttr)) {
      if (QUERY_IS_ASC_QUERY(pQueryAttr)) {
        //qDebug(msg, pQInfo->qId, "only-last", pQueryAttr->order.order, TSDB_ORDER_DESC, pQueryAttr->window.skey,
//               pQueryAttr->window.ekey, pQueryAttr->window.ekey, pQueryAttr->window.skey);

        SWAP(pQueryAttr->window.skey, pQueryAttr->window.ekey, TSKEY);
        doUpdateLastKey(pQueryAttr);
      }

      pQueryAttr->order.order = TSDB_ORDER_DESC;
      pQueryAttr->needReverseScan = false;
    }

  } else {  // interval query
    if (stableQuery) {
      if (onlyFirstQuery(pQueryAttr)) {
        if (!QUERY_IS_ASC_QUERY(pQueryAttr)) {
          //qDebug(msg, pQInfo->qId, "only-first stable", pQueryAttr->order.order, TSDB_ORDER_ASC,
//                 pQueryAttr->window.skey, pQueryAttr->window.ekey, pQueryAttr->window.ekey, pQueryAttr->window.skey);

          SWAP(pQueryAttr->window.skey, pQueryAttr->window.ekey, TSKEY);
          doUpdateLastKey(pQueryAttr);
        }

        pQueryAttr->order.order = TSDB_ORDER_ASC;
        pQueryAttr->needReverseScan = false;
      } else if (onlyLastQuery(pQueryAttr)) {
        if (QUERY_IS_ASC_QUERY(pQueryAttr)) {
          //qDebug(msg, pQInfo->qId, "only-last stable", pQueryAttr->order.order, TSDB_ORDER_DESC,
//                 pQueryAttr->window.skey, pQueryAttr->window.ekey, pQueryAttr->window.ekey, pQueryAttr->window.skey);

          SWAP(pQueryAttr->window.skey, pQueryAttr->window.ekey, TSKEY);
          doUpdateLastKey(pQueryAttr);
        }

        pQueryAttr->order.order = TSDB_ORDER_DESC;
        pQueryAttr->needReverseScan = false;
      }
    }
  }
}

static void getIntermediateBufInfo(STaskRuntimeEnv* pRuntimeEnv, int32_t* ps, int32_t* rowsize) {
  STaskAttr* pQueryAttr = pRuntimeEnv->pQueryAttr;
  int32_t MIN_ROWS_PER_PAGE = 4;

  *rowsize = (int32_t)(pQueryAttr->resultRowSize * getRowNumForMultioutput(pQueryAttr, pQueryAttr->topBotQuery, pQueryAttr->stableQuery));
  int32_t overhead = sizeof(SFilePage);

  // one page contains at least two rows
  *ps = DEFAULT_INTERN_BUF_PAGE_SIZE;
  while(((*rowsize) * MIN_ROWS_PER_PAGE) > (*ps) - overhead) {
    *ps = ((*ps) << 1u);
  }
}

#define IS_PREFILTER_TYPE(_t) ((_t) != TSDB_DATA_TYPE_BINARY && (_t) != TSDB_DATA_TYPE_NCHAR)

//static FORCE_INLINE bool doFilterByBlockStatistics(STaskRuntimeEnv* pRuntimeEnv, SDataStatis *pDataStatis, SQLFunctionCtx *pCtx, int32_t numOfRows) {
//  STaskAttr* pQueryAttr = pRuntimeEnv->pQueryAttr;
//
//  if (pDataStatis == NULL || pQueryAttr->pFilters == NULL) {
//    return true;
//  }
//
//  return filterRangeExecute(pQueryAttr->pFilters, pDataStatis, pQueryAttr->numOfCols, numOfRows);
//}

static bool overlapWithTimeWindow(STaskAttr* pQueryAttr, SDataBlockInfo* pBlockInfo) {
  STimeWindow w = {0};

  TSKEY sk = MIN(pQueryAttr->window.skey, pQueryAttr->window.ekey);
  TSKEY ek = MAX(pQueryAttr->window.skey, pQueryAttr->window.ekey);

  if (QUERY_IS_ASC_QUERY(pQueryAttr)) {
    getAlignQueryTimeWindow(pQueryAttr, pBlockInfo->window.skey, sk, ek, &w);
    assert(w.ekey >= pBlockInfo->window.skey);

    if (w.ekey < pBlockInfo->window.ekey) {
      return true;
    }

    while(1) {
      getNextTimeWindow(pQueryAttr, &w);
      if (w.skey > pBlockInfo->window.ekey) {
        break;
      }

      assert(w.ekey > pBlockInfo->window.ekey);
      if (w.skey <= pBlockInfo->window.ekey && w.skey > pBlockInfo->window.skey) {
        return true;
      }
    }
  } else {
    getAlignQueryTimeWindow(pQueryAttr, pBlockInfo->window.ekey, sk, ek, &w);
    assert(w.skey <= pBlockInfo->window.ekey);

    if (w.skey > pBlockInfo->window.skey) {
      return true;
    }

    while(1) {
      getNextTimeWindow(pQueryAttr, &w);
      if (w.ekey < pBlockInfo->window.skey) {
        break;
      }

      assert(w.skey < pBlockInfo->window.skey);
      if (w.ekey < pBlockInfo->window.ekey && w.ekey >= pBlockInfo->window.skey) {
        return true;
      }
    }
  }

  return false;
}

static int32_t doTSJoinFilter(STaskRuntimeEnv *pRuntimeEnv, TSKEY key, bool ascQuery) {
  STSElem elem = tsBufGetElem(pRuntimeEnv->pTsBuf);

#if defined(_DEBUG_VIEW)
  printf("elem in comp ts file:%" PRId64 ", key:%" PRId64 ", tag:%"PRIu64", query order:%d, ts order:%d, traverse:%d, index:%d\n",
         elem.ts, key, elem.tag.i, pQueryAttr->order.order, pRuntimeEnv->pTsBuf->tsOrder,
         pRuntimeEnv->pTsBuf->cur.order, pRuntimeEnv->pTsBuf->cur.tsIndex);
#endif

  if (ascQuery) {
    if (key < elem.ts) {
      return TS_JOIN_TS_NOT_EQUALS;
    } else if (key > elem.ts) {
      longjmp(pRuntimeEnv->env, TSDB_CODE_QRY_INCONSISTAN);
    }
  } else {
    if (key > elem.ts) {
      return TS_JOIN_TS_NOT_EQUALS;
    } else if (key < elem.ts) {
      longjmp(pRuntimeEnv->env, TSDB_CODE_QRY_INCONSISTAN);
    }
  }

  return TS_JOIN_TS_EQUAL;
}

bool doFilterDataBlock(SSingleColumnFilterInfo* pFilterInfo, int32_t numOfFilterCols, int32_t numOfRows, int8_t* p) {
  bool all = true;

  for (int32_t i = 0; i < numOfRows; ++i) {
    bool qualified = false;

    for (int32_t k = 0; k < numOfFilterCols; ++k) {
      char* pElem = (char*)pFilterInfo[k].pData + pFilterInfo[k].info.bytes * i;

      qualified = false;
      for (int32_t j = 0; j < pFilterInfo[k].numOfFilters; ++j) {
        SColumnFilterElem* pFilterElem = NULL;
//        SColumnFilterElem* pFilterElem = &pFilterInfo[k].pFilters[j];

        bool isnull = isNull(pElem, pFilterInfo[k].info.type);
        if (isnull) {
//          if (pFilterElem->fp == isNullOperator) {
//            qualified = true;
//            break;
//          } else {
//            continue;
//          }
        } else {
//          if (pFilterElem->fp == notNullOperator) {
//            qualified = true;
//            break;
//          } else if (pFilterElem->fp == isNullOperator) {
//            continue;
//          }
        }

        if (pFilterElem->fp(pFilterElem, pElem, pElem, pFilterInfo[k].info.type)) {
          qualified = true;
          break;
        }
      }

      if (!qualified) {
        break;
      }
    }

    p[i] = qualified ? 1 : 0;
    if (!qualified) {
      all = false;
    }
  }

  return all;
}

void doCompactSDataBlock(SSDataBlock* pBlock, int32_t numOfRows, int8_t* p) {
  int32_t len = 0;
  int32_t start = 0;
  for (int32_t j = 0; j < numOfRows; ++j) {
    if (p[j] == 1) {
      len++;
    } else {
      if (len > 0) {
        int32_t cstart = j - len;
        for (int32_t i = 0; i < pBlock->info.numOfCols; ++i) {
          SColumnInfoData* pColumnInfoData = taosArrayGet(pBlock->pDataBlock, i);

          int16_t bytes = pColumnInfoData->info.bytes;
          memmove(((char*)pColumnInfoData->pData) + start * bytes, pColumnInfoData->pData + cstart * bytes,
                  len * bytes);
        }

        start += len;
        len = 0;
      }
    }
  }

  if (len > 0) {
    int32_t cstart = numOfRows - len;
    for (int32_t i = 0; i < pBlock->info.numOfCols; ++i) {
      SColumnInfoData* pColumnInfoData = taosArrayGet(pBlock->pDataBlock, i);

      int16_t bytes = pColumnInfoData->info.bytes;
      memmove(pColumnInfoData->pData + start * bytes, pColumnInfoData->pData + cstart * bytes, len * bytes);
    }

    start += len;
    len = 0;
  }

  pBlock->info.rows = start;
  pBlock->pBlockAgg = NULL;  // clean the block statistics info

  if (start > 0) {
    SColumnInfoData* pColumnInfoData = taosArrayGet(pBlock->pDataBlock, 0);
    if (pColumnInfoData->info.type == TSDB_DATA_TYPE_TIMESTAMP &&
        pColumnInfoData->info.colId == PRIMARYKEY_TIMESTAMP_COL_ID) {
      pBlock->info.window.skey = *(int64_t*)pColumnInfoData->pData;
      pBlock->info.window.ekey = *(int64_t*)(pColumnInfoData->pData + TSDB_KEYSIZE * (start - 1));
    }
  }
}

void filterRowsInDataBlock(STaskRuntimeEnv* pRuntimeEnv, SSingleColumnFilterInfo* pFilterInfo, int32_t numOfFilterCols,
                           SSDataBlock* pBlock, bool ascQuery) {
  int32_t numOfRows = pBlock->info.rows;

  int8_t *p = calloc(numOfRows, sizeof(int8_t));
  bool    all = true;

  if (pRuntimeEnv->pTsBuf != NULL) {
    SColumnInfoData* pColInfoData = taosArrayGet(pBlock->pDataBlock, 0);

    TSKEY* k = (TSKEY*) pColInfoData->pData;
    for (int32_t i = 0; i < numOfRows; ++i) {
      int32_t offset = ascQuery? i:(numOfRows - i - 1);
      int32_t ret = doTSJoinFilter(pRuntimeEnv, k[offset], ascQuery);
      if (ret == TS_JOIN_TAG_NOT_EQUALS) {
        break;
      } else if (ret == TS_JOIN_TS_NOT_EQUALS) {
        all = false;
        continue;
      } else {
        assert(ret == TS_JOIN_TS_EQUAL);
        p[offset] = true;
      }

      if (!tsBufNextPos(pRuntimeEnv->pTsBuf)) {
        break;
      }
    }

    // save the cursor status
    pRuntimeEnv->current->cur = tsBufGetCursor(pRuntimeEnv->pTsBuf);
  } else {
    all = doFilterDataBlock(pFilterInfo, numOfFilterCols, numOfRows, p);
  }

  if (!all) {
    doCompactSDataBlock(pBlock, numOfRows, p);
  }

  tfree(p);
}

void filterColRowsInDataBlock(STaskRuntimeEnv* pRuntimeEnv, SSDataBlock* pBlock, bool ascQuery) {
 int32_t numOfRows = pBlock->info.rows;

 int8_t *p = NULL;
 bool    all = true;

 if (pRuntimeEnv->pTsBuf != NULL) {
   SColumnInfoData* pColInfoData = taosArrayGet(pBlock->pDataBlock, 0);   
   p = calloc(numOfRows, sizeof(int8_t));
   
   TSKEY* k = (TSKEY*) pColInfoData->pData;
   for (int32_t i = 0; i < numOfRows; ++i) {
     int32_t offset = ascQuery? i:(numOfRows - i - 1);
     int32_t ret = doTSJoinFilter(pRuntimeEnv, k[offset], ascQuery);
     if (ret == TS_JOIN_TAG_NOT_EQUALS) {
       break;
     } else if (ret == TS_JOIN_TS_NOT_EQUALS) {
       all = false;
       continue;
     } else {
       assert(ret == TS_JOIN_TS_EQUAL);
       p[offset] = true;
     }

     if (!tsBufNextPos(pRuntimeEnv->pTsBuf)) {
       break;
     }
   }

   // save the cursor status
   pRuntimeEnv->current->cur = tsBufGetCursor(pRuntimeEnv->pTsBuf);
 } else {
//   all = filterExecute(pRuntimeEnv->pQueryAttr->pFilters, numOfRows, &p, pBlock->pBlockAgg, pRuntimeEnv->pQueryAttr->numOfCols);
 }

 if (!all) {
   if (p) {
     doCompactSDataBlock(pBlock, numOfRows, p);
   } else {
     pBlock->info.rows = 0;
     pBlock->pBlockAgg = NULL;  // clean the block statistics info
   }
 }

 tfree(p);
}

                           

static SColumnInfo* doGetTagColumnInfoById(SColumnInfo* pTagColList, int32_t numOfTags, int16_t colId);
static void doSetTagValueInParam(void* pTable, int32_t tagColId, SVariant *tag, int16_t type, int16_t bytes);

static uint32_t doFilterByBlockTimeWindow(STableScanInfo* pTableScanInfo, SSDataBlock* pBlock) {
  SQLFunctionCtx* pCtx = pTableScanInfo->pCtx;
  uint32_t status = BLK_DATA_NO_NEEDED;

  int32_t numOfOutput = pTableScanInfo->numOfOutput;
  for (int32_t i = 0; i < numOfOutput; ++i) {
    int32_t functionId = pCtx[i].functionId;
    int32_t colId = pTableScanInfo->pExpr[i].base.pColumns->info.colId;

    // group by + first/last should not apply the first/last block filter
    if (functionId < 0) {
      status |= BLK_DATA_ALL_NEEDED;
      return status;
    } else {
//      status |= aAggs[functionId].dataReqFunc(&pTableScanInfo->pCtx[i], &pBlock->info.window, colId);
//      if ((status & BLK_DATA_ALL_NEEDED) == BLK_DATA_ALL_NEEDED) {
//        return status;
//      }
    }
  }

  return status;
}

void doSetFilterColumnInfo(SSingleColumnFilterInfo* pFilterInfo, int32_t numOfFilterCols, SSDataBlock* pBlock) {
  // set the initial static data value filter expression
  for (int32_t i = 0; i < numOfFilterCols; ++i) {
    for (int32_t j = 0; j < pBlock->info.numOfCols; ++j) {
      SColumnInfoData* pColInfo = taosArrayGet(pBlock->pDataBlock, j);

      if (pFilterInfo[i].info.colId == pColInfo->info.colId) {
        pFilterInfo[i].pData = pColInfo->pData;
        break;
      }
    }
  }
}

int32_t loadDataBlock(SExecTaskInfo *pTaskInfo, STableScanInfo* pTableScanInfo, SSDataBlock* pBlock, uint32_t* status) {
  STaskCostInfo* pCost = &pTaskInfo->cost;

  pCost->totalBlocks += 1;
  pCost->totalRows += pBlock->info.rows;

  pCost->totalCheckedRows += pBlock->info.rows;
  pCost->loadBlocks += 1;

  pBlock->pDataBlock = tsdbRetrieveDataBlock(pTableScanInfo->pTsdbReadHandle, NULL);
  if (pBlock->pDataBlock == NULL) {
    return terrno;
  } else {
    return TSDB_CODE_SUCCESS;
  }
}

int32_t loadDataBlockOnDemand(SExecTaskInfo *pTaskInfo, STableScanInfo* pTableScanInfo, SSDataBlock* pBlock, uint32_t* status) {
  *status = BLK_DATA_NO_NEEDED;

  pBlock->pDataBlock = NULL;
  pBlock->pBlockAgg  = NULL;

//  int64_t groupId = pRuntimeEnv->current->groupIndex;
//  bool    ascQuery = QUERY_IS_ASC_QUERY(pQueryAttr);

  STaskCostInfo* pCost = &pTaskInfo->cost;

  pCost->totalBlocks += 1;
  pCost->totalRows += pBlock->info.rows;
#if 0
  if (pRuntimeEnv->pTsBuf != NULL) {
    (*status) = BLK_DATA_ALL_NEEDED;

    if (pQueryAttr->stableQuery) {  // todo refactor
      SExprInfo*   pExprInfo = &pTableScanInfo->pExpr[0];
      int16_t      tagId = (int16_t)pExprInfo->base.param[0].i;
      SColumnInfo* pColInfo = doGetTagColumnInfoById(pQueryAttr->tagColList, pQueryAttr->numOfTags, tagId);

      // compare tag first
      SVariant t = {0};
      doSetTagValueInParam(pRuntimeEnv->current->pTable, tagId, &t, pColInfo->type, pColInfo->bytes);
      setTimestampListJoinInfo(pRuntimeEnv, &t, pRuntimeEnv->current);

      STSElem elem = tsBufGetElem(pRuntimeEnv->pTsBuf);
      if (!tsBufIsValidElem(&elem) || (tsBufIsValidElem(&elem) && (taosVariantCompare(&t, elem.tag) != 0))) {
        (*status) = BLK_DATA_DISCARD;
        return TSDB_CODE_SUCCESS;
      }
    }
  }

  // Calculate all time windows that are overlapping or contain current data block.
  // If current data block is contained by all possible time window, do not load current data block.
  if (/*pQueryAttr->pFilters || */pQueryAttr->groupbyColumn || pQueryAttr->sw.gap > 0 ||
      (QUERY_IS_INTERVAL_QUERY(pQueryAttr) && overlapWithTimeWindow(pTaskInfo, &pBlock->info))) {
    (*status) = BLK_DATA_ALL_NEEDED;
  }

  // check if this data block is required to load
  if ((*status) != BLK_DATA_ALL_NEEDED) {
    bool needFilter = true;

    // the pCtx[i] result is belonged to previous time window since the outputBuf has not been set yet,
    // the filter result may be incorrect. So in case of interval query, we need to set the correct time output buffer
    if (QUERY_IS_INTERVAL_QUERY(pQueryAttr)) {
      SResultRow* pResult = NULL;

      bool  masterScan = IS_MAIN_SCAN(pRuntimeEnv);
      TSKEY k = ascQuery? pBlock->info.window.skey : pBlock->info.window.ekey;

      STimeWindow win = getActiveTimeWindow(pTableScanInfo->pResultRowInfo, k, pQueryAttr);
      if (pQueryAttr->pointInterpQuery) {
        needFilter = chkWindowOutputBufByKey(pRuntimeEnv, pTableScanInfo->pResultRowInfo, &win, masterScan, &pResult, groupId,
                                    pTableScanInfo->pCtx, pTableScanInfo->numOfOutput,
                                    pTableScanInfo->rowCellInfoOffset);
      } else {
        if (setResultOutputBufByKey(pRuntimeEnv, pTableScanInfo->pResultRowInfo, pBlock->info.uid, &win, masterScan, &pResult, groupId,
                                    pTableScanInfo->pCtx, pTableScanInfo->numOfOutput,
                                    pTableScanInfo->rowCellInfoOffset) != TSDB_CODE_SUCCESS) {
          longjmp(pRuntimeEnv->env, TSDB_CODE_QRY_OUT_OF_MEMORY);
        }
      }
    } else if (pQueryAttr->stableQuery && (!pQueryAttr->tsCompQuery) && (!pQueryAttr->diffQuery)) { // stable aggregate, not interval aggregate or normal column aggregate
      doSetTableGroupOutputBuf(pRuntimeEnv, pTableScanInfo->pResultRowInfo, pTableScanInfo->pCtx,
                               pTableScanInfo->rowCellInfoOffset, pTableScanInfo->numOfOutput,
                               pRuntimeEnv->current->groupIndex);
    }

    if (needFilter) {
      (*status) = doFilterByBlockTimeWindow(pTableScanInfo, pBlock);
    } else {
      (*status) = BLK_DATA_ALL_NEEDED;
    }
  }

  SDataBlockInfo* pBlockInfo = &pBlock->info;
//  *status = updateBlockLoadStatus(pRuntimeEnv->pQueryAttr, *status);

  if ((*status) == BLK_DATA_NO_NEEDED || (*status) == BLK_DATA_DISCARD) {
    //qDebug("QInfo:0x%"PRIx64" data block discard, brange:%" PRId64 "-%" PRId64 ", rows:%d", pQInfo->qId, pBlockInfo->window.skey,
//           pBlockInfo->window.ekey, pBlockInfo->rows);
    pCost->discardBlocks += 1;
  } else if ((*status) == BLK_DATA_STATIS_NEEDED) {
    // this function never returns error?
    pCost->loadBlockStatis += 1;
//    tsdbRetrieveDataBlockStatisInfo(pTableScanInfo->pTsdbReadHandle, &pBlock->pBlockAgg);

    if (pBlock->pBlockAgg == NULL) {  // data block statistics does not exist, load data block
//      pBlock->pDataBlock = tsdbRetrieveDataBlock(pTableScanInfo->pTsdbReadHandle, NULL);
      pCost->totalCheckedRows += pBlock->info.rows;
    }
  } else {
    assert((*status) == BLK_DATA_ALL_NEEDED);

    // load the data block statistics to perform further filter
    pCost->loadBlockStatis += 1;
//    tsdbRetrieveDataBlockStatisInfo(pTableScanInfo->pTsdbReadHandle, &pBlock->pBlockAgg);

    if (pQueryAttr->topBotQuery && pBlock->pBlockAgg != NULL) {
      { // set previous window
        if (QUERY_IS_INTERVAL_QUERY(pQueryAttr)) {
          SResultRow* pResult = NULL;

          bool  masterScan = IS_MAIN_SCAN(pRuntimeEnv);
          TSKEY k = ascQuery? pBlock->info.window.skey : pBlock->info.window.ekey;

          STimeWindow win = getActiveTimeWindow(pTableScanInfo->pResultRowInfo, k, pQueryAttr);
          if (setResultOutputBufByKey(pRuntimeEnv, pTableScanInfo->pResultRowInfo, pBlock->info.uid, &win, masterScan, &pResult, groupId,
                                      pTableScanInfo->pCtx, pTableScanInfo->numOfOutput,
                                      pTableScanInfo->rowCellInfoOffset) != TSDB_CODE_SUCCESS) {
            longjmp(pRuntimeEnv->env, TSDB_CODE_QRY_OUT_OF_MEMORY);
          }
        }
      }
      bool load = false;
      for (int32_t i = 0; i < pQueryAttr->numOfOutput; ++i) {
        int32_t functionId = pTableScanInfo->pCtx[i].functionId;
        if (functionId == FUNCTION_TOP || functionId == FUNCTION_BOTTOM) {
//          load = topbot_datablock_filter(&pTableScanInfo->pCtx[i], (char*)&(pBlock->pBlockAgg[i].min),
//                                         (char*)&(pBlock->pBlockAgg[i].max));
          if (!load) { // current block has been discard due to filter applied
            pCost->discardBlocks += 1;
            //qDebug("QInfo:0x%"PRIx64" data block discard, brange:%" PRId64 "-%" PRId64 ", rows:%d", pQInfo->qId,
//                   pBlockInfo->window.skey, pBlockInfo->window.ekey, pBlockInfo->rows);
            (*status) = BLK_DATA_DISCARD;
            return TSDB_CODE_SUCCESS;
          }
        }
      }
    }

    // current block has been discard due to filter applied
//    if (!doFilterByBlockStatistics(pRuntimeEnv, pBlock->pBlockAgg, pTableScanInfo->pCtx, pBlockInfo->rows)) {
//      pCost->discardBlocks += 1;
//      qDebug("QInfo:0x%"PRIx64" data block discard, brange:%" PRId64 "-%" PRId64 ", rows:%d", pQInfo->qId, pBlockInfo->window.skey,
//             pBlockInfo->window.ekey, pBlockInfo->rows);
//      (*status) = BLK_DATA_DISCARD;
//      return TSDB_CODE_SUCCESS;
//    }

    pCost->totalCheckedRows += pBlockInfo->rows;
    pCost->loadBlocks += 1;
//    pBlock->pDataBlock = tsdbRetrieveDataBlock(pTableScanInfo->pTsdbReadHandle, NULL);
//    if (pBlock->pDataBlock == NULL) {
//      return terrno;
//    }

//    if (pQueryAttr->pFilters != NULL) {
//      filterSetColFieldData(pQueryAttr->pFilters, pBlock->info.numOfCols, pBlock->pDataBlock);
//    }
    
//    if (pQueryAttr->pFilters != NULL || pRuntimeEnv->pTsBuf != NULL) {
//      filterColRowsInDataBlock(pRuntimeEnv, pBlock, ascQuery);
//    }
  }
#endif
  return TSDB_CODE_SUCCESS;
}

int32_t binarySearchForKey(char *pValue, int num, TSKEY key, int order) {
  int32_t midPos = -1;
  int32_t numOfRows;

  if (num <= 0) {
    return -1;
  }

  assert(order == TSDB_ORDER_ASC || order == TSDB_ORDER_DESC);

  TSKEY * keyList = (TSKEY *)pValue;
  int32_t firstPos = 0;
  int32_t lastPos = num - 1;

  if (order == TSDB_ORDER_DESC) {
    // find the first position which is smaller than the key
    while (1) {
      if (key >= keyList[lastPos]) return lastPos;
      if (key == keyList[firstPos]) return firstPos;
      if (key < keyList[firstPos]) return firstPos - 1;

      numOfRows = lastPos - firstPos + 1;
      midPos = (numOfRows >> 1) + firstPos;

      if (key < keyList[midPos]) {
        lastPos = midPos - 1;
      } else if (key > keyList[midPos]) {
        firstPos = midPos + 1;
      } else {
        break;
      }
    }

  } else {
    // find the first position which is bigger than the key
    while (1) {
      if (key <= keyList[firstPos]) return firstPos;
      if (key == keyList[lastPos]) return lastPos;

      if (key > keyList[lastPos]) {
        lastPos = lastPos + 1;
        if (lastPos >= num)
          return -1;
        else
          return lastPos;
      }

      numOfRows = lastPos - firstPos + 1;
      midPos = (numOfRows >> 1u) + firstPos;

      if (key < keyList[midPos]) {
        lastPos = midPos - 1;
      } else if (key > keyList[midPos]) {
        firstPos = midPos + 1;
      } else {
        break;
      }
    }
  }

  return midPos;
}

/*
 * set tag value in SQLFunctionCtx
 * e.g.,tag information into input buffer
 */
static void doSetTagValueInParam(void* pTable, int32_t tagColId, SVariant *tag, int16_t type, int16_t bytes) {
  taosVariantDestroy(tag);

  char* val = NULL;
//  if (tagColId == TSDB_TBNAME_COLUMN_INDEX) {
//    val = tsdbGetTableName(pTable);
//    assert(val != NULL);
//  } else {
//    val = tsdbGetTableTagVal(pTable, tagColId, type, bytes);
//  }

  if (val == NULL || isNull(val, type)) {
    tag->nType = TSDB_DATA_TYPE_NULL;
    return;
  }

  if (type == TSDB_DATA_TYPE_BINARY || type == TSDB_DATA_TYPE_NCHAR) {
    int32_t maxLen = bytes - VARSTR_HEADER_SIZE;
    int32_t len = (varDataLen(val) > maxLen)? maxLen:varDataLen(val);
    taosVariantCreateFromBinary(tag, varDataVal(val), len, type);
    //taosVariantCreateFromBinary(tag, varDataVal(val), varDataLen(val), type);
  } else {
    taosVariantCreateFromBinary(tag, val, bytes, type);
  }
}

static SColumnInfo* doGetTagColumnInfoById(SColumnInfo* pTagColList, int32_t numOfTags, int16_t colId) {
  assert(pTagColList != NULL && numOfTags > 0);

  for(int32_t i = 0; i < numOfTags; ++i) {
    if (pTagColList[i].colId == colId) {
      return &pTagColList[i];
    }
  }

  return NULL;
}

void setTagValue(SOperatorInfo* pOperatorInfo, void *pTable, SQLFunctionCtx* pCtx, int32_t numOfOutput) {
  STaskRuntimeEnv* pRuntimeEnv = pOperatorInfo->pRuntimeEnv;

  SExprInfo  *pExpr      = pOperatorInfo->pExpr;
  STaskAttr *pQueryAttr = pRuntimeEnv->pQueryAttr;

  SExprInfo* pExprInfo = &pExpr[0];
  int32_t functionId = getExprFunctionId(pExprInfo);

  if (pQueryAttr->numOfOutput == 1 && functionId == FUNCTION_TS_COMP && pQueryAttr->stableQuery) {
    assert(pExprInfo->base.numOfParams == 1);

    int16_t      tagColId = (int16_t)pExprInfo->base.param[0].i;
    SColumnInfo* pColInfo = doGetTagColumnInfoById(pQueryAttr->tagColList, pQueryAttr->numOfTags, tagColId);

    doSetTagValueInParam(pTable, tagColId, &pCtx[0].tag, pColInfo->type, pColInfo->bytes);
    return;
  } else {
    // set tag value, by which the results are aggregated.
    int32_t offset = 0;
    memset(pRuntimeEnv->tagVal, 0, pQueryAttr->tagLen);

    for (int32_t idx = 0; idx < numOfOutput; ++idx) {
      SExprInfo* pLocalExprInfo = &pExpr[idx];

      // ts_comp column required the tag value for join filter
      if (!TSDB_COL_IS_TAG(pLocalExprInfo->base.pColumns->flag)) {
        continue;
      }

      // todo use tag column index to optimize performance
      doSetTagValueInParam(pTable, pLocalExprInfo->base.pColumns->info.colId, &pCtx[idx].tag, pLocalExprInfo->base.resSchema.type,
                           pLocalExprInfo->base.resSchema.bytes);

      if (IS_NUMERIC_TYPE(pLocalExprInfo->base.resSchema.type)
          || pLocalExprInfo->base.resSchema.type == TSDB_DATA_TYPE_BOOL
          || pLocalExprInfo->base.resSchema.type == TSDB_DATA_TYPE_TIMESTAMP) {
        memcpy(pRuntimeEnv->tagVal + offset, &pCtx[idx].tag.i, pLocalExprInfo->base.resSchema.bytes);
      } else {
        if (pCtx[idx].tag.pz != NULL) {
          memcpy(pRuntimeEnv->tagVal + offset, pCtx[idx].tag.pz, pCtx[idx].tag.nLen);
        }      
      }

      offset += pLocalExprInfo->base.resSchema.bytes;
    }

    //todo : use index to avoid iterator all possible output columns
    if (pQueryAttr->stableQuery && pQueryAttr->stabledev && (pRuntimeEnv->prevResult != NULL)) {
      setParamForStableStddev(pRuntimeEnv, pCtx, numOfOutput, pExprInfo);
    }
  }

  // set the tsBuf start position before check each data block
  if (pRuntimeEnv->pTsBuf != NULL) {
    setCtxTagForJoin(pRuntimeEnv, &pCtx[0], pExprInfo, pTable);
  }
}

void copyToSDataBlock(STaskRuntimeEnv* pRuntimeEnv, int32_t threshold, SSDataBlock* pBlock, int32_t* offset) {
  SGroupResInfo* pGroupResInfo = &pRuntimeEnv->groupResInfo;
  pBlock->info.rows = 0;

  int32_t code = TSDB_CODE_SUCCESS;
  while (pGroupResInfo->currentGroup < pGroupResInfo->totalGroup) {
    // all results in current group have been returned to client, try next group
    if ((pGroupResInfo->pRows == NULL) || taosArrayGetSize(pGroupResInfo->pRows) == 0) {
      assert(pGroupResInfo->index == 0);
      if ((code = mergeIntoGroupResult(&pRuntimeEnv->groupResInfo, pRuntimeEnv, offset)) != TSDB_CODE_SUCCESS) {
        return;
      }
    }

    doCopyToSDataBlock(pRuntimeEnv, pGroupResInfo, TSDB_ORDER_ASC, pBlock);

    // current data are all dumped to result buffer, clear it
    if (!hasRemainDataInCurrentGroup(pGroupResInfo)) {
      cleanupGroupResInfo(pGroupResInfo);
      if (!incNextGroup(pGroupResInfo)) {
        break;
      }
    }

    // enough results in data buffer, return
    if (pBlock->info.rows >= threshold) {
      break;
    }
  }
}

static void updateTableQueryInfoForReverseScan(STableQueryInfo *pTableQueryInfo) {
  if (pTableQueryInfo == NULL) {
    return;
  }

  SWAP(pTableQueryInfo->win.skey, pTableQueryInfo->win.ekey, TSKEY);
  pTableQueryInfo->lastKey = pTableQueryInfo->win.skey;

  SWITCH_ORDER(pTableQueryInfo->cur.order);
  pTableQueryInfo->cur.vgroupIndex = -1;

  // set the index to be the end slot of result rows array
  SResultRowInfo* pResultRowInfo = &pTableQueryInfo->resInfo;
  if (pResultRowInfo->size > 0) {
    pResultRowInfo->curPos = pResultRowInfo->size - 1;
  } else {
    pResultRowInfo->curPos = -1;
  }
}

static void setupQueryRangeForReverseScan(STableScanInfo* pTableScanInfo) {
#if 0
  int32_t numOfGroups = (int32_t)(GET_NUM_OF_TABLEGROUP(pRuntimeEnv));
  for(int32_t i = 0; i < numOfGroups; ++i) {
    SArray *group = GET_TABLEGROUP(pRuntimeEnv, i);
    SArray *tableKeyGroup = taosArrayGetP(pQueryAttr->tableGroupInfo.pGroupList, i);

    size_t t = taosArrayGetSize(group);
    for (int32_t j = 0; j < t; ++j) {
      STableQueryInfo *pCheckInfo = taosArrayGetP(group, j);
      updateTableQueryInfoForReverseScan(pCheckInfo);

      // update the last key in tableKeyInfo list, the tableKeyInfo is used to build the tsdbQueryHandle and decide
      // the start check timestamp of tsdbQueryHandle
//      STableKeyInfo *pTableKeyInfo = taosArrayGet(tableKeyGroup, j);
//      pTableKeyInfo->lastKey = pCheckInfo->lastKey;
//
//      assert(pCheckInfo->pTable == pTableKeyInfo->pTable);
    }
  }
#endif

}

void switchCtxOrder(SQLFunctionCtx* pCtx, int32_t numOfOutput) {
  for (int32_t i = 0; i < numOfOutput; ++i) {
    SWITCH_ORDER(pCtx[i].order);
  }
}

int32_t initResultRow(SResultRow *pResultRow) {
  pResultRow->pEntryInfo = (struct SResultRowEntryInfo*)((char*)pResultRow + sizeof(SResultRow));
  pResultRow->pageId    = -1;
  pResultRow->offset    = -1;
  return TSDB_CODE_SUCCESS;
}

/*
 * The start of each column SResultRowEntryInfo is denote by RowCellInfoOffset.
 * Note that in case of top/bottom query, the whole multiple rows of result is treated as only one row of results.
 * +------------+-----------------result column 1-----------+-----------------result column 2-----------+
 * + SResultRow | SResultRowEntryInfo | intermediate buffer1 | SResultRowEntryInfo | intermediate buffer 2|
 * +------------+-------------------------------------------+-------------------------------------------+
 *           offset[0]                                  offset[1]                                   offset[2]
 */
void setDefaultOutputBuf(STaskRuntimeEnv *pRuntimeEnv, SOptrBasicInfo *pInfo, int64_t uid, int32_t stage) {
  SQLFunctionCtx* pCtx           = pInfo->pCtx;
  SSDataBlock* pDataBlock        = pInfo->pRes;
  int32_t* rowCellInfoOffset     = pInfo->rowCellInfoOffset;
  SResultRowInfo* pResultRowInfo = &pInfo->resultRowInfo;

  int64_t tid = 0;
  pRuntimeEnv->keyBuf = realloc(pRuntimeEnv->keyBuf, sizeof(tid) + sizeof(int64_t) + POINTER_BYTES);
  SResultRow* pRow = doSetResultOutBufByKey(pRuntimeEnv, pResultRowInfo, tid, (char *)&tid, sizeof(tid), true, uid);

  for (int32_t i = 0; i < pDataBlock->info.numOfCols; ++i) {
    SColumnInfoData* pData = taosArrayGet(pDataBlock->pDataBlock, i);

    /*
     * set the output buffer information and intermediate buffer
     * not all queries require the interResultBuf, such as COUNT/TAGPRJ/PRJ/TAG etc.
     */
    struct SResultRowEntryInfo* pEntry = getResultCell(pRow, i, rowCellInfoOffset);
    cleanupResultRowEntry(pEntry);

    pCtx[i].resultInfo   = pEntry;
    pCtx[i].pOutput      = pData->pData;
    pCtx[i].currentStage = stage;
    assert(pCtx[i].pOutput != NULL);

    // set the timestamp output buffer for top/bottom/diff query
    int32_t fid = pCtx[i].functionId;
    if (fid == FUNCTION_TOP || fid == FUNCTION_BOTTOM || fid == FUNCTION_DIFF || fid == FUNCTION_DERIVATIVE) {
      if (i > 0) pCtx[i].ptsOutputBuf = pCtx[i-1].pOutput;
    }
  }

  initCtxOutputBuffer(pCtx, pDataBlock->info.numOfCols);
}

void setDefaultOutputBuf_rv(SAggOperatorInfo* pAggInfo, int64_t uid, int32_t stage, SExecTaskInfo* pTaskInfo) {
  SOptrBasicInfo *pInfo = &pAggInfo->binfo;

  SQLFunctionCtx* pCtx           = pInfo->pCtx;
  SSDataBlock* pDataBlock        = pInfo->pRes;
  int32_t* rowCellInfoOffset     = pInfo->rowCellInfoOffset;
  SResultRowInfo* pResultRowInfo = &pInfo->resultRowInfo;

  int64_t tid = 0;
  pInfo->keyBuf = realloc(pInfo->keyBuf, sizeof(tid) + sizeof(int64_t) + POINTER_BYTES);
  SResultRow* pRow = doSetResultOutBufByKey_rv(pResultRowInfo, tid, (char *)&tid, sizeof(tid), true, uid, pTaskInfo, false, pAggInfo);

  for (int32_t i = 0; i < pDataBlock->info.numOfCols; ++i) {
    SColumnInfoData* pData = taosArrayGet(pDataBlock->pDataBlock, i);

    /*
     * set the output buffer information and intermediate buffer
     * not all queries require the interResultBuf, such as COUNT/TAGPRJ/PRJ/TAG etc.
     */
    struct SResultRowEntryInfo* pEntry = getResultCell(pRow, i, rowCellInfoOffset);
    cleanupResultRowEntry(pEntry);

    pCtx[i].resultInfo   = pEntry;
    pCtx[i].pOutput      = pData->pData;
    pCtx[i].currentStage = stage;
    assert(pCtx[i].pOutput != NULL);

    // set the timestamp output buffer for top/bottom/diff query
    int32_t fid = pCtx[i].functionId;
    if (fid == FUNCTION_TOP || fid == FUNCTION_BOTTOM || fid == FUNCTION_DIFF || fid == FUNCTION_DERIVATIVE) {
      if (i > 0) pCtx[i].ptsOutputBuf = pCtx[i-1].pOutput;
    }
  }

  initCtxOutputBuffer(pCtx, pDataBlock->info.numOfCols);
}

void updateOutputBuf(SOptrBasicInfo* pBInfo, int32_t *bufCapacity, int32_t numOfInputRows) {
  SSDataBlock* pDataBlock = pBInfo->pRes;

  int32_t newSize = pDataBlock->info.rows + numOfInputRows + 5; // extra output buffer
  if ((*bufCapacity) < newSize) {
    for(int32_t i = 0; i < pDataBlock->info.numOfCols; ++i) {
      SColumnInfoData *pColInfo = taosArrayGet(pDataBlock->pDataBlock, i);

      char* p = realloc(pColInfo->pData, newSize * pColInfo->info.bytes);
      if (p != NULL) {
        pColInfo->pData = p;

        // it starts from the tail of the previously generated results.
        pBInfo->pCtx[i].pOutput = pColInfo->pData;
        (*bufCapacity) = newSize;
      } else {
        // longjmp
      }
    }
  }


  for (int32_t i = 0; i < pDataBlock->info.numOfCols; ++i) {
    SColumnInfoData *pColInfo = taosArrayGet(pDataBlock->pDataBlock, i);
    pBInfo->pCtx[i].pOutput = pColInfo->pData + pColInfo->info.bytes * pDataBlock->info.rows;

    // set the correct pointer after the memory buffer reallocated.
    int32_t functionId = pBInfo->pCtx[i].functionId;

    if (functionId == FUNCTION_TOP || functionId == FUNCTION_BOTTOM || functionId == FUNCTION_DIFF || functionId == FUNCTION_DERIVATIVE) {
      if (i > 0) pBInfo->pCtx[i].ptsOutputBuf = pBInfo->pCtx[i-1].pOutput;
    }
  }
}

void copyTsColoum(SSDataBlock* pRes, SQLFunctionCtx* pCtx, int32_t numOfOutput) {
  bool    needCopyTs = false;
  int32_t tsNum = 0;
  char *src = NULL;
  for (int32_t i = 0; i < numOfOutput; i++) {
    int32_t functionId = pCtx[i].functionId;
    if (functionId == FUNCTION_DIFF || functionId == FUNCTION_DERIVATIVE) {
      needCopyTs = true;
      if (i > 0  && pCtx[i-1].functionId == FUNCTION_TS_DUMMY){
        SColumnInfoData* pColRes = taosArrayGet(pRes->pDataBlock, i - 1); // find ts data
        src = pColRes->pData;
      }
    }else if(functionId == FUNCTION_TS_DUMMY) {
      tsNum++;
    }
  }

  if (!needCopyTs) return;
  if (tsNum < 2) return;
  if (src == NULL) return;

  for (int32_t i = 0; i < numOfOutput; i++) {
    int32_t functionId = pCtx[i].functionId;
    if(functionId == FUNCTION_TS_DUMMY) {
      SColumnInfoData* pColRes = taosArrayGet(pRes->pDataBlock, i);
      memcpy(pColRes->pData, src, pColRes->info.bytes * pRes->info.rows);
    }
  }
}

void clearOutputBuf(SOptrBasicInfo* pBInfo, int32_t *bufCapacity) {
  SSDataBlock* pDataBlock = pBInfo->pRes;

  for (int32_t i = 0; i < pDataBlock->info.numOfCols; ++i) {
    SColumnInfoData *pColInfo = taosArrayGet(pDataBlock->pDataBlock, i);

    int32_t functionId = pBInfo->pCtx[i].functionId;
    if (functionId < 0) {
      memset(pBInfo->pCtx[i].pOutput, 0, pColInfo->info.bytes * (*bufCapacity));
    }
  }
}

void initCtxOutputBuffer(SQLFunctionCtx* pCtx, int32_t size) {
  for (int32_t j = 0; j < size; ++j) {
    struct SResultRowEntryInfo* pResInfo = GET_RES_INFO(&pCtx[j]);
    if (isRowEntryInitialized(pResInfo)) {
      continue;
    }

    pCtx[j].fpSet->init(&pCtx[j], pCtx[j].resultInfo);
  }
}

void setTaskStatus(SExecTaskInfo *pTaskInfo, int8_t status) {
  if (status == TASK_NOT_COMPLETED) {
    pTaskInfo->status = status;
  } else {
    // QUERY_NOT_COMPLETED is not compatible with any other status, so clear its position first
    CLEAR_QUERY_STATUS(pTaskInfo, TASK_NOT_COMPLETED);
    pTaskInfo->status |= status;
  }
}

static void setupEnvForReverseScan(STableScanInfo *pTableScanInfo, SQLFunctionCtx* pCtx, int32_t numOfOutput) {
//  if (pRuntimeEnv->pTsBuf) {
//    SWITCH_ORDER(pRuntimeEnv->pTsBuf->cur.order);
//    bool ret = tsBufNextPos(pRuntimeEnv->pTsBuf);
//    assert(ret);
//  }

  // reverse order time range
  SET_REVERSE_SCAN_FLAG(pTableScanInfo);
//  setTaskStatus(pTableScanInfo, QUERY_NOT_COMPLETED);

  switchCtxOrder(pCtx, numOfOutput);

  SWITCH_ORDER(pTableScanInfo->order);
  setupQueryRangeForReverseScan(pTableScanInfo);

  pTableScanInfo->times        = 1;
  pTableScanInfo->current      = 0;
  pTableScanInfo->reverseTimes = 0;
}

void finalizeQueryResult(SOperatorInfo* pOperator, SQLFunctionCtx* pCtx, SResultRowInfo* pResultRowInfo, int32_t* rowCellInfoOffset) {
  STaskRuntimeEnv *pRuntimeEnv = pOperator->pRuntimeEnv;
//  STaskAttr *pQueryAttr = pRuntimeEnv->pQueryAttr;

  int32_t numOfOutput = pOperator->numOfOutput;
//  if (pQueryAttr->groupbyColumn || QUERY_IS_INTERVAL_QUERY(pQueryAttr) || pQueryAttr->sw.gap > 0 || pQueryAttr->stateWindow) {
//    // for each group result, call the finalize function for each column
//    if (pQueryAttr->groupbyColumn) {
//      closeAllResultRows(pResultRowInfo);
//    }
//
//    for (int32_t i = 0; i < pResultRowInfo->size; ++i) {
//      SResultRow *buf = pResultRowInfo->pResult[i];
//      if (!isResultRowClosed(pResultRowInfo, i)) {
//        continue;
//      }
//
//      setResultOutputBuf(pRuntimeEnv, buf, pCtx, numOfOutput, rowCellInfoOffset);
//
//      for (int32_t j = 0; j < numOfOutput; ++j) {
////        pCtx[j].startTs  = buf->win.skey;
////        if (pCtx[j].functionId < 0) {
////          doInvokeUdf(pRuntimeEnv->pUdfInfo, &pCtx[j], 0, TSDB_UDF_FUNC_FINALIZE);
////        } else {
////          aAggs[pCtx[j].functionId].xFinalize(&pCtx[j]);
////        }
//      }
//
//
//      /*
//       * set the number of output results for group by normal columns, the number of output rows usually is 1 except
//       * the top and bottom query
//       */
//      buf->numOfRows = (uint16_t)getNumOfResult(pCtx, numOfOutput);
//    }
//
//  } else {
    for (int32_t j = 0; j < numOfOutput; ++j) {
//      if (pCtx[j].functionId < 0) {
//        doInvokeUdf(pRuntimeEnv->pUdfInfo, &pCtx[j], 0, TSDB_UDF_FUNC_FINALIZE);
//      } else {
        pCtx[j].fpSet->finalize(&pCtx[j]);
//      }
    }
//  }
}

static bool hasMainOutput(STaskAttr *pQueryAttr) {
  for (int32_t i = 0; i < pQueryAttr->numOfOutput; ++i) {
    int32_t functionId = getExprFunctionId(&pQueryAttr->pExpr1[i]);

    if (functionId != FUNCTION_TS && functionId != FUNCTION_TAG && functionId != FUNCTION_TAGPRJ) {
      return true;
    }
  }

  return false;
}

STableQueryInfo *createTableQueryInfo(STaskAttr* pQueryAttr, void* pTable, bool groupbyColumn, STimeWindow win, void* buf) {
  STableQueryInfo *pTableQueryInfo = buf;

  pTableQueryInfo->win = win;
  pTableQueryInfo->lastKey = win.skey;

  pTableQueryInfo->pTable = pTable;
  pTableQueryInfo->cur.vgroupIndex = -1;

  // set more initial size of interval/groupby query
  if (QUERY_IS_INTERVAL_QUERY(pQueryAttr) || groupbyColumn) {
    int32_t initialSize = 128;
    int32_t code = initResultRowInfo(&pTableQueryInfo->resInfo, initialSize, TSDB_DATA_TYPE_INT);
    if (code != TSDB_CODE_SUCCESS) {
      return NULL;
    }
  } else { // in other aggregate query, do not initialize the windowResInfo
  }

  return pTableQueryInfo;
}

STableQueryInfo* createTmpTableQueryInfo(STimeWindow win) {
  STableQueryInfo* pTableQueryInfo = calloc(1, sizeof(STableQueryInfo));

  pTableQueryInfo->win = win;
  pTableQueryInfo->lastKey = win.skey;

  pTableQueryInfo->pTable = NULL;
  pTableQueryInfo->cur.vgroupIndex = -1;

  // set more initial size of interval/groupby query
  int32_t initialSize = 16;
  int32_t code = initResultRowInfo(&pTableQueryInfo->resInfo, initialSize, TSDB_DATA_TYPE_INT);
  if (code != TSDB_CODE_SUCCESS) {
    tfree(pTableQueryInfo);
    return NULL;
  }

  return pTableQueryInfo;
}

void destroyTableQueryInfoImpl(STableQueryInfo *pTableQueryInfo) {
  if (pTableQueryInfo == NULL) {
    return;
  }

  taosVariantDestroy(&pTableQueryInfo->tag);
  cleanupResultRowInfo(&pTableQueryInfo->resInfo);
}

void setResultRowOutputBufInitCtx(STaskRuntimeEnv *pRuntimeEnv, SResultRow *pResult, SQLFunctionCtx* pCtx,
    int32_t numOfOutput, int32_t* rowCellInfoOffset) {
  // Note: pResult->pos[i]->num == 0, there is only fixed number of results for each group
  SFilePage* bufPage = getResBufPage(pRuntimeEnv->pResultBuf, pResult->pageId);

  int32_t offset = 0;
  for (int32_t i = 0; i < numOfOutput; ++i) {
    pCtx[i].resultInfo = getResultCell(pResult, i, rowCellInfoOffset);

    struct SResultRowEntryInfo* pResInfo = pCtx[i].resultInfo;
    if (isRowEntryCompleted(pResInfo) && isRowEntryInitialized(pResInfo)) {
      offset += pCtx[i].resDataInfo.bytes;
      continue;
    }

    pCtx[i].pOutput = getPosInResultPage(pRuntimeEnv->pQueryAttr, bufPage, pResult->offset, offset);
    offset += pCtx[i].resDataInfo.bytes;

    int32_t functionId = pCtx[i].functionId;
    if (functionId < 0) {
      continue;
    }

    if (functionId == FUNCTION_TOP || functionId == FUNCTION_BOTTOM || functionId == FUNCTION_DIFF) {
      if(i > 0) pCtx[i].ptsOutputBuf = pCtx[i-1].pOutput;
    }

//    if (!pResInfo->initialized) {
//      aAggs[functionId].init(&pCtx[i], pResInfo);
//    }
  }
}

void doSetTableGroupOutputBuf(STaskRuntimeEnv* pRuntimeEnv, SResultRowInfo* pResultRowInfo, SQLFunctionCtx* pCtx,
                              int32_t* rowCellInfoOffset, int32_t numOfOutput, int32_t tableGroupId) {
  // for simple group by query without interval, all the tables belong to one group result.
  int64_t uid = 0;
  int64_t tid = 0;

  SResultRow* pResultRow =
      doSetResultOutBufByKey(pRuntimeEnv, pResultRowInfo, tid, (char*)&tableGroupId, sizeof(tableGroupId), true, uid);
  assert (pResultRow != NULL);

  /*
   * not assign result buffer yet, add new result buffer
   * all group belong to one result set, and each group result has different group id so set the id to be one
   */
  if (pResultRow->pageId == -1) {
    int32_t ret = addNewWindowResultBuf(pResultRow, pRuntimeEnv->pResultBuf, tableGroupId, pRuntimeEnv->pQueryAttr->resultRowSize);
    if (ret != TSDB_CODE_SUCCESS) {
      return;
    }
  }

  setResultRowOutputBufInitCtx(pRuntimeEnv, pResultRow, pCtx, numOfOutput, rowCellInfoOffset);
}

void setExecutionContext(STaskRuntimeEnv* pRuntimeEnv, SOptrBasicInfo* pInfo, int32_t numOfOutput, int32_t tableGroupId,
                         TSKEY nextKey) {
  STableQueryInfo *pTableQueryInfo = pRuntimeEnv->current;

  // lastKey needs to be updated
  pTableQueryInfo->lastKey = nextKey;
  if (pRuntimeEnv->prevGroupId != INT32_MIN && pRuntimeEnv->prevGroupId == tableGroupId) {
    return;
  }

  doSetTableGroupOutputBuf(pRuntimeEnv, &pInfo->resultRowInfo, pInfo->pCtx, pInfo->rowCellInfoOffset, numOfOutput, tableGroupId);

  // record the current active group id
  pRuntimeEnv->prevGroupId = tableGroupId;
}

void setResultOutputBuf(STaskRuntimeEnv *pRuntimeEnv, SResultRow *pResult, SQLFunctionCtx* pCtx,
    int32_t numOfCols, int32_t* rowCellInfoOffset) {
  // Note: pResult->pos[i]->num == 0, there is only fixed number of results for each group
  SFilePage *page = getResBufPage(pRuntimeEnv->pResultBuf, pResult->pageId);

  int16_t offset = 0;
  for (int32_t i = 0; i < numOfCols; ++i) {
    pCtx[i].pOutput = getPosInResultPage(pRuntimeEnv->pQueryAttr, page, pResult->offset, offset);
    offset += pCtx[i].resDataInfo.bytes;

    int32_t functionId = pCtx[i].functionId;
    if (functionId == FUNCTION_TOP || functionId == FUNCTION_BOTTOM || functionId == FUNCTION_DIFF || functionId == FUNCTION_DERIVATIVE) {
      if(i > 0) pCtx[i].ptsOutputBuf = pCtx[i-1].pOutput;
    }

    /*
     * set the output buffer information and intermediate buffer,
     * not all queries require the interResultBuf, such as COUNT
     */
    pCtx[i].resultInfo = getResultCell(pResult, i, rowCellInfoOffset);
  }
}

void setCtxTagForJoin(STaskRuntimeEnv* pRuntimeEnv, SQLFunctionCtx* pCtx, SExprInfo* pExprInfo, void* pTable) {
  STaskAttr* pQueryAttr = pRuntimeEnv->pQueryAttr;

  SSqlExpr* pExpr = &pExprInfo->base;
//  if (pQueryAttr->stableQuery && (pRuntimeEnv->pTsBuf != NULL) &&
//      (pExpr->functionId == FUNCTION_TS || pExpr->functionId == FUNCTION_PRJ) &&
//      (pExpr->colInfo.colIndex == PRIMARYKEY_TIMESTAMP_COL_ID)) {
//    assert(pExpr->numOfParams == 1);
//
//    int16_t      tagColId = (int16_t)pExprInfo->base.param[0].i;
//    SColumnInfo* pColInfo = doGetTagColumnInfoById(pQueryAttr->tagColList, pQueryAttr->numOfTags, tagColId);
//
//    doSetTagValueInParam(pTable, tagColId, &pCtx->tag, pColInfo->type, pColInfo->bytes);
//
//    int16_t tagType = pCtx[0].tag.nType;
//    if (tagType == TSDB_DATA_TYPE_BINARY || tagType == TSDB_DATA_TYPE_NCHAR) {
//      //qDebug("QInfo:0x%"PRIx64" set tag value for join comparison, colId:%" PRId64 ", val:%s", GET_TASKID(pRuntimeEnv),
////             pExprInfo->base.param[0].i, pCtx[0].tag.pz);
//    } else {
//      //qDebug("QInfo:0x%"PRIx64" set tag value for join comparison, colId:%" PRId64 ", val:%" PRId64, GET_TASKID(pRuntimeEnv),
////             pExprInfo->base.param[0].i, pCtx[0].tag.i);
//    }
//  }
}

int32_t setTimestampListJoinInfo(STaskRuntimeEnv* pRuntimeEnv, SVariant* pTag, STableQueryInfo *pTableQueryInfo) {
  STaskAttr* pQueryAttr = pRuntimeEnv->pQueryAttr;

  assert(pRuntimeEnv->pTsBuf != NULL);

  // both the master and supplement scan needs to set the correct ts comp start position
  if (pTableQueryInfo->cur.vgroupIndex == -1) {
    taosVariantAssign(&pTableQueryInfo->tag, pTag);

    STSElem elem = tsBufGetElemStartPos(pRuntimeEnv->pTsBuf, pQueryAttr->vgId, &pTableQueryInfo->tag);

    // failed to find data with the specified tag value and vnodeId
    if (!tsBufIsValidElem(&elem)) {
      if (pTag->nType == TSDB_DATA_TYPE_BINARY || pTag->nType == TSDB_DATA_TYPE_NCHAR) {
        //qError("QInfo:0x%"PRIx64" failed to find tag:%s in ts_comp", GET_TASKID(pRuntimeEnv), pTag->pz);
      } else {
        //qError("QInfo:0x%"PRIx64" failed to find tag:%" PRId64 " in ts_comp", GET_TASKID(pRuntimeEnv), pTag->i);
      }

      return -1;
    }

    // Keep the cursor info of current table
    pTableQueryInfo->cur = tsBufGetCursor(pRuntimeEnv->pTsBuf);
    if (pTag->nType == TSDB_DATA_TYPE_BINARY || pTag->nType == TSDB_DATA_TYPE_NCHAR) {
      //qDebug("QInfo:0x%"PRIx64" find tag:%s start pos in ts_comp, blockIndex:%d, tsIndex:%d", GET_TASKID(pRuntimeEnv), pTag->pz, pTableQueryInfo->cur.blockIndex, pTableQueryInfo->cur.tsIndex);
    } else {
      //qDebug("QInfo:0x%"PRIx64" find tag:%"PRId64" start pos in ts_comp, blockIndex:%d, tsIndex:%d", GET_TASKID(pRuntimeEnv), pTag->i, pTableQueryInfo->cur.blockIndex, pTableQueryInfo->cur.tsIndex);
    }

  } else {
    tsBufSetCursor(pRuntimeEnv->pTsBuf, &pTableQueryInfo->cur);
    if (pTag->nType == TSDB_DATA_TYPE_BINARY || pTag->nType == TSDB_DATA_TYPE_NCHAR) {
      //qDebug("QInfo:0x%"PRIx64" find tag:%s start pos in ts_comp, blockIndex:%d, tsIndex:%d", GET_TASKID(pRuntimeEnv), pTag->pz, pTableQueryInfo->cur.blockIndex, pTableQueryInfo->cur.tsIndex);
    } else {
      //qDebug("QInfo:0x%"PRIx64" find tag:%"PRId64" start pos in ts_comp, blockIndex:%d, tsIndex:%d", GET_TASKID(pRuntimeEnv), pTag->i, pTableQueryInfo->cur.blockIndex, pTableQueryInfo->cur.tsIndex);
    }
  }

  return 0;
}

// TODO refactor: this funciton should be merged with setparamForStableStddevColumnData function.
void setParamForStableStddev(STaskRuntimeEnv* pRuntimeEnv, SQLFunctionCtx* pCtx, int32_t numOfOutput, SExprInfo* pExprInfo) {
#if 0
  STaskAttr* pQueryAttr = pRuntimeEnv->pQueryAttr;

  int32_t numOfExprs = pQueryAttr->numOfOutput;
  for(int32_t i = 0; i < numOfExprs; ++i) {
    SExprInfo* pExprInfo1 = &(pExprInfo[i]);
    if (pExprInfo1->base.functionId != FUNCTION_STDDEV_DST) {
      continue;
    }

    SSqlExpr* pExpr = &pExprInfo1->base;

    pCtx[i].param[0].arr = NULL;
    pCtx[i].param[0].nType = TSDB_DATA_TYPE_INT;  // avoid freeing the memory by setting the type to be int

    // TODO use hash to speedup this loop
    int32_t numOfGroup = (int32_t)taosArrayGetSize(pRuntimeEnv->prevResult);
    for (int32_t j = 0; j < numOfGroup; ++j) {
      SInterResult* p = taosArrayGet(pRuntimeEnv->prevResult, j);
      if (pQueryAttr->tagLen == 0 || memcmp(p->tags, pRuntimeEnv->tagVal, pQueryAttr->tagLen) == 0) {
        int32_t numOfCols = (int32_t)taosArrayGetSize(p->pResult);
        for (int32_t k = 0; k < numOfCols; ++k) {
          SStddevInterResult* pres = taosArrayGet(p->pResult, k);
          if (pres->info.colId == pExpr->colInfo.colId) {
            pCtx[i].param[0].arr = pres->pResult;
            break;
          }
        }
      }
    }
  }
#endif
}

void setParamForStableStddevByColData(STaskRuntimeEnv* pRuntimeEnv, SQLFunctionCtx* pCtx, int32_t numOfOutput, SExprInfo* pExpr, char* val, int16_t bytes) {
  STaskAttr* pQueryAttr = pRuntimeEnv->pQueryAttr;
#if 0
  int32_t numOfExprs = pQueryAttr->numOfOutput;
  for(int32_t i = 0; i < numOfExprs; ++i) {
    SSqlExpr* pExpr1 = &pExpr[i].base;
    if (pExpr1->functionId != FUNCTION_STDDEV_DST) {
      continue;
    }

    pCtx[i].param[0].arr = NULL;
    pCtx[i].param[0].nType = TSDB_DATA_TYPE_INT;  // avoid freeing the memory by setting the type to be int

    // TODO use hash to speedup this loop
    int32_t numOfGroup = (int32_t)taosArrayGetSize(pRuntimeEnv->prevResult);
    for (int32_t j = 0; j < numOfGroup; ++j) {
      SInterResult* p = taosArrayGet(pRuntimeEnv->prevResult, j);
      if (bytes == 0 || memcmp(p->tags, val, bytes) == 0) {
        int32_t numOfCols = (int32_t)taosArrayGetSize(p->pResult);
        for (int32_t k = 0; k < numOfCols; ++k) {
          SStddevInterResult* pres = taosArrayGet(p->pResult, k);
          if (pres->info.colId == pExpr1->colInfo.colId) {
            pCtx[i].param[0].arr = pres->pResult;
            break;
          }
        }
      }
    }
  }
#endif
}

/*
 * There are two cases to handle:
 *
 * 1. Query range is not set yet (queryRangeSet = 0). we need to set the query range info, including pQueryAttr->lastKey,
 *    pQueryAttr->window.skey, and pQueryAttr->eKey.
 * 2. Query range is set and query is in progress. There may be another result with the same query ranges to be
 *    merged during merge stage. In this case, we need the pTableQueryInfo->lastResRows to decide if there
 *    is a previous result generated or not.
 */
void setIntervalQueryRange(STaskRuntimeEnv *pRuntimeEnv, TSKEY key) {
  STaskAttr           *pQueryAttr = pRuntimeEnv->pQueryAttr;
  STableQueryInfo  *pTableQueryInfo = pRuntimeEnv->current;
  SResultRowInfo   *pResultRowInfo = &pTableQueryInfo->resInfo;

  if (pResultRowInfo->curPos != -1) {
    return;
  }

  pTableQueryInfo->win.skey = key;
  STimeWindow win = {.skey = key, .ekey = pQueryAttr->window.ekey};

  /**
   * In handling the both ascending and descending order super table query, we need to find the first qualified
   * timestamp of this table, and then set the first qualified start timestamp.
   * In ascending query, the key is the first qualified timestamp. However, in the descending order query, additional
   * operations involve.
   */
  STimeWindow w = TSWINDOW_INITIALIZER;

  TSKEY sk = MIN(win.skey, win.ekey);
  TSKEY ek = MAX(win.skey, win.ekey);
  getAlignQueryTimeWindow(pQueryAttr, win.skey, sk, ek, &w);

//  if (pResultRowInfo->prevSKey == TSKEY_INITIAL_VAL) {
//    if (!QUERY_IS_ASC_QUERY(pQueryAttr)) {
//      assert(win.ekey == pQueryAttr->window.ekey);
//    }
//
//    pResultRowInfo->prevSKey = w.skey;
//  }

  pTableQueryInfo->lastKey = pTableQueryInfo->win.skey;
}

/**
 * copyToOutputBuf support copy data in ascending/descending order
 * For interval query of both super table and table, copy the data in ascending order, since the output results are
 * ordered in SWindowResutl already. While handling the group by query for both table and super table,
 * all group result are completed already.
 *
 * @param pQInfo
 * @param result
 */

static int32_t doCopyToSDataBlock(STaskRuntimeEnv* pRuntimeEnv, SGroupResInfo* pGroupResInfo, int32_t orderType, SSDataBlock* pBlock) {
  STaskAttr *pQueryAttr = pRuntimeEnv->pQueryAttr;

  int32_t numOfRows = getNumOfTotalRes(pGroupResInfo);
  int32_t numOfResult = pBlock->info.rows; // there are already exists result rows

  int32_t start = 0;
  int32_t step = -1;

  //qDebug("QInfo:0x%"PRIx64" start to copy data from windowResInfo to output buf", GET_TASKID(pRuntimeEnv));
  assert(orderType == TSDB_ORDER_ASC || orderType == TSDB_ORDER_DESC);

  if (orderType == TSDB_ORDER_ASC) {
    start = pGroupResInfo->index;
    step = 1;
  } else {  // desc order copy all data
    start = numOfRows - pGroupResInfo->index - 1;
    step = -1;
  }

  for (int32_t i = start; (i < numOfRows) && (i >= 0); i += step) {
    SResultRow* pRow = taosArrayGetP(pGroupResInfo->pRows, i);
    if (pRow->numOfRows == 0) {
      pGroupResInfo->index += 1;
      continue;
    }

    int32_t numOfRowsToCopy = pRow->numOfRows;
    if (numOfResult + numOfRowsToCopy  >= pRuntimeEnv->resultInfo.capacity) {
      break;
    }

    pGroupResInfo->index += 1;

    SFilePage *page = getResBufPage(pRuntimeEnv->pResultBuf, pRow->pageId);

    int32_t offset = 0;
    for (int32_t j = 0; j < pBlock->info.numOfCols; ++j) {
      SColumnInfoData* pColInfoData = taosArrayGet(pBlock->pDataBlock, j);
      int32_t bytes = pColInfoData->info.bytes;

      char *out = pColInfoData->pData + numOfResult * bytes;
      char *in  = getPosInResultPage(pQueryAttr, page, pRow->offset, offset);
      memcpy(out, in, bytes * numOfRowsToCopy);

      offset += bytes;
    }

    numOfResult += numOfRowsToCopy;
    if (numOfResult == pRuntimeEnv->resultInfo.capacity) {  // output buffer is full
      break;
    }
  }

  //qDebug("QInfo:0x%"PRIx64" copy data to query buf completed", GET_TASKID(pRuntimeEnv));
  pBlock->info.rows = numOfResult;
  return 0;
}

static void toSSDataBlock(SGroupResInfo *pGroupResInfo, STaskRuntimeEnv* pRuntimeEnv, SSDataBlock* pBlock) {
  assert(pGroupResInfo->currentGroup <= pGroupResInfo->totalGroup);

  pBlock->info.rows = 0;
  if (!hasRemainDataInCurrentGroup(pGroupResInfo)) {
    return;
  }

  STaskAttr* pQueryAttr = pRuntimeEnv->pQueryAttr;
  int32_t orderType = TSDB_ORDER_ASC;//(pQueryAttr->pGroupbyExpr != NULL) ? pQueryAttr->pGroupbyExpr->orderType : TSDB_ORDER_ASC;
  doCopyToSDataBlock(pRuntimeEnv, pGroupResInfo, orderType, pBlock);

  // refactor : extract method
  SColumnInfoData* pInfoData = taosArrayGet(pBlock->pDataBlock, 0);

  //add condition (pBlock->info.rows >= 1) just to runtime happy
  if (pInfoData->info.type == TSDB_DATA_TYPE_TIMESTAMP && pBlock->info.rows >= 1) {
    STimeWindow* w = &pBlock->info.window;
    w->skey = *(int64_t*)pInfoData->pData;
    w->ekey = *(int64_t*)(((char*)pInfoData->pData) + TSDB_KEYSIZE * (pBlock->info.rows - 1));
  }
}

static void updateNumOfRowsInResultRows(STaskRuntimeEnv* pRuntimeEnv, SQLFunctionCtx* pCtx, int32_t numOfOutput,
                                        SResultRowInfo* pResultRowInfo, int32_t* rowCellInfoOffset) {
  STaskAttr* pQueryAttr = pRuntimeEnv->pQueryAttr;

  // update the number of result for each, only update the number of rows for the corresponding window result.
  if (QUERY_IS_INTERVAL_QUERY(pQueryAttr)) {
    return;
  }

  for (int32_t i = 0; i < pResultRowInfo->size; ++i) {
    SResultRow *pResult = pResultRowInfo->pResult[i];

    for (int32_t j = 0; j < numOfOutput; ++j) {
      int32_t functionId = pCtx[j].functionId;
      if (functionId == FUNCTION_TS || functionId == FUNCTION_TAG || functionId == FUNCTION_TAGPRJ) {
        continue;
      }

//      SResultRowEntryInfo* pCell = getResultCell(pResult, j, rowCellInfoOffset);
//      pResult->numOfRows = (uint16_t)(MAX(pResult->numOfRows, pCell->numOfRes));
    }
  }
}

static int32_t compressQueryColData(SColumnInfoData *pColRes, int32_t numOfRows, char *data, int8_t compressed) {
  int32_t colSize = pColRes->info.bytes * numOfRows;
  return (*(tDataTypes[pColRes->info.type].compFunc))(pColRes->pData, colSize, numOfRows, data,
                                                                 colSize + COMP_OVERFLOW_BYTES, compressed, NULL, 0);
}

static void doCopyQueryResultToMsg(SQInfo *pQInfo, int32_t numOfRows, char *data, int8_t compressed, int32_t *compLen) {
  STaskRuntimeEnv* pRuntimeEnv = &pQInfo->runtimeEnv;
  STaskAttr *pQueryAttr = pRuntimeEnv->pQueryAttr;

  SSDataBlock* pRes = pRuntimeEnv->outputBuf;

  int32_t *compSizes = NULL;
  int32_t numOfCols = pQueryAttr->pExpr2 ? pQueryAttr->numOfExpr2 : pQueryAttr->numOfOutput;

  if (compressed) {
    compSizes = calloc(numOfCols, sizeof(int32_t));
  }

  if (pQueryAttr->pExpr2 == NULL) {
    for (int32_t col = 0; col < numOfCols; ++col) {
      SColumnInfoData* pColRes = taosArrayGet(pRes->pDataBlock, col);
      if (compressed) {
        compSizes[col] = compressQueryColData(pColRes, pRes->info.rows, data, compressed);
        data += compSizes[col];
        *compLen += compSizes[col];
        compSizes[col] = htonl(compSizes[col]);
      } else {
        memmove(data, pColRes->pData, pColRes->info.bytes * pRes->info.rows);
        data += pColRes->info.bytes * pRes->info.rows;
      }
    }
  } else {
    for (int32_t col = 0; col < numOfCols; ++col) {
      SColumnInfoData* pColRes = taosArrayGet(pRes->pDataBlock, col);
      if (compressed) {
        compSizes[col] = htonl(compressQueryColData(pColRes, numOfRows, data, compressed));
        data += compSizes[col];
        *compLen += compSizes[col];
        compSizes[col] = htonl(compSizes[col]);
      } else {
        memmove(data, pColRes->pData, pColRes->info.bytes * numOfRows);
        data += pColRes->info.bytes * numOfRows;
      }
    }
  }

  if (compressed) {
    memmove(data, (char *)compSizes, numOfCols * sizeof(int32_t));
    data += numOfCols * sizeof(int32_t);

    tfree(compSizes);
  }

  int32_t numOfTables = (int32_t) taosHashGetSize(pRuntimeEnv->pTableRetrieveTsMap);
  *(int32_t*)data = htonl(numOfTables);
  data += sizeof(int32_t);

  int32_t total = 0;
  STableIdInfo* item = taosHashIterate(pRuntimeEnv->pTableRetrieveTsMap, NULL);

  while(item) {
    STableIdInfo* pDst = (STableIdInfo*)data;
    pDst->uid = htobe64(item->uid);
    pDst->key = htobe64(item->key);

    data += sizeof(STableIdInfo);
    total++;

    //qDebug("QInfo:0x%"PRIx64" set subscribe info, tid:%d, uid:%"PRIu64", skey:%"PRId64, pQInfo->qId, item->tid, item->uid, item->key);
    item = taosHashIterate(pRuntimeEnv->pTableRetrieveTsMap, item);
  }

  //qDebug("QInfo:0x%"PRIx64" set %d subscribe info", pQInfo->qId, total);

  // Check if query is completed or not for stable query or normal table query respectively.
  if (Q_STATUS_EQUAL(pRuntimeEnv->status, TASK_COMPLETED) && pRuntimeEnv->proot->status == OP_EXEC_DONE) {
//    setTaskStatus(pOperator->pTaskInfo, QUERY_OVER);
  }
}

int32_t doFillTimeIntervalGapsInResults(struct SFillInfo* pFillInfo, SSDataBlock *pOutput, int32_t capacity, void** p) {
//  for(int32_t i = 0; i < pFillInfo->numOfCols; ++i) {
//    SColumnInfoData* pColInfoData = taosArrayGet(pOutput->pDataBlock, i);
//    p[i] = pColInfoData->pData + (pColInfoData->info.bytes * pOutput->info.rows);
//  }

  int32_t numOfRows = (int32_t)taosFillResultDataBlock(pFillInfo, p, capacity - pOutput->info.rows);
  pOutput->info.rows += numOfRows;

  return pOutput->info.rows;
}

void publishOperatorProfEvent(SOperatorInfo* operatorInfo, EQueryProfEventType eventType) {
  SQueryProfEvent event = {0};

  event.eventType    = eventType;
  event.eventTime    = taosGetTimestampUs();
  event.operatorType = operatorInfo->operatorType;

  if (operatorInfo->pRuntimeEnv) {
    SQInfo* pQInfo = operatorInfo->pRuntimeEnv->qinfo;
    if (pQInfo->summary.queryProfEvents) {
      taosArrayPush(pQInfo->summary.queryProfEvents, &event);
    }
  }
}

void publishQueryAbortEvent(SExecTaskInfo * pTaskInfo, int32_t code) {
  SQueryProfEvent event;
  event.eventType = QUERY_PROF_QUERY_ABORT;
  event.eventTime = taosGetTimestampUs();
  event.abortCode = code;

  if (pTaskInfo->cost.queryProfEvents) {
    taosArrayPush(pTaskInfo->cost.queryProfEvents, &event);
  }
}

typedef struct  {
  uint8_t operatorType;
  int64_t beginTime;
  int64_t endTime;
  int64_t selfTime;
  int64_t descendantsTime;
} SOperatorStackItem;

static void doOperatorExecProfOnce(SOperatorStackItem* item, SQueryProfEvent* event, SArray* opStack, SHashObj* profResults) {
  item->endTime = event->eventTime;
  item->selfTime = (item->endTime - item->beginTime) - (item->descendantsTime);

  for (int32_t j = 0; j < taosArrayGetSize(opStack); ++j) {
    SOperatorStackItem* ancestor = taosArrayGet(opStack, j);
    ancestor->descendantsTime += item->selfTime;
  }

  uint8_t operatorType = item->operatorType;
  SOperatorProfResult* result = taosHashGet(profResults, &operatorType, sizeof(operatorType));
  if (result != NULL) {
    result->sumRunTimes++;
    result->sumSelfTime += item->selfTime;
  } else {
    SOperatorProfResult opResult;
    opResult.operatorType = operatorType;
    opResult.sumSelfTime = item->selfTime;
    opResult.sumRunTimes = 1;
    taosHashPut(profResults, &(operatorType), sizeof(operatorType),
                &opResult, sizeof(opResult));
  }
}

void calculateOperatorProfResults(SQInfo* pQInfo) {
  if (pQInfo->summary.queryProfEvents == NULL) {
    //qDebug("QInfo:0x%"PRIx64" query prof events array is null", pQInfo->qId);
    return;
  }

  if (pQInfo->summary.operatorProfResults == NULL) {
    //qDebug("QInfo:0x%"PRIx64" operator prof results hash is null", pQInfo->qId);
    return;
  }

  SArray* opStack = taosArrayInit(32, sizeof(SOperatorStackItem));
  if (opStack == NULL) {
    return;
  }

  size_t size = taosArrayGetSize(pQInfo->summary.queryProfEvents);
  SHashObj* profResults = pQInfo->summary.operatorProfResults;

  for (int i = 0; i < size; ++i) {
    SQueryProfEvent* event = taosArrayGet(pQInfo->summary.queryProfEvents, i);
    if (event->eventType == QUERY_PROF_BEFORE_OPERATOR_EXEC) {
      SOperatorStackItem opItem;
      opItem.operatorType = event->operatorType;
      opItem.beginTime = event->eventTime;
      opItem.descendantsTime = 0;
      taosArrayPush(opStack, &opItem);
    } else if (event->eventType == QUERY_PROF_AFTER_OPERATOR_EXEC) {
      SOperatorStackItem* item = taosArrayPop(opStack);
      assert(item->operatorType == event->operatorType);
      doOperatorExecProfOnce(item, event, opStack, profResults);
    } else if (event->eventType == QUERY_PROF_QUERY_ABORT) {
      SOperatorStackItem* item;
      while ((item = taosArrayPop(opStack)) != NULL) {
        doOperatorExecProfOnce(item, event, opStack, profResults);
      }
    }
  }

  taosArrayDestroy(opStack);
}

void queryCostStatis(SQInfo *pQInfo) {
  STaskRuntimeEnv *pRuntimeEnv = &pQInfo->runtimeEnv;
  STaskCostInfo *pSummary = &pQInfo->summary;

  uint64_t hashSize = taosHashGetMemSize(pQInfo->runtimeEnv.pResultRowHashTable);
  hashSize += taosHashGetMemSize(pRuntimeEnv->tableqinfoGroupInfo.map);
  pSummary->hashSize = hashSize;

  // add the merge time
  pSummary->elapsedTime += pSummary->firstStageMergeTime;

  SResultRowPool* p = pQInfo->runtimeEnv.pool;
  if (p != NULL) {
    pSummary->winInfoSize = getResultRowPoolMemSize(p);
    pSummary->numOfTimeWindows = getNumOfAllocatedResultRows(p);
  } else {
    pSummary->winInfoSize = 0;
    pSummary->numOfTimeWindows = 0;
  }

  calculateOperatorProfResults(pQInfo);

  //qDebug("QInfo:0x%"PRIx64" :cost summary: elapsed time:%"PRId64" us, first merge:%"PRId64" us, total blocks:%d, "
//         "load block statis:%d, load data block:%d, total rows:%"PRId64 ", check rows:%"PRId64,
//         pQInfo->qId, pSummary->elapsedTime, pSummary->firstStageMergeTime, pSummary->totalBlocks, pSummary->loadBlockStatis,
//         pSummary->loadBlocks, pSummary->totalRows, pSummary->totalCheckedRows);

  //qDebug("QInfo:0x%"PRIx64" :cost summary: winResPool size:%.2f Kb, numOfWin:%"PRId64", tableInfoSize:%.2f Kb, hashTable:%.2f Kb", pQInfo->qId, pSummary->winInfoSize/1024.0,
//      pSummary->numOfTimeWindows, pSummary->tableInfoSize/1024.0, pSummary->hashSize/1024.0);

  if (pSummary->operatorProfResults) {
    SOperatorProfResult* opRes = taosHashIterate(pSummary->operatorProfResults, NULL);
    while (opRes != NULL) {
      //qDebug("QInfo:0x%" PRIx64 " :cost summary: operator : %d, exec times: %" PRId64 ", self time: %" PRId64,
//             pQInfo->qId, opRes->operatorType, opRes->sumRunTimes, opRes->sumSelfTime);
      opRes = taosHashIterate(pSummary->operatorProfResults, opRes);
    }
  }
}

//static void updateOffsetVal(STaskRuntimeEnv *pRuntimeEnv, SDataBlockInfo *pBlockInfo) {
//  STaskAttr *pQueryAttr = pRuntimeEnv->pQueryAttr;
//  STableQueryInfo* pTableQueryInfo = pRuntimeEnv->current;
//
//  int32_t step = GET_FORWARD_DIRECTION_FACTOR(pQueryAttr->order.order);
//
//  if (pQueryAttr->limit.offset == pBlockInfo->rows) {  // current block will ignore completed
//    pTableQueryInfo->lastKey = QUERY_IS_ASC_QUERY(pQueryAttr) ? pBlockInfo->window.ekey + step : pBlockInfo->window.skey + step;
//    pQueryAttr->limit.offset = 0;
//    return;
//  }
//
//  if (QUERY_IS_ASC_QUERY(pQueryAttr)) {
//    pQueryAttr->pos = (int32_t)pQueryAttr->limit.offset;
//  } else {
//    pQueryAttr->pos = pBlockInfo->rows - (int32_t)pQueryAttr->limit.offset - 1;
//  }
//
//  assert(pQueryAttr->pos >= 0 && pQueryAttr->pos <= pBlockInfo->rows - 1);
//
//  SArray *         pDataBlock = tsdbRetrieveDataBlock(pRuntimeEnv->pTsdbReadHandle, NULL);
//  SColumnInfoData *pColInfoData = taosArrayGet(pDataBlock, 0);
//
//  // update the pQueryAttr->limit.offset value, and pQueryAttr->pos value
//  TSKEY *keys = (TSKEY *) pColInfoData->pData;
//
//  // update the offset value
//  pTableQueryInfo->lastKey = keys[pQueryAttr->pos];
//  pQueryAttr->limit.offset = 0;
//
//  int32_t numOfRes = tableApplyFunctionsOnBlock(pRuntimeEnv, pBlockInfo, NULL, binarySearchForKey, pDataBlock);
//
//  //qDebug("QInfo:0x%"PRIx64" check data block, brange:%" PRId64 "-%" PRId64 ", numBlocksOfStep:%d, numOfRes:%d, lastKey:%"PRId64, GET_TASKID(pRuntimeEnv),
//         pBlockInfo->window.skey, pBlockInfo->window.ekey, pBlockInfo->rows, numOfRes, pQuery->current->lastKey);
//}

//void skipBlocks(STaskRuntimeEnv *pRuntimeEnv) {
//  STaskAttr *pQueryAttr = pRuntimeEnv->pQueryAttr;
//
//  if (pQueryAttr->limit.offset <= 0 || pQueryAttr->numOfFilterCols > 0) {
//    return;
//  }
//
//  pQueryAttr->pos = 0;
//  int32_t step = GET_FORWARD_DIRECTION_FACTOR(pQueryAttr->order.order);
//
//  STableQueryInfo* pTableQueryInfo = pRuntimeEnv->current;
//  TsdbQueryHandleT pTsdbReadHandle = pRuntimeEnv->pTsdbReadHandle;
//
//  SDataBlockInfo blockInfo = SDATA_BLOCK_INITIALIZER;
//  while (tsdbNextDataBlock(pTsdbReadHandle)) {
//    if (isTaskKilled(pRuntimeEnv->qinfo)) {
//      longjmp(pRuntimeEnv->env, TSDB_CODE_TSC_QUERY_CANCELLED);
//    }
//
//    tsdbRetrieveDataBlockInfo(pTsdbReadHandle, &blockInfo);
//
//    if (pQueryAttr->limit.offset > blockInfo.rows) {
//      pQueryAttr->limit.offset -= blockInfo.rows;
//      pTableQueryInfo->lastKey = (QUERY_IS_ASC_QUERY(pQueryAttr)) ? blockInfo.window.ekey : blockInfo.window.skey;
//      pTableQueryInfo->lastKey += step;
//
//      //qDebug("QInfo:0x%"PRIx64" skip rows:%d, offset:%" PRId64, GET_TASKID(pRuntimeEnv), blockInfo.rows,
//             pQuery->limit.offset);
//    } else {  // find the appropriated start position in current block
//      updateOffsetVal(pRuntimeEnv, &blockInfo);
//      break;
//    }
//  }
//
//  if (terrno != TSDB_CODE_SUCCESS) {
//    longjmp(pRuntimeEnv->env, terrno);
//  }
//}

//static TSKEY doSkipIntervalProcess(STaskRuntimeEnv* pRuntimeEnv, STimeWindow* win, SDataBlockInfo* pBlockInfo, STableQueryInfo* pTableQueryInfo) {
//  STaskAttr *pQueryAttr = pRuntimeEnv->pQueryAttr;
//  SResultRowInfo *pWindowResInfo = &pRuntimeEnv->resultRowInfo;
//
//  assert(pQueryAttr->limit.offset == 0);
//  STimeWindow tw = *win;
//  getNextTimeWindow(pQueryAttr, &tw);
//
//  if ((tw.skey <= pBlockInfo->window.ekey && QUERY_IS_ASC_QUERY(pQueryAttr)) ||
//      (tw.ekey >= pBlockInfo->window.skey && !QUERY_IS_ASC_QUERY(pQueryAttr))) {
//
//    // load the data block and check data remaining in current data block
//    // TODO optimize performance
//    SArray *         pDataBlock = tsdbRetrieveDataBlock(pRuntimeEnv->pTsdbReadHandle, NULL);
//    SColumnInfoData *pColInfoData = taosArrayGet(pDataBlock, 0);
//
//    tw = *win;
//    int32_t startPos =
//        getNextQualifiedWindow(pQueryAttr, &tw, pBlockInfo, pColInfoData->pData, binarySearchForKey, -1);
//    assert(startPos >= 0);
//
//    // set the abort info
//    pQueryAttr->pos = startPos;
//
//    // reset the query start timestamp
//    pTableQueryInfo->win.skey = ((TSKEY *)pColInfoData->pData)[startPos];
//    pQueryAttr->window.skey = pTableQueryInfo->win.skey;
//    TSKEY key = pTableQueryInfo->win.skey;
//
//    pWindowResInfo->prevSKey = tw.skey;
//    int32_t index = pRuntimeEnv->resultRowInfo.curIndex;
//
//    int32_t numOfRes = tableApplyFunctionsOnBlock(pRuntimeEnv, pBlockInfo, NULL, binarySearchForKey, pDataBlock);
//    pRuntimeEnv->resultRowInfo.curIndex = index;  // restore the window index
//
//    //qDebug("QInfo:0x%"PRIx64" check data block, brange:%" PRId64 "-%" PRId64 ", numOfRows:%d, numOfRes:%d, lastKey:%" PRId64,
//           GET_TASKID(pRuntimeEnv), pBlockInfo->window.skey, pBlockInfo->window.ekey, pBlockInfo->rows, numOfRes,
//           pQueryAttr->current->lastKey);
//
//    return key;
//  } else {  // do nothing
//    pQueryAttr->window.skey      = tw.skey;
//    pWindowResInfo->prevSKey = tw.skey;
//    pTableQueryInfo->lastKey = tw.skey;
//
//    return tw.skey;
//  }
//
//  return true;
//}

//static bool skipTimeInterval(STaskRuntimeEnv *pRuntimeEnv, TSKEY* start) {
//  STaskAttr *pQueryAttr = pRuntimeEnv->pQueryAttr;
//  if (QUERY_IS_ASC_QUERY(pQueryAttr)) {
//    assert(*start <= pRuntimeEnv->current->lastKey);
//  } else {
//    assert(*start >= pRuntimeEnv->current->lastKey);
//  }
//
//  // if queried with value filter, do NOT forward query start position
//  if (pQueryAttr->limit.offset <= 0 || pQueryAttr->numOfFilterCols > 0 || pRuntimeEnv->pTsBuf != NULL || pRuntimeEnv->pFillInfo != NULL) {
//    return true;
//  }
//
//  /*
//   * 1. for interval without interpolation query we forward pQueryAttr->interval.interval at a time for
//   *    pQueryAttr->limit.offset times. Since hole exists, pQueryAttr->interval.interval*pQueryAttr->limit.offset value is
//   *    not valid. otherwise, we only forward pQueryAttr->limit.offset number of points
//   */
//  assert(pRuntimeEnv->resultRowInfo.prevSKey == TSKEY_INITIAL_VAL);
//
//  STimeWindow w = TSWINDOW_INITIALIZER;
//  bool ascQuery = QUERY_IS_ASC_QUERY(pQueryAttr);
//
//  SResultRowInfo *pWindowResInfo = &pRuntimeEnv->resultRowInfo;
//  STableQueryInfo *pTableQueryInfo = pRuntimeEnv->current;
//
//  SDataBlockInfo blockInfo = SDATA_BLOCK_INITIALIZER;
//  while (tsdbNextDataBlock(pRuntimeEnv->pTsdbReadHandle)) {
//    tsdbRetrieveDataBlockInfo(pRuntimeEnv->pTsdbReadHandle, &blockInfo);
//
//    if (QUERY_IS_ASC_QUERY(pQueryAttr)) {
//      if (pWindowResInfo->prevSKey == TSKEY_INITIAL_VAL) {
//        getAlignQueryTimeWindow(pQueryAttr, blockInfo.window.skey, blockInfo.window.skey, pQueryAttr->window.ekey, &w);
//        pWindowResInfo->prevSKey = w.skey;
//      }
//    } else {
//      getAlignQueryTimeWindow(pQueryAttr, blockInfo.window.ekey, pQueryAttr->window.ekey, blockInfo.window.ekey, &w);
//      pWindowResInfo->prevSKey = w.skey;
//    }
//
//    // the first time window
//    STimeWindow win = getActiveTimeWindow(pWindowResInfo, pWindowResInfo->prevSKey, pQueryAttr);
//
//    while (pQueryAttr->limit.offset > 0) {
//      STimeWindow tw = win;
//
//      if ((win.ekey <= blockInfo.window.ekey && ascQuery) || (win.ekey >= blockInfo.window.skey && !ascQuery)) {
//        pQueryAttr->limit.offset -= 1;
//        pWindowResInfo->prevSKey = win.skey;
//
//        // current time window is aligned with blockInfo.window.ekey
//        // restart it from next data block by set prevSKey to be TSKEY_INITIAL_VAL;
//        if ((win.ekey == blockInfo.window.ekey && ascQuery) || (win.ekey == blockInfo.window.skey && !ascQuery)) {
//          pWindowResInfo->prevSKey = TSKEY_INITIAL_VAL;
//        }
//      }
//
//      if (pQueryAttr->limit.offset == 0) {
//        *start = doSkipIntervalProcess(pRuntimeEnv, &win, &blockInfo, pTableQueryInfo);
//        return true;
//      }
//
//      // current window does not ended in current data block, try next data block
//      getNextTimeWindow(pQueryAttr, &tw);
//
//      /*
//       * If the next time window still starts from current data block,
//       * load the primary timestamp column first, and then find the start position for the next queried time window.
//       * Note that only the primary timestamp column is required.
//       * TODO: Optimize for this cases. All data blocks are not needed to be loaded, only if the first actually required
//       * time window resides in current data block.
//       */
//      if ((tw.skey <= blockInfo.window.ekey && ascQuery) || (tw.ekey >= blockInfo.window.skey && !ascQuery)) {
//
//        SArray *pDataBlock = tsdbRetrieveDataBlock(pRuntimeEnv->pTsdbReadHandle, NULL);
//        SColumnInfoData *pColInfoData = taosArrayGet(pDataBlock, 0);
//
//        if ((win.ekey > blockInfo.window.ekey && ascQuery) || (win.ekey < blockInfo.window.skey && !ascQuery)) {
//          pQueryAttr->limit.offset -= 1;
//        }
//
//        if (pQueryAttr->limit.offset == 0) {
//          *start = doSkipIntervalProcess(pRuntimeEnv, &win, &blockInfo, pTableQueryInfo);
//          return true;
//        } else {
//          tw = win;
//          int32_t startPos =
//              getNextQualifiedWindow(pQueryAttr, &tw, &blockInfo, pColInfoData->pData, binarySearchForKey, -1);
//          assert(startPos >= 0);
//
//          // set the abort info
//          pQueryAttr->pos = startPos;
//          pTableQueryInfo->lastKey = ((TSKEY *)pColInfoData->pData)[startPos];
//          pWindowResInfo->prevSKey = tw.skey;
//          win = tw;
//        }
//      } else {
//        break;  // offset is not 0, and next time window begins or ends in the next block.
//      }
//    }
//  }
//
//  // check for error
//  if (terrno != TSDB_CODE_SUCCESS) {
//    longjmp(pRuntimeEnv->env, terrno);
//  }
//
//  return true;
//}

void appendDownstream(SOperatorInfo* p, SOperatorInfo* pUpstream) {
  if (p->pDownstream == NULL) {
    assert(p->numOfDownstream == 0);
  }

  p->pDownstream = realloc(p->pDownstream, POINTER_BYTES * (p->numOfDownstream + 1));
  p->pDownstream[p->numOfDownstream++] = pUpstream;
}

static void doDestroyTableQueryInfo(STableGroupInfo* pTableqinfoGroupInfo);

void createResultBlock(const SArray* pExprInfo, SExchangeInfo* pInfo, const SOperatorInfo* pOperator, size_t size);
static int32_t setupQueryHandle(void* tsdb, STaskRuntimeEnv* pRuntimeEnv, int64_t qId, bool isSTableQuery) {
  STaskAttr *pQueryAttr = pRuntimeEnv->pQueryAttr;
#if 0
  // TODO set the tags scan handle
  if (onlyQueryTags(pQueryAttr)) {
    return TSDB_CODE_SUCCESS;
  }

  STsdbQueryCond cond = createTsdbQueryCond(pQueryAttr, &pQueryAttr->window);
  if (pQueryAttr->tsCompQuery || pQueryAttr->pointInterpQuery) {
    cond.type = BLOCK_LOAD_TABLE_SEQ_ORDER;
  }

  if (!isSTableQuery
    && (pRuntimeEnv->tableqinfoGroupInfo.numOfTables == 1)
    && (cond.order == TSDB_ORDER_ASC)
    && (!QUERY_IS_INTERVAL_QUERY(pQueryAttr))
    && (!pQueryAttr->groupbyColumn)
    && (!pQueryAttr->simpleAgg)
  ) {
    SArray* pa = GET_TABLEGROUP(pRuntimeEnv, 0);
    STableQueryInfo* pCheckInfo = taosArrayGetP(pa, 0);
    cond.twindow = pCheckInfo->win;
  }

  terrno = TSDB_CODE_SUCCESS;
  if (isFirstLastRowQuery(pQueryAttr)) {
    pRuntimeEnv->pTsdbReadHandle = tsdbQueryLastRow(tsdb, &cond, &pQueryAttr->tableGroupInfo, qId, &pQueryAttr->memRef);

    // update the query time window
    pQueryAttr->window = cond.twindow;
    if (pQueryAttr->tableGroupInfo.numOfTables == 0) {
      pRuntimeEnv->tableqinfoGroupInfo.numOfTables = 0;
    } else {
      size_t numOfGroups = GET_NUM_OF_TABLEGROUP(pRuntimeEnv);
      for(int32_t i = 0; i < numOfGroups; ++i) {
        SArray *group = GET_TABLEGROUP(pRuntimeEnv, i);

        size_t t = taosArrayGetSize(group);
        for (int32_t j = 0; j < t; ++j) {
          STableQueryInfo *pCheckInfo = taosArrayGetP(group, j);

          pCheckInfo->win = pQueryAttr->window;
          pCheckInfo->lastKey = pCheckInfo->win.skey;
        }
      }
    }
  } else if (isCachedLastQuery(pQueryAttr)) {
    pRuntimeEnv->pTsdbReadHandle = tsdbQueryCacheLast(tsdb, &cond, &pQueryAttr->tableGroupInfo, qId, &pQueryAttr->memRef);
  } else if (pQueryAttr->pointInterpQuery) {
    pRuntimeEnv->pTsdbReadHandle = tsdbQueryRowsInExternalWindow(tsdb, &cond, &pQueryAttr->tableGroupInfo, qId, &pQueryAttr->memRef);
  } else {
    pRuntimeEnv->pTsdbReadHandle = tsdbQueryTables(tsdb, &cond, &pQueryAttr->tableGroupInfo, qId, &pQueryAttr->memRef);
  }
#endif
  return terrno;
}

int32_t doInitQInfo(SQInfo* pQInfo, STSBuf* pTsBuf, void* tsdb, void* sourceOptr, int32_t tbScanner, SArray* pOperator,
    void* param) {
  STaskRuntimeEnv *pRuntimeEnv = &pQInfo->runtimeEnv;

  STaskAttr *pQueryAttr = pQInfo->runtimeEnv.pQueryAttr;
  pQueryAttr->tsdb = tsdb;

  if (tsdb != NULL) {
    int32_t code = setupQueryHandle(tsdb, pRuntimeEnv, pQInfo->qId, pQueryAttr->stableQuery);
    if (code != TSDB_CODE_SUCCESS) {
      return code;
    }
  }

  pQueryAttr->interBufSize = getOutputInterResultBufSize(pQueryAttr);

  pRuntimeEnv->groupResInfo.totalGroup = (int32_t) (pQueryAttr->stableQuery? GET_NUM_OF_TABLEGROUP(pRuntimeEnv):0);
  pRuntimeEnv->enableGroupData = false;

  pRuntimeEnv->pQueryAttr = pQueryAttr;
  pRuntimeEnv->pTsBuf = pTsBuf;
  pRuntimeEnv->cur.vgroupIndex = -1;
  setResultBufSize(pQueryAttr, &pRuntimeEnv->resultInfo);

  if (sourceOptr != NULL) {
    assert(pRuntimeEnv->proot == NULL);
    pRuntimeEnv->proot = sourceOptr;
  }

  if (pTsBuf != NULL) {
    int16_t order = (pQueryAttr->order.order == pRuntimeEnv->pTsBuf->tsOrder) ? TSDB_ORDER_ASC : TSDB_ORDER_DESC;
    tsBufSetTraverseOrder(pRuntimeEnv->pTsBuf, order);
  }

  int32_t ps = DEFAULT_PAGE_SIZE;
  getIntermediateBufInfo(pRuntimeEnv, &ps, &pQueryAttr->intermediateResultRowSize);

  int32_t TENMB = 1024*1024*10;
  int32_t code = createDiskbasedResultBuffer(&pRuntimeEnv->pResultBuf, ps, TENMB, pQInfo->qId, tsTempDir);
  if (code != TSDB_CODE_SUCCESS) {
    return code;
  }

  // create runtime environment
  int32_t numOfTables = (int32_t)pQueryAttr->tableGroupInfo.numOfTables;
  pQInfo->summary.tableInfoSize += (numOfTables * sizeof(STableQueryInfo));
  pQInfo->summary.queryProfEvents = taosArrayInit(512, sizeof(SQueryProfEvent));
  if (pQInfo->summary.queryProfEvents == NULL) {
    //qDebug("QInfo:0x%"PRIx64" failed to allocate query prof events array", pQInfo->qId);
  }

  pQInfo->summary.operatorProfResults =
      taosHashInit(8, taosGetDefaultHashFunction(TSDB_DATA_TYPE_TINYINT), true, HASH_NO_LOCK);

  if (pQInfo->summary.operatorProfResults == NULL) {
    //qDebug("QInfo:0x%"PRIx64" failed to allocate operator prof results hash", pQInfo->qId);
  }

  code = setupQueryRuntimeEnv(pRuntimeEnv, (int32_t) pQueryAttr->tableGroupInfo.numOfTables, pOperator, param);
  if (code != TSDB_CODE_SUCCESS) {
    return code;
  }

//  setTaskStatus(pOperator->pTaskInfo, QUERY_NOT_COMPLETED);
  return TSDB_CODE_SUCCESS;
}

static void doTableQueryInfoTimeWindowCheck(SExecTaskInfo* pTaskInfo, STableQueryInfo* pTableQueryInfo, int32_t order) {
  if (order == TSDB_ORDER_ASC) {
    assert(
        (pTableQueryInfo->win.skey <= pTableQueryInfo->win.ekey) &&
        (pTableQueryInfo->lastKey >= pTaskInfo->window.skey) &&
        (pTableQueryInfo->win.skey >= pTaskInfo->window.skey && pTableQueryInfo->win.ekey <= pTaskInfo->window.ekey));
  } else {
    assert(
        (pTableQueryInfo->win.skey >= pTableQueryInfo->win.ekey) &&
        (pTableQueryInfo->lastKey <= pTaskInfo->window.skey) &&
        (pTableQueryInfo->win.skey <= pTaskInfo->window.skey && pTableQueryInfo->win.ekey >= pTaskInfo->window.ekey));
  }
}

//STsdbQueryCond createTsdbQueryCond(STaskAttr* pQueryAttr, STimeWindow* win) {
//  STsdbQueryCond cond = {
//      .colList   = pQueryAttr->tableCols,
//      .order     = pQueryAttr->order.order,
//      .numOfCols = pQueryAttr->numOfCols,
//      .type      = BLOCK_LOAD_OFFSET_SEQ_ORDER,
//      .loadExternalRows = false,
//  };
//
//  TIME_WINDOW_COPY(cond.twindow, *win);
//  return cond;
//}

static STableIdInfo createTableIdInfo(STableQueryInfo* pTableQueryInfo) {
  STableIdInfo tidInfo;
//  STableId* id = TSDB_TABLEID(pTableQueryInfo->pTable);
//
//  tidInfo.uid = id->uid;
//  tidInfo.tid = id->tid;
//  tidInfo.key = pTableQueryInfo->lastKey;

  return tidInfo;
}

//static void updateTableIdInfo(STableQueryInfo* pTableQueryInfo, SSDataBlock* pBlock, SHashObj* pTableIdInfo, int32_t order) {
//  int32_t step = GET_FORWARD_DIRECTION_FACTOR(order);
//  pTableQueryInfo->lastKey = ((order == TSDB_ORDER_ASC)? pBlock->info.window.ekey:pBlock->info.window.skey) + step;
//
//  if (pTableQueryInfo->pTable == NULL) {
//    return;
//  }
//
//  STableIdInfo tidInfo = createTableIdInfo(pTableQueryInfo);
//  STableIdInfo *idinfo = taosHashGet(pTableIdInfo, &tidInfo.tid, sizeof(tidInfo.tid));
//  if (idinfo != NULL) {
//    assert(idinfo->tid == tidInfo.tid && idinfo->uid == tidInfo.uid);
//    idinfo->key = tidInfo.key;
//  } else {
//    taosHashPut(pTableIdInfo, &tidInfo.tid, sizeof(tidInfo.tid), &tidInfo, sizeof(STableIdInfo));
//  }
//}

static void doCloseAllTimeWindow(STaskRuntimeEnv* pRuntimeEnv) {
  size_t numOfGroup = GET_NUM_OF_TABLEGROUP(pRuntimeEnv);
  for (int32_t i = 0; i < numOfGroup; ++i) {
    SArray* group = GET_TABLEGROUP(pRuntimeEnv, i);

    size_t num = taosArrayGetSize(group);
    for (int32_t j = 0; j < num; ++j) {
      STableQueryInfo* item = taosArrayGetP(group, j);
      closeAllResultRows(&item->resInfo);
    }
  }
}

static SSDataBlock* doTableScanImpl(void* param, bool* newgroup) {
  SOperatorInfo    *pOperator = (SOperatorInfo*) param;

  STableScanInfo   *pTableScanInfo = pOperator->info;
  SExecTaskInfo    *pTaskInfo = pOperator->pTaskInfo;

  SSDataBlock      *pBlock = &pTableScanInfo->block;
  STableGroupInfo  *pTableGroupInfo = &pOperator->pTaskInfo->tableqinfoGroupInfo;

  *newgroup = false;

  while (tsdbNextDataBlock(pTableScanInfo->pTsdbReadHandle)) {
    if (isTaskKilled(pOperator->pTaskInfo)) {
      longjmp(pOperator->pTaskInfo->env, TSDB_CODE_TSC_QUERY_CANCELLED);
    }

    pTableScanInfo->numOfBlocks += 1;
    tsdbRetrieveDataBlockInfo(pTableScanInfo->pTsdbReadHandle, &pBlock->info);

    // todo opt
//    if (pTableGroupInfo->numOfTables > 1 || (pRuntimeEnv->current == NULL && pTableGroupInfo->numOfTables == 1)) {
//      STableQueryInfo** pTableQueryInfo =
//          (STableQueryInfo**)taosHashGet(pTableGroupInfo->map, &pBlock->info.uid, sizeof(pBlock->info.uid));
//      if (pTableQueryInfo == NULL) {
//        break;
//      }
//
//      pRuntimeEnv->current = *pTableQueryInfo;
//      doTableQueryInfoTimeWindowCheck(pTaskInfo, *pTableQueryInfo, pTableScanInfo->order);
//    }

    // this function never returns error?
    uint32_t status;
    int32_t code = loadDataBlock(pTaskInfo, pTableScanInfo, pBlock, &status);
//    int32_t  code = loadDataBlockOnDemand(pOperator->pRuntimeEnv, pTableScanInfo, pBlock, &status);
    if (code != TSDB_CODE_SUCCESS) {
      longjmp(pOperator->pTaskInfo->env, code);
    }

    // current block is ignored according to filter result by block statistics data, continue load the next block
    if (status == BLK_DATA_DISCARD || pBlock->info.rows == 0) {
      continue;
    }

    return pBlock;
  }

  return NULL;
}

static SSDataBlock* doTableScan(void* param, bool *newgroup) {
  SOperatorInfo* pOperator = (SOperatorInfo*) param;

  STableScanInfo *pTableScanInfo = pOperator->info;
  SExecTaskInfo  *pTaskInfo = pOperator->pTaskInfo;

  SResultRowInfo* pResultRowInfo = pTableScanInfo->pResultRowInfo;
  *newgroup = false;

  while (pTableScanInfo->current < pTableScanInfo->times) {
    SSDataBlock* p = doTableScanImpl(pOperator, newgroup);
    if (p != NULL) {
      return p;
    }

    if (++pTableScanInfo->current >= pTableScanInfo->times) {
      if (pTableScanInfo->reverseTimes <= 0/* || isTsdbCacheLastRow(pTableScanInfo->pTsdbReadHandle)*/) {
        return NULL;
      } else {
        break;
      }
    }

    // do prepare for the next round table scan operation
//    STsdbQueryCond cond = createTsdbQueryCond(pQueryAttr, &pQueryAttr->window);
//    tsdbResetQueryHandle(pTableScanInfo->pTsdbReadHandle, &cond);

    setTaskStatus(pTaskInfo, TASK_NOT_COMPLETED);
    pTableScanInfo->scanFlag = REPEAT_SCAN;

//    if (pTaskInfo->pTsBuf) {
//      bool ret = tsBufNextPos(pRuntimeEnv->pTsBuf);
//      assert(ret);
//    }
//
    if (pResultRowInfo->size > 0) {
      pResultRowInfo->curPos = 0;
    }

    qDebug("QInfo:0x%"PRIx64" start to repeat scan data blocks due to query func required, qrange:%" PRId64 "-%" PRId64,
           GET_TASKID(pTaskInfo), pTaskInfo->window.skey, pTaskInfo->window.ekey);
  }

  SSDataBlock *p = NULL;
  // todo refactor
  if (pTableScanInfo->reverseTimes > 0) {
    setupEnvForReverseScan(pTableScanInfo, pTableScanInfo->pCtx, pTableScanInfo->numOfOutput);
//    STsdbQueryCond cond = createTsdbQueryCond(pQueryAttr, &pQueryAttr->window);
//    tsdbResetQueryHandle(pTableScanInfo->pTsdbReadHandle, &cond);

    qDebug("QInfo:0x%"PRIx64" start to reverse scan data blocks due to query func required, qrange:%" PRId64 "-%" PRId64,
           GET_TASKID(pTaskInfo), pTaskInfo->window.skey, pTaskInfo->window.ekey);

    if (pResultRowInfo->size > 0) {
      pResultRowInfo->curPos = pResultRowInfo->size - 1;
    }

    p = doTableScanImpl(pOperator, newgroup);
  }

  return p;
}

static SSDataBlock* doBlockInfoScan(void* param, bool* newgroup) {
  SOperatorInfo *pOperator = (SOperatorInfo*)param;
  if (pOperator->status == OP_EXEC_DONE) {
    return NULL;
  }

  STableScanInfo *pTableScanInfo = pOperator->info;
  *newgroup = false;
#if 0
  STableBlockDist tableBlockDist = {0};
  tableBlockDist.numOfTables     = (int32_t)pOperator->pRuntimeEnv->tableqinfoGroupInfo.numOfTables;

  int32_t numRowSteps = TSDB_DEFAULT_MAX_ROW_FBLOCK / TSDB_BLOCK_DIST_STEP_ROWS;
  if (TSDB_DEFAULT_MAX_ROW_FBLOCK % TSDB_BLOCK_DIST_STEP_ROWS != 0) {
    ++numRowSteps;
  }
  tableBlockDist.dataBlockInfos  = taosArrayInit(numRowSteps, sizeof(SFileBlockInfo));
  taosArraySetSize(tableBlockDist.dataBlockInfos, numRowSteps);
  tableBlockDist.maxRows = INT_MIN;
  tableBlockDist.minRows = INT_MAX;

  tsdbGetFileBlocksDistInfo(pTableScanInfo->pTsdbReadHandle, &tableBlockDist);
  tableBlockDist.numOfRowsInMemTable = (int32_t) tsdbGetNumOfRowsInMemTable(pTableScanInfo->pTsdbReadHandle);

  SSDataBlock* pBlock = &pTableScanInfo->block;
  pBlock->info.rows   = 1;
  pBlock->info.numOfCols = 1;

  SBufferWriter bw = tbufInitWriter(NULL, false);
  blockDistInfoToBinary(&tableBlockDist, &bw);
  SColumnInfoData* pColInfo = taosArrayGet(pBlock->pDataBlock, 0);

  int32_t len = (int32_t) tbufTell(&bw);
  pColInfo->pData = malloc(len + sizeof(int32_t));

  *(int32_t*) pColInfo->pData = len;
  memcpy(pColInfo->pData + sizeof(int32_t), tbufGetData(&bw, false), len);

  tbufCloseWriter(&bw);

  SArray* g = GET_TABLEGROUP(pOperator->pRuntimeEnv, 0);
  pOperator->pRuntimeEnv->current = taosArrayGetP(g, 0);

  pOperator->status = OP_EXEC_DONE;
  return pBlock;
#endif
}

int32_t loadRemoteDataCallback(void* param, const SDataBuf* pMsg, int32_t code) {
  SExchangeInfo* pEx = (SExchangeInfo*) param;
  pEx->pRsp = pMsg->pData;

  pEx->pRsp->numOfRows = htonl(pEx->pRsp->numOfRows);
  pEx->pRsp->useconds = htobe64(pEx->pRsp->useconds);
  pEx->pRsp->compLen = htonl(pEx->pRsp->compLen);

  tsem_post(&pEx->ready);
}

static void destroySendMsgInfo(SMsgSendInfo* pMsgBody) {
  assert(pMsgBody != NULL);
  tfree(pMsgBody->msgInfo.pData);
  tfree(pMsgBody);
}

void processRspMsg(void* parent, SRpcMsg* pMsg, SEpSet* pEpSet) {
  SMsgSendInfo *pSendInfo = (SMsgSendInfo *) pMsg->ahandle;
  assert(pMsg->ahandle != NULL);

  SDataBuf buf = {.len = pMsg->contLen, .pData = NULL};

  if (pMsg->contLen > 0) {
    buf.pData = calloc(1, pMsg->contLen);
    if (buf.pData == NULL) {
      terrno = TSDB_CODE_OUT_OF_MEMORY;
      pMsg->code = TSDB_CODE_OUT_OF_MEMORY;
    } else {
      memcpy(buf.pData, pMsg->pCont, pMsg->contLen);
    }
  }

  pSendInfo->fp(pSendInfo->param, &buf, pMsg->code);
  rpcFreeCont(pMsg->pCont);
  destroySendMsgInfo(pSendInfo);
}

static SSDataBlock* doLoadRemoteData(void* param, bool* newgroup) {
  SOperatorInfo *pOperator = (SOperatorInfo*) param;

  SExchangeInfo *pExchangeInfo = pOperator->info;
  SExecTaskInfo *pTaskInfo = pOperator->pTaskInfo;

  *newgroup = false;
  if (pExchangeInfo->pRsp != NULL && pExchangeInfo->pRsp->completed == 1) {
    return NULL;
  }

  SResFetchReq *pMsg = calloc(1, sizeof(SResFetchReq));
  if (NULL == pMsg) {  // todo handle malloc error
    pTaskInfo->code = TSDB_CODE_QRY_OUT_OF_MEMORY;
    goto _error;
  }

  SDownstreamSource* pSource = taosArrayGet(pExchangeInfo->pSources, 0);
  SEpSet epSet = {0};

  epSet.numOfEps = pSource->addr.numOfEps;
  epSet.port[0] = pSource->addr.epAddr[0].port;
  tstrncpy(epSet.fqdn[0], pSource->addr.epAddr[0].fqdn, tListLen(epSet.fqdn[0]));

  pMsg->header.vgId = htonl(pSource->addr.nodeId);
  pMsg->sId         = htobe64(pSource->schedId);
  pMsg->taskId      = htobe64(pSource->taskId);
  pMsg->queryId     = htobe64(pTaskInfo->id.queryId);

  // send the fetch remote task result reques
  SMsgSendInfo* pMsgSendInfo = calloc(1, sizeof(SMsgSendInfo));
  if (NULL == pMsgSendInfo) {
    qError("QID:%"PRIx64" calloc %d failed", GET_TASKID(pTaskInfo), (int32_t)sizeof(SMsgSendInfo));
    pTaskInfo->code = TSDB_CODE_QRY_OUT_OF_MEMORY;
    goto _error;
  }

  pMsgSendInfo->param = pExchangeInfo;
  pMsgSendInfo->msgInfo.pData = pMsg;
  pMsgSendInfo->msgInfo.len = sizeof(SResFetchReq);
  pMsgSendInfo->msgType = TDMT_VND_FETCH;
  pMsgSendInfo->fp = loadRemoteDataCallback;

  int64_t  transporterId = 0;
  int32_t code = asyncSendMsgToServer(pExchangeInfo->pTransporter, &epSet, &transporterId, pMsgSendInfo);
  tsem_wait(&pExchangeInfo->ready);

  if (pExchangeInfo->pRsp->numOfRows == 0) {
    return NULL;
  }

  SSDataBlock* pRes = pExchangeInfo->pResult;
  char* pData = pExchangeInfo->pRsp->data;

  for(int32_t i = 0; i < pOperator->numOfOutput; ++i) {
    SColumnInfoData* pColInfoData = taosArrayGet(pRes->pDataBlock, i);
    char* tmp = realloc(pColInfoData->pData, pColInfoData->info.bytes * pExchangeInfo->pRsp->numOfRows);
    if (tmp == NULL) {
      goto _error;
    }

    size_t len = pExchangeInfo->pRsp->numOfRows * pColInfoData->info.bytes;
    memcpy(tmp, pData, len);

    pColInfoData->pData = tmp;
    pData += len;
  }

  pRes->info.numOfCols = pOperator->numOfOutput;
  pRes->info.rows = pExchangeInfo->pRsp->numOfRows;

  return pExchangeInfo->pResult;

  _error:
  tfree(pMsg);
  tfree(pMsgSendInfo);

  terrno = pTaskInfo->code;
  return NULL;
}

static SSDataBlock* createResultDataBlock(const SArray* pExprInfo);

SOperatorInfo* createExchangeOperatorInfo(const SArray* pSources, const SArray* pExprInfo, SExecTaskInfo* pTaskInfo) {
  SExchangeInfo* pInfo    = calloc(1, sizeof(SExchangeInfo));
  SOperatorInfo* pOperator = calloc(1, sizeof(SOperatorInfo));

  if (pInfo == NULL || pOperator == NULL) {
    tfree(pInfo);
    tfree(pOperator);
    terrno = TSDB_CODE_QRY_OUT_OF_MEMORY;
    return NULL;
  }

  pInfo->pSources = taosArrayDup(pSources);
  assert(taosArrayGetSize(pInfo->pSources) > 0);

  size_t size = taosArrayGetSize(pExprInfo);
  pInfo->pResult = createResultDataBlock(pExprInfo);

  pOperator->name         = "ExchangeOperator";
  pOperator->operatorType = OP_Exchange;
  pOperator->blockingOptr = false;
  pOperator->status       = OP_IN_EXECUTING;
  pOperator->info         = pInfo;
  pOperator->numOfOutput  = size;
  pOperator->pRuntimeEnv  = NULL;
  pOperator->exec         = doLoadRemoteData;
  pOperator->pTaskInfo    = pTaskInfo;

  { // todo refactor
    SRpcInit rpcInit;
    memset(&rpcInit, 0, sizeof(rpcInit));
    rpcInit.localPort = 0;
    rpcInit.label = "TSC";
    rpcInit.numOfThreads = 1;
    rpcInit.cfp = processRspMsg;
    rpcInit.sessions = tsMaxConnections;
    rpcInit.connType = TAOS_CONN_CLIENT;
    rpcInit.user = (char *)"root";
    rpcInit.idleTime = tsShellActivityTimer * 1000;
    rpcInit.ckey = "key";
//  rpcInit.spi = 1;
    rpcInit.secret = (char *)"dcc5bed04851fec854c035b2e40263b6";

    pInfo->pTransporter = rpcOpen(&rpcInit);
    if (pInfo->pTransporter == NULL) {
      return NULL; // todo
    }
  }

  return pOperator;
}

SSDataBlock* createResultDataBlock(const SArray* pExprInfo) {
  SSDataBlock* pResBlock = calloc(1, sizeof(SSDataBlock));
  if (pResBlock == NULL) {
    return NULL;
  }

  size_t numOfCols = taosArrayGetSize(pExprInfo);
  pResBlock->pDataBlock = taosArrayInit(numOfCols, sizeof(SColumnInfoData));

  SArray* pResult = pResBlock->pDataBlock;
  for(int32_t i = 0; i < numOfCols; ++i) {
    SColumnInfoData colInfoData = {0};
    SExprInfo* p = taosArrayGetP(pExprInfo, i);

    SSchema* pSchema = &p->base.resSchema;
    colInfoData.info.type  = pSchema->type;
    colInfoData.info.colId = pSchema->colId;
    colInfoData.info.bytes = pSchema->bytes;

    taosArrayPush(pResult, &colInfoData);
  }

  return pResBlock;
}

SOperatorInfo* createTableScanOperatorInfo(void* pTsdbReadHandle, int32_t order, int32_t numOfOutput, int32_t repeatTime, SExecTaskInfo* pTaskInfo) {
  assert(repeatTime > 0 && numOfOutput > 0);

  STableScanInfo* pInfo    = calloc(1, sizeof(STableScanInfo));
  SOperatorInfo* pOperator = calloc(1, sizeof(SOperatorInfo));

  if (pInfo == NULL || pOperator == NULL) {
    tfree(pInfo);
    tfree(pOperator);
    terrno = TSDB_CODE_QRY_OUT_OF_MEMORY;
    return NULL;
  }

  pInfo->pTsdbReadHandle   = pTsdbReadHandle;
  pInfo->times          = repeatTime;
  pInfo->reverseTimes   = 0;
  pInfo->order          = order;
  pInfo->current        = 0;
  pInfo->scanFlag       = MAIN_SCAN;

  pOperator->name         = "TableScanOperator";
  pOperator->operatorType = OP_TableScan;
  pOperator->blockingOptr = false;
  pOperator->status       = OP_IN_EXECUTING;
  pOperator->info         = pInfo;
  pOperator->numOfOutput  = numOfOutput;
  pOperator->exec         = doTableScan;
  pOperator->pTaskInfo    = pTaskInfo;

  return pOperator;
}

SOperatorInfo* createDataBlocksOptScanInfo(void* pTsdbReadHandle, int32_t order, int32_t numOfOutput, int32_t repeatTime, int32_t reverseTime, SExecTaskInfo* pTaskInfo) {
  assert(repeatTime > 0);

  STableScanInfo* pInfo    = calloc(1, sizeof(STableScanInfo));
  SOperatorInfo* pOperator = calloc(1, sizeof(SOperatorInfo));
  if (pInfo == NULL || pOperator == NULL) {
    tfree(pInfo);
    tfree(pOperator);

    terrno = TSDB_CODE_QRY_OUT_OF_MEMORY;
    return NULL;
  }

  pInfo->pTsdbReadHandle = pTsdbReadHandle;
  pInfo->times        = repeatTime;
  pInfo->reverseTimes = reverseTime;
  pInfo->order        = order;
  pInfo->current      = 0;
  pInfo->scanFlag     = MAIN_SCAN;

  pOperator->name          = "DataBlocksOptimizedScanOperator";
  pOperator->operatorType  = OP_DataBlocksOptScan;
  pOperator->blockingOptr  = false;
  pOperator->status        = OP_IN_EXECUTING;
  pOperator->info          = pInfo;
  pOperator->numOfOutput   = numOfOutput;
  pOperator->exec          = doTableScan;
  pOperator->pTaskInfo     = pTaskInfo;

  return pOperator;
}

SOperatorInfo* createTableSeqScanOperator(void* pTsdbReadHandle, STaskRuntimeEnv* pRuntimeEnv) {
  STableScanInfo* pInfo = calloc(1, sizeof(STableScanInfo));

  pInfo->pTsdbReadHandle     = pTsdbReadHandle;
  pInfo->times            = 1;
  pInfo->reverseTimes     = 0;
  pInfo->order            = pRuntimeEnv->pQueryAttr->order.order;
  pInfo->current          = 0;
  pInfo->prevGroupId      = -1;
  pRuntimeEnv->enableGroupData = true;

  SOperatorInfo* pOperator = calloc(1, sizeof(SOperatorInfo));
  pOperator->name         = "TableSeqScanOperator";
  pOperator->operatorType = OP_TableSeqScan;
  pOperator->blockingOptr = false;
  pOperator->status       = OP_IN_EXECUTING;
  pOperator->info         = pInfo;
  pOperator->numOfOutput  = pRuntimeEnv->pQueryAttr->numOfCols;
  pOperator->pRuntimeEnv  = pRuntimeEnv;
  pOperator->exec         = doTableScanImpl;

  return pOperator;
}

SOperatorInfo* createTableBlockInfoScanOperator(void* pTsdbReadHandle, STaskRuntimeEnv* pRuntimeEnv) {
  STableScanInfo* pInfo = calloc(1, sizeof(STableScanInfo));

  pInfo->pTsdbReadHandle     = pTsdbReadHandle;
  pInfo->block.pDataBlock = taosArrayInit(1, sizeof(SColumnInfoData));

  SColumnInfoData infoData = {{0}};
  infoData.info.type = TSDB_DATA_TYPE_BINARY;
  infoData.info.bytes = 1024;
  infoData.info.colId = 0;
  taosArrayPush(pInfo->block.pDataBlock, &infoData);

  SOperatorInfo* pOperator = calloc(1, sizeof(SOperatorInfo));
  pOperator->name         = "TableBlockInfoScanOperator";
//  pOperator->operatorType = OP_TableBlockInfoScan;
  pOperator->blockingOptr = false;
  pOperator->status       = OP_IN_EXECUTING;
  pOperator->info         = pInfo;
  pOperator->pRuntimeEnv  = pRuntimeEnv;
  pOperator->numOfOutput  = pRuntimeEnv->pQueryAttr->numOfCols;
  pOperator->exec         = doBlockInfoScan;

  return pOperator;
}

SOperatorInfo* createSubmitBlockScanOperatorInfo(void *pSubmitBlockReadHandle, int32_t numOfOutput, SExecTaskInfo* pTaskInfo) {

}


void setTableScanFilterOperatorInfo(STableScanInfo* pTableScanInfo, SOperatorInfo* pDownstream) {
  assert(pTableScanInfo != NULL && pDownstream != NULL);

  pTableScanInfo->pExpr = pDownstream->pExpr;   // TODO refactor to use colId instead of pExpr
  pTableScanInfo->numOfOutput = pDownstream->numOfOutput;
#if 0
  if (pDownstream->operatorType == OP_Aggregate || pDownstream->operatorType == OP_MultiTableAggregate) {
    SAggOperatorInfo* pAggInfo = pDownstream->info;

    pTableScanInfo->pCtx = pAggInfo->binfo.pCtx;
    pTableScanInfo->pResultRowInfo = &pAggInfo->binfo.resultRowInfo;
    pTableScanInfo->rowCellInfoOffset = pAggInfo->binfo.rowCellInfoOffset;
  } else if (pDownstream->operatorType == OP_TimeWindow || pDownstream->operatorType == OP_AllTimeWindow) {
    STableIntervalOperatorInfo *pIntervalInfo = pDownstream->info;

    pTableScanInfo->pCtx = pIntervalInfo->pCtx;
    pTableScanInfo->pResultRowInfo = &pIntervalInfo->resultRowInfo;
    pTableScanInfo->rowCellInfoOffset = pIntervalInfo->rowCellInfoOffset;

  } else if (pDownstream->operatorType == OP_Groupby) {
    SGroupbyOperatorInfo *pGroupbyInfo = pDownstream->info;

    pTableScanInfo->pCtx = pGroupbyInfo->binfo.pCtx;
    pTableScanInfo->pResultRowInfo = &pGroupbyInfo->binfo.resultRowInfo;
    pTableScanInfo->rowCellInfoOffset = pGroupbyInfo->binfo.rowCellInfoOffset;

  } else if (pDownstream->operatorType == OP_MultiTableTimeInterval || pDownstream->operatorType == OP_AllMultiTableTimeInterval) {
    STableIntervalOperatorInfo *pInfo = pDownstream->info;

    pTableScanInfo->pCtx = pInfo->pCtx;
    pTableScanInfo->pResultRowInfo = &pInfo->resultRowInfo;
    pTableScanInfo->rowCellInfoOffset = pInfo->rowCellInfoOffset;

  } else if (pDownstream->operatorType == OP_Project) {
    SProjectOperatorInfo *pInfo = pDownstream->info;

    pTableScanInfo->pCtx = pInfo->binfo.pCtx;
    pTableScanInfo->pResultRowInfo = &pInfo->binfo.resultRowInfo;
    pTableScanInfo->rowCellInfoOffset = pInfo->binfo.rowCellInfoOffset;
  } else if (pDownstream->operatorType == OP_SessionWindow) {
    SSWindowOperatorInfo* pInfo = pDownstream->info;

    pTableScanInfo->pCtx = pInfo->binfo.pCtx;
    pTableScanInfo->pResultRowInfo = &pInfo->binfo.resultRowInfo;
    pTableScanInfo->rowCellInfoOffset = pInfo->binfo.rowCellInfoOffset;
  } else if (pDownstream->operatorType == OP_StateWindow) {
    SStateWindowOperatorInfo* pInfo = pDownstream->info;

    pTableScanInfo->pCtx = pInfo->binfo.pCtx;
    pTableScanInfo->pResultRowInfo = &pInfo->binfo.resultRowInfo;
    pTableScanInfo->rowCellInfoOffset = pInfo->binfo.rowCellInfoOffset;
  } else {
    assert(0);
  }
#endif

}

SArray* getOrderCheckColumns(STaskAttr* pQuery) {
  int32_t numOfCols = (pQuery->pGroupbyExpr == NULL)? 0: taosArrayGetSize(pQuery->pGroupbyExpr->columnInfo);

  SArray* pOrderColumns = NULL;
  if (numOfCols > 0) {
    pOrderColumns = taosArrayDup(pQuery->pGroupbyExpr->columnInfo);
  } else {
    pOrderColumns = taosArrayInit(4, sizeof(SColIndex));
  }

  if (pQuery->interval.interval > 0) {
    if (pOrderColumns == NULL) {
      pOrderColumns = taosArrayInit(1, sizeof(SColIndex));
    }

    SColIndex colIndex = {.colIndex = 0, .colId = 0, .flag = TSDB_COL_NORMAL};
    taosArrayPush(pOrderColumns, &colIndex);
  }

  {
    numOfCols = (int32_t) taosArrayGetSize(pOrderColumns);
    for(int32_t i = 0; i < numOfCols; ++i) {
      SColIndex* index = taosArrayGet(pOrderColumns, i);
      for(int32_t j = 0; j < pQuery->numOfOutput; ++j) {
        SSqlExpr* pExpr = &pQuery->pExpr1[j].base;
        int32_t functionId = getExprFunctionId(&pQuery->pExpr1[j]);

        if (index->colId == pExpr->pColumns->info.colId &&
            (functionId == FUNCTION_PRJ || functionId == FUNCTION_TAG || functionId == FUNCTION_TS)) {
          index->colIndex = j;
          index->colId = pExpr->resSchema.colId;
        }
      }
    }
  }

  return pOrderColumns;
}

SArray* getResultGroupCheckColumns(STaskAttr* pQuery) {
  int32_t numOfCols = (pQuery->pGroupbyExpr == NULL)? 0 : taosArrayGetSize(pQuery->pGroupbyExpr->columnInfo);

  SArray* pOrderColumns = NULL;
  if (numOfCols > 0) {
    pOrderColumns = taosArrayDup(pQuery->pGroupbyExpr->columnInfo);
  } else {
    pOrderColumns = taosArrayInit(4, sizeof(SColIndex));
  }

  for(int32_t i = 0; i < numOfCols; ++i) {
    SColIndex* index = taosArrayGet(pOrderColumns, i);

    bool found = false;
    for(int32_t j = 0; j < pQuery->numOfOutput; ++j) {
      SSqlExpr* pExpr = &pQuery->pExpr1[j].base;
      int32_t functionId = getExprFunctionId(&pQuery->pExpr1[j]);

      // FUNCTION_TAG_DUMMY function needs to be ignored
      if (index->colId == pExpr->pColumns->info.colId &&
          ((TSDB_COL_IS_TAG(pExpr->pColumns->flag) && functionId == FUNCTION_TAG) ||
           (TSDB_COL_IS_NORMAL_COL(pExpr->pColumns->flag) && functionId == FUNCTION_PRJ))) {
        index->colIndex = j;
        index->colId = pExpr->resSchema.colId;
        found = true;
        break;
      }
    }

    assert(found && index->colIndex >= 0 && index->colIndex < pQuery->numOfOutput);
  }

  return pOrderColumns;
}

static void destroyGlobalAggOperatorInfo(void* param, int32_t numOfOutput) {
  SMultiwayMergeInfo *pInfo = (SMultiwayMergeInfo*) param;
  destroyBasicOperatorInfo(&pInfo->binfo, numOfOutput);

  taosArrayDestroy(pInfo->orderColumnList);
  taosArrayDestroy(pInfo->groupColumnList);
  tfree(pInfo->prevRow);
  tfree(pInfo->currentGroupColData);
}
static void destroySlimitOperatorInfo(void* param, int32_t numOfOutput) {
  SSLimitOperatorInfo *pInfo = (SSLimitOperatorInfo*) param;
  taosArrayDestroy(pInfo->orderColumnList);
  pInfo->pRes = destroyOutputBuf(pInfo->pRes);
  tfree(pInfo->prevRow);
}

SOperatorInfo* createGlobalAggregateOperatorInfo(STaskRuntimeEnv* pRuntimeEnv, SOperatorInfo* downstream,
                                                 SExprInfo* pExpr, int32_t numOfOutput, void* param, SArray* pUdfInfo, bool groupResultMixedUp) {
  SMultiwayMergeInfo* pInfo = calloc(1, sizeof(SMultiwayMergeInfo));

  pInfo->resultRowFactor =
      (int32_t)(getRowNumForMultioutput(pRuntimeEnv->pQueryAttr, pRuntimeEnv->pQueryAttr->topBotQuery, false));

  pRuntimeEnv->scanFlag = MERGE_STAGE;  // TODO init when creating pCtx

  pInfo->multiGroupResults = groupResultMixedUp;
  pInfo->pMerge            = param;
  pInfo->bufCapacity       = 4096;
  pInfo->udfInfo           = pUdfInfo;
  pInfo->binfo.pRes        = createOutputBuf(pExpr, numOfOutput, pInfo->bufCapacity * pInfo->resultRowFactor);
  pInfo->binfo.pCtx        = createSqlFunctionCtx(pRuntimeEnv, pExpr, numOfOutput, &pInfo->binfo.rowCellInfoOffset);
  pInfo->orderColumnList   = getOrderCheckColumns(pRuntimeEnv->pQueryAttr);
  pInfo->groupColumnList   = getResultGroupCheckColumns(pRuntimeEnv->pQueryAttr);

  // TODO refactor
  int32_t len = 0;
  for(int32_t i = 0; i < numOfOutput; ++i) {
//    len += pExpr[i].base.;
  }

  int32_t numOfCols = (pInfo->orderColumnList != NULL)? (int32_t) taosArrayGetSize(pInfo->orderColumnList):0;
  pInfo->prevRow = calloc(1, (POINTER_BYTES * numOfCols + len));
  int32_t offset = POINTER_BYTES * numOfCols;

  for(int32_t i = 0; i < numOfCols; ++i) {
    pInfo->prevRow[i] = (char*)pInfo->prevRow + offset;

    SColIndex* index = taosArrayGet(pInfo->orderColumnList, i);
    offset += pExpr[index->colIndex].base.resSchema.bytes;
  }

  numOfCols = (pInfo->groupColumnList != NULL)? (int32_t)taosArrayGetSize(pInfo->groupColumnList):0;
  pInfo->currentGroupColData = calloc(1, (POINTER_BYTES * numOfCols + len));
  offset = POINTER_BYTES * numOfCols;

  for(int32_t i = 0; i < numOfCols; ++i) {
    pInfo->currentGroupColData[i] = (char*)pInfo->currentGroupColData + offset;

    SColIndex* index = taosArrayGet(pInfo->groupColumnList, i);
    offset += pExpr[index->colIndex].base.resSchema.bytes;
  }

  initResultRowInfo(&pInfo->binfo.resultRowInfo, 8, TSDB_DATA_TYPE_INT);

  pInfo->seed = rand();
  setDefaultOutputBuf(pRuntimeEnv, &pInfo->binfo, pInfo->seed, MERGE_STAGE);

  SOperatorInfo* pOperator = calloc(1, sizeof(SOperatorInfo));
  pOperator->name         = "GlobalAggregate";
//  pOperator->operatorType = OP_GlobalAggregate;
  pOperator->blockingOptr = true;
  pOperator->status       = OP_IN_EXECUTING;
  pOperator->info         = pInfo;
  pOperator->pExpr        = pExpr;
  pOperator->numOfOutput  = numOfOutput;
  pOperator->pRuntimeEnv  = pRuntimeEnv;

//  pOperator->exec         = doGlobalAggregate;
  pOperator->cleanup      = destroyGlobalAggOperatorInfo;
  appendDownstream(pOperator, downstream);

  return pOperator;
}

SOperatorInfo *createMultiwaySortOperatorInfo(STaskRuntimeEnv *pRuntimeEnv, SExprInfo *pExpr, int32_t numOfOutput,
                                              int32_t numOfRows, void *merger) {
  SMultiwayMergeInfo* pInfo = calloc(1, sizeof(SMultiwayMergeInfo));

  pInfo->pMerge          = merger;
  pInfo->bufCapacity     = numOfRows;
  pInfo->orderColumnList = getResultGroupCheckColumns(pRuntimeEnv->pQueryAttr);
  pInfo->binfo.pRes      = createOutputBuf(pExpr, numOfOutput, numOfRows);

  {  // todo extract method to create prev compare buffer
    int32_t len = 0;
    for(int32_t i = 0; i < numOfOutput; ++i) {
//      len += pExpr[i].base.colBytes;
    }

    int32_t numOfCols = (pInfo->orderColumnList != NULL)? (int32_t) taosArrayGetSize(pInfo->orderColumnList):0;
    pInfo->prevRow = calloc(1, (POINTER_BYTES * numOfCols + len));

    int32_t offset = POINTER_BYTES * numOfCols;
    for(int32_t i = 0; i < numOfCols; ++i) {
      pInfo->prevRow[i] = (char*)pInfo->prevRow + offset;

      SColIndex* index = taosArrayGet(pInfo->orderColumnList, i);
//      offset += pExpr[index->colIndex].base.colBytes;
    }
  }

  SOperatorInfo* pOperator = calloc(1, sizeof(SOperatorInfo));
  pOperator->name         = "MultiwaySortOperator";
//  pOperator->operatorType = OP_MultiwayMergeSort;
  pOperator->blockingOptr = false;
  pOperator->status       = OP_IN_EXECUTING;
  pOperator->info         = pInfo;
  pOperator->pRuntimeEnv  = pRuntimeEnv;
  pOperator->numOfOutput  = numOfOutput;
  pOperator->pExpr        = pExpr;
//  pOperator->exec         = doMultiwayMergeSort;
  pOperator->cleanup      = destroyGlobalAggOperatorInfo;
  return pOperator;
}

static int32_t doMergeSDatablock(SSDataBlock* pDest, SSDataBlock* pSrc) {
  assert(pSrc != NULL && pDest != NULL && pDest->info.numOfCols == pSrc->info.numOfCols);

  int32_t numOfCols = pSrc->info.numOfCols;
  for(int32_t i = 0; i < numOfCols; ++i) {
    SColumnInfoData* pCol2 = taosArrayGet(pDest->pDataBlock, i);
    SColumnInfoData* pCol1 = taosArrayGet(pSrc->pDataBlock, i);

    int32_t newSize = (pDest->info.rows + pSrc->info.rows) * pCol2->info.bytes;
    char* tmp = realloc(pCol2->pData, newSize);
    if (tmp != NULL) {
      pCol2->pData = tmp;
      int32_t offset = pCol2->info.bytes * pDest->info.rows;
      memcpy(pCol2->pData + offset, pCol1->pData, pSrc->info.rows * pCol2->info.bytes);
    } else {
      return TSDB_CODE_VND_OUT_OF_MEMORY;
    }
  }

  pDest->info.rows += pSrc->info.rows;

  return TSDB_CODE_SUCCESS;
}

static SSDataBlock* doSort(void* param, bool* newgroup) {
  SOperatorInfo* pOperator = (SOperatorInfo*) param;
  if (pOperator->status == OP_EXEC_DONE) {
    return NULL;
  }

  SOrderOperatorInfo* pInfo = pOperator->info;

  SSDataBlock* pBlock = NULL;
  while(1) {
    publishOperatorProfEvent(pOperator->pDownstream[0], QUERY_PROF_BEFORE_OPERATOR_EXEC);
    pBlock = pOperator->pDownstream[0]->exec(pOperator->pDownstream[0], newgroup);
    publishOperatorProfEvent(pOperator->pDownstream[0], QUERY_PROF_AFTER_OPERATOR_EXEC);

    // start to flush data into disk and try do multiway merge sort
    if (pBlock == NULL) {
      doSetOperatorCompleted(pOperator);
      break;
    }

    int32_t code = doMergeSDatablock(pInfo->pDataBlock, pBlock);
    if (code != TSDB_CODE_SUCCESS) {
      // todo handle error
    }
  }

  int32_t numOfCols = pInfo->pDataBlock->info.numOfCols;
  void** pCols     = calloc(numOfCols, POINTER_BYTES);
  SSchema* pSchema = calloc(numOfCols, sizeof(SSchema));

  for(int32_t i = 0; i < numOfCols; ++i) {
    SColumnInfoData* p1 = taosArrayGet(pInfo->pDataBlock->pDataBlock, i);
    pCols[i] = p1->pData;
    pSchema[i].colId = p1->info.colId;
    pSchema[i].bytes = p1->info.bytes;
    pSchema[i].type  = (uint8_t) p1->info.type;
  }

  __compar_fn_t  comp = getKeyComparFunc(pSchema[pInfo->colIndex].type, pInfo->order);
//  taosqsort(pCols, pSchema, numOfCols, pInfo->pDataBlock->info.rows, pInfo->colIndex, comp);

  tfree(pCols);
  tfree(pSchema);
  return (pInfo->pDataBlock->info.rows > 0)? pInfo->pDataBlock:NULL;
}

SOperatorInfo *createOrderOperatorInfo(STaskRuntimeEnv* pRuntimeEnv, SOperatorInfo* downstream, SExprInfo* pExpr, int32_t numOfOutput, SOrder* pOrderVal) {
  SOrderOperatorInfo* pInfo = calloc(1, sizeof(SOrderOperatorInfo));

  {
      SSDataBlock* pDataBlock = calloc(1, sizeof(SSDataBlock));
      pDataBlock->pDataBlock = taosArrayInit(numOfOutput, sizeof(SColumnInfoData));
      for(int32_t i = 0; i < numOfOutput; ++i) {
        SColumnInfoData col = {{0}};
        col.info.colId = pExpr[i].base.pColumns->info.colId;
//        col.info.bytes = pExpr[i].base.colBytes;
//        col.info.type  = pExpr[i].base.colType;
        taosArrayPush(pDataBlock->pDataBlock, &col);

//        if (col.info.colId == pOrderVal->orderColId) {
//          pInfo->colIndex = i;
//        }
      }

      pDataBlock->info.numOfCols = numOfOutput;
//      pInfo->order = pOrderVal->order;
      pInfo->pDataBlock = pDataBlock;
  }

  SOperatorInfo* pOperator = calloc(1, sizeof(SOperatorInfo));
  pOperator->name          = "InMemoryOrder";
//  pOperator->operatorType  = OP_Order;
  pOperator->blockingOptr  = true;
  pOperator->status        = OP_IN_EXECUTING;
  pOperator->info          = pInfo;
  pOperator->exec          = doSort;
  pOperator->cleanup       = destroyOrderOperatorInfo;
  pOperator->pRuntimeEnv   = pRuntimeEnv;

  appendDownstream(pOperator, downstream);
  return pOperator;
}

static int32_t getTableScanOrder(STableScanInfo* pTableScanInfo) {
  return pTableScanInfo->order;
}

// this is a blocking operator
static SSDataBlock* doAggregate(void* param, bool* newgroup) {
  SOperatorInfo* pOperator = (SOperatorInfo*) param;
  if (pOperator->status == OP_EXEC_DONE) {
    return NULL;
  }

  SAggOperatorInfo* pAggInfo = pOperator->info;
  SOptrBasicInfo* pInfo = &pAggInfo->binfo;

  int32_t order = TSDB_ORDER_ASC;
  SOperatorInfo* downstream = pOperator->pDownstream[0];

  while(1) {
    publishOperatorProfEvent(downstream, QUERY_PROF_BEFORE_OPERATOR_EXEC);
    SSDataBlock* pBlock = downstream->exec(downstream, newgroup);
    publishOperatorProfEvent(downstream, QUERY_PROF_AFTER_OPERATOR_EXEC);

    if (pBlock == NULL) {
      break;
    }

//    if (pAggInfo->current != NULL) {
//      setTagValue(pOperator, pAggInfo->current->pTable, pInfo->pCtx, pOperator->numOfOutput);
//    }

    // the pDataBlock are always the same one, no need to call this again
    setInputDataBlock(pOperator, pInfo->pCtx, pBlock, order);
    doAggregateImpl(pOperator, 0, pInfo->pCtx, pBlock);
  }

  doSetOperatorCompleted(pOperator);

  finalizeQueryResult(pOperator, pInfo->pCtx, &pInfo->resultRowInfo, pInfo->rowCellInfoOffset);
  pInfo->pRes->info.rows = getNumOfResult(pInfo->pCtx, pOperator->numOfOutput);

  return pInfo->pRes;
}

static SSDataBlock* doSTableAggregate(void* param, bool* newgroup) {
  SOperatorInfo* pOperator = (SOperatorInfo*) param;
  if (pOperator->status == OP_EXEC_DONE) {
    return NULL;
  }

  SAggOperatorInfo* pAggInfo = pOperator->info;
  SOptrBasicInfo* pInfo = &pAggInfo->binfo;

  STaskRuntimeEnv* pRuntimeEnv = pOperator->pRuntimeEnv;

  if (pOperator->status == OP_RES_TO_RETURN) {
    toSSDataBlock(&pRuntimeEnv->groupResInfo, pRuntimeEnv, pInfo->pRes);

    if (pInfo->pRes->info.rows == 0 || !hasRemainDataInCurrentGroup(&pRuntimeEnv->groupResInfo)) {
      pOperator->status = OP_EXEC_DONE;
    }

    return pInfo->pRes;
  }

  STaskAttr* pQueryAttr = pRuntimeEnv->pQueryAttr;
  int32_t order = pQueryAttr->order.order;

  SOperatorInfo* downstream = pOperator->pDownstream[0];

  while(1) {
    publishOperatorProfEvent(downstream, QUERY_PROF_BEFORE_OPERATOR_EXEC);
    SSDataBlock* pBlock = downstream->exec(downstream, newgroup);
    publishOperatorProfEvent(downstream, QUERY_PROF_AFTER_OPERATOR_EXEC);

    if (pBlock == NULL) {
      break;
    }

    setTagValue(pOperator, pRuntimeEnv->current->pTable, pInfo->pCtx, pOperator->numOfOutput);

//    if (downstream->operatorType == OP_DataBlocksOptScan) {
//      STableScanInfo* pScanInfo = downstream->info;
//      order = getTableScanOrder(pScanInfo);
//    }

    // the pDataBlock are always the same one, no need to call this again
    setInputDataBlock(pOperator, pInfo->pCtx, pBlock, order);

    TSKEY key = 0;
    if (QUERY_IS_ASC_QUERY(pQueryAttr)) {
      key = pBlock->info.window.ekey;
      TSKEY_MAX_ADD(key, 1);
    } else {
      key = pBlock->info.window.skey;
      TSKEY_MIN_SUB(key, -1);
    }
    
    setExecutionContext(pRuntimeEnv, pInfo, pOperator->numOfOutput, pRuntimeEnv->current->groupIndex, key);
    doAggregateImpl(pOperator, pQueryAttr->window.skey, pInfo->pCtx, pBlock);
  }

  pOperator->status = OP_RES_TO_RETURN;
  closeAllResultRows(&pInfo->resultRowInfo);

  updateNumOfRowsInResultRows(pRuntimeEnv, pInfo->pCtx, pOperator->numOfOutput, &pInfo->resultRowInfo,
                             pInfo->rowCellInfoOffset);

  initGroupResInfo(&pRuntimeEnv->groupResInfo, &pInfo->resultRowInfo);

  toSSDataBlock(&pRuntimeEnv->groupResInfo, pRuntimeEnv, pInfo->pRes);
  if (pInfo->pRes->info.rows == 0 || !hasRemainDataInCurrentGroup(&pRuntimeEnv->groupResInfo)) {
    doSetOperatorCompleted(pOperator);
  }

  return pInfo->pRes;
}

static SSDataBlock* doProjectOperation(void* param, bool* newgroup) {
  SOperatorInfo* pOperator = (SOperatorInfo*) param;

  SProjectOperatorInfo* pProjectInfo = pOperator->info;
  STaskRuntimeEnv* pRuntimeEnv = pOperator->pRuntimeEnv;
  SOptrBasicInfo *pInfo = &pProjectInfo->binfo;

  SSDataBlock* pRes = pInfo->pRes;
  int32_t order = pRuntimeEnv->pQueryAttr->order.order;

  pRes->info.rows = 0;

  if (pProjectInfo->existDataBlock) {  // TODO refactor
    STableQueryInfo* pTableQueryInfo = pRuntimeEnv->current;

    SSDataBlock* pBlock = pProjectInfo->existDataBlock;
    pProjectInfo->existDataBlock = NULL;
    *newgroup = true;

    // todo dynamic set tags
    if (pTableQueryInfo != NULL) {
      setTagValue(pOperator, pTableQueryInfo->pTable, pInfo->pCtx, pOperator->numOfOutput);
    }

    // the pDataBlock are always the same one, no need to call this again
    setInputDataBlock(pOperator, pInfo->pCtx, pBlock, order);
    updateOutputBuf(&pProjectInfo->binfo, &pProjectInfo->bufCapacity, pBlock->info.rows);

    projectApplyFunctions(pRuntimeEnv, pInfo->pCtx, pOperator->numOfOutput);

    pRes->info.rows = getNumOfResult(pInfo->pCtx, pOperator->numOfOutput);
    if (pRes->info.rows >= pRuntimeEnv->resultInfo.threshold) {
      copyTsColoum(pRes, pInfo->pCtx, pOperator->numOfOutput);
      resetResultRowEntryResult(pInfo->pCtx, pOperator->numOfOutput);
      return pRes;
    }
  }

  while(1) {
    bool prevVal = *newgroup;

    // The downstream exec may change the value of the newgroup, so use a local variable instead.
    publishOperatorProfEvent(pOperator->pDownstream[0], QUERY_PROF_BEFORE_OPERATOR_EXEC);
    SSDataBlock* pBlock = pOperator->pDownstream[0]->exec(pOperator->pDownstream[0], newgroup);
    publishOperatorProfEvent(pOperator->pDownstream[0], QUERY_PROF_AFTER_OPERATOR_EXEC);

    if (pBlock == NULL) {
      assert(*newgroup == false);

      *newgroup = prevVal;
      setTaskStatus(pOperator->pTaskInfo, TASK_COMPLETED);
      break;
    }

    // Return result of the previous group in the firstly.
    if (*newgroup) {
      if (pRes->info.rows > 0) {
        pProjectInfo->existDataBlock = pBlock;
        break;
      } else { // init output buffer for a new group data
//        for (int32_t j = 0; j < pOperator->numOfOutput; ++j) {
//          aAggs[pInfo->pCtx[j].functionId].xFinalize(&pInfo->pCtx[j]);
//        }
        initCtxOutputBuffer(pInfo->pCtx, pOperator->numOfOutput);
      }
    }

    STableQueryInfo* pTableQueryInfo = pRuntimeEnv->current;

    // todo dynamic set tags
    if (pTableQueryInfo != NULL) {
      setTagValue(pOperator, pTableQueryInfo->pTable, pInfo->pCtx, pOperator->numOfOutput);
    }

    // the pDataBlock are always the same one, no need to call this again
    setInputDataBlock(pOperator, pInfo->pCtx, pBlock, order);
    updateOutputBuf(&pProjectInfo->binfo, &pProjectInfo->bufCapacity, pBlock->info.rows);

    projectApplyFunctions(pRuntimeEnv, pInfo->pCtx, pOperator->numOfOutput);
    pRes->info.rows = getNumOfResult(pInfo->pCtx, pOperator->numOfOutput);
    if (pRes->info.rows >= 1000/*pRuntimeEnv->resultInfo.threshold*/) {
      break;
    }
  }
  copyTsColoum(pRes, pInfo->pCtx, pOperator->numOfOutput);
  resetResultRowEntryResult(pInfo->pCtx, pOperator->numOfOutput);
  return (pInfo->pRes->info.rows > 0)? pInfo->pRes:NULL;
}

static SSDataBlock* doLimit(void* param, bool* newgroup) {
  SOperatorInfo* pOperator = (SOperatorInfo*)param;
  if (pOperator->status == OP_EXEC_DONE) {
    return NULL;
  }

  SLimitOperatorInfo* pInfo = pOperator->info;
  STaskRuntimeEnv* pRuntimeEnv = pOperator->pRuntimeEnv;

  SSDataBlock* pBlock = NULL;
  while (1) {
    publishOperatorProfEvent(pOperator->pDownstream[0], QUERY_PROF_BEFORE_OPERATOR_EXEC);
    pBlock = pOperator->pDownstream[0]->exec(pOperator->pDownstream[0], newgroup);
    publishOperatorProfEvent(pOperator->pDownstream[0], QUERY_PROF_AFTER_OPERATOR_EXEC);

    if (pBlock == NULL) {
      doSetOperatorCompleted(pOperator);
      return NULL;
    }

    if (pRuntimeEnv->currentOffset == 0) {
      break;
    } else if (pRuntimeEnv->currentOffset >= pBlock->info.rows) {
      pRuntimeEnv->currentOffset -= pBlock->info.rows;
    } else {
      int32_t remain = (int32_t)(pBlock->info.rows - pRuntimeEnv->currentOffset);
      pBlock->info.rows = remain;

      for (int32_t i = 0; i < pBlock->info.numOfCols; ++i) {
        SColumnInfoData* pColInfoData = taosArrayGet(pBlock->pDataBlock, i);

        int16_t bytes = pColInfoData->info.bytes;
        memmove(pColInfoData->pData, pColInfoData->pData + bytes * pRuntimeEnv->currentOffset, remain * bytes);
      }

      pRuntimeEnv->currentOffset = 0;
      break;
    }
  }

  if (pInfo->total + pBlock->info.rows >= pInfo->limit) {
    pBlock->info.rows = (int32_t)(pInfo->limit - pInfo->total);
    pInfo->total = pInfo->limit;

    doSetOperatorCompleted(pOperator);
  } else {
    pInfo->total += pBlock->info.rows;
  }

  return pBlock;
}

static SSDataBlock* doFilter(void* param, bool* newgroup) {
  SOperatorInfo *pOperator = (SOperatorInfo *)param;
  if (pOperator->status == OP_EXEC_DONE) {
    return NULL;
  }

  SFilterOperatorInfo* pCondInfo = pOperator->info;
  STaskRuntimeEnv* pRuntimeEnv = pOperator->pRuntimeEnv;

  while (1) {
    publishOperatorProfEvent(pOperator->pDownstream[0], QUERY_PROF_BEFORE_OPERATOR_EXEC);
    SSDataBlock *pBlock = pOperator->pDownstream[0]->exec(pOperator->pDownstream[0], newgroup);
    publishOperatorProfEvent(pOperator->pDownstream[0], QUERY_PROF_AFTER_OPERATOR_EXEC);

    if (pBlock == NULL) {
      break;
    }

    doSetFilterColumnInfo(pCondInfo->pFilterInfo, pCondInfo->numOfFilterCols, pBlock);
    assert(pRuntimeEnv->pTsBuf == NULL);
    filterRowsInDataBlock(pRuntimeEnv, pCondInfo->pFilterInfo, pCondInfo->numOfFilterCols, pBlock, true);

    if (pBlock->info.rows > 0) {
      return pBlock;
    }
  }

  doSetOperatorCompleted(pOperator);
  return NULL;
}

static SSDataBlock* doIntervalAgg(void* param, bool* newgroup) {
  SOperatorInfo* pOperator = (SOperatorInfo*) param;
  if (pOperator->status == OP_EXEC_DONE) {
    return NULL;
  }

  STableIntervalOperatorInfo* pIntervalInfo = pOperator->info;

  STaskRuntimeEnv* pRuntimeEnv = pOperator->pRuntimeEnv;
  if (pOperator->status == OP_RES_TO_RETURN) {
    toSSDataBlock(&pRuntimeEnv->groupResInfo, pRuntimeEnv, pIntervalInfo->pRes);
    if (pIntervalInfo->pRes->info.rows == 0 || !hasRemainDataInCurrentGroup(&pRuntimeEnv->groupResInfo)) {
      doSetOperatorCompleted(pOperator);
    }

    return pIntervalInfo->pRes;
  }

  STaskAttr* pQueryAttr = pRuntimeEnv->pQueryAttr;
  int32_t order = pQueryAttr->order.order;
  STimeWindow win = pQueryAttr->window;

  SOperatorInfo* downstream = pOperator->pDownstream[0];

  while(1) {
    publishOperatorProfEvent(downstream, QUERY_PROF_BEFORE_OPERATOR_EXEC);
    SSDataBlock* pBlock = downstream->exec(downstream, newgroup);
    publishOperatorProfEvent(downstream, QUERY_PROF_AFTER_OPERATOR_EXEC);

    if (pBlock == NULL) {
      break;
    }

    setTagValue(pOperator, pRuntimeEnv->current->pTable, pIntervalInfo->pCtx, pOperator->numOfOutput);

    // the pDataBlock are always the same one, no need to call this again
    setInputDataBlock(pOperator, pIntervalInfo->pCtx, pBlock, pQueryAttr->order.order);
    hashIntervalAgg(pOperator, &pIntervalInfo->resultRowInfo, pBlock, 0);
  }

  // restore the value
  pQueryAttr->order.order = order;
  pQueryAttr->window = win;

  pOperator->status = OP_RES_TO_RETURN;
  closeAllResultRows(&pIntervalInfo->resultRowInfo);
  setTaskStatus(pOperator->pTaskInfo, TASK_COMPLETED);
  finalizeQueryResult(pOperator, pIntervalInfo->pCtx, &pIntervalInfo->resultRowInfo, pIntervalInfo->rowCellInfoOffset);

  initGroupResInfo(&pRuntimeEnv->groupResInfo, &pIntervalInfo->resultRowInfo);
  toSSDataBlock(&pRuntimeEnv->groupResInfo, pRuntimeEnv, pIntervalInfo->pRes);

  if (pIntervalInfo->pRes->info.rows == 0 || !hasRemainDataInCurrentGroup(&pRuntimeEnv->groupResInfo)) {
    doSetOperatorCompleted(pOperator);
  }

  return pIntervalInfo->pRes->info.rows == 0? NULL:pIntervalInfo->pRes;
}

static SSDataBlock* doAllIntervalAgg(void* param, bool* newgroup) {
  SOperatorInfo* pOperator = (SOperatorInfo*) param;
  if (pOperator->status == OP_EXEC_DONE) {
    return NULL;
  }

  STableIntervalOperatorInfo* pIntervalInfo = pOperator->info;

  STaskRuntimeEnv* pRuntimeEnv = pOperator->pRuntimeEnv;
  if (pOperator->status == OP_RES_TO_RETURN) {
    toSSDataBlock(&pRuntimeEnv->groupResInfo, pRuntimeEnv, pIntervalInfo->pRes);

    if (pIntervalInfo->pRes->info.rows == 0 || !hasRemainDataInCurrentGroup(&pRuntimeEnv->groupResInfo)) {
      doSetOperatorCompleted(pOperator);
    }

    return pIntervalInfo->pRes;
  }

  STaskAttr* pQueryAttr = pRuntimeEnv->pQueryAttr;
  int32_t order = pQueryAttr->order.order;
  STimeWindow win = pQueryAttr->window;

  SOperatorInfo* downstream = pOperator->pDownstream[0];

  while(1) {
    publishOperatorProfEvent(downstream, QUERY_PROF_BEFORE_OPERATOR_EXEC);
    SSDataBlock* pBlock = downstream->exec(downstream, newgroup);
    publishOperatorProfEvent(downstream, QUERY_PROF_AFTER_OPERATOR_EXEC);

    if (pBlock == NULL) {
      break;
    }

    setTagValue(pOperator, pRuntimeEnv->current->pTable, pIntervalInfo->pCtx, pOperator->numOfOutput);

    // the pDataBlock are always the same one, no need to call this again
    setInputDataBlock(pOperator, pIntervalInfo->pCtx, pBlock, pQueryAttr->order.order);
    hashAllIntervalAgg(pOperator, &pIntervalInfo->resultRowInfo, pBlock, 0);
  }

  // restore the value
  pQueryAttr->order.order = order;
  pQueryAttr->window = win;

  pOperator->status = OP_RES_TO_RETURN;
  closeAllResultRows(&pIntervalInfo->resultRowInfo);
  setTaskStatus(pOperator->pTaskInfo, TASK_COMPLETED);
  finalizeQueryResult(pOperator, pIntervalInfo->pCtx, &pIntervalInfo->resultRowInfo, pIntervalInfo->rowCellInfoOffset);

  initGroupResInfo(&pRuntimeEnv->groupResInfo, &pIntervalInfo->resultRowInfo);
  toSSDataBlock(&pRuntimeEnv->groupResInfo, pRuntimeEnv, pIntervalInfo->pRes);

  if (pIntervalInfo->pRes->info.rows == 0 || !hasRemainDataInCurrentGroup(&pRuntimeEnv->groupResInfo)) {
    pOperator->status = OP_EXEC_DONE;
  }

  return pIntervalInfo->pRes->info.rows == 0? NULL:pIntervalInfo->pRes;
}

static SSDataBlock* doSTableIntervalAgg(void* param, bool* newgroup) {
  SOperatorInfo* pOperator = (SOperatorInfo*) param;
  if (pOperator->status == OP_EXEC_DONE) {
    return NULL;
  }

  STableIntervalOperatorInfo* pIntervalInfo = pOperator->info;
  STaskRuntimeEnv* pRuntimeEnv = pOperator->pRuntimeEnv;

  if (pOperator->status == OP_RES_TO_RETURN) {
    int64_t st = taosGetTimestampUs();

    copyToSDataBlock(pRuntimeEnv, 3000, pIntervalInfo->pRes, pIntervalInfo->rowCellInfoOffset);
    if (pIntervalInfo->pRes->info.rows == 0 || !hasRemainData(&pRuntimeEnv->groupResInfo)) {
      doSetOperatorCompleted(pOperator);
    }

    SQInfo* pQInfo = pRuntimeEnv->qinfo;
    pQInfo->summary.firstStageMergeTime += (taosGetTimestampUs() - st);

    return pIntervalInfo->pRes;
  }

  STaskAttr* pQueryAttr = pRuntimeEnv->pQueryAttr;
  int32_t order = pQueryAttr->order.order;

  SOperatorInfo* downstream = pOperator->pDownstream[0];

  while(1) {
    publishOperatorProfEvent(downstream, QUERY_PROF_BEFORE_OPERATOR_EXEC);
    SSDataBlock* pBlock = downstream->exec(downstream, newgroup);
    publishOperatorProfEvent(downstream, QUERY_PROF_AFTER_OPERATOR_EXEC);

    if (pBlock == NULL) {
      break;
    }

    // the pDataBlock are always the same one, no need to call this again
    STableQueryInfo* pTableQueryInfo = pRuntimeEnv->current;

    setTagValue(pOperator, pTableQueryInfo->pTable, pIntervalInfo->pCtx, pOperator->numOfOutput);
    setInputDataBlock(pOperator, pIntervalInfo->pCtx, pBlock, pQueryAttr->order.order);
    setIntervalQueryRange(pRuntimeEnv, pBlock->info.window.skey);

    hashIntervalAgg(pOperator, &pTableQueryInfo->resInfo, pBlock, pTableQueryInfo->groupIndex);
  }

  pOperator->status = OP_RES_TO_RETURN;
  pQueryAttr->order.order = order;   // TODO : restore the order
  doCloseAllTimeWindow(pRuntimeEnv);
  setTaskStatus(pOperator->pTaskInfo, TASK_COMPLETED);

  copyToSDataBlock(pRuntimeEnv, 3000, pIntervalInfo->pRes, pIntervalInfo->rowCellInfoOffset);
  if (pIntervalInfo->pRes->info.rows == 0 || !hasRemainData(&pRuntimeEnv->groupResInfo)) {
    pOperator->status = OP_EXEC_DONE;
  }

  return pIntervalInfo->pRes;
}

static SSDataBlock* doAllSTableIntervalAgg(void* param, bool* newgroup) {
  SOperatorInfo* pOperator = (SOperatorInfo*) param;
  if (pOperator->status == OP_EXEC_DONE) {
    return NULL;
  }

  STableIntervalOperatorInfo* pIntervalInfo = pOperator->info;
  STaskRuntimeEnv* pRuntimeEnv = pOperator->pRuntimeEnv;

  if (pOperator->status == OP_RES_TO_RETURN) {
    copyToSDataBlock(pRuntimeEnv, 3000, pIntervalInfo->pRes, pIntervalInfo->rowCellInfoOffset);
    if (pIntervalInfo->pRes->info.rows == 0 || !hasRemainData(&pRuntimeEnv->groupResInfo)) {
      pOperator->status = OP_EXEC_DONE;
    }

    return pIntervalInfo->pRes;
  }

  STaskAttr* pQueryAttr = pRuntimeEnv->pQueryAttr;
  int32_t order = pQueryAttr->order.order;

  SOperatorInfo* downstream = pOperator->pDownstream[0];

  while(1) {
    publishOperatorProfEvent(downstream, QUERY_PROF_BEFORE_OPERATOR_EXEC);
    SSDataBlock* pBlock = downstream->exec(downstream, newgroup);
    publishOperatorProfEvent(downstream, QUERY_PROF_AFTER_OPERATOR_EXEC);

    if (pBlock == NULL) {
      break;
    }

    // the pDataBlock are always the same one, no need to call this again
    STableQueryInfo* pTableQueryInfo = pRuntimeEnv->current;

    setTagValue(pOperator, pTableQueryInfo->pTable, pIntervalInfo->pCtx, pOperator->numOfOutput);
    setInputDataBlock(pOperator, pIntervalInfo->pCtx, pBlock, pQueryAttr->order.order);
    setIntervalQueryRange(pRuntimeEnv, pBlock->info.window.skey);

    hashAllIntervalAgg(pOperator, &pTableQueryInfo->resInfo, pBlock, pTableQueryInfo->groupIndex);
  }

  pOperator->status = OP_RES_TO_RETURN;
  pQueryAttr->order.order = order;   // TODO : restore the order
  doCloseAllTimeWindow(pRuntimeEnv);
  setTaskStatus(pOperator->pTaskInfo, TASK_COMPLETED);

  int64_t st = taosGetTimestampUs();
  copyToSDataBlock(pRuntimeEnv, 3000, pIntervalInfo->pRes, pIntervalInfo->rowCellInfoOffset);
  if (pIntervalInfo->pRes->info.rows == 0 || !hasRemainData(&pRuntimeEnv->groupResInfo)) {
    pOperator->status = OP_EXEC_DONE;
  }

  SQInfo* pQInfo = pRuntimeEnv->qinfo;
  pQInfo->summary.firstStageMergeTime += (taosGetTimestampUs() - st);

  return pIntervalInfo->pRes;
}

static void doStateWindowAggImpl(SOperatorInfo* pOperator, SStateWindowOperatorInfo *pInfo, SSDataBlock *pSDataBlock) {
  STaskRuntimeEnv* pRuntimeEnv = pOperator->pRuntimeEnv;
  STableQueryInfo*  item = pRuntimeEnv->current;
  SColumnInfoData* pColInfoData = taosArrayGet(pSDataBlock->pDataBlock, pInfo->colIndex);

  SOptrBasicInfo* pBInfo = &pInfo->binfo;

  bool    masterScan = IS_MAIN_SCAN(pRuntimeEnv);
  int16_t     bytes = pColInfoData->info.bytes;
  int16_t     type = pColInfoData->info.type;

  SColumnInfoData* pTsColInfoData = taosArrayGet(pSDataBlock->pDataBlock, 0);
  TSKEY* tsList = (TSKEY*)pTsColInfoData->pData;
  if (IS_REPEAT_SCAN(pRuntimeEnv) && !pInfo->reptScan) {
    pInfo->reptScan = true;
    tfree(pInfo->prevData);
  }

  pInfo->numOfRows = 0;
  for (int32_t j = 0; j < pSDataBlock->info.rows; ++j) {
    char* val = ((char*)pColInfoData->pData) + bytes * j;
    if (isNull(val, type)) {
      continue;
    }
    if (pInfo->prevData == NULL) {
      pInfo->prevData = malloc(bytes);
      memcpy(pInfo->prevData, val, bytes);
      pInfo->numOfRows = 1;
      pInfo->curWindow.skey = tsList[j];
      pInfo->curWindow.ekey = tsList[j];
      pInfo->start = j;

    } else if (memcmp(pInfo->prevData, val, bytes) == 0) {
      pInfo->curWindow.ekey = tsList[j];
      pInfo->numOfRows += 1;
      //pInfo->start = j;
      if (j == 0 && pInfo->start != 0) {
        pInfo->numOfRows = 1;
        pInfo->start = 0;
      }
    } else {
      SResultRow* pResult = NULL;
      pInfo->curWindow.ekey = pInfo->curWindow.skey;
      int32_t ret = setResultOutputBufByKey(pRuntimeEnv, &pBInfo->resultRowInfo, pSDataBlock->info.uid, &pInfo->curWindow, masterScan,
                                            &pResult, item->groupIndex, pBInfo->pCtx, pOperator->numOfOutput,
                                            pBInfo->rowCellInfoOffset);
      if (ret != TSDB_CODE_SUCCESS) {  // null data, too many state code
        longjmp(pRuntimeEnv->env, TSDB_CODE_QRY_APP_ERROR);
      }
      doApplyFunctions(pRuntimeEnv, pBInfo->pCtx, &pInfo->curWindow, pInfo->start, pInfo->numOfRows, tsList,
                       pSDataBlock->info.rows, pOperator->numOfOutput);

      pInfo->curWindow.skey = tsList[j];
      pInfo->curWindow.ekey = tsList[j];
      memcpy(pInfo->prevData, val, bytes);
      pInfo->numOfRows = 1;
      pInfo->start = j;

    }
  }

  SResultRow* pResult = NULL;

  pInfo->curWindow.ekey = pInfo->curWindow.skey;
  int32_t ret = setResultOutputBufByKey(pRuntimeEnv, &pBInfo->resultRowInfo, pSDataBlock->info.uid, &pInfo->curWindow, masterScan,
                                        &pResult, item->groupIndex, pBInfo->pCtx, pOperator->numOfOutput,
                                        pBInfo->rowCellInfoOffset);
  if (ret != TSDB_CODE_SUCCESS) {  // null data, too many state code
    longjmp(pRuntimeEnv->env, TSDB_CODE_QRY_APP_ERROR);
  }

  doApplyFunctions(pRuntimeEnv, pBInfo->pCtx, &pInfo->curWindow, pInfo->start, pInfo->numOfRows, tsList,
                   pSDataBlock->info.rows, pOperator->numOfOutput);
}

static SSDataBlock* doStateWindowAgg(void *param, bool* newgroup) {
  SOperatorInfo* pOperator = (SOperatorInfo*) param;
  if (pOperator->status == OP_EXEC_DONE) {
    return NULL;
  }

  SStateWindowOperatorInfo* pWindowInfo = pOperator->info;
  SOptrBasicInfo* pBInfo = &pWindowInfo->binfo;

  STaskRuntimeEnv* pRuntimeEnv = pOperator->pRuntimeEnv;
  if (pOperator->status == OP_RES_TO_RETURN) {
    toSSDataBlock(&pRuntimeEnv->groupResInfo, pRuntimeEnv, pBInfo->pRes);

    if (pBInfo->pRes->info.rows == 0 || !hasRemainDataInCurrentGroup(&pRuntimeEnv->groupResInfo)) {
      pOperator->status = OP_EXEC_DONE;
    }

    return pBInfo->pRes;
  }

  STaskAttr* pQueryAttr = pRuntimeEnv->pQueryAttr;
  int32_t order = pQueryAttr->order.order;
  STimeWindow win = pQueryAttr->window;
  SOperatorInfo* downstream = pOperator->pDownstream[0];
  while (1) {
    publishOperatorProfEvent(downstream, QUERY_PROF_BEFORE_OPERATOR_EXEC);
    SSDataBlock* pBlock = downstream->exec(downstream, newgroup);
    publishOperatorProfEvent(downstream, QUERY_PROF_AFTER_OPERATOR_EXEC);

    if (pBlock == NULL) {
      break;
    }
    setInputDataBlock(pOperator, pBInfo->pCtx, pBlock, pQueryAttr->order.order);
    if (pWindowInfo->colIndex == -1) {
      pWindowInfo->colIndex = getGroupbyColumnIndex(pRuntimeEnv->pQueryAttr->pGroupbyExpr, pBlock);
    }
    doStateWindowAggImpl(pOperator,  pWindowInfo, pBlock);
  }

  // restore the value
  pQueryAttr->order.order = order;
  pQueryAttr->window = win;

  pOperator->status = OP_RES_TO_RETURN;
  closeAllResultRows(&pBInfo->resultRowInfo);
  setTaskStatus(pOperator->pTaskInfo, TASK_COMPLETED);
  finalizeQueryResult(pOperator, pBInfo->pCtx, &pBInfo->resultRowInfo, pBInfo->rowCellInfoOffset);

  initGroupResInfo(&pRuntimeEnv->groupResInfo, &pBInfo->resultRowInfo);
  toSSDataBlock(&pRuntimeEnv->groupResInfo, pRuntimeEnv, pBInfo->pRes);

  if (pBInfo->pRes->info.rows == 0 || !hasRemainDataInCurrentGroup(&pRuntimeEnv->groupResInfo)) {
    pOperator->status = OP_EXEC_DONE;
  }

  return pBInfo->pRes->info.rows == 0? NULL:pBInfo->pRes;
}

static SSDataBlock* doSessionWindowAgg(void* param, bool* newgroup) {
  SOperatorInfo* pOperator = (SOperatorInfo*) param;
  if (pOperator->status == OP_EXEC_DONE) {
    return NULL;
  }

  SSWindowOperatorInfo* pWindowInfo = pOperator->info;
  SOptrBasicInfo* pBInfo = &pWindowInfo->binfo;


  STaskRuntimeEnv* pRuntimeEnv = pOperator->pRuntimeEnv;
  if (pOperator->status == OP_RES_TO_RETURN) {
    toSSDataBlock(&pRuntimeEnv->groupResInfo, pRuntimeEnv, pBInfo->pRes);

    if (pBInfo->pRes->info.rows == 0 || !hasRemainDataInCurrentGroup(&pRuntimeEnv->groupResInfo)) {
      pOperator->status = OP_EXEC_DONE;
    }

    return pBInfo->pRes;
  }

  STaskAttr* pQueryAttr = pRuntimeEnv->pQueryAttr;
  //pQueryAttr->order.order = TSDB_ORDER_ASC;
  int32_t order = pQueryAttr->order.order;
  STimeWindow win = pQueryAttr->window;

  SOperatorInfo* downstream = pOperator->pDownstream[0];

  while(1) {
    publishOperatorProfEvent(downstream, QUERY_PROF_BEFORE_OPERATOR_EXEC);
    SSDataBlock* pBlock = downstream->exec(downstream, newgroup);
    publishOperatorProfEvent(downstream, QUERY_PROF_AFTER_OPERATOR_EXEC);
    if (pBlock == NULL) {
      break;
    }

    // the pDataBlock are always the same one, no need to call this again
    setInputDataBlock(pOperator, pBInfo->pCtx, pBlock, pQueryAttr->order.order);
    doSessionWindowAggImpl(pOperator, pWindowInfo, pBlock);
  }

  // restore the value
  pQueryAttr->order.order = order;
  pQueryAttr->window = win;

  pOperator->status = OP_RES_TO_RETURN;
  closeAllResultRows(&pBInfo->resultRowInfo);
//  setTaskStatus(pOperator->pTaskInfo, QUERY_COMPLETED);
  finalizeQueryResult(pOperator, pBInfo->pCtx, &pBInfo->resultRowInfo, pBInfo->rowCellInfoOffset);

  initGroupResInfo(&pRuntimeEnv->groupResInfo, &pBInfo->resultRowInfo);
  toSSDataBlock(&pRuntimeEnv->groupResInfo, pRuntimeEnv, pBInfo->pRes);

  if (pBInfo->pRes->info.rows == 0 || !hasRemainDataInCurrentGroup(&pRuntimeEnv->groupResInfo)) {
    pOperator->status = OP_EXEC_DONE;
  }

  return pBInfo->pRes->info.rows == 0? NULL:pBInfo->pRes;
}

static SSDataBlock* hashGroupbyAggregate(void* param, bool* newgroup) {
  SOperatorInfo* pOperator = (SOperatorInfo*) param;
  if (pOperator->status == OP_EXEC_DONE) {
    return NULL;
  }

  SGroupbyOperatorInfo *pInfo = pOperator->info;

  STaskRuntimeEnv* pRuntimeEnv = pOperator->pRuntimeEnv;
  if (pOperator->status == OP_RES_TO_RETURN) {
    toSSDataBlock(&pRuntimeEnv->groupResInfo, pRuntimeEnv, pInfo->binfo.pRes);

    if (pInfo->binfo.pRes->info.rows == 0 || !hasRemainDataInCurrentGroup(&pRuntimeEnv->groupResInfo)) {
      pOperator->status = OP_EXEC_DONE;
    }

    return pInfo->binfo.pRes;
  }

  SOperatorInfo* downstream = pOperator->pDownstream[0];

  while(1) {
    publishOperatorProfEvent(downstream, QUERY_PROF_BEFORE_OPERATOR_EXEC);
    SSDataBlock* pBlock = downstream->exec(downstream, newgroup);
    publishOperatorProfEvent(downstream, QUERY_PROF_AFTER_OPERATOR_EXEC);
    if (pBlock == NULL) {
      break;
    }

    // the pDataBlock are always the same one, no need to call this again
    setInputDataBlock(pOperator, pInfo->binfo.pCtx, pBlock, pRuntimeEnv->pQueryAttr->order.order);
    setTagValue(pOperator, pRuntimeEnv->current->pTable, pInfo->binfo.pCtx, pOperator->numOfOutput);
    if (pInfo->colIndex == -1) {
      pInfo->colIndex = getGroupbyColumnIndex(pRuntimeEnv->pQueryAttr->pGroupbyExpr, pBlock);
    }

    doHashGroupbyAgg(pOperator, pInfo, pBlock);
  }

  pOperator->status = OP_RES_TO_RETURN;
  closeAllResultRows(&pInfo->binfo.resultRowInfo);
//  setTaskStatus(pOperator->pTaskInfo, QUERY_COMPLETED);

  if (!pRuntimeEnv->pQueryAttr->stableQuery) { // finalize include the update of result rows
    finalizeQueryResult(pOperator, pInfo->binfo.pCtx, &pInfo->binfo.resultRowInfo, pInfo->binfo.rowCellInfoOffset);
  } else {
    updateNumOfRowsInResultRows(pRuntimeEnv, pInfo->binfo.pCtx, pOperator->numOfOutput, &pInfo->binfo.resultRowInfo, pInfo->binfo.rowCellInfoOffset);
  }

  initGroupResInfo(&pRuntimeEnv->groupResInfo, &pInfo->binfo.resultRowInfo);
  if (!pRuntimeEnv->pQueryAttr->stableQuery) {
    sortGroupResByOrderList(&pRuntimeEnv->groupResInfo, pRuntimeEnv, pInfo->binfo.pRes);
  }

  toSSDataBlock(&pRuntimeEnv->groupResInfo, pRuntimeEnv, pInfo->binfo.pRes);

  if (pInfo->binfo.pRes->info.rows == 0 || !hasRemainDataInCurrentGroup(&pRuntimeEnv->groupResInfo)) {
    pOperator->status = OP_EXEC_DONE;
  }

  return pInfo->binfo.pRes;
}

static void doHandleRemainBlockForNewGroupImpl(SFillOperatorInfo *pInfo, STaskRuntimeEnv* pRuntimeEnv, bool* newgroup) {
  pInfo->totalInputRows = pInfo->existNewGroupBlock->info.rows;
  int64_t ekey = Q_STATUS_EQUAL(pRuntimeEnv->status, TASK_COMPLETED)?pRuntimeEnv->pQueryAttr->window.ekey:pInfo->existNewGroupBlock->info.window.ekey;
  taosResetFillInfo(pInfo->pFillInfo, getFillInfoStart(pInfo->pFillInfo));

  taosFillSetStartInfo(pInfo->pFillInfo, pInfo->existNewGroupBlock->info.rows, ekey);
  taosFillSetInputDataBlock(pInfo->pFillInfo, pInfo->existNewGroupBlock);

  doFillTimeIntervalGapsInResults(pInfo->pFillInfo, pInfo->pRes, pRuntimeEnv->resultInfo.capacity, pInfo->p);
  pInfo->existNewGroupBlock = NULL;
  *newgroup = true;
}

static void doHandleRemainBlockFromNewGroup(SFillOperatorInfo *pInfo, STaskRuntimeEnv  *pRuntimeEnv, bool *newgroup) {
  if (taosFillHasMoreResults(pInfo->pFillInfo)) {
    *newgroup = false;
    doFillTimeIntervalGapsInResults(pInfo->pFillInfo, pInfo->pRes, (int32_t)pRuntimeEnv->resultInfo.capacity, pInfo->p);
    if (pInfo->pRes->info.rows > pRuntimeEnv->resultInfo.threshold || (!pInfo->multigroupResult)) {
      return;
    }
  }

  // handle the cached new group data block
  if (pInfo->existNewGroupBlock) {
    doHandleRemainBlockForNewGroupImpl(pInfo, pRuntimeEnv, newgroup);
  }
}

static SSDataBlock* doFill(void* param, bool* newgroup) {
  SOperatorInfo* pOperator = (SOperatorInfo*) param;

  SFillOperatorInfo *pInfo = pOperator->info;
  pInfo->pRes->info.rows = 0;

  if (pOperator->status == OP_EXEC_DONE) {
    return NULL;
  }

  STaskRuntimeEnv  *pRuntimeEnv = pOperator->pRuntimeEnv;
  doHandleRemainBlockFromNewGroup(pInfo, pRuntimeEnv, newgroup);
  if (pInfo->pRes->info.rows > pRuntimeEnv->resultInfo.threshold || (!pInfo->multigroupResult && pInfo->pRes->info.rows > 0)) {
    return pInfo->pRes;
  }

  while(1) {
    publishOperatorProfEvent(pOperator->pDownstream[0], QUERY_PROF_BEFORE_OPERATOR_EXEC);
    SSDataBlock* pBlock = pOperator->pDownstream[0]->exec(pOperator->pDownstream[0], newgroup);
    publishOperatorProfEvent(pOperator->pDownstream[0], QUERY_PROF_AFTER_OPERATOR_EXEC);

    if (*newgroup) {
      assert(pBlock != NULL);
    }

    if (*newgroup && pInfo->totalInputRows > 0) {  // there are already processed current group data block
      pInfo->existNewGroupBlock = pBlock;
      *newgroup = false;

      // Fill the previous group data block, before handle the data block of new group.
      // Close the fill operation for previous group data block
      taosFillSetStartInfo(pInfo->pFillInfo, 0, pRuntimeEnv->pQueryAttr->window.ekey);
    } else {
      if (pBlock == NULL) {
        if (pInfo->totalInputRows == 0) {
          pOperator->status = OP_EXEC_DONE;
          return NULL;
        }

        taosFillSetStartInfo(pInfo->pFillInfo, 0, pRuntimeEnv->pQueryAttr->window.ekey);
      } else {
        pInfo->totalInputRows += pBlock->info.rows;
        taosFillSetStartInfo(pInfo->pFillInfo, pBlock->info.rows, pBlock->info.window.ekey);
        taosFillSetInputDataBlock(pInfo->pFillInfo, pBlock);
      }
    }

    doFillTimeIntervalGapsInResults(pInfo->pFillInfo, pInfo->pRes, pRuntimeEnv->resultInfo.capacity, pInfo->p);

    // current group has no more result to return
    if (pInfo->pRes->info.rows > 0) {
      // 1. The result in current group not reach the threshold of output result, continue
      // 2. If multiple group results existing in one SSDataBlock is not allowed, return immediately
      if (pInfo->pRes->info.rows > pRuntimeEnv->resultInfo.threshold || pBlock == NULL || (!pInfo->multigroupResult)) {
        return pInfo->pRes;
      }

      doHandleRemainBlockFromNewGroup(pInfo, pRuntimeEnv, newgroup);
      if (pInfo->pRes->info.rows > pRuntimeEnv->resultInfo.threshold || pBlock == NULL) {
        return pInfo->pRes;
      }
    } else if (pInfo->existNewGroupBlock) {  // try next group
      assert(pBlock != NULL);
      doHandleRemainBlockForNewGroupImpl(pInfo, pRuntimeEnv, newgroup);

      if (pInfo->pRes->info.rows > pRuntimeEnv->resultInfo.threshold) {
        return pInfo->pRes;
      }
    } else {
      return NULL;
    }
  }
}

// todo set the attribute of query scan count
static int32_t getNumOfScanTimes(STaskAttr* pQueryAttr) {
  for(int32_t i = 0; i < pQueryAttr->numOfOutput; ++i) {
    int32_t functionId = getExprFunctionId(&pQueryAttr->pExpr1[i]);
    if (functionId == FUNCTION_STDDEV || functionId == FUNCTION_PERCT) {
      return 2;
    }
  }

  return 1;
}

static void destroyOperatorInfo(SOperatorInfo* pOperator) {
  if (pOperator == NULL) {
    return;
  }

  if (pOperator->cleanup != NULL) {
    pOperator->cleanup(pOperator->info, pOperator->numOfOutput);
  }

  if (pOperator->pDownstream != NULL) {
    for(int32_t i = 0; i < pOperator->numOfDownstream; ++i) {
      destroyOperatorInfo(pOperator->pDownstream[i]);
    }

    tfree(pOperator->pDownstream);
    pOperator->numOfDownstream = 0;
  }

  tfree(pOperator->info);
  tfree(pOperator);
}

SOperatorInfo* createAggregateOperatorInfo(SOperatorInfo* downstream, SArray* pExprInfo, SExecTaskInfo* pTaskInfo) {
  SAggOperatorInfo* pInfo = calloc(1, sizeof(SAggOperatorInfo));

  int32_t numOfRows = 1;//(int32_t)(getRowNumForMultioutput(pQueryAttr, pQueryAttr->topBotQuery, pQueryAttr->stableQuery));

  size_t numOfOutput = taosArrayGetSize(pExprInfo);
  pInfo->binfo.pRes = createOutputBuf_rv(pExprInfo, numOfRows);
  pInfo->binfo.pCtx = createSqlFunctionCtx_rv(pExprInfo, &pInfo->binfo.rowCellInfoOffset);

  pInfo->pResultRowHashTable = taosHashInit(10, taosGetDefaultHashFunction(TSDB_DATA_TYPE_BINARY), true, HASH_NO_LOCK);
  pInfo->pResultRowListSet = taosHashInit(100, taosGetDefaultHashFunction(TSDB_DATA_TYPE_BINARY), false, HASH_NO_LOCK);
  pInfo->keyBuf  = malloc(1024 + sizeof(int64_t) + POINTER_BYTES); // TODO:
  pInfo->pool    = initResultRowPool(getResultRowSize(pExprInfo));
  pInfo->pResultRowArrayList = taosArrayInit(10, sizeof(SResultRowCell));

  initResultRowInfo(&pInfo->binfo.resultRowInfo, 8, TSDB_DATA_TYPE_INT);

  pInfo->seed = rand();
  setDefaultOutputBuf_rv(pInfo, pInfo->seed, MAIN_SCAN, pTaskInfo);

  SExprInfo* p = calloc(numOfOutput, sizeof(SExprInfo));
  for(int32_t i = 0; i < taosArrayGetSize(pExprInfo); ++i) {
    SExprInfo* pExpr = taosArrayGetP(pExprInfo, i);
    assignExprInfo(&p[i], pExpr);
  }

  SOperatorInfo* pOperator = calloc(1, sizeof(SOperatorInfo));
  pOperator->name         = "TableAggregate";
  pOperator->operatorType = OP_Aggregate;
  pOperator->blockingOptr = true;
  pOperator->status       = OP_IN_EXECUTING;
  pOperator->info         = pInfo;
  pOperator->pExpr        = p;
  pOperator->numOfOutput  = numOfOutput;
  pOperator->pRuntimeEnv  = NULL;

  pOperator->pTaskInfo    = pTaskInfo;
  pOperator->exec         = doAggregate;
  pOperator->cleanup      = destroyAggOperatorInfo;
  appendDownstream(pOperator, downstream);

  return pOperator;
}

static void doDestroyBasicInfo(SOptrBasicInfo* pInfo, int32_t numOfOutput) {
  assert(pInfo != NULL);

  destroySQLFunctionCtx(pInfo->pCtx, numOfOutput);
  tfree(pInfo->rowCellInfoOffset);

  cleanupResultRowInfo(&pInfo->resultRowInfo);
  pInfo->pRes = destroyOutputBuf(pInfo->pRes);
}

static void destroyBasicOperatorInfo(void* param, int32_t numOfOutput) {
  SOptrBasicInfo* pInfo = (SOptrBasicInfo*) param;
  doDestroyBasicInfo(pInfo, numOfOutput);
}
static void destroyStateWindowOperatorInfo(void* param, int32_t numOfOutput) {
  SStateWindowOperatorInfo* pInfo = (SStateWindowOperatorInfo*) param;
  doDestroyBasicInfo(&pInfo->binfo, numOfOutput);
  tfree(pInfo->prevData);
}
static void destroyAggOperatorInfo(void* param, int32_t numOfOutput) {
  SAggOperatorInfo* pInfo = (SAggOperatorInfo*) param;
  doDestroyBasicInfo(&pInfo->binfo, numOfOutput);
}
static void destroySWindowOperatorInfo(void* param, int32_t numOfOutput) {
  SSWindowOperatorInfo* pInfo = (SSWindowOperatorInfo*) param;
  doDestroyBasicInfo(&pInfo->binfo, numOfOutput);
}

static void destroySFillOperatorInfo(void* param, int32_t numOfOutput) {
  SFillOperatorInfo* pInfo = (SFillOperatorInfo*) param;
  pInfo->pFillInfo = taosDestroyFillInfo(pInfo->pFillInfo);
  pInfo->pRes = destroyOutputBuf(pInfo->pRes);
  tfree(pInfo->p);
}

static void destroyGroupbyOperatorInfo(void* param, int32_t numOfOutput) {
  SGroupbyOperatorInfo* pInfo = (SGroupbyOperatorInfo*) param;
  doDestroyBasicInfo(&pInfo->binfo, numOfOutput);
  tfree(pInfo->prevData);
}

static void destroyProjectOperatorInfo(void* param, int32_t numOfOutput) {
  SProjectOperatorInfo* pInfo = (SProjectOperatorInfo*) param;
  doDestroyBasicInfo(&pInfo->binfo, numOfOutput);
}

static void destroyTagScanOperatorInfo(void* param, int32_t numOfOutput) {
  STagScanInfo* pInfo = (STagScanInfo*) param;
  pInfo->pRes = destroyOutputBuf(pInfo->pRes);
}

static void destroyOrderOperatorInfo(void* param, int32_t numOfOutput) {
  SOrderOperatorInfo* pInfo = (SOrderOperatorInfo*) param;
  pInfo->pDataBlock = destroyOutputBuf(pInfo->pDataBlock);
}

static void destroyConditionOperatorInfo(void* param, int32_t numOfOutput) {
  SFilterOperatorInfo* pInfo = (SFilterOperatorInfo*) param;
  doDestroyFilterInfo(pInfo->pFilterInfo, pInfo->numOfFilterCols);
}

static void destroyDistinctOperatorInfo(void* param, int32_t numOfOutput) {
  SDistinctOperatorInfo* pInfo = (SDistinctOperatorInfo*) param;
  taosHashCleanup(pInfo->pSet);
  tfree(pInfo->buf);
  taosArrayDestroy(pInfo->pDistinctDataInfo);
  pInfo->pRes = destroyOutputBuf(pInfo->pRes);
}

SOperatorInfo* createMultiTableAggOperatorInfo(STaskRuntimeEnv* pRuntimeEnv, SOperatorInfo* downstream, SExprInfo* pExpr, int32_t numOfOutput) {
  SAggOperatorInfo* pInfo = calloc(1, sizeof(SAggOperatorInfo));

  size_t tableGroup = GET_NUM_OF_TABLEGROUP(pRuntimeEnv);

  pInfo->binfo.pRes = createOutputBuf(pExpr, numOfOutput, (int32_t) tableGroup);
  pInfo->binfo.pCtx = createSqlFunctionCtx(pRuntimeEnv, pExpr, numOfOutput, &pInfo->binfo.rowCellInfoOffset);
  initResultRowInfo(&pInfo->binfo.resultRowInfo, (int32_t)tableGroup, TSDB_DATA_TYPE_INT);

  SOperatorInfo* pOperator = calloc(1, sizeof(SOperatorInfo));
  pOperator->name         = "MultiTableAggregate";
//  pOperator->operatorType = OP_MultiTableAggregate;
  pOperator->blockingOptr = true;
  pOperator->status       = OP_IN_EXECUTING;
  pOperator->info         = pInfo;
  pOperator->pExpr        = pExpr;
  pOperator->numOfOutput  = numOfOutput;
  pOperator->pRuntimeEnv  = pRuntimeEnv;

  pOperator->exec         = doSTableAggregate;
  pOperator->cleanup      = destroyAggOperatorInfo;
  appendDownstream(pOperator, downstream);

  return pOperator;
}

SOperatorInfo* createProjectOperatorInfo(STaskRuntimeEnv* pRuntimeEnv, SOperatorInfo* downstream, SExprInfo* pExpr, int32_t numOfOutput) {
  SProjectOperatorInfo* pInfo = calloc(1, sizeof(SProjectOperatorInfo));

  pInfo->seed = rand();
  pInfo->bufCapacity = pRuntimeEnv->resultInfo.capacity;

  SOptrBasicInfo* pBInfo = &pInfo->binfo;
  pBInfo->pRes  = createOutputBuf(pExpr, numOfOutput, pInfo->bufCapacity);
  pBInfo->pCtx  = createSqlFunctionCtx(pRuntimeEnv, pExpr, numOfOutput, &pBInfo->rowCellInfoOffset);

  initResultRowInfo(&pBInfo->resultRowInfo, 8, TSDB_DATA_TYPE_INT);
  setDefaultOutputBuf(pRuntimeEnv, pBInfo, pInfo->seed, MAIN_SCAN);

  SOperatorInfo* pOperator = calloc(1, sizeof(SOperatorInfo));
  pOperator->name         = "ProjectOperator";
//  pOperator->operatorType = OP_Project;
  pOperator->blockingOptr = false;
  pOperator->status       = OP_IN_EXECUTING;
  pOperator->info         = pInfo;
  pOperator->pExpr        = pExpr;
  pOperator->numOfOutput  = numOfOutput;
  pOperator->pRuntimeEnv  = pRuntimeEnv;

  pOperator->exec         = doProjectOperation;
  pOperator->cleanup      = destroyProjectOperatorInfo;
  appendDownstream(pOperator, downstream);

  return pOperator;
}

SColumnInfo* extractColumnFilterInfo(SExprInfo* pExpr, int32_t numOfOutput, int32_t* numOfFilterCols) {
#if 0
  SColumnInfo* pCols = calloc(numOfOutput, sizeof(SColumnInfo));

  int32_t numOfFilter = 0;
  for(int32_t i = 0; i < numOfOutput; ++i) {
    if (pExpr[i].base.flist.numOfFilters > 0) {
      numOfFilter += 1;
    }

    pCols[i].type  = pExpr[i].base.resSchema.type;
    pCols[i].bytes = pExpr[i].base.resSchema.bytes;
    pCols[i].colId = pExpr[i].base.resSchema.colId;

    pCols[i].flist.numOfFilters = pExpr[i].base.flist.numOfFilters;
    if (pCols[i].flist.numOfFilters != 0) { 
      pCols[i].flist.filterInfo   = calloc(pCols[i].flist.numOfFilters, sizeof(SColumnFilterInfo));
      memcpy(pCols[i].flist.filterInfo, pExpr[i].base.flist.filterInfo, pCols[i].flist.numOfFilters * sizeof(SColumnFilterInfo));
    } else {
      // avoid runtime error
      pCols[i].flist.filterInfo   = NULL; 
    }
  }

  assert(numOfFilter > 0);

  *numOfFilterCols = numOfFilter;
  return pCols;
#endif

  return 0;
}

SOperatorInfo* createFilterOperatorInfo(STaskRuntimeEnv* pRuntimeEnv, SOperatorInfo* downstream, SExprInfo* pExpr,
                                        int32_t numOfOutput, SColumnInfo* pCols, int32_t numOfFilter) {
  SFilterOperatorInfo* pInfo = calloc(1, sizeof(SFilterOperatorInfo));

  assert(numOfFilter > 0 && pCols != NULL);
//  doCreateFilterInfo(pCols, numOfOutput, numOfFilter, &pInfo->pFilterInfo, 0);
  pInfo->numOfFilterCols = numOfFilter;

  SOperatorInfo* pOperator = calloc(1, sizeof(SOperatorInfo));

  pOperator->name         = "FilterOperator";
//  pOperator->operatorType = OP_Filter;
  pOperator->blockingOptr = false;
  pOperator->status       = OP_IN_EXECUTING;
  pOperator->numOfOutput  = numOfOutput;
  pOperator->pExpr        = pExpr;
  pOperator->exec         = doFilter;
  pOperator->info         = pInfo;
  pOperator->pRuntimeEnv  = pRuntimeEnv;
  pOperator->cleanup      = destroyConditionOperatorInfo;
  appendDownstream(pOperator, downstream);

  return pOperator;
}

SOperatorInfo* createLimitOperatorInfo(STaskRuntimeEnv* pRuntimeEnv, SOperatorInfo* downstream) {
  SLimitOperatorInfo* pInfo = calloc(1, sizeof(SLimitOperatorInfo));
  pInfo->limit = pRuntimeEnv->pQueryAttr->limit.limit;

  SOperatorInfo* pOperator = calloc(1, sizeof(SOperatorInfo));

  pOperator->name         = "LimitOperator";
//  pOperator->operatorType = OP_Limit;
  pOperator->blockingOptr = false;
  pOperator->status       = OP_IN_EXECUTING;
  pOperator->exec         = doLimit;
  pOperator->info         = pInfo;
  pOperator->pRuntimeEnv  = pRuntimeEnv;
  appendDownstream(pOperator, downstream);

  return pOperator;
}

SOperatorInfo* createTimeIntervalOperatorInfo(STaskRuntimeEnv* pRuntimeEnv, SOperatorInfo* downstream, SExprInfo* pExpr, int32_t numOfOutput) {
  STableIntervalOperatorInfo* pInfo = calloc(1, sizeof(STableIntervalOperatorInfo));

  pInfo->pCtx = createSqlFunctionCtx(pRuntimeEnv, pExpr, numOfOutput, &pInfo->rowCellInfoOffset);
  pInfo->pRes = createOutputBuf(pExpr, numOfOutput, pRuntimeEnv->resultInfo.capacity);
  initResultRowInfo(&pInfo->resultRowInfo, 8, TSDB_DATA_TYPE_INT);

  SOperatorInfo* pOperator = calloc(1, sizeof(SOperatorInfo));

  pOperator->name         = "TimeIntervalAggOperator";
//  pOperator->operatorType = OP_TimeWindow;
  pOperator->blockingOptr = true;
  pOperator->status       = OP_IN_EXECUTING;
  pOperator->pExpr        = pExpr;
  pOperator->numOfOutput  = numOfOutput;
  pOperator->info         = pInfo;
  pOperator->pRuntimeEnv  = pRuntimeEnv;
  pOperator->exec         = doIntervalAgg;
  pOperator->cleanup      = destroyBasicOperatorInfo;

  appendDownstream(pOperator, downstream);
  return pOperator;
}


SOperatorInfo* createAllTimeIntervalOperatorInfo(STaskRuntimeEnv* pRuntimeEnv, SOperatorInfo* downstream, SExprInfo* pExpr, int32_t numOfOutput) {
  STableIntervalOperatorInfo* pInfo = calloc(1, sizeof(STableIntervalOperatorInfo));

  pInfo->pCtx = createSqlFunctionCtx(pRuntimeEnv, pExpr, numOfOutput, &pInfo->rowCellInfoOffset);
  pInfo->pRes = createOutputBuf(pExpr, numOfOutput, pRuntimeEnv->resultInfo.capacity);
  initResultRowInfo(&pInfo->resultRowInfo, 8, TSDB_DATA_TYPE_INT);

  SOperatorInfo* pOperator = calloc(1, sizeof(SOperatorInfo));

  pOperator->name         = "AllTimeIntervalAggOperator";
//  pOperator->operatorType = OP_AllTimeWindow;
  pOperator->blockingOptr = true;
  pOperator->status       = OP_IN_EXECUTING;
  pOperator->pExpr        = pExpr;
  pOperator->numOfOutput  = numOfOutput;
  pOperator->info         = pInfo;
  pOperator->pRuntimeEnv  = pRuntimeEnv;
  pOperator->exec         = doAllIntervalAgg;
  pOperator->cleanup      = destroyBasicOperatorInfo;

  appendDownstream(pOperator, downstream);
  return pOperator;
}

SOperatorInfo* createStatewindowOperatorInfo(STaskRuntimeEnv* pRuntimeEnv, SOperatorInfo* downstream, SExprInfo* pExpr, int32_t numOfOutput) {
  SStateWindowOperatorInfo* pInfo = calloc(1, sizeof(SStateWindowOperatorInfo));
  pInfo->colIndex   = -1;
  pInfo->reptScan   = false;
  pInfo->binfo.pCtx = createSqlFunctionCtx(pRuntimeEnv, pExpr, numOfOutput, &pInfo->binfo.rowCellInfoOffset);
  pInfo->binfo.pRes = createOutputBuf(pExpr, numOfOutput, pRuntimeEnv->resultInfo.capacity);
  initResultRowInfo(&pInfo->binfo.resultRowInfo, 8, TSDB_DATA_TYPE_INT);

  SOperatorInfo* pOperator = calloc(1, sizeof(SOperatorInfo));
  pOperator->name         = "StateWindowOperator";
//  pOperator->operatorType = OP_StateWindow;
  pOperator->blockingOptr = true;
  pOperator->status       = OP_IN_EXECUTING;
  pOperator->pExpr        = pExpr;
  pOperator->numOfOutput  = numOfOutput;
  pOperator->info         = pInfo;
  pOperator->pRuntimeEnv  = pRuntimeEnv;
  pOperator->exec         = doStateWindowAgg;
  pOperator->cleanup      = destroyStateWindowOperatorInfo;

  appendDownstream(pOperator, downstream);
  return pOperator;
}
SOperatorInfo* createSWindowOperatorInfo(STaskRuntimeEnv* pRuntimeEnv, SOperatorInfo* downstream, SExprInfo* pExpr, int32_t numOfOutput) {
  SSWindowOperatorInfo* pInfo = calloc(1, sizeof(SSWindowOperatorInfo));

  pInfo->binfo.pCtx = createSqlFunctionCtx(pRuntimeEnv, pExpr, numOfOutput, &pInfo->binfo.rowCellInfoOffset);
  pInfo->binfo.pRes = createOutputBuf(pExpr, numOfOutput, pRuntimeEnv->resultInfo.capacity);
  initResultRowInfo(&pInfo->binfo.resultRowInfo, 8, TSDB_DATA_TYPE_INT);

  pInfo->prevTs   = INT64_MIN;
  pInfo->reptScan = false;
  SOperatorInfo* pOperator = calloc(1, sizeof(SOperatorInfo));

  pOperator->name         = "SessionWindowAggOperator";
//  pOperator->operatorType = OP_SessionWindow;
  pOperator->blockingOptr = true;
  pOperator->status       = OP_IN_EXECUTING;
  pOperator->pExpr        = pExpr;
  pOperator->numOfOutput  = numOfOutput;
  pOperator->info         = pInfo;
  pOperator->pRuntimeEnv  = pRuntimeEnv;
  pOperator->exec         = doSessionWindowAgg;
  pOperator->cleanup      = destroySWindowOperatorInfo;

  appendDownstream(pOperator, downstream);
  return pOperator;
}

SOperatorInfo* createMultiTableTimeIntervalOperatorInfo(STaskRuntimeEnv* pRuntimeEnv, SOperatorInfo* downstream, SExprInfo* pExpr, int32_t numOfOutput) {
  STableIntervalOperatorInfo* pInfo = calloc(1, sizeof(STableIntervalOperatorInfo));

  pInfo->pCtx = createSqlFunctionCtx(pRuntimeEnv, pExpr, numOfOutput, &pInfo->rowCellInfoOffset);
  pInfo->pRes = createOutputBuf(pExpr, numOfOutput, pRuntimeEnv->resultInfo.capacity);
  initResultRowInfo(&pInfo->resultRowInfo, 8, TSDB_DATA_TYPE_INT);

  SOperatorInfo* pOperator = calloc(1, sizeof(SOperatorInfo));
  pOperator->name         = "MultiTableTimeIntervalOperator";
//  pOperator->operatorType = OP_MultiTableTimeInterval;
  pOperator->blockingOptr = true;
  pOperator->status       = OP_IN_EXECUTING;
  pOperator->pExpr        = pExpr;
  pOperator->numOfOutput  = numOfOutput;
  pOperator->info         = pInfo;
  pOperator->pRuntimeEnv  = pRuntimeEnv;

  pOperator->exec         = doSTableIntervalAgg;
  pOperator->cleanup      = destroyBasicOperatorInfo;

  appendDownstream(pOperator, downstream);
  return pOperator;
}

SOperatorInfo* createAllMultiTableTimeIntervalOperatorInfo(STaskRuntimeEnv* pRuntimeEnv, SOperatorInfo* downstream, SExprInfo* pExpr, int32_t numOfOutput) {
  STableIntervalOperatorInfo* pInfo = calloc(1, sizeof(STableIntervalOperatorInfo));

  pInfo->pCtx = createSqlFunctionCtx(pRuntimeEnv, pExpr, numOfOutput, &pInfo->rowCellInfoOffset);
  pInfo->pRes = createOutputBuf(pExpr, numOfOutput, pRuntimeEnv->resultInfo.capacity);
  initResultRowInfo(&pInfo->resultRowInfo, 8, TSDB_DATA_TYPE_INT);

  SOperatorInfo* pOperator = calloc(1, sizeof(SOperatorInfo));
  pOperator->name         = "AllMultiTableTimeIntervalOperator";
//  pOperator->operatorType = OP_AllMultiTableTimeInterval;
  pOperator->blockingOptr = true;
  pOperator->status       = OP_IN_EXECUTING;
  pOperator->pExpr        = pExpr;
  pOperator->numOfOutput  = numOfOutput;
  pOperator->info         = pInfo;
  pOperator->pRuntimeEnv  = pRuntimeEnv;

  pOperator->exec         = doAllSTableIntervalAgg;
  pOperator->cleanup      = destroyBasicOperatorInfo;

  appendDownstream(pOperator, downstream);

  return pOperator;
}


SOperatorInfo* createGroupbyOperatorInfo(STaskRuntimeEnv* pRuntimeEnv, SOperatorInfo* downstream, SExprInfo* pExpr, int32_t numOfOutput) {
  SGroupbyOperatorInfo* pInfo = calloc(1, sizeof(SGroupbyOperatorInfo));
  pInfo->colIndex = -1;  // group by column index


  pInfo->binfo.pCtx = createSqlFunctionCtx(pRuntimeEnv, pExpr, numOfOutput, &pInfo->binfo.rowCellInfoOffset);

  STaskAttr *pQueryAttr = pRuntimeEnv->pQueryAttr;

  pQueryAttr->resultRowSize = (pQueryAttr->resultRowSize *
      (int32_t)(getRowNumForMultioutput(pQueryAttr, pQueryAttr->topBotQuery, pQueryAttr->stableQuery)));

  pInfo->binfo.pRes = createOutputBuf(pExpr, numOfOutput, pRuntimeEnv->resultInfo.capacity);
  initResultRowInfo(&pInfo->binfo.resultRowInfo, 8, TSDB_DATA_TYPE_INT);

  SOperatorInfo* pOperator = calloc(1, sizeof(SOperatorInfo));
  pOperator->name         = "GroupbyAggOperator";
  pOperator->blockingOptr = true;
  pOperator->status       = OP_IN_EXECUTING;
//  pOperator->operatorType = OP_Groupby;
  pOperator->pExpr        = pExpr;
  pOperator->numOfOutput  = numOfOutput;
  pOperator->info         = pInfo;
  pOperator->pRuntimeEnv  = pRuntimeEnv;
  pOperator->exec         = hashGroupbyAggregate;
  pOperator->cleanup      = destroyGroupbyOperatorInfo;

  appendDownstream(pOperator, downstream);
  return pOperator;
}

SOperatorInfo* createFillOperatorInfo(STaskRuntimeEnv* pRuntimeEnv, SOperatorInfo* downstream, SExprInfo* pExpr, int32_t numOfOutput, bool multigroupResult) {
  SFillOperatorInfo* pInfo = calloc(1, sizeof(SFillOperatorInfo));
  pInfo->pRes = createOutputBuf(pExpr, numOfOutput, pRuntimeEnv->resultInfo.capacity);
  pInfo->multigroupResult = multigroupResult;

  {
    STaskAttr* pQueryAttr = pRuntimeEnv->pQueryAttr;
    struct SFillColInfo* pColInfo = createFillColInfo(pExpr, numOfOutput, pQueryAttr->fillVal);
    STimeWindow w = TSWINDOW_INITIALIZER;

    TSKEY sk = MIN(pQueryAttr->window.skey, pQueryAttr->window.ekey);
    TSKEY ek = MAX(pQueryAttr->window.skey, pQueryAttr->window.ekey);
    getAlignQueryTimeWindow(pQueryAttr, pQueryAttr->window.skey, sk, ek, &w);

    pInfo->pFillInfo =
        taosCreateFillInfo(pQueryAttr->order.order, w.skey, 0, (int32_t)pRuntimeEnv->resultInfo.capacity, numOfOutput,
                           pQueryAttr->interval.sliding, pQueryAttr->interval.slidingUnit,
                           (int8_t)pQueryAttr->precision, pQueryAttr->fillType, pColInfo, pRuntimeEnv->qinfo);

    pInfo->p = calloc(numOfOutput, POINTER_BYTES);
  }

  SOperatorInfo* pOperator = calloc(1, sizeof(SOperatorInfo));

  pOperator->name         = "FillOperator";
  pOperator->blockingOptr = false;
  pOperator->status       = OP_IN_EXECUTING;
//  pOperator->operatorType = OP_Fill;
  pOperator->pExpr        = pExpr;
  pOperator->numOfOutput  = numOfOutput;
  pOperator->info         = pInfo;
  pOperator->pRuntimeEnv  = pRuntimeEnv;
  pOperator->exec         = doFill;
  pOperator->cleanup      = destroySFillOperatorInfo;

  appendDownstream(pOperator, downstream);
  return pOperator;
}

SOperatorInfo* createSLimitOperatorInfo(STaskRuntimeEnv* pRuntimeEnv, SOperatorInfo* downstream, SExprInfo* pExpr, int32_t numOfOutput, void* pMerger, bool multigroupResult) {
  SSLimitOperatorInfo* pInfo = calloc(1, sizeof(SSLimitOperatorInfo));

  STaskAttr* pQueryAttr = pRuntimeEnv->pQueryAttr;

  pInfo->orderColumnList = getResultGroupCheckColumns(pQueryAttr);
  pInfo->slimit          = pQueryAttr->slimit;
  pInfo->limit           = pQueryAttr->limit;
  pInfo->capacity        = pRuntimeEnv->resultInfo.capacity;
  pInfo->threshold       = (int64_t)(pInfo->capacity * 0.8);
  pInfo->currentOffset   = pQueryAttr->limit.offset;
  pInfo->currentGroupOffset = pQueryAttr->slimit.offset;
  pInfo->multigroupResult= multigroupResult;

  // TODO refactor
  int32_t len = 0;
  for(int32_t i = 0; i < numOfOutput; ++i) {
    len += pExpr[i].base.resSchema.bytes;
  }

  int32_t numOfCols = (pInfo->orderColumnList != NULL)? (int32_t) taosArrayGetSize(pInfo->orderColumnList):0;
  pInfo->prevRow = calloc(1, (POINTER_BYTES * numOfCols + len));

  int32_t offset = POINTER_BYTES * numOfCols;
  for(int32_t i = 0; i < numOfCols; ++i) {
    pInfo->prevRow[i] = (char*)pInfo->prevRow + offset;

    SColIndex* index = taosArrayGet(pInfo->orderColumnList, i);
    offset += pExpr[index->colIndex].base.resSchema.bytes;
  }

  pInfo->pRes = createOutputBuf(pExpr, numOfOutput, pRuntimeEnv->resultInfo.capacity);

  SOperatorInfo* pOperator = calloc(1, sizeof(SOperatorInfo));

  pOperator->name         = "SLimitOperator";
  pOperator->operatorType = OP_SLimit;
  pOperator->blockingOptr = false;
  pOperator->status       = OP_IN_EXECUTING;
//  pOperator->exec         = doSLimit;
  pOperator->info         = pInfo;
  pOperator->pRuntimeEnv  = pRuntimeEnv;
  pOperator->cleanup      = destroySlimitOperatorInfo;

  appendDownstream(pOperator, downstream);
  return pOperator;
}

static SSDataBlock* doTagScan(void* param, bool* newgroup) {
#if 0
  SOperatorInfo* pOperator = (SOperatorInfo*) param;
  if (pOperator->status == OP_EXEC_DONE) {
    return NULL;
  }

  STaskRuntimeEnv* pRuntimeEnv = pOperator->pRuntimeEnv;
  int32_t maxNumOfTables = (int32_t)pRuntimeEnv->resultInfo.capacity;

  STagScanInfo *pInfo = pOperator->info;
  SSDataBlock  *pRes = pInfo->pRes;
  *newgroup = false;

  int32_t count = 0;
  SArray* pa = GET_TABLEGROUP(pRuntimeEnv, 0);

  int32_t functionId = getExprFunctionId(&pOperator->pExpr[0]);
  if (functionId == FUNCTION_TID_TAG) { // return the tags & table Id
    STaskAttr* pQueryAttr = pRuntimeEnv->pQueryAttr;
    assert(pQueryAttr->numOfOutput == 1);

    SExprInfo* pExprInfo = &pOperator->pExpr[0];
    int32_t rsize = pExprInfo->base.resSchema.bytes;

    count = 0;

    int16_t bytes = pExprInfo->base.resSchema.bytes;
    int16_t type  = pExprInfo->base.resSchema.type;

    for(int32_t i = 0; i < pQueryAttr->numOfTags; ++i) {
      if (pQueryAttr->tagColList[i].colId == pExprInfo->base.pColumns->info.colId) {
        bytes = pQueryAttr->tagColList[i].bytes;
        type = pQueryAttr->tagColList[i].type;
        break;
      }
    }

    SColumnInfoData* pColInfo = taosArrayGet(pRes->pDataBlock, 0);

    while(pInfo->curPos < pInfo->totalTables && count < maxNumOfTables) {
      int32_t i = pInfo->curPos++;
      STableQueryInfo *item = taosArrayGetP(pa, i);

      char *output = pColInfo->pData + count * rsize;
      varDataSetLen(output, rsize - VARSTR_HEADER_SIZE);

      output = varDataVal(output);
      STableId* id = TSDB_TABLEID(item->pTable);

      *(int16_t *)output = 0;
      output += sizeof(int16_t);

      *(int64_t *)output = id->uid;  // memory align problem, todo serialize
      output += sizeof(id->uid);

      *(int32_t *)output = id->tid;
      output += sizeof(id->tid);

      *(int32_t *)output = pQueryAttr->vgId;
      output += sizeof(pQueryAttr->vgId);

      char* data = NULL;
      if (pExprInfo->base.pColumns->info.colId == TSDB_TBNAME_COLUMN_INDEX) {
        data = tsdbGetTableName(item->pTable);
      } else {
        data = tsdbGetTableTagVal(item->pTable, pExprInfo->base.pColumns->info.colId, type, bytes);
      }

      doSetTagValueToResultBuf(output, data, type, bytes);
      count += 1;
    }

    //qDebug("QInfo:0x%"PRIx64" create (tableId, tag) info completed, rows:%d", GET_TASKID(pRuntimeEnv), count);
  } else if (functionId == FUNCTION_COUNT) {// handle the "count(tbname)" query
    SColumnInfoData* pColInfo = taosArrayGet(pRes->pDataBlock, 0);
    *(int64_t*)pColInfo->pData = pInfo->totalTables;
    count = 1;

    pOperator->status = OP_EXEC_DONE;
    //qDebug("QInfo:0x%"PRIx64" create count(tbname) query, res:%d rows:1", GET_TASKID(pRuntimeEnv), count);
  } else {  // return only the tags|table name etc.
    SExprInfo* pExprInfo = &pOperator->pExpr[0];  // todo use the column list instead of exprinfo

    count = 0;
    while(pInfo->curPos < pInfo->totalTables && count < maxNumOfTables) {
      int32_t i = pInfo->curPos++;

      STableQueryInfo* item = taosArrayGetP(pa, i);

      char *data = NULL, *dst = NULL;
      int16_t type = 0, bytes = 0;
      for(int32_t j = 0; j < pOperator->numOfOutput; ++j) {
        // not assign value in case of user defined constant output column
        if (TSDB_COL_IS_UD_COL(pExprInfo[j].base.pColumns->flag)) {
          continue;
        }

        SColumnInfoData* pColInfo = taosArrayGet(pRes->pDataBlock, j);
        type  = pExprInfo[j].base.resSchema.type;
        bytes = pExprInfo[j].base.resSchema.bytes;

        if (pExprInfo[j].base.pColumns->info.colId == TSDB_TBNAME_COLUMN_INDEX) {
          data = tsdbGetTableName(item->pTable);
        } else {
          data = tsdbGetTableTagVal(item->pTable, pExprInfo[j].base.pColumns->info.colId, type, bytes);
        }

        dst  = pColInfo->pData + count * pExprInfo[j].base.resSchema.bytes;
        doSetTagValueToResultBuf(dst, data, type, bytes);
      }

      count += 1;
    }

    if (pInfo->curPos >= pInfo->totalTables) {
      pOperator->status = OP_EXEC_DONE;
    }

    //qDebug("QInfo:0x%"PRIx64" create tag values results completed, rows:%d", GET_TASKID(pRuntimeEnv), count);
  }

  if (pOperator->status == OP_EXEC_DONE) {
    setTaskStatus(pOperator->pRuntimeEnv, TASK_COMPLETED);
  }

  pRes->info.rows = count;
  return (pRes->info.rows == 0)? NULL:pInfo->pRes;

#endif
}

SOperatorInfo* createTagScanOperatorInfo(STaskRuntimeEnv* pRuntimeEnv, SExprInfo* pExpr, int32_t numOfOutput) {
  STagScanInfo* pInfo = calloc(1, sizeof(STagScanInfo));
  pInfo->pRes = createOutputBuf(pExpr, numOfOutput, pRuntimeEnv->resultInfo.capacity);

  size_t numOfGroup = GET_NUM_OF_TABLEGROUP(pRuntimeEnv);
  assert(numOfGroup == 0 || numOfGroup == 1);

  pInfo->totalTables = pRuntimeEnv->tableqinfoGroupInfo.numOfTables;
  pInfo->curPos = 0;

  SOperatorInfo* pOperator = calloc(1, sizeof(SOperatorInfo));
  pOperator->name         = "SeqTableTagScan";
//  pOperator->operatorType = OP_TagScan;
  pOperator->blockingOptr = false;
  pOperator->status       = OP_IN_EXECUTING;
  pOperator->info         = pInfo;
  pOperator->exec         = doTagScan;
  pOperator->pExpr        = pExpr;
  pOperator->numOfOutput  = numOfOutput;
  pOperator->pRuntimeEnv  = pRuntimeEnv;
  pOperator->cleanup      = destroyTagScanOperatorInfo;

  return pOperator;
}
static bool initMultiDistinctInfo(SDistinctOperatorInfo *pInfo, SOperatorInfo* pOperator, SSDataBlock *pBlock) {
  if (taosArrayGetSize(pInfo->pDistinctDataInfo) == pOperator->numOfOutput) {
     // distinct info already inited  
    return true;
  }
  for (int i = 0; i < pOperator->numOfOutput; i++) {
//    pInfo->totalBytes += pOperator->pExpr[i].base.colBytes;
  }
  for (int i = 0; i < pOperator->numOfOutput; i++) {
    int numOfBlock = (int)(taosArrayGetSize(pBlock->pDataBlock));
    assert(i < numOfBlock);
    for (int j = 0; j < numOfBlock; j++) {
      SColumnInfoData* pColDataInfo = taosArrayGet(pBlock->pDataBlock, j);
      if (pColDataInfo->info.colId == pOperator->pExpr[i].base.resSchema.colId) {
        SDistinctDataInfo item = {.index = j, .type = pColDataInfo->info.type, .bytes = pColDataInfo->info.bytes};
        taosArrayInsert(pInfo->pDistinctDataInfo, i, &item);
      }
    }
  }
  pInfo->totalBytes += (int32_t)strlen(MULTI_KEY_DELIM) * (pOperator->numOfOutput);
  pInfo->buf        =  calloc(1, pInfo->totalBytes);
  return  taosArrayGetSize(pInfo->pDistinctDataInfo) == pOperator->numOfOutput ? true : false;
}

static void buildMultiDistinctKey(SDistinctOperatorInfo *pInfo, SSDataBlock *pBlock, int32_t rowId) {
  char *p = pInfo->buf;
  memset(p, 0, pInfo->totalBytes); 

  for (int i = 0; i < taosArrayGetSize(pInfo->pDistinctDataInfo); i++) {
    SDistinctDataInfo* pDistDataInfo = (SDistinctDataInfo *)taosArrayGet(pInfo->pDistinctDataInfo, i); 
    SColumnInfoData*   pColDataInfo = taosArrayGet(pBlock->pDataBlock, pDistDataInfo->index);
    char *val = ((char *)pColDataInfo->pData) + pColDataInfo->info.bytes * rowId;
    if (isNull(val, pDistDataInfo->type)) { 
      p += pDistDataInfo->bytes; 
      continue;
    }
    if (IS_VAR_DATA_TYPE(pDistDataInfo->type)) {
      memcpy(p, varDataVal(val), varDataLen(val));
      p += varDataLen(val);
    } else {
      memcpy(p, val, pDistDataInfo->bytes);
      p += pDistDataInfo->bytes;
    }
    memcpy(p, MULTI_KEY_DELIM, strlen(MULTI_KEY_DELIM));
    p += strlen(MULTI_KEY_DELIM);
  }
}

static SSDataBlock* hashDistinct(void* param, bool* newgroup) {
  SOperatorInfo* pOperator = (SOperatorInfo*) param;
  if (pOperator->status == OP_EXEC_DONE) {
    return NULL;
  }

  SDistinctOperatorInfo* pInfo = pOperator->info;
  SSDataBlock* pRes = pInfo->pRes;

  pRes->info.rows = 0;
  SSDataBlock* pBlock = NULL;
   
  while(1) {
    publishOperatorProfEvent(pOperator->pDownstream[0], QUERY_PROF_BEFORE_OPERATOR_EXEC);
    pBlock = pOperator->pDownstream[0]->exec(pOperator->pDownstream[0], newgroup);
    publishOperatorProfEvent(pOperator->pDownstream[0], QUERY_PROF_AFTER_OPERATOR_EXEC);

    if (pBlock == NULL) {
      doSetOperatorCompleted(pOperator);
      break;
    }
    if (!initMultiDistinctInfo(pInfo, pOperator, pBlock)) {
      doSetOperatorCompleted(pOperator);
      break;
    }
    // ensure result output buf 
    if (pRes->info.rows + pBlock->info.rows > pInfo->outputCapacity) {
      int32_t newSize = pRes->info.rows + pBlock->info.rows;
      for (int i = 0; i < taosArrayGetSize(pRes->pDataBlock); i++) {
        SColumnInfoData*   pResultColInfoData = taosArrayGet(pRes->pDataBlock, i);
        SDistinctDataInfo* pDistDataInfo = taosArrayGet(pInfo->pDistinctDataInfo,  i);
        char* tmp = realloc(pResultColInfoData->pData, newSize * pDistDataInfo->bytes);
        if (tmp == NULL) {
          return NULL;
        } else {
          pResultColInfoData->pData = tmp;
        }
      }
      pInfo->outputCapacity = newSize;
    }

    for (int32_t i = 0; i < pBlock->info.rows; i++) {
      buildMultiDistinctKey(pInfo, pBlock, i);
      if (taosHashGet(pInfo->pSet, pInfo->buf, pInfo->totalBytes) == NULL) {
        int32_t dummy;
        taosHashPut(pInfo->pSet, pInfo->buf, pInfo->totalBytes, &dummy, sizeof(dummy));
        for (int j = 0; j < taosArrayGetSize(pRes->pDataBlock); j++) {
          SDistinctDataInfo* pDistDataInfo = taosArrayGet(pInfo->pDistinctDataInfo, j);  // distinct meta info
          SColumnInfoData*   pColInfoData = taosArrayGet(pBlock->pDataBlock, pDistDataInfo->index); //src
          SColumnInfoData*   pResultColInfoData = taosArrayGet(pRes->pDataBlock, j);  // dist 

          char* val = ((char*)pColInfoData->pData) + pDistDataInfo->bytes * i;
          char *start = pResultColInfoData->pData +  pDistDataInfo->bytes * pInfo->pRes->info.rows; 
          memcpy(start, val, pDistDataInfo->bytes);
        }
        pRes->info.rows += 1;
      } 
    }

    if (pRes->info.rows >= pInfo->threshold) {
      break;
    }
  }
  return (pInfo->pRes->info.rows > 0)? pInfo->pRes:NULL;
}

SOperatorInfo* createDistinctOperatorInfo(STaskRuntimeEnv* pRuntimeEnv, SOperatorInfo* downstream, SExprInfo* pExpr, int32_t numOfOutput) {
  SDistinctOperatorInfo* pInfo = calloc(1, sizeof(SDistinctOperatorInfo));
  pInfo->totalBytes      = 0;
  pInfo->buf             = NULL;
  pInfo->threshold       = tsMaxNumOfDistinctResults; // distinct result threshold
  pInfo->outputCapacity  = 4096;
  pInfo->pDistinctDataInfo = taosArrayInit(numOfOutput, sizeof(SDistinctDataInfo)); 
  pInfo->pSet = taosHashInit(64, taosGetDefaultHashFunction(TSDB_DATA_TYPE_BINARY), false, HASH_NO_LOCK);
  pInfo->pRes = createOutputBuf(pExpr, numOfOutput, (int32_t) pInfo->outputCapacity);
  

  SOperatorInfo* pOperator = calloc(1, sizeof(SOperatorInfo));
  pOperator->name         = "DistinctOperator";
  pOperator->blockingOptr = false;
  pOperator->status       = OP_IN_EXECUTING;
//  pOperator->operatorType = OP_Distinct;
  pOperator->pExpr        = pExpr;
  pOperator->numOfOutput  = numOfOutput;
  pOperator->info         = pInfo;
  pOperator->pRuntimeEnv  = pRuntimeEnv;
  pOperator->exec         = hashDistinct;
  pOperator->pExpr        = pExpr; 
  pOperator->cleanup      = destroyDistinctOperatorInfo;

  appendDownstream(pOperator, downstream);
  return pOperator;
}

static int32_t getColumnIndexInSource(SQueriedTableInfo *pTableInfo, SSqlExpr *pExpr, SColumnInfo* pTagCols) {
  int32_t j = 0;

  if (TSDB_COL_IS_TAG(pExpr->pColumns->flag)) {
    if (pExpr->pColumns->info.colId == TSDB_TBNAME_COLUMN_INDEX) {
      return TSDB_TBNAME_COLUMN_INDEX;
    }

    while(j < pTableInfo->numOfTags) {
      if (pExpr->pColumns->info.colId == pTagCols[j].colId) {
        return j;
      }

      j += 1;
    }

  } /*else if (TSDB_COL_IS_UD_COL(pExpr->colInfo.flag)) {  // user specified column data
    return TSDB_UD_COLUMN_INDEX;
  } else {
    while (j < pTableInfo->numOfCols) {
      if (pExpr->colInfo.colId == pTableInfo->colList[j].colId) {
        return j;
      }

      j += 1;
    }
  }*/

  return INT32_MIN;  // return a less than TSDB_TBNAME_COLUMN_INDEX value
}

bool validateExprColumnInfo(SQueriedTableInfo *pTableInfo, SSqlExpr *pExpr, SColumnInfo* pTagCols) {
  int32_t j = getColumnIndexInSource(pTableInfo, pExpr, pTagCols);
  return j != INT32_MIN;
}

static bool validateQueryMsg(SQueryTableReq *pQueryMsg) {
  if (pQueryMsg->interval.interval < 0) {
    //qError("qmsg:%p illegal value of interval time %" PRId64, pQueryMsg, pQueryMsg->interval.interval);
    return false;
  }

//  if (pQueryMsg->sw.gap < 0 || pQueryMsg->sw.primaryColId != PRIMARYKEY_TIMESTAMP_COL_ID) {
    //qError("qmsg:%p illegal value of session window time %" PRId64, pQueryMsg, pQueryMsg->sw.gap);
//    return false;
//  }

//  if (pQueryMsg->sw.gap > 0 && pQueryMsg->interval.interval > 0) {
    //qError("qmsg:%p illegal value of session window time %" PRId64" and interval value %"PRId64, pQueryMsg,
//        pQueryMsg->sw.gap, pQueryMsg->interval.interval);
//    return false;
//  }

  if (pQueryMsg->numOfTables <= 0) {
    //qError("qmsg:%p illegal value of numOfTables %d", pQueryMsg, pQueryMsg->numOfTables);
    return false;
  }

  if (pQueryMsg->numOfGroupCols < 0) {
    //qError("qmsg:%p illegal value of numOfGroupbyCols %d", pQueryMsg, pQueryMsg->numOfGroupCols);
    return false;
  }

  if (pQueryMsg->numOfOutput > TSDB_MAX_COLUMNS || pQueryMsg->numOfOutput <= 0) {
    //qError("qmsg:%p illegal value of output columns %d", pQueryMsg, pQueryMsg->numOfOutput);
    return false;
  }

  return true;
}

static bool validateQueryTableCols(SQueriedTableInfo* pTableInfo, SSqlExpr** pExpr, int32_t numOfOutput,
                                   SColumnInfo* pTagCols, void* pMsg) {
  int32_t numOfTotal = pTableInfo->numOfCols + pTableInfo->numOfTags;
  if (pTableInfo->numOfCols < 0 || pTableInfo->numOfTags < 0 || numOfTotal > TSDB_MAX_COLUMNS) {
    //qError("qmsg:%p illegal value of numOfCols %d numOfTags:%d", pMsg, pTableInfo->numOfCols, pTableInfo->numOfTags);
    return false;
  }

  if (numOfTotal == 0) {  // table total columns are not required.
//    for(int32_t i = 0; i < numOfOutput; ++i) {
//      SSqlExpr* p = pExpr[i];
//      if ((p->functionId == FUNCTION_TAGPRJ) ||
//          (p->functionId == FUNCTION_TID_TAG && p->colInfo.colId == TSDB_TBNAME_COLUMN_INDEX) ||
//          (p->functionId == FUNCTION_COUNT && p->colInfo.colId == TSDB_TBNAME_COLUMN_INDEX) ||
//          (p->functionId == FUNCTION_BLKINFO)) {
//        continue;
//      }
//
//      return false;
//    }
  }

  for(int32_t i = 0; i < numOfOutput; ++i) {
    if (!validateExprColumnInfo(pTableInfo, pExpr[i], pTagCols)) {
      return TSDB_CODE_QRY_INVALID_MSG;
    }
  }

  return true;
}

static char *createTableIdList(SQueryTableReq *pQueryMsg, char *pMsg, SArray **pTableIdList) {
  assert(pQueryMsg->numOfTables > 0);

  *pTableIdList = taosArrayInit(pQueryMsg->numOfTables, sizeof(STableIdInfo));

  for (int32_t j = 0; j < pQueryMsg->numOfTables; ++j) {
    STableIdInfo* pTableIdInfo = (STableIdInfo *)pMsg;
    pTableIdInfo->uid = htobe64(pTableIdInfo->uid);
    pTableIdInfo->key = htobe64(pTableIdInfo->key);

    taosArrayPush(*pTableIdList, pTableIdInfo);
    pMsg += sizeof(STableIdInfo);
  }

  return pMsg;
}

static int32_t deserializeColFilterInfo(SColumnFilterInfo* pColFilters, int16_t numOfFilters, char** pMsg) {
  for (int32_t f = 0; f < numOfFilters; ++f) {
    SColumnFilterInfo *pFilterMsg = (SColumnFilterInfo *)(*pMsg);

    SColumnFilterInfo *pColFilter = &pColFilters[f];
    pColFilter->filterstr = htons(pFilterMsg->filterstr);

    (*pMsg) += sizeof(SColumnFilterInfo);

    if (pColFilter->filterstr) {
      pColFilter->len = htobe64(pFilterMsg->len);

      pColFilter->pz = (int64_t)calloc(1, (size_t)(pColFilter->len + 1 * TSDB_NCHAR_SIZE)); // note: null-terminator
      if (pColFilter->pz == 0) {
        return TSDB_CODE_QRY_OUT_OF_MEMORY;
      }

      memcpy((void *)pColFilter->pz, (*pMsg), (size_t)pColFilter->len);
      (*pMsg) += (pColFilter->len + 1);
    } else {
      pColFilter->lowerBndi = htobe64(pFilterMsg->lowerBndi);
      pColFilter->upperBndi = htobe64(pFilterMsg->upperBndi);
    }

    pColFilter->lowerRelOptr = htons(pFilterMsg->lowerRelOptr);
    pColFilter->upperRelOptr = htons(pFilterMsg->upperRelOptr);
  }

  return TSDB_CODE_SUCCESS;
}

static SExecTaskInfo* createExecTaskInfo(uint64_t queryId) {
  SExecTaskInfo* pTaskInfo = calloc(1, sizeof(SExecTaskInfo));
  setTaskStatus(pTaskInfo, TASK_NOT_COMPLETED);

  pthread_mutex_init(&pTaskInfo->lock, NULL);
  pTaskInfo->cost.created = taosGetTimestampMs();
  pTaskInfo->id.queryId = queryId;
  return pTaskInfo;
}

static tsdbReadHandleT doCreateDataReadHandle(STableScanPhyNode* pTableScanNode, void* readerHandle, uint64_t queryId);

SOperatorInfo* doCreateOperatorTreeNode(SPhyNode* pPhyNode, SExecTaskInfo* pTaskInfo, void* readerHandle, uint64_t queryId) {
  if (pPhyNode->pChildren == NULL || taosArrayGetSize(pPhyNode->pChildren) == 0) {
    if (pPhyNode->info.type == OP_TableScan) {

      SScanPhyNode*  pScanPhyNode = (SScanPhyNode*)pPhyNode;
      size_t         numOfCols = taosArrayGetSize(pPhyNode->pTargets);

      tsdbReadHandleT tReaderHandle = doCreateDataReadHandle((STableScanPhyNode*) pPhyNode, readerHandle, (uint64_t) queryId);

      return createTableScanOperatorInfo(tReaderHandle, pScanPhyNode->order, numOfCols, pScanPhyNode->count, pTaskInfo);
    } else if (pPhyNode->info.type == OP_DataBlocksOptScan) {
      SScanPhyNode*  pScanPhyNode = (SScanPhyNode*)pPhyNode;
      size_t         numOfCols = taosArrayGetSize(pPhyNode->pTargets);

      tsdbReadHandleT tReaderHandle = doCreateDataReadHandle((STableScanPhyNode*) pPhyNode, readerHandle, (uint64_t) queryId);

      return createDataBlocksOptScanInfo(tReaderHandle, pScanPhyNode->order, numOfCols, pScanPhyNode->count, pScanPhyNode->reverse, pTaskInfo);
    } else if (pPhyNode->info.type == OP_Exchange) {
      SExchangePhyNode* pEx = (SExchangePhyNode*) pPhyNode;
      return createExchangeOperatorInfo(pEx->pSrcEndPoints, pEx->node.pTargets, pTaskInfo);
    }
  }

  if (pPhyNode->info.type == OP_Aggregate) {
    size_t size = taosArrayGetSize(pPhyNode->pChildren);
    assert(size == 1);

    for (int32_t i = 0; i < size; ++i) {
      SPhyNode*      pChildNode = taosArrayGetP(pPhyNode->pChildren, i);
      SOperatorInfo* op = doCreateOperatorTreeNode(pChildNode, pTaskInfo, readerHandle, queryId);
      return createAggregateOperatorInfo(op, pPhyNode->pTargets, pTaskInfo);
    }
  }
}

<<<<<<< HEAD
int32_t doCreateExecTaskInfo(SSubplan* pPlan, SExecTaskInfo** pTaskInfo, STableGroupInfo* pGroupInfo, void* readerHandle) {
  STsdbQueryCond cond = {.loadExternalRows = false};

  SPhyNode* pPhyNode = pPlan->pNode;
  if (pPhyNode->info.type == OP_TableScan || pPhyNode->info.type == OP_DataBlocksOptScan) {

    STableScanPhyNode* pTableScanNode = (STableScanPhyNode*) pPhyNode;
    cond.order     = pTableScanNode->scan.order;
    cond.numOfCols = taosArrayGetSize(pTableScanNode->scan.node.pTargets);
    cond.colList   = calloc(cond.numOfCols, sizeof(SColumnInfo));
    cond.twindow   = pTableScanNode->window;
    cond.type      = BLOCK_LOAD_OFFSET_SEQ_ORDER;
=======
static tsdbReadHandleT createDataReadHandle(STableScanPhyNode* pTableScanNode, STableGroupInfo* pGroupInfo, void* readerHandle, uint64_t queryId) {
  STsdbQueryCond cond = {.loadExternalRows = false};

  cond.order = pTableScanNode->scan.order;
  cond.numOfCols = taosArrayGetSize(pTableScanNode->scan.node.pTargets);
  cond.colList = calloc(cond.numOfCols, sizeof(SColumnInfo));
  cond.twindow = pTableScanNode->window;
  cond.type = BLOCK_LOAD_OFFSET_SEQ_ORDER;

  for (int32_t i = 0; i < cond.numOfCols; ++i) {
    SExprInfo* pExprInfo = taosArrayGetP(pTableScanNode->scan.node.pTargets, i);
    assert(pExprInfo->pExpr->nodeType == TEXPR_COL_NODE);

    SSchema* pSchema = pExprInfo->pExpr->pSchema;
    cond.colList[i].type = pSchema->type;
    cond.colList[i].bytes = pSchema->bytes;
    cond.colList[i].colId = pSchema->colId;
  }

  return tsdbQueryTables(readerHandle, &cond, pGroupInfo, queryId, NULL);
}

static tsdbReadHandleT doCreateDataReadHandle(STableScanPhyNode* pTableScanNode, void* readerHandle, uint64_t queryId) {
  int32_t         code = 0;
  STableGroupInfo groupInfo = {0};
>>>>>>> cc80848b

  uint64_t uid = pTableScanNode->scan.uid;
  STimeWindow window = pTableScanNode->window;
  int32_t tableType = pTableScanNode->scan.tableType;

  if (tableType == TSDB_SUPER_TABLE) {
    code =
        tsdbQuerySTableByTagCond(readerHandle, uid, window.skey, NULL, 0, 0, NULL, &groupInfo, NULL, 0, queryId);
    if (code != TSDB_CODE_SUCCESS) {
      goto _error;
    }
  } else {  // Create one table group.
    groupInfo.numOfTables = 1;
    groupInfo.pGroupList = taosArrayInit(1, POINTER_BYTES);

    SArray* pa = taosArrayInit(1, sizeof(STableKeyInfo));

    STableKeyInfo info = {.pTable = NULL, .lastKey = 0, .uid = uid};
    taosArrayPush(pa, &info);
    taosArrayPush(groupInfo.pGroupList, &pa);
  }

<<<<<<< HEAD
  *pTaskInfo = createExecTaskInfo((uint64_t)pPlan->id.queryId);
  tsdbReadHandleT tsdbReadHandle = tsdbQueryTables(readerHandle, &cond, pGroupInfo, (*pTaskInfo)->id.queryId, NULL);
=======
  if (groupInfo.numOfTables == 0) {
    code = 0;
    //    qDebug("no table qualified for query, reqId:0x%"PRIx64, (*pTask)->id.queryId);
    goto _error;
  }

  return createDataReadHandle(pTableScanNode, &groupInfo, readerHandle, queryId);
  _error:
  terrno = code;
  return NULL;
}

int32_t doCreateExecTaskInfo(SSubplan* pPlan, SExecTaskInfo** pTaskInfo, void* readerHandle) {
  tsdbReadHandleT tReaderHandle = NULL;

  int32_t code = 0;
  uint64_t queryId = pPlan->id.queryId;

  SPhyNode* pPhyNode = pPlan->pNode;

  *pTaskInfo = createExecTaskInfo(queryId);
>>>>>>> cc80848b

  (*pTaskInfo)->pRoot = doCreateOperatorTreeNode(pPlan->pNode, *pTaskInfo, readerHandle, queryId);
  if ((*pTaskInfo)->pRoot == NULL) {
    return terrno;
  }

  return TSDB_CODE_SUCCESS;
}

/**
 * pQueryMsg->head has been converted before this function is called.
 *
 * @param pQueryMsg
 * @param pTableIdList
 * @param pExpr
 * @return
 */
//int32_t convertQueryMsg(SQueryTableReq *pQueryMsg, STaskParam* param) {
//  int32_t code = TSDB_CODE_SUCCESS;
//
////  if (taosCheckVersion(pQueryMsg->version, version, 3) != 0) {
////    return TSDB_CODE_QRY_INVALID_MSG;
////  }
//
//  pQueryMsg->numOfTables = htonl(pQueryMsg->numOfTables);
//  pQueryMsg->window.skey = htobe64(pQueryMsg->window.skey);
//  pQueryMsg->window.ekey = htobe64(pQueryMsg->window.ekey);
//  pQueryMsg->interval.interval = htobe64(pQueryMsg->interval.interval);
//  pQueryMsg->interval.sliding = htobe64(pQueryMsg->interval.sliding);
//  pQueryMsg->interval.offset = htobe64(pQueryMsg->interval.offset);
//  pQueryMsg->limit = htobe64(pQueryMsg->limit);
//  pQueryMsg->offset = htobe64(pQueryMsg->offset);
//  pQueryMsg->vgroupLimit = htobe64(pQueryMsg->vgroupLimit);
//
//  pQueryMsg->order = htons(pQueryMsg->order);
//  pQueryMsg->orderColId = htons(pQueryMsg->orderColId);
//  pQueryMsg->queryType = htonl(pQueryMsg->queryType);
////  pQueryMsg->tagNameRelType = htons(pQueryMsg->tagNameRelType);
//
//  pQueryMsg->numOfCols = htons(pQueryMsg->numOfCols);
//  pQueryMsg->numOfOutput = htons(pQueryMsg->numOfOutput);
//  pQueryMsg->numOfGroupCols = htons(pQueryMsg->numOfGroupCols);
//
//  pQueryMsg->tagCondLen = htons(pQueryMsg->tagCondLen);
//  pQueryMsg->colCondLen = htons(pQueryMsg->colCondLen);
//
//  pQueryMsg->tsBuf.tsOffset = htonl(pQueryMsg->tsBuf.tsOffset);
//  pQueryMsg->tsBuf.tsLen = htonl(pQueryMsg->tsBuf.tsLen);
//  pQueryMsg->tsBuf.tsNumOfBlocks = htonl(pQueryMsg->tsBuf.tsNumOfBlocks);
//  pQueryMsg->tsBuf.tsOrder = htonl(pQueryMsg->tsBuf.tsOrder);
//
//  pQueryMsg->numOfTags = htonl(pQueryMsg->numOfTags);
////  pQueryMsg->tbnameCondLen = htonl(pQueryMsg->tbnameCondLen);
//  pQueryMsg->secondStageOutput = htonl(pQueryMsg->secondStageOutput);
//  pQueryMsg->sqlstrLen = htonl(pQueryMsg->sqlstrLen);
//  pQueryMsg->prevResultLen = htonl(pQueryMsg->prevResultLen);
////  pQueryMsg->sw.gap = htobe64(pQueryMsg->sw.gap);
////  pQueryMsg->sw.primaryColId = htonl(pQueryMsg->sw.primaryColId);
//  pQueryMsg->tableScanOperator = htonl(pQueryMsg->tableScanOperator);
//  pQueryMsg->numOfOperator = htonl(pQueryMsg->numOfOperator);
//  pQueryMsg->udfContentOffset = htonl(pQueryMsg->udfContentOffset);
//  pQueryMsg->udfContentLen    = htonl(pQueryMsg->udfContentLen);
//  pQueryMsg->udfNum           = htonl(pQueryMsg->udfNum);
//
//  // query msg safety check
//  if (!validateQueryMsg(pQueryMsg)) {
//    code = TSDB_CODE_QRY_INVALID_MSG;
//    goto _cleanup;
//  }
//
//  char *pMsg = (char *)(pQueryMsg->tableCols) + sizeof(SColumnInfo) * pQueryMsg->numOfCols;
//  for (int32_t col = 0; col < pQueryMsg->numOfCols; ++col) {
//    SColumnInfo *pColInfo = &pQueryMsg->tableCols[col];
//
//    pColInfo->colId = htons(pColInfo->colId);
//    pColInfo->type = htons(pColInfo->type);
//    pColInfo->bytes = htons(pColInfo->bytes);
//    pColInfo->flist.numOfFilters = 0;
//
//    if (!isValidDataType(pColInfo->type)) {
//      //qDebug("qmsg:%p, invalid data type in source column, index:%d, type:%d", pQueryMsg, col, pColInfo->type);
//      code = TSDB_CODE_QRY_INVALID_MSG;
//      goto _cleanup;
//    }
//
///*
//    int32_t numOfFilters = pColInfo->flist.numOfFilters;
//    if (numOfFilters > 0) {
//      pColInfo->flist.filterInfo = calloc(numOfFilters, sizeof(SColumnFilterInfo));
//      if (pColInfo->flist.filterInfo == NULL) {
//        code = TSDB_CODE_QRY_OUT_OF_MEMORY;
//        goto _cleanup;
//      }
//    }
//
//    code = deserializeColFilterInfo(pColInfo->flist.filterInfo, numOfFilters, &pMsg);
//    if (code != TSDB_CODE_SUCCESS) {
//      goto _cleanup;
//    }
//*/
//  }
//
//  if (pQueryMsg->colCondLen > 0) {
//    param->colCond = calloc(1, pQueryMsg->colCondLen);
//    if (param->colCond == NULL) {
//      code = TSDB_CODE_QRY_OUT_OF_MEMORY;
//      goto _cleanup;
//    }
//
//    memcpy(param->colCond, pMsg, pQueryMsg->colCondLen);
//    pMsg += pQueryMsg->colCondLen;
//  }
//
//
//  param->tableScanOperator = pQueryMsg->tableScanOperator;
//  param->pExpr = calloc(pQueryMsg->numOfOutput, POINTER_BYTES);
//  if (param->pExpr == NULL) {
//    code = TSDB_CODE_QRY_OUT_OF_MEMORY;
//    goto _cleanup;
//  }
//
//  SSqlExpr *pExprMsg = (SSqlExpr *)pMsg;
//
//  for (int32_t i = 0; i < pQueryMsg->numOfOutput; ++i) {
//    param->pExpr[i] = pExprMsg;
//
////    pExprMsg->colInfo.colIndex = htons(pExprMsg->colInfo.colIndex);
////    pExprMsg->colInfo.colId = htons(pExprMsg->colInfo.colId);
////    pExprMsg->colInfo.flag  = htons(pExprMsg->colInfo.flag);
////    pExprMsg->colBytes      = htons(pExprMsg->colBytes);
////    pExprMsg->colType       = htons(pExprMsg->colType);
//
////    pExprMsg->resType       = htons(pExprMsg->resType);
////    pExprMsg->resBytes      = htons(pExprMsg->resBytes);
//    pExprMsg->interBytes    = htonl(pExprMsg->interBytes);
//
////    pExprMsg->functionId    = htons(pExprMsg->functionId);
//    pExprMsg->numOfParams   = htons(pExprMsg->numOfParams);
////    pExprMsg->resColId      = htons(pExprMsg->resColId);
////    pExprMsg->flist.numOfFilters  = htons(pExprMsg->flist.numOfFilters);
//    pMsg += sizeof(SSqlExpr);
//
//    for (int32_t j = 0; j < pExprMsg->numOfParams; ++j) {
//      pExprMsg->param[j].nType = htonl(pExprMsg->param[j].nType);
//      pExprMsg->param[j].nLen  = htonl(pExprMsg->param[j].nLen);
//
//      if (pExprMsg->param[j].nType == TSDB_DATA_TYPE_BINARY) {
//        pExprMsg->param[j].pz = pMsg;
//        pMsg += pExprMsg->param[j].nLen;  // one more for the string terminated char.
//      } else {
//        pExprMsg->param[j].i = htobe64(pExprMsg->param[j].i);
//      }
//    }
//
////    int16_t functionId = pExprMsg->functionId;
////    if (functionId == FUNCTION_TAG || functionId == FUNCTION_TAGPRJ || functionId == FUNCTION_TAG_DUMMY) {
////      if (!TSDB_COL_IS_TAG(pExprMsg->colInfo.flag)) {  // ignore the column  index check for arithmetic expression.
////        code = TSDB_CODE_QRY_INVALID_MSG;
////        goto _cleanup;
////      }
////    }
//
////    if (pExprMsg->flist.numOfFilters > 0) {
////      pExprMsg->flist.filterInfo = calloc(pExprMsg->flist.numOfFilters, sizeof(SColumnFilterInfo));
////    }
////
////    deserializeColFilterInfo(pExprMsg->flist.filterInfo, pExprMsg->flist.numOfFilters, &pMsg);
//    pExprMsg = (SSqlExpr *)pMsg;
//  }
//
//  if (pQueryMsg->secondStageOutput) {
//    pExprMsg = (SSqlExpr *)pMsg;
//    param->pSecExpr = calloc(pQueryMsg->secondStageOutput, POINTER_BYTES);
//
//    for (int32_t i = 0; i < pQueryMsg->secondStageOutput; ++i) {
//      param->pSecExpr[i] = pExprMsg;
//
////      pExprMsg->colInfo.colIndex = htons(pExprMsg->colInfo.colIndex);
////      pExprMsg->colInfo.colId = htons(pExprMsg->colInfo.colId);
////      pExprMsg->colInfo.flag  = htons(pExprMsg->colInfo.flag);
////      pExprMsg->resType       = htons(pExprMsg->resType);
////      pExprMsg->resBytes      = htons(pExprMsg->resBytes);
////      pExprMsg->colBytes      = htons(pExprMsg->colBytes);
////      pExprMsg->colType       = htons(pExprMsg->colType);
//
////      pExprMsg->functionId = htons(pExprMsg->functionId);
//      pExprMsg->numOfParams = htons(pExprMsg->numOfParams);
//
//      pMsg += sizeof(SSqlExpr);
//
//      for (int32_t j = 0; j < pExprMsg->numOfParams; ++j) {
//        pExprMsg->param[j].nType = htonl(pExprMsg->param[j].nType);
//        pExprMsg->param[j].nLen = htonl(pExprMsg->param[j].nLen);
//
//        if (pExprMsg->param[j].nType == TSDB_DATA_TYPE_BINARY) {
//          pExprMsg->param[j].pz = pMsg;
//          pMsg += pExprMsg->param[j].nLen;  // one more for the string terminated char.
//        } else {
//          pExprMsg->param[j].i = htobe64(pExprMsg->param[j].i);
//        }
//      }
//
////      int16_t functionId = pExprMsg->functionId;
////      if (functionId == FUNCTION_TAG || functionId == FUNCTION_TAGPRJ || functionId == FUNCTION_TAG_DUMMY) {
////        if (!TSDB_COL_IS_TAG(pExprMsg->colInfo.flag)) {  // ignore the column  index check for arithmetic expression.
////          code = TSDB_CODE_QRY_INVALID_MSG;
////          goto _cleanup;
////        }
////      }
//
//      pExprMsg = (SSqlExpr *)pMsg;
//    }
//  }
//
//  pMsg = createTableIdList(pQueryMsg, pMsg, &(param->pTableIdList));
//
//  if (pQueryMsg->numOfGroupCols > 0) {  // group by tag columns
//    param->pGroupColIndex = malloc(pQueryMsg->numOfGroupCols * sizeof(SColIndex));
//    if (param->pGroupColIndex == NULL) {
//      code = TSDB_CODE_QRY_OUT_OF_MEMORY;
//      goto _cleanup;
//    }
//
//    for (int32_t i = 0; i < pQueryMsg->numOfGroupCols; ++i) {
//      param->pGroupColIndex[i].colId = htons(*(int16_t *)pMsg);
//      pMsg += sizeof(param->pGroupColIndex[i].colId);
//
//      param->pGroupColIndex[i].colIndex = htons(*(int16_t *)pMsg);
//      pMsg += sizeof(param->pGroupColIndex[i].colIndex);
//
//      param->pGroupColIndex[i].flag = htons(*(int16_t *)pMsg);
//      pMsg += sizeof(param->pGroupColIndex[i].flag);
//
//      memcpy(param->pGroupColIndex[i].name, pMsg, tListLen(param->pGroupColIndex[i].name));
//      pMsg += tListLen(param->pGroupColIndex[i].name);
//    }
//
//    pQueryMsg->orderByIdx = htons(pQueryMsg->orderByIdx);
//    pQueryMsg->orderType = htons(pQueryMsg->orderType);
//  }
//
//  pQueryMsg->fillType = htons(pQueryMsg->fillType);
//  if (pQueryMsg->fillType != TSDB_FILL_NONE) {
//    pQueryMsg->fillVal = (uint64_t)(pMsg);
//
//    int64_t *v = (int64_t *)pMsg;
//    for (int32_t i = 0; i < pQueryMsg->numOfOutput; ++i) {
//      v[i] = htobe64(v[i]);
//    }
//
//    pMsg += sizeof(int64_t) * pQueryMsg->numOfOutput;
//  }
//
//  if (pQueryMsg->numOfTags > 0) {
//    param->pTagColumnInfo = calloc(1, sizeof(SColumnInfo) * pQueryMsg->numOfTags);
//    if (param->pTagColumnInfo == NULL) {
//      code = TSDB_CODE_QRY_OUT_OF_MEMORY;
//      goto _cleanup;
//    }
//
//    for (int32_t i = 0; i < pQueryMsg->numOfTags; ++i) {
//      SColumnInfo* pTagCol = (SColumnInfo*) pMsg;
//
//      pTagCol->colId = htons(pTagCol->colId);
//      pTagCol->bytes = htons(pTagCol->bytes);
//      pTagCol->type  = htons(pTagCol->type);
////      pTagCol->flist.numOfFilters = 0;
//
//      param->pTagColumnInfo[i] = *pTagCol;
//      pMsg += sizeof(SColumnInfo);
//    }
//  }
//
//  // the tag query condition expression string is located at the end of query msg
//  if (pQueryMsg->tagCondLen > 0) {
//    param->tagCond = calloc(1, pQueryMsg->tagCondLen);
//    if (param->tagCond == NULL) {
//      code = TSDB_CODE_QRY_OUT_OF_MEMORY;
//      goto _cleanup;
//    }
//
//    memcpy(param->tagCond, pMsg, pQueryMsg->tagCondLen);
//    pMsg += pQueryMsg->tagCondLen;
//  }
//
//  if (pQueryMsg->prevResultLen > 0) {
//    param->prevResult = calloc(1, pQueryMsg->prevResultLen);
//    if (param->prevResult == NULL) {
//      code = TSDB_CODE_QRY_OUT_OF_MEMORY;
//      goto _cleanup;
//    }
//
//    memcpy(param->prevResult, pMsg, pQueryMsg->prevResultLen);
//    pMsg += pQueryMsg->prevResultLen;
//  }
//
////  if (pQueryMsg->tbnameCondLen > 0) {
////    param->tbnameCond = calloc(1, pQueryMsg->tbnameCondLen + 1);
////    if (param->tbnameCond == NULL) {
////      code = TSDB_CODE_QRY_OUT_OF_MEMORY;
////      goto _cleanup;
////    }
////
////    strncpy(param->tbnameCond, pMsg, pQueryMsg->tbnameCondLen);
////    pMsg += pQueryMsg->tbnameCondLen;
////  }
//
//  //skip ts buf
//  if ((pQueryMsg->tsBuf.tsOffset + pQueryMsg->tsBuf.tsLen) > 0) {
//    pMsg = (char *)pQueryMsg + pQueryMsg->tsBuf.tsOffset + pQueryMsg->tsBuf.tsLen;
//  }
//
//  param->pOperator = taosArrayInit(pQueryMsg->numOfOperator, sizeof(int32_t));
//  for(int32_t i = 0; i < pQueryMsg->numOfOperator; ++i) {
//    int32_t op = htonl(*(int32_t*)pMsg);
//    taosArrayPush(param->pOperator, &op);
//
//    pMsg += sizeof(int32_t);
//  }
//
//  if (pQueryMsg->udfContentLen > 0) {
//    // todo extract udf function in tudf.c
////    param->pUdfInfo = calloc(1, sizeof(SUdfInfo));
////    param->pUdfInfo->contLen = pQueryMsg->udfContentLen;
////
////    pMsg = (char*)pQueryMsg + pQueryMsg->udfContentOffset;
////    param->pUdfInfo->resType = *(int8_t*) pMsg;
////    pMsg += sizeof(int8_t);
////
////    param->pUdfInfo->resBytes = htons(*(int16_t*)pMsg);
////    pMsg += sizeof(int16_t);
////
////    tstr* name = (tstr*)(pMsg);
////    param->pUdfInfo->name = strndup(name->data, name->len);
////
////    pMsg += varDataTLen(name);
////    param->pUdfInfo->funcType = htonl(*(int32_t*)pMsg);
////    pMsg += sizeof(int32_t);
////
////    param->pUdfInfo->bufSize = htonl(*(int32_t*)pMsg);
////    pMsg += sizeof(int32_t);
////
////    param->pUdfInfo->content = malloc(pQueryMsg->udfContentLen);
////    memcpy(param->pUdfInfo->content, pMsg, pQueryMsg->udfContentLen);
//
//    pMsg += pQueryMsg->udfContentLen;
//  }
//
//  param->sql = strndup(pMsg, pQueryMsg->sqlstrLen);
//
//  SQueriedTableInfo info = { .numOfTags = pQueryMsg->numOfTags, .numOfCols = pQueryMsg->numOfCols, .colList = pQueryMsg->tableCols};
//  if (!validateQueryTableCols(&info, param->pExpr, pQueryMsg->numOfOutput, param->pTagColumnInfo, pQueryMsg)) {
//    code = TSDB_CODE_QRY_INVALID_MSG;
//    goto _cleanup;
//  }
//
//  //qDebug("qmsg:%p query %d tables, type:%d, qrange:%" PRId64 "-%" PRId64 ", numOfGroupbyTagCols:%d, order:%d, "
////         "outputCols:%d, numOfCols:%d, interval:%" PRId64 ", fillType:%d, comptsLen:%d, compNumOfBlocks:%d, limit:%" PRId64 ", offset:%" PRId64,
////         pQueryMsg, pQueryMsg->numOfTables, pQueryMsg->queryType, pQueryMsg->window.skey, pQueryMsg->window.ekey, pQueryMsg->numOfGroupCols,
////         pQueryMsg->order, pQueryMsg->numOfOutput, pQueryMsg->numOfCols, pQueryMsg->interval.interval,
////         pQueryMsg->fillType, pQueryMsg->tsBuf.tsLen, pQueryMsg->tsBuf.tsNumOfBlocks, pQueryMsg->limit, pQueryMsg->offset);
//
//  //qDebug("qmsg:%p, sql:%s", pQueryMsg, param->sql);
//  return TSDB_CODE_SUCCESS;
//
//_cleanup:
//  freeParam(param);
//  return code;
//}

int32_t cloneExprFilterInfo(SColumnFilterInfo **dst, SColumnFilterInfo* src, int32_t filterNum) {
  if (filterNum <= 0) {
    return TSDB_CODE_SUCCESS;
  }

  *dst = calloc(filterNum, sizeof(*src));
  if (*dst == NULL) {
    return TSDB_CODE_QRY_OUT_OF_MEMORY;
  }

  memcpy(*dst, src, sizeof(*src) * filterNum);

  for (int32_t i = 0; i < filterNum; i++) {
    if ((*dst)[i].filterstr && dst[i]->len > 0) {
      void *pz = calloc(1, (size_t)(*dst)[i].len + 1);

      if (pz == NULL) {
        if (i == 0) {
          free(*dst);
        } else {
          freeColumnFilterInfo(*dst, i);
        }

        return TSDB_CODE_QRY_OUT_OF_MEMORY;
      }

      memcpy(pz, (void *)src->pz, (size_t)src->len + 1);

      (*dst)[i].pz = (int64_t)pz;
    }
  }

  return TSDB_CODE_SUCCESS;
}

int32_t buildArithmeticExprFromMsg(SExprInfo *pExprInfo, void *pQueryMsg) {
  //qDebug("qmsg:%p create arithmetic expr from binary", pQueryMsg);

  tExprNode* pExprNode = NULL;
  TRY(TSDB_MAX_TAG_CONDITIONS) {
    pExprNode = exprTreeFromBinary(pExprInfo->base.param[0].pz, pExprInfo->base.param[0].nLen);
  } CATCH( code ) {
    CLEANUP_EXECUTE();
    //qError("qmsg:%p failed to create arithmetic expression string from:%s, reason: %s", pQueryMsg, pExprInfo->base.param[0].pz, tstrerror(code));
    return code;
  } END_TRY

  if (pExprNode == NULL) {
    //qError("qmsg:%p failed to create arithmetic expression string from:%s", pQueryMsg, pExprInfo->base.param[0].pz);
    return TSDB_CODE_QRY_APP_ERROR;
  }

  pExprInfo->pExpr = pExprNode;
  return TSDB_CODE_SUCCESS;
}


static int32_t updateOutputBufForTopBotQuery(SQueriedTableInfo* pTableInfo, SColumnInfo* pTagCols, SExprInfo* pExprs, int32_t numOfOutput, int32_t tagLen, bool superTable) {
  for (int32_t i = 0; i < numOfOutput; ++i) {
    int16_t functId = getExprFunctionId(&pExprs[i]);

    if (functId == FUNCTION_TOP || functId == FUNCTION_BOTTOM) {
      int32_t j = getColumnIndexInSource(pTableInfo, &pExprs[i].base, pTagCols);
      if (j < 0 || j >= pTableInfo->numOfCols) {
        return TSDB_CODE_QRY_INVALID_MSG;
      } else {
        SColumnInfo* pCol = &pTableInfo->colList[j];
//        int32_t ret = getResultDataInfo(pCol->type, pCol->bytes, functId, (int32_t)pExprs[i].base.param[0].i,
//                                        &pExprs[i].base.resSchema.type, &pExprs[i].base.resSchema.bytes, &pExprs[i].base.interBytes, tagLen, superTable, NULL);
//        assert(ret == TSDB_CODE_SUCCESS);
      }
    }
  }

  return TSDB_CODE_SUCCESS;
}

// TODO tag length should be passed from client, refactor
int32_t createQueryFunc(SQueriedTableInfo* pTableInfo, int32_t numOfOutput, SExprInfo** pExprInfo,
                        SSqlExpr** pExprMsg, SColumnInfo* pTagCols, int32_t queryType, void* pMsg, struct SUdfInfo* pUdfInfo) {
  *pExprInfo = NULL;
  int32_t code = TSDB_CODE_SUCCESS;

//  code = initUdfInfo(pUdfInfo);
  if (code) {
    return code;
  }

  SExprInfo *pExprs = (SExprInfo *)calloc(numOfOutput, sizeof(SExprInfo));
  if (pExprs == NULL) {
    return TSDB_CODE_QRY_OUT_OF_MEMORY;
  }

  bool    isSuperTable = /*QUERY_IS_STABLE_QUERY(queryType);*/ true;
  int16_t tagLen = 0;

  for (int32_t i = 0; i < numOfOutput; ++i) {
    pExprs[i].base = *pExprMsg[i];

    memset(pExprs[i].base.param, 0, sizeof(SVariant) * tListLen(pExprs[i].base.param));
    for (int32_t j = 0; j < pExprMsg[i]->numOfParams; ++j) {
      taosVariantAssign(&pExprs[i].base.param[j], &pExprMsg[i]->param[j]);
    }

    int16_t type = 0;
    int16_t bytes = 0;

    // parse the arithmetic expression
    int32_t functionId = getExprFunctionId(&pExprs[i]);
    if (functionId == FUNCTION_ARITHM) {
      code = buildArithmeticExprFromMsg(&pExprs[i], pMsg);

      if (code != TSDB_CODE_SUCCESS) {
        tfree(pExprs);
        return code;
      }

      type  = TSDB_DATA_TYPE_DOUBLE;
      bytes = tDataTypes[type].bytes;
    } else if (functionId == FUNCTION_BLKINFO) {
      SSchema s = {.type=TSDB_DATA_TYPE_BINARY, .bytes=TSDB_MAX_BINARY_LEN};
      type = s.type;
      bytes = s.bytes;
    } else if (pExprs[i].base.pColumns->info.colId == TSDB_TBNAME_COLUMN_INDEX && functionId == FUNCTION_TAGPRJ) {  // parse the normal column
      const SSchema* s = tGetTbnameColumnSchema();
      type = s->type;
      bytes = s->bytes;
    } else if (pExprs[i].base.pColumns->info.colId <= TSDB_UD_COLUMN_INDEX && pExprs[i].base.pColumns->info.colId > TSDB_RES_COL_ID) {
      // it is a user-defined constant value column
      assert(functionId == FUNCTION_PRJ);

      type = pExprs[i].base.param[1].nType;
      bytes = pExprs[i].base.param[1].nLen;
      if (type == TSDB_DATA_TYPE_BINARY || type == TSDB_DATA_TYPE_NCHAR) {
        bytes += VARSTR_HEADER_SIZE;
      }
    } else {
      int32_t j = getColumnIndexInSource(pTableInfo, &pExprs[i].base, pTagCols);
      if (TSDB_COL_IS_TAG(pExprs[i].base.pColumns->flag)) {
        if (j < TSDB_TBNAME_COLUMN_INDEX || j >= pTableInfo->numOfTags) {
          tfree(pExprs);
          return TSDB_CODE_QRY_INVALID_MSG;
        }
      } else {
        if (j < PRIMARYKEY_TIMESTAMP_COL_ID || j >= pTableInfo->numOfCols) {
          tfree(pExprs);
          return TSDB_CODE_QRY_INVALID_MSG;
        }
      }

      if (pExprs[i].base.pColumns->info.colId != TSDB_TBNAME_COLUMN_INDEX && j >= 0) {
        SColumnInfo* pCol = (TSDB_COL_IS_TAG(pExprs[i].base.pColumns->flag))? &pTagCols[j]:&pTableInfo->colList[j];
        type = pCol->type;
        bytes = pCol->bytes;
      } else {
        const SSchema* s = tGetTbnameColumnSchema();

        type  = s->type;
        bytes = s->bytes;
      }

//      if (pExprs[i].base.flist.numOfFilters > 0) {
//        int32_t ret = cloneExprFilterInfo(&pExprs[i].base.flist.filterInfo, pExprMsg[i]->flist.filterInfo,
//            pExprMsg[i]->flist.numOfFilters);
//        if (ret) {
//          tfree(pExprs);
//          return ret;
//        }
//      }
    }

    int32_t param = (int32_t)pExprs[i].base.param[0].i;
//    if (functionId != FUNCTION_ARITHM &&
//       (type != pExprs[i].base.colType || bytes != pExprs[i].base.colBytes)) {
//      tfree(pExprs);
//      return TSDB_CODE_QRY_INVALID_MSG;
//    }

    // todo remove it
    SResultDataInfo info;
    if (getResultDataInfo(type, bytes, functionId, param, &info, 0, isSuperTable/*, pUdfInfo*/) != TSDB_CODE_SUCCESS) {
      tfree(pExprs);
      return TSDB_CODE_QRY_INVALID_MSG;
    }

    if (functionId == FUNCTION_TAG_DUMMY || functionId == FUNCTION_TS_DUMMY) {
      tagLen += pExprs[i].base.resSchema.bytes;
    }

    assert(isValidDataType(pExprs[i].base.resSchema.type));
  }

  // the tag length is affected by other tag columns, so this should be update.
  updateOutputBufForTopBotQuery(pTableInfo, pTagCols, pExprs, numOfOutput, tagLen, isSuperTable);

  *pExprInfo = pExprs;
  return TSDB_CODE_SUCCESS;
}

int32_t createQueryFilter(char *data, uint16_t len, SFilterInfo** pFilters) {
  tExprNode* expr = NULL;
  
  TRY(TSDB_MAX_TAG_CONDITIONS) {
    expr = exprTreeFromBinary(data, len);
  } CATCH( code ) {
    CLEANUP_EXECUTE();
    return code;
  } END_TRY

  if (expr == NULL) {
    //qError("failed to create expr tree");
    return TSDB_CODE_QRY_APP_ERROR;
  }

//  int32_t ret = filterInitFromTree(expr, pFilters, 0);
//  tExprTreeDestroy(expr, NULL);

//  return ret;
}


// todo refactor
int32_t createIndirectQueryFuncExprFromMsg(SQueryTableReq* pQueryMsg, int32_t numOfOutput, SExprInfo** pExprInfo,
                                           SSqlExpr** pExpr, SExprInfo* prevExpr, struct SUdfInfo *pUdfInfo) {
//  *pExprInfo = NULL;
//  int32_t code = TSDB_CODE_SUCCESS;
//
//  SExprInfo *pExprs = (SExprInfo *)calloc(numOfOutput, sizeof(SExprInfo));
//  if (pExprs == NULL) {
//    return TSDB_CODE_QRY_OUT_OF_MEMORY;
//  }
//
//  bool isSuperTable = QUERY_IS_STABLE_QUERY(pQueryMsg->queryType);
//
//  for (int32_t i = 0; i < numOfOutput; ++i) {
//    pExprs[i].base = *pExpr[i];
//    memset(pExprs[i].base.param, 0, sizeof(SVariant) * tListLen(pExprs[i].base.param));
//
//    for (int32_t j = 0; j < pExpr[i]->numOfParams; ++j) {
//      taosVariantAssign(&pExprs[i].base.param[j], &pExpr[i]->param[j]);
//    }
//
//    pExprs[i].base.resSchema.type = 0;
//
//    int16_t type = 0;
//    int16_t bytes = 0;
//
//    // parse the arithmetic expression
//    if (pExprs[i].base.functionId == FUNCTION_ARITHM) {
//      code = buildArithmeticExprFromMsg(&pExprs[i], pQueryMsg);
//
//      if (code != TSDB_CODE_SUCCESS) {
//        tfree(pExprs);
//        return code;
//      }
//
//      type  = TSDB_DATA_TYPE_DOUBLE;
//      bytes = tDataTypes[type].bytes;
//    } else {
//      int32_t index = pExprs[i].base.colInfo.colIndex;
//      assert(prevExpr[index].base.resSchema.colId == pExprs[i].base.pColumns->info.colId);
//
//      type  = prevExpr[index].base.resSchema.type;
//      bytes = prevExpr[index].base.resSchema.bytes;
//    }
//
//    int32_t param = (int32_t)pExprs[i].base.param[0].i;
//    if (getResultDataInfo(type, bytes, functionId, param, &pExprs[i].base.resSchema.type, &pExprs[i].base.resSchema.bytes,
//                          &pExprs[i].base.interBytes, 0, isSuperTable, pUdfInfo) != TSDB_CODE_SUCCESS) {
//      tfree(pExprs);
//      return TSDB_CODE_QRY_INVALID_MSG;
//    }
//
//    assert(isValidDataType(pExprs[i].base.resSchema.type));
//  }
//
//  *pExprInfo = pExprs;
  return TSDB_CODE_SUCCESS;
}

SGroupbyExpr *createGroupbyExprFromMsg(SQueryTableReq *pQueryMsg, SColIndex *pColIndex, int32_t *code) {
  if (pQueryMsg->numOfGroupCols == 0) {
    return NULL;
  }

  // using group by tag columns
  SGroupbyExpr *pGroupbyExpr = (SGroupbyExpr *)calloc(1, sizeof(SGroupbyExpr));
  if (pGroupbyExpr == NULL) {
    *code = TSDB_CODE_QRY_OUT_OF_MEMORY;
    return NULL;
  }

  pGroupbyExpr->columnInfo = taosArrayInit(pQueryMsg->numOfGroupCols, sizeof(SColIndex));
  for(int32_t i = 0; i < pQueryMsg->numOfGroupCols; ++i) {
    taosArrayPush(pGroupbyExpr->columnInfo, &pColIndex[i]);
  }

  return pGroupbyExpr;
}

//int32_t doCreateFilterInfo(SColumnInfo* pCols, int32_t numOfCols, int32_t numOfFilterCols, SSingleColumnFilterInfo** pFilterInfo, uint64_t qId) {
//  *pFilterInfo = calloc(1, sizeof(SSingleColumnFilterInfo) * numOfFilterCols);
//  if (*pFilterInfo == NULL) {
//    return TSDB_CODE_QRY_OUT_OF_MEMORY;
//  }
//
//  for (int32_t i = 0, j = 0; i < numOfCols; ++i) {
//    if (pCols[i].flist.numOfFilters > 0) {
//      SSingleColumnFilterInfo* pFilter = &((*pFilterInfo)[j]);
//
//      memcpy(&pFilter->info, &pCols[i], sizeof(SColumnInfo));
//      pFilter->info = pCols[i];
//
//      pFilter->numOfFilters = pCols[i].flist.numOfFilters;
//      pFilter->pFilters = calloc(pFilter->numOfFilters, sizeof(SColumnFilterElem));
//      if (pFilter->pFilters == NULL) {
//        return TSDB_CODE_QRY_OUT_OF_MEMORY;
//      }
//
//      for (int32_t f = 0; f < pFilter->numOfFilters; ++f) {
//        SColumnFilterElem* pSingleColFilter = &pFilter->pFilters[f];
//        pSingleColFilter->filterInfo = pCols[i].flist.filterInfo[f];
//
//        int32_t lower = pSingleColFilter->filterInfo.lowerRelOptr;
//        int32_t upper = pSingleColFilter->filterInfo.upperRelOptr;
//        if (lower == TSDB_RELATION_INVALID && upper == TSDB_RELATION_INVALID) {
//          //qError("QInfo:0x%"PRIx64" invalid filter info", qId);
//          return TSDB_CODE_QRY_INVALID_MSG;
//        }
//
//        pSingleColFilter->fp = getFilterOperator(lower, upper);
//        if (pSingleColFilter->fp == NULL) {
//          //qError("QInfo:0x%"PRIx64" invalid filter info", qId);
//          return TSDB_CODE_QRY_INVALID_MSG;
//        }
//
//        pSingleColFilter->bytes = pCols[i].bytes;
//
//        if (lower == TSDB_RELATION_IN) {
////          buildFilterSetFromBinary(&pSingleColFilter->q, (char *)(pSingleColFilter->filterInfo.pz), (int32_t)(pSingleColFilter->filterInfo.len));
//        }
//      }
//
//      j++;
//    }
//  }
//
//  return TSDB_CODE_SUCCESS;
//}

void* doDestroyFilterInfo(SSingleColumnFilterInfo* pFilterInfo, int32_t numOfFilterCols) {
//  for (int32_t i = 0; i < numOfFilterCols; ++i) {
//    if (pFilterInfo[i].numOfFilters > 0) {
//      if (pFilterInfo[i].pFilters->filterInfo.lowerRelOptr == TSDB_RELATION_IN) {
//        taosHashCleanup((SHashObj *)(pFilterInfo[i].pFilters->q));
//      }
//      tfree(pFilterInfo[i].pFilters);
//    }
//  }
//
//  tfree(pFilterInfo);
  return NULL;
}

int32_t createFilterInfo(STaskAttr* pQueryAttr, uint64_t qId) {
  for (int32_t i = 0; i < pQueryAttr->numOfCols; ++i) {
//    if (pQueryAttr->tableCols[i].flist.numOfFilters > 0 && pQueryAttr->tableCols[i].flist.filterInfo != NULL) {
//      pQueryAttr->numOfFilterCols++;
//    }
  }

  if (pQueryAttr->numOfFilterCols == 0) {
    return TSDB_CODE_SUCCESS;
  }

//  doCreateFilterInfo(pQueryAttr->tableCols, pQueryAttr->numOfCols, pQueryAttr->numOfFilterCols,
//                     &pQueryAttr->pFilterInfo, qId);

  pQueryAttr->createFilterOperator = true;

  return TSDB_CODE_SUCCESS;
}

static void doUpdateExprColumnIndex(STaskAttr *pQueryAttr) {
  assert(pQueryAttr->pExpr1 != NULL && pQueryAttr != NULL);

  for (int32_t k = 0; k < pQueryAttr->numOfOutput; ++k) {
    SSqlExpr *pSqlExprMsg = &pQueryAttr->pExpr1[k].base;
//    if (pSqlExprMsg->functionId == FUNCTION_ARITHM) {
//      continue;
//    }

    // todo opt performance
    SColIndex *pColIndex = NULL;/*&pSqlExprMsg->colInfo;*/
    if (TSDB_COL_IS_NORMAL_COL(pColIndex->flag)) {
      int32_t f = 0;
      for (f = 0; f < pQueryAttr->numOfCols; ++f) {
        if (pColIndex->colId == pQueryAttr->tableCols[f].colId) {
          pColIndex->colIndex = f;
          break;
        }
      }

      assert(f < pQueryAttr->numOfCols);
    } else if (pColIndex->colId <= TSDB_UD_COLUMN_INDEX) {
      // do nothing for user-defined constant value result columns
    } else {
      int32_t f = 0;
      for (f = 0; f < pQueryAttr->numOfTags; ++f) {
        if (pColIndex->colId == pQueryAttr->tagColList[f].colId) {
          pColIndex->colIndex = f;
          break;
        }
      }

      assert(f < pQueryAttr->numOfTags || pColIndex->colId == TSDB_TBNAME_COLUMN_INDEX);
    }
  }
}

void setResultBufSize(STaskAttr* pQueryAttr, SRspResultInfo* pResultInfo) {
  const int32_t DEFAULT_RESULT_MSG_SIZE = 1024 * (1024 + 512);

  // the minimum number of rows for projection query
  const int32_t MIN_ROWS_FOR_PRJ_QUERY = 8192;
  const int32_t DEFAULT_MIN_ROWS = 4096;

  const float THRESHOLD_RATIO = 0.85f;

  if (isProjQuery(pQueryAttr)) {
    int32_t numOfRes = DEFAULT_RESULT_MSG_SIZE / pQueryAttr->resultRowSize;
    if (numOfRes < MIN_ROWS_FOR_PRJ_QUERY) {
      numOfRes = MIN_ROWS_FOR_PRJ_QUERY;
    }

    pResultInfo->capacity  = numOfRes;
  } else {  // in case of non-prj query, a smaller output buffer will be used.
    pResultInfo->capacity = DEFAULT_MIN_ROWS;
  }

  pResultInfo->threshold = (int32_t)(pResultInfo->capacity * THRESHOLD_RATIO);
  pResultInfo->total = 0;
}

FORCE_INLINE bool checkQIdEqual(void *qHandle, uint64_t qId) {
  return ((SQInfo *)qHandle)->qId == qId;
}

SQInfo* createQInfoImpl(SQueryTableReq* pQueryMsg, SGroupbyExpr* pGroupbyExpr, SExprInfo* pExprs,
                        SExprInfo* pSecExprs, STableGroupInfo* pTableGroupInfo, SColumnInfo* pTagCols, SFilterInfo* pFilters, int32_t vgId,
                        char* sql, uint64_t qId, struct SUdfInfo* pUdfInfo) {
  int16_t numOfCols = pQueryMsg->numOfCols;
  int16_t numOfOutput = pQueryMsg->numOfOutput;

  SQInfo *pQInfo = (SQInfo *)calloc(1, sizeof(SQInfo));
  if (pQInfo == NULL) {
    goto _cleanup_qinfo;
  }

  pQInfo->qId = qId;
  pQInfo->startExecTs = 0;

  pQInfo->runtimeEnv.pUdfInfo = pUdfInfo;

  // to make sure third party won't overwrite this structure
  pQInfo->signature = pQInfo;
  STaskAttr* pQueryAttr = &pQInfo->query;
  pQInfo->runtimeEnv.pQueryAttr = pQueryAttr;

  pQueryAttr->tableGroupInfo  = *pTableGroupInfo;
  pQueryAttr->numOfCols       = numOfCols;
  pQueryAttr->numOfOutput     = numOfOutput;
  pQueryAttr->limit.limit     = pQueryMsg->limit;
  pQueryAttr->limit.offset    = pQueryMsg->offset;
  pQueryAttr->order.order     = pQueryMsg->order;
  pQueryAttr->order.col.info.colId = pQueryMsg->orderColId;
  pQueryAttr->pExpr1          = pExprs;
  pQueryAttr->pExpr2          = pSecExprs;
  pQueryAttr->numOfExpr2      = pQueryMsg->secondStageOutput;
  pQueryAttr->pGroupbyExpr    = pGroupbyExpr;
  memcpy(&pQueryAttr->interval, &pQueryMsg->interval, sizeof(pQueryAttr->interval));
  pQueryAttr->fillType        = pQueryMsg->fillType;
  pQueryAttr->numOfTags       = pQueryMsg->numOfTags;
  pQueryAttr->tagColList      = pTagCols;
  pQueryAttr->prjInfo.vgroupLimit = pQueryMsg->vgroupLimit;
  pQueryAttr->prjInfo.ts      = (pQueryMsg->order == TSDB_ORDER_ASC)? INT64_MIN:INT64_MAX;
//  pQueryAttr->sw              = pQueryMsg->sw;
  pQueryAttr->vgId            = vgId;

  pQueryAttr->stableQuery     = pQueryMsg->stableQuery;
  pQueryAttr->topBotQuery     = pQueryMsg->topBotQuery;
  pQueryAttr->groupbyColumn   = pQueryMsg->groupbyColumn;
  pQueryAttr->hasTagResults   = pQueryMsg->hasTagResults;
  pQueryAttr->timeWindowInterpo = pQueryMsg->timeWindowInterpo;
  pQueryAttr->queryBlockDist  = pQueryMsg->queryBlockDist;
  pQueryAttr->stabledev       = pQueryMsg->stabledev;
  pQueryAttr->tsCompQuery     = pQueryMsg->tsCompQuery;
  pQueryAttr->simpleAgg       = pQueryMsg->simpleAgg;
  pQueryAttr->pointInterpQuery = pQueryMsg->pointInterpQuery;
  pQueryAttr->needReverseScan  = pQueryMsg->needReverseScan;
  pQueryAttr->stateWindow      = pQueryMsg->stateWindow;
  pQueryAttr->vgId            = vgId;
//  pQueryAttr->pFilters        = pFilters;
  
  pQueryAttr->tableCols = calloc(numOfCols, sizeof(SSingleColumnFilterInfo));
  if (pQueryAttr->tableCols == NULL) {
    goto _cleanup;
  }

  pQueryAttr->srcRowSize = 0;
  pQueryAttr->maxTableColumnWidth = 0;
  for (int16_t i = 0; i < numOfCols; ++i) {
    pQueryAttr->tableCols[i] = pQueryMsg->tableCols[i];
//    pQueryAttr->tableCols[i].flist.filterInfo = tFilterInfoDup(pQueryMsg->tableCols[i].flist.filterInfo, pQueryAttr->tableCols[i].flist.numOfFilters);

    pQueryAttr->srcRowSize += pQueryAttr->tableCols[i].bytes;
    if (pQueryAttr->maxTableColumnWidth < pQueryAttr->tableCols[i].bytes) {
      pQueryAttr->maxTableColumnWidth = pQueryAttr->tableCols[i].bytes;
    }
  }

  for (int16_t col = 0; col < numOfOutput; ++col) {
    assert(pExprs[col].base.resSchema.bytes > 0);
    pQueryAttr->resultRowSize += pExprs[col].base.resSchema.bytes;

    // keep the tag length
    if (TSDB_COL_IS_TAG(pExprs[col].base.pColumns->flag)) {
      pQueryAttr->tagLen += pExprs[col].base.resSchema.bytes;
    }

//    if (pExprs[col].base.flist.filterInfo) {
//      ++pQueryAttr->havingNum;
//    }
  }

  doUpdateExprColumnIndex(pQueryAttr);

  if (pSecExprs != NULL) {
    int32_t resultRowSize = 0;

    // calculate the result row size
    for (int16_t col = 0; col < pQueryAttr->numOfExpr2; ++col) {
      assert(pSecExprs[col].base.resSchema.bytes > 0);
      resultRowSize += pSecExprs[col].base.resSchema.bytes;
    }

    if (resultRowSize > pQueryAttr->resultRowSize) {
      pQueryAttr->resultRowSize = resultRowSize;
    }
  }

  if (pQueryAttr->fillType != TSDB_FILL_NONE) {
    pQueryAttr->fillVal = malloc(sizeof(int64_t) * pQueryAttr->numOfOutput);
    if (pQueryAttr->fillVal == NULL) {
      goto _cleanup;
    }

    // the first column is the timestamp
    memcpy(pQueryAttr->fillVal, (char *)pQueryMsg->fillVal, pQueryAttr->numOfOutput * sizeof(int64_t));
  }

  size_t numOfGroups = 0;
  if (pTableGroupInfo->pGroupList != NULL) {
    numOfGroups = taosArrayGetSize(pTableGroupInfo->pGroupList);
    STableGroupInfo* pTableqinfo = &pQInfo->runtimeEnv.tableqinfoGroupInfo;

    pTableqinfo->pGroupList = taosArrayInit(numOfGroups, POINTER_BYTES);
    pTableqinfo->numOfTables = pTableGroupInfo->numOfTables;
    pTableqinfo->map = taosHashInit(pTableGroupInfo->numOfTables, taosGetDefaultHashFunction(TSDB_DATA_TYPE_INT), true, HASH_NO_LOCK);
  }

  pQInfo->pBuf = calloc(pTableGroupInfo->numOfTables, sizeof(STableQueryInfo));
  if (pQInfo->pBuf == NULL) {
    goto _cleanup;
  }

  pQInfo->dataReady = QUERY_RESULT_NOT_READY;
  pQInfo->rspContext = NULL;
  pQInfo->sql = sql;
  pthread_mutex_init(&pQInfo->lock, NULL);
  tsem_init(&pQInfo->ready, 0, 0);

  pQueryAttr->window = pQueryMsg->window;
  updateDataCheckOrder(pQInfo, pQueryMsg, pQueryAttr->stableQuery);

  STaskRuntimeEnv* pRuntimeEnv = &pQInfo->runtimeEnv;
  STimeWindow window = pQueryAttr->window;

  int32_t index = 0;
  for(int32_t i = 0; i < numOfGroups; ++i) {
    SArray* pa = taosArrayGetP(pQueryAttr->tableGroupInfo.pGroupList, i);

    size_t s = taosArrayGetSize(pa);
    SArray* p1 = taosArrayInit(s, POINTER_BYTES);
    if (p1 == NULL) {
      goto _cleanup;
    }

    taosArrayPush(pRuntimeEnv->tableqinfoGroupInfo.pGroupList, &p1);

    for(int32_t j = 0; j < s; ++j) {
//      STableKeyInfo* info = taosArrayGet(pa, j);
//      window.skey = info->lastKey;
//
//      void* buf = (char*) pQInfo->pBuf + index * sizeof(STableQueryInfo);
//      STableQueryInfo* item = createTableQueryInfo(pQueryAttr, info->pTable, pQueryAttr->groupbyColumn, window, buf);
//      if (item == NULL) {
//        goto _cleanup;
//      }
//
//      item->groupIndex = i;
//      taosArrayPush(p1, &item);

//      STableId* id = TSDB_TABLEID(info->pTable);
//      taosHashPut(pRuntimeEnv->tableqinfoGroupInfo.map, &id->tid, sizeof(id->tid), &item, POINTER_BYTES);
//      index += 1;
    }
  }

  colIdCheck(pQueryAttr, pQInfo->qId);

//  int32_t functionId = getExprFunctionId(&pExpr[0]);
//  pQInfo->query.queryBlockDist = (functionId == FUNCTION_BLKINFO);

  //qDebug("qmsg:%p vgId:%d, QInfo:0x%" PRIx64 "-%p created", pQueryMsg, pQInfo->query.vgId, pQInfo->qId, pQInfo);
  return pQInfo;

_cleanup_qinfo:
//  tsdbDestroyTableGroup(pTableGroupInfo);

  if (pGroupbyExpr != NULL) {
    taosArrayDestroy(pGroupbyExpr->columnInfo);
    free(pGroupbyExpr);
  }

  tfree(pTagCols);
  for (int32_t i = 0; i < numOfOutput; ++i) {
    SExprInfo* pExprInfo = &pExprs[i];
    if (pExprInfo->pExpr != NULL) {
      tExprTreeDestroy(pExprInfo->pExpr, NULL);
      pExprInfo->pExpr = NULL;
    }

//    if (pExprInfo->base.flist.filterInfo) {
//      freeColumnFilterInfo(pExprInfo->base.flist.filterInfo, pExprInfo->base.flist.numOfFilters);
//    }
  }

  tfree(pExprs);

//  filterFreeInfo(pFilters);

_cleanup:
  doDestroyTask(pQInfo);
  return NULL;
}

bool isValidQInfo(void *param) {
  SQInfo *pQInfo = (SQInfo *)param;
  if (pQInfo == NULL) {
    return false;
  }

  /*
   * pQInfo->signature may be changed by another thread, so we assign value of signature
   * into local variable, then compare by using local variable
   */
  uint64_t sig = (uint64_t)pQInfo->signature;
  return (sig == (uint64_t)pQInfo);
}

int32_t initQInfo(STsBufInfo* pTsBufInfo, void* tsdb, void* sourceOptr, SQInfo* pQInfo, STaskParam* param, char* start,
                  int32_t prevResultLen, void* merger) {
  int32_t code = TSDB_CODE_SUCCESS;

  STaskRuntimeEnv* pRuntimeEnv = &pQInfo->runtimeEnv;
  pRuntimeEnv->qinfo = pQInfo;

  STaskAttr *pQueryAttr = pRuntimeEnv->pQueryAttr;

  STSBuf *pTsBuf = NULL;

  if (pTsBufInfo->tsLen > 0) {  // open new file to save the result
    char* tsBlock = start + pTsBufInfo->tsOffset;
    pTsBuf = tsBufCreateFromCompBlocks(tsBlock, pTsBufInfo->tsNumOfBlocks, pTsBufInfo->tsLen, pTsBufInfo->tsOrder,
                                       pQueryAttr->vgId);

    if (pTsBuf == NULL) {
      code = TSDB_CODE_QRY_NO_DISKSPACE;
      goto _error;
    }
    tsBufResetPos(pTsBuf);
    bool ret = tsBufNextPos(pTsBuf);
    UNUSED(ret);
  }

  SArray* prevResult = NULL;
  if (prevResultLen > 0) {
    prevResult = interResFromBinary(param->prevResult, prevResultLen);
    pRuntimeEnv->prevResult = prevResult;
  }

  pRuntimeEnv->currentOffset = pQueryAttr->limit.offset;
  if (tsdb != NULL) {
//    pQueryAttr->precision = tsdbGetCfg(tsdb)->precision;
  }

  if ((QUERY_IS_ASC_QUERY(pQueryAttr) && (pQueryAttr->window.skey > pQueryAttr->window.ekey)) ||
      (!QUERY_IS_ASC_QUERY(pQueryAttr) && (pQueryAttr->window.ekey > pQueryAttr->window.skey))) {
    //qDebug("QInfo:0x%"PRIx64" no result in time range %" PRId64 "-%" PRId64 ", order %d", pQInfo->qId, pQueryAttr->window.skey,
//           pQueryAttr->window.ekey, pQueryAttr->order.order);
//    setTaskStatus(pOperator->pTaskInfo, QUERY_COMPLETED);
    pRuntimeEnv->tableqinfoGroupInfo.numOfTables = 0;
    // todo free memory
    return TSDB_CODE_SUCCESS;
  }

  if (pRuntimeEnv->tableqinfoGroupInfo.numOfTables == 0) {
    //qDebug("QInfo:0x%"PRIx64" no table qualified for tag filter, abort query", pQInfo->qId);
//    setTaskStatus(pOperator->pTaskInfo, QUERY_COMPLETED);
    return TSDB_CODE_SUCCESS;
  }

  // filter the qualified
  if ((code = doInitQInfo(pQInfo, pTsBuf, tsdb, sourceOptr, param->tableScanOperator, param->pOperator, merger)) != TSDB_CODE_SUCCESS) {
    goto _error;
  }

  return code;

_error:
  // table query ref will be decrease during error handling
  doDestroyTask(pQInfo);
  return code;
}

//TODO refactor
void freeColumnFilterInfo(SColumnFilterInfo* pFilter, int32_t numOfFilters) {
    if (pFilter == NULL || numOfFilters == 0) {
      return;
    }

    for (int32_t i = 0; i < numOfFilters; i++) {
      if (pFilter[i].filterstr && pFilter[i].pz) {
        free((void*)(pFilter[i].pz));
      }
    }

    free(pFilter);
}

static void doDestroyTableQueryInfo(STableGroupInfo* pTableqinfoGroupInfo) {
  if (pTableqinfoGroupInfo->pGroupList != NULL) {
    int32_t numOfGroups = (int32_t) taosArrayGetSize(pTableqinfoGroupInfo->pGroupList);
    for (int32_t i = 0; i < numOfGroups; ++i) {
      SArray *p = taosArrayGetP(pTableqinfoGroupInfo->pGroupList, i);

      size_t num = taosArrayGetSize(p);
      for(int32_t j = 0; j < num; ++j) {
        STableQueryInfo* item = taosArrayGetP(p, j);
        destroyTableQueryInfoImpl(item);
      }

      taosArrayDestroy(p);
    }
  }

  taosArrayDestroy(pTableqinfoGroupInfo->pGroupList);
  taosHashCleanup(pTableqinfoGroupInfo->map);

  pTableqinfoGroupInfo->pGroupList = NULL;
  pTableqinfoGroupInfo->map = NULL;
  pTableqinfoGroupInfo->numOfTables = 0;
}

void* destroyQueryFuncExpr(SExprInfo* pExprInfo, int32_t numOfExpr) {
  if (pExprInfo == NULL) {
    assert(numOfExpr == 0);
    return NULL;
  }

  for (int32_t i = 0; i < numOfExpr; ++i) {
    if (pExprInfo[i].pExpr != NULL) {
      tExprTreeDestroy(pExprInfo[i].pExpr, NULL);
    }

//    if (pExprInfo[i].base.flist.filterInfo) {
//      freeColumnFilterInfo(pExprInfo[i].base.flist.filterInfo, pExprInfo[i].base.flist.numOfFilters);
//    }

    for(int32_t j = 0; j < pExprInfo[i].base.numOfParams; ++j) {
      taosVariantDestroy(&pExprInfo[i].base.param[j]);
    }
  }

  tfree(pExprInfo);
  return NULL;
}

void* freeColumnInfo(SColumnInfo* pColumnInfo, int32_t numOfCols) {
  if (pColumnInfo != NULL) {
    assert(numOfCols >= 0);

    for (int32_t i = 0; i < numOfCols; i++) {
      freeColumnFilterInfo(pColumnInfo[i].flist.filterInfo, pColumnInfo[i].flist.numOfFilters);
    }

    tfree(pColumnInfo);
  }

  return NULL;
}

void doDestroyTask(SQInfo *pQInfo) {
  if (!isValidQInfo(pQInfo)) {
    return;
  }

  //qDebug("QInfo:0x%"PRIx64" start to free QInfo", pQInfo->qId);

  STaskRuntimeEnv* pRuntimeEnv = &pQInfo->runtimeEnv;
  releaseQueryBuf(pRuntimeEnv->tableqinfoGroupInfo.numOfTables);

  doDestroyTableQueryInfo(&pRuntimeEnv->tableqinfoGroupInfo);
  teardownQueryRuntimeEnv(&pQInfo->runtimeEnv);

  STaskAttr *pQueryAttr = pQInfo->runtimeEnv.pQueryAttr;
  freeQueryAttr(pQueryAttr);

//  tsdbDestroyTableGroup(&pQueryAttr->tableGroupInfo);

  tfree(pQInfo->pBuf);
  tfree(pQInfo->sql);

  taosArrayDestroy(pQInfo->summary.queryProfEvents);
  taosHashCleanup(pQInfo->summary.operatorProfResults);

  taosArrayDestroy(pRuntimeEnv->groupResInfo.pRows);
  pQInfo->signature = 0;

  //qDebug("QInfo:0x%"PRIx64" QInfo is freed", pQInfo->qId);

  tfree(pQInfo);
}

int32_t doDumpQueryResult(SQInfo *pQInfo, char *data, int8_t compressed, int32_t *compLen) {
  // the remained number of retrieved rows, not the interpolated result
  STaskRuntimeEnv* pRuntimeEnv = &pQInfo->runtimeEnv;
  STaskAttr *pQueryAttr = pQInfo->runtimeEnv.pQueryAttr;

  // load data from file to msg buffer
  if (pQueryAttr->tsCompQuery) {
    SColumnInfoData* pColInfoData = taosArrayGet(pRuntimeEnv->outputBuf->pDataBlock, 0);
    FILE *f = *(FILE **)pColInfoData->pData;  // TODO refactor

    // make sure file exist
    if (f) {
      off_t s = lseek(fileno(f), 0, SEEK_END);
      assert(s == pRuntimeEnv->outputBuf->info.rows);

      //qDebug("QInfo:0x%"PRIx64" ts comp data return, file:%p, size:%"PRId64, pQInfo->qId, f, (uint64_t)s);
      if (fseek(f, 0, SEEK_SET) >= 0) {
        size_t sz = fread(data, 1, s, f);
        if(sz < s) {  // todo handle error
          //qError("fread(f:%p,%d) failed, rsize:%" PRId64 ", expect size:%" PRId64, f, fileno(f), (uint64_t)sz, (uint64_t)s);
          assert(0);
        }
      } else {
        UNUSED(s);
        //qError("fseek(f:%p,%d) failed, error:%s", f, fileno(f), strerror(errno));
        assert(0);
      }

      // dump error info
      if (s <= (sizeof(STSBufFileHeader) + sizeof(STSGroupBlockInfo) + 6 * sizeof(int32_t))) {
//        qDump(data, s);
        assert(0);
      }

      fclose(f);
      *(FILE **)pColInfoData->pData = NULL;
    }

    // all data returned, set query over
    if (Q_STATUS_EQUAL(pRuntimeEnv->status, TASK_COMPLETED)) {
//      setTaskStatus(pOperator->pTaskInfo, QUERY_OVER);
    }
  } else {
    doCopyQueryResultToMsg(pQInfo, (int32_t)pRuntimeEnv->outputBuf->info.rows, data, compressed, compLen);
  }

  //qDebug("QInfo:0x%"PRIx64" current numOfRes rows:%d, total:%" PRId64, pQInfo->qId,
//         pRuntimeEnv->outputBuf->info.rows, pRuntimeEnv->resultInfo.total);

  if (pQueryAttr->limit.limit > 0 && pQueryAttr->limit.limit == pRuntimeEnv->resultInfo.total) {
    //qDebug("QInfo:0x%"PRIx64" results limitation reached, limitation:%"PRId64, pQInfo->qId, pQueryAttr->limit.limit);
//    setTaskStatus(pOperator->pTaskInfo, QUERY_OVER);
  }

  return TSDB_CODE_SUCCESS;
}

bool doBuildResCheck(SQInfo* pQInfo) {
  bool buildRes = false;

  pthread_mutex_lock(&pQInfo->lock);

  pQInfo->dataReady = QUERY_RESULT_READY;
  buildRes = needBuildResAfterQueryComplete(pQInfo);

  // clear qhandle owner, it must be in the secure area. other thread may run ahead before current, after it is
  // put into task to be executed.
  assert(pQInfo->owner == taosGetSelfPthreadId());
  pQInfo->owner = 0;

  pthread_mutex_unlock(&pQInfo->lock);

  // used in retrieve blocking model.
  tsem_post(&pQInfo->ready);
  return buildRes;
}

static void doSetTagValueToResultBuf(char* output, const char* val, int16_t type, int16_t bytes) {
  if (val == NULL) {
    setNull(output, type, bytes);
    return;
  }

  if (IS_VAR_DATA_TYPE(type)) {
    // Binary data overflows for sort of unknown reasons. Let trim the overflow data
    if (varDataTLen(val) > bytes) {
      int32_t maxLen = bytes - VARSTR_HEADER_SIZE;
      int32_t len = (varDataLen(val) > maxLen)? maxLen:varDataLen(val);
      memcpy(varDataVal(output), varDataVal(val), len);
      varDataSetLen(output, len);
    } else {
      varDataCopy(output, val);
    }
  } else {
    memcpy(output, val, bytes);
  }
}

static int64_t getQuerySupportBufSize(size_t numOfTables) {
  size_t s1 = sizeof(STableQueryInfo);
  size_t s2 = sizeof(SHashNode);

//  size_t s3 = sizeof(STableCheckInfo);  buffer consumption in tsdb
  return (int64_t)((s1 + s2) * 1.5 * numOfTables);
}

int32_t checkForQueryBuf(size_t numOfTables) {
  int64_t t = getQuerySupportBufSize(numOfTables);
  if (tsQueryBufferSizeBytes < 0) {
    return TSDB_CODE_SUCCESS;
  } else if (tsQueryBufferSizeBytes > 0) {

    while(1) {
      int64_t s = tsQueryBufferSizeBytes;
      int64_t remain = s - t;
      if (remain >= 0) {
        if (atomic_val_compare_exchange_64(&tsQueryBufferSizeBytes, s, remain) == s) {
          return TSDB_CODE_SUCCESS;
        }
      } else {
        return TSDB_CODE_QRY_NOT_ENOUGH_BUFFER;
      }
    }
  }

  // disable query processing if the value of tsQueryBufferSize is zero.
  return TSDB_CODE_QRY_NOT_ENOUGH_BUFFER;
}

bool checkNeedToCompressQueryCol(SQInfo *pQInfo) {
  STaskRuntimeEnv* pRuntimeEnv = &pQInfo->runtimeEnv;
  STaskAttr *pQueryAttr = pRuntimeEnv->pQueryAttr;

  SSDataBlock* pRes = pRuntimeEnv->outputBuf;

  if (GET_NUM_OF_RESULTS(&(pQInfo->runtimeEnv)) <= 0) {
    return false;
  }

  int32_t numOfRows = pQueryAttr->pExpr2 ? GET_NUM_OF_RESULTS(pRuntimeEnv) : pRes->info.rows;
  int32_t numOfCols = pQueryAttr->pExpr2 ? pQueryAttr->numOfExpr2 : pQueryAttr->numOfOutput;

  for (int32_t col = 0; col < numOfCols; ++col) {
    SColumnInfoData* pColRes = taosArrayGet(pRes->pDataBlock, col);
    int32_t colSize = pColRes->info.bytes * numOfRows;
    if (NEEDTO_COMPRESS_QUERY(colSize)) {
      return true;
    }
  }

  return false;
}

void releaseQueryBuf(size_t numOfTables) {
  if (tsQueryBufferSizeBytes < 0) {
    return;
  }

  int64_t t = getQuerySupportBufSize(numOfTables);

  // restore value is not enough buffer available
  atomic_add_fetch_64(&tsQueryBufferSizeBytes, t);
}

void freeQueryAttr(STaskAttr* pQueryAttr) {
  if (pQueryAttr != NULL) {
    if (pQueryAttr->fillVal != NULL) {
      tfree(pQueryAttr->fillVal);
    }

    pQueryAttr->pFilterInfo = doDestroyFilterInfo(pQueryAttr->pFilterInfo, pQueryAttr->numOfFilterCols);

    pQueryAttr->pExpr1 = destroyQueryFuncExpr(pQueryAttr->pExpr1, pQueryAttr->numOfOutput);
    pQueryAttr->pExpr2 = destroyQueryFuncExpr(pQueryAttr->pExpr2, pQueryAttr->numOfExpr2);
    pQueryAttr->pExpr3 = destroyQueryFuncExpr(pQueryAttr->pExpr3, pQueryAttr->numOfExpr3);

    tfree(pQueryAttr->tagColList);
    tfree(pQueryAttr->pFilterInfo);

    pQueryAttr->tableCols = freeColumnInfo(pQueryAttr->tableCols, pQueryAttr->numOfCols);

    if (pQueryAttr->pGroupbyExpr != NULL) {
      taosArrayDestroy(pQueryAttr->pGroupbyExpr->columnInfo);
      tfree(pQueryAttr->pGroupbyExpr);
    }

//    filterFreeInfo(pQueryAttr->pFilters);
  }
}
<|MERGE_RESOLUTION|>--- conflicted
+++ resolved
@@ -7665,20 +7665,6 @@
   }
 }
 
-<<<<<<< HEAD
-int32_t doCreateExecTaskInfo(SSubplan* pPlan, SExecTaskInfo** pTaskInfo, STableGroupInfo* pGroupInfo, void* readerHandle) {
-  STsdbQueryCond cond = {.loadExternalRows = false};
-
-  SPhyNode* pPhyNode = pPlan->pNode;
-  if (pPhyNode->info.type == OP_TableScan || pPhyNode->info.type == OP_DataBlocksOptScan) {
-
-    STableScanPhyNode* pTableScanNode = (STableScanPhyNode*) pPhyNode;
-    cond.order     = pTableScanNode->scan.order;
-    cond.numOfCols = taosArrayGetSize(pTableScanNode->scan.node.pTargets);
-    cond.colList   = calloc(cond.numOfCols, sizeof(SColumnInfo));
-    cond.twindow   = pTableScanNode->window;
-    cond.type      = BLOCK_LOAD_OFFSET_SEQ_ORDER;
-=======
 static tsdbReadHandleT createDataReadHandle(STableScanPhyNode* pTableScanNode, STableGroupInfo* pGroupInfo, void* readerHandle, uint64_t queryId) {
   STsdbQueryCond cond = {.loadExternalRows = false};
 
@@ -7704,7 +7690,6 @@
 static tsdbReadHandleT doCreateDataReadHandle(STableScanPhyNode* pTableScanNode, void* readerHandle, uint64_t queryId) {
   int32_t         code = 0;
   STableGroupInfo groupInfo = {0};
->>>>>>> cc80848b
 
   uint64_t uid = pTableScanNode->scan.uid;
   STimeWindow window = pTableScanNode->window;
@@ -7727,10 +7712,6 @@
     taosArrayPush(groupInfo.pGroupList, &pa);
   }
 
-<<<<<<< HEAD
-  *pTaskInfo = createExecTaskInfo((uint64_t)pPlan->id.queryId);
-  tsdbReadHandleT tsdbReadHandle = tsdbQueryTables(readerHandle, &cond, pGroupInfo, (*pTaskInfo)->id.queryId, NULL);
-=======
   if (groupInfo.numOfTables == 0) {
     code = 0;
     //    qDebug("no table qualified for query, reqId:0x%"PRIx64, (*pTask)->id.queryId);
@@ -7752,7 +7733,6 @@
   SPhyNode* pPhyNode = pPlan->pNode;
 
   *pTaskInfo = createExecTaskInfo(queryId);
->>>>>>> cc80848b
 
   (*pTaskInfo)->pRoot = doCreateOperatorTreeNode(pPlan->pNode, *pTaskInfo, readerHandle, queryId);
   if ((*pTaskInfo)->pRoot == NULL) {
