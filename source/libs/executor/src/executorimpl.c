/*
 * Copyright (c) 2019 TAOS Data, Inc. <jhtao@taosdata.com>
 *
 * This program is free software: you can use, redistribute, and/or modify
 * it under the terms of the GNU Affero General Public License, version 3
 * or later ("AGPL"), as published by the Free Software Foundation.
 *
 * This program is distributed in the hope that it will be useful, but WITHOUT
 * ANY WARRANTY; without even the implied warranty of MERCHANTABILITY or
 * FITNESS FOR A PARTICULAR PURPOSE.
 *
 * You should have received a copy of the GNU Affero General Public License
 * along with this program. If not, see <http://www.gnu.org/licenses/>.
 */

#include "filter.h"
#include "function.h"
#include "functionMgt.h"
#include "os.h"
#include "querynodes.h"
#include "tfill.h"
#include "tname.h"
#include "tref.h"

#include "tdatablock.h"
#include "tglobal.h"
#include "tmsg.h"
#include "tsort.h"
#include "ttime.h"

#include "executorimpl.h"
#include "index.h"
#include "query.h"
#include "tcompare.h"
#include "tcompression.h"
#include "thash.h"
#include "ttypes.h"
#include "vnode.h"

#define IS_MAIN_SCAN(runtime)          ((runtime)->scanFlag == MAIN_SCAN)
#define SET_REVERSE_SCAN_FLAG(runtime) ((runtime)->scanFlag = REVERSE_SCAN)

#define GET_FORWARD_DIRECTION_FACTOR(ord) (((ord) == TSDB_ORDER_ASC) ? QUERY_ASC_FORWARD_STEP : QUERY_DESC_FORWARD_STEP)

#if 0
static UNUSED_FUNC void *u_malloc (size_t __size) {
  uint32_t v = taosRand();

  if (v % 1000 <= 0) {
    return NULL;
  } else {
    return taosMemoryMalloc(__size);
  }
}

static UNUSED_FUNC void* u_calloc(size_t num, size_t __size) {
  uint32_t v = taosRand();
  if (v % 1000 <= 0) {
    return NULL;
  } else {
    return taosMemoryCalloc(num, __size);
  }
}

static UNUSED_FUNC void* u_realloc(void* p, size_t __size) {
  uint32_t v = taosRand();
  if (v % 5 <= 1) {
    return NULL;
  } else {
    return taosMemoryRealloc(p, __size);
  }
}

#define calloc  u_calloc
#define malloc  u_malloc
#define realloc u_realloc
#endif

#define CLEAR_QUERY_STATUS(q, st)   ((q)->status &= (~(st)))
#define QUERY_IS_INTERVAL_QUERY(_q) ((_q)->interval.interval > 0)

int32_t getMaximumIdleDurationSec() { return tsShellActivityTimer * 2; }

static void setBlockSMAInfo(SqlFunctionCtx* pCtx, SExprInfo* pExpr, SSDataBlock* pBlock);

static void releaseQueryBuf(size_t numOfTables);

static void destroyFillOperatorInfo(void* param);
static void destroyProjectOperatorInfo(void* param);
static void destroySortOperatorInfo(void* param);
static void destroyAggOperatorInfo(void* param);

static void destroyIntervalOperatorInfo(void* param);
static void destroyExchangeOperatorInfo(void* param);

static void destroyOperatorInfo(SOperatorInfo* pOperator);

void doSetOperatorCompleted(SOperatorInfo* pOperator) {
  pOperator->status = OP_EXEC_DONE;
  ASSERT(pOperator->pTaskInfo != NULL);

  pOperator->cost.totalCost = (taosGetTimestampUs() - pOperator->pTaskInfo->cost.start * 1000) / 1000.0;
  setTaskStatus(pOperator->pTaskInfo, TASK_COMPLETED);
}

int32_t operatorDummyOpenFn(SOperatorInfo* pOperator) {
  OPTR_SET_OPENED(pOperator);
  pOperator->cost.openCost = 0;
  return TSDB_CODE_SUCCESS;
}

SOperatorFpSet createOperatorFpSet(__optr_open_fn_t openFn, __optr_fn_t nextFn, __optr_fn_t streamFn,
                                   __optr_fn_t cleanup, __optr_close_fn_t closeFn, __optr_explain_fn_t explain) {
  SOperatorFpSet fpSet = {
      ._openFn = openFn,
      .getNextFn = nextFn,
      .getStreamResFn = streamFn,
      .cleanupFn = cleanup,
      .closeFn = closeFn,
      .getExplainFn = explain,
  };

  return fpSet;
}

static int32_t doCopyToSDataBlock(SExecTaskInfo* pTaskInfo, SSDataBlock* pBlock, SExprSupp* pSup, SDiskbasedBuf* pBuf,
                                  SGroupResInfo* pGroupResInfo);

static void initCtxOutputBuffer(SqlFunctionCtx* pCtx, int32_t size);
static void doSetTableGroupOutputBuf(SOperatorInfo* pOperator, int32_t numOfOutput, uint64_t groupId);

#if 0
static bool chkResultRowFromKey(STaskRuntimeEnv* pRuntimeEnv, SResultRowInfo* pResultRowInfo, char* pData,
                                int16_t bytes, bool masterscan, uint64_t uid) {
  bool existed = false;
  SET_RES_WINDOW_KEY(pRuntimeEnv->keyBuf, pData, bytes, uid);

  SResultRow** p1 =
      (SResultRow**)taosHashGet(pRuntimeEnv->pResultRowHashTable, pRuntimeEnv->keyBuf, GET_RES_WINDOW_KEY_LEN(bytes));

  // in case of repeat scan/reverse scan, no new time window added.
  if (QUERY_IS_INTERVAL_QUERY(pRuntimeEnv->pQueryAttr)) {
    if (!masterscan) {  // the *p1 may be NULL in case of sliding+offset exists.
      return p1 != NULL;
    }

    if (p1 != NULL) {
      if (pResultRowInfo->size == 0) {
        existed = false;
      } else if (pResultRowInfo->size == 1) {
        //        existed = (pResultRowInfo->pResult[0] == (*p1));
      } else {  // check if current pResultRowInfo contains the existed pResultRow
        SET_RES_EXT_WINDOW_KEY(pRuntimeEnv->keyBuf, pData, bytes, uid, pResultRowInfo);
        int64_t* index =
            taosHashGet(pRuntimeEnv->pResultRowListSet, pRuntimeEnv->keyBuf, GET_RES_EXT_WINDOW_KEY_LEN(bytes));
        if (index != NULL) {
          existed = true;
        } else {
          existed = false;
        }
      }
    }

    return existed;
  }

  return p1 != NULL;
}
#endif

SResultRow* getNewResultRow(SDiskbasedBuf* pResultBuf, int32_t* currentPageId, int32_t interBufSize) {
  SFilePage* pData = NULL;

  // in the first scan, new space needed for results
  int32_t pageId = -1;
  if (*currentPageId == -1) {
    pData = getNewBufPage(pResultBuf, &pageId);
    pData->num = sizeof(SFilePage);
  } else {
    pData = getBufPage(pResultBuf, *currentPageId);
    pageId = *currentPageId;

    if (pData->num + interBufSize > getBufPageSize(pResultBuf)) {
      // release current page first, and prepare the next one
      releaseBufPage(pResultBuf, pData);

      pData = getNewBufPage(pResultBuf, &pageId);
      if (pData != NULL) {
        pData->num = sizeof(SFilePage);
      }
    }
  }

  if (pData == NULL) {
    return NULL;
  }

  setBufPageDirty(pData, true);

  // set the number of rows in current disk page
  SResultRow* pResultRow = (SResultRow*)((char*)pData + pData->num);
  pResultRow->pageId = pageId;
  pResultRow->offset = (int32_t)pData->num;
  *currentPageId = pageId;

  pData->num += interBufSize;
  return pResultRow;
}

/**
 * the struct of key in hash table
 * +----------+---------------+
 * | group id |   key data    |
 * | 8 bytes  | actual length |
 * +----------+---------------+
 */
SResultRow* doSetResultOutBufByKey(SDiskbasedBuf* pResultBuf, SResultRowInfo* pResultRowInfo, char* pData,
                                   int16_t bytes, bool masterscan, uint64_t groupId, SExecTaskInfo* pTaskInfo,
                                   bool isIntervalQuery, SAggSupporter* pSup) {
  SET_RES_WINDOW_KEY(pSup->keyBuf, pData, bytes, groupId);

  SResultRowPosition* p1 =
      (SResultRowPosition*)tSimpleHashGet(pSup->pResultRowHashTable, pSup->keyBuf, GET_RES_WINDOW_KEY_LEN(bytes));

  SResultRow* pResult = NULL;

  // in case of repeat scan/reverse scan, no new time window added.
  if (isIntervalQuery) {
    if (masterscan && p1 != NULL) {  // the *p1 may be NULL in case of sliding+offset exists.
      pResult = getResultRowByPos(pResultBuf, p1, true);
      ASSERT(pResult->pageId == p1->pageId && pResult->offset == p1->offset);
    }
  } else {
    // In case of group by column query, the required SResultRow object must be existInCurrentResusltRowInfo in the
    // pResultRowInfo object.
    if (p1 != NULL) {
      // todo
      pResult = getResultRowByPos(pResultBuf, p1, true);
      ASSERT(pResult->pageId == p1->pageId && pResult->offset == p1->offset);
    }
  }

  // 1. close current opened time window
  if (pResultRowInfo->cur.pageId != -1 && ((pResult == NULL) || (pResult->pageId != pResultRowInfo->cur.pageId))) {
    SResultRowPosition pos = pResultRowInfo->cur;
    SFilePage*         pPage = getBufPage(pResultBuf, pos.pageId);
    releaseBufPage(pResultBuf, pPage);
  }

  // allocate a new buffer page
  if (pResult == NULL) {
    ASSERT(pSup->resultRowSize > 0);
    pResult = getNewResultRow(pResultBuf, &pSup->currentPageId, pSup->resultRowSize);

    // add a new result set for a new group
    SResultRowPosition pos = {.pageId = pResult->pageId, .offset = pResult->offset};
    tSimpleHashPut(pSup->pResultRowHashTable, pSup->keyBuf, GET_RES_WINDOW_KEY_LEN(bytes), &pos,
                   sizeof(SResultRowPosition));
  }

  // 2. set the new time window to be the new active time window
  pResultRowInfo->cur = (SResultRowPosition){.pageId = pResult->pageId, .offset = pResult->offset};

  // too many time window in query
  if (pTaskInfo->execModel == OPTR_EXEC_MODEL_BATCH &&
      tSimpleHashGetSize(pSup->pResultRowHashTable) > MAX_INTERVAL_TIME_WINDOW) {
    T_LONG_JMP(pTaskInfo->env, TSDB_CODE_QRY_TOO_MANY_TIMEWINDOW);
  }

  return pResult;
}

// a new buffer page for each table. Needs to opt this design
static int32_t addNewWindowResultBuf(SResultRow* pWindowRes, SDiskbasedBuf* pResultBuf, int32_t tid, uint32_t size) {
  if (pWindowRes->pageId != -1) {
    return 0;
  }

  SFilePage* pData = NULL;

  // in the first scan, new space needed for results
  int32_t pageId = -1;
  SIDList list = getDataBufPagesIdList(pResultBuf);

  if (taosArrayGetSize(list) == 0) {
    pData = getNewBufPage(pResultBuf, &pageId);
    pData->num = sizeof(SFilePage);
  } else {
    SPageInfo* pi = getLastPageInfo(list);
    pData = getBufPage(pResultBuf, getPageId(pi));
    pageId = getPageId(pi);

    if (pData->num + size > getBufPageSize(pResultBuf)) {
      // release current page first, and prepare the next one
      releaseBufPageInfo(pResultBuf, pi);

      pData = getNewBufPage(pResultBuf, &pageId);
      if (pData != NULL) {
        pData->num = sizeof(SFilePage);
      }
    }
  }

  if (pData == NULL) {
    return -1;
  }

  // set the number of rows in current disk page
  if (pWindowRes->pageId == -1) {  // not allocated yet, allocate new buffer
    pWindowRes->pageId = pageId;
    pWindowRes->offset = (int32_t)pData->num;

    pData->num += size;
    assert(pWindowRes->pageId >= 0);
  }

  return 0;
}

//  query_range_start, query_range_end, window_duration, window_start, window_end
void initExecTimeWindowInfo(SColumnInfoData* pColData, STimeWindow* pQueryWindow) {
  pColData->info.type = TSDB_DATA_TYPE_TIMESTAMP;
  pColData->info.bytes = sizeof(int64_t);

  colInfoDataEnsureCapacity(pColData, 5, false);
  colDataAppendInt64(pColData, 0, &pQueryWindow->skey);
  colDataAppendInt64(pColData, 1, &pQueryWindow->ekey);

  int64_t interval = 0;
  colDataAppendInt64(pColData, 2, &interval);  // this value may be variable in case of 'n' and 'y'.
  colDataAppendInt64(pColData, 3, &pQueryWindow->skey);
  colDataAppendInt64(pColData, 4, &pQueryWindow->ekey);
}

void cleanupExecTimeWindowInfo(SColumnInfoData* pColData) { colDataDestroy(pColData); }

typedef struct {
  bool    hasAgg;
  int32_t numOfRows;
  int32_t startOffset;
} SFunctionCtxStatus;

static void functionCtxSave(SqlFunctionCtx* pCtx, SFunctionCtxStatus* pStatus) {
  pStatus->hasAgg = pCtx->input.colDataAggIsSet;
  pStatus->numOfRows = pCtx->input.numOfRows;
  pStatus->startOffset = pCtx->input.startRowIndex;
}

static void functionCtxRestore(SqlFunctionCtx* pCtx, SFunctionCtxStatus* pStatus) {
  pCtx->input.colDataAggIsSet = pStatus->hasAgg;
  pCtx->input.numOfRows = pStatus->numOfRows;
  pCtx->input.startRowIndex = pStatus->startOffset;
}

void doApplyFunctions(SExecTaskInfo* taskInfo, SqlFunctionCtx* pCtx, SColumnInfoData* pTimeWindowData, int32_t offset,
                      int32_t forwardStep, int32_t numOfTotal, int32_t numOfOutput) {
  for (int32_t k = 0; k < numOfOutput; ++k) {
    // keep it temporarily
    SFunctionCtxStatus status = {0};
    functionCtxSave(&pCtx[k], &status);

    pCtx[k].input.startRowIndex = offset;
    pCtx[k].input.numOfRows = forwardStep;

    // not a whole block involved in query processing, statistics data can not be used
    // NOTE: the original value of isSet have been changed here
    if (pCtx[k].input.colDataAggIsSet && forwardStep < numOfTotal) {
      pCtx[k].input.colDataAggIsSet = false;
    }

    if (fmIsWindowPseudoColumnFunc(pCtx[k].functionId)) {
      SResultRowEntryInfo* pEntryInfo = GET_RES_INFO(&pCtx[k]);

      char* p = GET_ROWCELL_INTERBUF(pEntryInfo);

      SColumnInfoData idata = {0};
      idata.info.type = TSDB_DATA_TYPE_BIGINT;
      idata.info.bytes = tDataTypes[TSDB_DATA_TYPE_BIGINT].bytes;
      idata.pData = p;

      SScalarParam out = {.columnData = &idata};
      SScalarParam tw = {.numOfRows = 5, .columnData = pTimeWindowData};
      pCtx[k].sfp.process(&tw, 1, &out);
      pEntryInfo->numOfRes = 1;
    } else {
      int32_t code = TSDB_CODE_SUCCESS;
      if (functionNeedToExecute(&pCtx[k]) && pCtx[k].fpSet.process != NULL) {
        code = pCtx[k].fpSet.process(&pCtx[k]);

        if (code != TSDB_CODE_SUCCESS) {
          qError("%s apply functions error, code: %s", GET_TASKID(taskInfo), tstrerror(code));
          taskInfo->code = code;
          T_LONG_JMP(taskInfo->env, code);
        }
      }

      // restore it
      functionCtxRestore(&pCtx[k], &status);
    }
  }
}

static int32_t doSetInputDataBlock(SExprSupp* pExprSup, SSDataBlock* pBlock, int32_t order, int32_t scanFlag,
                                   bool createDummyCol);

static void doSetInputDataBlockInfo(SExprSupp* pExprSup, SSDataBlock* pBlock, int32_t order) {
  SqlFunctionCtx* pCtx = pExprSup->pCtx;
  for (int32_t i = 0; i < pExprSup->numOfExprs; ++i) {
    pCtx[i].order = order;
    pCtx[i].input.numOfRows = pBlock->info.rows;
    setBlockSMAInfo(&pCtx[i], &pExprSup->pExprInfo[i], pBlock);
    pCtx[i].pSrcBlock = pBlock;
  }
}

void setInputDataBlock(SExprSupp* pExprSup, SSDataBlock* pBlock, int32_t order, int32_t scanFlag, bool createDummyCol) {
  if (pBlock->pBlockAgg != NULL) {
    doSetInputDataBlockInfo(pExprSup, pBlock, order);
  } else {
    doSetInputDataBlock(pExprSup, pBlock, order, scanFlag, createDummyCol);
  }
}

static int32_t doCreateConstantValColumnInfo(SInputColumnInfoData* pInput, SFunctParam* pFuncParam, int32_t paramIndex,
                                             int32_t numOfRows) {
  SColumnInfoData* pColInfo = NULL;
  if (pInput->pData[paramIndex] == NULL) {
    pColInfo = taosMemoryCalloc(1, sizeof(SColumnInfoData));
    if (pColInfo == NULL) {
      return TSDB_CODE_OUT_OF_MEMORY;
    }

    // Set the correct column info (data type and bytes)
    pColInfo->info.type = pFuncParam->param.nType;
    pColInfo->info.bytes = pFuncParam->param.nLen;

    pInput->pData[paramIndex] = pColInfo;
  } else {
    pColInfo = pInput->pData[paramIndex];
  }

  colInfoDataEnsureCapacity(pColInfo, numOfRows, false);

  int8_t type = pFuncParam->param.nType;
  if (type == TSDB_DATA_TYPE_BIGINT || type == TSDB_DATA_TYPE_UBIGINT) {
    int64_t v = pFuncParam->param.i;
    for (int32_t i = 0; i < numOfRows; ++i) {
      colDataAppendInt64(pColInfo, i, &v);
    }
  } else if (type == TSDB_DATA_TYPE_DOUBLE) {
    double v = pFuncParam->param.d;
    for (int32_t i = 0; i < numOfRows; ++i) {
      colDataAppendDouble(pColInfo, i, &v);
    }
  } else if (type == TSDB_DATA_TYPE_VARCHAR) {
    char* tmp = taosMemoryMalloc(pFuncParam->param.nLen + VARSTR_HEADER_SIZE);
    STR_WITH_SIZE_TO_VARSTR(tmp, pFuncParam->param.pz, pFuncParam->param.nLen);
    for (int32_t i = 0; i < numOfRows; ++i) {
      colDataAppend(pColInfo, i, tmp, false);
    }
    taosMemoryFree(tmp);
  }

  return TSDB_CODE_SUCCESS;
}

static int32_t doSetInputDataBlock(SExprSupp* pExprSup, SSDataBlock* pBlock, int32_t order, int32_t scanFlag,
                                   bool createDummyCol) {
  int32_t         code = TSDB_CODE_SUCCESS;
  SqlFunctionCtx* pCtx = pExprSup->pCtx;

  for (int32_t i = 0; i < pExprSup->numOfExprs; ++i) {
    pCtx[i].order = order;
    pCtx[i].input.numOfRows = pBlock->info.rows;

    pCtx[i].pSrcBlock = pBlock;
    pCtx[i].scanFlag = scanFlag;

    SInputColumnInfoData* pInput = &pCtx[i].input;
    pInput->uid = pBlock->info.uid;
    pInput->colDataAggIsSet = false;

    SExprInfo* pOneExpr = &pExprSup->pExprInfo[i];
    for (int32_t j = 0; j < pOneExpr->base.numOfParams; ++j) {
      SFunctParam* pFuncParam = &pOneExpr->base.pParam[j];
      if (pFuncParam->type == FUNC_PARAM_TYPE_COLUMN) {
        int32_t slotId = pFuncParam->pCol->slotId;
        pInput->pData[j] = taosArrayGet(pBlock->pDataBlock, slotId);
        pInput->totalRows = pBlock->info.rows;
        pInput->numOfRows = pBlock->info.rows;
        pInput->startRowIndex = 0;

        // NOTE: the last parameter is the primary timestamp column
        // todo: refactor this
        if (fmIsImplicitTsFunc(pCtx[i].functionId) && (j == pOneExpr->base.numOfParams - 1)) {
          pInput->pPTS = pInput->pData[j];  // in case of merge function, this is not always the ts column data.
          //          ASSERT(pInput->pPTS->info.type == TSDB_DATA_TYPE_TIMESTAMP);
        }
        ASSERT(pInput->pData[j] != NULL);
      } else if (pFuncParam->type == FUNC_PARAM_TYPE_VALUE) {
        // todo avoid case: top(k, 12), 12 is the value parameter.
        // sum(11), 11 is also the value parameter.
        if (createDummyCol && pOneExpr->base.numOfParams == 1) {
          pInput->totalRows = pBlock->info.rows;
          pInput->numOfRows = pBlock->info.rows;
          pInput->startRowIndex = 0;

          code = doCreateConstantValColumnInfo(pInput, pFuncParam, j, pBlock->info.rows);
          if (code != TSDB_CODE_SUCCESS) {
            return code;
          }
        }
      }
    }
  }

  return code;
}

static int32_t doAggregateImpl(SOperatorInfo* pOperator, SqlFunctionCtx* pCtx) {
  for (int32_t k = 0; k < pOperator->exprSupp.numOfExprs; ++k) {
    if (functionNeedToExecute(&pCtx[k])) {
      // todo add a dummy funtion to avoid process check
      if (pCtx[k].fpSet.process == NULL) {
        continue;
      }

      int32_t code = pCtx[k].fpSet.process(&pCtx[k]);
      if (code != TSDB_CODE_SUCCESS) {
        qError("%s aggregate function error happens, code: %s", GET_TASKID(pOperator->pTaskInfo), tstrerror(code));
        return code;
      }
    }
  }

  return TSDB_CODE_SUCCESS;
}

static void setPseudoOutputColInfo(SSDataBlock* pResult, SqlFunctionCtx* pCtx, SArray* pPseudoList) {
  size_t num = (pPseudoList != NULL) ? taosArrayGetSize(pPseudoList) : 0;
  for (int32_t i = 0; i < num; ++i) {
    pCtx[i].pOutput = taosArrayGet(pResult->pDataBlock, i);
  }
}

int32_t projectApplyFunctions(SExprInfo* pExpr, SSDataBlock* pResult, SSDataBlock* pSrcBlock, SqlFunctionCtx* pCtx,
                              int32_t numOfOutput, SArray* pPseudoList) {
  setPseudoOutputColInfo(pResult, pCtx, pPseudoList);

  if (pSrcBlock == NULL) {
    for (int32_t k = 0; k < numOfOutput; ++k) {
      int32_t outputSlotId = pExpr[k].base.resSchema.slotId;

      ASSERT(pExpr[k].pExpr->nodeType == QUERY_NODE_VALUE);
      SColumnInfoData* pColInfoData = taosArrayGet(pResult->pDataBlock, outputSlotId);

      int32_t type = pExpr[k].base.pParam[0].param.nType;
      if (TSDB_DATA_TYPE_NULL == type) {
        colDataAppendNNULL(pColInfoData, 0, 1);
      } else {
        colDataAppend(pColInfoData, 0, taosVariantGet(&pExpr[k].base.pParam[0].param, type), false);
      }
    }

    pResult->info.rows = 1;
    return TSDB_CODE_SUCCESS;
  }

  if (pResult != pSrcBlock) {
    pResult->info.groupId = pSrcBlock->info.groupId;
    memcpy(pResult->info.parTbName, pSrcBlock->info.parTbName, TSDB_TABLE_NAME_LEN);
  }

  // if the source equals to the destination, it is to create a new column as the result of scalar
  // function or some operators.
  bool createNewColModel = (pResult == pSrcBlock);
  if (createNewColModel) {
    blockDataEnsureCapacity(pResult, pResult->info.rows);
  }

  int32_t numOfRows = 0;

  for (int32_t k = 0; k < numOfOutput; ++k) {
    int32_t               outputSlotId = pExpr[k].base.resSchema.slotId;
    SqlFunctionCtx*       pfCtx = &pCtx[k];
    SInputColumnInfoData* pInputData = &pfCtx->input;

    if (pExpr[k].pExpr->nodeType == QUERY_NODE_COLUMN) {  // it is a project query
      SColumnInfoData* pColInfoData = taosArrayGet(pResult->pDataBlock, outputSlotId);
      if (pResult->info.rows > 0 && !createNewColModel) {
        colDataMergeCol(pColInfoData, pResult->info.rows, (int32_t*)&pResult->info.capacity, pInputData->pData[0],
                        pInputData->numOfRows);
      } else {
        colDataAssign(pColInfoData, pInputData->pData[0], pInputData->numOfRows, &pResult->info);
      }

      numOfRows = pInputData->numOfRows;
    } else if (pExpr[k].pExpr->nodeType == QUERY_NODE_VALUE) {
      SColumnInfoData* pColInfoData = taosArrayGet(pResult->pDataBlock, outputSlotId);

      int32_t offset = createNewColModel ? 0 : pResult->info.rows;

      int32_t type = pExpr[k].base.pParam[0].param.nType;
      if (TSDB_DATA_TYPE_NULL == type) {
        colDataAppendNNULL(pColInfoData, offset, pSrcBlock->info.rows);
      } else {
        for (int32_t i = 0; i < pSrcBlock->info.rows; ++i) {
          colDataAppend(pColInfoData, i + offset, taosVariantGet(&pExpr[k].base.pParam[0].param, type), false);
        }
      }

      numOfRows = pSrcBlock->info.rows;
    } else if (pExpr[k].pExpr->nodeType == QUERY_NODE_OPERATOR) {
      SArray* pBlockList = taosArrayInit(4, POINTER_BYTES);
      taosArrayPush(pBlockList, &pSrcBlock);

      SColumnInfoData* pResColData = taosArrayGet(pResult->pDataBlock, outputSlotId);
      SColumnInfoData  idata = {.info = pResColData->info, .hasNull = true};

      SScalarParam dest = {.columnData = &idata};
      int32_t      code = scalarCalculate(pExpr[k].pExpr->_optrRoot.pRootNode, pBlockList, &dest);
      if (code != TSDB_CODE_SUCCESS) {
        taosArrayDestroy(pBlockList);
        return code;
      }

      int32_t startOffset = createNewColModel ? 0 : pResult->info.rows;
      ASSERT(pResult->info.capacity > 0);

      colDataMergeCol(pResColData, startOffset, (int32_t*)&pResult->info.capacity, &idata, dest.numOfRows);
      colDataDestroy(&idata);

      numOfRows = dest.numOfRows;
      taosArrayDestroy(pBlockList);
    } else if (pExpr[k].pExpr->nodeType == QUERY_NODE_FUNCTION) {
      // _rowts/_c0, not tbname column
      if (fmIsPseudoColumnFunc(pfCtx->functionId) && (!fmIsScanPseudoColumnFunc(pfCtx->functionId))) {
        // do nothing
      } else if (fmIsIndefiniteRowsFunc(pfCtx->functionId)) {
        SResultRowEntryInfo* pResInfo = GET_RES_INFO(pfCtx);
        pfCtx->fpSet.init(pfCtx, pResInfo);

        pfCtx->pOutput = taosArrayGet(pResult->pDataBlock, outputSlotId);
        pfCtx->offset = createNewColModel ? 0 : pResult->info.rows;  // set the start offset

        // set the timestamp(_rowts) output buffer
        if (taosArrayGetSize(pPseudoList) > 0) {
          int32_t* outputColIndex = taosArrayGet(pPseudoList, 0);
          pfCtx->pTsOutput = (SColumnInfoData*)pCtx[*outputColIndex].pOutput;
        }

        // link pDstBlock to set selectivity value
        if (pfCtx->subsidiaries.num > 0) {
          pfCtx->pDstBlock = pResult;
        }

        numOfRows = pfCtx->fpSet.process(pfCtx);
      } else if (fmIsAggFunc(pfCtx->functionId)) {
        // selective value output should be set during corresponding function execution
        if (fmIsSelectValueFunc(pfCtx->functionId)) {
          continue;
        }
        // _group_key function for "partition by tbname" + csum(col_name) query
        SColumnInfoData* pOutput = taosArrayGet(pResult->pDataBlock, outputSlotId);
        int32_t          slotId = pfCtx->param[0].pCol->slotId;

        // todo handle the json tag
        SColumnInfoData* pInput = taosArrayGet(pSrcBlock->pDataBlock, slotId);
        for (int32_t f = 0; f < pSrcBlock->info.rows; ++f) {
          bool isNull = colDataIsNull_s(pInput, f);
          if (isNull) {
            colDataAppendNULL(pOutput, pResult->info.rows + f);
          } else {
            char* data = colDataGetData(pInput, f);
            colDataAppend(pOutput, pResult->info.rows + f, data, isNull);
          }
        }

      } else {
        SArray* pBlockList = taosArrayInit(4, POINTER_BYTES);
        taosArrayPush(pBlockList, &pSrcBlock);

        SColumnInfoData* pResColData = taosArrayGet(pResult->pDataBlock, outputSlotId);
        SColumnInfoData  idata = {.info = pResColData->info, .hasNull = true};

        SScalarParam dest = {.columnData = &idata};
        int32_t      code = scalarCalculate((SNode*)pExpr[k].pExpr->_function.pFunctNode, pBlockList, &dest);
        if (code != TSDB_CODE_SUCCESS) {
          taosArrayDestroy(pBlockList);
          return code;
        }

        int32_t startOffset = createNewColModel ? 0 : pResult->info.rows;
        ASSERT(pResult->info.capacity > 0);
        colDataMergeCol(pResColData, startOffset, (int32_t*)&pResult->info.capacity, &idata, dest.numOfRows);
        colDataDestroy(&idata);

        numOfRows = dest.numOfRows;
        taosArrayDestroy(pBlockList);
      }
    } else {
      return TSDB_CODE_OPS_NOT_SUPPORT;
    }
  }

  if (!createNewColModel) {
    pResult->info.rows += numOfRows;
  }

  return TSDB_CODE_SUCCESS;
}

bool functionNeedToExecute(SqlFunctionCtx* pCtx) {
  struct SResultRowEntryInfo* pResInfo = GET_RES_INFO(pCtx);

  // in case of timestamp column, always generated results.
  int32_t functionId = pCtx->functionId;
  if (functionId == -1) {
    return false;
  }

  if (pCtx->scanFlag == REPEAT_SCAN) {
    return fmIsRepeatScanFunc(pCtx->functionId);
  }

  if (isRowEntryCompleted(pResInfo)) {
    return false;
  }

  return true;
}

static int32_t doCreateConstantValColumnAggInfo(SInputColumnInfoData* pInput, SFunctParam* pFuncParam, int32_t type,
                                                int32_t paramIndex, int32_t numOfRows) {
  if (pInput->pData[paramIndex] == NULL) {
    pInput->pData[paramIndex] = taosMemoryCalloc(1, sizeof(SColumnInfoData));
    if (pInput->pData[paramIndex] == NULL) {
      return TSDB_CODE_OUT_OF_MEMORY;
    }

    // Set the correct column info (data type and bytes)
    pInput->pData[paramIndex]->info.type = type;
    pInput->pData[paramIndex]->info.bytes = tDataTypes[type].bytes;
  }

  SColumnDataAgg* da = NULL;
  if (pInput->pColumnDataAgg[paramIndex] == NULL) {
    da = taosMemoryCalloc(1, sizeof(SColumnDataAgg));
    pInput->pColumnDataAgg[paramIndex] = da;
    if (da == NULL) {
      return TSDB_CODE_OUT_OF_MEMORY;
    }
  } else {
    da = pInput->pColumnDataAgg[paramIndex];
  }

  ASSERT(!IS_VAR_DATA_TYPE(type));

  if (type == TSDB_DATA_TYPE_BIGINT) {
    int64_t v = pFuncParam->param.i;
    *da = (SColumnDataAgg){.numOfNull = 0, .min = v, .max = v, .sum = v * numOfRows};
  } else if (type == TSDB_DATA_TYPE_DOUBLE) {
    double v = pFuncParam->param.d;
    *da = (SColumnDataAgg){.numOfNull = 0};

    *(double*)&da->min = v;
    *(double*)&da->max = v;
    *(double*)&da->sum = v * numOfRows;
  } else if (type == TSDB_DATA_TYPE_BOOL) {  // todo validate this data type
    bool v = pFuncParam->param.i;

    *da = (SColumnDataAgg){.numOfNull = 0};
    *(bool*)&da->min = 0;
    *(bool*)&da->max = v;
    *(bool*)&da->sum = v * numOfRows;
  } else if (type == TSDB_DATA_TYPE_TIMESTAMP) {
    // do nothing
  } else {
    ASSERT(0);
  }

  return TSDB_CODE_SUCCESS;
}

void setBlockSMAInfo(SqlFunctionCtx* pCtx, SExprInfo* pExprInfo, SSDataBlock* pBlock) {
  int32_t numOfRows = pBlock->info.rows;

  SInputColumnInfoData* pInput = &pCtx->input;
  pInput->numOfRows = numOfRows;
  pInput->totalRows = numOfRows;

  if (pBlock->pBlockAgg != NULL) {
    pInput->colDataAggIsSet = true;

    for (int32_t j = 0; j < pExprInfo->base.numOfParams; ++j) {
      SFunctParam* pFuncParam = &pExprInfo->base.pParam[j];

      if (pFuncParam->type == FUNC_PARAM_TYPE_COLUMN) {
        int32_t slotId = pFuncParam->pCol->slotId;
        pInput->pColumnDataAgg[j] = pBlock->pBlockAgg[slotId];
        if (pInput->pColumnDataAgg[j] == NULL) {
          pInput->colDataAggIsSet = false;
        }

        // Here we set the column info data since the data type for each column data is required, but
        // the data in the corresponding SColumnInfoData will not be used.
        pInput->pData[j] = taosArrayGet(pBlock->pDataBlock, slotId);
      } else if (pFuncParam->type == FUNC_PARAM_TYPE_VALUE) {
        doCreateConstantValColumnAggInfo(pInput, pFuncParam, pFuncParam->param.nType, j, pBlock->info.rows);
      }
    }
  } else {
    pInput->colDataAggIsSet = false;
  }
}

bool isTaskKilled(SExecTaskInfo* pTaskInfo) {
  // query has been executed more than tsShellActivityTimer, and the retrieve has not arrived
  // abort current query execution.
  if (pTaskInfo->owner != 0 &&
      ((taosGetTimestampSec() - pTaskInfo->cost.start / 1000) > 10 * getMaximumIdleDurationSec())
    /*(!needBuildResAfterQueryComplete(pTaskInfo))*/) {
    assert(pTaskInfo->cost.start != 0);
    //    qDebug("QInfo:%" PRIu64 " retrieve not arrive beyond %d ms, abort current query execution, start:%" PRId64
    //           ", current:%d", pQInfo->qId, 1, pQInfo->startExecTs, taosGetTimestampSec());
    //    return true;
  }

  return false;
}

void setTaskKilled(SExecTaskInfo* pTaskInfo) { pTaskInfo->code = TSDB_CODE_TSC_QUERY_CANCELLED; }

/////////////////////////////////////////////////////////////////////////////////////////////
STimeWindow getAlignQueryTimeWindow(SInterval* pInterval, int32_t precision, int64_t key) {
  STimeWindow win = {0};
  win.skey = taosTimeTruncate(key, pInterval, precision);

  /*
   * if the realSkey > INT64_MAX - pInterval->interval, the query duration between
   * realSkey and realEkey must be less than one interval.Therefore, no need to adjust the query ranges.
   */
  win.ekey = taosTimeAdd(win.skey, pInterval->interval, pInterval->intervalUnit, precision) - 1;
  if (win.ekey < win.skey) {
    win.ekey = INT64_MAX;
  }

  return win;
}

int32_t loadDataBlockOnDemand(SExecTaskInfo* pTaskInfo, STableScanInfo* pTableScanInfo, SSDataBlock* pBlock,
                              uint32_t* status) {
  *status = BLK_DATA_NOT_LOAD;

  pBlock->pDataBlock = NULL;
  pBlock->pBlockAgg = NULL;

  //  int64_t groupId = pRuntimeEnv->current->groupIndex;
  //  bool    ascQuery = QUERY_IS_ASC_QUERY(pQueryAttr);

  STaskCostInfo* pCost = &pTaskInfo->cost;

//  pCost->totalBlocks += 1;
//  pCost->totalRows += pBlock->info.rows;
#if 0
  // Calculate all time windows that are overlapping or contain current data block.
  // If current data block is contained by all possible time window, do not load current data block.
  if (/*pQueryAttr->pFilters || */pQueryAttr->groupbyColumn || pQueryAttr->sw.gap > 0 ||
      (QUERY_IS_INTERVAL_QUERY(pQueryAttr) && overlapWithTimeWindow(pTaskInfo, &pBlock->info))) {
    (*status) = BLK_DATA_DATA_LOAD;
  }

  // check if this data block is required to load
  if ((*status) != BLK_DATA_DATA_LOAD) {
    bool needFilter = true;

    // the pCtx[i] result is belonged to previous time window since the outputBuf has not been set yet,
    // the filter result may be incorrect. So in case of interval query, we need to set the correct time output buffer
    if (QUERY_IS_INTERVAL_QUERY(pQueryAttr)) {
      SResultRow* pResult = NULL;

      bool  masterScan = IS_MAIN_SCAN(pRuntimeEnv);
      TSKEY k = ascQuery? pBlock->info.window.skey : pBlock->info.window.ekey;

      STimeWindow win = getActiveTimeWindow(pTableScanInfo->pResultRowInfo, k, pQueryAttr);
      if (pQueryAttr->pointInterpQuery) {
        needFilter = chkWindowOutputBufByKey(pRuntimeEnv, pTableScanInfo->pResultRowInfo, &win, masterScan, &pResult, groupId,
                                    pTableScanInfo->pCtx, pTableScanInfo->numOfOutput,
                                    pTableScanInfo->rowEntryInfoOffset);
      } else {
        if (setResultOutputBufByKey(pRuntimeEnv, pTableScanInfo->pResultRowInfo, pBlock->info.uid, &win, masterScan, &pResult, groupId,
                                    pTableScanInfo->pCtx, pTableScanInfo->numOfOutput,
                                    pTableScanInfo->rowEntryInfoOffset) != TSDB_CODE_SUCCESS) {
          T_LONG_JMP(pRuntimeEnv->env, TSDB_CODE_QRY_OUT_OF_MEMORY);
        }
      }
    } else if (pQueryAttr->stableQuery && (!pQueryAttr->tsCompQuery) && (!pQueryAttr->diffQuery)) { // stable aggregate, not interval aggregate or normal column aggregate
      doSetTableGroupOutputBuf(pRuntimeEnv, pTableScanInfo->pResultRowInfo, pTableScanInfo->pCtx,
                               pTableScanInfo->rowEntryInfoOffset, pTableScanInfo->numOfOutput,
                               pRuntimeEnv->current->groupIndex);
    }

    if (needFilter) {
      (*status) = doFilterByBlockTimeWindow(pTableScanInfo, pBlock);
    } else {
      (*status) = BLK_DATA_DATA_LOAD;
    }
  }

  SDataBlockInfo* pBlockInfo = &pBlock->info;
//  *status = updateBlockLoadStatus(pRuntimeEnv->pQueryAttr, *status);

  if ((*status) == BLK_DATA_NOT_LOAD || (*status) == BLK_DATA_FILTEROUT) {
    //qDebug("QInfo:0x%"PRIx64" data block discard, brange:%" PRId64 "-%" PRId64 ", rows:%d", pQInfo->qId, pBlockInfo->window.skey,
//           pBlockInfo->window.ekey, pBlockInfo->rows);
    pCost->skipBlocks += 1;
  } else if ((*status) == BLK_DATA_SMA_LOAD) {
    // this function never returns error?
    pCost->loadBlockStatis += 1;
//    tsdbRetrieveDatablockSMA(pTableScanInfo->pTsdbReadHandle, &pBlock->pBlockAgg);

    if (pBlock->pBlockAgg == NULL) {  // data block statistics does not exist, load data block
//      pBlock->pDataBlock = tsdbRetrieveDataBlock(pTableScanInfo->pTsdbReadHandle, NULL);
      pCost->totalCheckedRows += pBlock->info.rows;
    }
  } else {
    assert((*status) == BLK_DATA_DATA_LOAD);

    // load the data block statistics to perform further filter
    pCost->loadBlockStatis += 1;
//    tsdbRetrieveDatablockSMA(pTableScanInfo->pTsdbReadHandle, &pBlock->pBlockAgg);

    if (pQueryAttr->topBotQuery && pBlock->pBlockAgg != NULL) {
      { // set previous window
        if (QUERY_IS_INTERVAL_QUERY(pQueryAttr)) {
          SResultRow* pResult = NULL;

          bool  masterScan = IS_MAIN_SCAN(pRuntimeEnv);
          TSKEY k = ascQuery? pBlock->info.window.skey : pBlock->info.window.ekey;

          STimeWindow win = getActiveTimeWindow(pTableScanInfo->pResultRowInfo, k, pQueryAttr);
          if (setResultOutputBufByKey(pRuntimeEnv, pTableScanInfo->pResultRowInfo, pBlock->info.uid, &win, masterScan, &pResult, groupId,
                                      pTableScanInfo->pCtx, pTableScanInfo->numOfOutput,
                                      pTableScanInfo->rowEntryInfoOffset) != TSDB_CODE_SUCCESS) {
            T_LONG_JMP(pRuntimeEnv->env, TSDB_CODE_QRY_OUT_OF_MEMORY);
          }
        }
      }
      bool load = false;
      for (int32_t i = 0; i < pQueryAttr->numOfOutput; ++i) {
        int32_t functionId = pTableScanInfo->pCtx[i].functionId;
        if (functionId == FUNCTION_TOP || functionId == FUNCTION_BOTTOM) {
//          load = topbot_datablock_filter(&pTableScanInfo->pCtx[i], (char*)&(pBlock->pBlockAgg[i].min),
//                                         (char*)&(pBlock->pBlockAgg[i].max));
          if (!load) { // current block has been discard due to filter applied
            pCost->skipBlocks += 1;
            //qDebug("QInfo:0x%"PRIx64" data block discard, brange:%" PRId64 "-%" PRId64 ", rows:%d", pQInfo->qId,
//                   pBlockInfo->window.skey, pBlockInfo->window.ekey, pBlockInfo->rows);
            (*status) = BLK_DATA_FILTEROUT;
            return TSDB_CODE_SUCCESS;
          }
        }
      }
    }

    // current block has been discard due to filter applied
//    if (!doFilterByBlockSMA(pRuntimeEnv, pBlock->pBlockAgg, pTableScanInfo->pCtx, pBlockInfo->rows)) {
//      pCost->skipBlocks += 1;
//      qDebug("QInfo:0x%"PRIx64" data block discard, brange:%" PRId64 "-%" PRId64 ", rows:%d", pQInfo->qId, pBlockInfo->window.skey,
//             pBlockInfo->window.ekey, pBlockInfo->rows);
//      (*status) = BLK_DATA_FILTEROUT;
//      return TSDB_CODE_SUCCESS;
//    }

    pCost->totalCheckedRows += pBlockInfo->rows;
    pCost->loadBlocks += 1;
//    pBlock->pDataBlock = tsdbRetrieveDataBlock(pTableScanInfo->pTsdbReadHandle, NULL);
//    if (pBlock->pDataBlock == NULL) {
//      return terrno;
//    }

//    if (pQueryAttr->pFilters != NULL) {
//      filterSetColFieldData(pQueryAttr->pFilters, taosArrayGetSize(pBlock->pDataBlock), pBlock->pDataBlock);
//    }

//    if (pQueryAttr->pFilters != NULL || pRuntimeEnv->pTsBuf != NULL) {
//      filterColRowsInDataBlock(pRuntimeEnv, pBlock, ascQuery);
//    }
  }
#endif
  return TSDB_CODE_SUCCESS;
}

static void updateTableQueryInfoForReverseScan(STableQueryInfo* pTableQueryInfo) {
  if (pTableQueryInfo == NULL) {
    return;
  }
}

void setTaskStatus(SExecTaskInfo* pTaskInfo, int8_t status) {
  if (status == TASK_NOT_COMPLETED) {
    pTaskInfo->status = status;
  } else {
    // QUERY_NOT_COMPLETED is not compatible with any other status, so clear its position first
    CLEAR_QUERY_STATUS(pTaskInfo, TASK_NOT_COMPLETED);
    pTaskInfo->status |= status;
  }
}

void setResultRowInitCtx(SResultRow* pResult, SqlFunctionCtx* pCtx, int32_t numOfOutput, int32_t* rowEntryInfoOffset) {
  bool init = false;
  for (int32_t i = 0; i < numOfOutput; ++i) {
    pCtx[i].resultInfo = getResultEntryInfo(pResult, i, rowEntryInfoOffset);
    if (init) {
      continue;
    }

    struct SResultRowEntryInfo* pResInfo = pCtx[i].resultInfo;
    if (isRowEntryCompleted(pResInfo) && isRowEntryInitialized(pResInfo)) {
      continue;
    }

    if (fmIsWindowPseudoColumnFunc(pCtx[i].functionId)) {
      continue;
    }

    if (!pResInfo->initialized) {
      if (pCtx[i].functionId != -1) {
        pCtx[i].fpSet.init(&pCtx[i], pResInfo);
      } else {
        pResInfo->initialized = true;
      }
    } else {
      init = true;
    }
  }
}

static void extractQualifiedTupleByFilterResult(SSDataBlock* pBlock, const SColumnInfoData* p, bool keep,
                                                int32_t status);

void doFilter(SSDataBlock* pBlock, SFilterInfo* pFilterInfo, SColMatchInfo* pColMatchInfo) {
  if (pFilterInfo == NULL || pBlock->info.rows == 0) {
    return;
  }

<<<<<<< HEAD
=======
  SFilterInfo* filter = pFilterInfo;
  int64_t      st = taosGetTimestampUs();

  // todo move to the initialization function
  int32_t code = 0;
  bool    needFree = false;
  if (filter == NULL) {
    needFree = true;
    code = filterInitFromNode((SNode*)pFilterNode, &filter, 0);
  }

>>>>>>> f22029b8
  SFilterColumnParam param1 = {.numOfCols = taosArrayGetSize(pBlock->pDataBlock), .pDataBlock = pBlock->pDataBlock};
  int32_t code = filterSetDataFromSlotId(pFilterInfo, &param1);

  SColumnInfoData* p = NULL;
  int32_t          status = 0;

  // todo the keep seems never to be True??
  bool keep = filterExecute(pFilterInfo, pBlock, &p, NULL, param1.numOfCols, &status);
  extractQualifiedTupleByFilterResult(pBlock, p, keep, status);

  if (pColMatchInfo != NULL) {
    size_t  size = taosArrayGetSize(pColMatchInfo->pList);
    for (int32_t i = 0; i < size; ++i) {
      SColMatchItem* pInfo = taosArrayGet(pColMatchInfo->pList, i);
      if (pInfo->colId == PRIMARYKEY_TIMESTAMP_COL_ID) {
        SColumnInfoData* pColData = taosArrayGet(pBlock->pDataBlock, pInfo->dstSlotId);
        if (pColData->info.type == TSDB_DATA_TYPE_TIMESTAMP) {
          blockDataUpdateTsWindow(pBlock, pInfo->dstSlotId);
          break;
        }
      }
    }
  }

  colDataDestroy(p);
  taosMemoryFree(p);
}

void extractQualifiedTupleByFilterResult(SSDataBlock* pBlock, const SColumnInfoData* p, bool keep, int32_t status) {
  if (keep) {
    return;
  }

  int32_t totalRows = pBlock->info.rows;

  if (status == FILTER_RESULT_ALL_QUALIFIED) {
    // here nothing needs to be done
  } else if (status == FILTER_RESULT_NONE_QUALIFIED) {
    pBlock->info.rows = 0;
  } else {
    SSDataBlock* px = createOneDataBlock(pBlock, true);

    size_t numOfCols = taosArrayGetSize(pBlock->pDataBlock);
    for (int32_t i = 0; i < numOfCols; ++i) {
      SColumnInfoData* pSrc = taosArrayGet(px->pDataBlock, i);
      SColumnInfoData* pDst = taosArrayGet(pBlock->pDataBlock, i);
      // it is a reserved column for scalar function, and no data in this column yet.
      if (pDst->pData == NULL || pSrc->pData == NULL) {
        continue;
      }

      colInfoDataCleanup(pDst, pBlock->info.rows);

      int32_t numOfRows = 0;
      for (int32_t j = 0; j < totalRows; ++j) {
        if (((int8_t*)p->pData)[j] == 0) {
          continue;
        }

        if (colDataIsNull_s(pSrc, j)) {
          colDataAppendNULL(pDst, numOfRows);
        } else {
          colDataAppend(pDst, numOfRows, colDataGetData(pSrc, j), false);
        }
        numOfRows += 1;
      }

      // todo this value can be assigned directly
      if (pBlock->info.rows == totalRows) {
        pBlock->info.rows = numOfRows;
      } else {
        ASSERT(pBlock->info.rows == numOfRows);
      }
    }

    blockDataDestroy(px);  // fix memory leak
  }
}

void doSetTableGroupOutputBuf(SOperatorInfo* pOperator, int32_t numOfOutput, uint64_t groupId) {
  // for simple group by query without interval, all the tables belong to one group result.
  SExecTaskInfo*    pTaskInfo = pOperator->pTaskInfo;
  SAggOperatorInfo* pAggInfo = pOperator->info;

  SResultRowInfo* pResultRowInfo = &pAggInfo->binfo.resultRowInfo;
  SqlFunctionCtx* pCtx = pOperator->exprSupp.pCtx;
  int32_t*        rowEntryInfoOffset = pOperator->exprSupp.rowEntryInfoOffset;

  SResultRow* pResultRow = doSetResultOutBufByKey(pAggInfo->aggSup.pResultBuf, pResultRowInfo, (char*)&groupId,
                                                  sizeof(groupId), true, groupId, pTaskInfo, false, &pAggInfo->aggSup);
  assert(pResultRow != NULL);

  /*
   * not assign result buffer yet, add new result buffer
   * all group belong to one result set, and each group result has different group id so set the id to be one
   */
  if (pResultRow->pageId == -1) {
    int32_t ret =
        addNewWindowResultBuf(pResultRow, pAggInfo->aggSup.pResultBuf, groupId, pAggInfo->binfo.pRes->info.rowSize);
    if (ret != TSDB_CODE_SUCCESS) {
      return;
    }
  }

  setResultRowInitCtx(pResultRow, pCtx, numOfOutput, rowEntryInfoOffset);
}

static void setExecutionContext(SOperatorInfo* pOperator, int32_t numOfOutput, uint64_t groupId) {
  SAggOperatorInfo* pAggInfo = pOperator->info;
  if (pAggInfo->groupId != UINT64_MAX && pAggInfo->groupId == groupId) {
    return;
  }

  doSetTableGroupOutputBuf(pOperator, numOfOutput, groupId);

  // record the current active group id
  pAggInfo->groupId = groupId;
}

static void doUpdateNumOfRows(SqlFunctionCtx* pCtx, SResultRow* pRow, int32_t numOfExprs,
                              const int32_t* rowCellOffset) {
  bool returnNotNull = false;
  for (int32_t j = 0; j < numOfExprs; ++j) {
    struct SResultRowEntryInfo* pResInfo = getResultEntryInfo(pRow, j, rowCellOffset);
    if (!isRowEntryInitialized(pResInfo)) {
      continue;
    }

    if (pRow->numOfRows < pResInfo->numOfRes) {
      pRow->numOfRows = pResInfo->numOfRes;
    }

    if (fmIsNotNullOutputFunc(pCtx[j].functionId)) {
      returnNotNull = true;
    }
  }
  // if all expr skips all blocks, e.g. all null inputs for max function, output one row in final result.
  //  except for first/last, which require not null output, output no rows
  if (pRow->numOfRows == 0 && !returnNotNull) {
    pRow->numOfRows = 1;
  }
}

static void doCopyResultToDataBlock(SExprInfo* pExprInfo, int32_t numOfExprs, SResultRow* pRow, SqlFunctionCtx* pCtx,
                                    SSDataBlock* pBlock, const int32_t* rowEntryOffset, SExecTaskInfo* pTaskInfo) {
  for (int32_t j = 0; j < numOfExprs; ++j) {
    int32_t slotId = pExprInfo[j].base.resSchema.slotId;

    pCtx[j].resultInfo = getResultEntryInfo(pRow, j, rowEntryOffset);
    if (pCtx[j].fpSet.finalize) {
      if (strcmp(pCtx[j].pExpr->pExpr->_function.functionName, "_group_key") == 0) {
        // for groupkey along with functions that output multiple lines(e.g. Histogram)
        // need to match groupkey result for each output row of that function.
        if (pCtx[j].resultInfo->numOfRes != 0) {
          pCtx[j].resultInfo->numOfRes = pRow->numOfRows;
        }
      }

      int32_t code = pCtx[j].fpSet.finalize(&pCtx[j], pBlock);
      if (TAOS_FAILED(code)) {
        qError("%s build result data block error, code %s", GET_TASKID(pTaskInfo), tstrerror(code));
        T_LONG_JMP(pTaskInfo->env, code);
      }
    } else if (strcmp(pCtx[j].pExpr->pExpr->_function.functionName, "_select_value") == 0) {
      // do nothing
    } else {
      // expand the result into multiple rows. E.g., _wstart, top(k, 20)
      // the _wstart needs to copy to 20 following rows, since the results of top-k expands to 20 different rows.
      SColumnInfoData* pColInfoData = taosArrayGet(pBlock->pDataBlock, slotId);
      char*            in = GET_ROWCELL_INTERBUF(pCtx[j].resultInfo);
      for (int32_t k = 0; k < pRow->numOfRows; ++k) {
        colDataAppend(pColInfoData, pBlock->info.rows + k, in, pCtx[j].resultInfo->isNullRes);
      }
    }
  }
}

// todo refactor. SResultRow has direct pointer in miainfo
int32_t finalizeResultRows(SDiskbasedBuf* pBuf, SResultRowPosition* resultRowPosition, SExprSupp* pSup,
                           SSDataBlock* pBlock, SExecTaskInfo* pTaskInfo) {
  SFilePage*  page = getBufPage(pBuf, resultRowPosition->pageId);
  SResultRow* pRow = (SResultRow*)((char*)page + resultRowPosition->offset);

  SqlFunctionCtx* pCtx = pSup->pCtx;
  SExprInfo*      pExprInfo = pSup->pExprInfo;
  const int32_t*  rowEntryOffset = pSup->rowEntryInfoOffset;

  doUpdateNumOfRows(pCtx, pRow, pSup->numOfExprs, rowEntryOffset);
  if (pRow->numOfRows == 0) {
    releaseBufPage(pBuf, page);
    return 0;
  }

  int32_t size = pBlock->info.capacity;
  while (pBlock->info.rows + pRow->numOfRows > size) {
    size = size * 1.25;
  }

  int32_t code = blockDataEnsureCapacity(pBlock, size);
  if (TAOS_FAILED(code)) {
    releaseBufPage(pBuf, page);
    qError("%s ensure result data capacity failed, code %s", GET_TASKID(pTaskInfo), tstrerror(code));
    T_LONG_JMP(pTaskInfo->env, code);
  }

  doCopyResultToDataBlock(pExprInfo, pSup->numOfExprs, pRow, pCtx, pBlock, rowEntryOffset, pTaskInfo);

  releaseBufPage(pBuf, page);
  pBlock->info.rows += pRow->numOfRows;
  return 0;
}

int32_t doCopyToSDataBlock(SExecTaskInfo* pTaskInfo, SSDataBlock* pBlock, SExprSupp* pSup, SDiskbasedBuf* pBuf,
                           SGroupResInfo* pGroupResInfo) {
  SExprInfo*      pExprInfo = pSup->pExprInfo;
  int32_t         numOfExprs = pSup->numOfExprs;
  int32_t*        rowEntryOffset = pSup->rowEntryInfoOffset;
  SqlFunctionCtx* pCtx = pSup->pCtx;

  int32_t numOfRows = getNumOfTotalRes(pGroupResInfo);

  for (int32_t i = pGroupResInfo->index; i < numOfRows; i += 1) {
    SResKeyPos* pPos = taosArrayGetP(pGroupResInfo->pRows, i);
    SFilePage*  page = getBufPage(pBuf, pPos->pos.pageId);

    SResultRow* pRow = (SResultRow*)((char*)page + pPos->pos.offset);

    doUpdateNumOfRows(pCtx, pRow, numOfExprs, rowEntryOffset);

    // no results, continue to check the next one
    if (pRow->numOfRows == 0) {
      pGroupResInfo->index += 1;
      releaseBufPage(pBuf, page);
      continue;
    }

    if (pBlock->info.groupId == 0) {
      pBlock->info.groupId = pPos->groupId;
    } else {
      // current value belongs to different group, it can't be packed into one datablock
      if (pBlock->info.groupId != pPos->groupId) {
        releaseBufPage(pBuf, page);
        break;
      }
    }

    if (pBlock->info.rows + pRow->numOfRows > pBlock->info.capacity) {
      ASSERT(pBlock->info.rows > 0);
      releaseBufPage(pBuf, page);
      break;
    }

    pGroupResInfo->index += 1;
    doCopyResultToDataBlock(pExprInfo, numOfExprs, pRow, pCtx, pBlock, rowEntryOffset, pTaskInfo);

    releaseBufPage(pBuf, page);
    pBlock->info.rows += pRow->numOfRows;
  }

  qDebug("%s result generated, rows:%d, groupId:%" PRIu64, GET_TASKID(pTaskInfo), pBlock->info.rows,
         pBlock->info.groupId);

  blockDataUpdateTsWindow(pBlock, 0);
  return 0;
}

void doBuildStreamResBlock(SOperatorInfo* pOperator, SOptrBasicInfo* pbInfo, SGroupResInfo* pGroupResInfo,
                           SDiskbasedBuf* pBuf) {
  SExecTaskInfo* pTaskInfo = pOperator->pTaskInfo;
  SSDataBlock*   pBlock = pbInfo->pRes;

  // set output datablock version
  pBlock->info.version = pTaskInfo->version;

  blockDataCleanup(pBlock);
  if (!hasRemainResults(pGroupResInfo)) {
    return;
  }

  // clear the existed group id
  pBlock->info.groupId = 0;
  ASSERT(!pbInfo->mergeResultBlock);
  doCopyToSDataBlock(pTaskInfo, pBlock, &pOperator->exprSupp, pBuf, pGroupResInfo);
  if (pOperator->operatorType == QUERY_NODE_PHYSICAL_PLAN_STREAM_STATE) {
    SStreamStateAggOperatorInfo* pInfo = pOperator->info;

    char* tbname = taosHashGet(pInfo->pGroupIdTbNameMap, &pBlock->info.groupId, sizeof(int64_t));
    if (tbname != NULL) {
      memcpy(pBlock->info.parTbName, tbname, TSDB_TABLE_NAME_LEN);
    } else {
      pBlock->info.parTbName[0] = 0;
    }
  } else if (pOperator->operatorType == QUERY_NODE_PHYSICAL_PLAN_STREAM_SESSION ||
             pOperator->operatorType == QUERY_NODE_PHYSICAL_PLAN_STREAM_SEMI_SESSION ||
             pOperator->operatorType == QUERY_NODE_PHYSICAL_PLAN_STREAM_FINAL_SESSION) {
    SStreamSessionAggOperatorInfo* pInfo = pOperator->info;

    char* tbname = taosHashGet(pInfo->pGroupIdTbNameMap, &pBlock->info.groupId, sizeof(int64_t));
    if (tbname != NULL) {
      memcpy(pBlock->info.parTbName, tbname, TSDB_TABLE_NAME_LEN);
    } else {
      pBlock->info.parTbName[0] = 0;
    }
  }
}

void doBuildResultDatablock(SOperatorInfo* pOperator, SOptrBasicInfo* pbInfo, SGroupResInfo* pGroupResInfo,
                            SDiskbasedBuf* pBuf) {
  SExecTaskInfo* pTaskInfo = pOperator->pTaskInfo;
  SSDataBlock*   pBlock = pbInfo->pRes;

  // set output datablock version
  pBlock->info.version = pTaskInfo->version;

  blockDataCleanup(pBlock);
  if (!hasRemainResults(pGroupResInfo)) {
    return;
  }

  // clear the existed group id
  pBlock->info.groupId = 0;
  if (!pbInfo->mergeResultBlock) {
    doCopyToSDataBlock(pTaskInfo, pBlock, &pOperator->exprSupp, pBuf, pGroupResInfo);
  } else {
    while (hasRemainResults(pGroupResInfo)) {
      doCopyToSDataBlock(pTaskInfo, pBlock, &pOperator->exprSupp, pBuf, pGroupResInfo);
      if (pBlock->info.rows >= pOperator->resultInfo.threshold) {
        break;
      }

      // clearing group id to continue to merge data that belong to different groups
      pBlock->info.groupId = 0;
    }

    // clear the group id info in SSDataBlock, since the client does not need it
    pBlock->info.groupId = 0;
  }
}

void queryCostStatis(SExecTaskInfo* pTaskInfo) {
  STaskCostInfo* pSummary = &pTaskInfo->cost;

  SFileBlockLoadRecorder* pRecorder = pSummary->pRecoder;
  if (pSummary->pRecoder != NULL) {
    qDebug(
        "%s :cost summary: elapsed time:%.2f ms, extract tableList:%.2f ms, createGroupIdMap:%.2f ms, total blocks:%d, "
        "load block SMA:%d, load data block:%d, total rows:%" PRId64 ", check rows:%" PRId64,
        GET_TASKID(pTaskInfo), pSummary->elapsedTime / 1000.0, pSummary->extractListTime, pSummary->groupIdMapTime,
        pRecorder->totalBlocks, pRecorder->loadBlockStatis, pRecorder->loadBlocks, pRecorder->totalRows,
        pRecorder->totalCheckedRows);
  }
}

// static void updateOffsetVal(STaskRuntimeEnv *pRuntimeEnv, SDataBlockInfo *pBlockInfo) {
//   STaskAttr *pQueryAttr = pRuntimeEnv->pQueryAttr;
//   STableQueryInfo* pTableQueryInfo = pRuntimeEnv->current;
//
//   int32_t step = GET_FORWARD_DIRECTION_FACTOR(pQueryAttr->order.order);
//
//   if (pQueryAttr->limit.offset == pBlockInfo->rows) {  // current block will ignore completed
//     pTableQueryInfo->lastKey = QUERY_IS_ASC_QUERY(pQueryAttr) ? pBlockInfo->window.ekey + step :
//     pBlockInfo->window.skey + step; pQueryAttr->limit.offset = 0; return;
//   }
//
//   if (QUERY_IS_ASC_QUERY(pQueryAttr)) {
//     pQueryAttr->pos = (int32_t)pQueryAttr->limit.offset;
//   } else {
//     pQueryAttr->pos = pBlockInfo->rows - (int32_t)pQueryAttr->limit.offset - 1;
//   }
//
//   assert(pQueryAttr->pos >= 0 && pQueryAttr->pos <= pBlockInfo->rows - 1);
//
//   SArray *         pDataBlock = tsdbRetrieveDataBlock(pRuntimeEnv->pTsdbReadHandle, NULL);
//   SColumnInfoData *pColInfoData = taosArrayGet(pDataBlock, 0);
//
//   // update the pQueryAttr->limit.offset value, and pQueryAttr->pos value
//   TSKEY *keys = (TSKEY *) pColInfoData->pData;
//
//   // update the offset value
//   pTableQueryInfo->lastKey = keys[pQueryAttr->pos];
//   pQueryAttr->limit.offset = 0;
//
//   int32_t numOfRes = tableApplyFunctionsOnBlock(pRuntimeEnv, pBlockInfo, NULL, binarySearchForKey, pDataBlock);
//
//   //qDebug("QInfo:0x%"PRIx64" check data block, brange:%" PRId64 "-%" PRId64 ", numBlocksOfStep:%d, numOfRes:%d,
//   lastKey:%"PRId64, GET_TASKID(pRuntimeEnv),
//          pBlockInfo->window.skey, pBlockInfo->window.ekey, pBlockInfo->rows, numOfRes, pQuery->current->lastKey);
// }

// void skipBlocks(STaskRuntimeEnv *pRuntimeEnv) {
//   STaskAttr *pQueryAttr = pRuntimeEnv->pQueryAttr;
//
//   if (pQueryAttr->limit.offset <= 0 || pQueryAttr->numOfFilterCols > 0) {
//     return;
//   }
//
//   pQueryAttr->pos = 0;
//   int32_t step = GET_FORWARD_DIRECTION_FACTOR(pQueryAttr->order.order);
//
//   STableQueryInfo* pTableQueryInfo = pRuntimeEnv->current;
//   TsdbQueryHandleT pTsdbReadHandle = pRuntimeEnv->pTsdbReadHandle;
//
//   SDataBlockInfo blockInfo = SDATA_BLOCK_INITIALIZER;
//   while (tsdbNextDataBlock(pTsdbReadHandle)) {
//     if (isTaskKilled(pRuntimeEnv->qinfo)) {
//       T_LONG_JMP(pRuntimeEnv->env, TSDB_CODE_TSC_QUERY_CANCELLED);
//     }
//
//     tsdbRetrieveDataBlockInfo(pTsdbReadHandle, &blockInfo);
//
//     if (pQueryAttr->limit.offset > blockInfo.rows) {
//       pQueryAttr->limit.offset -= blockInfo.rows;
//       pTableQueryInfo->lastKey = (QUERY_IS_ASC_QUERY(pQueryAttr)) ? blockInfo.window.ekey : blockInfo.window.skey;
//       pTableQueryInfo->lastKey += step;
//
//       //qDebug("QInfo:0x%"PRIx64" skip rows:%d, offset:%" PRId64, GET_TASKID(pRuntimeEnv), blockInfo.rows,
//              pQuery->limit.offset);
//     } else {  // find the appropriated start position in current block
//       updateOffsetVal(pRuntimeEnv, &blockInfo);
//       break;
//     }
//   }
//
//   if (terrno != TSDB_CODE_SUCCESS) {
//     T_LONG_JMP(pRuntimeEnv->env, terrno);
//   }
// }

// static TSKEY doSkipIntervalProcess(STaskRuntimeEnv* pRuntimeEnv, STimeWindow* win, SDataBlockInfo* pBlockInfo,
// STableQueryInfo* pTableQueryInfo) {
//   STaskAttr *pQueryAttr = pRuntimeEnv->pQueryAttr;
//   SResultRowInfo *pWindowResInfo = &pRuntimeEnv->resultRowInfo;
//
//   assert(pQueryAttr->limit.offset == 0);
//   STimeWindow tw = *win;
//   getNextTimeWindow(pQueryAttr, &tw);
//
//   if ((tw.skey <= pBlockInfo->window.ekey && QUERY_IS_ASC_QUERY(pQueryAttr)) ||
//       (tw.ekey >= pBlockInfo->window.skey && !QUERY_IS_ASC_QUERY(pQueryAttr))) {
//
//     // load the data block and check data remaining in current data block
//     // TODO optimize performance
//     SArray *         pDataBlock = tsdbRetrieveDataBlock(pRuntimeEnv->pTsdbReadHandle, NULL);
//     SColumnInfoData *pColInfoData = taosArrayGet(pDataBlock, 0);
//
//     tw = *win;
//     int32_t startPos =
//         getNextQualifiedWindow(pQueryAttr, &tw, pBlockInfo, pColInfoData->pData, binarySearchForKey, -1);
//     assert(startPos >= 0);
//
//     // set the abort info
//     pQueryAttr->pos = startPos;
//
//     // reset the query start timestamp
//     pTableQueryInfo->win.skey = ((TSKEY *)pColInfoData->pData)[startPos];
//     pQueryAttr->window.skey = pTableQueryInfo->win.skey;
//     TSKEY key = pTableQueryInfo->win.skey;
//
//     pWindowResInfo->prevSKey = tw.skey;
//     int32_t index = pRuntimeEnv->resultRowInfo.curIndex;
//
//     int32_t numOfRes = tableApplyFunctionsOnBlock(pRuntimeEnv, pBlockInfo, NULL, binarySearchForKey, pDataBlock);
//     pRuntimeEnv->resultRowInfo.curIndex = index;  // restore the window index
//
//     //qDebug("QInfo:0x%"PRIx64" check data block, brange:%" PRId64 "-%" PRId64 ", numOfRows:%d, numOfRes:%d,
//     lastKey:%" PRId64,
//            GET_TASKID(pRuntimeEnv), pBlockInfo->window.skey, pBlockInfo->window.ekey, pBlockInfo->rows, numOfRes,
//            pQueryAttr->current->lastKey);
//
//     return key;
//   } else {  // do nothing
//     pQueryAttr->window.skey      = tw.skey;
//     pWindowResInfo->prevSKey = tw.skey;
//     pTableQueryInfo->lastKey = tw.skey;
//
//     return tw.skey;
//   }
//
//   return true;
// }

// static bool skipTimeInterval(STaskRuntimeEnv *pRuntimeEnv, TSKEY* start) {
//   STaskAttr *pQueryAttr = pRuntimeEnv->pQueryAttr;
//   if (QUERY_IS_ASC_QUERY(pQueryAttr)) {
//     assert(*start <= pRuntimeEnv->current->lastKey);
//   } else {
//     assert(*start >= pRuntimeEnv->current->lastKey);
//   }
//
//   // if queried with value filter, do NOT forward query start position
//   if (pQueryAttr->limit.offset <= 0 || pQueryAttr->numOfFilterCols > 0 || pRuntimeEnv->pTsBuf != NULL ||
//   pRuntimeEnv->pFillInfo != NULL) {
//     return true;
//   }
//
//   /*
//    * 1. for interval without interpolation query we forward pQueryAttr->interval.interval at a time for
//    *    pQueryAttr->limit.offset times. Since hole exists, pQueryAttr->interval.interval*pQueryAttr->limit.offset
//    value is
//    *    not valid. otherwise, we only forward pQueryAttr->limit.offset number of points
//    */
//   assert(pRuntimeEnv->resultRowInfo.prevSKey == TSKEY_INITIAL_VAL);
//
//   STimeWindow w = TSWINDOW_INITIALIZER;
//   bool ascQuery = QUERY_IS_ASC_QUERY(pQueryAttr);
//
//   SResultRowInfo *pWindowResInfo = &pRuntimeEnv->resultRowInfo;
//   STableQueryInfo *pTableQueryInfo = pRuntimeEnv->current;
//
//   SDataBlockInfo blockInfo = SDATA_BLOCK_INITIALIZER;
//   while (tsdbNextDataBlock(pRuntimeEnv->pTsdbReadHandle)) {
//     tsdbRetrieveDataBlockInfo(pRuntimeEnv->pTsdbReadHandle, &blockInfo);
//
//     if (QUERY_IS_ASC_QUERY(pQueryAttr)) {
//       if (pWindowResInfo->prevSKey == TSKEY_INITIAL_VAL) {
//         getAlignQueryTimeWindow(pQueryAttr, blockInfo.window.skey, blockInfo.window.skey, pQueryAttr->window.ekey,
//         &w); pWindowResInfo->prevSKey = w.skey;
//       }
//     } else {
//       getAlignQueryTimeWindow(pQueryAttr, blockInfo.window.ekey, pQueryAttr->window.ekey, blockInfo.window.ekey, &w);
//       pWindowResInfo->prevSKey = w.skey;
//     }
//
//     // the first time window
//     STimeWindow win = getActiveTimeWindow(pWindowResInfo, pWindowResInfo->prevSKey, pQueryAttr);
//
//     while (pQueryAttr->limit.offset > 0) {
//       STimeWindow tw = win;
//
//       if ((win.ekey <= blockInfo.window.ekey && ascQuery) || (win.ekey >= blockInfo.window.skey && !ascQuery)) {
//         pQueryAttr->limit.offset -= 1;
//         pWindowResInfo->prevSKey = win.skey;
//
//         // current time window is aligned with blockInfo.window.ekey
//         // restart it from next data block by set prevSKey to be TSKEY_INITIAL_VAL;
//         if ((win.ekey == blockInfo.window.ekey && ascQuery) || (win.ekey == blockInfo.window.skey && !ascQuery)) {
//           pWindowResInfo->prevSKey = TSKEY_INITIAL_VAL;
//         }
//       }
//
//       if (pQueryAttr->limit.offset == 0) {
//         *start = doSkipIntervalProcess(pRuntimeEnv, &win, &blockInfo, pTableQueryInfo);
//         return true;
//       }
//
//       // current window does not ended in current data block, try next data block
//       getNextTimeWindow(pQueryAttr, &tw);
//
//       /*
//        * If the next time window still starts from current data block,
//        * load the primary timestamp column first, and then find the start position for the next queried time window.
//        * Note that only the primary timestamp column is required.
//        * TODO: Optimize for this cases. All data blocks are not needed to be loaded, only if the first actually
//        required
//        * time window resides in current data block.
//        */
//       if ((tw.skey <= blockInfo.window.ekey && ascQuery) || (tw.ekey >= blockInfo.window.skey && !ascQuery)) {
//
//         SArray *pDataBlock = tsdbRetrieveDataBlock(pRuntimeEnv->pTsdbReadHandle, NULL);
//         SColumnInfoData *pColInfoData = taosArrayGet(pDataBlock, 0);
//
//         if ((win.ekey > blockInfo.window.ekey && ascQuery) || (win.ekey < blockInfo.window.skey && !ascQuery)) {
//           pQueryAttr->limit.offset -= 1;
//         }
//
//         if (pQueryAttr->limit.offset == 0) {
//           *start = doSkipIntervalProcess(pRuntimeEnv, &win, &blockInfo, pTableQueryInfo);
//           return true;
//         } else {
//           tw = win;
//           int32_t startPos =
//               getNextQualifiedWindow(pQueryAttr, &tw, &blockInfo, pColInfoData->pData, binarySearchForKey, -1);
//           assert(startPos >= 0);
//
//           // set the abort info
//           pQueryAttr->pos = startPos;
//           pTableQueryInfo->lastKey = ((TSKEY *)pColInfoData->pData)[startPos];
//           pWindowResInfo->prevSKey = tw.skey;
//           win = tw;
//         }
//       } else {
//         break;  // offset is not 0, and next time window begins or ends in the next block.
//       }
//     }
//   }
//
//   // check for error
//   if (terrno != TSDB_CODE_SUCCESS) {
//     T_LONG_JMP(pRuntimeEnv->env, terrno);
//   }
//
//   return true;
// }

int32_t appendDownstream(SOperatorInfo* p, SOperatorInfo** pDownstream, int32_t num) {
  if (p->pDownstream == NULL) {
    assert(p->numOfDownstream == 0);
  }

  p->pDownstream = taosMemoryCalloc(1, num * POINTER_BYTES);
  if (p->pDownstream == NULL) {
    return TSDB_CODE_OUT_OF_MEMORY;
  }

  memcpy(p->pDownstream, pDownstream, num * POINTER_BYTES);
  p->numOfDownstream = num;
  return TSDB_CODE_SUCCESS;
}

typedef struct SFetchRspHandleWrapper {
  uint32_t exchangeId;
  int32_t  sourceIndex;
} SFetchRspHandleWrapper;

int32_t loadRemoteDataCallback(void* param, SDataBuf* pMsg, int32_t code) {
  SFetchRspHandleWrapper* pWrapper = (SFetchRspHandleWrapper*)param;

  SExchangeInfo* pExchangeInfo = taosAcquireRef(exchangeObjRefPool, pWrapper->exchangeId);
  if (pExchangeInfo == NULL) {
    qWarn("failed to acquire exchange operator, since it may have been released");
    taosMemoryFree(pMsg->pData);
    return TSDB_CODE_SUCCESS;
  }

  int32_t          index = pWrapper->sourceIndex;
  SSourceDataInfo* pSourceDataInfo = taosArrayGet(pExchangeInfo->pSourceDataInfo, index);

  if (code == TSDB_CODE_SUCCESS) {
    pSourceDataInfo->pRsp = pMsg->pData;

    SRetrieveTableRsp* pRsp = pSourceDataInfo->pRsp;
    pRsp->numOfRows = htonl(pRsp->numOfRows);
    pRsp->compLen = htonl(pRsp->compLen);
    pRsp->numOfCols = htonl(pRsp->numOfCols);
    pRsp->useconds = htobe64(pRsp->useconds);
    pRsp->numOfBlocks = htonl(pRsp->numOfBlocks);

    ASSERT(pRsp != NULL);
    qDebug("%s fetch rsp received, index:%d, blocks:%d, rows:%d", pSourceDataInfo->taskId, index, pRsp->numOfBlocks,
           pRsp->numOfRows);
  } else {
    taosMemoryFree(pMsg->pData);
    pSourceDataInfo->code = code;
    qDebug("%s fetch rsp received, index:%d, error:%s", pSourceDataInfo->taskId, index, tstrerror(code));
  }

  pSourceDataInfo->status = EX_SOURCE_DATA_READY;

  tsem_post(&pExchangeInfo->ready);
  taosReleaseRef(exchangeObjRefPool, pWrapper->exchangeId);

  return TSDB_CODE_SUCCESS;
}

void qProcessRspMsg(void* parent, SRpcMsg* pMsg, SEpSet* pEpSet) {
  SMsgSendInfo* pSendInfo = (SMsgSendInfo*)pMsg->info.ahandle;
  assert(pMsg->info.ahandle != NULL);

  SDataBuf buf = {.len = pMsg->contLen, .pData = NULL};

  if (pMsg->contLen > 0) {
    buf.pData = taosMemoryCalloc(1, pMsg->contLen);
    if (buf.pData == NULL) {
      terrno = TSDB_CODE_OUT_OF_MEMORY;
      pMsg->code = TSDB_CODE_OUT_OF_MEMORY;
    } else {
      memcpy(buf.pData, pMsg->pCont, pMsg->contLen);
    }
  }

  pSendInfo->fp(pSendInfo->param, &buf, pMsg->code);
  rpcFreeCont(pMsg->pCont);
  destroySendMsgInfo(pSendInfo);
}

static int32_t doSendFetchDataRequest(SExchangeInfo* pExchangeInfo, SExecTaskInfo* pTaskInfo, int32_t sourceIndex) {
  size_t totalSources = taosArrayGetSize(pExchangeInfo->pSources);

  SDownstreamSourceNode* pSource = taosArrayGet(pExchangeInfo->pSources, sourceIndex);
  SSourceDataInfo*       pDataInfo = taosArrayGet(pExchangeInfo->pSourceDataInfo, sourceIndex);

  ASSERT(pDataInfo->status == EX_SOURCE_DATA_NOT_READY);

  SFetchRspHandleWrapper* pWrapper = taosMemoryCalloc(1, sizeof(SFetchRspHandleWrapper));
  pWrapper->exchangeId = pExchangeInfo->self;
  pWrapper->sourceIndex = sourceIndex;

  if (pSource->localExec) {
    SDataBuf pBuf = {0};
    int32_t  code =
        (*pTaskInfo->localFetch.fp)(pTaskInfo->localFetch.handle, pSource->schedId, pTaskInfo->id.queryId,
                                    pSource->taskId, 0, pSource->execId, &pBuf.pData, pTaskInfo->localFetch.explainRes);
    loadRemoteDataCallback(pWrapper, &pBuf, code);
    taosMemoryFree(pWrapper);
  } else {
    SResFetchReq* pMsg = taosMemoryCalloc(1, sizeof(SResFetchReq));
    if (NULL == pMsg) {
      pTaskInfo->code = TSDB_CODE_QRY_OUT_OF_MEMORY;
      taosMemoryFree(pWrapper);
      return pTaskInfo->code;
    }

    qDebug("%s build fetch msg and send to vgId:%d, ep:%s, taskId:0x%" PRIx64 ", execId:%d, %d/%" PRIzu,
           GET_TASKID(pTaskInfo), pSource->addr.nodeId, pSource->addr.epSet.eps[0].fqdn, pSource->taskId,
           pSource->execId, sourceIndex, totalSources);

    pMsg->header.vgId = htonl(pSource->addr.nodeId);
    pMsg->sId = htobe64(pSource->schedId);
    pMsg->taskId = htobe64(pSource->taskId);
    pMsg->queryId = htobe64(pTaskInfo->id.queryId);
    pMsg->execId = htonl(pSource->execId);

    // send the fetch remote task result reques
    SMsgSendInfo* pMsgSendInfo = taosMemoryCalloc(1, sizeof(SMsgSendInfo));
    if (NULL == pMsgSendInfo) {
      taosMemoryFreeClear(pMsg);
      taosMemoryFree(pWrapper);
      qError("%s prepare message %d failed", GET_TASKID(pTaskInfo), (int32_t)sizeof(SMsgSendInfo));
      pTaskInfo->code = TSDB_CODE_QRY_OUT_OF_MEMORY;
      return pTaskInfo->code;
    }

    pMsgSendInfo->param = pWrapper;
    pMsgSendInfo->paramFreeFp = taosMemoryFree;
    pMsgSendInfo->msgInfo.pData = pMsg;
    pMsgSendInfo->msgInfo.len = sizeof(SResFetchReq);
    pMsgSendInfo->msgType = pSource->fetchMsgType;
    pMsgSendInfo->fp = loadRemoteDataCallback;

    int64_t transporterId = 0;
    int32_t code =
        asyncSendMsgToServer(pExchangeInfo->pTransporter, &pSource->addr.epSet, &transporterId, pMsgSendInfo);
  }

  return TSDB_CODE_SUCCESS;
}

void updateLoadRemoteInfo(SLoadRemoteDataInfo* pInfo, int32_t numOfRows, int32_t dataLen, int64_t startTs,
                          SOperatorInfo* pOperator) {
  pInfo->totalRows += numOfRows;
  pInfo->totalSize += dataLen;
  pInfo->totalElapsed += (taosGetTimestampUs() - startTs);
  pOperator->resultInfo.totalRows += numOfRows;
}

int32_t extractDataBlockFromFetchRsp(SSDataBlock* pRes, char* pData, SArray* pColList, char** pNextStart) {
  if (pColList == NULL) {  // data from other sources
    blockDataCleanup(pRes);
    *pNextStart = (char*)blockDecode(pRes, pData);
  } else {  // extract data according to pColList
    char* pStart = pData;

    int32_t numOfCols = htonl(*(int32_t*)pStart);
    pStart += sizeof(int32_t);

    // todo refactor:extract method
    SSysTableSchema* pSchema = (SSysTableSchema*)pStart;
    for (int32_t i = 0; i < numOfCols; ++i) {
      SSysTableSchema* p = (SSysTableSchema*)pStart;

      p->colId = htons(p->colId);
      p->bytes = htonl(p->bytes);
      pStart += sizeof(SSysTableSchema);
    }

    SSDataBlock* pBlock = createDataBlock();
    for (int32_t i = 0; i < numOfCols; ++i) {
      SColumnInfoData idata = createColumnInfoData(pSchema[i].type, pSchema[i].bytes, pSchema[i].colId);
      blockDataAppendColInfo(pBlock, &idata);
    }

    blockDecode(pBlock, pStart);
    blockDataEnsureCapacity(pRes, pBlock->info.rows);

    // data from mnode
    pRes->info.rows = pBlock->info.rows;
    relocateColumnData(pRes, pColList, pBlock->pDataBlock, false);
    blockDataDestroy(pBlock);
  }

  // todo move this to time window aggregator, since the primary timestamp may not be known by exchange operator.
  blockDataUpdateTsWindow(pRes, 0);
  return TSDB_CODE_SUCCESS;
}

static void* setAllSourcesCompleted(SOperatorInfo* pOperator, int64_t startTs) {
  SExchangeInfo* pExchangeInfo = pOperator->info;
  SExecTaskInfo* pTaskInfo = pOperator->pTaskInfo;

  int64_t              el = taosGetTimestampUs() - startTs;
  SLoadRemoteDataInfo* pLoadInfo = &pExchangeInfo->loadInfo;

  pLoadInfo->totalElapsed += el;

  size_t totalSources = taosArrayGetSize(pExchangeInfo->pSources);
  qDebug("%s all %" PRIzu " sources are exhausted, total rows: %" PRIu64 " bytes:%" PRIu64 ", elapsed:%.2f ms",
         GET_TASKID(pTaskInfo), totalSources, pLoadInfo->totalRows, pLoadInfo->totalSize,
         pLoadInfo->totalElapsed / 1000.0);

  doSetOperatorCompleted(pOperator);
  return NULL;
}

static void concurrentlyLoadRemoteDataImpl(SOperatorInfo* pOperator, SExchangeInfo* pExchangeInfo,
                                           SExecTaskInfo* pTaskInfo) {
  int32_t code = 0;
  int64_t startTs = taosGetTimestampUs();
  size_t  totalSources = taosArrayGetSize(pExchangeInfo->pSources);

  while (1) {
    int32_t completed = 0;
    for (int32_t i = 0; i < totalSources; ++i) {
      SSourceDataInfo* pDataInfo = taosArrayGet(pExchangeInfo->pSourceDataInfo, i);
      if (pDataInfo->status == EX_SOURCE_DATA_EXHAUSTED) {
        completed += 1;
        continue;
      }

      if (pDataInfo->status != EX_SOURCE_DATA_READY) {
        continue;
      }

      if (pDataInfo->code != TSDB_CODE_SUCCESS) {
        code = pDataInfo->code;
        goto _error;
      }

      SRetrieveTableRsp*     pRsp = pDataInfo->pRsp;
      SDownstreamSourceNode* pSource = taosArrayGet(pExchangeInfo->pSources, i);

      SLoadRemoteDataInfo* pLoadInfo = &pExchangeInfo->loadInfo;
      if (pRsp->numOfRows == 0) {
        qDebug("%s vgId:%d, taskId:0x%" PRIx64 " execId:%d index:%d completed, rowsOfSource:%" PRIu64
                   ", totalRows:%" PRIu64 ", completed:%d try next %d/%" PRIzu,
               GET_TASKID(pTaskInfo), pSource->addr.nodeId, pSource->taskId, pSource->execId, i, pDataInfo->totalRows,
               pExchangeInfo->loadInfo.totalRows, completed + 1, i + 1, totalSources);
        pDataInfo->status = EX_SOURCE_DATA_EXHAUSTED;
        completed += 1;
        taosMemoryFreeClear(pDataInfo->pRsp);
        continue;
      }

      SRetrieveTableRsp* pRetrieveRsp = pDataInfo->pRsp;
      int32_t            index = 0;
      char*              pStart = pRetrieveRsp->data;
      while (index++ < pRetrieveRsp->numOfBlocks) {
        SSDataBlock* pb = createOneDataBlock(pExchangeInfo->pDummyBlock, false);
        code = extractDataBlockFromFetchRsp(pb, pStart, NULL, &pStart);
        if (code != 0) {
          taosMemoryFreeClear(pDataInfo->pRsp);
          goto _error;
        }

        taosArrayPush(pExchangeInfo->pResultBlockList, &pb);
      }

      updateLoadRemoteInfo(pLoadInfo, pRetrieveRsp->numOfRows, pRetrieveRsp->compLen, startTs, pOperator);

      if (pRsp->completed == 1) {
        qDebug("%s fetch msg rsp from vgId:%d, taskId:0x%" PRIx64
                   " execId:%d"
                   " index:%d completed, blocks:%d, numOfRows:%d, rowsOfSource:%" PRIu64 ", totalRows:%" PRIu64
                   ", total:%.2f Kb,"
                   " completed:%d try next %d/%" PRIzu,
               GET_TASKID(pTaskInfo), pSource->addr.nodeId, pSource->taskId, pSource->execId, i, pRsp->numOfBlocks,
               pRsp->numOfRows, pDataInfo->totalRows, pLoadInfo->totalRows, pLoadInfo->totalSize / 1024.0,
               completed + 1, i + 1, totalSources);
        completed += 1;
        pDataInfo->status = EX_SOURCE_DATA_EXHAUSTED;
      } else {
        qDebug("%s fetch msg rsp from vgId:%d, taskId:0x%" PRIx64
                   " execId:%d blocks:%d, numOfRows:%d, totalRows:%" PRIu64 ", total:%.2f Kb",
               GET_TASKID(pTaskInfo), pSource->addr.nodeId, pSource->taskId, pSource->execId, pRsp->numOfBlocks,
               pRsp->numOfRows, pLoadInfo->totalRows, pLoadInfo->totalSize / 1024.0);
      }

      taosMemoryFreeClear(pDataInfo->pRsp);

      if (pDataInfo->status != EX_SOURCE_DATA_EXHAUSTED) {
        pDataInfo->status = EX_SOURCE_DATA_NOT_READY;
        code = doSendFetchDataRequest(pExchangeInfo, pTaskInfo, i);
        if (code != TSDB_CODE_SUCCESS) {
          taosMemoryFreeClear(pDataInfo->pRsp);
          goto _error;
        }
      }

      return;
    }

    if (completed == totalSources) {
      setAllSourcesCompleted(pOperator, startTs);
      return;
    }

    sched_yield();
  }

  _error:
  pTaskInfo->code = code;
}

static int32_t prepareConcurrentlyLoad(SOperatorInfo* pOperator) {
  SExchangeInfo* pExchangeInfo = pOperator->info;
  SExecTaskInfo* pTaskInfo = pOperator->pTaskInfo;

  size_t  totalSources = taosArrayGetSize(pExchangeInfo->pSources);
  int64_t startTs = taosGetTimestampUs();

  // Asynchronously send all fetch requests to all sources.
  for (int32_t i = 0; i < totalSources; ++i) {
    int32_t code = doSendFetchDataRequest(pExchangeInfo, pTaskInfo, i);
    if (code != TSDB_CODE_SUCCESS) {
      pTaskInfo->code = code;
      return code;
    }
  }

  int64_t endTs = taosGetTimestampUs();
  qDebug("%s send all fetch requests to %" PRIzu " sources completed, elapsed:%.2fms", GET_TASKID(pTaskInfo),
         totalSources, (endTs - startTs) / 1000.0);

  pOperator->status = OP_RES_TO_RETURN;
  pOperator->cost.openCost = taosGetTimestampUs() - startTs;

  tsem_wait(&pExchangeInfo->ready);
  return TSDB_CODE_SUCCESS;
}

static int32_t seqLoadRemoteData(SOperatorInfo* pOperator) {
  SExchangeInfo* pExchangeInfo = pOperator->info;
  SExecTaskInfo* pTaskInfo = pOperator->pTaskInfo;

  size_t  totalSources = taosArrayGetSize(pExchangeInfo->pSources);
  int64_t startTs = taosGetTimestampUs();

  while (1) {
    if (pExchangeInfo->current >= totalSources) {
      setAllSourcesCompleted(pOperator, startTs);
      return TSDB_CODE_SUCCESS;
    }

    doSendFetchDataRequest(pExchangeInfo, pTaskInfo, pExchangeInfo->current);
    tsem_wait(&pExchangeInfo->ready);

    SSourceDataInfo*       pDataInfo = taosArrayGet(pExchangeInfo->pSourceDataInfo, pExchangeInfo->current);
    SDownstreamSourceNode* pSource = taosArrayGet(pExchangeInfo->pSources, pExchangeInfo->current);

    if (pDataInfo->code != TSDB_CODE_SUCCESS) {
      qError("%s vgId:%d, taskID:0x%" PRIx64 " execId:%d error happens, code:%s", GET_TASKID(pTaskInfo),
             pSource->addr.nodeId, pSource->taskId, pSource->execId, tstrerror(pDataInfo->code));
      pOperator->pTaskInfo->code = pDataInfo->code;
      return pOperator->pTaskInfo->code;
    }

    SRetrieveTableRsp*   pRsp = pDataInfo->pRsp;
    SLoadRemoteDataInfo* pLoadInfo = &pExchangeInfo->loadInfo;
    if (pRsp->numOfRows == 0) {
      qDebug("%s vgId:%d, taskID:0x%" PRIx64 " execId:%d %d of total completed, rowsOfSource:%" PRIu64
                 ", totalRows:%" PRIu64 " try next",
             GET_TASKID(pTaskInfo), pSource->addr.nodeId, pSource->taskId, pSource->execId, pExchangeInfo->current + 1,
             pDataInfo->totalRows, pLoadInfo->totalRows);

      pDataInfo->status = EX_SOURCE_DATA_EXHAUSTED;
      pExchangeInfo->current += 1;
      taosMemoryFreeClear(pDataInfo->pRsp);
      continue;
    }

    SRetrieveTableRsp* pRetrieveRsp = pDataInfo->pRsp;

    char*   pStart = pRetrieveRsp->data;
    int32_t code = extractDataBlockFromFetchRsp(NULL, pStart, NULL, &pStart);

    if (pRsp->completed == 1) {
      qDebug("%s fetch msg rsp from vgId:%d, taskId:0x%" PRIx64 " execId:%d numOfRows:%d, rowsOfSource:%" PRIu64
                 ", totalRows:%" PRIu64 ", totalBytes:%" PRIu64 " try next %d/%" PRIzu,
             GET_TASKID(pTaskInfo), pSource->addr.nodeId, pSource->taskId, pSource->execId, pRetrieveRsp->numOfRows,
             pDataInfo->totalRows, pLoadInfo->totalRows, pLoadInfo->totalSize, pExchangeInfo->current + 1,
             totalSources);

      pDataInfo->status = EX_SOURCE_DATA_EXHAUSTED;
      pExchangeInfo->current += 1;
    } else {
      qDebug("%s fetch msg rsp from vgId:%d, taskId:0x%" PRIx64 " execId:%d numOfRows:%d, totalRows:%" PRIu64
                 ", totalBytes:%" PRIu64,
             GET_TASKID(pTaskInfo), pSource->addr.nodeId, pSource->taskId, pSource->execId, pRetrieveRsp->numOfRows,
             pLoadInfo->totalRows, pLoadInfo->totalSize);
    }

    updateLoadRemoteInfo(pLoadInfo, pRetrieveRsp->numOfRows, pRetrieveRsp->compLen, startTs, pOperator);
    pDataInfo->totalRows += pRetrieveRsp->numOfRows;

    taosMemoryFreeClear(pDataInfo->pRsp);
    return TSDB_CODE_SUCCESS;
  }
}

static int32_t prepareLoadRemoteData(SOperatorInfo* pOperator) {
  if (OPTR_IS_OPENED(pOperator)) {
    return TSDB_CODE_SUCCESS;
  }

  int64_t st = taosGetTimestampUs();

  SExchangeInfo* pExchangeInfo = pOperator->info;
  if (!pExchangeInfo->seqLoadData) {
    int32_t code = prepareConcurrentlyLoad(pOperator);
    if (code != TSDB_CODE_SUCCESS) {
      return code;
    }
  }

  OPTR_SET_OPENED(pOperator);
  pOperator->cost.openCost = (taosGetTimestampUs() - st) / 1000.0;
  return TSDB_CODE_SUCCESS;
}

static void freeBlock(void* pParam) {
  SSDataBlock* pBlock = *(SSDataBlock**)pParam;
  blockDataDestroy(pBlock);
}

static SSDataBlock* doLoadRemoteDataImpl(SOperatorInfo* pOperator) {
  SExchangeInfo* pExchangeInfo = pOperator->info;
  SExecTaskInfo* pTaskInfo = pOperator->pTaskInfo;

  pTaskInfo->code = pOperator->fpSet._openFn(pOperator);
  if (pTaskInfo->code != TSDB_CODE_SUCCESS) {
    return NULL;
  }

  size_t totalSources = taosArrayGetSize(pExchangeInfo->pSources);

  SLoadRemoteDataInfo* pLoadInfo = &pExchangeInfo->loadInfo;
  if (pOperator->status == OP_EXEC_DONE) {
    qDebug("%s all %" PRIzu " source(s) are exhausted, total rows:%" PRIu64 " bytes:%" PRIu64 ", elapsed:%.2f ms",
           GET_TASKID(pTaskInfo), totalSources, pLoadInfo->totalRows, pLoadInfo->totalSize,
           pLoadInfo->totalElapsed / 1000.0);
    return NULL;
  }

  size_t size = taosArrayGetSize(pExchangeInfo->pResultBlockList);
  if (size == 0 || pExchangeInfo->rspBlockIndex >= size) {
    pExchangeInfo->rspBlockIndex = 0;
    taosArrayClearEx(pExchangeInfo->pResultBlockList, freeBlock);
    if (pExchangeInfo->seqLoadData) {
      seqLoadRemoteData(pOperator);
    } else {
      concurrentlyLoadRemoteDataImpl(pOperator, pExchangeInfo, pTaskInfo);
    }

    if (taosArrayGetSize(pExchangeInfo->pResultBlockList) == 0) {
      return NULL;
    }
  }

  // we have buffered retrieved datablock, return it directly
  return taosArrayGetP(pExchangeInfo->pResultBlockList, pExchangeInfo->rspBlockIndex++);
}

static SSDataBlock* doLoadRemoteData(SOperatorInfo* pOperator) {
  SExchangeInfo* pExchangeInfo = pOperator->info;
  SExecTaskInfo* pTaskInfo = pOperator->pTaskInfo;

  if (pOperator->status == OP_EXEC_DONE) {
    return NULL;
  }

  while (1) {
    SSDataBlock* pBlock = doLoadRemoteDataImpl(pOperator);
    if (pBlock == NULL) {
      return NULL;
    }

    SLimitInfo* pLimitInfo = &pExchangeInfo->limitInfo;
    if (hasLimitOffsetInfo(pLimitInfo)) {
      int32_t status = handleLimitOffset(pOperator, pLimitInfo, pBlock, false);
      if (status == PROJECT_RETRIEVE_CONTINUE) {
        continue;
      } else if (status == PROJECT_RETRIEVE_DONE) {
        size_t rows = pBlock->info.rows;
        pExchangeInfo->limitInfo.numOfOutputRows += rows;

        if (rows == 0) {
          doSetOperatorCompleted(pOperator);
          return NULL;
        } else {
          return pBlock;
        }
      }
    } else {
      return pBlock;
    }
  }
}

static int32_t initDataSource(int32_t numOfSources, SExchangeInfo* pInfo, const char* id) {
  pInfo->pSourceDataInfo = taosArrayInit(numOfSources, sizeof(SSourceDataInfo));
  if (pInfo->pSourceDataInfo == NULL) {
    return TSDB_CODE_OUT_OF_MEMORY;
  }

  for (int32_t i = 0; i < numOfSources; ++i) {
    SSourceDataInfo dataInfo = {0};
    dataInfo.status = EX_SOURCE_DATA_NOT_READY;
    dataInfo.taskId = id;
    dataInfo.index = i;
    SSourceDataInfo* pDs = taosArrayPush(pInfo->pSourceDataInfo, &dataInfo);
    if (pDs == NULL) {
      taosArrayDestroy(pInfo->pSourceDataInfo);
      return TSDB_CODE_OUT_OF_MEMORY;
    }
  }

  return TSDB_CODE_SUCCESS;
}

static int32_t initExchangeOperator(SExchangePhysiNode* pExNode, SExchangeInfo* pInfo, const char* id) {
  size_t numOfSources = LIST_LENGTH(pExNode->pSrcEndPoints);

  if (numOfSources == 0) {
    qError("%s invalid number: %d of sources in exchange operator", id, (int32_t)numOfSources);
    return TSDB_CODE_INVALID_PARA;
  }

  pInfo->pSources = taosArrayInit(numOfSources, sizeof(SDownstreamSourceNode));
  if (pInfo->pSources == NULL) {
    return TSDB_CODE_OUT_OF_MEMORY;
  }

  for (int32_t i = 0; i < numOfSources; ++i) {
    SDownstreamSourceNode* pNode = (SDownstreamSourceNode*)nodesListGetNode((SNodeList*)pExNode->pSrcEndPoints, i);
    taosArrayPush(pInfo->pSources, pNode);
  }

  initLimitInfo(pExNode->node.pLimit, pExNode->node.pSlimit, &pInfo->limitInfo);
  pInfo->self = taosAddRef(exchangeObjRefPool, pInfo);

  return initDataSource(numOfSources, pInfo, id);
}

SOperatorInfo* createExchangeOperatorInfo(void* pTransporter, SExchangePhysiNode* pExNode, SExecTaskInfo* pTaskInfo) {
  SExchangeInfo* pInfo = taosMemoryCalloc(1, sizeof(SExchangeInfo));
  SOperatorInfo* pOperator = taosMemoryCalloc(1, sizeof(SOperatorInfo));
  if (pInfo == NULL || pOperator == NULL) {
    goto _error;
  }

  int32_t code = initExchangeOperator(pExNode, pInfo, GET_TASKID(pTaskInfo));
  if (code != TSDB_CODE_SUCCESS) {
    goto _error;
  }

  tsem_init(&pInfo->ready, 0, 0);
  pInfo->pDummyBlock = createResDataBlock(pExNode->node.pOutputDataBlockDesc);
  pInfo->pResultBlockList = taosArrayInit(1, POINTER_BYTES);

  pInfo->seqLoadData = false;
  pInfo->pTransporter = pTransporter;

  pOperator->name = "ExchangeOperator";
  pOperator->operatorType = QUERY_NODE_PHYSICAL_PLAN_EXCHANGE;
  pOperator->blocking = false;
  pOperator->status = OP_NOT_OPENED;
  pOperator->info = pInfo;
  pOperator->exprSupp.numOfExprs = taosArrayGetSize(pInfo->pDummyBlock->pDataBlock);
  pOperator->pTaskInfo = pTaskInfo;

  pOperator->fpSet =
      createOperatorFpSet(prepareLoadRemoteData, doLoadRemoteData, NULL, NULL, destroyExchangeOperatorInfo, NULL);
  return pOperator;

  _error:
  if (pInfo != NULL) {
    doDestroyExchangeOperatorInfo(pInfo);
  }

  taosMemoryFreeClear(pOperator);
  pTaskInfo->code = code;
  return NULL;
}

static int32_t doInitAggInfoSup(SAggSupporter* pAggSup, SqlFunctionCtx* pCtx, int32_t numOfOutput, size_t keyBufSize,
                                const char* pKey);

static bool needToMerge(SSDataBlock* pBlock, SArray* groupInfo, char** buf, int32_t rowIndex) {
  size_t size = taosArrayGetSize(groupInfo);
  if (size == 0) {
    return true;
  }

  for (int32_t i = 0; i < size; ++i) {
    int32_t* index = taosArrayGet(groupInfo, i);

    SColumnInfoData* pColInfo = taosArrayGet(pBlock->pDataBlock, *index);
    bool             isNull = colDataIsNull(pColInfo, rowIndex, pBlock->info.rows, NULL);

    if ((isNull && buf[i] != NULL) || (!isNull && buf[i] == NULL)) {
      return false;
    }

    char* pCell = colDataGetData(pColInfo, rowIndex);
    if (IS_VAR_DATA_TYPE(pColInfo->info.type)) {
      if (varDataLen(pCell) != varDataLen(buf[i])) {
        return false;
      } else {
        if (memcmp(varDataVal(pCell), varDataVal(buf[i]), varDataLen(pCell)) != 0) {
          return false;
        }
      }
    } else {
      if (memcmp(pCell, buf[i], pColInfo->info.bytes) != 0) {
        return false;
      }
    }
  }

  return 0;
}

static bool saveCurrentTuple(char** rowColData, SArray* pColumnList, SSDataBlock* pBlock, int32_t rowIndex) {
  int32_t size = (int32_t)taosArrayGetSize(pColumnList);

  for (int32_t i = 0; i < size; ++i) {
    int32_t*         index = taosArrayGet(pColumnList, i);
    SColumnInfoData* pColInfo = taosArrayGet(pBlock->pDataBlock, *index);

    char* data = colDataGetData(pColInfo, rowIndex);
    memcpy(rowColData[i], data, colDataGetLength(pColInfo, rowIndex));
  }

  return true;
}

int32_t getTableScanInfo(SOperatorInfo* pOperator, int32_t* order, int32_t* scanFlag) {
  // todo add more information about exchange operation
  int32_t type = pOperator->operatorType;
  if (type == QUERY_NODE_PHYSICAL_PLAN_EXCHANGE || type == QUERY_NODE_PHYSICAL_PLAN_SYSTABLE_SCAN ||
      type == QUERY_NODE_PHYSICAL_PLAN_STREAM_SCAN || type == QUERY_NODE_PHYSICAL_PLAN_TAG_SCAN ||
      type == QUERY_NODE_PHYSICAL_PLAN_BLOCK_DIST_SCAN || type == QUERY_NODE_PHYSICAL_PLAN_LAST_ROW_SCAN) {
    *order = TSDB_ORDER_ASC;
    *scanFlag = MAIN_SCAN;
    return TSDB_CODE_SUCCESS;
  } else if (type == QUERY_NODE_PHYSICAL_PLAN_TABLE_SCAN) {
    STableScanInfo* pTableScanInfo = pOperator->info;
    *order = pTableScanInfo->cond.order;
    *scanFlag = pTableScanInfo->scanFlag;
    return TSDB_CODE_SUCCESS;
  } else if (type == QUERY_NODE_PHYSICAL_PLAN_TABLE_MERGE_SCAN) {
    STableMergeScanInfo* pTableScanInfo = pOperator->info;
    *order = pTableScanInfo->cond.order;
    *scanFlag = pTableScanInfo->scanFlag;
    return TSDB_CODE_SUCCESS;
  } else {
    if (pOperator->pDownstream == NULL || pOperator->pDownstream[0] == NULL) {
      return TSDB_CODE_INVALID_PARA;
    } else {
      return getTableScanInfo(pOperator->pDownstream[0], order, scanFlag);
    }
  }
}

// this is a blocking operator
static int32_t doOpenAggregateOptr(SOperatorInfo* pOperator) {
  if (OPTR_IS_OPENED(pOperator)) {
    return TSDB_CODE_SUCCESS;
  }

  SExecTaskInfo*    pTaskInfo = pOperator->pTaskInfo;
  SAggOperatorInfo* pAggInfo = pOperator->info;

  SExprSupp*     pSup = &pOperator->exprSupp;
  SOperatorInfo* downstream = pOperator->pDownstream[0];

  int64_t st = taosGetTimestampUs();

  int32_t order = TSDB_ORDER_ASC;
  int32_t scanFlag = MAIN_SCAN;

  while (1) {
    SSDataBlock* pBlock = downstream->fpSet.getNextFn(downstream);
    if (pBlock == NULL) {
      break;
    }

    int32_t code = getTableScanInfo(pOperator, &order, &scanFlag);
    if (code != TSDB_CODE_SUCCESS) {
      T_LONG_JMP(pTaskInfo->env, code);
    }

    // there is an scalar expression that needs to be calculated before apply the group aggregation.
    if (pAggInfo->scalarExprSup.pExprInfo != NULL) {
      SExprSupp* pSup1 = &pAggInfo->scalarExprSup;
      code = projectApplyFunctions(pSup1->pExprInfo, pBlock, pBlock, pSup1->pCtx, pSup1->numOfExprs, NULL);
      if (code != TSDB_CODE_SUCCESS) {
        T_LONG_JMP(pTaskInfo->env, code);
      }
    }

    // the pDataBlock are always the same one, no need to call this again
    setExecutionContext(pOperator, pOperator->exprSupp.numOfExprs, pBlock->info.groupId);
    setInputDataBlock(pSup, pBlock, order, scanFlag, true);
    code = doAggregateImpl(pOperator, pSup->pCtx);
    if (code != 0) {
      T_LONG_JMP(pTaskInfo->env, code);
    }
  }

  initGroupedResultInfo(&pAggInfo->groupResInfo, pAggInfo->aggSup.pResultRowHashTable, 0);
  OPTR_SET_OPENED(pOperator);

  pOperator->cost.openCost = (taosGetTimestampUs() - st) / 1000.0;
  return TSDB_CODE_SUCCESS;
}

static SSDataBlock* getAggregateResult(SOperatorInfo* pOperator) {
  SAggOperatorInfo* pAggInfo = pOperator->info;
  SOptrBasicInfo*   pInfo = &pAggInfo->binfo;

  if (pOperator->status == OP_EXEC_DONE) {
    return NULL;
  }

  SExecTaskInfo* pTaskInfo = pOperator->pTaskInfo;
  pTaskInfo->code = pOperator->fpSet._openFn(pOperator);
  if (pTaskInfo->code != TSDB_CODE_SUCCESS) {
    doSetOperatorCompleted(pOperator);
    return NULL;
  }

  blockDataEnsureCapacity(pInfo->pRes, pOperator->resultInfo.capacity);
  while (1) {
    doBuildResultDatablock(pOperator, pInfo, &pAggInfo->groupResInfo, pAggInfo->aggSup.pResultBuf);
    doFilter(pInfo->pRes, pOperator->exprSupp.pFilterInfo, NULL);

    if (!hasRemainResults(&pAggInfo->groupResInfo)) {
      doSetOperatorCompleted(pOperator);
      break;
    }

    if (pInfo->pRes->info.rows > 0) {
      break;
    }
  }

  size_t rows = blockDataGetNumOfRows(pInfo->pRes);
  pOperator->resultInfo.totalRows += rows;

  return (rows == 0) ? NULL : pInfo->pRes;
}

int32_t aggEncodeResultRow(SOperatorInfo* pOperator, char** result, int32_t* length) {
  if (result == NULL || length == NULL) {
    return TSDB_CODE_TSC_INVALID_INPUT;
  }
  SOptrBasicInfo* pInfo = (SOptrBasicInfo*)(pOperator->info);
  SAggSupporter*  pSup = (SAggSupporter*)POINTER_SHIFT(pOperator->info, sizeof(SOptrBasicInfo));
  int32_t         size = tSimpleHashGetSize(pSup->pResultRowHashTable);
  size_t          keyLen = sizeof(uint64_t) * 2;  // estimate the key length
  int32_t         totalSize =
      sizeof(int32_t) + sizeof(int32_t) + size * (sizeof(int32_t) + keyLen + sizeof(int32_t) + pSup->resultRowSize);

  // no result
  if (getTotalBufSize(pSup->pResultBuf) == 0) {
    *result = NULL;
    *length = 0;
    return TSDB_CODE_SUCCESS;
  }

  *result = (char*)taosMemoryCalloc(1, totalSize);
  if (*result == NULL) {
    return TSDB_CODE_OUT_OF_MEMORY;
  }

  int32_t offset = sizeof(int32_t);
  *(int32_t*)(*result + offset) = size;
  offset += sizeof(int32_t);

  // prepare memory
  SResultRowPosition* pos = &pInfo->resultRowInfo.cur;
  void*               pPage = getBufPage(pSup->pResultBuf, pos->pageId);
  SResultRow*         pRow = (SResultRow*)((char*)pPage + pos->offset);
  setBufPageDirty(pPage, true);
  releaseBufPage(pSup->pResultBuf, pPage);

  int32_t iter = 0;
  void*   pIter = NULL;
  while ((pIter = tSimpleHashIterate(pSup->pResultRowHashTable, pIter, &iter))) {
    void*               key = tSimpleHashGetKey(pIter, &keyLen);
    SResultRowPosition* p1 = (SResultRowPosition*)pIter;

    pPage = (SFilePage*)getBufPage(pSup->pResultBuf, p1->pageId);
    pRow = (SResultRow*)((char*)pPage + p1->offset);
    setBufPageDirty(pPage, true);
    releaseBufPage(pSup->pResultBuf, pPage);

    // recalculate the result size
    int32_t realTotalSize = offset + sizeof(int32_t) + keyLen + sizeof(int32_t) + pSup->resultRowSize;
    if (realTotalSize > totalSize) {
      char* tmp = (char*)taosMemoryRealloc(*result, realTotalSize);
      if (tmp == NULL) {
        taosMemoryFree(*result);
        *result = NULL;
        return TSDB_CODE_OUT_OF_MEMORY;
      } else {
        *result = tmp;
      }
    }
    // save key
    *(int32_t*)(*result + offset) = keyLen;
    offset += sizeof(int32_t);
    memcpy(*result + offset, key, keyLen);
    offset += keyLen;

    // save value
    *(int32_t*)(*result + offset) = pSup->resultRowSize;
    offset += sizeof(int32_t);
    memcpy(*result + offset, pRow, pSup->resultRowSize);
    offset += pSup->resultRowSize;
  }

  *(int32_t*)(*result) = offset;
  *length = offset;

  return TDB_CODE_SUCCESS;
}

int32_t handleLimitOffset(SOperatorInfo* pOperator, SLimitInfo* pLimitInfo, SSDataBlock* pBlock, bool holdDataInBuf) {
  if (pLimitInfo->remainGroupOffset > 0) {
    if (pLimitInfo->currentGroupId == 0) {  // it is the first group
      pLimitInfo->currentGroupId = pBlock->info.groupId;
      blockDataCleanup(pBlock);
      return PROJECT_RETRIEVE_CONTINUE;
    } else if (pLimitInfo->currentGroupId != pBlock->info.groupId) {
      // now it is the data from a new group
      pLimitInfo->remainGroupOffset -= 1;

      // ignore data block in current group
      if (pLimitInfo->remainGroupOffset > 0) {
        blockDataCleanup(pBlock);
        return PROJECT_RETRIEVE_CONTINUE;
      }
    }

    // set current group id of the project operator
    pLimitInfo->currentGroupId = pBlock->info.groupId;
  }

  // here check for a new group data, we need to handle the data of the previous group.
  if (pLimitInfo->currentGroupId != 0 && pLimitInfo->currentGroupId != pBlock->info.groupId) {
    pLimitInfo->numOfOutputGroups += 1;
    if ((pLimitInfo->slimit.limit > 0) && (pLimitInfo->slimit.limit <= pLimitInfo->numOfOutputGroups)) {
      pOperator->status = OP_EXEC_DONE;
      blockDataCleanup(pBlock);

      return PROJECT_RETRIEVE_DONE;
    }

    // reset the value for a new group data
    pLimitInfo->numOfOutputRows = 0;
    pLimitInfo->remainOffset = pLimitInfo->limit.offset;

    // existing rows that belongs to previous group.
    if (pBlock->info.rows > 0) {
      return PROJECT_RETRIEVE_DONE;
    }
  }

  // here we reach the start position, according to the limit/offset requirements.

  // set current group id
  pLimitInfo->currentGroupId = pBlock->info.groupId;

  if (pLimitInfo->remainOffset >= pBlock->info.rows) {
    pLimitInfo->remainOffset -= pBlock->info.rows;
    blockDataCleanup(pBlock);
    return PROJECT_RETRIEVE_CONTINUE;
  } else if (pLimitInfo->remainOffset < pBlock->info.rows && pLimitInfo->remainOffset > 0) {
    blockDataTrimFirstNRows(pBlock, pLimitInfo->remainOffset);
    pLimitInfo->remainOffset = 0;
  }

  // check for the limitation in each group
  if (pLimitInfo->limit.limit >= 0 && pLimitInfo->numOfOutputRows + pBlock->info.rows >= pLimitInfo->limit.limit) {
    int32_t keepRows = (int32_t)(pLimitInfo->limit.limit - pLimitInfo->numOfOutputRows);
    blockDataKeepFirstNRows(pBlock, keepRows);
    if (pLimitInfo->slimit.limit > 0 && pLimitInfo->slimit.limit <= pLimitInfo->numOfOutputGroups) {
      pOperator->status = OP_EXEC_DONE;
    }

    return PROJECT_RETRIEVE_DONE;
  }

  // todo optimize performance
  // If there are slimit/soffset value exists, multi-round result can not be packed into one group, since the
  // they may not belong to the same group the limit/offset value is not valid in this case.
  if ((!holdDataInBuf) || (pBlock->info.rows >= pOperator->resultInfo.threshold) || pLimitInfo->slimit.offset != -1 ||
      pLimitInfo->slimit.limit != -1) {
    return PROJECT_RETRIEVE_DONE;
  } else {  // not full enough, continue to accumulate the output data in the buffer.
    return PROJECT_RETRIEVE_CONTINUE;
  }
}

static void doApplyScalarCalculation(SOperatorInfo* pOperator, SSDataBlock* pBlock, int32_t order, int32_t scanFlag);
static void doHandleRemainBlockForNewGroupImpl(SOperatorInfo* pOperator, SFillOperatorInfo* pInfo,
                                               SResultInfo* pResultInfo, SExecTaskInfo* pTaskInfo) {
  pInfo->totalInputRows = pInfo->existNewGroupBlock->info.rows;
  SSDataBlock* pResBlock = pInfo->pFinalRes;

  int32_t order = TSDB_ORDER_ASC;
  int32_t scanFlag = MAIN_SCAN;
  getTableScanInfo(pOperator, &order, &scanFlag);

  int64_t ekey =
      Q_STATUS_EQUAL(pTaskInfo->status, TASK_COMPLETED) ? pInfo->win.ekey : pInfo->existNewGroupBlock->info.window.ekey;
  taosResetFillInfo(pInfo->pFillInfo, getFillInfoStart(pInfo->pFillInfo));

  blockDataCleanup(pInfo->pRes);
  doApplyScalarCalculation(pOperator, pInfo->existNewGroupBlock, order, scanFlag);

  taosFillSetStartInfo(pInfo->pFillInfo, pInfo->pRes->info.rows, ekey);
  taosFillSetInputDataBlock(pInfo->pFillInfo, pInfo->pRes);

  int32_t numOfResultRows = pResultInfo->capacity - pResBlock->info.rows;
  taosFillResultDataBlock(pInfo->pFillInfo, pResBlock, numOfResultRows);

  pInfo->curGroupId = pInfo->existNewGroupBlock->info.groupId;
  pInfo->existNewGroupBlock = NULL;
}

static void doHandleRemainBlockFromNewGroup(SOperatorInfo* pOperator, SFillOperatorInfo* pInfo,
                                            SResultInfo* pResultInfo, SExecTaskInfo* pTaskInfo) {
  if (taosFillHasMoreResults(pInfo->pFillInfo)) {
    int32_t numOfResultRows = pResultInfo->capacity - pInfo->pFinalRes->info.rows;
    taosFillResultDataBlock(pInfo->pFillInfo, pInfo->pFinalRes, numOfResultRows);
    pInfo->pRes->info.groupId = pInfo->curGroupId;
    return;
  }

  // handle the cached new group data block
  if (pInfo->existNewGroupBlock) {
    doHandleRemainBlockForNewGroupImpl(pOperator, pInfo, pResultInfo, pTaskInfo);
  }
}

static void doApplyScalarCalculation(SOperatorInfo* pOperator, SSDataBlock* pBlock, int32_t order, int32_t scanFlag) {
  SFillOperatorInfo* pInfo = pOperator->info;
  SExprSupp*         pSup = &pOperator->exprSupp;
  setInputDataBlock(pSup, pBlock, order, scanFlag, false);
  projectApplyFunctions(pSup->pExprInfo, pInfo->pRes, pBlock, pSup->pCtx, pSup->numOfExprs, NULL);

  // reset the row value before applying the no-fill functions to the input data block, which is "pBlock" in this case.
  pInfo->pRes->info.rows = 0;
  SExprSupp* pNoFillSupp = &pInfo->noFillExprSupp;
  setInputDataBlock(pNoFillSupp, pBlock, order, scanFlag, false);

  projectApplyFunctions(pNoFillSupp->pExprInfo, pInfo->pRes, pBlock, pNoFillSupp->pCtx, pNoFillSupp->numOfExprs, NULL);
  pInfo->pRes->info.groupId = pBlock->info.groupId;
}

static SSDataBlock* doFillImpl(SOperatorInfo* pOperator) {
  SFillOperatorInfo* pInfo = pOperator->info;
  SExecTaskInfo*     pTaskInfo = pOperator->pTaskInfo;

  SResultInfo* pResultInfo = &pOperator->resultInfo;
  SSDataBlock* pResBlock = pInfo->pFinalRes;

  blockDataCleanup(pResBlock);

  int32_t order = TSDB_ORDER_ASC;
  int32_t scanFlag = MAIN_SCAN;
  getTableScanInfo(pOperator, &order, &scanFlag);

  doHandleRemainBlockFromNewGroup(pOperator, pInfo, pResultInfo, pTaskInfo);
  if (pResBlock->info.rows > 0) {
    pResBlock->info.groupId = pInfo->curGroupId;
    return pResBlock;
  }

  SOperatorInfo* pDownstream = pOperator->pDownstream[0];
  while (1) {
    SSDataBlock* pBlock = pDownstream->fpSet.getNextFn(pDownstream);
    if (pBlock == NULL) {
      if (pInfo->totalInputRows == 0) {
        doSetOperatorCompleted(pOperator);
        return NULL;
      }

      taosFillSetStartInfo(pInfo->pFillInfo, 0, pInfo->win.ekey);
    } else {
      blockDataUpdateTsWindow(pBlock, pInfo->primarySrcSlotId);

      blockDataCleanup(pInfo->pRes);
      blockDataEnsureCapacity(pInfo->pRes, pBlock->info.rows);
      blockDataEnsureCapacity(pInfo->pFinalRes, pBlock->info.rows);
      doApplyScalarCalculation(pOperator, pBlock, order, scanFlag);

      if (pInfo->curGroupId == 0 || pInfo->curGroupId == pInfo->pRes->info.groupId) {
        pInfo->curGroupId = pInfo->pRes->info.groupId;  // the first data block
        pInfo->totalInputRows += pInfo->pRes->info.rows;

        if (order == pInfo->pFillInfo->order) {
          taosFillSetStartInfo(pInfo->pFillInfo, pInfo->pRes->info.rows, pBlock->info.window.ekey);
        } else {
          taosFillSetStartInfo(pInfo->pFillInfo, pInfo->pRes->info.rows, pBlock->info.window.skey);
        }
        taosFillSetInputDataBlock(pInfo->pFillInfo, pInfo->pRes);
      } else if (pInfo->curGroupId != pBlock->info.groupId) {  // the new group data block
        pInfo->existNewGroupBlock = pBlock;

        // Fill the previous group data block, before handle the data block of new group.
        // Close the fill operation for previous group data block
        taosFillSetStartInfo(pInfo->pFillInfo, 0, pInfo->win.ekey);
      }
    }

    int32_t numOfResultRows = pOperator->resultInfo.capacity - pResBlock->info.rows;
    taosFillResultDataBlock(pInfo->pFillInfo, pResBlock, numOfResultRows);

    // current group has no more result to return
    if (pResBlock->info.rows > 0) {
      // 1. The result in current group not reach the threshold of output result, continue
      // 2. If multiple group results existing in one SSDataBlock is not allowed, return immediately
      if (pResBlock->info.rows > pResultInfo->threshold || pBlock == NULL || pInfo->existNewGroupBlock != NULL) {
        pResBlock->info.groupId = pInfo->curGroupId;
        return pResBlock;
      }

      doHandleRemainBlockFromNewGroup(pOperator, pInfo, pResultInfo, pTaskInfo);
      if (pResBlock->info.rows >= pOperator->resultInfo.threshold || pBlock == NULL) {
        pResBlock->info.groupId = pInfo->curGroupId;
        return pResBlock;
      }
    } else if (pInfo->existNewGroupBlock) {  // try next group
      assert(pBlock != NULL);

      blockDataCleanup(pResBlock);

      doHandleRemainBlockForNewGroupImpl(pOperator, pInfo, pResultInfo, pTaskInfo);
      if (pResBlock->info.rows > pResultInfo->threshold) {
        pResBlock->info.groupId = pInfo->curGroupId;
        return pResBlock;
      }
    } else {
      return NULL;
    }
  }
}

static SSDataBlock* doFill(SOperatorInfo* pOperator) {
  SFillOperatorInfo* pInfo = pOperator->info;
  SExecTaskInfo*     pTaskInfo = pOperator->pTaskInfo;

  if (pOperator->status == OP_EXEC_DONE) {
    return NULL;
  }

  SSDataBlock* fillResult = NULL;
  while (true) {
    fillResult = doFillImpl(pOperator);
    if (fillResult == NULL) {
      doSetOperatorCompleted(pOperator);
      break;
    }

    doFilter(fillResult, pOperator->exprSupp.pFilterInfo, &pInfo->matchInfo );
    if (fillResult->info.rows > 0) {
      break;
    }
  }

  if (fillResult != NULL) {
    pOperator->resultInfo.totalRows += fillResult->info.rows;
  }

  return fillResult;
}

void destroyExprInfo(SExprInfo* pExpr, int32_t numOfExprs) {
  for (int32_t i = 0; i < numOfExprs; ++i) {
    SExprInfo* pExprInfo = &pExpr[i];
    for (int32_t j = 0; j < pExprInfo->base.numOfParams; ++j) {
      if (pExprInfo->base.pParam[j].type == FUNC_PARAM_TYPE_COLUMN) {
        taosMemoryFreeClear(pExprInfo->base.pParam[j].pCol);
      }
    }

    taosMemoryFree(pExprInfo->base.pParam);
    taosMemoryFree(pExprInfo->pExpr);
  }
}

static void destroyOperatorInfo(SOperatorInfo* pOperator) {
  if (pOperator == NULL) {
    return;
  }

  if (pOperator->fpSet.closeFn != NULL) {
    pOperator->fpSet.closeFn(pOperator->info);
  }

  if (pOperator->pDownstream != NULL) {
    for (int32_t i = 0; i < pOperator->numOfDownstream; ++i) {
      destroyOperatorInfo(pOperator->pDownstream[i]);
    }

    taosMemoryFreeClear(pOperator->pDownstream);
    pOperator->numOfDownstream = 0;
  }

  cleanupExprSupp(&pOperator->exprSupp);
  taosMemoryFreeClear(pOperator);
}

int32_t getBufferPgSize(int32_t rowSize, uint32_t* defaultPgsz, uint32_t* defaultBufsz) {
  *defaultPgsz = 4096;
  while (*defaultPgsz < rowSize * 4) {
    *defaultPgsz <<= 1u;
  }

  // The default buffer for each operator in query is 10MB.
  // at least four pages need to be in buffer
  // TODO: make this variable to be configurable.
  *defaultBufsz = 4096 * 2560;
  if ((*defaultBufsz) <= (*defaultPgsz)) {
    (*defaultBufsz) = (*defaultPgsz) * 4;
  }

  return 0;
}

int32_t doInitAggInfoSup(SAggSupporter* pAggSup, SqlFunctionCtx* pCtx, int32_t numOfOutput, size_t keyBufSize,
                         const char* pKey) {
  int32_t    code = 0;
  _hash_fn_t hashFn = taosGetDefaultHashFunction(TSDB_DATA_TYPE_BINARY);

  pAggSup->currentPageId = -1;
  pAggSup->resultRowSize = getResultRowSize(pCtx, numOfOutput);
  pAggSup->keyBuf = taosMemoryCalloc(1, keyBufSize + POINTER_BYTES + sizeof(int64_t));
  pAggSup->pResultRowHashTable = tSimpleHashInit(10, hashFn);

  if (pAggSup->keyBuf == NULL || pAggSup->pResultRowHashTable == NULL) {
    return TSDB_CODE_OUT_OF_MEMORY;
  }

  uint32_t defaultPgsz = 0;
  uint32_t defaultBufsz = 0;
  getBufferPgSize(pAggSup->resultRowSize, &defaultPgsz, &defaultBufsz);

  if (!osTempSpaceAvailable()) {
    code = TSDB_CODE_NO_AVAIL_DISK;
    qError("Init stream agg supporter failed since %s, %s", terrstr(code), pKey);
    return code;
  }

  code = createDiskbasedBuf(&pAggSup->pResultBuf, defaultPgsz, defaultBufsz, pKey, tsTempDir);
  if (code != TSDB_CODE_SUCCESS) {
    qError("Create agg result buf failed since %s, %s", tstrerror(code), pKey);
    return code;
  }

  return code;
}

void cleanupAggSup(SAggSupporter* pAggSup) {
  taosMemoryFreeClear(pAggSup->keyBuf);
  tSimpleHashCleanup(pAggSup->pResultRowHashTable);
  destroyDiskbasedBuf(pAggSup->pResultBuf);
}

int32_t initAggInfo(SExprSupp* pSup, SAggSupporter* pAggSup, SExprInfo* pExprInfo, int32_t numOfCols, size_t keyBufSize,
                    const char* pkey) {
  int32_t code = initExprSupp(pSup, pExprInfo, numOfCols);
  if (code != TSDB_CODE_SUCCESS) {
    return code;
  }

  code = doInitAggInfoSup(pAggSup, pSup->pCtx, numOfCols, keyBufSize, pkey);
  if (code != TSDB_CODE_SUCCESS) {
    return code;
  }

  for (int32_t i = 0; i < numOfCols; ++i) {
    pSup->pCtx[i].saveHandle.pBuf = pAggSup->pResultBuf;
  }

  return TSDB_CODE_SUCCESS;
}

void initResultSizeInfo(SResultInfo* pResultInfo, int32_t numOfRows) {
  ASSERT(numOfRows != 0);
  pResultInfo->capacity = numOfRows;
  pResultInfo->threshold = numOfRows * 0.75;

  if (pResultInfo->threshold == 0) {
    pResultInfo->threshold = numOfRows;
  }
}

void initBasicInfo(SOptrBasicInfo* pInfo, SSDataBlock* pBlock) {
  pInfo->pRes = pBlock;
  initResultRowInfo(&pInfo->resultRowInfo);
}

void* destroySqlFunctionCtx(SqlFunctionCtx* pCtx, int32_t numOfOutput) {
  if (pCtx == NULL) {
    return NULL;
  }

  for (int32_t i = 0; i < numOfOutput; ++i) {
    for (int32_t j = 0; j < pCtx[i].numOfParams; ++j) {
      taosVariantDestroy(&pCtx[i].param[j].param);
    }

    taosMemoryFreeClear(pCtx[i].subsidiaries.pCtx);
    taosMemoryFreeClear(pCtx[i].subsidiaries.buf);
    taosMemoryFree(pCtx[i].input.pData);
    taosMemoryFree(pCtx[i].input.pColumnDataAgg);
  }

  taosMemoryFreeClear(pCtx);
  return NULL;
}

int32_t initExprSupp(SExprSupp* pSup, SExprInfo* pExprInfo, int32_t numOfExpr) {
  pSup->pExprInfo = pExprInfo;
  pSup->numOfExprs = numOfExpr;
  if (pSup->pExprInfo != NULL) {
    pSup->pCtx = createSqlFunctionCtx(pExprInfo, numOfExpr, &pSup->rowEntryInfoOffset);
    if (pSup->pCtx == NULL) {
      return TSDB_CODE_OUT_OF_MEMORY;
    }
  }

  return TSDB_CODE_SUCCESS;
}

void cleanupExprSupp(SExprSupp* pSupp) {
  destroySqlFunctionCtx(pSupp->pCtx, pSupp->numOfExprs);
  if (pSupp->pExprInfo != NULL) {
    destroyExprInfo(pSupp->pExprInfo, pSupp->numOfExprs);
    taosMemoryFreeClear(pSupp->pExprInfo);
  }

  if (pSupp->pFilterInfo != NULL) {
    filterFreeInfo(pSupp->pFilterInfo);
    pSupp->pFilterInfo = NULL;
  }

  taosMemoryFree(pSupp->rowEntryInfoOffset);
}

SOperatorInfo* createAggregateOperatorInfo(SOperatorInfo* downstream, SAggPhysiNode* pAggNode,
                                           SExecTaskInfo* pTaskInfo) {
  SAggOperatorInfo* pInfo = taosMemoryCalloc(1, sizeof(SAggOperatorInfo));
  SOperatorInfo*    pOperator = taosMemoryCalloc(1, sizeof(SOperatorInfo));
  if (pInfo == NULL || pOperator == NULL) {
    goto _error;
  }

  SSDataBlock* pResBlock = createResDataBlock(pAggNode->node.pOutputDataBlockDesc);
  initBasicInfo(&pInfo->binfo, pResBlock);

  size_t keyBufSize = sizeof(int64_t) + sizeof(int64_t) + POINTER_BYTES;
  initResultSizeInfo(&pOperator->resultInfo, 4096);

  int32_t    num = 0;
  SExprInfo* pExprInfo = createExprInfo(pAggNode->pAggFuncs, pAggNode->pGroupKeys, &num);
  int32_t    code = initAggInfo(&pOperator->exprSupp, &pInfo->aggSup, pExprInfo, num, keyBufSize, pTaskInfo->id.str);
  if (code != TSDB_CODE_SUCCESS) {
    goto _error;
  }

  int32_t    numOfScalarExpr = 0;
  SExprInfo* pScalarExprInfo = NULL;
  if (pAggNode->pExprs != NULL) {
    pScalarExprInfo = createExprInfo(pAggNode->pExprs, NULL, &numOfScalarExpr);
  }

  code = initExprSupp(&pInfo->scalarExprSup, pScalarExprInfo, numOfScalarExpr);
  if (code != TSDB_CODE_SUCCESS) {
    goto _error;
  }

  code = filterInitFromNode((SNode*)pAggNode->node.pConditions, &pOperator->exprSupp.pFilterInfo, 0);
  if (code != TSDB_CODE_SUCCESS) {
    goto _error;
  }

  pInfo->binfo.mergeResultBlock = pAggNode->mergeDataBlock;
  pInfo->groupId = UINT64_MAX;
  pOperator->name = "TableAggregate";
  pOperator->operatorType = QUERY_NODE_PHYSICAL_PLAN_HASH_AGG;
  pOperator->blocking = true;
  pOperator->status = OP_NOT_OPENED;
  pOperator->info = pInfo;
  pOperator->pTaskInfo = pTaskInfo;

  pOperator->fpSet =
      createOperatorFpSet(doOpenAggregateOptr, getAggregateResult, NULL, NULL, destroyAggOperatorInfo, NULL);

  if (downstream->operatorType == QUERY_NODE_PHYSICAL_PLAN_TABLE_SCAN) {
    STableScanInfo* pTableScanInfo = downstream->info;
    pTableScanInfo->pdInfo.pExprSup = &pOperator->exprSupp;
    pTableScanInfo->pdInfo.pAggSup = &pInfo->aggSup;
  }

  code = appendDownstream(pOperator, &downstream, 1);
  if (code != TSDB_CODE_SUCCESS) {
    goto _error;
  }

  return pOperator;

_error:
  if (pInfo != NULL) {
    destroyAggOperatorInfo(pInfo);
  }

  if (pOperator != NULL) {
    cleanupExprSupp(&pOperator->exprSupp);
  }

  taosMemoryFreeClear(pOperator);
  pTaskInfo->code = code;
  return NULL;
}

void cleanupBasicInfo(SOptrBasicInfo* pInfo) {
  assert(pInfo != NULL);
  pInfo->pRes = blockDataDestroy(pInfo->pRes);
}

static void freeItem(void* pItem) {
  void** p = pItem;
  if (*p != NULL) {
    taosMemoryFreeClear(*p);
  }
}

void destroyAggOperatorInfo(void* param) {
  SAggOperatorInfo* pInfo = (SAggOperatorInfo*)param;
  cleanupBasicInfo(&pInfo->binfo);

  cleanupAggSup(&pInfo->aggSup);
  cleanupExprSupp(&pInfo->scalarExprSup);
  cleanupGroupResInfo(&pInfo->groupResInfo);
  taosMemoryFreeClear(param);
}

void destroyFillOperatorInfo(void* param) {
  SFillOperatorInfo* pInfo = (SFillOperatorInfo*)param;
  pInfo->pFillInfo = taosDestroyFillInfo(pInfo->pFillInfo);
  pInfo->pRes = blockDataDestroy(pInfo->pRes);
  pInfo->pFinalRes = blockDataDestroy(pInfo->pFinalRes);

  cleanupExprSupp(&pInfo->noFillExprSupp);

  taosMemoryFreeClear(pInfo->p);
  taosArrayDestroy(pInfo->matchInfo.pList);
  taosMemoryFreeClear(param);
}

void destroyExchangeOperatorInfo(void* param) {
  SExchangeInfo* pExInfo = (SExchangeInfo*)param;
  taosRemoveRef(exchangeObjRefPool, pExInfo->self);
}

void freeSourceDataInfo(void* p) {
  SSourceDataInfo* pInfo = (SSourceDataInfo*)p;
  taosMemoryFreeClear(pInfo->pRsp);
}

void doDestroyExchangeOperatorInfo(void* param) {
  SExchangeInfo* pExInfo = (SExchangeInfo*)param;

  taosArrayDestroy(pExInfo->pSources);
  taosArrayDestroyEx(pExInfo->pSourceDataInfo, freeSourceDataInfo);

  if (pExInfo->pResultBlockList != NULL) {
    taosArrayDestroyEx(pExInfo->pResultBlockList, freeBlock);
    pExInfo->pResultBlockList = NULL;
  }

  blockDataDestroy(pExInfo->pDummyBlock);

  tsem_destroy(&pExInfo->ready);
  taosMemoryFreeClear(param);
}

static int32_t initFillInfo(SFillOperatorInfo* pInfo, SExprInfo* pExpr, int32_t numOfCols, SExprInfo* pNotFillExpr,
                            int32_t numOfNotFillCols, SNodeListNode* pValNode, STimeWindow win, int32_t capacity,
                            const char* id, SInterval* pInterval, int32_t fillType, int32_t order) {
  SFillColInfo* pColInfo = createFillColInfo(pExpr, numOfCols, pNotFillExpr, numOfNotFillCols, pValNode);

  int64_t     startKey = (order == TSDB_ORDER_ASC) ? win.skey : win.ekey;
  STimeWindow w = getAlignQueryTimeWindow(pInterval, pInterval->precision, startKey);
  w = getFirstQualifiedTimeWindow(startKey, &w, pInterval, order);

  pInfo->pFillInfo = taosCreateFillInfo(w.skey, numOfCols, numOfNotFillCols, capacity, pInterval, fillType, pColInfo,
                                        pInfo->primaryTsCol, order, id);

  if (order == TSDB_ORDER_ASC) {
    pInfo->win.skey = win.skey;
    pInfo->win.ekey = win.ekey;
  } else {
    pInfo->win.skey = win.ekey;
    pInfo->win.ekey = win.skey;
  }
  pInfo->p = taosMemoryCalloc(numOfCols, POINTER_BYTES);

  if (pInfo->pFillInfo == NULL || pInfo->p == NULL) {
    taosMemoryFree(pInfo->pFillInfo);
    taosMemoryFree(pInfo->p);
    return TSDB_CODE_OUT_OF_MEMORY;
  } else {
    return TSDB_CODE_SUCCESS;
  }
}

static bool isWstartColumnExist(SFillOperatorInfo* pInfo) {
  if (pInfo->noFillExprSupp.numOfExprs == 0) {
    return false;
  }

  for (int32_t i = 0; i < pInfo->noFillExprSupp.numOfExprs; ++i) {
    SExprInfo* exprInfo = pInfo->noFillExprSupp.pExprInfo + i;
    if (exprInfo->pExpr->nodeType == QUERY_NODE_COLUMN && exprInfo->base.numOfParams == 1 &&
        exprInfo->base.pParam[0].pCol->colType == COLUMN_TYPE_WINDOW_START) {
      return true;
    }
  }
  return false;
}

static int32_t createPrimaryTsExprIfNeeded(SFillOperatorInfo* pInfo, SFillPhysiNode* pPhyFillNode, SExprSupp* pExprSupp,
                                           const char* idStr) {
  bool wstartExist = isWstartColumnExist(pInfo);

  if (wstartExist == false) {
    if (pPhyFillNode->pWStartTs->type != QUERY_NODE_TARGET) {
      qError("pWStartTs of fill physical node is not a target node, %s", idStr);
      return TSDB_CODE_QRY_SYS_ERROR;
    }

    SExprInfo* pExpr = taosMemoryRealloc(pExprSupp->pExprInfo, (pExprSupp->numOfExprs + 1) * sizeof(SExprInfo));
    if (pExpr == NULL) {
      return TSDB_CODE_OUT_OF_MEMORY;
    }

    createExprFromTargetNode(&pExpr[pExprSupp->numOfExprs], (STargetNode*)pPhyFillNode->pWStartTs);
    pExprSupp->numOfExprs += 1;
    pExprSupp->pExprInfo = pExpr;
  }

  return TSDB_CODE_SUCCESS;
}

SOperatorInfo* createFillOperatorInfo(SOperatorInfo* downstream, SFillPhysiNode* pPhyFillNode,
                                      SExecTaskInfo* pTaskInfo) {
  SFillOperatorInfo* pInfo = taosMemoryCalloc(1, sizeof(SFillOperatorInfo));
  SOperatorInfo*     pOperator = taosMemoryCalloc(1, sizeof(SOperatorInfo));
  if (pInfo == NULL || pOperator == NULL) {
    goto _error;
  }

  pInfo->pRes = createResDataBlock(pPhyFillNode->node.pOutputDataBlockDesc);
  SExprInfo* pExprInfo = createExprInfo(pPhyFillNode->pFillExprs, NULL, &pInfo->numOfExpr);
  pOperator->exprSupp.pExprInfo = pExprInfo;

  SExprSupp* pNoFillSupp = &pInfo->noFillExprSupp;
  pNoFillSupp->pExprInfo = createExprInfo(pPhyFillNode->pNotFillExprs, NULL, &pNoFillSupp->numOfExprs);
  int32_t code = createPrimaryTsExprIfNeeded(pInfo, pPhyFillNode, pNoFillSupp, pTaskInfo->id.str);
  if (code != TSDB_CODE_SUCCESS) {
    goto _error;
  }

  code = initExprSupp(pNoFillSupp, pNoFillSupp->pExprInfo, pNoFillSupp->numOfExprs);
  if (code != TSDB_CODE_SUCCESS) {
    goto _error;
  }

  SInterval* pInterval =
      QUERY_NODE_PHYSICAL_PLAN_MERGE_ALIGNED_INTERVAL == downstream->operatorType
      ? &((SMergeAlignedIntervalAggOperatorInfo*)downstream->info)->intervalAggOperatorInfo->interval
      : &((SIntervalAggOperatorInfo*)downstream->info)->interval;

  int32_t order = (pPhyFillNode->inputTsOrder == ORDER_ASC) ? TSDB_ORDER_ASC : TSDB_ORDER_DESC;
  int32_t type = convertFillType(pPhyFillNode->mode);

  SResultInfo* pResultInfo = &pOperator->resultInfo;

  initResultSizeInfo(&pOperator->resultInfo, 4096);
  blockDataEnsureCapacity(pInfo->pRes, pOperator->resultInfo.capacity);
  code = initExprSupp(&pOperator->exprSupp, pExprInfo, pInfo->numOfExpr);
  if (code != TSDB_CODE_SUCCESS) {
    goto _error;
  }

  pInfo->primaryTsCol = ((STargetNode*)pPhyFillNode->pWStartTs)->slotId;
  pInfo->primarySrcSlotId = ((SColumnNode*)((STargetNode*)pPhyFillNode->pWStartTs)->pExpr)->slotId;

  int32_t numOfOutputCols = 0;
  code = extractColMatchInfo(pPhyFillNode->pFillExprs, pPhyFillNode->node.pOutputDataBlockDesc, &numOfOutputCols,
                             COL_MATCH_FROM_SLOT_ID, &pInfo->matchInfo);

  code = initFillInfo(pInfo, pExprInfo, pInfo->numOfExpr, pNoFillSupp->pExprInfo, pNoFillSupp->numOfExprs,
                      (SNodeListNode*)pPhyFillNode->pValues, pPhyFillNode->timeRange, pResultInfo->capacity,
                      pTaskInfo->id.str, pInterval, type, order);
  if (code != TSDB_CODE_SUCCESS) {
    goto _error;
  }

  pInfo->pFinalRes = createOneDataBlock(pInfo->pRes, false);
  blockDataEnsureCapacity(pInfo->pFinalRes, pOperator->resultInfo.capacity);

  code = filterInitFromNode((SNode*)pPhyFillNode->node.pConditions, &pOperator->exprSupp.pFilterInfo, 0);
  if (code != TSDB_CODE_SUCCESS) {
    goto _error;
  }

  pOperator->name = "FillOperator";
  pOperator->blocking = false;
  pOperator->status = OP_NOT_OPENED;
  pOperator->operatorType = QUERY_NODE_PHYSICAL_PLAN_FILL;
  pOperator->exprSupp.numOfExprs = pInfo->numOfExpr;
  pOperator->info = pInfo;
  pOperator->pTaskInfo = pTaskInfo;

  pOperator->fpSet = createOperatorFpSet(operatorDummyOpenFn, doFill, NULL, NULL, destroyFillOperatorInfo, NULL);

  code = appendDownstream(pOperator, &downstream, 1);
  return pOperator;

_error:
  if (pInfo != NULL) {
    destroyFillOperatorInfo(pInfo);
  }

  pTaskInfo->code = code;
  taosMemoryFreeClear(pOperator);
  return NULL;
}

static SExecTaskInfo* createExecTaskInfo(uint64_t queryId, uint64_t taskId, EOPTR_EXEC_MODEL model, char* dbFName) {
  SExecTaskInfo* pTaskInfo = taosMemoryCalloc(1, sizeof(SExecTaskInfo));
  if (pTaskInfo == NULL) {
    terrno = TSDB_CODE_OUT_OF_MEMORY;
    return NULL;
  }

  setTaskStatus(pTaskInfo, TASK_NOT_COMPLETED);

  pTaskInfo->schemaInfo.dbname = strdup(dbFName);
  pTaskInfo->cost.created = taosGetTimestampMs();
  pTaskInfo->id.queryId = queryId;
  pTaskInfo->execModel = model;
  pTaskInfo->pTableInfoList = tableListCreate();

  char* p = taosMemoryCalloc(1, 128);
  snprintf(p, 128, "TID:0x%" PRIx64 " QID:0x%" PRIx64, taskId, queryId);
  pTaskInfo->id.str = p;

  return pTaskInfo;
}

SSchemaWrapper* extractQueriedColumnSchema(SScanPhysiNode* pScanNode);

int32_t extractTableSchemaInfo(SReadHandle* pHandle, SScanPhysiNode* pScanNode, SExecTaskInfo* pTaskInfo) {
  SMetaReader mr = {0};
  metaReaderInit(&mr, pHandle->meta, 0);
  int32_t code = metaGetTableEntryByUid(&mr, pScanNode->uid);
  if (code != TSDB_CODE_SUCCESS) {
    qError("failed to get the table meta, uid:0x%" PRIx64 ", suid:0x%" PRIx64 ", %s", pScanNode->uid, pScanNode->suid,
           GET_TASKID(pTaskInfo));

    metaReaderClear(&mr);
    return terrno;
  }

  SSchemaInfo* pSchemaInfo = &pTaskInfo->schemaInfo;
  pSchemaInfo->tablename = strdup(mr.me.name);

  if (mr.me.type == TSDB_SUPER_TABLE) {
    pSchemaInfo->sw = tCloneSSchemaWrapper(&mr.me.stbEntry.schemaRow);
    pSchemaInfo->tversion = mr.me.stbEntry.schemaTag.version;
  } else if (mr.me.type == TSDB_CHILD_TABLE) {
    tDecoderClear(&mr.coder);

    tb_uid_t suid = mr.me.ctbEntry.suid;
    metaGetTableEntryByUid(&mr, suid);
    pSchemaInfo->sw = tCloneSSchemaWrapper(&mr.me.stbEntry.schemaRow);
    pSchemaInfo->tversion = mr.me.stbEntry.schemaTag.version;
  } else {
    pSchemaInfo->sw = tCloneSSchemaWrapper(&mr.me.ntbEntry.schemaRow);
  }

  metaReaderClear(&mr);

  pSchemaInfo->qsw = extractQueriedColumnSchema(pScanNode);
  return TSDB_CODE_SUCCESS;
}

SSchemaWrapper* extractQueriedColumnSchema(SScanPhysiNode* pScanNode) {
  int32_t numOfCols = LIST_LENGTH(pScanNode->pScanCols);
  int32_t numOfTags = LIST_LENGTH(pScanNode->pScanPseudoCols);

  SSchemaWrapper* pqSw = taosMemoryCalloc(1, sizeof(SSchemaWrapper));
  pqSw->pSchema = taosMemoryCalloc(numOfCols + numOfTags, sizeof(SSchema));

  for (int32_t i = 0; i < numOfCols; ++i) {
    STargetNode* pNode = (STargetNode*)nodesListGetNode(pScanNode->pScanCols, i);
    SColumnNode* pColNode = (SColumnNode*)pNode->pExpr;

    SSchema* pSchema = &pqSw->pSchema[pqSw->nCols++];
    pSchema->colId = pColNode->colId;
    pSchema->type = pColNode->node.resType.type;
    pSchema->bytes = pColNode->node.resType.bytes;
    tstrncpy(pSchema->name, pColNode->colName, tListLen(pSchema->name));
  }

  // this the tags and pseudo function columns, we only keep the tag columns
  for (int32_t i = 0; i < numOfTags; ++i) {
    STargetNode* pNode = (STargetNode*)nodesListGetNode(pScanNode->pScanPseudoCols, i);

    int32_t type = nodeType(pNode->pExpr);
    if (type == QUERY_NODE_COLUMN) {
      SColumnNode* pColNode = (SColumnNode*)pNode->pExpr;

      SSchema* pSchema = &pqSw->pSchema[pqSw->nCols++];
      pSchema->colId = pColNode->colId;
      pSchema->type = pColNode->node.resType.type;
      pSchema->bytes = pColNode->node.resType.bytes;
      tstrncpy(pSchema->name, pColNode->colName, tListLen(pSchema->name));
    }
  }

  return pqSw;
}

static void cleanupTableSchemaInfo(SSchemaInfo* pSchemaInfo) {
  taosMemoryFreeClear(pSchemaInfo->dbname);
  taosMemoryFreeClear(pSchemaInfo->tablename);
  tDeleteSSchemaWrapper(pSchemaInfo->sw);
  tDeleteSSchemaWrapper(pSchemaInfo->qsw);
}

static void cleanupStreamInfo(SStreamTaskInfo* pStreamInfo) { tDeleteSSchemaWrapper(pStreamInfo->schema); }

bool groupbyTbname(SNodeList* pGroupList) {
  bool bytbname = false;
  if (LIST_LENGTH(pGroupList) == 1) {
    SNode* p = nodesListGetNode(pGroupList, 0);
    if (p->type == QUERY_NODE_FUNCTION) {
      // partition by tbname/group by tbname
      bytbname = (strcmp(((struct SFunctionNode*)p)->functionName, "tbname") == 0);
    }
  }

  return bytbname;
}

SOperatorInfo* createOperatorTree(SPhysiNode* pPhyNode, SExecTaskInfo* pTaskInfo, SReadHandle* pHandle, SNode* pTagCond,
                                  SNode* pTagIndexCond, const char* pUser) {
  int32_t type = nodeType(pPhyNode);
  STableListInfo* pTableListInfo = pTaskInfo->pTableInfoList;
  const char* idstr = GET_TASKID(pTaskInfo);

  if (pPhyNode->pChildren == NULL || LIST_LENGTH(pPhyNode->pChildren) == 0) {
    SOperatorInfo* pOperator = NULL;
    if (QUERY_NODE_PHYSICAL_PLAN_TABLE_SCAN == type) {
      STableScanPhysiNode* pTableScanNode = (STableScanPhysiNode*)pPhyNode;

      // NOTE: this is an patch to fix the physical plan
      // TODO remove it later
      if (pTableScanNode->scan.node.pLimit != NULL) {
        pTableScanNode->groupSort = true;
      }

      int32_t code =
          createScanTableListInfo(&pTableScanNode->scan, pTableScanNode->pGroupTags, pTableScanNode->groupSort, pHandle,
                                  pTableListInfo, pTagCond, pTagIndexCond, pTaskInfo);
      if (code) {
        pTaskInfo->code = code;
        qError("failed to createScanTableListInfo, code:%s, %s", tstrerror(code), idstr);
        return NULL;
      }

      code = extractTableSchemaInfo(pHandle, &pTableScanNode->scan, pTaskInfo);
      if (code) {
        pTaskInfo->code = terrno;
        return NULL;
      }

      pOperator = createTableScanOperatorInfo(pTableScanNode, pHandle, pTaskInfo);
      STableScanInfo* pScanInfo = pOperator->info;
      pTaskInfo->cost.pRecoder = &pScanInfo->readRecorder;
    } else if (QUERY_NODE_PHYSICAL_PLAN_TABLE_MERGE_SCAN == type) {
      STableMergeScanPhysiNode* pTableScanNode = (STableMergeScanPhysiNode*)pPhyNode;

      int32_t code = createScanTableListInfo(&pTableScanNode->scan, pTableScanNode->pGroupTags, true, pHandle,
                                             pTableListInfo, pTagCond, pTagIndexCond, pTaskInfo);
      if (code) {
        pTaskInfo->code = code;
        qError("failed to createScanTableListInfo, code: %s", tstrerror(code));
        return NULL;
      }

      code = extractTableSchemaInfo(pHandle, &pTableScanNode->scan, pTaskInfo);
      if (code) {
        pTaskInfo->code = terrno;
        return NULL;
      }

      pOperator = createTableMergeScanOperatorInfo(pTableScanNode, pTableListInfo, pHandle, pTaskInfo);

      STableScanInfo* pScanInfo = pOperator->info;
      pTaskInfo->cost.pRecoder = &pScanInfo->readRecorder;
    } else if (QUERY_NODE_PHYSICAL_PLAN_EXCHANGE == type) {
      pOperator = createExchangeOperatorInfo(pHandle ? pHandle->pMsgCb->clientRpc : NULL, (SExchangePhysiNode*)pPhyNode,
                                             pTaskInfo);
    } else if (QUERY_NODE_PHYSICAL_PLAN_STREAM_SCAN == type) {
      STableScanPhysiNode* pTableScanNode = (STableScanPhysiNode*)pPhyNode;
      if (pHandle->vnode) {
        int32_t code =
            createScanTableListInfo(&pTableScanNode->scan, pTableScanNode->pGroupTags, pTableScanNode->groupSort,
                                    pHandle, pTableListInfo, pTagCond, pTagIndexCond, pTaskInfo);
        if (code) {
          pTaskInfo->code = code;
          qError("failed to createScanTableListInfo, code: %s", tstrerror(code));
          return NULL;
        }

#ifndef NDEBUG
        int32_t sz = tableListGetSize(pTableListInfo);
        qDebug("create stream task, total:%d", sz);

        for (int32_t i = 0; i < sz; i++) {
          STableKeyInfo* pKeyInfo = tableListGetInfo(pTableListInfo, i);
          qDebug("add table uid:%" PRIu64", gid:%"PRIu64, pKeyInfo->uid, pKeyInfo->groupId);
        }
#endif
      }

      pTaskInfo->schemaInfo.qsw = extractQueriedColumnSchema(&pTableScanNode->scan);
      pOperator = createStreamScanOperatorInfo(pHandle, pTableScanNode, pTagCond, pTaskInfo);
    } else if (QUERY_NODE_PHYSICAL_PLAN_SYSTABLE_SCAN == type) {
      SSystemTableScanPhysiNode* pSysScanPhyNode = (SSystemTableScanPhysiNode*)pPhyNode;
      pOperator = createSysTableScanOperatorInfo(pHandle, pSysScanPhyNode, pUser, pTaskInfo);
    } else if (QUERY_NODE_PHYSICAL_PLAN_TAG_SCAN == type) {
      STagScanPhysiNode* pScanPhyNode = (STagScanPhysiNode*)pPhyNode;

      int32_t code = createScanTableListInfo(pScanPhyNode, NULL, false, pHandle, pTableListInfo, pTagCond,
                                             pTagIndexCond, pTaskInfo);
      if (code != TSDB_CODE_SUCCESS) {
        pTaskInfo->code = code;
        qError("failed to getTableList, code: %s", tstrerror(code));
        return NULL;
      }

      pOperator = createTagScanOperatorInfo(pHandle, pScanPhyNode, pTableListInfo, pTaskInfo);
    } else if (QUERY_NODE_PHYSICAL_PLAN_BLOCK_DIST_SCAN == type) {
      SBlockDistScanPhysiNode* pBlockNode = (SBlockDistScanPhysiNode*)pPhyNode;

      if (pBlockNode->tableType == TSDB_SUPER_TABLE) {
        SArray* pList = taosArrayInit(4, sizeof(STableKeyInfo));
        int32_t code = vnodeGetAllTableList(pHandle->vnode, pBlockNode->uid, pList);
        if (code != TSDB_CODE_SUCCESS) {
          pTaskInfo->code = terrno;
          return NULL;
        }

        for(int32_t i = 0; i < tableListGetSize(pTableListInfo); ++i) {
          STableKeyInfo* p = taosArrayGet(pList, i);
          tableListAddTableInfo(pTableListInfo, p->uid, 0);
        }
        taosArrayDestroy(pList);
      } else {  // Create group with only one table
        tableListAddTableInfo(pTableListInfo, pBlockNode->uid, 0);
      }

      pOperator = createDataBlockInfoScanOperator(pHandle, pBlockNode, pTaskInfo);
    } else if (QUERY_NODE_PHYSICAL_PLAN_LAST_ROW_SCAN == type) {
      SLastRowScanPhysiNode* pScanNode = (SLastRowScanPhysiNode*)pPhyNode;

      int32_t code = createScanTableListInfo(&pScanNode->scan, pScanNode->pGroupTags, true, pHandle, pTableListInfo,
                                             pTagCond, pTagIndexCond, pTaskInfo);
      if (code != TSDB_CODE_SUCCESS) {
        pTaskInfo->code = code;
        return NULL;
      }

      code = extractTableSchemaInfo(pHandle, &pScanNode->scan, pTaskInfo);
      if (code != TSDB_CODE_SUCCESS) {
        pTaskInfo->code = code;
        return NULL;
      }

      pOperator = createCacherowsScanOperator(pScanNode, pHandle, pTaskInfo);
    } else if (QUERY_NODE_PHYSICAL_PLAN_PROJECT == type) {
      pOperator = createProjectOperatorInfo(NULL, (SProjectPhysiNode*)pPhyNode, pTaskInfo);
    } else {
      ASSERT(0);
    }

    if (pOperator != NULL) {
      pOperator->resultDataBlockId = pPhyNode->pOutputDataBlockDesc->dataBlockId;
    }

    return pOperator;
  }

  size_t  size = LIST_LENGTH(pPhyNode->pChildren);
  SOperatorInfo** ops = taosMemoryCalloc(size, POINTER_BYTES);
  if (ops == NULL) {
    return NULL;
  }

  for (int32_t i = 0; i < size; ++i) {
    SPhysiNode* pChildNode = (SPhysiNode*)nodesListGetNode(pPhyNode->pChildren, i);
    ops[i] = createOperatorTree(pChildNode, pTaskInfo, pHandle, pTagCond, pTagIndexCond, pUser);
    if (ops[i] == NULL) {
      taosMemoryFree(ops);
      return NULL;
    }
  }

  SOperatorInfo* pOptr = NULL;
  if (QUERY_NODE_PHYSICAL_PLAN_PROJECT == type) {
    pOptr = createProjectOperatorInfo(ops[0], (SProjectPhysiNode*)pPhyNode, pTaskInfo);
  } else if (QUERY_NODE_PHYSICAL_PLAN_HASH_AGG == type) {
    SAggPhysiNode* pAggNode = (SAggPhysiNode*)pPhyNode;
    if (pAggNode->pGroupKeys != NULL) {
      pOptr = createGroupOperatorInfo(ops[0], pAggNode, pTaskInfo);
    } else {
      pOptr = createAggregateOperatorInfo(ops[0], pAggNode, pTaskInfo);
    }
  } else if (QUERY_NODE_PHYSICAL_PLAN_HASH_INTERVAL == type) {
    SIntervalPhysiNode* pIntervalPhyNode = (SIntervalPhysiNode*)pPhyNode;

    bool isStream = (QUERY_NODE_PHYSICAL_PLAN_STREAM_INTERVAL == type);
    pOptr = createIntervalOperatorInfo(ops[0], pIntervalPhyNode, pTaskInfo, isStream);
  } else if (QUERY_NODE_PHYSICAL_PLAN_STREAM_INTERVAL == type) {
    pOptr = createStreamIntervalOperatorInfo(ops[0], pPhyNode, pTaskInfo);
  } else if (QUERY_NODE_PHYSICAL_PLAN_MERGE_ALIGNED_INTERVAL == type) {
    SMergeAlignedIntervalPhysiNode* pIntervalPhyNode = (SMergeAlignedIntervalPhysiNode*)pPhyNode;
    pOptr = createMergeAlignedIntervalOperatorInfo(ops[0], pIntervalPhyNode, pTaskInfo);
  } else if (QUERY_NODE_PHYSICAL_PLAN_MERGE_INTERVAL == type) {
    SMergeIntervalPhysiNode* pIntervalPhyNode = (SMergeIntervalPhysiNode*)pPhyNode;
    pOptr = createMergeIntervalOperatorInfo(ops[0], pIntervalPhyNode, pTaskInfo);
  } else if (QUERY_NODE_PHYSICAL_PLAN_STREAM_SEMI_INTERVAL == type) {
    int32_t children = 0;
    pOptr = createStreamFinalIntervalOperatorInfo(ops[0], pPhyNode, pTaskInfo, children);
  } else if (QUERY_NODE_PHYSICAL_PLAN_STREAM_FINAL_INTERVAL == type) {
    int32_t children = pHandle->numOfVgroups;
    pOptr = createStreamFinalIntervalOperatorInfo(ops[0], pPhyNode, pTaskInfo, children);
  } else if (QUERY_NODE_PHYSICAL_PLAN_SORT == type) {
    pOptr = createSortOperatorInfo(ops[0], (SSortPhysiNode*)pPhyNode, pTaskInfo);
  } else if (QUERY_NODE_PHYSICAL_PLAN_GROUP_SORT == type) {
    pOptr = createGroupSortOperatorInfo(ops[0], (SGroupSortPhysiNode*)pPhyNode, pTaskInfo);
  } else if (QUERY_NODE_PHYSICAL_PLAN_MERGE == type) {
    SMergePhysiNode* pMergePhyNode = (SMergePhysiNode*)pPhyNode;
    pOptr = createMultiwayMergeOperatorInfo(ops, size, pMergePhyNode, pTaskInfo);
  } else if (QUERY_NODE_PHYSICAL_PLAN_MERGE_SESSION == type) {
    SSessionWinodwPhysiNode* pSessionNode = (SSessionWinodwPhysiNode*)pPhyNode;
    pOptr = createSessionAggOperatorInfo(ops[0], pSessionNode, pTaskInfo);
  } else if (QUERY_NODE_PHYSICAL_PLAN_STREAM_SESSION == type) {
    pOptr = createStreamSessionAggOperatorInfo(ops[0], pPhyNode, pTaskInfo);
  } else if (QUERY_NODE_PHYSICAL_PLAN_STREAM_SEMI_SESSION == type) {
    int32_t children = 0;
    pOptr = createStreamFinalSessionAggOperatorInfo(ops[0], pPhyNode, pTaskInfo, children);
  } else if (QUERY_NODE_PHYSICAL_PLAN_STREAM_FINAL_SESSION == type) {
    int32_t children = pHandle->numOfVgroups;
    pOptr = createStreamFinalSessionAggOperatorInfo(ops[0], pPhyNode, pTaskInfo, children);
  } else if (QUERY_NODE_PHYSICAL_PLAN_PARTITION == type) {
    pOptr = createPartitionOperatorInfo(ops[0], (SPartitionPhysiNode*)pPhyNode, pTaskInfo);
  } else if (QUERY_NODE_PHYSICAL_PLAN_STREAM_PARTITION == type) {
    pOptr = createStreamPartitionOperatorInfo(ops[0], (SStreamPartitionPhysiNode*)pPhyNode, pTaskInfo);
  } else if (QUERY_NODE_PHYSICAL_PLAN_MERGE_STATE == type) {
    SStateWinodwPhysiNode* pStateNode = (SStateWinodwPhysiNode*)pPhyNode;
    pOptr = createStatewindowOperatorInfo(ops[0], pStateNode, pTaskInfo);
  } else if (QUERY_NODE_PHYSICAL_PLAN_STREAM_STATE == type) {
    pOptr = createStreamStateAggOperatorInfo(ops[0], pPhyNode, pTaskInfo);
  } else if (QUERY_NODE_PHYSICAL_PLAN_MERGE_JOIN == type) {
    pOptr = createMergeJoinOperatorInfo(ops, size, (SSortMergeJoinPhysiNode*)pPhyNode, pTaskInfo);
  } else if (QUERY_NODE_PHYSICAL_PLAN_FILL == type) {
    pOptr = createFillOperatorInfo(ops[0], (SFillPhysiNode*)pPhyNode, pTaskInfo);
  } else if (QUERY_NODE_PHYSICAL_PLAN_STREAM_FILL == type) {
    pOptr = createStreamFillOperatorInfo(ops[0], (SStreamFillPhysiNode*)pPhyNode, pTaskInfo);
  } else if (QUERY_NODE_PHYSICAL_PLAN_INDEF_ROWS_FUNC == type) {
    pOptr = createIndefinitOutputOperatorInfo(ops[0], pPhyNode, pTaskInfo);
  } else if (QUERY_NODE_PHYSICAL_PLAN_INTERP_FUNC == type) {
    pOptr = createTimeSliceOperatorInfo(ops[0], pPhyNode, pTaskInfo);
  } else {
    ASSERT(0);
  }

  taosMemoryFree(ops);
  if (pOptr) {
    pOptr->resultDataBlockId = pPhyNode->pOutputDataBlockDesc->dataBlockId;
  }

  return pOptr;
}

static int32_t extractTbscanInStreamOpTree(SOperatorInfo* pOperator, STableScanInfo** ppInfo) {
  if (pOperator->operatorType != QUERY_NODE_PHYSICAL_PLAN_STREAM_SCAN) {
    if (pOperator->numOfDownstream == 0) {
      qError("failed to find stream scan operator");
      return TSDB_CODE_QRY_APP_ERROR;
    }

    if (pOperator->numOfDownstream > 1) {
      qError("join not supported for stream block scan");
      return TSDB_CODE_QRY_APP_ERROR;
    }
    return extractTbscanInStreamOpTree(pOperator->pDownstream[0], ppInfo);
  } else {
    SStreamScanInfo* pInfo = pOperator->info;
    ASSERT(pInfo->pTableScanOp->operatorType == QUERY_NODE_PHYSICAL_PLAN_TABLE_SCAN);
    *ppInfo = pInfo->pTableScanOp->info;
    return 0;
  }
}

int32_t extractTableScanNode(SPhysiNode* pNode, STableScanPhysiNode** ppNode) {
  if (pNode->pChildren == NULL || LIST_LENGTH(pNode->pChildren) == 0) {
    if (QUERY_NODE_PHYSICAL_PLAN_TABLE_SCAN == pNode->type) {
      *ppNode = (STableScanPhysiNode*)pNode;
      return 0;
    } else {
      ASSERT(0);
      terrno = TSDB_CODE_QRY_APP_ERROR;
      return -1;
    }
  } else {
    if (LIST_LENGTH(pNode->pChildren) != 1) {
      ASSERT(0);
      terrno = TSDB_CODE_QRY_APP_ERROR;
      return -1;
    }
    SPhysiNode* pChildNode = (SPhysiNode*)nodesListGetNode(pNode->pChildren, 0);
    return extractTableScanNode(pChildNode, ppNode);
  }
  return -1;
}

#if 0
int32_t rebuildReader(SOperatorInfo* pOperator, SSubplan* plan, SReadHandle* pHandle, int64_t uid, int64_t ts) {
  STableScanInfo* pTableScanInfo = NULL;
  if (extractTbscanInStreamOpTree(pOperator, &pTableScanInfo) < 0) {
    return -1;
  }

  STableScanPhysiNode* pNode = NULL;
  if (extractTableScanNode(plan->pNode, &pNode) < 0) {
    ASSERT(0);
  }

  tsdbReaderClose(pTableScanInfo->dataReader);

  STableListInfo info = {0};
  pTableScanInfo->dataReader = doCreateDataReader(pNode, pHandle, &info, NULL);
  if (pTableScanInfo->dataReader == NULL) {
    ASSERT(0);
    qError("failed to create data reader");
    return TSDB_CODE_QRY_APP_ERROR;
  }
  // TODO: set uid and ts to data reader
  return 0;
}
#endif

int32_t encodeOperator(SOperatorInfo* ops, char** result, int32_t* length, int32_t* nOptrWithVal) {
  int32_t code = TDB_CODE_SUCCESS;
  char*   pCurrent = NULL;
  int32_t currLength = 0;
  if (ops->fpSet.encodeResultRow) {
    if (result == NULL || length == NULL || nOptrWithVal == NULL) {
      return TSDB_CODE_TSC_INVALID_INPUT;
    }
    code = ops->fpSet.encodeResultRow(ops, &pCurrent, &currLength);

    if (code != TDB_CODE_SUCCESS) {
      if (*result != NULL) {
        taosMemoryFree(*result);
        *result = NULL;
      }
      return code;
    } else if (currLength == 0) {
      ASSERT(!pCurrent);
      goto _downstream;
    }

    ++(*nOptrWithVal);

    ASSERT(currLength >= 0);

    if (*result == NULL) {
      *result = (char*)taosMemoryCalloc(1, currLength + sizeof(int32_t));
      if (*result == NULL) {
        taosMemoryFree(pCurrent);
        return TSDB_CODE_OUT_OF_MEMORY;
      }
      memcpy(*result + sizeof(int32_t), pCurrent, currLength);
      *(int32_t*)(*result) = currLength + sizeof(int32_t);
    } else {
      int32_t sizePre = *(int32_t*)(*result);
      char*   tmp = (char*)taosMemoryRealloc(*result, sizePre + currLength);
      if (tmp == NULL) {
        taosMemoryFree(pCurrent);
        taosMemoryFree(*result);
        *result = NULL;
        return TSDB_CODE_OUT_OF_MEMORY;
      }
      *result = tmp;
      memcpy(*result + sizePre, pCurrent, currLength);
      *(int32_t*)(*result) += currLength;
    }
    taosMemoryFree(pCurrent);
    *length = *(int32_t*)(*result);
  }

  _downstream:
  for (int32_t i = 0; i < ops->numOfDownstream; ++i) {
    code = encodeOperator(ops->pDownstream[i], result, length, nOptrWithVal);
    if (code != TDB_CODE_SUCCESS) {
      return code;
    }
  }
  return TDB_CODE_SUCCESS;
}

int32_t decodeOperator(SOperatorInfo* ops, const char* result, int32_t length) {
  int32_t code = TDB_CODE_SUCCESS;
  if (ops->fpSet.decodeResultRow) {
    if (result == NULL) {
      return TSDB_CODE_TSC_INVALID_INPUT;
    }

    ASSERT(length == *(int32_t*)result);

    const char* data = result + sizeof(int32_t);
    code = ops->fpSet.decodeResultRow(ops, (char*)data);
    if (code != TDB_CODE_SUCCESS) {
      return code;
    }

    int32_t totalLength = *(int32_t*)result;
    int32_t dataLength = *(int32_t*)data;

    if (totalLength == dataLength + sizeof(int32_t)) {  // the last data
      result = NULL;
      length = 0;
    } else {
      result += dataLength;
      *(int32_t*)(result) = totalLength - dataLength;
      length = totalLength - dataLength;
    }
  }

  for (int32_t i = 0; i < ops->numOfDownstream; ++i) {
    code = decodeOperator(ops->pDownstream[i], result, length);
    if (code != TDB_CODE_SUCCESS) {
      return code;
    }
  }
  return TDB_CODE_SUCCESS;
}

int32_t createDataSinkParam(SDataSinkNode* pNode, void** pParam, qTaskInfo_t* pTaskInfo, SReadHandle* readHandle) {
  SExecTaskInfo* pTask = *(SExecTaskInfo**)pTaskInfo;

  switch (pNode->type) {
    case QUERY_NODE_PHYSICAL_PLAN_QUERY_INSERT: {
      SInserterParam* pInserterParam = taosMemoryCalloc(1, sizeof(SInserterParam));
      if (NULL == pInserterParam) {
        return TSDB_CODE_OUT_OF_MEMORY;
      }
      pInserterParam->readHandle = readHandle;

      *pParam = pInserterParam;
      break;
    }
    case QUERY_NODE_PHYSICAL_PLAN_DELETE: {
      SDeleterParam* pDeleterParam = taosMemoryCalloc(1, sizeof(SDeleterParam));
      if (NULL == pDeleterParam) {
        return TSDB_CODE_OUT_OF_MEMORY;
      }
      int32_t tbNum = tableListGetSize(pTask->pTableInfoList);
      pDeleterParam->suid = tableListGetSuid(pTask->pTableInfoList);

      // TODO extract uid list
      pDeleterParam->pUidList = taosArrayInit(tbNum, sizeof(uint64_t));
      if (NULL == pDeleterParam->pUidList) {
        taosMemoryFree(pDeleterParam);
        return TSDB_CODE_OUT_OF_MEMORY;
      }

      for (int32_t i = 0; i < tbNum; ++i) {
        STableKeyInfo* pTable = tableListGetInfo(pTask->pTableInfoList, i);
        taosArrayPush(pDeleterParam->pUidList, &pTable->uid);
      }

      *pParam = pDeleterParam;
      break;
    }
    default:
      break;
  }

  return TSDB_CODE_SUCCESS;
}

int32_t createExecTaskInfoImpl(SSubplan* pPlan, SExecTaskInfo** pTaskInfo, SReadHandle* pHandle, uint64_t taskId,
                               char* sql, EOPTR_EXEC_MODEL model) {
  uint64_t queryId = pPlan->id.queryId;

  *pTaskInfo = createExecTaskInfo(queryId, taskId, model, pPlan->dbFName);
  if (*pTaskInfo == NULL) {
    goto _complete;
  }

  if (pHandle) {
    /*(*pTaskInfo)->streamInfo.fillHistoryVer1 = pHandle->fillHistoryVer1;*/
    if (pHandle->pStateBackend) {
      (*pTaskInfo)->streamInfo.pState = pHandle->pStateBackend;
    }
  }

  (*pTaskInfo)->sql = sql;
  sql = NULL;

  (*pTaskInfo)->pSubplan = pPlan;
  (*pTaskInfo)->pRoot =
      createOperatorTree(pPlan->pNode, *pTaskInfo, pHandle, pPlan->pTagCond, pPlan->pTagIndexCond, pPlan->user);

  if (NULL == (*pTaskInfo)->pRoot) {
    terrno = (*pTaskInfo)->code;
    goto _complete;
  }

  return TSDB_CODE_SUCCESS;

_complete:
  taosMemoryFree(sql);
  doDestroyTask(*pTaskInfo);
  return terrno;
}

void doDestroyTask(SExecTaskInfo* pTaskInfo) {
  qDebug("%s execTask is freed", GET_TASKID(pTaskInfo));

  pTaskInfo->pTableInfoList = tableListDestroy(pTaskInfo->pTableInfoList);
  destroyOperatorInfo(pTaskInfo->pRoot);
  cleanupTableSchemaInfo(&pTaskInfo->schemaInfo);
  cleanupStreamInfo(&pTaskInfo->streamInfo);

  if (!pTaskInfo->localFetch.localExec) {
    nodesDestroyNode((SNode*)pTaskInfo->pSubplan);
  }

  taosMemoryFreeClear(pTaskInfo->sql);
  taosMemoryFreeClear(pTaskInfo->id.str);
  taosMemoryFreeClear(pTaskInfo);
}

static int64_t getQuerySupportBufSize(size_t numOfTables) {
  size_t s1 = sizeof(STableQueryInfo);
  //  size_t s3 = sizeof(STableCheckInfo);  buffer consumption in tsdb
  return (int64_t)(s1 * 1.5 * numOfTables);
}

int32_t checkForQueryBuf(size_t numOfTables) {
  int64_t t = getQuerySupportBufSize(numOfTables);
  if (tsQueryBufferSizeBytes < 0) {
    return TSDB_CODE_SUCCESS;
  } else if (tsQueryBufferSizeBytes > 0) {
    while (1) {
      int64_t s = tsQueryBufferSizeBytes;
      int64_t remain = s - t;
      if (remain >= 0) {
        if (atomic_val_compare_exchange_64(&tsQueryBufferSizeBytes, s, remain) == s) {
          return TSDB_CODE_SUCCESS;
        }
      } else {
        return TSDB_CODE_QRY_NOT_ENOUGH_BUFFER;
      }
    }
  }

  // disable query processing if the value of tsQueryBufferSize is zero.
  return TSDB_CODE_QRY_NOT_ENOUGH_BUFFER;
}

void releaseQueryBuf(size_t numOfTables) {
  if (tsQueryBufferSizeBytes < 0) {
    return;
  }

  int64_t t = getQuerySupportBufSize(numOfTables);

  // restore value is not enough buffer available
  atomic_add_fetch_64(&tsQueryBufferSizeBytes, t);
}

int32_t getOperatorExplainExecInfo(SOperatorInfo* operatorInfo, SArray* pExecInfoList) {
  SExplainExecInfo  execInfo = {0};
  SExplainExecInfo* pExplainInfo = taosArrayPush(pExecInfoList, &execInfo);

  pExplainInfo->numOfRows = operatorInfo->resultInfo.totalRows;
  pExplainInfo->startupCost = operatorInfo->cost.openCost;
  pExplainInfo->totalCost = operatorInfo->cost.totalCost;
  pExplainInfo->verboseLen = 0;
  pExplainInfo->verboseInfo = NULL;

  if (operatorInfo->fpSet.getExplainFn) {
    int32_t code =
        operatorInfo->fpSet.getExplainFn(operatorInfo, &pExplainInfo->verboseInfo, &pExplainInfo->verboseLen);
    if (code) {
      qError("%s operator getExplainFn failed, code:%s", GET_TASKID(operatorInfo->pTaskInfo), tstrerror(code));
      return code;
    }
  }

  int32_t code = 0;
  for (int32_t i = 0; i < operatorInfo->numOfDownstream; ++i) {
    code = getOperatorExplainExecInfo(operatorInfo->pDownstream[i], pExecInfoList);
    if (code != TSDB_CODE_SUCCESS) {
      //      taosMemoryFreeClear(*pRes);
      return TSDB_CODE_QRY_OUT_OF_MEMORY;
    }
  }

  return TSDB_CODE_SUCCESS;
}

int32_t setOutputBuf(SStreamState* pState, STimeWindow* win, SResultRow** pResult, int64_t tableGroupId,
                     SqlFunctionCtx* pCtx, int32_t numOfOutput, int32_t* rowEntryInfoOffset, SAggSupporter* pAggSup) {
  SWinKey key = {
      .ts = win->skey,
      .groupId = tableGroupId,
  };
  char*   value = NULL;
  int32_t size = pAggSup->resultRowSize;

  if (streamStateAddIfNotExist(pState, &key, (void**)&value, &size) < 0) {
    return TSDB_CODE_QRY_OUT_OF_MEMORY;
  }
  *pResult = (SResultRow*)value;
  ASSERT(*pResult);
  // set time window for current result
  (*pResult)->win = (*win);
  setResultRowInitCtx(*pResult, pCtx, numOfOutput, rowEntryInfoOffset);
  return TSDB_CODE_SUCCESS;
}

int32_t releaseOutputBuf(SStreamState* pState, SWinKey* pKey, SResultRow* pResult) {
  streamStateReleaseBuf(pState, pKey, pResult);
  return TSDB_CODE_SUCCESS;
}

int32_t saveOutputBuf(SStreamState* pState, SWinKey* pKey, SResultRow* pResult, int32_t resSize) {
  streamStatePut(pState, pKey, pResult, resSize);
  return TSDB_CODE_SUCCESS;
}

int32_t buildDataBlockFromGroupRes(SOperatorInfo* pOperator, SStreamState* pState, SSDataBlock* pBlock, SExprSupp* pSup,
                                   SGroupResInfo* pGroupResInfo) {
  SExecTaskInfo*  pTaskInfo = pOperator->pTaskInfo;
  SExprInfo*      pExprInfo = pSup->pExprInfo;
  int32_t         numOfExprs = pSup->numOfExprs;
  int32_t*        rowEntryOffset = pSup->rowEntryInfoOffset;
  SqlFunctionCtx* pCtx = pSup->pCtx;

  int32_t numOfRows = getNumOfTotalRes(pGroupResInfo);

  for (int32_t i = pGroupResInfo->index; i < numOfRows; i += 1) {
    SResKeyPos* pPos = taosArrayGetP(pGroupResInfo->pRows, i);
    int32_t     size = 0;
    void*       pVal = NULL;
    SWinKey     key = {
        .ts = *(TSKEY*)pPos->key,
        .groupId = pPos->groupId,
    };
    int32_t code = streamStateGet(pState, &key, &pVal, &size);
    ASSERT(code == 0);
    SResultRow* pRow = (SResultRow*)pVal;
    doUpdateNumOfRows(pCtx, pRow, numOfExprs, rowEntryOffset);
    // no results, continue to check the next one
    if (pRow->numOfRows == 0) {
      pGroupResInfo->index += 1;
      releaseOutputBuf(pState, &key, pRow);
      continue;
    }

    if (pBlock->info.groupId == 0) {
      pBlock->info.groupId = pPos->groupId;
      SStreamIntervalOperatorInfo* pInfo = pOperator->info;
      char* tbname = taosHashGet(pInfo->pGroupIdTbNameMap, &pBlock->info.groupId, sizeof(int64_t));
      if (tbname != NULL) {
        memcpy(pBlock->info.parTbName, tbname, TSDB_TABLE_NAME_LEN);
      } else {
        pBlock->info.parTbName[0] = 0;
      }
    } else {
      // current value belongs to different group, it can't be packed into one datablock
      if (pBlock->info.groupId != pPos->groupId) {
        releaseOutputBuf(pState, &key, pRow);
        break;
      }
    }

    if (pBlock->info.rows + pRow->numOfRows > pBlock->info.capacity) {
      ASSERT(pBlock->info.rows > 0);
      releaseOutputBuf(pState, &key, pRow);
      break;
    }

    pGroupResInfo->index += 1;

    for (int32_t j = 0; j < numOfExprs; ++j) {
      int32_t slotId = pExprInfo[j].base.resSchema.slotId;

      pCtx[j].resultInfo = getResultEntryInfo(pRow, j, rowEntryOffset);
      if (pCtx[j].fpSet.finalize) {
        int32_t code1 = pCtx[j].fpSet.finalize(&pCtx[j], pBlock);
        if (TAOS_FAILED(code1)) {
          qError("%s build result data block error, code %s", GET_TASKID(pTaskInfo), tstrerror(code1));
          T_LONG_JMP(pTaskInfo->env, code1);
        }
      } else if (strcmp(pCtx[j].pExpr->pExpr->_function.functionName, "_select_value") == 0) {
        // do nothing, todo refactor
      } else {
        // expand the result into multiple rows. E.g., _wstart, top(k, 20)
        // the _wstart needs to copy to 20 following rows, since the results of top-k expands to 20 different rows.
        SColumnInfoData* pColInfoData = taosArrayGet(pBlock->pDataBlock, slotId);
        char*            in = GET_ROWCELL_INTERBUF(pCtx[j].resultInfo);
        for (int32_t k = 0; k < pRow->numOfRows; ++k) {
          colDataAppend(pColInfoData, pBlock->info.rows + k, in, pCtx[j].resultInfo->isNullRes);
        }
      }
    }

    pBlock->info.rows += pRow->numOfRows;
    releaseOutputBuf(pState, &key, pRow);
  }
  blockDataUpdateTsWindow(pBlock, 0);
  return TSDB_CODE_SUCCESS;
}

int32_t saveSessionDiscBuf(SStreamState* pState, SSessionKey* key, void* buf, int32_t size) {
  streamStateSessionPut(pState, key, (const void*)buf, size);
  releaseOutputBuf(pState, NULL, (SResultRow*)buf);
  return TSDB_CODE_SUCCESS;
}

int32_t buildSessionResultDataBlock(SOperatorInfo* pOperator, SStreamState* pState, SSDataBlock* pBlock,
                                    SExprSupp* pSup, SGroupResInfo* pGroupResInfo) {
  SExecTaskInfo*  pTaskInfo = pOperator->pTaskInfo;
  SExprInfo*      pExprInfo = pSup->pExprInfo;
  int32_t         numOfExprs = pSup->numOfExprs;
  int32_t*        rowEntryOffset = pSup->rowEntryInfoOffset;
  SqlFunctionCtx* pCtx = pSup->pCtx;

  int32_t numOfRows = getNumOfTotalRes(pGroupResInfo);

  for (int32_t i = pGroupResInfo->index; i < numOfRows; i += 1) {
    SSessionKey* pKey = taosArrayGet(pGroupResInfo->pRows, i);
    int32_t      size = 0;
    void*        pVal = NULL;
    int32_t      code = streamStateSessionGet(pState, pKey, &pVal, &size);
    ASSERT(code == 0);
    if (code == -1) {
      // coverity scan
      continue;
    }
    SResultRow* pRow = (SResultRow*)pVal;
    doUpdateNumOfRows(pCtx, pRow, numOfExprs, rowEntryOffset);
    // no results, continue to check the next one
    if (pRow->numOfRows == 0) {
      pGroupResInfo->index += 1;
      releaseOutputBuf(pState, NULL, pRow);
      continue;
    }

    if (pBlock->info.groupId == 0) {
      pBlock->info.groupId = pKey->groupId;

      if (pOperator->operatorType == QUERY_NODE_PHYSICAL_PLAN_STREAM_STATE) {
        SStreamStateAggOperatorInfo* pInfo = pOperator->info;

        char* tbname = taosHashGet(pInfo->pGroupIdTbNameMap, &pBlock->info.groupId, sizeof(int64_t));
        if (tbname != NULL) {
          memcpy(pBlock->info.parTbName, tbname, TSDB_TABLE_NAME_LEN);
        } else {
          pBlock->info.parTbName[0] = 0;
        }
      } else if (pOperator->operatorType == QUERY_NODE_PHYSICAL_PLAN_STREAM_SESSION ||
                 pOperator->operatorType == QUERY_NODE_PHYSICAL_PLAN_STREAM_SEMI_SESSION ||
                 pOperator->operatorType == QUERY_NODE_PHYSICAL_PLAN_STREAM_FINAL_SESSION) {
        SStreamSessionAggOperatorInfo* pInfo = pOperator->info;

        char* tbname = taosHashGet(pInfo->pGroupIdTbNameMap, &pBlock->info.groupId, sizeof(int64_t));
        if (tbname != NULL) {
          memcpy(pBlock->info.parTbName, tbname, TSDB_TABLE_NAME_LEN);
        } else {
          pBlock->info.parTbName[0] = 0;
        }
      } else {
        ASSERT(0);
      }

    } else {
      // current value belongs to different group, it can't be packed into one datablock
      if (pBlock->info.groupId != pKey->groupId) {
        releaseOutputBuf(pState, NULL, pRow);
        break;
      }
    }

    if (pBlock->info.rows + pRow->numOfRows > pBlock->info.capacity) {
      ASSERT(pBlock->info.rows > 0);
      releaseOutputBuf(pState, NULL, pRow);
      break;
    }

    pGroupResInfo->index += 1;

    for (int32_t j = 0; j < numOfExprs; ++j) {
      int32_t slotId = pExprInfo[j].base.resSchema.slotId;

      pCtx[j].resultInfo = getResultEntryInfo(pRow, j, rowEntryOffset);
      if (pCtx[j].fpSet.finalize) {
        int32_t code1 = pCtx[j].fpSet.finalize(&pCtx[j], pBlock);
        if (TAOS_FAILED(code1)) {
          qError("%s build result data block error, code %s", GET_TASKID(pTaskInfo), tstrerror(code1));
          T_LONG_JMP(pTaskInfo->env, code1);
        }
      } else if (strcmp(pCtx[j].pExpr->pExpr->_function.functionName, "_select_value") == 0) {
        // do nothing, todo refactor
      } else {
        // expand the result into multiple rows. E.g., _wstart, top(k, 20)
        // the _wstart needs to copy to 20 following rows, since the results of top-k expands to 20 different rows.
        SColumnInfoData* pColInfoData = taosArrayGet(pBlock->pDataBlock, slotId);
        char*            in = GET_ROWCELL_INTERBUF(pCtx[j].resultInfo);
        for (int32_t k = 0; k < pRow->numOfRows; ++k) {
          colDataAppend(pColInfoData, pBlock->info.rows + k, in, pCtx[j].resultInfo->isNullRes);
        }
      }
    }

    pBlock->info.rows += pRow->numOfRows;
    // saveSessionDiscBuf(pState, pKey, pVal, size);
    releaseOutputBuf(pState, NULL, pRow);
  }
  blockDataUpdateTsWindow(pBlock, 0);
  return TSDB_CODE_SUCCESS;
}<|MERGE_RESOLUTION|>--- conflicted
+++ resolved
@@ -1044,20 +1044,6 @@
     return;
   }
 
-<<<<<<< HEAD
-=======
-  SFilterInfo* filter = pFilterInfo;
-  int64_t      st = taosGetTimestampUs();
-
-  // todo move to the initialization function
-  int32_t code = 0;
-  bool    needFree = false;
-  if (filter == NULL) {
-    needFree = true;
-    code = filterInitFromNode((SNode*)pFilterNode, &filter, 0);
-  }
-
->>>>>>> f22029b8
   SFilterColumnParam param1 = {.numOfCols = taosArrayGetSize(pBlock->pDataBlock), .pDataBlock = pBlock->pDataBlock};
   int32_t code = filterSetDataFromSlotId(pFilterInfo, &param1);
 
