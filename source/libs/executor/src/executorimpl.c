/*
 * Copyright (c) 2019 TAOS Data, Inc. <jhtao@taosdata.com>
 *
 * This program is free software: you can use, redistribute, and/or modify
 * it under the terms of the GNU Affero General Public License, version 3
 * or later ("AGPL"), as published by the Free Software Foundation.
 *
 * This program is distributed in the hope that it will be useful, but WITHOUT
 * ANY WARRANTY; without even the implied warranty of MERCHANTABILITY or
 * FITNESS FOR A PARTICULAR PURPOSE.
 *
 * You should have received a copy of the GNU Affero General Public License
 * along with this program. If not, see <http://www.gnu.org/licenses/>.
 */

#include <executorimpl.h>
#include "filter.h"
#include "function.h"
#include "functionMgt.h"
#include "os.h"
#include "querynodes.h"
#include "tfill.h"
#include "tname.h"
#include "tref.h"

#include "tdatablock.h"
#include "tglobal.h"
#include "tmsg.h"
#include "tsort.h"
#include "ttime.h"

#include "executorimpl.h"
#include "index.h"
#include "query.h"
#include "tcompare.h"
#include "tcompression.h"
#include "thash.h"
#include "ttypes.h"
#include "vnode.h"

#define IS_MAIN_SCAN(runtime)          ((runtime)->scanFlag == MAIN_SCAN)
#define SET_REVERSE_SCAN_FLAG(runtime) ((runtime)->scanFlag = REVERSE_SCAN)

#define GET_FORWARD_DIRECTION_FACTOR(ord) (((ord) == TSDB_ORDER_ASC) ? QUERY_ASC_FORWARD_STEP : QUERY_DESC_FORWARD_STEP)

#if 0
static UNUSED_FUNC void *u_malloc (size_t __size) {
  uint32_t v = taosRand();

  if (v % 1000 <= 0) {
    return NULL;
  } else {
    return taosMemoryMalloc(__size);
  }
}

static UNUSED_FUNC void* u_calloc(size_t num, size_t __size) {
  uint32_t v = taosRand();
  if (v % 1000 <= 0) {
    return NULL;
  } else {
    return taosMemoryCalloc(num, __size);
  }
}

static UNUSED_FUNC void* u_realloc(void* p, size_t __size) {
  uint32_t v = taosRand();
  if (v % 5 <= 1) {
    return NULL;
  } else {
    return taosMemoryRealloc(p, __size);
  }
}

#define calloc  u_calloc
#define malloc  u_malloc
#define realloc u_realloc
#endif

#define CLEAR_QUERY_STATUS(q, st)   ((q)->status &= (~(st)))
#define QUERY_IS_INTERVAL_QUERY(_q) ((_q)->interval.interval > 0)

int32_t getMaximumIdleDurationSec() { return tsShellActivityTimer * 2; }

static int32_t getExprFunctionId(SExprInfo* pExprInfo) {
  assert(pExprInfo != NULL && pExprInfo->pExpr != NULL && pExprInfo->pExpr->nodeType == TEXPR_UNARYEXPR_NODE);
  return 0;
}

static void doSetTagValueToResultBuf(char* output, const char* val, int16_t type, int16_t bytes);

static void setBlockStatisInfo(SqlFunctionCtx* pCtx, SExprInfo* pExpr, SSDataBlock* pSDataBlock);

static void releaseQueryBuf(size_t numOfTables);

static void destroySFillOperatorInfo(void* param, int32_t numOfOutput);
static void destroyProjectOperatorInfo(void* param, int32_t numOfOutput);
static void destroyOrderOperatorInfo(void* param, int32_t numOfOutput);
static void destroyAggOperatorInfo(void* param, int32_t numOfOutput);

static void destroyIntervalOperatorInfo(void* param, int32_t numOfOutput);
static void destroyExchangeOperatorInfo(void* param, int32_t numOfOutput);

static void destroyOperatorInfo(SOperatorInfo* pOperator);

void doSetOperatorCompleted(SOperatorInfo* pOperator) {
  pOperator->status = OP_EXEC_DONE;

  pOperator->cost.totalCost = (taosGetTimestampUs() - pOperator->pTaskInfo->cost.start * 1000) / 1000.0;
  if (pOperator->pTaskInfo != NULL) {
    setTaskStatus(pOperator->pTaskInfo, TASK_COMPLETED);
  }
}

int32_t operatorDummyOpenFn(SOperatorInfo* pOperator) {
  OPTR_SET_OPENED(pOperator);
  pOperator->cost.openCost = 0;
  return TSDB_CODE_SUCCESS;
}

SOperatorFpSet createOperatorFpSet(__optr_open_fn_t openFn, __optr_fn_t nextFn, __optr_fn_t streamFn,
                                   __optr_fn_t cleanup, __optr_close_fn_t closeFn, __optr_encode_fn_t encode,
                                   __optr_decode_fn_t decode, __optr_explain_fn_t explain) {
  SOperatorFpSet fpSet = {
      ._openFn = openFn,
      .getNextFn = nextFn,
      .getStreamResFn = streamFn,
      .cleanupFn = cleanup,
      .closeFn = closeFn,
      .encodeResultRow = encode,
      .decodeResultRow = decode,
      .getExplainFn = explain,
  };

  return fpSet;
}

void operatorDummyCloseFn(void* param, int32_t numOfCols) {}

static int32_t doCopyToSDataBlock(SExecTaskInfo* taskInfo, SSDataBlock* pBlock, SExprInfo* pExprInfo,
                                  SDiskbasedBuf* pBuf, SGroupResInfo* pGroupResInfo, const int32_t* rowCellOffset,
                                  SqlFunctionCtx* pCtx, int32_t numOfExprs);

static void initCtxOutputBuffer(SqlFunctionCtx* pCtx, int32_t size);
static void doSetTableGroupOutputBuf(SOperatorInfo* pOperator, SAggOperatorInfo* pAggInfo, int32_t numOfOutput,
                                     uint64_t groupId);

// setup the output buffer for each operator
static bool hasNull(SColumn* pColumn, SColumnDataAgg* pStatis) {
  if (TSDB_COL_IS_TAG(pColumn->flag) || TSDB_COL_IS_UD_COL(pColumn->flag) ||
      pColumn->colId == PRIMARYKEY_TIMESTAMP_COL_ID) {
    return false;
  }

  if (pStatis != NULL && pStatis->numOfNull == 0) {
    return false;
  }

  return true;
}

#if 0
static bool chkResultRowFromKey(STaskRuntimeEnv* pRuntimeEnv, SResultRowInfo* pResultRowInfo, char* pData,
                                int16_t bytes, bool masterscan, uint64_t uid) {
  bool existed = false;
  SET_RES_WINDOW_KEY(pRuntimeEnv->keyBuf, pData, bytes, uid);

  SResultRow** p1 =
      (SResultRow**)taosHashGet(pRuntimeEnv->pResultRowHashTable, pRuntimeEnv->keyBuf, GET_RES_WINDOW_KEY_LEN(bytes));

  // in case of repeat scan/reverse scan, no new time window added.
  if (QUERY_IS_INTERVAL_QUERY(pRuntimeEnv->pQueryAttr)) {
    if (!masterscan) {  // the *p1 may be NULL in case of sliding+offset exists.
      return p1 != NULL;
    }

    if (p1 != NULL) {
      if (pResultRowInfo->size == 0) {
        existed = false;
      } else if (pResultRowInfo->size == 1) {
        //        existed = (pResultRowInfo->pResult[0] == (*p1));
      } else {  // check if current pResultRowInfo contains the existed pResultRow
        SET_RES_EXT_WINDOW_KEY(pRuntimeEnv->keyBuf, pData, bytes, uid, pResultRowInfo);
        int64_t* index =
            taosHashGet(pRuntimeEnv->pResultRowListSet, pRuntimeEnv->keyBuf, GET_RES_EXT_WINDOW_KEY_LEN(bytes));
        if (index != NULL) {
          existed = true;
        } else {
          existed = false;
        }
      }
    }

    return existed;
  }

  return p1 != NULL;
}
#endif

SResultRow* getNewResultRow(SDiskbasedBuf* pResultBuf, int64_t tableGroupId, int32_t interBufSize) {
  SFilePage* pData = NULL;

  // in the first scan, new space needed for results
  int32_t pageId = -1;
  SIDList list = getDataBufPagesIdList(pResultBuf, tableGroupId);

  if (taosArrayGetSize(list) == 0) {
    pData = getNewBufPage(pResultBuf, tableGroupId, &pageId);
    pData->num = sizeof(SFilePage);
  } else {
    SPageInfo* pi = getLastPageInfo(list);
    pData = getBufPage(pResultBuf, getPageId(pi));
    pageId = getPageId(pi);

    if (pData->num + interBufSize > getBufPageSize(pResultBuf)) {
      // release current page first, and prepare the next one
      releaseBufPageInfo(pResultBuf, pi);

      pData = getNewBufPage(pResultBuf, tableGroupId, &pageId);
      if (pData != NULL) {
        pData->num = sizeof(SFilePage);
      }
    }
  }

  if (pData == NULL) {
    return NULL;
  }

  setBufPageDirty(pData, true);

  // set the number of rows in current disk page
  SResultRow* pResultRow = (SResultRow*)((char*)pData + pData->num);
  pResultRow->pageId = pageId;
  pResultRow->offset = (int32_t)pData->num;

  pData->num += interBufSize;

  return pResultRow;
}

/**
 * the struct of key in hash table
 * +----------+---------------+
 * | group id |   key data    |
 * | 8 bytes  | actual length |
 * +----------+---------------+
 */
SResultRow* doSetResultOutBufByKey(SDiskbasedBuf* pResultBuf, SResultRowInfo* pResultRowInfo, char* pData,
                                   int16_t bytes, bool masterscan, uint64_t groupId, SExecTaskInfo* pTaskInfo,
                                   bool isIntervalQuery, SAggSupporter* pSup) {
  SET_RES_WINDOW_KEY(pSup->keyBuf, pData, bytes, groupId);

  SResultRowPosition* p1 =
      (SResultRowPosition*)taosHashGet(pSup->pResultRowHashTable, pSup->keyBuf, GET_RES_WINDOW_KEY_LEN(bytes));

  SResultRow* pResult = NULL;

  // in case of repeat scan/reverse scan, no new time window added.
  if (isIntervalQuery) {
    if (masterscan && p1 != NULL) {  // the *p1 may be NULL in case of sliding+offset exists.
      pResult = getResultRowByPos(pResultBuf, p1);
      ASSERT(pResult->pageId == p1->pageId && pResult->offset == p1->offset);
    }
  } else {
    // In case of group by column query, the required SResultRow object must be existInCurrentResusltRowInfo in the
    // pResultRowInfo object.
    if (p1 != NULL) {
      // todo
      pResult = getResultRowByPos(pResultBuf, p1);
      ASSERT(pResult->pageId == p1->pageId && pResult->offset == p1->offset);
    }
  }

  // 1. close current opened time window
  if (pResultRowInfo->cur.pageId != -1 && ((pResult == NULL) || (pResult->pageId != pResultRowInfo->cur.pageId))) {
#ifdef BUF_PAGE_DEBUG
    qDebug("page_1");
#endif
    SResultRowPosition pos = pResultRowInfo->cur;
    SFilePage*         pPage = getBufPage(pResultBuf, pos.pageId);
    releaseBufPage(pResultBuf, pPage);
  }

  // allocate a new buffer page
  if (pResult == NULL) {
#ifdef BUF_PAGE_DEBUG
    qDebug("page_2");
#endif
    ASSERT(pSup->resultRowSize > 0);
    pResult = getNewResultRow(pResultBuf, groupId, pSup->resultRowSize);

    initResultRow(pResult);

    // add a new result set for a new group
    SResultRowPosition pos = {.pageId = pResult->pageId, .offset = pResult->offset};
    taosHashPut(pSup->pResultRowHashTable, pSup->keyBuf, GET_RES_WINDOW_KEY_LEN(bytes), &pos,
                sizeof(SResultRowPosition));
  }

  // 2. set the new time window to be the new active time window
  pResultRowInfo->cur = (SResultRowPosition){.pageId = pResult->pageId, .offset = pResult->offset};

  // too many time window in query
  if (taosHashGetSize(pSup->pResultRowHashTable) > MAX_INTERVAL_TIME_WINDOW) {
    longjmp(pTaskInfo->env, TSDB_CODE_QRY_TOO_MANY_TIMEWINDOW);
  }

  return pResult;
}

// a new buffer page for each table. Needs to opt this design
static int32_t addNewWindowResultBuf(SResultRow* pWindowRes, SDiskbasedBuf* pResultBuf, int32_t tid, uint32_t size) {
  if (pWindowRes->pageId != -1) {
    return 0;
  }

  SFilePage* pData = NULL;

  // in the first scan, new space needed for results
  int32_t pageId = -1;
  SIDList list = getDataBufPagesIdList(pResultBuf, tid);

  if (taosArrayGetSize(list) == 0) {
    pData = getNewBufPage(pResultBuf, tid, &pageId);
    pData->num = sizeof(SFilePage);
  } else {
    SPageInfo* pi = getLastPageInfo(list);
    pData = getBufPage(pResultBuf, getPageId(pi));
    pageId = getPageId(pi);

    if (pData->num + size > getBufPageSize(pResultBuf)) {
      // release current page first, and prepare the next one
      releaseBufPageInfo(pResultBuf, pi);

      pData = getNewBufPage(pResultBuf, tid, &pageId);
      if (pData != NULL) {
        pData->num = sizeof(SFilePage);
      }
    }
  }

  if (pData == NULL) {
    return -1;
  }

  // set the number of rows in current disk page
  if (pWindowRes->pageId == -1) {  // not allocated yet, allocate new buffer
    pWindowRes->pageId = pageId;
    pWindowRes->offset = (int32_t)pData->num;

    pData->num += size;
    assert(pWindowRes->pageId >= 0);
  }

  return 0;
}

//  query_range_start, query_range_end, window_duration, window_start, window_end
void initExecTimeWindowInfo(SColumnInfoData* pColData, STimeWindow* pQueryWindow) {
  pColData->info.type = TSDB_DATA_TYPE_TIMESTAMP;
  pColData->info.bytes = sizeof(int64_t);

  colInfoDataEnsureCapacity(pColData, 5);
  colDataAppendInt64(pColData, 0, &pQueryWindow->skey);
  colDataAppendInt64(pColData, 1, &pQueryWindow->ekey);

  int64_t interval = 0;
  colDataAppendInt64(pColData, 2, &interval);  // this value may be variable in case of 'n' and 'y'.
  colDataAppendInt64(pColData, 3, &pQueryWindow->skey);
  colDataAppendInt64(pColData, 4, &pQueryWindow->ekey);
}

void doApplyFunctions(SExecTaskInfo* taskInfo, SqlFunctionCtx* pCtx, STimeWindow* pWin,
                      SColumnInfoData* pTimeWindowData, int32_t offset, int32_t forwardStep, TSKEY* tsCol,
                      int32_t numOfTotal, int32_t numOfOutput, int32_t order) {
  for (int32_t k = 0; k < numOfOutput; ++k) {
    // keep it temporarily
    // todo no need this??
    bool    hasAgg = pCtx[k].input.colDataAggIsSet;
    int32_t numOfRows = pCtx[k].input.numOfRows;
    int32_t startOffset = pCtx[k].input.startRowIndex;

    pCtx[k].input.startRowIndex = offset;
    pCtx[k].input.numOfRows = forwardStep;

    // not a whole block involved in query processing, statistics data can not be used
    // NOTE: the original value of isSet have been changed here
    if (pCtx[k].input.colDataAggIsSet && forwardStep < numOfTotal) {
      pCtx[k].input.colDataAggIsSet = false;
    }

    if (fmIsWindowPseudoColumnFunc(pCtx[k].functionId)) {
      SResultRowEntryInfo* pEntryInfo = GET_RES_INFO(&pCtx[k]);

      char* p = GET_ROWCELL_INTERBUF(pEntryInfo);

      SColumnInfoData idata = {0};
      idata.info.type = TSDB_DATA_TYPE_BIGINT;
      idata.info.bytes = tDataTypes[TSDB_DATA_TYPE_BIGINT].bytes;
      idata.pData = p;

      SScalarParam out = {.columnData = &idata};
      SScalarParam tw = {.numOfRows = 5, .columnData = pTimeWindowData};
      pCtx[k].sfp.process(&tw, 1, &out);
      pEntryInfo->numOfRes = 1;
    } else {
      int32_t code = TSDB_CODE_SUCCESS;
      if (functionNeedToExecute(&pCtx[k]) && pCtx[k].fpSet.process != NULL) {
        code = pCtx[k].fpSet.process(&pCtx[k]);

        if (code != TSDB_CODE_SUCCESS) {
          qError("%s apply functions error, code: %s", GET_TASKID(taskInfo), tstrerror(code));
          taskInfo->code = code;
          longjmp(taskInfo->env, code);
        }
      }

      // restore it
      pCtx[k].input.colDataAggIsSet = hasAgg;
      pCtx[k].input.startRowIndex = startOffset;
      pCtx[k].input.numOfRows = numOfRows;
    }
  }
}

static int32_t doSetInputDataBlock(SOperatorInfo* pOperator, SqlFunctionCtx* pCtx, SSDataBlock* pBlock, int32_t order,
                                   int32_t scanFlag, bool createDummyCol);

static void doSetInputDataBlockInfo(SOperatorInfo* pOperator, SqlFunctionCtx* pCtx, SSDataBlock* pBlock,
                                    int32_t order) {
  for (int32_t i = 0; i < pOperator->exprSupp.numOfExprs; ++i) {
    pCtx[i].order = order;
    pCtx[i].input.numOfRows = pBlock->info.rows;
    setBlockStatisInfo(&pCtx[i], &pOperator->exprSupp.pExprInfo[i], pBlock);
  }
}

void setInputDataBlock(SOperatorInfo* pOperator, SqlFunctionCtx* pCtx, SSDataBlock* pBlock, int32_t order,
                       int32_t scanFlag, bool createDummyCol) {
  if (pBlock->pBlockAgg != NULL) {
    doSetInputDataBlockInfo(pOperator, pCtx, pBlock, order);
  } else {
    doSetInputDataBlock(pOperator, pCtx, pBlock, order, scanFlag, createDummyCol);
  }
}

static int32_t doCreateConstantValColumnInfo(SInputColumnInfoData* pInput, SFunctParam* pFuncParam, int32_t paramIndex,
                                             int32_t numOfRows) {
  SColumnInfoData* pColInfo = NULL;
  if (pInput->pData[paramIndex] == NULL) {
    pColInfo = taosMemoryCalloc(1, sizeof(SColumnInfoData));
    if (pColInfo == NULL) {
      return TSDB_CODE_OUT_OF_MEMORY;
    }

    // Set the correct column info (data type and bytes)
    pColInfo->info.type = pFuncParam->param.nType;
    pColInfo->info.bytes = pFuncParam->param.nLen;

    pInput->pData[paramIndex] = pColInfo;
  } else {
    pColInfo = pInput->pData[paramIndex];
  }

  colInfoDataEnsureCapacity(pColInfo, numOfRows);

  int8_t type = pFuncParam->param.nType;
  if (type == TSDB_DATA_TYPE_BIGINT || type == TSDB_DATA_TYPE_UBIGINT) {
    int64_t v = pFuncParam->param.i;
    for (int32_t i = 0; i < numOfRows; ++i) {
      colDataAppendInt64(pColInfo, i, &v);
    }
  } else if (type == TSDB_DATA_TYPE_DOUBLE) {
    double v = pFuncParam->param.d;
    for (int32_t i = 0; i < numOfRows; ++i) {
      colDataAppendDouble(pColInfo, i, &v);
    }
  } else if (type == TSDB_DATA_TYPE_VARCHAR) {
    char* tmp = taosMemoryMalloc(pFuncParam->param.nLen + VARSTR_HEADER_SIZE);
    STR_WITH_SIZE_TO_VARSTR(tmp, pFuncParam->param.pz, pFuncParam->param.nLen);
    for (int32_t i = 0; i < numOfRows; ++i) {
      colDataAppend(pColInfo, i, tmp, false);
    }
  }

  return TSDB_CODE_SUCCESS;
}

static int32_t doSetInputDataBlock(SOperatorInfo* pOperator, SqlFunctionCtx* pCtx, SSDataBlock* pBlock, int32_t order,
                                   int32_t scanFlag, bool createDummyCol) {
  int32_t code = TSDB_CODE_SUCCESS;

  for (int32_t i = 0; i < pOperator->exprSupp.numOfExprs; ++i) {
    pCtx[i].order = order;
    pCtx[i].input.numOfRows = pBlock->info.rows;

    pCtx[i].pSrcBlock = pBlock;
    pCtx[i].scanFlag = scanFlag;

    SInputColumnInfoData* pInput = &pCtx[i].input;
    pInput->uid = pBlock->info.uid;
    pInput->colDataAggIsSet = false;

    SExprInfo* pOneExpr = &pOperator->exprSupp.pExprInfo[i];
    for (int32_t j = 0; j < pOneExpr->base.numOfParams; ++j) {
      SFunctParam* pFuncParam = &pOneExpr->base.pParam[j];
      if (pFuncParam->type == FUNC_PARAM_TYPE_COLUMN) {
        int32_t slotId = pFuncParam->pCol->slotId;
        pInput->pData[j] = taosArrayGet(pBlock->pDataBlock, slotId);
        pInput->totalRows = pBlock->info.rows;
        pInput->numOfRows = pBlock->info.rows;
        pInput->startRowIndex = 0;

        // NOTE: the last parameter is the primary timestamp column
        if (fmIsTimelineFunc(pCtx[i].functionId) && (j == pOneExpr->base.numOfParams - 1)) {
          pInput->pPTS = pInput->pData[j];
        }
        ASSERT(pInput->pData[j] != NULL);
      } else if (pFuncParam->type == FUNC_PARAM_TYPE_VALUE) {
        // todo avoid case: top(k, 12), 12 is the value parameter.
        // sum(11), 11 is also the value parameter.
        if (createDummyCol && pOneExpr->base.numOfParams == 1) {
          pInput->totalRows = pBlock->info.rows;
          pInput->numOfRows = pBlock->info.rows;
          pInput->startRowIndex = 0;

          code = doCreateConstantValColumnInfo(pInput, pFuncParam, j, pBlock->info.rows);
          if (code != TSDB_CODE_SUCCESS) {
            return code;
          }
        }
      }
    }
  }

  return code;
}

static int32_t doAggregateImpl(SOperatorInfo* pOperator, TSKEY startTs, SqlFunctionCtx* pCtx) {
  for (int32_t k = 0; k < pOperator->exprSupp.numOfExprs; ++k) {
    if (functionNeedToExecute(&pCtx[k])) {
      // todo add a dummy funtion to avoid process check
      if (pCtx[k].fpSet.process == NULL) {
        continue;
      }

      int32_t code = pCtx[k].fpSet.process(&pCtx[k]);
      if (code != TSDB_CODE_SUCCESS) {
        qError("%s aggregate function error happens, code: %s", GET_TASKID(pOperator->pTaskInfo), tstrerror(code));
        return code;
      }
    }
  }

  return TSDB_CODE_SUCCESS;
}

static void setPseudoOutputColInfo(SSDataBlock* pResult, SqlFunctionCtx* pCtx, SArray* pPseudoList) {
  size_t num = (pPseudoList != NULL) ? taosArrayGetSize(pPseudoList) : 0;
  for (int32_t i = 0; i < num; ++i) {
    pCtx[i].pOutput = taosArrayGet(pResult->pDataBlock, i);
  }
}

int32_t projectApplyFunctions(SExprInfo* pExpr, SSDataBlock* pResult, SSDataBlock* pSrcBlock, SqlFunctionCtx* pCtx,
                              int32_t numOfOutput, SArray* pPseudoList) {
  setPseudoOutputColInfo(pResult, pCtx, pPseudoList);
  pResult->info.groupId = pSrcBlock->info.groupId;

  // if the source equals to the destination, it is to create a new column as the result of scalar
  // function or some operators.
  bool createNewColModel = (pResult == pSrcBlock);

  int32_t numOfRows = 0;

  for (int32_t k = 0; k < numOfOutput; ++k) {
<<<<<<< HEAD
    int32_t         outputSlotId = pExpr[k].base.resSchema.slotId;
    SqlFunctionCtx* pfCtx = &pCtx[k];
=======
    int32_t               outputSlotId = pExpr[k].base.resSchema.slotId;
    SqlFunctionCtx*       pfCtx = &pCtx[k];
>>>>>>> bd76ae52
    SInputColumnInfoData* pInputData = &pfCtx->input;

    if (pExpr[k].pExpr->nodeType == QUERY_NODE_COLUMN) {  // it is a project query
      SColumnInfoData* pColInfoData = taosArrayGet(pResult->pDataBlock, outputSlotId);
      if (pResult->info.rows > 0 && !createNewColModel) {
<<<<<<< HEAD
        colDataMergeCol(pColInfoData, pResult->info.rows, &pResult->info.capacity, pInputData->pData[0], pInputData->numOfRows);
=======
        colDataMergeCol(pColInfoData, pResult->info.rows, &pResult->info.capacity, pInputData->pData[0],
                        pInputData->numOfRows);
>>>>>>> bd76ae52
      } else {
        colDataAssign(pColInfoData, pInputData->pData[0], pInputData->numOfRows, &pResult->info);
      }

      numOfRows = pInputData->numOfRows;
    } else if (pExpr[k].pExpr->nodeType == QUERY_NODE_VALUE) {
      SColumnInfoData* pColInfoData = taosArrayGet(pResult->pDataBlock, outputSlotId);

      int32_t offset = createNewColModel ? 0 : pResult->info.rows;
      for (int32_t i = 0; i < pSrcBlock->info.rows; ++i) {
        colDataAppend(pColInfoData, i + offset,
                      taosVariantGet(&pExpr[k].base.pParam[0].param, pExpr[k].base.pParam[0].param.nType),
                      TSDB_DATA_TYPE_NULL == pExpr[k].base.pParam[0].param.nType);
      }

      numOfRows = pSrcBlock->info.rows;
    } else if (pExpr[k].pExpr->nodeType == QUERY_NODE_OPERATOR) {
      SArray* pBlockList = taosArrayInit(4, POINTER_BYTES);
      taosArrayPush(pBlockList, &pSrcBlock);

      SColumnInfoData* pResColData = taosArrayGet(pResult->pDataBlock, outputSlotId);
      SColumnInfoData  idata = {.info = pResColData->info, .hasNull = true};

      SScalarParam dest = {.columnData = &idata};
      int32_t      code = scalarCalculate(pExpr[k].pExpr->_optrRoot.pRootNode, pBlockList, &dest);
      if (code != TSDB_CODE_SUCCESS) {
        taosArrayDestroy(pBlockList);
        return code;
      }

      int32_t startOffset = createNewColModel ? 0 : pResult->info.rows;
      ASSERT(pResult->info.capacity > 0);
      colDataMergeCol(pResColData, startOffset, &pResult->info.capacity, &idata, dest.numOfRows);

      numOfRows = dest.numOfRows;
      taosArrayDestroy(pBlockList);
    } else if (pExpr[k].pExpr->nodeType == QUERY_NODE_FUNCTION) {
      // _rowts/_c0, not tbname column
      if (fmIsPseudoColumnFunc(pfCtx->functionId) && (!fmIsScanPseudoColumnFunc(pfCtx->functionId))) {
        // do nothing
      } else if (fmIsIndefiniteRowsFunc(pfCtx->functionId)) {
        SResultRowEntryInfo* pResInfo = GET_RES_INFO(pfCtx);
        pfCtx->fpSet.init(pfCtx, pResInfo);

        pfCtx->pOutput = taosArrayGet(pResult->pDataBlock, outputSlotId);
        pfCtx->offset = createNewColModel ? 0 : pResult->info.rows;  // set the start offset

        // set the timestamp(_rowts) output buffer
        if (taosArrayGetSize(pPseudoList) > 0) {
          int32_t* outputColIndex = taosArrayGet(pPseudoList, 0);
          pfCtx->pTsOutput = (SColumnInfoData*)pCtx[*outputColIndex].pOutput;
        }

        numOfRows = pfCtx->fpSet.process(pfCtx);
      } else if (fmIsAggFunc(pfCtx->functionId)) {
        // _group_key function for "partition by tbname" + csum(col_name) query
        SColumnInfoData* pOutput = taosArrayGet(pResult->pDataBlock, outputSlotId);
<<<<<<< HEAD
        int32_t slotId = pfCtx->param[0].pCol->slotId;

        // todo handle the json tag
        SColumnInfoData* pInput = taosArrayGet(pSrcBlock->pDataBlock, slotId);
        for(int32_t f = 0; f < pSrcBlock->info.rows; ++f) {
=======
        int32_t          slotId = pfCtx->param[0].pCol->slotId;

        // todo handle the json tag
        SColumnInfoData* pInput = taosArrayGet(pSrcBlock->pDataBlock, slotId);
        for (int32_t f = 0; f < pSrcBlock->info.rows; ++f) {
>>>>>>> bd76ae52
          bool isNull = colDataIsNull_s(pInput, f);
          if (isNull) {
            colDataAppendNULL(pOutput, pResult->info.rows + f);
          } else {
            char* data = colDataGetData(pInput, f);
            colDataAppend(pOutput, pResult->info.rows + f, data, isNull);
          }
        }

      } else {
        SArray* pBlockList = taosArrayInit(4, POINTER_BYTES);
        taosArrayPush(pBlockList, &pSrcBlock);

        SColumnInfoData* pResColData = taosArrayGet(pResult->pDataBlock, outputSlotId);
        SColumnInfoData  idata = {.info = pResColData->info, .hasNull = true};

        SScalarParam dest = {.columnData = &idata};
        int32_t      code = scalarCalculate((SNode*)pExpr[k].pExpr->_function.pFunctNode, pBlockList, &dest);
        if (code != TSDB_CODE_SUCCESS) {
          taosArrayDestroy(pBlockList);
          return code;
        }

        int32_t startOffset = createNewColModel ? 0 : pResult->info.rows;
        ASSERT(pResult->info.capacity > 0);
        colDataMergeCol(pResColData, startOffset, &pResult->info.capacity, &idata, dest.numOfRows);

        numOfRows = dest.numOfRows;
        taosArrayDestroy(pBlockList);
      }
    } else {
      ASSERT(0);
    }
  }

  if (!createNewColModel) {
    pResult->info.rows += numOfRows;
  }

  return TSDB_CODE_SUCCESS;
}

bool functionNeedToExecute(SqlFunctionCtx* pCtx) {
  struct SResultRowEntryInfo* pResInfo = GET_RES_INFO(pCtx);

  // in case of timestamp column, always generated results.
  int32_t functionId = pCtx->functionId;
  if (functionId == -1) {
    return false;
  }

  if (pCtx->scanFlag == REPEAT_SCAN) {
    return fmIsRepeatScanFunc(pCtx->functionId);
  }

  if (isRowEntryCompleted(pResInfo)) {
    return false;
  }

  return true;
}

static int32_t doCreateConstantValColumnAggInfo(SInputColumnInfoData* pInput, SFunctParam* pFuncParam, int32_t type,
                                                int32_t paramIndex, int32_t numOfRows) {
  if (pInput->pData[paramIndex] == NULL) {
    pInput->pData[paramIndex] = taosMemoryCalloc(1, sizeof(SColumnInfoData));
    if (pInput->pData[paramIndex] == NULL) {
      return TSDB_CODE_OUT_OF_MEMORY;
    }

    // Set the correct column info (data type and bytes)
    pInput->pData[paramIndex]->info.type = type;
    pInput->pData[paramIndex]->info.bytes = tDataTypes[type].bytes;
  }

  SColumnDataAgg* da = NULL;
  if (pInput->pColumnDataAgg[paramIndex] == NULL) {
    da = taosMemoryCalloc(1, sizeof(SColumnDataAgg));
    pInput->pColumnDataAgg[paramIndex] = da;
    if (da == NULL) {
      return TSDB_CODE_OUT_OF_MEMORY;
    }
  } else {
    da = pInput->pColumnDataAgg[paramIndex];
  }

  ASSERT(!IS_VAR_DATA_TYPE(type));

  if (type == TSDB_DATA_TYPE_BIGINT) {
    int64_t v = pFuncParam->param.i;
    *da = (SColumnDataAgg){.numOfNull = 0, .min = v, .max = v, .sum = v * numOfRows};
  } else if (type == TSDB_DATA_TYPE_DOUBLE) {
    double v = pFuncParam->param.d;
    *da = (SColumnDataAgg){.numOfNull = 0};

    *(double*)&da->min = v;
    *(double*)&da->max = v;
    *(double*)&da->sum = v * numOfRows;
  } else if (type == TSDB_DATA_TYPE_BOOL) {  // todo validate this data type
    bool v = pFuncParam->param.i;

    *da = (SColumnDataAgg){.numOfNull = 0};
    *(bool*)&da->min = 0;
    *(bool*)&da->max = v;
    *(bool*)&da->sum = v * numOfRows;
  } else if (type == TSDB_DATA_TYPE_TIMESTAMP) {
    // do nothing
  } else {
    ASSERT(0);
  }

  return TSDB_CODE_SUCCESS;
}

void setBlockStatisInfo(SqlFunctionCtx* pCtx, SExprInfo* pExprInfo, SSDataBlock* pBlock) {
  int32_t numOfRows = pBlock->info.rows;

  SInputColumnInfoData* pInput = &pCtx->input;
  pInput->numOfRows = numOfRows;
  pInput->totalRows = numOfRows;

  if (pBlock->pBlockAgg != NULL) {
    pInput->colDataAggIsSet = true;

    for (int32_t j = 0; j < pExprInfo->base.numOfParams; ++j) {
      SFunctParam* pFuncParam = &pExprInfo->base.pParam[j];

      if (pFuncParam->type == FUNC_PARAM_TYPE_COLUMN) {
        int32_t slotId = pFuncParam->pCol->slotId;
        pInput->pColumnDataAgg[j] = pBlock->pBlockAgg[slotId];
        if (pInput->pColumnDataAgg[j] == NULL) {
          pInput->colDataAggIsSet = false;
        }

        // Here we set the column info data since the data type for each column data is required, but
        // the data in the corresponding SColumnInfoData will not be used.
        pInput->pData[j] = taosArrayGet(pBlock->pDataBlock, slotId);
      } else if (pFuncParam->type == FUNC_PARAM_TYPE_VALUE) {
        doCreateConstantValColumnAggInfo(pInput, pFuncParam, pFuncParam->param.nType, j, pBlock->info.rows);
      }
    }
  } else {
    pInput->colDataAggIsSet = false;
  }

  // set the statistics data for primary time stamp column
  //  if (pCtx->functionId == FUNCTION_SPREAD && pColumn->colId == PRIMARYKEY_TIMESTAMP_COL_ID) {
  //    pCtx->isAggSet = true;
  //    pCtx->agg.min = pBlock->info.window.skey;
  //    pCtx->agg.max = pBlock->info.window.ekey;
  //  }
}

bool isTaskKilled(SExecTaskInfo* pTaskInfo) {
  // query has been executed more than tsShellActivityTimer, and the retrieve has not arrived
  // abort current query execution.
  if (pTaskInfo->owner != 0 &&
      ((taosGetTimestampSec() - pTaskInfo->cost.start / 1000) > 10 * getMaximumIdleDurationSec())
      /*(!needBuildResAfterQueryComplete(pTaskInfo))*/) {
    assert(pTaskInfo->cost.start != 0);
    //    qDebug("QInfo:%" PRIu64 " retrieve not arrive beyond %d ms, abort current query execution, start:%" PRId64
    //           ", current:%d", pQInfo->qId, 1, pQInfo->startExecTs, taosGetTimestampSec());
    //    return true;
  }

  return false;
}

void setTaskKilled(SExecTaskInfo* pTaskInfo) { pTaskInfo->code = TSDB_CODE_TSC_QUERY_CANCELLED; }

/////////////////////////////////////////////////////////////////////////////////////////////
// todo refactor : return window
void getAlignQueryTimeWindow(SInterval* pInterval, int32_t precision, int64_t key, STimeWindow* win) {
  win->skey = taosTimeTruncate(key, pInterval, precision);

  /*
   * if the realSkey > INT64_MAX - pInterval->interval, the query duration between
   * realSkey and realEkey must be less than one interval.Therefore, no need to adjust the query ranges.
   */
  win->ekey = taosTimeAdd(win->skey, pInterval->interval, pInterval->intervalUnit, precision) - 1;
  if (win->ekey < win->skey) {
    win->ekey = INT64_MAX;
  }
}

#if 0
static int32_t updateBlockLoadStatus(STaskAttr* pQuery, int32_t status) {

  bool hasFirstLastFunc = false;
  bool hasOtherFunc = false;

  if (status == BLK_DATA_DATA_LOAD || status == BLK_DATA_FILTEROUT) {
    return status;
  }

  for (int32_t i = 0; i < pQuery->numOfOutput; ++i) {
    int32_t functionId = getExprFunctionId(&pQuery->pExpr1[i]);

    if (functionId == FUNCTION_TS || functionId == FUNCTION_TS_DUMMY || functionId == FUNCTION_TAG ||
        functionId == FUNCTION_TAG_DUMMY) {
      continue;
    }

    if (functionId == FUNCTION_FIRST_DST || functionId == FUNCTION_LAST_DST) {
      hasFirstLastFunc = true;
    } else {
      hasOtherFunc = true;
    }

  }

  if (hasFirstLastFunc && status == BLK_DATA_NOT_LOAD) {
    if (!hasOtherFunc) {
      return BLK_DATA_FILTEROUT;
    } else {
      return BLK_DATA_DATA_LOAD;
    }
  }

  return status;
}

#endif

// static void updateDataCheckOrder(SQInfo *pQInfo, SQueryTableReq* pQueryMsg, bool stableQuery) {
//   STaskAttr* pQueryAttr = pQInfo->runtimeEnv.pQueryAttr;
//
//   // in case of point-interpolation query, use asc order scan
//   char msg[] = "QInfo:0x%"PRIx64" scan order changed for %s query, old:%d, new:%d, qrange exchanged, old qrange:%"
//   PRId64
//                "-%" PRId64 ", new qrange:%" PRId64 "-%" PRId64;
//
//   // todo handle the case the the order irrelevant query type mixed up with order critical query type
//   // descending order query for last_row query
//   if (isFirstLastRowQuery(pQueryAttr)) {
//     //qDebug("QInfo:0x%"PRIx64" scan order changed for last_row query, old:%d, new:%d", pQInfo->qId,
//     pQueryAttr->order.order, TSDB_ORDER_ASC);
//
//     pQueryAttr->order.order = TSDB_ORDER_ASC;
//     if (pQueryAttr->window.skey > pQueryAttr->window.ekey) {
//       TSWAP(pQueryAttr->window.skey, pQueryAttr->window.ekey);
//     }
//
//     pQueryAttr->needReverseScan = false;
//     return;
//   }
//
//   if (pQueryAttr->groupbyColumn && pQueryAttr->order.order == TSDB_ORDER_DESC) {
//     pQueryAttr->order.order = TSDB_ORDER_ASC;
//     if (pQueryAttr->window.skey > pQueryAttr->window.ekey) {
//       TSWAP(pQueryAttr->window.skey, pQueryAttr->window.ekey);
//     }
//
//     pQueryAttr->needReverseScan = false;
//     doUpdateLastKey(pQueryAttr);
//     return;
//   }
//
//   if (pQueryAttr->pointInterpQuery && pQueryAttr->interval.interval == 0) {
//     if (!QUERY_IS_ASC_QUERY(pQueryAttr)) {
//       //qDebug(msg, pQInfo->qId, "interp", pQueryAttr->order.order, TSDB_ORDER_ASC, pQueryAttr->window.skey,
//       pQueryAttr->window.ekey, pQueryAttr->window.ekey, pQueryAttr->window.skey); TSWAP(pQueryAttr->window.skey,
//       pQueryAttr->window.ekey, TSKEY);
//     }
//
//     pQueryAttr->order.order = TSDB_ORDER_ASC;
//     return;
//   }
//
//   if (pQueryAttr->interval.interval == 0) {
//     if (onlyFirstQuery(pQueryAttr)) {
//       if (!QUERY_IS_ASC_QUERY(pQueryAttr)) {
//         //qDebug(msg, pQInfo->qId, "only-first", pQueryAttr->order.order, TSDB_ORDER_ASC, pQueryAttr->window.skey,
////               pQueryAttr->window.ekey, pQueryAttr->window.ekey, pQueryAttr->window.skey);
//
//        TSWAP(pQueryAttr->window.skey, pQueryAttr->window.ekey);
//        doUpdateLastKey(pQueryAttr);
//      }
//
//      pQueryAttr->order.order = TSDB_ORDER_ASC;
//      pQueryAttr->needReverseScan = false;
//    } else if (onlyLastQuery(pQueryAttr) && notContainSessionOrStateWindow(pQueryAttr)) {
//      if (QUERY_IS_ASC_QUERY(pQueryAttr)) {
//        //qDebug(msg, pQInfo->qId, "only-last", pQueryAttr->order.order, TSDB_ORDER_DESC, pQueryAttr->window.skey,
////               pQueryAttr->window.ekey, pQueryAttr->window.ekey, pQueryAttr->window.skey);
//
//        TSWAP(pQueryAttr->window.skey, pQueryAttr->window.ekey);
//        doUpdateLastKey(pQueryAttr);
//      }
//
//      pQueryAttr->order.order = TSDB_ORDER_DESC;
//      pQueryAttr->needReverseScan = false;
//    }
//
//  } else {  // interval query
//    if (stableQuery) {
//      if (onlyFirstQuery(pQueryAttr)) {
//        if (!QUERY_IS_ASC_QUERY(pQueryAttr)) {
//          //qDebug(msg, pQInfo->qId, "only-first stable", pQueryAttr->order.order, TSDB_ORDER_ASC,
////                 pQueryAttr->window.skey, pQueryAttr->window.ekey, pQueryAttr->window.ekey,
/// pQueryAttr->window.skey);
//
//          TSWAP(pQueryAttr->window.skey, pQueryAttr->window.ekey);
//          doUpdateLastKey(pQueryAttr);
//        }
//
//        pQueryAttr->order.order = TSDB_ORDER_ASC;
//        pQueryAttr->needReverseScan = false;
//      } else if (onlyLastQuery(pQueryAttr)) {
//        if (QUERY_IS_ASC_QUERY(pQueryAttr)) {
//          //qDebug(msg, pQInfo->qId, "only-last stable", pQueryAttr->order.order, TSDB_ORDER_DESC,
////                 pQueryAttr->window.skey, pQueryAttr->window.ekey, pQueryAttr->window.ekey,
/// pQueryAttr->window.skey);
//
//          TSWAP(pQueryAttr->window.skey, pQueryAttr->window.ekey);
//          doUpdateLastKey(pQueryAttr);
//        }
//
//        pQueryAttr->order.order = TSDB_ORDER_DESC;
//        pQueryAttr->needReverseScan = false;
//      }
//    }
//  }
//}

// static FORCE_INLINE bool doFilterByBlockStatistics(STaskRuntimeEnv* pRuntimeEnv, SDataStatis *pDataStatis,
// SqlFunctionCtx *pCtx, int32_t numOfRows) {
//   STaskAttr* pQueryAttr = pRuntimeEnv->pQueryAttr;
//
//   if (pDataStatis == NULL || pQueryAttr->pFilters == NULL) {
//     return true;
//   }
//
//   return filterRangeExecute(pQueryAttr->pFilters, pDataStatis, pQueryAttr->numOfCols, numOfRows);
// }
#if 0
static bool overlapWithTimeWindow(STaskAttr* pQueryAttr, SDataBlockInfo* pBlockInfo) {
  STimeWindow w = {0};

  TSKEY sk = TMIN(pQueryAttr->window.skey, pQueryAttr->window.ekey);
  TSKEY ek = TMAX(pQueryAttr->window.skey, pQueryAttr->window.ekey);

  if (true) {
    //    getAlignQueryTimeWindow(pQueryAttr, pBlockInfo->window.skey, sk, ek, &w);
    assert(w.ekey >= pBlockInfo->window.skey);

    if (w.ekey < pBlockInfo->window.ekey) {
      return true;
    }

    while (1) {
      //      getNextTimeWindow(pQueryAttr, &w);
      if (w.skey > pBlockInfo->window.ekey) {
        break;
      }

      assert(w.ekey > pBlockInfo->window.ekey);
      if (w.skey <= pBlockInfo->window.ekey && w.skey > pBlockInfo->window.skey) {
        return true;
      }
    }
  } else {
    //    getAlignQueryTimeWindow(pQueryAttr, pBlockInfo->window.ekey, sk, ek, &w);
    assert(w.skey <= pBlockInfo->window.ekey);

    if (w.skey > pBlockInfo->window.skey) {
      return true;
    }

    while (1) {
      //      getNextTimeWindow(pQueryAttr, &w);
      if (w.ekey < pBlockInfo->window.skey) {
        break;
      }

      assert(w.skey < pBlockInfo->window.skey);
      if (w.ekey < pBlockInfo->window.ekey && w.ekey >= pBlockInfo->window.skey) {
        return true;
      }
    }
  }

  return false;
}
#endif

static uint32_t doFilterByBlockTimeWindow(STableScanInfo* pTableScanInfo, SSDataBlock* pBlock) {
#if 0
  SqlFunctionCtx* pCtx = pTableScanInfo->pCtx;
  uint32_t        status = BLK_DATA_NOT_LOAD;

  int32_t numOfOutput = 0;  // pTableScanInfo->numOfOutput;
  for (int32_t i = 0; i < numOfOutput; ++i) {
    int32_t functionId = pCtx[i].functionId;
    int32_t colId = pTableScanInfo->pExpr[i].base.pParam[0].pCol->colId;

    // group by + first/last should not apply the first/last block filter
    if (functionId < 0) {
      status |= BLK_DATA_DATA_LOAD;
      return status;
    } else {
      //      status |= aAggs[functionId].dataReqFunc(&pTableScanInfo->pCtx[i], &pBlock->info.window, colId);
      //      if ((status & BLK_DATA_DATA_LOAD) == BLK_DATA_DATA_LOAD) {
      //        return status;
      //      }
    }
  }

  return status;
#endif
  return 0;
}

int32_t loadDataBlockOnDemand(SExecTaskInfo* pTaskInfo, STableScanInfo* pTableScanInfo, SSDataBlock* pBlock,
                              uint32_t* status) {
  *status = BLK_DATA_NOT_LOAD;

  pBlock->pDataBlock = NULL;
  pBlock->pBlockAgg = NULL;

  //  int64_t groupId = pRuntimeEnv->current->groupIndex;
  //  bool    ascQuery = QUERY_IS_ASC_QUERY(pQueryAttr);

  STaskCostInfo* pCost = &pTaskInfo->cost;

//  pCost->totalBlocks += 1;
//  pCost->totalRows += pBlock->info.rows;
#if 0
  // Calculate all time windows that are overlapping or contain current data block.
  // If current data block is contained by all possible time window, do not load current data block.
  if (/*pQueryAttr->pFilters || */pQueryAttr->groupbyColumn || pQueryAttr->sw.gap > 0 ||
      (QUERY_IS_INTERVAL_QUERY(pQueryAttr) && overlapWithTimeWindow(pTaskInfo, &pBlock->info))) {
    (*status) = BLK_DATA_DATA_LOAD;
  }

  // check if this data block is required to load
  if ((*status) != BLK_DATA_DATA_LOAD) {
    bool needFilter = true;

    // the pCtx[i] result is belonged to previous time window since the outputBuf has not been set yet,
    // the filter result may be incorrect. So in case of interval query, we need to set the correct time output buffer
    if (QUERY_IS_INTERVAL_QUERY(pQueryAttr)) {
      SResultRow* pResult = NULL;

      bool  masterScan = IS_MAIN_SCAN(pRuntimeEnv);
      TSKEY k = ascQuery? pBlock->info.window.skey : pBlock->info.window.ekey;

      STimeWindow win = getActiveTimeWindow(pTableScanInfo->pResultRowInfo, k, pQueryAttr);
      if (pQueryAttr->pointInterpQuery) {
        needFilter = chkWindowOutputBufByKey(pRuntimeEnv, pTableScanInfo->pResultRowInfo, &win, masterScan, &pResult, groupId,
                                    pTableScanInfo->pCtx, pTableScanInfo->numOfOutput,
                                    pTableScanInfo->rowEntryInfoOffset);
      } else {
        if (setResultOutputBufByKey(pRuntimeEnv, pTableScanInfo->pResultRowInfo, pBlock->info.uid, &win, masterScan, &pResult, groupId,
                                    pTableScanInfo->pCtx, pTableScanInfo->numOfOutput,
                                    pTableScanInfo->rowEntryInfoOffset) != TSDB_CODE_SUCCESS) {
          longjmp(pRuntimeEnv->env, TSDB_CODE_QRY_OUT_OF_MEMORY);
        }
      }
    } else if (pQueryAttr->stableQuery && (!pQueryAttr->tsCompQuery) && (!pQueryAttr->diffQuery)) { // stable aggregate, not interval aggregate or normal column aggregate
      doSetTableGroupOutputBuf(pRuntimeEnv, pTableScanInfo->pResultRowInfo, pTableScanInfo->pCtx,
                               pTableScanInfo->rowEntryInfoOffset, pTableScanInfo->numOfOutput,
                               pRuntimeEnv->current->groupIndex);
    }

    if (needFilter) {
      (*status) = doFilterByBlockTimeWindow(pTableScanInfo, pBlock);
    } else {
      (*status) = BLK_DATA_DATA_LOAD;
    }
  }

  SDataBlockInfo* pBlockInfo = &pBlock->info;
//  *status = updateBlockLoadStatus(pRuntimeEnv->pQueryAttr, *status);

  if ((*status) == BLK_DATA_NOT_LOAD || (*status) == BLK_DATA_FILTEROUT) {
    //qDebug("QInfo:0x%"PRIx64" data block discard, brange:%" PRId64 "-%" PRId64 ", rows:%d", pQInfo->qId, pBlockInfo->window.skey,
//           pBlockInfo->window.ekey, pBlockInfo->rows);
    pCost->skipBlocks += 1;
  } else if ((*status) == BLK_DATA_SMA_LOAD) {
    // this function never returns error?
    pCost->loadBlockStatis += 1;
//    tsdbRetrieveDatablockSMA(pTableScanInfo->pTsdbReadHandle, &pBlock->pBlockAgg);

    if (pBlock->pBlockAgg == NULL) {  // data block statistics does not exist, load data block
//      pBlock->pDataBlock = tsdbRetrieveDataBlock(pTableScanInfo->pTsdbReadHandle, NULL);
      pCost->totalCheckedRows += pBlock->info.rows;
    }
  } else {
    assert((*status) == BLK_DATA_DATA_LOAD);

    // load the data block statistics to perform further filter
    pCost->loadBlockStatis += 1;
//    tsdbRetrieveDatablockSMA(pTableScanInfo->pTsdbReadHandle, &pBlock->pBlockAgg);

    if (pQueryAttr->topBotQuery && pBlock->pBlockAgg != NULL) {
      { // set previous window
        if (QUERY_IS_INTERVAL_QUERY(pQueryAttr)) {
          SResultRow* pResult = NULL;

          bool  masterScan = IS_MAIN_SCAN(pRuntimeEnv);
          TSKEY k = ascQuery? pBlock->info.window.skey : pBlock->info.window.ekey;

          STimeWindow win = getActiveTimeWindow(pTableScanInfo->pResultRowInfo, k, pQueryAttr);
          if (setResultOutputBufByKey(pRuntimeEnv, pTableScanInfo->pResultRowInfo, pBlock->info.uid, &win, masterScan, &pResult, groupId,
                                      pTableScanInfo->pCtx, pTableScanInfo->numOfOutput,
                                      pTableScanInfo->rowEntryInfoOffset) != TSDB_CODE_SUCCESS) {
            longjmp(pRuntimeEnv->env, TSDB_CODE_QRY_OUT_OF_MEMORY);
          }
        }
      }
      bool load = false;
      for (int32_t i = 0; i < pQueryAttr->numOfOutput; ++i) {
        int32_t functionId = pTableScanInfo->pCtx[i].functionId;
        if (functionId == FUNCTION_TOP || functionId == FUNCTION_BOTTOM) {
//          load = topbot_datablock_filter(&pTableScanInfo->pCtx[i], (char*)&(pBlock->pBlockAgg[i].min),
//                                         (char*)&(pBlock->pBlockAgg[i].max));
          if (!load) { // current block has been discard due to filter applied
            pCost->skipBlocks += 1;
            //qDebug("QInfo:0x%"PRIx64" data block discard, brange:%" PRId64 "-%" PRId64 ", rows:%d", pQInfo->qId,
//                   pBlockInfo->window.skey, pBlockInfo->window.ekey, pBlockInfo->rows);
            (*status) = BLK_DATA_FILTEROUT;
            return TSDB_CODE_SUCCESS;
          }
        }
      }
    }

    // current block has been discard due to filter applied
//    if (!doFilterByBlockStatistics(pRuntimeEnv, pBlock->pBlockAgg, pTableScanInfo->pCtx, pBlockInfo->rows)) {
//      pCost->skipBlocks += 1;
//      qDebug("QInfo:0x%"PRIx64" data block discard, brange:%" PRId64 "-%" PRId64 ", rows:%d", pQInfo->qId, pBlockInfo->window.skey,
//             pBlockInfo->window.ekey, pBlockInfo->rows);
//      (*status) = BLK_DATA_FILTEROUT;
//      return TSDB_CODE_SUCCESS;
//    }

    pCost->totalCheckedRows += pBlockInfo->rows;
    pCost->loadBlocks += 1;
//    pBlock->pDataBlock = tsdbRetrieveDataBlock(pTableScanInfo->pTsdbReadHandle, NULL);
//    if (pBlock->pDataBlock == NULL) {
//      return terrno;
//    }

//    if (pQueryAttr->pFilters != NULL) {
//      filterSetColFieldData(pQueryAttr->pFilters, taosArrayGetSize(pBlock->pDataBlock), pBlock->pDataBlock);
//    }

//    if (pQueryAttr->pFilters != NULL || pRuntimeEnv->pTsBuf != NULL) {
//      filterColRowsInDataBlock(pRuntimeEnv, pBlock, ascQuery);
//    }
  }
#endif
  return TSDB_CODE_SUCCESS;
}

static void updateTableQueryInfoForReverseScan(STableQueryInfo* pTableQueryInfo) {
  if (pTableQueryInfo == NULL) {
    return;
  }

  //  TSWAP(pTableQueryInfo->win.skey, pTableQueryInfo->win.ekey);
  //  pTableQueryInfo->lastKey = pTableQueryInfo->win.skey;

  //  SWITCH_ORDER(pTableQueryInfo->cur.order);
  //  pTableQueryInfo->cur.vgroupIndex = -1;

  // set the index to be the end slot of result rows array
  //  SResultRowInfo* pResultRowInfo = &pTableQueryInfo->resInfo;
  //  if (pResultRowInfo->size > 0) {
  //    pResultRowInfo->curPos = pResultRowInfo->size - 1;
  //  } else {
  //    pResultRowInfo->curPos = -1;
  //  }
}

void initResultRow(SResultRow* pResultRow) {
  //  pResultRow->pEntryInfo = (struct SResultRowEntryInfo*)((char*)pResultRow + sizeof(SResultRow));
}

/*
 * The start of each column SResultRowEntryInfo is denote by RowCellInfoOffset.
 * Note that in case of top/bottom query, the whole multiple rows of result is treated as only one row of results.
 * +------------+-----------------result column 1------------+------------------result column 2-----------+
 * | SResultRow | SResultRowEntryInfo | intermediate buffer1 | SResultRowEntryInfo | intermediate buffer 2|
 * +------------+--------------------------------------------+--------------------------------------------+
 *           offset[0]                                  offset[1]                                   offset[2]
 */
// TODO refactor: some function move away
void setFunctionResultOutput(SOperatorInfo* pOperator, SOptrBasicInfo* pInfo, SAggSupporter* pSup, int32_t stage,
                             int32_t numOfExprs) {
  SExecTaskInfo*  pTaskInfo = pOperator->pTaskInfo;
  SqlFunctionCtx* pCtx = pOperator->exprSupp.pCtx;
  int32_t*        rowEntryInfoOffset = pOperator->exprSupp.rowEntryInfoOffset;

  SResultRowInfo* pResultRowInfo = &pInfo->resultRowInfo;
  initResultRowInfo(pResultRowInfo);

  int64_t     tid = 0;
  int64_t     groupId = 0;
  SResultRow* pRow = doSetResultOutBufByKey(pSup->pResultBuf, pResultRowInfo, (char*)&tid, sizeof(tid), true, groupId,
                                            pTaskInfo, false, pSup);

  for (int32_t i = 0; i < numOfExprs; ++i) {
    struct SResultRowEntryInfo* pEntry = getResultEntryInfo(pRow, i, rowEntryInfoOffset);
    cleanupResultRowEntry(pEntry);

    pCtx[i].resultInfo = pEntry;
    pCtx[i].scanFlag = stage;
  }

  initCtxOutputBuffer(pCtx, numOfExprs);
}

void initCtxOutputBuffer(SqlFunctionCtx* pCtx, int32_t size) {
  for (int32_t j = 0; j < size; ++j) {
    struct SResultRowEntryInfo* pResInfo = GET_RES_INFO(&pCtx[j]);
    if (isRowEntryInitialized(pResInfo) || fmIsPseudoColumnFunc(pCtx[j].functionId) || pCtx[j].functionId == -1 ||
        fmIsScalarFunc(pCtx[j].functionId)) {
      continue;
    }

    pCtx[j].fpSet.init(&pCtx[j], pCtx[j].resultInfo);
  }
}

void setTaskStatus(SExecTaskInfo* pTaskInfo, int8_t status) {
  if (status == TASK_NOT_COMPLETED) {
    pTaskInfo->status = status;
  } else {
    // QUERY_NOT_COMPLETED is not compatible with any other status, so clear its position first
    CLEAR_QUERY_STATUS(pTaskInfo, TASK_NOT_COMPLETED);
    pTaskInfo->status |= status;
  }
}

void destroyTableQueryInfoImpl(STableQueryInfo* pTableQueryInfo) {
  if (pTableQueryInfo == NULL) {
    return;
  }

  //  taosVariantDestroy(&pTableQueryInfo->tag);
  //  cleanupResultRowInfo(&pTableQueryInfo->resInfo);
}

void setResultRowInitCtx(SResultRow* pResult, SqlFunctionCtx* pCtx, int32_t numOfOutput, int32_t* rowEntryInfoOffset) {
  for (int32_t i = 0; i < numOfOutput; ++i) {
    pCtx[i].resultInfo = getResultEntryInfo(pResult, i, rowEntryInfoOffset);

    struct SResultRowEntryInfo* pResInfo = pCtx[i].resultInfo;
    if (isRowEntryCompleted(pResInfo) && isRowEntryInitialized(pResInfo)) {
      continue;
    }

    if (fmIsWindowPseudoColumnFunc(pCtx[i].functionId)) {
      continue;
    }

    if (!pResInfo->initialized) {
      if (pCtx[i].functionId != -1) {
        pCtx[i].fpSet.init(&pCtx[i], pResInfo);
      } else {
        pResInfo->initialized = true;
      }
    }
  }
}

static void extractQualifiedTupleByFilterResult(SSDataBlock* pBlock, const int8_t* rowRes, bool keep);

void doFilter(const SNode* pFilterNode, SSDataBlock* pBlock) {
  if (pFilterNode == NULL) {
    return;
  }

  SFilterInfo* filter = NULL;

  // todo move to the initialization function
  int32_t code = filterInitFromNode((SNode*)pFilterNode, &filter, 0);

  size_t             numOfCols = taosArrayGetSize(pBlock->pDataBlock);
  SFilterColumnParam param1 = {.numOfCols = numOfCols, .pDataBlock = pBlock->pDataBlock};
  code = filterSetDataFromSlotId(filter, &param1);

  int8_t* rowRes = NULL;

  // todo the keep seems never to be True??
  bool keep = filterExecute(filter, pBlock, &rowRes, NULL, param1.numOfCols);
  filterFreeInfo(filter);

  extractQualifiedTupleByFilterResult(pBlock, rowRes, keep);
  blockDataUpdateTsWindow(pBlock, 0);

  taosMemoryFree(rowRes);
}

void extractQualifiedTupleByFilterResult(SSDataBlock* pBlock, const int8_t* rowRes, bool keep) {
  if (keep) {
    return;
  }

  if (rowRes != NULL) {
    int32_t      totalRows = pBlock->info.rows;
    SSDataBlock* px = createOneDataBlock(pBlock, true);

    size_t numOfCols = taosArrayGetSize(pBlock->pDataBlock);
    for (int32_t i = 0; i < numOfCols; ++i) {
      SColumnInfoData* pSrc = taosArrayGet(px->pDataBlock, i);
      SColumnInfoData* pDst = taosArrayGet(pBlock->pDataBlock, i);
      // it is a reserved column for scalar function, and no data in this column yet.
      if (pDst->pData == NULL || pSrc->pData == NULL) {
        continue;
      }

      colInfoDataCleanup(pDst, pBlock->info.rows);

      int32_t numOfRows = 0;
      for (int32_t j = 0; j < totalRows; ++j) {
        if (rowRes[j] == 0) {
          continue;
        }

        if (colDataIsNull_s(pSrc, j)) {
          colDataAppendNULL(pDst, numOfRows);
        } else {
          colDataAppend(pDst, numOfRows, colDataGetData(pSrc, j), false);
        }
        numOfRows += 1;
      }

      if (pBlock->info.rows == totalRows) {
        pBlock->info.rows = numOfRows;
      } else {
        ASSERT(pBlock->info.rows == numOfRows);
      }
    }

    blockDataDestroy(px);  // fix memory leak
  } else {
    // do nothing
    pBlock->info.rows = 0;
  }
}

void doSetTableGroupOutputBuf(SOperatorInfo* pOperator, SAggOperatorInfo* pAggInfo, int32_t numOfOutput,
                              uint64_t groupId) {
  // for simple group by query without interval, all the tables belong to one group result.
  SExecTaskInfo*  pTaskInfo = pOperator->pTaskInfo;
  SResultRowInfo* pResultRowInfo = &pAggInfo->binfo.resultRowInfo;
  SqlFunctionCtx* pCtx = pOperator->exprSupp.pCtx;
  int32_t*        rowEntryInfoOffset = pOperator->exprSupp.rowEntryInfoOffset;

  SResultRow* pResultRow = doSetResultOutBufByKey(pAggInfo->aggSup.pResultBuf, pResultRowInfo, (char*)&groupId,
                                                  sizeof(groupId), true, groupId, pTaskInfo, false, &pAggInfo->aggSup);
  assert(pResultRow != NULL);

  /*
   * not assign result buffer yet, add new result buffer
   * all group belong to one result set, and each group result has different group id so set the id to be one
   */
  if (pResultRow->pageId == -1) {
    int32_t ret =
        addNewWindowResultBuf(pResultRow, pAggInfo->aggSup.pResultBuf, groupId, pAggInfo->binfo.pRes->info.rowSize);
    if (ret != TSDB_CODE_SUCCESS) {
      return;
    }
  }

  setResultRowInitCtx(pResultRow, pCtx, numOfOutput, rowEntryInfoOffset);
}

void setExecutionContext(SOperatorInfo* pOperator, int32_t numOfOutput, uint64_t groupId, SAggOperatorInfo* pAggInfo) {
  if (pAggInfo->groupId != INT32_MIN && pAggInfo->groupId == groupId) {
    return;
  }
#ifdef BUF_PAGE_DEBUG
  qDebug("page_setbuf, groupId:%" PRIu64, groupId);
#endif
  doSetTableGroupOutputBuf(pOperator, pAggInfo, numOfOutput, groupId);

  // record the current active group id
  pAggInfo->groupId = groupId;
}

static void doUpdateNumOfRows(SResultRow* pRow, int32_t numOfExprs, const int32_t* rowCellOffset) {
  for (int32_t j = 0; j < numOfExprs; ++j) {
    struct SResultRowEntryInfo* pResInfo = getResultEntryInfo(pRow, j, rowCellOffset);
    if (!isRowEntryInitialized(pResInfo)) {
      continue;
    }

    if (pRow->numOfRows < pResInfo->numOfRes) {
      pRow->numOfRows = pResInfo->numOfRes;
    }
  }
}

int32_t finalizeResultRowIntoResultDataBlock(SDiskbasedBuf* pBuf, SResultRowPosition* resultRowPosition,
                                             SqlFunctionCtx* pCtx, SExprInfo* pExprInfo, int32_t numOfExprs,
                                             const int32_t* rowCellOffset, SSDataBlock* pBlock,
                                             SExecTaskInfo* pTaskInfo) {
  SFilePage*  page = getBufPage(pBuf, resultRowPosition->pageId);
  SResultRow* pRow = (SResultRow*)((char*)page + resultRowPosition->offset);

  doUpdateNumOfRows(pRow, numOfExprs, rowCellOffset);
  if (pRow->numOfRows == 0) {
    releaseBufPage(pBuf, page);
    return 0;
  }

  while (pBlock->info.rows + pRow->numOfRows > pBlock->info.capacity) {
    int32_t code = blockDataEnsureCapacity(pBlock, pBlock->info.capacity * 1.25);
    if (TAOS_FAILED(code)) {
      releaseBufPage(pBuf, page);
      qError("%s ensure result data capacity failed, code %s", GET_TASKID(pTaskInfo), tstrerror(code));
      longjmp(pTaskInfo->env, code);
    }
  }

  for (int32_t j = 0; j < numOfExprs; ++j) {
    int32_t slotId = pExprInfo[j].base.resSchema.slotId;

    pCtx[j].resultInfo = getResultEntryInfo(pRow, j, rowCellOffset);
    if (pCtx[j].fpSet.finalize) {
      int32_t code = pCtx[j].fpSet.finalize(&pCtx[j], pBlock);
      if (TAOS_FAILED(code)) {
        qError("%s build result data block error, code %s", GET_TASKID(pTaskInfo), tstrerror(code));
        longjmp(pTaskInfo->env, code);
      }
    } else if (strcmp(pCtx[j].pExpr->pExpr->_function.functionName, "_select_value") == 0) {
      // do nothing, todo refactor
    } else {
      // expand the result into multiple rows. E.g., _wstartts, top(k, 20)
      // the _wstartts needs to copy to 20 following rows, since the results of top-k expands to 20 different rows.
      SColumnInfoData* pColInfoData = taosArrayGet(pBlock->pDataBlock, slotId);
      char*            in = GET_ROWCELL_INTERBUF(pCtx[j].resultInfo);
      for (int32_t k = 0; k < pRow->numOfRows; ++k) {
        colDataAppend(pColInfoData, pBlock->info.rows + k, in, pCtx[j].resultInfo->isNullRes);
      }
    }
  }

  releaseBufPage(pBuf, page);
  pBlock->info.rows += pRow->numOfRows;

  return 0;
}

int32_t doCopyToSDataBlock(SExecTaskInfo* pTaskInfo, SSDataBlock* pBlock, SExprInfo* pExprInfo, SDiskbasedBuf* pBuf,
                           SGroupResInfo* pGroupResInfo, const int32_t* rowCellOffset, SqlFunctionCtx* pCtx,
                           int32_t numOfExprs) {
  int32_t numOfRows = getNumOfTotalRes(pGroupResInfo);
  int32_t start = pGroupResInfo->index;
#ifdef BUF_PAGE_DEBUG
  qDebug("\npage_copytoblock rows:%d", numOfRows);
#endif
  for (int32_t i = start; i < numOfRows; i += 1) {
    SResKeyPos* pPos = taosArrayGetP(pGroupResInfo->pRows, i);
    SFilePage*  page = getBufPage(pBuf, pPos->pos.pageId);
#ifdef BUF_PAGE_DEBUG
    qDebug("page_copytoblock pos pageId:%d, offset:%d", pPos->pos.pageId, pPos->pos.offset);
#endif
    SResultRow* pRow = (SResultRow*)((char*)page + pPos->pos.offset);

    doUpdateNumOfRows(pRow, numOfExprs, rowCellOffset);
    if (pRow->numOfRows == 0) {
      pGroupResInfo->index += 1;
      releaseBufPage(pBuf, page);
      continue;
    }

    if (pBlock->info.groupId == 0) {
      pBlock->info.groupId = pPos->groupId;
    } else {
      // current value belongs to different group, it can't be packed into one datablock
      if (pBlock->info.groupId != pPos->groupId) {
        releaseBufPage(pBuf, page);
        break;
      }
    }

    if (pBlock->info.rows + pRow->numOfRows > pBlock->info.capacity) {
      releaseBufPage(pBuf, page);
      break;
    }

    pGroupResInfo->index += 1;

    for (int32_t j = 0; j < numOfExprs; ++j) {
      int32_t slotId = pExprInfo[j].base.resSchema.slotId;

      pCtx[j].resultInfo = getResultEntryInfo(pRow, j, rowCellOffset);
      if (pCtx[j].fpSet.finalize) {
#ifdef BUF_PAGE_DEBUG
        qDebug("\npage_finalize %d", numOfExprs);
#endif
        int32_t code = pCtx[j].fpSet.finalize(&pCtx[j], pBlock);
        if (TAOS_FAILED(code)) {
          qError("%s build result data block error, code %s", GET_TASKID(pTaskInfo), tstrerror(code));
          longjmp(pTaskInfo->env, code);
        }
      } else if (strcmp(pCtx[j].pExpr->pExpr->_function.functionName, "_select_value") == 0) {
        // do nothing, todo refactor
      } else {
        // expand the result into multiple rows. E.g., _wstartts, top(k, 20)
        // the _wstartts needs to copy to 20 following rows, since the results of top-k expands to 20 different rows.
        SColumnInfoData* pColInfoData = taosArrayGet(pBlock->pDataBlock, slotId);
        char*            in = GET_ROWCELL_INTERBUF(pCtx[j].resultInfo);
        if (pCtx[j].increase) {
          int64_t ts = *(int64_t*)in;
          for (int32_t k = 0; k < pRow->numOfRows; ++k) {
            colDataAppend(pColInfoData, pBlock->info.rows + k, (const char*)&ts, pCtx[j].resultInfo->isNullRes);
            ts++;
          }
        } else {
          for (int32_t k = 0; k < pRow->numOfRows; ++k) {
            colDataAppend(pColInfoData, pBlock->info.rows + k, in, pCtx[j].resultInfo->isNullRes);
          }
        }
      }
    }

    releaseBufPage(pBuf, page);
    pBlock->info.rows += pRow->numOfRows;
    //    if (pBlock->info.rows >= pBlock->info.capacity) {  // output buffer is full
    //      break;
    //    }
  }

  qDebug("%s result generated, rows:%d, groupId:%" PRIu64, GET_TASKID(pTaskInfo), pBlock->info.rows,
         pBlock->info.groupId);
  blockDataUpdateTsWindow(pBlock, 0);
  return 0;
}

void doBuildResultDatablock(SOperatorInfo* pOperator, SOptrBasicInfo* pbInfo, SGroupResInfo* pGroupResInfo,
                            SDiskbasedBuf* pBuf) {
  SExprInfo*     pExprInfo = pOperator->exprSupp.pExprInfo;
  int32_t        numOfExprs = pOperator->exprSupp.numOfExprs;
  SExecTaskInfo* pTaskInfo = pOperator->pTaskInfo;

  int32_t*        rowCellOffset = pOperator->exprSupp.rowEntryInfoOffset;
  SSDataBlock*    pBlock = pbInfo->pRes;
  SqlFunctionCtx* pCtx = pOperator->exprSupp.pCtx;

  blockDataCleanup(pBlock);
  if (!hasDataInGroupInfo(pGroupResInfo)) {
    return;
  }

  // clear the existed group id
  pBlock->info.groupId = 0;
  doCopyToSDataBlock(pTaskInfo, pBlock, pExprInfo, pBuf, pGroupResInfo, rowCellOffset, pCtx, numOfExprs);
}

static void updateNumOfRowsInResultRows(SqlFunctionCtx* pCtx, int32_t numOfOutput, SResultRowInfo* pResultRowInfo,
                                        int32_t* rowEntryInfoOffset) {
  // update the number of result for each, only update the number of rows for the corresponding window result.
  //  if (QUERY_IS_INTERVAL_QUERY(pQueryAttr)) {
  //    return;
  //  }
#if 0
  for (int32_t i = 0; i < pResultRowInfo->size; ++i) {
    SResultRow* pResult = pResultRowInfo->pResult[i];

    for (int32_t j = 0; j < numOfOutput; ++j) {
      int32_t functionId = pCtx[j].functionId;
      if (functionId == FUNCTION_TS || functionId == FUNCTION_TAG || functionId == FUNCTION_TAGPRJ) {
        continue;
      }

      SResultRowEntryInfo* pCell = getResultEntryInfo(pResult, j, rowEntryInfoOffset);
      pResult->numOfRows = (uint16_t)(TMAX(pResult->numOfRows, pCell->numOfRes));
    }
  }
#endif
}

static int32_t compressQueryColData(SColumnInfoData* pColRes, int32_t numOfRows, char* data, int8_t compressed) {
  int32_t colSize = pColRes->info.bytes * numOfRows;
  return (*(tDataTypes[pColRes->info.type].compFunc))(pColRes->pData, colSize, numOfRows, data,
                                                      colSize + COMP_OVERFLOW_BYTES, compressed, NULL, 0);
}

int32_t doFillTimeIntervalGapsInResults(struct SFillInfo* pFillInfo, SSDataBlock* pBlock, int32_t capacity) {
  int32_t numOfRows = (int32_t)taosFillResultDataBlock(pFillInfo, pBlock, capacity - pBlock->info.rows);
  pBlock->info.rows += numOfRows;

  return pBlock->info.rows;
}

void queryCostStatis(SExecTaskInfo* pTaskInfo) {
  STaskCostInfo* pSummary = &pTaskInfo->cost;

  //  uint64_t hashSize = taosHashGetMemSize(pQInfo->runtimeEnv.pResultRowHashTable);
  //  hashSize += taosHashGetMemSize(pRuntimeEnv->tableqinfoGroupInfo.map);
  //  pSummary->hashSize = hashSize;

  // add the merge time
  pSummary->elapsedTime += pSummary->firstStageMergeTime;

  //  SResultRowPool* p = pTaskInfo->pool;
  //  if (p != NULL) {
  //    pSummary->winInfoSize = getResultRowPoolMemSize(p);
  //    pSummary->numOfTimeWindows = getNumOfAllocatedResultRows(p);
  //  } else {
  //    pSummary->winInfoSize = 0;
  //    pSummary->numOfTimeWindows = 0;
  //  }
  //
  //  calculateOperatorProfResults(pQInfo);

  SFileBlockLoadRecorder* pRecorder = pSummary->pRecoder;
  if (pSummary->pRecoder != NULL) {
    qDebug("%s :cost summary: elapsed time:%" PRId64 " us, first merge:%" PRId64
           " us, total blocks:%d, "
           "load block statis:%d, load data block:%d, total rows:%" PRId64 ", check rows:%" PRId64,
           GET_TASKID(pTaskInfo), pSummary->elapsedTime, pSummary->firstStageMergeTime, pRecorder->totalBlocks,
           pRecorder->loadBlockStatis, pRecorder->loadBlocks, pRecorder->totalRows, pRecorder->totalCheckedRows);
  }
  // qDebug("QInfo:0x%"PRIx64" :cost summary: winResPool size:%.2f Kb, numOfWin:%"PRId64", tableInfoSize:%.2f Kb,
  // hashTable:%.2f Kb", pQInfo->qId, pSummary->winInfoSize/1024.0,
  //      pSummary->numOfTimeWindows, pSummary->tableInfoSize/1024.0, pSummary->hashSize/1024.0);
}

// static void updateOffsetVal(STaskRuntimeEnv *pRuntimeEnv, SDataBlockInfo *pBlockInfo) {
//   STaskAttr *pQueryAttr = pRuntimeEnv->pQueryAttr;
//   STableQueryInfo* pTableQueryInfo = pRuntimeEnv->current;
//
//   int32_t step = GET_FORWARD_DIRECTION_FACTOR(pQueryAttr->order.order);
//
//   if (pQueryAttr->limit.offset == pBlockInfo->rows) {  // current block will ignore completed
//     pTableQueryInfo->lastKey = QUERY_IS_ASC_QUERY(pQueryAttr) ? pBlockInfo->window.ekey + step :
//     pBlockInfo->window.skey + step; pQueryAttr->limit.offset = 0; return;
//   }
//
//   if (QUERY_IS_ASC_QUERY(pQueryAttr)) {
//     pQueryAttr->pos = (int32_t)pQueryAttr->limit.offset;
//   } else {
//     pQueryAttr->pos = pBlockInfo->rows - (int32_t)pQueryAttr->limit.offset - 1;
//   }
//
//   assert(pQueryAttr->pos >= 0 && pQueryAttr->pos <= pBlockInfo->rows - 1);
//
//   SArray *         pDataBlock = tsdbRetrieveDataBlock(pRuntimeEnv->pTsdbReadHandle, NULL);
//   SColumnInfoData *pColInfoData = taosArrayGet(pDataBlock, 0);
//
//   // update the pQueryAttr->limit.offset value, and pQueryAttr->pos value
//   TSKEY *keys = (TSKEY *) pColInfoData->pData;
//
//   // update the offset value
//   pTableQueryInfo->lastKey = keys[pQueryAttr->pos];
//   pQueryAttr->limit.offset = 0;
//
//   int32_t numOfRes = tableApplyFunctionsOnBlock(pRuntimeEnv, pBlockInfo, NULL, binarySearchForKey, pDataBlock);
//
//   //qDebug("QInfo:0x%"PRIx64" check data block, brange:%" PRId64 "-%" PRId64 ", numBlocksOfStep:%d, numOfRes:%d,
//   lastKey:%"PRId64, GET_TASKID(pRuntimeEnv),
//          pBlockInfo->window.skey, pBlockInfo->window.ekey, pBlockInfo->rows, numOfRes, pQuery->current->lastKey);
// }

// void skipBlocks(STaskRuntimeEnv *pRuntimeEnv) {
//   STaskAttr *pQueryAttr = pRuntimeEnv->pQueryAttr;
//
//   if (pQueryAttr->limit.offset <= 0 || pQueryAttr->numOfFilterCols > 0) {
//     return;
//   }
//
//   pQueryAttr->pos = 0;
//   int32_t step = GET_FORWARD_DIRECTION_FACTOR(pQueryAttr->order.order);
//
//   STableQueryInfo* pTableQueryInfo = pRuntimeEnv->current;
//   TsdbQueryHandleT pTsdbReadHandle = pRuntimeEnv->pTsdbReadHandle;
//
//   SDataBlockInfo blockInfo = SDATA_BLOCK_INITIALIZER;
//   while (tsdbNextDataBlock(pTsdbReadHandle)) {
//     if (isTaskKilled(pRuntimeEnv->qinfo)) {
//       longjmp(pRuntimeEnv->env, TSDB_CODE_TSC_QUERY_CANCELLED);
//     }
//
//     tsdbRetrieveDataBlockInfo(pTsdbReadHandle, &blockInfo);
//
//     if (pQueryAttr->limit.offset > blockInfo.rows) {
//       pQueryAttr->limit.offset -= blockInfo.rows;
//       pTableQueryInfo->lastKey = (QUERY_IS_ASC_QUERY(pQueryAttr)) ? blockInfo.window.ekey : blockInfo.window.skey;
//       pTableQueryInfo->lastKey += step;
//
//       //qDebug("QInfo:0x%"PRIx64" skip rows:%d, offset:%" PRId64, GET_TASKID(pRuntimeEnv), blockInfo.rows,
//              pQuery->limit.offset);
//     } else {  // find the appropriated start position in current block
//       updateOffsetVal(pRuntimeEnv, &blockInfo);
//       break;
//     }
//   }
//
//   if (terrno != TSDB_CODE_SUCCESS) {
//     longjmp(pRuntimeEnv->env, terrno);
//   }
// }

// static TSKEY doSkipIntervalProcess(STaskRuntimeEnv* pRuntimeEnv, STimeWindow* win, SDataBlockInfo* pBlockInfo,
// STableQueryInfo* pTableQueryInfo) {
//   STaskAttr *pQueryAttr = pRuntimeEnv->pQueryAttr;
//   SResultRowInfo *pWindowResInfo = &pRuntimeEnv->resultRowInfo;
//
//   assert(pQueryAttr->limit.offset == 0);
//   STimeWindow tw = *win;
//   getNextTimeWindow(pQueryAttr, &tw);
//
//   if ((tw.skey <= pBlockInfo->window.ekey && QUERY_IS_ASC_QUERY(pQueryAttr)) ||
//       (tw.ekey >= pBlockInfo->window.skey && !QUERY_IS_ASC_QUERY(pQueryAttr))) {
//
//     // load the data block and check data remaining in current data block
//     // TODO optimize performance
//     SArray *         pDataBlock = tsdbRetrieveDataBlock(pRuntimeEnv->pTsdbReadHandle, NULL);
//     SColumnInfoData *pColInfoData = taosArrayGet(pDataBlock, 0);
//
//     tw = *win;
//     int32_t startPos =
//         getNextQualifiedWindow(pQueryAttr, &tw, pBlockInfo, pColInfoData->pData, binarySearchForKey, -1);
//     assert(startPos >= 0);
//
//     // set the abort info
//     pQueryAttr->pos = startPos;
//
//     // reset the query start timestamp
//     pTableQueryInfo->win.skey = ((TSKEY *)pColInfoData->pData)[startPos];
//     pQueryAttr->window.skey = pTableQueryInfo->win.skey;
//     TSKEY key = pTableQueryInfo->win.skey;
//
//     pWindowResInfo->prevSKey = tw.skey;
//     int32_t index = pRuntimeEnv->resultRowInfo.curIndex;
//
//     int32_t numOfRes = tableApplyFunctionsOnBlock(pRuntimeEnv, pBlockInfo, NULL, binarySearchForKey, pDataBlock);
//     pRuntimeEnv->resultRowInfo.curIndex = index;  // restore the window index
//
//     //qDebug("QInfo:0x%"PRIx64" check data block, brange:%" PRId64 "-%" PRId64 ", numOfRows:%d, numOfRes:%d,
//     lastKey:%" PRId64,
//            GET_TASKID(pRuntimeEnv), pBlockInfo->window.skey, pBlockInfo->window.ekey, pBlockInfo->rows, numOfRes,
//            pQueryAttr->current->lastKey);
//
//     return key;
//   } else {  // do nothing
//     pQueryAttr->window.skey      = tw.skey;
//     pWindowResInfo->prevSKey = tw.skey;
//     pTableQueryInfo->lastKey = tw.skey;
//
//     return tw.skey;
//   }
//
//   return true;
// }

// static bool skipTimeInterval(STaskRuntimeEnv *pRuntimeEnv, TSKEY* start) {
//   STaskAttr *pQueryAttr = pRuntimeEnv->pQueryAttr;
//   if (QUERY_IS_ASC_QUERY(pQueryAttr)) {
//     assert(*start <= pRuntimeEnv->current->lastKey);
//   } else {
//     assert(*start >= pRuntimeEnv->current->lastKey);
//   }
//
//   // if queried with value filter, do NOT forward query start position
//   if (pQueryAttr->limit.offset <= 0 || pQueryAttr->numOfFilterCols > 0 || pRuntimeEnv->pTsBuf != NULL ||
//   pRuntimeEnv->pFillInfo != NULL) {
//     return true;
//   }
//
//   /*
//    * 1. for interval without interpolation query we forward pQueryAttr->interval.interval at a time for
//    *    pQueryAttr->limit.offset times. Since hole exists, pQueryAttr->interval.interval*pQueryAttr->limit.offset
//    value is
//    *    not valid. otherwise, we only forward pQueryAttr->limit.offset number of points
//    */
//   assert(pRuntimeEnv->resultRowInfo.prevSKey == TSKEY_INITIAL_VAL);
//
//   STimeWindow w = TSWINDOW_INITIALIZER;
//   bool ascQuery = QUERY_IS_ASC_QUERY(pQueryAttr);
//
//   SResultRowInfo *pWindowResInfo = &pRuntimeEnv->resultRowInfo;
//   STableQueryInfo *pTableQueryInfo = pRuntimeEnv->current;
//
//   SDataBlockInfo blockInfo = SDATA_BLOCK_INITIALIZER;
//   while (tsdbNextDataBlock(pRuntimeEnv->pTsdbReadHandle)) {
//     tsdbRetrieveDataBlockInfo(pRuntimeEnv->pTsdbReadHandle, &blockInfo);
//
//     if (QUERY_IS_ASC_QUERY(pQueryAttr)) {
//       if (pWindowResInfo->prevSKey == TSKEY_INITIAL_VAL) {
//         getAlignQueryTimeWindow(pQueryAttr, blockInfo.window.skey, blockInfo.window.skey, pQueryAttr->window.ekey,
//         &w); pWindowResInfo->prevSKey = w.skey;
//       }
//     } else {
//       getAlignQueryTimeWindow(pQueryAttr, blockInfo.window.ekey, pQueryAttr->window.ekey, blockInfo.window.ekey, &w);
//       pWindowResInfo->prevSKey = w.skey;
//     }
//
//     // the first time window
//     STimeWindow win = getActiveTimeWindow(pWindowResInfo, pWindowResInfo->prevSKey, pQueryAttr);
//
//     while (pQueryAttr->limit.offset > 0) {
//       STimeWindow tw = win;
//
//       if ((win.ekey <= blockInfo.window.ekey && ascQuery) || (win.ekey >= blockInfo.window.skey && !ascQuery)) {
//         pQueryAttr->limit.offset -= 1;
//         pWindowResInfo->prevSKey = win.skey;
//
//         // current time window is aligned with blockInfo.window.ekey
//         // restart it from next data block by set prevSKey to be TSKEY_INITIAL_VAL;
//         if ((win.ekey == blockInfo.window.ekey && ascQuery) || (win.ekey == blockInfo.window.skey && !ascQuery)) {
//           pWindowResInfo->prevSKey = TSKEY_INITIAL_VAL;
//         }
//       }
//
//       if (pQueryAttr->limit.offset == 0) {
//         *start = doSkipIntervalProcess(pRuntimeEnv, &win, &blockInfo, pTableQueryInfo);
//         return true;
//       }
//
//       // current window does not ended in current data block, try next data block
//       getNextTimeWindow(pQueryAttr, &tw);
//
//       /*
//        * If the next time window still starts from current data block,
//        * load the primary timestamp column first, and then find the start position for the next queried time window.
//        * Note that only the primary timestamp column is required.
//        * TODO: Optimize for this cases. All data blocks are not needed to be loaded, only if the first actually
//        required
//        * time window resides in current data block.
//        */
//       if ((tw.skey <= blockInfo.window.ekey && ascQuery) || (tw.ekey >= blockInfo.window.skey && !ascQuery)) {
//
//         SArray *pDataBlock = tsdbRetrieveDataBlock(pRuntimeEnv->pTsdbReadHandle, NULL);
//         SColumnInfoData *pColInfoData = taosArrayGet(pDataBlock, 0);
//
//         if ((win.ekey > blockInfo.window.ekey && ascQuery) || (win.ekey < blockInfo.window.skey && !ascQuery)) {
//           pQueryAttr->limit.offset -= 1;
//         }
//
//         if (pQueryAttr->limit.offset == 0) {
//           *start = doSkipIntervalProcess(pRuntimeEnv, &win, &blockInfo, pTableQueryInfo);
//           return true;
//         } else {
//           tw = win;
//           int32_t startPos =
//               getNextQualifiedWindow(pQueryAttr, &tw, &blockInfo, pColInfoData->pData, binarySearchForKey, -1);
//           assert(startPos >= 0);
//
//           // set the abort info
//           pQueryAttr->pos = startPos;
//           pTableQueryInfo->lastKey = ((TSKEY *)pColInfoData->pData)[startPos];
//           pWindowResInfo->prevSKey = tw.skey;
//           win = tw;
//         }
//       } else {
//         break;  // offset is not 0, and next time window begins or ends in the next block.
//       }
//     }
//   }
//
//   // check for error
//   if (terrno != TSDB_CODE_SUCCESS) {
//     longjmp(pRuntimeEnv->env, terrno);
//   }
//
//   return true;
// }

int32_t appendDownstream(SOperatorInfo* p, SOperatorInfo** pDownstream, int32_t num) {
  if (p->pDownstream == NULL) {
    assert(p->numOfDownstream == 0);
  }

  p->pDownstream = taosMemoryCalloc(1, num * POINTER_BYTES);
  if (p->pDownstream == NULL) {
    return TSDB_CODE_OUT_OF_MEMORY;
  }

  memcpy(p->pDownstream, pDownstream, num * POINTER_BYTES);
  p->numOfDownstream = num;
  return TSDB_CODE_SUCCESS;
}

static void doDestroyTableList(STableListInfo* pTableqinfoList);

static void doTableQueryInfoTimeWindowCheck(SExecTaskInfo* pTaskInfo, STableQueryInfo* pTableQueryInfo, int32_t order) {
#if 0
    if (order == TSDB_ORDER_ASC) {
    assert(
        (pTableQueryInfo->win.skey <= pTableQueryInfo->win.ekey) &&
        (pTableQueryInfo->lastKey >= pTaskInfo->window.skey) &&
        (pTableQueryInfo->win.skey >= pTaskInfo->window.skey && pTableQueryInfo->win.ekey <= pTaskInfo->window.ekey));
  } else {
    assert(
        (pTableQueryInfo->win.skey >= pTableQueryInfo->win.ekey) &&
        (pTableQueryInfo->lastKey <= pTaskInfo->window.skey) &&
        (pTableQueryInfo->win.skey <= pTaskInfo->window.skey && pTableQueryInfo->win.ekey >= pTaskInfo->window.ekey));
  }
#endif
}

typedef struct SFetchRspHandleWrapper {
  uint32_t exchangeId;
  int32_t  sourceIndex;
} SFetchRspHandleWrapper;

int32_t loadRemoteDataCallback(void* param, SDataBuf* pMsg, int32_t code) {
  SFetchRspHandleWrapper* pWrapper = (SFetchRspHandleWrapper*)param;

  SExchangeInfo* pExchangeInfo = taosAcquireRef(exchangeObjRefPool, pWrapper->exchangeId);
  if (pExchangeInfo == NULL) {
    qWarn("failed to acquire exchange operator, since it may have been released");
    return TSDB_CODE_SUCCESS;
  }

  int32_t          index = pWrapper->sourceIndex;
  SSourceDataInfo* pSourceDataInfo = taosArrayGet(pExchangeInfo->pSourceDataInfo, index);

  if (code == TSDB_CODE_SUCCESS) {
    pSourceDataInfo->pRsp = pMsg->pData;

    SRetrieveTableRsp* pRsp = pSourceDataInfo->pRsp;
    pRsp->numOfRows = htonl(pRsp->numOfRows);
    pRsp->compLen = htonl(pRsp->compLen);
    pRsp->numOfCols = htonl(pRsp->numOfCols);
    pRsp->useconds = htobe64(pRsp->useconds);

    ASSERT(pRsp != NULL);
    qDebug("%s fetch rsp received, index:%d, rows:%d", pSourceDataInfo->taskId, index, pRsp->numOfRows);
  } else {
    pSourceDataInfo->code = code;
  }

  pSourceDataInfo->status = EX_SOURCE_DATA_READY;

  tsem_post(&pExchangeInfo->ready);
  taosReleaseRef(exchangeObjRefPool, pWrapper->exchangeId);

  taosMemoryFree(pWrapper);
  return TSDB_CODE_SUCCESS;
}

static void destroySendMsgInfo(SMsgSendInfo* pMsgBody) {
  assert(pMsgBody != NULL);
  taosMemoryFreeClear(pMsgBody->msgInfo.pData);
  taosMemoryFreeClear(pMsgBody);
}

void qProcessRspMsg(void* parent, SRpcMsg* pMsg, SEpSet* pEpSet) {
  SMsgSendInfo* pSendInfo = (SMsgSendInfo*)pMsg->info.ahandle;
  assert(pMsg->info.ahandle != NULL);

  SDataBuf buf = {.len = pMsg->contLen, .pData = NULL};

  if (pMsg->contLen > 0) {
    buf.pData = taosMemoryCalloc(1, pMsg->contLen);
    if (buf.pData == NULL) {
      terrno = TSDB_CODE_OUT_OF_MEMORY;
      pMsg->code = TSDB_CODE_OUT_OF_MEMORY;
    } else {
      memcpy(buf.pData, pMsg->pCont, pMsg->contLen);
    }
  }

  pSendInfo->fp(pSendInfo->param, &buf, pMsg->code);
  rpcFreeCont(pMsg->pCont);
  destroySendMsgInfo(pSendInfo);
}

static int32_t doSendFetchDataRequest(SExchangeInfo* pExchangeInfo, SExecTaskInfo* pTaskInfo, int32_t sourceIndex) {
  size_t totalSources = taosArrayGetSize(pExchangeInfo->pSources);

  SResFetchReq* pMsg = taosMemoryCalloc(1, sizeof(SResFetchReq));
  if (NULL == pMsg) {
    pTaskInfo->code = TSDB_CODE_QRY_OUT_OF_MEMORY;
    return pTaskInfo->code;
  }

  SDownstreamSourceNode* pSource = taosArrayGet(pExchangeInfo->pSources, sourceIndex);
  SSourceDataInfo*       pDataInfo = taosArrayGet(pExchangeInfo->pSourceDataInfo, sourceIndex);

  ASSERT(pDataInfo->status == EX_SOURCE_DATA_NOT_READY);

  qDebug("%s build fetch msg and send to vgId:%d, ep:%s, taskId:0x%" PRIx64 ", execId:%d, %d/%" PRIzu,
         GET_TASKID(pTaskInfo), pSource->addr.nodeId, pSource->addr.epSet.eps[0].fqdn, pSource->taskId, pSource->execId,
         sourceIndex, totalSources);

  pMsg->header.vgId = htonl(pSource->addr.nodeId);
  pMsg->sId = htobe64(pSource->schedId);
  pMsg->taskId = htobe64(pSource->taskId);
  pMsg->queryId = htobe64(pTaskInfo->id.queryId);
  pMsg->execId = htonl(pSource->execId);

  // send the fetch remote task result reques
  SMsgSendInfo* pMsgSendInfo = taosMemoryCalloc(1, sizeof(SMsgSendInfo));
  if (NULL == pMsgSendInfo) {
    taosMemoryFreeClear(pMsg);
    qError("%s prepare message %d failed", GET_TASKID(pTaskInfo), (int32_t)sizeof(SMsgSendInfo));
    pTaskInfo->code = TSDB_CODE_QRY_OUT_OF_MEMORY;
    return pTaskInfo->code;
  }

  SFetchRspHandleWrapper* pWrapper = taosMemoryCalloc(1, sizeof(SFetchRspHandleWrapper));
  pWrapper->exchangeId = pExchangeInfo->self;
  pWrapper->sourceIndex = sourceIndex;

  pMsgSendInfo->param = pWrapper;
  pMsgSendInfo->msgInfo.pData = pMsg;
  pMsgSendInfo->msgInfo.len = sizeof(SResFetchReq);
  pMsgSendInfo->msgType = pSource->fetchMsgType;
  pMsgSendInfo->fp = loadRemoteDataCallback;

  int64_t transporterId = 0;
  int32_t code = asyncSendMsgToServer(pExchangeInfo->pTransporter, &pSource->addr.epSet, &transporterId, pMsgSendInfo);
  return TSDB_CODE_SUCCESS;
}

int32_t extractDataBlockFromFetchRsp(SSDataBlock* pRes, SLoadRemoteDataInfo* pLoadInfo, int32_t numOfRows, char* pData,
                                     int32_t compLen, int32_t numOfOutput, int64_t startTs, uint64_t* total,
                                     SArray* pColList) {
  if (pColList == NULL) {  // data from other sources
    blockDataCleanup(pRes);
    //    blockDataEnsureCapacity(pRes, numOfRows);
    blockDecode(pRes, numOfOutput, numOfRows, pData);
  } else {  // extract data according to pColList
    ASSERT(numOfOutput == taosArrayGetSize(pColList));
    char* pStart = pData;

    int32_t numOfCols = htonl(*(int32_t*)pStart);
    pStart += sizeof(int32_t);

    // todo refactor:extract method
    SSysTableSchema* pSchema = (SSysTableSchema*)pStart;
    for (int32_t i = 0; i < numOfCols; ++i) {
      SSysTableSchema* p = (SSysTableSchema*)pStart;

      p->colId = htons(p->colId);
      p->bytes = htonl(p->bytes);
      pStart += sizeof(SSysTableSchema);
    }

    SSDataBlock* pBlock = createDataBlock();
    for (int32_t i = 0; i < numOfCols; ++i) {
      SColumnInfoData idata = createColumnInfoData(pSchema[i].type, pSchema[i].bytes, pSchema[i].colId);
      blockDataAppendColInfo(pBlock, &idata);
    }

    blockDecode(pBlock, numOfCols, numOfRows, pStart);
    blockDataEnsureCapacity(pRes, numOfRows);

    // data from mnode
    pRes->info.rows = numOfRows;
    relocateColumnData(pRes, pColList, pBlock->pDataBlock, false);
    blockDataDestroy(pBlock);
  }

  // todo move this to time window aggregator, since the primary timestamp may not be known by exchange operator.
  blockDataUpdateTsWindow(pRes, 0);

  int64_t el = taosGetTimestampUs() - startTs;

  pLoadInfo->totalRows += numOfRows;
  pLoadInfo->totalSize += compLen;

  if (total != NULL) {
    *total += numOfRows;
  }

  pLoadInfo->totalElapsed += el;
  return TSDB_CODE_SUCCESS;
}

static void* setAllSourcesCompleted(SOperatorInfo* pOperator, int64_t startTs) {
  SExchangeInfo* pExchangeInfo = pOperator->info;
  SExecTaskInfo* pTaskInfo = pOperator->pTaskInfo;

  int64_t              el = taosGetTimestampUs() - startTs;
  SLoadRemoteDataInfo* pLoadInfo = &pExchangeInfo->loadInfo;

  pLoadInfo->totalElapsed += el;

  size_t totalSources = taosArrayGetSize(pExchangeInfo->pSources);
  qDebug("%s all %" PRIzu " sources are exhausted, total rows: %" PRIu64 " bytes:%" PRIu64 ", elapsed:%.2f ms",
         GET_TASKID(pTaskInfo), totalSources, pLoadInfo->totalRows, pLoadInfo->totalSize,
         pLoadInfo->totalElapsed / 1000.0);

  doSetOperatorCompleted(pOperator);
  return NULL;
}

static SSDataBlock* concurrentlyLoadRemoteDataImpl(SOperatorInfo* pOperator, SExchangeInfo* pExchangeInfo,
                                                   SExecTaskInfo* pTaskInfo) {
  int32_t code = 0;
  int64_t startTs = taosGetTimestampUs();
  size_t  totalSources = taosArrayGetSize(pExchangeInfo->pSources);

  while (1) {
    int32_t completed = 0;
    for (int32_t i = 0; i < totalSources; ++i) {
      SSourceDataInfo* pDataInfo = taosArrayGet(pExchangeInfo->pSourceDataInfo, i);
      if (pDataInfo->status == EX_SOURCE_DATA_EXHAUSTED) {
        completed += 1;
        continue;
      }

      if (pDataInfo->status != EX_SOURCE_DATA_READY) {
        continue;
      }

      if (pDataInfo->code != TSDB_CODE_SUCCESS) {
        code = pDataInfo->code;
        goto _error;
      }

      SRetrieveTableRsp*     pRsp = pDataInfo->pRsp;
      SDownstreamSourceNode* pSource = taosArrayGet(pExchangeInfo->pSources, i);

      SSDataBlock*         pRes = pExchangeInfo->pResult;
      SLoadRemoteDataInfo* pLoadInfo = &pExchangeInfo->loadInfo;
      if (pRsp->numOfRows == 0) {
        qDebug("%s vgId:%d, taskId:0x%" PRIx64 " execId:%d index:%d completed, rowsOfSource:%" PRIu64
               ", totalRows:%" PRIu64 ", completed:%d try next %d/%" PRIzu,
               GET_TASKID(pTaskInfo), pSource->addr.nodeId, pSource->taskId, pSource->execId, i, pDataInfo->totalRows,
               pExchangeInfo->loadInfo.totalRows, completed + 1, i + 1, totalSources);
        pDataInfo->status = EX_SOURCE_DATA_EXHAUSTED;
        completed += 1;
        taosMemoryFreeClear(pDataInfo->pRsp);
        continue;
      }

      SRetrieveTableRsp* pTableRsp = pDataInfo->pRsp;
      code =
          extractDataBlockFromFetchRsp(pExchangeInfo->pResult, pLoadInfo, pTableRsp->numOfRows, pTableRsp->data,
                                       pTableRsp->compLen, pTableRsp->numOfCols, startTs, &pDataInfo->totalRows, NULL);
      if (code != 0) {
        taosMemoryFreeClear(pDataInfo->pRsp);
        goto _error;
      }

      if (pRsp->completed == 1) {
        qDebug("%s fetch msg rsp from vgId:%d, taskId:0x%" PRIx64
               " execId:%d"
               " index:%d completed, numOfRows:%d, rowsOfSource:%" PRIu64 ", totalRows:%" PRIu64 ", totalBytes:%" PRIu64
               ", completed:%d try next %d/%" PRIzu,
               GET_TASKID(pTaskInfo), pSource->addr.nodeId, pSource->taskId, pSource->execId, i, pRes->info.rows,
               pDataInfo->totalRows, pLoadInfo->totalRows, pLoadInfo->totalSize, completed + 1, i + 1, totalSources);
        completed += 1;
        pDataInfo->status = EX_SOURCE_DATA_EXHAUSTED;
      } else {
        qDebug("%s fetch msg rsp from vgId:%d, taskId:0x%" PRIx64 " execId:%d numOfRows:%d, totalRows:%" PRIu64
               ", totalBytes:%" PRIu64,
               GET_TASKID(pTaskInfo), pSource->addr.nodeId, pSource->taskId, pSource->execId, pRes->info.rows,
               pLoadInfo->totalRows, pLoadInfo->totalSize);
      }

      taosMemoryFreeClear(pDataInfo->pRsp);

      if (pDataInfo->status != EX_SOURCE_DATA_EXHAUSTED) {
        pDataInfo->status = EX_SOURCE_DATA_NOT_READY;
        code = doSendFetchDataRequest(pExchangeInfo, pTaskInfo, i);
        if (code != TSDB_CODE_SUCCESS) {
          taosMemoryFreeClear(pDataInfo->pRsp);
          goto _error;
        }
      }

      return pExchangeInfo->pResult;
    }

    if (completed == totalSources) {
      return setAllSourcesCompleted(pOperator, startTs);
    }
  }

_error:
  pTaskInfo->code = code;
  return NULL;
}

static int32_t prepareConcurrentlyLoad(SOperatorInfo* pOperator) {
  SExchangeInfo* pExchangeInfo = pOperator->info;
  SExecTaskInfo* pTaskInfo = pOperator->pTaskInfo;

  size_t  totalSources = taosArrayGetSize(pExchangeInfo->pSources);
  int64_t startTs = taosGetTimestampUs();

  // Asynchronously send all fetch requests to all sources.
  for (int32_t i = 0; i < totalSources; ++i) {
    int32_t code = doSendFetchDataRequest(pExchangeInfo, pTaskInfo, i);
    if (code != TSDB_CODE_SUCCESS) {
      pTaskInfo->code = code;
      return code;
    }
  }

  int64_t endTs = taosGetTimestampUs();
  qDebug("%s send all fetch requests to %" PRIzu " sources completed, elapsed:%.2fms", GET_TASKID(pTaskInfo),
         totalSources, (endTs - startTs) / 1000.0);

  pOperator->status = OP_RES_TO_RETURN;
  pOperator->cost.openCost = taosGetTimestampUs() - startTs;

  tsem_wait(&pExchangeInfo->ready);
  return TSDB_CODE_SUCCESS;
}

static SSDataBlock* seqLoadRemoteData(SOperatorInfo* pOperator) {
  SExchangeInfo* pExchangeInfo = pOperator->info;
  SExecTaskInfo* pTaskInfo = pOperator->pTaskInfo;

  size_t  totalSources = taosArrayGetSize(pExchangeInfo->pSources);
  int64_t startTs = taosGetTimestampUs();

  while (1) {
    if (pExchangeInfo->current >= totalSources) {
      return setAllSourcesCompleted(pOperator, startTs);
    }

    doSendFetchDataRequest(pExchangeInfo, pTaskInfo, pExchangeInfo->current);
    tsem_wait(&pExchangeInfo->ready);

    SSourceDataInfo*       pDataInfo = taosArrayGet(pExchangeInfo->pSourceDataInfo, pExchangeInfo->current);
    SDownstreamSourceNode* pSource = taosArrayGet(pExchangeInfo->pSources, pExchangeInfo->current);

    if (pDataInfo->code != TSDB_CODE_SUCCESS) {
      qError("%s vgId:%d, taskID:0x%" PRIx64 " execId:%d error happens, code:%s", GET_TASKID(pTaskInfo),
             pSource->addr.nodeId, pSource->taskId, pSource->execId, tstrerror(pDataInfo->code));
      pOperator->pTaskInfo->code = pDataInfo->code;
      return NULL;
    }

    SRetrieveTableRsp*   pRsp = pDataInfo->pRsp;
    SLoadRemoteDataInfo* pLoadInfo = &pExchangeInfo->loadInfo;
    if (pRsp->numOfRows == 0) {
      qDebug("%s vgId:%d, taskID:0x%" PRIx64 " execId:%d %d of total completed, rowsOfSource:%" PRIu64
             ", totalRows:%" PRIu64 " try next",
             GET_TASKID(pTaskInfo), pSource->addr.nodeId, pSource->taskId, pSource->execId, pExchangeInfo->current + 1,
             pDataInfo->totalRows, pLoadInfo->totalRows);

      pDataInfo->status = EX_SOURCE_DATA_EXHAUSTED;
      pExchangeInfo->current += 1;
      taosMemoryFreeClear(pDataInfo->pRsp);
      continue;
    }

    SSDataBlock*       pRes = pExchangeInfo->pResult;
    SRetrieveTableRsp* pTableRsp = pDataInfo->pRsp;
    int32_t            code =
        extractDataBlockFromFetchRsp(pExchangeInfo->pResult, pLoadInfo, pTableRsp->numOfRows, pTableRsp->data,
                                     pTableRsp->compLen, pTableRsp->numOfCols, startTs, &pDataInfo->totalRows, NULL);

    if (pRsp->completed == 1) {
      qDebug("%s fetch msg rsp from vgId:%d, taskId:0x%" PRIx64 " execId:%d numOfRows:%d, rowsOfSource:%" PRIu64
             ", totalRows:%" PRIu64 ", totalBytes:%" PRIu64 " try next %d/%" PRIzu,
             GET_TASKID(pTaskInfo), pSource->addr.nodeId, pSource->taskId, pSource->execId, pRes->info.rows,
             pDataInfo->totalRows, pLoadInfo->totalRows, pLoadInfo->totalSize, pExchangeInfo->current + 1,
             totalSources);

      pDataInfo->status = EX_SOURCE_DATA_EXHAUSTED;
      pExchangeInfo->current += 1;
    } else {
      qDebug("%s fetch msg rsp from vgId:%d, taskId:0x%" PRIx64 " execId:%d numOfRows:%d, totalRows:%" PRIu64
             ", totalBytes:%" PRIu64,
             GET_TASKID(pTaskInfo), pSource->addr.nodeId, pSource->taskId, pSource->execId, pRes->info.rows,
             pLoadInfo->totalRows, pLoadInfo->totalSize);
    }

    pOperator->resultInfo.totalRows += pRes->info.rows;
    taosMemoryFreeClear(pDataInfo->pRsp);
    return pExchangeInfo->pResult;
  }
}

static int32_t prepareLoadRemoteData(SOperatorInfo* pOperator) {
  if (OPTR_IS_OPENED(pOperator)) {
    return TSDB_CODE_SUCCESS;
  }

  int64_t st = taosGetTimestampUs();

  SExchangeInfo* pExchangeInfo = pOperator->info;
  if (!pExchangeInfo->seqLoadData) {
    int32_t code = prepareConcurrentlyLoad(pOperator);
    if (code != TSDB_CODE_SUCCESS) {
      return code;
    }
  }

  OPTR_SET_OPENED(pOperator);
  pOperator->cost.openCost = (taosGetTimestampUs() - st) / 1000.0;
  return TSDB_CODE_SUCCESS;
}

static SSDataBlock* doLoadRemoteData(SOperatorInfo* pOperator) {
  SExchangeInfo* pExchangeInfo = pOperator->info;
  SExecTaskInfo* pTaskInfo = pOperator->pTaskInfo;

  pTaskInfo->code = pOperator->fpSet._openFn(pOperator);
  if (pTaskInfo->code != TSDB_CODE_SUCCESS) {
    return NULL;
  }

  size_t               totalSources = taosArrayGetSize(pExchangeInfo->pSources);
  SLoadRemoteDataInfo* pLoadInfo = &pExchangeInfo->loadInfo;

  if (pOperator->status == OP_EXEC_DONE) {
    qDebug("%s all %" PRIzu " source(s) are exhausted, total rows:%" PRIu64 " bytes:%" PRIu64 ", elapsed:%.2f ms",
           GET_TASKID(pTaskInfo), totalSources, pLoadInfo->totalRows, pLoadInfo->totalSize,
           pLoadInfo->totalElapsed / 1000.0);
    return NULL;
  }

  if (pExchangeInfo->seqLoadData) {
    return seqLoadRemoteData(pOperator);
  } else {
    return concurrentlyLoadRemoteDataImpl(pOperator, pExchangeInfo, pTaskInfo);
  }
}

static int32_t initDataSource(int32_t numOfSources, SExchangeInfo* pInfo, const char* id) {
  pInfo->pSourceDataInfo = taosArrayInit(numOfSources, sizeof(SSourceDataInfo));
  if (pInfo->pSourceDataInfo == NULL) {
    return TSDB_CODE_OUT_OF_MEMORY;
  }

  for (int32_t i = 0; i < numOfSources; ++i) {
    SSourceDataInfo dataInfo = {0};
    dataInfo.status = EX_SOURCE_DATA_NOT_READY;
    dataInfo.taskId = id;
    dataInfo.index = i;
    SSourceDataInfo* pDs = taosArrayPush(pInfo->pSourceDataInfo, &dataInfo);
    if (pDs == NULL) {
      taosArrayDestroy(pInfo->pSourceDataInfo);
      return TSDB_CODE_OUT_OF_MEMORY;
    }
  }

  return TSDB_CODE_SUCCESS;
}

static int32_t initExchangeOperator(SExchangePhysiNode* pExNode, SExchangeInfo* pInfo, const char* id) {
  size_t numOfSources = LIST_LENGTH(pExNode->pSrcEndPoints);

  if (numOfSources == 0) {
    qError("%s invalid number: %d of sources in exchange operator", id, (int32_t)numOfSources);
    return TSDB_CODE_INVALID_PARA;
  }

  pInfo->pSources = taosArrayInit(numOfSources, sizeof(SDownstreamSourceNode));
  if (pInfo->pSources == NULL) {
    return TSDB_CODE_OUT_OF_MEMORY;
  }

  for (int32_t i = 0; i < numOfSources; ++i) {
    SDownstreamSourceNode* pNode = (SDownstreamSourceNode*)nodesListGetNode((SNodeList*)pExNode->pSrcEndPoints, i);
    taosArrayPush(pInfo->pSources, pNode);
  }

  pInfo->self = taosAddRef(exchangeObjRefPool, pInfo);

  return initDataSource(numOfSources, pInfo, id);
}

SOperatorInfo* createExchangeOperatorInfo(void* pTransporter, SExchangePhysiNode* pExNode, SExecTaskInfo* pTaskInfo) {
  SExchangeInfo* pInfo = taosMemoryCalloc(1, sizeof(SExchangeInfo));
  SOperatorInfo* pOperator = taosMemoryCalloc(1, sizeof(SOperatorInfo));
  if (pInfo == NULL || pOperator == NULL) {
    goto _error;
  }

  int32_t code = initExchangeOperator(pExNode, pInfo, GET_TASKID(pTaskInfo));
  if (code != TSDB_CODE_SUCCESS) {
    goto _error;
  }

  tsem_init(&pInfo->ready, 0, 0);

  pInfo->seqLoadData = false;
  pInfo->pTransporter = pTransporter;
  pInfo->pResult = createResDataBlock(pExNode->node.pOutputDataBlockDesc);
  pOperator->name = "ExchangeOperator";
  pOperator->operatorType = QUERY_NODE_PHYSICAL_PLAN_EXCHANGE;
  pOperator->blocking = false;
  pOperator->status = OP_NOT_OPENED;
  pOperator->info = pInfo;
  pOperator->exprSupp.numOfExprs = taosArrayGetSize(pInfo->pResult->pDataBlock);
  pOperator->pTaskInfo = pTaskInfo;

  pOperator->fpSet = createOperatorFpSet(prepareLoadRemoteData, doLoadRemoteData, NULL, NULL,
                                         destroyExchangeOperatorInfo, NULL, NULL, NULL);
  return pOperator;

_error:
  if (pInfo != NULL) {
    doDestroyExchangeOperatorInfo(pInfo);
  }

  taosMemoryFreeClear(pOperator);
  pTaskInfo->code = code;
  return NULL;
}

static int32_t doInitAggInfoSup(SAggSupporter* pAggSup, SqlFunctionCtx* pCtx, int32_t numOfOutput, size_t keyBufSize,
                                const char* pKey);

static void destroySortedMergeOperatorInfo(void* param, int32_t numOfOutput) {
  SSortedMergeOperatorInfo* pInfo = (SSortedMergeOperatorInfo*)param;
  taosArrayDestroy(pInfo->pSortInfo);
  taosArrayDestroy(pInfo->groupInfo);

  if (pInfo->pSortHandle != NULL) {
    tsortDestroySortHandle(pInfo->pSortHandle);
  }

  blockDataDestroy(pInfo->binfo.pRes);
  cleanupAggSup(&pInfo->aggSup);

  taosMemoryFreeClear(param);
}

static bool needToMerge(SSDataBlock* pBlock, SArray* groupInfo, char** buf, int32_t rowIndex) {
  size_t size = taosArrayGetSize(groupInfo);
  if (size == 0) {
    return true;
  }

  for (int32_t i = 0; i < size; ++i) {
    int32_t* index = taosArrayGet(groupInfo, i);

    SColumnInfoData* pColInfo = taosArrayGet(pBlock->pDataBlock, *index);
    bool             isNull = colDataIsNull(pColInfo, rowIndex, pBlock->info.rows, NULL);

    if ((isNull && buf[i] != NULL) || (!isNull && buf[i] == NULL)) {
      return false;
    }

    char* pCell = colDataGetData(pColInfo, rowIndex);
    if (IS_VAR_DATA_TYPE(pColInfo->info.type)) {
      if (varDataLen(pCell) != varDataLen(buf[i])) {
        return false;
      } else {
        if (memcmp(varDataVal(pCell), varDataVal(buf[i]), varDataLen(pCell)) != 0) {
          return false;
        }
      }
    } else {
      if (memcmp(pCell, buf[i], pColInfo->info.bytes) != 0) {
        return false;
      }
    }
  }

  return 0;
}

static void doMergeResultImpl(SSortedMergeOperatorInfo* pInfo, SqlFunctionCtx* pCtx, int32_t numOfExpr,
                              int32_t rowIndex) {
  for (int32_t j = 0; j < numOfExpr; ++j) {  // TODO set row index
                                             //    pCtx[j].startRow = rowIndex;
  }

  for (int32_t j = 0; j < numOfExpr; ++j) {
    int32_t functionId = pCtx[j].functionId;
    //    pCtx[j].fpSet->addInput(&pCtx[j]);

    //    if (functionId < 0) {
    //      SUdfInfo* pUdfInfo = taosArrayGet(pInfo->udfInfo, -1 * functionId - 1);
    //      doInvokeUdf(pUdfInfo, &pCtx[j], 0, TSDB_UDF_FUNC_MERGE);
    //    } else {
    //      assert(!TSDB_FUNC_IS_SCALAR(functionId));
    //      aAggs[functionId].mergeFunc(&pCtx[j]);
    //    }
  }
}

static void doFinalizeResultImpl(SqlFunctionCtx* pCtx, int32_t numOfExpr) {
  for (int32_t j = 0; j < numOfExpr; ++j) {
    int32_t functionId = pCtx[j].functionId;
    //    if (functionId == FUNC_TAG_DUMMY || functionId == FUNC_TS_DUMMY) {
    //      continue;
    //    }

    //    if (functionId < 0) {
    //      SUdfInfo* pUdfInfo = taosArrayGet(pInfo->udfInfo, -1 * functionId - 1);
    //      doInvokeUdf(pUdfInfo, &pCtx[j], 0, TSDB_UDF_FUNC_FINALIZE);
    //    } else {
    //    pCtx[j].fpSet.finalize(&pCtx[j]);
  }
}

static bool saveCurrentTuple(char** rowColData, SArray* pColumnList, SSDataBlock* pBlock, int32_t rowIndex) {
  int32_t size = (int32_t)taosArrayGetSize(pColumnList);

  for (int32_t i = 0; i < size; ++i) {
    int32_t*         index = taosArrayGet(pColumnList, i);
    SColumnInfoData* pColInfo = taosArrayGet(pBlock->pDataBlock, *index);

    char* data = colDataGetData(pColInfo, rowIndex);
    memcpy(rowColData[i], data, colDataGetLength(pColInfo, rowIndex));
  }

  return true;
}

static void doMergeImpl(SOperatorInfo* pOperator, int32_t numOfExpr, SSDataBlock* pBlock) {
  SSortedMergeOperatorInfo* pInfo = pOperator->info;

  SqlFunctionCtx* pCtx = pOperator->exprSupp.pCtx;

  for (int32_t i = 0; i < pBlock->info.rows; ++i) {
    if (!pInfo->hasGroupVal) {
      ASSERT(i == 0);
      doMergeResultImpl(pInfo, pCtx, numOfExpr, i);
      pInfo->hasGroupVal = saveCurrentTuple(pInfo->groupVal, pInfo->groupInfo, pBlock, i);
    } else {
      if (needToMerge(pBlock, pInfo->groupInfo, pInfo->groupVal, i)) {
        doMergeResultImpl(pInfo, pCtx, numOfExpr, i);
      } else {
        doFinalizeResultImpl(pCtx, numOfExpr);
        int32_t numOfRows = getNumOfResult(pOperator->exprSupp.pCtx, pOperator->exprSupp.numOfExprs, NULL);
        //        setTagValueForMultipleRows(pCtx, pOperator->exprSupp.numOfExprs, numOfRows);

        // TODO check for available buffer;

        // next group info data
        pInfo->binfo.pRes->info.rows += numOfRows;
        for (int32_t j = 0; j < numOfExpr; ++j) {
          if (pCtx[j].functionId < 0) {
            continue;
          }

          pCtx[j].fpSet.process(&pCtx[j]);
        }

        doMergeResultImpl(pInfo, pCtx, numOfExpr, i);
        pInfo->hasGroupVal = saveCurrentTuple(pInfo->groupVal, pInfo->groupInfo, pBlock, i);
      }
    }
  }
}

static SSDataBlock* doMerge(SOperatorInfo* pOperator) {
  SSortedMergeOperatorInfo* pInfo = pOperator->info;
  SSortHandle*              pHandle = pInfo->pSortHandle;

  SSDataBlock* pDataBlock = createOneDataBlock(pInfo->binfo.pRes, false);
  blockDataEnsureCapacity(pDataBlock, pOperator->resultInfo.capacity);

  while (1) {
    blockDataCleanup(pDataBlock);
    while (1) {
      STupleHandle* pTupleHandle = tsortNextTuple(pHandle);
      if (pTupleHandle == NULL) {
        break;
      }

      // build datablock for merge for one group
      appendOneRowToDataBlock(pDataBlock, pTupleHandle);
      if (pDataBlock->info.rows >= pOperator->resultInfo.capacity) {
        break;
      }
    }

    if (pDataBlock->info.rows == 0) {
      break;
    }

    setInputDataBlock(pOperator, pOperator->exprSupp.pCtx, pDataBlock, TSDB_ORDER_ASC, MAIN_SCAN, true);
    //  updateOutputBuf(&pInfo->binfo, &pAggInfo->bufCapacity, pBlock->info.rows * pAggInfo->resultRowFactor,
    //  pOperator->pRuntimeEnv, true);
    doMergeImpl(pOperator, pOperator->exprSupp.numOfExprs, pDataBlock);
    // flush to tuple store, and after all data have been handled, return to upstream node or sink node
  }

  doFinalizeResultImpl(pOperator->exprSupp.pCtx, pOperator->exprSupp.numOfExprs);
  int32_t numOfRows = getNumOfResult(pOperator->exprSupp.pCtx, pOperator->exprSupp.numOfExprs, NULL);
  //        setTagValueForMultipleRows(pCtx, pOperator->exprSupp.numOfExprs, numOfRows);

  // TODO check for available buffer;

  // next group info data
  pInfo->binfo.pRes->info.rows += numOfRows;
  return (pInfo->binfo.pRes->info.rows > 0) ? pInfo->binfo.pRes : NULL;
}

SSDataBlock* getSortedMergeBlockData(SSortHandle* pHandle, SSDataBlock* pDataBlock, int32_t capacity,
                                     SArray* pColMatchInfo, SSortedMergeOperatorInfo* pInfo) {
  blockDataCleanup(pDataBlock);

  SSDataBlock* p = tsortGetSortedDataBlock(pHandle);
  if (p == NULL) {
    return NULL;
  }

  blockDataEnsureCapacity(p, capacity);

  while (1) {
    STupleHandle* pTupleHandle = tsortNextTuple(pHandle);
    if (pTupleHandle == NULL) {
      break;
    }

    appendOneRowToDataBlock(p, pTupleHandle);
    if (p->info.rows >= capacity) {
      break;
    }
  }

  if (p->info.rows > 0) {
    int32_t numOfCols = taosArrayGetSize(pColMatchInfo);
    for (int32_t i = 0; i < numOfCols; ++i) {
      SColMatchInfo* pmInfo = taosArrayGet(pColMatchInfo, i);
      ASSERT(pmInfo->matchType == COL_MATCH_FROM_SLOT_ID);

      SColumnInfoData* pSrc = taosArrayGet(p->pDataBlock, pmInfo->srcSlotId);
      SColumnInfoData* pDst = taosArrayGet(pDataBlock->pDataBlock, pmInfo->targetSlotId);
      colDataAssign(pDst, pSrc, p->info.rows, &pDataBlock->info);
    }

    pDataBlock->info.rows = p->info.rows;
    pDataBlock->info.capacity = p->info.rows;
  }

  blockDataDestroy(p);
  return (pDataBlock->info.rows > 0) ? pDataBlock : NULL;
}

static SSDataBlock* doSortedMerge(SOperatorInfo* pOperator) {
  if (pOperator->status == OP_EXEC_DONE) {
    return NULL;
  }

  SExecTaskInfo*            pTaskInfo = pOperator->pTaskInfo;
  SSortedMergeOperatorInfo* pInfo = pOperator->info;
  if (pOperator->status == OP_RES_TO_RETURN) {
    return getSortedMergeBlockData(pInfo->pSortHandle, pInfo->binfo.pRes, pOperator->resultInfo.capacity, NULL, pInfo);
  }

  int32_t numOfBufPage = pInfo->sortBufSize / pInfo->bufPageSize;
  pInfo->pSortHandle = tsortCreateSortHandle(pInfo->pSortInfo, SORT_MULTISOURCE_MERGE, pInfo->bufPageSize, numOfBufPage,
                                             pInfo->binfo.pRes, "GET_TASKID(pTaskInfo)");

  tsortSetFetchRawDataFp(pInfo->pSortHandle, loadNextDataBlock, NULL, NULL);

  for (int32_t i = 0; i < pOperator->numOfDownstream; ++i) {
    SSortSource* ps = taosMemoryCalloc(1, sizeof(SSortSource));
    ps->param = pOperator->pDownstream[i];
    tsortAddSource(pInfo->pSortHandle, ps);
  }

  int32_t code = tsortOpen(pInfo->pSortHandle);
  if (code != TSDB_CODE_SUCCESS) {
    longjmp(pTaskInfo->env, terrno);
  }

  pOperator->status = OP_RES_TO_RETURN;
  return doMerge(pOperator);
}

static int32_t initGroupCol(SExprInfo* pExprInfo, int32_t numOfCols, SArray* pGroupInfo,
                            SSortedMergeOperatorInfo* pInfo) {
  if (pGroupInfo == NULL || taosArrayGetSize(pGroupInfo) == 0) {
    return 0;
  }

  int32_t len = 0;
  SArray* plist = taosArrayInit(3, sizeof(SColumn));
  pInfo->groupInfo = taosArrayInit(3, sizeof(int32_t));

  if (plist == NULL || pInfo->groupInfo == NULL) {
    return TSDB_CODE_OUT_OF_MEMORY;
  }

  size_t numOfGroupCol = taosArrayGetSize(pInfo->groupInfo);
  for (int32_t i = 0; i < numOfGroupCol; ++i) {
    SColumn* pCol = taosArrayGet(pGroupInfo, i);
    for (int32_t j = 0; j < numOfCols; ++j) {
      SExprInfo* pe = &pExprInfo[j];
      if (pe->base.resSchema.slotId == pCol->colId) {
        taosArrayPush(plist, pCol);
        taosArrayPush(pInfo->groupInfo, &j);
        len += pCol->bytes;
        break;
      }
    }
  }

  ASSERT(taosArrayGetSize(pGroupInfo) == taosArrayGetSize(plist));

  pInfo->groupVal = taosMemoryCalloc(1, (POINTER_BYTES * numOfGroupCol + len));
  if (pInfo->groupVal == NULL) {
    taosArrayDestroy(plist);
    return TSDB_CODE_OUT_OF_MEMORY;
  }

  int32_t offset = 0;
  char*   start = (char*)(pInfo->groupVal + (POINTER_BYTES * numOfGroupCol));
  for (int32_t i = 0; i < numOfGroupCol; ++i) {
    pInfo->groupVal[i] = start + offset;
    SColumn* pCol = taosArrayGet(plist, i);
    offset += pCol->bytes;
  }

  taosArrayDestroy(plist);

  return TSDB_CODE_SUCCESS;
}

SOperatorInfo* createSortedMergeOperatorInfo(SOperatorInfo** downstream, int32_t numOfDownstream, SExprInfo* pExprInfo,
                                             int32_t num, SArray* pSortInfo, SArray* pGroupInfo,
                                             SExecTaskInfo* pTaskInfo) {
  SSortedMergeOperatorInfo* pInfo = taosMemoryCalloc(1, sizeof(SSortedMergeOperatorInfo));
  SOperatorInfo*            pOperator = taosMemoryCalloc(1, sizeof(SOperatorInfo));
  if (pInfo == NULL || pOperator == NULL) {
    goto _error;
  }

  int32_t code = initExprSupp(&pOperator->exprSupp, pExprInfo, num);
  if (code != TSDB_CODE_SUCCESS) {
    goto _error;
  }

  initResultRowInfo(&pInfo->binfo.resultRowInfo);

  if (pOperator->exprSupp.pCtx == NULL || pInfo->binfo.pRes == NULL) {
    goto _error;
  }

  size_t keyBufSize = sizeof(int64_t) + sizeof(int64_t) + POINTER_BYTES;
  code = doInitAggInfoSup(&pInfo->aggSup, pOperator->exprSupp.pCtx, num, keyBufSize, pTaskInfo->id.str);
  if (code != TSDB_CODE_SUCCESS) {
    goto _error;
  }

  setFunctionResultOutput(pOperator, &pInfo->binfo, &pInfo->aggSup, MAIN_SCAN, num);
  code = initGroupCol(pExprInfo, num, pGroupInfo, pInfo);
  if (code != TSDB_CODE_SUCCESS) {
    goto _error;
  }

  //  pInfo->resultRowFactor = (int32_t)(getRowNumForMultioutput(pRuntimeEnv->pQueryAttr,
  //      pRuntimeEnv->pQueryAttr->topBotQuery, false));
  pInfo->sortBufSize = 1024 * 16;  // 1MB
  pInfo->bufPageSize = 1024;
  pInfo->pSortInfo = pSortInfo;

  pOperator->resultInfo.capacity = blockDataGetCapacityInRow(pInfo->binfo.pRes, pInfo->bufPageSize);

  pOperator->name = "SortedMerge";
  // pOperator->operatorType = OP_SortedMerge;
  pOperator->blocking = true;
  pOperator->status = OP_NOT_OPENED;
  pOperator->info = pInfo;
  pOperator->pTaskInfo = pTaskInfo;

  pOperator->fpSet = createOperatorFpSet(operatorDummyOpenFn, doSortedMerge, NULL, NULL, destroySortedMergeOperatorInfo,
                                         NULL, NULL, NULL);
  code = appendDownstream(pOperator, downstream, numOfDownstream);
  if (code != TSDB_CODE_SUCCESS) {
    goto _error;
  }

  return pOperator;

_error:
  if (pInfo != NULL) {
    destroySortedMergeOperatorInfo(pInfo, num);
  }

  taosMemoryFreeClear(pInfo);
  taosMemoryFreeClear(pOperator);
  terrno = TSDB_CODE_QRY_OUT_OF_MEMORY;
  return NULL;
}

int32_t getTableScanInfo(SOperatorInfo* pOperator, int32_t* order, int32_t* scanFlag) {
  // todo add more information about exchange operation
  int32_t type = pOperator->operatorType;
  if (type == QUERY_NODE_PHYSICAL_PLAN_EXCHANGE || type == QUERY_NODE_PHYSICAL_PLAN_SYSTABLE_SCAN ||
      type == QUERY_NODE_PHYSICAL_PLAN_STREAM_SCAN || type == QUERY_NODE_PHYSICAL_PLAN_TAG_SCAN ||
      type == QUERY_NODE_PHYSICAL_PLAN_BLOCK_DIST_SCAN || type == QUERY_NODE_PHYSICAL_PLAN_LAST_ROW_SCAN) {
    *order = TSDB_ORDER_ASC;
    *scanFlag = MAIN_SCAN;
    return TSDB_CODE_SUCCESS;
  } else if (type == QUERY_NODE_PHYSICAL_PLAN_TABLE_SCAN) {
    STableScanInfo* pTableScanInfo = pOperator->info;
    *order = pTableScanInfo->cond.order;
    *scanFlag = pTableScanInfo->scanFlag;
    return TSDB_CODE_SUCCESS;
  } else {
    if (pOperator->pDownstream == NULL || pOperator->pDownstream[0] == NULL) {
      return TSDB_CODE_INVALID_PARA;
    } else {
      return getTableScanInfo(pOperator->pDownstream[0], order, scanFlag);
    }
  }
}
#if 0
int32_t doPrepareScan(SOperatorInfo* pOperator, uint64_t uid, int64_t ts) {
  uint8_t type = pOperator->operatorType;

  pOperator->status = OP_OPENED;

  if (type == QUERY_NODE_PHYSICAL_PLAN_STREAM_SCAN) {
    SStreamScanInfo* pScanInfo = pOperator->info;
    pScanInfo->blockType = STREAM_INPUT__TABLE_SCAN;

    pScanInfo->pTableScanOp->status = OP_OPENED;

    STableScanInfo* pInfo = pScanInfo->pTableScanOp->info;
    ASSERT(pInfo->scanMode == TABLE_SCAN__TABLE_ORDER);

    if (uid == 0) {
      pInfo->noTable = 1;
      return TSDB_CODE_SUCCESS;
    }

    /*if (pSnapShotScanInfo->dataReader == NULL) {*/
    /*pSnapShotScanInfo->dataReader = tsdbReaderOpen(pHandle->vnode, &pSTInfo->cond, tableList, 0, 0);*/
    /*pSnapShotScanInfo->scanMode = TABLE_SCAN__TABLE_ORDER;*/
    /*}*/

    pInfo->noTable = 0;

    if (pInfo->lastStatus.uid != uid || pInfo->lastStatus.ts != ts) {
      SExecTaskInfo* pTaskInfo = pOperator->pTaskInfo;

      int32_t tableSz = taosArrayGetSize(pTaskInfo->tableqinfoList.pTableList);
      bool    found = false;
      for (int32_t i = 0; i < tableSz; i++) {
        STableKeyInfo* pTableInfo = taosArrayGet(pTaskInfo->tableqinfoList.pTableList, i);
        if (pTableInfo->uid == uid) {
          found = true;
          pInfo->currentTable = i;
        }
      }
      // TODO after processing drop, found can be false
      ASSERT(found);

      tsdbSetTableId(pInfo->dataReader, uid);
      int64_t oldSkey = pInfo->cond.twindows.skey;
      pInfo->cond.twindows.skey = ts + 1;
      tsdbReaderReset(pInfo->dataReader, &pInfo->cond);
      pInfo->cond.twindows.skey = oldSkey;
      pInfo->scanTimes = 0;

      qDebug("tsdb reader offset seek to uid %" PRId64 " ts %" PRId64 ", table cur set to %d , all table num %d", uid, ts,
             pInfo->currentTable, tableSz);
    }

    return TSDB_CODE_SUCCESS;

  } else {
    if (pOperator->numOfDownstream == 1) {
      return doPrepareScan(pOperator->pDownstream[0], uid, ts);
    } else if (pOperator->numOfDownstream == 0) {
      qError("failed to find stream scan operator to set the input data block");
      return TSDB_CODE_QRY_APP_ERROR;
    } else {
      qError("join not supported for stream block scan");
      return TSDB_CODE_QRY_APP_ERROR;
    }
  }
}

int32_t doGetScanStatus(SOperatorInfo* pOperator, uint64_t* uid, int64_t* ts) {
  int32_t type = pOperator->operatorType;
  if (type == QUERY_NODE_PHYSICAL_PLAN_STREAM_SCAN) {
    SStreamScanInfo* pScanInfo = pOperator->info;
    STableScanInfo*  pSnapShotScanInfo = pScanInfo->pTableScanOp->info;
    *uid = pSnapShotScanInfo->lastStatus.uid;
    *ts = pSnapShotScanInfo->lastStatus.ts;
  } else {
    if (pOperator->pDownstream[0] == NULL) {
      return TSDB_CODE_INVALID_PARA;
    } else {
      doGetScanStatus(pOperator->pDownstream[0], uid, ts);
    }
  }

  return TSDB_CODE_SUCCESS;
}
#endif

// this is a blocking operator
static int32_t doOpenAggregateOptr(SOperatorInfo* pOperator) {
  if (OPTR_IS_OPENED(pOperator)) {
    return TSDB_CODE_SUCCESS;
  }

  SExecTaskInfo*    pTaskInfo = pOperator->pTaskInfo;
  SAggOperatorInfo* pAggInfo = pOperator->info;

  SExprSupp*     pSup = &pOperator->exprSupp;
  SOperatorInfo* downstream = pOperator->pDownstream[0];

  int64_t st = taosGetTimestampUs();

  int32_t order = TSDB_ORDER_ASC;
  int32_t scanFlag = MAIN_SCAN;

  while (1) {
    SSDataBlock* pBlock = downstream->fpSet.getNextFn(downstream);
    if (pBlock == NULL) {
      break;
    }

    int32_t code = getTableScanInfo(pOperator, &order, &scanFlag);
    if (code != TSDB_CODE_SUCCESS) {
      longjmp(pTaskInfo->env, code);
    }

    // there is an scalar expression that needs to be calculated before apply the group aggregation.
    if (pAggInfo->scalarExprSup.pExprInfo != NULL) {
      SExprSupp* pSup1 = &pAggInfo->scalarExprSup;
      code = projectApplyFunctions(pSup1->pExprInfo, pBlock, pBlock, pSup1->pCtx, pSup1->numOfExprs, NULL);
      if (code != TSDB_CODE_SUCCESS) {
        longjmp(pTaskInfo->env, code);
      }
    }

    // the pDataBlock are always the same one, no need to call this again
    setExecutionContext(pOperator, pOperator->exprSupp.numOfExprs, pBlock->info.groupId, pAggInfo);
    setInputDataBlock(pOperator, pSup->pCtx, pBlock, order, scanFlag, true);
    code = doAggregateImpl(pOperator, 0, pSup->pCtx);
    if (code != 0) {
      longjmp(pTaskInfo->env, code);
    }

#if 0  // test for encode/decode result info
    if(pOperator->fpSet.encodeResultRow){
      char *result = NULL;
      int32_t length = 0;
      pOperator->fpSet.encodeResultRow(pOperator, &result, &length);
      SAggSupporter* pSup = &pAggInfo->aggSup;
      taosHashClear(pSup->pResultRowHashTable);
      pInfo->resultRowInfo.size = 0;
      pOperator->fpSet.decodeResultRow(pOperator, result);
      if(result){
        taosMemoryFree(result);
      }
    }
#endif
  }

  closeAllResultRows(&pAggInfo->binfo.resultRowInfo);
  initGroupedResultInfo(&pAggInfo->groupResInfo, pAggInfo->aggSup.pResultRowHashTable, 0);
  OPTR_SET_OPENED(pOperator);

  pOperator->cost.openCost = (taosGetTimestampUs() - st) / 1000.0;
  return TSDB_CODE_SUCCESS;
}

static SSDataBlock* getAggregateResult(SOperatorInfo* pOperator) {
  SAggOperatorInfo* pAggInfo = pOperator->info;
  SOptrBasicInfo*   pInfo = &pAggInfo->binfo;

  if (pOperator->status == OP_EXEC_DONE) {
    return NULL;
  }

  SExecTaskInfo* pTaskInfo = pOperator->pTaskInfo;
  pTaskInfo->code = pOperator->fpSet._openFn(pOperator);
  if (pTaskInfo->code != TSDB_CODE_SUCCESS) {
    doSetOperatorCompleted(pOperator);
    return NULL;
  }

  blockDataEnsureCapacity(pInfo->pRes, pOperator->resultInfo.capacity);
  while (1) {
    doBuildResultDatablock(pOperator, pInfo, &pAggInfo->groupResInfo, pAggInfo->aggSup.pResultBuf);
    doFilter(pAggInfo->pCondition, pInfo->pRes);

    if (!hasDataInGroupInfo(&pAggInfo->groupResInfo)) {
      doSetOperatorCompleted(pOperator);
      break;
    }

    if (pInfo->pRes->info.rows > 0) {
      break;
    }
  }
  size_t rows = blockDataGetNumOfRows(pInfo->pRes);
  pOperator->resultInfo.totalRows += rows;

  return (rows == 0) ? NULL : pInfo->pRes;
}

int32_t aggEncodeResultRow(SOperatorInfo* pOperator, char** result, int32_t* length) {
  if (result == NULL || length == NULL) {
    return TSDB_CODE_TSC_INVALID_INPUT;
  }
  SOptrBasicInfo* pInfo = (SOptrBasicInfo*)(pOperator->info);
  SAggSupporter*  pSup = (SAggSupporter*)POINTER_SHIFT(pOperator->info, sizeof(SOptrBasicInfo));
  int32_t         size = taosHashGetSize(pSup->pResultRowHashTable);
  size_t          keyLen = sizeof(uint64_t) * 2;  // estimate the key length
  int32_t         totalSize =
      sizeof(int32_t) + sizeof(int32_t) + size * (sizeof(int32_t) + keyLen + sizeof(int32_t) + pSup->resultRowSize);

  // no result
  if (getTotalBufSize(pSup->pResultBuf) == 0) {
    *result = NULL;
    *length = 0;
    return TSDB_CODE_SUCCESS;
  }

  *result = (char*)taosMemoryCalloc(1, totalSize);
  if (*result == NULL) {
    return TSDB_CODE_OUT_OF_MEMORY;
  }

  int32_t offset = sizeof(int32_t);
  *(int32_t*)(*result + offset) = size;
  offset += sizeof(int32_t);

  // prepare memory
  SResultRowPosition* pos = &pInfo->resultRowInfo.cur;
  void*               pPage = getBufPage(pSup->pResultBuf, pos->pageId);
  SResultRow*         pRow = (SResultRow*)((char*)pPage + pos->offset);
  setBufPageDirty(pPage, true);
  releaseBufPage(pSup->pResultBuf, pPage);

  void* pIter = taosHashIterate(pSup->pResultRowHashTable, NULL);
  while (pIter) {
    void*               key = taosHashGetKey(pIter, &keyLen);
    SResultRowPosition* p1 = (SResultRowPosition*)pIter;

    pPage = (SFilePage*)getBufPage(pSup->pResultBuf, p1->pageId);
    pRow = (SResultRow*)((char*)pPage + p1->offset);
    setBufPageDirty(pPage, true);
    releaseBufPage(pSup->pResultBuf, pPage);

    // recalculate the result size
    int32_t realTotalSize = offset + sizeof(int32_t) + keyLen + sizeof(int32_t) + pSup->resultRowSize;
    if (realTotalSize > totalSize) {
      char* tmp = (char*)taosMemoryRealloc(*result, realTotalSize);
      if (tmp == NULL) {
        taosMemoryFree(*result);
        *result = NULL;
        return TSDB_CODE_OUT_OF_MEMORY;
      } else {
        *result = tmp;
      }
    }
    // save key
    *(int32_t*)(*result + offset) = keyLen;
    offset += sizeof(int32_t);
    memcpy(*result + offset, key, keyLen);
    offset += keyLen;

    // save value
    *(int32_t*)(*result + offset) = pSup->resultRowSize;
    offset += sizeof(int32_t);
    memcpy(*result + offset, pRow, pSup->resultRowSize);
    offset += pSup->resultRowSize;

    pIter = taosHashIterate(pSup->pResultRowHashTable, pIter);
  }

  *(int32_t*)(*result) = offset;
  *length = offset;

  return TDB_CODE_SUCCESS;
}

int32_t aggDecodeResultRow(SOperatorInfo* pOperator, char* result) {
  if (result == NULL) {
    return TSDB_CODE_TSC_INVALID_INPUT;
  }
  SOptrBasicInfo* pInfo = (SOptrBasicInfo*)(pOperator->info);
  SAggSupporter*  pSup = (SAggSupporter*)POINTER_SHIFT(pOperator->info, sizeof(SOptrBasicInfo));

  //  int32_t size = taosHashGetSize(pSup->pResultRowHashTable);
  int32_t length = *(int32_t*)(result);
  int32_t offset = sizeof(int32_t);

  int32_t count = *(int32_t*)(result + offset);
  offset += sizeof(int32_t);

  while (count-- > 0 && length > offset) {
    int32_t keyLen = *(int32_t*)(result + offset);
    offset += sizeof(int32_t);

    uint64_t    tableGroupId = *(uint64_t*)(result + offset);
    SResultRow* resultRow = getNewResultRow(pSup->pResultBuf, tableGroupId, pSup->resultRowSize);
    if (!resultRow) {
      return TSDB_CODE_TSC_INVALID_INPUT;
    }

    // add a new result set for a new group
    SResultRowPosition pos = {.pageId = resultRow->pageId, .offset = resultRow->offset};
    taosHashPut(pSup->pResultRowHashTable, result + offset, keyLen, &pos, sizeof(SResultRowPosition));

    offset += keyLen;
    int32_t valueLen = *(int32_t*)(result + offset);
    if (valueLen != pSup->resultRowSize) {
      return TSDB_CODE_TSC_INVALID_INPUT;
    }
    offset += sizeof(int32_t);
    int32_t pageId = resultRow->pageId;
    int32_t pOffset = resultRow->offset;
    memcpy(resultRow, result + offset, valueLen);
    resultRow->pageId = pageId;
    resultRow->offset = pOffset;
    offset += valueLen;

    initResultRow(resultRow);
    pInfo->resultRowInfo.cur = (SResultRowPosition){.pageId = resultRow->pageId, .offset = resultRow->offset};
  }

  if (offset != length) {
    return TSDB_CODE_TSC_INVALID_INPUT;
  }
  return TDB_CODE_SUCCESS;
}

enum {
  PROJECT_RETRIEVE_CONTINUE = 0x1,
  PROJECT_RETRIEVE_DONE = 0x2,
};

static int32_t handleLimitOffset(SOperatorInfo* pOperator, SSDataBlock* pBlock) {
  SProjectOperatorInfo* pProjectInfo = pOperator->info;
  SOptrBasicInfo*       pInfo = &pProjectInfo->binfo;
  SSDataBlock*          pRes = pInfo->pRes;

  if (pProjectInfo->curSOffset > 0) {
    if (pProjectInfo->groupId == 0) {  // it is the first group
      pProjectInfo->groupId = pBlock->info.groupId;
      blockDataCleanup(pInfo->pRes);
      return PROJECT_RETRIEVE_CONTINUE;
    } else if (pProjectInfo->groupId != pBlock->info.groupId) {
      pProjectInfo->curSOffset -= 1;

      // ignore data block in current group
      if (pProjectInfo->curSOffset > 0) {
        blockDataCleanup(pInfo->pRes);
        return PROJECT_RETRIEVE_CONTINUE;
      }
    }

    // set current group id of the project operator
    pProjectInfo->groupId = pBlock->info.groupId;
  }

  if (pProjectInfo->groupId != 0 && pProjectInfo->groupId != pBlock->info.groupId) {
    pProjectInfo->curGroupOutput += 1;
    if ((pProjectInfo->slimit.limit > 0) && (pProjectInfo->slimit.limit <= pProjectInfo->curGroupOutput)) {
      pOperator->status = OP_EXEC_DONE;
      blockDataCleanup(pRes);

      return PROJECT_RETRIEVE_DONE;
    }

    // reset the value for a new group data
    pProjectInfo->curOffset = 0;
    pProjectInfo->curOutput = 0;
  }

  // here we reach the start position, according to the limit/offset requirements.

  // set current group id
  pProjectInfo->groupId = pBlock->info.groupId;

  if (pProjectInfo->curOffset >= pRes->info.rows) {
    pProjectInfo->curOffset -= pRes->info.rows;
    blockDataCleanup(pRes);
    return PROJECT_RETRIEVE_CONTINUE;
  } else if (pProjectInfo->curOffset < pRes->info.rows && pProjectInfo->curOffset > 0) {
    blockDataTrimFirstNRows(pRes, pProjectInfo->curOffset);
    pProjectInfo->curOffset = 0;
  }

  // check for the limitation in each group
  if (pProjectInfo->limit.limit >= 0 && pProjectInfo->curOutput + pRes->info.rows >= pProjectInfo->limit.limit) {
    int32_t keepRows = (int32_t)(pProjectInfo->limit.limit - pProjectInfo->curOutput);
    blockDataKeepFirstNRows(pRes, keepRows);
    if (pProjectInfo->slimit.limit > 0 && pProjectInfo->slimit.limit <= pProjectInfo->curGroupOutput) {
      pOperator->status = OP_EXEC_DONE;
    }

    return PROJECT_RETRIEVE_DONE;
  }

  // todo optimize performance
  // If there are slimit/soffset value exists, multi-round result can not be packed into one group, since the
  // they may not belong to the same group the limit/offset value is not valid in this case.
  if (pRes->info.rows >= pOperator->resultInfo.threshold || pProjectInfo->slimit.offset != -1 ||
      pProjectInfo->slimit.limit != -1) {
    return PROJECT_RETRIEVE_DONE;
  } else {  // not full enough, continue to accumulate the output data in the buffer.
    return PROJECT_RETRIEVE_CONTINUE;
  }
}

static SSDataBlock* doProjectOperation(SOperatorInfo* pOperator) {
  SProjectOperatorInfo* pProjectInfo = pOperator->info;
  SOptrBasicInfo*       pInfo = &pProjectInfo->binfo;

  SExprSupp*   pSup = &pOperator->exprSupp;
  SSDataBlock* pRes = pInfo->pRes;
  blockDataCleanup(pRes);

  SExecTaskInfo* pTaskInfo = pOperator->pTaskInfo;
  if (pOperator->status == OP_EXEC_DONE) {
    return NULL;
  }

#if 0
  if (pProjectInfo->existDataBlock) {  // TODO refactor
    SSDataBlock* pBlock = pProjectInfo->existDataBlock;
    pProjectInfo->existDataBlock = NULL;

    // the pDataBlock are always the same one, no need to call this again
    setInputDataBlock(pOperator, pInfo->pCtx, pBlock, TSDB_ORDER_ASC);

    blockDataEnsureCapacity(pInfo->pRes, pBlock->info.rows);
    projectApplyFunctions(pOperator->exprSupp.pExprInfo, pInfo->pRes, pBlock, pInfo->pCtx, pOperator->exprSupp.numOfExprs);
    if (pRes->info.rows >= pProjectInfo->binfo.capacity * 0.8) {
      copyTsColoum(pRes, pInfo->pCtx, pOperator->exprSupp.numOfExprs);
      resetResultRowEntryResult(pInfo->pCtx, pOperator->exprSupp.numOfExprs);
      return pRes;
    }
  }
#endif

  int64_t st = 0;
  int32_t order = 0;
  int32_t scanFlag = 0;

  if (pOperator->cost.openCost == 0) {
    st = taosGetTimestampUs();
  }

  SOperatorInfo* downstream = pOperator->pDownstream[0];

  while (1) {
    // The downstream exec may change the value of the newgroup, so use a local variable instead.
    SSDataBlock* pBlock = downstream->fpSet.getNextFn(downstream);
    if (pBlock == NULL) {
      // TODO optimize
      /*if (pTaskInfo->execModel != OPTR_EXEC_MODEL_STREAM) {*/
      doSetOperatorCompleted(pOperator);
      /*}*/
      break;
    }
    if (pBlock->info.type == STREAM_RETRIEVE) {
      // for stream interval
      return pBlock;
    }

    // the pDataBlock are always the same one, no need to call this again
    int32_t code = getTableScanInfo(pOperator->pDownstream[0], &order, &scanFlag);
    if (code != TSDB_CODE_SUCCESS) {
      longjmp(pTaskInfo->env, code);
    }

    setInputDataBlock(pOperator, pSup->pCtx, pBlock, order, scanFlag, false);
    blockDataEnsureCapacity(pInfo->pRes, pInfo->pRes->info.rows + pBlock->info.rows);

    code = projectApplyFunctions(pSup->pExprInfo, pInfo->pRes, pBlock, pSup->pCtx, pSup->numOfExprs,
                                 pProjectInfo->pPseudoColInfo);
    if (code != TSDB_CODE_SUCCESS) {
      longjmp(pTaskInfo->env, code);
    }

    int32_t status = handleLimitOffset(pOperator, pBlock);

    // filter shall be applied after apply functions and limit/offset on the result
    doFilter(pProjectInfo->pFilterNode, pInfo->pRes);

    if (status == PROJECT_RETRIEVE_CONTINUE) {
      continue;
    } else if (status == PROJECT_RETRIEVE_DONE) {
      break;
    }
  }

  pProjectInfo->curOutput += pInfo->pRes->info.rows;

  size_t rows = pInfo->pRes->info.rows;
  pOperator->resultInfo.totalRows += rows;

  if (pOperator->cost.openCost == 0) {
    pOperator->cost.openCost = (taosGetTimestampUs() - st) / 1000.0;
  }

  return (rows > 0) ? pInfo->pRes : NULL;
}

static void doHandleRemainBlockForNewGroupImpl(SFillOperatorInfo* pInfo, SResultInfo* pResultInfo, bool* newgroup,
                                               SExecTaskInfo* pTaskInfo) {
  pInfo->totalInputRows = pInfo->existNewGroupBlock->info.rows;

  int64_t ekey =
      Q_STATUS_EQUAL(pTaskInfo->status, TASK_COMPLETED) ? pInfo->win.ekey : pInfo->existNewGroupBlock->info.window.ekey;
  taosResetFillInfo(pInfo->pFillInfo, getFillInfoStart(pInfo->pFillInfo));

  taosFillSetStartInfo(pInfo->pFillInfo, pInfo->existNewGroupBlock->info.rows, ekey);
  taosFillSetInputDataBlock(pInfo->pFillInfo, pInfo->existNewGroupBlock);

  doFillTimeIntervalGapsInResults(pInfo->pFillInfo, pInfo->pRes, pResultInfo->capacity);
  pInfo->existNewGroupBlock = NULL;
  *newgroup = true;
}

static void doHandleRemainBlockFromNewGroup(SFillOperatorInfo* pInfo, SResultInfo* pResultInfo, bool* newgroup,
                                            SExecTaskInfo* pTaskInfo) {
  if (taosFillHasMoreResults(pInfo->pFillInfo)) {
    *newgroup = false;
    doFillTimeIntervalGapsInResults(pInfo->pFillInfo, pInfo->pRes, (int32_t)pResultInfo->capacity);
    if (pInfo->pRes->info.rows > pResultInfo->threshold || (!pInfo->multigroupResult)) {
      return;
    }
  }

  // handle the cached new group data block
  if (pInfo->existNewGroupBlock) {
    doHandleRemainBlockForNewGroupImpl(pInfo, pResultInfo, newgroup, pTaskInfo);
  }
}

static SSDataBlock* doFillImpl(SOperatorInfo* pOperator) {
  SFillOperatorInfo* pInfo = pOperator->info;
  SExecTaskInfo*     pTaskInfo = pOperator->pTaskInfo;

  SResultInfo* pResultInfo = &pOperator->resultInfo;
  SSDataBlock* pResBlock = pInfo->pRes;

  blockDataCleanup(pResBlock);

  // todo handle different group data interpolation
  bool  n = false;
  bool* newgroup = &n;
  doHandleRemainBlockFromNewGroup(pInfo, pResultInfo, newgroup, pTaskInfo);
  if (pResBlock->info.rows > pResultInfo->threshold || (!pInfo->multigroupResult && pResBlock->info.rows > 0)) {
    return pResBlock;
  }

  SOperatorInfo* pDownstream = pOperator->pDownstream[0];
  while (1) {
    SSDataBlock* pBlock = pDownstream->fpSet.getNextFn(pDownstream);
    if (*newgroup) {
      assert(pBlock != NULL);
    }

    blockDataUpdateTsWindow(pBlock, pInfo->primaryTsCol);

    if (*newgroup && pInfo->totalInputRows > 0) {  // there are already processed current group data block
      pInfo->existNewGroupBlock = pBlock;
      *newgroup = false;

      // Fill the previous group data block, before handle the data block of new group.
      // Close the fill operation for previous group data block
      taosFillSetStartInfo(pInfo->pFillInfo, 0, pInfo->win.ekey);
    } else {
      if (pBlock == NULL) {
        if (pInfo->totalInputRows == 0) {
          pOperator->status = OP_EXEC_DONE;
          return NULL;
        }

        taosFillSetStartInfo(pInfo->pFillInfo, 0, pInfo->win.ekey);
      } else {
        pInfo->totalInputRows += pBlock->info.rows;
        taosFillSetStartInfo(pInfo->pFillInfo, pBlock->info.rows, pBlock->info.window.ekey);
        taosFillSetInputDataBlock(pInfo->pFillInfo, pBlock);
      }
    }

    blockDataEnsureCapacity(pResBlock, pOperator->resultInfo.capacity);
    doFillTimeIntervalGapsInResults(pInfo->pFillInfo, pResBlock, pOperator->resultInfo.capacity);

    // current group has no more result to return
    if (pResBlock->info.rows > 0) {
      // 1. The result in current group not reach the threshold of output result, continue
      // 2. If multiple group results existing in one SSDataBlock is not allowed, return immediately
      if (pResBlock->info.rows > pResultInfo->threshold || pBlock == NULL || (!pInfo->multigroupResult)) {
        return pResBlock;
      }

      doHandleRemainBlockFromNewGroup(pInfo, pResultInfo, newgroup, pTaskInfo);
      if (pResBlock->info.rows > pOperator->resultInfo.threshold || pBlock == NULL) {
        return pResBlock;
      }
    } else if (pInfo->existNewGroupBlock) {  // try next group
      assert(pBlock != NULL);
      doHandleRemainBlockForNewGroupImpl(pInfo, pResultInfo, newgroup, pTaskInfo);
      if (pResBlock->info.rows > pResultInfo->threshold) {
        return pResBlock;
      }
    } else {
      return NULL;
    }
  }
}

static SSDataBlock* doFill(SOperatorInfo* pOperator) {
  SFillOperatorInfo* pInfo = pOperator->info;
  SExecTaskInfo*     pTaskInfo = pOperator->pTaskInfo;

  if (pOperator->status == OP_EXEC_DONE) {
    return NULL;
  }

  SSDataBlock* fillResult = NULL;
  while (true) {
    fillResult = doFillImpl(pOperator);
    if (fillResult != NULL) {
      doFilter(pInfo->pCondition, fillResult);
    }

    if (fillResult == NULL) {
      doSetOperatorCompleted(pOperator);
      break;
    }

    if (fillResult->info.rows > 0) {
      break;
    }
  }

  if (fillResult != NULL) {
    size_t rows = fillResult->info.rows;
    pOperator->resultInfo.totalRows += rows;
  }

  return fillResult;
}

static void destroyExprInfo(SExprInfo* pExpr, int32_t numOfExprs) {
  for (int32_t i = 0; i < numOfExprs; ++i) {
    SExprInfo* pExprInfo = &pExpr[i];
    if (pExprInfo->pExpr->nodeType == QUERY_NODE_COLUMN) {
      taosMemoryFree(pExprInfo->base.pParam[0].pCol);
    }
    taosMemoryFree(pExprInfo->base.pParam);
    taosMemoryFree(pExprInfo->pExpr);
  }
}

static void destroyOperatorInfo(SOperatorInfo* pOperator) {
  if (pOperator == NULL) {
    return;
  }

  if (pOperator->fpSet.closeFn != NULL) {
    pOperator->fpSet.closeFn(pOperator->info, pOperator->exprSupp.numOfExprs);
  }

  if (pOperator->pDownstream != NULL) {
    for (int32_t i = 0; i < pOperator->numOfDownstream; ++i) {
      destroyOperatorInfo(pOperator->pDownstream[i]);
    }

    taosMemoryFreeClear(pOperator->pDownstream);
    pOperator->numOfDownstream = 0;
  }

  cleanupExprSupp(&pOperator->exprSupp);
  taosMemoryFreeClear(pOperator);
}

int32_t getBufferPgSize(int32_t rowSize, uint32_t* defaultPgsz, uint32_t* defaultBufsz) {
  *defaultPgsz = 4096;
  while (*defaultPgsz < rowSize * 4) {
    *defaultPgsz <<= 1u;
  }

  // at least four pages need to be in buffer
  *defaultBufsz = 4096 * 256;
  if ((*defaultBufsz) <= (*defaultPgsz)) {
    (*defaultBufsz) = (*defaultPgsz) * 4;
  }

  return 0;
}

int32_t doInitAggInfoSup(SAggSupporter* pAggSup, SqlFunctionCtx* pCtx, int32_t numOfOutput, size_t keyBufSize,
                         const char* pKey) {
  _hash_fn_t hashFn = taosGetDefaultHashFunction(TSDB_DATA_TYPE_BINARY);

  pAggSup->resultRowSize = getResultRowSize(pCtx, numOfOutput);
  pAggSup->keyBuf = taosMemoryCalloc(1, keyBufSize + POINTER_BYTES + sizeof(int64_t));
  pAggSup->pResultRowHashTable = taosHashInit(10, hashFn, true, HASH_NO_LOCK);

  if (pAggSup->keyBuf == NULL || pAggSup->pResultRowHashTable == NULL) {
    return TSDB_CODE_OUT_OF_MEMORY;
  }

  uint32_t defaultPgsz = 0;
  uint32_t defaultBufsz = 0;
  getBufferPgSize(pAggSup->resultRowSize, &defaultPgsz, &defaultBufsz);

  int32_t code = createDiskbasedBuf(&pAggSup->pResultBuf, defaultPgsz, defaultBufsz, pKey, TD_TMP_DIR_PATH);
  if (code != TSDB_CODE_SUCCESS) {
    return code;
  }

  return TSDB_CODE_SUCCESS;
}

void cleanupAggSup(SAggSupporter* pAggSup) {
  taosMemoryFreeClear(pAggSup->keyBuf);
  taosHashCleanup(pAggSup->pResultRowHashTable);
  destroyDiskbasedBuf(pAggSup->pResultBuf);
}

int32_t initAggInfo(SExprSupp* pSup, SAggSupporter* pAggSup, SExprInfo* pExprInfo, int32_t numOfCols, size_t keyBufSize,
                    const char* pkey) {
  int32_t code = initExprSupp(pSup, pExprInfo, numOfCols);
  if (code != TSDB_CODE_SUCCESS) {
    return code;
  }

  doInitAggInfoSup(pAggSup, pSup->pCtx, numOfCols, keyBufSize, pkey);
  for (int32_t i = 0; i < numOfCols; ++i) {
    pSup->pCtx[i].pBuf = pAggSup->pResultBuf;
  }

  return TSDB_CODE_SUCCESS;
}

void initResultSizeInfo(SOperatorInfo* pOperator, int32_t numOfRows) {
  ASSERT(numOfRows != 0);
  pOperator->resultInfo.capacity = numOfRows;
  pOperator->resultInfo.threshold = numOfRows * 0.75;

  if (pOperator->resultInfo.threshold == 0) {
    pOperator->resultInfo.threshold = numOfRows;
  }
}

void initBasicInfo(SOptrBasicInfo* pInfo, SSDataBlock* pBlock) {
  pInfo->pRes = pBlock;
  initResultRowInfo(&pInfo->resultRowInfo);
}

static void* destroySqlFunctionCtx(SqlFunctionCtx* pCtx, int32_t numOfOutput) {
  if (pCtx == NULL) {
    return NULL;
  }

  for (int32_t i = 0; i < numOfOutput; ++i) {
    for (int32_t j = 0; j < pCtx[i].numOfParams; ++j) {
      taosVariantDestroy(&pCtx[i].param[j].param);
    }

    taosMemoryFreeClear(pCtx[i].subsidiaries.pCtx);
    taosMemoryFree(pCtx[i].input.pData);
    taosMemoryFree(pCtx[i].input.pColumnDataAgg);
  }

  taosMemoryFreeClear(pCtx);
  return NULL;
}

int32_t initExprSupp(SExprSupp* pSup, SExprInfo* pExprInfo, int32_t numOfExpr) {
  pSup->pExprInfo = pExprInfo;
  pSup->numOfExprs = numOfExpr;
  if (pSup->pExprInfo != NULL) {
    pSup->pCtx = createSqlFunctionCtx(pExprInfo, numOfExpr, &pSup->rowEntryInfoOffset);
    if (pSup->pCtx == NULL) {
      return TSDB_CODE_OUT_OF_MEMORY;
    }
  }

  return TSDB_CODE_SUCCESS;
}

void cleanupExprSupp(SExprSupp* pSupp) {
  destroySqlFunctionCtx(pSupp->pCtx, pSupp->numOfExprs);
  if (pSupp->pExprInfo != NULL) {
    destroyExprInfo(pSupp->pExprInfo, pSupp->numOfExprs);
  }

  taosMemoryFreeClear(pSupp->pExprInfo);
  taosMemoryFree(pSupp->rowEntryInfoOffset);
}

SOperatorInfo* createAggregateOperatorInfo(SOperatorInfo* downstream, SExprInfo* pExprInfo, int32_t numOfCols,
                                           SSDataBlock* pResultBlock, SNode* pCondition, SExprInfo* pScalarExprInfo,
                                           int32_t numOfScalarExpr, SExecTaskInfo* pTaskInfo) {
  SAggOperatorInfo* pInfo = taosMemoryCalloc(1, sizeof(SAggOperatorInfo));
  SOperatorInfo*    pOperator = taosMemoryCalloc(1, sizeof(SOperatorInfo));
  if (pInfo == NULL || pOperator == NULL) {
    goto _error;
  }

  int32_t numOfRows = 1024;
  size_t  keyBufSize = sizeof(int64_t) + sizeof(int64_t) + POINTER_BYTES;

  initResultSizeInfo(pOperator, numOfRows);
  int32_t code = initAggInfo(&pOperator->exprSupp, &pInfo->aggSup, pExprInfo, numOfCols, keyBufSize, pTaskInfo->id.str);
  if (code != TSDB_CODE_SUCCESS) {
    goto _error;
  }

  initBasicInfo(&pInfo->binfo, pResultBlock);
  code = initExprSupp(&pInfo->scalarExprSup, pScalarExprInfo, numOfScalarExpr);
  if (code != TSDB_CODE_SUCCESS) {
    goto _error;
  }

  pInfo->groupId = INT32_MIN;
  pInfo->pCondition = pCondition;
  pOperator->name = "TableAggregate";
  pOperator->operatorType = QUERY_NODE_PHYSICAL_PLAN_HASH_AGG;
  pOperator->blocking = true;
  pOperator->status = OP_NOT_OPENED;
  pOperator->info = pInfo;
  pOperator->pTaskInfo = pTaskInfo;

  pOperator->fpSet = createOperatorFpSet(doOpenAggregateOptr, getAggregateResult, NULL, NULL, destroyAggOperatorInfo,
                                         aggEncodeResultRow, aggDecodeResultRow, NULL);

  code = appendDownstream(pOperator, &downstream, 1);
  if (code != TSDB_CODE_SUCCESS) {
    goto _error;
  }

  return pOperator;
_error:
  destroyAggOperatorInfo(pInfo, numOfCols);
  taosMemoryFreeClear(pInfo);
  taosMemoryFreeClear(pOperator);
  pTaskInfo->code = TSDB_CODE_OUT_OF_MEMORY;
  return NULL;
}

void cleanupBasicInfo(SOptrBasicInfo* pInfo) {
  assert(pInfo != NULL);
  cleanupResultRowInfo(&pInfo->resultRowInfo);
  pInfo->pRes = blockDataDestroy(pInfo->pRes);
}

void destroyBasicOperatorInfo(void* param, int32_t numOfOutput) {
  SOptrBasicInfo* pInfo = (SOptrBasicInfo*)param;
  cleanupBasicInfo(pInfo);

  taosMemoryFreeClear(param);
}

void destroyAggOperatorInfo(void* param, int32_t numOfOutput) {
  SAggOperatorInfo* pInfo = (SAggOperatorInfo*)param;
  cleanupBasicInfo(&pInfo->binfo);

  taosMemoryFreeClear(param);
}

void destroySFillOperatorInfo(void* param, int32_t numOfOutput) {
  SFillOperatorInfo* pInfo = (SFillOperatorInfo*)param;
  pInfo->pFillInfo = taosDestroyFillInfo(pInfo->pFillInfo);
  pInfo->pRes = blockDataDestroy(pInfo->pRes);
  taosMemoryFreeClear(pInfo->p);

  taosMemoryFreeClear(param);
}

static void destroyProjectOperatorInfo(void* param, int32_t numOfOutput) {
  if (NULL == param) {
    return;
  }
  SProjectOperatorInfo* pInfo = (SProjectOperatorInfo*)param;
  cleanupBasicInfo(&pInfo->binfo);
  cleanupAggSup(&pInfo->aggSup);
  taosArrayDestroy(pInfo->pPseudoColInfo);
<<<<<<< HEAD

  taosMemoryFreeClear(param);
}
=======
>>>>>>> bd76ae52

  taosMemoryFreeClear(param);
}

static void destroyIndefinitOperatorInfo(void* param, int32_t numOfOutput) {
  SIndefOperatorInfo* pInfo = (SIndefOperatorInfo*)param;
  cleanupBasicInfo(&pInfo->binfo);

  taosArrayDestroy(pInfo->pPseudoColInfo);
  cleanupAggSup(&pInfo->aggSup);
  cleanupExprSupp(&pInfo->scalarSup);

  taosMemoryFreeClear(param);
}

void destroyExchangeOperatorInfo(void* param, int32_t numOfOutput) {
  SExchangeInfo* pExInfo = (SExchangeInfo*)param;
  taosRemoveRef(exchangeObjRefPool, pExInfo->self);
}

void doDestroyExchangeOperatorInfo(void* param) {
  SExchangeInfo* pExInfo = (SExchangeInfo*)param;

  taosArrayDestroy(pExInfo->pSources);
  taosArrayDestroy(pExInfo->pSourceDataInfo);
  if (pExInfo->pResult != NULL) {
    blockDataDestroy(pExInfo->pResult);
  }

  tsem_destroy(&pExInfo->ready);

  taosMemoryFreeClear(param);
}

static SArray* setRowTsColumnOutputInfo(SqlFunctionCtx* pCtx, int32_t numOfCols) {
  SArray* pList = taosArrayInit(4, sizeof(int32_t));
  for (int32_t i = 0; i < numOfCols; ++i) {
    if (fmIsPseudoColumnFunc(pCtx[i].functionId)) {
      taosArrayPush(pList, &i);
    }
  }

  return pList;
}

static int64_t getLimit(SNode* pLimit) { return NULL == pLimit ? -1 : ((SLimitNode*)pLimit)->limit; }

static int64_t getOffset(SNode* pLimit) { return NULL == pLimit ? -1 : ((SLimitNode*)pLimit)->offset; }

SOperatorInfo* createProjectOperatorInfo(SOperatorInfo* downstream, SProjectPhysiNode* pProjPhyNode,
                                         SExecTaskInfo* pTaskInfo) {
  SProjectOperatorInfo* pInfo = taosMemoryCalloc(1, sizeof(SProjectOperatorInfo));
  SOperatorInfo*        pOperator = taosMemoryCalloc(1, sizeof(SOperatorInfo));
  if (pInfo == NULL || pOperator == NULL) {
    goto _error;
  }

  int32_t    numOfCols = 0;
  SExprInfo* pExprInfo = createExprInfo(pProjPhyNode->pProjections, NULL, &numOfCols);

  SSDataBlock* pResBlock = createResDataBlock(pProjPhyNode->node.pOutputDataBlockDesc);
  SLimit       limit = {.limit = getLimit(pProjPhyNode->node.pLimit), .offset = getOffset(pProjPhyNode->node.pLimit)};
  SLimit slimit = {.limit = getLimit(pProjPhyNode->node.pSlimit), .offset = getOffset(pProjPhyNode->node.pSlimit)};

  pInfo->limit = limit;
  pInfo->slimit = slimit;
  pInfo->curOffset = limit.offset;
  pInfo->curSOffset = slimit.offset;
  pInfo->binfo.pRes = pResBlock;
  pInfo->pFilterNode = pProjPhyNode->node.pConditions;

  int32_t numOfRows = 4096;
  size_t  keyBufSize = sizeof(int64_t) + sizeof(int64_t) + POINTER_BYTES;

  // Make sure the size of SSDataBlock will never exceed the size of 2MB.
  int32_t TWOMB = 2 * 1024 * 1024;
  if (numOfRows * pResBlock->info.rowSize > TWOMB) {
    numOfRows = TWOMB / pResBlock->info.rowSize;
  }
  initResultSizeInfo(pOperator, numOfRows);

  initAggInfo(&pOperator->exprSupp, &pInfo->aggSup, pExprInfo, numOfCols, keyBufSize, pTaskInfo->id.str);
  initBasicInfo(&pInfo->binfo, pResBlock);
  setFunctionResultOutput(pOperator, &pInfo->binfo, &pInfo->aggSup, MAIN_SCAN, numOfCols);

  pInfo->pPseudoColInfo = setRowTsColumnOutputInfo(pOperator->exprSupp.pCtx, numOfCols);
  pOperator->name = "ProjectOperator";
  pOperator->operatorType = QUERY_NODE_PHYSICAL_PLAN_PROJECT;
  pOperator->blocking = false;
  pOperator->status = OP_NOT_OPENED;
  pOperator->info = pInfo;
  pOperator->pTaskInfo = pTaskInfo;

  pOperator->fpSet = createOperatorFpSet(operatorDummyOpenFn, doProjectOperation, NULL, NULL,
                                         destroyProjectOperatorInfo, NULL, NULL, NULL);

  int32_t code = appendDownstream(pOperator, &downstream, 1);
  if (code != TSDB_CODE_SUCCESS) {
    goto _error;
  }

  return pOperator;

_error:
  pTaskInfo->code = TSDB_CODE_OUT_OF_MEMORY;
  return NULL;
}

<<<<<<< HEAD
static void doHandleDataBlock(SOperatorInfo* pOperator, SSDataBlock* pBlock, SOperatorInfo* downstream, SExecTaskInfo* pTaskInfo) {
=======
static void doHandleDataBlock(SOperatorInfo* pOperator, SSDataBlock* pBlock, SOperatorInfo* downstream,
                              SExecTaskInfo* pTaskInfo) {
>>>>>>> bd76ae52
  int32_t order = 0;
  int32_t scanFlag = 0;

  SIndefOperatorInfo* pIndefInfo = pOperator->info;
  SOptrBasicInfo*     pInfo = &pIndefInfo->binfo;
  SExprSupp*          pSup = &pOperator->exprSupp;

  // the pDataBlock are always the same one, no need to call this again
  int32_t code = getTableScanInfo(downstream, &order, &scanFlag);
  if (code != TSDB_CODE_SUCCESS) {
    longjmp(pTaskInfo->env, code);
  }

  // there is an scalar expression that needs to be calculated before apply the group aggregation.
  SExprSupp* pScalarSup = &pIndefInfo->scalarSup;
  if (pScalarSup->pExprInfo != NULL) {
    code = projectApplyFunctions(pScalarSup->pExprInfo, pBlock, pBlock, pScalarSup->pCtx, pScalarSup->numOfExprs,
                                 pIndefInfo->pPseudoColInfo);
    if (code != TSDB_CODE_SUCCESS) {
      longjmp(pTaskInfo->env, code);
    }
  }

  setInputDataBlock(pOperator, pSup->pCtx, pBlock, order, scanFlag, false);
  blockDataEnsureCapacity(pInfo->pRes, pInfo->pRes->info.rows + pBlock->info.rows);

  code = projectApplyFunctions(pSup->pExprInfo, pInfo->pRes, pBlock, pSup->pCtx, pSup->numOfExprs,
                               pIndefInfo->pPseudoColInfo);
  if (code != TSDB_CODE_SUCCESS) {
    longjmp(pTaskInfo->env, code);
  }
}

static SSDataBlock* doApplyIndefinitFunction(SOperatorInfo* pOperator) {
  SIndefOperatorInfo* pIndefInfo = pOperator->info;
  SOptrBasicInfo*     pInfo = &pIndefInfo->binfo;
  SExprSupp*          pSup = &pOperator->exprSupp;

  SSDataBlock* pRes = pInfo->pRes;
  blockDataCleanup(pRes);

  SExecTaskInfo* pTaskInfo = pOperator->pTaskInfo;
  if (pOperator->status == OP_EXEC_DONE) {
    return NULL;
  }

  int64_t st = 0;

  if (pOperator->cost.openCost == 0) {
    st = taosGetTimestampUs();
  }

  SOperatorInfo* downstream = pOperator->pDownstream[0];

<<<<<<< HEAD
  while(1) {
    // here we need to handle the existsed group results
    if (pIndefInfo->pNextGroupRes != NULL) { // todo extract method
      for (int32_t k = 0; k < pSup->numOfExprs; ++k) {
        SqlFunctionCtx* pCtx = &pSup->pCtx[k];

        SResultRowEntryInfo* pResInfo = GET_RES_INFO(pCtx);
        pResInfo->initialized = false;
        pCtx->pOutput = NULL;
      }

=======
  while (1) {
    // here we need to handle the existsed group results
    if (pIndefInfo->pNextGroupRes != NULL) {  // todo extract method
      for (int32_t k = 0; k < pSup->numOfExprs; ++k) {
        SqlFunctionCtx* pCtx = &pSup->pCtx[k];

        SResultRowEntryInfo* pResInfo = GET_RES_INFO(pCtx);
        pResInfo->initialized = false;
        pCtx->pOutput = NULL;
      }

>>>>>>> bd76ae52
      doHandleDataBlock(pOperator, pIndefInfo->pNextGroupRes, downstream, pTaskInfo);
      pIndefInfo->pNextGroupRes = NULL;
    }

    if (pInfo->pRes->info.rows < pOperator->resultInfo.threshold) {
      while (1) {
        // The downstream exec may change the value of the newgroup, so use a local variable instead.
        SSDataBlock* pBlock = downstream->fpSet.getNextFn(downstream);
        if (pBlock == NULL) {
          doSetOperatorCompleted(pOperator);
          break;
        }

        if (pIndefInfo->groupId == 0 && pBlock->info.groupId != 0) {
          pIndefInfo->groupId = pBlock->info.groupId;  // this is the initial group result
        } else {
          if (pIndefInfo->groupId != pBlock->info.groupId) {  // reset output buffer and computing status
            pIndefInfo->groupId = pBlock->info.groupId;
            pIndefInfo->pNextGroupRes = pBlock;
            break;
          }
        }

        doHandleDataBlock(pOperator, pBlock, downstream, pTaskInfo);
        if (pInfo->pRes->info.rows >= pOperator->resultInfo.threshold) {
          break;
        }
      }
    }

    doFilter(pIndefInfo->pCondition, pInfo->pRes);
    size_t rows = pInfo->pRes->info.rows;
    if (rows >= 0) {
      break;
    }
  }

  size_t rows = pInfo->pRes->info.rows;
  pOperator->resultInfo.totalRows += rows;

  if (pOperator->cost.openCost == 0) {
    pOperator->cost.openCost = (taosGetTimestampUs() - st) / 1000.0;
  }

  return (rows > 0) ? pInfo->pRes : NULL;
}

SOperatorInfo* createIndefinitOutputOperatorInfo(SOperatorInfo* downstream, SPhysiNode* pNode,
                                                 SExecTaskInfo* pTaskInfo) {
  SIndefOperatorInfo* pInfo = taosMemoryCalloc(1, sizeof(SIndefOperatorInfo));
  SOperatorInfo*      pOperator = taosMemoryCalloc(1, sizeof(SOperatorInfo));
  if (pInfo == NULL || pOperator == NULL) {
    goto _error;
  }

  SExprSupp* pSup = &pOperator->exprSupp;

  SIndefRowsFuncPhysiNode* pPhyNode = (SIndefRowsFuncPhysiNode*)pNode;

  int32_t    numOfExpr = 0;
  SExprInfo* pExprInfo = createExprInfo(pPhyNode->pFuncs, NULL, &numOfExpr);

  if (pPhyNode->pExprs != NULL) {
    int32_t    num = 0;
    SExprInfo* pSExpr = createExprInfo(pPhyNode->pExprs, NULL, &num);
    int32_t    code = initExprSupp(&pInfo->scalarSup, pSExpr, num);
    if (code != TSDB_CODE_SUCCESS) {
      goto _error;
    }
  }

  SSDataBlock* pResBlock = createResDataBlock(pPhyNode->node.pOutputDataBlockDesc);

  int32_t numOfRows = 4096;
  size_t  keyBufSize = sizeof(int64_t) + sizeof(int64_t) + POINTER_BYTES;

  // Make sure the size of SSDataBlock will never exceed the size of 2MB.
  int32_t TWOMB = 2 * 1024 * 1024;
  if (numOfRows * pResBlock->info.rowSize > TWOMB) {
    numOfRows = TWOMB / pResBlock->info.rowSize;
  }

  initResultSizeInfo(pOperator, numOfRows);

  initAggInfo(pSup, &pInfo->aggSup, pExprInfo, numOfExpr, keyBufSize, pTaskInfo->id.str);
  initBasicInfo(&pInfo->binfo, pResBlock);

  setFunctionResultOutput(pOperator, &pInfo->binfo, &pInfo->aggSup, MAIN_SCAN, numOfExpr);

<<<<<<< HEAD
  pInfo->binfo.pRes    = pResBlock;
  pInfo->pCondition    = pPhyNode->node.pConditions;
  pInfo->pPseudoColInfo= setRowTsColumnOutputInfo(pSup->pCtx, numOfExpr);

  pOperator->name      = "IndefinitOperator";
  pOperator->operatorType = QUERY_NODE_PHYSICAL_PLAN_INDEF_ROWS_FUNC;
  pOperator->blocking  = false;
  pOperator->status    = OP_NOT_OPENED;
  pOperator->info      = pInfo;
=======
  pInfo->binfo.pRes = pResBlock;
  pInfo->pCondition = pPhyNode->node.pConditions;
  pInfo->pPseudoColInfo = setRowTsColumnOutputInfo(pSup->pCtx, numOfExpr);

  pOperator->name = "IndefinitOperator";
  pOperator->operatorType = QUERY_NODE_PHYSICAL_PLAN_INDEF_ROWS_FUNC;
  pOperator->blocking = false;
  pOperator->status = OP_NOT_OPENED;
  pOperator->info = pInfo;
>>>>>>> bd76ae52
  pOperator->pTaskInfo = pTaskInfo;

  pOperator->fpSet = createOperatorFpSet(operatorDummyOpenFn, doApplyIndefinitFunction, NULL, NULL,
                                         destroyIndefinitOperatorInfo, NULL, NULL, NULL);

  int32_t code = appendDownstream(pOperator, &downstream, 1);
  if (code != TSDB_CODE_SUCCESS) {
    goto _error;
  }

  return pOperator;

_error:
  taosMemoryFree(pInfo);
  taosMemoryFree(pOperator);
  pTaskInfo->code = TSDB_CODE_OUT_OF_MEMORY;
  return NULL;
}

static int32_t initFillInfo(SFillOperatorInfo* pInfo, SExprInfo* pExpr, int32_t numOfCols, SNodeListNode* pValNode,
                            STimeWindow win, int32_t capacity, const char* id, SInterval* pInterval, int32_t fillType) {
  SFillColInfo* pColInfo = createFillColInfo(pExpr, numOfCols, pValNode);

  STimeWindow w = TSWINDOW_INITIALIZER;
  getAlignQueryTimeWindow(pInterval, pInterval->precision, win.skey, &w);
  w = getFirstQualifiedTimeWindow(win.skey, &w, pInterval, TSDB_ORDER_ASC);

  int32_t order = TSDB_ORDER_ASC;
  pInfo->pFillInfo = taosCreateFillInfo(order, w.skey, 0, capacity, numOfCols, pInterval,
      fillType, pColInfo, pInfo->primaryTsCol, id);

  pInfo->win = win;
  pInfo->p = taosMemoryCalloc(numOfCols, POINTER_BYTES);
<<<<<<< HEAD
=======

>>>>>>> bd76ae52
  if (pInfo->pFillInfo == NULL || pInfo->p == NULL) {
    taosMemoryFree(pInfo->pFillInfo);
    taosMemoryFree(pInfo->p);
    return TSDB_CODE_OUT_OF_MEMORY;
  } else {
    return TSDB_CODE_SUCCESS;
  }
}

SOperatorInfo* createFillOperatorInfo(SOperatorInfo* downstream, SFillPhysiNode* pPhyFillNode, bool multigroupResult,
                                      SExecTaskInfo* pTaskInfo) {
  SFillOperatorInfo* pInfo = taosMemoryCalloc(1, sizeof(SFillOperatorInfo));
  SOperatorInfo*     pOperator = taosMemoryCalloc(1, sizeof(SOperatorInfo));
  if (pInfo == NULL || pOperator == NULL) {
    goto _error;
  }

  int32_t      num = 0;
  SSDataBlock* pResBlock = createResDataBlock(pPhyFillNode->node.pOutputDataBlockDesc);
  SExprInfo*   pExprInfo = createExprInfo(pPhyFillNode->pTargets, NULL, &num);
  SInterval*   pInterval =
      QUERY_NODE_PHYSICAL_PLAN_MERGE_ALIGNED_INTERVAL == downstream->operatorType
            ? &((SMergeAlignedIntervalAggOperatorInfo*)downstream->info)->intervalAggOperatorInfo->interval
            : &((SIntervalAggOperatorInfo*)downstream->info)->interval;

  int32_t type = convertFillType(pPhyFillNode->mode);

  SResultInfo* pResultInfo = &pOperator->resultInfo;
  initResultSizeInfo(pOperator, 4096);
  pInfo->primaryTsCol = ((SColumnNode*)pPhyFillNode->pWStartTs)->slotId;

  int32_t numOfOutputCols = 0;
<<<<<<< HEAD
  SArray* pColMatchColInfo =
      extractColMatchInfo(pPhyFillNode->pTargets, pPhyFillNode->node.pOutputDataBlockDesc, &numOfOutputCols, COL_MATCH_FROM_SLOT_ID);
=======
  SArray* pColMatchColInfo = extractColMatchInfo(pPhyFillNode->pTargets, pPhyFillNode->node.pOutputDataBlockDesc,
                                                 &numOfOutputCols, COL_MATCH_FROM_SLOT_ID);
>>>>>>> bd76ae52

  int32_t code = initFillInfo(pInfo, pExprInfo, num, (SNodeListNode*)pPhyFillNode->pValues, pPhyFillNode->timeRange,
                              pResultInfo->capacity, pTaskInfo->id.str, pInterval, type);
  if (code != TSDB_CODE_SUCCESS) {
    goto _error;
  }

<<<<<<< HEAD
  pInfo->pRes                    = pResBlock;
  pInfo->multigroupResult        = multigroupResult;
  pInfo->pCondition              = pPhyFillNode->node.pConditions;
  pInfo->pColMatchColInfo        = pColMatchColInfo;
  pOperator->name                = "FillOperator";
  pOperator->blocking            = false;
  pOperator->status              = OP_NOT_OPENED;
  pOperator->operatorType        = QUERY_NODE_PHYSICAL_PLAN_FILL;
  pOperator->exprSupp.pExprInfo  = pExprInfo;
=======
  pInfo->pRes = pResBlock;
  pInfo->multigroupResult = multigroupResult;
  pInfo->pCondition = pPhyFillNode->node.pConditions;
  pInfo->pColMatchColInfo = pColMatchColInfo;
  pOperator->name = "FillOperator";
  pOperator->blocking = false;
  pOperator->status = OP_NOT_OPENED;
  pOperator->operatorType = QUERY_NODE_PHYSICAL_PLAN_FILL;
  pOperator->exprSupp.pExprInfo = pExprInfo;
>>>>>>> bd76ae52
  pOperator->exprSupp.numOfExprs = num;
  pOperator->info                = pInfo;
  pOperator->pTaskInfo           = pTaskInfo;

  pOperator->fpSet =
      createOperatorFpSet(operatorDummyOpenFn, doFill, NULL, NULL, destroySFillOperatorInfo, NULL, NULL, NULL);

  code = appendDownstream(pOperator, &downstream, 1);
  return pOperator;

_error:
  taosMemoryFreeClear(pOperator);
  taosMemoryFreeClear(pInfo);
  return NULL;
}

static SExecTaskInfo* createExecTaskInfo(uint64_t queryId, uint64_t taskId, EOPTR_EXEC_MODEL model, char* dbFName) {
  SExecTaskInfo* pTaskInfo = taosMemoryCalloc(1, sizeof(SExecTaskInfo));
  setTaskStatus(pTaskInfo, TASK_NOT_COMPLETED);

  pTaskInfo->schemaVer.dbname = strdup(dbFName);
  pTaskInfo->cost.created = taosGetTimestampMs();
  pTaskInfo->id.queryId = queryId;
  pTaskInfo->execModel = model;

  char* p = taosMemoryCalloc(1, 128);
  snprintf(p, 128, "TID:0x%" PRIx64 " QID:0x%" PRIx64, taskId, queryId);
  pTaskInfo->id.str = p;

  return pTaskInfo;
}

static STsdbReader* doCreateDataReader(STableScanPhysiNode* pTableScanNode, SReadHandle* pHandle,
                                       STableListInfo* pTableListInfo, const char* idstr);

static SArray* extractColumnInfo(SNodeList* pNodeList);

int32_t extractTableSchemaInfo(SReadHandle* pHandle, uint64_t uid, SExecTaskInfo* pTaskInfo) {
  SMetaReader mr = {0};
  metaReaderInit(&mr, pHandle->meta, 0);
  int32_t code = metaGetTableEntryByUid(&mr, uid);
  if (code != TSDB_CODE_SUCCESS) {
    metaReaderClear(&mr);
    return terrno;
  }

  pTaskInfo->schemaVer.tablename = strdup(mr.me.name);

  if (mr.me.type == TSDB_SUPER_TABLE) {
    pTaskInfo->schemaVer.sw = tCloneSSchemaWrapper(&mr.me.stbEntry.schemaRow);
    pTaskInfo->schemaVer.tversion = mr.me.stbEntry.schemaTag.version;
  } else if (mr.me.type == TSDB_CHILD_TABLE) {
    tDecoderClear(&mr.coder);

    tb_uid_t suid = mr.me.ctbEntry.suid;
    metaGetTableEntryByUid(&mr, suid);
    pTaskInfo->schemaVer.sw = tCloneSSchemaWrapper(&mr.me.stbEntry.schemaRow);
    pTaskInfo->schemaVer.tversion = mr.me.stbEntry.schemaTag.version;
  } else {
    pTaskInfo->schemaVer.sw = tCloneSSchemaWrapper(&mr.me.ntbEntry.schemaRow);
  }

  metaReaderClear(&mr);
  return TSDB_CODE_SUCCESS;
}

static void cleanupTableSchemaInfo(SExecTaskInfo* pTaskInfo) {
  taosMemoryFreeClear(pTaskInfo->schemaVer.dbname);
  if (pTaskInfo->schemaVer.sw == NULL) {
    return;
  }

  taosMemoryFree(pTaskInfo->schemaVer.sw->pSchema);
  taosMemoryFree(pTaskInfo->schemaVer.sw);
  taosMemoryFree(pTaskInfo->schemaVer.tablename);
}

static int32_t sortTableGroup(STableListInfo* pTableListInfo, int32_t groupNum) {
  taosArrayClear(pTableListInfo->pGroupList);
  SArray* sortSupport = taosArrayInit(groupNum, sizeof(uint64_t));
  if (sortSupport == NULL) return TSDB_CODE_OUT_OF_MEMORY;
  for (int32_t i = 0; i < taosArrayGetSize(pTableListInfo->pTableList); i++) {
    STableKeyInfo* info = taosArrayGet(pTableListInfo->pTableList, i);
    uint64_t*      groupId = taosHashGet(pTableListInfo->map, &info->uid, sizeof(uint64_t));

    int32_t index = taosArraySearchIdx(sortSupport, groupId, compareUint64Val, TD_EQ);
    if (index == -1) {
      void*   p = taosArraySearch(sortSupport, groupId, compareUint64Val, TD_GT);
      SArray* tGroup = taosArrayInit(8, sizeof(STableKeyInfo));
      if (tGroup == NULL) {
        taosArrayDestroy(sortSupport);
        return TSDB_CODE_OUT_OF_MEMORY;
      }
      if (taosArrayPush(tGroup, info) == NULL) {
        qError("taos push info array error");
        taosArrayDestroy(sortSupport);
        return TSDB_CODE_QRY_APP_ERROR;
      }
      if (p == NULL) {
        if (taosArrayPush(sortSupport, groupId) == NULL) {
          qError("taos push support array error");
          taosArrayDestroy(sortSupport);
          return TSDB_CODE_QRY_APP_ERROR;
        }
        if (taosArrayPush(pTableListInfo->pGroupList, &tGroup) == NULL) {
          qError("taos push group array error");
          taosArrayDestroy(sortSupport);
          return TSDB_CODE_QRY_APP_ERROR;
        }
      } else {
        int32_t pos = TARRAY_ELEM_IDX(sortSupport, p);
        if (taosArrayInsert(sortSupport, pos, groupId) == NULL) {
          qError("taos insert support array error");
          taosArrayDestroy(sortSupport);
          return TSDB_CODE_QRY_APP_ERROR;
        }
        if (taosArrayInsert(pTableListInfo->pGroupList, pos, &tGroup) == NULL) {
          qError("taos insert group array error");
          taosArrayDestroy(sortSupport);
          return TSDB_CODE_QRY_APP_ERROR;
        }
      }
    } else {
      SArray* tGroup = (SArray*)taosArrayGetP(pTableListInfo->pGroupList, index);
      if (taosArrayPush(tGroup, info) == NULL) {
        qError("taos push uid array error");
        taosArrayDestroy(sortSupport);
        return TSDB_CODE_QRY_APP_ERROR;
      }
    }
  }
  taosArrayDestroy(sortSupport);
  return TDB_CODE_SUCCESS;
}

int32_t generateGroupIdMap(STableListInfo* pTableListInfo, SReadHandle* pHandle, SNodeList* group) {
  if (group == NULL) {
    return TDB_CODE_SUCCESS;
  }

  pTableListInfo->map = taosHashInit(32, taosGetDefaultHashFunction(TSDB_DATA_TYPE_BINARY), false, HASH_NO_LOCK);
  if (pTableListInfo->map == NULL) {
    return TSDB_CODE_OUT_OF_MEMORY;
  }
  int32_t keyLen = 0;
  void*   keyBuf = NULL;

  SNode* node;
  FOREACH(node, group) {
    SExprNode* pExpr = (SExprNode*)node;
    keyLen += pExpr->resType.bytes;
  }

  int32_t nullFlagSize = sizeof(int8_t) * LIST_LENGTH(group);
  keyLen += nullFlagSize;

  keyBuf = taosMemoryCalloc(1, keyLen);
  if (keyBuf == NULL) {
    return TSDB_CODE_OUT_OF_MEMORY;
  }

  int32_t groupNum = 0;
  for (int32_t i = 0; i < taosArrayGetSize(pTableListInfo->pTableList); i++) {
    STableKeyInfo* info = taosArrayGet(pTableListInfo->pTableList, i);
    SMetaReader    mr = {0};
    metaReaderInit(&mr, pHandle->meta, 0);
    metaGetTableEntryByUid(&mr, info->uid);

    SNodeList* groupNew = nodesCloneList(group);

    nodesRewriteExprsPostOrder(groupNew, doTranslateTagExpr, &mr);
    char* isNull = (char*)keyBuf;
    char* pStart = (char*)keyBuf + nullFlagSize;

    SNode*  pNode;
    int32_t index = 0;
    FOREACH(pNode, groupNew) {
      SNode*  pNew = NULL;
      int32_t code = scalarCalculateConstants(pNode, &pNew);
      if (TSDB_CODE_SUCCESS == code) {
        REPLACE_NODE(pNew);
      } else {
        taosMemoryFree(keyBuf);
        nodesClearList(groupNew);
        metaReaderClear(&mr);
        return code;
      }

      ASSERT(nodeType(pNew) == QUERY_NODE_VALUE);
      SValueNode* pValue = (SValueNode*)pNew;

      if (pValue->node.resType.type == TSDB_DATA_TYPE_NULL || pValue->isNull) {
        isNull[index++] = 1;
        continue;
      } else {
        isNull[index++] = 0;
        char* data = nodesGetValueFromNode(pValue);
        if (pValue->node.resType.type == TSDB_DATA_TYPE_JSON) {
          if (tTagIsJson(data)) {
            terrno = TSDB_CODE_QRY_JSON_IN_GROUP_ERROR;
            taosMemoryFree(keyBuf);
            nodesClearList(groupNew);
            metaReaderClear(&mr);
            return terrno;
          }
          int32_t len = getJsonValueLen(data);
          memcpy(pStart, data, len);
          pStart += len;
        } else if (IS_VAR_DATA_TYPE(pValue->node.resType.type)) {
          memcpy(pStart, data, varDataTLen(data));
          pStart += varDataTLen(data);
        } else {
          memcpy(pStart, data, pValue->node.resType.bytes);
          pStart += pValue->node.resType.bytes;
        }
      }
    }
    int32_t  len = (int32_t)(pStart - (char*)keyBuf);
    uint64_t groupId = calcGroupId(keyBuf, len);
    taosHashPut(pTableListInfo->map, &(info->uid), sizeof(uint64_t), &groupId, sizeof(uint64_t));
    info->groupId = groupId;
    groupNum++;

    nodesClearList(groupNew);
    metaReaderClear(&mr);
  }
  taosMemoryFree(keyBuf);

  if (pTableListInfo->needSortTableByGroupId) {
    return sortTableGroup(pTableListInfo, groupNum);
  }

  return TDB_CODE_SUCCESS;
}

SOperatorInfo* createOperatorTree(SPhysiNode* pPhyNode, SExecTaskInfo* pTaskInfo, SReadHandle* pHandle,
                                  uint64_t queryId, uint64_t taskId, STableListInfo* pTableListInfo,
                                  const char* pUser) {
  int32_t type = nodeType(pPhyNode);

  if (pPhyNode->pChildren == NULL || LIST_LENGTH(pPhyNode->pChildren) == 0) {
    if (QUERY_NODE_PHYSICAL_PLAN_TABLE_SCAN == type) {
      STableScanPhysiNode* pTableScanNode = (STableScanPhysiNode*)pPhyNode;

      int32_t code = createScanTableListInfo(pTableScanNode, pHandle, pTableListInfo, queryId, taskId);
      if (code) {
        pTaskInfo->code = code;
        return NULL;
      }

      code = extractTableSchemaInfo(pHandle, pTableScanNode->scan.uid, pTaskInfo);
      if (code) {
        pTaskInfo->code = terrno;
        return NULL;
      }

      SOperatorInfo*  pOperator = createTableScanOperatorInfo(pTableScanNode, pHandle, pTaskInfo);
      STableScanInfo* pScanInfo = pOperator->info;
      pTaskInfo->cost.pRecoder = &pScanInfo->readRecorder;
      return pOperator;

    } else if (QUERY_NODE_PHYSICAL_PLAN_TABLE_MERGE_SCAN == type) {
      STableMergeScanPhysiNode* pTableScanNode = (STableMergeScanPhysiNode*)pPhyNode;
      int32_t code = createScanTableListInfo(pTableScanNode, pHandle, pTableListInfo, queryId, taskId);
      if (code) {
        pTaskInfo->code = code;
        return NULL;
      }
      code = extractTableSchemaInfo(pHandle, pTableScanNode->scan.uid, pTaskInfo);
      if (code) {
        pTaskInfo->code = terrno;
        return NULL;
      }

      SOperatorInfo* pOperator =
          createTableMergeScanOperatorInfo(pTableScanNode, pTableListInfo, pHandle, pTaskInfo, queryId, taskId);

      STableScanInfo* pScanInfo = pOperator->info;
      pTaskInfo->cost.pRecoder = &pScanInfo->readRecorder;
      return pOperator;

    } else if (QUERY_NODE_PHYSICAL_PLAN_EXCHANGE == type) {
      return createExchangeOperatorInfo(pHandle->pMsgCb->clientRpc, (SExchangePhysiNode*)pPhyNode, pTaskInfo);

    } else if (QUERY_NODE_PHYSICAL_PLAN_STREAM_SCAN == type) {
      STableScanPhysiNode* pTableScanNode = (STableScanPhysiNode*)pPhyNode;
      STimeWindowAggSupp   twSup = {
            .waterMark = pTableScanNode->watermark,
            .calTrigger = pTableScanNode->triggerType,
            .maxTs = INT64_MIN,
      };
      if (pHandle) {
        int32_t code = createScanTableListInfo(pTableScanNode, pHandle, pTableListInfo, queryId, taskId);
        if (code) {
          pTaskInfo->code = code;
          return NULL;
        }
      }

      SOperatorInfo* pOperator =
          createStreamScanOperatorInfo(pHandle, pTableScanNode, pTaskInfo, &twSup, queryId, taskId);
      return pOperator;

    } else if (QUERY_NODE_PHYSICAL_PLAN_SYSTABLE_SCAN == type) {
      SSystemTableScanPhysiNode* pSysScanPhyNode = (SSystemTableScanPhysiNode*)pPhyNode;
      return createSysTableScanOperatorInfo(pHandle, pSysScanPhyNode, pUser, pTaskInfo);
    } else if (QUERY_NODE_PHYSICAL_PLAN_TAG_SCAN == type) {
      STagScanPhysiNode* pScanPhyNode = (STagScanPhysiNode*)pPhyNode;

      int32_t code = getTableList(pHandle->meta, pHandle->vnode, pScanPhyNode, pTableListInfo);
      if (code != TSDB_CODE_SUCCESS) {
        pTaskInfo->code = terrno;
        return NULL;
      }

      return createTagScanOperatorInfo(pHandle, pScanPhyNode, pTableListInfo, pTaskInfo);
    } else if (QUERY_NODE_PHYSICAL_PLAN_BLOCK_DIST_SCAN == type) {
      SBlockDistScanPhysiNode* pBlockNode = (SBlockDistScanPhysiNode*)pPhyNode;
      pTableListInfo->pTableList = taosArrayInit(4, sizeof(STableKeyInfo));

      if (pBlockNode->tableType == TSDB_SUPER_TABLE) {
        int32_t code = vnodeGetAllTableList(pHandle->vnode, pBlockNode->uid, pTableListInfo->pTableList);
        if (code != TSDB_CODE_SUCCESS) {
          pTaskInfo->code = terrno;
          return NULL;
        }
      } else {  // Create one table group.
        STableKeyInfo info = {.lastKey = 0, .uid = pBlockNode->uid, .groupId = 0};
        taosArrayPush(pTableListInfo->pTableList, &info);
      }

      SQueryTableDataCond cond = {0};

      {
        cond.order = TSDB_ORDER_ASC;
        cond.numOfCols = 1;
        cond.colList = taosMemoryCalloc(1, sizeof(SColumnInfo));
        if (cond.colList == NULL) {
          terrno = TSDB_CODE_QRY_OUT_OF_MEMORY;
          return NULL;
        }

        cond.colList->colId = 1;
        cond.colList->type = TSDB_DATA_TYPE_TIMESTAMP;
        cond.colList->bytes = sizeof(TSKEY);

        cond.twindows = (STimeWindow){.skey = INT64_MIN, .ekey = INT64_MAX};
        cond.suid = pBlockNode->suid;
        cond.type = BLOCK_LOAD_OFFSET_ORDER;
      }

      STsdbReader* pReader = NULL;
      tsdbReaderOpen(pHandle->vnode, &cond, pTableListInfo->pTableList, &pReader, "");
      cleanupQueryTableDataCond(&cond);

      return createDataBlockInfoScanOperator(pReader, pHandle, cond.suid, pBlockNode, pTaskInfo);
    } else if (QUERY_NODE_PHYSICAL_PLAN_LAST_ROW_SCAN == type) {
      SLastRowScanPhysiNode* pScanNode = (SLastRowScanPhysiNode*)pPhyNode;

      //      int32_t code = createScanTableListInfo(pTableScanNode, pHandle, pTableListInfo, queryId, taskId);
      //      if (code) {
      //        pTaskInfo->code = code;
      //        return NULL;
      //      }

      int32_t code = extractTableSchemaInfo(pHandle, pScanNode->uid, pTaskInfo);
      if (code != TSDB_CODE_SUCCESS) {
        pTaskInfo->code = code;
        return NULL;
      }

      pTableListInfo->pTableList = taosArrayInit(4, sizeof(STableKeyInfo));
      if (pScanNode->tableType == TSDB_SUPER_TABLE) {
        code = vnodeGetAllTableList(pHandle->vnode, pScanNode->uid, pTableListInfo->pTableList);
        if (code != TSDB_CODE_SUCCESS) {
          pTaskInfo->code = terrno;
          return NULL;
        }
      } else {  // Create one table group.
        STableKeyInfo info = {.lastKey = 0, .uid = pScanNode->uid, .groupId = 0};
        taosArrayPush(pTableListInfo->pTableList, &info);
      }

      return createLastrowScanOperator(pScanNode, pHandle, pTableListInfo->pTableList, pTaskInfo);
    } else {
      ASSERT(0);
    }
  }

  int32_t num = 0;
  size_t  size = LIST_LENGTH(pPhyNode->pChildren);

  SOperatorInfo** ops = taosMemoryCalloc(size, POINTER_BYTES);
  for (int32_t i = 0; i < size; ++i) {
    SPhysiNode* pChildNode = (SPhysiNode*)nodesListGetNode(pPhyNode->pChildren, i);
    ops[i] = createOperatorTree(pChildNode, pTaskInfo, pHandle, queryId, taskId, pTableListInfo, pUser);
    if (ops[i] == NULL) {
      return NULL;
    }
  }

  SOperatorInfo* pOptr = NULL;
  if (QUERY_NODE_PHYSICAL_PLAN_PROJECT == type) {
    pOptr = createProjectOperatorInfo(ops[0], (SProjectPhysiNode*)pPhyNode, pTaskInfo);
  } else if (QUERY_NODE_PHYSICAL_PLAN_HASH_AGG == type) {
    SAggPhysiNode* pAggNode = (SAggPhysiNode*)pPhyNode;
    SExprInfo*     pExprInfo = createExprInfo(pAggNode->pAggFuncs, pAggNode->pGroupKeys, &num);
    SSDataBlock*   pResBlock = createResDataBlock(pPhyNode->pOutputDataBlockDesc);

    int32_t    numOfScalarExpr = 0;
    SExprInfo* pScalarExprInfo = NULL;
    if (pAggNode->pExprs != NULL) {
      pScalarExprInfo = createExprInfo(pAggNode->pExprs, NULL, &numOfScalarExpr);
    }

    if (pAggNode->pGroupKeys != NULL) {
      SArray* pColList = extractColumnInfo(pAggNode->pGroupKeys);
      pOptr = createGroupOperatorInfo(ops[0], pExprInfo, num, pResBlock, pColList, pAggNode->node.pConditions,
                                      pScalarExprInfo, numOfScalarExpr, pTaskInfo);
    } else {
      pOptr = createAggregateOperatorInfo(ops[0], pExprInfo, num, pResBlock, pAggNode->node.pConditions,
                                          pScalarExprInfo, numOfScalarExpr, pTaskInfo);
    }
  } else if (QUERY_NODE_PHYSICAL_PLAN_HASH_INTERVAL == type || QUERY_NODE_PHYSICAL_PLAN_STREAM_INTERVAL == type) {
    SIntervalPhysiNode* pIntervalPhyNode = (SIntervalPhysiNode*)pPhyNode;

    SExprInfo*   pExprInfo = createExprInfo(pIntervalPhyNode->window.pFuncs, NULL, &num);
    SSDataBlock* pResBlock = createResDataBlock(pPhyNode->pOutputDataBlockDesc);

    SInterval interval = {.interval = pIntervalPhyNode->interval,
                          .sliding = pIntervalPhyNode->sliding,
                          .intervalUnit = pIntervalPhyNode->intervalUnit,
                          .slidingUnit = pIntervalPhyNode->slidingUnit,
                          .offset = pIntervalPhyNode->offset,
                          .precision = ((SColumnNode*)pIntervalPhyNode->window.pTspk)->node.resType.precision};

    STimeWindowAggSupp as = {
        .waterMark = pIntervalPhyNode->window.watermark,
        .calTrigger = pIntervalPhyNode->window.triggerType,
        .maxTs = INT64_MIN,
    };
    ASSERT(as.calTrigger != STREAM_TRIGGER_MAX_DELAY);

    int32_t tsSlotId = ((SColumnNode*)pIntervalPhyNode->window.pTspk)->slotId;
    bool    isStream = (QUERY_NODE_PHYSICAL_PLAN_STREAM_INTERVAL == type);
    pOptr = createIntervalOperatorInfo(ops[0], pExprInfo, num, pResBlock, &interval, tsSlotId, &as, pIntervalPhyNode,
                                       pTaskInfo, isStream);

  } else if (QUERY_NODE_PHYSICAL_PLAN_MERGE_ALIGNED_INTERVAL == type) {
    SMergeAlignedIntervalPhysiNode* pIntervalPhyNode = (SMergeAlignedIntervalPhysiNode*)pPhyNode;

    SExprInfo*   pExprInfo = createExprInfo(pIntervalPhyNode->window.pFuncs, NULL, &num);
    SSDataBlock* pResBlock = createResDataBlock(pPhyNode->pOutputDataBlockDesc);

    SInterval interval = {.interval = pIntervalPhyNode->interval,
                          .sliding = pIntervalPhyNode->sliding,
                          .intervalUnit = pIntervalPhyNode->intervalUnit,
                          .slidingUnit = pIntervalPhyNode->slidingUnit,
                          .offset = pIntervalPhyNode->offset,
                          .precision = ((SColumnNode*)pIntervalPhyNode->window.pTspk)->node.resType.precision};

    int32_t tsSlotId = ((SColumnNode*)pIntervalPhyNode->window.pTspk)->slotId;
    pOptr = createMergeAlignedIntervalOperatorInfo(ops[0], pExprInfo, num, pResBlock, &interval, tsSlotId,
                                                   pPhyNode->pConditions, pTaskInfo);
  } else if (QUERY_NODE_PHYSICAL_PLAN_MERGE_INTERVAL == type) {
    SMergeIntervalPhysiNode* pIntervalPhyNode = (SMergeIntervalPhysiNode*)pPhyNode;

    SExprInfo*   pExprInfo = createExprInfo(pIntervalPhyNode->window.pFuncs, NULL, &num);
    SSDataBlock* pResBlock = createResDataBlock(pPhyNode->pOutputDataBlockDesc);

    SInterval interval = {.interval = pIntervalPhyNode->interval,
                          .sliding = pIntervalPhyNode->sliding,
                          .intervalUnit = pIntervalPhyNode->intervalUnit,
                          .slidingUnit = pIntervalPhyNode->slidingUnit,
                          .offset = pIntervalPhyNode->offset,
                          .precision = ((SColumnNode*)pIntervalPhyNode->window.pTspk)->node.resType.precision};

    int32_t tsSlotId = ((SColumnNode*)pIntervalPhyNode->window.pTspk)->slotId;
    pOptr = createMergeIntervalOperatorInfo(ops[0], pExprInfo, num, pResBlock, &interval, tsSlotId, pTaskInfo);
  } else if (QUERY_NODE_PHYSICAL_PLAN_STREAM_SEMI_INTERVAL == type) {
    int32_t children = 0;
    pOptr = createStreamFinalIntervalOperatorInfo(ops[0], pPhyNode, pTaskInfo, children);
  } else if (QUERY_NODE_PHYSICAL_PLAN_STREAM_FINAL_INTERVAL == type) {
    int32_t children = 1;
    pOptr = createStreamFinalIntervalOperatorInfo(ops[0], pPhyNode, pTaskInfo, children);
  } else if (QUERY_NODE_PHYSICAL_PLAN_SORT == type) {
    pOptr = createSortOperatorInfo(ops[0], (SSortPhysiNode*)pPhyNode, pTaskInfo);
  } else if (QUERY_NODE_PHYSICAL_PLAN_GROUP_SORT == type) {
    pOptr = createGroupSortOperatorInfo(ops[0], (SGroupSortPhysiNode*)pPhyNode, pTaskInfo);
  } else if (QUERY_NODE_PHYSICAL_PLAN_MERGE == type) {
    SMergePhysiNode* pMergePhyNode = (SMergePhysiNode*)pPhyNode;
    pOptr = createMultiwayMergeOperatorInfo(ops, size, pMergePhyNode, pTaskInfo);
  } else if (QUERY_NODE_PHYSICAL_PLAN_MERGE_SESSION == type) {
    SSessionWinodwPhysiNode* pSessionNode = (SSessionWinodwPhysiNode*)pPhyNode;

    STimeWindowAggSupp as = {.waterMark = pSessionNode->window.watermark,
                             .calTrigger = pSessionNode->window.triggerType};

    SExprInfo*   pExprInfo = createExprInfo(pSessionNode->window.pFuncs, NULL, &num);
    SSDataBlock* pResBlock = createResDataBlock(pPhyNode->pOutputDataBlockDesc);
    int32_t      tsSlotId = ((SColumnNode*)pSessionNode->window.pTspk)->slotId;

    pOptr = createSessionAggOperatorInfo(ops[0], pExprInfo, num, pResBlock, pSessionNode->gap, tsSlotId, &as,
                                         pPhyNode->pConditions, pTaskInfo);
  } else if (QUERY_NODE_PHYSICAL_PLAN_STREAM_SESSION == type) {
    pOptr = createStreamSessionAggOperatorInfo(ops[0], pPhyNode, pTaskInfo);
  } else if (QUERY_NODE_PHYSICAL_PLAN_STREAM_SEMI_SESSION == type) {
    int32_t children = 0;
    pOptr = createStreamFinalSessionAggOperatorInfo(ops[0], pPhyNode, pTaskInfo, children);
  } else if (QUERY_NODE_PHYSICAL_PLAN_STREAM_FINAL_SESSION == type) {
    int32_t children = 1;
    pOptr = createStreamFinalSessionAggOperatorInfo(ops[0], pPhyNode, pTaskInfo, children);
  } else if (QUERY_NODE_PHYSICAL_PLAN_PARTITION == type) {
    pOptr = createPartitionOperatorInfo(ops[0], (SPartitionPhysiNode*)pPhyNode, pTaskInfo);
  } else if (QUERY_NODE_PHYSICAL_PLAN_MERGE_STATE == type) {
    SStateWinodwPhysiNode* pStateNode = (SStateWinodwPhysiNode*)pPhyNode;

    STimeWindowAggSupp as = {.waterMark = pStateNode->window.watermark, .calTrigger = pStateNode->window.triggerType};

    SExprInfo*   pExprInfo = createExprInfo(pStateNode->window.pFuncs, NULL, &num);
    SSDataBlock* pResBlock = createResDataBlock(pPhyNode->pOutputDataBlockDesc);
    int32_t      tsSlotId = ((SColumnNode*)pStateNode->window.pTspk)->slotId;

    SColumnNode* pColNode = (SColumnNode*)((STargetNode*)pStateNode->pStateKey)->pExpr;
    SColumn      col = extractColumnFromColumnNode(pColNode);
    pOptr = createStatewindowOperatorInfo(ops[0], pExprInfo, num, pResBlock, &as, tsSlotId, &col, pPhyNode->pConditions,
                                          pTaskInfo);
  } else if (QUERY_NODE_PHYSICAL_PLAN_STREAM_STATE == type) {
    pOptr = createStreamStateAggOperatorInfo(ops[0], pPhyNode, pTaskInfo);
  } else if (QUERY_NODE_PHYSICAL_PLAN_MERGE_JOIN == type) {
    pOptr = createMergeJoinOperatorInfo(ops, size, (SJoinPhysiNode*)pPhyNode, pTaskInfo);
  } else if (QUERY_NODE_PHYSICAL_PLAN_FILL == type) {
    pOptr = createFillOperatorInfo(ops[0], (SFillPhysiNode*)pPhyNode, false, pTaskInfo);
  } else if (QUERY_NODE_PHYSICAL_PLAN_INDEF_ROWS_FUNC == type) {
    pOptr = createIndefinitOutputOperatorInfo(ops[0], pPhyNode, pTaskInfo);
  } else if (QUERY_NODE_PHYSICAL_PLAN_INTERP_FUNC == type) {
    pOptr = createTimeSliceOperatorInfo(ops[0], pPhyNode, pTaskInfo);
  } else {
    ASSERT(0);
  }

  taosMemoryFree(ops);
  return pOptr;
}

SArray* extractColumnInfo(SNodeList* pNodeList) {
  size_t  numOfCols = LIST_LENGTH(pNodeList);
  SArray* pList = taosArrayInit(numOfCols, sizeof(SColumn));
  if (pList == NULL) {
    terrno = TSDB_CODE_OUT_OF_MEMORY;
    return NULL;
  }

  for (int32_t i = 0; i < numOfCols; ++i) {
    STargetNode* pNode = (STargetNode*)nodesListGetNode(pNodeList, i);

    if (nodeType(pNode->pExpr) == QUERY_NODE_COLUMN) {
      SColumnNode* pColNode = (SColumnNode*)pNode->pExpr;

      SColumn c = extractColumnFromColumnNode(pColNode);
      taosArrayPush(pList, &c);
    } else if (nodeType(pNode->pExpr) == QUERY_NODE_VALUE) {
      SValueNode* pValNode = (SValueNode*)pNode->pExpr;
      SColumn     c = {0};
      c.slotId = pNode->slotId;
      c.colId = pNode->slotId;
      c.type = pValNode->node.type;
      c.bytes = pValNode->node.resType.bytes;
      c.scale = pValNode->node.resType.scale;
      c.precision = pValNode->node.resType.precision;

      taosArrayPush(pList, &c);
    }
  }

  return pList;
}

STsdbReader* doCreateDataReader(STableScanPhysiNode* pTableScanNode, SReadHandle* pHandle,
                                STableListInfo* pTableListInfo, const char* idstr) {
  int32_t code = getTableList(pHandle->meta, pHandle->vnode, &pTableScanNode->scan, pTableListInfo);
  if (code != TSDB_CODE_SUCCESS) {
    goto _error;
  }

  if (taosArrayGetSize(pTableListInfo->pTableList) == 0) {
    code = 0;
    qDebug("no table qualified for query, %s", idstr);
    goto _error;
  }

  SQueryTableDataCond cond = {0};
  code = initQueryTableDataCond(&cond, pTableScanNode);
  if (code != TSDB_CODE_SUCCESS) {
    goto _error;
  }

  STsdbReader* pReader;
  code = tsdbReaderOpen(pHandle->vnode, &cond, pTableListInfo->pTableList, &pReader, idstr);
  if (code != TSDB_CODE_SUCCESS) {
    goto _error;
  }

  cleanupQueryTableDataCond(&cond);

  return pReader;

_error:
  terrno = code;
  return NULL;
}

static int32_t extractTbscanInStreamOpTree(SOperatorInfo* pOperator, STableScanInfo** ppInfo) {
  if (pOperator->operatorType != QUERY_NODE_PHYSICAL_PLAN_STREAM_SCAN) {
    if (pOperator->numOfDownstream == 0) {
      qError("failed to find stream scan operator");
      return TSDB_CODE_QRY_APP_ERROR;
    }

    if (pOperator->numOfDownstream > 1) {
      qError("join not supported for stream block scan");
      return TSDB_CODE_QRY_APP_ERROR;
    }
    return extractTbscanInStreamOpTree(pOperator->pDownstream[0], ppInfo);
  } else {
    SStreamScanInfo* pInfo = pOperator->info;
    ASSERT(pInfo->pTableScanOp->operatorType == QUERY_NODE_PHYSICAL_PLAN_TABLE_SCAN);
    *ppInfo = pInfo->pTableScanOp->info;
    return 0;
  }
}

int32_t extractTableScanNode(SPhysiNode* pNode, STableScanPhysiNode** ppNode) {
  if (pNode->pChildren == NULL || LIST_LENGTH(pNode->pChildren) == 0) {
    if (QUERY_NODE_PHYSICAL_PLAN_TABLE_SCAN == pNode->type) {
      *ppNode = (STableScanPhysiNode*)pNode;
      return 0;
    } else {
      ASSERT(0);
      terrno = TSDB_CODE_QRY_APP_ERROR;
      return -1;
    }
  } else {
    if (LIST_LENGTH(pNode->pChildren) != 1) {
      ASSERT(0);
      terrno = TSDB_CODE_QRY_APP_ERROR;
      return -1;
    }
    SPhysiNode* pChildNode = (SPhysiNode*)nodesListGetNode(pNode->pChildren, 0);
    return extractTableScanNode(pChildNode, ppNode);
  }
  return -1;
}

int32_t rebuildReader(SOperatorInfo* pOperator, SSubplan* plan, SReadHandle* pHandle, int64_t uid, int64_t ts) {
  STableScanInfo* pTableScanInfo = NULL;
  if (extractTbscanInStreamOpTree(pOperator, &pTableScanInfo) < 0) {
    return -1;
  }

  STableScanPhysiNode* pNode = NULL;
  if (extractTableScanNode(plan->pNode, &pNode) < 0) {
    ASSERT(0);
  }

  tsdbReaderClose(pTableScanInfo->dataReader);

  STableListInfo info = {0};
  pTableScanInfo->dataReader = doCreateDataReader(pNode, pHandle, &info, NULL);
  if (pTableScanInfo->dataReader == NULL) {
    ASSERT(0);
    qError("failed to create data reader");
    return TSDB_CODE_QRY_APP_ERROR;
  }
  // TODO: set uid and ts to data reader
  return 0;
}

int32_t encodeOperator(SOperatorInfo* ops, char** result, int32_t* length, int32_t* nOptrWithVal) {
  int32_t code = TDB_CODE_SUCCESS;
  char*   pCurrent = NULL;
  int32_t currLength = 0;
  if (ops->fpSet.encodeResultRow) {
    if (result == NULL || length == NULL || nOptrWithVal == NULL) {
      return TSDB_CODE_TSC_INVALID_INPUT;
    }
    code = ops->fpSet.encodeResultRow(ops, &pCurrent, &currLength);

    if (code != TDB_CODE_SUCCESS) {
      if (*result != NULL) {
        taosMemoryFree(*result);
        *result = NULL;
      }
      return code;
    } else if (currLength == 0) {
      ASSERT(!pCurrent);
      goto _downstream;
    }

    ++(*nOptrWithVal);

    ASSERT(currLength >= 0);

    if (*result == NULL) {
      *result = (char*)taosMemoryCalloc(1, currLength + sizeof(int32_t));
      if (*result == NULL) {
        taosMemoryFree(pCurrent);
        return TSDB_CODE_OUT_OF_MEMORY;
      }
      memcpy(*result + sizeof(int32_t), pCurrent, currLength);
      *(int32_t*)(*result) = currLength + sizeof(int32_t);
    } else {
      int32_t sizePre = *(int32_t*)(*result);
      char*   tmp = (char*)taosMemoryRealloc(*result, sizePre + currLength);
      if (tmp == NULL) {
        taosMemoryFree(pCurrent);
        taosMemoryFree(*result);
        *result = NULL;
        return TSDB_CODE_OUT_OF_MEMORY;
      }
      *result = tmp;
      memcpy(*result + sizePre, pCurrent, currLength);
      *(int32_t*)(*result) += currLength;
    }
    taosMemoryFree(pCurrent);
    *length = *(int32_t*)(*result);
  }

_downstream:
  for (int32_t i = 0; i < ops->numOfDownstream; ++i) {
    code = encodeOperator(ops->pDownstream[i], result, length, nOptrWithVal);
    if (code != TDB_CODE_SUCCESS) {
      return code;
    }
  }
  return TDB_CODE_SUCCESS;
}

int32_t decodeOperator(SOperatorInfo* ops, const char* result, int32_t length) {
  int32_t code = TDB_CODE_SUCCESS;
  if (ops->fpSet.decodeResultRow) {
    if (result == NULL) {
      return TSDB_CODE_TSC_INVALID_INPUT;
    }

    ASSERT(length == *(int32_t*)result);

    const char* data = result + sizeof(int32_t);
    code = ops->fpSet.decodeResultRow(ops, (char*)data);
    if (code != TDB_CODE_SUCCESS) {
      return code;
    }

    int32_t totalLength = *(int32_t*)result;
    int32_t dataLength = *(int32_t*)data;

    if (totalLength == dataLength + sizeof(int32_t)) {  // the last data
      result = NULL;
      length = 0;
    } else {
      result += dataLength;
      *(int32_t*)(result) = totalLength - dataLength;
      length = totalLength - dataLength;
    }
  }

  for (int32_t i = 0; i < ops->numOfDownstream; ++i) {
    code = decodeOperator(ops->pDownstream[i], result, length);
    if (code != TDB_CODE_SUCCESS) {
      return code;
    }
  }
  return TDB_CODE_SUCCESS;
}

int32_t createDataSinkParam(SDataSinkNode* pNode, void** pParam, qTaskInfo_t* pTaskInfo, SReadHandle* readHandle) {
  SExecTaskInfo* pTask = *(SExecTaskInfo**)pTaskInfo;

  switch (pNode->type) {
    case QUERY_NODE_PHYSICAL_PLAN_QUERY_INSERT: {
      SInserterParam* pInserterParam = taosMemoryCalloc(1, sizeof(SInserterParam));
      if (NULL == pInserterParam) {
        return TSDB_CODE_OUT_OF_MEMORY;
      }
      pInserterParam->readHandle = readHandle;

      *pParam = pInserterParam;
      break;
    }
    case QUERY_NODE_PHYSICAL_PLAN_DELETE: {
      SDeleterParam* pDeleterParam = taosMemoryCalloc(1, sizeof(SDeleterParam));
      if (NULL == pDeleterParam) {
        return TSDB_CODE_OUT_OF_MEMORY;
      }
      int32_t tbNum = taosArrayGetSize(pTask->tableqinfoList.pTableList);
      pDeleterParam->suid = pTask->tableqinfoList.suid;
      pDeleterParam->pUidList = taosArrayInit(tbNum, sizeof(uint64_t));
      if (NULL == pDeleterParam->pUidList) {
        taosMemoryFree(pDeleterParam);
        return TSDB_CODE_OUT_OF_MEMORY;
      }
      for (int32_t i = 0; i < tbNum; ++i) {
        STableKeyInfo* pTable = taosArrayGet(pTask->tableqinfoList.pTableList, i);
        taosArrayPush(pDeleterParam->pUidList, &pTable->uid);
      }

      *pParam = pDeleterParam;
      break;
    }
    default:
      break;
  }

  return TSDB_CODE_SUCCESS;
}

int32_t createExecTaskInfoImpl(SSubplan* pPlan, SExecTaskInfo** pTaskInfo, SReadHandle* pHandle, uint64_t taskId,
                               const char* sql, EOPTR_EXEC_MODEL model) {
  uint64_t queryId = pPlan->id.queryId;

  int32_t code = TSDB_CODE_SUCCESS;
  *pTaskInfo = createExecTaskInfo(queryId, taskId, model, pPlan->dbFName);
  if (*pTaskInfo == NULL) {
    code = TSDB_CODE_QRY_OUT_OF_MEMORY;
    goto _complete;
  }

  (*pTaskInfo)->sql = sql;
  (*pTaskInfo)->tableqinfoList.pTagCond = pPlan->pTagCond;
  (*pTaskInfo)->tableqinfoList.pTagIndexCond = pPlan->pTagIndexCond;
  (*pTaskInfo)->pRoot = createOperatorTree(pPlan->pNode, *pTaskInfo, pHandle, queryId, taskId,
                                           &(*pTaskInfo)->tableqinfoList, pPlan->user);

  if (NULL == (*pTaskInfo)->pRoot) {
    code = (*pTaskInfo)->code;
    goto _complete;
  }

  return code;

_complete:
  taosMemoryFreeClear(*pTaskInfo);
  terrno = code;
  return code;
}

static void doDestroyTableList(STableListInfo* pTableqinfoList) {
  taosArrayDestroy(pTableqinfoList->pTableList);
  taosHashCleanup(pTableqinfoList->map);
  if (pTableqinfoList->needSortTableByGroupId) {
    for (int32_t i = 0; i < taosArrayGetSize(pTableqinfoList->pGroupList); i++) {
      SArray* tmp = taosArrayGetP(pTableqinfoList->pGroupList, i);
      taosArrayDestroy(tmp);
    }
  }
  taosArrayDestroy(pTableqinfoList->pGroupList);

  pTableqinfoList->pTableList = NULL;
  pTableqinfoList->map = NULL;
}

void doDestroyTask(SExecTaskInfo* pTaskInfo) {
  qDebug("%s execTask is freed", GET_TASKID(pTaskInfo));

  doDestroyTableList(&pTaskInfo->tableqinfoList);
  destroyOperatorInfo(pTaskInfo->pRoot);
  cleanupTableSchemaInfo(pTaskInfo);

  taosMemoryFreeClear(pTaskInfo->sql);
  taosMemoryFreeClear(pTaskInfo->id.str);
  taosMemoryFreeClear(pTaskInfo);
}

static void doSetTagValueToResultBuf(char* output, const char* val, int16_t type, int16_t bytes) {
  if (val == NULL) {
    setNull(output, type, bytes);
    return;
  }

  if (IS_VAR_DATA_TYPE(type)) {
    // Binary data overflows for sort of unknown reasons. Let trim the overflow data
    if (varDataTLen(val) > bytes) {
      int32_t maxLen = bytes - VARSTR_HEADER_SIZE;
      int32_t len = (varDataLen(val) > maxLen) ? maxLen : varDataLen(val);
      memcpy(varDataVal(output), varDataVal(val), len);
      varDataSetLen(output, len);
    } else {
      varDataCopy(output, val);
    }
  } else {
    memcpy(output, val, bytes);
  }
}

static int64_t getQuerySupportBufSize(size_t numOfTables) {
  size_t s1 = sizeof(STableQueryInfo);
  //  size_t s3 = sizeof(STableCheckInfo);  buffer consumption in tsdb
  return (int64_t)(s1 * 1.5 * numOfTables);
}

int32_t checkForQueryBuf(size_t numOfTables) {
  int64_t t = getQuerySupportBufSize(numOfTables);
  if (tsQueryBufferSizeBytes < 0) {
    return TSDB_CODE_SUCCESS;
  } else if (tsQueryBufferSizeBytes > 0) {
    while (1) {
      int64_t s = tsQueryBufferSizeBytes;
      int64_t remain = s - t;
      if (remain >= 0) {
        if (atomic_val_compare_exchange_64(&tsQueryBufferSizeBytes, s, remain) == s) {
          return TSDB_CODE_SUCCESS;
        }
      } else {
        return TSDB_CODE_QRY_NOT_ENOUGH_BUFFER;
      }
    }
  }

  // disable query processing if the value of tsQueryBufferSize is zero.
  return TSDB_CODE_QRY_NOT_ENOUGH_BUFFER;
}

void releaseQueryBuf(size_t numOfTables) {
  if (tsQueryBufferSizeBytes < 0) {
    return;
  }

  int64_t t = getQuerySupportBufSize(numOfTables);

  // restore value is not enough buffer available
  atomic_add_fetch_64(&tsQueryBufferSizeBytes, t);
}

int32_t getOperatorExplainExecInfo(SOperatorInfo* operatorInfo, SExplainExecInfo** pRes, int32_t* capacity,
                                   int32_t* resNum) {
  if (*resNum >= *capacity) {
    *capacity += 10;

    *pRes = taosMemoryRealloc(*pRes, (*capacity) * sizeof(SExplainExecInfo));
    if (NULL == *pRes) {
      qError("malloc %d failed", (*capacity) * (int32_t)sizeof(SExplainExecInfo));
      return TSDB_CODE_QRY_OUT_OF_MEMORY;
    }
  }

  SExplainExecInfo* pInfo = &(*pRes)[*resNum];

  pInfo->numOfRows = operatorInfo->resultInfo.totalRows;
  pInfo->startupCost = operatorInfo->cost.openCost;
  pInfo->totalCost = operatorInfo->cost.totalCost;

  if (operatorInfo->fpSet.getExplainFn) {
    int32_t code = operatorInfo->fpSet.getExplainFn(operatorInfo, &pInfo->verboseInfo, &pInfo->verboseLen);
    if (code) {
      qError("%s operator getExplainFn failed, code:%s", GET_TASKID(operatorInfo->pTaskInfo), tstrerror(code));
      return code;
    }
  } else {
    pInfo->verboseLen = 0;
    pInfo->verboseInfo = NULL;
  }

  ++(*resNum);

  int32_t code = 0;
  for (int32_t i = 0; i < operatorInfo->numOfDownstream; ++i) {
    code = getOperatorExplainExecInfo(operatorInfo->pDownstream[i], pRes, capacity, resNum);
    if (code) {
      taosMemoryFreeClear(*pRes);
      return TSDB_CODE_QRY_OUT_OF_MEMORY;
    }
  }

  return TSDB_CODE_SUCCESS;
}

int32_t initStreamAggSupporter(SStreamAggSupporter* pSup, const char* pKey, SqlFunctionCtx* pCtx, int32_t numOfOutput,
                               int32_t size) {
  pSup->resultRowSize = getResultRowSize(pCtx, numOfOutput);
  pSup->keySize = sizeof(int64_t) + sizeof(TSKEY);
  pSup->pKeyBuf = taosMemoryCalloc(1, pSup->keySize);
  _hash_fn_t hashFn = taosGetDefaultHashFunction(TSDB_DATA_TYPE_BINARY);
  pSup->pResultRows = taosHashInit(1024, hashFn, false, HASH_NO_LOCK);
  if (pSup->pKeyBuf == NULL || pSup->pResultRows == NULL) {
    return TSDB_CODE_OUT_OF_MEMORY;
  }
  pSup->valueSize = size;

  pSup->pScanWindow = taosArrayInit(4, sizeof(STimeWindow));

  int32_t pageSize = 4096;
  while (pageSize < pSup->resultRowSize * 4) {
    pageSize <<= 1u;
  }
  // at least four pages need to be in buffer
  int32_t bufSize = 4096 * 256;
  if (bufSize <= pageSize) {
    bufSize = pageSize * 4;
  }
  int32_t code = createDiskbasedBuf(&pSup->pResultBuf, pageSize, bufSize, pKey, TD_TMP_DIR_PATH);
  for (int32_t i = 0; i < numOfOutput; ++i) {
    pCtx[i].pBuf = pSup->pResultBuf;
  }
  return code;
}<|MERGE_RESOLUTION|>--- conflicted
+++ resolved
@@ -576,24 +576,15 @@
   int32_t numOfRows = 0;
 
   for (int32_t k = 0; k < numOfOutput; ++k) {
-<<<<<<< HEAD
-    int32_t         outputSlotId = pExpr[k].base.resSchema.slotId;
-    SqlFunctionCtx* pfCtx = &pCtx[k];
-=======
     int32_t               outputSlotId = pExpr[k].base.resSchema.slotId;
     SqlFunctionCtx*       pfCtx = &pCtx[k];
->>>>>>> bd76ae52
     SInputColumnInfoData* pInputData = &pfCtx->input;
 
     if (pExpr[k].pExpr->nodeType == QUERY_NODE_COLUMN) {  // it is a project query
       SColumnInfoData* pColInfoData = taosArrayGet(pResult->pDataBlock, outputSlotId);
       if (pResult->info.rows > 0 && !createNewColModel) {
-<<<<<<< HEAD
-        colDataMergeCol(pColInfoData, pResult->info.rows, &pResult->info.capacity, pInputData->pData[0], pInputData->numOfRows);
-=======
         colDataMergeCol(pColInfoData, pResult->info.rows, &pResult->info.capacity, pInputData->pData[0],
                         pInputData->numOfRows);
->>>>>>> bd76ae52
       } else {
         colDataAssign(pColInfoData, pInputData->pData[0], pInputData->numOfRows, &pResult->info);
       }
@@ -651,19 +642,11 @@
       } else if (fmIsAggFunc(pfCtx->functionId)) {
         // _group_key function for "partition by tbname" + csum(col_name) query
         SColumnInfoData* pOutput = taosArrayGet(pResult->pDataBlock, outputSlotId);
-<<<<<<< HEAD
-        int32_t slotId = pfCtx->param[0].pCol->slotId;
-
-        // todo handle the json tag
-        SColumnInfoData* pInput = taosArrayGet(pSrcBlock->pDataBlock, slotId);
-        for(int32_t f = 0; f < pSrcBlock->info.rows; ++f) {
-=======
         int32_t          slotId = pfCtx->param[0].pCol->slotId;
 
         // todo handle the json tag
         SColumnInfoData* pInput = taosArrayGet(pSrcBlock->pDataBlock, slotId);
         for (int32_t f = 0; f < pSrcBlock->info.rows; ++f) {
->>>>>>> bd76ae52
           bool isNull = colDataIsNull_s(pInput, f);
           if (isNull) {
             colDataAppendNULL(pOutput, pResult->info.rows + f);
@@ -3729,12 +3712,6 @@
   cleanupBasicInfo(&pInfo->binfo);
   cleanupAggSup(&pInfo->aggSup);
   taosArrayDestroy(pInfo->pPseudoColInfo);
-<<<<<<< HEAD
-
-  taosMemoryFreeClear(param);
-}
-=======
->>>>>>> bd76ae52
 
   taosMemoryFreeClear(param);
 }
@@ -3843,12 +3820,8 @@
   return NULL;
 }
 
-<<<<<<< HEAD
-static void doHandleDataBlock(SOperatorInfo* pOperator, SSDataBlock* pBlock, SOperatorInfo* downstream, SExecTaskInfo* pTaskInfo) {
-=======
 static void doHandleDataBlock(SOperatorInfo* pOperator, SSDataBlock* pBlock, SOperatorInfo* downstream,
                               SExecTaskInfo* pTaskInfo) {
->>>>>>> bd76ae52
   int32_t order = 0;
   int32_t scanFlag = 0;
 
@@ -3903,19 +3876,6 @@
 
   SOperatorInfo* downstream = pOperator->pDownstream[0];
 
-<<<<<<< HEAD
-  while(1) {
-    // here we need to handle the existsed group results
-    if (pIndefInfo->pNextGroupRes != NULL) { // todo extract method
-      for (int32_t k = 0; k < pSup->numOfExprs; ++k) {
-        SqlFunctionCtx* pCtx = &pSup->pCtx[k];
-
-        SResultRowEntryInfo* pResInfo = GET_RES_INFO(pCtx);
-        pResInfo->initialized = false;
-        pCtx->pOutput = NULL;
-      }
-
-=======
   while (1) {
     // here we need to handle the existsed group results
     if (pIndefInfo->pNextGroupRes != NULL) {  // todo extract method
@@ -3927,7 +3887,6 @@
         pCtx->pOutput = NULL;
       }
 
->>>>>>> bd76ae52
       doHandleDataBlock(pOperator, pIndefInfo->pNextGroupRes, downstream, pTaskInfo);
       pIndefInfo->pNextGroupRes = NULL;
     }
@@ -4017,17 +3976,6 @@
 
   setFunctionResultOutput(pOperator, &pInfo->binfo, &pInfo->aggSup, MAIN_SCAN, numOfExpr);
 
-<<<<<<< HEAD
-  pInfo->binfo.pRes    = pResBlock;
-  pInfo->pCondition    = pPhyNode->node.pConditions;
-  pInfo->pPseudoColInfo= setRowTsColumnOutputInfo(pSup->pCtx, numOfExpr);
-
-  pOperator->name      = "IndefinitOperator";
-  pOperator->operatorType = QUERY_NODE_PHYSICAL_PLAN_INDEF_ROWS_FUNC;
-  pOperator->blocking  = false;
-  pOperator->status    = OP_NOT_OPENED;
-  pOperator->info      = pInfo;
-=======
   pInfo->binfo.pRes = pResBlock;
   pInfo->pCondition = pPhyNode->node.pConditions;
   pInfo->pPseudoColInfo = setRowTsColumnOutputInfo(pSup->pCtx, numOfExpr);
@@ -4037,7 +3985,6 @@
   pOperator->blocking = false;
   pOperator->status = OP_NOT_OPENED;
   pOperator->info = pInfo;
->>>>>>> bd76ae52
   pOperator->pTaskInfo = pTaskInfo;
 
   pOperator->fpSet = createOperatorFpSet(operatorDummyOpenFn, doApplyIndefinitFunction, NULL, NULL,
@@ -4071,10 +4018,7 @@
 
   pInfo->win = win;
   pInfo->p = taosMemoryCalloc(numOfCols, POINTER_BYTES);
-<<<<<<< HEAD
-=======
-
->>>>>>> bd76ae52
+
   if (pInfo->pFillInfo == NULL || pInfo->p == NULL) {
     taosMemoryFree(pInfo->pFillInfo);
     taosMemoryFree(pInfo->p);
@@ -4107,13 +4051,8 @@
   pInfo->primaryTsCol = ((SColumnNode*)pPhyFillNode->pWStartTs)->slotId;
 
   int32_t numOfOutputCols = 0;
-<<<<<<< HEAD
-  SArray* pColMatchColInfo =
-      extractColMatchInfo(pPhyFillNode->pTargets, pPhyFillNode->node.pOutputDataBlockDesc, &numOfOutputCols, COL_MATCH_FROM_SLOT_ID);
-=======
   SArray* pColMatchColInfo = extractColMatchInfo(pPhyFillNode->pTargets, pPhyFillNode->node.pOutputDataBlockDesc,
                                                  &numOfOutputCols, COL_MATCH_FROM_SLOT_ID);
->>>>>>> bd76ae52
 
   int32_t code = initFillInfo(pInfo, pExprInfo, num, (SNodeListNode*)pPhyFillNode->pValues, pPhyFillNode->timeRange,
                               pResultInfo->capacity, pTaskInfo->id.str, pInterval, type);
@@ -4121,17 +4060,6 @@
     goto _error;
   }
 
-<<<<<<< HEAD
-  pInfo->pRes                    = pResBlock;
-  pInfo->multigroupResult        = multigroupResult;
-  pInfo->pCondition              = pPhyFillNode->node.pConditions;
-  pInfo->pColMatchColInfo        = pColMatchColInfo;
-  pOperator->name                = "FillOperator";
-  pOperator->blocking            = false;
-  pOperator->status              = OP_NOT_OPENED;
-  pOperator->operatorType        = QUERY_NODE_PHYSICAL_PLAN_FILL;
-  pOperator->exprSupp.pExprInfo  = pExprInfo;
-=======
   pInfo->pRes = pResBlock;
   pInfo->multigroupResult = multigroupResult;
   pInfo->pCondition = pPhyFillNode->node.pConditions;
@@ -4141,10 +4069,9 @@
   pOperator->status = OP_NOT_OPENED;
   pOperator->operatorType = QUERY_NODE_PHYSICAL_PLAN_FILL;
   pOperator->exprSupp.pExprInfo = pExprInfo;
->>>>>>> bd76ae52
   pOperator->exprSupp.numOfExprs = num;
-  pOperator->info                = pInfo;
-  pOperator->pTaskInfo           = pTaskInfo;
+  pOperator->info = pInfo;
+  pOperator->pTaskInfo = pTaskInfo;
 
   pOperator->fpSet =
       createOperatorFpSet(operatorDummyOpenFn, doFill, NULL, NULL, destroySFillOperatorInfo, NULL, NULL, NULL);
