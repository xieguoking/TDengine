--- conflicted
+++ resolved
@@ -2781,25 +2781,12 @@
 
   SExecTaskInfo* pTaskInfo = (SExecTaskInfo*)task;
   SOperatorInfo* pOp = pTaskInfo->pRoot;
-<<<<<<< HEAD
-<<<<<<< Updated upstream
-  qDebug("stream close tsdb reader, reset status uid %" PRId64 " ts %" PRId64, pTaskInfo->streamInfo.lastStatus.uid,
-=======
-
-  qDebug("stream close tsdb reader, reset status uid:%" PRId64 " ts:%" PRId64, pTaskInfo->streamInfo.lastStatus.uid,
->>>>>>> 77d80138
-         pTaskInfo->streamInfo.lastStatus.ts);
-
-  // todo refactor, other thread may already use this read to extract data.
-  pTaskInfo->streamInfo.lastStatus = (STqOffsetVal){0};
-=======
 
   qDebug("stream close tsdb reader, reset status uid:%" PRId64 " ts:%" PRId64, pTaskInfo->streamInfo.currentOffset.uid,
          pTaskInfo->streamInfo.currentOffset.ts);
 
   // todo refactor, other thread may already use this read to extract data.
   pTaskInfo->streamInfo.currentOffset = (STqOffsetVal){0};
->>>>>>> Stashed changes
   while (pOp->numOfDownstream == 1 && pOp->pDownstream[0]) {
     SOperatorInfo* pDownstreamOp = pOp->pDownstream[0];
     if (pDownstreamOp->operatorType == QUERY_NODE_PHYSICAL_PLAN_STREAM_SCAN) {
