/*
 * Copyright (c) 2019 TAOS Data, Inc. <jhtao@taosdata.com>
 *
 * This program is free software: you can use, redistribute, and/or modify
 * it under the terms of the GNU Affero General Public License, version 3
 * or later ("AGPL"), as published by the Free Software Foundation.
 *
 * This program is distributed in the hope that it will be useful, but WITHOUT
 * ANY WARRANTY; without even the implied warranty of MERCHANTABILITY or
 * FITNESS FOR A PARTICULAR PURPOSE.
 *
 * You should have received a copy of the GNU Affero General Public License
 * along with this program. If not, see <http://www.gnu.org/licenses/>.
 */

#include "filter.h"
#include "function.h"
#include "functionMgt.h"
#include "os.h"
#include "querynodes.h"
#include "tfill.h"
#include "tname.h"

#include "tdatablock.h"
#include "tglobal.h"
#include "tmsg.h"
#include "tsort.h"
#include "ttime.h"

#include "executorimpl.h"
#include "index.h"
#include "query.h"
#include "tcompare.h"
#include "tcompression.h"
#include "thash.h"
#include "ttypes.h"
#include "vnode.h"

#define IS_MAIN_SCAN(runtime)          ((runtime)->scanFlag == MAIN_SCAN)
#define IS_REVERSE_SCAN(runtime)       ((runtime)->scanFlag == REVERSE_SCAN)
#define IS_REPEAT_SCAN(runtime)        ((runtime)->scanFlag == REPEAT_SCAN)
#define SET_MAIN_SCAN_FLAG(runtime)    ((runtime)->scanFlag = MAIN_SCAN)
#define SET_REVERSE_SCAN_FLAG(runtime) ((runtime)->scanFlag = REVERSE_SCAN)

#define SDATA_BLOCK_INITIALIZER \
  (SDataBlockInfo) { {0}, 0 }

#define GET_FORWARD_DIRECTION_FACTOR(ord) (((ord) == TSDB_ORDER_ASC) ? QUERY_ASC_FORWARD_STEP : QUERY_DESC_FORWARD_STEP)

enum {
  TS_JOIN_TS_EQUAL = 0,
  TS_JOIN_TS_NOT_EQUALS = 1,
  TS_JOIN_TAG_NOT_EQUALS = 2,
};

#if 0
static UNUSED_FUNC void *u_malloc (size_t __size) {
  uint32_t v = taosRand();

  if (v % 1000 <= 0) {
    return NULL;
  } else {
    return taosMemoryMalloc(__size);
  }
}

static UNUSED_FUNC void* u_calloc(size_t num, size_t __size) {
  uint32_t v = taosRand();
  if (v % 1000 <= 0) {
    return NULL;
  } else {
    return taosMemoryCalloc(num, __size);
  }
}

static UNUSED_FUNC void* u_realloc(void* p, size_t __size) {
  uint32_t v = taosRand();
  if (v % 5 <= 1) {
    return NULL;
  } else {
    return taosMemoryRealloc(p, __size);
  }
}

#define calloc  u_calloc
#define malloc  u_malloc
#define realloc u_realloc
#endif

#define CLEAR_QUERY_STATUS(q, st) ((q)->status &= (~(st)))
//#define GET_NUM_OF_TABLEGROUP(q)    taosArrayGetSize((q)->tableqinfoGroupInfo.pGroupList)
#define QUERY_IS_INTERVAL_QUERY(_q) ((_q)->interval.interval > 0)

int32_t getMaximumIdleDurationSec() { return tsShellActivityTimer * 2; }

static int32_t getExprFunctionId(SExprInfo* pExprInfo) {
  assert(pExprInfo != NULL && pExprInfo->pExpr != NULL && pExprInfo->pExpr->nodeType == TEXPR_UNARYEXPR_NODE);
  return 0;
}

static void doSetTagValueToResultBuf(char* output, const char* val, int16_t type, int16_t bytes);

static void setBlockStatisInfo(SqlFunctionCtx* pCtx, SExprInfo* pExpr, SSDataBlock* pSDataBlock);

static void destroyTableQueryInfoImpl(STableQueryInfo* pTableQueryInfo);

static SColumnInfo* extractColumnFilterInfo(SExprInfo* pExpr, int32_t numOfOutput, int32_t* numOfFilterCols);

static void releaseQueryBuf(size_t numOfTables);

static int32_t getNumOfScanTimes(STaskAttr* pQueryAttr);

static void destroySFillOperatorInfo(void* param, int32_t numOfOutput);
static void destroyProjectOperatorInfo(void* param, int32_t numOfOutput);
static void destroyTagScanOperatorInfo(void* param, int32_t numOfOutput);
static void destroyOrderOperatorInfo(void* param, int32_t numOfOutput);
static void destroyAggOperatorInfo(void* param, int32_t numOfOutput);

static void destroyIntervalOperatorInfo(void* param, int32_t numOfOutput);
static void destroyExchangeOperatorInfo(void* param, int32_t numOfOutput);

static void destroyOperatorInfo(SOperatorInfo* pOperator);
static void destroySysTableScannerOperatorInfo(void* param, int32_t numOfOutput);

void doSetOperatorCompleted(SOperatorInfo* pOperator) {
  pOperator->status = OP_EXEC_DONE;

  pOperator->cost.totalCost = (taosGetTimestampUs() - pOperator->pTaskInfo->cost.start * 1000) / 1000.0;
  if (pOperator->pTaskInfo != NULL) {
    setTaskStatus(pOperator->pTaskInfo, TASK_COMPLETED);
  }
}

int32_t operatorDummyOpenFn(SOperatorInfo* pOperator) {
  OPTR_SET_OPENED(pOperator);
  pOperator->cost.openCost = 0;
  return TSDB_CODE_SUCCESS;
}

SOperatorFpSet createOperatorFpSet(__optr_open_fn_t openFn, __optr_fn_t nextFn, __optr_fn_t streamFn,
                                   __optr_fn_t cleanup, __optr_close_fn_t closeFn, __optr_encode_fn_t encode,
                                   __optr_decode_fn_t decode, __optr_explain_fn_t explain) {
  SOperatorFpSet fpSet = {
      ._openFn = openFn,
      .getNextFn = nextFn,
      .getStreamResFn = streamFn,
      .cleanupFn = cleanup,
      .closeFn = closeFn,
      .encodeResultRow = encode,
      .decodeResultRow = decode,
      .getExplainFn = explain,
  };

  return fpSet;
}

void operatorDummyCloseFn(void* param, int32_t numOfCols) {}

static int32_t doCopyToSDataBlock(SExecTaskInfo* taskInfo, SSDataBlock* pBlock, SExprInfo* pExprInfo,
                                  SDiskbasedBuf* pBuf, SGroupResInfo* pGroupResInfo, const int32_t* rowCellOffset,
                                  SqlFunctionCtx* pCtx, int32_t numOfExprs);

static void initCtxOutputBuffer(SqlFunctionCtx* pCtx, int32_t size);
static void setResultBufSize(STaskAttr* pQueryAttr, SResultInfo* pResultInfo);
static void doSetTableGroupOutputBuf(SAggOperatorInfo* pAggInfo, int32_t numOfOutput, uint64_t groupId,
                                     SExecTaskInfo* pTaskInfo);

SArray* getOrderCheckColumns(STaskAttr* pQuery);

typedef struct SRowCompSupporter {
  STaskRuntimeEnv* pRuntimeEnv;
  int16_t          dataOffset;
  __compar_fn_t    comFunc;
} SRowCompSupporter;

static int compareRowData(const void* a, const void* b, const void* userData) {
  const SResultRow* pRow1 = (const SResultRow*)a;
  const SResultRow* pRow2 = (const SResultRow*)b;

  SRowCompSupporter* supporter = (SRowCompSupporter*)userData;
  STaskRuntimeEnv*   pRuntimeEnv = supporter->pRuntimeEnv;

  SFilePage* page1 = getBufPage(pRuntimeEnv->pResultBuf, pRow1->pageId);
  SFilePage* page2 = getBufPage(pRuntimeEnv->pResultBuf, pRow2->pageId);

  int16_t offset = supporter->dataOffset;
  return 0;
  //  char*   in1 = getPosInResultPage(pRuntimeEnv->pQueryAttr, page1, pRow1->offset, offset);
  //  char*   in2 = getPosInResultPage(pRuntimeEnv->pQueryAttr, page2, pRow2->offset, offset);

  //  return (in1 != NULL && in2 != NULL) ? supporter->comFunc(in1, in2) : 0;
}

// setup the output buffer for each operator
SSDataBlock* createResDataBlock(SDataBlockDescNode* pNode) {
  int32_t numOfCols = LIST_LENGTH(pNode->pSlots);

  SSDataBlock* pBlock = taosMemoryCalloc(1, sizeof(SSDataBlock));
  pBlock->pDataBlock = taosArrayInit(numOfCols, sizeof(SColumnInfoData));

  pBlock->info.blockId = pNode->dataBlockId;
  pBlock->info.rowSize = pNode->totalRowSize;  // todo ??
  pBlock->info.type = STREAM_INVALID;

  for (int32_t i = 0; i < numOfCols; ++i) {
    SColumnInfoData idata = {{0}};
    SSlotDescNode*  pDescNode = nodesListGetNode(pNode->pSlots, i);
    //    if (!pDescNode->output) {  // todo disable it temporarily
    //      continue;
    //    }

    idata.info.type = pDescNode->dataType.type;
    idata.info.bytes = pDescNode->dataType.bytes;
    idata.info.scale = pDescNode->dataType.scale;
    idata.info.slotId = pDescNode->slotId;
    idata.info.precision = pDescNode->dataType.precision;

    if (IS_VAR_DATA_TYPE(idata.info.type)) {
      pBlock->info.hasVarCol = true;
    }

    taosArrayPush(pBlock->pDataBlock, &idata);
  }

  pBlock->info.numOfCols = taosArrayGetSize(pBlock->pDataBlock);
  return pBlock;
}

static bool hasNull(SColumn* pColumn, SColumnDataAgg* pStatis) {
  if (TSDB_COL_IS_TAG(pColumn->flag) || TSDB_COL_IS_UD_COL(pColumn->flag) ||
      pColumn->colId == PRIMARYKEY_TIMESTAMP_COL_ID) {
    return false;
  }

  if (pStatis != NULL && pStatis->numOfNull == 0) {
    return false;
  }

  return true;
}

static void prepareResultListBuffer(SResultRowInfo* pResultRowInfo, jmp_buf env) {
  int64_t newCapacity = 0;

  // more than the capacity, reallocate the resources
  if (pResultRowInfo->size < pResultRowInfo->capacity) {
    return;
  }

  if (pResultRowInfo->capacity > 10000) {
    newCapacity = (int64_t)(pResultRowInfo->capacity * 1.25);
  } else {
    newCapacity = (int64_t)(pResultRowInfo->capacity * 1.5);
  }

  if (newCapacity <= pResultRowInfo->capacity) {
    newCapacity += 4;
  }

  char* p = taosMemoryRealloc(pResultRowInfo->pPosition, newCapacity * sizeof(SResultRowPosition));
  if (p == NULL) {
    longjmp(env, TSDB_CODE_OUT_OF_MEMORY);
  }

  pResultRowInfo->pPosition = (SResultRowPosition*)p;

  int32_t inc = (int32_t)newCapacity - pResultRowInfo->capacity;
  memset(&pResultRowInfo->pPosition[pResultRowInfo->capacity], 0, sizeof(SResultRowPosition) * inc);
  pResultRowInfo->capacity = (int32_t)newCapacity;
}

static bool chkResultRowFromKey(STaskRuntimeEnv* pRuntimeEnv, SResultRowInfo* pResultRowInfo, char* pData,
                                int16_t bytes, bool masterscan, uint64_t uid) {
  bool existed = false;
  SET_RES_WINDOW_KEY(pRuntimeEnv->keyBuf, pData, bytes, uid);

  SResultRow** p1 =
      (SResultRow**)taosHashGet(pRuntimeEnv->pResultRowHashTable, pRuntimeEnv->keyBuf, GET_RES_WINDOW_KEY_LEN(bytes));

  // in case of repeat scan/reverse scan, no new time window added.
  if (QUERY_IS_INTERVAL_QUERY(pRuntimeEnv->pQueryAttr)) {
    if (!masterscan) {  // the *p1 may be NULL in case of sliding+offset exists.
      return p1 != NULL;
    }

    if (p1 != NULL) {
      if (pResultRowInfo->size == 0) {
        existed = false;
      } else if (pResultRowInfo->size == 1) {
        //        existed = (pResultRowInfo->pResult[0] == (*p1));
      } else {  // check if current pResultRowInfo contains the existed pResultRow
        SET_RES_EXT_WINDOW_KEY(pRuntimeEnv->keyBuf, pData, bytes, uid, pResultRowInfo);
        int64_t* index =
            taosHashGet(pRuntimeEnv->pResultRowListSet, pRuntimeEnv->keyBuf, GET_RES_EXT_WINDOW_KEY_LEN(bytes));
        if (index != NULL) {
          existed = true;
        } else {
          existed = false;
        }
      }
    }

    return existed;
  }

  return p1 != NULL;
}

SResultRow* getNewResultRow_rv(SDiskbasedBuf* pResultBuf, int64_t tableGroupId, int32_t interBufSize) {
  SFilePage* pData = NULL;

  // in the first scan, new space needed for results
  int32_t pageId = -1;
  SIDList list = getDataBufPagesIdList(pResultBuf, tableGroupId);

  if (taosArrayGetSize(list) == 0) {
    pData = getNewBufPage(pResultBuf, tableGroupId, &pageId);
    pData->num = sizeof(SFilePage);
  } else {
    SPageInfo* pi = getLastPageInfo(list);
    pData = getBufPage(pResultBuf, getPageId(pi));
    pageId = getPageId(pi);

    if (pData->num + interBufSize > getBufPageSize(pResultBuf)) {
      // release current page first, and prepare the next one
      releaseBufPageInfo(pResultBuf, pi);

      pData = getNewBufPage(pResultBuf, tableGroupId, &pageId);
      if (pData != NULL) {
        pData->num = sizeof(SFilePage);
      }
    }
  }

  if (pData == NULL) {
    return NULL;
  }

  setBufPageDirty(pData, true);

  // set the number of rows in current disk page
  SResultRow* pResultRow = (SResultRow*)((char*)pData + pData->num);
  pResultRow->pageId = pageId;
  pResultRow->offset = (int32_t)pData->num;

  pData->num += interBufSize;

  return pResultRow;
}

/**
 * the struct of key in hash table
 * +----------+---------------+
 * | group id |   key data    |
 * | 8 bytes  | actual length |
 * +----------+---------------+
 */
SResultRow* doSetResultOutBufByKey(SDiskbasedBuf* pResultBuf, SResultRowInfo* pResultRowInfo, char* pData,
                                   int16_t bytes, bool masterscan, uint64_t groupId, SExecTaskInfo* pTaskInfo,
                                   bool isIntervalQuery, SAggSupporter* pSup) {
  SET_RES_WINDOW_KEY(pSup->keyBuf, pData, bytes, groupId);

  SResultRowPosition* p1 =
      (SResultRowPosition*)taosHashGet(pSup->pResultRowHashTable, pSup->keyBuf, GET_RES_WINDOW_KEY_LEN(bytes));

  SResultRow* pResult = NULL;

  // in case of repeat scan/reverse scan, no new time window added.
  if (isIntervalQuery) {
    if (masterscan && p1 != NULL) {  // the *p1 may be NULL in case of sliding+offset exists.
      pResult = getResultRowByPos(pResultBuf, p1);
      ASSERT(pResult->pageId == p1->pageId && pResult->offset == p1->offset);
    }
  } else {
    // In case of group by column query, the required SResultRow object must be existInCurrentResusltRowInfo in the
    // pResultRowInfo object.
    if (p1 != NULL) {
      pResult = getResultRowByPos(pResultBuf, p1);
      ASSERT(pResult->pageId == p1->pageId && pResult->offset == p1->offset);
    }
  }

  // 1. close current opened time window
  if (pResultRowInfo->cur.pageId != -1 && ((pResult == NULL) || (pResult->pageId != pResultRowInfo->cur.pageId &&
                                                                 pResult->offset != pResultRowInfo->cur.offset))) {
    // todo extract function
    SResultRowPosition pos = pResultRowInfo->cur;
    SFilePage*         pPage = getBufPage(pResultBuf, pos.pageId);
    SResultRow*        pRow = (SResultRow*)((char*)pPage + pos.offset);
    closeResultRow(pRow);
    releaseBufPage(pResultBuf, pPage);
  }

  // allocate a new buffer page
  prepareResultListBuffer(pResultRowInfo, pTaskInfo->env);
  if (pResult == NULL) {
    ASSERT(pSup->resultRowSize > 0);
    pResult = getNewResultRow_rv(pResultBuf, groupId, pSup->resultRowSize);
    initResultRow(pResult);

    // add a new result set for a new group
    SResultRowPosition pos = {.pageId = pResult->pageId, .offset = pResult->offset};
    taosHashPut(pSup->pResultRowHashTable, pSup->keyBuf, GET_RES_WINDOW_KEY_LEN(bytes), &pos,
                sizeof(SResultRowPosition));
  }

  // 2. set the new time window to be the new active time window
  pResultRowInfo->pPosition[pResultRowInfo->size++] =
      (SResultRowPosition){.pageId = pResult->pageId, .offset = pResult->offset};
  pResultRowInfo->cur = (SResultRowPosition){.pageId = pResult->pageId, .offset = pResult->offset};

  // too many time window in query
  if (pResultRowInfo->size > MAX_INTERVAL_TIME_WINDOW) {
    longjmp(pTaskInfo->env, TSDB_CODE_QRY_TOO_MANY_TIMEWINDOW);
  }

  return pResult;
}

// get the correct time window according to the handled timestamp
static STimeWindow getCurrentActiveTimeWindow(SResultRowInfo* pResultRowInfo, int64_t ts, STaskAttr* pQueryAttr) {
  STimeWindow w = {0};
#if 0
  if (pResultRowInfo->curPos == -1) {  // the first window, from the previous stored value
                                       //    getInitialStartTimeWindow(pQueryAttr, ts, &w);

    if (pQueryAttr->interval.intervalUnit == 'n' || pQueryAttr->interval.intervalUnit == 'y') {
      w.ekey =
          taosTimeAdd(w.skey, pQueryAttr->interval.interval, pQueryAttr->interval.intervalUnit, pQueryAttr->precision) -
          1;
    } else {
      w.ekey = w.skey + pQueryAttr->interval.interval - 1;
    }
  } else {
    w = pRow->win;
  }

  /*
   * query border check, skey should not be bounded by the query time range, since the value skey will
   * be used as the time window index value. So we only change ekey of time window accordingly.
   */
  if (w.ekey > pQueryAttr->window.ekey && QUERY_IS_ASC_QUERY(pQueryAttr)) {
    w.ekey = pQueryAttr->window.ekey;
  }
#endif

  return w;
}

// a new buffer page for each table. Needs to opt this design
static int32_t addNewWindowResultBuf(SResultRow* pWindowRes, SDiskbasedBuf* pResultBuf, int32_t tid, uint32_t size) {
  if (pWindowRes->pageId != -1) {
    return 0;
  }

  SFilePage* pData = NULL;

  // in the first scan, new space needed for results
  int32_t pageId = -1;
  SIDList list = getDataBufPagesIdList(pResultBuf, tid);

  if (taosArrayGetSize(list) == 0) {
    pData = getNewBufPage(pResultBuf, tid, &pageId);
    pData->num = sizeof(SFilePage);
  } else {
    SPageInfo* pi = getLastPageInfo(list);
    pData = getBufPage(pResultBuf, getPageId(pi));
    pageId = getPageId(pi);

    if (pData->num + size > getBufPageSize(pResultBuf)) {
      // release current page first, and prepare the next one
      releaseBufPageInfo(pResultBuf, pi);

      pData = getNewBufPage(pResultBuf, tid, &pageId);
      if (pData != NULL) {
        pData->num = sizeof(SFilePage);
      }
    }
  }

  if (pData == NULL) {
    return -1;
  }

  // set the number of rows in current disk page
  if (pWindowRes->pageId == -1) {  // not allocated yet, allocate new buffer
    pWindowRes->pageId = pageId;
    pWindowRes->offset = (int32_t)pData->num;

    pData->num += size;
    assert(pWindowRes->pageId >= 0);
  }

  return 0;
}

static bool chkWindowOutputBufByKey(STaskRuntimeEnv* pRuntimeEnv, SResultRowInfo* pResultRowInfo, STimeWindow* win,
                                    bool masterscan, SResultRow** pResult, int64_t groupId, SqlFunctionCtx* pCtx,
                                    int32_t numOfOutput, int32_t* rowCellInfoOffset) {
  assert(win->skey <= win->ekey);
  return chkResultRowFromKey(pRuntimeEnv, pResultRowInfo, (char*)&win->skey, TSDB_KEYSIZE, masterscan, groupId);
}

static void doUpdateResultRowIndex(SResultRowInfo* pResultRowInfo, TSKEY lastKey, bool ascQuery,
                                   bool timeWindowInterpo) {
  int64_t skey = TSKEY_INITIAL_VAL;
#if 0
  int32_t i = 0;
  for (i = pResultRowInfo->size - 1; i >= 0; --i) {
    SResultRow* pResult = pResultRowInfo->pResult[i];
    if (pResult->closed) {
      break;
    }

    // new closed result rows
    if (timeWindowInterpo) {
      if (pResult->endInterp &&
          ((pResult->win.skey <= lastKey && ascQuery) || (pResult->win.skey >= lastKey && !ascQuery))) {
        if (i > 0) {  // the first time window, the startInterp is false.
          assert(pResult->startInterp);
        }

        closeResultRow(pResultRowInfo, i);
      } else {
        skey = pResult->win.skey;
      }
    } else {
      if ((pResult->win.ekey <= lastKey && ascQuery) || (pResult->win.skey >= lastKey && !ascQuery)) {
        closeResultRow(pResultRowInfo, i);
      } else {
        skey = pResult->win.skey;
      }
    }
  }

  // all result rows are closed, set the last one to be the skey
  if (skey == TSKEY_INITIAL_VAL) {
    if (pResultRowInfo->size == 0) {
      //      assert(pResultRowInfo->current == NULL);
      assert(pResultRowInfo->curPos == -1);
      pResultRowInfo->curPos = -1;
    } else {
      pResultRowInfo->curPos = pResultRowInfo->size - 1;
    }
  } else {
    for (i = pResultRowInfo->size - 1; i >= 0; --i) {
      SResultRow* pResult = pResultRowInfo->pResult[i];
      if (pResult->closed) {
        break;
      }
    }

    if (i == pResultRowInfo->size - 1) {
      pResultRowInfo->curPos = i;
    } else {
      pResultRowInfo->curPos = i + 1;  // current not closed result object
    }
  }
#endif
}
//
// static void updateResultRowInfoActiveIndex(SResultRowInfo* pResultRowInfo, const STimeWindow* pWin, TSKEY lastKey,
//                                           bool ascQuery, bool interp) {
//  if ((lastKey > pWin->ekey && ascQuery) || (lastKey < pWin->ekey && (!ascQuery))) {
//    closeAllResultRows(pResultRowInfo);
//    pResultRowInfo->curPos = pResultRowInfo->size - 1;
//  } else {
//    int32_t step = ascQuery ? 1 : -1;
//    doUpdateResultRowIndex(pResultRowInfo, lastKey - step, ascQuery, interp);
//  }
//}

//  query_range_start, query_range_end, window_duration, window_start, window_end
void initExecTimeWindowInfo(SColumnInfoData* pColData, STimeWindow* pQueryWindow) {
  pColData->info.type = TSDB_DATA_TYPE_TIMESTAMP;
  pColData->info.bytes = sizeof(int64_t);

  colInfoDataEnsureCapacity(pColData, 0, 5);
  colDataAppendInt64(pColData, 0, &pQueryWindow->skey);
  colDataAppendInt64(pColData, 1, &pQueryWindow->ekey);

  int64_t interval = 0;
  colDataAppendInt64(pColData, 2, &interval);  // this value may be variable in case of 'n' and 'y'.
  colDataAppendInt64(pColData, 3, &pQueryWindow->skey);
  colDataAppendInt64(pColData, 4, &pQueryWindow->ekey);
}

void doApplyFunctions(SExecTaskInfo* taskInfo, SqlFunctionCtx* pCtx, STimeWindow* pWin,
                      SColumnInfoData* pTimeWindowData, int32_t offset, int32_t forwardStep, TSKEY* tsCol,
                      int32_t numOfTotal, int32_t numOfOutput, int32_t order) {
  for (int32_t k = 0; k < numOfOutput; ++k) {
    // keep it temporarily
    bool    hasAgg = pCtx[k].input.colDataAggIsSet;
    int32_t numOfRows = pCtx[k].input.numOfRows;
    int32_t startOffset = pCtx[k].input.startRowIndex;

    pCtx[k].input.startRowIndex = offset;
    pCtx[k].input.numOfRows = forwardStep;

    if (tsCol != NULL) {
      pCtx[k].ptsList = tsCol;
    }

    // not a whole block involved in query processing, statistics data can not be used
    // NOTE: the original value of isSet have been changed here
    if (pCtx[k].input.colDataAggIsSet && forwardStep < numOfTotal) {
      pCtx[k].input.colDataAggIsSet = false;
    }

    if (fmIsWindowPseudoColumnFunc(pCtx[k].functionId)) {
      SResultRowEntryInfo* pEntryInfo = GET_RES_INFO(&pCtx[k]);
      char*                p = GET_ROWCELL_INTERBUF(pEntryInfo);

      SColumnInfoData idata = {0};
      idata.info.type = TSDB_DATA_TYPE_BIGINT;
      idata.info.bytes = tDataTypes[TSDB_DATA_TYPE_BIGINT].bytes;
      idata.pData = p;

      SScalarParam out = {.columnData = &idata};
      SScalarParam tw = {.numOfRows = 5, .columnData = pTimeWindowData};
      pCtx[k].sfp.process(&tw, 1, &out);
      pEntryInfo->numOfRes = 1;
      continue;
    }
    int32_t code = TSDB_CODE_SUCCESS;
    if (functionNeedToExecute(&pCtx[k]) && pCtx[k].fpSet.process != NULL) {
      code = pCtx[k].fpSet.process(&pCtx[k]);
      if (code != TSDB_CODE_SUCCESS) {
        qError("%s apply functions error, code: %s", GET_TASKID(taskInfo), tstrerror(code));
        taskInfo->code = code;
        longjmp(taskInfo->env, code);
      }
    }

    // restore it
    pCtx[k].input.colDataAggIsSet = hasAgg;
    pCtx[k].input.startRowIndex = startOffset;
    pCtx[k].input.numOfRows = numOfRows;
  }
}

static FORCE_INLINE TSKEY reviseWindowEkey(STaskAttr* pQueryAttr, STimeWindow* pWindow) {
  TSKEY   ekey = -1;
  int32_t order = TSDB_ORDER_ASC;
  if (order == TSDB_ORDER_ASC) {
    ekey = pWindow->ekey;
    if (ekey > pQueryAttr->window.ekey) {
      ekey = pQueryAttr->window.ekey;
    }
  } else {
    ekey = pWindow->skey;
    if (ekey < pQueryAttr->window.ekey) {
      ekey = pQueryAttr->window.ekey;
    }
  }

  return ekey;
}

static int32_t doSetInputDataBlock(SOperatorInfo* pOperator, SqlFunctionCtx* pCtx, SSDataBlock* pBlock, int32_t order,
                                   int32_t scanFlag, bool createDummyCol);

static void doSetInputDataBlockInfo(SOperatorInfo* pOperator, SqlFunctionCtx* pCtx, SSDataBlock* pBlock,
                                    int32_t order) {
  for (int32_t i = 0; i < pOperator->numOfExprs; ++i) {
    pCtx[i].order = order;
    pCtx[i].input.numOfRows = pBlock->info.rows;
    setBlockStatisInfo(&pCtx[i], &pOperator->pExpr[i], pBlock);
  }
}

void setInputDataBlock(SOperatorInfo* pOperator, SqlFunctionCtx* pCtx, SSDataBlock* pBlock, int32_t order,
                       int32_t scanFlag, bool createDummyCol) {
  if (pBlock->pBlockAgg != NULL) {
    doSetInputDataBlockInfo(pOperator, pCtx, pBlock, order);
  } else {
    doSetInputDataBlock(pOperator, pCtx, pBlock, order, scanFlag, createDummyCol);
  }
}

static int32_t doCreateConstantValColumnInfo(SInputColumnInfoData* pInput, SFunctParam* pFuncParam, int32_t paramIndex,
                                             int32_t numOfRows) {
  SColumnInfoData* pColInfo = NULL;
  if (pInput->pData[paramIndex] == NULL) {
    pColInfo = taosMemoryCalloc(1, sizeof(SColumnInfoData));
    if (pColInfo == NULL) {
      return TSDB_CODE_OUT_OF_MEMORY;
    }

    // Set the correct column info (data type and bytes)
    pColInfo->info.type = pFuncParam->param.nType;
    pColInfo->info.bytes = pFuncParam->param.nLen;

    pInput->pData[paramIndex] = pColInfo;
  } else {
    pColInfo = pInput->pData[paramIndex];
  }

  colInfoDataEnsureCapacity(pColInfo, 0, numOfRows);

  int8_t type = pFuncParam->param.nType;
  if (type == TSDB_DATA_TYPE_BIGINT || type == TSDB_DATA_TYPE_UBIGINT) {
    int64_t v = pFuncParam->param.i;
    for (int32_t i = 0; i < numOfRows; ++i) {
      colDataAppendInt64(pColInfo, i, &v);
    }
  } else if (type == TSDB_DATA_TYPE_DOUBLE) {
    double v = pFuncParam->param.d;
    for (int32_t i = 0; i < numOfRows; ++i) {
      colDataAppendDouble(pColInfo, i, &v);
    }
  } else if (type == TSDB_DATA_TYPE_VARCHAR) {
    char* tmp = taosMemoryMalloc(pFuncParam->param.nLen + VARSTR_HEADER_SIZE);
    STR_WITH_SIZE_TO_VARSTR(tmp, pFuncParam->param.pz, pFuncParam->param.nLen);
    for (int32_t i = 0; i < numOfRows; ++i) {
      colDataAppend(pColInfo, i, tmp, false);
    }
  }

  return TSDB_CODE_SUCCESS;
}

static int32_t doSetInputDataBlock(SOperatorInfo* pOperator, SqlFunctionCtx* pCtx, SSDataBlock* pBlock, int32_t order,
                                   int32_t scanFlag, bool createDummyCol) {
  int32_t code = TSDB_CODE_SUCCESS;

  for (int32_t i = 0; i < pOperator->numOfExprs; ++i) {
    pCtx[i].order = order;
    pCtx[i].input.numOfRows = pBlock->info.rows;

    pCtx[i].pSrcBlock = pBlock;
    pCtx[i].scanFlag = scanFlag;

    SInputColumnInfoData* pInput = &pCtx[i].input;
    pInput->uid = pBlock->info.uid;
    pInput->colDataAggIsSet = false;

    SExprInfo* pOneExpr = &pOperator->pExpr[i];
    for (int32_t j = 0; j < pOneExpr->base.numOfParams; ++j) {
      SFunctParam* pFuncParam = &pOneExpr->base.pParam[j];
      if (pFuncParam->type == FUNC_PARAM_TYPE_COLUMN) {
        int32_t slotId = pFuncParam->pCol->slotId;
        pInput->pData[j] = taosArrayGet(pBlock->pDataBlock, slotId);
        pInput->totalRows = pBlock->info.rows;
        pInput->numOfRows = pBlock->info.rows;
        pInput->startRowIndex = 0;

        // NOTE: the last parameter is the primary timestamp column
        if (fmIsTimelineFunc(pCtx[i].functionId) && (j == pOneExpr->base.numOfParams - 1)) {
          pInput->pPTS = pInput->pData[j];
        }
        ASSERT(pInput->pData[j] != NULL);
      } else if (pFuncParam->type == FUNC_PARAM_TYPE_VALUE) {
        // todo avoid case: top(k, 12), 12 is the value parameter.
        // sum(11), 11 is also the value parameter.
        if (createDummyCol && pOneExpr->base.numOfParams == 1) {
          pInput->totalRows = pBlock->info.rows;
          pInput->numOfRows = pBlock->info.rows;
          pInput->startRowIndex = 0;

          code = doCreateConstantValColumnInfo(pInput, pFuncParam, j, pBlock->info.rows);
          if (code != TSDB_CODE_SUCCESS) {
            return code;
          }
        }
      }
    }
  }

  return code;
}

static int32_t doAggregateImpl(SOperatorInfo* pOperator, TSKEY startTs, SqlFunctionCtx* pCtx) {
  for (int32_t k = 0; k < pOperator->numOfExprs; ++k) {
    if (functionNeedToExecute(&pCtx[k])) {
      // todo add a dummy funtion to avoid process check
      if (pCtx[k].fpSet.process != NULL) {
        int32_t code = pCtx[k].fpSet.process(&pCtx[k]);
        if (code != TSDB_CODE_SUCCESS) {
          qError("%s aggregate function error happens, code: %s", GET_TASKID(pOperator->pTaskInfo), tstrerror(code));
          return code;
        }
      }
    }
  }

  return TSDB_CODE_SUCCESS;
}

static void setPseudoOutputColInfo(SSDataBlock* pResult, SqlFunctionCtx* pCtx, SArray* pPseudoList) {
  size_t num = (pPseudoList != NULL) ? taosArrayGetSize(pPseudoList) : 0;
  for (int32_t i = 0; i < num; ++i) {
    pCtx[i].pOutput = taosArrayGet(pResult->pDataBlock, i);
  }
}

int32_t projectApplyFunctions(SExprInfo* pExpr, SSDataBlock* pResult, SSDataBlock* pSrcBlock, SqlFunctionCtx* pCtx,
                              int32_t numOfOutput, SArray* pPseudoList) {
  setPseudoOutputColInfo(pResult, pCtx, pPseudoList);
  pResult->info.groupId = pSrcBlock->info.groupId;

  // if the source equals to the destination, it is to create a new column as the result of scalar function or some
  // operators.
  bool createNewColModel = (pResult == pSrcBlock);

  int32_t numOfRows = 0;

  for (int32_t k = 0; k < numOfOutput; ++k) {
    int32_t         outputSlotId = pExpr[k].base.resSchema.slotId;
    SqlFunctionCtx* pfCtx = &pCtx[k];

    if (pExpr[k].pExpr->nodeType == QUERY_NODE_COLUMN) {  // it is a project query
      SColumnInfoData* pColInfoData = taosArrayGet(pResult->pDataBlock, outputSlotId);
      if (pResult->info.rows > 0 && !createNewColModel) {
        colDataMergeCol(pColInfoData, pResult->info.rows, &pResult->info.capacity, pfCtx->input.pData[0],
                        pfCtx->input.numOfRows);
      } else {
        colDataAssign(pColInfoData, pfCtx->input.pData[0], pfCtx->input.numOfRows);
      }

      numOfRows = pfCtx->input.numOfRows;
    } else if (pExpr[k].pExpr->nodeType == QUERY_NODE_VALUE) {
      SColumnInfoData* pColInfoData = taosArrayGet(pResult->pDataBlock, outputSlotId);

      int32_t offset = createNewColModel ? 0 : pResult->info.rows;
      for (int32_t i = 0; i < pSrcBlock->info.rows; ++i) {
        colDataAppend(pColInfoData, i + offset,
                      taosVariantGet(&pExpr[k].base.pParam[0].param, pExpr[k].base.pParam[0].param.nType),
                      TSDB_DATA_TYPE_NULL == pExpr[k].base.pParam[0].param.nType);
      }

      numOfRows = pSrcBlock->info.rows;
    } else if (pExpr[k].pExpr->nodeType == QUERY_NODE_OPERATOR) {
      SArray* pBlockList = taosArrayInit(4, POINTER_BYTES);
      taosArrayPush(pBlockList, &pSrcBlock);

      SColumnInfoData* pResColData = taosArrayGet(pResult->pDataBlock, outputSlotId);
      SColumnInfoData  idata = {.info = pResColData->info, .hasNull = true};

      SScalarParam dest = {.columnData = &idata};
      int32_t      code = scalarCalculate(pExpr[k].pExpr->_optrRoot.pRootNode, pBlockList, &dest);
      if (code != TSDB_CODE_SUCCESS) {
        taosArrayDestroy(pBlockList);
        return code;
      }

      int32_t startOffset = createNewColModel ? 0 : pResult->info.rows;
      colInfoDataEnsureCapacity(pResColData, startOffset, pResult->info.capacity);
      colDataMergeCol(pResColData, startOffset, &pResult->info.capacity, &idata, dest.numOfRows);

      numOfRows = dest.numOfRows;
      taosArrayDestroy(pBlockList);
    } else if (pExpr[k].pExpr->nodeType == QUERY_NODE_FUNCTION) {
      ASSERT(!fmIsAggFunc(pfCtx->functionId));

      // _rowts/_c0, not tbname column
      if (fmIsPseudoColumnFunc(pfCtx->functionId) && (!fmIsScanPseudoColumnFunc(pfCtx->functionId))) {
        // do nothing
      } else if (fmIsIndefiniteRowsFunc(pfCtx->functionId)) {
        SResultRowEntryInfo* pResInfo = GET_RES_INFO(&pCtx[k]);
        pfCtx->fpSet.init(&pCtx[k], pResInfo);

        pfCtx->pOutput = taosArrayGet(pResult->pDataBlock, outputSlotId);
        pfCtx->offset = createNewColModel ? 0 : pResult->info.rows;  // set the start offset

        // set the timestamp(_rowts) output buffer
        if (taosArrayGetSize(pPseudoList) > 0) {
          int32_t* outputColIndex = taosArrayGet(pPseudoList, 0);
          pfCtx->pTsOutput = (SColumnInfoData*)pCtx[*outputColIndex].pOutput;
        }

        numOfRows = pfCtx->fpSet.process(pfCtx);
      } else {
        SArray* pBlockList = taosArrayInit(4, POINTER_BYTES);
        taosArrayPush(pBlockList, &pSrcBlock);

        SColumnInfoData* pResColData = taosArrayGet(pResult->pDataBlock, outputSlotId);
        SColumnInfoData  idata = {.info = pResColData->info, .hasNull = true};

        SScalarParam dest = {.columnData = &idata};
        int32_t      code = scalarCalculate((SNode*)pExpr[k].pExpr->_function.pFunctNode, pBlockList, &dest);
        if (code != TSDB_CODE_SUCCESS) {
          taosArrayDestroy(pBlockList);
          return code;
        }

        int32_t startOffset = createNewColModel ? 0 : pResult->info.rows;
        colInfoDataEnsureCapacity(pResColData, startOffset, pResult->info.capacity);
        colDataMergeCol(pResColData, startOffset, &pResult->info.capacity, &idata, dest.numOfRows);

        numOfRows = dest.numOfRows;
        taosArrayDestroy(pBlockList);
      }
    } else {
      ASSERT(0);
    }
  }

  if (!createNewColModel) {
    pResult->info.rows += numOfRows;
  }

  return TSDB_CODE_SUCCESS;
}

static void setResultRowKey(SResultRow* pResultRow, char* pData, int16_t type) {
  if (IS_VAR_DATA_TYPE(type)) {
    // todo disable this

    //    if (pResultRow->key == NULL) {
    //      pResultRow->key = taosMemoryMalloc(varDataTLen(pData));
    //      varDataCopy(pResultRow->key, pData);
    //    } else {
    //      ASSERT(memcmp(pResultRow->key, pData, varDataTLen(pData)) == 0);
    //    }
  } else {
    int64_t v = -1;
    GET_TYPED_DATA(v, int64_t, type, pData);

    pResultRow->win.skey = v;
    pResultRow->win.ekey = v;
  }
}

int32_t setGroupResultOutputBuf(SOptrBasicInfo* binfo, int32_t numOfCols, char* pData, int16_t type, int16_t bytes,
                                int32_t groupId, SDiskbasedBuf* pBuf, SExecTaskInfo* pTaskInfo,
                                SAggSupporter* pAggSup) {
  SResultRowInfo* pResultRowInfo = &binfo->resultRowInfo;
  SqlFunctionCtx* pCtx = binfo->pCtx;

  SResultRow* pResultRow =
      doSetResultOutBufByKey(pBuf, pResultRowInfo, (char*)pData, bytes, true, groupId, pTaskInfo, false, pAggSup);
  assert(pResultRow != NULL);

  setResultRowKey(pResultRow, pData, type);
  setResultRowInitCtx(pResultRow, pCtx, numOfCols, binfo->rowCellInfoOffset);
  return TSDB_CODE_SUCCESS;
}

bool functionNeedToExecute(SqlFunctionCtx* pCtx) {
  struct SResultRowEntryInfo* pResInfo = GET_RES_INFO(pCtx);

  // in case of timestamp column, always generated results.
  int32_t functionId = pCtx->functionId;
  if (functionId == -1) {
    return false;
  }

  if (pCtx->scanFlag == REPEAT_SCAN) {
    return fmIsRepeatScanFunc(pCtx->functionId);
  }

  if (isRowEntryCompleted(pResInfo)) {
    return false;
  }

  //  if (functionId == FUNCTION_FIRST_DST || functionId == FUNCTION_FIRST) {
  //    //    return QUERY_IS_ASC_QUERY(pQueryAttr);
  //  }
  //
  //  // denote the order type
  //  if ((functionId == FUNCTION_LAST_DST || functionId == FUNCTION_LAST)) {
  //    //    return pCtx->param[0].i == pQueryAttr->order.order;
  //  }

  // in the reverse table scan, only the following functions need to be executed
  //  if (IS_REVERSE_SCAN(pRuntimeEnv) ||
  //      (pRuntimeEnv->scanFlag == REPEAT_SCAN && functionId != FUNCTION_STDDEV && functionId != FUNCTION_PERCT)) {
  //    return false;
  //  }

  return true;
}

static int32_t doCreateConstantValColumnAggInfo(SInputColumnInfoData* pInput, SFunctParam* pFuncParam, int32_t type,
                                                int32_t paramIndex, int32_t numOfRows) {
  if (pInput->pData[paramIndex] == NULL) {
    pInput->pData[paramIndex] = taosMemoryCalloc(1, sizeof(SColumnInfoData));
    if (pInput->pData[paramIndex] == NULL) {
      return TSDB_CODE_OUT_OF_MEMORY;
    }

    // Set the correct column info (data type and bytes)
    pInput->pData[paramIndex]->info.type = type;
    pInput->pData[paramIndex]->info.bytes = tDataTypes[type].bytes;
  }

  SColumnDataAgg* da = NULL;
  if (pInput->pColumnDataAgg[paramIndex] == NULL) {
    da = taosMemoryCalloc(1, sizeof(SColumnDataAgg));
    pInput->pColumnDataAgg[paramIndex] = da;
    if (da == NULL) {
      return TSDB_CODE_OUT_OF_MEMORY;
    }
  } else {
    da = pInput->pColumnDataAgg[paramIndex];
  }

  ASSERT(!IS_VAR_DATA_TYPE(type));

  if (type == TSDB_DATA_TYPE_BIGINT) {
    int64_t v = pFuncParam->param.i;
    *da = (SColumnDataAgg){.numOfNull = 0, .min = v, .max = v, .maxIndex = 0, .minIndex = 0, .sum = v * numOfRows};
  } else if (type == TSDB_DATA_TYPE_DOUBLE) {
    double v = pFuncParam->param.d;
    *da = (SColumnDataAgg){.numOfNull = 0, .maxIndex = 0, .minIndex = 0};

    *(double*)&da->min = v;
    *(double*)&da->max = v;
    *(double*)&da->sum = v * numOfRows;
  } else if (type == TSDB_DATA_TYPE_BOOL) {  // todo validate this data type
    bool v = pFuncParam->param.i;

    *da = (SColumnDataAgg){.numOfNull = 0, .maxIndex = 0, .minIndex = 0};
    *(bool*)&da->min = 0;
    *(bool*)&da->max = v;
    *(bool*)&da->sum = v * numOfRows;
  } else if (type == TSDB_DATA_TYPE_TIMESTAMP) {
    // do nothing
  } else {
    ASSERT(0);
  }

  return TSDB_CODE_SUCCESS;
}

void setBlockStatisInfo(SqlFunctionCtx* pCtx, SExprInfo* pExprInfo, SSDataBlock* pBlock) {
  int32_t numOfRows = pBlock->info.rows;

  SInputColumnInfoData* pInput = &pCtx->input;
  pInput->numOfRows = numOfRows;
  pInput->totalRows = numOfRows;

  if (pBlock->pBlockAgg != NULL) {
    pInput->colDataAggIsSet = true;

    for (int32_t j = 0; j < pExprInfo->base.numOfParams; ++j) {
      SFunctParam* pFuncParam = &pExprInfo->base.pParam[j];

      if (pFuncParam->type == FUNC_PARAM_TYPE_COLUMN) {
        int32_t slotId = pFuncParam->pCol->slotId;
        pInput->pColumnDataAgg[j] = pBlock->pBlockAgg[slotId];
        if (pInput->pColumnDataAgg[j] == NULL) {
          pInput->colDataAggIsSet = false;
        }

        // Here we set the column info data since the data type for each column data is required, but
        // the data in the corresponding SColumnInfoData will not be used.
        pInput->pData[j] = taosArrayGet(pBlock->pDataBlock, slotId);
      } else if (pFuncParam->type == FUNC_PARAM_TYPE_VALUE) {
        doCreateConstantValColumnAggInfo(pInput, pFuncParam, pFuncParam->param.nType, j, pBlock->info.rows);
      }
    }
  } else {
    pInput->colDataAggIsSet = false;
  }

  // set the statistics data for primary time stamp column
  //  if (pCtx->functionId == FUNCTION_SPREAD && pColumn->colId == PRIMARYKEY_TIMESTAMP_COL_ID) {
  //    pCtx->isAggSet = true;
  //    pCtx->agg.min = pBlock->info.window.skey;
  //    pCtx->agg.max = pBlock->info.window.ekey;
  //  }
}

// set the output buffer for the selectivity + tag query
static int32_t setSelectValueColumnInfo(SqlFunctionCtx* pCtx, int32_t numOfOutput) {
  int32_t num = 0;

  SqlFunctionCtx*  p = NULL;
  SqlFunctionCtx** pValCtx = taosMemoryCalloc(numOfOutput, POINTER_BYTES);
  if (pValCtx == NULL) {
    return TSDB_CODE_QRY_OUT_OF_MEMORY;
  }

  for (int32_t i = 0; i < numOfOutput; ++i) {
    if (strcmp(pCtx[i].pExpr->pExpr->_function.functionName, "_select_value") == 0) {
      pValCtx[num++] = &pCtx[i];
    } else if (fmIsSelectFunc(pCtx[i].functionId)) {
      p = &pCtx[i];
    }
    //    if (functionId == FUNCTION_TAG_DUMMY || functionId == FUNCTION_TS_DUMMY) {
    //      tagLen += pCtx[i].resDataInfo.bytes;
    //      pTagCtx[num++] = &pCtx[i];
    //    } else if (functionId == FUNCTION_TS || functionId == FUNCTION_TAG) {
    //      // tag function may be the group by tag column
    //      // ts may be the required primary timestamp column
    //      continue;
    //    } else {
    //      // the column may be the normal column, group by normal_column, the functionId is FUNCTION_PRJ
    //    }
  }

  if (p != NULL) {
    p->subsidiaries.pCtx = pValCtx;
    p->subsidiaries.num = num;
  } else {
    taosMemoryFreeClear(pValCtx);
  }

  return TSDB_CODE_SUCCESS;
}

SqlFunctionCtx* createSqlFunctionCtx(SExprInfo* pExprInfo, int32_t numOfOutput, int32_t** rowCellInfoOffset) {
  SqlFunctionCtx* pFuncCtx = (SqlFunctionCtx*)taosMemoryCalloc(numOfOutput, sizeof(SqlFunctionCtx));
  if (pFuncCtx == NULL) {
    return NULL;
  }

  *rowCellInfoOffset = taosMemoryCalloc(numOfOutput, sizeof(int32_t));
  if (*rowCellInfoOffset == 0) {
    taosMemoryFreeClear(pFuncCtx);
    return NULL;
  }

  for (int32_t i = 0; i < numOfOutput; ++i) {
    SExprInfo* pExpr = &pExprInfo[i];

    SExprBasicInfo* pFunct = &pExpr->base;
    SqlFunctionCtx* pCtx = &pFuncCtx[i];

    pCtx->functionId = -1;
    pCtx->curBufPage = -1;
    pCtx->pExpr = pExpr;

    if (pExpr->pExpr->nodeType == QUERY_NODE_FUNCTION) {
      SFuncExecEnv env = {0};
      pCtx->functionId = pExpr->pExpr->_function.pFunctNode->funcId;

      if (fmIsAggFunc(pCtx->functionId) || fmIsIndefiniteRowsFunc(pCtx->functionId)) {
        bool isUdaf = fmIsUserDefinedFunc(pCtx->functionId);
        if (!isUdaf) {
          fmGetFuncExecFuncs(pCtx->functionId, &pCtx->fpSet);
        } else {
          char* udfName = pExpr->pExpr->_function.pFunctNode->functionName;
          strncpy(pCtx->udfName, udfName, strlen(udfName));
          fmGetUdafExecFuncs(pCtx->functionId, &pCtx->fpSet);
        }
        pCtx->fpSet.getEnv(pExpr->pExpr->_function.pFunctNode, &env);
      } else {
        fmGetScalarFuncExecFuncs(pCtx->functionId, &pCtx->sfp);
        if (pCtx->sfp.getEnv != NULL) {
          pCtx->sfp.getEnv(pExpr->pExpr->_function.pFunctNode, &env);
        }
      }
      pCtx->resDataInfo.interBufSize = env.calcMemSize;
    } else if (pExpr->pExpr->nodeType == QUERY_NODE_COLUMN || pExpr->pExpr->nodeType == QUERY_NODE_OPERATOR ||
               pExpr->pExpr->nodeType == QUERY_NODE_VALUE) {
      // for simple column, the result buffer needs to hold at least one element.
      pCtx->resDataInfo.interBufSize = pFunct->resSchema.bytes;
    }

    pCtx->input.numOfInputCols = pFunct->numOfParams;
    pCtx->input.pData = taosMemoryCalloc(pFunct->numOfParams, POINTER_BYTES);
    pCtx->input.pColumnDataAgg = taosMemoryCalloc(pFunct->numOfParams, POINTER_BYTES);

    pCtx->pTsOutput = NULL;
    pCtx->resDataInfo.bytes = pFunct->resSchema.bytes;
    pCtx->resDataInfo.type = pFunct->resSchema.type;
    pCtx->order = TSDB_ORDER_ASC;
    pCtx->start.key = INT64_MIN;
    pCtx->end.key = INT64_MIN;
    pCtx->numOfParams = pExpr->base.numOfParams;

    pCtx->param = pFunct->pParam;
    //    for (int32_t j = 0; j < pCtx->numOfParams; ++j) {
    //      // set the order information for top/bottom query
    //      int32_t functionId = pCtx->functionId;
    //      if (functionId == FUNCTION_TOP || functionId == FUNCTION_BOTTOM || functionId == FUNCTION_DIFF) {
    //        int32_t f = getExprFunctionId(&pExpr[0]);
    //        assert(f == FUNCTION_TS || f == FUNCTION_TS_DUMMY);
    //
    //        //      pCtx->param[2].i = pQueryAttr->order.order;
    //        //      pCtx->param[2].nType = TSDB_DATA_TYPE_BIGINT;
    //        //      pCtx->param[3].i = functionId;
    //        //      pCtx->param[3].nType = TSDB_DATA_TYPE_BIGINT;
    //
    //        //      pCtx->param[1].i = pQueryAttr->order.col.info.colId;
    //      } else if (functionId == FUNCTION_INTERP) {
    //        //      pCtx->param[2].i = (int8_t)pQueryAttr->fillType;
    //        //      if (pQueryAttr->fillVal != NULL) {
    //        //        if (isNull((const char *)&pQueryAttr->fillVal[i], pCtx->inputType)) {
    //        //          pCtx->param[1].nType = TSDB_DATA_TYPE_NULL;
    //        //        } else {  // todo refactor, taosVariantCreateFromBinary should handle the NULL value
    //        //          if (pCtx->inputType != TSDB_DATA_TYPE_BINARY && pCtx->inputType != TSDB_DATA_TYPE_NCHAR) {
    //        //            taosVariantCreateFromBinary(&pCtx->param[1], (char *)&pQueryAttr->fillVal[i],
    //        pCtx->inputBytes, pCtx->inputType);
    //        //          }
    //        //        }
    //        //      }
    //      } else if (functionId == FUNCTION_TWA) {
    //        //      pCtx->param[1].i = pQueryAttr->window.skey;
    //        //      pCtx->param[1].nType = TSDB_DATA_TYPE_BIGINT;
    //        //      pCtx->param[2].i = pQueryAttr->window.ekey;
    //        //      pCtx->param[2].nType = TSDB_DATA_TYPE_BIGINT;
    //      } else if (functionId == FUNCTION_ARITHM) {
    //        //      pCtx->param[1].pz = (char*) getScalarFuncSupport(pRuntimeEnv->scalarSup, i);
    //      }
    //    }
  }

  for (int32_t i = 1; i < numOfOutput; ++i) {
    (*rowCellInfoOffset)[i] =
        (int32_t)((*rowCellInfoOffset)[i - 1] + sizeof(SResultRowEntryInfo) + pFuncCtx[i - 1].resDataInfo.interBufSize);
  }

  setSelectValueColumnInfo(pFuncCtx, numOfOutput);
  return pFuncCtx;
}

static void* destroySqlFunctionCtx(SqlFunctionCtx* pCtx, int32_t numOfOutput) {
  if (pCtx == NULL) {
    return NULL;
  }

  for (int32_t i = 0; i < numOfOutput; ++i) {
    for (int32_t j = 0; j < pCtx[i].numOfParams; ++j) {
      taosVariantDestroy(&pCtx[i].param[j].param);
    }

    taosVariantDestroy(&pCtx[i].tag);
    taosMemoryFreeClear(pCtx[i].subsidiaries.pCtx);
    taosMemoryFree(pCtx[i].input.pData);
    taosMemoryFree(pCtx[i].input.pColumnDataAgg);
  }

  taosMemoryFreeClear(pCtx);
  return NULL;
}

bool isTaskKilled(SExecTaskInfo* pTaskInfo) {
  // query has been executed more than tsShellActivityTimer, and the retrieve has not arrived
  // abort current query execution.
  if (pTaskInfo->owner != 0 &&
      ((taosGetTimestampSec() - pTaskInfo->cost.start / 1000) > 10 * getMaximumIdleDurationSec())
      /*(!needBuildResAfterQueryComplete(pTaskInfo))*/) {
    assert(pTaskInfo->cost.start != 0);
    //    qDebug("QInfo:%" PRIu64 " retrieve not arrive beyond %d ms, abort current query execution, start:%" PRId64
    //           ", current:%d", pQInfo->qId, 1, pQInfo->startExecTs, taosGetTimestampSec());
    //    return true;
  }

  return false;
}

void setTaskKilled(SExecTaskInfo* pTaskInfo) { pTaskInfo->code = TSDB_CODE_TSC_QUERY_CANCELLED; }

static bool isCachedLastQuery(STaskAttr* pQueryAttr) {
  for (int32_t i = 0; i < pQueryAttr->numOfOutput; ++i) {
    int32_t functionId = getExprFunctionId(&pQueryAttr->pExpr1[i]);
    if (functionId == FUNCTION_LAST || functionId == FUNCTION_LAST_DST) {
      continue;
    }

    return false;
  }

  int32_t order = TSDB_ORDER_ASC;
  if (order != TSDB_ORDER_DESC || !TSWINDOW_IS_EQUAL(pQueryAttr->window, TSWINDOW_DESC_INITIALIZER)) {
    return false;
  }

  if (pQueryAttr->groupbyColumn) {
    return false;
  }

  if (pQueryAttr->interval.interval > 0) {
    return false;
  }

  if (pQueryAttr->numOfFilterCols > 0 || pQueryAttr->havingNum > 0) {
    return false;
  }

  return true;
}

/////////////////////////////////////////////////////////////////////////////////////////////
// todo refactor : return window
void getAlignQueryTimeWindow(SInterval* pInterval, int32_t precision, int64_t key, STimeWindow* win) {
  win->skey = taosTimeTruncate(key, pInterval, precision);

  /*
   * if the realSkey > INT64_MAX - pInterval->interval, the query duration between
   * realSkey and realEkey must be less than one interval.Therefore, no need to adjust the query ranges.
   */
  win->ekey = taosTimeAdd(win->skey, pInterval->interval, pInterval->intervalUnit, precision) - 1;
  if (win->ekey < win->skey) {
    win->ekey = INT64_MAX;
  }
}

static int32_t updateBlockLoadStatus(STaskAttr* pQuery, int32_t status) {
  bool hasFirstLastFunc = false;
  bool hasOtherFunc = false;

  if (status == BLK_DATA_DATA_LOAD || status == BLK_DATA_FILTEROUT) {
    return status;
  }

  for (int32_t i = 0; i < pQuery->numOfOutput; ++i) {
    int32_t functionId = getExprFunctionId(&pQuery->pExpr1[i]);

    if (functionId == FUNCTION_TS || functionId == FUNCTION_TS_DUMMY || functionId == FUNCTION_TAG ||
        functionId == FUNCTION_TAG_DUMMY) {
      continue;
    }

    if (functionId == FUNCTION_FIRST_DST || functionId == FUNCTION_LAST_DST) {
      hasFirstLastFunc = true;
    } else {
      hasOtherFunc = true;
    }
  }

  if (hasFirstLastFunc && status == BLK_DATA_NOT_LOAD) {
    if (!hasOtherFunc) {
      return BLK_DATA_FILTEROUT;
    } else {
      return BLK_DATA_DATA_LOAD;
    }
  }

  return status;
}

// static void updateDataCheckOrder(SQInfo *pQInfo, SQueryTableReq* pQueryMsg, bool stableQuery) {
//   STaskAttr* pQueryAttr = pQInfo->runtimeEnv.pQueryAttr;
//
//   // in case of point-interpolation query, use asc order scan
//   char msg[] = "QInfo:0x%"PRIx64" scan order changed for %s query, old:%d, new:%d, qrange exchanged, old qrange:%"
//   PRId64
//                "-%" PRId64 ", new qrange:%" PRId64 "-%" PRId64;
//
//   // todo handle the case the the order irrelevant query type mixed up with order critical query type
//   // descending order query for last_row query
//   if (isFirstLastRowQuery(pQueryAttr)) {
//     //qDebug("QInfo:0x%"PRIx64" scan order changed for last_row query, old:%d, new:%d", pQInfo->qId,
//     pQueryAttr->order.order, TSDB_ORDER_ASC);
//
//     pQueryAttr->order.order = TSDB_ORDER_ASC;
//     if (pQueryAttr->window.skey > pQueryAttr->window.ekey) {
//       TSWAP(pQueryAttr->window.skey, pQueryAttr->window.ekey);
//     }
//
//     pQueryAttr->needReverseScan = false;
//     return;
//   }
//
//   if (pQueryAttr->groupbyColumn && pQueryAttr->order.order == TSDB_ORDER_DESC) {
//     pQueryAttr->order.order = TSDB_ORDER_ASC;
//     if (pQueryAttr->window.skey > pQueryAttr->window.ekey) {
//       TSWAP(pQueryAttr->window.skey, pQueryAttr->window.ekey);
//     }
//
//     pQueryAttr->needReverseScan = false;
//     doUpdateLastKey(pQueryAttr);
//     return;
//   }
//
//   if (pQueryAttr->pointInterpQuery && pQueryAttr->interval.interval == 0) {
//     if (!QUERY_IS_ASC_QUERY(pQueryAttr)) {
//       //qDebug(msg, pQInfo->qId, "interp", pQueryAttr->order.order, TSDB_ORDER_ASC, pQueryAttr->window.skey,
//       pQueryAttr->window.ekey, pQueryAttr->window.ekey, pQueryAttr->window.skey); TSWAP(pQueryAttr->window.skey,
//       pQueryAttr->window.ekey, TSKEY);
//     }
//
//     pQueryAttr->order.order = TSDB_ORDER_ASC;
//     return;
//   }
//
//   if (pQueryAttr->interval.interval == 0) {
//     if (onlyFirstQuery(pQueryAttr)) {
//       if (!QUERY_IS_ASC_QUERY(pQueryAttr)) {
//         //qDebug(msg, pQInfo->qId, "only-first", pQueryAttr->order.order, TSDB_ORDER_ASC, pQueryAttr->window.skey,
////               pQueryAttr->window.ekey, pQueryAttr->window.ekey, pQueryAttr->window.skey);
//
//        TSWAP(pQueryAttr->window.skey, pQueryAttr->window.ekey);
//        doUpdateLastKey(pQueryAttr);
//      }
//
//      pQueryAttr->order.order = TSDB_ORDER_ASC;
//      pQueryAttr->needReverseScan = false;
//    } else if (onlyLastQuery(pQueryAttr) && notContainSessionOrStateWindow(pQueryAttr)) {
//      if (QUERY_IS_ASC_QUERY(pQueryAttr)) {
//        //qDebug(msg, pQInfo->qId, "only-last", pQueryAttr->order.order, TSDB_ORDER_DESC, pQueryAttr->window.skey,
////               pQueryAttr->window.ekey, pQueryAttr->window.ekey, pQueryAttr->window.skey);
//
//        TSWAP(pQueryAttr->window.skey, pQueryAttr->window.ekey);
//        doUpdateLastKey(pQueryAttr);
//      }
//
//      pQueryAttr->order.order = TSDB_ORDER_DESC;
//      pQueryAttr->needReverseScan = false;
//    }
//
//  } else {  // interval query
//    if (stableQuery) {
//      if (onlyFirstQuery(pQueryAttr)) {
//        if (!QUERY_IS_ASC_QUERY(pQueryAttr)) {
//          //qDebug(msg, pQInfo->qId, "only-first stable", pQueryAttr->order.order, TSDB_ORDER_ASC,
////                 pQueryAttr->window.skey, pQueryAttr->window.ekey, pQueryAttr->window.ekey,
/// pQueryAttr->window.skey);
//
//          TSWAP(pQueryAttr->window.skey, pQueryAttr->window.ekey);
//          doUpdateLastKey(pQueryAttr);
//        }
//
//        pQueryAttr->order.order = TSDB_ORDER_ASC;
//        pQueryAttr->needReverseScan = false;
//      } else if (onlyLastQuery(pQueryAttr)) {
//        if (QUERY_IS_ASC_QUERY(pQueryAttr)) {
//          //qDebug(msg, pQInfo->qId, "only-last stable", pQueryAttr->order.order, TSDB_ORDER_DESC,
////                 pQueryAttr->window.skey, pQueryAttr->window.ekey, pQueryAttr->window.ekey,
/// pQueryAttr->window.skey);
//
//          TSWAP(pQueryAttr->window.skey, pQueryAttr->window.ekey);
//          doUpdateLastKey(pQueryAttr);
//        }
//
//        pQueryAttr->order.order = TSDB_ORDER_DESC;
//        pQueryAttr->needReverseScan = false;
//      }
//    }
//  }
//}

// static FORCE_INLINE bool doFilterByBlockStatistics(STaskRuntimeEnv* pRuntimeEnv, SDataStatis *pDataStatis,
// SqlFunctionCtx *pCtx, int32_t numOfRows) {
//   STaskAttr* pQueryAttr = pRuntimeEnv->pQueryAttr;
//
//   if (pDataStatis == NULL || pQueryAttr->pFilters == NULL) {
//     return true;
//   }
//
//   return filterRangeExecute(pQueryAttr->pFilters, pDataStatis, pQueryAttr->numOfCols, numOfRows);
// }

static bool overlapWithTimeWindow(STaskAttr* pQueryAttr, SDataBlockInfo* pBlockInfo) {
  STimeWindow w = {0};

  TSKEY sk = TMIN(pQueryAttr->window.skey, pQueryAttr->window.ekey);
  TSKEY ek = TMAX(pQueryAttr->window.skey, pQueryAttr->window.ekey);

  if (true) {
    //    getAlignQueryTimeWindow(pQueryAttr, pBlockInfo->window.skey, sk, ek, &w);
    assert(w.ekey >= pBlockInfo->window.skey);

    if (w.ekey < pBlockInfo->window.ekey) {
      return true;
    }

    while (1) {
      //      getNextTimeWindow(pQueryAttr, &w);
      if (w.skey > pBlockInfo->window.ekey) {
        break;
      }

      assert(w.ekey > pBlockInfo->window.ekey);
      if (w.skey <= pBlockInfo->window.ekey && w.skey > pBlockInfo->window.skey) {
        return true;
      }
    }
  } else {
    //    getAlignQueryTimeWindow(pQueryAttr, pBlockInfo->window.ekey, sk, ek, &w);
    assert(w.skey <= pBlockInfo->window.ekey);

    if (w.skey > pBlockInfo->window.skey) {
      return true;
    }

    while (1) {
      //      getNextTimeWindow(pQueryAttr, &w);
      if (w.ekey < pBlockInfo->window.skey) {
        break;
      }

      assert(w.skey < pBlockInfo->window.skey);
      if (w.ekey < pBlockInfo->window.ekey && w.ekey >= pBlockInfo->window.skey) {
        return true;
      }
    }
  }

  return false;
}

void doCompactSDataBlock(SSDataBlock* pBlock, int32_t numOfRows, int8_t* p) {
  int32_t len = 0;
  int32_t start = 0;
  for (int32_t j = 0; j < numOfRows; ++j) {
    if (p[j] == 1) {
      len++;
    } else {
      if (len > 0) {
        int32_t cstart = j - len;
        for (int32_t i = 0; i < pBlock->info.numOfCols; ++i) {
          SColumnInfoData* pColumnInfoData = taosArrayGet(pBlock->pDataBlock, i);

          int16_t bytes = pColumnInfoData->info.bytes;
          memmove(((char*)pColumnInfoData->pData) + start * bytes, pColumnInfoData->pData + cstart * bytes,
                  len * bytes);
        }

        start += len;
        len = 0;
      }
    }
  }

  if (len > 0) {
    int32_t cstart = numOfRows - len;
    for (int32_t i = 0; i < pBlock->info.numOfCols; ++i) {
      SColumnInfoData* pColumnInfoData = taosArrayGet(pBlock->pDataBlock, i);

      int16_t bytes = pColumnInfoData->info.bytes;
      memmove(pColumnInfoData->pData + start * bytes, pColumnInfoData->pData + cstart * bytes, len * bytes);
    }

    start += len;
    len = 0;
  }

  pBlock->info.rows = start;
  pBlock->pBlockAgg = NULL;  // clean the block statistics info

  if (start > 0) {
    SColumnInfoData* pColumnInfoData = taosArrayGet(pBlock->pDataBlock, 0);
    if (pColumnInfoData->info.type == TSDB_DATA_TYPE_TIMESTAMP &&
        pColumnInfoData->info.colId == PRIMARYKEY_TIMESTAMP_COL_ID) {
      pBlock->info.window.skey = *(int64_t*)pColumnInfoData->pData;
      pBlock->info.window.ekey = *(int64_t*)(pColumnInfoData->pData + TSDB_KEYSIZE * (start - 1));
    }
  }
}

static uint32_t doFilterByBlockTimeWindow(STableScanInfo* pTableScanInfo, SSDataBlock* pBlock) {
  SqlFunctionCtx* pCtx = pTableScanInfo->pCtx;
  uint32_t        status = BLK_DATA_NOT_LOAD;

  int32_t numOfOutput = pTableScanInfo->numOfOutput;
  for (int32_t i = 0; i < numOfOutput; ++i) {
    int32_t functionId = pCtx[i].functionId;
    int32_t colId = pTableScanInfo->pExpr[i].base.pParam[0].pCol->colId;

    // group by + first/last should not apply the first/last block filter
    if (functionId < 0) {
      status |= BLK_DATA_DATA_LOAD;
      return status;
    } else {
      //      status |= aAggs[functionId].dataReqFunc(&pTableScanInfo->pCtx[i], &pBlock->info.window, colId);
      //      if ((status & BLK_DATA_DATA_LOAD) == BLK_DATA_DATA_LOAD) {
      //        return status;
      //      }
    }
  }

  return status;
}

int32_t loadDataBlockOnDemand(SExecTaskInfo* pTaskInfo, STableScanInfo* pTableScanInfo, SSDataBlock* pBlock,
                              uint32_t* status) {
  *status = BLK_DATA_NOT_LOAD;

  pBlock->pDataBlock = NULL;
  pBlock->pBlockAgg = NULL;

  //  int64_t groupId = pRuntimeEnv->current->groupIndex;
  //  bool    ascQuery = QUERY_IS_ASC_QUERY(pQueryAttr);

  STaskCostInfo* pCost = &pTaskInfo->cost;

//  pCost->totalBlocks += 1;
//  pCost->totalRows += pBlock->info.rows;
#if 0
  // Calculate all time windows that are overlapping or contain current data block.
  // If current data block is contained by all possible time window, do not load current data block.
  if (/*pQueryAttr->pFilters || */pQueryAttr->groupbyColumn || pQueryAttr->sw.gap > 0 ||
      (QUERY_IS_INTERVAL_QUERY(pQueryAttr) && overlapWithTimeWindow(pTaskInfo, &pBlock->info))) {
    (*status) = BLK_DATA_DATA_LOAD;
  }

  // check if this data block is required to load
  if ((*status) != BLK_DATA_DATA_LOAD) {
    bool needFilter = true;

    // the pCtx[i] result is belonged to previous time window since the outputBuf has not been set yet,
    // the filter result may be incorrect. So in case of interval query, we need to set the correct time output buffer
    if (QUERY_IS_INTERVAL_QUERY(pQueryAttr)) {
      SResultRow* pResult = NULL;

      bool  masterScan = IS_MAIN_SCAN(pRuntimeEnv);
      TSKEY k = ascQuery? pBlock->info.window.skey : pBlock->info.window.ekey;

      STimeWindow win = getActiveTimeWindow(pTableScanInfo->pResultRowInfo, k, pQueryAttr);
      if (pQueryAttr->pointInterpQuery) {
        needFilter = chkWindowOutputBufByKey(pRuntimeEnv, pTableScanInfo->pResultRowInfo, &win, masterScan, &pResult, groupId,
                                    pTableScanInfo->pCtx, pTableScanInfo->numOfOutput,
                                    pTableScanInfo->rowCellInfoOffset);
      } else {
        if (setResultOutputBufByKey(pRuntimeEnv, pTableScanInfo->pResultRowInfo, pBlock->info.uid, &win, masterScan, &pResult, groupId,
                                    pTableScanInfo->pCtx, pTableScanInfo->numOfOutput,
                                    pTableScanInfo->rowCellInfoOffset) != TSDB_CODE_SUCCESS) {
          longjmp(pRuntimeEnv->env, TSDB_CODE_QRY_OUT_OF_MEMORY);
        }
      }
    } else if (pQueryAttr->stableQuery && (!pQueryAttr->tsCompQuery) && (!pQueryAttr->diffQuery)) { // stable aggregate, not interval aggregate or normal column aggregate
      doSetTableGroupOutputBuf(pRuntimeEnv, pTableScanInfo->pResultRowInfo, pTableScanInfo->pCtx,
                               pTableScanInfo->rowCellInfoOffset, pTableScanInfo->numOfOutput,
                               pRuntimeEnv->current->groupIndex);
    }

    if (needFilter) {
      (*status) = doFilterByBlockTimeWindow(pTableScanInfo, pBlock);
    } else {
      (*status) = BLK_DATA_DATA_LOAD;
    }
  }

  SDataBlockInfo* pBlockInfo = &pBlock->info;
//  *status = updateBlockLoadStatus(pRuntimeEnv->pQueryAttr, *status);

  if ((*status) == BLK_DATA_NOT_LOAD || (*status) == BLK_DATA_FILTEROUT) {
    //qDebug("QInfo:0x%"PRIx64" data block discard, brange:%" PRId64 "-%" PRId64 ", rows:%d", pQInfo->qId, pBlockInfo->window.skey,
//           pBlockInfo->window.ekey, pBlockInfo->rows);
    pCost->skipBlocks += 1;
  } else if ((*status) == BLK_DATA_SMA_LOAD) {
    // this function never returns error?
    pCost->loadBlockStatis += 1;
//    tsdbRetrieveDataBlockStatisInfo(pTableScanInfo->pTsdbReadHandle, &pBlock->pBlockAgg);

    if (pBlock->pBlockAgg == NULL) {  // data block statistics does not exist, load data block
//      pBlock->pDataBlock = tsdbRetrieveDataBlock(pTableScanInfo->pTsdbReadHandle, NULL);
      pCost->totalCheckedRows += pBlock->info.rows;
    }
  } else {
    assert((*status) == BLK_DATA_DATA_LOAD);

    // load the data block statistics to perform further filter
    pCost->loadBlockStatis += 1;
//    tsdbRetrieveDataBlockStatisInfo(pTableScanInfo->pTsdbReadHandle, &pBlock->pBlockAgg);

    if (pQueryAttr->topBotQuery && pBlock->pBlockAgg != NULL) {
      { // set previous window
        if (QUERY_IS_INTERVAL_QUERY(pQueryAttr)) {
          SResultRow* pResult = NULL;

          bool  masterScan = IS_MAIN_SCAN(pRuntimeEnv);
          TSKEY k = ascQuery? pBlock->info.window.skey : pBlock->info.window.ekey;

          STimeWindow win = getActiveTimeWindow(pTableScanInfo->pResultRowInfo, k, pQueryAttr);
          if (setResultOutputBufByKey(pRuntimeEnv, pTableScanInfo->pResultRowInfo, pBlock->info.uid, &win, masterScan, &pResult, groupId,
                                      pTableScanInfo->pCtx, pTableScanInfo->numOfOutput,
                                      pTableScanInfo->rowCellInfoOffset) != TSDB_CODE_SUCCESS) {
            longjmp(pRuntimeEnv->env, TSDB_CODE_QRY_OUT_OF_MEMORY);
          }
        }
      }
      bool load = false;
      for (int32_t i = 0; i < pQueryAttr->numOfOutput; ++i) {
        int32_t functionId = pTableScanInfo->pCtx[i].functionId;
        if (functionId == FUNCTION_TOP || functionId == FUNCTION_BOTTOM) {
//          load = topbot_datablock_filter(&pTableScanInfo->pCtx[i], (char*)&(pBlock->pBlockAgg[i].min),
//                                         (char*)&(pBlock->pBlockAgg[i].max));
          if (!load) { // current block has been discard due to filter applied
            pCost->skipBlocks += 1;
            //qDebug("QInfo:0x%"PRIx64" data block discard, brange:%" PRId64 "-%" PRId64 ", rows:%d", pQInfo->qId,
//                   pBlockInfo->window.skey, pBlockInfo->window.ekey, pBlockInfo->rows);
            (*status) = BLK_DATA_FILTEROUT;
            return TSDB_CODE_SUCCESS;
          }
        }
      }
    }

    // current block has been discard due to filter applied
//    if (!doFilterByBlockStatistics(pRuntimeEnv, pBlock->pBlockAgg, pTableScanInfo->pCtx, pBlockInfo->rows)) {
//      pCost->skipBlocks += 1;
//      qDebug("QInfo:0x%"PRIx64" data block discard, brange:%" PRId64 "-%" PRId64 ", rows:%d", pQInfo->qId, pBlockInfo->window.skey,
//             pBlockInfo->window.ekey, pBlockInfo->rows);
//      (*status) = BLK_DATA_FILTEROUT;
//      return TSDB_CODE_SUCCESS;
//    }

    pCost->totalCheckedRows += pBlockInfo->rows;
    pCost->loadBlocks += 1;
//    pBlock->pDataBlock = tsdbRetrieveDataBlock(pTableScanInfo->pTsdbReadHandle, NULL);
//    if (pBlock->pDataBlock == NULL) {
//      return terrno;
//    }

//    if (pQueryAttr->pFilters != NULL) {
//      filterSetColFieldData(pQueryAttr->pFilters, pBlock->info.numOfCols, pBlock->pDataBlock);
//    }

//    if (pQueryAttr->pFilters != NULL || pRuntimeEnv->pTsBuf != NULL) {
//      filterColRowsInDataBlock(pRuntimeEnv, pBlock, ascQuery);
//    }
  }
#endif
  return TSDB_CODE_SUCCESS;
}

static void updateTableQueryInfoForReverseScan(STableQueryInfo* pTableQueryInfo) {
  if (pTableQueryInfo == NULL) {
    return;
  }

  //  TSWAP(pTableQueryInfo->win.skey, pTableQueryInfo->win.ekey);
  //  pTableQueryInfo->lastKey = pTableQueryInfo->win.skey;

  //  SWITCH_ORDER(pTableQueryInfo->cur.order);
  //  pTableQueryInfo->cur.vgroupIndex = -1;

  // set the index to be the end slot of result rows array
  //  SResultRowInfo* pResultRowInfo = &pTableQueryInfo->resInfo;
  //  if (pResultRowInfo->size > 0) {
  //    pResultRowInfo->curPos = pResultRowInfo->size - 1;
  //  } else {
  //    pResultRowInfo->curPos = -1;
  //  }
}

void initResultRow(SResultRow* pResultRow) {
  //  pResultRow->pEntryInfo = (struct SResultRowEntryInfo*)((char*)pResultRow + sizeof(SResultRow));
}

/*
 * The start of each column SResultRowEntryInfo is denote by RowCellInfoOffset.
 * Note that in case of top/bottom query, the whole multiple rows of result is treated as only one row of results.
 * +------------+-----------------result column 1------------+------------------result column 2-----------+
 * | SResultRow | SResultRowEntryInfo | intermediate buffer1 | SResultRowEntryInfo | intermediate buffer 2|
 * +------------+--------------------------------------------+--------------------------------------------+
 *           offset[0]                                  offset[1]                                   offset[2]
 */
// TODO refactor: some function move away
void setFunctionResultOutput(SOptrBasicInfo* pInfo, SAggSupporter* pSup, int32_t stage, int32_t numOfExprs,
                             SExecTaskInfo* pTaskInfo) {
  SqlFunctionCtx* pCtx = pInfo->pCtx;
  SSDataBlock*    pDataBlock = pInfo->pRes;
  int32_t*        rowCellInfoOffset = pInfo->rowCellInfoOffset;

  SResultRowInfo* pResultRowInfo = &pInfo->resultRowInfo;
  initResultRowInfo(pResultRowInfo, 16);

  int64_t     tid = 0;
  int64_t     groupId = 0;
  SResultRow* pRow = doSetResultOutBufByKey(pSup->pResultBuf, pResultRowInfo, (char*)&tid, sizeof(tid), true, groupId,
                                            pTaskInfo, false, pSup);

  for (int32_t i = 0; i < numOfExprs; ++i) {
    struct SResultRowEntryInfo* pEntry = getResultCell(pRow, i, rowCellInfoOffset);
    cleanupResultRowEntry(pEntry);

    pCtx[i].resultInfo = pEntry;
    pCtx[i].scanFlag = stage;
  }

  initCtxOutputBuffer(pCtx, numOfExprs);
}

void updateOutputBuf(SOptrBasicInfo* pBInfo, int32_t* bufCapacity, int32_t numOfInputRows) {
  SSDataBlock* pDataBlock = pBInfo->pRes;

  int32_t newSize = pDataBlock->info.rows + numOfInputRows + 5;  // extra output buffer
  if ((*bufCapacity) < newSize) {
    for (int32_t i = 0; i < pDataBlock->info.numOfCols; ++i) {
      SColumnInfoData* pColInfo = taosArrayGet(pDataBlock->pDataBlock, i);

      char* p = taosMemoryRealloc(pColInfo->pData, newSize * pColInfo->info.bytes);
      if (p != NULL) {
        pColInfo->pData = p;

        // it starts from the tail of the previously generated results.
        pBInfo->pCtx[i].pOutput = pColInfo->pData;
        (*bufCapacity) = newSize;
      } else {
        // longjmp
      }
    }
  }

  for (int32_t i = 0; i < pDataBlock->info.numOfCols; ++i) {
    SColumnInfoData* pColInfo = taosArrayGet(pDataBlock->pDataBlock, i);
    pBInfo->pCtx[i].pOutput = pColInfo->pData + pColInfo->info.bytes * pDataBlock->info.rows;

    // set the correct pointer after the memory buffer reallocated.
    int32_t functionId = pBInfo->pCtx[i].functionId;

    if (functionId == FUNCTION_TOP || functionId == FUNCTION_BOTTOM || functionId == FUNCTION_DIFF ||
        functionId == FUNCTION_DERIVATIVE) {
      //      if (i > 0) pBInfo->pCtx[i].pTsOutput = pBInfo->pCtx[i - 1].pOutput;
    }
  }
}

void copyTsColoum(SSDataBlock* pRes, SqlFunctionCtx* pCtx, int32_t numOfOutput) {
  bool    needCopyTs = false;
  int32_t tsNum = 0;
  char*   src = NULL;
  for (int32_t i = 0; i < numOfOutput; i++) {
    int32_t functionId = pCtx[i].functionId;
    if (functionId == FUNCTION_DIFF || functionId == FUNCTION_DERIVATIVE) {
      needCopyTs = true;
      if (i > 0 && pCtx[i - 1].functionId == FUNCTION_TS_DUMMY) {
        SColumnInfoData* pColRes = taosArrayGet(pRes->pDataBlock, i - 1);  // find ts data
        src = pColRes->pData;
      }
    } else if (functionId == FUNCTION_TS_DUMMY) {
      tsNum++;
    }
  }

  if (!needCopyTs) return;
  if (tsNum < 2) return;
  if (src == NULL) return;

  for (int32_t i = 0; i < numOfOutput; i++) {
    int32_t functionId = pCtx[i].functionId;
    if (functionId == FUNCTION_TS_DUMMY) {
      SColumnInfoData* pColRes = taosArrayGet(pRes->pDataBlock, i);
      memcpy(pColRes->pData, src, pColRes->info.bytes * pRes->info.rows);
    }
  }
}

void initCtxOutputBuffer(SqlFunctionCtx* pCtx, int32_t size) {
  for (int32_t j = 0; j < size; ++j) {
    struct SResultRowEntryInfo* pResInfo = GET_RES_INFO(&pCtx[j]);
    if (isRowEntryInitialized(pResInfo) || fmIsPseudoColumnFunc(pCtx[j].functionId) || pCtx[j].functionId == -1 ||
        fmIsScalarFunc(pCtx[j].functionId)) {
      continue;
    }

    pCtx[j].fpSet.init(&pCtx[j], pCtx[j].resultInfo);
  }
}

void setTaskStatus(SExecTaskInfo* pTaskInfo, int8_t status) {
  if (status == TASK_NOT_COMPLETED) {
    pTaskInfo->status = status;
  } else {
    // QUERY_NOT_COMPLETED is not compatible with any other status, so clear its position first
    CLEAR_QUERY_STATUS(pTaskInfo, TASK_NOT_COMPLETED);
    pTaskInfo->status |= status;
  }
}

void destroyTableQueryInfoImpl(STableQueryInfo* pTableQueryInfo) {
  if (pTableQueryInfo == NULL) {
    return;
  }

  //  taosVariantDestroy(&pTableQueryInfo->tag);
  //  cleanupResultRowInfo(&pTableQueryInfo->resInfo);
}

void setResultRowInitCtx(SResultRow* pResult, SqlFunctionCtx* pCtx, int32_t numOfOutput, int32_t* rowCellInfoOffset) {
  for (int32_t i = 0; i < numOfOutput; ++i) {
    pCtx[i].resultInfo = getResultCell(pResult, i, rowCellInfoOffset);

    struct SResultRowEntryInfo* pResInfo = pCtx[i].resultInfo;
    if (isRowEntryCompleted(pResInfo) && isRowEntryInitialized(pResInfo)) {
      continue;
    }

    if (fmIsWindowPseudoColumnFunc(pCtx[i].functionId)) {
      continue;
    }

    if (!pResInfo->initialized) {
      if (pCtx[i].functionId != -1) {
        pCtx[i].fpSet.init(&pCtx[i], pResInfo);
      } else {
        pResInfo->initialized = true;
      }
    }
  }
}

static void extractQualifiedTupleByFilterResult(SSDataBlock* pBlock, const int8_t* rowRes, bool keep);
void        doFilter(const SNode* pFilterNode, SSDataBlock* pBlock, SArray* pColMatchInfo) {
  if (pFilterNode == NULL) {
    return;
  }

  SFilterInfo* filter = NULL;

  // todo move to the initialization function
  int32_t code = filterInitFromNode((SNode*)pFilterNode, &filter, 0);

  SFilterColumnParam param1 = {.numOfCols = pBlock->info.numOfCols, .pDataBlock = pBlock->pDataBlock};
  code = filterSetDataFromSlotId(filter, &param1);

  int8_t* rowRes = NULL;

  // todo the keep seems never to be True??
  bool keep = filterExecute(filter, pBlock, &rowRes, NULL, param1.numOfCols);
  filterFreeInfo(filter);

  extractQualifiedTupleByFilterResult(pBlock, rowRes, keep);
  blockDataUpdateTsWindow(pBlock, 0);
}

void extractQualifiedTupleByFilterResult(SSDataBlock* pBlock, const int8_t* rowRes, bool keep) {
  if (keep) {
    return;
  }

  if (rowRes != NULL) {
    SSDataBlock* px = createOneDataBlock(pBlock, false);
    blockDataEnsureCapacity(px, pBlock->info.rows);

    int32_t totalRows = pBlock->info.rows;

    for (int32_t i = 0; i < pBlock->info.numOfCols; ++i) {
      SColumnInfoData* pDst = taosArrayGet(px->pDataBlock, i);
      SColumnInfoData* pSrc = taosArrayGet(pBlock->pDataBlock, i);

      // it is a reserved column for scalar function, and no data in this column yet.
      if (pSrc->pData == NULL) {
        continue;
      }

      int32_t numOfRows = 0;
      for (int32_t j = 0; j < totalRows; ++j) {
        if (rowRes[j] == 0) {
          continue;
        }

        if (colDataIsNull_s(pSrc, j)) {
          colDataAppendNULL(pDst, numOfRows);
        } else {
          colDataAppend(pDst, numOfRows, colDataGetData(pSrc, j), false);
        }
        numOfRows += 1;
      }

      if (pBlock->info.rows == totalRows) {
        pBlock->info.rows = numOfRows;
      } else {
        ASSERT(pBlock->info.rows == numOfRows);
      }

      *pSrc = *pDst;
    }
  } else {
    // do nothing
    pBlock->info.rows = 0;
  }
}

void doSetTableGroupOutputBuf(SAggOperatorInfo* pAggInfo, int32_t numOfOutput, uint64_t groupId,
                              SExecTaskInfo* pTaskInfo) {
  // for simple group by query without interval, all the tables belong to one group result.
  int64_t uid = 0;

  SResultRowInfo* pResultRowInfo = &pAggInfo->binfo.resultRowInfo;
  SqlFunctionCtx* pCtx = pAggInfo->binfo.pCtx;
  int32_t*        rowCellInfoOffset = pAggInfo->binfo.rowCellInfoOffset;

  SResultRow* pResultRow = doSetResultOutBufByKey(pAggInfo->aggSup.pResultBuf, pResultRowInfo, (char*)&groupId,
                                                  sizeof(groupId), true, groupId, pTaskInfo, false, &pAggInfo->aggSup);
  assert(pResultRow != NULL);

  /*
   * not assign result buffer yet, add new result buffer
   * all group belong to one result set, and each group result has different group id so set the id to be one
   */
  if (pResultRow->pageId == -1) {
    int32_t ret =
        addNewWindowResultBuf(pResultRow, pAggInfo->aggSup.pResultBuf, groupId, pAggInfo->binfo.pRes->info.rowSize);
    if (ret != TSDB_CODE_SUCCESS) {
      return;
    }
  }

  setResultRowInitCtx(pResultRow, pCtx, numOfOutput, rowCellInfoOffset);
}

void setExecutionContext(int32_t numOfOutput, uint64_t groupId, SExecTaskInfo* pTaskInfo, SAggOperatorInfo* pAggInfo) {
  if (pAggInfo->groupId != INT32_MIN && pAggInfo->groupId == groupId) {
    return;
  }

  doSetTableGroupOutputBuf(pAggInfo, numOfOutput, groupId, pTaskInfo);

  // record the current active group id
  pAggInfo->groupId = groupId;
}

static void doUpdateNumOfRows(SResultRow* pRow, int32_t numOfExprs, const int32_t* rowCellOffset) {
  for (int32_t j = 0; j < numOfExprs; ++j) {
    struct SResultRowEntryInfo* pResInfo = getResultCell(pRow, j, rowCellOffset);
    if (!isRowEntryInitialized(pResInfo)) {
      continue;
    }

    if (pRow->numOfRows < pResInfo->numOfRes) {
      pRow->numOfRows = pResInfo->numOfRes;
    }
  }
}

int32_t doCopyToSDataBlock(SExecTaskInfo* pTaskInfo, SSDataBlock* pBlock, SExprInfo* pExprInfo, SDiskbasedBuf* pBuf,
                           SGroupResInfo* pGroupResInfo, const int32_t* rowCellOffset, SqlFunctionCtx* pCtx,
                           int32_t numOfExprs) {
  int32_t numOfRows = getNumOfTotalRes(pGroupResInfo);
  int32_t start = pGroupResInfo->index;

  for (int32_t i = start; i < numOfRows; i += 1) {
    SResKeyPos* pPos = taosArrayGetP(pGroupResInfo->pRows, i);
    SFilePage*  page = getBufPage(pBuf, pPos->pos.pageId);

    SResultRow* pRow = (SResultRow*)((char*)page + pPos->pos.offset);

    doUpdateNumOfRows(pRow, numOfExprs, rowCellOffset);
    if (pRow->numOfRows == 0) {
      pGroupResInfo->index += 1;
      releaseBufPage(pBuf, page);
      continue;
    }

    if (pBlock->info.groupId == 0) {
      pBlock->info.groupId = pPos->groupId;
    } else {
      // current value belongs to different group, it can't be packed into one datablock
      if (pBlock->info.groupId != pPos->groupId) {
        releaseBufPage(pBuf, page);
        break;
      }
    }

    if (pBlock->info.rows + pRow->numOfRows > pBlock->info.capacity) {
      releaseBufPage(pBuf, page);
      break;
    }

    pGroupResInfo->index += 1;

    for (int32_t j = 0; j < numOfExprs; ++j) {
      int32_t slotId = pExprInfo[j].base.resSchema.slotId;

      pCtx[j].resultInfo = getResultCell(pRow, j, rowCellOffset);
      if (pCtx[j].fpSet.finalize) {
        int32_t code = pCtx[j].fpSet.finalize(&pCtx[j], pBlock);
        if (TAOS_FAILED(code)) {
          qError("%s build result data block error, code %s", GET_TASKID(pTaskInfo), tstrerror(code));
          longjmp(pTaskInfo->env, code);
        }
      } else if (strcmp(pCtx[j].pExpr->pExpr->_function.functionName, "_select_value") == 0) {
        // do nothing, todo refactor
      } else {
        // expand the result into multiple rows. E.g., _wstartts, top(k, 20)
        // the _wstartts needs to copy to 20 following rows, since the results of top-k expands to 20 different rows.
        SColumnInfoData* pColInfoData = taosArrayGet(pBlock->pDataBlock, slotId);
        char*            in = GET_ROWCELL_INTERBUF(pCtx[j].resultInfo);
        for (int32_t k = 0; k < pRow->numOfRows; ++k) {
          colDataAppend(pColInfoData, pBlock->info.rows + k, in, pCtx[j].resultInfo->isNullRes);
        }
      }
    }

    releaseBufPage(pBuf, page);
    pBlock->info.rows += pRow->numOfRows;
    if (pBlock->info.rows >= pBlock->info.capacity) {  // output buffer is full
      break;
    }
  }

  qDebug("%s result generated, rows:%d, groupId:%" PRIu64, GET_TASKID(pTaskInfo), pBlock->info.rows,
         pBlock->info.groupId);
  blockDataUpdateTsWindow(pBlock, 0);
  return 0;
}

void doBuildResultDatablock(SOperatorInfo* pOperator, SOptrBasicInfo* pbInfo, SGroupResInfo* pGroupResInfo,
                            SDiskbasedBuf* pBuf) {
  SExprInfo*     pExprInfo = pOperator->pExpr;
  int32_t        numOfExprs = pOperator->numOfExprs;
  SExecTaskInfo* pTaskInfo = pOperator->pTaskInfo;

  int32_t*        rowCellOffset = pbInfo->rowCellInfoOffset;
  SSDataBlock*    pBlock = pbInfo->pRes;
  SqlFunctionCtx* pCtx = pbInfo->pCtx;

  blockDataCleanup(pBlock);
  if (!hashRemainDataInGroupInfo(pGroupResInfo)) {
    return;
  }

  // clear the existed group id
  pBlock->info.groupId = 0;
  doCopyToSDataBlock(pTaskInfo, pBlock, pExprInfo, pBuf, pGroupResInfo, rowCellOffset, pCtx, numOfExprs);
}

static void updateNumOfRowsInResultRows(SqlFunctionCtx* pCtx, int32_t numOfOutput, SResultRowInfo* pResultRowInfo,
                                        int32_t* rowCellInfoOffset) {
  // update the number of result for each, only update the number of rows for the corresponding window result.
  //  if (QUERY_IS_INTERVAL_QUERY(pQueryAttr)) {
  //    return;
  //  }
#if 0
  for (int32_t i = 0; i < pResultRowInfo->size; ++i) {
    SResultRow* pResult = pResultRowInfo->pResult[i];

    for (int32_t j = 0; j < numOfOutput; ++j) {
      int32_t functionId = pCtx[j].functionId;
      if (functionId == FUNCTION_TS || functionId == FUNCTION_TAG || functionId == FUNCTION_TAGPRJ) {
        continue;
      }

      SResultRowEntryInfo* pCell = getResultCell(pResult, j, rowCellInfoOffset);
      pResult->numOfRows = (uint16_t)(TMAX(pResult->numOfRows, pCell->numOfRes));
    }
  }
#endif
}

static int32_t compressQueryColData(SColumnInfoData* pColRes, int32_t numOfRows, char* data, int8_t compressed) {
  int32_t colSize = pColRes->info.bytes * numOfRows;
  return (*(tDataTypes[pColRes->info.type].compFunc))(pColRes->pData, colSize, numOfRows, data,
                                                      colSize + COMP_OVERFLOW_BYTES, compressed, NULL, 0);
}

int32_t doFillTimeIntervalGapsInResults(struct SFillInfo* pFillInfo, SSDataBlock* pBlock, int32_t capacity) {
  //  for(int32_t i = 0; i < pFillInfo->numOfCols; ++i) {
  //    SColumnInfoData* pColInfoData = taosArrayGet(pOutput->pDataBlock, i);
  //    p[i] = pColInfoData->pData + (pColInfoData->info.bytes * pOutput->info.rows);
  //  }

  int32_t numOfRows = (int32_t)taosFillResultDataBlock(pFillInfo, pBlock, capacity - pBlock->info.rows);
  pBlock->info.rows += numOfRows;

  return pBlock->info.rows;
}

void queryCostStatis(SExecTaskInfo* pTaskInfo) {
  STaskCostInfo* pSummary = &pTaskInfo->cost;

  //  uint64_t hashSize = taosHashGetMemSize(pQInfo->runtimeEnv.pResultRowHashTable);
  //  hashSize += taosHashGetMemSize(pRuntimeEnv->tableqinfoGroupInfo.map);
  //  pSummary->hashSize = hashSize;

  // add the merge time
  pSummary->elapsedTime += pSummary->firstStageMergeTime;

  //  SResultRowPool* p = pTaskInfo->pool;
  //  if (p != NULL) {
  //    pSummary->winInfoSize = getResultRowPoolMemSize(p);
  //    pSummary->numOfTimeWindows = getNumOfAllocatedResultRows(p);
  //  } else {
  //    pSummary->winInfoSize = 0;
  //    pSummary->numOfTimeWindows = 0;
  //  }
  //
  //  calculateOperatorProfResults(pQInfo);

  SFileBlockLoadRecorder* pRecorder = pSummary->pRecoder;
  if (pSummary->pRecoder != NULL) {
    qDebug("%s :cost summary: elapsed time:%" PRId64 " us, first merge:%" PRId64
           " us, total blocks:%d, "
           "load block statis:%d, load data block:%d, total rows:%" PRId64 ", check rows:%" PRId64,
           GET_TASKID(pTaskInfo), pSummary->elapsedTime, pSummary->firstStageMergeTime, pRecorder->totalBlocks,
           pRecorder->loadBlockStatis, pRecorder->loadBlocks, pRecorder->totalRows, pRecorder->totalCheckedRows);
  }
  // qDebug("QInfo:0x%"PRIx64" :cost summary: winResPool size:%.2f Kb, numOfWin:%"PRId64", tableInfoSize:%.2f Kb,
  // hashTable:%.2f Kb", pQInfo->qId, pSummary->winInfoSize/1024.0,
  //      pSummary->numOfTimeWindows, pSummary->tableInfoSize/1024.0, pSummary->hashSize/1024.0);
}

// static void updateOffsetVal(STaskRuntimeEnv *pRuntimeEnv, SDataBlockInfo *pBlockInfo) {
//   STaskAttr *pQueryAttr = pRuntimeEnv->pQueryAttr;
//   STableQueryInfo* pTableQueryInfo = pRuntimeEnv->current;
//
//   int32_t step = GET_FORWARD_DIRECTION_FACTOR(pQueryAttr->order.order);
//
//   if (pQueryAttr->limit.offset == pBlockInfo->rows) {  // current block will ignore completed
//     pTableQueryInfo->lastKey = QUERY_IS_ASC_QUERY(pQueryAttr) ? pBlockInfo->window.ekey + step :
//     pBlockInfo->window.skey + step; pQueryAttr->limit.offset = 0; return;
//   }
//
//   if (QUERY_IS_ASC_QUERY(pQueryAttr)) {
//     pQueryAttr->pos = (int32_t)pQueryAttr->limit.offset;
//   } else {
//     pQueryAttr->pos = pBlockInfo->rows - (int32_t)pQueryAttr->limit.offset - 1;
//   }
//
//   assert(pQueryAttr->pos >= 0 && pQueryAttr->pos <= pBlockInfo->rows - 1);
//
//   SArray *         pDataBlock = tsdbRetrieveDataBlock(pRuntimeEnv->pTsdbReadHandle, NULL);
//   SColumnInfoData *pColInfoData = taosArrayGet(pDataBlock, 0);
//
//   // update the pQueryAttr->limit.offset value, and pQueryAttr->pos value
//   TSKEY *keys = (TSKEY *) pColInfoData->pData;
//
//   // update the offset value
//   pTableQueryInfo->lastKey = keys[pQueryAttr->pos];
//   pQueryAttr->limit.offset = 0;
//
//   int32_t numOfRes = tableApplyFunctionsOnBlock(pRuntimeEnv, pBlockInfo, NULL, binarySearchForKey, pDataBlock);
//
//   //qDebug("QInfo:0x%"PRIx64" check data block, brange:%" PRId64 "-%" PRId64 ", numBlocksOfStep:%d, numOfRes:%d,
//   lastKey:%"PRId64, GET_TASKID(pRuntimeEnv),
//          pBlockInfo->window.skey, pBlockInfo->window.ekey, pBlockInfo->rows, numOfRes, pQuery->current->lastKey);
// }

// void skipBlocks(STaskRuntimeEnv *pRuntimeEnv) {
//   STaskAttr *pQueryAttr = pRuntimeEnv->pQueryAttr;
//
//   if (pQueryAttr->limit.offset <= 0 || pQueryAttr->numOfFilterCols > 0) {
//     return;
//   }
//
//   pQueryAttr->pos = 0;
//   int32_t step = GET_FORWARD_DIRECTION_FACTOR(pQueryAttr->order.order);
//
//   STableQueryInfo* pTableQueryInfo = pRuntimeEnv->current;
//   TsdbQueryHandleT pTsdbReadHandle = pRuntimeEnv->pTsdbReadHandle;
//
//   SDataBlockInfo blockInfo = SDATA_BLOCK_INITIALIZER;
//   while (tsdbNextDataBlock(pTsdbReadHandle)) {
//     if (isTaskKilled(pRuntimeEnv->qinfo)) {
//       longjmp(pRuntimeEnv->env, TSDB_CODE_TSC_QUERY_CANCELLED);
//     }
//
//     tsdbRetrieveDataBlockInfo(pTsdbReadHandle, &blockInfo);
//
//     if (pQueryAttr->limit.offset > blockInfo.rows) {
//       pQueryAttr->limit.offset -= blockInfo.rows;
//       pTableQueryInfo->lastKey = (QUERY_IS_ASC_QUERY(pQueryAttr)) ? blockInfo.window.ekey : blockInfo.window.skey;
//       pTableQueryInfo->lastKey += step;
//
//       //qDebug("QInfo:0x%"PRIx64" skip rows:%d, offset:%" PRId64, GET_TASKID(pRuntimeEnv), blockInfo.rows,
//              pQuery->limit.offset);
//     } else {  // find the appropriated start position in current block
//       updateOffsetVal(pRuntimeEnv, &blockInfo);
//       break;
//     }
//   }
//
//   if (terrno != TSDB_CODE_SUCCESS) {
//     longjmp(pRuntimeEnv->env, terrno);
//   }
// }

// static TSKEY doSkipIntervalProcess(STaskRuntimeEnv* pRuntimeEnv, STimeWindow* win, SDataBlockInfo* pBlockInfo,
// STableQueryInfo* pTableQueryInfo) {
//   STaskAttr *pQueryAttr = pRuntimeEnv->pQueryAttr;
//   SResultRowInfo *pWindowResInfo = &pRuntimeEnv->resultRowInfo;
//
//   assert(pQueryAttr->limit.offset == 0);
//   STimeWindow tw = *win;
//   getNextTimeWindow(pQueryAttr, &tw);
//
//   if ((tw.skey <= pBlockInfo->window.ekey && QUERY_IS_ASC_QUERY(pQueryAttr)) ||
//       (tw.ekey >= pBlockInfo->window.skey && !QUERY_IS_ASC_QUERY(pQueryAttr))) {
//
//     // load the data block and check data remaining in current data block
//     // TODO optimize performance
//     SArray *         pDataBlock = tsdbRetrieveDataBlock(pRuntimeEnv->pTsdbReadHandle, NULL);
//     SColumnInfoData *pColInfoData = taosArrayGet(pDataBlock, 0);
//
//     tw = *win;
//     int32_t startPos =
//         getNextQualifiedWindow(pQueryAttr, &tw, pBlockInfo, pColInfoData->pData, binarySearchForKey, -1);
//     assert(startPos >= 0);
//
//     // set the abort info
//     pQueryAttr->pos = startPos;
//
//     // reset the query start timestamp
//     pTableQueryInfo->win.skey = ((TSKEY *)pColInfoData->pData)[startPos];
//     pQueryAttr->window.skey = pTableQueryInfo->win.skey;
//     TSKEY key = pTableQueryInfo->win.skey;
//
//     pWindowResInfo->prevSKey = tw.skey;
//     int32_t index = pRuntimeEnv->resultRowInfo.curIndex;
//
//     int32_t numOfRes = tableApplyFunctionsOnBlock(pRuntimeEnv, pBlockInfo, NULL, binarySearchForKey, pDataBlock);
//     pRuntimeEnv->resultRowInfo.curIndex = index;  // restore the window index
//
//     //qDebug("QInfo:0x%"PRIx64" check data block, brange:%" PRId64 "-%" PRId64 ", numOfRows:%d, numOfRes:%d,
//     lastKey:%" PRId64,
//            GET_TASKID(pRuntimeEnv), pBlockInfo->window.skey, pBlockInfo->window.ekey, pBlockInfo->rows, numOfRes,
//            pQueryAttr->current->lastKey);
//
//     return key;
//   } else {  // do nothing
//     pQueryAttr->window.skey      = tw.skey;
//     pWindowResInfo->prevSKey = tw.skey;
//     pTableQueryInfo->lastKey = tw.skey;
//
//     return tw.skey;
//   }
//
//   return true;
// }

// static bool skipTimeInterval(STaskRuntimeEnv *pRuntimeEnv, TSKEY* start) {
//   STaskAttr *pQueryAttr = pRuntimeEnv->pQueryAttr;
//   if (QUERY_IS_ASC_QUERY(pQueryAttr)) {
//     assert(*start <= pRuntimeEnv->current->lastKey);
//   } else {
//     assert(*start >= pRuntimeEnv->current->lastKey);
//   }
//
//   // if queried with value filter, do NOT forward query start position
//   if (pQueryAttr->limit.offset <= 0 || pQueryAttr->numOfFilterCols > 0 || pRuntimeEnv->pTsBuf != NULL ||
//   pRuntimeEnv->pFillInfo != NULL) {
//     return true;
//   }
//
//   /*
//    * 1. for interval without interpolation query we forward pQueryAttr->interval.interval at a time for
//    *    pQueryAttr->limit.offset times. Since hole exists, pQueryAttr->interval.interval*pQueryAttr->limit.offset
//    value is
//    *    not valid. otherwise, we only forward pQueryAttr->limit.offset number of points
//    */
//   assert(pRuntimeEnv->resultRowInfo.prevSKey == TSKEY_INITIAL_VAL);
//
//   STimeWindow w = TSWINDOW_INITIALIZER;
//   bool ascQuery = QUERY_IS_ASC_QUERY(pQueryAttr);
//
//   SResultRowInfo *pWindowResInfo = &pRuntimeEnv->resultRowInfo;
//   STableQueryInfo *pTableQueryInfo = pRuntimeEnv->current;
//
//   SDataBlockInfo blockInfo = SDATA_BLOCK_INITIALIZER;
//   while (tsdbNextDataBlock(pRuntimeEnv->pTsdbReadHandle)) {
//     tsdbRetrieveDataBlockInfo(pRuntimeEnv->pTsdbReadHandle, &blockInfo);
//
//     if (QUERY_IS_ASC_QUERY(pQueryAttr)) {
//       if (pWindowResInfo->prevSKey == TSKEY_INITIAL_VAL) {
//         getAlignQueryTimeWindow(pQueryAttr, blockInfo.window.skey, blockInfo.window.skey, pQueryAttr->window.ekey,
//         &w); pWindowResInfo->prevSKey = w.skey;
//       }
//     } else {
//       getAlignQueryTimeWindow(pQueryAttr, blockInfo.window.ekey, pQueryAttr->window.ekey, blockInfo.window.ekey, &w);
//       pWindowResInfo->prevSKey = w.skey;
//     }
//
//     // the first time window
//     STimeWindow win = getActiveTimeWindow(pWindowResInfo, pWindowResInfo->prevSKey, pQueryAttr);
//
//     while (pQueryAttr->limit.offset > 0) {
//       STimeWindow tw = win;
//
//       if ((win.ekey <= blockInfo.window.ekey && ascQuery) || (win.ekey >= blockInfo.window.skey && !ascQuery)) {
//         pQueryAttr->limit.offset -= 1;
//         pWindowResInfo->prevSKey = win.skey;
//
//         // current time window is aligned with blockInfo.window.ekey
//         // restart it from next data block by set prevSKey to be TSKEY_INITIAL_VAL;
//         if ((win.ekey == blockInfo.window.ekey && ascQuery) || (win.ekey == blockInfo.window.skey && !ascQuery)) {
//           pWindowResInfo->prevSKey = TSKEY_INITIAL_VAL;
//         }
//       }
//
//       if (pQueryAttr->limit.offset == 0) {
//         *start = doSkipIntervalProcess(pRuntimeEnv, &win, &blockInfo, pTableQueryInfo);
//         return true;
//       }
//
//       // current window does not ended in current data block, try next data block
//       getNextTimeWindow(pQueryAttr, &tw);
//
//       /*
//        * If the next time window still starts from current data block,
//        * load the primary timestamp column first, and then find the start position for the next queried time window.
//        * Note that only the primary timestamp column is required.
//        * TODO: Optimize for this cases. All data blocks are not needed to be loaded, only if the first actually
//        required
//        * time window resides in current data block.
//        */
//       if ((tw.skey <= blockInfo.window.ekey && ascQuery) || (tw.ekey >= blockInfo.window.skey && !ascQuery)) {
//
//         SArray *pDataBlock = tsdbRetrieveDataBlock(pRuntimeEnv->pTsdbReadHandle, NULL);
//         SColumnInfoData *pColInfoData = taosArrayGet(pDataBlock, 0);
//
//         if ((win.ekey > blockInfo.window.ekey && ascQuery) || (win.ekey < blockInfo.window.skey && !ascQuery)) {
//           pQueryAttr->limit.offset -= 1;
//         }
//
//         if (pQueryAttr->limit.offset == 0) {
//           *start = doSkipIntervalProcess(pRuntimeEnv, &win, &blockInfo, pTableQueryInfo);
//           return true;
//         } else {
//           tw = win;
//           int32_t startPos =
//               getNextQualifiedWindow(pQueryAttr, &tw, &blockInfo, pColInfoData->pData, binarySearchForKey, -1);
//           assert(startPos >= 0);
//
//           // set the abort info
//           pQueryAttr->pos = startPos;
//           pTableQueryInfo->lastKey = ((TSKEY *)pColInfoData->pData)[startPos];
//           pWindowResInfo->prevSKey = tw.skey;
//           win = tw;
//         }
//       } else {
//         break;  // offset is not 0, and next time window begins or ends in the next block.
//       }
//     }
//   }
//
//   // check for error
//   if (terrno != TSDB_CODE_SUCCESS) {
//     longjmp(pRuntimeEnv->env, terrno);
//   }
//
//   return true;
// }

int32_t appendDownstream(SOperatorInfo* p, SOperatorInfo** pDownstream, int32_t num) {
  if (p->pDownstream == NULL) {
    assert(p->numOfDownstream == 0);
  }

  p->pDownstream = taosMemoryCalloc(1, num * POINTER_BYTES);
  if (p->pDownstream == NULL) {
    return TSDB_CODE_OUT_OF_MEMORY;
  }

  memcpy(p->pDownstream, pDownstream, num * POINTER_BYTES);
  p->numOfDownstream = num;
  return TSDB_CODE_SUCCESS;
}

static void doDestroyTableList(STableListInfo* pTableqinfoList);

static void doTableQueryInfoTimeWindowCheck(SExecTaskInfo* pTaskInfo, STableQueryInfo* pTableQueryInfo, int32_t order) {
#if 0
    if (order == TSDB_ORDER_ASC) {
    assert(
        (pTableQueryInfo->win.skey <= pTableQueryInfo->win.ekey) &&
        (pTableQueryInfo->lastKey >= pTaskInfo->window.skey) &&
        (pTableQueryInfo->win.skey >= pTaskInfo->window.skey && pTableQueryInfo->win.ekey <= pTaskInfo->window.ekey));
  } else {
    assert(
        (pTableQueryInfo->win.skey >= pTableQueryInfo->win.ekey) &&
        (pTableQueryInfo->lastKey <= pTaskInfo->window.skey) &&
        (pTableQueryInfo->win.skey <= pTaskInfo->window.skey && pTableQueryInfo->win.ekey >= pTaskInfo->window.ekey));
  }
#endif
}

// static void updateTableIdInfo(STableQueryInfo* pTableQueryInfo, SSDataBlock* pBlock, SHashObj* pTableIdInfo, int32_t
// order) {
//   int32_t step = GET_FORWARD_DIRECTION_FACTOR(order);
//   pTableQueryInfo->lastKey = ((order == TSDB_ORDER_ASC)? pBlock->info.window.ekey:pBlock->info.window.skey) + step;
//
//   if (pTableQueryInfo->pTable == NULL) {
//     return;
//   }
//
//   STableIdInfo tidInfo = createTableIdInfo(pTableQueryInfo);
//   STableIdInfo *idinfo = taosHashGet(pTableIdInfo, &tidInfo.tid, sizeof(tidInfo.tid));
//   if (idinfo != NULL) {
//     assert(idinfo->tid == tidInfo.tid && idinfo->uid == tidInfo.uid);
//     idinfo->key = tidInfo.key;
//   } else {
//     taosHashPut(pTableIdInfo, &tidInfo.tid, sizeof(tidInfo.tid), &tidInfo, sizeof(STableIdInfo));
//   }
// }

int32_t loadRemoteDataCallback(void* param, const SDataBuf* pMsg, int32_t code) {
  SSourceDataInfo* pSourceDataInfo = (SSourceDataInfo*)param;
  if (code == TSDB_CODE_SUCCESS) {
    pSourceDataInfo->pRsp = pMsg->pData;

    SRetrieveTableRsp* pRsp = pSourceDataInfo->pRsp;
    pRsp->numOfRows = htonl(pRsp->numOfRows);
    pRsp->compLen = htonl(pRsp->compLen);
    pRsp->numOfCols = htonl(pRsp->numOfCols);
    pRsp->useconds = htobe64(pRsp->useconds);
  } else {
    pSourceDataInfo->code = code;
  }

  pSourceDataInfo->status = EX_SOURCE_DATA_READY;
  tsem_post(&pSourceDataInfo->pEx->ready);
  return TSDB_CODE_SUCCESS;
}

static void destroySendMsgInfo(SMsgSendInfo* pMsgBody) {
  assert(pMsgBody != NULL);
  taosMemoryFreeClear(pMsgBody->msgInfo.pData);
  taosMemoryFreeClear(pMsgBody);
}

void qProcessFetchRsp(void* parent, SRpcMsg* pMsg, SEpSet* pEpSet) {
  SMsgSendInfo* pSendInfo = (SMsgSendInfo*)pMsg->info.ahandle;
  assert(pMsg->info.ahandle != NULL);

  SDataBuf buf = {.len = pMsg->contLen, .pData = NULL};

  if (pMsg->contLen > 0) {
    buf.pData = taosMemoryCalloc(1, pMsg->contLen);
    if (buf.pData == NULL) {
      terrno = TSDB_CODE_OUT_OF_MEMORY;
      pMsg->code = TSDB_CODE_OUT_OF_MEMORY;
    } else {
      memcpy(buf.pData, pMsg->pCont, pMsg->contLen);
    }
  }

  pSendInfo->fp(pSendInfo->param, &buf, pMsg->code);
  rpcFreeCont(pMsg->pCont);
  destroySendMsgInfo(pSendInfo);
}

static int32_t doSendFetchDataRequest(SExchangeInfo* pExchangeInfo, SExecTaskInfo* pTaskInfo, int32_t sourceIndex) {
  size_t totalSources = taosArrayGetSize(pExchangeInfo->pSources);

  SResFetchReq* pMsg = taosMemoryCalloc(1, sizeof(SResFetchReq));
  if (NULL == pMsg) {
    pTaskInfo->code = TSDB_CODE_QRY_OUT_OF_MEMORY;
    return pTaskInfo->code;
  }

  SDownstreamSourceNode* pSource = taosArrayGet(pExchangeInfo->pSources, sourceIndex);
  SSourceDataInfo*       pDataInfo = taosArrayGet(pExchangeInfo->pSourceDataInfo, sourceIndex);

  qDebug("%s build fetch msg and send to vgId:%d, ep:%s, taskId:0x%" PRIx64 ", %d/%" PRIzu, GET_TASKID(pTaskInfo),
         pSource->addr.nodeId, pSource->addr.epSet.eps[0].fqdn, pSource->taskId, sourceIndex, totalSources);

  pMsg->header.vgId = htonl(pSource->addr.nodeId);
  pMsg->sId = htobe64(pSource->schedId);
  pMsg->taskId = htobe64(pSource->taskId);
  pMsg->queryId = htobe64(pTaskInfo->id.queryId);

  // send the fetch remote task result reques
  SMsgSendInfo* pMsgSendInfo = taosMemoryCalloc(1, sizeof(SMsgSendInfo));
  if (NULL == pMsgSendInfo) {
    taosMemoryFreeClear(pMsg);
    qError("%s prepare message %d failed", GET_TASKID(pTaskInfo), (int32_t)sizeof(SMsgSendInfo));
    pTaskInfo->code = TSDB_CODE_QRY_OUT_OF_MEMORY;
    return pTaskInfo->code;
  }

  pMsgSendInfo->param = pDataInfo;
  pMsgSendInfo->msgInfo.pData = pMsg;
  pMsgSendInfo->msgInfo.len = sizeof(SResFetchReq);
  pMsgSendInfo->msgType = TDMT_VND_FETCH;
  pMsgSendInfo->fp = loadRemoteDataCallback;

  int64_t transporterId = 0;
  int32_t code = asyncSendMsgToServer(pExchangeInfo->pTransporter, &pSource->addr.epSet, &transporterId, pMsgSendInfo);
  return TSDB_CODE_SUCCESS;
}

// NOTE: sources columns are more than the destination SSDatablock columns.
void relocateColumnData(SSDataBlock* pBlock, const SArray* pColMatchInfo, SArray* pCols) {
  size_t numOfSrcCols = taosArrayGetSize(pCols);

  int32_t i = 0, j = 0;
  while (i < numOfSrcCols && j < taosArrayGetSize(pColMatchInfo)) {
    SColumnInfoData* p = taosArrayGet(pCols, i);
    SColMatchInfo*   pmInfo = taosArrayGet(pColMatchInfo, j);
    if (!pmInfo->output) {
      j++;
      continue;
    }

    if (p->info.colId == pmInfo->colId) {
      taosArraySet(pBlock->pDataBlock, pmInfo->targetSlotId, p);
      i++;
      j++;
    } else if (p->info.colId < pmInfo->colId) {
      i++;
    } else {
      ASSERT(0);
    }
  }
}

int32_t setSDataBlockFromFetchRsp(SSDataBlock* pRes, SLoadRemoteDataInfo* pLoadInfo, int32_t numOfRows, char* pData,
                                  int32_t compLen, int32_t numOfOutput, int64_t startTs, uint64_t* total,
                                  SArray* pColList) {
  if (pColList == NULL) {  // data from other sources
    blockDataEnsureCapacity(pRes, numOfRows);

    int32_t dataLen = *(int32_t*)pData;
    pData += sizeof(int32_t);

    pRes->info.groupId = *(uint64_t*)pData;
    pData += sizeof(uint64_t);

    int32_t* colLen = (int32_t*)pData;

    char* pStart = pData + sizeof(int32_t) * numOfOutput;
    for (int32_t i = 0; i < numOfOutput; ++i) {
      colLen[i] = htonl(colLen[i]);
      ASSERT(colLen[i] >= 0);

      SColumnInfoData* pColInfoData = taosArrayGet(pRes->pDataBlock, i);
      if (IS_VAR_DATA_TYPE(pColInfoData->info.type)) {
        pColInfoData->varmeta.length = colLen[i];
        pColInfoData->varmeta.allocLen = colLen[i];

        memcpy(pColInfoData->varmeta.offset, pStart, sizeof(int32_t) * numOfRows);
        pStart += sizeof(int32_t) * numOfRows;

        if (colLen[i] > 0) {
          taosMemoryFreeClear(pColInfoData->pData);
          pColInfoData->pData = taosMemoryMalloc(colLen[i]);
        }
      } else {
        memcpy(pColInfoData->nullbitmap, pStart, BitmapLen(numOfRows));
        pStart += BitmapLen(numOfRows);
      }

      if (colLen[i] > 0) {
        memcpy(pColInfoData->pData, pStart, colLen[i]);
      }

      // TODO setting this flag to true temporarily so aggregate function on stable will
      // examine NULL value for non-primary key column
      pColInfoData->hasNull = true;
      pStart += colLen[i];
    }
  } else {  // extract data according to pColList
    ASSERT(numOfOutput == taosArrayGetSize(pColList));
    char* pStart = pData;

    int32_t numOfCols = htonl(*(int32_t*)pStart);
    pStart += sizeof(int32_t);

    // todo refactor:extract method
    SSysTableSchema* pSchema = (SSysTableSchema*)pStart;
    for (int32_t i = 0; i < numOfCols; ++i) {
      SSysTableSchema* p = (SSysTableSchema*)pStart;

      p->colId = htons(p->colId);
      p->bytes = htonl(p->bytes);
      pStart += sizeof(SSysTableSchema);
    }

    SSDataBlock* pBlock = taosMemoryCalloc(1, sizeof(SSDataBlock));
    pBlock->pDataBlock = taosArrayInit(numOfCols, sizeof(SColumnInfoData));
    pBlock->info.numOfCols = numOfCols;

    for (int32_t i = 0; i < numOfCols; ++i) {
      SColumnInfoData idata = {0};

      idata.info.type = pSchema[i].type;
      idata.info.bytes = pSchema[i].bytes;
      idata.info.colId = pSchema[i].colId;
      idata.hasNull = true;

      taosArrayPush(pBlock->pDataBlock, &idata);
      if (IS_VAR_DATA_TYPE(idata.info.type)) {
        pBlock->info.hasVarCol = true;
      }
    }

    blockDataEnsureCapacity(pBlock, numOfRows);

    int32_t  dataLen = *(int32_t*)pStart;
    uint64_t groupId = *(uint64_t*)(pStart + sizeof(int32_t));
    pStart += sizeof(int32_t) + sizeof(uint64_t);

    int32_t* colLen = (int32_t*)(pStart);
    pStart += sizeof(int32_t) * numOfCols;

    for (int32_t i = 0; i < numOfCols; ++i) {
      colLen[i] = htonl(colLen[i]);
      ASSERT(colLen[i] >= 0);

      SColumnInfoData* pColInfoData = taosArrayGet(pBlock->pDataBlock, i);
      if (IS_VAR_DATA_TYPE(pColInfoData->info.type)) {
        pColInfoData->varmeta.length = colLen[i];
        pColInfoData->varmeta.allocLen = colLen[i];

        memcpy(pColInfoData->varmeta.offset, pStart, sizeof(int32_t) * numOfRows);
        pStart += sizeof(int32_t) * numOfRows;

        pColInfoData->pData = taosMemoryMalloc(colLen[i]);
      } else {
        memcpy(pColInfoData->nullbitmap, pStart, BitmapLen(numOfRows));
        pStart += BitmapLen(numOfRows);
      }

      memcpy(pColInfoData->pData, pStart, colLen[i]);
      pStart += colLen[i];
    }

    // data from mnode
    relocateColumnData(pRes, pColList, pBlock->pDataBlock);
    taosArrayDestroy(pBlock->pDataBlock);
    taosMemoryFree(pBlock);
    //    blockDataDestroy(pBlock);
  }

  pRes->info.rows = numOfRows;

  // todo move this to time window aggregator, since the primary timestamp may not be known by exchange operator.
  blockDataUpdateTsWindow(pRes, 0);

  int64_t el = taosGetTimestampUs() - startTs;

  pLoadInfo->totalRows += numOfRows;
  pLoadInfo->totalSize += compLen;

  if (total != NULL) {
    *total += numOfRows;
  }

  pLoadInfo->totalElapsed += el;
  return TSDB_CODE_SUCCESS;
}

static void* setAllSourcesCompleted(SOperatorInfo* pOperator, int64_t startTs) {
  SExchangeInfo* pExchangeInfo = pOperator->info;
  SExecTaskInfo* pTaskInfo = pOperator->pTaskInfo;

  int64_t              el = taosGetTimestampUs() - startTs;
  SLoadRemoteDataInfo* pLoadInfo = &pExchangeInfo->loadInfo;

  pLoadInfo->totalElapsed += el;

  size_t totalSources = taosArrayGetSize(pExchangeInfo->pSources);
  qDebug("%s all %" PRIzu " sources are exhausted, total rows: %" PRIu64 " bytes:%" PRIu64 ", elapsed:%.2f ms",
         GET_TASKID(pTaskInfo), totalSources, pLoadInfo->totalRows, pLoadInfo->totalSize,
         pLoadInfo->totalElapsed / 1000.0);

  doSetOperatorCompleted(pOperator);
  return NULL;
}

static SSDataBlock* concurrentlyLoadRemoteDataImpl(SOperatorInfo* pOperator, SExchangeInfo* pExchangeInfo,
                                                   SExecTaskInfo* pTaskInfo) {
  int32_t code = 0;
  int64_t startTs = taosGetTimestampUs();
  size_t  totalSources = taosArrayGetSize(pExchangeInfo->pSources);

  while (1) {
    int32_t completed = 0;
    for (int32_t i = 0; i < totalSources; ++i) {
      SSourceDataInfo* pDataInfo = taosArrayGet(pExchangeInfo->pSourceDataInfo, i);

      if (pDataInfo->status == EX_SOURCE_DATA_EXHAUSTED) {
        completed += 1;
        continue;
      }

      if (pDataInfo->status != EX_SOURCE_DATA_READY) {
        continue;
      }

      SRetrieveTableRsp*     pRsp = pDataInfo->pRsp;
      SDownstreamSourceNode* pSource = taosArrayGet(pExchangeInfo->pSources, i);

      SSDataBlock*         pRes = pExchangeInfo->pResult;
      SLoadRemoteDataInfo* pLoadInfo = &pExchangeInfo->loadInfo;
      if (pRsp->numOfRows == 0) {
        qDebug("%s vgId:%d, taskID:0x%" PRIx64 " index:%d completed, rowsOfSource:%" PRIu64 ", totalRows:%" PRIu64
               " try next",
               GET_TASKID(pTaskInfo), pSource->addr.nodeId, pSource->taskId, i + 1, pDataInfo->totalRows,
               pExchangeInfo->loadInfo.totalRows);
        pDataInfo->status = EX_SOURCE_DATA_EXHAUSTED;
        completed += 1;
        taosMemoryFreeClear(pDataInfo->pRsp);
        continue;
      }

      SRetrieveTableRsp* pTableRsp = pDataInfo->pRsp;
      code = setSDataBlockFromFetchRsp(pExchangeInfo->pResult, pLoadInfo, pTableRsp->numOfRows, pTableRsp->data,
                                       pTableRsp->compLen, pTableRsp->numOfCols, startTs, &pDataInfo->totalRows, NULL);
      if (code != 0) {
        taosMemoryFreeClear(pDataInfo->pRsp);
        goto _error;
      }

      if (pRsp->completed == 1) {
        qDebug("%s fetch msg rsp from vgId:%d, taskId:0x%" PRIx64 " numOfRows:%d, rowsOfSource:%" PRIu64
               ", totalRows:%" PRIu64 ", totalBytes:%" PRIu64 " try next %d/%" PRIzu,
               GET_TASKID(pTaskInfo), pSource->addr.nodeId, pSource->taskId, pRes->info.rows, pDataInfo->totalRows,
               pLoadInfo->totalRows, pLoadInfo->totalSize, i + 1, totalSources);
        pDataInfo->status = EX_SOURCE_DATA_EXHAUSTED;
      } else {
        qDebug("%s fetch msg rsp from vgId:%d, taskId:0x%" PRIx64 " numOfRows:%d, totalRows:%" PRIu64
               ", totalBytes:%" PRIu64,
               GET_TASKID(pTaskInfo), pSource->addr.nodeId, pSource->taskId, pRes->info.rows, pLoadInfo->totalRows,
               pLoadInfo->totalSize);
      }

      if (pDataInfo->status != EX_SOURCE_DATA_EXHAUSTED) {
        pDataInfo->status = EX_SOURCE_DATA_NOT_READY;
        code = doSendFetchDataRequest(pExchangeInfo, pTaskInfo, i);
        if (code != TSDB_CODE_SUCCESS) {
          taosMemoryFreeClear(pDataInfo->pRsp);
          goto _error;
        }
      }

      taosMemoryFreeClear(pDataInfo->pRsp);
      return pExchangeInfo->pResult;
    }

    if (completed == totalSources) {
      return setAllSourcesCompleted(pOperator, startTs);
    }
  }

_error:
  pTaskInfo->code = code;
  return NULL;
}

static SSDataBlock* concurrentlyLoadRemoteData(SOperatorInfo* pOperator) {
  SExchangeInfo* pExchangeInfo = pOperator->info;
  SExecTaskInfo* pTaskInfo = pOperator->pTaskInfo;

  if (pOperator->status == OP_RES_TO_RETURN) {
    return concurrentlyLoadRemoteDataImpl(pOperator, pExchangeInfo, pTaskInfo);
  }

  size_t  totalSources = taosArrayGetSize(pExchangeInfo->pSources);
  int64_t startTs = taosGetTimestampUs();

  // Asynchronously send all fetch requests to all sources.
  for (int32_t i = 0; i < totalSources; ++i) {
    int32_t code = doSendFetchDataRequest(pExchangeInfo, pTaskInfo, i);
    if (code != TSDB_CODE_SUCCESS) {
      return NULL;
    }
  }

  int64_t endTs = taosGetTimestampUs();
  qDebug("%s send all fetch request to %" PRIzu " sources completed, elapsed:%" PRId64, GET_TASKID(pTaskInfo),
         totalSources, endTs - startTs);

  tsem_wait(&pExchangeInfo->ready);
  pOperator->status = OP_RES_TO_RETURN;
  return concurrentlyLoadRemoteDataImpl(pOperator, pExchangeInfo, pTaskInfo);
}

static int32_t prepareConcurrentlyLoad(SOperatorInfo* pOperator) {
  SExchangeInfo* pExchangeInfo = pOperator->info;
  SExecTaskInfo* pTaskInfo = pOperator->pTaskInfo;

  size_t  totalSources = taosArrayGetSize(pExchangeInfo->pSources);
  int64_t startTs = taosGetTimestampUs();

  // Asynchronously send all fetch requests to all sources.
  for (int32_t i = 0; i < totalSources; ++i) {
    int32_t code = doSendFetchDataRequest(pExchangeInfo, pTaskInfo, i);
    if (code != TSDB_CODE_SUCCESS) {
      pTaskInfo->code = code;
      return code;
    }
  }

  int64_t endTs = taosGetTimestampUs();
  qDebug("%s send all fetch request to %" PRIzu " sources completed, elapsed:%" PRId64, GET_TASKID(pTaskInfo),
         totalSources, endTs - startTs);

  tsem_wait(&pExchangeInfo->ready);
  pOperator->cost.openCost = taosGetTimestampUs() - startTs;

  return TSDB_CODE_SUCCESS;
}

static SSDataBlock* seqLoadRemoteData(SOperatorInfo* pOperator) {
  SExchangeInfo* pExchangeInfo = pOperator->info;
  SExecTaskInfo* pTaskInfo = pOperator->pTaskInfo;

  size_t  totalSources = taosArrayGetSize(pExchangeInfo->pSources);
  int64_t startTs = taosGetTimestampUs();

  while (1) {
    if (pExchangeInfo->current >= totalSources) {
      return setAllSourcesCompleted(pOperator, startTs);
    }

    doSendFetchDataRequest(pExchangeInfo, pTaskInfo, pExchangeInfo->current);
    tsem_wait(&pExchangeInfo->ready);

    SSourceDataInfo*       pDataInfo = taosArrayGet(pExchangeInfo->pSourceDataInfo, pExchangeInfo->current);
    SDownstreamSourceNode* pSource = taosArrayGet(pExchangeInfo->pSources, pExchangeInfo->current);

    if (pDataInfo->code != TSDB_CODE_SUCCESS) {
      qError("%s vgId:%d, taskID:0x%" PRIx64 " error happens, code:%s", GET_TASKID(pTaskInfo), pSource->addr.nodeId,
             pSource->taskId, tstrerror(pDataInfo->code));
      pOperator->pTaskInfo->code = pDataInfo->code;
      return NULL;
    }

    SRetrieveTableRsp*   pRsp = pDataInfo->pRsp;
    SLoadRemoteDataInfo* pLoadInfo = &pExchangeInfo->loadInfo;
    if (pRsp->numOfRows == 0) {
      qDebug("%s vgId:%d, taskID:0x%" PRIx64 " %d of total completed, rowsOfSource:%" PRIu64 ", totalRows:%" PRIu64
             " try next",
             GET_TASKID(pTaskInfo), pSource->addr.nodeId, pSource->taskId, pExchangeInfo->current + 1,
             pDataInfo->totalRows, pLoadInfo->totalRows);

      pDataInfo->status = EX_SOURCE_DATA_EXHAUSTED;
      pExchangeInfo->current += 1;
      taosMemoryFreeClear(pDataInfo->pRsp);
      continue;
    }

    SSDataBlock*       pRes = pExchangeInfo->pResult;
    SRetrieveTableRsp* pTableRsp = pDataInfo->pRsp;
    int32_t            code =
        setSDataBlockFromFetchRsp(pExchangeInfo->pResult, pLoadInfo, pTableRsp->numOfRows, pTableRsp->data,
                                  pTableRsp->compLen, pTableRsp->numOfCols, startTs, &pDataInfo->totalRows, NULL);

    if (pRsp->completed == 1) {
      qDebug("%s fetch msg rsp from vgId:%d, taskId:0x%" PRIx64 " numOfRows:%d, rowsOfSource:%" PRIu64
             ", totalRows:%" PRIu64 ", totalBytes:%" PRIu64 " try next %d/%" PRIzu,
             GET_TASKID(pTaskInfo), pSource->addr.nodeId, pSource->taskId, pRes->info.rows, pDataInfo->totalRows,
             pLoadInfo->totalRows, pLoadInfo->totalSize, pExchangeInfo->current + 1, totalSources);

      pDataInfo->status = EX_SOURCE_DATA_EXHAUSTED;
      pExchangeInfo->current += 1;
    } else {
      qDebug("%s fetch msg rsp from vgId:%d, taskId:0x%" PRIx64 " numOfRows:%d, totalRows:%" PRIu64
             ", totalBytes:%" PRIu64,
             GET_TASKID(pTaskInfo), pSource->addr.nodeId, pSource->taskId, pRes->info.rows, pLoadInfo->totalRows,
             pLoadInfo->totalSize);
    }

    pOperator->resultInfo.totalRows += pRes->info.rows;
    taosMemoryFreeClear(pDataInfo->pRsp);
    return pExchangeInfo->pResult;
  }
}

static int32_t prepareLoadRemoteData(SOperatorInfo* pOperator) {
  if (OPTR_IS_OPENED(pOperator)) {
    return TSDB_CODE_SUCCESS;
  }

  int64_t st = taosGetTimestampUs();

  SExchangeInfo* pExchangeInfo = pOperator->info;
  if (!pExchangeInfo->seqLoadData) {
    int32_t code = prepareConcurrentlyLoad(pOperator);
    if (code != TSDB_CODE_SUCCESS) {
      return code;
    }
  }

  OPTR_SET_OPENED(pOperator);
  pOperator->cost.openCost = (taosGetTimestampUs() - st) / 1000.0;
  return TSDB_CODE_SUCCESS;
}

static SSDataBlock* doLoadRemoteData(SOperatorInfo* pOperator) {
  SExchangeInfo* pExchangeInfo = pOperator->info;
  SExecTaskInfo* pTaskInfo = pOperator->pTaskInfo;

  pTaskInfo->code = pOperator->fpSet._openFn(pOperator);
  if (pTaskInfo->code != TSDB_CODE_SUCCESS) {
    return NULL;
  }

  size_t               totalSources = taosArrayGetSize(pExchangeInfo->pSources);
  SLoadRemoteDataInfo* pLoadInfo = &pExchangeInfo->loadInfo;

  if (pOperator->status == OP_EXEC_DONE) {
    qDebug("%s all %" PRIzu " source(s) are exhausted, total rows:%" PRIu64 " bytes:%" PRIu64 ", elapsed:%.2f ms",
           GET_TASKID(pTaskInfo), totalSources, pLoadInfo->totalRows, pLoadInfo->totalSize,
           pLoadInfo->totalElapsed / 1000.0);
    return NULL;
  }

  if (pExchangeInfo->seqLoadData) {
    return seqLoadRemoteData(pOperator);
  } else {
    return concurrentlyLoadRemoteData(pOperator);
  }
}

static int32_t initDataSource(int32_t numOfSources, SExchangeInfo* pInfo) {
  pInfo->pSourceDataInfo = taosArrayInit(numOfSources, sizeof(SSourceDataInfo));
  if (pInfo->pSourceDataInfo == NULL) {
    return TSDB_CODE_OUT_OF_MEMORY;
  }

  for (int32_t i = 0; i < numOfSources; ++i) {
    SSourceDataInfo dataInfo = {0};
    dataInfo.status = EX_SOURCE_DATA_NOT_READY;
    dataInfo.pEx = pInfo;
    dataInfo.index = i;

    void* ret = taosArrayPush(pInfo->pSourceDataInfo, &dataInfo);
    if (ret == NULL) {
      taosArrayDestroy(pInfo->pSourceDataInfo);
      return TSDB_CODE_OUT_OF_MEMORY;
    }
  }

  return TSDB_CODE_SUCCESS;
}

SOperatorInfo* createExchangeOperatorInfo(void* pTransporter, const SNodeList* pSources, SSDataBlock* pBlock,
                                          SExecTaskInfo* pTaskInfo) {
  SExchangeInfo* pInfo = taosMemoryCalloc(1, sizeof(SExchangeInfo));
  SOperatorInfo* pOperator = taosMemoryCalloc(1, sizeof(SOperatorInfo));
  if (pInfo == NULL || pOperator == NULL) {
    goto _error;
  }

  size_t numOfSources = LIST_LENGTH(pSources);
  pInfo->pSources = taosArrayInit(numOfSources, sizeof(SDownstreamSourceNode));
  pInfo->pSourceDataInfo = taosArrayInit(numOfSources, sizeof(SSourceDataInfo));
  if (pInfo->pSourceDataInfo == NULL || pInfo->pSources == NULL) {
    goto _error;
  }

  for (int32_t i = 0; i < numOfSources; ++i) {
    SNodeListNode* pNode = nodesListGetNode((SNodeList*)pSources, i);
    taosArrayPush(pInfo->pSources, pNode);
  }

  int32_t code = initDataSource(numOfSources, pInfo);
  if (code != TSDB_CODE_SUCCESS) {
    goto _error;
  }

  pInfo->pResult = pBlock;
  pInfo->seqLoadData = true;

  tsem_init(&pInfo->ready, 0, 0);

  pOperator->name = "ExchangeOperator";
  pOperator->operatorType = QUERY_NODE_PHYSICAL_PLAN_EXCHANGE;
  pOperator->blocking = false;
  pOperator->status = OP_NOT_OPENED;
  pOperator->info = pInfo;
  pOperator->numOfExprs = pBlock->info.numOfCols;
  pOperator->pTaskInfo = pTaskInfo;

  pOperator->fpSet = createOperatorFpSet(prepareLoadRemoteData, doLoadRemoteData, NULL, NULL,
                                         destroyExchangeOperatorInfo, NULL, NULL, NULL);
  pInfo->pTransporter = pTransporter;
  return pOperator;

_error:
  if (pInfo != NULL) {
    destroyExchangeOperatorInfo(pInfo, numOfSources);
  }

  taosMemoryFreeClear(pInfo);
  taosMemoryFreeClear(pOperator);
  pTaskInfo->code = TSDB_CODE_OUT_OF_MEMORY;
  return NULL;
}

static int32_t doInitAggInfoSup(SAggSupporter* pAggSup, SqlFunctionCtx* pCtx, int32_t numOfOutput, size_t keyBufSize,
                                const char* pKey);

static void destroySortedMergeOperatorInfo(void* param, int32_t numOfOutput) {
  SSortedMergeOperatorInfo* pInfo = (SSortedMergeOperatorInfo*)param;
  taosArrayDestroy(pInfo->pSortInfo);
  taosArrayDestroy(pInfo->groupInfo);

  if (pInfo->pSortHandle != NULL) {
    tsortDestroySortHandle(pInfo->pSortHandle);
  }

  blockDataDestroy(pInfo->binfo.pRes);
  cleanupAggSup(&pInfo->aggSup);
}

static bool needToMerge(SSDataBlock* pBlock, SArray* groupInfo, char** buf, int32_t rowIndex) {
  size_t size = taosArrayGetSize(groupInfo);
  if (size == 0) {
    return true;
  }

  for (int32_t i = 0; i < size; ++i) {
    int32_t* index = taosArrayGet(groupInfo, i);

    SColumnInfoData* pColInfo = taosArrayGet(pBlock->pDataBlock, *index);
    bool             isNull = colDataIsNull(pColInfo, rowIndex, pBlock->info.rows, NULL);

    if ((isNull && buf[i] != NULL) || (!isNull && buf[i] == NULL)) {
      return false;
    }

    char* pCell = colDataGetData(pColInfo, rowIndex);
    if (IS_VAR_DATA_TYPE(pColInfo->info.type)) {
      if (varDataLen(pCell) != varDataLen(buf[i])) {
        return false;
      } else {
        if (memcmp(varDataVal(pCell), varDataVal(buf[i]), varDataLen(pCell)) != 0) {
          return false;
        }
      }
    } else {
      if (memcmp(pCell, buf[i], pColInfo->info.bytes) != 0) {
        return false;
      }
    }
  }

  return 0;
}

static void doMergeResultImpl(SSortedMergeOperatorInfo* pInfo, SqlFunctionCtx* pCtx, int32_t numOfExpr,
                              int32_t rowIndex) {
  for (int32_t j = 0; j < numOfExpr; ++j) {  // TODO set row index
                                             //    pCtx[j].startRow = rowIndex;
  }

  for (int32_t j = 0; j < numOfExpr; ++j) {
    int32_t functionId = pCtx[j].functionId;
    //    pCtx[j].fpSet->addInput(&pCtx[j]);

    //    if (functionId < 0) {
    //      SUdfInfo* pUdfInfo = taosArrayGet(pInfo->udfInfo, -1 * functionId - 1);
    //      doInvokeUdf(pUdfInfo, &pCtx[j], 0, TSDB_UDF_FUNC_MERGE);
    //    } else {
    //      assert(!TSDB_FUNC_IS_SCALAR(functionId));
    //      aAggs[functionId].mergeFunc(&pCtx[j]);
    //    }
  }
}

static void doFinalizeResultImpl(SqlFunctionCtx* pCtx, int32_t numOfExpr) {
  for (int32_t j = 0; j < numOfExpr; ++j) {
    int32_t functionId = pCtx[j].functionId;
    //    if (functionId == FUNC_TAG_DUMMY || functionId == FUNC_TS_DUMMY) {
    //      continue;
    //    }

    //    if (functionId < 0) {
    //      SUdfInfo* pUdfInfo = taosArrayGet(pInfo->udfInfo, -1 * functionId - 1);
    //      doInvokeUdf(pUdfInfo, &pCtx[j], 0, TSDB_UDF_FUNC_FINALIZE);
    //    } else {
    //    pCtx[j].fpSet.finalize(&pCtx[j]);
  }
}

static bool saveCurrentTuple(char** rowColData, SArray* pColumnList, SSDataBlock* pBlock, int32_t rowIndex) {
  int32_t size = (int32_t)taosArrayGetSize(pColumnList);

  for (int32_t i = 0; i < size; ++i) {
    int32_t*         index = taosArrayGet(pColumnList, i);
    SColumnInfoData* pColInfo = taosArrayGet(pBlock->pDataBlock, *index);

    char* data = colDataGetData(pColInfo, rowIndex);
    memcpy(rowColData[i], data, colDataGetLength(pColInfo, rowIndex));
  }

  return true;
}

static void doMergeImpl(SOperatorInfo* pOperator, int32_t numOfExpr, SSDataBlock* pBlock) {
  SSortedMergeOperatorInfo* pInfo = pOperator->info;

  SqlFunctionCtx* pCtx = pInfo->binfo.pCtx;
  for (int32_t i = 0; i < pBlock->info.numOfCols; ++i) {
    //    pCtx[i].size = 1;
  }

  for (int32_t i = 0; i < pBlock->info.rows; ++i) {
    if (!pInfo->hasGroupVal) {
      ASSERT(i == 0);
      doMergeResultImpl(pInfo, pCtx, numOfExpr, i);
      pInfo->hasGroupVal = saveCurrentTuple(pInfo->groupVal, pInfo->groupInfo, pBlock, i);
    } else {
      if (needToMerge(pBlock, pInfo->groupInfo, pInfo->groupVal, i)) {
        doMergeResultImpl(pInfo, pCtx, numOfExpr, i);
      } else {
        doFinalizeResultImpl(pCtx, numOfExpr);
        int32_t numOfRows = getNumOfResult(pInfo->binfo.pCtx, pOperator->numOfExprs, NULL);
        //        setTagValueForMultipleRows(pCtx, pOperator->numOfExprs, numOfRows);

        // TODO check for available buffer;

        // next group info data
        pInfo->binfo.pRes->info.rows += numOfRows;
        for (int32_t j = 0; j < numOfExpr; ++j) {
          if (pCtx[j].functionId < 0) {
            continue;
          }

          pCtx[j].fpSet.process(&pCtx[j]);
        }

        doMergeResultImpl(pInfo, pCtx, numOfExpr, i);
        pInfo->hasGroupVal = saveCurrentTuple(pInfo->groupVal, pInfo->groupInfo, pBlock, i);
      }
    }
  }
}

static SSDataBlock* doMerge(SOperatorInfo* pOperator) {
  SSortedMergeOperatorInfo* pInfo = pOperator->info;
  SSortHandle*              pHandle = pInfo->pSortHandle;

  SSDataBlock* pDataBlock = createOneDataBlock(pInfo->binfo.pRes, false);
  blockDataEnsureCapacity(pDataBlock, pOperator->resultInfo.capacity);

  while (1) {
    blockDataCleanup(pDataBlock);
    while (1) {
      STupleHandle* pTupleHandle = tsortNextTuple(pHandle);
      if (pTupleHandle == NULL) {
        break;
      }

      // build datablock for merge for one group
      appendOneRowToDataBlock(pDataBlock, pTupleHandle);
      if (pDataBlock->info.rows >= pOperator->resultInfo.capacity) {
        break;
      }
    }

    if (pDataBlock->info.rows == 0) {
      break;
    }

    setInputDataBlock(pOperator, pInfo->binfo.pCtx, pDataBlock, TSDB_ORDER_ASC, MAIN_SCAN, true);
    //  updateOutputBuf(&pInfo->binfo, &pAggInfo->bufCapacity, pBlock->info.rows * pAggInfo->resultRowFactor,
    //  pOperator->pRuntimeEnv, true);
    doMergeImpl(pOperator, pOperator->numOfExprs, pDataBlock);
    // flush to tuple store, and after all data have been handled, return to upstream node or sink node
  }

  doFinalizeResultImpl(pInfo->binfo.pCtx, pOperator->numOfExprs);
  int32_t numOfRows = getNumOfResult(pInfo->binfo.pCtx, pOperator->numOfExprs, NULL);
  //        setTagValueForMultipleRows(pCtx, pOperator->numOfExprs, numOfRows);

  // TODO check for available buffer;

  // next group info data
  pInfo->binfo.pRes->info.rows += numOfRows;
  return (pInfo->binfo.pRes->info.rows > 0) ? pInfo->binfo.pRes : NULL;
}

static SSDataBlock* doSortedMerge(SOperatorInfo* pOperator) {
  if (pOperator->status == OP_EXEC_DONE) {
    return NULL;
  }

  SExecTaskInfo*            pTaskInfo = pOperator->pTaskInfo;
  SSortedMergeOperatorInfo* pInfo = pOperator->info;
  if (pOperator->status == OP_RES_TO_RETURN) {
    return getSortedBlockData(pInfo->pSortHandle, pInfo->binfo.pRes, pOperator->resultInfo.capacity, NULL);
  }

  int32_t numOfBufPage = pInfo->sortBufSize / pInfo->bufPageSize;
  pInfo->pSortHandle = tsortCreateSortHandle(pInfo->pSortInfo, NULL, SORT_MULTISOURCE_MERGE, pInfo->bufPageSize,
                                             numOfBufPage, pInfo->binfo.pRes, "GET_TASKID(pTaskInfo)");

  tsortSetFetchRawDataFp(pInfo->pSortHandle, loadNextDataBlock, NULL, NULL);

  for (int32_t i = 0; i < pOperator->numOfDownstream; ++i) {
    SSortSource* ps = taosMemoryCalloc(1, sizeof(SSortSource));
    ps->param = pOperator->pDownstream[i];
    tsortAddSource(pInfo->pSortHandle, ps);
  }

  int32_t code = tsortOpen(pInfo->pSortHandle);
  if (code != TSDB_CODE_SUCCESS) {
    longjmp(pTaskInfo->env, terrno);
  }

  pOperator->status = OP_RES_TO_RETURN;
  return doMerge(pOperator);
}

static int32_t initGroupCol(SExprInfo* pExprInfo, int32_t numOfCols, SArray* pGroupInfo,
                            SSortedMergeOperatorInfo* pInfo) {
  if (pGroupInfo == NULL || taosArrayGetSize(pGroupInfo) == 0) {
    return 0;
  }

  int32_t len = 0;
  SArray* plist = taosArrayInit(3, sizeof(SColumn));
  pInfo->groupInfo = taosArrayInit(3, sizeof(int32_t));

  if (plist == NULL || pInfo->groupInfo == NULL) {
    return TSDB_CODE_OUT_OF_MEMORY;
  }

  size_t numOfGroupCol = taosArrayGetSize(pInfo->groupInfo);
  for (int32_t i = 0; i < numOfGroupCol; ++i) {
    SColumn* pCol = taosArrayGet(pGroupInfo, i);
    for (int32_t j = 0; j < numOfCols; ++j) {
      SExprInfo* pe = &pExprInfo[j];
      if (pe->base.resSchema.slotId == pCol->colId) {
        taosArrayPush(plist, pCol);
        taosArrayPush(pInfo->groupInfo, &j);
        len += pCol->bytes;
        break;
      }
    }
  }

  ASSERT(taosArrayGetSize(pGroupInfo) == taosArrayGetSize(plist));

  pInfo->groupVal = taosMemoryCalloc(1, (POINTER_BYTES * numOfGroupCol + len));
  if (pInfo->groupVal == NULL) {
    taosArrayDestroy(plist);
    return TSDB_CODE_OUT_OF_MEMORY;
  }

  int32_t offset = 0;
  char*   start = (char*)(pInfo->groupVal + (POINTER_BYTES * numOfGroupCol));
  for (int32_t i = 0; i < numOfGroupCol; ++i) {
    pInfo->groupVal[i] = start + offset;
    SColumn* pCol = taosArrayGet(plist, i);
    offset += pCol->bytes;
  }

  taosArrayDestroy(plist);

  return TSDB_CODE_SUCCESS;
}

SOperatorInfo* createSortedMergeOperatorInfo(SOperatorInfo** downstream, int32_t numOfDownstream, SExprInfo* pExprInfo,
                                             int32_t num, SArray* pSortInfo, SArray* pGroupInfo,
                                             SExecTaskInfo* pTaskInfo) {
  SSortedMergeOperatorInfo* pInfo = taosMemoryCalloc(1, sizeof(SSortedMergeOperatorInfo));
  SOperatorInfo*            pOperator = taosMemoryCalloc(1, sizeof(SOperatorInfo));
  if (pInfo == NULL || pOperator == NULL) {
    goto _error;
  }

  pInfo->binfo.pCtx = createSqlFunctionCtx(pExprInfo, num, &pInfo->binfo.rowCellInfoOffset);
  initResultRowInfo(&pInfo->binfo.resultRowInfo, (int32_t)1);

  if (pInfo->binfo.pCtx == NULL || pInfo->binfo.pRes == NULL) {
    goto _error;
  }

  size_t  keyBufSize = sizeof(int64_t) + sizeof(int64_t) + POINTER_BYTES;
  int32_t code = doInitAggInfoSup(&pInfo->aggSup, pInfo->binfo.pCtx, num, keyBufSize, pTaskInfo->id.str);
  if (code != TSDB_CODE_SUCCESS) {
    goto _error;
  }

  setFunctionResultOutput(&pInfo->binfo, &pInfo->aggSup, MAIN_SCAN, num, pTaskInfo);
  code = initGroupCol(pExprInfo, num, pGroupInfo, pInfo);
  if (code != TSDB_CODE_SUCCESS) {
    goto _error;
  }

  //  pInfo->resultRowFactor = (int32_t)(getRowNumForMultioutput(pRuntimeEnv->pQueryAttr,
  //      pRuntimeEnv->pQueryAttr->topBotQuery, false));
  pInfo->sortBufSize = 1024 * 16;  // 1MB
  pInfo->bufPageSize = 1024;
  pInfo->pSortInfo = pSortInfo;

  pOperator->resultInfo.capacity = blockDataGetCapacityInRow(pInfo->binfo.pRes, pInfo->bufPageSize);

  pOperator->name = "SortedMerge";
  // pOperator->operatorType = OP_SortedMerge;
  pOperator->blocking = true;
  pOperator->status = OP_NOT_OPENED;
  pOperator->info = pInfo;
  pOperator->numOfExprs = num;
  pOperator->pExpr = pExprInfo;

  pOperator->pTaskInfo = pTaskInfo;

  pOperator->fpSet = createOperatorFpSet(operatorDummyOpenFn, doSortedMerge, NULL, NULL, destroySortedMergeOperatorInfo,
                                         NULL, NULL, NULL);
  code = appendDownstream(pOperator, downstream, numOfDownstream);
  if (code != TSDB_CODE_SUCCESS) {
    goto _error;
  }

  return pOperator;

_error:
  if (pInfo != NULL) {
    destroySortedMergeOperatorInfo(pInfo, num);
  }

  taosMemoryFreeClear(pInfo);
  taosMemoryFreeClear(pOperator);
  terrno = TSDB_CODE_QRY_OUT_OF_MEMORY;
  return NULL;
}

int32_t getTableScanInfo(SOperatorInfo* pOperator, int32_t* order, int32_t* scanFlag) {
  // todo add more information about exchange operation
  int32_t type = pOperator->operatorType;
  if (type == QUERY_NODE_PHYSICAL_PLAN_EXCHANGE || type == QUERY_NODE_PHYSICAL_PLAN_SYSTABLE_SCAN ||
      type == QUERY_NODE_PHYSICAL_PLAN_STREAM_SCAN || type == QUERY_NODE_PHYSICAL_PLAN_TAG_SCAN) {
    *order = TSDB_ORDER_ASC;
    *scanFlag = MAIN_SCAN;
    return TSDB_CODE_SUCCESS;
  } else if (type == QUERY_NODE_PHYSICAL_PLAN_TABLE_SCAN) {
    STableScanInfo* pTableScanInfo = pOperator->info;
    *order = pTableScanInfo->cond.order;
    *scanFlag = pTableScanInfo->scanFlag;
    return TSDB_CODE_SUCCESS;
  } else {
    if (pOperator->pDownstream == NULL || pOperator->pDownstream[0] == NULL) {
      return TSDB_CODE_INVALID_PARA;
    } else {
      return getTableScanInfo(pOperator->pDownstream[0], order, scanFlag);
    }
  }
}

// this is a blocking operator
static int32_t doOpenAggregateOptr(SOperatorInfo* pOperator) {
  if (OPTR_IS_OPENED(pOperator)) {
    return TSDB_CODE_SUCCESS;
  }

  SExecTaskInfo*    pTaskInfo = pOperator->pTaskInfo;
  SAggOperatorInfo* pAggInfo = pOperator->info;

  SOptrBasicInfo* pInfo = &pAggInfo->binfo;
  SOperatorInfo*  downstream = pOperator->pDownstream[0];

  int64_t st = taosGetTimestampUs();

  int32_t order = TSDB_ORDER_ASC;
  int32_t scanFlag = MAIN_SCAN;

  while (1) {
    SSDataBlock* pBlock = downstream->fpSet.getNextFn(downstream);
    if (pBlock == NULL) {
      break;
    }

    int32_t code = getTableScanInfo(pOperator, &order, &scanFlag);
    if (code != TSDB_CODE_SUCCESS) {
      longjmp(pTaskInfo->env, code);
    }

    // there is an scalar expression that needs to be calculated before apply the group aggregation.
    if (pAggInfo->pScalarExprInfo != NULL) {
      code = projectApplyFunctions(pAggInfo->pScalarExprInfo, pBlock, pBlock, pAggInfo->pScalarCtx,
                                   pAggInfo->numOfScalarExpr, NULL);
      if (code != TSDB_CODE_SUCCESS) {
        longjmp(pTaskInfo->env, code);
      }
    }

    // the pDataBlock are always the same one, no need to call this again
    setExecutionContext(pOperator->numOfExprs, pBlock->info.groupId, pTaskInfo, pAggInfo);
    setInputDataBlock(pOperator, pInfo->pCtx, pBlock, order, scanFlag, true);
    code = doAggregateImpl(pOperator, 0, pInfo->pCtx);
    if (code != 0) {
      longjmp(pTaskInfo->env, code);
    }

#if 0  // test for encode/decode result info
    if(pOperator->fpSet.encodeResultRow){
      char *result = NULL;
      int32_t length = 0;
      pOperator->fpSet.encodeResultRow(pOperator, &result, &length);
      SAggSupporter* pSup = &pAggInfo->aggSup;
      taosHashClear(pSup->pResultRowHashTable);
      pInfo->resultRowInfo.size = 0;
      pOperator->fpSet.decodeResultRow(pOperator, result);
      if(result){
        taosMemoryFree(result);
      }
    }
#endif
  }

  closeAllResultRows(&pAggInfo->binfo.resultRowInfo);
  initGroupedResultInfo(&pAggInfo->groupResInfo, pAggInfo->aggSup.pResultRowHashTable, 0);
  OPTR_SET_OPENED(pOperator);

  pOperator->cost.openCost = (taosGetTimestampUs() - st) / 1000.0;
  return TSDB_CODE_SUCCESS;
}

static SSDataBlock* getAggregateResult(SOperatorInfo* pOperator) {
  SAggOperatorInfo* pAggInfo = pOperator->info;
  SOptrBasicInfo*   pInfo = &pAggInfo->binfo;

  if (pOperator->status == OP_EXEC_DONE) {
    return NULL;
  }

  SExecTaskInfo* pTaskInfo = pOperator->pTaskInfo;
  pTaskInfo->code = pOperator->fpSet._openFn(pOperator);
  if (pTaskInfo->code != TSDB_CODE_SUCCESS) {
    doSetOperatorCompleted(pOperator);
    return NULL;
  }

  blockDataEnsureCapacity(pInfo->pRes, pOperator->resultInfo.capacity);
  doBuildResultDatablock(pOperator, pInfo, &pAggInfo->groupResInfo, pAggInfo->aggSup.pResultBuf);
  if (pInfo->pRes->info.rows == 0 || !hashRemainDataInGroupInfo(&pAggInfo->groupResInfo)) {
    doSetOperatorCompleted(pOperator);
  }

  size_t rows = blockDataGetNumOfRows(pInfo->pRes);  // pInfo->pRes : NULL;
  pOperator->resultInfo.totalRows += rows;

  return (rows == 0) ? NULL : pInfo->pRes;
}

int32_t aggEncodeResultRow(SOperatorInfo* pOperator, char** result, int32_t* length) {
  if (result == NULL || length == NULL) {
    return TSDB_CODE_TSC_INVALID_INPUT;
  }
  SOptrBasicInfo* pInfo = (SOptrBasicInfo*)(pOperator->info);
  SAggSupporter*  pSup = (SAggSupporter*)POINTER_SHIFT(pOperator->info, sizeof(SOptrBasicInfo));
  int32_t         size = taosHashGetSize(pSup->pResultRowHashTable);
  size_t          keyLen = sizeof(uint64_t) * 2;  // estimate the key length
  int32_t         totalSize =
      sizeof(int32_t) + sizeof(int32_t) + size * (sizeof(int32_t) + keyLen + sizeof(int32_t) + pSup->resultRowSize);

  *result = (char*)taosMemoryCalloc(1, totalSize);
  if (*result == NULL) {
    return TSDB_CODE_OUT_OF_MEMORY;
  }

  int32_t offset = sizeof(int32_t);
  *(int32_t*)(*result + offset) = size;
  offset += sizeof(int32_t);

  // prepare memory
  SResultRowPosition* pos = &pInfo->resultRowInfo.cur;
  void*               pPage = getBufPage(pSup->pResultBuf, pos->pageId);
  SResultRow*         pRow = (SResultRow*)((char*)pPage + pos->offset);
  setBufPageDirty(pPage, true);
  releaseBufPage(pSup->pResultBuf, pPage);

  void* pIter = taosHashIterate(pSup->pResultRowHashTable, NULL);
  while (pIter) {
    void*               key = taosHashGetKey(pIter, &keyLen);
    SResultRowPosition* p1 = (SResultRowPosition*)pIter;

    pPage = (SFilePage*)getBufPage(pSup->pResultBuf, p1->pageId);
    pRow = (SResultRow*)((char*)pPage + p1->offset);
    setBufPageDirty(pPage, true);
    releaseBufPage(pSup->pResultBuf, pPage);

    // recalculate the result size
    int32_t realTotalSize = offset + sizeof(int32_t) + keyLen + sizeof(int32_t) + pSup->resultRowSize;
    if (realTotalSize > totalSize) {
      char* tmp = (char*)taosMemoryRealloc(*result, realTotalSize);
      if (tmp == NULL) {
        taosMemoryFree(*result);
        *result = NULL;
        return TSDB_CODE_OUT_OF_MEMORY;
      } else {
        *result = tmp;
      }
    }
    // save key
    *(int32_t*)(*result + offset) = keyLen;
    offset += sizeof(int32_t);
    memcpy(*result + offset, key, keyLen);
    offset += keyLen;

    // save value
    *(int32_t*)(*result + offset) = pSup->resultRowSize;
    offset += sizeof(int32_t);
    memcpy(*result + offset, pRow, pSup->resultRowSize);
    offset += pSup->resultRowSize;

    pIter = taosHashIterate(pSup->pResultRowHashTable, pIter);
  }

  *(int32_t*)(*result) = offset;
  *length = offset;

  return TDB_CODE_SUCCESS;
}

int32_t aggDecodeResultRow(SOperatorInfo* pOperator, char* result) {
  if (result == NULL) {
    return TSDB_CODE_TSC_INVALID_INPUT;
  }
  SOptrBasicInfo* pInfo = (SOptrBasicInfo*)(pOperator->info);
  SAggSupporter*  pSup = (SAggSupporter*)POINTER_SHIFT(pOperator->info, sizeof(SOptrBasicInfo));

  //  int32_t size = taosHashGetSize(pSup->pResultRowHashTable);
  int32_t length = *(int32_t*)(result);
  int32_t offset = sizeof(int32_t);

  int32_t count = *(int32_t*)(result + offset);
  offset += sizeof(int32_t);

  while (count-- > 0 && length > offset) {
    int32_t keyLen = *(int32_t*)(result + offset);
    offset += sizeof(int32_t);

    uint64_t    tableGroupId = *(uint64_t*)(result + offset);
    SResultRow* resultRow = getNewResultRow_rv(pSup->pResultBuf, tableGroupId, pSup->resultRowSize);
    if (!resultRow) {
      return TSDB_CODE_TSC_INVALID_INPUT;
    }

    // add a new result set for a new group
    SResultRowPosition pos = {.pageId = resultRow->pageId, .offset = resultRow->offset};
    taosHashPut(pSup->pResultRowHashTable, result + offset, keyLen, &pos, sizeof(SResultRowPosition));

    offset += keyLen;
    int32_t valueLen = *(int32_t*)(result + offset);
    if (valueLen != pSup->resultRowSize) {
      return TSDB_CODE_TSC_INVALID_INPUT;
    }
    offset += sizeof(int32_t);
    int32_t pageId = resultRow->pageId;
    int32_t pOffset = resultRow->offset;
    memcpy(resultRow, result + offset, valueLen);
    resultRow->pageId = pageId;
    resultRow->offset = pOffset;
    offset += valueLen;

    initResultRow(resultRow);
    prepareResultListBuffer(&pInfo->resultRowInfo, pOperator->pTaskInfo->env);
    //    pInfo->resultRowInfo.cur = pInfo->resultRowInfo.size;
    //    pInfo->resultRowInfo.pPosition[pInfo->resultRowInfo.size++] =
    //        (SResultRowPosition){.pageId = resultRow->pageId, .offset = resultRow->offset};
    pInfo->resultRowInfo.cur = (SResultRowPosition){.pageId = resultRow->pageId, .offset = resultRow->offset};
  }

  if (offset != length) {
    return TSDB_CODE_TSC_INVALID_INPUT;
  }
  return TDB_CODE_SUCCESS;
}

enum {
  PROJECT_RETRIEVE_CONTINUE = 0x1,
  PROJECT_RETRIEVE_DONE = 0x2,
};

static int32_t handleLimitOffset(SOperatorInfo* pOperator, SSDataBlock* pBlock) {
  SProjectOperatorInfo* pProjectInfo = pOperator->info;
  SOptrBasicInfo*       pInfo = &pProjectInfo->binfo;
  SSDataBlock*          pRes = pInfo->pRes;

  if (pProjectInfo->curSOffset > 0) {
    if (pProjectInfo->groupId == 0) {  // it is the first group
      pProjectInfo->groupId = pBlock->info.groupId;
      blockDataCleanup(pInfo->pRes);
      return PROJECT_RETRIEVE_CONTINUE;
    } else if (pProjectInfo->groupId != pBlock->info.groupId) {
      pProjectInfo->curSOffset -= 1;

      // ignore data block in current group
      if (pProjectInfo->curSOffset > 0) {
        blockDataCleanup(pInfo->pRes);
        return PROJECT_RETRIEVE_CONTINUE;
      }
    }

    // set current group id of the project operator
    pProjectInfo->groupId = pBlock->info.groupId;
  }

  if (pProjectInfo->groupId != 0 && pProjectInfo->groupId != pBlock->info.groupId) {
    pProjectInfo->curGroupOutput += 1;
    if ((pProjectInfo->slimit.limit > 0) && (pProjectInfo->slimit.limit <= pProjectInfo->curGroupOutput)) {
      pOperator->status = OP_EXEC_DONE;
      blockDataCleanup(pRes);

      return PROJECT_RETRIEVE_DONE;
    }

    // reset the value for a new group data
    pProjectInfo->curOffset = 0;
    pProjectInfo->curOutput = 0;
  }

  // here we reach the start position, according to the limit/offset requirements.

  // set current group id
  pProjectInfo->groupId = pBlock->info.groupId;

  if (pProjectInfo->curOffset >= pRes->info.rows) {
    pProjectInfo->curOffset -= pRes->info.rows;
    blockDataCleanup(pRes);
    return PROJECT_RETRIEVE_CONTINUE;
  } else if (pProjectInfo->curOffset < pRes->info.rows && pProjectInfo->curOffset > 0) {
    blockDataTrimFirstNRows(pRes, pProjectInfo->curOffset);
    pProjectInfo->curOffset = 0;
  }

  // check for the limitation in each group
  if (pProjectInfo->limit.limit > 0 && pProjectInfo->curOutput + pRes->info.rows >= pProjectInfo->limit.limit) {
    pRes->info.rows = (int32_t)(pProjectInfo->limit.limit - pProjectInfo->curOutput);

    if (pProjectInfo->slimit.limit == -1 || pProjectInfo->slimit.limit <= pProjectInfo->curGroupOutput) {
      pOperator->status = OP_EXEC_DONE;
    }

    return PROJECT_RETRIEVE_DONE;
  }

  // todo optimize performance
  // If there are slimit/soffset value exists, multi-round result can not be packed into one group, since the
  // they may not belong to the same group the limit/offset value is not valid in this case.
  if (pRes->info.rows >= pOperator->resultInfo.threshold || pProjectInfo->slimit.offset != -1 ||
      pProjectInfo->slimit.limit != -1) {
    return PROJECT_RETRIEVE_DONE;
  } else {  // not full enough, continue to accumulate the output data in the buffer.
    return PROJECT_RETRIEVE_CONTINUE;
  }
}

static SSDataBlock* doProjectOperation(SOperatorInfo* pOperator) {
  SProjectOperatorInfo* pProjectInfo = pOperator->info;
  SOptrBasicInfo*       pInfo = &pProjectInfo->binfo;

  SSDataBlock* pRes = pInfo->pRes;
  blockDataCleanup(pRes);

  SExecTaskInfo* pTaskInfo = pOperator->pTaskInfo;
  if (pOperator->status == OP_EXEC_DONE) {
    return NULL;
  }

#if 0
  if (pProjectInfo->existDataBlock) {  // TODO refactor
    SSDataBlock* pBlock = pProjectInfo->existDataBlock;
    pProjectInfo->existDataBlock = NULL;

    // the pDataBlock are always the same one, no need to call this again
    setInputDataBlock(pOperator, pInfo->pCtx, pBlock, TSDB_ORDER_ASC);

    blockDataEnsureCapacity(pInfo->pRes, pBlock->info.rows);
    projectApplyFunctions(pOperator->pExpr, pInfo->pRes, pBlock, pInfo->pCtx, pOperator->numOfExprs);
    if (pRes->info.rows >= pProjectInfo->binfo.capacity * 0.8) {
      copyTsColoum(pRes, pInfo->pCtx, pOperator->numOfExprs);
      resetResultRowEntryResult(pInfo->pCtx, pOperator->numOfExprs);
      return pRes;
    }
  }
#endif

  int64_t st = 0;
  int32_t order = 0;
  int32_t scanFlag = 0;

  if (pOperator->cost.openCost == 0) {
    st = taosGetTimestampUs();
  }

  SOperatorInfo* downstream = pOperator->pDownstream[0];

  while (1) {
    // The downstream exec may change the value of the newgroup, so use a local variable instead.
    SSDataBlock* pBlock = downstream->fpSet.getNextFn(downstream);
    if (pBlock == NULL) {
      doSetOperatorCompleted(pOperator);
      break;
    }

#if 0
    // Return result of the previous group in the firstly.
    if (false) {
      if (pRes->info.rows > 0) {
        pProjectInfo->existDataBlock = pBlock;
        break;
      } else {  // init output buffer for a new group data
        initCtxOutputBuffer(pInfo->pCtx, pOperator->numOfExprs);
      }
    }
#endif

    // the pDataBlock are always the same one, no need to call this again
    int32_t code = getTableScanInfo(pOperator->pDownstream[0], &order, &scanFlag);
    if (code != TSDB_CODE_SUCCESS) {
      longjmp(pTaskInfo->env, code);
    }

    setInputDataBlock(pOperator, pInfo->pCtx, pBlock, order, scanFlag, false);
    blockDataEnsureCapacity(pInfo->pRes, pInfo->pRes->info.rows + pBlock->info.rows);

    code = projectApplyFunctions(pOperator->pExpr, pInfo->pRes, pBlock, pInfo->pCtx, pOperator->numOfExprs,
                                 pProjectInfo->pPseudoColInfo);
    if (code != TSDB_CODE_SUCCESS) {
      longjmp(pTaskInfo->env, code);
    }

    int32_t status = handleLimitOffset(pOperator, pBlock);
    if (status == PROJECT_RETRIEVE_CONTINUE) {
      continue;
    } else if (status == PROJECT_RETRIEVE_DONE) {
      break;
    }
  }

  pProjectInfo->curOutput += pInfo->pRes->info.rows;

  size_t rows = pInfo->pRes->info.rows;
  pOperator->resultInfo.totalRows += rows;

  if (pOperator->cost.openCost == 0) {
    pOperator->cost.openCost = (taosGetTimestampUs() - st) / 1000.0;
  }

  return (rows > 0) ? pInfo->pRes : NULL;
}

static void doHandleRemainBlockForNewGroupImpl(SFillOperatorInfo* pInfo, SResultInfo* pResultInfo, bool* newgroup,
                                               SExecTaskInfo* pTaskInfo) {
  pInfo->totalInputRows = pInfo->existNewGroupBlock->info.rows;

  int64_t ekey = Q_STATUS_EQUAL(pTaskInfo->status, TASK_COMPLETED) ? pTaskInfo->window.ekey
                                                                   : pInfo->existNewGroupBlock->info.window.ekey;
  taosResetFillInfo(pInfo->pFillInfo, getFillInfoStart(pInfo->pFillInfo));

  taosFillSetStartInfo(pInfo->pFillInfo, pInfo->existNewGroupBlock->info.rows, ekey);
  taosFillSetInputDataBlock(pInfo->pFillInfo, pInfo->existNewGroupBlock);

  doFillTimeIntervalGapsInResults(pInfo->pFillInfo, pInfo->pRes, pResultInfo->capacity);
  pInfo->existNewGroupBlock = NULL;
  *newgroup = true;
}

static void doHandleRemainBlockFromNewGroup(SFillOperatorInfo* pInfo, SResultInfo* pResultInfo, bool* newgroup,
                                            SExecTaskInfo* pTaskInfo) {
  if (taosFillHasMoreResults(pInfo->pFillInfo)) {
    *newgroup = false;
    doFillTimeIntervalGapsInResults(pInfo->pFillInfo, pInfo->pRes, (int32_t)pResultInfo->capacity);
    if (pInfo->pRes->info.rows > pResultInfo->threshold || (!pInfo->multigroupResult)) {
      return;
    }
  }

  // handle the cached new group data block
  if (pInfo->existNewGroupBlock) {
    doHandleRemainBlockForNewGroupImpl(pInfo, pResultInfo, newgroup, pTaskInfo);
  }
}

static SSDataBlock* doFill(SOperatorInfo* pOperator) {
  SFillOperatorInfo* pInfo = pOperator->info;
  SExecTaskInfo*     pTaskInfo = pOperator->pTaskInfo;

  SResultInfo* pResultInfo = &pOperator->resultInfo;
  SSDataBlock* pResBlock = pInfo->pRes;

  blockDataCleanup(pResBlock);
  if (pOperator->status == OP_EXEC_DONE) {
    return NULL;
  }

  // todo handle different group data interpolation
  bool  n = false;
  bool* newgroup = &n;
  doHandleRemainBlockFromNewGroup(pInfo, pResultInfo, newgroup, pTaskInfo);
  if (pResBlock->info.rows > pResultInfo->threshold || (!pInfo->multigroupResult && pResBlock->info.rows > 0)) {
    return pResBlock;
  }

  SOperatorInfo* pDownstream = pOperator->pDownstream[0];
  while (1) {
    SSDataBlock* pBlock = pDownstream->fpSet.getNextFn(pDownstream);
    if (*newgroup) {
      assert(pBlock != NULL);
    }

    if (*newgroup && pInfo->totalInputRows > 0) {  // there are already processed current group data block
      pInfo->existNewGroupBlock = pBlock;
      *newgroup = false;

      // Fill the previous group data block, before handle the data block of new group.
      // Close the fill operation for previous group data block
      taosFillSetStartInfo(pInfo->pFillInfo, 0, pTaskInfo->window.ekey);
    } else {
      if (pBlock == NULL) {
        if (pInfo->totalInputRows == 0) {
          pOperator->status = OP_EXEC_DONE;
          return NULL;
        }

        taosFillSetStartInfo(pInfo->pFillInfo, 0, pTaskInfo->window.ekey);
      } else {
        pInfo->totalInputRows += pBlock->info.rows;
        taosFillSetStartInfo(pInfo->pFillInfo, pBlock->info.rows, pBlock->info.window.ekey);
        taosFillSetInputDataBlock(pInfo->pFillInfo, pBlock);
      }
    }

    blockDataEnsureCapacity(pResBlock, pOperator->resultInfo.capacity);
    doFillTimeIntervalGapsInResults(pInfo->pFillInfo, pResBlock, pOperator->resultInfo.capacity);

    // current group has no more result to return
    if (pResBlock->info.rows > 0) {
      // 1. The result in current group not reach the threshold of output result, continue
      // 2. If multiple group results existing in one SSDataBlock is not allowed, return immediately
      if (pResBlock->info.rows > pResultInfo->threshold || pBlock == NULL || (!pInfo->multigroupResult)) {
        return pResBlock;
      }

      doHandleRemainBlockFromNewGroup(pInfo, pResultInfo, newgroup, pTaskInfo);
      if (pResBlock->info.rows > pOperator->resultInfo.threshold || pBlock == NULL) {
        return pResBlock;
      }
    } else if (pInfo->existNewGroupBlock) {  // try next group
      assert(pBlock != NULL);
      doHandleRemainBlockForNewGroupImpl(pInfo, pResultInfo, newgroup, pTaskInfo);
      if (pResBlock->info.rows > pResultInfo->threshold) {
        return pResBlock;
      }
    } else {
      return NULL;
    }
  }
}

// todo set the attribute of query scan count
static int32_t getNumOfScanTimes(STaskAttr* pQueryAttr) {
  for (int32_t i = 0; i < pQueryAttr->numOfOutput; ++i) {
    int32_t functionId = getExprFunctionId(&pQueryAttr->pExpr1[i]);
    if (functionId == FUNCTION_STDDEV || functionId == FUNCTION_PERCT) {
      return 2;
    }
  }

  return 1;
}

static void destroyOperatorInfo(SOperatorInfo* pOperator) {
  if (pOperator == NULL) {
    return;
  }

  if (pOperator->fpSet.closeFn != NULL) {
    pOperator->fpSet.closeFn(pOperator->info, pOperator->numOfExprs);
  }

  if (pOperator->pDownstream != NULL) {
    for (int32_t i = 0; i < pOperator->numOfDownstream; ++i) {
      destroyOperatorInfo(pOperator->pDownstream[i]);
    }

    taosMemoryFreeClear(pOperator->pDownstream);
    pOperator->numOfDownstream = 0;
  }

  if (pOperator->pExpr != NULL) {
    for (int32_t i = 0; i < pOperator->numOfExprs; ++i) {
      SExprInfo* pExprInfo = &pOperator->pExpr[i];
      if (pExprInfo->pExpr->nodeType == QUERY_NODE_COLUMN) {
        taosMemoryFree(pExprInfo->base.pParam[0].pCol);
      }
      taosMemoryFree(pExprInfo->base.pParam);
      taosMemoryFree(pExprInfo->pExpr);
    }
  }

  taosMemoryFreeClear(pOperator->pExpr);
  taosMemoryFreeClear(pOperator->info);
  taosMemoryFreeClear(pOperator);
}

int32_t getBufferPgSize(int32_t rowSize, uint32_t* defaultPgsz, uint32_t* defaultBufsz) {
  *defaultPgsz = 4096;
  while (*defaultPgsz < rowSize * 4) {
    *defaultPgsz <<= 1u;
  }

  // at least four pages need to be in buffer
  *defaultBufsz = 4096 * 256;
  if ((*defaultBufsz) <= (*defaultPgsz)) {
    (*defaultBufsz) = (*defaultPgsz) * 4;
  }

  return 0;
}

int32_t doInitAggInfoSup(SAggSupporter* pAggSup, SqlFunctionCtx* pCtx, int32_t numOfOutput, size_t keyBufSize,
                         const char* pKey) {
  _hash_fn_t hashFn = taosGetDefaultHashFunction(TSDB_DATA_TYPE_BINARY);

  pAggSup->resultRowSize = getResultRowSize(pCtx, numOfOutput);
  pAggSup->keyBuf = taosMemoryCalloc(1, keyBufSize + POINTER_BYTES + sizeof(int64_t));
  pAggSup->pResultRowHashTable = taosHashInit(10, hashFn, true, HASH_NO_LOCK);

  if (pAggSup->keyBuf == NULL || pAggSup->pResultRowHashTable == NULL) {
    return TSDB_CODE_OUT_OF_MEMORY;
  }

  uint32_t defaultPgsz = 0;
  uint32_t defaultBufsz = 0;
  getBufferPgSize(pAggSup->resultRowSize, &defaultPgsz, &defaultBufsz);

  int32_t code = createDiskbasedBuf(&pAggSup->pResultBuf, defaultPgsz, defaultBufsz, pKey, TD_TMP_DIR_PATH);
  if (code != TSDB_CODE_SUCCESS) {
    return code;
  }

  return TSDB_CODE_SUCCESS;
}

void cleanupAggSup(SAggSupporter* pAggSup) {
  taosMemoryFreeClear(pAggSup->keyBuf);
  taosHashCleanup(pAggSup->pResultRowHashTable);
  destroyDiskbasedBuf(pAggSup->pResultBuf);
}

int32_t initAggInfo(SOptrBasicInfo* pBasicInfo, SAggSupporter* pAggSup, SExprInfo* pExprInfo, int32_t numOfCols,
                    SSDataBlock* pResultBlock, size_t keyBufSize, const char* pkey) {
  pBasicInfo->pCtx = createSqlFunctionCtx(pExprInfo, numOfCols, &pBasicInfo->rowCellInfoOffset);
  pBasicInfo->pRes = pResultBlock;

  doInitAggInfoSup(pAggSup, pBasicInfo->pCtx, numOfCols, keyBufSize, pkey);

  for (int32_t i = 0; i < numOfCols; ++i) {
    pBasicInfo->pCtx[i].pBuf = pAggSup->pResultBuf;
  }

  return TSDB_CODE_SUCCESS;
}

void initResultSizeInfo(SOperatorInfo* pOperator, int32_t numOfRows) {
  pOperator->resultInfo.capacity = numOfRows;
  pOperator->resultInfo.threshold = numOfRows * 0.75;

  if (pOperator->resultInfo.threshold == 0) {
    pOperator->resultInfo.capacity = numOfRows;
  }
}

// static STableQueryInfo* initTableQueryInfo(const STableListInfo* pTableListInfo) {
//  int32_t size = taosArrayGetSize(pTableListInfo->pTableList);
//  if (size == 0) {
//    return NULL;
//  }
//
//  STableQueryInfo* pTableQueryInfo = taosMemoryCalloc(size, sizeof(STableQueryInfo));
//  if (pTableQueryInfo == NULL) {
//    return NULL;
//  }
//
//  for (int32_t j = 0; j < size; ++j) {
//    STableKeyInfo*   pk = taosArrayGet(pTableListInfo->pTableList, j);
//    STableQueryInfo* pTQueryInfo = &pTableQueryInfo[j];
//    pTQueryInfo->lastKey = pk->lastKey;
//  }
//
//  pTableQueryInfo->lastKey = 0;
//  return pTableQueryInfo;
//}

SOperatorInfo* createAggregateOperatorInfo(SOperatorInfo* downstream, SExprInfo* pExprInfo, int32_t numOfCols,
                                           SSDataBlock* pResultBlock, SExprInfo* pScalarExprInfo,
                                           int32_t numOfScalarExpr, SExecTaskInfo* pTaskInfo) {
  SAggOperatorInfo* pInfo = taosMemoryCalloc(1, sizeof(SAggOperatorInfo));
  SOperatorInfo*    pOperator = taosMemoryCalloc(1, sizeof(SOperatorInfo));
  if (pInfo == NULL || pOperator == NULL) {
    goto _error;
  }

  int32_t numOfRows = 1024;
  size_t  keyBufSize = sizeof(int64_t) + sizeof(int64_t) + POINTER_BYTES;

  initResultSizeInfo(pOperator, numOfRows);
  int32_t code =
      initAggInfo(&pInfo->binfo, &pInfo->aggSup, pExprInfo, numOfCols, pResultBlock, keyBufSize, pTaskInfo->id.str);
  if (code != TSDB_CODE_SUCCESS) {
    goto _error;
  }

  int32_t numOfGroup = 10;  // todo replaced with true value
  pInfo->groupId = INT32_MIN;
  initResultRowInfo(&pInfo->binfo.resultRowInfo, numOfGroup);

  pInfo->pScalarExprInfo = pScalarExprInfo;
  pInfo->numOfScalarExpr = numOfScalarExpr;
  if (pInfo->pScalarExprInfo != NULL) {
    pInfo->pScalarCtx = createSqlFunctionCtx(pScalarExprInfo, numOfScalarExpr, &pInfo->rowCellInfoOffset);
  }

  pOperator->name = "TableAggregate";
  pOperator->operatorType = QUERY_NODE_PHYSICAL_PLAN_AGG;
  pOperator->blocking = true;
  pOperator->status = OP_NOT_OPENED;
  pOperator->info = pInfo;
  pOperator->pExpr = pExprInfo;
  pOperator->numOfExprs = numOfCols;
  pOperator->pTaskInfo = pTaskInfo;

  pOperator->fpSet = createOperatorFpSet(doOpenAggregateOptr, getAggregateResult, NULL, NULL, destroyAggOperatorInfo,
                                         aggEncodeResultRow, aggDecodeResultRow, NULL);

  code = appendDownstream(pOperator, &downstream, 1);
  if (code != TSDB_CODE_SUCCESS) {
    goto _error;
  }

  return pOperator;
_error:
  destroyAggOperatorInfo(pInfo, numOfCols);
  taosMemoryFreeClear(pInfo);
  taosMemoryFreeClear(pOperator);
  pTaskInfo->code = TSDB_CODE_OUT_OF_MEMORY;
  return NULL;
}

void doDestroyBasicInfo(SOptrBasicInfo* pInfo, int32_t numOfOutput) {
  assert(pInfo != NULL);

  destroySqlFunctionCtx(pInfo->pCtx, numOfOutput);
  taosMemoryFreeClear(pInfo->rowCellInfoOffset);

  cleanupResultRowInfo(&pInfo->resultRowInfo);
  pInfo->pRes = blockDataDestroy(pInfo->pRes);
}

void destroyBasicOperatorInfo(void* param, int32_t numOfOutput) {
  SOptrBasicInfo* pInfo = (SOptrBasicInfo*)param;
  doDestroyBasicInfo(pInfo, numOfOutput);
}

void destroyAggOperatorInfo(void* param, int32_t numOfOutput) {
  SAggOperatorInfo* pInfo = (SAggOperatorInfo*)param;
  doDestroyBasicInfo(&pInfo->binfo, numOfOutput);
}

void destroySFillOperatorInfo(void* param, int32_t numOfOutput) {
  SFillOperatorInfo* pInfo = (SFillOperatorInfo*)param;
  pInfo->pFillInfo = taosDestroyFillInfo(pInfo->pFillInfo);
  pInfo->pRes = blockDataDestroy(pInfo->pRes);
  taosMemoryFreeClear(pInfo->p);
}

static void destroyProjectOperatorInfo(void* param, int32_t numOfOutput) {
  if (NULL == param) {
    return;
  }
  SProjectOperatorInfo* pInfo = (SProjectOperatorInfo*)param;
  doDestroyBasicInfo(&pInfo->binfo, numOfOutput);
  cleanupAggSup(&pInfo->aggSup);
  taosArrayDestroy(pInfo->pPseudoColInfo);
}

void destroyExchangeOperatorInfo(void* param, int32_t numOfOutput) {
  SExchangeInfo* pExInfo = (SExchangeInfo*)param;
  taosArrayDestroy(pExInfo->pSources);
  taosArrayDestroy(pExInfo->pSourceDataInfo);
  if (pExInfo->pResult != NULL) {
    blockDataDestroy(pExInfo->pResult);
  }

  tsem_destroy(&pExInfo->ready);
}

static SArray* setRowTsColumnOutputInfo(SqlFunctionCtx* pCtx, int32_t numOfCols) {
  SArray* pList = taosArrayInit(4, sizeof(int32_t));
  for (int32_t i = 0; i < numOfCols; ++i) {
    if (fmIsPseudoColumnFunc(pCtx[i].functionId)) {
      taosArrayPush(pList, &i);
    }
  }

  return pList;
}

SOperatorInfo* createProjectOperatorInfo(SOperatorInfo* downstream, SExprInfo* pExprInfo, int32_t num,
                                         SSDataBlock* pResBlock, SLimit* pLimit, SLimit* pSlimit,
                                         SExecTaskInfo* pTaskInfo) {
  SProjectOperatorInfo* pInfo = taosMemoryCalloc(1, sizeof(SProjectOperatorInfo));
  SOperatorInfo*        pOperator = taosMemoryCalloc(1, sizeof(SOperatorInfo));
  if (pInfo == NULL || pOperator == NULL) {
    goto _error;
  }

  pInfo->limit = *pLimit;
  pInfo->slimit = *pSlimit;
  pInfo->curOffset = pLimit->offset;
  pInfo->curSOffset = pSlimit->offset;

  pInfo->binfo.pRes = pResBlock;

  int32_t numOfCols = num;
  int32_t numOfRows = 4096;
  size_t  keyBufSize = sizeof(int64_t) + sizeof(int64_t) + POINTER_BYTES;

  // Make sure the size of SSDataBlock will never exceed the size of 2MB.
  int32_t TWOMB = 2 * 1024 * 1024;
  if (numOfRows * pResBlock->info.rowSize > TWOMB) {
    numOfRows = TWOMB / pResBlock->info.rowSize;
  }
  initResultSizeInfo(pOperator, numOfRows);

  initAggInfo(&pInfo->binfo, &pInfo->aggSup, pExprInfo, numOfCols, pResBlock, keyBufSize, pTaskInfo->id.str);
  setFunctionResultOutput(&pInfo->binfo, &pInfo->aggSup, MAIN_SCAN, numOfCols, pTaskInfo);

  pInfo->pPseudoColInfo = setRowTsColumnOutputInfo(pInfo->binfo.pCtx, numOfCols);
  pOperator->name = "ProjectOperator";
  pOperator->operatorType = QUERY_NODE_PHYSICAL_PLAN_PROJECT;
  pOperator->blocking = false;
  pOperator->status = OP_NOT_OPENED;
  pOperator->info = pInfo;
  pOperator->pExpr = pExprInfo;
  pOperator->numOfExprs = num;
  pOperator->pTaskInfo = pTaskInfo;

  pOperator->fpSet = createOperatorFpSet(operatorDummyOpenFn, doProjectOperation, NULL, NULL,
                                         destroyProjectOperatorInfo, NULL, NULL, NULL);

  int32_t code = appendDownstream(pOperator, &downstream, 1);
  if (code != TSDB_CODE_SUCCESS) {
    goto _error;
  }

  return pOperator;

_error:
  pTaskInfo->code = TSDB_CODE_OUT_OF_MEMORY;
  return NULL;
}

static int32_t initFillInfo(SFillOperatorInfo* pInfo, SExprInfo* pExpr, int32_t numOfCols, SNodeListNode* pValNode,
                            STimeWindow win, int32_t capacity, const char* id, SInterval* pInterval, int32_t fillType) {
  SFillColInfo* pColInfo = createFillColInfo(pExpr, numOfCols, pValNode);

  STimeWindow w = TSWINDOW_INITIALIZER;
  getAlignQueryTimeWindow(pInterval, pInterval->precision, win.skey, &w);

  int32_t order = TSDB_ORDER_ASC;
  pInfo->pFillInfo = taosCreateFillInfo(order, w.skey, 0, capacity, numOfCols, pInterval, fillType, pColInfo, id);

  pInfo->p = taosMemoryCalloc(numOfCols, POINTER_BYTES);
  if (pInfo->pFillInfo == NULL || pInfo->p == NULL) {
    return TSDB_CODE_OUT_OF_MEMORY;
  } else {
    return TSDB_CODE_SUCCESS;
  }
}

SOperatorInfo* createFillOperatorInfo(SOperatorInfo* downstream, SExprInfo* pExpr, int32_t numOfCols,
                                      SInterval* pInterval, STimeWindow* pWindow, SSDataBlock* pResBlock,
                                      int32_t fillType, SNodeListNode* pValueNode, bool multigroupResult,
                                      SExecTaskInfo* pTaskInfo) {
  SFillOperatorInfo* pInfo = taosMemoryCalloc(1, sizeof(SFillOperatorInfo));
  SOperatorInfo*     pOperator = taosMemoryCalloc(1, sizeof(SOperatorInfo));

  pInfo->pRes = pResBlock;
  pInfo->multigroupResult = multigroupResult;

  int32_t type = TSDB_FILL_NONE;
  switch (fillType) {
    case FILL_MODE_PREV:
      type = TSDB_FILL_PREV;
      break;
    case FILL_MODE_NONE:
      type = TSDB_FILL_NONE;
      break;
    case FILL_MODE_NULL:
      type = TSDB_FILL_NULL;
      break;
    case FILL_MODE_NEXT:
      type = TSDB_FILL_NEXT;
      break;
    case FILL_MODE_VALUE:
      type = TSDB_FILL_SET_VALUE;
      break;
    case FILL_MODE_LINEAR:
      type = TSDB_FILL_LINEAR;
      break;
    default:
      type = TSDB_FILL_NONE;
  }

  SResultInfo* pResultInfo = &pOperator->resultInfo;
  initResultSizeInfo(pOperator, 4096);

  int32_t code = initFillInfo(pInfo, pExpr, numOfCols, pValueNode, *pWindow, pResultInfo->capacity, pTaskInfo->id.str,
                              pInterval, type);
  if (code != TSDB_CODE_SUCCESS) {
    goto _error;
  }

  pOperator->name = "FillOperator";
  pOperator->blocking = false;
  pOperator->status = OP_NOT_OPENED;
  pOperator->operatorType = QUERY_NODE_PHYSICAL_PLAN_FILL;
  pOperator->pExpr = pExpr;
  pOperator->numOfExprs = numOfCols;
  pOperator->info = pInfo;

  pOperator->fpSet =
      createOperatorFpSet(operatorDummyOpenFn, doFill, NULL, NULL, destroySFillOperatorInfo, NULL, NULL, NULL);
  pOperator->pTaskInfo = pTaskInfo;
  code = appendDownstream(pOperator, &downstream, 1);
  return pOperator;

_error:
  taosMemoryFreeClear(pOperator);
  taosMemoryFreeClear(pInfo);
  return NULL;
}

static SResSchema createResSchema(int32_t type, int32_t bytes, int32_t slotId, int32_t scale, int32_t precision,
                                  const char* name) {
  SResSchema s = {0};
  s.scale = scale;
  s.type = type;
  s.bytes = bytes;
  s.slotId = slotId;
  s.precision = precision;
  strncpy(s.name, name, tListLen(s.name));

  return s;
}

static SColumn* createColumn(int32_t blockId, int32_t slotId, int32_t colId, SDataType* pType) {
  SColumn* pCol = taosMemoryCalloc(1, sizeof(SColumn));
  if (pCol == NULL) {
    terrno = TSDB_CODE_OUT_OF_MEMORY;
    return NULL;
  }

  pCol->slotId = slotId;
  pCol->colId = colId;
  pCol->bytes = pType->bytes;
  pCol->type = pType->type;
  pCol->scale = pType->scale;
  pCol->precision = pType->precision;
  pCol->dataBlockId = blockId;

  return pCol;
}

SExprInfo* createExprInfo(SNodeList* pNodeList, SNodeList* pGroupKeys, int32_t* numOfExprs) {
  int32_t numOfFuncs = LIST_LENGTH(pNodeList);
  int32_t numOfGroupKeys = 0;
  if (pGroupKeys != NULL) {
    numOfGroupKeys = LIST_LENGTH(pGroupKeys);
  }

  *numOfExprs = numOfFuncs + numOfGroupKeys;
  SExprInfo* pExprs = taosMemoryCalloc(*numOfExprs, sizeof(SExprInfo));

  for (int32_t i = 0; i < (*numOfExprs); ++i) {
    STargetNode* pTargetNode = NULL;
    if (i < numOfFuncs) {
      pTargetNode = (STargetNode*)nodesListGetNode(pNodeList, i);
    } else {
      pTargetNode = (STargetNode*)nodesListGetNode(pGroupKeys, i - numOfFuncs);
    }

    SExprInfo* pExp = &pExprs[i];

    pExp->pExpr = taosMemoryCalloc(1, sizeof(tExprNode));
    pExp->pExpr->_function.num = 1;
    pExp->pExpr->_function.functionId = -1;

    int32_t type = nodeType(pTargetNode->pExpr);
    // it is a project query, or group by column
    if (type == QUERY_NODE_COLUMN) {
      pExp->pExpr->nodeType = QUERY_NODE_COLUMN;
      SColumnNode* pColNode = (SColumnNode*)pTargetNode->pExpr;

      pExp->base.pParam = taosMemoryCalloc(1, sizeof(SFunctParam));
      pExp->base.numOfParams = 1;

      SDataType* pType = &pColNode->node.resType;
      pExp->base.resSchema = createResSchema(pType->type, pType->bytes, pTargetNode->slotId, pType->scale,
                                             pType->precision, pColNode->colName);
      pExp->base.pParam[0].pCol = createColumn(pColNode->dataBlockId, pColNode->slotId, pColNode->colId, pType);
      pExp->base.pParam[0].type = FUNC_PARAM_TYPE_COLUMN;
    } else if (type == QUERY_NODE_VALUE) {
      pExp->pExpr->nodeType = QUERY_NODE_VALUE;
      SValueNode* pValNode = (SValueNode*)pTargetNode->pExpr;

      pExp->base.pParam = taosMemoryCalloc(1, sizeof(SFunctParam));
      pExp->base.numOfParams = 1;

      SDataType* pType = &pValNode->node.resType;
      pExp->base.resSchema = createResSchema(pType->type, pType->bytes, pTargetNode->slotId, pType->scale,
                                             pType->precision, pValNode->node.aliasName);
      pExp->base.pParam[0].type = FUNC_PARAM_TYPE_VALUE;
      valueNodeToVariant(pValNode, &pExp->base.pParam[0].param);
    } else if (type == QUERY_NODE_FUNCTION) {
      pExp->pExpr->nodeType = QUERY_NODE_FUNCTION;
      SFunctionNode* pFuncNode = (SFunctionNode*)pTargetNode->pExpr;

      SDataType* pType = &pFuncNode->node.resType;
      pExp->base.resSchema = createResSchema(pType->type, pType->bytes, pTargetNode->slotId, pType->scale,
                                             pType->precision, pFuncNode->node.aliasName);

      pExp->pExpr->_function.functionId = pFuncNode->funcId;
      pExp->pExpr->_function.pFunctNode = pFuncNode;

      strncpy(pExp->pExpr->_function.functionName, pFuncNode->functionName,
              tListLen(pExp->pExpr->_function.functionName));
#if 1
      // todo refactor: add the parameter for tbname function
      if (strcmp(pExp->pExpr->_function.functionName, "tbname") == 0) {
        pFuncNode->pParameterList = nodesMakeList();
        ASSERT(LIST_LENGTH(pFuncNode->pParameterList) == 0);
        SValueNode* res = (SValueNode*)nodesMakeNode(QUERY_NODE_VALUE);
        if (NULL == res) {  // todo handle error
        } else {
          res->node.resType = (SDataType){.bytes = sizeof(int64_t), .type = TSDB_DATA_TYPE_BIGINT};
          nodesListAppend(pFuncNode->pParameterList, res);
        }
      }
#endif

      int32_t numOfParam = LIST_LENGTH(pFuncNode->pParameterList);

      pExp->base.pParam = taosMemoryCalloc(numOfParam, sizeof(SFunctParam));
      pExp->base.numOfParams = numOfParam;

      for (int32_t j = 0; j < numOfParam; ++j) {
        SNode* p1 = nodesListGetNode(pFuncNode->pParameterList, j);
        if (p1->type == QUERY_NODE_COLUMN) {
          SColumnNode* pcn = (SColumnNode*)p1;

          pExp->base.pParam[j].type = FUNC_PARAM_TYPE_COLUMN;
          pExp->base.pParam[j].pCol = createColumn(pcn->dataBlockId, pcn->slotId, pcn->colId, &pcn->node.resType);
        } else if (p1->type == QUERY_NODE_VALUE) {
          SValueNode* pvn = (SValueNode*)p1;
          pExp->base.pParam[j].type = FUNC_PARAM_TYPE_VALUE;
          valueNodeToVariant(pvn, &pExp->base.pParam[j].param);
        }
      }
    } else if (type == QUERY_NODE_OPERATOR) {
      pExp->pExpr->nodeType = QUERY_NODE_OPERATOR;
      SOperatorNode* pNode = (SOperatorNode*)pTargetNode->pExpr;

      pExp->base.pParam = taosMemoryCalloc(1, sizeof(SFunctParam));
      pExp->base.numOfParams = 1;

      SDataType* pType = &pNode->node.resType;
      pExp->base.resSchema = createResSchema(pType->type, pType->bytes, pTargetNode->slotId, pType->scale,
                                             pType->precision, pNode->node.aliasName);
      pExp->pExpr->_optrRoot.pRootNode = pTargetNode->pExpr;
    } else {
      ASSERT(0);
    }
  }

  return pExprs;
}

static SExecTaskInfo* createExecTaskInfo(uint64_t queryId, uint64_t taskId, EOPTR_EXEC_MODEL model, char* dbFName) {
  SExecTaskInfo* pTaskInfo = taosMemoryCalloc(1, sizeof(SExecTaskInfo));
  setTaskStatus(pTaskInfo, TASK_NOT_COMPLETED);

  pTaskInfo->schemaVer.dbname = strdup(dbFName);
  pTaskInfo->cost.created = taosGetTimestampMs();
  pTaskInfo->id.queryId = queryId;
  pTaskInfo->execModel = model;

  char* p = taosMemoryCalloc(1, 128);
  snprintf(p, 128, "TID:0x%" PRIx64 " QID:0x%" PRIx64, taskId, queryId);
  pTaskInfo->id.str = p;

  return pTaskInfo;
}

static tsdbReaderT doCreateDataReader(STableScanPhysiNode* pTableScanNode, SReadHandle* pHandle,
                                      STableListInfo* pTableGroupInfo, uint64_t queryId, uint64_t taskId,
                                      SNode* pTagCond);

static int32_t getTableList(void* metaHandle, int32_t tableType, uint64_t tableUid, STableListInfo* pListInfo,
                            SNode* pTagCond);
static SArray* extractTableIdList(const STableListInfo* pTableGroupInfo);
static SArray* extractColumnInfo(SNodeList* pNodeList);

static SArray* createSortInfo(SNodeList* pNodeList);
static SArray* extractPartitionColInfo(SNodeList* pNodeList);

void extractTableSchemaVersion(SReadHandle* pHandle, uint64_t uid, SExecTaskInfo* pTaskInfo) {
  SMetaReader mr = {0};
  metaReaderInit(&mr, pHandle->meta, 0);
  metaGetTableEntryByUid(&mr, uid);

  pTaskInfo->schemaVer.tablename = strdup(mr.me.name);

  if (mr.me.type == TSDB_SUPER_TABLE) {
    pTaskInfo->schemaVer.sversion = mr.me.stbEntry.schemaRow.version;
    pTaskInfo->schemaVer.tversion = mr.me.stbEntry.schemaTag.version;
  } else if (mr.me.type == TSDB_CHILD_TABLE) {
    tb_uid_t suid = mr.me.ctbEntry.suid;
    metaGetTableEntryByUid(&mr, suid);
    pTaskInfo->schemaVer.sversion = mr.me.stbEntry.schemaRow.version;
    pTaskInfo->schemaVer.tversion = mr.me.stbEntry.schemaTag.version;
  } else {
    pTaskInfo->schemaVer.sversion = mr.me.ntbEntry.schemaRow.version;
  }

  metaReaderClear(&mr);
}

SOperatorInfo* createOperatorTree(SPhysiNode* pPhyNode, SExecTaskInfo* pTaskInfo, SReadHandle* pHandle,
                                  uint64_t queryId, uint64_t taskId, STableListInfo* pTableListInfo, SNode* pTagCond) {
  int32_t type = nodeType(pPhyNode);

  if (pPhyNode->pChildren == NULL || LIST_LENGTH(pPhyNode->pChildren) == 0) {
    if (QUERY_NODE_PHYSICAL_PLAN_TABLE_SCAN == type) {
      STableScanPhysiNode* pTableScanNode = (STableScanPhysiNode*)pPhyNode;

      tsdbReaderT pDataReader =
          doCreateDataReader(pTableScanNode, pHandle, pTableListInfo, (uint64_t)queryId, taskId, pTagCond);
      if (pDataReader == NULL && terrno != 0) {
        return NULL;
      }

      extractTableSchemaVersion(pHandle, pTableScanNode->scan.uid, pTaskInfo);
      SOperatorInfo* pOperator = createTableScanOperatorInfo(pTableScanNode, pDataReader, pHandle, pTaskInfo);

      STableScanInfo* pScanInfo = pOperator->info;
      pTaskInfo->cost.pRecoder = &pScanInfo->readRecorder;

      return pOperator;
    } else if (QUERY_NODE_PHYSICAL_PLAN_EXCHANGE == type) {
      SExchangePhysiNode* pExchange = (SExchangePhysiNode*)pPhyNode;
      SSDataBlock*        pResBlock = createResDataBlock(pExchange->node.pOutputDataBlockDesc);
      return createExchangeOperatorInfo(pHandle->pMsgCb->clientRpc, pExchange->pSrcEndPoints, pResBlock, pTaskInfo);
    } else if (QUERY_NODE_PHYSICAL_PLAN_STREAM_SCAN == type) {
      SScanPhysiNode*      pScanPhyNode = (SScanPhysiNode*)pPhyNode;  // simple child table.
      STableScanPhysiNode* pTableScanNode = (STableScanPhysiNode*)pPhyNode;
      STimeWindowAggSupp   twSup = {
<<<<<<< HEAD
          .waterMark = pTableScanNode->watermark, .calTrigger = pTableScanNode->triggerType, .maxTs = INT64_MIN};
=======
            .waterMark = pTableScanNode->watermark, .calTrigger = pTableScanNode->triggerType, .maxTs = INT64_MIN};
>>>>>>> ce62042a
      tsdbReaderT pDataReader = NULL;
      if (pHandle->vnode) {
        pDataReader = doCreateDataReader(pTableScanNode, pHandle, pTableListInfo, (uint64_t)queryId, taskId, pTagCond);
      } else {
        getTableList(pHandle->meta, pScanPhyNode->tableType, pScanPhyNode->uid, pTableListInfo, pTagCond);
      }

      if (pDataReader == NULL && terrno != 0) {
        qDebug("%s pDataReader is NULL", GET_TASKID(pTaskInfo));
        // return NULL;
      } else {
        qDebug("%s pDataReader is not NULL", GET_TASKID(pTaskInfo));
      }
      SArray*        tableIdList = extractTableIdList(pTableListInfo);
<<<<<<< HEAD
      SOperatorInfo* pOperator = createStreamScanOperatorInfo(pDataReader, pHandle, tableIdList, pTableScanNode,
                                                              pTaskInfo, &twSup, pTableScanNode->tsColId);
=======
      SOperatorInfo* pOperator = createStreamScanOperatorInfo(pDataReader, pHandle,
          tableIdList, pTableScanNode, pTaskInfo, &twSup);
>>>>>>> ce62042a

      taosArrayDestroy(tableIdList);
      return pOperator;
    } else if (QUERY_NODE_PHYSICAL_PLAN_SYSTABLE_SCAN == type) {
      SSystemTableScanPhysiNode* pSysScanPhyNode = (SSystemTableScanPhysiNode*)pPhyNode;
      SScanPhysiNode*            pScanNode = &pSysScanPhyNode->scan;

      SDataBlockDescNode* pDescNode = pScanNode->node.pOutputDataBlockDesc;

      SSDataBlock* pResBlock = createResDataBlock(pDescNode);

      int32_t numOfOutputCols = 0;
      SArray* colList =
          extractColMatchInfo(pScanNode->pScanCols, pDescNode, &numOfOutputCols, pTaskInfo, COL_MATCH_FROM_COL_ID);
      SOperatorInfo* pOperator = createSysTableScanOperatorInfo(
          pHandle, pResBlock, &pScanNode->tableName, pScanNode->node.pConditions, pSysScanPhyNode->mgmtEpSet, colList,
          pTaskInfo, pSysScanPhyNode->showRewrite, pSysScanPhyNode->accountId);
      return pOperator;
    } else if (QUERY_NODE_PHYSICAL_PLAN_TAG_SCAN == type) {
      STagScanPhysiNode* pScanPhyNode = (STagScanPhysiNode*)pPhyNode;

      SDataBlockDescNode* pDescNode = pScanPhyNode->node.pOutputDataBlockDesc;

      SSDataBlock* pResBlock = createResDataBlock(pDescNode);

      int32_t code = getTableList(pHandle->meta, pScanPhyNode->tableType, pScanPhyNode->uid, pTableListInfo, pTagCond);
      if (code != TSDB_CODE_SUCCESS) {
        return NULL;
      }

      int32_t    num = 0;
      SExprInfo* pExprInfo = createExprInfo(pScanPhyNode->pScanPseudoCols, NULL, &num);

      int32_t numOfOutputCols = 0;
      SArray* colList = extractColMatchInfo(pScanPhyNode->pScanPseudoCols, pDescNode, &numOfOutputCols, pTaskInfo,
                                            COL_MATCH_FROM_COL_ID);

      SOperatorInfo* pOperator =
          createTagScanOperatorInfo(pHandle, pExprInfo, num, pResBlock, colList, pTableListInfo, pTaskInfo);
      return pOperator;
    } else {
      ASSERT(0);
    }
  }

  int32_t num = 0;
  size_t  size = LIST_LENGTH(pPhyNode->pChildren);

  SOperatorInfo** ops = taosMemoryCalloc(size, POINTER_BYTES);
  for (int32_t i = 0; i < size; ++i) {
    SPhysiNode* pChildNode = (SPhysiNode*)nodesListGetNode(pPhyNode->pChildren, i);
    ops[i] = createOperatorTree(pChildNode, pTaskInfo, pHandle, queryId, taskId, pTableListInfo, pTagCond);
    if (ops[i] == NULL) {
      return NULL;
    }
  }

  SOperatorInfo* pOptr = NULL;
  if (QUERY_NODE_PHYSICAL_PLAN_PROJECT == type) {
    SProjectPhysiNode* pProjPhyNode = (SProjectPhysiNode*)pPhyNode;
    SExprInfo*         pExprInfo = createExprInfo(pProjPhyNode->pProjections, NULL, &num);

    SSDataBlock* pResBlock = createResDataBlock(pPhyNode->pOutputDataBlockDesc);
    SLimit       limit = {.limit = pProjPhyNode->limit, .offset = pProjPhyNode->offset};
    SLimit       slimit = {.limit = pProjPhyNode->slimit, .offset = pProjPhyNode->soffset};
    pOptr = createProjectOperatorInfo(ops[0], pExprInfo, num, pResBlock, &limit, &slimit, pTaskInfo);
  } else if (QUERY_NODE_PHYSICAL_PLAN_AGG == type) {
    SAggPhysiNode* pAggNode = (SAggPhysiNode*)pPhyNode;
    SExprInfo*     pExprInfo = createExprInfo(pAggNode->pAggFuncs, pAggNode->pGroupKeys, &num);
    SSDataBlock*   pResBlock = createResDataBlock(pPhyNode->pOutputDataBlockDesc);

    int32_t    numOfScalarExpr = 0;
    SExprInfo* pScalarExprInfo = NULL;
    if (pAggNode->pExprs != NULL) {
      pScalarExprInfo = createExprInfo(pAggNode->pExprs, NULL, &numOfScalarExpr);
    }

    if (pAggNode->pGroupKeys != NULL) {
      SArray* pColList = extractColumnInfo(pAggNode->pGroupKeys);
      pOptr = createGroupOperatorInfo(ops[0], pExprInfo, num, pResBlock, pColList, pAggNode->node.pConditions,
                                      pScalarExprInfo, numOfScalarExpr, pTaskInfo);
    } else {
      pOptr =
          createAggregateOperatorInfo(ops[0], pExprInfo, num, pResBlock, pScalarExprInfo, numOfScalarExpr, pTaskInfo);
    }
  } else if (QUERY_NODE_PHYSICAL_PLAN_INTERVAL == type || QUERY_NODE_PHYSICAL_PLAN_STREAM_INTERVAL == type) {
    SIntervalPhysiNode* pIntervalPhyNode = (SIntervalPhysiNode*)pPhyNode;

    SExprInfo*   pExprInfo = createExprInfo(pIntervalPhyNode->window.pFuncs, NULL, &num);
    SSDataBlock* pResBlock = createResDataBlock(pPhyNode->pOutputDataBlockDesc);

    SInterval interval = {.interval = pIntervalPhyNode->interval,
                          .sliding = pIntervalPhyNode->sliding,
                          .intervalUnit = pIntervalPhyNode->intervalUnit,
                          .slidingUnit = pIntervalPhyNode->slidingUnit,
                          .offset = pIntervalPhyNode->offset,
                          .precision = ((SColumnNode*)pIntervalPhyNode->window.pTspk)->node.resType.precision};

    STimeWindowAggSupp as = {.waterMark = pIntervalPhyNode->window.watermark,
                             .calTrigger = pIntervalPhyNode->window.triggerType,
                             .maxTs = INT64_MIN,
                             .winMap = NULL,};
    if (isSmaStream(pIntervalPhyNode->window.triggerType)) {
      if (FLT_LESS(pIntervalPhyNode->window.filesFactor, 1.000000)) {
        as.calTrigger = STREAM_TRIGGER_AT_ONCE_SMA;
      } else {
        _hash_fn_t hashFn = taosGetDefaultHashFunction(TSDB_DATA_TYPE_TIMESTAMP);
        as.winMap = taosHashInit(64, hashFn, true, HASH_NO_LOCK);
        as.waterMark = getSmaWaterMark(interval.interval,
            pIntervalPhyNode->window.filesFactor);
        as.calTrigger = STREAM_TRIGGER_WINDOW_CLOSE_SMA;
      }
    }

    int32_t tsSlotId = ((SColumnNode*)pIntervalPhyNode->window.pTspk)->slotId;
    pOptr = createIntervalOperatorInfo(ops[0], pExprInfo, num, pResBlock, &interval, tsSlotId, &as, pTaskInfo);

  } else if (QUERY_NODE_PHYSICAL_PLAN_SORT == type) {
    SSortPhysiNode* pSortPhyNode = (SSortPhysiNode*)pPhyNode;

    SDataBlockDescNode* pDescNode = pPhyNode->pOutputDataBlockDesc;

    SSDataBlock* pResBlock = createResDataBlock(pDescNode);
    SArray*      info = createSortInfo(pSortPhyNode->pSortKeys);

    int32_t    numOfCols = 0;
    SExprInfo* pExprInfo = createExprInfo(pSortPhyNode->pExprs, NULL, &numOfCols);

    int32_t numOfOutputCols = 0;
    SArray* pColList =
        extractColMatchInfo(pSortPhyNode->pTargets, pDescNode, &numOfOutputCols, pTaskInfo, COL_MATCH_FROM_SLOT_ID);

    pOptr = createSortOperatorInfo(ops[0], pResBlock, info, pExprInfo, numOfCols, pColList, pTaskInfo);
  } else if (QUERY_NODE_PHYSICAL_PLAN_SESSION_WINDOW == type) {
    SSessionWinodwPhysiNode* pSessionNode = (SSessionWinodwPhysiNode*)pPhyNode;

    STimeWindowAggSupp as = {.waterMark = pSessionNode->window.watermark,
                             .calTrigger = pSessionNode->window.triggerType};

    SExprInfo*   pExprInfo = createExprInfo(pSessionNode->window.pFuncs, NULL, &num);
    SSDataBlock* pResBlock = createResDataBlock(pPhyNode->pOutputDataBlockDesc);
    int32_t      tsSlotId = ((SColumnNode*)pSessionNode->window.pTspk)->slotId;

    pOptr =
        createSessionAggOperatorInfo(ops[0], pExprInfo, num, pResBlock, pSessionNode->gap, tsSlotId, &as, pTaskInfo);
  } else if (QUERY_NODE_PHYSICAL_PLAN_STREAM_SESSION_WINDOW == type) {
    SSessionWinodwPhysiNode* pSessionNode = (SSessionWinodwPhysiNode*)pPhyNode;

    STimeWindowAggSupp as = {.waterMark = pSessionNode->window.watermark,
                             .calTrigger = pSessionNode->window.triggerType};

    SExprInfo*   pExprInfo = createExprInfo(pSessionNode->window.pFuncs, NULL, &num);
    SSDataBlock* pResBlock = createResDataBlock(pPhyNode->pOutputDataBlockDesc);
    int32_t      tsSlotId = ((SColumnNode*)pSessionNode->window.pTspk)->slotId;

    pOptr = createStreamSessionAggOperatorInfo(ops[0], pExprInfo, num, pResBlock, pSessionNode->gap, tsSlotId, &as,
                                               pTaskInfo);

  } else if (QUERY_NODE_PHYSICAL_PLAN_PARTITION == type) {
    SPartitionPhysiNode* pPartNode = (SPartitionPhysiNode*)pPhyNode;
    SArray*              pColList = extractPartitionColInfo(pPartNode->pPartitionKeys);
    SSDataBlock*         pResBlock = createResDataBlock(pPhyNode->pOutputDataBlockDesc);

    SExprInfo* pExprInfo = createExprInfo(pPartNode->pTargets, NULL, &num);
    pOptr = createPartitionOperatorInfo(ops[0], pExprInfo, num, pResBlock, pColList, pTaskInfo);
  } else if (QUERY_NODE_PHYSICAL_PLAN_STATE_WINDOW == type) {
    SStateWinodwPhysiNode* pStateNode = (SStateWinodwPhysiNode*)pPhyNode;

    STimeWindowAggSupp as = {.waterMark = pStateNode->window.watermark, .calTrigger = pStateNode->window.triggerType};

    SExprInfo*   pExprInfo = createExprInfo(pStateNode->window.pFuncs, NULL, &num);
    SSDataBlock* pResBlock = createResDataBlock(pPhyNode->pOutputDataBlockDesc);
    int32_t      tsSlotId = ((SColumnNode*)pStateNode->window.pTspk)->slotId;

    SColumnNode* pColNode = (SColumnNode*)((STargetNode*)pStateNode->pStateKey)->pExpr;
    SColumn      col = extractColumnFromColumnNode(pColNode);
    pOptr = createStatewindowOperatorInfo(ops[0], pExprInfo, num, pResBlock, &as, tsSlotId, &col, pTaskInfo);
  } else if (QUERY_NODE_PHYSICAL_PLAN_JOIN == type) {
    SJoinPhysiNode* pJoinNode = (SJoinPhysiNode*)pPhyNode;
    SSDataBlock*    pResBlock = createResDataBlock(pPhyNode->pOutputDataBlockDesc);

    SExprInfo* pExprInfo = createExprInfo(pJoinNode->pTargets, NULL, &num);
    pOptr = createMergeJoinOperatorInfo(ops, size, pExprInfo, num, pResBlock, pJoinNode->pOnConditions, pTaskInfo);
  } else if (QUERY_NODE_PHYSICAL_PLAN_FILL == type) {
    SFillPhysiNode* pFillNode = (SFillPhysiNode*)pPhyNode;
    SSDataBlock*    pResBlock = createResDataBlock(pPhyNode->pOutputDataBlockDesc);
    SExprInfo*      pExprInfo = createExprInfo(pFillNode->pTargets, NULL, &num);

    SInterval* pInterval = &((SIntervalAggOperatorInfo*)ops[0]->info)->interval;
    pOptr = createFillOperatorInfo(ops[0], pExprInfo, num, pInterval, &pFillNode->timeRange, pResBlock, pFillNode->mode,
                                   (SNodeListNode*)pFillNode->pValues, false, pTaskInfo);
  } else {
    ASSERT(0);
  }

  taosMemoryFree(ops);
  return pOptr;
}

int32_t compareTimeWindow(const void* p1, const void* p2, const void* param) {
  const SQueryTableDataCond* pCond = param;
  const STimeWindow*         pWin1 = p1;
  const STimeWindow*         pWin2 = p2;
  if (pCond->order == TSDB_ORDER_ASC) {
    return pWin1->skey - pWin2->skey;
  } else if (pCond->order == TSDB_ORDER_DESC) {
    return pWin2->skey - pWin1->skey;
  }
  return 0;
}

int32_t initQueryTableDataCond(SQueryTableDataCond* pCond, const STableScanPhysiNode* pTableScanNode) {
  pCond->loadExternalRows = false;

  pCond->order = pTableScanNode->scanSeq[0] > 0 ? TSDB_ORDER_ASC : TSDB_ORDER_DESC;
  pCond->numOfCols = LIST_LENGTH(pTableScanNode->scan.pScanCols);
  pCond->colList = taosMemoryCalloc(pCond->numOfCols, sizeof(SColumnInfo));
  if (pCond->colList == NULL) {
    terrno = TSDB_CODE_QRY_OUT_OF_MEMORY;
    return terrno;
  }

  // pCond->twindow = pTableScanNode->scanRange;
  // TODO: get it from stable scan node
  pCond->numOfTWindows = 1;
  pCond->twindows = taosMemoryCalloc(pCond->numOfTWindows, sizeof(STimeWindow));
  pCond->twindows[0] = pTableScanNode->scanRange;

#if 1
  // todo work around a problem, remove it later
  for (int32_t i = 0; i < pCond->numOfTWindows; ++i) {
    if ((pCond->order == TSDB_ORDER_ASC && pCond->twindows[i].skey > pCond->twindows[i].ekey) ||
        (pCond->order == TSDB_ORDER_DESC && pCond->twindows[i].skey < pCond->twindows[i].ekey)) {
      TSWAP(pCond->twindows[i].skey, pCond->twindows[i].ekey);
    }
  }
#endif

  for (int32_t i = 0; i < pCond->numOfTWindows; ++i) {
    if ((pCond->order == TSDB_ORDER_ASC && pCond->twindows[i].skey > pCond->twindows[i].ekey) ||
        (pCond->order == TSDB_ORDER_DESC && pCond->twindows[i].skey < pCond->twindows[i].ekey)) {
      TSWAP(pCond->twindows[i].skey, pCond->twindows[i].ekey);
    }
  }
  taosqsort(pCond->twindows, pCond->numOfTWindows, sizeof(STimeWindow), pCond, compareTimeWindow);

  pCond->type = BLOCK_LOAD_OFFSET_SEQ_ORDER;
  //  pCond->type = pTableScanNode->scanFlag;

  int32_t j = 0;
  for (int32_t i = 0; i < pCond->numOfCols; ++i) {
    STargetNode* pNode = (STargetNode*)nodesListGetNode(pTableScanNode->scan.pScanCols, i);
    SColumnNode* pColNode = (SColumnNode*)pNode->pExpr;
    if (pColNode->colType == COLUMN_TYPE_TAG) {
      continue;
    }

    pCond->colList[j].type = pColNode->node.resType.type;
    pCond->colList[j].bytes = pColNode->node.resType.bytes;
    pCond->colList[j].colId = pColNode->colId;
    j += 1;
  }

  pCond->numOfCols = j;
  return TSDB_CODE_SUCCESS;
}

SColumn extractColumnFromColumnNode(SColumnNode* pColNode) {
  SColumn c = {0};
  c.slotId = pColNode->slotId;
  c.colId = pColNode->colId;
  c.type = pColNode->node.resType.type;
  c.bytes = pColNode->node.resType.bytes;
  c.scale = pColNode->node.resType.scale;
  c.precision = pColNode->node.resType.precision;
  return c;
}

SArray* extractColumnInfo(SNodeList* pNodeList) {
  size_t  numOfCols = LIST_LENGTH(pNodeList);
  SArray* pList = taosArrayInit(numOfCols, sizeof(SColumn));
  if (pList == NULL) {
    terrno = TSDB_CODE_OUT_OF_MEMORY;
    return NULL;
  }

  for (int32_t i = 0; i < numOfCols; ++i) {
    STargetNode* pNode = (STargetNode*)nodesListGetNode(pNodeList, i);

    if (nodeType(pNode->pExpr) == QUERY_NODE_COLUMN) {
      SColumnNode* pColNode = (SColumnNode*)pNode->pExpr;

      SColumn c = extractColumnFromColumnNode(pColNode);
      taosArrayPush(pList, &c);
    } else if (nodeType(pNode->pExpr) == QUERY_NODE_VALUE) {
      SValueNode* pValNode = (SValueNode*)pNode->pExpr;
      SColumn     c = {0};
      c.slotId = pNode->slotId;
      c.colId = pNode->slotId;
      c.type = pValNode->node.type;
      c.bytes = pValNode->node.resType.bytes;
      c.scale = pValNode->node.resType.scale;
      c.precision = pValNode->node.resType.precision;

      taosArrayPush(pList, &c);
    }
  }

  return pList;
}

SArray* extractPartitionColInfo(SNodeList* pNodeList) {
  size_t  numOfCols = LIST_LENGTH(pNodeList);
  SArray* pList = taosArrayInit(numOfCols, sizeof(SColumn));
  if (pList == NULL) {
    terrno = TSDB_CODE_OUT_OF_MEMORY;
    return NULL;
  }

  for (int32_t i = 0; i < numOfCols; ++i) {
    SColumnNode* pColNode = (SColumnNode*)nodesListGetNode(pNodeList, i);

    // todo extract method
    SColumn c = {0};
    c.slotId = pColNode->slotId;
    c.colId = pColNode->colId;
    c.type = pColNode->node.resType.type;
    c.bytes = pColNode->node.resType.bytes;
    c.precision = pColNode->node.resType.precision;
    c.scale = pColNode->node.resType.scale;

    taosArrayPush(pList, &c);
  }

  return pList;
}

SArray* createSortInfo(SNodeList* pNodeList) {
  size_t  numOfCols = LIST_LENGTH(pNodeList);
  SArray* pList = taosArrayInit(numOfCols, sizeof(SBlockOrderInfo));
  if (pList == NULL) {
    terrno = TSDB_CODE_OUT_OF_MEMORY;
    return pList;
  }

  for (int32_t i = 0; i < numOfCols; ++i) {
    SOrderByExprNode* pSortKey = (SOrderByExprNode*)nodesListGetNode(pNodeList, i);
    SBlockOrderInfo   bi = {0};
    bi.order = (pSortKey->order == ORDER_ASC) ? TSDB_ORDER_ASC : TSDB_ORDER_DESC;
    bi.nullFirst = (pSortKey->nullOrder == NULL_ORDER_FIRST);

    SColumnNode* pColNode = (SColumnNode*)pSortKey->pExpr;
    bi.slotId = pColNode->slotId;
    taosArrayPush(pList, &bi);
  }

  return pList;
}

SArray* extractColMatchInfo(SNodeList* pNodeList, SDataBlockDescNode* pOutputNodeList, int32_t* numOfOutputCols,
                            SExecTaskInfo* pTaskInfo, int32_t type) {
  size_t  numOfCols = LIST_LENGTH(pNodeList);
  SArray* pList = taosArrayInit(numOfCols, sizeof(SColMatchInfo));
  if (pList == NULL) {
    terrno = TSDB_CODE_OUT_OF_MEMORY;
    return NULL;
  }

  for (int32_t i = 0; i < numOfCols; ++i) {
    STargetNode* pNode = (STargetNode*)nodesListGetNode(pNodeList, i);
    SColumnNode* pColNode = (SColumnNode*)pNode->pExpr;

    SColMatchInfo c = {0};
    c.output = true;
    c.colId = pColNode->colId;
    c.srcSlotId = pColNode->slotId;
    c.matchType = type;
    c.targetSlotId = pNode->slotId;
    taosArrayPush(pList, &c);
  }

  *numOfOutputCols = 0;
  int32_t num = LIST_LENGTH(pOutputNodeList->pSlots);
  for (int32_t i = 0; i < num; ++i) {
    SSlotDescNode* pNode = (SSlotDescNode*)nodesListGetNode(pOutputNodeList->pSlots, i);

    // todo: add reserve flag check
    // it is a column reserved for the arithmetic expression calculation
    if (pNode->slotId >= numOfCols) {
      (*numOfOutputCols) += 1;
      continue;
    }

    SColMatchInfo* info = taosArrayGet(pList, pNode->slotId);
    if (pNode->output) {
      (*numOfOutputCols) += 1;
    } else {
      info->output = false;
    }
  }

  return pList;
}

int32_t getTableList(void* metaHandle, int32_t tableType, uint64_t tableUid, STableListInfo* pListInfo,
                     SNode* pTagCond) {
  int32_t code = TSDB_CODE_SUCCESS;
  pListInfo->pTableList = taosArrayInit(8, sizeof(STableKeyInfo));

  if (tableType == TSDB_SUPER_TABLE) {
    if (pTagCond) {
      SIndexMetaArg metaArg = {.metaEx = metaHandle, .metaHandle = tsdbGetIdx(metaHandle), .suid = tableUid};

      SArray* res = taosArrayInit(8, sizeof(uint64_t));
      code = doFilterTag(pTagCond, &metaArg, res);
      if (code != TSDB_CODE_SUCCESS) {
        qError("failed  to  get tableIds, reason: %s, suid: %" PRIu64 "", tstrerror(code), tableUid);
        taosArrayDestroy(res);
        terrno = code;
        return code;
      } else {
        qDebug("sucess to  get tableIds, size: %d, suid: %" PRIu64 "", (int)taosArrayGetSize(res), tableUid);
      }
      for (int i = 0; i < taosArrayGetSize(res); i++) {
        STableKeyInfo info = {.lastKey = TSKEY_INITIAL_VAL, .uid = *(uint64_t*)taosArrayGet(res, i)};
        taosArrayPush(pListInfo->pTableList, &info);
      }
      taosArrayDestroy(res);
    } else {
      code = tsdbGetAllTableList(metaHandle, tableUid, pListInfo->pTableList);
    }
  } else {  // Create one table group.
    STableKeyInfo info = {.lastKey = 0, .uid = tableUid};
    taosArrayPush(pListInfo->pTableList, &info);
  }

  return code;
}

SArray* extractTableIdList(const STableListInfo* pTableGroupInfo) {
  SArray* tableIdList = taosArrayInit(4, sizeof(uint64_t));

  // Transfer the Array of STableKeyInfo into uid list.
  for (int32_t i = 0; i < taosArrayGetSize(pTableGroupInfo->pTableList); ++i) {
    STableKeyInfo* pkeyInfo = taosArrayGet(pTableGroupInfo->pTableList, i);
    taosArrayPush(tableIdList, &pkeyInfo->uid);
  }

  return tableIdList;
}

tsdbReaderT doCreateDataReader(STableScanPhysiNode* pTableScanNode, SReadHandle* pHandle,
                               STableListInfo* pTableListInfo, uint64_t queryId, uint64_t taskId, SNode* pTagCond) {
  int32_t code =
      getTableList(pHandle->meta, pTableScanNode->scan.tableType, pTableScanNode->scan.uid, pTableListInfo, pTagCond);
  if (code != TSDB_CODE_SUCCESS) {
    goto _error;
  }

  if (taosArrayGetSize(pTableListInfo->pTableList) == 0) {
    code = 0;
    qDebug("no table qualified for query, TID:0x%" PRIx64 ", QID:0x%" PRIx64, taskId, queryId);
    goto _error;
  }

  SQueryTableDataCond cond = {0};
  code = initQueryTableDataCond(&cond, pTableScanNode);
  if (code != TSDB_CODE_SUCCESS) {
    goto _error;
  }

  return tsdbQueryTables(pHandle->vnode, &cond, pTableListInfo, queryId, taskId);

_error:
  terrno = code;
  return NULL;
}

int32_t encodeOperator(SOperatorInfo* ops, char** result, int32_t* length) {
  int32_t code = TDB_CODE_SUCCESS;
  char*   pCurrent = NULL;
  int32_t currLength = 0;
  if (ops->fpSet.encodeResultRow) {
    if (result == NULL || length == NULL) {
      return TSDB_CODE_TSC_INVALID_INPUT;
    }
    code = ops->fpSet.encodeResultRow(ops, &pCurrent, &currLength);

    if (code != TDB_CODE_SUCCESS) {
      if (*result != NULL) {
        taosMemoryFree(*result);
        *result = NULL;
      }
      return code;
    }

    if (*result == NULL) {
      *result = (char*)taosMemoryCalloc(1, currLength + sizeof(int32_t));
      if (*result == NULL) {
        taosMemoryFree(pCurrent);
        return TSDB_CODE_OUT_OF_MEMORY;
      }
      memcpy(*result + sizeof(int32_t), pCurrent, currLength);
      *(int32_t*)(*result) = currLength + sizeof(int32_t);
    } else {
      int32_t sizePre = *(int32_t*)(*result);
      char*   tmp = (char*)taosMemoryRealloc(*result, sizePre + currLength);
      if (tmp == NULL) {
        taosMemoryFree(pCurrent);
        taosMemoryFree(*result);
        *result = NULL;
        return TSDB_CODE_OUT_OF_MEMORY;
      }
      *result = tmp;
      memcpy(*result + sizePre, pCurrent, currLength);
      *(int32_t*)(*result) += currLength;
    }
    taosMemoryFree(pCurrent);
    *length = *(int32_t*)(*result);
  }

  for (int32_t i = 0; i < ops->numOfDownstream; ++i) {
    code = encodeOperator(ops->pDownstream[i], result, length);
    if (code != TDB_CODE_SUCCESS) {
      return code;
    }
  }
  return TDB_CODE_SUCCESS;
}

int32_t decodeOperator(SOperatorInfo* ops, char* result, int32_t length) {
  int32_t code = TDB_CODE_SUCCESS;
  if (ops->fpSet.decodeResultRow) {
    if (result == NULL) {
      return TSDB_CODE_TSC_INVALID_INPUT;
    }
    ASSERT(length == *(int32_t*)result);
    char* data = result + sizeof(int32_t);
    code = ops->fpSet.decodeResultRow(ops, data);
    if (code != TDB_CODE_SUCCESS) {
      return code;
    }

    int32_t totalLength = *(int32_t*)result;
    int32_t dataLength = *(int32_t*)data;

    if (totalLength == dataLength + sizeof(int32_t)) {  // the last data
      result = NULL;
      length = 0;
    } else {
      result += dataLength;
      *(int32_t*)(result) = totalLength - dataLength;
      length = totalLength - dataLength;
    }
  }

  for (int32_t i = 0; i < ops->numOfDownstream; ++i) {
    code = decodeOperator(ops->pDownstream[i], result, length);
    if (code != TDB_CODE_SUCCESS) {
      return code;
    }
  }
  return TDB_CODE_SUCCESS;
}

int32_t createExecTaskInfoImpl(SSubplan* pPlan, SExecTaskInfo** pTaskInfo, SReadHandle* pHandle, uint64_t taskId,
                               EOPTR_EXEC_MODEL model) {
  uint64_t queryId = pPlan->id.queryId;

  int32_t code = TSDB_CODE_SUCCESS;
  *pTaskInfo = createExecTaskInfo(queryId, taskId, model, pPlan->dbFName);
  if (*pTaskInfo == NULL) {
    code = TSDB_CODE_QRY_OUT_OF_MEMORY;
    goto _complete;
  }

  (*pTaskInfo)->pRoot = createOperatorTree(pPlan->pNode, *pTaskInfo, pHandle, queryId, taskId,
                                           &(*pTaskInfo)->tableqinfoList, pPlan->pTagCond);
  if (NULL == (*pTaskInfo)->pRoot) {
    code = terrno;
    goto _complete;
  }

  if ((*pTaskInfo)->pRoot == NULL) {
    code = TSDB_CODE_QRY_OUT_OF_MEMORY;
    goto _complete;
  }

  return code;

_complete:
  taosMemoryFreeClear(*pTaskInfo);

  terrno = code;
  return code;
}

void setResultBufSize(STaskAttr* pQueryAttr, SResultInfo* pResultInfo) {
  const int32_t DEFAULT_RESULT_MSG_SIZE = 1024 * (1024 + 512);

  // the minimum number of rows for projection query
  const int32_t MIN_ROWS_FOR_PRJ_QUERY = 8192;
  const int32_t DEFAULT_MIN_ROWS = 4096;

  const float THRESHOLD_RATIO = 0.85f;

  //  if (isProjQuery(pQueryAttr)) {
  //    int32_t numOfRes = DEFAULT_RESULT_MSG_SIZE / pQueryAttr->resultRowSize;
  //    if (numOfRes < MIN_ROWS_FOR_PRJ_QUERY) {
  //      numOfRes = MIN_ROWS_FOR_PRJ_QUERY;
  //    }
  //
  //    pResultInfo->capacity = numOfRes;
  //  } else {  // in case of non-prj query, a smaller output buffer will be used.
  //    pResultInfo->capacity = DEFAULT_MIN_ROWS;
  //  }

  pResultInfo->threshold = (int32_t)(pResultInfo->capacity * THRESHOLD_RATIO);
  pResultInfo->totalRows = 0;
}

// TODO refactor
void freeColumnFilterInfo(SColumnFilterInfo* pFilter, int32_t numOfFilters) {
  if (pFilter == NULL || numOfFilters == 0) {
    return;
  }

  for (int32_t i = 0; i < numOfFilters; i++) {
    if (pFilter[i].filterstr && pFilter[i].pz) {
      taosMemoryFree((void*)(pFilter[i].pz));
    }
  }

  taosMemoryFree(pFilter);
}

static void doDestroyTableList(STableListInfo* pTableqinfoList) {
  taosArrayDestroy(pTableqinfoList->pTableList);
  taosHashCleanup(pTableqinfoList->map);

  pTableqinfoList->pTableList = NULL;
  pTableqinfoList->map = NULL;
}

void doDestroyTask(SExecTaskInfo* pTaskInfo) {
  qDebug("%s execTask is freed", GET_TASKID(pTaskInfo));

  doDestroyTableList(&pTaskInfo->tableqinfoList);
  destroyOperatorInfo(pTaskInfo->pRoot);
  //  taosArrayDestroy(pTaskInfo->summary.queryProfEvents);
  //  taosHashCleanup(pTaskInfo->summary.operatorProfResults);

  taosMemoryFree(pTaskInfo->schemaVer.dbname);
  taosMemoryFree(pTaskInfo->schemaVer.tablename);
  taosMemoryFreeClear(pTaskInfo->sql);
  taosMemoryFreeClear(pTaskInfo->id.str);
  taosMemoryFreeClear(pTaskInfo);
}

static void doSetTagValueToResultBuf(char* output, const char* val, int16_t type, int16_t bytes) {
  if (val == NULL) {
    setNull(output, type, bytes);
    return;
  }

  if (IS_VAR_DATA_TYPE(type)) {
    // Binary data overflows for sort of unknown reasons. Let trim the overflow data
    if (varDataTLen(val) > bytes) {
      int32_t maxLen = bytes - VARSTR_HEADER_SIZE;
      int32_t len = (varDataLen(val) > maxLen) ? maxLen : varDataLen(val);
      memcpy(varDataVal(output), varDataVal(val), len);
      varDataSetLen(output, len);
    } else {
      varDataCopy(output, val);
    }
  } else {
    memcpy(output, val, bytes);
  }
}

static int64_t getQuerySupportBufSize(size_t numOfTables) {
  size_t s1 = sizeof(STableQueryInfo);
  //  size_t s3 = sizeof(STableCheckInfo);  buffer consumption in tsdb
  return (int64_t)(s1 * 1.5 * numOfTables);
}

int32_t checkForQueryBuf(size_t numOfTables) {
  int64_t t = getQuerySupportBufSize(numOfTables);
  if (tsQueryBufferSizeBytes < 0) {
    return TSDB_CODE_SUCCESS;
  } else if (tsQueryBufferSizeBytes > 0) {
    while (1) {
      int64_t s = tsQueryBufferSizeBytes;
      int64_t remain = s - t;
      if (remain >= 0) {
        if (atomic_val_compare_exchange_64(&tsQueryBufferSizeBytes, s, remain) == s) {
          return TSDB_CODE_SUCCESS;
        }
      } else {
        return TSDB_CODE_QRY_NOT_ENOUGH_BUFFER;
      }
    }
  }

  // disable query processing if the value of tsQueryBufferSize is zero.
  return TSDB_CODE_QRY_NOT_ENOUGH_BUFFER;
}

void releaseQueryBuf(size_t numOfTables) {
  if (tsQueryBufferSizeBytes < 0) {
    return;
  }

  int64_t t = getQuerySupportBufSize(numOfTables);

  // restore value is not enough buffer available
  atomic_add_fetch_64(&tsQueryBufferSizeBytes, t);
}

int32_t getOperatorExplainExecInfo(SOperatorInfo* operatorInfo, SExplainExecInfo** pRes, int32_t* capacity,
                                   int32_t* resNum) {
  if (*resNum >= *capacity) {
    *capacity += 10;

    *pRes = taosMemoryRealloc(*pRes, (*capacity) * sizeof(SExplainExecInfo));
    if (NULL == *pRes) {
      qError("malloc %d failed", (*capacity) * (int32_t)sizeof(SExplainExecInfo));
      return TSDB_CODE_QRY_OUT_OF_MEMORY;
    }
  }

  SExplainExecInfo* pInfo = &(*pRes)[*resNum];

  pInfo->numOfRows = operatorInfo->resultInfo.totalRows;
  pInfo->startupCost = operatorInfo->cost.openCost;
  pInfo->totalCost = operatorInfo->cost.totalCost;

  if (operatorInfo->fpSet.getExplainFn) {
    int32_t code = operatorInfo->fpSet.getExplainFn(operatorInfo, &pInfo->verboseInfo, &pInfo->verboseLen);
    if (code) {
      qError("%s operator getExplainFn failed, code:%s", GET_TASKID(operatorInfo->pTaskInfo), tstrerror(code));
      return code;
    }
  } else {
    pInfo->verboseLen = 0;
    pInfo->verboseInfo = NULL;
  }

  ++(*resNum);

  int32_t code = 0;
  for (int32_t i = 0; i < operatorInfo->numOfDownstream; ++i) {
    code = getOperatorExplainExecInfo(operatorInfo->pDownstream[i], pRes, capacity, resNum);
    if (code) {
      taosMemoryFreeClear(*pRes);
      return TSDB_CODE_QRY_OUT_OF_MEMORY;
    }
  }

  return TSDB_CODE_SUCCESS;
}

int32_t initStreamAggSupporter(SStreamAggSupporter* pSup, const char* pKey) {
  pSup->keySize = sizeof(int64_t) + sizeof(TSKEY);
  pSup->pKeyBuf = taosMemoryCalloc(1, pSup->keySize);
  pSup->pResultRows = taosArrayInit(1024, sizeof(SResultWindowInfo));
  if (pSup->pKeyBuf == NULL || pSup->pResultRows == NULL) {
    return TSDB_CODE_OUT_OF_MEMORY;
  }

  int32_t pageSize = 4096;
  while (pageSize < pSup->resultRowSize * 4) {
    pageSize <<= 1u;
  }
  // at least four pages need to be in buffer
  int32_t bufSize = 4096 * 256;
  if (bufSize <= pageSize) {
    bufSize = pageSize * 4;
  }
  return createDiskbasedBuf(&pSup->pResultBuf, pageSize, bufSize, pKey, TD_TMP_DIR_PATH);
}

int64_t getSmaWaterMark(int64_t interval, double filesFactor) {
  int64_t waterMark = 0;
  ASSERT(FLT_GREATEREQUAL(filesFactor,0.000000));
  waterMark = -1 * filesFactor;
  return waterMark;
}

bool isSmaStream(int8_t triggerType) {
  if (triggerType == STREAM_TRIGGER_AT_ONCE ||
      triggerType == STREAM_TRIGGER_WINDOW_CLOSE) {
    return false;
  }
  return true;
}<|MERGE_RESOLUTION|>--- conflicted
+++ resolved
@@ -4514,11 +4514,7 @@
       SScanPhysiNode*      pScanPhyNode = (SScanPhysiNode*)pPhyNode;  // simple child table.
       STableScanPhysiNode* pTableScanNode = (STableScanPhysiNode*)pPhyNode;
       STimeWindowAggSupp   twSup = {
-<<<<<<< HEAD
-          .waterMark = pTableScanNode->watermark, .calTrigger = pTableScanNode->triggerType, .maxTs = INT64_MIN};
-=======
             .waterMark = pTableScanNode->watermark, .calTrigger = pTableScanNode->triggerType, .maxTs = INT64_MIN};
->>>>>>> ce62042a
       tsdbReaderT pDataReader = NULL;
       if (pHandle->vnode) {
         pDataReader = doCreateDataReader(pTableScanNode, pHandle, pTableListInfo, (uint64_t)queryId, taskId, pTagCond);
@@ -4533,13 +4529,9 @@
         qDebug("%s pDataReader is not NULL", GET_TASKID(pTaskInfo));
       }
       SArray*        tableIdList = extractTableIdList(pTableListInfo);
-<<<<<<< HEAD
-      SOperatorInfo* pOperator = createStreamScanOperatorInfo(pDataReader, pHandle, tableIdList, pTableScanNode,
-                                                              pTaskInfo, &twSup, pTableScanNode->tsColId);
-=======
+
       SOperatorInfo* pOperator = createStreamScanOperatorInfo(pDataReader, pHandle,
           tableIdList, pTableScanNode, pTaskInfo, &twSup);
->>>>>>> ce62042a
 
       taosArrayDestroy(tableIdList);
       return pOperator;
