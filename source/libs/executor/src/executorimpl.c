/*
 * Copyright (c) 2019 TAOS Data, Inc. <jhtao@taosdata.com>
 *
 * This program is free software: you can use, redistribute, and/or modify
 * it under the terms of the GNU Affero General Public License, version 3
 * or later ("AGPL"), as published by the Free Software Foundation.
 *
 * This program is distributed in the hope that it will be useful, but WITHOUT
 * ANY WARRANTY; without even the implied warranty of MERCHANTABILITY or
 * FITNESS FOR A PARTICULAR PURPOSE.
 *
 * You should have received a copy of the GNU Affero General Public License
 * along with this program. If not, see <http://www.gnu.org/licenses/>.
 */

#include "filter.h"
#include "function.h"
#include "functionMgt.h"
#include "os.h"
#include "querynodes.h"
#include "tfill.h"
#include "tname.h"

#include "tdatablock.h"
#include "tglobal.h"
#include "tmsg.h"
#include "tsort.h"
#include "ttime.h"

#include "executorimpl.h"
#include "index.h"
#include "query.h"
#include "tcompare.h"
#include "tcompression.h"
#include "thash.h"
#include "ttypes.h"
#include "vnode.h"

#define IS_MAIN_SCAN(runtime)          ((runtime)->scanFlag == MAIN_SCAN)
#define IS_REVERSE_SCAN(runtime)       ((runtime)->scanFlag == REVERSE_SCAN)
#define IS_REPEAT_SCAN(runtime)        ((runtime)->scanFlag == REPEAT_SCAN)
#define SET_MAIN_SCAN_FLAG(runtime)    ((runtime)->scanFlag = MAIN_SCAN)
#define SET_REVERSE_SCAN_FLAG(runtime) ((runtime)->scanFlag = REVERSE_SCAN)

#define SDATA_BLOCK_INITIALIZER \
  (SDataBlockInfo) { {0}, 0 }

#define GET_FORWARD_DIRECTION_FACTOR(ord) (((ord) == TSDB_ORDER_ASC) ? QUERY_ASC_FORWARD_STEP : QUERY_DESC_FORWARD_STEP)

enum {
  TS_JOIN_TS_EQUAL = 0,
  TS_JOIN_TS_NOT_EQUALS = 1,
  TS_JOIN_TAG_NOT_EQUALS = 2,
};

#if 0
static UNUSED_FUNC void *u_malloc (size_t __size) {
  uint32_t v = taosRand();

  if (v % 1000 <= 0) {
    return NULL;
  } else {
    return taosMemoryMalloc(__size);
  }
}

static UNUSED_FUNC void* u_calloc(size_t num, size_t __size) {
  uint32_t v = taosRand();
  if (v % 1000 <= 0) {
    return NULL;
  } else {
    return taosMemoryCalloc(num, __size);
  }
}

static UNUSED_FUNC void* u_realloc(void* p, size_t __size) {
  uint32_t v = taosRand();
  if (v % 5 <= 1) {
    return NULL;
  } else {
    return taosMemoryRealloc(p, __size);
  }
}

#define calloc  u_calloc
#define malloc  u_malloc
#define realloc u_realloc
#endif

#define CLEAR_QUERY_STATUS(q, st) ((q)->status &= (~(st)))
//#define GET_NUM_OF_TABLEGROUP(q)    taosArrayGetSize((q)->tableqinfoGroupInfo.pGroupList)
#define QUERY_IS_INTERVAL_QUERY(_q) ((_q)->interval.interval > 0)

int32_t getMaximumIdleDurationSec() { return tsShellActivityTimer * 2; }

static int32_t getExprFunctionId(SExprInfo* pExprInfo) {
  assert(pExprInfo != NULL && pExprInfo->pExpr != NULL && pExprInfo->pExpr->nodeType == TEXPR_UNARYEXPR_NODE);
  return 0;
}

static void doSetTagValueToResultBuf(char* output, const char* val, int16_t type, int16_t bytes);

static void setBlockStatisInfo(SqlFunctionCtx* pCtx, SExprInfo* pExpr, SSDataBlock* pSDataBlock);

static void destroyTableQueryInfoImpl(STableQueryInfo* pTableQueryInfo);

static SColumnInfo* extractColumnFilterInfo(SExprInfo* pExpr, int32_t numOfOutput, int32_t* numOfFilterCols);

static void releaseQueryBuf(size_t numOfTables);

static int32_t getNumOfScanTimes(STaskAttr* pQueryAttr);

static void destroySFillOperatorInfo(void* param, int32_t numOfOutput);
static void destroyProjectOperatorInfo(void* param, int32_t numOfOutput);
static void destroyTagScanOperatorInfo(void* param, int32_t numOfOutput);
static void destroyOrderOperatorInfo(void* param, int32_t numOfOutput);
static void destroyAggOperatorInfo(void* param, int32_t numOfOutput);

static void destroyIntervalOperatorInfo(void* param, int32_t numOfOutput);
static void destroyExchangeOperatorInfo(void* param, int32_t numOfOutput);

static void destroyOperatorInfo(SOperatorInfo* pOperator);
static void destroySysTableScannerOperatorInfo(void* param, int32_t numOfOutput);

void doSetOperatorCompleted(SOperatorInfo* pOperator) {
  pOperator->status = OP_EXEC_DONE;

  pOperator->cost.totalCost = (taosGetTimestampUs() - pOperator->pTaskInfo->cost.start * 1000) / 1000.0;
  if (pOperator->pTaskInfo != NULL) {
    setTaskStatus(pOperator->pTaskInfo, TASK_COMPLETED);
  }
}

int32_t operatorDummyOpenFn(SOperatorInfo* pOperator) {
  OPTR_SET_OPENED(pOperator);
  pOperator->cost.openCost = 0;
  return TSDB_CODE_SUCCESS;
}

SOperatorFpSet createOperatorFpSet(__optr_open_fn_t openFn, __optr_fn_t nextFn, __optr_fn_t streamFn,
                                   __optr_fn_t cleanup, __optr_close_fn_t closeFn, __optr_encode_fn_t encode,
                                   __optr_decode_fn_t decode, __optr_explain_fn_t explain) {
  SOperatorFpSet fpSet = {
      ._openFn = openFn,
      .getNextFn = nextFn,
      .getStreamResFn = streamFn,
      .cleanupFn = cleanup,
      .closeFn = closeFn,
      .encodeResultRow = encode,
      .decodeResultRow = decode,
      .getExplainFn = explain,
  };

  return fpSet;
}

void operatorDummyCloseFn(void* param, int32_t numOfCols) {}

static int32_t doCopyToSDataBlock(SExecTaskInfo* taskInfo, SSDataBlock* pBlock, SExprInfo* pExprInfo,
                                  SDiskbasedBuf* pBuf, SGroupResInfo* pGroupResInfo, const int32_t* rowCellOffset,
                                  SqlFunctionCtx* pCtx, int32_t numOfExprs);

static void initCtxOutputBuffer(SqlFunctionCtx* pCtx, int32_t size);
static void setResultBufSize(STaskAttr* pQueryAttr, SResultInfo* pResultInfo);
static void doSetTableGroupOutputBuf(SAggOperatorInfo* pAggInfo, int32_t numOfOutput, uint64_t groupId,
                                     SExecTaskInfo* pTaskInfo);

SArray* getOrderCheckColumns(STaskAttr* pQuery);

typedef struct SRowCompSupporter {
  STaskRuntimeEnv* pRuntimeEnv;
  int16_t          dataOffset;
  __compar_fn_t    comFunc;
} SRowCompSupporter;

static int compareRowData(const void* a, const void* b, const void* userData) {
  const SResultRow* pRow1 = (const SResultRow*)a;
  const SResultRow* pRow2 = (const SResultRow*)b;

  SRowCompSupporter* supporter = (SRowCompSupporter*)userData;
  STaskRuntimeEnv*   pRuntimeEnv = supporter->pRuntimeEnv;

  SFilePage* page1 = getBufPage(pRuntimeEnv->pResultBuf, pRow1->pageId);
  SFilePage* page2 = getBufPage(pRuntimeEnv->pResultBuf, pRow2->pageId);

  int16_t offset = supporter->dataOffset;
  return 0;
  //  char*   in1 = getPosInResultPage(pRuntimeEnv->pQueryAttr, page1, pRow1->offset, offset);
  //  char*   in2 = getPosInResultPage(pRuntimeEnv->pQueryAttr, page2, pRow2->offset, offset);

  //  return (in1 != NULL && in2 != NULL) ? supporter->comFunc(in1, in2) : 0;
}

// setup the output buffer for each operator
SSDataBlock* createResDataBlock(SDataBlockDescNode* pNode) {
  int32_t numOfCols = LIST_LENGTH(pNode->pSlots);

  SSDataBlock* pBlock = taosMemoryCalloc(1, sizeof(SSDataBlock));
  pBlock->pDataBlock = taosArrayInit(numOfCols, sizeof(SColumnInfoData));

  pBlock->info.blockId = pNode->dataBlockId;
  pBlock->info.rowSize = pNode->totalRowSize;  // todo ??
  pBlock->info.type = STREAM_INVALID;

  for (int32_t i = 0; i < numOfCols; ++i) {
    SColumnInfoData idata = {{0}};
    SSlotDescNode*  pDescNode = nodesListGetNode(pNode->pSlots, i);
    //    if (!pDescNode->output) {  // todo disable it temporarily
    //      continue;
    //    }

    idata.info.type = pDescNode->dataType.type;
    idata.info.bytes = pDescNode->dataType.bytes;
    idata.info.scale = pDescNode->dataType.scale;
    idata.info.slotId = pDescNode->slotId;
    idata.info.precision = pDescNode->dataType.precision;

    if (IS_VAR_DATA_TYPE(idata.info.type)) {
      pBlock->info.hasVarCol = true;
    }

    taosArrayPush(pBlock->pDataBlock, &idata);
  }

  pBlock->info.numOfCols = taosArrayGetSize(pBlock->pDataBlock);
  return pBlock;
}

static bool hasNull(SColumn* pColumn, SColumnDataAgg* pStatis) {
  if (TSDB_COL_IS_TAG(pColumn->flag) || TSDB_COL_IS_UD_COL(pColumn->flag) ||
      pColumn->colId == PRIMARYKEY_TIMESTAMP_COL_ID) {
    return false;
  }

  if (pStatis != NULL && pStatis->numOfNull == 0) {
    return false;
  }

  return true;
}

static bool chkResultRowFromKey(STaskRuntimeEnv* pRuntimeEnv, SResultRowInfo* pResultRowInfo, char* pData,
                                int16_t bytes, bool masterscan, uint64_t uid) {
  bool existed = false;
  SET_RES_WINDOW_KEY(pRuntimeEnv->keyBuf, pData, bytes, uid);

  SResultRow** p1 =
      (SResultRow**)taosHashGet(pRuntimeEnv->pResultRowHashTable, pRuntimeEnv->keyBuf, GET_RES_WINDOW_KEY_LEN(bytes));

  // in case of repeat scan/reverse scan, no new time window added.
  if (QUERY_IS_INTERVAL_QUERY(pRuntimeEnv->pQueryAttr)) {
    if (!masterscan) {  // the *p1 may be NULL in case of sliding+offset exists.
      return p1 != NULL;
    }

    if (p1 != NULL) {
      if (pResultRowInfo->size == 0) {
        existed = false;
      } else if (pResultRowInfo->size == 1) {
        //        existed = (pResultRowInfo->pResult[0] == (*p1));
      } else {  // check if current pResultRowInfo contains the existed pResultRow
        SET_RES_EXT_WINDOW_KEY(pRuntimeEnv->keyBuf, pData, bytes, uid, pResultRowInfo);
        int64_t* index =
            taosHashGet(pRuntimeEnv->pResultRowListSet, pRuntimeEnv->keyBuf, GET_RES_EXT_WINDOW_KEY_LEN(bytes));
        if (index != NULL) {
          existed = true;
        } else {
          existed = false;
        }
      }
    }

    return existed;
  }

  return p1 != NULL;
}

SResultRow* getNewResultRow(SDiskbasedBuf* pResultBuf, int64_t tableGroupId, int32_t interBufSize) {
  SFilePage* pData = NULL;

  // in the first scan, new space needed for results
  int32_t pageId = -1;
  SIDList list = getDataBufPagesIdList(pResultBuf, tableGroupId);

  if (taosArrayGetSize(list) == 0) {
    pData = getNewBufPage(pResultBuf, tableGroupId, &pageId);
    pData->num = sizeof(SFilePage);
  } else {
    SPageInfo* pi = getLastPageInfo(list);
    pData = getBufPage(pResultBuf, getPageId(pi));
    pageId = getPageId(pi);

    if (pData->num + interBufSize > getBufPageSize(pResultBuf)) {
      // release current page first, and prepare the next one
      releaseBufPageInfo(pResultBuf, pi);

      pData = getNewBufPage(pResultBuf, tableGroupId, &pageId);
      if (pData != NULL) {
        pData->num = sizeof(SFilePage);
      }
    }
  }

  if (pData == NULL) {
    return NULL;
  }

  setBufPageDirty(pData, true);

  // set the number of rows in current disk page
  SResultRow* pResultRow = (SResultRow*)((char*)pData + pData->num);
  pResultRow->pageId = pageId;
  pResultRow->offset = (int32_t)pData->num;

  pData->num += interBufSize;

  return pResultRow;
}

/**
 * the struct of key in hash table
 * +----------+---------------+
 * | group id |   key data    |
 * | 8 bytes  | actual length |
 * +----------+---------------+
 */
SResultRow* doSetResultOutBufByKey(SDiskbasedBuf* pResultBuf, SResultRowInfo* pResultRowInfo, char* pData,
                                   int16_t bytes, bool masterscan, uint64_t groupId, SExecTaskInfo* pTaskInfo,
                                   bool isIntervalQuery, SAggSupporter* pSup) {
  SET_RES_WINDOW_KEY(pSup->keyBuf, pData, bytes, groupId);

  SResultRowPosition* p1 =
      (SResultRowPosition*)taosHashGet(pSup->pResultRowHashTable, pSup->keyBuf, GET_RES_WINDOW_KEY_LEN(bytes));

  SResultRow* pResult = NULL;

  // in case of repeat scan/reverse scan, no new time window added.
  if (isIntervalQuery) {
    if (masterscan && p1 != NULL) {  // the *p1 may be NULL in case of sliding+offset exists.
      pResult = getResultRowByPos(pResultBuf, p1);
      ASSERT(pResult->pageId == p1->pageId && pResult->offset == p1->offset);
    }
  } else {
    // In case of group by column query, the required SResultRow object must be existInCurrentResusltRowInfo in the
    // pResultRowInfo object.
    if (p1 != NULL) {

      // todo
      pResult = getResultRowByPos(pResultBuf, p1);
      ASSERT(pResult->pageId == p1->pageId && pResult->offset == p1->offset);
    }
  }

  // 1. close current opened time window
  if (pResultRowInfo->cur.pageId != -1 && ((pResult == NULL) || (pResult->pageId != pResultRowInfo->cur.pageId &&
                                                                 pResult->offset != pResultRowInfo->cur.offset))) {
    SResultRowPosition pos = pResultRowInfo->cur;
    SFilePage* pPage = getBufPage(pResultBuf, pos.pageId);
    releaseBufPage(pResultBuf, pPage);
  }

  // allocate a new buffer page
  if (pResult == NULL) {
    ASSERT(pSup->resultRowSize > 0);
    pResult = getNewResultRow(pResultBuf, groupId, pSup->resultRowSize);

    initResultRow(pResult);

    // add a new result set for a new group
    SResultRowPosition pos = {.pageId = pResult->pageId, .offset = pResult->offset};
    taosHashPut(pSup->pResultRowHashTable, pSup->keyBuf, GET_RES_WINDOW_KEY_LEN(bytes), &pos, sizeof(SResultRowPosition));
  }

  // 2. set the new time window to be the new active time window
  pResultRowInfo->cur = (SResultRowPosition){.pageId = pResult->pageId, .offset = pResult->offset};

  // too many time window in query
  if (taosHashGetSize(pSup->pResultRowHashTable) > MAX_INTERVAL_TIME_WINDOW) {
    longjmp(pTaskInfo->env, TSDB_CODE_QRY_TOO_MANY_TIMEWINDOW);
  }

  return pResult;
}

// get the correct time window according to the handled timestamp
static STimeWindow getCurrentActiveTimeWindow(SResultRowInfo* pResultRowInfo, int64_t ts, STaskAttr* pQueryAttr) {
  STimeWindow w = {0};
#if 0
  if (pResultRowInfo->curPos == -1) {  // the first window, from the previous stored value
                                       //    getInitialStartTimeWindow(pQueryAttr, ts, &w);

    if (pQueryAttr->interval.intervalUnit == 'n' || pQueryAttr->interval.intervalUnit == 'y') {
      w.ekey =
          taosTimeAdd(w.skey, pQueryAttr->interval.interval, pQueryAttr->interval.intervalUnit, pQueryAttr->precision) -
          1;
    } else {
      w.ekey = w.skey + pQueryAttr->interval.interval - 1;
    }
  } else {
    w = pRow->win;
  }

  /*
   * query border check, skey should not be bounded by the query time range, since the value skey will
   * be used as the time window index value. So we only change ekey of time window accordingly.
   */
  if (w.ekey > pQueryAttr->window.ekey && QUERY_IS_ASC_QUERY(pQueryAttr)) {
    w.ekey = pQueryAttr->window.ekey;
  }
#endif

  return w;
}

// a new buffer page for each table. Needs to opt this design
static int32_t addNewWindowResultBuf(SResultRow* pWindowRes, SDiskbasedBuf* pResultBuf, int32_t tid, uint32_t size) {
  if (pWindowRes->pageId != -1) {
    return 0;
  }

  SFilePage* pData = NULL;

  // in the first scan, new space needed for results
  int32_t pageId = -1;
  SIDList list = getDataBufPagesIdList(pResultBuf, tid);

  if (taosArrayGetSize(list) == 0) {
    pData = getNewBufPage(pResultBuf, tid, &pageId);
    pData->num = sizeof(SFilePage);
  } else {
    SPageInfo* pi = getLastPageInfo(list);
    pData = getBufPage(pResultBuf, getPageId(pi));
    pageId = getPageId(pi);

    if (pData->num + size > getBufPageSize(pResultBuf)) {
      // release current page first, and prepare the next one
      releaseBufPageInfo(pResultBuf, pi);

      pData = getNewBufPage(pResultBuf, tid, &pageId);
      if (pData != NULL) {
        pData->num = sizeof(SFilePage);
      }
    }
  }

  if (pData == NULL) {
    return -1;
  }

  // set the number of rows in current disk page
  if (pWindowRes->pageId == -1) {  // not allocated yet, allocate new buffer
    pWindowRes->pageId = pageId;
    pWindowRes->offset = (int32_t)pData->num;

    pData->num += size;
    assert(pWindowRes->pageId >= 0);
  }

  return 0;
}

static bool chkWindowOutputBufByKey(STaskRuntimeEnv* pRuntimeEnv, SResultRowInfo* pResultRowInfo, STimeWindow* win,
                                    bool masterscan, SResultRow** pResult, int64_t groupId, SqlFunctionCtx* pCtx,
                                    int32_t numOfOutput, int32_t* rowCellInfoOffset) {
  assert(win->skey <= win->ekey);
  return chkResultRowFromKey(pRuntimeEnv, pResultRowInfo, (char*)&win->skey, TSDB_KEYSIZE, masterscan, groupId);
}

static void doUpdateResultRowIndex(SResultRowInfo* pResultRowInfo, TSKEY lastKey, bool ascQuery,
                                   bool timeWindowInterpo) {
  int64_t skey = TSKEY_INITIAL_VAL;
#if 0
  int32_t i = 0;
  for (i = pResultRowInfo->size - 1; i >= 0; --i) {
    SResultRow* pResult = pResultRowInfo->pResult[i];
    if (pResult->closed) {
      break;
    }

    // new closed result rows
    if (timeWindowInterpo) {
      if (pResult->endInterp &&
          ((pResult->win.skey <= lastKey && ascQuery) || (pResult->win.skey >= lastKey && !ascQuery))) {
        if (i > 0) {  // the first time window, the startInterp is false.
          assert(pResult->startInterp);
        }

        closeResultRow(pResultRowInfo, i);
      } else {
        skey = pResult->win.skey;
      }
    } else {
      if ((pResult->win.ekey <= lastKey && ascQuery) || (pResult->win.skey >= lastKey && !ascQuery)) {
        closeResultRow(pResultRowInfo, i);
      } else {
        skey = pResult->win.skey;
      }
    }
  }

  // all result rows are closed, set the last one to be the skey
  if (skey == TSKEY_INITIAL_VAL) {
    if (pResultRowInfo->size == 0) {
      //      assert(pResultRowInfo->current == NULL);
      assert(pResultRowInfo->curPos == -1);
      pResultRowInfo->curPos = -1;
    } else {
      pResultRowInfo->curPos = pResultRowInfo->size - 1;
    }
  } else {
    for (i = pResultRowInfo->size - 1; i >= 0; --i) {
      SResultRow* pResult = pResultRowInfo->pResult[i];
      if (pResult->closed) {
        break;
      }
    }

    if (i == pResultRowInfo->size - 1) {
      pResultRowInfo->curPos = i;
    } else {
      pResultRowInfo->curPos = i + 1;  // current not closed result object
    }
  }
#endif
}
//
// static void updateResultRowInfoActiveIndex(SResultRowInfo* pResultRowInfo, const STimeWindow* pWin, TSKEY lastKey,
//                                           bool ascQuery, bool interp) {
//  if ((lastKey > pWin->ekey && ascQuery) || (lastKey < pWin->ekey && (!ascQuery))) {
//    closeAllResultRows(pResultRowInfo);
//    pResultRowInfo->curPos = pResultRowInfo->size - 1;
//  } else {
//    int32_t step = ascQuery ? 1 : -1;
//    doUpdateResultRowIndex(pResultRowInfo, lastKey - step, ascQuery, interp);
//  }
//}

//  query_range_start, query_range_end, window_duration, window_start, window_end
void initExecTimeWindowInfo(SColumnInfoData* pColData, STimeWindow* pQueryWindow) {
  pColData->info.type = TSDB_DATA_TYPE_TIMESTAMP;
  pColData->info.bytes = sizeof(int64_t);

  colInfoDataEnsureCapacity(pColData, 0, 5);
  colDataAppendInt64(pColData, 0, &pQueryWindow->skey);
  colDataAppendInt64(pColData, 1, &pQueryWindow->ekey);

  int64_t interval = 0;
  colDataAppendInt64(pColData, 2, &interval);  // this value may be variable in case of 'n' and 'y'.
  colDataAppendInt64(pColData, 3, &pQueryWindow->skey);
  colDataAppendInt64(pColData, 4, &pQueryWindow->ekey);
}


void doApplyFunctions(SExecTaskInfo* taskInfo, SqlFunctionCtx* pCtx, STimeWindow* pWin,
                      SColumnInfoData* pTimeWindowData, int32_t offset, int32_t forwardStep, TSKEY* tsCol,
                      int32_t numOfTotal, int32_t numOfOutput, int32_t order) {
  for (int32_t k = 0; k < numOfOutput; ++k) {
    // keep it temporarily
    // todo no need this??
    bool    hasAgg = pCtx[k].input.colDataAggIsSet;
    int32_t numOfRows = pCtx[k].input.numOfRows;
    int32_t startOffset = pCtx[k].input.startRowIndex;

    pCtx[k].input.startRowIndex = offset;
    pCtx[k].input.numOfRows = forwardStep;

    if (tsCol != NULL) {
      pCtx[k].ptsList = tsCol;
    }

    // not a whole block involved in query processing, statistics data can not be used
    // NOTE: the original value of isSet have been changed here
    if (pCtx[k].input.colDataAggIsSet && forwardStep < numOfTotal) {
      pCtx[k].input.colDataAggIsSet = false;
    }

    if (fmIsWindowPseudoColumnFunc(pCtx[k].functionId)) {
      SResultRowEntryInfo* pEntryInfo = GET_RES_INFO(&pCtx[k]);

      char* p = GET_ROWCELL_INTERBUF(pEntryInfo);

      SColumnInfoData idata = {0};
      idata.info.type = TSDB_DATA_TYPE_BIGINT;
      idata.info.bytes = tDataTypes[TSDB_DATA_TYPE_BIGINT].bytes;
      idata.pData = p;

      SScalarParam out = {.columnData = &idata};
      SScalarParam tw = {.numOfRows = 5, .columnData = pTimeWindowData};
      pCtx[k].sfp.process(&tw, 1, &out);
      pEntryInfo->numOfRes = 1;
    } else {
      int32_t code = TSDB_CODE_SUCCESS;
      if (functionNeedToExecute(&pCtx[k]) && pCtx[k].fpSet.process != NULL) {
        code = pCtx[k].fpSet.process(&pCtx[k]);

        if (code != TSDB_CODE_SUCCESS) {
          qError("%s apply functions error, code: %s", GET_TASKID(taskInfo), tstrerror(code));
          taskInfo->code = code;
          longjmp(taskInfo->env, code);
        }
      }

      // restore it
      pCtx[k].input.colDataAggIsSet = hasAgg;
      pCtx[k].input.startRowIndex = startOffset;
      pCtx[k].input.numOfRows = numOfRows;
    }
  }
}

static FORCE_INLINE TSKEY reviseWindowEkey(STaskAttr* pQueryAttr, STimeWindow* pWindow) {
  TSKEY   ekey = -1;
  int32_t order = TSDB_ORDER_ASC;
  if (order == TSDB_ORDER_ASC) {
    ekey = pWindow->ekey;
    if (ekey > pQueryAttr->window.ekey) {
      ekey = pQueryAttr->window.ekey;
    }
  } else {
    ekey = pWindow->skey;
    if (ekey < pQueryAttr->window.ekey) {
      ekey = pQueryAttr->window.ekey;
    }
  }

  return ekey;
}

static int32_t doSetInputDataBlock(SOperatorInfo* pOperator, SqlFunctionCtx* pCtx, SSDataBlock* pBlock, int32_t order,
                                   int32_t scanFlag, bool createDummyCol);

static void doSetInputDataBlockInfo(SOperatorInfo* pOperator, SqlFunctionCtx* pCtx, SSDataBlock* pBlock,
                                    int32_t order) {
  for (int32_t i = 0; i < pOperator->numOfExprs; ++i) {
    pCtx[i].order = order;
    pCtx[i].input.numOfRows = pBlock->info.rows;
    setBlockStatisInfo(&pCtx[i], &pOperator->pExpr[i], pBlock);
  }
}

void setInputDataBlock(SOperatorInfo* pOperator, SqlFunctionCtx* pCtx, SSDataBlock* pBlock, int32_t order,
                       int32_t scanFlag, bool createDummyCol) {
  if (pBlock->pBlockAgg != NULL) {
    doSetInputDataBlockInfo(pOperator, pCtx, pBlock, order);
  } else {
    doSetInputDataBlock(pOperator, pCtx, pBlock, order, scanFlag, createDummyCol);
  }
}

static int32_t doCreateConstantValColumnInfo(SInputColumnInfoData* pInput, SFunctParam* pFuncParam, int32_t paramIndex,
                                             int32_t numOfRows) {
  SColumnInfoData* pColInfo = NULL;
  if (pInput->pData[paramIndex] == NULL) {
    pColInfo = taosMemoryCalloc(1, sizeof(SColumnInfoData));
    if (pColInfo == NULL) {
      return TSDB_CODE_OUT_OF_MEMORY;
    }

    // Set the correct column info (data type and bytes)
    pColInfo->info.type = pFuncParam->param.nType;
    pColInfo->info.bytes = pFuncParam->param.nLen;

    pInput->pData[paramIndex] = pColInfo;
  } else {
    pColInfo = pInput->pData[paramIndex];
  }

  colInfoDataEnsureCapacity(pColInfo, 0, numOfRows);

  int8_t type = pFuncParam->param.nType;
  if (type == TSDB_DATA_TYPE_BIGINT || type == TSDB_DATA_TYPE_UBIGINT) {
    int64_t v = pFuncParam->param.i;
    for (int32_t i = 0; i < numOfRows; ++i) {
      colDataAppendInt64(pColInfo, i, &v);
    }
  } else if (type == TSDB_DATA_TYPE_DOUBLE) {
    double v = pFuncParam->param.d;
    for (int32_t i = 0; i < numOfRows; ++i) {
      colDataAppendDouble(pColInfo, i, &v);
    }
  } else if (type == TSDB_DATA_TYPE_VARCHAR) {
    char* tmp = taosMemoryMalloc(pFuncParam->param.nLen + VARSTR_HEADER_SIZE);
    STR_WITH_SIZE_TO_VARSTR(tmp, pFuncParam->param.pz, pFuncParam->param.nLen);
    for (int32_t i = 0; i < numOfRows; ++i) {
      colDataAppend(pColInfo, i, tmp, false);
    }
  }

  return TSDB_CODE_SUCCESS;
}

static int32_t doSetInputDataBlock(SOperatorInfo* pOperator, SqlFunctionCtx* pCtx, SSDataBlock* pBlock, int32_t order,
                                   int32_t scanFlag, bool createDummyCol) {
  int32_t code = TSDB_CODE_SUCCESS;

  for (int32_t i = 0; i < pOperator->numOfExprs; ++i) {
    pCtx[i].order = order;
    pCtx[i].input.numOfRows = pBlock->info.rows;

    pCtx[i].pSrcBlock = pBlock;
    pCtx[i].scanFlag = scanFlag;

    SInputColumnInfoData* pInput = &pCtx[i].input;
    pInput->uid = pBlock->info.uid;
    pInput->colDataAggIsSet = false;

    SExprInfo* pOneExpr = &pOperator->pExpr[i];
    for (int32_t j = 0; j < pOneExpr->base.numOfParams; ++j) {
      SFunctParam* pFuncParam = &pOneExpr->base.pParam[j];
      if (pFuncParam->type == FUNC_PARAM_TYPE_COLUMN) {
        int32_t slotId = pFuncParam->pCol->slotId;
        pInput->pData[j] = taosArrayGet(pBlock->pDataBlock, slotId);
        pInput->totalRows = pBlock->info.rows;
        pInput->numOfRows = pBlock->info.rows;
        pInput->startRowIndex = 0;

        // NOTE: the last parameter is the primary timestamp column
        if (fmIsTimelineFunc(pCtx[i].functionId) && (j == pOneExpr->base.numOfParams - 1)) {
          pInput->pPTS = pInput->pData[j];
        }
        ASSERT(pInput->pData[j] != NULL);
      } else if (pFuncParam->type == FUNC_PARAM_TYPE_VALUE) {
        // todo avoid case: top(k, 12), 12 is the value parameter.
        // sum(11), 11 is also the value parameter.
        if (createDummyCol && pOneExpr->base.numOfParams == 1) {
          pInput->totalRows = pBlock->info.rows;
          pInput->numOfRows = pBlock->info.rows;
          pInput->startRowIndex = 0;

          code = doCreateConstantValColumnInfo(pInput, pFuncParam, j, pBlock->info.rows);
          if (code != TSDB_CODE_SUCCESS) {
            return code;
          }
        }
      }
    }
  }

  return code;
}

static int32_t doAggregateImpl(SOperatorInfo* pOperator, TSKEY startTs, SqlFunctionCtx* pCtx) {
  for (int32_t k = 0; k < pOperator->numOfExprs; ++k) {
    if (functionNeedToExecute(&pCtx[k])) {
      // todo add a dummy funtion to avoid process check
      if (pCtx[k].fpSet.process == NULL) {
        continue;
      }

      int32_t code = pCtx[k].fpSet.process(&pCtx[k]);
      if (code != TSDB_CODE_SUCCESS) {
        qError("%s aggregate function error happens, code: %s", GET_TASKID(pOperator->pTaskInfo), tstrerror(code));
        return code;
      }
    }
  }

  return TSDB_CODE_SUCCESS;
}

static void setPseudoOutputColInfo(SSDataBlock* pResult, SqlFunctionCtx* pCtx, SArray* pPseudoList) {
  size_t num = (pPseudoList != NULL) ? taosArrayGetSize(pPseudoList) : 0;
  for (int32_t i = 0; i < num; ++i) {
    pCtx[i].pOutput = taosArrayGet(pResult->pDataBlock, i);
  }
}

int32_t projectApplyFunctions(SExprInfo* pExpr, SSDataBlock* pResult, SSDataBlock* pSrcBlock, SqlFunctionCtx* pCtx,
                              int32_t numOfOutput, SArray* pPseudoList) {
  setPseudoOutputColInfo(pResult, pCtx, pPseudoList);
  pResult->info.groupId = pSrcBlock->info.groupId;

  // if the source equals to the destination, it is to create a new column as the result of scalar function or some
  // operators.
  bool createNewColModel = (pResult == pSrcBlock);

  int32_t numOfRows = 0;

  for (int32_t k = 0; k < numOfOutput; ++k) {
    int32_t         outputSlotId = pExpr[k].base.resSchema.slotId;
    SqlFunctionCtx* pfCtx = &pCtx[k];

    if (pExpr[k].pExpr->nodeType == QUERY_NODE_COLUMN) {  // it is a project query
      SColumnInfoData* pColInfoData = taosArrayGet(pResult->pDataBlock, outputSlotId);
      if (pResult->info.rows > 0 && !createNewColModel) {
        colDataMergeCol(pColInfoData, pResult->info.rows, &pResult->info.capacity, pfCtx->input.pData[0],
                        pfCtx->input.numOfRows);
      } else {
        colDataAssign(pColInfoData, pfCtx->input.pData[0], pfCtx->input.numOfRows);
      }

      numOfRows = pfCtx->input.numOfRows;
    } else if (pExpr[k].pExpr->nodeType == QUERY_NODE_VALUE) {
      SColumnInfoData* pColInfoData = taosArrayGet(pResult->pDataBlock, outputSlotId);

      int32_t offset = createNewColModel ? 0 : pResult->info.rows;
      for (int32_t i = 0; i < pSrcBlock->info.rows; ++i) {
        colDataAppend(pColInfoData, i + offset,
                      taosVariantGet(&pExpr[k].base.pParam[0].param, pExpr[k].base.pParam[0].param.nType),
                      TSDB_DATA_TYPE_NULL == pExpr[k].base.pParam[0].param.nType);
      }

      numOfRows = pSrcBlock->info.rows;
    } else if (pExpr[k].pExpr->nodeType == QUERY_NODE_OPERATOR) {
      SArray* pBlockList = taosArrayInit(4, POINTER_BYTES);
      taosArrayPush(pBlockList, &pSrcBlock);

      SColumnInfoData* pResColData = taosArrayGet(pResult->pDataBlock, outputSlotId);
      SColumnInfoData  idata = {.info = pResColData->info, .hasNull = true};

      SScalarParam dest = {.columnData = &idata};
      int32_t      code = scalarCalculate(pExpr[k].pExpr->_optrRoot.pRootNode, pBlockList, &dest);
      if (code != TSDB_CODE_SUCCESS) {
        taosArrayDestroy(pBlockList);
        return code;
      }

      int32_t startOffset = createNewColModel ? 0 : pResult->info.rows;
      colInfoDataEnsureCapacity(pResColData, startOffset, pResult->info.capacity);
      colDataMergeCol(pResColData, startOffset, &pResult->info.capacity, &idata, dest.numOfRows);

      numOfRows = dest.numOfRows;
      taosArrayDestroy(pBlockList);
    } else if (pExpr[k].pExpr->nodeType == QUERY_NODE_FUNCTION) {
      ASSERT(!fmIsAggFunc(pfCtx->functionId));

      // _rowts/_c0, not tbname column
      if (fmIsPseudoColumnFunc(pfCtx->functionId) && (!fmIsScanPseudoColumnFunc(pfCtx->functionId))) {
        // do nothing
      } else if (fmIsIndefiniteRowsFunc(pfCtx->functionId)) {
        SResultRowEntryInfo* pResInfo = GET_RES_INFO(&pCtx[k]);
        pfCtx->fpSet.init(&pCtx[k], pResInfo);

        pfCtx->pOutput = taosArrayGet(pResult->pDataBlock, outputSlotId);
        pfCtx->offset = createNewColModel ? 0 : pResult->info.rows;  // set the start offset

        // set the timestamp(_rowts) output buffer
        if (taosArrayGetSize(pPseudoList) > 0) {
          int32_t* outputColIndex = taosArrayGet(pPseudoList, 0);
          pfCtx->pTsOutput = (SColumnInfoData*)pCtx[*outputColIndex].pOutput;
        }

        numOfRows = pfCtx->fpSet.process(pfCtx);
      } else {
        SArray* pBlockList = taosArrayInit(4, POINTER_BYTES);
        taosArrayPush(pBlockList, &pSrcBlock);

        SColumnInfoData* pResColData = taosArrayGet(pResult->pDataBlock, outputSlotId);
        SColumnInfoData  idata = {.info = pResColData->info, .hasNull = true};

        SScalarParam dest = {.columnData = &idata};
        int32_t      code = scalarCalculate((SNode*)pExpr[k].pExpr->_function.pFunctNode, pBlockList, &dest);
        if (code != TSDB_CODE_SUCCESS) {
          taosArrayDestroy(pBlockList);
          return code;
        }

        int32_t startOffset = createNewColModel ? 0 : pResult->info.rows;
        colInfoDataEnsureCapacity(pResColData, startOffset, pResult->info.capacity);
        colDataMergeCol(pResColData, startOffset, &pResult->info.capacity, &idata, dest.numOfRows);

        numOfRows = dest.numOfRows;
        taosArrayDestroy(pBlockList);
      }
    } else {
      ASSERT(0);
    }
  }

  if (!createNewColModel) {
    pResult->info.rows += numOfRows;
  }

  return TSDB_CODE_SUCCESS;
}

static void setResultRowKey(SResultRow* pResultRow, char* pData, int16_t type) {
  if (IS_VAR_DATA_TYPE(type)) {
    // todo disable this

    //    if (pResultRow->key == NULL) {
    //      pResultRow->key = taosMemoryMalloc(varDataTLen(pData));
    //      varDataCopy(pResultRow->key, pData);
    //    } else {
    //      ASSERT(memcmp(pResultRow->key, pData, varDataTLen(pData)) == 0);
    //    }
  } else {
    int64_t v = -1;
    GET_TYPED_DATA(v, int64_t, type, pData);

    pResultRow->win.skey = v;
    pResultRow->win.ekey = v;
  }
}

int32_t setGroupResultOutputBuf(SOptrBasicInfo* binfo, int32_t numOfCols, char* pData, int16_t type, int16_t bytes,
                                int32_t groupId, SDiskbasedBuf* pBuf, SExecTaskInfo* pTaskInfo,
                                SAggSupporter* pAggSup) {
  SResultRowInfo* pResultRowInfo = &binfo->resultRowInfo;
  SqlFunctionCtx* pCtx = binfo->pCtx;

  SResultRow* pResultRow =
      doSetResultOutBufByKey(pBuf, pResultRowInfo, (char*)pData, bytes, true, groupId, pTaskInfo, false, pAggSup);
  assert(pResultRow != NULL);

  setResultRowKey(pResultRow, pData, type);
  setResultRowInitCtx(pResultRow, pCtx, numOfCols, binfo->rowCellInfoOffset);
  return TSDB_CODE_SUCCESS;
}

bool functionNeedToExecute(SqlFunctionCtx* pCtx) {
  struct SResultRowEntryInfo* pResInfo = GET_RES_INFO(pCtx);

  // in case of timestamp column, always generated results.
  int32_t functionId = pCtx->functionId;
  if (functionId == -1) {
    return false;
  }

  if (pCtx->scanFlag == REPEAT_SCAN) {
    return fmIsRepeatScanFunc(pCtx->functionId);
  }

  if (isRowEntryCompleted(pResInfo)) {
    return false;
  }

  //  if (functionId == FUNCTION_FIRST_DST || functionId == FUNCTION_FIRST) {
  //    //    return QUERY_IS_ASC_QUERY(pQueryAttr);
  //  }
  //
  //  // denote the order type
  //  if ((functionId == FUNCTION_LAST_DST || functionId == FUNCTION_LAST)) {
  //    //    return pCtx->param[0].i == pQueryAttr->order.order;
  //  }

  // in the reverse table scan, only the following functions need to be executed
  //  if (IS_REVERSE_SCAN(pRuntimeEnv) ||
  //      (pRuntimeEnv->scanFlag == REPEAT_SCAN && functionId != FUNCTION_STDDEV && functionId != FUNCTION_PERCT)) {
  //    return false;
  //  }

  return true;
}

static int32_t doCreateConstantValColumnAggInfo(SInputColumnInfoData* pInput, SFunctParam* pFuncParam, int32_t type,
                                                int32_t paramIndex, int32_t numOfRows) {
  if (pInput->pData[paramIndex] == NULL) {
    pInput->pData[paramIndex] = taosMemoryCalloc(1, sizeof(SColumnInfoData));
    if (pInput->pData[paramIndex] == NULL) {
      return TSDB_CODE_OUT_OF_MEMORY;
    }

    // Set the correct column info (data type and bytes)
    pInput->pData[paramIndex]->info.type = type;
    pInput->pData[paramIndex]->info.bytes = tDataTypes[type].bytes;
  }

  SColumnDataAgg* da = NULL;
  if (pInput->pColumnDataAgg[paramIndex] == NULL) {
    da = taosMemoryCalloc(1, sizeof(SColumnDataAgg));
    pInput->pColumnDataAgg[paramIndex] = da;
    if (da == NULL) {
      return TSDB_CODE_OUT_OF_MEMORY;
    }
  } else {
    da = pInput->pColumnDataAgg[paramIndex];
  }

  ASSERT(!IS_VAR_DATA_TYPE(type));

  if (type == TSDB_DATA_TYPE_BIGINT) {
    int64_t v = pFuncParam->param.i;
    *da = (SColumnDataAgg){.numOfNull = 0, .min = v, .max = v, .maxIndex = 0, .minIndex = 0, .sum = v * numOfRows};
  } else if (type == TSDB_DATA_TYPE_DOUBLE) {
    double v = pFuncParam->param.d;
    *da = (SColumnDataAgg){.numOfNull = 0, .maxIndex = 0, .minIndex = 0};

    *(double*)&da->min = v;
    *(double*)&da->max = v;
    *(double*)&da->sum = v * numOfRows;
  } else if (type == TSDB_DATA_TYPE_BOOL) {  // todo validate this data type
    bool v = pFuncParam->param.i;

    *da = (SColumnDataAgg){.numOfNull = 0, .maxIndex = 0, .minIndex = 0};
    *(bool*)&da->min = 0;
    *(bool*)&da->max = v;
    *(bool*)&da->sum = v * numOfRows;
  } else if (type == TSDB_DATA_TYPE_TIMESTAMP) {
    // do nothing
  } else {
    ASSERT(0);
  }

  return TSDB_CODE_SUCCESS;
}

void setBlockStatisInfo(SqlFunctionCtx* pCtx, SExprInfo* pExprInfo, SSDataBlock* pBlock) {
  int32_t numOfRows = pBlock->info.rows;

  SInputColumnInfoData* pInput = &pCtx->input;
  pInput->numOfRows = numOfRows;
  pInput->totalRows = numOfRows;

  if (pBlock->pBlockAgg != NULL) {
    pInput->colDataAggIsSet = true;

    for (int32_t j = 0; j < pExprInfo->base.numOfParams; ++j) {
      SFunctParam* pFuncParam = &pExprInfo->base.pParam[j];

      if (pFuncParam->type == FUNC_PARAM_TYPE_COLUMN) {
        int32_t slotId = pFuncParam->pCol->slotId;
        pInput->pColumnDataAgg[j] = pBlock->pBlockAgg[slotId];
        if (pInput->pColumnDataAgg[j] == NULL) {
          pInput->colDataAggIsSet = false;
        }

        // Here we set the column info data since the data type for each column data is required, but
        // the data in the corresponding SColumnInfoData will not be used.
        pInput->pData[j] = taosArrayGet(pBlock->pDataBlock, slotId);
      } else if (pFuncParam->type == FUNC_PARAM_TYPE_VALUE) {
        doCreateConstantValColumnAggInfo(pInput, pFuncParam, pFuncParam->param.nType, j, pBlock->info.rows);
      }
    }
  } else {
    pInput->colDataAggIsSet = false;
  }

  // set the statistics data for primary time stamp column
  //  if (pCtx->functionId == FUNCTION_SPREAD && pColumn->colId == PRIMARYKEY_TIMESTAMP_COL_ID) {
  //    pCtx->isAggSet = true;
  //    pCtx->agg.min = pBlock->info.window.skey;
  //    pCtx->agg.max = pBlock->info.window.ekey;
  //  }
}

// set the output buffer for the selectivity + tag query
static int32_t setSelectValueColumnInfo(SqlFunctionCtx* pCtx, int32_t numOfOutput) {
  int32_t num = 0;

  SqlFunctionCtx*  p = NULL;
  SqlFunctionCtx** pValCtx = taosMemoryCalloc(numOfOutput, POINTER_BYTES);
  if (pValCtx == NULL) {
    return TSDB_CODE_QRY_OUT_OF_MEMORY;
  }

  for (int32_t i = 0; i < numOfOutput; ++i) {
    if (strcmp(pCtx[i].pExpr->pExpr->_function.functionName, "_select_value") == 0) {
      pValCtx[num++] = &pCtx[i];
    } else if (fmIsSelectFunc(pCtx[i].functionId)) {
      p = &pCtx[i];
    }
    //    if (functionId == FUNCTION_TAG_DUMMY || functionId == FUNCTION_TS_DUMMY) {
    //      tagLen += pCtx[i].resDataInfo.bytes;
    //      pTagCtx[num++] = &pCtx[i];
    //    } else if (functionId == FUNCTION_TS || functionId == FUNCTION_TAG) {
    //      // tag function may be the group by tag column
    //      // ts may be the required primary timestamp column
    //      continue;
    //    } else {
    //      // the column may be the normal column, group by normal_column, the functionId is FUNCTION_PRJ
    //    }
  }

  if (p != NULL) {
    p->subsidiaries.pCtx = pValCtx;
    p->subsidiaries.num = num;
  } else {
    taosMemoryFreeClear(pValCtx);
  }

  return TSDB_CODE_SUCCESS;
}

SqlFunctionCtx* createSqlFunctionCtx(SExprInfo* pExprInfo, int32_t numOfOutput, int32_t** rowCellInfoOffset) {
  SqlFunctionCtx* pFuncCtx = (SqlFunctionCtx*)taosMemoryCalloc(numOfOutput, sizeof(SqlFunctionCtx));
  if (pFuncCtx == NULL) {
    return NULL;
  }

  *rowCellInfoOffset = taosMemoryCalloc(numOfOutput, sizeof(int32_t));
  if (*rowCellInfoOffset == 0) {
    taosMemoryFreeClear(pFuncCtx);
    return NULL;
  }

  for (int32_t i = 0; i < numOfOutput; ++i) {
    SExprInfo* pExpr = &pExprInfo[i];

    SExprBasicInfo* pFunct = &pExpr->base;
    SqlFunctionCtx* pCtx = &pFuncCtx[i];

    pCtx->functionId = -1;
    pCtx->curBufPage = -1;
    pCtx->pExpr = pExpr;

    if (pExpr->pExpr->nodeType == QUERY_NODE_FUNCTION) {
      SFuncExecEnv env = {0};
      pCtx->functionId = pExpr->pExpr->_function.pFunctNode->funcId;

      if (fmIsAggFunc(pCtx->functionId) || fmIsIndefiniteRowsFunc(pCtx->functionId)) {
        bool isUdaf = fmIsUserDefinedFunc(pCtx->functionId);
        if (!isUdaf) {
          fmGetFuncExecFuncs(pCtx->functionId, &pCtx->fpSet);
        } else {
          char* udfName = pExpr->pExpr->_function.pFunctNode->functionName;
          strncpy(pCtx->udfName, udfName, strlen(udfName));
          fmGetUdafExecFuncs(pCtx->functionId, &pCtx->fpSet);
        }
        pCtx->fpSet.getEnv(pExpr->pExpr->_function.pFunctNode, &env);
      } else {
        fmGetScalarFuncExecFuncs(pCtx->functionId, &pCtx->sfp);
        if (pCtx->sfp.getEnv != NULL) {
          pCtx->sfp.getEnv(pExpr->pExpr->_function.pFunctNode, &env);
        }
      }
      pCtx->resDataInfo.interBufSize = env.calcMemSize;
    } else if (pExpr->pExpr->nodeType == QUERY_NODE_COLUMN || pExpr->pExpr->nodeType == QUERY_NODE_OPERATOR ||
               pExpr->pExpr->nodeType == QUERY_NODE_VALUE) {
      // for simple column, the result buffer needs to hold at least one element.
      pCtx->resDataInfo.interBufSize = pFunct->resSchema.bytes;
    }

    pCtx->input.numOfInputCols = pFunct->numOfParams;
    pCtx->input.pData = taosMemoryCalloc(pFunct->numOfParams, POINTER_BYTES);
    pCtx->input.pColumnDataAgg = taosMemoryCalloc(pFunct->numOfParams, POINTER_BYTES);

    pCtx->pTsOutput = NULL;
    pCtx->resDataInfo.bytes = pFunct->resSchema.bytes;
    pCtx->resDataInfo.type = pFunct->resSchema.type;
    pCtx->order = TSDB_ORDER_ASC;
    pCtx->start.key = INT64_MIN;
    pCtx->end.key = INT64_MIN;
    pCtx->numOfParams = pExpr->base.numOfParams;

    pCtx->param = pFunct->pParam;
    //    for (int32_t j = 0; j < pCtx->numOfParams; ++j) {
    //      // set the order information for top/bottom query
    //      int32_t functionId = pCtx->functionId;
    //      if (functionId == FUNCTION_TOP || functionId == FUNCTION_BOTTOM || functionId == FUNCTION_DIFF) {
    //        int32_t f = getExprFunctionId(&pExpr[0]);
    //        assert(f == FUNCTION_TS || f == FUNCTION_TS_DUMMY);
    //
    //        //      pCtx->param[2].i = pQueryAttr->order.order;
    //        //      pCtx->param[2].nType = TSDB_DATA_TYPE_BIGINT;
    //        //      pCtx->param[3].i = functionId;
    //        //      pCtx->param[3].nType = TSDB_DATA_TYPE_BIGINT;
    //
    //        //      pCtx->param[1].i = pQueryAttr->order.col.info.colId;
    //      } else if (functionId == FUNCTION_INTERP) {
    //        //      pCtx->param[2].i = (int8_t)pQueryAttr->fillType;
    //        //      if (pQueryAttr->fillVal != NULL) {
    //        //        if (isNull((const char *)&pQueryAttr->fillVal[i], pCtx->inputType)) {
    //        //          pCtx->param[1].nType = TSDB_DATA_TYPE_NULL;
    //        //        } else {  // todo refactor, taosVariantCreateFromBinary should handle the NULL value
    //        //          if (pCtx->inputType != TSDB_DATA_TYPE_BINARY && pCtx->inputType != TSDB_DATA_TYPE_NCHAR) {
    //        //            taosVariantCreateFromBinary(&pCtx->param[1], (char *)&pQueryAttr->fillVal[i],
    //        pCtx->inputBytes, pCtx->inputType);
    //        //          }
    //        //        }
    //        //      }
    //      } else if (functionId == FUNCTION_TWA) {
    //        //      pCtx->param[1].i = pQueryAttr->window.skey;
    //        //      pCtx->param[1].nType = TSDB_DATA_TYPE_BIGINT;
    //        //      pCtx->param[2].i = pQueryAttr->window.ekey;
    //        //      pCtx->param[2].nType = TSDB_DATA_TYPE_BIGINT;
    //      } else if (functionId == FUNCTION_ARITHM) {
    //        //      pCtx->param[1].pz = (char*) getScalarFuncSupport(pRuntimeEnv->scalarSup, i);
    //      }
    //    }
  }

  for (int32_t i = 1; i < numOfOutput; ++i) {
    (*rowCellInfoOffset)[i] =
        (int32_t)((*rowCellInfoOffset)[i - 1] + sizeof(SResultRowEntryInfo) + pFuncCtx[i - 1].resDataInfo.interBufSize);
  }

  setSelectValueColumnInfo(pFuncCtx, numOfOutput);
  return pFuncCtx;
}

static void* destroySqlFunctionCtx(SqlFunctionCtx* pCtx, int32_t numOfOutput) {
  if (pCtx == NULL) {
    return NULL;
  }

  for (int32_t i = 0; i < numOfOutput; ++i) {
    for (int32_t j = 0; j < pCtx[i].numOfParams; ++j) {
      taosVariantDestroy(&pCtx[i].param[j].param);
    }

    taosMemoryFreeClear(pCtx[i].subsidiaries.pCtx);
    taosMemoryFree(pCtx[i].input.pData);
    taosMemoryFree(pCtx[i].input.pColumnDataAgg);
  }

  taosMemoryFreeClear(pCtx);
  return NULL;
}

bool isTaskKilled(SExecTaskInfo* pTaskInfo) {
  // query has been executed more than tsShellActivityTimer, and the retrieve has not arrived
  // abort current query execution.
  if (pTaskInfo->owner != 0 &&
      ((taosGetTimestampSec() - pTaskInfo->cost.start / 1000) > 10 * getMaximumIdleDurationSec())
      /*(!needBuildResAfterQueryComplete(pTaskInfo))*/) {
    assert(pTaskInfo->cost.start != 0);
    //    qDebug("QInfo:%" PRIu64 " retrieve not arrive beyond %d ms, abort current query execution, start:%" PRId64
    //           ", current:%d", pQInfo->qId, 1, pQInfo->startExecTs, taosGetTimestampSec());
    //    return true;
  }

  return false;
}

void setTaskKilled(SExecTaskInfo* pTaskInfo) { pTaskInfo->code = TSDB_CODE_TSC_QUERY_CANCELLED; }

static bool isCachedLastQuery(STaskAttr* pQueryAttr) {
  for (int32_t i = 0; i < pQueryAttr->numOfOutput; ++i) {
    int32_t functionId = getExprFunctionId(&pQueryAttr->pExpr1[i]);
//    if (functionId == FUNCTION_LAST || functionId == FUNCTION_LAST_DST) {
//      continue;
//    }

    return false;
  }

  int32_t order = TSDB_ORDER_ASC;
  if (order != TSDB_ORDER_DESC || !TSWINDOW_IS_EQUAL(pQueryAttr->window, TSWINDOW_DESC_INITIALIZER)) {
    return false;
  }

  if (pQueryAttr->groupbyColumn) {
    return false;
  }

  if (pQueryAttr->interval.interval > 0) {
    return false;
  }

  if (pQueryAttr->numOfFilterCols > 0 || pQueryAttr->havingNum > 0) {
    return false;
  }

  return true;
}

/////////////////////////////////////////////////////////////////////////////////////////////
// todo refactor : return window
void getAlignQueryTimeWindow(SInterval* pInterval, int32_t precision, int64_t key, STimeWindow* win) {
  win->skey = taosTimeTruncate(key, pInterval, precision);

  /*
   * if the realSkey > INT64_MAX - pInterval->interval, the query duration between
   * realSkey and realEkey must be less than one interval.Therefore, no need to adjust the query ranges.
   */
  win->ekey = taosTimeAdd(win->skey, pInterval->interval, pInterval->intervalUnit, precision) - 1;
  if (win->ekey < win->skey) {
    win->ekey = INT64_MAX;
  }
}

static int32_t updateBlockLoadStatus(STaskAttr* pQuery, int32_t status) {
  bool hasFirstLastFunc = false;
  bool hasOtherFunc = false;

  if (status == BLK_DATA_DATA_LOAD || status == BLK_DATA_FILTEROUT) {
    return status;
  }

  for (int32_t i = 0; i < pQuery->numOfOutput; ++i) {
    int32_t functionId = getExprFunctionId(&pQuery->pExpr1[i]);
#if 0
    if (functionId == FUNCTION_TS || functionId == FUNCTION_TS_DUMMY || functionId == FUNCTION_TAG ||
        functionId == FUNCTION_TAG_DUMMY) {
      continue;
    }

    if (functionId == FUNCTION_FIRST_DST || functionId == FUNCTION_LAST_DST) {
      hasFirstLastFunc = true;
    } else {
      hasOtherFunc = true;
    }
#endif

  }

  if (hasFirstLastFunc && status == BLK_DATA_NOT_LOAD) {
    if (!hasOtherFunc) {
      return BLK_DATA_FILTEROUT;
    } else {
      return BLK_DATA_DATA_LOAD;
    }
  }

  return status;
}

// static void updateDataCheckOrder(SQInfo *pQInfo, SQueryTableReq* pQueryMsg, bool stableQuery) {
//   STaskAttr* pQueryAttr = pQInfo->runtimeEnv.pQueryAttr;
//
//   // in case of point-interpolation query, use asc order scan
//   char msg[] = "QInfo:0x%"PRIx64" scan order changed for %s query, old:%d, new:%d, qrange exchanged, old qrange:%"
//   PRId64
//                "-%" PRId64 ", new qrange:%" PRId64 "-%" PRId64;
//
//   // todo handle the case the the order irrelevant query type mixed up with order critical query type
//   // descending order query for last_row query
//   if (isFirstLastRowQuery(pQueryAttr)) {
//     //qDebug("QInfo:0x%"PRIx64" scan order changed for last_row query, old:%d, new:%d", pQInfo->qId,
//     pQueryAttr->order.order, TSDB_ORDER_ASC);
//
//     pQueryAttr->order.order = TSDB_ORDER_ASC;
//     if (pQueryAttr->window.skey > pQueryAttr->window.ekey) {
//       TSWAP(pQueryAttr->window.skey, pQueryAttr->window.ekey);
//     }
//
//     pQueryAttr->needReverseScan = false;
//     return;
//   }
//
//   if (pQueryAttr->groupbyColumn && pQueryAttr->order.order == TSDB_ORDER_DESC) {
//     pQueryAttr->order.order = TSDB_ORDER_ASC;
//     if (pQueryAttr->window.skey > pQueryAttr->window.ekey) {
//       TSWAP(pQueryAttr->window.skey, pQueryAttr->window.ekey);
//     }
//
//     pQueryAttr->needReverseScan = false;
//     doUpdateLastKey(pQueryAttr);
//     return;
//   }
//
//   if (pQueryAttr->pointInterpQuery && pQueryAttr->interval.interval == 0) {
//     if (!QUERY_IS_ASC_QUERY(pQueryAttr)) {
//       //qDebug(msg, pQInfo->qId, "interp", pQueryAttr->order.order, TSDB_ORDER_ASC, pQueryAttr->window.skey,
//       pQueryAttr->window.ekey, pQueryAttr->window.ekey, pQueryAttr->window.skey); TSWAP(pQueryAttr->window.skey,
//       pQueryAttr->window.ekey, TSKEY);
//     }
//
//     pQueryAttr->order.order = TSDB_ORDER_ASC;
//     return;
//   }
//
//   if (pQueryAttr->interval.interval == 0) {
//     if (onlyFirstQuery(pQueryAttr)) {
//       if (!QUERY_IS_ASC_QUERY(pQueryAttr)) {
//         //qDebug(msg, pQInfo->qId, "only-first", pQueryAttr->order.order, TSDB_ORDER_ASC, pQueryAttr->window.skey,
////               pQueryAttr->window.ekey, pQueryAttr->window.ekey, pQueryAttr->window.skey);
//
//        TSWAP(pQueryAttr->window.skey, pQueryAttr->window.ekey);
//        doUpdateLastKey(pQueryAttr);
//      }
//
//      pQueryAttr->order.order = TSDB_ORDER_ASC;
//      pQueryAttr->needReverseScan = false;
//    } else if (onlyLastQuery(pQueryAttr) && notContainSessionOrStateWindow(pQueryAttr)) {
//      if (QUERY_IS_ASC_QUERY(pQueryAttr)) {
//        //qDebug(msg, pQInfo->qId, "only-last", pQueryAttr->order.order, TSDB_ORDER_DESC, pQueryAttr->window.skey,
////               pQueryAttr->window.ekey, pQueryAttr->window.ekey, pQueryAttr->window.skey);
//
//        TSWAP(pQueryAttr->window.skey, pQueryAttr->window.ekey);
//        doUpdateLastKey(pQueryAttr);
//      }
//
//      pQueryAttr->order.order = TSDB_ORDER_DESC;
//      pQueryAttr->needReverseScan = false;
//    }
//
//  } else {  // interval query
//    if (stableQuery) {
//      if (onlyFirstQuery(pQueryAttr)) {
//        if (!QUERY_IS_ASC_QUERY(pQueryAttr)) {
//          //qDebug(msg, pQInfo->qId, "only-first stable", pQueryAttr->order.order, TSDB_ORDER_ASC,
////                 pQueryAttr->window.skey, pQueryAttr->window.ekey, pQueryAttr->window.ekey,
/// pQueryAttr->window.skey);
//
//          TSWAP(pQueryAttr->window.skey, pQueryAttr->window.ekey);
//          doUpdateLastKey(pQueryAttr);
//        }
//
//        pQueryAttr->order.order = TSDB_ORDER_ASC;
//        pQueryAttr->needReverseScan = false;
//      } else if (onlyLastQuery(pQueryAttr)) {
//        if (QUERY_IS_ASC_QUERY(pQueryAttr)) {
//          //qDebug(msg, pQInfo->qId, "only-last stable", pQueryAttr->order.order, TSDB_ORDER_DESC,
////                 pQueryAttr->window.skey, pQueryAttr->window.ekey, pQueryAttr->window.ekey,
/// pQueryAttr->window.skey);
//
//          TSWAP(pQueryAttr->window.skey, pQueryAttr->window.ekey);
//          doUpdateLastKey(pQueryAttr);
//        }
//
//        pQueryAttr->order.order = TSDB_ORDER_DESC;
//        pQueryAttr->needReverseScan = false;
//      }
//    }
//  }
//}

// static FORCE_INLINE bool doFilterByBlockStatistics(STaskRuntimeEnv* pRuntimeEnv, SDataStatis *pDataStatis,
// SqlFunctionCtx *pCtx, int32_t numOfRows) {
//   STaskAttr* pQueryAttr = pRuntimeEnv->pQueryAttr;
//
//   if (pDataStatis == NULL || pQueryAttr->pFilters == NULL) {
//     return true;
//   }
//
//   return filterRangeExecute(pQueryAttr->pFilters, pDataStatis, pQueryAttr->numOfCols, numOfRows);
// }

static bool overlapWithTimeWindow(STaskAttr* pQueryAttr, SDataBlockInfo* pBlockInfo) {
  STimeWindow w = {0};

  TSKEY sk = TMIN(pQueryAttr->window.skey, pQueryAttr->window.ekey);
  TSKEY ek = TMAX(pQueryAttr->window.skey, pQueryAttr->window.ekey);

  if (true) {
    //    getAlignQueryTimeWindow(pQueryAttr, pBlockInfo->window.skey, sk, ek, &w);
    assert(w.ekey >= pBlockInfo->window.skey);

    if (w.ekey < pBlockInfo->window.ekey) {
      return true;
    }

    while (1) {
      //      getNextTimeWindow(pQueryAttr, &w);
      if (w.skey > pBlockInfo->window.ekey) {
        break;
      }

      assert(w.ekey > pBlockInfo->window.ekey);
      if (w.skey <= pBlockInfo->window.ekey && w.skey > pBlockInfo->window.skey) {
        return true;
      }
    }
  } else {
    //    getAlignQueryTimeWindow(pQueryAttr, pBlockInfo->window.ekey, sk, ek, &w);
    assert(w.skey <= pBlockInfo->window.ekey);

    if (w.skey > pBlockInfo->window.skey) {
      return true;
    }

    while (1) {
      //      getNextTimeWindow(pQueryAttr, &w);
      if (w.ekey < pBlockInfo->window.skey) {
        break;
      }

      assert(w.skey < pBlockInfo->window.skey);
      if (w.ekey < pBlockInfo->window.ekey && w.ekey >= pBlockInfo->window.skey) {
        return true;
      }
    }
  }

  return false;
}

void doCompactSDataBlock(SSDataBlock* pBlock, int32_t numOfRows, int8_t* p) {
  int32_t len = 0;
  int32_t start = 0;
  for (int32_t j = 0; j < numOfRows; ++j) {
    if (p[j] == 1) {
      len++;
    } else {
      if (len > 0) {
        int32_t cstart = j - len;
        for (int32_t i = 0; i < pBlock->info.numOfCols; ++i) {
          SColumnInfoData* pColumnInfoData = taosArrayGet(pBlock->pDataBlock, i);

          int16_t bytes = pColumnInfoData->info.bytes;
          memmove(((char*)pColumnInfoData->pData) + start * bytes, pColumnInfoData->pData + cstart * bytes,
                  len * bytes);
        }

        start += len;
        len = 0;
      }
    }
  }

  if (len > 0) {
    int32_t cstart = numOfRows - len;
    for (int32_t i = 0; i < pBlock->info.numOfCols; ++i) {
      SColumnInfoData* pColumnInfoData = taosArrayGet(pBlock->pDataBlock, i);

      int16_t bytes = pColumnInfoData->info.bytes;
      memmove(pColumnInfoData->pData + start * bytes, pColumnInfoData->pData + cstart * bytes, len * bytes);
    }

    start += len;
    len = 0;
  }

  pBlock->info.rows = start;
  pBlock->pBlockAgg = NULL;  // clean the block statistics info

  if (start > 0) {
    SColumnInfoData* pColumnInfoData = taosArrayGet(pBlock->pDataBlock, 0);
    if (pColumnInfoData->info.type == TSDB_DATA_TYPE_TIMESTAMP &&
        pColumnInfoData->info.colId == PRIMARYKEY_TIMESTAMP_COL_ID) {
      pBlock->info.window.skey = *(int64_t*)pColumnInfoData->pData;
      pBlock->info.window.ekey = *(int64_t*)(pColumnInfoData->pData + TSDB_KEYSIZE * (start - 1));
    }
  }
}

static uint32_t doFilterByBlockTimeWindow(STableScanInfo* pTableScanInfo, SSDataBlock* pBlock) {
  SqlFunctionCtx* pCtx = pTableScanInfo->pCtx;
  uint32_t        status = BLK_DATA_NOT_LOAD;

  int32_t numOfOutput = pTableScanInfo->numOfOutput;
  for (int32_t i = 0; i < numOfOutput; ++i) {
    int32_t functionId = pCtx[i].functionId;
    int32_t colId = pTableScanInfo->pExpr[i].base.pParam[0].pCol->colId;

    // group by + first/last should not apply the first/last block filter
    if (functionId < 0) {
      status |= BLK_DATA_DATA_LOAD;
      return status;
    } else {
      //      status |= aAggs[functionId].dataReqFunc(&pTableScanInfo->pCtx[i], &pBlock->info.window, colId);
      //      if ((status & BLK_DATA_DATA_LOAD) == BLK_DATA_DATA_LOAD) {
      //        return status;
      //      }
    }
  }

  return status;
}

int32_t loadDataBlockOnDemand(SExecTaskInfo* pTaskInfo, STableScanInfo* pTableScanInfo, SSDataBlock* pBlock,
                              uint32_t* status) {
  *status = BLK_DATA_NOT_LOAD;

  pBlock->pDataBlock = NULL;
  pBlock->pBlockAgg = NULL;

  //  int64_t groupId = pRuntimeEnv->current->groupIndex;
  //  bool    ascQuery = QUERY_IS_ASC_QUERY(pQueryAttr);

  STaskCostInfo* pCost = &pTaskInfo->cost;

//  pCost->totalBlocks += 1;
//  pCost->totalRows += pBlock->info.rows;
#if 0
  // Calculate all time windows that are overlapping or contain current data block.
  // If current data block is contained by all possible time window, do not load current data block.
  if (/*pQueryAttr->pFilters || */pQueryAttr->groupbyColumn || pQueryAttr->sw.gap > 0 ||
      (QUERY_IS_INTERVAL_QUERY(pQueryAttr) && overlapWithTimeWindow(pTaskInfo, &pBlock->info))) {
    (*status) = BLK_DATA_DATA_LOAD;
  }

  // check if this data block is required to load
  if ((*status) != BLK_DATA_DATA_LOAD) {
    bool needFilter = true;

    // the pCtx[i] result is belonged to previous time window since the outputBuf has not been set yet,
    // the filter result may be incorrect. So in case of interval query, we need to set the correct time output buffer
    if (QUERY_IS_INTERVAL_QUERY(pQueryAttr)) {
      SResultRow* pResult = NULL;

      bool  masterScan = IS_MAIN_SCAN(pRuntimeEnv);
      TSKEY k = ascQuery? pBlock->info.window.skey : pBlock->info.window.ekey;

      STimeWindow win = getActiveTimeWindow(pTableScanInfo->pResultRowInfo, k, pQueryAttr);
      if (pQueryAttr->pointInterpQuery) {
        needFilter = chkWindowOutputBufByKey(pRuntimeEnv, pTableScanInfo->pResultRowInfo, &win, masterScan, &pResult, groupId,
                                    pTableScanInfo->pCtx, pTableScanInfo->numOfOutput,
                                    pTableScanInfo->rowCellInfoOffset);
      } else {
        if (setResultOutputBufByKey(pRuntimeEnv, pTableScanInfo->pResultRowInfo, pBlock->info.uid, &win, masterScan, &pResult, groupId,
                                    pTableScanInfo->pCtx, pTableScanInfo->numOfOutput,
                                    pTableScanInfo->rowCellInfoOffset) != TSDB_CODE_SUCCESS) {
          longjmp(pRuntimeEnv->env, TSDB_CODE_QRY_OUT_OF_MEMORY);
        }
      }
    } else if (pQueryAttr->stableQuery && (!pQueryAttr->tsCompQuery) && (!pQueryAttr->diffQuery)) { // stable aggregate, not interval aggregate or normal column aggregate
      doSetTableGroupOutputBuf(pRuntimeEnv, pTableScanInfo->pResultRowInfo, pTableScanInfo->pCtx,
                               pTableScanInfo->rowCellInfoOffset, pTableScanInfo->numOfOutput,
                               pRuntimeEnv->current->groupIndex);
    }

    if (needFilter) {
      (*status) = doFilterByBlockTimeWindow(pTableScanInfo, pBlock);
    } else {
      (*status) = BLK_DATA_DATA_LOAD;
    }
  }

  SDataBlockInfo* pBlockInfo = &pBlock->info;
//  *status = updateBlockLoadStatus(pRuntimeEnv->pQueryAttr, *status);

  if ((*status) == BLK_DATA_NOT_LOAD || (*status) == BLK_DATA_FILTEROUT) {
    //qDebug("QInfo:0x%"PRIx64" data block discard, brange:%" PRId64 "-%" PRId64 ", rows:%d", pQInfo->qId, pBlockInfo->window.skey,
//           pBlockInfo->window.ekey, pBlockInfo->rows);
    pCost->skipBlocks += 1;
  } else if ((*status) == BLK_DATA_SMA_LOAD) {
    // this function never returns error?
    pCost->loadBlockStatis += 1;
//    tsdbRetrieveDataBlockStatisInfo(pTableScanInfo->pTsdbReadHandle, &pBlock->pBlockAgg);

    if (pBlock->pBlockAgg == NULL) {  // data block statistics does not exist, load data block
//      pBlock->pDataBlock = tsdbRetrieveDataBlock(pTableScanInfo->pTsdbReadHandle, NULL);
      pCost->totalCheckedRows += pBlock->info.rows;
    }
  } else {
    assert((*status) == BLK_DATA_DATA_LOAD);

    // load the data block statistics to perform further filter
    pCost->loadBlockStatis += 1;
//    tsdbRetrieveDataBlockStatisInfo(pTableScanInfo->pTsdbReadHandle, &pBlock->pBlockAgg);

    if (pQueryAttr->topBotQuery && pBlock->pBlockAgg != NULL) {
      { // set previous window
        if (QUERY_IS_INTERVAL_QUERY(pQueryAttr)) {
          SResultRow* pResult = NULL;

          bool  masterScan = IS_MAIN_SCAN(pRuntimeEnv);
          TSKEY k = ascQuery? pBlock->info.window.skey : pBlock->info.window.ekey;

          STimeWindow win = getActiveTimeWindow(pTableScanInfo->pResultRowInfo, k, pQueryAttr);
          if (setResultOutputBufByKey(pRuntimeEnv, pTableScanInfo->pResultRowInfo, pBlock->info.uid, &win, masterScan, &pResult, groupId,
                                      pTableScanInfo->pCtx, pTableScanInfo->numOfOutput,
                                      pTableScanInfo->rowCellInfoOffset) != TSDB_CODE_SUCCESS) {
            longjmp(pRuntimeEnv->env, TSDB_CODE_QRY_OUT_OF_MEMORY);
          }
        }
      }
      bool load = false;
      for (int32_t i = 0; i < pQueryAttr->numOfOutput; ++i) {
        int32_t functionId = pTableScanInfo->pCtx[i].functionId;
        if (functionId == FUNCTION_TOP || functionId == FUNCTION_BOTTOM) {
//          load = topbot_datablock_filter(&pTableScanInfo->pCtx[i], (char*)&(pBlock->pBlockAgg[i].min),
//                                         (char*)&(pBlock->pBlockAgg[i].max));
          if (!load) { // current block has been discard due to filter applied
            pCost->skipBlocks += 1;
            //qDebug("QInfo:0x%"PRIx64" data block discard, brange:%" PRId64 "-%" PRId64 ", rows:%d", pQInfo->qId,
//                   pBlockInfo->window.skey, pBlockInfo->window.ekey, pBlockInfo->rows);
            (*status) = BLK_DATA_FILTEROUT;
            return TSDB_CODE_SUCCESS;
          }
        }
      }
    }

    // current block has been discard due to filter applied
//    if (!doFilterByBlockStatistics(pRuntimeEnv, pBlock->pBlockAgg, pTableScanInfo->pCtx, pBlockInfo->rows)) {
//      pCost->skipBlocks += 1;
//      qDebug("QInfo:0x%"PRIx64" data block discard, brange:%" PRId64 "-%" PRId64 ", rows:%d", pQInfo->qId, pBlockInfo->window.skey,
//             pBlockInfo->window.ekey, pBlockInfo->rows);
//      (*status) = BLK_DATA_FILTEROUT;
//      return TSDB_CODE_SUCCESS;
//    }

    pCost->totalCheckedRows += pBlockInfo->rows;
    pCost->loadBlocks += 1;
//    pBlock->pDataBlock = tsdbRetrieveDataBlock(pTableScanInfo->pTsdbReadHandle, NULL);
//    if (pBlock->pDataBlock == NULL) {
//      return terrno;
//    }

//    if (pQueryAttr->pFilters != NULL) {
//      filterSetColFieldData(pQueryAttr->pFilters, pBlock->info.numOfCols, pBlock->pDataBlock);
//    }

//    if (pQueryAttr->pFilters != NULL || pRuntimeEnv->pTsBuf != NULL) {
//      filterColRowsInDataBlock(pRuntimeEnv, pBlock, ascQuery);
//    }
  }
#endif
  return TSDB_CODE_SUCCESS;
}

static void updateTableQueryInfoForReverseScan(STableQueryInfo* pTableQueryInfo) {
  if (pTableQueryInfo == NULL) {
    return;
  }

  //  TSWAP(pTableQueryInfo->win.skey, pTableQueryInfo->win.ekey);
  //  pTableQueryInfo->lastKey = pTableQueryInfo->win.skey;

  //  SWITCH_ORDER(pTableQueryInfo->cur.order);
  //  pTableQueryInfo->cur.vgroupIndex = -1;

  // set the index to be the end slot of result rows array
  //  SResultRowInfo* pResultRowInfo = &pTableQueryInfo->resInfo;
  //  if (pResultRowInfo->size > 0) {
  //    pResultRowInfo->curPos = pResultRowInfo->size - 1;
  //  } else {
  //    pResultRowInfo->curPos = -1;
  //  }
}

void initResultRow(SResultRow* pResultRow) {
  //  pResultRow->pEntryInfo = (struct SResultRowEntryInfo*)((char*)pResultRow + sizeof(SResultRow));
}

/*
 * The start of each column SResultRowEntryInfo is denote by RowCellInfoOffset.
 * Note that in case of top/bottom query, the whole multiple rows of result is treated as only one row of results.
 * +------------+-----------------result column 1------------+------------------result column 2-----------+
 * | SResultRow | SResultRowEntryInfo | intermediate buffer1 | SResultRowEntryInfo | intermediate buffer 2|
 * +------------+--------------------------------------------+--------------------------------------------+
 *           offset[0]                                  offset[1]                                   offset[2]
 */
// TODO refactor: some function move away
void setFunctionResultOutput(SOptrBasicInfo* pInfo, SAggSupporter* pSup, int32_t stage, int32_t numOfExprs,
                             SExecTaskInfo* pTaskInfo) {
  SqlFunctionCtx* pCtx = pInfo->pCtx;
  SSDataBlock*    pDataBlock = pInfo->pRes;
  int32_t*        rowCellInfoOffset = pInfo->rowCellInfoOffset;

  SResultRowInfo* pResultRowInfo = &pInfo->resultRowInfo;
  initResultRowInfo(pResultRowInfo, 16);

  int64_t     tid = 0;
  int64_t     groupId = 0;
  SResultRow* pRow = doSetResultOutBufByKey(pSup->pResultBuf, pResultRowInfo, (char*)&tid, sizeof(tid), true, groupId,
                                            pTaskInfo, false, pSup);

  for (int32_t i = 0; i < numOfExprs; ++i) {
    struct SResultRowEntryInfo* pEntry = getResultCell(pRow, i, rowCellInfoOffset);
    cleanupResultRowEntry(pEntry);

    pCtx[i].resultInfo = pEntry;
    pCtx[i].scanFlag = stage;
  }

  initCtxOutputBuffer(pCtx, numOfExprs);
}

void updateOutputBuf(SOptrBasicInfo* pBInfo, int32_t* bufCapacity, int32_t numOfInputRows) {
  SSDataBlock* pDataBlock = pBInfo->pRes;

  int32_t newSize = pDataBlock->info.rows + numOfInputRows + 5;  // extra output buffer
  if ((*bufCapacity) < newSize) {
    for (int32_t i = 0; i < pDataBlock->info.numOfCols; ++i) {
      SColumnInfoData* pColInfo = taosArrayGet(pDataBlock->pDataBlock, i);

      char* p = taosMemoryRealloc(pColInfo->pData, newSize * pColInfo->info.bytes);
      if (p != NULL) {
        pColInfo->pData = p;

        // it starts from the tail of the previously generated results.
        pBInfo->pCtx[i].pOutput = pColInfo->pData;
        (*bufCapacity) = newSize;
      } else {
        // longjmp
      }
    }
  }

  for (int32_t i = 0; i < pDataBlock->info.numOfCols; ++i) {
    SColumnInfoData* pColInfo = taosArrayGet(pDataBlock->pDataBlock, i);
    pBInfo->pCtx[i].pOutput = pColInfo->pData + pColInfo->info.bytes * pDataBlock->info.rows;

    // set the correct pointer after the memory buffer reallocated.
    int32_t functionId = pBInfo->pCtx[i].functionId;
#if 0
    if (functionId == FUNCTION_TOP || functionId == FUNCTION_BOTTOM || functionId == FUNCTION_DIFF ||
        functionId == FUNCTION_DERIVATIVE) {
      //      if (i > 0) pBInfo->pCtx[i].pTsOutput = pBInfo->pCtx[i - 1].pOutput;
    }
#endif

  }
}

void initCtxOutputBuffer(SqlFunctionCtx* pCtx, int32_t size) {
  for (int32_t j = 0; j < size; ++j) {
    struct SResultRowEntryInfo* pResInfo = GET_RES_INFO(&pCtx[j]);
    if (isRowEntryInitialized(pResInfo) || fmIsPseudoColumnFunc(pCtx[j].functionId) || pCtx[j].functionId == -1 ||
        fmIsScalarFunc(pCtx[j].functionId)) {
      continue;
    }

    pCtx[j].fpSet.init(&pCtx[j], pCtx[j].resultInfo);
  }
}

void setTaskStatus(SExecTaskInfo* pTaskInfo, int8_t status) {
  if (status == TASK_NOT_COMPLETED) {
    pTaskInfo->status = status;
  } else {
    // QUERY_NOT_COMPLETED is not compatible with any other status, so clear its position first
    CLEAR_QUERY_STATUS(pTaskInfo, TASK_NOT_COMPLETED);
    pTaskInfo->status |= status;
  }
}

void destroyTableQueryInfoImpl(STableQueryInfo* pTableQueryInfo) {
  if (pTableQueryInfo == NULL) {
    return;
  }

  //  taosVariantDestroy(&pTableQueryInfo->tag);
  //  cleanupResultRowInfo(&pTableQueryInfo->resInfo);
}

void setResultRowInitCtx(SResultRow* pResult, SqlFunctionCtx* pCtx, int32_t numOfOutput, int32_t* rowCellInfoOffset) {
  for (int32_t i = 0; i < numOfOutput; ++i) {
    pCtx[i].resultInfo = getResultCell(pResult, i, rowCellInfoOffset);

    struct SResultRowEntryInfo* pResInfo = pCtx[i].resultInfo;
    if (isRowEntryCompleted(pResInfo) && isRowEntryInitialized(pResInfo)) {
      continue;
    }

    if (fmIsWindowPseudoColumnFunc(pCtx[i].functionId)) {
      continue;
    }

    if (!pResInfo->initialized) {
      if (pCtx[i].functionId != -1) {
        pCtx[i].fpSet.init(&pCtx[i], pResInfo);
      } else {
        pResInfo->initialized = true;
      }
    }
  }
}

static void extractQualifiedTupleByFilterResult(SSDataBlock* pBlock, const int8_t* rowRes, bool keep);
void        doFilter(const SNode* pFilterNode, SSDataBlock* pBlock, SArray* pColMatchInfo) {
  if (pFilterNode == NULL) {
    return;
  }

  SFilterInfo* filter = NULL;

  // todo move to the initialization function
  int32_t code = filterInitFromNode((SNode*)pFilterNode, &filter, 0);

  SFilterColumnParam param1 = {.numOfCols = pBlock->info.numOfCols, .pDataBlock = pBlock->pDataBlock};
  code = filterSetDataFromSlotId(filter, &param1);

  int8_t* rowRes = NULL;

  // todo the keep seems never to be True??
  bool keep = filterExecute(filter, pBlock, &rowRes, NULL, param1.numOfCols);
  filterFreeInfo(filter);

  extractQualifiedTupleByFilterResult(pBlock, rowRes, keep);
  blockDataUpdateTsWindow(pBlock, 0);
}

void extractQualifiedTupleByFilterResult(SSDataBlock* pBlock, const int8_t* rowRes, bool keep) {
  if (keep) {
    return;
  }

  if (rowRes != NULL) {
    SSDataBlock* px = createOneDataBlock(pBlock, false);
    blockDataEnsureCapacity(px, pBlock->info.rows);

    int32_t totalRows = pBlock->info.rows;

    for (int32_t i = 0; i < pBlock->info.numOfCols; ++i) {
      SColumnInfoData* pDst = taosArrayGet(px->pDataBlock, i);
      SColumnInfoData* pSrc = taosArrayGet(pBlock->pDataBlock, i);

      // it is a reserved column for scalar function, and no data in this column yet.
      if (pSrc->pData == NULL) {
        continue;
      }

      int32_t numOfRows = 0;
      for (int32_t j = 0; j < totalRows; ++j) {
        if (rowRes[j] == 0) {
          continue;
        }

        if (colDataIsNull_s(pSrc, j)) {
          colDataAppendNULL(pDst, numOfRows);
        } else {
          colDataAppend(pDst, numOfRows, colDataGetData(pSrc, j), false);
        }
        numOfRows += 1;
      }

      if (pBlock->info.rows == totalRows) {
        pBlock->info.rows = numOfRows;
      } else {
        ASSERT(pBlock->info.rows == numOfRows);
      }

      *pSrc = *pDst;
    }
  } else {
    // do nothing
    pBlock->info.rows = 0;
  }
}

void doSetTableGroupOutputBuf(SAggOperatorInfo* pAggInfo, int32_t numOfOutput, uint64_t groupId,
                              SExecTaskInfo* pTaskInfo) {
  // for simple group by query without interval, all the tables belong to one group result.
  int64_t uid = 0;

  SResultRowInfo* pResultRowInfo = &pAggInfo->binfo.resultRowInfo;
  SqlFunctionCtx* pCtx = pAggInfo->binfo.pCtx;
  int32_t*        rowCellInfoOffset = pAggInfo->binfo.rowCellInfoOffset;

  SResultRow* pResultRow = doSetResultOutBufByKey(pAggInfo->aggSup.pResultBuf, pResultRowInfo, (char*)&groupId,
                                                  sizeof(groupId), true, groupId, pTaskInfo, false, &pAggInfo->aggSup);
  assert(pResultRow != NULL);

  /*
   * not assign result buffer yet, add new result buffer
   * all group belong to one result set, and each group result has different group id so set the id to be one
   */
  if (pResultRow->pageId == -1) {
    int32_t ret =
        addNewWindowResultBuf(pResultRow, pAggInfo->aggSup.pResultBuf, groupId, pAggInfo->binfo.pRes->info.rowSize);
    if (ret != TSDB_CODE_SUCCESS) {
      return;
    }
  }

  setResultRowInitCtx(pResultRow, pCtx, numOfOutput, rowCellInfoOffset);
}

void setExecutionContext(int32_t numOfOutput, uint64_t groupId, SExecTaskInfo* pTaskInfo, SAggOperatorInfo* pAggInfo) {
  if (pAggInfo->groupId != INT32_MIN && pAggInfo->groupId == groupId) {
    return;
  }

  doSetTableGroupOutputBuf(pAggInfo, numOfOutput, groupId, pTaskInfo);

  // record the current active group id
  pAggInfo->groupId = groupId;
}

static void doUpdateNumOfRows(SResultRow* pRow, int32_t numOfExprs, const int32_t* rowCellOffset) {
  for (int32_t j = 0; j < numOfExprs; ++j) {
    struct SResultRowEntryInfo* pResInfo = getResultCell(pRow, j, rowCellOffset);
    if (!isRowEntryInitialized(pResInfo)) {
      continue;
    }

    if (pRow->numOfRows < pResInfo->numOfRes) {
      pRow->numOfRows = pResInfo->numOfRes;
    }
  }
}

int32_t doCopyToSDataBlock(SExecTaskInfo* pTaskInfo, SSDataBlock* pBlock, SExprInfo* pExprInfo, SDiskbasedBuf* pBuf,
                           SGroupResInfo* pGroupResInfo, const int32_t* rowCellOffset, SqlFunctionCtx* pCtx,
                           int32_t numOfExprs) {
  int32_t numOfRows = getNumOfTotalRes(pGroupResInfo);
  int32_t start = pGroupResInfo->index;

  for (int32_t i = start; i < numOfRows; i += 1) {
    SResKeyPos* pPos = taosArrayGetP(pGroupResInfo->pRows, i);
    SFilePage*  page = getBufPage(pBuf, pPos->pos.pageId);

    SResultRow* pRow = (SResultRow*)((char*)page + pPos->pos.offset);

    doUpdateNumOfRows(pRow, numOfExprs, rowCellOffset);
    if (pRow->numOfRows == 0) {
      pGroupResInfo->index += 1;
      releaseBufPage(pBuf, page);
      continue;
    }

    if (pBlock->info.groupId == 0) {
      pBlock->info.groupId = pPos->groupId;
    } else {
      // current value belongs to different group, it can't be packed into one datablock
      if (pBlock->info.groupId != pPos->groupId) {
        releaseBufPage(pBuf, page);
        break;
      }
    }

    if (pBlock->info.rows + pRow->numOfRows > pBlock->info.capacity) {
      releaseBufPage(pBuf, page);
      break;
    }

    pGroupResInfo->index += 1;

    for (int32_t j = 0; j < numOfExprs; ++j) {
      int32_t slotId = pExprInfo[j].base.resSchema.slotId;

      pCtx[j].resultInfo = getResultCell(pRow, j, rowCellOffset);
      if (pCtx[j].fpSet.finalize) {
        int32_t code = pCtx[j].fpSet.finalize(&pCtx[j], pBlock);
        if (TAOS_FAILED(code)) {
          qError("%s build result data block error, code %s", GET_TASKID(pTaskInfo), tstrerror(code));
          longjmp(pTaskInfo->env, code);
        }
      } else if (strcmp(pCtx[j].pExpr->pExpr->_function.functionName, "_select_value") == 0) {
        // do nothing, todo refactor
      } else {
        // expand the result into multiple rows. E.g., _wstartts, top(k, 20)
        // the _wstartts needs to copy to 20 following rows, since the results of top-k expands to 20 different rows.
        SColumnInfoData* pColInfoData = taosArrayGet(pBlock->pDataBlock, slotId);
        char*            in = GET_ROWCELL_INTERBUF(pCtx[j].resultInfo);
        for (int32_t k = 0; k < pRow->numOfRows; ++k) {
          colDataAppend(pColInfoData, pBlock->info.rows + k, in, pCtx[j].resultInfo->isNullRes);
        }
      }
    }

    releaseBufPage(pBuf, page);
    pBlock->info.rows += pRow->numOfRows;
    if (pBlock->info.rows >= pBlock->info.capacity) {  // output buffer is full
      break;
    }
  }

  qDebug("%s result generated, rows:%d, groupId:%" PRIu64, GET_TASKID(pTaskInfo), pBlock->info.rows,
         pBlock->info.groupId);
  blockDataUpdateTsWindow(pBlock, 0);
  return 0;
}

void doBuildResultDatablock(SOperatorInfo* pOperator, SOptrBasicInfo* pbInfo, SGroupResInfo* pGroupResInfo,
                            SDiskbasedBuf* pBuf) {
  SExprInfo*     pExprInfo = pOperator->pExpr;
  int32_t        numOfExprs = pOperator->numOfExprs;
  SExecTaskInfo* pTaskInfo = pOperator->pTaskInfo;

  int32_t*        rowCellOffset = pbInfo->rowCellInfoOffset;
  SSDataBlock*    pBlock = pbInfo->pRes;
  SqlFunctionCtx* pCtx = pbInfo->pCtx;

  blockDataCleanup(pBlock);
  if (!hashRemainDataInGroupInfo(pGroupResInfo)) {
    return;
  }

  // clear the existed group id
  pBlock->info.groupId = 0;
  doCopyToSDataBlock(pTaskInfo, pBlock, pExprInfo, pBuf, pGroupResInfo, rowCellOffset, pCtx, numOfExprs);
}

static void updateNumOfRowsInResultRows(SqlFunctionCtx* pCtx, int32_t numOfOutput, SResultRowInfo* pResultRowInfo,
                                        int32_t* rowCellInfoOffset) {
  // update the number of result for each, only update the number of rows for the corresponding window result.
  //  if (QUERY_IS_INTERVAL_QUERY(pQueryAttr)) {
  //    return;
  //  }
#if 0
  for (int32_t i = 0; i < pResultRowInfo->size; ++i) {
    SResultRow* pResult = pResultRowInfo->pResult[i];

    for (int32_t j = 0; j < numOfOutput; ++j) {
      int32_t functionId = pCtx[j].functionId;
      if (functionId == FUNCTION_TS || functionId == FUNCTION_TAG || functionId == FUNCTION_TAGPRJ) {
        continue;
      }

      SResultRowEntryInfo* pCell = getResultCell(pResult, j, rowCellInfoOffset);
      pResult->numOfRows = (uint16_t)(TMAX(pResult->numOfRows, pCell->numOfRes));
    }
  }
#endif
}

static int32_t compressQueryColData(SColumnInfoData* pColRes, int32_t numOfRows, char* data, int8_t compressed) {
  int32_t colSize = pColRes->info.bytes * numOfRows;
  return (*(tDataTypes[pColRes->info.type].compFunc))(pColRes->pData, colSize, numOfRows, data,
                                                      colSize + COMP_OVERFLOW_BYTES, compressed, NULL, 0);
}

int32_t doFillTimeIntervalGapsInResults(struct SFillInfo* pFillInfo, SSDataBlock* pBlock, int32_t capacity) {
  //  for(int32_t i = 0; i < pFillInfo->numOfCols; ++i) {
  //    SColumnInfoData* pColInfoData = taosArrayGet(pOutput->pDataBlock, i);
  //    p[i] = pColInfoData->pData + (pColInfoData->info.bytes * pOutput->info.rows);
  //  }

  int32_t numOfRows = (int32_t)taosFillResultDataBlock(pFillInfo, pBlock, capacity - pBlock->info.rows);
  pBlock->info.rows += numOfRows;

  return pBlock->info.rows;
}

void queryCostStatis(SExecTaskInfo* pTaskInfo) {
  STaskCostInfo* pSummary = &pTaskInfo->cost;

  //  uint64_t hashSize = taosHashGetMemSize(pQInfo->runtimeEnv.pResultRowHashTable);
  //  hashSize += taosHashGetMemSize(pRuntimeEnv->tableqinfoGroupInfo.map);
  //  pSummary->hashSize = hashSize;

  // add the merge time
  pSummary->elapsedTime += pSummary->firstStageMergeTime;

  //  SResultRowPool* p = pTaskInfo->pool;
  //  if (p != NULL) {
  //    pSummary->winInfoSize = getResultRowPoolMemSize(p);
  //    pSummary->numOfTimeWindows = getNumOfAllocatedResultRows(p);
  //  } else {
  //    pSummary->winInfoSize = 0;
  //    pSummary->numOfTimeWindows = 0;
  //  }
  //
  //  calculateOperatorProfResults(pQInfo);

  SFileBlockLoadRecorder* pRecorder = pSummary->pRecoder;
  if (pSummary->pRecoder != NULL) {
    qDebug("%s :cost summary: elapsed time:%" PRId64 " us, first merge:%" PRId64
           " us, total blocks:%d, "
           "load block statis:%d, load data block:%d, total rows:%" PRId64 ", check rows:%" PRId64,
           GET_TASKID(pTaskInfo), pSummary->elapsedTime, pSummary->firstStageMergeTime, pRecorder->totalBlocks,
           pRecorder->loadBlockStatis, pRecorder->loadBlocks, pRecorder->totalRows, pRecorder->totalCheckedRows);
  }
  // qDebug("QInfo:0x%"PRIx64" :cost summary: winResPool size:%.2f Kb, numOfWin:%"PRId64", tableInfoSize:%.2f Kb,
  // hashTable:%.2f Kb", pQInfo->qId, pSummary->winInfoSize/1024.0,
  //      pSummary->numOfTimeWindows, pSummary->tableInfoSize/1024.0, pSummary->hashSize/1024.0);
}

// static void updateOffsetVal(STaskRuntimeEnv *pRuntimeEnv, SDataBlockInfo *pBlockInfo) {
//   STaskAttr *pQueryAttr = pRuntimeEnv->pQueryAttr;
//   STableQueryInfo* pTableQueryInfo = pRuntimeEnv->current;
//
//   int32_t step = GET_FORWARD_DIRECTION_FACTOR(pQueryAttr->order.order);
//
//   if (pQueryAttr->limit.offset == pBlockInfo->rows) {  // current block will ignore completed
//     pTableQueryInfo->lastKey = QUERY_IS_ASC_QUERY(pQueryAttr) ? pBlockInfo->window.ekey + step :
//     pBlockInfo->window.skey + step; pQueryAttr->limit.offset = 0; return;
//   }
//
//   if (QUERY_IS_ASC_QUERY(pQueryAttr)) {
//     pQueryAttr->pos = (int32_t)pQueryAttr->limit.offset;
//   } else {
//     pQueryAttr->pos = pBlockInfo->rows - (int32_t)pQueryAttr->limit.offset - 1;
//   }
//
//   assert(pQueryAttr->pos >= 0 && pQueryAttr->pos <= pBlockInfo->rows - 1);
//
//   SArray *         pDataBlock = tsdbRetrieveDataBlock(pRuntimeEnv->pTsdbReadHandle, NULL);
//   SColumnInfoData *pColInfoData = taosArrayGet(pDataBlock, 0);
//
//   // update the pQueryAttr->limit.offset value, and pQueryAttr->pos value
//   TSKEY *keys = (TSKEY *) pColInfoData->pData;
//
//   // update the offset value
//   pTableQueryInfo->lastKey = keys[pQueryAttr->pos];
//   pQueryAttr->limit.offset = 0;
//
//   int32_t numOfRes = tableApplyFunctionsOnBlock(pRuntimeEnv, pBlockInfo, NULL, binarySearchForKey, pDataBlock);
//
//   //qDebug("QInfo:0x%"PRIx64" check data block, brange:%" PRId64 "-%" PRId64 ", numBlocksOfStep:%d, numOfRes:%d,
//   lastKey:%"PRId64, GET_TASKID(pRuntimeEnv),
//          pBlockInfo->window.skey, pBlockInfo->window.ekey, pBlockInfo->rows, numOfRes, pQuery->current->lastKey);
// }

// void skipBlocks(STaskRuntimeEnv *pRuntimeEnv) {
//   STaskAttr *pQueryAttr = pRuntimeEnv->pQueryAttr;
//
//   if (pQueryAttr->limit.offset <= 0 || pQueryAttr->numOfFilterCols > 0) {
//     return;
//   }
//
//   pQueryAttr->pos = 0;
//   int32_t step = GET_FORWARD_DIRECTION_FACTOR(pQueryAttr->order.order);
//
//   STableQueryInfo* pTableQueryInfo = pRuntimeEnv->current;
//   TsdbQueryHandleT pTsdbReadHandle = pRuntimeEnv->pTsdbReadHandle;
//
//   SDataBlockInfo blockInfo = SDATA_BLOCK_INITIALIZER;
//   while (tsdbNextDataBlock(pTsdbReadHandle)) {
//     if (isTaskKilled(pRuntimeEnv->qinfo)) {
//       longjmp(pRuntimeEnv->env, TSDB_CODE_TSC_QUERY_CANCELLED);
//     }
//
//     tsdbRetrieveDataBlockInfo(pTsdbReadHandle, &blockInfo);
//
//     if (pQueryAttr->limit.offset > blockInfo.rows) {
//       pQueryAttr->limit.offset -= blockInfo.rows;
//       pTableQueryInfo->lastKey = (QUERY_IS_ASC_QUERY(pQueryAttr)) ? blockInfo.window.ekey : blockInfo.window.skey;
//       pTableQueryInfo->lastKey += step;
//
//       //qDebug("QInfo:0x%"PRIx64" skip rows:%d, offset:%" PRId64, GET_TASKID(pRuntimeEnv), blockInfo.rows,
//              pQuery->limit.offset);
//     } else {  // find the appropriated start position in current block
//       updateOffsetVal(pRuntimeEnv, &blockInfo);
//       break;
//     }
//   }
//
//   if (terrno != TSDB_CODE_SUCCESS) {
//     longjmp(pRuntimeEnv->env, terrno);
//   }
// }

// static TSKEY doSkipIntervalProcess(STaskRuntimeEnv* pRuntimeEnv, STimeWindow* win, SDataBlockInfo* pBlockInfo,
// STableQueryInfo* pTableQueryInfo) {
//   STaskAttr *pQueryAttr = pRuntimeEnv->pQueryAttr;
//   SResultRowInfo *pWindowResInfo = &pRuntimeEnv->resultRowInfo;
//
//   assert(pQueryAttr->limit.offset == 0);
//   STimeWindow tw = *win;
//   getNextTimeWindow(pQueryAttr, &tw);
//
//   if ((tw.skey <= pBlockInfo->window.ekey && QUERY_IS_ASC_QUERY(pQueryAttr)) ||
//       (tw.ekey >= pBlockInfo->window.skey && !QUERY_IS_ASC_QUERY(pQueryAttr))) {
//
//     // load the data block and check data remaining in current data block
//     // TODO optimize performance
//     SArray *         pDataBlock = tsdbRetrieveDataBlock(pRuntimeEnv->pTsdbReadHandle, NULL);
//     SColumnInfoData *pColInfoData = taosArrayGet(pDataBlock, 0);
//
//     tw = *win;
//     int32_t startPos =
//         getNextQualifiedWindow(pQueryAttr, &tw, pBlockInfo, pColInfoData->pData, binarySearchForKey, -1);
//     assert(startPos >= 0);
//
//     // set the abort info
//     pQueryAttr->pos = startPos;
//
//     // reset the query start timestamp
//     pTableQueryInfo->win.skey = ((TSKEY *)pColInfoData->pData)[startPos];
//     pQueryAttr->window.skey = pTableQueryInfo->win.skey;
//     TSKEY key = pTableQueryInfo->win.skey;
//
//     pWindowResInfo->prevSKey = tw.skey;
//     int32_t index = pRuntimeEnv->resultRowInfo.curIndex;
//
//     int32_t numOfRes = tableApplyFunctionsOnBlock(pRuntimeEnv, pBlockInfo, NULL, binarySearchForKey, pDataBlock);
//     pRuntimeEnv->resultRowInfo.curIndex = index;  // restore the window index
//
//     //qDebug("QInfo:0x%"PRIx64" check data block, brange:%" PRId64 "-%" PRId64 ", numOfRows:%d, numOfRes:%d,
//     lastKey:%" PRId64,
//            GET_TASKID(pRuntimeEnv), pBlockInfo->window.skey, pBlockInfo->window.ekey, pBlockInfo->rows, numOfRes,
//            pQueryAttr->current->lastKey);
//
//     return key;
//   } else {  // do nothing
//     pQueryAttr->window.skey      = tw.skey;
//     pWindowResInfo->prevSKey = tw.skey;
//     pTableQueryInfo->lastKey = tw.skey;
//
//     return tw.skey;
//   }
//
//   return true;
// }

// static bool skipTimeInterval(STaskRuntimeEnv *pRuntimeEnv, TSKEY* start) {
//   STaskAttr *pQueryAttr = pRuntimeEnv->pQueryAttr;
//   if (QUERY_IS_ASC_QUERY(pQueryAttr)) {
//     assert(*start <= pRuntimeEnv->current->lastKey);
//   } else {
//     assert(*start >= pRuntimeEnv->current->lastKey);
//   }
//
//   // if queried with value filter, do NOT forward query start position
//   if (pQueryAttr->limit.offset <= 0 || pQueryAttr->numOfFilterCols > 0 || pRuntimeEnv->pTsBuf != NULL ||
//   pRuntimeEnv->pFillInfo != NULL) {
//     return true;
//   }
//
//   /*
//    * 1. for interval without interpolation query we forward pQueryAttr->interval.interval at a time for
//    *    pQueryAttr->limit.offset times. Since hole exists, pQueryAttr->interval.interval*pQueryAttr->limit.offset
//    value is
//    *    not valid. otherwise, we only forward pQueryAttr->limit.offset number of points
//    */
//   assert(pRuntimeEnv->resultRowInfo.prevSKey == TSKEY_INITIAL_VAL);
//
//   STimeWindow w = TSWINDOW_INITIALIZER;
//   bool ascQuery = QUERY_IS_ASC_QUERY(pQueryAttr);
//
//   SResultRowInfo *pWindowResInfo = &pRuntimeEnv->resultRowInfo;
//   STableQueryInfo *pTableQueryInfo = pRuntimeEnv->current;
//
//   SDataBlockInfo blockInfo = SDATA_BLOCK_INITIALIZER;
//   while (tsdbNextDataBlock(pRuntimeEnv->pTsdbReadHandle)) {
//     tsdbRetrieveDataBlockInfo(pRuntimeEnv->pTsdbReadHandle, &blockInfo);
//
//     if (QUERY_IS_ASC_QUERY(pQueryAttr)) {
//       if (pWindowResInfo->prevSKey == TSKEY_INITIAL_VAL) {
//         getAlignQueryTimeWindow(pQueryAttr, blockInfo.window.skey, blockInfo.window.skey, pQueryAttr->window.ekey,
//         &w); pWindowResInfo->prevSKey = w.skey;
//       }
//     } else {
//       getAlignQueryTimeWindow(pQueryAttr, blockInfo.window.ekey, pQueryAttr->window.ekey, blockInfo.window.ekey, &w);
//       pWindowResInfo->prevSKey = w.skey;
//     }
//
//     // the first time window
//     STimeWindow win = getActiveTimeWindow(pWindowResInfo, pWindowResInfo->prevSKey, pQueryAttr);
//
//     while (pQueryAttr->limit.offset > 0) {
//       STimeWindow tw = win;
//
//       if ((win.ekey <= blockInfo.window.ekey && ascQuery) || (win.ekey >= blockInfo.window.skey && !ascQuery)) {
//         pQueryAttr->limit.offset -= 1;
//         pWindowResInfo->prevSKey = win.skey;
//
//         // current time window is aligned with blockInfo.window.ekey
//         // restart it from next data block by set prevSKey to be TSKEY_INITIAL_VAL;
//         if ((win.ekey == blockInfo.window.ekey && ascQuery) || (win.ekey == blockInfo.window.skey && !ascQuery)) {
//           pWindowResInfo->prevSKey = TSKEY_INITIAL_VAL;
//         }
//       }
//
//       if (pQueryAttr->limit.offset == 0) {
//         *start = doSkipIntervalProcess(pRuntimeEnv, &win, &blockInfo, pTableQueryInfo);
//         return true;
//       }
//
//       // current window does not ended in current data block, try next data block
//       getNextTimeWindow(pQueryAttr, &tw);
//
//       /*
//        * If the next time window still starts from current data block,
//        * load the primary timestamp column first, and then find the start position for the next queried time window.
//        * Note that only the primary timestamp column is required.
//        * TODO: Optimize for this cases. All data blocks are not needed to be loaded, only if the first actually
//        required
//        * time window resides in current data block.
//        */
//       if ((tw.skey <= blockInfo.window.ekey && ascQuery) || (tw.ekey >= blockInfo.window.skey && !ascQuery)) {
//
//         SArray *pDataBlock = tsdbRetrieveDataBlock(pRuntimeEnv->pTsdbReadHandle, NULL);
//         SColumnInfoData *pColInfoData = taosArrayGet(pDataBlock, 0);
//
//         if ((win.ekey > blockInfo.window.ekey && ascQuery) || (win.ekey < blockInfo.window.skey && !ascQuery)) {
//           pQueryAttr->limit.offset -= 1;
//         }
//
//         if (pQueryAttr->limit.offset == 0) {
//           *start = doSkipIntervalProcess(pRuntimeEnv, &win, &blockInfo, pTableQueryInfo);
//           return true;
//         } else {
//           tw = win;
//           int32_t startPos =
//               getNextQualifiedWindow(pQueryAttr, &tw, &blockInfo, pColInfoData->pData, binarySearchForKey, -1);
//           assert(startPos >= 0);
//
//           // set the abort info
//           pQueryAttr->pos = startPos;
//           pTableQueryInfo->lastKey = ((TSKEY *)pColInfoData->pData)[startPos];
//           pWindowResInfo->prevSKey = tw.skey;
//           win = tw;
//         }
//       } else {
//         break;  // offset is not 0, and next time window begins or ends in the next block.
//       }
//     }
//   }
//
//   // check for error
//   if (terrno != TSDB_CODE_SUCCESS) {
//     longjmp(pRuntimeEnv->env, terrno);
//   }
//
//   return true;
// }

int32_t appendDownstream(SOperatorInfo* p, SOperatorInfo** pDownstream, int32_t num) {
  if (p->pDownstream == NULL) {
    assert(p->numOfDownstream == 0);
  }

  p->pDownstream = taosMemoryCalloc(1, num * POINTER_BYTES);
  if (p->pDownstream == NULL) {
    return TSDB_CODE_OUT_OF_MEMORY;
  }

  memcpy(p->pDownstream, pDownstream, num * POINTER_BYTES);
  p->numOfDownstream = num;
  return TSDB_CODE_SUCCESS;
}

static void doDestroyTableList(STableListInfo* pTableqinfoList);

static void doTableQueryInfoTimeWindowCheck(SExecTaskInfo* pTaskInfo, STableQueryInfo* pTableQueryInfo, int32_t order) {
#if 0
    if (order == TSDB_ORDER_ASC) {
    assert(
        (pTableQueryInfo->win.skey <= pTableQueryInfo->win.ekey) &&
        (pTableQueryInfo->lastKey >= pTaskInfo->window.skey) &&
        (pTableQueryInfo->win.skey >= pTaskInfo->window.skey && pTableQueryInfo->win.ekey <= pTaskInfo->window.ekey));
  } else {
    assert(
        (pTableQueryInfo->win.skey >= pTableQueryInfo->win.ekey) &&
        (pTableQueryInfo->lastKey <= pTaskInfo->window.skey) &&
        (pTableQueryInfo->win.skey <= pTaskInfo->window.skey && pTableQueryInfo->win.ekey >= pTaskInfo->window.ekey));
  }
#endif
}

// static void updateTableIdInfo(STableQueryInfo* pTableQueryInfo, SSDataBlock* pBlock, SHashObj* pTableIdInfo, int32_t
// order) {
//   int32_t step = GET_FORWARD_DIRECTION_FACTOR(order);
//   pTableQueryInfo->lastKey = ((order == TSDB_ORDER_ASC)? pBlock->info.window.ekey:pBlock->info.window.skey) + step;
//
//   if (pTableQueryInfo->pTable == NULL) {
//     return;
//   }
//
//   STableIdInfo tidInfo = createTableIdInfo(pTableQueryInfo);
//   STableIdInfo *idinfo = taosHashGet(pTableIdInfo, &tidInfo.tid, sizeof(tidInfo.tid));
//   if (idinfo != NULL) {
//     assert(idinfo->tid == tidInfo.tid && idinfo->uid == tidInfo.uid);
//     idinfo->key = tidInfo.key;
//   } else {
//     taosHashPut(pTableIdInfo, &tidInfo.tid, sizeof(tidInfo.tid), &tidInfo, sizeof(STableIdInfo));
//   }
// }

int32_t loadRemoteDataCallback(void* param, const SDataBuf* pMsg, int32_t code) {
  SSourceDataInfo* pSourceDataInfo = (SSourceDataInfo*)param;
  if (code == TSDB_CODE_SUCCESS) {
    pSourceDataInfo->pRsp = pMsg->pData;

    SRetrieveTableRsp* pRsp = pSourceDataInfo->pRsp;
    pRsp->numOfRows = htonl(pRsp->numOfRows);
    pRsp->compLen = htonl(pRsp->compLen);
    pRsp->numOfCols = htonl(pRsp->numOfCols);
    pRsp->useconds = htobe64(pRsp->useconds);
  } else {
    pSourceDataInfo->code = code;
  }

  pSourceDataInfo->status = EX_SOURCE_DATA_READY;
  tsem_post(&pSourceDataInfo->pEx->ready);
  return TSDB_CODE_SUCCESS;
}

static void destroySendMsgInfo(SMsgSendInfo* pMsgBody) {
  assert(pMsgBody != NULL);
  taosMemoryFreeClear(pMsgBody->msgInfo.pData);
  taosMemoryFreeClear(pMsgBody);
}

void qProcessFetchRsp(void* parent, SRpcMsg* pMsg, SEpSet* pEpSet) {
  SMsgSendInfo* pSendInfo = (SMsgSendInfo*)pMsg->info.ahandle;
  assert(pMsg->info.ahandle != NULL);

  SDataBuf buf = {.len = pMsg->contLen, .pData = NULL};

  if (pMsg->contLen > 0) {
    buf.pData = taosMemoryCalloc(1, pMsg->contLen);
    if (buf.pData == NULL) {
      terrno = TSDB_CODE_OUT_OF_MEMORY;
      pMsg->code = TSDB_CODE_OUT_OF_MEMORY;
    } else {
      memcpy(buf.pData, pMsg->pCont, pMsg->contLen);
    }
  }

  pSendInfo->fp(pSendInfo->param, &buf, pMsg->code);
  rpcFreeCont(pMsg->pCont);
  destroySendMsgInfo(pSendInfo);
}

static int32_t doSendFetchDataRequest(SExchangeInfo* pExchangeInfo, SExecTaskInfo* pTaskInfo, int32_t sourceIndex) {
  size_t totalSources = taosArrayGetSize(pExchangeInfo->pSources);

  SResFetchReq* pMsg = taosMemoryCalloc(1, sizeof(SResFetchReq));
  if (NULL == pMsg) {
    pTaskInfo->code = TSDB_CODE_QRY_OUT_OF_MEMORY;
    return pTaskInfo->code;
  }

  SDownstreamSourceNode* pSource = taosArrayGet(pExchangeInfo->pSources, sourceIndex);
  SSourceDataInfo*       pDataInfo = taosArrayGet(pExchangeInfo->pSourceDataInfo, sourceIndex);

  qDebug("%s build fetch msg and send to vgId:%d, ep:%s, taskId:0x%" PRIx64 ", %d/%" PRIzu, GET_TASKID(pTaskInfo),
         pSource->addr.nodeId, pSource->addr.epSet.eps[0].fqdn, pSource->taskId, sourceIndex, totalSources);

  pMsg->header.vgId = htonl(pSource->addr.nodeId);
  pMsg->sId = htobe64(pSource->schedId);
  pMsg->taskId = htobe64(pSource->taskId);
  pMsg->queryId = htobe64(pTaskInfo->id.queryId);

  // send the fetch remote task result reques
  SMsgSendInfo* pMsgSendInfo = taosMemoryCalloc(1, sizeof(SMsgSendInfo));
  if (NULL == pMsgSendInfo) {
    taosMemoryFreeClear(pMsg);
    qError("%s prepare message %d failed", GET_TASKID(pTaskInfo), (int32_t)sizeof(SMsgSendInfo));
    pTaskInfo->code = TSDB_CODE_QRY_OUT_OF_MEMORY;
    return pTaskInfo->code;
  }

  pMsgSendInfo->param = pDataInfo;
  pMsgSendInfo->msgInfo.pData = pMsg;
  pMsgSendInfo->msgInfo.len = sizeof(SResFetchReq);
  pMsgSendInfo->msgType = TDMT_VND_FETCH;
  pMsgSendInfo->fp = loadRemoteDataCallback;

  int64_t transporterId = 0;
  int32_t code = asyncSendMsgToServer(pExchangeInfo->pTransporter, &pSource->addr.epSet, &transporterId, pMsgSendInfo);
  return TSDB_CODE_SUCCESS;
}

// NOTE: sources columns are more than the destination SSDatablock columns.
void relocateColumnData(SSDataBlock* pBlock, const SArray* pColMatchInfo, SArray* pCols) {
  size_t numOfSrcCols = taosArrayGetSize(pCols);

  int32_t i = 0, j = 0;
  while (i < numOfSrcCols && j < taosArrayGetSize(pColMatchInfo)) {
    SColumnInfoData* p = taosArrayGet(pCols, i);
    SColMatchInfo*   pmInfo = taosArrayGet(pColMatchInfo, j);
    if (!pmInfo->output) {
      j++;
      continue;
    }

    if (p->info.colId == pmInfo->colId) {
      taosArraySet(pBlock->pDataBlock, pmInfo->targetSlotId, p);
      i++;
      j++;
    } else if (p->info.colId < pmInfo->colId) {
      i++;
    } else {
      ASSERT(0);
    }
  }
}

int32_t setSDataBlockFromFetchRsp(SSDataBlock* pRes, SLoadRemoteDataInfo* pLoadInfo, int32_t numOfRows, char* pData,
                                  int32_t compLen, int32_t numOfOutput, int64_t startTs, uint64_t* total,
                                  SArray* pColList) {
  if (pColList == NULL) {  // data from other sources
<<<<<<< HEAD
    blockCompressDecode(pRes, numOfOutput, numOfRows, pData);
=======
    blockDataEnsureCapacity(pRes, numOfRows);

    int32_t dataLen = *(int32_t*)pData;
    pData += sizeof(int32_t);

    pRes->info.groupId = *(uint64_t*)pData;
    pData += sizeof(uint64_t);

    int32_t* colLen = (int32_t*)pData;

    char* pStart = pData + sizeof(int32_t) * numOfOutput;
    for (int32_t i = 0; i < numOfOutput; ++i) {
      colLen[i] = htonl(colLen[i]);
      ASSERT(colLen[i] >= 0);

      SColumnInfoData* pColInfoData = taosArrayGet(pRes->pDataBlock, i);
      if (IS_VAR_DATA_TYPE(pColInfoData->info.type)) {
        pColInfoData->varmeta.length = colLen[i];
        pColInfoData->varmeta.allocLen = colLen[i];

        memcpy(pColInfoData->varmeta.offset, pStart, sizeof(int32_t) * numOfRows);
        pStart += sizeof(int32_t) * numOfRows;

        if (colLen[i] > 0) {
          taosMemoryFreeClear(pColInfoData->pData);
          pColInfoData->pData = taosMemoryMalloc(colLen[i]);
        }
      } else {
        memcpy(pColInfoData->nullbitmap, pStart, BitmapLen(numOfRows));
        pStart += BitmapLen(numOfRows);
      }

      if (colLen[i] > 0) {
        memcpy(pColInfoData->pData, pStart, colLen[i]);
      }

      // TODO setting this flag to true temporarily so aggregate function on stable will
      // examine NULL value for non-primary key column
      pColInfoData->hasNull = true;
      pStart += colLen[i];
    }
>>>>>>> 1dae7245
  } else {  // extract data according to pColList
    ASSERT(numOfOutput == taosArrayGetSize(pColList));
    char* pStart = pData;

    int32_t numOfCols = htonl(*(int32_t*)pStart);
    pStart += sizeof(int32_t);

    // todo refactor:extract method
    SSysTableSchema* pSchema = (SSysTableSchema*)pStart;
    for (int32_t i = 0; i < numOfCols; ++i) {
      SSysTableSchema* p = (SSysTableSchema*)pStart;

      p->colId = htons(p->colId);
      p->bytes = htonl(p->bytes);
      pStart += sizeof(SSysTableSchema);
    }

    SSDataBlock* pBlock = taosMemoryCalloc(1, sizeof(SSDataBlock));
    pBlock->pDataBlock = taosArrayInit(numOfCols, sizeof(SColumnInfoData));
    pBlock->info.numOfCols = numOfCols;

    for (int32_t i = 0; i < numOfCols; ++i) {
      SColumnInfoData idata = {0};

      idata.info.type = pSchema[i].type;
      idata.info.bytes = pSchema[i].bytes;
      idata.info.colId = pSchema[i].colId;
      idata.hasNull = true;

      taosArrayPush(pBlock->pDataBlock, &idata);
      if (IS_VAR_DATA_TYPE(idata.info.type)) {
        pBlock->info.hasVarCol = true;
      }
    }

    blockDataEnsureCapacity(pBlock, numOfRows);

    int32_t  dataLen = *(int32_t*)pStart;
    uint64_t groupId = *(uint64_t*)(pStart + sizeof(int32_t));
    pStart += sizeof(int32_t) + sizeof(uint64_t);

    int32_t* colLen = (int32_t*)(pStart);
    pStart += sizeof(int32_t) * numOfCols;

    for (int32_t i = 0; i < numOfCols; ++i) {
      colLen[i] = htonl(colLen[i]);
      ASSERT(colLen[i] >= 0);

      SColumnInfoData* pColInfoData = taosArrayGet(pBlock->pDataBlock, i);
      if (IS_VAR_DATA_TYPE(pColInfoData->info.type)) {
        pColInfoData->varmeta.length = colLen[i];
        pColInfoData->varmeta.allocLen = colLen[i];

        memcpy(pColInfoData->varmeta.offset, pStart, sizeof(int32_t) * numOfRows);
        pStart += sizeof(int32_t) * numOfRows;

        pColInfoData->pData = taosMemoryMalloc(colLen[i]);
      } else {
        memcpy(pColInfoData->nullbitmap, pStart, BitmapLen(numOfRows));
        pStart += BitmapLen(numOfRows);
      }

      memcpy(pColInfoData->pData, pStart, colLen[i]);
      pStart += colLen[i];
    }

    // data from mnode
    relocateColumnData(pRes, pColList, pBlock->pDataBlock);
    taosArrayDestroy(pBlock->pDataBlock);
    taosMemoryFree(pBlock);
    //    blockDataDestroy(pBlock);
  }

  pRes->info.rows = numOfRows;

  // todo move this to time window aggregator, since the primary timestamp may not be known by exchange operator.
  blockDataUpdateTsWindow(pRes, 0);

  int64_t el = taosGetTimestampUs() - startTs;

  pLoadInfo->totalRows += numOfRows;
  pLoadInfo->totalSize += compLen;

  if (total != NULL) {
    *total += numOfRows;
  }

  pLoadInfo->totalElapsed += el;
  return TSDB_CODE_SUCCESS;
}

static void* setAllSourcesCompleted(SOperatorInfo* pOperator, int64_t startTs) {
  SExchangeInfo* pExchangeInfo = pOperator->info;
  SExecTaskInfo* pTaskInfo = pOperator->pTaskInfo;

  int64_t              el = taosGetTimestampUs() - startTs;
  SLoadRemoteDataInfo* pLoadInfo = &pExchangeInfo->loadInfo;

  pLoadInfo->totalElapsed += el;

  size_t totalSources = taosArrayGetSize(pExchangeInfo->pSources);
  qDebug("%s all %" PRIzu " sources are exhausted, total rows: %" PRIu64 " bytes:%" PRIu64 ", elapsed:%.2f ms",
         GET_TASKID(pTaskInfo), totalSources, pLoadInfo->totalRows, pLoadInfo->totalSize,
         pLoadInfo->totalElapsed / 1000.0);

  doSetOperatorCompleted(pOperator);
  return NULL;
}

static SSDataBlock* concurrentlyLoadRemoteDataImpl(SOperatorInfo* pOperator, SExchangeInfo* pExchangeInfo,
                                                   SExecTaskInfo* pTaskInfo) {
  int32_t code = 0;
  int64_t startTs = taosGetTimestampUs();
  size_t  totalSources = taosArrayGetSize(pExchangeInfo->pSources);

  while (1) {
    int32_t completed = 0;
    for (int32_t i = 0; i < totalSources; ++i) {
      SSourceDataInfo* pDataInfo = taosArrayGet(pExchangeInfo->pSourceDataInfo, i);

      if (pDataInfo->status == EX_SOURCE_DATA_EXHAUSTED) {
        completed += 1;
        continue;
      }

      if (pDataInfo->status != EX_SOURCE_DATA_READY) {
        continue;
      }

      SRetrieveTableRsp*     pRsp = pDataInfo->pRsp;
      SDownstreamSourceNode* pSource = taosArrayGet(pExchangeInfo->pSources, i);

      SSDataBlock*         pRes = pExchangeInfo->pResult;
      SLoadRemoteDataInfo* pLoadInfo = &pExchangeInfo->loadInfo;
      if (pRsp->numOfRows == 0) {
        qDebug("%s vgId:%d, taskID:0x%" PRIx64 " index:%d completed, rowsOfSource:%" PRIu64 ", totalRows:%" PRIu64
               " try next",
               GET_TASKID(pTaskInfo), pSource->addr.nodeId, pSource->taskId, i + 1, pDataInfo->totalRows,
               pExchangeInfo->loadInfo.totalRows);
        pDataInfo->status = EX_SOURCE_DATA_EXHAUSTED;
        completed += 1;
        taosMemoryFreeClear(pDataInfo->pRsp);
        continue;
      }

      SRetrieveTableRsp* pTableRsp = pDataInfo->pRsp;
      code = setSDataBlockFromFetchRsp(pExchangeInfo->pResult, pLoadInfo, pTableRsp->numOfRows, pTableRsp->data,
                                       pTableRsp->compLen, pTableRsp->numOfCols, startTs, &pDataInfo->totalRows, NULL);
      if (code != 0) {
        taosMemoryFreeClear(pDataInfo->pRsp);
        goto _error;
      }

      if (pRsp->completed == 1) {
        qDebug("%s fetch msg rsp from vgId:%d, taskId:0x%" PRIx64 " numOfRows:%d, rowsOfSource:%" PRIu64
               ", totalRows:%" PRIu64 ", totalBytes:%" PRIu64 " try next %d/%" PRIzu,
               GET_TASKID(pTaskInfo), pSource->addr.nodeId, pSource->taskId, pRes->info.rows, pDataInfo->totalRows,
               pLoadInfo->totalRows, pLoadInfo->totalSize, i + 1, totalSources);
        pDataInfo->status = EX_SOURCE_DATA_EXHAUSTED;
      } else {
        qDebug("%s fetch msg rsp from vgId:%d, taskId:0x%" PRIx64 " numOfRows:%d, totalRows:%" PRIu64
               ", totalBytes:%" PRIu64,
               GET_TASKID(pTaskInfo), pSource->addr.nodeId, pSource->taskId, pRes->info.rows, pLoadInfo->totalRows,
               pLoadInfo->totalSize);
      }

      if (pDataInfo->status != EX_SOURCE_DATA_EXHAUSTED) {
        pDataInfo->status = EX_SOURCE_DATA_NOT_READY;
        code = doSendFetchDataRequest(pExchangeInfo, pTaskInfo, i);
        if (code != TSDB_CODE_SUCCESS) {
          taosMemoryFreeClear(pDataInfo->pRsp);
          goto _error;
        }
      }

      taosMemoryFreeClear(pDataInfo->pRsp);
      return pExchangeInfo->pResult;
    }

    if (completed == totalSources) {
      return setAllSourcesCompleted(pOperator, startTs);
    }
  }

_error:
  pTaskInfo->code = code;
  return NULL;
}

static SSDataBlock* concurrentlyLoadRemoteData(SOperatorInfo* pOperator) {
  SExchangeInfo* pExchangeInfo = pOperator->info;
  SExecTaskInfo* pTaskInfo = pOperator->pTaskInfo;

  if (pOperator->status == OP_RES_TO_RETURN) {
    return concurrentlyLoadRemoteDataImpl(pOperator, pExchangeInfo, pTaskInfo);
  }

  size_t  totalSources = taosArrayGetSize(pExchangeInfo->pSources);
  int64_t startTs = taosGetTimestampUs();

  // Asynchronously send all fetch requests to all sources.
  for (int32_t i = 0; i < totalSources; ++i) {
    int32_t code = doSendFetchDataRequest(pExchangeInfo, pTaskInfo, i);
    if (code != TSDB_CODE_SUCCESS) {
      return NULL;
    }
  }

  int64_t endTs = taosGetTimestampUs();
  qDebug("%s send all fetch request to %" PRIzu " sources completed, elapsed:%" PRId64, GET_TASKID(pTaskInfo),
         totalSources, endTs - startTs);

  tsem_wait(&pExchangeInfo->ready);
  pOperator->status = OP_RES_TO_RETURN;
  return concurrentlyLoadRemoteDataImpl(pOperator, pExchangeInfo, pTaskInfo);
}

static int32_t prepareConcurrentlyLoad(SOperatorInfo* pOperator) {
  SExchangeInfo* pExchangeInfo = pOperator->info;
  SExecTaskInfo* pTaskInfo = pOperator->pTaskInfo;

  size_t  totalSources = taosArrayGetSize(pExchangeInfo->pSources);
  int64_t startTs = taosGetTimestampUs();

  // Asynchronously send all fetch requests to all sources.
  for (int32_t i = 0; i < totalSources; ++i) {
    int32_t code = doSendFetchDataRequest(pExchangeInfo, pTaskInfo, i);
    if (code != TSDB_CODE_SUCCESS) {
      pTaskInfo->code = code;
      return code;
    }
  }

  int64_t endTs = taosGetTimestampUs();
  qDebug("%s send all fetch request to %" PRIzu " sources completed, elapsed:%" PRId64, GET_TASKID(pTaskInfo),
         totalSources, endTs - startTs);

  tsem_wait(&pExchangeInfo->ready);
  pOperator->cost.openCost = taosGetTimestampUs() - startTs;

  return TSDB_CODE_SUCCESS;
}

static SSDataBlock* seqLoadRemoteData(SOperatorInfo* pOperator) {
  SExchangeInfo* pExchangeInfo = pOperator->info;
  SExecTaskInfo* pTaskInfo = pOperator->pTaskInfo;

  size_t  totalSources = taosArrayGetSize(pExchangeInfo->pSources);
  int64_t startTs = taosGetTimestampUs();

  while (1) {
    if (pExchangeInfo->current >= totalSources) {
      return setAllSourcesCompleted(pOperator, startTs);
    }

    doSendFetchDataRequest(pExchangeInfo, pTaskInfo, pExchangeInfo->current);
    tsem_wait(&pExchangeInfo->ready);

    SSourceDataInfo*       pDataInfo = taosArrayGet(pExchangeInfo->pSourceDataInfo, pExchangeInfo->current);
    SDownstreamSourceNode* pSource = taosArrayGet(pExchangeInfo->pSources, pExchangeInfo->current);

    if (pDataInfo->code != TSDB_CODE_SUCCESS) {
      qError("%s vgId:%d, taskID:0x%" PRIx64 " error happens, code:%s", GET_TASKID(pTaskInfo), pSource->addr.nodeId,
             pSource->taskId, tstrerror(pDataInfo->code));
      pOperator->pTaskInfo->code = pDataInfo->code;
      return NULL;
    }

    SRetrieveTableRsp*   pRsp = pDataInfo->pRsp;
    SLoadRemoteDataInfo* pLoadInfo = &pExchangeInfo->loadInfo;
    if (pRsp->numOfRows == 0) {
      qDebug("%s vgId:%d, taskID:0x%" PRIx64 " %d of total completed, rowsOfSource:%" PRIu64 ", totalRows:%" PRIu64
             " try next",
             GET_TASKID(pTaskInfo), pSource->addr.nodeId, pSource->taskId, pExchangeInfo->current + 1,
             pDataInfo->totalRows, pLoadInfo->totalRows);

      pDataInfo->status = EX_SOURCE_DATA_EXHAUSTED;
      pExchangeInfo->current += 1;
      taosMemoryFreeClear(pDataInfo->pRsp);
      continue;
    }

    SSDataBlock*       pRes = pExchangeInfo->pResult;
    SRetrieveTableRsp* pTableRsp = pDataInfo->pRsp;
    int32_t            code =
        setSDataBlockFromFetchRsp(pExchangeInfo->pResult, pLoadInfo, pTableRsp->numOfRows, pTableRsp->data,
                                  pTableRsp->compLen, pTableRsp->numOfCols, startTs, &pDataInfo->totalRows, NULL);

    if (pRsp->completed == 1) {
      qDebug("%s fetch msg rsp from vgId:%d, taskId:0x%" PRIx64 " numOfRows:%d, rowsOfSource:%" PRIu64
             ", totalRows:%" PRIu64 ", totalBytes:%" PRIu64 " try next %d/%" PRIzu,
             GET_TASKID(pTaskInfo), pSource->addr.nodeId, pSource->taskId, pRes->info.rows, pDataInfo->totalRows,
             pLoadInfo->totalRows, pLoadInfo->totalSize, pExchangeInfo->current + 1, totalSources);

      pDataInfo->status = EX_SOURCE_DATA_EXHAUSTED;
      pExchangeInfo->current += 1;
    } else {
      qDebug("%s fetch msg rsp from vgId:%d, taskId:0x%" PRIx64 " numOfRows:%d, totalRows:%" PRIu64
             ", totalBytes:%" PRIu64,
             GET_TASKID(pTaskInfo), pSource->addr.nodeId, pSource->taskId, pRes->info.rows, pLoadInfo->totalRows,
             pLoadInfo->totalSize);
    }

    pOperator->resultInfo.totalRows += pRes->info.rows;
    taosMemoryFreeClear(pDataInfo->pRsp);
    return pExchangeInfo->pResult;
  }
}

static int32_t prepareLoadRemoteData(SOperatorInfo* pOperator) {
  if (OPTR_IS_OPENED(pOperator)) {
    return TSDB_CODE_SUCCESS;
  }

  int64_t st = taosGetTimestampUs();

  SExchangeInfo* pExchangeInfo = pOperator->info;
  if (!pExchangeInfo->seqLoadData) {
    int32_t code = prepareConcurrentlyLoad(pOperator);
    if (code != TSDB_CODE_SUCCESS) {
      return code;
    }
  }

  OPTR_SET_OPENED(pOperator);
  pOperator->cost.openCost = (taosGetTimestampUs() - st) / 1000.0;
  return TSDB_CODE_SUCCESS;
}

static SSDataBlock* doLoadRemoteData(SOperatorInfo* pOperator) {
  SExchangeInfo* pExchangeInfo = pOperator->info;
  SExecTaskInfo* pTaskInfo = pOperator->pTaskInfo;

  pTaskInfo->code = pOperator->fpSet._openFn(pOperator);
  if (pTaskInfo->code != TSDB_CODE_SUCCESS) {
    return NULL;
  }

  size_t               totalSources = taosArrayGetSize(pExchangeInfo->pSources);
  SLoadRemoteDataInfo* pLoadInfo = &pExchangeInfo->loadInfo;

  if (pOperator->status == OP_EXEC_DONE) {
    qDebug("%s all %" PRIzu " source(s) are exhausted, total rows:%" PRIu64 " bytes:%" PRIu64 ", elapsed:%.2f ms",
           GET_TASKID(pTaskInfo), totalSources, pLoadInfo->totalRows, pLoadInfo->totalSize,
           pLoadInfo->totalElapsed / 1000.0);
    return NULL;
  }

  if (pExchangeInfo->seqLoadData) {
    return seqLoadRemoteData(pOperator);
  } else {
    return concurrentlyLoadRemoteData(pOperator);
  }
}

static int32_t initDataSource(int32_t numOfSources, SExchangeInfo* pInfo) {
  pInfo->pSourceDataInfo = taosArrayInit(numOfSources, sizeof(SSourceDataInfo));
  if (pInfo->pSourceDataInfo == NULL) {
    return TSDB_CODE_OUT_OF_MEMORY;
  }

  for (int32_t i = 0; i < numOfSources; ++i) {
    SSourceDataInfo dataInfo = {0};
    dataInfo.status = EX_SOURCE_DATA_NOT_READY;
    dataInfo.pEx = pInfo;
    dataInfo.index = i;

    void* ret = taosArrayPush(pInfo->pSourceDataInfo, &dataInfo);
    if (ret == NULL) {
      taosArrayDestroy(pInfo->pSourceDataInfo);
      return TSDB_CODE_OUT_OF_MEMORY;
    }
  }

  return TSDB_CODE_SUCCESS;
}

SOperatorInfo* createExchangeOperatorInfo(void* pTransporter, const SNodeList* pSources, SSDataBlock* pBlock,
                                          SExecTaskInfo* pTaskInfo) {
  SExchangeInfo* pInfo = taosMemoryCalloc(1, sizeof(SExchangeInfo));
  SOperatorInfo* pOperator = taosMemoryCalloc(1, sizeof(SOperatorInfo));
  if (pInfo == NULL || pOperator == NULL) {
    goto _error;
  }

  size_t numOfSources = LIST_LENGTH(pSources);
  pInfo->pSources = taosArrayInit(numOfSources, sizeof(SDownstreamSourceNode));
  pInfo->pSourceDataInfo = taosArrayInit(numOfSources, sizeof(SSourceDataInfo));
  if (pInfo->pSourceDataInfo == NULL || pInfo->pSources == NULL) {
    goto _error;
  }

  for (int32_t i = 0; i < numOfSources; ++i) {
    SNodeListNode* pNode = nodesListGetNode((SNodeList*)pSources, i);
    taosArrayPush(pInfo->pSources, pNode);
  }

  int32_t code = initDataSource(numOfSources, pInfo);
  if (code != TSDB_CODE_SUCCESS) {
    goto _error;
  }

  pInfo->pResult = pBlock;
  pInfo->seqLoadData = true;

  tsem_init(&pInfo->ready, 0, 0);

  pOperator->name = "ExchangeOperator";
  pOperator->operatorType = QUERY_NODE_PHYSICAL_PLAN_EXCHANGE;
  pOperator->blocking = false;
  pOperator->status = OP_NOT_OPENED;
  pOperator->info = pInfo;
  pOperator->numOfExprs = pBlock->info.numOfCols;
  pOperator->pTaskInfo = pTaskInfo;

  pOperator->fpSet = createOperatorFpSet(prepareLoadRemoteData, doLoadRemoteData, NULL, NULL,
                                         destroyExchangeOperatorInfo, NULL, NULL, NULL);
  pInfo->pTransporter = pTransporter;
  return pOperator;

_error:
  if (pInfo != NULL) {
    destroyExchangeOperatorInfo(pInfo, numOfSources);
  }

  taosMemoryFreeClear(pInfo);
  taosMemoryFreeClear(pOperator);
  pTaskInfo->code = TSDB_CODE_OUT_OF_MEMORY;
  return NULL;
}

static int32_t doInitAggInfoSup(SAggSupporter* pAggSup, SqlFunctionCtx* pCtx, int32_t numOfOutput, size_t keyBufSize,
                                const char* pKey);

static void destroySortedMergeOperatorInfo(void* param, int32_t numOfOutput) {
  SSortedMergeOperatorInfo* pInfo = (SSortedMergeOperatorInfo*)param;
  taosArrayDestroy(pInfo->pSortInfo);
  taosArrayDestroy(pInfo->groupInfo);

  if (pInfo->pSortHandle != NULL) {
    tsortDestroySortHandle(pInfo->pSortHandle);
  }

  blockDataDestroy(pInfo->binfo.pRes);
  cleanupAggSup(&pInfo->aggSup);
}

static bool needToMerge(SSDataBlock* pBlock, SArray* groupInfo, char** buf, int32_t rowIndex) {
  size_t size = taosArrayGetSize(groupInfo);
  if (size == 0) {
    return true;
  }

  for (int32_t i = 0; i < size; ++i) {
    int32_t* index = taosArrayGet(groupInfo, i);

    SColumnInfoData* pColInfo = taosArrayGet(pBlock->pDataBlock, *index);
    bool             isNull = colDataIsNull(pColInfo, rowIndex, pBlock->info.rows, NULL);

    if ((isNull && buf[i] != NULL) || (!isNull && buf[i] == NULL)) {
      return false;
    }

    char* pCell = colDataGetData(pColInfo, rowIndex);
    if (IS_VAR_DATA_TYPE(pColInfo->info.type)) {
      if (varDataLen(pCell) != varDataLen(buf[i])) {
        return false;
      } else {
        if (memcmp(varDataVal(pCell), varDataVal(buf[i]), varDataLen(pCell)) != 0) {
          return false;
        }
      }
    } else {
      if (memcmp(pCell, buf[i], pColInfo->info.bytes) != 0) {
        return false;
      }
    }
  }

  return 0;
}

static void doMergeResultImpl(SSortedMergeOperatorInfo* pInfo, SqlFunctionCtx* pCtx, int32_t numOfExpr,
                              int32_t rowIndex) {
  for (int32_t j = 0; j < numOfExpr; ++j) {  // TODO set row index
                                             //    pCtx[j].startRow = rowIndex;
  }

  for (int32_t j = 0; j < numOfExpr; ++j) {
    int32_t functionId = pCtx[j].functionId;
    //    pCtx[j].fpSet->addInput(&pCtx[j]);

    //    if (functionId < 0) {
    //      SUdfInfo* pUdfInfo = taosArrayGet(pInfo->udfInfo, -1 * functionId - 1);
    //      doInvokeUdf(pUdfInfo, &pCtx[j], 0, TSDB_UDF_FUNC_MERGE);
    //    } else {
    //      assert(!TSDB_FUNC_IS_SCALAR(functionId));
    //      aAggs[functionId].mergeFunc(&pCtx[j]);
    //    }
  }
}

static void doFinalizeResultImpl(SqlFunctionCtx* pCtx, int32_t numOfExpr) {
  for (int32_t j = 0; j < numOfExpr; ++j) {
    int32_t functionId = pCtx[j].functionId;
    //    if (functionId == FUNC_TAG_DUMMY || functionId == FUNC_TS_DUMMY) {
    //      continue;
    //    }

    //    if (functionId < 0) {
    //      SUdfInfo* pUdfInfo = taosArrayGet(pInfo->udfInfo, -1 * functionId - 1);
    //      doInvokeUdf(pUdfInfo, &pCtx[j], 0, TSDB_UDF_FUNC_FINALIZE);
    //    } else {
    //    pCtx[j].fpSet.finalize(&pCtx[j]);
  }
}

static bool saveCurrentTuple(char** rowColData, SArray* pColumnList, SSDataBlock* pBlock, int32_t rowIndex) {
  int32_t size = (int32_t)taosArrayGetSize(pColumnList);

  for (int32_t i = 0; i < size; ++i) {
    int32_t*         index = taosArrayGet(pColumnList, i);
    SColumnInfoData* pColInfo = taosArrayGet(pBlock->pDataBlock, *index);

    char* data = colDataGetData(pColInfo, rowIndex);
    memcpy(rowColData[i], data, colDataGetLength(pColInfo, rowIndex));
  }

  return true;
}

static void doMergeImpl(SOperatorInfo* pOperator, int32_t numOfExpr, SSDataBlock* pBlock) {
  SSortedMergeOperatorInfo* pInfo = pOperator->info;

  SqlFunctionCtx* pCtx = pInfo->binfo.pCtx;
  for (int32_t i = 0; i < pBlock->info.numOfCols; ++i) {
    //    pCtx[i].size = 1;
  }

  for (int32_t i = 0; i < pBlock->info.rows; ++i) {
    if (!pInfo->hasGroupVal) {
      ASSERT(i == 0);
      doMergeResultImpl(pInfo, pCtx, numOfExpr, i);
      pInfo->hasGroupVal = saveCurrentTuple(pInfo->groupVal, pInfo->groupInfo, pBlock, i);
    } else {
      if (needToMerge(pBlock, pInfo->groupInfo, pInfo->groupVal, i)) {
        doMergeResultImpl(pInfo, pCtx, numOfExpr, i);
      } else {
        doFinalizeResultImpl(pCtx, numOfExpr);
        int32_t numOfRows = getNumOfResult(pInfo->binfo.pCtx, pOperator->numOfExprs, NULL);
        //        setTagValueForMultipleRows(pCtx, pOperator->numOfExprs, numOfRows);

        // TODO check for available buffer;

        // next group info data
        pInfo->binfo.pRes->info.rows += numOfRows;
        for (int32_t j = 0; j < numOfExpr; ++j) {
          if (pCtx[j].functionId < 0) {
            continue;
          }

          pCtx[j].fpSet.process(&pCtx[j]);
        }

        doMergeResultImpl(pInfo, pCtx, numOfExpr, i);
        pInfo->hasGroupVal = saveCurrentTuple(pInfo->groupVal, pInfo->groupInfo, pBlock, i);
      }
    }
  }
}

static SSDataBlock* doMerge(SOperatorInfo* pOperator) {
  SSortedMergeOperatorInfo* pInfo = pOperator->info;
  SSortHandle*              pHandle = pInfo->pSortHandle;

  SSDataBlock* pDataBlock = createOneDataBlock(pInfo->binfo.pRes, false);
  blockDataEnsureCapacity(pDataBlock, pOperator->resultInfo.capacity);

  while (1) {
    blockDataCleanup(pDataBlock);
    while (1) {
      STupleHandle* pTupleHandle = tsortNextTuple(pHandle);
      if (pTupleHandle == NULL) {
        break;
      }

      // build datablock for merge for one group
      appendOneRowToDataBlock(pDataBlock, pTupleHandle);
      if (pDataBlock->info.rows >= pOperator->resultInfo.capacity) {
        break;
      }
    }

    if (pDataBlock->info.rows == 0) {
      break;
    }

    setInputDataBlock(pOperator, pInfo->binfo.pCtx, pDataBlock, TSDB_ORDER_ASC, MAIN_SCAN, true);
    //  updateOutputBuf(&pInfo->binfo, &pAggInfo->bufCapacity, pBlock->info.rows * pAggInfo->resultRowFactor,
    //  pOperator->pRuntimeEnv, true);
    doMergeImpl(pOperator, pOperator->numOfExprs, pDataBlock);
    // flush to tuple store, and after all data have been handled, return to upstream node or sink node
  }

  doFinalizeResultImpl(pInfo->binfo.pCtx, pOperator->numOfExprs);
  int32_t numOfRows = getNumOfResult(pInfo->binfo.pCtx, pOperator->numOfExprs, NULL);
  //        setTagValueForMultipleRows(pCtx, pOperator->numOfExprs, numOfRows);

  // TODO check for available buffer;

  // next group info data
  pInfo->binfo.pRes->info.rows += numOfRows;
  return (pInfo->binfo.pRes->info.rows > 0) ? pInfo->binfo.pRes : NULL;
}

static SSDataBlock* doSortedMerge(SOperatorInfo* pOperator) {
  if (pOperator->status == OP_EXEC_DONE) {
    return NULL;
  }

  SExecTaskInfo*            pTaskInfo = pOperator->pTaskInfo;
  SSortedMergeOperatorInfo* pInfo = pOperator->info;
  if (pOperator->status == OP_RES_TO_RETURN) {
    return getSortedBlockData(pInfo->pSortHandle, pInfo->binfo.pRes, pOperator->resultInfo.capacity, NULL);
  }

  int32_t numOfBufPage = pInfo->sortBufSize / pInfo->bufPageSize;
  pInfo->pSortHandle = tsortCreateSortHandle(pInfo->pSortInfo, NULL, SORT_MULTISOURCE_MERGE, pInfo->bufPageSize,
                                             numOfBufPage, pInfo->binfo.pRes, "GET_TASKID(pTaskInfo)");

  tsortSetFetchRawDataFp(pInfo->pSortHandle, loadNextDataBlock, NULL, NULL);

  for (int32_t i = 0; i < pOperator->numOfDownstream; ++i) {
    SSortSource* ps = taosMemoryCalloc(1, sizeof(SSortSource));
    ps->param = pOperator->pDownstream[i];
    tsortAddSource(pInfo->pSortHandle, ps);
  }

  int32_t code = tsortOpen(pInfo->pSortHandle);
  if (code != TSDB_CODE_SUCCESS) {
    longjmp(pTaskInfo->env, terrno);
  }

  pOperator->status = OP_RES_TO_RETURN;
  return doMerge(pOperator);
}

static int32_t initGroupCol(SExprInfo* pExprInfo, int32_t numOfCols, SArray* pGroupInfo,
                            SSortedMergeOperatorInfo* pInfo) {
  if (pGroupInfo == NULL || taosArrayGetSize(pGroupInfo) == 0) {
    return 0;
  }

  int32_t len = 0;
  SArray* plist = taosArrayInit(3, sizeof(SColumn));
  pInfo->groupInfo = taosArrayInit(3, sizeof(int32_t));

  if (plist == NULL || pInfo->groupInfo == NULL) {
    return TSDB_CODE_OUT_OF_MEMORY;
  }

  size_t numOfGroupCol = taosArrayGetSize(pInfo->groupInfo);
  for (int32_t i = 0; i < numOfGroupCol; ++i) {
    SColumn* pCol = taosArrayGet(pGroupInfo, i);
    for (int32_t j = 0; j < numOfCols; ++j) {
      SExprInfo* pe = &pExprInfo[j];
      if (pe->base.resSchema.slotId == pCol->colId) {
        taosArrayPush(plist, pCol);
        taosArrayPush(pInfo->groupInfo, &j);
        len += pCol->bytes;
        break;
      }
    }
  }

  ASSERT(taosArrayGetSize(pGroupInfo) == taosArrayGetSize(plist));

  pInfo->groupVal = taosMemoryCalloc(1, (POINTER_BYTES * numOfGroupCol + len));
  if (pInfo->groupVal == NULL) {
    taosArrayDestroy(plist);
    return TSDB_CODE_OUT_OF_MEMORY;
  }

  int32_t offset = 0;
  char*   start = (char*)(pInfo->groupVal + (POINTER_BYTES * numOfGroupCol));
  for (int32_t i = 0; i < numOfGroupCol; ++i) {
    pInfo->groupVal[i] = start + offset;
    SColumn* pCol = taosArrayGet(plist, i);
    offset += pCol->bytes;
  }

  taosArrayDestroy(plist);

  return TSDB_CODE_SUCCESS;
}

SOperatorInfo* createSortedMergeOperatorInfo(SOperatorInfo** downstream, int32_t numOfDownstream, SExprInfo* pExprInfo,
                                             int32_t num, SArray* pSortInfo, SArray* pGroupInfo,
                                             SExecTaskInfo* pTaskInfo) {
  SSortedMergeOperatorInfo* pInfo = taosMemoryCalloc(1, sizeof(SSortedMergeOperatorInfo));
  SOperatorInfo*            pOperator = taosMemoryCalloc(1, sizeof(SOperatorInfo));
  if (pInfo == NULL || pOperator == NULL) {
    goto _error;
  }

  pInfo->binfo.pCtx = createSqlFunctionCtx(pExprInfo, num, &pInfo->binfo.rowCellInfoOffset);
  initResultRowInfo(&pInfo->binfo.resultRowInfo, (int32_t)1);

  if (pInfo->binfo.pCtx == NULL || pInfo->binfo.pRes == NULL) {
    goto _error;
  }

  size_t  keyBufSize = sizeof(int64_t) + sizeof(int64_t) + POINTER_BYTES;
  int32_t code = doInitAggInfoSup(&pInfo->aggSup, pInfo->binfo.pCtx, num, keyBufSize, pTaskInfo->id.str);
  if (code != TSDB_CODE_SUCCESS) {
    goto _error;
  }

  setFunctionResultOutput(&pInfo->binfo, &pInfo->aggSup, MAIN_SCAN, num, pTaskInfo);
  code = initGroupCol(pExprInfo, num, pGroupInfo, pInfo);
  if (code != TSDB_CODE_SUCCESS) {
    goto _error;
  }

  //  pInfo->resultRowFactor = (int32_t)(getRowNumForMultioutput(pRuntimeEnv->pQueryAttr,
  //      pRuntimeEnv->pQueryAttr->topBotQuery, false));
  pInfo->sortBufSize = 1024 * 16;  // 1MB
  pInfo->bufPageSize = 1024;
  pInfo->pSortInfo = pSortInfo;

  pOperator->resultInfo.capacity = blockDataGetCapacityInRow(pInfo->binfo.pRes, pInfo->bufPageSize);

  pOperator->name = "SortedMerge";
  // pOperator->operatorType = OP_SortedMerge;
  pOperator->blocking = true;
  pOperator->status = OP_NOT_OPENED;
  pOperator->info = pInfo;
  pOperator->numOfExprs = num;
  pOperator->pExpr = pExprInfo;

  pOperator->pTaskInfo = pTaskInfo;

  pOperator->fpSet = createOperatorFpSet(operatorDummyOpenFn, doSortedMerge, NULL, NULL, destroySortedMergeOperatorInfo,
                                         NULL, NULL, NULL);
  code = appendDownstream(pOperator, downstream, numOfDownstream);
  if (code != TSDB_CODE_SUCCESS) {
    goto _error;
  }

  return pOperator;

_error:
  if (pInfo != NULL) {
    destroySortedMergeOperatorInfo(pInfo, num);
  }

  taosMemoryFreeClear(pInfo);
  taosMemoryFreeClear(pOperator);
  terrno = TSDB_CODE_QRY_OUT_OF_MEMORY;
  return NULL;
}

int32_t getTableScanInfo(SOperatorInfo* pOperator, int32_t* order, int32_t* scanFlag) {
  // todo add more information about exchange operation
  int32_t type = pOperator->operatorType;
  if (type == QUERY_NODE_PHYSICAL_PLAN_EXCHANGE || type == QUERY_NODE_PHYSICAL_PLAN_SYSTABLE_SCAN ||
      type == QUERY_NODE_PHYSICAL_PLAN_STREAM_SCAN || type == QUERY_NODE_PHYSICAL_PLAN_TAG_SCAN) {
    *order = TSDB_ORDER_ASC;
    *scanFlag = MAIN_SCAN;
    return TSDB_CODE_SUCCESS;
  } else if (type == QUERY_NODE_PHYSICAL_PLAN_TABLE_SCAN) {
    STableScanInfo* pTableScanInfo = pOperator->info;
    *order = pTableScanInfo->cond.order;
    *scanFlag = pTableScanInfo->scanFlag;
    return TSDB_CODE_SUCCESS;
  } else {
    if (pOperator->pDownstream == NULL || pOperator->pDownstream[0] == NULL) {
      return TSDB_CODE_INVALID_PARA;
    } else {
      return getTableScanInfo(pOperator->pDownstream[0], order, scanFlag);
    }
  }
}

// this is a blocking operator
static int32_t doOpenAggregateOptr(SOperatorInfo* pOperator) {
  if (OPTR_IS_OPENED(pOperator)) {
    return TSDB_CODE_SUCCESS;
  }

  SExecTaskInfo*    pTaskInfo = pOperator->pTaskInfo;
  SAggOperatorInfo* pAggInfo = pOperator->info;

  SOptrBasicInfo* pInfo = &pAggInfo->binfo;
  SOperatorInfo*  downstream = pOperator->pDownstream[0];

  int64_t st = taosGetTimestampUs();

  int32_t order = TSDB_ORDER_ASC;
  int32_t scanFlag = MAIN_SCAN;

  while (1) {
    SSDataBlock* pBlock = downstream->fpSet.getNextFn(downstream);
    if (pBlock == NULL) {
      break;
    }

    int32_t code = getTableScanInfo(pOperator, &order, &scanFlag);
    if (code != TSDB_CODE_SUCCESS) {
      longjmp(pTaskInfo->env, code);
    }

    // there is an scalar expression that needs to be calculated before apply the group aggregation.
    if (pAggInfo->pScalarExprInfo != NULL) {
      code = projectApplyFunctions(pAggInfo->pScalarExprInfo, pBlock, pBlock, pAggInfo->pScalarCtx,
                                   pAggInfo->numOfScalarExpr, NULL);
      if (code != TSDB_CODE_SUCCESS) {
        longjmp(pTaskInfo->env, code);
      }
    }

    // the pDataBlock are always the same one, no need to call this again
    setExecutionContext(pOperator->numOfExprs, pBlock->info.groupId, pTaskInfo, pAggInfo);
    setInputDataBlock(pOperator, pInfo->pCtx, pBlock, order, scanFlag, true);
    code = doAggregateImpl(pOperator, 0, pInfo->pCtx);
    if (code != 0) {
      longjmp(pTaskInfo->env, code);
    }

#if 0  // test for encode/decode result info
    if(pOperator->fpSet.encodeResultRow){
      char *result = NULL;
      int32_t length = 0;
      pOperator->fpSet.encodeResultRow(pOperator, &result, &length);
      SAggSupporter* pSup = &pAggInfo->aggSup;
      taosHashClear(pSup->pResultRowHashTable);
      pInfo->resultRowInfo.size = 0;
      pOperator->fpSet.decodeResultRow(pOperator, result);
      if(result){
        taosMemoryFree(result);
      }
    }
#endif
  }

  closeAllResultRows(&pAggInfo->binfo.resultRowInfo);
  initGroupedResultInfo(&pAggInfo->groupResInfo, pAggInfo->aggSup.pResultRowHashTable, 0);
  OPTR_SET_OPENED(pOperator);

  pOperator->cost.openCost = (taosGetTimestampUs() - st) / 1000.0;
  return TSDB_CODE_SUCCESS;
}

static SSDataBlock* getAggregateResult(SOperatorInfo* pOperator) {
  SAggOperatorInfo* pAggInfo = pOperator->info;
  SOptrBasicInfo*   pInfo = &pAggInfo->binfo;

  if (pOperator->status == OP_EXEC_DONE) {
    return NULL;
  }

  SExecTaskInfo* pTaskInfo = pOperator->pTaskInfo;
  pTaskInfo->code = pOperator->fpSet._openFn(pOperator);
  if (pTaskInfo->code != TSDB_CODE_SUCCESS) {
    doSetOperatorCompleted(pOperator);
    return NULL;
  }

  blockDataEnsureCapacity(pInfo->pRes, pOperator->resultInfo.capacity);
  doBuildResultDatablock(pOperator, pInfo, &pAggInfo->groupResInfo, pAggInfo->aggSup.pResultBuf);
  if (pInfo->pRes->info.rows == 0 || !hashRemainDataInGroupInfo(&pAggInfo->groupResInfo)) {
    doSetOperatorCompleted(pOperator);
  }

  size_t rows = blockDataGetNumOfRows(pInfo->pRes);  // pInfo->pRes : NULL;
  pOperator->resultInfo.totalRows += rows;

  return (rows == 0) ? NULL : pInfo->pRes;
}

int32_t aggEncodeResultRow(SOperatorInfo* pOperator, char** result, int32_t* length) {
  if (result == NULL || length == NULL) {
    return TSDB_CODE_TSC_INVALID_INPUT;
  }
  SOptrBasicInfo* pInfo = (SOptrBasicInfo*)(pOperator->info);
  SAggSupporter*  pSup = (SAggSupporter*)POINTER_SHIFT(pOperator->info, sizeof(SOptrBasicInfo));
  int32_t         size = taosHashGetSize(pSup->pResultRowHashTable);
  size_t          keyLen = sizeof(uint64_t) * 2;  // estimate the key length
  int32_t         totalSize =
      sizeof(int32_t) + sizeof(int32_t) + size * (sizeof(int32_t) + keyLen + sizeof(int32_t) + pSup->resultRowSize);

  *result = (char*)taosMemoryCalloc(1, totalSize);
  if (*result == NULL) {
    return TSDB_CODE_OUT_OF_MEMORY;
  }

  int32_t offset = sizeof(int32_t);
  *(int32_t*)(*result + offset) = size;
  offset += sizeof(int32_t);

  // prepare memory
  SResultRowPosition* pos = &pInfo->resultRowInfo.cur;
  void*               pPage = getBufPage(pSup->pResultBuf, pos->pageId);
  SResultRow*         pRow = (SResultRow*)((char*)pPage + pos->offset);
  setBufPageDirty(pPage, true);
  releaseBufPage(pSup->pResultBuf, pPage);

  void* pIter = taosHashIterate(pSup->pResultRowHashTable, NULL);
  while (pIter) {
    void*               key = taosHashGetKey(pIter, &keyLen);
    SResultRowPosition* p1 = (SResultRowPosition*)pIter;

    pPage = (SFilePage*)getBufPage(pSup->pResultBuf, p1->pageId);
    pRow = (SResultRow*)((char*)pPage + p1->offset);
    setBufPageDirty(pPage, true);
    releaseBufPage(pSup->pResultBuf, pPage);

    // recalculate the result size
    int32_t realTotalSize = offset + sizeof(int32_t) + keyLen + sizeof(int32_t) + pSup->resultRowSize;
    if (realTotalSize > totalSize) {
      char* tmp = (char*)taosMemoryRealloc(*result, realTotalSize);
      if (tmp == NULL) {
        taosMemoryFree(*result);
        *result = NULL;
        return TSDB_CODE_OUT_OF_MEMORY;
      } else {
        *result = tmp;
      }
    }
    // save key
    *(int32_t*)(*result + offset) = keyLen;
    offset += sizeof(int32_t);
    memcpy(*result + offset, key, keyLen);
    offset += keyLen;

    // save value
    *(int32_t*)(*result + offset) = pSup->resultRowSize;
    offset += sizeof(int32_t);
    memcpy(*result + offset, pRow, pSup->resultRowSize);
    offset += pSup->resultRowSize;

    pIter = taosHashIterate(pSup->pResultRowHashTable, pIter);
  }

  *(int32_t*)(*result) = offset;
  *length = offset;

  return TDB_CODE_SUCCESS;
}

int32_t aggDecodeResultRow(SOperatorInfo* pOperator, char* result) {
  if (result == NULL) {
    return TSDB_CODE_TSC_INVALID_INPUT;
  }
  SOptrBasicInfo* pInfo = (SOptrBasicInfo*)(pOperator->info);
  SAggSupporter*  pSup = (SAggSupporter*)POINTER_SHIFT(pOperator->info, sizeof(SOptrBasicInfo));

  //  int32_t size = taosHashGetSize(pSup->pResultRowHashTable);
  int32_t length = *(int32_t*)(result);
  int32_t offset = sizeof(int32_t);

  int32_t count = *(int32_t*)(result + offset);
  offset += sizeof(int32_t);

  while (count-- > 0 && length > offset) {
    int32_t keyLen = *(int32_t*)(result + offset);
    offset += sizeof(int32_t);

    uint64_t    tableGroupId = *(uint64_t*)(result + offset);
    SResultRow* resultRow = getNewResultRow(pSup->pResultBuf, tableGroupId, pSup->resultRowSize);
    if (!resultRow) {
      return TSDB_CODE_TSC_INVALID_INPUT;
    }

    // add a new result set for a new group
    SResultRowPosition pos = {.pageId = resultRow->pageId, .offset = resultRow->offset};
    taosHashPut(pSup->pResultRowHashTable, result + offset, keyLen, &pos, sizeof(SResultRowPosition));

    offset += keyLen;
    int32_t valueLen = *(int32_t*)(result + offset);
    if (valueLen != pSup->resultRowSize) {
      return TSDB_CODE_TSC_INVALID_INPUT;
    }
    offset += sizeof(int32_t);
    int32_t pageId = resultRow->pageId;
    int32_t pOffset = resultRow->offset;
    memcpy(resultRow, result + offset, valueLen);
    resultRow->pageId = pageId;
    resultRow->offset = pOffset;
    offset += valueLen;

    initResultRow(resultRow);
    pInfo->resultRowInfo.cur = (SResultRowPosition){.pageId = resultRow->pageId, .offset = resultRow->offset};
  }

  if (offset != length) {
    return TSDB_CODE_TSC_INVALID_INPUT;
  }
  return TDB_CODE_SUCCESS;
}

enum {
  PROJECT_RETRIEVE_CONTINUE = 0x1,
  PROJECT_RETRIEVE_DONE = 0x2,
};

static int32_t handleLimitOffset(SOperatorInfo* pOperator, SSDataBlock* pBlock) {
  SProjectOperatorInfo* pProjectInfo = pOperator->info;
  SOptrBasicInfo*       pInfo = &pProjectInfo->binfo;
  SSDataBlock*          pRes = pInfo->pRes;

  if (pProjectInfo->curSOffset > 0) {
    if (pProjectInfo->groupId == 0) {  // it is the first group
      pProjectInfo->groupId = pBlock->info.groupId;
      blockDataCleanup(pInfo->pRes);
      return PROJECT_RETRIEVE_CONTINUE;
    } else if (pProjectInfo->groupId != pBlock->info.groupId) {
      pProjectInfo->curSOffset -= 1;

      // ignore data block in current group
      if (pProjectInfo->curSOffset > 0) {
        blockDataCleanup(pInfo->pRes);
        return PROJECT_RETRIEVE_CONTINUE;
      }
    }

    // set current group id of the project operator
    pProjectInfo->groupId = pBlock->info.groupId;
  }

  if (pProjectInfo->groupId != 0 && pProjectInfo->groupId != pBlock->info.groupId) {
    pProjectInfo->curGroupOutput += 1;
    if ((pProjectInfo->slimit.limit > 0) && (pProjectInfo->slimit.limit <= pProjectInfo->curGroupOutput)) {
      pOperator->status = OP_EXEC_DONE;
      blockDataCleanup(pRes);

      return PROJECT_RETRIEVE_DONE;
    }

    // reset the value for a new group data
    pProjectInfo->curOffset = 0;
    pProjectInfo->curOutput = 0;
  }

  // here we reach the start position, according to the limit/offset requirements.

  // set current group id
  pProjectInfo->groupId = pBlock->info.groupId;

  if (pProjectInfo->curOffset >= pRes->info.rows) {
    pProjectInfo->curOffset -= pRes->info.rows;
    blockDataCleanup(pRes);
    return PROJECT_RETRIEVE_CONTINUE;
  } else if (pProjectInfo->curOffset < pRes->info.rows && pProjectInfo->curOffset > 0) {
    blockDataTrimFirstNRows(pRes, pProjectInfo->curOffset);
    pProjectInfo->curOffset = 0;
  }

  // check for the limitation in each group
  if (pProjectInfo->limit.limit > 0 && pProjectInfo->curOutput + pRes->info.rows >= pProjectInfo->limit.limit) {
    pRes->info.rows = (int32_t)(pProjectInfo->limit.limit - pProjectInfo->curOutput);

    if (pProjectInfo->slimit.limit == -1 || pProjectInfo->slimit.limit <= pProjectInfo->curGroupOutput) {
      pOperator->status = OP_EXEC_DONE;
    }

    return PROJECT_RETRIEVE_DONE;
  }

  // todo optimize performance
  // If there are slimit/soffset value exists, multi-round result can not be packed into one group, since the
  // they may not belong to the same group the limit/offset value is not valid in this case.
  if (pRes->info.rows >= pOperator->resultInfo.threshold || pProjectInfo->slimit.offset != -1 ||
      pProjectInfo->slimit.limit != -1) {
    return PROJECT_RETRIEVE_DONE;
  } else {  // not full enough, continue to accumulate the output data in the buffer.
    return PROJECT_RETRIEVE_CONTINUE;
  }
}

static SSDataBlock* doProjectOperation(SOperatorInfo* pOperator) {
  SProjectOperatorInfo* pProjectInfo = pOperator->info;
  SOptrBasicInfo*       pInfo = &pProjectInfo->binfo;

  SSDataBlock* pRes = pInfo->pRes;
  blockDataCleanup(pRes);

  SExecTaskInfo* pTaskInfo = pOperator->pTaskInfo;
  if (pOperator->status == OP_EXEC_DONE) {
    return NULL;
  }

#if 0
  if (pProjectInfo->existDataBlock) {  // TODO refactor
    SSDataBlock* pBlock = pProjectInfo->existDataBlock;
    pProjectInfo->existDataBlock = NULL;

    // the pDataBlock are always the same one, no need to call this again
    setInputDataBlock(pOperator, pInfo->pCtx, pBlock, TSDB_ORDER_ASC);

    blockDataEnsureCapacity(pInfo->pRes, pBlock->info.rows);
    projectApplyFunctions(pOperator->pExpr, pInfo->pRes, pBlock, pInfo->pCtx, pOperator->numOfExprs);
    if (pRes->info.rows >= pProjectInfo->binfo.capacity * 0.8) {
      copyTsColoum(pRes, pInfo->pCtx, pOperator->numOfExprs);
      resetResultRowEntryResult(pInfo->pCtx, pOperator->numOfExprs);
      return pRes;
    }
  }
#endif

  int64_t st = 0;
  int32_t order = 0;
  int32_t scanFlag = 0;

  if (pOperator->cost.openCost == 0) {
    st = taosGetTimestampUs();
  }

  SOperatorInfo* downstream = pOperator->pDownstream[0];

  while (1) {
    // The downstream exec may change the value of the newgroup, so use a local variable instead.
    SSDataBlock* pBlock = downstream->fpSet.getNextFn(downstream);
    if (pBlock == NULL) {
      doSetOperatorCompleted(pOperator);
      break;
    }

#if 0
    // Return result of the previous group in the firstly.
    if (false) {
      if (pRes->info.rows > 0) {
        pProjectInfo->existDataBlock = pBlock;
        break;
      } else {  // init output buffer for a new group data
        initCtxOutputBuffer(pInfo->pCtx, pOperator->numOfExprs);
      }
    }
#endif

    // the pDataBlock are always the same one, no need to call this again
    int32_t code = getTableScanInfo(pOperator->pDownstream[0], &order, &scanFlag);
    if (code != TSDB_CODE_SUCCESS) {
      longjmp(pTaskInfo->env, code);
    }

    setInputDataBlock(pOperator, pInfo->pCtx, pBlock, order, scanFlag, false);
    blockDataEnsureCapacity(pInfo->pRes, pInfo->pRes->info.rows + pBlock->info.rows);

    code = projectApplyFunctions(pOperator->pExpr, pInfo->pRes, pBlock, pInfo->pCtx, pOperator->numOfExprs,
                                 pProjectInfo->pPseudoColInfo);
    if (code != TSDB_CODE_SUCCESS) {
      longjmp(pTaskInfo->env, code);
    }

    int32_t status = handleLimitOffset(pOperator, pBlock);
    if (status == PROJECT_RETRIEVE_CONTINUE) {
      continue;
    } else if (status == PROJECT_RETRIEVE_DONE) {
      break;
    }
  }

  pProjectInfo->curOutput += pInfo->pRes->info.rows;

  size_t rows = pInfo->pRes->info.rows;
  pOperator->resultInfo.totalRows += rows;

  if (pOperator->cost.openCost == 0) {
    pOperator->cost.openCost = (taosGetTimestampUs() - st) / 1000.0;
  }

  return (rows > 0) ? pInfo->pRes : NULL;
}

static void doHandleRemainBlockForNewGroupImpl(SFillOperatorInfo* pInfo, SResultInfo* pResultInfo, bool* newgroup,
                                               SExecTaskInfo* pTaskInfo) {
  pInfo->totalInputRows = pInfo->existNewGroupBlock->info.rows;

  int64_t ekey = Q_STATUS_EQUAL(pTaskInfo->status, TASK_COMPLETED) ? pTaskInfo->window.ekey
                                                                   : pInfo->existNewGroupBlock->info.window.ekey;
  taosResetFillInfo(pInfo->pFillInfo, getFillInfoStart(pInfo->pFillInfo));

  taosFillSetStartInfo(pInfo->pFillInfo, pInfo->existNewGroupBlock->info.rows, ekey);
  taosFillSetInputDataBlock(pInfo->pFillInfo, pInfo->existNewGroupBlock);

  doFillTimeIntervalGapsInResults(pInfo->pFillInfo, pInfo->pRes, pResultInfo->capacity);
  pInfo->existNewGroupBlock = NULL;
  *newgroup = true;
}

static void doHandleRemainBlockFromNewGroup(SFillOperatorInfo* pInfo, SResultInfo* pResultInfo, bool* newgroup,
                                            SExecTaskInfo* pTaskInfo) {
  if (taosFillHasMoreResults(pInfo->pFillInfo)) {
    *newgroup = false;
    doFillTimeIntervalGapsInResults(pInfo->pFillInfo, pInfo->pRes, (int32_t)pResultInfo->capacity);
    if (pInfo->pRes->info.rows > pResultInfo->threshold || (!pInfo->multigroupResult)) {
      return;
    }
  }

  // handle the cached new group data block
  if (pInfo->existNewGroupBlock) {
    doHandleRemainBlockForNewGroupImpl(pInfo, pResultInfo, newgroup, pTaskInfo);
  }
}

static SSDataBlock* doFill(SOperatorInfo* pOperator) {
  SFillOperatorInfo* pInfo = pOperator->info;
  SExecTaskInfo*     pTaskInfo = pOperator->pTaskInfo;

  SResultInfo* pResultInfo = &pOperator->resultInfo;
  SSDataBlock* pResBlock = pInfo->pRes;

  blockDataCleanup(pResBlock);
  if (pOperator->status == OP_EXEC_DONE) {
    return NULL;
  }

  // todo handle different group data interpolation
  bool  n = false;
  bool* newgroup = &n;
  doHandleRemainBlockFromNewGroup(pInfo, pResultInfo, newgroup, pTaskInfo);
  if (pResBlock->info.rows > pResultInfo->threshold || (!pInfo->multigroupResult && pResBlock->info.rows > 0)) {
    return pResBlock;
  }

  SOperatorInfo* pDownstream = pOperator->pDownstream[0];
  while (1) {
    SSDataBlock* pBlock = pDownstream->fpSet.getNextFn(pDownstream);
    if (*newgroup) {
      assert(pBlock != NULL);
    }

    if (*newgroup && pInfo->totalInputRows > 0) {  // there are already processed current group data block
      pInfo->existNewGroupBlock = pBlock;
      *newgroup = false;

      // Fill the previous group data block, before handle the data block of new group.
      // Close the fill operation for previous group data block
      taosFillSetStartInfo(pInfo->pFillInfo, 0, pTaskInfo->window.ekey);
    } else {
      if (pBlock == NULL) {
        if (pInfo->totalInputRows == 0) {
          pOperator->status = OP_EXEC_DONE;
          return NULL;
        }

        taosFillSetStartInfo(pInfo->pFillInfo, 0, pTaskInfo->window.ekey);
      } else {
        pInfo->totalInputRows += pBlock->info.rows;
        taosFillSetStartInfo(pInfo->pFillInfo, pBlock->info.rows, pBlock->info.window.ekey);
        taosFillSetInputDataBlock(pInfo->pFillInfo, pBlock);
      }
    }

    blockDataEnsureCapacity(pResBlock, pOperator->resultInfo.capacity);
    doFillTimeIntervalGapsInResults(pInfo->pFillInfo, pResBlock, pOperator->resultInfo.capacity);

    // current group has no more result to return
    if (pResBlock->info.rows > 0) {
      // 1. The result in current group not reach the threshold of output result, continue
      // 2. If multiple group results existing in one SSDataBlock is not allowed, return immediately
      if (pResBlock->info.rows > pResultInfo->threshold || pBlock == NULL || (!pInfo->multigroupResult)) {
        return pResBlock;
      }

      doHandleRemainBlockFromNewGroup(pInfo, pResultInfo, newgroup, pTaskInfo);
      if (pResBlock->info.rows > pOperator->resultInfo.threshold || pBlock == NULL) {
        return pResBlock;
      }
    } else if (pInfo->existNewGroupBlock) {  // try next group
      assert(pBlock != NULL);
      doHandleRemainBlockForNewGroupImpl(pInfo, pResultInfo, newgroup, pTaskInfo);
      if (pResBlock->info.rows > pResultInfo->threshold) {
        return pResBlock;
      }
    } else {
      return NULL;
    }
  }
}

static void destroyOperatorInfo(SOperatorInfo* pOperator) {
  if (pOperator == NULL) {
    return;
  }

  if (pOperator->fpSet.closeFn != NULL) {
    pOperator->fpSet.closeFn(pOperator->info, pOperator->numOfExprs);
  }

  if (pOperator->pDownstream != NULL) {
    for (int32_t i = 0; i < pOperator->numOfDownstream; ++i) {
      destroyOperatorInfo(pOperator->pDownstream[i]);
    }

    taosMemoryFreeClear(pOperator->pDownstream);
    pOperator->numOfDownstream = 0;
  }

  if (pOperator->pExpr != NULL) {
    for (int32_t i = 0; i < pOperator->numOfExprs; ++i) {
      SExprInfo* pExprInfo = &pOperator->pExpr[i];
      if (pExprInfo->pExpr->nodeType == QUERY_NODE_COLUMN) {
        taosMemoryFree(pExprInfo->base.pParam[0].pCol);
      }
      taosMemoryFree(pExprInfo->base.pParam);
      taosMemoryFree(pExprInfo->pExpr);
    }
  }

  taosMemoryFreeClear(pOperator->pExpr);
  taosMemoryFreeClear(pOperator->info);
  taosMemoryFreeClear(pOperator);
}

int32_t getBufferPgSize(int32_t rowSize, uint32_t* defaultPgsz, uint32_t* defaultBufsz) {
  *defaultPgsz = 4096;
  while (*defaultPgsz < rowSize * 4) {
    *defaultPgsz <<= 1u;
  }

  // at least four pages need to be in buffer
  *defaultBufsz = 4096 * 256;
  if ((*defaultBufsz) <= (*defaultPgsz)) {
    (*defaultBufsz) = (*defaultPgsz) * 4;
  }

  return 0;
}

int32_t doInitAggInfoSup(SAggSupporter* pAggSup, SqlFunctionCtx* pCtx, int32_t numOfOutput, size_t keyBufSize,
                         const char* pKey) {
  _hash_fn_t hashFn = taosGetDefaultHashFunction(TSDB_DATA_TYPE_BINARY);

  pAggSup->resultRowSize = getResultRowSize(pCtx, numOfOutput);
  pAggSup->keyBuf = taosMemoryCalloc(1, keyBufSize + POINTER_BYTES + sizeof(int64_t));
  pAggSup->pResultRowHashTable = taosHashInit(10, hashFn, true, HASH_NO_LOCK);

  if (pAggSup->keyBuf == NULL || pAggSup->pResultRowHashTable == NULL) {
    return TSDB_CODE_OUT_OF_MEMORY;
  }

  uint32_t defaultPgsz = 0;
  uint32_t defaultBufsz = 0;
  getBufferPgSize(pAggSup->resultRowSize, &defaultPgsz, &defaultBufsz);

  int32_t code = createDiskbasedBuf(&pAggSup->pResultBuf, defaultPgsz, defaultBufsz, pKey, TD_TMP_DIR_PATH);
  if (code != TSDB_CODE_SUCCESS) {
    return code;
  }

  return TSDB_CODE_SUCCESS;
}

void cleanupAggSup(SAggSupporter* pAggSup) {
  taosMemoryFreeClear(pAggSup->keyBuf);
  taosHashCleanup(pAggSup->pResultRowHashTable);
  destroyDiskbasedBuf(pAggSup->pResultBuf);
}

int32_t initAggInfo(SOptrBasicInfo* pBasicInfo, SAggSupporter* pAggSup, SExprInfo* pExprInfo, int32_t numOfCols,
                    SSDataBlock* pResultBlock, size_t keyBufSize, const char* pkey) {
  pBasicInfo->pCtx = createSqlFunctionCtx(pExprInfo, numOfCols, &pBasicInfo->rowCellInfoOffset);
  pBasicInfo->pRes = pResultBlock;

  doInitAggInfoSup(pAggSup, pBasicInfo->pCtx, numOfCols, keyBufSize, pkey);

  for (int32_t i = 0; i < numOfCols; ++i) {
    pBasicInfo->pCtx[i].pBuf = pAggSup->pResultBuf;
  }

  return TSDB_CODE_SUCCESS;
}

void initResultSizeInfo(SOperatorInfo* pOperator, int32_t numOfRows) {
  pOperator->resultInfo.capacity = numOfRows;
  pOperator->resultInfo.threshold = numOfRows * 0.75;

  if (pOperator->resultInfo.threshold == 0) {
    pOperator->resultInfo.capacity = numOfRows;
  }
}

// static STableQueryInfo* initTableQueryInfo(const STableListInfo* pTableListInfo) {
//  int32_t size = taosArrayGetSize(pTableListInfo->pTableList);
//  if (size == 0) {
//    return NULL;
//  }
//
//  STableQueryInfo* pTableQueryInfo = taosMemoryCalloc(size, sizeof(STableQueryInfo));
//  if (pTableQueryInfo == NULL) {
//    return NULL;
//  }
//
//  for (int32_t j = 0; j < size; ++j) {
//    STableKeyInfo*   pk = taosArrayGet(pTableListInfo->pTableList, j);
//    STableQueryInfo* pTQueryInfo = &pTableQueryInfo[j];
//    pTQueryInfo->lastKey = pk->lastKey;
//  }
//
//  pTableQueryInfo->lastKey = 0;
//  return pTableQueryInfo;
//}

SOperatorInfo* createAggregateOperatorInfo(SOperatorInfo* downstream, SExprInfo* pExprInfo, int32_t numOfCols,
                                           SSDataBlock* pResultBlock, SExprInfo* pScalarExprInfo,
                                           int32_t numOfScalarExpr, SExecTaskInfo* pTaskInfo) {
  SAggOperatorInfo* pInfo = taosMemoryCalloc(1, sizeof(SAggOperatorInfo));
  SOperatorInfo*    pOperator = taosMemoryCalloc(1, sizeof(SOperatorInfo));
  if (pInfo == NULL || pOperator == NULL) {
    goto _error;
  }

  int32_t numOfRows = 1024;
  size_t  keyBufSize = sizeof(int64_t) + sizeof(int64_t) + POINTER_BYTES;

  initResultSizeInfo(pOperator, numOfRows);
  int32_t code =
      initAggInfo(&pInfo->binfo, &pInfo->aggSup, pExprInfo, numOfCols, pResultBlock, keyBufSize, pTaskInfo->id.str);
  if (code != TSDB_CODE_SUCCESS) {
    goto _error;
  }

  int32_t numOfGroup = 10;  // todo replaced with true value
  pInfo->groupId = INT32_MIN;
  initResultRowInfo(&pInfo->binfo.resultRowInfo, numOfGroup);

  pInfo->pScalarExprInfo = pScalarExprInfo;
  pInfo->numOfScalarExpr = numOfScalarExpr;
  if (pInfo->pScalarExprInfo != NULL) {
    pInfo->pScalarCtx = createSqlFunctionCtx(pScalarExprInfo, numOfScalarExpr, &pInfo->rowCellInfoOffset);
  }

  pOperator->name = "TableAggregate";
  pOperator->operatorType = QUERY_NODE_PHYSICAL_PLAN_AGG;
  pOperator->blocking = true;
  pOperator->status = OP_NOT_OPENED;
  pOperator->info = pInfo;
  pOperator->pExpr = pExprInfo;
  pOperator->numOfExprs = numOfCols;
  pOperator->pTaskInfo = pTaskInfo;

  pOperator->fpSet = createOperatorFpSet(doOpenAggregateOptr, getAggregateResult, NULL, NULL, destroyAggOperatorInfo,
                                         aggEncodeResultRow, aggDecodeResultRow, NULL);

  code = appendDownstream(pOperator, &downstream, 1);
  if (code != TSDB_CODE_SUCCESS) {
    goto _error;
  }

  return pOperator;
_error:
  destroyAggOperatorInfo(pInfo, numOfCols);
  taosMemoryFreeClear(pInfo);
  taosMemoryFreeClear(pOperator);
  pTaskInfo->code = TSDB_CODE_OUT_OF_MEMORY;
  return NULL;
}

void doDestroyBasicInfo(SOptrBasicInfo* pInfo, int32_t numOfOutput) {
  assert(pInfo != NULL);

  destroySqlFunctionCtx(pInfo->pCtx, numOfOutput);
  taosMemoryFreeClear(pInfo->rowCellInfoOffset);

  cleanupResultRowInfo(&pInfo->resultRowInfo);
  pInfo->pRes = blockDataDestroy(pInfo->pRes);
}

void destroyBasicOperatorInfo(void* param, int32_t numOfOutput) {
  SOptrBasicInfo* pInfo = (SOptrBasicInfo*)param;
  doDestroyBasicInfo(pInfo, numOfOutput);
}

void destroyAggOperatorInfo(void* param, int32_t numOfOutput) {
  SAggOperatorInfo* pInfo = (SAggOperatorInfo*)param;
  doDestroyBasicInfo(&pInfo->binfo, numOfOutput);
}

void destroySFillOperatorInfo(void* param, int32_t numOfOutput) {
  SFillOperatorInfo* pInfo = (SFillOperatorInfo*)param;
  pInfo->pFillInfo = taosDestroyFillInfo(pInfo->pFillInfo);
  pInfo->pRes = blockDataDestroy(pInfo->pRes);
  taosMemoryFreeClear(pInfo->p);
}

static void destroyProjectOperatorInfo(void* param, int32_t numOfOutput) {
  if (NULL == param) {
    return;
  }
  SProjectOperatorInfo* pInfo = (SProjectOperatorInfo*)param;
  doDestroyBasicInfo(&pInfo->binfo, numOfOutput);
  cleanupAggSup(&pInfo->aggSup);
  taosArrayDestroy(pInfo->pPseudoColInfo);
}

void destroyExchangeOperatorInfo(void* param, int32_t numOfOutput) {
  SExchangeInfo* pExInfo = (SExchangeInfo*)param;
  taosArrayDestroy(pExInfo->pSources);
  taosArrayDestroy(pExInfo->pSourceDataInfo);
  if (pExInfo->pResult != NULL) {
    blockDataDestroy(pExInfo->pResult);
  }

  tsem_destroy(&pExInfo->ready);
}

static SArray* setRowTsColumnOutputInfo(SqlFunctionCtx* pCtx, int32_t numOfCols) {
  SArray* pList = taosArrayInit(4, sizeof(int32_t));
  for (int32_t i = 0; i < numOfCols; ++i) {
    if (fmIsPseudoColumnFunc(pCtx[i].functionId)) {
      taosArrayPush(pList, &i);
    }
  }

  return pList;
}

SOperatorInfo* createProjectOperatorInfo(SOperatorInfo* downstream, SExprInfo* pExprInfo, int32_t num,
                                         SSDataBlock* pResBlock, SLimit* pLimit, SLimit* pSlimit,
                                         SExecTaskInfo* pTaskInfo) {
  SProjectOperatorInfo* pInfo = taosMemoryCalloc(1, sizeof(SProjectOperatorInfo));
  SOperatorInfo*        pOperator = taosMemoryCalloc(1, sizeof(SOperatorInfo));
  if (pInfo == NULL || pOperator == NULL) {
    goto _error;
  }

  pInfo->limit = *pLimit;
  pInfo->slimit = *pSlimit;
  pInfo->curOffset = pLimit->offset;
  pInfo->curSOffset = pSlimit->offset;

  pInfo->binfo.pRes = pResBlock;

  int32_t numOfCols = num;
  int32_t numOfRows = 4096;
  size_t  keyBufSize = sizeof(int64_t) + sizeof(int64_t) + POINTER_BYTES;

  // Make sure the size of SSDataBlock will never exceed the size of 2MB.
  int32_t TWOMB = 2 * 1024 * 1024;
  if (numOfRows * pResBlock->info.rowSize > TWOMB) {
    numOfRows = TWOMB / pResBlock->info.rowSize;
  }
  initResultSizeInfo(pOperator, numOfRows);

  initAggInfo(&pInfo->binfo, &pInfo->aggSup, pExprInfo, numOfCols, pResBlock, keyBufSize, pTaskInfo->id.str);
  setFunctionResultOutput(&pInfo->binfo, &pInfo->aggSup, MAIN_SCAN, numOfCols, pTaskInfo);

  pInfo->pPseudoColInfo = setRowTsColumnOutputInfo(pInfo->binfo.pCtx, numOfCols);
  pOperator->name = "ProjectOperator";
  pOperator->operatorType = QUERY_NODE_PHYSICAL_PLAN_PROJECT;
  pOperator->blocking = false;
  pOperator->status = OP_NOT_OPENED;
  pOperator->info = pInfo;
  pOperator->pExpr = pExprInfo;
  pOperator->numOfExprs = num;
  pOperator->pTaskInfo = pTaskInfo;

  pOperator->fpSet = createOperatorFpSet(operatorDummyOpenFn, doProjectOperation, NULL, NULL,
                                         destroyProjectOperatorInfo, NULL, NULL, NULL);

  int32_t code = appendDownstream(pOperator, &downstream, 1);
  if (code != TSDB_CODE_SUCCESS) {
    goto _error;
  }

  return pOperator;

_error:
  pTaskInfo->code = TSDB_CODE_OUT_OF_MEMORY;
  return NULL;
}

static int32_t initFillInfo(SFillOperatorInfo* pInfo, SExprInfo* pExpr, int32_t numOfCols, SNodeListNode* pValNode,
                            STimeWindow win, int32_t capacity, const char* id, SInterval* pInterval, int32_t fillType) {
  SFillColInfo* pColInfo = createFillColInfo(pExpr, numOfCols, pValNode);

  STimeWindow w = TSWINDOW_INITIALIZER;
  getAlignQueryTimeWindow(pInterval, pInterval->precision, win.skey, &w);

  int32_t order = TSDB_ORDER_ASC;
  pInfo->pFillInfo = taosCreateFillInfo(order, w.skey, 0, capacity, numOfCols, pInterval, fillType, pColInfo, id);

  pInfo->p = taosMemoryCalloc(numOfCols, POINTER_BYTES);
  if (pInfo->pFillInfo == NULL || pInfo->p == NULL) {
    return TSDB_CODE_OUT_OF_MEMORY;
  } else {
    return TSDB_CODE_SUCCESS;
  }
}

SOperatorInfo* createFillOperatorInfo(SOperatorInfo* downstream, SExprInfo* pExpr, int32_t numOfCols,
                                      SInterval* pInterval, STimeWindow* pWindow, SSDataBlock* pResBlock,
                                      int32_t fillType, SNodeListNode* pValueNode, bool multigroupResult,
                                      SExecTaskInfo* pTaskInfo) {
  SFillOperatorInfo* pInfo = taosMemoryCalloc(1, sizeof(SFillOperatorInfo));
  SOperatorInfo*     pOperator = taosMemoryCalloc(1, sizeof(SOperatorInfo));

  pInfo->pRes = pResBlock;
  pInfo->multigroupResult = multigroupResult;

  int32_t type = TSDB_FILL_NONE;
  switch (fillType) {
    case FILL_MODE_PREV:
      type = TSDB_FILL_PREV;
      break;
    case FILL_MODE_NONE:
      type = TSDB_FILL_NONE;
      break;
    case FILL_MODE_NULL:
      type = TSDB_FILL_NULL;
      break;
    case FILL_MODE_NEXT:
      type = TSDB_FILL_NEXT;
      break;
    case FILL_MODE_VALUE:
      type = TSDB_FILL_SET_VALUE;
      break;
    case FILL_MODE_LINEAR:
      type = TSDB_FILL_LINEAR;
      break;
    default:
      type = TSDB_FILL_NONE;
  }

  SResultInfo* pResultInfo = &pOperator->resultInfo;
  initResultSizeInfo(pOperator, 4096);

  int32_t code = initFillInfo(pInfo, pExpr, numOfCols, pValueNode, *pWindow, pResultInfo->capacity, pTaskInfo->id.str,
                              pInterval, type);
  if (code != TSDB_CODE_SUCCESS) {
    goto _error;
  }

  pOperator->name = "FillOperator";
  pOperator->blocking = false;
  pOperator->status = OP_NOT_OPENED;
  pOperator->operatorType = QUERY_NODE_PHYSICAL_PLAN_FILL;
  pOperator->pExpr = pExpr;
  pOperator->numOfExprs = numOfCols;
  pOperator->info = pInfo;

  pOperator->fpSet =
      createOperatorFpSet(operatorDummyOpenFn, doFill, NULL, NULL, destroySFillOperatorInfo, NULL, NULL, NULL);
  pOperator->pTaskInfo = pTaskInfo;
  code = appendDownstream(pOperator, &downstream, 1);
  return pOperator;

_error:
  taosMemoryFreeClear(pOperator);
  taosMemoryFreeClear(pInfo);
  return NULL;
}

static SResSchema createResSchema(int32_t type, int32_t bytes, int32_t slotId, int32_t scale, int32_t precision,
                                  const char* name) {
  SResSchema s = {0};
  s.scale = scale;
  s.type = type;
  s.bytes = bytes;
  s.slotId = slotId;
  s.precision = precision;
  strncpy(s.name, name, tListLen(s.name));

  return s;
}

static SColumn* createColumn(int32_t blockId, int32_t slotId, int32_t colId, SDataType* pType) {
  SColumn* pCol = taosMemoryCalloc(1, sizeof(SColumn));
  if (pCol == NULL) {
    terrno = TSDB_CODE_OUT_OF_MEMORY;
    return NULL;
  }

  pCol->slotId = slotId;
  pCol->colId = colId;
  pCol->bytes = pType->bytes;
  pCol->type = pType->type;
  pCol->scale = pType->scale;
  pCol->precision = pType->precision;
  pCol->dataBlockId = blockId;

  return pCol;
}

SExprInfo* createExprInfo(SNodeList* pNodeList, SNodeList* pGroupKeys, int32_t* numOfExprs) {
  int32_t numOfFuncs = LIST_LENGTH(pNodeList);
  int32_t numOfGroupKeys = 0;
  if (pGroupKeys != NULL) {
    numOfGroupKeys = LIST_LENGTH(pGroupKeys);
  }

  *numOfExprs = numOfFuncs + numOfGroupKeys;
  SExprInfo* pExprs = taosMemoryCalloc(*numOfExprs, sizeof(SExprInfo));

  for (int32_t i = 0; i < (*numOfExprs); ++i) {
    STargetNode* pTargetNode = NULL;
    if (i < numOfFuncs) {
      pTargetNode = (STargetNode*)nodesListGetNode(pNodeList, i);
    } else {
      pTargetNode = (STargetNode*)nodesListGetNode(pGroupKeys, i - numOfFuncs);
    }

    SExprInfo* pExp = &pExprs[i];

    pExp->pExpr = taosMemoryCalloc(1, sizeof(tExprNode));
    pExp->pExpr->_function.num = 1;
    pExp->pExpr->_function.functionId = -1;

    int32_t type = nodeType(pTargetNode->pExpr);
    // it is a project query, or group by column
    if (type == QUERY_NODE_COLUMN) {
      pExp->pExpr->nodeType = QUERY_NODE_COLUMN;
      SColumnNode* pColNode = (SColumnNode*)pTargetNode->pExpr;

      pExp->base.pParam = taosMemoryCalloc(1, sizeof(SFunctParam));
      pExp->base.numOfParams = 1;

      SDataType* pType = &pColNode->node.resType;
      pExp->base.resSchema = createResSchema(pType->type, pType->bytes, pTargetNode->slotId, pType->scale,
                                             pType->precision, pColNode->colName);
      pExp->base.pParam[0].pCol = createColumn(pColNode->dataBlockId, pColNode->slotId, pColNode->colId, pType);
      pExp->base.pParam[0].type = FUNC_PARAM_TYPE_COLUMN;
    } else if (type == QUERY_NODE_VALUE) {
      pExp->pExpr->nodeType = QUERY_NODE_VALUE;
      SValueNode* pValNode = (SValueNode*)pTargetNode->pExpr;

      pExp->base.pParam = taosMemoryCalloc(1, sizeof(SFunctParam));
      pExp->base.numOfParams = 1;

      SDataType* pType = &pValNode->node.resType;
      pExp->base.resSchema = createResSchema(pType->type, pType->bytes, pTargetNode->slotId, pType->scale,
                                             pType->precision, pValNode->node.aliasName);
      pExp->base.pParam[0].type = FUNC_PARAM_TYPE_VALUE;
      valueNodeToVariant(pValNode, &pExp->base.pParam[0].param);
    } else if (type == QUERY_NODE_FUNCTION) {
      pExp->pExpr->nodeType = QUERY_NODE_FUNCTION;
      SFunctionNode* pFuncNode = (SFunctionNode*)pTargetNode->pExpr;

      SDataType* pType = &pFuncNode->node.resType;
      pExp->base.resSchema = createResSchema(pType->type, pType->bytes, pTargetNode->slotId, pType->scale,
                                             pType->precision, pFuncNode->node.aliasName);

      pExp->pExpr->_function.functionId = pFuncNode->funcId;
      pExp->pExpr->_function.pFunctNode = pFuncNode;

      strncpy(pExp->pExpr->_function.functionName, pFuncNode->functionName,
              tListLen(pExp->pExpr->_function.functionName));
#if 1
      // todo refactor: add the parameter for tbname function
      if (strcmp(pExp->pExpr->_function.functionName, "tbname") == 0) {
        pFuncNode->pParameterList = nodesMakeList();
        ASSERT(LIST_LENGTH(pFuncNode->pParameterList) == 0);
        SValueNode* res = (SValueNode*)nodesMakeNode(QUERY_NODE_VALUE);
        if (NULL == res) {  // todo handle error
        } else {
          res->node.resType = (SDataType){.bytes = sizeof(int64_t), .type = TSDB_DATA_TYPE_BIGINT};
          nodesListAppend(pFuncNode->pParameterList, res);
        }
      }
#endif

      int32_t numOfParam = LIST_LENGTH(pFuncNode->pParameterList);

      pExp->base.pParam = taosMemoryCalloc(numOfParam, sizeof(SFunctParam));
      pExp->base.numOfParams = numOfParam;

      for (int32_t j = 0; j < numOfParam; ++j) {
        SNode* p1 = nodesListGetNode(pFuncNode->pParameterList, j);
        if (p1->type == QUERY_NODE_COLUMN) {
          SColumnNode* pcn = (SColumnNode*)p1;

          pExp->base.pParam[j].type = FUNC_PARAM_TYPE_COLUMN;
          pExp->base.pParam[j].pCol = createColumn(pcn->dataBlockId, pcn->slotId, pcn->colId, &pcn->node.resType);
        } else if (p1->type == QUERY_NODE_VALUE) {
          SValueNode* pvn = (SValueNode*)p1;
          pExp->base.pParam[j].type = FUNC_PARAM_TYPE_VALUE;
          valueNodeToVariant(pvn, &pExp->base.pParam[j].param);
        }
      }
    } else if (type == QUERY_NODE_OPERATOR) {
      pExp->pExpr->nodeType = QUERY_NODE_OPERATOR;
      SOperatorNode* pNode = (SOperatorNode*)pTargetNode->pExpr;

      pExp->base.pParam = taosMemoryCalloc(1, sizeof(SFunctParam));
      pExp->base.numOfParams = 1;

      SDataType* pType = &pNode->node.resType;
      pExp->base.resSchema = createResSchema(pType->type, pType->bytes, pTargetNode->slotId, pType->scale,
                                             pType->precision, pNode->node.aliasName);
      pExp->pExpr->_optrRoot.pRootNode = pTargetNode->pExpr;
    } else {
      ASSERT(0);
    }
  }

  return pExprs;
}

static SExecTaskInfo* createExecTaskInfo(uint64_t queryId, uint64_t taskId, EOPTR_EXEC_MODEL model, char* dbFName) {
  SExecTaskInfo* pTaskInfo = taosMemoryCalloc(1, sizeof(SExecTaskInfo));
  setTaskStatus(pTaskInfo, TASK_NOT_COMPLETED);

  pTaskInfo->schemaVer.dbname = strdup(dbFName);
  pTaskInfo->cost.created = taosGetTimestampMs();
  pTaskInfo->id.queryId = queryId;
  pTaskInfo->execModel = model;

  char* p = taosMemoryCalloc(1, 128);
  snprintf(p, 128, "TID:0x%" PRIx64 " QID:0x%" PRIx64, taskId, queryId);
  pTaskInfo->id.str = p;

  return pTaskInfo;
}

static tsdbReaderT doCreateDataReader(STableScanPhysiNode* pTableScanNode, SReadHandle* pHandle,
                                      STableListInfo* pTableGroupInfo, uint64_t queryId, uint64_t taskId,
                                      SNode* pTagCond);

static int32_t getTableList(void* metaHandle, int32_t tableType, uint64_t tableUid, STableListInfo* pListInfo,
                            SNode* pTagCond);
static SArray* extractTableIdList(const STableListInfo* pTableGroupInfo);
static SArray* extractColumnInfo(SNodeList* pNodeList);

static SArray* createSortInfo(SNodeList* pNodeList);
static SArray* extractPartitionColInfo(SNodeList* pNodeList);

void extractTableSchemaVersion(SReadHandle* pHandle, uint64_t uid, SExecTaskInfo* pTaskInfo) {
  SMetaReader mr = {0};
  metaReaderInit(&mr, pHandle->meta, 0);
  metaGetTableEntryByUid(&mr, uid);

  pTaskInfo->schemaVer.tablename = strdup(mr.me.name);

  if (mr.me.type == TSDB_SUPER_TABLE) {
    pTaskInfo->schemaVer.sversion = mr.me.stbEntry.schemaRow.version;
    pTaskInfo->schemaVer.tversion = mr.me.stbEntry.schemaTag.version;
  } else if (mr.me.type == TSDB_CHILD_TABLE) {
    tb_uid_t suid = mr.me.ctbEntry.suid;
    metaGetTableEntryByUid(&mr, suid);
    pTaskInfo->schemaVer.sversion = mr.me.stbEntry.schemaRow.version;
    pTaskInfo->schemaVer.tversion = mr.me.stbEntry.schemaTag.version;
  } else {
    pTaskInfo->schemaVer.sversion = mr.me.ntbEntry.schemaRow.version;
  }

  metaReaderClear(&mr);
}

SOperatorInfo* createOperatorTree(SPhysiNode* pPhyNode, SExecTaskInfo* pTaskInfo, SReadHandle* pHandle,
                                  uint64_t queryId, uint64_t taskId, STableListInfo* pTableListInfo, SNode* pTagCond) {
  int32_t type = nodeType(pPhyNode);

  if (pPhyNode->pChildren == NULL || LIST_LENGTH(pPhyNode->pChildren) == 0) {
    if (QUERY_NODE_PHYSICAL_PLAN_TABLE_SCAN == type) {
      STableScanPhysiNode* pTableScanNode = (STableScanPhysiNode*)pPhyNode;

      tsdbReaderT pDataReader =
          doCreateDataReader(pTableScanNode, pHandle, pTableListInfo, (uint64_t)queryId, taskId, pTagCond);
      if (pDataReader == NULL && terrno != 0) {
        return NULL;
      }

      extractTableSchemaVersion(pHandle, pTableScanNode->scan.uid, pTaskInfo);
      SOperatorInfo* pOperator = createTableScanOperatorInfo(pTableScanNode, pDataReader, pHandle, pTaskInfo);

      STableScanInfo* pScanInfo = pOperator->info;
      pTaskInfo->cost.pRecoder = &pScanInfo->readRecorder;

      return pOperator;
    } else if (QUERY_NODE_PHYSICAL_PLAN_EXCHANGE == type) {
      SExchangePhysiNode* pExchange = (SExchangePhysiNode*)pPhyNode;
      SSDataBlock*        pResBlock = createResDataBlock(pExchange->node.pOutputDataBlockDesc);
      return createExchangeOperatorInfo(pHandle->pMsgCb->clientRpc, pExchange->pSrcEndPoints, pResBlock, pTaskInfo);
    } else if (QUERY_NODE_PHYSICAL_PLAN_STREAM_SCAN == type) {
      SScanPhysiNode*      pScanPhyNode = (SScanPhysiNode*)pPhyNode;  // simple child table.
      STableScanPhysiNode* pTableScanNode = (STableScanPhysiNode*)pPhyNode;
      STimeWindowAggSupp   twSup = {
            .waterMark = pTableScanNode->watermark, .calTrigger = pTableScanNode->triggerType, .maxTs = INT64_MIN};
      tsdbReaderT pDataReader = NULL;
      if (pHandle->vnode) {
        pDataReader = doCreateDataReader(pTableScanNode, pHandle, pTableListInfo, (uint64_t)queryId, taskId, pTagCond);
      } else {
        getTableList(pHandle->meta, pScanPhyNode->tableType, pScanPhyNode->uid, pTableListInfo, pTagCond);
      }

      if (pDataReader == NULL && terrno != 0) {
        qDebug("%s pDataReader is NULL", GET_TASKID(pTaskInfo));
        // return NULL;
      } else {
        qDebug("%s pDataReader is not NULL", GET_TASKID(pTaskInfo));
      }
      SArray*        tableIdList = extractTableIdList(pTableListInfo);
      SOperatorInfo* pOperator = createStreamScanOperatorInfo(pDataReader, pHandle, tableIdList, pTableScanNode,
                                                              pTaskInfo, &twSup, pTableScanNode->tsColId);

      taosArrayDestroy(tableIdList);
      return pOperator;
    } else if (QUERY_NODE_PHYSICAL_PLAN_SYSTABLE_SCAN == type) {
      SSystemTableScanPhysiNode* pSysScanPhyNode = (SSystemTableScanPhysiNode*)pPhyNode;
      SScanPhysiNode*            pScanNode = &pSysScanPhyNode->scan;

      SDataBlockDescNode* pDescNode = pScanNode->node.pOutputDataBlockDesc;

      SSDataBlock* pResBlock = createResDataBlock(pDescNode);

      int32_t numOfOutputCols = 0;
      SArray* colList =
          extractColMatchInfo(pScanNode->pScanCols, pDescNode, &numOfOutputCols, pTaskInfo, COL_MATCH_FROM_COL_ID);
      SOperatorInfo* pOperator = createSysTableScanOperatorInfo(
          pHandle, pResBlock, &pScanNode->tableName, pScanNode->node.pConditions, pSysScanPhyNode->mgmtEpSet, colList,
          pTaskInfo, pSysScanPhyNode->showRewrite, pSysScanPhyNode->accountId);
      return pOperator;
    } else if (QUERY_NODE_PHYSICAL_PLAN_TAG_SCAN == type) {
      STagScanPhysiNode* pScanPhyNode = (STagScanPhysiNode*)pPhyNode;

      SDataBlockDescNode* pDescNode = pScanPhyNode->node.pOutputDataBlockDesc;

      SSDataBlock* pResBlock = createResDataBlock(pDescNode);

      int32_t code = getTableList(pHandle->meta, pScanPhyNode->tableType, pScanPhyNode->uid, pTableListInfo, pTagCond);
      if (code != TSDB_CODE_SUCCESS) {
        return NULL;
      }

      int32_t    num = 0;
      SExprInfo* pExprInfo = createExprInfo(pScanPhyNode->pScanPseudoCols, NULL, &num);

      int32_t numOfOutputCols = 0;
      SArray* colList = extractColMatchInfo(pScanPhyNode->pScanPseudoCols, pDescNode, &numOfOutputCols, pTaskInfo,
                                            COL_MATCH_FROM_COL_ID);

      SOperatorInfo* pOperator =
          createTagScanOperatorInfo(pHandle, pExprInfo, num, pResBlock, colList, pTableListInfo, pTaskInfo);
      return pOperator;
    } else {
      ASSERT(0);
    }
  }

  int32_t num = 0;
  size_t  size = LIST_LENGTH(pPhyNode->pChildren);

  SOperatorInfo** ops = taosMemoryCalloc(size, POINTER_BYTES);
  for (int32_t i = 0; i < size; ++i) {
    SPhysiNode* pChildNode = (SPhysiNode*)nodesListGetNode(pPhyNode->pChildren, i);
    ops[i] = createOperatorTree(pChildNode, pTaskInfo, pHandle, queryId, taskId, pTableListInfo, pTagCond);
    if (ops[i] == NULL) {
      return NULL;
    }
  }

  SOperatorInfo* pOptr = NULL;
  if (QUERY_NODE_PHYSICAL_PLAN_PROJECT == type) {
    SProjectPhysiNode* pProjPhyNode = (SProjectPhysiNode*)pPhyNode;
    SExprInfo*         pExprInfo = createExprInfo(pProjPhyNode->pProjections, NULL, &num);

    SSDataBlock* pResBlock = createResDataBlock(pPhyNode->pOutputDataBlockDesc);
    SLimit       limit = {.limit = pProjPhyNode->limit, .offset = pProjPhyNode->offset};
    SLimit       slimit = {.limit = pProjPhyNode->slimit, .offset = pProjPhyNode->soffset};
    pOptr = createProjectOperatorInfo(ops[0], pExprInfo, num, pResBlock, &limit, &slimit, pTaskInfo);
  } else if (QUERY_NODE_PHYSICAL_PLAN_AGG == type) {
    SAggPhysiNode* pAggNode = (SAggPhysiNode*)pPhyNode;
    SExprInfo*     pExprInfo = createExprInfo(pAggNode->pAggFuncs, pAggNode->pGroupKeys, &num);
    SSDataBlock*   pResBlock = createResDataBlock(pPhyNode->pOutputDataBlockDesc);

    int32_t    numOfScalarExpr = 0;
    SExprInfo* pScalarExprInfo = NULL;
    if (pAggNode->pExprs != NULL) {
      pScalarExprInfo = createExprInfo(pAggNode->pExprs, NULL, &numOfScalarExpr);
    }

    if (pAggNode->pGroupKeys != NULL) {
      SArray* pColList = extractColumnInfo(pAggNode->pGroupKeys);
      pOptr = createGroupOperatorInfo(ops[0], pExprInfo, num, pResBlock, pColList, pAggNode->node.pConditions,
                                      pScalarExprInfo, numOfScalarExpr, pTaskInfo);
    } else {
      pOptr =
          createAggregateOperatorInfo(ops[0], pExprInfo, num, pResBlock, pScalarExprInfo, numOfScalarExpr, pTaskInfo);
    }
  } else if (QUERY_NODE_PHYSICAL_PLAN_INTERVAL == type || QUERY_NODE_PHYSICAL_PLAN_STREAM_INTERVAL == type) {
    SIntervalPhysiNode* pIntervalPhyNode = (SIntervalPhysiNode*)pPhyNode;

    SExprInfo*   pExprInfo = createExprInfo(pIntervalPhyNode->window.pFuncs, NULL, &num);
    SSDataBlock* pResBlock = createResDataBlock(pPhyNode->pOutputDataBlockDesc);

    SInterval interval = {.interval = pIntervalPhyNode->interval,
                          .sliding = pIntervalPhyNode->sliding,
                          .intervalUnit = pIntervalPhyNode->intervalUnit,
                          .slidingUnit = pIntervalPhyNode->slidingUnit,
                          .offset = pIntervalPhyNode->offset,
                          .precision = ((SColumnNode*)pIntervalPhyNode->window.pTspk)->node.resType.precision};

    STimeWindowAggSupp as = {.waterMark = pIntervalPhyNode->window.watermark,
                             .calTrigger = pIntervalPhyNode->window.triggerType,
                             .maxTs = INT64_MIN};

    int32_t tsSlotId = ((SColumnNode*)pIntervalPhyNode->window.pTspk)->slotId;
    pOptr = createIntervalOperatorInfo(ops[0], pExprInfo, num, pResBlock, &interval, tsSlotId, &as, pTaskInfo);

  } else if (QUERY_NODE_PHYSICAL_PLAN_SORT == type) {
    SSortPhysiNode* pSortPhyNode = (SSortPhysiNode*)pPhyNode;

    SDataBlockDescNode* pDescNode = pPhyNode->pOutputDataBlockDesc;

    SSDataBlock* pResBlock = createResDataBlock(pDescNode);
    SArray*      info = createSortInfo(pSortPhyNode->pSortKeys);

    int32_t    numOfCols = 0;
    SExprInfo* pExprInfo = createExprInfo(pSortPhyNode->pExprs, NULL, &numOfCols);

    int32_t numOfOutputCols = 0;
    SArray* pColList =
        extractColMatchInfo(pSortPhyNode->pTargets, pDescNode, &numOfOutputCols, pTaskInfo, COL_MATCH_FROM_SLOT_ID);

    pOptr = createSortOperatorInfo(ops[0], pResBlock, info, pExprInfo, numOfCols, pColList, pTaskInfo);
  } else if (QUERY_NODE_PHYSICAL_PLAN_SESSION_WINDOW == type) {
    SSessionWinodwPhysiNode* pSessionNode = (SSessionWinodwPhysiNode*)pPhyNode;

    STimeWindowAggSupp as = {.waterMark = pSessionNode->window.watermark,
                             .calTrigger = pSessionNode->window.triggerType};

    SExprInfo*   pExprInfo = createExprInfo(pSessionNode->window.pFuncs, NULL, &num);
    SSDataBlock* pResBlock = createResDataBlock(pPhyNode->pOutputDataBlockDesc);
    int32_t      tsSlotId = ((SColumnNode*)pSessionNode->window.pTspk)->slotId;

    pOptr =
        createSessionAggOperatorInfo(ops[0], pExprInfo, num, pResBlock, pSessionNode->gap, tsSlotId, &as, pTaskInfo);
  } else if (QUERY_NODE_PHYSICAL_PLAN_STREAM_SESSION_WINDOW == type) {
    SSessionWinodwPhysiNode* pSessionNode = (SSessionWinodwPhysiNode*)pPhyNode;

    STimeWindowAggSupp as = {.waterMark = pSessionNode->window.watermark,
                             .calTrigger = pSessionNode->window.triggerType};

    SExprInfo*   pExprInfo = createExprInfo(pSessionNode->window.pFuncs, NULL, &num);
    SSDataBlock* pResBlock = createResDataBlock(pPhyNode->pOutputDataBlockDesc);
    int32_t      tsSlotId = ((SColumnNode*)pSessionNode->window.pTspk)->slotId;

    pOptr = createStreamSessionAggOperatorInfo(ops[0], pExprInfo, num, pResBlock, pSessionNode->gap, tsSlotId, &as,
                                               pTaskInfo);

  } else if (QUERY_NODE_PHYSICAL_PLAN_PARTITION == type) {
    SPartitionPhysiNode* pPartNode = (SPartitionPhysiNode*)pPhyNode;
    SArray*              pColList = extractPartitionColInfo(pPartNode->pPartitionKeys);
    SSDataBlock*         pResBlock = createResDataBlock(pPhyNode->pOutputDataBlockDesc);

    SExprInfo* pExprInfo = createExprInfo(pPartNode->pTargets, NULL, &num);
    pOptr = createPartitionOperatorInfo(ops[0], pExprInfo, num, pResBlock, pColList, pTaskInfo);
  } else if (QUERY_NODE_PHYSICAL_PLAN_STATE_WINDOW == type) {
    SStateWinodwPhysiNode* pStateNode = (SStateWinodwPhysiNode*)pPhyNode;

    STimeWindowAggSupp as = {.waterMark = pStateNode->window.watermark, .calTrigger = pStateNode->window.triggerType};

    SExprInfo*   pExprInfo = createExprInfo(pStateNode->window.pFuncs, NULL, &num);
    SSDataBlock* pResBlock = createResDataBlock(pPhyNode->pOutputDataBlockDesc);
    int32_t      tsSlotId = ((SColumnNode*)pStateNode->window.pTspk)->slotId;

    SColumnNode* pColNode = (SColumnNode*)((STargetNode*)pStateNode->pStateKey)->pExpr;
    SColumn      col = extractColumnFromColumnNode(pColNode);
    pOptr = createStatewindowOperatorInfo(ops[0], pExprInfo, num, pResBlock, &as, tsSlotId, &col, pTaskInfo);
  } else if (QUERY_NODE_PHYSICAL_PLAN_JOIN == type) {
    SJoinPhysiNode* pJoinNode = (SJoinPhysiNode*)pPhyNode;
    SSDataBlock*    pResBlock = createResDataBlock(pPhyNode->pOutputDataBlockDesc);

    SExprInfo* pExprInfo = createExprInfo(pJoinNode->pTargets, NULL, &num);
    pOptr = createMergeJoinOperatorInfo(ops, size, pExprInfo, num, pResBlock, pJoinNode->pOnConditions, pTaskInfo);
  } else if (QUERY_NODE_PHYSICAL_PLAN_FILL == type) {
    SFillPhysiNode* pFillNode = (SFillPhysiNode*)pPhyNode;
    SSDataBlock*    pResBlock = createResDataBlock(pPhyNode->pOutputDataBlockDesc);
    SExprInfo*      pExprInfo = createExprInfo(pFillNode->pTargets, NULL, &num);

    SInterval* pInterval = &((SIntervalAggOperatorInfo*)ops[0]->info)->interval;
    pOptr = createFillOperatorInfo(ops[0], pExprInfo, num, pInterval, &pFillNode->timeRange, pResBlock, pFillNode->mode,
                                   (SNodeListNode*)pFillNode->pValues, false, pTaskInfo);
  } else {
    ASSERT(0);
  }

  taosMemoryFree(ops);
  return pOptr;
}

int32_t compareTimeWindow(const void* p1, const void* p2, const void* param) {
  const SQueryTableDataCond* pCond = param;
  const STimeWindow*         pWin1 = p1;
  const STimeWindow*         pWin2 = p2;
  if (pCond->order == TSDB_ORDER_ASC) {
    return pWin1->skey - pWin2->skey;
  } else if (pCond->order == TSDB_ORDER_DESC) {
    return pWin2->skey - pWin1->skey;
  }
  return 0;
}

int32_t initQueryTableDataCond(SQueryTableDataCond* pCond, const STableScanPhysiNode* pTableScanNode) {
  pCond->loadExternalRows = false;

  pCond->order = pTableScanNode->scanSeq[0] > 0 ? TSDB_ORDER_ASC : TSDB_ORDER_DESC;
  pCond->numOfCols = LIST_LENGTH(pTableScanNode->scan.pScanCols);
  pCond->colList = taosMemoryCalloc(pCond->numOfCols, sizeof(SColumnInfo));
  if (pCond->colList == NULL) {
    terrno = TSDB_CODE_QRY_OUT_OF_MEMORY;
    return terrno;
  }

  // pCond->twindow = pTableScanNode->scanRange;
  // TODO: get it from stable scan node
  pCond->numOfTWindows = 1;
  pCond->twindows = taosMemoryCalloc(pCond->numOfTWindows, sizeof(STimeWindow));
  pCond->twindows[0] = pTableScanNode->scanRange;

#if 1
  // todo work around a problem, remove it later
  for (int32_t i = 0; i < pCond->numOfTWindows; ++i) {
    if ((pCond->order == TSDB_ORDER_ASC && pCond->twindows[i].skey > pCond->twindows[i].ekey) ||
        (pCond->order == TSDB_ORDER_DESC && pCond->twindows[i].skey < pCond->twindows[i].ekey)) {
      TSWAP(pCond->twindows[i].skey, pCond->twindows[i].ekey);
    }
  }
#endif

  for (int32_t i = 0; i < pCond->numOfTWindows; ++i) {
    if ((pCond->order == TSDB_ORDER_ASC && pCond->twindows[i].skey > pCond->twindows[i].ekey) ||
        (pCond->order == TSDB_ORDER_DESC && pCond->twindows[i].skey < pCond->twindows[i].ekey)) {
      TSWAP(pCond->twindows[i].skey, pCond->twindows[i].ekey);
    }
  }
  taosqsort(pCond->twindows, pCond->numOfTWindows, sizeof(STimeWindow), pCond, compareTimeWindow);

  pCond->type = BLOCK_LOAD_OFFSET_SEQ_ORDER;
  //  pCond->type = pTableScanNode->scanFlag;

  int32_t j = 0;
  for (int32_t i = 0; i < pCond->numOfCols; ++i) {
    STargetNode* pNode = (STargetNode*)nodesListGetNode(pTableScanNode->scan.pScanCols, i);
    SColumnNode* pColNode = (SColumnNode*)pNode->pExpr;
    if (pColNode->colType == COLUMN_TYPE_TAG) {
      continue;
    }

    pCond->colList[j].type = pColNode->node.resType.type;
    pCond->colList[j].bytes = pColNode->node.resType.bytes;
    pCond->colList[j].colId = pColNode->colId;
    j += 1;
  }

  pCond->numOfCols = j;
  return TSDB_CODE_SUCCESS;
}

SColumn extractColumnFromColumnNode(SColumnNode* pColNode) {
  SColumn c = {0};
  c.slotId = pColNode->slotId;
  c.colId = pColNode->colId;
  c.type = pColNode->node.resType.type;
  c.bytes = pColNode->node.resType.bytes;
  c.scale = pColNode->node.resType.scale;
  c.precision = pColNode->node.resType.precision;
  return c;
}

SArray* extractColumnInfo(SNodeList* pNodeList) {
  size_t  numOfCols = LIST_LENGTH(pNodeList);
  SArray* pList = taosArrayInit(numOfCols, sizeof(SColumn));
  if (pList == NULL) {
    terrno = TSDB_CODE_OUT_OF_MEMORY;
    return NULL;
  }

  for (int32_t i = 0; i < numOfCols; ++i) {
    STargetNode* pNode = (STargetNode*)nodesListGetNode(pNodeList, i);

    if (nodeType(pNode->pExpr) == QUERY_NODE_COLUMN) {
      SColumnNode* pColNode = (SColumnNode*)pNode->pExpr;

      SColumn c = extractColumnFromColumnNode(pColNode);
      taosArrayPush(pList, &c);
    } else if (nodeType(pNode->pExpr) == QUERY_NODE_VALUE) {
      SValueNode* pValNode = (SValueNode*)pNode->pExpr;
      SColumn     c = {0};
      c.slotId = pNode->slotId;
      c.colId = pNode->slotId;
      c.type = pValNode->node.type;
      c.bytes = pValNode->node.resType.bytes;
      c.scale = pValNode->node.resType.scale;
      c.precision = pValNode->node.resType.precision;

      taosArrayPush(pList, &c);
    }
  }

  return pList;
}

SArray* extractPartitionColInfo(SNodeList* pNodeList) {
  size_t  numOfCols = LIST_LENGTH(pNodeList);
  SArray* pList = taosArrayInit(numOfCols, sizeof(SColumn));
  if (pList == NULL) {
    terrno = TSDB_CODE_OUT_OF_MEMORY;
    return NULL;
  }

  for (int32_t i = 0; i < numOfCols; ++i) {
    SColumnNode* pColNode = (SColumnNode*)nodesListGetNode(pNodeList, i);

    // todo extract method
    SColumn c = {0};
    c.slotId = pColNode->slotId;
    c.colId = pColNode->colId;
    c.type = pColNode->node.resType.type;
    c.bytes = pColNode->node.resType.bytes;
    c.precision = pColNode->node.resType.precision;
    c.scale = pColNode->node.resType.scale;

    taosArrayPush(pList, &c);
  }

  return pList;
}

SArray* createSortInfo(SNodeList* pNodeList) {
  size_t  numOfCols = LIST_LENGTH(pNodeList);
  SArray* pList = taosArrayInit(numOfCols, sizeof(SBlockOrderInfo));
  if (pList == NULL) {
    terrno = TSDB_CODE_OUT_OF_MEMORY;
    return pList;
  }

  for (int32_t i = 0; i < numOfCols; ++i) {
    SOrderByExprNode* pSortKey = (SOrderByExprNode*)nodesListGetNode(pNodeList, i);
    SBlockOrderInfo   bi = {0};
    bi.order = (pSortKey->order == ORDER_ASC) ? TSDB_ORDER_ASC : TSDB_ORDER_DESC;
    bi.nullFirst = (pSortKey->nullOrder == NULL_ORDER_FIRST);

    SColumnNode* pColNode = (SColumnNode*)pSortKey->pExpr;
    bi.slotId = pColNode->slotId;
    taosArrayPush(pList, &bi);
  }

  return pList;
}

SArray* extractColMatchInfo(SNodeList* pNodeList, SDataBlockDescNode* pOutputNodeList, int32_t* numOfOutputCols,
                            SExecTaskInfo* pTaskInfo, int32_t type) {
  size_t  numOfCols = LIST_LENGTH(pNodeList);
  SArray* pList = taosArrayInit(numOfCols, sizeof(SColMatchInfo));
  if (pList == NULL) {
    terrno = TSDB_CODE_OUT_OF_MEMORY;
    return NULL;
  }

  for (int32_t i = 0; i < numOfCols; ++i) {
    STargetNode* pNode = (STargetNode*)nodesListGetNode(pNodeList, i);
    SColumnNode* pColNode = (SColumnNode*)pNode->pExpr;

    SColMatchInfo c = {0};
    c.output = true;
    c.colId = pColNode->colId;
    c.srcSlotId = pColNode->slotId;
    c.matchType = type;
    c.targetSlotId = pNode->slotId;
    taosArrayPush(pList, &c);
  }

  *numOfOutputCols = 0;
  int32_t num = LIST_LENGTH(pOutputNodeList->pSlots);
  for (int32_t i = 0; i < num; ++i) {
    SSlotDescNode* pNode = (SSlotDescNode*)nodesListGetNode(pOutputNodeList->pSlots, i);

    // todo: add reserve flag check
    // it is a column reserved for the arithmetic expression calculation
    if (pNode->slotId >= numOfCols) {
      (*numOfOutputCols) += 1;
      continue;
    }

    SColMatchInfo* info = taosArrayGet(pList, pNode->slotId);
    if (pNode->output) {
      (*numOfOutputCols) += 1;
    } else {
      info->output = false;
    }
  }

  return pList;
}

int32_t getTableList(void* metaHandle, int32_t tableType, uint64_t tableUid, STableListInfo* pListInfo,
                     SNode* pTagCond) {
  int32_t code = TSDB_CODE_SUCCESS;
  pListInfo->pTableList = taosArrayInit(8, sizeof(STableKeyInfo));

  if (tableType == TSDB_SUPER_TABLE) {
    if (pTagCond) {
      SIndexMetaArg metaArg = {.metaHandle = tsdbGetIdx(metaHandle), .suid = tableUid};

      SArray* res = taosArrayInit(8, sizeof(uint64_t));
      code = doFilterTag(pTagCond, &metaArg, res);
      if (code != TSDB_CODE_SUCCESS) {
        qError("failed  to  get tableIds, reason: %s, suid: %" PRIu64 "", tstrerror(code), tableUid);
        taosArrayDestroy(res);
        terrno = code;
        return code;
      } else {
        qDebug("sucess to  get tableIds, size: %d, suid: %" PRIu64 "", (int)taosArrayGetSize(res), tableUid);
      }
      for (int i = 0; i < taosArrayGetSize(res); i++) {
        STableKeyInfo info = {.lastKey = TSKEY_INITIAL_VAL, .uid = *(uint64_t*)taosArrayGet(res, i)};
        taosArrayPush(pListInfo->pTableList, &info);
      }
      taosArrayDestroy(res);
    } else {
      code = tsdbGetAllTableList(metaHandle, tableUid, pListInfo->pTableList);
    }
  } else {  // Create one table group.
    STableKeyInfo info = {.lastKey = 0, .uid = tableUid};
    taosArrayPush(pListInfo->pTableList, &info);
  }

  return code;
}

SArray* extractTableIdList(const STableListInfo* pTableGroupInfo) {
  SArray* tableIdList = taosArrayInit(4, sizeof(uint64_t));

  // Transfer the Array of STableKeyInfo into uid list.
  for (int32_t i = 0; i < taosArrayGetSize(pTableGroupInfo->pTableList); ++i) {
    STableKeyInfo* pkeyInfo = taosArrayGet(pTableGroupInfo->pTableList, i);
    taosArrayPush(tableIdList, &pkeyInfo->uid);
  }

  return tableIdList;
}

tsdbReaderT doCreateDataReader(STableScanPhysiNode* pTableScanNode, SReadHandle* pHandle,
                               STableListInfo* pTableListInfo, uint64_t queryId, uint64_t taskId, SNode* pTagCond) {
  int32_t code =
      getTableList(pHandle->meta, pTableScanNode->scan.tableType, pTableScanNode->scan.uid, pTableListInfo, pTagCond);
  if (code != TSDB_CODE_SUCCESS) {
    goto _error;
  }

  if (taosArrayGetSize(pTableListInfo->pTableList) == 0) {
    code = 0;
    qDebug("no table qualified for query, TID:0x%" PRIx64 ", QID:0x%" PRIx64, taskId, queryId);
    goto _error;
  }

  SQueryTableDataCond cond = {0};
  code = initQueryTableDataCond(&cond, pTableScanNode);
  if (code != TSDB_CODE_SUCCESS) {
    goto _error;
  }

  return tsdbQueryTables(pHandle->vnode, &cond, pTableListInfo, queryId, taskId);

_error:
  terrno = code;
  return NULL;
}

int32_t encodeOperator(SOperatorInfo* ops, char** result, int32_t* length) {
  int32_t code = TDB_CODE_SUCCESS;
  char*   pCurrent = NULL;
  int32_t currLength = 0;
  if (ops->fpSet.encodeResultRow) {
    if (result == NULL || length == NULL) {
      return TSDB_CODE_TSC_INVALID_INPUT;
    }
    code = ops->fpSet.encodeResultRow(ops, &pCurrent, &currLength);

    if (code != TDB_CODE_SUCCESS) {
      if (*result != NULL) {
        taosMemoryFree(*result);
        *result = NULL;
      }
      return code;
    }

    if (*result == NULL) {
      *result = (char*)taosMemoryCalloc(1, currLength + sizeof(int32_t));
      if (*result == NULL) {
        taosMemoryFree(pCurrent);
        return TSDB_CODE_OUT_OF_MEMORY;
      }
      memcpy(*result + sizeof(int32_t), pCurrent, currLength);
      *(int32_t*)(*result) = currLength + sizeof(int32_t);
    } else {
      int32_t sizePre = *(int32_t*)(*result);
      char*   tmp = (char*)taosMemoryRealloc(*result, sizePre + currLength);
      if (tmp == NULL) {
        taosMemoryFree(pCurrent);
        taosMemoryFree(*result);
        *result = NULL;
        return TSDB_CODE_OUT_OF_MEMORY;
      }
      *result = tmp;
      memcpy(*result + sizePre, pCurrent, currLength);
      *(int32_t*)(*result) += currLength;
    }
    taosMemoryFree(pCurrent);
    *length = *(int32_t*)(*result);
  }

  for (int32_t i = 0; i < ops->numOfDownstream; ++i) {
    code = encodeOperator(ops->pDownstream[i], result, length);
    if (code != TDB_CODE_SUCCESS) {
      return code;
    }
  }
  return TDB_CODE_SUCCESS;
}

int32_t decodeOperator(SOperatorInfo* ops, char* result, int32_t length) {
  int32_t code = TDB_CODE_SUCCESS;
  if (ops->fpSet.decodeResultRow) {
    if (result == NULL) {
      return TSDB_CODE_TSC_INVALID_INPUT;
    }
    ASSERT(length == *(int32_t*)result);
    char* data = result + sizeof(int32_t);
    code = ops->fpSet.decodeResultRow(ops, data);
    if (code != TDB_CODE_SUCCESS) {
      return code;
    }

    int32_t totalLength = *(int32_t*)result;
    int32_t dataLength = *(int32_t*)data;

    if (totalLength == dataLength + sizeof(int32_t)) {  // the last data
      result = NULL;
      length = 0;
    } else {
      result += dataLength;
      *(int32_t*)(result) = totalLength - dataLength;
      length = totalLength - dataLength;
    }
  }

  for (int32_t i = 0; i < ops->numOfDownstream; ++i) {
    code = decodeOperator(ops->pDownstream[i], result, length);
    if (code != TDB_CODE_SUCCESS) {
      return code;
    }
  }
  return TDB_CODE_SUCCESS;
}

int32_t createExecTaskInfoImpl(SSubplan* pPlan, SExecTaskInfo** pTaskInfo, SReadHandle* pHandle, uint64_t taskId,
                               EOPTR_EXEC_MODEL model) {
  uint64_t queryId = pPlan->id.queryId;

  int32_t code = TSDB_CODE_SUCCESS;
  *pTaskInfo = createExecTaskInfo(queryId, taskId, model, pPlan->dbFName);
  if (*pTaskInfo == NULL) {
    code = TSDB_CODE_QRY_OUT_OF_MEMORY;
    goto _complete;
  }

  (*pTaskInfo)->pRoot = createOperatorTree(pPlan->pNode, *pTaskInfo, pHandle, queryId, taskId,
                                           &(*pTaskInfo)->tableqinfoList, pPlan->pTagCond);
  if (NULL == (*pTaskInfo)->pRoot) {
    code = terrno;
    goto _complete;
  }

  if ((*pTaskInfo)->pRoot == NULL) {
    code = TSDB_CODE_QRY_OUT_OF_MEMORY;
    goto _complete;
  }

  return code;

_complete:
  taosMemoryFreeClear(*pTaskInfo);

  terrno = code;
  return code;
}

void setResultBufSize(STaskAttr* pQueryAttr, SResultInfo* pResultInfo) {
  const int32_t DEFAULT_RESULT_MSG_SIZE = 1024 * (1024 + 512);

  // the minimum number of rows for projection query
  const int32_t MIN_ROWS_FOR_PRJ_QUERY = 8192;
  const int32_t DEFAULT_MIN_ROWS = 4096;

  const float THRESHOLD_RATIO = 0.85f;

  //  if (isProjQuery(pQueryAttr)) {
  //    int32_t numOfRes = DEFAULT_RESULT_MSG_SIZE / pQueryAttr->resultRowSize;
  //    if (numOfRes < MIN_ROWS_FOR_PRJ_QUERY) {
  //      numOfRes = MIN_ROWS_FOR_PRJ_QUERY;
  //    }
  //
  //    pResultInfo->capacity = numOfRes;
  //  } else {  // in case of non-prj query, a smaller output buffer will be used.
  //    pResultInfo->capacity = DEFAULT_MIN_ROWS;
  //  }

  pResultInfo->threshold = (int32_t)(pResultInfo->capacity * THRESHOLD_RATIO);
  pResultInfo->totalRows = 0;
}

// TODO refactor
void freeColumnFilterInfo(SColumnFilterInfo* pFilter, int32_t numOfFilters) {
  if (pFilter == NULL || numOfFilters == 0) {
    return;
  }

  for (int32_t i = 0; i < numOfFilters; i++) {
    if (pFilter[i].filterstr && pFilter[i].pz) {
      taosMemoryFree((void*)(pFilter[i].pz));
    }
  }

  taosMemoryFree(pFilter);
}

static void doDestroyTableList(STableListInfo* pTableqinfoList) {
  taosArrayDestroy(pTableqinfoList->pTableList);
  taosHashCleanup(pTableqinfoList->map);

  pTableqinfoList->pTableList = NULL;
  pTableqinfoList->map = NULL;
}

void doDestroyTask(SExecTaskInfo* pTaskInfo) {
  qDebug("%s execTask is freed", GET_TASKID(pTaskInfo));

  doDestroyTableList(&pTaskInfo->tableqinfoList);
  destroyOperatorInfo(pTaskInfo->pRoot);
  //  taosArrayDestroy(pTaskInfo->summary.queryProfEvents);
  //  taosHashCleanup(pTaskInfo->summary.operatorProfResults);

  taosMemoryFree(pTaskInfo->schemaVer.dbname);
  taosMemoryFree(pTaskInfo->schemaVer.tablename);
  taosMemoryFreeClear(pTaskInfo->sql);
  taosMemoryFreeClear(pTaskInfo->id.str);
  taosMemoryFreeClear(pTaskInfo);
}

static void doSetTagValueToResultBuf(char* output, const char* val, int16_t type, int16_t bytes) {
  if (val == NULL) {
    setNull(output, type, bytes);
    return;
  }

  if (IS_VAR_DATA_TYPE(type)) {
    // Binary data overflows for sort of unknown reasons. Let trim the overflow data
    if (varDataTLen(val) > bytes) {
      int32_t maxLen = bytes - VARSTR_HEADER_SIZE;
      int32_t len = (varDataLen(val) > maxLen) ? maxLen : varDataLen(val);
      memcpy(varDataVal(output), varDataVal(val), len);
      varDataSetLen(output, len);
    } else {
      varDataCopy(output, val);
    }
  } else {
    memcpy(output, val, bytes);
  }
}

static int64_t getQuerySupportBufSize(size_t numOfTables) {
  size_t s1 = sizeof(STableQueryInfo);
  //  size_t s3 = sizeof(STableCheckInfo);  buffer consumption in tsdb
  return (int64_t)(s1 * 1.5 * numOfTables);
}

int32_t checkForQueryBuf(size_t numOfTables) {
  int64_t t = getQuerySupportBufSize(numOfTables);
  if (tsQueryBufferSizeBytes < 0) {
    return TSDB_CODE_SUCCESS;
  } else if (tsQueryBufferSizeBytes > 0) {
    while (1) {
      int64_t s = tsQueryBufferSizeBytes;
      int64_t remain = s - t;
      if (remain >= 0) {
        if (atomic_val_compare_exchange_64(&tsQueryBufferSizeBytes, s, remain) == s) {
          return TSDB_CODE_SUCCESS;
        }
      } else {
        return TSDB_CODE_QRY_NOT_ENOUGH_BUFFER;
      }
    }
  }

  // disable query processing if the value of tsQueryBufferSize is zero.
  return TSDB_CODE_QRY_NOT_ENOUGH_BUFFER;
}

void releaseQueryBuf(size_t numOfTables) {
  if (tsQueryBufferSizeBytes < 0) {
    return;
  }

  int64_t t = getQuerySupportBufSize(numOfTables);

  // restore value is not enough buffer available
  atomic_add_fetch_64(&tsQueryBufferSizeBytes, t);
}

int32_t getOperatorExplainExecInfo(SOperatorInfo* operatorInfo, SExplainExecInfo** pRes, int32_t* capacity,
                                   int32_t* resNum) {
  if (*resNum >= *capacity) {
    *capacity += 10;

    *pRes = taosMemoryRealloc(*pRes, (*capacity) * sizeof(SExplainExecInfo));
    if (NULL == *pRes) {
      qError("malloc %d failed", (*capacity) * (int32_t)sizeof(SExplainExecInfo));
      return TSDB_CODE_QRY_OUT_OF_MEMORY;
    }
  }

  SExplainExecInfo* pInfo = &(*pRes)[*resNum];

  pInfo->numOfRows = operatorInfo->resultInfo.totalRows;
  pInfo->startupCost = operatorInfo->cost.openCost;
  pInfo->totalCost = operatorInfo->cost.totalCost;

  if (operatorInfo->fpSet.getExplainFn) {
    int32_t code = operatorInfo->fpSet.getExplainFn(operatorInfo, &pInfo->verboseInfo, &pInfo->verboseLen);
    if (code) {
      qError("%s operator getExplainFn failed, code:%s", GET_TASKID(operatorInfo->pTaskInfo), tstrerror(code));
      return code;
    }
  } else {
    pInfo->verboseLen = 0;
    pInfo->verboseInfo = NULL;
  }

  ++(*resNum);

  int32_t code = 0;
  for (int32_t i = 0; i < operatorInfo->numOfDownstream; ++i) {
    code = getOperatorExplainExecInfo(operatorInfo->pDownstream[i], pRes, capacity, resNum);
    if (code) {
      taosMemoryFreeClear(*pRes);
      return TSDB_CODE_QRY_OUT_OF_MEMORY;
    }
  }

  return TSDB_CODE_SUCCESS;
}

int32_t initStreamAggSupporter(SStreamAggSupporter* pSup, const char* pKey) {
  pSup->keySize = sizeof(int64_t) + sizeof(TSKEY);
  pSup->pKeyBuf = taosMemoryCalloc(1, pSup->keySize);
  pSup->pResultRows = taosArrayInit(1024, sizeof(SResultWindowInfo));
  if (pSup->pKeyBuf == NULL || pSup->pResultRows == NULL) {
    return TSDB_CODE_OUT_OF_MEMORY;
  }

  int32_t pageSize = 4096;
  while (pageSize < pSup->resultRowSize * 4) {
    pageSize <<= 1u;
  }
  // at least four pages need to be in buffer
  int32_t bufSize = 4096 * 256;
  if (bufSize <= pageSize) {
    bufSize = pageSize * 4;
  }
  return createDiskbasedBuf(&pSup->pResultBuf, pageSize, bufSize, pKey, TD_TMP_DIR_PATH);
}<|MERGE_RESOLUTION|>--- conflicted
+++ resolved
@@ -2522,51 +2522,7 @@
                                   int32_t compLen, int32_t numOfOutput, int64_t startTs, uint64_t* total,
                                   SArray* pColList) {
   if (pColList == NULL) {  // data from other sources
-<<<<<<< HEAD
     blockCompressDecode(pRes, numOfOutput, numOfRows, pData);
-=======
-    blockDataEnsureCapacity(pRes, numOfRows);
-
-    int32_t dataLen = *(int32_t*)pData;
-    pData += sizeof(int32_t);
-
-    pRes->info.groupId = *(uint64_t*)pData;
-    pData += sizeof(uint64_t);
-
-    int32_t* colLen = (int32_t*)pData;
-
-    char* pStart = pData + sizeof(int32_t) * numOfOutput;
-    for (int32_t i = 0; i < numOfOutput; ++i) {
-      colLen[i] = htonl(colLen[i]);
-      ASSERT(colLen[i] >= 0);
-
-      SColumnInfoData* pColInfoData = taosArrayGet(pRes->pDataBlock, i);
-      if (IS_VAR_DATA_TYPE(pColInfoData->info.type)) {
-        pColInfoData->varmeta.length = colLen[i];
-        pColInfoData->varmeta.allocLen = colLen[i];
-
-        memcpy(pColInfoData->varmeta.offset, pStart, sizeof(int32_t) * numOfRows);
-        pStart += sizeof(int32_t) * numOfRows;
-
-        if (colLen[i] > 0) {
-          taosMemoryFreeClear(pColInfoData->pData);
-          pColInfoData->pData = taosMemoryMalloc(colLen[i]);
-        }
-      } else {
-        memcpy(pColInfoData->nullbitmap, pStart, BitmapLen(numOfRows));
-        pStart += BitmapLen(numOfRows);
-      }
-
-      if (colLen[i] > 0) {
-        memcpy(pColInfoData->pData, pStart, colLen[i]);
-      }
-
-      // TODO setting this flag to true temporarily so aggregate function on stable will
-      // examine NULL value for non-primary key column
-      pColInfoData->hasNull = true;
-      pStart += colLen[i];
-    }
->>>>>>> 1dae7245
   } else {  // extract data according to pColList
     ASSERT(numOfOutput == taosArrayGetSize(pColList));
     char* pStart = pData;
