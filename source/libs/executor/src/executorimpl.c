/*
 * Copyright (c) 2019 TAOS Data, Inc. <jhtao@taosdata.com>
 *
 * This program is free software: you can use, redistribute, and/or modify
 * it under the terms of the GNU Affero General Public License, version 3
 * or later ("AGPL"), as published by the Free Software Foundation.
 *
 * This program is distributed in the hope that it will be useful, but WITHOUT
 * ANY WARRANTY; without even the implied warranty of MERCHANTABILITY or
 * FITNESS FOR A PARTICULAR PURPOSE.
 *
 * You should have received a copy of the GNU Affero General Public License
 * along with this program. If not, see <http://www.gnu.org/licenses/>.
 */

#include <filter.h>
#include <function.h>
#include <functionMgt.h>
#include <libs/function/function.h>
#include <querynodes.h>
#include <tname.h>
#include "os.h"

#include "parser.h"
#include "tdatablock.h"
#include "texception.h"
#include "tglobal.h"
#include "tmsg.h"
#include "tsort.h"
#include "ttime.h"

#include "../../function/inc/taggfunction.h"
#include "executorimpl.h"
#include "function.h"
#include "query.h"
#include "tcompare.h"
#include "tcompression.h"
#include "thash.h"
#include "tsdb.h"
#include "ttypes.h"
#include "vnode.h"

#define IS_MAIN_SCAN(runtime)          ((runtime)->scanFlag == MAIN_SCAN)
#define IS_REVERSE_SCAN(runtime)       ((runtime)->scanFlag == REVERSE_SCAN)
#define IS_REPEAT_SCAN(runtime)        ((runtime)->scanFlag == REPEAT_SCAN)
#define SET_MAIN_SCAN_FLAG(runtime)    ((runtime)->scanFlag = MAIN_SCAN)
#define SET_REVERSE_SCAN_FLAG(runtime) ((runtime)->scanFlag = REVERSE_SCAN)

#define TSWINDOW_IS_EQUAL(t1, t2) (((t1).skey == (t2).skey) && ((t1).ekey == (t2).ekey))
#define SWITCH_ORDER(n)           (((n) = ((n) == TSDB_ORDER_ASC) ? TSDB_ORDER_DESC : TSDB_ORDER_ASC))

#define SDATA_BLOCK_INITIALIZER \
  (SDataBlockInfo) { {0}, 0 }

#define GET_FORWARD_DIRECTION_FACTOR(ord) (((ord) == TSDB_ORDER_ASC) ? QUERY_ASC_FORWARD_STEP : QUERY_DESC_FORWARD_STEP)

#define MULTI_KEY_DELIM "-"

enum {
  TS_JOIN_TS_EQUAL = 0,
  TS_JOIN_TS_NOT_EQUALS = 1,
  TS_JOIN_TAG_NOT_EQUALS = 2,
};

typedef enum SResultTsInterpType {
  RESULT_ROW_START_INTERP = 1,
  RESULT_ROW_END_INTERP = 2,
} SResultTsInterpType;

typedef struct SColMatchInfo {
  int32_t colId;
  int32_t targetSlotId;
  bool    output;
} SColMatchInfo;

#if 0
static UNUSED_FUNC void *u_malloc (size_t __size) {
  uint32_t v = taosRand();

  if (v % 1000 <= 0) {
    return NULL;
  } else {
    return taosMemoryMalloc(__size);
  }
}

static UNUSED_FUNC void* u_calloc(size_t num, size_t __size) {
  uint32_t v = taosRand();
  if (v % 1000 <= 0) {
    return NULL;
  } else {
    return taosMemoryCalloc(num, __size);
  }
}

static UNUSED_FUNC void* u_realloc(void* p, size_t __size) {
  uint32_t v = taosRand();
  if (v % 5 <= 1) {
    return NULL;
  } else {
    return taosMemoryRealloc(p, __size);
  }
}

#define calloc  u_calloc
#define malloc  u_malloc
#define realloc u_realloc
#endif

#define CLEAR_QUERY_STATUS(q, st)   ((q)->status &= (~(st)))
#define GET_NUM_OF_TABLEGROUP(q)    taosArrayGetSize((q)->tableqinfoGroupInfo.pGroupList)
#define QUERY_IS_INTERVAL_QUERY(_q) ((_q)->interval.interval > 0)

#define TSKEY_MAX_ADD(a, b)                      \
  do {                                           \
    if (a < 0) {                                 \
      a = a + b;                                 \
      break;                                     \
    }                                            \
    if (sizeof(a) == sizeof(int32_t)) {          \
      if ((b) > 0 && ((b) >= INT32_MAX - (a))) { \
        a = INT32_MAX;                           \
      } else {                                   \
        a = a + b;                               \
      }                                          \
    } else {                                     \
      if ((b) > 0 && ((b) >= INT64_MAX - (a))) { \
        a = INT64_MAX;                           \
      } else {                                   \
        a = a + b;                               \
      }                                          \
    }                                            \
  } while (0)

#define TSKEY_MIN_SUB(a, b)                      \
  do {                                           \
    if (a >= 0) {                                \
      a = a + b;                                 \
      break;                                     \
    }                                            \
    if (sizeof(a) == sizeof(int32_t)) {          \
      if ((b) < 0 && ((b) <= INT32_MIN - (a))) { \
        a = INT32_MIN;                           \
      } else {                                   \
        a = a + b;                               \
      }                                          \
    } else {                                     \
      if ((b) < 0 && ((b) <= INT64_MIN - (a))) { \
        a = INT64_MIN;                           \
      } else {                                   \
        a = a + b;                               \
      }                                          \
    }                                            \
  } while (0)

int32_t getMaximumIdleDurationSec() { return tsShellActivityTimer * 2; }

static int32_t getExprFunctionId(SExprInfo* pExprInfo) {
  assert(pExprInfo != NULL && pExprInfo->pExpr != NULL && pExprInfo->pExpr->nodeType == TEXPR_UNARYEXPR_NODE);
  return 0;
}

static void getNextTimeWindow(SInterval* pInterval, int32_t precision, int32_t order, STimeWindow* tw) {
  int32_t factor = GET_FORWARD_DIRECTION_FACTOR(order);
  if (pInterval->intervalUnit != 'n' && pInterval->intervalUnit != 'y') {
    tw->skey += pInterval->sliding * factor;
    tw->ekey = tw->skey + pInterval->interval - 1;
    return;
  }

  int64_t key = tw->skey, interval = pInterval->interval;
  // convert key to second
  key = convertTimePrecision(key, precision, TSDB_TIME_PRECISION_MILLI) / 1000;

  if (pInterval->intervalUnit == 'y') {
    interval *= 12;
  }

  struct tm tm;
  time_t    t = (time_t)key;
  taosLocalTime(&t, &tm);

  int mon = (int)(tm.tm_year * 12 + tm.tm_mon + interval * factor);
  tm.tm_year = mon / 12;
  tm.tm_mon = mon % 12;
  tw->skey = convertTimePrecision((int64_t)mktime(&tm) * 1000L, TSDB_TIME_PRECISION_MILLI, precision);

  mon = (int)(mon + interval);
  tm.tm_year = mon / 12;
  tm.tm_mon = mon % 12;
  tw->ekey = convertTimePrecision((int64_t)mktime(&tm) * 1000L, TSDB_TIME_PRECISION_MILLI, precision);

  tw->ekey -= 1;
}

static void doSetTagValueToResultBuf(char* output, const char* val, int16_t type, int16_t bytes);
void        setResultRowOutputBufInitCtx(STaskRuntimeEnv* pRuntimeEnv, SResultRow* pResult, SqlFunctionCtx* pCtx,
                                         int32_t numOfOutput, int32_t* rowCellInfoOffset);
static bool functionNeedToExecute(SqlFunctionCtx* pCtx);

static void setBlockStatisInfo(SqlFunctionCtx* pCtx, SSDataBlock* pSDataBlock, SColumn* pColumn);

static void destroyTableQueryInfoImpl(STableQueryInfo* pTableQueryInfo);
static bool hasMainOutput(STaskAttr* pQueryAttr);

static SColumnInfo* extractColumnFilterInfo(SExprInfo* pExpr, int32_t numOfOutput, int32_t* numOfFilterCols);

static int32_t setTimestampListJoinInfo(STaskRuntimeEnv* pRuntimeEnv, SVariant* pTag, STableQueryInfo* pTableQueryInfo);
static void    releaseQueryBuf(size_t numOfTables);
static int32_t binarySearchForKey(char* pValue, int num, TSKEY key, int order);
// static STsdbQueryCond createTsdbQueryCond(STaskAttr* pQueryAttr, STimeWindow* win);
static STableIdInfo createTableIdInfo(STableQueryInfo* pTableQueryInfo);

static int32_t getNumOfScanTimes(STaskAttr* pQueryAttr);

static void destroyBasicOperatorInfo(void* param, int32_t numOfOutput);
static void destroySFillOperatorInfo(void* param, int32_t numOfOutput);
static void destroyGroupbyOperatorInfo(void* param, int32_t numOfOutput);
static void destroyProjectOperatorInfo(void* param, int32_t numOfOutput);
static void destroyTagScanOperatorInfo(void* param, int32_t numOfOutput);
static void destroyOrderOperatorInfo(void* param, int32_t numOfOutput);
static void destroySWindowOperatorInfo(void* param, int32_t numOfOutput);
static void destroyStateWindowOperatorInfo(void* param, int32_t numOfOutput);
static void destroyAggOperatorInfo(void* param, int32_t numOfOutput);

static void destroyIntervalOperatorInfo(void* param, int32_t numOfOutput);
static void destroyExchangeOperatorInfo(void* param, int32_t numOfOutput);
static void destroyConditionOperatorInfo(void* param, int32_t numOfOutput);

static void destroyOperatorInfo(SOperatorInfo* pOperator);
static void destroySysTableScannerOperatorInfo(void* param, int32_t numOfOutput);

static void doSetOperatorCompleted(SOperatorInfo* pOperator) {
  pOperator->status = OP_EXEC_DONE;
  if (pOperator->pTaskInfo != NULL) {
    setTaskStatus(pOperator->pTaskInfo, TASK_COMPLETED);
  }
}
#define OPTR_IS_OPENED(_optr)  (((_optr)->status & OP_OPENED) == OP_OPENED)
#define OPTR_SET_OPENED(_optr) ((_optr)->status |= OP_OPENED)

static int32_t operatorDummyOpenFn(SOperatorInfo* pOperator) {
  OPTR_SET_OPENED(pOperator);
  return TSDB_CODE_SUCCESS;
}

static void operatorDummyCloseFn(void* param, int32_t numOfCols) {}

static int32_t doCopyToSDataBlock(SDiskbasedBuf* pBuf, SGroupResInfo* pGroupResInfo, int32_t orderType,
                                  SSDataBlock* pBlock, int32_t rowCapacity, int32_t* rowCellOffset);

static int32_t setGroupResultOutputBuf_rv(SOptrBasicInfo* binfo, int32_t numOfCols, char* pData, int16_t type,
                                          int16_t bytes, int32_t groupId, SDiskbasedBuf* pBuf, SExecTaskInfo* pTaskInfo,
                                          SAggSupporter* pAggSup);
static void    initCtxOutputBuffer(SqlFunctionCtx* pCtx, int32_t size);
static void    getAlignQueryTimeWindow(SInterval* pInterval, int32_t precision, int64_t key, int64_t keyFirst,
                                       int64_t keyLast, STimeWindow* win);

static void setResultBufSize(STaskAttr* pQueryAttr, SResultInfo* pResultInfo);
static void setCtxTagForJoin(STaskRuntimeEnv* pRuntimeEnv, SqlFunctionCtx* pCtx, SExprInfo* pExprInfo, void* pTable);
static void doSetTableGroupOutputBuf(SAggOperatorInfo* pAggInfo, int32_t numOfOutput, int32_t tableGroupId,
                                     SExecTaskInfo* pTaskInfo);

SArray* getOrderCheckColumns(STaskAttr* pQuery);

typedef struct SRowCompSupporter {
  STaskRuntimeEnv* pRuntimeEnv;
  int16_t          dataOffset;
  __compar_fn_t    comFunc;
} SRowCompSupporter;

static int compareRowData(const void* a, const void* b, const void* userData) {
  const SResultRow* pRow1 = (const SResultRow*)a;
  const SResultRow* pRow2 = (const SResultRow*)b;

  SRowCompSupporter* supporter = (SRowCompSupporter*)userData;
  STaskRuntimeEnv*   pRuntimeEnv = supporter->pRuntimeEnv;

  SFilePage* page1 = getBufPage(pRuntimeEnv->pResultBuf, pRow1->pageId);
  SFilePage* page2 = getBufPage(pRuntimeEnv->pResultBuf, pRow2->pageId);

  int16_t offset = supporter->dataOffset;
  char*   in1 = getPosInResultPage(pRuntimeEnv->pQueryAttr, page1, pRow1->offset, offset);
  char*   in2 = getPosInResultPage(pRuntimeEnv->pQueryAttr, page2, pRow2->offset, offset);

  return (in1 != NULL && in2 != NULL) ? supporter->comFunc(in1, in2) : 0;
}

// setup the output buffer for each operator
SSDataBlock* createOutputBuf_rv1(SDataBlockDescNode* pNode) {
  int32_t numOfCols = LIST_LENGTH(pNode->pSlots);

  SSDataBlock* pBlock = taosMemoryCalloc(1, sizeof(SSDataBlock));
  pBlock->info.numOfCols = numOfCols;
  pBlock->pDataBlock = taosArrayInit(numOfCols, sizeof(SColumnInfoData));

  pBlock->info.blockId = pNode->dataBlockId;
  pBlock->info.rowSize = pNode->totalRowSize;   // todo ??

  for (int32_t i = 0; i < numOfCols; ++i) {
    SColumnInfoData idata = {{0}};
    SSlotDescNode*  pDescNode = nodesListGetNode(pNode->pSlots, i);
    if (!pDescNode->output) {
      continue;
    }

    idata.info.type  = pDescNode->dataType.type;
    idata.info.bytes = pDescNode->dataType.bytes;
    idata.info.scale = pDescNode->dataType.scale;
    idata.info.slotId = pDescNode->slotId;
    idata.info.precision = pDescNode->dataType.precision;

    taosArrayPush(pBlock->pDataBlock, &idata);

    if (IS_VAR_DATA_TYPE(idata.info.type)) {
      pBlock->info.hasVarCol = true;
    }
  }

  return pBlock;
}

static bool isSelectivityWithTagsQuery(SqlFunctionCtx* pCtx, int32_t numOfOutput) {
  return true;
  //  bool    hasTags = false;
  //  int32_t numOfSelectivity = 0;
  //
  //  for (int32_t i = 0; i < numOfOutput; ++i) {
  //    int32_t functId = pCtx[i].functionId;
  //    if (functId == FUNCTION_TAG_DUMMY || functId == FUNCTION_TS_DUMMY) {
  //      hasTags = true;
  //      continue;
  //    }
  //
  //    if ((aAggs[functId].status & FUNCSTATE_SELECTIVITY) != 0) {
  //      numOfSelectivity++;
  //    }
  //  }
  //
  //  return (numOfSelectivity > 0 && hasTags);
}

static bool hasNull(SColumn* pColumn, SColumnDataAgg* pStatis) {
  if (TSDB_COL_IS_TAG(pColumn->flag) || TSDB_COL_IS_UD_COL(pColumn->flag) ||
      pColumn->colId == PRIMARYKEY_TIMESTAMP_COL_ID) {
    return false;
  }

  if (pStatis != NULL && pStatis->numOfNull == 0) {
    return false;
  }

  return true;
}

static void prepareResultListBuffer(SResultRowInfo* pResultRowInfo, jmp_buf env) {
  int64_t newCapacity = 0;

  // more than the capacity, reallocate the resources
  if (pResultRowInfo->size < pResultRowInfo->capacity) {
    return;
  }

  if (pResultRowInfo->capacity > 10000) {
    newCapacity = (int64_t)(pResultRowInfo->capacity * 1.25);
  } else {
    newCapacity = (int64_t)(pResultRowInfo->capacity * 1.5);
  }

  if (newCapacity == pResultRowInfo->capacity) {
    newCapacity += 4;
  }

  pResultRowInfo->pPosition = taosMemoryRealloc(pResultRowInfo->pPosition, newCapacity * sizeof(SResultRowPosition));

  int32_t inc = (int32_t)newCapacity - pResultRowInfo->capacity;
  memset(&pResultRowInfo->pPosition[pResultRowInfo->capacity], 0, sizeof(SResultRowPosition));
  pResultRowInfo->capacity = (int32_t)newCapacity;
}

static bool chkResultRowFromKey(STaskRuntimeEnv* pRuntimeEnv, SResultRowInfo* pResultRowInfo, char* pData,
                                int16_t bytes, bool masterscan, uint64_t uid) {
  bool existed = false;
  SET_RES_WINDOW_KEY(pRuntimeEnv->keyBuf, pData, bytes, uid);

  SResultRow** p1 =
      (SResultRow**)taosHashGet(pRuntimeEnv->pResultRowHashTable, pRuntimeEnv->keyBuf, GET_RES_WINDOW_KEY_LEN(bytes));

  // in case of repeat scan/reverse scan, no new time window added.
  if (QUERY_IS_INTERVAL_QUERY(pRuntimeEnv->pQueryAttr)) {
    if (!masterscan) {  // the *p1 may be NULL in case of sliding+offset exists.
      return p1 != NULL;
    }

    if (p1 != NULL) {
      if (pResultRowInfo->size == 0) {
        existed = false;
      } else if (pResultRowInfo->size == 1) {
//        existed = (pResultRowInfo->pResult[0] == (*p1));
      } else {  // check if current pResultRowInfo contains the existed pResultRow
        SET_RES_EXT_WINDOW_KEY(pRuntimeEnv->keyBuf, pData, bytes, uid, pResultRowInfo);
        int64_t* index =
            taosHashGet(pRuntimeEnv->pResultRowListSet, pRuntimeEnv->keyBuf, GET_RES_EXT_WINDOW_KEY_LEN(bytes));
        if (index != NULL) {
          existed = true;
        } else {
          existed = false;
        }
      }
    }

    return existed;
  }

  return p1 != NULL;
}

#if 0
static SResultRow* doSetResultOutBufByKey(STaskRuntimeEnv* pRuntimeEnv, SResultRowInfo* pResultRowInfo, int64_t tid,
                                          char* pData, int16_t bytes, bool masterscan, uint64_t tableGroupId) {
  bool existed = false;
  SET_RES_WINDOW_KEY(pRuntimeEnv->keyBuf, pData, bytes, tableGroupId);

  SResultRow** p1 =
      (SResultRow**)taosHashGet(pRuntimeEnv->pResultRowHashTable, pRuntimeEnv->keyBuf, GET_RES_WINDOW_KEY_LEN(bytes));

  // in case of repeat scan/reverse scan, no new time window added.
  if (QUERY_IS_INTERVAL_QUERY(pRuntimeEnv->pQueryAttr)) {
    if (!masterscan) {  // the *p1 may be NULL in case of sliding+offset exists.
      return (p1 != NULL) ? *p1 : NULL;
    }

    if (p1 != NULL) {
      if (pResultRowInfo->size == 0) {
        existed = false;
//        assert(pResultRowInfo->curPos == -1);
      } else if (pResultRowInfo->size == 1) {
//        existed = (pResultRowInfo->pResult[0] == (*p1));
//        pResultRowInfo->curPos = 0;
      } else {  // check if current pResultRowInfo contains the existed pResultRow
        SET_RES_EXT_WINDOW_KEY(pRuntimeEnv->keyBuf, pData, bytes, tid, pResultRowInfo);
        int64_t* index =
            taosHashGet(pRuntimeEnv->pResultRowListSet, pRuntimeEnv->keyBuf, GET_RES_EXT_WINDOW_KEY_LEN(bytes));
        if (index != NULL) {
//          pResultRowInfo->curPos = (int32_t)*index;
          existed = true;
        } else {
          existed = false;
        }
      }
    }
  } else {
    // In case of group by column query, the required SResultRow object must be existed in the pResultRowInfo object.
    if (p1 != NULL) {
      return *p1;
    }
  }

  if (!existed) {
    //    prepareResultListBuffer(pResultRowInfo, pRuntimeEnv);

    SResultRow* pResult = NULL;
    if (p1 == NULL) {
      pResult = getNewResultRow(pRuntimeEnv->pool);
      int32_t ret = initResultRow(pResult);
      if (ret != TSDB_CODE_SUCCESS) {
        longjmp(pRuntimeEnv->env, TSDB_CODE_QRY_OUT_OF_MEMORY);
      }

      // add a new result set for a new group
      taosHashPut(pRuntimeEnv->pResultRowHashTable, pRuntimeEnv->keyBuf, GET_RES_WINDOW_KEY_LEN(bytes), &pResult,
                  POINTER_BYTES);
      SResultRowCell cell = {.groupId = tableGroupId, .pRow = pResult};
      taosArrayPush(pRuntimeEnv->pResultRowArrayList, &cell);
    } else {
      pResult = *p1;
    }

    pResultRowInfo->curPos = pResultRowInfo->size;
    pResultRowInfo->pResult[pResultRowInfo->size++] = pResult;

    int64_t index = pResultRowInfo->curPos;
    SET_RES_EXT_WINDOW_KEY(pRuntimeEnv->keyBuf, pData, bytes, tid, pResultRowInfo);
    taosHashPut(pRuntimeEnv->pResultRowListSet, pRuntimeEnv->keyBuf, GET_RES_EXT_WINDOW_KEY_LEN(bytes), &index,
                POINTER_BYTES);
  }

  // too many time window in query
  if (pResultRowInfo->size > MAX_INTERVAL_TIME_WINDOW) {
    longjmp(pRuntimeEnv->env, TSDB_CODE_QRY_TOO_MANY_TIMEWINDOW);
  }

  return pResultRowInfo->pResult[pResultRowInfo->curPos];
}
#endif

SResultRow* getNewResultRow_rv(SDiskbasedBuf* pResultBuf, int64_t tableGroupId, int32_t interBufSize) {
  SFilePage* pData = NULL;

  // in the first scan, new space needed for results
  int32_t pageId = -1;
  SIDList list = getDataBufPagesIdList(pResultBuf, tableGroupId);

  if (taosArrayGetSize(list) == 0) {
    pData = getNewBufPage(pResultBuf, tableGroupId, &pageId);
    pData->num = sizeof(SFilePage);
  } else {
    SPageInfo* pi = getLastPageInfo(list);
    pData = getBufPage(pResultBuf, getPageId(pi));
    pageId = getPageId(pi);

    if (pData->num + interBufSize + sizeof(SResultRow) > getBufPageSize(pResultBuf)) {
      // release current page first, and prepare the next one
      releaseBufPageInfo(pResultBuf, pi);

      pData = getNewBufPage(pResultBuf, tableGroupId, &pageId);
      if (pData != NULL) {
        pData->num = sizeof(SFilePage);
      }
    }
  }

  if (pData == NULL) {
    return NULL;
  }

  // set the number of rows in current disk page
  SResultRow* pResultRow = (SResultRow*)((char*)pData + pData->num);
  pResultRow->pageId = pageId;
  pResultRow->offset = (int32_t)pData->num;

  pData->num += interBufSize + sizeof(SResultRow);

  return pResultRow;
}

static SResultRow* doSetResultOutBufByKey_rv(SDiskbasedBuf* pResultBuf, SResultRowInfo* pResultRowInfo, int64_t tid,
                                             char* pData, int16_t bytes, bool masterscan, uint64_t tableGroupId,
                                             SExecTaskInfo* pTaskInfo, bool isIntervalQuery, SAggSupporter* pSup) {
  bool existInCurrentResusltRowInfo = false;
  SET_RES_WINDOW_KEY(pSup->keyBuf, pData, bytes, tableGroupId);

  SResultRowPosition* p1 = (SResultRowPosition*)taosHashGet(pSup->pResultRowHashTable, pSup->keyBuf, GET_RES_WINDOW_KEY_LEN(bytes));

  // in case of repeat scan/reverse scan, no new time window added.
  if (isIntervalQuery) {
    if (!masterscan) {  // the *p1 may be NULL in case of sliding+offset exists.
      if (p1 != NULL) {
        return getResultRowByPos(pResultBuf, p1);
      } else {
        return NULL;
      }
    }

    if (p1 != NULL) {
      if (pResultRowInfo->size == 0) {
        existInCurrentResusltRowInfo = false;  // this time window created by other timestamp that does not belongs to current table.
        assert(pResultRowInfo->curPos == -1);
      } else if (pResultRowInfo->size == 1) {
        ASSERT(0);
//        existInCurrentResusltRowInfo = (pResultRowInfo->pResult[0] == (*p1));
      } else {  // check if current pResultRowInfo contains the existInCurrentResusltRowInfo pResultRow
        SET_RES_EXT_WINDOW_KEY(pSup->keyBuf, pData, bytes, tid, pResultRowInfo);
        int64_t* index = taosHashGet(pSup->pResultRowListSet, pSup->keyBuf, GET_RES_EXT_WINDOW_KEY_LEN(bytes));
        if (index != NULL) {
          // TODO check the scan order for current opened time window
//          pResultRowInfo->curPos = (int32_t)*index;
          existInCurrentResusltRowInfo = true;
        } else {
          existInCurrentResusltRowInfo = false;
        }
      }
    }
  } else {
    // In case of group by column query, the required SResultRow object must be existInCurrentResusltRowInfo in the pResultRowInfo object.
    if (p1 != NULL) {
      return getResultRowByPos(pResultBuf, p1);
    }
  }

  SResultRow* pResult = NULL;
  if (!existInCurrentResusltRowInfo) {
    // 1. close current opened time window
    if (pResultRowInfo->curPos != -1) {  // todo extract function
      SResultRowPosition* pos = &pResultRowInfo->pPosition[pResultRowInfo->curPos];
      SFilePage* pPage = getBufPage(pResultBuf, pos->pageId);
      SResultRow* pRow = (SResultRow*)((char*)pPage + pos->offset);
      closeResultRow(pRow);
      releaseBufPage(pResultBuf, pPage);
    }

    prepareResultListBuffer(pResultRowInfo, pTaskInfo->env);
    if (p1 == NULL) {
      pResult = getNewResultRow_rv(pResultBuf, tableGroupId, pSup->resultRowSize);
      initResultRow(pResult);

      // add a new result set for a new group
      SResultRowPosition pos = {.pageId = pResult->pageId, .offset = pResult->offset};
      taosHashPut(pSup->pResultRowHashTable, pSup->keyBuf, GET_RES_WINDOW_KEY_LEN(bytes), &pos, POINTER_BYTES);
      SResultRowCell cell = {.groupId = tableGroupId, .pos = pos};
      taosArrayPush(pSup->pResultRowArrayList, &cell);
    } else {
      pResult = getResultRowByPos(pResultBuf, p1);
    }

    // 2. set the new time window to be the new active time window
    pResultRowInfo->curPos = pResultRowInfo->size;
    pResultRowInfo->pPosition[pResultRowInfo->size++] = (SResultRowPosition){.pageId = pResult->pageId, .offset = pResult->offset};

    int64_t index = pResultRowInfo->curPos;
    SET_RES_EXT_WINDOW_KEY(pSup->keyBuf, pData, bytes, tid, pResultRowInfo);
    taosHashPut(pSup->pResultRowListSet, pSup->keyBuf, GET_RES_EXT_WINDOW_KEY_LEN(bytes), &index, POINTER_BYTES);
  }

  // too many time window in query
  if (pResultRowInfo->size > MAX_INTERVAL_TIME_WINDOW) {
    longjmp(pTaskInfo->env, TSDB_CODE_QRY_TOO_MANY_TIMEWINDOW);
  }

  return pResult;
}

static void getInitialStartTimeWindow(SInterval* pInterval, int32_t precision, TSKEY ts, STimeWindow* w, TSKEY ekey,
                                      bool ascQuery) {
  if (ascQuery) {
    getAlignQueryTimeWindow(pInterval, precision, ts, ts, ekey, w);
  } else {
    // the start position of the first time window in the endpoint that spreads beyond the queried last timestamp
    getAlignQueryTimeWindow(pInterval, precision, ts, ekey, ts, w);

    int64_t key = w->skey;
    while (key < ts) {  // moving towards end
      key = taosTimeAdd(key, pInterval->sliding, pInterval->slidingUnit, precision);
      if (key >= ts) {
        break;
      }

      w->skey = key;
    }
  }
}

// get the correct time window according to the handled timestamp
static STimeWindow getActiveTimeWindow(SDiskbasedBuf * pBuf, SResultRowInfo* pResultRowInfo, int64_t ts, SInterval* pInterval,
                                       int32_t precision, STimeWindow* win) {
  STimeWindow w = {0};

  if (pResultRowInfo->curPos == -1) {  // the first window, from the previous stored value
    getInitialStartTimeWindow(pInterval, precision, ts, &w, win->ekey, true);
    w.ekey = taosTimeAdd(w.skey, pInterval->interval, pInterval->intervalUnit, precision) - 1;
  } else {
    w = getResultRow(pBuf, pResultRowInfo, pResultRowInfo->curPos)->win;
  }

  if (w.skey > ts || w.ekey < ts) {
    if (pInterval->intervalUnit == 'n' || pInterval->intervalUnit == 'y') {
      w.skey = taosTimeTruncate(ts, pInterval, precision);
      w.ekey = taosTimeAdd(w.skey, pInterval->interval, pInterval->intervalUnit, precision) - 1;
    } else {
      int64_t st = w.skey;

      if (st > ts) {
        st -= ((st - ts + pInterval->sliding - 1) / pInterval->sliding) * pInterval->sliding;
      }

      int64_t et = st + pInterval->interval - 1;
      if (et < ts) {
        st += ((ts - et + pInterval->sliding - 1) / pInterval->sliding) * pInterval->sliding;
      }

      w.skey = st;
      w.ekey = taosTimeAdd(w.skey, pInterval->interval, pInterval->intervalUnit, precision) - 1;
    }
  }
  return w;
}

// get the correct time window according to the handled timestamp
static STimeWindow getCurrentActiveTimeWindow(SResultRowInfo* pResultRowInfo, int64_t ts, STaskAttr* pQueryAttr) {
  STimeWindow w = {0};
#if 0
  if (pResultRowInfo->curPos == -1) {  // the first window, from the previous stored value
                                       //    getInitialStartTimeWindow(pQueryAttr, ts, &w);

    if (pQueryAttr->interval.intervalUnit == 'n' || pQueryAttr->interval.intervalUnit == 'y') {
      w.ekey =
          taosTimeAdd(w.skey, pQueryAttr->interval.interval, pQueryAttr->interval.intervalUnit, pQueryAttr->precision) -
          1;
    } else {
      w.ekey = w.skey + pQueryAttr->interval.interval - 1;
    }
  } else {
    w = pRow->win;
  }

  /*
   * query border check, skey should not be bounded by the query time range, since the value skey will
   * be used as the time window index value. So we only change ekey of time window accordingly.
   */
  if (w.ekey > pQueryAttr->window.ekey && QUERY_IS_ASC_QUERY(pQueryAttr)) {
    w.ekey = pQueryAttr->window.ekey;
  }
#endif

  return w;
}

// a new buffer page for each table. Needs to opt this design
static int32_t addNewWindowResultBuf(SResultRow* pWindowRes, SDiskbasedBuf* pResultBuf, int32_t tid, uint32_t size) {
  if (pWindowRes->pageId != -1) {
    return 0;
  }

  SFilePage* pData = NULL;

  // in the first scan, new space needed for results
  int32_t pageId = -1;
  SIDList list = getDataBufPagesIdList(pResultBuf, tid);

  if (taosArrayGetSize(list) == 0) {
    pData = getNewBufPage(pResultBuf, tid, &pageId);
    pData->num = sizeof(SFilePage);
  } else {
    SPageInfo* pi = getLastPageInfo(list);
    pData = getBufPage(pResultBuf, getPageId(pi));
    pageId = getPageId(pi);

    if (pData->num + size > getBufPageSize(pResultBuf)) {
      // release current page first, and prepare the next one
      releaseBufPageInfo(pResultBuf, pi);

      pData = getNewBufPage(pResultBuf, tid, &pageId);
      if (pData != NULL) {
        pData->num = sizeof(SFilePage);
      }
    }
  }

  if (pData == NULL) {
    return -1;
  }

  // set the number of rows in current disk page
  if (pWindowRes->pageId == -1) {  // not allocated yet, allocate new buffer
    pWindowRes->pageId = pageId;
    pWindowRes->offset = (int32_t)pData->num;

    pData->num += size;
    assert(pWindowRes->pageId >= 0);
  }

  return 0;
}

static bool chkWindowOutputBufByKey(STaskRuntimeEnv* pRuntimeEnv, SResultRowInfo* pResultRowInfo, STimeWindow* win,
                                    bool masterscan, SResultRow** pResult, int64_t groupId, SqlFunctionCtx* pCtx,
                                    int32_t numOfOutput, int32_t* rowCellInfoOffset) {
  assert(win->skey <= win->ekey);
  return chkResultRowFromKey(pRuntimeEnv, pResultRowInfo, (char*)&win->skey, TSDB_KEYSIZE, masterscan, groupId);
}

static int32_t setResultOutputBufByKey(STaskRuntimeEnv* pRuntimeEnv, SResultRowInfo* pResultRowInfo, int64_t tid,
                                       STimeWindow* win, bool masterscan, SResultRow** pResult, int64_t tableGroupId,
                                       SqlFunctionCtx* pCtx, int32_t numOfOutput, int32_t* rowCellInfoOffset) {
  assert(win->skey <= win->ekey);
  SDiskbasedBuf* pResultBuf = pRuntimeEnv->pResultBuf;

  SResultRow* pResultRow = NULL;//doSetResultOutBufByKey(pRuntimeEnv, pResultRowInfo, tid, (char*)&win->skey, TSDB_KEYSIZE,
//                                                  masterscan, tableGroupId);
  if (pResultRow == NULL) {
    *pResult = NULL;
    return TSDB_CODE_SUCCESS;
  }

  // not assign result buffer yet, add new result buffer
  if (pResultRow->pageId == -1) {
    int32_t ret = addNewWindowResultBuf(pResultRow, pResultBuf, (int32_t)tableGroupId,
                                        pRuntimeEnv->pQueryAttr->intermediateResultRowSize);
    if (ret != TSDB_CODE_SUCCESS) {
      return -1;
    }
  }

  // set time window for current result
  pResultRow->win = (*win);
  *pResult = pResultRow;
  setResultRowOutputBufInitCtx(pRuntimeEnv, pResultRow, pCtx, numOfOutput, rowCellInfoOffset);

  return TSDB_CODE_SUCCESS;
}

static void setResultRowOutputBufInitCtx_rv(SResultRow* pResult, SqlFunctionCtx* pCtx, int32_t numOfOutput, int32_t* rowCellInfoOffset);

static int32_t setResultOutputBufByKey_rv(SResultRowInfo* pResultRowInfo, int64_t id, STimeWindow* win, bool masterscan,
                                          SResultRow** pResult, int64_t tableGroupId, SqlFunctionCtx* pCtx,
                                          int32_t numOfOutput, int32_t* rowCellInfoOffset, SAggSupporter* pAggSup,
                                          SExecTaskInfo* pTaskInfo) {
  assert(win->skey <= win->ekey);
  SResultRow* pResultRow = doSetResultOutBufByKey_rv(pAggSup->pResultBuf, pResultRowInfo, id, (char*)&win->skey,
                                                     TSDB_KEYSIZE, masterscan, tableGroupId, pTaskInfo, true, pAggSup);

  if (pResultRow == NULL) {
    *pResult = NULL;
    return TSDB_CODE_SUCCESS;
  }

  // set time window for current result
  pResultRow->win = (*win);
  *pResult = pResultRow;
  setResultRowOutputBufInitCtx_rv(pResultRow, pCtx, numOfOutput, rowCellInfoOffset);
  return TSDB_CODE_SUCCESS;
}

static void setResultRowInterpo(SResultRow* pResult, SResultTsInterpType type) {
  assert(pResult != NULL && (type == RESULT_ROW_START_INTERP || type == RESULT_ROW_END_INTERP));
  if (type == RESULT_ROW_START_INTERP) {
    pResult->startInterp = true;
  } else {
    pResult->endInterp = true;
  }
}

static bool resultRowInterpolated(SResultRow* pResult, SResultTsInterpType type) {
  assert(pResult != NULL && (type == RESULT_ROW_START_INTERP || type == RESULT_ROW_END_INTERP));
  if (type == RESULT_ROW_START_INTERP) {
    return pResult->startInterp == true;
  } else {
    return pResult->endInterp == true;
  }
}

static FORCE_INLINE int32_t getForwardStepsInBlock(int32_t numOfRows, __block_search_fn_t searchFn, TSKEY ekey,
                                                   int16_t pos, int16_t order, int64_t* pData) {
  int32_t forwardStep = 0;

  if (order == TSDB_ORDER_ASC) {
    int32_t end = searchFn((char*)&pData[pos], numOfRows - pos, ekey, order);
    if (end >= 0) {
      forwardStep = end;

      if (pData[end + pos] == ekey) {
        forwardStep += 1;
      }
    }
  } else {
    int32_t end = searchFn((char*)pData, pos + 1, ekey, order);
    if (end >= 0) {
      forwardStep = pos - end;

      if (pData[end] == ekey) {
        forwardStep += 1;
      }
    }
  }

  assert(forwardStep >= 0);
  return forwardStep;
}

static void doUpdateResultRowIndex(SResultRowInfo* pResultRowInfo, TSKEY lastKey, bool ascQuery, bool timeWindowInterpo) {
  int64_t skey = TSKEY_INITIAL_VAL;
#if 0
  int32_t i = 0;
  for (i = pResultRowInfo->size - 1; i >= 0; --i) {
    SResultRow* pResult = pResultRowInfo->pResult[i];
    if (pResult->closed) {
      break;
    }

    // new closed result rows
    if (timeWindowInterpo) {
      if (pResult->endInterp &&
          ((pResult->win.skey <= lastKey && ascQuery) || (pResult->win.skey >= lastKey && !ascQuery))) {
        if (i > 0) {  // the first time window, the startInterp is false.
          assert(pResult->startInterp);
        }

        closeResultRow(pResultRowInfo, i);
      } else {
        skey = pResult->win.skey;
      }
    } else {
      if ((pResult->win.ekey <= lastKey && ascQuery) || (pResult->win.skey >= lastKey && !ascQuery)) {
        closeResultRow(pResultRowInfo, i);
      } else {
        skey = pResult->win.skey;
      }
    }
  }

  // all result rows are closed, set the last one to be the skey
  if (skey == TSKEY_INITIAL_VAL) {
    if (pResultRowInfo->size == 0) {
      //      assert(pResultRowInfo->current == NULL);
      assert(pResultRowInfo->curPos == -1);
      pResultRowInfo->curPos = -1;
    } else {
      pResultRowInfo->curPos = pResultRowInfo->size - 1;
    }
  } else {
    for (i = pResultRowInfo->size - 1; i >= 0; --i) {
      SResultRow* pResult = pResultRowInfo->pResult[i];
      if (pResult->closed) {
        break;
      }
    }

    if (i == pResultRowInfo->size - 1) {
      pResultRowInfo->curPos = i;
    } else {
      pResultRowInfo->curPos = i + 1;  // current not closed result object
    }
  }
#endif
}

static void updateResultRowInfoActiveIndex(SResultRowInfo* pResultRowInfo, const STimeWindow* pWin, TSKEY lastKey,
                                           bool ascQuery, bool interp) {
  if ((lastKey > pWin->ekey && ascQuery) || (lastKey < pWin->ekey && (!ascQuery))) {
    closeAllResultRows(pResultRowInfo);
    pResultRowInfo->curPos = pResultRowInfo->size - 1;
  } else {
    int32_t step = ascQuery ? 1 : -1;
    doUpdateResultRowIndex(pResultRowInfo, lastKey - step, ascQuery, interp);
  }
}

static int32_t getNumOfRowsInTimeWindow(SDataBlockInfo* pDataBlockInfo, TSKEY* pPrimaryColumn, int32_t startPos,
                                        TSKEY ekey, __block_search_fn_t searchFn, STableQueryInfo* item,
                                        int32_t order) {
  assert(startPos >= 0 && startPos < pDataBlockInfo->rows);

  int32_t num = -1;
  int32_t step = GET_FORWARD_DIRECTION_FACTOR(order);

  if (order == TSDB_ORDER_ASC) {
    if (ekey < pDataBlockInfo->window.ekey && pPrimaryColumn) {
      num = getForwardStepsInBlock(pDataBlockInfo->rows, searchFn, ekey, startPos, order, pPrimaryColumn);
      if (item != NULL) {
        item->lastKey = pPrimaryColumn[startPos + (num - 1)] + step;
      }
    } else {
      num = pDataBlockInfo->rows - startPos;
      if (item != NULL) {
        item->lastKey = pDataBlockInfo->window.ekey + step;
      }
    }
  } else {  // desc
    if (ekey > pDataBlockInfo->window.skey && pPrimaryColumn) {
      num = getForwardStepsInBlock(pDataBlockInfo->rows, searchFn, ekey, startPos, order, pPrimaryColumn);
      if (item != NULL) {
        item->lastKey = pPrimaryColumn[startPos - (num - 1)] + step;
      }
    } else {
      num = startPos + 1;
      if (item != NULL) {
        item->lastKey = pDataBlockInfo->window.skey + step;
      }
    }
  }

  assert(num >= 0);
  return num;
}

//  query_range_start, query_range_end, window_duration, window_start, window_end
static void initExecTimeWindowInfo(SColumnInfoData* pColData, STimeWindow* pQueryWindow) {
  pColData->info.type = TSDB_DATA_TYPE_TIMESTAMP;
  pColData->info.bytes = sizeof(int64_t);

  colInfoDataEnsureCapacity(pColData, 5);
  colDataAppendInt64(pColData, 0, &pQueryWindow->skey);
  colDataAppendInt64(pColData, 1, &pQueryWindow->ekey);

  int64_t interval = 0;
  colDataAppendInt64(pColData, 2, &interval);  // this value may be variable in case of 'n' and 'y'.
  colDataAppendInt64(pColData, 3, &pQueryWindow->skey);
  colDataAppendInt64(pColData, 4, &pQueryWindow->ekey);
}

static void updateTimeWindowInfo(SColumnInfoData* pColData, STimeWindow* pWin, bool includeEndpoint) {
  int64_t* ts = (int64_t*)pColData->pData;
  int32_t delta = includeEndpoint? 1:0;

  int64_t duration = pWin->ekey - pWin->skey + delta;
  ts[2] = duration;       // set the duration
  ts[3] = pWin->skey;     // window start key
  ts[4] = pWin->ekey + delta; // window end key
}

static void doApplyFunctions(SqlFunctionCtx* pCtx, STimeWindow* pWin, SColumnInfoData* pTimeWindowData, int32_t offset, int32_t forwardStep, TSKEY* tsCol,
                             int32_t numOfTotal, int32_t numOfOutput, int32_t order) {
  for (int32_t k = 0; k < numOfOutput; ++k) {
    pCtx[k].startTs = pWin->skey;

    // keep it temporarialy
    bool    hasAgg      = pCtx[k].input.colDataAggIsSet;
    int32_t numOfRows   = pCtx[k].input.numOfRows;
    int32_t startOffset = pCtx[k].input.startRowIndex;

    int32_t pos = (order == TSDB_ORDER_ASC) ? offset : offset - (forwardStep - 1);
    pCtx[k].input.startRowIndex = pos;
    pCtx[k].input.numOfRows = forwardStep;

    if (tsCol != NULL) {
      pCtx[k].ptsList = tsCol;
    }

    // not a whole block involved in query processing, statistics data can not be used
    // NOTE: the original value of isSet have been changed here
    if (pCtx[k].isAggSet && forwardStep < numOfTotal) {
      pCtx[k].isAggSet = false;
    }

    if (fmIsWindowPseudoColumnFunc(pCtx[k].functionId)) {
      SResultRowEntryInfo* pEntryInfo = GET_RES_INFO(&pCtx[k]);
      char* p = GET_ROWCELL_INTERBUF(pEntryInfo);

      SColumnInfoData idata = {0};
      idata.info.type  = TSDB_DATA_TYPE_BIGINT;
      idata.info.bytes = tDataTypes[TSDB_DATA_TYPE_BIGINT].bytes;
      idata.pData      = p;

      SScalarParam out = {.columnData = &idata};
      SScalarParam tw = {.numOfRows = 5, .columnData = pTimeWindowData};
      pCtx[k].sfp.process(&tw, 1, &out);
      pEntryInfo->numOfRes = 1;
      pEntryInfo->hasResult = ',';
      continue;
    }

    if (functionNeedToExecute(&pCtx[k])) {
      pCtx[k].fpSet.process(&pCtx[k]);
    }

    // restore it
    pCtx[k].input.colDataAggIsSet = hasAgg;
    pCtx[k].input.startRowIndex = startOffset;
    pCtx[k].input.numOfRows = numOfRows;
  }
}

static int32_t getNextQualifiedWindow(SInterval* pInterval, STimeWindow* pNext, SDataBlockInfo* pDataBlockInfo,
                                      TSKEY* primaryKeys, int32_t prevPosition, STableIntervalOperatorInfo* pInfo) {
  int32_t order = pInfo->order;
  bool    ascQuery = (order == TSDB_ORDER_ASC);

  int32_t precision = pInterval->precision;
  getNextTimeWindow(pInterval, precision, order, pNext);

  // next time window is not in current block
  if ((pNext->skey > pDataBlockInfo->window.ekey && order == TSDB_ORDER_ASC) ||
      (pNext->ekey < pDataBlockInfo->window.skey && order == TSDB_ORDER_DESC)) {
    return -1;
  }

  TSKEY   startKey = ascQuery ? pNext->skey : pNext->ekey;
  int32_t startPos = 0;

  // tumbling time window query, a special case of sliding time window query
  if (pInterval->sliding == pInterval->interval && prevPosition != -1) {
    int32_t factor = GET_FORWARD_DIRECTION_FACTOR(order);
    startPos = prevPosition + factor;
  } else {
    if (startKey <= pDataBlockInfo->window.skey && ascQuery) {
      startPos = 0;
    } else if (startKey >= pDataBlockInfo->window.ekey && !ascQuery) {
      startPos = pDataBlockInfo->rows - 1;
    } else {
      startPos = binarySearchForKey((char*)primaryKeys, pDataBlockInfo->rows, startKey, order);
    }
  }

  /* interp query with fill should not skip time window */
  //  if (pQueryAttr->pointInterpQuery && pQueryAttr->fillType != TSDB_FILL_NONE) {
  //    return startPos;
  //  }

  /*
   * This time window does not cover any data, try next time window,
   * this case may happen when the time window is too small
   */
  if (primaryKeys == NULL) {
    if (ascQuery) {
      assert(pDataBlockInfo->window.skey <= pNext->ekey);
    } else {
      assert(pDataBlockInfo->window.ekey >= pNext->skey);
    }
  } else {
    if (ascQuery && primaryKeys[startPos] > pNext->ekey) {
      TSKEY next = primaryKeys[startPos];
      if (pInterval->intervalUnit == 'n' || pInterval->intervalUnit == 'y') {
        pNext->skey = taosTimeTruncate(next, pInterval, precision);
        pNext->ekey = taosTimeAdd(pNext->skey, pInterval->interval, pInterval->intervalUnit, precision) - 1;
      } else {
        pNext->ekey += ((next - pNext->ekey + pInterval->sliding - 1) / pInterval->sliding) * pInterval->sliding;
        pNext->skey = pNext->ekey - pInterval->interval + 1;
      }
    } else if ((!ascQuery) && primaryKeys[startPos] < pNext->skey) {
      TSKEY next = primaryKeys[startPos];
      if (pInterval->intervalUnit == 'n' || pInterval->intervalUnit == 'y') {
        pNext->skey = taosTimeTruncate(next, pInterval, precision);
        pNext->ekey = taosTimeAdd(pNext->skey, pInterval->interval, pInterval->intervalUnit, precision) - 1;
      } else {
        pNext->skey -= ((pNext->skey - next + pInterval->sliding - 1) / pInterval->sliding) * pInterval->sliding;
        pNext->ekey = pNext->skey + pInterval->interval - 1;
      }
    }
  }

  return startPos;
}

static FORCE_INLINE TSKEY reviseWindowEkey(STaskAttr* pQueryAttr, STimeWindow* pWindow) {
  TSKEY ekey = -1;
  if (QUERY_IS_ASC_QUERY(pQueryAttr)) {
    ekey = pWindow->ekey;
    if (ekey > pQueryAttr->window.ekey) {
      ekey = pQueryAttr->window.ekey;
    }
  } else {
    ekey = pWindow->skey;
    if (ekey < pQueryAttr->window.ekey) {
      ekey = pQueryAttr->window.ekey;
    }
  }

  return ekey;
}

static void setNotInterpoWindowKey(SqlFunctionCtx* pCtx, int32_t numOfOutput, int32_t type) {
  if (type == RESULT_ROW_START_INTERP) {
    for (int32_t k = 0; k < numOfOutput; ++k) {
      pCtx[k].start.key = INT64_MIN;
    }
  } else {
    for (int32_t k = 0; k < numOfOutput; ++k) {
      pCtx[k].end.key = INT64_MIN;
    }
  }
}

static void saveDataBlockLastRow(char** pRow, SArray* pDataBlock, int32_t rowIndex, int32_t numOfCols) {
  if (pDataBlock == NULL) {
    return;
  }

  for (int32_t k = 0; k < numOfCols; ++k) {
    SColumnInfoData* pColInfo = taosArrayGet(pDataBlock, k);
    memcpy(pRow[k], ((char*)pColInfo->pData) + (pColInfo->info.bytes * rowIndex), pColInfo->info.bytes);
  }
}

static TSKEY getStartTsKey(STimeWindow* win, const TSKEY* tsCols, int32_t rows, bool ascQuery) {
  TSKEY ts = TSKEY_INITIAL_VAL;
  if (tsCols == NULL) {
    ts = ascQuery ? win->skey : win->ekey;
  } else {
    int32_t offset = ascQuery ? 0 : rows - 1;
    ts = tsCols[offset];
  }

  return ts;
}

static void doSetInputDataBlock(SOperatorInfo* pOperator, SqlFunctionCtx* pCtx, SSDataBlock* pBlock, int32_t order);

static void doSetInputDataBlockInfo(SOperatorInfo* pOperator, SqlFunctionCtx* pCtx, SSDataBlock* pBlock,
                                    int32_t order) {
  for (int32_t i = 0; i < pOperator->numOfOutput; ++i) {
    pCtx[i].order = order;
    pCtx[i].size = pBlock->info.rows;
    pCtx[i].currentStage = (uint8_t)pOperator->pRuntimeEnv->scanFlag;

    setBlockStatisInfo(&pCtx[i], pBlock, NULL /*&pOperator->pExpr[i].base.colInfo*/);
  }
}

void setInputDataBlock(SOperatorInfo* pOperator, SqlFunctionCtx* pCtx, SSDataBlock* pBlock, int32_t order) {
  if (pBlock->pDataBlock != NULL) {
    doSetInputDataBlock(pOperator, pCtx, pBlock, order);
  } else {
    doSetInputDataBlockInfo(pOperator, pCtx, pBlock, order);
  }
}

static void doSetInputDataBlock(SOperatorInfo* pOperator, SqlFunctionCtx* pCtx, SSDataBlock* pBlock, int32_t order) {
  for (int32_t i = 0; i < pOperator->numOfOutput; ++i) {
    pCtx[i].order = order;
    pCtx[i].size = pBlock->info.rows;
    pCtx[i].currentStage = MAIN_SCAN;

    SExprInfo expr = pOperator->pExpr[i];
    for (int32_t j = 0; j < expr.base.numOfParams; ++j) {
      SFunctParam *pFuncParam = &expr.base.pParam[j];
      if (pFuncParam->type == FUNC_PARAM_TYPE_COLUMN) {
        int32_t slotId = pFuncParam->pCol->slotId;
        pCtx[i].input.pData[j]  = taosArrayGet(pBlock->pDataBlock, slotId);
        pCtx[i].input.totalRows = pBlock->info.rows;
        pCtx[i].input.numOfRows = pBlock->info.rows;
        pCtx[i].input.startRowIndex = 0;
        ASSERT(pCtx[i].input.pData[j] != NULL);
      }
    }

    //    setBlockStatisInfo(&pCtx[i], pBlock, pOperator->pExpr[i].base.pColumns);
    //      uint32_t flag = pOperator->pExpr[i].base.pParam[0].pCol->flag;
    //      if (TSDB_COL_IS_NORMAL_COL(flag) /*|| (pCtx[i].functionId == FUNCTION_BLKINFO) ||
    //          (TSDB_COL_IS_TAG(flag) && pOperator->pRuntimeEnv->scanFlag == MERGE_STAGE)*/) {

    //        SColumn* pCol = pOperator->pExpr[i].base.pParam[0].pCol;
    //        if (pCtx[i].columnIndex == -1) {
    //          for(int32_t j = 0; j < pBlock->info.numOfCols; ++j) {
    //            SColumnInfoData* pColData = taosArrayGet(pBlock->pDataBlock, j);
    //            if (pColData->info.colId == pCol->colId) {
    //              pCtx[i].columnIndex = j;
    //              break;
    //            }
    //          }
    //        }

    // in case of the block distribution query, the inputBytes is not a constant value.
    //pCtx[i].input.pData[0]  = taosArrayGet(pBlock->pDataBlock, slotId);
    //pCtx[i].input.totalRows = pBlock->info.rows;
    //pCtx[i].input.numOfRows = pBlock->info.rows;
    //pCtx[i].input.startRowIndex = 0;


    //        uint32_t status = aAggs[pCtx[i].functionId].status;
    //        if ((status & (FUNCSTATE_SELECTIVITY | FUNCSTATE_NEED_TS)) != 0) {
    //          SColumnInfoData* tsInfo = taosArrayGet(pBlock->pDataBlock, 0);
    // In case of the top/bottom query again the nest query result, which has no timestamp column
    // don't set the ptsList attribute.
    //          if (tsInfo->info.type == TSDB_DATA_TYPE_TIMESTAMP) {
    //            pCtx[i].ptsList = (int64_t*) tsInfo->pData;
    //          } else {
    //            pCtx[i].ptsList = NULL;
    //          }
    //        }
    //      } else if (TSDB_COL_IS_UD_COL(pCol->flag) && (pOperator->pRuntimeEnv->scanFlag == MERGE_STAGE)) {
    //        SColIndex*       pColIndex = &pOperator->pExpr[i].base.colInfo;
    //        SColumnInfoData* p = taosArrayGet(pBlock->pDataBlock, pColIndex->colIndex);
    //
    //        pCtx[i].pInput = p->pData;
    //        assert(p->info.colId == pColIndex->info.colId && pCtx[i].inputType == p->info.type);
    //        for(int32_t j = 0; j < pBlock->info.rows; ++j) {
    //          char* dst = p->pData + j * p->info.bytes;
    //          taosVariantDump(&pOperator->pExpr[i].base.param[1], dst, p->info.type, true);
    //        }
    //      }
  }
}

static void doAggregateImpl(SOperatorInfo* pOperator, TSKEY startTs, SqlFunctionCtx* pCtx) {
  for (int32_t k = 0; k < pOperator->numOfOutput; ++k) {
    if (functionNeedToExecute(&pCtx[k])) {
      pCtx[k].startTs = startTs;  // this can be set during create the struct
      pCtx[k].fpSet.process(&pCtx[k]);
    }
  }
}

static void projectApplyFunctions(SExprInfo* pExpr, SSDataBlock* pResult, SSDataBlock* pSrcBlock, SqlFunctionCtx* pCtx,
                                  int32_t numOfOutput) {
  for (int32_t k = 0; k < numOfOutput; ++k) {
    if (pExpr[k].pExpr->nodeType == QUERY_NODE_COLUMN) {  // it is a project query
      SColumnInfoData* pColInfoData = taosArrayGet(pResult->pDataBlock, k);
      colDataAssign(pColInfoData, pCtx[k].input.pData[0], pCtx[k].input.numOfRows);

      pResult->info.rows = pCtx[0].input.numOfRows;
    } else if (pExpr[k].pExpr->nodeType == QUERY_NODE_OPERATOR) {
      SArray* pBlockList = taosArrayInit(4, POINTER_BYTES);
      taosArrayPush(pBlockList, &pSrcBlock);

      SScalarParam dest = {0};
      dest.columnData = taosArrayGet(pResult->pDataBlock, k);

      scalarCalculate(pExpr[k].pExpr->_optrRoot.pRootNode, pBlockList, &dest);
      pResult->info.rows = dest.numOfRows;

      taosArrayDestroy(pBlockList);
    } else if (pExpr[k].pExpr->nodeType == QUERY_NODE_FUNCTION) {
      ASSERT(!fmIsAggFunc(pCtx->functionId));

      SArray* pBlockList = taosArrayInit(4, POINTER_BYTES);
      taosArrayPush(pBlockList, &pSrcBlock);

      SScalarParam dest = {0};
      dest.columnData = taosArrayGet(pResult->pDataBlock, k);

      scalarCalculate((SNode *)pExpr[k].pExpr->_function.pFunctNode, pBlockList, &dest);
      pResult->info.rows = dest.numOfRows;

      taosArrayDestroy(pBlockList);

    } else {
      ASSERT(0);
    }
  }
}

void doTimeWindowInterpolation(SOperatorInfo* pOperator, SOptrBasicInfo* pInfo, SArray* pDataBlock, TSKEY prevTs,
                               int32_t prevRowIndex, TSKEY curTs, int32_t curRowIndex, TSKEY windowKey, int32_t type) {
  STaskRuntimeEnv* pRuntimeEnv = pOperator->pRuntimeEnv;
  SExprInfo*       pExpr = pOperator->pExpr;

  SqlFunctionCtx* pCtx = pInfo->pCtx;

  for (int32_t k = 0; k < pOperator->numOfOutput; ++k) {
    int32_t functionId = pCtx[k].functionId;
    if (functionId != FUNCTION_TWA && functionId != FUNCTION_INTERP) {
      pCtx[k].start.key = INT64_MIN;
      continue;
    }

    SColIndex*       pColIndex = NULL /*&pExpr[k].base.colInfo*/;
    int16_t          index = pColIndex->colIndex;
    SColumnInfoData* pColInfo = taosArrayGet(pDataBlock, index);

    //    assert(pColInfo->info.colId == pColIndex->info.colId && curTs != windowKey);
    double v1 = 0, v2 = 0, v = 0;

    if (prevRowIndex == -1) {
      GET_TYPED_DATA(v1, double, pColInfo->info.type, (char*)pRuntimeEnv->prevRow[index]);
    } else {
      GET_TYPED_DATA(v1, double, pColInfo->info.type, (char*)pColInfo->pData + prevRowIndex * pColInfo->info.bytes);
    }

    GET_TYPED_DATA(v2, double, pColInfo->info.type, (char*)pColInfo->pData + curRowIndex * pColInfo->info.bytes);

    if (functionId == FUNCTION_INTERP) {
      if (type == RESULT_ROW_START_INTERP) {
        pCtx[k].start.key = prevTs;
        pCtx[k].start.val = v1;

        pCtx[k].end.key = curTs;
        pCtx[k].end.val = v2;

        if (pColInfo->info.type == TSDB_DATA_TYPE_BINARY || pColInfo->info.type == TSDB_DATA_TYPE_NCHAR) {
          if (prevRowIndex == -1) {
            pCtx[k].start.ptr = (char*)pRuntimeEnv->prevRow[index];
          } else {
            pCtx[k].start.ptr = (char*)pColInfo->pData + prevRowIndex * pColInfo->info.bytes;
          }

          pCtx[k].end.ptr = (char*)pColInfo->pData + curRowIndex * pColInfo->info.bytes;
        }
      }
    } else if (functionId == FUNCTION_TWA) {
      SPoint point1 = (SPoint){.key = prevTs, .val = &v1};
      SPoint point2 = (SPoint){.key = curTs, .val = &v2};
      SPoint point = (SPoint){.key = windowKey, .val = &v};

      taosGetLinearInterpolationVal(&point, TSDB_DATA_TYPE_DOUBLE, &point1, &point2, TSDB_DATA_TYPE_DOUBLE);

      if (type == RESULT_ROW_START_INTERP) {
        pCtx[k].start.key = point.key;
        pCtx[k].start.val = v;
      } else {
        pCtx[k].end.key = point.key;
        pCtx[k].end.val = v;
      }
    }
  }
}

static bool setTimeWindowInterpolationStartTs(SOperatorInfo* pOperatorInfo, SqlFunctionCtx* pCtx, int32_t pos,
                                              int32_t numOfRows, SArray* pDataBlock, const TSKEY* tsCols, STimeWindow* win) {
  bool  ascQuery = true;
  TSKEY curTs = tsCols[pos];
  TSKEY lastTs = 0;//*(TSKEY*)pRuntimeEnv->prevRow[0];

  // lastTs == INT64_MIN and pos == 0 means this is the first time window, interpolation is not needed.
  // start exactly from this point, no need to do interpolation
  TSKEY key = ascQuery ? win->skey : win->ekey;
  if (key == curTs) {
    setNotInterpoWindowKey(pCtx, pOperatorInfo->numOfOutput, RESULT_ROW_START_INTERP);
    return true;
  }

  if (lastTs == INT64_MIN && ((pos == 0 && ascQuery) || (pos == (numOfRows - 1) && !ascQuery))) {
    setNotInterpoWindowKey(pCtx, pOperatorInfo->numOfOutput, RESULT_ROW_START_INTERP);
    return true;
  }

  int32_t step = 1;//GET_FORWARD_DIRECTION_FACTOR(pQueryAttr->order.order);
  TSKEY   prevTs = ((pos == 0 && ascQuery) || (pos == (numOfRows - 1) && !ascQuery)) ? lastTs : tsCols[pos - step];

  doTimeWindowInterpolation(pOperatorInfo, pOperatorInfo->info, pDataBlock, prevTs, pos - step, curTs, pos, key, RESULT_ROW_START_INTERP);
  return true;
}

static bool setTimeWindowInterpolationEndTs(SOperatorInfo* pOperatorInfo, SqlFunctionCtx* pCtx, int32_t endRowIndex,
                                            SArray* pDataBlock, const TSKEY* tsCols, TSKEY blockEkey,
                                            STimeWindow* win) {
  int32_t order = TSDB_ORDER_ASC;
  int32_t numOfOutput = pOperatorInfo->numOfOutput;

  TSKEY actualEndKey = tsCols[endRowIndex];
  TSKEY key = order ? win->ekey : win->skey;

  // not ended in current data block, do not invoke interpolation
  if ((key > blockEkey /*&& QUERY_IS_ASC_QUERY(pQueryAttr)*/) || (key < blockEkey /*&& !QUERY_IS_ASC_QUERY(pQueryAttr)*/)) {
    setNotInterpoWindowKey(pCtx, numOfOutput, RESULT_ROW_END_INTERP);
    return false;
  }

  // there is actual end point of current time window, no interpolation need
  if (key == actualEndKey) {
    setNotInterpoWindowKey(pCtx, numOfOutput, RESULT_ROW_END_INTERP);
    return true;
  }

  int32_t step = GET_FORWARD_DIRECTION_FACTOR(order);
  int32_t nextRowIndex = endRowIndex + step;
  assert(nextRowIndex >= 0);

  TSKEY nextKey = tsCols[nextRowIndex];
  doTimeWindowInterpolation(pOperatorInfo, pOperatorInfo->info, pDataBlock, actualEndKey, endRowIndex, nextKey,
                            nextRowIndex, key, RESULT_ROW_END_INTERP);
  return true;
}

static void doWindowBorderInterpolation(SOperatorInfo* pOperatorInfo, SSDataBlock* pBlock, SqlFunctionCtx* pCtx,
                                        SResultRow* pResult, STimeWindow* win, int32_t startPos, int32_t forwardStep,
                                        int32_t order, bool timeWindowInterpo) {
  if (!timeWindowInterpo) {
    return;
  }

  assert(pBlock != NULL);
  int32_t step = GET_FORWARD_DIRECTION_FACTOR(order);

  if (pBlock->pDataBlock == NULL) {
    //    tscError("pBlock->pDataBlock == NULL");
    return;
  }

  SColumnInfoData* pColInfo = taosArrayGet(pBlock->pDataBlock, 0);

  TSKEY* tsCols = (TSKEY*)(pColInfo->pData);
  bool   done = resultRowInterpolated(pResult, RESULT_ROW_START_INTERP);
  if (!done) {  // it is not interpolated, now start to generated the interpolated value
    int32_t startRowIndex = startPos;
    bool    interp = setTimeWindowInterpolationStartTs(pOperatorInfo, pCtx, startRowIndex, pBlock->info.rows,
                                                       pBlock->pDataBlock, tsCols, win);
    if (interp) {
      setResultRowInterpo(pResult, RESULT_ROW_START_INTERP);
    }
  } else {
    setNotInterpoWindowKey(pCtx, pOperatorInfo->numOfOutput, RESULT_ROW_START_INTERP);
  }

  // point interpolation does not require the end key time window interpolation.
  //  if (pointInterpQuery) {
  //    return;
  //  }

  // interpolation query does not generate the time window end interpolation
  done = resultRowInterpolated(pResult, RESULT_ROW_END_INTERP);
  if (!done) {
    int32_t endRowIndex = startPos + (forwardStep - 1) * step;

    TSKEY endKey = (order == TSDB_ORDER_ASC) ? pBlock->info.window.ekey : pBlock->info.window.skey;
    bool  interp =
        setTimeWindowInterpolationEndTs(pOperatorInfo, pCtx, endRowIndex, pBlock->pDataBlock, tsCols, endKey, win);
    if (interp) {
      setResultRowInterpo(pResult, RESULT_ROW_END_INTERP);
    }
  } else {
    setNotInterpoWindowKey(pCtx, pOperatorInfo->numOfOutput, RESULT_ROW_END_INTERP);
  }
}

static SArray* hashIntervalAgg(SOperatorInfo* pOperatorInfo, SResultRowInfo* pResultRowInfo, SSDataBlock* pSDataBlock, int32_t tableGroupId) {
  STableIntervalOperatorInfo* pInfo = (STableIntervalOperatorInfo*)pOperatorInfo->info;

  SExecTaskInfo* pTaskInfo = pOperatorInfo->pTaskInfo;
  int32_t        numOfOutput = pOperatorInfo->numOfOutput;

  SArray* pUpdated = NULL;
  if (pInfo->execModel == OPTR_EXEC_MODEL_STREAM) {
    pUpdated = taosArrayInit(4, sizeof(SResultRowPosition));
  }

  int32_t step = 1;
  bool    ascScan = true;

  int32_t prevIndex = pResultRowInfo->curPos;

  TSKEY* tsCols = NULL;
  if (pSDataBlock->pDataBlock != NULL) {
    SColumnInfoData* pColDataInfo = taosArrayGet(pSDataBlock->pDataBlock, 0);
    tsCols = (int64_t*)pColDataInfo->pData;
//    assert(tsCols[0] == pSDataBlock->info.window.skey && tsCols[pSDataBlock->info.rows - 1] ==
//           pSDataBlock->info.window.ekey);
  }

  int32_t startPos = ascScan? 0 : (pSDataBlock->info.rows - 1);
  TSKEY   ts = getStartTsKey(&pSDataBlock->info.window, tsCols, pSDataBlock->info.rows, ascScan);

  STimeWindow win = getActiveTimeWindow(pInfo->aggSup.pResultBuf, pResultRowInfo, ts, &pInfo->interval, pInfo->interval.precision, &pInfo->win);
  bool        masterScan = true;

  SResultRow* pResult = NULL;
  int32_t     ret = setResultOutputBufByKey_rv(pResultRowInfo, pSDataBlock->info.uid, &win, masterScan, &pResult,
                                               tableGroupId, pInfo->binfo.pCtx, numOfOutput, pInfo->binfo.rowCellInfoOffset,
                                               &pInfo->aggSup, pTaskInfo);
  if (ret != TSDB_CODE_SUCCESS || pResult == NULL) {
    longjmp(pTaskInfo->env, TSDB_CODE_QRY_OUT_OF_MEMORY);
  }

  if (pInfo->execModel == OPTR_EXEC_MODEL_STREAM) {
    SResultRowPosition pos = {.pageId = pResult->pageId, .offset = pResult->offset};
    taosArrayPush(pUpdated, &pos);
  }

  int32_t forwardStep = 0;
  TSKEY   ekey = win.ekey;
  forwardStep =
      getNumOfRowsInTimeWindow(&pSDataBlock->info, tsCols, startPos, ekey, binarySearchForKey, NULL, TSDB_ORDER_ASC);

  // prev time window not interpolation yet.
  int32_t curIndex = pResultRowInfo->curPos;

#if 0
  if (prevIndex != -1 && prevIndex < curIndex && pInfo->timeWindowInterpo) {
    for (int32_t j = prevIndex; j < curIndex; ++j) {  // previous time window may be all closed already.
      SResultRow* pRes = getResultRow(pResultRowInfo, j);
      if (pRes->closed) {
        assert(resultRowInterpolated(pRes, RESULT_ROW_START_INTERP) && resultRowInterpolated(pRes, RESULT_ROW_END_INTERP));
        continue;
      }

      STimeWindow w = pRes->win;
      ret = setResultOutputBufByKey_rv(pResultRowInfo, pSDataBlock->info.uid, &w, masterScan, &pResult, tableGroupId,
                                       pInfo->binfo.pCtx, numOfOutput, pInfo->binfo.rowCellInfoOffset, &pInfo->aggSup,
                                       pTaskInfo);
      if (ret != TSDB_CODE_SUCCESS) {
        longjmp(pTaskInfo->env, TSDB_CODE_QRY_OUT_OF_MEMORY);
      }

      assert(!resultRowInterpolated(pResult, RESULT_ROW_END_INTERP));
      doTimeWindowInterpolation(pOperatorInfo, &pInfo->binfo, pSDataBlock->pDataBlock, *(TSKEY*)pInfo->pRow[0], -1,
                                tsCols[startPos], startPos, w.ekey, RESULT_ROW_END_INTERP);

      setResultRowInterpo(pResult, RESULT_ROW_END_INTERP);
      setNotInterpoWindowKey(pInfo->binfo.pCtx, pOperatorInfo->numOfOutput, RESULT_ROW_START_INTERP);

      doApplyFunctions(pInfo->binfo.pCtx, &w, &pInfo->timeWindowData, startPos, 0, tsCols, pSDataBlock->info.rows, numOfOutput, TSDB_ORDER_ASC);
    }

    // restore current time window
    ret = setResultOutputBufByKey_rv(pResultRowInfo, pSDataBlock->info.uid, &win, masterScan, &pResult, tableGroupId,
                                     pInfo->binfo.pCtx, numOfOutput, pInfo->binfo.rowCellInfoOffset, &pInfo->aggSup,
                                     pTaskInfo);
    if (ret != TSDB_CODE_SUCCESS) {
      longjmp(pTaskInfo->env, TSDB_CODE_QRY_OUT_OF_MEMORY);
    }
  }
#endif

  // window start key interpolation
  doWindowBorderInterpolation(pOperatorInfo, pSDataBlock, pInfo->binfo.pCtx, pResult, &win, startPos, forwardStep, pInfo->order, false);

  updateTimeWindowInfo(&pInfo->timeWindowData, &win, true);
  doApplyFunctions(pInfo->binfo.pCtx, &win, &pInfo->timeWindowData, startPos, forwardStep, tsCols, pSDataBlock->info.rows, numOfOutput, TSDB_ORDER_ASC);

  STimeWindow nextWin = win;
  while (1) {
    int32_t prevEndPos = (forwardStep - 1) * step + startPos;
    startPos = getNextQualifiedWindow(&pInfo->interval, &nextWin, &pSDataBlock->info, tsCols, prevEndPos, pInfo);
    if (startPos < 0) {
      break;
    }

    // null data, failed to allocate more memory buffer
    int32_t code = setResultOutputBufByKey_rv(pResultRowInfo, pSDataBlock->info.uid, &nextWin, masterScan, &pResult,
                                              tableGroupId, pInfo->binfo.pCtx, numOfOutput,
                                              pInfo->binfo.rowCellInfoOffset, &pInfo->aggSup, pTaskInfo);
    if (code != TSDB_CODE_SUCCESS || pResult == NULL) {
      longjmp(pTaskInfo->env, TSDB_CODE_QRY_OUT_OF_MEMORY);
    }

    if (pInfo->execModel == OPTR_EXEC_MODEL_STREAM) {
      SResultRowPosition pos = {.pageId = pResult->pageId, .offset = pResult->offset};
      taosArrayPush(pUpdated, &pos);
    }

    ekey = nextWin.ekey;  // reviseWindowEkey(pQueryAttr, &nextWin);
    forwardStep =
        getNumOfRowsInTimeWindow(&pSDataBlock->info, tsCols, startPos, ekey, binarySearchForKey, NULL, TSDB_ORDER_ASC);

    // window start(end) key interpolation
    doWindowBorderInterpolation(pOperatorInfo, pSDataBlock, pInfo->binfo.pCtx, pResult, &nextWin, startPos, forwardStep, pInfo->order, false);

    updateTimeWindowInfo(&pInfo->timeWindowData, &win, true);
    doApplyFunctions(pInfo->binfo.pCtx, &nextWin, &pInfo->timeWindowData, startPos, forwardStep, tsCols, pSDataBlock->info.rows, numOfOutput, TSDB_ORDER_ASC);
  }

  if (pInfo->timeWindowInterpo) {
    int32_t rowIndex = ascScan ? (pSDataBlock->info.rows - 1) : 0;
    saveDataBlockLastRow(pInfo->pRow, pSDataBlock->pDataBlock, rowIndex, pSDataBlock->info.numOfCols);
  }

  return pUpdated;
  //  updateResultRowInfoActiveIndex(pResultRowInfo, &pInfo->win, pRuntimeEnv->current->lastKey, true, false);
}

static void hashAllIntervalAgg(SOperatorInfo* pOperatorInfo, SResultRowInfo* pResultRowInfo, SSDataBlock* pSDataBlock,
                               int32_t tableGroupId) {
  STableIntervalOperatorInfo* pInfo = (STableIntervalOperatorInfo*)pOperatorInfo->info;

  STaskRuntimeEnv* pRuntimeEnv = pOperatorInfo->pRuntimeEnv;
  int32_t          numOfOutput = pOperatorInfo->numOfOutput;

  int32_t step = 1;//GET_FORWARD_DIRECTION_FACTOR(pQueryAttr->order.order);
  bool    ascQuery = true;

  TSKEY* tsCols = NULL;
  if (pSDataBlock->pDataBlock != NULL) {
    SColumnInfoData* pColDataInfo = taosArrayGet(pSDataBlock->pDataBlock, 0);
    tsCols = (int64_t*)pColDataInfo->pData;
    assert(tsCols[0] == pSDataBlock->info.window.skey &&
           tsCols[pSDataBlock->info.rows - 1] == pSDataBlock->info.window.ekey);
  }

  int32_t startPos = ascQuery ? 0 : (pSDataBlock->info.rows - 1);
  TSKEY   ts = getStartTsKey(&pSDataBlock->info.window, tsCols, pSDataBlock->info.rows, ascQuery);

  STimeWindow win = {0};//getCurrentActiveTimeWindow(pResultRowInfo, ts, pQueryAttr);
  bool        masterScan = IS_MAIN_SCAN(pRuntimeEnv);

  SResultRow* pResult = NULL;
  int32_t     forwardStep = 0;
  int32_t     ret = 0;
  STimeWindow preWin = win;

  while (1) {
    // null data, failed to allocate more memory buffer
    ret = setResultOutputBufByKey(pRuntimeEnv, pResultRowInfo, pSDataBlock->info.uid, &win, masterScan, &pResult,
                                  tableGroupId, pInfo->binfo.pCtx, numOfOutput, pInfo->binfo.rowCellInfoOffset);
    if (ret != TSDB_CODE_SUCCESS) {
      longjmp(pRuntimeEnv->env, TSDB_CODE_QRY_OUT_OF_MEMORY);
    }

    TSKEY ekey = 0;//reviseWindowEkey(pQueryAttr, &win);
    //    forwardStep = getNumOfRowsInTimeWindow(pRuntimeEnv, &pSDataBlock->info, tsCols, startPos, ekey,
    //    binarySearchForKey, true);

    // window start(end) key interpolation
    //    doWindowBorderInterpolation(pOperatorInfo, pSDataBlock, pInfo->binfo.pCtx, pResult, &win, startPos,
    //    forwardStep); doApplyFunctions(pRuntimeEnv, pInfo->binfo.pCtx, ascQuery ? &win : &preWin, startPos,
    //    forwardStep, tsCols, pSDataBlock->info.rows, numOfOutput);
    preWin = win;

    int32_t prevEndPos = (forwardStep - 1) * step + startPos;
    //    startPos = getNextQualifiedWindow(pQueryAttr, &win, &pSDataBlock->info, tsCols, binarySearchForKey,
    //    prevEndPos);
    if (startPos < 0) {
//      if ((ascQuery && win.skey <= pQueryAttr->window.ekey) || ((!ascQuery) && win.ekey >= pQueryAttr->window.ekey)) {
//        int32_t code =
//            setResultOutputBufByKey(pRuntimeEnv, pResultRowInfo, pSDataBlock->info.uid, &win, masterScan, &pResult,
//                                    tableGroupId, pInfo->binfo.pCtx, numOfOutput, pInfo->binfo.rowCellInfoOffset);
//        if (code != TSDB_CODE_SUCCESS || pResult == NULL) {
//          longjmp(pRuntimeEnv->env, TSDB_CODE_QRY_OUT_OF_MEMORY);
//        }
//
//        startPos = pSDataBlock->info.rows - 1;

        // window start(end) key interpolation
        //        doWindowBorderInterpolation(pOperatorInfo, pSDataBlock, pInfo->binfo.pCtx, pResult, &win, startPos,
        //        forwardStep); doApplyFunctions(pRuntimeEnv, pInfo->binfo.pCtx, ascQuery ? &win : &preWin, startPos,
        //        forwardStep, tsCols, pSDataBlock->info.rows, numOfOutput);
//      }

      break;
    }
    setResultRowInterpo(pResult, RESULT_ROW_END_INTERP);
  }

//  if (pQueryAttr->timeWindowInterpo) {
//    int32_t rowIndex = ascQuery ? (pSDataBlock->info.rows - 1) : 0;
    //    saveDataBlockLastRow(pRuntimeEnv, &pSDataBlock->info, pSDataBlock->pDataBlock, rowIndex);
//  }

  //  updateResultRowInfoActiveIndex(pResultRowInfo, pQueryAttr, pRuntimeEnv->current->lastKey);
}

static bool groupKeyCompare(SGroupbyOperatorInfo* pInfo, SSDataBlock* pBlock, int32_t rowIndex,
                            int32_t numOfGroupCols) {
  SColumnDataAgg* pColAgg = NULL;
  for (int32_t i = 0; i < numOfGroupCols; ++i) {
    SColumn*         pCol = taosArrayGet(pInfo->pGroupCols, i);
    SColumnInfoData* pColInfoData = taosArrayGet(pBlock->pDataBlock, pCol->slotId);
    if (pBlock->pBlockAgg != NULL) {
      pColAgg = &pBlock->pBlockAgg[pCol->slotId];  // TODO is agg data matched?
    }

    bool isNull = colDataIsNull(pColInfoData, pBlock->info.rows, rowIndex, pColAgg);

    SGroupKeys* pkey = taosArrayGet(pInfo->pGroupColVals, i);
    if (pkey->isNull && isNull) {
      continue;
    }

    if (isNull || pkey->isNull) {
      return false;
    }

    char* val = colDataGetData(pColInfoData, rowIndex);

    if (IS_VAR_DATA_TYPE(pkey->type)) {
      int32_t len = varDataLen(val);
      if (len == varDataLen(pkey->pData) && memcmp(varDataVal(pkey->pData), varDataVal(val), len) == 0) {
        continue;
      } else {
        return false;
      }
    } else {
      if (memcmp(pkey->pData, val, pkey->bytes) != 0) {
        return false;
      }
    }
  }

  return true;
}

static void keepGroupKeys(SGroupbyOperatorInfo* pInfo, SSDataBlock* pBlock, int32_t rowIndex, int32_t numOfGroupCols) {
  SColumnDataAgg* pColAgg = NULL;

  for (int32_t i = 0; i < numOfGroupCols; ++i) {
    SColumn*         pCol = taosArrayGet(pInfo->pGroupCols, i);
    SColumnInfoData* pColInfoData = taosArrayGet(pBlock->pDataBlock, pCol->slotId);

    if (pBlock->pBlockAgg != NULL) {
      pColAgg = &pBlock->pBlockAgg[pCol->slotId];  // TODO is agg data matched?
    }

    SGroupKeys* pkey = taosArrayGet(pInfo->pGroupColVals, i);
    if (colDataIsNull(pColInfoData, pBlock->info.rows, rowIndex, pColAgg)) {
      pkey->isNull = true;
    } else {
      char* val = colDataGetData(pColInfoData, rowIndex);
      if (IS_VAR_DATA_TYPE(pkey->type)) {
        memcpy(pkey->pData, val, varDataTLen(val));
      } else {
        memcpy(pkey->pData, val, pkey->bytes);
      }
    }
  }
}

static int32_t generatedHashKey(void* pKey, int32_t* length, SArray* pGroupColVals) {
  ASSERT(pKey != NULL);
  size_t numOfGroupCols = taosArrayGetSize(pGroupColVals);

  char* isNull = (char*)pKey;
  char* pStart = (char*)pKey + sizeof(int8_t) * numOfGroupCols;
  for (int32_t i = 0; i < numOfGroupCols; ++i) {
    SGroupKeys* pkey = taosArrayGet(pGroupColVals, i);
    if (pkey->isNull) {
      isNull[i] = 1;
      continue;
    }

    isNull[i] = 0;
    if (IS_VAR_DATA_TYPE(pkey->type)) {
      varDataCopy(pStart, pkey->pData);
      pStart += varDataTLen(pkey->pData);
      ASSERT(varDataTLen(pkey->pData) <= pkey->bytes);
    } else {
      memcpy(pStart, pkey->pData, pkey->bytes);
      pStart += pkey->bytes;
    }
  }

  *length = (pStart - (char*)pKey);
  return 0;
}

// assign the group keys or user input constant values if required
static void doAssignGroupKeys(SqlFunctionCtx* pCtx, int32_t numOfOutput, int32_t totalRows, int32_t rowIndex) {
  for (int32_t i = 0; i < numOfOutput; ++i) {
    if (pCtx[i].functionId == -1) {
      SResultRowEntryInfo* pEntryInfo = GET_RES_INFO(&pCtx[i]);

      SColumnInfoData* pColInfoData = pCtx[i].input.pData[0];
      if (!colDataIsNull(pColInfoData, totalRows, rowIndex, NULL)) {
        char* dest = GET_ROWCELL_INTERBUF(pEntryInfo);
        char* data = colDataGetData(pColInfoData, rowIndex);

        // set result exists, todo refactor
        memcpy(dest, data, pColInfoData->info.bytes);
        pEntryInfo->hasResult = DATA_SET_FLAG;
        pEntryInfo->numOfRes = 1;
      }
    }
  }
}

static void doHashGroupbyAgg(SOperatorInfo* pOperator, SSDataBlock* pBlock) {
  SExecTaskInfo*        pTaskInfo = pOperator->pTaskInfo;
  SGroupbyOperatorInfo* pInfo = pOperator->info;

  SqlFunctionCtx* pCtx = pInfo->binfo.pCtx;
  int32_t         numOfGroupCols = taosArrayGetSize(pInfo->pGroupCols);
  //  if (type == TSDB_DATA_TYPE_FLOAT || type == TSDB_DATA_TYPE_DOUBLE) {
  // qError("QInfo:0x%"PRIx64" group by not supported on double/float columns, abort", GET_TASKID(pRuntimeEnv));
  //    return;
  //  }

  int32_t     len = 0;
  STimeWindow w = TSWINDOW_INITIALIZER;

  int32_t num = 0;
  for (int32_t j = 0; j < pBlock->info.rows; ++j) {
    // Compare with the previous row of this column, and do not set the output buffer again if they are identical.
    if (!pInfo->isInit) {
      keepGroupKeys(pInfo, pBlock, j, numOfGroupCols);
      pInfo->isInit = true;
      num++;
      continue;
    }

    bool equal = groupKeyCompare(pInfo, pBlock, j, numOfGroupCols);
    if (equal) {
      num++;
      continue;
    }

    /*int32_t ret = */ generatedHashKey(pInfo->keyBuf, &len, pInfo->pGroupColVals);
    int32_t ret = setGroupResultOutputBuf_rv(&(pInfo->binfo), pOperator->numOfOutput, pInfo->keyBuf, TSDB_DATA_TYPE_VARCHAR, len, 0, pInfo->aggSup.pResultBuf, pTaskInfo, &pInfo->aggSup);
    if (ret != TSDB_CODE_SUCCESS) {  // null data, too many state code
      longjmp(pTaskInfo->env, TSDB_CODE_QRY_APP_ERROR);
    }

    int32_t rowIndex = j - num;
    doApplyFunctions(pCtx, &w, NULL, rowIndex, num, NULL, pBlock->info.rows, pOperator->numOfOutput, TSDB_ORDER_ASC);

    // assign the group keys or user input constant values if required
    doAssignGroupKeys(pCtx, pOperator->numOfOutput, pBlock->info.rows, rowIndex);
    keepGroupKeys(pInfo, pBlock, j, numOfGroupCols);
    num = 1;
  }

  if (num > 0) {
    /*int32_t ret = */ generatedHashKey(pInfo->keyBuf, &len, pInfo->pGroupColVals);
    int32_t ret =
        setGroupResultOutputBuf_rv(&(pInfo->binfo), pOperator->numOfOutput, pInfo->keyBuf, TSDB_DATA_TYPE_VARCHAR, len,
                                   0, pInfo->aggSup.pResultBuf, pTaskInfo, &pInfo->aggSup);
    if (ret != TSDB_CODE_SUCCESS) {
      longjmp(pTaskInfo->env, TSDB_CODE_QRY_APP_ERROR);
    }

    int32_t rowIndex = pBlock->info.rows - num;
    doApplyFunctions(pCtx, &w, NULL, rowIndex, num, NULL, pBlock->info.rows, pOperator->numOfOutput, TSDB_ORDER_ASC);
    doAssignGroupKeys(pCtx, pOperator->numOfOutput, pBlock->info.rows, rowIndex);
  }
}

static void doKeepTuple(SSessionAggOperatorInfo* pInfo, int64_t ts) {
  pInfo->curWindow.ekey = ts;
  pInfo->prevTs         = ts;
  pInfo->numOfRows     += 1;
}

static void doKeepSessionStartInfo(SSessionAggOperatorInfo* pInfo, const int64_t* tsList, int32_t rowIndex) {
  pInfo->start          = rowIndex;
  pInfo->numOfRows      = 0;
  pInfo->curWindow.skey = tsList[rowIndex];
}

// todo handle multiple tables cases.
static void doSessionWindowAggImpl(SOperatorInfo* pOperator, SSessionAggOperatorInfo* pInfo, SSDataBlock* pBlock) {
  SExecTaskInfo* pTaskInfo = pOperator->pTaskInfo;

  SColumnInfoData* pColInfoData = taosArrayGet(pBlock->pDataBlock, 0);

  bool    masterScan = true;
  int32_t numOfOutput = pOperator->numOfOutput;
  int64_t gid = pBlock->info.groupId;

  int64_t gap = pInfo->gap;
  pInfo->numOfRows = 0;
  if (!pInfo->reptScan) {
    pInfo->reptScan = true;
    pInfo->prevTs   = INT64_MIN;
  }

  // In case of ascending or descending order scan data, only one time window needs to be kepted for each table.
  TSKEY* tsList = (TSKEY*)pColInfoData->pData;
  for (int32_t j = 0; j < pBlock->info.rows; ++j) {
    if (pInfo->prevTs == INT64_MIN) {
      doKeepSessionStartInfo(pInfo, tsList, j);
      doKeepTuple(pInfo, tsList[j]);
    } else if (tsList[j] - pInfo->prevTs <= gap && (tsList[j] - pInfo->prevTs) >= 0) {
      // The gap is less than the threshold, so it belongs to current session window that has been opened already.
      doKeepTuple(pInfo, tsList[j]);
      if (j == 0 && pInfo->start != 0) {
        pInfo->start = 0;
      }
    } else {  // start a new session window
      SResultRow* pResult = NULL;

      // keep the time window for the closed time window.
      STimeWindow window = pInfo->curWindow;

      pInfo->curWindow.ekey = pInfo->curWindow.skey;
      int32_t ret = setResultOutputBufByKey_rv(&pInfo->binfo.resultRowInfo, pBlock->info.uid, &window, masterScan,
                                               &pResult, gid, pInfo->binfo.pCtx, numOfOutput, pInfo->binfo.rowCellInfoOffset, &pInfo->aggSup, pTaskInfo);
      if (ret != TSDB_CODE_SUCCESS) {  // null data, too many state code
        longjmp(pTaskInfo->env, TSDB_CODE_QRY_APP_ERROR);
      }

      // pInfo->numOfRows data belong to the current session window
      updateTimeWindowInfo(&pInfo->timeWindowData, &window, false);
      doApplyFunctions(pInfo->binfo.pCtx, &window, &pInfo->timeWindowData, pInfo->start, pInfo->numOfRows, NULL, pBlock->info.rows, numOfOutput, TSDB_ORDER_ASC);

      // here we start a new session window
      doKeepSessionStartInfo(pInfo, tsList, j);
      doKeepTuple(pInfo, tsList[j]);
    }
  }

  SResultRow* pResult = NULL;
  pInfo->curWindow.ekey = tsList[pBlock->info.rows - 1];
  int32_t ret = setResultOutputBufByKey_rv(&pInfo->binfo.resultRowInfo, pBlock->info.uid, &pInfo->curWindow, masterScan, &pResult,
                                           gid, pInfo->binfo.pCtx, numOfOutput, pInfo->binfo.rowCellInfoOffset, &pInfo->aggSup, pTaskInfo);
  if (ret != TSDB_CODE_SUCCESS) {  // null data, too many state code
    longjmp(pTaskInfo->env, TSDB_CODE_QRY_APP_ERROR);
  }

  updateTimeWindowInfo(&pInfo->timeWindowData, &pInfo->curWindow, false);
  doApplyFunctions(pInfo->binfo.pCtx, &pInfo->curWindow, &pInfo->timeWindowData, pInfo->start, pInfo->numOfRows, NULL, pBlock->info.rows, numOfOutput, TSDB_ORDER_ASC);
}

static void setResultRowKey(SResultRow* pResultRow, char* pData, int16_t type) {
  if (IS_VAR_DATA_TYPE(type)) {
    if (pResultRow->key == NULL) {
      pResultRow->key = taosMemoryMalloc(varDataTLen(pData));
      varDataCopy(pResultRow->key, pData);
    } else {
      assert(memcmp(pResultRow->key, pData, varDataTLen(pData)) == 0);
    }
  } else {
    int64_t v = -1;
    GET_TYPED_DATA(v, int64_t, type, pData);

    pResultRow->win.skey = v;
    pResultRow->win.ekey = v;
  }
}

static int32_t setGroupResultOutputBuf_rv(SOptrBasicInfo* binfo, int32_t numOfCols, char* pData, int16_t type,
                                          int16_t bytes, int32_t groupId, SDiskbasedBuf* pBuf, SExecTaskInfo* pTaskInfo,
                                          SAggSupporter* pAggSup) {
  SResultRowInfo* pResultRowInfo = &binfo->resultRowInfo;
  SqlFunctionCtx* pCtx = binfo->pCtx;

  SResultRow* pResultRow = doSetResultOutBufByKey_rv(pBuf, pResultRowInfo, groupId, (char*)pData, bytes, true, groupId,
                                                     pTaskInfo, false, pAggSup);
  assert(pResultRow != NULL);

  setResultRowKey(pResultRow, pData, type);
  setResultRowOutputBufInitCtx_rv(pResultRow, pCtx, numOfCols, binfo->rowCellInfoOffset);
  return TSDB_CODE_SUCCESS;
}

static bool functionNeedToExecute(SqlFunctionCtx* pCtx) {
  struct SResultRowEntryInfo* pResInfo = GET_RES_INFO(pCtx);

  // in case of timestamp column, always generated results.
  int32_t functionId = pCtx->functionId;
  if (functionId == -1) {
    return false;
  }

  if (isRowEntryCompleted(pResInfo)) {
    return false;
  }

  if (functionId == FUNCTION_FIRST_DST || functionId == FUNCTION_FIRST) {
    //    return QUERY_IS_ASC_QUERY(pQueryAttr);
  }

  // denote the order type
  if ((functionId == FUNCTION_LAST_DST || functionId == FUNCTION_LAST)) {
    //    return pCtx->param[0].i == pQueryAttr->order.order;
  }

  // in the reverse table scan, only the following functions need to be executed
  //  if (IS_REVERSE_SCAN(pRuntimeEnv) ||
  //      (pRuntimeEnv->scanFlag == REPEAT_SCAN && functionId != FUNCTION_STDDEV && functionId != FUNCTION_PERCT)) {
  //    return false;
  //  }

  return true;
}

void setBlockStatisInfo(SqlFunctionCtx* pCtx, SSDataBlock* pSDataBlock, SColumn* pColumn) {
  SColumnDataAgg* pAgg = NULL;

  if (pSDataBlock->pBlockAgg != NULL && TSDB_COL_IS_NORMAL_COL(pColumn->flag)) {
    pAgg = &pSDataBlock->pBlockAgg[pCtx->columnIndex];

    pCtx->agg = *pAgg;
    pCtx->isAggSet = true;
    assert(pCtx->agg.numOfNull <= pSDataBlock->info.rows);
  } else {
    pCtx->isAggSet = false;
  }

  pCtx->hasNull = hasNull(pColumn, pAgg);

  // set the statistics data for primary time stamp column
  if (pCtx->functionId == FUNCTION_SPREAD && pColumn->colId == PRIMARYKEY_TIMESTAMP_COL_ID) {
    pCtx->isAggSet = true;
    pCtx->agg.min = pSDataBlock->info.window.skey;
    pCtx->agg.max = pSDataBlock->info.window.ekey;
  }
}

// set the output buffer for the selectivity + tag query
static int32_t setCtxTagColumnInfo(SqlFunctionCtx* pCtx, int32_t numOfOutput) {
  if (!isSelectivityWithTagsQuery(pCtx, numOfOutput)) {
    return TSDB_CODE_SUCCESS;
  }

  int32_t num = 0;
  int16_t tagLen = 0;

  SqlFunctionCtx*  p = NULL;
  SqlFunctionCtx** pTagCtx = taosMemoryCalloc(numOfOutput, POINTER_BYTES);
  if (pTagCtx == NULL) {
    return TSDB_CODE_QRY_OUT_OF_MEMORY;
  }

  for (int32_t i = 0; i < numOfOutput; ++i) {
    int32_t functionId = pCtx[i].functionId;

    if (functionId == FUNCTION_TAG_DUMMY || functionId == FUNCTION_TS_DUMMY) {
      tagLen += pCtx[i].resDataInfo.bytes;
      pTagCtx[num++] = &pCtx[i];
    } else if (1 /*(aAggs[functionId].status & FUNCSTATE_SELECTIVITY) != 0*/) {
      p = &pCtx[i];
    } else if (functionId == FUNCTION_TS || functionId == FUNCTION_TAG) {
      // tag function may be the group by tag column
      // ts may be the required primary timestamp column
      continue;
    } else {
      // the column may be the normal column, group by normal_column, the functionId is FUNCTION_PRJ
    }
  }
  if (p != NULL) {
    p->subsidiaryRes.pCtx = pTagCtx;
    p->subsidiaryRes.numOfCols = num;
    p->subsidiaryRes.bufLen = tagLen;
  } else {
    taosMemoryFreeClear(pTagCtx);
  }

  return TSDB_CODE_SUCCESS;
}

static SqlFunctionCtx* createSqlFunctionCtx_rv(SExprInfo* pExprInfo, int32_t numOfOutput, int32_t** rowCellInfoOffset) {
  SqlFunctionCtx* pFuncCtx = (SqlFunctionCtx*)taosMemoryCalloc(numOfOutput, sizeof(SqlFunctionCtx));
  if (pFuncCtx == NULL) {
    return NULL;
  }

  *rowCellInfoOffset = taosMemoryCalloc(numOfOutput, sizeof(int32_t));
  if (*rowCellInfoOffset == 0) {
    taosMemoryFreeClear(pFuncCtx);
    return NULL;
  }

  for (int32_t i = 0; i < numOfOutput; ++i) {
    SExprInfo* pExpr = &pExprInfo[i];

    SExprBasicInfo* pFunct = &pExpr->base;
    SqlFunctionCtx* pCtx = &pFuncCtx[i];

    pCtx->functionId = -1;
    if (pExpr->pExpr->nodeType == QUERY_NODE_FUNCTION) {
      SFuncExecEnv env = {0};
      pCtx->functionId = pExpr->pExpr->_function.pFunctNode->funcId;

      if (fmIsAggFunc(pCtx->functionId)) {
        fmGetFuncExecFuncs(pCtx->functionId, &pCtx->fpSet);
        pCtx->fpSet.getEnv(pExpr->pExpr->_function.pFunctNode, &env);
      } else {
        fmGetScalarFuncExecFuncs(pCtx->functionId, &pCtx->sfp);
        if (pCtx->sfp.getEnv != NULL) {
          pCtx->sfp.getEnv(pExpr->pExpr->_function.pFunctNode, &env);
        }
      }
      pCtx->resDataInfo.interBufSize = env.calcMemSize;
    } else if (pExpr->pExpr->nodeType == QUERY_NODE_COLUMN || pExpr->pExpr->nodeType == QUERY_NODE_OPERATOR) {
      pCtx->resDataInfo.interBufSize = pFunct->resSchema.bytes; // for simple column, the intermediate buffer needs to hold one element.
    }

    pCtx->input.numOfInputCols = pFunct->numOfParams;
    pCtx->input.pData = taosMemoryCalloc(pFunct->numOfParams, POINTER_BYTES);
    pCtx->input.pColumnDataAgg = taosMemoryCalloc(pFunct->numOfParams, POINTER_BYTES);

    pCtx->ptsOutputBuf = NULL;
    pCtx->resDataInfo.bytes = pFunct->resSchema.bytes;
    pCtx->resDataInfo.type = pFunct->resSchema.type;
    pCtx->order = TSDB_ORDER_ASC;
    pCtx->start.key = INT64_MIN;
    pCtx->end.key = INT64_MIN;
#if 0
    for (int32_t j = 0; j < pCtx->numOfParams; ++j) {
//      int16_t type = pFunct->param[j].nType;
//      int16_t bytes = pFunct->param[j].nLen;

//      if (type == TSDB_DATA_TYPE_BINARY || type == TSDB_DATA_TYPE_NCHAR) {
//        taosVariantCreateFromBinary(&pCtx->param[j], pFunct->param[j].pz, bytes, type);
//      } else {
//        taosVariantCreateFromBinary(&pCtx->param[j], (char *)&pFunct->param[j].i, bytes, type);
//      }
    }

    // set the order information for top/bottom query
    int32_t functionId = pCtx->functionId;
    if (functionId == FUNCTION_TOP || functionId == FUNCTION_BOTTOM || functionId == FUNCTION_DIFF) {
      int32_t f = getExprFunctionId(&pExpr[0]);
      assert(f == FUNCTION_TS || f == FUNCTION_TS_DUMMY);

//      pCtx->param[2].i = pQueryAttr->order.order;
      pCtx->param[2].nType = TSDB_DATA_TYPE_BIGINT;
      pCtx->param[3].i = functionId;
      pCtx->param[3].nType = TSDB_DATA_TYPE_BIGINT;

//      pCtx->param[1].i = pQueryAttr->order.col.info.colId;
    } else if (functionId == FUNCTION_INTERP) {
//      pCtx->param[2].i = (int8_t)pQueryAttr->fillType;
//      if (pQueryAttr->fillVal != NULL) {
//        if (isNull((const char *)&pQueryAttr->fillVal[i], pCtx->inputType)) {
//          pCtx->param[1].nType = TSDB_DATA_TYPE_NULL;
//        } else {  // todo refactor, taosVariantCreateFromBinary should handle the NULL value
//          if (pCtx->inputType != TSDB_DATA_TYPE_BINARY && pCtx->inputType != TSDB_DATA_TYPE_NCHAR) {
//            taosVariantCreateFromBinary(&pCtx->param[1], (char *)&pQueryAttr->fillVal[i], pCtx->inputBytes, pCtx->inputType);
//          }
//        }
//      }
    } else if (functionId == FUNCTION_TS_COMP) {
//      pCtx->param[0].i = pQueryAttr->vgId;  //TODO this should be the parameter from client
      pCtx->param[0].nType = TSDB_DATA_TYPE_BIGINT;
    } else if (functionId == FUNCTION_TWA) {
//      pCtx->param[1].i = pQueryAttr->window.skey;
      pCtx->param[1].nType = TSDB_DATA_TYPE_BIGINT;
//      pCtx->param[2].i = pQueryAttr->window.ekey;
      pCtx->param[2].nType = TSDB_DATA_TYPE_BIGINT;
    } else if (functionId == FUNCTION_ARITHM) {
//      pCtx->param[1].pz = (char*) getScalarFuncSupport(pRuntimeEnv->scalarSup, i);
    }
#endif
  }

  for (int32_t i = 1; i < numOfOutput; ++i) {
    (*rowCellInfoOffset)[i] =
        (int32_t)((*rowCellInfoOffset)[i - 1] + sizeof(SResultRowEntryInfo) + pFuncCtx[i - 1].resDataInfo.interBufSize);
  }

  setCtxTagColumnInfo(pFuncCtx, numOfOutput);
  return pFuncCtx;
}

static void* destroySqlFunctionCtx(SqlFunctionCtx* pCtx, int32_t numOfOutput) {
  if (pCtx == NULL) {
    return NULL;
  }

  for (int32_t i = 0; i < numOfOutput; ++i) {
    for (int32_t j = 0; j < pCtx[i].numOfParams; ++j) {
      taosVariantDestroy(&pCtx[i].param[j]);
    }

    taosVariantDestroy(&pCtx[i].tag);
    taosMemoryFreeClear(pCtx[i].subsidiaryRes.pCtx);
  }

  taosMemoryFreeClear(pCtx);
  return NULL;
}

static void doFreeQueryHandle(STaskRuntimeEnv* pRuntimeEnv) {
  STaskAttr* pQueryAttr = pRuntimeEnv->pQueryAttr;

  //  tsdbCleanupReadHandle(pRuntimeEnv->pTsdbReadHandle);
  pRuntimeEnv->pTsdbReadHandle = NULL;

  //  SMemRef* pMemRef = &pQueryAttr->memRef;
  //  assert(pMemRef->ref == 0 && pMemRef->snapshot.imem == NULL && pMemRef->snapshot.mem == NULL);
}

static void destroyTsComp(STaskRuntimeEnv* pRuntimeEnv, STaskAttr* pQueryAttr) {
  if (pQueryAttr->tsCompQuery && pRuntimeEnv->outputBuf && pRuntimeEnv->outputBuf->pDataBlock &&
      taosArrayGetSize(pRuntimeEnv->outputBuf->pDataBlock) > 0) {
    SColumnInfoData* pColInfoData = taosArrayGet(pRuntimeEnv->outputBuf->pDataBlock, 0);
    if (pColInfoData) {
      TdFilePtr pFile = *(TdFilePtr*)pColInfoData->pData;  // TODO refactor
      if (pFile != NULL) {
        taosCloseFile(&pFile);
        *(TdFilePtr*)pColInfoData->pData = NULL;
      }
    }
  }
}

bool isTaskKilled(SExecTaskInfo* pTaskInfo) {
  // query has been executed more than tsShellActivityTimer, and the retrieve has not arrived
  // abort current query execution.
  if (pTaskInfo->owner != 0 &&
      ((taosGetTimestampSec() - pTaskInfo->cost.start / 1000) > 10 * getMaximumIdleDurationSec())
      /*(!needBuildResAfterQueryComplete(pTaskInfo))*/) {
    assert(pTaskInfo->cost.start != 0);
    //    qDebug("QInfo:%" PRIu64 " retrieve not arrive beyond %d ms, abort current query execution, start:%" PRId64
    //           ", current:%d", pQInfo->qId, 1, pQInfo->startExecTs, taosGetTimestampSec());
    //    return true;
  }

  return false;
}

void setTaskKilled(SExecTaskInfo* pTaskInfo) { pTaskInfo->code = TSDB_CODE_TSC_QUERY_CANCELLED; }

// static bool isFixedOutputQuery(STaskAttr* pQueryAttr) {
//   if (QUERY_IS_INTERVAL_QUERY(pQueryAttr)) {
//     return false;
//   }
//
//   // Note:top/bottom query is fixed output query
//   if (pQueryAttr->topBotQuery || pQueryAttr->groupbyColumn || pQueryAttr->tsCompQuery) {
//     return true;
//   }
//
//   for (int32_t i = 0; i < pQueryAttr->numOfOutput; ++i) {
//     SExprBasicInfo *pExpr = &pQueryAttr->pExpr1[i].base;
//
//     if (pExpr->functionId == FUNCTION_TS || pExpr->functionId == FUNCTION_TS_DUMMY) {
//       continue;
//     }
//
//     if (!IS_MULTIOUTPUT(aAggs[pExpr->functionId].status)) {
//       return true;
//     }
//   }
//
//   return false;
// }

// todo refactor with isLastRowQuery
// bool isPointInterpoQuery(STaskAttr *pQueryAttr) {
//  for (int32_t i = 0; i < pQueryAttr->numOfOutput; ++i) {
//    int32_t functionId = pQueryAttr->pExpr1[i].base.functionId;
//    if (functionId == FUNCTION_INTERP) {
//      return true;
//    }
//  }
//
//  return false;
//}

static bool isCachedLastQuery(STaskAttr* pQueryAttr) {
  for (int32_t i = 0; i < pQueryAttr->numOfOutput; ++i) {
    int32_t functionId = getExprFunctionId(&pQueryAttr->pExpr1[i]);
    if (functionId == FUNCTION_LAST || functionId == FUNCTION_LAST_DST) {
      continue;
    }

    return false;
  }

  if (pQueryAttr->order.order != TSDB_ORDER_DESC || !TSWINDOW_IS_EQUAL(pQueryAttr->window, TSWINDOW_DESC_INITIALIZER)) {
    return false;
  }

  if (pQueryAttr->groupbyColumn) {
    return false;
  }

  if (pQueryAttr->interval.interval > 0) {
    return false;
  }

  if (pQueryAttr->numOfFilterCols > 0 || pQueryAttr->havingNum > 0) {
    return false;
  }

  return true;
}

/////////////////////////////////////////////////////////////////////////////////////////////
// todo refactor : return window
void getAlignQueryTimeWindow(SInterval* pInterval, int32_t precision, int64_t key, int64_t keyFirst, int64_t keyLast,
                             STimeWindow* win) {
  ASSERT(key >= keyFirst && key <= keyLast);
  win->skey = taosTimeTruncate(key, pInterval, precision);

  /*
   * if the realSkey > INT64_MAX - pInterval->interval, the query duration between
   * realSkey and realEkey must be less than one interval.Therefore, no need to adjust the query ranges.
   */
  if (keyFirst > (INT64_MAX - pInterval->interval)) {
    assert(keyLast - keyFirst < pInterval->interval);
    win->ekey = INT64_MAX;
  } else {
    win->ekey = taosTimeAdd(win->skey, pInterval->interval, pInterval->intervalUnit, precision) - 1;
  }
}

/*
 * todo add more parameters to check soon..
 */
bool colIdCheck(STaskAttr* pQueryAttr, uint64_t qId) {
  // load data column information is incorrect
  for (int32_t i = 0; i < pQueryAttr->numOfCols - 1; ++i) {
    if (pQueryAttr->tableCols[i].colId == pQueryAttr->tableCols[i + 1].colId) {
      // qError("QInfo:0x%"PRIx64" invalid data load column for query", qId);
      return false;
    }
  }

  return true;
}

// todo ignore the avg/sum/min/max/count/stddev/top/bottom functions, of which
// the scan order is not matter
static bool onlyOneQueryType(STaskAttr* pQueryAttr, int32_t functId, int32_t functIdDst) {
  for (int32_t i = 0; i < pQueryAttr->numOfOutput; ++i) {
    int32_t functionId = getExprFunctionId(&pQueryAttr->pExpr1[i]);

    if (functionId == FUNCTION_TS || functionId == FUNCTION_TS_DUMMY || functionId == FUNCTION_TAG ||
        functionId == FUNCTION_TAG_DUMMY) {
      continue;
    }

    if (functionId != functId && functionId != functIdDst) {
      return false;
    }
  }

  return true;
}

static int32_t updateBlockLoadStatus(STaskAttr* pQuery, int32_t status) {
  bool hasFirstLastFunc = false;
  bool hasOtherFunc = false;

  if (status == BLK_DATA_ALL_NEEDED || status == BLK_DATA_DISCARD) {
    return status;
  }

  for (int32_t i = 0; i < pQuery->numOfOutput; ++i) {
    int32_t functionId = getExprFunctionId(&pQuery->pExpr1[i]);

    if (functionId == FUNCTION_TS || functionId == FUNCTION_TS_DUMMY || functionId == FUNCTION_TAG ||
        functionId == FUNCTION_TAG_DUMMY) {
      continue;
    }

    if (functionId == FUNCTION_FIRST_DST || functionId == FUNCTION_LAST_DST) {
      hasFirstLastFunc = true;
    } else {
      hasOtherFunc = true;
    }
  }

  if (hasFirstLastFunc && status == BLK_DATA_NO_NEEDED) {
    if (!hasOtherFunc) {
      return BLK_DATA_DISCARD;
    } else {
      return BLK_DATA_ALL_NEEDED;
    }
  }

  return status;
}

static void doUpdateLastKey(STaskAttr* pQueryAttr) {
  STimeWindow* win = &pQueryAttr->window;

  size_t num = taosArrayGetSize(pQueryAttr->tableGroupInfo.pGroupList);
  for (int32_t i = 0; i < num; ++i) {
    SArray* p1 = taosArrayGetP(pQueryAttr->tableGroupInfo.pGroupList, i);

    size_t len = taosArrayGetSize(p1);
    for (int32_t j = 0; j < len; ++j) {
      //      STableKeyInfo* pInfo = taosArrayGet(p1, j);
      //
      //      // update the new lastkey if it is equalled to the value of the old skey
      //      if (pInfo->lastKey == win->ekey) {
      //        pInfo->lastKey = win->skey;
      //      }
    }
  }
}

// static void updateDataCheckOrder(SQInfo *pQInfo, SQueryTableReq* pQueryMsg, bool stableQuery) {
//   STaskAttr* pQueryAttr = pQInfo->runtimeEnv.pQueryAttr;
//
//   // in case of point-interpolation query, use asc order scan
//   char msg[] = "QInfo:0x%"PRIx64" scan order changed for %s query, old:%d, new:%d, qrange exchanged, old qrange:%"
//   PRId64
//                "-%" PRId64 ", new qrange:%" PRId64 "-%" PRId64;
//
//   // todo handle the case the the order irrelevant query type mixed up with order critical query type
//   // descending order query for last_row query
//   if (isFirstLastRowQuery(pQueryAttr)) {
//     //qDebug("QInfo:0x%"PRIx64" scan order changed for last_row query, old:%d, new:%d", pQInfo->qId,
//     pQueryAttr->order.order, TSDB_ORDER_ASC);
//
//     pQueryAttr->order.order = TSDB_ORDER_ASC;
//     if (pQueryAttr->window.skey > pQueryAttr->window.ekey) {
//       TSWAP(pQueryAttr->window.skey, pQueryAttr->window.ekey, TSKEY);
//     }
//
//     pQueryAttr->needReverseScan = false;
//     return;
//   }
//
//   if (pQueryAttr->groupbyColumn && pQueryAttr->order.order == TSDB_ORDER_DESC) {
//     pQueryAttr->order.order = TSDB_ORDER_ASC;
//     if (pQueryAttr->window.skey > pQueryAttr->window.ekey) {
//       TSWAP(pQueryAttr->window.skey, pQueryAttr->window.ekey, TSKEY);
//     }
//
//     pQueryAttr->needReverseScan = false;
//     doUpdateLastKey(pQueryAttr);
//     return;
//   }
//
//   if (pQueryAttr->pointInterpQuery && pQueryAttr->interval.interval == 0) {
//     if (!QUERY_IS_ASC_QUERY(pQueryAttr)) {
//       //qDebug(msg, pQInfo->qId, "interp", pQueryAttr->order.order, TSDB_ORDER_ASC, pQueryAttr->window.skey,
//       pQueryAttr->window.ekey, pQueryAttr->window.ekey, pQueryAttr->window.skey); TSWAP(pQueryAttr->window.skey,
//       pQueryAttr->window.ekey, TSKEY);
//     }
//
//     pQueryAttr->order.order = TSDB_ORDER_ASC;
//     return;
//   }
//
//   if (pQueryAttr->interval.interval == 0) {
//     if (onlyFirstQuery(pQueryAttr)) {
//       if (!QUERY_IS_ASC_QUERY(pQueryAttr)) {
//         //qDebug(msg, pQInfo->qId, "only-first", pQueryAttr->order.order, TSDB_ORDER_ASC, pQueryAttr->window.skey,
////               pQueryAttr->window.ekey, pQueryAttr->window.ekey, pQueryAttr->window.skey);
//
//        TSWAP(pQueryAttr->window.skey, pQueryAttr->window.ekey, TSKEY);
//        doUpdateLastKey(pQueryAttr);
//      }
//
//      pQueryAttr->order.order = TSDB_ORDER_ASC;
//      pQueryAttr->needReverseScan = false;
//    } else if (onlyLastQuery(pQueryAttr) && notContainSessionOrStateWindow(pQueryAttr)) {
//      if (QUERY_IS_ASC_QUERY(pQueryAttr)) {
//        //qDebug(msg, pQInfo->qId, "only-last", pQueryAttr->order.order, TSDB_ORDER_DESC, pQueryAttr->window.skey,
////               pQueryAttr->window.ekey, pQueryAttr->window.ekey, pQueryAttr->window.skey);
//
//        TSWAP(pQueryAttr->window.skey, pQueryAttr->window.ekey, TSKEY);
//        doUpdateLastKey(pQueryAttr);
//      }
//
//      pQueryAttr->order.order = TSDB_ORDER_DESC;
//      pQueryAttr->needReverseScan = false;
//    }
//
//  } else {  // interval query
//    if (stableQuery) {
//      if (onlyFirstQuery(pQueryAttr)) {
//        if (!QUERY_IS_ASC_QUERY(pQueryAttr)) {
//          //qDebug(msg, pQInfo->qId, "only-first stable", pQueryAttr->order.order, TSDB_ORDER_ASC,
////                 pQueryAttr->window.skey, pQueryAttr->window.ekey, pQueryAttr->window.ekey,
/// pQueryAttr->window.skey);
//
//          TSWAP(pQueryAttr->window.skey, pQueryAttr->window.ekey, TSKEY);
//          doUpdateLastKey(pQueryAttr);
//        }
//
//        pQueryAttr->order.order = TSDB_ORDER_ASC;
//        pQueryAttr->needReverseScan = false;
//      } else if (onlyLastQuery(pQueryAttr)) {
//        if (QUERY_IS_ASC_QUERY(pQueryAttr)) {
//          //qDebug(msg, pQInfo->qId, "only-last stable", pQueryAttr->order.order, TSDB_ORDER_DESC,
////                 pQueryAttr->window.skey, pQueryAttr->window.ekey, pQueryAttr->window.ekey,
/// pQueryAttr->window.skey);
//
//          TSWAP(pQueryAttr->window.skey, pQueryAttr->window.ekey, TSKEY);
//          doUpdateLastKey(pQueryAttr);
//        }
//
//        pQueryAttr->order.order = TSDB_ORDER_DESC;
//        pQueryAttr->needReverseScan = false;
//      }
//    }
//  }
//}

static void getIntermediateBufInfo(STaskRuntimeEnv* pRuntimeEnv, int32_t* ps, int32_t* rowsize) {
  STaskAttr* pQueryAttr = pRuntimeEnv->pQueryAttr;
  int32_t    MIN_ROWS_PER_PAGE = 4;

  *rowsize = (int32_t)(pQueryAttr->resultRowSize *
                       getRowNumForMultioutput(pQueryAttr, pQueryAttr->topBotQuery, pQueryAttr->stableQuery));
  int32_t overhead = sizeof(SFilePage);

  // one page contains at least two rows
  *ps = DEFAULT_INTERN_BUF_PAGE_SIZE;
  while (((*rowsize) * MIN_ROWS_PER_PAGE) > (*ps) - overhead) {
    *ps = ((*ps) << 1u);
  }
}

#define IS_PREFILTER_TYPE(_t) ((_t) != TSDB_DATA_TYPE_BINARY && (_t) != TSDB_DATA_TYPE_NCHAR)

// static FORCE_INLINE bool doFilterByBlockStatistics(STaskRuntimeEnv* pRuntimeEnv, SDataStatis *pDataStatis,
// SqlFunctionCtx *pCtx, int32_t numOfRows) {
//   STaskAttr* pQueryAttr = pRuntimeEnv->pQueryAttr;
//
//   if (pDataStatis == NULL || pQueryAttr->pFilters == NULL) {
//     return true;
//   }
//
//   return filterRangeExecute(pQueryAttr->pFilters, pDataStatis, pQueryAttr->numOfCols, numOfRows);
// }

static bool overlapWithTimeWindow(STaskAttr* pQueryAttr, SDataBlockInfo* pBlockInfo) {
  STimeWindow w = {0};

  TSKEY sk = TMIN(pQueryAttr->window.skey, pQueryAttr->window.ekey);
  TSKEY ek = TMAX(pQueryAttr->window.skey, pQueryAttr->window.ekey);

  if (QUERY_IS_ASC_QUERY(pQueryAttr)) {
    //    getAlignQueryTimeWindow(pQueryAttr, pBlockInfo->window.skey, sk, ek, &w);
    assert(w.ekey >= pBlockInfo->window.skey);

    if (w.ekey < pBlockInfo->window.ekey) {
      return true;
    }

    while (1) {
      //      getNextTimeWindow(pQueryAttr, &w);
      if (w.skey > pBlockInfo->window.ekey) {
        break;
      }

      assert(w.ekey > pBlockInfo->window.ekey);
      if (w.skey <= pBlockInfo->window.ekey && w.skey > pBlockInfo->window.skey) {
        return true;
      }
    }
  } else {
    //    getAlignQueryTimeWindow(pQueryAttr, pBlockInfo->window.ekey, sk, ek, &w);
    assert(w.skey <= pBlockInfo->window.ekey);

    if (w.skey > pBlockInfo->window.skey) {
      return true;
    }

    while (1) {
      //      getNextTimeWindow(pQueryAttr, &w);
      if (w.ekey < pBlockInfo->window.skey) {
        break;
      }

      assert(w.skey < pBlockInfo->window.skey);
      if (w.ekey < pBlockInfo->window.ekey && w.ekey >= pBlockInfo->window.skey) {
        return true;
      }
    }
  }

  return false;
}

static int32_t doTSJoinFilter(STaskRuntimeEnv* pRuntimeEnv, TSKEY key, bool ascQuery) {
  STSElem elem = tsBufGetElem(pRuntimeEnv->pTsBuf);

#if defined(_DEBUG_VIEW)
  printf("elem in comp ts file:%" PRId64 ", key:%" PRId64 ", tag:%" PRIu64
         ", query order:%d, ts order:%d, traverse:%d, index:%d\n",
         elem.ts, key, elem.tag.i, pQueryAttr->order.order, pRuntimeEnv->pTsBuf->tsOrder,
         pRuntimeEnv->pTsBuf->cur.order, pRuntimeEnv->pTsBuf->cur.tsIndex);
#endif

  if (ascQuery) {
    if (key < elem.ts) {
      return TS_JOIN_TS_NOT_EQUALS;
    } else if (key > elem.ts) {
      longjmp(pRuntimeEnv->env, TSDB_CODE_QRY_INCONSISTAN);
    }
  } else {
    if (key > elem.ts) {
      return TS_JOIN_TS_NOT_EQUALS;
    } else if (key < elem.ts) {
      longjmp(pRuntimeEnv->env, TSDB_CODE_QRY_INCONSISTAN);
    }
  }

  return TS_JOIN_TS_EQUAL;
}

bool doFilterDataBlock(SSingleColumnFilterInfo* pFilterInfo, int32_t numOfFilterCols, int32_t numOfRows, int8_t* p) {
  bool all = true;

  for (int32_t i = 0; i < numOfRows; ++i) {
    bool qualified = false;

    for (int32_t k = 0; k < numOfFilterCols; ++k) {
      char* pElem = (char*)pFilterInfo[k].pData + pFilterInfo[k].info.bytes * i;

      qualified = false;
      for (int32_t j = 0; j < pFilterInfo[k].numOfFilters; ++j) {
        SColumnFilterElem* pFilterElem = NULL;
        //        SColumnFilterElem* pFilterElem = &pFilterInfo[k].pFilters[j];

        bool isnull = isNull(pElem, pFilterInfo[k].info.type);
        if (isnull) {
          //          if (pFilterElem->fp == isNullOperator) {
          //            qualified = true;
          //            break;
          //          } else {
          //            continue;
          //          }
        } else {
          //          if (pFilterElem->fp == notNullOperator) {
          //            qualified = true;
          //            break;
          //          } else if (pFilterElem->fp == isNullOperator) {
          //            continue;
          //          }
        }

        if (pFilterElem->fp(pFilterElem, pElem, pElem, pFilterInfo[k].info.type)) {
          qualified = true;
          break;
        }
      }

      if (!qualified) {
        break;
      }
    }

    p[i] = qualified ? 1 : 0;
    if (!qualified) {
      all = false;
    }
  }

  return all;
}

void doCompactSDataBlock(SSDataBlock* pBlock, int32_t numOfRows, int8_t* p) {
  int32_t len = 0;
  int32_t start = 0;
  for (int32_t j = 0; j < numOfRows; ++j) {
    if (p[j] == 1) {
      len++;
    } else {
      if (len > 0) {
        int32_t cstart = j - len;
        for (int32_t i = 0; i < pBlock->info.numOfCols; ++i) {
          SColumnInfoData* pColumnInfoData = taosArrayGet(pBlock->pDataBlock, i);

          int16_t bytes = pColumnInfoData->info.bytes;
          memmove(((char*)pColumnInfoData->pData) + start * bytes, pColumnInfoData->pData + cstart * bytes,
                  len * bytes);
        }

        start += len;
        len = 0;
      }
    }
  }

  if (len > 0) {
    int32_t cstart = numOfRows - len;
    for (int32_t i = 0; i < pBlock->info.numOfCols; ++i) {
      SColumnInfoData* pColumnInfoData = taosArrayGet(pBlock->pDataBlock, i);

      int16_t bytes = pColumnInfoData->info.bytes;
      memmove(pColumnInfoData->pData + start * bytes, pColumnInfoData->pData + cstart * bytes, len * bytes);
    }

    start += len;
    len = 0;
  }

  pBlock->info.rows = start;
  pBlock->pBlockAgg = NULL;  // clean the block statistics info

  if (start > 0) {
    SColumnInfoData* pColumnInfoData = taosArrayGet(pBlock->pDataBlock, 0);
    if (pColumnInfoData->info.type == TSDB_DATA_TYPE_TIMESTAMP &&
        pColumnInfoData->info.colId == PRIMARYKEY_TIMESTAMP_COL_ID) {
      pBlock->info.window.skey = *(int64_t*)pColumnInfoData->pData;
      pBlock->info.window.ekey = *(int64_t*)(pColumnInfoData->pData + TSDB_KEYSIZE * (start - 1));
    }
  }
}

void filterRowsInDataBlock(STaskRuntimeEnv* pRuntimeEnv, SSingleColumnFilterInfo* pFilterInfo, int32_t numOfFilterCols,
                           SSDataBlock* pBlock, bool ascQuery) {
  int32_t numOfRows = pBlock->info.rows;

  int8_t* p = taosMemoryCalloc(numOfRows, sizeof(int8_t));
  bool    all = true;
#if 0
  if (pRuntimeEnv->pTsBuf != NULL) {
    SColumnInfoData* pColInfoData = taosArrayGet(pBlock->pDataBlock, 0);

    TSKEY* k = (TSKEY*) pColInfoData->pData;
    for (int32_t i = 0; i < numOfRows; ++i) {
      int32_t offset = ascQuery? i:(numOfRows - i - 1);
      int32_t ret = doTSJoinFilter(pRuntimeEnv, k[offset], ascQuery);
      if (ret == TS_JOIN_TAG_NOT_EQUALS) {
        break;
      } else if (ret == TS_JOIN_TS_NOT_EQUALS) {
        all = false;
        continue;
      } else {
        assert(ret == TS_JOIN_TS_EQUAL);
        p[offset] = true;
      }

      if (!tsBufNextPos(pRuntimeEnv->pTsBuf)) {
        break;
      }
    }

    // save the cursor status
    pRuntimeEnv->current->cur = tsBufGetCursor(pRuntimeEnv->pTsBuf);
  } else {
    all = doFilterDataBlock(pFilterInfo, numOfFilterCols, numOfRows, p);
  }
#endif

  if (!all) {
    doCompactSDataBlock(pBlock, numOfRows, p);
  }

  taosMemoryFreeClear(p);
}

void filterColRowsInDataBlock(STaskRuntimeEnv* pRuntimeEnv, SSDataBlock* pBlock, bool ascQuery) {
  int32_t numOfRows = pBlock->info.rows;

  int8_t* p = NULL;
  bool    all = true;

  if (pRuntimeEnv->pTsBuf != NULL) {
    SColumnInfoData* pColInfoData = taosArrayGet(pBlock->pDataBlock, 0);
    p = taosMemoryCalloc(numOfRows, sizeof(int8_t));

    TSKEY* k = (TSKEY*)pColInfoData->pData;
    for (int32_t i = 0; i < numOfRows; ++i) {
      int32_t offset = ascQuery ? i : (numOfRows - i - 1);
      int32_t ret = doTSJoinFilter(pRuntimeEnv, k[offset], ascQuery);
      if (ret == TS_JOIN_TAG_NOT_EQUALS) {
        break;
      } else if (ret == TS_JOIN_TS_NOT_EQUALS) {
        all = false;
        continue;
      } else {
        assert(ret == TS_JOIN_TS_EQUAL);
        p[offset] = true;
      }

      if (!tsBufNextPos(pRuntimeEnv->pTsBuf)) {
        break;
      }
    }

    // save the cursor status
    //   pRuntimeEnv->current->cur = tsBufGetCursor(pRuntimeEnv->pTsBuf);
  } else {
    //   all = filterExecute(pRuntimeEnv->pQueryAttr->pFilters, numOfRows, &p, pBlock->pBlockAgg,
    //   pRuntimeEnv->pQueryAttr->numOfCols);
  }

  if (!all) {
    if (p) {
      doCompactSDataBlock(pBlock, numOfRows, p);
    } else {
      pBlock->info.rows = 0;
      pBlock->pBlockAgg = NULL;  // clean the block statistics info
    }
  }

  taosMemoryFreeClear(p);
}

static SColumnInfo* doGetTagColumnInfoById(SColumnInfo* pTagColList, int32_t numOfTags, int16_t colId);
static void         doSetTagValueInParam(void* pTable, int32_t tagColId, SVariant* tag, int16_t type, int16_t bytes);

static uint32_t doFilterByBlockTimeWindow(STableScanInfo* pTableScanInfo, SSDataBlock* pBlock) {
  SqlFunctionCtx* pCtx = pTableScanInfo->pCtx;
  uint32_t        status = BLK_DATA_NO_NEEDED;

  int32_t numOfOutput = pTableScanInfo->numOfOutput;
  for (int32_t i = 0; i < numOfOutput; ++i) {
    int32_t functionId = pCtx[i].functionId;
    int32_t colId = pTableScanInfo->pExpr[i].base.pParam[0].pCol->colId;

    // group by + first/last should not apply the first/last block filter
    if (functionId < 0) {
      status |= BLK_DATA_ALL_NEEDED;
      return status;
    } else {
      //      status |= aAggs[functionId].dataReqFunc(&pTableScanInfo->pCtx[i], &pBlock->info.window, colId);
      //      if ((status & BLK_DATA_ALL_NEEDED) == BLK_DATA_ALL_NEEDED) {
      //        return status;
      //      }
    }
  }

  return status;
}

void doSetFilterColumnInfo(SSingleColumnFilterInfo* pFilterInfo, int32_t numOfFilterCols, SSDataBlock* pBlock) {
  // set the initial static data value filter expression
  for (int32_t i = 0; i < numOfFilterCols; ++i) {
    for (int32_t j = 0; j < pBlock->info.numOfCols; ++j) {
      SColumnInfoData* pColInfo = taosArrayGet(pBlock->pDataBlock, j);

      if (pFilterInfo[i].info.colId == pColInfo->info.colId) {
        pFilterInfo[i].pData = pColInfo->pData;
        break;
      }
    }
  }
}

int32_t loadDataBlock(SExecTaskInfo* pTaskInfo, STableScanInfo* pTableScanInfo, SSDataBlock* pBlock, uint32_t* status) {
  STaskCostInfo* pCost = &pTaskInfo->cost;

  pCost->totalBlocks += 1;
  pCost->totalRows += pBlock->info.rows;

  pCost->totalCheckedRows += pBlock->info.rows;
  pCost->loadBlocks += 1;

  *status = BLK_DATA_ALL_NEEDED;

  SArray* pCols = tsdbRetrieveDataBlock(pTableScanInfo->dataReader, NULL);
  if (pCols == NULL) {
    return terrno;
  }

  int32_t numOfCols = pBlock->info.numOfCols;
  for (int32_t i = 0; i < numOfCols; ++i) {
    SColumnInfoData* p = taosArrayGet(pCols, i);
    SColMatchInfo*   pColMatchInfo = taosArrayGet(pTableScanInfo->pColMatchInfo, i);
    if (!pColMatchInfo->output) {
      continue;
    }

    ASSERT(pColMatchInfo->colId == p->info.colId);
    taosArraySet(pBlock->pDataBlock, pColMatchInfo->targetSlotId, p);
  }

  if (pTableScanInfo->pFilterNode != NULL) {
    SFilterInfo* filter = NULL;
    int32_t      code = filterInitFromNode((SNode*)pTableScanInfo->pFilterNode, &filter, 0);

    SFilterColumnParam param1 = {.numOfCols = pBlock->info.numOfCols, .pDataBlock = pBlock->pDataBlock};
    code = filterSetDataFromSlotId(filter, &param1);

    int8_t* rowRes = NULL;
    bool keep = filterExecute(filter, pBlock, &rowRes, NULL, param1.numOfCols);

    SSDataBlock* px = createOneDataBlock(pBlock);
    blockDataEnsureCapacity(px, pBlock->info.rows);

    int32_t numOfRow = 0;
    for (int32_t i = 0; i < pBlock->info.numOfCols; ++i) {
      SColumnInfoData* pDst = taosArrayGet(px->pDataBlock, i);
      SColumnInfoData* pSrc = taosArrayGet(pBlock->pDataBlock, i);

      numOfRow = 0;
      for (int32_t j = 0; j < pBlock->info.rows; ++j) {
        if (rowRes[j] == 0) {
          continue;
        }

        colDataAppend(pDst, numOfRow, colDataGetData(pSrc, j), false);
        numOfRow += 1;
      }
      *pSrc = *pDst;
    }

    pBlock->info.rows = numOfRow;
  }

  return TSDB_CODE_SUCCESS;
}

int32_t loadDataBlockOnDemand(SExecTaskInfo* pTaskInfo, STableScanInfo* pTableScanInfo, SSDataBlock* pBlock,
                              uint32_t* status) {
  *status = BLK_DATA_NO_NEEDED;

  pBlock->pDataBlock = NULL;
  pBlock->pBlockAgg = NULL;

  //  int64_t groupId = pRuntimeEnv->current->groupIndex;
  //  bool    ascQuery = QUERY_IS_ASC_QUERY(pQueryAttr);

  STaskCostInfo* pCost = &pTaskInfo->cost;

  pCost->totalBlocks += 1;
  pCost->totalRows += pBlock->info.rows;
#if 0
  if (pRuntimeEnv->pTsBuf != NULL) {
    (*status) = BLK_DATA_ALL_NEEDED;

    if (pQueryAttr->stableQuery) {  // todo refactor
      SExprInfo*   pExprInfo = &pTableScanInfo->pExpr[0];
      int16_t      tagId = (int16_t)pExprInfo->base.param[0].i;
      SColumnInfo* pColInfo = doGetTagColumnInfoById(pQueryAttr->tagColList, pQueryAttr->numOfTags, tagId);

      // compare tag first
      SVariant t = {0};
      doSetTagValueInParam(pRuntimeEnv->current->pTable, tagId, &t, pColInfo->type, pColInfo->bytes);
      setTimestampListJoinInfo(pRuntimeEnv, &t, pRuntimeEnv->current);

      STSElem elem = tsBufGetElem(pRuntimeEnv->pTsBuf);
      if (!tsBufIsValidElem(&elem) || (tsBufIsValidElem(&elem) && (taosVariantCompare(&t, elem.tag) != 0))) {
        (*status) = BLK_DATA_DISCARD;
        return TSDB_CODE_SUCCESS;
      }
    }
  }

  // Calculate all time windows that are overlapping or contain current data block.
  // If current data block is contained by all possible time window, do not load current data block.
  if (/*pQueryAttr->pFilters || */pQueryAttr->groupbyColumn || pQueryAttr->sw.gap > 0 ||
      (QUERY_IS_INTERVAL_QUERY(pQueryAttr) && overlapWithTimeWindow(pTaskInfo, &pBlock->info))) {
    (*status) = BLK_DATA_ALL_NEEDED;
  }

  // check if this data block is required to load
  if ((*status) != BLK_DATA_ALL_NEEDED) {
    bool needFilter = true;

    // the pCtx[i] result is belonged to previous time window since the outputBuf has not been set yet,
    // the filter result may be incorrect. So in case of interval query, we need to set the correct time output buffer
    if (QUERY_IS_INTERVAL_QUERY(pQueryAttr)) {
      SResultRow* pResult = NULL;

      bool  masterScan = IS_MAIN_SCAN(pRuntimeEnv);
      TSKEY k = ascQuery? pBlock->info.window.skey : pBlock->info.window.ekey;

      STimeWindow win = getActiveTimeWindow(pTableScanInfo->pResultRowInfo, k, pQueryAttr);
      if (pQueryAttr->pointInterpQuery) {
        needFilter = chkWindowOutputBufByKey(pRuntimeEnv, pTableScanInfo->pResultRowInfo, &win, masterScan, &pResult, groupId,
                                    pTableScanInfo->pCtx, pTableScanInfo->numOfOutput,
                                    pTableScanInfo->rowCellInfoOffset);
      } else {
        if (setResultOutputBufByKey(pRuntimeEnv, pTableScanInfo->pResultRowInfo, pBlock->info.uid, &win, masterScan, &pResult, groupId,
                                    pTableScanInfo->pCtx, pTableScanInfo->numOfOutput,
                                    pTableScanInfo->rowCellInfoOffset) != TSDB_CODE_SUCCESS) {
          longjmp(pRuntimeEnv->env, TSDB_CODE_QRY_OUT_OF_MEMORY);
        }
      }
    } else if (pQueryAttr->stableQuery && (!pQueryAttr->tsCompQuery) && (!pQueryAttr->diffQuery)) { // stable aggregate, not interval aggregate or normal column aggregate
      doSetTableGroupOutputBuf(pRuntimeEnv, pTableScanInfo->pResultRowInfo, pTableScanInfo->pCtx,
                               pTableScanInfo->rowCellInfoOffset, pTableScanInfo->numOfOutput,
                               pRuntimeEnv->current->groupIndex);
    }

    if (needFilter) {
      (*status) = doFilterByBlockTimeWindow(pTableScanInfo, pBlock);
    } else {
      (*status) = BLK_DATA_ALL_NEEDED;
    }
  }

  SDataBlockInfo* pBlockInfo = &pBlock->info;
//  *status = updateBlockLoadStatus(pRuntimeEnv->pQueryAttr, *status);

  if ((*status) == BLK_DATA_NO_NEEDED || (*status) == BLK_DATA_DISCARD) {
    //qDebug("QInfo:0x%"PRIx64" data block discard, brange:%" PRId64 "-%" PRId64 ", rows:%d", pQInfo->qId, pBlockInfo->window.skey,
//           pBlockInfo->window.ekey, pBlockInfo->rows);
    pCost->discardBlocks += 1;
  } else if ((*status) == BLK_DATA_STATIS_NEEDED) {
    // this function never returns error?
    pCost->loadBlockStatis += 1;
//    tsdbRetrieveDataBlockStatisInfo(pTableScanInfo->pTsdbReadHandle, &pBlock->pBlockAgg);

    if (pBlock->pBlockAgg == NULL) {  // data block statistics does not exist, load data block
//      pBlock->pDataBlock = tsdbRetrieveDataBlock(pTableScanInfo->pTsdbReadHandle, NULL);
      pCost->totalCheckedRows += pBlock->info.rows;
    }
  } else {
    assert((*status) == BLK_DATA_ALL_NEEDED);

    // load the data block statistics to perform further filter
    pCost->loadBlockStatis += 1;
//    tsdbRetrieveDataBlockStatisInfo(pTableScanInfo->pTsdbReadHandle, &pBlock->pBlockAgg);

    if (pQueryAttr->topBotQuery && pBlock->pBlockAgg != NULL) {
      { // set previous window
        if (QUERY_IS_INTERVAL_QUERY(pQueryAttr)) {
          SResultRow* pResult = NULL;

          bool  masterScan = IS_MAIN_SCAN(pRuntimeEnv);
          TSKEY k = ascQuery? pBlock->info.window.skey : pBlock->info.window.ekey;

          STimeWindow win = getActiveTimeWindow(pTableScanInfo->pResultRowInfo, k, pQueryAttr);
          if (setResultOutputBufByKey(pRuntimeEnv, pTableScanInfo->pResultRowInfo, pBlock->info.uid, &win, masterScan, &pResult, groupId,
                                      pTableScanInfo->pCtx, pTableScanInfo->numOfOutput,
                                      pTableScanInfo->rowCellInfoOffset) != TSDB_CODE_SUCCESS) {
            longjmp(pRuntimeEnv->env, TSDB_CODE_QRY_OUT_OF_MEMORY);
          }
        }
      }
      bool load = false;
      for (int32_t i = 0; i < pQueryAttr->numOfOutput; ++i) {
        int32_t functionId = pTableScanInfo->pCtx[i].functionId;
        if (functionId == FUNCTION_TOP || functionId == FUNCTION_BOTTOM) {
//          load = topbot_datablock_filter(&pTableScanInfo->pCtx[i], (char*)&(pBlock->pBlockAgg[i].min),
//                                         (char*)&(pBlock->pBlockAgg[i].max));
          if (!load) { // current block has been discard due to filter applied
            pCost->discardBlocks += 1;
            //qDebug("QInfo:0x%"PRIx64" data block discard, brange:%" PRId64 "-%" PRId64 ", rows:%d", pQInfo->qId,
//                   pBlockInfo->window.skey, pBlockInfo->window.ekey, pBlockInfo->rows);
            (*status) = BLK_DATA_DISCARD;
            return TSDB_CODE_SUCCESS;
          }
        }
      }
    }

    // current block has been discard due to filter applied
//    if (!doFilterByBlockStatistics(pRuntimeEnv, pBlock->pBlockAgg, pTableScanInfo->pCtx, pBlockInfo->rows)) {
//      pCost->discardBlocks += 1;
//      qDebug("QInfo:0x%"PRIx64" data block discard, brange:%" PRId64 "-%" PRId64 ", rows:%d", pQInfo->qId, pBlockInfo->window.skey,
//             pBlockInfo->window.ekey, pBlockInfo->rows);
//      (*status) = BLK_DATA_DISCARD;
//      return TSDB_CODE_SUCCESS;
//    }

    pCost->totalCheckedRows += pBlockInfo->rows;
    pCost->loadBlocks += 1;
//    pBlock->pDataBlock = tsdbRetrieveDataBlock(pTableScanInfo->pTsdbReadHandle, NULL);
//    if (pBlock->pDataBlock == NULL) {
//      return terrno;
//    }

//    if (pQueryAttr->pFilters != NULL) {
//      filterSetColFieldData(pQueryAttr->pFilters, pBlock->info.numOfCols, pBlock->pDataBlock);
//    }
    
//    if (pQueryAttr->pFilters != NULL || pRuntimeEnv->pTsBuf != NULL) {
//      filterColRowsInDataBlock(pRuntimeEnv, pBlock, ascQuery);
//    }
  }
#endif
  return TSDB_CODE_SUCCESS;
}

int32_t binarySearchForKey(char* pValue, int num, TSKEY key, int order) {
  int32_t midPos = -1;
  int32_t numOfRows;

  if (num <= 0) {
    return -1;
  }

  assert(order == TSDB_ORDER_ASC || order == TSDB_ORDER_DESC);

  TSKEY*  keyList = (TSKEY*)pValue;
  int32_t firstPos = 0;
  int32_t lastPos = num - 1;

  if (order == TSDB_ORDER_DESC) {
    // find the first position which is smaller than the key
    while (1) {
      if (key >= keyList[lastPos]) return lastPos;
      if (key == keyList[firstPos]) return firstPos;
      if (key < keyList[firstPos]) return firstPos - 1;

      numOfRows = lastPos - firstPos + 1;
      midPos = (numOfRows >> 1) + firstPos;

      if (key < keyList[midPos]) {
        lastPos = midPos - 1;
      } else if (key > keyList[midPos]) {
        firstPos = midPos + 1;
      } else {
        break;
      }
    }

  } else {
    // find the first position which is bigger than the key
    while (1) {
      if (key <= keyList[firstPos]) return firstPos;
      if (key == keyList[lastPos]) return lastPos;

      if (key > keyList[lastPos]) {
        lastPos = lastPos + 1;
        if (lastPos >= num)
          return -1;
        else
          return lastPos;
      }

      numOfRows = lastPos - firstPos + 1;
      midPos = (numOfRows >> 1u) + firstPos;

      if (key < keyList[midPos]) {
        lastPos = midPos - 1;
      } else if (key > keyList[midPos]) {
        firstPos = midPos + 1;
      } else {
        break;
      }
    }
  }

  return midPos;
}

/*
 * set tag value in SqlFunctionCtx
 * e.g.,tag information into input buffer
 */
static void doSetTagValueInParam(void* pTable, int32_t tagColId, SVariant* tag, int16_t type, int16_t bytes) {
  taosVariantDestroy(tag);

  char* val = NULL;
  //  if (tagColId == TSDB_TBNAME_COLUMN_INDEX) {
  //    val = tsdbGetTableName(pTable);
  //    assert(val != NULL);
  //  } else {
  //    val = tsdbGetTableTagVal(pTable, tagColId, type, bytes);
  //  }

  if (val == NULL || isNull(val, type)) {
    tag->nType = TSDB_DATA_TYPE_NULL;
    return;
  }

  if (type == TSDB_DATA_TYPE_BINARY || type == TSDB_DATA_TYPE_NCHAR) {
    int32_t maxLen = bytes - VARSTR_HEADER_SIZE;
    int32_t len = (varDataLen(val) > maxLen) ? maxLen : varDataLen(val);
    taosVariantCreateFromBinary(tag, varDataVal(val), len, type);
    // taosVariantCreateFromBinary(tag, varDataVal(val), varDataLen(val), type);
  } else {
    taosVariantCreateFromBinary(tag, val, bytes, type);
  }
}

static SColumnInfo* doGetTagColumnInfoById(SColumnInfo* pTagColList, int32_t numOfTags, int16_t colId) {
  assert(pTagColList != NULL && numOfTags > 0);

  for (int32_t i = 0; i < numOfTags; ++i) {
    if (pTagColList[i].colId == colId) {
      return &pTagColList[i];
    }
  }

  return NULL;
}

void setTagValue(SOperatorInfo* pOperatorInfo, void* pTable, SqlFunctionCtx* pCtx, int32_t numOfOutput) {
  STaskRuntimeEnv* pRuntimeEnv = pOperatorInfo->pRuntimeEnv;

  SExprInfo* pExpr = pOperatorInfo->pExpr;
  STaskAttr* pQueryAttr = pRuntimeEnv->pQueryAttr;

  SExprInfo* pExprInfo = &pExpr[0];
  int32_t    functionId = getExprFunctionId(pExprInfo);

  if (pQueryAttr->numOfOutput == 1 && functionId == FUNCTION_TS_COMP && pQueryAttr->stableQuery) {
    assert(pExprInfo->base.numOfParams == 1);

    //    int16_t      tagColId = (int16_t)pExprInfo->base.param[0].i;
    int16_t      tagColId = -1;
    SColumnInfo* pColInfo = doGetTagColumnInfoById(pQueryAttr->tagColList, pQueryAttr->numOfTags, tagColId);

    doSetTagValueInParam(pTable, tagColId, &pCtx[0].tag, pColInfo->type, pColInfo->bytes);

  } else {
    // set tag value, by which the results are aggregated.
    int32_t offset = 0;
    memset(pRuntimeEnv->tagVal, 0, pQueryAttr->tagLen);

    for (int32_t idx = 0; idx < numOfOutput; ++idx) {
      SExprInfo* pLocalExprInfo = &pExpr[idx];

      // ts_comp column required the tag value for join filter
      if (!TSDB_COL_IS_TAG(pLocalExprInfo->base.pParam[0].pCol->flag)) {
        continue;
      }

      // todo use tag column index to optimize performance
      doSetTagValueInParam(pTable, pLocalExprInfo->base.pParam[0].pCol->colId, &pCtx[idx].tag,
                           pLocalExprInfo->base.resSchema.type, pLocalExprInfo->base.resSchema.bytes);

      if (IS_NUMERIC_TYPE(pLocalExprInfo->base.resSchema.type) ||
          pLocalExprInfo->base.resSchema.type == TSDB_DATA_TYPE_BOOL ||
          pLocalExprInfo->base.resSchema.type == TSDB_DATA_TYPE_TIMESTAMP) {
        memcpy(pRuntimeEnv->tagVal + offset, &pCtx[idx].tag.i, pLocalExprInfo->base.resSchema.bytes);
      } else {
        if (pCtx[idx].tag.pz != NULL) {
          memcpy(pRuntimeEnv->tagVal + offset, pCtx[idx].tag.pz, pCtx[idx].tag.nLen);
        }
      }

      offset += pLocalExprInfo->base.resSchema.bytes;
    }
  }

  // set the tsBuf start position before check each data block
  if (pRuntimeEnv->pTsBuf != NULL) {
    setCtxTagForJoin(pRuntimeEnv, &pCtx[0], pExprInfo, pTable);
  }
}

void copyToSDataBlock(SSDataBlock* pBlock, int32_t* offset, SGroupResInfo* pGroupResInfo, SDiskbasedBuf* pResBuf) {
  pBlock->info.rows = 0;

  int32_t code = TSDB_CODE_SUCCESS;
  while (pGroupResInfo->currentGroup < pGroupResInfo->totalGroup) {
    // all results in current group have been returned to client, try next group
    if ((pGroupResInfo->pRows == NULL) || taosArrayGetSize(pGroupResInfo->pRows) == 0) {
      assert(pGroupResInfo->index == 0);
      //      if ((code = mergeIntoGroupResult(&pGroupResInfo, pRuntimeEnv, offset)) != TSDB_CODE_SUCCESS) {
      return;
      //      }
    }

    //    doCopyToSDataBlock(pResBuf, pGroupResInfo, TSDB_ORDER_ASC, pBlock, );

    // current data are all dumped to result buffer, clear it
    if (!hasRemainDataInCurrentGroup(pGroupResInfo)) {
      cleanupGroupResInfo(pGroupResInfo);
      if (!incNextGroup(pGroupResInfo)) {
        break;
      }
    }

    // enough results in data buffer, return
    //    if (pBlock->info.rows >= threshold) {
    //      break;
    //    }
  }
}

static void updateTableQueryInfoForReverseScan(STableQueryInfo* pTableQueryInfo) {
  if (pTableQueryInfo == NULL) {
    return;
  }

  //  TSWAP(pTableQueryInfo->win.skey, pTableQueryInfo->win.ekey, TSKEY);
  //  pTableQueryInfo->lastKey = pTableQueryInfo->win.skey;

  //  SWITCH_ORDER(pTableQueryInfo->cur.order);
  //  pTableQueryInfo->cur.vgroupIndex = -1;

  // set the index to be the end slot of result rows array
  SResultRowInfo* pResultRowInfo = &pTableQueryInfo->resInfo;
  if (pResultRowInfo->size > 0) {
    pResultRowInfo->curPos = pResultRowInfo->size - 1;
  } else {
    pResultRowInfo->curPos = -1;
  }
}

static void setupQueryRangeForReverseScan(STableScanInfo* pTableScanInfo) {
#if 0
  int32_t numOfGroups = (int32_t)(GET_NUM_OF_TABLEGROUP(pRuntimeEnv));
  for(int32_t i = 0; i < numOfGroups; ++i) {
    SArray *group = GET_TABLEGROUP(pRuntimeEnv, i);
    SArray *tableKeyGroup = taosArrayGetP(pQueryAttr->tableGroupInfo.pGroupList, i);

    size_t t = taosArrayGetSize(group);
    for (int32_t j = 0; j < t; ++j) {
      STableQueryInfo *pCheckInfo = taosArrayGetP(group, j);
      updateTableQueryInfoForReverseScan(pCheckInfo);

      // update the last key in tableKeyInfo list, the tableKeyInfo is used to build the tsdbQueryHandle and decide
      // the start check timestamp of tsdbQueryHandle
//      STableKeyInfo *pTableKeyInfo = taosArrayGet(tableKeyGroup, j);
//      pTableKeyInfo->lastKey = pCheckInfo->lastKey;
//
//      assert(pCheckInfo->pTable == pTableKeyInfo->pTable);
    }
  }
#endif
}

void switchCtxOrder(SqlFunctionCtx* pCtx, int32_t numOfOutput) {
  for (int32_t i = 0; i < numOfOutput; ++i) {
    SWITCH_ORDER(pCtx[i].order);
  }
}

void initResultRow(SResultRow* pResultRow) {
  pResultRow->pEntryInfo = (struct SResultRowEntryInfo*)((char*)pResultRow + sizeof(SResultRow));
}

/*
 * The start of each column SResultRowEntryInfo is denote by RowCellInfoOffset.
 * Note that in case of top/bottom query, the whole multiple rows of result is treated as only one row of results.
 * +------------+-----------------result column 1------------+------------------result column 2-----------+
 * | SResultRow | SResultRowEntryInfo | intermediate buffer1 | SResultRowEntryInfo | intermediate buffer 2|
 * +------------+--------------------------------------------+--------------------------------------------+
 *           offset[0]                                  offset[1]                                   offset[2]
 */
// TODO refactor: some function move away
void setFunctionResultOutput(SOptrBasicInfo* pInfo, SAggSupporter* pSup, int32_t stage, SExecTaskInfo* pTaskInfo) {
  SqlFunctionCtx* pCtx = pInfo->pCtx;
  SSDataBlock*    pDataBlock = pInfo->pRes;
  int32_t*        rowCellInfoOffset = pInfo->rowCellInfoOffset;

  SResultRowInfo* pResultRowInfo = &pInfo->resultRowInfo;
  initResultRowInfo(pResultRowInfo, 16);

  int64_t     tid = 0;
  int64_t     groupId = 0;
  SResultRow* pRow = doSetResultOutBufByKey_rv(pSup->pResultBuf, pResultRowInfo, tid, (char*)&tid, sizeof(tid), true,
                                               groupId, pTaskInfo, false, pSup);

  for (int32_t i = 0; i < pDataBlock->info.numOfCols; ++i) {
    struct SResultRowEntryInfo* pEntry = getResultCell(pRow, i, rowCellInfoOffset);
    cleanupResultRowEntry(pEntry);

    pCtx[i].resultInfo = pEntry;
    pCtx[i].currentStage = stage;

    // set the timestamp output buffer for top/bottom/diff query
    //    int32_t fid = pCtx[i].functionId;
    //    if (fid == FUNCTION_TOP || fid == FUNCTION_BOTTOM || fid == FUNCTION_DIFF || fid == FUNCTION_DERIVATIVE) {
    //      if (i > 0) pCtx[i].ptsOutputBuf = pCtx[i-1].pOutput;
    //    }
  }

  initCtxOutputBuffer(pCtx, pDataBlock->info.numOfCols);
}

void updateOutputBuf(SOptrBasicInfo* pBInfo, int32_t* bufCapacity, int32_t numOfInputRows) {
  SSDataBlock* pDataBlock = pBInfo->pRes;

  int32_t newSize = pDataBlock->info.rows + numOfInputRows + 5;  // extra output buffer
  if ((*bufCapacity) < newSize) {
    for (int32_t i = 0; i < pDataBlock->info.numOfCols; ++i) {
      SColumnInfoData* pColInfo = taosArrayGet(pDataBlock->pDataBlock, i);

      char* p = taosMemoryRealloc(pColInfo->pData, newSize * pColInfo->info.bytes);
      if (p != NULL) {
        pColInfo->pData = p;

        // it starts from the tail of the previously generated results.
        pBInfo->pCtx[i].pOutput = pColInfo->pData;
        (*bufCapacity) = newSize;
      } else {
        // longjmp
      }
    }
  }

  for (int32_t i = 0; i < pDataBlock->info.numOfCols; ++i) {
    SColumnInfoData* pColInfo = taosArrayGet(pDataBlock->pDataBlock, i);
    pBInfo->pCtx[i].pOutput = pColInfo->pData + pColInfo->info.bytes * pDataBlock->info.rows;

    // set the correct pointer after the memory buffer reallocated.
    int32_t functionId = pBInfo->pCtx[i].functionId;

    if (functionId == FUNCTION_TOP || functionId == FUNCTION_BOTTOM || functionId == FUNCTION_DIFF ||
        functionId == FUNCTION_DERIVATIVE) {
      if (i > 0) pBInfo->pCtx[i].ptsOutputBuf = pBInfo->pCtx[i - 1].pOutput;
    }
  }
}

void copyTsColoum(SSDataBlock* pRes, SqlFunctionCtx* pCtx, int32_t numOfOutput) {
  bool    needCopyTs = false;
  int32_t tsNum = 0;
  char*   src = NULL;
  for (int32_t i = 0; i < numOfOutput; i++) {
    int32_t functionId = pCtx[i].functionId;
    if (functionId == FUNCTION_DIFF || functionId == FUNCTION_DERIVATIVE) {
      needCopyTs = true;
      if (i > 0 && pCtx[i - 1].functionId == FUNCTION_TS_DUMMY) {
        SColumnInfoData* pColRes = taosArrayGet(pRes->pDataBlock, i - 1);  // find ts data
        src = pColRes->pData;
      }
    } else if (functionId == FUNCTION_TS_DUMMY) {
      tsNum++;
    }
  }

  if (!needCopyTs) return;
  if (tsNum < 2) return;
  if (src == NULL) return;

  for (int32_t i = 0; i < numOfOutput; i++) {
    int32_t functionId = pCtx[i].functionId;
    if (functionId == FUNCTION_TS_DUMMY) {
      SColumnInfoData* pColRes = taosArrayGet(pRes->pDataBlock, i);
      memcpy(pColRes->pData, src, pColRes->info.bytes * pRes->info.rows);
    }
  }
}

void initCtxOutputBuffer(SqlFunctionCtx* pCtx, int32_t size) {
  for (int32_t j = 0; j < size; ++j) {
    struct SResultRowEntryInfo* pResInfo = GET_RES_INFO(&pCtx[j]);
    if (isRowEntryInitialized(pResInfo) || pCtx[j].functionId == -1) {
      continue;
    }

    pCtx[j].fpSet.init(&pCtx[j], pCtx[j].resultInfo);
  }
}

void setTaskStatus(SExecTaskInfo* pTaskInfo, int8_t status) {
  if (status == TASK_NOT_COMPLETED) {
    pTaskInfo->status = status;
  } else {
    // QUERY_NOT_COMPLETED is not compatible with any other status, so clear its position first
    CLEAR_QUERY_STATUS(pTaskInfo, TASK_NOT_COMPLETED);
    pTaskInfo->status |= status;
  }
}

static void setupEnvForReverseScan(STableScanInfo* pTableScanInfo, SqlFunctionCtx* pCtx, int32_t numOfOutput) {
  //  if (pRuntimeEnv->pTsBuf) {
  //    SWITCH_ORDER(pRuntimeEnv->pTsBuf->cur.order);
  //    bool ret = tsBufNextPos(pRuntimeEnv->pTsBuf);
  //    assert(ret);
  //  }

  // reverse order time range
  SET_REVERSE_SCAN_FLAG(pTableScanInfo);
  //  setTaskStatus(pTableScanInfo, QUERY_NOT_COMPLETED);

  switchCtxOrder(pCtx, numOfOutput);

  SWITCH_ORDER(pTableScanInfo->order);
  setupQueryRangeForReverseScan(pTableScanInfo);

  pTableScanInfo->times = 1;
  pTableScanInfo->current = 0;
  pTableScanInfo->reverseTimes = 0;
}

void finalizeQueryResult(SqlFunctionCtx* pCtx, int32_t numOfOutput) {
  for (int32_t j = 0; j < numOfOutput; ++j) {
    if (pCtx[j].functionId == -1) {
      continue;
    }

    pCtx[j].fpSet.finalize(&pCtx[j]);
  }
}

void finalizeMultiTupleQueryResult(SqlFunctionCtx* pCtx, int32_t numOfOutput, SDiskbasedBuf* pBuf,
                                   SResultRowInfo* pResultRowInfo, int32_t* rowCellInfoOffset) {
  for (int32_t i = 0; i < pResultRowInfo->size; ++i) {
    SResultRowPosition* pPos = &pResultRowInfo->pPosition[i];

    SFilePage*  bufPage = getBufPage(pBuf, pPos->pageId);
    SResultRow* pRow = (SResultRow*)((char*)bufPage + pPos->offset);

    // TODO ignore the close status anyway.
//    if (!isResultRowClosed(pRow)) {
//      continue;
//    }

    for (int32_t j = 0; j < numOfOutput; ++j) {
      pCtx[j].resultInfo = getResultCell(pRow, j, rowCellInfoOffset);

      struct SResultRowEntryInfo* pResInfo = pCtx[j].resultInfo;
      if (isRowEntryCompleted(pResInfo) && isRowEntryInitialized(pResInfo)) {
        continue;
      }

      if (pCtx[j].fpSet.process) {  // TODO set the dummy function, to avoid the check for null ptr.
        pCtx[j].fpSet.finalize(&pCtx[j]);
      }

      if (pRow->numOfRows < pResInfo->numOfRes) {
        pRow->numOfRows = pResInfo->numOfRes;
      }
    }

    releaseBufPage(pBuf, bufPage);
    /*
     * set the number of output results for group by normal columns, the number of output rows usually is 1 except
     * the top and bottom query
     */
    //    buf->numOfRows = (uint16_t)getNumOfResult(pCtx, numOfOutput);
  }
}

void finalizeUpdatedResult(SqlFunctionCtx* pCtx, int32_t numOfOutput, SDiskbasedBuf* pBuf, SArray* pUpdateList,
                           int32_t* rowCellInfoOffset) {
  size_t num = taosArrayGetSize(pUpdateList);

  for (int32_t i = 0; i < num; ++i) {
    SResultRowPosition* pPos = taosArrayGet(pUpdateList, i);

    SFilePage*  bufPage = getBufPage(pBuf, pPos->pageId);
    SResultRow* pRow = (SResultRow*)((char*)bufPage + pPos->offset);

    for (int32_t j = 0; j < numOfOutput; ++j) {
      pCtx[j].resultInfo = getResultCell(pRow, j, rowCellInfoOffset);

      struct SResultRowEntryInfo* pResInfo = pCtx[j].resultInfo;
      if (isRowEntryCompleted(pResInfo) && isRowEntryInitialized(pResInfo)) {
        continue;
      }

      if (pCtx[j].fpSet.process) {  // TODO set the dummy function.
        pCtx[j].fpSet.finalize(&pCtx[j]);
        pResInfo->initialized = true;
      }

      if (pRow->numOfRows < pResInfo->numOfRes) {
        pRow->numOfRows = pResInfo->numOfRes;
      }
    }

    releaseBufPage(pBuf, bufPage);
    /*
     * set the number of output results for group by normal columns, the number of output rows usually is 1 except
     * the top and bottom query
     */
    //    buf->numOfRows = (uint16_t)getNumOfResult(pCtx, numOfOutput);
  }
}

static bool hasMainOutput(STaskAttr* pQueryAttr) {
  for (int32_t i = 0; i < pQueryAttr->numOfOutput; ++i) {
    int32_t functionId = getExprFunctionId(&pQueryAttr->pExpr1[i]);

    if (functionId != FUNCTION_TS && functionId != FUNCTION_TAG && functionId != FUNCTION_TAGPRJ) {
      return true;
    }
  }

  return false;
}

STableQueryInfo* createTableQueryInfo(void* buf, bool groupbyColumn, STimeWindow win) {
  STableQueryInfo* pTableQueryInfo = buf;
  pTableQueryInfo->lastKey = win.skey;

  // set more initial size of interval/groupby query
  //  if (/*QUERY_IS_INTERVAL_QUERY(pQueryAttr) || */groupbyColumn) {
  int32_t initialSize = 128;
  int32_t code = initResultRowInfo(&pTableQueryInfo->resInfo, initialSize);
  if (code != TSDB_CODE_SUCCESS) {
    return NULL;
  }
  //  } else { // in other aggregate query, do not initialize the windowResInfo
  //  }

  return pTableQueryInfo;
}

void destroyTableQueryInfoImpl(STableQueryInfo* pTableQueryInfo) {
  if (pTableQueryInfo == NULL) {
    return;
  }

  //  taosVariantDestroy(&pTableQueryInfo->tag);
  cleanupResultRowInfo(&pTableQueryInfo->resInfo);
}

void setResultRowOutputBufInitCtx(STaskRuntimeEnv* pRuntimeEnv, SResultRow* pResult, SqlFunctionCtx* pCtx,
                                  int32_t numOfOutput, int32_t* rowCellInfoOffset) {
  // Note: pResult->pos[i]->num == 0, there is only fixed number of results for each group
  SFilePage* bufPage = getBufPage(pRuntimeEnv->pResultBuf, pResult->pageId);

  int32_t offset = 0;
  for (int32_t i = 0; i < numOfOutput; ++i) {
    pCtx[i].resultInfo = getResultCell(pResult, i, rowCellInfoOffset);

    struct SResultRowEntryInfo* pResInfo = pCtx[i].resultInfo;
    if (isRowEntryCompleted(pResInfo) && isRowEntryInitialized(pResInfo)) {
      offset += pCtx[i].resDataInfo.bytes;
      continue;
    }

    pCtx[i].pOutput = getPosInResultPage(pRuntimeEnv->pQueryAttr, bufPage, pResult->offset, offset);
    offset += pCtx[i].resDataInfo.bytes;

    int32_t functionId = pCtx[i].functionId;
    if (functionId < 0) {
      continue;
    }

    if (functionId == FUNCTION_TOP || functionId == FUNCTION_BOTTOM || functionId == FUNCTION_DIFF) {
      if (i > 0) pCtx[i].ptsOutputBuf = pCtx[i - 1].pOutput;
    }

    //    if (!pResInfo->initialized) {
    //      aAggs[functionId].init(&pCtx[i], pResInfo);
    //    }
  }
}

void setResultRowOutputBufInitCtx_rv(SResultRow* pResult, SqlFunctionCtx* pCtx, int32_t numOfOutput, int32_t* rowCellInfoOffset) {
  for (int32_t i = 0; i < numOfOutput; ++i) {
    pCtx[i].resultInfo = getResultCell(pResult, i, rowCellInfoOffset);

    struct SResultRowEntryInfo* pResInfo = pCtx[i].resultInfo;
    if (isRowEntryCompleted(pResInfo) && isRowEntryInitialized(pResInfo)) {
      continue;
    }

    if (fmIsWindowPseudoColumnFunc(pCtx[i].functionId)) {
      continue;
    }

    if (!pResInfo->initialized && pCtx[i].functionId != -1) {
      pCtx[i].fpSet.init(&pCtx[i], pResInfo);
    }
  }
}

void doSetTableGroupOutputBuf(SAggOperatorInfo* pAggInfo, int32_t numOfOutput, int32_t tableGroupId, SExecTaskInfo* pTaskInfo) {
  // for simple group by query without interval, all the tables belong to one group result.
  int64_t uid = 0;
  int64_t tid = 0;

  SResultRowInfo* pResultRowInfo = &pAggInfo->binfo.resultRowInfo;
  SqlFunctionCtx* pCtx = pAggInfo->binfo.pCtx;
  int32_t*        rowCellInfoOffset = pAggInfo->binfo.rowCellInfoOffset;

  SResultRow* pResultRow =
      doSetResultOutBufByKey_rv(pAggInfo->pResultBuf, pResultRowInfo, tid, (char*)&tableGroupId, sizeof(tableGroupId),
                                true, uid, pTaskInfo, false, &pAggInfo->aggSup);
  assert(pResultRow != NULL);

  /*
   * not assign result buffer yet, add new result buffer
   * all group belong to one result set, and each group result has different group id so set the id to be one
   */
  if (pResultRow->pageId == -1) {
    int32_t ret = addNewWindowResultBuf(pResultRow, pAggInfo->pResultBuf, tableGroupId, pAggInfo->binfo.pRes->info.rowSize);
    if (ret != TSDB_CODE_SUCCESS) {
      return;
    }
  }

  setResultRowOutputBufInitCtx_rv(pResultRow, pCtx, numOfOutput, rowCellInfoOffset);
}

void setExecutionContext(int32_t numOfOutput, int32_t tableGroupId, TSKEY nextKey, SExecTaskInfo* pTaskInfo,
                         STableQueryInfo* pTableQueryInfo, SAggOperatorInfo* pAggInfo) {
  // lastKey needs to be updated
  pTableQueryInfo->lastKey = nextKey;
  if (pAggInfo->groupId != INT32_MIN && pAggInfo->groupId == tableGroupId) {
    return;
  }

  doSetTableGroupOutputBuf(pAggInfo, numOfOutput, tableGroupId, pTaskInfo);

  // record the current active group id
  pAggInfo->groupId = tableGroupId;
}

void setCtxTagForJoin(STaskRuntimeEnv* pRuntimeEnv, SqlFunctionCtx* pCtx, SExprInfo* pExprInfo, void* pTable) {
  STaskAttr* pQueryAttr = pRuntimeEnv->pQueryAttr;

  SExprBasicInfo* pExpr = &pExprInfo->base;
  //  if (pQueryAttr->stableQuery && (pRuntimeEnv->pTsBuf != NULL) &&
  //      (pExpr->functionId == FUNCTION_TS || pExpr->functionId == FUNCTION_PRJ) &&
  //      (pExpr->colInfo.colIndex == PRIMARYKEY_TIMESTAMP_COL_ID)) {
  //    assert(pExpr->numOfParams == 1);
  //
  //    int16_t      tagColId = (int16_t)pExprInfo->base.param[0].i;
  //    SColumnInfo* pColInfo = doGetTagColumnInfoById(pQueryAttr->tagColList, pQueryAttr->numOfTags, tagColId);
  //
  //    doSetTagValueInParam(pTable, tagColId, &pCtx->tag, pColInfo->type, pColInfo->bytes);
  //
  //    int16_t tagType = pCtx[0].tag.nType;
  //    if (tagType == TSDB_DATA_TYPE_BINARY || tagType == TSDB_DATA_TYPE_NCHAR) {
  //      //qDebug("QInfo:0x%"PRIx64" set tag value for join comparison, colId:%" PRId64 ", val:%s",
  //      GET_TASKID(pRuntimeEnv),
  ////             pExprInfo->base.param[0].i, pCtx[0].tag.pz);
  //    } else {
  //      //qDebug("QInfo:0x%"PRIx64" set tag value for join comparison, colId:%" PRId64 ", val:%" PRId64,
  //      GET_TASKID(pRuntimeEnv),
  ////             pExprInfo->base.param[0].i, pCtx[0].tag.i);
  //    }
  //  }
}

int32_t setTimestampListJoinInfo(STaskRuntimeEnv* pRuntimeEnv, SVariant* pTag, STableQueryInfo* pTableQueryInfo) {
  STaskAttr* pQueryAttr = pRuntimeEnv->pQueryAttr;

  assert(pRuntimeEnv->pTsBuf != NULL);
#if 0
  // both the master and supplement scan needs to set the correct ts comp start position
  if (pTableQueryInfo->cur.vgroupIndex == -1) {
    taosVariantAssign(&pTableQueryInfo->tag, pTag);

    STSElem elem = tsBufGetElemStartPos(pRuntimeEnv->pTsBuf, pQueryAttr->vgId, &pTableQueryInfo->tag);

    // failed to find data with the specified tag value and vnodeId
    if (!tsBufIsValidElem(&elem)) {
      if (pTag->nType == TSDB_DATA_TYPE_BINARY || pTag->nType == TSDB_DATA_TYPE_NCHAR) {
        //qError("QInfo:0x%"PRIx64" failed to find tag:%s in ts_comp", GET_TASKID(pRuntimeEnv), pTag->pz);
      } else {
        //qError("QInfo:0x%"PRIx64" failed to find tag:%" PRId64 " in ts_comp", GET_TASKID(pRuntimeEnv), pTag->i);
      }

      return -1;
    }

    // Keep the cursor info of current table
    pTableQueryInfo->cur = tsBufGetCursor(pRuntimeEnv->pTsBuf);
    if (pTag->nType == TSDB_DATA_TYPE_BINARY || pTag->nType == TSDB_DATA_TYPE_NCHAR) {
      //qDebug("QInfo:0x%"PRIx64" find tag:%s start pos in ts_comp, blockIndex:%d, tsIndex:%d", GET_TASKID(pRuntimeEnv), pTag->pz, pTableQueryInfo->cur.blockIndex, pTableQueryInfo->cur.tsIndex);
    } else {
      //qDebug("QInfo:0x%"PRIx64" find tag:%"PRId64" start pos in ts_comp, blockIndex:%d, tsIndex:%d", GET_TASKID(pRuntimeEnv), pTag->i, pTableQueryInfo->cur.blockIndex, pTableQueryInfo->cur.tsIndex);
    }

  } else {
    tsBufSetCursor(pRuntimeEnv->pTsBuf, &pTableQueryInfo->cur);
    if (pTag->nType == TSDB_DATA_TYPE_BINARY || pTag->nType == TSDB_DATA_TYPE_NCHAR) {
      //qDebug("QInfo:0x%"PRIx64" find tag:%s start pos in ts_comp, blockIndex:%d, tsIndex:%d", GET_TASKID(pRuntimeEnv), pTag->pz, pTableQueryInfo->cur.blockIndex, pTableQueryInfo->cur.tsIndex);
    } else {
      //qDebug("QInfo:0x%"PRIx64" find tag:%"PRId64" start pos in ts_comp, blockIndex:%d, tsIndex:%d", GET_TASKID(pRuntimeEnv), pTag->i, pTableQueryInfo->cur.blockIndex, pTableQueryInfo->cur.tsIndex);
    }
  }
#endif
  return 0;
}

/*
 * There are two cases to handle:
 *
 * 1. Query range is not set yet (queryRangeSet = 0). we need to set the query range info, including
 * pQueryAttr->lastKey, pQueryAttr->window.skey, and pQueryAttr->eKey.
 * 2. Query range is set and query is in progress. There may be another result with the same query ranges to be
 *    merged during merge stage. In this case, we need the pTableQueryInfo->lastResRows to decide if there
 *    is a previous result generated or not.
 */
void setIntervalQueryRange(STaskRuntimeEnv* pRuntimeEnv, TSKEY key) {
  STaskAttr*       pQueryAttr = pRuntimeEnv->pQueryAttr;
  STableQueryInfo* pTableQueryInfo = pRuntimeEnv->current;
  SResultRowInfo*  pResultRowInfo = &pTableQueryInfo->resInfo;

  if (pResultRowInfo->curPos != -1) {
    return;
  }

  //  pTableQueryInfo->win.skey = key;
  STimeWindow win = {.skey = key, .ekey = pQueryAttr->window.ekey};

  /**
   * In handling the both ascending and descending order super table query, we need to find the first qualified
   * timestamp of this table, and then set the first qualified start timestamp.
   * In ascending query, the key is the first qualified timestamp. However, in the descending order query, additional
   * operations involve.
   */
  STimeWindow w = TSWINDOW_INITIALIZER;

  TSKEY sk = TMIN(win.skey, win.ekey);
  TSKEY ek = TMAX(win.skey, win.ekey);
  //  getAlignQueryTimeWindow(pQueryAttr, win.skey, sk, ek, &w);

  //  if (pResultRowInfo->prevSKey == TSKEY_INITIAL_VAL) {
  //    if (!QUERY_IS_ASC_QUERY(pQueryAttr)) {
  //      assert(win.ekey == pQueryAttr->window.ekey);
  //    }
  //
  //    pResultRowInfo->prevSKey = w.skey;
  //  }

  //  pTableQueryInfo->lastKey = pTableQueryInfo->win.skey;
}

/**
 * copyToOutputBuf support copy data in ascending/descending order
 * For interval query of both super table and table, copy the data in ascending order, since the output results are
 * ordered in SWindowResutl already. While handling the group by query for both table and super table,
 * all group result are completed already.
 *
 * @param pQInfo
 * @param result
 */
static int32_t doCopyToSDataBlock(SDiskbasedBuf* pBuf, SGroupResInfo* pGroupResInfo, int32_t orderType,
                                  SSDataBlock* pBlock, int32_t rowCapacity, int32_t* rowCellOffset) {
  int32_t numOfRows = getNumOfTotalRes(pGroupResInfo);
  int32_t numOfResult = pBlock->info.rows;  // there are already exists result rows

  int32_t start = 0;
  int32_t step = -1;

  // qDebug("QInfo:0x%"PRIx64" start to copy data from windowResInfo to output buf", GET_TASKID(pRuntimeEnv));
  assert(orderType == TSDB_ORDER_ASC || orderType == TSDB_ORDER_DESC);

  if (orderType == TSDB_ORDER_ASC) {
    start = pGroupResInfo->index;
    step = 1;
  } else {  // desc order copy all data
    start = numOfRows - pGroupResInfo->index - 1;
    step = -1;
  }

  int32_t nrows = pBlock->info.rows;

  for (int32_t i = start; (i < numOfRows) && (i >= 0); i += step) {
    SResultRowPosition* pPos = taosArrayGet(pGroupResInfo->pRows, i);
    SFilePage*          page = getBufPage(pBuf, pPos->pageId);

    SResultRow* pRow = (SResultRow*)((char*)page + pPos->offset);
    if (pRow->numOfRows == 0) {
      pGroupResInfo->index += 1;
      continue;
    }

    // TODO copy multiple rows?
    int32_t numOfRowsToCopy = pRow->numOfRows;
    if (numOfResult + numOfRowsToCopy >= rowCapacity) {
      break;
    }

    pGroupResInfo->index += 1;

    for (int32_t j = 0; j < pBlock->info.numOfCols; ++j) {
      SColumnInfoData*     pColInfoData = taosArrayGet(pBlock->pDataBlock, j);
      SResultRowEntryInfo* pEntryInfo = getResultCell(pRow, j, rowCellOffset);

      char* in = GET_ROWCELL_INTERBUF(pEntryInfo);
      colDataAppend(pColInfoData, nrows, in, pEntryInfo->numOfRes == 0);
    }

    releaseBufPage(pBuf, page);
    nrows += 1;

    numOfResult += numOfRowsToCopy;
    if (numOfResult == rowCapacity) {  // output buffer is full
      break;
    }
  }

  // qDebug("QInfo:0x%"PRIx64" copy data to query buf completed", GET_TASKID(pRuntimeEnv));
  pBlock->info.rows = numOfResult;
  return 0;
}

static void toSDatablock(SGroupResInfo* pGroupResInfo, SDiskbasedBuf* pBuf, SSDataBlock* pBlock, int32_t rowCapacity,
                         int32_t* rowCellOffset) {
  assert(pGroupResInfo->currentGroup <= pGroupResInfo->totalGroup);

  blockDataCleanup(pBlock);
  if (!hasRemainDataInCurrentGroup(pGroupResInfo)) {
    return;
  }

  int32_t orderType = TSDB_ORDER_ASC;
  doCopyToSDataBlock(pBuf, pGroupResInfo, orderType, pBlock, rowCapacity, rowCellOffset);

  // add condition (pBlock->info.rows >= 1) just to runtime happy
  blockDataUpdateTsWindow(pBlock);
}

static void updateNumOfRowsInResultRows(SqlFunctionCtx* pCtx, int32_t numOfOutput, SResultRowInfo* pResultRowInfo,
                                        int32_t* rowCellInfoOffset) {
  // update the number of result for each, only update the number of rows for the corresponding window result.
  //  if (QUERY_IS_INTERVAL_QUERY(pQueryAttr)) {
  //    return;
  //  }
#if 0
  for (int32_t i = 0; i < pResultRowInfo->size; ++i) {
    SResultRow* pResult = pResultRowInfo->pResult[i];

    for (int32_t j = 0; j < numOfOutput; ++j) {
      int32_t functionId = pCtx[j].functionId;
      if (functionId == FUNCTION_TS || functionId == FUNCTION_TAG || functionId == FUNCTION_TAGPRJ) {
        continue;
      }

      SResultRowEntryInfo* pCell = getResultCell(pResult, j, rowCellInfoOffset);
      pResult->numOfRows = (uint16_t)(TMAX(pResult->numOfRows, pCell->numOfRes));
    }
  }
#endif

}

static int32_t compressQueryColData(SColumnInfoData* pColRes, int32_t numOfRows, char* data, int8_t compressed) {
  int32_t colSize = pColRes->info.bytes * numOfRows;
  return (*(tDataTypes[pColRes->info.type].compFunc))(pColRes->pData, colSize, numOfRows, data,
                                                      colSize + COMP_OVERFLOW_BYTES, compressed, NULL, 0);
}

int32_t doFillTimeIntervalGapsInResults(struct SFillInfo* pFillInfo, SSDataBlock* pOutput, int32_t capacity, void** p) {
  //  for(int32_t i = 0; i < pFillInfo->numOfCols; ++i) {
  //    SColumnInfoData* pColInfoData = taosArrayGet(pOutput->pDataBlock, i);
  //    p[i] = pColInfoData->pData + (pColInfoData->info.bytes * pOutput->info.rows);
  //  }

  int32_t numOfRows = (int32_t)taosFillResultDataBlock(pFillInfo, p, capacity - pOutput->info.rows);
  pOutput->info.rows += numOfRows;

  return pOutput->info.rows;
}

void publishOperatorProfEvent(SOperatorInfo* operatorInfo, EQueryProfEventType eventType) {
  SQueryProfEvent event = {0};

  event.eventType = eventType;
  event.eventTime = taosGetTimestampUs();
  event.operatorType = operatorInfo->operatorType;

  if (operatorInfo->pRuntimeEnv) {
    //    SQInfo* pQInfo = operatorInfo->pRuntimeEnv->qinfo;
    //    if (pQInfo->summary.queryProfEvents) {
    //      taosArrayPush(pQInfo->summary.queryProfEvents, &event);
    //    }
  }
}

void publishQueryAbortEvent(SExecTaskInfo* pTaskInfo, int32_t code) {
  SQueryProfEvent event;
  event.eventType = QUERY_PROF_QUERY_ABORT;
  event.eventTime = taosGetTimestampUs();
  event.abortCode = code;

  if (pTaskInfo->cost.queryProfEvents) {
    taosArrayPush(pTaskInfo->cost.queryProfEvents, &event);
  }
}

typedef struct {
  uint8_t operatorType;
  int64_t beginTime;
  int64_t endTime;
  int64_t selfTime;
  int64_t descendantsTime;
} SOperatorStackItem;

static void doOperatorExecProfOnce(SOperatorStackItem* item, SQueryProfEvent* event, SArray* opStack,
                                   SHashObj* profResults) {
  item->endTime = event->eventTime;
  item->selfTime = (item->endTime - item->beginTime) - (item->descendantsTime);

  for (int32_t j = 0; j < taosArrayGetSize(opStack); ++j) {
    SOperatorStackItem* ancestor = taosArrayGet(opStack, j);
    ancestor->descendantsTime += item->selfTime;
  }

  uint8_t              operatorType = item->operatorType;
  SOperatorProfResult* result = taosHashGet(profResults, &operatorType, sizeof(operatorType));
  if (result != NULL) {
    result->sumRunTimes++;
    result->sumSelfTime += item->selfTime;
  } else {
    SOperatorProfResult opResult;
    opResult.operatorType = operatorType;
    opResult.sumSelfTime = item->selfTime;
    opResult.sumRunTimes = 1;
    taosHashPut(profResults, &(operatorType), sizeof(operatorType), &opResult, sizeof(opResult));
  }
}

void calculateOperatorProfResults(SQInfo* pQInfo) {
  if (pQInfo->summary.queryProfEvents == NULL) {
    // qDebug("QInfo:0x%"PRIx64" query prof events array is null", pQInfo->qId);
    return;
  }

  if (pQInfo->summary.operatorProfResults == NULL) {
    // qDebug("QInfo:0x%"PRIx64" operator prof results hash is null", pQInfo->qId);
    return;
  }

  SArray* opStack = taosArrayInit(32, sizeof(SOperatorStackItem));
  if (opStack == NULL) {
    return;
  }

  size_t    size = taosArrayGetSize(pQInfo->summary.queryProfEvents);
  SHashObj* profResults = pQInfo->summary.operatorProfResults;

  for (int i = 0; i < size; ++i) {
    SQueryProfEvent* event = taosArrayGet(pQInfo->summary.queryProfEvents, i);
    if (event->eventType == QUERY_PROF_BEFORE_OPERATOR_EXEC) {
      SOperatorStackItem opItem;
      opItem.operatorType = event->operatorType;
      opItem.beginTime = event->eventTime;
      opItem.descendantsTime = 0;
      taosArrayPush(opStack, &opItem);
    } else if (event->eventType == QUERY_PROF_AFTER_OPERATOR_EXEC) {
      SOperatorStackItem* item = taosArrayPop(opStack);
      assert(item->operatorType == event->operatorType);
      doOperatorExecProfOnce(item, event, opStack, profResults);
    } else if (event->eventType == QUERY_PROF_QUERY_ABORT) {
      SOperatorStackItem* item;
      while ((item = taosArrayPop(opStack)) != NULL) {
        doOperatorExecProfOnce(item, event, opStack, profResults);
      }
    }
  }

  taosArrayDestroy(opStack);
}

void queryCostStatis(SExecTaskInfo* pTaskInfo) {
  STaskCostInfo* pSummary = &pTaskInfo->cost;

  //  uint64_t hashSize = taosHashGetMemSize(pQInfo->runtimeEnv.pResultRowHashTable);
  //  hashSize += taosHashGetMemSize(pRuntimeEnv->tableqinfoGroupInfo.map);
  //  pSummary->hashSize = hashSize;

  // add the merge time
  pSummary->elapsedTime += pSummary->firstStageMergeTime;

  //  SResultRowPool* p = pTaskInfo->pool;
  //  if (p != NULL) {
  //    pSummary->winInfoSize = getResultRowPoolMemSize(p);
  //    pSummary->numOfTimeWindows = getNumOfAllocatedResultRows(p);
  //  } else {
  //    pSummary->winInfoSize = 0;
  //    pSummary->numOfTimeWindows = 0;
  //  }
  //
  //  calculateOperatorProfResults(pQInfo);

  qDebug("%s :cost summary: elapsed time:%" PRId64 " us, first merge:%" PRId64
         " us, total blocks:%d, "
         "load block statis:%d, load data block:%d, total rows:%" PRId64 ", check rows:%" PRId64,
         GET_TASKID(pTaskInfo), pSummary->elapsedTime, pSummary->firstStageMergeTime, pSummary->totalBlocks,
         pSummary->loadBlockStatis, pSummary->loadBlocks, pSummary->totalRows, pSummary->totalCheckedRows);
  //
  // qDebug("QInfo:0x%"PRIx64" :cost summary: winResPool size:%.2f Kb, numOfWin:%"PRId64", tableInfoSize:%.2f Kb,
  // hashTable:%.2f Kb", pQInfo->qId, pSummary->winInfoSize/1024.0,
  //      pSummary->numOfTimeWindows, pSummary->tableInfoSize/1024.0, pSummary->hashSize/1024.0);

  if (pSummary->operatorProfResults) {
    SOperatorProfResult* opRes = taosHashIterate(pSummary->operatorProfResults, NULL);
    while (opRes != NULL) {
      // qDebug("QInfo:0x%" PRIx64 " :cost summary: operator : %d, exec times: %" PRId64 ", self time: %" PRId64,
      //             pQInfo->qId, opRes->operatorType, opRes->sumRunTimes, opRes->sumSelfTime);
      opRes = taosHashIterate(pSummary->operatorProfResults, opRes);
    }
  }
}

// static void updateOffsetVal(STaskRuntimeEnv *pRuntimeEnv, SDataBlockInfo *pBlockInfo) {
//   STaskAttr *pQueryAttr = pRuntimeEnv->pQueryAttr;
//   STableQueryInfo* pTableQueryInfo = pRuntimeEnv->current;
//
//   int32_t step = GET_FORWARD_DIRECTION_FACTOR(pQueryAttr->order.order);
//
//   if (pQueryAttr->limit.offset == pBlockInfo->rows) {  // current block will ignore completed
//     pTableQueryInfo->lastKey = QUERY_IS_ASC_QUERY(pQueryAttr) ? pBlockInfo->window.ekey + step :
//     pBlockInfo->window.skey + step; pQueryAttr->limit.offset = 0; return;
//   }
//
//   if (QUERY_IS_ASC_QUERY(pQueryAttr)) {
//     pQueryAttr->pos = (int32_t)pQueryAttr->limit.offset;
//   } else {
//     pQueryAttr->pos = pBlockInfo->rows - (int32_t)pQueryAttr->limit.offset - 1;
//   }
//
//   assert(pQueryAttr->pos >= 0 && pQueryAttr->pos <= pBlockInfo->rows - 1);
//
//   SArray *         pDataBlock = tsdbRetrieveDataBlock(pRuntimeEnv->pTsdbReadHandle, NULL);
//   SColumnInfoData *pColInfoData = taosArrayGet(pDataBlock, 0);
//
//   // update the pQueryAttr->limit.offset value, and pQueryAttr->pos value
//   TSKEY *keys = (TSKEY *) pColInfoData->pData;
//
//   // update the offset value
//   pTableQueryInfo->lastKey = keys[pQueryAttr->pos];
//   pQueryAttr->limit.offset = 0;
//
//   int32_t numOfRes = tableApplyFunctionsOnBlock(pRuntimeEnv, pBlockInfo, NULL, binarySearchForKey, pDataBlock);
//
//   //qDebug("QInfo:0x%"PRIx64" check data block, brange:%" PRId64 "-%" PRId64 ", numBlocksOfStep:%d, numOfRes:%d,
//   lastKey:%"PRId64, GET_TASKID(pRuntimeEnv),
//          pBlockInfo->window.skey, pBlockInfo->window.ekey, pBlockInfo->rows, numOfRes, pQuery->current->lastKey);
// }

// void skipBlocks(STaskRuntimeEnv *pRuntimeEnv) {
//   STaskAttr *pQueryAttr = pRuntimeEnv->pQueryAttr;
//
//   if (pQueryAttr->limit.offset <= 0 || pQueryAttr->numOfFilterCols > 0) {
//     return;
//   }
//
//   pQueryAttr->pos = 0;
//   int32_t step = GET_FORWARD_DIRECTION_FACTOR(pQueryAttr->order.order);
//
//   STableQueryInfo* pTableQueryInfo = pRuntimeEnv->current;
//   TsdbQueryHandleT pTsdbReadHandle = pRuntimeEnv->pTsdbReadHandle;
//
//   SDataBlockInfo blockInfo = SDATA_BLOCK_INITIALIZER;
//   while (tsdbNextDataBlock(pTsdbReadHandle)) {
//     if (isTaskKilled(pRuntimeEnv->qinfo)) {
//       longjmp(pRuntimeEnv->env, TSDB_CODE_TSC_QUERY_CANCELLED);
//     }
//
//     tsdbRetrieveDataBlockInfo(pTsdbReadHandle, &blockInfo);
//
//     if (pQueryAttr->limit.offset > blockInfo.rows) {
//       pQueryAttr->limit.offset -= blockInfo.rows;
//       pTableQueryInfo->lastKey = (QUERY_IS_ASC_QUERY(pQueryAttr)) ? blockInfo.window.ekey : blockInfo.window.skey;
//       pTableQueryInfo->lastKey += step;
//
//       //qDebug("QInfo:0x%"PRIx64" skip rows:%d, offset:%" PRId64, GET_TASKID(pRuntimeEnv), blockInfo.rows,
//              pQuery->limit.offset);
//     } else {  // find the appropriated start position in current block
//       updateOffsetVal(pRuntimeEnv, &blockInfo);
//       break;
//     }
//   }
//
//   if (terrno != TSDB_CODE_SUCCESS) {
//     longjmp(pRuntimeEnv->env, terrno);
//   }
// }

// static TSKEY doSkipIntervalProcess(STaskRuntimeEnv* pRuntimeEnv, STimeWindow* win, SDataBlockInfo* pBlockInfo,
// STableQueryInfo* pTableQueryInfo) {
//   STaskAttr *pQueryAttr = pRuntimeEnv->pQueryAttr;
//   SResultRowInfo *pWindowResInfo = &pRuntimeEnv->resultRowInfo;
//
//   assert(pQueryAttr->limit.offset == 0);
//   STimeWindow tw = *win;
//   getNextTimeWindow(pQueryAttr, &tw);
//
//   if ((tw.skey <= pBlockInfo->window.ekey && QUERY_IS_ASC_QUERY(pQueryAttr)) ||
//       (tw.ekey >= pBlockInfo->window.skey && !QUERY_IS_ASC_QUERY(pQueryAttr))) {
//
//     // load the data block and check data remaining in current data block
//     // TODO optimize performance
//     SArray *         pDataBlock = tsdbRetrieveDataBlock(pRuntimeEnv->pTsdbReadHandle, NULL);
//     SColumnInfoData *pColInfoData = taosArrayGet(pDataBlock, 0);
//
//     tw = *win;
//     int32_t startPos =
//         getNextQualifiedWindow(pQueryAttr, &tw, pBlockInfo, pColInfoData->pData, binarySearchForKey, -1);
//     assert(startPos >= 0);
//
//     // set the abort info
//     pQueryAttr->pos = startPos;
//
//     // reset the query start timestamp
//     pTableQueryInfo->win.skey = ((TSKEY *)pColInfoData->pData)[startPos];
//     pQueryAttr->window.skey = pTableQueryInfo->win.skey;
//     TSKEY key = pTableQueryInfo->win.skey;
//
//     pWindowResInfo->prevSKey = tw.skey;
//     int32_t index = pRuntimeEnv->resultRowInfo.curIndex;
//
//     int32_t numOfRes = tableApplyFunctionsOnBlock(pRuntimeEnv, pBlockInfo, NULL, binarySearchForKey, pDataBlock);
//     pRuntimeEnv->resultRowInfo.curIndex = index;  // restore the window index
//
//     //qDebug("QInfo:0x%"PRIx64" check data block, brange:%" PRId64 "-%" PRId64 ", numOfRows:%d, numOfRes:%d,
//     lastKey:%" PRId64,
//            GET_TASKID(pRuntimeEnv), pBlockInfo->window.skey, pBlockInfo->window.ekey, pBlockInfo->rows, numOfRes,
//            pQueryAttr->current->lastKey);
//
//     return key;
//   } else {  // do nothing
//     pQueryAttr->window.skey      = tw.skey;
//     pWindowResInfo->prevSKey = tw.skey;
//     pTableQueryInfo->lastKey = tw.skey;
//
//     return tw.skey;
//   }
//
//   return true;
// }

// static bool skipTimeInterval(STaskRuntimeEnv *pRuntimeEnv, TSKEY* start) {
//   STaskAttr *pQueryAttr = pRuntimeEnv->pQueryAttr;
//   if (QUERY_IS_ASC_QUERY(pQueryAttr)) {
//     assert(*start <= pRuntimeEnv->current->lastKey);
//   } else {
//     assert(*start >= pRuntimeEnv->current->lastKey);
//   }
//
//   // if queried with value filter, do NOT forward query start position
//   if (pQueryAttr->limit.offset <= 0 || pQueryAttr->numOfFilterCols > 0 || pRuntimeEnv->pTsBuf != NULL ||
//   pRuntimeEnv->pFillInfo != NULL) {
//     return true;
//   }
//
//   /*
//    * 1. for interval without interpolation query we forward pQueryAttr->interval.interval at a time for
//    *    pQueryAttr->limit.offset times. Since hole exists, pQueryAttr->interval.interval*pQueryAttr->limit.offset
//    value is
//    *    not valid. otherwise, we only forward pQueryAttr->limit.offset number of points
//    */
//   assert(pRuntimeEnv->resultRowInfo.prevSKey == TSKEY_INITIAL_VAL);
//
//   STimeWindow w = TSWINDOW_INITIALIZER;
//   bool ascQuery = QUERY_IS_ASC_QUERY(pQueryAttr);
//
//   SResultRowInfo *pWindowResInfo = &pRuntimeEnv->resultRowInfo;
//   STableQueryInfo *pTableQueryInfo = pRuntimeEnv->current;
//
//   SDataBlockInfo blockInfo = SDATA_BLOCK_INITIALIZER;
//   while (tsdbNextDataBlock(pRuntimeEnv->pTsdbReadHandle)) {
//     tsdbRetrieveDataBlockInfo(pRuntimeEnv->pTsdbReadHandle, &blockInfo);
//
//     if (QUERY_IS_ASC_QUERY(pQueryAttr)) {
//       if (pWindowResInfo->prevSKey == TSKEY_INITIAL_VAL) {
//         getAlignQueryTimeWindow(pQueryAttr, blockInfo.window.skey, blockInfo.window.skey, pQueryAttr->window.ekey,
//         &w); pWindowResInfo->prevSKey = w.skey;
//       }
//     } else {
//       getAlignQueryTimeWindow(pQueryAttr, blockInfo.window.ekey, pQueryAttr->window.ekey, blockInfo.window.ekey, &w);
//       pWindowResInfo->prevSKey = w.skey;
//     }
//
//     // the first time window
//     STimeWindow win = getActiveTimeWindow(pWindowResInfo, pWindowResInfo->prevSKey, pQueryAttr);
//
//     while (pQueryAttr->limit.offset > 0) {
//       STimeWindow tw = win;
//
//       if ((win.ekey <= blockInfo.window.ekey && ascQuery) || (win.ekey >= blockInfo.window.skey && !ascQuery)) {
//         pQueryAttr->limit.offset -= 1;
//         pWindowResInfo->prevSKey = win.skey;
//
//         // current time window is aligned with blockInfo.window.ekey
//         // restart it from next data block by set prevSKey to be TSKEY_INITIAL_VAL;
//         if ((win.ekey == blockInfo.window.ekey && ascQuery) || (win.ekey == blockInfo.window.skey && !ascQuery)) {
//           pWindowResInfo->prevSKey = TSKEY_INITIAL_VAL;
//         }
//       }
//
//       if (pQueryAttr->limit.offset == 0) {
//         *start = doSkipIntervalProcess(pRuntimeEnv, &win, &blockInfo, pTableQueryInfo);
//         return true;
//       }
//
//       // current window does not ended in current data block, try next data block
//       getNextTimeWindow(pQueryAttr, &tw);
//
//       /*
//        * If the next time window still starts from current data block,
//        * load the primary timestamp column first, and then find the start position for the next queried time window.
//        * Note that only the primary timestamp column is required.
//        * TODO: Optimize for this cases. All data blocks are not needed to be loaded, only if the first actually
//        required
//        * time window resides in current data block.
//        */
//       if ((tw.skey <= blockInfo.window.ekey && ascQuery) || (tw.ekey >= blockInfo.window.skey && !ascQuery)) {
//
//         SArray *pDataBlock = tsdbRetrieveDataBlock(pRuntimeEnv->pTsdbReadHandle, NULL);
//         SColumnInfoData *pColInfoData = taosArrayGet(pDataBlock, 0);
//
//         if ((win.ekey > blockInfo.window.ekey && ascQuery) || (win.ekey < blockInfo.window.skey && !ascQuery)) {
//           pQueryAttr->limit.offset -= 1;
//         }
//
//         if (pQueryAttr->limit.offset == 0) {
//           *start = doSkipIntervalProcess(pRuntimeEnv, &win, &blockInfo, pTableQueryInfo);
//           return true;
//         } else {
//           tw = win;
//           int32_t startPos =
//               getNextQualifiedWindow(pQueryAttr, &tw, &blockInfo, pColInfoData->pData, binarySearchForKey, -1);
//           assert(startPos >= 0);
//
//           // set the abort info
//           pQueryAttr->pos = startPos;
//           pTableQueryInfo->lastKey = ((TSKEY *)pColInfoData->pData)[startPos];
//           pWindowResInfo->prevSKey = tw.skey;
//           win = tw;
//         }
//       } else {
//         break;  // offset is not 0, and next time window begins or ends in the next block.
//       }
//     }
//   }
//
//   // check for error
//   if (terrno != TSDB_CODE_SUCCESS) {
//     longjmp(pRuntimeEnv->env, terrno);
//   }
//
//   return true;
// }

int32_t appendDownstream(SOperatorInfo* p, SOperatorInfo** pDownstream, int32_t num) {
  if (p->pDownstream == NULL) {
    assert(p->numOfDownstream == 0);
  }

  p->pDownstream = taosMemoryCalloc(1, num * POINTER_BYTES);
  if (p->pDownstream == NULL) {
    return TSDB_CODE_OUT_OF_MEMORY;
  }

  memcpy(p->pDownstream, pDownstream, num * POINTER_BYTES);
  p->numOfDownstream = num;
  return TSDB_CODE_SUCCESS;
}

static void doDestroyTableQueryInfo(STableGroupInfo* pTableqinfoGroupInfo);

static int32_t setupQueryHandle(void* tsdb, STaskRuntimeEnv* pRuntimeEnv, int64_t qId, bool isSTableQuery) {
  STaskAttr* pQueryAttr = pRuntimeEnv->pQueryAttr;
#if 0
  // TODO set the tags scan handle
  if (onlyQueryTags(pQueryAttr)) {
    return TSDB_CODE_SUCCESS;
  }

  STsdbQueryCond cond = createTsdbQueryCond(pQueryAttr, &pQueryAttr->window);
  if (pQueryAttr->tsCompQuery || pQueryAttr->pointInterpQuery) {
    cond.type = BLOCK_LOAD_TABLE_SEQ_ORDER;
  }

  if (!isSTableQuery
    && (pRuntimeEnv->tableqinfoGroupInfo.numOfTables == 1)
    && (cond.order == TSDB_ORDER_ASC)
    && (!QUERY_IS_INTERVAL_QUERY(pQueryAttr))
    && (!pQueryAttr->groupbyColumn)
    && (!pQueryAttr->simpleAgg)
  ) {
    SArray* pa = GET_TABLEGROUP(pRuntimeEnv, 0);
    STableQueryInfo* pCheckInfo = taosArrayGetP(pa, 0);
    cond.twindow = pCheckInfo->win;
  }

  terrno = TSDB_CODE_SUCCESS;
  if (isFirstLastRowQuery(pQueryAttr)) {
    pRuntimeEnv->pTsdbReadHandle = tsdbQueryLastRow(tsdb, &cond, &pQueryAttr->tableGroupInfo, qId, &pQueryAttr->memRef);

    // update the query time window
    pQueryAttr->window = cond.twindow;
    if (pQueryAttr->tableGroupInfo.numOfTables == 0) {
      pRuntimeEnv->tableqinfoGroupInfo.numOfTables = 0;
    } else {
      size_t numOfGroups = GET_NUM_OF_TABLEGROUP(pRuntimeEnv);
      for(int32_t i = 0; i < numOfGroups; ++i) {
        SArray *group = GET_TABLEGROUP(pRuntimeEnv, i);

        size_t t = taosArrayGetSize(group);
        for (int32_t j = 0; j < t; ++j) {
          STableQueryInfo *pCheckInfo = taosArrayGetP(group, j);

          pCheckInfo->win = pQueryAttr->window;
          pCheckInfo->lastKey = pCheckInfo->win.skey;
        }
      }
    }
  } else if (isCachedLastQuery(pQueryAttr)) {
    pRuntimeEnv->pTsdbReadHandle = tsdbQueryCacheLast(tsdb, &cond, &pQueryAttr->tableGroupInfo, qId, &pQueryAttr->memRef);
  } else if (pQueryAttr->pointInterpQuery) {
    pRuntimeEnv->pTsdbReadHandle = tsdbQueryRowsInExternalWindow(tsdb, &cond, &pQueryAttr->tableGroupInfo, qId, &pQueryAttr->memRef);
  } else {
    pRuntimeEnv->pTsdbReadHandle = tsdbQueryTables(tsdb, &cond, &pQueryAttr->tableGroupInfo, qId, &pQueryAttr->memRef);
  }
#endif
  return terrno;
}

static void doTableQueryInfoTimeWindowCheck(SExecTaskInfo* pTaskInfo, STableQueryInfo* pTableQueryInfo, int32_t order) {
#if 0
    if (order == TSDB_ORDER_ASC) {
    assert(
        (pTableQueryInfo->win.skey <= pTableQueryInfo->win.ekey) &&
        (pTableQueryInfo->lastKey >= pTaskInfo->window.skey) &&
        (pTableQueryInfo->win.skey >= pTaskInfo->window.skey && pTableQueryInfo->win.ekey <= pTaskInfo->window.ekey));
  } else {
    assert(
        (pTableQueryInfo->win.skey >= pTableQueryInfo->win.ekey) &&
        (pTableQueryInfo->lastKey <= pTaskInfo->window.skey) &&
        (pTableQueryInfo->win.skey <= pTaskInfo->window.skey && pTableQueryInfo->win.ekey >= pTaskInfo->window.ekey));
  }
#endif
}

// STsdbQueryCond createTsdbQueryCond(STaskAttr* pQueryAttr, STimeWindow* win) {
//   STsdbQueryCond cond = {
//       .colList   = pQueryAttr->tableCols,
//       .order     = pQueryAttr->order.order,
//       .numOfCols = pQueryAttr->numOfCols,
//       .type      = BLOCK_LOAD_OFFSET_SEQ_ORDER,
//       .loadExternalRows = false,
//   };
//
//   TIME_WINDOW_COPY(cond.twindow, *win);
//   return cond;
// }

static STableIdInfo createTableIdInfo(STableQueryInfo* pTableQueryInfo) {
  STableIdInfo tidInfo;
  //  STableId* id = TSDB_TABLEID(pTableQueryInfo->pTable);
  //
  //  tidInfo.uid = id->uid;
  //  tidInfo.tid = id->tid;
  //  tidInfo.key = pTableQueryInfo->lastKey;

  return tidInfo;
}

// static void updateTableIdInfo(STableQueryInfo* pTableQueryInfo, SSDataBlock* pBlock, SHashObj* pTableIdInfo, int32_t
// order) {
//   int32_t step = GET_FORWARD_DIRECTION_FACTOR(order);
//   pTableQueryInfo->lastKey = ((order == TSDB_ORDER_ASC)? pBlock->info.window.ekey:pBlock->info.window.skey) + step;
//
//   if (pTableQueryInfo->pTable == NULL) {
//     return;
//   }
//
//   STableIdInfo tidInfo = createTableIdInfo(pTableQueryInfo);
//   STableIdInfo *idinfo = taosHashGet(pTableIdInfo, &tidInfo.tid, sizeof(tidInfo.tid));
//   if (idinfo != NULL) {
//     assert(idinfo->tid == tidInfo.tid && idinfo->uid == tidInfo.uid);
//     idinfo->key = tidInfo.key;
//   } else {
//     taosHashPut(pTableIdInfo, &tidInfo.tid, sizeof(tidInfo.tid), &tidInfo, sizeof(STableIdInfo));
//   }
// }

static void doCloseAllTimeWindow(STaskRuntimeEnv* pRuntimeEnv) {
  size_t numOfGroup = GET_NUM_OF_TABLEGROUP(pRuntimeEnv);
  for (int32_t i = 0; i < numOfGroup; ++i) {
    SArray* group = GET_TABLEGROUP(pRuntimeEnv, i);

    size_t num = taosArrayGetSize(group);
    for (int32_t j = 0; j < num; ++j) {
      STableQueryInfo* item = taosArrayGetP(group, j);
      closeAllResultRows(&item->resInfo);
    }
  }
}

static SSDataBlock* doTableScanImpl(SOperatorInfo* pOperator, bool* newgroup) {
  STableScanInfo* pTableScanInfo = pOperator->info;
  SExecTaskInfo*  pTaskInfo = pOperator->pTaskInfo;

  SSDataBlock*     pBlock = &pTableScanInfo->block;
  STableGroupInfo* pTableGroupInfo = &pOperator->pTaskInfo->tableqinfoGroupInfo;

  *newgroup = false;

  while (tsdbNextDataBlock(pTableScanInfo->dataReader)) {
    if (isTaskKilled(pOperator->pTaskInfo)) {
      longjmp(pOperator->pTaskInfo->env, TSDB_CODE_TSC_QUERY_CANCELLED);
    }

    pTableScanInfo->numOfBlocks += 1;
    tsdbRetrieveDataBlockInfo(pTableScanInfo->dataReader, &pBlock->info);

    // todo opt
    //    if (pTableGroupInfo->numOfTables > 1 || (pRuntimeEnv->current == NULL && pTableGroupInfo->numOfTables == 1)) {
    //      STableQueryInfo** pTableQueryInfo =
    //          (STableQueryInfo**)taosHashGet(pTableGroupInfo->map, &pBlock->info.uid, sizeof(pBlock->info.uid));
    //      if (pTableQueryInfo == NULL) {
    //        break;
    //      }
    //
    //      doTableQueryInfoTimeWindowCheck(pTaskInfo, *pTableQueryInfo, pTableScanInfo->order);
    //    }

    // this function never returns error?
    uint32_t status = BLK_DATA_ALL_NEEDED;
    int32_t  code = loadDataBlock(pTaskInfo, pTableScanInfo, pBlock, &status);
    //    int32_t  code = loadDataBlockOnDemand(pOperator->pRuntimeEnv, pTableScanInfo, pBlock, &status);
    if (code != TSDB_CODE_SUCCESS) {
      longjmp(pOperator->pTaskInfo->env, code);
    }

    // current block is ignored according to filter result by block statistics data, continue load the next block
    if (status == BLK_DATA_DISCARD || pBlock->info.rows == 0) {
      continue;
    }

    return pBlock;
  }

  return NULL;
}

static SSDataBlock* doTableScan(SOperatorInfo* pOperator, bool* newgroup) {
  STableScanInfo* pTableScanInfo = pOperator->info;
  SExecTaskInfo*  pTaskInfo = pOperator->pTaskInfo;

  // The read handle is not initialized yet, since no qualified tables exists
  if (pTableScanInfo->dataReader == NULL) {
    return NULL;
  }

  SResultRowInfo* pResultRowInfo = pTableScanInfo->pResultRowInfo;
  *newgroup = false;

  while (pTableScanInfo->current < pTableScanInfo->times) {
    SSDataBlock* p = doTableScanImpl(pOperator, newgroup);
    if (p != NULL) {
      return p;
    }

    if (++pTableScanInfo->current >= pTableScanInfo->times) {
      if (pTableScanInfo->reverseTimes <= 0 /* || isTsdbCacheLastRow(pTableScanInfo->pTsdbReadHandle)*/) {
        return NULL;
      } else {
        break;
      }
    }

    // do prepare for the next round table scan operation
    //    STsdbQueryCond cond = createTsdbQueryCond(pQueryAttr, &pQueryAttr->window);
    //    tsdbResetQueryHandle(pTableScanInfo->pTsdbReadHandle, &cond);

    setTaskStatus(pTaskInfo, TASK_NOT_COMPLETED);
    pTableScanInfo->scanFlag = REPEAT_SCAN;

    if (pResultRowInfo->size > 0) {
      pResultRowInfo->curPos = 0;
    }

    qDebug("%s start to repeat scan data blocks due to query func required, qrange:%" PRId64 "-%" PRId64,
           GET_TASKID(pTaskInfo), pTaskInfo->window.skey, pTaskInfo->window.ekey);
  }

  SSDataBlock* p = NULL;
  // todo refactor
  if (pTableScanInfo->reverseTimes > 0) {
    setupEnvForReverseScan(pTableScanInfo, pTableScanInfo->pCtx, pTableScanInfo->numOfOutput);
    //    STsdbQueryCond cond = createTsdbQueryCond(pQueryAttr, &pQueryAttr->window);
    //    tsdbResetQueryHandle(pTableScanInfo->pTsdbReadHandle, &cond);

    qDebug("%s start to reverse scan data blocks due to query func required, qrange:%" PRId64 "-%" PRId64,
           GET_TASKID(pTaskInfo), pTaskInfo->window.skey, pTaskInfo->window.ekey);

    if (pResultRowInfo->size > 0) {
      pResultRowInfo->curPos = pResultRowInfo->size - 1;
    }

    p = doTableScanImpl(pOperator, newgroup);
  }

  return p;
}

static SSDataBlock* doBlockInfoScan(SOperatorInfo* pOperator, bool* newgroup) {
  if (pOperator->status == OP_EXEC_DONE) {
    return NULL;
  }

  STableScanInfo* pTableScanInfo = pOperator->info;
  *newgroup = false;

  STableBlockDistInfo tableBlockDist = {0};
  tableBlockDist.numOfTables = 1;  // TODO set the correct number of tables

  int32_t numRowSteps = TSDB_DEFAULT_MAX_ROW_FBLOCK / TSDB_BLOCK_DIST_STEP_ROWS;
  if (TSDB_DEFAULT_MAX_ROW_FBLOCK % TSDB_BLOCK_DIST_STEP_ROWS != 0) {
    ++numRowSteps;
  }

  tableBlockDist.dataBlockInfos  = taosArrayInit(numRowSteps, sizeof(SFileBlockInfo));
  taosArraySetSize(tableBlockDist.dataBlockInfos, numRowSteps);

  tableBlockDist.maxRows = INT_MIN;
  tableBlockDist.minRows = INT_MAX;

  tsdbGetFileBlocksDistInfo(pTableScanInfo->dataReader, &tableBlockDist);
  tableBlockDist.numOfRowsInMemTable = (int32_t) tsdbGetNumOfRowsInMemTable(pTableScanInfo->dataReader);

  SSDataBlock* pBlock = &pTableScanInfo->block;
  pBlock->info.rows   = 1;
  pBlock->info.numOfCols = 1;

//  SBufferWriter bw = tbufInitWriter(NULL, false);
//  blockDistInfoToBinary(&tableBlockDist, &bw);
  SColumnInfoData* pColInfo = taosArrayGet(pBlock->pDataBlock, 0);

//  int32_t len = (int32_t) tbufTell(&bw);
//  pColInfo->pData = taosMemoryMalloc(len + sizeof(int32_t));
//  *(int32_t*) pColInfo->pData = len;
//  memcpy(pColInfo->pData + sizeof(int32_t), tbufGetData(&bw, false), len);
//
//  tbufCloseWriter(&bw);

//  SArray* g = GET_TABLEGROUP(pOperator->, 0);
//  pOperator->pRuntimeEnv->current = taosArrayGetP(g, 0);

  pOperator->status = OP_EXEC_DONE;
  return pBlock;
<<<<<<< HEAD
#endif
  return TSDB_CODE_SUCCESS;
=======
>>>>>>> f74771cd
}

static void doClearBufferedBlocks(SStreamBlockScanInfo* pInfo) {
  size_t total = taosArrayGetSize(pInfo->pBlockLists);

  pInfo->validBlockIndex = 0;
  for (int32_t i = 0; i < total; ++i) {
    SSDataBlock* p = taosArrayGetP(pInfo->pBlockLists, i);
    blockDataDestroy(p);
  }
  taosArrayClear(pInfo->pBlockLists);
}

static SSDataBlock* doStreamBlockScan(SOperatorInfo* pOperator, bool* newgroup) {
  // NOTE: this operator does never check if current status is done or not
  SExecTaskInfo*        pTaskInfo = pOperator->pTaskInfo;
  SStreamBlockScanInfo* pInfo = pOperator->info;

  pTaskInfo->code = pOperator->_openFn(pOperator);
  if (pTaskInfo->code != TSDB_CODE_SUCCESS) {
    return NULL;
  }

  if (pInfo->blockType == STREAM_DATA_TYPE_SSDATA_BLOCK) {
    size_t total = taosArrayGetSize(pInfo->pBlockLists);
    if (pInfo->validBlockIndex >= total) {
      doClearBufferedBlocks(pInfo);
      return NULL;
    }

    int32_t current = pInfo->validBlockIndex++;
    return taosArrayGetP(pInfo->pBlockLists, current);
  } else {
    SDataBlockInfo* pBlockInfo = &pInfo->pRes->info;
    blockDataCleanup(pInfo->pRes);

    while (tqNextDataBlock(pInfo->readerHandle)) {
      pTaskInfo->code = tqRetrieveDataBlockInfo(pInfo->readerHandle, pBlockInfo);
      if (pTaskInfo->code != TSDB_CODE_SUCCESS) {
        terrno = pTaskInfo->code;
        return NULL;
      }

      if (pBlockInfo->rows == 0) {
        return NULL;
      }

      SArray* pCols = tqRetrieveDataBlock(pInfo->readerHandle);

      int32_t numOfCols = pInfo->pRes->info.numOfCols;
      for (int32_t i = 0; i < numOfCols; ++i) {
        SColumnInfoData* p = taosArrayGet(pCols, i);
        SColMatchInfo*   pColMatchInfo = taosArrayGet(pInfo->pColMatchInfo, i);
        if (!pColMatchInfo->output) {
          continue;
        }

        ASSERT(pColMatchInfo->colId == p->info.colId);
        taosArraySet(pInfo->pRes->pDataBlock, pColMatchInfo->targetSlotId, p);
      }

      if (pInfo->pRes->pDataBlock == NULL) {
        // TODO add log
        pTaskInfo->code = terrno;
        return NULL;
      }

      break;
    }

    // record the scan action.
    pInfo->numOfExec++;
    pInfo->numOfRows += pBlockInfo->rows;

    return (pBlockInfo->rows == 0) ? NULL : pInfo->pRes;
  }
}

int32_t loadRemoteDataCallback(void* param, const SDataBuf* pMsg, int32_t code) {
  SSourceDataInfo* pSourceDataInfo = (SSourceDataInfo*)param;
  if (code == TSDB_CODE_SUCCESS) {
    pSourceDataInfo->pRsp = pMsg->pData;

    SRetrieveTableRsp* pRsp = pSourceDataInfo->pRsp;
    pRsp->numOfRows = htonl(pRsp->numOfRows);
    pRsp->compLen   = htonl(pRsp->compLen);
    pRsp->useconds  = htobe64(pRsp->useconds);
  } else {
    pSourceDataInfo->code = code;
  }

  pSourceDataInfo->status = EX_SOURCE_DATA_READY;
  tsem_post(&pSourceDataInfo->pEx->ready);
  return TSDB_CODE_SUCCESS;
}

static void destroySendMsgInfo(SMsgSendInfo* pMsgBody) {
  assert(pMsgBody != NULL);
  taosMemoryFreeClear(pMsgBody->msgInfo.pData);
  taosMemoryFreeClear(pMsgBody);
}

void qProcessFetchRsp(void* parent, SRpcMsg* pMsg, SEpSet* pEpSet) {
  SMsgSendInfo* pSendInfo = (SMsgSendInfo*)pMsg->ahandle;
  assert(pMsg->ahandle != NULL);

  SDataBuf buf = {.len = pMsg->contLen, .pData = NULL};

  if (pMsg->contLen > 0) {
    buf.pData = taosMemoryCalloc(1, pMsg->contLen);
    if (buf.pData == NULL) {
      terrno = TSDB_CODE_OUT_OF_MEMORY;
      pMsg->code = TSDB_CODE_OUT_OF_MEMORY;
    } else {
      memcpy(buf.pData, pMsg->pCont, pMsg->contLen);
    }
  }

  pSendInfo->fp(pSendInfo->param, &buf, pMsg->code);
  rpcFreeCont(pMsg->pCont);
  destroySendMsgInfo(pSendInfo);
}

static int32_t doSendFetchDataRequest(SExchangeInfo* pExchangeInfo, SExecTaskInfo* pTaskInfo, int32_t sourceIndex) {
  size_t totalSources = taosArrayGetSize(pExchangeInfo->pSources);

  SResFetchReq* pMsg = taosMemoryCalloc(1, sizeof(SResFetchReq));
  if (NULL == pMsg) {
    pTaskInfo->code = TSDB_CODE_QRY_OUT_OF_MEMORY;
    return pTaskInfo->code;
  }

  SDownstreamSourceNode* pSource = taosArrayGet(pExchangeInfo->pSources, sourceIndex);
  SSourceDataInfo*       pDataInfo = taosArrayGet(pExchangeInfo->pSourceDataInfo, sourceIndex);

  qDebug("%s build fetch msg and send to vgId:%d, ep:%s, taskId:0x%" PRIx64 ", %d/%" PRIzu, GET_TASKID(pTaskInfo),
         pSource->addr.nodeId, pSource->addr.epSet.eps[0].fqdn, pSource->taskId, sourceIndex, totalSources);

  pMsg->header.vgId = htonl(pSource->addr.nodeId);
  pMsg->sId = htobe64(pSource->schedId);
  pMsg->taskId = htobe64(pSource->taskId);
  pMsg->queryId = htobe64(pTaskInfo->id.queryId);

  // send the fetch remote task result reques
  SMsgSendInfo* pMsgSendInfo = taosMemoryCalloc(1, sizeof(SMsgSendInfo));
  if (NULL == pMsgSendInfo) {
    taosMemoryFreeClear(pMsg);
    qError("%s prepare message %d failed", GET_TASKID(pTaskInfo), (int32_t)sizeof(SMsgSendInfo));
    pTaskInfo->code = TSDB_CODE_QRY_OUT_OF_MEMORY;
    return pTaskInfo->code;
  }

  pMsgSendInfo->param = pDataInfo;
  pMsgSendInfo->msgInfo.pData = pMsg;
  pMsgSendInfo->msgInfo.len = sizeof(SResFetchReq);
  pMsgSendInfo->msgType = TDMT_VND_FETCH;
  pMsgSendInfo->fp = loadRemoteDataCallback;

  int64_t transporterId = 0;
  int32_t code = asyncSendMsgToServer(pExchangeInfo->pTransporter, &pSource->addr.epSet, &transporterId, pMsgSendInfo);
  return TSDB_CODE_SUCCESS;
}

// TODO if only one or two columnss required, how to extract data?
static int32_t setSDataBlockFromFetchRsp(SSDataBlock* pRes, SLoadRemoteDataInfo* pLoadInfo, int32_t numOfRows,
                                         char* pData, int32_t compLen, int32_t numOfOutput, int64_t startTs,
                                         uint64_t* total, SArray* pColList) {
  blockDataEnsureCapacity(pRes, numOfRows);

  if (pColList == NULL) {  // data from other sources
    int32_t* colLen = (int32_t*)pData;
    char*    pStart = pData + sizeof(int32_t) * numOfOutput;

    for (int32_t i = 0; i < numOfOutput; ++i) {
      colLen[i] = htonl(colLen[i]);
      ASSERT(colLen[i] > 0);

      SColumnInfoData* pColInfoData = taosArrayGet(pRes->pDataBlock, i);
      if (IS_VAR_DATA_TYPE(pColInfoData->info.type)) {
        pColInfoData->varmeta.length = colLen[i];
        pColInfoData->varmeta.allocLen = colLen[i];

        memcpy(pColInfoData->varmeta.offset, pStart, sizeof(int32_t) * numOfRows);
        pStart += sizeof(int32_t) * numOfRows;

        pColInfoData->pData = taosMemoryMalloc(colLen[i]);
      } else {
        memcpy(pColInfoData->nullbitmap, pStart, BitmapLen(numOfRows));
        pStart += BitmapLen(numOfRows);
      }

      memcpy(pColInfoData->pData, pStart, colLen[i]);
      pStart += colLen[i];
    }
  } else {  // extract data according to pColList
    ASSERT(numOfOutput == taosArrayGetSize(pColList));

    // data from mnode
    for (int32_t i = 0; i < numOfOutput; ++i) {
      for (int32_t j = 0; j < numOfOutput; ++j) {
        int16_t colIndex = *(int16_t*)taosArrayGet(pColList, j);
        if (colIndex - 1 == i) {
          SColumnInfoData* pColInfoData = taosArrayGet(pRes->pDataBlock, j);

          for (int32_t k = 0; k < numOfRows; ++k) {
            colDataAppend(pColInfoData, k, pData, false);
            pData += pColInfoData->info.bytes;
          }
          break;
        }
      }
    }
  }

  pRes->info.rows = numOfRows;

  int64_t el = taosGetTimestampUs() - startTs;

  pLoadInfo->totalRows += numOfRows;
  pLoadInfo->totalSize += compLen;

  if (total != NULL) {
    *total += numOfRows;
  }

  pLoadInfo->totalElapsed += el;
  return TSDB_CODE_SUCCESS;
}

static void* setAllSourcesCompleted(SOperatorInfo* pOperator, int64_t startTs) {
  SExchangeInfo* pExchangeInfo = pOperator->info;
  SExecTaskInfo* pTaskInfo = pOperator->pTaskInfo;

  int64_t              el = taosGetTimestampUs() - startTs;
  SLoadRemoteDataInfo* pLoadInfo = &pExchangeInfo->loadInfo;
  pLoadInfo->totalElapsed += el;

  size_t totalSources = taosArrayGetSize(pExchangeInfo->pSources);
  qDebug("%s all %" PRIzu " sources are exhausted, total rows: %" PRIu64 " bytes:%" PRIu64 ", elapsed:%.2f ms",
         GET_TASKID(pTaskInfo), totalSources, pLoadInfo->totalRows, pLoadInfo->totalSize,
         pLoadInfo->totalElapsed / 1000.0);

  doSetOperatorCompleted(pOperator);
  return NULL;
}

static SSDataBlock* concurrentlyLoadRemoteDataImpl(SOperatorInfo* pOperator, SExchangeInfo* pExchangeInfo,
                                                   SExecTaskInfo* pTaskInfo) {
  int32_t code = 0;
  int64_t startTs = taosGetTimestampUs();
  size_t  totalSources = taosArrayGetSize(pExchangeInfo->pSources);

  while (1) {
    int32_t completed = 0;
    for (int32_t i = 0; i < totalSources; ++i) {
      SSourceDataInfo* pDataInfo = taosArrayGet(pExchangeInfo->pSourceDataInfo, i);

      if (pDataInfo->status == EX_SOURCE_DATA_EXHAUSTED) {
        completed += 1;
        continue;
      }

      if (pDataInfo->status != EX_SOURCE_DATA_READY) {
        continue;
      }

      SRetrieveTableRsp*     pRsp = pDataInfo->pRsp;
      SDownstreamSourceNode* pSource = taosArrayGet(pExchangeInfo->pSources, i);

      SSDataBlock*         pRes = pExchangeInfo->pResult;
      SLoadRemoteDataInfo* pLoadInfo = &pExchangeInfo->loadInfo;
      if (pRsp->numOfRows == 0) {
        qDebug("%s vgId:%d, taskID:0x%" PRIx64 " index:%d completed, rowsOfSource:%" PRIu64 ", totalRows:%" PRIu64
               " try next",
               GET_TASKID(pTaskInfo), pSource->addr.nodeId, pSource->taskId, i + 1, pDataInfo->totalRows,
               pExchangeInfo->loadInfo.totalRows);
        pDataInfo->status = EX_SOURCE_DATA_EXHAUSTED;
        completed += 1;
        continue;
      }

      SRetrieveTableRsp* pTableRsp = pDataInfo->pRsp;
      code =
          setSDataBlockFromFetchRsp(pExchangeInfo->pResult, pLoadInfo, pTableRsp->numOfRows, pTableRsp->data,
                                    pTableRsp->compLen, pOperator->numOfOutput, startTs, &pDataInfo->totalRows, NULL);
      if (code != 0) {
        goto _error;
      }

      if (pRsp->completed == 1) {
        qDebug("%s fetch msg rsp from vgId:%d, taskId:0x%" PRIx64 " numOfRows:%d, rowsOfSource:%" PRIu64
               ", totalRows:%" PRIu64 ", totalBytes:%" PRIu64 " try next %d/%" PRIzu,
               GET_TASKID(pTaskInfo), pSource->addr.nodeId, pSource->taskId, pRes->info.rows, pDataInfo->totalRows,
               pLoadInfo->totalRows, pLoadInfo->totalSize, i + 1, totalSources);
        pDataInfo->status = EX_SOURCE_DATA_EXHAUSTED;
      } else {
        qDebug("%s fetch msg rsp from vgId:%d, taskId:0x%" PRIx64 " numOfRows:%d, totalRows:%" PRIu64 ", totalBytes:%" PRIu64,
               GET_TASKID(pTaskInfo), pSource->addr.nodeId, pSource->taskId, pRes->info.rows, pLoadInfo->totalRows,
               pLoadInfo->totalSize);
      }

      if (pDataInfo->status != EX_SOURCE_DATA_EXHAUSTED) {
        pDataInfo->status = EX_SOURCE_DATA_NOT_READY;
        code = doSendFetchDataRequest(pExchangeInfo, pTaskInfo, i);
        if (code != TSDB_CODE_SUCCESS) {
          goto _error;
        }
      }

      return pExchangeInfo->pResult;
    }

    if (completed == totalSources) {
      return setAllSourcesCompleted(pOperator, startTs);
    }
  }

_error:
  pTaskInfo->code = code;
  return NULL;
}

static SSDataBlock* concurrentlyLoadRemoteData(SOperatorInfo* pOperator) {
  SExchangeInfo* pExchangeInfo = pOperator->info;
  SExecTaskInfo* pTaskInfo = pOperator->pTaskInfo;

  if (pOperator->status == OP_RES_TO_RETURN) {
    return concurrentlyLoadRemoteDataImpl(pOperator, pExchangeInfo, pTaskInfo);
  }

  size_t  totalSources = taosArrayGetSize(pExchangeInfo->pSources);
  int64_t startTs = taosGetTimestampUs();

  // Asynchronously send all fetch requests to all sources.
  for (int32_t i = 0; i < totalSources; ++i) {
    int32_t code = doSendFetchDataRequest(pExchangeInfo, pTaskInfo, i);
    if (code != TSDB_CODE_SUCCESS) {
      return NULL;
    }
  }

  int64_t endTs = taosGetTimestampUs();
  qDebug("%s send all fetch request to %" PRIzu " sources completed, elapsed:%" PRId64, GET_TASKID(pTaskInfo),
         totalSources, endTs - startTs);

  tsem_wait(&pExchangeInfo->ready);
  pOperator->status = OP_RES_TO_RETURN;
  return concurrentlyLoadRemoteDataImpl(pOperator, pExchangeInfo, pTaskInfo);
}

static int32_t prepareConcurrentlyLoad(SOperatorInfo* pOperator) {
  SExchangeInfo* pExchangeInfo = pOperator->info;
  SExecTaskInfo* pTaskInfo = pOperator->pTaskInfo;

  size_t  totalSources = taosArrayGetSize(pExchangeInfo->pSources);
  int64_t startTs = taosGetTimestampUs();

  // Asynchronously send all fetch requests to all sources.
  for (int32_t i = 0; i < totalSources; ++i) {
    int32_t code = doSendFetchDataRequest(pExchangeInfo, pTaskInfo, i);
    if (code != TSDB_CODE_SUCCESS) {
      pTaskInfo->code = code;
      return code;
    }
  }

  int64_t endTs = taosGetTimestampUs();
  qDebug("%s send all fetch request to %" PRIzu " sources completed, elapsed:%" PRId64, GET_TASKID(pTaskInfo),
         totalSources, endTs - startTs);

  tsem_wait(&pExchangeInfo->ready);
  pOperator->cost.openCost = taosGetTimestampUs() - startTs;

  return TSDB_CODE_SUCCESS;
}

static SSDataBlock* seqLoadRemoteData(SOperatorInfo* pOperator) {
  SExchangeInfo* pExchangeInfo = pOperator->info;
  SExecTaskInfo* pTaskInfo = pOperator->pTaskInfo;

  size_t  totalSources = taosArrayGetSize(pExchangeInfo->pSources);
  int64_t startTs = taosGetTimestampUs();

  while (1) {
    if (pExchangeInfo->current >= totalSources) {
      return setAllSourcesCompleted(pOperator, startTs);
    }

    doSendFetchDataRequest(pExchangeInfo, pTaskInfo, pExchangeInfo->current);
    tsem_wait(&pExchangeInfo->ready);

    SSourceDataInfo* pDataInfo = taosArrayGet(pExchangeInfo->pSourceDataInfo, pExchangeInfo->current);
    SDownstreamSourceNode* pSource = taosArrayGet(pExchangeInfo->pSources, pExchangeInfo->current);

    if (pDataInfo->code != TSDB_CODE_SUCCESS) {
      qError("%s vgId:%d, taskID:0x%" PRIx64 " error happens, code:%s",
             GET_TASKID(pTaskInfo), pSource->addr.nodeId, pSource->taskId, tstrerror(pDataInfo->code));
      pOperator->pTaskInfo->code = pDataInfo->code;
      return NULL;
    }

    SRetrieveTableRsp*   pRsp = pDataInfo->pRsp;
    SLoadRemoteDataInfo* pLoadInfo = &pExchangeInfo->loadInfo;
    if (pRsp->numOfRows == 0) {
      qDebug("%s vgId:%d, taskID:0x%" PRIx64 " %d of total completed, rowsOfSource:%" PRIu64 ", totalRows:%" PRIu64 " try next",
             GET_TASKID(pTaskInfo), pSource->addr.nodeId, pSource->taskId, pExchangeInfo->current + 1,
             pDataInfo->totalRows, pLoadInfo->totalRows);

      pDataInfo->status = EX_SOURCE_DATA_EXHAUSTED;
      pExchangeInfo->current += 1;
      continue;
    }

    SSDataBlock*       pRes = pExchangeInfo->pResult;
    SRetrieveTableRsp* pTableRsp = pDataInfo->pRsp;
    int32_t            code =
        setSDataBlockFromFetchRsp(pExchangeInfo->pResult, pLoadInfo, pTableRsp->numOfRows, pTableRsp->data,
                                  pTableRsp->compLen, pOperator->numOfOutput, startTs, &pDataInfo->totalRows, NULL);

    if (pRsp->completed == 1) {
      qDebug("%s fetch msg rsp from vgId:%d, taskId:0x%" PRIx64 " numOfRows:%d, rowsOfSource:%" PRIu64
             ", totalRows:%" PRIu64 ", totalBytes:%" PRIu64 " try next %d/%" PRIzu,
             GET_TASKID(pTaskInfo), pSource->addr.nodeId, pSource->taskId, pRes->info.rows, pDataInfo->totalRows,
             pLoadInfo->totalRows, pLoadInfo->totalSize, pExchangeInfo->current + 1, totalSources);

      pDataInfo->status = EX_SOURCE_DATA_EXHAUSTED;
      pExchangeInfo->current += 1;
    } else {
      qDebug("%s fetch msg rsp from vgId:%d, taskId:0x%" PRIx64 " numOfRows:%d, totalRows:%" PRIu64
             ", totalBytes:%" PRIu64,
             GET_TASKID(pTaskInfo), pSource->addr.nodeId, pSource->taskId, pRes->info.rows, pLoadInfo->totalRows,
             pLoadInfo->totalSize);
    }

    return pExchangeInfo->pResult;
  }
}

static int32_t prepareLoadRemoteData(SOperatorInfo* pOperator) {
  if (OPTR_IS_OPENED(pOperator)) {
    return TSDB_CODE_SUCCESS;
  }

  SExchangeInfo* pExchangeInfo = pOperator->info;
  if (pExchangeInfo->seqLoadData) {
    // do nothing for sequentially load data
  } else {
    int32_t code = prepareConcurrentlyLoad(pOperator);
    if (code != TSDB_CODE_SUCCESS) {
      return code;
    }
  }

  OPTR_SET_OPENED(pOperator);
  return TSDB_CODE_SUCCESS;
}

static SSDataBlock* doLoadRemoteData(SOperatorInfo* pOperator, bool* newgroup) {
  SExchangeInfo* pExchangeInfo = pOperator->info;
  SExecTaskInfo* pTaskInfo = pOperator->pTaskInfo;

  pTaskInfo->code = pOperator->_openFn(pOperator);
  if (pTaskInfo->code != TSDB_CODE_SUCCESS) {
    return NULL;
  }

  size_t               totalSources = taosArrayGetSize(pExchangeInfo->pSources);
  SLoadRemoteDataInfo* pLoadInfo = &pExchangeInfo->loadInfo;

  if (pOperator->status == OP_EXEC_DONE) {
    qDebug("%s all %" PRIzu " source(s) are exhausted, total rows:%" PRIu64 " bytes:%" PRIu64 ", elapsed:%.2f ms",
           GET_TASKID(pTaskInfo), totalSources, pLoadInfo->totalRows, pLoadInfo->totalSize,
           pLoadInfo->totalElapsed / 1000.0);
    return NULL;
  }

  *newgroup = false;

  if (pExchangeInfo->seqLoadData) {
    return seqLoadRemoteData(pOperator);
  } else {
    return concurrentlyLoadRemoteData(pOperator);
  }

#if 0
  _error:
  taosMemoryFreeClear(pMsg);
  taosMemoryFreeClear(pMsgSendInfo);

  terrno = pTaskInfo->code;
  return NULL;
#endif
}

static int32_t initDataSource(int32_t numOfSources, SExchangeInfo* pInfo) {
  pInfo->pSourceDataInfo = taosArrayInit(numOfSources, sizeof(SSourceDataInfo));
  if (pInfo->pSourceDataInfo == NULL) {
    return TSDB_CODE_OUT_OF_MEMORY;
  }

  for (int32_t i = 0; i < numOfSources; ++i) {
    SSourceDataInfo dataInfo = {0};
    dataInfo.status = EX_SOURCE_DATA_NOT_READY;
    dataInfo.pEx = pInfo;
    dataInfo.index = i;

    void* ret = taosArrayPush(pInfo->pSourceDataInfo, &dataInfo);
    if (ret == NULL) {
      taosArrayDestroy(pInfo->pSourceDataInfo);
      return TSDB_CODE_OUT_OF_MEMORY;
    }
  }

  return TSDB_CODE_SUCCESS;
}

SOperatorInfo* createExchangeOperatorInfo(const SNodeList* pSources, SSDataBlock* pBlock, SExecTaskInfo* pTaskInfo) {
  SExchangeInfo* pInfo = taosMemoryCalloc(1, sizeof(SExchangeInfo));
  SOperatorInfo* pOperator = taosMemoryCalloc(1, sizeof(SOperatorInfo));

  if (pInfo == NULL || pOperator == NULL) {
    taosMemoryFreeClear(pInfo);
    taosMemoryFreeClear(pOperator);
    terrno = TSDB_CODE_QRY_OUT_OF_MEMORY;
    return NULL;
  }

  size_t numOfSources = LIST_LENGTH(pSources);
  pInfo->pSources = taosArrayInit(numOfSources, sizeof(SDownstreamSourceNode));
  pInfo->pSourceDataInfo = taosArrayInit(numOfSources, sizeof(SSourceDataInfo));
  if (pInfo->pSourceDataInfo == NULL || pInfo->pSources == NULL) {
    goto _error;
  }

  for (int32_t i = 0; i < numOfSources; ++i) {
    SNodeListNode* pNode = nodesListGetNode((SNodeList*)pSources, i);
    taosArrayPush(pInfo->pSources, pNode);
  }

  int32_t code = initDataSource(numOfSources, pInfo);
  if (code != TSDB_CODE_SUCCESS) {
    goto _error;
  }

  size_t size = pBlock->info.numOfCols;
  pInfo->pResult = pBlock;
  pInfo->seqLoadData = true;

  tsem_init(&pInfo->ready, 0, 0);

  pOperator->name = "ExchangeOperator";
  pOperator->operatorType = QUERY_NODE_PHYSICAL_PLAN_EXCHANGE;
  pOperator->blockingOptr = false;
  pOperator->status = OP_NOT_OPENED;
  pOperator->info = pInfo;
  pOperator->numOfOutput = size;
  pOperator->pTaskInfo = pTaskInfo;
  pOperator->_openFn = prepareLoadRemoteData;  // assign a dummy function.
  pOperator->getNextFn = doLoadRemoteData;
  pOperator->closeFn = destroyExchangeOperatorInfo;

#if 1
  {  // todo refactor
    SRpcInit rpcInit;
    memset(&rpcInit, 0, sizeof(rpcInit));
    rpcInit.localPort = 0;
    rpcInit.label = "EX";
    rpcInit.numOfThreads = 1;
    rpcInit.cfp = qProcessFetchRsp;
    rpcInit.sessions = tsMaxConnections;
    rpcInit.connType = TAOS_CONN_CLIENT;
    rpcInit.user = (char*)"root";
    rpcInit.idleTime = tsShellActivityTimer * 1000;
    rpcInit.ckey = "key";
    rpcInit.spi = 1;
    rpcInit.secret = (char*)"dcc5bed04851fec854c035b2e40263b6";

    pInfo->pTransporter = rpcOpen(&rpcInit);
    if (pInfo->pTransporter == NULL) {
      return NULL;  // todo
    }
  }
#endif

  return pOperator;

_error:
  if (pInfo != NULL) {
    destroyExchangeOperatorInfo(pInfo, numOfSources);
  }

  taosMemoryFreeClear(pInfo);
  taosMemoryFreeClear(pOperator);
  pTaskInfo->code = TSDB_CODE_OUT_OF_MEMORY;
  return NULL;
}

SSDataBlock* createResultDataBlock(const SArray* pExprInfo) {
  SSDataBlock* pResBlock = taosMemoryCalloc(1, sizeof(SSDataBlock));
  if (pResBlock == NULL) {
    return NULL;
  }

  size_t numOfCols = taosArrayGetSize(pExprInfo);
  pResBlock->pDataBlock = taosArrayInit(numOfCols, sizeof(SColumnInfoData));

  SArray* pResult = pResBlock->pDataBlock;
  for (int32_t i = 0; i < numOfCols; ++i) {
    SColumnInfoData colInfoData = {0};
    SExprInfo*      p = taosArrayGetP(pExprInfo, i);

    SResSchema* pSchema = &p->base.resSchema;
    colInfoData.info.type = pSchema->type;
    colInfoData.info.colId = pSchema->colId;
    colInfoData.info.bytes = pSchema->bytes;
    colInfoData.info.scale = pSchema->scale;
    colInfoData.info.precision = pSchema->precision;
    taosArrayPush(pResult, &colInfoData);
  }

  return pResBlock;
}

SOperatorInfo* createTableScanOperatorInfo(void* pTsdbReadHandle, int32_t order, int32_t numOfOutput,
                                           int32_t repeatTime, int32_t reverseTime, SArray* pColMatchInfo,
                                           SNode* pCondition, SExecTaskInfo* pTaskInfo) {
  assert(repeatTime > 0);

  STableScanInfo* pInfo = taosMemoryCalloc(1, sizeof(STableScanInfo));
  SOperatorInfo*  pOperator = taosMemoryCalloc(1, sizeof(SOperatorInfo));
  if (pInfo == NULL || pOperator == NULL) {
    taosMemoryFreeClear(pInfo);
    taosMemoryFreeClear(pOperator);

    pTaskInfo->code = TSDB_CODE_QRY_OUT_OF_MEMORY;
    return NULL;
  }

  pInfo->block.pDataBlock = taosArrayInit(numOfOutput, sizeof(SColumnInfoData));
  for (int32_t i = 0; i < numOfOutput; ++i) {
    SColumnInfoData idata = {0};
    taosArrayPush(pInfo->block.pDataBlock, &idata);
  }

  pInfo->pFilterNode      = pCondition;
  pInfo->dataReader       = pTsdbReadHandle;
  pInfo->times            = repeatTime;
  pInfo->reverseTimes     = reverseTime;
  pInfo->order            = order;
  pInfo->current          = 0;
  pInfo->scanFlag         = MAIN_SCAN;
  pInfo->pColMatchInfo    = pColMatchInfo;
  pOperator->name         = "TableScanOperator";
  pOperator->operatorType = QUERY_NODE_PHYSICAL_PLAN_TABLE_SCAN;
  pOperator->blockingOptr = false;
  pOperator->status       = OP_NOT_OPENED;
  pOperator->info         = pInfo;
  pOperator->numOfOutput  = numOfOutput;
  pOperator->getNextFn    = doTableScan;
  pOperator->pTaskInfo    = pTaskInfo;

  return pOperator;
}

SOperatorInfo* createTableSeqScanOperatorInfo(void* pTsdbReadHandle, STaskRuntimeEnv* pRuntimeEnv) {
  STableScanInfo* pInfo = taosMemoryCalloc(1, sizeof(STableScanInfo));

  pInfo->dataReader = pTsdbReadHandle;
  pInfo->times = 1;
  pInfo->reverseTimes = 0;
  pInfo->order = pRuntimeEnv->pQueryAttr->order.order;
  pInfo->current = 0;
  pInfo->prevGroupId = -1;
  pRuntimeEnv->enableGroupData = true;

  SOperatorInfo* pOperator = taosMemoryCalloc(1, sizeof(SOperatorInfo));
  pOperator->name = "TableSeqScanOperator";
  pOperator->operatorType = QUERY_NODE_PHYSICAL_PLAN_TABLE_SEQ_SCAN;
  pOperator->blockingOptr = false;
  pOperator->status = OP_NOT_OPENED;
  pOperator->info = pInfo;
  pOperator->numOfOutput = pRuntimeEnv->pQueryAttr->numOfCols;
  pOperator->pRuntimeEnv = pRuntimeEnv;
  pOperator->getNextFn = doTableScanImpl;

  return pOperator;
}

SOperatorInfo* createDataBlockInfoScanOperator(void* dataReader, SExecTaskInfo* pTaskInfo) {
  STableScanInfo* pInfo    = taosMemoryCalloc(1, sizeof(STableScanInfo));
  SOperatorInfo* pOperator = taosMemoryCalloc(1, sizeof(SOperatorInfo));
  if (pInfo == NULL || pOperator == NULL) {
    pTaskInfo->code = TSDB_CODE_OUT_OF_MEMORY;
    goto _error;
  }

  pInfo->dataReader       = dataReader;
  pInfo->block.pDataBlock = taosArrayInit(1, sizeof(SColumnInfoData));

  SColumnInfoData infoData = {0};
  infoData.info.type  = TSDB_DATA_TYPE_BINARY;
  infoData.info.bytes = 1024;
  infoData.info.colId = 0;
  taosArrayPush(pInfo->block.pDataBlock, &infoData);

  pOperator->name          = "DataBlockInfoScanOperator";
  //  pOperator->operatorType = OP_TableBlockInfoScan;
  pOperator->blockingOptr  = false;
  pOperator->status        = OP_NOT_OPENED;
  pOperator->_openFn       = operatorDummyOpenFn;
  pOperator->getNextFn     = doBlockInfoScan;

  pOperator->info          = pInfo;
  pOperator->pTaskInfo     = pTaskInfo;

  return pOperator;

  _error:
  taosMemoryFreeClear(pInfo);
  taosMemoryFreeClear(pOperator);
  return NULL;
}

SOperatorInfo* createStreamScanOperatorInfo(void* streamReadHandle, SSDataBlock* pResBlock, SArray* pColList, SArray* pTableIdList, SExecTaskInfo* pTaskInfo) {
  SStreamBlockScanInfo* pInfo = taosMemoryCalloc(1, sizeof(SStreamBlockScanInfo));
  SOperatorInfo*        pOperator = taosMemoryCalloc(1, sizeof(SOperatorInfo));
  if (pInfo == NULL || pOperator == NULL) {
    taosMemoryFreeClear(pInfo);
    taosMemoryFreeClear(pOperator);
    terrno = TSDB_CODE_QRY_OUT_OF_MEMORY;
    return NULL;
  }

  int32_t numOfOutput = taosArrayGetSize(pColList);

  SArray* pColIds = taosArrayInit(4, sizeof(int16_t));
  for(int32_t i = 0; i < numOfOutput; ++i) {
    int16_t* id = taosArrayGet(pColList, i);
    taosArrayPush(pColIds, id);
  }

  pInfo->pColMatchInfo = pColList;

  // set the extract column id to streamHandle
  tqReadHandleSetColIdList((STqReadHandle*)streamReadHandle, pColIds);
  int32_t code = tqReadHandleSetTbUidList(streamReadHandle, pTableIdList);
  if (code != 0) {
    taosMemoryFreeClear(pInfo);
    taosMemoryFreeClear(pOperator);
    return NULL;
  }

  pInfo->pBlockLists = taosArrayInit(4, POINTER_BYTES);
  if (pInfo->pBlockLists == NULL) {
    taosMemoryFreeClear(pInfo);
    taosMemoryFreeClear(pOperator);
    return NULL;
  }

  pInfo->readerHandle = streamReadHandle;
  pInfo->pRes = pResBlock;

  pOperator->name         = "StreamBlockScanOperator";
  pOperator->operatorType = QUERY_NODE_PHYSICAL_PLAN_STREAM_SCAN;
  pOperator->blockingOptr = false;
  pOperator->status       = OP_NOT_OPENED;
  pOperator->info         = pInfo;
  pOperator->numOfOutput  = pResBlock->info.numOfCols;
  pOperator->_openFn      = operatorDummyOpenFn;
  pOperator->getNextFn    = doStreamBlockScan;
  pOperator->closeFn      = operatorDummyCloseFn;
  pOperator->pTaskInfo    = pTaskInfo;

  return pOperator;
}

static int32_t loadSysTableContentCb(void* param, const SDataBuf* pMsg, int32_t code) {
  SOperatorInfo*     operator=(SOperatorInfo*) param;
  SSysTableScanInfo* pScanResInfo = (SSysTableScanInfo*)operator->info;
  if (TSDB_CODE_SUCCESS == code) {
    pScanResInfo->pRsp = pMsg->pData;

    SRetrieveMetaTableRsp* pRsp = pScanResInfo->pRsp;
    pRsp->numOfRows = htonl(pRsp->numOfRows);
    pRsp->useconds  = htobe64(pRsp->useconds);
    pRsp->handle    = htobe64(pRsp->handle);
    pRsp->compLen   = htonl(pRsp->compLen);
  } else {
    operator->pTaskInfo->code = code;
  }

  tsem_post(&pScanResInfo->ready);
  return TSDB_CODE_SUCCESS;
}

static SSDataBlock* doFilterResult(SSysTableScanInfo* pInfo) {
  if (pInfo->pCondition == NULL) {
    return pInfo->pRes->info.rows == 0 ? NULL : pInfo->pRes;
  }

  SFilterInfo* filter = NULL;
  int32_t      code = filterInitFromNode(pInfo->pCondition, &filter, 0);

  SFilterColumnParam param1 = {.numOfCols = pInfo->pRes->info.numOfCols, .pDataBlock = pInfo->pRes->pDataBlock};
  code = filterSetDataFromSlotId(filter, &param1);

  int8_t* rowRes = NULL;
  bool    keep = filterExecute(filter, pInfo->pRes, &rowRes, NULL, param1.numOfCols);

  SSDataBlock* px = createOneDataBlock(pInfo->pRes);
  blockDataEnsureCapacity(px, pInfo->pRes->info.rows);

  // TODO refactor
  int32_t numOfRow = 0;
  for (int32_t i = 0; i < pInfo->pRes->info.numOfCols; ++i) {
    SColumnInfoData* pDest = taosArrayGet(px->pDataBlock, i);
    SColumnInfoData* pSrc = taosArrayGet(pInfo->pRes->pDataBlock, i);

    numOfRow = 0;
    for (int32_t j = 0; j < pInfo->pRes->info.rows; ++j) {
      if (rowRes[j] == 0) {
        continue;
      }

      colDataAppend(pDest, numOfRow, colDataGetData(pSrc, j), false);
      numOfRow += 1;
    }
  }

  px->info.rows = numOfRow;
  pInfo->pRes = px;

  return pInfo->pRes->info.rows == 0 ? NULL : pInfo->pRes;
}

EDealRes getDBNameFromConditionWalker(SNode* pNode, void* pContext) {
  int32_t   code = TSDB_CODE_SUCCESS;
  ENodeType nType = nodeType(pNode);

  switch (nType) {
    case QUERY_NODE_OPERATOR: {
      SOperatorNode* node = (SOperatorNode*)pNode;

      if (OP_TYPE_EQUAL == node->opType) {
        *(int32_t*)pContext = 1;
        return DEAL_RES_CONTINUE;
      }

      *(int32_t*)pContext = 0;

      return DEAL_RES_IGNORE_CHILD;
    }
    case QUERY_NODE_COLUMN: {
      if (1 != *(int32_t*)pContext) {
        return DEAL_RES_CONTINUE;
      }

      SColumnNode* node = (SColumnNode*)pNode;
      if (TSDB_INS_USER_STABLES_DBNAME_COLID == node->colId) {
        *(int32_t*)pContext = 2;
        return DEAL_RES_CONTINUE;
      }

      *(int32_t*)pContext = 0;
      return DEAL_RES_CONTINUE;
    }
    case QUERY_NODE_VALUE: {
      if (2 != *(int32_t*)pContext) {
        return DEAL_RES_CONTINUE;
      }

      SValueNode* node = (SValueNode*)pNode;
      char*       dbName = nodesGetValueFromNode(node);
      strncpy(pContext, varDataVal(dbName), varDataLen(dbName));
      *((char*)pContext + varDataLen(dbName)) = 0;
      return DEAL_RES_ERROR;  // stop walk
    }
    default:
      break;
  }

  return DEAL_RES_CONTINUE;
}

void getDBNameFromCondition(SNode* pCondition, char* dbName) {
  if (NULL == pCondition) {
    return;
  }

  nodesWalkNode(pCondition, getDBNameFromConditionWalker, dbName);
}

static SSDataBlock* doSysTableScan(SOperatorInfo* pOperator, bool* newgroup) {
  // build message and send to mnode to fetch the content of system tables.
  SExecTaskInfo*     pTaskInfo = pOperator->pTaskInfo;
  SSysTableScanInfo* pInfo = pOperator->info;

  // retrieve local table list info from vnode
  if (pInfo->type == TSDB_MGMT_TABLE_TABLE) {
    if (pInfo->pCur == NULL) {
      pInfo->pCur = metaOpenTbCursor(pInfo->readHandle);
    }

    blockDataCleanup(pInfo->pRes);

    int32_t          tableNameSlotId = 1;
    SColumnInfoData* pTableNameCol = taosArrayGet(pInfo->pRes->pDataBlock, tableNameSlotId);

    char*   name = NULL;
    int32_t numOfRows = 0;

    char n[TSDB_TABLE_NAME_LEN] = {0};
    while ((name = metaTbCursorNext(pInfo->pCur)) != NULL) {
      STR_TO_VARSTR(n, name);
      colDataAppend(pTableNameCol, numOfRows, n, false);
      numOfRows += 1;
      if (numOfRows >= pInfo->capacity) {
        break;
      }

      for (int32_t i = 0; i < pInfo->pRes->info.numOfCols; ++i) {
        if (i == tableNameSlotId) {
          continue;
        }

        SColumnInfoData* pColInfoData = taosArrayGet(pInfo->pRes->pDataBlock, i);
        int64_t          tmp = 0;
        char             t[10] = {0};
        STR_TO_VARSTR(t, "_");  //TODO
        if (IS_VAR_DATA_TYPE(pColInfoData->info.type)) {
          colDataAppend(pColInfoData, numOfRows, t, false);
        } else {
          colDataAppend(pColInfoData, numOfRows, (char*)&tmp, false);
        }
      }
    }

    pInfo->loadInfo.totalRows += numOfRows;
    pInfo->pRes->info.rows = numOfRows;

    //    pInfo->elapsedTime;
    //    pInfo->totalBytes;
    return (pInfo->pRes->info.rows == 0) ? NULL : pInfo->pRes;
  } else {  // load the meta from mnode of the given epset
    if (pOperator->status == OP_EXEC_DONE) {
      return NULL;
    }

    int64_t startTs = taosGetTimestampUs();

    pInfo->req.type = pInfo->type;
    strncpy(pInfo->req.tb, tNameGetTableName(&pInfo->name), tListLen(pInfo->req.tb));
    if (pInfo->showRewrite) {
      char dbName[TSDB_DB_NAME_LEN] = {0};
      getDBNameFromCondition(pInfo->pCondition, dbName);
      sprintf(pInfo->req.db, "%d.%s", pInfo->accountId, dbName);
    }

    int32_t contLen = tSerializeSRetrieveTableReq(NULL, 0, &pInfo->req);
    char*   buf1 = taosMemoryCalloc(1, contLen);
    tSerializeSRetrieveTableReq(buf1, contLen, &pInfo->req);

    // send the fetch remote task result reques
    SMsgSendInfo* pMsgSendInfo = taosMemoryCalloc(1, sizeof(SMsgSendInfo));
    if (NULL == pMsgSendInfo) {
      qError("%s prepare message %d failed", GET_TASKID(pTaskInfo), (int32_t)sizeof(SMsgSendInfo));
      pTaskInfo->code = TSDB_CODE_QRY_OUT_OF_MEMORY;
      return NULL;
    }

    pMsgSendInfo->param = pOperator;
    pMsgSendInfo->msgInfo.pData = buf1;
    pMsgSendInfo->msgInfo.len = contLen;
    pMsgSendInfo->msgType = TDMT_MND_SYSTABLE_RETRIEVE;
    pMsgSendInfo->fp = loadSysTableContentCb;

    int64_t transporterId = 0;
    int32_t code = asyncSendMsgToServer(pInfo->pTransporter, &pInfo->epSet, &transporterId, pMsgSendInfo);
    tsem_wait(&pInfo->ready);

    if (pTaskInfo->code) {
      return NULL;
    }

    SRetrieveMetaTableRsp* pRsp = pInfo->pRsp;
    pInfo->req.showId = pRsp->handle;

    if (pRsp->numOfRows == 0 || pRsp->completed) {
      pOperator->status = OP_EXEC_DONE;
    }

    if (pRsp->numOfRows == 0) {
      //      qDebug("%s vgId:%d, taskID:0x%"PRIx64" %d of total completed, rowsOfSource:%"PRIu64", totalRows:%"PRIu64"
      //      try next",
      //             GET_TASKID(pTaskInfo), pSource->addr.nodeId, pSource->taskId, pExchangeInfo->current + 1,
      //             pDataInfo->totalRows, pExchangeInfo->totalRows);
      return NULL;
    }

    SRetrieveMetaTableRsp* pTableRsp = pInfo->pRsp;
    setSDataBlockFromFetchRsp(pInfo->pRes, &pInfo->loadInfo, pTableRsp->numOfRows, pTableRsp->data, pTableRsp->compLen,
                              pOperator->numOfOutput, startTs, NULL, pInfo->scanCols);

    return doFilterResult(pInfo);
  }

  return NULL;
}

SOperatorInfo* createSysTableScanOperatorInfo(void* pSysTableReadHandle, SSDataBlock* pResBlock, const SName* pName,
                                              SNode* pCondition, SEpSet epset, SArray* colList,
                                              SExecTaskInfo* pTaskInfo, bool showRewrite, int32_t accountId) {
  SSysTableScanInfo* pInfo = taosMemoryCalloc(1, sizeof(SSysTableScanInfo));
  SOperatorInfo*     pOperator = taosMemoryCalloc(1, sizeof(SOperatorInfo));
  if (pInfo == NULL || pOperator == NULL) {
    taosMemoryFreeClear(pInfo);
    taosMemoryFreeClear(pOperator);
    terrno = TSDB_CODE_QRY_OUT_OF_MEMORY;
    return NULL;
  }

  pInfo->accountId = accountId;
  pInfo->showRewrite = showRewrite;
  pInfo->pRes = pResBlock;
  pInfo->capacity = 4096;
  pInfo->pCondition = pCondition;
  pInfo->scanCols = colList;

  // TODO remove it
  int32_t     tableType = 0;
  const char* name = tNameGetTableName(pName);
  if (strncasecmp(name, TSDB_INS_TABLE_USER_DATABASES, tListLen(pName->tname)) == 0) {
    tableType = TSDB_MGMT_TABLE_DB;
  } else if (strncasecmp(name, TSDB_INS_TABLE_USER_USERS, tListLen(pName->tname)) == 0) {
    tableType = TSDB_MGMT_TABLE_USER;
  } else if (strncasecmp(name, TSDB_INS_TABLE_DNODES, tListLen(pName->tname)) == 0) {
    tableType = TSDB_MGMT_TABLE_DNODE;
  } else if (strncasecmp(name, TSDB_INS_TABLE_MNODES, tListLen(pName->tname)) == 0) {
    tableType = TSDB_MGMT_TABLE_MNODE;
  } else if (strncasecmp(name, TSDB_INS_TABLE_MODULES, tListLen(pName->tname)) == 0) {
    tableType = TSDB_MGMT_TABLE_MODULE;
  } else if (strncasecmp(name, TSDB_INS_TABLE_QNODES, tListLen(pName->tname)) == 0) {
    tableType = TSDB_MGMT_TABLE_QNODE;
  } else if (strncasecmp(name, TSDB_INS_TABLE_USER_FUNCTIONS, tListLen(pName->tname)) == 0) {
    tableType = TSDB_MGMT_TABLE_FUNC;
  } else if (strncasecmp(name, TSDB_INS_TABLE_USER_INDEXES, tListLen(pName->tname)) == 0) {
    //    tableType = TSDB_MGMT_TABLE_INDEX;
  } else if (strncasecmp(name, TSDB_INS_TABLE_USER_STABLES, tListLen(pName->tname)) == 0) {
    tableType = TSDB_MGMT_TABLE_STB;
  } else if (strncasecmp(name, TSDB_INS_TABLE_USER_STREAMS, tListLen(pName->tname)) == 0) {
    tableType = TSDB_MGMT_TABLE_STREAMS;
  } else if (strncasecmp(name, TSDB_INS_TABLE_USER_TABLES, tListLen(pName->tname)) == 0) {
    tableType = TSDB_MGMT_TABLE_TABLE;
  } else if (strncasecmp(name, TSDB_INS_TABLE_VGROUPS, tListLen(pName->tname)) == 0) {
    tableType = TSDB_MGMT_TABLE_VGROUP;
  } else if (strncasecmp(name, TSDB_INS_TABLE_USER_TABLE_DISTRIBUTED, tListLen(pName->tname)) == 0) {
    //    tableType = TSDB_MGMT_TABLE_DIST;
  } else {
    ASSERT(0);
  }

  tNameAssign(&pInfo->name, pName);
  pInfo->type = tableType;
  if (pInfo->type == TSDB_MGMT_TABLE_TABLE) {
    pInfo->readHandle = pSysTableReadHandle;
    blockDataEnsureCapacity(pInfo->pRes, pInfo->capacity);
  } else {
    tsem_init(&pInfo->ready, 0, 0);
    pInfo->epSet = epset;

#if 1
    {  // todo refactor
      SRpcInit rpcInit;
      memset(&rpcInit, 0, sizeof(rpcInit));
      rpcInit.localPort = 0;
      rpcInit.label = "DB-META";
      rpcInit.numOfThreads = 1;
      rpcInit.cfp = qProcessFetchRsp;
      rpcInit.sessions = tsMaxConnections;
      rpcInit.connType = TAOS_CONN_CLIENT;
      rpcInit.user = (char*)"root";
      rpcInit.idleTime = tsShellActivityTimer * 1000;
      rpcInit.ckey = "key";
      rpcInit.spi = 1;
      rpcInit.secret = (char*)"dcc5bed04851fec854c035b2e40263b6";

      pInfo->pTransporter = rpcOpen(&rpcInit);
      if (pInfo->pTransporter == NULL) {
        return NULL;  // todo
      }
    }
#endif
  }

  pOperator->name = "SysTableScanOperator";
  pOperator->operatorType = QUERY_NODE_PHYSICAL_PLAN_SYSTABLE_SCAN;
  pOperator->blockingOptr = false;
  pOperator->status = OP_NOT_OPENED;
  pOperator->info = pInfo;
  pOperator->numOfOutput = pResBlock->info.numOfCols;
  pOperator->getNextFn = doSysTableScan;
  pOperator->closeFn = destroySysTableScannerOperatorInfo;
  pOperator->pTaskInfo = pTaskInfo;

  return pOperator;
}

static int32_t doInitAggInfoSup(SAggSupporter* pAggSup, SqlFunctionCtx* pCtx, int32_t numOfOutput, const char* pKey);
static void    cleanupAggSup(SAggSupporter* pAggSup);

static void destroySortedMergeOperatorInfo(void* param, int32_t numOfOutput) {
  SSortedMergeOperatorInfo* pInfo = (SSortedMergeOperatorInfo*)param;
  taosArrayDestroy(pInfo->pSortInfo);
  taosArrayDestroy(pInfo->groupInfo);

  if (pInfo->pSortHandle != NULL) {
    tsortDestroySortHandle(pInfo->pSortHandle);
  }

  blockDataDestroy(pInfo->binfo.pRes);
  cleanupAggSup(&pInfo->aggSup);
}

static void destroySlimitOperatorInfo(void* param, int32_t numOfOutput) {
  SSLimitOperatorInfo* pInfo = (SSLimitOperatorInfo*)param;
  taosArrayDestroy(pInfo->orderColumnList);
  pInfo->pRes = blockDataDestroy(pInfo->pRes);
  taosMemoryFreeClear(pInfo->prevRow);
}

static void assignExprInfo(SExprInfo* dst, const SExprInfo* src) {
  assert(dst != NULL && src != NULL);

  *dst = *src;

  dst->pExpr = exprdup(src->pExpr);
  dst->base.pParam = taosMemoryCalloc(src->base.numOfParams, sizeof(SColumn));
  memcpy(dst->base.pParam, src->base.pParam, sizeof(SColumn) * src->base.numOfParams);

  //  memset(dst->base.param, 0, sizeof(SVariant) * tListLen(dst->base.param));
  //  for (int32_t j = 0; j < src->base.numOfParams; ++j) {
  //    taosVariantAssign(&dst->base.param[j], &src->base.param[j]);
  //  }
}

static SExprInfo* exprArrayDup(SArray* pExprList) {
  size_t numOfOutput = taosArrayGetSize(pExprList);

  SExprInfo* p = taosMemoryCalloc(numOfOutput, sizeof(SExprInfo));
  for (int32_t i = 0; i < numOfOutput; ++i) {
    SExprInfo* pExpr = taosArrayGetP(pExprList, i);
    assignExprInfo(&p[i], pExpr);
  }

  return p;
}

// TODO merge aggregate super table
static void appendOneRowToDataBlock(SSDataBlock* pBlock, STupleHandle* pTupleHandle) {
  for (int32_t i = 0; i < pBlock->info.numOfCols; ++i) {
    SColumnInfoData* pColInfo = taosArrayGet(pBlock->pDataBlock, i);

    bool isNull = tsortIsNullVal(pTupleHandle, i);
    if (isNull) {
      colDataAppend(pColInfo, pBlock->info.rows, NULL, true);
    } else {
      char* pData = tsortGetValue(pTupleHandle, i);
      colDataAppend(pColInfo, pBlock->info.rows, pData, false);
    }
  }

  pBlock->info.rows += 1;
}

static SSDataBlock* getSortedBlockData(SSortHandle* pHandle, SSDataBlock* pDataBlock, bool hasVarCol,
                                       int32_t capacity) {
  blockDataCleanup(pDataBlock);

  while (1) {
    STupleHandle* pTupleHandle = tsortNextTuple(pHandle);
    if (pTupleHandle == NULL) {
      break;
    }

    appendOneRowToDataBlock(pDataBlock, pTupleHandle);
    if (pDataBlock->info.rows >= capacity) {
      return pDataBlock;
    }
  }

  return (pDataBlock->info.rows > 0) ? pDataBlock : NULL;
}

SSDataBlock* loadNextDataBlock(void* param) {
  SOperatorInfo* pOperator = (SOperatorInfo*)param;
  bool           newgroup = false;

  return pOperator->getNextFn(pOperator, &newgroup);
}

static bool needToMerge(SSDataBlock* pBlock, SArray* groupInfo, char** buf, int32_t rowIndex) {
  size_t size = taosArrayGetSize(groupInfo);
  if (size == 0) {
    return true;
  }

  for (int32_t i = 0; i < size; ++i) {
    int32_t* index = taosArrayGet(groupInfo, i);

    SColumnInfoData* pColInfo = taosArrayGet(pBlock->pDataBlock, *index);
    bool             isNull = colDataIsNull(pColInfo, rowIndex, pBlock->info.rows, NULL);

    if ((isNull && buf[i] != NULL) || (!isNull && buf[i] == NULL)) {
      return false;
    }

    char* pCell = colDataGetData(pColInfo, rowIndex);
    if (IS_VAR_DATA_TYPE(pColInfo->info.type)) {
      if (varDataLen(pCell) != varDataLen(buf[i])) {
        return false;
      } else {
        if (memcmp(varDataVal(pCell), varDataVal(buf[i]), varDataLen(pCell)) != 0) {
          return false;
        }
      }
    } else {
      if (memcmp(pCell, buf[i], pColInfo->info.bytes) != 0) {
        return false;
      }
    }
  }

  return 0;
}

static void doMergeResultImpl(SSortedMergeOperatorInfo* pInfo, SqlFunctionCtx* pCtx, int32_t numOfExpr,
                              int32_t rowIndex) {
  for (int32_t j = 0; j < numOfExpr; ++j) {  // TODO set row index
    pCtx[j].startRow = rowIndex;
  }

  for (int32_t j = 0; j < numOfExpr; ++j) {
    int32_t functionId = pCtx[j].functionId;
    //    pCtx[j].fpSet->addInput(&pCtx[j]);

    //    if (functionId < 0) {
    //      SUdfInfo* pUdfInfo = taosArrayGet(pInfo->udfInfo, -1 * functionId - 1);
    //      doInvokeUdf(pUdfInfo, &pCtx[j], 0, TSDB_UDF_FUNC_MERGE);
    //    } else {
    //      assert(!TSDB_FUNC_IS_SCALAR(functionId));
    //      aAggs[functionId].mergeFunc(&pCtx[j]);
    //    }
  }
}

static void doFinalizeResultImpl(SqlFunctionCtx* pCtx, int32_t numOfExpr) {
  for (int32_t j = 0; j < numOfExpr; ++j) {
    int32_t functionId = pCtx[j].functionId;
    //    if (functionId == FUNC_TAG_DUMMY || functionId == FUNC_TS_DUMMY) {
    //      continue;
    //    }

    //    if (functionId < 0) {
    //      SUdfInfo* pUdfInfo = taosArrayGet(pInfo->udfInfo, -1 * functionId - 1);
    //      doInvokeUdf(pUdfInfo, &pCtx[j], 0, TSDB_UDF_FUNC_FINALIZE);
    //    } else {
    pCtx[j].fpSet.finalize(&pCtx[j]);
  }
}

static bool saveCurrentTuple(char** rowColData, SArray* pColumnList, SSDataBlock* pBlock, int32_t rowIndex) {
  int32_t size = (int32_t)taosArrayGetSize(pColumnList);

  for (int32_t i = 0; i < size; ++i) {
    int32_t*         index = taosArrayGet(pColumnList, i);
    SColumnInfoData* pColInfo = taosArrayGet(pBlock->pDataBlock, *index);

    char* data = colDataGetData(pColInfo, rowIndex);
    memcpy(rowColData[i], data, colDataGetLength(pColInfo, rowIndex));
  }

  return true;
}

static void doMergeImpl(SOperatorInfo* pOperator, int32_t numOfExpr, SSDataBlock* pBlock) {
  SSortedMergeOperatorInfo* pInfo = pOperator->info;

  SqlFunctionCtx* pCtx = pInfo->binfo.pCtx;
  for (int32_t i = 0; i < pBlock->info.numOfCols; ++i) {
    pCtx[i].size = 1;
  }

  for (int32_t i = 0; i < pBlock->info.rows; ++i) {
    if (!pInfo->hasGroupVal) {
      ASSERT(i == 0);
      doMergeResultImpl(pInfo, pCtx, numOfExpr, i);
      pInfo->hasGroupVal = saveCurrentTuple(pInfo->groupVal, pInfo->groupInfo, pBlock, i);
    } else {
      if (needToMerge(pBlock, pInfo->groupInfo, pInfo->groupVal, i)) {
        doMergeResultImpl(pInfo, pCtx, numOfExpr, i);
      } else {
        doFinalizeResultImpl(pCtx, numOfExpr);
        int32_t numOfRows = getNumOfResult(pInfo->binfo.pCtx, pOperator->numOfOutput, NULL);
        //        setTagValueForMultipleRows(pCtx, pOperator->numOfOutput, numOfRows);

        // TODO check for available buffer;

        // next group info data
        pInfo->binfo.pRes->info.rows += numOfRows;
        for (int32_t j = 0; j < numOfExpr; ++j) {
          if (pCtx[j].functionId < 0) {
            continue;
          }

          pCtx[j].fpSet.process(&pCtx[j]);
        }

        doMergeResultImpl(pInfo, pCtx, numOfExpr, i);
        pInfo->hasGroupVal = saveCurrentTuple(pInfo->groupVal, pInfo->groupInfo, pBlock, i);
      }
    }
  }
}

static SSDataBlock* doMerge(SOperatorInfo* pOperator) {
  SSortedMergeOperatorInfo* pInfo = pOperator->info;
  SSortHandle*              pHandle = pInfo->pSortHandle;

  SSDataBlock* pDataBlock = createOneDataBlock(pInfo->binfo.pRes);
  blockDataEnsureCapacity(pDataBlock, pInfo->binfo.capacity);

  while (1) {
    blockDataCleanup(pDataBlock);
    while (1) {
      STupleHandle* pTupleHandle = tsortNextTuple(pHandle);
      if (pTupleHandle == NULL) {
        break;
      }

      // build datablock for merge for one group
      appendOneRowToDataBlock(pDataBlock, pTupleHandle);
      if (pDataBlock->info.rows >= pInfo->binfo.capacity) {
        break;
      }
    }

    if (pDataBlock->info.rows == 0) {
      break;
    }

    setInputDataBlock(pOperator, pInfo->binfo.pCtx, pDataBlock, TSDB_ORDER_ASC);
    //  updateOutputBuf(&pInfo->binfo, &pAggInfo->bufCapacity, pBlock->info.rows * pAggInfo->resultRowFactor,
    //  pOperator->pRuntimeEnv, true);
    doMergeImpl(pOperator, pOperator->numOfOutput, pDataBlock);
    // flush to tuple store, and after all data have been handled, return to upstream node or sink node
  }

  doFinalizeResultImpl(pInfo->binfo.pCtx, pOperator->numOfOutput);
  int32_t numOfRows = getNumOfResult(pInfo->binfo.pCtx, pOperator->numOfOutput, NULL);
  //        setTagValueForMultipleRows(pCtx, pOperator->numOfOutput, numOfRows);

  // TODO check for available buffer;

  // next group info data
  pInfo->binfo.pRes->info.rows += numOfRows;
  return (pInfo->binfo.pRes->info.rows > 0) ? pInfo->binfo.pRes : NULL;
}

static SSDataBlock* doSortedMerge(SOperatorInfo* pOperator, bool* newgroup) {
  if (pOperator->status == OP_EXEC_DONE) {
    return NULL;
  }

  SExecTaskInfo*            pTaskInfo = pOperator->pTaskInfo;
  SSortedMergeOperatorInfo* pInfo = pOperator->info;
  if (pOperator->status == OP_RES_TO_RETURN) {
    return getSortedBlockData(pInfo->pSortHandle, pInfo->binfo.pRes, pInfo->hasVarCol, pInfo->binfo.capacity);
  }

  int32_t numOfBufPage = pInfo->sortBufSize / pInfo->bufPageSize;
  pInfo->pSortHandle = tsortCreateSortHandle(pInfo->pSortInfo, SORT_MULTISOURCE_MERGE, pInfo->bufPageSize, numOfBufPage,
                                             pInfo->binfo.pRes, "GET_TASKID(pTaskInfo)");

  tsortSetFetchRawDataFp(pInfo->pSortHandle, loadNextDataBlock);

  for (int32_t i = 0; i < pOperator->numOfDownstream; ++i) {
    SGenericSource* ps = taosMemoryCalloc(1, sizeof(SGenericSource));
    ps->param = pOperator->pDownstream[i];
    tsortAddSource(pInfo->pSortHandle, ps);
  }

  int32_t code = tsortOpen(pInfo->pSortHandle);
  if (code != TSDB_CODE_SUCCESS) {
    longjmp(pTaskInfo->env, terrno);
  }

  pOperator->status = OP_RES_TO_RETURN;
  return doMerge(pOperator);
}

static int32_t initGroupCol(SExprInfo* pExprInfo, int32_t numOfCols, SArray* pGroupInfo,
                            SSortedMergeOperatorInfo* pInfo) {
  if (pGroupInfo == NULL || taosArrayGetSize(pGroupInfo) == 0) {
    return 0;
  }

  int32_t len = 0;
  SArray* plist = taosArrayInit(3, sizeof(SColumn));
  pInfo->groupInfo = taosArrayInit(3, sizeof(int32_t));

  if (plist == NULL || pInfo->groupInfo == NULL) {
    return TSDB_CODE_OUT_OF_MEMORY;
  }

  size_t numOfGroupCol = taosArrayGetSize(pInfo->groupInfo);
  for (int32_t i = 0; i < numOfGroupCol; ++i) {
    SColumn* pCol = taosArrayGet(pGroupInfo, i);
    for (int32_t j = 0; j < numOfCols; ++j) {
      SExprInfo* pe = &pExprInfo[j];
      if (pe->base.resSchema.colId == pCol->colId) {
        taosArrayPush(plist, pCol);
        taosArrayPush(pInfo->groupInfo, &j);
        len += pCol->bytes;
        break;
      }
    }
  }

  ASSERT(taosArrayGetSize(pGroupInfo) == taosArrayGetSize(plist));

  pInfo->groupVal = taosMemoryCalloc(1, (POINTER_BYTES * numOfGroupCol + len));
  if (pInfo->groupVal == NULL) {
    taosArrayDestroy(plist);
    return TSDB_CODE_OUT_OF_MEMORY;
  }

  int32_t offset = 0;
  char*   start = (char*)(pInfo->groupVal + (POINTER_BYTES * numOfGroupCol));
  for (int32_t i = 0; i < numOfGroupCol; ++i) {
    pInfo->groupVal[i] = start + offset;
    SColumn* pCol = taosArrayGet(plist, i);
    offset += pCol->bytes;
  }

  taosArrayDestroy(plist);

  return TSDB_CODE_SUCCESS;
}

SOperatorInfo* createSortedMergeOperatorInfo(SOperatorInfo** downstream, int32_t numOfDownstream, SExprInfo* pExprInfo,
                                             int32_t num, SArray* pSortInfo, SArray* pGroupInfo,
                                             SExecTaskInfo* pTaskInfo) {
  SSortedMergeOperatorInfo* pInfo = taosMemoryCalloc(1, sizeof(SSortedMergeOperatorInfo));
  SOperatorInfo*            pOperator = taosMemoryCalloc(1, sizeof(SOperatorInfo));
  if (pInfo == NULL || pOperator == NULL) {
    goto _error;
  }

  pInfo->binfo.pCtx = createSqlFunctionCtx_rv(pExprInfo, num, &pInfo->binfo.rowCellInfoOffset);
  initResultRowInfo(&pInfo->binfo.resultRowInfo, (int32_t)1);

  if (pInfo->binfo.pCtx == NULL || pInfo->binfo.pRes == NULL) {
    goto _error;
  }

  int32_t code = doInitAggInfoSup(&pInfo->aggSup, pInfo->binfo.pCtx, num, pTaskInfo->id.str);
  if (code != TSDB_CODE_SUCCESS) {
    goto _error;
  }

  setFunctionResultOutput(&pInfo->binfo, &pInfo->aggSup, MAIN_SCAN, pTaskInfo);
  code = initGroupCol(pExprInfo, num, pGroupInfo, pInfo);
  if (code != TSDB_CODE_SUCCESS) {
    goto _error;
  }

  //  pInfo->resultRowFactor = (int32_t)(getRowNumForMultioutput(pRuntimeEnv->pQueryAttr,
  //      pRuntimeEnv->pQueryAttr->topBotQuery, false));
  pInfo->sortBufSize = 1024 * 16;  // 1MB
  pInfo->bufPageSize = 1024;
  pInfo->pSortInfo = pSortInfo;

  pInfo->binfo.capacity = blockDataGetCapacityInRow(pInfo->binfo.pRes, pInfo->bufPageSize);

  pOperator->name = "SortedMerge";
  // pOperator->operatorType = OP_SortedMerge;
  pOperator->blockingOptr = true;
  pOperator->status = OP_NOT_OPENED;
  pOperator->info = pInfo;
  pOperator->numOfOutput = num;
  pOperator->pExpr = pExprInfo;

  pOperator->pTaskInfo = pTaskInfo;
  pOperator->getNextFn = doSortedMerge;
  pOperator->closeFn = destroySortedMergeOperatorInfo;

  code = appendDownstream(pOperator, downstream, numOfDownstream);
  if (code != TSDB_CODE_SUCCESS) {
    goto _error;
  }

  return pOperator;

_error:
  if (pInfo != NULL) {
    destroySortedMergeOperatorInfo(pInfo, num);
  }

  taosMemoryFreeClear(pInfo);
  taosMemoryFreeClear(pOperator);
  terrno = TSDB_CODE_QRY_OUT_OF_MEMORY;
  return NULL;
}

static SSDataBlock* doSort(SOperatorInfo* pOperator, bool* newgroup) {
  if (pOperator->status == OP_EXEC_DONE) {
    return NULL;
  }

  SExecTaskInfo*     pTaskInfo = pOperator->pTaskInfo;
  SSortOperatorInfo* pInfo = pOperator->info;
  bool               hasVarCol = pInfo->pDataBlock->info.hasVarCol;

  if (pOperator->status == OP_RES_TO_RETURN) {
    return getSortedBlockData(pInfo->pSortHandle, pInfo->pDataBlock, hasVarCol, pInfo->numOfRowsInRes);
  }

  int32_t numOfBufPage = pInfo->sortBufSize / pInfo->bufPageSize;
  pInfo->pSortHandle = tsortCreateSortHandle(pInfo->pSortInfo, SORT_SINGLESOURCE_SORT, pInfo->bufPageSize, numOfBufPage,
                                             pInfo->pDataBlock, "GET_TASKID(pTaskInfo)");

  tsortSetFetchRawDataFp(pInfo->pSortHandle, loadNextDataBlock);

  SGenericSource* ps = taosMemoryCalloc(1, sizeof(SGenericSource));
  ps->param = pOperator->pDownstream[0];
  tsortAddSource(pInfo->pSortHandle, ps);

  int32_t code = tsortOpen(pInfo->pSortHandle);
  taosMemoryFreeClear(ps);
  if (code != TSDB_CODE_SUCCESS) {
    longjmp(pTaskInfo->env, terrno);
  }

  pOperator->status = OP_RES_TO_RETURN;
  return getSortedBlockData(pInfo->pSortHandle, pInfo->pDataBlock, hasVarCol, pInfo->numOfRowsInRes);
}

SOperatorInfo* createSortOperatorInfo(SOperatorInfo* downstream, SSDataBlock* pResBlock, SArray* pSortInfo,
                                      SExecTaskInfo* pTaskInfo) {
  SSortOperatorInfo* pInfo = taosMemoryCalloc(1, sizeof(SSortOperatorInfo));
  SOperatorInfo*     pOperator = taosMemoryCalloc(1, sizeof(SOperatorInfo));
  int32_t rowSize = pResBlock->info.rowSize;

  if (pInfo == NULL || pOperator == NULL || rowSize > 100 * 1024 * 1024) {
    taosMemoryFreeClear(pInfo);
    taosMemoryFreeClear(pOperator);
    terrno = TSDB_CODE_QRY_OUT_OF_MEMORY;
    return NULL;
  }

  pInfo->bufPageSize = rowSize < 1024 ? 1024 : rowSize*2;

  pInfo->sortBufSize = pInfo->bufPageSize * 16;  // TODO dynamic set the available sort buffer
  pInfo->numOfRowsInRes = 1024;
  pInfo->pDataBlock = pResBlock;
  pInfo->pSortInfo = pSortInfo;

  pOperator->name = "Sort";
  pOperator->operatorType = QUERY_NODE_PHYSICAL_PLAN_SORT;
  pOperator->blockingOptr = true;
  pOperator->status = OP_NOT_OPENED;
  pOperator->info = pInfo;

  pOperator->pTaskInfo = pTaskInfo;
  pOperator->getNextFn = doSort;
  pOperator->closeFn = destroyOrderOperatorInfo;

  int32_t code = appendDownstream(pOperator, &downstream, 1);
  return pOperator;
}

static int32_t getTableScanOrder(STableScanInfo* pTableScanInfo) { return pTableScanInfo->order; }

// this is a blocking operator
static int32_t doOpenAggregateOptr(SOperatorInfo* pOperator) {
  if (OPTR_IS_OPENED(pOperator)) {
    return TSDB_CODE_SUCCESS;
  }

  SAggOperatorInfo* pAggInfo = pOperator->info;
  SOptrBasicInfo*   pInfo = &pAggInfo->binfo;

  int32_t        order = TSDB_ORDER_ASC;
  SOperatorInfo* downstream = pOperator->pDownstream[0];

  bool newgroup = true;
  while (1) {
    publishOperatorProfEvent(downstream, QUERY_PROF_BEFORE_OPERATOR_EXEC);
    SSDataBlock* pBlock = downstream->getNextFn(downstream, &newgroup);
    publishOperatorProfEvent(downstream, QUERY_PROF_AFTER_OPERATOR_EXEC);

    if (pBlock == NULL) {
      break;
    }

    //    if (pAggInfo->current != NULL) {
    //      setTagValue(pOperator, pAggInfo->current->pTable, pInfo->pCtx, pOperator->numOfOutput);
    //    }

    // the pDataBlock are always the same one, no need to call this again
    setInputDataBlock(pOperator, pInfo->pCtx, pBlock, order);
    doAggregateImpl(pOperator, 0, pInfo->pCtx);
  }

  finalizeQueryResult(pInfo->pCtx, pOperator->numOfOutput);

  OPTR_SET_OPENED(pOperator);
  return TSDB_CODE_SUCCESS;
}

static SSDataBlock* getAggregateResult(SOperatorInfo* pOperator, bool* newgroup) {
  SAggOperatorInfo* pAggInfo = pOperator->info;
  SOptrBasicInfo*   pInfo = &pAggInfo->binfo;

  if (pOperator->status == OP_EXEC_DONE) {
    return NULL;
  }

  SExecTaskInfo* pTaskInfo = pOperator->pTaskInfo;
  pTaskInfo->code = pOperator->_openFn(pOperator);
  if (pTaskInfo->code != TSDB_CODE_SUCCESS) {
    return NULL;
  }

  getNumOfResult(pInfo->pCtx, pOperator->numOfOutput, pInfo->pRes);
  doSetOperatorCompleted(pOperator);

  return (blockDataGetNumOfRows(pInfo->pRes) != 0) ? pInfo->pRes : NULL;
}

static void aggEncodeResultRow(SOperatorInfo* pOperator, char** result, int32_t* length) {
  SAggOperatorInfo* pAggInfo = pOperator->info;
  SAggSupporter*    pSup = &pAggInfo->aggSup;

  int32_t size = taosHashGetSize(pSup->pResultRowHashTable);
  size_t  keyLen = POINTER_BYTES;  // estimate the key length
  int32_t totalSize = sizeof(int32_t) + size * (sizeof(int32_t) + keyLen + sizeof(int32_t) + pSup->resultRowSize);
  *result = taosMemoryCalloc(1, totalSize);
  if (*result == NULL) {
    terrno = TSDB_CODE_OUT_OF_MEMORY;
    return;
  }
  *(int32_t*)(*result) = size;
  int32_t offset = sizeof(int32_t);
  void*   pIter = taosHashIterate(pSup->pResultRowHashTable, NULL);
  while (pIter) {
    void*        key = taosHashGetKey(pIter, &keyLen);
    SResultRow** p1 = (SResultRow**)pIter;

    // recalculate the result size
    int32_t realTotalSize = offset + sizeof(int32_t) + keyLen + sizeof(int32_t) + pSup->resultRowSize;
    if (realTotalSize > totalSize) {
      char* tmp = taosMemoryRealloc(*result, realTotalSize);
      if (tmp == NULL) {
        terrno = TSDB_CODE_OUT_OF_MEMORY;
        taosMemoryFree(*result);
        *result = NULL;
        return;
      } else {
        *result = tmp;
      }
    }
    // save key
    *(int32_t*)(*result + offset) = keyLen;
    offset += sizeof(int32_t);
    memcpy(*result + offset, key, keyLen);
    offset += keyLen;

    // save value
    *(int32_t*)(*result + offset) = pSup->resultRowSize;
    offset += sizeof(int32_t);
    memcpy(*result + offset, *p1, pSup->resultRowSize);
    offset += pSup->resultRowSize;

    pIter = taosHashIterate(pSup->pResultRowHashTable, pIter);
  }

  if (length) {
    *length = offset;
  }
  return;
}

static bool aggDecodeResultRow(SOperatorInfo* pOperator, char* result, int32_t length) {
  if (!result || length <= 0) {
    return false;
  }

  SAggOperatorInfo* pAggInfo = pOperator->info;
  SAggSupporter*    pSup = &pAggInfo->aggSup;
  SOptrBasicInfo*   pInfo = &pAggInfo->binfo;

  //  int32_t size = taosHashGetSize(pSup->pResultRowHashTable);
  int32_t count = *(int32_t*)(result);

  int32_t offset = sizeof(int32_t);
  while (count-- > 0 && length > offset) {
    int32_t keyLen = *(int32_t*)(result + offset);
    offset += sizeof(int32_t);

    uint64_t    tableGroupId = *(uint64_t*)(result + offset);
    SResultRow* resultRow = getNewResultRow_rv(pSup->pResultBuf, tableGroupId, pSup->resultRowSize);
    if (!resultRow) {
      terrno = TSDB_CODE_TSC_INVALID_INPUT;
      return false;
    }
    // add a new result set for a new group
    taosHashPut(pSup->pResultRowHashTable, result + offset, keyLen, &resultRow, POINTER_BYTES);

    offset += keyLen;
    int32_t valueLen = *(int32_t*)(result + offset);
    if (valueLen != pSup->resultRowSize) {
      terrno = TSDB_CODE_TSC_INVALID_INPUT;
      return false;
    }
    offset += sizeof(int32_t);
    int32_t pageId = resultRow->pageId;
    int32_t pOffset = resultRow->offset;
    memcpy(resultRow, result + offset, valueLen);
    resultRow->pageId = pageId;
    resultRow->offset = pOffset;
    offset += valueLen;

    initResultRow(resultRow);
    pInfo->resultRowInfo.pPosition[pInfo->resultRowInfo.size++] =
        (SResultRowPosition){.pageId = resultRow->pageId, .offset = resultRow->offset};
  }

  if (offset != length) {
    terrno = TSDB_CODE_TSC_INVALID_INPUT;
    return false;
  }
  return true;
}

static SSDataBlock* doMultiTableAggregate(SOperatorInfo* pOperator, bool* newgroup) {
  if (pOperator->status == OP_EXEC_DONE) {
    return NULL;
  }

  SAggOperatorInfo* pAggInfo = pOperator->info;
  SOptrBasicInfo*   pInfo = &pAggInfo->binfo;
  SExecTaskInfo*    pTaskInfo = pOperator->pTaskInfo;

  if (pOperator->status == OP_RES_TO_RETURN) {
    toSDatablock(&pAggInfo->groupResInfo, pAggInfo->pResultBuf, pInfo->pRes, pAggInfo->binfo.capacity,
                 pAggInfo->binfo.rowCellInfoOffset);

    if (pInfo->pRes->info.rows == 0 || !hasRemainDataInCurrentGroup(&pAggInfo->groupResInfo)) {
      pOperator->status = OP_EXEC_DONE;
    }

    return pInfo->pRes;
  }

  // table scan order
  int32_t        order = TSDB_ORDER_ASC;
  SOperatorInfo* downstream = pOperator->pDownstream[0];

  while (1) {
    publishOperatorProfEvent(downstream, QUERY_PROF_BEFORE_OPERATOR_EXEC);
    SSDataBlock* pBlock = downstream->getNextFn(downstream, newgroup);
    publishOperatorProfEvent(downstream, QUERY_PROF_AFTER_OPERATOR_EXEC);

    if (pBlock == NULL) {
      break;
    }

    //    setTagValue(pOperator, pRuntimeEnv->current->pTable, pInfo->pCtx, pOperator->numOfOutput);
    //    if (downstream->operatorType == OP_TableScan) {
    //      STableScanInfo* pScanInfo = downstream->info;
    //      order = getTableScanOrder(pScanInfo);
    //    }

    // the pDataBlock are always the same one, no need to call this again
    setInputDataBlock(pOperator, pInfo->pCtx, pBlock, order);

    TSKEY key = 0;
    if (order == TSDB_ORDER_ASC) {
      key = pBlock->info.window.ekey;
      TSKEY_MAX_ADD(key, 1);
    } else {
      key = pBlock->info.window.skey;
      TSKEY_MIN_SUB(key, -1);
    }

    setExecutionContext(pOperator->numOfOutput, pAggInfo->current->groupIndex, key, pTaskInfo, pAggInfo->current,
                        pAggInfo);
    doAggregateImpl(pOperator, 0, pInfo->pCtx);
  }

  pOperator->status = OP_RES_TO_RETURN;
  closeAllResultRows(&pInfo->resultRowInfo);
  updateNumOfRowsInResultRows(pInfo->pCtx, pOperator->numOfOutput, &pInfo->resultRowInfo, pInfo->rowCellInfoOffset);

  initGroupResInfo(&pAggInfo->groupResInfo, &pInfo->resultRowInfo);
  toSDatablock(&pAggInfo->groupResInfo, pAggInfo->pResultBuf, pInfo->pRes, pAggInfo->binfo.capacity,
               pAggInfo->binfo.rowCellInfoOffset);

  if (pInfo->pRes->info.rows == 0 || !hasRemainDataInCurrentGroup(&pAggInfo->groupResInfo)) {
    doSetOperatorCompleted(pOperator);
  }

  return pInfo->pRes;
}

static SSDataBlock* doProjectOperation(SOperatorInfo* pOperator, bool* newgroup) {
  SProjectOperatorInfo* pProjectInfo = pOperator->info;
  SOptrBasicInfo*       pInfo = &pProjectInfo->binfo;

  SSDataBlock* pRes = pInfo->pRes;
  blockDataCleanup(pRes);
#if 0
  if (pProjectInfo->existDataBlock) {  // TODO refactor
    SSDataBlock* pBlock = pProjectInfo->existDataBlock;
    pProjectInfo->existDataBlock = NULL;
    *newgroup = true;

    // todo dynamic set tags
    //    if (pTableQueryInfo != NULL) {
    //      setTagValue(pOperator, pTableQueryInfo->pTable, pInfo->pCtx, pOperator->numOfOutput);
    //    }

    // the pDataBlock are always the same one, no need to call this again
    setInputDataBlock(pOperator, pInfo->pCtx, pBlock, TSDB_ORDER_ASC);

    blockDataEnsureCapacity(pInfo->pRes, pBlock->info.rows);
    projectApplyFunctions(pOperator->pExpr, pInfo->pRes, pBlock, pInfo->pCtx, pOperator->numOfOutput);
    if (pRes->info.rows >= pProjectInfo->binfo.capacity * 0.8) {
      copyTsColoum(pRes, pInfo->pCtx, pOperator->numOfOutput);
      resetResultRowEntryResult(pInfo->pCtx, pOperator->numOfOutput);
      return pRes;
    }
  }
#endif

  SOperatorInfo* downstream = pOperator->pDownstream[0];

  while (1) {
    bool prevVal = *newgroup;

    // The downstream exec may change the value of the newgroup, so use a local variable instead.
    publishOperatorProfEvent(downstream, QUERY_PROF_BEFORE_OPERATOR_EXEC);
    SSDataBlock* pBlock = downstream->getNextFn(downstream, newgroup);
    publishOperatorProfEvent(downstream, QUERY_PROF_AFTER_OPERATOR_EXEC);

    if (pBlock == NULL) {
      assert(*newgroup == false);
      *newgroup = prevVal;
      setTaskStatus(pOperator->pTaskInfo, TASK_COMPLETED);
      break;
    }

    // Return result of the previous group in the firstly.
    if (*newgroup) {
      if (pRes->info.rows > 0) {
        pProjectInfo->existDataBlock = pBlock;
        break;
      } else {  // init output buffer for a new group data
        initCtxOutputBuffer(pInfo->pCtx, pOperator->numOfOutput);
      }
    }

    // todo dynamic set tags
    //    STableQueryInfo* pTableQueryInfo = pRuntimeEnv->current;
    //    if (pTableQueryInfo != NULL) {
    //      setTagValue(pOperator, pTableQueryInfo->pTable, pInfo->pCtx, pOperator->numOfOutput);
    //    }

    // the pDataBlock are always the same one, no need to call this again
    setInputDataBlock(pOperator, pInfo->pCtx, pBlock, TSDB_ORDER_ASC);
    blockDataEnsureCapacity(pInfo->pRes, pInfo->pRes->info.rows + pBlock->info.rows);

    projectApplyFunctions(pOperator->pExpr, pInfo->pRes, pBlock, pInfo->pCtx, pOperator->numOfOutput);

    if (pProjectInfo->curOffset < pInfo->pRes->info.rows && pProjectInfo->curOffset > 0) {
      blockDataTrimFirstNRows(pInfo->pRes, pProjectInfo->curOffset);
      pProjectInfo->curOffset = 0;
      break;
    } else if (pProjectInfo->curOffset >= pInfo->pRes->info.rows) {
      pProjectInfo->curOffset -= pInfo->pRes->info.rows;
      blockDataCleanup(pInfo->pRes);
      continue;
    }

    if (pRes->info.rows >= pOperator->resultInfo.threshold) {
      break;
    }
  }
  
  if (pProjectInfo->limit.limit > 0 && pProjectInfo->curOutput + pInfo->pRes->info.rows >= pProjectInfo->limit.limit) {
    pInfo->pRes->info.rows = (int32_t)(pProjectInfo->limit.limit - pProjectInfo->curOutput);
  }

  pProjectInfo->curOutput += pInfo->pRes->info.rows;

  //  copyTsColoum(pRes, pInfo->pCtx, pOperator->numOfOutput);
  return (pInfo->pRes->info.rows > 0) ? pInfo->pRes : NULL;
}

static int32_t doOpenIntervalAgg(SOperatorInfo* pOperator) {
  if (OPTR_IS_OPENED(pOperator)) {
    return TSDB_CODE_SUCCESS;
  }

  STableIntervalOperatorInfo* pInfo = pOperator->info;

  int32_t order = TSDB_ORDER_ASC;
  //  STimeWindow win = {0};
  bool newgroup = false;
  SOperatorInfo* downstream = pOperator->pDownstream[0];

  while (1) {
    publishOperatorProfEvent(downstream, QUERY_PROF_BEFORE_OPERATOR_EXEC);
    SSDataBlock* pBlock = downstream->getNextFn(downstream, &newgroup);
    publishOperatorProfEvent(downstream, QUERY_PROF_AFTER_OPERATOR_EXEC);

    if (pBlock == NULL) {
      break;
    }

    //    setTagValue(pOperator, pRuntimeEnv->current->pTable, pInfo->pCtx, pOperator->numOfOutput);
    // the pDataBlock are always the same one, no need to call this again
    setInputDataBlock(pOperator, pInfo->binfo.pCtx, pBlock, order);
    hashIntervalAgg(pOperator, &pInfo->binfo.resultRowInfo, pBlock, 0);
  }

  closeAllResultRows(&pInfo->binfo.resultRowInfo);
  finalizeMultiTupleQueryResult(pInfo->binfo.pCtx, pOperator->numOfOutput, pInfo->aggSup.pResultBuf,
                                &pInfo->binfo.resultRowInfo, pInfo->binfo.rowCellInfoOffset);

  initGroupResInfo(&pInfo->groupResInfo, &pInfo->binfo.resultRowInfo);
  OPTR_SET_OPENED(pOperator);
  return TSDB_CODE_SUCCESS;
}

static SSDataBlock* doBuildIntervalResult(SOperatorInfo* pOperator, bool* newgroup) {
  STableIntervalOperatorInfo* pInfo = pOperator->info;
  SExecTaskInfo*              pTaskInfo = pOperator->pTaskInfo;

  if (pOperator->status == OP_EXEC_DONE) {
    return NULL;
  }

  if (pInfo->execModel == OPTR_EXEC_MODEL_STREAM) {
    return pOperator->getStreamResFn(pOperator, newgroup);
  }

  pTaskInfo->code = pOperator->_openFn(pOperator);
  if (pTaskInfo->code != TSDB_CODE_SUCCESS) {
    return NULL;
  }

  blockDataEnsureCapacity(pInfo->binfo.pRes, pInfo->binfo.capacity);
  toSDatablock(&pInfo->groupResInfo, pInfo->aggSup.pResultBuf, pInfo->binfo.pRes, pInfo->binfo.capacity,
               pInfo->binfo.rowCellInfoOffset);

  if (pInfo->binfo.pRes->info.rows == 0 || !hasRemainDataInCurrentGroup(&pInfo->groupResInfo)) {
    doSetOperatorCompleted(pOperator);
  }

  return pInfo->binfo.pRes->info.rows == 0 ? NULL : pInfo->binfo.pRes;
}

static SSDataBlock* doStreamIntervalAgg(SOperatorInfo *pOperator, bool* newgroup) {
  STableIntervalOperatorInfo* pInfo = pOperator->info;
  int32_t order = TSDB_ORDER_ASC;

  if (pOperator->status == OP_EXEC_DONE) {
    return NULL;
  }

  if (pOperator->status == OP_RES_TO_RETURN) {
    toSDatablock(&pInfo->groupResInfo, pInfo->aggSup.pResultBuf, pInfo->binfo.pRes, pInfo->binfo.capacity,
                 pInfo->binfo.rowCellInfoOffset);
    if (pInfo->binfo.pRes->info.rows == 0 || !hasRemainDataInCurrentGroup(&pInfo->groupResInfo)) {
      pOperator->status = OP_EXEC_DONE;
    }
    return pInfo->binfo.pRes->info.rows == 0 ? NULL : pInfo->binfo.pRes;
  }

  //  STimeWindow win = {0};
  *newgroup = false;
  SOperatorInfo* downstream = pOperator->pDownstream[0];

  SArray* pUpdated = NULL;

  while (1) {
    publishOperatorProfEvent(downstream, QUERY_PROF_BEFORE_OPERATOR_EXEC);
    SSDataBlock* pBlock = downstream->getNextFn(downstream, newgroup);
    publishOperatorProfEvent(downstream, QUERY_PROF_AFTER_OPERATOR_EXEC);

    if (pBlock == NULL) {
      break;
    }

    // The timewindows that overlaps the timestamps of the input pBlock need to be recalculated and return to the caller.
    // Note that all the time window are not close till now.

    //    setTagValue(pOperator, pRuntimeEnv->current->pTable, pInfo->pCtx, pOperator->numOfOutput);
    // the pDataBlock are always the same one, no need to call this again
    setInputDataBlock(pOperator, pInfo->binfo.pCtx, pBlock, order);
    pUpdated = hashIntervalAgg(pOperator, &pInfo->binfo.resultRowInfo, pBlock, 0);
  }

  finalizeUpdatedResult(pInfo->binfo.pCtx, pOperator->numOfOutput, pInfo->aggSup.pResultBuf, pUpdated, pInfo->binfo.rowCellInfoOffset);

  initMultiResInfoFromArrayList(&pInfo->groupResInfo, pUpdated);
  blockDataEnsureCapacity(pInfo->binfo.pRes, pInfo->binfo.capacity);
  toSDatablock(&pInfo->groupResInfo, pInfo->aggSup.pResultBuf, pInfo->binfo.pRes, pInfo->binfo.capacity,
               pInfo->binfo.rowCellInfoOffset);

  ASSERT(pInfo->binfo.pRes->info.rows > 0);
  pOperator->status = OP_RES_TO_RETURN;

  return pInfo->binfo.pRes->info.rows == 0 ? NULL : pInfo->binfo.pRes;
}

static SSDataBlock* doAllIntervalAgg(SOperatorInfo *pOperator, bool* newgroup) {
  if (pOperator->status == OP_EXEC_DONE) {
    return NULL;
  }

  STableIntervalOperatorInfo* pIntervalInfo = pOperator->info;

  STaskRuntimeEnv* pRuntimeEnv = pOperator->pRuntimeEnv;
  if (pOperator->status == OP_RES_TO_RETURN) {
    //    toSDatablock(&pRuntimeEnv->groupResInfo, pRuntimeEnv, pIntervalInfo->pRes);

    if (pIntervalInfo->binfo.pRes->info.rows == 0 || !hasRemainDataInCurrentGroup(&pRuntimeEnv->groupResInfo)) {
      doSetOperatorCompleted(pOperator);
    }

    return pIntervalInfo->binfo.pRes;
  }

  STaskAttr*  pQueryAttr = pRuntimeEnv->pQueryAttr;
  int32_t     order = pQueryAttr->order.order;
  STimeWindow win = pQueryAttr->window;

  SOperatorInfo* downstream = pOperator->pDownstream[0];

  while (1) {
    publishOperatorProfEvent(downstream, QUERY_PROF_BEFORE_OPERATOR_EXEC);
    SSDataBlock* pBlock = downstream->getNextFn(downstream, newgroup);
    publishOperatorProfEvent(downstream, QUERY_PROF_AFTER_OPERATOR_EXEC);

    if (pBlock == NULL) {
      break;
    }

    //    setTagValue(pOperator, pRuntimeEnv->current->pTable, pIntervalInfo->pCtx, pOperator->numOfOutput);

    // the pDataBlock are always the same one, no need to call this again
    setInputDataBlock(pOperator, pIntervalInfo->binfo.pCtx, pBlock, pQueryAttr->order.order);
    hashAllIntervalAgg(pOperator, &pIntervalInfo->binfo.resultRowInfo, pBlock, 0);
  }

  // restore the value
  pQueryAttr->order.order = order;
  pQueryAttr->window = win;

  pOperator->status = OP_RES_TO_RETURN;
  closeAllResultRows(&pIntervalInfo->binfo.resultRowInfo);
  setTaskStatus(pOperator->pTaskInfo, TASK_COMPLETED);
  finalizeQueryResult(pIntervalInfo->binfo.pCtx, pOperator->numOfOutput);

  initGroupResInfo(&pRuntimeEnv->groupResInfo, &pIntervalInfo->binfo.resultRowInfo);
  //  toSDatablock(&pRuntimeEnv->groupResInfo, pRuntimeEnv, pIntervalInfo->pRes);

  if (pIntervalInfo->binfo.pRes->info.rows == 0 || !hasRemainDataInCurrentGroup(&pRuntimeEnv->groupResInfo)) {
    pOperator->status = OP_EXEC_DONE;
  }

  return pIntervalInfo->binfo.pRes->info.rows == 0 ? NULL : pIntervalInfo->binfo.pRes;
}

static SSDataBlock* doSTableIntervalAgg(SOperatorInfo* pOperator, bool* newgroup) {
  if (pOperator->status == OP_EXEC_DONE) {
    return NULL;
  }

  STableIntervalOperatorInfo* pIntervalInfo = pOperator->info;
  STaskRuntimeEnv*            pRuntimeEnv = pOperator->pRuntimeEnv;

  if (pOperator->status == OP_RES_TO_RETURN) {
    int64_t st = taosGetTimestampUs();

    //    copyToSDataBlock(NULL, 3000, pIntervalInfo->pRes, pIntervalInfo->rowCellInfoOffset);
    if (pIntervalInfo->binfo.pRes->info.rows == 0 || !hasRemainData(&pRuntimeEnv->groupResInfo)) {
      doSetOperatorCompleted(pOperator);
    }
    return pIntervalInfo->binfo.pRes;
  }

  STaskAttr* pQueryAttr = pRuntimeEnv->pQueryAttr;
  int32_t    order = pQueryAttr->order.order;

  SOperatorInfo* downstream = pOperator->pDownstream[0];

  while (1) {
    publishOperatorProfEvent(downstream, QUERY_PROF_BEFORE_OPERATOR_EXEC);
    SSDataBlock* pBlock = downstream->getNextFn(downstream, newgroup);
    publishOperatorProfEvent(downstream, QUERY_PROF_AFTER_OPERATOR_EXEC);

    if (pBlock == NULL) {
      break;
    }

    // the pDataBlock are always the same one, no need to call this again
    STableQueryInfo* pTableQueryInfo = pRuntimeEnv->current;

    //    setTagValue(pOperator, pTableQueryInfo->pTable, pIntervalInfo->pCtx, pOperator->numOfOutput);
    setInputDataBlock(pOperator, pIntervalInfo->binfo.pCtx, pBlock, pQueryAttr->order.order);
    setIntervalQueryRange(pRuntimeEnv, pBlock->info.window.skey);

    hashIntervalAgg(pOperator, &pTableQueryInfo->resInfo, pBlock, pTableQueryInfo->groupIndex);
  }

  pOperator->status = OP_RES_TO_RETURN;
  pQueryAttr->order.order = order;  // TODO : restore the order
  doCloseAllTimeWindow(pRuntimeEnv);
  setTaskStatus(pOperator->pTaskInfo, TASK_COMPLETED);

  //  copyToSDataBlock(pRuntimeEnv, 3000, pIntervalInfo->pRes, pIntervalInfo->rowCellInfoOffset);
  if (pIntervalInfo->binfo.pRes->info.rows == 0 || !hasRemainData(&pRuntimeEnv->groupResInfo)) {
    pOperator->status = OP_EXEC_DONE;
  }

  return pIntervalInfo->binfo.pRes;
}

static SSDataBlock* doAllSTableIntervalAgg(SOperatorInfo* pOperator, bool* newgroup) {
  if (pOperator->status == OP_EXEC_DONE) {
    return NULL;
  }

  STableIntervalOperatorInfo* pIntervalInfo = pOperator->info;
  STaskRuntimeEnv*            pRuntimeEnv = pOperator->pRuntimeEnv;

  if (pOperator->status == OP_RES_TO_RETURN) {
    //    copyToSDataBlock(pRuntimeEnv, 3000, pIntervalInfo->pRes, pIntervalInfo->rowCellInfoOffset);
    if (pIntervalInfo->binfo.pRes->info.rows == 0 || !hasRemainData(&pRuntimeEnv->groupResInfo)) {
      pOperator->status = OP_EXEC_DONE;
    }

    return pIntervalInfo->binfo.pRes;
  }

  SOperatorInfo* downstream = pOperator->pDownstream[0];

  while (1) {
    publishOperatorProfEvent(downstream, QUERY_PROF_BEFORE_OPERATOR_EXEC);
    SSDataBlock* pBlock = downstream->getNextFn(downstream, newgroup);
    publishOperatorProfEvent(downstream, QUERY_PROF_AFTER_OPERATOR_EXEC);

    if (pBlock == NULL) {
      break;
    }

    // the pDataBlock are always the same one, no need to call this again
    STableQueryInfo* pTableQueryInfo = pRuntimeEnv->current;

    //    setTagValue(pOperator, pTableQueryInfo->pTable, pIntervalInfo->pCtx, pOperator->numOfOutput);
//    setInputDataBlock(pOperator, pIntervalInfo->binfo.pCtx, pBlock, pQueryAttr->order.order);
    setIntervalQueryRange(pRuntimeEnv, pBlock->info.window.skey);

    hashAllIntervalAgg(pOperator, &pTableQueryInfo->resInfo, pBlock, pTableQueryInfo->groupIndex);
  }

  pOperator->status = OP_RES_TO_RETURN;
//  pQueryAttr->order.order = order;  // TODO : restore the order
  doCloseAllTimeWindow(pRuntimeEnv);
  setTaskStatus(pOperator->pTaskInfo, TASK_COMPLETED);

  int64_t st = taosGetTimestampUs();
  //  copyToSDataBlock(pRuntimeEnv, 3000, pIntervalInfo->pRes, pIntervalInfo->rowCellInfoOffset);
  if (pIntervalInfo->binfo.pRes->info.rows == 0 || !hasRemainData(&pRuntimeEnv->groupResInfo)) {
    pOperator->status = OP_EXEC_DONE;
  }

  //  SQInfo* pQInfo = pRuntimeEnv->qinfo;
  //  pQInfo->summary.firstStageMergeTime += (taosGetTimestampUs() - st);

  return pIntervalInfo->binfo.pRes;
}

static void doStateWindowAggImpl(SOperatorInfo* pOperator, SStateWindowOperatorInfo* pInfo, SSDataBlock* pSDataBlock) {
  STaskRuntimeEnv* pRuntimeEnv = pOperator->pRuntimeEnv;
  STableQueryInfo* item = pRuntimeEnv->current;
  SColumnInfoData* pColInfoData = taosArrayGet(pSDataBlock->pDataBlock, pInfo->colIndex);

  SOptrBasicInfo* pBInfo = &pInfo->binfo;

  bool    masterScan = IS_MAIN_SCAN(pRuntimeEnv);
  int16_t bytes = pColInfoData->info.bytes;
  int16_t type = pColInfoData->info.type;

  SColumnInfoData* pTsColInfoData = taosArrayGet(pSDataBlock->pDataBlock, 0);
  TSKEY*           tsList = (TSKEY*)pTsColInfoData->pData;
  if (IS_REPEAT_SCAN(pRuntimeEnv) && !pInfo->reptScan) {
    pInfo->reptScan = true;
    taosMemoryFreeClear(pInfo->prevData);
  }

  pInfo->numOfRows = 0;
  for (int32_t j = 0; j < pSDataBlock->info.rows; ++j) {
    char* val = ((char*)pColInfoData->pData) + bytes * j;
    if (isNull(val, type)) {
      continue;
    }
    if (pInfo->prevData == NULL) {
      pInfo->prevData = taosMemoryMalloc(bytes);
      memcpy(pInfo->prevData, val, bytes);
      pInfo->numOfRows = 1;
      pInfo->curWindow.skey = tsList[j];
      pInfo->curWindow.ekey = tsList[j];
      pInfo->start = j;

    } else if (memcmp(pInfo->prevData, val, bytes) == 0) {
      pInfo->curWindow.ekey = tsList[j];
      pInfo->numOfRows += 1;
      // pInfo->start = j;
      if (j == 0 && pInfo->start != 0) {
        pInfo->numOfRows = 1;
        pInfo->start = 0;
      }
    } else {
      SResultRow* pResult = NULL;
      pInfo->curWindow.ekey = pInfo->curWindow.skey;
      int32_t ret = setResultOutputBufByKey(pRuntimeEnv, &pBInfo->resultRowInfo, pSDataBlock->info.uid,
                                            &pInfo->curWindow, masterScan, &pResult, item->groupIndex, pBInfo->pCtx,
                                            pOperator->numOfOutput, pBInfo->rowCellInfoOffset);
      if (ret != TSDB_CODE_SUCCESS) {  // null data, too many state code
        longjmp(pRuntimeEnv->env, TSDB_CODE_QRY_APP_ERROR);
      }
      //      doApplyFunctions(pRuntimeEnv, pBInfo->pCtx, &pInfo->curWindow, pInfo->start, pInfo->numOfRows, tsList,
      //                       pSDataBlock->info.rows, pOperator->numOfOutput);

      pInfo->curWindow.skey = tsList[j];
      pInfo->curWindow.ekey = tsList[j];
      memcpy(pInfo->prevData, val, bytes);
      pInfo->numOfRows = 1;
      pInfo->start = j;
    }
  }

  SResultRow* pResult = NULL;

  pInfo->curWindow.ekey = pInfo->curWindow.skey;
  int32_t ret = setResultOutputBufByKey(pRuntimeEnv, &pBInfo->resultRowInfo, pSDataBlock->info.uid, &pInfo->curWindow,
                                        masterScan, &pResult, item->groupIndex, pBInfo->pCtx, pOperator->numOfOutput,
                                        pBInfo->rowCellInfoOffset);
  if (ret != TSDB_CODE_SUCCESS) {  // null data, too many state code
    longjmp(pRuntimeEnv->env, TSDB_CODE_QRY_APP_ERROR);
  }

  //  doApplyFunctions(pRuntimeEnv, pBInfo->pCtx, &pInfo->curWindow, pInfo->start, pInfo->numOfRows, tsList,
  //                   pSDataBlock->info.rows, pOperator->numOfOutput);
}

static SSDataBlock* doStateWindowAgg(SOperatorInfo* pOperator, bool* newgroup) {
  if (pOperator->status == OP_EXEC_DONE) {
    return NULL;
  }

  SStateWindowOperatorInfo* pWindowInfo = pOperator->info;
  SExecTaskInfo*  pTaskInfo = pOperator->pTaskInfo;
  SOptrBasicInfo* pBInfo    = &pWindowInfo->binfo;

  if (pOperator->status == OP_RES_TO_RETURN) {
    //    toSDatablock(&pRuntimeEnv->groupResInfo, pRuntimeEnv, pBInfo->pRes);

//    if (pBInfo->pRes->info.rows == 0 || !hasRemainDataInCurrentGroup(&pRuntimeEnv->groupResInfo)) {
//      pOperator->status = OP_EXEC_DONE;
//    }

    return pBInfo->pRes;
  }

  int32_t        order = TSDB_ORDER_ASC;
  STimeWindow    win = pTaskInfo->window;

  SOperatorInfo* downstream = pOperator->pDownstream[0];
  while (1) {
    publishOperatorProfEvent(downstream, QUERY_PROF_BEFORE_OPERATOR_EXEC);
    SSDataBlock* pBlock = downstream->getNextFn(downstream, newgroup);
    publishOperatorProfEvent(downstream, QUERY_PROF_AFTER_OPERATOR_EXEC);

    if (pBlock == NULL) {
      break;
    }

//    setInputDataBlock(pOperator, pBInfo->pCtx, pDataBlock, TSDB_ORDER_ASC);
//    if (pWindowInfo->colIndex == -1) {
//      pWindowInfo->colIndex = getGroupbyColumnIndex(pRuntimeEnv->pQueryAttr->pGroupbyExpr, pBlock);
//    }
    doStateWindowAggImpl(pOperator, pWindowInfo, pBlock);
  }

  // restore the value
//  pQueryAttr->order.order = order;
//  pQueryAttr->window = win;

  pOperator->status = OP_RES_TO_RETURN;
  closeAllResultRows(&pBInfo->resultRowInfo);
  setTaskStatus(pOperator->pTaskInfo, TASK_COMPLETED);
  finalizeQueryResult(pBInfo->pCtx, pOperator->numOfOutput);

//  initGroupResInfo(&pRuntimeEnv->groupResInfo, &pBInfo->resultRowInfo);
  //  toSDatablock(&pRuntimeEnv->groupResInfo, pRuntimeEnv, pBInfo->pRes);

//  if (pBInfo->pRes->info.rows == 0 || !hasRemainDataInCurrentGroup(&pRuntimeEnv->groupResInfo)) {
//    pOperator->status = OP_EXEC_DONE;
//  }

  return pBInfo->pRes->info.rows == 0 ? NULL : pBInfo->pRes;
}

static SSDataBlock* doSessionWindowAgg(SOperatorInfo* pOperator, bool* newgroup) {
  if (pOperator->status == OP_EXEC_DONE) {
    return NULL;
  }

  SSessionAggOperatorInfo* pInfo = pOperator->info;
  SOptrBasicInfo*          pBInfo = &pInfo->binfo;

  if (pOperator->status == OP_RES_TO_RETURN) {
    toSDatablock(&pInfo->groupResInfo, pInfo->aggSup.pResultBuf, pBInfo->pRes, pBInfo->capacity, pBInfo->rowCellInfoOffset);
    if (pBInfo->pRes->info.rows == 0 || !hasRemainDataInCurrentGroup(&pInfo->groupResInfo)) {
      doSetOperatorCompleted(pOperator);
      return NULL;
    }

    return pBInfo->pRes;
  }

  int32_t        order = TSDB_ORDER_ASC;
  SOperatorInfo* downstream = pOperator->pDownstream[0];

  while (1) {
    publishOperatorProfEvent(downstream, QUERY_PROF_BEFORE_OPERATOR_EXEC);
    SSDataBlock* pBlock = downstream->getNextFn(downstream, newgroup);
    publishOperatorProfEvent(downstream, QUERY_PROF_AFTER_OPERATOR_EXEC);
    if (pBlock == NULL) {
      break;
    }

    // the pDataBlock are always the same one, no need to call this again
    setInputDataBlock(pOperator, pBInfo->pCtx, pBlock, order);
    doSessionWindowAggImpl(pOperator, pInfo, pBlock);
  }

  // restore the value
  pOperator->status = OP_RES_TO_RETURN;
  closeAllResultRows(&pBInfo->resultRowInfo);
  finalizeMultiTupleQueryResult(pBInfo->pCtx, pOperator->numOfOutput, pInfo->aggSup.pResultBuf, &pBInfo->resultRowInfo, pBInfo->rowCellInfoOffset);

  initGroupResInfo(&pInfo->groupResInfo, &pBInfo->resultRowInfo);
  blockDataEnsureCapacity(pBInfo->pRes, pBInfo->capacity);
  toSDatablock(&pInfo->groupResInfo, pInfo->aggSup.pResultBuf, pBInfo->pRes, pBInfo->capacity, pBInfo->rowCellInfoOffset);
  if (pBInfo->pRes->info.rows == 0 || !hasRemainDataInCurrentGroup(&pInfo->groupResInfo)) {
    doSetOperatorCompleted(pOperator);
  }

  return pBInfo->pRes->info.rows == 0 ? NULL : pBInfo->pRes;
}

static SSDataBlock* hashGroupbyAggregate(SOperatorInfo* pOperator, bool* newgroup) {
  if (pOperator->status == OP_EXEC_DONE) {
    return NULL;
  }

  SGroupbyOperatorInfo* pInfo = pOperator->info;
  if (pOperator->status == OP_RES_TO_RETURN) {
    toSDatablock(&pInfo->groupResInfo, pInfo->aggSup.pResultBuf, pInfo->binfo.pRes, pInfo->binfo.capacity,
                 pInfo->binfo.rowCellInfoOffset);
    if (pInfo->binfo.pRes->info.rows == 0 || !hasRemainDataInCurrentGroup(&pInfo->groupResInfo)) {
      pOperator->status = OP_EXEC_DONE;
    }
    return pInfo->binfo.pRes;
  }

  int32_t        order = TSDB_ORDER_ASC;
  SOperatorInfo* downstream = pOperator->pDownstream[0];

  while (1) {
    publishOperatorProfEvent(downstream, QUERY_PROF_BEFORE_OPERATOR_EXEC);
    SSDataBlock* pBlock = downstream->getNextFn(downstream, newgroup);
    publishOperatorProfEvent(downstream, QUERY_PROF_AFTER_OPERATOR_EXEC);
    if (pBlock == NULL) {
      break;
    }

    // the pDataBlock are always the same one, no need to call this again
    setInputDataBlock(pOperator, pInfo->binfo.pCtx, pBlock, order);
    //    setTagValue(pOperator, pRuntimeEnv->current->pTable, pInfo->binfo.pCtx, pOperator->numOfOutput);
    doHashGroupbyAgg(pOperator, pBlock);
  }

  pOperator->status = OP_RES_TO_RETURN;
  closeAllResultRows(&pInfo->binfo.resultRowInfo);

  finalizeMultiTupleQueryResult(pInfo->binfo.pCtx, pOperator->numOfOutput, pInfo->aggSup.pResultBuf,
                                &pInfo->binfo.resultRowInfo, pInfo->binfo.rowCellInfoOffset);
  //  if (!pRuntimeEnv->pQueryAttr->stableQuery) { // finalize include the update of result rows
  //    finalizeQueryResult(pInfo->binfo.pCtx, pOperator->numOfOutput);
  //  } else {
  //    updateNumOfRowsInResultRows(pInfo->binfo.pCtx, pOperator->numOfOutput, &pInfo->binfo.resultRowInfo,
  //    pInfo->binfo.rowCellInfoOffset);
  //  }

  blockDataEnsureCapacity(pInfo->binfo.pRes, pInfo->binfo.capacity);
  initGroupResInfo(&pInfo->groupResInfo, &pInfo->binfo.resultRowInfo);
  toSDatablock(&pInfo->groupResInfo, pInfo->aggSup.pResultBuf, pInfo->binfo.pRes, pInfo->binfo.capacity,
               pInfo->binfo.rowCellInfoOffset);
  if (pInfo->binfo.pRes->info.rows == 0 || !hasRemainDataInCurrentGroup(&pInfo->groupResInfo)) {
    pOperator->status = OP_EXEC_DONE;
  }

  return pInfo->binfo.pRes;
}

static void doHandleRemainBlockForNewGroupImpl(SFillOperatorInfo* pInfo, SResultInfo* pResultInfo, bool* newgroup,
                                               SExecTaskInfo* pTaskInfo) {
  pInfo->totalInputRows = pInfo->existNewGroupBlock->info.rows;

  int64_t ekey = Q_STATUS_EQUAL(pTaskInfo->status, TASK_COMPLETED) ? pTaskInfo->window.ekey
                                                                   : pInfo->existNewGroupBlock->info.window.ekey;
  taosResetFillInfo(pInfo->pFillInfo, getFillInfoStart(pInfo->pFillInfo));

  taosFillSetStartInfo(pInfo->pFillInfo, pInfo->existNewGroupBlock->info.rows, ekey);
  taosFillSetInputDataBlock(pInfo->pFillInfo, pInfo->existNewGroupBlock);

  doFillTimeIntervalGapsInResults(pInfo->pFillInfo, pInfo->pRes, pResultInfo->capacity, pInfo->p);
  pInfo->existNewGroupBlock = NULL;
  *newgroup = true;
}

static void doHandleRemainBlockFromNewGroup(SFillOperatorInfo* pInfo, SResultInfo* pResultInfo, bool* newgroup,
                                            SExecTaskInfo* pTaskInfo) {
  if (taosFillHasMoreResults(pInfo->pFillInfo)) {
    *newgroup = false;
    doFillTimeIntervalGapsInResults(pInfo->pFillInfo, pInfo->pRes, (int32_t)pResultInfo->capacity, pInfo->p);
    if (pInfo->pRes->info.rows > pResultInfo->threshold || (!pInfo->multigroupResult)) {
      return;
    }
  }

  // handle the cached new group data block
  if (pInfo->existNewGroupBlock) {
    doHandleRemainBlockForNewGroupImpl(pInfo, pResultInfo, newgroup, pTaskInfo);
  }
}

static SSDataBlock* doFill(SOperatorInfo* pOperator, bool* newgroup) {
  SFillOperatorInfo* pInfo = pOperator->info;
  SExecTaskInfo*     pTaskInfo = pOperator->pTaskInfo;

  SResultInfo* pResultInfo = &pOperator->resultInfo;
  blockDataCleanup(pInfo->pRes);
  if (pOperator->status == OP_EXEC_DONE) {
    return NULL;
  }

  doHandleRemainBlockFromNewGroup(pInfo, pResultInfo, newgroup, pTaskInfo);
  if (pInfo->pRes->info.rows > pResultInfo->threshold || (!pInfo->multigroupResult && pInfo->pRes->info.rows > 0)) {
    return pInfo->pRes;
  }

  SOperatorInfo* pDownstream = pOperator->pDownstream[0];
  while (1) {
    publishOperatorProfEvent(pDownstream, QUERY_PROF_BEFORE_OPERATOR_EXEC);
    SSDataBlock* pBlock = pDownstream->getNextFn(pDownstream, newgroup);
    publishOperatorProfEvent(pDownstream, QUERY_PROF_AFTER_OPERATOR_EXEC);

    if (*newgroup) {
      assert(pBlock != NULL);
    }

    if (*newgroup && pInfo->totalInputRows > 0) {  // there are already processed current group data block
      pInfo->existNewGroupBlock = pBlock;
      *newgroup = false;

      // Fill the previous group data block, before handle the data block of new group.
      // Close the fill operation for previous group data block
      taosFillSetStartInfo(pInfo->pFillInfo, 0, pTaskInfo->window.ekey);
    } else {
      if (pBlock == NULL) {
        if (pInfo->totalInputRows == 0) {
          pOperator->status = OP_EXEC_DONE;
          return NULL;
        }

        taosFillSetStartInfo(pInfo->pFillInfo, 0, pTaskInfo->window.ekey);
      } else {
        pInfo->totalInputRows += pBlock->info.rows;
        taosFillSetStartInfo(pInfo->pFillInfo, pBlock->info.rows, pBlock->info.window.ekey);
        taosFillSetInputDataBlock(pInfo->pFillInfo, pBlock);
      }
    }

    doFillTimeIntervalGapsInResults(pInfo->pFillInfo, pInfo->pRes, pInfo->capacity, pInfo->p);

    // current group has no more result to return
    if (pInfo->pRes->info.rows > 0) {
      // 1. The result in current group not reach the threshold of output result, continue
      // 2. If multiple group results existing in one SSDataBlock is not allowed, return immediately
      if (pInfo->pRes->info.rows > pResultInfo->threshold || pBlock == NULL || (!pInfo->multigroupResult)) {
        return pInfo->pRes;
      }

      doHandleRemainBlockFromNewGroup(pInfo, pResultInfo, newgroup, pTaskInfo);
      if (pInfo->pRes->info.rows > pOperator->resultInfo.threshold || pBlock == NULL) {
        return pInfo->pRes;
      }
    } else if (pInfo->existNewGroupBlock) {  // try next group
      assert(pBlock != NULL);
      doHandleRemainBlockForNewGroupImpl(pInfo, pResultInfo, newgroup, pTaskInfo);
      if (pInfo->pRes->info.rows > pResultInfo->threshold) {
        return pInfo->pRes;
      }
    } else {
      return NULL;
    }
  }
}

// todo set the attribute of query scan count
static int32_t getNumOfScanTimes(STaskAttr* pQueryAttr) {
  for (int32_t i = 0; i < pQueryAttr->numOfOutput; ++i) {
    int32_t functionId = getExprFunctionId(&pQueryAttr->pExpr1[i]);
    if (functionId == FUNCTION_STDDEV || functionId == FUNCTION_PERCT) {
      return 2;
    }
  }

  return 1;
}

static void destroyOperatorInfo(SOperatorInfo* pOperator) {
  if (pOperator == NULL) {
    return;
  }

  if (pOperator->closeFn != NULL) {
    pOperator->closeFn(pOperator->info, pOperator->numOfOutput);
  }

  if (pOperator->pDownstream != NULL) {
    for (int32_t i = 0; i < pOperator->numOfDownstream; ++i) {
      destroyOperatorInfo(pOperator->pDownstream[i]);
    }

    taosMemoryFreeClear(pOperator->pDownstream);
    pOperator->numOfDownstream = 0;
  }

  taosMemoryFreeClear(pOperator->info);
  taosMemoryFreeClear(pOperator);
}

int32_t doInitAggInfoSup(SAggSupporter* pAggSup, SqlFunctionCtx* pCtx, int32_t numOfOutput, const char* pKey) {
  _hash_fn_t hashFn = taosGetDefaultHashFunction(TSDB_DATA_TYPE_BINARY);

  pAggSup->resultRowSize       = getResultRowSize(pCtx, numOfOutput);
  pAggSup->keyBuf              = taosMemoryCalloc(1, sizeof(int64_t) + sizeof(int64_t) + POINTER_BYTES);
  pAggSup->pResultRowHashTable = taosHashInit(10, hashFn, true, HASH_NO_LOCK);
  pAggSup->pResultRowListSet   = taosHashInit(100, hashFn, false, HASH_NO_LOCK);
  pAggSup->pResultRowArrayList = taosArrayInit(10, sizeof(SResultRowCell));

  if (pAggSup->keyBuf == NULL || pAggSup->pResultRowArrayList == NULL || pAggSup->pResultRowListSet == NULL ||
      pAggSup->pResultRowHashTable == NULL) {
    return TSDB_CODE_OUT_OF_MEMORY;
  }

  int32_t code = createDiskbasedBuf(&pAggSup->pResultBuf, 4096, 4096 * 256, pKey, "/tmp/");
  if (code != TSDB_CODE_SUCCESS) {
    return code;
  }

  return TSDB_CODE_SUCCESS;
}

static void cleanupAggSup(SAggSupporter* pAggSup) {
  taosMemoryFreeClear(pAggSup->keyBuf);
  taosHashCleanup(pAggSup->pResultRowHashTable);
  taosHashCleanup(pAggSup->pResultRowListSet);
  taosArrayDestroy(pAggSup->pResultRowArrayList);
  destroyDiskbasedBuf(pAggSup->pResultBuf);
}

static int32_t initAggInfo(SOptrBasicInfo* pBasicInfo, SAggSupporter* pAggSup, SExprInfo* pExprInfo, int32_t numOfCols,
                           int32_t numOfRows, SSDataBlock* pResultBlock, const char* pkey) {
  pBasicInfo->pCtx = createSqlFunctionCtx_rv(pExprInfo, numOfCols, &pBasicInfo->rowCellInfoOffset);
  pBasicInfo->pRes = pResultBlock;
  pBasicInfo->capacity = numOfRows;

  doInitAggInfoSup(pAggSup, pBasicInfo->pCtx, numOfCols, pkey);
  return TSDB_CODE_SUCCESS;
}

static STableQueryInfo* initTableQueryInfo(const STableGroupInfo* pTableGroupInfo) {
  STableQueryInfo* pTableQueryInfo = taosMemoryCalloc(pTableGroupInfo->numOfTables, sizeof(STableQueryInfo));
  if (pTableQueryInfo == NULL) {
    return NULL;
  }

  int32_t index = 0;
  for (int32_t i = 0; i < taosArrayGetSize(pTableGroupInfo->pGroupList); ++i) {
    SArray* pa = taosArrayGetP(pTableGroupInfo->pGroupList, i);
    for (int32_t j = 0; j < taosArrayGetSize(pa); ++j) {
      STableKeyInfo* pk = taosArrayGet(pa, j);

      STableQueryInfo* pTQueryInfo = &pTableQueryInfo[index++];
      pTQueryInfo->uid = pk->uid;
      pTQueryInfo->lastKey = pk->lastKey;
      pTQueryInfo->groupIndex = i;
    }
  }

  STimeWindow win = {0, INT64_MAX};
  createTableQueryInfo(pTableQueryInfo, false, win);
  return pTableQueryInfo;
}

SOperatorInfo* createAggregateOperatorInfo(SOperatorInfo* downstream, SExprInfo* pExprInfo, int32_t numOfCols,
                                           SSDataBlock* pResultBlock, SExecTaskInfo* pTaskInfo,
                                           const STableGroupInfo* pTableGroupInfo) {
  SAggOperatorInfo* pInfo = taosMemoryCalloc(1, sizeof(SAggOperatorInfo));
  SOperatorInfo*    pOperator = taosMemoryCalloc(1, sizeof(SOperatorInfo));
  if (pInfo == NULL || pOperator == NULL) {
    goto _error;
  }

  //(int32_t)(getRowNumForMultioutput(pQueryAttr, pQueryAttr->topBotQuery, pQueryAttr->stableQuery));
  int32_t numOfRows = 1;
  int32_t code = initAggInfo(&pInfo->binfo, &pInfo->aggSup, pExprInfo, numOfCols, numOfRows, pResultBlock, pTaskInfo->id.str);
  pInfo->pTableQueryInfo = initTableQueryInfo(pTableGroupInfo);
  if (code != TSDB_CODE_SUCCESS || pInfo->pTableQueryInfo == NULL) {
    goto _error;
  }

  setFunctionResultOutput(&pInfo->binfo, &pInfo->aggSup, MAIN_SCAN, pTaskInfo);

  pOperator->name         = "TableAggregate";
  pOperator->operatorType = QUERY_NODE_PHYSICAL_PLAN_AGG;
  pOperator->blockingOptr = true;
  pOperator->status       = OP_NOT_OPENED;
  pOperator->info         = pInfo;
  pOperator->pExpr        = pExprInfo;
  pOperator->numOfOutput  = numOfCols;

  pOperator->pTaskInfo    = pTaskInfo;
  pOperator->_openFn      = doOpenAggregateOptr;
  pOperator->getNextFn    = getAggregateResult;
  pOperator->closeFn      = destroyAggOperatorInfo;
  pOperator->encodeResultRow = aggEncodeResultRow;
  pOperator->decodeResultRow = aggDecodeResultRow;

  code = appendDownstream(pOperator, &downstream, 1);
  if (code != TSDB_CODE_SUCCESS) {
    goto _error;
  }

  return pOperator;
_error:
  destroyAggOperatorInfo(pInfo, numOfCols);
  taosMemoryFreeClear(pInfo);
  taosMemoryFreeClear(pOperator);
  pTaskInfo->code = TSDB_CODE_OUT_OF_MEMORY;
  return NULL;
}

static void doDestroyBasicInfo(SOptrBasicInfo* pInfo, int32_t numOfOutput) {
  assert(pInfo != NULL);

  destroySqlFunctionCtx(pInfo->pCtx, numOfOutput);
  taosMemoryFreeClear(pInfo->rowCellInfoOffset);

  cleanupResultRowInfo(&pInfo->resultRowInfo);
  pInfo->pRes = blockDataDestroy(pInfo->pRes);
}

void destroyBasicOperatorInfo(void* param, int32_t numOfOutput) {
  SOptrBasicInfo* pInfo = (SOptrBasicInfo*)param;
  doDestroyBasicInfo(pInfo, numOfOutput);
}

void destroyStateWindowOperatorInfo(void* param, int32_t numOfOutput) {
  SStateWindowOperatorInfo* pInfo = (SStateWindowOperatorInfo*)param;
  doDestroyBasicInfo(&pInfo->binfo, numOfOutput);
  taosMemoryFreeClear(pInfo->prevData);
}

void destroyAggOperatorInfo(void* param, int32_t numOfOutput) {
  SAggOperatorInfo* pInfo = (SAggOperatorInfo*)param;
  doDestroyBasicInfo(&pInfo->binfo, numOfOutput);
}

void destroyIntervalOperatorInfo(void* param, int32_t numOfOutput) {
  STableIntervalOperatorInfo* pInfo = (STableIntervalOperatorInfo*)param;
  doDestroyBasicInfo(&pInfo->binfo, numOfOutput);
  cleanupAggSup(&pInfo->aggSup);
}

void destroySWindowOperatorInfo(void* param, int32_t numOfOutput) {
  SSessionAggOperatorInfo* pInfo = (SSessionAggOperatorInfo*)param;
  doDestroyBasicInfo(&pInfo->binfo, numOfOutput);
}

void destroySFillOperatorInfo(void* param, int32_t numOfOutput) {
  SFillOperatorInfo* pInfo = (SFillOperatorInfo*)param;
  pInfo->pFillInfo = taosDestroyFillInfo(pInfo->pFillInfo);
  pInfo->pRes = blockDataDestroy(pInfo->pRes);
  taosMemoryFreeClear(pInfo->p);
}

void destroyGroupbyOperatorInfo(void* param, int32_t numOfOutput) {
  SGroupbyOperatorInfo* pInfo = (SGroupbyOperatorInfo*)param;
  doDestroyBasicInfo(&pInfo->binfo, numOfOutput);
  taosMemoryFreeClear(pInfo->keyBuf);
  taosArrayDestroy(pInfo->pGroupCols);
  taosArrayDestroy(pInfo->pGroupColVals);
}

static void destroyProjectOperatorInfo(void* param, int32_t numOfOutput) {
  SProjectOperatorInfo* pInfo = (SProjectOperatorInfo*)param;
  doDestroyBasicInfo(&pInfo->binfo, numOfOutput);
}

static void destroyTagScanOperatorInfo(void* param, int32_t numOfOutput) {
  STagScanInfo* pInfo = (STagScanInfo*)param;
  pInfo->pRes = blockDataDestroy(pInfo->pRes);
}

static void destroyOrderOperatorInfo(void* param, int32_t numOfOutput) {
  SSortOperatorInfo* pInfo = (SSortOperatorInfo*)param;
  pInfo->pDataBlock = blockDataDestroy(pInfo->pDataBlock);

  taosArrayDestroy(pInfo->pSortInfo);
}

static void destroyDistinctOperatorInfo(void* param, int32_t numOfOutput) {
  SDistinctOperatorInfo* pInfo = (SDistinctOperatorInfo*)param;
  taosHashCleanup(pInfo->pSet);
  taosMemoryFreeClear(pInfo->buf);
  taosArrayDestroy(pInfo->pDistinctDataInfo);
  pInfo->pRes = blockDataDestroy(pInfo->pRes);
}

static void destroySysTableScannerOperatorInfo(void* param, int32_t numOfOutput) {
  SSysTableScanInfo* pInfo = (SSysTableScanInfo*)param;
  tsem_destroy(&pInfo->ready);
  blockDataDestroy(pInfo->pRes);

  if (pInfo->type == TSDB_MGMT_TABLE_TABLE) {
    metaCloseTbCursor(pInfo->pCur);
  }
}

void destroyExchangeOperatorInfo(void* param, int32_t numOfOutput) {
  SExchangeInfo* pExInfo = (SExchangeInfo*)param;
  taosArrayDestroy(pExInfo->pSources);
  taosArrayDestroy(pExInfo->pSourceDataInfo);
  if (pExInfo->pResult != NULL) {
    blockDataDestroy(pExInfo->pResult);
  }

  tsem_destroy(&pExInfo->ready);
}

SOperatorInfo* createMultiTableAggOperatorInfo(SOperatorInfo* downstream, SExprInfo* pExprInfo, int32_t numOfCols,
                                               SSDataBlock* pResBlock, SExecTaskInfo* pTaskInfo,
                                               const STableGroupInfo* pTableGroupInfo) {
  SAggOperatorInfo* pInfo = taosMemoryCalloc(1, sizeof(SAggOperatorInfo));

  int32_t numOfRows = 1;
  int32_t code =
      initAggInfo(&pInfo->binfo, &pInfo->aggSup, pExprInfo, numOfCols, numOfRows, pResBlock, pTaskInfo->id.str);
  pInfo->pTableQueryInfo = initTableQueryInfo(pTableGroupInfo);
  if (code != TSDB_CODE_SUCCESS || pInfo->pTableQueryInfo == NULL) {
    goto _error;
  }

  size_t tableGroup = taosArrayGetSize(pTableGroupInfo->pGroupList);
  initResultRowInfo(&pInfo->binfo.resultRowInfo, (int32_t)tableGroup);

  SOperatorInfo* pOperator = taosMemoryCalloc(1, sizeof(SOperatorInfo));
  pOperator->name = "MultiTableAggregate";
  // pOperator->operatorType = OP_MultiTableAggregate;
  pOperator->blockingOptr = true;
  pOperator->status = OP_NOT_OPENED;
  pOperator->info = pInfo;
  pOperator->pExpr = pExprInfo;
  pOperator->numOfOutput = numOfCols;
  pOperator->pTaskInfo = pTaskInfo;

  pOperator->getNextFn = doMultiTableAggregate;
  pOperator->closeFn = destroyAggOperatorInfo;
  code = appendDownstream(pOperator, &downstream, 1);
  if (code != TSDB_CODE_SUCCESS) {
    goto _error;
  }

  return pOperator;

_error:
  return NULL;
}

SOperatorInfo* createProjectOperatorInfo(SOperatorInfo* downstream, SExprInfo* pExprInfo, int32_t num,
                                         SSDataBlock* pResBlock, SLimit* pLimit, SExecTaskInfo* pTaskInfo) {
  SProjectOperatorInfo* pInfo = taosMemoryCalloc(1, sizeof(SProjectOperatorInfo));
  SOperatorInfo*        pOperator = taosMemoryCalloc(1, sizeof(SOperatorInfo));
  if (pInfo == NULL || pOperator == NULL) {
    goto _error;
  }

  pInfo->limit      = *pLimit;
  pInfo->curOffset  = pLimit->offset;
  pInfo->binfo.pRes = pResBlock;
  pInfo->binfo.pCtx = createSqlFunctionCtx_rv(pExprInfo, num, &pInfo->binfo.rowCellInfoOffset);
  if (pInfo->binfo.pCtx == NULL) {
    goto _error;
  }
  //  initResultRowInfo(&pBInfo->resultRowInfo, 8);
  //  setFunctionResultOutput(pBInfo, MAIN_SCAN);

  pOperator->name         = "ProjectOperator";
  pOperator->operatorType = QUERY_NODE_PHYSICAL_PLAN_PROJECT;
  pOperator->blockingOptr = false;
  pOperator->status       = OP_NOT_OPENED;
  pOperator->info         = pInfo;
  pOperator->pExpr        = pExprInfo;
  pOperator->numOfOutput  = num;
  pOperator->_openFn      = operatorDummyOpenFn;
  pOperator->getNextFn    = doProjectOperation;
  pOperator->closeFn      = destroyProjectOperatorInfo;

  pOperator->pTaskInfo = pTaskInfo;
  int32_t code = appendDownstream(pOperator, &downstream, 1);
  if (code != TSDB_CODE_SUCCESS) {
    goto _error;
  }

  return pOperator;

_error:
  pTaskInfo->code = TSDB_CODE_OUT_OF_MEMORY;
  return NULL;
}

SOperatorInfo* createIntervalOperatorInfo(SOperatorInfo* downstream, SExprInfo* pExprInfo, int32_t numOfCols,
                                          SSDataBlock* pResBlock, SInterval* pInterval,
                                          const STableGroupInfo* pTableGroupInfo, SExecTaskInfo* pTaskInfo) {
  STableIntervalOperatorInfo* pInfo = taosMemoryCalloc(1, sizeof(STableIntervalOperatorInfo));
  SOperatorInfo*              pOperator = taosMemoryCalloc(1, sizeof(SOperatorInfo));
  if (pInfo == NULL || pOperator == NULL) {
    goto _error;
  }

  pInfo->order     = TSDB_ORDER_ASC;
  pInfo->interval  = *pInterval;
  pInfo->execModel = pTaskInfo->execModel;

  pInfo->win       = pTaskInfo->window;
  pInfo->win.skey  = 0;
  pInfo->win.ekey  = INT64_MAX;

  int32_t numOfRows = 4096;
  int32_t code = initAggInfo(&pInfo->binfo, &pInfo->aggSup, pExprInfo, numOfCols, numOfRows, pResBlock, pTaskInfo->id.str);
  initExecTimeWindowInfo(&pInfo->timeWindowData, &pInfo->win);

  //  pInfo->pTableQueryInfo = initTableQueryInfo(pTableGroupInfo);
  if (code != TSDB_CODE_SUCCESS /* || pInfo->pTableQueryInfo == NULL*/) {
    goto _error;
  }

  initResultRowInfo(&pInfo->binfo.resultRowInfo, (int32_t)1);

  pOperator->name         = "TimeIntervalAggOperator";
  pOperator->operatorType = QUERY_NODE_PHYSICAL_PLAN_INTERVAL;
  pOperator->blockingOptr = true;
  pOperator->status       = OP_NOT_OPENED;
  pOperator->pExpr        = pExprInfo;
  pOperator->pTaskInfo    = pTaskInfo;
  pOperator->numOfOutput  = numOfCols;
  pOperator->info         = pInfo;
  pOperator->_openFn      = doOpenIntervalAgg;
  pOperator->getNextFn    = doBuildIntervalResult;
  pOperator->getStreamResFn= doStreamIntervalAgg;
  pOperator->closeFn      = destroyIntervalOperatorInfo;

  code = appendDownstream(pOperator, &downstream, 1);
  if (code != TSDB_CODE_SUCCESS) {
    goto _error;
  }

  return pOperator;

_error:
  destroyIntervalOperatorInfo(pInfo, numOfCols);
  taosMemoryFreeClear(pInfo);
  taosMemoryFreeClear(pOperator);
  pTaskInfo->code = code;
  return NULL;
}

SOperatorInfo* createAllTimeIntervalOperatorInfo(STaskRuntimeEnv* pRuntimeEnv, SOperatorInfo* downstream,
                                                 SExprInfo* pExpr, int32_t numOfOutput) {
  STableIntervalOperatorInfo* pInfo = taosMemoryCalloc(1, sizeof(STableIntervalOperatorInfo));

  //  pInfo->binfo.pCtx = createSqlFunctionCtx(pRuntimeEnv, pExpr, numOfOutput, &pInfo->binfo.rowCellInfoOffset);
  //  pInfo->binfo.pRes = createOutputBuf(pExpr, numOfOutput, pResultInfo->capacity);
  initResultRowInfo(&pInfo->binfo.resultRowInfo, 8);

  SOperatorInfo* pOperator = taosMemoryCalloc(1, sizeof(SOperatorInfo));

  pOperator->name = "AllTimeIntervalAggOperator";
  //  pOperator->operatorType = OP_AllTimeWindow;
  pOperator->blockingOptr = true;
  pOperator->status = OP_NOT_OPENED;
  pOperator->pExpr = pExpr;
  pOperator->numOfOutput = numOfOutput;
  pOperator->info = pInfo;
  pOperator->pRuntimeEnv = pRuntimeEnv;
  pOperator->getNextFn = doAllIntervalAgg;
  pOperator->closeFn = destroyBasicOperatorInfo;

  int32_t code = appendDownstream(pOperator, &downstream, 1);
  return pOperator;
}

SOperatorInfo* createStatewindowOperatorInfo(SOperatorInfo* downstream, SExprInfo* pExpr, int32_t numOfCols, SSDataBlock* pResBlock, SExecTaskInfo* pTaskInfo) {
  SStateWindowOperatorInfo* pInfo = taosMemoryCalloc(1, sizeof(SStateWindowOperatorInfo));

  pInfo->colIndex = -1;
  pInfo->reptScan = false;
  //  pInfo->binfo.pCtx = createSqlFunctionCtx(pRuntimeEnv, pExpr, numOfOutput, &pInfo->binfo.rowCellInfoOffset);
  //  pInfo->binfo.pRes = createOutputBuf(pExpr, numOfOutput, pResultInfo->capacity);
  initResultRowInfo(&pInfo->binfo.resultRowInfo, 8);

  SOperatorInfo* pOperator = taosMemoryCalloc(1, sizeof(SOperatorInfo));
  pOperator->name = "StateWindowOperator";
  //  pOperator->operatorType = OP_StateWindow;
  pOperator->blockingOptr = true;
  pOperator->status       = OP_NOT_OPENED;
  pOperator->pExpr        = pExpr;
  pOperator->numOfOutput  = numOfCols;

  pOperator->pTaskInfo    = pTaskInfo;
  pOperator->info         = pInfo;
  pOperator->getNextFn    = doStateWindowAgg;
  pOperator->closeFn      = destroyStateWindowOperatorInfo;

  int32_t code = appendDownstream(pOperator, &downstream, 1);
  return pOperator;
}

SOperatorInfo* createSessionAggOperatorInfo(SOperatorInfo* downstream, SExprInfo* pExprInfo, int32_t numOfCols,
                                            SSDataBlock* pResBlock, int64_t gap, SExecTaskInfo* pTaskInfo) {
  SSessionAggOperatorInfo* pInfo = taosMemoryCalloc(1, sizeof(SSessionAggOperatorInfo));
  SOperatorInfo*           pOperator = taosMemoryCalloc(1, sizeof(SOperatorInfo));
  if (pInfo == NULL || pOperator == NULL) {
    goto _error;
  }

  int32_t numOfRows = 4096;
  int32_t code = initAggInfo(&pInfo->binfo, &pInfo->aggSup, pExprInfo, numOfCols, numOfRows, pResBlock, pTaskInfo->id.str);
  if (code != TSDB_CODE_SUCCESS) {
    goto _error;
  }

  initResultRowInfo(&pInfo->binfo.resultRowInfo, 8);
  initExecTimeWindowInfo(&pInfo->timeWindowData, &pTaskInfo->window);

  pInfo->gap              = gap;
  pInfo->binfo.pRes       = pResBlock;
  pInfo->prevTs           = INT64_MIN;
  pInfo->reptScan         = false;
  pOperator->name         = "SessionWindowAggOperator";
  pOperator->operatorType = QUERY_NODE_PHYSICAL_PLAN_SESSION_WINDOW;
  pOperator->blockingOptr = true;
  pOperator->status       = OP_NOT_OPENED;
  pOperator->pExpr        = pExprInfo;
  pOperator->numOfOutput  = numOfCols;
  pOperator->info         = pInfo;
  pOperator->getNextFn    = doSessionWindowAgg;
  pOperator->closeFn      = destroySWindowOperatorInfo;
  pOperator->pTaskInfo    = pTaskInfo;

  code = appendDownstream(pOperator, &downstream, 1);
  return pOperator;

_error:
  if (pInfo != NULL) {
    destroySWindowOperatorInfo(pInfo, numOfCols);
  }

  taosMemoryFreeClear(pInfo);
  taosMemoryFreeClear(pOperator);
  pTaskInfo->code = code;
  return NULL;
}

SOperatorInfo* createMultiTableTimeIntervalOperatorInfo(STaskRuntimeEnv* pRuntimeEnv, SOperatorInfo* downstream,
                                                        SExprInfo* pExpr, int32_t numOfOutput) {
  STableIntervalOperatorInfo* pInfo = taosMemoryCalloc(1, sizeof(STableIntervalOperatorInfo));

  //  pInfo->binfo.pCtx = createSqlFunctionCtx(pRuntimeEnv, pExpr, numOfOutput, &pInfo->binfo.rowCellInfoOffset);
  //  pInfo->binfo.pRes = createOutputBuf(pExpr, numOfOutput, pResultInfo->capacity);
  initResultRowInfo(&pInfo->binfo.resultRowInfo, 8);

  SOperatorInfo* pOperator = taosMemoryCalloc(1, sizeof(SOperatorInfo));
  pOperator->name = "MultiTableTimeIntervalOperator";
  //  pOperator->operatorType = OP_MultiTableTimeInterval;
  pOperator->blockingOptr = true;
  pOperator->status = OP_NOT_OPENED;
  pOperator->pExpr = pExpr;
  pOperator->numOfOutput = numOfOutput;
  pOperator->info = pInfo;
  pOperator->pRuntimeEnv = pRuntimeEnv;

  pOperator->getNextFn = doSTableIntervalAgg;
  pOperator->closeFn = destroyBasicOperatorInfo;

  int32_t code = appendDownstream(pOperator, &downstream, 1);
  return pOperator;
}

SOperatorInfo* createAllMultiTableTimeIntervalOperatorInfo(STaskRuntimeEnv* pRuntimeEnv, SOperatorInfo* downstream,
                                                           SExprInfo* pExpr, int32_t numOfOutput) {
  STableIntervalOperatorInfo* pInfo = taosMemoryCalloc(1, sizeof(STableIntervalOperatorInfo));

  //  pInfo->binfo.pCtx = createSqlFunctionCtx(pRuntimeEnv, pExpr, numOfOutput, &pInfo->binfo.rowCellInfoOffset);
  //  pInfo->binfo.pRes = createOutputBuf(pExpr, numOfOutput, pResultInfo->capacity);
  initResultRowInfo(&pInfo->binfo.resultRowInfo, 8);

  SOperatorInfo* pOperator = taosMemoryCalloc(1, sizeof(SOperatorInfo));
  pOperator->name = "AllMultiTableTimeIntervalOperator";
  //  pOperator->operatorType = OP_AllMultiTableTimeInterval;
  pOperator->blockingOptr = true;
  pOperator->status = OP_NOT_OPENED;
  pOperator->pExpr = pExpr;
  pOperator->numOfOutput = numOfOutput;
  pOperator->info = pInfo;
  pOperator->pRuntimeEnv = pRuntimeEnv;

  pOperator->getNextFn = doAllSTableIntervalAgg;
  pOperator->closeFn = destroyBasicOperatorInfo;

  int32_t code = appendDownstream(pOperator, &downstream, 1);

  return pOperator;
}

static int32_t initGroupOptrInfo(SGroupbyOperatorInfo* pInfo, SArray* pGroupColList) {
  pInfo->pGroupColVals = taosArrayInit(4, sizeof(SGroupKeys));
  if (pInfo->pGroupColVals == NULL) {
    return TSDB_CODE_OUT_OF_MEMORY;
  }

  int32_t numOfGroupCols = taosArrayGetSize(pGroupColList);
  for (int32_t i = 0; i < numOfGroupCols; ++i) {
    SColumn* pCol = taosArrayGet(pGroupColList, i);
    pInfo->groupKeyLen += pCol->bytes;

    struct SGroupKeys key = {0};
    key.bytes = pCol->bytes;
    key.type = pCol->type;
    key.isNull = false;
    key.pData = taosMemoryCalloc(1, pCol->bytes);
    if (key.pData == NULL) {
      return TSDB_CODE_OUT_OF_MEMORY;
    }

    taosArrayPush(pInfo->pGroupColVals, &key);
  }

  int32_t nullFlagSize = sizeof(int8_t) * numOfGroupCols;
  pInfo->keyBuf = taosMemoryCalloc(1, pInfo->groupKeyLen + nullFlagSize);

  if (pInfo->keyBuf == NULL) {
    return TSDB_CODE_OUT_OF_MEMORY;
  }

  return TSDB_CODE_SUCCESS;
}

SOperatorInfo* createGroupOperatorInfo(SOperatorInfo* downstream, SExprInfo* pExprInfo, int32_t numOfCols,
                                       SSDataBlock* pResultBlock, SArray* pGroupColList, SExecTaskInfo* pTaskInfo,
                                       const STableGroupInfo* pTableGroupInfo) {
  SGroupbyOperatorInfo* pInfo = taosMemoryCalloc(1, sizeof(SGroupbyOperatorInfo));
  SOperatorInfo*        pOperator = taosMemoryCalloc(1, sizeof(SOperatorInfo));
  if (pInfo == NULL || pOperator == NULL) {
    goto _error;
  }

  pInfo->pGroupCols = pGroupColList;
  initAggInfo(&pInfo->binfo, &pInfo->aggSup, pExprInfo, numOfCols, 4096, pResultBlock, pTaskInfo->id.str);
  initResultRowInfo(&pInfo->binfo.resultRowInfo, 8);

  int32_t code = initGroupOptrInfo(pInfo, pGroupColList);
  if (code != TSDB_CODE_SUCCESS) {
    goto _error;
  }

  pOperator->name = "GroupbyAggOperator";
  pOperator->blockingOptr = true;
  pOperator->status = OP_NOT_OPENED;
  //  pOperator->operatorType = OP_Groupby;
  pOperator->pExpr = pExprInfo;
  pOperator->numOfOutput = numOfCols;
  pOperator->info = pInfo;
  pOperator->_openFn = operatorDummyOpenFn;
  pOperator->getNextFn = hashGroupbyAggregate;
  pOperator->closeFn = destroyGroupbyOperatorInfo;

  code = appendDownstream(pOperator, &downstream, 1);
  return pOperator;

_error:
  taosMemoryFreeClear(pInfo);
  taosMemoryFreeClear(pOperator);
  return NULL;
}

static int32_t initFillInfo(SFillOperatorInfo* pInfo, SExprInfo* pExpr, int32_t numOfCols, int64_t* fillVal,
                            STimeWindow win, int32_t capacity, const char* id, SInterval* pInterval, int32_t fillType) {
  struct SFillColInfo* pColInfo = createFillColInfo(pExpr, numOfCols, (int64_t*)fillVal);

  TSKEY sk = TMIN(win.skey, win.ekey);
  TSKEY ek = TMAX(win.skey, win.ekey);

  // TODO set correct time precision
  STimeWindow w = TSWINDOW_INITIALIZER;
  getAlignQueryTimeWindow(pInterval, TSDB_TIME_PRECISION_MILLI, win.skey, sk, ek, &w);

  int32_t order = TSDB_ORDER_ASC;
  pInfo->pFillInfo = taosCreateFillInfo(order, w.skey, 0, capacity, numOfCols, pInterval->sliding,
                                        pInterval->slidingUnit, (int8_t)pInterval->precision, fillType, pColInfo, id);

  pInfo->p = taosMemoryCalloc(numOfCols, POINTER_BYTES);

  if (pInfo->pFillInfo == NULL || pInfo->p == NULL) {
    return TSDB_CODE_OUT_OF_MEMORY;
  } else {
    return TSDB_CODE_SUCCESS;
  }
}

SOperatorInfo* createFillOperatorInfo(SOperatorInfo* downstream, SExprInfo* pExpr, int32_t numOfCols,
                                      SInterval* pInterval, SSDataBlock* pResBlock, int32_t fillType, char* fillVal,
                                      bool multigroupResult, SExecTaskInfo* pTaskInfo) {
  SFillOperatorInfo* pInfo = taosMemoryCalloc(1, sizeof(SFillOperatorInfo));
  SOperatorInfo*     pOperator = taosMemoryCalloc(1, sizeof(SOperatorInfo));

  pInfo->pRes = pResBlock;
  pInfo->multigroupResult = multigroupResult;
  pInfo->intervalInfo = *pInterval;

  SResultInfo* pResultInfo = &pOperator->resultInfo;
  int32_t      code = initFillInfo(pInfo, pExpr, numOfCols, (int64_t*)fillVal, pTaskInfo->window, pResultInfo->capacity,
                                   pTaskInfo->id.str, pInterval, fillType);
  if (code != TSDB_CODE_SUCCESS) {
    goto _error;
  }

  pOperator->name = "FillOperator";
  pOperator->blockingOptr = false;
  pOperator->status = OP_NOT_OPENED;
  //  pOperator->operatorType = OP_Fill;
  pOperator->pExpr = pExpr;
  pOperator->numOfOutput = numOfCols;
  pOperator->info = pInfo;
  pOperator->_openFn = operatorDummyOpenFn;
  pOperator->getNextFn = doFill;
  pOperator->pTaskInfo = pTaskInfo;

  pOperator->closeFn = destroySFillOperatorInfo;

  code = appendDownstream(pOperator, &downstream, 1);
  return pOperator;

_error:
  taosMemoryFreeClear(pOperator);
  taosMemoryFreeClear(pInfo);
  return NULL;
}

SOperatorInfo* createSLimitOperatorInfo(STaskRuntimeEnv* pRuntimeEnv, SOperatorInfo* downstream, SExprInfo* pExpr,
                                        int32_t numOfOutput, void* pMerger, bool multigroupResult) {
  SSLimitOperatorInfo* pInfo = taosMemoryCalloc(1, sizeof(SSLimitOperatorInfo));
  SOperatorInfo*       pOperator = taosMemoryCalloc(1, sizeof(SOperatorInfo));

  //  pInfo->orderColumnList = getResultGroupCheckColumns(pQueryAttr);
  //  pInfo->slimit          = pQueryAttr->slimit;
  //  pInfo->limit           = pQueryAttr->limit;
  //  pInfo->capacity        = pResultInfo->capacity;
  //  pInfo->threshold       = (int64_t)(pInfo->capacity * 0.8);
  //  pInfo->currentOffset   = pQueryAttr->limit.offset;
  //  pInfo->currentGroupOffset = pQueryAttr->slimit.offset;
  pInfo->multigroupResult = multigroupResult;

  // TODO refactor
  int32_t len = 0;
  for (int32_t i = 0; i < numOfOutput; ++i) {
    len += pExpr[i].base.resSchema.bytes;
  }

  int32_t numOfCols = (pInfo->orderColumnList != NULL) ? (int32_t)taosArrayGetSize(pInfo->orderColumnList) : 0;
  pInfo->prevRow = taosMemoryCalloc(1, (POINTER_BYTES * numOfCols + len));

  int32_t offset = POINTER_BYTES * numOfCols;
  for (int32_t i = 0; i < numOfCols; ++i) {
    pInfo->prevRow[i] = (char*)pInfo->prevRow + offset;

    SColIndex* index = taosArrayGet(pInfo->orderColumnList, i);
    offset += pExpr[index->colIndex].base.resSchema.bytes;
  }

  //  pInfo->pRes = createOutputBuf(pExpr, numOfOutput, pOperator->resultInfo.capacity);

  pOperator->name = "SLimitOperator";
  // pOperator->operatorType = OP_SLimit;
  pOperator->blockingOptr = false;
  pOperator->status = OP_NOT_OPENED;
  //  pOperator->exec         = doSLimit;
  pOperator->info = pInfo;
  pOperator->pRuntimeEnv = pRuntimeEnv;
  pOperator->closeFn = destroySlimitOperatorInfo;

  int32_t code = appendDownstream(pOperator, &downstream, 1);
  return pOperator;
}

static SSDataBlock* doTagScan(SOperatorInfo* pOperator, bool* newgroup) {
#if 0
  SOperatorInfo* pOperator = (SOperatorInfo*) param;
  if (pOperator->status == OP_EXEC_DONE) {
    return NULL;
  }

  STaskRuntimeEnv* pRuntimeEnv = pOperator->pRuntimeEnv;
  int32_t maxNumOfTables = (int32_t)pResultInfo->capacity;

  STagScanInfo *pInfo = pOperator->info;
  SSDataBlock  *pRes = pInfo->pRes;
  *newgroup = false;

  int32_t count = 0;
  SArray* pa = GET_TABLEGROUP(pRuntimeEnv, 0);

  int32_t functionId = getExprFunctionId(&pOperator->pExpr[0]);
  if (functionId == FUNCTION_TID_TAG) { // return the tags & table Id
    assert(pQueryAttr->numOfOutput == 1);

    SExprInfo* pExprInfo = &pOperator->pExpr[0];
    int32_t rsize = pExprInfo->base.resSchema.bytes;

    count = 0;

    int16_t bytes = pExprInfo->base.resSchema.bytes;
    int16_t type  = pExprInfo->base.resSchema.type;

    for(int32_t i = 0; i < pQueryAttr->numOfTags; ++i) {
      if (pQueryAttr->tagColList[i].colId == pExprInfo->base.pColumns->info.colId) {
        bytes = pQueryAttr->tagColList[i].bytes;
        type = pQueryAttr->tagColList[i].type;
        break;
      }
    }

    SColumnInfoData* pColInfo = taosArrayGet(pRes->pDataBlock, 0);

    while(pInfo->curPos < pInfo->totalTables && count < maxNumOfTables) {
      int32_t i = pInfo->curPos++;
      STableQueryInfo *item = taosArrayGetP(pa, i);

      char *output = pColInfo->pData + count * rsize;
      varDataSetLen(output, rsize - VARSTR_HEADER_SIZE);

      output = varDataVal(output);
      STableId* id = TSDB_TABLEID(item->pTable);

      *(int16_t *)output = 0;
      output += sizeof(int16_t);

      *(int64_t *)output = id->uid;  // memory align problem, todo serialize
      output += sizeof(id->uid);

      *(int32_t *)output = id->tid;
      output += sizeof(id->tid);

      *(int32_t *)output = pQueryAttr->vgId;
      output += sizeof(pQueryAttr->vgId);

      char* data = NULL;
      if (pExprInfo->base.pColumns->info.colId == TSDB_TBNAME_COLUMN_INDEX) {
        data = tsdbGetTableName(item->pTable);
      } else {
        data = tsdbGetTableTagVal(item->pTable, pExprInfo->base.pColumns->info.colId, type, bytes);
      }

      doSetTagValueToResultBuf(output, data, type, bytes);
      count += 1;
    }

    //qDebug("QInfo:0x%"PRIx64" create (tableId, tag) info completed, rows:%d", GET_TASKID(pRuntimeEnv), count);
  } else if (functionId == FUNCTION_COUNT) {// handle the "count(tbname)" query
    SColumnInfoData* pColInfo = taosArrayGet(pRes->pDataBlock, 0);
    *(int64_t*)pColInfo->pData = pInfo->totalTables;
    count = 1;

    pOperator->status = OP_EXEC_DONE;
    //qDebug("QInfo:0x%"PRIx64" create count(tbname) query, res:%d rows:1", GET_TASKID(pRuntimeEnv), count);
  } else {  // return only the tags|table name etc.
    SExprInfo* pExprInfo = &pOperator->pExpr[0];  // todo use the column list instead of exprinfo

    count = 0;
    while(pInfo->curPos < pInfo->totalTables && count < maxNumOfTables) {
      int32_t i = pInfo->curPos++;

      STableQueryInfo* item = taosArrayGetP(pa, i);

      char *data = NULL, *dst = NULL;
      int16_t type = 0, bytes = 0;
      for(int32_t j = 0; j < pOperator->numOfOutput; ++j) {
        // not assign value in case of user defined constant output column
        if (TSDB_COL_IS_UD_COL(pExprInfo[j].base.pColumns->flag)) {
          continue;
        }

        SColumnInfoData* pColInfo = taosArrayGet(pRes->pDataBlock, j);
        type  = pExprInfo[j].base.resSchema.type;
        bytes = pExprInfo[j].base.resSchema.bytes;

        if (pExprInfo[j].base.pColumns->info.colId == TSDB_TBNAME_COLUMN_INDEX) {
          data = tsdbGetTableName(item->pTable);
        } else {
          data = tsdbGetTableTagVal(item->pTable, pExprInfo[j].base.pColumns->info.colId, type, bytes);
        }

        dst  = pColInfo->pData + count * pExprInfo[j].base.resSchema.bytes;
        doSetTagValueToResultBuf(dst, data, type, bytes);
      }

      count += 1;
    }

    if (pInfo->curPos >= pInfo->totalTables) {
      pOperator->status = OP_EXEC_DONE;
    }

    //qDebug("QInfo:0x%"PRIx64" create tag values results completed, rows:%d", GET_TASKID(pRuntimeEnv), count);
  }

  if (pOperator->status == OP_EXEC_DONE) {
    setTaskStatus(pOperator->pRuntimeEnv, TASK_COMPLETED);
  }

  pRes->info.rows = count;
  return (pRes->info.rows == 0)? NULL:pInfo->pRes;

#endif
  return TSDB_CODE_SUCCESS;
}

SOperatorInfo* createTagScanOperatorInfo(STaskRuntimeEnv* pRuntimeEnv, SExprInfo* pExpr, int32_t numOfOutput) {
  STagScanInfo* pInfo = taosMemoryCalloc(1, sizeof(STagScanInfo));
  //  pInfo->pRes = createOutputBuf(pExpr, numOfOutput, pResultInfo->capacity);

  size_t numOfGroup = GET_NUM_OF_TABLEGROUP(pRuntimeEnv);
  assert(numOfGroup == 0 || numOfGroup == 1);

  pInfo->totalTables = pRuntimeEnv->tableqinfoGroupInfo.numOfTables;
  pInfo->curPos = 0;

  SOperatorInfo* pOperator = taosMemoryCalloc(1, sizeof(SOperatorInfo));
  pOperator->name = "SeqTableTagScan";
  pOperator->operatorType = QUERY_NODE_PHYSICAL_PLAN_TAG_SCAN;
  pOperator->blockingOptr = false;
  pOperator->status = OP_NOT_OPENED;
  pOperator->info = pInfo;
  pOperator->getNextFn = doTagScan;
  pOperator->pExpr = pExpr;
  pOperator->numOfOutput = numOfOutput;
  pOperator->pRuntimeEnv = pRuntimeEnv;
  pOperator->closeFn = destroyTagScanOperatorInfo;

  return pOperator;
}
static bool initMultiDistinctInfo(SDistinctOperatorInfo* pInfo, SOperatorInfo* pOperator, SSDataBlock* pBlock) {
  if (taosArrayGetSize(pInfo->pDistinctDataInfo) == pOperator->numOfOutput) {
    // distinct info already inited
    return true;
  }
  for (int i = 0; i < pOperator->numOfOutput; i++) {
    //    pInfo->totalBytes += pOperator->pExpr[i].base.colBytes;
  }
  for (int i = 0; i < pOperator->numOfOutput; i++) {
    int numOfBlock = (int)(taosArrayGetSize(pBlock->pDataBlock));
    assert(i < numOfBlock);
    for (int j = 0; j < numOfBlock; j++) {
      SColumnInfoData* pColDataInfo = taosArrayGet(pBlock->pDataBlock, j);
      if (pColDataInfo->info.colId == pOperator->pExpr[i].base.resSchema.colId) {
        SDistinctDataInfo item = {.index = j, .type = pColDataInfo->info.type, .bytes = pColDataInfo->info.bytes};
        taosArrayInsert(pInfo->pDistinctDataInfo, i, &item);
      }
    }
  }
  pInfo->totalBytes += (int32_t)strlen(MULTI_KEY_DELIM) * (pOperator->numOfOutput);
  pInfo->buf = taosMemoryCalloc(1, pInfo->totalBytes);
  return taosArrayGetSize(pInfo->pDistinctDataInfo) == pOperator->numOfOutput ? true : false;
}

static void buildMultiDistinctKey(SDistinctOperatorInfo* pInfo, SSDataBlock* pBlock, int32_t rowId) {
  char* p = pInfo->buf;
  memset(p, 0, pInfo->totalBytes);

  for (int i = 0; i < taosArrayGetSize(pInfo->pDistinctDataInfo); i++) {
    SDistinctDataInfo* pDistDataInfo = (SDistinctDataInfo*)taosArrayGet(pInfo->pDistinctDataInfo, i);
    SColumnInfoData*   pColDataInfo = taosArrayGet(pBlock->pDataBlock, pDistDataInfo->index);
    char*              val = ((char*)pColDataInfo->pData) + pColDataInfo->info.bytes * rowId;
    if (isNull(val, pDistDataInfo->type)) {
      p += pDistDataInfo->bytes;
      continue;
    }
    if (IS_VAR_DATA_TYPE(pDistDataInfo->type)) {
      memcpy(p, varDataVal(val), varDataLen(val));
      p += varDataLen(val);
    } else {
      memcpy(p, val, pDistDataInfo->bytes);
      p += pDistDataInfo->bytes;
    }
    memcpy(p, MULTI_KEY_DELIM, strlen(MULTI_KEY_DELIM));
    p += strlen(MULTI_KEY_DELIM);
  }
}

static SSDataBlock* hashDistinct(SOperatorInfo* pOperator, bool* newgroup) {
  if (pOperator->status == OP_EXEC_DONE) {
    return NULL;
  }

  SDistinctOperatorInfo* pInfo = pOperator->info;
  SSDataBlock*           pRes = pInfo->pRes;

  pRes->info.rows = 0;
  SSDataBlock* pBlock = NULL;

  while (1) {
    publishOperatorProfEvent(pOperator->pDownstream[0], QUERY_PROF_BEFORE_OPERATOR_EXEC);
    pBlock = pOperator->pDownstream[0]->getNextFn(pOperator->pDownstream[0], newgroup);
    publishOperatorProfEvent(pOperator->pDownstream[0], QUERY_PROF_AFTER_OPERATOR_EXEC);

    if (pBlock == NULL) {
      doSetOperatorCompleted(pOperator);
      break;
    }
    if (!initMultiDistinctInfo(pInfo, pOperator, pBlock)) {
      doSetOperatorCompleted(pOperator);
      break;
    }
    // ensure result output buf
    if (pRes->info.rows + pBlock->info.rows > pInfo->outputCapacity) {
      int32_t newSize = pRes->info.rows + pBlock->info.rows;
      for (int i = 0; i < taosArrayGetSize(pRes->pDataBlock); i++) {
        SColumnInfoData*   pResultColInfoData = taosArrayGet(pRes->pDataBlock, i);
        SDistinctDataInfo* pDistDataInfo = taosArrayGet(pInfo->pDistinctDataInfo, i);
        char*              tmp = taosMemoryRealloc(pResultColInfoData->pData, newSize * pDistDataInfo->bytes);
        if (tmp == NULL) {
          return NULL;
        } else {
          pResultColInfoData->pData = tmp;
        }
      }
      pInfo->outputCapacity = newSize;
    }

    for (int32_t i = 0; i < pBlock->info.rows; i++) {
      buildMultiDistinctKey(pInfo, pBlock, i);
      if (taosHashGet(pInfo->pSet, pInfo->buf, pInfo->totalBytes) == NULL) {
        int32_t dummy;
        taosHashPut(pInfo->pSet, pInfo->buf, pInfo->totalBytes, &dummy, sizeof(dummy));
        for (int j = 0; j < taosArrayGetSize(pRes->pDataBlock); j++) {
          SDistinctDataInfo* pDistDataInfo = taosArrayGet(pInfo->pDistinctDataInfo, j);  // distinct meta info
          SColumnInfoData*   pColInfoData = taosArrayGet(pBlock->pDataBlock, pDistDataInfo->index);  // src
          SColumnInfoData*   pResultColInfoData = taosArrayGet(pRes->pDataBlock, j);                 // dist

          char* val = ((char*)pColInfoData->pData) + pDistDataInfo->bytes * i;
          char* start = pResultColInfoData->pData + pDistDataInfo->bytes * pInfo->pRes->info.rows;
          memcpy(start, val, pDistDataInfo->bytes);
        }
        pRes->info.rows += 1;
      }
    }

    if (pRes->info.rows >= pInfo->threshold) {
      break;
    }
  }
  return (pInfo->pRes->info.rows > 0) ? pInfo->pRes : NULL;
}

SOperatorInfo* createDistinctOperatorInfo(STaskRuntimeEnv* pRuntimeEnv, SOperatorInfo* downstream, SExprInfo* pExpr,
                                          int32_t numOfOutput) {
  SDistinctOperatorInfo* pInfo = taosMemoryCalloc(1, sizeof(SDistinctOperatorInfo));
  pInfo->totalBytes = 0;
  pInfo->buf = NULL;
  pInfo->threshold = tsMaxNumOfDistinctResults;  // distinct result threshold
  pInfo->outputCapacity = 4096;
  pInfo->pDistinctDataInfo = taosArrayInit(numOfOutput, sizeof(SDistinctDataInfo));
  pInfo->pSet = taosHashInit(64, taosGetDefaultHashFunction(TSDB_DATA_TYPE_BINARY), false, HASH_NO_LOCK);
  //  pInfo->pRes = createOutputBuf(pExpr, numOfOutput, (int32_t) pInfo->outputCapacity);

  SOperatorInfo* pOperator = taosMemoryCalloc(1, sizeof(SOperatorInfo));
  pOperator->name = "DistinctOperator";
  pOperator->blockingOptr = false;
  pOperator->status = OP_NOT_OPENED;
  //  pOperator->operatorType = OP_Distinct;
  pOperator->pExpr = pExpr;
  pOperator->numOfOutput = numOfOutput;
  pOperator->info = pInfo;
  pOperator->pRuntimeEnv = pRuntimeEnv;
  pOperator->getNextFn = hashDistinct;
  pOperator->pExpr = pExpr;
  pOperator->closeFn = destroyDistinctOperatorInfo;

  int32_t code = appendDownstream(pOperator, &downstream, 1);
  return pOperator;
}

static int32_t getColumnIndexInSource(SQueriedTableInfo* pTableInfo, SExprBasicInfo* pExpr, SColumnInfo* pTagCols) {
  int32_t j = 0;

  if (TSDB_COL_IS_TAG(pExpr->pParam[0].pCol->type)) {
    if (pExpr->pParam[0].pCol->colId == TSDB_TBNAME_COLUMN_INDEX) {
      return TSDB_TBNAME_COLUMN_INDEX;
    }

    while (j < pTableInfo->numOfTags) {
      if (pExpr->pParam[0].pCol->colId == pTagCols[j].colId) {
        return j;
      }

      j += 1;
    }

  } /*else if (TSDB_COL_IS_UD_COL(pExpr->colInfo.flag)) {  // user specified column data
    return TSDB_UD_COLUMN_INDEX;
  } else {
    while (j < pTableInfo->numOfCols) {
      if (pExpr->colInfo.colId == pTableInfo->colList[j].colId) {
        return j;
      }

      j += 1;
    }
  }*/

  return INT32_MIN;  // return a less than TSDB_TBNAME_COLUMN_INDEX value
}

bool validateExprColumnInfo(SQueriedTableInfo* pTableInfo, SExprBasicInfo* pExpr, SColumnInfo* pTagCols) {
  int32_t j = getColumnIndexInSource(pTableInfo, pExpr, pTagCols);
  return j != INT32_MIN;
}

static int32_t deserializeColFilterInfo(SColumnFilterInfo* pColFilters, int16_t numOfFilters, char** pMsg) {
  for (int32_t f = 0; f < numOfFilters; ++f) {
    SColumnFilterInfo* pFilterMsg = (SColumnFilterInfo*)(*pMsg);

    SColumnFilterInfo* pColFilter = &pColFilters[f];
    pColFilter->filterstr = htons(pFilterMsg->filterstr);

    (*pMsg) += sizeof(SColumnFilterInfo);

    if (pColFilter->filterstr) {
      pColFilter->len = htobe64(pFilterMsg->len);

      pColFilter->pz =
          (int64_t)taosMemoryCalloc(1, (size_t)(pColFilter->len + 1 * TSDB_NCHAR_SIZE));  // note: null-terminator
      if (pColFilter->pz == 0) {
        return TSDB_CODE_QRY_OUT_OF_MEMORY;
      }

      memcpy((void*)pColFilter->pz, (*pMsg), (size_t)pColFilter->len);
      (*pMsg) += (pColFilter->len + 1);
    } else {
      pColFilter->lowerBndi = htobe64(pFilterMsg->lowerBndi);
      pColFilter->upperBndi = htobe64(pFilterMsg->upperBndi);
    }

    pColFilter->lowerRelOptr = htons(pFilterMsg->lowerRelOptr);
    pColFilter->upperRelOptr = htons(pFilterMsg->upperRelOptr);
  }

  return TSDB_CODE_SUCCESS;
}

static SResSchema createResSchema(int32_t type, int32_t bytes, int32_t slotId, int32_t scale, int32_t precision,
                                  const char* name) {
  SResSchema s = {0};
  s.scale = scale;
  s.type = type;
  s.bytes = bytes;
  s.colId = slotId;
  s.precision = precision;
  strncpy(s.name, name, tListLen(s.name));

  return s;
}

static SColumn* createColumn(int32_t blockId, int32_t slotId, SDataType* pType) {
  SColumn* pCol = taosMemoryCalloc(1, sizeof(SColumn));
  if (pCol == NULL) {
    terrno = TSDB_CODE_OUT_OF_MEMORY;
    return NULL;
  }

  pCol->slotId      = slotId;
  pCol->bytes       = pType->bytes;
  pCol->type        = pType->type;
  pCol->scale       = pType->scale;
  pCol->precision   = pType->precision;
  pCol->dataBlockId = blockId;

  return pCol;
}

SExprInfo* createExprInfo(SNodeList* pNodeList, SNodeList* pGroupKeys, int32_t* numOfExprs) {
  int32_t numOfFuncs = LIST_LENGTH(pNodeList);
  int32_t numOfGroupKeys = 0;
  if (pGroupKeys != NULL) {
    numOfGroupKeys = LIST_LENGTH(pGroupKeys);
  }

  *numOfExprs = numOfFuncs + numOfGroupKeys;
  SExprInfo* pExprs = taosMemoryCalloc(*numOfExprs, sizeof(SExprInfo));

  for (int32_t i = 0; i < (*numOfExprs); ++i) {
    STargetNode* pTargetNode = NULL;
    if (i < numOfFuncs) {
      pTargetNode = (STargetNode*)nodesListGetNode(pNodeList, i);
    } else {
      pTargetNode = (STargetNode*)nodesListGetNode(pGroupKeys, i - numOfFuncs);
    }

    SExprInfo* pExp = &pExprs[pTargetNode->slotId];

    pExp->pExpr = taosMemoryCalloc(1, sizeof(tExprNode));
    pExp->pExpr->_function.num = 1;
    pExp->pExpr->_function.functionId = -1;

    // it is a project query, or group by column
    if (nodeType(pTargetNode->pExpr) == QUERY_NODE_COLUMN) {
      pExp->pExpr->nodeType = QUERY_NODE_COLUMN;
      SColumnNode* pColNode = (SColumnNode*)pTargetNode->pExpr;

      pExp->base.pParam = taosMemoryCalloc(1, sizeof(SFunctParam));
      pExp->base.numOfParams = 1;

      SDataType* pType = &pColNode->node.resType;
      pExp->base.resSchema = createResSchema(pType->type, pType->bytes, pTargetNode->slotId, pType->scale, pType->precision, pColNode->colName);
      pExp->base.pParam[0].pCol = createColumn(pColNode->dataBlockId, pColNode->slotId, pType);
      pExp->base.pParam[0].type = FUNC_PARAM_TYPE_COLUMN;
    } else if (nodeType(pTargetNode->pExpr) == QUERY_NODE_FUNCTION) {
      pExp->pExpr->nodeType = QUERY_NODE_FUNCTION;
      SFunctionNode* pFuncNode = (SFunctionNode*)pTargetNode->pExpr;

      SDataType* pType = &pFuncNode->node.resType;
      pExp->base.resSchema = createResSchema(pType->type, pType->bytes, pTargetNode->slotId, pType->scale,
                                             pType->precision, pFuncNode->node.aliasName);

      pExp->pExpr->_function.functionId = pFuncNode->funcId;
      pExp->pExpr->_function.pFunctNode = pFuncNode;
      strncpy(pExp->pExpr->_function.functionName, pFuncNode->functionName, tListLen(pExp->pExpr->_function.functionName));

      // TODO: value parameter needs to be handled
      int32_t numOfParam = LIST_LENGTH(pFuncNode->pParameterList);

      pExp->base.pParam = taosMemoryCalloc(numOfParam, sizeof(SFunctParam));
      pExp->base.numOfParams = numOfParam;

      for (int32_t j = 0; j < numOfParam; ++j) {
        SNode*       p1 = nodesListGetNode(pFuncNode->pParameterList, j);
        if (p1->type == QUERY_NODE_COLUMN) {
          SColumnNode* pcn = (SColumnNode*) p1;

          pExp->base.pParam[j].type = FUNC_PARAM_TYPE_COLUMN;
          pExp->base.pParam[j].pCol = createColumn(pcn->dataBlockId, pcn->slotId, &pcn->node.resType);
        } else if (p1->type == QUERY_NODE_VALUE) {
          SValueNode* pvn = (SValueNode*)p1;
          pExp->base.pParam[j].type = FUNC_PARAM_TYPE_VALUE;
        }
      }
    } else if (nodeType(pTargetNode->pExpr) == QUERY_NODE_OPERATOR) {
      pExp->pExpr->nodeType = QUERY_NODE_OPERATOR;
      SOperatorNode* pNode = (SOperatorNode*)pTargetNode->pExpr;

      pExp->base.pParam = taosMemoryCalloc(1, sizeof(SFunctParam));
      pExp->base.numOfParams = 1;

      SDataType* pType = &pNode->node.resType;
      pExp->base.resSchema = createResSchema(pType->type, pType->bytes, pTargetNode->slotId, pType->scale, pType->precision, pNode->node.aliasName);

      pExp->pExpr->_optrRoot.pRootNode = pTargetNode->pExpr;

//      pExp->base.pParam[0].type = FUNC_PARAM_TYPE_COLUMN;
//      pExp->base.pParam[0].pCol = createColumn(pTargetNode->dataBlockId, pTargetNode->slotId, pType);
    } else {
      ASSERT(0);
    }
  }

  return pExprs;
}

static SExecTaskInfo* createExecTaskInfo(uint64_t queryId, uint64_t taskId, EOPTR_EXEC_MODEL model) {
  SExecTaskInfo* pTaskInfo = taosMemoryCalloc(1, sizeof(SExecTaskInfo));
  setTaskStatus(pTaskInfo, TASK_NOT_COMPLETED);

  pTaskInfo->cost.created = taosGetTimestampMs();
  pTaskInfo->id.queryId = queryId;
  pTaskInfo->execModel  = model;

  char* p = taosMemoryCalloc(1, 128);
  snprintf(p, 128, "TID:0x%" PRIx64 " QID:0x%" PRIx64, taskId, queryId);
  pTaskInfo->id.str = strdup(p);

  return pTaskInfo;
}

static tsdbReaderT doCreateDataReader(STableScanPhysiNode* pTableScanNode, SReadHandle* pHandle,
                                      STableGroupInfo* pTableGroupInfo, uint64_t queryId, uint64_t taskId);

static int32_t doCreateTableGroup(void* metaHandle, int32_t tableType, uint64_t tableUid, STableGroupInfo* pGroupInfo,
                                  uint64_t queryId, uint64_t taskId);
static SArray* extractTableIdList(const STableGroupInfo* pTableGroupInfo);
static SArray* extractScanColumnId(SNodeList* pNodeList);
static SArray* extractColumnInfo(SNodeList* pNodeList);
static SArray* extractColMatchInfo(SNodeList* pNodeList, SDataBlockDescNode* pOutputNodeList, int32_t* numOfOutputCols);
static SArray* createSortInfo(SNodeList* pNodeList);

SOperatorInfo* createOperatorTree(SPhysiNode* pPhyNode, SExecTaskInfo* pTaskInfo, SReadHandle* pHandle,
                                        uint64_t queryId, uint64_t taskId, STableGroupInfo* pTableGroupInfo) {
  if (pPhyNode->pChildren == NULL || LIST_LENGTH(pPhyNode->pChildren) == 0) {
    if (QUERY_NODE_PHYSICAL_PLAN_TABLE_SCAN == nodeType(pPhyNode)) {
      SScanPhysiNode* pScanPhyNode = (SScanPhysiNode*)pPhyNode;

      int32_t     numOfCols = 0;
      tsdbReaderT pDataReader = doCreateDataReader((STableScanPhysiNode*)pPhyNode, pHandle, pTableGroupInfo, (uint64_t)queryId, taskId);
      SArray* pColList = extractColMatchInfo(pScanPhyNode->pScanCols, pScanPhyNode->node.pOutputDataBlockDesc, &numOfCols);

      return createTableScanOperatorInfo(pDataReader, pScanPhyNode->order, numOfCols, pScanPhyNode->count,
                                         pScanPhyNode->reverse, pColList, pScanPhyNode->node.pConditions, pTaskInfo);
    } else if (QUERY_NODE_PHYSICAL_PLAN_EXCHANGE == nodeType(pPhyNode)) {
      SExchangePhysiNode* pExchange = (SExchangePhysiNode*)pPhyNode;
      SSDataBlock*        pResBlock = createOutputBuf_rv1(pExchange->node.pOutputDataBlockDesc);
      return createExchangeOperatorInfo(pExchange->pSrcEndPoints, pResBlock, pTaskInfo);
    } else if (QUERY_NODE_PHYSICAL_PLAN_STREAM_SCAN == nodeType(pPhyNode)) {
      SScanPhysiNode* pScanPhyNode = (SScanPhysiNode*)pPhyNode;  // simple child table.

      int32_t code = doCreateTableGroup(pHandle->meta, pScanPhyNode->tableType, pScanPhyNode->uid, pTableGroupInfo,
                                        queryId, taskId);
      SArray* tableIdList = extractTableIdList(pTableGroupInfo);

      SSDataBlock* pResBlock = createOutputBuf_rv1(pScanPhyNode->node.pOutputDataBlockDesc);

      int32_t numOfCols = 0;
      SArray* pColList = extractColMatchInfo(pScanPhyNode->pScanCols, pScanPhyNode->node.pOutputDataBlockDesc, &numOfCols);
      SOperatorInfo* pOperator = createStreamScanOperatorInfo(pHandle->reader, pResBlock, pColList, tableIdList, pTaskInfo);
      taosArrayDestroy(tableIdList);
      return pOperator;
    } else if (QUERY_NODE_PHYSICAL_PLAN_SYSTABLE_SCAN == nodeType(pPhyNode)) {
      SSystemTableScanPhysiNode* pSysScanPhyNode = (SSystemTableScanPhysiNode*)pPhyNode;
      SSDataBlock*               pResBlock = createOutputBuf_rv1(pSysScanPhyNode->scan.node.pOutputDataBlockDesc);

      struct SScanPhysiNode* pScanNode = &pSysScanPhyNode->scan;
      SArray*                colList = extractScanColumnId(pScanNode->pScanCols);

      SOperatorInfo* pOperator = createSysTableScanOperatorInfo(
          pHandle->meta, pResBlock, &pScanNode->tableName, pScanNode->node.pConditions, pSysScanPhyNode->mgmtEpSet,
          colList, pTaskInfo, pSysScanPhyNode->showRewrite, pSysScanPhyNode->accountId);
      return pOperator;
    } else {
      ASSERT(0);
    }
  }

  if (QUERY_NODE_PHYSICAL_PLAN_PROJECT == nodeType(pPhyNode)) {
    size_t size = LIST_LENGTH(pPhyNode->pChildren);
    assert(size == 1);

    SPhysiNode*    pChildNode = (SPhysiNode*)nodesListGetNode(pPhyNode->pChildren, 0);
    SOperatorInfo* op = createOperatorTree(pChildNode, pTaskInfo, pHandle, queryId, taskId, pTableGroupInfo);

    int32_t      num = 0;
    SProjectPhysiNode* pProjPhyNode = (SProjectPhysiNode*) pPhyNode;
    SExprInfo*   pExprInfo = createExprInfo(pProjPhyNode->pProjections, NULL, &num);

    SSDataBlock* pResBlock = createOutputBuf_rv1(pPhyNode->pOutputDataBlockDesc);
    SLimit limit = {.limit = pProjPhyNode->limit, .offset = pProjPhyNode->offset};

    return createProjectOperatorInfo(op, pExprInfo, num, pResBlock, &limit, pTaskInfo);
  } else if (QUERY_NODE_PHYSICAL_PLAN_AGG == nodeType(pPhyNode)) {
    size_t size = LIST_LENGTH(pPhyNode->pChildren);
    assert(size == 1);

    for (int32_t i = 0; i < size; ++i) {
      SPhysiNode*    pChildNode = (SPhysiNode*)nodesListGetNode(pPhyNode->pChildren, i);
      SOperatorInfo* op = createOperatorTree(pChildNode, pTaskInfo, pHandle, queryId, taskId, pTableGroupInfo);

      int32_t num = 0;

      SAggPhysiNode* pAggNode = (SAggPhysiNode*)pPhyNode;
      SExprInfo*     pExprInfo = createExprInfo(pAggNode->pAggFuncs, pAggNode->pGroupKeys, &num);
      SSDataBlock*   pResBlock = createOutputBuf_rv1(pPhyNode->pOutputDataBlockDesc);

      if (pAggNode->pGroupKeys != NULL) {
        SArray* pColList = extractColumnInfo(pAggNode->pGroupKeys);
        return createGroupOperatorInfo(op, pExprInfo, num, pResBlock, pColList, pTaskInfo, NULL);
      } else {
        return createAggregateOperatorInfo(op, pExprInfo, num, pResBlock, pTaskInfo, pTableGroupInfo);
      }
    }
  } else if (QUERY_NODE_PHYSICAL_PLAN_INTERVAL == nodeType(pPhyNode)) {
    size_t size = LIST_LENGTH(pPhyNode->pChildren);
    assert(size == 1);

    for (int32_t i = 0; i < size; ++i) {
      SPhysiNode*    pChildNode = (SPhysiNode*)nodesListGetNode(pPhyNode->pChildren, i);
      SOperatorInfo* op = createOperatorTree(pChildNode, pTaskInfo, pHandle, queryId, taskId, pTableGroupInfo);

      SIntervalPhysiNode* pIntervalPhyNode = (SIntervalPhysiNode*)pPhyNode;

      // todo: set the correct primary timestamp key column
      int32_t      num = 0;
      SExprInfo*   pExprInfo = createExprInfo(pIntervalPhyNode->window.pFuncs, NULL, &num);
      SSDataBlock* pResBlock = createOutputBuf_rv1(pPhyNode->pOutputDataBlockDesc);

      SInterval interval = {.interval     = pIntervalPhyNode->interval,
                            .sliding      = pIntervalPhyNode->sliding,
                            .intervalUnit = pIntervalPhyNode->intervalUnit,
                            .slidingUnit  = pIntervalPhyNode->slidingUnit,
                            .offset       = pIntervalPhyNode->offset,
                            .precision    = TSDB_TIME_PRECISION_MILLI};
      return createIntervalOperatorInfo(op, pExprInfo, num, pResBlock, &interval, pTableGroupInfo, pTaskInfo);
    }
  } else if (QUERY_NODE_PHYSICAL_PLAN_SORT == nodeType(pPhyNode)) {
    size_t size = LIST_LENGTH(pPhyNode->pChildren);
    assert(size == 1);

    SPhysiNode*    pChildNode = (SPhysiNode*)nodesListGetNode(pPhyNode->pChildren, 0);
    SOperatorInfo* op = createOperatorTree(pChildNode, pTaskInfo, pHandle, queryId, taskId, pTableGroupInfo);

    SSortPhysiNode* pSortPhyNode = (SSortPhysiNode*)pPhyNode;

    SSDataBlock* pResBlock = createOutputBuf_rv1(pPhyNode->pOutputDataBlockDesc);
    SArray*      info = createSortInfo(pSortPhyNode->pSortKeys);
    return createSortOperatorInfo(op, pResBlock, info, pTaskInfo);
  } else if (QUERY_NODE_PHYSICAL_PLAN_SESSION_WINDOW == nodeType(pPhyNode)) {
    size_t size = LIST_LENGTH(pPhyNode->pChildren);
    assert(size == 1);

    SPhysiNode*    pChildNode = (SPhysiNode*)nodesListGetNode(pPhyNode->pChildren, 0);
    SOperatorInfo* op = createOperatorTree(pChildNode, pTaskInfo, pHandle, queryId, taskId, pTableGroupInfo);

    SSessionWinodwPhysiNode* pSessionNode = (SSessionWinodwPhysiNode*)pPhyNode;

    int32_t      num = 0;
    SExprInfo*   pExprInfo = createExprInfo(pSessionNode->window.pFuncs, NULL, &num);
    SSDataBlock* pResBlock = createOutputBuf_rv1(pPhyNode->pOutputDataBlockDesc);
    return createSessionAggOperatorInfo(op, pExprInfo, num, pResBlock, pSessionNode->gap, pTaskInfo);
  } else {
    ASSERT(0);
  } /*else if (pPhyNode->info.type == OP_MultiTableAggregate) {
     size_t size = taosArrayGetSize(pPhyNode->pChildren);
     assert(size == 1);

     for (int32_t i = 0; i < size; ++i) {
       SPhysiNode*      pChildNode = taosArrayGetP(pPhyNode->pChildren, i);
       SOperatorInfo* op = createOperatorTree(pChildNode, pTaskInfo, pHandle, queryId, taskId, pTableGroupInfo);
       return createMultiTableAggOperatorInfo(op, pPhyNode->pTargets, pTaskInfo, pTableGroupInfo);
     }
   }*/
  return NULL;
}

static tsdbReaderT createDataReaderImpl(STableScanPhysiNode* pTableScanNode, STableGroupInfo* pGroupInfo,
                                        void* readHandle, uint64_t queryId, uint64_t taskId) {
  STsdbQueryCond cond = {.loadExternalRows = false};

  cond.order = pTableScanNode->scan.order;
  cond.numOfCols = LIST_LENGTH(pTableScanNode->scan.pScanCols);
  cond.colList = taosMemoryCalloc(cond.numOfCols, sizeof(SColumnInfo));
  if (cond.colList == NULL) {
    terrno = TSDB_CODE_QRY_OUT_OF_MEMORY;
    return NULL;
  }

  cond.twindow = pTableScanNode->scanRange;
  cond.type = BLOCK_LOAD_OFFSET_SEQ_ORDER;
  //  cond.type = pTableScanNode->scanFlag;

  int32_t j = 0;
  for (int32_t i = 0; i < cond.numOfCols; ++i) {
    STargetNode* pNode = (STargetNode*)nodesListGetNode(pTableScanNode->scan.pScanCols, i);
    SColumnNode* pColNode = (SColumnNode*)pNode->pExpr;
    if (pColNode->colType == COLUMN_TYPE_TAG) {
      continue;
    }

    cond.colList[j].type = pColNode->node.resType.type;
    cond.colList[j].bytes = pColNode->node.resType.bytes;
    cond.colList[j].colId = pColNode->colId;
    j += 1;
  }

  cond.numOfCols = j;
  return tsdbQueryTables(readHandle, &cond, pGroupInfo, queryId, taskId);
}

SArray* extractScanColumnId(SNodeList* pNodeList) {
  size_t  numOfCols = LIST_LENGTH(pNodeList);
  SArray* pList = taosArrayInit(numOfCols, sizeof(int16_t));
  if (pList == NULL) {
    terrno = TSDB_CODE_OUT_OF_MEMORY;
    return NULL;
  }

  for (int32_t i = 0; i < numOfCols; ++i) {
    for (int32_t j = 0; j < numOfCols; ++j) {
      STargetNode* pNode = (STargetNode*)nodesListGetNode(pNodeList, j);
      if (pNode->slotId == i) {
        SColumnNode* pColNode = (SColumnNode*)pNode->pExpr;
        taosArrayPush(pList, &pColNode->colId);
        break;
      }
    }
  }

  return pList;
}

SArray* extractColumnInfo(SNodeList* pNodeList) {
  size_t  numOfCols = LIST_LENGTH(pNodeList);
  SArray* pList = taosArrayInit(numOfCols, sizeof(SColumn));
  if (pList == NULL) {
    terrno = TSDB_CODE_OUT_OF_MEMORY;
    return NULL;
  }

  for (int32_t i = 0; i < numOfCols; ++i) {
    STargetNode* pNode = (STargetNode*)nodesListGetNode(pNodeList, i);
    SColumnNode* pColNode = (SColumnNode*)pNode->pExpr;

    SColumn c = {0};
    c.slotId = pColNode->slotId;
    c.colId = pColNode->colId;
    c.type = pColNode->node.resType.type;
    c.bytes = pColNode->node.resType.bytes;
    c.precision = pColNode->node.resType.precision;
    c.scale = pColNode->node.resType.scale;

    taosArrayPush(pList, &c);
  }

  return pList;
}

SArray* createSortInfo(SNodeList* pNodeList) {
  size_t  numOfCols = LIST_LENGTH(pNodeList);
  SArray* pList = taosArrayInit(numOfCols, sizeof(SBlockOrderInfo));
  if (pList == NULL) {
    terrno = TSDB_CODE_OUT_OF_MEMORY;
    return pList;
  }

  for (int32_t i = 0; i < numOfCols; ++i) {
    STargetNode*      pNode = (STargetNode*)nodesListGetNode(pNodeList, i);
    SOrderByExprNode* pSortKey = (SOrderByExprNode*)pNode->pExpr;
    SBlockOrderInfo   bi = {0};
    bi.order = (pSortKey->order == ORDER_ASC) ? TSDB_ORDER_ASC : TSDB_ORDER_DESC;
    bi.nullFirst = (pSortKey->nullOrder == NULL_ORDER_FIRST);

    SColumnNode* pColNode = (SColumnNode*)pSortKey->pExpr;
    bi.slotId = pColNode->slotId;
    //    pColNode->order;
    //    SColumn c = {0};
    //    c.slotId = pColNode->slotId;
    //    c.colId  = pColNode->colId;
    //    c.type   = pColNode->node.resType.type;
    //    c.bytes  = pColNode->node.resType.bytes;
    //    c.precision  = pColNode->node.resType.precision;
    //    c.scale  = pColNode->node.resType.scale;

    taosArrayPush(pList, &bi);
  }

  return pList;
}

SArray* extractColMatchInfo(SNodeList* pNodeList, SDataBlockDescNode* pOutputNodeList, int32_t* numOfOutputCols) {
  size_t  numOfCols = LIST_LENGTH(pNodeList);
  SArray* pList = taosArrayInit(numOfCols, sizeof(SColMatchInfo));
  if (pList == NULL) {
    terrno = TSDB_CODE_OUT_OF_MEMORY;
    return NULL;
  }

  for (int32_t i = 0; i < numOfCols; ++i) {
    STargetNode* pNode = (STargetNode*)nodesListGetNode(pNodeList, i);
    SColumnNode* pColNode = (SColumnNode*)pNode->pExpr;

    SColMatchInfo c = {0};
    c.colId = pColNode->colId;
    c.targetSlotId = pNode->slotId;
    c.output = true;
    taosArrayPush(pList, &c);
  }

  *numOfOutputCols = 0;

  int32_t num = LIST_LENGTH(pOutputNodeList->pSlots);
  for (int32_t i = 0; i < num; ++i) {
    SSlotDescNode* pNode = (SSlotDescNode*)nodesListGetNode(pOutputNodeList->pSlots, i);
    SColMatchInfo* info = taosArrayGet(pList, pNode->slotId);
    if (pNode->output) {
      (*numOfOutputCols) += 1;
    } else {
      info->output = false;
    }
  }

  return pList;
}

int32_t doCreateTableGroup(void* metaHandle, int32_t tableType, uint64_t tableUid, STableGroupInfo* pGroupInfo, uint64_t queryId, uint64_t taskId) {
  int32_t code = 0;
  if (tableType == TSDB_SUPER_TABLE) {
    code = tsdbQuerySTableByTagCond(metaHandle, tableUid, 0, NULL, 0, 0, NULL, pGroupInfo, NULL, 0, queryId, taskId);
  } else {  // Create one table group.
    code = tsdbGetOneTableGroup(metaHandle, tableUid, 0, pGroupInfo);
  }

  return code;
}

SArray* extractTableIdList(const STableGroupInfo* pTableGroupInfo) {
  SArray* tableIdList = taosArrayInit(4, sizeof(uint64_t));

  if (pTableGroupInfo->numOfTables > 0) {
    SArray* pa = taosArrayGetP(pTableGroupInfo->pGroupList, 0);
    ASSERT(taosArrayGetSize(pTableGroupInfo->pGroupList) == 1);

    // Transfer the Array of STableKeyInfo into uid list.
    size_t numOfTables = taosArrayGetSize(pa);
    for (int32_t i = 0; i < numOfTables; ++i) {
      STableKeyInfo* pkeyInfo = taosArrayGet(pa, i);
      taosArrayPush(tableIdList, &pkeyInfo->uid);
    }
  }

  return tableIdList;
}

tsdbReaderT doCreateDataReader(STableScanPhysiNode* pTableScanNode, SReadHandle* pHandle,
                               STableGroupInfo* pTableGroupInfo, uint64_t queryId, uint64_t taskId) {
  uint64_t uid = pTableScanNode->scan.uid;
  int32_t  code =
      doCreateTableGroup(pHandle->meta, pTableScanNode->scan.tableType, uid, pTableGroupInfo, queryId, taskId);
  if (code != TSDB_CODE_SUCCESS) {
    goto _error;
  }

  if (pTableGroupInfo->numOfTables == 0) {
    code = 0;
    qDebug("no table qualified for query, TID:0x%" PRIx64 ", QID:0x%" PRIx64, taskId, queryId);
    goto _error;
  }

  return createDataReaderImpl(pTableScanNode, pTableGroupInfo, pHandle->reader, queryId, taskId);

_error:
  terrno = code;
  return NULL;
}

int32_t createExecTaskInfoImpl(SSubplan* pPlan, SExecTaskInfo** pTaskInfo, SReadHandle* pHandle, uint64_t taskId, EOPTR_EXEC_MODEL model) {
  uint64_t queryId = pPlan->id.queryId;

  int32_t code = TSDB_CODE_SUCCESS;
  *pTaskInfo = createExecTaskInfo(queryId, taskId, model);
  if (*pTaskInfo == NULL) {
    code = TSDB_CODE_QRY_OUT_OF_MEMORY;
    goto _complete;
  }

  STableGroupInfo group = {0};
  (*pTaskInfo)->pRoot = createOperatorTree(pPlan->pNode, *pTaskInfo, pHandle, queryId, taskId, &group);
  if (NULL == (*pTaskInfo)->pRoot) {
    code = terrno;
    goto _complete;
  }

  if ((*pTaskInfo)->pRoot == NULL) {
    code = TSDB_CODE_QRY_OUT_OF_MEMORY;
    goto _complete;
  }

  return code;

_complete:
  taosMemoryFreeClear(*pTaskInfo);

  terrno = code;
  return code;
}

static int32_t updateOutputBufForTopBotQuery(SQueriedTableInfo* pTableInfo, SColumnInfo* pTagCols, SExprInfo* pExprs,
                                             int32_t numOfOutput, int32_t tagLen, bool superTable) {
  for (int32_t i = 0; i < numOfOutput; ++i) {
    int16_t functId = getExprFunctionId(&pExprs[i]);

    if (functId == FUNCTION_TOP || functId == FUNCTION_BOTTOM) {
      int32_t j = getColumnIndexInSource(pTableInfo, &pExprs[i].base, pTagCols);
      if (j < 0 || j >= pTableInfo->numOfCols) {
        return TSDB_CODE_QRY_INVALID_MSG;
      } else {
        SColumnInfo* pCol = &pTableInfo->colList[j];
        //        int32_t ret = getResultDataInfo(pCol->type, pCol->bytes, functId, (int32_t)pExprs[i].base.param[0].i,
        //                                        &pExprs[i].base.resSchema.type, &pExprs[i].base.resSchema.bytes,
        //                                        &pExprs[i].base.interBytes, tagLen, superTable, NULL);
        //        assert(ret == TSDB_CODE_SUCCESS);
      }
    }
  }

  return TSDB_CODE_SUCCESS;
}

<<<<<<< HEAD
// TODO tag length should be passed from client, refactor
int32_t createQueryFilter(char* data, uint16_t len, SFilterInfo** pFilters) {
  tExprNode* expr = NULL;

  TRY(TSDB_MAX_TAG_CONDITIONS) { expr = exprTreeFromBinary(data, len); }
  CATCH(code) {
    CLEANUP_EXECUTE();
    return code;
  }
  END_TRY

  if (expr == NULL) {
    // qError("failed to create expr tree");
    return TSDB_CODE_QRY_APP_ERROR;
  }

  //  int32_t ret = filterInitFromTree(expr, pFilters, 0);
  //  tExprTreeDestroy(expr, NULL);

  //  return ret;
  return TSDB_CODE_SUCCESS;
}

// int32_t doCreateFilterInfo(SColumnInfo* pCols, int32_t numOfCols, int32_t numOfFilterCols, SSingleColumnFilterInfo**
// pFilterInfo, uint64_t qId) {
//   *pFilterInfo = taosMemoryCalloc(1, sizeof(SSingleColumnFilterInfo) * numOfFilterCols);
//   if (*pFilterInfo == NULL) {
//     return TSDB_CODE_QRY_OUT_OF_MEMORY;
//   }
//
//   for (int32_t i = 0, j = 0; i < numOfCols; ++i) {
//     if (pCols[i].flist.numOfFilters > 0) {
//       SSingleColumnFilterInfo* pFilter = &((*pFilterInfo)[j]);
//
//       memcpy(&pFilter->info, &pCols[i], sizeof(SColumnInfo));
//       pFilter->info = pCols[i];
//
//       pFilter->numOfFilters = pCols[i].flist.numOfFilters;
//       pFilter->pFilters = taosMemoryCalloc(pFilter->numOfFilters, sizeof(SColumnFilterElem));
//       if (pFilter->pFilters == NULL) {
//         return TSDB_CODE_QRY_OUT_OF_MEMORY;
//       }
//
//       for (int32_t f = 0; f < pFilter->numOfFilters; ++f) {
//         SColumnFilterElem* pSingleColFilter = &pFilter->pFilters[f];
//         pSingleColFilter->filterInfo = pCols[i].flist.filterInfo[f];
//
//         int32_t lower = pSingleColFilter->filterInfo.lowerRelOptr;
//         int32_t upper = pSingleColFilter->filterInfo.upperRelOptr;
//         if (lower == TSDB_RELATION_INVALID && upper == TSDB_RELATION_INVALID) {
//           //qError("QInfo:0x%"PRIx64" invalid filter info", qId);
//           return TSDB_CODE_QRY_INVALID_MSG;
//         }
//
//         pSingleColFilter->fp = getFilterOperator(lower, upper);
//         if (pSingleColFilter->fp == NULL) {
//           //qError("QInfo:0x%"PRIx64" invalid filter info", qId);
//           return TSDB_CODE_QRY_INVALID_MSG;
//         }
//
//         pSingleColFilter->bytes = pCols[i].bytes;
//
//         if (lower == TSDB_RELATION_IN) {
////          buildFilterSetFromBinary(&pSingleColFilter->q, (char *)(pSingleColFilter->filterInfo.pz),
///(int32_t)(pSingleColFilter->filterInfo.len));
//        }
//      }
//
//      j++;
//    }
//  }
//
//  return TSDB_CODE_SUCCESS;
//}

void* doDestroyFilterInfo(SSingleColumnFilterInfo* pFilterInfo, int32_t numOfFilterCols) {
  //  for (int32_t i = 0; i < numOfFilterCols; ++i) {
  //    if (pFilterInfo[i].numOfFilters > 0) {
  //      if (pFilterInfo[i].pFilters->filterInfo.lowerRelOptr == TSDB_RELATION_IN) {
  //        taosHashCleanup((SHashObj *)(pFilterInfo[i].pFilters->q));
  //      }
  //      taosMemoryFreeClear(pFilterInfo[i].pFilters);
  //    }
  //  }
  //
  //  taosMemoryFreeClear(pFilterInfo);
  return NULL;
}

int32_t createFilterInfo(STaskAttr* pQueryAttr, uint64_t qId) {
  for (int32_t i = 0; i < pQueryAttr->numOfCols; ++i) {
    //    if (pQueryAttr->tableCols[i].flist.numOfFilters > 0 && pQueryAttr->tableCols[i].flist.filterInfo != NULL) {
    //      pQueryAttr->numOfFilterCols++;
    //    }
  }

  if (pQueryAttr->numOfFilterCols == 0) {
    return TSDB_CODE_SUCCESS;
  }

  //  doCreateFilterInfo(pQueryAttr->tableCols, pQueryAttr->numOfCols, pQueryAttr->numOfFilterCols,
  //                     &pQueryAttr->pFilterInfo, qId);

  pQueryAttr->createFilterOperator = true;

  return TSDB_CODE_SUCCESS;
}

static void doUpdateExprColumnIndex(STaskAttr* pQueryAttr) {
  assert(pQueryAttr->pExpr1 != NULL && pQueryAttr != NULL);

  for (int32_t k = 0; k < pQueryAttr->numOfOutput; ++k) {
    SExprBasicInfo* pSqlExprMsg = &pQueryAttr->pExpr1[k].base;
    //    if (pSqlExprMsg->functionId == FUNCTION_ARITHM) {
    //      continue;
    //    }

    // todo opt performance
    SColIndex* pColIndex = NULL; /*&pSqlExprMsg->colInfo;*/
    if (TSDB_COL_IS_NORMAL_COL(pColIndex->flag)) {
      int32_t f = 0;
      for (f = 0; f < pQueryAttr->numOfCols; ++f) {
        if (pColIndex->colId == pQueryAttr->tableCols[f].colId) {
          pColIndex->colIndex = f;
          break;
        }
      }

      assert(f < pQueryAttr->numOfCols);
    } else if (pColIndex->colId <= TSDB_UD_COLUMN_INDEX) {
      // do nothing for user-defined constant value result columns
    } else {
      int32_t f = 0;
      for (f = 0; f < pQueryAttr->numOfTags; ++f) {
        if (pColIndex->colId == pQueryAttr->tagColList[f].colId) {
          pColIndex->colIndex = f;
          break;
        }
      }

      assert(f < pQueryAttr->numOfTags || pColIndex->colId == TSDB_TBNAME_COLUMN_INDEX);
    }
  }
}

=======
>>>>>>> f74771cd
void setResultBufSize(STaskAttr* pQueryAttr, SResultInfo* pResultInfo) {
  const int32_t DEFAULT_RESULT_MSG_SIZE = 1024 * (1024 + 512);

  // the minimum number of rows for projection query
  const int32_t MIN_ROWS_FOR_PRJ_QUERY = 8192;
  const int32_t DEFAULT_MIN_ROWS = 4096;

  const float THRESHOLD_RATIO = 0.85f;

//  if (isProjQuery(pQueryAttr)) {
//    int32_t numOfRes = DEFAULT_RESULT_MSG_SIZE / pQueryAttr->resultRowSize;
//    if (numOfRes < MIN_ROWS_FOR_PRJ_QUERY) {
//      numOfRes = MIN_ROWS_FOR_PRJ_QUERY;
//    }
//
//    pResultInfo->capacity = numOfRes;
//  } else {  // in case of non-prj query, a smaller output buffer will be used.
//    pResultInfo->capacity = DEFAULT_MIN_ROWS;
//  }

  pResultInfo->threshold = (int32_t)(pResultInfo->capacity * THRESHOLD_RATIO);
  pResultInfo->totalRows = 0;
}

// TODO refactor
void freeColumnFilterInfo(SColumnFilterInfo* pFilter, int32_t numOfFilters) {
  if (pFilter == NULL || numOfFilters == 0) {
    return;
  }

  for (int32_t i = 0; i < numOfFilters; i++) {
    if (pFilter[i].filterstr && pFilter[i].pz) {
      taosMemoryFree((void*)(pFilter[i].pz));
    }
  }

  taosMemoryFree(pFilter);
}

static void doDestroyTableQueryInfo(STableGroupInfo* pTableqinfoGroupInfo) {
  if (pTableqinfoGroupInfo->pGroupList != NULL) {
    int32_t numOfGroups = (int32_t)taosArrayGetSize(pTableqinfoGroupInfo->pGroupList);
    for (int32_t i = 0; i < numOfGroups; ++i) {
      SArray* p = taosArrayGetP(pTableqinfoGroupInfo->pGroupList, i);

      size_t num = taosArrayGetSize(p);
      for (int32_t j = 0; j < num; ++j) {
        STableQueryInfo* item = taosArrayGetP(p, j);
        destroyTableQueryInfoImpl(item);
      }

      taosArrayDestroy(p);
    }
  }

  taosArrayDestroy(pTableqinfoGroupInfo->pGroupList);
  taosHashCleanup(pTableqinfoGroupInfo->map);

  pTableqinfoGroupInfo->pGroupList = NULL;
  pTableqinfoGroupInfo->map = NULL;
  pTableqinfoGroupInfo->numOfTables = 0;
}

void doDestroyTask(SExecTaskInfo* pTaskInfo) {
  qDebug("%s execTask is freed", GET_TASKID(pTaskInfo));

  doDestroyTableQueryInfo(&pTaskInfo->tableqinfoGroupInfo);
  //  taosArrayDestroy(pTaskInfo->summary.queryProfEvents);
  //  taosHashCleanup(pTaskInfo->summary.operatorProfResults);

  taosMemoryFreeClear(pTaskInfo->sql);
  taosMemoryFreeClear(pTaskInfo->id.str);
  taosMemoryFreeClear(pTaskInfo);
}

static void doSetTagValueToResultBuf(char* output, const char* val, int16_t type, int16_t bytes) {
  if (val == NULL) {
    setNull(output, type, bytes);
    return;
  }

  if (IS_VAR_DATA_TYPE(type)) {
    // Binary data overflows for sort of unknown reasons. Let trim the overflow data
    if (varDataTLen(val) > bytes) {
      int32_t maxLen = bytes - VARSTR_HEADER_SIZE;
      int32_t len = (varDataLen(val) > maxLen) ? maxLen : varDataLen(val);
      memcpy(varDataVal(output), varDataVal(val), len);
      varDataSetLen(output, len);
    } else {
      varDataCopy(output, val);
    }
  } else {
    memcpy(output, val, bytes);
  }
}

static int64_t getQuerySupportBufSize(size_t numOfTables) {
  size_t s1 = sizeof(STableQueryInfo);
  //  size_t s3 = sizeof(STableCheckInfo);  buffer consumption in tsdb
  return (int64_t)(s1 * 1.5 * numOfTables);
}

int32_t checkForQueryBuf(size_t numOfTables) {
  int64_t t = getQuerySupportBufSize(numOfTables);
  if (tsQueryBufferSizeBytes < 0) {
    return TSDB_CODE_SUCCESS;
  } else if (tsQueryBufferSizeBytes > 0) {
    while (1) {
      int64_t s = tsQueryBufferSizeBytes;
      int64_t remain = s - t;
      if (remain >= 0) {
        if (atomic_val_compare_exchange_64(&tsQueryBufferSizeBytes, s, remain) == s) {
          return TSDB_CODE_SUCCESS;
        }
      } else {
        return TSDB_CODE_QRY_NOT_ENOUGH_BUFFER;
      }
    }
  }

  // disable query processing if the value of tsQueryBufferSize is zero.
  return TSDB_CODE_QRY_NOT_ENOUGH_BUFFER;
}

void releaseQueryBuf(size_t numOfTables) {
  if (tsQueryBufferSizeBytes < 0) {
    return;
  }

  int64_t t = getQuerySupportBufSize(numOfTables);

  // restore value is not enough buffer available
  atomic_add_fetch_64(&tsQueryBufferSizeBytes, t);
}<|MERGE_RESOLUTION|>--- conflicted
+++ resolved
@@ -4595,11 +4595,6 @@
 
   pOperator->status = OP_EXEC_DONE;
   return pBlock;
-<<<<<<< HEAD
-#endif
-  return TSDB_CODE_SUCCESS;
-=======
->>>>>>> f74771cd
 }
 
 static void doClearBufferedBlocks(SStreamBlockScanInfo* pInfo) {
@@ -8754,154 +8749,6 @@
   return TSDB_CODE_SUCCESS;
 }
 
-<<<<<<< HEAD
-// TODO tag length should be passed from client, refactor
-int32_t createQueryFilter(char* data, uint16_t len, SFilterInfo** pFilters) {
-  tExprNode* expr = NULL;
-
-  TRY(TSDB_MAX_TAG_CONDITIONS) { expr = exprTreeFromBinary(data, len); }
-  CATCH(code) {
-    CLEANUP_EXECUTE();
-    return code;
-  }
-  END_TRY
-
-  if (expr == NULL) {
-    // qError("failed to create expr tree");
-    return TSDB_CODE_QRY_APP_ERROR;
-  }
-
-  //  int32_t ret = filterInitFromTree(expr, pFilters, 0);
-  //  tExprTreeDestroy(expr, NULL);
-
-  //  return ret;
-  return TSDB_CODE_SUCCESS;
-}
-
-// int32_t doCreateFilterInfo(SColumnInfo* pCols, int32_t numOfCols, int32_t numOfFilterCols, SSingleColumnFilterInfo**
-// pFilterInfo, uint64_t qId) {
-//   *pFilterInfo = taosMemoryCalloc(1, sizeof(SSingleColumnFilterInfo) * numOfFilterCols);
-//   if (*pFilterInfo == NULL) {
-//     return TSDB_CODE_QRY_OUT_OF_MEMORY;
-//   }
-//
-//   for (int32_t i = 0, j = 0; i < numOfCols; ++i) {
-//     if (pCols[i].flist.numOfFilters > 0) {
-//       SSingleColumnFilterInfo* pFilter = &((*pFilterInfo)[j]);
-//
-//       memcpy(&pFilter->info, &pCols[i], sizeof(SColumnInfo));
-//       pFilter->info = pCols[i];
-//
-//       pFilter->numOfFilters = pCols[i].flist.numOfFilters;
-//       pFilter->pFilters = taosMemoryCalloc(pFilter->numOfFilters, sizeof(SColumnFilterElem));
-//       if (pFilter->pFilters == NULL) {
-//         return TSDB_CODE_QRY_OUT_OF_MEMORY;
-//       }
-//
-//       for (int32_t f = 0; f < pFilter->numOfFilters; ++f) {
-//         SColumnFilterElem* pSingleColFilter = &pFilter->pFilters[f];
-//         pSingleColFilter->filterInfo = pCols[i].flist.filterInfo[f];
-//
-//         int32_t lower = pSingleColFilter->filterInfo.lowerRelOptr;
-//         int32_t upper = pSingleColFilter->filterInfo.upperRelOptr;
-//         if (lower == TSDB_RELATION_INVALID && upper == TSDB_RELATION_INVALID) {
-//           //qError("QInfo:0x%"PRIx64" invalid filter info", qId);
-//           return TSDB_CODE_QRY_INVALID_MSG;
-//         }
-//
-//         pSingleColFilter->fp = getFilterOperator(lower, upper);
-//         if (pSingleColFilter->fp == NULL) {
-//           //qError("QInfo:0x%"PRIx64" invalid filter info", qId);
-//           return TSDB_CODE_QRY_INVALID_MSG;
-//         }
-//
-//         pSingleColFilter->bytes = pCols[i].bytes;
-//
-//         if (lower == TSDB_RELATION_IN) {
-////          buildFilterSetFromBinary(&pSingleColFilter->q, (char *)(pSingleColFilter->filterInfo.pz),
-///(int32_t)(pSingleColFilter->filterInfo.len));
-//        }
-//      }
-//
-//      j++;
-//    }
-//  }
-//
-//  return TSDB_CODE_SUCCESS;
-//}
-
-void* doDestroyFilterInfo(SSingleColumnFilterInfo* pFilterInfo, int32_t numOfFilterCols) {
-  //  for (int32_t i = 0; i < numOfFilterCols; ++i) {
-  //    if (pFilterInfo[i].numOfFilters > 0) {
-  //      if (pFilterInfo[i].pFilters->filterInfo.lowerRelOptr == TSDB_RELATION_IN) {
-  //        taosHashCleanup((SHashObj *)(pFilterInfo[i].pFilters->q));
-  //      }
-  //      taosMemoryFreeClear(pFilterInfo[i].pFilters);
-  //    }
-  //  }
-  //
-  //  taosMemoryFreeClear(pFilterInfo);
-  return NULL;
-}
-
-int32_t createFilterInfo(STaskAttr* pQueryAttr, uint64_t qId) {
-  for (int32_t i = 0; i < pQueryAttr->numOfCols; ++i) {
-    //    if (pQueryAttr->tableCols[i].flist.numOfFilters > 0 && pQueryAttr->tableCols[i].flist.filterInfo != NULL) {
-    //      pQueryAttr->numOfFilterCols++;
-    //    }
-  }
-
-  if (pQueryAttr->numOfFilterCols == 0) {
-    return TSDB_CODE_SUCCESS;
-  }
-
-  //  doCreateFilterInfo(pQueryAttr->tableCols, pQueryAttr->numOfCols, pQueryAttr->numOfFilterCols,
-  //                     &pQueryAttr->pFilterInfo, qId);
-
-  pQueryAttr->createFilterOperator = true;
-
-  return TSDB_CODE_SUCCESS;
-}
-
-static void doUpdateExprColumnIndex(STaskAttr* pQueryAttr) {
-  assert(pQueryAttr->pExpr1 != NULL && pQueryAttr != NULL);
-
-  for (int32_t k = 0; k < pQueryAttr->numOfOutput; ++k) {
-    SExprBasicInfo* pSqlExprMsg = &pQueryAttr->pExpr1[k].base;
-    //    if (pSqlExprMsg->functionId == FUNCTION_ARITHM) {
-    //      continue;
-    //    }
-
-    // todo opt performance
-    SColIndex* pColIndex = NULL; /*&pSqlExprMsg->colInfo;*/
-    if (TSDB_COL_IS_NORMAL_COL(pColIndex->flag)) {
-      int32_t f = 0;
-      for (f = 0; f < pQueryAttr->numOfCols; ++f) {
-        if (pColIndex->colId == pQueryAttr->tableCols[f].colId) {
-          pColIndex->colIndex = f;
-          break;
-        }
-      }
-
-      assert(f < pQueryAttr->numOfCols);
-    } else if (pColIndex->colId <= TSDB_UD_COLUMN_INDEX) {
-      // do nothing for user-defined constant value result columns
-    } else {
-      int32_t f = 0;
-      for (f = 0; f < pQueryAttr->numOfTags; ++f) {
-        if (pColIndex->colId == pQueryAttr->tagColList[f].colId) {
-          pColIndex->colIndex = f;
-          break;
-        }
-      }
-
-      assert(f < pQueryAttr->numOfTags || pColIndex->colId == TSDB_TBNAME_COLUMN_INDEX);
-    }
-  }
-}
-
-=======
->>>>>>> f74771cd
 void setResultBufSize(STaskAttr* pQueryAttr, SResultInfo* pResultInfo) {
   const int32_t DEFAULT_RESULT_MSG_SIZE = 1024 * (1024 + 512);
 
