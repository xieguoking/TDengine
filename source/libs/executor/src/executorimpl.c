/*
 * Copyright (c) 2019 TAOS Data, Inc. <jhtao@taosdata.com>
 *
 * This program is free software: you can use, redistribute, and/or modify
 * it under the terms of the GNU Affero General Public License, version 3
 * or later ("AGPL"), as published by the Free Software Foundation.
 *
 * This program is distributed in the hope that it will be useful, but WITHOUT
 * ANY WARRANTY; without even the implied warranty of MERCHANTABILITY or
 * FITNESS FOR A PARTICULAR PURPOSE.
 *
 * You should have received a copy of the GNU Affero General Public License
 * along with this program. If not, see <http://www.gnu.org/licenses/>.
 */

#include "filter.h"
#include "functionMgt.h"
#include "function.h"
#include "querynodes.h"
#include "tname.h"
#include "os.h"

#include "parser.h"
#include "tdatablock.h"
#include "texception.h"
#include "tglobal.h"
#include "tmsg.h"
#include "tsort.h"
#include "ttime.h"

#include "executorimpl.h"
#include "function.h"
#include "query.h"
#include "tcompare.h"
#include "tcompression.h"
#include "thash.h"
#include "vnode.h"
#include "ttypes.h"
#include "vnode.h"

#define IS_MAIN_SCAN(runtime)          ((runtime)->scanFlag == MAIN_SCAN)
#define IS_REVERSE_SCAN(runtime)       ((runtime)->scanFlag == REVERSE_SCAN)
#define IS_REPEAT_SCAN(runtime)        ((runtime)->scanFlag == REPEAT_SCAN)
#define SET_MAIN_SCAN_FLAG(runtime)    ((runtime)->scanFlag = MAIN_SCAN)
#define SET_REVERSE_SCAN_FLAG(runtime) ((runtime)->scanFlag = REVERSE_SCAN)

#define TSWINDOW_IS_EQUAL(t1, t2) (((t1).skey == (t2).skey) && ((t1).ekey == (t2).ekey))

#define SDATA_BLOCK_INITIALIZER \
  (SDataBlockInfo) { {0}, 0 }

#define GET_FORWARD_DIRECTION_FACTOR(ord) (((ord) == TSDB_ORDER_ASC) ? QUERY_ASC_FORWARD_STEP : QUERY_DESC_FORWARD_STEP)

enum {
  TS_JOIN_TS_EQUAL = 0,
  TS_JOIN_TS_NOT_EQUALS = 1,
  TS_JOIN_TAG_NOT_EQUALS = 2,
};

typedef enum SResultTsInterpType {
  RESULT_ROW_START_INTERP = 1,
  RESULT_ROW_END_INTERP = 2,
} SResultTsInterpType;


#if 0
static UNUSED_FUNC void *u_malloc (size_t __size) {
  uint32_t v = taosRand();

  if (v % 1000 <= 0) {
    return NULL;
  } else {
    return taosMemoryMalloc(__size);
  }
}

static UNUSED_FUNC void* u_calloc(size_t num, size_t __size) {
  uint32_t v = taosRand();
  if (v % 1000 <= 0) {
    return NULL;
  } else {
    return taosMemoryCalloc(num, __size);
  }
}

static UNUSED_FUNC void* u_realloc(void* p, size_t __size) {
  uint32_t v = taosRand();
  if (v % 5 <= 1) {
    return NULL;
  } else {
    return taosMemoryRealloc(p, __size);
  }
}

#define calloc  u_calloc
#define malloc  u_malloc
#define realloc u_realloc
#endif

#define CLEAR_QUERY_STATUS(q, st)   ((q)->status &= (~(st)))
#define GET_NUM_OF_TABLEGROUP(q)    taosArrayGetSize((q)->tableqinfoGroupInfo.pGroupList)
#define QUERY_IS_INTERVAL_QUERY(_q) ((_q)->interval.interval > 0)

#define TSKEY_MAX_ADD(a, b)                      \
  do {                                           \
    if (a < 0) {                                 \
      a = a + b;                                 \
      break;                                     \
    }                                            \
    if (sizeof(a) == sizeof(int32_t)) {          \
      if ((b) > 0 && ((b) >= INT32_MAX - (a))) { \
        a = INT32_MAX;                           \
      } else {                                   \
        a = a + b;                               \
      }                                          \
    } else {                                     \
      if ((b) > 0 && ((b) >= INT64_MAX - (a))) { \
        a = INT64_MAX;                           \
      } else {                                   \
        a = a + b;                               \
      }                                          \
    }                                            \
  } while (0)

#define TSKEY_MIN_SUB(a, b)                      \
  do {                                           \
    if (a >= 0) {                                \
      a = a + b;                                 \
      break;                                     \
    }                                            \
    if (sizeof(a) == sizeof(int32_t)) {          \
      if ((b) < 0 && ((b) <= INT32_MIN - (a))) { \
        a = INT32_MIN;                           \
      } else {                                   \
        a = a + b;                               \
      }                                          \
    } else {                                     \
      if ((b) < 0 && ((b) <= INT64_MIN - (a))) { \
        a = INT64_MIN;                           \
      } else {                                   \
        a = a + b;                               \
      }                                          \
    }                                            \
  } while (0)

int32_t getMaximumIdleDurationSec() { return tsShellActivityTimer * 2; }

static int32_t getExprFunctionId(SExprInfo* pExprInfo) {
  assert(pExprInfo != NULL && pExprInfo->pExpr != NULL && pExprInfo->pExpr->nodeType == TEXPR_UNARYEXPR_NODE);
  return 0;
}

static void getNextTimeWindow(SInterval* pInterval, int32_t precision, int32_t order, STimeWindow* tw) {
  int32_t factor = GET_FORWARD_DIRECTION_FACTOR(order);
  if (pInterval->intervalUnit != 'n' && pInterval->intervalUnit != 'y') {
    tw->skey += pInterval->sliding * factor;
    tw->ekey = tw->skey + pInterval->interval - 1;
    return;
  }

  int64_t key = tw->skey, interval = pInterval->interval;
  // convert key to second
  key = convertTimePrecision(key, precision, TSDB_TIME_PRECISION_MILLI) / 1000;

  if (pInterval->intervalUnit == 'y') {
    interval *= 12;
  }

  struct tm tm;
  time_t    t = (time_t)key;
  taosLocalTime(&t, &tm);

  int mon = (int)(tm.tm_year * 12 + tm.tm_mon + interval * factor);
  tm.tm_year = mon / 12;
  tm.tm_mon = mon % 12;
  tw->skey = convertTimePrecision((int64_t)mktime(&tm) * 1000L, TSDB_TIME_PRECISION_MILLI, precision);

  mon = (int)(mon + interval);
  tm.tm_year = mon / 12;
  tm.tm_mon = mon % 12;
  tw->ekey = convertTimePrecision((int64_t)mktime(&tm) * 1000L, TSDB_TIME_PRECISION_MILLI, precision);

  tw->ekey -= 1;
}

static void doSetTagValueToResultBuf(char* output, const char* val, int16_t type, int16_t bytes);
void        setResultRowOutputBufInitCtx(STaskRuntimeEnv* pRuntimeEnv, SResultRow* pResult, SqlFunctionCtx* pCtx,
                                         int32_t numOfOutput, int32_t* rowCellInfoOffset);
static bool functionNeedToExecute(SqlFunctionCtx* pCtx);

static void setBlockStatisInfo(SqlFunctionCtx* pCtx, SSDataBlock* pSDataBlock, SColumn* pColumn);

static void destroyTableQueryInfoImpl(STableQueryInfo* pTableQueryInfo);
static bool hasMainOutput(STaskAttr* pQueryAttr);

static SColumnInfo* extractColumnFilterInfo(SExprInfo* pExpr, int32_t numOfOutput, int32_t* numOfFilterCols);

static int32_t setTimestampListJoinInfo(STaskRuntimeEnv* pRuntimeEnv, SVariant* pTag, STableQueryInfo* pTableQueryInfo);
static void    releaseQueryBuf(size_t numOfTables);
static int32_t binarySearchForKey(char* pValue, int num, TSKEY key, int order);
// static STsdbQueryCond createTsdbQueryCond(STaskAttr* pQueryAttr, STimeWindow* win);
static STableIdInfo createTableIdInfo(STableQueryInfo* pTableQueryInfo);

static int32_t getNumOfScanTimes(STaskAttr* pQueryAttr);

static void destroyBasicOperatorInfo(void* param, int32_t numOfOutput);
static void destroySFillOperatorInfo(void* param, int32_t numOfOutput);
static void destroyProjectOperatorInfo(void* param, int32_t numOfOutput);
static void destroyTagScanOperatorInfo(void* param, int32_t numOfOutput);
static void destroyOrderOperatorInfo(void* param, int32_t numOfOutput);
static void destroySWindowOperatorInfo(void* param, int32_t numOfOutput);
static void destroyStateWindowOperatorInfo(void* param, int32_t numOfOutput);
static void destroyAggOperatorInfo(void* param, int32_t numOfOutput);

static void destroyIntervalOperatorInfo(void* param, int32_t numOfOutput);
static void destroyExchangeOperatorInfo(void* param, int32_t numOfOutput);
static void destroyConditionOperatorInfo(void* param, int32_t numOfOutput);

static void destroyOperatorInfo(SOperatorInfo* pOperator);
static void destroySysTableScannerOperatorInfo(void* param, int32_t numOfOutput);

void doSetOperatorCompleted(SOperatorInfo* pOperator) {
  pOperator->status = OP_EXEC_DONE;
  if (pOperator->pTaskInfo != NULL) {
    setTaskStatus(pOperator->pTaskInfo, TASK_COMPLETED);
  }
}

#define OPTR_IS_OPENED(_optr)  (((_optr)->status & OP_OPENED) == OP_OPENED)
#define OPTR_SET_OPENED(_optr) ((_optr)->status |= OP_OPENED)

int32_t operatorDummyOpenFn(SOperatorInfo* pOperator) {
  OPTR_SET_OPENED(pOperator);
  return TSDB_CODE_SUCCESS;
}

void operatorDummyCloseFn(void* param, int32_t numOfCols) {}

static int32_t doCopyToSDataBlock(SDiskbasedBuf* pBuf, SGroupResInfo* pGroupResInfo, int32_t orderType,
                                  SSDataBlock* pBlock, int32_t rowCapacity, int32_t* rowCellOffset);

static void    initCtxOutputBuffer(SqlFunctionCtx* pCtx, int32_t size);
static void    getAlignQueryTimeWindow(SInterval* pInterval, int32_t precision, int64_t key, int64_t keyFirst,
                                       int64_t keyLast, STimeWindow* win);

static void setResultBufSize(STaskAttr* pQueryAttr, SResultInfo* pResultInfo);
static void setCtxTagForJoin(STaskRuntimeEnv* pRuntimeEnv, SqlFunctionCtx* pCtx, SExprInfo* pExprInfo, void* pTable);
static void doSetTableGroupOutputBuf(SAggOperatorInfo* pAggInfo, int32_t numOfOutput, int32_t tableGroupId,
                                     SExecTaskInfo* pTaskInfo);

SArray* getOrderCheckColumns(STaskAttr* pQuery);

typedef struct SRowCompSupporter {
  STaskRuntimeEnv* pRuntimeEnv;
  int16_t          dataOffset;
  __compar_fn_t    comFunc;
} SRowCompSupporter;

static int compareRowData(const void* a, const void* b, const void* userData) {
  const SResultRow* pRow1 = (const SResultRow*)a;
  const SResultRow* pRow2 = (const SResultRow*)b;

  SRowCompSupporter* supporter = (SRowCompSupporter*)userData;
  STaskRuntimeEnv*   pRuntimeEnv = supporter->pRuntimeEnv;

  SFilePage* page1 = getBufPage(pRuntimeEnv->pResultBuf, pRow1->pageId);
  SFilePage* page2 = getBufPage(pRuntimeEnv->pResultBuf, pRow2->pageId);

  int16_t offset = supporter->dataOffset;
  char*   in1 = getPosInResultPage(pRuntimeEnv->pQueryAttr, page1, pRow1->offset, offset);
  char*   in2 = getPosInResultPage(pRuntimeEnv->pQueryAttr, page2, pRow2->offset, offset);

  return (in1 != NULL && in2 != NULL) ? supporter->comFunc(in1, in2) : 0;
}

// setup the output buffer for each operator
SSDataBlock* createOutputBuf_rv1(SDataBlockDescNode* pNode) {
  int32_t numOfCols = LIST_LENGTH(pNode->pSlots);

  SSDataBlock* pBlock = taosMemoryCalloc(1, sizeof(SSDataBlock));
  pBlock->info.numOfCols = numOfCols;
  pBlock->pDataBlock = taosArrayInit(numOfCols, sizeof(SColumnInfoData));

  pBlock->info.blockId = pNode->dataBlockId;
  pBlock->info.rowSize = pNode->totalRowSize;   // todo ??

  for (int32_t i = 0; i < numOfCols; ++i) {
    SColumnInfoData idata = {{0}};
    SSlotDescNode*  pDescNode = nodesListGetNode(pNode->pSlots, i);
    if (!pDescNode->output) {
      continue;
    }

    idata.info.type  = pDescNode->dataType.type;
    idata.info.bytes = pDescNode->dataType.bytes;
    idata.info.scale = pDescNode->dataType.scale;
    idata.info.slotId = pDescNode->slotId;
    idata.info.precision = pDescNode->dataType.precision;

    if (IS_VAR_DATA_TYPE(idata.info.type)) {
      pBlock->info.hasVarCol = true;
    }

    taosArrayPush(pBlock->pDataBlock, &idata);

    if (IS_VAR_DATA_TYPE(idata.info.type)) {
      pBlock->info.hasVarCol = true;
    }
  }

  return pBlock;
}

static bool isSelectivityWithTagsQuery(SqlFunctionCtx* pCtx, int32_t numOfOutput) {
  return true;
  //  bool    hasTags = false;
  //  int32_t numOfSelectivity = 0;
  //
  //  for (int32_t i = 0; i < numOfOutput; ++i) {
  //    int32_t functId = pCtx[i].functionId;
  //    if (functId == FUNCTION_TAG_DUMMY || functId == FUNCTION_TS_DUMMY) {
  //      hasTags = true;
  //      continue;
  //    }
  //
  //    if ((aAggs[functId].status & FUNCSTATE_SELECTIVITY) != 0) {
  //      numOfSelectivity++;
  //    }
  //  }
  //
  //  return (numOfSelectivity > 0 && hasTags);
}

static bool hasNull(SColumn* pColumn, SColumnDataAgg* pStatis) {
  if (TSDB_COL_IS_TAG(pColumn->flag) || TSDB_COL_IS_UD_COL(pColumn->flag) ||
      pColumn->colId == PRIMARYKEY_TIMESTAMP_COL_ID) {
    return false;
  }

  if (pStatis != NULL && pStatis->numOfNull == 0) {
    return false;
  }

  return true;
}

static void prepareResultListBuffer(SResultRowInfo* pResultRowInfo, jmp_buf env) {
  int64_t newCapacity = 0;

  // more than the capacity, reallocate the resources
  if (pResultRowInfo->size < pResultRowInfo->capacity) {
    return;
  }

  if (pResultRowInfo->capacity > 10000) {
    newCapacity = (int64_t)(pResultRowInfo->capacity * 1.25);
  } else {
    newCapacity = (int64_t)(pResultRowInfo->capacity * 1.5);
  }

  if (newCapacity == pResultRowInfo->capacity) {
    newCapacity += 4;
  }

  pResultRowInfo->pPosition = taosMemoryRealloc(pResultRowInfo->pPosition, newCapacity * sizeof(SResultRowPosition));

  int32_t inc = (int32_t)newCapacity - pResultRowInfo->capacity;
  memset(&pResultRowInfo->pPosition[pResultRowInfo->capacity], 0, sizeof(SResultRowPosition));
  pResultRowInfo->capacity = (int32_t)newCapacity;
}

static bool chkResultRowFromKey(STaskRuntimeEnv* pRuntimeEnv, SResultRowInfo* pResultRowInfo, char* pData,
                                int16_t bytes, bool masterscan, uint64_t uid) {
  bool existed = false;
  SET_RES_WINDOW_KEY(pRuntimeEnv->keyBuf, pData, bytes, uid);

  SResultRow** p1 =
      (SResultRow**)taosHashGet(pRuntimeEnv->pResultRowHashTable, pRuntimeEnv->keyBuf, GET_RES_WINDOW_KEY_LEN(bytes));

  // in case of repeat scan/reverse scan, no new time window added.
  if (QUERY_IS_INTERVAL_QUERY(pRuntimeEnv->pQueryAttr)) {
    if (!masterscan) {  // the *p1 may be NULL in case of sliding+offset exists.
      return p1 != NULL;
    }

    if (p1 != NULL) {
      if (pResultRowInfo->size == 0) {
        existed = false;
      } else if (pResultRowInfo->size == 1) {
//        existed = (pResultRowInfo->pResult[0] == (*p1));
      } else {  // check if current pResultRowInfo contains the existed pResultRow
        SET_RES_EXT_WINDOW_KEY(pRuntimeEnv->keyBuf, pData, bytes, uid, pResultRowInfo);
        int64_t* index =
            taosHashGet(pRuntimeEnv->pResultRowListSet, pRuntimeEnv->keyBuf, GET_RES_EXT_WINDOW_KEY_LEN(bytes));
        if (index != NULL) {
          existed = true;
        } else {
          existed = false;
        }
      }
    }

    return existed;
  }

  return p1 != NULL;
}

#if 0
static SResultRow* doSetResultOutBufByKey(STaskRuntimeEnv* pRuntimeEnv, SResultRowInfo* pResultRowInfo, int64_t tid,
                                          char* pData, int16_t bytes, bool masterscan, uint64_t tableGroupId) {
  bool existed = false;
  SET_RES_WINDOW_KEY(pRuntimeEnv->keyBuf, pData, bytes, tableGroupId);

  SResultRow** p1 =
      (SResultRow**)taosHashGet(pRuntimeEnv->pResultRowHashTable, pRuntimeEnv->keyBuf, GET_RES_WINDOW_KEY_LEN(bytes));

  // in case of repeat scan/reverse scan, no new time window added.
  if (QUERY_IS_INTERVAL_QUERY(pRuntimeEnv->pQueryAttr)) {
    if (!masterscan) {  // the *p1 may be NULL in case of sliding+offset exists.
      return (p1 != NULL) ? *p1 : NULL;
    }

    if (p1 != NULL) {
      if (pResultRowInfo->size == 0) {
        existed = false;
//        assert(pResultRowInfo->curPos == -1);
      } else if (pResultRowInfo->size == 1) {
//        existed = (pResultRowInfo->pResult[0] == (*p1));
//        pResultRowInfo->curPos = 0;
      } else {  // check if current pResultRowInfo contains the existed pResultRow
        SET_RES_EXT_WINDOW_KEY(pRuntimeEnv->keyBuf, pData, bytes, tid, pResultRowInfo);
        int64_t* index =
            taosHashGet(pRuntimeEnv->pResultRowListSet, pRuntimeEnv->keyBuf, GET_RES_EXT_WINDOW_KEY_LEN(bytes));
        if (index != NULL) {
//          pResultRowInfo->curPos = (int32_t)*index;
          existed = true;
        } else {
          existed = false;
        }
      }
    }
  } else {
    // In case of group by column query, the required SResultRow object must be existed in the pResultRowInfo object.
    if (p1 != NULL) {
      return *p1;
    }
  }

  if (!existed) {
    //    prepareResultListBuffer(pResultRowInfo, pRuntimeEnv);

    SResultRow* pResult = NULL;
    if (p1 == NULL) {
      pResult = getNewResultRow(pRuntimeEnv->pool);
      int32_t ret = initResultRow(pResult);
      if (ret != TSDB_CODE_SUCCESS) {
        longjmp(pRuntimeEnv->env, TSDB_CODE_QRY_OUT_OF_MEMORY);
      }

      // add a new result set for a new group
      taosHashPut(pRuntimeEnv->pResultRowHashTable, pRuntimeEnv->keyBuf, GET_RES_WINDOW_KEY_LEN(bytes), &pResult,
                  POINTER_BYTES);
      SResultRowCell cell = {.groupId = tableGroupId, .pRow = pResult};
      taosArrayPush(pRuntimeEnv->pResultRowArrayList, &cell);
    } else {
      pResult = *p1;
    }

    pResultRowInfo->curPos = pResultRowInfo->size;
    pResultRowInfo->pResult[pResultRowInfo->size++] = pResult;

    int64_t index = pResultRowInfo->curPos;
    SET_RES_EXT_WINDOW_KEY(pRuntimeEnv->keyBuf, pData, bytes, tid, pResultRowInfo);
    taosHashPut(pRuntimeEnv->pResultRowListSet, pRuntimeEnv->keyBuf, GET_RES_EXT_WINDOW_KEY_LEN(bytes), &index,
                POINTER_BYTES);
  }

  // too many time window in query
  if (pResultRowInfo->size > MAX_INTERVAL_TIME_WINDOW) {
    longjmp(pRuntimeEnv->env, TSDB_CODE_QRY_TOO_MANY_TIMEWINDOW);
  }

  return pResultRowInfo->pResult[pResultRowInfo->curPos];
}
#endif

SResultRow* getNewResultRow_rv(SDiskbasedBuf* pResultBuf, int64_t tableGroupId, int32_t interBufSize) {
  SFilePage* pData = NULL;

  // in the first scan, new space needed for results
  int32_t pageId = -1;
  SIDList list = getDataBufPagesIdList(pResultBuf, tableGroupId);

  if (taosArrayGetSize(list) == 0) {
    pData = getNewBufPage(pResultBuf, tableGroupId, &pageId);
    pData->num = sizeof(SFilePage);
  } else {
    SPageInfo* pi = getLastPageInfo(list);
    pData = getBufPage(pResultBuf, getPageId(pi));
    pageId = getPageId(pi);

    if (pData->num + interBufSize + sizeof(SResultRow) > getBufPageSize(pResultBuf)) {
      // release current page first, and prepare the next one
      releaseBufPageInfo(pResultBuf, pi);

      pData = getNewBufPage(pResultBuf, tableGroupId, &pageId);
      if (pData != NULL) {
        pData->num = sizeof(SFilePage);
      }
    }
  }

  if (pData == NULL) {
    return NULL;
  }

  // set the number of rows in current disk page
  SResultRow* pResultRow = (SResultRow*)((char*)pData + pData->num);
  pResultRow->pageId = pageId;
  pResultRow->offset = (int32_t)pData->num;

  pData->num += interBufSize + sizeof(SResultRow);

  return pResultRow;
}

static SResultRow* doSetResultOutBufByKey_rv(SDiskbasedBuf* pResultBuf, SResultRowInfo* pResultRowInfo, int64_t tid,
                                             char* pData, int16_t bytes, bool masterscan, uint64_t tableGroupId,
                                             SExecTaskInfo* pTaskInfo, bool isIntervalQuery, SAggSupporter* pSup) {
  bool existInCurrentResusltRowInfo = false;
  SET_RES_WINDOW_KEY(pSup->keyBuf, pData, bytes, tableGroupId);

  SResultRowPosition* p1 = (SResultRowPosition*)taosHashGet(pSup->pResultRowHashTable, pSup->keyBuf, GET_RES_WINDOW_KEY_LEN(bytes));

  // in case of repeat scan/reverse scan, no new time window added.
  if (isIntervalQuery) {
    if (!masterscan) {  // the *p1 may be NULL in case of sliding+offset exists.
      if (p1 != NULL) {
        return getResultRowByPos(pResultBuf, p1);
      } else {
        return NULL;
      }
    }

    if (p1 != NULL) {
      if (pResultRowInfo->size == 0) {
        existInCurrentResusltRowInfo = false;  // this time window created by other timestamp that does not belongs to current table.
        assert(pResultRowInfo->curPos == -1);
      } else if (pResultRowInfo->size == 1) {
        // ASSERT(0);
        SResultRowPosition* p = &pResultRowInfo->pPosition[0];
        existInCurrentResusltRowInfo = (p->pageId == p1->pageId && p->offset == p1->offset);
      } else {  // check if current pResultRowInfo contains the existInCurrentResusltRowInfo pResultRow
        SET_RES_EXT_WINDOW_KEY(pSup->keyBuf, pData, bytes, tid, pResultRowInfo);
        int64_t* index = taosHashGet(pSup->pResultRowListSet, pSup->keyBuf, GET_RES_EXT_WINDOW_KEY_LEN(bytes));
        if (index != NULL) {
          // TODO check the scan order for current opened time window
//          pResultRowInfo->curPos = (int32_t)*index;
          existInCurrentResusltRowInfo = true;
        } else {
          existInCurrentResusltRowInfo = false;
        }
      }
    }
  } else {
    // In case of group by column query, the required SResultRow object must be existInCurrentResusltRowInfo in the pResultRowInfo object.
    if (p1 != NULL) {
      return getResultRowByPos(pResultBuf, p1);
    }
  }

  SResultRow* pResult = NULL;
  if (!existInCurrentResusltRowInfo) {
    // 1. close current opened time window
    if (pResultRowInfo->curPos != -1) {  // todo extract function
      SResultRowPosition* pos = &pResultRowInfo->pPosition[pResultRowInfo->curPos];
      SFilePage* pPage = getBufPage(pResultBuf, pos->pageId);
      SResultRow* pRow = (SResultRow*)((char*)pPage + pos->offset);
      closeResultRow(pRow);
      releaseBufPage(pResultBuf, pPage);
    }

    prepareResultListBuffer(pResultRowInfo, pTaskInfo->env);
    if (p1 == NULL) {
      pResult = getNewResultRow_rv(pResultBuf, tableGroupId, pSup->resultRowSize);
      initResultRow(pResult);

      // add a new result set for a new group
      SResultRowPosition pos = {.pageId = pResult->pageId, .offset = pResult->offset};
      taosHashPut(pSup->pResultRowHashTable, pSup->keyBuf, GET_RES_WINDOW_KEY_LEN(bytes), &pos, POINTER_BYTES);
      SResultRowCell cell = {.groupId = tableGroupId, .pos = pos};
      taosArrayPush(pSup->pResultRowArrayList, &cell);
    } else {
      pResult = getResultRowByPos(pResultBuf, p1);
    }

    // 2. set the new time window to be the new active time window
    pResultRowInfo->curPos = pResultRowInfo->size;
    pResultRowInfo->pPosition[pResultRowInfo->size++] = (SResultRowPosition){.pageId = pResult->pageId, .offset = pResult->offset};

    int64_t index = pResultRowInfo->curPos;
    SET_RES_EXT_WINDOW_KEY(pSup->keyBuf, pData, bytes, tid, pResultRowInfo);
    taosHashPut(pSup->pResultRowListSet, pSup->keyBuf, GET_RES_EXT_WINDOW_KEY_LEN(bytes), &index, POINTER_BYTES);
  } else {
    pResult = getResultRowByPos(pResultBuf, p1);
  }

  // too many time window in query
  if (pResultRowInfo->size > MAX_INTERVAL_TIME_WINDOW) {
    longjmp(pTaskInfo->env, TSDB_CODE_QRY_TOO_MANY_TIMEWINDOW);
  }

  return pResult;
}

static void getInitialStartTimeWindow(SInterval* pInterval, int32_t precision, TSKEY ts, STimeWindow* w, TSKEY ekey,
                                      bool ascQuery) {
  if (ascQuery) {
    getAlignQueryTimeWindow(pInterval, precision, ts, ts, ekey, w);
  } else {
    // the start position of the first time window in the endpoint that spreads beyond the queried last timestamp
    getAlignQueryTimeWindow(pInterval, precision, ts, ekey, ts, w);

    int64_t key = w->skey;
    while (key < ts) {  // moving towards end
      key = taosTimeAdd(key, pInterval->sliding, pInterval->slidingUnit, precision);
      if (key >= ts) {
        break;
      }

      w->skey = key;
    }
  }
}

// get the correct time window according to the handled timestamp
static STimeWindow getActiveTimeWindow(SDiskbasedBuf * pBuf, SResultRowInfo* pResultRowInfo, int64_t ts, SInterval* pInterval,
                                       int32_t precision, STimeWindow* win) {
  STimeWindow w = {0};

  if (pResultRowInfo->curPos == -1) {  // the first window, from the previous stored value
    getInitialStartTimeWindow(pInterval, precision, ts, &w, win->ekey, true);
    w.ekey = taosTimeAdd(w.skey, pInterval->interval, pInterval->intervalUnit, precision) - 1;
  } else {
    w = getResultRow(pBuf, pResultRowInfo, pResultRowInfo->curPos)->win;
  }

  if (w.skey > ts || w.ekey < ts) {
    if (pInterval->intervalUnit == 'n' || pInterval->intervalUnit == 'y') {
      w.skey = taosTimeTruncate(ts, pInterval, precision);
      w.ekey = taosTimeAdd(w.skey, pInterval->interval, pInterval->intervalUnit, precision) - 1;
    } else {
      int64_t st = w.skey;

      if (st > ts) {
        st -= ((st - ts + pInterval->sliding - 1) / pInterval->sliding) * pInterval->sliding;
      }

      int64_t et = st + pInterval->interval - 1;
      if (et < ts) {
        st += ((ts - et + pInterval->sliding - 1) / pInterval->sliding) * pInterval->sliding;
      }

      w.skey = st;
      w.ekey = taosTimeAdd(w.skey, pInterval->interval, pInterval->intervalUnit, precision) - 1;
    }
  }
  return w;
}

// get the correct time window according to the handled timestamp
static STimeWindow getCurrentActiveTimeWindow(SResultRowInfo* pResultRowInfo, int64_t ts, STaskAttr* pQueryAttr) {
  STimeWindow w = {0};
#if 0
  if (pResultRowInfo->curPos == -1) {  // the first window, from the previous stored value
                                       //    getInitialStartTimeWindow(pQueryAttr, ts, &w);

    if (pQueryAttr->interval.intervalUnit == 'n' || pQueryAttr->interval.intervalUnit == 'y') {
      w.ekey =
          taosTimeAdd(w.skey, pQueryAttr->interval.interval, pQueryAttr->interval.intervalUnit, pQueryAttr->precision) -
          1;
    } else {
      w.ekey = w.skey + pQueryAttr->interval.interval - 1;
    }
  } else {
    w = pRow->win;
  }

  /*
   * query border check, skey should not be bounded by the query time range, since the value skey will
   * be used as the time window index value. So we only change ekey of time window accordingly.
   */
  if (w.ekey > pQueryAttr->window.ekey && QUERY_IS_ASC_QUERY(pQueryAttr)) {
    w.ekey = pQueryAttr->window.ekey;
  }
#endif

  return w;
}

// a new buffer page for each table. Needs to opt this design
static int32_t addNewWindowResultBuf(SResultRow* pWindowRes, SDiskbasedBuf* pResultBuf, int32_t tid, uint32_t size) {
  if (pWindowRes->pageId != -1) {
    return 0;
  }

  SFilePage* pData = NULL;

  // in the first scan, new space needed for results
  int32_t pageId = -1;
  SIDList list = getDataBufPagesIdList(pResultBuf, tid);

  if (taosArrayGetSize(list) == 0) {
    pData = getNewBufPage(pResultBuf, tid, &pageId);
    pData->num = sizeof(SFilePage);
  } else {
    SPageInfo* pi = getLastPageInfo(list);
    pData = getBufPage(pResultBuf, getPageId(pi));
    pageId = getPageId(pi);

    if (pData->num + size > getBufPageSize(pResultBuf)) {
      // release current page first, and prepare the next one
      releaseBufPageInfo(pResultBuf, pi);

      pData = getNewBufPage(pResultBuf, tid, &pageId);
      if (pData != NULL) {
        pData->num = sizeof(SFilePage);
      }
    }
  }

  if (pData == NULL) {
    return -1;
  }

  // set the number of rows in current disk page
  if (pWindowRes->pageId == -1) {  // not allocated yet, allocate new buffer
    pWindowRes->pageId = pageId;
    pWindowRes->offset = (int32_t)pData->num;

    pData->num += size;
    assert(pWindowRes->pageId >= 0);
  }

  return 0;
}

static bool chkWindowOutputBufByKey(STaskRuntimeEnv* pRuntimeEnv, SResultRowInfo* pResultRowInfo, STimeWindow* win,
                                    bool masterscan, SResultRow** pResult, int64_t groupId, SqlFunctionCtx* pCtx,
                                    int32_t numOfOutput, int32_t* rowCellInfoOffset) {
  assert(win->skey <= win->ekey);
  return chkResultRowFromKey(pRuntimeEnv, pResultRowInfo, (char*)&win->skey, TSDB_KEYSIZE, masterscan, groupId);
}

static int32_t setResultOutputBufByKey(STaskRuntimeEnv* pRuntimeEnv, SResultRowInfo* pResultRowInfo, int64_t tid,
                                       STimeWindow* win, bool masterscan, SResultRow** pResult, int64_t tableGroupId,
                                       SqlFunctionCtx* pCtx, int32_t numOfOutput, int32_t* rowCellInfoOffset) {
  assert(win->skey <= win->ekey);
  SDiskbasedBuf* pResultBuf = pRuntimeEnv->pResultBuf;

  SResultRow* pResultRow = NULL;//doSetResultOutBufByKey(pRuntimeEnv, pResultRowInfo, tid, (char*)&win->skey, TSDB_KEYSIZE,
//                                                  masterscan, tableGroupId);
  if (pResultRow == NULL) {
    *pResult = NULL;
    return TSDB_CODE_SUCCESS;
  }

  // not assign result buffer yet, add new result buffer
  if (pResultRow->pageId == -1) {
    int32_t ret = addNewWindowResultBuf(pResultRow, pResultBuf, (int32_t)tableGroupId,
                                        pRuntimeEnv->pQueryAttr->intermediateResultRowSize);
    if (ret != TSDB_CODE_SUCCESS) {
      return -1;
    }
  }

  // set time window for current result
  pResultRow->win = (*win);
  *pResult = pResultRow;
  setResultRowOutputBufInitCtx(pRuntimeEnv, pResultRow, pCtx, numOfOutput, rowCellInfoOffset);

  return TSDB_CODE_SUCCESS;
}

static void setResultRowOutputBufInitCtx_rv(SResultRow* pResult, SqlFunctionCtx* pCtx, int32_t numOfOutput, int32_t* rowCellInfoOffset);

static int32_t setResultOutputBufByKey_rv(SResultRowInfo* pResultRowInfo, int64_t id, STimeWindow* win, bool masterscan,
                                          SResultRow** pResult, int64_t tableGroupId, SqlFunctionCtx* pCtx,
                                          int32_t numOfOutput, int32_t* rowCellInfoOffset, SAggSupporter* pAggSup,
                                          SExecTaskInfo* pTaskInfo) {
  assert(win->skey <= win->ekey);
  SResultRow* pResultRow = doSetResultOutBufByKey_rv(pAggSup->pResultBuf, pResultRowInfo, id, (char*)&win->skey,
                                                     TSDB_KEYSIZE, masterscan, tableGroupId, pTaskInfo, true, pAggSup);

  if (pResultRow == NULL) {
    *pResult = NULL;
    return TSDB_CODE_SUCCESS;
  }

  // set time window for current result
  pResultRow->win = (*win);
  *pResult = pResultRow;
  setResultRowOutputBufInitCtx_rv(pResultRow, pCtx, numOfOutput, rowCellInfoOffset);
  return TSDB_CODE_SUCCESS;
}

static void setResultRowInterpo(SResultRow* pResult, SResultTsInterpType type) {
  assert(pResult != NULL && (type == RESULT_ROW_START_INTERP || type == RESULT_ROW_END_INTERP));
  if (type == RESULT_ROW_START_INTERP) {
    pResult->startInterp = true;
  } else {
    pResult->endInterp = true;
  }
}

static bool resultRowInterpolated(SResultRow* pResult, SResultTsInterpType type) {
  assert(pResult != NULL && (type == RESULT_ROW_START_INTERP || type == RESULT_ROW_END_INTERP));
  if (type == RESULT_ROW_START_INTERP) {
    return pResult->startInterp == true;
  } else {
    return pResult->endInterp == true;
  }
}

static FORCE_INLINE int32_t getForwardStepsInBlock(int32_t numOfRows, __block_search_fn_t searchFn, TSKEY ekey,
                                                   int16_t pos, int16_t order, int64_t* pData) {
  int32_t forwardStep = 0;

  if (order == TSDB_ORDER_ASC) {
    int32_t end = searchFn((char*)&pData[pos], numOfRows - pos, ekey, order);
    if (end >= 0) {
      forwardStep = end;

      if (pData[end + pos] == ekey) {
        forwardStep += 1;
      }
    }
  } else {
    int32_t end = searchFn((char*)pData, pos + 1, ekey, order);
    if (end >= 0) {
      forwardStep = pos - end;

      if (pData[end] == ekey) {
        forwardStep += 1;
      }
    }
  }

  assert(forwardStep >= 0);
  return forwardStep;
}

static void doUpdateResultRowIndex(SResultRowInfo* pResultRowInfo, TSKEY lastKey, bool ascQuery, bool timeWindowInterpo) {
  int64_t skey = TSKEY_INITIAL_VAL;
#if 0
  int32_t i = 0;
  for (i = pResultRowInfo->size - 1; i >= 0; --i) {
    SResultRow* pResult = pResultRowInfo->pResult[i];
    if (pResult->closed) {
      break;
    }

    // new closed result rows
    if (timeWindowInterpo) {
      if (pResult->endInterp &&
          ((pResult->win.skey <= lastKey && ascQuery) || (pResult->win.skey >= lastKey && !ascQuery))) {
        if (i > 0) {  // the first time window, the startInterp is false.
          assert(pResult->startInterp);
        }

        closeResultRow(pResultRowInfo, i);
      } else {
        skey = pResult->win.skey;
      }
    } else {
      if ((pResult->win.ekey <= lastKey && ascQuery) || (pResult->win.skey >= lastKey && !ascQuery)) {
        closeResultRow(pResultRowInfo, i);
      } else {
        skey = pResult->win.skey;
      }
    }
  }

  // all result rows are closed, set the last one to be the skey
  if (skey == TSKEY_INITIAL_VAL) {
    if (pResultRowInfo->size == 0) {
      //      assert(pResultRowInfo->current == NULL);
      assert(pResultRowInfo->curPos == -1);
      pResultRowInfo->curPos = -1;
    } else {
      pResultRowInfo->curPos = pResultRowInfo->size - 1;
    }
  } else {
    for (i = pResultRowInfo->size - 1; i >= 0; --i) {
      SResultRow* pResult = pResultRowInfo->pResult[i];
      if (pResult->closed) {
        break;
      }
    }

    if (i == pResultRowInfo->size - 1) {
      pResultRowInfo->curPos = i;
    } else {
      pResultRowInfo->curPos = i + 1;  // current not closed result object
    }
  }
#endif
}

static void updateResultRowInfoActiveIndex(SResultRowInfo* pResultRowInfo, const STimeWindow* pWin, TSKEY lastKey,
                                           bool ascQuery, bool interp) {
  if ((lastKey > pWin->ekey && ascQuery) || (lastKey < pWin->ekey && (!ascQuery))) {
    closeAllResultRows(pResultRowInfo);
    pResultRowInfo->curPos = pResultRowInfo->size - 1;
  } else {
    int32_t step = ascQuery ? 1 : -1;
    doUpdateResultRowIndex(pResultRowInfo, lastKey - step, ascQuery, interp);
  }
}

static int32_t getNumOfRowsInTimeWindow(SDataBlockInfo* pDataBlockInfo, TSKEY* pPrimaryColumn, int32_t startPos,
                                        TSKEY ekey, __block_search_fn_t searchFn, STableQueryInfo* item,
                                        int32_t order) {
  assert(startPos >= 0 && startPos < pDataBlockInfo->rows);

  int32_t num = -1;
  int32_t step = GET_FORWARD_DIRECTION_FACTOR(order);

  if (order == TSDB_ORDER_ASC) {
    if (ekey < pDataBlockInfo->window.ekey && pPrimaryColumn) {
      num = getForwardStepsInBlock(pDataBlockInfo->rows, searchFn, ekey, startPos, order, pPrimaryColumn);
      if (item != NULL) {
        item->lastKey = pPrimaryColumn[startPos + (num - 1)] + step;
      }
    } else {
      num = pDataBlockInfo->rows - startPos;
      if (item != NULL) {
        item->lastKey = pDataBlockInfo->window.ekey + step;
      }
    }
  } else {  // desc
    if (ekey > pDataBlockInfo->window.skey && pPrimaryColumn) {
      num = getForwardStepsInBlock(pDataBlockInfo->rows, searchFn, ekey, startPos, order, pPrimaryColumn);
      if (item != NULL) {
        item->lastKey = pPrimaryColumn[startPos - (num - 1)] + step;
      }
    } else {
      num = startPos + 1;
      if (item != NULL) {
        item->lastKey = pDataBlockInfo->window.skey + step;
      }
    }
  }

  assert(num >= 0);
  return num;
}

//  query_range_start, query_range_end, window_duration, window_start, window_end
static void initExecTimeWindowInfo(SColumnInfoData* pColData, STimeWindow* pQueryWindow) {
  pColData->info.type = TSDB_DATA_TYPE_TIMESTAMP;
  pColData->info.bytes = sizeof(int64_t);

  colInfoDataEnsureCapacity(pColData, 5);
  colDataAppendInt64(pColData, 0, &pQueryWindow->skey);
  colDataAppendInt64(pColData, 1, &pQueryWindow->ekey);

  int64_t interval = 0;
  colDataAppendInt64(pColData, 2, &interval);  // this value may be variable in case of 'n' and 'y'.
  colDataAppendInt64(pColData, 3, &pQueryWindow->skey);
  colDataAppendInt64(pColData, 4, &pQueryWindow->ekey);
}

static void updateTimeWindowInfo(SColumnInfoData* pColData, STimeWindow* pWin, bool includeEndpoint) {
  int64_t* ts = (int64_t*)pColData->pData;
  int32_t delta = includeEndpoint? 1:0;

  int64_t duration = pWin->ekey - pWin->skey + delta;
  ts[2] = duration;       // set the duration
  ts[3] = pWin->skey;     // window start key
  ts[4] = pWin->ekey + delta; // window end key
}

void doApplyFunctions(SqlFunctionCtx* pCtx, STimeWindow* pWin, SColumnInfoData* pTimeWindowData, int32_t offset, int32_t forwardStep, TSKEY* tsCol,
                             int32_t numOfTotal, int32_t numOfOutput, int32_t order) {
  for (int32_t k = 0; k < numOfOutput; ++k) {
    pCtx[k].startTs = pWin->skey;

    // keep it temporarily
    bool    hasAgg      = pCtx[k].input.colDataAggIsSet;
    int32_t numOfRows   = pCtx[k].input.numOfRows;
    int32_t startOffset = pCtx[k].input.startRowIndex;

    int32_t pos = (order == TSDB_ORDER_ASC) ? offset : offset - (forwardStep - 1);
    pCtx[k].input.startRowIndex = pos;
    pCtx[k].input.numOfRows = forwardStep;

    if (tsCol != NULL) {
      pCtx[k].ptsList = tsCol;
    }

    // not a whole block involved in query processing, statistics data can not be used
    // NOTE: the original value of isSet have been changed here
    if (pCtx[k].isAggSet && forwardStep < numOfTotal) {
      pCtx[k].isAggSet = false;
    }

    if (fmIsWindowPseudoColumnFunc(pCtx[k].functionId)) {
      SResultRowEntryInfo* pEntryInfo = GET_RES_INFO(&pCtx[k]);
      char* p = GET_ROWCELL_INTERBUF(pEntryInfo);

      SColumnInfoData idata = {0};
      idata.info.type  = TSDB_DATA_TYPE_BIGINT;
      idata.info.bytes = tDataTypes[TSDB_DATA_TYPE_BIGINT].bytes;
      idata.pData      = p;

      SScalarParam out = {.columnData = &idata};
      SScalarParam tw = {.numOfRows = 5, .columnData = pTimeWindowData};
      pCtx[k].sfp.process(&tw, 1, &out);
      pEntryInfo->numOfRes = 1;
      continue;
    }

    if (functionNeedToExecute(&pCtx[k])) {
      pCtx[k].fpSet.process(&pCtx[k]);
    }

    // restore it
    pCtx[k].input.colDataAggIsSet = hasAgg;
    pCtx[k].input.startRowIndex = startOffset;
    pCtx[k].input.numOfRows = numOfRows;
  }
}

static int32_t getNextQualifiedWindow(SInterval* pInterval, STimeWindow* pNext, SDataBlockInfo* pDataBlockInfo,
                                      TSKEY* primaryKeys, int32_t prevPosition, STableIntervalOperatorInfo* pInfo) {
  int32_t order = pInfo->order;
  bool    ascQuery = (order == TSDB_ORDER_ASC);

  int32_t precision = pInterval->precision;
  getNextTimeWindow(pInterval, precision, order, pNext);

  // next time window is not in current block
  if ((pNext->skey > pDataBlockInfo->window.ekey && order == TSDB_ORDER_ASC) ||
      (pNext->ekey < pDataBlockInfo->window.skey && order == TSDB_ORDER_DESC)) {
    return -1;
  }

  TSKEY   startKey = ascQuery ? pNext->skey : pNext->ekey;
  int32_t startPos = 0;

  // tumbling time window query, a special case of sliding time window query
  if (pInterval->sliding == pInterval->interval && prevPosition != -1) {
    int32_t factor = GET_FORWARD_DIRECTION_FACTOR(order);
    startPos = prevPosition + factor;
  } else {
    if (startKey <= pDataBlockInfo->window.skey && ascQuery) {
      startPos = 0;
    } else if (startKey >= pDataBlockInfo->window.ekey && !ascQuery) {
      startPos = pDataBlockInfo->rows - 1;
    } else {
      startPos = binarySearchForKey((char*)primaryKeys, pDataBlockInfo->rows, startKey, order);
    }
  }

  /* interp query with fill should not skip time window */
  //  if (pQueryAttr->pointInterpQuery && pQueryAttr->fillType != TSDB_FILL_NONE) {
  //    return startPos;
  //  }

  /*
   * This time window does not cover any data, try next time window,
   * this case may happen when the time window is too small
   */
  if (primaryKeys == NULL) {
    if (ascQuery) {
      assert(pDataBlockInfo->window.skey <= pNext->ekey);
    } else {
      assert(pDataBlockInfo->window.ekey >= pNext->skey);
    }
  } else {
    if (ascQuery && primaryKeys[startPos] > pNext->ekey) {
      TSKEY next = primaryKeys[startPos];
      if (pInterval->intervalUnit == 'n' || pInterval->intervalUnit == 'y') {
        pNext->skey = taosTimeTruncate(next, pInterval, precision);
        pNext->ekey = taosTimeAdd(pNext->skey, pInterval->interval, pInterval->intervalUnit, precision) - 1;
      } else {
        pNext->ekey += ((next - pNext->ekey + pInterval->sliding - 1) / pInterval->sliding) * pInterval->sliding;
        pNext->skey = pNext->ekey - pInterval->interval + 1;
      }
    } else if ((!ascQuery) && primaryKeys[startPos] < pNext->skey) {
      TSKEY next = primaryKeys[startPos];
      if (pInterval->intervalUnit == 'n' || pInterval->intervalUnit == 'y') {
        pNext->skey = taosTimeTruncate(next, pInterval, precision);
        pNext->ekey = taosTimeAdd(pNext->skey, pInterval->interval, pInterval->intervalUnit, precision) - 1;
      } else {
        pNext->skey -= ((pNext->skey - next + pInterval->sliding - 1) / pInterval->sliding) * pInterval->sliding;
        pNext->ekey = pNext->skey + pInterval->interval - 1;
      }
    }
  }

  return startPos;
}

static FORCE_INLINE TSKEY reviseWindowEkey(STaskAttr* pQueryAttr, STimeWindow* pWindow) {
  TSKEY ekey = -1;
  if (QUERY_IS_ASC_QUERY(pQueryAttr)) {
    ekey = pWindow->ekey;
    if (ekey > pQueryAttr->window.ekey) {
      ekey = pQueryAttr->window.ekey;
    }
  } else {
    ekey = pWindow->skey;
    if (ekey < pQueryAttr->window.ekey) {
      ekey = pQueryAttr->window.ekey;
    }
  }

  return ekey;
}

static void setNotInterpoWindowKey(SqlFunctionCtx* pCtx, int32_t numOfOutput, int32_t type) {
  if (type == RESULT_ROW_START_INTERP) {
    for (int32_t k = 0; k < numOfOutput; ++k) {
      pCtx[k].start.key = INT64_MIN;
    }
  } else {
    for (int32_t k = 0; k < numOfOutput; ++k) {
      pCtx[k].end.key = INT64_MIN;
    }
  }
}

static void saveDataBlockLastRow(char** pRow, SArray* pDataBlock, int32_t rowIndex, int32_t numOfCols) {
  if (pDataBlock == NULL) {
    return;
  }

  for (int32_t k = 0; k < numOfCols; ++k) {
    SColumnInfoData* pColInfo = taosArrayGet(pDataBlock, k);
    memcpy(pRow[k], ((char*)pColInfo->pData) + (pColInfo->info.bytes * rowIndex), pColInfo->info.bytes);
  }
}

static TSKEY getStartTsKey(STimeWindow* win, const TSKEY* tsCols, int32_t rows, bool ascQuery) {
  TSKEY ts = TSKEY_INITIAL_VAL;
  if (tsCols == NULL) {
    ts = ascQuery ? win->skey : win->ekey;
  } else {
    int32_t offset = ascQuery ? 0 : rows - 1;
    ts = tsCols[offset];
  }

  return ts;
}

static void doSetInputDataBlock(SOperatorInfo* pOperator, SqlFunctionCtx* pCtx, SSDataBlock* pBlock, int32_t order);

static void doSetInputDataBlockInfo(SOperatorInfo* pOperator, SqlFunctionCtx* pCtx, SSDataBlock* pBlock,
                                    int32_t order) {
  for (int32_t i = 0; i < pOperator->numOfOutput; ++i) {
    pCtx[i].order = order;
    pCtx[i].size = pBlock->info.rows;
    pCtx[i].currentStage = (uint8_t)pOperator->pRuntimeEnv->scanFlag;

    setBlockStatisInfo(&pCtx[i], pBlock, NULL /*&pOperator->pExpr[i].base.colInfo*/);
  }
}

void setInputDataBlock(SOperatorInfo* pOperator, SqlFunctionCtx* pCtx, SSDataBlock* pBlock, int32_t order) {
  if (pBlock->pDataBlock != NULL) {
    doSetInputDataBlock(pOperator, pCtx, pBlock, order);
  } else {
    doSetInputDataBlockInfo(pOperator, pCtx, pBlock, order);
  }
}

static void doSetInputDataBlock(SOperatorInfo* pOperator, SqlFunctionCtx* pCtx, SSDataBlock* pBlock, int32_t order) {
  for (int32_t i = 0; i < pOperator->numOfOutput; ++i) {
    pCtx[i].order = order;
    pCtx[i].size = pBlock->info.rows;
    pCtx[i].currentStage = MAIN_SCAN;

    SExprInfo expr = pOperator->pExpr[i];
    for (int32_t j = 0; j < expr.base.numOfParams; ++j) {
      SFunctParam *pFuncParam = &expr.base.pParam[j];
      if (pFuncParam->type == FUNC_PARAM_TYPE_COLUMN) {
        int32_t slotId = pFuncParam->pCol->slotId;
        pCtx[i].input.pData[j]  = taosArrayGet(pBlock->pDataBlock, slotId);
        pCtx[i].input.totalRows = pBlock->info.rows;
        pCtx[i].input.numOfRows = pBlock->info.rows;
        pCtx[i].input.startRowIndex = 0;
        ASSERT(pCtx[i].input.pData[j] != NULL);
      }
    }

    //    setBlockStatisInfo(&pCtx[i], pBlock, pOperator->pExpr[i].base.pColumns);
    //      uint32_t flag = pOperator->pExpr[i].base.pParam[0].pCol->flag;
    //      if (TSDB_COL_IS_NORMAL_COL(flag) /*|| (pCtx[i].functionId == FUNCTION_BLKINFO) ||
    //          (TSDB_COL_IS_TAG(flag) && pOperator->pRuntimeEnv->scanFlag == MERGE_STAGE)*/) {

    //        SColumn* pCol = pOperator->pExpr[i].base.pParam[0].pCol;
    //        if (pCtx[i].columnIndex == -1) {
    //          for(int32_t j = 0; j < pBlock->info.numOfCols; ++j) {
    //            SColumnInfoData* pColData = taosArrayGet(pBlock->pDataBlock, j);
    //            if (pColData->info.colId == pCol->colId) {
    //              pCtx[i].columnIndex = j;
    //              break;
    //            }
    //          }
    //        }

    // in case of the block distribution query, the inputBytes is not a constant value.
    //pCtx[i].input.pData[0]  = taosArrayGet(pBlock->pDataBlock, slotId);
    //pCtx[i].input.totalRows = pBlock->info.rows;
    //pCtx[i].input.numOfRows = pBlock->info.rows;
    //pCtx[i].input.startRowIndex = 0;


    //        uint32_t status = aAggs[pCtx[i].functionId].status;
    //        if ((status & (FUNCSTATE_SELECTIVITY | FUNCSTATE_NEED_TS)) != 0) {
    //          SColumnInfoData* tsInfo = taosArrayGet(pBlock->pDataBlock, 0);
    // In case of the top/bottom query again the nest query result, which has no timestamp column
    // don't set the ptsList attribute.
    //          if (tsInfo->info.type == TSDB_DATA_TYPE_TIMESTAMP) {
    //            pCtx[i].ptsList = (int64_t*) tsInfo->pData;
    //          } else {
    //            pCtx[i].ptsList = NULL;
    //          }
    //        }
    //      } else if (TSDB_COL_IS_UD_COL(pCol->flag) && (pOperator->pRuntimeEnv->scanFlag == MERGE_STAGE)) {
    //        SColIndex*       pColIndex = &pOperator->pExpr[i].base.colInfo;
    //        SColumnInfoData* p = taosArrayGet(pBlock->pDataBlock, pColIndex->colIndex);
    //
    //        pCtx[i].pInput = p->pData;
    //        assert(p->info.colId == pColIndex->info.colId && pCtx[i].inputType == p->info.type);
    //        for(int32_t j = 0; j < pBlock->info.rows; ++j) {
    //          char* dst = p->pData + j * p->info.bytes;
    //          taosVariantDump(&pOperator->pExpr[i].base.param[1], dst, p->info.type, true);
    //        }
    //      }
  }
}

static void doAggregateImpl(SOperatorInfo* pOperator, TSKEY startTs, SqlFunctionCtx* pCtx) {
  for (int32_t k = 0; k < pOperator->numOfOutput; ++k) {
    if (functionNeedToExecute(&pCtx[k])) {
      pCtx[k].startTs = startTs;  // this can be set during create the struct
      pCtx[k].fpSet.process(&pCtx[k]);
    }
  }
}

static void setPseudoOutputColInfo(SSDataBlock* pResult, SqlFunctionCtx* pCtx, SArray* pPseudoList) {
  size_t num = (pPseudoList != NULL)? taosArrayGetSize(pPseudoList):0;
  for (int32_t i = 0; i < num; ++i) {
    pCtx[i].pOutput = taosArrayGet(pResult->pDataBlock, i);
  }
}

static void projectApplyFunctions(SExprInfo* pExpr, SSDataBlock* pResult, SSDataBlock* pSrcBlock, SqlFunctionCtx* pCtx,
                                  int32_t numOfOutput, SArray* pPseudoList) {
  setPseudoOutputColInfo(pResult, pCtx, pPseudoList);
  pResult->info.groupId = pSrcBlock->info.groupId;

  for (int32_t k = 0; k < numOfOutput; ++k) {
    if (pExpr[k].pExpr->nodeType == QUERY_NODE_COLUMN) {  // it is a project query
      SColumnInfoData* pColInfoData = taosArrayGet(pResult->pDataBlock, k);
      colDataAssign(pColInfoData, pCtx[k].input.pData[0], pCtx[k].input.numOfRows);

      pResult->info.rows = pCtx[0].input.numOfRows;
    } else if (pExpr[k].pExpr->nodeType == QUERY_NODE_VALUE) {
      SColumnInfoData* pColInfoData = taosArrayGet(pResult->pDataBlock, k);
      for (int32_t i = 0; i < pSrcBlock->info.rows; ++i) {
        colDataAppend(pColInfoData, i, taosVariantGet(&pExpr[k].base.pParam[0].param, pExpr[k].base.pParam[0].param.nType), TSDB_DATA_TYPE_NULL == pExpr[k].base.pParam[0].param.nType);
      }
      pResult->info.rows = pSrcBlock->info.rows;
    } else if (pExpr[k].pExpr->nodeType == QUERY_NODE_OPERATOR) {
      SArray* pBlockList = taosArrayInit(4, POINTER_BYTES);
      taosArrayPush(pBlockList, &pSrcBlock);

      SScalarParam dest = {0};
      dest.columnData = taosArrayGet(pResult->pDataBlock, k);

      scalarCalculate(pExpr[k].pExpr->_optrRoot.pRootNode, pBlockList, &dest);
      pResult->info.rows = dest.numOfRows;

      taosArrayDestroy(pBlockList);
    } else if (pExpr[k].pExpr->nodeType == QUERY_NODE_FUNCTION) {
      ASSERT(!fmIsAggFunc(pCtx[k].functionId));

      if (fmIsPseudoColumnFunc(pCtx[k].functionId)) {
        // do nothing
      } else if (fmIsNonstandardSQLFunc(pCtx[k].functionId)) {
        // todo set the correct timestamp column
        pCtx[k].input.pPTS = taosArrayGet(pSrcBlock->pDataBlock, 1);

        SResultRowEntryInfo *pResInfo = GET_RES_INFO(&pCtx[k]);
        pCtx[k].fpSet.init(&pCtx[k], pResInfo);

        pCtx[k].pOutput = taosArrayGet(pResult->pDataBlock, k);
        pCtx[k].offset  = pResult->info.rows;  // set the start offset

        if (taosArrayGetSize(pPseudoList) > 0) {
          int32_t* outputColIndex = taosArrayGet(pPseudoList, 0);
          pCtx[k].pTsOutput = (SColumnInfoData*)pCtx[*outputColIndex].pOutput;
        }

        int32_t numOfRows = pCtx[k].fpSet.process(&pCtx[k]);
        pResult->info.rows += numOfRows;
      } else {
        SArray* pBlockList = taosArrayInit(4, POINTER_BYTES);
        taosArrayPush(pBlockList, &pSrcBlock);

        SScalarParam dest = {0};
        dest.columnData = taosArrayGet(pResult->pDataBlock, k);

        scalarCalculate((SNode*)pExpr[k].pExpr->_function.pFunctNode, pBlockList, &dest);
        pResult->info.rows = dest.numOfRows;
        taosArrayDestroy(pBlockList);
      }
    } else {
      ASSERT(0);
    }
  }
}

void doTimeWindowInterpolation(SOperatorInfo* pOperator, SOptrBasicInfo* pInfo, SArray* pDataBlock, TSKEY prevTs,
                               int32_t prevRowIndex, TSKEY curTs, int32_t curRowIndex, TSKEY windowKey, int32_t type) {
  STaskRuntimeEnv* pRuntimeEnv = pOperator->pRuntimeEnv;
  SExprInfo*       pExpr = pOperator->pExpr;

  SqlFunctionCtx* pCtx = pInfo->pCtx;

  for (int32_t k = 0; k < pOperator->numOfOutput; ++k) {
    int32_t functionId = pCtx[k].functionId;
    if (functionId != FUNCTION_TWA && functionId != FUNCTION_INTERP) {
      pCtx[k].start.key = INT64_MIN;
      continue;
    }

    SColIndex*       pColIndex = NULL /*&pExpr[k].base.colInfo*/;
    int16_t          index = pColIndex->colIndex;
    SColumnInfoData* pColInfo = taosArrayGet(pDataBlock, index);

    //    assert(pColInfo->info.colId == pColIndex->info.colId && curTs != windowKey);
    double v1 = 0, v2 = 0, v = 0;

    if (prevRowIndex == -1) {
      GET_TYPED_DATA(v1, double, pColInfo->info.type, (char*)pRuntimeEnv->prevRow[index]);
    } else {
      GET_TYPED_DATA(v1, double, pColInfo->info.type, (char*)pColInfo->pData + prevRowIndex * pColInfo->info.bytes);
    }

    GET_TYPED_DATA(v2, double, pColInfo->info.type, (char*)pColInfo->pData + curRowIndex * pColInfo->info.bytes);

    if (functionId == FUNCTION_INTERP) {
      if (type == RESULT_ROW_START_INTERP) {
        pCtx[k].start.key = prevTs;
        pCtx[k].start.val = v1;

        pCtx[k].end.key = curTs;
        pCtx[k].end.val = v2;

        if (pColInfo->info.type == TSDB_DATA_TYPE_BINARY || pColInfo->info.type == TSDB_DATA_TYPE_NCHAR) {
          if (prevRowIndex == -1) {
            pCtx[k].start.ptr = (char*)pRuntimeEnv->prevRow[index];
          } else {
            pCtx[k].start.ptr = (char*)pColInfo->pData + prevRowIndex * pColInfo->info.bytes;
          }

          pCtx[k].end.ptr = (char*)pColInfo->pData + curRowIndex * pColInfo->info.bytes;
        }
      }
    } else if (functionId == FUNCTION_TWA) {
      SPoint point1 = (SPoint){.key = prevTs, .val = &v1};
      SPoint point2 = (SPoint){.key = curTs, .val = &v2};
      SPoint point = (SPoint){.key = windowKey, .val = &v};

      taosGetLinearInterpolationVal(&point, TSDB_DATA_TYPE_DOUBLE, &point1, &point2, TSDB_DATA_TYPE_DOUBLE);

      if (type == RESULT_ROW_START_INTERP) {
        pCtx[k].start.key = point.key;
        pCtx[k].start.val = v;
      } else {
        pCtx[k].end.key = point.key;
        pCtx[k].end.val = v;
      }
    }
  }
}

static bool setTimeWindowInterpolationStartTs(SOperatorInfo* pOperatorInfo, SqlFunctionCtx* pCtx, int32_t pos,
                                              int32_t numOfRows, SArray* pDataBlock, const TSKEY* tsCols, STimeWindow* win) {
  bool  ascQuery = true;
  TSKEY curTs = tsCols[pos];
  TSKEY lastTs = 0;//*(TSKEY*)pRuntimeEnv->prevRow[0];

  // lastTs == INT64_MIN and pos == 0 means this is the first time window, interpolation is not needed.
  // start exactly from this point, no need to do interpolation
  TSKEY key = ascQuery ? win->skey : win->ekey;
  if (key == curTs) {
    setNotInterpoWindowKey(pCtx, pOperatorInfo->numOfOutput, RESULT_ROW_START_INTERP);
    return true;
  }

  if (lastTs == INT64_MIN && ((pos == 0 && ascQuery) || (pos == (numOfRows - 1) && !ascQuery))) {
    setNotInterpoWindowKey(pCtx, pOperatorInfo->numOfOutput, RESULT_ROW_START_INTERP);
    return true;
  }

  int32_t step = 1;//GET_FORWARD_DIRECTION_FACTOR(pQueryAttr->order.order);
  TSKEY   prevTs = ((pos == 0 && ascQuery) || (pos == (numOfRows - 1) && !ascQuery)) ? lastTs : tsCols[pos - step];

  doTimeWindowInterpolation(pOperatorInfo, pOperatorInfo->info, pDataBlock, prevTs, pos - step, curTs, pos, key, RESULT_ROW_START_INTERP);
  return true;
}

static bool setTimeWindowInterpolationEndTs(SOperatorInfo* pOperatorInfo, SqlFunctionCtx* pCtx, int32_t endRowIndex,
                                            SArray* pDataBlock, const TSKEY* tsCols, TSKEY blockEkey,
                                            STimeWindow* win) {
  int32_t order = TSDB_ORDER_ASC;
  int32_t numOfOutput = pOperatorInfo->numOfOutput;

  TSKEY actualEndKey = tsCols[endRowIndex];
  TSKEY key = order ? win->ekey : win->skey;

  // not ended in current data block, do not invoke interpolation
  if ((key > blockEkey /*&& QUERY_IS_ASC_QUERY(pQueryAttr)*/) || (key < blockEkey /*&& !QUERY_IS_ASC_QUERY(pQueryAttr)*/)) {
    setNotInterpoWindowKey(pCtx, numOfOutput, RESULT_ROW_END_INTERP);
    return false;
  }

  // there is actual end point of current time window, no interpolation need
  if (key == actualEndKey) {
    setNotInterpoWindowKey(pCtx, numOfOutput, RESULT_ROW_END_INTERP);
    return true;
  }

  int32_t step = GET_FORWARD_DIRECTION_FACTOR(order);
  int32_t nextRowIndex = endRowIndex + step;
  assert(nextRowIndex >= 0);

  TSKEY nextKey = tsCols[nextRowIndex];
  doTimeWindowInterpolation(pOperatorInfo, pOperatorInfo->info, pDataBlock, actualEndKey, endRowIndex, nextKey,
                            nextRowIndex, key, RESULT_ROW_END_INTERP);
  return true;
}

static void doWindowBorderInterpolation(SOperatorInfo* pOperatorInfo, SSDataBlock* pBlock, SqlFunctionCtx* pCtx,
                                        SResultRow* pResult, STimeWindow* win, int32_t startPos, int32_t forwardStep,
                                        int32_t order, bool timeWindowInterpo) {
  if (!timeWindowInterpo) {
    return;
  }

  assert(pBlock != NULL);
  int32_t step = GET_FORWARD_DIRECTION_FACTOR(order);

  if (pBlock->pDataBlock == NULL) {
    //    tscError("pBlock->pDataBlock == NULL");
    return;
  }

  SColumnInfoData* pColInfo = taosArrayGet(pBlock->pDataBlock, 0);

  TSKEY* tsCols = (TSKEY*)(pColInfo->pData);
  bool   done = resultRowInterpolated(pResult, RESULT_ROW_START_INTERP);
  if (!done) {  // it is not interpolated, now start to generated the interpolated value
    int32_t startRowIndex = startPos;
    bool    interp = setTimeWindowInterpolationStartTs(pOperatorInfo, pCtx, startRowIndex, pBlock->info.rows,
                                                       pBlock->pDataBlock, tsCols, win);
    if (interp) {
      setResultRowInterpo(pResult, RESULT_ROW_START_INTERP);
    }
  } else {
    setNotInterpoWindowKey(pCtx, pOperatorInfo->numOfOutput, RESULT_ROW_START_INTERP);
  }

  // point interpolation does not require the end key time window interpolation.
  //  if (pointInterpQuery) {
  //    return;
  //  }

  // interpolation query does not generate the time window end interpolation
  done = resultRowInterpolated(pResult, RESULT_ROW_END_INTERP);
  if (!done) {
    int32_t endRowIndex = startPos + (forwardStep - 1) * step;

    TSKEY endKey = (order == TSDB_ORDER_ASC) ? pBlock->info.window.ekey : pBlock->info.window.skey;
    bool  interp =
        setTimeWindowInterpolationEndTs(pOperatorInfo, pCtx, endRowIndex, pBlock->pDataBlock, tsCols, endKey, win);
    if (interp) {
      setResultRowInterpo(pResult, RESULT_ROW_END_INTERP);
    }
  } else {
    setNotInterpoWindowKey(pCtx, pOperatorInfo->numOfOutput, RESULT_ROW_END_INTERP);
  }
}

static SArray* hashIntervalAgg(SOperatorInfo* pOperatorInfo, SResultRowInfo* pResultRowInfo, SSDataBlock* pSDataBlock, int32_t tableGroupId) {
  STableIntervalOperatorInfo* pInfo = (STableIntervalOperatorInfo*)pOperatorInfo->info;

  SExecTaskInfo* pTaskInfo = pOperatorInfo->pTaskInfo;
  int32_t        numOfOutput = pOperatorInfo->numOfOutput;

  SArray* pUpdated = NULL;
  if (pInfo->execModel == OPTR_EXEC_MODEL_STREAM) {
    pUpdated = taosArrayInit(4, sizeof(SResultRowPosition));
  }

  int32_t step = 1;
  bool    ascScan = true;

  int32_t prevIndex = pResultRowInfo->curPos;

  TSKEY* tsCols = NULL;
  if (pSDataBlock->pDataBlock != NULL) {
    SColumnInfoData* pColDataInfo = taosArrayGet(pSDataBlock->pDataBlock, pInfo->primaryTsIndex);
    tsCols = (int64_t*)pColDataInfo->pData;
//    assert(tsCols[0] == pSDataBlock->info.window.skey && tsCols[pSDataBlock->info.rows - 1] ==
//           pSDataBlock->info.window.ekey);
  }

  int32_t startPos = ascScan? 0 : (pSDataBlock->info.rows - 1);
  TSKEY   ts = getStartTsKey(&pSDataBlock->info.window, tsCols, pSDataBlock->info.rows, ascScan);

  STimeWindow win = getActiveTimeWindow(pInfo->aggSup.pResultBuf, pResultRowInfo, ts, &pInfo->interval, pInfo->interval.precision, &pInfo->win);
  bool        masterScan = true;

  SResultRow* pResult = NULL;
  int32_t     ret = setResultOutputBufByKey_rv(pResultRowInfo, pSDataBlock->info.uid, &win, masterScan, &pResult,
                                               tableGroupId, pInfo->binfo.pCtx, numOfOutput, pInfo->binfo.rowCellInfoOffset,
                                               &pInfo->aggSup, pTaskInfo);
  if (ret != TSDB_CODE_SUCCESS || pResult == NULL) {
    longjmp(pTaskInfo->env, TSDB_CODE_QRY_OUT_OF_MEMORY);
  }

  if (pInfo->execModel == OPTR_EXEC_MODEL_STREAM) {
    SResultRowPosition pos = {.pageId = pResult->pageId, .offset = pResult->offset};
    taosArrayPush(pUpdated, &pos);
  }

  int32_t forwardStep = 0;
  TSKEY   ekey = win.ekey;
  forwardStep =
      getNumOfRowsInTimeWindow(&pSDataBlock->info, tsCols, startPos, ekey, binarySearchForKey, NULL, TSDB_ORDER_ASC);

  // prev time window not interpolation yet.
  int32_t curIndex = pResultRowInfo->curPos;

#if 0
  if (prevIndex != -1 && prevIndex < curIndex && pInfo->timeWindowInterpo) {
    for (int32_t j = prevIndex; j < curIndex; ++j) {  // previous time window may be all closed already.
      SResultRow* pRes = getResultRow(pResultRowInfo, j);
      if (pRes->closed) {
        assert(resultRowInterpolated(pRes, RESULT_ROW_START_INTERP) && resultRowInterpolated(pRes, RESULT_ROW_END_INTERP));
        continue;
      }

      STimeWindow w = pRes->win;
      ret = setResultOutputBufByKey_rv(pResultRowInfo, pSDataBlock->info.uid, &w, masterScan, &pResult, tableGroupId,
                                       pInfo->binfo.pCtx, numOfOutput, pInfo->binfo.rowCellInfoOffset, &pInfo->aggSup,
                                       pTaskInfo);
      if (ret != TSDB_CODE_SUCCESS) {
        longjmp(pTaskInfo->env, TSDB_CODE_QRY_OUT_OF_MEMORY);
      }

      assert(!resultRowInterpolated(pResult, RESULT_ROW_END_INTERP));
      doTimeWindowInterpolation(pOperatorInfo, &pInfo->binfo, pSDataBlock->pDataBlock, *(TSKEY*)pInfo->pRow[0], -1,
                                tsCols[startPos], startPos, w.ekey, RESULT_ROW_END_INTERP);

      setResultRowInterpo(pResult, RESULT_ROW_END_INTERP);
      setNotInterpoWindowKey(pInfo->binfo.pCtx, pOperatorInfo->numOfOutput, RESULT_ROW_START_INTERP);

      doApplyFunctions(pInfo->binfo.pCtx, &w, &pInfo->timeWindowData, startPos, 0, tsCols, pSDataBlock->info.rows, numOfOutput, TSDB_ORDER_ASC);
    }

    // restore current time window
    ret = setResultOutputBufByKey_rv(pResultRowInfo, pSDataBlock->info.uid, &win, masterScan, &pResult, tableGroupId,
                                     pInfo->binfo.pCtx, numOfOutput, pInfo->binfo.rowCellInfoOffset, &pInfo->aggSup,
                                     pTaskInfo);
    if (ret != TSDB_CODE_SUCCESS) {
      longjmp(pTaskInfo->env, TSDB_CODE_QRY_OUT_OF_MEMORY);
    }
  }
#endif

  // window start key interpolation
  doWindowBorderInterpolation(pOperatorInfo, pSDataBlock, pInfo->binfo.pCtx, pResult, &win, startPos, forwardStep, pInfo->order, false);

  updateTimeWindowInfo(&pInfo->timeWindowData, &win, true);
  doApplyFunctions(pInfo->binfo.pCtx, &win, &pInfo->timeWindowData, startPos, forwardStep, tsCols, pSDataBlock->info.rows, numOfOutput, TSDB_ORDER_ASC);

  STimeWindow nextWin = win;
  while (1) {
    int32_t prevEndPos = (forwardStep - 1) * step + startPos;
    startPos = getNextQualifiedWindow(&pInfo->interval, &nextWin, &pSDataBlock->info, tsCols, prevEndPos, pInfo);
    if (startPos < 0) {
      break;
    }

    // null data, failed to allocate more memory buffer
    int32_t code = setResultOutputBufByKey_rv(pResultRowInfo, pSDataBlock->info.uid, &nextWin, masterScan, &pResult,
                                              tableGroupId, pInfo->binfo.pCtx, numOfOutput,
                                              pInfo->binfo.rowCellInfoOffset, &pInfo->aggSup, pTaskInfo);
    if (code != TSDB_CODE_SUCCESS || pResult == NULL) {
      longjmp(pTaskInfo->env, TSDB_CODE_QRY_OUT_OF_MEMORY);
    }

    if (pInfo->execModel == OPTR_EXEC_MODEL_STREAM) {
      SResultRowPosition pos = {.pageId = pResult->pageId, .offset = pResult->offset};
      taosArrayPush(pUpdated, &pos);
    }

    ekey = nextWin.ekey;  // reviseWindowEkey(pQueryAttr, &nextWin);
    forwardStep =
        getNumOfRowsInTimeWindow(&pSDataBlock->info, tsCols, startPos, ekey, binarySearchForKey, NULL, TSDB_ORDER_ASC);

    // window start(end) key interpolation
    doWindowBorderInterpolation(pOperatorInfo, pSDataBlock, pInfo->binfo.pCtx, pResult, &nextWin, startPos, forwardStep,
                                pInfo->order, false);

    updateTimeWindowInfo(&pInfo->timeWindowData, &nextWin, true);
    doApplyFunctions(pInfo->binfo.pCtx, &nextWin, &pInfo->timeWindowData, startPos, forwardStep, tsCols, pSDataBlock->info.rows, numOfOutput, TSDB_ORDER_ASC);
  }

  if (pInfo->timeWindowInterpo) {
    int32_t rowIndex = ascScan ? (pSDataBlock->info.rows - 1) : 0;
    saveDataBlockLastRow(pInfo->pRow, pSDataBlock->pDataBlock, rowIndex, pSDataBlock->info.numOfCols);
  }

  return pUpdated;
  //  updateResultRowInfoActiveIndex(pResultRowInfo, &pInfo->win, pRuntimeEnv->current->lastKey, true, false);
}

static void hashAllIntervalAgg(SOperatorInfo* pOperatorInfo, SResultRowInfo* pResultRowInfo, SSDataBlock* pSDataBlock,
                               int32_t tableGroupId) {
  STableIntervalOperatorInfo* pInfo = (STableIntervalOperatorInfo*)pOperatorInfo->info;

  STaskRuntimeEnv* pRuntimeEnv = pOperatorInfo->pRuntimeEnv;
  int32_t          numOfOutput = pOperatorInfo->numOfOutput;

  int32_t step = 1;//GET_FORWARD_DIRECTION_FACTOR(pQueryAttr->order.order);
  bool    ascQuery = true;

  TSKEY* tsCols = NULL;
  if (pSDataBlock->pDataBlock != NULL) {
    SColumnInfoData* pColDataInfo = taosArrayGet(pSDataBlock->pDataBlock, 0);
    tsCols = (int64_t*)pColDataInfo->pData;
    assert(tsCols[0] == pSDataBlock->info.window.skey &&
           tsCols[pSDataBlock->info.rows - 1] == pSDataBlock->info.window.ekey);
  }

  int32_t startPos = ascQuery ? 0 : (pSDataBlock->info.rows - 1);
  TSKEY   ts = getStartTsKey(&pSDataBlock->info.window, tsCols, pSDataBlock->info.rows, ascQuery);

  STimeWindow win = {0};//getCurrentActiveTimeWindow(pResultRowInfo, ts, pQueryAttr);
  bool        masterScan = IS_MAIN_SCAN(pRuntimeEnv);

  SResultRow* pResult = NULL;
  int32_t     forwardStep = 0;
  int32_t     ret = 0;
  STimeWindow preWin = win;

  while (1) {
    // null data, failed to allocate more memory buffer
    ret = setResultOutputBufByKey(pRuntimeEnv, pResultRowInfo, pSDataBlock->info.uid, &win, masterScan, &pResult,
                                  tableGroupId, pInfo->binfo.pCtx, numOfOutput, pInfo->binfo.rowCellInfoOffset);
    if (ret != TSDB_CODE_SUCCESS) {
      longjmp(pRuntimeEnv->env, TSDB_CODE_QRY_OUT_OF_MEMORY);
    }

    TSKEY ekey = 0;//reviseWindowEkey(pQueryAttr, &win);
    //    forwardStep = getNumOfRowsInTimeWindow(pRuntimeEnv, &pSDataBlock->info, tsCols, startPos, ekey,
    //    binarySearchForKey, true);

    // window start(end) key interpolation
    //    doWindowBorderInterpolation(pOperatorInfo, pSDataBlock, pInfo->binfo.pCtx, pResult, &win, startPos,
    //    forwardStep); doApplyFunctions(pRuntimeEnv, pInfo->binfo.pCtx, ascQuery ? &win : &preWin, startPos,
    //    forwardStep, tsCols, pSDataBlock->info.rows, numOfOutput);
    preWin = win;

    int32_t prevEndPos = (forwardStep - 1) * step + startPos;
    //    startPos = getNextQualifiedWindow(pQueryAttr, &win, &pSDataBlock->info, tsCols, binarySearchForKey,
    //    prevEndPos);
    if (startPos < 0) {
//      if ((ascQuery && win.skey <= pQueryAttr->window.ekey) || ((!ascQuery) && win.ekey >= pQueryAttr->window.ekey)) {
//        int32_t code =
//            setResultOutputBufByKey(pRuntimeEnv, pResultRowInfo, pSDataBlock->info.uid, &win, masterScan, &pResult,
//                                    tableGroupId, pInfo->binfo.pCtx, numOfOutput, pInfo->binfo.rowCellInfoOffset);
//        if (code != TSDB_CODE_SUCCESS || pResult == NULL) {
//          longjmp(pRuntimeEnv->env, TSDB_CODE_QRY_OUT_OF_MEMORY);
//        }
//
//        startPos = pSDataBlock->info.rows - 1;

        // window start(end) key interpolation
        //        doWindowBorderInterpolation(pOperatorInfo, pSDataBlock, pInfo->binfo.pCtx, pResult, &win, startPos,
        //        forwardStep); doApplyFunctions(pRuntimeEnv, pInfo->binfo.pCtx, ascQuery ? &win : &preWin, startPos,
        //        forwardStep, tsCols, pSDataBlock->info.rows, numOfOutput);
//      }

      break;
    }
    setResultRowInterpo(pResult, RESULT_ROW_END_INTERP);
  }

//  if (pQueryAttr->timeWindowInterpo) {
//    int32_t rowIndex = ascQuery ? (pSDataBlock->info.rows - 1) : 0;
    //    saveDataBlockLastRow(pRuntimeEnv, &pSDataBlock->info, pSDataBlock->pDataBlock, rowIndex);
//  }

  //  updateResultRowInfoActiveIndex(pResultRowInfo, pQueryAttr, pRuntimeEnv->current->lastKey);
}

static void doKeepTuple(SSessionAggOperatorInfo* pInfo, int64_t ts) {
  pInfo->curWindow.ekey = ts;
  pInfo->prevTs         = ts;
  pInfo->numOfRows     += 1;
}

static void doKeepSessionStartInfo(SSessionAggOperatorInfo* pInfo, const int64_t* tsList, int32_t rowIndex) {
  pInfo->start          = rowIndex;
  pInfo->numOfRows      = 0;
  pInfo->curWindow.skey = tsList[rowIndex];
}

// todo handle multiple tables cases.
static void doSessionWindowAggImpl(SOperatorInfo* pOperator, SSessionAggOperatorInfo* pInfo, SSDataBlock* pBlock) {
  SExecTaskInfo* pTaskInfo = pOperator->pTaskInfo;

  SColumnInfoData* pColInfoData = taosArrayGet(pBlock->pDataBlock, 0);

  bool    masterScan = true;
  int32_t numOfOutput = pOperator->numOfOutput;
  int64_t gid = pBlock->info.groupId;

  int64_t gap = pInfo->gap;
  pInfo->numOfRows = 0;
  if (!pInfo->reptScan) {
    pInfo->reptScan = true;
    pInfo->prevTs   = INT64_MIN;
  }

  // In case of ascending or descending order scan data, only one time window needs to be kepted for each table.
  TSKEY* tsList = (TSKEY*)pColInfoData->pData;
  for (int32_t j = 0; j < pBlock->info.rows; ++j) {
    if (pInfo->prevTs == INT64_MIN) {
      doKeepSessionStartInfo(pInfo, tsList, j);
      doKeepTuple(pInfo, tsList[j]);
    } else if (tsList[j] - pInfo->prevTs <= gap && (tsList[j] - pInfo->prevTs) >= 0) {
      // The gap is less than the threshold, so it belongs to current session window that has been opened already.
      doKeepTuple(pInfo, tsList[j]);
      if (j == 0 && pInfo->start != 0) {
        pInfo->start = 0;
      }
    } else {  // start a new session window
      SResultRow* pResult = NULL;

      // keep the time window for the closed time window.
      STimeWindow window = pInfo->curWindow;

      pInfo->curWindow.ekey = pInfo->curWindow.skey;
      int32_t ret = setResultOutputBufByKey_rv(&pInfo->binfo.resultRowInfo, pBlock->info.uid, &window, masterScan,
                                               &pResult, gid, pInfo->binfo.pCtx, numOfOutput, pInfo->binfo.rowCellInfoOffset, &pInfo->aggSup, pTaskInfo);
      if (ret != TSDB_CODE_SUCCESS) {  // null data, too many state code
        longjmp(pTaskInfo->env, TSDB_CODE_QRY_APP_ERROR);
      }

      // pInfo->numOfRows data belong to the current session window
      updateTimeWindowInfo(&pInfo->timeWindowData, &window, false);
      doApplyFunctions(pInfo->binfo.pCtx, &window, &pInfo->timeWindowData, pInfo->start, pInfo->numOfRows, NULL, pBlock->info.rows, numOfOutput, TSDB_ORDER_ASC);

      // here we start a new session window
      doKeepSessionStartInfo(pInfo, tsList, j);
      doKeepTuple(pInfo, tsList[j]);
    }
  }

  SResultRow* pResult = NULL;
  pInfo->curWindow.ekey = tsList[pBlock->info.rows - 1];
  int32_t ret = setResultOutputBufByKey_rv(&pInfo->binfo.resultRowInfo, pBlock->info.uid, &pInfo->curWindow, masterScan, &pResult,
                                           gid, pInfo->binfo.pCtx, numOfOutput, pInfo->binfo.rowCellInfoOffset, &pInfo->aggSup, pTaskInfo);
  if (ret != TSDB_CODE_SUCCESS) {  // null data, too many state code
    longjmp(pTaskInfo->env, TSDB_CODE_QRY_APP_ERROR);
  }

  updateTimeWindowInfo(&pInfo->timeWindowData, &pInfo->curWindow, false);
  doApplyFunctions(pInfo->binfo.pCtx, &pInfo->curWindow, &pInfo->timeWindowData, pInfo->start, pInfo->numOfRows, NULL, pBlock->info.rows, numOfOutput, TSDB_ORDER_ASC);
}

static void setResultRowKey(SResultRow* pResultRow, char* pData, int16_t type) {
  if (IS_VAR_DATA_TYPE(type)) {
    if (pResultRow->key == NULL) {
      pResultRow->key = taosMemoryMalloc(varDataTLen(pData));
      varDataCopy(pResultRow->key, pData);
    } else {
      assert(memcmp(pResultRow->key, pData, varDataTLen(pData)) == 0);
    }
  } else {
    int64_t v = -1;
    GET_TYPED_DATA(v, int64_t, type, pData);

    pResultRow->win.skey = v;
    pResultRow->win.ekey = v;
  }
}

int32_t setGroupResultOutputBuf_rv(SOptrBasicInfo* binfo, int32_t numOfCols, char* pData, int16_t type,
                                          int16_t bytes, int32_t groupId, SDiskbasedBuf* pBuf, SExecTaskInfo* pTaskInfo,
                                          SAggSupporter* pAggSup) {
  SResultRowInfo* pResultRowInfo = &binfo->resultRowInfo;
  SqlFunctionCtx* pCtx = binfo->pCtx;

  SResultRow* pResultRow = doSetResultOutBufByKey_rv(pBuf, pResultRowInfo, groupId, (char*)pData, bytes, true, groupId,
                                                     pTaskInfo, false, pAggSup);
  assert(pResultRow != NULL);

  setResultRowKey(pResultRow, pData, type);
  setResultRowOutputBufInitCtx_rv(pResultRow, pCtx, numOfCols, binfo->rowCellInfoOffset);
  return TSDB_CODE_SUCCESS;
}

static bool functionNeedToExecute(SqlFunctionCtx* pCtx) {
  struct SResultRowEntryInfo* pResInfo = GET_RES_INFO(pCtx);

  // in case of timestamp column, always generated results.
  int32_t functionId = pCtx->functionId;
  if (functionId == -1) {
    return false;
  }

  if (isRowEntryCompleted(pResInfo)) {
    return false;
  }

  if (functionId == FUNCTION_FIRST_DST || functionId == FUNCTION_FIRST) {
    //    return QUERY_IS_ASC_QUERY(pQueryAttr);
  }

  // denote the order type
  if ((functionId == FUNCTION_LAST_DST || functionId == FUNCTION_LAST)) {
    //    return pCtx->param[0].i == pQueryAttr->order.order;
  }

  // in the reverse table scan, only the following functions need to be executed
  //  if (IS_REVERSE_SCAN(pRuntimeEnv) ||
  //      (pRuntimeEnv->scanFlag == REPEAT_SCAN && functionId != FUNCTION_STDDEV && functionId != FUNCTION_PERCT)) {
  //    return false;
  //  }

  return true;
}

void setBlockStatisInfo(SqlFunctionCtx* pCtx, SSDataBlock* pSDataBlock, SColumn* pColumn) {
  SColumnDataAgg* pAgg = NULL;

  if (pSDataBlock->pBlockAgg != NULL && TSDB_COL_IS_NORMAL_COL(pColumn->flag)) {
    pAgg = &pSDataBlock->pBlockAgg[pCtx->columnIndex];

    pCtx->agg = *pAgg;
    pCtx->isAggSet = true;
    assert(pCtx->agg.numOfNull <= pSDataBlock->info.rows);
  } else {
    pCtx->isAggSet = false;
  }

  pCtx->hasNull = hasNull(pColumn, pAgg);

  // set the statistics data for primary time stamp column
  if (pCtx->functionId == FUNCTION_SPREAD && pColumn->colId == PRIMARYKEY_TIMESTAMP_COL_ID) {
    pCtx->isAggSet = true;
    pCtx->agg.min = pSDataBlock->info.window.skey;
    pCtx->agg.max = pSDataBlock->info.window.ekey;
  }
}

// set the output buffer for the selectivity + tag query
static int32_t setCtxTagColumnInfo(SqlFunctionCtx* pCtx, int32_t numOfOutput) {
  if (!isSelectivityWithTagsQuery(pCtx, numOfOutput)) {
    return TSDB_CODE_SUCCESS;
  }

  int32_t num = 0;
  int16_t tagLen = 0;

  SqlFunctionCtx*  p = NULL;
  SqlFunctionCtx** pTagCtx = taosMemoryCalloc(numOfOutput, POINTER_BYTES);
  if (pTagCtx == NULL) {
    return TSDB_CODE_QRY_OUT_OF_MEMORY;
  }

  for (int32_t i = 0; i < numOfOutput; ++i) {
    int32_t functionId = pCtx[i].functionId;

    if (functionId == FUNCTION_TAG_DUMMY || functionId == FUNCTION_TS_DUMMY) {
      tagLen += pCtx[i].resDataInfo.bytes;
      pTagCtx[num++] = &pCtx[i];
    } else if (1 /*(aAggs[functionId].status & FUNCSTATE_SELECTIVITY) != 0*/) {
      p = &pCtx[i];
    } else if (functionId == FUNCTION_TS || functionId == FUNCTION_TAG) {
      // tag function may be the group by tag column
      // ts may be the required primary timestamp column
      continue;
    } else {
      // the column may be the normal column, group by normal_column, the functionId is FUNCTION_PRJ
    }
  }
  if (p != NULL) {
    p->subsidiaryRes.pCtx = pTagCtx;
    p->subsidiaryRes.numOfCols = num;
    p->subsidiaryRes.bufLen = tagLen;
  } else {
    taosMemoryFreeClear(pTagCtx);
  }

  return TSDB_CODE_SUCCESS;
}

static SqlFunctionCtx* createSqlFunctionCtx_rv(SExprInfo* pExprInfo, int32_t numOfOutput, int32_t** rowCellInfoOffset) {
  SqlFunctionCtx* pFuncCtx = (SqlFunctionCtx*)taosMemoryCalloc(numOfOutput, sizeof(SqlFunctionCtx));
  if (pFuncCtx == NULL) {
    return NULL;
  }

  *rowCellInfoOffset = taosMemoryCalloc(numOfOutput, sizeof(int32_t));
  if (*rowCellInfoOffset == 0) {
    taosMemoryFreeClear(pFuncCtx);
    return NULL;
  }

  for (int32_t i = 0; i < numOfOutput; ++i) {
    SExprInfo* pExpr = &pExprInfo[i];

    SExprBasicInfo* pFunct = &pExpr->base;
    SqlFunctionCtx* pCtx = &pFuncCtx[i];

    pCtx->functionId = -1;
    if (pExpr->pExpr->nodeType == QUERY_NODE_FUNCTION) {
      SFuncExecEnv env = {0};
      pCtx->functionId = pExpr->pExpr->_function.pFunctNode->funcId;

      if (fmIsAggFunc(pCtx->functionId) || fmIsNonstandardSQLFunc(pCtx->functionId)) {
        fmGetFuncExecFuncs(pCtx->functionId, &pCtx->fpSet);
        pCtx->fpSet.getEnv(pExpr->pExpr->_function.pFunctNode, &env);
      } else {
        fmGetScalarFuncExecFuncs(pCtx->functionId, &pCtx->sfp);
        if (pCtx->sfp.getEnv != NULL) {
          pCtx->sfp.getEnv(pExpr->pExpr->_function.pFunctNode, &env);
        }
      }
      pCtx->resDataInfo.interBufSize = env.calcMemSize;
    } else if (pExpr->pExpr->nodeType == QUERY_NODE_COLUMN || pExpr->pExpr->nodeType == QUERY_NODE_OPERATOR || pExpr->pExpr->nodeType == QUERY_NODE_VALUE) {
      pCtx->resDataInfo.interBufSize = pFunct->resSchema.bytes; // for simple column, the intermediate buffer needs to hold one element.
    }

    pCtx->input.numOfInputCols = pFunct->numOfParams;
    pCtx->input.pData = taosMemoryCalloc(pFunct->numOfParams, POINTER_BYTES);
    pCtx->input.pColumnDataAgg = taosMemoryCalloc(pFunct->numOfParams, POINTER_BYTES);

    pCtx->pTsOutput         = NULL;//taosArrayInit(4, POINTER_BYTES);
    pCtx->resDataInfo.bytes = pFunct->resSchema.bytes;
    pCtx->resDataInfo.type  = pFunct->resSchema.type;
    pCtx->order             = TSDB_ORDER_ASC;
    pCtx->start.key = INT64_MIN;
    pCtx->end.key   = INT64_MIN;
#if 0
    for (int32_t j = 0; j < pCtx->numOfParams; ++j) {
//      int16_t type = pFunct->param[j].nType;
//      int16_t bytes = pFunct->param[j].nLen;

//      if (type == TSDB_DATA_TYPE_BINARY || type == TSDB_DATA_TYPE_NCHAR) {
//        taosVariantCreateFromBinary(&pCtx->param[j], pFunct->param[j].pz, bytes, type);
//      } else {
//        taosVariantCreateFromBinary(&pCtx->param[j], (char *)&pFunct->param[j].i, bytes, type);
//      }
    }

    // set the order information for top/bottom query
    int32_t functionId = pCtx->functionId;
    if (functionId == FUNCTION_TOP || functionId == FUNCTION_BOTTOM || functionId == FUNCTION_DIFF) {
      int32_t f = getExprFunctionId(&pExpr[0]);
      assert(f == FUNCTION_TS || f == FUNCTION_TS_DUMMY);

//      pCtx->param[2].i = pQueryAttr->order.order;
      pCtx->param[2].nType = TSDB_DATA_TYPE_BIGINT;
      pCtx->param[3].i = functionId;
      pCtx->param[3].nType = TSDB_DATA_TYPE_BIGINT;

//      pCtx->param[1].i = pQueryAttr->order.col.info.colId;
    } else if (functionId == FUNCTION_INTERP) {
//      pCtx->param[2].i = (int8_t)pQueryAttr->fillType;
//      if (pQueryAttr->fillVal != NULL) {
//        if (isNull((const char *)&pQueryAttr->fillVal[i], pCtx->inputType)) {
//          pCtx->param[1].nType = TSDB_DATA_TYPE_NULL;
//        } else {  // todo refactor, taosVariantCreateFromBinary should handle the NULL value
//          if (pCtx->inputType != TSDB_DATA_TYPE_BINARY && pCtx->inputType != TSDB_DATA_TYPE_NCHAR) {
//            taosVariantCreateFromBinary(&pCtx->param[1], (char *)&pQueryAttr->fillVal[i], pCtx->inputBytes, pCtx->inputType);
//          }
//        }
//      }
    } else if (functionId == FUNCTION_TS_COMP) {
//      pCtx->param[0].i = pQueryAttr->vgId;  //TODO this should be the parameter from client
      pCtx->param[0].nType = TSDB_DATA_TYPE_BIGINT;
    } else if (functionId == FUNCTION_TWA) {
//      pCtx->param[1].i = pQueryAttr->window.skey;
      pCtx->param[1].nType = TSDB_DATA_TYPE_BIGINT;
//      pCtx->param[2].i = pQueryAttr->window.ekey;
      pCtx->param[2].nType = TSDB_DATA_TYPE_BIGINT;
    } else if (functionId == FUNCTION_ARITHM) {
//      pCtx->param[1].pz = (char*) getScalarFuncSupport(pRuntimeEnv->scalarSup, i);
    }
#endif
  }

  for (int32_t i = 1; i < numOfOutput; ++i) {
    (*rowCellInfoOffset)[i] =
        (int32_t)((*rowCellInfoOffset)[i - 1] + sizeof(SResultRowEntryInfo) + pFuncCtx[i - 1].resDataInfo.interBufSize);
  }

  setCtxTagColumnInfo(pFuncCtx, numOfOutput);
  return pFuncCtx;
}

static void* destroySqlFunctionCtx(SqlFunctionCtx* pCtx, int32_t numOfOutput) {
  if (pCtx == NULL) {
    return NULL;
  }

  for (int32_t i = 0; i < numOfOutput; ++i) {
    for (int32_t j = 0; j < pCtx[i].numOfParams; ++j) {
      taosVariantDestroy(&pCtx[i].param[j]);
    }

    taosVariantDestroy(&pCtx[i].tag);
    taosMemoryFreeClear(pCtx[i].subsidiaryRes.pCtx);
  }

  taosMemoryFreeClear(pCtx);
  return NULL;
}

static void doFreeQueryHandle(STaskRuntimeEnv* pRuntimeEnv) {
  STaskAttr* pQueryAttr = pRuntimeEnv->pQueryAttr;

  //  tsdbCleanupReadHandle(pRuntimeEnv->pTsdbReadHandle);
  pRuntimeEnv->pTsdbReadHandle = NULL;

  //  SMemRef* pMemRef = &pQueryAttr->memRef;
  //  assert(pMemRef->ref == 0 && pMemRef->snapshot.imem == NULL && pMemRef->snapshot.mem == NULL);
}

static void destroyTsComp(STaskRuntimeEnv* pRuntimeEnv, STaskAttr* pQueryAttr) {
  if (pQueryAttr->tsCompQuery && pRuntimeEnv->outputBuf && pRuntimeEnv->outputBuf->pDataBlock &&
      taosArrayGetSize(pRuntimeEnv->outputBuf->pDataBlock) > 0) {
    SColumnInfoData* pColInfoData = taosArrayGet(pRuntimeEnv->outputBuf->pDataBlock, 0);
    if (pColInfoData) {
      TdFilePtr pFile = *(TdFilePtr*)pColInfoData->pData;  // TODO refactor
      if (pFile != NULL) {
        taosCloseFile(&pFile);
        *(TdFilePtr*)pColInfoData->pData = NULL;
      }
    }
  }
}

bool isTaskKilled(SExecTaskInfo* pTaskInfo) {
  // query has been executed more than tsShellActivityTimer, and the retrieve has not arrived
  // abort current query execution.
  if (pTaskInfo->owner != 0 &&
      ((taosGetTimestampSec() - pTaskInfo->cost.start / 1000) > 10 * getMaximumIdleDurationSec())
      /*(!needBuildResAfterQueryComplete(pTaskInfo))*/) {
    assert(pTaskInfo->cost.start != 0);
    //    qDebug("QInfo:%" PRIu64 " retrieve not arrive beyond %d ms, abort current query execution, start:%" PRId64
    //           ", current:%d", pQInfo->qId, 1, pQInfo->startExecTs, taosGetTimestampSec());
    //    return true;
  }

  return false;
}

void setTaskKilled(SExecTaskInfo* pTaskInfo) { pTaskInfo->code = TSDB_CODE_TSC_QUERY_CANCELLED; }

static bool isCachedLastQuery(STaskAttr* pQueryAttr) {
  for (int32_t i = 0; i < pQueryAttr->numOfOutput; ++i) {
    int32_t functionId = getExprFunctionId(&pQueryAttr->pExpr1[i]);
    if (functionId == FUNCTION_LAST || functionId == FUNCTION_LAST_DST) {
      continue;
    }

    return false;
  }

  if (pQueryAttr->order.order != TSDB_ORDER_DESC || !TSWINDOW_IS_EQUAL(pQueryAttr->window, TSWINDOW_DESC_INITIALIZER)) {
    return false;
  }

  if (pQueryAttr->groupbyColumn) {
    return false;
  }

  if (pQueryAttr->interval.interval > 0) {
    return false;
  }

  if (pQueryAttr->numOfFilterCols > 0 || pQueryAttr->havingNum > 0) {
    return false;
  }

  return true;
}

/////////////////////////////////////////////////////////////////////////////////////////////
// todo refactor : return window
void getAlignQueryTimeWindow(SInterval* pInterval, int32_t precision, int64_t key, int64_t keyFirst, int64_t keyLast,
                             STimeWindow* win) {
  ASSERT(key >= keyFirst && key <= keyLast);
  win->skey = taosTimeTruncate(key, pInterval, precision);

  /*
   * if the realSkey > INT64_MAX - pInterval->interval, the query duration between
   * realSkey and realEkey must be less than one interval.Therefore, no need to adjust the query ranges.
   */
  if (keyFirst > (INT64_MAX - pInterval->interval)) {
    assert(keyLast - keyFirst < pInterval->interval);
    win->ekey = INT64_MAX;
  } else {
    win->ekey = taosTimeAdd(win->skey, pInterval->interval, pInterval->intervalUnit, precision) - 1;
  }
}

static int32_t updateBlockLoadStatus(STaskAttr* pQuery, int32_t status) {
  bool hasFirstLastFunc = false;
  bool hasOtherFunc = false;

  if (status == BLK_DATA_ALL_NEEDED || status == BLK_DATA_DISCARD) {
    return status;
  }

  for (int32_t i = 0; i < pQuery->numOfOutput; ++i) {
    int32_t functionId = getExprFunctionId(&pQuery->pExpr1[i]);

    if (functionId == FUNCTION_TS || functionId == FUNCTION_TS_DUMMY || functionId == FUNCTION_TAG ||
        functionId == FUNCTION_TAG_DUMMY) {
      continue;
    }

    if (functionId == FUNCTION_FIRST_DST || functionId == FUNCTION_LAST_DST) {
      hasFirstLastFunc = true;
    } else {
      hasOtherFunc = true;
    }
  }

  if (hasFirstLastFunc && status == BLK_DATA_NO_NEEDED) {
    if (!hasOtherFunc) {
      return BLK_DATA_DISCARD;
    } else {
      return BLK_DATA_ALL_NEEDED;
    }
  }

  return status;
}

static void doUpdateLastKey(STaskAttr* pQueryAttr) {
  STimeWindow* win = &pQueryAttr->window;

  size_t num = taosArrayGetSize(pQueryAttr->tableGroupInfo.pGroupList);
  for (int32_t i = 0; i < num; ++i) {
    SArray* p1 = taosArrayGetP(pQueryAttr->tableGroupInfo.pGroupList, i);

    size_t len = taosArrayGetSize(p1);
    for (int32_t j = 0; j < len; ++j) {
      //      STableKeyInfo* pInfo = taosArrayGet(p1, j);
      //
      //      // update the new lastkey if it is equalled to the value of the old skey
      //      if (pInfo->lastKey == win->ekey) {
      //        pInfo->lastKey = win->skey;
      //      }
    }
  }
}

// static void updateDataCheckOrder(SQInfo *pQInfo, SQueryTableReq* pQueryMsg, bool stableQuery) {
//   STaskAttr* pQueryAttr = pQInfo->runtimeEnv.pQueryAttr;
//
//   // in case of point-interpolation query, use asc order scan
//   char msg[] = "QInfo:0x%"PRIx64" scan order changed for %s query, old:%d, new:%d, qrange exchanged, old qrange:%"
//   PRId64
//                "-%" PRId64 ", new qrange:%" PRId64 "-%" PRId64;
//
//   // todo handle the case the the order irrelevant query type mixed up with order critical query type
//   // descending order query for last_row query
//   if (isFirstLastRowQuery(pQueryAttr)) {
//     //qDebug("QInfo:0x%"PRIx64" scan order changed for last_row query, old:%d, new:%d", pQInfo->qId,
//     pQueryAttr->order.order, TSDB_ORDER_ASC);
//
//     pQueryAttr->order.order = TSDB_ORDER_ASC;
//     if (pQueryAttr->window.skey > pQueryAttr->window.ekey) {
//       TSWAP(pQueryAttr->window.skey, pQueryAttr->window.ekey, TSKEY);
//     }
//
//     pQueryAttr->needReverseScan = false;
//     return;
//   }
//
//   if (pQueryAttr->groupbyColumn && pQueryAttr->order.order == TSDB_ORDER_DESC) {
//     pQueryAttr->order.order = TSDB_ORDER_ASC;
//     if (pQueryAttr->window.skey > pQueryAttr->window.ekey) {
//       TSWAP(pQueryAttr->window.skey, pQueryAttr->window.ekey, TSKEY);
//     }
//
//     pQueryAttr->needReverseScan = false;
//     doUpdateLastKey(pQueryAttr);
//     return;
//   }
//
//   if (pQueryAttr->pointInterpQuery && pQueryAttr->interval.interval == 0) {
//     if (!QUERY_IS_ASC_QUERY(pQueryAttr)) {
//       //qDebug(msg, pQInfo->qId, "interp", pQueryAttr->order.order, TSDB_ORDER_ASC, pQueryAttr->window.skey,
//       pQueryAttr->window.ekey, pQueryAttr->window.ekey, pQueryAttr->window.skey); TSWAP(pQueryAttr->window.skey,
//       pQueryAttr->window.ekey, TSKEY);
//     }
//
//     pQueryAttr->order.order = TSDB_ORDER_ASC;
//     return;
//   }
//
//   if (pQueryAttr->interval.interval == 0) {
//     if (onlyFirstQuery(pQueryAttr)) {
//       if (!QUERY_IS_ASC_QUERY(pQueryAttr)) {
//         //qDebug(msg, pQInfo->qId, "only-first", pQueryAttr->order.order, TSDB_ORDER_ASC, pQueryAttr->window.skey,
////               pQueryAttr->window.ekey, pQueryAttr->window.ekey, pQueryAttr->window.skey);
//
//        TSWAP(pQueryAttr->window.skey, pQueryAttr->window.ekey, TSKEY);
//        doUpdateLastKey(pQueryAttr);
//      }
//
//      pQueryAttr->order.order = TSDB_ORDER_ASC;
//      pQueryAttr->needReverseScan = false;
//    } else if (onlyLastQuery(pQueryAttr) && notContainSessionOrStateWindow(pQueryAttr)) {
//      if (QUERY_IS_ASC_QUERY(pQueryAttr)) {
//        //qDebug(msg, pQInfo->qId, "only-last", pQueryAttr->order.order, TSDB_ORDER_DESC, pQueryAttr->window.skey,
////               pQueryAttr->window.ekey, pQueryAttr->window.ekey, pQueryAttr->window.skey);
//
//        TSWAP(pQueryAttr->window.skey, pQueryAttr->window.ekey, TSKEY);
//        doUpdateLastKey(pQueryAttr);
//      }
//
//      pQueryAttr->order.order = TSDB_ORDER_DESC;
//      pQueryAttr->needReverseScan = false;
//    }
//
//  } else {  // interval query
//    if (stableQuery) {
//      if (onlyFirstQuery(pQueryAttr)) {
//        if (!QUERY_IS_ASC_QUERY(pQueryAttr)) {
//          //qDebug(msg, pQInfo->qId, "only-first stable", pQueryAttr->order.order, TSDB_ORDER_ASC,
////                 pQueryAttr->window.skey, pQueryAttr->window.ekey, pQueryAttr->window.ekey,
/// pQueryAttr->window.skey);
//
//          TSWAP(pQueryAttr->window.skey, pQueryAttr->window.ekey, TSKEY);
//          doUpdateLastKey(pQueryAttr);
//        }
//
//        pQueryAttr->order.order = TSDB_ORDER_ASC;
//        pQueryAttr->needReverseScan = false;
//      } else if (onlyLastQuery(pQueryAttr)) {
//        if (QUERY_IS_ASC_QUERY(pQueryAttr)) {
//          //qDebug(msg, pQInfo->qId, "only-last stable", pQueryAttr->order.order, TSDB_ORDER_DESC,
////                 pQueryAttr->window.skey, pQueryAttr->window.ekey, pQueryAttr->window.ekey,
/// pQueryAttr->window.skey);
//
//          TSWAP(pQueryAttr->window.skey, pQueryAttr->window.ekey, TSKEY);
//          doUpdateLastKey(pQueryAttr);
//        }
//
//        pQueryAttr->order.order = TSDB_ORDER_DESC;
//        pQueryAttr->needReverseScan = false;
//      }
//    }
//  }
//}

static void getIntermediateBufInfo(STaskRuntimeEnv* pRuntimeEnv, int32_t* ps, int32_t* rowsize) {
  STaskAttr* pQueryAttr = pRuntimeEnv->pQueryAttr;
  int32_t    MIN_ROWS_PER_PAGE = 4;

  *rowsize = (int32_t)(pQueryAttr->resultRowSize *
                       getRowNumForMultioutput(pQueryAttr, pQueryAttr->topBotQuery, pQueryAttr->stableQuery));
  int32_t overhead = sizeof(SFilePage);

  // one page contains at least two rows
  *ps = DEFAULT_INTERN_BUF_PAGE_SIZE;
  while (((*rowsize) * MIN_ROWS_PER_PAGE) > (*ps) - overhead) {
    *ps = ((*ps) << 1u);
  }
}

#define IS_PREFILTER_TYPE(_t) ((_t) != TSDB_DATA_TYPE_BINARY && (_t) != TSDB_DATA_TYPE_NCHAR)

// static FORCE_INLINE bool doFilterByBlockStatistics(STaskRuntimeEnv* pRuntimeEnv, SDataStatis *pDataStatis,
// SqlFunctionCtx *pCtx, int32_t numOfRows) {
//   STaskAttr* pQueryAttr = pRuntimeEnv->pQueryAttr;
//
//   if (pDataStatis == NULL || pQueryAttr->pFilters == NULL) {
//     return true;
//   }
//
//   return filterRangeExecute(pQueryAttr->pFilters, pDataStatis, pQueryAttr->numOfCols, numOfRows);
// }

static bool overlapWithTimeWindow(STaskAttr* pQueryAttr, SDataBlockInfo* pBlockInfo) {
  STimeWindow w = {0};

  TSKEY sk = TMIN(pQueryAttr->window.skey, pQueryAttr->window.ekey);
  TSKEY ek = TMAX(pQueryAttr->window.skey, pQueryAttr->window.ekey);

  if (QUERY_IS_ASC_QUERY(pQueryAttr)) {
    //    getAlignQueryTimeWindow(pQueryAttr, pBlockInfo->window.skey, sk, ek, &w);
    assert(w.ekey >= pBlockInfo->window.skey);

    if (w.ekey < pBlockInfo->window.ekey) {
      return true;
    }

    while (1) {
      //      getNextTimeWindow(pQueryAttr, &w);
      if (w.skey > pBlockInfo->window.ekey) {
        break;
      }

      assert(w.ekey > pBlockInfo->window.ekey);
      if (w.skey <= pBlockInfo->window.ekey && w.skey > pBlockInfo->window.skey) {
        return true;
      }
    }
  } else {
    //    getAlignQueryTimeWindow(pQueryAttr, pBlockInfo->window.ekey, sk, ek, &w);
    assert(w.skey <= pBlockInfo->window.ekey);

    if (w.skey > pBlockInfo->window.skey) {
      return true;
    }

    while (1) {
      //      getNextTimeWindow(pQueryAttr, &w);
      if (w.ekey < pBlockInfo->window.skey) {
        break;
      }

      assert(w.skey < pBlockInfo->window.skey);
      if (w.ekey < pBlockInfo->window.ekey && w.ekey >= pBlockInfo->window.skey) {
        return true;
      }
    }
  }

  return false;
}

static int32_t doTSJoinFilter(STaskRuntimeEnv* pRuntimeEnv, TSKEY key, bool ascQuery) {
  STSElem elem = tsBufGetElem(pRuntimeEnv->pTsBuf);

#if defined(_DEBUG_VIEW)
  printf("elem in comp ts file:%" PRId64 ", key:%" PRId64 ", tag:%" PRIu64
         ", query order:%d, ts order:%d, traverse:%d, index:%d\n",
         elem.ts, key, elem.tag.i, pQueryAttr->order.order, pRuntimeEnv->pTsBuf->tsOrder,
         pRuntimeEnv->pTsBuf->cur.order, pRuntimeEnv->pTsBuf->cur.tsIndex);
#endif

  if (ascQuery) {
    if (key < elem.ts) {
      return TS_JOIN_TS_NOT_EQUALS;
    } else if (key > elem.ts) {
      longjmp(pRuntimeEnv->env, TSDB_CODE_QRY_INCONSISTAN);
    }
  } else {
    if (key > elem.ts) {
      return TS_JOIN_TS_NOT_EQUALS;
    } else if (key < elem.ts) {
      longjmp(pRuntimeEnv->env, TSDB_CODE_QRY_INCONSISTAN);
    }
  }

  return TS_JOIN_TS_EQUAL;
}

bool doFilterDataBlock(SSingleColumnFilterInfo* pFilterInfo, int32_t numOfFilterCols, int32_t numOfRows, int8_t* p) {
  bool all = true;

  for (int32_t i = 0; i < numOfRows; ++i) {
    bool qualified = false;

    for (int32_t k = 0; k < numOfFilterCols; ++k) {
      char* pElem = (char*)pFilterInfo[k].pData + pFilterInfo[k].info.bytes * i;

      qualified = false;
      for (int32_t j = 0; j < pFilterInfo[k].numOfFilters; ++j) {
        SColumnFilterElem* pFilterElem = NULL;
        //        SColumnFilterElem* pFilterElem = &pFilterInfo[k].pFilters[j];

        bool isnull = isNull(pElem, pFilterInfo[k].info.type);
        if (isnull) {
          //          if (pFilterElem->fp == isNullOperator) {
          //            qualified = true;
          //            break;
          //          } else {
          //            continue;
          //          }
        } else {
          //          if (pFilterElem->fp == notNullOperator) {
          //            qualified = true;
          //            break;
          //          } else if (pFilterElem->fp == isNullOperator) {
          //            continue;
          //          }
        }

        if (pFilterElem->fp(pFilterElem, pElem, pElem, pFilterInfo[k].info.type)) {
          qualified = true;
          break;
        }
      }

      if (!qualified) {
        break;
      }
    }

    p[i] = qualified ? 1 : 0;
    if (!qualified) {
      all = false;
    }
  }

  return all;
}

void doCompactSDataBlock(SSDataBlock* pBlock, int32_t numOfRows, int8_t* p) {
  int32_t len = 0;
  int32_t start = 0;
  for (int32_t j = 0; j < numOfRows; ++j) {
    if (p[j] == 1) {
      len++;
    } else {
      if (len > 0) {
        int32_t cstart = j - len;
        for (int32_t i = 0; i < pBlock->info.numOfCols; ++i) {
          SColumnInfoData* pColumnInfoData = taosArrayGet(pBlock->pDataBlock, i);

          int16_t bytes = pColumnInfoData->info.bytes;
          memmove(((char*)pColumnInfoData->pData) + start * bytes, pColumnInfoData->pData + cstart * bytes,
                  len * bytes);
        }

        start += len;
        len = 0;
      }
    }
  }

  if (len > 0) {
    int32_t cstart = numOfRows - len;
    for (int32_t i = 0; i < pBlock->info.numOfCols; ++i) {
      SColumnInfoData* pColumnInfoData = taosArrayGet(pBlock->pDataBlock, i);

      int16_t bytes = pColumnInfoData->info.bytes;
      memmove(pColumnInfoData->pData + start * bytes, pColumnInfoData->pData + cstart * bytes, len * bytes);
    }

    start += len;
    len = 0;
  }

  pBlock->info.rows = start;
  pBlock->pBlockAgg = NULL;  // clean the block statistics info

  if (start > 0) {
    SColumnInfoData* pColumnInfoData = taosArrayGet(pBlock->pDataBlock, 0);
    if (pColumnInfoData->info.type == TSDB_DATA_TYPE_TIMESTAMP &&
        pColumnInfoData->info.colId == PRIMARYKEY_TIMESTAMP_COL_ID) {
      pBlock->info.window.skey = *(int64_t*)pColumnInfoData->pData;
      pBlock->info.window.ekey = *(int64_t*)(pColumnInfoData->pData + TSDB_KEYSIZE * (start - 1));
    }
  }
}

void filterRowsInDataBlock(STaskRuntimeEnv* pRuntimeEnv, SSingleColumnFilterInfo* pFilterInfo, int32_t numOfFilterCols,
                           SSDataBlock* pBlock, bool ascQuery) {
  int32_t numOfRows = pBlock->info.rows;

  int8_t* p = taosMemoryCalloc(numOfRows, sizeof(int8_t));
  bool    all = true;
#if 0
  if (pRuntimeEnv->pTsBuf != NULL) {
    SColumnInfoData* pColInfoData = taosArrayGet(pBlock->pDataBlock, 0);

    TSKEY* k = (TSKEY*) pColInfoData->pData;
    for (int32_t i = 0; i < numOfRows; ++i) {
      int32_t offset = ascQuery? i:(numOfRows - i - 1);
      int32_t ret = doTSJoinFilter(pRuntimeEnv, k[offset], ascQuery);
      if (ret == TS_JOIN_TAG_NOT_EQUALS) {
        break;
      } else if (ret == TS_JOIN_TS_NOT_EQUALS) {
        all = false;
        continue;
      } else {
        assert(ret == TS_JOIN_TS_EQUAL);
        p[offset] = true;
      }

      if (!tsBufNextPos(pRuntimeEnv->pTsBuf)) {
        break;
      }
    }

    // save the cursor status
    pRuntimeEnv->current->cur = tsBufGetCursor(pRuntimeEnv->pTsBuf);
  } else {
    all = doFilterDataBlock(pFilterInfo, numOfFilterCols, numOfRows, p);
  }
#endif

  if (!all) {
    doCompactSDataBlock(pBlock, numOfRows, p);
  }

  taosMemoryFreeClear(p);
}

void filterColRowsInDataBlock(STaskRuntimeEnv* pRuntimeEnv, SSDataBlock* pBlock, bool ascQuery) {
  int32_t numOfRows = pBlock->info.rows;

  int8_t* p = NULL;
  bool    all = true;

  if (pRuntimeEnv->pTsBuf != NULL) {
    SColumnInfoData* pColInfoData = taosArrayGet(pBlock->pDataBlock, 0);
    p = taosMemoryCalloc(numOfRows, sizeof(int8_t));

    TSKEY* k = (TSKEY*)pColInfoData->pData;
    for (int32_t i = 0; i < numOfRows; ++i) {
      int32_t offset = ascQuery ? i : (numOfRows - i - 1);
      int32_t ret = doTSJoinFilter(pRuntimeEnv, k[offset], ascQuery);
      if (ret == TS_JOIN_TAG_NOT_EQUALS) {
        break;
      } else if (ret == TS_JOIN_TS_NOT_EQUALS) {
        all = false;
        continue;
      } else {
        assert(ret == TS_JOIN_TS_EQUAL);
        p[offset] = true;
      }

      if (!tsBufNextPos(pRuntimeEnv->pTsBuf)) {
        break;
      }
    }

    // save the cursor status
    //   pRuntimeEnv->current->cur = tsBufGetCursor(pRuntimeEnv->pTsBuf);
  } else {
    //   all = filterExecute(pRuntimeEnv->pQueryAttr->pFilters, numOfRows, &p, pBlock->pBlockAgg,
    //   pRuntimeEnv->pQueryAttr->numOfCols);
  }

  if (!all) {
    if (p) {
      doCompactSDataBlock(pBlock, numOfRows, p);
    } else {
      pBlock->info.rows = 0;
      pBlock->pBlockAgg = NULL;  // clean the block statistics info
    }
  }

  taosMemoryFreeClear(p);
}

static SColumnInfo* doGetTagColumnInfoById(SColumnInfo* pTagColList, int32_t numOfTags, int16_t colId);
static void         doSetTagValueInParam(void* pTable, int32_t tagColId, SVariant* tag, int16_t type, int16_t bytes);

static uint32_t doFilterByBlockTimeWindow(STableScanInfo* pTableScanInfo, SSDataBlock* pBlock) {
  SqlFunctionCtx* pCtx = pTableScanInfo->pCtx;
  uint32_t        status = BLK_DATA_NO_NEEDED;

  int32_t numOfOutput = pTableScanInfo->numOfOutput;
  for (int32_t i = 0; i < numOfOutput; ++i) {
    int32_t functionId = pCtx[i].functionId;
    int32_t colId = pTableScanInfo->pExpr[i].base.pParam[0].pCol->colId;

    // group by + first/last should not apply the first/last block filter
    if (functionId < 0) {
      status |= BLK_DATA_ALL_NEEDED;
      return status;
    } else {
      //      status |= aAggs[functionId].dataReqFunc(&pTableScanInfo->pCtx[i], &pBlock->info.window, colId);
      //      if ((status & BLK_DATA_ALL_NEEDED) == BLK_DATA_ALL_NEEDED) {
      //        return status;
      //      }
    }
  }

  return status;
}

int32_t loadDataBlockOnDemand(SExecTaskInfo* pTaskInfo, STableScanInfo* pTableScanInfo, SSDataBlock* pBlock,
                              uint32_t* status) {
  *status = BLK_DATA_NO_NEEDED;

  pBlock->pDataBlock = NULL;
  pBlock->pBlockAgg = NULL;

  //  int64_t groupId = pRuntimeEnv->current->groupIndex;
  //  bool    ascQuery = QUERY_IS_ASC_QUERY(pQueryAttr);

  STaskCostInfo* pCost = &pTaskInfo->cost;

  pCost->totalBlocks += 1;
  pCost->totalRows += pBlock->info.rows;
#if 0
  if (pRuntimeEnv->pTsBuf != NULL) {
    (*status) = BLK_DATA_ALL_NEEDED;

    if (pQueryAttr->stableQuery) {  // todo refactor
      SExprInfo*   pExprInfo = &pTableScanInfo->pExpr[0];
      int16_t      tagId = (int16_t)pExprInfo->base.param[0].i;
      SColumnInfo* pColInfo = doGetTagColumnInfoById(pQueryAttr->tagColList, pQueryAttr->numOfTags, tagId);

      // compare tag first
      SVariant t = {0};
      doSetTagValueInParam(pRuntimeEnv->current->pTable, tagId, &t, pColInfo->type, pColInfo->bytes);
      setTimestampListJoinInfo(pRuntimeEnv, &t, pRuntimeEnv->current);

      STSElem elem = tsBufGetElem(pRuntimeEnv->pTsBuf);
      if (!tsBufIsValidElem(&elem) || (tsBufIsValidElem(&elem) && (taosVariantCompare(&t, elem.tag) != 0))) {
        (*status) = BLK_DATA_DISCARD;
        return TSDB_CODE_SUCCESS;
      }
    }
  }

  // Calculate all time windows that are overlapping or contain current data block.
  // If current data block is contained by all possible time window, do not load current data block.
  if (/*pQueryAttr->pFilters || */pQueryAttr->groupbyColumn || pQueryAttr->sw.gap > 0 ||
      (QUERY_IS_INTERVAL_QUERY(pQueryAttr) && overlapWithTimeWindow(pTaskInfo, &pBlock->info))) {
    (*status) = BLK_DATA_ALL_NEEDED;
  }

  // check if this data block is required to load
  if ((*status) != BLK_DATA_ALL_NEEDED) {
    bool needFilter = true;

    // the pCtx[i] result is belonged to previous time window since the outputBuf has not been set yet,
    // the filter result may be incorrect. So in case of interval query, we need to set the correct time output buffer
    if (QUERY_IS_INTERVAL_QUERY(pQueryAttr)) {
      SResultRow* pResult = NULL;

      bool  masterScan = IS_MAIN_SCAN(pRuntimeEnv);
      TSKEY k = ascQuery? pBlock->info.window.skey : pBlock->info.window.ekey;

      STimeWindow win = getActiveTimeWindow(pTableScanInfo->pResultRowInfo, k, pQueryAttr);
      if (pQueryAttr->pointInterpQuery) {
        needFilter = chkWindowOutputBufByKey(pRuntimeEnv, pTableScanInfo->pResultRowInfo, &win, masterScan, &pResult, groupId,
                                    pTableScanInfo->pCtx, pTableScanInfo->numOfOutput,
                                    pTableScanInfo->rowCellInfoOffset);
      } else {
        if (setResultOutputBufByKey(pRuntimeEnv, pTableScanInfo->pResultRowInfo, pBlock->info.uid, &win, masterScan, &pResult, groupId,
                                    pTableScanInfo->pCtx, pTableScanInfo->numOfOutput,
                                    pTableScanInfo->rowCellInfoOffset) != TSDB_CODE_SUCCESS) {
          longjmp(pRuntimeEnv->env, TSDB_CODE_QRY_OUT_OF_MEMORY);
        }
      }
    } else if (pQueryAttr->stableQuery && (!pQueryAttr->tsCompQuery) && (!pQueryAttr->diffQuery)) { // stable aggregate, not interval aggregate or normal column aggregate
      doSetTableGroupOutputBuf(pRuntimeEnv, pTableScanInfo->pResultRowInfo, pTableScanInfo->pCtx,
                               pTableScanInfo->rowCellInfoOffset, pTableScanInfo->numOfOutput,
                               pRuntimeEnv->current->groupIndex);
    }

    if (needFilter) {
      (*status) = doFilterByBlockTimeWindow(pTableScanInfo, pBlock);
    } else {
      (*status) = BLK_DATA_ALL_NEEDED;
    }
  }

  SDataBlockInfo* pBlockInfo = &pBlock->info;
//  *status = updateBlockLoadStatus(pRuntimeEnv->pQueryAttr, *status);

  if ((*status) == BLK_DATA_NO_NEEDED || (*status) == BLK_DATA_DISCARD) {
    //qDebug("QInfo:0x%"PRIx64" data block discard, brange:%" PRId64 "-%" PRId64 ", rows:%d", pQInfo->qId, pBlockInfo->window.skey,
//           pBlockInfo->window.ekey, pBlockInfo->rows);
    pCost->discardBlocks += 1;
  } else if ((*status) == BLK_DATA_STATIS_NEEDED) {
    // this function never returns error?
    pCost->loadBlockStatis += 1;
//    tsdbRetrieveDataBlockStatisInfo(pTableScanInfo->pTsdbReadHandle, &pBlock->pBlockAgg);

    if (pBlock->pBlockAgg == NULL) {  // data block statistics does not exist, load data block
//      pBlock->pDataBlock = tsdbRetrieveDataBlock(pTableScanInfo->pTsdbReadHandle, NULL);
      pCost->totalCheckedRows += pBlock->info.rows;
    }
  } else {
    assert((*status) == BLK_DATA_ALL_NEEDED);

    // load the data block statistics to perform further filter
    pCost->loadBlockStatis += 1;
//    tsdbRetrieveDataBlockStatisInfo(pTableScanInfo->pTsdbReadHandle, &pBlock->pBlockAgg);

    if (pQueryAttr->topBotQuery && pBlock->pBlockAgg != NULL) {
      { // set previous window
        if (QUERY_IS_INTERVAL_QUERY(pQueryAttr)) {
          SResultRow* pResult = NULL;

          bool  masterScan = IS_MAIN_SCAN(pRuntimeEnv);
          TSKEY k = ascQuery? pBlock->info.window.skey : pBlock->info.window.ekey;

          STimeWindow win = getActiveTimeWindow(pTableScanInfo->pResultRowInfo, k, pQueryAttr);
          if (setResultOutputBufByKey(pRuntimeEnv, pTableScanInfo->pResultRowInfo, pBlock->info.uid, &win, masterScan, &pResult, groupId,
                                      pTableScanInfo->pCtx, pTableScanInfo->numOfOutput,
                                      pTableScanInfo->rowCellInfoOffset) != TSDB_CODE_SUCCESS) {
            longjmp(pRuntimeEnv->env, TSDB_CODE_QRY_OUT_OF_MEMORY);
          }
        }
      }
      bool load = false;
      for (int32_t i = 0; i < pQueryAttr->numOfOutput; ++i) {
        int32_t functionId = pTableScanInfo->pCtx[i].functionId;
        if (functionId == FUNCTION_TOP || functionId == FUNCTION_BOTTOM) {
//          load = topbot_datablock_filter(&pTableScanInfo->pCtx[i], (char*)&(pBlock->pBlockAgg[i].min),
//                                         (char*)&(pBlock->pBlockAgg[i].max));
          if (!load) { // current block has been discard due to filter applied
            pCost->discardBlocks += 1;
            //qDebug("QInfo:0x%"PRIx64" data block discard, brange:%" PRId64 "-%" PRId64 ", rows:%d", pQInfo->qId,
//                   pBlockInfo->window.skey, pBlockInfo->window.ekey, pBlockInfo->rows);
            (*status) = BLK_DATA_DISCARD;
            return TSDB_CODE_SUCCESS;
          }
        }
      }
    }

    // current block has been discard due to filter applied
//    if (!doFilterByBlockStatistics(pRuntimeEnv, pBlock->pBlockAgg, pTableScanInfo->pCtx, pBlockInfo->rows)) {
//      pCost->discardBlocks += 1;
//      qDebug("QInfo:0x%"PRIx64" data block discard, brange:%" PRId64 "-%" PRId64 ", rows:%d", pQInfo->qId, pBlockInfo->window.skey,
//             pBlockInfo->window.ekey, pBlockInfo->rows);
//      (*status) = BLK_DATA_DISCARD;
//      return TSDB_CODE_SUCCESS;
//    }

    pCost->totalCheckedRows += pBlockInfo->rows;
    pCost->loadBlocks += 1;
//    pBlock->pDataBlock = tsdbRetrieveDataBlock(pTableScanInfo->pTsdbReadHandle, NULL);
//    if (pBlock->pDataBlock == NULL) {
//      return terrno;
//    }

//    if (pQueryAttr->pFilters != NULL) {
//      filterSetColFieldData(pQueryAttr->pFilters, pBlock->info.numOfCols, pBlock->pDataBlock);
//    }
    
//    if (pQueryAttr->pFilters != NULL || pRuntimeEnv->pTsBuf != NULL) {
//      filterColRowsInDataBlock(pRuntimeEnv, pBlock, ascQuery);
//    }
  }
#endif
  return TSDB_CODE_SUCCESS;
}

int32_t binarySearchForKey(char* pValue, int num, TSKEY key, int order) {
  int32_t midPos = -1;
  int32_t numOfRows;

  if (num <= 0) {
    return -1;
  }

  assert(order == TSDB_ORDER_ASC || order == TSDB_ORDER_DESC);

  TSKEY*  keyList = (TSKEY*)pValue;
  int32_t firstPos = 0;
  int32_t lastPos = num - 1;

  if (order == TSDB_ORDER_DESC) {
    // find the first position which is smaller than the key
    while (1) {
      if (key >= keyList[lastPos]) return lastPos;
      if (key == keyList[firstPos]) return firstPos;
      if (key < keyList[firstPos]) return firstPos - 1;

      numOfRows = lastPos - firstPos + 1;
      midPos = (numOfRows >> 1) + firstPos;

      if (key < keyList[midPos]) {
        lastPos = midPos - 1;
      } else if (key > keyList[midPos]) {
        firstPos = midPos + 1;
      } else {
        break;
      }
    }

  } else {
    // find the first position which is bigger than the key
    while (1) {
      if (key <= keyList[firstPos]) return firstPos;
      if (key == keyList[lastPos]) return lastPos;

      if (key > keyList[lastPos]) {
        lastPos = lastPos + 1;
        if (lastPos >= num)
          return -1;
        else
          return lastPos;
      }

      numOfRows = lastPos - firstPos + 1;
      midPos = (numOfRows >> 1u) + firstPos;

      if (key < keyList[midPos]) {
        lastPos = midPos - 1;
      } else if (key > keyList[midPos]) {
        firstPos = midPos + 1;
      } else {
        break;
      }
    }
  }

  return midPos;
}

/*
 * set tag value in SqlFunctionCtx
 * e.g.,tag information into input buffer
 */
static void doSetTagValueInParam(void* pTable, int32_t tagColId, SVariant* tag, int16_t type, int16_t bytes) {
  taosVariantDestroy(tag);

  char* val = NULL;
  //  if (tagColId == TSDB_TBNAME_COLUMN_INDEX) {
  //    val = tsdbGetTableName(pTable);
  //    assert(val != NULL);
  //  } else {
  //    val = tsdbGetTableTagVal(pTable, tagColId, type, bytes);
  //  }

  if (val == NULL || isNull(val, type)) {
    tag->nType = TSDB_DATA_TYPE_NULL;
    return;
  }

  if (type == TSDB_DATA_TYPE_BINARY || type == TSDB_DATA_TYPE_NCHAR) {
    int32_t maxLen = bytes - VARSTR_HEADER_SIZE;
    int32_t len = (varDataLen(val) > maxLen) ? maxLen : varDataLen(val);
    taosVariantCreateFromBinary(tag, varDataVal(val), len, type);
    // taosVariantCreateFromBinary(tag, varDataVal(val), varDataLen(val), type);
  } else {
    taosVariantCreateFromBinary(tag, val, bytes, type);
  }
}

static SColumnInfo* doGetTagColumnInfoById(SColumnInfo* pTagColList, int32_t numOfTags, int16_t colId) {
  assert(pTagColList != NULL && numOfTags > 0);

  for (int32_t i = 0; i < numOfTags; ++i) {
    if (pTagColList[i].colId == colId) {
      return &pTagColList[i];
    }
  }

  return NULL;
}

void setTagValue(SOperatorInfo* pOperatorInfo, void* pTable, SqlFunctionCtx* pCtx, int32_t numOfOutput) {
  STaskRuntimeEnv* pRuntimeEnv = pOperatorInfo->pRuntimeEnv;

  SExprInfo* pExpr = pOperatorInfo->pExpr;
  STaskAttr* pQueryAttr = pRuntimeEnv->pQueryAttr;

  SExprInfo* pExprInfo = &pExpr[0];
  int32_t    functionId = getExprFunctionId(pExprInfo);

  if (pQueryAttr->numOfOutput == 1 && functionId == FUNCTION_TS_COMP && pQueryAttr->stableQuery) {
    assert(pExprInfo->base.numOfParams == 1);

    //    int16_t      tagColId = (int16_t)pExprInfo->base.param[0].i;
    int16_t      tagColId = -1;
    SColumnInfo* pColInfo = doGetTagColumnInfoById(pQueryAttr->tagColList, pQueryAttr->numOfTags, tagColId);

    doSetTagValueInParam(pTable, tagColId, &pCtx[0].tag, pColInfo->type, pColInfo->bytes);

  } else {
    // set tag value, by which the results are aggregated.
    int32_t offset = 0;
    memset(pRuntimeEnv->tagVal, 0, pQueryAttr->tagLen);

    for (int32_t idx = 0; idx < numOfOutput; ++idx) {
      SExprInfo* pLocalExprInfo = &pExpr[idx];

      // ts_comp column required the tag value for join filter
      if (!TSDB_COL_IS_TAG(pLocalExprInfo->base.pParam[0].pCol->flag)) {
        continue;
      }

      // todo use tag column index to optimize performance
      doSetTagValueInParam(pTable, pLocalExprInfo->base.pParam[0].pCol->colId, &pCtx[idx].tag,
                           pLocalExprInfo->base.resSchema.type, pLocalExprInfo->base.resSchema.bytes);

      if (IS_NUMERIC_TYPE(pLocalExprInfo->base.resSchema.type) ||
          pLocalExprInfo->base.resSchema.type == TSDB_DATA_TYPE_BOOL ||
          pLocalExprInfo->base.resSchema.type == TSDB_DATA_TYPE_TIMESTAMP) {
        memcpy(pRuntimeEnv->tagVal + offset, &pCtx[idx].tag.i, pLocalExprInfo->base.resSchema.bytes);
      } else {
        if (pCtx[idx].tag.pz != NULL) {
          memcpy(pRuntimeEnv->tagVal + offset, pCtx[idx].tag.pz, pCtx[idx].tag.nLen);
        }
      }

      offset += pLocalExprInfo->base.resSchema.bytes;
    }
  }

  // set the tsBuf start position before check each data block
  if (pRuntimeEnv->pTsBuf != NULL) {
    setCtxTagForJoin(pRuntimeEnv, &pCtx[0], pExprInfo, pTable);
  }
}

void copyToSDataBlock(SSDataBlock* pBlock, int32_t* offset, SGroupResInfo* pGroupResInfo, SDiskbasedBuf* pResBuf) {
  pBlock->info.rows = 0;

  int32_t code = TSDB_CODE_SUCCESS;
  while (pGroupResInfo->currentGroup < pGroupResInfo->totalGroup) {
    // all results in current group have been returned to client, try next group
    if ((pGroupResInfo->pRows == NULL) || taosArrayGetSize(pGroupResInfo->pRows) == 0) {
      assert(pGroupResInfo->index == 0);
      //      if ((code = mergeIntoGroupResult(&pGroupResInfo, pRuntimeEnv, offset)) != TSDB_CODE_SUCCESS) {
      return;
      //      }
    }

    //    doCopyToSDataBlock(pResBuf, pGroupResInfo, TSDB_ORDER_ASC, pBlock, );

    // current data are all dumped to result buffer, clear it
    if (!hasRemainDataInCurrentGroup(pGroupResInfo)) {
      cleanupGroupResInfo(pGroupResInfo);
      if (!incNextGroup(pGroupResInfo)) {
        break;
      }
    }

    // enough results in data buffer, return
    //    if (pBlock->info.rows >= threshold) {
    //      break;
    //    }
  }
}

static void updateTableQueryInfoForReverseScan(STableQueryInfo* pTableQueryInfo) {
  if (pTableQueryInfo == NULL) {
    return;
  }

  //  TSWAP(pTableQueryInfo->win.skey, pTableQueryInfo->win.ekey, TSKEY);
  //  pTableQueryInfo->lastKey = pTableQueryInfo->win.skey;

  //  SWITCH_ORDER(pTableQueryInfo->cur.order);
  //  pTableQueryInfo->cur.vgroupIndex = -1;

  // set the index to be the end slot of result rows array
  SResultRowInfo* pResultRowInfo = &pTableQueryInfo->resInfo;
  if (pResultRowInfo->size > 0) {
    pResultRowInfo->curPos = pResultRowInfo->size - 1;
  } else {
    pResultRowInfo->curPos = -1;
  }
}

void initResultRow(SResultRow* pResultRow) {
  pResultRow->pEntryInfo = (struct SResultRowEntryInfo*)((char*)pResultRow + sizeof(SResultRow));
}

/*
 * The start of each column SResultRowEntryInfo is denote by RowCellInfoOffset.
 * Note that in case of top/bottom query, the whole multiple rows of result is treated as only one row of results.
 * +------------+-----------------result column 1------------+------------------result column 2-----------+
 * | SResultRow | SResultRowEntryInfo | intermediate buffer1 | SResultRowEntryInfo | intermediate buffer 2|
 * +------------+--------------------------------------------+--------------------------------------------+
 *           offset[0]                                  offset[1]                                   offset[2]
 */
// TODO refactor: some function move away
void setFunctionResultOutput(SOptrBasicInfo* pInfo, SAggSupporter* pSup, int32_t stage, SExecTaskInfo* pTaskInfo) {
  SqlFunctionCtx* pCtx = pInfo->pCtx;
  SSDataBlock*    pDataBlock = pInfo->pRes;
  int32_t*        rowCellInfoOffset = pInfo->rowCellInfoOffset;

  SResultRowInfo* pResultRowInfo = &pInfo->resultRowInfo;
  initResultRowInfo(pResultRowInfo, 16);

  int64_t     tid = 0;
  int64_t     groupId = 0;
  SResultRow* pRow = doSetResultOutBufByKey_rv(pSup->pResultBuf, pResultRowInfo, tid, (char*)&tid, sizeof(tid), true,
                                               groupId, pTaskInfo, false, pSup);

  for (int32_t i = 0; i < pDataBlock->info.numOfCols; ++i) {
    struct SResultRowEntryInfo* pEntry = getResultCell(pRow, i, rowCellInfoOffset);
    cleanupResultRowEntry(pEntry);

    pCtx[i].resultInfo = pEntry;
    pCtx[i].currentStage = stage;

    // set the timestamp output buffer for top/bottom/diff query
    //    int32_t fid = pCtx[i].functionId;
    //    if (fid == FUNCTION_TOP || fid == FUNCTION_BOTTOM || fid == FUNCTION_DIFF || fid == FUNCTION_DERIVATIVE) {
    //      if (i > 0) pCtx[i].pTsOutput = pCtx[i-1].pOutput;
    //    }
  }

  initCtxOutputBuffer(pCtx, pDataBlock->info.numOfCols);
}

void updateOutputBuf(SOptrBasicInfo* pBInfo, int32_t* bufCapacity, int32_t numOfInputRows) {
  SSDataBlock* pDataBlock = pBInfo->pRes;

  int32_t newSize = pDataBlock->info.rows + numOfInputRows + 5;  // extra output buffer
  if ((*bufCapacity) < newSize) {
    for (int32_t i = 0; i < pDataBlock->info.numOfCols; ++i) {
      SColumnInfoData* pColInfo = taosArrayGet(pDataBlock->pDataBlock, i);

      char* p = taosMemoryRealloc(pColInfo->pData, newSize * pColInfo->info.bytes);
      if (p != NULL) {
        pColInfo->pData = p;

        // it starts from the tail of the previously generated results.
        pBInfo->pCtx[i].pOutput = pColInfo->pData;
        (*bufCapacity) = newSize;
      } else {
        // longjmp
      }
    }
  }

  for (int32_t i = 0; i < pDataBlock->info.numOfCols; ++i) {
    SColumnInfoData* pColInfo = taosArrayGet(pDataBlock->pDataBlock, i);
    pBInfo->pCtx[i].pOutput = pColInfo->pData + pColInfo->info.bytes * pDataBlock->info.rows;

    // set the correct pointer after the memory buffer reallocated.
    int32_t functionId = pBInfo->pCtx[i].functionId;

    if (functionId == FUNCTION_TOP || functionId == FUNCTION_BOTTOM || functionId == FUNCTION_DIFF ||
        functionId == FUNCTION_DERIVATIVE) {
//      if (i > 0) pBInfo->pCtx[i].pTsOutput = pBInfo->pCtx[i - 1].pOutput;
    }
  }
}

void copyTsColoum(SSDataBlock* pRes, SqlFunctionCtx* pCtx, int32_t numOfOutput) {
  bool    needCopyTs = false;
  int32_t tsNum = 0;
  char*   src = NULL;
  for (int32_t i = 0; i < numOfOutput; i++) {
    int32_t functionId = pCtx[i].functionId;
    if (functionId == FUNCTION_DIFF || functionId == FUNCTION_DERIVATIVE) {
      needCopyTs = true;
      if (i > 0 && pCtx[i - 1].functionId == FUNCTION_TS_DUMMY) {
        SColumnInfoData* pColRes = taosArrayGet(pRes->pDataBlock, i - 1);  // find ts data
        src = pColRes->pData;
      }
    } else if (functionId == FUNCTION_TS_DUMMY) {
      tsNum++;
    }
  }

  if (!needCopyTs) return;
  if (tsNum < 2) return;
  if (src == NULL) return;

  for (int32_t i = 0; i < numOfOutput; i++) {
    int32_t functionId = pCtx[i].functionId;
    if (functionId == FUNCTION_TS_DUMMY) {
      SColumnInfoData* pColRes = taosArrayGet(pRes->pDataBlock, i);
      memcpy(pColRes->pData, src, pColRes->info.bytes * pRes->info.rows);
    }
  }
}

void initCtxOutputBuffer(SqlFunctionCtx* pCtx, int32_t size) {
  for (int32_t j = 0; j < size; ++j) {
    struct SResultRowEntryInfo* pResInfo = GET_RES_INFO(&pCtx[j]);
    if (isRowEntryInitialized(pResInfo) || fmIsPseudoColumnFunc(pCtx[j].functionId) || pCtx[j].functionId == -1 || fmIsScalarFunc(pCtx[j].functionId)) {
      continue;
    }

    pCtx[j].fpSet.init(&pCtx[j], pCtx[j].resultInfo);
  }
}

void setTaskStatus(SExecTaskInfo* pTaskInfo, int8_t status) {
  if (status == TASK_NOT_COMPLETED) {
    pTaskInfo->status = status;
  } else {
    // QUERY_NOT_COMPLETED is not compatible with any other status, so clear its position first
    CLEAR_QUERY_STATUS(pTaskInfo, TASK_NOT_COMPLETED);
    pTaskInfo->status |= status;
  }
}

void finalizeQueryResult(SqlFunctionCtx* pCtx, int32_t numOfOutput) {
  for (int32_t j = 0; j < numOfOutput; ++j) {
    if (pCtx[j].functionId == -1) {
      continue;
    }

    pCtx[j].fpSet.finalize(&pCtx[j]);
  }
}

void finalizeMultiTupleQueryResult(SqlFunctionCtx* pCtx, int32_t numOfOutput, SDiskbasedBuf* pBuf,
                                   SResultRowInfo* pResultRowInfo, int32_t* rowCellInfoOffset) {
  for (int32_t i = 0; i < pResultRowInfo->size; ++i) {
    SResultRowPosition* pPos = &pResultRowInfo->pPosition[i];

    SFilePage*  bufPage = getBufPage(pBuf, pPos->pageId);
    SResultRow* pRow = (SResultRow*)((char*)bufPage + pPos->offset);

    // TODO ignore the close status anyway.
//    if (!isResultRowClosed(pRow)) {
//      continue;
//    }

    for (int32_t j = 0; j < numOfOutput; ++j) {
      pCtx[j].resultInfo = getResultCell(pRow, j, rowCellInfoOffset);

      struct SResultRowEntryInfo* pResInfo = pCtx[j].resultInfo;
      if (isRowEntryCompleted(pResInfo) && isRowEntryInitialized(pResInfo)) {
        continue;
      }

      if (pCtx[j].fpSet.process) {  // TODO set the dummy function, to avoid the check for null ptr.
        pCtx[j].fpSet.finalize(&pCtx[j]);
      }

      if (pRow->numOfRows < pResInfo->numOfRes) {
        pRow->numOfRows = pResInfo->numOfRes;
      }
    }

    releaseBufPage(pBuf, bufPage);
  }
}

void finalizeUpdatedResult(SqlFunctionCtx* pCtx, int32_t numOfOutput, SDiskbasedBuf* pBuf, SArray* pUpdateList,
                           int32_t* rowCellInfoOffset) {
  size_t num = taosArrayGetSize(pUpdateList);

  for (int32_t i = 0; i < num; ++i) {
    SResultRowPosition* pPos = taosArrayGet(pUpdateList, i);

    SFilePage*  bufPage = getBufPage(pBuf, pPos->pageId);
    SResultRow* pRow = (SResultRow*)((char*)bufPage + pPos->offset);

    for (int32_t j = 0; j < numOfOutput; ++j) {
      pCtx[j].resultInfo = getResultCell(pRow, j, rowCellInfoOffset);

      struct SResultRowEntryInfo* pResInfo = pCtx[j].resultInfo;
      if (isRowEntryCompleted(pResInfo) && isRowEntryInitialized(pResInfo)) {
        continue;
      }

      if (pCtx[j].fpSet.process) {  // TODO set the dummy function.
        pCtx[j].fpSet.finalize(&pCtx[j]);
        pResInfo->initialized = true;
      }

      if (pRow->numOfRows < pResInfo->numOfRes) {
        pRow->numOfRows = pResInfo->numOfRes;
      }
    }

    releaseBufPage(pBuf, bufPage);
    /*
     * set the number of output results for group by normal columns, the number of output rows usually is 1 except
     * the top and bottom query
     */
    //    buf->numOfRows = (uint16_t)getNumOfResult(pCtx, numOfOutput);
  }
}

static bool hasMainOutput(STaskAttr* pQueryAttr) {
  for (int32_t i = 0; i < pQueryAttr->numOfOutput; ++i) {
    int32_t functionId = getExprFunctionId(&pQueryAttr->pExpr1[i]);

    if (functionId != FUNCTION_TS && functionId != FUNCTION_TAG && functionId != FUNCTION_TAGPRJ) {
      return true;
    }
  }

  return false;
}

STableQueryInfo* createTableQueryInfo(void* buf, bool groupbyColumn, STimeWindow win) {
  STableQueryInfo* pTableQueryInfo = buf;
  pTableQueryInfo->lastKey = win.skey;

  // set more initial size of interval/groupby query
  //  if (/*QUERY_IS_INTERVAL_QUERY(pQueryAttr) || */groupbyColumn) {
  int32_t initialSize = 128;
  int32_t code = initResultRowInfo(&pTableQueryInfo->resInfo, initialSize);
  if (code != TSDB_CODE_SUCCESS) {
    return NULL;
  }
  //  } else { // in other aggregate query, do not initialize the windowResInfo
  //  }

  return pTableQueryInfo;
}

void destroyTableQueryInfoImpl(STableQueryInfo* pTableQueryInfo) {
  if (pTableQueryInfo == NULL) {
    return;
  }

  //  taosVariantDestroy(&pTableQueryInfo->tag);
  cleanupResultRowInfo(&pTableQueryInfo->resInfo);
}

void setResultRowOutputBufInitCtx(STaskRuntimeEnv* pRuntimeEnv, SResultRow* pResult, SqlFunctionCtx* pCtx,
                                  int32_t numOfOutput, int32_t* rowCellInfoOffset) {
  // Note: pResult->pos[i]->num == 0, there is only fixed number of results for each group
  SFilePage* bufPage = getBufPage(pRuntimeEnv->pResultBuf, pResult->pageId);

  int32_t offset = 0;
  for (int32_t i = 0; i < numOfOutput; ++i) {
    pCtx[i].resultInfo = getResultCell(pResult, i, rowCellInfoOffset);

    struct SResultRowEntryInfo* pResInfo = pCtx[i].resultInfo;
    if (isRowEntryCompleted(pResInfo) && isRowEntryInitialized(pResInfo)) {
      offset += pCtx[i].resDataInfo.bytes;
      continue;
    }

    pCtx[i].pOutput = getPosInResultPage(pRuntimeEnv->pQueryAttr, bufPage, pResult->offset, offset);
    offset += pCtx[i].resDataInfo.bytes;

    int32_t functionId = pCtx[i].functionId;
    if (functionId < 0) {
      continue;
    }

    if (functionId == FUNCTION_TOP || functionId == FUNCTION_BOTTOM || functionId == FUNCTION_DIFF) {
//      if (i > 0) pCtx[i].pTsOutput = pCtx[i - 1].pOutput;
    }

    //    if (!pResInfo->initialized) {
    //      aAggs[functionId].init(&pCtx[i], pResInfo);
    //    }
  }
}

void setResultRowOutputBufInitCtx_rv(SResultRow* pResult, SqlFunctionCtx* pCtx, int32_t numOfOutput, int32_t* rowCellInfoOffset) {
  for (int32_t i = 0; i < numOfOutput; ++i) {
    pCtx[i].resultInfo = getResultCell(pResult, i, rowCellInfoOffset);

    struct SResultRowEntryInfo* pResInfo = pCtx[i].resultInfo;
    if (isRowEntryCompleted(pResInfo) && isRowEntryInitialized(pResInfo)) {
      continue;
    }

    if (fmIsWindowPseudoColumnFunc(pCtx[i].functionId)) {
      continue;
    }

    if (!pResInfo->initialized && pCtx[i].functionId != -1) {
      pCtx[i].fpSet.init(&pCtx[i], pResInfo);
    }
  }
}

void doFilter(const SNode* pFilterNode, SSDataBlock* pBlock) {
  if (pFilterNode == NULL) {
    return;
  }

  SFilterInfo* filter = NULL;

  // todo move to the initialization function
  int32_t code = filterInitFromNode((SNode*)pFilterNode, &filter, 0);

  SFilterColumnParam param1 = {.numOfCols = pBlock->info.numOfCols, .pDataBlock = pBlock->pDataBlock};
  code = filterSetDataFromSlotId(filter, &param1);

  int8_t* rowRes = NULL;
  bool    keep = filterExecute(filter, pBlock, &rowRes, NULL, param1.numOfCols);

  SSDataBlock* px = createOneDataBlock(pBlock);
  blockDataEnsureCapacity(px, pBlock->info.rows);

  // todo extract method
  int32_t numOfRow = 0;
  for (int32_t i = 0; i < pBlock->info.numOfCols; ++i) {
    SColumnInfoData* pDst = taosArrayGet(px->pDataBlock, i);
    SColumnInfoData* pSrc = taosArrayGet(pBlock->pDataBlock, i);

    numOfRow = 0;
    for (int32_t j = 0; j < pBlock->info.rows; ++j) {
      if (rowRes[j] == 0) {
        continue;
      }

      if (colDataIsNull_s(pSrc, j)) {
        colDataAppendNULL(pDst, numOfRow);
      } else {
        colDataAppend(pDst, numOfRow, colDataGetData(pSrc, j), false);
      }
      numOfRow += 1;
    }

    *pSrc = *pDst;
  }

  pBlock->info.rows = numOfRow;
}

void doSetTableGroupOutputBuf(SAggOperatorInfo* pAggInfo, int32_t numOfOutput, int32_t tableGroupId, SExecTaskInfo* pTaskInfo) {
  // for simple group by query without interval, all the tables belong to one group result.
  int64_t uid = 0;
  int64_t tid = 0;

  SResultRowInfo* pResultRowInfo = &pAggInfo->binfo.resultRowInfo;
  SqlFunctionCtx* pCtx = pAggInfo->binfo.pCtx;
  int32_t*        rowCellInfoOffset = pAggInfo->binfo.rowCellInfoOffset;

  SResultRow* pResultRow =
      doSetResultOutBufByKey_rv(pAggInfo->pResultBuf, pResultRowInfo, tid, (char*)&tableGroupId, sizeof(tableGroupId),
                                true, uid, pTaskInfo, false, &pAggInfo->aggSup);
  assert(pResultRow != NULL);

  /*
   * not assign result buffer yet, add new result buffer
   * all group belong to one result set, and each group result has different group id so set the id to be one
   */
  if (pResultRow->pageId == -1) {
    int32_t ret = addNewWindowResultBuf(pResultRow, pAggInfo->pResultBuf, tableGroupId, pAggInfo->binfo.pRes->info.rowSize);
    if (ret != TSDB_CODE_SUCCESS) {
      return;
    }
  }

  setResultRowOutputBufInitCtx_rv(pResultRow, pCtx, numOfOutput, rowCellInfoOffset);
}

void setExecutionContext(int32_t numOfOutput, int32_t tableGroupId, TSKEY nextKey, SExecTaskInfo* pTaskInfo,
                         STableQueryInfo* pTableQueryInfo, SAggOperatorInfo* pAggInfo) {
  // lastKey needs to be updated
  pTableQueryInfo->lastKey = nextKey;
  if (pAggInfo->groupId != INT32_MIN && pAggInfo->groupId == tableGroupId) {
    return;
  }

  doSetTableGroupOutputBuf(pAggInfo, numOfOutput, tableGroupId, pTaskInfo);

  // record the current active group id
  pAggInfo->groupId = tableGroupId;
}

void setCtxTagForJoin(STaskRuntimeEnv* pRuntimeEnv, SqlFunctionCtx* pCtx, SExprInfo* pExprInfo, void* pTable) {
  STaskAttr* pQueryAttr = pRuntimeEnv->pQueryAttr;

  SExprBasicInfo* pExpr = &pExprInfo->base;
  //  if (pQueryAttr->stableQuery && (pRuntimeEnv->pTsBuf != NULL) &&
  //      (pExpr->functionId == FUNCTION_TS || pExpr->functionId == FUNCTION_PRJ) &&
  //      (pExpr->colInfo.colIndex == PRIMARYKEY_TIMESTAMP_COL_ID)) {
  //    assert(pExpr->numOfParams == 1);
  //
  //    int16_t      tagColId = (int16_t)pExprInfo->base.param[0].i;
  //    SColumnInfo* pColInfo = doGetTagColumnInfoById(pQueryAttr->tagColList, pQueryAttr->numOfTags, tagColId);
  //
  //    doSetTagValueInParam(pTable, tagColId, &pCtx->tag, pColInfo->type, pColInfo->bytes);
  //
  //    int16_t tagType = pCtx[0].tag.nType;
  //    if (tagType == TSDB_DATA_TYPE_BINARY || tagType == TSDB_DATA_TYPE_NCHAR) {
  //      //qDebug("QInfo:0x%"PRIx64" set tag value for join comparison, colId:%" PRId64 ", val:%s",
  //      GET_TASKID(pRuntimeEnv),
  ////             pExprInfo->base.param[0].i, pCtx[0].tag.pz);
  //    } else {
  //      //qDebug("QInfo:0x%"PRIx64" set tag value for join comparison, colId:%" PRId64 ", val:%" PRId64,
  //      GET_TASKID(pRuntimeEnv),
  ////             pExprInfo->base.param[0].i, pCtx[0].tag.i);
  //    }
  //  }
}

int32_t setTimestampListJoinInfo(STaskRuntimeEnv* pRuntimeEnv, SVariant* pTag, STableQueryInfo* pTableQueryInfo) {
  STaskAttr* pQueryAttr = pRuntimeEnv->pQueryAttr;

  assert(pRuntimeEnv->pTsBuf != NULL);
#if 0
  // both the master and supplement scan needs to set the correct ts comp start position
  if (pTableQueryInfo->cur.vgroupIndex == -1) {
    taosVariantAssign(&pTableQueryInfo->tag, pTag);

    STSElem elem = tsBufGetElemStartPos(pRuntimeEnv->pTsBuf, pQueryAttr->vgId, &pTableQueryInfo->tag);

    // failed to find data with the specified tag value and vnodeId
    if (!tsBufIsValidElem(&elem)) {
      if (pTag->nType == TSDB_DATA_TYPE_BINARY || pTag->nType == TSDB_DATA_TYPE_NCHAR) {
        //qError("QInfo:0x%"PRIx64" failed to find tag:%s in ts_comp", GET_TASKID(pRuntimeEnv), pTag->pz);
      } else {
        //qError("QInfo:0x%"PRIx64" failed to find tag:%" PRId64 " in ts_comp", GET_TASKID(pRuntimeEnv), pTag->i);
      }

      return -1;
    }

    // Keep the cursor info of current table
    pTableQueryInfo->cur = tsBufGetCursor(pRuntimeEnv->pTsBuf);
    if (pTag->nType == TSDB_DATA_TYPE_BINARY || pTag->nType == TSDB_DATA_TYPE_NCHAR) {
      //qDebug("QInfo:0x%"PRIx64" find tag:%s start pos in ts_comp, blockIndex:%d, tsIndex:%d", GET_TASKID(pRuntimeEnv), pTag->pz, pTableQueryInfo->cur.blockIndex, pTableQueryInfo->cur.tsIndex);
    } else {
      //qDebug("QInfo:0x%"PRIx64" find tag:%"PRId64" start pos in ts_comp, blockIndex:%d, tsIndex:%d", GET_TASKID(pRuntimeEnv), pTag->i, pTableQueryInfo->cur.blockIndex, pTableQueryInfo->cur.tsIndex);
    }

  } else {
    tsBufSetCursor(pRuntimeEnv->pTsBuf, &pTableQueryInfo->cur);
    if (pTag->nType == TSDB_DATA_TYPE_BINARY || pTag->nType == TSDB_DATA_TYPE_NCHAR) {
      //qDebug("QInfo:0x%"PRIx64" find tag:%s start pos in ts_comp, blockIndex:%d, tsIndex:%d", GET_TASKID(pRuntimeEnv), pTag->pz, pTableQueryInfo->cur.blockIndex, pTableQueryInfo->cur.tsIndex);
    } else {
      //qDebug("QInfo:0x%"PRIx64" find tag:%"PRId64" start pos in ts_comp, blockIndex:%d, tsIndex:%d", GET_TASKID(pRuntimeEnv), pTag->i, pTableQueryInfo->cur.blockIndex, pTableQueryInfo->cur.tsIndex);
    }
  }
#endif
  return 0;
}

/*
 * There are two cases to handle:
 *
 * 1. Query range is not set yet (queryRangeSet = 0). we need to set the query range info, including
 * pQueryAttr->lastKey, pQueryAttr->window.skey, and pQueryAttr->eKey.
 * 2. Query range is set and query is in progress. There may be another result with the same query ranges to be
 *    merged during merge stage. In this case, we need the pTableQueryInfo->lastResRows to decide if there
 *    is a previous result generated or not.
 */
void setIntervalQueryRange(STaskRuntimeEnv* pRuntimeEnv, TSKEY key) {
  STaskAttr*       pQueryAttr = pRuntimeEnv->pQueryAttr;
  STableQueryInfo* pTableQueryInfo = pRuntimeEnv->current;
  SResultRowInfo*  pResultRowInfo = &pTableQueryInfo->resInfo;

  if (pResultRowInfo->curPos != -1) {
    return;
  }

  //  pTableQueryInfo->win.skey = key;
  STimeWindow win = {.skey = key, .ekey = pQueryAttr->window.ekey};

  /**
   * In handling the both ascending and descending order super table query, we need to find the first qualified
   * timestamp of this table, and then set the first qualified start timestamp.
   * In ascending query, the key is the first qualified timestamp. However, in the descending order query, additional
   * operations involve.
   */
  STimeWindow w = TSWINDOW_INITIALIZER;

  TSKEY sk = TMIN(win.skey, win.ekey);
  TSKEY ek = TMAX(win.skey, win.ekey);
  //  getAlignQueryTimeWindow(pQueryAttr, win.skey, sk, ek, &w);

  //  if (pResultRowInfo->prevSKey == TSKEY_INITIAL_VAL) {
  //    if (!QUERY_IS_ASC_QUERY(pQueryAttr)) {
  //      assert(win.ekey == pQueryAttr->window.ekey);
  //    }
  //
  //    pResultRowInfo->prevSKey = w.skey;
  //  }

  //  pTableQueryInfo->lastKey = pTableQueryInfo->win.skey;
}

/**
 * copyToOutputBuf support copy data in ascending/descending order
 * For interval query of both super table and table, copy the data in ascending order, since the output results are
 * ordered in SWindowResutl already. While handling the group by query for both table and super table,
 * all group result are completed already.
 *
 * @param pQInfo
 * @param result
 */
static int32_t doCopyToSDataBlock(SDiskbasedBuf* pBuf, SGroupResInfo* pGroupResInfo, int32_t orderType,
                                  SSDataBlock* pBlock, int32_t rowCapacity, int32_t* rowCellOffset) {
  int32_t numOfRows = getNumOfTotalRes(pGroupResInfo);
  int32_t numOfResult = pBlock->info.rows;  // there are already exists result rows

  int32_t start = 0;
  int32_t step = -1;

  // qDebug("QInfo:0x%"PRIx64" start to copy data from windowResInfo to output buf", GET_TASKID(pRuntimeEnv));
  assert(orderType == TSDB_ORDER_ASC || orderType == TSDB_ORDER_DESC);

  if (orderType == TSDB_ORDER_ASC) {
    start = pGroupResInfo->index;
    step = 1;
  } else {  // desc order copy all data
    start = numOfRows - pGroupResInfo->index - 1;
    step = -1;
  }

  int32_t nrows = pBlock->info.rows;

  for (int32_t i = start; (i < numOfRows) && (i >= 0); i += step) {
    SResultRowPosition* pPos = taosArrayGet(pGroupResInfo->pRows, i);
    SFilePage*          page = getBufPage(pBuf, pPos->pageId);

    SResultRow* pRow = (SResultRow*)((char*)page + pPos->offset);
    if (pRow->numOfRows == 0) {
      pGroupResInfo->index += 1;
      continue;
    }

    // TODO copy multiple rows?
    int32_t numOfRowsToCopy = pRow->numOfRows;
    if (numOfResult + numOfRowsToCopy >= rowCapacity) {
      break;
    }

    pGroupResInfo->index += 1;

    for (int32_t j = 0; j < pBlock->info.numOfCols; ++j) {
      SColumnInfoData*     pColInfoData = taosArrayGet(pBlock->pDataBlock, j);
      SResultRowEntryInfo* pEntryInfo = getResultCell(pRow, j, rowCellOffset);

      char* in = GET_ROWCELL_INTERBUF(pEntryInfo);
      colDataAppend(pColInfoData, nrows, in, pEntryInfo->isNullRes);
    }

    releaseBufPage(pBuf, page);
    nrows += 1;

    numOfResult += numOfRowsToCopy;
    if (numOfResult == rowCapacity) {  // output buffer is full
      break;
    }
  }

  // qDebug("QInfo:0x%"PRIx64" copy data to query buf completed", GET_TASKID(pRuntimeEnv));
  pBlock->info.rows = numOfResult;
  return 0;
}

void toSDatablock(SGroupResInfo* pGroupResInfo, SDiskbasedBuf* pBuf, SSDataBlock* pBlock, int32_t rowCapacity,
                         int32_t* rowCellOffset) {
  assert(pGroupResInfo->currentGroup <= pGroupResInfo->totalGroup);

  blockDataCleanup(pBlock);
  if (!hasRemainDataInCurrentGroup(pGroupResInfo)) {
    return;
  }

  int32_t orderType = TSDB_ORDER_ASC;
  doCopyToSDataBlock(pBuf, pGroupResInfo, orderType, pBlock, rowCapacity, rowCellOffset);

  // add condition (pBlock->info.rows >= 1) just to runtime happy
  blockDataUpdateTsWindow(pBlock);
}

static void updateNumOfRowsInResultRows(SqlFunctionCtx* pCtx, int32_t numOfOutput, SResultRowInfo* pResultRowInfo,
                                        int32_t* rowCellInfoOffset) {
  // update the number of result for each, only update the number of rows for the corresponding window result.
  //  if (QUERY_IS_INTERVAL_QUERY(pQueryAttr)) {
  //    return;
  //  }
#if 0
  for (int32_t i = 0; i < pResultRowInfo->size; ++i) {
    SResultRow* pResult = pResultRowInfo->pResult[i];

    for (int32_t j = 0; j < numOfOutput; ++j) {
      int32_t functionId = pCtx[j].functionId;
      if (functionId == FUNCTION_TS || functionId == FUNCTION_TAG || functionId == FUNCTION_TAGPRJ) {
        continue;
      }

      SResultRowEntryInfo* pCell = getResultCell(pResult, j, rowCellInfoOffset);
      pResult->numOfRows = (uint16_t)(TMAX(pResult->numOfRows, pCell->numOfRes));
    }
  }
#endif

}

static int32_t compressQueryColData(SColumnInfoData* pColRes, int32_t numOfRows, char* data, int8_t compressed) {
  int32_t colSize = pColRes->info.bytes * numOfRows;
  return (*(tDataTypes[pColRes->info.type].compFunc))(pColRes->pData, colSize, numOfRows, data,
                                                      colSize + COMP_OVERFLOW_BYTES, compressed, NULL, 0);
}

int32_t doFillTimeIntervalGapsInResults(struct SFillInfo* pFillInfo, SSDataBlock* pOutput, int32_t capacity, void** p) {
  //  for(int32_t i = 0; i < pFillInfo->numOfCols; ++i) {
  //    SColumnInfoData* pColInfoData = taosArrayGet(pOutput->pDataBlock, i);
  //    p[i] = pColInfoData->pData + (pColInfoData->info.bytes * pOutput->info.rows);
  //  }

  int32_t numOfRows = (int32_t)taosFillResultDataBlock(pFillInfo, p, capacity - pOutput->info.rows);
  pOutput->info.rows += numOfRows;

  return pOutput->info.rows;
}

void publishOperatorProfEvent(SOperatorInfo* operatorInfo, EQueryProfEventType eventType) {
  SQueryProfEvent event = {0};

  event.eventType = eventType;
  event.eventTime = taosGetTimestampUs();
  event.operatorType = operatorInfo->operatorType;

  if (operatorInfo->pRuntimeEnv) {
    //    SQInfo* pQInfo = operatorInfo->pRuntimeEnv->qinfo;
    //    if (pQInfo->summary.queryProfEvents) {
    //      taosArrayPush(pQInfo->summary.queryProfEvents, &event);
    //    }
  }
}

void publishQueryAbortEvent(SExecTaskInfo* pTaskInfo, int32_t code) {
  SQueryProfEvent event;
  event.eventType = QUERY_PROF_QUERY_ABORT;
  event.eventTime = taosGetTimestampUs();
  event.abortCode = code;

  if (pTaskInfo->cost.queryProfEvents) {
    taosArrayPush(pTaskInfo->cost.queryProfEvents, &event);
  }
}

typedef struct {
  uint8_t operatorType;
  int64_t beginTime;
  int64_t endTime;
  int64_t selfTime;
  int64_t descendantsTime;
} SOperatorStackItem;

static void doOperatorExecProfOnce(SOperatorStackItem* item, SQueryProfEvent* event, SArray* opStack,
                                   SHashObj* profResults) {
  item->endTime = event->eventTime;
  item->selfTime = (item->endTime - item->beginTime) - (item->descendantsTime);

  for (int32_t j = 0; j < taosArrayGetSize(opStack); ++j) {
    SOperatorStackItem* ancestor = taosArrayGet(opStack, j);
    ancestor->descendantsTime += item->selfTime;
  }

  uint8_t              operatorType = item->operatorType;
  SOperatorProfResult* result = taosHashGet(profResults, &operatorType, sizeof(operatorType));
  if (result != NULL) {
    result->sumRunTimes++;
    result->sumSelfTime += item->selfTime;
  } else {
    SOperatorProfResult opResult;
    opResult.operatorType = operatorType;
    opResult.sumSelfTime = item->selfTime;
    opResult.sumRunTimes = 1;
    taosHashPut(profResults, &(operatorType), sizeof(operatorType), &opResult, sizeof(opResult));
  }
}

void calculateOperatorProfResults(SQInfo* pQInfo) {
  if (pQInfo->summary.queryProfEvents == NULL) {
    // qDebug("QInfo:0x%"PRIx64" query prof events array is null", pQInfo->qId);
    return;
  }

  if (pQInfo->summary.operatorProfResults == NULL) {
    // qDebug("QInfo:0x%"PRIx64" operator prof results hash is null", pQInfo->qId);
    return;
  }

  SArray* opStack = taosArrayInit(32, sizeof(SOperatorStackItem));
  if (opStack == NULL) {
    return;
  }

  size_t    size = taosArrayGetSize(pQInfo->summary.queryProfEvents);
  SHashObj* profResults = pQInfo->summary.operatorProfResults;

  for (int i = 0; i < size; ++i) {
    SQueryProfEvent* event = taosArrayGet(pQInfo->summary.queryProfEvents, i);
    if (event->eventType == QUERY_PROF_BEFORE_OPERATOR_EXEC) {
      SOperatorStackItem opItem;
      opItem.operatorType = event->operatorType;
      opItem.beginTime = event->eventTime;
      opItem.descendantsTime = 0;
      taosArrayPush(opStack, &opItem);
    } else if (event->eventType == QUERY_PROF_AFTER_OPERATOR_EXEC) {
      SOperatorStackItem* item = taosArrayPop(opStack);
      assert(item->operatorType == event->operatorType);
      doOperatorExecProfOnce(item, event, opStack, profResults);
    } else if (event->eventType == QUERY_PROF_QUERY_ABORT) {
      SOperatorStackItem* item;
      while ((item = taosArrayPop(opStack)) != NULL) {
        doOperatorExecProfOnce(item, event, opStack, profResults);
      }
    }
  }

  taosArrayDestroy(opStack);
}

void queryCostStatis(SExecTaskInfo* pTaskInfo) {
  STaskCostInfo* pSummary = &pTaskInfo->cost;

  //  uint64_t hashSize = taosHashGetMemSize(pQInfo->runtimeEnv.pResultRowHashTable);
  //  hashSize += taosHashGetMemSize(pRuntimeEnv->tableqinfoGroupInfo.map);
  //  pSummary->hashSize = hashSize;

  // add the merge time
  pSummary->elapsedTime += pSummary->firstStageMergeTime;

  //  SResultRowPool* p = pTaskInfo->pool;
  //  if (p != NULL) {
  //    pSummary->winInfoSize = getResultRowPoolMemSize(p);
  //    pSummary->numOfTimeWindows = getNumOfAllocatedResultRows(p);
  //  } else {
  //    pSummary->winInfoSize = 0;
  //    pSummary->numOfTimeWindows = 0;
  //  }
  //
  //  calculateOperatorProfResults(pQInfo);

  qDebug("%s :cost summary: elapsed time:%" PRId64 " us, first merge:%" PRId64
         " us, total blocks:%d, "
         "load block statis:%d, load data block:%d, total rows:%" PRId64 ", check rows:%" PRId64,
         GET_TASKID(pTaskInfo), pSummary->elapsedTime, pSummary->firstStageMergeTime, pSummary->totalBlocks,
         pSummary->loadBlockStatis, pSummary->loadBlocks, pSummary->totalRows, pSummary->totalCheckedRows);
  //
  // qDebug("QInfo:0x%"PRIx64" :cost summary: winResPool size:%.2f Kb, numOfWin:%"PRId64", tableInfoSize:%.2f Kb,
  // hashTable:%.2f Kb", pQInfo->qId, pSummary->winInfoSize/1024.0,
  //      pSummary->numOfTimeWindows, pSummary->tableInfoSize/1024.0, pSummary->hashSize/1024.0);

  if (pSummary->operatorProfResults) {
    SOperatorProfResult* opRes = taosHashIterate(pSummary->operatorProfResults, NULL);
    while (opRes != NULL) {
      // qDebug("QInfo:0x%" PRIx64 " :cost summary: operator : %d, exec times: %" PRId64 ", self time: %" PRId64,
      //             pQInfo->qId, opRes->operatorType, opRes->sumRunTimes, opRes->sumSelfTime);
      opRes = taosHashIterate(pSummary->operatorProfResults, opRes);
    }
  }
}

// static void updateOffsetVal(STaskRuntimeEnv *pRuntimeEnv, SDataBlockInfo *pBlockInfo) {
//   STaskAttr *pQueryAttr = pRuntimeEnv->pQueryAttr;
//   STableQueryInfo* pTableQueryInfo = pRuntimeEnv->current;
//
//   int32_t step = GET_FORWARD_DIRECTION_FACTOR(pQueryAttr->order.order);
//
//   if (pQueryAttr->limit.offset == pBlockInfo->rows) {  // current block will ignore completed
//     pTableQueryInfo->lastKey = QUERY_IS_ASC_QUERY(pQueryAttr) ? pBlockInfo->window.ekey + step :
//     pBlockInfo->window.skey + step; pQueryAttr->limit.offset = 0; return;
//   }
//
//   if (QUERY_IS_ASC_QUERY(pQueryAttr)) {
//     pQueryAttr->pos = (int32_t)pQueryAttr->limit.offset;
//   } else {
//     pQueryAttr->pos = pBlockInfo->rows - (int32_t)pQueryAttr->limit.offset - 1;
//   }
//
//   assert(pQueryAttr->pos >= 0 && pQueryAttr->pos <= pBlockInfo->rows - 1);
//
//   SArray *         pDataBlock = tsdbRetrieveDataBlock(pRuntimeEnv->pTsdbReadHandle, NULL);
//   SColumnInfoData *pColInfoData = taosArrayGet(pDataBlock, 0);
//
//   // update the pQueryAttr->limit.offset value, and pQueryAttr->pos value
//   TSKEY *keys = (TSKEY *) pColInfoData->pData;
//
//   // update the offset value
//   pTableQueryInfo->lastKey = keys[pQueryAttr->pos];
//   pQueryAttr->limit.offset = 0;
//
//   int32_t numOfRes = tableApplyFunctionsOnBlock(pRuntimeEnv, pBlockInfo, NULL, binarySearchForKey, pDataBlock);
//
//   //qDebug("QInfo:0x%"PRIx64" check data block, brange:%" PRId64 "-%" PRId64 ", numBlocksOfStep:%d, numOfRes:%d,
//   lastKey:%"PRId64, GET_TASKID(pRuntimeEnv),
//          pBlockInfo->window.skey, pBlockInfo->window.ekey, pBlockInfo->rows, numOfRes, pQuery->current->lastKey);
// }

// void skipBlocks(STaskRuntimeEnv *pRuntimeEnv) {
//   STaskAttr *pQueryAttr = pRuntimeEnv->pQueryAttr;
//
//   if (pQueryAttr->limit.offset <= 0 || pQueryAttr->numOfFilterCols > 0) {
//     return;
//   }
//
//   pQueryAttr->pos = 0;
//   int32_t step = GET_FORWARD_DIRECTION_FACTOR(pQueryAttr->order.order);
//
//   STableQueryInfo* pTableQueryInfo = pRuntimeEnv->current;
//   TsdbQueryHandleT pTsdbReadHandle = pRuntimeEnv->pTsdbReadHandle;
//
//   SDataBlockInfo blockInfo = SDATA_BLOCK_INITIALIZER;
//   while (tsdbNextDataBlock(pTsdbReadHandle)) {
//     if (isTaskKilled(pRuntimeEnv->qinfo)) {
//       longjmp(pRuntimeEnv->env, TSDB_CODE_TSC_QUERY_CANCELLED);
//     }
//
//     tsdbRetrieveDataBlockInfo(pTsdbReadHandle, &blockInfo);
//
//     if (pQueryAttr->limit.offset > blockInfo.rows) {
//       pQueryAttr->limit.offset -= blockInfo.rows;
//       pTableQueryInfo->lastKey = (QUERY_IS_ASC_QUERY(pQueryAttr)) ? blockInfo.window.ekey : blockInfo.window.skey;
//       pTableQueryInfo->lastKey += step;
//
//       //qDebug("QInfo:0x%"PRIx64" skip rows:%d, offset:%" PRId64, GET_TASKID(pRuntimeEnv), blockInfo.rows,
//              pQuery->limit.offset);
//     } else {  // find the appropriated start position in current block
//       updateOffsetVal(pRuntimeEnv, &blockInfo);
//       break;
//     }
//   }
//
//   if (terrno != TSDB_CODE_SUCCESS) {
//     longjmp(pRuntimeEnv->env, terrno);
//   }
// }

// static TSKEY doSkipIntervalProcess(STaskRuntimeEnv* pRuntimeEnv, STimeWindow* win, SDataBlockInfo* pBlockInfo,
// STableQueryInfo* pTableQueryInfo) {
//   STaskAttr *pQueryAttr = pRuntimeEnv->pQueryAttr;
//   SResultRowInfo *pWindowResInfo = &pRuntimeEnv->resultRowInfo;
//
//   assert(pQueryAttr->limit.offset == 0);
//   STimeWindow tw = *win;
//   getNextTimeWindow(pQueryAttr, &tw);
//
//   if ((tw.skey <= pBlockInfo->window.ekey && QUERY_IS_ASC_QUERY(pQueryAttr)) ||
//       (tw.ekey >= pBlockInfo->window.skey && !QUERY_IS_ASC_QUERY(pQueryAttr))) {
//
//     // load the data block and check data remaining in current data block
//     // TODO optimize performance
//     SArray *         pDataBlock = tsdbRetrieveDataBlock(pRuntimeEnv->pTsdbReadHandle, NULL);
//     SColumnInfoData *pColInfoData = taosArrayGet(pDataBlock, 0);
//
//     tw = *win;
//     int32_t startPos =
//         getNextQualifiedWindow(pQueryAttr, &tw, pBlockInfo, pColInfoData->pData, binarySearchForKey, -1);
//     assert(startPos >= 0);
//
//     // set the abort info
//     pQueryAttr->pos = startPos;
//
//     // reset the query start timestamp
//     pTableQueryInfo->win.skey = ((TSKEY *)pColInfoData->pData)[startPos];
//     pQueryAttr->window.skey = pTableQueryInfo->win.skey;
//     TSKEY key = pTableQueryInfo->win.skey;
//
//     pWindowResInfo->prevSKey = tw.skey;
//     int32_t index = pRuntimeEnv->resultRowInfo.curIndex;
//
//     int32_t numOfRes = tableApplyFunctionsOnBlock(pRuntimeEnv, pBlockInfo, NULL, binarySearchForKey, pDataBlock);
//     pRuntimeEnv->resultRowInfo.curIndex = index;  // restore the window index
//
//     //qDebug("QInfo:0x%"PRIx64" check data block, brange:%" PRId64 "-%" PRId64 ", numOfRows:%d, numOfRes:%d,
//     lastKey:%" PRId64,
//            GET_TASKID(pRuntimeEnv), pBlockInfo->window.skey, pBlockInfo->window.ekey, pBlockInfo->rows, numOfRes,
//            pQueryAttr->current->lastKey);
//
//     return key;
//   } else {  // do nothing
//     pQueryAttr->window.skey      = tw.skey;
//     pWindowResInfo->prevSKey = tw.skey;
//     pTableQueryInfo->lastKey = tw.skey;
//
//     return tw.skey;
//   }
//
//   return true;
// }

// static bool skipTimeInterval(STaskRuntimeEnv *pRuntimeEnv, TSKEY* start) {
//   STaskAttr *pQueryAttr = pRuntimeEnv->pQueryAttr;
//   if (QUERY_IS_ASC_QUERY(pQueryAttr)) {
//     assert(*start <= pRuntimeEnv->current->lastKey);
//   } else {
//     assert(*start >= pRuntimeEnv->current->lastKey);
//   }
//
//   // if queried with value filter, do NOT forward query start position
//   if (pQueryAttr->limit.offset <= 0 || pQueryAttr->numOfFilterCols > 0 || pRuntimeEnv->pTsBuf != NULL ||
//   pRuntimeEnv->pFillInfo != NULL) {
//     return true;
//   }
//
//   /*
//    * 1. for interval without interpolation query we forward pQueryAttr->interval.interval at a time for
//    *    pQueryAttr->limit.offset times. Since hole exists, pQueryAttr->interval.interval*pQueryAttr->limit.offset
//    value is
//    *    not valid. otherwise, we only forward pQueryAttr->limit.offset number of points
//    */
//   assert(pRuntimeEnv->resultRowInfo.prevSKey == TSKEY_INITIAL_VAL);
//
//   STimeWindow w = TSWINDOW_INITIALIZER;
//   bool ascQuery = QUERY_IS_ASC_QUERY(pQueryAttr);
//
//   SResultRowInfo *pWindowResInfo = &pRuntimeEnv->resultRowInfo;
//   STableQueryInfo *pTableQueryInfo = pRuntimeEnv->current;
//
//   SDataBlockInfo blockInfo = SDATA_BLOCK_INITIALIZER;
//   while (tsdbNextDataBlock(pRuntimeEnv->pTsdbReadHandle)) {
//     tsdbRetrieveDataBlockInfo(pRuntimeEnv->pTsdbReadHandle, &blockInfo);
//
//     if (QUERY_IS_ASC_QUERY(pQueryAttr)) {
//       if (pWindowResInfo->prevSKey == TSKEY_INITIAL_VAL) {
//         getAlignQueryTimeWindow(pQueryAttr, blockInfo.window.skey, blockInfo.window.skey, pQueryAttr->window.ekey,
//         &w); pWindowResInfo->prevSKey = w.skey;
//       }
//     } else {
//       getAlignQueryTimeWindow(pQueryAttr, blockInfo.window.ekey, pQueryAttr->window.ekey, blockInfo.window.ekey, &w);
//       pWindowResInfo->prevSKey = w.skey;
//     }
//
//     // the first time window
//     STimeWindow win = getActiveTimeWindow(pWindowResInfo, pWindowResInfo->prevSKey, pQueryAttr);
//
//     while (pQueryAttr->limit.offset > 0) {
//       STimeWindow tw = win;
//
//       if ((win.ekey <= blockInfo.window.ekey && ascQuery) || (win.ekey >= blockInfo.window.skey && !ascQuery)) {
//         pQueryAttr->limit.offset -= 1;
//         pWindowResInfo->prevSKey = win.skey;
//
//         // current time window is aligned with blockInfo.window.ekey
//         // restart it from next data block by set prevSKey to be TSKEY_INITIAL_VAL;
//         if ((win.ekey == blockInfo.window.ekey && ascQuery) || (win.ekey == blockInfo.window.skey && !ascQuery)) {
//           pWindowResInfo->prevSKey = TSKEY_INITIAL_VAL;
//         }
//       }
//
//       if (pQueryAttr->limit.offset == 0) {
//         *start = doSkipIntervalProcess(pRuntimeEnv, &win, &blockInfo, pTableQueryInfo);
//         return true;
//       }
//
//       // current window does not ended in current data block, try next data block
//       getNextTimeWindow(pQueryAttr, &tw);
//
//       /*
//        * If the next time window still starts from current data block,
//        * load the primary timestamp column first, and then find the start position for the next queried time window.
//        * Note that only the primary timestamp column is required.
//        * TODO: Optimize for this cases. All data blocks are not needed to be loaded, only if the first actually
//        required
//        * time window resides in current data block.
//        */
//       if ((tw.skey <= blockInfo.window.ekey && ascQuery) || (tw.ekey >= blockInfo.window.skey && !ascQuery)) {
//
//         SArray *pDataBlock = tsdbRetrieveDataBlock(pRuntimeEnv->pTsdbReadHandle, NULL);
//         SColumnInfoData *pColInfoData = taosArrayGet(pDataBlock, 0);
//
//         if ((win.ekey > blockInfo.window.ekey && ascQuery) || (win.ekey < blockInfo.window.skey && !ascQuery)) {
//           pQueryAttr->limit.offset -= 1;
//         }
//
//         if (pQueryAttr->limit.offset == 0) {
//           *start = doSkipIntervalProcess(pRuntimeEnv, &win, &blockInfo, pTableQueryInfo);
//           return true;
//         } else {
//           tw = win;
//           int32_t startPos =
//               getNextQualifiedWindow(pQueryAttr, &tw, &blockInfo, pColInfoData->pData, binarySearchForKey, -1);
//           assert(startPos >= 0);
//
//           // set the abort info
//           pQueryAttr->pos = startPos;
//           pTableQueryInfo->lastKey = ((TSKEY *)pColInfoData->pData)[startPos];
//           pWindowResInfo->prevSKey = tw.skey;
//           win = tw;
//         }
//       } else {
//         break;  // offset is not 0, and next time window begins or ends in the next block.
//       }
//     }
//   }
//
//   // check for error
//   if (terrno != TSDB_CODE_SUCCESS) {
//     longjmp(pRuntimeEnv->env, terrno);
//   }
//
//   return true;
// }

int32_t appendDownstream(SOperatorInfo* p, SOperatorInfo** pDownstream, int32_t num) {
  if (p->pDownstream == NULL) {
    assert(p->numOfDownstream == 0);
  }

  p->pDownstream = taosMemoryCalloc(1, num * POINTER_BYTES);
  if (p->pDownstream == NULL) {
    return TSDB_CODE_OUT_OF_MEMORY;
  }

  memcpy(p->pDownstream, pDownstream, num * POINTER_BYTES);
  p->numOfDownstream = num;
  return TSDB_CODE_SUCCESS;
}

static void doDestroyTableQueryInfo(STableGroupInfo* pTableqinfoGroupInfo);

static int32_t setupQueryHandle(void* tsdb, STaskRuntimeEnv* pRuntimeEnv, int64_t qId, bool isSTableQuery) {
  STaskAttr* pQueryAttr = pRuntimeEnv->pQueryAttr;
#if 0
  // TODO set the tags scan handle
  if (onlyQueryTags(pQueryAttr)) {
    return TSDB_CODE_SUCCESS;
  }

  STsdbQueryCond cond = createTsdbQueryCond(pQueryAttr, &pQueryAttr->window);
  if (pQueryAttr->tsCompQuery || pQueryAttr->pointInterpQuery) {
    cond.type = BLOCK_LOAD_TABLE_SEQ_ORDER;
  }

  if (!isSTableQuery
    && (pRuntimeEnv->tableqinfoGroupInfo.numOfTables == 1)
    && (cond.order == TSDB_ORDER_ASC)
    && (!QUERY_IS_INTERVAL_QUERY(pQueryAttr))
    && (!pQueryAttr->groupbyColumn)
    && (!pQueryAttr->simpleAgg)
  ) {
    SArray* pa = GET_TABLEGROUP(pRuntimeEnv, 0);
    STableQueryInfo* pCheckInfo = taosArrayGetP(pa, 0);
    cond.twindow = pCheckInfo->win;
  }

  terrno = TSDB_CODE_SUCCESS;
  if (isFirstLastRowQuery(pQueryAttr)) {
    pRuntimeEnv->pTsdbReadHandle = tsdbQueryLastRow(tsdb, &cond, &pQueryAttr->tableGroupInfo, qId, &pQueryAttr->memRef);

    // update the query time window
    pQueryAttr->window = cond.twindow;
    if (pQueryAttr->tableGroupInfo.numOfTables == 0) {
      pRuntimeEnv->tableqinfoGroupInfo.numOfTables = 0;
    } else {
      size_t numOfGroups = GET_NUM_OF_TABLEGROUP(pRuntimeEnv);
      for(int32_t i = 0; i < numOfGroups; ++i) {
        SArray *group = GET_TABLEGROUP(pRuntimeEnv, i);

        size_t t = taosArrayGetSize(group);
        for (int32_t j = 0; j < t; ++j) {
          STableQueryInfo *pCheckInfo = taosArrayGetP(group, j);

          pCheckInfo->win = pQueryAttr->window;
          pCheckInfo->lastKey = pCheckInfo->win.skey;
        }
      }
    }
  } else if (isCachedLastQuery(pQueryAttr)) {
    pRuntimeEnv->pTsdbReadHandle = tsdbQueryCacheLast(tsdb, &cond, &pQueryAttr->tableGroupInfo, qId, &pQueryAttr->memRef);
  } else if (pQueryAttr->pointInterpQuery) {
    pRuntimeEnv->pTsdbReadHandle = tsdbQueryRowsInExternalWindow(tsdb, &cond, &pQueryAttr->tableGroupInfo, qId, &pQueryAttr->memRef);
  } else {
    pRuntimeEnv->pTsdbReadHandle = tsdbQueryTables(tsdb, &cond, &pQueryAttr->tableGroupInfo, qId, &pQueryAttr->memRef);
  }
#endif
  return terrno;
}

static void doTableQueryInfoTimeWindowCheck(SExecTaskInfo* pTaskInfo, STableQueryInfo* pTableQueryInfo, int32_t order) {
#if 0
    if (order == TSDB_ORDER_ASC) {
    assert(
        (pTableQueryInfo->win.skey <= pTableQueryInfo->win.ekey) &&
        (pTableQueryInfo->lastKey >= pTaskInfo->window.skey) &&
        (pTableQueryInfo->win.skey >= pTaskInfo->window.skey && pTableQueryInfo->win.ekey <= pTaskInfo->window.ekey));
  } else {
    assert(
        (pTableQueryInfo->win.skey >= pTableQueryInfo->win.ekey) &&
        (pTableQueryInfo->lastKey <= pTaskInfo->window.skey) &&
        (pTableQueryInfo->win.skey <= pTaskInfo->window.skey && pTableQueryInfo->win.ekey >= pTaskInfo->window.ekey));
  }
#endif
}

// STsdbQueryCond createTsdbQueryCond(STaskAttr* pQueryAttr, STimeWindow* win) {
//   STsdbQueryCond cond = {
//       .colList   = pQueryAttr->tableCols,
//       .order     = pQueryAttr->order.order,
//       .numOfCols = pQueryAttr->numOfCols,
//       .type      = BLOCK_LOAD_OFFSET_SEQ_ORDER,
//       .loadExternalRows = false,
//   };
//
//   TIME_WINDOW_COPY(cond.twindow, *win);
//   return cond;
// }

static STableIdInfo createTableIdInfo(STableQueryInfo* pTableQueryInfo) {
  STableIdInfo tidInfo;
  //  STableId* id = TSDB_TABLEID(pTableQueryInfo->pTable);
  //
  //  tidInfo.uid = id->uid;
  //  tidInfo.tid = id->tid;
  //  tidInfo.key = pTableQueryInfo->lastKey;

  return tidInfo;
}

// static void updateTableIdInfo(STableQueryInfo* pTableQueryInfo, SSDataBlock* pBlock, SHashObj* pTableIdInfo, int32_t
// order) {
//   int32_t step = GET_FORWARD_DIRECTION_FACTOR(order);
//   pTableQueryInfo->lastKey = ((order == TSDB_ORDER_ASC)? pBlock->info.window.ekey:pBlock->info.window.skey) + step;
//
//   if (pTableQueryInfo->pTable == NULL) {
//     return;
//   }
//
//   STableIdInfo tidInfo = createTableIdInfo(pTableQueryInfo);
//   STableIdInfo *idinfo = taosHashGet(pTableIdInfo, &tidInfo.tid, sizeof(tidInfo.tid));
//   if (idinfo != NULL) {
//     assert(idinfo->tid == tidInfo.tid && idinfo->uid == tidInfo.uid);
//     idinfo->key = tidInfo.key;
//   } else {
//     taosHashPut(pTableIdInfo, &tidInfo.tid, sizeof(tidInfo.tid), &tidInfo, sizeof(STableIdInfo));
//   }
// }

static void doCloseAllTimeWindow(STaskRuntimeEnv* pRuntimeEnv) {
  size_t numOfGroup = GET_NUM_OF_TABLEGROUP(pRuntimeEnv);
  for (int32_t i = 0; i < numOfGroup; ++i) {
    SArray* group = GET_TABLEGROUP(pRuntimeEnv, i);

    size_t num = taosArrayGetSize(group);
    for (int32_t j = 0; j < num; ++j) {
      STableQueryInfo* item = taosArrayGetP(group, j);
      closeAllResultRows(&item->resInfo);
    }
  }
}

int32_t loadRemoteDataCallback(void* param, const SDataBuf* pMsg, int32_t code) {
  SSourceDataInfo* pSourceDataInfo = (SSourceDataInfo*)param;
  if (code == TSDB_CODE_SUCCESS) {
    pSourceDataInfo->pRsp = pMsg->pData;

    SRetrieveTableRsp* pRsp = pSourceDataInfo->pRsp;
    pRsp->numOfRows = htonl(pRsp->numOfRows);
    pRsp->compLen   = htonl(pRsp->compLen);
    pRsp->useconds  = htobe64(pRsp->useconds);
  } else {
    pSourceDataInfo->code = code;
  }

  pSourceDataInfo->status = EX_SOURCE_DATA_READY;
  tsem_post(&pSourceDataInfo->pEx->ready);
  return TSDB_CODE_SUCCESS;
}

static void destroySendMsgInfo(SMsgSendInfo* pMsgBody) {
  assert(pMsgBody != NULL);
  taosMemoryFreeClear(pMsgBody->msgInfo.pData);
  taosMemoryFreeClear(pMsgBody);
}

void qProcessFetchRsp(void* parent, SRpcMsg* pMsg, SEpSet* pEpSet) {
  SMsgSendInfo* pSendInfo = (SMsgSendInfo*)pMsg->ahandle;
  assert(pMsg->ahandle != NULL);

  SDataBuf buf = {.len = pMsg->contLen, .pData = NULL};

  if (pMsg->contLen > 0) {
    buf.pData = taosMemoryCalloc(1, pMsg->contLen);
    if (buf.pData == NULL) {
      terrno = TSDB_CODE_OUT_OF_MEMORY;
      pMsg->code = TSDB_CODE_OUT_OF_MEMORY;
    } else {
      memcpy(buf.pData, pMsg->pCont, pMsg->contLen);
    }
  }

  pSendInfo->fp(pSendInfo->param, &buf, pMsg->code);
  rpcFreeCont(pMsg->pCont);
  destroySendMsgInfo(pSendInfo);
}

static int32_t doSendFetchDataRequest(SExchangeInfo* pExchangeInfo, SExecTaskInfo* pTaskInfo, int32_t sourceIndex) {
  size_t totalSources = taosArrayGetSize(pExchangeInfo->pSources);

  SResFetchReq* pMsg = taosMemoryCalloc(1, sizeof(SResFetchReq));
  if (NULL == pMsg) {
    pTaskInfo->code = TSDB_CODE_QRY_OUT_OF_MEMORY;
    return pTaskInfo->code;
  }

  SDownstreamSourceNode* pSource = taosArrayGet(pExchangeInfo->pSources, sourceIndex);
  SSourceDataInfo*       pDataInfo = taosArrayGet(pExchangeInfo->pSourceDataInfo, sourceIndex);

  qDebug("%s build fetch msg and send to vgId:%d, ep:%s, taskId:0x%" PRIx64 ", %d/%" PRIzu, GET_TASKID(pTaskInfo),
         pSource->addr.nodeId, pSource->addr.epSet.eps[0].fqdn, pSource->taskId, sourceIndex, totalSources);

  pMsg->header.vgId = htonl(pSource->addr.nodeId);
  pMsg->sId = htobe64(pSource->schedId);
  pMsg->taskId = htobe64(pSource->taskId);
  pMsg->queryId = htobe64(pTaskInfo->id.queryId);

  // send the fetch remote task result reques
  SMsgSendInfo* pMsgSendInfo = taosMemoryCalloc(1, sizeof(SMsgSendInfo));
  if (NULL == pMsgSendInfo) {
    taosMemoryFreeClear(pMsg);
    qError("%s prepare message %d failed", GET_TASKID(pTaskInfo), (int32_t)sizeof(SMsgSendInfo));
    pTaskInfo->code = TSDB_CODE_QRY_OUT_OF_MEMORY;
    return pTaskInfo->code;
  }

  pMsgSendInfo->param = pDataInfo;
  pMsgSendInfo->msgInfo.pData = pMsg;
  pMsgSendInfo->msgInfo.len = sizeof(SResFetchReq);
  pMsgSendInfo->msgType = TDMT_VND_FETCH;
  pMsgSendInfo->fp = loadRemoteDataCallback;

  int64_t transporterId = 0;
  int32_t code = asyncSendMsgToServer(pExchangeInfo->pTransporter, &pSource->addr.epSet, &transporterId, pMsgSendInfo);
  return TSDB_CODE_SUCCESS;
}

// TODO if only one or two columnss required, how to extract data?
int32_t setSDataBlockFromFetchRsp(SSDataBlock* pRes, SLoadRemoteDataInfo* pLoadInfo, int32_t numOfRows,
                                         char* pData, int32_t compLen, int32_t numOfOutput, int64_t startTs,
                                         uint64_t* total, SArray* pColList) {
  blockDataEnsureCapacity(pRes, numOfRows);

  if (pColList == NULL) {  // data from other sources
    int32_t* colLen = (int32_t*)pData;
    char*    pStart = pData + sizeof(int32_t) * numOfOutput;

    for (int32_t i = 0; i < numOfOutput; ++i) {
      colLen[i] = htonl(colLen[i]);
      ASSERT(colLen[i] > 0);

      SColumnInfoData* pColInfoData = taosArrayGet(pRes->pDataBlock, i);
      if (IS_VAR_DATA_TYPE(pColInfoData->info.type)) {
        pColInfoData->varmeta.length = colLen[i];
        pColInfoData->varmeta.allocLen = colLen[i];

        memcpy(pColInfoData->varmeta.offset, pStart, sizeof(int32_t) * numOfRows);
        pStart += sizeof(int32_t) * numOfRows;

        pColInfoData->pData = taosMemoryMalloc(colLen[i]);
      } else {
        memcpy(pColInfoData->nullbitmap, pStart, BitmapLen(numOfRows));
        pStart += BitmapLen(numOfRows);
      }

      memcpy(pColInfoData->pData, pStart, colLen[i]);
      pStart += colLen[i];
    }
  } else {  // extract data according to pColList
    ASSERT(numOfOutput == taosArrayGetSize(pColList));

    // data from mnode
    for (int32_t i = 0; i < numOfOutput; ++i) {
      for (int32_t j = 0; j < numOfOutput; ++j) {
        int16_t colIndex = *(int16_t*)taosArrayGet(pColList, j);
        if (colIndex - 1 == i) {
          SColumnInfoData* pColInfoData = taosArrayGet(pRes->pDataBlock, j);

          for (int32_t k = 0; k < numOfRows; ++k) {
            colDataAppend(pColInfoData, k, pData, false);
            pData += pColInfoData->info.bytes;
          }
          break;
        }
      }
    }
  }

  pRes->info.rows = numOfRows;

  int64_t el = taosGetTimestampUs() - startTs;

  pLoadInfo->totalRows += numOfRows;
  pLoadInfo->totalSize += compLen;

  if (total != NULL) {
    *total += numOfRows;
  }

  pLoadInfo->totalElapsed += el;
  return TSDB_CODE_SUCCESS;
}

static void* setAllSourcesCompleted(SOperatorInfo* pOperator, int64_t startTs) {
  SExchangeInfo* pExchangeInfo = pOperator->info;
  SExecTaskInfo* pTaskInfo = pOperator->pTaskInfo;

  int64_t              el = taosGetTimestampUs() - startTs;
  SLoadRemoteDataInfo* pLoadInfo = &pExchangeInfo->loadInfo;
  pLoadInfo->totalElapsed += el;

  size_t totalSources = taosArrayGetSize(pExchangeInfo->pSources);
  qDebug("%s all %" PRIzu " sources are exhausted, total rows: %" PRIu64 " bytes:%" PRIu64 ", elapsed:%.2f ms",
         GET_TASKID(pTaskInfo), totalSources, pLoadInfo->totalRows, pLoadInfo->totalSize,
         pLoadInfo->totalElapsed / 1000.0);

  doSetOperatorCompleted(pOperator);
  return NULL;
}

static SSDataBlock* concurrentlyLoadRemoteDataImpl(SOperatorInfo* pOperator, SExchangeInfo* pExchangeInfo,
                                                   SExecTaskInfo* pTaskInfo) {
  int32_t code = 0;
  int64_t startTs = taosGetTimestampUs();
  size_t  totalSources = taosArrayGetSize(pExchangeInfo->pSources);

  while (1) {
    int32_t completed = 0;
    for (int32_t i = 0; i < totalSources; ++i) {
      SSourceDataInfo* pDataInfo = taosArrayGet(pExchangeInfo->pSourceDataInfo, i);

      if (pDataInfo->status == EX_SOURCE_DATA_EXHAUSTED) {
        completed += 1;
        continue;
      }

      if (pDataInfo->status != EX_SOURCE_DATA_READY) {
        continue;
      }

      SRetrieveTableRsp*     pRsp = pDataInfo->pRsp;
      SDownstreamSourceNode* pSource = taosArrayGet(pExchangeInfo->pSources, i);

      SSDataBlock*         pRes = pExchangeInfo->pResult;
      SLoadRemoteDataInfo* pLoadInfo = &pExchangeInfo->loadInfo;
      if (pRsp->numOfRows == 0) {
        qDebug("%s vgId:%d, taskID:0x%" PRIx64 " index:%d completed, rowsOfSource:%" PRIu64 ", totalRows:%" PRIu64
               " try next",
               GET_TASKID(pTaskInfo), pSource->addr.nodeId, pSource->taskId, i + 1, pDataInfo->totalRows,
               pExchangeInfo->loadInfo.totalRows);
        pDataInfo->status = EX_SOURCE_DATA_EXHAUSTED;
        completed += 1;
        continue;
      }

      SRetrieveTableRsp* pTableRsp = pDataInfo->pRsp;
      code =
          setSDataBlockFromFetchRsp(pExchangeInfo->pResult, pLoadInfo, pTableRsp->numOfRows, pTableRsp->data,
                                    pTableRsp->compLen, pOperator->numOfOutput, startTs, &pDataInfo->totalRows, NULL);
      if (code != 0) {
        goto _error;
      }

      if (pRsp->completed == 1) {
        qDebug("%s fetch msg rsp from vgId:%d, taskId:0x%" PRIx64 " numOfRows:%d, rowsOfSource:%" PRIu64
               ", totalRows:%" PRIu64 ", totalBytes:%" PRIu64 " try next %d/%" PRIzu,
               GET_TASKID(pTaskInfo), pSource->addr.nodeId, pSource->taskId, pRes->info.rows, pDataInfo->totalRows,
               pLoadInfo->totalRows, pLoadInfo->totalSize, i + 1, totalSources);
        pDataInfo->status = EX_SOURCE_DATA_EXHAUSTED;
      } else {
        qDebug("%s fetch msg rsp from vgId:%d, taskId:0x%" PRIx64 " numOfRows:%d, totalRows:%" PRIu64 ", totalBytes:%" PRIu64,
               GET_TASKID(pTaskInfo), pSource->addr.nodeId, pSource->taskId, pRes->info.rows, pLoadInfo->totalRows,
               pLoadInfo->totalSize);
      }

      if (pDataInfo->status != EX_SOURCE_DATA_EXHAUSTED) {
        pDataInfo->status = EX_SOURCE_DATA_NOT_READY;
        code = doSendFetchDataRequest(pExchangeInfo, pTaskInfo, i);
        if (code != TSDB_CODE_SUCCESS) {
          goto _error;
        }
      }

      return pExchangeInfo->pResult;
    }

    if (completed == totalSources) {
      return setAllSourcesCompleted(pOperator, startTs);
    }
  }

_error:
  pTaskInfo->code = code;
  return NULL;
}

static SSDataBlock* concurrentlyLoadRemoteData(SOperatorInfo* pOperator) {
  SExchangeInfo* pExchangeInfo = pOperator->info;
  SExecTaskInfo* pTaskInfo = pOperator->pTaskInfo;

  if (pOperator->status == OP_RES_TO_RETURN) {
    return concurrentlyLoadRemoteDataImpl(pOperator, pExchangeInfo, pTaskInfo);
  }

  size_t  totalSources = taosArrayGetSize(pExchangeInfo->pSources);
  int64_t startTs = taosGetTimestampUs();

  // Asynchronously send all fetch requests to all sources.
  for (int32_t i = 0; i < totalSources; ++i) {
    int32_t code = doSendFetchDataRequest(pExchangeInfo, pTaskInfo, i);
    if (code != TSDB_CODE_SUCCESS) {
      return NULL;
    }
  }

  int64_t endTs = taosGetTimestampUs();
  qDebug("%s send all fetch request to %" PRIzu " sources completed, elapsed:%" PRId64, GET_TASKID(pTaskInfo),
         totalSources, endTs - startTs);

  tsem_wait(&pExchangeInfo->ready);
  pOperator->status = OP_RES_TO_RETURN;
  return concurrentlyLoadRemoteDataImpl(pOperator, pExchangeInfo, pTaskInfo);
}

static int32_t prepareConcurrentlyLoad(SOperatorInfo* pOperator) {
  SExchangeInfo* pExchangeInfo = pOperator->info;
  SExecTaskInfo* pTaskInfo = pOperator->pTaskInfo;

  size_t  totalSources = taosArrayGetSize(pExchangeInfo->pSources);
  int64_t startTs = taosGetTimestampUs();

  // Asynchronously send all fetch requests to all sources.
  for (int32_t i = 0; i < totalSources; ++i) {
    int32_t code = doSendFetchDataRequest(pExchangeInfo, pTaskInfo, i);
    if (code != TSDB_CODE_SUCCESS) {
      pTaskInfo->code = code;
      return code;
    }
  }

  int64_t endTs = taosGetTimestampUs();
  qDebug("%s send all fetch request to %" PRIzu " sources completed, elapsed:%" PRId64, GET_TASKID(pTaskInfo),
         totalSources, endTs - startTs);

  tsem_wait(&pExchangeInfo->ready);
  pOperator->cost.openCost = taosGetTimestampUs() - startTs;

  return TSDB_CODE_SUCCESS;
}

static SSDataBlock* seqLoadRemoteData(SOperatorInfo* pOperator) {
  SExchangeInfo* pExchangeInfo = pOperator->info;
  SExecTaskInfo* pTaskInfo = pOperator->pTaskInfo;

  size_t  totalSources = taosArrayGetSize(pExchangeInfo->pSources);
  int64_t startTs = taosGetTimestampUs();

  while (1) {
    if (pExchangeInfo->current >= totalSources) {
      return setAllSourcesCompleted(pOperator, startTs);
    }

    doSendFetchDataRequest(pExchangeInfo, pTaskInfo, pExchangeInfo->current);
    tsem_wait(&pExchangeInfo->ready);

    SSourceDataInfo* pDataInfo = taosArrayGet(pExchangeInfo->pSourceDataInfo, pExchangeInfo->current);
    SDownstreamSourceNode* pSource = taosArrayGet(pExchangeInfo->pSources, pExchangeInfo->current);

    if (pDataInfo->code != TSDB_CODE_SUCCESS) {
      qError("%s vgId:%d, taskID:0x%" PRIx64 " error happens, code:%s",
             GET_TASKID(pTaskInfo), pSource->addr.nodeId, pSource->taskId, tstrerror(pDataInfo->code));
      pOperator->pTaskInfo->code = pDataInfo->code;
      return NULL;
    }

    SRetrieveTableRsp*   pRsp = pDataInfo->pRsp;
    SLoadRemoteDataInfo* pLoadInfo = &pExchangeInfo->loadInfo;
    if (pRsp->numOfRows == 0) {
      qDebug("%s vgId:%d, taskID:0x%" PRIx64 " %d of total completed, rowsOfSource:%" PRIu64 ", totalRows:%" PRIu64 " try next",
             GET_TASKID(pTaskInfo), pSource->addr.nodeId, pSource->taskId, pExchangeInfo->current + 1,
             pDataInfo->totalRows, pLoadInfo->totalRows);

      pDataInfo->status = EX_SOURCE_DATA_EXHAUSTED;
      pExchangeInfo->current += 1;
      continue;
    }

    SSDataBlock*       pRes = pExchangeInfo->pResult;
    SRetrieveTableRsp* pTableRsp = pDataInfo->pRsp;
    int32_t            code =
        setSDataBlockFromFetchRsp(pExchangeInfo->pResult, pLoadInfo, pTableRsp->numOfRows, pTableRsp->data,
                                  pTableRsp->compLen, pOperator->numOfOutput, startTs, &pDataInfo->totalRows, NULL);

    if (pRsp->completed == 1) {
      qDebug("%s fetch msg rsp from vgId:%d, taskId:0x%" PRIx64 " numOfRows:%d, rowsOfSource:%" PRIu64
             ", totalRows:%" PRIu64 ", totalBytes:%" PRIu64 " try next %d/%" PRIzu,
             GET_TASKID(pTaskInfo), pSource->addr.nodeId, pSource->taskId, pRes->info.rows, pDataInfo->totalRows,
             pLoadInfo->totalRows, pLoadInfo->totalSize, pExchangeInfo->current + 1, totalSources);

      pDataInfo->status = EX_SOURCE_DATA_EXHAUSTED;
      pExchangeInfo->current += 1;
    } else {
      qDebug("%s fetch msg rsp from vgId:%d, taskId:0x%" PRIx64 " numOfRows:%d, totalRows:%" PRIu64
             ", totalBytes:%" PRIu64,
             GET_TASKID(pTaskInfo), pSource->addr.nodeId, pSource->taskId, pRes->info.rows, pLoadInfo->totalRows,
             pLoadInfo->totalSize);
    }

    return pExchangeInfo->pResult;
  }
}

static int32_t prepareLoadRemoteData(SOperatorInfo* pOperator) {
  if (OPTR_IS_OPENED(pOperator)) {
    return TSDB_CODE_SUCCESS;
  }

  SExchangeInfo* pExchangeInfo = pOperator->info;
  if (pExchangeInfo->seqLoadData) {
    // do nothing for sequentially load data
  } else {
    int32_t code = prepareConcurrentlyLoad(pOperator);
    if (code != TSDB_CODE_SUCCESS) {
      return code;
    }
  }

  OPTR_SET_OPENED(pOperator);
  return TSDB_CODE_SUCCESS;
}

static SSDataBlock* doLoadRemoteData(SOperatorInfo* pOperator, bool* newgroup) {
  SExchangeInfo* pExchangeInfo = pOperator->info;
  SExecTaskInfo* pTaskInfo = pOperator->pTaskInfo;

  pTaskInfo->code = pOperator->_openFn(pOperator);
  if (pTaskInfo->code != TSDB_CODE_SUCCESS) {
    return NULL;
  }

  size_t               totalSources = taosArrayGetSize(pExchangeInfo->pSources);
  SLoadRemoteDataInfo* pLoadInfo = &pExchangeInfo->loadInfo;

  if (pOperator->status == OP_EXEC_DONE) {
    qDebug("%s all %" PRIzu " source(s) are exhausted, total rows:%" PRIu64 " bytes:%" PRIu64 ", elapsed:%.2f ms",
           GET_TASKID(pTaskInfo), totalSources, pLoadInfo->totalRows, pLoadInfo->totalSize,
           pLoadInfo->totalElapsed / 1000.0);
    return NULL;
  }

  *newgroup = false;

  if (pExchangeInfo->seqLoadData) {
    return seqLoadRemoteData(pOperator);
  } else {
    return concurrentlyLoadRemoteData(pOperator);
  }

#if 0
  _error:
  taosMemoryFreeClear(pMsg);
  taosMemoryFreeClear(pMsgSendInfo);

  terrno = pTaskInfo->code;
  return NULL;
#endif
}

static int32_t initDataSource(int32_t numOfSources, SExchangeInfo* pInfo) {
  pInfo->pSourceDataInfo = taosArrayInit(numOfSources, sizeof(SSourceDataInfo));
  if (pInfo->pSourceDataInfo == NULL) {
    return TSDB_CODE_OUT_OF_MEMORY;
  }

  for (int32_t i = 0; i < numOfSources; ++i) {
    SSourceDataInfo dataInfo = {0};
    dataInfo.status = EX_SOURCE_DATA_NOT_READY;
    dataInfo.pEx = pInfo;
    dataInfo.index = i;

    void* ret = taosArrayPush(pInfo->pSourceDataInfo, &dataInfo);
    if (ret == NULL) {
      taosArrayDestroy(pInfo->pSourceDataInfo);
      return TSDB_CODE_OUT_OF_MEMORY;
    }
  }

  return TSDB_CODE_SUCCESS;
}

SOperatorInfo* createExchangeOperatorInfo(const SNodeList* pSources, SSDataBlock* pBlock, SExecTaskInfo* pTaskInfo) {
  SExchangeInfo* pInfo = taosMemoryCalloc(1, sizeof(SExchangeInfo));
  SOperatorInfo* pOperator = taosMemoryCalloc(1, sizeof(SOperatorInfo));

  if (pInfo == NULL || pOperator == NULL) {
    taosMemoryFreeClear(pInfo);
    taosMemoryFreeClear(pOperator);
    terrno = TSDB_CODE_QRY_OUT_OF_MEMORY;
    return NULL;
  }

  size_t numOfSources = LIST_LENGTH(pSources);
  pInfo->pSources = taosArrayInit(numOfSources, sizeof(SDownstreamSourceNode));
  pInfo->pSourceDataInfo = taosArrayInit(numOfSources, sizeof(SSourceDataInfo));
  if (pInfo->pSourceDataInfo == NULL || pInfo->pSources == NULL) {
    goto _error;
  }

  for (int32_t i = 0; i < numOfSources; ++i) {
    SNodeListNode* pNode = nodesListGetNode((SNodeList*)pSources, i);
    taosArrayPush(pInfo->pSources, pNode);
  }

  int32_t code = initDataSource(numOfSources, pInfo);
  if (code != TSDB_CODE_SUCCESS) {
    goto _error;
  }

  size_t size = pBlock->info.numOfCols;
  pInfo->pResult = pBlock;
  pInfo->seqLoadData = true;

  tsem_init(&pInfo->ready, 0, 0);

  pOperator->name = "ExchangeOperator";
  pOperator->operatorType = QUERY_NODE_PHYSICAL_PLAN_EXCHANGE;
  pOperator->blockingOptr = false;
  pOperator->status = OP_NOT_OPENED;
  pOperator->info = pInfo;
  pOperator->numOfOutput = size;
  pOperator->pTaskInfo = pTaskInfo;
  pOperator->_openFn = prepareLoadRemoteData;  // assign a dummy function.
  pOperator->getNextFn = doLoadRemoteData;
  pOperator->closeFn = destroyExchangeOperatorInfo;

#if 1
  {  // todo refactor
    SRpcInit rpcInit;
    memset(&rpcInit, 0, sizeof(rpcInit));
    rpcInit.localPort = 0;
    rpcInit.label = "EX";
    rpcInit.numOfThreads = 1;
    rpcInit.cfp = qProcessFetchRsp;
    rpcInit.sessions = tsMaxConnections;
    rpcInit.connType = TAOS_CONN_CLIENT;
    rpcInit.user = (char*)"root";
    rpcInit.idleTime = tsShellActivityTimer * 1000;
    rpcInit.ckey = "key";
    rpcInit.spi = 1;
    rpcInit.secret = (char*)"dcc5bed04851fec854c035b2e40263b6";

    pInfo->pTransporter = rpcOpen(&rpcInit);
    if (pInfo->pTransporter == NULL) {
      return NULL;  // todo
    }
  }
#endif

  return pOperator;

_error:
  if (pInfo != NULL) {
    destroyExchangeOperatorInfo(pInfo, numOfSources);
  }

  taosMemoryFreeClear(pInfo);
  taosMemoryFreeClear(pOperator);
  pTaskInfo->code = TSDB_CODE_OUT_OF_MEMORY;
  return NULL;
}

SSDataBlock* createResultDataBlock(const SArray* pExprInfo) {
  SSDataBlock* pResBlock = taosMemoryCalloc(1, sizeof(SSDataBlock));
  if (pResBlock == NULL) {
    return NULL;
  }

  size_t numOfCols = taosArrayGetSize(pExprInfo);
  pResBlock->pDataBlock = taosArrayInit(numOfCols, sizeof(SColumnInfoData));

  SArray* pResult = pResBlock->pDataBlock;
  for (int32_t i = 0; i < numOfCols; ++i) {
    SColumnInfoData colInfoData = {0};
    SExprInfo*      p = taosArrayGetP(pExprInfo, i);

    SResSchema* pSchema = &p->base.resSchema;
    colInfoData.info.type = pSchema->type;
    colInfoData.info.colId = pSchema->colId;
    colInfoData.info.bytes = pSchema->bytes;
    colInfoData.info.scale = pSchema->scale;
    colInfoData.info.precision = pSchema->precision;
    taosArrayPush(pResult, &colInfoData);
  }

  return pResBlock;
}

static int32_t doInitAggInfoSup(SAggSupporter* pAggSup, SqlFunctionCtx* pCtx, int32_t numOfOutput, const char* pKey);
static void    cleanupAggSup(SAggSupporter* pAggSup);

static void destroySortedMergeOperatorInfo(void* param, int32_t numOfOutput) {
  SSortedMergeOperatorInfo* pInfo = (SSortedMergeOperatorInfo*)param;
  taosArrayDestroy(pInfo->pSortInfo);
  taosArrayDestroy(pInfo->groupInfo);

  if (pInfo->pSortHandle != NULL) {
    tsortDestroySortHandle(pInfo->pSortHandle);
  }

  blockDataDestroy(pInfo->binfo.pRes);
  cleanupAggSup(&pInfo->aggSup);
}

static void destroySlimitOperatorInfo(void* param, int32_t numOfOutput) {
  SSLimitOperatorInfo* pInfo = (SSLimitOperatorInfo*)param;
  taosArrayDestroy(pInfo->orderColumnList);
  pInfo->pRes = blockDataDestroy(pInfo->pRes);
  taosMemoryFreeClear(pInfo->prevRow);
}

static void assignExprInfo(SExprInfo* dst, const SExprInfo* src) {
  assert(dst != NULL && src != NULL);

  *dst = *src;

  dst->pExpr = exprdup(src->pExpr);
  dst->base.pParam = taosMemoryCalloc(src->base.numOfParams, sizeof(SColumn));
  memcpy(dst->base.pParam, src->base.pParam, sizeof(SColumn) * src->base.numOfParams);

  //  memset(dst->base.param, 0, sizeof(SVariant) * tListLen(dst->base.param));
  //  for (int32_t j = 0; j < src->base.numOfParams; ++j) {
  //    taosVariantAssign(&dst->base.param[j], &src->base.param[j]);
  //  }
}

static SExprInfo* exprArrayDup(SArray* pExprList) {
  size_t numOfOutput = taosArrayGetSize(pExprList);

  SExprInfo* p = taosMemoryCalloc(numOfOutput, sizeof(SExprInfo));
  for (int32_t i = 0; i < numOfOutput; ++i) {
    SExprInfo* pExpr = taosArrayGetP(pExprList, i);
    assignExprInfo(&p[i], pExpr);
  }

  return p;
}

// TODO merge aggregate super table
static void appendOneRowToDataBlock(SSDataBlock* pBlock, STupleHandle* pTupleHandle) {
  for (int32_t i = 0; i < pBlock->info.numOfCols; ++i) {
    SColumnInfoData* pColInfo = taosArrayGet(pBlock->pDataBlock, i);

    bool isNull = tsortIsNullVal(pTupleHandle, i);
    if (isNull) {
      colDataAppend(pColInfo, pBlock->info.rows, NULL, true);
    } else {
      char* pData = tsortGetValue(pTupleHandle, i);
      colDataAppend(pColInfo, pBlock->info.rows, pData, false);
    }
  }

  pBlock->info.rows += 1;
}

SSDataBlock* getSortedBlockData(SSortHandle* pHandle, SSDataBlock* pDataBlock, int32_t capacity) {
  blockDataCleanup(pDataBlock);

  blockDataEnsureCapacity(pDataBlock, capacity);

  while (1) {
    STupleHandle* pTupleHandle = tsortNextTuple(pHandle);
    if (pTupleHandle == NULL) {
      break;
    }

    appendOneRowToDataBlock(pDataBlock, pTupleHandle);
    if (pDataBlock->info.rows >= capacity) {
      return pDataBlock;
    }
  }

  return (pDataBlock->info.rows > 0) ? pDataBlock : NULL;
}

SSDataBlock* loadNextDataBlock(void* param) {
  SOperatorInfo* pOperator = (SOperatorInfo*)param;
  bool           newgroup = false;
  return pOperator->getNextFn(pOperator, &newgroup);
}

static bool needToMerge(SSDataBlock* pBlock, SArray* groupInfo, char** buf, int32_t rowIndex) {
  size_t size = taosArrayGetSize(groupInfo);
  if (size == 0) {
    return true;
  }

  for (int32_t i = 0; i < size; ++i) {
    int32_t* index = taosArrayGet(groupInfo, i);

    SColumnInfoData* pColInfo = taosArrayGet(pBlock->pDataBlock, *index);
    bool             isNull = colDataIsNull(pColInfo, rowIndex, pBlock->info.rows, NULL);

    if ((isNull && buf[i] != NULL) || (!isNull && buf[i] == NULL)) {
      return false;
    }

    char* pCell = colDataGetData(pColInfo, rowIndex);
    if (IS_VAR_DATA_TYPE(pColInfo->info.type)) {
      if (varDataLen(pCell) != varDataLen(buf[i])) {
        return false;
      } else {
        if (memcmp(varDataVal(pCell), varDataVal(buf[i]), varDataLen(pCell)) != 0) {
          return false;
        }
      }
    } else {
      if (memcmp(pCell, buf[i], pColInfo->info.bytes) != 0) {
        return false;
      }
    }
  }

  return 0;
}

static void doMergeResultImpl(SSortedMergeOperatorInfo* pInfo, SqlFunctionCtx* pCtx, int32_t numOfExpr,
                              int32_t rowIndex) {
  for (int32_t j = 0; j < numOfExpr; ++j) {  // TODO set row index
    pCtx[j].startRow = rowIndex;
  }

  for (int32_t j = 0; j < numOfExpr; ++j) {
    int32_t functionId = pCtx[j].functionId;
    //    pCtx[j].fpSet->addInput(&pCtx[j]);

    //    if (functionId < 0) {
    //      SUdfInfo* pUdfInfo = taosArrayGet(pInfo->udfInfo, -1 * functionId - 1);
    //      doInvokeUdf(pUdfInfo, &pCtx[j], 0, TSDB_UDF_FUNC_MERGE);
    //    } else {
    //      assert(!TSDB_FUNC_IS_SCALAR(functionId));
    //      aAggs[functionId].mergeFunc(&pCtx[j]);
    //    }
  }
}

static void doFinalizeResultImpl(SqlFunctionCtx* pCtx, int32_t numOfExpr) {
  for (int32_t j = 0; j < numOfExpr; ++j) {
    int32_t functionId = pCtx[j].functionId;
    //    if (functionId == FUNC_TAG_DUMMY || functionId == FUNC_TS_DUMMY) {
    //      continue;
    //    }

    //    if (functionId < 0) {
    //      SUdfInfo* pUdfInfo = taosArrayGet(pInfo->udfInfo, -1 * functionId - 1);
    //      doInvokeUdf(pUdfInfo, &pCtx[j], 0, TSDB_UDF_FUNC_FINALIZE);
    //    } else {
    pCtx[j].fpSet.finalize(&pCtx[j]);
  }
}

static bool saveCurrentTuple(char** rowColData, SArray* pColumnList, SSDataBlock* pBlock, int32_t rowIndex) {
  int32_t size = (int32_t)taosArrayGetSize(pColumnList);

  for (int32_t i = 0; i < size; ++i) {
    int32_t*         index = taosArrayGet(pColumnList, i);
    SColumnInfoData* pColInfo = taosArrayGet(pBlock->pDataBlock, *index);

    char* data = colDataGetData(pColInfo, rowIndex);
    memcpy(rowColData[i], data, colDataGetLength(pColInfo, rowIndex));
  }

  return true;
}

static void doMergeImpl(SOperatorInfo* pOperator, int32_t numOfExpr, SSDataBlock* pBlock) {
  SSortedMergeOperatorInfo* pInfo = pOperator->info;

  SqlFunctionCtx* pCtx = pInfo->binfo.pCtx;
  for (int32_t i = 0; i < pBlock->info.numOfCols; ++i) {
    pCtx[i].size = 1;
  }

  for (int32_t i = 0; i < pBlock->info.rows; ++i) {
    if (!pInfo->hasGroupVal) {
      ASSERT(i == 0);
      doMergeResultImpl(pInfo, pCtx, numOfExpr, i);
      pInfo->hasGroupVal = saveCurrentTuple(pInfo->groupVal, pInfo->groupInfo, pBlock, i);
    } else {
      if (needToMerge(pBlock, pInfo->groupInfo, pInfo->groupVal, i)) {
        doMergeResultImpl(pInfo, pCtx, numOfExpr, i);
      } else {
        doFinalizeResultImpl(pCtx, numOfExpr);
        int32_t numOfRows = getNumOfResult(pInfo->binfo.pCtx, pOperator->numOfOutput, NULL);
        //        setTagValueForMultipleRows(pCtx, pOperator->numOfOutput, numOfRows);

        // TODO check for available buffer;

        // next group info data
        pInfo->binfo.pRes->info.rows += numOfRows;
        for (int32_t j = 0; j < numOfExpr; ++j) {
          if (pCtx[j].functionId < 0) {
            continue;
          }

          pCtx[j].fpSet.process(&pCtx[j]);
        }

        doMergeResultImpl(pInfo, pCtx, numOfExpr, i);
        pInfo->hasGroupVal = saveCurrentTuple(pInfo->groupVal, pInfo->groupInfo, pBlock, i);
      }
    }
  }
}

static SSDataBlock* doMerge(SOperatorInfo* pOperator) {
  SSortedMergeOperatorInfo* pInfo = pOperator->info;
  SSortHandle*              pHandle = pInfo->pSortHandle;

  SSDataBlock* pDataBlock = createOneDataBlock(pInfo->binfo.pRes);
  blockDataEnsureCapacity(pDataBlock, pInfo->binfo.capacity);

  while (1) {
    blockDataCleanup(pDataBlock);
    while (1) {
      STupleHandle* pTupleHandle = tsortNextTuple(pHandle);
      if (pTupleHandle == NULL) {
        break;
      }

      // build datablock for merge for one group
      appendOneRowToDataBlock(pDataBlock, pTupleHandle);
      if (pDataBlock->info.rows >= pInfo->binfo.capacity) {
        break;
      }
    }

    if (pDataBlock->info.rows == 0) {
      break;
    }

    setInputDataBlock(pOperator, pInfo->binfo.pCtx, pDataBlock, TSDB_ORDER_ASC);
    //  updateOutputBuf(&pInfo->binfo, &pAggInfo->bufCapacity, pBlock->info.rows * pAggInfo->resultRowFactor,
    //  pOperator->pRuntimeEnv, true);
    doMergeImpl(pOperator, pOperator->numOfOutput, pDataBlock);
    // flush to tuple store, and after all data have been handled, return to upstream node or sink node
  }

  doFinalizeResultImpl(pInfo->binfo.pCtx, pOperator->numOfOutput);
  int32_t numOfRows = getNumOfResult(pInfo->binfo.pCtx, pOperator->numOfOutput, NULL);
  //        setTagValueForMultipleRows(pCtx, pOperator->numOfOutput, numOfRows);

  // TODO check for available buffer;

  // next group info data
  pInfo->binfo.pRes->info.rows += numOfRows;
  return (pInfo->binfo.pRes->info.rows > 0) ? pInfo->binfo.pRes : NULL;
}

static SSDataBlock* doSortedMerge(SOperatorInfo* pOperator, bool* newgroup) {
  if (pOperator->status == OP_EXEC_DONE) {
    return NULL;
  }

  SExecTaskInfo*            pTaskInfo = pOperator->pTaskInfo;
  SSortedMergeOperatorInfo* pInfo = pOperator->info;
  if (pOperator->status == OP_RES_TO_RETURN) {
    return getSortedBlockData(pInfo->pSortHandle, pInfo->binfo.pRes, pInfo->binfo.capacity);
  }

  int32_t numOfBufPage = pInfo->sortBufSize / pInfo->bufPageSize;
  pInfo->pSortHandle = tsortCreateSortHandle(pInfo->pSortInfo, NULL, SORT_MULTISOURCE_MERGE, pInfo->bufPageSize, numOfBufPage,
                                             pInfo->binfo.pRes, "GET_TASKID(pTaskInfo)");

  tsortSetFetchRawDataFp(pInfo->pSortHandle, loadNextDataBlock);

  for (int32_t i = 0; i < pOperator->numOfDownstream; ++i) {
    SSortSource* ps = taosMemoryCalloc(1, sizeof(SSortSource));
    ps->param = pOperator->pDownstream[i];
    tsortAddSource(pInfo->pSortHandle, ps);
  }

  int32_t code = tsortOpen(pInfo->pSortHandle);
  if (code != TSDB_CODE_SUCCESS) {
    longjmp(pTaskInfo->env, terrno);
  }

  pOperator->status = OP_RES_TO_RETURN;
  return doMerge(pOperator);
}

static int32_t initGroupCol(SExprInfo* pExprInfo, int32_t numOfCols, SArray* pGroupInfo,
                            SSortedMergeOperatorInfo* pInfo) {
  if (pGroupInfo == NULL || taosArrayGetSize(pGroupInfo) == 0) {
    return 0;
  }

  int32_t len = 0;
  SArray* plist = taosArrayInit(3, sizeof(SColumn));
  pInfo->groupInfo = taosArrayInit(3, sizeof(int32_t));

  if (plist == NULL || pInfo->groupInfo == NULL) {
    return TSDB_CODE_OUT_OF_MEMORY;
  }

  size_t numOfGroupCol = taosArrayGetSize(pInfo->groupInfo);
  for (int32_t i = 0; i < numOfGroupCol; ++i) {
    SColumn* pCol = taosArrayGet(pGroupInfo, i);
    for (int32_t j = 0; j < numOfCols; ++j) {
      SExprInfo* pe = &pExprInfo[j];
      if (pe->base.resSchema.colId == pCol->colId) {
        taosArrayPush(plist, pCol);
        taosArrayPush(pInfo->groupInfo, &j);
        len += pCol->bytes;
        break;
      }
    }
  }

  ASSERT(taosArrayGetSize(pGroupInfo) == taosArrayGetSize(plist));

  pInfo->groupVal = taosMemoryCalloc(1, (POINTER_BYTES * numOfGroupCol + len));
  if (pInfo->groupVal == NULL) {
    taosArrayDestroy(plist);
    return TSDB_CODE_OUT_OF_MEMORY;
  }

  int32_t offset = 0;
  char*   start = (char*)(pInfo->groupVal + (POINTER_BYTES * numOfGroupCol));
  for (int32_t i = 0; i < numOfGroupCol; ++i) {
    pInfo->groupVal[i] = start + offset;
    SColumn* pCol = taosArrayGet(plist, i);
    offset += pCol->bytes;
  }

  taosArrayDestroy(plist);

  return TSDB_CODE_SUCCESS;
}

SOperatorInfo* createSortedMergeOperatorInfo(SOperatorInfo** downstream, int32_t numOfDownstream, SExprInfo* pExprInfo,
                                             int32_t num, SArray* pSortInfo, SArray* pGroupInfo,
                                             SExecTaskInfo* pTaskInfo) {
  SSortedMergeOperatorInfo* pInfo = taosMemoryCalloc(1, sizeof(SSortedMergeOperatorInfo));
  SOperatorInfo*            pOperator = taosMemoryCalloc(1, sizeof(SOperatorInfo));
  if (pInfo == NULL || pOperator == NULL) {
    goto _error;
  }

  pInfo->binfo.pCtx = createSqlFunctionCtx_rv(pExprInfo, num, &pInfo->binfo.rowCellInfoOffset);
  initResultRowInfo(&pInfo->binfo.resultRowInfo, (int32_t)1);

  if (pInfo->binfo.pCtx == NULL || pInfo->binfo.pRes == NULL) {
    goto _error;
  }

  int32_t code = doInitAggInfoSup(&pInfo->aggSup, pInfo->binfo.pCtx, num, pTaskInfo->id.str);
  if (code != TSDB_CODE_SUCCESS) {
    goto _error;
  }

  setFunctionResultOutput(&pInfo->binfo, &pInfo->aggSup, MAIN_SCAN, pTaskInfo);
  code = initGroupCol(pExprInfo, num, pGroupInfo, pInfo);
  if (code != TSDB_CODE_SUCCESS) {
    goto _error;
  }

  //  pInfo->resultRowFactor = (int32_t)(getRowNumForMultioutput(pRuntimeEnv->pQueryAttr,
  //      pRuntimeEnv->pQueryAttr->topBotQuery, false));
  pInfo->sortBufSize = 1024 * 16;  // 1MB
  pInfo->bufPageSize = 1024;
  pInfo->pSortInfo = pSortInfo;

  pInfo->binfo.capacity = blockDataGetCapacityInRow(pInfo->binfo.pRes, pInfo->bufPageSize);

  pOperator->name = "SortedMerge";
  // pOperator->operatorType = OP_SortedMerge;
  pOperator->blockingOptr = true;
  pOperator->status = OP_NOT_OPENED;
  pOperator->info = pInfo;
  pOperator->numOfOutput = num;
  pOperator->pExpr = pExprInfo;

  pOperator->pTaskInfo = pTaskInfo;
  pOperator->getNextFn = doSortedMerge;
  pOperator->closeFn = destroySortedMergeOperatorInfo;

  code = appendDownstream(pOperator, downstream, numOfDownstream);
  if (code != TSDB_CODE_SUCCESS) {
    goto _error;
  }

  return pOperator;

_error:
  if (pInfo != NULL) {
    destroySortedMergeOperatorInfo(pInfo, num);
  }

  taosMemoryFreeClear(pInfo);
  taosMemoryFreeClear(pOperator);
  terrno = TSDB_CODE_QRY_OUT_OF_MEMORY;
  return NULL;
}

static SSDataBlock* doSort(SOperatorInfo* pOperator, bool* newgroup) {
  if (pOperator->status == OP_EXEC_DONE) {
    return NULL;
  }

  SExecTaskInfo*     pTaskInfo = pOperator->pTaskInfo;
  SSortOperatorInfo* pInfo = pOperator->info;

  if (pOperator->status == OP_RES_TO_RETURN) {
    return getSortedBlockData(pInfo->pSortHandle, pInfo->pDataBlock, pInfo->numOfRowsInRes);
  }

  int32_t numOfBufPage = pInfo->sortBufSize / pInfo->bufPageSize;
  pInfo->pSortHandle = tsortCreateSortHandle(pInfo->pSortInfo, pInfo->inputSlotMap, SORT_SINGLESOURCE_SORT, pInfo->bufPageSize, numOfBufPage,
                                             pInfo->pDataBlock, pTaskInfo->id.str);

  tsortSetFetchRawDataFp(pInfo->pSortHandle, loadNextDataBlock);

  SSortSource* ps = taosMemoryCalloc(1, sizeof(SSortSource));
  ps->param = pOperator->pDownstream[0];
  tsortAddSource(pInfo->pSortHandle, ps);

  int32_t code = tsortOpen(pInfo->pSortHandle);
  taosMemoryFreeClear(ps);
  if (code != TSDB_CODE_SUCCESS) {
    longjmp(pTaskInfo->env, terrno);
  }

  pOperator->status = OP_RES_TO_RETURN;
  return getSortedBlockData(pInfo->pSortHandle, pInfo->pDataBlock, pInfo->numOfRowsInRes);
}

SOperatorInfo* createSortOperatorInfo(SOperatorInfo* downstream, SSDataBlock* pResBlock, SArray* pSortInfo, SArray* pIndexMap, SExecTaskInfo* pTaskInfo) {
  SSortOperatorInfo* pInfo = taosMemoryCalloc(1, sizeof(SSortOperatorInfo));
  SOperatorInfo*     pOperator = taosMemoryCalloc(1, sizeof(SOperatorInfo));
  int32_t rowSize = pResBlock->info.rowSize;

  if (pInfo == NULL || pOperator == NULL || rowSize > 100 * 1024 * 1024) {
    taosMemoryFreeClear(pInfo);
    taosMemoryFreeClear(pOperator);
    terrno = TSDB_CODE_QRY_OUT_OF_MEMORY;
    return NULL;
  }

  pInfo->bufPageSize = rowSize < 1024 ? 1024*2 : rowSize*2; // there are headers, so pageSize = rowSize + header

  pInfo->sortBufSize = pInfo->bufPageSize * 16;  // TODO dynamic set the available sort buffer
  pInfo->numOfRowsInRes = 1024;
  pInfo->pDataBlock = pResBlock;
  pInfo->pSortInfo = pSortInfo;
  pInfo->inputSlotMap = pIndexMap;

  pOperator->name         = "SortOperator";
  pOperator->operatorType = QUERY_NODE_PHYSICAL_PLAN_SORT;
  pOperator->blockingOptr = true;
  pOperator->status       = OP_NOT_OPENED;
  pOperator->info         = pInfo;

  pOperator->pTaskInfo    = pTaskInfo;
  pOperator->getNextFn    = doSort;
  pOperator->closeFn      = destroyOrderOperatorInfo;

  int32_t code = appendDownstream(pOperator, &downstream, 1);
  return pOperator;

  _error:
  pTaskInfo->code = TSDB_CODE_OUT_OF_MEMORY;
  taosMemoryFree(pInfo);
  taosMemoryFree(pOperator);
  return NULL;
}

static int32_t getTableScanOrder(STableScanInfo* pTableScanInfo) { return pTableScanInfo->order; }

// this is a blocking operator
static int32_t doOpenAggregateOptr(SOperatorInfo* pOperator) {
  if (OPTR_IS_OPENED(pOperator)) {
    return TSDB_CODE_SUCCESS;
  }

  SAggOperatorInfo* pAggInfo = pOperator->info;
  SOptrBasicInfo*   pInfo = &pAggInfo->binfo;

  int32_t        order = TSDB_ORDER_ASC;
  SOperatorInfo* downstream = pOperator->pDownstream[0];

  bool newgroup = true;
  while (1) {
    publishOperatorProfEvent(downstream, QUERY_PROF_BEFORE_OPERATOR_EXEC);
    SSDataBlock* pBlock = downstream->getNextFn(downstream, &newgroup);
    publishOperatorProfEvent(downstream, QUERY_PROF_AFTER_OPERATOR_EXEC);

    if (pBlock == NULL) {
      break;
    }
    //    if (pAggInfo->current != NULL) {
    //      setTagValue(pOperator, pAggInfo->current->pTable, pInfo->pCtx, pOperator->numOfOutput);
    //    }

    // the pDataBlock are always the same one, no need to call this again
    setInputDataBlock(pOperator, pInfo->pCtx, pBlock, order);
    doAggregateImpl(pOperator, 0, pInfo->pCtx);
  }

  finalizeQueryResult(pInfo->pCtx, pOperator->numOfOutput);

  OPTR_SET_OPENED(pOperator);
  return TSDB_CODE_SUCCESS;
}

static SSDataBlock* getAggregateResult(SOperatorInfo* pOperator, bool* newgroup) {
  SAggOperatorInfo* pAggInfo = pOperator->info;
  SOptrBasicInfo*   pInfo = &pAggInfo->binfo;

  if (pOperator->status == OP_EXEC_DONE) {
    return NULL;
  }

  SExecTaskInfo* pTaskInfo = pOperator->pTaskInfo;
  pTaskInfo->code = pOperator->_openFn(pOperator);
  if (pTaskInfo->code != TSDB_CODE_SUCCESS) {
    return NULL;
  }

  getNumOfResult(pInfo->pCtx, pOperator->numOfOutput, pInfo->pRes);
  doSetOperatorCompleted(pOperator);

  return (blockDataGetNumOfRows(pInfo->pRes) != 0) ? pInfo->pRes : NULL;
}

static void aggEncodeResultRow(SOperatorInfo* pOperator, char** result, int32_t* length) {
  SAggOperatorInfo* pAggInfo = pOperator->info;
  SAggSupporter*    pSup = &pAggInfo->aggSup;

  int32_t size = taosHashGetSize(pSup->pResultRowHashTable);
  size_t  keyLen = POINTER_BYTES;  // estimate the key length
  int32_t totalSize = sizeof(int32_t) + size * (sizeof(int32_t) + keyLen + sizeof(int32_t) + pSup->resultRowSize);
  *result = taosMemoryCalloc(1, totalSize);
  if (*result == NULL) {
    terrno = TSDB_CODE_OUT_OF_MEMORY;
    return;
  }
  *(int32_t*)(*result) = size;
  int32_t offset = sizeof(int32_t);
  void*   pIter = taosHashIterate(pSup->pResultRowHashTable, NULL);
  while (pIter) {
    void*        key = taosHashGetKey(pIter, &keyLen);
    SResultRow** p1 = (SResultRow**)pIter;

    // recalculate the result size
    int32_t realTotalSize = offset + sizeof(int32_t) + keyLen + sizeof(int32_t) + pSup->resultRowSize;
    if (realTotalSize > totalSize) {
      char* tmp = taosMemoryRealloc(*result, realTotalSize);
      if (tmp == NULL) {
        terrno = TSDB_CODE_OUT_OF_MEMORY;
        taosMemoryFree(*result);
        *result = NULL;
        return;
      } else {
        *result = tmp;
      }
    }
    // save key
    *(int32_t*)(*result + offset) = keyLen;
    offset += sizeof(int32_t);
    memcpy(*result + offset, key, keyLen);
    offset += keyLen;

    // save value
    *(int32_t*)(*result + offset) = pSup->resultRowSize;
    offset += sizeof(int32_t);
    memcpy(*result + offset, *p1, pSup->resultRowSize);
    offset += pSup->resultRowSize;

    pIter = taosHashIterate(pSup->pResultRowHashTable, pIter);
  }

  if (length) {
    *length = offset;
  }
  return;
}

static bool aggDecodeResultRow(SOperatorInfo* pOperator, char* result, int32_t length) {
  if (!result || length <= 0) {
    return false;
  }

  SAggOperatorInfo* pAggInfo = pOperator->info;
  SAggSupporter*    pSup = &pAggInfo->aggSup;
  SOptrBasicInfo*   pInfo = &pAggInfo->binfo;

  //  int32_t size = taosHashGetSize(pSup->pResultRowHashTable);
  int32_t count = *(int32_t*)(result);

  int32_t offset = sizeof(int32_t);
  while (count-- > 0 && length > offset) {
    int32_t keyLen = *(int32_t*)(result + offset);
    offset += sizeof(int32_t);

    uint64_t    tableGroupId = *(uint64_t*)(result + offset);
    SResultRow* resultRow = getNewResultRow_rv(pSup->pResultBuf, tableGroupId, pSup->resultRowSize);
    if (!resultRow) {
      terrno = TSDB_CODE_TSC_INVALID_INPUT;
      return false;
    }
    // add a new result set for a new group
    taosHashPut(pSup->pResultRowHashTable, result + offset, keyLen, &resultRow, POINTER_BYTES);

    offset += keyLen;
    int32_t valueLen = *(int32_t*)(result + offset);
    if (valueLen != pSup->resultRowSize) {
      terrno = TSDB_CODE_TSC_INVALID_INPUT;
      return false;
    }
    offset += sizeof(int32_t);
    int32_t pageId = resultRow->pageId;
    int32_t pOffset = resultRow->offset;
    memcpy(resultRow, result + offset, valueLen);
    resultRow->pageId = pageId;
    resultRow->offset = pOffset;
    offset += valueLen;

    initResultRow(resultRow);
    pInfo->resultRowInfo.pPosition[pInfo->resultRowInfo.size++] =
        (SResultRowPosition){.pageId = resultRow->pageId, .offset = resultRow->offset};
  }

  if (offset != length) {
    terrno = TSDB_CODE_TSC_INVALID_INPUT;
    return false;
  }
  return true;
}

static SSDataBlock* doMultiTableAggregate(SOperatorInfo* pOperator, bool* newgroup) {
  if (pOperator->status == OP_EXEC_DONE) {
    return NULL;
  }

  SAggOperatorInfo* pAggInfo = pOperator->info;
  SOptrBasicInfo*   pInfo = &pAggInfo->binfo;
  SExecTaskInfo*    pTaskInfo = pOperator->pTaskInfo;

  if (pOperator->status == OP_RES_TO_RETURN) {
    toSDatablock(&pAggInfo->groupResInfo, pAggInfo->pResultBuf, pInfo->pRes, pAggInfo->binfo.capacity,
                 pAggInfo->binfo.rowCellInfoOffset);

    if (pInfo->pRes->info.rows == 0 || !hasRemainDataInCurrentGroup(&pAggInfo->groupResInfo)) {
      pOperator->status = OP_EXEC_DONE;
    }

    return pInfo->pRes;
  }

  // table scan order
  int32_t        order = TSDB_ORDER_ASC;
  SOperatorInfo* downstream = pOperator->pDownstream[0];

  while (1) {
    publishOperatorProfEvent(downstream, QUERY_PROF_BEFORE_OPERATOR_EXEC);
    SSDataBlock* pBlock = downstream->getNextFn(downstream, newgroup);
    publishOperatorProfEvent(downstream, QUERY_PROF_AFTER_OPERATOR_EXEC);

    if (pBlock == NULL) {
      break;
    }

    //    setTagValue(pOperator, pRuntimeEnv->current->pTable, pInfo->pCtx, pOperator->numOfOutput);
    //    if (downstream->operatorType == OP_TableScan) {
    //      STableScanInfo* pScanInfo = downstream->info;
    //      order = getTableScanOrder(pScanInfo);
    //    }

    // the pDataBlock are always the same one, no need to call this again
    setInputDataBlock(pOperator, pInfo->pCtx, pBlock, order);

    TSKEY key = 0;
    if (order == TSDB_ORDER_ASC) {
      key = pBlock->info.window.ekey;
      TSKEY_MAX_ADD(key, 1);
    } else {
      key = pBlock->info.window.skey;
      TSKEY_MIN_SUB(key, -1);
    }

    setExecutionContext(pOperator->numOfOutput, pAggInfo->current->groupIndex, key, pTaskInfo, pAggInfo->current,
                        pAggInfo);
    doAggregateImpl(pOperator, 0, pInfo->pCtx);
  }

  pOperator->status = OP_RES_TO_RETURN;
  closeAllResultRows(&pInfo->resultRowInfo);
  updateNumOfRowsInResultRows(pInfo->pCtx, pOperator->numOfOutput, &pInfo->resultRowInfo, pInfo->rowCellInfoOffset);

  initGroupResInfo(&pAggInfo->groupResInfo, &pInfo->resultRowInfo);
  toSDatablock(&pAggInfo->groupResInfo, pAggInfo->pResultBuf, pInfo->pRes, pAggInfo->binfo.capacity,
               pAggInfo->binfo.rowCellInfoOffset);

  if (pInfo->pRes->info.rows == 0 || !hasRemainDataInCurrentGroup(&pAggInfo->groupResInfo)) {
    doSetOperatorCompleted(pOperator);
  }

  return pInfo->pRes;
}

static SSDataBlock* doProjectOperation(SOperatorInfo* pOperator, bool* newgroup) {
  SProjectOperatorInfo* pProjectInfo = pOperator->info;
  SOptrBasicInfo*       pInfo = &pProjectInfo->binfo;

  SSDataBlock* pRes = pInfo->pRes;
  blockDataCleanup(pRes);
#if 0
  if (pProjectInfo->existDataBlock) {  // TODO refactor
    SSDataBlock* pBlock = pProjectInfo->existDataBlock;
    pProjectInfo->existDataBlock = NULL;
    *newgroup = true;

    // todo dynamic set tags
    //    if (pTableQueryInfo != NULL) {
    //      setTagValue(pOperator, pTableQueryInfo->pTable, pInfo->pCtx, pOperator->numOfOutput);
    //    }

    // the pDataBlock are always the same one, no need to call this again
    setInputDataBlock(pOperator, pInfo->pCtx, pBlock, TSDB_ORDER_ASC);

    blockDataEnsureCapacity(pInfo->pRes, pBlock->info.rows);
    projectApplyFunctions(pOperator->pExpr, pInfo->pRes, pBlock, pInfo->pCtx, pOperator->numOfOutput);
    if (pRes->info.rows >= pProjectInfo->binfo.capacity * 0.8) {
      copyTsColoum(pRes, pInfo->pCtx, pOperator->numOfOutput);
      resetResultRowEntryResult(pInfo->pCtx, pOperator->numOfOutput);
      return pRes;
    }
  }
#endif

  SOperatorInfo* downstream = pOperator->pDownstream[0];

  while (1) {
    bool prevVal = *newgroup;

    // The downstream exec may change the value of the newgroup, so use a local variable instead.
    publishOperatorProfEvent(downstream, QUERY_PROF_BEFORE_OPERATOR_EXEC);
    SSDataBlock* pBlock = downstream->getNextFn(downstream, newgroup);
    publishOperatorProfEvent(downstream, QUERY_PROF_AFTER_OPERATOR_EXEC);

    if (pBlock == NULL) {
      *newgroup = prevVal;
      setTaskStatus(pOperator->pTaskInfo, TASK_COMPLETED);
      break;
    }

    // Return result of the previous group in the firstly.
    if (*newgroup) {
      if (pRes->info.rows > 0) {
        pProjectInfo->existDataBlock = pBlock;
        break;
      } else {  // init output buffer for a new group data
        initCtxOutputBuffer(pInfo->pCtx, pOperator->numOfOutput);
      }
    }

    // todo dynamic set tags
    //    STableQueryInfo* pTableQueryInfo = pRuntimeEnv->current;
    //    if (pTableQueryInfo != NULL) {
    //      setTagValue(pOperator, pTableQueryInfo->pTable, pInfo->pCtx, pOperator->numOfOutput);
    //    }

    // the pDataBlock are always the same one, no need to call this again
    setInputDataBlock(pOperator, pInfo->pCtx, pBlock, TSDB_ORDER_ASC);
    blockDataEnsureCapacity(pInfo->pRes, pInfo->pRes->info.rows + pBlock->info.rows);

    projectApplyFunctions(pOperator->pExpr, pInfo->pRes, pBlock, pInfo->pCtx, pOperator->numOfOutput, pProjectInfo->pPseudoColInfo);

    if (pProjectInfo->curSOffset > 0) {
      if (pProjectInfo->groupId == 0) {  // it is the first group
        pProjectInfo->groupId = pBlock->info.groupId;
        blockDataCleanup(pInfo->pRes);
        continue;
      } else if (pProjectInfo->groupId != pBlock->info.groupId) {
        pProjectInfo->curSOffset -= 1;

        // ignore data block in current group
        if (pProjectInfo->curSOffset > 0) {
          blockDataCleanup(pInfo->pRes);
          continue;
        }
      }

      pProjectInfo->groupId = pBlock->info.groupId;
    }

    if (pProjectInfo->groupId != 0 && pProjectInfo->groupId != pBlock->info.groupId) {
      pProjectInfo->curGroupOutput += 1;
      if ((pProjectInfo->slimit.limit > 0) && (pProjectInfo->slimit.limit <= pProjectInfo->curGroupOutput)) {
        pOperator->status = OP_EXEC_DONE;
        return NULL;
      }

      // reset the value for a new group data
      pProjectInfo->curOffset = 0;
      pProjectInfo->curOutput = 0;
    }

    pProjectInfo->groupId = pBlock->info.groupId;

    // todo extract method
    if (pProjectInfo->curOffset < pInfo->pRes->info.rows && pProjectInfo->curOffset > 0) {
      blockDataTrimFirstNRows(pInfo->pRes, pProjectInfo->curOffset);
      pProjectInfo->curOffset = 0;
    } else if (pProjectInfo->curOffset >= pInfo->pRes->info.rows) {
      pProjectInfo->curOffset -= pInfo->pRes->info.rows;
      blockDataCleanup(pInfo->pRes);
      continue;
    }

    if (pRes->info.rows >= pOperator->resultInfo.threshold) {
      break;
    }
  }
  
  if (pProjectInfo->limit.limit > 0 && pProjectInfo->curOutput + pInfo->pRes->info.rows >= pProjectInfo->limit.limit) {
    pInfo->pRes->info.rows = (int32_t)(pProjectInfo->limit.limit - pProjectInfo->curOutput);
  }

  pProjectInfo->curOutput += pInfo->pRes->info.rows;

  //  copyTsColoum(pRes, pInfo->pCtx, pOperator->numOfOutput);
  return (pInfo->pRes->info.rows > 0) ? pInfo->pRes : NULL;
}

static int32_t doOpenIntervalAgg(SOperatorInfo* pOperator) {
  if (OPTR_IS_OPENED(pOperator)) {
    return TSDB_CODE_SUCCESS;
  }

  STableIntervalOperatorInfo* pInfo = pOperator->info;

  int32_t order = TSDB_ORDER_ASC;
  //  STimeWindow win = {0};
  bool newgroup = false;
  SOperatorInfo* downstream = pOperator->pDownstream[0];

  while (1) {
    publishOperatorProfEvent(downstream, QUERY_PROF_BEFORE_OPERATOR_EXEC);
    SSDataBlock* pBlock = downstream->getNextFn(downstream, &newgroup);
    publishOperatorProfEvent(downstream, QUERY_PROF_AFTER_OPERATOR_EXEC);

    if (pBlock == NULL) {
      break;
    }

    //    setTagValue(pOperator, pRuntimeEnv->current->pTable, pInfo->pCtx, pOperator->numOfOutput);
    // the pDataBlock are always the same one, no need to call this again
    setInputDataBlock(pOperator, pInfo->binfo.pCtx, pBlock, order);
    hashIntervalAgg(pOperator, &pInfo->binfo.resultRowInfo, pBlock, 0);
  }

  closeAllResultRows(&pInfo->binfo.resultRowInfo);
  finalizeMultiTupleQueryResult(pInfo->binfo.pCtx, pOperator->numOfOutput, pInfo->aggSup.pResultBuf,
                                &pInfo->binfo.resultRowInfo, pInfo->binfo.rowCellInfoOffset);

  initGroupResInfo(&pInfo->groupResInfo, &pInfo->binfo.resultRowInfo);
  OPTR_SET_OPENED(pOperator);
  return TSDB_CODE_SUCCESS;
}

static SSDataBlock* doBuildIntervalResult(SOperatorInfo* pOperator, bool* newgroup) {
  STableIntervalOperatorInfo* pInfo = pOperator->info;
  SExecTaskInfo*              pTaskInfo = pOperator->pTaskInfo;

  if (pOperator->status == OP_EXEC_DONE) {
    return NULL;
  }

  if (pInfo->execModel == OPTR_EXEC_MODEL_STREAM) {
    return pOperator->getStreamResFn(pOperator, newgroup);
  }

  pTaskInfo->code = pOperator->_openFn(pOperator);
  if (pTaskInfo->code != TSDB_CODE_SUCCESS) {
    return NULL;
  }

  blockDataEnsureCapacity(pInfo->binfo.pRes, pInfo->binfo.capacity);
  toSDatablock(&pInfo->groupResInfo, pInfo->aggSup.pResultBuf, pInfo->binfo.pRes, pInfo->binfo.capacity,
               pInfo->binfo.rowCellInfoOffset);

  if (pInfo->binfo.pRes->info.rows == 0 || !hasRemainDataInCurrentGroup(&pInfo->groupResInfo)) {
    doSetOperatorCompleted(pOperator);
  }

  return pInfo->binfo.pRes->info.rows == 0 ? NULL : pInfo->binfo.pRes;
}

static SSDataBlock* doStreamIntervalAgg(SOperatorInfo *pOperator, bool* newgroup) {
  STableIntervalOperatorInfo* pInfo = pOperator->info;
  int32_t order = TSDB_ORDER_ASC;

  if (pOperator->status == OP_EXEC_DONE) {
    return NULL;
  }

  if (pOperator->status == OP_RES_TO_RETURN) {
    toSDatablock(&pInfo->groupResInfo, pInfo->aggSup.pResultBuf, pInfo->binfo.pRes, pInfo->binfo.capacity,
                 pInfo->binfo.rowCellInfoOffset);
    if (pInfo->binfo.pRes->info.rows == 0 || !hasRemainDataInCurrentGroup(&pInfo->groupResInfo)) {
      pOperator->status = OP_EXEC_DONE;
    }
    return pInfo->binfo.pRes->info.rows == 0 ? NULL : pInfo->binfo.pRes;
  }

  //  STimeWindow win = {0};
  *newgroup = false;
  SOperatorInfo* downstream = pOperator->pDownstream[0];

  SArray* pUpdated = NULL;

  while (1) {
    publishOperatorProfEvent(downstream, QUERY_PROF_BEFORE_OPERATOR_EXEC);
    SSDataBlock* pBlock = downstream->getNextFn(downstream, newgroup);
    publishOperatorProfEvent(downstream, QUERY_PROF_AFTER_OPERATOR_EXEC);

    if (pBlock == NULL) {
      break;
    }

    // The timewindows that overlaps the timestamps of the input pBlock need to be recalculated and return to the caller.
    // Note that all the time window are not close till now.

    //    setTagValue(pOperator, pRuntimeEnv->current->pTable, pInfo->pCtx, pOperator->numOfOutput);
    // the pDataBlock are always the same one, no need to call this again
    setInputDataBlock(pOperator, pInfo->binfo.pCtx, pBlock, order);
    pUpdated = hashIntervalAgg(pOperator, &pInfo->binfo.resultRowInfo, pBlock, 0);
  }

  finalizeUpdatedResult(pInfo->binfo.pCtx, pOperator->numOfOutput, pInfo->aggSup.pResultBuf, pUpdated, pInfo->binfo.rowCellInfoOffset);

  initMultiResInfoFromArrayList(&pInfo->groupResInfo, pUpdated);
  blockDataEnsureCapacity(pInfo->binfo.pRes, pInfo->binfo.capacity);
  toSDatablock(&pInfo->groupResInfo, pInfo->aggSup.pResultBuf, pInfo->binfo.pRes, pInfo->binfo.capacity,
               pInfo->binfo.rowCellInfoOffset);

  ASSERT(pInfo->binfo.pRes->info.rows > 0);
  pOperator->status = OP_RES_TO_RETURN;

  return pInfo->binfo.pRes->info.rows == 0 ? NULL : pInfo->binfo.pRes;
}

static SSDataBlock* doAllIntervalAgg(SOperatorInfo *pOperator, bool* newgroup) {
  if (pOperator->status == OP_EXEC_DONE) {
    return NULL;
  }

  STableIntervalOperatorInfo* pIntervalInfo = pOperator->info;

  STaskRuntimeEnv* pRuntimeEnv = pOperator->pRuntimeEnv;
  if (pOperator->status == OP_RES_TO_RETURN) {
    //    toSDatablock(&pRuntimeEnv->groupResInfo, pRuntimeEnv, pIntervalInfo->pRes);

    if (pIntervalInfo->binfo.pRes->info.rows == 0 || !hasRemainDataInCurrentGroup(&pRuntimeEnv->groupResInfo)) {
      doSetOperatorCompleted(pOperator);
    }

    return pIntervalInfo->binfo.pRes;
  }

  STaskAttr*  pQueryAttr = pRuntimeEnv->pQueryAttr;
  int32_t     order = pQueryAttr->order.order;
  STimeWindow win = pQueryAttr->window;

  SOperatorInfo* downstream = pOperator->pDownstream[0];

  while (1) {
    publishOperatorProfEvent(downstream, QUERY_PROF_BEFORE_OPERATOR_EXEC);
    SSDataBlock* pBlock = downstream->getNextFn(downstream, newgroup);
    publishOperatorProfEvent(downstream, QUERY_PROF_AFTER_OPERATOR_EXEC);

    if (pBlock == NULL) {
      break;
    }

    //    setTagValue(pOperator, pRuntimeEnv->current->pTable, pIntervalInfo->pCtx, pOperator->numOfOutput);

    // the pDataBlock are always the same one, no need to call this again
    setInputDataBlock(pOperator, pIntervalInfo->binfo.pCtx, pBlock, pQueryAttr->order.order);
    hashAllIntervalAgg(pOperator, &pIntervalInfo->binfo.resultRowInfo, pBlock, 0);
  }

  // restore the value
  pQueryAttr->order.order = order;
  pQueryAttr->window = win;

  pOperator->status = OP_RES_TO_RETURN;
  closeAllResultRows(&pIntervalInfo->binfo.resultRowInfo);
  setTaskStatus(pOperator->pTaskInfo, TASK_COMPLETED);
  finalizeQueryResult(pIntervalInfo->binfo.pCtx, pOperator->numOfOutput);

  initGroupResInfo(&pRuntimeEnv->groupResInfo, &pIntervalInfo->binfo.resultRowInfo);
  //  toSDatablock(&pRuntimeEnv->groupResInfo, pRuntimeEnv, pIntervalInfo->pRes);

  if (pIntervalInfo->binfo.pRes->info.rows == 0 || !hasRemainDataInCurrentGroup(&pRuntimeEnv->groupResInfo)) {
    pOperator->status = OP_EXEC_DONE;
  }

  return pIntervalInfo->binfo.pRes->info.rows == 0 ? NULL : pIntervalInfo->binfo.pRes;
}

static SSDataBlock* doSTableIntervalAgg(SOperatorInfo* pOperator, bool* newgroup) {
  if (pOperator->status == OP_EXEC_DONE) {
    return NULL;
  }

  STableIntervalOperatorInfo* pIntervalInfo = pOperator->info;
  STaskRuntimeEnv*            pRuntimeEnv = pOperator->pRuntimeEnv;

  if (pOperator->status == OP_RES_TO_RETURN) {
    int64_t st = taosGetTimestampUs();

    //    copyToSDataBlock(NULL, 3000, pIntervalInfo->pRes, pIntervalInfo->rowCellInfoOffset);
    if (pIntervalInfo->binfo.pRes->info.rows == 0 || !hasRemainData(&pRuntimeEnv->groupResInfo)) {
      doSetOperatorCompleted(pOperator);
    }
    return pIntervalInfo->binfo.pRes;
  }

  STaskAttr* pQueryAttr = pRuntimeEnv->pQueryAttr;
  int32_t    order = pQueryAttr->order.order;

  SOperatorInfo* downstream = pOperator->pDownstream[0];

  while (1) {
    publishOperatorProfEvent(downstream, QUERY_PROF_BEFORE_OPERATOR_EXEC);
    SSDataBlock* pBlock = downstream->getNextFn(downstream, newgroup);
    publishOperatorProfEvent(downstream, QUERY_PROF_AFTER_OPERATOR_EXEC);

    if (pBlock == NULL) {
      break;
    }

    // the pDataBlock are always the same one, no need to call this again
    STableQueryInfo* pTableQueryInfo = pRuntimeEnv->current;

    //    setTagValue(pOperator, pTableQueryInfo->pTable, pIntervalInfo->pCtx, pOperator->numOfOutput);
    setInputDataBlock(pOperator, pIntervalInfo->binfo.pCtx, pBlock, pQueryAttr->order.order);
    setIntervalQueryRange(pRuntimeEnv, pBlock->info.window.skey);

    hashIntervalAgg(pOperator, &pTableQueryInfo->resInfo, pBlock, pTableQueryInfo->groupIndex);
  }

  pOperator->status = OP_RES_TO_RETURN;
  pQueryAttr->order.order = order;  // TODO : restore the order
  doCloseAllTimeWindow(pRuntimeEnv);
  setTaskStatus(pOperator->pTaskInfo, TASK_COMPLETED);

  //  copyToSDataBlock(pRuntimeEnv, 3000, pIntervalInfo->pRes, pIntervalInfo->rowCellInfoOffset);
  if (pIntervalInfo->binfo.pRes->info.rows == 0 || !hasRemainData(&pRuntimeEnv->groupResInfo)) {
    pOperator->status = OP_EXEC_DONE;
  }

  return pIntervalInfo->binfo.pRes;
}

static SSDataBlock* doAllSTableIntervalAgg(SOperatorInfo* pOperator, bool* newgroup) {
  if (pOperator->status == OP_EXEC_DONE) {
    return NULL;
  }

  STableIntervalOperatorInfo* pIntervalInfo = pOperator->info;
  STaskRuntimeEnv*            pRuntimeEnv = pOperator->pRuntimeEnv;

  if (pOperator->status == OP_RES_TO_RETURN) {
    //    copyToSDataBlock(pRuntimeEnv, 3000, pIntervalInfo->pRes, pIntervalInfo->rowCellInfoOffset);
    if (pIntervalInfo->binfo.pRes->info.rows == 0 || !hasRemainData(&pRuntimeEnv->groupResInfo)) {
      pOperator->status = OP_EXEC_DONE;
    }

    return pIntervalInfo->binfo.pRes;
  }

  SOperatorInfo* downstream = pOperator->pDownstream[0];

  while (1) {
    publishOperatorProfEvent(downstream, QUERY_PROF_BEFORE_OPERATOR_EXEC);
    SSDataBlock* pBlock = downstream->getNextFn(downstream, newgroup);
    publishOperatorProfEvent(downstream, QUERY_PROF_AFTER_OPERATOR_EXEC);

    if (pBlock == NULL) {
      break;
    }

    // the pDataBlock are always the same one, no need to call this again
    STableQueryInfo* pTableQueryInfo = pRuntimeEnv->current;

    //    setTagValue(pOperator, pTableQueryInfo->pTable, pIntervalInfo->pCtx, pOperator->numOfOutput);
//    setInputDataBlock(pOperator, pIntervalInfo->binfo.pCtx, pBlock, pQueryAttr->order.order);
    setIntervalQueryRange(pRuntimeEnv, pBlock->info.window.skey);

    hashAllIntervalAgg(pOperator, &pTableQueryInfo->resInfo, pBlock, pTableQueryInfo->groupIndex);
  }

  pOperator->status = OP_RES_TO_RETURN;
//  pQueryAttr->order.order = order;  // TODO : restore the order
  doCloseAllTimeWindow(pRuntimeEnv);
  setTaskStatus(pOperator->pTaskInfo, TASK_COMPLETED);

  int64_t st = taosGetTimestampUs();
  //  copyToSDataBlock(pRuntimeEnv, 3000, pIntervalInfo->pRes, pIntervalInfo->rowCellInfoOffset);
  if (pIntervalInfo->binfo.pRes->info.rows == 0 || !hasRemainData(&pRuntimeEnv->groupResInfo)) {
    pOperator->status = OP_EXEC_DONE;
  }

  //  SQInfo* pQInfo = pRuntimeEnv->qinfo;
  //  pQInfo->summary.firstStageMergeTime += (taosGetTimestampUs() - st);

  return pIntervalInfo->binfo.pRes;
}

static void doStateWindowAggImpl(SOperatorInfo* pOperator, SStateWindowOperatorInfo* pInfo, SSDataBlock* pSDataBlock) {
  STaskRuntimeEnv* pRuntimeEnv = pOperator->pRuntimeEnv;
  STableQueryInfo* item = pRuntimeEnv->current;
  SColumnInfoData* pColInfoData = taosArrayGet(pSDataBlock->pDataBlock, pInfo->colIndex);

  SOptrBasicInfo* pBInfo = &pInfo->binfo;

  bool    masterScan = IS_MAIN_SCAN(pRuntimeEnv);
  int16_t bytes = pColInfoData->info.bytes;
  int16_t type = pColInfoData->info.type;

  SColumnInfoData* pTsColInfoData = taosArrayGet(pSDataBlock->pDataBlock, 0);
  TSKEY*           tsList = (TSKEY*)pTsColInfoData->pData;
  if (IS_REPEAT_SCAN(pRuntimeEnv) && !pInfo->reptScan) {
    pInfo->reptScan = true;
    taosMemoryFreeClear(pInfo->prevData);
  }

  pInfo->numOfRows = 0;
  for (int32_t j = 0; j < pSDataBlock->info.rows; ++j) {
    char* val = ((char*)pColInfoData->pData) + bytes * j;
    if (isNull(val, type)) {
      continue;
    }
    if (pInfo->prevData == NULL) {
      pInfo->prevData = taosMemoryMalloc(bytes);
      memcpy(pInfo->prevData, val, bytes);
      pInfo->numOfRows = 1;
      pInfo->curWindow.skey = tsList[j];
      pInfo->curWindow.ekey = tsList[j];
      pInfo->start = j;

    } else if (memcmp(pInfo->prevData, val, bytes) == 0) {
      pInfo->curWindow.ekey = tsList[j];
      pInfo->numOfRows += 1;
      // pInfo->start = j;
      if (j == 0 && pInfo->start != 0) {
        pInfo->numOfRows = 1;
        pInfo->start = 0;
      }
    } else {
      SResultRow* pResult = NULL;
      pInfo->curWindow.ekey = pInfo->curWindow.skey;
      int32_t ret = setResultOutputBufByKey(pRuntimeEnv, &pBInfo->resultRowInfo, pSDataBlock->info.uid,
                                            &pInfo->curWindow, masterScan, &pResult, item->groupIndex, pBInfo->pCtx,
                                            pOperator->numOfOutput, pBInfo->rowCellInfoOffset);
      if (ret != TSDB_CODE_SUCCESS) {  // null data, too many state code
        longjmp(pRuntimeEnv->env, TSDB_CODE_QRY_APP_ERROR);
      }
      //      doApplyFunctions(pRuntimeEnv, pBInfo->pCtx, &pInfo->curWindow, pInfo->start, pInfo->numOfRows, tsList,
      //                       pSDataBlock->info.rows, pOperator->numOfOutput);

      pInfo->curWindow.skey = tsList[j];
      pInfo->curWindow.ekey = tsList[j];
      memcpy(pInfo->prevData, val, bytes);
      pInfo->numOfRows = 1;
      pInfo->start = j;
    }
  }

  SResultRow* pResult = NULL;

  pInfo->curWindow.ekey = pInfo->curWindow.skey;
  int32_t ret = setResultOutputBufByKey(pRuntimeEnv, &pBInfo->resultRowInfo, pSDataBlock->info.uid, &pInfo->curWindow,
                                        masterScan, &pResult, item->groupIndex, pBInfo->pCtx, pOperator->numOfOutput,
                                        pBInfo->rowCellInfoOffset);
  if (ret != TSDB_CODE_SUCCESS) {  // null data, too many state code
    longjmp(pRuntimeEnv->env, TSDB_CODE_QRY_APP_ERROR);
  }

  //  doApplyFunctions(pRuntimeEnv, pBInfo->pCtx, &pInfo->curWindow, pInfo->start, pInfo->numOfRows, tsList,
  //                   pSDataBlock->info.rows, pOperator->numOfOutput);
}

static SSDataBlock* doStateWindowAgg(SOperatorInfo* pOperator, bool* newgroup) {
  if (pOperator->status == OP_EXEC_DONE) {
    return NULL;
  }

  SStateWindowOperatorInfo* pWindowInfo = pOperator->info;
  SExecTaskInfo*  pTaskInfo = pOperator->pTaskInfo;
  SOptrBasicInfo* pBInfo    = &pWindowInfo->binfo;

  if (pOperator->status == OP_RES_TO_RETURN) {
    //    toSDatablock(&pRuntimeEnv->groupResInfo, pRuntimeEnv, pBInfo->pRes);

//    if (pBInfo->pRes->info.rows == 0 || !hasRemainDataInCurrentGroup(&pRuntimeEnv->groupResInfo)) {
//      pOperator->status = OP_EXEC_DONE;
//    }

    return pBInfo->pRes;
  }

  int32_t        order = TSDB_ORDER_ASC;
  STimeWindow    win = pTaskInfo->window;

  SOperatorInfo* downstream = pOperator->pDownstream[0];
  while (1) {
    publishOperatorProfEvent(downstream, QUERY_PROF_BEFORE_OPERATOR_EXEC);
    SSDataBlock* pBlock = downstream->getNextFn(downstream, newgroup);
    publishOperatorProfEvent(downstream, QUERY_PROF_AFTER_OPERATOR_EXEC);

    if (pBlock == NULL) {
      break;
    }

//    setInputDataBlock(pOperator, pBInfo->pCtx, pDataBlock, TSDB_ORDER_ASC);
//    if (pWindowInfo->colIndex == -1) {
//      pWindowInfo->colIndex = getGroupbyColumnIndex(pRuntimeEnv->pQueryAttr->pGroupbyExpr, pBlock);
//    }
    doStateWindowAggImpl(pOperator, pWindowInfo, pBlock);
  }

  // restore the value
//  pQueryAttr->order.order = order;
//  pQueryAttr->window = win;

  pOperator->status = OP_RES_TO_RETURN;
  closeAllResultRows(&pBInfo->resultRowInfo);
  setTaskStatus(pOperator->pTaskInfo, TASK_COMPLETED);
  finalizeQueryResult(pBInfo->pCtx, pOperator->numOfOutput);

//  initGroupResInfo(&pRuntimeEnv->groupResInfo, &pBInfo->resultRowInfo);
  //  toSDatablock(&pRuntimeEnv->groupResInfo, pRuntimeEnv, pBInfo->pRes);

//  if (pBInfo->pRes->info.rows == 0 || !hasRemainDataInCurrentGroup(&pRuntimeEnv->groupResInfo)) {
//    pOperator->status = OP_EXEC_DONE;
//  }

  return pBInfo->pRes->info.rows == 0 ? NULL : pBInfo->pRes;
}

static SSDataBlock* doSessionWindowAgg(SOperatorInfo* pOperator, bool* newgroup) {
  if (pOperator->status == OP_EXEC_DONE) {
    return NULL;
  }

  SSessionAggOperatorInfo* pInfo = pOperator->info;
  SOptrBasicInfo*          pBInfo = &pInfo->binfo;

  if (pOperator->status == OP_RES_TO_RETURN) {
    toSDatablock(&pInfo->groupResInfo, pInfo->aggSup.pResultBuf, pBInfo->pRes, pBInfo->capacity, pBInfo->rowCellInfoOffset);
    if (pBInfo->pRes->info.rows == 0 || !hasRemainDataInCurrentGroup(&pInfo->groupResInfo)) {
      doSetOperatorCompleted(pOperator);
      return NULL;
    }

    return pBInfo->pRes;
  }

  int32_t        order = TSDB_ORDER_ASC;
  SOperatorInfo* downstream = pOperator->pDownstream[0];

  while (1) {
    publishOperatorProfEvent(downstream, QUERY_PROF_BEFORE_OPERATOR_EXEC);
    SSDataBlock* pBlock = downstream->getNextFn(downstream, newgroup);
    publishOperatorProfEvent(downstream, QUERY_PROF_AFTER_OPERATOR_EXEC);
    if (pBlock == NULL) {
      break;
    }

    // the pDataBlock are always the same one, no need to call this again
    setInputDataBlock(pOperator, pBInfo->pCtx, pBlock, order);
    doSessionWindowAggImpl(pOperator, pInfo, pBlock);
  }

  // restore the value
  pOperator->status = OP_RES_TO_RETURN;
  closeAllResultRows(&pBInfo->resultRowInfo);
  finalizeMultiTupleQueryResult(pBInfo->pCtx, pOperator->numOfOutput, pInfo->aggSup.pResultBuf, &pBInfo->resultRowInfo, pBInfo->rowCellInfoOffset);

  initGroupResInfo(&pInfo->groupResInfo, &pBInfo->resultRowInfo);
  blockDataEnsureCapacity(pBInfo->pRes, pBInfo->capacity);
  toSDatablock(&pInfo->groupResInfo, pInfo->aggSup.pResultBuf, pBInfo->pRes, pBInfo->capacity, pBInfo->rowCellInfoOffset);
  if (pBInfo->pRes->info.rows == 0 || !hasRemainDataInCurrentGroup(&pInfo->groupResInfo)) {
    doSetOperatorCompleted(pOperator);
  }

  return pBInfo->pRes->info.rows == 0 ? NULL : pBInfo->pRes;
}


static void doHandleRemainBlockForNewGroupImpl(SFillOperatorInfo* pInfo, SResultInfo* pResultInfo, bool* newgroup,
                                               SExecTaskInfo* pTaskInfo) {
  pInfo->totalInputRows = pInfo->existNewGroupBlock->info.rows;

  int64_t ekey = Q_STATUS_EQUAL(pTaskInfo->status, TASK_COMPLETED) ? pTaskInfo->window.ekey
                                                                   : pInfo->existNewGroupBlock->info.window.ekey;
  taosResetFillInfo(pInfo->pFillInfo, getFillInfoStart(pInfo->pFillInfo));

  taosFillSetStartInfo(pInfo->pFillInfo, pInfo->existNewGroupBlock->info.rows, ekey);
  taosFillSetInputDataBlock(pInfo->pFillInfo, pInfo->existNewGroupBlock);

  doFillTimeIntervalGapsInResults(pInfo->pFillInfo, pInfo->pRes, pResultInfo->capacity, pInfo->p);
  pInfo->existNewGroupBlock = NULL;
  *newgroup = true;
}

static void doHandleRemainBlockFromNewGroup(SFillOperatorInfo* pInfo, SResultInfo* pResultInfo, bool* newgroup,
                                            SExecTaskInfo* pTaskInfo) {
  if (taosFillHasMoreResults(pInfo->pFillInfo)) {
    *newgroup = false;
    doFillTimeIntervalGapsInResults(pInfo->pFillInfo, pInfo->pRes, (int32_t)pResultInfo->capacity, pInfo->p);
    if (pInfo->pRes->info.rows > pResultInfo->threshold || (!pInfo->multigroupResult)) {
      return;
    }
  }

  // handle the cached new group data block
  if (pInfo->existNewGroupBlock) {
    doHandleRemainBlockForNewGroupImpl(pInfo, pResultInfo, newgroup, pTaskInfo);
  }
}

static SSDataBlock* doFill(SOperatorInfo* pOperator, bool* newgroup) {
  SFillOperatorInfo* pInfo = pOperator->info;
  SExecTaskInfo*     pTaskInfo = pOperator->pTaskInfo;

  SResultInfo* pResultInfo = &pOperator->resultInfo;
  blockDataCleanup(pInfo->pRes);
  if (pOperator->status == OP_EXEC_DONE) {
    return NULL;
  }

  doHandleRemainBlockFromNewGroup(pInfo, pResultInfo, newgroup, pTaskInfo);
  if (pInfo->pRes->info.rows > pResultInfo->threshold || (!pInfo->multigroupResult && pInfo->pRes->info.rows > 0)) {
    return pInfo->pRes;
  }

  SOperatorInfo* pDownstream = pOperator->pDownstream[0];
  while (1) {
    publishOperatorProfEvent(pDownstream, QUERY_PROF_BEFORE_OPERATOR_EXEC);
    SSDataBlock* pBlock = pDownstream->getNextFn(pDownstream, newgroup);
    publishOperatorProfEvent(pDownstream, QUERY_PROF_AFTER_OPERATOR_EXEC);

    if (*newgroup) {
      assert(pBlock != NULL);
    }

    if (*newgroup && pInfo->totalInputRows > 0) {  // there are already processed current group data block
      pInfo->existNewGroupBlock = pBlock;
      *newgroup = false;

      // Fill the previous group data block, before handle the data block of new group.
      // Close the fill operation for previous group data block
      taosFillSetStartInfo(pInfo->pFillInfo, 0, pTaskInfo->window.ekey);
    } else {
      if (pBlock == NULL) {
        if (pInfo->totalInputRows == 0) {
          pOperator->status = OP_EXEC_DONE;
          return NULL;
        }

        taosFillSetStartInfo(pInfo->pFillInfo, 0, pTaskInfo->window.ekey);
      } else {
        pInfo->totalInputRows += pBlock->info.rows;
        taosFillSetStartInfo(pInfo->pFillInfo, pBlock->info.rows, pBlock->info.window.ekey);
        taosFillSetInputDataBlock(pInfo->pFillInfo, pBlock);
      }
    }

    doFillTimeIntervalGapsInResults(pInfo->pFillInfo, pInfo->pRes, pInfo->capacity, pInfo->p);

    // current group has no more result to return
    if (pInfo->pRes->info.rows > 0) {
      // 1. The result in current group not reach the threshold of output result, continue
      // 2. If multiple group results existing in one SSDataBlock is not allowed, return immediately
      if (pInfo->pRes->info.rows > pResultInfo->threshold || pBlock == NULL || (!pInfo->multigroupResult)) {
        return pInfo->pRes;
      }

      doHandleRemainBlockFromNewGroup(pInfo, pResultInfo, newgroup, pTaskInfo);
      if (pInfo->pRes->info.rows > pOperator->resultInfo.threshold || pBlock == NULL) {
        return pInfo->pRes;
      }
    } else if (pInfo->existNewGroupBlock) {  // try next group
      assert(pBlock != NULL);
      doHandleRemainBlockForNewGroupImpl(pInfo, pResultInfo, newgroup, pTaskInfo);
      if (pInfo->pRes->info.rows > pResultInfo->threshold) {
        return pInfo->pRes;
      }
    } else {
      return NULL;
    }
  }
}

// todo set the attribute of query scan count
static int32_t getNumOfScanTimes(STaskAttr* pQueryAttr) {
  for (int32_t i = 0; i < pQueryAttr->numOfOutput; ++i) {
    int32_t functionId = getExprFunctionId(&pQueryAttr->pExpr1[i]);
    if (functionId == FUNCTION_STDDEV || functionId == FUNCTION_PERCT) {
      return 2;
    }
  }

  return 1;
}

static void destroyOperatorInfo(SOperatorInfo* pOperator) {
  if (pOperator == NULL) {
    return;
  }

  if (pOperator->closeFn != NULL) {
    pOperator->closeFn(pOperator->info, pOperator->numOfOutput);
  }

  if (pOperator->pDownstream != NULL) {
    for (int32_t i = 0; i < pOperator->numOfDownstream; ++i) {
      destroyOperatorInfo(pOperator->pDownstream[i]);
    }

    taosMemoryFreeClear(pOperator->pDownstream);
    pOperator->numOfDownstream = 0;
  }

  taosMemoryFreeClear(pOperator->info);
  taosMemoryFreeClear(pOperator);
}

int32_t doInitAggInfoSup(SAggSupporter* pAggSup, SqlFunctionCtx* pCtx, int32_t numOfOutput, const char* pKey) {
  _hash_fn_t hashFn = taosGetDefaultHashFunction(TSDB_DATA_TYPE_BINARY);

  pAggSup->resultRowSize       = getResultRowSize(pCtx, numOfOutput);
  pAggSup->keyBuf              = taosMemoryCalloc(1, sizeof(int64_t) + sizeof(int64_t) + POINTER_BYTES);
  pAggSup->pResultRowHashTable = taosHashInit(10, hashFn, true, HASH_NO_LOCK);
  pAggSup->pResultRowListSet   = taosHashInit(100, hashFn, false, HASH_NO_LOCK);
  pAggSup->pResultRowArrayList = taosArrayInit(10, sizeof(SResultRowCell));

  if (pAggSup->keyBuf == NULL || pAggSup->pResultRowArrayList == NULL || pAggSup->pResultRowListSet == NULL ||
      pAggSup->pResultRowHashTable == NULL) {
    return TSDB_CODE_OUT_OF_MEMORY;
  }

  int32_t code = createDiskbasedBuf(&pAggSup->pResultBuf, 4096, 4096 * 256, pKey, "/tmp/");
  if (code != TSDB_CODE_SUCCESS) {
    return code;
  }

  return TSDB_CODE_SUCCESS;
}

static void cleanupAggSup(SAggSupporter* pAggSup) {
  taosMemoryFreeClear(pAggSup->keyBuf);
  taosHashCleanup(pAggSup->pResultRowHashTable);
  taosHashCleanup(pAggSup->pResultRowListSet);
  taosArrayDestroy(pAggSup->pResultRowArrayList);
  destroyDiskbasedBuf(pAggSup->pResultBuf);
}

int32_t initAggInfo(SOptrBasicInfo* pBasicInfo, SAggSupporter* pAggSup, SExprInfo* pExprInfo, int32_t numOfCols,
                           int32_t numOfRows, SSDataBlock* pResultBlock, const char* pkey) {
  pBasicInfo->pCtx = createSqlFunctionCtx_rv(pExprInfo, numOfCols, &pBasicInfo->rowCellInfoOffset);
  pBasicInfo->pRes = pResultBlock;
  pBasicInfo->capacity = numOfRows;

  doInitAggInfoSup(pAggSup, pBasicInfo->pCtx, numOfCols, pkey);
  return TSDB_CODE_SUCCESS;
}

static STableQueryInfo* initTableQueryInfo(const STableGroupInfo* pTableGroupInfo) {
  STableQueryInfo* pTableQueryInfo = taosMemoryCalloc(pTableGroupInfo->numOfTables, sizeof(STableQueryInfo));
  if (pTableQueryInfo == NULL) {
    return NULL;
  }

  int32_t index = 0;
  for (int32_t i = 0; i < taosArrayGetSize(pTableGroupInfo->pGroupList); ++i) {
    SArray* pa = taosArrayGetP(pTableGroupInfo->pGroupList, i);
    for (int32_t j = 0; j < taosArrayGetSize(pa); ++j) {
      STableKeyInfo* pk = taosArrayGet(pa, j);

      STableQueryInfo* pTQueryInfo = &pTableQueryInfo[index++];
      pTQueryInfo->uid = pk->uid;
      pTQueryInfo->lastKey = pk->lastKey;
      pTQueryInfo->groupIndex = i;
    }
  }

  STimeWindow win = {0, INT64_MAX};
  createTableQueryInfo(pTableQueryInfo, false, win);
  return pTableQueryInfo;
}

SOperatorInfo* createAggregateOperatorInfo(SOperatorInfo* downstream, SExprInfo* pExprInfo, int32_t numOfCols,
                                           SSDataBlock* pResultBlock, SExecTaskInfo* pTaskInfo,
                                           const STableGroupInfo* pTableGroupInfo) {
  SAggOperatorInfo* pInfo = taosMemoryCalloc(1, sizeof(SAggOperatorInfo));
  SOperatorInfo*    pOperator = taosMemoryCalloc(1, sizeof(SOperatorInfo));
  if (pInfo == NULL || pOperator == NULL) {
    goto _error;
  }

  //(int32_t)(getRowNumForMultioutput(pQueryAttr, pQueryAttr->topBotQuery, pQueryAttr->stableQuery));
  int32_t numOfRows = 1;
  int32_t code = initAggInfo(&pInfo->binfo, &pInfo->aggSup, pExprInfo, numOfCols, numOfRows, pResultBlock, pTaskInfo->id.str);
  pInfo->pTableQueryInfo = initTableQueryInfo(pTableGroupInfo);
  if (code != TSDB_CODE_SUCCESS || pInfo->pTableQueryInfo == NULL) {
    goto _error;
  }

  setFunctionResultOutput(&pInfo->binfo, &pInfo->aggSup, MAIN_SCAN, pTaskInfo);

  pOperator->name         = "TableAggregate";
  pOperator->operatorType = QUERY_NODE_PHYSICAL_PLAN_AGG;
  pOperator->blockingOptr = true;
  pOperator->status       = OP_NOT_OPENED;
  pOperator->info         = pInfo;
  pOperator->pExpr        = pExprInfo;
  pOperator->numOfOutput  = numOfCols;

  pOperator->pTaskInfo    = pTaskInfo;
  pOperator->_openFn      = doOpenAggregateOptr;
  pOperator->getNextFn    = getAggregateResult;
  pOperator->closeFn      = destroyAggOperatorInfo;
  pOperator->encodeResultRow = aggEncodeResultRow;
  pOperator->decodeResultRow = aggDecodeResultRow;

  code = appendDownstream(pOperator, &downstream, 1);
  if (code != TSDB_CODE_SUCCESS) {
    goto _error;
  }

  return pOperator;
_error:
  destroyAggOperatorInfo(pInfo, numOfCols);
  taosMemoryFreeClear(pInfo);
  taosMemoryFreeClear(pOperator);
  pTaskInfo->code = TSDB_CODE_OUT_OF_MEMORY;
  return NULL;
}

void doDestroyBasicInfo(SOptrBasicInfo* pInfo, int32_t numOfOutput) {
  assert(pInfo != NULL);

  destroySqlFunctionCtx(pInfo->pCtx, numOfOutput);
  taosMemoryFreeClear(pInfo->rowCellInfoOffset);

  cleanupResultRowInfo(&pInfo->resultRowInfo);
  pInfo->pRes = blockDataDestroy(pInfo->pRes);
}

void destroyBasicOperatorInfo(void* param, int32_t numOfOutput) {
  SOptrBasicInfo* pInfo = (SOptrBasicInfo*)param;
  doDestroyBasicInfo(pInfo, numOfOutput);
}

void destroyStateWindowOperatorInfo(void* param, int32_t numOfOutput) {
  SStateWindowOperatorInfo* pInfo = (SStateWindowOperatorInfo*)param;
  doDestroyBasicInfo(&pInfo->binfo, numOfOutput);
  taosMemoryFreeClear(pInfo->prevData);
}

void destroyAggOperatorInfo(void* param, int32_t numOfOutput) {
  SAggOperatorInfo* pInfo = (SAggOperatorInfo*)param;
  doDestroyBasicInfo(&pInfo->binfo, numOfOutput);
}

void destroyIntervalOperatorInfo(void* param, int32_t numOfOutput) {
  STableIntervalOperatorInfo* pInfo = (STableIntervalOperatorInfo*)param;
  doDestroyBasicInfo(&pInfo->binfo, numOfOutput);
  cleanupAggSup(&pInfo->aggSup);
}

void destroySWindowOperatorInfo(void* param, int32_t numOfOutput) {
  SSessionAggOperatorInfo* pInfo = (SSessionAggOperatorInfo*)param;
  doDestroyBasicInfo(&pInfo->binfo, numOfOutput);
}

void destroySFillOperatorInfo(void* param, int32_t numOfOutput) {
  SFillOperatorInfo* pInfo = (SFillOperatorInfo*)param;
  pInfo->pFillInfo = taosDestroyFillInfo(pInfo->pFillInfo);
  pInfo->pRes = blockDataDestroy(pInfo->pRes);
  taosMemoryFreeClear(pInfo->p);
}

static void destroyProjectOperatorInfo(void* param, int32_t numOfOutput) {
  SProjectOperatorInfo* pInfo = (SProjectOperatorInfo*)param;
  doDestroyBasicInfo(&pInfo->binfo, numOfOutput);
}

static void destroyTagScanOperatorInfo(void* param, int32_t numOfOutput) {
  STagScanInfo* pInfo = (STagScanInfo*)param;
  pInfo->pRes = blockDataDestroy(pInfo->pRes);
}

static void destroyOrderOperatorInfo(void* param, int32_t numOfOutput) {
  SSortOperatorInfo* pInfo = (SSortOperatorInfo*)param;
  pInfo->pDataBlock = blockDataDestroy(pInfo->pDataBlock);

  taosArrayDestroy(pInfo->pSortInfo);
  taosArrayDestroy(pInfo->inputSlotMap);
}

void destroyExchangeOperatorInfo(void* param, int32_t numOfOutput) {
  SExchangeInfo* pExInfo = (SExchangeInfo*)param;
  taosArrayDestroy(pExInfo->pSources);
  taosArrayDestroy(pExInfo->pSourceDataInfo);
  if (pExInfo->pResult != NULL) {
    blockDataDestroy(pExInfo->pResult);
  }

  tsem_destroy(&pExInfo->ready);
}

SOperatorInfo* createMultiTableAggOperatorInfo(SOperatorInfo* downstream, SExprInfo* pExprInfo, int32_t numOfCols,
                                               SSDataBlock* pResBlock, SExecTaskInfo* pTaskInfo,
                                               const STableGroupInfo* pTableGroupInfo) {
  SAggOperatorInfo* pInfo = taosMemoryCalloc(1, sizeof(SAggOperatorInfo));

  int32_t numOfRows = 1;
  int32_t code =
      initAggInfo(&pInfo->binfo, &pInfo->aggSup, pExprInfo, numOfCols, numOfRows, pResBlock, pTaskInfo->id.str);
  pInfo->pTableQueryInfo = initTableQueryInfo(pTableGroupInfo);
  if (code != TSDB_CODE_SUCCESS || pInfo->pTableQueryInfo == NULL) {
    goto _error;
  }

  size_t tableGroup = taosArrayGetSize(pTableGroupInfo->pGroupList);
  initResultRowInfo(&pInfo->binfo.resultRowInfo, (int32_t)tableGroup);

  SOperatorInfo* pOperator = taosMemoryCalloc(1, sizeof(SOperatorInfo));
  pOperator->name = "MultiTableAggregate";
  // pOperator->operatorType = OP_MultiTableAggregate;
  pOperator->blockingOptr = true;
  pOperator->status = OP_NOT_OPENED;
  pOperator->info = pInfo;
  pOperator->pExpr = pExprInfo;
  pOperator->numOfOutput = numOfCols;
  pOperator->pTaskInfo = pTaskInfo;

  pOperator->getNextFn = doMultiTableAggregate;
  pOperator->closeFn = destroyAggOperatorInfo;
  code = appendDownstream(pOperator, &downstream, 1);
  if (code != TSDB_CODE_SUCCESS) {
    goto _error;
  }

  return pOperator;

_error:
  return NULL;
}

static SArray* setRowTsColumnOutputInfo(SqlFunctionCtx* pCtx, int32_t numOfCols) {
  SArray* pList = taosArrayInit(4, sizeof(int32_t));
  for(int32_t i = 0; i < numOfCols; ++i) {
    if (fmIsPseudoColumnFunc(pCtx[i].functionId)) {
      taosArrayPush(pList, &i);
    }
  }

  return pList;
}

SOperatorInfo* createProjectOperatorInfo(SOperatorInfo* downstream, SExprInfo* pExprInfo, int32_t num,
                                         SSDataBlock* pResBlock, SLimit* pLimit, SLimit* pSlimit, SExecTaskInfo* pTaskInfo) {
  SProjectOperatorInfo* pInfo = taosMemoryCalloc(1, sizeof(SProjectOperatorInfo));
  SOperatorInfo*        pOperator = taosMemoryCalloc(1, sizeof(SOperatorInfo));
  if (pInfo == NULL || pOperator == NULL) {
    goto _error;
  }

  pInfo->limit      = *pLimit;
  pInfo->slimit     = *pSlimit;
  pInfo->curOffset  = pLimit->offset;
  pInfo->curSOffset = pSlimit->offset;

  pInfo->binfo.pRes = pResBlock;

  int32_t numOfCols = num;
  int32_t numOfRows = 4096;
  initAggInfo(&pInfo->binfo, &pInfo->aggSup, pExprInfo, numOfCols, numOfRows, pResBlock, pTaskInfo->id.str);
  setFunctionResultOutput(&pInfo->binfo, &pInfo->aggSup, MAIN_SCAN, pTaskInfo);
  pInfo->pPseudoColInfo = setRowTsColumnOutputInfo(pInfo->binfo.pCtx, numOfCols);

  pOperator->name         = "ProjectOperator";
  pOperator->operatorType = QUERY_NODE_PHYSICAL_PLAN_PROJECT;
  pOperator->blockingOptr = false;
  pOperator->status       = OP_NOT_OPENED;
  pOperator->info         = pInfo;
  pOperator->pExpr        = pExprInfo;
  pOperator->numOfOutput  = num;
  pOperator->_openFn      = operatorDummyOpenFn;
  pOperator->getNextFn    = doProjectOperation;
  pOperator->closeFn      = destroyProjectOperatorInfo;

  pOperator->pTaskInfo = pTaskInfo;
  int32_t code = appendDownstream(pOperator, &downstream, 1);
  if (code != TSDB_CODE_SUCCESS) {
    goto _error;
  }

  return pOperator;

_error:
  pTaskInfo->code = TSDB_CODE_OUT_OF_MEMORY;
  return NULL;
}

SOperatorInfo* createIntervalOperatorInfo(SOperatorInfo* downstream, SExprInfo* pExprInfo, int32_t numOfCols,
                                          SSDataBlock* pResBlock, SInterval* pInterval, int32_t primaryTsSlot,
                                          const STableGroupInfo* pTableGroupInfo, SExecTaskInfo* pTaskInfo) {
  STableIntervalOperatorInfo* pInfo = taosMemoryCalloc(1, sizeof(STableIntervalOperatorInfo));
  SOperatorInfo*              pOperator = taosMemoryCalloc(1, sizeof(SOperatorInfo));
  if (pInfo == NULL || pOperator == NULL) {
    goto _error;
  }

  pInfo->order     = TSDB_ORDER_ASC;
  pInfo->interval  = *pInterval;
  pInfo->execModel = pTaskInfo->execModel;

  pInfo->win       = pTaskInfo->window;
  pInfo->win.skey  = 0;
  pInfo->win.ekey  = INT64_MAX;

  pInfo->primaryTsIndex = primaryTsSlot;

  int32_t numOfRows = 4096;
  int32_t code = initAggInfo(&pInfo->binfo, &pInfo->aggSup, pExprInfo, numOfCols, numOfRows, pResBlock, pTaskInfo->id.str);
  initExecTimeWindowInfo(&pInfo->timeWindowData, &pInfo->win);

  //  pInfo->pTableQueryInfo = initTableQueryInfo(pTableGroupInfo);
  if (code != TSDB_CODE_SUCCESS /* || pInfo->pTableQueryInfo == NULL*/) {
    goto _error;
  }

  initResultRowInfo(&pInfo->binfo.resultRowInfo, (int32_t)1);

  pOperator->name         = "TimeIntervalAggOperator";
  pOperator->operatorType = QUERY_NODE_PHYSICAL_PLAN_INTERVAL;
  pOperator->blockingOptr = true;
  pOperator->status       = OP_NOT_OPENED;
  pOperator->pExpr        = pExprInfo;
  pOperator->pTaskInfo    = pTaskInfo;
  pOperator->numOfOutput  = numOfCols;
  pOperator->info         = pInfo;
  pOperator->_openFn      = doOpenIntervalAgg;
  pOperator->getNextFn    = doBuildIntervalResult;
  pOperator->getStreamResFn= doStreamIntervalAgg;
  pOperator->closeFn      = destroyIntervalOperatorInfo;

  code = appendDownstream(pOperator, &downstream, 1);
  if (code != TSDB_CODE_SUCCESS) {
    goto _error;
  }

  return pOperator;

_error:
  destroyIntervalOperatorInfo(pInfo, numOfCols);
  taosMemoryFreeClear(pInfo);
  taosMemoryFreeClear(pOperator);
  pTaskInfo->code = code;
  return NULL;
}

SOperatorInfo* createAllTimeIntervalOperatorInfo(STaskRuntimeEnv* pRuntimeEnv, SOperatorInfo* downstream,
                                                 SExprInfo* pExpr, int32_t numOfOutput) {
  STableIntervalOperatorInfo* pInfo = taosMemoryCalloc(1, sizeof(STableIntervalOperatorInfo));

  //  pInfo->binfo.pCtx = createSqlFunctionCtx(pRuntimeEnv, pExpr, numOfOutput, &pInfo->binfo.rowCellInfoOffset);
  //  pInfo->binfo.pRes = createOutputBuf(pExpr, numOfOutput, pResultInfo->capacity);
  initResultRowInfo(&pInfo->binfo.resultRowInfo, 8);

  SOperatorInfo* pOperator = taosMemoryCalloc(1, sizeof(SOperatorInfo));

  pOperator->name = "AllTimeIntervalAggOperator";
  //  pOperator->operatorType = OP_AllTimeWindow;
  pOperator->blockingOptr = true;
  pOperator->status = OP_NOT_OPENED;
  pOperator->pExpr = pExpr;
  pOperator->numOfOutput = numOfOutput;
  pOperator->info = pInfo;
  pOperator->pRuntimeEnv = pRuntimeEnv;
  pOperator->getNextFn = doAllIntervalAgg;
  pOperator->closeFn = destroyBasicOperatorInfo;

  int32_t code = appendDownstream(pOperator, &downstream, 1);
  return pOperator;
}

SOperatorInfo* createStatewindowOperatorInfo(SOperatorInfo* downstream, SExprInfo* pExpr, int32_t numOfCols, SSDataBlock* pResBlock, SExecTaskInfo* pTaskInfo) {
  SStateWindowOperatorInfo* pInfo = taosMemoryCalloc(1, sizeof(SStateWindowOperatorInfo));

  pInfo->colIndex = -1;
  pInfo->reptScan = false;
  //  pInfo->binfo.pCtx = createSqlFunctionCtx(pRuntimeEnv, pExpr, numOfOutput, &pInfo->binfo.rowCellInfoOffset);
  //  pInfo->binfo.pRes = createOutputBuf(pExpr, numOfOutput, pResultInfo->capacity);
  initResultRowInfo(&pInfo->binfo.resultRowInfo, 8);

  SOperatorInfo* pOperator = taosMemoryCalloc(1, sizeof(SOperatorInfo));
  pOperator->name = "StateWindowOperator";
  //  pOperator->operatorType = OP_StateWindow;
  pOperator->blockingOptr = true;
  pOperator->status       = OP_NOT_OPENED;
  pOperator->pExpr        = pExpr;
  pOperator->numOfOutput  = numOfCols;

  pOperator->pTaskInfo    = pTaskInfo;
  pOperator->info         = pInfo;
  pOperator->getNextFn    = doStateWindowAgg;
  pOperator->closeFn      = destroyStateWindowOperatorInfo;

  int32_t code = appendDownstream(pOperator, &downstream, 1);
  return pOperator;
}

SOperatorInfo* createSessionAggOperatorInfo(SOperatorInfo* downstream, SExprInfo* pExprInfo, int32_t numOfCols,
                                            SSDataBlock* pResBlock, int64_t gap, SExecTaskInfo* pTaskInfo) {
  SSessionAggOperatorInfo* pInfo = taosMemoryCalloc(1, sizeof(SSessionAggOperatorInfo));
  SOperatorInfo*           pOperator = taosMemoryCalloc(1, sizeof(SOperatorInfo));
  if (pInfo == NULL || pOperator == NULL) {
    goto _error;
  }

  int32_t numOfRows = 4096;
  int32_t code = initAggInfo(&pInfo->binfo, &pInfo->aggSup, pExprInfo, numOfCols, numOfRows, pResBlock, pTaskInfo->id.str);
  if (code != TSDB_CODE_SUCCESS) {
    goto _error;
  }

  initResultRowInfo(&pInfo->binfo.resultRowInfo, 8);
  initExecTimeWindowInfo(&pInfo->timeWindowData, &pTaskInfo->window);

  pInfo->gap              = gap;
  pInfo->binfo.pRes       = pResBlock;
  pInfo->prevTs           = INT64_MIN;
  pInfo->reptScan         = false;
  pOperator->name         = "SessionWindowAggOperator";
  pOperator->operatorType = QUERY_NODE_PHYSICAL_PLAN_SESSION_WINDOW;
  pOperator->blockingOptr = true;
  pOperator->status       = OP_NOT_OPENED;
  pOperator->pExpr        = pExprInfo;
  pOperator->numOfOutput  = numOfCols;
  pOperator->info         = pInfo;
  pOperator->getNextFn    = doSessionWindowAgg;
  pOperator->closeFn      = destroySWindowOperatorInfo;
  pOperator->pTaskInfo    = pTaskInfo;

  code = appendDownstream(pOperator, &downstream, 1);
  return pOperator;

_error:
  if (pInfo != NULL) {
    destroySWindowOperatorInfo(pInfo, numOfCols);
  }

  taosMemoryFreeClear(pInfo);
  taosMemoryFreeClear(pOperator);
  pTaskInfo->code = code;
  return NULL;
}

SOperatorInfo* createMultiTableTimeIntervalOperatorInfo(STaskRuntimeEnv* pRuntimeEnv, SOperatorInfo* downstream,
                                                        SExprInfo* pExpr, int32_t numOfOutput) {
  STableIntervalOperatorInfo* pInfo = taosMemoryCalloc(1, sizeof(STableIntervalOperatorInfo));

  //  pInfo->binfo.pCtx = createSqlFunctionCtx(pRuntimeEnv, pExpr, numOfOutput, &pInfo->binfo.rowCellInfoOffset);
  //  pInfo->binfo.pRes = createOutputBuf(pExpr, numOfOutput, pResultInfo->capacity);
  initResultRowInfo(&pInfo->binfo.resultRowInfo, 8);

  SOperatorInfo* pOperator = taosMemoryCalloc(1, sizeof(SOperatorInfo));
  pOperator->name = "MultiTableTimeIntervalOperator";
  //  pOperator->operatorType = OP_MultiTableTimeInterval;
  pOperator->blockingOptr = true;
  pOperator->status = OP_NOT_OPENED;
  pOperator->pExpr = pExpr;
  pOperator->numOfOutput = numOfOutput;
  pOperator->info = pInfo;
  pOperator->pRuntimeEnv = pRuntimeEnv;

  pOperator->getNextFn = doSTableIntervalAgg;
  pOperator->closeFn = destroyBasicOperatorInfo;

  int32_t code = appendDownstream(pOperator, &downstream, 1);
  return pOperator;
}

SOperatorInfo* createAllMultiTableTimeIntervalOperatorInfo(STaskRuntimeEnv* pRuntimeEnv, SOperatorInfo* downstream,
                                                           SExprInfo* pExpr, int32_t numOfOutput) {
  STableIntervalOperatorInfo* pInfo = taosMemoryCalloc(1, sizeof(STableIntervalOperatorInfo));

  //  pInfo->binfo.pCtx = createSqlFunctionCtx(pRuntimeEnv, pExpr, numOfOutput, &pInfo->binfo.rowCellInfoOffset);
  //  pInfo->binfo.pRes = createOutputBuf(pExpr, numOfOutput, pResultInfo->capacity);
  initResultRowInfo(&pInfo->binfo.resultRowInfo, 8);

  SOperatorInfo* pOperator = taosMemoryCalloc(1, sizeof(SOperatorInfo));
  pOperator->name = "AllMultiTableTimeIntervalOperator";
  //  pOperator->operatorType = OP_AllMultiTableTimeInterval;
  pOperator->blockingOptr = true;
  pOperator->status = OP_NOT_OPENED;
  pOperator->pExpr = pExpr;
  pOperator->numOfOutput = numOfOutput;
  pOperator->info = pInfo;
  pOperator->pRuntimeEnv = pRuntimeEnv;

  pOperator->getNextFn = doAllSTableIntervalAgg;
  pOperator->closeFn = destroyBasicOperatorInfo;

  int32_t code = appendDownstream(pOperator, &downstream, 1);

  return pOperator;
}

static int32_t initFillInfo(SFillOperatorInfo* pInfo, SExprInfo* pExpr, int32_t numOfCols, int64_t* fillVal,
                            STimeWindow win, int32_t capacity, const char* id, SInterval* pInterval, int32_t fillType) {
  struct SFillColInfo* pColInfo = createFillColInfo(pExpr, numOfCols, (int64_t*)fillVal);

  TSKEY sk = TMIN(win.skey, win.ekey);
  TSKEY ek = TMAX(win.skey, win.ekey);

  // TODO set correct time precision
  STimeWindow w = TSWINDOW_INITIALIZER;
  getAlignQueryTimeWindow(pInterval, TSDB_TIME_PRECISION_MILLI, win.skey, sk, ek, &w);

  int32_t order = TSDB_ORDER_ASC;
  pInfo->pFillInfo = taosCreateFillInfo(order, w.skey, 0, capacity, numOfCols, pInterval->sliding,
                                        pInterval->slidingUnit, (int8_t)pInterval->precision, fillType, pColInfo, id);

  pInfo->p = taosMemoryCalloc(numOfCols, POINTER_BYTES);

  if (pInfo->pFillInfo == NULL || pInfo->p == NULL) {
    return TSDB_CODE_OUT_OF_MEMORY;
  } else {
    return TSDB_CODE_SUCCESS;
  }
}

SOperatorInfo* createFillOperatorInfo(SOperatorInfo* downstream, SExprInfo* pExpr, int32_t numOfCols,
                                      SInterval* pInterval, SSDataBlock* pResBlock, int32_t fillType, char* fillVal,
                                      bool multigroupResult, SExecTaskInfo* pTaskInfo) {
  SFillOperatorInfo* pInfo = taosMemoryCalloc(1, sizeof(SFillOperatorInfo));
  SOperatorInfo*     pOperator = taosMemoryCalloc(1, sizeof(SOperatorInfo));

  pInfo->pRes = pResBlock;
  pInfo->multigroupResult = multigroupResult;
  pInfo->intervalInfo = *pInterval;

  SResultInfo* pResultInfo = &pOperator->resultInfo;
  int32_t      code = initFillInfo(pInfo, pExpr, numOfCols, (int64_t*)fillVal, pTaskInfo->window, pResultInfo->capacity,
                                   pTaskInfo->id.str, pInterval, fillType);
  if (code != TSDB_CODE_SUCCESS) {
    goto _error;
  }

  pOperator->name = "FillOperator";
  pOperator->blockingOptr = false;
  pOperator->status = OP_NOT_OPENED;
  //  pOperator->operatorType = OP_Fill;
  pOperator->pExpr = pExpr;
  pOperator->numOfOutput = numOfCols;
  pOperator->info = pInfo;
  pOperator->_openFn = operatorDummyOpenFn;
  pOperator->getNextFn = doFill;
  pOperator->pTaskInfo = pTaskInfo;

  pOperator->closeFn = destroySFillOperatorInfo;

  code = appendDownstream(pOperator, &downstream, 1);
  return pOperator;

_error:
  taosMemoryFreeClear(pOperator);
  taosMemoryFreeClear(pInfo);
  return NULL;
}

SOperatorInfo* createSLimitOperatorInfo(STaskRuntimeEnv* pRuntimeEnv, SOperatorInfo* downstream, SExprInfo* pExpr,
                                        int32_t numOfOutput, void* pMerger, bool multigroupResult) {
  SSLimitOperatorInfo* pInfo = taosMemoryCalloc(1, sizeof(SSLimitOperatorInfo));
  SOperatorInfo*       pOperator = taosMemoryCalloc(1, sizeof(SOperatorInfo));

  //  pInfo->orderColumnList = getResultGroupCheckColumns(pQueryAttr);
  //  pInfo->slimit          = pQueryAttr->slimit;
  //  pInfo->limit           = pQueryAttr->limit;
  //  pInfo->capacity        = pResultInfo->capacity;
  //  pInfo->threshold       = (int64_t)(pInfo->capacity * 0.8);
  //  pInfo->currentOffset   = pQueryAttr->limit.offset;
  //  pInfo->currentGroupOffset = pQueryAttr->slimit.offset;
  pInfo->multigroupResult = multigroupResult;

  // TODO refactor
  int32_t len = 0;
  for (int32_t i = 0; i < numOfOutput; ++i) {
    len += pExpr[i].base.resSchema.bytes;
  }

  int32_t numOfCols = (pInfo->orderColumnList != NULL) ? (int32_t)taosArrayGetSize(pInfo->orderColumnList) : 0;
  pInfo->prevRow = taosMemoryCalloc(1, (POINTER_BYTES * numOfCols + len));

  int32_t offset = POINTER_BYTES * numOfCols;
  for (int32_t i = 0; i < numOfCols; ++i) {
    pInfo->prevRow[i] = (char*)pInfo->prevRow + offset;

    SColIndex* index = taosArrayGet(pInfo->orderColumnList, i);
    offset += pExpr[index->colIndex].base.resSchema.bytes;
  }

  //  pInfo->pRes = createOutputBuf(pExpr, numOfOutput, pOperator->resultInfo.capacity);

  pOperator->name = "SLimitOperator";
  // pOperator->operatorType = OP_SLimit;
  pOperator->blockingOptr = false;
  pOperator->status = OP_NOT_OPENED;
  //  pOperator->exec         = doSLimit;
  pOperator->info = pInfo;
  pOperator->pRuntimeEnv = pRuntimeEnv;
  pOperator->closeFn = destroySlimitOperatorInfo;

  int32_t code = appendDownstream(pOperator, &downstream, 1);
  return pOperator;
}

static SSDataBlock* doTagScan(SOperatorInfo* pOperator, bool* newgroup) {
#if 0
  SOperatorInfo* pOperator = (SOperatorInfo*) param;
  if (pOperator->status == OP_EXEC_DONE) {
    return NULL;
  }

  STaskRuntimeEnv* pRuntimeEnv = pOperator->pRuntimeEnv;
  int32_t maxNumOfTables = (int32_t)pResultInfo->capacity;

  STagScanInfo *pInfo = pOperator->info;
  SSDataBlock  *pRes = pInfo->pRes;
  *newgroup = false;

  int32_t count = 0;
  SArray* pa = GET_TABLEGROUP(pRuntimeEnv, 0);

  int32_t functionId = getExprFunctionId(&pOperator->pExpr[0]);
  if (functionId == FUNCTION_TID_TAG) { // return the tags & table Id
    assert(pQueryAttr->numOfOutput == 1);

    SExprInfo* pExprInfo = &pOperator->pExpr[0];
    int32_t rsize = pExprInfo->base.resSchema.bytes;

    count = 0;

    int16_t bytes = pExprInfo->base.resSchema.bytes;
    int16_t type  = pExprInfo->base.resSchema.type;

    for(int32_t i = 0; i < pQueryAttr->numOfTags; ++i) {
      if (pQueryAttr->tagColList[i].colId == pExprInfo->base.pColumns->info.colId) {
        bytes = pQueryAttr->tagColList[i].bytes;
        type = pQueryAttr->tagColList[i].type;
        break;
      }
    }

    SColumnInfoData* pColInfo = taosArrayGet(pRes->pDataBlock, 0);

    while(pInfo->curPos < pInfo->totalTables && count < maxNumOfTables) {
      int32_t i = pInfo->curPos++;
      STableQueryInfo *item = taosArrayGetP(pa, i);

      char *output = pColInfo->pData + count * rsize;
      varDataSetLen(output, rsize - VARSTR_HEADER_SIZE);

      output = varDataVal(output);
      STableId* id = TSDB_TABLEID(item->pTable);

      *(int16_t *)output = 0;
      output += sizeof(int16_t);

      *(int64_t *)output = id->uid;  // memory align problem, todo serialize
      output += sizeof(id->uid);

      *(int32_t *)output = id->tid;
      output += sizeof(id->tid);

      *(int32_t *)output = pQueryAttr->vgId;
      output += sizeof(pQueryAttr->vgId);

      char* data = NULL;
      if (pExprInfo->base.pColumns->info.colId == TSDB_TBNAME_COLUMN_INDEX) {
        data = tsdbGetTableName(item->pTable);
      } else {
        data = tsdbGetTableTagVal(item->pTable, pExprInfo->base.pColumns->info.colId, type, bytes);
      }

      doSetTagValueToResultBuf(output, data, type, bytes);
      count += 1;
    }

    //qDebug("QInfo:0x%"PRIx64" create (tableId, tag) info completed, rows:%d", GET_TASKID(pRuntimeEnv), count);
  } else if (functionId == FUNCTION_COUNT) {// handle the "count(tbname)" query
    SColumnInfoData* pColInfo = taosArrayGet(pRes->pDataBlock, 0);
    *(int64_t*)pColInfo->pData = pInfo->totalTables;
    count = 1;

    pOperator->status = OP_EXEC_DONE;
    //qDebug("QInfo:0x%"PRIx64" create count(tbname) query, res:%d rows:1", GET_TASKID(pRuntimeEnv), count);
  } else {  // return only the tags|table name etc.
    SExprInfo* pExprInfo = &pOperator->pExpr[0];  // todo use the column list instead of exprinfo

    count = 0;
    while(pInfo->curPos < pInfo->totalTables && count < maxNumOfTables) {
      int32_t i = pInfo->curPos++;

      STableQueryInfo* item = taosArrayGetP(pa, i);

      char *data = NULL, *dst = NULL;
      int16_t type = 0, bytes = 0;
      for(int32_t j = 0; j < pOperator->numOfOutput; ++j) {
        // not assign value in case of user defined constant output column
        if (TSDB_COL_IS_UD_COL(pExprInfo[j].base.pColumns->flag)) {
          continue;
        }

        SColumnInfoData* pColInfo = taosArrayGet(pRes->pDataBlock, j);
        type  = pExprInfo[j].base.resSchema.type;
        bytes = pExprInfo[j].base.resSchema.bytes;

        if (pExprInfo[j].base.pColumns->info.colId == TSDB_TBNAME_COLUMN_INDEX) {
          data = tsdbGetTableName(item->pTable);
        } else {
          data = tsdbGetTableTagVal(item->pTable, pExprInfo[j].base.pColumns->info.colId, type, bytes);
        }

        dst  = pColInfo->pData + count * pExprInfo[j].base.resSchema.bytes;
        doSetTagValueToResultBuf(dst, data, type, bytes);
      }

      count += 1;
    }

    if (pInfo->curPos >= pInfo->totalTables) {
      pOperator->status = OP_EXEC_DONE;
    }

    //qDebug("QInfo:0x%"PRIx64" create tag values results completed, rows:%d", GET_TASKID(pRuntimeEnv), count);
  }

  if (pOperator->status == OP_EXEC_DONE) {
    setTaskStatus(pOperator->pRuntimeEnv, TASK_COMPLETED);
  }

  pRes->info.rows = count;
  return (pRes->info.rows == 0)? NULL:pInfo->pRes;

#endif
  return TSDB_CODE_SUCCESS;
}

SOperatorInfo* createTagScanOperatorInfo(STaskRuntimeEnv* pRuntimeEnv, SExprInfo* pExpr, int32_t numOfOutput) {
  STagScanInfo* pInfo = taosMemoryCalloc(1, sizeof(STagScanInfo));
  //  pInfo->pRes = createOutputBuf(pExpr, numOfOutput, pResultInfo->capacity);

  size_t numOfGroup = GET_NUM_OF_TABLEGROUP(pRuntimeEnv);
  assert(numOfGroup == 0 || numOfGroup == 1);

  pInfo->totalTables = pRuntimeEnv->tableqinfoGroupInfo.numOfTables;
  pInfo->curPos = 0;

  SOperatorInfo* pOperator = taosMemoryCalloc(1, sizeof(SOperatorInfo));
  pOperator->name = "SeqTableTagScan";
  pOperator->operatorType = QUERY_NODE_PHYSICAL_PLAN_TAG_SCAN;
  pOperator->blockingOptr = false;
  pOperator->status = OP_NOT_OPENED;
  pOperator->info = pInfo;
  pOperator->getNextFn = doTagScan;
  pOperator->pExpr = pExpr;
  pOperator->numOfOutput = numOfOutput;
  pOperator->pRuntimeEnv = pRuntimeEnv;
  pOperator->closeFn = destroyTagScanOperatorInfo;

  return pOperator;
}


static int32_t getColumnIndexInSource(SQueriedTableInfo* pTableInfo, SExprBasicInfo* pExpr, SColumnInfo* pTagCols) {
  int32_t j = 0;

  if (TSDB_COL_IS_TAG(pExpr->pParam[0].pCol->type)) {
    if (pExpr->pParam[0].pCol->colId == TSDB_TBNAME_COLUMN_INDEX) {
      return TSDB_TBNAME_COLUMN_INDEX;
    }

    while (j < pTableInfo->numOfTags) {
      if (pExpr->pParam[0].pCol->colId == pTagCols[j].colId) {
        return j;
      }

      j += 1;
    }

  } /*else if (TSDB_COL_IS_UD_COL(pExpr->colInfo.flag)) {  // user specified column data
    return TSDB_UD_COLUMN_INDEX;
  } else {
    while (j < pTableInfo->numOfCols) {
      if (pExpr->colInfo.colId == pTableInfo->colList[j].colId) {
        return j;
      }

      j += 1;
    }
  }*/

  return INT32_MIN;  // return a less than TSDB_TBNAME_COLUMN_INDEX value
}

bool validateExprColumnInfo(SQueriedTableInfo* pTableInfo, SExprBasicInfo* pExpr, SColumnInfo* pTagCols) {
  int32_t j = getColumnIndexInSource(pTableInfo, pExpr, pTagCols);
  return j != INT32_MIN;
}

static int32_t deserializeColFilterInfo(SColumnFilterInfo* pColFilters, int16_t numOfFilters, char** pMsg) {
  for (int32_t f = 0; f < numOfFilters; ++f) {
    SColumnFilterInfo* pFilterMsg = (SColumnFilterInfo*)(*pMsg);

    SColumnFilterInfo* pColFilter = &pColFilters[f];
    pColFilter->filterstr = htons(pFilterMsg->filterstr);

    (*pMsg) += sizeof(SColumnFilterInfo);

    if (pColFilter->filterstr) {
      pColFilter->len = htobe64(pFilterMsg->len);

      pColFilter->pz =
          (int64_t)taosMemoryCalloc(1, (size_t)(pColFilter->len + 1 * TSDB_NCHAR_SIZE));  // note: null-terminator
      if (pColFilter->pz == 0) {
        return TSDB_CODE_QRY_OUT_OF_MEMORY;
      }

      memcpy((void*)pColFilter->pz, (*pMsg), (size_t)pColFilter->len);
      (*pMsg) += (pColFilter->len + 1);
    } else {
      pColFilter->lowerBndi = htobe64(pFilterMsg->lowerBndi);
      pColFilter->upperBndi = htobe64(pFilterMsg->upperBndi);
    }

    pColFilter->lowerRelOptr = htons(pFilterMsg->lowerRelOptr);
    pColFilter->upperRelOptr = htons(pFilterMsg->upperRelOptr);
  }

  return TSDB_CODE_SUCCESS;
}

static SResSchema createResSchema(int32_t type, int32_t bytes, int32_t slotId, int32_t scale, int32_t precision,
                                  const char* name) {
  SResSchema s = {0};
  s.scale = scale;
  s.type = type;
  s.bytes = bytes;
  s.colId = slotId;
  s.precision = precision;
  strncpy(s.name, name, tListLen(s.name));

  return s;
}

static SColumn* createColumn(int32_t blockId, int32_t slotId, SDataType* pType) {
  SColumn* pCol = taosMemoryCalloc(1, sizeof(SColumn));
  if (pCol == NULL) {
    terrno = TSDB_CODE_OUT_OF_MEMORY;
    return NULL;
  }

  pCol->slotId      = slotId;
  pCol->bytes       = pType->bytes;
  pCol->type        = pType->type;
  pCol->scale       = pType->scale;
  pCol->precision   = pType->precision;
  pCol->dataBlockId = blockId;

  return pCol;
}

SExprInfo* createExprInfo(SNodeList* pNodeList, SNodeList* pGroupKeys, int32_t* numOfExprs) {
  int32_t numOfFuncs = LIST_LENGTH(pNodeList);
  int32_t numOfGroupKeys = 0;
  if (pGroupKeys != NULL) {
    numOfGroupKeys = LIST_LENGTH(pGroupKeys);
  }

  *numOfExprs = numOfFuncs + numOfGroupKeys;
  SExprInfo* pExprs = taosMemoryCalloc(*numOfExprs, sizeof(SExprInfo));

  for (int32_t i = 0; i < (*numOfExprs); ++i) {
    STargetNode* pTargetNode = NULL;
    if (i < numOfFuncs) {
      pTargetNode = (STargetNode*)nodesListGetNode(pNodeList, i);
    } else {
      pTargetNode = (STargetNode*)nodesListGetNode(pGroupKeys, i - numOfFuncs);
    }

    SExprInfo* pExp = &pExprs[pTargetNode->slotId];

    pExp->pExpr = taosMemoryCalloc(1, sizeof(tExprNode));
    pExp->pExpr->_function.num = 1;
    pExp->pExpr->_function.functionId = -1;

    // it is a project query, or group by column
    if (nodeType(pTargetNode->pExpr) == QUERY_NODE_COLUMN) {
      pExp->pExpr->nodeType = QUERY_NODE_COLUMN;
      SColumnNode* pColNode = (SColumnNode*)pTargetNode->pExpr;

      pExp->base.pParam = taosMemoryCalloc(1, sizeof(SFunctParam));
      pExp->base.numOfParams = 1;

      SDataType* pType = &pColNode->node.resType;
      pExp->base.resSchema = createResSchema(pType->type, pType->bytes, pTargetNode->slotId, pType->scale, pType->precision, pColNode->colName);
      pExp->base.pParam[0].pCol = createColumn(pColNode->dataBlockId, pColNode->slotId, pType);
      pExp->base.pParam[0].type = FUNC_PARAM_TYPE_COLUMN;
    } else if (nodeType(pTargetNode->pExpr) == QUERY_NODE_VALUE) {
      pExp->pExpr->nodeType = QUERY_NODE_VALUE;
      SValueNode* pValNode = (SValueNode*)pTargetNode->pExpr;

      pExp->base.pParam = taosMemoryCalloc(1, sizeof(SFunctParam));
      pExp->base.numOfParams = 1;

      SDataType* pType = &pValNode->node.resType;
      pExp->base.resSchema = createResSchema(pType->type, pType->bytes, pTargetNode->slotId, pType->scale, pType->precision, pValNode->node.aliasName);
      pExp->base.pParam[0].type = FUNC_PARAM_TYPE_VALUE;
      valueNodeToVariant(pValNode, &pExp->base.pParam[0].param);
    } else if (nodeType(pTargetNode->pExpr) == QUERY_NODE_FUNCTION) {
      pExp->pExpr->nodeType = QUERY_NODE_FUNCTION;
      SFunctionNode* pFuncNode = (SFunctionNode*)pTargetNode->pExpr;

      SDataType* pType = &pFuncNode->node.resType;
      pExp->base.resSchema = createResSchema(pType->type, pType->bytes, pTargetNode->slotId, pType->scale,
                                             pType->precision, pFuncNode->node.aliasName);

      pExp->pExpr->_function.functionId = pFuncNode->funcId;
      pExp->pExpr->_function.pFunctNode = pFuncNode;
      strncpy(pExp->pExpr->_function.functionName, pFuncNode->functionName, tListLen(pExp->pExpr->_function.functionName));

      // TODO: value parameter needs to be handled
      int32_t numOfParam = LIST_LENGTH(pFuncNode->pParameterList);

      pExp->base.pParam = taosMemoryCalloc(numOfParam, sizeof(SFunctParam));
      pExp->base.numOfParams = numOfParam;

      for (int32_t j = 0; j < numOfParam; ++j) {
        SNode*       p1 = nodesListGetNode(pFuncNode->pParameterList, j);
        if (p1->type == QUERY_NODE_COLUMN) {
          SColumnNode* pcn = (SColumnNode*) p1;

          pExp->base.pParam[j].type = FUNC_PARAM_TYPE_COLUMN;
          pExp->base.pParam[j].pCol = createColumn(pcn->dataBlockId, pcn->slotId, &pcn->node.resType);
        } else if (p1->type == QUERY_NODE_VALUE) {
          SValueNode* pvn = (SValueNode*)p1;
          pExp->base.pParam[j].type = FUNC_PARAM_TYPE_VALUE;
        }
      }
    } else if (nodeType(pTargetNode->pExpr) == QUERY_NODE_OPERATOR) {
      pExp->pExpr->nodeType = QUERY_NODE_OPERATOR;
      SOperatorNode* pNode = (SOperatorNode*)pTargetNode->pExpr;

      pExp->base.pParam = taosMemoryCalloc(1, sizeof(SFunctParam));
      pExp->base.numOfParams = 1;

      SDataType* pType = &pNode->node.resType;
      pExp->base.resSchema = createResSchema(pType->type, pType->bytes, pTargetNode->slotId, pType->scale, pType->precision, pNode->node.aliasName);

      pExp->pExpr->_optrRoot.pRootNode = pTargetNode->pExpr;

//      pExp->base.pParam[0].type = FUNC_PARAM_TYPE_COLUMN;
//      pExp->base.pParam[0].pCol = createColumn(pTargetNode->dataBlockId, pTargetNode->slotId, pType);
    } else {
      ASSERT(0);
    }
  }

  return pExprs;
}

static SExecTaskInfo* createExecTaskInfo(uint64_t queryId, uint64_t taskId, EOPTR_EXEC_MODEL model) {
  SExecTaskInfo* pTaskInfo = taosMemoryCalloc(1, sizeof(SExecTaskInfo));
  setTaskStatus(pTaskInfo, TASK_NOT_COMPLETED);

  pTaskInfo->cost.created = taosGetTimestampMs();
  pTaskInfo->id.queryId = queryId;
  pTaskInfo->execModel  = model;

  char* p = taosMemoryCalloc(1, 128);
  snprintf(p, 128, "TID:0x%" PRIx64 " QID:0x%" PRIx64, taskId, queryId);
  pTaskInfo->id.str = strdup(p);

  return pTaskInfo;
}

static tsdbReaderT doCreateDataReader(STableScanPhysiNode* pTableScanNode, SReadHandle* pHandle,
                                      STableGroupInfo* pTableGroupInfo, uint64_t queryId, uint64_t taskId);

static int32_t doCreateTableGroup(void* metaHandle, int32_t tableType, uint64_t tableUid, STableGroupInfo* pGroupInfo,
                                  uint64_t queryId, uint64_t taskId);
static SArray* extractTableIdList(const STableGroupInfo* pTableGroupInfo);
static SArray* extractScanColumnId(SNodeList* pNodeList);
static SArray* extractColumnInfo(SNodeList* pNodeList);
static SArray* extractColMatchInfo(SNodeList* pNodeList, SDataBlockDescNode* pOutputNodeList, int32_t* numOfOutputCols);
<<<<<<< HEAD
static SArray* createSortInfo(SNodeList* pNodeList, SNodeList* pNodeListTarget);
static SArray* createIndexMap(SNodeList* pNodeList);
=======
static SArray* createSortInfo(SNodeList* pNodeList);
static SArray* extractPartitionColInfo(SNodeList* pNodeList);
>>>>>>> f072afe7

SOperatorInfo* createOperatorTree(SPhysiNode* pPhyNode, SExecTaskInfo* pTaskInfo, SReadHandle* pHandle,
                                        uint64_t queryId, uint64_t taskId, STableGroupInfo* pTableGroupInfo) {
  if (pPhyNode->pChildren == NULL || LIST_LENGTH(pPhyNode->pChildren) == 0) {
    int32_t type = nodeType(pPhyNode);
    if (QUERY_NODE_PHYSICAL_PLAN_TABLE_SCAN == type) {
      SScanPhysiNode* pScanPhyNode = (SScanPhysiNode*)pPhyNode;

      int32_t     numOfCols = 0;
      tsdbReaderT pDataReader = doCreateDataReader((STableScanPhysiNode*)pPhyNode, pHandle, pTableGroupInfo, (uint64_t)queryId, taskId);
      SArray* pColList = extractColMatchInfo(pScanPhyNode->pScanCols, pScanPhyNode->node.pOutputDataBlockDesc, &numOfCols);
      return createTableScanOperatorInfo(pDataReader, pScanPhyNode->order, numOfCols, pScanPhyNode->count,
                                         pScanPhyNode->reverse, pColList, pScanPhyNode->node.pConditions, pTaskInfo);
    } else if (QUERY_NODE_PHYSICAL_PLAN_EXCHANGE == type) {
      SExchangePhysiNode* pExchange = (SExchangePhysiNode*)pPhyNode;
      SSDataBlock*        pResBlock = createOutputBuf_rv1(pExchange->node.pOutputDataBlockDesc);
      return createExchangeOperatorInfo(pExchange->pSrcEndPoints, pResBlock, pTaskInfo);
    } else if (QUERY_NODE_PHYSICAL_PLAN_STREAM_SCAN == type) {
      SScanPhysiNode* pScanPhyNode = (SScanPhysiNode*)pPhyNode;  // simple child table.

      int32_t code = doCreateTableGroup(pHandle->meta, pScanPhyNode->tableType, pScanPhyNode->uid, pTableGroupInfo, queryId, taskId);
      SArray* tableIdList = extractTableIdList(pTableGroupInfo);

      SSDataBlock* pResBlock = createOutputBuf_rv1(pScanPhyNode->node.pOutputDataBlockDesc);

      int32_t numOfCols = 0;
      SArray* pColList = extractColMatchInfo(pScanPhyNode->pScanCols, pScanPhyNode->node.pOutputDataBlockDesc, &numOfCols);
      SOperatorInfo* pOperator = createStreamScanOperatorInfo(pHandle->reader, pResBlock, pColList, tableIdList, pTaskInfo);
      taosArrayDestroy(tableIdList);
      return pOperator;
    } else if (QUERY_NODE_PHYSICAL_PLAN_SYSTABLE_SCAN == type) {
      SSystemTableScanPhysiNode* pSysScanPhyNode = (SSystemTableScanPhysiNode*)pPhyNode;
      SSDataBlock*               pResBlock = createOutputBuf_rv1(pSysScanPhyNode->scan.node.pOutputDataBlockDesc);

      struct SScanPhysiNode* pScanNode = &pSysScanPhyNode->scan;
      SArray*                colList = extractScanColumnId(pScanNode->pScanCols);

      SOperatorInfo* pOperator = createSysTableScanOperatorInfo(
          pHandle->meta, pResBlock, &pScanNode->tableName, pScanNode->node.pConditions, pSysScanPhyNode->mgmtEpSet,
          colList, pTaskInfo, pSysScanPhyNode->showRewrite, pSysScanPhyNode->accountId);
      return pOperator;
    } else {
      ASSERT(0);
    }
  }

  int32_t type = nodeType(pPhyNode);
  size_t size = LIST_LENGTH(pPhyNode->pChildren);
  ASSERT(size == 1);

  SPhysiNode*    pChildNode = (SPhysiNode*)nodesListGetNode(pPhyNode->pChildren, 0);
  SOperatorInfo* op = createOperatorTree(pChildNode, pTaskInfo, pHandle, queryId, taskId, pTableGroupInfo);

  if (QUERY_NODE_PHYSICAL_PLAN_PROJECT == type) {
    int32_t      num = 0;
    SProjectPhysiNode* pProjPhyNode = (SProjectPhysiNode*) pPhyNode;
    SExprInfo*   pExprInfo = createExprInfo(pProjPhyNode->pProjections, NULL, &num);

    SSDataBlock* pResBlock = createOutputBuf_rv1(pPhyNode->pOutputDataBlockDesc);
    SLimit limit = {.limit = pProjPhyNode->limit, .offset = pProjPhyNode->offset};
    SLimit slimit = {.limit = pProjPhyNode->slimit, .offset = pProjPhyNode->soffset};
    return createProjectOperatorInfo(op, pExprInfo, num, pResBlock, &limit, &slimit, pTaskInfo);
  } else if (QUERY_NODE_PHYSICAL_PLAN_AGG == type) {
    int32_t num = 0;

    SAggPhysiNode* pAggNode = (SAggPhysiNode*)pPhyNode;
    SExprInfo*     pExprInfo = createExprInfo(pAggNode->pAggFuncs, pAggNode->pGroupKeys, &num);
    SSDataBlock*   pResBlock = createOutputBuf_rv1(pPhyNode->pOutputDataBlockDesc);

    if (pAggNode->pGroupKeys != NULL) {
      SArray* pColList = extractColumnInfo(pAggNode->pGroupKeys);
      return createGroupOperatorInfo(op, pExprInfo, num, pResBlock, pColList, pAggNode->node.pConditions, pTaskInfo, NULL);
    } else {
      return createAggregateOperatorInfo(op, pExprInfo, num, pResBlock, pTaskInfo, pTableGroupInfo);
    }
  } else if (QUERY_NODE_PHYSICAL_PLAN_INTERVAL == type) {
    SIntervalPhysiNode* pIntervalPhyNode = (SIntervalPhysiNode*)pPhyNode;

    int32_t      num = 0;
    SExprInfo*   pExprInfo = createExprInfo(pIntervalPhyNode->window.pFuncs, NULL, &num);
    SSDataBlock* pResBlock = createOutputBuf_rv1(pPhyNode->pOutputDataBlockDesc);

    SInterval interval = {
        .interval     = pIntervalPhyNode->interval,
        .sliding      = pIntervalPhyNode->sliding,
        .intervalUnit = pIntervalPhyNode->intervalUnit,
        .slidingUnit  = pIntervalPhyNode->slidingUnit,
        .offset       = pIntervalPhyNode->offset,
        .precision    = pIntervalPhyNode->precision
    };

    int32_t primaryTsSlotId = ((SColumnNode*) pIntervalPhyNode->pTspk)->slotId;
    return createIntervalOperatorInfo(op, pExprInfo, num, pResBlock, &interval, primaryTsSlotId, pTableGroupInfo, pTaskInfo);
  } else if (QUERY_NODE_PHYSICAL_PLAN_SORT == type) {
    SSortPhysiNode* pSortPhyNode = (SSortPhysiNode*)pPhyNode;

    SSDataBlock* pResBlock = createOutputBuf_rv1(pPhyNode->pOutputDataBlockDesc);
<<<<<<< HEAD
    SArray*      info = createSortInfo(pSortPhyNode->pSortKeys, pSortPhyNode->pTargets);
    SArray*      slotMap = createIndexMap(pSortPhyNode->pTargets);
    return createSortOperatorInfo(op, pResBlock, info, slotMap, pTaskInfo);
  } else if (QUERY_NODE_PHYSICAL_PLAN_SESSION_WINDOW == nodeType(pPhyNode)) {
    size_t size = LIST_LENGTH(pPhyNode->pChildren);
    assert(size == 1);

    SPhysiNode*    pChildNode = (SPhysiNode*)nodesListGetNode(pPhyNode->pChildren, 0);
    SOperatorInfo* op = createOperatorTree(pChildNode, pTaskInfo, pHandle, queryId, taskId, pTableGroupInfo);
=======
>>>>>>> f072afe7

    SArray* info = createSortInfo(pSortPhyNode->pSortKeys);
    return createSortOperatorInfo(op, pResBlock, info, pTaskInfo);
  } else if (QUERY_NODE_PHYSICAL_PLAN_SESSION_WINDOW == type) {
    SSessionWinodwPhysiNode* pSessionNode = (SSessionWinodwPhysiNode*)pPhyNode;

    int32_t      num = 0;
    SExprInfo*   pExprInfo = createExprInfo(pSessionNode->window.pFuncs, NULL, &num);
    SSDataBlock* pResBlock = createOutputBuf_rv1(pPhyNode->pOutputDataBlockDesc);
    return createSessionAggOperatorInfo(op, pExprInfo, num, pResBlock, pSessionNode->gap, pTaskInfo);
  } else if (QUERY_NODE_PHYSICAL_PLAN_PARTITION == type) {
    SPartitionPhysiNode* pPartNode = (SPartitionPhysiNode*) pPhyNode;
    SArray* pColList = extractPartitionColInfo(pPartNode->pPartitionKeys);
    SSDataBlock* pResBlock = createOutputBuf_rv1(pPhyNode->pOutputDataBlockDesc);

    int32_t num = 0;
    SExprInfo* pExprInfo = createExprInfo(pPartNode->pTargets, NULL, &num);

    return createPartitionOperatorInfo(op, pExprInfo, num, pResBlock, pColList, pTaskInfo, NULL);
  } else {
    ASSERT(0);
  } /*else if (pPhyNode->info.type == OP_MultiTableAggregate) {
     size_t size = taosArrayGetSize(pPhyNode->pChildren);
     assert(size == 1);

     for (int32_t i = 0; i < size; ++i) {
       SPhysiNode*      pChildNode = taosArrayGetP(pPhyNode->pChildren, i);
       SOperatorInfo* op = createOperatorTree(pChildNode, pTaskInfo, pHandle, queryId, taskId, pTableGroupInfo);
       return createMultiTableAggOperatorInfo(op, pPhyNode->pTargets, pTaskInfo, pTableGroupInfo);
     }
   }*/
  return NULL;
}

static tsdbReaderT createDataReaderImpl(STableScanPhysiNode* pTableScanNode, STableGroupInfo* pGroupInfo,
                                        void* readHandle, uint64_t queryId, uint64_t taskId) {
  STsdbQueryCond cond = {.loadExternalRows = false};

  cond.order = pTableScanNode->scan.order;
  cond.numOfCols = LIST_LENGTH(pTableScanNode->scan.pScanCols);
  cond.colList = taosMemoryCalloc(cond.numOfCols, sizeof(SColumnInfo));
  if (cond.colList == NULL) {
    terrno = TSDB_CODE_QRY_OUT_OF_MEMORY;
    return NULL;
  }

  cond.twindow = pTableScanNode->scanRange;
  cond.type = BLOCK_LOAD_OFFSET_SEQ_ORDER;
  //  cond.type = pTableScanNode->scanFlag;

  int32_t j = 0;
  for (int32_t i = 0; i < cond.numOfCols; ++i) {
    STargetNode* pNode = (STargetNode*)nodesListGetNode(pTableScanNode->scan.pScanCols, i);
    SColumnNode* pColNode = (SColumnNode*)pNode->pExpr;
    if (pColNode->colType == COLUMN_TYPE_TAG) {
      continue;
    }

    cond.colList[j].type  = pColNode->node.resType.type;
    cond.colList[j].bytes = pColNode->node.resType.bytes;
    cond.colList[j].colId = pColNode->colId;
    j += 1;
  }

  cond.numOfCols = j;
  return tsdbQueryTables(readHandle, &cond, pGroupInfo, queryId, taskId);
}

SArray* extractScanColumnId(SNodeList* pNodeList) {
  size_t  numOfCols = LIST_LENGTH(pNodeList);
  SArray* pList = taosArrayInit(numOfCols, sizeof(int16_t));
  if (pList == NULL) {
    terrno = TSDB_CODE_OUT_OF_MEMORY;
    return NULL;
  }

  for (int32_t i = 0; i < numOfCols; ++i) {
    for (int32_t j = 0; j < numOfCols; ++j) {
      STargetNode* pNode = (STargetNode*)nodesListGetNode(pNodeList, j);
      if (pNode->slotId == i) {
        SColumnNode* pColNode = (SColumnNode*)pNode->pExpr;
        taosArrayPush(pList, &pColNode->colId);
        break;
      }
    }
  }

  return pList;
}

SArray* extractColumnInfo(SNodeList* pNodeList) {
  size_t  numOfCols = LIST_LENGTH(pNodeList);
  SArray* pList = taosArrayInit(numOfCols, sizeof(SColumn));
  if (pList == NULL) {
    terrno = TSDB_CODE_OUT_OF_MEMORY;
    return NULL;
  }

  for (int32_t i = 0; i < numOfCols; ++i) {
    STargetNode* pNode = (STargetNode*)nodesListGetNode(pNodeList, i);
    SColumnNode* pColNode = (SColumnNode*)pNode->pExpr;

    // todo extract method
    SColumn c = {0};
    c.slotId = pColNode->slotId;
    c.colId  = pColNode->colId;
    c.type   = pColNode->node.resType.type;
    c.bytes  = pColNode->node.resType.bytes;
    c.precision = pColNode->node.resType.precision;
    c.scale = pColNode->node.resType.scale;

    taosArrayPush(pList, &c);
  }

  return pList;
}

SArray* extractPartitionColInfo(SNodeList* pNodeList) {
  size_t  numOfCols = LIST_LENGTH(pNodeList);
  SArray* pList = taosArrayInit(numOfCols, sizeof(SColumn));
  if (pList == NULL) {
    terrno = TSDB_CODE_OUT_OF_MEMORY;
    return NULL;
  }

  for (int32_t i = 0; i < numOfCols; ++i) {
    SColumnNode* pColNode = (SColumnNode*)nodesListGetNode(pNodeList, i);

    // todo extract method
    SColumn c = {0};
    c.slotId = pColNode->slotId;
    c.colId  = pColNode->colId;
    c.type   = pColNode->node.resType.type;
    c.bytes  = pColNode->node.resType.bytes;
    c.precision = pColNode->node.resType.precision;
    c.scale = pColNode->node.resType.scale;

    taosArrayPush(pList, &c);
  }

  return pList;
}

SArray* createSortInfo(SNodeList* pNodeList, SNodeList* pNodeListTarget) {
  size_t  numOfCols = LIST_LENGTH(pNodeList);
  SArray* pList = taosArrayInit(numOfCols, sizeof(SBlockOrderInfo));
  if (pList == NULL) {
    terrno = TSDB_CODE_OUT_OF_MEMORY;
    return pList;
  }

  for (int32_t i = 0; i < numOfCols; ++i) {
    
    SOrderByExprNode* pSortKey = (SOrderByExprNode*)nodesListGetNode(pNodeList, i);
    SBlockOrderInfo   bi = {0};
    bi.order = (pSortKey->order == ORDER_ASC) ? TSDB_ORDER_ASC : TSDB_ORDER_DESC;
    bi.nullFirst = (pSortKey->nullOrder == NULL_ORDER_FIRST);

    SColumnNode* pColNode = (SColumnNode*)pSortKey->pExpr;
<<<<<<< HEAD

    bool found = false;
    for (int32_t j = 0; j < LIST_LENGTH(pNodeListTarget); ++j) {
      STargetNode* pTarget = (STargetNode*)nodesListGetNode(pNodeListTarget, j);

      SColumnNode* pColNodeT = (SColumnNode*)pTarget->pExpr;
      if(pColNode->slotId == pColNodeT->slotId){    // to find slotId in PhysiSort OutputDataBlockDesc
        bi.slotId = pTarget->slotId;
        found = true;
        break;
      }
    }

    if(!found){
      qError("sort slot id does not found");
    }
=======
    bi.slotId = pColNode->slotId;
>>>>>>> f072afe7
    taosArrayPush(pList, &bi);
  }

  return pList;
}

SArray* createIndexMap(SNodeList* pNodeList) {
  size_t  numOfCols = LIST_LENGTH(pNodeList);
  SArray* pList = taosArrayInit(numOfCols, sizeof(int32_t));
  if (pList == NULL) {
    terrno = TSDB_CODE_OUT_OF_MEMORY;
    return pList;
  }

  for (int32_t i = 0; i < numOfCols; ++i) {
    STargetNode* pTarget = (STargetNode*)nodesListGetNode(pNodeList, i);

    SColumnNode* pColNode = (SColumnNode*)pTarget->pExpr;
    taosArrayPush(pList, &pColNode->slotId);
  }

  return pList;
}

SArray* extractColMatchInfo(SNodeList* pNodeList, SDataBlockDescNode* pOutputNodeList, int32_t* numOfOutputCols) {
  size_t  numOfCols = LIST_LENGTH(pNodeList);
  SArray* pList = taosArrayInit(numOfCols, sizeof(SColMatchInfo));
  if (pList == NULL) {
    terrno = TSDB_CODE_OUT_OF_MEMORY;
    return NULL;
  }

  for (int32_t i = 0; i < numOfCols; ++i) {
    STargetNode* pNode = (STargetNode*)nodesListGetNode(pNodeList, i);
    SColumnNode* pColNode = (SColumnNode*)pNode->pExpr;

    SColMatchInfo c = {0};
    c.colId = pColNode->colId;
    c.targetSlotId = pNode->slotId;
    c.output = true;
    taosArrayPush(pList, &c);
  }

  *numOfOutputCols = 0;

  int32_t num = LIST_LENGTH(pOutputNodeList->pSlots);
  for (int32_t i = 0; i < num; ++i) {
    SSlotDescNode* pNode = (SSlotDescNode*)nodesListGetNode(pOutputNodeList->pSlots, i);
    SColMatchInfo* info = taosArrayGet(pList, pNode->slotId);
    if (pNode->output) {
      (*numOfOutputCols) += 1;
    } else {
      info->output = false;
    }
  }

  return pList;
}

int32_t doCreateTableGroup(void* metaHandle, int32_t tableType, uint64_t tableUid, STableGroupInfo* pGroupInfo, uint64_t queryId, uint64_t taskId) {
  int32_t code = 0;
  if (tableType == TSDB_SUPER_TABLE) {
    code = tsdbQuerySTableByTagCond(metaHandle, tableUid, 0, NULL, 0, 0, NULL, pGroupInfo, NULL, 0, queryId, taskId);
  } else {  // Create one table group.
    code = tsdbGetOneTableGroup(metaHandle, tableUid, 0, pGroupInfo);
  }

  return code;
}

SArray* extractTableIdList(const STableGroupInfo* pTableGroupInfo) {
  SArray* tableIdList = taosArrayInit(4, sizeof(uint64_t));

  if (pTableGroupInfo->numOfTables > 0) {
    SArray* pa = taosArrayGetP(pTableGroupInfo->pGroupList, 0);
    ASSERT(taosArrayGetSize(pTableGroupInfo->pGroupList) == 1);

    // Transfer the Array of STableKeyInfo into uid list.
    size_t numOfTables = taosArrayGetSize(pa);
    for (int32_t i = 0; i < numOfTables; ++i) {
      STableKeyInfo* pkeyInfo = taosArrayGet(pa, i);
      taosArrayPush(tableIdList, &pkeyInfo->uid);
    }
  }

  return tableIdList;
}

tsdbReaderT doCreateDataReader(STableScanPhysiNode* pTableScanNode, SReadHandle* pHandle,
                               STableGroupInfo* pTableGroupInfo, uint64_t queryId, uint64_t taskId) {
  uint64_t uid = pTableScanNode->scan.uid;
  int32_t  code =
      doCreateTableGroup(pHandle->meta, pTableScanNode->scan.tableType, uid, pTableGroupInfo, queryId, taskId);
  if (code != TSDB_CODE_SUCCESS) {
    goto _error;
  }

  if (pTableGroupInfo->numOfTables == 0) {
    code = 0;
    qDebug("no table qualified for query, TID:0x%" PRIx64 ", QID:0x%" PRIx64, taskId, queryId);
    goto _error;
  }

  return createDataReaderImpl(pTableScanNode, pTableGroupInfo, pHandle->reader, queryId, taskId);

_error:
  terrno = code;
  return NULL;
}

int32_t createExecTaskInfoImpl(SSubplan* pPlan, SExecTaskInfo** pTaskInfo, SReadHandle* pHandle, uint64_t taskId, EOPTR_EXEC_MODEL model) {
  uint64_t queryId = pPlan->id.queryId;

  int32_t code = TSDB_CODE_SUCCESS;
  *pTaskInfo = createExecTaskInfo(queryId, taskId, model);
  if (*pTaskInfo == NULL) {
    code = TSDB_CODE_QRY_OUT_OF_MEMORY;
    goto _complete;
  }

  STableGroupInfo group = {0};
  (*pTaskInfo)->pRoot = createOperatorTree(pPlan->pNode, *pTaskInfo, pHandle, queryId, taskId, &group);
  if (NULL == (*pTaskInfo)->pRoot) {
    code = terrno;
    goto _complete;
  }

  if ((*pTaskInfo)->pRoot == NULL) {
    code = TSDB_CODE_QRY_OUT_OF_MEMORY;
    goto _complete;
  }

  return code;

_complete:
  taosMemoryFreeClear(*pTaskInfo);

  terrno = code;
  return code;
}

static int32_t updateOutputBufForTopBotQuery(SQueriedTableInfo* pTableInfo, SColumnInfo* pTagCols, SExprInfo* pExprs,
                                             int32_t numOfOutput, int32_t tagLen, bool superTable) {
  for (int32_t i = 0; i < numOfOutput; ++i) {
    int16_t functId = getExprFunctionId(&pExprs[i]);

    if (functId == FUNCTION_TOP || functId == FUNCTION_BOTTOM) {
      int32_t j = getColumnIndexInSource(pTableInfo, &pExprs[i].base, pTagCols);
      if (j < 0 || j >= pTableInfo->numOfCols) {
        return TSDB_CODE_QRY_INVALID_MSG;
      } else {
        SColumnInfo* pCol = &pTableInfo->colList[j];
        //        int32_t ret = getResultDataInfo(pCol->type, pCol->bytes, functId, (int32_t)pExprs[i].base.param[0].i,
        //                                        &pExprs[i].base.resSchema.type, &pExprs[i].base.resSchema.bytes,
        //                                        &pExprs[i].base.interBytes, tagLen, superTable, NULL);
        //        assert(ret == TSDB_CODE_SUCCESS);
      }
    }
  }

  return TSDB_CODE_SUCCESS;
}

void setResultBufSize(STaskAttr* pQueryAttr, SResultInfo* pResultInfo) {
  const int32_t DEFAULT_RESULT_MSG_SIZE = 1024 * (1024 + 512);

  // the minimum number of rows for projection query
  const int32_t MIN_ROWS_FOR_PRJ_QUERY = 8192;
  const int32_t DEFAULT_MIN_ROWS = 4096;

  const float THRESHOLD_RATIO = 0.85f;

//  if (isProjQuery(pQueryAttr)) {
//    int32_t numOfRes = DEFAULT_RESULT_MSG_SIZE / pQueryAttr->resultRowSize;
//    if (numOfRes < MIN_ROWS_FOR_PRJ_QUERY) {
//      numOfRes = MIN_ROWS_FOR_PRJ_QUERY;
//    }
//
//    pResultInfo->capacity = numOfRes;
//  } else {  // in case of non-prj query, a smaller output buffer will be used.
//    pResultInfo->capacity = DEFAULT_MIN_ROWS;
//  }

  pResultInfo->threshold = (int32_t)(pResultInfo->capacity * THRESHOLD_RATIO);
  pResultInfo->totalRows = 0;
}

// TODO refactor
void freeColumnFilterInfo(SColumnFilterInfo* pFilter, int32_t numOfFilters) {
  if (pFilter == NULL || numOfFilters == 0) {
    return;
  }

  for (int32_t i = 0; i < numOfFilters; i++) {
    if (pFilter[i].filterstr && pFilter[i].pz) {
      taosMemoryFree((void*)(pFilter[i].pz));
    }
  }

  taosMemoryFree(pFilter);
}

static void doDestroyTableQueryInfo(STableGroupInfo* pTableqinfoGroupInfo) {
  if (pTableqinfoGroupInfo->pGroupList != NULL) {
    int32_t numOfGroups = (int32_t)taosArrayGetSize(pTableqinfoGroupInfo->pGroupList);
    for (int32_t i = 0; i < numOfGroups; ++i) {
      SArray* p = taosArrayGetP(pTableqinfoGroupInfo->pGroupList, i);

      size_t num = taosArrayGetSize(p);
      for (int32_t j = 0; j < num; ++j) {
        STableQueryInfo* item = taosArrayGetP(p, j);
        destroyTableQueryInfoImpl(item);
      }

      taosArrayDestroy(p);
    }
  }

  taosArrayDestroy(pTableqinfoGroupInfo->pGroupList);
  taosHashCleanup(pTableqinfoGroupInfo->map);

  pTableqinfoGroupInfo->pGroupList = NULL;
  pTableqinfoGroupInfo->map = NULL;
  pTableqinfoGroupInfo->numOfTables = 0;
}

void doDestroyTask(SExecTaskInfo* pTaskInfo) {
  qDebug("%s execTask is freed", GET_TASKID(pTaskInfo));

  doDestroyTableQueryInfo(&pTaskInfo->tableqinfoGroupInfo);
  //  taosArrayDestroy(pTaskInfo->summary.queryProfEvents);
  //  taosHashCleanup(pTaskInfo->summary.operatorProfResults);

  taosMemoryFreeClear(pTaskInfo->sql);
  taosMemoryFreeClear(pTaskInfo->id.str);
  taosMemoryFreeClear(pTaskInfo);
}

static void doSetTagValueToResultBuf(char* output, const char* val, int16_t type, int16_t bytes) {
  if (val == NULL) {
    setNull(output, type, bytes);
    return;
  }

  if (IS_VAR_DATA_TYPE(type)) {
    // Binary data overflows for sort of unknown reasons. Let trim the overflow data
    if (varDataTLen(val) > bytes) {
      int32_t maxLen = bytes - VARSTR_HEADER_SIZE;
      int32_t len = (varDataLen(val) > maxLen) ? maxLen : varDataLen(val);
      memcpy(varDataVal(output), varDataVal(val), len);
      varDataSetLen(output, len);
    } else {
      varDataCopy(output, val);
    }
  } else {
    memcpy(output, val, bytes);
  }
}

static int64_t getQuerySupportBufSize(size_t numOfTables) {
  size_t s1 = sizeof(STableQueryInfo);
  //  size_t s3 = sizeof(STableCheckInfo);  buffer consumption in tsdb
  return (int64_t)(s1 * 1.5 * numOfTables);
}

int32_t checkForQueryBuf(size_t numOfTables) {
  int64_t t = getQuerySupportBufSize(numOfTables);
  if (tsQueryBufferSizeBytes < 0) {
    return TSDB_CODE_SUCCESS;
  } else if (tsQueryBufferSizeBytes > 0) {
    while (1) {
      int64_t s = tsQueryBufferSizeBytes;
      int64_t remain = s - t;
      if (remain >= 0) {
        if (atomic_val_compare_exchange_64(&tsQueryBufferSizeBytes, s, remain) == s) {
          return TSDB_CODE_SUCCESS;
        }
      } else {
        return TSDB_CODE_QRY_NOT_ENOUGH_BUFFER;
      }
    }
  }

  // disable query processing if the value of tsQueryBufferSize is zero.
  return TSDB_CODE_QRY_NOT_ENOUGH_BUFFER;
}

void releaseQueryBuf(size_t numOfTables) {
  if (tsQueryBufferSizeBytes < 0) {
    return;
  }

  int64_t t = getQuerySupportBufSize(numOfTables);

  // restore value is not enough buffer available
  atomic_add_fetch_64(&tsQueryBufferSizeBytes, t);
}

int32_t getOperatorExplainExecInfo(SOperatorInfo *operatorInfo, SExplainExecInfo **pRes, int32_t *capacity, int32_t *resNum) {
  if (*resNum >= *capacity) {
    *capacity += 10;
    
    *pRes = taosMemoryRealloc(*pRes, (*capacity) * sizeof(SExplainExecInfo));
    if (NULL == *pRes) {
      qError("malloc %d failed", (*capacity) * (int32_t)sizeof(SExplainExecInfo));
      return TSDB_CODE_QRY_OUT_OF_MEMORY;
    }
  }

  (*pRes)[*resNum].numOfRows = operatorInfo->resultInfo.totalRows;
  (*pRes)[*resNum].startupCost = operatorInfo->cost.openCost;
  (*pRes)[*resNum].totalCost = operatorInfo->cost.totalCost;

  if (operatorInfo->getExplainFn) {
    int32_t code = (*operatorInfo->getExplainFn)(operatorInfo, &(*pRes)->verboseInfo);
    if (code) {
      qError("operator getExplainFn failed, error:%s", tstrerror(code));
      return code;
    }
  }
  
  ++(*resNum);
  
  int32_t code = 0;
  for (int32_t i = 0; i < operatorInfo->numOfDownstream; ++i) {
    code = getOperatorExplainExecInfo(operatorInfo->pDownstream[i], pRes, capacity, resNum);
    if (code) {
      taosMemoryFreeClear(*pRes);
      return TSDB_CODE_QRY_OUT_OF_MEMORY;
    }
  }

  return TSDB_CODE_SUCCESS;
}

<|MERGE_RESOLUTION|>--- conflicted
+++ resolved
@@ -7104,13 +7104,10 @@
 static SArray* extractScanColumnId(SNodeList* pNodeList);
 static SArray* extractColumnInfo(SNodeList* pNodeList);
 static SArray* extractColMatchInfo(SNodeList* pNodeList, SDataBlockDescNode* pOutputNodeList, int32_t* numOfOutputCols);
-<<<<<<< HEAD
+
 static SArray* createSortInfo(SNodeList* pNodeList, SNodeList* pNodeListTarget);
 static SArray* createIndexMap(SNodeList* pNodeList);
-=======
-static SArray* createSortInfo(SNodeList* pNodeList);
 static SArray* extractPartitionColInfo(SNodeList* pNodeList);
->>>>>>> f072afe7
 
 SOperatorInfo* createOperatorTree(SPhysiNode* pPhyNode, SExecTaskInfo* pTaskInfo, SReadHandle* pHandle,
                                         uint64_t queryId, uint64_t taskId, STableGroupInfo* pTableGroupInfo) {
@@ -7208,21 +7205,9 @@
     SSortPhysiNode* pSortPhyNode = (SSortPhysiNode*)pPhyNode;
 
     SSDataBlock* pResBlock = createOutputBuf_rv1(pPhyNode->pOutputDataBlockDesc);
-<<<<<<< HEAD
     SArray*      info = createSortInfo(pSortPhyNode->pSortKeys, pSortPhyNode->pTargets);
     SArray*      slotMap = createIndexMap(pSortPhyNode->pTargets);
     return createSortOperatorInfo(op, pResBlock, info, slotMap, pTaskInfo);
-  } else if (QUERY_NODE_PHYSICAL_PLAN_SESSION_WINDOW == nodeType(pPhyNode)) {
-    size_t size = LIST_LENGTH(pPhyNode->pChildren);
-    assert(size == 1);
-
-    SPhysiNode*    pChildNode = (SPhysiNode*)nodesListGetNode(pPhyNode->pChildren, 0);
-    SOperatorInfo* op = createOperatorTree(pChildNode, pTaskInfo, pHandle, queryId, taskId, pTableGroupInfo);
-=======
->>>>>>> f072afe7
-
-    SArray* info = createSortInfo(pSortPhyNode->pSortKeys);
-    return createSortOperatorInfo(op, pResBlock, info, pTaskInfo);
   } else if (QUERY_NODE_PHYSICAL_PLAN_SESSION_WINDOW == type) {
     SSessionWinodwPhysiNode* pSessionNode = (SSessionWinodwPhysiNode*)pPhyNode;
 
@@ -7379,7 +7364,6 @@
     bi.nullFirst = (pSortKey->nullOrder == NULL_ORDER_FIRST);
 
     SColumnNode* pColNode = (SColumnNode*)pSortKey->pExpr;
-<<<<<<< HEAD
 
     bool found = false;
     for (int32_t j = 0; j < LIST_LENGTH(pNodeListTarget); ++j) {
@@ -7396,9 +7380,6 @@
     if(!found){
       qError("sort slot id does not found");
     }
-=======
-    bi.slotId = pColNode->slotId;
->>>>>>> f072afe7
     taosArrayPush(pList, &bi);
   }
 
