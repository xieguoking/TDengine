/*
 * Copyright (c) 2019 TAOS Data, Inc. <jhtao@taosdata.com>
 *
 * This program is free software: you can use, redistribute, and/or modify
 * it under the terms of the GNU Affero General Public License, version 3
 * or later ("AGPL"), as published by the Free Software Foundation.
 *
 * This program is distributed in the hope that it will be useful, but WITHOUT
 * ANY WARRANTY; without even the implied warranty of MERCHANTABILITY or
 * FITNESS FOR A PARTICULAR PURPOSE.
 *
 * You should have received a copy of the GNU Affero General Public License
 * along with this program. If not, see <http://www.gnu.org/licenses/>.
 */

#include "filter.h"
#include "functionMgt.h"
#include "function.h"
#include "querynodes.h"
#include "tname.h"
#include "os.h"

#include "parser.h"
#include "tdatablock.h"
#include "texception.h"
#include "tglobal.h"
#include "tmsg.h"
#include "tsort.h"
#include "ttime.h"

#include "executorimpl.h"
#include "function.h"
#include "query.h"
#include "tcompare.h"
#include "tcompression.h"
#include "thash.h"
#include "tsdb.h"
#include "ttypes.h"
#include "vnode.h"

#define IS_MAIN_SCAN(runtime)          ((runtime)->scanFlag == MAIN_SCAN)
#define IS_REVERSE_SCAN(runtime)       ((runtime)->scanFlag == REVERSE_SCAN)
#define IS_REPEAT_SCAN(runtime)        ((runtime)->scanFlag == REPEAT_SCAN)
#define SET_MAIN_SCAN_FLAG(runtime)    ((runtime)->scanFlag = MAIN_SCAN)
#define SET_REVERSE_SCAN_FLAG(runtime) ((runtime)->scanFlag = REVERSE_SCAN)

#define TSWINDOW_IS_EQUAL(t1, t2) (((t1).skey == (t2).skey) && ((t1).ekey == (t2).ekey))

#define SDATA_BLOCK_INITIALIZER \
  (SDataBlockInfo) { {0}, 0 }

#define GET_FORWARD_DIRECTION_FACTOR(ord) (((ord) == TSDB_ORDER_ASC) ? QUERY_ASC_FORWARD_STEP : QUERY_DESC_FORWARD_STEP)

#define MULTI_KEY_DELIM "-"

enum {
  TS_JOIN_TS_EQUAL = 0,
  TS_JOIN_TS_NOT_EQUALS = 1,
  TS_JOIN_TAG_NOT_EQUALS = 2,
};

typedef enum SResultTsInterpType {
  RESULT_ROW_START_INTERP = 1,
  RESULT_ROW_END_INTERP = 2,
} SResultTsInterpType;


#if 0
static UNUSED_FUNC void *u_malloc (size_t __size) {
  uint32_t v = taosRand();

  if (v % 1000 <= 0) {
    return NULL;
  } else {
    return taosMemoryMalloc(__size);
  }
}

static UNUSED_FUNC void* u_calloc(size_t num, size_t __size) {
  uint32_t v = taosRand();
  if (v % 1000 <= 0) {
    return NULL;
  } else {
    return taosMemoryCalloc(num, __size);
  }
}

static UNUSED_FUNC void* u_realloc(void* p, size_t __size) {
  uint32_t v = taosRand();
  if (v % 5 <= 1) {
    return NULL;
  } else {
    return taosMemoryRealloc(p, __size);
  }
}

#define calloc  u_calloc
#define malloc  u_malloc
#define realloc u_realloc
#endif

#define CLEAR_QUERY_STATUS(q, st)   ((q)->status &= (~(st)))
#define GET_NUM_OF_TABLEGROUP(q)    taosArrayGetSize((q)->tableqinfoGroupInfo.pGroupList)
#define QUERY_IS_INTERVAL_QUERY(_q) ((_q)->interval.interval > 0)

#define TSKEY_MAX_ADD(a, b)                      \
  do {                                           \
    if (a < 0) {                                 \
      a = a + b;                                 \
      break;                                     \
    }                                            \
    if (sizeof(a) == sizeof(int32_t)) {          \
      if ((b) > 0 && ((b) >= INT32_MAX - (a))) { \
        a = INT32_MAX;                           \
      } else {                                   \
        a = a + b;                               \
      }                                          \
    } else {                                     \
      if ((b) > 0 && ((b) >= INT64_MAX - (a))) { \
        a = INT64_MAX;                           \
      } else {                                   \
        a = a + b;                               \
      }                                          \
    }                                            \
  } while (0)

#define TSKEY_MIN_SUB(a, b)                      \
  do {                                           \
    if (a >= 0) {                                \
      a = a + b;                                 \
      break;                                     \
    }                                            \
    if (sizeof(a) == sizeof(int32_t)) {          \
      if ((b) < 0 && ((b) <= INT32_MIN - (a))) { \
        a = INT32_MIN;                           \
      } else {                                   \
        a = a + b;                               \
      }                                          \
    } else {                                     \
      if ((b) < 0 && ((b) <= INT64_MIN - (a))) { \
        a = INT64_MIN;                           \
      } else {                                   \
        a = a + b;                               \
      }                                          \
    }                                            \
  } while (0)

int32_t getMaximumIdleDurationSec() { return tsShellActivityTimer * 2; }

static int32_t getExprFunctionId(SExprInfo* pExprInfo) {
  assert(pExprInfo != NULL && pExprInfo->pExpr != NULL && pExprInfo->pExpr->nodeType == TEXPR_UNARYEXPR_NODE);
  return 0;
}

static void getNextTimeWindow(SInterval* pInterval, int32_t precision, int32_t order, STimeWindow* tw) {
  int32_t factor = GET_FORWARD_DIRECTION_FACTOR(order);
  if (pInterval->intervalUnit != 'n' && pInterval->intervalUnit != 'y') {
    tw->skey += pInterval->sliding * factor;
    tw->ekey = tw->skey + pInterval->interval - 1;
    return;
  }

  int64_t key = tw->skey, interval = pInterval->interval;
  // convert key to second
  key = convertTimePrecision(key, precision, TSDB_TIME_PRECISION_MILLI) / 1000;

  if (pInterval->intervalUnit == 'y') {
    interval *= 12;
  }

  struct tm tm;
  time_t    t = (time_t)key;
  taosLocalTime(&t, &tm);

  int mon = (int)(tm.tm_year * 12 + tm.tm_mon + interval * factor);
  tm.tm_year = mon / 12;
  tm.tm_mon = mon % 12;
  tw->skey = convertTimePrecision((int64_t)mktime(&tm) * 1000L, TSDB_TIME_PRECISION_MILLI, precision);

  mon = (int)(mon + interval);
  tm.tm_year = mon / 12;
  tm.tm_mon = mon % 12;
  tw->ekey = convertTimePrecision((int64_t)mktime(&tm) * 1000L, TSDB_TIME_PRECISION_MILLI, precision);

  tw->ekey -= 1;
}

static void doSetTagValueToResultBuf(char* output, const char* val, int16_t type, int16_t bytes);
void        setResultRowOutputBufInitCtx(STaskRuntimeEnv* pRuntimeEnv, SResultRow* pResult, SqlFunctionCtx* pCtx,
                                         int32_t numOfOutput, int32_t* rowCellInfoOffset);
static bool functionNeedToExecute(SqlFunctionCtx* pCtx);

static void setBlockStatisInfo(SqlFunctionCtx* pCtx, SSDataBlock* pSDataBlock, SColumn* pColumn);

static void destroyTableQueryInfoImpl(STableQueryInfo* pTableQueryInfo);
static bool hasMainOutput(STaskAttr* pQueryAttr);

static SColumnInfo* extractColumnFilterInfo(SExprInfo* pExpr, int32_t numOfOutput, int32_t* numOfFilterCols);

static int32_t setTimestampListJoinInfo(STaskRuntimeEnv* pRuntimeEnv, SVariant* pTag, STableQueryInfo* pTableQueryInfo);
static void    releaseQueryBuf(size_t numOfTables);
static int32_t binarySearchForKey(char* pValue, int num, TSKEY key, int order);
// static STsdbQueryCond createTsdbQueryCond(STaskAttr* pQueryAttr, STimeWindow* win);
static STableIdInfo createTableIdInfo(STableQueryInfo* pTableQueryInfo);

static int32_t getNumOfScanTimes(STaskAttr* pQueryAttr);

static void destroyBasicOperatorInfo(void* param, int32_t numOfOutput);
static void destroySFillOperatorInfo(void* param, int32_t numOfOutput);
static void destroyProjectOperatorInfo(void* param, int32_t numOfOutput);
static void destroyTagScanOperatorInfo(void* param, int32_t numOfOutput);
static void destroyOrderOperatorInfo(void* param, int32_t numOfOutput);
static void destroySWindowOperatorInfo(void* param, int32_t numOfOutput);
static void destroyStateWindowOperatorInfo(void* param, int32_t numOfOutput);
static void destroyAggOperatorInfo(void* param, int32_t numOfOutput);

static void destroyIntervalOperatorInfo(void* param, int32_t numOfOutput);
static void destroyExchangeOperatorInfo(void* param, int32_t numOfOutput);
static void destroyConditionOperatorInfo(void* param, int32_t numOfOutput);

static void destroyOperatorInfo(SOperatorInfo* pOperator);
static void destroySysTableScannerOperatorInfo(void* param, int32_t numOfOutput);

static void doSetOperatorCompleted(SOperatorInfo* pOperator) {
  pOperator->status = OP_EXEC_DONE;
  if (pOperator->pTaskInfo != NULL) {
    setTaskStatus(pOperator->pTaskInfo, TASK_COMPLETED);
  }
}
#define OPTR_IS_OPENED(_optr)  (((_optr)->status & OP_OPENED) == OP_OPENED)
#define OPTR_SET_OPENED(_optr) ((_optr)->status |= OP_OPENED)

int32_t operatorDummyOpenFn(SOperatorInfo* pOperator) {
  OPTR_SET_OPENED(pOperator);
  return TSDB_CODE_SUCCESS;
}

void operatorDummyCloseFn(void* param, int32_t numOfCols) {}

static int32_t doCopyToSDataBlock(SDiskbasedBuf* pBuf, SGroupResInfo* pGroupResInfo, int32_t orderType,
                                  SSDataBlock* pBlock, int32_t rowCapacity, int32_t* rowCellOffset);

static void    initCtxOutputBuffer(SqlFunctionCtx* pCtx, int32_t size);
static void    getAlignQueryTimeWindow(SInterval* pInterval, int32_t precision, int64_t key, int64_t keyFirst,
                                       int64_t keyLast, STimeWindow* win);

static void setResultBufSize(STaskAttr* pQueryAttr, SResultInfo* pResultInfo);
static void setCtxTagForJoin(STaskRuntimeEnv* pRuntimeEnv, SqlFunctionCtx* pCtx, SExprInfo* pExprInfo, void* pTable);
static void doSetTableGroupOutputBuf(SAggOperatorInfo* pAggInfo, int32_t numOfOutput, int32_t tableGroupId,
                                     SExecTaskInfo* pTaskInfo);

SArray* getOrderCheckColumns(STaskAttr* pQuery);

typedef struct SRowCompSupporter {
  STaskRuntimeEnv* pRuntimeEnv;
  int16_t          dataOffset;
  __compar_fn_t    comFunc;
} SRowCompSupporter;

static int compareRowData(const void* a, const void* b, const void* userData) {
  const SResultRow* pRow1 = (const SResultRow*)a;
  const SResultRow* pRow2 = (const SResultRow*)b;

  SRowCompSupporter* supporter = (SRowCompSupporter*)userData;
  STaskRuntimeEnv*   pRuntimeEnv = supporter->pRuntimeEnv;

  SFilePage* page1 = getBufPage(pRuntimeEnv->pResultBuf, pRow1->pageId);
  SFilePage* page2 = getBufPage(pRuntimeEnv->pResultBuf, pRow2->pageId);

  int16_t offset = supporter->dataOffset;
  char*   in1 = getPosInResultPage(pRuntimeEnv->pQueryAttr, page1, pRow1->offset, offset);
  char*   in2 = getPosInResultPage(pRuntimeEnv->pQueryAttr, page2, pRow2->offset, offset);

  return (in1 != NULL && in2 != NULL) ? supporter->comFunc(in1, in2) : 0;
}

// setup the output buffer for each operator
SSDataBlock* createOutputBuf_rv1(SDataBlockDescNode* pNode) {
  int32_t numOfCols = LIST_LENGTH(pNode->pSlots);

  SSDataBlock* pBlock = taosMemoryCalloc(1, sizeof(SSDataBlock));
  pBlock->info.numOfCols = numOfCols;
  pBlock->pDataBlock = taosArrayInit(numOfCols, sizeof(SColumnInfoData));

  pBlock->info.blockId = pNode->dataBlockId;
  pBlock->info.rowSize = pNode->totalRowSize;   // todo ??

  for (int32_t i = 0; i < numOfCols; ++i) {
    SColumnInfoData idata = {{0}};
    SSlotDescNode*  pDescNode = nodesListGetNode(pNode->pSlots, i);
    if (!pDescNode->output) {
      continue;
    }

    idata.info.type  = pDescNode->dataType.type;
    idata.info.bytes = pDescNode->dataType.bytes;
    idata.info.scale = pDescNode->dataType.scale;
    idata.info.slotId = pDescNode->slotId;
    idata.info.precision = pDescNode->dataType.precision;

    taosArrayPush(pBlock->pDataBlock, &idata);
  }

  return pBlock;
}

static bool isSelectivityWithTagsQuery(SqlFunctionCtx* pCtx, int32_t numOfOutput) {
  return true;
  //  bool    hasTags = false;
  //  int32_t numOfSelectivity = 0;
  //
  //  for (int32_t i = 0; i < numOfOutput; ++i) {
  //    int32_t functId = pCtx[i].functionId;
  //    if (functId == FUNCTION_TAG_DUMMY || functId == FUNCTION_TS_DUMMY) {
  //      hasTags = true;
  //      continue;
  //    }
  //
  //    if ((aAggs[functId].status & FUNCSTATE_SELECTIVITY) != 0) {
  //      numOfSelectivity++;
  //    }
  //  }
  //
  //  return (numOfSelectivity > 0 && hasTags);
}

static bool hasNull(SColumn* pColumn, SColumnDataAgg* pStatis) {
  if (TSDB_COL_IS_TAG(pColumn->flag) || TSDB_COL_IS_UD_COL(pColumn->flag) ||
      pColumn->colId == PRIMARYKEY_TIMESTAMP_COL_ID) {
    return false;
  }

  if (pStatis != NULL && pStatis->numOfNull == 0) {
    return false;
  }

  return true;
}

static void prepareResultListBuffer(SResultRowInfo* pResultRowInfo, jmp_buf env) {
  int64_t newCapacity = 0;

  // more than the capacity, reallocate the resources
  if (pResultRowInfo->size < pResultRowInfo->capacity) {
    return;
  }

  if (pResultRowInfo->capacity > 10000) {
    newCapacity = (int64_t)(pResultRowInfo->capacity * 1.25);
  } else {
    newCapacity = (int64_t)(pResultRowInfo->capacity * 1.5);
  }

  if (newCapacity == pResultRowInfo->capacity) {
    newCapacity += 4;
  }

  pResultRowInfo->pPosition = taosMemoryRealloc(pResultRowInfo->pPosition, newCapacity * sizeof(SResultRowPosition));

  int32_t inc = (int32_t)newCapacity - pResultRowInfo->capacity;
  memset(&pResultRowInfo->pPosition[pResultRowInfo->capacity], 0, sizeof(SResultRowPosition));
  pResultRowInfo->capacity = (int32_t)newCapacity;
}

static bool chkResultRowFromKey(STaskRuntimeEnv* pRuntimeEnv, SResultRowInfo* pResultRowInfo, char* pData,
                                int16_t bytes, bool masterscan, uint64_t uid) {
  bool existed = false;
  SET_RES_WINDOW_KEY(pRuntimeEnv->keyBuf, pData, bytes, uid);

  SResultRow** p1 =
      (SResultRow**)taosHashGet(pRuntimeEnv->pResultRowHashTable, pRuntimeEnv->keyBuf, GET_RES_WINDOW_KEY_LEN(bytes));

  // in case of repeat scan/reverse scan, no new time window added.
  if (QUERY_IS_INTERVAL_QUERY(pRuntimeEnv->pQueryAttr)) {
    if (!masterscan) {  // the *p1 may be NULL in case of sliding+offset exists.
      return p1 != NULL;
    }

    if (p1 != NULL) {
      if (pResultRowInfo->size == 0) {
        existed = false;
      } else if (pResultRowInfo->size == 1) {
//        existed = (pResultRowInfo->pResult[0] == (*p1));
      } else {  // check if current pResultRowInfo contains the existed pResultRow
        SET_RES_EXT_WINDOW_KEY(pRuntimeEnv->keyBuf, pData, bytes, uid, pResultRowInfo);
        int64_t* index =
            taosHashGet(pRuntimeEnv->pResultRowListSet, pRuntimeEnv->keyBuf, GET_RES_EXT_WINDOW_KEY_LEN(bytes));
        if (index != NULL) {
          existed = true;
        } else {
          existed = false;
        }
      }
    }

    return existed;
  }

  return p1 != NULL;
}

#if 0
static SResultRow* doSetResultOutBufByKey(STaskRuntimeEnv* pRuntimeEnv, SResultRowInfo* pResultRowInfo, int64_t tid,
                                          char* pData, int16_t bytes, bool masterscan, uint64_t tableGroupId) {
  bool existed = false;
  SET_RES_WINDOW_KEY(pRuntimeEnv->keyBuf, pData, bytes, tableGroupId);

  SResultRow** p1 =
      (SResultRow**)taosHashGet(pRuntimeEnv->pResultRowHashTable, pRuntimeEnv->keyBuf, GET_RES_WINDOW_KEY_LEN(bytes));

  // in case of repeat scan/reverse scan, no new time window added.
  if (QUERY_IS_INTERVAL_QUERY(pRuntimeEnv->pQueryAttr)) {
    if (!masterscan) {  // the *p1 may be NULL in case of sliding+offset exists.
      return (p1 != NULL) ? *p1 : NULL;
    }

    if (p1 != NULL) {
      if (pResultRowInfo->size == 0) {
        existed = false;
//        assert(pResultRowInfo->curPos == -1);
      } else if (pResultRowInfo->size == 1) {
//        existed = (pResultRowInfo->pResult[0] == (*p1));
//        pResultRowInfo->curPos = 0;
      } else {  // check if current pResultRowInfo contains the existed pResultRow
        SET_RES_EXT_WINDOW_KEY(pRuntimeEnv->keyBuf, pData, bytes, tid, pResultRowInfo);
        int64_t* index =
            taosHashGet(pRuntimeEnv->pResultRowListSet, pRuntimeEnv->keyBuf, GET_RES_EXT_WINDOW_KEY_LEN(bytes));
        if (index != NULL) {
//          pResultRowInfo->curPos = (int32_t)*index;
          existed = true;
        } else {
          existed = false;
        }
      }
    }
  } else {
    // In case of group by column query, the required SResultRow object must be existed in the pResultRowInfo object.
    if (p1 != NULL) {
      return *p1;
    }
  }

  if (!existed) {
    //    prepareResultListBuffer(pResultRowInfo, pRuntimeEnv);

    SResultRow* pResult = NULL;
    if (p1 == NULL) {
      pResult = getNewResultRow(pRuntimeEnv->pool);
      int32_t ret = initResultRow(pResult);
      if (ret != TSDB_CODE_SUCCESS) {
        longjmp(pRuntimeEnv->env, TSDB_CODE_QRY_OUT_OF_MEMORY);
      }

      // add a new result set for a new group
      taosHashPut(pRuntimeEnv->pResultRowHashTable, pRuntimeEnv->keyBuf, GET_RES_WINDOW_KEY_LEN(bytes), &pResult,
                  POINTER_BYTES);
      SResultRowCell cell = {.groupId = tableGroupId, .pRow = pResult};
      taosArrayPush(pRuntimeEnv->pResultRowArrayList, &cell);
    } else {
      pResult = *p1;
    }

    pResultRowInfo->curPos = pResultRowInfo->size;
    pResultRowInfo->pResult[pResultRowInfo->size++] = pResult;

    int64_t index = pResultRowInfo->curPos;
    SET_RES_EXT_WINDOW_KEY(pRuntimeEnv->keyBuf, pData, bytes, tid, pResultRowInfo);
    taosHashPut(pRuntimeEnv->pResultRowListSet, pRuntimeEnv->keyBuf, GET_RES_EXT_WINDOW_KEY_LEN(bytes), &index,
                POINTER_BYTES);
  }

  // too many time window in query
  if (pResultRowInfo->size > MAX_INTERVAL_TIME_WINDOW) {
    longjmp(pRuntimeEnv->env, TSDB_CODE_QRY_TOO_MANY_TIMEWINDOW);
  }

  return pResultRowInfo->pResult[pResultRowInfo->curPos];
}
#endif

SResultRow* getNewResultRow_rv(SDiskbasedBuf* pResultBuf, int64_t tableGroupId, int32_t interBufSize) {
  SFilePage* pData = NULL;

  // in the first scan, new space needed for results
  int32_t pageId = -1;
  SIDList list = getDataBufPagesIdList(pResultBuf, tableGroupId);

  if (taosArrayGetSize(list) == 0) {
    pData = getNewBufPage(pResultBuf, tableGroupId, &pageId);
    pData->num = sizeof(SFilePage);
  } else {
    SPageInfo* pi = getLastPageInfo(list);
    pData = getBufPage(pResultBuf, getPageId(pi));
    pageId = getPageId(pi);

    if (pData->num + interBufSize + sizeof(SResultRow) > getBufPageSize(pResultBuf)) {
      // release current page first, and prepare the next one
      releaseBufPageInfo(pResultBuf, pi);

      pData = getNewBufPage(pResultBuf, tableGroupId, &pageId);
      if (pData != NULL) {
        pData->num = sizeof(SFilePage);
      }
    }
  }

  if (pData == NULL) {
    return NULL;
  }

  // set the number of rows in current disk page
  SResultRow* pResultRow = (SResultRow*)((char*)pData + pData->num);
  pResultRow->pageId = pageId;
  pResultRow->offset = (int32_t)pData->num;

  pData->num += interBufSize + sizeof(SResultRow);

  return pResultRow;
}

static SResultRow* doSetResultOutBufByKey_rv(SDiskbasedBuf* pResultBuf, SResultRowInfo* pResultRowInfo, int64_t tid,
                                             char* pData, int16_t bytes, bool masterscan, uint64_t tableGroupId,
                                             SExecTaskInfo* pTaskInfo, bool isIntervalQuery, SAggSupporter* pSup) {
  bool existInCurrentResusltRowInfo = false;
  SET_RES_WINDOW_KEY(pSup->keyBuf, pData, bytes, tableGroupId);

  SResultRowPosition* p1 = (SResultRowPosition*)taosHashGet(pSup->pResultRowHashTable, pSup->keyBuf, GET_RES_WINDOW_KEY_LEN(bytes));

  // in case of repeat scan/reverse scan, no new time window added.
  if (isIntervalQuery) {
    if (!masterscan) {  // the *p1 may be NULL in case of sliding+offset exists.
      if (p1 != NULL) {
        return getResultRowByPos(pResultBuf, p1);
      } else {
        return NULL;
      }
    }

    if (p1 != NULL) {
      if (pResultRowInfo->size == 0) {
        existInCurrentResusltRowInfo = false;  // this time window created by other timestamp that does not belongs to current table.
        assert(pResultRowInfo->curPos == -1);
      } else if (pResultRowInfo->size == 1) {
        ASSERT(0);
//        existInCurrentResusltRowInfo = (pResultRowInfo->pResult[0] == (*p1));
      } else {  // check if current pResultRowInfo contains the existInCurrentResusltRowInfo pResultRow
        SET_RES_EXT_WINDOW_KEY(pSup->keyBuf, pData, bytes, tid, pResultRowInfo);
        int64_t* index = taosHashGet(pSup->pResultRowListSet, pSup->keyBuf, GET_RES_EXT_WINDOW_KEY_LEN(bytes));
        if (index != NULL) {
          // TODO check the scan order for current opened time window
//          pResultRowInfo->curPos = (int32_t)*index;
          existInCurrentResusltRowInfo = true;
        } else {
          existInCurrentResusltRowInfo = false;
        }
      }
    }
  } else {
    // In case of group by column query, the required SResultRow object must be existInCurrentResusltRowInfo in the pResultRowInfo object.
    if (p1 != NULL) {
      return getResultRowByPos(pResultBuf, p1);
    }
  }

  SResultRow* pResult = NULL;
  if (!existInCurrentResusltRowInfo) {
    // 1. close current opened time window
    if (pResultRowInfo->curPos != -1) {  // todo extract function
      SResultRowPosition* pos = &pResultRowInfo->pPosition[pResultRowInfo->curPos];
      SFilePage* pPage = getBufPage(pResultBuf, pos->pageId);
      SResultRow* pRow = (SResultRow*)((char*)pPage + pos->offset);
      closeResultRow(pRow);
      releaseBufPage(pResultBuf, pPage);
    }

    prepareResultListBuffer(pResultRowInfo, pTaskInfo->env);
    if (p1 == NULL) {
      pResult = getNewResultRow_rv(pResultBuf, tableGroupId, pSup->resultRowSize);
      initResultRow(pResult);

      // add a new result set for a new group
      SResultRowPosition pos = {.pageId = pResult->pageId, .offset = pResult->offset};
      taosHashPut(pSup->pResultRowHashTable, pSup->keyBuf, GET_RES_WINDOW_KEY_LEN(bytes), &pos, POINTER_BYTES);
      SResultRowCell cell = {.groupId = tableGroupId, .pos = pos};
      taosArrayPush(pSup->pResultRowArrayList, &cell);
    } else {
      pResult = getResultRowByPos(pResultBuf, p1);
    }

    // 2. set the new time window to be the new active time window
    pResultRowInfo->curPos = pResultRowInfo->size;
    pResultRowInfo->pPosition[pResultRowInfo->size++] = (SResultRowPosition){.pageId = pResult->pageId, .offset = pResult->offset};

    int64_t index = pResultRowInfo->curPos;
    SET_RES_EXT_WINDOW_KEY(pSup->keyBuf, pData, bytes, tid, pResultRowInfo);
    taosHashPut(pSup->pResultRowListSet, pSup->keyBuf, GET_RES_EXT_WINDOW_KEY_LEN(bytes), &index, POINTER_BYTES);
  }

  // too many time window in query
  if (pResultRowInfo->size > MAX_INTERVAL_TIME_WINDOW) {
    longjmp(pTaskInfo->env, TSDB_CODE_QRY_TOO_MANY_TIMEWINDOW);
  }

  return pResult;
}

static void getInitialStartTimeWindow(SInterval* pInterval, int32_t precision, TSKEY ts, STimeWindow* w, TSKEY ekey,
                                      bool ascQuery) {
  if (ascQuery) {
    getAlignQueryTimeWindow(pInterval, precision, ts, ts, ekey, w);
  } else {
    // the start position of the first time window in the endpoint that spreads beyond the queried last timestamp
    getAlignQueryTimeWindow(pInterval, precision, ts, ekey, ts, w);

    int64_t key = w->skey;
    while (key < ts) {  // moving towards end
      key = taosTimeAdd(key, pInterval->sliding, pInterval->slidingUnit, precision);
      if (key >= ts) {
        break;
      }

      w->skey = key;
    }
  }
}

// get the correct time window according to the handled timestamp
static STimeWindow getActiveTimeWindow(SDiskbasedBuf * pBuf, SResultRowInfo* pResultRowInfo, int64_t ts, SInterval* pInterval,
                                       int32_t precision, STimeWindow* win) {
  STimeWindow w = {0};

  if (pResultRowInfo->curPos == -1) {  // the first window, from the previous stored value
    getInitialStartTimeWindow(pInterval, precision, ts, &w, win->ekey, true);
    w.ekey = taosTimeAdd(w.skey, pInterval->interval, pInterval->intervalUnit, precision) - 1;
  } else {
    w = getResultRow(pBuf, pResultRowInfo, pResultRowInfo->curPos)->win;
  }

  if (w.skey > ts || w.ekey < ts) {
    if (pInterval->intervalUnit == 'n' || pInterval->intervalUnit == 'y') {
      w.skey = taosTimeTruncate(ts, pInterval, precision);
      w.ekey = taosTimeAdd(w.skey, pInterval->interval, pInterval->intervalUnit, precision) - 1;
    } else {
      int64_t st = w.skey;

      if (st > ts) {
        st -= ((st - ts + pInterval->sliding - 1) / pInterval->sliding) * pInterval->sliding;
      }

      int64_t et = st + pInterval->interval - 1;
      if (et < ts) {
        st += ((ts - et + pInterval->sliding - 1) / pInterval->sliding) * pInterval->sliding;
      }

      w.skey = st;
      w.ekey = taosTimeAdd(w.skey, pInterval->interval, pInterval->intervalUnit, precision) - 1;
    }
  }
  return w;
}

// get the correct time window according to the handled timestamp
static STimeWindow getCurrentActiveTimeWindow(SResultRowInfo* pResultRowInfo, int64_t ts, STaskAttr* pQueryAttr) {
  STimeWindow w = {0};
#if 0
  if (pResultRowInfo->curPos == -1) {  // the first window, from the previous stored value
                                       //    getInitialStartTimeWindow(pQueryAttr, ts, &w);

    if (pQueryAttr->interval.intervalUnit == 'n' || pQueryAttr->interval.intervalUnit == 'y') {
      w.ekey =
          taosTimeAdd(w.skey, pQueryAttr->interval.interval, pQueryAttr->interval.intervalUnit, pQueryAttr->precision) -
          1;
    } else {
      w.ekey = w.skey + pQueryAttr->interval.interval - 1;
    }
  } else {
    w = pRow->win;
  }

  /*
   * query border check, skey should not be bounded by the query time range, since the value skey will
   * be used as the time window index value. So we only change ekey of time window accordingly.
   */
  if (w.ekey > pQueryAttr->window.ekey && QUERY_IS_ASC_QUERY(pQueryAttr)) {
    w.ekey = pQueryAttr->window.ekey;
  }
#endif

  return w;
}

// a new buffer page for each table. Needs to opt this design
static int32_t addNewWindowResultBuf(SResultRow* pWindowRes, SDiskbasedBuf* pResultBuf, int32_t tid, uint32_t size) {
  if (pWindowRes->pageId != -1) {
    return 0;
  }

  SFilePage* pData = NULL;

  // in the first scan, new space needed for results
  int32_t pageId = -1;
  SIDList list = getDataBufPagesIdList(pResultBuf, tid);

  if (taosArrayGetSize(list) == 0) {
    pData = getNewBufPage(pResultBuf, tid, &pageId);
    pData->num = sizeof(SFilePage);
  } else {
    SPageInfo* pi = getLastPageInfo(list);
    pData = getBufPage(pResultBuf, getPageId(pi));
    pageId = getPageId(pi);

    if (pData->num + size > getBufPageSize(pResultBuf)) {
      // release current page first, and prepare the next one
      releaseBufPageInfo(pResultBuf, pi);

      pData = getNewBufPage(pResultBuf, tid, &pageId);
      if (pData != NULL) {
        pData->num = sizeof(SFilePage);
      }
    }
  }

  if (pData == NULL) {
    return -1;
  }

  // set the number of rows in current disk page
  if (pWindowRes->pageId == -1) {  // not allocated yet, allocate new buffer
    pWindowRes->pageId = pageId;
    pWindowRes->offset = (int32_t)pData->num;

    pData->num += size;
    assert(pWindowRes->pageId >= 0);
  }

  return 0;
}

static bool chkWindowOutputBufByKey(STaskRuntimeEnv* pRuntimeEnv, SResultRowInfo* pResultRowInfo, STimeWindow* win,
                                    bool masterscan, SResultRow** pResult, int64_t groupId, SqlFunctionCtx* pCtx,
                                    int32_t numOfOutput, int32_t* rowCellInfoOffset) {
  assert(win->skey <= win->ekey);
  return chkResultRowFromKey(pRuntimeEnv, pResultRowInfo, (char*)&win->skey, TSDB_KEYSIZE, masterscan, groupId);
}

static int32_t setResultOutputBufByKey(STaskRuntimeEnv* pRuntimeEnv, SResultRowInfo* pResultRowInfo, int64_t tid,
                                       STimeWindow* win, bool masterscan, SResultRow** pResult, int64_t tableGroupId,
                                       SqlFunctionCtx* pCtx, int32_t numOfOutput, int32_t* rowCellInfoOffset) {
  assert(win->skey <= win->ekey);
  SDiskbasedBuf* pResultBuf = pRuntimeEnv->pResultBuf;

  SResultRow* pResultRow = NULL;//doSetResultOutBufByKey(pRuntimeEnv, pResultRowInfo, tid, (char*)&win->skey, TSDB_KEYSIZE,
//                                                  masterscan, tableGroupId);
  if (pResultRow == NULL) {
    *pResult = NULL;
    return TSDB_CODE_SUCCESS;
  }

  // not assign result buffer yet, add new result buffer
  if (pResultRow->pageId == -1) {
    int32_t ret = addNewWindowResultBuf(pResultRow, pResultBuf, (int32_t)tableGroupId,
                                        pRuntimeEnv->pQueryAttr->intermediateResultRowSize);
    if (ret != TSDB_CODE_SUCCESS) {
      return -1;
    }
  }

  // set time window for current result
  pResultRow->win = (*win);
  *pResult = pResultRow;
  setResultRowOutputBufInitCtx(pRuntimeEnv, pResultRow, pCtx, numOfOutput, rowCellInfoOffset);

  return TSDB_CODE_SUCCESS;
}

static void setResultRowOutputBufInitCtx_rv(SResultRow* pResult, SqlFunctionCtx* pCtx, int32_t numOfOutput, int32_t* rowCellInfoOffset);

static int32_t setResultOutputBufByKey_rv(SResultRowInfo* pResultRowInfo, int64_t id, STimeWindow* win, bool masterscan,
                                          SResultRow** pResult, int64_t tableGroupId, SqlFunctionCtx* pCtx,
                                          int32_t numOfOutput, int32_t* rowCellInfoOffset, SAggSupporter* pAggSup,
                                          SExecTaskInfo* pTaskInfo) {
  assert(win->skey <= win->ekey);
  SResultRow* pResultRow = doSetResultOutBufByKey_rv(pAggSup->pResultBuf, pResultRowInfo, id, (char*)&win->skey,
                                                     TSDB_KEYSIZE, masterscan, tableGroupId, pTaskInfo, true, pAggSup);

  if (pResultRow == NULL) {
    *pResult = NULL;
    return TSDB_CODE_SUCCESS;
  }

  // set time window for current result
  pResultRow->win = (*win);
  *pResult = pResultRow;
  setResultRowOutputBufInitCtx_rv(pResultRow, pCtx, numOfOutput, rowCellInfoOffset);
  return TSDB_CODE_SUCCESS;
}

static void setResultRowInterpo(SResultRow* pResult, SResultTsInterpType type) {
  assert(pResult != NULL && (type == RESULT_ROW_START_INTERP || type == RESULT_ROW_END_INTERP));
  if (type == RESULT_ROW_START_INTERP) {
    pResult->startInterp = true;
  } else {
    pResult->endInterp = true;
  }
}

static bool resultRowInterpolated(SResultRow* pResult, SResultTsInterpType type) {
  assert(pResult != NULL && (type == RESULT_ROW_START_INTERP || type == RESULT_ROW_END_INTERP));
  if (type == RESULT_ROW_START_INTERP) {
    return pResult->startInterp == true;
  } else {
    return pResult->endInterp == true;
  }
}

static FORCE_INLINE int32_t getForwardStepsInBlock(int32_t numOfRows, __block_search_fn_t searchFn, TSKEY ekey,
                                                   int16_t pos, int16_t order, int64_t* pData) {
  int32_t forwardStep = 0;

  if (order == TSDB_ORDER_ASC) {
    int32_t end = searchFn((char*)&pData[pos], numOfRows - pos, ekey, order);
    if (end >= 0) {
      forwardStep = end;

      if (pData[end + pos] == ekey) {
        forwardStep += 1;
      }
    }
  } else {
    int32_t end = searchFn((char*)pData, pos + 1, ekey, order);
    if (end >= 0) {
      forwardStep = pos - end;

      if (pData[end] == ekey) {
        forwardStep += 1;
      }
    }
  }

  assert(forwardStep >= 0);
  return forwardStep;
}

static void doUpdateResultRowIndex(SResultRowInfo* pResultRowInfo, TSKEY lastKey, bool ascQuery, bool timeWindowInterpo) {
  int64_t skey = TSKEY_INITIAL_VAL;
#if 0
  int32_t i = 0;
  for (i = pResultRowInfo->size - 1; i >= 0; --i) {
    SResultRow* pResult = pResultRowInfo->pResult[i];
    if (pResult->closed) {
      break;
    }

    // new closed result rows
    if (timeWindowInterpo) {
      if (pResult->endInterp &&
          ((pResult->win.skey <= lastKey && ascQuery) || (pResult->win.skey >= lastKey && !ascQuery))) {
        if (i > 0) {  // the first time window, the startInterp is false.
          assert(pResult->startInterp);
        }

        closeResultRow(pResultRowInfo, i);
      } else {
        skey = pResult->win.skey;
      }
    } else {
      if ((pResult->win.ekey <= lastKey && ascQuery) || (pResult->win.skey >= lastKey && !ascQuery)) {
        closeResultRow(pResultRowInfo, i);
      } else {
        skey = pResult->win.skey;
      }
    }
  }

  // all result rows are closed, set the last one to be the skey
  if (skey == TSKEY_INITIAL_VAL) {
    if (pResultRowInfo->size == 0) {
      //      assert(pResultRowInfo->current == NULL);
      assert(pResultRowInfo->curPos == -1);
      pResultRowInfo->curPos = -1;
    } else {
      pResultRowInfo->curPos = pResultRowInfo->size - 1;
    }
  } else {
    for (i = pResultRowInfo->size - 1; i >= 0; --i) {
      SResultRow* pResult = pResultRowInfo->pResult[i];
      if (pResult->closed) {
        break;
      }
    }

    if (i == pResultRowInfo->size - 1) {
      pResultRowInfo->curPos = i;
    } else {
      pResultRowInfo->curPos = i + 1;  // current not closed result object
    }
  }
#endif
}

static void updateResultRowInfoActiveIndex(SResultRowInfo* pResultRowInfo, const STimeWindow* pWin, TSKEY lastKey,
                                           bool ascQuery, bool interp) {
  if ((lastKey > pWin->ekey && ascQuery) || (lastKey < pWin->ekey && (!ascQuery))) {
    closeAllResultRows(pResultRowInfo);
    pResultRowInfo->curPos = pResultRowInfo->size - 1;
  } else {
    int32_t step = ascQuery ? 1 : -1;
    doUpdateResultRowIndex(pResultRowInfo, lastKey - step, ascQuery, interp);
  }
}

static int32_t getNumOfRowsInTimeWindow(SDataBlockInfo* pDataBlockInfo, TSKEY* pPrimaryColumn, int32_t startPos,
                                        TSKEY ekey, __block_search_fn_t searchFn, STableQueryInfo* item,
                                        int32_t order) {
  assert(startPos >= 0 && startPos < pDataBlockInfo->rows);

  int32_t num = -1;
  int32_t step = GET_FORWARD_DIRECTION_FACTOR(order);

  if (order == TSDB_ORDER_ASC) {
    if (ekey < pDataBlockInfo->window.ekey && pPrimaryColumn) {
      num = getForwardStepsInBlock(pDataBlockInfo->rows, searchFn, ekey, startPos, order, pPrimaryColumn);
      if (item != NULL) {
        item->lastKey = pPrimaryColumn[startPos + (num - 1)] + step;
      }
    } else {
      num = pDataBlockInfo->rows - startPos;
      if (item != NULL) {
        item->lastKey = pDataBlockInfo->window.ekey + step;
      }
    }
  } else {  // desc
    if (ekey > pDataBlockInfo->window.skey && pPrimaryColumn) {
      num = getForwardStepsInBlock(pDataBlockInfo->rows, searchFn, ekey, startPos, order, pPrimaryColumn);
      if (item != NULL) {
        item->lastKey = pPrimaryColumn[startPos - (num - 1)] + step;
      }
    } else {
      num = startPos + 1;
      if (item != NULL) {
        item->lastKey = pDataBlockInfo->window.skey + step;
      }
    }
  }

  assert(num >= 0);
  return num;
}

//  query_range_start, query_range_end, window_duration, window_start, window_end
static void initExecTimeWindowInfo(SColumnInfoData* pColData, STimeWindow* pQueryWindow) {
  pColData->info.type = TSDB_DATA_TYPE_TIMESTAMP;
  pColData->info.bytes = sizeof(int64_t);

  colInfoDataEnsureCapacity(pColData, 5);
  colDataAppendInt64(pColData, 0, &pQueryWindow->skey);
  colDataAppendInt64(pColData, 1, &pQueryWindow->ekey);

  int64_t interval = 0;
  colDataAppendInt64(pColData, 2, &interval);  // this value may be variable in case of 'n' and 'y'.
  colDataAppendInt64(pColData, 3, &pQueryWindow->skey);
  colDataAppendInt64(pColData, 4, &pQueryWindow->ekey);
}

static void updateTimeWindowInfo(SColumnInfoData* pColData, STimeWindow* pWin, bool includeEndpoint) {
  int64_t* ts = (int64_t*)pColData->pData;
  int32_t delta = includeEndpoint? 1:0;

  int64_t duration = pWin->ekey - pWin->skey + delta;
  ts[2] = duration;       // set the duration
  ts[3] = pWin->skey;     // window start key
  ts[4] = pWin->ekey + delta; // window end key
}

void doApplyFunctions(SqlFunctionCtx* pCtx, STimeWindow* pWin, SColumnInfoData* pTimeWindowData, int32_t offset, int32_t forwardStep, TSKEY* tsCol,
                             int32_t numOfTotal, int32_t numOfOutput, int32_t order) {
  for (int32_t k = 0; k < numOfOutput; ++k) {
    pCtx[k].startTs = pWin->skey;

    // keep it temporarialy
    bool    hasAgg      = pCtx[k].input.colDataAggIsSet;
    int32_t numOfRows   = pCtx[k].input.numOfRows;
    int32_t startOffset = pCtx[k].input.startRowIndex;

    int32_t pos = (order == TSDB_ORDER_ASC) ? offset : offset - (forwardStep - 1);
    pCtx[k].input.startRowIndex = pos;
    pCtx[k].input.numOfRows = forwardStep;

    if (tsCol != NULL) {
      pCtx[k].ptsList = tsCol;
    }

    // not a whole block involved in query processing, statistics data can not be used
    // NOTE: the original value of isSet have been changed here
    if (pCtx[k].isAggSet && forwardStep < numOfTotal) {
      pCtx[k].isAggSet = false;
    }

    if (fmIsWindowPseudoColumnFunc(pCtx[k].functionId)) {
      SResultRowEntryInfo* pEntryInfo = GET_RES_INFO(&pCtx[k]);
      char* p = GET_ROWCELL_INTERBUF(pEntryInfo);

      SColumnInfoData idata = {0};
      idata.info.type  = TSDB_DATA_TYPE_BIGINT;
      idata.info.bytes = tDataTypes[TSDB_DATA_TYPE_BIGINT].bytes;
      idata.pData      = p;

      SScalarParam out = {.columnData = &idata};
      SScalarParam tw = {.numOfRows = 5, .columnData = pTimeWindowData};
      pCtx[k].sfp.process(&tw, 1, &out);
      pEntryInfo->numOfRes = 1;
      pEntryInfo->hasResult = ',';
      continue;
    }

    if (functionNeedToExecute(&pCtx[k])) {
      pCtx[k].fpSet.process(&pCtx[k]);
    }

    // restore it
    pCtx[k].input.colDataAggIsSet = hasAgg;
    pCtx[k].input.startRowIndex = startOffset;
    pCtx[k].input.numOfRows = numOfRows;
  }
}

static int32_t getNextQualifiedWindow(SInterval* pInterval, STimeWindow* pNext, SDataBlockInfo* pDataBlockInfo,
                                      TSKEY* primaryKeys, int32_t prevPosition, STableIntervalOperatorInfo* pInfo) {
  int32_t order = pInfo->order;
  bool    ascQuery = (order == TSDB_ORDER_ASC);

  int32_t precision = pInterval->precision;
  getNextTimeWindow(pInterval, precision, order, pNext);

  // next time window is not in current block
  if ((pNext->skey > pDataBlockInfo->window.ekey && order == TSDB_ORDER_ASC) ||
      (pNext->ekey < pDataBlockInfo->window.skey && order == TSDB_ORDER_DESC)) {
    return -1;
  }

  TSKEY   startKey = ascQuery ? pNext->skey : pNext->ekey;
  int32_t startPos = 0;

  // tumbling time window query, a special case of sliding time window query
  if (pInterval->sliding == pInterval->interval && prevPosition != -1) {
    int32_t factor = GET_FORWARD_DIRECTION_FACTOR(order);
    startPos = prevPosition + factor;
  } else {
    if (startKey <= pDataBlockInfo->window.skey && ascQuery) {
      startPos = 0;
    } else if (startKey >= pDataBlockInfo->window.ekey && !ascQuery) {
      startPos = pDataBlockInfo->rows - 1;
    } else {
      startPos = binarySearchForKey((char*)primaryKeys, pDataBlockInfo->rows, startKey, order);
    }
  }

  /* interp query with fill should not skip time window */
  //  if (pQueryAttr->pointInterpQuery && pQueryAttr->fillType != TSDB_FILL_NONE) {
  //    return startPos;
  //  }

  /*
   * This time window does not cover any data, try next time window,
   * this case may happen when the time window is too small
   */
  if (primaryKeys == NULL) {
    if (ascQuery) {
      assert(pDataBlockInfo->window.skey <= pNext->ekey);
    } else {
      assert(pDataBlockInfo->window.ekey >= pNext->skey);
    }
  } else {
    if (ascQuery && primaryKeys[startPos] > pNext->ekey) {
      TSKEY next = primaryKeys[startPos];
      if (pInterval->intervalUnit == 'n' || pInterval->intervalUnit == 'y') {
        pNext->skey = taosTimeTruncate(next, pInterval, precision);
        pNext->ekey = taosTimeAdd(pNext->skey, pInterval->interval, pInterval->intervalUnit, precision) - 1;
      } else {
        pNext->ekey += ((next - pNext->ekey + pInterval->sliding - 1) / pInterval->sliding) * pInterval->sliding;
        pNext->skey = pNext->ekey - pInterval->interval + 1;
      }
    } else if ((!ascQuery) && primaryKeys[startPos] < pNext->skey) {
      TSKEY next = primaryKeys[startPos];
      if (pInterval->intervalUnit == 'n' || pInterval->intervalUnit == 'y') {
        pNext->skey = taosTimeTruncate(next, pInterval, precision);
        pNext->ekey = taosTimeAdd(pNext->skey, pInterval->interval, pInterval->intervalUnit, precision) - 1;
      } else {
        pNext->skey -= ((pNext->skey - next + pInterval->sliding - 1) / pInterval->sliding) * pInterval->sliding;
        pNext->ekey = pNext->skey + pInterval->interval - 1;
      }
    }
  }

  return startPos;
}

static FORCE_INLINE TSKEY reviseWindowEkey(STaskAttr* pQueryAttr, STimeWindow* pWindow) {
  TSKEY ekey = -1;
  if (QUERY_IS_ASC_QUERY(pQueryAttr)) {
    ekey = pWindow->ekey;
    if (ekey > pQueryAttr->window.ekey) {
      ekey = pQueryAttr->window.ekey;
    }
  } else {
    ekey = pWindow->skey;
    if (ekey < pQueryAttr->window.ekey) {
      ekey = pQueryAttr->window.ekey;
    }
  }

  return ekey;
}

static void setNotInterpoWindowKey(SqlFunctionCtx* pCtx, int32_t numOfOutput, int32_t type) {
  if (type == RESULT_ROW_START_INTERP) {
    for (int32_t k = 0; k < numOfOutput; ++k) {
      pCtx[k].start.key = INT64_MIN;
    }
  } else {
    for (int32_t k = 0; k < numOfOutput; ++k) {
      pCtx[k].end.key = INT64_MIN;
    }
  }
}

static void saveDataBlockLastRow(char** pRow, SArray* pDataBlock, int32_t rowIndex, int32_t numOfCols) {
  if (pDataBlock == NULL) {
    return;
  }

  for (int32_t k = 0; k < numOfCols; ++k) {
    SColumnInfoData* pColInfo = taosArrayGet(pDataBlock, k);
    memcpy(pRow[k], ((char*)pColInfo->pData) + (pColInfo->info.bytes * rowIndex), pColInfo->info.bytes);
  }
}

static TSKEY getStartTsKey(STimeWindow* win, const TSKEY* tsCols, int32_t rows, bool ascQuery) {
  TSKEY ts = TSKEY_INITIAL_VAL;
  if (tsCols == NULL) {
    ts = ascQuery ? win->skey : win->ekey;
  } else {
    int32_t offset = ascQuery ? 0 : rows - 1;
    ts = tsCols[offset];
  }

  return ts;
}

static void doSetInputDataBlock(SOperatorInfo* pOperator, SqlFunctionCtx* pCtx, SSDataBlock* pBlock, int32_t order);

static void doSetInputDataBlockInfo(SOperatorInfo* pOperator, SqlFunctionCtx* pCtx, SSDataBlock* pBlock,
                                    int32_t order) {
  for (int32_t i = 0; i < pOperator->numOfOutput; ++i) {
    pCtx[i].order = order;
    pCtx[i].size = pBlock->info.rows;
    pCtx[i].currentStage = (uint8_t)pOperator->pRuntimeEnv->scanFlag;

    setBlockStatisInfo(&pCtx[i], pBlock, NULL /*&pOperator->pExpr[i].base.colInfo*/);
  }
}

void setInputDataBlock(SOperatorInfo* pOperator, SqlFunctionCtx* pCtx, SSDataBlock* pBlock, int32_t order) {
  if (pBlock->pDataBlock != NULL) {
    doSetInputDataBlock(pOperator, pCtx, pBlock, order);
  } else {
    doSetInputDataBlockInfo(pOperator, pCtx, pBlock, order);
  }
}

static void doSetInputDataBlock(SOperatorInfo* pOperator, SqlFunctionCtx* pCtx, SSDataBlock* pBlock, int32_t order) {
  for (int32_t i = 0; i < pOperator->numOfOutput; ++i) {
    pCtx[i].order = order;
    pCtx[i].size = pBlock->info.rows;
    pCtx[i].currentStage = MAIN_SCAN;

    SExprInfo expr = pOperator->pExpr[i];
    for (int32_t j = 0; j < expr.base.numOfParams; ++j) {
      SFunctParam *pFuncParam = &expr.base.pParam[j];
      if (pFuncParam->type == FUNC_PARAM_TYPE_COLUMN) {
        int32_t slotId = pFuncParam->pCol->slotId;
        pCtx[i].input.pData[j]  = taosArrayGet(pBlock->pDataBlock, slotId);
        pCtx[i].input.totalRows = pBlock->info.rows;
        pCtx[i].input.numOfRows = pBlock->info.rows;
        pCtx[i].input.startRowIndex = 0;
        ASSERT(pCtx[i].input.pData[j] != NULL);
      }
    }

    //    setBlockStatisInfo(&pCtx[i], pBlock, pOperator->pExpr[i].base.pColumns);
    //      uint32_t flag = pOperator->pExpr[i].base.pParam[0].pCol->flag;
    //      if (TSDB_COL_IS_NORMAL_COL(flag) /*|| (pCtx[i].functionId == FUNCTION_BLKINFO) ||
    //          (TSDB_COL_IS_TAG(flag) && pOperator->pRuntimeEnv->scanFlag == MERGE_STAGE)*/) {

    //        SColumn* pCol = pOperator->pExpr[i].base.pParam[0].pCol;
    //        if (pCtx[i].columnIndex == -1) {
    //          for(int32_t j = 0; j < pBlock->info.numOfCols; ++j) {
    //            SColumnInfoData* pColData = taosArrayGet(pBlock->pDataBlock, j);
    //            if (pColData->info.colId == pCol->colId) {
    //              pCtx[i].columnIndex = j;
    //              break;
    //            }
    //          }
    //        }

    // in case of the block distribution query, the inputBytes is not a constant value.
    //pCtx[i].input.pData[0]  = taosArrayGet(pBlock->pDataBlock, slotId);
    //pCtx[i].input.totalRows = pBlock->info.rows;
    //pCtx[i].input.numOfRows = pBlock->info.rows;
    //pCtx[i].input.startRowIndex = 0;


    //        uint32_t status = aAggs[pCtx[i].functionId].status;
    //        if ((status & (FUNCSTATE_SELECTIVITY | FUNCSTATE_NEED_TS)) != 0) {
    //          SColumnInfoData* tsInfo = taosArrayGet(pBlock->pDataBlock, 0);
    // In case of the top/bottom query again the nest query result, which has no timestamp column
    // don't set the ptsList attribute.
    //          if (tsInfo->info.type == TSDB_DATA_TYPE_TIMESTAMP) {
    //            pCtx[i].ptsList = (int64_t*) tsInfo->pData;
    //          } else {
    //            pCtx[i].ptsList = NULL;
    //          }
    //        }
    //      } else if (TSDB_COL_IS_UD_COL(pCol->flag) && (pOperator->pRuntimeEnv->scanFlag == MERGE_STAGE)) {
    //        SColIndex*       pColIndex = &pOperator->pExpr[i].base.colInfo;
    //        SColumnInfoData* p = taosArrayGet(pBlock->pDataBlock, pColIndex->colIndex);
    //
    //        pCtx[i].pInput = p->pData;
    //        assert(p->info.colId == pColIndex->info.colId && pCtx[i].inputType == p->info.type);
    //        for(int32_t j = 0; j < pBlock->info.rows; ++j) {
    //          char* dst = p->pData + j * p->info.bytes;
    //          taosVariantDump(&pOperator->pExpr[i].base.param[1], dst, p->info.type, true);
    //        }
    //      }
  }
}

static void doAggregateImpl(SOperatorInfo* pOperator, TSKEY startTs, SqlFunctionCtx* pCtx) {
  for (int32_t k = 0; k < pOperator->numOfOutput; ++k) {
    if (functionNeedToExecute(&pCtx[k])) {
      pCtx[k].startTs = startTs;  // this can be set during create the struct
      pCtx[k].fpSet.process(&pCtx[k]);
    }
  }
}

static void setPseudoOutputColInfo(SSDataBlock* pResult, SqlFunctionCtx* pCtx, SArray* pPseudoList) {
  size_t num = 0;
  if (pPseudoList != NULL) {
    num = taosArrayGetSize(pPseudoList);
  }

  for (int32_t i = 0; i < num; ++i) {
    pCtx[i].pOutput = taosArrayGet(pResult->pDataBlock, i);
  }
}

static void projectApplyFunctions(SExprInfo* pExpr, SSDataBlock* pResult, SSDataBlock* pSrcBlock, SqlFunctionCtx* pCtx,
                                  int32_t numOfOutput, SArray* pPseudoList) {
  setPseudoOutputColInfo(pResult, pCtx, pPseudoList);

  for (int32_t k = 0; k < numOfOutput; ++k) {
    if (pExpr[k].pExpr->nodeType == QUERY_NODE_COLUMN) {  // it is a project query
      SColumnInfoData* pColInfoData = taosArrayGet(pResult->pDataBlock, k);
      colDataAssign(pColInfoData, pCtx[k].input.pData[0], pCtx[k].input.numOfRows);

      pResult->info.rows = pCtx[0].input.numOfRows;
    } else if (pExpr[k].pExpr->nodeType == QUERY_NODE_OPERATOR) {
      SArray* pBlockList = taosArrayInit(4, POINTER_BYTES);
      taosArrayPush(pBlockList, &pSrcBlock);

      SScalarParam dest = {0};
      dest.columnData = taosArrayGet(pResult->pDataBlock, k);

      scalarCalculate(pExpr[k].pExpr->_optrRoot.pRootNode, pBlockList, &dest);
      pResult->info.rows = dest.numOfRows;

      taosArrayDestroy(pBlockList);
    } else if (pExpr[k].pExpr->nodeType == QUERY_NODE_FUNCTION) {
      ASSERT(!fmIsAggFunc(pCtx[k].functionId));

      if (fmIsPseudoColumnFunc(pCtx[k].functionId)) {
        // do nothing
      } else if (fmIsNonstandardSQLFunc(pCtx[k].functionId)) {
        // todo set the correct timestamp column
        pCtx[k].input.pPTS = taosArrayGet(pSrcBlock->pDataBlock, 1);

        SResultRowEntryInfo *pResInfo = GET_RES_INFO(&pCtx[k]);
        pCtx[k].fpSet.init(&pCtx[k], pResInfo);

        pCtx[k].pOutput = taosArrayGet(pResult->pDataBlock, k);
        pCtx[k].offset  = pResult->info.rows;  // set the start offset

        int32_t* outputColIndex = taosArrayGet(pPseudoList, 0);
        pCtx[k].pTsOutput = (SColumnInfoData*)pCtx[*outputColIndex].pOutput;

        int32_t numOfRows = pCtx[k].fpSet.process(&pCtx[k]);
        pResult->info.rows += numOfRows;
      } else {
        SArray* pBlockList = taosArrayInit(4, POINTER_BYTES);
        taosArrayPush(pBlockList, &pSrcBlock);

        SScalarParam dest = {0};
        dest.columnData = taosArrayGet(pResult->pDataBlock, k);

<<<<<<< HEAD
    } else if (pExpr[k].pExpr->nodeType == QUERY_NODE_VALUE) {
      SColumnInfoData* pColInfoData = taosArrayGet(pResult->pDataBlock, k);
      for (int32_t i = 0; i < pSrcBlock->info.rows; ++i) {
        colDataAppend(pColInfoData, i, taosVariantGet(&pExpr[k].base.pParam[0].param, pExpr[k].base.pParam[0].type), TSDB_DATA_TYPE_NULL == pExpr[k].base.pParam[0].param.nType);
      }
      pResult->info.rows = pSrcBlock->info.rows;
=======
        scalarCalculate((SNode*)pExpr[k].pExpr->_function.pFunctNode, pBlockList, &dest);
        pResult->info.rows = dest.numOfRows;
        taosArrayDestroy(pBlockList);
      }
>>>>>>> 928cbcec
    } else {
      ASSERT(0);
    }
  }
}

void doTimeWindowInterpolation(SOperatorInfo* pOperator, SOptrBasicInfo* pInfo, SArray* pDataBlock, TSKEY prevTs,
                               int32_t prevRowIndex, TSKEY curTs, int32_t curRowIndex, TSKEY windowKey, int32_t type) {
  STaskRuntimeEnv* pRuntimeEnv = pOperator->pRuntimeEnv;
  SExprInfo*       pExpr = pOperator->pExpr;

  SqlFunctionCtx* pCtx = pInfo->pCtx;

  for (int32_t k = 0; k < pOperator->numOfOutput; ++k) {
    int32_t functionId = pCtx[k].functionId;
    if (functionId != FUNCTION_TWA && functionId != FUNCTION_INTERP) {
      pCtx[k].start.key = INT64_MIN;
      continue;
    }

    SColIndex*       pColIndex = NULL /*&pExpr[k].base.colInfo*/;
    int16_t          index = pColIndex->colIndex;
    SColumnInfoData* pColInfo = taosArrayGet(pDataBlock, index);

    //    assert(pColInfo->info.colId == pColIndex->info.colId && curTs != windowKey);
    double v1 = 0, v2 = 0, v = 0;

    if (prevRowIndex == -1) {
      GET_TYPED_DATA(v1, double, pColInfo->info.type, (char*)pRuntimeEnv->prevRow[index]);
    } else {
      GET_TYPED_DATA(v1, double, pColInfo->info.type, (char*)pColInfo->pData + prevRowIndex * pColInfo->info.bytes);
    }

    GET_TYPED_DATA(v2, double, pColInfo->info.type, (char*)pColInfo->pData + curRowIndex * pColInfo->info.bytes);

    if (functionId == FUNCTION_INTERP) {
      if (type == RESULT_ROW_START_INTERP) {
        pCtx[k].start.key = prevTs;
        pCtx[k].start.val = v1;

        pCtx[k].end.key = curTs;
        pCtx[k].end.val = v2;

        if (pColInfo->info.type == TSDB_DATA_TYPE_BINARY || pColInfo->info.type == TSDB_DATA_TYPE_NCHAR) {
          if (prevRowIndex == -1) {
            pCtx[k].start.ptr = (char*)pRuntimeEnv->prevRow[index];
          } else {
            pCtx[k].start.ptr = (char*)pColInfo->pData + prevRowIndex * pColInfo->info.bytes;
          }

          pCtx[k].end.ptr = (char*)pColInfo->pData + curRowIndex * pColInfo->info.bytes;
        }
      }
    } else if (functionId == FUNCTION_TWA) {
      SPoint point1 = (SPoint){.key = prevTs, .val = &v1};
      SPoint point2 = (SPoint){.key = curTs, .val = &v2};
      SPoint point = (SPoint){.key = windowKey, .val = &v};

      taosGetLinearInterpolationVal(&point, TSDB_DATA_TYPE_DOUBLE, &point1, &point2, TSDB_DATA_TYPE_DOUBLE);

      if (type == RESULT_ROW_START_INTERP) {
        pCtx[k].start.key = point.key;
        pCtx[k].start.val = v;
      } else {
        pCtx[k].end.key = point.key;
        pCtx[k].end.val = v;
      }
    }
  }
}

static bool setTimeWindowInterpolationStartTs(SOperatorInfo* pOperatorInfo, SqlFunctionCtx* pCtx, int32_t pos,
                                              int32_t numOfRows, SArray* pDataBlock, const TSKEY* tsCols, STimeWindow* win) {
  bool  ascQuery = true;
  TSKEY curTs = tsCols[pos];
  TSKEY lastTs = 0;//*(TSKEY*)pRuntimeEnv->prevRow[0];

  // lastTs == INT64_MIN and pos == 0 means this is the first time window, interpolation is not needed.
  // start exactly from this point, no need to do interpolation
  TSKEY key = ascQuery ? win->skey : win->ekey;
  if (key == curTs) {
    setNotInterpoWindowKey(pCtx, pOperatorInfo->numOfOutput, RESULT_ROW_START_INTERP);
    return true;
  }

  if (lastTs == INT64_MIN && ((pos == 0 && ascQuery) || (pos == (numOfRows - 1) && !ascQuery))) {
    setNotInterpoWindowKey(pCtx, pOperatorInfo->numOfOutput, RESULT_ROW_START_INTERP);
    return true;
  }

  int32_t step = 1;//GET_FORWARD_DIRECTION_FACTOR(pQueryAttr->order.order);
  TSKEY   prevTs = ((pos == 0 && ascQuery) || (pos == (numOfRows - 1) && !ascQuery)) ? lastTs : tsCols[pos - step];

  doTimeWindowInterpolation(pOperatorInfo, pOperatorInfo->info, pDataBlock, prevTs, pos - step, curTs, pos, key, RESULT_ROW_START_INTERP);
  return true;
}

static bool setTimeWindowInterpolationEndTs(SOperatorInfo* pOperatorInfo, SqlFunctionCtx* pCtx, int32_t endRowIndex,
                                            SArray* pDataBlock, const TSKEY* tsCols, TSKEY blockEkey,
                                            STimeWindow* win) {
  int32_t order = TSDB_ORDER_ASC;
  int32_t numOfOutput = pOperatorInfo->numOfOutput;

  TSKEY actualEndKey = tsCols[endRowIndex];
  TSKEY key = order ? win->ekey : win->skey;

  // not ended in current data block, do not invoke interpolation
  if ((key > blockEkey /*&& QUERY_IS_ASC_QUERY(pQueryAttr)*/) || (key < blockEkey /*&& !QUERY_IS_ASC_QUERY(pQueryAttr)*/)) {
    setNotInterpoWindowKey(pCtx, numOfOutput, RESULT_ROW_END_INTERP);
    return false;
  }

  // there is actual end point of current time window, no interpolation need
  if (key == actualEndKey) {
    setNotInterpoWindowKey(pCtx, numOfOutput, RESULT_ROW_END_INTERP);
    return true;
  }

  int32_t step = GET_FORWARD_DIRECTION_FACTOR(order);
  int32_t nextRowIndex = endRowIndex + step;
  assert(nextRowIndex >= 0);

  TSKEY nextKey = tsCols[nextRowIndex];
  doTimeWindowInterpolation(pOperatorInfo, pOperatorInfo->info, pDataBlock, actualEndKey, endRowIndex, nextKey,
                            nextRowIndex, key, RESULT_ROW_END_INTERP);
  return true;
}

static void doWindowBorderInterpolation(SOperatorInfo* pOperatorInfo, SSDataBlock* pBlock, SqlFunctionCtx* pCtx,
                                        SResultRow* pResult, STimeWindow* win, int32_t startPos, int32_t forwardStep,
                                        int32_t order, bool timeWindowInterpo) {
  if (!timeWindowInterpo) {
    return;
  }

  assert(pBlock != NULL);
  int32_t step = GET_FORWARD_DIRECTION_FACTOR(order);

  if (pBlock->pDataBlock == NULL) {
    //    tscError("pBlock->pDataBlock == NULL");
    return;
  }

  SColumnInfoData* pColInfo = taosArrayGet(pBlock->pDataBlock, 0);

  TSKEY* tsCols = (TSKEY*)(pColInfo->pData);
  bool   done = resultRowInterpolated(pResult, RESULT_ROW_START_INTERP);
  if (!done) {  // it is not interpolated, now start to generated the interpolated value
    int32_t startRowIndex = startPos;
    bool    interp = setTimeWindowInterpolationStartTs(pOperatorInfo, pCtx, startRowIndex, pBlock->info.rows,
                                                       pBlock->pDataBlock, tsCols, win);
    if (interp) {
      setResultRowInterpo(pResult, RESULT_ROW_START_INTERP);
    }
  } else {
    setNotInterpoWindowKey(pCtx, pOperatorInfo->numOfOutput, RESULT_ROW_START_INTERP);
  }

  // point interpolation does not require the end key time window interpolation.
  //  if (pointInterpQuery) {
  //    return;
  //  }

  // interpolation query does not generate the time window end interpolation
  done = resultRowInterpolated(pResult, RESULT_ROW_END_INTERP);
  if (!done) {
    int32_t endRowIndex = startPos + (forwardStep - 1) * step;

    TSKEY endKey = (order == TSDB_ORDER_ASC) ? pBlock->info.window.ekey : pBlock->info.window.skey;
    bool  interp =
        setTimeWindowInterpolationEndTs(pOperatorInfo, pCtx, endRowIndex, pBlock->pDataBlock, tsCols, endKey, win);
    if (interp) {
      setResultRowInterpo(pResult, RESULT_ROW_END_INTERP);
    }
  } else {
    setNotInterpoWindowKey(pCtx, pOperatorInfo->numOfOutput, RESULT_ROW_END_INTERP);
  }
}

static SArray* hashIntervalAgg(SOperatorInfo* pOperatorInfo, SResultRowInfo* pResultRowInfo, SSDataBlock* pSDataBlock, int32_t tableGroupId) {
  STableIntervalOperatorInfo* pInfo = (STableIntervalOperatorInfo*)pOperatorInfo->info;

  SExecTaskInfo* pTaskInfo = pOperatorInfo->pTaskInfo;
  int32_t        numOfOutput = pOperatorInfo->numOfOutput;

  SArray* pUpdated = NULL;
  if (pInfo->execModel == OPTR_EXEC_MODEL_STREAM) {
    pUpdated = taosArrayInit(4, sizeof(SResultRowPosition));
  }

  int32_t step = 1;
  bool    ascScan = true;

  int32_t prevIndex = pResultRowInfo->curPos;

  TSKEY* tsCols = NULL;
  if (pSDataBlock->pDataBlock != NULL) {
    SColumnInfoData* pColDataInfo = taosArrayGet(pSDataBlock->pDataBlock, 0);
    tsCols = (int64_t*)pColDataInfo->pData;
//    assert(tsCols[0] == pSDataBlock->info.window.skey && tsCols[pSDataBlock->info.rows - 1] ==
//           pSDataBlock->info.window.ekey);
  }

  int32_t startPos = ascScan? 0 : (pSDataBlock->info.rows - 1);
  TSKEY   ts = getStartTsKey(&pSDataBlock->info.window, tsCols, pSDataBlock->info.rows, ascScan);

  STimeWindow win = getActiveTimeWindow(pInfo->aggSup.pResultBuf, pResultRowInfo, ts, &pInfo->interval, pInfo->interval.precision, &pInfo->win);
  bool        masterScan = true;

  SResultRow* pResult = NULL;
  int32_t     ret = setResultOutputBufByKey_rv(pResultRowInfo, pSDataBlock->info.uid, &win, masterScan, &pResult,
                                               tableGroupId, pInfo->binfo.pCtx, numOfOutput, pInfo->binfo.rowCellInfoOffset,
                                               &pInfo->aggSup, pTaskInfo);
  if (ret != TSDB_CODE_SUCCESS || pResult == NULL) {
    longjmp(pTaskInfo->env, TSDB_CODE_QRY_OUT_OF_MEMORY);
  }

  if (pInfo->execModel == OPTR_EXEC_MODEL_STREAM) {
    SResultRowPosition pos = {.pageId = pResult->pageId, .offset = pResult->offset};
    taosArrayPush(pUpdated, &pos);
  }

  int32_t forwardStep = 0;
  TSKEY   ekey = win.ekey;
  forwardStep =
      getNumOfRowsInTimeWindow(&pSDataBlock->info, tsCols, startPos, ekey, binarySearchForKey, NULL, TSDB_ORDER_ASC);

  // prev time window not interpolation yet.
  int32_t curIndex = pResultRowInfo->curPos;

#if 0
  if (prevIndex != -1 && prevIndex < curIndex && pInfo->timeWindowInterpo) {
    for (int32_t j = prevIndex; j < curIndex; ++j) {  // previous time window may be all closed already.
      SResultRow* pRes = getResultRow(pResultRowInfo, j);
      if (pRes->closed) {
        assert(resultRowInterpolated(pRes, RESULT_ROW_START_INTERP) && resultRowInterpolated(pRes, RESULT_ROW_END_INTERP));
        continue;
      }

      STimeWindow w = pRes->win;
      ret = setResultOutputBufByKey_rv(pResultRowInfo, pSDataBlock->info.uid, &w, masterScan, &pResult, tableGroupId,
                                       pInfo->binfo.pCtx, numOfOutput, pInfo->binfo.rowCellInfoOffset, &pInfo->aggSup,
                                       pTaskInfo);
      if (ret != TSDB_CODE_SUCCESS) {
        longjmp(pTaskInfo->env, TSDB_CODE_QRY_OUT_OF_MEMORY);
      }

      assert(!resultRowInterpolated(pResult, RESULT_ROW_END_INTERP));
      doTimeWindowInterpolation(pOperatorInfo, &pInfo->binfo, pSDataBlock->pDataBlock, *(TSKEY*)pInfo->pRow[0], -1,
                                tsCols[startPos], startPos, w.ekey, RESULT_ROW_END_INTERP);

      setResultRowInterpo(pResult, RESULT_ROW_END_INTERP);
      setNotInterpoWindowKey(pInfo->binfo.pCtx, pOperatorInfo->numOfOutput, RESULT_ROW_START_INTERP);

      doApplyFunctions(pInfo->binfo.pCtx, &w, &pInfo->timeWindowData, startPos, 0, tsCols, pSDataBlock->info.rows, numOfOutput, TSDB_ORDER_ASC);
    }

    // restore current time window
    ret = setResultOutputBufByKey_rv(pResultRowInfo, pSDataBlock->info.uid, &win, masterScan, &pResult, tableGroupId,
                                     pInfo->binfo.pCtx, numOfOutput, pInfo->binfo.rowCellInfoOffset, &pInfo->aggSup,
                                     pTaskInfo);
    if (ret != TSDB_CODE_SUCCESS) {
      longjmp(pTaskInfo->env, TSDB_CODE_QRY_OUT_OF_MEMORY);
    }
  }
#endif

  // window start key interpolation
  doWindowBorderInterpolation(pOperatorInfo, pSDataBlock, pInfo->binfo.pCtx, pResult, &win, startPos, forwardStep, pInfo->order, false);

  updateTimeWindowInfo(&pInfo->timeWindowData, &win, true);
  doApplyFunctions(pInfo->binfo.pCtx, &win, &pInfo->timeWindowData, startPos, forwardStep, tsCols, pSDataBlock->info.rows, numOfOutput, TSDB_ORDER_ASC);

  STimeWindow nextWin = win;
  while (1) {
    int32_t prevEndPos = (forwardStep - 1) * step + startPos;
    startPos = getNextQualifiedWindow(&pInfo->interval, &nextWin, &pSDataBlock->info, tsCols, prevEndPos, pInfo);
    if (startPos < 0) {
      break;
    }

    // null data, failed to allocate more memory buffer
    int32_t code = setResultOutputBufByKey_rv(pResultRowInfo, pSDataBlock->info.uid, &nextWin, masterScan, &pResult,
                                              tableGroupId, pInfo->binfo.pCtx, numOfOutput,
                                              pInfo->binfo.rowCellInfoOffset, &pInfo->aggSup, pTaskInfo);
    if (code != TSDB_CODE_SUCCESS || pResult == NULL) {
      longjmp(pTaskInfo->env, TSDB_CODE_QRY_OUT_OF_MEMORY);
    }

    if (pInfo->execModel == OPTR_EXEC_MODEL_STREAM) {
      SResultRowPosition pos = {.pageId = pResult->pageId, .offset = pResult->offset};
      taosArrayPush(pUpdated, &pos);
    }

    ekey = nextWin.ekey;  // reviseWindowEkey(pQueryAttr, &nextWin);
    forwardStep =
        getNumOfRowsInTimeWindow(&pSDataBlock->info, tsCols, startPos, ekey, binarySearchForKey, NULL, TSDB_ORDER_ASC);

    // window start(end) key interpolation
    doWindowBorderInterpolation(pOperatorInfo, pSDataBlock, pInfo->binfo.pCtx, pResult, &nextWin, startPos, forwardStep, pInfo->order, false);

    updateTimeWindowInfo(&pInfo->timeWindowData, &win, true);
    doApplyFunctions(pInfo->binfo.pCtx, &nextWin, &pInfo->timeWindowData, startPos, forwardStep, tsCols, pSDataBlock->info.rows, numOfOutput, TSDB_ORDER_ASC);
  }

  if (pInfo->timeWindowInterpo) {
    int32_t rowIndex = ascScan ? (pSDataBlock->info.rows - 1) : 0;
    saveDataBlockLastRow(pInfo->pRow, pSDataBlock->pDataBlock, rowIndex, pSDataBlock->info.numOfCols);
  }

  return pUpdated;
  //  updateResultRowInfoActiveIndex(pResultRowInfo, &pInfo->win, pRuntimeEnv->current->lastKey, true, false);
}

static void hashAllIntervalAgg(SOperatorInfo* pOperatorInfo, SResultRowInfo* pResultRowInfo, SSDataBlock* pSDataBlock,
                               int32_t tableGroupId) {
  STableIntervalOperatorInfo* pInfo = (STableIntervalOperatorInfo*)pOperatorInfo->info;

  STaskRuntimeEnv* pRuntimeEnv = pOperatorInfo->pRuntimeEnv;
  int32_t          numOfOutput = pOperatorInfo->numOfOutput;

  int32_t step = 1;//GET_FORWARD_DIRECTION_FACTOR(pQueryAttr->order.order);
  bool    ascQuery = true;

  TSKEY* tsCols = NULL;
  if (pSDataBlock->pDataBlock != NULL) {
    SColumnInfoData* pColDataInfo = taosArrayGet(pSDataBlock->pDataBlock, 0);
    tsCols = (int64_t*)pColDataInfo->pData;
    assert(tsCols[0] == pSDataBlock->info.window.skey &&
           tsCols[pSDataBlock->info.rows - 1] == pSDataBlock->info.window.ekey);
  }

  int32_t startPos = ascQuery ? 0 : (pSDataBlock->info.rows - 1);
  TSKEY   ts = getStartTsKey(&pSDataBlock->info.window, tsCols, pSDataBlock->info.rows, ascQuery);

  STimeWindow win = {0};//getCurrentActiveTimeWindow(pResultRowInfo, ts, pQueryAttr);
  bool        masterScan = IS_MAIN_SCAN(pRuntimeEnv);

  SResultRow* pResult = NULL;
  int32_t     forwardStep = 0;
  int32_t     ret = 0;
  STimeWindow preWin = win;

  while (1) {
    // null data, failed to allocate more memory buffer
    ret = setResultOutputBufByKey(pRuntimeEnv, pResultRowInfo, pSDataBlock->info.uid, &win, masterScan, &pResult,
                                  tableGroupId, pInfo->binfo.pCtx, numOfOutput, pInfo->binfo.rowCellInfoOffset);
    if (ret != TSDB_CODE_SUCCESS) {
      longjmp(pRuntimeEnv->env, TSDB_CODE_QRY_OUT_OF_MEMORY);
    }

    TSKEY ekey = 0;//reviseWindowEkey(pQueryAttr, &win);
    //    forwardStep = getNumOfRowsInTimeWindow(pRuntimeEnv, &pSDataBlock->info, tsCols, startPos, ekey,
    //    binarySearchForKey, true);

    // window start(end) key interpolation
    //    doWindowBorderInterpolation(pOperatorInfo, pSDataBlock, pInfo->binfo.pCtx, pResult, &win, startPos,
    //    forwardStep); doApplyFunctions(pRuntimeEnv, pInfo->binfo.pCtx, ascQuery ? &win : &preWin, startPos,
    //    forwardStep, tsCols, pSDataBlock->info.rows, numOfOutput);
    preWin = win;

    int32_t prevEndPos = (forwardStep - 1) * step + startPos;
    //    startPos = getNextQualifiedWindow(pQueryAttr, &win, &pSDataBlock->info, tsCols, binarySearchForKey,
    //    prevEndPos);
    if (startPos < 0) {
//      if ((ascQuery && win.skey <= pQueryAttr->window.ekey) || ((!ascQuery) && win.ekey >= pQueryAttr->window.ekey)) {
//        int32_t code =
//            setResultOutputBufByKey(pRuntimeEnv, pResultRowInfo, pSDataBlock->info.uid, &win, masterScan, &pResult,
//                                    tableGroupId, pInfo->binfo.pCtx, numOfOutput, pInfo->binfo.rowCellInfoOffset);
//        if (code != TSDB_CODE_SUCCESS || pResult == NULL) {
//          longjmp(pRuntimeEnv->env, TSDB_CODE_QRY_OUT_OF_MEMORY);
//        }
//
//        startPos = pSDataBlock->info.rows - 1;

        // window start(end) key interpolation
        //        doWindowBorderInterpolation(pOperatorInfo, pSDataBlock, pInfo->binfo.pCtx, pResult, &win, startPos,
        //        forwardStep); doApplyFunctions(pRuntimeEnv, pInfo->binfo.pCtx, ascQuery ? &win : &preWin, startPos,
        //        forwardStep, tsCols, pSDataBlock->info.rows, numOfOutput);
//      }

      break;
    }
    setResultRowInterpo(pResult, RESULT_ROW_END_INTERP);
  }

//  if (pQueryAttr->timeWindowInterpo) {
//    int32_t rowIndex = ascQuery ? (pSDataBlock->info.rows - 1) : 0;
    //    saveDataBlockLastRow(pRuntimeEnv, &pSDataBlock->info, pSDataBlock->pDataBlock, rowIndex);
//  }

  //  updateResultRowInfoActiveIndex(pResultRowInfo, pQueryAttr, pRuntimeEnv->current->lastKey);
}

static void doKeepTuple(SSessionAggOperatorInfo* pInfo, int64_t ts) {
  pInfo->curWindow.ekey = ts;
  pInfo->prevTs         = ts;
  pInfo->numOfRows     += 1;
}

static void doKeepSessionStartInfo(SSessionAggOperatorInfo* pInfo, const int64_t* tsList, int32_t rowIndex) {
  pInfo->start          = rowIndex;
  pInfo->numOfRows      = 0;
  pInfo->curWindow.skey = tsList[rowIndex];
}

// todo handle multiple tables cases.
static void doSessionWindowAggImpl(SOperatorInfo* pOperator, SSessionAggOperatorInfo* pInfo, SSDataBlock* pBlock) {
  SExecTaskInfo* pTaskInfo = pOperator->pTaskInfo;

  SColumnInfoData* pColInfoData = taosArrayGet(pBlock->pDataBlock, 0);

  bool    masterScan = true;
  int32_t numOfOutput = pOperator->numOfOutput;
  int64_t gid = pBlock->info.groupId;

  int64_t gap = pInfo->gap;
  pInfo->numOfRows = 0;
  if (!pInfo->reptScan) {
    pInfo->reptScan = true;
    pInfo->prevTs   = INT64_MIN;
  }

  // In case of ascending or descending order scan data, only one time window needs to be kepted for each table.
  TSKEY* tsList = (TSKEY*)pColInfoData->pData;
  for (int32_t j = 0; j < pBlock->info.rows; ++j) {
    if (pInfo->prevTs == INT64_MIN) {
      doKeepSessionStartInfo(pInfo, tsList, j);
      doKeepTuple(pInfo, tsList[j]);
    } else if (tsList[j] - pInfo->prevTs <= gap && (tsList[j] - pInfo->prevTs) >= 0) {
      // The gap is less than the threshold, so it belongs to current session window that has been opened already.
      doKeepTuple(pInfo, tsList[j]);
      if (j == 0 && pInfo->start != 0) {
        pInfo->start = 0;
      }
    } else {  // start a new session window
      SResultRow* pResult = NULL;

      // keep the time window for the closed time window.
      STimeWindow window = pInfo->curWindow;

      pInfo->curWindow.ekey = pInfo->curWindow.skey;
      int32_t ret = setResultOutputBufByKey_rv(&pInfo->binfo.resultRowInfo, pBlock->info.uid, &window, masterScan,
                                               &pResult, gid, pInfo->binfo.pCtx, numOfOutput, pInfo->binfo.rowCellInfoOffset, &pInfo->aggSup, pTaskInfo);
      if (ret != TSDB_CODE_SUCCESS) {  // null data, too many state code
        longjmp(pTaskInfo->env, TSDB_CODE_QRY_APP_ERROR);
      }

      // pInfo->numOfRows data belong to the current session window
      updateTimeWindowInfo(&pInfo->timeWindowData, &window, false);
      doApplyFunctions(pInfo->binfo.pCtx, &window, &pInfo->timeWindowData, pInfo->start, pInfo->numOfRows, NULL, pBlock->info.rows, numOfOutput, TSDB_ORDER_ASC);

      // here we start a new session window
      doKeepSessionStartInfo(pInfo, tsList, j);
      doKeepTuple(pInfo, tsList[j]);
    }
  }

  SResultRow* pResult = NULL;
  pInfo->curWindow.ekey = tsList[pBlock->info.rows - 1];
  int32_t ret = setResultOutputBufByKey_rv(&pInfo->binfo.resultRowInfo, pBlock->info.uid, &pInfo->curWindow, masterScan, &pResult,
                                           gid, pInfo->binfo.pCtx, numOfOutput, pInfo->binfo.rowCellInfoOffset, &pInfo->aggSup, pTaskInfo);
  if (ret != TSDB_CODE_SUCCESS) {  // null data, too many state code
    longjmp(pTaskInfo->env, TSDB_CODE_QRY_APP_ERROR);
  }

  updateTimeWindowInfo(&pInfo->timeWindowData, &pInfo->curWindow, false);
  doApplyFunctions(pInfo->binfo.pCtx, &pInfo->curWindow, &pInfo->timeWindowData, pInfo->start, pInfo->numOfRows, NULL, pBlock->info.rows, numOfOutput, TSDB_ORDER_ASC);
}

static void setResultRowKey(SResultRow* pResultRow, char* pData, int16_t type) {
  if (IS_VAR_DATA_TYPE(type)) {
    if (pResultRow->key == NULL) {
      pResultRow->key = taosMemoryMalloc(varDataTLen(pData));
      varDataCopy(pResultRow->key, pData);
    } else {
      assert(memcmp(pResultRow->key, pData, varDataTLen(pData)) == 0);
    }
  } else {
    int64_t v = -1;
    GET_TYPED_DATA(v, int64_t, type, pData);

    pResultRow->win.skey = v;
    pResultRow->win.ekey = v;
  }
}

int32_t setGroupResultOutputBuf_rv(SOptrBasicInfo* binfo, int32_t numOfCols, char* pData, int16_t type,
                                          int16_t bytes, int32_t groupId, SDiskbasedBuf* pBuf, SExecTaskInfo* pTaskInfo,
                                          SAggSupporter* pAggSup) {
  SResultRowInfo* pResultRowInfo = &binfo->resultRowInfo;
  SqlFunctionCtx* pCtx = binfo->pCtx;

  SResultRow* pResultRow = doSetResultOutBufByKey_rv(pBuf, pResultRowInfo, groupId, (char*)pData, bytes, true, groupId,
                                                     pTaskInfo, false, pAggSup);
  assert(pResultRow != NULL);

  setResultRowKey(pResultRow, pData, type);
  setResultRowOutputBufInitCtx_rv(pResultRow, pCtx, numOfCols, binfo->rowCellInfoOffset);
  return TSDB_CODE_SUCCESS;
}

static bool functionNeedToExecute(SqlFunctionCtx* pCtx) {
  struct SResultRowEntryInfo* pResInfo = GET_RES_INFO(pCtx);

  // in case of timestamp column, always generated results.
  int32_t functionId = pCtx->functionId;
  if (functionId == -1) {
    return false;
  }

  if (isRowEntryCompleted(pResInfo)) {
    return false;
  }

  if (functionId == FUNCTION_FIRST_DST || functionId == FUNCTION_FIRST) {
    //    return QUERY_IS_ASC_QUERY(pQueryAttr);
  }

  // denote the order type
  if ((functionId == FUNCTION_LAST_DST || functionId == FUNCTION_LAST)) {
    //    return pCtx->param[0].i == pQueryAttr->order.order;
  }

  // in the reverse table scan, only the following functions need to be executed
  //  if (IS_REVERSE_SCAN(pRuntimeEnv) ||
  //      (pRuntimeEnv->scanFlag == REPEAT_SCAN && functionId != FUNCTION_STDDEV && functionId != FUNCTION_PERCT)) {
  //    return false;
  //  }

  return true;
}

void setBlockStatisInfo(SqlFunctionCtx* pCtx, SSDataBlock* pSDataBlock, SColumn* pColumn) {
  SColumnDataAgg* pAgg = NULL;

  if (pSDataBlock->pBlockAgg != NULL && TSDB_COL_IS_NORMAL_COL(pColumn->flag)) {
    pAgg = &pSDataBlock->pBlockAgg[pCtx->columnIndex];

    pCtx->agg = *pAgg;
    pCtx->isAggSet = true;
    assert(pCtx->agg.numOfNull <= pSDataBlock->info.rows);
  } else {
    pCtx->isAggSet = false;
  }

  pCtx->hasNull = hasNull(pColumn, pAgg);

  // set the statistics data for primary time stamp column
  if (pCtx->functionId == FUNCTION_SPREAD && pColumn->colId == PRIMARYKEY_TIMESTAMP_COL_ID) {
    pCtx->isAggSet = true;
    pCtx->agg.min = pSDataBlock->info.window.skey;
    pCtx->agg.max = pSDataBlock->info.window.ekey;
  }
}

// set the output buffer for the selectivity + tag query
static int32_t setCtxTagColumnInfo(SqlFunctionCtx* pCtx, int32_t numOfOutput) {
  if (!isSelectivityWithTagsQuery(pCtx, numOfOutput)) {
    return TSDB_CODE_SUCCESS;
  }

  int32_t num = 0;
  int16_t tagLen = 0;

  SqlFunctionCtx*  p = NULL;
  SqlFunctionCtx** pTagCtx = taosMemoryCalloc(numOfOutput, POINTER_BYTES);
  if (pTagCtx == NULL) {
    return TSDB_CODE_QRY_OUT_OF_MEMORY;
  }

  for (int32_t i = 0; i < numOfOutput; ++i) {
    int32_t functionId = pCtx[i].functionId;

    if (functionId == FUNCTION_TAG_DUMMY || functionId == FUNCTION_TS_DUMMY) {
      tagLen += pCtx[i].resDataInfo.bytes;
      pTagCtx[num++] = &pCtx[i];
    } else if (1 /*(aAggs[functionId].status & FUNCSTATE_SELECTIVITY) != 0*/) {
      p = &pCtx[i];
    } else if (functionId == FUNCTION_TS || functionId == FUNCTION_TAG) {
      // tag function may be the group by tag column
      // ts may be the required primary timestamp column
      continue;
    } else {
      // the column may be the normal column, group by normal_column, the functionId is FUNCTION_PRJ
    }
  }
  if (p != NULL) {
    p->subsidiaryRes.pCtx = pTagCtx;
    p->subsidiaryRes.numOfCols = num;
    p->subsidiaryRes.bufLen = tagLen;
  } else {
    taosMemoryFreeClear(pTagCtx);
  }

  return TSDB_CODE_SUCCESS;
}

static SqlFunctionCtx* createSqlFunctionCtx_rv(SExprInfo* pExprInfo, int32_t numOfOutput, int32_t** rowCellInfoOffset) {
  SqlFunctionCtx* pFuncCtx = (SqlFunctionCtx*)taosMemoryCalloc(numOfOutput, sizeof(SqlFunctionCtx));
  if (pFuncCtx == NULL) {
    return NULL;
  }

  *rowCellInfoOffset = taosMemoryCalloc(numOfOutput, sizeof(int32_t));
  if (*rowCellInfoOffset == 0) {
    taosMemoryFreeClear(pFuncCtx);
    return NULL;
  }

  for (int32_t i = 0; i < numOfOutput; ++i) {
    SExprInfo* pExpr = &pExprInfo[i];

    SExprBasicInfo* pFunct = &pExpr->base;
    SqlFunctionCtx* pCtx = &pFuncCtx[i];

    pCtx->functionId = -1;
    if (pExpr->pExpr->nodeType == QUERY_NODE_FUNCTION) {
      SFuncExecEnv env = {0};
      pCtx->functionId = pExpr->pExpr->_function.pFunctNode->funcId;

      if (fmIsAggFunc(pCtx->functionId) || fmIsNonstandardSQLFunc(pCtx->functionId)) {
        fmGetFuncExecFuncs(pCtx->functionId, &pCtx->fpSet);
        pCtx->fpSet.getEnv(pExpr->pExpr->_function.pFunctNode, &env);
      } else {
        fmGetScalarFuncExecFuncs(pCtx->functionId, &pCtx->sfp);
        if (pCtx->sfp.getEnv != NULL) {
          pCtx->sfp.getEnv(pExpr->pExpr->_function.pFunctNode, &env);
        }
      }
      pCtx->resDataInfo.interBufSize = env.calcMemSize;
    } else if (pExpr->pExpr->nodeType == QUERY_NODE_COLUMN || pExpr->pExpr->nodeType == QUERY_NODE_OPERATOR || pExpr->pExpr->nodeType == QUERY_NODE_VALUE) {
      pCtx->resDataInfo.interBufSize = pFunct->resSchema.bytes; // for simple column, the intermediate buffer needs to hold one element.
    }

    pCtx->input.numOfInputCols = pFunct->numOfParams;
    pCtx->input.pData = taosMemoryCalloc(pFunct->numOfParams, POINTER_BYTES);
    pCtx->input.pColumnDataAgg = taosMemoryCalloc(pFunct->numOfParams, POINTER_BYTES);

    pCtx->pTsOutput         = NULL;//taosArrayInit(4, POINTER_BYTES);
    pCtx->resDataInfo.bytes = pFunct->resSchema.bytes;
    pCtx->resDataInfo.type  = pFunct->resSchema.type;
    pCtx->order             = TSDB_ORDER_ASC;
    pCtx->start.key = INT64_MIN;
    pCtx->end.key   = INT64_MIN;
#if 0
    for (int32_t j = 0; j < pCtx->numOfParams; ++j) {
//      int16_t type = pFunct->param[j].nType;
//      int16_t bytes = pFunct->param[j].nLen;

//      if (type == TSDB_DATA_TYPE_BINARY || type == TSDB_DATA_TYPE_NCHAR) {
//        taosVariantCreateFromBinary(&pCtx->param[j], pFunct->param[j].pz, bytes, type);
//      } else {
//        taosVariantCreateFromBinary(&pCtx->param[j], (char *)&pFunct->param[j].i, bytes, type);
//      }
    }

    // set the order information for top/bottom query
    int32_t functionId = pCtx->functionId;
    if (functionId == FUNCTION_TOP || functionId == FUNCTION_BOTTOM || functionId == FUNCTION_DIFF) {
      int32_t f = getExprFunctionId(&pExpr[0]);
      assert(f == FUNCTION_TS || f == FUNCTION_TS_DUMMY);

//      pCtx->param[2].i = pQueryAttr->order.order;
      pCtx->param[2].nType = TSDB_DATA_TYPE_BIGINT;
      pCtx->param[3].i = functionId;
      pCtx->param[3].nType = TSDB_DATA_TYPE_BIGINT;

//      pCtx->param[1].i = pQueryAttr->order.col.info.colId;
    } else if (functionId == FUNCTION_INTERP) {
//      pCtx->param[2].i = (int8_t)pQueryAttr->fillType;
//      if (pQueryAttr->fillVal != NULL) {
//        if (isNull((const char *)&pQueryAttr->fillVal[i], pCtx->inputType)) {
//          pCtx->param[1].nType = TSDB_DATA_TYPE_NULL;
//        } else {  // todo refactor, taosVariantCreateFromBinary should handle the NULL value
//          if (pCtx->inputType != TSDB_DATA_TYPE_BINARY && pCtx->inputType != TSDB_DATA_TYPE_NCHAR) {
//            taosVariantCreateFromBinary(&pCtx->param[1], (char *)&pQueryAttr->fillVal[i], pCtx->inputBytes, pCtx->inputType);
//          }
//        }
//      }
    } else if (functionId == FUNCTION_TS_COMP) {
//      pCtx->param[0].i = pQueryAttr->vgId;  //TODO this should be the parameter from client
      pCtx->param[0].nType = TSDB_DATA_TYPE_BIGINT;
    } else if (functionId == FUNCTION_TWA) {
//      pCtx->param[1].i = pQueryAttr->window.skey;
      pCtx->param[1].nType = TSDB_DATA_TYPE_BIGINT;
//      pCtx->param[2].i = pQueryAttr->window.ekey;
      pCtx->param[2].nType = TSDB_DATA_TYPE_BIGINT;
    } else if (functionId == FUNCTION_ARITHM) {
//      pCtx->param[1].pz = (char*) getScalarFuncSupport(pRuntimeEnv->scalarSup, i);
    }
#endif
  }

  for (int32_t i = 1; i < numOfOutput; ++i) {
    (*rowCellInfoOffset)[i] =
        (int32_t)((*rowCellInfoOffset)[i - 1] + sizeof(SResultRowEntryInfo) + pFuncCtx[i - 1].resDataInfo.interBufSize);
  }

  setCtxTagColumnInfo(pFuncCtx, numOfOutput);
  return pFuncCtx;
}

static void* destroySqlFunctionCtx(SqlFunctionCtx* pCtx, int32_t numOfOutput) {
  if (pCtx == NULL) {
    return NULL;
  }

  for (int32_t i = 0; i < numOfOutput; ++i) {
    for (int32_t j = 0; j < pCtx[i].numOfParams; ++j) {
      taosVariantDestroy(&pCtx[i].param[j]);
    }

    taosVariantDestroy(&pCtx[i].tag);
    taosMemoryFreeClear(pCtx[i].subsidiaryRes.pCtx);
  }

  taosMemoryFreeClear(pCtx);
  return NULL;
}

static void doFreeQueryHandle(STaskRuntimeEnv* pRuntimeEnv) {
  STaskAttr* pQueryAttr = pRuntimeEnv->pQueryAttr;

  //  tsdbCleanupReadHandle(pRuntimeEnv->pTsdbReadHandle);
  pRuntimeEnv->pTsdbReadHandle = NULL;

  //  SMemRef* pMemRef = &pQueryAttr->memRef;
  //  assert(pMemRef->ref == 0 && pMemRef->snapshot.imem == NULL && pMemRef->snapshot.mem == NULL);
}

static void destroyTsComp(STaskRuntimeEnv* pRuntimeEnv, STaskAttr* pQueryAttr) {
  if (pQueryAttr->tsCompQuery && pRuntimeEnv->outputBuf && pRuntimeEnv->outputBuf->pDataBlock &&
      taosArrayGetSize(pRuntimeEnv->outputBuf->pDataBlock) > 0) {
    SColumnInfoData* pColInfoData = taosArrayGet(pRuntimeEnv->outputBuf->pDataBlock, 0);
    if (pColInfoData) {
      TdFilePtr pFile = *(TdFilePtr*)pColInfoData->pData;  // TODO refactor
      if (pFile != NULL) {
        taosCloseFile(&pFile);
        *(TdFilePtr*)pColInfoData->pData = NULL;
      }
    }
  }
}

bool isTaskKilled(SExecTaskInfo* pTaskInfo) {
  // query has been executed more than tsShellActivityTimer, and the retrieve has not arrived
  // abort current query execution.
  if (pTaskInfo->owner != 0 &&
      ((taosGetTimestampSec() - pTaskInfo->cost.start / 1000) > 10 * getMaximumIdleDurationSec())
      /*(!needBuildResAfterQueryComplete(pTaskInfo))*/) {
    assert(pTaskInfo->cost.start != 0);
    //    qDebug("QInfo:%" PRIu64 " retrieve not arrive beyond %d ms, abort current query execution, start:%" PRId64
    //           ", current:%d", pQInfo->qId, 1, pQInfo->startExecTs, taosGetTimestampSec());
    //    return true;
  }

  return false;
}

void setTaskKilled(SExecTaskInfo* pTaskInfo) { pTaskInfo->code = TSDB_CODE_TSC_QUERY_CANCELLED; }

static bool isCachedLastQuery(STaskAttr* pQueryAttr) {
  for (int32_t i = 0; i < pQueryAttr->numOfOutput; ++i) {
    int32_t functionId = getExprFunctionId(&pQueryAttr->pExpr1[i]);
    if (functionId == FUNCTION_LAST || functionId == FUNCTION_LAST_DST) {
      continue;
    }

    return false;
  }

  if (pQueryAttr->order.order != TSDB_ORDER_DESC || !TSWINDOW_IS_EQUAL(pQueryAttr->window, TSWINDOW_DESC_INITIALIZER)) {
    return false;
  }

  if (pQueryAttr->groupbyColumn) {
    return false;
  }

  if (pQueryAttr->interval.interval > 0) {
    return false;
  }

  if (pQueryAttr->numOfFilterCols > 0 || pQueryAttr->havingNum > 0) {
    return false;
  }

  return true;
}

/////////////////////////////////////////////////////////////////////////////////////////////
// todo refactor : return window
void getAlignQueryTimeWindow(SInterval* pInterval, int32_t precision, int64_t key, int64_t keyFirst, int64_t keyLast,
                             STimeWindow* win) {
  ASSERT(key >= keyFirst && key <= keyLast);
  win->skey = taosTimeTruncate(key, pInterval, precision);

  /*
   * if the realSkey > INT64_MAX - pInterval->interval, the query duration between
   * realSkey and realEkey must be less than one interval.Therefore, no need to adjust the query ranges.
   */
  if (keyFirst > (INT64_MAX - pInterval->interval)) {
    assert(keyLast - keyFirst < pInterval->interval);
    win->ekey = INT64_MAX;
  } else {
    win->ekey = taosTimeAdd(win->skey, pInterval->interval, pInterval->intervalUnit, precision) - 1;
  }
}

static int32_t updateBlockLoadStatus(STaskAttr* pQuery, int32_t status) {
  bool hasFirstLastFunc = false;
  bool hasOtherFunc = false;

  if (status == BLK_DATA_ALL_NEEDED || status == BLK_DATA_DISCARD) {
    return status;
  }

  for (int32_t i = 0; i < pQuery->numOfOutput; ++i) {
    int32_t functionId = getExprFunctionId(&pQuery->pExpr1[i]);

    if (functionId == FUNCTION_TS || functionId == FUNCTION_TS_DUMMY || functionId == FUNCTION_TAG ||
        functionId == FUNCTION_TAG_DUMMY) {
      continue;
    }

    if (functionId == FUNCTION_FIRST_DST || functionId == FUNCTION_LAST_DST) {
      hasFirstLastFunc = true;
    } else {
      hasOtherFunc = true;
    }
  }

  if (hasFirstLastFunc && status == BLK_DATA_NO_NEEDED) {
    if (!hasOtherFunc) {
      return BLK_DATA_DISCARD;
    } else {
      return BLK_DATA_ALL_NEEDED;
    }
  }

  return status;
}

static void doUpdateLastKey(STaskAttr* pQueryAttr) {
  STimeWindow* win = &pQueryAttr->window;

  size_t num = taosArrayGetSize(pQueryAttr->tableGroupInfo.pGroupList);
  for (int32_t i = 0; i < num; ++i) {
    SArray* p1 = taosArrayGetP(pQueryAttr->tableGroupInfo.pGroupList, i);

    size_t len = taosArrayGetSize(p1);
    for (int32_t j = 0; j < len; ++j) {
      //      STableKeyInfo* pInfo = taosArrayGet(p1, j);
      //
      //      // update the new lastkey if it is equalled to the value of the old skey
      //      if (pInfo->lastKey == win->ekey) {
      //        pInfo->lastKey = win->skey;
      //      }
    }
  }
}

// static void updateDataCheckOrder(SQInfo *pQInfo, SQueryTableReq* pQueryMsg, bool stableQuery) {
//   STaskAttr* pQueryAttr = pQInfo->runtimeEnv.pQueryAttr;
//
//   // in case of point-interpolation query, use asc order scan
//   char msg[] = "QInfo:0x%"PRIx64" scan order changed for %s query, old:%d, new:%d, qrange exchanged, old qrange:%"
//   PRId64
//                "-%" PRId64 ", new qrange:%" PRId64 "-%" PRId64;
//
//   // todo handle the case the the order irrelevant query type mixed up with order critical query type
//   // descending order query for last_row query
//   if (isFirstLastRowQuery(pQueryAttr)) {
//     //qDebug("QInfo:0x%"PRIx64" scan order changed for last_row query, old:%d, new:%d", pQInfo->qId,
//     pQueryAttr->order.order, TSDB_ORDER_ASC);
//
//     pQueryAttr->order.order = TSDB_ORDER_ASC;
//     if (pQueryAttr->window.skey > pQueryAttr->window.ekey) {
//       TSWAP(pQueryAttr->window.skey, pQueryAttr->window.ekey, TSKEY);
//     }
//
//     pQueryAttr->needReverseScan = false;
//     return;
//   }
//
//   if (pQueryAttr->groupbyColumn && pQueryAttr->order.order == TSDB_ORDER_DESC) {
//     pQueryAttr->order.order = TSDB_ORDER_ASC;
//     if (pQueryAttr->window.skey > pQueryAttr->window.ekey) {
//       TSWAP(pQueryAttr->window.skey, pQueryAttr->window.ekey, TSKEY);
//     }
//
//     pQueryAttr->needReverseScan = false;
//     doUpdateLastKey(pQueryAttr);
//     return;
//   }
//
//   if (pQueryAttr->pointInterpQuery && pQueryAttr->interval.interval == 0) {
//     if (!QUERY_IS_ASC_QUERY(pQueryAttr)) {
//       //qDebug(msg, pQInfo->qId, "interp", pQueryAttr->order.order, TSDB_ORDER_ASC, pQueryAttr->window.skey,
//       pQueryAttr->window.ekey, pQueryAttr->window.ekey, pQueryAttr->window.skey); TSWAP(pQueryAttr->window.skey,
//       pQueryAttr->window.ekey, TSKEY);
//     }
//
//     pQueryAttr->order.order = TSDB_ORDER_ASC;
//     return;
//   }
//
//   if (pQueryAttr->interval.interval == 0) {
//     if (onlyFirstQuery(pQueryAttr)) {
//       if (!QUERY_IS_ASC_QUERY(pQueryAttr)) {
//         //qDebug(msg, pQInfo->qId, "only-first", pQueryAttr->order.order, TSDB_ORDER_ASC, pQueryAttr->window.skey,
////               pQueryAttr->window.ekey, pQueryAttr->window.ekey, pQueryAttr->window.skey);
//
//        TSWAP(pQueryAttr->window.skey, pQueryAttr->window.ekey, TSKEY);
//        doUpdateLastKey(pQueryAttr);
//      }
//
//      pQueryAttr->order.order = TSDB_ORDER_ASC;
//      pQueryAttr->needReverseScan = false;
//    } else if (onlyLastQuery(pQueryAttr) && notContainSessionOrStateWindow(pQueryAttr)) {
//      if (QUERY_IS_ASC_QUERY(pQueryAttr)) {
//        //qDebug(msg, pQInfo->qId, "only-last", pQueryAttr->order.order, TSDB_ORDER_DESC, pQueryAttr->window.skey,
////               pQueryAttr->window.ekey, pQueryAttr->window.ekey, pQueryAttr->window.skey);
//
//        TSWAP(pQueryAttr->window.skey, pQueryAttr->window.ekey, TSKEY);
//        doUpdateLastKey(pQueryAttr);
//      }
//
//      pQueryAttr->order.order = TSDB_ORDER_DESC;
//      pQueryAttr->needReverseScan = false;
//    }
//
//  } else {  // interval query
//    if (stableQuery) {
//      if (onlyFirstQuery(pQueryAttr)) {
//        if (!QUERY_IS_ASC_QUERY(pQueryAttr)) {
//          //qDebug(msg, pQInfo->qId, "only-first stable", pQueryAttr->order.order, TSDB_ORDER_ASC,
////                 pQueryAttr->window.skey, pQueryAttr->window.ekey, pQueryAttr->window.ekey,
/// pQueryAttr->window.skey);
//
//          TSWAP(pQueryAttr->window.skey, pQueryAttr->window.ekey, TSKEY);
//          doUpdateLastKey(pQueryAttr);
//        }
//
//        pQueryAttr->order.order = TSDB_ORDER_ASC;
//        pQueryAttr->needReverseScan = false;
//      } else if (onlyLastQuery(pQueryAttr)) {
//        if (QUERY_IS_ASC_QUERY(pQueryAttr)) {
//          //qDebug(msg, pQInfo->qId, "only-last stable", pQueryAttr->order.order, TSDB_ORDER_DESC,
////                 pQueryAttr->window.skey, pQueryAttr->window.ekey, pQueryAttr->window.ekey,
/// pQueryAttr->window.skey);
//
//          TSWAP(pQueryAttr->window.skey, pQueryAttr->window.ekey, TSKEY);
//          doUpdateLastKey(pQueryAttr);
//        }
//
//        pQueryAttr->order.order = TSDB_ORDER_DESC;
//        pQueryAttr->needReverseScan = false;
//      }
//    }
//  }
//}

static void getIntermediateBufInfo(STaskRuntimeEnv* pRuntimeEnv, int32_t* ps, int32_t* rowsize) {
  STaskAttr* pQueryAttr = pRuntimeEnv->pQueryAttr;
  int32_t    MIN_ROWS_PER_PAGE = 4;

  *rowsize = (int32_t)(pQueryAttr->resultRowSize *
                       getRowNumForMultioutput(pQueryAttr, pQueryAttr->topBotQuery, pQueryAttr->stableQuery));
  int32_t overhead = sizeof(SFilePage);

  // one page contains at least two rows
  *ps = DEFAULT_INTERN_BUF_PAGE_SIZE;
  while (((*rowsize) * MIN_ROWS_PER_PAGE) > (*ps) - overhead) {
    *ps = ((*ps) << 1u);
  }
}

#define IS_PREFILTER_TYPE(_t) ((_t) != TSDB_DATA_TYPE_BINARY && (_t) != TSDB_DATA_TYPE_NCHAR)

// static FORCE_INLINE bool doFilterByBlockStatistics(STaskRuntimeEnv* pRuntimeEnv, SDataStatis *pDataStatis,
// SqlFunctionCtx *pCtx, int32_t numOfRows) {
//   STaskAttr* pQueryAttr = pRuntimeEnv->pQueryAttr;
//
//   if (pDataStatis == NULL || pQueryAttr->pFilters == NULL) {
//     return true;
//   }
//
//   return filterRangeExecute(pQueryAttr->pFilters, pDataStatis, pQueryAttr->numOfCols, numOfRows);
// }

static bool overlapWithTimeWindow(STaskAttr* pQueryAttr, SDataBlockInfo* pBlockInfo) {
  STimeWindow w = {0};

  TSKEY sk = TMIN(pQueryAttr->window.skey, pQueryAttr->window.ekey);
  TSKEY ek = TMAX(pQueryAttr->window.skey, pQueryAttr->window.ekey);

  if (QUERY_IS_ASC_QUERY(pQueryAttr)) {
    //    getAlignQueryTimeWindow(pQueryAttr, pBlockInfo->window.skey, sk, ek, &w);
    assert(w.ekey >= pBlockInfo->window.skey);

    if (w.ekey < pBlockInfo->window.ekey) {
      return true;
    }

    while (1) {
      //      getNextTimeWindow(pQueryAttr, &w);
      if (w.skey > pBlockInfo->window.ekey) {
        break;
      }

      assert(w.ekey > pBlockInfo->window.ekey);
      if (w.skey <= pBlockInfo->window.ekey && w.skey > pBlockInfo->window.skey) {
        return true;
      }
    }
  } else {
    //    getAlignQueryTimeWindow(pQueryAttr, pBlockInfo->window.ekey, sk, ek, &w);
    assert(w.skey <= pBlockInfo->window.ekey);

    if (w.skey > pBlockInfo->window.skey) {
      return true;
    }

    while (1) {
      //      getNextTimeWindow(pQueryAttr, &w);
      if (w.ekey < pBlockInfo->window.skey) {
        break;
      }

      assert(w.skey < pBlockInfo->window.skey);
      if (w.ekey < pBlockInfo->window.ekey && w.ekey >= pBlockInfo->window.skey) {
        return true;
      }
    }
  }

  return false;
}

static int32_t doTSJoinFilter(STaskRuntimeEnv* pRuntimeEnv, TSKEY key, bool ascQuery) {
  STSElem elem = tsBufGetElem(pRuntimeEnv->pTsBuf);

#if defined(_DEBUG_VIEW)
  printf("elem in comp ts file:%" PRId64 ", key:%" PRId64 ", tag:%" PRIu64
         ", query order:%d, ts order:%d, traverse:%d, index:%d\n",
         elem.ts, key, elem.tag.i, pQueryAttr->order.order, pRuntimeEnv->pTsBuf->tsOrder,
         pRuntimeEnv->pTsBuf->cur.order, pRuntimeEnv->pTsBuf->cur.tsIndex);
#endif

  if (ascQuery) {
    if (key < elem.ts) {
      return TS_JOIN_TS_NOT_EQUALS;
    } else if (key > elem.ts) {
      longjmp(pRuntimeEnv->env, TSDB_CODE_QRY_INCONSISTAN);
    }
  } else {
    if (key > elem.ts) {
      return TS_JOIN_TS_NOT_EQUALS;
    } else if (key < elem.ts) {
      longjmp(pRuntimeEnv->env, TSDB_CODE_QRY_INCONSISTAN);
    }
  }

  return TS_JOIN_TS_EQUAL;
}

bool doFilterDataBlock(SSingleColumnFilterInfo* pFilterInfo, int32_t numOfFilterCols, int32_t numOfRows, int8_t* p) {
  bool all = true;

  for (int32_t i = 0; i < numOfRows; ++i) {
    bool qualified = false;

    for (int32_t k = 0; k < numOfFilterCols; ++k) {
      char* pElem = (char*)pFilterInfo[k].pData + pFilterInfo[k].info.bytes * i;

      qualified = false;
      for (int32_t j = 0; j < pFilterInfo[k].numOfFilters; ++j) {
        SColumnFilterElem* pFilterElem = NULL;
        //        SColumnFilterElem* pFilterElem = &pFilterInfo[k].pFilters[j];

        bool isnull = isNull(pElem, pFilterInfo[k].info.type);
        if (isnull) {
          //          if (pFilterElem->fp == isNullOperator) {
          //            qualified = true;
          //            break;
          //          } else {
          //            continue;
          //          }
        } else {
          //          if (pFilterElem->fp == notNullOperator) {
          //            qualified = true;
          //            break;
          //          } else if (pFilterElem->fp == isNullOperator) {
          //            continue;
          //          }
        }

        if (pFilterElem->fp(pFilterElem, pElem, pElem, pFilterInfo[k].info.type)) {
          qualified = true;
          break;
        }
      }

      if (!qualified) {
        break;
      }
    }

    p[i] = qualified ? 1 : 0;
    if (!qualified) {
      all = false;
    }
  }

  return all;
}

void doCompactSDataBlock(SSDataBlock* pBlock, int32_t numOfRows, int8_t* p) {
  int32_t len = 0;
  int32_t start = 0;
  for (int32_t j = 0; j < numOfRows; ++j) {
    if (p[j] == 1) {
      len++;
    } else {
      if (len > 0) {
        int32_t cstart = j - len;
        for (int32_t i = 0; i < pBlock->info.numOfCols; ++i) {
          SColumnInfoData* pColumnInfoData = taosArrayGet(pBlock->pDataBlock, i);

          int16_t bytes = pColumnInfoData->info.bytes;
          memmove(((char*)pColumnInfoData->pData) + start * bytes, pColumnInfoData->pData + cstart * bytes,
                  len * bytes);
        }

        start += len;
        len = 0;
      }
    }
  }

  if (len > 0) {
    int32_t cstart = numOfRows - len;
    for (int32_t i = 0; i < pBlock->info.numOfCols; ++i) {
      SColumnInfoData* pColumnInfoData = taosArrayGet(pBlock->pDataBlock, i);

      int16_t bytes = pColumnInfoData->info.bytes;
      memmove(pColumnInfoData->pData + start * bytes, pColumnInfoData->pData + cstart * bytes, len * bytes);
    }

    start += len;
    len = 0;
  }

  pBlock->info.rows = start;
  pBlock->pBlockAgg = NULL;  // clean the block statistics info

  if (start > 0) {
    SColumnInfoData* pColumnInfoData = taosArrayGet(pBlock->pDataBlock, 0);
    if (pColumnInfoData->info.type == TSDB_DATA_TYPE_TIMESTAMP &&
        pColumnInfoData->info.colId == PRIMARYKEY_TIMESTAMP_COL_ID) {
      pBlock->info.window.skey = *(int64_t*)pColumnInfoData->pData;
      pBlock->info.window.ekey = *(int64_t*)(pColumnInfoData->pData + TSDB_KEYSIZE * (start - 1));
    }
  }
}

void filterRowsInDataBlock(STaskRuntimeEnv* pRuntimeEnv, SSingleColumnFilterInfo* pFilterInfo, int32_t numOfFilterCols,
                           SSDataBlock* pBlock, bool ascQuery) {
  int32_t numOfRows = pBlock->info.rows;

  int8_t* p = taosMemoryCalloc(numOfRows, sizeof(int8_t));
  bool    all = true;
#if 0
  if (pRuntimeEnv->pTsBuf != NULL) {
    SColumnInfoData* pColInfoData = taosArrayGet(pBlock->pDataBlock, 0);

    TSKEY* k = (TSKEY*) pColInfoData->pData;
    for (int32_t i = 0; i < numOfRows; ++i) {
      int32_t offset = ascQuery? i:(numOfRows - i - 1);
      int32_t ret = doTSJoinFilter(pRuntimeEnv, k[offset], ascQuery);
      if (ret == TS_JOIN_TAG_NOT_EQUALS) {
        break;
      } else if (ret == TS_JOIN_TS_NOT_EQUALS) {
        all = false;
        continue;
      } else {
        assert(ret == TS_JOIN_TS_EQUAL);
        p[offset] = true;
      }

      if (!tsBufNextPos(pRuntimeEnv->pTsBuf)) {
        break;
      }
    }

    // save the cursor status
    pRuntimeEnv->current->cur = tsBufGetCursor(pRuntimeEnv->pTsBuf);
  } else {
    all = doFilterDataBlock(pFilterInfo, numOfFilterCols, numOfRows, p);
  }
#endif

  if (!all) {
    doCompactSDataBlock(pBlock, numOfRows, p);
  }

  taosMemoryFreeClear(p);
}

void filterColRowsInDataBlock(STaskRuntimeEnv* pRuntimeEnv, SSDataBlock* pBlock, bool ascQuery) {
  int32_t numOfRows = pBlock->info.rows;

  int8_t* p = NULL;
  bool    all = true;

  if (pRuntimeEnv->pTsBuf != NULL) {
    SColumnInfoData* pColInfoData = taosArrayGet(pBlock->pDataBlock, 0);
    p = taosMemoryCalloc(numOfRows, sizeof(int8_t));

    TSKEY* k = (TSKEY*)pColInfoData->pData;
    for (int32_t i = 0; i < numOfRows; ++i) {
      int32_t offset = ascQuery ? i : (numOfRows - i - 1);
      int32_t ret = doTSJoinFilter(pRuntimeEnv, k[offset], ascQuery);
      if (ret == TS_JOIN_TAG_NOT_EQUALS) {
        break;
      } else if (ret == TS_JOIN_TS_NOT_EQUALS) {
        all = false;
        continue;
      } else {
        assert(ret == TS_JOIN_TS_EQUAL);
        p[offset] = true;
      }

      if (!tsBufNextPos(pRuntimeEnv->pTsBuf)) {
        break;
      }
    }

    // save the cursor status
    //   pRuntimeEnv->current->cur = tsBufGetCursor(pRuntimeEnv->pTsBuf);
  } else {
    //   all = filterExecute(pRuntimeEnv->pQueryAttr->pFilters, numOfRows, &p, pBlock->pBlockAgg,
    //   pRuntimeEnv->pQueryAttr->numOfCols);
  }

  if (!all) {
    if (p) {
      doCompactSDataBlock(pBlock, numOfRows, p);
    } else {
      pBlock->info.rows = 0;
      pBlock->pBlockAgg = NULL;  // clean the block statistics info
    }
  }

  taosMemoryFreeClear(p);
}

static SColumnInfo* doGetTagColumnInfoById(SColumnInfo* pTagColList, int32_t numOfTags, int16_t colId);
static void         doSetTagValueInParam(void* pTable, int32_t tagColId, SVariant* tag, int16_t type, int16_t bytes);

static uint32_t doFilterByBlockTimeWindow(STableScanInfo* pTableScanInfo, SSDataBlock* pBlock) {
  SqlFunctionCtx* pCtx = pTableScanInfo->pCtx;
  uint32_t        status = BLK_DATA_NO_NEEDED;

  int32_t numOfOutput = pTableScanInfo->numOfOutput;
  for (int32_t i = 0; i < numOfOutput; ++i) {
    int32_t functionId = pCtx[i].functionId;
    int32_t colId = pTableScanInfo->pExpr[i].base.pParam[0].pCol->colId;

    // group by + first/last should not apply the first/last block filter
    if (functionId < 0) {
      status |= BLK_DATA_ALL_NEEDED;
      return status;
    } else {
      //      status |= aAggs[functionId].dataReqFunc(&pTableScanInfo->pCtx[i], &pBlock->info.window, colId);
      //      if ((status & BLK_DATA_ALL_NEEDED) == BLK_DATA_ALL_NEEDED) {
      //        return status;
      //      }
    }
  }

  return status;
}

<<<<<<< HEAD
void doSetFilterColumnInfo(SSingleColumnFilterInfo* pFilterInfo, int32_t numOfFilterCols, SSDataBlock* pBlock) {
  // set the initial static data value filter expression
  for (int32_t i = 0; i < numOfFilterCols; ++i) {
    for (int32_t j = 0; j < pBlock->info.numOfCols; ++j) {
      SColumnInfoData* pColInfo = taosArrayGet(pBlock->pDataBlock, j);

      if (pFilterInfo[i].info.colId == pColInfo->info.colId) {
        pFilterInfo[i].pData = pColInfo->pData;
        break;
      }
    }
  }
}

int32_t loadDataBlock(SExecTaskInfo* pTaskInfo, STableScanInfo* pTableScanInfo, SSDataBlock* pBlock, uint32_t* status) {
  STaskCostInfo* pCost = &pTaskInfo->cost;

  pCost->totalBlocks += 1;
  pCost->totalRows += pBlock->info.rows;

  pCost->totalCheckedRows += pBlock->info.rows;
  pCost->loadBlocks += 1;

  *status = BLK_DATA_ALL_NEEDED;

  SArray* pCols = tsdbRetrieveDataBlock(pTableScanInfo->dataReader, NULL);
  if (pCols == NULL) {
    return terrno;
  }

  int32_t numOfCols = pBlock->info.numOfCols;
  for (int32_t i = 0; i < numOfCols; ++i) {
    SColumnInfoData* p = taosArrayGet(pCols, i);
    SColMatchInfo*   pColMatchInfo = taosArrayGet(pTableScanInfo->pColMatchInfo, i);
    if (!pColMatchInfo->output) {
      continue;
    }

    ASSERT(pColMatchInfo->colId == p->info.colId);
    taosArraySet(pBlock->pDataBlock, pColMatchInfo->targetSlotId, p);
  }

  if (pTableScanInfo->pFilterNode != NULL) {
    SFilterInfo* filter = NULL;
    int32_t      code = filterInitFromNode((SNode*)pTableScanInfo->pFilterNode, &filter, 0);
    if (code) {
      return code;
    }

    SFilterColumnParam param1 = {.numOfCols = pBlock->info.numOfCols, .pDataBlock = pBlock->pDataBlock};
    code = filterSetDataFromSlotId(filter, &param1);

    int8_t* rowRes = NULL;
    bool keep = filterExecute(filter, pBlock, &rowRes, NULL, param1.numOfCols);

    SSDataBlock* px = createOneDataBlock(pBlock);
    blockDataEnsureCapacity(px, pBlock->info.rows);

    int32_t numOfRow = 0;
    for (int32_t i = 0; i < pBlock->info.numOfCols; ++i) {
      SColumnInfoData* pDst = taosArrayGet(px->pDataBlock, i);
      SColumnInfoData* pSrc = taosArrayGet(pBlock->pDataBlock, i);

      numOfRow = 0;
      for (int32_t j = 0; j < pBlock->info.rows; ++j) {
        if (rowRes[j] == 0) {
          continue;
        }

        colDataAppend(pDst, numOfRow, colDataGetData(pSrc, j), false);
        numOfRow += 1;
      }
      *pSrc = *pDst;
    }

    pBlock->info.rows = numOfRow;
  }

  return TSDB_CODE_SUCCESS;
}

=======
>>>>>>> 928cbcec
int32_t loadDataBlockOnDemand(SExecTaskInfo* pTaskInfo, STableScanInfo* pTableScanInfo, SSDataBlock* pBlock,
                              uint32_t* status) {
  *status = BLK_DATA_NO_NEEDED;

  pBlock->pDataBlock = NULL;
  pBlock->pBlockAgg = NULL;

  //  int64_t groupId = pRuntimeEnv->current->groupIndex;
  //  bool    ascQuery = QUERY_IS_ASC_QUERY(pQueryAttr);

  STaskCostInfo* pCost = &pTaskInfo->cost;

  pCost->totalBlocks += 1;
  pCost->totalRows += pBlock->info.rows;
#if 0
  if (pRuntimeEnv->pTsBuf != NULL) {
    (*status) = BLK_DATA_ALL_NEEDED;

    if (pQueryAttr->stableQuery) {  // todo refactor
      SExprInfo*   pExprInfo = &pTableScanInfo->pExpr[0];
      int16_t      tagId = (int16_t)pExprInfo->base.param[0].i;
      SColumnInfo* pColInfo = doGetTagColumnInfoById(pQueryAttr->tagColList, pQueryAttr->numOfTags, tagId);

      // compare tag first
      SVariant t = {0};
      doSetTagValueInParam(pRuntimeEnv->current->pTable, tagId, &t, pColInfo->type, pColInfo->bytes);
      setTimestampListJoinInfo(pRuntimeEnv, &t, pRuntimeEnv->current);

      STSElem elem = tsBufGetElem(pRuntimeEnv->pTsBuf);
      if (!tsBufIsValidElem(&elem) || (tsBufIsValidElem(&elem) && (taosVariantCompare(&t, elem.tag) != 0))) {
        (*status) = BLK_DATA_DISCARD;
        return TSDB_CODE_SUCCESS;
      }
    }
  }

  // Calculate all time windows that are overlapping or contain current data block.
  // If current data block is contained by all possible time window, do not load current data block.
  if (/*pQueryAttr->pFilters || */pQueryAttr->groupbyColumn || pQueryAttr->sw.gap > 0 ||
      (QUERY_IS_INTERVAL_QUERY(pQueryAttr) && overlapWithTimeWindow(pTaskInfo, &pBlock->info))) {
    (*status) = BLK_DATA_ALL_NEEDED;
  }

  // check if this data block is required to load
  if ((*status) != BLK_DATA_ALL_NEEDED) {
    bool needFilter = true;

    // the pCtx[i] result is belonged to previous time window since the outputBuf has not been set yet,
    // the filter result may be incorrect. So in case of interval query, we need to set the correct time output buffer
    if (QUERY_IS_INTERVAL_QUERY(pQueryAttr)) {
      SResultRow* pResult = NULL;

      bool  masterScan = IS_MAIN_SCAN(pRuntimeEnv);
      TSKEY k = ascQuery? pBlock->info.window.skey : pBlock->info.window.ekey;

      STimeWindow win = getActiveTimeWindow(pTableScanInfo->pResultRowInfo, k, pQueryAttr);
      if (pQueryAttr->pointInterpQuery) {
        needFilter = chkWindowOutputBufByKey(pRuntimeEnv, pTableScanInfo->pResultRowInfo, &win, masterScan, &pResult, groupId,
                                    pTableScanInfo->pCtx, pTableScanInfo->numOfOutput,
                                    pTableScanInfo->rowCellInfoOffset);
      } else {
        if (setResultOutputBufByKey(pRuntimeEnv, pTableScanInfo->pResultRowInfo, pBlock->info.uid, &win, masterScan, &pResult, groupId,
                                    pTableScanInfo->pCtx, pTableScanInfo->numOfOutput,
                                    pTableScanInfo->rowCellInfoOffset) != TSDB_CODE_SUCCESS) {
          longjmp(pRuntimeEnv->env, TSDB_CODE_QRY_OUT_OF_MEMORY);
        }
      }
    } else if (pQueryAttr->stableQuery && (!pQueryAttr->tsCompQuery) && (!pQueryAttr->diffQuery)) { // stable aggregate, not interval aggregate or normal column aggregate
      doSetTableGroupOutputBuf(pRuntimeEnv, pTableScanInfo->pResultRowInfo, pTableScanInfo->pCtx,
                               pTableScanInfo->rowCellInfoOffset, pTableScanInfo->numOfOutput,
                               pRuntimeEnv->current->groupIndex);
    }

    if (needFilter) {
      (*status) = doFilterByBlockTimeWindow(pTableScanInfo, pBlock);
    } else {
      (*status) = BLK_DATA_ALL_NEEDED;
    }
  }

  SDataBlockInfo* pBlockInfo = &pBlock->info;
//  *status = updateBlockLoadStatus(pRuntimeEnv->pQueryAttr, *status);

  if ((*status) == BLK_DATA_NO_NEEDED || (*status) == BLK_DATA_DISCARD) {
    //qDebug("QInfo:0x%"PRIx64" data block discard, brange:%" PRId64 "-%" PRId64 ", rows:%d", pQInfo->qId, pBlockInfo->window.skey,
//           pBlockInfo->window.ekey, pBlockInfo->rows);
    pCost->discardBlocks += 1;
  } else if ((*status) == BLK_DATA_STATIS_NEEDED) {
    // this function never returns error?
    pCost->loadBlockStatis += 1;
//    tsdbRetrieveDataBlockStatisInfo(pTableScanInfo->pTsdbReadHandle, &pBlock->pBlockAgg);

    if (pBlock->pBlockAgg == NULL) {  // data block statistics does not exist, load data block
//      pBlock->pDataBlock = tsdbRetrieveDataBlock(pTableScanInfo->pTsdbReadHandle, NULL);
      pCost->totalCheckedRows += pBlock->info.rows;
    }
  } else {
    assert((*status) == BLK_DATA_ALL_NEEDED);

    // load the data block statistics to perform further filter
    pCost->loadBlockStatis += 1;
//    tsdbRetrieveDataBlockStatisInfo(pTableScanInfo->pTsdbReadHandle, &pBlock->pBlockAgg);

    if (pQueryAttr->topBotQuery && pBlock->pBlockAgg != NULL) {
      { // set previous window
        if (QUERY_IS_INTERVAL_QUERY(pQueryAttr)) {
          SResultRow* pResult = NULL;

          bool  masterScan = IS_MAIN_SCAN(pRuntimeEnv);
          TSKEY k = ascQuery? pBlock->info.window.skey : pBlock->info.window.ekey;

          STimeWindow win = getActiveTimeWindow(pTableScanInfo->pResultRowInfo, k, pQueryAttr);
          if (setResultOutputBufByKey(pRuntimeEnv, pTableScanInfo->pResultRowInfo, pBlock->info.uid, &win, masterScan, &pResult, groupId,
                                      pTableScanInfo->pCtx, pTableScanInfo->numOfOutput,
                                      pTableScanInfo->rowCellInfoOffset) != TSDB_CODE_SUCCESS) {
            longjmp(pRuntimeEnv->env, TSDB_CODE_QRY_OUT_OF_MEMORY);
          }
        }
      }
      bool load = false;
      for (int32_t i = 0; i < pQueryAttr->numOfOutput; ++i) {
        int32_t functionId = pTableScanInfo->pCtx[i].functionId;
        if (functionId == FUNCTION_TOP || functionId == FUNCTION_BOTTOM) {
//          load = topbot_datablock_filter(&pTableScanInfo->pCtx[i], (char*)&(pBlock->pBlockAgg[i].min),
//                                         (char*)&(pBlock->pBlockAgg[i].max));
          if (!load) { // current block has been discard due to filter applied
            pCost->discardBlocks += 1;
            //qDebug("QInfo:0x%"PRIx64" data block discard, brange:%" PRId64 "-%" PRId64 ", rows:%d", pQInfo->qId,
//                   pBlockInfo->window.skey, pBlockInfo->window.ekey, pBlockInfo->rows);
            (*status) = BLK_DATA_DISCARD;
            return TSDB_CODE_SUCCESS;
          }
        }
      }
    }

    // current block has been discard due to filter applied
//    if (!doFilterByBlockStatistics(pRuntimeEnv, pBlock->pBlockAgg, pTableScanInfo->pCtx, pBlockInfo->rows)) {
//      pCost->discardBlocks += 1;
//      qDebug("QInfo:0x%"PRIx64" data block discard, brange:%" PRId64 "-%" PRId64 ", rows:%d", pQInfo->qId, pBlockInfo->window.skey,
//             pBlockInfo->window.ekey, pBlockInfo->rows);
//      (*status) = BLK_DATA_DISCARD;
//      return TSDB_CODE_SUCCESS;
//    }

    pCost->totalCheckedRows += pBlockInfo->rows;
    pCost->loadBlocks += 1;
//    pBlock->pDataBlock = tsdbRetrieveDataBlock(pTableScanInfo->pTsdbReadHandle, NULL);
//    if (pBlock->pDataBlock == NULL) {
//      return terrno;
//    }

//    if (pQueryAttr->pFilters != NULL) {
//      filterSetColFieldData(pQueryAttr->pFilters, pBlock->info.numOfCols, pBlock->pDataBlock);
//    }
    
//    if (pQueryAttr->pFilters != NULL || pRuntimeEnv->pTsBuf != NULL) {
//      filterColRowsInDataBlock(pRuntimeEnv, pBlock, ascQuery);
//    }
  }
#endif
  return TSDB_CODE_SUCCESS;
}

int32_t binarySearchForKey(char* pValue, int num, TSKEY key, int order) {
  int32_t midPos = -1;
  int32_t numOfRows;

  if (num <= 0) {
    return -1;
  }

  assert(order == TSDB_ORDER_ASC || order == TSDB_ORDER_DESC);

  TSKEY*  keyList = (TSKEY*)pValue;
  int32_t firstPos = 0;
  int32_t lastPos = num - 1;

  if (order == TSDB_ORDER_DESC) {
    // find the first position which is smaller than the key
    while (1) {
      if (key >= keyList[lastPos]) return lastPos;
      if (key == keyList[firstPos]) return firstPos;
      if (key < keyList[firstPos]) return firstPos - 1;

      numOfRows = lastPos - firstPos + 1;
      midPos = (numOfRows >> 1) + firstPos;

      if (key < keyList[midPos]) {
        lastPos = midPos - 1;
      } else if (key > keyList[midPos]) {
        firstPos = midPos + 1;
      } else {
        break;
      }
    }

  } else {
    // find the first position which is bigger than the key
    while (1) {
      if (key <= keyList[firstPos]) return firstPos;
      if (key == keyList[lastPos]) return lastPos;

      if (key > keyList[lastPos]) {
        lastPos = lastPos + 1;
        if (lastPos >= num)
          return -1;
        else
          return lastPos;
      }

      numOfRows = lastPos - firstPos + 1;
      midPos = (numOfRows >> 1u) + firstPos;

      if (key < keyList[midPos]) {
        lastPos = midPos - 1;
      } else if (key > keyList[midPos]) {
        firstPos = midPos + 1;
      } else {
        break;
      }
    }
  }

  return midPos;
}

/*
 * set tag value in SqlFunctionCtx
 * e.g.,tag information into input buffer
 */
static void doSetTagValueInParam(void* pTable, int32_t tagColId, SVariant* tag, int16_t type, int16_t bytes) {
  taosVariantDestroy(tag);

  char* val = NULL;
  //  if (tagColId == TSDB_TBNAME_COLUMN_INDEX) {
  //    val = tsdbGetTableName(pTable);
  //    assert(val != NULL);
  //  } else {
  //    val = tsdbGetTableTagVal(pTable, tagColId, type, bytes);
  //  }

  if (val == NULL || isNull(val, type)) {
    tag->nType = TSDB_DATA_TYPE_NULL;
    return;
  }

  if (type == TSDB_DATA_TYPE_BINARY || type == TSDB_DATA_TYPE_NCHAR) {
    int32_t maxLen = bytes - VARSTR_HEADER_SIZE;
    int32_t len = (varDataLen(val) > maxLen) ? maxLen : varDataLen(val);
    taosVariantCreateFromBinary(tag, varDataVal(val), len, type);
    // taosVariantCreateFromBinary(tag, varDataVal(val), varDataLen(val), type);
  } else {
    taosVariantCreateFromBinary(tag, val, bytes, type);
  }
}

static SColumnInfo* doGetTagColumnInfoById(SColumnInfo* pTagColList, int32_t numOfTags, int16_t colId) {
  assert(pTagColList != NULL && numOfTags > 0);

  for (int32_t i = 0; i < numOfTags; ++i) {
    if (pTagColList[i].colId == colId) {
      return &pTagColList[i];
    }
  }

  return NULL;
}

void setTagValue(SOperatorInfo* pOperatorInfo, void* pTable, SqlFunctionCtx* pCtx, int32_t numOfOutput) {
  STaskRuntimeEnv* pRuntimeEnv = pOperatorInfo->pRuntimeEnv;

  SExprInfo* pExpr = pOperatorInfo->pExpr;
  STaskAttr* pQueryAttr = pRuntimeEnv->pQueryAttr;

  SExprInfo* pExprInfo = &pExpr[0];
  int32_t    functionId = getExprFunctionId(pExprInfo);

  if (pQueryAttr->numOfOutput == 1 && functionId == FUNCTION_TS_COMP && pQueryAttr->stableQuery) {
    assert(pExprInfo->base.numOfParams == 1);

    //    int16_t      tagColId = (int16_t)pExprInfo->base.param[0].i;
    int16_t      tagColId = -1;
    SColumnInfo* pColInfo = doGetTagColumnInfoById(pQueryAttr->tagColList, pQueryAttr->numOfTags, tagColId);

    doSetTagValueInParam(pTable, tagColId, &pCtx[0].tag, pColInfo->type, pColInfo->bytes);

  } else {
    // set tag value, by which the results are aggregated.
    int32_t offset = 0;
    memset(pRuntimeEnv->tagVal, 0, pQueryAttr->tagLen);

    for (int32_t idx = 0; idx < numOfOutput; ++idx) {
      SExprInfo* pLocalExprInfo = &pExpr[idx];

      // ts_comp column required the tag value for join filter
      if (!TSDB_COL_IS_TAG(pLocalExprInfo->base.pParam[0].pCol->flag)) {
        continue;
      }

      // todo use tag column index to optimize performance
      doSetTagValueInParam(pTable, pLocalExprInfo->base.pParam[0].pCol->colId, &pCtx[idx].tag,
                           pLocalExprInfo->base.resSchema.type, pLocalExprInfo->base.resSchema.bytes);

      if (IS_NUMERIC_TYPE(pLocalExprInfo->base.resSchema.type) ||
          pLocalExprInfo->base.resSchema.type == TSDB_DATA_TYPE_BOOL ||
          pLocalExprInfo->base.resSchema.type == TSDB_DATA_TYPE_TIMESTAMP) {
        memcpy(pRuntimeEnv->tagVal + offset, &pCtx[idx].tag.i, pLocalExprInfo->base.resSchema.bytes);
      } else {
        if (pCtx[idx].tag.pz != NULL) {
          memcpy(pRuntimeEnv->tagVal + offset, pCtx[idx].tag.pz, pCtx[idx].tag.nLen);
        }
      }

      offset += pLocalExprInfo->base.resSchema.bytes;
    }
  }

  // set the tsBuf start position before check each data block
  if (pRuntimeEnv->pTsBuf != NULL) {
    setCtxTagForJoin(pRuntimeEnv, &pCtx[0], pExprInfo, pTable);
  }
}

void copyToSDataBlock(SSDataBlock* pBlock, int32_t* offset, SGroupResInfo* pGroupResInfo, SDiskbasedBuf* pResBuf) {
  pBlock->info.rows = 0;

  int32_t code = TSDB_CODE_SUCCESS;
  while (pGroupResInfo->currentGroup < pGroupResInfo->totalGroup) {
    // all results in current group have been returned to client, try next group
    if ((pGroupResInfo->pRows == NULL) || taosArrayGetSize(pGroupResInfo->pRows) == 0) {
      assert(pGroupResInfo->index == 0);
      //      if ((code = mergeIntoGroupResult(&pGroupResInfo, pRuntimeEnv, offset)) != TSDB_CODE_SUCCESS) {
      return;
      //      }
    }

    //    doCopyToSDataBlock(pResBuf, pGroupResInfo, TSDB_ORDER_ASC, pBlock, );

    // current data are all dumped to result buffer, clear it
    if (!hasRemainDataInCurrentGroup(pGroupResInfo)) {
      cleanupGroupResInfo(pGroupResInfo);
      if (!incNextGroup(pGroupResInfo)) {
        break;
      }
    }

    // enough results in data buffer, return
    //    if (pBlock->info.rows >= threshold) {
    //      break;
    //    }
  }
}

static void updateTableQueryInfoForReverseScan(STableQueryInfo* pTableQueryInfo) {
  if (pTableQueryInfo == NULL) {
    return;
  }

  //  TSWAP(pTableQueryInfo->win.skey, pTableQueryInfo->win.ekey, TSKEY);
  //  pTableQueryInfo->lastKey = pTableQueryInfo->win.skey;

  //  SWITCH_ORDER(pTableQueryInfo->cur.order);
  //  pTableQueryInfo->cur.vgroupIndex = -1;

  // set the index to be the end slot of result rows array
  SResultRowInfo* pResultRowInfo = &pTableQueryInfo->resInfo;
  if (pResultRowInfo->size > 0) {
    pResultRowInfo->curPos = pResultRowInfo->size - 1;
  } else {
    pResultRowInfo->curPos = -1;
  }
}

void initResultRow(SResultRow* pResultRow) {
  pResultRow->pEntryInfo = (struct SResultRowEntryInfo*)((char*)pResultRow + sizeof(SResultRow));
}

/*
 * The start of each column SResultRowEntryInfo is denote by RowCellInfoOffset.
 * Note that in case of top/bottom query, the whole multiple rows of result is treated as only one row of results.
 * +------------+-----------------result column 1------------+------------------result column 2-----------+
 * | SResultRow | SResultRowEntryInfo | intermediate buffer1 | SResultRowEntryInfo | intermediate buffer 2|
 * +------------+--------------------------------------------+--------------------------------------------+
 *           offset[0]                                  offset[1]                                   offset[2]
 */
// TODO refactor: some function move away
void setFunctionResultOutput(SOptrBasicInfo* pInfo, SAggSupporter* pSup, int32_t stage, SExecTaskInfo* pTaskInfo) {
  SqlFunctionCtx* pCtx = pInfo->pCtx;
  SSDataBlock*    pDataBlock = pInfo->pRes;
  int32_t*        rowCellInfoOffset = pInfo->rowCellInfoOffset;

  SResultRowInfo* pResultRowInfo = &pInfo->resultRowInfo;
  initResultRowInfo(pResultRowInfo, 16);

  int64_t     tid = 0;
  int64_t     groupId = 0;
  SResultRow* pRow = doSetResultOutBufByKey_rv(pSup->pResultBuf, pResultRowInfo, tid, (char*)&tid, sizeof(tid), true,
                                               groupId, pTaskInfo, false, pSup);

  for (int32_t i = 0; i < pDataBlock->info.numOfCols; ++i) {
    struct SResultRowEntryInfo* pEntry = getResultCell(pRow, i, rowCellInfoOffset);
    cleanupResultRowEntry(pEntry);

    pCtx[i].resultInfo = pEntry;
    pCtx[i].currentStage = stage;

    // set the timestamp output buffer for top/bottom/diff query
    //    int32_t fid = pCtx[i].functionId;
    //    if (fid == FUNCTION_TOP || fid == FUNCTION_BOTTOM || fid == FUNCTION_DIFF || fid == FUNCTION_DERIVATIVE) {
    //      if (i > 0) pCtx[i].pTsOutput = pCtx[i-1].pOutput;
    //    }
  }

  initCtxOutputBuffer(pCtx, pDataBlock->info.numOfCols);
}

void updateOutputBuf(SOptrBasicInfo* pBInfo, int32_t* bufCapacity, int32_t numOfInputRows) {
  SSDataBlock* pDataBlock = pBInfo->pRes;

  int32_t newSize = pDataBlock->info.rows + numOfInputRows + 5;  // extra output buffer
  if ((*bufCapacity) < newSize) {
    for (int32_t i = 0; i < pDataBlock->info.numOfCols; ++i) {
      SColumnInfoData* pColInfo = taosArrayGet(pDataBlock->pDataBlock, i);

      char* p = taosMemoryRealloc(pColInfo->pData, newSize * pColInfo->info.bytes);
      if (p != NULL) {
        pColInfo->pData = p;

        // it starts from the tail of the previously generated results.
        pBInfo->pCtx[i].pOutput = pColInfo->pData;
        (*bufCapacity) = newSize;
      } else {
        // longjmp
      }
    }
  }

  for (int32_t i = 0; i < pDataBlock->info.numOfCols; ++i) {
    SColumnInfoData* pColInfo = taosArrayGet(pDataBlock->pDataBlock, i);
    pBInfo->pCtx[i].pOutput = pColInfo->pData + pColInfo->info.bytes * pDataBlock->info.rows;

    // set the correct pointer after the memory buffer reallocated.
    int32_t functionId = pBInfo->pCtx[i].functionId;

    if (functionId == FUNCTION_TOP || functionId == FUNCTION_BOTTOM || functionId == FUNCTION_DIFF ||
        functionId == FUNCTION_DERIVATIVE) {
//      if (i > 0) pBInfo->pCtx[i].pTsOutput = pBInfo->pCtx[i - 1].pOutput;
    }
  }
}

void copyTsColoum(SSDataBlock* pRes, SqlFunctionCtx* pCtx, int32_t numOfOutput) {
  bool    needCopyTs = false;
  int32_t tsNum = 0;
  char*   src = NULL;
  for (int32_t i = 0; i < numOfOutput; i++) {
    int32_t functionId = pCtx[i].functionId;
    if (functionId == FUNCTION_DIFF || functionId == FUNCTION_DERIVATIVE) {
      needCopyTs = true;
      if (i > 0 && pCtx[i - 1].functionId == FUNCTION_TS_DUMMY) {
        SColumnInfoData* pColRes = taosArrayGet(pRes->pDataBlock, i - 1);  // find ts data
        src = pColRes->pData;
      }
    } else if (functionId == FUNCTION_TS_DUMMY) {
      tsNum++;
    }
  }

  if (!needCopyTs) return;
  if (tsNum < 2) return;
  if (src == NULL) return;

  for (int32_t i = 0; i < numOfOutput; i++) {
    int32_t functionId = pCtx[i].functionId;
    if (functionId == FUNCTION_TS_DUMMY) {
      SColumnInfoData* pColRes = taosArrayGet(pRes->pDataBlock, i);
      memcpy(pColRes->pData, src, pColRes->info.bytes * pRes->info.rows);
    }
  }
}

void initCtxOutputBuffer(SqlFunctionCtx* pCtx, int32_t size) {
  for (int32_t j = 0; j < size; ++j) {
    struct SResultRowEntryInfo* pResInfo = GET_RES_INFO(&pCtx[j]);
    if (isRowEntryInitialized(pResInfo) || fmIsPseudoColumnFunc(pCtx[j].functionId) || pCtx[j].functionId == -1 || fmIsScalarFunc(pCtx[j].functionId)) {
      continue;
    }

    pCtx[j].fpSet.init(&pCtx[j], pCtx[j].resultInfo);
  }
}

void setTaskStatus(SExecTaskInfo* pTaskInfo, int8_t status) {
  if (status == TASK_NOT_COMPLETED) {
    pTaskInfo->status = status;
  } else {
    // QUERY_NOT_COMPLETED is not compatible with any other status, so clear its position first
    CLEAR_QUERY_STATUS(pTaskInfo, TASK_NOT_COMPLETED);
    pTaskInfo->status |= status;
  }
}

void finalizeQueryResult(SqlFunctionCtx* pCtx, int32_t numOfOutput) {
  for (int32_t j = 0; j < numOfOutput; ++j) {
    if (pCtx[j].functionId == -1) {
      continue;
    }

    pCtx[j].fpSet.finalize(&pCtx[j]);
  }
}

void finalizeMultiTupleQueryResult(SqlFunctionCtx* pCtx, int32_t numOfOutput, SDiskbasedBuf* pBuf,
                                   SResultRowInfo* pResultRowInfo, int32_t* rowCellInfoOffset) {
  for (int32_t i = 0; i < pResultRowInfo->size; ++i) {
    SResultRowPosition* pPos = &pResultRowInfo->pPosition[i];

    SFilePage*  bufPage = getBufPage(pBuf, pPos->pageId);
    SResultRow* pRow = (SResultRow*)((char*)bufPage + pPos->offset);

    // TODO ignore the close status anyway.
//    if (!isResultRowClosed(pRow)) {
//      continue;
//    }

    for (int32_t j = 0; j < numOfOutput; ++j) {
      pCtx[j].resultInfo = getResultCell(pRow, j, rowCellInfoOffset);

      struct SResultRowEntryInfo* pResInfo = pCtx[j].resultInfo;
      if (isRowEntryCompleted(pResInfo) && isRowEntryInitialized(pResInfo)) {
        continue;
      }

      if (pCtx[j].fpSet.process) {  // TODO set the dummy function, to avoid the check for null ptr.
        pCtx[j].fpSet.finalize(&pCtx[j]);
      }

      if (pRow->numOfRows < pResInfo->numOfRes) {
        pRow->numOfRows = pResInfo->numOfRes;
      }
    }

    releaseBufPage(pBuf, bufPage);
    /*
     * set the number of output results for group by normal columns, the number of output rows usually is 1 except
     * the top and bottom query
     */
    //    buf->numOfRows = (uint16_t)getNumOfResult(pCtx, numOfOutput);
  }
}

void finalizeUpdatedResult(SqlFunctionCtx* pCtx, int32_t numOfOutput, SDiskbasedBuf* pBuf, SArray* pUpdateList,
                           int32_t* rowCellInfoOffset) {
  size_t num = taosArrayGetSize(pUpdateList);

  for (int32_t i = 0; i < num; ++i) {
    SResultRowPosition* pPos = taosArrayGet(pUpdateList, i);

    SFilePage*  bufPage = getBufPage(pBuf, pPos->pageId);
    SResultRow* pRow = (SResultRow*)((char*)bufPage + pPos->offset);

    for (int32_t j = 0; j < numOfOutput; ++j) {
      pCtx[j].resultInfo = getResultCell(pRow, j, rowCellInfoOffset);

      struct SResultRowEntryInfo* pResInfo = pCtx[j].resultInfo;
      if (isRowEntryCompleted(pResInfo) && isRowEntryInitialized(pResInfo)) {
        continue;
      }

      if (pCtx[j].fpSet.process) {  // TODO set the dummy function.
        pCtx[j].fpSet.finalize(&pCtx[j]);
        pResInfo->initialized = true;
      }

      if (pRow->numOfRows < pResInfo->numOfRes) {
        pRow->numOfRows = pResInfo->numOfRes;
      }
    }

    releaseBufPage(pBuf, bufPage);
    /*
     * set the number of output results for group by normal columns, the number of output rows usually is 1 except
     * the top and bottom query
     */
    //    buf->numOfRows = (uint16_t)getNumOfResult(pCtx, numOfOutput);
  }
}

static bool hasMainOutput(STaskAttr* pQueryAttr) {
  for (int32_t i = 0; i < pQueryAttr->numOfOutput; ++i) {
    int32_t functionId = getExprFunctionId(&pQueryAttr->pExpr1[i]);

    if (functionId != FUNCTION_TS && functionId != FUNCTION_TAG && functionId != FUNCTION_TAGPRJ) {
      return true;
    }
  }

  return false;
}

STableQueryInfo* createTableQueryInfo(void* buf, bool groupbyColumn, STimeWindow win) {
  STableQueryInfo* pTableQueryInfo = buf;
  pTableQueryInfo->lastKey = win.skey;

  // set more initial size of interval/groupby query
  //  if (/*QUERY_IS_INTERVAL_QUERY(pQueryAttr) || */groupbyColumn) {
  int32_t initialSize = 128;
  int32_t code = initResultRowInfo(&pTableQueryInfo->resInfo, initialSize);
  if (code != TSDB_CODE_SUCCESS) {
    return NULL;
  }
  //  } else { // in other aggregate query, do not initialize the windowResInfo
  //  }

  return pTableQueryInfo;
}

void destroyTableQueryInfoImpl(STableQueryInfo* pTableQueryInfo) {
  if (pTableQueryInfo == NULL) {
    return;
  }

  //  taosVariantDestroy(&pTableQueryInfo->tag);
  cleanupResultRowInfo(&pTableQueryInfo->resInfo);
}

void setResultRowOutputBufInitCtx(STaskRuntimeEnv* pRuntimeEnv, SResultRow* pResult, SqlFunctionCtx* pCtx,
                                  int32_t numOfOutput, int32_t* rowCellInfoOffset) {
  // Note: pResult->pos[i]->num == 0, there is only fixed number of results for each group
  SFilePage* bufPage = getBufPage(pRuntimeEnv->pResultBuf, pResult->pageId);

  int32_t offset = 0;
  for (int32_t i = 0; i < numOfOutput; ++i) {
    pCtx[i].resultInfo = getResultCell(pResult, i, rowCellInfoOffset);

    struct SResultRowEntryInfo* pResInfo = pCtx[i].resultInfo;
    if (isRowEntryCompleted(pResInfo) && isRowEntryInitialized(pResInfo)) {
      offset += pCtx[i].resDataInfo.bytes;
      continue;
    }

    pCtx[i].pOutput = getPosInResultPage(pRuntimeEnv->pQueryAttr, bufPage, pResult->offset, offset);
    offset += pCtx[i].resDataInfo.bytes;

    int32_t functionId = pCtx[i].functionId;
    if (functionId < 0) {
      continue;
    }

    if (functionId == FUNCTION_TOP || functionId == FUNCTION_BOTTOM || functionId == FUNCTION_DIFF) {
//      if (i > 0) pCtx[i].pTsOutput = pCtx[i - 1].pOutput;
    }

    //    if (!pResInfo->initialized) {
    //      aAggs[functionId].init(&pCtx[i], pResInfo);
    //    }
  }
}

void setResultRowOutputBufInitCtx_rv(SResultRow* pResult, SqlFunctionCtx* pCtx, int32_t numOfOutput, int32_t* rowCellInfoOffset) {
  for (int32_t i = 0; i < numOfOutput; ++i) {
    pCtx[i].resultInfo = getResultCell(pResult, i, rowCellInfoOffset);

    struct SResultRowEntryInfo* pResInfo = pCtx[i].resultInfo;
    if (isRowEntryCompleted(pResInfo) && isRowEntryInitialized(pResInfo)) {
      continue;
    }

    if (fmIsWindowPseudoColumnFunc(pCtx[i].functionId)) {
      continue;
    }

    if (!pResInfo->initialized && pCtx[i].functionId != -1) {
      pCtx[i].fpSet.init(&pCtx[i], pResInfo);
    }
  }
}

void doSetTableGroupOutputBuf(SAggOperatorInfo* pAggInfo, int32_t numOfOutput, int32_t tableGroupId, SExecTaskInfo* pTaskInfo) {
  // for simple group by query without interval, all the tables belong to one group result.
  int64_t uid = 0;
  int64_t tid = 0;

  SResultRowInfo* pResultRowInfo = &pAggInfo->binfo.resultRowInfo;
  SqlFunctionCtx* pCtx = pAggInfo->binfo.pCtx;
  int32_t*        rowCellInfoOffset = pAggInfo->binfo.rowCellInfoOffset;

  SResultRow* pResultRow =
      doSetResultOutBufByKey_rv(pAggInfo->pResultBuf, pResultRowInfo, tid, (char*)&tableGroupId, sizeof(tableGroupId),
                                true, uid, pTaskInfo, false, &pAggInfo->aggSup);
  assert(pResultRow != NULL);

  /*
   * not assign result buffer yet, add new result buffer
   * all group belong to one result set, and each group result has different group id so set the id to be one
   */
  if (pResultRow->pageId == -1) {
    int32_t ret = addNewWindowResultBuf(pResultRow, pAggInfo->pResultBuf, tableGroupId, pAggInfo->binfo.pRes->info.rowSize);
    if (ret != TSDB_CODE_SUCCESS) {
      return;
    }
  }

  setResultRowOutputBufInitCtx_rv(pResultRow, pCtx, numOfOutput, rowCellInfoOffset);
}

void setExecutionContext(int32_t numOfOutput, int32_t tableGroupId, TSKEY nextKey, SExecTaskInfo* pTaskInfo,
                         STableQueryInfo* pTableQueryInfo, SAggOperatorInfo* pAggInfo) {
  // lastKey needs to be updated
  pTableQueryInfo->lastKey = nextKey;
  if (pAggInfo->groupId != INT32_MIN && pAggInfo->groupId == tableGroupId) {
    return;
  }

  doSetTableGroupOutputBuf(pAggInfo, numOfOutput, tableGroupId, pTaskInfo);

  // record the current active group id
  pAggInfo->groupId = tableGroupId;
}

void setCtxTagForJoin(STaskRuntimeEnv* pRuntimeEnv, SqlFunctionCtx* pCtx, SExprInfo* pExprInfo, void* pTable) {
  STaskAttr* pQueryAttr = pRuntimeEnv->pQueryAttr;

  SExprBasicInfo* pExpr = &pExprInfo->base;
  //  if (pQueryAttr->stableQuery && (pRuntimeEnv->pTsBuf != NULL) &&
  //      (pExpr->functionId == FUNCTION_TS || pExpr->functionId == FUNCTION_PRJ) &&
  //      (pExpr->colInfo.colIndex == PRIMARYKEY_TIMESTAMP_COL_ID)) {
  //    assert(pExpr->numOfParams == 1);
  //
  //    int16_t      tagColId = (int16_t)pExprInfo->base.param[0].i;
  //    SColumnInfo* pColInfo = doGetTagColumnInfoById(pQueryAttr->tagColList, pQueryAttr->numOfTags, tagColId);
  //
  //    doSetTagValueInParam(pTable, tagColId, &pCtx->tag, pColInfo->type, pColInfo->bytes);
  //
  //    int16_t tagType = pCtx[0].tag.nType;
  //    if (tagType == TSDB_DATA_TYPE_BINARY || tagType == TSDB_DATA_TYPE_NCHAR) {
  //      //qDebug("QInfo:0x%"PRIx64" set tag value for join comparison, colId:%" PRId64 ", val:%s",
  //      GET_TASKID(pRuntimeEnv),
  ////             pExprInfo->base.param[0].i, pCtx[0].tag.pz);
  //    } else {
  //      //qDebug("QInfo:0x%"PRIx64" set tag value for join comparison, colId:%" PRId64 ", val:%" PRId64,
  //      GET_TASKID(pRuntimeEnv),
  ////             pExprInfo->base.param[0].i, pCtx[0].tag.i);
  //    }
  //  }
}

int32_t setTimestampListJoinInfo(STaskRuntimeEnv* pRuntimeEnv, SVariant* pTag, STableQueryInfo* pTableQueryInfo) {
  STaskAttr* pQueryAttr = pRuntimeEnv->pQueryAttr;

  assert(pRuntimeEnv->pTsBuf != NULL);
#if 0
  // both the master and supplement scan needs to set the correct ts comp start position
  if (pTableQueryInfo->cur.vgroupIndex == -1) {
    taosVariantAssign(&pTableQueryInfo->tag, pTag);

    STSElem elem = tsBufGetElemStartPos(pRuntimeEnv->pTsBuf, pQueryAttr->vgId, &pTableQueryInfo->tag);

    // failed to find data with the specified tag value and vnodeId
    if (!tsBufIsValidElem(&elem)) {
      if (pTag->nType == TSDB_DATA_TYPE_BINARY || pTag->nType == TSDB_DATA_TYPE_NCHAR) {
        //qError("QInfo:0x%"PRIx64" failed to find tag:%s in ts_comp", GET_TASKID(pRuntimeEnv), pTag->pz);
      } else {
        //qError("QInfo:0x%"PRIx64" failed to find tag:%" PRId64 " in ts_comp", GET_TASKID(pRuntimeEnv), pTag->i);
      }

      return -1;
    }

    // Keep the cursor info of current table
    pTableQueryInfo->cur = tsBufGetCursor(pRuntimeEnv->pTsBuf);
    if (pTag->nType == TSDB_DATA_TYPE_BINARY || pTag->nType == TSDB_DATA_TYPE_NCHAR) {
      //qDebug("QInfo:0x%"PRIx64" find tag:%s start pos in ts_comp, blockIndex:%d, tsIndex:%d", GET_TASKID(pRuntimeEnv), pTag->pz, pTableQueryInfo->cur.blockIndex, pTableQueryInfo->cur.tsIndex);
    } else {
      //qDebug("QInfo:0x%"PRIx64" find tag:%"PRId64" start pos in ts_comp, blockIndex:%d, tsIndex:%d", GET_TASKID(pRuntimeEnv), pTag->i, pTableQueryInfo->cur.blockIndex, pTableQueryInfo->cur.tsIndex);
    }

  } else {
    tsBufSetCursor(pRuntimeEnv->pTsBuf, &pTableQueryInfo->cur);
    if (pTag->nType == TSDB_DATA_TYPE_BINARY || pTag->nType == TSDB_DATA_TYPE_NCHAR) {
      //qDebug("QInfo:0x%"PRIx64" find tag:%s start pos in ts_comp, blockIndex:%d, tsIndex:%d", GET_TASKID(pRuntimeEnv), pTag->pz, pTableQueryInfo->cur.blockIndex, pTableQueryInfo->cur.tsIndex);
    } else {
      //qDebug("QInfo:0x%"PRIx64" find tag:%"PRId64" start pos in ts_comp, blockIndex:%d, tsIndex:%d", GET_TASKID(pRuntimeEnv), pTag->i, pTableQueryInfo->cur.blockIndex, pTableQueryInfo->cur.tsIndex);
    }
  }
#endif
  return 0;
}

/*
 * There are two cases to handle:
 *
 * 1. Query range is not set yet (queryRangeSet = 0). we need to set the query range info, including
 * pQueryAttr->lastKey, pQueryAttr->window.skey, and pQueryAttr->eKey.
 * 2. Query range is set and query is in progress. There may be another result with the same query ranges to be
 *    merged during merge stage. In this case, we need the pTableQueryInfo->lastResRows to decide if there
 *    is a previous result generated or not.
 */
void setIntervalQueryRange(STaskRuntimeEnv* pRuntimeEnv, TSKEY key) {
  STaskAttr*       pQueryAttr = pRuntimeEnv->pQueryAttr;
  STableQueryInfo* pTableQueryInfo = pRuntimeEnv->current;
  SResultRowInfo*  pResultRowInfo = &pTableQueryInfo->resInfo;

  if (pResultRowInfo->curPos != -1) {
    return;
  }

  //  pTableQueryInfo->win.skey = key;
  STimeWindow win = {.skey = key, .ekey = pQueryAttr->window.ekey};

  /**
   * In handling the both ascending and descending order super table query, we need to find the first qualified
   * timestamp of this table, and then set the first qualified start timestamp.
   * In ascending query, the key is the first qualified timestamp. However, in the descending order query, additional
   * operations involve.
   */
  STimeWindow w = TSWINDOW_INITIALIZER;

  TSKEY sk = TMIN(win.skey, win.ekey);
  TSKEY ek = TMAX(win.skey, win.ekey);
  //  getAlignQueryTimeWindow(pQueryAttr, win.skey, sk, ek, &w);

  //  if (pResultRowInfo->prevSKey == TSKEY_INITIAL_VAL) {
  //    if (!QUERY_IS_ASC_QUERY(pQueryAttr)) {
  //      assert(win.ekey == pQueryAttr->window.ekey);
  //    }
  //
  //    pResultRowInfo->prevSKey = w.skey;
  //  }

  //  pTableQueryInfo->lastKey = pTableQueryInfo->win.skey;
}

/**
 * copyToOutputBuf support copy data in ascending/descending order
 * For interval query of both super table and table, copy the data in ascending order, since the output results are
 * ordered in SWindowResutl already. While handling the group by query for both table and super table,
 * all group result are completed already.
 *
 * @param pQInfo
 * @param result
 */
static int32_t doCopyToSDataBlock(SDiskbasedBuf* pBuf, SGroupResInfo* pGroupResInfo, int32_t orderType,
                                  SSDataBlock* pBlock, int32_t rowCapacity, int32_t* rowCellOffset) {
  int32_t numOfRows = getNumOfTotalRes(pGroupResInfo);
  int32_t numOfResult = pBlock->info.rows;  // there are already exists result rows

  int32_t start = 0;
  int32_t step = -1;

  // qDebug("QInfo:0x%"PRIx64" start to copy data from windowResInfo to output buf", GET_TASKID(pRuntimeEnv));
  assert(orderType == TSDB_ORDER_ASC || orderType == TSDB_ORDER_DESC);

  if (orderType == TSDB_ORDER_ASC) {
    start = pGroupResInfo->index;
    step = 1;
  } else {  // desc order copy all data
    start = numOfRows - pGroupResInfo->index - 1;
    step = -1;
  }

  int32_t nrows = pBlock->info.rows;

  for (int32_t i = start; (i < numOfRows) && (i >= 0); i += step) {
    SResultRowPosition* pPos = taosArrayGet(pGroupResInfo->pRows, i);
    SFilePage*          page = getBufPage(pBuf, pPos->pageId);

    SResultRow* pRow = (SResultRow*)((char*)page + pPos->offset);
    if (pRow->numOfRows == 0) {
      pGroupResInfo->index += 1;
      continue;
    }

    // TODO copy multiple rows?
    int32_t numOfRowsToCopy = pRow->numOfRows;
    if (numOfResult + numOfRowsToCopy >= rowCapacity) {
      break;
    }

    pGroupResInfo->index += 1;

    for (int32_t j = 0; j < pBlock->info.numOfCols; ++j) {
      SColumnInfoData*     pColInfoData = taosArrayGet(pBlock->pDataBlock, j);
      SResultRowEntryInfo* pEntryInfo = getResultCell(pRow, j, rowCellOffset);

      char* in = GET_ROWCELL_INTERBUF(pEntryInfo);
      colDataAppend(pColInfoData, nrows, in, pEntryInfo->numOfRes == 0);
    }

    releaseBufPage(pBuf, page);
    nrows += 1;

    numOfResult += numOfRowsToCopy;
    if (numOfResult == rowCapacity) {  // output buffer is full
      break;
    }
  }

  // qDebug("QInfo:0x%"PRIx64" copy data to query buf completed", GET_TASKID(pRuntimeEnv));
  pBlock->info.rows = numOfResult;
  return 0;
}

void toSDatablock(SGroupResInfo* pGroupResInfo, SDiskbasedBuf* pBuf, SSDataBlock* pBlock, int32_t rowCapacity,
                         int32_t* rowCellOffset) {
  assert(pGroupResInfo->currentGroup <= pGroupResInfo->totalGroup);

  blockDataCleanup(pBlock);
  if (!hasRemainDataInCurrentGroup(pGroupResInfo)) {
    return;
  }

  int32_t orderType = TSDB_ORDER_ASC;
  doCopyToSDataBlock(pBuf, pGroupResInfo, orderType, pBlock, rowCapacity, rowCellOffset);

  // add condition (pBlock->info.rows >= 1) just to runtime happy
  blockDataUpdateTsWindow(pBlock);
}

static void updateNumOfRowsInResultRows(SqlFunctionCtx* pCtx, int32_t numOfOutput, SResultRowInfo* pResultRowInfo,
                                        int32_t* rowCellInfoOffset) {
  // update the number of result for each, only update the number of rows for the corresponding window result.
  //  if (QUERY_IS_INTERVAL_QUERY(pQueryAttr)) {
  //    return;
  //  }
#if 0
  for (int32_t i = 0; i < pResultRowInfo->size; ++i) {
    SResultRow* pResult = pResultRowInfo->pResult[i];

    for (int32_t j = 0; j < numOfOutput; ++j) {
      int32_t functionId = pCtx[j].functionId;
      if (functionId == FUNCTION_TS || functionId == FUNCTION_TAG || functionId == FUNCTION_TAGPRJ) {
        continue;
      }

      SResultRowEntryInfo* pCell = getResultCell(pResult, j, rowCellInfoOffset);
      pResult->numOfRows = (uint16_t)(TMAX(pResult->numOfRows, pCell->numOfRes));
    }
  }
#endif

}

static int32_t compressQueryColData(SColumnInfoData* pColRes, int32_t numOfRows, char* data, int8_t compressed) {
  int32_t colSize = pColRes->info.bytes * numOfRows;
  return (*(tDataTypes[pColRes->info.type].compFunc))(pColRes->pData, colSize, numOfRows, data,
                                                      colSize + COMP_OVERFLOW_BYTES, compressed, NULL, 0);
}

int32_t doFillTimeIntervalGapsInResults(struct SFillInfo* pFillInfo, SSDataBlock* pOutput, int32_t capacity, void** p) {
  //  for(int32_t i = 0; i < pFillInfo->numOfCols; ++i) {
  //    SColumnInfoData* pColInfoData = taosArrayGet(pOutput->pDataBlock, i);
  //    p[i] = pColInfoData->pData + (pColInfoData->info.bytes * pOutput->info.rows);
  //  }

  int32_t numOfRows = (int32_t)taosFillResultDataBlock(pFillInfo, p, capacity - pOutput->info.rows);
  pOutput->info.rows += numOfRows;

  return pOutput->info.rows;
}

void publishOperatorProfEvent(SOperatorInfo* operatorInfo, EQueryProfEventType eventType) {
  SQueryProfEvent event = {0};

  event.eventType = eventType;
  event.eventTime = taosGetTimestampUs();
  event.operatorType = operatorInfo->operatorType;

  if (operatorInfo->pRuntimeEnv) {
    //    SQInfo* pQInfo = operatorInfo->pRuntimeEnv->qinfo;
    //    if (pQInfo->summary.queryProfEvents) {
    //      taosArrayPush(pQInfo->summary.queryProfEvents, &event);
    //    }
  }
}

void publishQueryAbortEvent(SExecTaskInfo* pTaskInfo, int32_t code) {
  SQueryProfEvent event;
  event.eventType = QUERY_PROF_QUERY_ABORT;
  event.eventTime = taosGetTimestampUs();
  event.abortCode = code;

  if (pTaskInfo->cost.queryProfEvents) {
    taosArrayPush(pTaskInfo->cost.queryProfEvents, &event);
  }
}

typedef struct {
  uint8_t operatorType;
  int64_t beginTime;
  int64_t endTime;
  int64_t selfTime;
  int64_t descendantsTime;
} SOperatorStackItem;

static void doOperatorExecProfOnce(SOperatorStackItem* item, SQueryProfEvent* event, SArray* opStack,
                                   SHashObj* profResults) {
  item->endTime = event->eventTime;
  item->selfTime = (item->endTime - item->beginTime) - (item->descendantsTime);

  for (int32_t j = 0; j < taosArrayGetSize(opStack); ++j) {
    SOperatorStackItem* ancestor = taosArrayGet(opStack, j);
    ancestor->descendantsTime += item->selfTime;
  }

  uint8_t              operatorType = item->operatorType;
  SOperatorProfResult* result = taosHashGet(profResults, &operatorType, sizeof(operatorType));
  if (result != NULL) {
    result->sumRunTimes++;
    result->sumSelfTime += item->selfTime;
  } else {
    SOperatorProfResult opResult;
    opResult.operatorType = operatorType;
    opResult.sumSelfTime = item->selfTime;
    opResult.sumRunTimes = 1;
    taosHashPut(profResults, &(operatorType), sizeof(operatorType), &opResult, sizeof(opResult));
  }
}

void calculateOperatorProfResults(SQInfo* pQInfo) {
  if (pQInfo->summary.queryProfEvents == NULL) {
    // qDebug("QInfo:0x%"PRIx64" query prof events array is null", pQInfo->qId);
    return;
  }

  if (pQInfo->summary.operatorProfResults == NULL) {
    // qDebug("QInfo:0x%"PRIx64" operator prof results hash is null", pQInfo->qId);
    return;
  }

  SArray* opStack = taosArrayInit(32, sizeof(SOperatorStackItem));
  if (opStack == NULL) {
    return;
  }

  size_t    size = taosArrayGetSize(pQInfo->summary.queryProfEvents);
  SHashObj* profResults = pQInfo->summary.operatorProfResults;

  for (int i = 0; i < size; ++i) {
    SQueryProfEvent* event = taosArrayGet(pQInfo->summary.queryProfEvents, i);
    if (event->eventType == QUERY_PROF_BEFORE_OPERATOR_EXEC) {
      SOperatorStackItem opItem;
      opItem.operatorType = event->operatorType;
      opItem.beginTime = event->eventTime;
      opItem.descendantsTime = 0;
      taosArrayPush(opStack, &opItem);
    } else if (event->eventType == QUERY_PROF_AFTER_OPERATOR_EXEC) {
      SOperatorStackItem* item = taosArrayPop(opStack);
      assert(item->operatorType == event->operatorType);
      doOperatorExecProfOnce(item, event, opStack, profResults);
    } else if (event->eventType == QUERY_PROF_QUERY_ABORT) {
      SOperatorStackItem* item;
      while ((item = taosArrayPop(opStack)) != NULL) {
        doOperatorExecProfOnce(item, event, opStack, profResults);
      }
    }
  }

  taosArrayDestroy(opStack);
}

void queryCostStatis(SExecTaskInfo* pTaskInfo) {
  STaskCostInfo* pSummary = &pTaskInfo->cost;

  //  uint64_t hashSize = taosHashGetMemSize(pQInfo->runtimeEnv.pResultRowHashTable);
  //  hashSize += taosHashGetMemSize(pRuntimeEnv->tableqinfoGroupInfo.map);
  //  pSummary->hashSize = hashSize;

  // add the merge time
  pSummary->elapsedTime += pSummary->firstStageMergeTime;

  //  SResultRowPool* p = pTaskInfo->pool;
  //  if (p != NULL) {
  //    pSummary->winInfoSize = getResultRowPoolMemSize(p);
  //    pSummary->numOfTimeWindows = getNumOfAllocatedResultRows(p);
  //  } else {
  //    pSummary->winInfoSize = 0;
  //    pSummary->numOfTimeWindows = 0;
  //  }
  //
  //  calculateOperatorProfResults(pQInfo);

  qDebug("%s :cost summary: elapsed time:%" PRId64 " us, first merge:%" PRId64
         " us, total blocks:%d, "
         "load block statis:%d, load data block:%d, total rows:%" PRId64 ", check rows:%" PRId64,
         GET_TASKID(pTaskInfo), pSummary->elapsedTime, pSummary->firstStageMergeTime, pSummary->totalBlocks,
         pSummary->loadBlockStatis, pSummary->loadBlocks, pSummary->totalRows, pSummary->totalCheckedRows);
  //
  // qDebug("QInfo:0x%"PRIx64" :cost summary: winResPool size:%.2f Kb, numOfWin:%"PRId64", tableInfoSize:%.2f Kb,
  // hashTable:%.2f Kb", pQInfo->qId, pSummary->winInfoSize/1024.0,
  //      pSummary->numOfTimeWindows, pSummary->tableInfoSize/1024.0, pSummary->hashSize/1024.0);

  if (pSummary->operatorProfResults) {
    SOperatorProfResult* opRes = taosHashIterate(pSummary->operatorProfResults, NULL);
    while (opRes != NULL) {
      // qDebug("QInfo:0x%" PRIx64 " :cost summary: operator : %d, exec times: %" PRId64 ", self time: %" PRId64,
      //             pQInfo->qId, opRes->operatorType, opRes->sumRunTimes, opRes->sumSelfTime);
      opRes = taosHashIterate(pSummary->operatorProfResults, opRes);
    }
  }
}

// static void updateOffsetVal(STaskRuntimeEnv *pRuntimeEnv, SDataBlockInfo *pBlockInfo) {
//   STaskAttr *pQueryAttr = pRuntimeEnv->pQueryAttr;
//   STableQueryInfo* pTableQueryInfo = pRuntimeEnv->current;
//
//   int32_t step = GET_FORWARD_DIRECTION_FACTOR(pQueryAttr->order.order);
//
//   if (pQueryAttr->limit.offset == pBlockInfo->rows) {  // current block will ignore completed
//     pTableQueryInfo->lastKey = QUERY_IS_ASC_QUERY(pQueryAttr) ? pBlockInfo->window.ekey + step :
//     pBlockInfo->window.skey + step; pQueryAttr->limit.offset = 0; return;
//   }
//
//   if (QUERY_IS_ASC_QUERY(pQueryAttr)) {
//     pQueryAttr->pos = (int32_t)pQueryAttr->limit.offset;
//   } else {
//     pQueryAttr->pos = pBlockInfo->rows - (int32_t)pQueryAttr->limit.offset - 1;
//   }
//
//   assert(pQueryAttr->pos >= 0 && pQueryAttr->pos <= pBlockInfo->rows - 1);
//
//   SArray *         pDataBlock = tsdbRetrieveDataBlock(pRuntimeEnv->pTsdbReadHandle, NULL);
//   SColumnInfoData *pColInfoData = taosArrayGet(pDataBlock, 0);
//
//   // update the pQueryAttr->limit.offset value, and pQueryAttr->pos value
//   TSKEY *keys = (TSKEY *) pColInfoData->pData;
//
//   // update the offset value
//   pTableQueryInfo->lastKey = keys[pQueryAttr->pos];
//   pQueryAttr->limit.offset = 0;
//
//   int32_t numOfRes = tableApplyFunctionsOnBlock(pRuntimeEnv, pBlockInfo, NULL, binarySearchForKey, pDataBlock);
//
//   //qDebug("QInfo:0x%"PRIx64" check data block, brange:%" PRId64 "-%" PRId64 ", numBlocksOfStep:%d, numOfRes:%d,
//   lastKey:%"PRId64, GET_TASKID(pRuntimeEnv),
//          pBlockInfo->window.skey, pBlockInfo->window.ekey, pBlockInfo->rows, numOfRes, pQuery->current->lastKey);
// }

// void skipBlocks(STaskRuntimeEnv *pRuntimeEnv) {
//   STaskAttr *pQueryAttr = pRuntimeEnv->pQueryAttr;
//
//   if (pQueryAttr->limit.offset <= 0 || pQueryAttr->numOfFilterCols > 0) {
//     return;
//   }
//
//   pQueryAttr->pos = 0;
//   int32_t step = GET_FORWARD_DIRECTION_FACTOR(pQueryAttr->order.order);
//
//   STableQueryInfo* pTableQueryInfo = pRuntimeEnv->current;
//   TsdbQueryHandleT pTsdbReadHandle = pRuntimeEnv->pTsdbReadHandle;
//
//   SDataBlockInfo blockInfo = SDATA_BLOCK_INITIALIZER;
//   while (tsdbNextDataBlock(pTsdbReadHandle)) {
//     if (isTaskKilled(pRuntimeEnv->qinfo)) {
//       longjmp(pRuntimeEnv->env, TSDB_CODE_TSC_QUERY_CANCELLED);
//     }
//
//     tsdbRetrieveDataBlockInfo(pTsdbReadHandle, &blockInfo);
//
//     if (pQueryAttr->limit.offset > blockInfo.rows) {
//       pQueryAttr->limit.offset -= blockInfo.rows;
//       pTableQueryInfo->lastKey = (QUERY_IS_ASC_QUERY(pQueryAttr)) ? blockInfo.window.ekey : blockInfo.window.skey;
//       pTableQueryInfo->lastKey += step;
//
//       //qDebug("QInfo:0x%"PRIx64" skip rows:%d, offset:%" PRId64, GET_TASKID(pRuntimeEnv), blockInfo.rows,
//              pQuery->limit.offset);
//     } else {  // find the appropriated start position in current block
//       updateOffsetVal(pRuntimeEnv, &blockInfo);
//       break;
//     }
//   }
//
//   if (terrno != TSDB_CODE_SUCCESS) {
//     longjmp(pRuntimeEnv->env, terrno);
//   }
// }

// static TSKEY doSkipIntervalProcess(STaskRuntimeEnv* pRuntimeEnv, STimeWindow* win, SDataBlockInfo* pBlockInfo,
// STableQueryInfo* pTableQueryInfo) {
//   STaskAttr *pQueryAttr = pRuntimeEnv->pQueryAttr;
//   SResultRowInfo *pWindowResInfo = &pRuntimeEnv->resultRowInfo;
//
//   assert(pQueryAttr->limit.offset == 0);
//   STimeWindow tw = *win;
//   getNextTimeWindow(pQueryAttr, &tw);
//
//   if ((tw.skey <= pBlockInfo->window.ekey && QUERY_IS_ASC_QUERY(pQueryAttr)) ||
//       (tw.ekey >= pBlockInfo->window.skey && !QUERY_IS_ASC_QUERY(pQueryAttr))) {
//
//     // load the data block and check data remaining in current data block
//     // TODO optimize performance
//     SArray *         pDataBlock = tsdbRetrieveDataBlock(pRuntimeEnv->pTsdbReadHandle, NULL);
//     SColumnInfoData *pColInfoData = taosArrayGet(pDataBlock, 0);
//
//     tw = *win;
//     int32_t startPos =
//         getNextQualifiedWindow(pQueryAttr, &tw, pBlockInfo, pColInfoData->pData, binarySearchForKey, -1);
//     assert(startPos >= 0);
//
//     // set the abort info
//     pQueryAttr->pos = startPos;
//
//     // reset the query start timestamp
//     pTableQueryInfo->win.skey = ((TSKEY *)pColInfoData->pData)[startPos];
//     pQueryAttr->window.skey = pTableQueryInfo->win.skey;
//     TSKEY key = pTableQueryInfo->win.skey;
//
//     pWindowResInfo->prevSKey = tw.skey;
//     int32_t index = pRuntimeEnv->resultRowInfo.curIndex;
//
//     int32_t numOfRes = tableApplyFunctionsOnBlock(pRuntimeEnv, pBlockInfo, NULL, binarySearchForKey, pDataBlock);
//     pRuntimeEnv->resultRowInfo.curIndex = index;  // restore the window index
//
//     //qDebug("QInfo:0x%"PRIx64" check data block, brange:%" PRId64 "-%" PRId64 ", numOfRows:%d, numOfRes:%d,
//     lastKey:%" PRId64,
//            GET_TASKID(pRuntimeEnv), pBlockInfo->window.skey, pBlockInfo->window.ekey, pBlockInfo->rows, numOfRes,
//            pQueryAttr->current->lastKey);
//
//     return key;
//   } else {  // do nothing
//     pQueryAttr->window.skey      = tw.skey;
//     pWindowResInfo->prevSKey = tw.skey;
//     pTableQueryInfo->lastKey = tw.skey;
//
//     return tw.skey;
//   }
//
//   return true;
// }

// static bool skipTimeInterval(STaskRuntimeEnv *pRuntimeEnv, TSKEY* start) {
//   STaskAttr *pQueryAttr = pRuntimeEnv->pQueryAttr;
//   if (QUERY_IS_ASC_QUERY(pQueryAttr)) {
//     assert(*start <= pRuntimeEnv->current->lastKey);
//   } else {
//     assert(*start >= pRuntimeEnv->current->lastKey);
//   }
//
//   // if queried with value filter, do NOT forward query start position
//   if (pQueryAttr->limit.offset <= 0 || pQueryAttr->numOfFilterCols > 0 || pRuntimeEnv->pTsBuf != NULL ||
//   pRuntimeEnv->pFillInfo != NULL) {
//     return true;
//   }
//
//   /*
//    * 1. for interval without interpolation query we forward pQueryAttr->interval.interval at a time for
//    *    pQueryAttr->limit.offset times. Since hole exists, pQueryAttr->interval.interval*pQueryAttr->limit.offset
//    value is
//    *    not valid. otherwise, we only forward pQueryAttr->limit.offset number of points
//    */
//   assert(pRuntimeEnv->resultRowInfo.prevSKey == TSKEY_INITIAL_VAL);
//
//   STimeWindow w = TSWINDOW_INITIALIZER;
//   bool ascQuery = QUERY_IS_ASC_QUERY(pQueryAttr);
//
//   SResultRowInfo *pWindowResInfo = &pRuntimeEnv->resultRowInfo;
//   STableQueryInfo *pTableQueryInfo = pRuntimeEnv->current;
//
//   SDataBlockInfo blockInfo = SDATA_BLOCK_INITIALIZER;
//   while (tsdbNextDataBlock(pRuntimeEnv->pTsdbReadHandle)) {
//     tsdbRetrieveDataBlockInfo(pRuntimeEnv->pTsdbReadHandle, &blockInfo);
//
//     if (QUERY_IS_ASC_QUERY(pQueryAttr)) {
//       if (pWindowResInfo->prevSKey == TSKEY_INITIAL_VAL) {
//         getAlignQueryTimeWindow(pQueryAttr, blockInfo.window.skey, blockInfo.window.skey, pQueryAttr->window.ekey,
//         &w); pWindowResInfo->prevSKey = w.skey;
//       }
//     } else {
//       getAlignQueryTimeWindow(pQueryAttr, blockInfo.window.ekey, pQueryAttr->window.ekey, blockInfo.window.ekey, &w);
//       pWindowResInfo->prevSKey = w.skey;
//     }
//
//     // the first time window
//     STimeWindow win = getActiveTimeWindow(pWindowResInfo, pWindowResInfo->prevSKey, pQueryAttr);
//
//     while (pQueryAttr->limit.offset > 0) {
//       STimeWindow tw = win;
//
//       if ((win.ekey <= blockInfo.window.ekey && ascQuery) || (win.ekey >= blockInfo.window.skey && !ascQuery)) {
//         pQueryAttr->limit.offset -= 1;
//         pWindowResInfo->prevSKey = win.skey;
//
//         // current time window is aligned with blockInfo.window.ekey
//         // restart it from next data block by set prevSKey to be TSKEY_INITIAL_VAL;
//         if ((win.ekey == blockInfo.window.ekey && ascQuery) || (win.ekey == blockInfo.window.skey && !ascQuery)) {
//           pWindowResInfo->prevSKey = TSKEY_INITIAL_VAL;
//         }
//       }
//
//       if (pQueryAttr->limit.offset == 0) {
//         *start = doSkipIntervalProcess(pRuntimeEnv, &win, &blockInfo, pTableQueryInfo);
//         return true;
//       }
//
//       // current window does not ended in current data block, try next data block
//       getNextTimeWindow(pQueryAttr, &tw);
//
//       /*
//        * If the next time window still starts from current data block,
//        * load the primary timestamp column first, and then find the start position for the next queried time window.
//        * Note that only the primary timestamp column is required.
//        * TODO: Optimize for this cases. All data blocks are not needed to be loaded, only if the first actually
//        required
//        * time window resides in current data block.
//        */
//       if ((tw.skey <= blockInfo.window.ekey && ascQuery) || (tw.ekey >= blockInfo.window.skey && !ascQuery)) {
//
//         SArray *pDataBlock = tsdbRetrieveDataBlock(pRuntimeEnv->pTsdbReadHandle, NULL);
//         SColumnInfoData *pColInfoData = taosArrayGet(pDataBlock, 0);
//
//         if ((win.ekey > blockInfo.window.ekey && ascQuery) || (win.ekey < blockInfo.window.skey && !ascQuery)) {
//           pQueryAttr->limit.offset -= 1;
//         }
//
//         if (pQueryAttr->limit.offset == 0) {
//           *start = doSkipIntervalProcess(pRuntimeEnv, &win, &blockInfo, pTableQueryInfo);
//           return true;
//         } else {
//           tw = win;
//           int32_t startPos =
//               getNextQualifiedWindow(pQueryAttr, &tw, &blockInfo, pColInfoData->pData, binarySearchForKey, -1);
//           assert(startPos >= 0);
//
//           // set the abort info
//           pQueryAttr->pos = startPos;
//           pTableQueryInfo->lastKey = ((TSKEY *)pColInfoData->pData)[startPos];
//           pWindowResInfo->prevSKey = tw.skey;
//           win = tw;
//         }
//       } else {
//         break;  // offset is not 0, and next time window begins or ends in the next block.
//       }
//     }
//   }
//
//   // check for error
//   if (terrno != TSDB_CODE_SUCCESS) {
//     longjmp(pRuntimeEnv->env, terrno);
//   }
//
//   return true;
// }

int32_t appendDownstream(SOperatorInfo* p, SOperatorInfo** pDownstream, int32_t num) {
  if (p->pDownstream == NULL) {
    assert(p->numOfDownstream == 0);
  }

  p->pDownstream = taosMemoryCalloc(1, num * POINTER_BYTES);
  if (p->pDownstream == NULL) {
    return TSDB_CODE_OUT_OF_MEMORY;
  }

  memcpy(p->pDownstream, pDownstream, num * POINTER_BYTES);
  p->numOfDownstream = num;
  return TSDB_CODE_SUCCESS;
}

static void doDestroyTableQueryInfo(STableGroupInfo* pTableqinfoGroupInfo);

static int32_t setupQueryHandle(void* tsdb, STaskRuntimeEnv* pRuntimeEnv, int64_t qId, bool isSTableQuery) {
  STaskAttr* pQueryAttr = pRuntimeEnv->pQueryAttr;
#if 0
  // TODO set the tags scan handle
  if (onlyQueryTags(pQueryAttr)) {
    return TSDB_CODE_SUCCESS;
  }

  STsdbQueryCond cond = createTsdbQueryCond(pQueryAttr, &pQueryAttr->window);
  if (pQueryAttr->tsCompQuery || pQueryAttr->pointInterpQuery) {
    cond.type = BLOCK_LOAD_TABLE_SEQ_ORDER;
  }

  if (!isSTableQuery
    && (pRuntimeEnv->tableqinfoGroupInfo.numOfTables == 1)
    && (cond.order == TSDB_ORDER_ASC)
    && (!QUERY_IS_INTERVAL_QUERY(pQueryAttr))
    && (!pQueryAttr->groupbyColumn)
    && (!pQueryAttr->simpleAgg)
  ) {
    SArray* pa = GET_TABLEGROUP(pRuntimeEnv, 0);
    STableQueryInfo* pCheckInfo = taosArrayGetP(pa, 0);
    cond.twindow = pCheckInfo->win;
  }

  terrno = TSDB_CODE_SUCCESS;
  if (isFirstLastRowQuery(pQueryAttr)) {
    pRuntimeEnv->pTsdbReadHandle = tsdbQueryLastRow(tsdb, &cond, &pQueryAttr->tableGroupInfo, qId, &pQueryAttr->memRef);

    // update the query time window
    pQueryAttr->window = cond.twindow;
    if (pQueryAttr->tableGroupInfo.numOfTables == 0) {
      pRuntimeEnv->tableqinfoGroupInfo.numOfTables = 0;
    } else {
      size_t numOfGroups = GET_NUM_OF_TABLEGROUP(pRuntimeEnv);
      for(int32_t i = 0; i < numOfGroups; ++i) {
        SArray *group = GET_TABLEGROUP(pRuntimeEnv, i);

        size_t t = taosArrayGetSize(group);
        for (int32_t j = 0; j < t; ++j) {
          STableQueryInfo *pCheckInfo = taosArrayGetP(group, j);

          pCheckInfo->win = pQueryAttr->window;
          pCheckInfo->lastKey = pCheckInfo->win.skey;
        }
      }
    }
  } else if (isCachedLastQuery(pQueryAttr)) {
    pRuntimeEnv->pTsdbReadHandle = tsdbQueryCacheLast(tsdb, &cond, &pQueryAttr->tableGroupInfo, qId, &pQueryAttr->memRef);
  } else if (pQueryAttr->pointInterpQuery) {
    pRuntimeEnv->pTsdbReadHandle = tsdbQueryRowsInExternalWindow(tsdb, &cond, &pQueryAttr->tableGroupInfo, qId, &pQueryAttr->memRef);
  } else {
    pRuntimeEnv->pTsdbReadHandle = tsdbQueryTables(tsdb, &cond, &pQueryAttr->tableGroupInfo, qId, &pQueryAttr->memRef);
  }
#endif
  return terrno;
}

static void doTableQueryInfoTimeWindowCheck(SExecTaskInfo* pTaskInfo, STableQueryInfo* pTableQueryInfo, int32_t order) {
#if 0
    if (order == TSDB_ORDER_ASC) {
    assert(
        (pTableQueryInfo->win.skey <= pTableQueryInfo->win.ekey) &&
        (pTableQueryInfo->lastKey >= pTaskInfo->window.skey) &&
        (pTableQueryInfo->win.skey >= pTaskInfo->window.skey && pTableQueryInfo->win.ekey <= pTaskInfo->window.ekey));
  } else {
    assert(
        (pTableQueryInfo->win.skey >= pTableQueryInfo->win.ekey) &&
        (pTableQueryInfo->lastKey <= pTaskInfo->window.skey) &&
        (pTableQueryInfo->win.skey <= pTaskInfo->window.skey && pTableQueryInfo->win.ekey >= pTaskInfo->window.ekey));
  }
#endif
}

// STsdbQueryCond createTsdbQueryCond(STaskAttr* pQueryAttr, STimeWindow* win) {
//   STsdbQueryCond cond = {
//       .colList   = pQueryAttr->tableCols,
//       .order     = pQueryAttr->order.order,
//       .numOfCols = pQueryAttr->numOfCols,
//       .type      = BLOCK_LOAD_OFFSET_SEQ_ORDER,
//       .loadExternalRows = false,
//   };
//
//   TIME_WINDOW_COPY(cond.twindow, *win);
//   return cond;
// }

static STableIdInfo createTableIdInfo(STableQueryInfo* pTableQueryInfo) {
  STableIdInfo tidInfo;
  //  STableId* id = TSDB_TABLEID(pTableQueryInfo->pTable);
  //
  //  tidInfo.uid = id->uid;
  //  tidInfo.tid = id->tid;
  //  tidInfo.key = pTableQueryInfo->lastKey;

  return tidInfo;
}

// static void updateTableIdInfo(STableQueryInfo* pTableQueryInfo, SSDataBlock* pBlock, SHashObj* pTableIdInfo, int32_t
// order) {
//   int32_t step = GET_FORWARD_DIRECTION_FACTOR(order);
//   pTableQueryInfo->lastKey = ((order == TSDB_ORDER_ASC)? pBlock->info.window.ekey:pBlock->info.window.skey) + step;
//
//   if (pTableQueryInfo->pTable == NULL) {
//     return;
//   }
//
//   STableIdInfo tidInfo = createTableIdInfo(pTableQueryInfo);
//   STableIdInfo *idinfo = taosHashGet(pTableIdInfo, &tidInfo.tid, sizeof(tidInfo.tid));
//   if (idinfo != NULL) {
//     assert(idinfo->tid == tidInfo.tid && idinfo->uid == tidInfo.uid);
//     idinfo->key = tidInfo.key;
//   } else {
//     taosHashPut(pTableIdInfo, &tidInfo.tid, sizeof(tidInfo.tid), &tidInfo, sizeof(STableIdInfo));
//   }
// }

static void doCloseAllTimeWindow(STaskRuntimeEnv* pRuntimeEnv) {
  size_t numOfGroup = GET_NUM_OF_TABLEGROUP(pRuntimeEnv);
  for (int32_t i = 0; i < numOfGroup; ++i) {
    SArray* group = GET_TABLEGROUP(pRuntimeEnv, i);

    size_t num = taosArrayGetSize(group);
    for (int32_t j = 0; j < num; ++j) {
      STableQueryInfo* item = taosArrayGetP(group, j);
      closeAllResultRows(&item->resInfo);
    }
  }
}

int32_t loadRemoteDataCallback(void* param, const SDataBuf* pMsg, int32_t code) {
  SSourceDataInfo* pSourceDataInfo = (SSourceDataInfo*)param;
  if (code == TSDB_CODE_SUCCESS) {
    pSourceDataInfo->pRsp = pMsg->pData;

    SRetrieveTableRsp* pRsp = pSourceDataInfo->pRsp;
    pRsp->numOfRows = htonl(pRsp->numOfRows);
    pRsp->compLen   = htonl(pRsp->compLen);
    pRsp->useconds  = htobe64(pRsp->useconds);
  } else {
    pSourceDataInfo->code = code;
  }

  pSourceDataInfo->status = EX_SOURCE_DATA_READY;
  tsem_post(&pSourceDataInfo->pEx->ready);
}

static void destroySendMsgInfo(SMsgSendInfo* pMsgBody) {
  assert(pMsgBody != NULL);
  taosMemoryFreeClear(pMsgBody->msgInfo.pData);
  taosMemoryFreeClear(pMsgBody);
}

void qProcessFetchRsp(void* parent, SRpcMsg* pMsg, SEpSet* pEpSet) {
  SMsgSendInfo* pSendInfo = (SMsgSendInfo*)pMsg->ahandle;
  assert(pMsg->ahandle != NULL);

  SDataBuf buf = {.len = pMsg->contLen, .pData = NULL};

  if (pMsg->contLen > 0) {
    buf.pData = taosMemoryCalloc(1, pMsg->contLen);
    if (buf.pData == NULL) {
      terrno = TSDB_CODE_OUT_OF_MEMORY;
      pMsg->code = TSDB_CODE_OUT_OF_MEMORY;
    } else {
      memcpy(buf.pData, pMsg->pCont, pMsg->contLen);
    }
  }

  pSendInfo->fp(pSendInfo->param, &buf, pMsg->code);
  rpcFreeCont(pMsg->pCont);
  destroySendMsgInfo(pSendInfo);
}

static int32_t doSendFetchDataRequest(SExchangeInfo* pExchangeInfo, SExecTaskInfo* pTaskInfo, int32_t sourceIndex) {
  size_t totalSources = taosArrayGetSize(pExchangeInfo->pSources);

  SResFetchReq* pMsg = taosMemoryCalloc(1, sizeof(SResFetchReq));
  if (NULL == pMsg) {
    pTaskInfo->code = TSDB_CODE_QRY_OUT_OF_MEMORY;
    return pTaskInfo->code;
  }

  SDownstreamSourceNode* pSource = taosArrayGet(pExchangeInfo->pSources, sourceIndex);
  SSourceDataInfo*       pDataInfo = taosArrayGet(pExchangeInfo->pSourceDataInfo, sourceIndex);

  qDebug("%s build fetch msg and send to vgId:%d, ep:%s, taskId:0x%" PRIx64 ", %d/%" PRIzu, GET_TASKID(pTaskInfo),
         pSource->addr.nodeId, pSource->addr.epSet.eps[0].fqdn, pSource->taskId, sourceIndex, totalSources);

  pMsg->header.vgId = htonl(pSource->addr.nodeId);
  pMsg->sId = htobe64(pSource->schedId);
  pMsg->taskId = htobe64(pSource->taskId);
  pMsg->queryId = htobe64(pTaskInfo->id.queryId);

  // send the fetch remote task result reques
  SMsgSendInfo* pMsgSendInfo = taosMemoryCalloc(1, sizeof(SMsgSendInfo));
  if (NULL == pMsgSendInfo) {
    taosMemoryFreeClear(pMsg);
    qError("%s prepare message %d failed", GET_TASKID(pTaskInfo), (int32_t)sizeof(SMsgSendInfo));
    pTaskInfo->code = TSDB_CODE_QRY_OUT_OF_MEMORY;
    return pTaskInfo->code;
  }

  pMsgSendInfo->param = pDataInfo;
  pMsgSendInfo->msgInfo.pData = pMsg;
  pMsgSendInfo->msgInfo.len = sizeof(SResFetchReq);
  pMsgSendInfo->msgType = TDMT_VND_FETCH;
  pMsgSendInfo->fp = loadRemoteDataCallback;

  int64_t transporterId = 0;
  int32_t code = asyncSendMsgToServer(pExchangeInfo->pTransporter, &pSource->addr.epSet, &transporterId, pMsgSendInfo);
  return TSDB_CODE_SUCCESS;
}

// TODO if only one or two columnss required, how to extract data?
int32_t setSDataBlockFromFetchRsp(SSDataBlock* pRes, SLoadRemoteDataInfo* pLoadInfo, int32_t numOfRows,
                                         char* pData, int32_t compLen, int32_t numOfOutput, int64_t startTs,
                                         uint64_t* total, SArray* pColList) {
  blockDataEnsureCapacity(pRes, numOfRows);

  if (pColList == NULL) {  // data from other sources
    int32_t* colLen = (int32_t*)pData;
    char*    pStart = pData + sizeof(int32_t) * numOfOutput;

    for (int32_t i = 0; i < numOfOutput; ++i) {
      colLen[i] = htonl(colLen[i]);
      ASSERT(colLen[i] > 0);

      SColumnInfoData* pColInfoData = taosArrayGet(pRes->pDataBlock, i);
      if (IS_VAR_DATA_TYPE(pColInfoData->info.type)) {
        pColInfoData->varmeta.length = colLen[i];
        pColInfoData->varmeta.allocLen = colLen[i];

        memcpy(pColInfoData->varmeta.offset, pStart, sizeof(int32_t) * numOfRows);
        pStart += sizeof(int32_t) * numOfRows;

        pColInfoData->pData = taosMemoryMalloc(colLen[i]);
      } else {
        memcpy(pColInfoData->nullbitmap, pStart, BitmapLen(numOfRows));
        pStart += BitmapLen(numOfRows);
      }

      memcpy(pColInfoData->pData, pStart, colLen[i]);
      pStart += colLen[i];
    }
  } else {  // extract data according to pColList
    ASSERT(numOfOutput == taosArrayGetSize(pColList));

    // data from mnode
    for (int32_t i = 0; i < numOfOutput; ++i) {
      for (int32_t j = 0; j < numOfOutput; ++j) {
        int16_t colIndex = *(int16_t*)taosArrayGet(pColList, j);
        if (colIndex - 1 == i) {
          SColumnInfoData* pColInfoData = taosArrayGet(pRes->pDataBlock, j);

          for (int32_t k = 0; k < numOfRows; ++k) {
            colDataAppend(pColInfoData, k, pData, false);
            pData += pColInfoData->info.bytes;
          }
          break;
        }
      }
    }
  }

  pRes->info.rows = numOfRows;

  int64_t el = taosGetTimestampUs() - startTs;

  pLoadInfo->totalRows += numOfRows;
  pLoadInfo->totalSize += compLen;

  if (total != NULL) {
    *total += numOfRows;
  }

  pLoadInfo->totalElapsed += el;
  return TSDB_CODE_SUCCESS;
}

static void* setAllSourcesCompleted(SOperatorInfo* pOperator, int64_t startTs) {
  SExchangeInfo* pExchangeInfo = pOperator->info;
  SExecTaskInfo* pTaskInfo = pOperator->pTaskInfo;

  int64_t              el = taosGetTimestampUs() - startTs;
  SLoadRemoteDataInfo* pLoadInfo = &pExchangeInfo->loadInfo;
  pLoadInfo->totalElapsed += el;

  size_t totalSources = taosArrayGetSize(pExchangeInfo->pSources);
  qDebug("%s all %" PRIzu " sources are exhausted, total rows: %" PRIu64 " bytes:%" PRIu64 ", elapsed:%.2f ms",
         GET_TASKID(pTaskInfo), totalSources, pLoadInfo->totalRows, pLoadInfo->totalSize,
         pLoadInfo->totalElapsed / 1000.0);

  doSetOperatorCompleted(pOperator);
  return NULL;
}

static SSDataBlock* concurrentlyLoadRemoteDataImpl(SOperatorInfo* pOperator, SExchangeInfo* pExchangeInfo,
                                                   SExecTaskInfo* pTaskInfo) {
  int32_t code = 0;
  int64_t startTs = taosGetTimestampUs();
  size_t  totalSources = taosArrayGetSize(pExchangeInfo->pSources);

  while (1) {
    int32_t completed = 0;
    for (int32_t i = 0; i < totalSources; ++i) {
      SSourceDataInfo* pDataInfo = taosArrayGet(pExchangeInfo->pSourceDataInfo, i);

      if (pDataInfo->status == EX_SOURCE_DATA_EXHAUSTED) {
        completed += 1;
        continue;
      }

      if (pDataInfo->status != EX_SOURCE_DATA_READY) {
        continue;
      }

      SRetrieveTableRsp*     pRsp = pDataInfo->pRsp;
      SDownstreamSourceNode* pSource = taosArrayGet(pExchangeInfo->pSources, i);

      SSDataBlock*         pRes = pExchangeInfo->pResult;
      SLoadRemoteDataInfo* pLoadInfo = &pExchangeInfo->loadInfo;
      if (pRsp->numOfRows == 0) {
        qDebug("%s vgId:%d, taskID:0x%" PRIx64 " index:%d completed, rowsOfSource:%" PRIu64 ", totalRows:%" PRIu64
               " try next",
               GET_TASKID(pTaskInfo), pSource->addr.nodeId, pSource->taskId, i + 1, pDataInfo->totalRows,
               pExchangeInfo->loadInfo.totalRows);
        pDataInfo->status = EX_SOURCE_DATA_EXHAUSTED;
        completed += 1;
        continue;
      }

      SRetrieveTableRsp* pTableRsp = pDataInfo->pRsp;
      code =
          setSDataBlockFromFetchRsp(pExchangeInfo->pResult, pLoadInfo, pTableRsp->numOfRows, pTableRsp->data,
                                    pTableRsp->compLen, pOperator->numOfOutput, startTs, &pDataInfo->totalRows, NULL);
      if (code != 0) {
        goto _error;
      }

      if (pRsp->completed == 1) {
        qDebug("%s fetch msg rsp from vgId:%d, taskId:0x%" PRIx64 " numOfRows:%d, rowsOfSource:%" PRIu64
               ", totalRows:%" PRIu64 ", totalBytes:%" PRIu64 " try next %d/%" PRIzu,
               GET_TASKID(pTaskInfo), pSource->addr.nodeId, pSource->taskId, pRes->info.rows, pDataInfo->totalRows,
               pLoadInfo->totalRows, pLoadInfo->totalSize, i + 1, totalSources);
        pDataInfo->status = EX_SOURCE_DATA_EXHAUSTED;
      } else {
        qDebug("%s fetch msg rsp from vgId:%d, taskId:0x%" PRIx64 " numOfRows:%d, totalRows:%" PRIu64 ", totalBytes:%" PRIu64,
               GET_TASKID(pTaskInfo), pSource->addr.nodeId, pSource->taskId, pRes->info.rows, pLoadInfo->totalRows,
               pLoadInfo->totalSize);
      }

      if (pDataInfo->status != EX_SOURCE_DATA_EXHAUSTED) {
        pDataInfo->status = EX_SOURCE_DATA_NOT_READY;
        code = doSendFetchDataRequest(pExchangeInfo, pTaskInfo, i);
        if (code != TSDB_CODE_SUCCESS) {
          goto _error;
        }
      }

      return pExchangeInfo->pResult;
    }

    if (completed == totalSources) {
      return setAllSourcesCompleted(pOperator, startTs);
    }
  }

_error:
  pTaskInfo->code = code;
  return NULL;
}

static SSDataBlock* concurrentlyLoadRemoteData(SOperatorInfo* pOperator) {
  SExchangeInfo* pExchangeInfo = pOperator->info;
  SExecTaskInfo* pTaskInfo = pOperator->pTaskInfo;

  if (pOperator->status == OP_RES_TO_RETURN) {
    return concurrentlyLoadRemoteDataImpl(pOperator, pExchangeInfo, pTaskInfo);
  }

  size_t  totalSources = taosArrayGetSize(pExchangeInfo->pSources);
  int64_t startTs = taosGetTimestampUs();

  // Asynchronously send all fetch requests to all sources.
  for (int32_t i = 0; i < totalSources; ++i) {
    int32_t code = doSendFetchDataRequest(pExchangeInfo, pTaskInfo, i);
    if (code != TSDB_CODE_SUCCESS) {
      return NULL;
    }
  }

  int64_t endTs = taosGetTimestampUs();
  qDebug("%s send all fetch request to %" PRIzu " sources completed, elapsed:%" PRId64, GET_TASKID(pTaskInfo),
         totalSources, endTs - startTs);

  tsem_wait(&pExchangeInfo->ready);
  pOperator->status = OP_RES_TO_RETURN;
  return concurrentlyLoadRemoteDataImpl(pOperator, pExchangeInfo, pTaskInfo);
}

static int32_t prepareConcurrentlyLoad(SOperatorInfo* pOperator) {
  SExchangeInfo* pExchangeInfo = pOperator->info;
  SExecTaskInfo* pTaskInfo = pOperator->pTaskInfo;

  size_t  totalSources = taosArrayGetSize(pExchangeInfo->pSources);
  int64_t startTs = taosGetTimestampUs();

  // Asynchronously send all fetch requests to all sources.
  for (int32_t i = 0; i < totalSources; ++i) {
    int32_t code = doSendFetchDataRequest(pExchangeInfo, pTaskInfo, i);
    if (code != TSDB_CODE_SUCCESS) {
      pTaskInfo->code = code;
      return code;
    }
  }

  int64_t endTs = taosGetTimestampUs();
  qDebug("%s send all fetch request to %" PRIzu " sources completed, elapsed:%" PRId64, GET_TASKID(pTaskInfo),
         totalSources, endTs - startTs);

  tsem_wait(&pExchangeInfo->ready);
  pOperator->cost.openCost = taosGetTimestampUs() - startTs;

  return TSDB_CODE_SUCCESS;
}

static SSDataBlock* seqLoadRemoteData(SOperatorInfo* pOperator) {
  SExchangeInfo* pExchangeInfo = pOperator->info;
  SExecTaskInfo* pTaskInfo = pOperator->pTaskInfo;

  size_t  totalSources = taosArrayGetSize(pExchangeInfo->pSources);
  int64_t startTs = taosGetTimestampUs();

  while (1) {
    if (pExchangeInfo->current >= totalSources) {
      return setAllSourcesCompleted(pOperator, startTs);
    }

    doSendFetchDataRequest(pExchangeInfo, pTaskInfo, pExchangeInfo->current);
    tsem_wait(&pExchangeInfo->ready);

    SSourceDataInfo* pDataInfo = taosArrayGet(pExchangeInfo->pSourceDataInfo, pExchangeInfo->current);
    SDownstreamSourceNode* pSource = taosArrayGet(pExchangeInfo->pSources, pExchangeInfo->current);

    if (pDataInfo->code != TSDB_CODE_SUCCESS) {
      qError("%s vgId:%d, taskID:0x%" PRIx64 " error happens, code:%s",
             GET_TASKID(pTaskInfo), pSource->addr.nodeId, pSource->taskId, tstrerror(pDataInfo->code));
      pOperator->pTaskInfo->code = pDataInfo->code;
      return NULL;
    }

    SRetrieveTableRsp*   pRsp = pDataInfo->pRsp;
    SLoadRemoteDataInfo* pLoadInfo = &pExchangeInfo->loadInfo;
    if (pRsp->numOfRows == 0) {
      qDebug("%s vgId:%d, taskID:0x%" PRIx64 " %d of total completed, rowsOfSource:%" PRIu64 ", totalRows:%" PRIu64 " try next",
             GET_TASKID(pTaskInfo), pSource->addr.nodeId, pSource->taskId, pExchangeInfo->current + 1,
             pDataInfo->totalRows, pLoadInfo->totalRows);

      pDataInfo->status = EX_SOURCE_DATA_EXHAUSTED;
      pExchangeInfo->current += 1;
      continue;
    }

    SSDataBlock*       pRes = pExchangeInfo->pResult;
    SRetrieveTableRsp* pTableRsp = pDataInfo->pRsp;
    int32_t            code =
        setSDataBlockFromFetchRsp(pExchangeInfo->pResult, pLoadInfo, pTableRsp->numOfRows, pTableRsp->data,
                                  pTableRsp->compLen, pOperator->numOfOutput, startTs, &pDataInfo->totalRows, NULL);

    if (pRsp->completed == 1) {
      qDebug("%s fetch msg rsp from vgId:%d, taskId:0x%" PRIx64 " numOfRows:%d, rowsOfSource:%" PRIu64
             ", totalRows:%" PRIu64 ", totalBytes:%" PRIu64 " try next %d/%" PRIzu,
             GET_TASKID(pTaskInfo), pSource->addr.nodeId, pSource->taskId, pRes->info.rows, pDataInfo->totalRows,
             pLoadInfo->totalRows, pLoadInfo->totalSize, pExchangeInfo->current + 1, totalSources);

      pDataInfo->status = EX_SOURCE_DATA_EXHAUSTED;
      pExchangeInfo->current += 1;
    } else {
      qDebug("%s fetch msg rsp from vgId:%d, taskId:0x%" PRIx64 " numOfRows:%d, totalRows:%" PRIu64
             ", totalBytes:%" PRIu64,
             GET_TASKID(pTaskInfo), pSource->addr.nodeId, pSource->taskId, pRes->info.rows, pLoadInfo->totalRows,
             pLoadInfo->totalSize);
    }

    return pExchangeInfo->pResult;
  }
}

static int32_t prepareLoadRemoteData(SOperatorInfo* pOperator) {
  if (OPTR_IS_OPENED(pOperator)) {
    return TSDB_CODE_SUCCESS;
  }

  SExchangeInfo* pExchangeInfo = pOperator->info;
  if (pExchangeInfo->seqLoadData) {
    // do nothing for sequentially load data
  } else {
    int32_t code = prepareConcurrentlyLoad(pOperator);
    if (code != TSDB_CODE_SUCCESS) {
      return code;
    }
  }

  OPTR_SET_OPENED(pOperator);
  return TSDB_CODE_SUCCESS;
}

static SSDataBlock* doLoadRemoteData(SOperatorInfo* pOperator, bool* newgroup) {
  SExchangeInfo* pExchangeInfo = pOperator->info;
  SExecTaskInfo* pTaskInfo = pOperator->pTaskInfo;

  pTaskInfo->code = pOperator->_openFn(pOperator);
  if (pTaskInfo->code != TSDB_CODE_SUCCESS) {
    return NULL;
  }

  size_t               totalSources = taosArrayGetSize(pExchangeInfo->pSources);
  SLoadRemoteDataInfo* pLoadInfo = &pExchangeInfo->loadInfo;

  if (pOperator->status == OP_EXEC_DONE) {
    qDebug("%s all %" PRIzu " source(s) are exhausted, total rows:%" PRIu64 " bytes:%" PRIu64 ", elapsed:%.2f ms",
           GET_TASKID(pTaskInfo), totalSources, pLoadInfo->totalRows, pLoadInfo->totalSize,
           pLoadInfo->totalElapsed / 1000.0);
    return NULL;
  }

  *newgroup = false;

  if (pExchangeInfo->seqLoadData) {
    return seqLoadRemoteData(pOperator);
  } else {
    return concurrentlyLoadRemoteData(pOperator);
  }

#if 0
  _error:
  taosMemoryFreeClear(pMsg);
  taosMemoryFreeClear(pMsgSendInfo);

  terrno = pTaskInfo->code;
  return NULL;
#endif
}

static int32_t initDataSource(int32_t numOfSources, SExchangeInfo* pInfo) {
  pInfo->pSourceDataInfo = taosArrayInit(numOfSources, sizeof(SSourceDataInfo));
  if (pInfo->pSourceDataInfo == NULL) {
    return TSDB_CODE_OUT_OF_MEMORY;
  }

  for (int32_t i = 0; i < numOfSources; ++i) {
    SSourceDataInfo dataInfo = {0};
    dataInfo.status = EX_SOURCE_DATA_NOT_READY;
    dataInfo.pEx = pInfo;
    dataInfo.index = i;

    void* ret = taosArrayPush(pInfo->pSourceDataInfo, &dataInfo);
    if (ret == NULL) {
      taosArrayDestroy(pInfo->pSourceDataInfo);
      return TSDB_CODE_OUT_OF_MEMORY;
    }
  }

  return TSDB_CODE_SUCCESS;
}

SOperatorInfo* createExchangeOperatorInfo(const SNodeList* pSources, SSDataBlock* pBlock, SExecTaskInfo* pTaskInfo) {
  SExchangeInfo* pInfo = taosMemoryCalloc(1, sizeof(SExchangeInfo));
  SOperatorInfo* pOperator = taosMemoryCalloc(1, sizeof(SOperatorInfo));

  if (pInfo == NULL || pOperator == NULL) {
    taosMemoryFreeClear(pInfo);
    taosMemoryFreeClear(pOperator);
    terrno = TSDB_CODE_QRY_OUT_OF_MEMORY;
    return NULL;
  }

  size_t numOfSources = LIST_LENGTH(pSources);
  pInfo->pSources = taosArrayInit(numOfSources, sizeof(SDownstreamSourceNode));
  pInfo->pSourceDataInfo = taosArrayInit(numOfSources, sizeof(SSourceDataInfo));
  if (pInfo->pSourceDataInfo == NULL || pInfo->pSources == NULL) {
    goto _error;
  }

  for (int32_t i = 0; i < numOfSources; ++i) {
    SNodeListNode* pNode = nodesListGetNode((SNodeList*)pSources, i);
    taosArrayPush(pInfo->pSources, pNode);
  }

  int32_t code = initDataSource(numOfSources, pInfo);
  if (code != TSDB_CODE_SUCCESS) {
    goto _error;
  }

  size_t size = pBlock->info.numOfCols;
  pInfo->pResult = pBlock;
  pInfo->seqLoadData = true;

  tsem_init(&pInfo->ready, 0, 0);

  pOperator->name = "ExchangeOperator";
  pOperator->operatorType = QUERY_NODE_PHYSICAL_PLAN_EXCHANGE;
  pOperator->blockingOptr = false;
  pOperator->status = OP_NOT_OPENED;
  pOperator->info = pInfo;
  pOperator->numOfOutput = size;
  pOperator->pTaskInfo = pTaskInfo;
  pOperator->_openFn = prepareLoadRemoteData;  // assign a dummy function.
  pOperator->getNextFn = doLoadRemoteData;
  pOperator->closeFn = destroyExchangeOperatorInfo;

#if 1
  {  // todo refactor
    SRpcInit rpcInit;
    memset(&rpcInit, 0, sizeof(rpcInit));
    rpcInit.localPort = 0;
    rpcInit.label = "EX";
    rpcInit.numOfThreads = 1;
    rpcInit.cfp = qProcessFetchRsp;
    rpcInit.sessions = tsMaxConnections;
    rpcInit.connType = TAOS_CONN_CLIENT;
    rpcInit.user = (char*)"root";
    rpcInit.idleTime = tsShellActivityTimer * 1000;
    rpcInit.ckey = "key";
    rpcInit.spi = 1;
    rpcInit.secret = (char*)"dcc5bed04851fec854c035b2e40263b6";

    pInfo->pTransporter = rpcOpen(&rpcInit);
    if (pInfo->pTransporter == NULL) {
      return NULL;  // todo
    }
  }
#endif

  return pOperator;

_error:
  if (pInfo != NULL) {
    destroyExchangeOperatorInfo(pInfo, numOfSources);
  }

  taosMemoryFreeClear(pInfo);
  taosMemoryFreeClear(pOperator);
  pTaskInfo->code = TSDB_CODE_OUT_OF_MEMORY;
  return NULL;
}

SSDataBlock* createResultDataBlock(const SArray* pExprInfo) {
  SSDataBlock* pResBlock = taosMemoryCalloc(1, sizeof(SSDataBlock));
  if (pResBlock == NULL) {
    return NULL;
  }

  size_t numOfCols = taosArrayGetSize(pExprInfo);
  pResBlock->pDataBlock = taosArrayInit(numOfCols, sizeof(SColumnInfoData));

  SArray* pResult = pResBlock->pDataBlock;
  for (int32_t i = 0; i < numOfCols; ++i) {
    SColumnInfoData colInfoData = {0};
    SExprInfo*      p = taosArrayGetP(pExprInfo, i);

    SResSchema* pSchema = &p->base.resSchema;
    colInfoData.info.type = pSchema->type;
    colInfoData.info.colId = pSchema->colId;
    colInfoData.info.bytes = pSchema->bytes;
    colInfoData.info.scale = pSchema->scale;
    colInfoData.info.precision = pSchema->precision;
    taosArrayPush(pResult, &colInfoData);
  }

  return pResBlock;
}

<<<<<<< HEAD
SOperatorInfo* createTableScanOperatorInfo(void* pTsdbReadHandle, int32_t order, int32_t numOfOutput,
                                           int32_t repeatTime, int32_t reverseTime, SArray* pColMatchInfo,
                                           SNode* pCondition, SExecTaskInfo* pTaskInfo) {
  assert(repeatTime > 0);

  STableScanInfo* pInfo = taosMemoryCalloc(1, sizeof(STableScanInfo));
  SOperatorInfo*  pOperator = taosMemoryCalloc(1, sizeof(SOperatorInfo));
  if (pInfo == NULL || pOperator == NULL) {
    taosMemoryFreeClear(pInfo);
    taosMemoryFreeClear(pOperator);

    pTaskInfo->code = TSDB_CODE_QRY_OUT_OF_MEMORY;
    return NULL;
  }

  pInfo->block.pDataBlock = taosArrayInit(numOfOutput, sizeof(SColumnInfoData));
  for (int32_t i = 0; i < numOfOutput; ++i) {
    SColumnInfoData idata = {0};
    taosArrayPush(pInfo->block.pDataBlock, &idata);
  }

  pInfo->pFilterNode      = pCondition;
  pInfo->dataReader       = pTsdbReadHandle;
  pInfo->times            = repeatTime;
  pInfo->reverseTimes     = reverseTime;
  pInfo->order            = order;
  pInfo->current          = 0;
  pInfo->scanFlag         = MAIN_SCAN;
  pInfo->pColMatchInfo    = pColMatchInfo;
  pOperator->name         = "TableScanOperator";
  pOperator->operatorType = QUERY_NODE_PHYSICAL_PLAN_TABLE_SCAN;
  pOperator->blockingOptr = false;
  pOperator->status       = OP_NOT_OPENED;
  pOperator->info         = pInfo;
  pOperator->numOfOutput  = numOfOutput;
  pOperator->getNextFn    = doTableScan;
  pOperator->pTaskInfo    = pTaskInfo;

  //pOperator->cost.openCost = 1314;
  //pOperator->cost.totalCost = 2324;
  //pOperator->resultInfo.totalRows = 3334;
  
  return pOperator;
}

SOperatorInfo* createTableSeqScanOperatorInfo(void* pTsdbReadHandle, STaskRuntimeEnv* pRuntimeEnv) {
  STableScanInfo* pInfo = taosMemoryCalloc(1, sizeof(STableScanInfo));

  pInfo->dataReader = pTsdbReadHandle;
  pInfo->times = 1;
  pInfo->reverseTimes = 0;
  pInfo->order = pRuntimeEnv->pQueryAttr->order.order;
  pInfo->current = 0;
  pInfo->prevGroupId = -1;
  pRuntimeEnv->enableGroupData = true;

  SOperatorInfo* pOperator = taosMemoryCalloc(1, sizeof(SOperatorInfo));
  pOperator->name = "TableSeqScanOperator";
  pOperator->operatorType = QUERY_NODE_PHYSICAL_PLAN_TABLE_SEQ_SCAN;
  pOperator->blockingOptr = false;
  pOperator->status = OP_NOT_OPENED;
  pOperator->info = pInfo;
  pOperator->numOfOutput = pRuntimeEnv->pQueryAttr->numOfCols;
  pOperator->pRuntimeEnv = pRuntimeEnv;
  pOperator->getNextFn = doTableScanImpl;

  return pOperator;
}

SOperatorInfo* createDataBlockInfoScanOperator(void* dataReader, SExecTaskInfo* pTaskInfo) {
  STableScanInfo* pInfo    = taosMemoryCalloc(1, sizeof(STableScanInfo));
  SOperatorInfo* pOperator = taosMemoryCalloc(1, sizeof(SOperatorInfo));
  if (pInfo == NULL || pOperator == NULL) {
    pTaskInfo->code = TSDB_CODE_OUT_OF_MEMORY;
    goto _error;
  }

  pInfo->dataReader       = dataReader;
  pInfo->block.pDataBlock = taosArrayInit(1, sizeof(SColumnInfoData));

  SColumnInfoData infoData = {0};
  infoData.info.type  = TSDB_DATA_TYPE_BINARY;
  infoData.info.bytes = 1024;
  infoData.info.colId = 0;
  taosArrayPush(pInfo->block.pDataBlock, &infoData);

  pOperator->name          = "DataBlockInfoScanOperator";
  //  pOperator->operatorType = OP_TableBlockInfoScan;
  pOperator->blockingOptr  = false;
  pOperator->status        = OP_NOT_OPENED;
  pOperator->_openFn       = operatorDummyOpenFn;
  pOperator->getNextFn     = doBlockInfoScan;

  pOperator->info          = pInfo;
  pOperator->pTaskInfo     = pTaskInfo;

  return pOperator;

  _error:
  taosMemoryFreeClear(pInfo);
  taosMemoryFreeClear(pOperator);
  return NULL;
}

SOperatorInfo* createStreamScanOperatorInfo(void* streamReadHandle, SSDataBlock* pResBlock, SArray* pColList, SArray* pTableIdList, SExecTaskInfo* pTaskInfo) {
  SStreamBlockScanInfo* pInfo = taosMemoryCalloc(1, sizeof(SStreamBlockScanInfo));
  SOperatorInfo*        pOperator = taosMemoryCalloc(1, sizeof(SOperatorInfo));
  if (pInfo == NULL || pOperator == NULL) {
    taosMemoryFreeClear(pInfo);
    taosMemoryFreeClear(pOperator);
    terrno = TSDB_CODE_QRY_OUT_OF_MEMORY;
    return NULL;
  }

  int32_t numOfOutput = taosArrayGetSize(pColList);

  SArray* pColIds = taosArrayInit(4, sizeof(int16_t));
  for(int32_t i = 0; i < numOfOutput; ++i) {
    int16_t* id = taosArrayGet(pColList, i);
    taosArrayPush(pColIds, id);
  }

  pInfo->pColMatchInfo = pColList;

  // set the extract column id to streamHandle
  tqReadHandleSetColIdList((STqReadHandle*)streamReadHandle, pColIds);
  int32_t code = tqReadHandleSetTbUidList(streamReadHandle, pTableIdList);
  if (code != 0) {
    taosMemoryFreeClear(pInfo);
    taosMemoryFreeClear(pOperator);
    return NULL;
  }

  pInfo->pBlockLists = taosArrayInit(4, POINTER_BYTES);
  if (pInfo->pBlockLists == NULL) {
    taosMemoryFreeClear(pInfo);
    taosMemoryFreeClear(pOperator);
    return NULL;
  }

  pInfo->readerHandle = streamReadHandle;
  pInfo->pRes = pResBlock;

  pOperator->name         = "StreamBlockScanOperator";
  pOperator->operatorType = QUERY_NODE_PHYSICAL_PLAN_STREAM_SCAN;
  pOperator->blockingOptr = false;
  pOperator->status       = OP_NOT_OPENED;
  pOperator->info         = pInfo;
  pOperator->numOfOutput  = pResBlock->info.numOfCols;
  pOperator->_openFn      = operatorDummyOpenFn;
  pOperator->getNextFn    = doStreamBlockScan;
  pOperator->closeFn      = operatorDummyCloseFn;
  pOperator->pTaskInfo    = pTaskInfo;

  return pOperator;
}

static int32_t loadSysTableContentCb(void* param, const SDataBuf* pMsg, int32_t code) {
  SOperatorInfo*     operator=(SOperatorInfo*) param;
  SSysTableScanInfo* pScanResInfo = (SSysTableScanInfo*)operator->info;
  if (TSDB_CODE_SUCCESS == code) {
    pScanResInfo->pRsp = pMsg->pData;

    SRetrieveMetaTableRsp* pRsp = pScanResInfo->pRsp;
    pRsp->numOfRows = htonl(pRsp->numOfRows);
    pRsp->useconds  = htobe64(pRsp->useconds);
    pRsp->handle    = htobe64(pRsp->handle);
    pRsp->compLen   = htonl(pRsp->compLen);
  } else {
    operator->pTaskInfo->code = code;
  }

  tsem_post(&pScanResInfo->ready);
}

static SSDataBlock* doFilterResult(SSysTableScanInfo* pInfo) {
  if (pInfo->pCondition == NULL) {
    return pInfo->pRes->info.rows == 0 ? NULL : pInfo->pRes;
  }

  SFilterInfo* filter = NULL;
  int32_t      code = filterInitFromNode(pInfo->pCondition, &filter, 0);

  SFilterColumnParam param1 = {.numOfCols = pInfo->pRes->info.numOfCols, .pDataBlock = pInfo->pRes->pDataBlock};
  code = filterSetDataFromSlotId(filter, &param1);

  int8_t* rowRes = NULL;
  bool    keep = filterExecute(filter, pInfo->pRes, &rowRes, NULL, param1.numOfCols);

  SSDataBlock* px = createOneDataBlock(pInfo->pRes);
  blockDataEnsureCapacity(px, pInfo->pRes->info.rows);

  // TODO refactor
  int32_t numOfRow = 0;
  for (int32_t i = 0; i < pInfo->pRes->info.numOfCols; ++i) {
    SColumnInfoData* pDest = taosArrayGet(px->pDataBlock, i);
    SColumnInfoData* pSrc = taosArrayGet(pInfo->pRes->pDataBlock, i);

    numOfRow = 0;
    for (int32_t j = 0; j < pInfo->pRes->info.rows; ++j) {
      if (rowRes[j] == 0) {
        continue;
      }

      colDataAppend(pDest, numOfRow, colDataGetData(pSrc, j), false);
      numOfRow += 1;
    }
  }

  px->info.rows = numOfRow;
  pInfo->pRes = px;

  return pInfo->pRes->info.rows == 0 ? NULL : pInfo->pRes;
}

EDealRes getDBNameFromConditionWalker(SNode* pNode, void* pContext) {
  int32_t   code = TSDB_CODE_SUCCESS;
  ENodeType nType = nodeType(pNode);

  switch (nType) {
    case QUERY_NODE_OPERATOR: {
      SOperatorNode* node = (SOperatorNode*)pNode;

      if (OP_TYPE_EQUAL == node->opType) {
        *(int32_t*)pContext = 1;
        return DEAL_RES_CONTINUE;
      }

      *(int32_t*)pContext = 0;

      return DEAL_RES_IGNORE_CHILD;
    }
    case QUERY_NODE_COLUMN: {
      if (1 != *(int32_t*)pContext) {
        return DEAL_RES_CONTINUE;
      }

      SColumnNode* node = (SColumnNode*)pNode;
      if (TSDB_INS_USER_STABLES_DBNAME_COLID == node->colId) {
        *(int32_t*)pContext = 2;
        return DEAL_RES_CONTINUE;
      }

      *(int32_t*)pContext = 0;
      return DEAL_RES_CONTINUE;
    }
    case QUERY_NODE_VALUE: {
      if (2 != *(int32_t*)pContext) {
        return DEAL_RES_CONTINUE;
      }

      SValueNode* node = (SValueNode*)pNode;
      char*       dbName = nodesGetValueFromNode(node);
      strncpy(pContext, varDataVal(dbName), varDataLen(dbName));
      *((char*)pContext + varDataLen(dbName)) = 0;
      return DEAL_RES_ERROR;  // stop walk
    }
    default:
      break;
  }

  return DEAL_RES_CONTINUE;
}

void getDBNameFromCondition(SNode* pCondition, char* dbName) {
  if (NULL == pCondition) {
    return;
  }

  nodesWalkExpr(pCondition, getDBNameFromConditionWalker, dbName);
}

static SSDataBlock* doSysTableScan(SOperatorInfo* pOperator, bool* newgroup) {
  // build message and send to mnode to fetch the content of system tables.
  SExecTaskInfo*     pTaskInfo = pOperator->pTaskInfo;
  SSysTableScanInfo* pInfo = pOperator->info;

  // retrieve local table list info from vnode
  if (pInfo->type == TSDB_MGMT_TABLE_TABLE) {
    if (pInfo->pCur == NULL) {
      pInfo->pCur = metaOpenTbCursor(pInfo->readHandle);
    }

    blockDataCleanup(pInfo->pRes);

    int32_t          tableNameSlotId = 1;
    SColumnInfoData* pTableNameCol = taosArrayGet(pInfo->pRes->pDataBlock, tableNameSlotId);

    char*   name = NULL;
    int32_t numOfRows = 0;

    char n[TSDB_TABLE_NAME_LEN] = {0};
    while ((name = metaTbCursorNext(pInfo->pCur)) != NULL) {
      STR_TO_VARSTR(n, name);
      colDataAppend(pTableNameCol, numOfRows, n, false);
      numOfRows += 1;
      if (numOfRows >= pInfo->capacity) {
        break;
      }

      for (int32_t i = 0; i < pInfo->pRes->info.numOfCols; ++i) {
        if (i == tableNameSlotId) {
          continue;
        }

        SColumnInfoData* pColInfoData = taosArrayGet(pInfo->pRes->pDataBlock, i);
        int64_t          tmp = 0;
        char             t[10] = {0};
        STR_TO_VARSTR(t, "_");  //TODO
        if (IS_VAR_DATA_TYPE(pColInfoData->info.type)) {
          colDataAppend(pColInfoData, numOfRows, t, false);
        } else {
          colDataAppend(pColInfoData, numOfRows, (char*)&tmp, false);
        }
      }
    }

    pInfo->loadInfo.totalRows += numOfRows;
    pInfo->pRes->info.rows = numOfRows;

    //    pInfo->elapsedTime;
    //    pInfo->totalBytes;
    return (pInfo->pRes->info.rows == 0) ? NULL : pInfo->pRes;
  } else {  // load the meta from mnode of the given epset
    if (pOperator->status == OP_EXEC_DONE) {
      return NULL;
    }

    int64_t startTs = taosGetTimestampUs();

    pInfo->req.type = pInfo->type;
    strncpy(pInfo->req.tb, tNameGetTableName(&pInfo->name), tListLen(pInfo->req.tb));
    if (pInfo->showRewrite) {
      char dbName[TSDB_DB_NAME_LEN] = {0};
      getDBNameFromCondition(pInfo->pCondition, dbName);
      sprintf(pInfo->req.db, "%d.%s", pInfo->accountId, dbName);
    }

    int32_t contLen = tSerializeSRetrieveTableReq(NULL, 0, &pInfo->req);
    char*   buf1 = taosMemoryCalloc(1, contLen);
    tSerializeSRetrieveTableReq(buf1, contLen, &pInfo->req);

    // send the fetch remote task result reques
    SMsgSendInfo* pMsgSendInfo = taosMemoryCalloc(1, sizeof(SMsgSendInfo));
    if (NULL == pMsgSendInfo) {
      qError("%s prepare message %d failed", GET_TASKID(pTaskInfo), (int32_t)sizeof(SMsgSendInfo));
      pTaskInfo->code = TSDB_CODE_QRY_OUT_OF_MEMORY;
      return NULL;
    }

    pMsgSendInfo->param = pOperator;
    pMsgSendInfo->msgInfo.pData = buf1;
    pMsgSendInfo->msgInfo.len = contLen;
    pMsgSendInfo->msgType = TDMT_MND_SYSTABLE_RETRIEVE;
    pMsgSendInfo->fp = loadSysTableContentCb;

    int64_t transporterId = 0;
    int32_t code = asyncSendMsgToServer(pInfo->pTransporter, &pInfo->epSet, &transporterId, pMsgSendInfo);
    tsem_wait(&pInfo->ready);

    if (pTaskInfo->code) {
      return NULL;
    }

    SRetrieveMetaTableRsp* pRsp = pInfo->pRsp;
    pInfo->req.showId = pRsp->handle;

    if (pRsp->numOfRows == 0 || pRsp->completed) {
      pOperator->status = OP_EXEC_DONE;
    }

    if (pRsp->numOfRows == 0) {
      //      qDebug("%s vgId:%d, taskID:0x%"PRIx64" %d of total completed, rowsOfSource:%"PRIu64", totalRows:%"PRIu64"
      //      try next",
      //             GET_TASKID(pTaskInfo), pSource->addr.nodeId, pSource->taskId, pExchangeInfo->current + 1,
      //             pDataInfo->totalRows, pExchangeInfo->totalRows);
      return NULL;
    }

    SRetrieveMetaTableRsp* pTableRsp = pInfo->pRsp;
    setSDataBlockFromFetchRsp(pInfo->pRes, &pInfo->loadInfo, pTableRsp->numOfRows, pTableRsp->data, pTableRsp->compLen,
                              pOperator->numOfOutput, startTs, NULL, pInfo->scanCols);

    return doFilterResult(pInfo);
  }

  return NULL;
}

SOperatorInfo* createSysTableScanOperatorInfo(void* pSysTableReadHandle, SSDataBlock* pResBlock, const SName* pName,
                                              SNode* pCondition, SEpSet epset, SArray* colList,
                                              SExecTaskInfo* pTaskInfo, bool showRewrite, int32_t accountId) {
  SSysTableScanInfo* pInfo = taosMemoryCalloc(1, sizeof(SSysTableScanInfo));
  SOperatorInfo*     pOperator = taosMemoryCalloc(1, sizeof(SOperatorInfo));
  if (pInfo == NULL || pOperator == NULL) {
    taosMemoryFreeClear(pInfo);
    taosMemoryFreeClear(pOperator);
    terrno = TSDB_CODE_QRY_OUT_OF_MEMORY;
    return NULL;
  }

  pInfo->accountId = accountId;
  pInfo->showRewrite = showRewrite;
  pInfo->pRes = pResBlock;
  pInfo->capacity = 4096;
  pInfo->pCondition = pCondition;
  pInfo->scanCols = colList;

  // TODO remove it
  int32_t     tableType = 0;
  const char* name = tNameGetTableName(pName);
  if (strncasecmp(name, TSDB_INS_TABLE_USER_DATABASES, tListLen(pName->tname)) == 0) {
    tableType = TSDB_MGMT_TABLE_DB;
  } else if (strncasecmp(name, TSDB_INS_TABLE_USER_USERS, tListLen(pName->tname)) == 0) {
    tableType = TSDB_MGMT_TABLE_USER;
  } else if (strncasecmp(name, TSDB_INS_TABLE_DNODES, tListLen(pName->tname)) == 0) {
    tableType = TSDB_MGMT_TABLE_DNODE;
  } else if (strncasecmp(name, TSDB_INS_TABLE_MNODES, tListLen(pName->tname)) == 0) {
    tableType = TSDB_MGMT_TABLE_MNODE;
  } else if (strncasecmp(name, TSDB_INS_TABLE_MODULES, tListLen(pName->tname)) == 0) {
    tableType = TSDB_MGMT_TABLE_MODULE;
  } else if (strncasecmp(name, TSDB_INS_TABLE_QNODES, tListLen(pName->tname)) == 0) {
    tableType = TSDB_MGMT_TABLE_QNODE;
  } else if (strncasecmp(name, TSDB_INS_TABLE_USER_FUNCTIONS, tListLen(pName->tname)) == 0) {
    tableType = TSDB_MGMT_TABLE_FUNC;
  } else if (strncasecmp(name, TSDB_INS_TABLE_USER_INDEXES, tListLen(pName->tname)) == 0) {
    //    tableType = TSDB_MGMT_TABLE_INDEX;
  } else if (strncasecmp(name, TSDB_INS_TABLE_USER_STABLES, tListLen(pName->tname)) == 0) {
    tableType = TSDB_MGMT_TABLE_STB;
  } else if (strncasecmp(name, TSDB_INS_TABLE_USER_STREAMS, tListLen(pName->tname)) == 0) {
    tableType = TSDB_MGMT_TABLE_STREAMS;
  } else if (strncasecmp(name, TSDB_INS_TABLE_USER_TABLES, tListLen(pName->tname)) == 0) {
    tableType = TSDB_MGMT_TABLE_TABLE;
  } else if (strncasecmp(name, TSDB_INS_TABLE_VGROUPS, tListLen(pName->tname)) == 0) {
    tableType = TSDB_MGMT_TABLE_VGROUP;
  } else if (strncasecmp(name, TSDB_INS_TABLE_USER_TABLE_DISTRIBUTED, tListLen(pName->tname)) == 0) {
    //    tableType = TSDB_MGMT_TABLE_DIST;
  } else {
    ASSERT(0);
  }

  tNameAssign(&pInfo->name, pName);
  pInfo->type = tableType;
  if (pInfo->type == TSDB_MGMT_TABLE_TABLE) {
    pInfo->readHandle = pSysTableReadHandle;
    blockDataEnsureCapacity(pInfo->pRes, pInfo->capacity);
  } else {
    tsem_init(&pInfo->ready, 0, 0);
    pInfo->epSet = epset;

#if 1
    {  // todo refactor
      SRpcInit rpcInit;
      memset(&rpcInit, 0, sizeof(rpcInit));
      rpcInit.localPort = 0;
      rpcInit.label = "DB-META";
      rpcInit.numOfThreads = 1;
      rpcInit.cfp = qProcessFetchRsp;
      rpcInit.sessions = tsMaxConnections;
      rpcInit.connType = TAOS_CONN_CLIENT;
      rpcInit.user = (char*)"root";
      rpcInit.idleTime = tsShellActivityTimer * 1000;
      rpcInit.ckey = "key";
      rpcInit.spi = 1;
      rpcInit.secret = (char*)"dcc5bed04851fec854c035b2e40263b6";

      pInfo->pTransporter = rpcOpen(&rpcInit);
      if (pInfo->pTransporter == NULL) {
        return NULL;  // todo
      }
    }
#endif
  }

  pOperator->name = "SysTableScanOperator";
  pOperator->operatorType = QUERY_NODE_PHYSICAL_PLAN_SYSTABLE_SCAN;
  pOperator->blockingOptr = false;
  pOperator->status = OP_NOT_OPENED;
  pOperator->info = pInfo;
  pOperator->numOfOutput = pResBlock->info.numOfCols;
  pOperator->getNextFn = doSysTableScan;
  pOperator->closeFn = destroySysTableScannerOperatorInfo;
  pOperator->pTaskInfo = pTaskInfo;

  return pOperator;
}

=======
>>>>>>> 928cbcec
static int32_t doInitAggInfoSup(SAggSupporter* pAggSup, SqlFunctionCtx* pCtx, int32_t numOfOutput, const char* pKey);
static void    cleanupAggSup(SAggSupporter* pAggSup);

static void destroySortedMergeOperatorInfo(void* param, int32_t numOfOutput) {
  SSortedMergeOperatorInfo* pInfo = (SSortedMergeOperatorInfo*)param;
  taosArrayDestroy(pInfo->pSortInfo);
  taosArrayDestroy(pInfo->groupInfo);

  if (pInfo->pSortHandle != NULL) {
    tsortDestroySortHandle(pInfo->pSortHandle);
  }

  blockDataDestroy(pInfo->binfo.pRes);
  cleanupAggSup(&pInfo->aggSup);
}

static void destroySlimitOperatorInfo(void* param, int32_t numOfOutput) {
  SSLimitOperatorInfo* pInfo = (SSLimitOperatorInfo*)param;
  taosArrayDestroy(pInfo->orderColumnList);
  pInfo->pRes = blockDataDestroy(pInfo->pRes);
  taosMemoryFreeClear(pInfo->prevRow);
}

static void assignExprInfo(SExprInfo* dst, const SExprInfo* src) {
  assert(dst != NULL && src != NULL);

  *dst = *src;

  dst->pExpr = exprdup(src->pExpr);
  dst->base.pParam = taosMemoryCalloc(src->base.numOfParams, sizeof(SColumn));
  memcpy(dst->base.pParam, src->base.pParam, sizeof(SColumn) * src->base.numOfParams);

  //  memset(dst->base.param, 0, sizeof(SVariant) * tListLen(dst->base.param));
  //  for (int32_t j = 0; j < src->base.numOfParams; ++j) {
  //    taosVariantAssign(&dst->base.param[j], &src->base.param[j]);
  //  }
}

static SExprInfo* exprArrayDup(SArray* pExprList) {
  size_t numOfOutput = taosArrayGetSize(pExprList);

  SExprInfo* p = taosMemoryCalloc(numOfOutput, sizeof(SExprInfo));
  for (int32_t i = 0; i < numOfOutput; ++i) {
    SExprInfo* pExpr = taosArrayGetP(pExprList, i);
    assignExprInfo(&p[i], pExpr);
  }

  return p;
}

// TODO merge aggregate super table
static void appendOneRowToDataBlock(SSDataBlock* pBlock, STupleHandle* pTupleHandle) {
  for (int32_t i = 0; i < pBlock->info.numOfCols; ++i) {
    SColumnInfoData* pColInfo = taosArrayGet(pBlock->pDataBlock, i);

    bool isNull = tsortIsNullVal(pTupleHandle, i);
    if (isNull) {
      colDataAppend(pColInfo, pBlock->info.rows, NULL, true);
    } else {
      char* pData = tsortGetValue(pTupleHandle, i);
      colDataAppend(pColInfo, pBlock->info.rows, pData, false);
    }
  }

  pBlock->info.rows += 1;
}

static SSDataBlock* getSortedBlockData(SSortHandle* pHandle, SSDataBlock* pDataBlock, bool hasVarCol,
                                       int32_t capacity) {
  blockDataCleanup(pDataBlock);

  while (1) {
    STupleHandle* pTupleHandle = tsortNextTuple(pHandle);
    if (pTupleHandle == NULL) {
      break;
    }

    appendOneRowToDataBlock(pDataBlock, pTupleHandle);
    if (pDataBlock->info.rows >= capacity) {
      return pDataBlock;
    }
  }

  return (pDataBlock->info.rows > 0) ? pDataBlock : NULL;
}

SSDataBlock* loadNextDataBlock(void* param) {
  SOperatorInfo* pOperator = (SOperatorInfo*)param;
  bool           newgroup = false;

  return pOperator->getNextFn(pOperator, &newgroup);
}

static bool needToMerge(SSDataBlock* pBlock, SArray* groupInfo, char** buf, int32_t rowIndex) {
  size_t size = taosArrayGetSize(groupInfo);
  if (size == 0) {
    return true;
  }

  for (int32_t i = 0; i < size; ++i) {
    int32_t* index = taosArrayGet(groupInfo, i);

    SColumnInfoData* pColInfo = taosArrayGet(pBlock->pDataBlock, *index);
    bool             isNull = colDataIsNull(pColInfo, rowIndex, pBlock->info.rows, NULL);

    if ((isNull && buf[i] != NULL) || (!isNull && buf[i] == NULL)) {
      return false;
    }

    char* pCell = colDataGetData(pColInfo, rowIndex);
    if (IS_VAR_DATA_TYPE(pColInfo->info.type)) {
      if (varDataLen(pCell) != varDataLen(buf[i])) {
        return false;
      } else {
        if (memcmp(varDataVal(pCell), varDataVal(buf[i]), varDataLen(pCell)) != 0) {
          return false;
        }
      }
    } else {
      if (memcmp(pCell, buf[i], pColInfo->info.bytes) != 0) {
        return false;
      }
    }
  }

  return 0;
}

static void doMergeResultImpl(SSortedMergeOperatorInfo* pInfo, SqlFunctionCtx* pCtx, int32_t numOfExpr,
                              int32_t rowIndex) {
  for (int32_t j = 0; j < numOfExpr; ++j) {  // TODO set row index
    pCtx[j].startRow = rowIndex;
  }

  for (int32_t j = 0; j < numOfExpr; ++j) {
    int32_t functionId = pCtx[j].functionId;
    //    pCtx[j].fpSet->addInput(&pCtx[j]);

    //    if (functionId < 0) {
    //      SUdfInfo* pUdfInfo = taosArrayGet(pInfo->udfInfo, -1 * functionId - 1);
    //      doInvokeUdf(pUdfInfo, &pCtx[j], 0, TSDB_UDF_FUNC_MERGE);
    //    } else {
    //      assert(!TSDB_FUNC_IS_SCALAR(functionId));
    //      aAggs[functionId].mergeFunc(&pCtx[j]);
    //    }
  }
}

static void doFinalizeResultImpl(SqlFunctionCtx* pCtx, int32_t numOfExpr) {
  for (int32_t j = 0; j < numOfExpr; ++j) {
    int32_t functionId = pCtx[j].functionId;
    //    if (functionId == FUNC_TAG_DUMMY || functionId == FUNC_TS_DUMMY) {
    //      continue;
    //    }

    //    if (functionId < 0) {
    //      SUdfInfo* pUdfInfo = taosArrayGet(pInfo->udfInfo, -1 * functionId - 1);
    //      doInvokeUdf(pUdfInfo, &pCtx[j], 0, TSDB_UDF_FUNC_FINALIZE);
    //    } else {
    pCtx[j].fpSet.finalize(&pCtx[j]);
  }
}

static bool saveCurrentTuple(char** rowColData, SArray* pColumnList, SSDataBlock* pBlock, int32_t rowIndex) {
  int32_t size = (int32_t)taosArrayGetSize(pColumnList);

  for (int32_t i = 0; i < size; ++i) {
    int32_t*         index = taosArrayGet(pColumnList, i);
    SColumnInfoData* pColInfo = taosArrayGet(pBlock->pDataBlock, *index);

    char* data = colDataGetData(pColInfo, rowIndex);
    memcpy(rowColData[i], data, colDataGetLength(pColInfo, rowIndex));
  }

  return true;
}

static void doMergeImpl(SOperatorInfo* pOperator, int32_t numOfExpr, SSDataBlock* pBlock) {
  SSortedMergeOperatorInfo* pInfo = pOperator->info;

  SqlFunctionCtx* pCtx = pInfo->binfo.pCtx;
  for (int32_t i = 0; i < pBlock->info.numOfCols; ++i) {
    pCtx[i].size = 1;
  }

  for (int32_t i = 0; i < pBlock->info.rows; ++i) {
    if (!pInfo->hasGroupVal) {
      ASSERT(i == 0);
      doMergeResultImpl(pInfo, pCtx, numOfExpr, i);
      pInfo->hasGroupVal = saveCurrentTuple(pInfo->groupVal, pInfo->groupInfo, pBlock, i);
    } else {
      if (needToMerge(pBlock, pInfo->groupInfo, pInfo->groupVal, i)) {
        doMergeResultImpl(pInfo, pCtx, numOfExpr, i);
      } else {
        doFinalizeResultImpl(pCtx, numOfExpr);
        int32_t numOfRows = getNumOfResult(pInfo->binfo.pCtx, pOperator->numOfOutput, NULL);
        //        setTagValueForMultipleRows(pCtx, pOperator->numOfOutput, numOfRows);

        // TODO check for available buffer;

        // next group info data
        pInfo->binfo.pRes->info.rows += numOfRows;
        for (int32_t j = 0; j < numOfExpr; ++j) {
          if (pCtx[j].functionId < 0) {
            continue;
          }

          pCtx[j].fpSet.process(&pCtx[j]);
        }

        doMergeResultImpl(pInfo, pCtx, numOfExpr, i);
        pInfo->hasGroupVal = saveCurrentTuple(pInfo->groupVal, pInfo->groupInfo, pBlock, i);
      }
    }
  }
}

static SSDataBlock* doMerge(SOperatorInfo* pOperator) {
  SSortedMergeOperatorInfo* pInfo = pOperator->info;
  SSortHandle*              pHandle = pInfo->pSortHandle;

  SSDataBlock* pDataBlock = createOneDataBlock(pInfo->binfo.pRes);
  blockDataEnsureCapacity(pDataBlock, pInfo->binfo.capacity);

  while (1) {
    blockDataCleanup(pDataBlock);
    while (1) {
      STupleHandle* pTupleHandle = tsortNextTuple(pHandle);
      if (pTupleHandle == NULL) {
        break;
      }

      // build datablock for merge for one group
      appendOneRowToDataBlock(pDataBlock, pTupleHandle);
      if (pDataBlock->info.rows >= pInfo->binfo.capacity) {
        break;
      }
    }

    if (pDataBlock->info.rows == 0) {
      break;
    }

    setInputDataBlock(pOperator, pInfo->binfo.pCtx, pDataBlock, TSDB_ORDER_ASC);
    //  updateOutputBuf(&pInfo->binfo, &pAggInfo->bufCapacity, pBlock->info.rows * pAggInfo->resultRowFactor,
    //  pOperator->pRuntimeEnv, true);
    doMergeImpl(pOperator, pOperator->numOfOutput, pDataBlock);
    // flush to tuple store, and after all data have been handled, return to upstream node or sink node
  }

  doFinalizeResultImpl(pInfo->binfo.pCtx, pOperator->numOfOutput);
  int32_t numOfRows = getNumOfResult(pInfo->binfo.pCtx, pOperator->numOfOutput, NULL);
  //        setTagValueForMultipleRows(pCtx, pOperator->numOfOutput, numOfRows);

  // TODO check for available buffer;

  // next group info data
  pInfo->binfo.pRes->info.rows += numOfRows;
  return (pInfo->binfo.pRes->info.rows > 0) ? pInfo->binfo.pRes : NULL;
}

static SSDataBlock* doSortedMerge(SOperatorInfo* pOperator, bool* newgroup) {
  if (pOperator->status == OP_EXEC_DONE) {
    return NULL;
  }

  SExecTaskInfo*            pTaskInfo = pOperator->pTaskInfo;
  SSortedMergeOperatorInfo* pInfo = pOperator->info;
  if (pOperator->status == OP_RES_TO_RETURN) {
    return getSortedBlockData(pInfo->pSortHandle, pInfo->binfo.pRes, pInfo->hasVarCol, pInfo->binfo.capacity);
  }

  int32_t numOfBufPage = pInfo->sortBufSize / pInfo->bufPageSize;
  pInfo->pSortHandle = tsortCreateSortHandle(pInfo->pSortInfo, SORT_MULTISOURCE_MERGE, pInfo->bufPageSize, numOfBufPage,
                                             pInfo->binfo.pRes, "GET_TASKID(pTaskInfo)");

  tsortSetFetchRawDataFp(pInfo->pSortHandle, loadNextDataBlock);

  for (int32_t i = 0; i < pOperator->numOfDownstream; ++i) {
    SGenericSource* ps = taosMemoryCalloc(1, sizeof(SGenericSource));
    ps->param = pOperator->pDownstream[i];
    tsortAddSource(pInfo->pSortHandle, ps);
  }

  int32_t code = tsortOpen(pInfo->pSortHandle);
  if (code != TSDB_CODE_SUCCESS) {
    longjmp(pTaskInfo->env, terrno);
  }

  pOperator->status = OP_RES_TO_RETURN;
  return doMerge(pOperator);
}

static int32_t initGroupCol(SExprInfo* pExprInfo, int32_t numOfCols, SArray* pGroupInfo,
                            SSortedMergeOperatorInfo* pInfo) {
  if (pGroupInfo == NULL || taosArrayGetSize(pGroupInfo) == 0) {
    return 0;
  }

  int32_t len = 0;
  SArray* plist = taosArrayInit(3, sizeof(SColumn));
  pInfo->groupInfo = taosArrayInit(3, sizeof(int32_t));

  if (plist == NULL || pInfo->groupInfo == NULL) {
    return TSDB_CODE_OUT_OF_MEMORY;
  }

  size_t numOfGroupCol = taosArrayGetSize(pInfo->groupInfo);
  for (int32_t i = 0; i < numOfGroupCol; ++i) {
    SColumn* pCol = taosArrayGet(pGroupInfo, i);
    for (int32_t j = 0; j < numOfCols; ++j) {
      SExprInfo* pe = &pExprInfo[j];
      if (pe->base.resSchema.colId == pCol->colId) {
        taosArrayPush(plist, pCol);
        taosArrayPush(pInfo->groupInfo, &j);
        len += pCol->bytes;
        break;
      }
    }
  }

  ASSERT(taosArrayGetSize(pGroupInfo) == taosArrayGetSize(plist));

  pInfo->groupVal = taosMemoryCalloc(1, (POINTER_BYTES * numOfGroupCol + len));
  if (pInfo->groupVal == NULL) {
    taosArrayDestroy(plist);
    return TSDB_CODE_OUT_OF_MEMORY;
  }

  int32_t offset = 0;
  char*   start = (char*)(pInfo->groupVal + (POINTER_BYTES * numOfGroupCol));
  for (int32_t i = 0; i < numOfGroupCol; ++i) {
    pInfo->groupVal[i] = start + offset;
    SColumn* pCol = taosArrayGet(plist, i);
    offset += pCol->bytes;
  }

  taosArrayDestroy(plist);

  return TSDB_CODE_SUCCESS;
}

SOperatorInfo* createSortedMergeOperatorInfo(SOperatorInfo** downstream, int32_t numOfDownstream, SExprInfo* pExprInfo,
                                             int32_t num, SArray* pSortInfo, SArray* pGroupInfo,
                                             SExecTaskInfo* pTaskInfo) {
  SSortedMergeOperatorInfo* pInfo = taosMemoryCalloc(1, sizeof(SSortedMergeOperatorInfo));
  SOperatorInfo*            pOperator = taosMemoryCalloc(1, sizeof(SOperatorInfo));
  if (pInfo == NULL || pOperator == NULL) {
    goto _error;
  }

  pInfo->binfo.pCtx = createSqlFunctionCtx_rv(pExprInfo, num, &pInfo->binfo.rowCellInfoOffset);
  initResultRowInfo(&pInfo->binfo.resultRowInfo, (int32_t)1);

  if (pInfo->binfo.pCtx == NULL || pInfo->binfo.pRes == NULL) {
    goto _error;
  }

  int32_t code = doInitAggInfoSup(&pInfo->aggSup, pInfo->binfo.pCtx, num, pTaskInfo->id.str);
  if (code != TSDB_CODE_SUCCESS) {
    goto _error;
  }

  setFunctionResultOutput(&pInfo->binfo, &pInfo->aggSup, MAIN_SCAN, pTaskInfo);
  code = initGroupCol(pExprInfo, num, pGroupInfo, pInfo);
  if (code != TSDB_CODE_SUCCESS) {
    goto _error;
  }

  //  pInfo->resultRowFactor = (int32_t)(getRowNumForMultioutput(pRuntimeEnv->pQueryAttr,
  //      pRuntimeEnv->pQueryAttr->topBotQuery, false));
  pInfo->sortBufSize = 1024 * 16;  // 1MB
  pInfo->bufPageSize = 1024;
  pInfo->pSortInfo = pSortInfo;

  pInfo->binfo.capacity = blockDataGetCapacityInRow(pInfo->binfo.pRes, pInfo->bufPageSize);

  pOperator->name = "SortedMerge";
  // pOperator->operatorType = OP_SortedMerge;
  pOperator->blockingOptr = true;
  pOperator->status = OP_NOT_OPENED;
  pOperator->info = pInfo;
  pOperator->numOfOutput = num;
  pOperator->pExpr = pExprInfo;

  pOperator->pTaskInfo = pTaskInfo;
  pOperator->getNextFn = doSortedMerge;
  pOperator->closeFn = destroySortedMergeOperatorInfo;

  code = appendDownstream(pOperator, downstream, numOfDownstream);
  if (code != TSDB_CODE_SUCCESS) {
    goto _error;
  }

  return pOperator;

_error:
  if (pInfo != NULL) {
    destroySortedMergeOperatorInfo(pInfo, num);
  }

  taosMemoryFreeClear(pInfo);
  taosMemoryFreeClear(pOperator);
  terrno = TSDB_CODE_QRY_OUT_OF_MEMORY;
  return NULL;
}

static SSDataBlock* doSort(SOperatorInfo* pOperator, bool* newgroup) {
  if (pOperator->status == OP_EXEC_DONE) {
    return NULL;
  }

  SExecTaskInfo*     pTaskInfo = pOperator->pTaskInfo;
  SSortOperatorInfo* pInfo = pOperator->info;
  bool               hasVarCol = pInfo->pDataBlock->info.hasVarCol;

  if (pOperator->status == OP_RES_TO_RETURN) {
    return getSortedBlockData(pInfo->pSortHandle, pInfo->pDataBlock, hasVarCol, pInfo->numOfRowsInRes);
  }

  int32_t numOfBufPage = pInfo->sortBufSize / pInfo->bufPageSize;
  pInfo->pSortHandle = tsortCreateSortHandle(pInfo->pSortInfo, SORT_SINGLESOURCE_SORT, pInfo->bufPageSize, numOfBufPage,
                                             pInfo->pDataBlock, "GET_TASKID(pTaskInfo)");

  tsortSetFetchRawDataFp(pInfo->pSortHandle, loadNextDataBlock);

  SGenericSource* ps = taosMemoryCalloc(1, sizeof(SGenericSource));
  ps->param = pOperator->pDownstream[0];
  tsortAddSource(pInfo->pSortHandle, ps);

  int32_t code = tsortOpen(pInfo->pSortHandle);
  if (code != TSDB_CODE_SUCCESS) {
    longjmp(pTaskInfo->env, terrno);
  }

  pOperator->status = OP_RES_TO_RETURN;
  return getSortedBlockData(pInfo->pSortHandle, pInfo->pDataBlock, hasVarCol, pInfo->numOfRowsInRes);
}

SOperatorInfo* createSortOperatorInfo(SOperatorInfo* downstream, SSDataBlock* pResBlock, SArray* pSortInfo,
                                      SExecTaskInfo* pTaskInfo) {
  SSortOperatorInfo* pInfo = taosMemoryCalloc(1, sizeof(SSortOperatorInfo));
  SOperatorInfo*     pOperator = taosMemoryCalloc(1, sizeof(SOperatorInfo));
  if (pInfo == NULL || pOperator == NULL) {
    taosMemoryFreeClear(pInfo);
    taosMemoryFreeClear(pOperator);
    terrno = TSDB_CODE_QRY_OUT_OF_MEMORY;
    return NULL;
  }

  pInfo->sortBufSize = 1024 * 16;  // 1MB, TODO dynamic set the available sort buffer
  pInfo->bufPageSize = 1024;
  pInfo->numOfRowsInRes = 1024;
  pInfo->pDataBlock = pResBlock;
  pInfo->pSortInfo = pSortInfo;

  pOperator->name = "Sort";
  pOperator->operatorType = QUERY_NODE_PHYSICAL_PLAN_SORT;
  pOperator->blockingOptr = true;
  pOperator->status = OP_NOT_OPENED;
  pOperator->info = pInfo;

  pOperator->pTaskInfo = pTaskInfo;
  pOperator->getNextFn = doSort;
  pOperator->closeFn = destroyOrderOperatorInfo;

  int32_t code = appendDownstream(pOperator, &downstream, 1);
  return pOperator;
}

static int32_t getTableScanOrder(STableScanInfo* pTableScanInfo) { return pTableScanInfo->order; }

// this is a blocking operator
static int32_t doOpenAggregateOptr(SOperatorInfo* pOperator) {
  if (OPTR_IS_OPENED(pOperator)) {
    return TSDB_CODE_SUCCESS;
  }

  SAggOperatorInfo* pAggInfo = pOperator->info;
  SOptrBasicInfo*   pInfo = &pAggInfo->binfo;

  int32_t        order = TSDB_ORDER_ASC;
  SOperatorInfo* downstream = pOperator->pDownstream[0];

  bool newgroup = true;
  while (1) {
    publishOperatorProfEvent(downstream, QUERY_PROF_BEFORE_OPERATOR_EXEC);
    SSDataBlock* pBlock = downstream->getNextFn(downstream, &newgroup);
    publishOperatorProfEvent(downstream, QUERY_PROF_AFTER_OPERATOR_EXEC);

    if (pBlock == NULL) {
      break;
    }
    //    if (pAggInfo->current != NULL) {
    //      setTagValue(pOperator, pAggInfo->current->pTable, pInfo->pCtx, pOperator->numOfOutput);
    //    }

    // the pDataBlock are always the same one, no need to call this again
    setInputDataBlock(pOperator, pInfo->pCtx, pBlock, order);
    doAggregateImpl(pOperator, 0, pInfo->pCtx);
  }

  finalizeQueryResult(pInfo->pCtx, pOperator->numOfOutput);

  OPTR_SET_OPENED(pOperator);
  return TSDB_CODE_SUCCESS;
}

static SSDataBlock* getAggregateResult(SOperatorInfo* pOperator, bool* newgroup) {
  SAggOperatorInfo* pAggInfo = pOperator->info;
  SOptrBasicInfo*   pInfo = &pAggInfo->binfo;

  if (pOperator->status == OP_EXEC_DONE) {
    return NULL;
  }

  SExecTaskInfo* pTaskInfo = pOperator->pTaskInfo;
  pTaskInfo->code = pOperator->_openFn(pOperator);
  if (pTaskInfo->code != TSDB_CODE_SUCCESS) {
    return NULL;
  }

  getNumOfResult(pInfo->pCtx, pOperator->numOfOutput, pInfo->pRes);
  doSetOperatorCompleted(pOperator);

  return (blockDataGetNumOfRows(pInfo->pRes) != 0) ? pInfo->pRes : NULL;
}

static void aggEncodeResultRow(SOperatorInfo* pOperator, char** result, int32_t* length) {
  SAggOperatorInfo* pAggInfo = pOperator->info;
  SAggSupporter*    pSup = &pAggInfo->aggSup;

  int32_t size = taosHashGetSize(pSup->pResultRowHashTable);
  size_t  keyLen = POINTER_BYTES;  // estimate the key length
  int32_t totalSize = sizeof(int32_t) + size * (sizeof(int32_t) + keyLen + sizeof(int32_t) + pSup->resultRowSize);
  *result = taosMemoryCalloc(1, totalSize);
  if (*result == NULL) {
    terrno = TSDB_CODE_OUT_OF_MEMORY;
    return;
  }
  *(int32_t*)(*result) = size;
  int32_t offset = sizeof(int32_t);
  void*   pIter = taosHashIterate(pSup->pResultRowHashTable, NULL);
  while (pIter) {
    void*        key = taosHashGetKey(pIter, &keyLen);
    SResultRow** p1 = (SResultRow**)pIter;

    // recalculate the result size
    int32_t realTotalSize = offset + sizeof(int32_t) + keyLen + sizeof(int32_t) + pSup->resultRowSize;
    if (realTotalSize > totalSize) {
      char* tmp = taosMemoryRealloc(*result, realTotalSize);
      if (tmp == NULL) {
        terrno = TSDB_CODE_OUT_OF_MEMORY;
        taosMemoryFree(*result);
        *result = NULL;
        return;
      } else {
        *result = tmp;
      }
    }
    // save key
    *(int32_t*)(*result + offset) = keyLen;
    offset += sizeof(int32_t);
    memcpy(*result + offset, key, keyLen);
    offset += keyLen;

    // save value
    *(int32_t*)(*result + offset) = pSup->resultRowSize;
    offset += sizeof(int32_t);
    memcpy(*result + offset, *p1, pSup->resultRowSize);
    offset += pSup->resultRowSize;

    pIter = taosHashIterate(pSup->pResultRowHashTable, pIter);
  }

  if (length) {
    *length = offset;
  }
  return;
}

static bool aggDecodeResultRow(SOperatorInfo* pOperator, char* result, int32_t length) {
  if (!result || length <= 0) {
    return false;
  }

  SAggOperatorInfo* pAggInfo = pOperator->info;
  SAggSupporter*    pSup = &pAggInfo->aggSup;
  SOptrBasicInfo*   pInfo = &pAggInfo->binfo;

  //  int32_t size = taosHashGetSize(pSup->pResultRowHashTable);
  int32_t count = *(int32_t*)(result);

  int32_t offset = sizeof(int32_t);
  while (count-- > 0 && length > offset) {
    int32_t keyLen = *(int32_t*)(result + offset);
    offset += sizeof(int32_t);

    uint64_t    tableGroupId = *(uint64_t*)(result + offset);
    SResultRow* resultRow = getNewResultRow_rv(pSup->pResultBuf, tableGroupId, pSup->resultRowSize);
    if (!resultRow) {
      terrno = TSDB_CODE_TSC_INVALID_INPUT;
      return false;
    }
    // add a new result set for a new group
    taosHashPut(pSup->pResultRowHashTable, result + offset, keyLen, &resultRow, POINTER_BYTES);

    offset += keyLen;
    int32_t valueLen = *(int32_t*)(result + offset);
    if (valueLen != pSup->resultRowSize) {
      terrno = TSDB_CODE_TSC_INVALID_INPUT;
      return false;
    }
    offset += sizeof(int32_t);
    int32_t pageId = resultRow->pageId;
    int32_t pOffset = resultRow->offset;
    memcpy(resultRow, result + offset, valueLen);
    resultRow->pageId = pageId;
    resultRow->offset = pOffset;
    offset += valueLen;

    initResultRow(resultRow);
    pInfo->resultRowInfo.pPosition[pInfo->resultRowInfo.size++] =
        (SResultRowPosition){.pageId = resultRow->pageId, .offset = resultRow->offset};
  }

  if (offset != length) {
    terrno = TSDB_CODE_TSC_INVALID_INPUT;
    return false;
  }
  return true;
}

static SSDataBlock* doMultiTableAggregate(SOperatorInfo* pOperator, bool* newgroup) {
  if (pOperator->status == OP_EXEC_DONE) {
    return NULL;
  }

  SAggOperatorInfo* pAggInfo = pOperator->info;
  SOptrBasicInfo*   pInfo = &pAggInfo->binfo;
  SExecTaskInfo*    pTaskInfo = pOperator->pTaskInfo;

  if (pOperator->status == OP_RES_TO_RETURN) {
    toSDatablock(&pAggInfo->groupResInfo, pAggInfo->pResultBuf, pInfo->pRes, pAggInfo->binfo.capacity,
                 pAggInfo->binfo.rowCellInfoOffset);

    if (pInfo->pRes->info.rows == 0 || !hasRemainDataInCurrentGroup(&pAggInfo->groupResInfo)) {
      pOperator->status = OP_EXEC_DONE;
    }

    return pInfo->pRes;
  }

  // table scan order
  int32_t        order = TSDB_ORDER_ASC;
  SOperatorInfo* downstream = pOperator->pDownstream[0];

  while (1) {
    publishOperatorProfEvent(downstream, QUERY_PROF_BEFORE_OPERATOR_EXEC);
    SSDataBlock* pBlock = downstream->getNextFn(downstream, newgroup);
    publishOperatorProfEvent(downstream, QUERY_PROF_AFTER_OPERATOR_EXEC);

    if (pBlock == NULL) {
      break;
    }

    //    setTagValue(pOperator, pRuntimeEnv->current->pTable, pInfo->pCtx, pOperator->numOfOutput);
    //    if (downstream->operatorType == OP_TableScan) {
    //      STableScanInfo* pScanInfo = downstream->info;
    //      order = getTableScanOrder(pScanInfo);
    //    }

    // the pDataBlock are always the same one, no need to call this again
    setInputDataBlock(pOperator, pInfo->pCtx, pBlock, order);

    TSKEY key = 0;
    if (order == TSDB_ORDER_ASC) {
      key = pBlock->info.window.ekey;
      TSKEY_MAX_ADD(key, 1);
    } else {
      key = pBlock->info.window.skey;
      TSKEY_MIN_SUB(key, -1);
    }

    setExecutionContext(pOperator->numOfOutput, pAggInfo->current->groupIndex, key, pTaskInfo, pAggInfo->current,
                        pAggInfo);
    doAggregateImpl(pOperator, 0, pInfo->pCtx);
  }

  pOperator->status = OP_RES_TO_RETURN;
  closeAllResultRows(&pInfo->resultRowInfo);
  updateNumOfRowsInResultRows(pInfo->pCtx, pOperator->numOfOutput, &pInfo->resultRowInfo, pInfo->rowCellInfoOffset);

  initGroupResInfo(&pAggInfo->groupResInfo, &pInfo->resultRowInfo);
  toSDatablock(&pAggInfo->groupResInfo, pAggInfo->pResultBuf, pInfo->pRes, pAggInfo->binfo.capacity,
               pAggInfo->binfo.rowCellInfoOffset);

  if (pInfo->pRes->info.rows == 0 || !hasRemainDataInCurrentGroup(&pAggInfo->groupResInfo)) {
    doSetOperatorCompleted(pOperator);
  }

  return pInfo->pRes;
}

static SSDataBlock* doProjectOperation(SOperatorInfo* pOperator, bool* newgroup) {
  SProjectOperatorInfo* pProjectInfo = pOperator->info;
  SOptrBasicInfo*       pInfo = &pProjectInfo->binfo;

  SSDataBlock* pRes = pInfo->pRes;
  blockDataCleanup(pRes);
#if 0
  if (pProjectInfo->existDataBlock) {  // TODO refactor
    SSDataBlock* pBlock = pProjectInfo->existDataBlock;
    pProjectInfo->existDataBlock = NULL;
    *newgroup = true;

    // todo dynamic set tags
    //    if (pTableQueryInfo != NULL) {
    //      setTagValue(pOperator, pTableQueryInfo->pTable, pInfo->pCtx, pOperator->numOfOutput);
    //    }

    // the pDataBlock are always the same one, no need to call this again
    setInputDataBlock(pOperator, pInfo->pCtx, pBlock, TSDB_ORDER_ASC);

    blockDataEnsureCapacity(pInfo->pRes, pBlock->info.rows);
    projectApplyFunctions(pOperator->pExpr, pInfo->pRes, pBlock, pInfo->pCtx, pOperator->numOfOutput);
    if (pRes->info.rows >= pProjectInfo->binfo.capacity * 0.8) {
      copyTsColoum(pRes, pInfo->pCtx, pOperator->numOfOutput);
      resetResultRowEntryResult(pInfo->pCtx, pOperator->numOfOutput);
      return pRes;
    }
  }
#endif

  SOperatorInfo* downstream = pOperator->pDownstream[0];

  while (1) {
    bool prevVal = *newgroup;

    // The downstream exec may change the value of the newgroup, so use a local variable instead.
    publishOperatorProfEvent(downstream, QUERY_PROF_BEFORE_OPERATOR_EXEC);
    SSDataBlock* pBlock = downstream->getNextFn(downstream, newgroup);
    publishOperatorProfEvent(downstream, QUERY_PROF_AFTER_OPERATOR_EXEC);

    if (pBlock == NULL) {
      assert(*newgroup == false);
      *newgroup = prevVal;
      setTaskStatus(pOperator->pTaskInfo, TASK_COMPLETED);
      break;
    }

    // Return result of the previous group in the firstly.
    if (*newgroup) {
      if (pRes->info.rows > 0) {
        pProjectInfo->existDataBlock = pBlock;
        break;
      } else {  // init output buffer for a new group data
        initCtxOutputBuffer(pInfo->pCtx, pOperator->numOfOutput);
      }
    }

    // todo dynamic set tags
    //    STableQueryInfo* pTableQueryInfo = pRuntimeEnv->current;
    //    if (pTableQueryInfo != NULL) {
    //      setTagValue(pOperator, pTableQueryInfo->pTable, pInfo->pCtx, pOperator->numOfOutput);
    //    }

    // the pDataBlock are always the same one, no need to call this again
    setInputDataBlock(pOperator, pInfo->pCtx, pBlock, TSDB_ORDER_ASC);
    blockDataEnsureCapacity(pInfo->pRes, pInfo->pRes->info.rows + pBlock->info.rows);

    projectApplyFunctions(pOperator->pExpr, pInfo->pRes, pBlock, pInfo->pCtx, pOperator->numOfOutput, pProjectInfo->pPseudoColInfo);

    // todo extract method
    if (pProjectInfo->curOffset < pInfo->pRes->info.rows && pProjectInfo->curOffset > 0) {
      blockDataTrimFirstNRows(pInfo->pRes, pProjectInfo->curOffset);
      pProjectInfo->curOffset = 0;
    } else if (pProjectInfo->curOffset >= pInfo->pRes->info.rows) {
      pProjectInfo->curOffset -= pInfo->pRes->info.rows;
      blockDataCleanup(pInfo->pRes);
      continue;
    }

    if (pRes->info.rows >= pOperator->resultInfo.threshold) {
      break;
    }
  }
  
  if (pProjectInfo->limit.limit > 0 && pProjectInfo->curOutput + pInfo->pRes->info.rows >= pProjectInfo->limit.limit) {
    pInfo->pRes->info.rows = (int32_t)(pProjectInfo->limit.limit - pProjectInfo->curOutput);
  }

  pProjectInfo->curOutput += pInfo->pRes->info.rows;

  //  copyTsColoum(pRes, pInfo->pCtx, pOperator->numOfOutput);
  return (pInfo->pRes->info.rows > 0) ? pInfo->pRes : NULL;
}

static int32_t doOpenIntervalAgg(SOperatorInfo* pOperator) {
  if (OPTR_IS_OPENED(pOperator)) {
    return TSDB_CODE_SUCCESS;
  }

  STableIntervalOperatorInfo* pInfo = pOperator->info;

  int32_t order = TSDB_ORDER_ASC;
  //  STimeWindow win = {0};
  bool newgroup = false;
  SOperatorInfo* downstream = pOperator->pDownstream[0];

  while (1) {
    publishOperatorProfEvent(downstream, QUERY_PROF_BEFORE_OPERATOR_EXEC);
    SSDataBlock* pBlock = downstream->getNextFn(downstream, &newgroup);
    publishOperatorProfEvent(downstream, QUERY_PROF_AFTER_OPERATOR_EXEC);

    if (pBlock == NULL) {
      break;
    }

    //    setTagValue(pOperator, pRuntimeEnv->current->pTable, pInfo->pCtx, pOperator->numOfOutput);
    // the pDataBlock are always the same one, no need to call this again
    setInputDataBlock(pOperator, pInfo->binfo.pCtx, pBlock, order);
    hashIntervalAgg(pOperator, &pInfo->binfo.resultRowInfo, pBlock, 0);
  }

  closeAllResultRows(&pInfo->binfo.resultRowInfo);
  finalizeMultiTupleQueryResult(pInfo->binfo.pCtx, pOperator->numOfOutput, pInfo->aggSup.pResultBuf,
                                &pInfo->binfo.resultRowInfo, pInfo->binfo.rowCellInfoOffset);

  initGroupResInfo(&pInfo->groupResInfo, &pInfo->binfo.resultRowInfo);
  OPTR_SET_OPENED(pOperator);
  return TSDB_CODE_SUCCESS;
}

static SSDataBlock* doBuildIntervalResult(SOperatorInfo* pOperator, bool* newgroup) {
  STableIntervalOperatorInfo* pInfo = pOperator->info;
  SExecTaskInfo*              pTaskInfo = pOperator->pTaskInfo;

  if (pOperator->status == OP_EXEC_DONE) {
    return NULL;
  }

  if (pInfo->execModel == OPTR_EXEC_MODEL_STREAM) {
    return pOperator->getStreamResFn(pOperator, newgroup);
  }

  pTaskInfo->code = pOperator->_openFn(pOperator);
  if (pTaskInfo->code != TSDB_CODE_SUCCESS) {
    return NULL;
  }

  blockDataEnsureCapacity(pInfo->binfo.pRes, pInfo->binfo.capacity);
  toSDatablock(&pInfo->groupResInfo, pInfo->aggSup.pResultBuf, pInfo->binfo.pRes, pInfo->binfo.capacity,
               pInfo->binfo.rowCellInfoOffset);

  if (pInfo->binfo.pRes->info.rows == 0 || !hasRemainDataInCurrentGroup(&pInfo->groupResInfo)) {
    doSetOperatorCompleted(pOperator);
  }

  return pInfo->binfo.pRes->info.rows == 0 ? NULL : pInfo->binfo.pRes;
}

static SSDataBlock* doStreamIntervalAgg(SOperatorInfo *pOperator, bool* newgroup) {
  STableIntervalOperatorInfo* pInfo = pOperator->info;
  int32_t order = TSDB_ORDER_ASC;

  if (pOperator->status == OP_EXEC_DONE) {
    return NULL;
  }

  if (pOperator->status == OP_RES_TO_RETURN) {
    toSDatablock(&pInfo->groupResInfo, pInfo->aggSup.pResultBuf, pInfo->binfo.pRes, pInfo->binfo.capacity,
                 pInfo->binfo.rowCellInfoOffset);
    if (pInfo->binfo.pRes->info.rows == 0 || !hasRemainDataInCurrentGroup(&pInfo->groupResInfo)) {
      pOperator->status = OP_EXEC_DONE;
    }
    return pInfo->binfo.pRes->info.rows == 0 ? NULL : pInfo->binfo.pRes;
  }

  //  STimeWindow win = {0};
  *newgroup = false;
  SOperatorInfo* downstream = pOperator->pDownstream[0];

  SArray* pUpdated = NULL;

  while (1) {
    publishOperatorProfEvent(downstream, QUERY_PROF_BEFORE_OPERATOR_EXEC);
    SSDataBlock* pBlock = downstream->getNextFn(downstream, newgroup);
    publishOperatorProfEvent(downstream, QUERY_PROF_AFTER_OPERATOR_EXEC);

    if (pBlock == NULL) {
      break;
    }

    // The timewindows that overlaps the timestamps of the input pBlock need to be recalculated and return to the caller.
    // Note that all the time window are not close till now.

    //    setTagValue(pOperator, pRuntimeEnv->current->pTable, pInfo->pCtx, pOperator->numOfOutput);
    // the pDataBlock are always the same one, no need to call this again
    setInputDataBlock(pOperator, pInfo->binfo.pCtx, pBlock, order);
    pUpdated = hashIntervalAgg(pOperator, &pInfo->binfo.resultRowInfo, pBlock, 0);
  }

  finalizeUpdatedResult(pInfo->binfo.pCtx, pOperator->numOfOutput, pInfo->aggSup.pResultBuf, pUpdated, pInfo->binfo.rowCellInfoOffset);

  initMultiResInfoFromArrayList(&pInfo->groupResInfo, pUpdated);
  blockDataEnsureCapacity(pInfo->binfo.pRes, pInfo->binfo.capacity);
  toSDatablock(&pInfo->groupResInfo, pInfo->aggSup.pResultBuf, pInfo->binfo.pRes, pInfo->binfo.capacity,
               pInfo->binfo.rowCellInfoOffset);

  ASSERT(pInfo->binfo.pRes->info.rows > 0);
  pOperator->status = OP_RES_TO_RETURN;

  return pInfo->binfo.pRes->info.rows == 0 ? NULL : pInfo->binfo.pRes;
}

static SSDataBlock* doAllIntervalAgg(SOperatorInfo *pOperator, bool* newgroup) {
  if (pOperator->status == OP_EXEC_DONE) {
    return NULL;
  }

  STableIntervalOperatorInfo* pIntervalInfo = pOperator->info;

  STaskRuntimeEnv* pRuntimeEnv = pOperator->pRuntimeEnv;
  if (pOperator->status == OP_RES_TO_RETURN) {
    //    toSDatablock(&pRuntimeEnv->groupResInfo, pRuntimeEnv, pIntervalInfo->pRes);

    if (pIntervalInfo->binfo.pRes->info.rows == 0 || !hasRemainDataInCurrentGroup(&pRuntimeEnv->groupResInfo)) {
      doSetOperatorCompleted(pOperator);
    }

    return pIntervalInfo->binfo.pRes;
  }

  STaskAttr*  pQueryAttr = pRuntimeEnv->pQueryAttr;
  int32_t     order = pQueryAttr->order.order;
  STimeWindow win = pQueryAttr->window;

  SOperatorInfo* downstream = pOperator->pDownstream[0];

  while (1) {
    publishOperatorProfEvent(downstream, QUERY_PROF_BEFORE_OPERATOR_EXEC);
    SSDataBlock* pBlock = downstream->getNextFn(downstream, newgroup);
    publishOperatorProfEvent(downstream, QUERY_PROF_AFTER_OPERATOR_EXEC);

    if (pBlock == NULL) {
      break;
    }

    //    setTagValue(pOperator, pRuntimeEnv->current->pTable, pIntervalInfo->pCtx, pOperator->numOfOutput);

    // the pDataBlock are always the same one, no need to call this again
    setInputDataBlock(pOperator, pIntervalInfo->binfo.pCtx, pBlock, pQueryAttr->order.order);
    hashAllIntervalAgg(pOperator, &pIntervalInfo->binfo.resultRowInfo, pBlock, 0);
  }

  // restore the value
  pQueryAttr->order.order = order;
  pQueryAttr->window = win;

  pOperator->status = OP_RES_TO_RETURN;
  closeAllResultRows(&pIntervalInfo->binfo.resultRowInfo);
  setTaskStatus(pOperator->pTaskInfo, TASK_COMPLETED);
  finalizeQueryResult(pIntervalInfo->binfo.pCtx, pOperator->numOfOutput);

  initGroupResInfo(&pRuntimeEnv->groupResInfo, &pIntervalInfo->binfo.resultRowInfo);
  //  toSDatablock(&pRuntimeEnv->groupResInfo, pRuntimeEnv, pIntervalInfo->pRes);

  if (pIntervalInfo->binfo.pRes->info.rows == 0 || !hasRemainDataInCurrentGroup(&pRuntimeEnv->groupResInfo)) {
    pOperator->status = OP_EXEC_DONE;
  }

  return pIntervalInfo->binfo.pRes->info.rows == 0 ? NULL : pIntervalInfo->binfo.pRes;
}

static SSDataBlock* doSTableIntervalAgg(SOperatorInfo* pOperator, bool* newgroup) {
  if (pOperator->status == OP_EXEC_DONE) {
    return NULL;
  }

  STableIntervalOperatorInfo* pIntervalInfo = pOperator->info;
  STaskRuntimeEnv*            pRuntimeEnv = pOperator->pRuntimeEnv;

  if (pOperator->status == OP_RES_TO_RETURN) {
    int64_t st = taosGetTimestampUs();

    //    copyToSDataBlock(NULL, 3000, pIntervalInfo->pRes, pIntervalInfo->rowCellInfoOffset);
    if (pIntervalInfo->binfo.pRes->info.rows == 0 || !hasRemainData(&pRuntimeEnv->groupResInfo)) {
      doSetOperatorCompleted(pOperator);
    }
    return pIntervalInfo->binfo.pRes;
  }

  STaskAttr* pQueryAttr = pRuntimeEnv->pQueryAttr;
  int32_t    order = pQueryAttr->order.order;

  SOperatorInfo* downstream = pOperator->pDownstream[0];

  while (1) {
    publishOperatorProfEvent(downstream, QUERY_PROF_BEFORE_OPERATOR_EXEC);
    SSDataBlock* pBlock = downstream->getNextFn(downstream, newgroup);
    publishOperatorProfEvent(downstream, QUERY_PROF_AFTER_OPERATOR_EXEC);

    if (pBlock == NULL) {
      break;
    }

    // the pDataBlock are always the same one, no need to call this again
    STableQueryInfo* pTableQueryInfo = pRuntimeEnv->current;

    //    setTagValue(pOperator, pTableQueryInfo->pTable, pIntervalInfo->pCtx, pOperator->numOfOutput);
    setInputDataBlock(pOperator, pIntervalInfo->binfo.pCtx, pBlock, pQueryAttr->order.order);
    setIntervalQueryRange(pRuntimeEnv, pBlock->info.window.skey);

    hashIntervalAgg(pOperator, &pTableQueryInfo->resInfo, pBlock, pTableQueryInfo->groupIndex);
  }

  pOperator->status = OP_RES_TO_RETURN;
  pQueryAttr->order.order = order;  // TODO : restore the order
  doCloseAllTimeWindow(pRuntimeEnv);
  setTaskStatus(pOperator->pTaskInfo, TASK_COMPLETED);

  //  copyToSDataBlock(pRuntimeEnv, 3000, pIntervalInfo->pRes, pIntervalInfo->rowCellInfoOffset);
  if (pIntervalInfo->binfo.pRes->info.rows == 0 || !hasRemainData(&pRuntimeEnv->groupResInfo)) {
    pOperator->status = OP_EXEC_DONE;
  }

  return pIntervalInfo->binfo.pRes;
}

static SSDataBlock* doAllSTableIntervalAgg(SOperatorInfo* pOperator, bool* newgroup) {
  if (pOperator->status == OP_EXEC_DONE) {
    return NULL;
  }

  STableIntervalOperatorInfo* pIntervalInfo = pOperator->info;
  STaskRuntimeEnv*            pRuntimeEnv = pOperator->pRuntimeEnv;

  if (pOperator->status == OP_RES_TO_RETURN) {
    //    copyToSDataBlock(pRuntimeEnv, 3000, pIntervalInfo->pRes, pIntervalInfo->rowCellInfoOffset);
    if (pIntervalInfo->binfo.pRes->info.rows == 0 || !hasRemainData(&pRuntimeEnv->groupResInfo)) {
      pOperator->status = OP_EXEC_DONE;
    }

    return pIntervalInfo->binfo.pRes;
  }

  SOperatorInfo* downstream = pOperator->pDownstream[0];

  while (1) {
    publishOperatorProfEvent(downstream, QUERY_PROF_BEFORE_OPERATOR_EXEC);
    SSDataBlock* pBlock = downstream->getNextFn(downstream, newgroup);
    publishOperatorProfEvent(downstream, QUERY_PROF_AFTER_OPERATOR_EXEC);

    if (pBlock == NULL) {
      break;
    }

    // the pDataBlock are always the same one, no need to call this again
    STableQueryInfo* pTableQueryInfo = pRuntimeEnv->current;

    //    setTagValue(pOperator, pTableQueryInfo->pTable, pIntervalInfo->pCtx, pOperator->numOfOutput);
//    setInputDataBlock(pOperator, pIntervalInfo->binfo.pCtx, pBlock, pQueryAttr->order.order);
    setIntervalQueryRange(pRuntimeEnv, pBlock->info.window.skey);

    hashAllIntervalAgg(pOperator, &pTableQueryInfo->resInfo, pBlock, pTableQueryInfo->groupIndex);
  }

  pOperator->status = OP_RES_TO_RETURN;
//  pQueryAttr->order.order = order;  // TODO : restore the order
  doCloseAllTimeWindow(pRuntimeEnv);
  setTaskStatus(pOperator->pTaskInfo, TASK_COMPLETED);

  int64_t st = taosGetTimestampUs();
  //  copyToSDataBlock(pRuntimeEnv, 3000, pIntervalInfo->pRes, pIntervalInfo->rowCellInfoOffset);
  if (pIntervalInfo->binfo.pRes->info.rows == 0 || !hasRemainData(&pRuntimeEnv->groupResInfo)) {
    pOperator->status = OP_EXEC_DONE;
  }

  //  SQInfo* pQInfo = pRuntimeEnv->qinfo;
  //  pQInfo->summary.firstStageMergeTime += (taosGetTimestampUs() - st);

  return pIntervalInfo->binfo.pRes;
}

static void doStateWindowAggImpl(SOperatorInfo* pOperator, SStateWindowOperatorInfo* pInfo, SSDataBlock* pSDataBlock) {
  STaskRuntimeEnv* pRuntimeEnv = pOperator->pRuntimeEnv;
  STableQueryInfo* item = pRuntimeEnv->current;
  SColumnInfoData* pColInfoData = taosArrayGet(pSDataBlock->pDataBlock, pInfo->colIndex);

  SOptrBasicInfo* pBInfo = &pInfo->binfo;

  bool    masterScan = IS_MAIN_SCAN(pRuntimeEnv);
  int16_t bytes = pColInfoData->info.bytes;
  int16_t type = pColInfoData->info.type;

  SColumnInfoData* pTsColInfoData = taosArrayGet(pSDataBlock->pDataBlock, 0);
  TSKEY*           tsList = (TSKEY*)pTsColInfoData->pData;
  if (IS_REPEAT_SCAN(pRuntimeEnv) && !pInfo->reptScan) {
    pInfo->reptScan = true;
    taosMemoryFreeClear(pInfo->prevData);
  }

  pInfo->numOfRows = 0;
  for (int32_t j = 0; j < pSDataBlock->info.rows; ++j) {
    char* val = ((char*)pColInfoData->pData) + bytes * j;
    if (isNull(val, type)) {
      continue;
    }
    if (pInfo->prevData == NULL) {
      pInfo->prevData = taosMemoryMalloc(bytes);
      memcpy(pInfo->prevData, val, bytes);
      pInfo->numOfRows = 1;
      pInfo->curWindow.skey = tsList[j];
      pInfo->curWindow.ekey = tsList[j];
      pInfo->start = j;

    } else if (memcmp(pInfo->prevData, val, bytes) == 0) {
      pInfo->curWindow.ekey = tsList[j];
      pInfo->numOfRows += 1;
      // pInfo->start = j;
      if (j == 0 && pInfo->start != 0) {
        pInfo->numOfRows = 1;
        pInfo->start = 0;
      }
    } else {
      SResultRow* pResult = NULL;
      pInfo->curWindow.ekey = pInfo->curWindow.skey;
      int32_t ret = setResultOutputBufByKey(pRuntimeEnv, &pBInfo->resultRowInfo, pSDataBlock->info.uid,
                                            &pInfo->curWindow, masterScan, &pResult, item->groupIndex, pBInfo->pCtx,
                                            pOperator->numOfOutput, pBInfo->rowCellInfoOffset);
      if (ret != TSDB_CODE_SUCCESS) {  // null data, too many state code
        longjmp(pRuntimeEnv->env, TSDB_CODE_QRY_APP_ERROR);
      }
      //      doApplyFunctions(pRuntimeEnv, pBInfo->pCtx, &pInfo->curWindow, pInfo->start, pInfo->numOfRows, tsList,
      //                       pSDataBlock->info.rows, pOperator->numOfOutput);

      pInfo->curWindow.skey = tsList[j];
      pInfo->curWindow.ekey = tsList[j];
      memcpy(pInfo->prevData, val, bytes);
      pInfo->numOfRows = 1;
      pInfo->start = j;
    }
  }

  SResultRow* pResult = NULL;

  pInfo->curWindow.ekey = pInfo->curWindow.skey;
  int32_t ret = setResultOutputBufByKey(pRuntimeEnv, &pBInfo->resultRowInfo, pSDataBlock->info.uid, &pInfo->curWindow,
                                        masterScan, &pResult, item->groupIndex, pBInfo->pCtx, pOperator->numOfOutput,
                                        pBInfo->rowCellInfoOffset);
  if (ret != TSDB_CODE_SUCCESS) {  // null data, too many state code
    longjmp(pRuntimeEnv->env, TSDB_CODE_QRY_APP_ERROR);
  }

  //  doApplyFunctions(pRuntimeEnv, pBInfo->pCtx, &pInfo->curWindow, pInfo->start, pInfo->numOfRows, tsList,
  //                   pSDataBlock->info.rows, pOperator->numOfOutput);
}

static SSDataBlock* doStateWindowAgg(SOperatorInfo* pOperator, bool* newgroup) {
  if (pOperator->status == OP_EXEC_DONE) {
    return NULL;
  }

  SStateWindowOperatorInfo* pWindowInfo = pOperator->info;
  SExecTaskInfo*  pTaskInfo = pOperator->pTaskInfo;
  SOptrBasicInfo* pBInfo    = &pWindowInfo->binfo;

  if (pOperator->status == OP_RES_TO_RETURN) {
    //    toSDatablock(&pRuntimeEnv->groupResInfo, pRuntimeEnv, pBInfo->pRes);

//    if (pBInfo->pRes->info.rows == 0 || !hasRemainDataInCurrentGroup(&pRuntimeEnv->groupResInfo)) {
//      pOperator->status = OP_EXEC_DONE;
//    }

    return pBInfo->pRes;
  }

  int32_t        order = TSDB_ORDER_ASC;
  STimeWindow    win = pTaskInfo->window;

  SOperatorInfo* downstream = pOperator->pDownstream[0];
  while (1) {
    publishOperatorProfEvent(downstream, QUERY_PROF_BEFORE_OPERATOR_EXEC);
    SSDataBlock* pBlock = downstream->getNextFn(downstream, newgroup);
    publishOperatorProfEvent(downstream, QUERY_PROF_AFTER_OPERATOR_EXEC);

    if (pBlock == NULL) {
      break;
    }

//    setInputDataBlock(pOperator, pBInfo->pCtx, pDataBlock, TSDB_ORDER_ASC);
//    if (pWindowInfo->colIndex == -1) {
//      pWindowInfo->colIndex = getGroupbyColumnIndex(pRuntimeEnv->pQueryAttr->pGroupbyExpr, pBlock);
//    }
    doStateWindowAggImpl(pOperator, pWindowInfo, pBlock);
  }

  // restore the value
//  pQueryAttr->order.order = order;
//  pQueryAttr->window = win;

  pOperator->status = OP_RES_TO_RETURN;
  closeAllResultRows(&pBInfo->resultRowInfo);
  setTaskStatus(pOperator->pTaskInfo, TASK_COMPLETED);
  finalizeQueryResult(pBInfo->pCtx, pOperator->numOfOutput);

//  initGroupResInfo(&pRuntimeEnv->groupResInfo, &pBInfo->resultRowInfo);
  //  toSDatablock(&pRuntimeEnv->groupResInfo, pRuntimeEnv, pBInfo->pRes);

//  if (pBInfo->pRes->info.rows == 0 || !hasRemainDataInCurrentGroup(&pRuntimeEnv->groupResInfo)) {
//    pOperator->status = OP_EXEC_DONE;
//  }

  return pBInfo->pRes->info.rows == 0 ? NULL : pBInfo->pRes;
}

static SSDataBlock* doSessionWindowAgg(SOperatorInfo* pOperator, bool* newgroup) {
  if (pOperator->status == OP_EXEC_DONE) {
    return NULL;
  }

  SSessionAggOperatorInfo* pInfo = pOperator->info;
  SOptrBasicInfo*          pBInfo = &pInfo->binfo;

  if (pOperator->status == OP_RES_TO_RETURN) {
    toSDatablock(&pInfo->groupResInfo, pInfo->aggSup.pResultBuf, pBInfo->pRes, pBInfo->capacity, pBInfo->rowCellInfoOffset);
    if (pBInfo->pRes->info.rows == 0 || !hasRemainDataInCurrentGroup(&pInfo->groupResInfo)) {
      doSetOperatorCompleted(pOperator);
      return NULL;
    }

    return pBInfo->pRes;
  }

  int32_t        order = TSDB_ORDER_ASC;
  SOperatorInfo* downstream = pOperator->pDownstream[0];

  while (1) {
    publishOperatorProfEvent(downstream, QUERY_PROF_BEFORE_OPERATOR_EXEC);
    SSDataBlock* pBlock = downstream->getNextFn(downstream, newgroup);
    publishOperatorProfEvent(downstream, QUERY_PROF_AFTER_OPERATOR_EXEC);
    if (pBlock == NULL) {
      break;
    }

    // the pDataBlock are always the same one, no need to call this again
    setInputDataBlock(pOperator, pBInfo->pCtx, pBlock, order);
    doSessionWindowAggImpl(pOperator, pInfo, pBlock);
  }

  // restore the value
  pOperator->status = OP_RES_TO_RETURN;
  closeAllResultRows(&pBInfo->resultRowInfo);
  finalizeMultiTupleQueryResult(pBInfo->pCtx, pOperator->numOfOutput, pInfo->aggSup.pResultBuf, &pBInfo->resultRowInfo, pBInfo->rowCellInfoOffset);

  initGroupResInfo(&pInfo->groupResInfo, &pBInfo->resultRowInfo);
  blockDataEnsureCapacity(pBInfo->pRes, pBInfo->capacity);
  toSDatablock(&pInfo->groupResInfo, pInfo->aggSup.pResultBuf, pBInfo->pRes, pBInfo->capacity, pBInfo->rowCellInfoOffset);
  if (pBInfo->pRes->info.rows == 0 || !hasRemainDataInCurrentGroup(&pInfo->groupResInfo)) {
    doSetOperatorCompleted(pOperator);
  }

  return pBInfo->pRes->info.rows == 0 ? NULL : pBInfo->pRes;
}


static void doHandleRemainBlockForNewGroupImpl(SFillOperatorInfo* pInfo, SResultInfo* pResultInfo, bool* newgroup,
                                               SExecTaskInfo* pTaskInfo) {
  pInfo->totalInputRows = pInfo->existNewGroupBlock->info.rows;

  int64_t ekey = Q_STATUS_EQUAL(pTaskInfo->status, TASK_COMPLETED) ? pTaskInfo->window.ekey
                                                                   : pInfo->existNewGroupBlock->info.window.ekey;
  taosResetFillInfo(pInfo->pFillInfo, getFillInfoStart(pInfo->pFillInfo));

  taosFillSetStartInfo(pInfo->pFillInfo, pInfo->existNewGroupBlock->info.rows, ekey);
  taosFillSetInputDataBlock(pInfo->pFillInfo, pInfo->existNewGroupBlock);

  doFillTimeIntervalGapsInResults(pInfo->pFillInfo, pInfo->pRes, pResultInfo->capacity, pInfo->p);
  pInfo->existNewGroupBlock = NULL;
  *newgroup = true;
}

static void doHandleRemainBlockFromNewGroup(SFillOperatorInfo* pInfo, SResultInfo* pResultInfo, bool* newgroup,
                                            SExecTaskInfo* pTaskInfo) {
  if (taosFillHasMoreResults(pInfo->pFillInfo)) {
    *newgroup = false;
    doFillTimeIntervalGapsInResults(pInfo->pFillInfo, pInfo->pRes, (int32_t)pResultInfo->capacity, pInfo->p);
    if (pInfo->pRes->info.rows > pResultInfo->threshold || (!pInfo->multigroupResult)) {
      return;
    }
  }

  // handle the cached new group data block
  if (pInfo->existNewGroupBlock) {
    doHandleRemainBlockForNewGroupImpl(pInfo, pResultInfo, newgroup, pTaskInfo);
  }
}

static SSDataBlock* doFill(SOperatorInfo* pOperator, bool* newgroup) {
  SFillOperatorInfo* pInfo = pOperator->info;
  SExecTaskInfo*     pTaskInfo = pOperator->pTaskInfo;

  SResultInfo* pResultInfo = &pOperator->resultInfo;
  blockDataCleanup(pInfo->pRes);
  if (pOperator->status == OP_EXEC_DONE) {
    return NULL;
  }

  doHandleRemainBlockFromNewGroup(pInfo, pResultInfo, newgroup, pTaskInfo);
  if (pInfo->pRes->info.rows > pResultInfo->threshold || (!pInfo->multigroupResult && pInfo->pRes->info.rows > 0)) {
    return pInfo->pRes;
  }

  SOperatorInfo* pDownstream = pOperator->pDownstream[0];
  while (1) {
    publishOperatorProfEvent(pDownstream, QUERY_PROF_BEFORE_OPERATOR_EXEC);
    SSDataBlock* pBlock = pDownstream->getNextFn(pDownstream, newgroup);
    publishOperatorProfEvent(pDownstream, QUERY_PROF_AFTER_OPERATOR_EXEC);

    if (*newgroup) {
      assert(pBlock != NULL);
    }

    if (*newgroup && pInfo->totalInputRows > 0) {  // there are already processed current group data block
      pInfo->existNewGroupBlock = pBlock;
      *newgroup = false;

      // Fill the previous group data block, before handle the data block of new group.
      // Close the fill operation for previous group data block
      taosFillSetStartInfo(pInfo->pFillInfo, 0, pTaskInfo->window.ekey);
    } else {
      if (pBlock == NULL) {
        if (pInfo->totalInputRows == 0) {
          pOperator->status = OP_EXEC_DONE;
          return NULL;
        }

        taosFillSetStartInfo(pInfo->pFillInfo, 0, pTaskInfo->window.ekey);
      } else {
        pInfo->totalInputRows += pBlock->info.rows;
        taosFillSetStartInfo(pInfo->pFillInfo, pBlock->info.rows, pBlock->info.window.ekey);
        taosFillSetInputDataBlock(pInfo->pFillInfo, pBlock);
      }
    }

    doFillTimeIntervalGapsInResults(pInfo->pFillInfo, pInfo->pRes, pInfo->capacity, pInfo->p);

    // current group has no more result to return
    if (pInfo->pRes->info.rows > 0) {
      // 1. The result in current group not reach the threshold of output result, continue
      // 2. If multiple group results existing in one SSDataBlock is not allowed, return immediately
      if (pInfo->pRes->info.rows > pResultInfo->threshold || pBlock == NULL || (!pInfo->multigroupResult)) {
        return pInfo->pRes;
      }

      doHandleRemainBlockFromNewGroup(pInfo, pResultInfo, newgroup, pTaskInfo);
      if (pInfo->pRes->info.rows > pOperator->resultInfo.threshold || pBlock == NULL) {
        return pInfo->pRes;
      }
    } else if (pInfo->existNewGroupBlock) {  // try next group
      assert(pBlock != NULL);
      doHandleRemainBlockForNewGroupImpl(pInfo, pResultInfo, newgroup, pTaskInfo);
      if (pInfo->pRes->info.rows > pResultInfo->threshold) {
        return pInfo->pRes;
      }
    } else {
      return NULL;
    }
  }
}

// todo set the attribute of query scan count
static int32_t getNumOfScanTimes(STaskAttr* pQueryAttr) {
  for (int32_t i = 0; i < pQueryAttr->numOfOutput; ++i) {
    int32_t functionId = getExprFunctionId(&pQueryAttr->pExpr1[i]);
    if (functionId == FUNCTION_STDDEV || functionId == FUNCTION_PERCT) {
      return 2;
    }
  }

  return 1;
}

static void destroyOperatorInfo(SOperatorInfo* pOperator) {
  if (pOperator == NULL) {
    return;
  }

  if (pOperator->closeFn != NULL) {
    pOperator->closeFn(pOperator->info, pOperator->numOfOutput);
  }

  if (pOperator->pDownstream != NULL) {
    for (int32_t i = 0; i < pOperator->numOfDownstream; ++i) {
      destroyOperatorInfo(pOperator->pDownstream[i]);
    }

    taosMemoryFreeClear(pOperator->pDownstream);
    pOperator->numOfDownstream = 0;
  }

  taosMemoryFreeClear(pOperator->info);
  taosMemoryFreeClear(pOperator);
}

int32_t doInitAggInfoSup(SAggSupporter* pAggSup, SqlFunctionCtx* pCtx, int32_t numOfOutput, const char* pKey) {
  _hash_fn_t hashFn = taosGetDefaultHashFunction(TSDB_DATA_TYPE_BINARY);

  pAggSup->resultRowSize       = getResultRowSize(pCtx, numOfOutput);
  pAggSup->keyBuf              = taosMemoryCalloc(1, sizeof(int64_t) + sizeof(int64_t) + POINTER_BYTES);
  pAggSup->pResultRowHashTable = taosHashInit(10, hashFn, true, HASH_NO_LOCK);
  pAggSup->pResultRowListSet   = taosHashInit(100, hashFn, false, HASH_NO_LOCK);
  pAggSup->pResultRowArrayList = taosArrayInit(10, sizeof(SResultRowCell));

  if (pAggSup->keyBuf == NULL || pAggSup->pResultRowArrayList == NULL || pAggSup->pResultRowListSet == NULL ||
      pAggSup->pResultRowHashTable == NULL) {
    return TSDB_CODE_OUT_OF_MEMORY;
  }

  int32_t code = createDiskbasedBuf(&pAggSup->pResultBuf, 4096, 4096 * 256, pKey, "/tmp/");
  if (code != TSDB_CODE_SUCCESS) {
    return code;
  }

  return TSDB_CODE_SUCCESS;
}

static void cleanupAggSup(SAggSupporter* pAggSup) {
  taosMemoryFreeClear(pAggSup->keyBuf);
  taosHashCleanup(pAggSup->pResultRowHashTable);
  taosHashCleanup(pAggSup->pResultRowListSet);
  taosArrayDestroy(pAggSup->pResultRowArrayList);
  destroyDiskbasedBuf(pAggSup->pResultBuf);
}

int32_t initAggInfo(SOptrBasicInfo* pBasicInfo, SAggSupporter* pAggSup, SExprInfo* pExprInfo, int32_t numOfCols,
                           int32_t numOfRows, SSDataBlock* pResultBlock, const char* pkey) {
  pBasicInfo->pCtx = createSqlFunctionCtx_rv(pExprInfo, numOfCols, &pBasicInfo->rowCellInfoOffset);
  pBasicInfo->pRes = pResultBlock;
  pBasicInfo->capacity = numOfRows;

  doInitAggInfoSup(pAggSup, pBasicInfo->pCtx, numOfCols, pkey);
}

static STableQueryInfo* initTableQueryInfo(const STableGroupInfo* pTableGroupInfo) {
  STableQueryInfo* pTableQueryInfo = taosMemoryCalloc(pTableGroupInfo->numOfTables, sizeof(STableQueryInfo));
  if (pTableQueryInfo == NULL) {
    return NULL;
  }

  int32_t index = 0;
  for (int32_t i = 0; i < taosArrayGetSize(pTableGroupInfo->pGroupList); ++i) {
    SArray* pa = taosArrayGetP(pTableGroupInfo->pGroupList, i);
    for (int32_t j = 0; j < taosArrayGetSize(pa); ++j) {
      STableKeyInfo* pk = taosArrayGet(pa, j);

      STableQueryInfo* pTQueryInfo = &pTableQueryInfo[index++];
      pTQueryInfo->uid = pk->uid;
      pTQueryInfo->lastKey = pk->lastKey;
      pTQueryInfo->groupIndex = i;
    }
  }

  STimeWindow win = {0, INT64_MAX};
  createTableQueryInfo(pTableQueryInfo, false, win);
  return pTableQueryInfo;
}

SOperatorInfo* createAggregateOperatorInfo(SOperatorInfo* downstream, SExprInfo* pExprInfo, int32_t numOfCols,
                                           SSDataBlock* pResultBlock, SExecTaskInfo* pTaskInfo,
                                           const STableGroupInfo* pTableGroupInfo) {
  SAggOperatorInfo* pInfo = taosMemoryCalloc(1, sizeof(SAggOperatorInfo));
  SOperatorInfo*    pOperator = taosMemoryCalloc(1, sizeof(SOperatorInfo));
  if (pInfo == NULL || pOperator == NULL) {
    goto _error;
  }

  //(int32_t)(getRowNumForMultioutput(pQueryAttr, pQueryAttr->topBotQuery, pQueryAttr->stableQuery));
  int32_t numOfRows = 1;
  int32_t code = initAggInfo(&pInfo->binfo, &pInfo->aggSup, pExprInfo, numOfCols, numOfRows, pResultBlock, pTaskInfo->id.str);
  pInfo->pTableQueryInfo = initTableQueryInfo(pTableGroupInfo);
  if (code != TSDB_CODE_SUCCESS || pInfo->pTableQueryInfo == NULL) {
    goto _error;
  }

  setFunctionResultOutput(&pInfo->binfo, &pInfo->aggSup, MAIN_SCAN, pTaskInfo);

  pOperator->name         = "TableAggregate";
  pOperator->operatorType = QUERY_NODE_PHYSICAL_PLAN_AGG;
  pOperator->blockingOptr = true;
  pOperator->status       = OP_NOT_OPENED;
  pOperator->info         = pInfo;
  pOperator->pExpr        = pExprInfo;
  pOperator->numOfOutput  = numOfCols;

  pOperator->pTaskInfo    = pTaskInfo;
  pOperator->_openFn      = doOpenAggregateOptr;
  pOperator->getNextFn    = getAggregateResult;
  pOperator->closeFn      = destroyAggOperatorInfo;
  pOperator->encodeResultRow = aggEncodeResultRow;
  pOperator->decodeResultRow = aggDecodeResultRow;

  code = appendDownstream(pOperator, &downstream, 1);
  if (code != TSDB_CODE_SUCCESS) {
    goto _error;
  }

  return pOperator;
_error:
  destroyAggOperatorInfo(pInfo, numOfCols);
  taosMemoryFreeClear(pInfo);
  taosMemoryFreeClear(pOperator);
  pTaskInfo->code = TSDB_CODE_OUT_OF_MEMORY;
  return NULL;
}

void doDestroyBasicInfo(SOptrBasicInfo* pInfo, int32_t numOfOutput) {
  assert(pInfo != NULL);

  destroySqlFunctionCtx(pInfo->pCtx, numOfOutput);
  taosMemoryFreeClear(pInfo->rowCellInfoOffset);

  cleanupResultRowInfo(&pInfo->resultRowInfo);
  pInfo->pRes = blockDataDestroy(pInfo->pRes);
}

void destroyBasicOperatorInfo(void* param, int32_t numOfOutput) {
  SOptrBasicInfo* pInfo = (SOptrBasicInfo*)param;
  doDestroyBasicInfo(pInfo, numOfOutput);
}

void destroyStateWindowOperatorInfo(void* param, int32_t numOfOutput) {
  SStateWindowOperatorInfo* pInfo = (SStateWindowOperatorInfo*)param;
  doDestroyBasicInfo(&pInfo->binfo, numOfOutput);
  taosMemoryFreeClear(pInfo->prevData);
}

void destroyAggOperatorInfo(void* param, int32_t numOfOutput) {
  SAggOperatorInfo* pInfo = (SAggOperatorInfo*)param;
  doDestroyBasicInfo(&pInfo->binfo, numOfOutput);
}

void destroyIntervalOperatorInfo(void* param, int32_t numOfOutput) {
  STableIntervalOperatorInfo* pInfo = (STableIntervalOperatorInfo*)param;
  doDestroyBasicInfo(&pInfo->binfo, numOfOutput);
  cleanupAggSup(&pInfo->aggSup);
}

void destroySWindowOperatorInfo(void* param, int32_t numOfOutput) {
  SSessionAggOperatorInfo* pInfo = (SSessionAggOperatorInfo*)param;
  doDestroyBasicInfo(&pInfo->binfo, numOfOutput);
}

void destroySFillOperatorInfo(void* param, int32_t numOfOutput) {
  SFillOperatorInfo* pInfo = (SFillOperatorInfo*)param;
  pInfo->pFillInfo = taosDestroyFillInfo(pInfo->pFillInfo);
  pInfo->pRes = blockDataDestroy(pInfo->pRes);
  taosMemoryFreeClear(pInfo->p);
}

static void destroyProjectOperatorInfo(void* param, int32_t numOfOutput) {
  SProjectOperatorInfo* pInfo = (SProjectOperatorInfo*)param;
  doDestroyBasicInfo(&pInfo->binfo, numOfOutput);
}

static void destroyTagScanOperatorInfo(void* param, int32_t numOfOutput) {
  STagScanInfo* pInfo = (STagScanInfo*)param;
  pInfo->pRes = blockDataDestroy(pInfo->pRes);
}

static void destroyOrderOperatorInfo(void* param, int32_t numOfOutput) {
  SSortOperatorInfo* pInfo = (SSortOperatorInfo*)param;
  pInfo->pDataBlock = blockDataDestroy(pInfo->pDataBlock);

  taosArrayDestroy(pInfo->pSortInfo);
}

static void destroyDistinctOperatorInfo(void* param, int32_t numOfOutput) {
  SDistinctOperatorInfo* pInfo = (SDistinctOperatorInfo*)param;
  taosHashCleanup(pInfo->pSet);
  taosMemoryFreeClear(pInfo->buf);
  taosArrayDestroy(pInfo->pDistinctDataInfo);
  pInfo->pRes = blockDataDestroy(pInfo->pRes);
}

void destroyExchangeOperatorInfo(void* param, int32_t numOfOutput) {
  SExchangeInfo* pExInfo = (SExchangeInfo*)param;
  taosArrayDestroy(pExInfo->pSources);
  taosArrayDestroy(pExInfo->pSourceDataInfo);
  if (pExInfo->pResult != NULL) {
    blockDataDestroy(pExInfo->pResult);
  }

  tsem_destroy(&pExInfo->ready);
}

SOperatorInfo* createMultiTableAggOperatorInfo(SOperatorInfo* downstream, SExprInfo* pExprInfo, int32_t numOfCols,
                                               SSDataBlock* pResBlock, SExecTaskInfo* pTaskInfo,
                                               const STableGroupInfo* pTableGroupInfo) {
  SAggOperatorInfo* pInfo = taosMemoryCalloc(1, sizeof(SAggOperatorInfo));

  int32_t numOfRows = 1;
  int32_t code =
      initAggInfo(&pInfo->binfo, &pInfo->aggSup, pExprInfo, numOfCols, numOfRows, pResBlock, pTaskInfo->id.str);
  pInfo->pTableQueryInfo = initTableQueryInfo(pTableGroupInfo);
  if (code != TSDB_CODE_SUCCESS || pInfo->pTableQueryInfo == NULL) {
    goto _error;
  }

  size_t tableGroup = taosArrayGetSize(pTableGroupInfo->pGroupList);
  initResultRowInfo(&pInfo->binfo.resultRowInfo, (int32_t)tableGroup);

  SOperatorInfo* pOperator = taosMemoryCalloc(1, sizeof(SOperatorInfo));
  pOperator->name = "MultiTableAggregate";
  // pOperator->operatorType = OP_MultiTableAggregate;
  pOperator->blockingOptr = true;
  pOperator->status = OP_NOT_OPENED;
  pOperator->info = pInfo;
  pOperator->pExpr = pExprInfo;
  pOperator->numOfOutput = numOfCols;
  pOperator->pTaskInfo = pTaskInfo;

  pOperator->getNextFn = doMultiTableAggregate;
  pOperator->closeFn = destroyAggOperatorInfo;
  code = appendDownstream(pOperator, &downstream, 1);
  if (code != TSDB_CODE_SUCCESS) {
    goto _error;
  }

  return pOperator;

_error:
  return NULL;
}

static SArray* setRowTsColumnOutputInfo(SqlFunctionCtx* pCtx, int32_t numOfCols) {
  SArray* pList = taosArrayInit(4, sizeof(int32_t));
  for(int32_t i = 0; i < numOfCols; ++i) {
    if (fmIsPseudoColumnFunc(pCtx[i].functionId)) {
      taosArrayPush(pList, &i);
    }
  }

  return pList;
}

SOperatorInfo* createProjectOperatorInfo(SOperatorInfo* downstream, SExprInfo* pExprInfo, int32_t num,
                                         SSDataBlock* pResBlock, SLimit* pLimit, SExecTaskInfo* pTaskInfo) {
  SProjectOperatorInfo* pInfo = taosMemoryCalloc(1, sizeof(SProjectOperatorInfo));
  SOperatorInfo*        pOperator = taosMemoryCalloc(1, sizeof(SOperatorInfo));
  if (pInfo == NULL || pOperator == NULL) {
    goto _error;
  }

  pInfo->limit      = *pLimit;
  pInfo->curOffset  = pLimit->offset;
  pInfo->binfo.pRes = pResBlock;

  int32_t numOfCols = num;
  int32_t numOfRows = 4096;
  initAggInfo(&pInfo->binfo, &pInfo->aggSup, pExprInfo, numOfCols, numOfRows, pResBlock, pTaskInfo->id.str);
  setFunctionResultOutput(&pInfo->binfo, &pInfo->aggSup, MAIN_SCAN, pTaskInfo);
  pInfo->pPseudoColInfo = setRowTsColumnOutputInfo(pInfo->binfo.pCtx, numOfCols);

  pOperator->name         = "ProjectOperator";
  pOperator->operatorType = QUERY_NODE_PHYSICAL_PLAN_PROJECT;
  pOperator->blockingOptr = false;
  pOperator->status       = OP_NOT_OPENED;
  pOperator->info         = pInfo;
  pOperator->pExpr        = pExprInfo;
  pOperator->numOfOutput  = num;
  pOperator->_openFn      = operatorDummyOpenFn;
  pOperator->getNextFn    = doProjectOperation;
  pOperator->closeFn      = destroyProjectOperatorInfo;

  pOperator->pTaskInfo = pTaskInfo;
  int32_t code = appendDownstream(pOperator, &downstream, 1);
  if (code != TSDB_CODE_SUCCESS) {
    goto _error;
  }

  return pOperator;

_error:
  pTaskInfo->code = TSDB_CODE_OUT_OF_MEMORY;
  return NULL;
}

SOperatorInfo* createIntervalOperatorInfo(SOperatorInfo* downstream, SExprInfo* pExprInfo, int32_t numOfCols,
                                          SSDataBlock* pResBlock, SInterval* pInterval,
                                          const STableGroupInfo* pTableGroupInfo, SExecTaskInfo* pTaskInfo) {
  STableIntervalOperatorInfo* pInfo = taosMemoryCalloc(1, sizeof(STableIntervalOperatorInfo));
  SOperatorInfo*              pOperator = taosMemoryCalloc(1, sizeof(SOperatorInfo));
  if (pInfo == NULL || pOperator == NULL) {
    goto _error;
  }

  pInfo->order     = TSDB_ORDER_ASC;
  pInfo->interval  = *pInterval;
  pInfo->execModel = pTaskInfo->execModel;

  pInfo->win       = pTaskInfo->window;
  pInfo->win.skey  = 0;
  pInfo->win.ekey  = INT64_MAX;

  int32_t numOfRows = 4096;
  int32_t code = initAggInfo(&pInfo->binfo, &pInfo->aggSup, pExprInfo, numOfCols, numOfRows, pResBlock, pTaskInfo->id.str);
  initExecTimeWindowInfo(&pInfo->timeWindowData, &pInfo->win);

  //  pInfo->pTableQueryInfo = initTableQueryInfo(pTableGroupInfo);
  if (code != TSDB_CODE_SUCCESS /* || pInfo->pTableQueryInfo == NULL*/) {
    goto _error;
  }

  initResultRowInfo(&pInfo->binfo.resultRowInfo, (int32_t)1);

  pOperator->name         = "TimeIntervalAggOperator";
  pOperator->operatorType = QUERY_NODE_PHYSICAL_PLAN_INTERVAL;
  pOperator->blockingOptr = true;
  pOperator->status       = OP_NOT_OPENED;
  pOperator->pExpr        = pExprInfo;
  pOperator->pTaskInfo    = pTaskInfo;
  pOperator->numOfOutput  = numOfCols;
  pOperator->info         = pInfo;
  pOperator->_openFn      = doOpenIntervalAgg;
  pOperator->getNextFn    = doBuildIntervalResult;
  pOperator->getStreamResFn= doStreamIntervalAgg;
  pOperator->closeFn      = destroyIntervalOperatorInfo;

  code = appendDownstream(pOperator, &downstream, 1);
  if (code != TSDB_CODE_SUCCESS) {
    goto _error;
  }

  return pOperator;

_error:
  destroyIntervalOperatorInfo(pInfo, numOfCols);
  taosMemoryFreeClear(pInfo);
  taosMemoryFreeClear(pOperator);
  pTaskInfo->code = code;
  return NULL;
}

SOperatorInfo* createAllTimeIntervalOperatorInfo(STaskRuntimeEnv* pRuntimeEnv, SOperatorInfo* downstream,
                                                 SExprInfo* pExpr, int32_t numOfOutput) {
  STableIntervalOperatorInfo* pInfo = taosMemoryCalloc(1, sizeof(STableIntervalOperatorInfo));

  //  pInfo->binfo.pCtx = createSqlFunctionCtx(pRuntimeEnv, pExpr, numOfOutput, &pInfo->binfo.rowCellInfoOffset);
  //  pInfo->binfo.pRes = createOutputBuf(pExpr, numOfOutput, pResultInfo->capacity);
  initResultRowInfo(&pInfo->binfo.resultRowInfo, 8);

  SOperatorInfo* pOperator = taosMemoryCalloc(1, sizeof(SOperatorInfo));

  pOperator->name = "AllTimeIntervalAggOperator";
  //  pOperator->operatorType = OP_AllTimeWindow;
  pOperator->blockingOptr = true;
  pOperator->status = OP_NOT_OPENED;
  pOperator->pExpr = pExpr;
  pOperator->numOfOutput = numOfOutput;
  pOperator->info = pInfo;
  pOperator->pRuntimeEnv = pRuntimeEnv;
  pOperator->getNextFn = doAllIntervalAgg;
  pOperator->closeFn = destroyBasicOperatorInfo;

  int32_t code = appendDownstream(pOperator, &downstream, 1);
  return pOperator;
}

SOperatorInfo* createStatewindowOperatorInfo(SOperatorInfo* downstream, SExprInfo* pExpr, int32_t numOfCols, SSDataBlock* pResBlock, SExecTaskInfo* pTaskInfo) {
  SStateWindowOperatorInfo* pInfo = taosMemoryCalloc(1, sizeof(SStateWindowOperatorInfo));

  pInfo->colIndex = -1;
  pInfo->reptScan = false;
  //  pInfo->binfo.pCtx = createSqlFunctionCtx(pRuntimeEnv, pExpr, numOfOutput, &pInfo->binfo.rowCellInfoOffset);
  //  pInfo->binfo.pRes = createOutputBuf(pExpr, numOfOutput, pResultInfo->capacity);
  initResultRowInfo(&pInfo->binfo.resultRowInfo, 8);

  SOperatorInfo* pOperator = taosMemoryCalloc(1, sizeof(SOperatorInfo));
  pOperator->name = "StateWindowOperator";
  //  pOperator->operatorType = OP_StateWindow;
  pOperator->blockingOptr = true;
  pOperator->status       = OP_NOT_OPENED;
  pOperator->pExpr        = pExpr;
  pOperator->numOfOutput  = numOfCols;

  pOperator->pTaskInfo    = pTaskInfo;
  pOperator->info         = pInfo;
  pOperator->getNextFn    = doStateWindowAgg;
  pOperator->closeFn      = destroyStateWindowOperatorInfo;

  int32_t code = appendDownstream(pOperator, &downstream, 1);
  return pOperator;
}

SOperatorInfo* createSessionAggOperatorInfo(SOperatorInfo* downstream, SExprInfo* pExprInfo, int32_t numOfCols,
                                            SSDataBlock* pResBlock, int64_t gap, SExecTaskInfo* pTaskInfo) {
  SSessionAggOperatorInfo* pInfo = taosMemoryCalloc(1, sizeof(SSessionAggOperatorInfo));
  SOperatorInfo*           pOperator = taosMemoryCalloc(1, sizeof(SOperatorInfo));
  if (pInfo == NULL || pOperator == NULL) {
    goto _error;
  }

  int32_t numOfRows = 4096;
  int32_t code = initAggInfo(&pInfo->binfo, &pInfo->aggSup, pExprInfo, numOfCols, numOfRows, pResBlock, pTaskInfo->id.str);
  if (code != TSDB_CODE_SUCCESS) {
    goto _error;
  }

  initResultRowInfo(&pInfo->binfo.resultRowInfo, 8);
  initExecTimeWindowInfo(&pInfo->timeWindowData, &pTaskInfo->window);

  pInfo->gap              = gap;
  pInfo->binfo.pRes       = pResBlock;
  pInfo->prevTs           = INT64_MIN;
  pInfo->reptScan         = false;
  pOperator->name         = "SessionWindowAggOperator";
  pOperator->operatorType = QUERY_NODE_PHYSICAL_PLAN_SESSION_WINDOW;
  pOperator->blockingOptr = true;
  pOperator->status       = OP_NOT_OPENED;
  pOperator->pExpr        = pExprInfo;
  pOperator->numOfOutput  = numOfCols;
  pOperator->info         = pInfo;
  pOperator->getNextFn    = doSessionWindowAgg;
  pOperator->closeFn      = destroySWindowOperatorInfo;
  pOperator->pTaskInfo    = pTaskInfo;

  code = appendDownstream(pOperator, &downstream, 1);
  return pOperator;

_error:
  if (pInfo != NULL) {
    destroySWindowOperatorInfo(pInfo, numOfCols);
  }

  taosMemoryFreeClear(pInfo);
  taosMemoryFreeClear(pOperator);
  pTaskInfo->code = code;
  return NULL;
}

SOperatorInfo* createMultiTableTimeIntervalOperatorInfo(STaskRuntimeEnv* pRuntimeEnv, SOperatorInfo* downstream,
                                                        SExprInfo* pExpr, int32_t numOfOutput) {
  STableIntervalOperatorInfo* pInfo = taosMemoryCalloc(1, sizeof(STableIntervalOperatorInfo));

  //  pInfo->binfo.pCtx = createSqlFunctionCtx(pRuntimeEnv, pExpr, numOfOutput, &pInfo->binfo.rowCellInfoOffset);
  //  pInfo->binfo.pRes = createOutputBuf(pExpr, numOfOutput, pResultInfo->capacity);
  initResultRowInfo(&pInfo->binfo.resultRowInfo, 8);

  SOperatorInfo* pOperator = taosMemoryCalloc(1, sizeof(SOperatorInfo));
  pOperator->name = "MultiTableTimeIntervalOperator";
  //  pOperator->operatorType = OP_MultiTableTimeInterval;
  pOperator->blockingOptr = true;
  pOperator->status = OP_NOT_OPENED;
  pOperator->pExpr = pExpr;
  pOperator->numOfOutput = numOfOutput;
  pOperator->info = pInfo;
  pOperator->pRuntimeEnv = pRuntimeEnv;

  pOperator->getNextFn = doSTableIntervalAgg;
  pOperator->closeFn = destroyBasicOperatorInfo;

  int32_t code = appendDownstream(pOperator, &downstream, 1);
  return pOperator;
}

SOperatorInfo* createAllMultiTableTimeIntervalOperatorInfo(STaskRuntimeEnv* pRuntimeEnv, SOperatorInfo* downstream,
                                                           SExprInfo* pExpr, int32_t numOfOutput) {
  STableIntervalOperatorInfo* pInfo = taosMemoryCalloc(1, sizeof(STableIntervalOperatorInfo));

  //  pInfo->binfo.pCtx = createSqlFunctionCtx(pRuntimeEnv, pExpr, numOfOutput, &pInfo->binfo.rowCellInfoOffset);
  //  pInfo->binfo.pRes = createOutputBuf(pExpr, numOfOutput, pResultInfo->capacity);
  initResultRowInfo(&pInfo->binfo.resultRowInfo, 8);

  SOperatorInfo* pOperator = taosMemoryCalloc(1, sizeof(SOperatorInfo));
  pOperator->name = "AllMultiTableTimeIntervalOperator";
  //  pOperator->operatorType = OP_AllMultiTableTimeInterval;
  pOperator->blockingOptr = true;
  pOperator->status = OP_NOT_OPENED;
  pOperator->pExpr = pExpr;
  pOperator->numOfOutput = numOfOutput;
  pOperator->info = pInfo;
  pOperator->pRuntimeEnv = pRuntimeEnv;

  pOperator->getNextFn = doAllSTableIntervalAgg;
  pOperator->closeFn = destroyBasicOperatorInfo;

  int32_t code = appendDownstream(pOperator, &downstream, 1);

  return pOperator;
}

static int32_t initFillInfo(SFillOperatorInfo* pInfo, SExprInfo* pExpr, int32_t numOfCols, int64_t* fillVal,
                            STimeWindow win, int32_t capacity, const char* id, SInterval* pInterval, int32_t fillType) {
  struct SFillColInfo* pColInfo = createFillColInfo(pExpr, numOfCols, (int64_t*)fillVal);

  TSKEY sk = TMIN(win.skey, win.ekey);
  TSKEY ek = TMAX(win.skey, win.ekey);

  // TODO set correct time precision
  STimeWindow w = TSWINDOW_INITIALIZER;
  getAlignQueryTimeWindow(pInterval, TSDB_TIME_PRECISION_MILLI, win.skey, sk, ek, &w);

  int32_t order = TSDB_ORDER_ASC;
  pInfo->pFillInfo = taosCreateFillInfo(order, w.skey, 0, capacity, numOfCols, pInterval->sliding,
                                        pInterval->slidingUnit, (int8_t)pInterval->precision, fillType, pColInfo, id);

  pInfo->p = taosMemoryCalloc(numOfCols, POINTER_BYTES);

  if (pInfo->pFillInfo == NULL || pInfo->p == NULL) {
    return TSDB_CODE_OUT_OF_MEMORY;
  } else {
    return TSDB_CODE_SUCCESS;
  }
}

SOperatorInfo* createFillOperatorInfo(SOperatorInfo* downstream, SExprInfo* pExpr, int32_t numOfCols,
                                      SInterval* pInterval, SSDataBlock* pResBlock, int32_t fillType, char* fillVal,
                                      bool multigroupResult, SExecTaskInfo* pTaskInfo) {
  SFillOperatorInfo* pInfo = taosMemoryCalloc(1, sizeof(SFillOperatorInfo));
  SOperatorInfo*     pOperator = taosMemoryCalloc(1, sizeof(SOperatorInfo));

  pInfo->pRes = pResBlock;
  pInfo->multigroupResult = multigroupResult;
  pInfo->intervalInfo = *pInterval;

  SResultInfo* pResultInfo = &pOperator->resultInfo;
  int32_t      code = initFillInfo(pInfo, pExpr, numOfCols, (int64_t*)fillVal, pTaskInfo->window, pResultInfo->capacity,
                                   pTaskInfo->id.str, pInterval, fillType);
  if (code != TSDB_CODE_SUCCESS) {
    goto _error;
  }

  pOperator->name = "FillOperator";
  pOperator->blockingOptr = false;
  pOperator->status = OP_NOT_OPENED;
  //  pOperator->operatorType = OP_Fill;
  pOperator->pExpr = pExpr;
  pOperator->numOfOutput = numOfCols;
  pOperator->info = pInfo;
  pOperator->_openFn = operatorDummyOpenFn;
  pOperator->getNextFn = doFill;
  pOperator->pTaskInfo = pTaskInfo;

  pOperator->closeFn = destroySFillOperatorInfo;

  code = appendDownstream(pOperator, &downstream, 1);
  return pOperator;

_error:
  taosMemoryFreeClear(pOperator);
  taosMemoryFreeClear(pInfo);
  return NULL;
}

SOperatorInfo* createSLimitOperatorInfo(STaskRuntimeEnv* pRuntimeEnv, SOperatorInfo* downstream, SExprInfo* pExpr,
                                        int32_t numOfOutput, void* pMerger, bool multigroupResult) {
  SSLimitOperatorInfo* pInfo = taosMemoryCalloc(1, sizeof(SSLimitOperatorInfo));
  SOperatorInfo*       pOperator = taosMemoryCalloc(1, sizeof(SOperatorInfo));

  //  pInfo->orderColumnList = getResultGroupCheckColumns(pQueryAttr);
  //  pInfo->slimit          = pQueryAttr->slimit;
  //  pInfo->limit           = pQueryAttr->limit;
  //  pInfo->capacity        = pResultInfo->capacity;
  //  pInfo->threshold       = (int64_t)(pInfo->capacity * 0.8);
  //  pInfo->currentOffset   = pQueryAttr->limit.offset;
  //  pInfo->currentGroupOffset = pQueryAttr->slimit.offset;
  pInfo->multigroupResult = multigroupResult;

  // TODO refactor
  int32_t len = 0;
  for (int32_t i = 0; i < numOfOutput; ++i) {
    len += pExpr[i].base.resSchema.bytes;
  }

  int32_t numOfCols = (pInfo->orderColumnList != NULL) ? (int32_t)taosArrayGetSize(pInfo->orderColumnList) : 0;
  pInfo->prevRow = taosMemoryCalloc(1, (POINTER_BYTES * numOfCols + len));

  int32_t offset = POINTER_BYTES * numOfCols;
  for (int32_t i = 0; i < numOfCols; ++i) {
    pInfo->prevRow[i] = (char*)pInfo->prevRow + offset;

    SColIndex* index = taosArrayGet(pInfo->orderColumnList, i);
    offset += pExpr[index->colIndex].base.resSchema.bytes;
  }

  //  pInfo->pRes = createOutputBuf(pExpr, numOfOutput, pOperator->resultInfo.capacity);

  pOperator->name = "SLimitOperator";
  // pOperator->operatorType = OP_SLimit;
  pOperator->blockingOptr = false;
  pOperator->status = OP_NOT_OPENED;
  //  pOperator->exec         = doSLimit;
  pOperator->info = pInfo;
  pOperator->pRuntimeEnv = pRuntimeEnv;
  pOperator->closeFn = destroySlimitOperatorInfo;

  int32_t code = appendDownstream(pOperator, &downstream, 1);
  return pOperator;
}

static SSDataBlock* doTagScan(SOperatorInfo* pOperator, bool* newgroup) {
#if 0
  SOperatorInfo* pOperator = (SOperatorInfo*) param;
  if (pOperator->status == OP_EXEC_DONE) {
    return NULL;
  }

  STaskRuntimeEnv* pRuntimeEnv = pOperator->pRuntimeEnv;
  int32_t maxNumOfTables = (int32_t)pResultInfo->capacity;

  STagScanInfo *pInfo = pOperator->info;
  SSDataBlock  *pRes = pInfo->pRes;
  *newgroup = false;

  int32_t count = 0;
  SArray* pa = GET_TABLEGROUP(pRuntimeEnv, 0);

  int32_t functionId = getExprFunctionId(&pOperator->pExpr[0]);
  if (functionId == FUNCTION_TID_TAG) { // return the tags & table Id
    assert(pQueryAttr->numOfOutput == 1);

    SExprInfo* pExprInfo = &pOperator->pExpr[0];
    int32_t rsize = pExprInfo->base.resSchema.bytes;

    count = 0;

    int16_t bytes = pExprInfo->base.resSchema.bytes;
    int16_t type  = pExprInfo->base.resSchema.type;

    for(int32_t i = 0; i < pQueryAttr->numOfTags; ++i) {
      if (pQueryAttr->tagColList[i].colId == pExprInfo->base.pColumns->info.colId) {
        bytes = pQueryAttr->tagColList[i].bytes;
        type = pQueryAttr->tagColList[i].type;
        break;
      }
    }

    SColumnInfoData* pColInfo = taosArrayGet(pRes->pDataBlock, 0);

    while(pInfo->curPos < pInfo->totalTables && count < maxNumOfTables) {
      int32_t i = pInfo->curPos++;
      STableQueryInfo *item = taosArrayGetP(pa, i);

      char *output = pColInfo->pData + count * rsize;
      varDataSetLen(output, rsize - VARSTR_HEADER_SIZE);

      output = varDataVal(output);
      STableId* id = TSDB_TABLEID(item->pTable);

      *(int16_t *)output = 0;
      output += sizeof(int16_t);

      *(int64_t *)output = id->uid;  // memory align problem, todo serialize
      output += sizeof(id->uid);

      *(int32_t *)output = id->tid;
      output += sizeof(id->tid);

      *(int32_t *)output = pQueryAttr->vgId;
      output += sizeof(pQueryAttr->vgId);

      char* data = NULL;
      if (pExprInfo->base.pColumns->info.colId == TSDB_TBNAME_COLUMN_INDEX) {
        data = tsdbGetTableName(item->pTable);
      } else {
        data = tsdbGetTableTagVal(item->pTable, pExprInfo->base.pColumns->info.colId, type, bytes);
      }

      doSetTagValueToResultBuf(output, data, type, bytes);
      count += 1;
    }

    //qDebug("QInfo:0x%"PRIx64" create (tableId, tag) info completed, rows:%d", GET_TASKID(pRuntimeEnv), count);
  } else if (functionId == FUNCTION_COUNT) {// handle the "count(tbname)" query
    SColumnInfoData* pColInfo = taosArrayGet(pRes->pDataBlock, 0);
    *(int64_t*)pColInfo->pData = pInfo->totalTables;
    count = 1;

    pOperator->status = OP_EXEC_DONE;
    //qDebug("QInfo:0x%"PRIx64" create count(tbname) query, res:%d rows:1", GET_TASKID(pRuntimeEnv), count);
  } else {  // return only the tags|table name etc.
    SExprInfo* pExprInfo = &pOperator->pExpr[0];  // todo use the column list instead of exprinfo

    count = 0;
    while(pInfo->curPos < pInfo->totalTables && count < maxNumOfTables) {
      int32_t i = pInfo->curPos++;

      STableQueryInfo* item = taosArrayGetP(pa, i);

      char *data = NULL, *dst = NULL;
      int16_t type = 0, bytes = 0;
      for(int32_t j = 0; j < pOperator->numOfOutput; ++j) {
        // not assign value in case of user defined constant output column
        if (TSDB_COL_IS_UD_COL(pExprInfo[j].base.pColumns->flag)) {
          continue;
        }

        SColumnInfoData* pColInfo = taosArrayGet(pRes->pDataBlock, j);
        type  = pExprInfo[j].base.resSchema.type;
        bytes = pExprInfo[j].base.resSchema.bytes;

        if (pExprInfo[j].base.pColumns->info.colId == TSDB_TBNAME_COLUMN_INDEX) {
          data = tsdbGetTableName(item->pTable);
        } else {
          data = tsdbGetTableTagVal(item->pTable, pExprInfo[j].base.pColumns->info.colId, type, bytes);
        }

        dst  = pColInfo->pData + count * pExprInfo[j].base.resSchema.bytes;
        doSetTagValueToResultBuf(dst, data, type, bytes);
      }

      count += 1;
    }

    if (pInfo->curPos >= pInfo->totalTables) {
      pOperator->status = OP_EXEC_DONE;
    }

    //qDebug("QInfo:0x%"PRIx64" create tag values results completed, rows:%d", GET_TASKID(pRuntimeEnv), count);
  }

  if (pOperator->status == OP_EXEC_DONE) {
    setTaskStatus(pOperator->pRuntimeEnv, TASK_COMPLETED);
  }

  pRes->info.rows = count;
  return (pRes->info.rows == 0)? NULL:pInfo->pRes;

#endif
}

SOperatorInfo* createTagScanOperatorInfo(STaskRuntimeEnv* pRuntimeEnv, SExprInfo* pExpr, int32_t numOfOutput) {
  STagScanInfo* pInfo = taosMemoryCalloc(1, sizeof(STagScanInfo));
  //  pInfo->pRes = createOutputBuf(pExpr, numOfOutput, pResultInfo->capacity);

  size_t numOfGroup = GET_NUM_OF_TABLEGROUP(pRuntimeEnv);
  assert(numOfGroup == 0 || numOfGroup == 1);

  pInfo->totalTables = pRuntimeEnv->tableqinfoGroupInfo.numOfTables;
  pInfo->curPos = 0;

  SOperatorInfo* pOperator = taosMemoryCalloc(1, sizeof(SOperatorInfo));
  pOperator->name = "SeqTableTagScan";
  pOperator->operatorType = QUERY_NODE_PHYSICAL_PLAN_TAG_SCAN;
  pOperator->blockingOptr = false;
  pOperator->status = OP_NOT_OPENED;
  pOperator->info = pInfo;
  pOperator->getNextFn = doTagScan;
  pOperator->pExpr = pExpr;
  pOperator->numOfOutput = numOfOutput;
  pOperator->pRuntimeEnv = pRuntimeEnv;
  pOperator->closeFn = destroyTagScanOperatorInfo;

  return pOperator;
}
static bool initMultiDistinctInfo(SDistinctOperatorInfo* pInfo, SOperatorInfo* pOperator, SSDataBlock* pBlock) {
  if (taosArrayGetSize(pInfo->pDistinctDataInfo) == pOperator->numOfOutput) {
    // distinct info already inited
    return true;
  }
  for (int i = 0; i < pOperator->numOfOutput; i++) {
    //    pInfo->totalBytes += pOperator->pExpr[i].base.colBytes;
  }
  for (int i = 0; i < pOperator->numOfOutput; i++) {
    int numOfBlock = (int)(taosArrayGetSize(pBlock->pDataBlock));
    assert(i < numOfBlock);
    for (int j = 0; j < numOfBlock; j++) {
      SColumnInfoData* pColDataInfo = taosArrayGet(pBlock->pDataBlock, j);
      if (pColDataInfo->info.colId == pOperator->pExpr[i].base.resSchema.colId) {
        SDistinctDataInfo item = {.index = j, .type = pColDataInfo->info.type, .bytes = pColDataInfo->info.bytes};
        taosArrayInsert(pInfo->pDistinctDataInfo, i, &item);
      }
    }
  }
  pInfo->totalBytes += (int32_t)strlen(MULTI_KEY_DELIM) * (pOperator->numOfOutput);
  pInfo->buf = taosMemoryCalloc(1, pInfo->totalBytes);
  return taosArrayGetSize(pInfo->pDistinctDataInfo) == pOperator->numOfOutput ? true : false;
}

static void buildMultiDistinctKey(SDistinctOperatorInfo* pInfo, SSDataBlock* pBlock, int32_t rowId) {
  char* p = pInfo->buf;
  memset(p, 0, pInfo->totalBytes);

  for (int i = 0; i < taosArrayGetSize(pInfo->pDistinctDataInfo); i++) {
    SDistinctDataInfo* pDistDataInfo = (SDistinctDataInfo*)taosArrayGet(pInfo->pDistinctDataInfo, i);
    SColumnInfoData*   pColDataInfo = taosArrayGet(pBlock->pDataBlock, pDistDataInfo->index);
    char*              val = ((char*)pColDataInfo->pData) + pColDataInfo->info.bytes * rowId;
    if (isNull(val, pDistDataInfo->type)) {
      p += pDistDataInfo->bytes;
      continue;
    }
    if (IS_VAR_DATA_TYPE(pDistDataInfo->type)) {
      memcpy(p, varDataVal(val), varDataLen(val));
      p += varDataLen(val);
    } else {
      memcpy(p, val, pDistDataInfo->bytes);
      p += pDistDataInfo->bytes;
    }
    memcpy(p, MULTI_KEY_DELIM, strlen(MULTI_KEY_DELIM));
    p += strlen(MULTI_KEY_DELIM);
  }
}

static SSDataBlock* hashDistinct(SOperatorInfo* pOperator, bool* newgroup) {
  if (pOperator->status == OP_EXEC_DONE) {
    return NULL;
  }

  SDistinctOperatorInfo* pInfo = pOperator->info;
  SSDataBlock*           pRes = pInfo->pRes;

  pRes->info.rows = 0;
  SSDataBlock* pBlock = NULL;

  SOperatorInfo* pDownstream = pOperator->pDownstream[0];
  while (1) {
    publishOperatorProfEvent(pDownstream, QUERY_PROF_BEFORE_OPERATOR_EXEC);
    pBlock = pDownstream->getNextFn(pDownstream, newgroup);
    publishOperatorProfEvent(pDownstream, QUERY_PROF_AFTER_OPERATOR_EXEC);

    if (pBlock == NULL) {
      doSetOperatorCompleted(pOperator);
      break;
    }
    if (!initMultiDistinctInfo(pInfo, pOperator, pBlock)) {
      doSetOperatorCompleted(pOperator);
      break;
    }

    // ensure result output buf
    if (pRes->info.rows + pBlock->info.rows > pInfo->outputCapacity) {
      int32_t newSize = pRes->info.rows + pBlock->info.rows;
      for (int i = 0; i < taosArrayGetSize(pRes->pDataBlock); i++) {
        SColumnInfoData*   pResultColInfoData = taosArrayGet(pRes->pDataBlock, i);
        SDistinctDataInfo* pDistDataInfo = taosArrayGet(pInfo->pDistinctDataInfo, i);
        char*              tmp = taosMemoryRealloc(pResultColInfoData->pData, newSize * pDistDataInfo->bytes);
        if (tmp == NULL) {
          return NULL;
        } else {
          pResultColInfoData->pData = tmp;
        }
      }
      pInfo->outputCapacity = newSize;
    }

    for (int32_t i = 0; i < pBlock->info.rows; i++) {
      buildMultiDistinctKey(pInfo, pBlock, i);
      if (taosHashGet(pInfo->pSet, pInfo->buf, pInfo->totalBytes) == NULL) {
        int32_t dummy;
        taosHashPut(pInfo->pSet, pInfo->buf, pInfo->totalBytes, &dummy, sizeof(dummy));
        for (int j = 0; j < taosArrayGetSize(pRes->pDataBlock); j++) {
          SDistinctDataInfo* pDistDataInfo = taosArrayGet(pInfo->pDistinctDataInfo, j);  // distinct meta info
          SColumnInfoData*   pColInfoData = taosArrayGet(pBlock->pDataBlock, pDistDataInfo->index);  // src
          SColumnInfoData*   pResultColInfoData = taosArrayGet(pRes->pDataBlock, j);                 // dist

          char* val = ((char*)pColInfoData->pData) + pDistDataInfo->bytes * i;
          char* start = pResultColInfoData->pData + pDistDataInfo->bytes * pInfo->pRes->info.rows;
          memcpy(start, val, pDistDataInfo->bytes);
        }
        pRes->info.rows += 1;
      }
    }

    if (pRes->info.rows >= pInfo->threshold) {
      break;
    }
  }
  return (pInfo->pRes->info.rows > 0) ? pInfo->pRes : NULL;
}

SOperatorInfo* createDistinctOperatorInfo(SOperatorInfo* downstream, SExprInfo* pExpr, int32_t numOfCols, SSDataBlock* pResBlock, SExecTaskInfo* pTaskInfo) {
  SDistinctOperatorInfo* pInfo = taosMemoryCalloc(1, sizeof(SDistinctOperatorInfo));
  SOperatorInfo* pOperator = taosMemoryCalloc(1, sizeof(SOperatorInfo));

  pOperator->resultInfo.capacity = 4096;  // todo extract function.

  pInfo->totalBytes        = 0;
  pInfo->buf               = NULL;

  pInfo->pDistinctDataInfo = taosArrayInit(numOfCols, sizeof(SDistinctDataInfo));
  pInfo->pSet = taosHashInit(64, taosGetDefaultHashFunction(TSDB_DATA_TYPE_BINARY), false, HASH_NO_LOCK);

  pOperator->name         = "DistinctOperator";
  pOperator->blockingOptr = true;
  pOperator->status       = OP_NOT_OPENED;
//  pOperator->operatorType = DISTINCT;
  pOperator->pExpr        = pExpr;
  pOperator->numOfOutput  = numOfCols;
  pOperator->info         = pInfo;
  pOperator->getNextFn    = hashDistinct;
  pOperator->closeFn      = destroyDistinctOperatorInfo;

  int32_t code = appendDownstream(pOperator, &downstream, 1);
  return pOperator;
}

static int32_t getColumnIndexInSource(SQueriedTableInfo* pTableInfo, SExprBasicInfo* pExpr, SColumnInfo* pTagCols) {
  int32_t j = 0;

  if (TSDB_COL_IS_TAG(pExpr->pParam[0].pCol->type)) {
    if (pExpr->pParam[0].pCol->colId == TSDB_TBNAME_COLUMN_INDEX) {
      return TSDB_TBNAME_COLUMN_INDEX;
    }

    while (j < pTableInfo->numOfTags) {
      if (pExpr->pParam[0].pCol->colId == pTagCols[j].colId) {
        return j;
      }

      j += 1;
    }

  } /*else if (TSDB_COL_IS_UD_COL(pExpr->colInfo.flag)) {  // user specified column data
    return TSDB_UD_COLUMN_INDEX;
  } else {
    while (j < pTableInfo->numOfCols) {
      if (pExpr->colInfo.colId == pTableInfo->colList[j].colId) {
        return j;
      }

      j += 1;
    }
  }*/

  return INT32_MIN;  // return a less than TSDB_TBNAME_COLUMN_INDEX value
}

bool validateExprColumnInfo(SQueriedTableInfo* pTableInfo, SExprBasicInfo* pExpr, SColumnInfo* pTagCols) {
  int32_t j = getColumnIndexInSource(pTableInfo, pExpr, pTagCols);
  return j != INT32_MIN;
}

static int32_t deserializeColFilterInfo(SColumnFilterInfo* pColFilters, int16_t numOfFilters, char** pMsg) {
  for (int32_t f = 0; f < numOfFilters; ++f) {
    SColumnFilterInfo* pFilterMsg = (SColumnFilterInfo*)(*pMsg);

    SColumnFilterInfo* pColFilter = &pColFilters[f];
    pColFilter->filterstr = htons(pFilterMsg->filterstr);

    (*pMsg) += sizeof(SColumnFilterInfo);

    if (pColFilter->filterstr) {
      pColFilter->len = htobe64(pFilterMsg->len);

      pColFilter->pz =
          (int64_t)taosMemoryCalloc(1, (size_t)(pColFilter->len + 1 * TSDB_NCHAR_SIZE));  // note: null-terminator
      if (pColFilter->pz == 0) {
        return TSDB_CODE_QRY_OUT_OF_MEMORY;
      }

      memcpy((void*)pColFilter->pz, (*pMsg), (size_t)pColFilter->len);
      (*pMsg) += (pColFilter->len + 1);
    } else {
      pColFilter->lowerBndi = htobe64(pFilterMsg->lowerBndi);
      pColFilter->upperBndi = htobe64(pFilterMsg->upperBndi);
    }

    pColFilter->lowerRelOptr = htons(pFilterMsg->lowerRelOptr);
    pColFilter->upperRelOptr = htons(pFilterMsg->upperRelOptr);
  }

  return TSDB_CODE_SUCCESS;
}

static SResSchema createResSchema(int32_t type, int32_t bytes, int32_t slotId, int32_t scale, int32_t precision,
                                  const char* name) {
  SResSchema s = {0};
  s.scale = scale;
  s.type = type;
  s.bytes = bytes;
  s.colId = slotId;
  s.precision = precision;
  strncpy(s.name, name, tListLen(s.name));

  return s;
}

static SColumn* createColumn(int32_t blockId, int32_t slotId, SDataType* pType) {
  SColumn* pCol = taosMemoryCalloc(1, sizeof(SColumn));
  if (pCol == NULL) {
    terrno = TSDB_CODE_OUT_OF_MEMORY;
    return NULL;
  }

  pCol->slotId      = slotId;
  pCol->bytes       = pType->bytes;
  pCol->type        = pType->type;
  pCol->scale       = pType->scale;
  pCol->precision   = pType->precision;
  pCol->dataBlockId = blockId;

  return pCol;
}

SExprInfo* createExprInfo(SNodeList* pNodeList, SNodeList* pGroupKeys, int32_t* numOfExprs) {
  int32_t numOfFuncs = LIST_LENGTH(pNodeList);
  int32_t numOfGroupKeys = 0;
  if (pGroupKeys != NULL) {
    numOfGroupKeys = LIST_LENGTH(pGroupKeys);
  }

  *numOfExprs = numOfFuncs + numOfGroupKeys;
  SExprInfo* pExprs = taosMemoryCalloc(*numOfExprs, sizeof(SExprInfo));

  for (int32_t i = 0; i < (*numOfExprs); ++i) {
    STargetNode* pTargetNode = NULL;
    if (i < numOfFuncs) {
      pTargetNode = (STargetNode*)nodesListGetNode(pNodeList, i);
    } else {
      pTargetNode = (STargetNode*)nodesListGetNode(pGroupKeys, i - numOfFuncs);
    }

    SExprInfo* pExp = &pExprs[pTargetNode->slotId];

    pExp->pExpr = taosMemoryCalloc(1, sizeof(tExprNode));
    pExp->pExpr->_function.num = 1;
    pExp->pExpr->_function.functionId = -1;

    // it is a project query, or group by column
    if (nodeType(pTargetNode->pExpr) == QUERY_NODE_COLUMN) {
      pExp->pExpr->nodeType = QUERY_NODE_COLUMN;
      SColumnNode* pColNode = (SColumnNode*)pTargetNode->pExpr;

      pExp->base.pParam = taosMemoryCalloc(1, sizeof(SFunctParam));
      pExp->base.numOfParams = 1;

      SDataType* pType = &pColNode->node.resType;
      pExp->base.resSchema = createResSchema(pType->type, pType->bytes, pTargetNode->slotId, pType->scale, pType->precision, pColNode->colName);
      pExp->base.pParam[0].pCol = createColumn(pColNode->dataBlockId, pColNode->slotId, pType);
      pExp->base.pParam[0].type = FUNC_PARAM_TYPE_COLUMN;
    } else if (nodeType(pTargetNode->pExpr) == QUERY_NODE_FUNCTION) {
      pExp->pExpr->nodeType = QUERY_NODE_FUNCTION;
      SFunctionNode* pFuncNode = (SFunctionNode*)pTargetNode->pExpr;

      SDataType* pType = &pFuncNode->node.resType;
      pExp->base.resSchema = createResSchema(pType->type, pType->bytes, pTargetNode->slotId, pType->scale,
                                             pType->precision, pFuncNode->node.aliasName);

      pExp->pExpr->_function.functionId = pFuncNode->funcId;
      pExp->pExpr->_function.pFunctNode = pFuncNode;
      strncpy(pExp->pExpr->_function.functionName, pFuncNode->functionName, tListLen(pExp->pExpr->_function.functionName));

      // TODO: value parameter needs to be handled
      int32_t numOfParam = LIST_LENGTH(pFuncNode->pParameterList);

      pExp->base.pParam = taosMemoryCalloc(numOfParam, sizeof(SFunctParam));
      pExp->base.numOfParams = numOfParam;

      for (int32_t j = 0; j < numOfParam; ++j) {
        SNode*       p1 = nodesListGetNode(pFuncNode->pParameterList, j);
        if (p1->type == QUERY_NODE_COLUMN) {
          SColumnNode* pcn = (SColumnNode*) p1;

          pExp->base.pParam[j].type = FUNC_PARAM_TYPE_COLUMN;
          pExp->base.pParam[j].pCol = createColumn(pcn->dataBlockId, pcn->slotId, &pcn->node.resType);
        } else if (p1->type == QUERY_NODE_VALUE) {
          SValueNode* pvn = (SValueNode*)p1;
          pExp->base.pParam[j].type = FUNC_PARAM_TYPE_VALUE;
        }
      }
    } else if (nodeType(pTargetNode->pExpr) == QUERY_NODE_OPERATOR) {
      pExp->pExpr->nodeType = QUERY_NODE_OPERATOR;
      SOperatorNode* pNode = (SOperatorNode*)pTargetNode->pExpr;

      pExp->base.pParam = taosMemoryCalloc(1, sizeof(SFunctParam));
      pExp->base.numOfParams = 1;

      SDataType* pType = &pNode->node.resType;
      pExp->base.resSchema = createResSchema(pType->type, pType->bytes, pTargetNode->slotId, pType->scale, pType->precision, pNode->node.aliasName);

      pExp->pExpr->_optrRoot.pRootNode = pTargetNode->pExpr;

//      pExp->base.pParam[0].type = FUNC_PARAM_TYPE_COLUMN;
//      pExp->base.pParam[0].pCol = createColumn(pTargetNode->dataBlockId, pTargetNode->slotId, pType);
    } else if (nodeType(pTargetNode->pExpr) == QUERY_NODE_VALUE) {
      pExp->pExpr->nodeType = QUERY_NODE_VALUE;
      SValueNode* pValNode = (SValueNode*)pTargetNode->pExpr;

      pExp->base.pParam = taosMemoryCalloc(1, sizeof(SFunctParam));
      pExp->base.numOfParams = 1;

      SDataType* pType = &pValNode->node.resType;
      pExp->base.resSchema = createResSchema(pType->type, pType->bytes, pTargetNode->slotId, pType->scale, pType->precision, pValNode->node.aliasName);
      pExp->base.pParam[0].type = FUNC_PARAM_TYPE_VALUE;
      valueNodeToVariant(pValNode, &pExp->base.pParam[0].param);
    } else {
      ASSERT(0);
    }
  }

  return pExprs;
}

static SExecTaskInfo* createExecTaskInfo(uint64_t queryId, uint64_t taskId, EOPTR_EXEC_MODEL model) {
  SExecTaskInfo* pTaskInfo = taosMemoryCalloc(1, sizeof(SExecTaskInfo));
  setTaskStatus(pTaskInfo, TASK_NOT_COMPLETED);

  pTaskInfo->cost.created = taosGetTimestampMs();
  pTaskInfo->id.queryId = queryId;
  pTaskInfo->execModel  = model;

  char* p = taosMemoryCalloc(1, 128);
  snprintf(p, 128, "TID:0x%" PRIx64 " QID:0x%" PRIx64, taskId, queryId);
  pTaskInfo->id.str = strdup(p);

  return pTaskInfo;
}

static tsdbReaderT doCreateDataReader(STableScanPhysiNode* pTableScanNode, SReadHandle* pHandle,
                                      STableGroupInfo* pTableGroupInfo, uint64_t queryId, uint64_t taskId);

static int32_t doCreateTableGroup(void* metaHandle, int32_t tableType, uint64_t tableUid, STableGroupInfo* pGroupInfo,
                                  uint64_t queryId, uint64_t taskId);
static SArray* extractTableIdList(const STableGroupInfo* pTableGroupInfo);
static SArray* extractScanColumnId(SNodeList* pNodeList);
static SArray* extractColumnInfo(SNodeList* pNodeList);
static SArray* extractColMatchInfo(SNodeList* pNodeList, SDataBlockDescNode* pOutputNodeList, int32_t* numOfOutputCols);
static SArray* createSortInfo(SNodeList* pNodeList);

SOperatorInfo* createOperatorTree(SPhysiNode* pPhyNode, SExecTaskInfo* pTaskInfo, SReadHandle* pHandle,
                                        uint64_t queryId, uint64_t taskId, STableGroupInfo* pTableGroupInfo) {
  if (pPhyNode->pChildren == NULL || LIST_LENGTH(pPhyNode->pChildren) == 0) {
    if (QUERY_NODE_PHYSICAL_PLAN_TABLE_SCAN == nodeType(pPhyNode)) {
      SScanPhysiNode* pScanPhyNode = (SScanPhysiNode*)pPhyNode;

      int32_t     numOfCols = 0;
      tsdbReaderT pDataReader = doCreateDataReader((STableScanPhysiNode*)pPhyNode, pHandle, pTableGroupInfo, (uint64_t)queryId, taskId);
      SArray* pColList = extractColMatchInfo(pScanPhyNode->pScanCols, pScanPhyNode->node.pOutputDataBlockDesc, &numOfCols);

      return createTableScanOperatorInfo(pDataReader, pScanPhyNode->order, numOfCols, pScanPhyNode->count,
                                         pScanPhyNode->reverse, pColList, pScanPhyNode->node.pConditions, pTaskInfo);
    } else if (QUERY_NODE_PHYSICAL_PLAN_EXCHANGE == nodeType(pPhyNode)) {
      SExchangePhysiNode* pExchange = (SExchangePhysiNode*)pPhyNode;
      SSDataBlock*        pResBlock = createOutputBuf_rv1(pExchange->node.pOutputDataBlockDesc);
      return createExchangeOperatorInfo(pExchange->pSrcEndPoints, pResBlock, pTaskInfo);
    } else if (QUERY_NODE_PHYSICAL_PLAN_STREAM_SCAN == nodeType(pPhyNode)) {
      SScanPhysiNode* pScanPhyNode = (SScanPhysiNode*)pPhyNode;  // simple child table.

      int32_t code = doCreateTableGroup(pHandle->meta, pScanPhyNode->tableType, pScanPhyNode->uid, pTableGroupInfo,
                                        queryId, taskId);
      SArray* tableIdList = extractTableIdList(pTableGroupInfo);

      SSDataBlock* pResBlock = createOutputBuf_rv1(pScanPhyNode->node.pOutputDataBlockDesc);

      int32_t numOfCols = 0;
      SArray* pColList = extractColMatchInfo(pScanPhyNode->pScanCols, pScanPhyNode->node.pOutputDataBlockDesc, &numOfCols);
      SOperatorInfo* pOperator = createStreamScanOperatorInfo(pHandle->reader, pResBlock, pColList, tableIdList, pTaskInfo);
      taosArrayDestroy(tableIdList);
      return pOperator;
    } else if (QUERY_NODE_PHYSICAL_PLAN_SYSTABLE_SCAN == nodeType(pPhyNode)) {
      SSystemTableScanPhysiNode* pSysScanPhyNode = (SSystemTableScanPhysiNode*)pPhyNode;
      SSDataBlock*               pResBlock = createOutputBuf_rv1(pSysScanPhyNode->scan.node.pOutputDataBlockDesc);

      struct SScanPhysiNode* pScanNode = &pSysScanPhyNode->scan;
      SArray*                colList = extractScanColumnId(pScanNode->pScanCols);

      SOperatorInfo* pOperator = createSysTableScanOperatorInfo(
          pHandle->meta, pResBlock, &pScanNode->tableName, pScanNode->node.pConditions, pSysScanPhyNode->mgmtEpSet,
          colList, pTaskInfo, pSysScanPhyNode->showRewrite, pSysScanPhyNode->accountId);
      return pOperator;
    } else {
      ASSERT(0);
    }
  }

  if (QUERY_NODE_PHYSICAL_PLAN_PROJECT == nodeType(pPhyNode)) {
    size_t size = LIST_LENGTH(pPhyNode->pChildren);
    assert(size == 1);

    SPhysiNode*    pChildNode = (SPhysiNode*)nodesListGetNode(pPhyNode->pChildren, 0);
    SOperatorInfo* op = createOperatorTree(pChildNode, pTaskInfo, pHandle, queryId, taskId, pTableGroupInfo);

    int32_t      num = 0;
    SProjectPhysiNode* pProjPhyNode = (SProjectPhysiNode*) pPhyNode;
    SExprInfo*   pExprInfo = createExprInfo(pProjPhyNode->pProjections, NULL, &num);

    SSDataBlock* pResBlock = createOutputBuf_rv1(pPhyNode->pOutputDataBlockDesc);
    SLimit limit = {.limit = pProjPhyNode->limit, .offset = pProjPhyNode->offset};

    return createProjectOperatorInfo(op, pExprInfo, num, pResBlock, &limit, pTaskInfo);
  } else if (QUERY_NODE_PHYSICAL_PLAN_AGG == nodeType(pPhyNode)) {
    size_t size = LIST_LENGTH(pPhyNode->pChildren);
    assert(size == 1);

    for (int32_t i = 0; i < size; ++i) {
      SPhysiNode*    pChildNode = (SPhysiNode*)nodesListGetNode(pPhyNode->pChildren, i);
      SOperatorInfo* op = createOperatorTree(pChildNode, pTaskInfo, pHandle, queryId, taskId, pTableGroupInfo);

      int32_t num = 0;

      SAggPhysiNode* pAggNode = (SAggPhysiNode*)pPhyNode;
      SExprInfo*     pExprInfo = createExprInfo(pAggNode->pAggFuncs, pAggNode->pGroupKeys, &num);
      SSDataBlock*   pResBlock = createOutputBuf_rv1(pPhyNode->pOutputDataBlockDesc);

      if (pAggNode->pGroupKeys != NULL) {
        SArray* pColList = extractColumnInfo(pAggNode->pGroupKeys);
        return createGroupOperatorInfo(op, pExprInfo, num, pResBlock, pColList, pTaskInfo, NULL);
      } else {
        return createAggregateOperatorInfo(op, pExprInfo, num, pResBlock, pTaskInfo, pTableGroupInfo);
      }
    }
  } else if (QUERY_NODE_PHYSICAL_PLAN_INTERVAL == nodeType(pPhyNode)) {
    size_t size = LIST_LENGTH(pPhyNode->pChildren);
    assert(size == 1);

    for (int32_t i = 0; i < size; ++i) {
      SPhysiNode*    pChildNode = (SPhysiNode*)nodesListGetNode(pPhyNode->pChildren, i);
      SOperatorInfo* op = createOperatorTree(pChildNode, pTaskInfo, pHandle, queryId, taskId, pTableGroupInfo);

      SIntervalPhysiNode* pIntervalPhyNode = (SIntervalPhysiNode*)pPhyNode;

      // todo: set the correct primary timestamp key column
      int32_t      num = 0;
      SExprInfo*   pExprInfo = createExprInfo(pIntervalPhyNode->window.pFuncs, NULL, &num);
      SSDataBlock* pResBlock = createOutputBuf_rv1(pPhyNode->pOutputDataBlockDesc);

      SInterval interval = {.interval     = pIntervalPhyNode->interval,
                            .sliding      = pIntervalPhyNode->sliding,
                            .intervalUnit = pIntervalPhyNode->intervalUnit,
                            .slidingUnit  = pIntervalPhyNode->slidingUnit,
                            .offset       = pIntervalPhyNode->offset,
                            .precision    = TSDB_TIME_PRECISION_MILLI};
      return createIntervalOperatorInfo(op, pExprInfo, num, pResBlock, &interval, pTableGroupInfo, pTaskInfo);
    }
  } else if (QUERY_NODE_PHYSICAL_PLAN_SORT == nodeType(pPhyNode)) {
    size_t size = LIST_LENGTH(pPhyNode->pChildren);
    assert(size == 1);

    SPhysiNode*    pChildNode = (SPhysiNode*)nodesListGetNode(pPhyNode->pChildren, 0);
    SOperatorInfo* op = createOperatorTree(pChildNode, pTaskInfo, pHandle, queryId, taskId, pTableGroupInfo);

    SSortPhysiNode* pSortPhyNode = (SSortPhysiNode*)pPhyNode;

    SSDataBlock* pResBlock = createOutputBuf_rv1(pPhyNode->pOutputDataBlockDesc);
    SArray*      info = createSortInfo(pSortPhyNode->pSortKeys);
    return createSortOperatorInfo(op, pResBlock, info, pTaskInfo);
  } else if (QUERY_NODE_PHYSICAL_PLAN_SESSION_WINDOW == nodeType(pPhyNode)) {
    size_t size = LIST_LENGTH(pPhyNode->pChildren);
    assert(size == 1);

    SPhysiNode*    pChildNode = (SPhysiNode*)nodesListGetNode(pPhyNode->pChildren, 0);
    SOperatorInfo* op = createOperatorTree(pChildNode, pTaskInfo, pHandle, queryId, taskId, pTableGroupInfo);

    SSessionWinodwPhysiNode* pSessionNode = (SSessionWinodwPhysiNode*)pPhyNode;

    int32_t      num = 0;
    SExprInfo*   pExprInfo = createExprInfo(pSessionNode->window.pFuncs, NULL, &num);
    SSDataBlock* pResBlock = createOutputBuf_rv1(pPhyNode->pOutputDataBlockDesc);
    return createSessionAggOperatorInfo(op, pExprInfo, num, pResBlock, pSessionNode->gap, pTaskInfo);
  } else {
    ASSERT(0);
  } /*else if (pPhyNode->info.type == OP_MultiTableAggregate) {
     size_t size = taosArrayGetSize(pPhyNode->pChildren);
     assert(size == 1);

     for (int32_t i = 0; i < size; ++i) {
       SPhysiNode*      pChildNode = taosArrayGetP(pPhyNode->pChildren, i);
       SOperatorInfo* op = createOperatorTree(pChildNode, pTaskInfo, pHandle, queryId, taskId, pTableGroupInfo);
       return createMultiTableAggOperatorInfo(op, pPhyNode->pTargets, pTaskInfo, pTableGroupInfo);
     }
   }*/
}

static tsdbReaderT createDataReaderImpl(STableScanPhysiNode* pTableScanNode, STableGroupInfo* pGroupInfo,
                                        void* readHandle, uint64_t queryId, uint64_t taskId) {
  STsdbQueryCond cond = {.loadExternalRows = false};

  cond.order = pTableScanNode->scan.order;
  cond.numOfCols = LIST_LENGTH(pTableScanNode->scan.pScanCols);
  cond.colList = taosMemoryCalloc(cond.numOfCols, sizeof(SColumnInfo));
  if (cond.colList == NULL) {
    terrno = TSDB_CODE_QRY_OUT_OF_MEMORY;
    return NULL;
  }

  cond.twindow = pTableScanNode->scanRange;
  cond.type = BLOCK_LOAD_OFFSET_SEQ_ORDER;
  //  cond.type = pTableScanNode->scanFlag;

  int32_t j = 0;
  for (int32_t i = 0; i < cond.numOfCols; ++i) {
    STargetNode* pNode = (STargetNode*)nodesListGetNode(pTableScanNode->scan.pScanCols, i);
    SColumnNode* pColNode = (SColumnNode*)pNode->pExpr;
    if (pColNode->colType == COLUMN_TYPE_TAG) {
      continue;
    }

    cond.colList[j].type = pColNode->node.resType.type;
    cond.colList[j].bytes = pColNode->node.resType.bytes;
    cond.colList[j].colId = pColNode->colId;
    j += 1;
  }

  cond.numOfCols = j;
  return tsdbQueryTables(readHandle, &cond, pGroupInfo, queryId, taskId);
}

SArray* extractScanColumnId(SNodeList* pNodeList) {
  size_t  numOfCols = LIST_LENGTH(pNodeList);
  SArray* pList = taosArrayInit(numOfCols, sizeof(int16_t));
  if (pList == NULL) {
    terrno = TSDB_CODE_OUT_OF_MEMORY;
    return NULL;
  }

  for (int32_t i = 0; i < numOfCols; ++i) {
    for (int32_t j = 0; j < numOfCols; ++j) {
      STargetNode* pNode = (STargetNode*)nodesListGetNode(pNodeList, j);
      if (pNode->slotId == i) {
        SColumnNode* pColNode = (SColumnNode*)pNode->pExpr;
        taosArrayPush(pList, &pColNode->colId);
        break;
      }
    }
  }

  return pList;
}

SArray* extractColumnInfo(SNodeList* pNodeList) {
  size_t  numOfCols = LIST_LENGTH(pNodeList);
  SArray* pList = taosArrayInit(numOfCols, sizeof(SColumn));
  if (pList == NULL) {
    terrno = TSDB_CODE_OUT_OF_MEMORY;
    return NULL;
  }

  for (int32_t i = 0; i < numOfCols; ++i) {
    STargetNode* pNode = (STargetNode*)nodesListGetNode(pNodeList, i);
    SColumnNode* pColNode = (SColumnNode*)pNode->pExpr;

    SColumn c = {0};
    c.slotId = pColNode->slotId;
    c.colId = pColNode->colId;
    c.type = pColNode->node.resType.type;
    c.bytes = pColNode->node.resType.bytes;
    c.precision = pColNode->node.resType.precision;
    c.scale = pColNode->node.resType.scale;

    taosArrayPush(pList, &c);
  }

  return pList;
}

SArray* createSortInfo(SNodeList* pNodeList) {
  size_t  numOfCols = LIST_LENGTH(pNodeList);
  SArray* pList = taosArrayInit(numOfCols, sizeof(SBlockOrderInfo));
  if (pList == NULL) {
    terrno = TSDB_CODE_OUT_OF_MEMORY;
    return pList;
  }

  for (int32_t i = 0; i < numOfCols; ++i) {
    STargetNode*      pNode = (STargetNode*)nodesListGetNode(pNodeList, i);
    SOrderByExprNode* pSortKey = (SOrderByExprNode*)pNode->pExpr;
    SBlockOrderInfo   bi = {0};
    bi.order = (pSortKey->order == ORDER_ASC) ? TSDB_ORDER_ASC : TSDB_ORDER_DESC;
    bi.nullFirst = (pSortKey->nullOrder == NULL_ORDER_FIRST);

    SColumnNode* pColNode = (SColumnNode*)pSortKey->pExpr;
    bi.slotId = pColNode->slotId;
    //    pColNode->order;
    //    SColumn c = {0};
    //    c.slotId = pColNode->slotId;
    //    c.colId  = pColNode->colId;
    //    c.type   = pColNode->node.resType.type;
    //    c.bytes  = pColNode->node.resType.bytes;
    //    c.precision  = pColNode->node.resType.precision;
    //    c.scale  = pColNode->node.resType.scale;

    taosArrayPush(pList, &bi);
  }

  return pList;
}

SArray* extractColMatchInfo(SNodeList* pNodeList, SDataBlockDescNode* pOutputNodeList, int32_t* numOfOutputCols) {
  size_t  numOfCols = LIST_LENGTH(pNodeList);
  SArray* pList = taosArrayInit(numOfCols, sizeof(SColMatchInfo));
  if (pList == NULL) {
    terrno = TSDB_CODE_OUT_OF_MEMORY;
    return NULL;
  }

  for (int32_t i = 0; i < numOfCols; ++i) {
    STargetNode* pNode = (STargetNode*)nodesListGetNode(pNodeList, i);
    SColumnNode* pColNode = (SColumnNode*)pNode->pExpr;

    SColMatchInfo c = {0};
    c.colId = pColNode->colId;
    c.targetSlotId = pNode->slotId;
    c.output = true;
    taosArrayPush(pList, &c);
  }

  *numOfOutputCols = 0;

  int32_t num = LIST_LENGTH(pOutputNodeList->pSlots);
  for (int32_t i = 0; i < num; ++i) {
    SSlotDescNode* pNode = (SSlotDescNode*)nodesListGetNode(pOutputNodeList->pSlots, i);
    SColMatchInfo* info = taosArrayGet(pList, pNode->slotId);
    if (pNode->output) {
      (*numOfOutputCols) += 1;
    } else {
      info->output = false;
    }
  }

  return pList;
}

int32_t doCreateTableGroup(void* metaHandle, int32_t tableType, uint64_t tableUid, STableGroupInfo* pGroupInfo, uint64_t queryId, uint64_t taskId) {
  int32_t code = 0;
  if (tableType == TSDB_SUPER_TABLE) {
    code = tsdbQuerySTableByTagCond(metaHandle, tableUid, 0, NULL, 0, 0, NULL, pGroupInfo, NULL, 0, queryId, taskId);
  } else {  // Create one table group.
    code = tsdbGetOneTableGroup(metaHandle, tableUid, 0, pGroupInfo);
  }

  return code;
}

SArray* extractTableIdList(const STableGroupInfo* pTableGroupInfo) {
  SArray* tableIdList = taosArrayInit(4, sizeof(uint64_t));

  if (pTableGroupInfo->numOfTables > 0) {
    SArray* pa = taosArrayGetP(pTableGroupInfo->pGroupList, 0);
    ASSERT(taosArrayGetSize(pTableGroupInfo->pGroupList) == 1);

    // Transfer the Array of STableKeyInfo into uid list.
    size_t numOfTables = taosArrayGetSize(pa);
    for (int32_t i = 0; i < numOfTables; ++i) {
      STableKeyInfo* pkeyInfo = taosArrayGet(pa, i);
      taosArrayPush(tableIdList, &pkeyInfo->uid);
    }
  }

  return tableIdList;
}

tsdbReaderT doCreateDataReader(STableScanPhysiNode* pTableScanNode, SReadHandle* pHandle,
                               STableGroupInfo* pTableGroupInfo, uint64_t queryId, uint64_t taskId) {
  uint64_t uid = pTableScanNode->scan.uid;
  int32_t  code =
      doCreateTableGroup(pHandle->meta, pTableScanNode->scan.tableType, uid, pTableGroupInfo, queryId, taskId);
  if (code != TSDB_CODE_SUCCESS) {
    goto _error;
  }

  if (pTableGroupInfo->numOfTables == 0) {
    code = 0;
    qDebug("no table qualified for query, TID:0x%" PRIx64 ", QID:0x%" PRIx64, taskId, queryId);
    goto _error;
  }

  return createDataReaderImpl(pTableScanNode, pTableGroupInfo, pHandle->reader, queryId, taskId);

_error:
  terrno = code;
  return NULL;
}

int32_t createExecTaskInfoImpl(SSubplan* pPlan, SExecTaskInfo** pTaskInfo, SReadHandle* pHandle, uint64_t taskId, EOPTR_EXEC_MODEL model) {
  uint64_t queryId = pPlan->id.queryId;

  int32_t code = TSDB_CODE_SUCCESS;
  *pTaskInfo = createExecTaskInfo(queryId, taskId, model);
  if (*pTaskInfo == NULL) {
    code = TSDB_CODE_QRY_OUT_OF_MEMORY;
    goto _complete;
  }

  STableGroupInfo group = {0};
  (*pTaskInfo)->pRoot = createOperatorTree(pPlan->pNode, *pTaskInfo, pHandle, queryId, taskId, &group);
  if (NULL == (*pTaskInfo)->pRoot) {
    code = terrno;
    goto _complete;
  }

  if ((*pTaskInfo)->pRoot == NULL) {
    code = TSDB_CODE_QRY_OUT_OF_MEMORY;
    goto _complete;
  }

  return code;

_complete:
  taosMemoryFreeClear(*pTaskInfo);

  terrno = code;
  return code;
}

static int32_t updateOutputBufForTopBotQuery(SQueriedTableInfo* pTableInfo, SColumnInfo* pTagCols, SExprInfo* pExprs,
                                             int32_t numOfOutput, int32_t tagLen, bool superTable) {
  for (int32_t i = 0; i < numOfOutput; ++i) {
    int16_t functId = getExprFunctionId(&pExprs[i]);

    if (functId == FUNCTION_TOP || functId == FUNCTION_BOTTOM) {
      int32_t j = getColumnIndexInSource(pTableInfo, &pExprs[i].base, pTagCols);
      if (j < 0 || j >= pTableInfo->numOfCols) {
        return TSDB_CODE_QRY_INVALID_MSG;
      } else {
        SColumnInfo* pCol = &pTableInfo->colList[j];
        //        int32_t ret = getResultDataInfo(pCol->type, pCol->bytes, functId, (int32_t)pExprs[i].base.param[0].i,
        //                                        &pExprs[i].base.resSchema.type, &pExprs[i].base.resSchema.bytes,
        //                                        &pExprs[i].base.interBytes, tagLen, superTable, NULL);
        //        assert(ret == TSDB_CODE_SUCCESS);
      }
    }
  }

  return TSDB_CODE_SUCCESS;
}

void setResultBufSize(STaskAttr* pQueryAttr, SResultInfo* pResultInfo) {
  const int32_t DEFAULT_RESULT_MSG_SIZE = 1024 * (1024 + 512);

  // the minimum number of rows for projection query
  const int32_t MIN_ROWS_FOR_PRJ_QUERY = 8192;
  const int32_t DEFAULT_MIN_ROWS = 4096;

  const float THRESHOLD_RATIO = 0.85f;

//  if (isProjQuery(pQueryAttr)) {
//    int32_t numOfRes = DEFAULT_RESULT_MSG_SIZE / pQueryAttr->resultRowSize;
//    if (numOfRes < MIN_ROWS_FOR_PRJ_QUERY) {
//      numOfRes = MIN_ROWS_FOR_PRJ_QUERY;
//    }
//
//    pResultInfo->capacity = numOfRes;
//  } else {  // in case of non-prj query, a smaller output buffer will be used.
//    pResultInfo->capacity = DEFAULT_MIN_ROWS;
//  }

  pResultInfo->threshold = (int32_t)(pResultInfo->capacity * THRESHOLD_RATIO);
  pResultInfo->totalRows = 0;
}

// TODO refactor
void freeColumnFilterInfo(SColumnFilterInfo* pFilter, int32_t numOfFilters) {
  if (pFilter == NULL || numOfFilters == 0) {
    return;
  }

  for (int32_t i = 0; i < numOfFilters; i++) {
    if (pFilter[i].filterstr && pFilter[i].pz) {
      taosMemoryFree((void*)(pFilter[i].pz));
    }
  }

  taosMemoryFree(pFilter);
}

static void doDestroyTableQueryInfo(STableGroupInfo* pTableqinfoGroupInfo) {
  if (pTableqinfoGroupInfo->pGroupList != NULL) {
    int32_t numOfGroups = (int32_t)taosArrayGetSize(pTableqinfoGroupInfo->pGroupList);
    for (int32_t i = 0; i < numOfGroups; ++i) {
      SArray* p = taosArrayGetP(pTableqinfoGroupInfo->pGroupList, i);

      size_t num = taosArrayGetSize(p);
      for (int32_t j = 0; j < num; ++j) {
        STableQueryInfo* item = taosArrayGetP(p, j);
        destroyTableQueryInfoImpl(item);
      }

      taosArrayDestroy(p);
    }
  }

  taosArrayDestroy(pTableqinfoGroupInfo->pGroupList);
  taosHashCleanup(pTableqinfoGroupInfo->map);

  pTableqinfoGroupInfo->pGroupList = NULL;
  pTableqinfoGroupInfo->map = NULL;
  pTableqinfoGroupInfo->numOfTables = 0;
}

void doDestroyTask(SExecTaskInfo* pTaskInfo) {
  qDebug("%s execTask is freed", GET_TASKID(pTaskInfo));

  doDestroyTableQueryInfo(&pTaskInfo->tableqinfoGroupInfo);
  //  taosArrayDestroy(pTaskInfo->summary.queryProfEvents);
  //  taosHashCleanup(pTaskInfo->summary.operatorProfResults);

  taosMemoryFreeClear(pTaskInfo->sql);
  taosMemoryFreeClear(pTaskInfo->id.str);
  taosMemoryFreeClear(pTaskInfo);
}

static void doSetTagValueToResultBuf(char* output, const char* val, int16_t type, int16_t bytes) {
  if (val == NULL) {
    setNull(output, type, bytes);
    return;
  }

  if (IS_VAR_DATA_TYPE(type)) {
    // Binary data overflows for sort of unknown reasons. Let trim the overflow data
    if (varDataTLen(val) > bytes) {
      int32_t maxLen = bytes - VARSTR_HEADER_SIZE;
      int32_t len = (varDataLen(val) > maxLen) ? maxLen : varDataLen(val);
      memcpy(varDataVal(output), varDataVal(val), len);
      varDataSetLen(output, len);
    } else {
      varDataCopy(output, val);
    }
  } else {
    memcpy(output, val, bytes);
  }
}

static int64_t getQuerySupportBufSize(size_t numOfTables) {
  size_t s1 = sizeof(STableQueryInfo);
  //  size_t s3 = sizeof(STableCheckInfo);  buffer consumption in tsdb
  return (int64_t)(s1 * 1.5 * numOfTables);
}

int32_t checkForQueryBuf(size_t numOfTables) {
  int64_t t = getQuerySupportBufSize(numOfTables);
  if (tsQueryBufferSizeBytes < 0) {
    return TSDB_CODE_SUCCESS;
  } else if (tsQueryBufferSizeBytes > 0) {
    while (1) {
      int64_t s = tsQueryBufferSizeBytes;
      int64_t remain = s - t;
      if (remain >= 0) {
        if (atomic_val_compare_exchange_64(&tsQueryBufferSizeBytes, s, remain) == s) {
          return TSDB_CODE_SUCCESS;
        }
      } else {
        return TSDB_CODE_QRY_NOT_ENOUGH_BUFFER;
      }
    }
  }

  // disable query processing if the value of tsQueryBufferSize is zero.
  return TSDB_CODE_QRY_NOT_ENOUGH_BUFFER;
}

void releaseQueryBuf(size_t numOfTables) {
  if (tsQueryBufferSizeBytes < 0) {
    return;
  }

  int64_t t = getQuerySupportBufSize(numOfTables);

  // restore value is not enough buffer available
  atomic_add_fetch_64(&tsQueryBufferSizeBytes, t);
}

int32_t getOperatorExplainExecInfo(SOperatorInfo *operatorInfo, SExplainExecInfo **pRes, int32_t *capacity, int32_t *resNum) {
  if (*resNum >= *capacity) {
    *capacity += 10;
    
    *pRes = taosMemoryRealloc(*pRes, (*capacity) * sizeof(SExplainExecInfo));
    if (NULL == *pRes) {
      qError("malloc %d failed", (*capacity) * (int32_t)sizeof(SExplainExecInfo));
      return TSDB_CODE_QRY_OUT_OF_MEMORY;
    }
  }

  (*pRes)[*resNum].numOfRows = operatorInfo->resultInfo.totalRows;
  (*pRes)[*resNum].startupCost = operatorInfo->cost.openCost;
  (*pRes)[*resNum].totalCost = operatorInfo->cost.totalCost;

  if (operatorInfo->getExplainFn) {
    int32_t code = (*operatorInfo->getExplainFn)(operatorInfo, &(*pRes)->verboseInfo);
    if (code) {
      qError("operator getExplainFn failed, error:%s", tstrerror(code));
      return code;
    }
  }
  
  ++(*resNum);
  
  int32_t code = 0;
  for (int32_t i = 0; i < operatorInfo->numOfDownstream; ++i) {
    code = getOperatorExplainExecInfo(operatorInfo->pDownstream[i], pRes, capacity, resNum);
    if (code) {
      taosMemoryFreeClear(*pRes);
      return TSDB_CODE_QRY_OUT_OF_MEMORY;
    }
  }

  return TSDB_CODE_SUCCESS;
}

<|MERGE_RESOLUTION|>--- conflicted
+++ resolved
@@ -1303,19 +1303,16 @@
         SScalarParam dest = {0};
         dest.columnData = taosArrayGet(pResult->pDataBlock, k);
 
-<<<<<<< HEAD
+        scalarCalculate((SNode*)pExpr[k].pExpr->_function.pFunctNode, pBlockList, &dest);
+        pResult->info.rows = dest.numOfRows;
+        taosArrayDestroy(pBlockList);
+      }
     } else if (pExpr[k].pExpr->nodeType == QUERY_NODE_VALUE) {
       SColumnInfoData* pColInfoData = taosArrayGet(pResult->pDataBlock, k);
       for (int32_t i = 0; i < pSrcBlock->info.rows; ++i) {
         colDataAppend(pColInfoData, i, taosVariantGet(&pExpr[k].base.pParam[0].param, pExpr[k].base.pParam[0].type), TSDB_DATA_TYPE_NULL == pExpr[k].base.pParam[0].param.nType);
       }
       pResult->info.rows = pSrcBlock->info.rows;
-=======
-        scalarCalculate((SNode*)pExpr[k].pExpr->_function.pFunctNode, pBlockList, &dest);
-        pResult->info.rows = dest.numOfRows;
-        taosArrayDestroy(pBlockList);
-      }
->>>>>>> 928cbcec
     } else {
       ASSERT(0);
     }
@@ -2602,90 +2599,6 @@
   return status;
 }
 
-<<<<<<< HEAD
-void doSetFilterColumnInfo(SSingleColumnFilterInfo* pFilterInfo, int32_t numOfFilterCols, SSDataBlock* pBlock) {
-  // set the initial static data value filter expression
-  for (int32_t i = 0; i < numOfFilterCols; ++i) {
-    for (int32_t j = 0; j < pBlock->info.numOfCols; ++j) {
-      SColumnInfoData* pColInfo = taosArrayGet(pBlock->pDataBlock, j);
-
-      if (pFilterInfo[i].info.colId == pColInfo->info.colId) {
-        pFilterInfo[i].pData = pColInfo->pData;
-        break;
-      }
-    }
-  }
-}
-
-int32_t loadDataBlock(SExecTaskInfo* pTaskInfo, STableScanInfo* pTableScanInfo, SSDataBlock* pBlock, uint32_t* status) {
-  STaskCostInfo* pCost = &pTaskInfo->cost;
-
-  pCost->totalBlocks += 1;
-  pCost->totalRows += pBlock->info.rows;
-
-  pCost->totalCheckedRows += pBlock->info.rows;
-  pCost->loadBlocks += 1;
-
-  *status = BLK_DATA_ALL_NEEDED;
-
-  SArray* pCols = tsdbRetrieveDataBlock(pTableScanInfo->dataReader, NULL);
-  if (pCols == NULL) {
-    return terrno;
-  }
-
-  int32_t numOfCols = pBlock->info.numOfCols;
-  for (int32_t i = 0; i < numOfCols; ++i) {
-    SColumnInfoData* p = taosArrayGet(pCols, i);
-    SColMatchInfo*   pColMatchInfo = taosArrayGet(pTableScanInfo->pColMatchInfo, i);
-    if (!pColMatchInfo->output) {
-      continue;
-    }
-
-    ASSERT(pColMatchInfo->colId == p->info.colId);
-    taosArraySet(pBlock->pDataBlock, pColMatchInfo->targetSlotId, p);
-  }
-
-  if (pTableScanInfo->pFilterNode != NULL) {
-    SFilterInfo* filter = NULL;
-    int32_t      code = filterInitFromNode((SNode*)pTableScanInfo->pFilterNode, &filter, 0);
-    if (code) {
-      return code;
-    }
-
-    SFilterColumnParam param1 = {.numOfCols = pBlock->info.numOfCols, .pDataBlock = pBlock->pDataBlock};
-    code = filterSetDataFromSlotId(filter, &param1);
-
-    int8_t* rowRes = NULL;
-    bool keep = filterExecute(filter, pBlock, &rowRes, NULL, param1.numOfCols);
-
-    SSDataBlock* px = createOneDataBlock(pBlock);
-    blockDataEnsureCapacity(px, pBlock->info.rows);
-
-    int32_t numOfRow = 0;
-    for (int32_t i = 0; i < pBlock->info.numOfCols; ++i) {
-      SColumnInfoData* pDst = taosArrayGet(px->pDataBlock, i);
-      SColumnInfoData* pSrc = taosArrayGet(pBlock->pDataBlock, i);
-
-      numOfRow = 0;
-      for (int32_t j = 0; j < pBlock->info.rows; ++j) {
-        if (rowRes[j] == 0) {
-          continue;
-        }
-
-        colDataAppend(pDst, numOfRow, colDataGetData(pSrc, j), false);
-        numOfRow += 1;
-      }
-      *pSrc = *pDst;
-    }
-
-    pBlock->info.rows = numOfRow;
-  }
-
-  return TSDB_CODE_SUCCESS;
-}
-
-=======
->>>>>>> 928cbcec
 int32_t loadDataBlockOnDemand(SExecTaskInfo* pTaskInfo, STableScanInfo* pTableScanInfo, SSDataBlock* pBlock,
                               uint32_t* status) {
   *status = BLK_DATA_NO_NEEDED;
@@ -4721,496 +4634,6 @@
   return pResBlock;
 }
 
-<<<<<<< HEAD
-SOperatorInfo* createTableScanOperatorInfo(void* pTsdbReadHandle, int32_t order, int32_t numOfOutput,
-                                           int32_t repeatTime, int32_t reverseTime, SArray* pColMatchInfo,
-                                           SNode* pCondition, SExecTaskInfo* pTaskInfo) {
-  assert(repeatTime > 0);
-
-  STableScanInfo* pInfo = taosMemoryCalloc(1, sizeof(STableScanInfo));
-  SOperatorInfo*  pOperator = taosMemoryCalloc(1, sizeof(SOperatorInfo));
-  if (pInfo == NULL || pOperator == NULL) {
-    taosMemoryFreeClear(pInfo);
-    taosMemoryFreeClear(pOperator);
-
-    pTaskInfo->code = TSDB_CODE_QRY_OUT_OF_MEMORY;
-    return NULL;
-  }
-
-  pInfo->block.pDataBlock = taosArrayInit(numOfOutput, sizeof(SColumnInfoData));
-  for (int32_t i = 0; i < numOfOutput; ++i) {
-    SColumnInfoData idata = {0};
-    taosArrayPush(pInfo->block.pDataBlock, &idata);
-  }
-
-  pInfo->pFilterNode      = pCondition;
-  pInfo->dataReader       = pTsdbReadHandle;
-  pInfo->times            = repeatTime;
-  pInfo->reverseTimes     = reverseTime;
-  pInfo->order            = order;
-  pInfo->current          = 0;
-  pInfo->scanFlag         = MAIN_SCAN;
-  pInfo->pColMatchInfo    = pColMatchInfo;
-  pOperator->name         = "TableScanOperator";
-  pOperator->operatorType = QUERY_NODE_PHYSICAL_PLAN_TABLE_SCAN;
-  pOperator->blockingOptr = false;
-  pOperator->status       = OP_NOT_OPENED;
-  pOperator->info         = pInfo;
-  pOperator->numOfOutput  = numOfOutput;
-  pOperator->getNextFn    = doTableScan;
-  pOperator->pTaskInfo    = pTaskInfo;
-
-  //pOperator->cost.openCost = 1314;
-  //pOperator->cost.totalCost = 2324;
-  //pOperator->resultInfo.totalRows = 3334;
-  
-  return pOperator;
-}
-
-SOperatorInfo* createTableSeqScanOperatorInfo(void* pTsdbReadHandle, STaskRuntimeEnv* pRuntimeEnv) {
-  STableScanInfo* pInfo = taosMemoryCalloc(1, sizeof(STableScanInfo));
-
-  pInfo->dataReader = pTsdbReadHandle;
-  pInfo->times = 1;
-  pInfo->reverseTimes = 0;
-  pInfo->order = pRuntimeEnv->pQueryAttr->order.order;
-  pInfo->current = 0;
-  pInfo->prevGroupId = -1;
-  pRuntimeEnv->enableGroupData = true;
-
-  SOperatorInfo* pOperator = taosMemoryCalloc(1, sizeof(SOperatorInfo));
-  pOperator->name = "TableSeqScanOperator";
-  pOperator->operatorType = QUERY_NODE_PHYSICAL_PLAN_TABLE_SEQ_SCAN;
-  pOperator->blockingOptr = false;
-  pOperator->status = OP_NOT_OPENED;
-  pOperator->info = pInfo;
-  pOperator->numOfOutput = pRuntimeEnv->pQueryAttr->numOfCols;
-  pOperator->pRuntimeEnv = pRuntimeEnv;
-  pOperator->getNextFn = doTableScanImpl;
-
-  return pOperator;
-}
-
-SOperatorInfo* createDataBlockInfoScanOperator(void* dataReader, SExecTaskInfo* pTaskInfo) {
-  STableScanInfo* pInfo    = taosMemoryCalloc(1, sizeof(STableScanInfo));
-  SOperatorInfo* pOperator = taosMemoryCalloc(1, sizeof(SOperatorInfo));
-  if (pInfo == NULL || pOperator == NULL) {
-    pTaskInfo->code = TSDB_CODE_OUT_OF_MEMORY;
-    goto _error;
-  }
-
-  pInfo->dataReader       = dataReader;
-  pInfo->block.pDataBlock = taosArrayInit(1, sizeof(SColumnInfoData));
-
-  SColumnInfoData infoData = {0};
-  infoData.info.type  = TSDB_DATA_TYPE_BINARY;
-  infoData.info.bytes = 1024;
-  infoData.info.colId = 0;
-  taosArrayPush(pInfo->block.pDataBlock, &infoData);
-
-  pOperator->name          = "DataBlockInfoScanOperator";
-  //  pOperator->operatorType = OP_TableBlockInfoScan;
-  pOperator->blockingOptr  = false;
-  pOperator->status        = OP_NOT_OPENED;
-  pOperator->_openFn       = operatorDummyOpenFn;
-  pOperator->getNextFn     = doBlockInfoScan;
-
-  pOperator->info          = pInfo;
-  pOperator->pTaskInfo     = pTaskInfo;
-
-  return pOperator;
-
-  _error:
-  taosMemoryFreeClear(pInfo);
-  taosMemoryFreeClear(pOperator);
-  return NULL;
-}
-
-SOperatorInfo* createStreamScanOperatorInfo(void* streamReadHandle, SSDataBlock* pResBlock, SArray* pColList, SArray* pTableIdList, SExecTaskInfo* pTaskInfo) {
-  SStreamBlockScanInfo* pInfo = taosMemoryCalloc(1, sizeof(SStreamBlockScanInfo));
-  SOperatorInfo*        pOperator = taosMemoryCalloc(1, sizeof(SOperatorInfo));
-  if (pInfo == NULL || pOperator == NULL) {
-    taosMemoryFreeClear(pInfo);
-    taosMemoryFreeClear(pOperator);
-    terrno = TSDB_CODE_QRY_OUT_OF_MEMORY;
-    return NULL;
-  }
-
-  int32_t numOfOutput = taosArrayGetSize(pColList);
-
-  SArray* pColIds = taosArrayInit(4, sizeof(int16_t));
-  for(int32_t i = 0; i < numOfOutput; ++i) {
-    int16_t* id = taosArrayGet(pColList, i);
-    taosArrayPush(pColIds, id);
-  }
-
-  pInfo->pColMatchInfo = pColList;
-
-  // set the extract column id to streamHandle
-  tqReadHandleSetColIdList((STqReadHandle*)streamReadHandle, pColIds);
-  int32_t code = tqReadHandleSetTbUidList(streamReadHandle, pTableIdList);
-  if (code != 0) {
-    taosMemoryFreeClear(pInfo);
-    taosMemoryFreeClear(pOperator);
-    return NULL;
-  }
-
-  pInfo->pBlockLists = taosArrayInit(4, POINTER_BYTES);
-  if (pInfo->pBlockLists == NULL) {
-    taosMemoryFreeClear(pInfo);
-    taosMemoryFreeClear(pOperator);
-    return NULL;
-  }
-
-  pInfo->readerHandle = streamReadHandle;
-  pInfo->pRes = pResBlock;
-
-  pOperator->name         = "StreamBlockScanOperator";
-  pOperator->operatorType = QUERY_NODE_PHYSICAL_PLAN_STREAM_SCAN;
-  pOperator->blockingOptr = false;
-  pOperator->status       = OP_NOT_OPENED;
-  pOperator->info         = pInfo;
-  pOperator->numOfOutput  = pResBlock->info.numOfCols;
-  pOperator->_openFn      = operatorDummyOpenFn;
-  pOperator->getNextFn    = doStreamBlockScan;
-  pOperator->closeFn      = operatorDummyCloseFn;
-  pOperator->pTaskInfo    = pTaskInfo;
-
-  return pOperator;
-}
-
-static int32_t loadSysTableContentCb(void* param, const SDataBuf* pMsg, int32_t code) {
-  SOperatorInfo*     operator=(SOperatorInfo*) param;
-  SSysTableScanInfo* pScanResInfo = (SSysTableScanInfo*)operator->info;
-  if (TSDB_CODE_SUCCESS == code) {
-    pScanResInfo->pRsp = pMsg->pData;
-
-    SRetrieveMetaTableRsp* pRsp = pScanResInfo->pRsp;
-    pRsp->numOfRows = htonl(pRsp->numOfRows);
-    pRsp->useconds  = htobe64(pRsp->useconds);
-    pRsp->handle    = htobe64(pRsp->handle);
-    pRsp->compLen   = htonl(pRsp->compLen);
-  } else {
-    operator->pTaskInfo->code = code;
-  }
-
-  tsem_post(&pScanResInfo->ready);
-}
-
-static SSDataBlock* doFilterResult(SSysTableScanInfo* pInfo) {
-  if (pInfo->pCondition == NULL) {
-    return pInfo->pRes->info.rows == 0 ? NULL : pInfo->pRes;
-  }
-
-  SFilterInfo* filter = NULL;
-  int32_t      code = filterInitFromNode(pInfo->pCondition, &filter, 0);
-
-  SFilterColumnParam param1 = {.numOfCols = pInfo->pRes->info.numOfCols, .pDataBlock = pInfo->pRes->pDataBlock};
-  code = filterSetDataFromSlotId(filter, &param1);
-
-  int8_t* rowRes = NULL;
-  bool    keep = filterExecute(filter, pInfo->pRes, &rowRes, NULL, param1.numOfCols);
-
-  SSDataBlock* px = createOneDataBlock(pInfo->pRes);
-  blockDataEnsureCapacity(px, pInfo->pRes->info.rows);
-
-  // TODO refactor
-  int32_t numOfRow = 0;
-  for (int32_t i = 0; i < pInfo->pRes->info.numOfCols; ++i) {
-    SColumnInfoData* pDest = taosArrayGet(px->pDataBlock, i);
-    SColumnInfoData* pSrc = taosArrayGet(pInfo->pRes->pDataBlock, i);
-
-    numOfRow = 0;
-    for (int32_t j = 0; j < pInfo->pRes->info.rows; ++j) {
-      if (rowRes[j] == 0) {
-        continue;
-      }
-
-      colDataAppend(pDest, numOfRow, colDataGetData(pSrc, j), false);
-      numOfRow += 1;
-    }
-  }
-
-  px->info.rows = numOfRow;
-  pInfo->pRes = px;
-
-  return pInfo->pRes->info.rows == 0 ? NULL : pInfo->pRes;
-}
-
-EDealRes getDBNameFromConditionWalker(SNode* pNode, void* pContext) {
-  int32_t   code = TSDB_CODE_SUCCESS;
-  ENodeType nType = nodeType(pNode);
-
-  switch (nType) {
-    case QUERY_NODE_OPERATOR: {
-      SOperatorNode* node = (SOperatorNode*)pNode;
-
-      if (OP_TYPE_EQUAL == node->opType) {
-        *(int32_t*)pContext = 1;
-        return DEAL_RES_CONTINUE;
-      }
-
-      *(int32_t*)pContext = 0;
-
-      return DEAL_RES_IGNORE_CHILD;
-    }
-    case QUERY_NODE_COLUMN: {
-      if (1 != *(int32_t*)pContext) {
-        return DEAL_RES_CONTINUE;
-      }
-
-      SColumnNode* node = (SColumnNode*)pNode;
-      if (TSDB_INS_USER_STABLES_DBNAME_COLID == node->colId) {
-        *(int32_t*)pContext = 2;
-        return DEAL_RES_CONTINUE;
-      }
-
-      *(int32_t*)pContext = 0;
-      return DEAL_RES_CONTINUE;
-    }
-    case QUERY_NODE_VALUE: {
-      if (2 != *(int32_t*)pContext) {
-        return DEAL_RES_CONTINUE;
-      }
-
-      SValueNode* node = (SValueNode*)pNode;
-      char*       dbName = nodesGetValueFromNode(node);
-      strncpy(pContext, varDataVal(dbName), varDataLen(dbName));
-      *((char*)pContext + varDataLen(dbName)) = 0;
-      return DEAL_RES_ERROR;  // stop walk
-    }
-    default:
-      break;
-  }
-
-  return DEAL_RES_CONTINUE;
-}
-
-void getDBNameFromCondition(SNode* pCondition, char* dbName) {
-  if (NULL == pCondition) {
-    return;
-  }
-
-  nodesWalkExpr(pCondition, getDBNameFromConditionWalker, dbName);
-}
-
-static SSDataBlock* doSysTableScan(SOperatorInfo* pOperator, bool* newgroup) {
-  // build message and send to mnode to fetch the content of system tables.
-  SExecTaskInfo*     pTaskInfo = pOperator->pTaskInfo;
-  SSysTableScanInfo* pInfo = pOperator->info;
-
-  // retrieve local table list info from vnode
-  if (pInfo->type == TSDB_MGMT_TABLE_TABLE) {
-    if (pInfo->pCur == NULL) {
-      pInfo->pCur = metaOpenTbCursor(pInfo->readHandle);
-    }
-
-    blockDataCleanup(pInfo->pRes);
-
-    int32_t          tableNameSlotId = 1;
-    SColumnInfoData* pTableNameCol = taosArrayGet(pInfo->pRes->pDataBlock, tableNameSlotId);
-
-    char*   name = NULL;
-    int32_t numOfRows = 0;
-
-    char n[TSDB_TABLE_NAME_LEN] = {0};
-    while ((name = metaTbCursorNext(pInfo->pCur)) != NULL) {
-      STR_TO_VARSTR(n, name);
-      colDataAppend(pTableNameCol, numOfRows, n, false);
-      numOfRows += 1;
-      if (numOfRows >= pInfo->capacity) {
-        break;
-      }
-
-      for (int32_t i = 0; i < pInfo->pRes->info.numOfCols; ++i) {
-        if (i == tableNameSlotId) {
-          continue;
-        }
-
-        SColumnInfoData* pColInfoData = taosArrayGet(pInfo->pRes->pDataBlock, i);
-        int64_t          tmp = 0;
-        char             t[10] = {0};
-        STR_TO_VARSTR(t, "_");  //TODO
-        if (IS_VAR_DATA_TYPE(pColInfoData->info.type)) {
-          colDataAppend(pColInfoData, numOfRows, t, false);
-        } else {
-          colDataAppend(pColInfoData, numOfRows, (char*)&tmp, false);
-        }
-      }
-    }
-
-    pInfo->loadInfo.totalRows += numOfRows;
-    pInfo->pRes->info.rows = numOfRows;
-
-    //    pInfo->elapsedTime;
-    //    pInfo->totalBytes;
-    return (pInfo->pRes->info.rows == 0) ? NULL : pInfo->pRes;
-  } else {  // load the meta from mnode of the given epset
-    if (pOperator->status == OP_EXEC_DONE) {
-      return NULL;
-    }
-
-    int64_t startTs = taosGetTimestampUs();
-
-    pInfo->req.type = pInfo->type;
-    strncpy(pInfo->req.tb, tNameGetTableName(&pInfo->name), tListLen(pInfo->req.tb));
-    if (pInfo->showRewrite) {
-      char dbName[TSDB_DB_NAME_LEN] = {0};
-      getDBNameFromCondition(pInfo->pCondition, dbName);
-      sprintf(pInfo->req.db, "%d.%s", pInfo->accountId, dbName);
-    }
-
-    int32_t contLen = tSerializeSRetrieveTableReq(NULL, 0, &pInfo->req);
-    char*   buf1 = taosMemoryCalloc(1, contLen);
-    tSerializeSRetrieveTableReq(buf1, contLen, &pInfo->req);
-
-    // send the fetch remote task result reques
-    SMsgSendInfo* pMsgSendInfo = taosMemoryCalloc(1, sizeof(SMsgSendInfo));
-    if (NULL == pMsgSendInfo) {
-      qError("%s prepare message %d failed", GET_TASKID(pTaskInfo), (int32_t)sizeof(SMsgSendInfo));
-      pTaskInfo->code = TSDB_CODE_QRY_OUT_OF_MEMORY;
-      return NULL;
-    }
-
-    pMsgSendInfo->param = pOperator;
-    pMsgSendInfo->msgInfo.pData = buf1;
-    pMsgSendInfo->msgInfo.len = contLen;
-    pMsgSendInfo->msgType = TDMT_MND_SYSTABLE_RETRIEVE;
-    pMsgSendInfo->fp = loadSysTableContentCb;
-
-    int64_t transporterId = 0;
-    int32_t code = asyncSendMsgToServer(pInfo->pTransporter, &pInfo->epSet, &transporterId, pMsgSendInfo);
-    tsem_wait(&pInfo->ready);
-
-    if (pTaskInfo->code) {
-      return NULL;
-    }
-
-    SRetrieveMetaTableRsp* pRsp = pInfo->pRsp;
-    pInfo->req.showId = pRsp->handle;
-
-    if (pRsp->numOfRows == 0 || pRsp->completed) {
-      pOperator->status = OP_EXEC_DONE;
-    }
-
-    if (pRsp->numOfRows == 0) {
-      //      qDebug("%s vgId:%d, taskID:0x%"PRIx64" %d of total completed, rowsOfSource:%"PRIu64", totalRows:%"PRIu64"
-      //      try next",
-      //             GET_TASKID(pTaskInfo), pSource->addr.nodeId, pSource->taskId, pExchangeInfo->current + 1,
-      //             pDataInfo->totalRows, pExchangeInfo->totalRows);
-      return NULL;
-    }
-
-    SRetrieveMetaTableRsp* pTableRsp = pInfo->pRsp;
-    setSDataBlockFromFetchRsp(pInfo->pRes, &pInfo->loadInfo, pTableRsp->numOfRows, pTableRsp->data, pTableRsp->compLen,
-                              pOperator->numOfOutput, startTs, NULL, pInfo->scanCols);
-
-    return doFilterResult(pInfo);
-  }
-
-  return NULL;
-}
-
-SOperatorInfo* createSysTableScanOperatorInfo(void* pSysTableReadHandle, SSDataBlock* pResBlock, const SName* pName,
-                                              SNode* pCondition, SEpSet epset, SArray* colList,
-                                              SExecTaskInfo* pTaskInfo, bool showRewrite, int32_t accountId) {
-  SSysTableScanInfo* pInfo = taosMemoryCalloc(1, sizeof(SSysTableScanInfo));
-  SOperatorInfo*     pOperator = taosMemoryCalloc(1, sizeof(SOperatorInfo));
-  if (pInfo == NULL || pOperator == NULL) {
-    taosMemoryFreeClear(pInfo);
-    taosMemoryFreeClear(pOperator);
-    terrno = TSDB_CODE_QRY_OUT_OF_MEMORY;
-    return NULL;
-  }
-
-  pInfo->accountId = accountId;
-  pInfo->showRewrite = showRewrite;
-  pInfo->pRes = pResBlock;
-  pInfo->capacity = 4096;
-  pInfo->pCondition = pCondition;
-  pInfo->scanCols = colList;
-
-  // TODO remove it
-  int32_t     tableType = 0;
-  const char* name = tNameGetTableName(pName);
-  if (strncasecmp(name, TSDB_INS_TABLE_USER_DATABASES, tListLen(pName->tname)) == 0) {
-    tableType = TSDB_MGMT_TABLE_DB;
-  } else if (strncasecmp(name, TSDB_INS_TABLE_USER_USERS, tListLen(pName->tname)) == 0) {
-    tableType = TSDB_MGMT_TABLE_USER;
-  } else if (strncasecmp(name, TSDB_INS_TABLE_DNODES, tListLen(pName->tname)) == 0) {
-    tableType = TSDB_MGMT_TABLE_DNODE;
-  } else if (strncasecmp(name, TSDB_INS_TABLE_MNODES, tListLen(pName->tname)) == 0) {
-    tableType = TSDB_MGMT_TABLE_MNODE;
-  } else if (strncasecmp(name, TSDB_INS_TABLE_MODULES, tListLen(pName->tname)) == 0) {
-    tableType = TSDB_MGMT_TABLE_MODULE;
-  } else if (strncasecmp(name, TSDB_INS_TABLE_QNODES, tListLen(pName->tname)) == 0) {
-    tableType = TSDB_MGMT_TABLE_QNODE;
-  } else if (strncasecmp(name, TSDB_INS_TABLE_USER_FUNCTIONS, tListLen(pName->tname)) == 0) {
-    tableType = TSDB_MGMT_TABLE_FUNC;
-  } else if (strncasecmp(name, TSDB_INS_TABLE_USER_INDEXES, tListLen(pName->tname)) == 0) {
-    //    tableType = TSDB_MGMT_TABLE_INDEX;
-  } else if (strncasecmp(name, TSDB_INS_TABLE_USER_STABLES, tListLen(pName->tname)) == 0) {
-    tableType = TSDB_MGMT_TABLE_STB;
-  } else if (strncasecmp(name, TSDB_INS_TABLE_USER_STREAMS, tListLen(pName->tname)) == 0) {
-    tableType = TSDB_MGMT_TABLE_STREAMS;
-  } else if (strncasecmp(name, TSDB_INS_TABLE_USER_TABLES, tListLen(pName->tname)) == 0) {
-    tableType = TSDB_MGMT_TABLE_TABLE;
-  } else if (strncasecmp(name, TSDB_INS_TABLE_VGROUPS, tListLen(pName->tname)) == 0) {
-    tableType = TSDB_MGMT_TABLE_VGROUP;
-  } else if (strncasecmp(name, TSDB_INS_TABLE_USER_TABLE_DISTRIBUTED, tListLen(pName->tname)) == 0) {
-    //    tableType = TSDB_MGMT_TABLE_DIST;
-  } else {
-    ASSERT(0);
-  }
-
-  tNameAssign(&pInfo->name, pName);
-  pInfo->type = tableType;
-  if (pInfo->type == TSDB_MGMT_TABLE_TABLE) {
-    pInfo->readHandle = pSysTableReadHandle;
-    blockDataEnsureCapacity(pInfo->pRes, pInfo->capacity);
-  } else {
-    tsem_init(&pInfo->ready, 0, 0);
-    pInfo->epSet = epset;
-
-#if 1
-    {  // todo refactor
-      SRpcInit rpcInit;
-      memset(&rpcInit, 0, sizeof(rpcInit));
-      rpcInit.localPort = 0;
-      rpcInit.label = "DB-META";
-      rpcInit.numOfThreads = 1;
-      rpcInit.cfp = qProcessFetchRsp;
-      rpcInit.sessions = tsMaxConnections;
-      rpcInit.connType = TAOS_CONN_CLIENT;
-      rpcInit.user = (char*)"root";
-      rpcInit.idleTime = tsShellActivityTimer * 1000;
-      rpcInit.ckey = "key";
-      rpcInit.spi = 1;
-      rpcInit.secret = (char*)"dcc5bed04851fec854c035b2e40263b6";
-
-      pInfo->pTransporter = rpcOpen(&rpcInit);
-      if (pInfo->pTransporter == NULL) {
-        return NULL;  // todo
-      }
-    }
-#endif
-  }
-
-  pOperator->name = "SysTableScanOperator";
-  pOperator->operatorType = QUERY_NODE_PHYSICAL_PLAN_SYSTABLE_SCAN;
-  pOperator->blockingOptr = false;
-  pOperator->status = OP_NOT_OPENED;
-  pOperator->info = pInfo;
-  pOperator->numOfOutput = pResBlock->info.numOfCols;
-  pOperator->getNextFn = doSysTableScan;
-  pOperator->closeFn = destroySysTableScannerOperatorInfo;
-  pOperator->pTaskInfo = pTaskInfo;
-
-  return pOperator;
-}
-
-=======
->>>>>>> 928cbcec
 static int32_t doInitAggInfoSup(SAggSupporter* pAggSup, SqlFunctionCtx* pCtx, int32_t numOfOutput, const char* pKey);
 static void    cleanupAggSup(SAggSupporter* pAggSup);
 
