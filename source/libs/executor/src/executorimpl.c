/*
 * Copyright (c) 2019 TAOS Data, Inc. <jhtao@taosdata.com>
 *
 * This program is free software: you can use, redistribute, and/or modify
 * it under the terms of the GNU Affero General Public License, version 3
 * or later ("AGPL"), as published by the Free Software Foundation.
 *
 * This program is distributed in the hope that it will be useful, but WITHOUT
 * ANY WARRANTY; without even the implied warranty of MERCHANTABILITY or
 * FITNESS FOR A PARTICULAR PURPOSE.
 *
 * You should have received a copy of the GNU Affero General Public License
 * along with this program. If not, see <http://www.gnu.org/licenses/>.
 */

#include "filter.h"
#include "function.h"
#include "functionMgt.h"
#include "os.h"
#include "querynodes.h"
#include "tfill.h"
#include "tname.h"

#include "tdatablock.h"
#include "tglobal.h"
#include "tmsg.h"
#include "ttime.h"

#include "executorimpl.h"
#include "index.h"
#include "query.h"
#include "tcompare.h"
#include "thash.h"
#include "ttypes.h"
#include "vnode.h"

#define IS_MAIN_SCAN(runtime)          ((runtime)->scanFlag == MAIN_SCAN)
#define SET_REVERSE_SCAN_FLAG(runtime) ((runtime)->scanFlag = REVERSE_SCAN)

#define GET_FORWARD_DIRECTION_FACTOR(ord) (((ord) == TSDB_ORDER_ASC) ? QUERY_ASC_FORWARD_STEP : QUERY_DESC_FORWARD_STEP)

#if 0
static UNUSED_FUNC void *u_malloc (size_t __size) {
  uint32_t v = taosRand();

  if (v % 1000 <= 0) {
    return NULL;
  } else {
    return taosMemoryMalloc(__size);
  }
}

static UNUSED_FUNC void* u_calloc(size_t num, size_t __size) {
  uint32_t v = taosRand();
  if (v % 1000 <= 0) {
    return NULL;
  } else {
    return taosMemoryCalloc(num, __size);
  }
}

static UNUSED_FUNC void* u_realloc(void* p, size_t __size) {
  uint32_t v = taosRand();
  if (v % 5 <= 1) {
    return NULL;
  } else {
    return taosMemoryRealloc(p, __size);
  }
}

#define calloc  u_calloc
#define malloc  u_malloc
#define realloc u_realloc
#endif

#define CLEAR_QUERY_STATUS(q, st)   ((q)->status &= (~(st)))
#define QUERY_IS_INTERVAL_QUERY(_q) ((_q)->interval.interval > 0)

typedef struct SAggOperatorInfo {
  SOptrBasicInfo   binfo;
  SAggSupporter    aggSup;
  STableQueryInfo* current;
  uint64_t         groupId;
  SGroupResInfo    groupResInfo;
  SExprSupp        scalarExprSup;
  bool             groupKeyOptimized;
} SAggOperatorInfo;

static void setBlockSMAInfo(SqlFunctionCtx* pCtx, SExprInfo* pExpr, SSDataBlock* pBlock);

static void releaseQueryBuf(size_t numOfTables);

static void    destroyAggOperatorInfo(void* param);
static void    initCtxOutputBuffer(SqlFunctionCtx* pCtx, int32_t size);
static void    doSetTableGroupOutputBuf(SOperatorInfo* pOperator, int32_t numOfOutput, uint64_t groupId);
static void    doApplyScalarCalculation(SOperatorInfo* pOperator, SSDataBlock* pBlock, int32_t order, int32_t scanFlag);
static int32_t doInitAggInfoSup(SAggSupporter* pAggSup, SqlFunctionCtx* pCtx, int32_t numOfOutput, size_t keyBufSize,
                                const char* pKey);
static void    extractQualifiedTupleByFilterResult(SSDataBlock* pBlock, const SColumnInfoData* p, bool keep,
                                                   int32_t status);
static int32_t doSetInputDataBlock(SExprSupp* pExprSup, SSDataBlock* pBlock, int32_t order, int32_t scanFlag,
                                   bool createDummyCol);
static int32_t doCopyToSDataBlock(SExecTaskInfo* pTaskInfo, SSDataBlock* pBlock, SExprSupp* pSup, SDiskbasedBuf* pBuf,
                                  SGroupResInfo* pGroupResInfo);

void setOperatorCompleted(SOperatorInfo* pOperator) {
  pOperator->status = OP_EXEC_DONE;
  pOperator->cost.totalCost = (taosGetTimestampUs() - pOperator->pTaskInfo->cost.start) / 1000.0;
  setTaskStatus(pOperator->pTaskInfo, TASK_COMPLETED);
}

void setOperatorInfo(SOperatorInfo* pOperator, const char* name, int32_t type, bool blocking, int32_t status,
                     void* pInfo, SExecTaskInfo* pTaskInfo) {
  pOperator->name = (char*)name;
  pOperator->operatorType = type;
  pOperator->blocking = blocking;
  pOperator->status = status;
  pOperator->info = pInfo;
  pOperator->pTaskInfo = pTaskInfo;
}

int32_t optrDummyOpenFn(SOperatorInfo* pOperator) {
  OPTR_SET_OPENED(pOperator);
  pOperator->cost.openCost = 0;
  return TSDB_CODE_SUCCESS;
}

SOperatorFpSet createOperatorFpSet(__optr_open_fn_t openFn, __optr_fn_t nextFn, __optr_fn_t cleanup,
                                   __optr_close_fn_t closeFn, __optr_reqBuf_fn_t reqBufFn,
                                   __optr_explain_fn_t explain) {
  SOperatorFpSet fpSet = {
      ._openFn = openFn,
      .getNextFn = nextFn,
      .cleanupFn = cleanup,
      .closeFn = closeFn,
      .reqBufFn = reqBufFn,
      .getExplainFn = explain,
  };

  return fpSet;
}

SResultRow* getNewResultRow(SDiskbasedBuf* pResultBuf, int32_t* currentPageId, int32_t interBufSize) {
  SFilePage* pData = NULL;

  // in the first scan, new space needed for results
  int32_t pageId = -1;
  if (*currentPageId == -1) {
    pData = getNewBufPage(pResultBuf, &pageId);
    pData->num = sizeof(SFilePage);
  } else {
    pData = getBufPage(pResultBuf, *currentPageId);
    if (pData == NULL) {
      qError("failed to get buffer, code:%s", tstrerror(terrno));
      return NULL;
    }

    pageId = *currentPageId;

    if (pData->num + interBufSize > getBufPageSize(pResultBuf)) {
      // release current page first, and prepare the next one
      releaseBufPage(pResultBuf, pData);

      pData = getNewBufPage(pResultBuf, &pageId);
      if (pData != NULL) {
        pData->num = sizeof(SFilePage);
      }
    }
  }

  if (pData == NULL) {
    return NULL;
  }

  setBufPageDirty(pData, true);

  // set the number of rows in current disk page
  SResultRow* pResultRow = (SResultRow*)((char*)pData + pData->num);
  pResultRow->pageId = pageId;
  pResultRow->offset = (int32_t)pData->num;
  *currentPageId = pageId;

  pData->num += interBufSize;
  return pResultRow;
}

/**
 * the struct of key in hash table
 * +----------+---------------+
 * | group id |   key data    |
 * | 8 bytes  | actual length |
 * +----------+---------------+
 */
SResultRow* doSetResultOutBufByKey(SDiskbasedBuf* pResultBuf, SResultRowInfo* pResultRowInfo, char* pData,
                                   int16_t bytes, bool masterscan, uint64_t groupId, SExecTaskInfo* pTaskInfo,
                                   bool isIntervalQuery, SAggSupporter* pSup) {
  SET_RES_WINDOW_KEY(pSup->keyBuf, pData, bytes, groupId);

  SResultRowPosition* p1 =
      (SResultRowPosition*)tSimpleHashGet(pSup->pResultRowHashTable, pSup->keyBuf, GET_RES_WINDOW_KEY_LEN(bytes));

  SResultRow* pResult = NULL;

  // in case of repeat scan/reverse scan, no new time window added.
  if (isIntervalQuery) {
    if (p1 != NULL) {  // the *p1 may be NULL in case of sliding+offset exists.
      pResult = getResultRowByPos(pResultBuf, p1, true);
      if (NULL == pResult) {
        T_LONG_JMP(pTaskInfo->env, terrno);
      }

      ASSERT(pResult->pageId == p1->pageId && pResult->offset == p1->offset);
    }
  } else {
    // In case of group by column query, the required SResultRow object must be existInCurrentResusltRowInfo in the
    // pResultRowInfo object.
    if (p1 != NULL) {
      // todo
      pResult = getResultRowByPos(pResultBuf, p1, true);
      if (NULL == pResult) {
        T_LONG_JMP(pTaskInfo->env, terrno);
      }

      ASSERT(pResult->pageId == p1->pageId && pResult->offset == p1->offset);
    }
  }

  // 1. close current opened time window
  if (pResultRowInfo->cur.pageId != -1 && ((pResult == NULL) || (pResult->pageId != pResultRowInfo->cur.pageId))) {
    SResultRowPosition pos = pResultRowInfo->cur;
    SFilePage*         pPage = getBufPage(pResultBuf, pos.pageId);
    if (pPage == NULL) {
      qError("failed to get buffer, code:%s, %s", tstrerror(terrno), GET_TASKID(pTaskInfo));
      T_LONG_JMP(pTaskInfo->env, terrno);
    }
    releaseBufPage(pResultBuf, pPage);
  }

  // allocate a new buffer page
  if (pResult == NULL) {
    ASSERT(pSup->resultRowSize > 0);
    pResult = getNewResultRow(pResultBuf, &pSup->currentPageId, pSup->resultRowSize);
    if (pResult == NULL) {
      T_LONG_JMP(pTaskInfo->env, terrno);
    }

    // add a new result set for a new group
    SResultRowPosition pos = {.pageId = pResult->pageId, .offset = pResult->offset};
    tSimpleHashPut(pSup->pResultRowHashTable, pSup->keyBuf, GET_RES_WINDOW_KEY_LEN(bytes), &pos,
                   sizeof(SResultRowPosition));
  }

  // 2. set the new time window to be the new active time window
  pResultRowInfo->cur = (SResultRowPosition){.pageId = pResult->pageId, .offset = pResult->offset};

  // too many time window in query
  if (pTaskInfo->execModel == OPTR_EXEC_MODEL_BATCH &&
      tSimpleHashGetSize(pSup->pResultRowHashTable) > MAX_INTERVAL_TIME_WINDOW) {
    T_LONG_JMP(pTaskInfo->env, TSDB_CODE_QRY_TOO_MANY_TIMEWINDOW);
  }

  return pResult;
}

// a new buffer page for each table. Needs to opt this design
static int32_t addNewWindowResultBuf(SResultRow* pWindowRes, SDiskbasedBuf* pResultBuf, uint32_t size) {
  if (pWindowRes->pageId != -1) {
    return 0;
  }

  SFilePage* pData = NULL;

  // in the first scan, new space needed for results
  int32_t pageId = -1;
  SArray* list = getDataBufPagesIdList(pResultBuf);

  if (taosArrayGetSize(list) == 0) {
    pData = getNewBufPage(pResultBuf, &pageId);
    pData->num = sizeof(SFilePage);
  } else {
    SPageInfo* pi = getLastPageInfo(list);
    pData = getBufPage(pResultBuf, getPageId(pi));
    if (pData == NULL) {
      qError("failed to get buffer, code:%s", tstrerror(terrno));
      return terrno;
    }

    pageId = getPageId(pi);

    if (pData->num + size > getBufPageSize(pResultBuf)) {
      // release current page first, and prepare the next one
      releaseBufPageInfo(pResultBuf, pi);

      pData = getNewBufPage(pResultBuf, &pageId);
      if (pData != NULL) {
        pData->num = sizeof(SFilePage);
      }
    }
  }

  if (pData == NULL) {
    return -1;
  }

  // set the number of rows in current disk page
  if (pWindowRes->pageId == -1) {  // not allocated yet, allocate new buffer
    pWindowRes->pageId = pageId;
    pWindowRes->offset = (int32_t)pData->num;

    pData->num += size;
    assert(pWindowRes->pageId >= 0);
  }

  return 0;
}

//  query_range_start, query_range_end, window_duration, window_start, window_end
void initExecTimeWindowInfo(SColumnInfoData* pColData, STimeWindow* pQueryWindow) {
  pColData->info.type = TSDB_DATA_TYPE_TIMESTAMP;
  pColData->info.bytes = sizeof(int64_t);

  colInfoDataEnsureCapacity(pColData, 5, false);
  colDataAppendInt64(pColData, 0, &pQueryWindow->skey);
  colDataAppendInt64(pColData, 1, &pQueryWindow->ekey);

  int64_t interval = 0;
  colDataAppendInt64(pColData, 2, &interval);  // this value may be variable in case of 'n' and 'y'.
  colDataAppendInt64(pColData, 3, &pQueryWindow->skey);
  colDataAppendInt64(pColData, 4, &pQueryWindow->ekey);
}

typedef struct {
  bool    hasAgg;
  int32_t numOfRows;
  int32_t startOffset;
} SFunctionCtxStatus;

static void functionCtxSave(SqlFunctionCtx* pCtx, SFunctionCtxStatus* pStatus) {
  pStatus->hasAgg = pCtx->input.colDataSMAIsSet;
  pStatus->numOfRows = pCtx->input.numOfRows;
  pStatus->startOffset = pCtx->input.startRowIndex;
}

static void functionCtxRestore(SqlFunctionCtx* pCtx, SFunctionCtxStatus* pStatus) {
  pCtx->input.colDataSMAIsSet = pStatus->hasAgg;
  pCtx->input.numOfRows = pStatus->numOfRows;
  pCtx->input.startRowIndex = pStatus->startOffset;
}

void applyAggFunctionOnPartialTuples(SExecTaskInfo* taskInfo, SqlFunctionCtx* pCtx, SColumnInfoData* pTimeWindowData,
                                     int32_t offset, int32_t forwardStep, int32_t numOfTotal, int32_t numOfOutput) {
  for (int32_t k = 0; k < numOfOutput; ++k) {
    // keep it temporarily
    SFunctionCtxStatus status = {0};
    functionCtxSave(&pCtx[k], &status);

    pCtx[k].input.startRowIndex = offset;
    pCtx[k].input.numOfRows = forwardStep;

    // not a whole block involved in query processing, statistics data can not be used
    // NOTE: the original value of isSet have been changed here
    if (pCtx[k].input.colDataSMAIsSet && forwardStep < numOfTotal) {
      pCtx[k].input.colDataSMAIsSet = false;
    }

    if (fmIsWindowPseudoColumnFunc(pCtx[k].functionId)) {
      SResultRowEntryInfo* pEntryInfo = GET_RES_INFO(&pCtx[k]);

      char* p = GET_ROWCELL_INTERBUF(pEntryInfo);

      SColumnInfoData idata = {0};
      idata.info.type = TSDB_DATA_TYPE_BIGINT;
      idata.info.bytes = tDataTypes[TSDB_DATA_TYPE_BIGINT].bytes;
      idata.pData = p;

      SScalarParam out = {.columnData = &idata};
      SScalarParam tw = {.numOfRows = 5, .columnData = pTimeWindowData};
      pCtx[k].sfp.process(&tw, 1, &out);
      pEntryInfo->numOfRes = 1;
    } else {
      int32_t code = TSDB_CODE_SUCCESS;
      if (functionNeedToExecute(&pCtx[k]) && pCtx[k].fpSet.process != NULL) {
        code = pCtx[k].fpSet.process(&pCtx[k]);

        if (code != TSDB_CODE_SUCCESS) {
          qError("%s apply functions error, code: %s", GET_TASKID(taskInfo), tstrerror(code));
          taskInfo->code = code;
          T_LONG_JMP(taskInfo->env, code);
        }
      }

      // restore it
      functionCtxRestore(&pCtx[k], &status);
    }
  }
}

static void doSetInputDataBlockInfo(SExprSupp* pExprSup, SSDataBlock* pBlock, int32_t order) {
  SqlFunctionCtx* pCtx = pExprSup->pCtx;
  for (int32_t i = 0; i < pExprSup->numOfExprs; ++i) {
    pCtx[i].order = order;
    pCtx[i].input.numOfRows = pBlock->info.rows;
    setBlockSMAInfo(&pCtx[i], &pExprSup->pExprInfo[i], pBlock);
    pCtx[i].pSrcBlock = pBlock;
  }
}

void setInputDataBlock(SExprSupp* pExprSup, SSDataBlock* pBlock, int32_t order, int32_t scanFlag, bool createDummyCol) {
  if (pBlock->pBlockAgg != NULL) {
    doSetInputDataBlockInfo(pExprSup, pBlock, order);
  } else {
    doSetInputDataBlock(pExprSup, pBlock, order, scanFlag, createDummyCol);
  }
}

static int32_t doCreateConstantValColumnInfo(SInputColumnInfoData* pInput, SFunctParam* pFuncParam, int32_t paramIndex,
                                             int32_t numOfRows) {
  SColumnInfoData* pColInfo = NULL;
  if (pInput->pData[paramIndex] == NULL) {
    pColInfo = taosMemoryCalloc(1, sizeof(SColumnInfoData));
    if (pColInfo == NULL) {
      return TSDB_CODE_OUT_OF_MEMORY;
    }

    // Set the correct column info (data type and bytes)
    pColInfo->info.type = pFuncParam->param.nType;
    pColInfo->info.bytes = pFuncParam->param.nLen;

    pInput->pData[paramIndex] = pColInfo;
  } else {
    pColInfo = pInput->pData[paramIndex];
  }

  colInfoDataEnsureCapacity(pColInfo, numOfRows, false);

  int8_t type = pFuncParam->param.nType;
  if (type == TSDB_DATA_TYPE_BIGINT || type == TSDB_DATA_TYPE_UBIGINT) {
    int64_t v = pFuncParam->param.i;
    for (int32_t i = 0; i < numOfRows; ++i) {
      colDataAppendInt64(pColInfo, i, &v);
    }
  } else if (type == TSDB_DATA_TYPE_DOUBLE) {
    double v = pFuncParam->param.d;
    for (int32_t i = 0; i < numOfRows; ++i) {
      colDataAppendDouble(pColInfo, i, &v);
    }
  } else if (type == TSDB_DATA_TYPE_VARCHAR) {
    char* tmp = taosMemoryMalloc(pFuncParam->param.nLen + VARSTR_HEADER_SIZE);
    STR_WITH_SIZE_TO_VARSTR(tmp, pFuncParam->param.pz, pFuncParam->param.nLen);
    for (int32_t i = 0; i < numOfRows; ++i) {
      colDataAppend(pColInfo, i, tmp, false);
    }
    taosMemoryFree(tmp);
  }

  return TSDB_CODE_SUCCESS;
}

static int32_t doSetInputDataBlock(SExprSupp* pExprSup, SSDataBlock* pBlock, int32_t order, int32_t scanFlag,
                                   bool createDummyCol) {
  int32_t         code = TSDB_CODE_SUCCESS;
  SqlFunctionCtx* pCtx = pExprSup->pCtx;

  for (int32_t i = 0; i < pExprSup->numOfExprs; ++i) {
    pCtx[i].order = order;
    pCtx[i].input.numOfRows = pBlock->info.rows;

    pCtx[i].pSrcBlock = pBlock;
    pCtx[i].scanFlag = scanFlag;

    SInputColumnInfoData* pInput = &pCtx[i].input;
    pInput->uid = pBlock->info.id.uid;
    pInput->colDataSMAIsSet = false;

    SExprInfo* pOneExpr = &pExprSup->pExprInfo[i];
    for (int32_t j = 0; j < pOneExpr->base.numOfParams; ++j) {
      SFunctParam* pFuncParam = &pOneExpr->base.pParam[j];
      if (pFuncParam->type == FUNC_PARAM_TYPE_COLUMN) {
        int32_t slotId = pFuncParam->pCol->slotId;
        pInput->pData[j] = taosArrayGet(pBlock->pDataBlock, slotId);
        pInput->totalRows = pBlock->info.rows;
        pInput->numOfRows = pBlock->info.rows;
        pInput->startRowIndex = 0;

        // NOTE: the last parameter is the primary timestamp column
        // todo: refactor this
        if (fmIsImplicitTsFunc(pCtx[i].functionId) && (j == pOneExpr->base.numOfParams - 1)) {
          pInput->pPTS = pInput->pData[j];  // in case of merge function, this is not always the ts column data.
          //          ASSERT(pInput->pPTS->info.type == TSDB_DATA_TYPE_TIMESTAMP);
        }
        ASSERT(pInput->pData[j] != NULL);
      } else if (pFuncParam->type == FUNC_PARAM_TYPE_VALUE) {
        // todo avoid case: top(k, 12), 12 is the value parameter.
        // sum(11), 11 is also the value parameter.
        if (createDummyCol && pOneExpr->base.numOfParams == 1) {
          pInput->totalRows = pBlock->info.rows;
          pInput->numOfRows = pBlock->info.rows;
          pInput->startRowIndex = 0;

          code = doCreateConstantValColumnInfo(pInput, pFuncParam, j, pBlock->info.rows);
          if (code != TSDB_CODE_SUCCESS) {
            return code;
          }
        }
      }
    }
  }

  return code;
}

static int32_t doAggregateImpl(SOperatorInfo* pOperator, SqlFunctionCtx* pCtx) {
  for (int32_t k = 0; k < pOperator->exprSupp.numOfExprs; ++k) {
    if (functionNeedToExecute(&pCtx[k])) {
      // todo add a dummy funtion to avoid process check
      if (pCtx[k].fpSet.process == NULL) {
        continue;
      }

      int32_t code = pCtx[k].fpSet.process(&pCtx[k]);
      if (code != TSDB_CODE_SUCCESS) {
        qError("%s aggregate function error happens, code: %s", GET_TASKID(pOperator->pTaskInfo), tstrerror(code));
        return code;
      }
    }
  }

  return TSDB_CODE_SUCCESS;
}

bool functionNeedToExecute(SqlFunctionCtx* pCtx) {
  struct SResultRowEntryInfo* pResInfo = GET_RES_INFO(pCtx);

  // in case of timestamp column, always generated results.
  int32_t functionId = pCtx->functionId;
  if (functionId == -1) {
    return false;
  }

  if (pCtx->scanFlag == REPEAT_SCAN) {
    return fmIsRepeatScanFunc(pCtx->functionId);
  }

  if (isRowEntryCompleted(pResInfo)) {
    return false;
  }

  return true;
}

static int32_t doCreateConstantValColumnSMAInfo(SInputColumnInfoData* pInput, SFunctParam* pFuncParam, int32_t type,
                                                int32_t paramIndex, int32_t numOfRows) {
  if (pInput->pData[paramIndex] == NULL) {
    pInput->pData[paramIndex] = taosMemoryCalloc(1, sizeof(SColumnInfoData));
    if (pInput->pData[paramIndex] == NULL) {
      return TSDB_CODE_OUT_OF_MEMORY;
    }

    // Set the correct column info (data type and bytes)
    pInput->pData[paramIndex]->info.type = type;
    pInput->pData[paramIndex]->info.bytes = tDataTypes[type].bytes;
  }

  SColumnDataAgg* da = NULL;
  if (pInput->pColumnDataAgg[paramIndex] == NULL) {
    da = taosMemoryCalloc(1, sizeof(SColumnDataAgg));
    pInput->pColumnDataAgg[paramIndex] = da;
    if (da == NULL) {
      return TSDB_CODE_OUT_OF_MEMORY;
    }
  } else {
    da = pInput->pColumnDataAgg[paramIndex];
  }

  if (type == TSDB_DATA_TYPE_BIGINT) {
    int64_t v = pFuncParam->param.i;
    *da = (SColumnDataAgg){.numOfNull = 0, .min = v, .max = v, .sum = v * numOfRows};
  } else if (type == TSDB_DATA_TYPE_DOUBLE) {
    double v = pFuncParam->param.d;
    *da = (SColumnDataAgg){.numOfNull = 0};

    *(double*)&da->min = v;
    *(double*)&da->max = v;
    *(double*)&da->sum = v * numOfRows;
  } else if (type == TSDB_DATA_TYPE_BOOL) {  // todo validate this data type
    bool v = pFuncParam->param.i;

    *da = (SColumnDataAgg){.numOfNull = 0};
    *(bool*)&da->min = 0;
    *(bool*)&da->max = v;
    *(bool*)&da->sum = v * numOfRows;
  } else if (type == TSDB_DATA_TYPE_TIMESTAMP) {
    // do nothing
  } else {
    qError("invalid constant type for sma info");
  }

  return TSDB_CODE_SUCCESS;
}

void setBlockSMAInfo(SqlFunctionCtx* pCtx, SExprInfo* pExprInfo, SSDataBlock* pBlock) {
  int32_t numOfRows = pBlock->info.rows;

  SInputColumnInfoData* pInput = &pCtx->input;
  pInput->numOfRows = numOfRows;
  pInput->totalRows = numOfRows;

  if (pBlock->pBlockAgg != NULL) {
    pInput->colDataSMAIsSet = true;

    for (int32_t j = 0; j < pExprInfo->base.numOfParams; ++j) {
      SFunctParam* pFuncParam = &pExprInfo->base.pParam[j];

      if (pFuncParam->type == FUNC_PARAM_TYPE_COLUMN) {
        int32_t slotId = pFuncParam->pCol->slotId;
        pInput->pColumnDataAgg[j] = pBlock->pBlockAgg[slotId];
        if (pInput->pColumnDataAgg[j] == NULL) {
          pInput->colDataSMAIsSet = false;
        }

        // Here we set the column info data since the data type for each column data is required, but
        // the data in the corresponding SColumnInfoData will not be used.
        pInput->pData[j] = taosArrayGet(pBlock->pDataBlock, slotId);
      } else if (pFuncParam->type == FUNC_PARAM_TYPE_VALUE) {
        doCreateConstantValColumnSMAInfo(pInput, pFuncParam, pFuncParam->param.nType, j, pBlock->info.rows);
      }
    }
  } else {
    pInput->colDataSMAIsSet = false;
  }
}

bool isTaskKilled(SExecTaskInfo* pTaskInfo) { return (0 != pTaskInfo->code) ? true : false; }

void setTaskKilled(SExecTaskInfo* pTaskInfo, int32_t rspCode) { pTaskInfo->code = rspCode; }

/////////////////////////////////////////////////////////////////////////////////////////////
STimeWindow getAlignQueryTimeWindow(SInterval* pInterval, int32_t precision, int64_t key) {
  STimeWindow win = {0};
  win.skey = taosTimeTruncate(key, pInterval, precision);

  /*
   * if the realSkey > INT64_MAX - pInterval->interval, the query duration between
   * realSkey and realEkey must be less than one interval.Therefore, no need to adjust the query ranges.
   */
  win.ekey = taosTimeAdd(win.skey, pInterval->interval, pInterval->intervalUnit, precision) - 1;
  if (win.ekey < win.skey) {
    win.ekey = INT64_MAX;
  }

  return win;
}

int32_t loadDataBlockOnDemand(SExecTaskInfo* pTaskInfo, STableScanInfo* pTableScanInfo, SSDataBlock* pBlock,
                              uint32_t* status) {
  *status = BLK_DATA_NOT_LOAD;

  pBlock->pDataBlock = NULL;
  pBlock->pBlockAgg = NULL;

  //  int64_t groupId = pRuntimeEnv->current->groupIndex;
  //  bool    ascQuery = QUERY_IS_ASC_QUERY(pQueryAttr);

  STaskCostInfo* pCost = &pTaskInfo->cost;

//  pCost->totalBlocks += 1;
//  pCost->totalRows += pBlock->info.rows;
#if 0
  // Calculate all time windows that are overlapping or contain current data block.
  // If current data block is contained by all possible time window, do not load current data block.
  if (/*pQueryAttr->pFilters || */pQueryAttr->groupbyColumn || pQueryAttr->sw.gap > 0 ||
      (QUERY_IS_INTERVAL_QUERY(pQueryAttr) && overlapWithTimeWindow(pTaskInfo, &pBlock->info))) {
    (*status) = BLK_DATA_DATA_LOAD;
  }

  // check if this data block is required to load
  if ((*status) != BLK_DATA_DATA_LOAD) {
    bool needFilter = true;

    // the pCtx[i] result is belonged to previous time window since the outputBuf has not been set yet,
    // the filter result may be incorrect. So in case of interval query, we need to set the correct time output buffer
    if (QUERY_IS_INTERVAL_QUERY(pQueryAttr)) {
      SResultRow* pResult = NULL;

      bool  masterScan = IS_MAIN_SCAN(pRuntimeEnv);
      TSKEY k = ascQuery? pBlock->info.window.skey : pBlock->info.window.ekey;

      STimeWindow win = getActiveTimeWindow(pTableScanInfo->pResultRowInfo, k, pQueryAttr);
      if (pQueryAttr->pointInterpQuery) {
        needFilter = chkWindowOutputBufByKey(pRuntimeEnv, pTableScanInfo->pResultRowInfo, &win, masterScan, &pResult, groupId,
                                    pTableScanInfo->pCtx, pTableScanInfo->numOfOutput,
                                    pTableScanInfo->rowEntryInfoOffset);
      } else {
        if (setResultOutputBufByKey(pRuntimeEnv, pTableScanInfo->pResultRowInfo, pBlock->info.id.uid, &win, masterScan, &pResult, groupId,
                                    pTableScanInfo->pCtx, pTableScanInfo->numOfOutput,
                                    pTableScanInfo->rowEntryInfoOffset) != TSDB_CODE_SUCCESS) {
          T_LONG_JMP(pRuntimeEnv->env, TSDB_CODE_OUT_OF_MEMORY);
        }
      }
    } else if (pQueryAttr->stableQuery && (!pQueryAttr->tsCompQuery) && (!pQueryAttr->diffQuery)) { // stable aggregate, not interval aggregate or normal column aggregate
      doSetTableGroupOutputBuf(pRuntimeEnv, pTableScanInfo->pResultRowInfo, pTableScanInfo->pCtx,
                               pTableScanInfo->rowEntryInfoOffset, pTableScanInfo->numOfOutput,
                               pRuntimeEnv->current->groupIndex);
    }

    if (needFilter) {
      (*status) = doFilterByBlockTimeWindow(pTableScanInfo, pBlock);
    } else {
      (*status) = BLK_DATA_DATA_LOAD;
    }
  }

  SDataBlockInfo* pBlockInfo = &pBlock->info;
//  *status = updateBlockLoadStatus(pRuntimeEnv->pQueryAttr, *status);

  if ((*status) == BLK_DATA_NOT_LOAD || (*status) == BLK_DATA_FILTEROUT) {
    //qDebug("QInfo:0x%"PRIx64" data block discard, brange:%" PRId64 "-%" PRId64 ", rows:%d", pQInfo->qId, pBlockInfo->window.skey,
//           pBlockInfo->window.ekey, pBlockInfo->rows);
    pCost->skipBlocks += 1;
  } else if ((*status) == BLK_DATA_SMA_LOAD) {
    // this function never returns error?
    pCost->loadBlockStatis += 1;
//    tsdbRetrieveDatablockSMA(pTableScanInfo->pTsdbReadHandle, &pBlock->pBlockAgg);

    if (pBlock->pBlockAgg == NULL) {  // data block statistics does not exist, load data block
//      pBlock->pDataBlock = tsdbRetrieveDataBlock(pTableScanInfo->pTsdbReadHandle, NULL);
      pCost->totalCheckedRows += pBlock->info.rows;
    }
  } else {
    assert((*status) == BLK_DATA_DATA_LOAD);

    // load the data block statistics to perform further filter
    pCost->loadBlockStatis += 1;
//    tsdbRetrieveDatablockSMA(pTableScanInfo->pTsdbReadHandle, &pBlock->pBlockAgg);

    if (pQueryAttr->topBotQuery && pBlock->pBlockAgg != NULL) {
      { // set previous window
        if (QUERY_IS_INTERVAL_QUERY(pQueryAttr)) {
          SResultRow* pResult = NULL;

          bool  masterScan = IS_MAIN_SCAN(pRuntimeEnv);
          TSKEY k = ascQuery? pBlock->info.window.skey : pBlock->info.window.ekey;

          STimeWindow win = getActiveTimeWindow(pTableScanInfo->pResultRowInfo, k, pQueryAttr);
          if (setResultOutputBufByKey(pRuntimeEnv, pTableScanInfo->pResultRowInfo, pBlock->info.id.uid, &win, masterScan, &pResult, groupId,
                                      pTableScanInfo->pCtx, pTableScanInfo->numOfOutput,
                                      pTableScanInfo->rowEntryInfoOffset) != TSDB_CODE_SUCCESS) {
            T_LONG_JMP(pRuntimeEnv->env, TSDB_CODE_OUT_OF_MEMORY);
          }
        }
      }
      bool load = false;
      for (int32_t i = 0; i < pQueryAttr->numOfOutput; ++i) {
        int32_t functionId = pTableScanInfo->pCtx[i].functionId;
        if (functionId == FUNCTION_TOP || functionId == FUNCTION_BOTTOM) {
//          load = topbot_datablock_filter(&pTableScanInfo->pCtx[i], (char*)&(pBlock->pBlockAgg[i].min),
//                                         (char*)&(pBlock->pBlockAgg[i].max));
          if (!load) { // current block has been discard due to filter applied
            pCost->skipBlocks += 1;
            //qDebug("QInfo:0x%"PRIx64" data block discard, brange:%" PRId64 "-%" PRId64 ", rows:%d", pQInfo->qId,
//                   pBlockInfo->window.skey, pBlockInfo->window.ekey, pBlockInfo->rows);
            (*status) = BLK_DATA_FILTEROUT;
            return TSDB_CODE_SUCCESS;
          }
        }
      }
    }

    // current block has been discard due to filter applied
//    if (!doFilterByBlockSMA(pRuntimeEnv, pBlock->pBlockAgg, pTableScanInfo->pCtx, pBlockInfo->rows)) {
//      pCost->skipBlocks += 1;
//      qDebug("QInfo:0x%"PRIx64" data block discard, brange:%" PRId64 "-%" PRId64 ", rows:%d", pQInfo->qId, pBlockInfo->window.skey,
//             pBlockInfo->window.ekey, pBlockInfo->rows);
//      (*status) = BLK_DATA_FILTEROUT;
//      return TSDB_CODE_SUCCESS;
//    }

    pCost->totalCheckedRows += pBlockInfo->rows;
    pCost->loadBlocks += 1;
//    pBlock->pDataBlock = tsdbRetrieveDataBlock(pTableScanInfo->pTsdbReadHandle, NULL);
//    if (pBlock->pDataBlock == NULL) {
//      return terrno;
//    }

//    if (pQueryAttr->pFilters != NULL) {
//      filterSetColFieldData(pQueryAttr->pFilters, taosArrayGetSize(pBlock->pDataBlock), pBlock->pDataBlock);
//    }

//    if (pQueryAttr->pFilters != NULL || pRuntimeEnv->pTsBuf != NULL) {
//      filterColRowsInDataBlock(pRuntimeEnv, pBlock, ascQuery);
//    }
  }
#endif
  return TSDB_CODE_SUCCESS;
}

void setTaskStatus(SExecTaskInfo* pTaskInfo, int8_t status) {
  if (status == TASK_NOT_COMPLETED) {
    pTaskInfo->status = status;
  } else {
    // QUERY_NOT_COMPLETED is not compatible with any other status, so clear its position first
    CLEAR_QUERY_STATUS(pTaskInfo, TASK_NOT_COMPLETED);
    pTaskInfo->status |= status;
  }
}

void setResultRowInitCtx(SResultRow* pResult, SqlFunctionCtx* pCtx, int32_t numOfOutput, int32_t* rowEntryInfoOffset) {
  bool init = false;
  for (int32_t i = 0; i < numOfOutput; ++i) {
    pCtx[i].resultInfo = getResultEntryInfo(pResult, i, rowEntryInfoOffset);
    if (init) {
      continue;
    }

    struct SResultRowEntryInfo* pResInfo = pCtx[i].resultInfo;
    if (isRowEntryCompleted(pResInfo) && isRowEntryInitialized(pResInfo)) {
      continue;
    }

    if (fmIsWindowPseudoColumnFunc(pCtx[i].functionId)) {
      continue;
    }

    if (!pResInfo->initialized) {
      if (pCtx[i].functionId != -1) {
        pCtx[i].fpSet.init(&pCtx[i], pResInfo);
      } else {
        pResInfo->initialized = true;
      }
    } else {
      init = true;
    }
  }
}

void doFilter(SSDataBlock* pBlock, SFilterInfo* pFilterInfo, SColMatchInfo* pColMatchInfo) {
  if (pFilterInfo == NULL || pBlock->info.rows == 0) {
    return;
  }

  SFilterColumnParam param1 = {.numOfCols = taosArrayGetSize(pBlock->pDataBlock), .pDataBlock = pBlock->pDataBlock};
  int32_t            code = filterSetDataFromSlotId(pFilterInfo, &param1);

  SColumnInfoData* p = NULL;
  int32_t          status = 0;

  // todo the keep seems never to be True??
  bool keep = filterExecute(pFilterInfo, pBlock, &p, NULL, param1.numOfCols, &status);
  extractQualifiedTupleByFilterResult(pBlock, p, keep, status);

  if (pColMatchInfo != NULL) {
    size_t size = taosArrayGetSize(pColMatchInfo->pList);
    for (int32_t i = 0; i < size; ++i) {
      SColMatchItem* pInfo = taosArrayGet(pColMatchInfo->pList, i);
      if (pInfo->colId == PRIMARYKEY_TIMESTAMP_COL_ID) {
        SColumnInfoData* pColData = taosArrayGet(pBlock->pDataBlock, pInfo->dstSlotId);
        if (pColData->info.type == TSDB_DATA_TYPE_TIMESTAMP) {
          blockDataUpdateTsWindow(pBlock, pInfo->dstSlotId);
          break;
        }
      }
    }
  }

  colDataDestroy(p);
  taosMemoryFree(p);
}

void extractQualifiedTupleByFilterResult(SSDataBlock* pBlock, const SColumnInfoData* p, bool keep, int32_t status) {
  if (keep) {
    return;
  }

  int32_t totalRows = pBlock->info.rows;

  if (status == FILTER_RESULT_ALL_QUALIFIED) {
    // here nothing needs to be done
  } else if (status == FILTER_RESULT_NONE_QUALIFIED) {
    pBlock->info.rows = 0;
  } else {
    SSDataBlock* px = createOneDataBlock(pBlock, true);

    size_t numOfCols = taosArrayGetSize(pBlock->pDataBlock);
    for (int32_t i = 0; i < numOfCols; ++i) {
      SColumnInfoData* pSrc = taosArrayGet(px->pDataBlock, i);
      SColumnInfoData* pDst = taosArrayGet(pBlock->pDataBlock, i);
      // it is a reserved column for scalar function, and no data in this column yet.
      if (pDst->pData == NULL || pSrc->pData == NULL) {
        continue;
      }

      colInfoDataCleanup(pDst, pBlock->info.rows);

      int32_t numOfRows = 0;
      for (int32_t j = 0; j < totalRows; ++j) {
        if (((int8_t*)p->pData)[j] == 0) {
          continue;
        }

        if (colDataIsNull_s(pSrc, j)) {
          colDataAppendNULL(pDst, numOfRows);
        } else {
          colDataAppend(pDst, numOfRows, colDataGetData(pSrc, j), false);
        }
        numOfRows += 1;
      }

      // todo this value can be assigned directly
      if (pBlock->info.rows == totalRows) {
        pBlock->info.rows = numOfRows;
      } else {
        ASSERT(pBlock->info.rows == numOfRows);
      }
    }

    blockDataDestroy(px);  // fix memory leak
  }
}

void doSetTableGroupOutputBuf(SOperatorInfo* pOperator, int32_t numOfOutput, uint64_t groupId) {
  // for simple group by query without interval, all the tables belong to one group result.
  SExecTaskInfo*    pTaskInfo = pOperator->pTaskInfo;
  SAggOperatorInfo* pAggInfo = pOperator->info;

  SResultRowInfo* pResultRowInfo = &pAggInfo->binfo.resultRowInfo;
  SqlFunctionCtx* pCtx = pOperator->exprSupp.pCtx;
  int32_t*        rowEntryInfoOffset = pOperator->exprSupp.rowEntryInfoOffset;

  SResultRow* pResultRow = doSetResultOutBufByKey(pAggInfo->aggSup.pResultBuf, pResultRowInfo, (char*)&groupId,
                                                  sizeof(groupId), true, groupId, pTaskInfo, false, &pAggInfo->aggSup);
  assert(pResultRow != NULL);

  /*
   * not assign result buffer yet, add new result buffer
   * all group belong to one result set, and each group result has different group id so set the id to be one
   */
  if (pResultRow->pageId == -1) {
    int32_t ret = addNewWindowResultBuf(pResultRow, pAggInfo->aggSup.pResultBuf, pAggInfo->binfo.pRes->info.rowSize);
    if (ret != TSDB_CODE_SUCCESS) {
      T_LONG_JMP(pTaskInfo->env, terrno);
    }
  }

  setResultRowInitCtx(pResultRow, pCtx, numOfOutput, rowEntryInfoOffset);
}

static void setExecutionContext(SOperatorInfo* pOperator, int32_t numOfOutput, uint64_t groupId) {
  SAggOperatorInfo* pAggInfo = pOperator->info;
  if (pAggInfo->groupId != UINT64_MAX && pAggInfo->groupId == groupId) {
    return;
  }

  doSetTableGroupOutputBuf(pOperator, numOfOutput, groupId);

  // record the current active group id
  pAggInfo->groupId = groupId;
}

static void doUpdateNumOfRows(SqlFunctionCtx* pCtx, SResultRow* pRow, int32_t numOfExprs,
                              const int32_t* rowEntryOffset) {
  bool returnNotNull = false;
  for (int32_t j = 0; j < numOfExprs; ++j) {
    SResultRowEntryInfo* pResInfo = getResultEntryInfo(pRow, j, rowEntryOffset);
    if (!isRowEntryInitialized(pResInfo)) {
      continue;
    }

    if (pRow->numOfRows < pResInfo->numOfRes) {
      pRow->numOfRows = pResInfo->numOfRes;
    }

    if (fmIsNotNullOutputFunc(pCtx[j].functionId)) {
      returnNotNull = true;
    }
  }
  // if all expr skips all blocks, e.g. all null inputs for max function, output one row in final result.
  //  except for first/last, which require not null output, output no rows
  if (pRow->numOfRows == 0 && !returnNotNull) {
    pRow->numOfRows = 1;
  }
}

static void doCopyResultToDataBlock(SExprInfo* pExprInfo, int32_t numOfExprs, SResultRow* pRow, SqlFunctionCtx* pCtx,
                                    SSDataBlock* pBlock, const int32_t* rowEntryOffset, SExecTaskInfo* pTaskInfo) {
  for (int32_t j = 0; j < numOfExprs; ++j) {
    int32_t slotId = pExprInfo[j].base.resSchema.slotId;

    pCtx[j].resultInfo = getResultEntryInfo(pRow, j, rowEntryOffset);
    if (pCtx[j].fpSet.finalize) {
      if (strcmp(pCtx[j].pExpr->pExpr->_function.functionName, "_group_key") == 0) {
        // for groupkey along with functions that output multiple lines(e.g. Histogram)
        // need to match groupkey result for each output row of that function.
        if (pCtx[j].resultInfo->numOfRes != 0) {
          pCtx[j].resultInfo->numOfRes = pRow->numOfRows;
        }
      }

      int32_t code = pCtx[j].fpSet.finalize(&pCtx[j], pBlock);
      if (TAOS_FAILED(code)) {
        qError("%s build result data block error, code %s", GET_TASKID(pTaskInfo), tstrerror(code));
        T_LONG_JMP(pTaskInfo->env, code);
      }
    } else if (strcmp(pCtx[j].pExpr->pExpr->_function.functionName, "_select_value") == 0) {
      // do nothing
    } else {
      // expand the result into multiple rows. E.g., _wstart, top(k, 20)
      // the _wstart needs to copy to 20 following rows, since the results of top-k expands to 20 different rows.
      SColumnInfoData* pColInfoData = taosArrayGet(pBlock->pDataBlock, slotId);
      char*            in = GET_ROWCELL_INTERBUF(pCtx[j].resultInfo);
      for (int32_t k = 0; k < pRow->numOfRows; ++k) {
        colDataAppend(pColInfoData, pBlock->info.rows + k, in, pCtx[j].resultInfo->isNullRes);
      }
    }
  }
}

// todo refactor. SResultRow has direct pointer in miainfo
int32_t finalizeResultRows(SDiskbasedBuf* pBuf, SResultRowPosition* resultRowPosition, SExprSupp* pSup,
                           SSDataBlock* pBlock, SExecTaskInfo* pTaskInfo) {
  SFilePage*  page = getBufPage(pBuf, resultRowPosition->pageId);
  if (page == NULL) {
    qError("failed to get buffer, code:%s, %s", tstrerror(terrno), GET_TASKID(pTaskInfo));
    T_LONG_JMP(pTaskInfo->env, terrno);
  }

  SResultRow* pRow = (SResultRow*)((char*)page + resultRowPosition->offset);

  SqlFunctionCtx* pCtx = pSup->pCtx;
  SExprInfo*      pExprInfo = pSup->pExprInfo;
  const int32_t*  rowEntryOffset = pSup->rowEntryInfoOffset;

  doUpdateNumOfRows(pCtx, pRow, pSup->numOfExprs, rowEntryOffset);
  if (pRow->numOfRows == 0) {
    releaseBufPage(pBuf, page);
    return 0;
  }

  int32_t size = pBlock->info.capacity;
  while (pBlock->info.rows + pRow->numOfRows > size) {
    size = size * 1.25;
  }

  int32_t code = blockDataEnsureCapacity(pBlock, size);
  if (TAOS_FAILED(code)) {
    releaseBufPage(pBuf, page);
    qError("%s ensure result data capacity failed, code %s", GET_TASKID(pTaskInfo), tstrerror(code));
    T_LONG_JMP(pTaskInfo->env, code);
  }

  doCopyResultToDataBlock(pExprInfo, pSup->numOfExprs, pRow, pCtx, pBlock, rowEntryOffset, pTaskInfo);

  releaseBufPage(pBuf, page);
  pBlock->info.rows += pRow->numOfRows;
  return 0;
}

int32_t doCopyToSDataBlock(SExecTaskInfo* pTaskInfo, SSDataBlock* pBlock, SExprSupp* pSup, SDiskbasedBuf* pBuf,
                           SGroupResInfo* pGroupResInfo) {
  SExprInfo*      pExprInfo = pSup->pExprInfo;
  int32_t         numOfExprs = pSup->numOfExprs;
  int32_t*        rowEntryOffset = pSup->rowEntryInfoOffset;
  SqlFunctionCtx* pCtx = pSup->pCtx;

  int32_t numOfRows = getNumOfTotalRes(pGroupResInfo);

  for (int32_t i = pGroupResInfo->index; i < numOfRows; i += 1) {
    SResKeyPos* pPos = taosArrayGetP(pGroupResInfo->pRows, i);
    SFilePage*  page = getBufPage(pBuf, pPos->pos.pageId);
    if (page == NULL) {
      qError("failed to get buffer, code:%s, %s", tstrerror(terrno), GET_TASKID(pTaskInfo));
      T_LONG_JMP(pTaskInfo->env, terrno);
    }

    SResultRow* pRow = (SResultRow*)((char*)page + pPos->pos.offset);

    doUpdateNumOfRows(pCtx, pRow, numOfExprs, rowEntryOffset);

    // no results, continue to check the next one
    if (pRow->numOfRows == 0) {
      pGroupResInfo->index += 1;
      releaseBufPage(pBuf, page);
      continue;
    }

    if (pBlock->info.id.groupId == 0) {
      pBlock->info.id.groupId = pPos->groupId;
    } else {
      // current value belongs to different group, it can't be packed into one datablock
      if (pBlock->info.id.groupId != pPos->groupId) {
        releaseBufPage(pBuf, page);
        break;
      }
    }

    if (pBlock->info.rows + pRow->numOfRows > pBlock->info.capacity) {
      ASSERT(pBlock->info.rows > 0);
      releaseBufPage(pBuf, page);
      break;
    }

    pGroupResInfo->index += 1;
    doCopyResultToDataBlock(pExprInfo, numOfExprs, pRow, pCtx, pBlock, rowEntryOffset, pTaskInfo);

    releaseBufPage(pBuf, page);
    pBlock->info.rows += pRow->numOfRows;
  }

  qDebug("%s result generated, rows:%d, groupId:%" PRIu64, GET_TASKID(pTaskInfo), pBlock->info.rows,
         pBlock->info.id.groupId);
  pBlock->info.dataLoad = 1;
  blockDataUpdateTsWindow(pBlock, 0);
  return 0;
}

void doBuildStreamResBlock(SOperatorInfo* pOperator, SOptrBasicInfo* pbInfo, SGroupResInfo* pGroupResInfo,
                           SDiskbasedBuf* pBuf) {
  SExecTaskInfo* pTaskInfo = pOperator->pTaskInfo;
  SSDataBlock*   pBlock = pbInfo->pRes;

  // set output datablock version
  pBlock->info.version = pTaskInfo->version;

  blockDataCleanup(pBlock);
  if (!hasRemainResults(pGroupResInfo)) {
    return;
  }

  // clear the existed group id
  pBlock->info.id.groupId = 0;
  ASSERT(!pbInfo->mergeResultBlock);
  doCopyToSDataBlock(pTaskInfo, pBlock, &pOperator->exprSupp, pBuf, pGroupResInfo);

  void* tbname = NULL;
  if (streamStateGetParName(pTaskInfo->streamInfo.pState, pBlock->info.id.groupId, &tbname) < 0) {
    pBlock->info.parTbName[0] = 0;
  } else {
    memcpy(pBlock->info.parTbName, tbname, TSDB_TABLE_NAME_LEN);
  }
  tdbFree(tbname);
}

void doBuildResultDatablock(SOperatorInfo* pOperator, SOptrBasicInfo* pbInfo, SGroupResInfo* pGroupResInfo,
                            SDiskbasedBuf* pBuf) {
  SExecTaskInfo* pTaskInfo = pOperator->pTaskInfo;
  SSDataBlock*   pBlock = pbInfo->pRes;

  // set output datablock version
  pBlock->info.version = pTaskInfo->version;

  blockDataCleanup(pBlock);
  if (!hasRemainResults(pGroupResInfo)) {
    return;
  }

  // clear the existed group id
  pBlock->info.id.groupId = 0;
  if (!pbInfo->mergeResultBlock) {
    doCopyToSDataBlock(pTaskInfo, pBlock, &pOperator->exprSupp, pBuf, pGroupResInfo);
  } else {
    while (hasRemainResults(pGroupResInfo)) {
      doCopyToSDataBlock(pTaskInfo, pBlock, &pOperator->exprSupp, pBuf, pGroupResInfo);
      if (pBlock->info.rows >= pOperator->resultInfo.threshold) {
        break;
      }

      // clearing group id to continue to merge data that belong to different groups
      pBlock->info.id.groupId = 0;
    }

    // clear the group id info in SSDataBlock, since the client does not need it
    pBlock->info.id.groupId = 0;
  }
}

// static TSKEY doSkipIntervalProcess(STaskRuntimeEnv* pRuntimeEnv, STimeWindow* win, SDataBlockInfo* pBlockInfo,
// STableQueryInfo* pTableQueryInfo) {
//   STaskAttr *pQueryAttr = pRuntimeEnv->pQueryAttr;
//   SResultRowInfo *pWindowResInfo = &pRuntimeEnv->resultRowInfo;
//
//   assert(pQueryAttr->limit.offset == 0);
//   STimeWindow tw = *win;
//   getNextTimeWindow(pQueryAttr, &tw);
//
//   if ((tw.skey <= pBlockInfo->window.ekey && QUERY_IS_ASC_QUERY(pQueryAttr)) ||
//       (tw.ekey >= pBlockInfo->window.skey && !QUERY_IS_ASC_QUERY(pQueryAttr))) {
//
//     // load the data block and check data remaining in current data block
//     // TODO optimize performance
//     SArray *         pDataBlock = tsdbRetrieveDataBlock(pRuntimeEnv->pTsdbReadHandle, NULL);
//     SColumnInfoData *pColInfoData = taosArrayGet(pDataBlock, 0);
//
//     tw = *win;
//     int32_t startPos =
//         getNextQualifiedWindow(pQueryAttr, &tw, pBlockInfo, pColInfoData->pData, binarySearchForKey, -1);
//     assert(startPos >= 0);
//
//     // set the abort info
//     pQueryAttr->pos = startPos;
//
//     // reset the query start timestamp
//     pTableQueryInfo->win.skey = ((TSKEY *)pColInfoData->pData)[startPos];
//     pQueryAttr->window.skey = pTableQueryInfo->win.skey;
//     TSKEY key = pTableQueryInfo->win.skey;
//
//     pWindowResInfo->prevSKey = tw.skey;
//     int32_t index = pRuntimeEnv->resultRowInfo.curIndex;
//
//     int32_t numOfRes = tableApplyFunctionsOnBlock(pRuntimeEnv, pBlockInfo, NULL, binarySearchForKey, pDataBlock);
//     pRuntimeEnv->resultRowInfo.curIndex = index;  // restore the window index
//
//     //qDebug("QInfo:0x%"PRIx64" check data block, brange:%" PRId64 "-%" PRId64 ", numOfRows:%d, numOfRes:%d,
//     lastKey:%" PRId64,
//            GET_TASKID(pRuntimeEnv), pBlockInfo->window.skey, pBlockInfo->window.ekey, pBlockInfo->rows, numOfRes,
//            pQueryAttr->current->lastKey);
//
//     return key;
//   } else {  // do nothing
//     pQueryAttr->window.skey      = tw.skey;
//     pWindowResInfo->prevSKey = tw.skey;
//     pTableQueryInfo->lastKey = tw.skey;
//
//     return tw.skey;
//   }
//
//   return true;
// }

// static bool skipTimeInterval(STaskRuntimeEnv *pRuntimeEnv, TSKEY* start) {
//   STaskAttr *pQueryAttr = pRuntimeEnv->pQueryAttr;
//   if (QUERY_IS_ASC_QUERY(pQueryAttr)) {
//     assert(*start <= pRuntimeEnv->current->lastKey);
//   } else {
//     assert(*start >= pRuntimeEnv->current->lastKey);
//   }
//
//   // if queried with value filter, do NOT forward query start position
//   if (pQueryAttr->limit.offset <= 0 || pQueryAttr->numOfFilterCols > 0 || pRuntimeEnv->pTsBuf != NULL ||
//   pRuntimeEnv->pFillInfo != NULL) {
//     return true;
//   }
//
//   /*
//    * 1. for interval without interpolation query we forward pQueryAttr->interval.interval at a time for
//    *    pQueryAttr->limit.offset times. Since hole exists, pQueryAttr->interval.interval*pQueryAttr->limit.offset
//    value is
//    *    not valid. otherwise, we only forward pQueryAttr->limit.offset number of points
//    */
//   assert(pRuntimeEnv->resultRowInfo.prevSKey == TSKEY_INITIAL_VAL);
//
//   STimeWindow w = TSWINDOW_INITIALIZER;
//   bool ascQuery = QUERY_IS_ASC_QUERY(pQueryAttr);
//
//   SResultRowInfo *pWindowResInfo = &pRuntimeEnv->resultRowInfo;
//   STableQueryInfo *pTableQueryInfo = pRuntimeEnv->current;
//
//   SDataBlockInfo blockInfo = SDATA_BLOCK_INITIALIZER;
//   while (tsdbNextDataBlock(pRuntimeEnv->pTsdbReadHandle)) {
//     tsdbRetrieveDataBlockInfo(pRuntimeEnv->pTsdbReadHandle, &blockInfo);
//
//     if (QUERY_IS_ASC_QUERY(pQueryAttr)) {
//       if (pWindowResInfo->prevSKey == TSKEY_INITIAL_VAL) {
//         getAlignQueryTimeWindow(pQueryAttr, blockInfo.window.skey, blockInfo.window.skey, pQueryAttr->window.ekey,
//         &w); pWindowResInfo->prevSKey = w.skey;
//       }
//     } else {
//       getAlignQueryTimeWindow(pQueryAttr, blockInfo.window.ekey, pQueryAttr->window.ekey, blockInfo.window.ekey, &w);
//       pWindowResInfo->prevSKey = w.skey;
//     }
//
//     // the first time window
//     STimeWindow win = getActiveTimeWindow(pWindowResInfo, pWindowResInfo->prevSKey, pQueryAttr);
//
//     while (pQueryAttr->limit.offset > 0) {
//       STimeWindow tw = win;
//
//       if ((win.ekey <= blockInfo.window.ekey && ascQuery) || (win.ekey >= blockInfo.window.skey && !ascQuery)) {
//         pQueryAttr->limit.offset -= 1;
//         pWindowResInfo->prevSKey = win.skey;
//
//         // current time window is aligned with blockInfo.window.ekey
//         // restart it from next data block by set prevSKey to be TSKEY_INITIAL_VAL;
//         if ((win.ekey == blockInfo.window.ekey && ascQuery) || (win.ekey == blockInfo.window.skey && !ascQuery)) {
//           pWindowResInfo->prevSKey = TSKEY_INITIAL_VAL;
//         }
//       }
//
//       if (pQueryAttr->limit.offset == 0) {
//         *start = doSkipIntervalProcess(pRuntimeEnv, &win, &blockInfo, pTableQueryInfo);
//         return true;
//       }
//
//       // current window does not ended in current data block, try next data block
//       getNextTimeWindow(pQueryAttr, &tw);
//
//       /*
//        * If the next time window still starts from current data block,
//        * load the primary timestamp column first, and then find the start position for the next queried time window.
//        * Note that only the primary timestamp column is required.
//        * TODO: Optimize for this cases. All data blocks are not needed to be loaded, only if the first actually
//        required
//        * time window resides in current data block.
//        */
//       if ((tw.skey <= blockInfo.window.ekey && ascQuery) || (tw.ekey >= blockInfo.window.skey && !ascQuery)) {
//
//         SArray *pDataBlock = tsdbRetrieveDataBlock(pRuntimeEnv->pTsdbReadHandle, NULL);
//         SColumnInfoData *pColInfoData = taosArrayGet(pDataBlock, 0);
//
//         if ((win.ekey > blockInfo.window.ekey && ascQuery) || (win.ekey < blockInfo.window.skey && !ascQuery)) {
//           pQueryAttr->limit.offset -= 1;
//         }
//
//         if (pQueryAttr->limit.offset == 0) {
//           *start = doSkipIntervalProcess(pRuntimeEnv, &win, &blockInfo, pTableQueryInfo);
//           return true;
//         } else {
//           tw = win;
//           int32_t startPos =
//               getNextQualifiedWindow(pQueryAttr, &tw, &blockInfo, pColInfoData->pData, binarySearchForKey, -1);
//           assert(startPos >= 0);
//
//           // set the abort info
//           pQueryAttr->pos = startPos;
//           pTableQueryInfo->lastKey = ((TSKEY *)pColInfoData->pData)[startPos];
//           pWindowResInfo->prevSKey = tw.skey;
//           win = tw;
//         }
//       } else {
//         break;  // offset is not 0, and next time window begins or ends in the next block.
//       }
//     }
//   }
//
//   // check for error
//   if (terrno != TSDB_CODE_SUCCESS) {
//     T_LONG_JMP(pRuntimeEnv->env, terrno);
//   }
//
//   return true;
// }

int32_t appendDownstream(SOperatorInfo* p, SOperatorInfo** pDownstream, int32_t num) {
  if (p->pDownstream == NULL) {
    assert(p->numOfDownstream == 0);
  }

  p->pDownstream = taosMemoryCalloc(1, num * POINTER_BYTES);
  if (p->pDownstream == NULL) {
    return TSDB_CODE_OUT_OF_MEMORY;
  }

  memcpy(p->pDownstream, pDownstream, num * POINTER_BYTES);
  p->numOfDownstream = num;
  return TSDB_CODE_SUCCESS;
}

int32_t getTableScanInfo(SOperatorInfo* pOperator, int32_t* order, int32_t* scanFlag) {
  // todo add more information about exchange operation
  int32_t type = pOperator->operatorType;
  if (type == QUERY_NODE_PHYSICAL_PLAN_EXCHANGE || type == QUERY_NODE_PHYSICAL_PLAN_SYSTABLE_SCAN ||
      type == QUERY_NODE_PHYSICAL_PLAN_STREAM_SCAN || type == QUERY_NODE_PHYSICAL_PLAN_TAG_SCAN ||
      type == QUERY_NODE_PHYSICAL_PLAN_BLOCK_DIST_SCAN || type == QUERY_NODE_PHYSICAL_PLAN_LAST_ROW_SCAN ||
      type == QUERY_NODE_PHYSICAL_PLAN_TABLE_COUNT_SCAN) {
    *order = TSDB_ORDER_ASC;
    *scanFlag = MAIN_SCAN;
    return TSDB_CODE_SUCCESS;
  } else if (type == QUERY_NODE_PHYSICAL_PLAN_TABLE_SCAN) {
    STableScanInfo* pTableScanInfo = pOperator->info;
    *order = pTableScanInfo->base.cond.order;
    *scanFlag = pTableScanInfo->base.scanFlag;
    return TSDB_CODE_SUCCESS;
  } else if (type == QUERY_NODE_PHYSICAL_PLAN_TABLE_MERGE_SCAN) {
    STableMergeScanInfo* pTableScanInfo = pOperator->info;
    *order = pTableScanInfo->base.cond.order;
    *scanFlag = pTableScanInfo->base.scanFlag;
    return TSDB_CODE_SUCCESS;
  } else {
    if (pOperator->pDownstream == NULL || pOperator->pDownstream[0] == NULL) {
      return TSDB_CODE_INVALID_PARA;
    } else {
      return getTableScanInfo(pOperator->pDownstream[0], order, scanFlag);
    }
  }
}

static int32_t createDataBlockForEmptyInput(SOperatorInfo* pOperator, SSDataBlock** ppBlock) {
  if (!tsCountAlwaysReturnValue) {
    return TSDB_CODE_SUCCESS;
  }

  SAggOperatorInfo* pAggInfo = pOperator->info;
  if (pAggInfo->groupKeyOptimized) {
    return TSDB_CODE_SUCCESS;
  }

  SOperatorInfo* downstream = pOperator->pDownstream[0];
  if (downstream->operatorType == QUERY_NODE_PHYSICAL_PLAN_PARTITION ||
      (downstream->operatorType == QUERY_NODE_PHYSICAL_PLAN_TABLE_SCAN &&
       ((STableScanInfo*)downstream->info)->hasGroupByTag == true)) {
    return TSDB_CODE_SUCCESS;
  }

  SqlFunctionCtx* pCtx = pOperator->exprSupp.pCtx;
  bool            hasCountFunc = false;

  for (int32_t i = 0; i < pOperator->exprSupp.numOfExprs; ++i) {
    const char* pName = pCtx[i].pExpr->pExpr->_function.functionName;
    if ((strcmp(pName, "count") == 0) || (strcmp(pName, "hyperloglog") == 0) ||
        (strcmp(pName, "_hyperloglog_partial") == 0) || (strcmp(pName, "_hyperloglog_merge") == 0)) {
      hasCountFunc = true;
      break;
    }
  }

  if (!hasCountFunc) {
    return TSDB_CODE_SUCCESS;
  }

  SSDataBlock* pBlock = createDataBlock();
  pBlock->info.rows = 1;
  pBlock->info.capacity = 0;

  for (int32_t i = 0; i < pOperator->exprSupp.numOfExprs; ++i) {
    SColumnInfoData colInfo = {0};
    colInfo.hasNull = true;
    colInfo.info.type = TSDB_DATA_TYPE_NULL;
    colInfo.info.bytes = 1;

    SExprInfo* pOneExpr = &pOperator->exprSupp.pExprInfo[i];
    for (int32_t j = 0; j < pOneExpr->base.numOfParams; ++j) {
      SFunctParam* pFuncParam = &pOneExpr->base.pParam[j];
      if (pFuncParam->type == FUNC_PARAM_TYPE_COLUMN) {
        int32_t slotId = pFuncParam->pCol->slotId;
        int32_t numOfCols = taosArrayGetSize(pBlock->pDataBlock);
        if (slotId >= numOfCols) {
          taosArrayEnsureCap(pBlock->pDataBlock, slotId + 1);
          for (int32_t k = numOfCols; k < slotId + 1; ++k) {
            taosArrayPush(pBlock->pDataBlock, &colInfo);
          }
        }
      } else if (pFuncParam->type == FUNC_PARAM_TYPE_VALUE) {
        // do nothing
      }
    }
  }

  blockDataEnsureCapacity(pBlock, pBlock->info.rows);
  *ppBlock = pBlock;

  return TSDB_CODE_SUCCESS;
}

static void destroyDataBlockForEmptyInput(bool blockAllocated, SSDataBlock** ppBlock) {
  if (!blockAllocated) {
    return;
  }

  blockDataDestroy(*ppBlock);
  *ppBlock = NULL;
}

// this is a blocking operator
static int32_t doOpenAggregateOptr(SOperatorInfo* pOperator) {
  if (OPTR_IS_OPENED(pOperator)) {
    return TSDB_CODE_SUCCESS;
  }

  SExecTaskInfo*    pTaskInfo = pOperator->pTaskInfo;
  SAggOperatorInfo* pAggInfo = pOperator->info;

  SExprSupp*     pSup = &pOperator->exprSupp;
  SOperatorInfo* downstream = pOperator->pDownstream[0];

  int64_t st = taosGetTimestampUs();

  int32_t order = TSDB_ORDER_ASC;
  int32_t scanFlag = MAIN_SCAN;

  bool hasValidBlock = false;
  bool blockAllocated = false;

  while (1) {
    SSDataBlock* pBlock = downstream->fpSet.getNextFn(downstream);
    if (pBlock == NULL) {
      if (!hasValidBlock) {
        createDataBlockForEmptyInput(pOperator, &pBlock);
        if (pBlock == NULL) {
          break;
        }
        blockAllocated = true;
      } else {
        break;
      }
    }
    hasValidBlock = true;

    int32_t code = getTableScanInfo(pOperator, &order, &scanFlag);
    if (code != TSDB_CODE_SUCCESS) {
      destroyDataBlockForEmptyInput(blockAllocated, &pBlock);
      T_LONG_JMP(pTaskInfo->env, code);
    }

    // there is an scalar expression that needs to be calculated before apply the group aggregation.
    if (pAggInfo->scalarExprSup.pExprInfo != NULL && !blockAllocated) {
      SExprSupp* pSup1 = &pAggInfo->scalarExprSup;
      code = projectApplyFunctions(pSup1->pExprInfo, pBlock, pBlock, pSup1->pCtx, pSup1->numOfExprs, NULL);
      if (code != TSDB_CODE_SUCCESS) {
        destroyDataBlockForEmptyInput(blockAllocated, &pBlock);
        T_LONG_JMP(pTaskInfo->env, code);
      }
    }

    // the pDataBlock are always the same one, no need to call this again
    setExecutionContext(pOperator, pOperator->exprSupp.numOfExprs, pBlock->info.id.groupId);
    setInputDataBlock(pSup, pBlock, order, scanFlag, true);
    code = doAggregateImpl(pOperator, pSup->pCtx);
    if (code != 0) {
      destroyDataBlockForEmptyInput(blockAllocated, &pBlock);
      T_LONG_JMP(pTaskInfo->env, code);
    }

    destroyDataBlockForEmptyInput(blockAllocated, &pBlock);
  }

  // the downstream operator may return with error code, so let's check the code before generating results.
  if (pTaskInfo->code != TSDB_CODE_SUCCESS) {
    T_LONG_JMP(pTaskInfo->env, pTaskInfo->code);
  }

  initGroupedResultInfo(&pAggInfo->groupResInfo, pAggInfo->aggSup.pResultRowHashTable, 0);
  OPTR_SET_OPENED(pOperator);

  pOperator->cost.openCost = (taosGetTimestampUs() - st) / 1000.0;
  return pTaskInfo->code;
}

static SSDataBlock* getAggregateResult(SOperatorInfo* pOperator) {
  SAggOperatorInfo* pAggInfo = pOperator->info;
  SOptrBasicInfo*   pInfo = &pAggInfo->binfo;

  if (pOperator->status == OP_EXEC_DONE) {
    return NULL;
  }

  SExecTaskInfo* pTaskInfo = pOperator->pTaskInfo;
  pTaskInfo->code = pOperator->fpSet._openFn(pOperator);
  if (pTaskInfo->code != TSDB_CODE_SUCCESS) {
    setOperatorCompleted(pOperator);
    return NULL;
  }

  blockDataEnsureCapacity(pInfo->pRes, pOperator->resultInfo.capacity);
  while (1) {
    doBuildResultDatablock(pOperator, pInfo, &pAggInfo->groupResInfo, pAggInfo->aggSup.pResultBuf);
    doFilter(pInfo->pRes, pOperator->exprSupp.pFilterInfo, NULL);

    if (!hasRemainResults(&pAggInfo->groupResInfo)) {
      setOperatorCompleted(pOperator);
      break;
    }

    if (pInfo->pRes->info.rows > 0) {
      break;
    }
  }

  size_t rows = blockDataGetNumOfRows(pInfo->pRes);
  pOperator->resultInfo.totalRows += rows;

  return (rows == 0) ? NULL : pInfo->pRes;
}

void destroyExprInfo(SExprInfo* pExpr, int32_t numOfExprs) {
  for (int32_t i = 0; i < numOfExprs; ++i) {
    SExprInfo* pExprInfo = &pExpr[i];
    for (int32_t j = 0; j < pExprInfo->base.numOfParams; ++j) {
      if (pExprInfo->base.pParam[j].type == FUNC_PARAM_TYPE_COLUMN) {
        taosMemoryFreeClear(pExprInfo->base.pParam[j].pCol);
      } else if (pExprInfo->base.pParam[j].type == FUNC_PARAM_TYPE_VALUE) {
        taosVariantDestroy(&pExprInfo->base.pParam[j].param);
      }
    }

    taosMemoryFree(pExprInfo->base.pParam);
    taosMemoryFree(pExprInfo->pExpr);
  }
}

void destroyOperatorInfo(SOperatorInfo* pOperator) {
  if (pOperator == NULL) {
    return;
  }

  if (pOperator->fpSet.closeFn != NULL) {
    pOperator->fpSet.closeFn(pOperator->info);
  }

  if (pOperator->pDownstream != NULL) {
    for (int32_t i = 0; i < pOperator->numOfDownstream; ++i) {
      destroyOperatorInfo(pOperator->pDownstream[i]);
    }

    taosMemoryFreeClear(pOperator->pDownstream);
    pOperator->numOfDownstream = 0;
  }

  cleanupExprSupp(&pOperator->exprSupp);
  taosMemoryFreeClear(pOperator);
}

// each operator should be set their own function to return total cost buffer
int32_t optrDefaultBufFn(SOperatorInfo* pOperator) {
  if (pOperator->blocking) {
    return -1;
  } else {
    return 0;
  }
}

int32_t getBufferPgSize(int32_t rowSize, uint32_t* defaultPgsz, uint32_t* defaultBufsz) {
  *defaultPgsz = 4096;
  while (*defaultPgsz < rowSize * 4) {
    *defaultPgsz <<= 1u;
  }

  // The default buffer for each operator in query is 10MB.
  // at least four pages need to be in buffer
  // TODO: make this variable to be configurable.
  *defaultBufsz = 4096 * 2560;
  if ((*defaultBufsz) <= (*defaultPgsz)) {
    (*defaultBufsz) = (*defaultPgsz) * 4;
  }

  return 0;
}

int32_t doInitAggInfoSup(SAggSupporter* pAggSup, SqlFunctionCtx* pCtx, int32_t numOfOutput, size_t keyBufSize,
                         const char* pKey) {
  int32_t    code = 0;
  _hash_fn_t hashFn = taosGetDefaultHashFunction(TSDB_DATA_TYPE_BINARY);

  pAggSup->currentPageId = -1;
  pAggSup->resultRowSize = getResultRowSize(pCtx, numOfOutput);
  pAggSup->keyBuf = taosMemoryCalloc(1, keyBufSize + POINTER_BYTES + sizeof(int64_t));
  pAggSup->pResultRowHashTable = tSimpleHashInit(100, hashFn);

  if (pAggSup->keyBuf == NULL || pAggSup->pResultRowHashTable == NULL) {
    return TSDB_CODE_OUT_OF_MEMORY;
  }

  uint32_t defaultPgsz = 0;
  uint32_t defaultBufsz = 0;
  getBufferPgSize(pAggSup->resultRowSize, &defaultPgsz, &defaultBufsz);

  if (!osTempSpaceAvailable()) {
    code = TSDB_CODE_NO_AVAIL_DISK;
    qError("Init stream agg supporter failed since %s, %s", terrstr(code), pKey);
    return code;
  }

  code = createDiskbasedBuf(&pAggSup->pResultBuf, defaultPgsz, defaultBufsz, pKey, tsTempDir);
  if (code != TSDB_CODE_SUCCESS) {
    qError("Create agg result buf failed since %s, %s", tstrerror(code), pKey);
    return code;
  }

  return code;
}

void cleanupAggSup(SAggSupporter* pAggSup) {
  taosMemoryFreeClear(pAggSup->keyBuf);
  tSimpleHashCleanup(pAggSup->pResultRowHashTable);
  destroyDiskbasedBuf(pAggSup->pResultBuf);
}

int32_t initAggSup(SExprSupp* pSup, SAggSupporter* pAggSup, SExprInfo* pExprInfo, int32_t numOfCols, size_t keyBufSize,
<<<<<<< HEAD
                   const char* pkey) {
=======
                   const char* pkey, void* pState) {
>>>>>>> 54d87c7d
  int32_t code = initExprSupp(pSup, pExprInfo, numOfCols);
  if (code != TSDB_CODE_SUCCESS) {
    return code;
  }

  code = doInitAggInfoSup(pAggSup, pSup->pCtx, numOfCols, keyBufSize, pkey);
  if (code != TSDB_CODE_SUCCESS) {
    return code;
  }

  for (int32_t i = 0; i < numOfCols; ++i) {
    if (pState) {
      pSup->pCtx[i].saveHandle.pBuf = NULL;
      pSup->pCtx[i].saveHandle.pState = pState;
      pSup->pCtx[i].exprIdx = i;
    } else {
      pSup->pCtx[i].saveHandle.pBuf = pAggSup->pResultBuf;
    }
  }

  return TSDB_CODE_SUCCESS;
}

void initResultSizeInfo(SResultInfo* pResultInfo, int32_t numOfRows) {
  ASSERT(numOfRows != 0);
  pResultInfo->capacity = numOfRows;
  pResultInfo->threshold = numOfRows * 0.75;

  if (pResultInfo->threshold == 0) {
    pResultInfo->threshold = numOfRows;
  }
}

void initBasicInfo(SOptrBasicInfo* pInfo, SSDataBlock* pBlock) {
  pInfo->pRes = pBlock;
  initResultRowInfo(&pInfo->resultRowInfo);
}

void* destroySqlFunctionCtx(SqlFunctionCtx* pCtx, int32_t numOfOutput) {
  if (pCtx == NULL) {
    return NULL;
  }

  for (int32_t i = 0; i < numOfOutput; ++i) {
    for (int32_t j = 0; j < pCtx[i].numOfParams; ++j) {
      taosVariantDestroy(&pCtx[i].param[j].param);
    }

    taosMemoryFreeClear(pCtx[i].subsidiaries.pCtx);
    taosMemoryFreeClear(pCtx[i].subsidiaries.buf);
    taosMemoryFree(pCtx[i].input.pData);
    taosMemoryFree(pCtx[i].input.pColumnDataAgg);
  }

  taosMemoryFreeClear(pCtx);
  return NULL;
}

int32_t initExprSupp(SExprSupp* pSup, SExprInfo* pExprInfo, int32_t numOfExpr) {
  pSup->pExprInfo = pExprInfo;
  pSup->numOfExprs = numOfExpr;
  if (pSup->pExprInfo != NULL) {
    pSup->pCtx = createSqlFunctionCtx(pExprInfo, numOfExpr, &pSup->rowEntryInfoOffset);
    if (pSup->pCtx == NULL) {
      return TSDB_CODE_OUT_OF_MEMORY;
    }
  }

  return TSDB_CODE_SUCCESS;
}

void cleanupExprSupp(SExprSupp* pSupp) {
  destroySqlFunctionCtx(pSupp->pCtx, pSupp->numOfExprs);
  if (pSupp->pExprInfo != NULL) {
    destroyExprInfo(pSupp->pExprInfo, pSupp->numOfExprs);
    taosMemoryFreeClear(pSupp->pExprInfo);
  }

  if (pSupp->pFilterInfo != NULL) {
    filterFreeInfo(pSupp->pFilterInfo);
    pSupp->pFilterInfo = NULL;
  }

  taosMemoryFree(pSupp->rowEntryInfoOffset);
}

SOperatorInfo* createAggregateOperatorInfo(SOperatorInfo* downstream, SAggPhysiNode* pAggNode,
                                           SExecTaskInfo* pTaskInfo) {
  SAggOperatorInfo* pInfo = taosMemoryCalloc(1, sizeof(SAggOperatorInfo));
  SOperatorInfo*    pOperator = taosMemoryCalloc(1, sizeof(SOperatorInfo));
  if (pInfo == NULL || pOperator == NULL) {
    goto _error;
  }

  SSDataBlock* pResBlock = createDataBlockFromDescNode(pAggNode->node.pOutputDataBlockDesc);
  initBasicInfo(&pInfo->binfo, pResBlock);

  size_t keyBufSize = sizeof(int64_t) + sizeof(int64_t) + POINTER_BYTES;
  initResultSizeInfo(&pOperator->resultInfo, 4096);

  int32_t    num = 0;
  SExprInfo* pExprInfo = createExprInfo(pAggNode->pAggFuncs, pAggNode->pGroupKeys, &num);
  int32_t    code = initAggSup(&pOperator->exprSupp, &pInfo->aggSup, pExprInfo, num, keyBufSize, pTaskInfo->id.str,
                               pTaskInfo->streamInfo.pState);
  if (code != TSDB_CODE_SUCCESS) {
    goto _error;
  }

  int32_t    numOfScalarExpr = 0;
  SExprInfo* pScalarExprInfo = NULL;
  if (pAggNode->pExprs != NULL) {
    pScalarExprInfo = createExprInfo(pAggNode->pExprs, NULL, &numOfScalarExpr);
  }

  code = initExprSupp(&pInfo->scalarExprSup, pScalarExprInfo, numOfScalarExpr);
  if (code != TSDB_CODE_SUCCESS) {
    goto _error;
  }

  code = filterInitFromNode((SNode*)pAggNode->node.pConditions, &pOperator->exprSupp.pFilterInfo, 0);
  if (code != TSDB_CODE_SUCCESS) {
    goto _error;
  }

  pInfo->binfo.mergeResultBlock = pAggNode->mergeDataBlock;
  pInfo->groupKeyOptimized = pAggNode->groupKeyOptimized;
  pInfo->groupId = UINT64_MAX;

  setOperatorInfo(pOperator, "TableAggregate", QUERY_NODE_PHYSICAL_PLAN_HASH_AGG, true, OP_NOT_OPENED, pInfo,
                  pTaskInfo);
  pOperator->fpSet = createOperatorFpSet(doOpenAggregateOptr, getAggregateResult, NULL, destroyAggOperatorInfo,
                                         optrDefaultBufFn, NULL);

  if (downstream->operatorType == QUERY_NODE_PHYSICAL_PLAN_TABLE_SCAN) {
    STableScanInfo* pTableScanInfo = downstream->info;
    pTableScanInfo->base.pdInfo.pExprSup = &pOperator->exprSupp;
    pTableScanInfo->base.pdInfo.pAggSup = &pInfo->aggSup;
  }

  code = appendDownstream(pOperator, &downstream, 1);
  if (code != TSDB_CODE_SUCCESS) {
    goto _error;
  }

  return pOperator;

_error:
  if (pInfo != NULL) {
    destroyAggOperatorInfo(pInfo);
  }

  if (pOperator != NULL) {
    cleanupExprSupp(&pOperator->exprSupp);
  }

  taosMemoryFreeClear(pOperator);
  pTaskInfo->code = code;
  return NULL;
}

void cleanupBasicInfo(SOptrBasicInfo* pInfo) {
  assert(pInfo != NULL);
  pInfo->pRes = blockDataDestroy(pInfo->pRes);
}

static void freeItem(void* pItem) {
  void** p = pItem;
  if (*p != NULL) {
    taosMemoryFreeClear(*p);
  }
}

void destroyAggOperatorInfo(void* param) {
  SAggOperatorInfo* pInfo = (SAggOperatorInfo*)param;
  cleanupBasicInfo(&pInfo->binfo);

  cleanupAggSup(&pInfo->aggSup);
  cleanupExprSupp(&pInfo->scalarExprSup);
  cleanupGroupResInfo(&pInfo->groupResInfo);
  taosMemoryFreeClear(param);
}

static SExecTaskInfo* createExecTaskInfo(uint64_t queryId, uint64_t taskId, EOPTR_EXEC_MODEL model, char* dbFName) {
  SExecTaskInfo* pTaskInfo = taosMemoryCalloc(1, sizeof(SExecTaskInfo));
  if (pTaskInfo == NULL) {
    terrno = TSDB_CODE_OUT_OF_MEMORY;
    return NULL;
  }

  setTaskStatus(pTaskInfo, TASK_NOT_COMPLETED);

  pTaskInfo->schemaInfo.dbname = strdup(dbFName);
  pTaskInfo->id.queryId = queryId;
  pTaskInfo->execModel = model;
  pTaskInfo->pTableInfoList = tableListCreate();
  pTaskInfo->stopInfo.pStopInfo = taosArrayInit(4, sizeof(SExchangeOpStopInfo));
  pTaskInfo->pResultBlockList = taosArrayInit(128, POINTER_BYTES);

  char* p = taosMemoryCalloc(1, 128);
  snprintf(p, 128, "TID:0x%" PRIx64 " QID:0x%" PRIx64, taskId, queryId);
  pTaskInfo->id.str = p;

  return pTaskInfo;
}

SSchemaWrapper* extractQueriedColumnSchema(SScanPhysiNode* pScanNode);

int32_t extractTableSchemaInfo(SReadHandle* pHandle, SScanPhysiNode* pScanNode, SExecTaskInfo* pTaskInfo) {
  SMetaReader mr = {0};
  metaReaderInit(&mr, pHandle->meta, 0);
  int32_t code = metaGetTableEntryByUidCache(&mr, pScanNode->uid);
  if (code != TSDB_CODE_SUCCESS) {
    qError("failed to get the table meta, uid:0x%" PRIx64 ", suid:0x%" PRIx64 ", %s", pScanNode->uid, pScanNode->suid,
           GET_TASKID(pTaskInfo));

    metaReaderClear(&mr);
    return terrno;
  }

  SSchemaInfo* pSchemaInfo = &pTaskInfo->schemaInfo;
  pSchemaInfo->tablename = strdup(mr.me.name);

  if (mr.me.type == TSDB_SUPER_TABLE) {
    pSchemaInfo->sw = tCloneSSchemaWrapper(&mr.me.stbEntry.schemaRow);
    pSchemaInfo->tversion = mr.me.stbEntry.schemaTag.version;
  } else if (mr.me.type == TSDB_CHILD_TABLE) {
    tDecoderClear(&mr.coder);

    tb_uid_t suid = mr.me.ctbEntry.suid;
    metaGetTableEntryByUidCache(&mr, suid);
    pSchemaInfo->sw = tCloneSSchemaWrapper(&mr.me.stbEntry.schemaRow);
    pSchemaInfo->tversion = mr.me.stbEntry.schemaTag.version;
  } else {
    pSchemaInfo->sw = tCloneSSchemaWrapper(&mr.me.ntbEntry.schemaRow);
  }

  metaReaderClear(&mr);

  pSchemaInfo->qsw = extractQueriedColumnSchema(pScanNode);
  return TSDB_CODE_SUCCESS;
}

SSchemaWrapper* extractQueriedColumnSchema(SScanPhysiNode* pScanNode) {
  int32_t numOfCols = LIST_LENGTH(pScanNode->pScanCols);
  int32_t numOfTags = LIST_LENGTH(pScanNode->pScanPseudoCols);

  SSchemaWrapper* pqSw = taosMemoryCalloc(1, sizeof(SSchemaWrapper));
  pqSw->pSchema = taosMemoryCalloc(numOfCols + numOfTags, sizeof(SSchema));

  for (int32_t i = 0; i < numOfCols; ++i) {
    STargetNode* pNode = (STargetNode*)nodesListGetNode(pScanNode->pScanCols, i);
    SColumnNode* pColNode = (SColumnNode*)pNode->pExpr;

    SSchema* pSchema = &pqSw->pSchema[pqSw->nCols++];
    pSchema->colId = pColNode->colId;
    pSchema->type = pColNode->node.resType.type;
    pSchema->bytes = pColNode->node.resType.bytes;
    tstrncpy(pSchema->name, pColNode->colName, tListLen(pSchema->name));
  }

  // this the tags and pseudo function columns, we only keep the tag columns
  for (int32_t i = 0; i < numOfTags; ++i) {
    STargetNode* pNode = (STargetNode*)nodesListGetNode(pScanNode->pScanPseudoCols, i);

    int32_t type = nodeType(pNode->pExpr);
    if (type == QUERY_NODE_COLUMN) {
      SColumnNode* pColNode = (SColumnNode*)pNode->pExpr;

      SSchema* pSchema = &pqSw->pSchema[pqSw->nCols++];
      pSchema->colId = pColNode->colId;
      pSchema->type = pColNode->node.resType.type;
      pSchema->bytes = pColNode->node.resType.bytes;
      tstrncpy(pSchema->name, pColNode->colName, tListLen(pSchema->name));
    }
  }

  return pqSw;
}

static void cleanupTableSchemaInfo(SSchemaInfo* pSchemaInfo) {
  taosMemoryFreeClear(pSchemaInfo->dbname);
  taosMemoryFreeClear(pSchemaInfo->tablename);
  tDeleteSSchemaWrapper(pSchemaInfo->sw);
  tDeleteSSchemaWrapper(pSchemaInfo->qsw);
}

static void cleanupStreamInfo(SStreamTaskInfo* pStreamInfo) { tDeleteSSchemaWrapper(pStreamInfo->schema); }

bool groupbyTbname(SNodeList* pGroupList) {
  bool bytbname = false;
  if (LIST_LENGTH(pGroupList) == 1) {
    SNode* p = nodesListGetNode(pGroupList, 0);
    if (p->type == QUERY_NODE_FUNCTION) {
      // partition by tbname/group by tbname
      bytbname = (strcmp(((struct SFunctionNode*)p)->functionName, "tbname") == 0);
    }
  }

  return bytbname;
}

SOperatorInfo* createOperatorTree(SPhysiNode* pPhyNode, SExecTaskInfo* pTaskInfo, SReadHandle* pHandle, SNode* pTagCond,
                                  SNode* pTagIndexCond, const char* pUser) {
  int32_t         type = nodeType(pPhyNode);
  STableListInfo* pTableListInfo = pTaskInfo->pTableInfoList;
  const char*     idstr = GET_TASKID(pTaskInfo);

  if (pPhyNode->pChildren == NULL || LIST_LENGTH(pPhyNode->pChildren) == 0) {
    SOperatorInfo* pOperator = NULL;
    if (QUERY_NODE_PHYSICAL_PLAN_TABLE_SCAN == type) {
      STableScanPhysiNode* pTableScanNode = (STableScanPhysiNode*)pPhyNode;

      // NOTE: this is an patch to fix the physical plan
      // TODO remove it later
      if (pTableScanNode->scan.node.pLimit != NULL) {
        pTableScanNode->groupSort = true;
      }

      int32_t code =
          createScanTableListInfo(&pTableScanNode->scan, pTableScanNode->pGroupTags, pTableScanNode->groupSort, pHandle,
                                  pTableListInfo, pTagCond, pTagIndexCond, pTaskInfo);
      if (code) {
        pTaskInfo->code = code;
        qError("failed to createScanTableListInfo, code:%s, %s", tstrerror(code), idstr);
        return NULL;
      }

      code = extractTableSchemaInfo(pHandle, &pTableScanNode->scan, pTaskInfo);
      if (code) {
        pTaskInfo->code = terrno;
        return NULL;
      }

      pOperator = createTableScanOperatorInfo(pTableScanNode, pHandle, pTaskInfo);
      if (NULL == pOperator) {
        pTaskInfo->code = terrno;
        return NULL;
      }

      STableScanInfo* pScanInfo = pOperator->info;
      pTaskInfo->cost.pRecoder = &pScanInfo->base.readRecorder;
    } else if (QUERY_NODE_PHYSICAL_PLAN_TABLE_MERGE_SCAN == type) {
      STableMergeScanPhysiNode* pTableScanNode = (STableMergeScanPhysiNode*)pPhyNode;

      int32_t code = createScanTableListInfo(&pTableScanNode->scan, pTableScanNode->pGroupTags, true, pHandle,
                                             pTableListInfo, pTagCond, pTagIndexCond, pTaskInfo);
      if (code) {
        pTaskInfo->code = code;
        qError("failed to createScanTableListInfo, code: %s", tstrerror(code));
        return NULL;
      }

      code = extractTableSchemaInfo(pHandle, &pTableScanNode->scan, pTaskInfo);
      if (code) {
        pTaskInfo->code = terrno;
        return NULL;
      }

      pOperator = createTableMergeScanOperatorInfo(pTableScanNode, pHandle, pTaskInfo);
      if (NULL == pOperator) {
        pTaskInfo->code = terrno;
        return NULL;
      }

      STableScanInfo* pScanInfo = pOperator->info;
      pTaskInfo->cost.pRecoder = &pScanInfo->base.readRecorder;
    } else if (QUERY_NODE_PHYSICAL_PLAN_EXCHANGE == type) {
      pOperator = createExchangeOperatorInfo(pHandle ? pHandle->pMsgCb->clientRpc : NULL, (SExchangePhysiNode*)pPhyNode,
                                             pTaskInfo);
    } else if (QUERY_NODE_PHYSICAL_PLAN_STREAM_SCAN == type) {
      STableScanPhysiNode* pTableScanNode = (STableScanPhysiNode*)pPhyNode;
      if (pHandle->vnode) {
        int32_t code =
            createScanTableListInfo(&pTableScanNode->scan, pTableScanNode->pGroupTags, pTableScanNode->groupSort,
                                    pHandle, pTableListInfo, pTagCond, pTagIndexCond, pTaskInfo);
        if (code) {
          pTaskInfo->code = code;
          qError("failed to createScanTableListInfo, code: %s", tstrerror(code));
          return NULL;
        }

#ifndef NDEBUG
        int32_t sz = tableListGetSize(pTableListInfo);
        qDebug("create stream task, total:%d", sz);

        for (int32_t i = 0; i < sz; i++) {
          STableKeyInfo* pKeyInfo = tableListGetInfo(pTableListInfo, i);
          qDebug("add table uid:%" PRIu64 ", gid:%" PRIu64, pKeyInfo->uid, pKeyInfo->groupId);
        }
#endif
      }

      pTaskInfo->schemaInfo.qsw = extractQueriedColumnSchema(&pTableScanNode->scan);
      pOperator = createStreamScanOperatorInfo(pHandle, pTableScanNode, pTagCond, pTaskInfo);
    } else if (QUERY_NODE_PHYSICAL_PLAN_SYSTABLE_SCAN == type) {
      SSystemTableScanPhysiNode* pSysScanPhyNode = (SSystemTableScanPhysiNode*)pPhyNode;
      pOperator = createSysTableScanOperatorInfo(pHandle, pSysScanPhyNode, pUser, pTaskInfo);
    } else if (QUERY_NODE_PHYSICAL_PLAN_TABLE_COUNT_SCAN == type) {
      STableCountScanPhysiNode* pTblCountScanNode = (STableCountScanPhysiNode*)pPhyNode;
      pOperator = createTableCountScanOperatorInfo(pHandle, pTblCountScanNode, pTaskInfo);
    } else if (QUERY_NODE_PHYSICAL_PLAN_TAG_SCAN == type) {
      STagScanPhysiNode* pScanPhyNode = (STagScanPhysiNode*)pPhyNode;

      int32_t code = createScanTableListInfo(pScanPhyNode, NULL, false, pHandle, pTableListInfo, pTagCond,
                                             pTagIndexCond, pTaskInfo);
      if (code != TSDB_CODE_SUCCESS) {
        pTaskInfo->code = code;
        qError("failed to getTableList, code: %s", tstrerror(code));
        return NULL;
      }

      pOperator = createTagScanOperatorInfo(pHandle, pScanPhyNode, pTaskInfo);
    } else if (QUERY_NODE_PHYSICAL_PLAN_BLOCK_DIST_SCAN == type) {
      SBlockDistScanPhysiNode* pBlockNode = (SBlockDistScanPhysiNode*)pPhyNode;

      if (pBlockNode->tableType == TSDB_SUPER_TABLE) {
        SArray* pList = taosArrayInit(4, sizeof(STableKeyInfo));
        int32_t code = vnodeGetAllTableList(pHandle->vnode, pBlockNode->uid, pList);
        if (code != TSDB_CODE_SUCCESS) {
          pTaskInfo->code = terrno;
          return NULL;
        }

        size_t num = taosArrayGetSize(pList);
        for (int32_t i = 0; i < num; ++i) {
          STableKeyInfo* p = taosArrayGet(pList, i);
          tableListAddTableInfo(pTableListInfo, p->uid, 0);
        }

        taosArrayDestroy(pList);
      } else {  // Create group with only one table
        tableListAddTableInfo(pTableListInfo, pBlockNode->uid, 0);
      }

      pOperator = createDataBlockInfoScanOperator(pHandle, pBlockNode, pTaskInfo);
    } else if (QUERY_NODE_PHYSICAL_PLAN_LAST_ROW_SCAN == type) {
      SLastRowScanPhysiNode* pScanNode = (SLastRowScanPhysiNode*)pPhyNode;

      int32_t code = createScanTableListInfo(&pScanNode->scan, pScanNode->pGroupTags, true, pHandle, pTableListInfo,
                                             pTagCond, pTagIndexCond, pTaskInfo);
      if (code != TSDB_CODE_SUCCESS) {
        pTaskInfo->code = code;
        return NULL;
      }

      code = extractTableSchemaInfo(pHandle, &pScanNode->scan, pTaskInfo);
      if (code != TSDB_CODE_SUCCESS) {
        pTaskInfo->code = code;
        return NULL;
      }

      pOperator = createCacherowsScanOperator(pScanNode, pHandle, pTaskInfo);
    } else if (QUERY_NODE_PHYSICAL_PLAN_PROJECT == type) {
      pOperator = createProjectOperatorInfo(NULL, (SProjectPhysiNode*)pPhyNode, pTaskInfo);
    } else {
      ASSERT(0);
    }

    if (pOperator != NULL) {
      pOperator->resultDataBlockId = pPhyNode->pOutputDataBlockDesc->dataBlockId;
    }

    return pOperator;
  }

  size_t          size = LIST_LENGTH(pPhyNode->pChildren);
  SOperatorInfo** ops = taosMemoryCalloc(size, POINTER_BYTES);
  if (ops == NULL) {
    return NULL;
  }

  for (int32_t i = 0; i < size; ++i) {
    SPhysiNode* pChildNode = (SPhysiNode*)nodesListGetNode(pPhyNode->pChildren, i);
    ops[i] = createOperatorTree(pChildNode, pTaskInfo, pHandle, pTagCond, pTagIndexCond, pUser);
    if (ops[i] == NULL) {
      taosMemoryFree(ops);
      return NULL;
    }
  }

  SOperatorInfo* pOptr = NULL;
  if (QUERY_NODE_PHYSICAL_PLAN_PROJECT == type) {
    pOptr = createProjectOperatorInfo(ops[0], (SProjectPhysiNode*)pPhyNode, pTaskInfo);
  } else if (QUERY_NODE_PHYSICAL_PLAN_HASH_AGG == type) {
    SAggPhysiNode* pAggNode = (SAggPhysiNode*)pPhyNode;
    if (pAggNode->pGroupKeys != NULL) {
      pOptr = createGroupOperatorInfo(ops[0], pAggNode, pTaskInfo);
    } else {
      pOptr = createAggregateOperatorInfo(ops[0], pAggNode, pTaskInfo);
    }
  } else if (QUERY_NODE_PHYSICAL_PLAN_HASH_INTERVAL == type) {
    SIntervalPhysiNode* pIntervalPhyNode = (SIntervalPhysiNode*)pPhyNode;

    bool isStream = (QUERY_NODE_PHYSICAL_PLAN_STREAM_INTERVAL == type);
    pOptr = createIntervalOperatorInfo(ops[0], pIntervalPhyNode, pTaskInfo, isStream);
  } else if (QUERY_NODE_PHYSICAL_PLAN_STREAM_INTERVAL == type) {
    pOptr = createStreamIntervalOperatorInfo(ops[0], pPhyNode, pTaskInfo);
  } else if (QUERY_NODE_PHYSICAL_PLAN_MERGE_ALIGNED_INTERVAL == type) {
    SMergeAlignedIntervalPhysiNode* pIntervalPhyNode = (SMergeAlignedIntervalPhysiNode*)pPhyNode;
    pOptr = createMergeAlignedIntervalOperatorInfo(ops[0], pIntervalPhyNode, pTaskInfo);
  } else if (QUERY_NODE_PHYSICAL_PLAN_MERGE_INTERVAL == type) {
    SMergeIntervalPhysiNode* pIntervalPhyNode = (SMergeIntervalPhysiNode*)pPhyNode;
    pOptr = createMergeIntervalOperatorInfo(ops[0], pIntervalPhyNode, pTaskInfo);
  } else if (QUERY_NODE_PHYSICAL_PLAN_STREAM_SEMI_INTERVAL == type) {
    int32_t children = 0;
    pOptr = createStreamFinalIntervalOperatorInfo(ops[0], pPhyNode, pTaskInfo, children);
  } else if (QUERY_NODE_PHYSICAL_PLAN_STREAM_FINAL_INTERVAL == type) {
    int32_t children = pHandle->numOfVgroups;
    pOptr = createStreamFinalIntervalOperatorInfo(ops[0], pPhyNode, pTaskInfo, children);
  } else if (QUERY_NODE_PHYSICAL_PLAN_SORT == type) {
    pOptr = createSortOperatorInfo(ops[0], (SSortPhysiNode*)pPhyNode, pTaskInfo);
  } else if (QUERY_NODE_PHYSICAL_PLAN_GROUP_SORT == type) {
    pOptr = createGroupSortOperatorInfo(ops[0], (SGroupSortPhysiNode*)pPhyNode, pTaskInfo);
  } else if (QUERY_NODE_PHYSICAL_PLAN_MERGE == type) {
    SMergePhysiNode* pMergePhyNode = (SMergePhysiNode*)pPhyNode;
    pOptr = createMultiwayMergeOperatorInfo(ops, size, pMergePhyNode, pTaskInfo);
  } else if (QUERY_NODE_PHYSICAL_PLAN_MERGE_SESSION == type) {
    SSessionWinodwPhysiNode* pSessionNode = (SSessionWinodwPhysiNode*)pPhyNode;
    pOptr = createSessionAggOperatorInfo(ops[0], pSessionNode, pTaskInfo);
  } else if (QUERY_NODE_PHYSICAL_PLAN_STREAM_SESSION == type) {
    pOptr = createStreamSessionAggOperatorInfo(ops[0], pPhyNode, pTaskInfo);
  } else if (QUERY_NODE_PHYSICAL_PLAN_STREAM_SEMI_SESSION == type) {
    int32_t children = 0;
    pOptr = createStreamFinalSessionAggOperatorInfo(ops[0], pPhyNode, pTaskInfo, children);
  } else if (QUERY_NODE_PHYSICAL_PLAN_STREAM_FINAL_SESSION == type) {
    int32_t children = pHandle->numOfVgroups;
    pOptr = createStreamFinalSessionAggOperatorInfo(ops[0], pPhyNode, pTaskInfo, children);
  } else if (QUERY_NODE_PHYSICAL_PLAN_PARTITION == type) {
    pOptr = createPartitionOperatorInfo(ops[0], (SPartitionPhysiNode*)pPhyNode, pTaskInfo);
  } else if (QUERY_NODE_PHYSICAL_PLAN_STREAM_PARTITION == type) {
    pOptr = createStreamPartitionOperatorInfo(ops[0], (SStreamPartitionPhysiNode*)pPhyNode, pTaskInfo);
  } else if (QUERY_NODE_PHYSICAL_PLAN_MERGE_STATE == type) {
    SStateWinodwPhysiNode* pStateNode = (SStateWinodwPhysiNode*)pPhyNode;
    pOptr = createStatewindowOperatorInfo(ops[0], pStateNode, pTaskInfo);
  } else if (QUERY_NODE_PHYSICAL_PLAN_STREAM_STATE == type) {
    pOptr = createStreamStateAggOperatorInfo(ops[0], pPhyNode, pTaskInfo);
  } else if (QUERY_NODE_PHYSICAL_PLAN_MERGE_JOIN == type) {
    pOptr = createMergeJoinOperatorInfo(ops, size, (SSortMergeJoinPhysiNode*)pPhyNode, pTaskInfo);
  } else if (QUERY_NODE_PHYSICAL_PLAN_FILL == type) {
    pOptr = createFillOperatorInfo(ops[0], (SFillPhysiNode*)pPhyNode, pTaskInfo);
  } else if (QUERY_NODE_PHYSICAL_PLAN_STREAM_FILL == type) {
    pOptr = createStreamFillOperatorInfo(ops[0], (SStreamFillPhysiNode*)pPhyNode, pTaskInfo);
  } else if (QUERY_NODE_PHYSICAL_PLAN_INDEF_ROWS_FUNC == type) {
    pOptr = createIndefinitOutputOperatorInfo(ops[0], pPhyNode, pTaskInfo);
  } else if (QUERY_NODE_PHYSICAL_PLAN_INTERP_FUNC == type) {
    pOptr = createTimeSliceOperatorInfo(ops[0], pPhyNode, pTaskInfo);
  } else {
    ASSERT(0);
  }

  taosMemoryFree(ops);
  if (pOptr) {
    pOptr->resultDataBlockId = pPhyNode->pOutputDataBlockDesc->dataBlockId;
  }

  return pOptr;
}

static int32_t extractTbscanInStreamOpTree(SOperatorInfo* pOperator, STableScanInfo** ppInfo) {
  if (pOperator->operatorType != QUERY_NODE_PHYSICAL_PLAN_STREAM_SCAN) {
    if (pOperator->numOfDownstream == 0) {
      qError("failed to find stream scan operator");
      return TSDB_CODE_APP_ERROR;
    }

    if (pOperator->numOfDownstream > 1) {
      qError("join not supported for stream block scan");
      return TSDB_CODE_APP_ERROR;
    }
    return extractTbscanInStreamOpTree(pOperator->pDownstream[0], ppInfo);
  } else {
    SStreamScanInfo* pInfo = pOperator->info;
    *ppInfo = pInfo->pTableScanOp->info;
    return 0;
  }
}

int32_t extractTableScanNode(SPhysiNode* pNode, STableScanPhysiNode** ppNode) {
  if (pNode->pChildren == NULL || LIST_LENGTH(pNode->pChildren) == 0) {
    if (QUERY_NODE_PHYSICAL_PLAN_TABLE_SCAN == pNode->type) {
      *ppNode = (STableScanPhysiNode*)pNode;
      return 0;
    } else {
      terrno = TSDB_CODE_APP_ERROR;
      return -1;
    }
  } else {
    if (LIST_LENGTH(pNode->pChildren) != 1) {
      terrno = TSDB_CODE_APP_ERROR;
      return -1;
    }
    SPhysiNode* pChildNode = (SPhysiNode*)nodesListGetNode(pNode->pChildren, 0);
    return extractTableScanNode(pChildNode, ppNode);
  }
  return -1;
}

int32_t createDataSinkParam(SDataSinkNode* pNode, void** pParam, qTaskInfo_t* pTaskInfo, SReadHandle* readHandle) {
  SExecTaskInfo* pTask = *(SExecTaskInfo**)pTaskInfo;

  switch (pNode->type) {
    case QUERY_NODE_PHYSICAL_PLAN_QUERY_INSERT: {
      SInserterParam* pInserterParam = taosMemoryCalloc(1, sizeof(SInserterParam));
      if (NULL == pInserterParam) {
        return TSDB_CODE_OUT_OF_MEMORY;
      }
      pInserterParam->readHandle = readHandle;

      *pParam = pInserterParam;
      break;
    }
    case QUERY_NODE_PHYSICAL_PLAN_DELETE: {
      SDeleterParam* pDeleterParam = taosMemoryCalloc(1, sizeof(SDeleterParam));
      if (NULL == pDeleterParam) {
        return TSDB_CODE_OUT_OF_MEMORY;
      }
      int32_t tbNum = tableListGetSize(pTask->pTableInfoList);
      pDeleterParam->suid = tableListGetSuid(pTask->pTableInfoList);

      // TODO extract uid list
      pDeleterParam->pUidList = taosArrayInit(tbNum, sizeof(uint64_t));
      if (NULL == pDeleterParam->pUidList) {
        taosMemoryFree(pDeleterParam);
        return TSDB_CODE_OUT_OF_MEMORY;
      }

      for (int32_t i = 0; i < tbNum; ++i) {
        STableKeyInfo* pTable = tableListGetInfo(pTask->pTableInfoList, i);
        taosArrayPush(pDeleterParam->pUidList, &pTable->uid);
      }

      *pParam = pDeleterParam;
      break;
    }
    default:
      break;
  }

  return TSDB_CODE_SUCCESS;
}

int32_t createExecTaskInfoImpl(SSubplan* pPlan, SExecTaskInfo** pTaskInfo, SReadHandle* pHandle, uint64_t taskId,
                               char* sql, EOPTR_EXEC_MODEL model) {
  uint64_t queryId = pPlan->id.queryId;

  *pTaskInfo = createExecTaskInfo(queryId, taskId, model, pPlan->dbFName);
  if (*pTaskInfo == NULL) {
    goto _complete;
  }

  if (pHandle) {
    /*(*pTaskInfo)->streamInfo.fillHistoryVer1 = pHandle->fillHistoryVer1;*/
    if (pHandle->pStateBackend) {
      (*pTaskInfo)->streamInfo.pState = pHandle->pStateBackend;
    }
  }

  (*pTaskInfo)->sql = sql;
  sql = NULL;

  (*pTaskInfo)->pSubplan = pPlan;
  (*pTaskInfo)->pRoot =
      createOperatorTree(pPlan->pNode, *pTaskInfo, pHandle, pPlan->pTagCond, pPlan->pTagIndexCond, pPlan->user);

  if (NULL == (*pTaskInfo)->pRoot) {
    terrno = (*pTaskInfo)->code;
    goto _complete;
  }

  (*pTaskInfo)->cost.created = taosGetTimestampUs();
  return TSDB_CODE_SUCCESS;

_complete:
  taosMemoryFree(sql);
  doDestroyTask(*pTaskInfo);
  return terrno;
}

static void freeBlock(void* pParam) {
  SSDataBlock* pBlock = *(SSDataBlock**)pParam;
  blockDataDestroy(pBlock);
}

void doDestroyTask(SExecTaskInfo* pTaskInfo) {
  qDebug("%s execTask is freed", GET_TASKID(pTaskInfo));

  pTaskInfo->pTableInfoList = tableListDestroy(pTaskInfo->pTableInfoList);
  destroyOperatorInfo(pTaskInfo->pRoot);
  cleanupTableSchemaInfo(&pTaskInfo->schemaInfo);
  cleanupStreamInfo(&pTaskInfo->streamInfo);

  if (!pTaskInfo->localFetch.localExec) {
    nodesDestroyNode((SNode*)pTaskInfo->pSubplan);
  }

  taosArrayDestroyEx(pTaskInfo->pResultBlockList, freeBlock);
  taosArrayDestroy(pTaskInfo->stopInfo.pStopInfo);
  taosMemoryFreeClear(pTaskInfo->sql);
  taosMemoryFreeClear(pTaskInfo->id.str);
  taosMemoryFreeClear(pTaskInfo);
}

static int64_t getQuerySupportBufSize(size_t numOfTables) {
  size_t s1 = sizeof(STableQueryInfo);
  //  size_t s3 = sizeof(STableCheckInfo);  buffer consumption in tsdb
  return (int64_t)(s1 * 1.5 * numOfTables);
}

int32_t checkForQueryBuf(size_t numOfTables) {
  int64_t t = getQuerySupportBufSize(numOfTables);
  if (tsQueryBufferSizeBytes < 0) {
    return TSDB_CODE_SUCCESS;
  } else if (tsQueryBufferSizeBytes > 0) {
    while (1) {
      int64_t s = tsQueryBufferSizeBytes;
      int64_t remain = s - t;
      if (remain >= 0) {
        if (atomic_val_compare_exchange_64(&tsQueryBufferSizeBytes, s, remain) == s) {
          return TSDB_CODE_SUCCESS;
        }
      } else {
        return TSDB_CODE_QRY_NOT_ENOUGH_BUFFER;
      }
    }
  }

  // disable query processing if the value of tsQueryBufferSize is zero.
  return TSDB_CODE_QRY_NOT_ENOUGH_BUFFER;
}

void releaseQueryBuf(size_t numOfTables) {
  if (tsQueryBufferSizeBytes < 0) {
    return;
  }

  int64_t t = getQuerySupportBufSize(numOfTables);

  // restore value is not enough buffer available
  atomic_add_fetch_64(&tsQueryBufferSizeBytes, t);
}

int32_t getOperatorExplainExecInfo(SOperatorInfo* operatorInfo, SArray* pExecInfoList) {
  SExplainExecInfo  execInfo = {0};
  SExplainExecInfo* pExplainInfo = taosArrayPush(pExecInfoList, &execInfo);

  pExplainInfo->numOfRows = operatorInfo->resultInfo.totalRows;
  pExplainInfo->startupCost = operatorInfo->cost.openCost;
  pExplainInfo->totalCost = operatorInfo->cost.totalCost;
  pExplainInfo->verboseLen = 0;
  pExplainInfo->verboseInfo = NULL;

  if (operatorInfo->fpSet.getExplainFn) {
    int32_t code =
        operatorInfo->fpSet.getExplainFn(operatorInfo, &pExplainInfo->verboseInfo, &pExplainInfo->verboseLen);
    if (code) {
      qError("%s operator getExplainFn failed, code:%s", GET_TASKID(operatorInfo->pTaskInfo), tstrerror(code));
      return code;
    }
  }

  int32_t code = 0;
  for (int32_t i = 0; i < operatorInfo->numOfDownstream; ++i) {
    code = getOperatorExplainExecInfo(operatorInfo->pDownstream[i], pExecInfoList);
    if (code != TSDB_CODE_SUCCESS) {
      //      taosMemoryFreeClear(*pRes);
      return TSDB_CODE_OUT_OF_MEMORY;
    }
  }

  return TSDB_CODE_SUCCESS;
}

int32_t setOutputBuf(SStreamState* pState, STimeWindow* win, SResultRow** pResult, int64_t tableGroupId,
                     SqlFunctionCtx* pCtx, int32_t numOfOutput, int32_t* rowEntryInfoOffset, SAggSupporter* pAggSup) {
  SWinKey key = {
      .ts = win->skey,
      .groupId = tableGroupId,
  };
  char*   value = NULL;
  int32_t size = pAggSup->resultRowSize;

  if (streamStateAddIfNotExist(pState, &key, (void**)&value, &size) < 0) {
    return TSDB_CODE_OUT_OF_MEMORY;
  }
  *pResult = (SResultRow*)value;
  ASSERT(*pResult);
  // set time window for current result
  (*pResult)->win = (*win);
  setResultRowInitCtx(*pResult, pCtx, numOfOutput, rowEntryInfoOffset);
  return TSDB_CODE_SUCCESS;
}

int32_t releaseOutputBuf(SStreamState* pState, SWinKey* pKey, SResultRow* pResult) {
  streamStateReleaseBuf(pState, pKey, pResult);
  return TSDB_CODE_SUCCESS;
}

int32_t saveOutputBuf(SStreamState* pState, SWinKey* pKey, SResultRow* pResult, int32_t resSize) {
  streamStatePut(pState, pKey, pResult, resSize);
  return TSDB_CODE_SUCCESS;
}

int32_t buildDataBlockFromGroupRes(SOperatorInfo* pOperator, SStreamState* pState, SSDataBlock* pBlock, SExprSupp* pSup,
                                   SGroupResInfo* pGroupResInfo) {
  SExecTaskInfo*  pTaskInfo = pOperator->pTaskInfo;
  SExprInfo*      pExprInfo = pSup->pExprInfo;
  int32_t         numOfExprs = pSup->numOfExprs;
  int32_t*        rowEntryOffset = pSup->rowEntryInfoOffset;
  SqlFunctionCtx* pCtx = pSup->pCtx;

  int32_t numOfRows = getNumOfTotalRes(pGroupResInfo);

  for (int32_t i = pGroupResInfo->index; i < numOfRows; i += 1) {
    SResKeyPos* pPos = taosArrayGetP(pGroupResInfo->pRows, i);
    int32_t     size = 0;
    void*       pVal = NULL;
    SWinKey     key = {
            .ts = *(TSKEY*)pPos->key,
            .groupId = pPos->groupId,
    };
    int32_t code = streamStateGet(pState, &key, &pVal, &size);
    ASSERT(code == 0);
    SResultRow* pRow = (SResultRow*)pVal;
    doUpdateNumOfRows(pCtx, pRow, numOfExprs, rowEntryOffset);
    // no results, continue to check the next one
    if (pRow->numOfRows == 0) {
      pGroupResInfo->index += 1;
      releaseOutputBuf(pState, &key, pRow);
      continue;
    }

    if (pBlock->info.id.groupId == 0) {
      pBlock->info.id.groupId = pPos->groupId;
      void* tbname = NULL;
      if (streamStateGetParName(pTaskInfo->streamInfo.pState, pBlock->info.id.groupId, &tbname) < 0) {
        pBlock->info.parTbName[0] = 0;
      } else {
        memcpy(pBlock->info.parTbName, tbname, TSDB_TABLE_NAME_LEN);
      }
      tdbFree(tbname);
    } else {
      // current value belongs to different group, it can't be packed into one datablock
      if (pBlock->info.id.groupId != pPos->groupId) {
        releaseOutputBuf(pState, &key, pRow);
        break;
      }
    }

    if (pBlock->info.rows + pRow->numOfRows > pBlock->info.capacity) {
      ASSERT(pBlock->info.rows > 0);
      releaseOutputBuf(pState, &key, pRow);
      break;
    }

    pGroupResInfo->index += 1;

    for (int32_t j = 0; j < numOfExprs; ++j) {
      int32_t slotId = pExprInfo[j].base.resSchema.slotId;

      pCtx[j].resultInfo = getResultEntryInfo(pRow, j, rowEntryOffset);
      if (pCtx[j].fpSet.finalize) {
        int32_t code1 = pCtx[j].fpSet.finalize(&pCtx[j], pBlock);
        if (TAOS_FAILED(code1)) {
          qError("%s build result data block error, code %s", GET_TASKID(pTaskInfo), tstrerror(code1));
          T_LONG_JMP(pTaskInfo->env, code1);
        }
      } else if (strcmp(pCtx[j].pExpr->pExpr->_function.functionName, "_select_value") == 0) {
        // do nothing, todo refactor
      } else {
        // expand the result into multiple rows. E.g., _wstart, top(k, 20)
        // the _wstart needs to copy to 20 following rows, since the results of top-k expands to 20 different rows.
        SColumnInfoData* pColInfoData = taosArrayGet(pBlock->pDataBlock, slotId);
        char*            in = GET_ROWCELL_INTERBUF(pCtx[j].resultInfo);
        for (int32_t k = 0; k < pRow->numOfRows; ++k) {
          colDataAppend(pColInfoData, pBlock->info.rows + k, in, pCtx[j].resultInfo->isNullRes);
        }
      }
    }

    pBlock->info.rows += pRow->numOfRows;
    releaseOutputBuf(pState, &key, pRow);
  }
  pBlock->info.dataLoad = 1;
  blockDataUpdateTsWindow(pBlock, 0);
  return TSDB_CODE_SUCCESS;
}

int32_t saveSessionDiscBuf(SStreamState* pState, SSessionKey* key, void* buf, int32_t size) {
  streamStateSessionPut(pState, key, (const void*)buf, size);
  releaseOutputBuf(pState, NULL, (SResultRow*)buf);
  return TSDB_CODE_SUCCESS;
}

int32_t buildSessionResultDataBlock(SOperatorInfo* pOperator, SStreamState* pState, SSDataBlock* pBlock,
                                    SExprSupp* pSup, SGroupResInfo* pGroupResInfo) {
  SExecTaskInfo*  pTaskInfo = pOperator->pTaskInfo;
  SExprInfo*      pExprInfo = pSup->pExprInfo;
  int32_t         numOfExprs = pSup->numOfExprs;
  int32_t*        rowEntryOffset = pSup->rowEntryInfoOffset;
  SqlFunctionCtx* pCtx = pSup->pCtx;

  int32_t numOfRows = getNumOfTotalRes(pGroupResInfo);

  for (int32_t i = pGroupResInfo->index; i < numOfRows; i += 1) {
    SSessionKey* pKey = taosArrayGet(pGroupResInfo->pRows, i);
    int32_t      size = 0;
    void*        pVal = NULL;
    int32_t      code = streamStateSessionGet(pState, pKey, &pVal, &size);
    ASSERT(code == 0);
    if (code == -1) {
      // coverity scan
      pGroupResInfo->index += 1;
      continue;
    }
    SResultRow* pRow = (SResultRow*)pVal;
    doUpdateNumOfRows(pCtx, pRow, numOfExprs, rowEntryOffset);
    // no results, continue to check the next one
    if (pRow->numOfRows == 0) {
      pGroupResInfo->index += 1;
      releaseOutputBuf(pState, NULL, pRow);
      continue;
    }

    if (pBlock->info.id.groupId == 0) {
      pBlock->info.id.groupId = pKey->groupId;

      void* tbname = NULL;
      if (streamStateGetParName(pTaskInfo->streamInfo.pState, pBlock->info.id.groupId, &tbname) < 0) {
        pBlock->info.parTbName[0] = 0;
      } else {
        memcpy(pBlock->info.parTbName, tbname, TSDB_TABLE_NAME_LEN);
      }
      tdbFree(tbname);
    } else {
      // current value belongs to different group, it can't be packed into one datablock
      if (pBlock->info.id.groupId != pKey->groupId) {
        releaseOutputBuf(pState, NULL, pRow);
        break;
      }
    }

    if (pBlock->info.rows + pRow->numOfRows > pBlock->info.capacity) {
      ASSERT(pBlock->info.rows > 0);
      releaseOutputBuf(pState, NULL, pRow);
      break;
    }

    pGroupResInfo->index += 1;

    for (int32_t j = 0; j < numOfExprs; ++j) {
      int32_t slotId = pExprInfo[j].base.resSchema.slotId;

      pCtx[j].resultInfo = getResultEntryInfo(pRow, j, rowEntryOffset);
      if (pCtx[j].fpSet.finalize) {
        int32_t code1 = pCtx[j].fpSet.finalize(&pCtx[j], pBlock);
        if (TAOS_FAILED(code1)) {
          qError("%s build result data block error, code %s", GET_TASKID(pTaskInfo), tstrerror(code1));
          T_LONG_JMP(pTaskInfo->env, code1);
        }
      } else if (strcmp(pCtx[j].pExpr->pExpr->_function.functionName, "_select_value") == 0) {
        // do nothing, todo refactor
      } else {
        // expand the result into multiple rows. E.g., _wstart, top(k, 20)
        // the _wstart needs to copy to 20 following rows, since the results of top-k expands to 20 different rows.
        SColumnInfoData* pColInfoData = taosArrayGet(pBlock->pDataBlock, slotId);
        char*            in = GET_ROWCELL_INTERBUF(pCtx[j].resultInfo);
        for (int32_t k = 0; k < pRow->numOfRows; ++k) {
          colDataAppend(pColInfoData, pBlock->info.rows + k, in, pCtx[j].resultInfo->isNullRes);
        }
      }
    }

    pBlock->info.dataLoad = 1;
    pBlock->info.rows += pRow->numOfRows;
    // saveSessionDiscBuf(pState, pKey, pVal, size);
    releaseOutputBuf(pState, NULL, pRow);
  }
  blockDataUpdateTsWindow(pBlock, 0);
  return TSDB_CODE_SUCCESS;
}

void qStreamCloseTsdbReader(void* task) {
  if (task == NULL) return;
  SExecTaskInfo* pTaskInfo = (SExecTaskInfo*)task;
  SOperatorInfo* pOp = pTaskInfo->pRoot;
  pTaskInfo->streamInfo.lastStatus = (STqOffsetVal){0};
  while (pOp->numOfDownstream == 1 && pOp->pDownstream[0]) {
    SOperatorInfo* pDownstreamOp = pOp->pDownstream[0];
    if (pDownstreamOp->operatorType == QUERY_NODE_PHYSICAL_PLAN_STREAM_SCAN) {
      SStreamScanInfo* pInfo = pDownstreamOp->info;
      if (pInfo->pTableScanOp) {
        STableScanInfo* pTSInfo = pInfo->pTableScanOp->info;
        tsdbReaderClose(pTSInfo->base.dataReader);
        pTSInfo->base.dataReader = NULL;
        return;
      }
    }
  }
}<|MERGE_RESOLUTION|>--- conflicted
+++ resolved
@@ -1673,11 +1673,7 @@
 }
 
 int32_t initAggSup(SExprSupp* pSup, SAggSupporter* pAggSup, SExprInfo* pExprInfo, int32_t numOfCols, size_t keyBufSize,
-<<<<<<< HEAD
-                   const char* pkey) {
-=======
                    const char* pkey, void* pState) {
->>>>>>> 54d87c7d
   int32_t code = initExprSupp(pSup, pExprInfo, numOfCols);
   if (code != TSDB_CODE_SUCCESS) {
     return code;
