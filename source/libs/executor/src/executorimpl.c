--- conflicted
+++ resolved
@@ -1494,11 +1494,6 @@
   if (pSDataBlock->pDataBlock != NULL) {
     SColumnInfoData* pColDataInfo = taosArrayGet(pSDataBlock->pDataBlock, pInfo->primaryTsIndex);
     tsCols = (int64_t*)pColDataInfo->pData;
-<<<<<<< HEAD
-=======
-    //    assert(tsCols[0] == pSDataBlock->info.window.skey && tsCols[pSDataBlock->info.rows - 1] ==
-    //           pSDataBlock->info.window.ekey);
->>>>>>> 8ad6d460
   }
 
   int32_t startPos = ascScan ? 0 : (pSDataBlock->info.rows - 1);
@@ -2919,7 +2914,6 @@
       pCtx[j].resultInfo = getResultCell(pRow, j, rowCellInfoOffset);
 //
       struct SResultRowEntryInfo* pResInfo = pCtx[j].resultInfo;
-<<<<<<< HEAD
 //      if (isRowEntryCompleted(pResInfo) && isRowEntryInitialized(pResInfo)) {
 //        continue;
 //      }
@@ -2929,17 +2923,6 @@
 //        pResInfo->initialized = true;
 //      }
 //
-=======
-      if (isRowEntryCompleted(pResInfo) && isRowEntryInitialized(pResInfo)) {
-        continue;
-      }
-
-      if (pCtx[j].fpSet.process) {  // TODO set the dummy function.
-                                    //        pCtx[j].fpSet.finalize(&pCtx[j]);
-        pResInfo->initialized = true;
-      }
-
->>>>>>> 8ad6d460
       if (pRow->numOfRows < pResInfo->numOfRes) {
         pRow->numOfRows = pResInfo->numOfRes;
       }
@@ -3896,15 +3879,11 @@
 
     blockDataEnsureCapacity(&block, numOfRows);
 
-<<<<<<< HEAD
     int32_t dataLen = *(int32_t*) pStart;
     uint64_t groupId = *(uint64_t*) (pStart + sizeof(int32_t));
     pStart += sizeof(int32_t) + sizeof(uint64_t);
 
     int32_t* colLen = (int32_t*) (pStart);
-=======
-    int32_t* colLen = (int32_t*)pStart;
->>>>>>> 8ad6d460
     pStart += sizeof(int32_t) * numOfCols;
 
     for (int32_t i = 0; i < numOfCols; ++i) {
@@ -5978,20 +5957,12 @@
     goto _error;
   }
 
-<<<<<<< HEAD
   pInfo->order          = TSDB_ORDER_ASC;
   pInfo->interval       = *pInterval;
-  pInfo->execModel      = OPTR_EXEC_MODEL_STREAM;
-//  pInfo->execModel      = pTaskInfo->execModel;
+//  pInfo->execModel      = OPTR_EXEC_MODEL_STREAM;
+  pInfo->execModel      = pTaskInfo->execModel;
   pInfo->win            = pTaskInfo->window;
   pInfo->twAggSup       = *pTwAggSupp;
-=======
-  pInfo->order = TSDB_ORDER_ASC;
-  pInfo->interval = *pInterval;
-  pInfo->execModel = pTaskInfo->execModel;
-  pInfo->win = pTaskInfo->window;
-  pInfo->twAggSup = *pTwAggSupp;
->>>>>>> 8ad6d460
   pInfo->primaryTsIndex = primaryTsSlotId;
 
   int32_t numOfRows = 4096;
@@ -6621,15 +6592,9 @@
           .offset = pTableScanNode->offset,
       };
 
-<<<<<<< HEAD
-      return createTableScanOperatorInfo(pDataReader, pScanPhyNode->order, numOfCols, pTableScanNode->dataRequired,
-          pScanPhyNode->count, pScanPhyNode->reverse, pColList, pResBlock, pScanPhyNode->node.pConditions, &interval, pTableScanNode->ratio,
-          pTaskInfo);
-=======
       return createTableScanOperatorInfo(pDataReader, pTableScanNode->scanSeq[0] > 0 ? TSDB_ORDER_ASC : TSDB_ORDER_DESC,
-          numOfCols, pTableScanNode->dataRequired, pTableScanNode->scanSeq[0], pTableScanNode->scanSeq[1], pColList,
-          pResBlock, pScanPhyNode->node.pConditions, &interval, pTableScanNode->ratio, pTaskInfo);
->>>>>>> 8ad6d460
+                                         numOfCols, pTableScanNode->dataRequired, pTableScanNode->scanSeq[0], pTableScanNode->scanSeq[1], pColList,
+                                         pResBlock, pScanPhyNode->node.pConditions, &interval, pTableScanNode->ratio, pTaskInfo);
     } else if (QUERY_NODE_PHYSICAL_PLAN_EXCHANGE == type) {
       SExchangePhysiNode* pExchange = (SExchangePhysiNode*)pPhyNode;
       SSDataBlock*        pResBlock = createResDataBlock(pExchange->node.pOutputDataBlockDesc);
