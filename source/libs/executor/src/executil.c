/*
 * Copyright (c) 2019 TAOS Data, Inc. <jhtao@taosdata.com>
 *
 * This program is free software: you can use, redistribute, and/or modify
 * it under the terms of the GNU Affero General Public License, version 3
 * or later ("AGPL"), as published by the Free Software Foundation.
 *
 * This program is distributed in the hope that it will be useful, but WITHOUT
 * ANY WARRANTY; without even the implied warranty of MERCHANTABILITY or
 * FITNESS FOR A PARTICULAR PURPOSE.
 *
 * You should have received a copy of the GNU Affero General Public License
 * along with this program. If not, see <http://www.gnu.org/licenses/>.
 */

#include "function.h"
#include "functionMgt.h"
#include "index.h"
#include "os.h"
#include "tdatablock.h"
#include "thash.h"
#include "tmsg.h"
#include "ttime.h"

#include "executil.h"
#include "executorimpl.h"
#include "tcompression.h"

static int32_t removeInvalidTable(SArray* list, SHashObj* tags);
static int32_t optimizeTbnameInCond(void* metaHandle, int64_t suid, SArray* list, SNode* pTagCond, SHashObj* tags);
static int32_t optimizeTbnameInCondImpl(void* metaHandle, int64_t suid, SArray* list, SNode* pTagCond);

void initResultRowInfo(SResultRowInfo* pResultRowInfo) {
  pResultRowInfo->size = 0;
  pResultRowInfo->cur.pageId = -1;
}

void closeResultRow(SResultRow* pResultRow) { pResultRow->closed = true; }

void resetResultRow(SResultRow* pResultRow, size_t entrySize) {
  pResultRow->numOfRows = 0;
  pResultRow->closed = false;
  pResultRow->endInterp = false;
  pResultRow->startInterp = false;

  if (entrySize > 0) {
    memset(pResultRow->pEntryInfo, 0, entrySize);
  }
}

// TODO refactor: use macro
SResultRowEntryInfo* getResultEntryInfo(const SResultRow* pRow, int32_t index, const int32_t* offset) {
  assert(index >= 0 && offset != NULL);
  return (SResultRowEntryInfo*)((char*)pRow->pEntryInfo + offset[index]);
}

size_t getResultRowSize(SqlFunctionCtx* pCtx, int32_t numOfOutput) {
  int32_t rowSize = (numOfOutput * sizeof(SResultRowEntryInfo)) + sizeof(SResultRow);

  for (int32_t i = 0; i < numOfOutput; ++i) {
    rowSize += pCtx[i].resDataInfo.interBufSize;
  }

  rowSize += (numOfOutput * sizeof(bool));
  // expand rowSize to mark if col is null for top/bottom result(saveTupleData)
  return rowSize;
}

void cleanupGroupResInfo(SGroupResInfo* pGroupResInfo) {
  assert(pGroupResInfo != NULL);

  for (int32_t i = 0; i < taosArrayGetSize(pGroupResInfo->pRows); ++i) {
    SResKeyPos* pRes = taosArrayGetP(pGroupResInfo->pRows, i);
    taosMemoryFree(pRes);
  }

  pGroupResInfo->pRows = taosArrayDestroy(pGroupResInfo->pRows);
  pGroupResInfo->index = 0;
}

int32_t resultrowComparAsc(const void* p1, const void* p2) {
  SResKeyPos* pp1 = *(SResKeyPos**)p1;
  SResKeyPos* pp2 = *(SResKeyPos**)p2;

  if (pp1->groupId == pp2->groupId) {
    int64_t pts1 = *(int64_t*)pp1->key;
    int64_t pts2 = *(int64_t*)pp2->key;

    if (pts1 == pts2) {
      return 0;
    } else {
      return pts1 < pts2 ? -1 : 1;
    }
  } else {
    return pp1->groupId < pp2->groupId ? -1 : 1;
  }
}

static int32_t resultrowComparDesc(const void* p1, const void* p2) { return resultrowComparAsc(p2, p1); }

void initGroupedResultInfo(SGroupResInfo* pGroupResInfo, SSHashObj* pHashmap, int32_t order) {
  if (pGroupResInfo->pRows != NULL) {
    taosArrayDestroy(pGroupResInfo->pRows);
  }

  // extract the result rows information from the hash map
  void* pData = NULL;
  pGroupResInfo->pRows = taosArrayInit(10, POINTER_BYTES);

  size_t  keyLen = 0;
  int32_t iter = 0;
  while ((pData = tSimpleHashIterate(pHashmap, pData, &iter)) != NULL) {
    void* key = tSimpleHashGetKey(pData, &keyLen);

    SResKeyPos* p = taosMemoryMalloc(keyLen + sizeof(SResultRowPosition));

    p->groupId = *(uint64_t*)key;
    p->pos = *(SResultRowPosition*)pData;
    memcpy(p->key, (char*)key + sizeof(uint64_t), keyLen - sizeof(uint64_t));
    taosArrayPush(pGroupResInfo->pRows, &p);
  }

  if (order == TSDB_ORDER_ASC || order == TSDB_ORDER_DESC) {
    __compar_fn_t fn = (order == TSDB_ORDER_ASC) ? resultrowComparAsc : resultrowComparDesc;
    taosSort(pGroupResInfo->pRows->pData, taosArrayGetSize(pGroupResInfo->pRows), POINTER_BYTES, fn);
  }

  pGroupResInfo->index = 0;
  assert(pGroupResInfo->index <= getNumOfTotalRes(pGroupResInfo));
}

void initMultiResInfoFromArrayList(SGroupResInfo* pGroupResInfo, SArray* pArrayList) {
  if (pGroupResInfo->pRows != NULL) {
    taosArrayDestroyP(pGroupResInfo->pRows, taosMemoryFree);
  }

  pGroupResInfo->pRows = pArrayList;
  pGroupResInfo->index = 0;
  ASSERT(pGroupResInfo->index <= getNumOfTotalRes(pGroupResInfo));
}

bool hasRemainResults(SGroupResInfo* pGroupResInfo) {
  if (pGroupResInfo->pRows == NULL) {
    return false;
  }

  return pGroupResInfo->index < taosArrayGetSize(pGroupResInfo->pRows);
}

int32_t getNumOfTotalRes(SGroupResInfo* pGroupResInfo) {
  assert(pGroupResInfo != NULL);
  if (pGroupResInfo->pRows == 0) {
    return 0;
  }

  return (int32_t)taosArrayGetSize(pGroupResInfo->pRows);
}

SArray* createSortInfo(SNodeList* pNodeList) {
  size_t numOfCols = 0;

  if (pNodeList != NULL) {
    numOfCols = LIST_LENGTH(pNodeList);
  } else {
    numOfCols = 0;
  }

  SArray* pList = taosArrayInit(numOfCols, sizeof(SBlockOrderInfo));
  if (pList == NULL) {
    terrno = TSDB_CODE_OUT_OF_MEMORY;
    return pList;
  }

  for (int32_t i = 0; i < numOfCols; ++i) {
    SOrderByExprNode* pSortKey = (SOrderByExprNode*)nodesListGetNode(pNodeList, i);
    SBlockOrderInfo   bi = {0};
    bi.order = (pSortKey->order == ORDER_ASC) ? TSDB_ORDER_ASC : TSDB_ORDER_DESC;
    bi.nullFirst = (pSortKey->nullOrder == NULL_ORDER_FIRST);

    SColumnNode* pColNode = (SColumnNode*)pSortKey->pExpr;
    bi.slotId = pColNode->slotId;
    taosArrayPush(pList, &bi);
  }

  return pList;
}

SSDataBlock* createResDataBlock(SDataBlockDescNode* pNode) {
  int32_t numOfCols = LIST_LENGTH(pNode->pSlots);

  SSDataBlock* pBlock = createDataBlock();

  pBlock->info.blockId = pNode->dataBlockId;
  pBlock->info.type = STREAM_INVALID;
  pBlock->info.calWin = (STimeWindow){.skey = INT64_MIN, .ekey = INT64_MAX};
  pBlock->info.watermark = INT64_MIN;

  for (int32_t i = 0; i < numOfCols; ++i) {
    SSlotDescNode*  pDescNode = (SSlotDescNode*)nodesListGetNode(pNode->pSlots, i);
    SColumnInfoData idata =
        createColumnInfoData(pDescNode->dataType.type, pDescNode->dataType.bytes, pDescNode->slotId);
    idata.info.scale = pDescNode->dataType.scale;
    idata.info.precision = pDescNode->dataType.precision;

    blockDataAppendColInfo(pBlock, &idata);
  }

  return pBlock;
}

EDealRes doTranslateTagExpr(SNode** pNode, void* pContext) {
  SMetaReader* mr = (SMetaReader*)pContext;
  if (nodeType(*pNode) == QUERY_NODE_COLUMN) {
    SColumnNode* pSColumnNode = *(SColumnNode**)pNode;

    SValueNode* res = (SValueNode*)nodesMakeNode(QUERY_NODE_VALUE);
    if (NULL == res) {
      return DEAL_RES_ERROR;
    }

    res->translate = true;
    res->node.resType = pSColumnNode->node.resType;

    STagVal tagVal = {0};
    tagVal.cid = pSColumnNode->colId;
    const char* p = metaGetTableTagVal(mr->me.ctbEntry.pTags, pSColumnNode->node.resType.type, &tagVal);
    if (p == NULL) {
      res->node.resType.type = TSDB_DATA_TYPE_NULL;
    } else if (pSColumnNode->node.resType.type == TSDB_DATA_TYPE_JSON) {
      int32_t len = ((const STag*)p)->len;
      res->datum.p = taosMemoryCalloc(len + 1, 1);
      memcpy(res->datum.p, p, len);
    } else if (IS_VAR_DATA_TYPE(pSColumnNode->node.resType.type)) {
      res->datum.p = taosMemoryCalloc(tagVal.nData + VARSTR_HEADER_SIZE + 1, 1);
      memcpy(varDataVal(res->datum.p), tagVal.pData, tagVal.nData);
      varDataSetLen(res->datum.p, tagVal.nData);
    } else {
      nodesSetValueNodeValue(res, &(tagVal.i64));
    }
    nodesDestroyNode(*pNode);
    *pNode = (SNode*)res;
  } else if (nodeType(*pNode) == QUERY_NODE_FUNCTION) {
    SFunctionNode* pFuncNode = *(SFunctionNode**)pNode;
    if (pFuncNode->funcType == FUNCTION_TYPE_TBNAME) {
      SValueNode* res = (SValueNode*)nodesMakeNode(QUERY_NODE_VALUE);
      if (NULL == res) {
        return DEAL_RES_ERROR;
      }

      res->translate = true;
      res->node.resType = pFuncNode->node.resType;

      int32_t len = strlen(mr->me.name);
      res->datum.p = taosMemoryCalloc(len + VARSTR_HEADER_SIZE + 1, 1);
      memcpy(varDataVal(res->datum.p), mr->me.name, len);
      varDataSetLen(res->datum.p, len);
      nodesDestroyNode(*pNode);
      *pNode = (SNode*)res;
    }
  }

  return DEAL_RES_CONTINUE;
}

int32_t isQualifiedTable(STableKeyInfo* info, SNode* pTagCond, void* metaHandle, bool* pQualified) {
  int32_t     code = TSDB_CODE_SUCCESS;
  SMetaReader mr = {0};

  metaReaderInit(&mr, metaHandle, 0);
  code = metaGetTableEntryByUid(&mr, info->uid);
  if (TSDB_CODE_SUCCESS != code) {
    metaReaderClear(&mr);
    *pQualified = false;

    return TSDB_CODE_SUCCESS;
  }

  SNode* pTagCondTmp = nodesCloneNode(pTagCond);

  nodesRewriteExprPostOrder(&pTagCondTmp, doTranslateTagExpr, &mr);
  metaReaderClear(&mr);

  SNode* pNew = NULL;
  code = scalarCalculateConstants(pTagCondTmp, &pNew);
  if (TSDB_CODE_SUCCESS != code) {
    terrno = code;
    nodesDestroyNode(pTagCondTmp);
    *pQualified = false;

    return code;
  }

  ASSERT(nodeType(pNew) == QUERY_NODE_VALUE);
  SValueNode* pValue = (SValueNode*)pNew;

  ASSERT(pValue->node.resType.type == TSDB_DATA_TYPE_BOOL);
  *pQualified = pValue->datum.b;

  nodesDestroyNode(pNew);
  return TSDB_CODE_SUCCESS;
}

typedef struct tagFilterAssist {
  SHashObj* colHash;
  int32_t   index;
  SArray*   cInfoList;
} tagFilterAssist;

static EDealRes getColumn(SNode** pNode, void* pContext) {
  SColumnNode* pSColumnNode = NULL;
  if (QUERY_NODE_COLUMN == nodeType((*pNode))) {
    pSColumnNode = *(SColumnNode**)pNode;
  } else if (QUERY_NODE_FUNCTION == nodeType((*pNode))) {
    SFunctionNode* pFuncNode = *(SFunctionNode**)(pNode);
    if (pFuncNode->funcType == FUNCTION_TYPE_TBNAME) {
      pSColumnNode = (SColumnNode*)nodesMakeNode(QUERY_NODE_COLUMN);
      if (NULL == pSColumnNode) {
        return DEAL_RES_ERROR;
      }
      pSColumnNode->colId = -1;
      pSColumnNode->colType = COLUMN_TYPE_TBNAME;
      pSColumnNode->node.resType.type = TSDB_DATA_TYPE_VARCHAR;
      pSColumnNode->node.resType.bytes = TSDB_TABLE_FNAME_LEN - 1 + VARSTR_HEADER_SIZE;
      nodesDestroyNode(*pNode);
      *pNode = (SNode*)pSColumnNode;
    } else {
      return DEAL_RES_CONTINUE;
    }
  } else {
    return DEAL_RES_CONTINUE;
  }

  tagFilterAssist* pData = (tagFilterAssist*)pContext;
  void*            data = taosHashGet(pData->colHash, &pSColumnNode->colId, sizeof(pSColumnNode->colId));
  if (!data) {
    taosHashPut(pData->colHash, &pSColumnNode->colId, sizeof(pSColumnNode->colId), pNode, sizeof((*pNode)));
    pSColumnNode->slotId = pData->index++;
    SColumnInfo cInfo = {.colId = pSColumnNode->colId,
                         .type = pSColumnNode->node.resType.type,
                         .bytes = pSColumnNode->node.resType.bytes};
#if TAG_FILTER_DEBUG
    qDebug("tagfilter build column info, slotId:%d, colId:%d, type:%d", pSColumnNode->slotId, cInfo.colId, cInfo.type);
#endif
    taosArrayPush(pData->cInfoList, &cInfo);
  } else {
    SColumnNode* col = *(SColumnNode**)data;
    pSColumnNode->slotId = col->slotId;
  }

  return DEAL_RES_CONTINUE;
}

static int32_t createResultData(SDataType* pType, int32_t numOfRows, SScalarParam* pParam) {
  SColumnInfoData* pColumnData = taosMemoryCalloc(1, sizeof(SColumnInfoData));
  if (pColumnData == NULL) {
    terrno = TSDB_CODE_OUT_OF_MEMORY;
    return terrno;
  }

  pColumnData->info.type = pType->type;
  pColumnData->info.bytes = pType->bytes;
  pColumnData->info.scale = pType->scale;
  pColumnData->info.precision = pType->precision;

  int32_t code = colInfoDataEnsureCapacity(pColumnData, numOfRows);
  if (code != TSDB_CODE_SUCCESS) {
    terrno = code;
    taosMemoryFree(pColumnData);
    return terrno;
  }

  pParam->columnData = pColumnData;
  pParam->colAlloced = true;
  return TSDB_CODE_SUCCESS;
}

static SColumnInfoData* getColInfoResult(void* metaHandle, int64_t suid, SArray* uidList, SNode* pTagCond) {
  int32_t      code = TSDB_CODE_SUCCESS;
  SArray*      pBlockList = NULL;
  SSDataBlock* pResBlock = NULL;
  SHashObj*    tags = NULL;
  SScalarParam output = {0};

  tagFilterAssist ctx = {0};

  ctx.colHash = taosHashInit(4, taosGetDefaultHashFunction(TSDB_DATA_TYPE_SMALLINT), false, HASH_NO_LOCK);
  if (ctx.colHash == NULL) {
    terrno = TSDB_CODE_OUT_OF_MEMORY;
    goto end;
  }
  ctx.index = 0;
  ctx.cInfoList = taosArrayInit(4, sizeof(SColumnInfo));
  if (ctx.cInfoList == NULL) {
    terrno = TSDB_CODE_OUT_OF_MEMORY;
    goto end;
  }

  nodesRewriteExprPostOrder(&pTagCond, getColumn, (void*)&ctx);

  pResBlock = createDataBlock();
  if (pResBlock == NULL) {
    terrno = TSDB_CODE_OUT_OF_MEMORY;
    goto end;
  }

  for (int32_t i = 0; i < taosArrayGetSize(ctx.cInfoList); ++i) {
    SColumnInfoData colInfo = {{0}, 0};
    colInfo.info = *(SColumnInfo*)taosArrayGet(ctx.cInfoList, i);
    blockDataAppendColInfo(pResBlock, &colInfo);
  }

  //  int64_t stt = taosGetTimestampUs();
  tags = taosHashInit(32, taosGetDefaultHashFunction(TSDB_DATA_TYPE_BIGINT), false, HASH_NO_LOCK);

  int32_t filter = optimizeTbnameInCond(metaHandle, suid, uidList, pTagCond, tags);
  if (filter == -1) {
    code = metaGetTableTags(metaHandle, suid, uidList, tags);
    if (code != TSDB_CODE_SUCCESS) {
      qError("failed to get table tags from meta, reason:%s, suid:%" PRIu64, tstrerror(code), suid);
      terrno = code;
      goto end;
    }
  }
  /*else {
    code = metaGetTableTagsByUids(metaHandle, suid, uidList, tags);
    if (code != 0) {
      terrno = code;
      qError("failed to get table from meta idx, reason: %s, suid:%" PRId64, tstrerror(code), suid);
      goto end;
    } else {
      qInfo("succ to get table from meta idx, suid:%" PRId64, suid);
    }
  }*/

  int32_t rows = taosArrayGetSize(uidList);
  if (rows == 0) {
    goto end;
  }
  //  int64_t stt1 = taosGetTimestampUs();
  //  qDebug("generate tag meta rows:%d, cost:%ld us", rows, stt1-stt);

  code = blockDataEnsureCapacity(pResBlock, rows);
  if (code != TSDB_CODE_SUCCESS) {
    terrno = code;
    goto end;
  }

  //  int64_t st = taosGetTimestampUs();
  for (int32_t i = 0; i < rows; i++) {
    int64_t* uid = taosArrayGet(uidList, i);
    for (int32_t j = 0; j < taosArrayGetSize(pResBlock->pDataBlock); j++) {
      SColumnInfoData* pColInfo = (SColumnInfoData*)taosArrayGet(pResBlock->pDataBlock, j);

      if (pColInfo->info.colId == -1) {  // tbname
        char str[TSDB_TABLE_FNAME_LEN + VARSTR_HEADER_SIZE] = {0};
        metaGetTableNameByUid(metaHandle, *uid, str);
        colDataAppend(pColInfo, i, str, false);
#if TAG_FILTER_DEBUG
        qDebug("tagfilter uid:%ld, tbname:%s", *uid, str + 2);
#endif
      } else {
        void* tag = taosHashGet(tags, uid, sizeof(int64_t));
        ASSERT(tag);
        STagVal tagVal = {0};
        tagVal.cid = pColInfo->info.colId;
        const char* p = metaGetTableTagVal(tag, pColInfo->info.type, &tagVal);

        if (p == NULL || (pColInfo->info.type == TSDB_DATA_TYPE_JSON && ((STag*)p)->nTag == 0)) {
          colDataAppend(pColInfo, i, p, true);
        } else if (pColInfo->info.type == TSDB_DATA_TYPE_JSON) {
          colDataAppend(pColInfo, i, p, false);
        } else if (IS_VAR_DATA_TYPE(pColInfo->info.type)) {
          char* tmp = taosMemoryCalloc(tagVal.nData + VARSTR_HEADER_SIZE + 1, 1);
          varDataSetLen(tmp, tagVal.nData);
          memcpy(tmp + VARSTR_HEADER_SIZE, tagVal.pData, tagVal.nData);
          colDataAppend(pColInfo, i, tmp, false);
#if TAG_FILTER_DEBUG
          qDebug("tagfilter varch:%s", tmp + 2);
#endif
          taosMemoryFree(tmp);
        } else {
          colDataAppend(pColInfo, i, (const char*)&tagVal.i64, false);
#if TAG_FILTER_DEBUG
          if (pColInfo->info.type == TSDB_DATA_TYPE_INT) {
            qDebug("tagfilter int:%d", *(int*)(&tagVal.i64));
          } else if (pColInfo->info.type == TSDB_DATA_TYPE_DOUBLE) {
            qDebug("tagfilter double:%f", *(double*)(&tagVal.i64));
          }
#endif
        }
      }
    }
  }
  pResBlock->info.rows = rows;

  //  int64_t st1 = taosGetTimestampUs();
  //  qDebug("generate tag block rows:%d, cost:%ld us", rows, st1-st);

  pBlockList = taosArrayInit(2, POINTER_BYTES);
  taosArrayPush(pBlockList, &pResBlock);

  SDataType type = {.type = TSDB_DATA_TYPE_BOOL, .bytes = sizeof(bool)};
  code = createResultData(&type, rows, &output);
  if (code != TSDB_CODE_SUCCESS) {
    terrno = code;
    qError("failed to create result, reason:%s", tstrerror(code));
    goto end;
  }

  code = scalarCalculate(pTagCond, pBlockList, &output);
  if (code != TSDB_CODE_SUCCESS) {
    qError("failed to calculate scalar, reason:%s", tstrerror(code));
    terrno = code;
    goto end;
  }
  //  int64_t st2 = taosGetTimestampUs();
  //  qDebug("calculate tag block rows:%d, cost:%ld us", rows, st2-st1);

end:
  taosHashCleanup(tags);
  taosHashCleanup(ctx.colHash);
  taosArrayDestroy(ctx.cInfoList);
  blockDataDestroy(pResBlock);
  taosArrayDestroy(pBlockList);
  return output.columnData;
}

static void releaseColInfoData(void* pCol) {
  if (pCol) {
    SColumnInfoData* col = (SColumnInfoData*)pCol;
    colDataDestroy(col);
    taosMemoryFree(col);
  }
}

int32_t getColInfoResultForGroupby(void* metaHandle, SNodeList* group, STableListInfo* pTableListInfo) {
  int32_t      code = TSDB_CODE_SUCCESS;
  SArray*      pBlockList = NULL;
  SSDataBlock* pResBlock = NULL;
  SHashObj*    tags = NULL;
  SArray*      uidList = NULL;
  void*        keyBuf = NULL;
  SArray*      groupData = NULL;

  int32_t rows = taosArrayGetSize(pTableListInfo->pTableList);
  if (rows == 0) {
    return TDB_CODE_SUCCESS;
  }

  tagFilterAssist ctx = {0};
  ctx.colHash = taosHashInit(4, taosGetDefaultHashFunction(TSDB_DATA_TYPE_SMALLINT), false, HASH_NO_LOCK);
  if (ctx.colHash == NULL) {
    code = TSDB_CODE_OUT_OF_MEMORY;
    goto end;
  }
  ctx.index = 0;
  ctx.cInfoList = taosArrayInit(4, sizeof(SColumnInfo));
  if (ctx.cInfoList == NULL) {
    code = TSDB_CODE_OUT_OF_MEMORY;
    goto end;
  }

  SNode* pNode = NULL;
  FOREACH(pNode, group) {
    nodesRewriteExprPostOrder(&pNode, getColumn, (void*)&ctx);
    REPLACE_NODE(pNode);
  }

  pResBlock = createDataBlock();
  if (pResBlock == NULL) {
    code = TSDB_CODE_OUT_OF_MEMORY;
    goto end;
  }

  for (int32_t i = 0; i < taosArrayGetSize(ctx.cInfoList); ++i) {
    SColumnInfoData colInfo = {{0}, 0};
    colInfo.info = *(SColumnInfo*)taosArrayGet(ctx.cInfoList, i);
    blockDataAppendColInfo(pResBlock, &colInfo);
  }

  uidList = taosArrayInit(rows, sizeof(uint64_t));
  for (int32_t i = 0; i < rows; ++i) {
    STableKeyInfo* pkeyInfo = taosArrayGet(pTableListInfo->pTableList, i);
    taosArrayPush(uidList, &pkeyInfo->uid);
  }

  //  int64_t stt = taosGetTimestampUs();
  tags = taosHashInit(32, taosGetDefaultHashFunction(TSDB_DATA_TYPE_BIGINT), false, HASH_NO_LOCK);
  code = metaGetTableTags(metaHandle, pTableListInfo->suid, uidList, tags);
  if (code != TSDB_CODE_SUCCESS) {
    goto end;
  }

  //  int64_t stt1 = taosGetTimestampUs();
  //  qDebug("generate tag meta rows:%d, cost:%ld us", rows, stt1-stt);

  code = blockDataEnsureCapacity(pResBlock, rows);
  if (code != TSDB_CODE_SUCCESS) {
    goto end;
  }

  //  int64_t st = taosGetTimestampUs();
  for (int32_t i = 0; i < rows; i++) {
    int64_t* uid = taosArrayGet(uidList, i);
    for (int32_t j = 0; j < taosArrayGetSize(pResBlock->pDataBlock); j++) {
      SColumnInfoData* pColInfo = (SColumnInfoData*)taosArrayGet(pResBlock->pDataBlock, j);

      if (pColInfo->info.colId == -1) {  // tbname
        char str[TSDB_TABLE_FNAME_LEN + VARSTR_HEADER_SIZE] = {0};
        metaGetTableNameByUid(metaHandle, *uid, str);
        colDataAppend(pColInfo, i, str, false);
#if TAG_FILTER_DEBUG
        qDebug("tagfilter uid:%ld, tbname:%s", *uid, str + 2);
#endif
      } else {
        void* tag = taosHashGet(tags, uid, sizeof(int64_t));
        ASSERT(tag);
        STagVal tagVal = {0};
        tagVal.cid = pColInfo->info.colId;
        const char* p = metaGetTableTagVal(tag, pColInfo->info.type, &tagVal);

        if (p == NULL || (pColInfo->info.type == TSDB_DATA_TYPE_JSON && ((STag*)p)->nTag == 0)) {
          colDataAppend(pColInfo, i, p, true);
        } else if (pColInfo->info.type == TSDB_DATA_TYPE_JSON) {
          colDataAppend(pColInfo, i, p, false);
        } else if (IS_VAR_DATA_TYPE(pColInfo->info.type)) {
          char* tmp = taosMemoryCalloc(tagVal.nData + VARSTR_HEADER_SIZE + 1, 1);
          varDataSetLen(tmp, tagVal.nData);
          memcpy(tmp + VARSTR_HEADER_SIZE, tagVal.pData, tagVal.nData);
          colDataAppend(pColInfo, i, tmp, false);
#if TAG_FILTER_DEBUG
          qDebug("tagfilter varch:%s", tmp + 2);
#endif
          taosMemoryFree(tmp);
        } else {
          colDataAppend(pColInfo, i, (const char*)&tagVal.i64, false);
#if TAG_FILTER_DEBUG
          if (pColInfo->info.type == TSDB_DATA_TYPE_INT) {
            qDebug("tagfilter int:%d", *(int*)(&tagVal.i64));
          } else if (pColInfo->info.type == TSDB_DATA_TYPE_DOUBLE) {
            qDebug("tagfilter double:%f", *(double*)(&tagVal.i64));
          }
#endif
        }
      }
    }
  }
  pResBlock->info.rows = rows;

  //  int64_t st1 = taosGetTimestampUs();
  //  qDebug("generate tag block rows:%d, cost:%ld us", rows, st1-st);

  pBlockList = taosArrayInit(2, POINTER_BYTES);
  taosArrayPush(pBlockList, &pResBlock);

  groupData = taosArrayInit(2, POINTER_BYTES);
  FOREACH(pNode, group) {
    SScalarParam output = {0};

    switch (nodeType(pNode)) {
      case QUERY_NODE_VALUE:
        break;
      case QUERY_NODE_COLUMN:
      case QUERY_NODE_OPERATOR:
      case QUERY_NODE_FUNCTION: {
        SExprNode* expNode = (SExprNode*)pNode;
        code = createResultData(&expNode->resType, rows, &output);
        if (code != TSDB_CODE_SUCCESS) {
          goto end;
        }
        break;
      }
      default:
        code = TSDB_CODE_OPS_NOT_SUPPORT;
        goto end;
    }
    if (nodeType(pNode) == QUERY_NODE_COLUMN) {
      SColumnNode*     pSColumnNode = (SColumnNode*)pNode;
      SColumnInfoData* pColInfo = (SColumnInfoData*)taosArrayGet(pResBlock->pDataBlock, pSColumnNode->slotId);
      code = colDataAssign(output.columnData, pColInfo, rows, NULL);
    } else if (nodeType(pNode) == QUERY_NODE_VALUE) {
      continue;
    } else {
      code = scalarCalculate(pNode, pBlockList, &output);
    }
    if (code != TSDB_CODE_SUCCESS) {
      releaseColInfoData(output.columnData);
      goto end;
    }
    taosArrayPush(groupData, &output.columnData);
  }

  int32_t keyLen = 0;
  SNode*  node;
  FOREACH(node, group) {
    SExprNode* pExpr = (SExprNode*)node;
    keyLen += pExpr->resType.bytes;
  }

  int32_t nullFlagSize = sizeof(int8_t) * LIST_LENGTH(group);
  keyLen += nullFlagSize;

  keyBuf = taosMemoryCalloc(1, keyLen);
  if (keyBuf == NULL) {
    code = TSDB_CODE_OUT_OF_MEMORY;
    goto end;
  }
  for (int i = 0; i < rows; i++) {
    STableKeyInfo* info = taosArrayGet(pTableListInfo->pTableList, i);

    char* isNull = (char*)keyBuf;
    char* pStart = (char*)keyBuf + sizeof(int8_t) * LIST_LENGTH(group);
    for (int j = 0; j < taosArrayGetSize(groupData); j++) {
      SColumnInfoData* pValue = (SColumnInfoData*)taosArrayGetP(groupData, j);

      if (colDataIsNull_s(pValue, i)) {
        isNull[j] = 1;
      } else {
        isNull[j] = 0;
        char* data = colDataGetData(pValue, i);
        if (pValue->info.type == TSDB_DATA_TYPE_JSON) {
          if (tTagIsJson(data)) {
            code = TSDB_CODE_QRY_JSON_IN_GROUP_ERROR;
            goto end;
          }
          if (tTagIsJsonNull(data)) {
            isNull[j] = 1;
            continue;
          }
          int32_t len = getJsonValueLen(data);
          memcpy(pStart, data, len);
          pStart += len;
        } else if (IS_VAR_DATA_TYPE(pValue->info.type)) {
          memcpy(pStart, data, varDataTLen(data));
          pStart += varDataTLen(data);
        } else {
          memcpy(pStart, data, pValue->info.bytes);
          pStart += pValue->info.bytes;
        }
      }
    }

    int32_t len = (int32_t)(pStart - (char*)keyBuf);
    info->groupId = calcGroupId(keyBuf, len);
    taosHashPut(pTableListInfo->map, &(info->uid), sizeof(uint64_t), &info->groupId, sizeof(uint64_t));
  }

  //  int64_t st2 = taosGetTimestampUs();
  //  qDebug("calculate tag block rows:%d, cost:%ld us", rows, st2-st1);

end:
  taosMemoryFreeClear(keyBuf);
  taosHashCleanup(tags);
  taosHashCleanup(ctx.colHash);
  taosArrayDestroy(ctx.cInfoList);
  blockDataDestroy(pResBlock);
  taosArrayDestroy(pBlockList);
  taosArrayDestroy(uidList);
  taosArrayDestroyP(groupData, releaseColInfoData);
  return code;
}

static int tableUidCompare(const void* a, const void* b) {
  uint64_t u1 = *(uint64_t*)a;
  uint64_t u2 = *(uint64_t*)b;
  if (u1 == u2) {
    return 0;
  }
  return u1 < u2 ? -1 : 1;
}
static int32_t optimizeTbnameInCond(void* metaHandle, int64_t suid, SArray* list, SNode* cond, SHashObj* tags) {
  int32_t ret = -1;
  if (nodeType(cond) == QUERY_NODE_OPERATOR) {
    ret = optimizeTbnameInCondImpl(metaHandle, suid, list, cond);
    if (ret != -1) {
      metaGetTableTagsByUids(metaHandle, suid, list, tags);
      removeInvalidTable(list, tags);
    }
  }

  if (nodeType(cond) != QUERY_NODE_LOGIC_CONDITION || ((SLogicConditionNode*)cond)->condType != LOGIC_COND_TYPE_AND) {
    return ret;
  }

  bool                 hasTbnameCond = false;
  SLogicConditionNode* pNode = (SLogicConditionNode*)cond;
  SNodeList*           pList = (SNodeList*)pNode->pParameterList;

  int32_t len = LIST_LENGTH(pList);
  if (len <= 0) return ret;

  SListCell* cell = pList->pHead;
  for (int i = 0; i < len; i++) {
    if (cell == NULL) break;
    if (optimizeTbnameInCondImpl(metaHandle, suid, list, cell->pNode) == 0) {
      hasTbnameCond = true;
      break;
    }
    cell = cell->pNext;
  }
  taosArraySort(list, tableUidCompare);
  taosArrayRemoveDuplicate(list, tableUidCompare, NULL);

  if (hasTbnameCond) {
    ret = metaGetTableTagsByUids(metaHandle, suid, list, tags);
    removeInvalidTable(list, tags);
  }
  return ret;
}

/*
 * handle invalid uid
 */
static int32_t removeInvalidTable(SArray* uids, SHashObj* tags) {
  if (taosArrayGetSize(uids) <= 0) return 0;

  SArray* validUid = taosArrayInit(taosArrayGetSize(uids), sizeof(int64_t));

  for (int32_t i = 0; i < taosArrayGetSize(uids); i++) {
    int64_t* uid = taosArrayGet(uids, i);
    if (taosHashGet(tags, uid, sizeof(int64_t)) != NULL) {
      taosArrayPush(validUid, uid);
    }
  }
  taosArraySwap(uids, validUid);
  taosArrayDestroy(validUid);
  return 0;
}
static int32_t optimizeTbnameInCondImpl(void* metaHandle, int64_t suid, SArray* list, SNode* pTagCond) {
  if (nodeType(pTagCond) != QUERY_NODE_OPERATOR) {
    return -1;
  }
  SOperatorNode* pNode = (SOperatorNode*)pTagCond;
  if (pNode->opType != OP_TYPE_IN) {
    return -1;
  }
  if ((pNode->pLeft != NULL && nodeType(pNode->pLeft) == QUERY_NODE_COLUMN &&
       ((SColumnNode*)pNode->pLeft)->colType == COLUMN_TYPE_TBNAME) &&
      (pNode->pRight != NULL && nodeType(pNode->pRight) == QUERY_NODE_NODE_LIST)) {
    SNodeListNode* pList = (SNodeListNode*)pNode->pRight;

    int32_t len = LIST_LENGTH(pList->pNodeList);
    if (len <= 0) return -1;

    SListCell* cell = pList->pNodeList->pHead;

    SArray* pTbList = taosArrayInit(len, sizeof(void*));
    for (int i = 0; i < pList->pNodeList->length; i++) {
      SValueNode* valueNode = (SValueNode*)cell->pNode;
      if (!IS_VAR_DATA_TYPE(valueNode->node.resType.type)) {
        taosArrayDestroy(pTbList);
        return -1;
      }
      char* name = varDataVal(valueNode->datum.p);
      taosArrayPush(pTbList, &name);
      cell = cell->pNext;
    }

    for (int i = 0; i < taosArrayGetSize(pTbList); i++) {
      char*    name = taosArrayGetP(pTbList, i);
      uint64_t uid = 0;
      if (metaGetTableUidByName(metaHandle, name, &uid) == 0) {
        ETableType tbType = TSDB_TABLE_MAX;
        if (metaGetTableTypeByName(metaHandle, name, &tbType) == 0 && tbType == TSDB_CHILD_TABLE) {
          taosArrayPush(list, &uid);
        } else {
          taosArrayDestroy(pTbList);
          return -1;
        }
      } else {
        qWarn("failed to get tableIds from by table name: %s, reason: %s", name, tstrerror(terrno));
        terrno = 0;
      }
    }
    taosArrayDestroy(pTbList);
    return 0;
  }
  return -1;
}
int32_t getTableList(void* metaHandle, void* pVnode, SScanPhysiNode* pScanNode, SNode* pTagCond, SNode* pTagIndexCond,
                     STableListInfo* pListInfo) {
  int32_t code = TSDB_CODE_SUCCESS;

  pListInfo->pTableList = taosArrayInit(8, sizeof(STableKeyInfo));
  if (pListInfo->pTableList == NULL) {
    return TSDB_CODE_OUT_OF_MEMORY;
  }

  uint64_t tableUid = pScanNode->uid;
  pListInfo->suid = pScanNode->suid;
  SArray* res = taosArrayInit(8, sizeof(uint64_t));

  if (pScanNode->tableType == TSDB_SUPER_TABLE) {
    if (pTagIndexCond) {
      SIndexMetaArg metaArg = {
          .metaEx = metaHandle, .idx = tsdbGetIdx(metaHandle), .ivtIdx = tsdbGetIvtIdx(metaHandle), .suid = tableUid};

      //      int64_t stt = taosGetTimestampUs();
      SIdxFltStatus status = SFLT_NOT_INDEX;
      code = doFilterTag(pTagIndexCond, &metaArg, res, &status);
      if (code != 0 || status == SFLT_NOT_INDEX) {
        qError("failed to get tableIds from index, reason:%s, suid:%" PRIu64, tstrerror(code), tableUid);
        code = TDB_CODE_SUCCESS;
      }
    } else if (!pTagCond) {
      vnodeGetCtbIdList(pVnode, pScanNode->suid, res);
    }
  } else {  // Create one table group.
    if (metaIsTableExist(metaHandle, tableUid)) {
      taosArrayPush(res, &tableUid);
    }
  }

  if (pTagCond) {
    terrno = TDB_CODE_SUCCESS;
    SColumnInfoData* pColInfoData = getColInfoResult(metaHandle, pListInfo->suid, res, pTagCond);
    if (terrno != TDB_CODE_SUCCESS) {
      colDataDestroy(pColInfoData);
      taosMemoryFreeClear(pColInfoData);
      taosArrayDestroy(res);
      qError("failed to getColInfoResult, code: %s", tstrerror(terrno));
      return terrno;
    }

    int32_t i = 0;
    int32_t j = 0;
    int32_t len = taosArrayGetSize(res);
    while (i < taosArrayGetSize(res) && j < len && pColInfoData) {
      void* var = POINTER_SHIFT(pColInfoData->pData, j * pColInfoData->info.bytes);

      int64_t* uid = taosArrayGet(res, i);
      qDebug("tagfilter get uid:%ld, res:%d", *uid, *(bool*)var);
      if (*(bool*)var == false) {
        taosArrayRemove(res, i);
        j++;
        continue;
      }
      i++;
      j++;
    }
    colDataDestroy(pColInfoData);
    taosMemoryFreeClear(pColInfoData);
  }

  size_t numOfTables = taosArrayGetSize(res);
  for (int i = 0; i < numOfTables; i++) {
    STableKeyInfo info = {.uid = *(uint64_t*)taosArrayGet(res, i), .groupId = 0};
    void*         p = taosArrayPush(pListInfo->pTableList, &info);
    if (p == NULL) {
      taosArrayDestroy(res);
      return TSDB_CODE_OUT_OF_MEMORY;
    }

    qDebug("tagfilter get uid:%ld", info.uid);
  }

  taosArrayDestroy(res);

  pListInfo->pGroupList = taosArrayInit(4, POINTER_BYTES);
  if (pListInfo->pGroupList == NULL) {
    return TSDB_CODE_OUT_OF_MEMORY;
  }

  // put into list as default group, remove it if grouping sorting is required later
  taosArrayPush(pListInfo->pGroupList, &pListInfo->pTableList);
  return code;
}

size_t getTableTagsBufLen(const SNodeList* pGroups) {
  size_t keyLen = 0;

  SNode* node;
  FOREACH(node, pGroups) {
    SExprNode* pExpr = (SExprNode*)node;
    keyLen += pExpr->resType.bytes;
  }

  keyLen += sizeof(int8_t) * LIST_LENGTH(pGroups);
  return keyLen;
}

int32_t getGroupIdFromTagsVal(void* pMeta, uint64_t uid, SNodeList* pGroupNode, char* keyBuf, uint64_t* pGroupId) {
  SMetaReader mr = {0};
  metaReaderInit(&mr, pMeta, 0);
  if (metaGetTableEntryByUid(&mr, uid) != 0) {  // table not exist
    metaReaderClear(&mr);
    return TSDB_CODE_PAR_TABLE_NOT_EXIST;
  }

  SNodeList* groupNew = nodesCloneList(pGroupNode);

  nodesRewriteExprsPostOrder(groupNew, doTranslateTagExpr, &mr);
  char* isNull = (char*)keyBuf;
  char* pStart = (char*)keyBuf + sizeof(int8_t) * LIST_LENGTH(pGroupNode);

  SNode*  pNode;
  int32_t index = 0;
  FOREACH(pNode, groupNew) {
    SNode*  pNew = NULL;
    int32_t code = scalarCalculateConstants(pNode, &pNew);
    if (TSDB_CODE_SUCCESS == code) {
      REPLACE_NODE(pNew);
    } else {
      taosMemoryFree(keyBuf);
      nodesDestroyList(groupNew);
      metaReaderClear(&mr);
      return code;
    }

    ASSERT(nodeType(pNew) == QUERY_NODE_VALUE);
    SValueNode* pValue = (SValueNode*)pNew;

    if (pValue->node.resType.type == TSDB_DATA_TYPE_NULL || pValue->isNull) {
      isNull[index++] = 1;
      continue;
    } else {
      isNull[index++] = 0;
      char* data = nodesGetValueFromNode(pValue);
      if (pValue->node.resType.type == TSDB_DATA_TYPE_JSON) {
        if (tTagIsJson(data)) {
          terrno = TSDB_CODE_QRY_JSON_IN_GROUP_ERROR;
          taosMemoryFree(keyBuf);
          nodesDestroyList(groupNew);
          metaReaderClear(&mr);
          return terrno;
        }
        int32_t len = getJsonValueLen(data);
        memcpy(pStart, data, len);
        pStart += len;
      } else if (IS_VAR_DATA_TYPE(pValue->node.resType.type)) {
        memcpy(pStart, data, varDataTLen(data));
        pStart += varDataTLen(data);
      } else {
        memcpy(pStart, data, pValue->node.resType.bytes);
        pStart += pValue->node.resType.bytes;
      }
    }
  }

  int32_t len = (int32_t)(pStart - (char*)keyBuf);
  *pGroupId = calcGroupId(keyBuf, len);

  nodesDestroyList(groupNew);
  metaReaderClear(&mr);
  return TSDB_CODE_SUCCESS;
}

SArray* extractPartitionColInfo(SNodeList* pNodeList) {
  if (!pNodeList) {
    return NULL;
  }

  size_t  numOfCols = LIST_LENGTH(pNodeList);
  SArray* pList = taosArrayInit(numOfCols, sizeof(SColumn));
  if (pList == NULL) {
    terrno = TSDB_CODE_OUT_OF_MEMORY;
    return NULL;
  }

  for (int32_t i = 0; i < numOfCols; ++i) {
    SColumnNode* pColNode = (SColumnNode*)nodesListGetNode(pNodeList, i);

    // todo extract method
    SColumn c = {0};
    c.slotId = pColNode->slotId;
    c.colId = pColNode->colId;
    c.type = pColNode->node.resType.type;
    c.bytes = pColNode->node.resType.bytes;
    c.precision = pColNode->node.resType.precision;
    c.scale = pColNode->node.resType.scale;

    taosArrayPush(pList, &c);
  }

  return pList;
}

SArray* extractColMatchInfo(SNodeList* pNodeList, SDataBlockDescNode* pOutputNodeList, int32_t* numOfOutputCols,
                            int32_t type) {
  size_t  numOfCols = LIST_LENGTH(pNodeList);
  SArray* pList = taosArrayInit(numOfCols, sizeof(SColMatchInfo));
  if (pList == NULL) {
    terrno = TSDB_CODE_OUT_OF_MEMORY;
    return NULL;
  }

  for (int32_t i = 0; i < numOfCols; ++i) {
    STargetNode* pNode = (STargetNode*)nodesListGetNode(pNodeList, i);
    if (nodeType(pNode->pExpr) == QUERY_NODE_COLUMN) {
      SColumnNode* pColNode = (SColumnNode*)pNode->pExpr;

      SColMatchInfo c = {0};
      c.output = true;
      c.colId = pColNode->colId;
      c.srcSlotId = pColNode->slotId;
      c.matchType = type;
      c.targetSlotId = pNode->slotId;
      taosArrayPush(pList, &c);
    }
  }

  *numOfOutputCols = 0;
  int32_t num = LIST_LENGTH(pOutputNodeList->pSlots);
  for (int32_t i = 0; i < num; ++i) {
    SSlotDescNode* pNode = (SSlotDescNode*)nodesListGetNode(pOutputNodeList->pSlots, i);

    // todo: add reserve flag check
    // it is a column reserved for the arithmetic expression calculation
    if (pNode->slotId >= numOfCols) {
      (*numOfOutputCols) += 1;
      continue;
    }

    SColMatchInfo* info = NULL;
    for (int32_t j = 0; j < taosArrayGetSize(pList); ++j) {
      info = taosArrayGet(pList, j);
      if (info->targetSlotId == pNode->slotId) {
        break;
      }
    }

    if (pNode->output) {
      (*numOfOutputCols) += 1;
    } else if (info != NULL) {
      // select distinct tbname from stb where tbname='abc';
      info->output = false;
    }
  }

  return pList;
}

static SResSchema createResSchema(int32_t type, int32_t bytes, int32_t slotId, int32_t scale, int32_t precision,
                                  const char* name) {
  SResSchema s = {0};
  s.scale = scale;
  s.type = type;
  s.bytes = bytes;
  s.slotId = slotId;
  s.precision = precision;
  strncpy(s.name, name, tListLen(s.name));

  return s;
}

static SColumn* createColumn(int32_t blockId, int32_t slotId, int32_t colId, SDataType* pType, EColumnType colType) {
  SColumn* pCol = taosMemoryCalloc(1, sizeof(SColumn));
  if (pCol == NULL) {
    terrno = TSDB_CODE_OUT_OF_MEMORY;
    return NULL;
  }

  pCol->slotId = slotId;
  pCol->colId = colId;
  pCol->bytes = pType->bytes;
  pCol->type = pType->type;
  pCol->scale = pType->scale;
  pCol->precision = pType->precision;
  pCol->dataBlockId = blockId;
  pCol->colType = colType;
  return pCol;
}

void createExprFromOneNode(SExprInfo* pExp, SNode* pNode, int16_t slotId) {
  pExp->pExpr = taosMemoryCalloc(1, sizeof(tExprNode));
  pExp->pExpr->_function.num = 1;
  pExp->pExpr->_function.functionId = -1;

  int32_t type = nodeType(pNode);
  // it is a project query, or group by column
  if (type == QUERY_NODE_COLUMN) {
    pExp->pExpr->nodeType = QUERY_NODE_COLUMN;
    SColumnNode* pColNode = (SColumnNode*)pNode;

    pExp->base.pParam = taosMemoryCalloc(1, sizeof(SFunctParam));
    pExp->base.numOfParams = 1;

    SDataType* pType = &pColNode->node.resType;
    pExp->base.resSchema =
        createResSchema(pType->type, pType->bytes, slotId, pType->scale, pType->precision, pColNode->colName);
    pExp->base.pParam[0].pCol =
        createColumn(pColNode->dataBlockId, pColNode->slotId, pColNode->colId, pType, pColNode->colType);
    pExp->base.pParam[0].type = FUNC_PARAM_TYPE_COLUMN;
  } else if (type == QUERY_NODE_VALUE) {
    pExp->pExpr->nodeType = QUERY_NODE_VALUE;
    SValueNode* pValNode = (SValueNode*)pNode;

    pExp->base.pParam = taosMemoryCalloc(1, sizeof(SFunctParam));
    pExp->base.numOfParams = 1;

    SDataType* pType = &pValNode->node.resType;
    pExp->base.resSchema =
        createResSchema(pType->type, pType->bytes, slotId, pType->scale, pType->precision, pValNode->node.aliasName);
    pExp->base.pParam[0].type = FUNC_PARAM_TYPE_VALUE;
    nodesValueNodeToVariant(pValNode, &pExp->base.pParam[0].param);
  } else if (type == QUERY_NODE_FUNCTION) {
    pExp->pExpr->nodeType = QUERY_NODE_FUNCTION;
    SFunctionNode* pFuncNode = (SFunctionNode*)pNode;

    SDataType* pType = &pFuncNode->node.resType;
    pExp->base.resSchema =
        createResSchema(pType->type, pType->bytes, slotId, pType->scale, pType->precision, pFuncNode->node.aliasName);

    pExp->pExpr->_function.functionId = pFuncNode->funcId;
    pExp->pExpr->_function.pFunctNode = pFuncNode;

    strncpy(pExp->pExpr->_function.functionName, pFuncNode->functionName,
            tListLen(pExp->pExpr->_function.functionName));
#if 1
    // todo refactor: add the parameter for tbname function
    if (!pFuncNode->pParameterList && (strcmp(pExp->pExpr->_function.functionName, "tbname") == 0)) {
      pFuncNode->pParameterList = nodesMakeList();
      ASSERT(LIST_LENGTH(pFuncNode->pParameterList) == 0);
      SValueNode* res = (SValueNode*)nodesMakeNode(QUERY_NODE_VALUE);
      if (NULL == res) {  // todo handle error
      } else {
        res->node.resType = (SDataType){.bytes = sizeof(int64_t), .type = TSDB_DATA_TYPE_BIGINT};
        nodesListAppend(pFuncNode->pParameterList, (SNode*)res);
      }
    }
#endif

    int32_t numOfParam = LIST_LENGTH(pFuncNode->pParameterList);

    pExp->base.pParam = taosMemoryCalloc(numOfParam, sizeof(SFunctParam));
    pExp->base.numOfParams = numOfParam;

    for (int32_t j = 0; j < numOfParam; ++j) {
      SNode* p1 = nodesListGetNode(pFuncNode->pParameterList, j);
      if (p1->type == QUERY_NODE_COLUMN) {
        SColumnNode* pcn = (SColumnNode*)p1;

        pExp->base.pParam[j].type = FUNC_PARAM_TYPE_COLUMN;
        pExp->base.pParam[j].pCol =
            createColumn(pcn->dataBlockId, pcn->slotId, pcn->colId, &pcn->node.resType, pcn->colType);
      } else if (p1->type == QUERY_NODE_VALUE) {
        SValueNode* pvn = (SValueNode*)p1;
        pExp->base.pParam[j].type = FUNC_PARAM_TYPE_VALUE;
        nodesValueNodeToVariant(pvn, &pExp->base.pParam[j].param);
      }
    }
  } else if (type == QUERY_NODE_OPERATOR) {
    pExp->pExpr->nodeType = QUERY_NODE_OPERATOR;
    SOperatorNode* pOpNode = (SOperatorNode*)pNode;

    pExp->base.pParam = taosMemoryCalloc(1, sizeof(SFunctParam));
    pExp->base.numOfParams = 1;

<<<<<<< HEAD
    SDataType* pType = &pNode->node.resType;
    pExp->base.resSchema = createResSchema(pType->type, pType->bytes, pTargetNode->slotId, pType->scale,
                                           pType->precision, pNode->node.aliasName);
    pExp->pExpr->_optrRoot.pRootNode = pTargetNode->pExpr;
  } else if (type == QUERY_NODE_CASE_WHEN) {
    pExp->pExpr->nodeType = QUERY_NODE_OPERATOR;
    SCaseWhenNode* pNode = (SCaseWhenNode*)pTargetNode->pExpr;
  
    pExp->base.pParam = taosMemoryCalloc(1, sizeof(SFunctParam));
    pExp->base.numOfParams = 1;
  
    SDataType* pType = &pNode->node.resType;
    pExp->base.resSchema = createResSchema(pType->type, pType->bytes, pTargetNode->slotId, pType->scale,
                                           pType->precision, pNode->node.aliasName);
    pExp->pExpr->_optrRoot.pRootNode = pTargetNode->pExpr;
=======
    SDataType* pType = &pOpNode->node.resType;
    pExp->base.resSchema =
        createResSchema(pType->type, pType->bytes, slotId, pType->scale, pType->precision, pOpNode->node.aliasName);
    pExp->pExpr->_optrRoot.pRootNode = pNode;
>>>>>>> c940cbdb
  } else {
    ASSERT(0);
  }
}

void createExprFromTargetNode(SExprInfo* pExp, STargetNode* pTargetNode) {
  createExprFromOneNode(pExp, pTargetNode->pExpr, pTargetNode->slotId);
}

SExprInfo* createExprInfo(SNodeList* pNodeList, SNodeList* pGroupKeys, int32_t* numOfExprs) {
  int32_t numOfFuncs = LIST_LENGTH(pNodeList);
  int32_t numOfGroupKeys = 0;
  if (pGroupKeys != NULL) {
    numOfGroupKeys = LIST_LENGTH(pGroupKeys);
  }

  *numOfExprs = numOfFuncs + numOfGroupKeys;
  if (*numOfExprs == 0) {
    return NULL;
  }

  SExprInfo* pExprs = taosMemoryCalloc(*numOfExprs, sizeof(SExprInfo));

  for (int32_t i = 0; i < (*numOfExprs); ++i) {
    STargetNode* pTargetNode = NULL;
    if (i < numOfFuncs) {
      pTargetNode = (STargetNode*)nodesListGetNode(pNodeList, i);
    } else {
      pTargetNode = (STargetNode*)nodesListGetNode(pGroupKeys, i - numOfFuncs);
    }

    SExprInfo* pExp = &pExprs[i];
    createExprFromTargetNode(pExp, pTargetNode);
  }

  return pExprs;
}

// set the output buffer for the selectivity + tag query
static int32_t setSelectValueColumnInfo(SqlFunctionCtx* pCtx, int32_t numOfOutput) {
  int32_t num = 0;

  SqlFunctionCtx*  p = NULL;
  SqlFunctionCtx** pValCtx = taosMemoryCalloc(numOfOutput, POINTER_BYTES);
  if (pValCtx == NULL) {
    return TSDB_CODE_QRY_OUT_OF_MEMORY;
  }

  for (int32_t i = 0; i < numOfOutput; ++i) {
    const char* pName = pCtx[i].pExpr->pExpr->_function.functionName;
    if ((strcmp(pName, "_select_value") == 0) || (strcmp(pName, "_group_key") == 0)) {
      pValCtx[num++] = &pCtx[i];
    } else if (fmIsSelectFunc(pCtx[i].functionId)) {
      p = &pCtx[i];
    }
  }

  if (p != NULL) {
    p->subsidiaries.pCtx = pValCtx;
    p->subsidiaries.num = num;
  } else {
    taosMemoryFreeClear(pValCtx);
  }

  return TSDB_CODE_SUCCESS;
}

SqlFunctionCtx* createSqlFunctionCtx(SExprInfo* pExprInfo, int32_t numOfOutput, int32_t** rowEntryInfoOffset) {
  SqlFunctionCtx* pFuncCtx = (SqlFunctionCtx*)taosMemoryCalloc(numOfOutput, sizeof(SqlFunctionCtx));
  if (pFuncCtx == NULL) {
    return NULL;
  }

  *rowEntryInfoOffset = taosMemoryCalloc(numOfOutput, sizeof(int32_t));
  if (*rowEntryInfoOffset == 0) {
    taosMemoryFreeClear(pFuncCtx);
    return NULL;
  }

  for (int32_t i = 0; i < numOfOutput; ++i) {
    SExprInfo* pExpr = &pExprInfo[i];

    SExprBasicInfo* pFunct = &pExpr->base;
    SqlFunctionCtx* pCtx = &pFuncCtx[i];

    pCtx->functionId = -1;
    pCtx->pExpr = pExpr;

    if (pExpr->pExpr->nodeType == QUERY_NODE_FUNCTION) {
      SFuncExecEnv env = {0};
      pCtx->functionId = pExpr->pExpr->_function.pFunctNode->funcId;

      if (fmIsAggFunc(pCtx->functionId) || fmIsIndefiniteRowsFunc(pCtx->functionId)) {
        bool isUdaf = fmIsUserDefinedFunc(pCtx->functionId);
        if (!isUdaf) {
          fmGetFuncExecFuncs(pCtx->functionId, &pCtx->fpSet);
        } else {
          char* udfName = pExpr->pExpr->_function.pFunctNode->functionName;
          strncpy(pCtx->udfName, udfName, TSDB_FUNC_NAME_LEN);
          fmGetUdafExecFuncs(pCtx->functionId, &pCtx->fpSet);
        }
        pCtx->fpSet.getEnv(pExpr->pExpr->_function.pFunctNode, &env);
      } else {
        fmGetScalarFuncExecFuncs(pCtx->functionId, &pCtx->sfp);
        if (pCtx->sfp.getEnv != NULL) {
          pCtx->sfp.getEnv(pExpr->pExpr->_function.pFunctNode, &env);
        }
      }
      pCtx->resDataInfo.interBufSize = env.calcMemSize;
    } else if (pExpr->pExpr->nodeType == QUERY_NODE_COLUMN || pExpr->pExpr->nodeType == QUERY_NODE_OPERATOR ||
               pExpr->pExpr->nodeType == QUERY_NODE_VALUE) {
      // for simple column, the result buffer needs to hold at least one element.
      pCtx->resDataInfo.interBufSize = pFunct->resSchema.bytes;
    }

    pCtx->input.numOfInputCols = pFunct->numOfParams;
    pCtx->input.pData = taosMemoryCalloc(pFunct->numOfParams, POINTER_BYTES);
    pCtx->input.pColumnDataAgg = taosMemoryCalloc(pFunct->numOfParams, POINTER_BYTES);

    pCtx->pTsOutput = NULL;
    pCtx->resDataInfo.bytes = pFunct->resSchema.bytes;
    pCtx->resDataInfo.type = pFunct->resSchema.type;
    pCtx->order = TSDB_ORDER_ASC;
    pCtx->start.key = INT64_MIN;
    pCtx->end.key = INT64_MIN;
    pCtx->numOfParams = pExpr->base.numOfParams;
    pCtx->isStream = false;

    pCtx->param = pFunct->pParam;
    pCtx->saveHandle.currentPage = -1;
  }

  for (int32_t i = 1; i < numOfOutput; ++i) {
    (*rowEntryInfoOffset)[i] = (int32_t)((*rowEntryInfoOffset)[i - 1] + sizeof(SResultRowEntryInfo) +
                                         pFuncCtx[i - 1].resDataInfo.interBufSize);
  }

  setSelectValueColumnInfo(pFuncCtx, numOfOutput);
  return pFuncCtx;
}

// NOTE: sources columns are more than the destination SSDatablock columns.
// doFilter in table scan needs every column even its output is false
void relocateColumnData(SSDataBlock* pBlock, const SArray* pColMatchInfo, SArray* pCols, bool outputEveryColumn) {
  size_t numOfSrcCols = taosArrayGetSize(pCols);

  int32_t i = 0, j = 0;
  while (i < numOfSrcCols && j < taosArrayGetSize(pColMatchInfo)) {
    SColumnInfoData* p = taosArrayGet(pCols, i);
    SColMatchInfo*   pmInfo = taosArrayGet(pColMatchInfo, j);
    if (!outputEveryColumn && pmInfo->reserved) {
      j++;
      continue;
    }

    if (p->info.colId == pmInfo->colId) {
      SColumnInfoData* pDst = taosArrayGet(pBlock->pDataBlock, pmInfo->targetSlotId);
      colDataAssign(pDst, p, pBlock->info.rows, &pBlock->info);
      i++;
      j++;
    } else if (p->info.colId < pmInfo->colId) {
      i++;
    } else {
      ASSERT(0);
    }
  }
}

SInterval extractIntervalInfo(const STableScanPhysiNode* pTableScanNode) {
  SInterval interval = {
      .interval = pTableScanNode->interval,
      .sliding = pTableScanNode->sliding,
      .intervalUnit = pTableScanNode->intervalUnit,
      .slidingUnit = pTableScanNode->slidingUnit,
      .offset = pTableScanNode->offset,
  };

  return interval;
}

SColumn extractColumnFromColumnNode(SColumnNode* pColNode) {
  SColumn c = {0};

  c.slotId = pColNode->slotId;
  c.colId = pColNode->colId;
  c.type = pColNode->node.resType.type;
  c.bytes = pColNode->node.resType.bytes;
  c.scale = pColNode->node.resType.scale;
  c.precision = pColNode->node.resType.precision;
  return c;
}

int32_t initQueryTableDataCond(SQueryTableDataCond* pCond, const STableScanPhysiNode* pTableScanNode) {
  pCond->order = pTableScanNode->scanSeq[0] > 0 ? TSDB_ORDER_ASC : TSDB_ORDER_DESC;
  pCond->numOfCols = LIST_LENGTH(pTableScanNode->scan.pScanCols);
  pCond->colList = taosMemoryCalloc(pCond->numOfCols, sizeof(SColumnInfo));
  if (pCond->colList == NULL) {
    terrno = TSDB_CODE_QRY_OUT_OF_MEMORY;
    return terrno;
  }

  // pCond->twindow = pTableScanNode->scanRange;
  // TODO: get it from stable scan node
  pCond->twindows = pTableScanNode->scanRange;
  pCond->suid = pTableScanNode->scan.suid;
  pCond->type = TIMEWINDOW_RANGE_CONTAINED;
  pCond->startVersion = -1;
  pCond->endVersion = -1;
  //  pCond->type = pTableScanNode->scanFlag;

  int32_t j = 0;
  for (int32_t i = 0; i < pCond->numOfCols; ++i) {
    STargetNode* pNode = (STargetNode*)nodesListGetNode(pTableScanNode->scan.pScanCols, i);
    SColumnNode* pColNode = (SColumnNode*)pNode->pExpr;
    if (pColNode->colType == COLUMN_TYPE_TAG) {
      continue;
    }

    pCond->colList[j].type = pColNode->node.resType.type;
    pCond->colList[j].bytes = pColNode->node.resType.bytes;
    pCond->colList[j].colId = pColNode->colId;
    j += 1;
  }

  pCond->numOfCols = j;
  return TSDB_CODE_SUCCESS;
}

void cleanupQueryTableDataCond(SQueryTableDataCond* pCond) { taosMemoryFreeClear(pCond->colList); }

int32_t convertFillType(int32_t mode) {
  int32_t type = TSDB_FILL_NONE;
  switch (mode) {
    case FILL_MODE_PREV:
      type = TSDB_FILL_PREV;
      break;
    case FILL_MODE_NONE:
      type = TSDB_FILL_NONE;
      break;
    case FILL_MODE_NULL:
      type = TSDB_FILL_NULL;
      break;
    case FILL_MODE_NEXT:
      type = TSDB_FILL_NEXT;
      break;
    case FILL_MODE_VALUE:
      type = TSDB_FILL_SET_VALUE;
      break;
    case FILL_MODE_LINEAR:
      type = TSDB_FILL_LINEAR;
      break;
    default:
      type = TSDB_FILL_NONE;
  }

  return type;
}

static void getInitialStartTimeWindow(SInterval* pInterval, TSKEY ts, STimeWindow* w, bool ascQuery) {
  if (ascQuery) {
    *w = getAlignQueryTimeWindow(pInterval, pInterval->precision, ts);
  } else {
    // the start position of the first time window in the endpoint that spreads beyond the queried last timestamp
    *w = getAlignQueryTimeWindow(pInterval, pInterval->precision, ts);

    int64_t key = w->skey;
    while (key < ts) {  // moving towards end
      key = taosTimeAdd(key, pInterval->sliding, pInterval->slidingUnit, pInterval->precision);
      if (key >= ts) {
        break;
      }

      w->skey = key;
    }
  }
}

static STimeWindow doCalculateTimeWindow(int64_t ts, SInterval* pInterval) {
  STimeWindow w = {0};

  w.skey = taosTimeTruncate(ts, pInterval, pInterval->precision);
  w.ekey = taosTimeAdd(w.skey, pInterval->interval, pInterval->intervalUnit, pInterval->precision) - 1;
  return w;
}

STimeWindow getFirstQualifiedTimeWindow(int64_t ts, STimeWindow* pWindow, SInterval* pInterval, int32_t order) {
  int32_t factor = (order == TSDB_ORDER_ASC) ? -1 : 1;

  STimeWindow win = *pWindow;
  STimeWindow save = win;
  while (win.skey <= ts && win.ekey >= ts) {
    save = win;
    win.skey = taosTimeAdd(win.skey, factor * pInterval->sliding, pInterval->slidingUnit, pInterval->precision);
    win.ekey = taosTimeAdd(win.ekey, factor * pInterval->sliding, pInterval->slidingUnit, pInterval->precision);
  }

  return save;
}

// get the correct time window according to the handled timestamp
// todo refactor
STimeWindow getActiveTimeWindow(SDiskbasedBuf* pBuf, SResultRowInfo* pResultRowInfo, int64_t ts, SInterval* pInterval,
                                int32_t order) {
  STimeWindow w = {0};
  if (pResultRowInfo->cur.pageId == -1) {  // the first window, from the previous stored value
    getInitialStartTimeWindow(pInterval, ts, &w, (order == TSDB_ORDER_ASC));
    w.ekey = taosTimeAdd(w.skey, pInterval->interval, pInterval->intervalUnit, pInterval->precision) - 1;
    return w;
  }

  w = getResultRowByPos(pBuf, &pResultRowInfo->cur, false)->win;

  // in case of typical time window, we can calculate time window directly.
  if (w.skey > ts || w.ekey < ts) {
    w = doCalculateTimeWindow(ts, pInterval);
  }

  if (pInterval->interval != pInterval->sliding) {
    // it is an sliding window query, in which sliding value is not equalled to
    // interval value, and we need to find the first qualified time window.
    w = getFirstQualifiedTimeWindow(ts, &w, pInterval, order);
  }

  return w;
}

bool hasLimitOffsetInfo(SLimitInfo* pLimitInfo) {
  return (pLimitInfo->limit.limit != -1 || pLimitInfo->limit.offset != -1 || pLimitInfo->slimit.limit != -1 ||
          pLimitInfo->slimit.offset != -1);
}

static int64_t getLimit(const SNode* pLimit) { return NULL == pLimit ? -1 : ((SLimitNode*)pLimit)->limit; }
static int64_t getOffset(const SNode* pLimit) { return NULL == pLimit ? -1 : ((SLimitNode*)pLimit)->offset; }

void initLimitInfo(const SNode* pLimit, const SNode* pSLimit, SLimitInfo* pLimitInfo) {
  SLimit limit = {.limit = getLimit(pLimit), .offset = getOffset(pLimit)};
  SLimit slimit = {.limit = getLimit(pSLimit), .offset = getOffset(pSLimit)};

  pLimitInfo->limit = limit;
  pLimitInfo->slimit = slimit;
  pLimitInfo->remainOffset = limit.offset;
  pLimitInfo->remainGroupOffset = slimit.offset;
}<|MERGE_RESOLUTION|>--- conflicted
+++ resolved
@@ -1246,11 +1246,10 @@
     pExp->base.pParam = taosMemoryCalloc(1, sizeof(SFunctParam));
     pExp->base.numOfParams = 1;
 
-<<<<<<< HEAD
-    SDataType* pType = &pNode->node.resType;
-    pExp->base.resSchema = createResSchema(pType->type, pType->bytes, pTargetNode->slotId, pType->scale,
-                                           pType->precision, pNode->node.aliasName);
-    pExp->pExpr->_optrRoot.pRootNode = pTargetNode->pExpr;
+    SDataType* pType = &pOpNode->node.resType;
+    pExp->base.resSchema =
+        createResSchema(pType->type, pType->bytes, slotId, pType->scale, pType->precision, pOpNode->node.aliasName);
+    pExp->pExpr->_optrRoot.pRootNode = pNode;
   } else if (type == QUERY_NODE_CASE_WHEN) {
     pExp->pExpr->nodeType = QUERY_NODE_OPERATOR;
     SCaseWhenNode* pNode = (SCaseWhenNode*)pTargetNode->pExpr;
@@ -1262,12 +1261,6 @@
     pExp->base.resSchema = createResSchema(pType->type, pType->bytes, pTargetNode->slotId, pType->scale,
                                            pType->precision, pNode->node.aliasName);
     pExp->pExpr->_optrRoot.pRootNode = pTargetNode->pExpr;
-=======
-    SDataType* pType = &pOpNode->node.resType;
-    pExp->base.resSchema =
-        createResSchema(pType->type, pType->bytes, slotId, pType->scale, pType->precision, pOpNode->node.aliasName);
-    pExp->pExpr->_optrRoot.pRootNode = pNode;
->>>>>>> c940cbdb
   } else {
     ASSERT(0);
   }
