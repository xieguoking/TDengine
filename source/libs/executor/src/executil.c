/*
 * Copyright (c) 2019 TAOS Data, Inc. <jhtao@taosdata.com>
 *
 * This program is free software: you can use, redistribute, and/or modify
 * it under the terms of the GNU Affero General Public License, version 3
 * or later ("AGPL"), as published by the Free Software Foundation.
 *
 * This program is distributed in the hope that it will be useful, but WITHOUT
 * ANY WARRANTY; without even the implied warranty of MERCHANTABILITY or
 * FITNESS FOR A PARTICULAR PURPOSE.
 *
 * You should have received a copy of the GNU Affero General Public License
 * along with this program. If not, see <http://www.gnu.org/licenses/>.
 */

#include "function.h"
#include "functionMgt.h"
#include "index.h"
#include "os.h"
#include "query.h"
#include "tdatablock.h"
#include "thash.h"
#include "tmsg.h"
#include "ttime.h"

#include "executil.h"
#include "executorInt.h"
#include "querytask.h"
#include "storageapi.h"
#include "tcompression.h"

typedef struct tagFilterAssist {
  SHashObj* colHash;
  int32_t   index;
  SArray*   cInfoList;
} tagFilterAssist;

typedef enum {
  FILTER_NO_LOGIC = 1,
  FILTER_AND,
  FILTER_OTHER,
} FilterCondType;

static FilterCondType checkTagCond(SNode* cond);
static int32_t optimizeTbnameInCond(void* metaHandle, int64_t suid, SArray* list, SNode* pTagCond, SStorageAPI* pAPI);
static int32_t optimizeTbnameInCondImpl(void* metaHandle, SArray* list, SNode* pTagCond, SStorageAPI* pStoreAPI);

static int32_t getTableList(void* pVnode, SScanPhysiNode* pScanNode, SNode* pTagCond, SNode* pTagIndexCond,
                            STableListInfo* pListInfo, uint8_t* digest, const char* idstr, SStorageAPI* pStorageAPI);

static int64_t getLimit(const SNode* pLimit) { return NULL == pLimit ? -1 : ((SLimitNode*)pLimit)->limit; }
static int64_t getOffset(const SNode* pLimit) { return NULL == pLimit ? -1 : ((SLimitNode*)pLimit)->offset; }

void initResultRowInfo(SResultRowInfo* pResultRowInfo) {
  pResultRowInfo->size = 0;
  pResultRowInfo->cur.pageId = -1;
}

void closeResultRow(SResultRow* pResultRow) { pResultRow->closed = true; }

void resetResultRow(SResultRow* pResultRow, size_t entrySize) {
  pResultRow->numOfRows = 0;
  pResultRow->closed = false;
  pResultRow->endInterp = false;
  pResultRow->startInterp = false;

  if (entrySize > 0) {
    memset(pResultRow->pEntryInfo, 0, entrySize);
  }
}

// TODO refactor: use macro
SResultRowEntryInfo* getResultEntryInfo(const SResultRow* pRow, int32_t index, const int32_t* offset) {
  return (SResultRowEntryInfo*)((char*)pRow->pEntryInfo + offset[index]);
}

size_t getResultRowSize(SqlFunctionCtx* pCtx, int32_t numOfOutput) {
  int32_t rowSize = (numOfOutput * sizeof(SResultRowEntryInfo)) + sizeof(SResultRow);

  for (int32_t i = 0; i < numOfOutput; ++i) {
    rowSize += pCtx[i].resDataInfo.interBufSize;
  }

  rowSize += (numOfOutput * sizeof(bool));
  // expand rowSize to mark if col is null for top/bottom result(saveTupleData)
  return rowSize;
}

static void freeEx(void* p) { taosMemoryFree(*(void**)p); }

void cleanupGroupResInfo(SGroupResInfo* pGroupResInfo) {
  taosMemoryFreeClear(pGroupResInfo->pBuf);
  if (pGroupResInfo->freeItem) {
    //    taosArrayDestroy(pGroupResInfo->pRows);
    taosArrayDestroyEx(pGroupResInfo->pRows, freeEx);
    pGroupResInfo->freeItem = false;
    pGroupResInfo->pRows = NULL;
  } else {
    pGroupResInfo->pRows = taosArrayDestroy(pGroupResInfo->pRows);
  }
  pGroupResInfo->index = 0;
}

int32_t resultrowComparAsc(const void* p1, const void* p2) {
  SResKeyPos* pp1 = *(SResKeyPos**)p1;
  SResKeyPos* pp2 = *(SResKeyPos**)p2;

  if (pp1->groupId == pp2->groupId) {
    int64_t pts1 = *(int64_t*)pp1->key;
    int64_t pts2 = *(int64_t*)pp2->key;

    if (pts1 == pts2) {
      return 0;
    } else {
      return pts1 < pts2 ? -1 : 1;
    }
  } else {
    return pp1->groupId < pp2->groupId ? -1 : 1;
  }
}

static int32_t resultrowComparDesc(const void* p1, const void* p2) { return resultrowComparAsc(p2, p1); }

void initGroupedResultInfo(SGroupResInfo* pGroupResInfo, SSHashObj* pHashmap, int32_t order) {
  if (pGroupResInfo->pRows != NULL) {
    taosArrayDestroy(pGroupResInfo->pRows);
  }
  if (pGroupResInfo->pBuf) {
    taosMemoryFree(pGroupResInfo->pBuf);
    pGroupResInfo->pBuf = NULL;
  }

  // extract the result rows information from the hash map
  int32_t size = tSimpleHashGetSize(pHashmap);

  void* pData = NULL;
  pGroupResInfo->pRows = taosArrayInit(size, POINTER_BYTES);

  size_t  keyLen = 0;
  int32_t iter = 0;
  int64_t bufLen = 0, offset = 0;

  // todo move away and record this during create window
  while ((pData = tSimpleHashIterate(pHashmap, pData, &iter)) != NULL) {
    /*void* key = */ tSimpleHashGetKey(pData, &keyLen);
    bufLen += keyLen + sizeof(SResultRowPosition);
  }

  pGroupResInfo->pBuf = taosMemoryMalloc(bufLen);

  iter = 0;
  while ((pData = tSimpleHashIterate(pHashmap, pData, &iter)) != NULL) {
    void* key = tSimpleHashGetKey(pData, &keyLen);

    SResKeyPos* p = (SResKeyPos*)(pGroupResInfo->pBuf + offset);

    p->groupId = *(uint64_t*)key;
    p->pos = *(SResultRowPosition*)pData;
    memcpy(p->key, (char*)key + sizeof(uint64_t), keyLen - sizeof(uint64_t));
    taosArrayPush(pGroupResInfo->pRows, &p);

    offset += keyLen + sizeof(struct SResultRowPosition);
  }

  if (order == TSDB_ORDER_ASC || order == TSDB_ORDER_DESC) {
    __compar_fn_t fn = (order == TSDB_ORDER_ASC) ? resultrowComparAsc : resultrowComparDesc;
    size = POINTER_BYTES;
    taosSort(pGroupResInfo->pRows->pData, taosArrayGetSize(pGroupResInfo->pRows), size, fn);
  }

  pGroupResInfo->index = 0;
}

void initMultiResInfoFromArrayList(SGroupResInfo* pGroupResInfo, SArray* pArrayList) {
  if (pGroupResInfo->pRows != NULL) {
    taosArrayDestroy(pGroupResInfo->pRows);
  }

  pGroupResInfo->freeItem = true;
  pGroupResInfo->pRows = pArrayList;
  pGroupResInfo->index = 0;
  ASSERT(pGroupResInfo->index <= getNumOfTotalRes(pGroupResInfo));
}

bool hasRemainResults(SGroupResInfo* pGroupResInfo) {
  if (pGroupResInfo->pRows == NULL) {
    return false;
  }

  return pGroupResInfo->index < taosArrayGetSize(pGroupResInfo->pRows);
}

int32_t getNumOfTotalRes(SGroupResInfo* pGroupResInfo) {
  if (pGroupResInfo->pRows == 0) {
    return 0;
  }

  return (int32_t)taosArrayGetSize(pGroupResInfo->pRows);
}

SArray* createSortInfo(SNodeList* pNodeList) {
  size_t numOfCols = 0;

  if (pNodeList != NULL) {
    numOfCols = LIST_LENGTH(pNodeList);
  } else {
    numOfCols = 0;
  }

  SArray* pList = taosArrayInit(numOfCols, sizeof(SBlockOrderInfo));
  if (pList == NULL) {
    terrno = TSDB_CODE_OUT_OF_MEMORY;
    return pList;
  }

  for (int32_t i = 0; i < numOfCols; ++i) {
    SOrderByExprNode* pSortKey = (SOrderByExprNode*)nodesListGetNode(pNodeList, i);
    SBlockOrderInfo   bi = {0};
    bi.order = (pSortKey->order == ORDER_ASC) ? TSDB_ORDER_ASC : TSDB_ORDER_DESC;
    bi.nullFirst = (pSortKey->nullOrder == NULL_ORDER_FIRST);

    SColumnNode* pColNode = (SColumnNode*)pSortKey->pExpr;
    bi.slotId = pColNode->slotId;
    taosArrayPush(pList, &bi);
  }

  return pList;
}

SSDataBlock* createDataBlockFromDescNode(SDataBlockDescNode* pNode) {
  int32_t numOfCols = LIST_LENGTH(pNode->pSlots);

  SSDataBlock* pBlock = createDataBlock();

  pBlock->info.id.blockId = pNode->dataBlockId;
  pBlock->info.type = STREAM_INVALID;
  pBlock->info.calWin = (STimeWindow){.skey = INT64_MIN, .ekey = INT64_MAX};
  pBlock->info.watermark = INT64_MIN;

  for (int32_t i = 0; i < numOfCols; ++i) {
    SSlotDescNode*  pDescNode = (SSlotDescNode*)nodesListGetNode(pNode->pSlots, i);
    SColumnInfoData idata =
        createColumnInfoData(pDescNode->dataType.type, pDescNode->dataType.bytes, pDescNode->slotId);
    idata.info.scale = pDescNode->dataType.scale;
    idata.info.precision = pDescNode->dataType.precision;

    blockDataAppendColInfo(pBlock, &idata);
  }

  return pBlock;
}

int32_t prepareDataBlockBuf(SSDataBlock* pDataBlock, SColMatchInfo* pMatchInfo) {
  SDataBlockInfo* pBlockInfo = &pDataBlock->info;

  for (int32_t i = 0; i < taosArrayGetSize(pMatchInfo->pList); ++i) {
    SColMatchItem* pItem = taosArrayGet(pMatchInfo->pList, i);
<<<<<<< HEAD
=======

>>>>>>> 27dd0349
    if (pItem->isPk) {
      SColumnInfoData* pInfoData = taosArrayGet(pDataBlock->pDataBlock, pItem->dstSlotId);
      pBlockInfo->pks[0].type = pInfoData->info.type;
      pBlockInfo->pks[1].type = pInfoData->info.type;

<<<<<<< HEAD
=======
      // allocate enough buffer size, which is pInfoData->info.bytes
>>>>>>> 27dd0349
      if (IS_VAR_DATA_TYPE(pItem->dataType.type)) {
        pBlockInfo->pks[0].pData = taosMemoryCalloc(1, pInfoData->info.bytes);
        if (pBlockInfo->pks[0].pData == NULL) {
          return TSDB_CODE_OUT_OF_MEMORY;
        }

        pBlockInfo->pks[1].pData = taosMemoryCalloc(1, pInfoData->info.bytes);
        if (pBlockInfo->pks[1].pData == NULL) {
          taosMemoryFreeClear(pBlockInfo->pks[0].pData);
          return TSDB_CODE_OUT_OF_MEMORY;
        }
<<<<<<< HEAD
      }
=======

        pBlockInfo->pks[0].nData = pInfoData->info.bytes;
        pBlockInfo->pks[1].nData = pInfoData->info.bytes;
      }

      break;
>>>>>>> 27dd0349
    }
  }

  return TSDB_CODE_SUCCESS;
}

EDealRes doTranslateTagExpr(SNode** pNode, void* pContext) {
  SMetaReader* mr = (SMetaReader*)pContext;
  if (nodeType(*pNode) == QUERY_NODE_COLUMN) {
    SColumnNode* pSColumnNode = *(SColumnNode**)pNode;

    SValueNode* res = (SValueNode*)nodesMakeNode(QUERY_NODE_VALUE);
    if (NULL == res) {
      return DEAL_RES_ERROR;
    }

    res->translate = true;
    res->node.resType = pSColumnNode->node.resType;

    STagVal tagVal = {0};
    tagVal.cid = pSColumnNode->colId;
    const char* p = mr->pAPI->extractTagVal(mr->me.ctbEntry.pTags, pSColumnNode->node.resType.type, &tagVal);
    if (p == NULL) {
      res->node.resType.type = TSDB_DATA_TYPE_NULL;
    } else if (pSColumnNode->node.resType.type == TSDB_DATA_TYPE_JSON) {
      int32_t len = ((const STag*)p)->len;
      res->datum.p = taosMemoryCalloc(len + 1, 1);
      memcpy(res->datum.p, p, len);
    } else if (IS_VAR_DATA_TYPE(pSColumnNode->node.resType.type)) {
      res->datum.p = taosMemoryCalloc(tagVal.nData + VARSTR_HEADER_SIZE + 1, 1);
      memcpy(varDataVal(res->datum.p), tagVal.pData, tagVal.nData);
      varDataSetLen(res->datum.p, tagVal.nData);
    } else {
      nodesSetValueNodeValue(res, &(tagVal.i64));
    }
    nodesDestroyNode(*pNode);
    *pNode = (SNode*)res;
  } else if (nodeType(*pNode) == QUERY_NODE_FUNCTION) {
    SFunctionNode* pFuncNode = *(SFunctionNode**)pNode;
    if (pFuncNode->funcType == FUNCTION_TYPE_TBNAME) {
      SValueNode* res = (SValueNode*)nodesMakeNode(QUERY_NODE_VALUE);
      if (NULL == res) {
        return DEAL_RES_ERROR;
      }

      res->translate = true;
      res->node.resType = pFuncNode->node.resType;

      int32_t len = strlen(mr->me.name);
      res->datum.p = taosMemoryCalloc(len + VARSTR_HEADER_SIZE + 1, 1);
      memcpy(varDataVal(res->datum.p), mr->me.name, len);
      varDataSetLen(res->datum.p, len);
      nodesDestroyNode(*pNode);
      *pNode = (SNode*)res;
    }
  }

  return DEAL_RES_CONTINUE;
}

int32_t isQualifiedTable(STableKeyInfo* info, SNode* pTagCond, void* metaHandle, bool* pQualified, SStorageAPI* pAPI) {
  int32_t     code = TSDB_CODE_SUCCESS;
  SMetaReader mr = {0};

  pAPI->metaReaderFn.initReader(&mr, metaHandle, META_READER_LOCK, &pAPI->metaFn);
  code = pAPI->metaReaderFn.getEntryGetUidCache(&mr, info->uid);
  if (TSDB_CODE_SUCCESS != code) {
    pAPI->metaReaderFn.clearReader(&mr);
    *pQualified = false;

    return TSDB_CODE_SUCCESS;
  }

  SNode* pTagCondTmp = nodesCloneNode(pTagCond);

  nodesRewriteExprPostOrder(&pTagCondTmp, doTranslateTagExpr, &mr);
  pAPI->metaReaderFn.clearReader(&mr);

  SNode* pNew = NULL;
  code = scalarCalculateConstants(pTagCondTmp, &pNew);
  if (TSDB_CODE_SUCCESS != code) {
    terrno = code;
    nodesDestroyNode(pTagCondTmp);
    *pQualified = false;

    return code;
  }

  SValueNode* pValue = (SValueNode*)pNew;
  *pQualified = pValue->datum.b;

  nodesDestroyNode(pNew);
  return TSDB_CODE_SUCCESS;
}

static EDealRes getColumn(SNode** pNode, void* pContext) {
  SColumnNode* pSColumnNode = NULL;
  if (QUERY_NODE_COLUMN == nodeType((*pNode))) {
    pSColumnNode = *(SColumnNode**)pNode;
  } else if (QUERY_NODE_FUNCTION == nodeType((*pNode))) {
    SFunctionNode* pFuncNode = *(SFunctionNode**)(pNode);
    if (pFuncNode->funcType == FUNCTION_TYPE_TBNAME) {
      pSColumnNode = (SColumnNode*)nodesMakeNode(QUERY_NODE_COLUMN);
      if (NULL == pSColumnNode) {
        return DEAL_RES_ERROR;
      }
      pSColumnNode->colId = -1;
      pSColumnNode->colType = COLUMN_TYPE_TBNAME;
      pSColumnNode->node.resType.type = TSDB_DATA_TYPE_VARCHAR;
      pSColumnNode->node.resType.bytes = TSDB_TABLE_FNAME_LEN - 1 + VARSTR_HEADER_SIZE;
      nodesDestroyNode(*pNode);
      *pNode = (SNode*)pSColumnNode;
    } else {
      return DEAL_RES_CONTINUE;
    }
  } else {
    return DEAL_RES_CONTINUE;
  }

  tagFilterAssist* pData = (tagFilterAssist*)pContext;
  void*            data = taosHashGet(pData->colHash, &pSColumnNode->colId, sizeof(pSColumnNode->colId));
  if (!data) {
    taosHashPut(pData->colHash, &pSColumnNode->colId, sizeof(pSColumnNode->colId), pNode, sizeof((*pNode)));
    pSColumnNode->slotId = pData->index++;
    SColumnInfo cInfo = {.colId = pSColumnNode->colId,
                         .type = pSColumnNode->node.resType.type,
                         .bytes = pSColumnNode->node.resType.bytes,
                         .pk = pSColumnNode->isPk};
#if TAG_FILTER_DEBUG
    qDebug("tagfilter build column info, slotId:%d, colId:%d, type:%d", pSColumnNode->slotId, cInfo.colId, cInfo.type);
#endif
    taosArrayPush(pData->cInfoList, &cInfo);
  } else {
    SColumnNode* col = *(SColumnNode**)data;
    pSColumnNode->slotId = col->slotId;
  }

  return DEAL_RES_CONTINUE;
}

static int32_t createResultData(SDataType* pType, int32_t numOfRows, SScalarParam* pParam) {
  SColumnInfoData* pColumnData = taosMemoryCalloc(1, sizeof(SColumnInfoData));
  if (pColumnData == NULL) {
    terrno = TSDB_CODE_OUT_OF_MEMORY;
    return terrno;
  }

  pColumnData->info.type = pType->type;
  pColumnData->info.bytes = pType->bytes;
  pColumnData->info.scale = pType->scale;
  pColumnData->info.precision = pType->precision;

  int32_t code = colInfoDataEnsureCapacity(pColumnData, numOfRows, true);
  if (code != TSDB_CODE_SUCCESS) {
    terrno = code;
    taosMemoryFree(pColumnData);
    return terrno;
  }

  pParam->columnData = pColumnData;
  pParam->colAlloced = true;
  return TSDB_CODE_SUCCESS;
}

static void releaseColInfoData(void* pCol) {
  if (pCol) {
    SColumnInfoData* col = (SColumnInfoData*)pCol;
    colDataDestroy(col);
    taosMemoryFree(col);
  }
}

void freeItem(void* p) {
  STUidTagInfo* pInfo = p;
  if (pInfo->pTagVal != NULL) {
    taosMemoryFree(pInfo->pTagVal);
  }
}

static void genTagFilterDigest(const SNode* pTagCond, T_MD5_CTX* pContext) {
  if (pTagCond == NULL) {
    return;
  }

  char*   payload = NULL;
  int32_t len = 0;
  nodesNodeToMsg(pTagCond, &payload, &len);

  tMD5Init(pContext);
  tMD5Update(pContext, (uint8_t*)payload, (uint32_t)len);
  tMD5Final(pContext);

  taosMemoryFree(payload);
}

static void genTbGroupDigest(const SNode* pGroup, uint8_t* filterDigest, T_MD5_CTX* pContext) {
  char*   payload = NULL;
  int32_t len = 0;
  nodesNodeToMsg(pGroup, &payload, &len);
  if (filterDigest[0]) {
    payload = taosMemoryRealloc(payload, len + tListLen(pContext->digest));
    memcpy(payload + len, filterDigest + 1, tListLen(pContext->digest));
    len += tListLen(pContext->digest);
  }

  tMD5Init(pContext);
  tMD5Update(pContext, (uint8_t*)payload, (uint32_t)len);
  tMD5Final(pContext);

  taosMemoryFree(payload);
}

int32_t getColInfoResultForGroupby(void* pVnode, SNodeList* group, STableListInfo* pTableListInfo, uint8_t* digest,
                                   SStorageAPI* pAPI, bool initRemainGroups) {
  int32_t      code = TSDB_CODE_SUCCESS;
  SArray*      pBlockList = NULL;
  SSDataBlock* pResBlock = NULL;
  void*        keyBuf = NULL;
  SArray*      groupData = NULL;
  SArray*      pUidTagList = NULL;
  SArray*      tableList = NULL;

  int32_t rows = taosArrayGetSize(pTableListInfo->pTableList);
  if (rows == 0) {
    return TSDB_CODE_SUCCESS;
  }

  tagFilterAssist ctx = {0};
  ctx.colHash = taosHashInit(4, taosGetDefaultHashFunction(TSDB_DATA_TYPE_SMALLINT), false, HASH_NO_LOCK);
  if (ctx.colHash == NULL) {
    code = TSDB_CODE_OUT_OF_MEMORY;
    goto end;
  }

  ctx.index = 0;
  ctx.cInfoList = taosArrayInit(4, sizeof(SColumnInfo));
  if (ctx.cInfoList == NULL) {
    code = TSDB_CODE_OUT_OF_MEMORY;
    goto end;
  }

  SNode* pNode = NULL;
  FOREACH(pNode, group) {
    nodesRewriteExprPostOrder(&pNode, getColumn, (void*)&ctx);
    REPLACE_NODE(pNode);
  }

  T_MD5_CTX context = {0};
  if (tsTagFilterCache) {
    SNodeListNode* listNode = (SNodeListNode*)nodesMakeNode(QUERY_NODE_NODE_LIST);
    listNode->pNodeList = group;
    genTbGroupDigest((SNode*)listNode, digest, &context);
    nodesFree(listNode);

    pAPI->metaFn.metaGetCachedTbGroup(pVnode, pTableListInfo->idInfo.suid, context.digest, tListLen(context.digest),
                                      &tableList);
    if (tableList) {
      taosArrayDestroy(pTableListInfo->pTableList);
      pTableListInfo->pTableList = tableList;
      qDebug("retrieve tb group list from cache, numOfTables:%d",
             (int32_t)taosArrayGetSize(pTableListInfo->pTableList));
      goto end;
    }
  }

  pUidTagList = taosArrayInit(8, sizeof(STUidTagInfo));
  for (int32_t i = 0; i < rows; ++i) {
    STableKeyInfo* pkeyInfo = taosArrayGet(pTableListInfo->pTableList, i);
    STUidTagInfo   info = {.uid = pkeyInfo->uid};
    taosArrayPush(pUidTagList, &info);
  }

  code = pAPI->metaFn.getTableTags(pVnode, pTableListInfo->idInfo.suid, pUidTagList);
  if (code != TSDB_CODE_SUCCESS) {
    goto end;
  }

  int32_t numOfTables = taosArrayGetSize(pUidTagList);
  pResBlock = createTagValBlockForFilter(ctx.cInfoList, numOfTables, pUidTagList, pVnode, pAPI);
  if (pResBlock == NULL) {
    code = terrno;
    goto end;
  }

  //  int64_t st1 = taosGetTimestampUs();
  //  qDebug("generate tag block rows:%d, cost:%ld us", rows, st1-st);

  pBlockList = taosArrayInit(2, POINTER_BYTES);
  taosArrayPush(pBlockList, &pResBlock);

  groupData = taosArrayInit(2, POINTER_BYTES);
  FOREACH(pNode, group) {
    SScalarParam output = {0};

    switch (nodeType(pNode)) {
      case QUERY_NODE_VALUE:
        break;
      case QUERY_NODE_COLUMN:
      case QUERY_NODE_OPERATOR:
      case QUERY_NODE_FUNCTION: {
        SExprNode* expNode = (SExprNode*)pNode;
        code = createResultData(&expNode->resType, rows, &output);
        if (code != TSDB_CODE_SUCCESS) {
          goto end;
        }
        break;
      }

      default:
        code = TSDB_CODE_OPS_NOT_SUPPORT;
        goto end;
    }

    if (nodeType(pNode) == QUERY_NODE_COLUMN) {
      SColumnNode*     pSColumnNode = (SColumnNode*)pNode;
      SColumnInfoData* pColInfo = (SColumnInfoData*)taosArrayGet(pResBlock->pDataBlock, pSColumnNode->slotId);
      code = colDataAssign(output.columnData, pColInfo, rows, NULL);
    } else if (nodeType(pNode) == QUERY_NODE_VALUE) {
      continue;
    } else {
      code = scalarCalculate(pNode, pBlockList, &output);
    }

    if (code != TSDB_CODE_SUCCESS) {
      releaseColInfoData(output.columnData);
      goto end;
    }

    taosArrayPush(groupData, &output.columnData);
  }

  int32_t keyLen = 0;
  SNode*  node;
  FOREACH(node, group) {
    SExprNode* pExpr = (SExprNode*)node;
    keyLen += pExpr->resType.bytes;
  }

  int32_t nullFlagSize = sizeof(int8_t) * LIST_LENGTH(group);
  keyLen += nullFlagSize;

  keyBuf = taosMemoryCalloc(1, keyLen);
  if (keyBuf == NULL) {
    code = TSDB_CODE_OUT_OF_MEMORY;
    goto end;
  }

  if (initRemainGroups) {
    pTableListInfo->remainGroups =
        taosHashInit(rows, taosGetDefaultHashFunction(TSDB_DATA_TYPE_BIGINT), false, HASH_NO_LOCK);
    if (pTableListInfo->remainGroups == NULL) {
      code = TSDB_CODE_OUT_OF_MEMORY;
      goto end;
    }
  }

  for (int i = 0; i < rows; i++) {
    STableKeyInfo* info = taosArrayGet(pTableListInfo->pTableList, i);

    char* isNull = (char*)keyBuf;
    char* pStart = (char*)keyBuf + sizeof(int8_t) * LIST_LENGTH(group);
    for (int j = 0; j < taosArrayGetSize(groupData); j++) {
      SColumnInfoData* pValue = (SColumnInfoData*)taosArrayGetP(groupData, j);

      if (colDataIsNull_s(pValue, i)) {
        isNull[j] = 1;
      } else {
        isNull[j] = 0;
        char* data = colDataGetData(pValue, i);
        if (pValue->info.type == TSDB_DATA_TYPE_JSON) {
          if (tTagIsJson(data)) {
            code = TSDB_CODE_QRY_JSON_IN_GROUP_ERROR;
            goto end;
          }
          if (tTagIsJsonNull(data)) {
            isNull[j] = 1;
            continue;
          }
          int32_t len = getJsonValueLen(data);
          memcpy(pStart, data, len);
          pStart += len;
        } else if (IS_VAR_DATA_TYPE(pValue->info.type)) {
          if (varDataTLen(data) > pValue->info.bytes) {
            code = TSDB_CODE_TDB_INVALID_TABLE_SCHEMA_VER;
            goto end;
          }
          memcpy(pStart, data, varDataTLen(data));
          pStart += varDataTLen(data);
        } else {
          memcpy(pStart, data, pValue->info.bytes);
          pStart += pValue->info.bytes;
        }
      }
    }

    int32_t len = (int32_t)(pStart - (char*)keyBuf);
    info->groupId = calcGroupId(keyBuf, len);
    if (initRemainGroups) {
      // groupId ~ table uid
      taosHashPut(pTableListInfo->remainGroups, &(info->groupId), sizeof(info->groupId), &(info->uid),
                  sizeof(info->uid));
    }
  }

  if (tsTagFilterCache) {
    tableList = taosArrayDup(pTableListInfo->pTableList, NULL);
    pAPI->metaFn.metaPutTbGroupToCache(pVnode, pTableListInfo->idInfo.suid, context.digest, tListLen(context.digest),
                                       tableList, taosArrayGetSize(tableList) * sizeof(STableKeyInfo));
  }

  //  int64_t st2 = taosGetTimestampUs();
  //  qDebug("calculate tag block rows:%d, cost:%ld us", rows, st2-st1);

end:
  taosMemoryFreeClear(keyBuf);
  taosHashCleanup(ctx.colHash);
  taosArrayDestroy(ctx.cInfoList);
  blockDataDestroy(pResBlock);
  taosArrayDestroy(pBlockList);
  taosArrayDestroyEx(pUidTagList, freeItem);
  taosArrayDestroyP(groupData, releaseColInfoData);
  return code;
}

static int32_t nameComparFn(const void* p1, const void* p2) {
  const char* pName1 = *(const char**)p1;
  const char* pName2 = *(const char**)p2;

  int32_t ret = strcmp(pName1, pName2);
  if (ret == 0) {
    return 0;
  } else {
    return (ret > 0) ? 1 : -1;
  }
}

static SArray* getTableNameList(const SNodeListNode* pList) {
  int32_t    len = LIST_LENGTH(pList->pNodeList);
  SListCell* cell = pList->pNodeList->pHead;

  SArray* pTbList = taosArrayInit(len, POINTER_BYTES);
  for (int i = 0; i < pList->pNodeList->length; i++) {
    SValueNode* valueNode = (SValueNode*)cell->pNode;
    if (!IS_VAR_DATA_TYPE(valueNode->node.resType.type)) {
      terrno = TSDB_CODE_INVALID_PARA;
      taosArrayDestroy(pTbList);
      return NULL;
    }

    char* name = varDataVal(valueNode->datum.p);
    taosArrayPush(pTbList, &name);
    cell = cell->pNext;
  }

  size_t numOfTables = taosArrayGetSize(pTbList);

  // order the name
  taosArraySort(pTbList, nameComparFn);

  // remove the duplicates
  SArray* pNewList = taosArrayInit(taosArrayGetSize(pTbList), sizeof(void*));
  taosArrayPush(pNewList, taosArrayGet(pTbList, 0));

  for (int32_t i = 1; i < numOfTables; ++i) {
    char** name = taosArrayGetLast(pNewList);
    char** nameInOldList = taosArrayGet(pTbList, i);
    if (strcmp(*name, *nameInOldList) == 0) {
      continue;
    }

    taosArrayPush(pNewList, nameInOldList);
  }

  taosArrayDestroy(pTbList);
  return pNewList;
}

static int tableUidCompare(const void* a, const void* b) {
  uint64_t u1 = *(uint64_t*)a;
  uint64_t u2 = *(uint64_t*)b;

  if (u1 == u2) {
    return 0;
  }

  return u1 < u2 ? -1 : 1;
}

static int32_t filterTableInfoCompare(const void* a, const void* b) {
  STUidTagInfo* p1 = (STUidTagInfo*)a;
  STUidTagInfo* p2 = (STUidTagInfo*)b;

  if (p1->uid == p2->uid) {
    return 0;
  }

  return p1->uid < p2->uid ? -1 : 1;
}

static FilterCondType checkTagCond(SNode* cond) {
  if (nodeType(cond) == QUERY_NODE_OPERATOR) {
    return FILTER_NO_LOGIC;
  }
  if (nodeType(cond) != QUERY_NODE_LOGIC_CONDITION || ((SLogicConditionNode*)cond)->condType != LOGIC_COND_TYPE_AND) {
    return FILTER_AND;
  }
  return FILTER_OTHER;
}

static int32_t optimizeTbnameInCond(void* pVnode, int64_t suid, SArray* list, SNode* cond, SStorageAPI* pAPI) {
  int32_t ret = -1;
  int32_t ntype = nodeType(cond);

  if (ntype == QUERY_NODE_OPERATOR) {
    ret = optimizeTbnameInCondImpl(pVnode, list, cond, pAPI);
  }

  if (ntype != QUERY_NODE_LOGIC_CONDITION || ((SLogicConditionNode*)cond)->condType != LOGIC_COND_TYPE_AND) {
    return ret;
  }

  bool                 hasTbnameCond = false;
  SLogicConditionNode* pNode = (SLogicConditionNode*)cond;
  SNodeList*           pList = (SNodeList*)pNode->pParameterList;

  int32_t len = LIST_LENGTH(pList);
  if (len <= 0) {
    return ret;
  }

  SListCell* cell = pList->pHead;
  for (int i = 0; i < len; i++) {
    if (cell == NULL) break;
    if (optimizeTbnameInCondImpl(pVnode, list, cell->pNode, pAPI) == 0) {
      hasTbnameCond = true;
      break;
    }
    cell = cell->pNext;
  }

  taosArraySort(list, filterTableInfoCompare);
  taosArrayRemoveDuplicate(list, filterTableInfoCompare, NULL);

  if (hasTbnameCond) {
    ret = pAPI->metaFn.getTableTagsByUid(pVnode, suid, list);
  }

  return ret;
}

// only return uid that does not contained in pExistedUidList
static int32_t optimizeTbnameInCondImpl(void* pVnode, SArray* pExistedUidList, SNode* pTagCond,
                                        SStorageAPI* pStoreAPI) {
  if (nodeType(pTagCond) != QUERY_NODE_OPERATOR) {
    return -1;
  }

  SOperatorNode* pNode = (SOperatorNode*)pTagCond;
  if (pNode->opType != OP_TYPE_IN) {
    return -1;
  }

  if ((pNode->pLeft != NULL && nodeType(pNode->pLeft) == QUERY_NODE_COLUMN &&
       ((SColumnNode*)pNode->pLeft)->colType == COLUMN_TYPE_TBNAME) &&
      (pNode->pRight != NULL && nodeType(pNode->pRight) == QUERY_NODE_NODE_LIST)) {
    SNodeListNode* pList = (SNodeListNode*)pNode->pRight;

    int32_t len = LIST_LENGTH(pList->pNodeList);
    if (len <= 0) {
      return -1;
    }

    SArray*   pTbList = getTableNameList(pList);
    int32_t   numOfTables = taosArrayGetSize(pTbList);
    SHashObj* uHash = NULL;

    size_t numOfExisted = taosArrayGetSize(pExistedUidList);  // len > 0 means there already have uids
    if (numOfExisted > 0) {
      uHash = taosHashInit(numOfExisted / 0.7, taosGetDefaultHashFunction(TSDB_DATA_TYPE_BIGINT), false, HASH_NO_LOCK);
      for (int i = 0; i < numOfExisted; i++) {
        STUidTagInfo* pTInfo = taosArrayGet(pExistedUidList, i);
        taosHashPut(uHash, &pTInfo->uid, sizeof(uint64_t), &i, sizeof(i));
      }
    }

    for (int i = 0; i < numOfTables; i++) {
      char* name = taosArrayGetP(pTbList, i);

      uint64_t uid = 0;
      if (pStoreAPI->metaFn.getTableUidByName(pVnode, name, &uid) == 0) {
        ETableType tbType = TSDB_TABLE_MAX;
        if (pStoreAPI->metaFn.getTableTypeByName(pVnode, name, &tbType) == 0 && tbType == TSDB_CHILD_TABLE) {
          if (NULL == uHash || taosHashGet(uHash, &uid, sizeof(uid)) == NULL) {
            STUidTagInfo s = {.uid = uid, .name = name, .pTagVal = NULL};
            taosArrayPush(pExistedUidList, &s);
          }
        } else {
          taosArrayDestroy(pTbList);
          taosHashCleanup(uHash);
          return -1;
        }
      } else {
        //        qWarn("failed to get tableIds from by table name: %s, reason: %s", name, tstrerror(terrno));
        terrno = 0;
      }
    }

    taosHashCleanup(uHash);
    taosArrayDestroy(pTbList);
    return 0;
  }

  return -1;
}

SSDataBlock* createTagValBlockForFilter(SArray* pColList, int32_t numOfTables, SArray* pUidTagList, void* pVnode,
                                        SStorageAPI* pStorageAPI) {
  SSDataBlock* pResBlock = createDataBlock();
  if (pResBlock == NULL) {
    terrno = TSDB_CODE_OUT_OF_MEMORY;
    return NULL;
  }

  for (int32_t i = 0; i < taosArrayGetSize(pColList); ++i) {
    SColumnInfoData colInfo = {0};
    colInfo.info = *(SColumnInfo*)taosArrayGet(pColList, i);
    blockDataAppendColInfo(pResBlock, &colInfo);
  }

  int32_t code = blockDataEnsureCapacity(pResBlock, numOfTables);
  if (code != TSDB_CODE_SUCCESS) {
    terrno = code;
    taosMemoryFree(pResBlock);
    return NULL;
  }

  pResBlock->info.rows = numOfTables;

  int32_t numOfCols = taosArrayGetSize(pResBlock->pDataBlock);

  for (int32_t i = 0; i < numOfTables; i++) {
    STUidTagInfo* p1 = taosArrayGet(pUidTagList, i);

    for (int32_t j = 0; j < numOfCols; j++) {
      SColumnInfoData* pColInfo = (SColumnInfoData*)taosArrayGet(pResBlock->pDataBlock, j);

      if (pColInfo->info.colId == -1) {  // tbname
        char str[TSDB_TABLE_FNAME_LEN + VARSTR_HEADER_SIZE] = {0};
        if (p1->name != NULL) {
          STR_TO_VARSTR(str, p1->name);
        } else {  // name is not retrieved during filter
          pStorageAPI->metaFn.getTableNameByUid(pVnode, p1->uid, str);
        }

        colDataSetVal(pColInfo, i, str, false);
#if TAG_FILTER_DEBUG
        qDebug("tagfilter uid:%ld, tbname:%s", *uid, str + 2);
#endif
      } else {
        STagVal tagVal = {0};
        tagVal.cid = pColInfo->info.colId;
        if (p1->pTagVal == NULL) {
          colDataSetNULL(pColInfo, i);
        } else {
          const char* p = pStorageAPI->metaFn.extractTagVal(p1->pTagVal, pColInfo->info.type, &tagVal);

          if (p == NULL || (pColInfo->info.type == TSDB_DATA_TYPE_JSON && ((STag*)p)->nTag == 0)) {
            colDataSetNULL(pColInfo, i);
          } else if (pColInfo->info.type == TSDB_DATA_TYPE_JSON) {
            colDataSetVal(pColInfo, i, p, false);
          } else if (IS_VAR_DATA_TYPE(pColInfo->info.type)) {
            char* tmp = taosMemoryMalloc(tagVal.nData + VARSTR_HEADER_SIZE + 1);
            varDataSetLen(tmp, tagVal.nData);
            memcpy(tmp + VARSTR_HEADER_SIZE, tagVal.pData, tagVal.nData);
            colDataSetVal(pColInfo, i, tmp, false);
#if TAG_FILTER_DEBUG
            qDebug("tagfilter varch:%s", tmp + 2);
#endif
            taosMemoryFree(tmp);
          } else {
            colDataSetVal(pColInfo, i, (const char*)&tagVal.i64, false);
#if TAG_FILTER_DEBUG
            if (pColInfo->info.type == TSDB_DATA_TYPE_INT) {
              qDebug("tagfilter int:%d", *(int*)(&tagVal.i64));
            } else if (pColInfo->info.type == TSDB_DATA_TYPE_DOUBLE) {
              qDebug("tagfilter double:%f", *(double*)(&tagVal.i64));
            }
#endif
          }
        }
      }
    }
  }

  return pResBlock;
}

static int32_t doSetQualifiedUid(STableListInfo* pListInfo, SArray* pUidList, const SArray* pUidTagList,
                                 bool* pResultList, bool addUid) {
  taosArrayClear(pUidList);

  STableKeyInfo info = {.uid = 0, .groupId = 0};
  int32_t       numOfTables = taosArrayGetSize(pUidTagList);
  for (int32_t i = 0; i < numOfTables; ++i) {
    if (pResultList[i]) {
      uint64_t uid = ((STUidTagInfo*)taosArrayGet(pUidTagList, i))->uid;
      qDebug("tagfilter get uid:%" PRId64 ", res:%d", uid, pResultList[i]);

      info.uid = uid;
      void* p = taosArrayPush(pListInfo->pTableList, &info);
      if (p == NULL) {
        return TSDB_CODE_OUT_OF_MEMORY;
      }

      if (addUid) {
        taosArrayPush(pUidList, &uid);
      }
    }
  }

  return TSDB_CODE_SUCCESS;
}

static void copyExistedUids(SArray* pUidTagList, const SArray* pUidList) {
  int32_t numOfExisted = taosArrayGetSize(pUidList);
  if (numOfExisted == 0) {
    return;
  }

  for (int32_t i = 0; i < numOfExisted; ++i) {
    uint64_t*    uid = taosArrayGet(pUidList, i);
    STUidTagInfo info = {.uid = *uid};
    taosArrayPush(pUidTagList, &info);
  }
}

static int32_t doFilterByTagCond(STableListInfo* pListInfo, SArray* pUidList, SNode* pTagCond, void* pVnode,
                                 SIdxFltStatus status, SStorageAPI* pAPI, bool addUid, bool* listAdded) {
  *listAdded = false;
  if (pTagCond == NULL) {
    return TSDB_CODE_SUCCESS;
  }

  terrno = TSDB_CODE_SUCCESS;

  int32_t      code = TSDB_CODE_SUCCESS;
  SArray*      pBlockList = NULL;
  SSDataBlock* pResBlock = NULL;
  SScalarParam output = {0};
  SArray*      pUidTagList = NULL;

  tagFilterAssist ctx = {0};
  ctx.colHash = taosHashInit(4, taosGetDefaultHashFunction(TSDB_DATA_TYPE_SMALLINT), false, HASH_NO_LOCK);
  if (ctx.colHash == NULL) {
    terrno = TSDB_CODE_OUT_OF_MEMORY;
    goto end;
  }

  ctx.cInfoList = taosArrayInit(4, sizeof(SColumnInfo));
  if (ctx.cInfoList == NULL) {
    terrno = TSDB_CODE_OUT_OF_MEMORY;
    goto end;
  }

  nodesRewriteExprPostOrder(&pTagCond, getColumn, (void*)&ctx);

  SDataType type = {.type = TSDB_DATA_TYPE_BOOL, .bytes = sizeof(bool)};

  //  int64_t stt = taosGetTimestampUs();
  pUidTagList = taosArrayInit(10, sizeof(STUidTagInfo));
  copyExistedUids(pUidTagList, pUidList);

  FilterCondType condType = checkTagCond(pTagCond);

  int32_t filter = optimizeTbnameInCond(pVnode, pListInfo->idInfo.suid, pUidTagList, pTagCond, pAPI);
  if (filter == 0) {  // tbname in filter is activated, do nothing and return
    taosArrayClear(pUidList);

    int32_t numOfRows = taosArrayGetSize(pUidTagList);
    taosArrayEnsureCap(pUidList, numOfRows);
    for (int32_t i = 0; i < numOfRows; ++i) {
      STUidTagInfo* pInfo = taosArrayGet(pUidTagList, i);
      taosArrayPush(pUidList, &pInfo->uid);
    }
    terrno = 0;
  } else {
    if ((condType == FILTER_NO_LOGIC || condType == FILTER_AND) && status != SFLT_NOT_INDEX) {
      code = pAPI->metaFn.getTableTagsByUid(pVnode, pListInfo->idInfo.suid, pUidTagList);
    } else {
      code = pAPI->metaFn.getTableTags(pVnode, pListInfo->idInfo.suid, pUidTagList);
    }
    if (code != TSDB_CODE_SUCCESS) {
      qError("failed to get table tags from meta, reason:%s, suid:%" PRIu64, tstrerror(code), pListInfo->idInfo.suid);
      terrno = code;
      goto end;
    }
  }

  int32_t numOfTables = taosArrayGetSize(pUidTagList);
  if (numOfTables == 0) {
    goto end;
  }

  pResBlock = createTagValBlockForFilter(ctx.cInfoList, numOfTables, pUidTagList, pVnode, pAPI);
  if (pResBlock == NULL) {
    code = terrno;
    goto end;
  }

  //  int64_t st1 = taosGetTimestampUs();
  //  qDebug("generate tag block rows:%d, cost:%ld us", rows, st1-st);
  pBlockList = taosArrayInit(2, POINTER_BYTES);
  taosArrayPush(pBlockList, &pResBlock);

  code = createResultData(&type, numOfTables, &output);
  if (code != TSDB_CODE_SUCCESS) {
    terrno = code;
    goto end;
  }

  code = scalarCalculate(pTagCond, pBlockList, &output);
  if (code != TSDB_CODE_SUCCESS) {
    qError("failed to calculate scalar, reason:%s", tstrerror(code));
    terrno = code;
    goto end;
  }

  code = doSetQualifiedUid(pListInfo, pUidList, pUidTagList, (bool*)output.columnData->pData, addUid);
  if (code != TSDB_CODE_SUCCESS) {
    terrno = code;
    goto end;
  }
  *listAdded = true;

end:
  taosHashCleanup(ctx.colHash);
  taosArrayDestroy(ctx.cInfoList);
  blockDataDestroy(pResBlock);
  taosArrayDestroy(pBlockList);
  taosArrayDestroyEx(pUidTagList, freeItem);

  colDataDestroy(output.columnData);
  taosMemoryFreeClear(output.columnData);
  return code;
}

int32_t getTableList(void* pVnode, SScanPhysiNode* pScanNode, SNode* pTagCond, SNode* pTagIndexCond,
                     STableListInfo* pListInfo, uint8_t* digest, const char* idstr, SStorageAPI* pStorageAPI) {
  int32_t code = TSDB_CODE_SUCCESS;
  size_t  numOfTables = 0;
  bool    listAdded = false;

  pListInfo->idInfo.suid = pScanNode->suid;
  pListInfo->idInfo.tableType = pScanNode->tableType;

  SArray* pUidList = taosArrayInit(8, sizeof(uint64_t));

  SIdxFltStatus status = SFLT_NOT_INDEX;
  if (pScanNode->tableType != TSDB_SUPER_TABLE) {
    pListInfo->idInfo.uid = pScanNode->uid;
    if (pStorageAPI->metaFn.isTableExisted(pVnode, pScanNode->uid)) {
      taosArrayPush(pUidList, &pScanNode->uid);
    }
    code = doFilterByTagCond(pListInfo, pUidList, pTagCond, pVnode, status, pStorageAPI, false, &listAdded);
    if (code != TSDB_CODE_SUCCESS) {
      goto _end;
    }
  } else {
    T_MD5_CTX context = {0};

    if (tsTagFilterCache) {
      // try to retrieve the result from meta cache
      genTagFilterDigest(pTagCond, &context);

      bool acquired = false;
      pStorageAPI->metaFn.getCachedTableList(pVnode, pScanNode->suid, context.digest, tListLen(context.digest),
                                             pUidList, &acquired);
      if (acquired) {
        digest[0] = 1;
        memcpy(digest + 1, context.digest, tListLen(context.digest));
        qDebug("retrieve table uid list from cache, numOfTables:%d", (int32_t)taosArrayGetSize(pUidList));
        goto _end;
      }
    }

    if (!pTagCond) {  // no tag filter condition exists, let's fetch all tables of this super table
      pStorageAPI->metaFn.getChildTableList(pVnode, pScanNode->suid, pUidList);
    } else {
      // failed to find the result in the cache, let try to calculate the results
      if (pTagIndexCond) {
        void* pIndex = pStorageAPI->metaFn.getInvertIndex(pVnode);

        SIndexMetaArg metaArg = {.metaEx = pVnode,
                                 .idx = pStorageAPI->metaFn.storeGetIndexInfo(pVnode),
                                 .ivtIdx = pIndex,
                                 .suid = pScanNode->uid};

        status = SFLT_NOT_INDEX;
        code = doFilterTag(pTagIndexCond, &metaArg, pUidList, &status, &pStorageAPI->metaFilter);
        if (code != 0 || status == SFLT_NOT_INDEX) {  // temporarily disable it for performance sake
          qDebug("failed to get tableIds from index, suid:%" PRIu64, pScanNode->uid);
        } else {
          qDebug("succ to get filter result, table num: %d", (int)taosArrayGetSize(pUidList));
        }
      }
    }

    code = doFilterByTagCond(pListInfo, pUidList, pTagCond, pVnode, status, pStorageAPI, tsTagFilterCache, &listAdded);
    if (code != TSDB_CODE_SUCCESS) {
      goto _end;
    }

    // let's add the filter results into meta-cache
    numOfTables = taosArrayGetSize(pUidList);

    if (tsTagFilterCache) {
      size_t size = numOfTables * sizeof(uint64_t) + sizeof(int32_t);
      char*  pPayload = taosMemoryMalloc(size);

      *(int32_t*)pPayload = numOfTables;
      if (numOfTables > 0) {
        memcpy(pPayload + sizeof(int32_t), taosArrayGet(pUidList, 0), numOfTables * sizeof(uint64_t));
      }

      pStorageAPI->metaFn.putCachedTableList(pVnode, pScanNode->suid, context.digest, tListLen(context.digest),
                                             pPayload, size, 1);
      digest[0] = 1;
      memcpy(digest + 1, context.digest, tListLen(context.digest));
    }
  }

_end:
  if (!listAdded) {
    numOfTables = taosArrayGetSize(pUidList);
    for (int i = 0; i < numOfTables; i++) {
      STableKeyInfo info = {.uid = *(uint64_t*)taosArrayGet(pUidList, i), .groupId = 0};

      void* p = taosArrayPush(pListInfo->pTableList, &info);
      if (p == NULL) {
        taosArrayDestroy(pUidList);
        return TSDB_CODE_OUT_OF_MEMORY;
      }

      qTrace("tagfilter get uid:%" PRIu64 ", %s", info.uid, idstr);
    }
  }

  taosArrayDestroy(pUidList);
  return code;
}

int32_t qGetTableList(int64_t suid, void* pVnode, void* node, SArray** tableList, void* pTaskInfo) {
  SSubplan*      pSubplan = (SSubplan*)node;
  SScanPhysiNode pNode = {0};
  pNode.suid = suid;
  pNode.uid = suid;
  pNode.tableType = TSDB_SUPER_TABLE;
  STableListInfo* pTableListInfo = tableListCreate();
  uint8_t         digest[17] = {0};
  int             code =
      getTableList(pVnode, &pNode, pSubplan ? pSubplan->pTagCond : NULL, pSubplan ? pSubplan->pTagIndexCond : NULL,
                   pTableListInfo, digest, "qGetTableList", &((SExecTaskInfo*)pTaskInfo)->storageAPI);
  *tableList = pTableListInfo->pTableList;
  pTableListInfo->pTableList = NULL;
  tableListDestroy(pTableListInfo);
  return code;
}

size_t getTableTagsBufLen(const SNodeList* pGroups) {
  size_t keyLen = 0;

  SNode* node;
  FOREACH(node, pGroups) {
    SExprNode* pExpr = (SExprNode*)node;
    keyLen += pExpr->resType.bytes;
  }

  keyLen += sizeof(int8_t) * LIST_LENGTH(pGroups);
  return keyLen;
}

int32_t getGroupIdFromTagsVal(void* pVnode, uint64_t uid, SNodeList* pGroupNode, char* keyBuf, uint64_t* pGroupId,
                              SStorageAPI* pAPI) {
  SMetaReader mr = {0};

  pAPI->metaReaderFn.initReader(&mr, pVnode, META_READER_LOCK, &pAPI->metaFn);
  if (pAPI->metaReaderFn.getEntryGetUidCache(&mr, uid) != 0) {  // table not exist
    pAPI->metaReaderFn.clearReader(&mr);
    return TSDB_CODE_PAR_TABLE_NOT_EXIST;
  }

  SNodeList* groupNew = nodesCloneList(pGroupNode);

  nodesRewriteExprsPostOrder(groupNew, doTranslateTagExpr, &mr);
  char* isNull = (char*)keyBuf;
  char* pStart = (char*)keyBuf + sizeof(int8_t) * LIST_LENGTH(pGroupNode);

  SNode*  pNode;
  int32_t index = 0;
  FOREACH(pNode, groupNew) {
    SNode*  pNew = NULL;
    int32_t code = scalarCalculateConstants(pNode, &pNew);
    if (TSDB_CODE_SUCCESS == code) {
      REPLACE_NODE(pNew);
    } else {
      nodesDestroyList(groupNew);
      pAPI->metaReaderFn.clearReader(&mr);
      return code;
    }

    ASSERT(nodeType(pNew) == QUERY_NODE_VALUE);
    SValueNode* pValue = (SValueNode*)pNew;

    if (pValue->node.resType.type == TSDB_DATA_TYPE_NULL || pValue->isNull) {
      isNull[index++] = 1;
      continue;
    } else {
      isNull[index++] = 0;
      char* data = nodesGetValueFromNode(pValue);
      if (pValue->node.resType.type == TSDB_DATA_TYPE_JSON) {
        if (tTagIsJson(data)) {
          terrno = TSDB_CODE_QRY_JSON_IN_GROUP_ERROR;
          nodesDestroyList(groupNew);
          pAPI->metaReaderFn.clearReader(&mr);
          return terrno;
        }
        int32_t len = getJsonValueLen(data);
        memcpy(pStart, data, len);
        pStart += len;
      } else if (IS_VAR_DATA_TYPE(pValue->node.resType.type)) {
        memcpy(pStart, data, varDataTLen(data));
        pStart += varDataTLen(data);
      } else {
        memcpy(pStart, data, pValue->node.resType.bytes);
        pStart += pValue->node.resType.bytes;
      }
    }
  }

  int32_t len = (int32_t)(pStart - (char*)keyBuf);
  *pGroupId = calcGroupId(keyBuf, len);

  nodesDestroyList(groupNew);
  pAPI->metaReaderFn.clearReader(&mr);
  return TSDB_CODE_SUCCESS;
}

SArray* makeColumnArrayFromList(SNodeList* pNodeList) {
  if (!pNodeList) {
    return NULL;
  }

  size_t  numOfCols = LIST_LENGTH(pNodeList);
  SArray* pList = taosArrayInit(numOfCols, sizeof(SColumn));
  if (pList == NULL) {
    terrno = TSDB_CODE_OUT_OF_MEMORY;
    return NULL;
  }

  for (int32_t i = 0; i < numOfCols; ++i) {
    SColumnNode* pColNode = (SColumnNode*)nodesListGetNode(pNodeList, i);

    // todo extract method
    SColumn c = {0};
    c.slotId = pColNode->slotId;
    c.colId = pColNode->colId;
    c.type = pColNode->node.resType.type;
    c.bytes = pColNode->node.resType.bytes;
    c.precision = pColNode->node.resType.precision;
    c.scale = pColNode->node.resType.scale;

    taosArrayPush(pList, &c);
  }

  return pList;
}

int32_t extractColMatchInfo(SNodeList* pNodeList, SDataBlockDescNode* pOutputNodeList, int32_t* numOfOutputCols,
                            int32_t type, SColMatchInfo* pMatchInfo) {
  size_t  numOfCols = LIST_LENGTH(pNodeList);
  int32_t code = 0;

  pMatchInfo->matchType = type;

  SArray* pList = taosArrayInit(numOfCols, sizeof(SColMatchItem));
  if (pList == NULL) {
    code = TSDB_CODE_OUT_OF_MEMORY;
    return code;
  }

  for (int32_t i = 0; i < numOfCols; ++i) {
    STargetNode* pNode = (STargetNode*)nodesListGetNode(pNodeList, i);
    if (nodeType(pNode->pExpr) == QUERY_NODE_COLUMN) {
      SColumnNode* pColNode = (SColumnNode*)pNode->pExpr;

      SColMatchItem c = {.needOutput = true};
      c.colId = pColNode->colId;
      c.srcSlotId = pColNode->slotId;
      c.dstSlotId = pNode->slotId;
      c.isPk = pColNode->isPk;
      c.dataType = pColNode->node.resType;
      taosArrayPush(pList, &c);
    }
  }

  // set the output flag for each column in SColMatchInfo, according to the
  *numOfOutputCols = 0;
  int32_t num = LIST_LENGTH(pOutputNodeList->pSlots);
  for (int32_t i = 0; i < num; ++i) {
    SSlotDescNode* pNode = (SSlotDescNode*)nodesListGetNode(pOutputNodeList->pSlots, i);

    // todo: add reserve flag check
    // it is a column reserved for the arithmetic expression calculation
    if (pNode->slotId >= numOfCols) {
      (*numOfOutputCols) += 1;
      continue;
    }

    SColMatchItem* info = NULL;
    for (int32_t j = 0; j < taosArrayGetSize(pList); ++j) {
      info = taosArrayGet(pList, j);
      if (info->dstSlotId == pNode->slotId) {
        break;
      }
    }

    if (pNode->output) {
      (*numOfOutputCols) += 1;
    } else if (info != NULL) {
      // select distinct tbname from stb where tbname='abc';
      info->needOutput = false;
    }
  }

  pMatchInfo->pList = pList;
  return code;
}

static SResSchema createResSchema(int32_t type, int32_t bytes, int32_t slotId, int32_t scale, int32_t precision,
                                  const char* name) {
  SResSchema s = {0};
  s.scale = scale;
  s.type = type;
  s.bytes = bytes;
  s.slotId = slotId;
  s.precision = precision;
  tstrncpy(s.name, name, tListLen(s.name));

  return s;
}

static SColumn* createColumn(int32_t blockId, int32_t slotId, int32_t colId, SDataType* pType, EColumnType colType) {
  SColumn* pCol = taosMemoryCalloc(1, sizeof(SColumn));
  if (pCol == NULL) {
    terrno = TSDB_CODE_OUT_OF_MEMORY;
    return NULL;
  }

  pCol->slotId = slotId;
  pCol->colId = colId;
  pCol->bytes = pType->bytes;
  pCol->type = pType->type;
  pCol->scale = pType->scale;
  pCol->precision = pType->precision;
  pCol->dataBlockId = blockId;
  pCol->colType = colType;
  return pCol;
}

void createExprFromOneNode(SExprInfo* pExp, SNode* pNode, int16_t slotId) {
  pExp->pExpr = taosMemoryCalloc(1, sizeof(tExprNode));
  pExp->pExpr->_function.num = 1;
  pExp->pExpr->_function.functionId = -1;

  int32_t type = nodeType(pNode);
  // it is a project query, or group by column
  if (type == QUERY_NODE_COLUMN) {
    pExp->pExpr->nodeType = QUERY_NODE_COLUMN;
    SColumnNode* pColNode = (SColumnNode*)pNode;

    pExp->base.pParam = taosMemoryCalloc(1, sizeof(SFunctParam));
    pExp->base.numOfParams = 1;

    SDataType* pType = &pColNode->node.resType;
    pExp->base.resSchema =
        createResSchema(pType->type, pType->bytes, slotId, pType->scale, pType->precision, pColNode->colName);
    pExp->base.pParam[0].pCol =
        createColumn(pColNode->dataBlockId, pColNode->slotId, pColNode->colId, pType, pColNode->colType);
    pExp->base.pParam[0].type = FUNC_PARAM_TYPE_COLUMN;
  } else if (type == QUERY_NODE_VALUE) {
    pExp->pExpr->nodeType = QUERY_NODE_VALUE;
    SValueNode* pValNode = (SValueNode*)pNode;

    pExp->base.pParam = taosMemoryCalloc(1, sizeof(SFunctParam));
    pExp->base.numOfParams = 1;

    SDataType* pType = &pValNode->node.resType;
    pExp->base.resSchema =
        createResSchema(pType->type, pType->bytes, slotId, pType->scale, pType->precision, pValNode->node.aliasName);
    pExp->base.pParam[0].type = FUNC_PARAM_TYPE_VALUE;
    nodesValueNodeToVariant(pValNode, &pExp->base.pParam[0].param);
  } else if (type == QUERY_NODE_FUNCTION) {
    pExp->pExpr->nodeType = QUERY_NODE_FUNCTION;
    SFunctionNode* pFuncNode = (SFunctionNode*)pNode;

    SDataType* pType = &pFuncNode->node.resType;
    pExp->base.resSchema =
        createResSchema(pType->type, pType->bytes, slotId, pType->scale, pType->precision, pFuncNode->node.aliasName);

    tExprNode* pExprNode = pExp->pExpr;

    pExprNode->_function.functionId = pFuncNode->funcId;
    pExprNode->_function.pFunctNode = pFuncNode;
    pExprNode->_function.functionType = pFuncNode->funcType;

    tstrncpy(pExprNode->_function.functionName, pFuncNode->functionName, tListLen(pExprNode->_function.functionName));

#if 1
    // todo refactor: add the parameter for tbname function
    const char* name = "tbname";
    int32_t     len = strlen(name);

    if (!pFuncNode->pParameterList && (memcmp(pExprNode->_function.functionName, name, len) == 0) &&
        pExprNode->_function.functionName[len] == 0) {
      pFuncNode->pParameterList = nodesMakeList();
      SValueNode* res = (SValueNode*)nodesMakeNode(QUERY_NODE_VALUE);
      if (NULL == res) {  // todo handle error
      } else {
        res->node.resType = (SDataType){.bytes = sizeof(int64_t), .type = TSDB_DATA_TYPE_BIGINT};
        nodesListAppend(pFuncNode->pParameterList, (SNode*)res);
      }
    }
#endif

    int32_t numOfParam = LIST_LENGTH(pFuncNode->pParameterList);

    pExp->base.pParam = taosMemoryCalloc(numOfParam, sizeof(SFunctParam));
    pExp->base.numOfParams = numOfParam;

    for (int32_t j = 0; j < numOfParam; ++j) {
      SNode* p1 = nodesListGetNode(pFuncNode->pParameterList, j);
      if (p1->type == QUERY_NODE_COLUMN) {
        SColumnNode* pcn = (SColumnNode*)p1;

        pExp->base.pParam[j].type = FUNC_PARAM_TYPE_COLUMN;
        pExp->base.pParam[j].pCol =
            createColumn(pcn->dataBlockId, pcn->slotId, pcn->colId, &pcn->node.resType, pcn->colType);
      } else if (p1->type == QUERY_NODE_VALUE) {
        SValueNode* pvn = (SValueNode*)p1;
        pExp->base.pParam[j].type = FUNC_PARAM_TYPE_VALUE;
        nodesValueNodeToVariant(pvn, &pExp->base.pParam[j].param);
      }
    }
  } else if (type == QUERY_NODE_OPERATOR) {
    pExp->pExpr->nodeType = QUERY_NODE_OPERATOR;
    SOperatorNode* pOpNode = (SOperatorNode*)pNode;

    pExp->base.pParam = taosMemoryCalloc(1, sizeof(SFunctParam));
    pExp->base.numOfParams = 1;

    SDataType* pType = &pOpNode->node.resType;
    pExp->base.resSchema =
        createResSchema(pType->type, pType->bytes, slotId, pType->scale, pType->precision, pOpNode->node.aliasName);
    pExp->pExpr->_optrRoot.pRootNode = pNode;
  } else if (type == QUERY_NODE_CASE_WHEN) {
    pExp->pExpr->nodeType = QUERY_NODE_OPERATOR;
    SCaseWhenNode* pCaseNode = (SCaseWhenNode*)pNode;

    pExp->base.pParam = taosMemoryCalloc(1, sizeof(SFunctParam));
    pExp->base.numOfParams = 1;

    SDataType* pType = &pCaseNode->node.resType;
    pExp->base.resSchema =
        createResSchema(pType->type, pType->bytes, slotId, pType->scale, pType->precision, pCaseNode->node.aliasName);
    pExp->pExpr->_optrRoot.pRootNode = pNode;
  } else {
    ASSERT(0);
  }
}

void createExprFromTargetNode(SExprInfo* pExp, STargetNode* pTargetNode) {
  createExprFromOneNode(pExp, pTargetNode->pExpr, pTargetNode->slotId);
}

SExprInfo* createExpr(SNodeList* pNodeList, int32_t* numOfExprs) {
  *numOfExprs = LIST_LENGTH(pNodeList);
  SExprInfo* pExprs = taosMemoryCalloc(*numOfExprs, sizeof(SExprInfo));

  for (int32_t i = 0; i < (*numOfExprs); ++i) {
    SExprInfo* pExp = &pExprs[i];
    createExprFromOneNode(pExp, nodesListGetNode(pNodeList, i), i + UD_TAG_COLUMN_INDEX);
  }

  return pExprs;
}

SExprInfo* createExprInfo(SNodeList* pNodeList, SNodeList* pGroupKeys, int32_t* numOfExprs) {
  int32_t numOfFuncs = LIST_LENGTH(pNodeList);
  int32_t numOfGroupKeys = 0;
  if (pGroupKeys != NULL) {
    numOfGroupKeys = LIST_LENGTH(pGroupKeys);
  }

  *numOfExprs = numOfFuncs + numOfGroupKeys;
  if (*numOfExprs == 0) {
    return NULL;
  }

  SExprInfo* pExprs = taosMemoryCalloc(*numOfExprs, sizeof(SExprInfo));

  for (int32_t i = 0; i < (*numOfExprs); ++i) {
    STargetNode* pTargetNode = NULL;
    if (i < numOfFuncs) {
      pTargetNode = (STargetNode*)nodesListGetNode(pNodeList, i);
    } else {
      pTargetNode = (STargetNode*)nodesListGetNode(pGroupKeys, i - numOfFuncs);
    }

    SExprInfo* pExp = &pExprs[i];
    createExprFromTargetNode(pExp, pTargetNode);
  }

  return pExprs;
}

// set the output buffer for the selectivity + tag query
static int32_t setSelectValueColumnInfo(SqlFunctionCtx* pCtx, int32_t numOfOutput) {
  int32_t num = 0;

  SqlFunctionCtx*  p = NULL;
  SqlFunctionCtx** pValCtx = taosMemoryCalloc(numOfOutput, POINTER_BYTES);
  if (pValCtx == NULL) {
    return TSDB_CODE_OUT_OF_MEMORY;
  }

  SHashObj* pSelectFuncs = taosHashInit(8, taosGetDefaultHashFunction(TSDB_DATA_TYPE_BINARY), false, HASH_ENTRY_LOCK);
  for (int32_t i = 0; i < numOfOutput; ++i) {
    const char* pName = pCtx[i].pExpr->pExpr->_function.functionName;
    if ((strcmp(pName, "_select_value") == 0) || (strcmp(pName, "_group_key") == 0)) {
      pValCtx[num++] = &pCtx[i];
    } else if (fmIsSelectFunc(pCtx[i].functionId)) {
      void* data = taosHashGet(pSelectFuncs, pName, strlen(pName));
      if (taosHashGetSize(pSelectFuncs) != 0 && data == NULL) {
        p = NULL;
        break;
      } else {
        taosHashPut(pSelectFuncs, pName, strlen(pName), &num, sizeof(num));
        p = &pCtx[i];
      }
    }
  }
  taosHashCleanup(pSelectFuncs);

  if (p != NULL) {
    p->subsidiaries.pCtx = pValCtx;
    p->subsidiaries.num = num;
  } else {
    taosMemoryFreeClear(pValCtx);
  }

  return TSDB_CODE_SUCCESS;
}

SqlFunctionCtx* createSqlFunctionCtx(SExprInfo* pExprInfo, int32_t numOfOutput, int32_t** rowEntryInfoOffset,
                                     SFunctionStateStore* pStore) {
  SqlFunctionCtx* pFuncCtx = (SqlFunctionCtx*)taosMemoryCalloc(numOfOutput, sizeof(SqlFunctionCtx));
  if (pFuncCtx == NULL) {
    return NULL;
  }

  *rowEntryInfoOffset = taosMemoryCalloc(numOfOutput, sizeof(int32_t));
  if (*rowEntryInfoOffset == 0) {
    taosMemoryFreeClear(pFuncCtx);
    return NULL;
  }

  for (int32_t i = 0; i < numOfOutput; ++i) {
    SExprInfo* pExpr = &pExprInfo[i];

    SExprBasicInfo* pFunct = &pExpr->base;
    SqlFunctionCtx* pCtx = &pFuncCtx[i];

    pCtx->functionId = -1;
    pCtx->pExpr = pExpr;

    if (pExpr->pExpr->nodeType == QUERY_NODE_FUNCTION) {
      SFuncExecEnv env = {0};
      pCtx->functionId = pExpr->pExpr->_function.pFunctNode->funcId;
      pCtx->isPseudoFunc = fmIsWindowPseudoColumnFunc(pCtx->functionId);
      pCtx->isNotNullFunc = fmIsNotNullOutputFunc(pCtx->functionId);

      if (fmIsAggFunc(pCtx->functionId) || fmIsIndefiniteRowsFunc(pCtx->functionId)) {
        bool isUdaf = fmIsUserDefinedFunc(pCtx->functionId);
        if (!isUdaf) {
          fmGetFuncExecFuncs(pCtx->functionId, &pCtx->fpSet);
        } else {
          char* udfName = pExpr->pExpr->_function.pFunctNode->functionName;
          pCtx->udfName = taosStrdup(udfName);
          fmGetUdafExecFuncs(pCtx->functionId, &pCtx->fpSet);
        }
        pCtx->fpSet.getEnv(pExpr->pExpr->_function.pFunctNode, &env);
      } else {
        fmGetScalarFuncExecFuncs(pCtx->functionId, &pCtx->sfp);
        if (pCtx->sfp.getEnv != NULL) {
          pCtx->sfp.getEnv(pExpr->pExpr->_function.pFunctNode, &env);
        }
      }
      pCtx->resDataInfo.interBufSize = env.calcMemSize;
    } else if (pExpr->pExpr->nodeType == QUERY_NODE_COLUMN || pExpr->pExpr->nodeType == QUERY_NODE_OPERATOR ||
               pExpr->pExpr->nodeType == QUERY_NODE_VALUE) {
      // for simple column, the result buffer needs to hold at least one element.
      pCtx->resDataInfo.interBufSize = pFunct->resSchema.bytes;
    }

    pCtx->input.numOfInputCols = pFunct->numOfParams;
    pCtx->input.pData = taosMemoryCalloc(pFunct->numOfParams, POINTER_BYTES);
    pCtx->input.pColumnDataAgg = taosMemoryCalloc(pFunct->numOfParams, POINTER_BYTES);

    pCtx->pTsOutput = NULL;
    pCtx->resDataInfo.bytes = pFunct->resSchema.bytes;
    pCtx->resDataInfo.type = pFunct->resSchema.type;
    pCtx->order = TSDB_ORDER_ASC;
    pCtx->start.key = INT64_MIN;
    pCtx->end.key = INT64_MIN;
    pCtx->numOfParams = pExpr->base.numOfParams;
    pCtx->param = pFunct->pParam;
    pCtx->saveHandle.currentPage = -1;
    pCtx->pStore = pStore;
  }

  for (int32_t i = 1; i < numOfOutput; ++i) {
    (*rowEntryInfoOffset)[i] = (int32_t)((*rowEntryInfoOffset)[i - 1] + sizeof(SResultRowEntryInfo) +
                                         pFuncCtx[i - 1].resDataInfo.interBufSize);
  }

  setSelectValueColumnInfo(pFuncCtx, numOfOutput);
  return pFuncCtx;
}

// NOTE: sources columns are more than the destination SSDatablock columns.
// doFilter in table scan needs every column even its output is false
void relocateColumnData(SSDataBlock* pBlock, const SArray* pColMatchInfo, SArray* pCols, bool outputEveryColumn) {
  size_t numOfSrcCols = taosArrayGetSize(pCols);

  int32_t i = 0, j = 0;
  while (i < numOfSrcCols && j < taosArrayGetSize(pColMatchInfo)) {
    SColumnInfoData* p = taosArrayGet(pCols, i);
    SColMatchItem*   pmInfo = taosArrayGet(pColMatchInfo, j);

    if (p->info.colId == pmInfo->colId) {
      SColumnInfoData* pDst = taosArrayGet(pBlock->pDataBlock, pmInfo->dstSlotId);
      colDataAssign(pDst, p, pBlock->info.rows, &pBlock->info);
      i++;
      j++;
    } else if (p->info.colId < pmInfo->colId) {
      i++;
    } else {
      ASSERT(0);
    }
  }
}

SInterval extractIntervalInfo(const STableScanPhysiNode* pTableScanNode) {
  SInterval interval = {
      .interval = pTableScanNode->interval,
      .sliding = pTableScanNode->sliding,
      .intervalUnit = pTableScanNode->intervalUnit,
      .slidingUnit = pTableScanNode->slidingUnit,
      .offset = pTableScanNode->offset,
      .precision = pTableScanNode->scan.node.pOutputDataBlockDesc->precision,
  };

  return interval;
}

SColumn extractColumnFromColumnNode(SColumnNode* pColNode) {
  SColumn c = {0};

  c.slotId = pColNode->slotId;
  c.colId = pColNode->colId;
  c.type = pColNode->node.resType.type;
  c.bytes = pColNode->node.resType.bytes;
  c.scale = pColNode->node.resType.scale;
  c.precision = pColNode->node.resType.precision;
  return c;
}

int32_t initQueryTableDataCond(SQueryTableDataCond* pCond, const STableScanPhysiNode* pTableScanNode,
                               const SReadHandle* readHandle) {
  pCond->order = pTableScanNode->scanSeq[0] > 0 ? TSDB_ORDER_ASC : TSDB_ORDER_DESC;
  pCond->numOfCols = LIST_LENGTH(pTableScanNode->scan.pScanCols);

  pCond->colList = taosMemoryCalloc(pCond->numOfCols, sizeof(SColumnInfo));
  pCond->pSlotList = taosMemoryMalloc(sizeof(int32_t) * pCond->numOfCols);
  if (pCond->colList == NULL || pCond->pSlotList == NULL) {
    terrno = TSDB_CODE_OUT_OF_MEMORY;
    taosMemoryFreeClear(pCond->colList);
    taosMemoryFreeClear(pCond->pSlotList);
    return terrno;
  }

  // TODO: get it from stable scan node
  pCond->twindows = pTableScanNode->scanRange;
  pCond->suid = pTableScanNode->scan.suid;
  pCond->type = TIMEWINDOW_RANGE_CONTAINED;
  pCond->startVersion = -1;
  pCond->endVersion = -1;
  pCond->skipRollup = readHandle->skipRollup;

  // allowed read stt file optimization mode
  pCond->notLoadData = (pTableScanNode->dataRequired == FUNC_DATA_REQUIRED_NOT_LOAD) &&
                       (pTableScanNode->scan.node.pConditions == NULL) && (pTableScanNode->interval == 0);

  int32_t j = 0;
  for (int32_t i = 0; i < pCond->numOfCols; ++i) {
    STargetNode* pNode = (STargetNode*)nodesListGetNode(pTableScanNode->scan.pScanCols, i);
    SColumnNode* pColNode = (SColumnNode*)pNode->pExpr;
    if (pColNode->colType == COLUMN_TYPE_TAG) {
      continue;
    }

    pCond->colList[j].type = pColNode->node.resType.type;
    pCond->colList[j].bytes = pColNode->node.resType.bytes;
    pCond->colList[j].colId = pColNode->colId;
    pCond->colList[j].pk = pColNode->isPk;

    pCond->pSlotList[j] = pNode->slotId;
    j += 1;
  }

  pCond->numOfCols = j;
  return TSDB_CODE_SUCCESS;
}

void cleanupQueryTableDataCond(SQueryTableDataCond* pCond) {
  taosMemoryFreeClear(pCond->colList);
  taosMemoryFreeClear(pCond->pSlotList);
}

int32_t convertFillType(int32_t mode) {
  int32_t type = TSDB_FILL_NONE;
  switch (mode) {
    case FILL_MODE_PREV:
      type = TSDB_FILL_PREV;
      break;
    case FILL_MODE_NONE:
      type = TSDB_FILL_NONE;
      break;
    case FILL_MODE_NULL:
      type = TSDB_FILL_NULL;
      break;
    case FILL_MODE_NULL_F:
      type = TSDB_FILL_NULL_F;
      break;
    case FILL_MODE_NEXT:
      type = TSDB_FILL_NEXT;
      break;
    case FILL_MODE_VALUE:
      type = TSDB_FILL_SET_VALUE;
      break;
    case FILL_MODE_VALUE_F:
      type = TSDB_FILL_SET_VALUE_F;
      break;
    case FILL_MODE_LINEAR:
      type = TSDB_FILL_LINEAR;
      break;
    default:
      type = TSDB_FILL_NONE;
  }

  return type;
}

void getInitialStartTimeWindow(SInterval* pInterval, TSKEY ts, STimeWindow* w, bool ascQuery) {
  if (ascQuery) {
    *w = getAlignQueryTimeWindow(pInterval, ts);
  } else {
    // the start position of the first time window in the endpoint that spreads beyond the queried last timestamp
    *w = getAlignQueryTimeWindow(pInterval, ts);

    int64_t key = w->skey;
    while (key < ts) {  // moving towards end
      key = taosTimeAdd(key, pInterval->sliding, pInterval->slidingUnit, pInterval->precision);
      if (key > ts) {
        break;
      }

      w->skey = key;
    }
  }
}

static STimeWindow doCalculateTimeWindow(int64_t ts, SInterval* pInterval) {
  STimeWindow w = {0};

  w.skey = taosTimeTruncate(ts, pInterval);
  w.ekey = taosTimeGetIntervalEnd(w.skey, pInterval);
  return w;
}

STimeWindow getFirstQualifiedTimeWindow(int64_t ts, STimeWindow* pWindow, SInterval* pInterval, int32_t order) {
  int32_t factor = (order == TSDB_ORDER_ASC) ? -1 : 1;

  STimeWindow win = *pWindow;
  STimeWindow save = win;
  while (win.skey <= ts && win.ekey >= ts) {
    save = win;
    win.skey = taosTimeAdd(win.skey, factor * pInterval->sliding, pInterval->slidingUnit, pInterval->precision);
    win.ekey = taosTimeAdd(win.ekey, factor * pInterval->sliding, pInterval->slidingUnit, pInterval->precision);
  }

  return save;
}

// get the correct time window according to the handled timestamp
// todo refactor
STimeWindow getActiveTimeWindow(SDiskbasedBuf* pBuf, SResultRowInfo* pResultRowInfo, int64_t ts, SInterval* pInterval,
                                int32_t order) {
  STimeWindow w = {0};
  if (pResultRowInfo->cur.pageId == -1) {  // the first window, from the previous stored value
    getInitialStartTimeWindow(pInterval, ts, &w, (order == TSDB_ORDER_ASC));
    w.ekey = taosTimeGetIntervalEnd(w.skey, pInterval);
    return w;
  }

  SResultRow* pRow = getResultRowByPos(pBuf, &pResultRowInfo->cur, false);
  if (pRow) {
    w = pRow->win;
  }

  // in case of typical time window, we can calculate time window directly.
  if (w.skey > ts || w.ekey < ts) {
    w = doCalculateTimeWindow(ts, pInterval);
  }

  if (pInterval->interval != pInterval->sliding) {
    // it is an sliding window query, in which sliding value is not equalled to
    // interval value, and we need to find the first qualified time window.
    w = getFirstQualifiedTimeWindow(ts, &w, pInterval, order);
  }

  return w;
}

void getNextTimeWindow(const SInterval* pInterval, STimeWindow* tw, int32_t order) {
  int64_t slidingStart = 0;
  if (pInterval->offset > 0) {
    slidingStart = taosTimeAdd(tw->skey, -1 * pInterval->offset, pInterval->offsetUnit, pInterval->precision);
  } else {
    slidingStart = tw->skey;
  }
  int32_t factor = GET_FORWARD_DIRECTION_FACTOR(order);
  slidingStart = taosTimeAdd(slidingStart, factor * pInterval->sliding, pInterval->slidingUnit, pInterval->precision);
  tw->skey = taosTimeAdd(slidingStart, pInterval->offset, pInterval->offsetUnit, pInterval->precision);
  int64_t slidingEnd =
      taosTimeAdd(slidingStart, pInterval->interval, pInterval->intervalUnit, pInterval->precision) - 1;
  tw->ekey = taosTimeAdd(slidingEnd, pInterval->offset, pInterval->offsetUnit, pInterval->precision);
}

bool hasLimitOffsetInfo(SLimitInfo* pLimitInfo) {
  return (pLimitInfo->limit.limit != -1 || pLimitInfo->limit.offset != -1 || pLimitInfo->slimit.limit != -1 ||
          pLimitInfo->slimit.offset != -1);
}

bool hasSlimitOffsetInfo(SLimitInfo* pLimitInfo) {
  return (pLimitInfo->slimit.limit != -1 || pLimitInfo->slimit.offset != -1);
}

void initLimitInfo(const SNode* pLimit, const SNode* pSLimit, SLimitInfo* pLimitInfo) {
  SLimit limit = {.limit = getLimit(pLimit), .offset = getOffset(pLimit)};
  SLimit slimit = {.limit = getLimit(pSLimit), .offset = getOffset(pSLimit)};

  pLimitInfo->limit = limit;
  pLimitInfo->slimit = slimit;
  pLimitInfo->remainOffset = limit.offset;
  pLimitInfo->remainGroupOffset = slimit.offset;
}

void resetLimitInfoForNextGroup(SLimitInfo* pLimitInfo) {
  pLimitInfo->numOfOutputRows = 0;
  pLimitInfo->remainOffset = pLimitInfo->limit.offset;
}

uint64_t tableListGetSize(const STableListInfo* pTableList) {
  ASSERT(taosArrayGetSize(pTableList->pTableList) == taosHashGetSize(pTableList->map));
  return taosArrayGetSize(pTableList->pTableList);
}

uint64_t tableListGetSuid(const STableListInfo* pTableList) { return pTableList->idInfo.suid; }

STableKeyInfo* tableListGetInfo(const STableListInfo* pTableList, int32_t index) {
  if (taosArrayGetSize(pTableList->pTableList) == 0) {
    return NULL;
  }

  return taosArrayGet(pTableList->pTableList, index);
}

int32_t tableListFind(const STableListInfo* pTableList, uint64_t uid, int32_t startIndex) {
  int32_t numOfTables = taosArrayGetSize(pTableList->pTableList);
  if (startIndex >= numOfTables) {
    return -1;
  }

  for (int32_t i = startIndex; i < numOfTables; ++i) {
    STableKeyInfo* p = taosArrayGet(pTableList->pTableList, i);
    if (p->uid == uid) {
      return i;
    }
  }
  return -1;
}

void tableListGetSourceTableInfo(const STableListInfo* pTableList, uint64_t* psuid, uint64_t* uid, int32_t* type) {
  *psuid = pTableList->idInfo.suid;
  *uid = pTableList->idInfo.uid;
  *type = pTableList->idInfo.tableType;
}

uint64_t tableListGetTableGroupId(const STableListInfo* pTableList, uint64_t tableUid) {
  int32_t* slot = taosHashGet(pTableList->map, &tableUid, sizeof(tableUid));
  ASSERT(pTableList->map != NULL && slot != NULL);

  STableKeyInfo* pKeyInfo = taosArrayGet(pTableList->pTableList, *slot);
  ASSERT(pKeyInfo->uid == tableUid);

  return pKeyInfo->groupId;
}

// TODO handle the group offset info, fix it, the rule of group output will be broken by this function
int32_t tableListAddTableInfo(STableListInfo* pTableList, uint64_t uid, uint64_t gid) {
  if (pTableList->map == NULL) {
    pTableList->map = taosHashInit(32, taosGetDefaultHashFunction(TSDB_DATA_TYPE_BINARY), false, HASH_ENTRY_LOCK);
  }

  STableKeyInfo keyInfo = {.uid = uid, .groupId = gid};
  taosArrayPush(pTableList->pTableList, &keyInfo);

  int32_t slot = (int32_t)taosArrayGetSize(pTableList->pTableList) - 1;
  taosHashPut(pTableList->map, &uid, sizeof(uid), &slot, sizeof(slot));

  qDebug("uid:%" PRIu64 ", groupId:%" PRIu64 " added into table list, slot:%d, total:%d", uid, gid, slot, slot + 1);
  return TSDB_CODE_SUCCESS;
}

int32_t tableListGetGroupList(const STableListInfo* pTableList, int32_t ordinalGroupIndex, STableKeyInfo** pKeyInfo,
                              int32_t* size) {
  int32_t totalGroups = tableListGetOutputGroups(pTableList);
  int32_t numOfTables = tableListGetSize(pTableList);

  if (ordinalGroupIndex < 0 || ordinalGroupIndex >= totalGroups) {
    return TSDB_CODE_INVALID_PARA;
  }

  // here handle two special cases:
  // 1. only one group exists, and 2. one table exists for each group.
  if (totalGroups == 1) {
    *size = numOfTables;
    *pKeyInfo = (*size == 0) ? NULL : taosArrayGet(pTableList->pTableList, 0);
    return TSDB_CODE_SUCCESS;
  } else if (totalGroups == numOfTables) {
    *size = 1;
    *pKeyInfo = taosArrayGet(pTableList->pTableList, ordinalGroupIndex);
    return TSDB_CODE_SUCCESS;
  }

  int32_t offset = pTableList->groupOffset[ordinalGroupIndex];
  if (ordinalGroupIndex < totalGroups - 1) {
    *size = pTableList->groupOffset[ordinalGroupIndex + 1] - offset;
  } else {
    *size = numOfTables - offset;
  }

  *pKeyInfo = taosArrayGet(pTableList->pTableList, offset);
  return TSDB_CODE_SUCCESS;
}

int32_t tableListGetOutputGroups(const STableListInfo* pTableList) { return pTableList->numOfOuputGroups; }

bool oneTableForEachGroup(const STableListInfo* pTableList) { return pTableList->oneTableForEachGroup; }

STableListInfo* tableListCreate() {
  STableListInfo* pListInfo = taosMemoryCalloc(1, sizeof(STableListInfo));
  if (pListInfo == NULL) {
    terrno = TSDB_CODE_OUT_OF_MEMORY;
    return NULL;
  }
  pListInfo->remainGroups = NULL;

  pListInfo->pTableList = taosArrayInit(4, sizeof(STableKeyInfo));
  if (pListInfo->pTableList == NULL) {
    goto _error;
  }

  pListInfo->map = taosHashInit(1024, taosGetDefaultHashFunction(TSDB_DATA_TYPE_BIGINT), false, HASH_ENTRY_LOCK);
  if (pListInfo->map == NULL) {
    goto _error;
  }

  pListInfo->numOfOuputGroups = 1;
  return pListInfo;

_error:
  tableListDestroy(pListInfo);
  terrno = TSDB_CODE_OUT_OF_MEMORY;
  return NULL;
}

void* tableListDestroy(STableListInfo* pTableListInfo) {
  if (pTableListInfo == NULL) {
    return NULL;
  }

  pTableListInfo->pTableList = taosArrayDestroy(pTableListInfo->pTableList);
  taosMemoryFreeClear(pTableListInfo->groupOffset);

  taosHashCleanup(pTableListInfo->map);
  taosHashCleanup(pTableListInfo->remainGroups);
  pTableListInfo->pTableList = NULL;
  pTableListInfo->map = NULL;
  taosMemoryFree(pTableListInfo);
  return NULL;
}

void tableListClear(STableListInfo* pTableListInfo) {
  if (pTableListInfo == NULL) {
    return;
  }

  taosArrayClear(pTableListInfo->pTableList);
  taosHashClear(pTableListInfo->map);
  taosHashClear(pTableListInfo->remainGroups);
  taosMemoryFree(pTableListInfo->groupOffset);
  pTableListInfo->numOfOuputGroups = 1;
  pTableListInfo->oneTableForEachGroup = false;
}

static int32_t orderbyGroupIdComparFn(const void* p1, const void* p2) {
  STableKeyInfo* pInfo1 = (STableKeyInfo*)p1;
  STableKeyInfo* pInfo2 = (STableKeyInfo*)p2;

  if (pInfo1->groupId == pInfo2->groupId) {
    return 0;
  } else {
    return pInfo1->groupId < pInfo2->groupId ? -1 : 1;
  }
}

static int32_t sortTableGroup(STableListInfo* pTableListInfo) {
  taosArraySort(pTableListInfo->pTableList, orderbyGroupIdComparFn);
  int32_t size = taosArrayGetSize(pTableListInfo->pTableList);

  SArray* pList = taosArrayInit(4, sizeof(int32_t));

  STableKeyInfo* pInfo = taosArrayGet(pTableListInfo->pTableList, 0);
  uint64_t       gid = pInfo->groupId;

  int32_t start = 0;
  taosArrayPush(pList, &start);

  for (int32_t i = 1; i < size; ++i) {
    pInfo = taosArrayGet(pTableListInfo->pTableList, i);
    if (pInfo->groupId != gid) {
      taosArrayPush(pList, &i);
      gid = pInfo->groupId;
    }
  }

  pTableListInfo->numOfOuputGroups = taosArrayGetSize(pList);
  pTableListInfo->groupOffset = taosMemoryMalloc(sizeof(int32_t) * pTableListInfo->numOfOuputGroups);
  if (pTableListInfo->groupOffset == NULL) {
    taosArrayDestroy(pList);
    return TSDB_CODE_OUT_OF_MEMORY;
  }

  memcpy(pTableListInfo->groupOffset, taosArrayGet(pList, 0), sizeof(int32_t) * pTableListInfo->numOfOuputGroups);
  taosArrayDestroy(pList);
  return TSDB_CODE_SUCCESS;
}

int32_t buildGroupIdMapForAllTables(STableListInfo* pTableListInfo, SReadHandle* pHandle, SScanPhysiNode* pScanNode,
                                    SNodeList* group, bool groupSort, uint8_t* digest, SStorageAPI* pAPI) {
  int32_t code = TSDB_CODE_SUCCESS;

  bool   groupByTbname = groupbyTbname(group);
  size_t numOfTables = taosArrayGetSize(pTableListInfo->pTableList);
  if (!numOfTables) {
    return code;
  }
  if (group == NULL || groupByTbname) {
    for (int32_t i = 0; i < numOfTables; i++) {
      STableKeyInfo* info = taosArrayGet(pTableListInfo->pTableList, i);
      info->groupId = groupByTbname ? info->uid : 0;
    }

    pTableListInfo->oneTableForEachGroup = groupByTbname;
    if (numOfTables == 1 && pTableListInfo->idInfo.tableType == TSDB_CHILD_TABLE) {
      pTableListInfo->oneTableForEachGroup = true;
    }

    if (groupSort && groupByTbname) {
      taosArraySort(pTableListInfo->pTableList, orderbyGroupIdComparFn);
      pTableListInfo->numOfOuputGroups = numOfTables;
    } else if (groupByTbname && pScanNode->groupOrderScan) {
      pTableListInfo->numOfOuputGroups = numOfTables;
    } else if (groupByTbname && tsCountAlwaysReturnValue && ((STableScanPhysiNode*)pScanNode)->needCountEmptyTable) {
      pTableListInfo->numOfOuputGroups = numOfTables;
    } else {
      pTableListInfo->numOfOuputGroups = 1;
    }
  } else {
    bool initRemainGroups = false;
    if (QUERY_NODE_PHYSICAL_PLAN_TABLE_SCAN == nodeType(pScanNode)) {
      STableScanPhysiNode* pTableScanNode = (STableScanPhysiNode*)pScanNode;
      if (tsCountAlwaysReturnValue && pTableScanNode->needCountEmptyTable &&
          !(groupSort || pScanNode->groupOrderScan)) {
        initRemainGroups = true;
      }
    }

    code = getColInfoResultForGroupby(pHandle->vnode, group, pTableListInfo, digest, pAPI, initRemainGroups);
    if (code != TSDB_CODE_SUCCESS) {
      return code;
    }

    if (pScanNode->groupOrderScan) pTableListInfo->numOfOuputGroups = taosArrayGetSize(pTableListInfo->pTableList);

    if (groupSort || pScanNode->groupOrderScan) {
      code = sortTableGroup(pTableListInfo);
    }
  }

  // add all table entry in the hash map
  size_t size = taosArrayGetSize(pTableListInfo->pTableList);
  for (int32_t i = 0; i < size; ++i) {
    STableKeyInfo* p = taosArrayGet(pTableListInfo->pTableList, i);
    taosHashPut(pTableListInfo->map, &p->uid, sizeof(uint64_t), &i, sizeof(int32_t));
  }

  return code;
}

int32_t createScanTableListInfo(SScanPhysiNode* pScanNode, SNodeList* pGroupTags, bool groupSort, SReadHandle* pHandle,
                                STableListInfo* pTableListInfo, SNode* pTagCond, SNode* pTagIndexCond,
                                SExecTaskInfo* pTaskInfo) {
  int64_t     st = taosGetTimestampUs();
  const char* idStr = GET_TASKID(pTaskInfo);

  if (pHandle == NULL) {
    qError("invalid handle, in creating operator tree, %s", idStr);
    return TSDB_CODE_INVALID_PARA;
  }

  uint8_t digest[17] = {0};
  int32_t code = getTableList(pHandle->vnode, pScanNode, pTagCond, pTagIndexCond, pTableListInfo, digest, idStr,
                              &pTaskInfo->storageAPI);
  if (code != TSDB_CODE_SUCCESS) {
    qError("failed to getTableList, code: %s", tstrerror(code));
    return code;
  }

  int32_t numOfTables = taosArrayGetSize(pTableListInfo->pTableList);

  int64_t st1 = taosGetTimestampUs();
  pTaskInfo->cost.extractListTime = (st1 - st) / 1000.0;
  qDebug("extract queried table list completed, %d tables, elapsed time:%.2f ms %s", numOfTables,
         pTaskInfo->cost.extractListTime, idStr);

  if (numOfTables == 0) {
    qDebug("no table qualified for query, %s" PRIx64, idStr);
    return TSDB_CODE_SUCCESS;
  }

  code = buildGroupIdMapForAllTables(pTableListInfo, pHandle, pScanNode, pGroupTags, groupSort, digest,
                                     &pTaskInfo->storageAPI);
  if (code != TSDB_CODE_SUCCESS) {
    return code;
  }

  pTaskInfo->cost.groupIdMapTime = (taosGetTimestampUs() - st1) / 1000.0;
  qDebug("generate group id map completed, elapsed time:%.2f ms %s", pTaskInfo->cost.groupIdMapTime, idStr);

  return TSDB_CODE_SUCCESS;
}

char* getStreamOpName(uint16_t opType) {
  switch (opType) {
    case QUERY_NODE_PHYSICAL_PLAN_STREAM_SCAN:
      return "stream scan";
    case QUERY_NODE_PHYSICAL_PLAN_PROJECT:
      return "project";
    case QUERY_NODE_PHYSICAL_PLAN_STREAM_INTERVAL:
      return "interval single";
    case QUERY_NODE_PHYSICAL_PLAN_STREAM_FINAL_INTERVAL:
      return "interval final";
    case QUERY_NODE_PHYSICAL_PLAN_STREAM_SEMI_INTERVAL:
      return "interval semi";
    case QUERY_NODE_PHYSICAL_PLAN_STREAM_MID_INTERVAL:
      return "interval mid";
    case QUERY_NODE_PHYSICAL_PLAN_STREAM_FILL:
      return "stream fill";
    case QUERY_NODE_PHYSICAL_PLAN_STREAM_SESSION:
      return "session single";
    case QUERY_NODE_PHYSICAL_PLAN_STREAM_SEMI_SESSION:
      return "session semi";
    case QUERY_NODE_PHYSICAL_PLAN_STREAM_FINAL_SESSION:
      return "session final";
    case QUERY_NODE_PHYSICAL_PLAN_STREAM_STATE:
      return "state single";
    case QUERY_NODE_PHYSICAL_PLAN_STREAM_PARTITION:
      return "stream partitionby";
    case QUERY_NODE_PHYSICAL_PLAN_STREAM_EVENT:
      return "stream event";
    case QUERY_NODE_PHYSICAL_PLAN_STREAM_COUNT:
      return "stream count";
  }
  return "";
}

void printDataBlock(SSDataBlock* pBlock, const char* flag, const char* taskIdStr) {
  if (!pBlock || pBlock->info.rows == 0) {
    qDebug("%s===stream===%s: Block is Null or Empty", taskIdStr, flag);
    return;
  }
  char* pBuf = NULL;
  qDebug("%s", dumpBlockData(pBlock, flag, &pBuf, taskIdStr));
  taosMemoryFree(pBuf);
}

void printSpecDataBlock(SSDataBlock* pBlock, const char* flag, const char* opStr, const char* taskIdStr) {
  if (!pBlock) {
    qDebug("%s===stream===%s %s: Block is Null", taskIdStr, flag, opStr);
    return;
  } else if (pBlock->info.rows == 0) {
    qDebug("%s===stream===%s %s: Block is Empty. block type %d", taskIdStr, flag, opStr, pBlock->info.type);
    return;
  }
  if (qDebugFlag & DEBUG_DEBUG) {
    char* pBuf = NULL;
    char  flagBuf[64];
    snprintf(flagBuf, sizeof(flagBuf), "%s %s", flag, opStr);
    qDebug("%s", dumpBlockData(pBlock, flagBuf, &pBuf, taskIdStr));
    taosMemoryFree(pBuf);
  }
}

TSKEY getStartTsKey(STimeWindow* win, const TSKEY* tsCols) { return tsCols == NULL ? win->skey : tsCols[0]; }

void updateTimeWindowInfo(SColumnInfoData* pColData, STimeWindow* pWin, int64_t delta) {
  int64_t* ts = (int64_t*)pColData->pData;

  int64_t duration = pWin->ekey - pWin->skey + delta;
  ts[2] = duration;            // set the duration
  ts[3] = pWin->skey;          // window start key
  ts[4] = pWin->ekey + delta;  // window end key
}

int32_t compKeys(const SArray* pSortGroupCols, const char* oldkeyBuf, int32_t oldKeysLen, const SSDataBlock* pBlock,
                 int32_t rowIndex) {
  SColumnDataAgg* pColAgg = NULL;
  const char*     isNull = oldkeyBuf;
  const char*     p = oldkeyBuf + sizeof(int8_t) * pSortGroupCols->size;

  for (int32_t i = 0; i < pSortGroupCols->size; ++i) {
    const SColumn*         pCol = (SColumn*)TARRAY_GET_ELEM(pSortGroupCols, i);
    const SColumnInfoData* pColInfoData = TARRAY_GET_ELEM(pBlock->pDataBlock, pCol->slotId);
    if (pBlock->pBlockAgg) pColAgg = pBlock->pBlockAgg[pCol->slotId];

    if (colDataIsNull(pColInfoData, pBlock->info.rows, rowIndex, pColAgg)) {
      if (isNull[i] != 1) return 1;
    } else {
      if (isNull[i] != 0) return 1;
      const char* val = colDataGetData(pColInfoData, rowIndex);
      if (pCol->type == TSDB_DATA_TYPE_JSON) {
        int32_t len = getJsonValueLen(val);
        if (memcmp(p, val, len) != 0) return 1;
        p += len;
      } else if (IS_VAR_DATA_TYPE(pCol->type)) {
        if (memcmp(p, val, varDataTLen(val)) != 0) return 1;
        p += varDataTLen(val);
      } else {
        if (0 != memcmp(p, val, pCol->bytes)) return 1;
        p += pCol->bytes;
      }
    }
  }
  if ((int32_t)(p - oldkeyBuf) != oldKeysLen) return 1;
  return 0;
}

int32_t buildKeys(char* keyBuf, const SArray* pSortGroupCols, const SSDataBlock* pBlock, int32_t rowIndex) {
  uint32_t        colNum = pSortGroupCols->size;
  SColumnDataAgg* pColAgg = NULL;
  char*           isNull = keyBuf;
  char*           p = keyBuf + sizeof(int8_t) * colNum;

  for (int32_t i = 0; i < colNum; ++i) {
    const SColumn*         pCol = (SColumn*)TARRAY_GET_ELEM(pSortGroupCols, i);
    const SColumnInfoData* pColInfoData = TARRAY_GET_ELEM(pBlock->pDataBlock, pCol->slotId);
    if (pCol->slotId > pBlock->pDataBlock->size) continue;

    if (pBlock->pBlockAgg) pColAgg = pBlock->pBlockAgg[pCol->slotId];

    if (colDataIsNull(pColInfoData, pBlock->info.rows, rowIndex, pColAgg)) {
      isNull[i] = 1;
    } else {
      isNull[i] = 0;
      const char* val = colDataGetData(pColInfoData, rowIndex);
      if (pCol->type == TSDB_DATA_TYPE_JSON) {
        int32_t len = getJsonValueLen(val);
        memcpy(p, val, len);
        p += len;
      } else if (IS_VAR_DATA_TYPE(pCol->type)) {
        varDataCopy(p, val);
        p += varDataTLen(val);
      } else {
        memcpy(p, val, pCol->bytes);
        p += pCol->bytes;
      }
    }
  }
  return (int32_t)(p - keyBuf);
}

uint64_t calcGroupId(char* pData, int32_t len) {
  T_MD5_CTX context;
  tMD5Init(&context);
  tMD5Update(&context, (uint8_t*)pData, len);
  tMD5Final(&context);

  // NOTE: only extract the initial 8 bytes of the final MD5 digest
  uint64_t id = 0;
  memcpy(&id, context.digest, sizeof(uint64_t));
  if (0 == id) memcpy(&id, context.digest + 8, sizeof(uint64_t));
  return id;
}

SNodeList* makeColsNodeArrFromSortKeys(SNodeList* pSortKeys) {
  SNode*     node;
  SNodeList* ret = NULL;
  FOREACH(node, pSortKeys) {
    SOrderByExprNode* pSortKey = (SOrderByExprNode*)node;
    nodesListMakeAppend(&ret, pSortKey->pExpr);
  }
  return ret;
}

int32_t extractKeysLen(const SArray* keys) {
  int32_t len = 0;
  int32_t keyNum = taosArrayGetSize(keys);
  for (int32_t i = 0; i < keyNum; ++i) {
    SColumn* pCol = (SColumn*)taosArrayGet(keys, i);
    len += pCol->bytes;
  }
  len += sizeof(int8_t) * keyNum;  // null flag
  return len;
}<|MERGE_RESOLUTION|>--- conflicted
+++ resolved
@@ -255,19 +255,13 @@
 
   for (int32_t i = 0; i < taosArrayGetSize(pMatchInfo->pList); ++i) {
     SColMatchItem* pItem = taosArrayGet(pMatchInfo->pList, i);
-<<<<<<< HEAD
-=======
-
->>>>>>> 27dd0349
+
     if (pItem->isPk) {
       SColumnInfoData* pInfoData = taosArrayGet(pDataBlock->pDataBlock, pItem->dstSlotId);
       pBlockInfo->pks[0].type = pInfoData->info.type;
       pBlockInfo->pks[1].type = pInfoData->info.type;
 
-<<<<<<< HEAD
-=======
       // allocate enough buffer size, which is pInfoData->info.bytes
->>>>>>> 27dd0349
       if (IS_VAR_DATA_TYPE(pItem->dataType.type)) {
         pBlockInfo->pks[0].pData = taosMemoryCalloc(1, pInfoData->info.bytes);
         if (pBlockInfo->pks[0].pData == NULL) {
@@ -279,16 +273,12 @@
           taosMemoryFreeClear(pBlockInfo->pks[0].pData);
           return TSDB_CODE_OUT_OF_MEMORY;
         }
-<<<<<<< HEAD
-      }
-=======
 
         pBlockInfo->pks[0].nData = pInfoData->info.bytes;
         pBlockInfo->pks[1].nData = pInfoData->info.bytes;
       }
 
       break;
->>>>>>> 27dd0349
     }
   }
 
