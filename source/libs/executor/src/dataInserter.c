/*
 * Copyright (c) 2019 TAOS Data, Inc. <jhtao@taosdata.com>
 *
 * This program is free software: you can use, redistribute, and/or modify
 * it under the terms of the GNU Affero General Public License, version 3
 * or later ("AGPL"), as published by the Free Software Foundation.
 *
 * This program is distributed in the hope that it will be useful, but WITHOUT
 * ANY WARRANTY; without even the implied warranty of MERCHANTABILITY or
 * FITNESS FOR A PARTICULAR PURPOSE.
 *
 * You should have received a copy of the GNU Affero General Public License
 * along with this program. If not, see <http://www.gnu.org/licenses/>.
 */

#include "dataSinkInt.h"
#include "dataSinkMgt.h"
#include "executorInt.h"
#include "planner.h"
#include "storageapi.h"
#include "tcompression.h"
#include "tdatablock.h"
#include "tglobal.h"
#include "tqueue.h"

extern SDataSinkStat gDataSinkStat;

typedef struct SSubmitRes {
  int64_t      affectedRows;
  int32_t      code;
  SSubmitRsp2* pRsp;
} SSubmitRes;

typedef struct SDataInserterHandle {
  SDataSinkHandle     sink;
  SDataSinkManager*   pManager;
  STSchema*           pSchema;
  SQueryInserterNode* pNode;
  SSubmitRes          submitRes;
  SInserterParam*     pParam;
  SArray*             pDataBlocks;
  SHashObj*           pCols;
  int32_t             status;
  bool                queryEnd;
  bool                fullOrderColList;
  uint64_t            useconds;
  uint64_t            cachedSize;
  TdThreadMutex       mutex;
  tsem_t              ready;
  bool                explain;
} SDataInserterHandle;

typedef struct SSubmitRspParam {
  SDataInserterHandle* pInserter;
} SSubmitRspParam;

int32_t inserterCallback(void* param, SDataBuf* pMsg, int32_t code) {
  SSubmitRspParam*     pParam = (SSubmitRspParam*)param;
  SDataInserterHandle* pInserter = pParam->pInserter;

  pInserter->submitRes.code = code;

  if (code == TSDB_CODE_SUCCESS) {
    pInserter->submitRes.pRsp = taosMemoryCalloc(1, sizeof(SSubmitRsp2));
    SDecoder coder = {0};
    tDecoderInit(&coder, pMsg->pData, pMsg->len);
    code = tDecodeSSubmitRsp2(&coder, pInserter->submitRes.pRsp);
    if (code) {
      taosMemoryFree(pInserter->submitRes.pRsp);
      pInserter->submitRes.code = code;
      goto _return;
    }

    if (pInserter->submitRes.pRsp->affectedRows > 0) {
      SArray* pCreateTbList = pInserter->submitRes.pRsp->aCreateTbRsp;
      int32_t numOfTables = taosArrayGetSize(pCreateTbList);

      for (int32_t i = 0; i < numOfTables; ++i) {
        SVCreateTbRsp* pRsp = taosArrayGet(pCreateTbList, i);
        if (TSDB_CODE_SUCCESS != pRsp->code) {
          code = pRsp->code;
          taosMemoryFree(pInserter->submitRes.pRsp);
          pInserter->submitRes.code = code;
          goto _return;
        }
      }
    }

    pInserter->submitRes.affectedRows += pInserter->submitRes.pRsp->affectedRows;
    qDebug("submit rsp received, affectedRows:%d, total:%" PRId64, pInserter->submitRes.pRsp->affectedRows,
           pInserter->submitRes.affectedRows);
    tDecoderClear(&coder);
    taosMemoryFree(pInserter->submitRes.pRsp);
  }

_return:
  tsem_post(&pInserter->ready);
  taosMemoryFree(pMsg->pData);
  return TSDB_CODE_SUCCESS;
}

static int32_t sendSubmitRequest(SDataInserterHandle* pInserter, void* pMsg, int32_t msgLen, void* pTransporter,
                                 SEpSet* pEpset) {
  // send the fetch remote task result reques
  SMsgSendInfo* pMsgSendInfo = taosMemoryCalloc(1, sizeof(SMsgSendInfo));
  if (NULL == pMsgSendInfo) {
    taosMemoryFreeClear(pMsg);
    terrno = TSDB_CODE_OUT_OF_MEMORY;
    return terrno;
  }

  SSubmitRspParam* pParam = taosMemoryCalloc(1, sizeof(SSubmitRspParam));
  pParam->pInserter = pInserter;

  pMsgSendInfo->param = pParam;
  pMsgSendInfo->paramFreeFp = taosMemoryFree;
  pMsgSendInfo->msgInfo.pData = pMsg;
  pMsgSendInfo->msgInfo.len = msgLen;
  pMsgSendInfo->msgType = TDMT_VND_SUBMIT;
  pMsgSendInfo->fp = inserterCallback;

  int64_t transporterId = 0;
  return asyncSendMsgToServer(pTransporter, pEpset, &transporterId, pMsgSendInfo);
}

static int32_t submitReqToMsg(int32_t vgId, SSubmitReq2* pReq, void** pData, int32_t* pLen) {
  int32_t code = TSDB_CODE_SUCCESS;
  int32_t len = 0;
  void*   pBuf = NULL;
  tEncodeSize(tEncodeSubmitReq, pReq, len, code);
  if (TSDB_CODE_SUCCESS == code) {
    SEncoder encoder;
    len += sizeof(SSubmitReq2Msg);
    pBuf = taosMemoryMalloc(len);
    if (NULL == pBuf) {
      return TSDB_CODE_OUT_OF_MEMORY;
    }
    ((SSubmitReq2Msg*)pBuf)->header.vgId = htonl(vgId);
    ((SSubmitReq2Msg*)pBuf)->header.contLen = htonl(len);
    ((SSubmitReq2Msg*)pBuf)->version = htobe64(1);
    tEncoderInit(&encoder, POINTER_SHIFT(pBuf, sizeof(SSubmitReq2Msg)), len - sizeof(SSubmitReq2Msg));
    code = tEncodeSubmitReq(&encoder, pReq);
    tEncoderClear(&encoder);
  }

  if (TSDB_CODE_SUCCESS == code) {
    *pData = pBuf;
    *pLen = len;
  } else {
    taosMemoryFree(pBuf);
  }
  return code;
}

int32_t buildSubmitReqFromBlock(SDataInserterHandle* pInserter, SSubmitReq2** ppReq, const SSDataBlock* pDataBlock,
                                const STSchema* pTSchema, int64_t uid, int32_t vgId, tb_uid_t suid) {
  SSubmitReq2* pReq = *ppReq;
  SArray*      pVals = NULL;
  int32_t      numOfBlks = 0;

  terrno = TSDB_CODE_SUCCESS;

  if (NULL == pReq) {
    if (!(pReq = taosMemoryMalloc(sizeof(SSubmitReq2)))) {
      terrno = TSDB_CODE_OUT_OF_MEMORY;
      goto _end;
    }

    if (!(pReq->aSubmitTbData = taosArrayInit(1, sizeof(SSubmitTbData)))) {
      terrno = TSDB_CODE_OUT_OF_MEMORY;
      goto _end;
    }
  }

  int32_t colNum = taosArrayGetSize(pDataBlock->pDataBlock);
  int32_t rows = pDataBlock->info.rows;

  SSubmitTbData tbData = {0};
  if (!(tbData.aRowP = taosArrayInit(rows, sizeof(SRow*)))) {
    goto _end;
  }
  tbData.suid = suid;
  tbData.uid = uid;
  tbData.sver = pTSchema->version;

  if (!pVals && !(pVals = taosArrayInit(colNum, sizeof(SColVal)))) {
    taosArrayDestroy(tbData.aRowP);
    goto _end;
  }

  int64_t lastTs = TSKEY_MIN;
  bool    updateLastRow = false;
  bool    disorderTs = false;

  for (int32_t j = 0; j < rows; ++j) {  // iterate by row
    taosArrayClear(pVals);

    int32_t offset = 0;
    for (int32_t k = 0; k < pTSchema->numOfCols; ++k) {  // iterate by column
      int16_t         colIdx = k;
      const STColumn* pCol = &pTSchema->columns[k];
      if (!pInserter->fullOrderColList) {
        int16_t* slotId = taosHashGet(pInserter->pCols, &pCol->colId, sizeof(pCol->colId));
        if (NULL == slotId) {
          continue;
        }

        colIdx = *slotId;
      }

      SColumnInfoData* pColInfoData = taosArrayGet(pDataBlock->pDataBlock, colIdx);
      void*            var = POINTER_SHIFT(pColInfoData->pData, j * pColInfoData->info.bytes);

      switch (pColInfoData->info.type) {
        case TSDB_DATA_TYPE_NCHAR:
        case TSDB_DATA_TYPE_VARBINARY:
        case TSDB_DATA_TYPE_VARCHAR: {  // TSDB_DATA_TYPE_BINARY
          ASSERT(pColInfoData->info.type == pCol->type);
          if (colDataIsNull_s(pColInfoData, j)) {
            if ((pCol->flags & COL_IS_KEY)) {
              qError("Primary key column should not be null, colId:%" PRIi16 ", colType:%" PRIi8, pCol->colId, pCol->type);
              terrno = TSDB_CODE_PAR_PRIMARY_KEY_IS_NULL;
              goto _end;
            }
            SColVal cv = COL_VAL_NULL(pCol->colId, pCol->type);
            taosArrayPush(pVals, &cv);
          } else {
            void*  data = colDataGetVarData(pColInfoData, j);
            SValue sv = (SValue){
                .type = pCol->type, .nData = varDataLen(data), .pData = varDataVal(data)};  // address copy, no value
            SColVal cv = COL_VAL_VALUE(pCol->colId, sv);
            taosArrayPush(pVals, &cv);
          }
          break;
        }
        case TSDB_DATA_TYPE_DECIMAL:
        case TSDB_DATA_TYPE_BLOB:
        case TSDB_DATA_TYPE_JSON:
        case TSDB_DATA_TYPE_MEDIUMBLOB:
          qError("the column type %" PRIi16 " is defined but not implemented yet", pColInfoData->info.type);
          terrno = TSDB_CODE_APP_ERROR;
          goto _end;
          break;
        default:
          if (pColInfoData->info.type < TSDB_DATA_TYPE_MAX && pColInfoData->info.type > TSDB_DATA_TYPE_NULL) {
            if (colDataIsNull_s(pColInfoData, j)) {
              if (PRIMARYKEY_TIMESTAMP_COL_ID == pCol->colId) {
                qError("Primary timestamp column should not be null");
                terrno = TSDB_CODE_PAR_INCORRECT_TIMESTAMP_VAL;
                goto _end;
              }
<<<<<<< HEAD
=======
              if ((pCol->flags & COL_IS_KEY)) {
                qError("Primary key column should not be null, colId:%" PRIi16 ", colType:%" PRIi8, pCol->colId, pCol->type);
                terrno = TSDB_CODE_PAR_PRIMARY_KEY_IS_NULL;
                goto _end;
              }
>>>>>>> 62ab1b1c

              SColVal cv = COL_VAL_NULL(pCol->colId, pCol->type);  // should use pCol->type
              taosArrayPush(pVals, &cv);
            } else {
              if (PRIMARYKEY_TIMESTAMP_COL_ID == pCol->colId) {
                if (*(int64_t*)var == lastTs) {
                  updateLastRow = true;
                } else if (*(int64_t*)var < lastTs) {
                  disorderTs = true;
                } else {
                  lastTs = *(int64_t*)var;
                }
              }

              SValue sv = {.type = pCol->type};
              memcpy(&sv.val, var, tDataTypes[pCol->type].bytes);
              SColVal cv = COL_VAL_VALUE(pCol->colId, sv);
              taosArrayPush(pVals, &cv);
            }
          } else {
            uError("the column type %" PRIi16 " is undefined\n", pColInfoData->info.type);
            terrno = TSDB_CODE_APP_ERROR;
            goto _end;
          }
          break;
      }
    }

    SRow* pRow = NULL;
    if ((terrno = tRowBuild(pVals, pTSchema, &pRow)) < 0) {
      tDestroySubmitTbData(&tbData, TSDB_MSG_FLG_ENCODE);
      goto _end;
    }
    if (updateLastRow) {
      updateLastRow = false;
      SRow** lastRow = taosArrayPop(tbData.aRowP);
      tRowDestroy(*lastRow);
      taosArrayPush(tbData.aRowP, &pRow);
    } else {
      taosArrayPush(tbData.aRowP, &pRow);
    }
  }

  if (disorderTs) {
    if ((tRowSort(tbData.aRowP) != TSDB_CODE_SUCCESS) ||
        (terrno = tRowMerge(tbData.aRowP, (STSchema*)pTSchema, 0)) != 0) {
      goto _end;
    }
  }

  taosArrayPush(pReq->aSubmitTbData, &tbData);

_end:
  taosArrayDestroy(pVals);
  if (terrno != 0) {
    *ppReq = NULL;
    if (pReq) {
      tDestroySubmitReq(pReq, TSDB_MSG_FLG_ENCODE);
      taosMemoryFree(pReq);
    }
    return terrno;
  }
  *ppReq = pReq;
  return TSDB_CODE_SUCCESS;
}

int32_t dataBlocksToSubmitReq(SDataInserterHandle* pInserter, void** pMsg, int32_t* msgLen) {
  const SArray*   pBlocks = pInserter->pDataBlocks;
  const STSchema* pTSchema = pInserter->pSchema;
  int64_t         uid = pInserter->pNode->tableId;
  int64_t         suid = pInserter->pNode->stableId;
  int32_t         vgId = pInserter->pNode->vgId;
  int32_t         sz = taosArrayGetSize(pBlocks);
  int32_t         code = 0;
  SSubmitReq2*    pReq = NULL;

  for (int32_t i = 0; i < sz; i++) {
    SSDataBlock* pDataBlock = taosArrayGetP(pBlocks, i);

    code = buildSubmitReqFromBlock(pInserter, &pReq, pDataBlock, pTSchema, uid, vgId, suid);
    if (code) {
      if (pReq) {
        tDestroySubmitReq(pReq, TSDB_MSG_FLG_ENCODE);
        taosMemoryFree(pReq);
      }

      return code;
    }
  }

  code = submitReqToMsg(vgId, pReq, pMsg, msgLen);
  tDestroySubmitReq(pReq, TSDB_MSG_FLG_ENCODE);
  taosMemoryFree(pReq);

  return code;
}

static int32_t putDataBlock(SDataSinkHandle* pHandle, const SInputData* pInput, bool* pContinue) {
  SDataInserterHandle* pInserter = (SDataInserterHandle*)pHandle;
  if (!pInserter->explain) {
    taosArrayPush(pInserter->pDataBlocks, &pInput->pData);
    void*   pMsg = NULL;
    int32_t msgLen = 0;
    int32_t code = dataBlocksToSubmitReq(pInserter, &pMsg, &msgLen);
    if (code) {
      return code;
    }

    taosArrayClear(pInserter->pDataBlocks);

    code = sendSubmitRequest(pInserter, pMsg, msgLen, pInserter->pParam->readHandle->pMsgCb->clientRpc,
                             &pInserter->pNode->epSet);
    if (code) {
      return code;
    }

    tsem_wait(&pInserter->ready);

    if (pInserter->submitRes.code) {
      return pInserter->submitRes.code;
    }
  }

  *pContinue = true;

  return TSDB_CODE_SUCCESS;
}

static void endPut(struct SDataSinkHandle* pHandle, uint64_t useconds) {
  SDataInserterHandle* pInserter = (SDataInserterHandle*)pHandle;
  taosThreadMutexLock(&pInserter->mutex);
  pInserter->queryEnd = true;
  pInserter->useconds = useconds;
  taosThreadMutexUnlock(&pInserter->mutex);
}

static void getDataLength(SDataSinkHandle* pHandle, int64_t* pLen, bool* pQueryEnd) {
  SDataInserterHandle* pDispatcher = (SDataInserterHandle*)pHandle;
  *pLen = pDispatcher->submitRes.affectedRows;
  qDebug("got total affectedRows %" PRId64, *pLen);
}

static int32_t destroyDataSinker(SDataSinkHandle* pHandle) {
  SDataInserterHandle* pInserter = (SDataInserterHandle*)pHandle;
  atomic_sub_fetch_64(&gDataSinkStat.cachedSize, pInserter->cachedSize);
  taosArrayDestroy(pInserter->pDataBlocks);
  taosMemoryFree(pInserter->pSchema);
  taosMemoryFree(pInserter->pParam);
  taosHashCleanup(pInserter->pCols);
  taosThreadMutexDestroy(&pInserter->mutex);

  taosMemoryFree(pInserter->pManager);
  return TSDB_CODE_SUCCESS;
}

static int32_t getCacheSize(struct SDataSinkHandle* pHandle, uint64_t* size) {
  SDataInserterHandle* pDispatcher = (SDataInserterHandle*)pHandle;

  *size = atomic_load_64(&pDispatcher->cachedSize);
  return TSDB_CODE_SUCCESS;
}

int32_t createDataInserter(SDataSinkManager* pManager, const SDataSinkNode* pDataSink, DataSinkHandle* pHandle,
                           void* pParam) {
  SDataInserterHandle* inserter = taosMemoryCalloc(1, sizeof(SDataInserterHandle));
  if (NULL == inserter) {
    taosMemoryFree(pParam);
    terrno = TSDB_CODE_OUT_OF_MEMORY;
    goto _return;
  }

  SQueryInserterNode* pInserterNode = (SQueryInserterNode*)pDataSink;
  inserter->sink.fPut = putDataBlock;
  inserter->sink.fEndPut = endPut;
  inserter->sink.fGetLen = getDataLength;
  inserter->sink.fGetData = NULL;
  inserter->sink.fDestroy = destroyDataSinker;
  inserter->sink.fGetCacheSize = getCacheSize;
  inserter->pManager = pManager;
  inserter->pNode = pInserterNode;
  inserter->pParam = pParam;
  inserter->status = DS_BUF_EMPTY;
  inserter->queryEnd = false;
  inserter->explain = pInserterNode->explain;

  int64_t suid = 0;
  int32_t code = pManager->pAPI->metaFn.getTableSchema(inserter->pParam->readHandle->vnode, pInserterNode->tableId, &inserter->pSchema, &suid);
  if (code) {
    terrno = code;
    goto _return;
  }

  if (pInserterNode->stableId != suid) {
    terrno = TSDB_CODE_TDB_INVALID_TABLE_ID;
    goto _return;
  }

  inserter->pDataBlocks = taosArrayInit(1, POINTER_BYTES);
  taosThreadMutexInit(&inserter->mutex, NULL);
  if (NULL == inserter->pDataBlocks) {
    terrno = TSDB_CODE_OUT_OF_MEMORY;
    goto _return;
  }

  inserter->fullOrderColList = pInserterNode->pCols->length == inserter->pSchema->numOfCols;

  inserter->pCols = taosHashInit(pInserterNode->pCols->length, taosGetDefaultHashFunction(TSDB_DATA_TYPE_SMALLINT),
                                 false, HASH_NO_LOCK);
  SNode*  pNode = NULL;
  int32_t i = 0;
  FOREACH(pNode, pInserterNode->pCols) {
    SColumnNode* pCol = (SColumnNode*)pNode;
    taosHashPut(inserter->pCols, &pCol->colId, sizeof(pCol->colId), &pCol->slotId, sizeof(pCol->slotId));
    if (inserter->fullOrderColList && pCol->colId != inserter->pSchema->columns[i].colId) {
      inserter->fullOrderColList = false;
    }
    ++i;
  }

  tsem_init(&inserter->ready, 0, 0);

  *pHandle = inserter;
  return TSDB_CODE_SUCCESS;

_return:

  if (inserter) {
    destroyDataSinker((SDataSinkHandle*)inserter);
    taosMemoryFree(inserter);
  } else {
    taosMemoryFree(pManager);
  }

  return terrno;
}<|MERGE_RESOLUTION|>--- conflicted
+++ resolved
@@ -249,14 +249,11 @@
                 terrno = TSDB_CODE_PAR_INCORRECT_TIMESTAMP_VAL;
                 goto _end;
               }
-<<<<<<< HEAD
-=======
               if ((pCol->flags & COL_IS_KEY)) {
                 qError("Primary key column should not be null, colId:%" PRIi16 ", colType:%" PRIi8, pCol->colId, pCol->type);
                 terrno = TSDB_CODE_PAR_PRIMARY_KEY_IS_NULL;
                 goto _end;
               }
->>>>>>> 62ab1b1c
 
               SColVal cv = COL_VAL_NULL(pCol->colId, pCol->type);  // should use pCol->type
               taosArrayPush(pVals, &cv);
