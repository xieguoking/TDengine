/*
 * Copyright (c) 2019 TAOS Data, Inc. <jhtao@taosdata.com>
 *
 * This program is free software: you can use, redistribute, and/or modify
 * it under the terms of the GNU Affero General Public License, version 3
 * or later ("AGPL"), as published by the Free Software Foundation.
 *
 * This program is distributed in the hope that it will be useful, but WITHOUT
 * ANY WARRANTY; without even the implied warranty of MERCHANTABILITY or
 * FITNESS FOR A PARTICULAR PURPOSE.
 *
 * You should have received a copy of the GNU Affero General Public License
 * along with this program. If not, see <http://www.gnu.org/licenses/>.
 */
#include "executorimpl.h"
#include "function.h"
#include "functionMgt.h"
#include "tcompare.h"
#include "tdatablock.h"
#include "tfill.h"
#include "ttime.h"

typedef enum SResultTsInterpType {
  RESULT_ROW_START_INTERP = 1,
  RESULT_ROW_END_INTERP = 2,
} SResultTsInterpType;

#define IS_FINAL_OP(op) ((op)->isFinal)

typedef struct SWinRes {
  TSKEY    ts;
  uint64_t groupId;
} SWinRes;

typedef struct SPullWindowInfo {
  STimeWindow window;
  uint64_t    groupId;
} SPullWindowInfo;

static SSDataBlock* doStreamSessionAgg(SOperatorInfo* pOperator);

static int64_t* extractTsCol(SSDataBlock* pBlock, const SIntervalAggOperatorInfo* pInfo);

static SResultRowPosition addToOpenWindowList(SResultRowInfo* pResultRowInfo, const SResultRow* pResult);
static void doCloseWindow(SResultRowInfo* pResultRowInfo, const SIntervalAggOperatorInfo* pInfo, SResultRow* pResult);

///*
// * There are two cases to handle:
// *
// * 1. Query range is not set yet (queryRangeSet = 0). we need to set the query range info, including
// * pQueryAttr->lastKey, pQueryAttr->window.skey, and pQueryAttr->eKey.
// * 2. Query range is set and query is in progress. There may be another result with the same query ranges to be
// *    merged during merge stage. In this case, we need the pTableQueryInfo->lastResRows to decide if there
// *    is a previous result generated or not.
// */
// static void setIntervalQueryRange(STableQueryInfo* pTableQueryInfo, TSKEY key, STimeWindow* pQRange) {
//  // do nothing
//}

static TSKEY getStartTsKey(STimeWindow* win, const TSKEY* tsCols) { return tsCols == NULL ? win->skey : tsCols[0]; }

static int32_t setTimeWindowOutputBuf(SResultRowInfo* pResultRowInfo, STimeWindow* win, bool masterscan,
                                      SResultRow** pResult, int64_t tableGroupId, SqlFunctionCtx* pCtx,
                                      int32_t numOfOutput, int32_t* rowEntryInfoOffset, SAggSupporter* pAggSup,
                                      SExecTaskInfo* pTaskInfo) {
  SResultRow* pResultRow = doSetResultOutBufByKey(pAggSup->pResultBuf, pResultRowInfo, (char*)&win->skey, TSDB_KEYSIZE,
                                                  masterscan, tableGroupId, pTaskInfo, true, pAggSup);

  if (pResultRow == NULL) {
    *pResult = NULL;
    return TSDB_CODE_SUCCESS;
  }

  // set time window for current result
  pResultRow->win = (*win);

  *pResult = pResultRow;
  setResultRowInitCtx(pResultRow, pCtx, numOfOutput, rowEntryInfoOffset);

  return TSDB_CODE_SUCCESS;
}

static void updateTimeWindowInfo(SColumnInfoData* pColData, STimeWindow* pWin, bool includeEndpoint) {
  int64_t* ts = (int64_t*)pColData->pData;
  int32_t  delta = includeEndpoint ? 1 : 0;

  int64_t duration = pWin->ekey - pWin->skey + delta;
  ts[2] = duration;            // set the duration
  ts[3] = pWin->skey;          // window start key
  ts[4] = pWin->ekey + delta;  // window end key
}

static void doKeepTuple(SWindowRowsSup* pRowSup, int64_t ts) {
  pRowSup->win.ekey = ts;
  pRowSup->prevTs = ts;
  pRowSup->numOfRows += 1;
}

static void doKeepNewWindowStartInfo(SWindowRowsSup* pRowSup, const int64_t* tsList, int32_t rowIndex) {
  pRowSup->startRowIndex = rowIndex;
  pRowSup->numOfRows = 0;
  pRowSup->win.skey = tsList[rowIndex];
}

static FORCE_INLINE int32_t getForwardStepsInBlock(int32_t numOfRows, __block_search_fn_t searchFn, TSKEY ekey,
                                                   int16_t pos, int16_t order, int64_t* pData) {
  int32_t forwardRows = 0;

  if (order == TSDB_ORDER_ASC) {
    int32_t end = searchFn((char*)&pData[pos], numOfRows - pos, ekey, order);
    if (end >= 0) {
      forwardRows = end;

      if (pData[end + pos] == ekey) {
        forwardRows += 1;
      }
    }
  } else {
    int32_t end = searchFn((char*)&pData[pos], numOfRows - pos, ekey, order);
    if (end >= 0) {
      forwardRows = end;

      if (pData[end + pos] == ekey) {
        forwardRows += 1;
      }
    }
    //    int32_t end = searchFn((char*)pData, pos + 1, ekey, order);
    //    if (end >= 0) {
    //      forwardRows = pos - end;
    //
    //      if (pData[end] == ekey) {
    //        forwardRows += 1;
    //      }
    //    }
  }

  assert(forwardRows >= 0);
  return forwardRows;
}

int32_t binarySearchForKey(char* pValue, int num, TSKEY key, int order) {
  int32_t midPos = -1;
  int32_t numOfRows;

  if (num <= 0) {
    return -1;
  }

  assert(order == TSDB_ORDER_ASC || order == TSDB_ORDER_DESC);

  TSKEY*  keyList = (TSKEY*)pValue;
  int32_t firstPos = 0;
  int32_t lastPos = num - 1;

  if (order == TSDB_ORDER_DESC) {
    // find the first position which is smaller than the key
    while (1) {
      if (key >= keyList[firstPos]) return firstPos;
      if (key == keyList[lastPos]) return lastPos;

      if (key < keyList[lastPos]) {
        lastPos += 1;
        if (lastPos >= num) {
          return -1;
        } else {
          return lastPos;
        }
      }

      numOfRows = lastPos - firstPos + 1;
      midPos = (numOfRows >> 1) + firstPos;

      if (key < keyList[midPos]) {
        firstPos = midPos + 1;
      } else if (key > keyList[midPos]) {
        lastPos = midPos - 1;
      } else {
        break;
      }
    }

  } else {
    // find the first position which is bigger than the key
    while (1) {
      if (key <= keyList[firstPos]) return firstPos;
      if (key == keyList[lastPos]) return lastPos;

      if (key > keyList[lastPos]) {
        lastPos = lastPos + 1;
        if (lastPos >= num)
          return -1;
        else
          return lastPos;
      }

      numOfRows = lastPos - firstPos + 1;
      midPos = (numOfRows >> 1u) + firstPos;

      if (key < keyList[midPos]) {
        lastPos = midPos - 1;
      } else if (key > keyList[midPos]) {
        firstPos = midPos + 1;
      } else {
        break;
      }
    }
  }

  return midPos;
}

int32_t getNumOfRowsInTimeWindow(SDataBlockInfo* pDataBlockInfo, TSKEY* pPrimaryColumn, int32_t startPos, TSKEY ekey,
                                 __block_search_fn_t searchFn, STableQueryInfo* item, int32_t order) {
  assert(startPos >= 0 && startPos < pDataBlockInfo->rows);

  int32_t num = -1;
  int32_t step = GET_FORWARD_DIRECTION_FACTOR(order);

  if (order == TSDB_ORDER_ASC) {
    if (ekey < pDataBlockInfo->window.ekey && pPrimaryColumn) {
      num = getForwardStepsInBlock(pDataBlockInfo->rows, searchFn, ekey, startPos, order, pPrimaryColumn);
      if (item != NULL) {
        item->lastKey = pPrimaryColumn[startPos + (num - 1)] + step;
      }
    } else {
      num = pDataBlockInfo->rows - startPos;
      if (item != NULL) {
        item->lastKey = pDataBlockInfo->window.ekey + step;
      }
    }
  } else {  // desc
    if (ekey > pDataBlockInfo->window.skey && pPrimaryColumn) {
      num = getForwardStepsInBlock(pDataBlockInfo->rows, searchFn, ekey, startPos, order, pPrimaryColumn);
      if (item != NULL) {
        item->lastKey = pPrimaryColumn[startPos + (num - 1)] + step;
      }
    } else {
      num = pDataBlockInfo->rows - startPos;
      if (item != NULL) {
        item->lastKey = pDataBlockInfo->window.ekey + step;
      }
    }
  }

  assert(num >= 0);
  return num;
}

static void getNextTimeWindow(SInterval* pInterval, int32_t precision, int32_t order, STimeWindow* tw) {
  int32_t factor = GET_FORWARD_DIRECTION_FACTOR(order);
  if (pInterval->intervalUnit != 'n' && pInterval->intervalUnit != 'y') {
    tw->skey += pInterval->sliding * factor;
    tw->ekey = tw->skey + pInterval->interval - 1;
    return;
  }

  int64_t key = tw->skey, interval = pInterval->interval;
  // convert key to second
  key = convertTimePrecision(key, precision, TSDB_TIME_PRECISION_MILLI) / 1000;

  if (pInterval->intervalUnit == 'y') {
    interval *= 12;
  }

  struct tm tm;
  time_t    t = (time_t)key;
  taosLocalTime(&t, &tm);

  int mon = (int)(tm.tm_year * 12 + tm.tm_mon + interval * factor);
  tm.tm_year = mon / 12;
  tm.tm_mon = mon % 12;
  tw->skey = convertTimePrecision((int64_t)taosMktime(&tm) * 1000LL, TSDB_TIME_PRECISION_MILLI, precision);

  mon = (int)(mon + interval);
  tm.tm_year = mon / 12;
  tm.tm_mon = mon % 12;
  tw->ekey = convertTimePrecision((int64_t)taosMktime(&tm) * 1000LL, TSDB_TIME_PRECISION_MILLI, precision);

  tw->ekey -= 1;
}

void doTimeWindowInterpolation(SArray* pPrevValues, SArray* pDataBlock, TSKEY prevTs, int32_t prevRowIndex, TSKEY curTs,
                               int32_t curRowIndex, TSKEY windowKey, int32_t type, SExprSupp* pSup) {
  SqlFunctionCtx* pCtx = pSup->pCtx;

  int32_t index = 1;
  for (int32_t k = 0; k < pSup->numOfExprs; ++k) {
    if (!fmIsIntervalInterpoFunc(pCtx[k].functionId)) {
      pCtx[k].start.key = INT64_MIN;
      continue;
    }

    SFunctParam*     pParam = &pCtx[k].param[0];
    SColumnInfoData* pColInfo = taosArrayGet(pDataBlock, pParam->pCol->slotId);

    ASSERT(pColInfo->info.type == pParam->pCol->type && curTs != windowKey);

    double v1 = 0, v2 = 0, v = 0;
    if (prevRowIndex == -1) {
      SGroupKeys* p = taosArrayGet(pPrevValues, index);
      GET_TYPED_DATA(v1, double, pColInfo->info.type, p->pData);
    } else {
      GET_TYPED_DATA(v1, double, pColInfo->info.type, colDataGetData(pColInfo, prevRowIndex));
    }

    GET_TYPED_DATA(v2, double, pColInfo->info.type, colDataGetData(pColInfo, curRowIndex));

#if 0
    if (functionId == FUNCTION_INTERP) {
      if (type == RESULT_ROW_START_INTERP) {
        pCtx[k].start.key = prevTs;
        pCtx[k].start.val = v1;

        pCtx[k].end.key = curTs;
        pCtx[k].end.val = v2;

        if (pColInfo->info.type == TSDB_DATA_TYPE_BINARY || pColInfo->info.type == TSDB_DATA_TYPE_NCHAR) {
          if (prevRowIndex == -1) {
            //            pCtx[k].start.ptr = (char*)pRuntimeEnv->prevRow[index];
          } else {
            pCtx[k].start.ptr = (char*)pColInfo->pData + prevRowIndex * pColInfo->info.bytes;
          }

          pCtx[k].end.ptr = (char*)pColInfo->pData + curRowIndex * pColInfo->info.bytes;
        }
      }
    } else if (functionId == FUNCTION_TWA) {
#endif

    SPoint point1 = (SPoint){.key = prevTs, .val = &v1};
    SPoint point2 = (SPoint){.key = curTs, .val = &v2};
    SPoint point = (SPoint){.key = windowKey, .val = &v};

    taosGetLinearInterpolationVal(&point, TSDB_DATA_TYPE_DOUBLE, &point1, &point2, TSDB_DATA_TYPE_DOUBLE);

    if (type == RESULT_ROW_START_INTERP) {
      pCtx[k].start.key = point.key;
      pCtx[k].start.val = v;
    } else {
      pCtx[k].end.key = point.key;
      pCtx[k].end.val = v;
    }

    index += 1;
  }
#if 0
  }
#endif
}

static void setNotInterpoWindowKey(SqlFunctionCtx* pCtx, int32_t numOfOutput, int32_t type) {
  if (type == RESULT_ROW_START_INTERP) {
    for (int32_t k = 0; k < numOfOutput; ++k) {
      pCtx[k].start.key = INT64_MIN;
    }
  } else {
    for (int32_t k = 0; k < numOfOutput; ++k) {
      pCtx[k].end.key = INT64_MIN;
    }
  }
}

static bool setTimeWindowInterpolationStartTs(SIntervalAggOperatorInfo* pInfo, int32_t pos, SSDataBlock* pBlock,
                                              const TSKEY* tsCols, STimeWindow* win, SExprSupp* pSup) {
  bool ascQuery = (pInfo->inputOrder == TSDB_ORDER_ASC);

  TSKEY curTs = tsCols[pos];

  SGroupKeys* pTsKey = taosArrayGet(pInfo->pPrevValues, 0);
  TSKEY       lastTs = *(int64_t*)pTsKey->pData;

  // lastTs == INT64_MIN and pos == 0 means this is the first time window, interpolation is not needed.
  // start exactly from this point, no need to do interpolation
  TSKEY key = ascQuery ? win->skey : win->ekey;
  if (key == curTs) {
    setNotInterpoWindowKey(pSup->pCtx, pSup->numOfExprs, RESULT_ROW_START_INTERP);
    return true;
  }

  // it is the first time window, no need to do interpolation
  if (pTsKey->isNull && pos == 0) {
    setNotInterpoWindowKey(pSup->pCtx, pSup->numOfExprs, RESULT_ROW_START_INTERP);
  } else {
    TSKEY prevTs = ((pos == 0) ? lastTs : tsCols[pos - 1]);
    doTimeWindowInterpolation(pInfo->pPrevValues, pBlock->pDataBlock, prevTs, pos - 1, curTs, pos, key,
                              RESULT_ROW_START_INTERP, pSup);
  }

  return true;
}

static bool setTimeWindowInterpolationEndTs(SIntervalAggOperatorInfo* pInfo, SExprSupp* pSup, int32_t endRowIndex,
                                            SArray* pDataBlock, const TSKEY* tsCols, TSKEY blockEkey,
                                            STimeWindow* win) {
  int32_t order = pInfo->inputOrder;

  TSKEY actualEndKey = tsCols[endRowIndex];
  TSKEY key = (order == TSDB_ORDER_ASC) ? win->ekey : win->skey;

  // not ended in current data block, do not invoke interpolation
  if ((key > blockEkey && (order == TSDB_ORDER_ASC)) || (key < blockEkey && (order == TSDB_ORDER_DESC))) {
    setNotInterpoWindowKey(pSup->pCtx, pSup->numOfExprs, RESULT_ROW_END_INTERP);
    return false;
  }

  // there is actual end point of current time window, no interpolation needs
  if (key == actualEndKey) {
    setNotInterpoWindowKey(pSup->pCtx, pSup->numOfExprs, RESULT_ROW_END_INTERP);
    return true;
  }

  int32_t nextRowIndex = endRowIndex + 1;
  assert(nextRowIndex >= 0);

  TSKEY nextKey = tsCols[nextRowIndex];
  doTimeWindowInterpolation(pInfo->pPrevValues, pDataBlock, actualEndKey, endRowIndex, nextKey, nextRowIndex, key,
                            RESULT_ROW_END_INTERP, pSup);
  return true;
}

bool inSlidingWindow(SInterval* pInterval, STimeWindow* pWin, SDataBlockInfo* pBlockInfo) {
  if (pInterval->interval != pInterval->sliding &&
      (pWin->ekey < pBlockInfo->calWin.skey || pWin->skey > pBlockInfo->calWin.ekey)) {
    return false;
  }
  return true;
}

static int32_t getNextQualifiedWindow(SInterval* pInterval, STimeWindow* pNext, SDataBlockInfo* pDataBlockInfo,
                                      TSKEY* primaryKeys, int32_t prevPosition, int32_t order) {
  bool ascQuery = (order == TSDB_ORDER_ASC);

  int32_t precision = pInterval->precision;
  getNextTimeWindow(pInterval, precision, order, pNext);

  // next time window is not in current block
  if ((pNext->skey > pDataBlockInfo->window.ekey && order == TSDB_ORDER_ASC) ||
      (pNext->ekey < pDataBlockInfo->window.skey && order == TSDB_ORDER_DESC)) {
    return -1;
  }

  if (!inSlidingWindow(pInterval, pNext, pDataBlockInfo) && order == TSDB_ORDER_ASC) {
    return -1;
  }

  TSKEY   skey = ascQuery ? pNext->skey : pNext->ekey;
  int32_t startPos = 0;

  // tumbling time window query, a special case of sliding time window query
  if (pInterval->sliding == pInterval->interval && prevPosition != -1) {
    startPos = prevPosition + 1;
  } else {
    if ((skey <= pDataBlockInfo->window.skey && ascQuery) || (skey >= pDataBlockInfo->window.ekey && !ascQuery)) {
      startPos = 0;
    } else {
      startPos = binarySearchForKey((char*)primaryKeys, pDataBlockInfo->rows, skey, order);
    }
  }

  /* interp query with fill should not skip time window */
  //  if (pQueryAttr->pointInterpQuery && pQueryAttr->fillType != TSDB_FILL_NONE) {
  //    return startPos;
  //  }

  /*
   * This time window does not cover any data, try next time window,
   * this case may happen when the time window is too small
   */
  if (primaryKeys == NULL) {
    if (ascQuery) {
      assert(pDataBlockInfo->window.skey <= pNext->ekey);
    } else {
      assert(pDataBlockInfo->window.ekey >= pNext->skey);
    }
  } else {
    if (ascQuery && primaryKeys[startPos] > pNext->ekey) {
      TSKEY next = primaryKeys[startPos];
      if (pInterval->intervalUnit == 'n' || pInterval->intervalUnit == 'y') {
        pNext->skey = taosTimeTruncate(next, pInterval, precision);
        pNext->ekey = taosTimeAdd(pNext->skey, pInterval->interval, pInterval->intervalUnit, precision) - 1;
      } else {
        pNext->ekey += ((next - pNext->ekey + pInterval->sliding - 1) / pInterval->sliding) * pInterval->sliding;
        pNext->skey = pNext->ekey - pInterval->interval + 1;
      }
    } else if ((!ascQuery) && primaryKeys[startPos] < pNext->skey) {
      TSKEY next = primaryKeys[startPos];
      if (pInterval->intervalUnit == 'n' || pInterval->intervalUnit == 'y') {
        pNext->skey = taosTimeTruncate(next, pInterval, precision);
        pNext->ekey = taosTimeAdd(pNext->skey, pInterval->interval, pInterval->intervalUnit, precision) - 1;
      } else {
        pNext->skey -= ((pNext->skey - next + pInterval->sliding - 1) / pInterval->sliding) * pInterval->sliding;
        pNext->ekey = pNext->skey + pInterval->interval - 1;
      }
    }
  }

  return startPos;
}

static bool isResultRowInterpolated(SResultRow* pResult, SResultTsInterpType type) {
  ASSERT(pResult != NULL && (type == RESULT_ROW_START_INTERP || type == RESULT_ROW_END_INTERP));
  if (type == RESULT_ROW_START_INTERP) {
    return pResult->startInterp == true;
  } else {
    return pResult->endInterp == true;
  }
}

static void setResultRowInterpo(SResultRow* pResult, SResultTsInterpType type) {
  assert(pResult != NULL && (type == RESULT_ROW_START_INTERP || type == RESULT_ROW_END_INTERP));
  if (type == RESULT_ROW_START_INTERP) {
    pResult->startInterp = true;
  } else {
    pResult->endInterp = true;
  }
}

static void doWindowBorderInterpolation(SIntervalAggOperatorInfo* pInfo, SSDataBlock* pBlock, SResultRow* pResult,
                                        STimeWindow* win, int32_t startPos, int32_t forwardRows, SExprSupp* pSup) {
  if (!pInfo->timeWindowInterpo) {
    return;
  }

  ASSERT(pBlock != NULL);
  if (pBlock->pDataBlock == NULL) {
    //    tscError("pBlock->pDataBlock == NULL");
    return;
  }

  SColumnInfoData* pColInfo = taosArrayGet(pBlock->pDataBlock, pInfo->primaryTsIndex);

  TSKEY* tsCols = (TSKEY*)(pColInfo->pData);
  bool   done = isResultRowInterpolated(pResult, RESULT_ROW_START_INTERP);
  if (!done) {  // it is not interpolated, now start to generated the interpolated value
    bool interp = setTimeWindowInterpolationStartTs(pInfo, startPos, pBlock, tsCols, win, pSup);
    if (interp) {
      setResultRowInterpo(pResult, RESULT_ROW_START_INTERP);
    }
  } else {
    setNotInterpoWindowKey(pSup->pCtx, pSup->numOfExprs, RESULT_ROW_START_INTERP);
  }

  // point interpolation does not require the end key time window interpolation.
  //  if (pointInterpQuery) {
  //    return;
  //  }

  // interpolation query does not generate the time window end interpolation
  done = isResultRowInterpolated(pResult, RESULT_ROW_END_INTERP);
  if (!done) {
    int32_t endRowIndex = startPos + forwardRows - 1;

    TSKEY endKey = (pInfo->inputOrder == TSDB_ORDER_ASC) ? pBlock->info.window.ekey : pBlock->info.window.skey;
    bool  interp = setTimeWindowInterpolationEndTs(pInfo, pSup, endRowIndex, pBlock->pDataBlock, tsCols, endKey, win);
    if (interp) {
      setResultRowInterpo(pResult, RESULT_ROW_END_INTERP);
    }
  } else {
    setNotInterpoWindowKey(pSup->pCtx, pSup->numOfExprs, RESULT_ROW_END_INTERP);
  }
}

static void saveDataBlockLastRow(SArray* pPrevKeys, const SSDataBlock* pBlock, SArray* pCols) {
  if (pBlock->pDataBlock == NULL) {
    return;
  }

  size_t num = taosArrayGetSize(pPrevKeys);
  for (int32_t k = 0; k < num; ++k) {
    SColumn* pc = taosArrayGet(pCols, k);

    SColumnInfoData* pColInfo = taosArrayGet(pBlock->pDataBlock, pc->slotId);

    SGroupKeys* pkey = taosArrayGet(pPrevKeys, k);
    for (int32_t i = pBlock->info.rows - 1; i >= 0; --i) {
      if (colDataIsNull_s(pColInfo, i)) {
        continue;
      }

      char* val = colDataGetData(pColInfo, i);
      if (IS_VAR_DATA_TYPE(pkey->type)) {
        memcpy(pkey->pData, val, varDataTLen(val));
        ASSERT(varDataTLen(val) <= pkey->bytes);
      } else {
        memcpy(pkey->pData, val, pkey->bytes);
      }

      break;
    }
  }
}

static void doInterpUnclosedTimeWindow(SOperatorInfo* pOperatorInfo, int32_t numOfExprs, SResultRowInfo* pResultRowInfo,
                                       SSDataBlock* pBlock, int32_t scanFlag, int64_t* tsCols, SResultRowPosition* p) {
  SExecTaskInfo* pTaskInfo = pOperatorInfo->pTaskInfo;

  SIntervalAggOperatorInfo* pInfo = (SIntervalAggOperatorInfo*)pOperatorInfo->info;
  SExprSupp*                pSup = &pOperatorInfo->exprSupp;

  int32_t  startPos = 0;
  int32_t  numOfOutput = pSup->numOfExprs;
  uint64_t groupId = pBlock->info.groupId;

  SResultRow* pResult = NULL;

  while (1) {
    SListNode* pn = tdListGetHead(pResultRowInfo->openWindow);

    SResultRowPosition* p1 = (SResultRowPosition*)pn->data;
    if (p->pageId == p1->pageId && p->offset == p1->offset) {
      break;
    }

    SResultRow* pr = getResultRowByPos(pInfo->aggSup.pResultBuf, p1);
    ASSERT(pr->offset == p1->offset && pr->pageId == p1->pageId);

    if (pr->closed) {
      ASSERT(isResultRowInterpolated(pr, RESULT_ROW_START_INTERP) &&
             isResultRowInterpolated(pr, RESULT_ROW_END_INTERP));
      tdListPopHead(pResultRowInfo->openWindow);
      continue;
    }

    STimeWindow w = pr->win;
    int32_t     ret = setTimeWindowOutputBuf(pResultRowInfo, &w, (scanFlag == MAIN_SCAN), &pResult, groupId, pSup->pCtx,
                                             numOfOutput, pSup->rowEntryInfoOffset, &pInfo->aggSup, pTaskInfo);
    if (ret != TSDB_CODE_SUCCESS) {
      longjmp(pTaskInfo->env, TSDB_CODE_QRY_OUT_OF_MEMORY);
    }

    ASSERT(!isResultRowInterpolated(pResult, RESULT_ROW_END_INTERP));

    SGroupKeys* pTsKey = taosArrayGet(pInfo->pPrevValues, 0);
    int64_t     prevTs = *(int64_t*)pTsKey->pData;
    doTimeWindowInterpolation(pInfo->pPrevValues, pBlock->pDataBlock, prevTs, -1, tsCols[startPos], startPos, w.ekey,
                              RESULT_ROW_END_INTERP, pSup);

    setResultRowInterpo(pResult, RESULT_ROW_END_INTERP);
    setNotInterpoWindowKey(pSup->pCtx, numOfExprs, RESULT_ROW_START_INTERP);

    doApplyFunctions(pTaskInfo, pSup->pCtx, &w, &pInfo->twAggSup.timeWindowData, startPos, 0, tsCols, pBlock->info.rows,
                     numOfExprs, pInfo->inputOrder);

    if (isResultRowInterpolated(pResult, RESULT_ROW_END_INTERP)) {
      closeResultRow(pr);
      tdListPopHead(pResultRowInfo->openWindow);
    } else {  // the remains are can not be closed yet.
      break;
    }
  }
}

void printDataBlock(SSDataBlock* pBlock, const char* flag) {
  if (!pBlock || pBlock->info.rows == 0) {
    qDebug("===stream===printDataBlock: Block is Null or Empty");
    return;
  }
  char* pBuf = NULL;
  qDebug("%s", dumpBlockData(pBlock, flag, &pBuf));
  taosMemoryFree(pBuf);
}

typedef int32_t (*__compare_fn_t)(void* pKey, void* data, int32_t index);

int32_t binarySearchCom(void* keyList, int num, void* pKey, int order, __compare_fn_t comparefn) {
  int firstPos = 0, lastPos = num - 1, midPos = -1;
  int numOfRows = 0;

  if (num <= 0) return -1;
  if (order == TSDB_ORDER_DESC) {
    // find the first position which is smaller or equal than the key
    while (1) {
      if (comparefn(pKey, keyList, lastPos) >= 0) return lastPos;
      if (comparefn(pKey, keyList, firstPos) == 0) return firstPos;
      if (comparefn(pKey, keyList, firstPos) < 0) return firstPos - 1;

      numOfRows = lastPos - firstPos + 1;
      midPos = (numOfRows >> 1) + firstPos;

      if (comparefn(pKey, keyList, midPos) < 0) {
        lastPos = midPos - 1;
      } else if (comparefn(pKey, keyList, midPos) > 0) {
        firstPos = midPos + 1;
      } else {
        break;
      }
    }

  } else {
    // find the first position which is bigger or equal than the key
    while (1) {
      if (comparefn(pKey, keyList, firstPos) <= 0) return firstPos;
      if (comparefn(pKey, keyList, lastPos) == 0) return lastPos;

      if (comparefn(pKey, keyList, lastPos) > 0) {
        lastPos = lastPos + 1;
        if (lastPos >= num)
          return -1;
        else
          return lastPos;
      }

      numOfRows = lastPos - firstPos + 1;
      midPos = (numOfRows >> 1) + firstPos;

      if (comparefn(pKey, keyList, midPos) < 0) {
        lastPos = midPos - 1;
      } else if (comparefn(pKey, keyList, midPos) > 0) {
        firstPos = midPos + 1;
      } else {
        break;
      }
    }
  }

  return midPos;
}

typedef int64_t (*__get_value_fn_t)(void* data, int32_t index);

int32_t binarySearch(void* keyList, int num, TSKEY key, int order, __get_value_fn_t getValuefn) {
  int firstPos = 0, lastPos = num - 1, midPos = -1;
  int numOfRows = 0;

  if (num <= 0) return -1;
  if (order == TSDB_ORDER_DESC) {
    // find the first position which is smaller or equal than the key
    while (1) {
      if (key >= getValuefn(keyList, lastPos)) return lastPos;
      if (key == getValuefn(keyList, firstPos)) return firstPos;
      if (key < getValuefn(keyList, firstPos)) return firstPos - 1;

      numOfRows = lastPos - firstPos + 1;
      midPos = (numOfRows >> 1) + firstPos;

      if (key < getValuefn(keyList, midPos)) {
        lastPos = midPos - 1;
      } else if (key > getValuefn(keyList, midPos)) {
        firstPos = midPos + 1;
      } else {
        break;
      }
    }

  } else {
    // find the first position which is bigger or equal than the key
    while (1) {
      if (key <= getValuefn(keyList, firstPos)) return firstPos;
      if (key == getValuefn(keyList, lastPos)) return lastPos;

      if (key > getValuefn(keyList, lastPos)) {
        lastPos = lastPos + 1;
        if (lastPos >= num)
          return -1;
        else
          return lastPos;
      }

      numOfRows = lastPos - firstPos + 1;
      midPos = (numOfRows >> 1) + firstPos;

      if (key < getValuefn(keyList, midPos)) {
        lastPos = midPos - 1;
      } else if (key > getValuefn(keyList, midPos)) {
        firstPos = midPos + 1;
      } else {
        break;
      }
    }
  }

  return midPos;
}

int32_t comparePullWinKey(void* pKey, void* data, int32_t index) {
  SArray*          res = (SArray*)data;
  SPullWindowInfo* pos = taosArrayGet(res, index);
  SPullWindowInfo* pData = (SPullWindowInfo*)pKey;
  if (pData->window.skey == pos->window.skey) {
    if (pData->groupId > pos->groupId) {
      return 1;
    } else if (pData->groupId < pos->groupId) {
      return -1;
    }
    return 0;
  } else if (pData->window.skey > pos->window.skey) {
    return 1;
  }
  return -1;
}

static int32_t savePullWindow(SPullWindowInfo* pPullInfo, SArray* pPullWins) {
  int32_t size = taosArrayGetSize(pPullWins);
  int32_t index = binarySearchCom(pPullWins, size, pPullInfo, TSDB_ORDER_DESC, comparePullWinKey);
  if (index == -1) {
    index = 0;
  } else {
    if (comparePullWinKey(pPullInfo, pPullWins, index) > 0) {
      index++;
    } else {
      return TSDB_CODE_SUCCESS;
    }
  }
  if (taosArrayInsert(pPullWins, index, pPullInfo) == NULL) {
    return TSDB_CODE_OUT_OF_MEMORY;
  }
  return TSDB_CODE_SUCCESS;
}

int32_t compareResKey(void* pKey, void* data, int32_t index) {
  SArray*     res = (SArray*)data;
  SResKeyPos* pos = taosArrayGetP(res, index);
  SWinRes*    pData = (SWinRes*)pKey;
  if (pData->ts == *(int64_t*)pos->key) {
    if (pData->groupId > pos->groupId) {
      return 1;
    } else if (pData->groupId < pos->groupId) {
      return -1;
    }
    return 0;
  } else if (pData->ts > *(int64_t*)pos->key) {
    return 1;
  }
  return -1;
}

static int32_t saveResult(int64_t ts, int32_t pageId, int32_t offset, uint64_t groupId, SArray* pUpdated) {
  int32_t size = taosArrayGetSize(pUpdated);
  SWinRes data = {.ts = ts, .groupId = groupId};
  int32_t index = binarySearchCom(pUpdated, size, &data, TSDB_ORDER_DESC, compareResKey);
  if (index == -1) {
    index = 0;
  } else {
    if (compareResKey(&data, pUpdated, index) > 0) {
      index++;
    } else {
      return TSDB_CODE_SUCCESS;
    }
  }

  SResKeyPos* newPos = taosMemoryMalloc(sizeof(SResKeyPos) + sizeof(uint64_t));
  if (newPos == NULL) {
    return TSDB_CODE_OUT_OF_MEMORY;
  }
  newPos->groupId = groupId;
  newPos->pos = (SResultRowPosition){.pageId = pageId, .offset = offset};
  *(int64_t*)newPos->key = ts;
  if (taosArrayInsert(pUpdated, index, &newPos) == NULL) {
    return TSDB_CODE_OUT_OF_MEMORY;
  }
  return TSDB_CODE_SUCCESS;
}

static int32_t saveResultRow(SResultRow* result, uint64_t groupId, SArray* pUpdated) {
  return saveResult(result->win.skey, result->pageId, result->offset, groupId, pUpdated);
}

static void removeResult(SArray* pUpdated, SWinRes* pKey) {
  int32_t size = taosArrayGetSize(pUpdated);
  int32_t index = binarySearchCom(pUpdated, size, pKey, TSDB_ORDER_DESC, compareResKey);
  if (index >= 0 && 0 == compareResKey(pKey, pUpdated, index)) {
    taosArrayRemove(pUpdated, index);
  }
}

static void removeResults(SArray* pWins, SArray* pUpdated) {
  int32_t size = taosArrayGetSize(pWins);
  for (int32_t i = 0; i < size; i++) {
    SWinRes* pW = taosArrayGet(pWins, i);
    removeResult(pUpdated, pW);
  }
}

int64_t getWinReskey(void* data, int32_t index) {
  SArray*  res = (SArray*)data;
  SWinRes* pos = taosArrayGet(res, index);
  return pos->ts;
}

int32_t compareWinRes(void* pKey, void* data, int32_t index) {
  SArray*     res = (SArray*)data;
  SWinRes*    pos = taosArrayGetP(res, index);
  SResKeyPos* pData = (SResKeyPos*)pKey;
  if (*(int64_t*)pData->key == pos->ts) {
    if (pData->groupId > pos->groupId) {
      return 1;
    } else if (pData->groupId < pos->groupId) {
      return -1;
    }
    return 0;
  } else if (*(int64_t*)pData->key > pos->ts) {
    return 1;
  }
  return -1;
}

static void removeDeleteResults(SArray* pUpdated, SArray* pDelWins) {
  int32_t upSize = taosArrayGetSize(pUpdated);
  int32_t delSize = taosArrayGetSize(pDelWins);
  for (int32_t i = 0; i < upSize; i++) {
    SResKeyPos* pResKey = taosArrayGetP(pUpdated, i);
    int32_t     index = binarySearchCom(pDelWins, delSize, pResKey, TSDB_ORDER_DESC, compareWinRes);
    if (index >= 0 && 0 == compareWinRes(pResKey, pDelWins, index)) {
      taosArrayRemove(pDelWins, index);
    }
  }
}

bool isOverdue(TSKEY ts, STimeWindowAggSupp* pSup) {
  ASSERT(pSup->maxTs == INT64_MIN || pSup->maxTs > 0);
  return pSup->maxTs != INT64_MIN && ts < pSup->maxTs - pSup->waterMark;
}

bool isCloseWindow(STimeWindow* pWin, STimeWindowAggSupp* pSup) { return isOverdue(pWin->ekey, pSup); }

static void hashIntervalAgg(SOperatorInfo* pOperatorInfo, SResultRowInfo* pResultRowInfo, SSDataBlock* pBlock,
                            int32_t scanFlag, SArray* pUpdated) {
  SIntervalAggOperatorInfo* pInfo = (SIntervalAggOperatorInfo*)pOperatorInfo->info;

  SExecTaskInfo* pTaskInfo = pOperatorInfo->pTaskInfo;
  SExprSupp*     pSup = &pOperatorInfo->exprSupp;

  int32_t     startPos = 0;
  int32_t     numOfOutput = pSup->numOfExprs;
  int64_t*    tsCols = extractTsCol(pBlock, pInfo);
  uint64_t    tableGroupId = pBlock->info.groupId;
  bool        ascScan = (pInfo->inputOrder == TSDB_ORDER_ASC);
  TSKEY       ts = getStartTsKey(&pBlock->info.window, tsCols);
  SResultRow* pResult = NULL;

  STimeWindow win =
      getActiveTimeWindow(pInfo->aggSup.pResultBuf, pResultRowInfo, ts, &pInfo->interval, pInfo->inputOrder);
  int32_t ret = TSDB_CODE_SUCCESS;
  if ((!pInfo->ignoreExpiredData || !isCloseWindow(&win, &pInfo->twAggSup)) &&
      inSlidingWindow(&pInfo->interval, &win, &pBlock->info)) {
    ret = setTimeWindowOutputBuf(pResultRowInfo, &win, (scanFlag == MAIN_SCAN), &pResult, tableGroupId, pSup->pCtx,
                                 numOfOutput, pSup->rowEntryInfoOffset, &pInfo->aggSup, pTaskInfo);
    if (ret != TSDB_CODE_SUCCESS || pResult == NULL) {
      longjmp(pTaskInfo->env, TSDB_CODE_QRY_OUT_OF_MEMORY);
    }

    if (pInfo->execModel == OPTR_EXEC_MODEL_STREAM && pInfo->twAggSup.calTrigger == STREAM_TRIGGER_AT_ONCE) {
      saveResultRow(pResult, tableGroupId, pUpdated);
      setResultBufPageDirty(pInfo->aggSup.pResultBuf, &pResultRowInfo->cur);
    }
  }

  TSKEY   ekey = ascScan ? win.ekey : win.skey;
  int32_t forwardRows =
      getNumOfRowsInTimeWindow(&pBlock->info, tsCols, startPos, ekey, binarySearchForKey, NULL, pInfo->inputOrder);
  ASSERT(forwardRows > 0);

  // prev time window not interpolation yet.
  if (pInfo->timeWindowInterpo) {
    SResultRowPosition pos = addToOpenWindowList(pResultRowInfo, pResult);
    doInterpUnclosedTimeWindow(pOperatorInfo, numOfOutput, pResultRowInfo, pBlock, scanFlag, tsCols, &pos);

    // restore current time window
    ret = setTimeWindowOutputBuf(pResultRowInfo, &win, (scanFlag == MAIN_SCAN), &pResult, tableGroupId, pSup->pCtx,
                                 numOfOutput, pSup->rowEntryInfoOffset, &pInfo->aggSup, pTaskInfo);
    if (ret != TSDB_CODE_SUCCESS) {
      longjmp(pTaskInfo->env, TSDB_CODE_QRY_OUT_OF_MEMORY);
    }

    // window start key interpolation
    doWindowBorderInterpolation(pInfo, pBlock, pResult, &win, startPos, forwardRows, pSup);
  }

  if ((!pInfo->ignoreExpiredData || !isCloseWindow(&win, &pInfo->twAggSup)) &&
      inSlidingWindow(&pInfo->interval, &win, &pBlock->info)) {
    updateTimeWindowInfo(&pInfo->twAggSup.timeWindowData, &win, true);
    doApplyFunctions(pTaskInfo, pSup->pCtx, &win, &pInfo->twAggSup.timeWindowData, startPos, forwardRows, tsCols,
                     pBlock->info.rows, numOfOutput, pInfo->inputOrder);
  }

  doCloseWindow(pResultRowInfo, pInfo, pResult);

  STimeWindow nextWin = win;
  while (1) {
    int32_t prevEndPos = forwardRows - 1 + startPos;
    startPos = getNextQualifiedWindow(&pInfo->interval, &nextWin, &pBlock->info, tsCols, prevEndPos, pInfo->inputOrder);
    if (startPos < 0) {
      break;
    }
    if (pInfo->ignoreExpiredData && isCloseWindow(&nextWin, &pInfo->twAggSup)) {
      ekey = ascScan ? nextWin.ekey : nextWin.skey;
      forwardRows =
          getNumOfRowsInTimeWindow(&pBlock->info, tsCols, startPos, ekey, binarySearchForKey, NULL, pInfo->inputOrder);
      continue;
    }

    // null data, failed to allocate more memory buffer
    int32_t code = setTimeWindowOutputBuf(pResultRowInfo, &nextWin, (scanFlag == MAIN_SCAN), &pResult, tableGroupId,
                                          pSup->pCtx, numOfOutput, pSup->rowEntryInfoOffset, &pInfo->aggSup, pTaskInfo);
    if (code != TSDB_CODE_SUCCESS || pResult == NULL) {
      longjmp(pTaskInfo->env, TSDB_CODE_QRY_OUT_OF_MEMORY);
    }

    if (pInfo->execModel == OPTR_EXEC_MODEL_STREAM && pInfo->twAggSup.calTrigger == STREAM_TRIGGER_AT_ONCE) {
      saveResultRow(pResult, tableGroupId, pUpdated);
      setResultBufPageDirty(pInfo->aggSup.pResultBuf, &pResultRowInfo->cur);
    }

    ekey = ascScan ? nextWin.ekey : nextWin.skey;
    forwardRows =
        getNumOfRowsInTimeWindow(&pBlock->info, tsCols, startPos, ekey, binarySearchForKey, NULL, pInfo->inputOrder);

    // window start(end) key interpolation
    doWindowBorderInterpolation(pInfo, pBlock, pResult, &nextWin, startPos, forwardRows, pSup);

    updateTimeWindowInfo(&pInfo->twAggSup.timeWindowData, &nextWin, true);
    doApplyFunctions(pTaskInfo, pSup->pCtx, &nextWin, &pInfo->twAggSup.timeWindowData, startPos, forwardRows, tsCols,
                     pBlock->info.rows, numOfOutput, pInfo->inputOrder);
    doCloseWindow(pResultRowInfo, pInfo, pResult);
  }

  if (pInfo->timeWindowInterpo) {
    saveDataBlockLastRow(pInfo->pPrevValues, pBlock, pInfo->pInterpCols);
  }
}

void doCloseWindow(SResultRowInfo* pResultRowInfo, const SIntervalAggOperatorInfo* pInfo, SResultRow* pResult) {
  // current result is done in computing final results.
  if (pInfo->timeWindowInterpo && isResultRowInterpolated(pResult, RESULT_ROW_END_INTERP)) {
    closeResultRow(pResult);
    tdListPopHead(pResultRowInfo->openWindow);
  }
}

SResultRowPosition addToOpenWindowList(SResultRowInfo* pResultRowInfo, const SResultRow* pResult) {
  SResultRowPosition pos = (SResultRowPosition){.pageId = pResult->pageId, .offset = pResult->offset};
  SListNode*         pn = tdListGetTail(pResultRowInfo->openWindow);
  if (pn == NULL) {
    tdListAppend(pResultRowInfo->openWindow, &pos);
    return pos;
  }

  SResultRowPosition* px = (SResultRowPosition*)pn->data;
  if (px->pageId != pos.pageId || px->offset != pos.offset) {
    tdListAppend(pResultRowInfo->openWindow, &pos);
  }

  return pos;
}

int64_t* extractTsCol(SSDataBlock* pBlock, const SIntervalAggOperatorInfo* pInfo) {
  TSKEY* tsCols = NULL;

  if (pBlock->pDataBlock != NULL) {
    SColumnInfoData* pColDataInfo = taosArrayGet(pBlock->pDataBlock, pInfo->primaryTsIndex);
    tsCols = (int64_t*)pColDataInfo->pData;

    // no data in primary ts
    if (tsCols[0] == 0 && tsCols[pBlock->info.rows - 1] == 0) {
      return NULL;
    }

    if (tsCols[0] != 0 && (pBlock->info.window.skey == 0 && pBlock->info.window.ekey == 0)) {
      blockDataUpdateTsWindow(pBlock, pInfo->primaryTsIndex);
    }
  }

  return tsCols;
}

static int32_t doOpenIntervalAgg(SOperatorInfo* pOperator) {
  if (OPTR_IS_OPENED(pOperator)) {
    return TSDB_CODE_SUCCESS;
  }

  SExecTaskInfo*            pTaskInfo = pOperator->pTaskInfo;
  SIntervalAggOperatorInfo* pInfo = pOperator->info;
  SExprSupp*                pSup = &pOperator->exprSupp;

  int32_t scanFlag = MAIN_SCAN;

  int64_t        st = taosGetTimestampUs();
  SOperatorInfo* downstream = pOperator->pDownstream[0];

  while (1) {
    SSDataBlock* pBlock = downstream->fpSet.getNextFn(downstream);
    if (pBlock == NULL) {
      break;
    }

    getTableScanInfo(pOperator, &pInfo->inputOrder, &scanFlag);

    if (pInfo->scalarSupp.pExprInfo != NULL) {
      SExprSupp* pExprSup = &pInfo->scalarSupp;
      projectApplyFunctions(pExprSup->pExprInfo, pBlock, pBlock, pExprSup->pCtx, pExprSup->numOfExprs, NULL);
    }

    // the pDataBlock are always the same one, no need to call this again
    setInputDataBlock(pOperator, pSup->pCtx, pBlock, pInfo->inputOrder, scanFlag, true);
    blockDataUpdateTsWindow(pBlock, pInfo->primaryTsIndex);

    hashIntervalAgg(pOperator, &pInfo->binfo.resultRowInfo, pBlock, scanFlag, NULL);
  }

  initGroupedResultInfo(&pInfo->groupResInfo, pInfo->aggSup.pResultRowHashTable, pInfo->resultTsOrder);
  OPTR_SET_OPENED(pOperator);

  pOperator->cost.openCost = (taosGetTimestampUs() - st) / 1000.0;
  return TSDB_CODE_SUCCESS;
}

static bool compareVal(const char* v, const SStateKeys* pKey) {
  if (IS_VAR_DATA_TYPE(pKey->type)) {
    if (varDataLen(v) != varDataLen(pKey->pData)) {
      return false;
    } else {
      return strncmp(varDataVal(v), varDataVal(pKey->pData), varDataLen(v)) == 0;
    }
  } else {
    return memcmp(pKey->pData, v, pKey->bytes) == 0;
  }
}

static void doStateWindowAggImpl(SOperatorInfo* pOperator, SStateWindowOperatorInfo* pInfo, SSDataBlock* pBlock) {
  SExecTaskInfo* pTaskInfo = pOperator->pTaskInfo;
  SExprSupp*     pSup = &pOperator->exprSupp;

  SColumnInfoData* pStateColInfoData = taosArrayGet(pBlock->pDataBlock, pInfo->stateCol.slotId);
  int64_t          gid = pBlock->info.groupId;

  bool    masterScan = true;
  int32_t numOfOutput = pOperator->exprSupp.numOfExprs;
  int16_t bytes = pStateColInfoData->info.bytes;

  SColumnInfoData* pColInfoData = taosArrayGet(pBlock->pDataBlock, pInfo->tsSlotId);
  TSKEY*           tsList = (TSKEY*)pColInfoData->pData;

  SWindowRowsSup* pRowSup = &pInfo->winSup;
  pRowSup->numOfRows = 0;

  struct SColumnDataAgg* pAgg = NULL;
  for (int32_t j = 0; j < pBlock->info.rows; ++j) {
    pAgg = (pBlock->pBlockAgg != NULL) ? pBlock->pBlockAgg[pInfo->stateCol.slotId] : NULL;
    if (colDataIsNull(pStateColInfoData, pBlock->info.rows, j, pAgg)) {
      continue;
    }

    char* val = colDataGetData(pStateColInfoData, j);

    if (!pInfo->hasKey) {
      // todo extract method
      if (IS_VAR_DATA_TYPE(pInfo->stateKey.type)) {
        varDataCopy(pInfo->stateKey.pData, val);
      } else {
        memcpy(pInfo->stateKey.pData, val, bytes);
      }

      pInfo->hasKey = true;

      doKeepNewWindowStartInfo(pRowSup, tsList, j);
      doKeepTuple(pRowSup, tsList[j]);
    } else if (compareVal(val, &pInfo->stateKey)) {
      doKeepTuple(pRowSup, tsList[j]);
      if (j == 0 && pRowSup->startRowIndex != 0) {
        pRowSup->startRowIndex = 0;
      }
    } else {  // a new state window started
      SResultRow* pResult = NULL;

      // keep the time window for the closed time window.
      STimeWindow window = pRowSup->win;

      pRowSup->win.ekey = pRowSup->win.skey;
      int32_t ret = setTimeWindowOutputBuf(&pInfo->binfo.resultRowInfo, &window, masterScan, &pResult, gid, pSup->pCtx,
                                           numOfOutput, pSup->rowEntryInfoOffset, &pInfo->aggSup, pTaskInfo);
      if (ret != TSDB_CODE_SUCCESS) {  // null data, too many state code
        longjmp(pTaskInfo->env, TSDB_CODE_QRY_APP_ERROR);
      }

      updateTimeWindowInfo(&pInfo->twAggSup.timeWindowData, &window, false);
      doApplyFunctions(pTaskInfo, pSup->pCtx, &window, &pInfo->twAggSup.timeWindowData, pRowSup->startRowIndex,
                       pRowSup->numOfRows, NULL, pBlock->info.rows, numOfOutput, TSDB_ORDER_ASC);

      // here we start a new session window
      doKeepNewWindowStartInfo(pRowSup, tsList, j);
      doKeepTuple(pRowSup, tsList[j]);

      // todo extract method
      if (IS_VAR_DATA_TYPE(pInfo->stateKey.type)) {
        varDataCopy(pInfo->stateKey.pData, val);
      } else {
        memcpy(pInfo->stateKey.pData, val, bytes);
      }
    }
  }

  SResultRow* pResult = NULL;
  pRowSup->win.ekey = tsList[pBlock->info.rows - 1];
  int32_t ret = setTimeWindowOutputBuf(&pInfo->binfo.resultRowInfo, &pRowSup->win, masterScan, &pResult, gid,
                                       pSup->pCtx, numOfOutput, pSup->rowEntryInfoOffset, &pInfo->aggSup, pTaskInfo);
  if (ret != TSDB_CODE_SUCCESS) {  // null data, too many state code
    longjmp(pTaskInfo->env, TSDB_CODE_QRY_APP_ERROR);
  }

  updateTimeWindowInfo(&pInfo->twAggSup.timeWindowData, &pRowSup->win, false);
  doApplyFunctions(pTaskInfo, pSup->pCtx, &pRowSup->win, &pInfo->twAggSup.timeWindowData, pRowSup->startRowIndex,
                   pRowSup->numOfRows, NULL, pBlock->info.rows, numOfOutput, TSDB_ORDER_ASC);
}

static SSDataBlock* doStateWindowAgg(SOperatorInfo* pOperator) {
  if (pOperator->status == OP_EXEC_DONE) {
    return NULL;
  }

  SStateWindowOperatorInfo* pInfo = pOperator->info;

  SExecTaskInfo* pTaskInfo = pOperator->pTaskInfo;
  SExprSupp*     pSup = &pOperator->exprSupp;

  SOptrBasicInfo* pBInfo = &pInfo->binfo;

  if (pOperator->status == OP_RES_TO_RETURN) {
    while (1) {
      doBuildResultDatablock(pOperator, &pInfo->binfo, &pInfo->groupResInfo, pInfo->aggSup.pResultBuf);
      doFilter(pInfo->pCondition, pBInfo->pRes, NULL);

      bool hasRemain = hasRemainResults(&pInfo->groupResInfo);
      if (!hasRemain) {
        doSetOperatorCompleted(pOperator);
        break;
      }

      if (pBInfo->pRes->info.rows > 0) {
        break;
      }
    }
    pOperator->resultInfo.totalRows += pBInfo->pRes->info.rows;
    return (pBInfo->pRes->info.rows == 0) ? NULL : pBInfo->pRes;
  }

  int32_t order = TSDB_ORDER_ASC;
  int64_t st = taosGetTimestampUs();

  SOperatorInfo* downstream = pOperator->pDownstream[0];
  while (1) {
    SSDataBlock* pBlock = downstream->fpSet.getNextFn(downstream);
    if (pBlock == NULL) {
      break;
    }

    setInputDataBlock(pOperator, pSup->pCtx, pBlock, order, MAIN_SCAN, true);
    blockDataUpdateTsWindow(pBlock, pInfo->tsSlotId);

    doStateWindowAggImpl(pOperator, pInfo, pBlock);
  }

  pOperator->cost.openCost = (taosGetTimestampUs() - st) / 1000.0;
  pOperator->status = OP_RES_TO_RETURN;

  initGroupedResultInfo(&pInfo->groupResInfo, pInfo->aggSup.pResultRowHashTable, TSDB_ORDER_ASC);
  blockDataEnsureCapacity(pBInfo->pRes, pOperator->resultInfo.capacity);
  while (1) {
    doBuildResultDatablock(pOperator, &pInfo->binfo, &pInfo->groupResInfo, pInfo->aggSup.pResultBuf);
    doFilter(pInfo->pCondition, pBInfo->pRes, NULL);

    bool hasRemain = hasRemainResults(&pInfo->groupResInfo);
    if (!hasRemain) {
      doSetOperatorCompleted(pOperator);
      break;
    }

    if (pBInfo->pRes->info.rows > 0) {
      break;
    }
  }
  pOperator->resultInfo.totalRows += pBInfo->pRes->info.rows;
  return (pBInfo->pRes->info.rows == 0) ? NULL : pBInfo->pRes;
}

static SSDataBlock* doBuildIntervalResult(SOperatorInfo* pOperator) {
  SIntervalAggOperatorInfo* pInfo = pOperator->info;
  SExecTaskInfo*            pTaskInfo = pOperator->pTaskInfo;

  if (pOperator->status == OP_EXEC_DONE) {
    return NULL;
  }

  SSDataBlock* pBlock = pInfo->binfo.pRes;

  if (pInfo->execModel == OPTR_EXEC_MODEL_STREAM) {
    return pOperator->fpSet.getStreamResFn(pOperator);
  } else {
    pTaskInfo->code = pOperator->fpSet._openFn(pOperator);
    if (pTaskInfo->code != TSDB_CODE_SUCCESS) {
      return NULL;
    }

    blockDataEnsureCapacity(pBlock, pOperator->resultInfo.capacity);
    while (1) {
      doBuildResultDatablock(pOperator, &pInfo->binfo, &pInfo->groupResInfo, pInfo->aggSup.pResultBuf);
      doFilter(pInfo->pCondition, pBlock, NULL);

      bool hasRemain = hasRemainResults(&pInfo->groupResInfo);
      if (!hasRemain) {
        doSetOperatorCompleted(pOperator);
        break;
      }

      if (pBlock->info.rows > 0) {
        break;
      }
    }

    size_t rows = pBlock->info.rows;
    pOperator->resultInfo.totalRows += rows;

    return (rows == 0) ? NULL : pBlock;
  }
}

// todo merged with the build group result.
static void finalizeUpdatedResult(int32_t numOfOutput, SDiskbasedBuf* pBuf, SArray* pUpdateList,
                                  int32_t* rowEntryInfoOffset) {
  size_t num = taosArrayGetSize(pUpdateList);

  for (int32_t i = 0; i < num; ++i) {
    SResKeyPos* pPos = taosArrayGetP(pUpdateList, i);

    SFilePage*  bufPage = getBufPage(pBuf, pPos->pos.pageId);
    SResultRow* pRow = (SResultRow*)((char*)bufPage + pPos->pos.offset);

    for (int32_t j = 0; j < numOfOutput; ++j) {
      SResultRowEntryInfo* pEntry = getResultEntryInfo(pRow, j, rowEntryInfoOffset);
      if (pRow->numOfRows < pEntry->numOfRes) {
        pRow->numOfRows = pEntry->numOfRes;
      }
    }

    releaseBufPage(pBuf, bufPage);
  }
}
static void setInverFunction(SqlFunctionCtx* pCtx, int32_t num, EStreamType type) {
  for (int i = 0; i < num; i++) {
    if (type == STREAM_INVERT) {
      fmSetInvertFunc(pCtx[i].functionId, &(pCtx[i].fpSet));
    } else if (type == STREAM_NORMAL) {
      fmSetNormalFunc(pCtx[i].functionId, &(pCtx[i].fpSet));
    }
  }
}

void doClearWindowImpl(SResultRowPosition* p1, SDiskbasedBuf* pResultBuf, SExprSupp* pSup, int32_t numOfOutput) {
  SResultRow*     pResult = getResultRowByPos(pResultBuf, p1);
  SqlFunctionCtx* pCtx = pSup->pCtx;
  for (int32_t i = 0; i < numOfOutput; ++i) {
    pCtx[i].resultInfo = getResultEntryInfo(pResult, i, pSup->rowEntryInfoOffset);
    struct SResultRowEntryInfo* pResInfo = pCtx[i].resultInfo;
    if (fmIsWindowPseudoColumnFunc(pCtx[i].functionId)) {
      continue;
    }
    pResInfo->initialized = false;
    if (pCtx[i].functionId != -1) {
      pCtx[i].fpSet.init(&pCtx[i], pResInfo);
    }
  }
  SFilePage* bufPage = getBufPage(pResultBuf, p1->pageId);
  setBufPageDirty(bufPage, true);
  releaseBufPage(pResultBuf, bufPage);
}

bool doClearWindow(SAggSupporter* pAggSup, SExprSupp* pSup, char* pData, int16_t bytes, uint64_t groupId,
                   int32_t numOfOutput) {
  SET_RES_WINDOW_KEY(pAggSup->keyBuf, pData, bytes, groupId);
  SResultRowPosition* p1 =
      (SResultRowPosition*)taosHashGet(pAggSup->pResultRowHashTable, pAggSup->keyBuf, GET_RES_WINDOW_KEY_LEN(bytes));
  if (!p1) {
    // window has been closed
    return false;
  }
  doClearWindowImpl(p1, pAggSup->pResultBuf, pSup, numOfOutput);
  return true;
}

bool doDeleteIntervalWindow(SAggSupporter* pAggSup, TSKEY ts, uint64_t groupId) {
  size_t bytes = sizeof(TSKEY);
  SET_RES_WINDOW_KEY(pAggSup->keyBuf, &ts, bytes, groupId);
  SResultRowPosition* p1 =
      (SResultRowPosition*)taosHashGet(pAggSup->pResultRowHashTable, pAggSup->keyBuf, GET_RES_WINDOW_KEY_LEN(bytes));
  if (!p1) {
    // window has been closed
    return false;
  }
  // SFilePage* bufPage = getBufPage(pAggSup->pResultBuf, p1->pageId);
  // dBufSetBufPageRecycled(pAggSup->pResultBuf, bufPage);
  taosHashRemove(pAggSup->pResultRowHashTable, pAggSup->keyBuf, GET_RES_WINDOW_KEY_LEN(bytes));
  return true;
}

void doDeleteSpecifyIntervalWindow(SAggSupporter* pAggSup, SSDataBlock* pBlock, SArray* pUpWins, SInterval* pInterval) {
  SColumnInfoData* pStartCol = taosArrayGet(pBlock->pDataBlock, START_TS_COLUMN_INDEX);
  TSKEY*           tsStarts = (TSKEY*)pStartCol->pData;
  SColumnInfoData* pGroupCol = taosArrayGet(pBlock->pDataBlock, GROUPID_COLUMN_INDEX);
  uint64_t*        groupIds = (uint64_t*)pGroupCol->pData;
  for (int32_t i = 0; i < pBlock->info.rows; i++) {
    SResultRowInfo dumyInfo;
    dumyInfo.cur.pageId = -1;
    STimeWindow win = getActiveTimeWindow(NULL, &dumyInfo, tsStarts[i], pInterval, TSDB_ORDER_ASC);
    doDeleteIntervalWindow(pAggSup, win.skey, groupIds[i]);
    if (pUpWins) {
      SWinRes winRes = {.ts = win.skey, .groupId = groupIds[i]};
      taosArrayPush(pUpWins, &winRes);
    }
  }
}

static void doClearWindows(SAggSupporter* pAggSup, SExprSupp* pSup1, SInterval* pInterval, int32_t numOfOutput,
                           SSDataBlock* pBlock, SArray* pUpWins) {
  SColumnInfoData* pStartTsCol = taosArrayGet(pBlock->pDataBlock, START_TS_COLUMN_INDEX);
  TSKEY*           startTsCols = (TSKEY*)pStartTsCol->pData;
  SColumnInfoData* pEndTsCol = taosArrayGet(pBlock->pDataBlock, END_TS_COLUMN_INDEX);
  TSKEY*           endTsCols = (TSKEY*)pEndTsCol->pData;
  uint64_t*        pGpDatas = NULL;
  if (pBlock->info.type == STREAM_RETRIEVE) {
    SColumnInfoData* pGpCol = taosArrayGet(pBlock->pDataBlock, GROUPID_COLUMN_INDEX);
    pGpDatas = (uint64_t*)pGpCol->pData;
  }
  int32_t step = 0;
  int32_t startPos = 0;
  for (int32_t i = 0; i < pBlock->info.rows; i++) {
    SResultRowInfo dumyInfo;
    dumyInfo.cur.pageId = -1;
    STimeWindow win = getActiveTimeWindow(NULL, &dumyInfo, startTsCols[i], pInterval, TSDB_ORDER_ASC);
    while (win.ekey <= endTsCols[i]) {
      uint64_t winGpId = pGpDatas ? pGpDatas[startPos] : pBlock->info.groupId;
      bool     res = doClearWindow(pAggSup, pSup1, (char*)&win.skey, sizeof(TSKEY), winGpId, numOfOutput);
      if (pUpWins && res) {
        SWinRes winRes = {.ts = win.skey, .groupId = winGpId};
        taosArrayPush(pUpWins, &winRes);
      }
      getNextTimeWindow(pInterval, pInterval->precision, TSDB_ORDER_ASC, &win);
    }
  }
}

static int32_t getAllIntervalWindow(SHashObj* pHashMap, SArray* resWins) {
  void*  pIte = NULL;
  size_t keyLen = 0;
  while ((pIte = taosHashIterate(pHashMap, pIte)) != NULL) {
    void*    key = taosHashGetKey(pIte, &keyLen);
    uint64_t groupId = *(uint64_t*)key;
    ASSERT(keyLen == GET_RES_WINDOW_KEY_LEN(sizeof(TSKEY)));
    TSKEY               ts = *(int64_t*)((char*)key + sizeof(uint64_t));
    SResultRowPosition* pPos = (SResultRowPosition*)pIte;
    int32_t             code = saveResult(ts, pPos->pageId, pPos->offset, groupId, resWins);
    if (code != TSDB_CODE_SUCCESS) {
      return code;
    }
  }
  return TSDB_CODE_SUCCESS;
}

static int32_t closeIntervalWindow(SHashObj* pHashMap, STimeWindowAggSupp* pSup, SInterval* pInterval,
                                   SHashObj* pPullDataMap, SArray* closeWins, SArray* pRecyPages,
                                   SDiskbasedBuf* pDiscBuf) {
  qDebug("===stream===close interval window");
  void*  pIte = NULL;
  size_t keyLen = 0;
  while ((pIte = taosHashIterate(pHashMap, pIte)) != NULL) {
    void*    key = taosHashGetKey(pIte, &keyLen);
    uint64_t groupId = *(uint64_t*)key;
    ASSERT(keyLen == GET_RES_WINDOW_KEY_LEN(sizeof(TSKEY)));
    TSKEY       ts = *(int64_t*)((char*)key + sizeof(uint64_t));
    STimeWindow win;
    win.skey = ts;
    win.ekey = taosTimeAdd(win.skey, pInterval->interval, pInterval->intervalUnit, pInterval->precision) - 1;
    SWinRes winRe = {
        .ts = win.skey,
        .groupId = groupId,
    };
    void* chIds = taosHashGet(pPullDataMap, &winRe, sizeof(SWinRes));
    if (isCloseWindow(&win, pSup)) {
      if (chIds && pPullDataMap) {
        SArray* chAy = *(SArray**)chIds;
        int32_t size = taosArrayGetSize(chAy);
        qDebug("===stream===window %" PRId64 " wait child size:%d", win.skey, size);
        for (int32_t i = 0; i < size; i++) {
          qDebug("===stream===window %" PRId64 " wait child id:%d", win.skey, *(int32_t*)taosArrayGet(chAy, i));
        }
        continue;
      } else if (pPullDataMap) {
        qDebug("===stream===close window %" PRId64, win.skey);
      }
      SResultRowPosition* pPos = (SResultRowPosition*)pIte;
      if (pSup->calTrigger == STREAM_TRIGGER_WINDOW_CLOSE) {
        int32_t code = saveResult(ts, pPos->pageId, pPos->offset, groupId, closeWins);
        if (code != TSDB_CODE_SUCCESS) {
          return code;
        }
        ASSERT(pRecyPages != NULL);
        taosArrayPush(pRecyPages, &pPos->pageId);
      } else {
        // SFilePage* bufPage = getBufPage(pDiscBuf, pPos->pageId);
        // dBufSetBufPageRecycled(pDiscBuf, bufPage);
      }
      char keyBuf[GET_RES_WINDOW_KEY_LEN(sizeof(TSKEY))];
      SET_RES_WINDOW_KEY(keyBuf, &ts, sizeof(TSKEY), groupId);
      taosHashRemove(pHashMap, keyBuf, keyLen);
    }
  }
  return TSDB_CODE_SUCCESS;
}

static void closeChildIntervalWindow(SArray* pChildren, TSKEY maxTs) {
  int32_t size = taosArrayGetSize(pChildren);
  for (int32_t i = 0; i < size; i++) {
    SOperatorInfo*                    pChildOp = taosArrayGetP(pChildren, i);
    SStreamFinalIntervalOperatorInfo* pChInfo = pChildOp->info;
    ASSERT(pChInfo->twAggSup.calTrigger == STREAM_TRIGGER_AT_ONCE);
    pChInfo->twAggSup.maxTs = TMAX(pChInfo->twAggSup.maxTs, maxTs);
    closeIntervalWindow(pChInfo->aggSup.pResultRowHashTable, &pChInfo->twAggSup, &pChInfo->interval, NULL, NULL, NULL,
                        pChInfo->aggSup.pResultBuf);
  }
}

static void freeAllPages(SArray* pageIds, SDiskbasedBuf* pDiskBuf) {
  int32_t size = taosArrayGetSize(pageIds);
  for (int32_t i = 0; i < size; i++) {
    int32_t pageId = *(int32_t*)taosArrayGet(pageIds, i);
    // SFilePage* bufPage = getBufPage(pDiskBuf, pageId);
    // dBufSetBufPageRecycled(pDiskBuf, bufPage);
  }
  taosArrayClear(pageIds);
}

static void doBuildDeleteResult(SArray* pWins, int32_t* index, SSDataBlock* pBlock) {
  blockDataCleanup(pBlock);
  int32_t size = taosArrayGetSize(pWins);
  if (*index == size) {
    *index = 0;
    taosArrayClear(pWins);
    return;
  }
  blockDataEnsureCapacity(pBlock, size - *index);
  SColumnInfoData* pTsCol = taosArrayGet(pBlock->pDataBlock, START_TS_COLUMN_INDEX);
  SColumnInfoData* pGroupCol = taosArrayGet(pBlock->pDataBlock, GROUPID_COLUMN_INDEX);
  for (int32_t i = *index; i < size; i++) {
    SWinRes* pWin = taosArrayGet(pWins, i);
    colDataAppend(pTsCol, pBlock->info.rows, (const char*)&pWin->ts, false);
    colDataAppend(pGroupCol, pBlock->info.rows, (const char*)&pWin->groupId, false);
    pBlock->info.rows++;
    (*index)++;
  }
}

static SSDataBlock* doStreamIntervalAgg(SOperatorInfo* pOperator) {
  SIntervalAggOperatorInfo* pInfo = pOperator->info;
  SExecTaskInfo*            pTaskInfo = pOperator->pTaskInfo;

  pInfo->inputOrder = TSDB_ORDER_ASC;
  SExprSupp* pSup = &pOperator->exprSupp;

  if (pOperator->status == OP_EXEC_DONE) {
    return NULL;
  }

  if (pOperator->status == OP_RES_TO_RETURN) {
    doBuildDeleteResult(pInfo->pDelWins, &pInfo->delIndex, pInfo->pDelRes);
    if (pInfo->pDelRes->info.rows > 0) {
      return pInfo->pDelRes;
    }

    doBuildResultDatablock(pOperator, &pInfo->binfo, &pInfo->groupResInfo, pInfo->aggSup.pResultBuf);
    if (pInfo->binfo.pRes->info.rows == 0 || !hasRemainResults(&pInfo->groupResInfo)) {
      pOperator->status = OP_EXEC_DONE;
      qDebug("===stream===single interval is done");
      freeAllPages(pInfo->pRecycledPages, pInfo->aggSup.pResultBuf);
    }
    printDataBlock(pInfo->binfo.pRes, "single interval");
    return pInfo->binfo.pRes->info.rows == 0 ? NULL : pInfo->binfo.pRes;
  }

  SOperatorInfo* downstream = pOperator->pDownstream[0];

  SArray* pUpdated = taosArrayInit(4, POINTER_BYTES);  // SResKeyPos
  while (1) {
    SSDataBlock* pBlock = downstream->fpSet.getNextFn(downstream);
    if (pBlock == NULL) {
      break;
    }
    printDataBlock(pBlock, "single interval recv");

    if (pBlock->info.type == STREAM_CLEAR) {
      doClearWindows(&pInfo->aggSup, &pOperator->exprSupp, &pInfo->interval, pOperator->exprSupp.numOfExprs, pBlock,
                     NULL);
      qDebug("%s clear existed time window results for updates checked", GET_TASKID(pTaskInfo));
      continue;
    }
    if (pBlock->info.type == STREAM_DELETE_DATA) {
      doDeleteSpecifyIntervalWindow(&pInfo->aggSup, pBlock, pInfo->pDelWins, &pInfo->interval);
      continue;
    } else if (pBlock->info.type == STREAM_GET_ALL) {
      getAllIntervalWindow(pInfo->aggSup.pResultRowHashTable, pUpdated);
      continue;
    }

    if (pBlock->info.type == STREAM_NORMAL && pBlock->info.version != 0) {
      // set input version
      pTaskInfo->version = pBlock->info.version;
    }

    if (pInfo->scalarSupp.pExprInfo != NULL) {
      SExprSupp* pExprSup = &pInfo->scalarSupp;
      projectApplyFunctions(pExprSup->pExprInfo, pBlock, pBlock, pExprSup->pCtx, pExprSup->numOfExprs, NULL);
    }

    // The timewindow that overlaps the timestamps of the input pBlock need to be recalculated and return to the
    // caller. Note that all the time window are not close till now.
    // the pDataBlock are always the same one, no need to call this again
    setInputDataBlock(pOperator, pSup->pCtx, pBlock, pInfo->inputOrder, MAIN_SCAN, true);
    if (pInfo->invertible) {
      setInverFunction(pSup->pCtx, pOperator->exprSupp.numOfExprs, pBlock->info.type);
    }

    pInfo->twAggSup.maxTs = TMAX(pInfo->twAggSup.maxTs, pBlock->info.window.ekey);
    hashIntervalAgg(pOperator, &pInfo->binfo.resultRowInfo, pBlock, MAIN_SCAN, pUpdated);
  }

  pOperator->status = OP_RES_TO_RETURN;
  closeIntervalWindow(pInfo->aggSup.pResultRowHashTable, &pInfo->twAggSup, &pInfo->interval, NULL, pUpdated,
                      pInfo->pRecycledPages, pInfo->aggSup.pResultBuf);

  finalizeUpdatedResult(pOperator->exprSupp.numOfExprs, pInfo->aggSup.pResultBuf, pUpdated, pSup->rowEntryInfoOffset);
  initMultiResInfoFromArrayList(&pInfo->groupResInfo, pUpdated);
  blockDataEnsureCapacity(pInfo->binfo.pRes, pOperator->resultInfo.capacity);
  removeDeleteResults(pUpdated, pInfo->pDelWins);
  doBuildDeleteResult(pInfo->pDelWins, &pInfo->delIndex, pInfo->pDelRes);
  if (pInfo->pDelRes->info.rows > 0) {
    return pInfo->pDelRes;
  }

  doBuildResultDatablock(pOperator, &pInfo->binfo, &pInfo->groupResInfo, pInfo->aggSup.pResultBuf);
  printDataBlock(pInfo->binfo.pRes, "single interval");
  return pInfo->binfo.pRes->info.rows == 0 ? NULL : pInfo->binfo.pRes;
}

static void destroyStateWindowOperatorInfo(void* param, int32_t numOfOutput) {
  SStateWindowOperatorInfo* pInfo = (SStateWindowOperatorInfo*)param;
  cleanupBasicInfo(&pInfo->binfo);
  taosMemoryFreeClear(pInfo->stateKey.pData);

  taosMemoryFreeClear(param);
}

static void freeItem(void* param) {
  SGroupKeys* pKey = (SGroupKeys*)param;
  taosMemoryFree(pKey->pData);
}

void destroyIntervalOperatorInfo(void* param, int32_t numOfOutput) {
  SIntervalAggOperatorInfo* pInfo = (SIntervalAggOperatorInfo*)param;
  cleanupBasicInfo(&pInfo->binfo);
  cleanupAggSup(&pInfo->aggSup);
  pInfo->pRecycledPages = taosArrayDestroy(pInfo->pRecycledPages);
  pInfo->pInterpCols = taosArrayDestroy(pInfo->pInterpCols);
  taosArrayDestroyEx(pInfo->pPrevValues, freeItem);

  pInfo->pPrevValues = NULL;
  pInfo->pDelWins = taosArrayDestroy(pInfo->pDelWins);
  pInfo->pDelRes = blockDataDestroy(pInfo->pDelRes);

  cleanupGroupResInfo(&pInfo->groupResInfo);
  colDataDestroy(&pInfo->twAggSup.timeWindowData);
  taosMemoryFreeClear(param);
}

void destroyStreamFinalIntervalOperatorInfo(void* param, int32_t numOfOutput) {
  SStreamFinalIntervalOperatorInfo* pInfo = (SStreamFinalIntervalOperatorInfo*)param;
  cleanupBasicInfo(&pInfo->binfo);
  cleanupAggSup(&pInfo->aggSup);
  // it should be empty.
  taosHashCleanup(pInfo->pPullDataMap);
  taosArrayDestroy(pInfo->pPullWins);
  blockDataDestroy(pInfo->pPullDataRes);
  taosArrayDestroy(pInfo->pRecycledPages);
  blockDataDestroy(pInfo->pUpdateRes);

  if (pInfo->pChildren) {
    int32_t size = taosArrayGetSize(pInfo->pChildren);
    for (int32_t i = 0; i < size; i++) {
      SOperatorInfo* pChildOp = taosArrayGetP(pInfo->pChildren, i);
      destroyStreamFinalIntervalOperatorInfo(pChildOp->info, numOfOutput);
      taosMemoryFreeClear(pChildOp);
    }
  }
  nodesDestroyNode((SNode*)pInfo->pPhyNode);
  colDataDestroy(&pInfo->twAggSup.timeWindowData);

  taosMemoryFreeClear(param);
}

static bool allInvertible(SqlFunctionCtx* pFCtx, int32_t numOfCols) {
  for (int32_t i = 0; i < numOfCols; i++) {
    if (!fmIsInvertible(pFCtx[i].functionId)) {
      return false;
    }
  }
  return true;
}

static bool timeWindowinterpNeeded(SqlFunctionCtx* pCtx, int32_t numOfCols, SIntervalAggOperatorInfo* pInfo) {
  // the primary timestamp column
  bool needed = false;
  pInfo->pInterpCols = taosArrayInit(4, sizeof(SColumn));
  pInfo->pPrevValues = taosArrayInit(4, sizeof(SGroupKeys));

  {  // ts column
    SColumn c = {0};
    c.colId = 1;
    c.slotId = pInfo->primaryTsIndex;
    c.type = TSDB_DATA_TYPE_TIMESTAMP;
    c.bytes = sizeof(int64_t);
    taosArrayPush(pInfo->pInterpCols, &c);

    SGroupKeys key = {0};
    key.bytes = c.bytes;
    key.type = c.type;
    key.isNull = true;  // to denote no value is assigned yet
    key.pData = taosMemoryCalloc(1, c.bytes);
    taosArrayPush(pInfo->pPrevValues, &key);
  }

  for (int32_t i = 0; i < numOfCols; ++i) {
    SExprInfo* pExpr = pCtx[i].pExpr;

    if (fmIsIntervalInterpoFunc(pCtx[i].functionId)) {
      SFunctParam* pParam = &pExpr->base.pParam[0];

      SColumn c = *pParam->pCol;
      taosArrayPush(pInfo->pInterpCols, &c);
      needed = true;

      SGroupKeys key = {0};
      key.bytes = c.bytes;
      key.type = c.type;
      key.isNull = false;
      key.pData = taosMemoryCalloc(1, c.bytes);
      taosArrayPush(pInfo->pPrevValues, &key);
    }
  }

  return needed;
}

void increaseTs(SqlFunctionCtx* pCtx) {
  if (pCtx[0].pExpr->pExpr->_function.pFunctNode->funcType == FUNCTION_TYPE_WSTART) {
    pCtx[0].increase = true;
  }
}

SSDataBlock* createDeleteBlock() {
  SSDataBlock* pBlock = taosMemoryCalloc(1, sizeof(SSDataBlock));
  pBlock->info.hasVarCol = false;
  pBlock->info.groupId = 0;
  pBlock->info.rows = 0;
  pBlock->info.type = STREAM_DELETE_RESULT;
  pBlock->info.rowSize = sizeof(TSKEY) + sizeof(uint64_t);

  pBlock->pDataBlock = taosArrayInit(2, sizeof(SColumnInfoData));
  SColumnInfoData infoData = {0};
  infoData.info.type = TSDB_DATA_TYPE_TIMESTAMP;
  infoData.info.bytes = sizeof(TSKEY);
  // window start ts
  taosArrayPush(pBlock->pDataBlock, &infoData);

  infoData.info.type = TSDB_DATA_TYPE_UBIGINT;
  infoData.info.bytes = sizeof(uint64_t);
  taosArrayPush(pBlock->pDataBlock, &infoData);

  return pBlock;
}

void initIntervalDownStream(SOperatorInfo* downstream, uint8_t type, SAggSupporter* pSup) {
  ASSERT(downstream->operatorType == QUERY_NODE_PHYSICAL_PLAN_STREAM_SCAN);
  SStreamScanInfo* pScanInfo = downstream->info;
  pScanInfo->sessionSup.parentType = type;
  pScanInfo->sessionSup.pIntervalAggSup = pSup;
}

SOperatorInfo* createIntervalOperatorInfo(SOperatorInfo* downstream, SExprInfo* pExprInfo, int32_t numOfCols,
                                          SSDataBlock* pResBlock, SInterval* pInterval, int32_t primaryTsSlotId,
                                          STimeWindowAggSupp* pTwAggSupp, SIntervalPhysiNode* pPhyNode,
                                          SExecTaskInfo* pTaskInfo, bool isStream) {
  SIntervalAggOperatorInfo* pInfo = taosMemoryCalloc(1, sizeof(SIntervalAggOperatorInfo));
  SOperatorInfo*            pOperator = taosMemoryCalloc(1, sizeof(SOperatorInfo));
  if (pInfo == NULL || pOperator == NULL) {
    goto _error;
  }

  pOperator->pTaskInfo = pTaskInfo;
  pInfo->win = pTaskInfo->window;
  pInfo->inputOrder = (pPhyNode->window.inputTsOrder == ORDER_ASC) ? TSDB_ORDER_ASC : TSDB_ORDER_DESC;
  pInfo->resultTsOrder = (pPhyNode->window.outputTsOrder == ORDER_ASC) ? TSDB_ORDER_ASC : TSDB_ORDER_DESC;
  pInfo->interval = *pInterval;
  pInfo->execModel = pTaskInfo->execModel;
  pInfo->twAggSup = *pTwAggSupp;
  pInfo->ignoreExpiredData = pPhyNode->window.igExpired;
  pInfo->pCondition = pPhyNode->window.node.pConditions;

  if (pPhyNode->window.pExprs != NULL) {
    int32_t    numOfScalar = 0;
    SExprInfo* pScalarExprInfo = createExprInfo(pPhyNode->window.pExprs, NULL, &numOfScalar);
    int32_t    code = initExprSupp(&pInfo->scalarSupp, pScalarExprInfo, numOfScalar);
    if (code != TSDB_CODE_SUCCESS) {
      goto _error;
    }
  }

  pInfo->primaryTsIndex = primaryTsSlotId;
  SExprSupp* pSup = &pOperator->exprSupp;

  size_t keyBufSize = sizeof(int64_t) + sizeof(int64_t) + POINTER_BYTES;
  initResultSizeInfo(&pOperator->resultInfo, 4096);

  int32_t code = initAggInfo(pSup, &pInfo->aggSup, pExprInfo, numOfCols, keyBufSize, pTaskInfo->id.str);
  initBasicInfo(&pInfo->binfo, pResBlock);

  if (isStream) {
    ASSERT(numOfCols > 0);
    increaseTs(pSup->pCtx);
  }

  initExecTimeWindowInfo(&pInfo->twAggSup.timeWindowData, &pInfo->win);

  pInfo->invertible = allInvertible(pSup->pCtx, numOfCols);
  pInfo->invertible = false;  // Todo(liuyao): Dependent TSDB API

  pInfo->timeWindowInterpo = timeWindowinterpNeeded(pSup->pCtx, numOfCols, pInfo);
  if (pInfo->timeWindowInterpo) {
    pInfo->binfo.resultRowInfo.openWindow = tdListNew(sizeof(SResultRowPosition));
    if (pInfo->binfo.resultRowInfo.openWindow == NULL) {
      goto _error;
    }
  }
  pInfo->pRecycledPages = taosArrayInit(4, sizeof(int32_t));
  pInfo->pDelWins = taosArrayInit(4, sizeof(SWinRes));
  pInfo->delIndex = 0;
  pInfo->pDelRes = createSpecialDataBlock(STREAM_DELETE_RESULT);
  initResultRowInfo(&pInfo->binfo.resultRowInfo);

  pOperator->name = "TimeIntervalAggOperator";
  pOperator->operatorType = QUERY_NODE_PHYSICAL_PLAN_HASH_INTERVAL;
  pOperator->blocking = true;
  pOperator->status = OP_NOT_OPENED;
  pOperator->exprSupp.pExprInfo = pExprInfo;
  pOperator->exprSupp.numOfExprs = numOfCols;
  pOperator->info = pInfo;

  pOperator->fpSet = createOperatorFpSet(doOpenIntervalAgg, doBuildIntervalResult, doStreamIntervalAgg, NULL,
                                         destroyIntervalOperatorInfo, aggEncodeResultRow, aggDecodeResultRow, NULL);

  if (nodeType(pPhyNode) == QUERY_NODE_PHYSICAL_PLAN_STREAM_INTERVAL) {
    initIntervalDownStream(downstream, QUERY_NODE_PHYSICAL_PLAN_STREAM_INTERVAL, &pInfo->aggSup);
  }

  code = appendDownstream(pOperator, &downstream, 1);
  if (code != TSDB_CODE_SUCCESS) {
    goto _error;
  }

  return pOperator;

_error:
  destroyIntervalOperatorInfo(pInfo, numOfCols);
  taosMemoryFreeClear(pInfo);
  taosMemoryFreeClear(pOperator);
  pTaskInfo->code = code;
  return NULL;
}

SOperatorInfo* createStreamIntervalOperatorInfo(SOperatorInfo* downstream, SExprInfo* pExprInfo, int32_t numOfCols,
                                                SSDataBlock* pResBlock, SInterval* pInterval, int32_t primaryTsSlotId,
                                                STimeWindowAggSupp* pTwAggSupp, SExecTaskInfo* pTaskInfo) {
  SIntervalAggOperatorInfo* pInfo = taosMemoryCalloc(1, sizeof(SIntervalAggOperatorInfo));
  SOperatorInfo*            pOperator = taosMemoryCalloc(1, sizeof(SOperatorInfo));
  if (pInfo == NULL || pOperator == NULL) {
    goto _error;
  }

  pOperator->pTaskInfo = pTaskInfo;
  pInfo->inputOrder = TSDB_ORDER_ASC;
  pInfo->interval = *pInterval;
  pInfo->execModel = OPTR_EXEC_MODEL_STREAM;
  pInfo->win = pTaskInfo->window;
  pInfo->twAggSup = *pTwAggSupp;
  pInfo->primaryTsIndex = primaryTsSlotId;

  int32_t numOfRows = 4096;
  size_t  keyBufSize = sizeof(int64_t) + sizeof(int64_t) + POINTER_BYTES;

  initResultSizeInfo(&pOperator->resultInfo, numOfRows);
  int32_t code = initAggInfo(&pOperator->exprSupp, &pInfo->aggSup, pExprInfo, numOfCols, keyBufSize, pTaskInfo->id.str);
  initBasicInfo(&pInfo->binfo, pResBlock);
  initExecTimeWindowInfo(&pInfo->twAggSup.timeWindowData, &pInfo->win);

  if (code != TSDB_CODE_SUCCESS) {
    goto _error;
  }

  initResultRowInfo(&pInfo->binfo.resultRowInfo);

  pOperator->name = "StreamTimeIntervalAggOperator";
  pOperator->operatorType = QUERY_NODE_PHYSICAL_PLAN_HASH_INTERVAL;
  pOperator->blocking = true;
  pOperator->status = OP_NOT_OPENED;
  pOperator->exprSupp.pExprInfo = pExprInfo;
  pOperator->exprSupp.numOfExprs = numOfCols;
  pOperator->info = pInfo;

  pOperator->fpSet = createOperatorFpSet(doOpenIntervalAgg, doStreamIntervalAgg, doStreamIntervalAgg, NULL,
                                         destroyIntervalOperatorInfo, aggEncodeResultRow, aggDecodeResultRow, NULL);

  code = appendDownstream(pOperator, &downstream, 1);
  if (code != TSDB_CODE_SUCCESS) {
    goto _error;
  }

  return pOperator;

_error:
  destroyIntervalOperatorInfo(pInfo, numOfCols);
  taosMemoryFreeClear(pInfo);
  taosMemoryFreeClear(pOperator);
  pTaskInfo->code = code;
  return NULL;
}

// todo handle multiple tables cases.
static void doSessionWindowAggImpl(SOperatorInfo* pOperator, SSessionAggOperatorInfo* pInfo, SSDataBlock* pBlock) {
  SExecTaskInfo* pTaskInfo = pOperator->pTaskInfo;
  SExprSupp*     pSup = &pOperator->exprSupp;

  SColumnInfoData* pColInfoData = taosArrayGet(pBlock->pDataBlock, pInfo->tsSlotId);

  bool    masterScan = true;
  int32_t numOfOutput = pOperator->exprSupp.numOfExprs;
  int64_t gid = pBlock->info.groupId;

  int64_t gap = pInfo->gap;

  if (!pInfo->reptScan) {
    pInfo->reptScan = true;
    pInfo->winSup.prevTs = INT64_MIN;
  }

  SWindowRowsSup* pRowSup = &pInfo->winSup;
  pRowSup->numOfRows = 0;

  // In case of ascending or descending order scan data, only one time window needs to be kepted for each table.
  TSKEY* tsList = (TSKEY*)pColInfoData->pData;
  for (int32_t j = 0; j < pBlock->info.rows; ++j) {
    if (pInfo->winSup.prevTs == INT64_MIN) {
      doKeepNewWindowStartInfo(pRowSup, tsList, j);
      doKeepTuple(pRowSup, tsList[j]);
    } else if (tsList[j] - pRowSup->prevTs <= gap && (tsList[j] - pRowSup->prevTs) >= 0) {
      // The gap is less than the threshold, so it belongs to current session window that has been opened already.
      doKeepTuple(pRowSup, tsList[j]);
      if (j == 0 && pRowSup->startRowIndex != 0) {
        pRowSup->startRowIndex = 0;
      }
    } else {  // start a new session window
      SResultRow* pResult = NULL;

      // keep the time window for the closed time window.
      STimeWindow window = pRowSup->win;

      pRowSup->win.ekey = pRowSup->win.skey;
      int32_t ret = setTimeWindowOutputBuf(&pInfo->binfo.resultRowInfo, &window, masterScan, &pResult, gid, pSup->pCtx,
                                           numOfOutput, pSup->rowEntryInfoOffset, &pInfo->aggSup, pTaskInfo);
      if (ret != TSDB_CODE_SUCCESS) {  // null data, too many state code
        longjmp(pTaskInfo->env, TSDB_CODE_QRY_APP_ERROR);
      }

      // pInfo->numOfRows data belong to the current session window
      updateTimeWindowInfo(&pInfo->twAggSup.timeWindowData, &window, false);
      doApplyFunctions(pTaskInfo, pSup->pCtx, &window, &pInfo->twAggSup.timeWindowData, pRowSup->startRowIndex,
                       pRowSup->numOfRows, NULL, pBlock->info.rows, numOfOutput, TSDB_ORDER_ASC);

      // here we start a new session window
      doKeepNewWindowStartInfo(pRowSup, tsList, j);
      doKeepTuple(pRowSup, tsList[j]);
    }
  }

  SResultRow* pResult = NULL;
  pRowSup->win.ekey = tsList[pBlock->info.rows - 1];
  int32_t ret = setTimeWindowOutputBuf(&pInfo->binfo.resultRowInfo, &pRowSup->win, masterScan, &pResult, gid,
                                       pSup->pCtx, numOfOutput, pSup->rowEntryInfoOffset, &pInfo->aggSup, pTaskInfo);
  if (ret != TSDB_CODE_SUCCESS) {  // null data, too many state code
    longjmp(pTaskInfo->env, TSDB_CODE_QRY_APP_ERROR);
  }

  updateTimeWindowInfo(&pInfo->twAggSup.timeWindowData, &pRowSup->win, false);
  doApplyFunctions(pTaskInfo, pSup->pCtx, &pRowSup->win, &pInfo->twAggSup.timeWindowData, pRowSup->startRowIndex,
                   pRowSup->numOfRows, NULL, pBlock->info.rows, numOfOutput, TSDB_ORDER_ASC);
}

static SSDataBlock* doSessionWindowAgg(SOperatorInfo* pOperator) {
  if (pOperator->status == OP_EXEC_DONE) {
    return NULL;
  }

  SSessionAggOperatorInfo* pInfo = pOperator->info;
  SOptrBasicInfo*          pBInfo = &pInfo->binfo;
  SExprSupp*               pSup = &pOperator->exprSupp;

  if (pOperator->status == OP_RES_TO_RETURN) {
    while (1) {
      doBuildResultDatablock(pOperator, &pInfo->binfo, &pInfo->groupResInfo, pInfo->aggSup.pResultBuf);
      doFilter(pInfo->pCondition, pBInfo->pRes, NULL);

      bool hasRemain = hasRemainResults(&pInfo->groupResInfo);
      if (!hasRemain) {
        doSetOperatorCompleted(pOperator);
        break;
      }

      if (pBInfo->pRes->info.rows > 0) {
        break;
      }
    }
    pOperator->resultInfo.totalRows += pBInfo->pRes->info.rows;
    return (pBInfo->pRes->info.rows == 0) ? NULL : pBInfo->pRes;
  }

  int64_t st = taosGetTimestampUs();
  int32_t order = TSDB_ORDER_ASC;

  SOperatorInfo* downstream = pOperator->pDownstream[0];

  while (1) {
    SSDataBlock* pBlock = downstream->fpSet.getNextFn(downstream);
    if (pBlock == NULL) {
      break;
    }

    // the pDataBlock are always the same one, no need to call this again
    setInputDataBlock(pOperator, pSup->pCtx, pBlock, order, MAIN_SCAN, true);
    blockDataUpdateTsWindow(pBlock, pInfo->tsSlotId);

    doSessionWindowAggImpl(pOperator, pInfo, pBlock);
  }

  pOperator->cost.openCost = (taosGetTimestampUs() - st) / 1000.0;

  // restore the value
  pOperator->status = OP_RES_TO_RETURN;

  initGroupedResultInfo(&pInfo->groupResInfo, pInfo->aggSup.pResultRowHashTable, TSDB_ORDER_ASC);
  blockDataEnsureCapacity(pBInfo->pRes, pOperator->resultInfo.capacity);
  while (1) {
    doBuildResultDatablock(pOperator, &pInfo->binfo, &pInfo->groupResInfo, pInfo->aggSup.pResultBuf);
    doFilter(pInfo->pCondition, pBInfo->pRes, NULL);

    bool hasRemain = hasRemainResults(&pInfo->groupResInfo);
    if (!hasRemain) {
      doSetOperatorCompleted(pOperator);
      break;
    }

    if (pBInfo->pRes->info.rows > 0) {
      break;
    }
  }
  pOperator->resultInfo.totalRows += pBInfo->pRes->info.rows;
  return (pBInfo->pRes->info.rows == 0) ? NULL : pBInfo->pRes;
}

static void doKeepPrevRows(STimeSliceOperatorInfo* pSliceInfo, const SSDataBlock* pBlock, int32_t rowIndex) {
  int32_t numOfCols = taosArrayGetSize(pBlock->pDataBlock);
  for (int32_t i = 0; i < numOfCols; ++i) {
    SColumnInfoData* pColInfoData = taosArrayGet(pBlock->pDataBlock, i);

    // null data should not be kept since it can not be used to perform interpolation
    if (!colDataIsNull_s(pColInfoData, i)) {
      SGroupKeys* pkey = taosArrayGet(pSliceInfo->pPrevRow, i);

      pkey->isNull = false;
      char* val = colDataGetData(pColInfoData, rowIndex);
      memcpy(pkey->pData, val, pkey->bytes);
    }
  }
}

static void genInterpolationResult(STimeSliceOperatorInfo* pSliceInfo, SExprSupp* pExprSup, SSDataBlock* pBlock,
                                   int32_t rowIndex, SSDataBlock* pResBlock) {
  int32_t rows = pResBlock->info.rows;

  // todo set the correct primary timestamp column

  // output the result
  for (int32_t j = 0; j < pExprSup->numOfExprs; ++j) {
    SExprInfo* pExprInfo = &pExprSup->pExprInfo[j];
    int32_t    dstSlot = pExprInfo->base.resSchema.slotId;
    int32_t    srcSlot = pExprInfo->base.pParam[0].pCol->slotId;

    SColumnInfoData* pSrc = taosArrayGet(pBlock->pDataBlock, srcSlot);
    SColumnInfoData* pDst = taosArrayGet(pResBlock->pDataBlock, dstSlot);

    switch (pSliceInfo->fillType) {
      case TSDB_FILL_NULL: {
        colDataAppendNULL(pDst, rows);
        pResBlock->info.rows += 1;
        break;
      }

      case TSDB_FILL_SET_VALUE: {
        SVariant* pVar = &pSliceInfo->pFillColInfo[j].fillVal;

        if (pDst->info.type == TSDB_DATA_TYPE_FLOAT) {
          float v = 0;
          GET_TYPED_DATA(v, float, pVar->nType, &pVar->i);
          colDataAppend(pDst, rows, (char*)&v, false);
        } else if (pDst->info.type == TSDB_DATA_TYPE_DOUBLE) {
          double v = 0;
          GET_TYPED_DATA(v, double, pVar->nType, &pVar->i);
          colDataAppend(pDst, rows, (char*)&v, false);
        } else if (IS_SIGNED_NUMERIC_TYPE(pDst->info.type)) {
          int64_t v = 0;
          GET_TYPED_DATA(v, int64_t, pVar->nType, &pVar->i);
          colDataAppend(pDst, rows, (char*)&v, false);
        }
        pResBlock->info.rows += 1;
        break;
      }

      case TSDB_FILL_LINEAR: {
#if 0
        if (pCtx->start.key == INT64_MIN || pCtx->start.key > pCtx->startTs
                    || pCtx->end.key == INT64_MIN || pCtx->end.key < pCtx->startTs) {
//                  goto interp_exit;
                }

              double v1 = -1, v2 = -1;
              GET_TYPED_DATA(v1, double, pCtx->inputType, &pCtx->start.val);
              GET_TYPED_DATA(v2, double, pCtx->inputType, &pCtx->end.val);

              SPoint point1 = {.key = ts, .val = &v1};
              SPoint point2 = {.key = nextTs, .val = &v2};
              SPoint point  = {.key = pCtx->startTs, .val = pCtx->pOutput};

              int32_t srcType = pCtx->inputType;
              if (isNull((char *)&pCtx->start.val, srcType) || isNull((char *)&pCtx->end.val, srcType)) {
                setNull(pCtx->pOutput, srcType, pCtx->inputBytes);
              } else {
                bool exceedMax = false, exceedMin = false;
                taosGetLinearInterpolationVal(&point, pCtx->outputType, &point1, &point2, TSDB_DATA_TYPE_DOUBLE, &exceedMax, &exceedMin);
                if (exceedMax || exceedMin) {
                  __compar_fn_t func = getComparFunc((int32_t)pCtx->inputType, 0);
                  if (func(&pCtx->start.val, &pCtx->end.val) <= 0) {
                    COPY_TYPED_DATA(pCtx->pOutput, pCtx->inputType, exceedMax ? &pCtx->start.val : &pCtx->end.val);
                  } else {
                    COPY_TYPED_DATA(pCtx->pOutput, pCtx->inputType, exceedMax ? &pCtx->end.val : &pCtx->start.val);
                  }
                }
              }
#endif
        // TODO: pResBlock->info.rows += 1;
        break;
      }
      case TSDB_FILL_PREV: {
        SGroupKeys* pkey = taosArrayGet(pSliceInfo->pPrevRow, srcSlot);
        colDataAppend(pDst, rows, pkey->pData, false);
        pResBlock->info.rows += 1;
        break;
      }

      case TSDB_FILL_NEXT: {
        char* p = colDataGetData(pSrc, rowIndex);
        colDataAppend(pDst, rows, p, colDataIsNull_s(pSrc, rowIndex));
        pResBlock->info.rows += 1;
        break;
      }

      case TSDB_FILL_NONE:
      default:
        break;
    }
  }
}

static int32_t initPrevRowsKeeper(STimeSliceOperatorInfo* pInfo, SSDataBlock* pBlock) {
  if (pInfo->pPrevRow != NULL) {
    return TSDB_CODE_SUCCESS;
  }

  pInfo->pPrevRow = taosArrayInit(4, sizeof(SGroupKeys));
  if (pInfo->pPrevRow == NULL) {
    return TSDB_CODE_OUT_OF_MEMORY;
  }

  int32_t numOfCols = taosArrayGetSize(pBlock->pDataBlock);
  for (int32_t i = 0; i < numOfCols; ++i) {
    SColumnInfoData* pColInfo = taosArrayGet(pBlock->pDataBlock, i);

    SGroupKeys key = {0};
    key.bytes = pColInfo->info.bytes;
    key.type = pColInfo->info.type;
    key.isNull = false;
    key.pData = taosMemoryCalloc(1, pColInfo->info.bytes);
    taosArrayPush(pInfo->pPrevRow, &key);
  }

  return TSDB_CODE_SUCCESS;
}

static SSDataBlock* doTimeslice(SOperatorInfo* pOperator) {
  if (pOperator->status == OP_EXEC_DONE) {
    return NULL;
  }

  SExecTaskInfo* pTaskInfo = pOperator->pTaskInfo;

  STimeSliceOperatorInfo* pSliceInfo = pOperator->info;
  SSDataBlock*            pResBlock = pSliceInfo->pRes;
  SExprSupp*              pSup = &pOperator->exprSupp;

  //  if (pOperator->status == OP_RES_TO_RETURN) {
  //    //    doBuildResultDatablock(&pRuntimeEnv->groupResInfo, pRuntimeEnv, pIntervalInfo->pRes);
  //    if (pResBlock->info.rows == 0 || !hasRemainResults(&pSliceInfo->groupResInfo)) {
  //      doSetOperatorCompleted(pOperator);
  //    }
  //
  //    return pResBlock;
  //  }

  int32_t        order = TSDB_ORDER_ASC;
  SInterval*     pInterval = &pSliceInfo->interval;
  SOperatorInfo* downstream = pOperator->pDownstream[0];

  blockDataCleanup(pResBlock);

  int32_t numOfRows = 0;
  while (1) {
    SSDataBlock* pBlock = downstream->fpSet.getNextFn(downstream);
    if (pBlock == NULL) {
      break;
    }

    int32_t code = initPrevRowsKeeper(pSliceInfo, pBlock);
    if (code != TSDB_CODE_SUCCESS) {
      longjmp(pTaskInfo->env, code);
    }

    // the pDataBlock are always the same one, no need to call this again
    setInputDataBlock(pOperator, pSup->pCtx, pBlock, order, MAIN_SCAN, true);

    SColumnInfoData* pTsCol = taosArrayGet(pBlock->pDataBlock, pSliceInfo->tsCol.slotId);
    for (int32_t i = 0; i < pBlock->info.rows; ++i) {
      int64_t ts = *(int64_t*)colDataGetData(pTsCol, i);

      if (ts == pSliceInfo->current) {
        for (int32_t j = 0; j < pOperator->exprSupp.numOfExprs; ++j) {
          SExprInfo* pExprInfo = &pOperator->exprSupp.pExprInfo[j];
          int32_t    dstSlot = pExprInfo->base.resSchema.slotId;
          int32_t    srcSlot = pExprInfo->base.pParam[0].pCol->slotId;

          SColumnInfoData* pSrc = taosArrayGet(pBlock->pDataBlock, srcSlot);
          SColumnInfoData* pDst = taosArrayGet(pResBlock->pDataBlock, dstSlot);

          char* v = colDataGetData(pSrc, i);
          colDataAppend(pDst, numOfRows, v, false);
        }

        pResBlock->info.rows += 1;
        doKeepPrevRows(pSliceInfo, pBlock, i);

        pSliceInfo->current =
            taosTimeAdd(pSliceInfo->current, pInterval->interval, pInterval->intervalUnit, pInterval->precision);
        if (pSliceInfo->current > pSliceInfo->win.ekey) {
          doSetOperatorCompleted(pOperator);
          break;
        }

        if (pResBlock->info.rows >= pResBlock->info.capacity) {
          break;
        }
      } else if (ts < pSliceInfo->current) {
        if (i < pBlock->info.rows - 1) {
          int64_t nextTs = *(int64_t*)colDataGetData(pTsCol, i + 1);
          if (nextTs > pSliceInfo->current) {
            while (pSliceInfo->current < nextTs && pSliceInfo->current <= pSliceInfo->win.ekey) {
              genInterpolationResult(pSliceInfo, &pOperator->exprSupp, pBlock, i, pResBlock);
              pSliceInfo->current =
                  taosTimeAdd(pSliceInfo->current, pInterval->interval, pInterval->intervalUnit, pInterval->precision);
              if (pResBlock->info.rows >= pResBlock->info.capacity) {
                break;
              }
            }

            if (pSliceInfo->current > pSliceInfo->win.ekey) {
              doSetOperatorCompleted(pOperator);
              break;
            }
          } else {
            // ignore current row, and do nothing
          }
        } else {  // it is the last row of current block
          doKeepPrevRows(pSliceInfo, pBlock, i);
        }
      } else {  // ts > pSliceInfo->current
        while (pSliceInfo->current < ts && pSliceInfo->current <= pSliceInfo->win.ekey) {
          genInterpolationResult(pSliceInfo, &pOperator->exprSupp, pBlock, i, pResBlock);
          pSliceInfo->current =
              taosTimeAdd(pSliceInfo->current, pInterval->interval, pInterval->intervalUnit, pInterval->precision);
          if (pResBlock->info.rows >= pResBlock->info.capacity) {
            break;
          }
        }

        if (pSliceInfo->current > pSliceInfo->win.ekey) {
          doSetOperatorCompleted(pOperator);
          break;
        }
      }
    }
  }

  // restore the value
  setTaskStatus(pOperator->pTaskInfo, TASK_COMPLETED);
  if (pResBlock->info.rows == 0) {
    pOperator->status = OP_EXEC_DONE;
  }

  return pResBlock->info.rows == 0 ? NULL : pResBlock;
}

SOperatorInfo* createTimeSliceOperatorInfo(SOperatorInfo* downstream, SPhysiNode* pPhyNode, SExecTaskInfo* pTaskInfo) {
  STimeSliceOperatorInfo* pInfo = taosMemoryCalloc(1, sizeof(STimeSliceOperatorInfo));
  SOperatorInfo*          pOperator = taosMemoryCalloc(1, sizeof(SOperatorInfo));
  if (pOperator == NULL || pInfo == NULL) {
    goto _error;
  }

  SInterpFuncPhysiNode* pInterpPhyNode = (SInterpFuncPhysiNode*)pPhyNode;
  SExprSupp*            pSup = &pOperator->exprSupp;

  int32_t    numOfExprs = 0;
  SExprInfo* pExprInfo = createExprInfo(pInterpPhyNode->pFuncs, NULL, &numOfExprs);
  int32_t    code = initExprSupp(pSup, pExprInfo, numOfExprs);
  if (code != TSDB_CODE_SUCCESS) {
    goto _error;
  }

  if (pInterpPhyNode->pExprs != NULL) {
    int32_t    num = 0;
    SExprInfo* pScalarExprInfo = createExprInfo(pInterpPhyNode->pExprs, NULL, &num);
    code = initExprSupp(&pInfo->scalarSup, pScalarExprInfo, num);
    if (code != TSDB_CODE_SUCCESS) {
      goto _error;
    }
  }

  pInfo->tsCol = extractColumnFromColumnNode((SColumnNode*)pInterpPhyNode->pTimeSeries);
  pInfo->fillType = convertFillType(pInterpPhyNode->fillMode);
  initResultSizeInfo(&pOperator->resultInfo, 4096);

  pInfo->pFillColInfo = createFillColInfo(pExprInfo, numOfExprs, (SNodeListNode*)pInterpPhyNode->pFillValues);
  pInfo->pRes = createResDataBlock(pPhyNode->pOutputDataBlockDesc);
  pInfo->win = pInterpPhyNode->timeRange;
  pInfo->interval.interval = pInterpPhyNode->interval;
  pInfo->current = pInfo->win.skey;

  pOperator->name = "TimeSliceOperator";
  pOperator->operatorType = QUERY_NODE_PHYSICAL_PLAN_INTERP_FUNC;
  pOperator->blocking = false;
  pOperator->status = OP_NOT_OPENED;
  pOperator->info = pInfo;
  pOperator->pTaskInfo = pTaskInfo;

  pOperator->fpSet =
      createOperatorFpSet(operatorDummyOpenFn, doTimeslice, NULL, NULL, destroyBasicOperatorInfo, NULL, NULL, NULL);

  code = appendDownstream(pOperator, &downstream, 1);
  return pOperator;

_error:
  taosMemoryFree(pInfo);
  taosMemoryFree(pOperator);
  pTaskInfo->code = TSDB_CODE_OUT_OF_MEMORY;
  return NULL;
}

SOperatorInfo* createStatewindowOperatorInfo(SOperatorInfo* downstream, SExprInfo* pExpr, int32_t numOfCols,
                                             SSDataBlock* pResBlock, STimeWindowAggSupp* pTwAggSup, int32_t tsSlotId,
                                             SColumn* pStateKeyCol, SNode* pCondition, SExecTaskInfo* pTaskInfo) {
  SStateWindowOperatorInfo* pInfo = taosMemoryCalloc(1, sizeof(SStateWindowOperatorInfo));
  SOperatorInfo*            pOperator = taosMemoryCalloc(1, sizeof(SOperatorInfo));
  if (pInfo == NULL || pOperator == NULL) {
    goto _error;
  }

  pInfo->stateCol = *pStateKeyCol;
  pInfo->stateKey.type = pInfo->stateCol.type;
  pInfo->stateKey.bytes = pInfo->stateCol.bytes;
  pInfo->stateKey.pData = taosMemoryCalloc(1, pInfo->stateCol.bytes);
  pInfo->pCondition = pCondition;
  if (pInfo->stateKey.pData == NULL) {
    goto _error;
  }

  size_t keyBufSize = sizeof(int64_t) + sizeof(int64_t) + POINTER_BYTES;

  initResultSizeInfo(&pOperator->resultInfo, 4096);
  initAggInfo(&pOperator->exprSupp, &pInfo->aggSup, pExpr, numOfCols, keyBufSize, pTaskInfo->id.str);
  initBasicInfo(&pInfo->binfo, pResBlock);

  initResultRowInfo(&pInfo->binfo.resultRowInfo);

  pInfo->twAggSup = *pTwAggSup;
  initExecTimeWindowInfo(&pInfo->twAggSup.timeWindowData, &pTaskInfo->window);

  pInfo->tsSlotId = tsSlotId;
  pOperator->name = "StateWindowOperator";
  pOperator->operatorType = QUERY_NODE_PHYSICAL_PLAN_MERGE_STATE;
  pOperator->blocking = true;
  pOperator->status = OP_NOT_OPENED;
  pOperator->exprSupp.pExprInfo = pExpr;
  pOperator->exprSupp.numOfExprs = numOfCols;
  pOperator->pTaskInfo = pTaskInfo;
  pOperator->info = pInfo;

  pOperator->fpSet = createOperatorFpSet(operatorDummyOpenFn, doStateWindowAgg, NULL, NULL,
                                         destroyStateWindowOperatorInfo, aggEncodeResultRow, aggDecodeResultRow, NULL);

  int32_t code = appendDownstream(pOperator, &downstream, 1);
  return pOperator;

_error:
  pTaskInfo->code = TSDB_CODE_SUCCESS;
  return NULL;
}

void destroySWindowOperatorInfo(void* param, int32_t numOfOutput) {
  SSessionAggOperatorInfo* pInfo = (SSessionAggOperatorInfo*)param;
  cleanupBasicInfo(&pInfo->binfo);

  colDataDestroy(&pInfo->twAggSup.timeWindowData);

  cleanupAggSup(&pInfo->aggSup);
  cleanupGroupResInfo(&pInfo->groupResInfo);
  taosMemoryFreeClear(param);
}

SOperatorInfo* createSessionAggOperatorInfo(SOperatorInfo* downstream, SSessionWinodwPhysiNode* pSessionNode,
                                            SExecTaskInfo* pTaskInfo) {
  SSessionAggOperatorInfo* pInfo = taosMemoryCalloc(1, sizeof(SSessionAggOperatorInfo));
  SOperatorInfo*           pOperator = taosMemoryCalloc(1, sizeof(SOperatorInfo));
  if (pInfo == NULL || pOperator == NULL) {
    goto _error;
  }

  size_t keyBufSize = sizeof(int64_t) + sizeof(int64_t) + POINTER_BYTES;
  initResultSizeInfo(&pOperator->resultInfo, 4096);

<<<<<<< HEAD
  int32_t numOfCols = 0;
=======
  int32_t      numOfCols = 0;
>>>>>>> 1e8202d1
  SExprInfo*   pExprInfo = createExprInfo(pSessionNode->window.pFuncs, NULL, &numOfCols);
  SSDataBlock* pResBlock = createResDataBlock(pSessionNode->window.node.pOutputDataBlockDesc);

  int32_t code = initAggInfo(&pOperator->exprSupp, &pInfo->aggSup, pExprInfo, numOfCols, keyBufSize, pTaskInfo->id.str);
  if (code != TSDB_CODE_SUCCESS) {
    goto _error;
  }

  initBasicInfo(&pInfo->binfo, pResBlock);

  pInfo->twAggSup.waterMark = pSessionNode->window.watermark;
  pInfo->twAggSup.calTrigger = pSessionNode->window.triggerType;
  pInfo->gap = pSessionNode->gap;

  initResultRowInfo(&pInfo->binfo.resultRowInfo);
  initExecTimeWindowInfo(&pInfo->twAggSup.timeWindowData, &pTaskInfo->window);

<<<<<<< HEAD
  pInfo->tsSlotId      = ((SColumnNode*)pSessionNode->window.pTspk)->slotId;
  pInfo->binfo.pRes    = pResBlock;
  pInfo->winSup.prevTs = INT64_MIN;
  pInfo->reptScan      = false;
  pInfo->pCondition    = pSessionNode->window.node.pConditions;
=======
  pInfo->tsSlotId = ((SColumnNode*)pSessionNode->window.pTspk)->slotId;
  pInfo->binfo.pRes = pResBlock;
  pInfo->winSup.prevTs = INT64_MIN;
  pInfo->reptScan = false;
  pInfo->pCondition = pSessionNode->window.node.pConditions;
>>>>>>> 1e8202d1

  pOperator->name = "SessionWindowAggOperator";
  pOperator->operatorType = QUERY_NODE_PHYSICAL_PLAN_MERGE_SESSION;
  pOperator->blocking = true;
  pOperator->status = OP_NOT_OPENED;
  pOperator->exprSupp.pExprInfo = pExprInfo;
  pOperator->exprSupp.numOfExprs = numOfCols;
  pOperator->info = pInfo;

  pOperator->fpSet = createOperatorFpSet(operatorDummyOpenFn, doSessionWindowAgg, NULL, NULL,
                                         destroySWindowOperatorInfo, aggEncodeResultRow, aggDecodeResultRow, NULL);
  pOperator->pTaskInfo = pTaskInfo;

  code = appendDownstream(pOperator, &downstream, 1);
  return pOperator;

_error:
  if (pInfo != NULL) {
    destroySWindowOperatorInfo(pInfo, numOfCols);
  }

  taosMemoryFreeClear(pInfo);
  taosMemoryFreeClear(pOperator);
  pTaskInfo->code = code;
  return NULL;
}

void compactFunctions(SqlFunctionCtx* pDestCtx, SqlFunctionCtx* pSourceCtx, int32_t numOfOutput,
                      SExecTaskInfo* pTaskInfo) {
  for (int32_t k = 0; k < numOfOutput; ++k) {
    if (fmIsWindowPseudoColumnFunc(pDestCtx[k].functionId)) {
      continue;
    }
    int32_t code = TSDB_CODE_SUCCESS;
    if (functionNeedToExecute(&pDestCtx[k]) && pDestCtx[k].fpSet.combine != NULL) {
      code = pDestCtx[k].fpSet.combine(&pDestCtx[k], &pSourceCtx[k]);
      if (code != TSDB_CODE_SUCCESS) {
        qError("%s apply functions error, code: %s", GET_TASKID(pTaskInfo), tstrerror(code));
        pTaskInfo->code = code;
        longjmp(pTaskInfo->env, code);
      }
    }
  }
}

bool hasIntervalWindow(SAggSupporter* pSup, TSKEY ts, uint64_t groupId) {
  int32_t bytes = sizeof(TSKEY);
  SET_RES_WINDOW_KEY(pSup->keyBuf, &ts, bytes, groupId);
  SResultRowPosition* p1 =
      (SResultRowPosition*)taosHashGet(pSup->pResultRowHashTable, pSup->keyBuf, GET_RES_WINDOW_KEY_LEN(bytes));
  return p1 != NULL;
}

static void rebuildIntervalWindow(SStreamFinalIntervalOperatorInfo* pInfo, SExprSupp* pSup, SArray* pWinArray,
                                  int32_t groupId, int32_t numOfOutput, SExecTaskInfo* pTaskInfo, SArray* pUpdated) {
  int32_t size = taosArrayGetSize(pWinArray);
  if (!pInfo->pChildren) {
    return;
  }
  for (int32_t i = 0; i < size; i++) {
    SWinRes*    pWinRes = taosArrayGet(pWinArray, i);
    SResultRow* pCurResult = NULL;
    STimeWindow ParentWin = {.skey = pWinRes->ts, .ekey = pWinRes->ts + 1};
    setTimeWindowOutputBuf(&pInfo->binfo.resultRowInfo, &ParentWin, true, &pCurResult, pWinRes->groupId, pSup->pCtx,
                           numOfOutput, pSup->rowEntryInfoOffset, &pInfo->aggSup, pTaskInfo);
    int32_t numOfChildren = taosArrayGetSize(pInfo->pChildren);
    bool    find = true;
    for (int32_t j = 0; j < numOfChildren; j++) {
      SOperatorInfo*            pChildOp = taosArrayGetP(pInfo->pChildren, j);
      SIntervalAggOperatorInfo* pChInfo = pChildOp->info;
      SExprSupp*                pChildSup = &pChildOp->exprSupp;
      if (!hasIntervalWindow(&pChInfo->aggSup, pWinRes->ts, pWinRes->groupId)) {
        continue;
      }
      find = true;
      SResultRow* pChResult = NULL;
      setTimeWindowOutputBuf(&pChInfo->binfo.resultRowInfo, &ParentWin, true, &pChResult, pWinRes->groupId,
                             pChildSup->pCtx, pChildSup->numOfExprs, pChildSup->rowEntryInfoOffset, &pChInfo->aggSup,
                             pTaskInfo);
      compactFunctions(pSup->pCtx, pChildSup->pCtx, numOfOutput, pTaskInfo);
    }
    if (find && pUpdated) {
      saveResultRow(pCurResult, pWinRes->groupId, pUpdated);
      setResultBufPageDirty(pInfo->aggSup.pResultBuf, &pInfo->binfo.resultRowInfo.cur);
    }
  }
}

bool isDeletedWindow(STimeWindow* pWin, uint64_t groupId, SAggSupporter* pSup) {
  SET_RES_WINDOW_KEY(pSup->keyBuf, &pWin->skey, sizeof(int64_t), groupId);
  SResultRowPosition* p1 = (SResultRowPosition*)taosHashGet(pSup->pResultRowHashTable, pSup->keyBuf,
                                                            GET_RES_WINDOW_KEY_LEN(sizeof(int64_t)));
  return p1 == NULL;
}

int32_t getNexWindowPos(SInterval* pInterval, SDataBlockInfo* pBlockInfo, TSKEY* tsCols, int32_t startPos, TSKEY eKey,
                        STimeWindow* pNextWin) {
  int32_t forwardRows =
      getNumOfRowsInTimeWindow(pBlockInfo, tsCols, startPos, eKey, binarySearchForKey, NULL, TSDB_ORDER_ASC);
  int32_t prevEndPos = forwardRows - 1 + startPos;
  return getNextQualifiedWindow(pInterval, pNextWin, pBlockInfo, tsCols, prevEndPos, TSDB_ORDER_ASC);
}

void addPullWindow(SHashObj* pMap, SWinRes* pWinRes, int32_t size) {
  SArray* childIds = taosArrayInit(8, sizeof(int32_t));
  for (int32_t i = 0; i < size; i++) {
    taosArrayPush(childIds, &i);
  }
  taosHashPut(pMap, pWinRes, sizeof(SWinRes), &childIds, sizeof(void*));
}

static int32_t getChildIndex(SSDataBlock* pBlock) { return pBlock->info.childId; }

STimeWindow getFinalTimeWindow(int64_t ts, SInterval* pInterval) {
  STimeWindow w = {.skey = ts, .ekey = INT64_MAX};
  w.ekey = taosTimeAdd(w.skey, pInterval->interval, pInterval->intervalUnit, pInterval->precision) - 1;
  return w;
}

static void doHashInterval(SOperatorInfo* pOperatorInfo, SSDataBlock* pSDataBlock, uint64_t tableGroupId,
                           SArray* pUpdated) {
  SStreamFinalIntervalOperatorInfo* pInfo = (SStreamFinalIntervalOperatorInfo*)pOperatorInfo->info;
  SResultRowInfo*                   pResultRowInfo = &(pInfo->binfo.resultRowInfo);
  SExecTaskInfo*                    pTaskInfo = pOperatorInfo->pTaskInfo;
  SExprSupp*                        pSup = &pOperatorInfo->exprSupp;
  int32_t                           numOfOutput = pSup->numOfExprs;
  int32_t                           step = 1;
  bool                              ascScan = true;
  TSKEY*                            tsCols = NULL;
  SResultRow*                       pResult = NULL;
  int32_t                           forwardRows = 0;

  ASSERT(pSDataBlock->pDataBlock != NULL);
  SColumnInfoData* pColDataInfo = taosArrayGet(pSDataBlock->pDataBlock, pInfo->primaryTsIndex);
  tsCols = (int64_t*)pColDataInfo->pData;

  int32_t     startPos = ascScan ? 0 : (pSDataBlock->info.rows - 1);
  TSKEY       ts = getStartTsKey(&pSDataBlock->info.window, tsCols);
  STimeWindow nextWin = {0};
  if (IS_FINAL_OP(pInfo)) {
    nextWin = getFinalTimeWindow(ts, &pInfo->interval);
  } else {
    nextWin = getActiveTimeWindow(pInfo->aggSup.pResultBuf, pResultRowInfo, ts, &pInfo->interval, pInfo->order);
  }
  while (1) {
    bool isClosed = isCloseWindow(&nextWin, &pInfo->twAggSup);
    if ((pInfo->ignoreExpiredData && isClosed) || !inSlidingWindow(&pInfo->interval, &nextWin, &pSDataBlock->info)) {
      startPos = getNexWindowPos(&pInfo->interval, &pSDataBlock->info, tsCols, startPos, nextWin.ekey, &nextWin);
      if (startPos < 0) {
        break;
      }
      continue;
    }
    if (IS_FINAL_OP(pInfo) && isClosed && pInfo->pChildren) {
      bool    ignore = true;
      SWinRes winRes = {
          .ts = nextWin.skey,
          .groupId = tableGroupId,
      };
      void* chIds = taosHashGet(pInfo->pPullDataMap, &winRes, sizeof(SWinRes));
      if (isDeletedWindow(&nextWin, tableGroupId, &pInfo->aggSup) && !chIds) {
        SPullWindowInfo pull = {.window = nextWin, .groupId = tableGroupId};
        // add pull data request
        savePullWindow(&pull, pInfo->pPullWins);
        int32_t size = taosArrayGetSize(pInfo->pChildren);
        addPullWindow(pInfo->pPullDataMap, &winRes, size);
        qDebug("===stream===prepare retrive %" PRId64 ", size:%d", winRes.ts, size);
      } else {
        int32_t index = -1;
        SArray* chArray = NULL;
        int32_t chId = 0;
        if (chIds) {
          chArray = *(void**)chIds;
          chId = getChildIndex(pSDataBlock);
          index = taosArraySearchIdx(chArray, &chId, compareInt32Val, TD_EQ);
        }
        if (index == -1 || pSDataBlock->info.type == STREAM_PULL_DATA) {
          ignore = false;
        }
      }

      if (ignore) {
        startPos = getNexWindowPos(&pInfo->interval, &pSDataBlock->info, tsCols, startPos, nextWin.ekey, &nextWin);
        if (startPos < 0) {
          break;
        }
        continue;
      }
    }

    int32_t code = setTimeWindowOutputBuf(pResultRowInfo, &nextWin, true, &pResult, tableGroupId, pSup->pCtx,
                                          numOfOutput, pSup->rowEntryInfoOffset, &pInfo->aggSup, pTaskInfo);
    if (code != TSDB_CODE_SUCCESS || pResult == NULL) {
      longjmp(pTaskInfo->env, TSDB_CODE_QRY_OUT_OF_MEMORY);
    }

    if (IS_FINAL_OP(pInfo)) {
      forwardRows = 1;
    } else {
      forwardRows = getNumOfRowsInTimeWindow(&pSDataBlock->info, tsCols, startPos, nextWin.ekey, binarySearchForKey,
                                             NULL, TSDB_ORDER_ASC);
    }
    if (pInfo->twAggSup.calTrigger == STREAM_TRIGGER_AT_ONCE && pUpdated) {
      saveResultRow(pResult, tableGroupId, pUpdated);
      setResultBufPageDirty(pInfo->aggSup.pResultBuf, &pResultRowInfo->cur);
    }
    updateTimeWindowInfo(&pInfo->twAggSup.timeWindowData, &nextWin, true);
    doApplyFunctions(pTaskInfo, pSup->pCtx, &nextWin, &pInfo->twAggSup.timeWindowData, startPos, forwardRows, tsCols,
                     pSDataBlock->info.rows, numOfOutput, TSDB_ORDER_ASC);
    int32_t prevEndPos = (forwardRows - 1) * step + startPos;
    ASSERT(pSDataBlock->info.window.skey > 0 && pSDataBlock->info.window.ekey > 0);
    startPos = getNextQualifiedWindow(&pInfo->interval, &nextWin, &pSDataBlock->info, tsCols, prevEndPos, pInfo->order);
    if (startPos < 0) {
      break;
    }
  }
}

static void clearStreamIntervalOperator(SStreamFinalIntervalOperatorInfo* pInfo) {
  taosHashClear(pInfo->aggSup.pResultRowHashTable);
  clearDiskbasedBuf(pInfo->aggSup.pResultBuf);
  cleanupResultRowInfo(&pInfo->binfo.resultRowInfo);
  initResultRowInfo(&pInfo->binfo.resultRowInfo);
}

static void clearSpecialDataBlock(SSDataBlock* pBlock) {
  if (pBlock->info.rows <= 0) {
    return;
  }
  blockDataCleanup(pBlock);
}

void copyUpdateDataBlock(SSDataBlock* pDest, SSDataBlock* pSource, int32_t tsColIndex) {
  // ASSERT(pDest->info.capacity >= pSource->info.rows);
  blockDataEnsureCapacity(pDest, pSource->info.rows);
  clearSpecialDataBlock(pDest);
  SColumnInfoData* pDestCol = taosArrayGet(pDest->pDataBlock, 0);
  SColumnInfoData* pSourceCol = taosArrayGet(pSource->pDataBlock, tsColIndex);

  // copy timestamp column
  colDataAssign(pDestCol, pSourceCol, pSource->info.rows, &pDest->info);
  for (int32_t i = 1; i < taosArrayGetSize(pDest->pDataBlock); i++) {
    SColumnInfoData* pCol = taosArrayGet(pDest->pDataBlock, i);
    colDataAppendNNULL(pCol, 0, pSource->info.rows);
  }

  pDest->info.rows = pSource->info.rows;
  pDest->info.groupId = pSource->info.groupId;
  pDest->info.type = pSource->info.type;
  blockDataUpdateTsWindow(pDest, 0);
}

static void doBuildPullDataBlock(SArray* array, int32_t* pIndex, SSDataBlock* pBlock) {
  clearSpecialDataBlock(pBlock);
  int32_t size = taosArrayGetSize(array);
  if (size - (*pIndex) == 0) {
    return;
  }
  blockDataEnsureCapacity(pBlock, size - (*pIndex));
  ASSERT(3 <= taosArrayGetSize(pBlock->pDataBlock));
  SColumnInfoData* pStartTs = (SColumnInfoData*)taosArrayGet(pBlock->pDataBlock, START_TS_COLUMN_INDEX);
  SColumnInfoData* pEndTs = (SColumnInfoData*)taosArrayGet(pBlock->pDataBlock, END_TS_COLUMN_INDEX);
  SColumnInfoData* pGroupId = (SColumnInfoData*)taosArrayGet(pBlock->pDataBlock, GROUPID_COLUMN_INDEX);
  SColumnInfoData* pCalStartTs = (SColumnInfoData*)taosArrayGet(pBlock->pDataBlock, CALCULATE_START_TS_COLUMN_INDEX);
  SColumnInfoData* pCalEndTs = (SColumnInfoData*)taosArrayGet(pBlock->pDataBlock, CALCULATE_END_TS_COLUMN_INDEX);
  for (; (*pIndex) < size; (*pIndex)++) {
    SPullWindowInfo* pWin = taosArrayGet(array, (*pIndex));
    colDataAppend(pStartTs, pBlock->info.rows, (const char*)&pWin->window.skey, false);
    colDataAppend(pEndTs, pBlock->info.rows, (const char*)&pWin->window.ekey, false);
    colDataAppend(pGroupId, pBlock->info.rows, (const char*)&pWin->groupId, false);
    colDataAppend(pCalStartTs, pBlock->info.rows, (const char*)&pWin->window.skey, false);
    colDataAppend(pCalEndTs, pBlock->info.rows, (const char*)&pWin->window.ekey, false);
    pBlock->info.rows++;
  }
  if ((*pIndex) == size) {
    *pIndex = 0;
    taosArrayClear(array);
  }
  blockDataUpdateTsWindow(pBlock, 0);
}

void processPullOver(SSDataBlock* pBlock, SHashObj* pMap) {
  SColumnInfoData* pStartCol = taosArrayGet(pBlock->pDataBlock, START_TS_COLUMN_INDEX);
  TSKEY*           tsData = (TSKEY*)pStartCol->pData;
  SColumnInfoData* pGroupCol = taosArrayGet(pBlock->pDataBlock, GROUPID_COLUMN_INDEX);
  uint64_t*        groupIdData = (uint64_t*)pGroupCol->pData;
  int32_t          chId = getChildIndex(pBlock);
  for (int32_t i = 0; i < pBlock->info.rows; i++) {
    SWinRes winRes = {.ts = tsData[i], .groupId = groupIdData[i]};
    void*   chIds = taosHashGet(pMap, &winRes, sizeof(SWinRes));
    if (chIds) {
      SArray* chArray = *(SArray**)chIds;
      int32_t index = taosArraySearchIdx(chArray, &chId, compareInt32Val, TD_EQ);
      if (index != -1) {
        qDebug("===stream===window %" PRId64 " delete child id %d", winRes.ts, chId);
        taosArrayRemove(chArray, index);
        if (taosArrayGetSize(chArray) == 0) {
          // pull data is over
          taosHashRemove(pMap, &winRes, sizeof(SWinRes));
        }
      }
    }
  }
}

static SSDataBlock* doStreamFinalIntervalAgg(SOperatorInfo* pOperator) {
  SStreamFinalIntervalOperatorInfo* pInfo = pOperator->info;
  SOperatorInfo*                    downstream = pOperator->pDownstream[0];
  SArray*                           pUpdated = taosArrayInit(4, POINTER_BYTES);
  TSKEY                             maxTs = INT64_MIN;

  SExprSupp* pSup = &pOperator->exprSupp;

  qDebug("interval status %d %s", pOperator->status, IS_FINAL_OP(pInfo) ? "interval final" : "interval semi");

  if (pOperator->status == OP_EXEC_DONE) {
    return NULL;
  } else if (pOperator->status == OP_RES_TO_RETURN) {
    doBuildPullDataBlock(pInfo->pPullWins, &pInfo->pullIndex, pInfo->pPullDataRes);
    if (pInfo->pPullDataRes->info.rows != 0) {
      // process the rest of the data
      ASSERT(IS_FINAL_OP(pInfo));
      printDataBlock(pInfo->pPullDataRes, IS_FINAL_OP(pInfo) ? "interval final" : "interval semi");
      return pInfo->pPullDataRes;
    }

    doBuildResultDatablock(pOperator, &pInfo->binfo, &pInfo->groupResInfo, pInfo->aggSup.pResultBuf);
    if (pInfo->binfo.pRes->info.rows == 0) {
      pOperator->status = OP_EXEC_DONE;
      if (!IS_FINAL_OP(pInfo)) {
        // semi interval operator clear disk buffer
        clearStreamIntervalOperator(pInfo);
      } else {
        freeAllPages(pInfo->pRecycledPages, pInfo->aggSup.pResultBuf);
      }
      return NULL;
    }
    printDataBlock(pInfo->binfo.pRes, IS_FINAL_OP(pInfo) ? "interval final" : "interval semi");
    return pInfo->binfo.pRes;
  } else {
    if (!IS_FINAL_OP(pInfo)) {
      doBuildResultDatablock(pOperator, &pInfo->binfo, &pInfo->groupResInfo, pInfo->aggSup.pResultBuf);
      if (pInfo->binfo.pRes->info.rows != 0) {
        printDataBlock(pInfo->binfo.pRes, IS_FINAL_OP(pInfo) ? "interval final" : "interval semi");
        return pInfo->binfo.pRes;
      }
    }
    if (pInfo->pUpdateRes->info.rows != 0 && pInfo->returnUpdate) {
      pInfo->returnUpdate = false;
      ASSERT(!IS_FINAL_OP(pInfo));
      printDataBlock(pInfo->pUpdateRes, IS_FINAL_OP(pInfo) ? "interval final" : "interval semi");
      // process the rest of the data
      return pInfo->pUpdateRes;
    }
    // doBuildPullDataBlock(pInfo->pPullWins, &pInfo->pullIndex, pInfo->pPullDataRes);
    // if (pInfo->pPullDataRes->info.rows != 0) {
    //   // process the rest of the data
    //   ASSERT(IS_FINAL_OP(pInfo));
    //   printDataBlock(pInfo->pPullDataRes, IS_FINAL_OP(pInfo) ? "interval final" : "interval semi");
    //   return pInfo->pPullDataRes;
    // }
    doBuildDeleteResult(pInfo->pDelWins, &pInfo->delIndex, pInfo->pDelRes);
    if (pInfo->pDelRes->info.rows != 0) {
      // process the rest of the data
      printDataBlock(pInfo->pDelRes, IS_FINAL_OP(pInfo) ? "interval final" : "interval semi");
      return pInfo->pDelRes;
    }
  }

  while (1) {
    SSDataBlock* pBlock = downstream->fpSet.getNextFn(downstream);
    if (pBlock == NULL) {
      clearSpecialDataBlock(pInfo->pUpdateRes);
      removeDeleteResults(pUpdated, pInfo->pDelWins);
      pOperator->status = OP_RES_TO_RETURN;
      qDebug("%s return data", IS_FINAL_OP(pInfo) ? "interval final" : "interval semi");
      break;
    }
    printDataBlock(pBlock, IS_FINAL_OP(pInfo) ? "interval final recv" : "interval semi recv");
    maxTs = TMAX(maxTs, pBlock->info.window.ekey);

    if (pBlock->info.type == STREAM_NORMAL || pBlock->info.type == STREAM_PULL_DATA ||
        pBlock->info.type == STREAM_INVALID) {
      pInfo->binfo.pRes->info.type = pBlock->info.type;
    } else if (pBlock->info.type == STREAM_CLEAR) {
      SArray* pUpWins = taosArrayInit(8, sizeof(SWinRes));
      doClearWindows(&pInfo->aggSup, pSup, &pInfo->interval, pOperator->exprSupp.numOfExprs, pBlock, pUpWins);
      if (IS_FINAL_OP(pInfo)) {
        int32_t                           childIndex = getChildIndex(pBlock);
        SOperatorInfo*                    pChildOp = taosArrayGetP(pInfo->pChildren, childIndex);
        SStreamFinalIntervalOperatorInfo* pChildInfo = pChildOp->info;
        SExprSupp*                        pChildSup = &pChildOp->exprSupp;

        doClearWindows(&pChildInfo->aggSup, pChildSup, &pChildInfo->interval, pChildSup->numOfExprs, pBlock, NULL);
        rebuildIntervalWindow(pInfo, pSup, pUpWins, pInfo->binfo.pRes->info.groupId, pOperator->exprSupp.numOfExprs,
                              pOperator->pTaskInfo, NULL);
        taosArrayDestroy(pUpWins);
        continue;
      }
      removeResults(pUpWins, pUpdated);
      copyDataBlock(pInfo->pUpdateRes, pBlock);
      // copyUpdateDataBlock(pInfo->pUpdateRes, pBlock, pInfo->primaryTsIndex);
      pInfo->returnUpdate = true;
      taosArrayDestroy(pUpWins);
      break;
    } else if (pBlock->info.type == STREAM_DELETE_DATA || pBlock->info.type == STREAM_DELETE_RESULT) {
      doDeleteSpecifyIntervalWindow(&pInfo->aggSup, pBlock, pInfo->pDelWins, &pInfo->interval);
      if (IS_FINAL_OP(pInfo)) {
        int32_t                           childIndex = getChildIndex(pBlock);
        SOperatorInfo*                    pChildOp = taosArrayGetP(pInfo->pChildren, childIndex);
        SStreamFinalIntervalOperatorInfo* pChildInfo = pChildOp->info;
        SExprSupp*                        pChildSup = &pChildOp->exprSupp;
        doDeleteSpecifyIntervalWindow(&pChildInfo->aggSup, pBlock, NULL, &pChildInfo->interval);
        rebuildIntervalWindow(pInfo, pSup, pInfo->pDelWins, pInfo->binfo.pRes->info.groupId,
                              pOperator->exprSupp.numOfExprs, pOperator->pTaskInfo, pUpdated);
        continue;
      }
      removeResults(pInfo->pDelWins, pUpdated);
      break;
    } else if (pBlock->info.type == STREAM_GET_ALL && IS_FINAL_OP(pInfo)) {
      getAllIntervalWindow(pInfo->aggSup.pResultRowHashTable, pUpdated);
      continue;
    } else if (pBlock->info.type == STREAM_RETRIEVE && !IS_FINAL_OP(pInfo)) {
      SArray* pUpWins = taosArrayInit(8, sizeof(SWinRes));
      doClearWindows(&pInfo->aggSup, pSup, &pInfo->interval, pOperator->exprSupp.numOfExprs, pBlock, pUpWins);
      removeResults(pUpWins, pUpdated);
      taosArrayDestroy(pUpWins);
      if (taosArrayGetSize(pUpdated) > 0) {
        break;
      }
      continue;
    } else if (pBlock->info.type == STREAM_PULL_OVER && IS_FINAL_OP(pInfo)) {
      processPullOver(pBlock, pInfo->pPullDataMap);
      continue;
    }

    if (pInfo->scalarSupp.pExprInfo != NULL) {
      SExprSupp* pExprSup = &pInfo->scalarSupp;
      projectApplyFunctions(pExprSup->pExprInfo, pBlock, pBlock, pExprSup->pCtx, pExprSup->numOfExprs, NULL);
    }
    setInputDataBlock(pOperator, pSup->pCtx, pBlock, pInfo->order, MAIN_SCAN, true);
    doHashInterval(pOperator, pBlock, pBlock->info.groupId, pUpdated);
    if (IS_FINAL_OP(pInfo)) {
      int32_t chIndex = getChildIndex(pBlock);
      int32_t size = taosArrayGetSize(pInfo->pChildren);
      // if chIndex + 1 - size > 0, add new child
      for (int32_t i = 0; i < chIndex + 1 - size; i++) {
        SOperatorInfo* pChildOp = createStreamFinalIntervalOperatorInfo(NULL, pInfo->pPhyNode, pOperator->pTaskInfo, 0);
        if (!pChildOp) {
          longjmp(pOperator->pTaskInfo->env, TSDB_CODE_QRY_OUT_OF_MEMORY);
        }
        SStreamFinalIntervalOperatorInfo* pTmpInfo = pChildOp->info;
        pTmpInfo->twAggSup.calTrigger = STREAM_TRIGGER_AT_ONCE;
        taosArrayPush(pInfo->pChildren, &pChildOp);
        qDebug("===stream===add child, id:%d", chIndex);
      }
      SOperatorInfo*                    pChildOp = taosArrayGetP(pInfo->pChildren, chIndex);
      SStreamFinalIntervalOperatorInfo* pChInfo = pChildOp->info;
      setInputDataBlock(pChildOp, pChildOp->exprSupp.pCtx, pBlock, pChInfo->order, MAIN_SCAN, true);
      doHashInterval(pChildOp, pBlock, pBlock->info.groupId, NULL);
    }
  }

  pInfo->twAggSup.maxTs = TMAX(pInfo->twAggSup.maxTs, maxTs);
  if (IS_FINAL_OP(pInfo)) {
    closeIntervalWindow(pInfo->aggSup.pResultRowHashTable, &pInfo->twAggSup, &pInfo->interval, pInfo->pPullDataMap,
                        pUpdated, pInfo->pRecycledPages, pInfo->aggSup.pResultBuf);
    closeChildIntervalWindow(pInfo->pChildren, pInfo->twAggSup.maxTs);
  }

  finalizeUpdatedResult(pOperator->exprSupp.numOfExprs, pInfo->aggSup.pResultBuf, pUpdated, pSup->rowEntryInfoOffset);
  initMultiResInfoFromArrayList(&pInfo->groupResInfo, pUpdated);
  blockDataEnsureCapacity(pInfo->binfo.pRes, pOperator->resultInfo.capacity);

  doBuildPullDataBlock(pInfo->pPullWins, &pInfo->pullIndex, pInfo->pPullDataRes);
  if (pInfo->pPullDataRes->info.rows != 0) {
    // process the rest of the data
    ASSERT(IS_FINAL_OP(pInfo));
    printDataBlock(pInfo->pPullDataRes, IS_FINAL_OP(pInfo) ? "interval final" : "interval semi");
    return pInfo->pPullDataRes;
  }

  doBuildResultDatablock(pOperator, &pInfo->binfo, &pInfo->groupResInfo, pInfo->aggSup.pResultBuf);
  if (pInfo->binfo.pRes->info.rows != 0) {
    printDataBlock(pInfo->binfo.pRes, IS_FINAL_OP(pInfo) ? "interval final" : "interval semi");
    return pInfo->binfo.pRes;
  }

  if (pInfo->pUpdateRes->info.rows != 0 && pInfo->returnUpdate) {
    pInfo->returnUpdate = false;
    ASSERT(!IS_FINAL_OP(pInfo));
    printDataBlock(pInfo->pUpdateRes, IS_FINAL_OP(pInfo) ? "interval final" : "interval semi");
    // process the rest of the data
    return pInfo->pUpdateRes;
  }

  doBuildDeleteResult(pInfo->pDelWins, &pInfo->delIndex, pInfo->pDelRes);
  if (pInfo->pDelRes->info.rows != 0) {
    // process the rest of the data
    printDataBlock(pInfo->pDelRes, IS_FINAL_OP(pInfo) ? "interval final" : "interval semi");
    return pInfo->pDelRes;
  }
  // ASSERT(false);
  return NULL;
}

SSDataBlock* createSpecialDataBlock(EStreamType type) {
  SSDataBlock* pBlock = taosMemoryCalloc(1, sizeof(SSDataBlock));
  pBlock->info.hasVarCol = false;
  pBlock->info.groupId = 0;
  pBlock->info.rows = 0;
  pBlock->info.type = type;
  pBlock->info.rowSize =
      sizeof(TSKEY) + sizeof(TSKEY) + sizeof(uint64_t) + sizeof(uint64_t) + sizeof(TSKEY) + sizeof(TSKEY);

  pBlock->pDataBlock = taosArrayInit(6, sizeof(SColumnInfoData));
  SColumnInfoData infoData = {0};
  infoData.info.type = TSDB_DATA_TYPE_TIMESTAMP;
  infoData.info.bytes = sizeof(TSKEY);
  // window start ts
  taosArrayPush(pBlock->pDataBlock, &infoData);
  // window end ts
  taosArrayPush(pBlock->pDataBlock, &infoData);

  infoData.info.type = TSDB_DATA_TYPE_UBIGINT;
  infoData.info.bytes = sizeof(uint64_t);
  // uid
  taosArrayPush(pBlock->pDataBlock, &infoData);
  // group id
  taosArrayPush(pBlock->pDataBlock, &infoData);

  // calculate start ts
  taosArrayPush(pBlock->pDataBlock, &infoData);
  // calculate end ts
  taosArrayPush(pBlock->pDataBlock, &infoData);

  return pBlock;
}

SOperatorInfo* createStreamFinalIntervalOperatorInfo(SOperatorInfo* downstream, SPhysiNode* pPhyNode,
                                                     SExecTaskInfo* pTaskInfo, int32_t numOfChild) {
  SIntervalPhysiNode*               pIntervalPhyNode = (SIntervalPhysiNode*)pPhyNode;
  SStreamFinalIntervalOperatorInfo* pInfo = taosMemoryCalloc(1, sizeof(SStreamFinalIntervalOperatorInfo));
  SOperatorInfo*                    pOperator = taosMemoryCalloc(1, sizeof(SOperatorInfo));
  if (pInfo == NULL || pOperator == NULL) {
    goto _error;
  }

  pOperator->pTaskInfo = pTaskInfo;
  pInfo->order = TSDB_ORDER_ASC;
  pInfo->interval = (SInterval){.interval = pIntervalPhyNode->interval,
                                .sliding = pIntervalPhyNode->sliding,
                                .intervalUnit = pIntervalPhyNode->intervalUnit,
                                .slidingUnit = pIntervalPhyNode->slidingUnit,
                                .offset = pIntervalPhyNode->offset,
                                .precision = ((SColumnNode*)pIntervalPhyNode->window.pTspk)->node.resType.precision};
  pInfo->twAggSup = (STimeWindowAggSupp){
      .waterMark = pIntervalPhyNode->window.watermark,
      .calTrigger = pIntervalPhyNode->window.triggerType,
      .maxTs = INT64_MIN,
  };
  ASSERT(pInfo->twAggSup.calTrigger != STREAM_TRIGGER_MAX_DELAY);
  pInfo->primaryTsIndex = ((SColumnNode*)pIntervalPhyNode->window.pTspk)->slotId;
  size_t keyBufSize = sizeof(int64_t) + sizeof(int64_t) + POINTER_BYTES;
  initResultSizeInfo(&pOperator->resultInfo, 4096);
  if (pIntervalPhyNode->window.pExprs != NULL) {
    int32_t    numOfScalar = 0;
    SExprInfo* pScalarExprInfo = createExprInfo(pIntervalPhyNode->window.pExprs, NULL, &numOfScalar);
    int32_t    code = initExprSupp(&pInfo->scalarSupp, pScalarExprInfo, numOfScalar);
    if (code != TSDB_CODE_SUCCESS) {
      goto _error;
    }
  }

  int32_t      numOfCols = 0;
  SExprInfo*   pExprInfo = createExprInfo(pIntervalPhyNode->window.pFuncs, NULL, &numOfCols);
  SSDataBlock* pResBlock = createResDataBlock(pPhyNode->pOutputDataBlockDesc);

  int32_t code = initAggInfo(&pOperator->exprSupp, &pInfo->aggSup, pExprInfo, numOfCols, keyBufSize, pTaskInfo->id.str);
  initBasicInfo(&pInfo->binfo, pResBlock);

  ASSERT(numOfCols > 0);
  increaseTs(pOperator->exprSupp.pCtx);
  initExecTimeWindowInfo(&pInfo->twAggSup.timeWindowData, &pTaskInfo->window);
  if (code != TSDB_CODE_SUCCESS) {
    goto _error;
  }
  initResultRowInfo(&pInfo->binfo.resultRowInfo);
  pInfo->pChildren = NULL;
  if (numOfChild > 0) {
    pInfo->pChildren = taosArrayInit(numOfChild, sizeof(void*));
    for (int32_t i = 0; i < numOfChild; i++) {
      SOperatorInfo* pChildOp = createStreamFinalIntervalOperatorInfo(NULL, pPhyNode, pTaskInfo, 0);
      if (pChildOp) {
        SStreamFinalIntervalOperatorInfo* pChInfo = pChildOp->info;
        pChInfo->twAggSup.calTrigger = STREAM_TRIGGER_AT_ONCE;
        taosArrayPush(pInfo->pChildren, &pChildOp);
        continue;
      }
      goto _error;
    }
  }
  pInfo->pUpdateRes = createSpecialDataBlock(STREAM_CLEAR);
  blockDataEnsureCapacity(pInfo->pUpdateRes, 128);
  pInfo->returnUpdate = false;

  pInfo->pPhyNode = (SPhysiNode*)nodesCloneNode((SNode*)pPhyNode);

  if (pPhyNode->type == QUERY_NODE_PHYSICAL_PLAN_STREAM_FINAL_INTERVAL) {
    pInfo->isFinal = true;
    pOperator->name = "StreamFinalIntervalOperator";
  } else {
    // semi interval operator does not catch result
    pInfo->isFinal = false;
    pOperator->name = "StreamSemiIntervalOperator";
  }

  if (!IS_FINAL_OP(pInfo) || numOfChild == 0) {
    pInfo->twAggSup.calTrigger = STREAM_TRIGGER_AT_ONCE;
  }
  pInfo->pPullWins = taosArrayInit(8, sizeof(SPullWindowInfo));
  pInfo->pullIndex = 0;
  _hash_fn_t hashFn = taosGetDefaultHashFunction(TSDB_DATA_TYPE_BINARY);
  pInfo->pPullDataMap = taosHashInit(64, hashFn, false, HASH_NO_LOCK);
  pInfo->pPullDataRes = createSpecialDataBlock(STREAM_RETRIEVE);
  pInfo->ignoreExpiredData = pIntervalPhyNode->window.igExpired;
  pInfo->pDelRes = createSpecialDataBlock(STREAM_DELETE_RESULT);
  pInfo->delIndex = 0;
  pInfo->pDelWins = taosArrayInit(4, sizeof(SWinRes));
  pInfo->pRecycledPages = taosArrayInit(4, sizeof(int32_t));

  pOperator->operatorType = pPhyNode->type;
  pOperator->blocking = true;
  pOperator->status = OP_NOT_OPENED;
  pOperator->exprSupp.pExprInfo = pExprInfo;
  pOperator->exprSupp.numOfExprs = numOfCols;
  pOperator->info = pInfo;

  pOperator->fpSet =
      createOperatorFpSet(NULL, doStreamFinalIntervalAgg, NULL, NULL, destroyStreamFinalIntervalOperatorInfo,
                          aggEncodeResultRow, aggDecodeResultRow, NULL);
  if (pPhyNode->type == QUERY_NODE_PHYSICAL_PLAN_STREAM_SEMI_INTERVAL) {
    initIntervalDownStream(downstream, pPhyNode->type, &pInfo->aggSup);
  }
  code = appendDownstream(pOperator, &downstream, 1);
  if (code != TSDB_CODE_SUCCESS) {
    goto _error;
  }

  return pOperator;

_error:
  destroyStreamFinalIntervalOperatorInfo(pInfo, numOfCols);
  taosMemoryFreeClear(pInfo);
  taosMemoryFreeClear(pOperator);
  pTaskInfo->code = code;
  return NULL;
}

void destroyStreamAggSupporter(SStreamAggSupporter* pSup) {
  taosMemoryFreeClear(pSup->pKeyBuf);
  void** pIte = NULL;
  while ((pIte = taosHashIterate(pSup->pResultRows, pIte)) != NULL) {
    SArray* pWins = (SArray*)(*pIte);
    taosArrayDestroy(pWins);
  }
  taosHashCleanup(pSup->pResultRows);
  destroyDiskbasedBuf(pSup->pResultBuf);
  blockDataDestroy(pSup->pScanBlock);
}

void destroyStateWinInfo(void* ptr) {
  if (ptr == NULL) {
    return;
  }
  SStateWindowInfo* pWin = (SStateWindowInfo*)ptr;
  taosMemoryFreeClear(pWin->stateKey.pData);
}

void destroyStateStreamAggSupporter(SStreamAggSupporter* pSup) {
  taosMemoryFreeClear(pSup->pKeyBuf);
  void** pIte = NULL;
  while ((pIte = taosHashIterate(pSup->pResultRows, pIte)) != NULL) {
    SArray* pWins = (SArray*)(*pIte);
    taosArrayDestroyEx(pWins, (FDelete)destroyStateWinInfo);
  }
  taosHashCleanup(pSup->pResultRows);
  destroyDiskbasedBuf(pSup->pResultBuf);
  blockDataDestroy(pSup->pScanBlock);
}

void destroyStreamSessionAggOperatorInfo(void* param, int32_t numOfOutput) {
  SStreamSessionAggOperatorInfo* pInfo = (SStreamSessionAggOperatorInfo*)param;
  cleanupBasicInfo(&pInfo->binfo);
  destroyStreamAggSupporter(&pInfo->streamAggSup);
  cleanupGroupResInfo(&pInfo->groupResInfo);
  if (pInfo->pChildren != NULL) {
    int32_t size = taosArrayGetSize(pInfo->pChildren);
    for (int32_t i = 0; i < size; i++) {
      SOperatorInfo*                 pChild = taosArrayGetP(pInfo->pChildren, i);
      SStreamSessionAggOperatorInfo* pChInfo = pChild->info;
      destroyStreamSessionAggOperatorInfo(pChInfo, numOfOutput);
      taosMemoryFreeClear(pChild);
      taosMemoryFreeClear(pChInfo);
    }
  }
  colDataDestroy(&pInfo->twAggSup.timeWindowData);
  blockDataDestroy(pInfo->pDelRes);
  blockDataDestroy(pInfo->pWinBlock);
  blockDataDestroy(pInfo->pUpdateRes);
  destroySqlFunctionCtx(pInfo->pDummyCtx, 0);
  taosHashCleanup(pInfo->pStDeleted);

  taosMemoryFreeClear(param);
}

int32_t initBasicInfoEx(SOptrBasicInfo* pBasicInfo, SExprSupp* pSup, SExprInfo* pExprInfo, int32_t numOfCols,
                        SSDataBlock* pResultBlock) {
  int32_t code = initExprSupp(pSup, pExprInfo, numOfCols);
  if (code != TSDB_CODE_SUCCESS) {
    return code;
  }

  initBasicInfo(pBasicInfo, pResultBlock);

  for (int32_t i = 0; i < numOfCols; ++i) {
    pSup->pCtx[i].pBuf = NULL;
  }

  ASSERT(numOfCols > 0);
  increaseTs(pSup->pCtx);
  return TSDB_CODE_SUCCESS;
}

void initDummyFunction(SqlFunctionCtx* pDummy, SqlFunctionCtx* pCtx, int32_t nums) {
  for (int i = 0; i < nums; i++) {
    pDummy[i].functionId = pCtx[i].functionId;
  }
}

void initDownStream(SOperatorInfo* downstream, SStreamAggSupporter* pAggSup, int64_t gap, int64_t waterMark,
                    uint8_t type) {
  ASSERT(downstream->operatorType == QUERY_NODE_PHYSICAL_PLAN_STREAM_SCAN);
  SStreamScanInfo* pScanInfo = downstream->info;
  pScanInfo->sessionSup = (SessionWindowSupporter){.pStreamAggSup = pAggSup, .gap = gap, .parentType = type};
  pScanInfo->pUpdateInfo = updateInfoInit(60000, TSDB_TIME_PRECISION_MILLI, waterMark);
}

int32_t initSessionAggSupporter(SStreamAggSupporter* pSup, const char* pKey, SqlFunctionCtx* pCtx,
                                int32_t numOfOutput) {
  return initStreamAggSupporter(pSup, pKey, pCtx, numOfOutput, sizeof(SResultWindowInfo));
}

SOperatorInfo* createStreamSessionAggOperatorInfo(SOperatorInfo* downstream, SPhysiNode* pPhyNode,
                                                  SExecTaskInfo* pTaskInfo) {
  SSessionWinodwPhysiNode*       pSessionNode = (SSessionWinodwPhysiNode*)pPhyNode;
  int32_t                        numOfCols = 0;
  SExprInfo*                     pExprInfo = createExprInfo(pSessionNode->window.pFuncs, NULL, &numOfCols);
  SSDataBlock*                   pResBlock = createResDataBlock(pPhyNode->pOutputDataBlockDesc);
  int32_t                        code = TSDB_CODE_OUT_OF_MEMORY;
  SStreamSessionAggOperatorInfo* pInfo = taosMemoryCalloc(1, sizeof(SStreamSessionAggOperatorInfo));
  SOperatorInfo*                 pOperator = taosMemoryCalloc(1, sizeof(SOperatorInfo));
  if (pInfo == NULL || pOperator == NULL) {
    goto _error;
  }

  pOperator->pTaskInfo = pTaskInfo;

  initResultSizeInfo(&pOperator->resultInfo, 4096);
  if (pSessionNode->window.pExprs != NULL) {
    int32_t    numOfScalar = 0;
    SExprInfo* pScalarExprInfo = createExprInfo(pSessionNode->window.pExprs, NULL, &numOfScalar);
    int32_t    code = initExprSupp(&pInfo->scalarSupp, pScalarExprInfo, numOfScalar);
    if (code != TSDB_CODE_SUCCESS) {
      goto _error;
    }
  }
  SExprSupp* pSup = &pOperator->exprSupp;

  code = initBasicInfoEx(&pInfo->binfo, pSup, pExprInfo, numOfCols, pResBlock);
  if (code != TSDB_CODE_SUCCESS) {
    goto _error;
  }

  code = initSessionAggSupporter(&pInfo->streamAggSup, "StreamSessionAggOperatorInfo", pSup->pCtx, numOfCols);
  if (code != TSDB_CODE_SUCCESS) {
    goto _error;
  }

  pInfo->pDummyCtx = (SqlFunctionCtx*)taosMemoryCalloc(numOfCols, sizeof(SqlFunctionCtx));
  if (pInfo->pDummyCtx == NULL) {
    goto _error;
  }
  initDummyFunction(pInfo->pDummyCtx, pSup->pCtx, numOfCols);

  pInfo->twAggSup = (STimeWindowAggSupp){
      .waterMark = pSessionNode->window.watermark, .calTrigger = pSessionNode->window.triggerType, .maxTs = INT64_MIN};

  initResultRowInfo(&pInfo->binfo.resultRowInfo);
  initExecTimeWindowInfo(&pInfo->twAggSup.timeWindowData, &pTaskInfo->window);

  pInfo->primaryTsIndex = ((SColumnNode*)pSessionNode->window.pTspk)->slotId;
  if (pSessionNode->window.pTsEnd) {
    pInfo->endTsIndex = ((SColumnNode*)pSessionNode->window.pTsEnd)->slotId;
  }
  pInfo->gap = pSessionNode->gap;
  pInfo->binfo.pRes = pResBlock;
  pInfo->order = TSDB_ORDER_ASC;
  _hash_fn_t hashFn = taosGetDefaultHashFunction(TSDB_DATA_TYPE_BINARY);
  pInfo->pStDeleted = taosHashInit(64, hashFn, true, HASH_NO_LOCK);
  pInfo->pDelIterator = NULL;
  // pInfo->pDelRes = createSpecialDataBlock(STREAM_DELETE_RESULT);
  pInfo->pDelRes = createOneDataBlock(pInfo->binfo.pRes, false);  // todo(liuyao) for delete
  pInfo->pDelRes->info.type = STREAM_DELETE_RESULT;               // todo(liuyao) for delete
  pInfo->pChildren = NULL;
  pInfo->isFinal = false;
  pInfo->pPhyNode = pPhyNode;
  pInfo->ignoreExpiredData = pSessionNode->window.igExpired;
  pInfo->returnDelete = false;

  pOperator->name = "StreamSessionWindowAggOperator";
  pOperator->operatorType = QUERY_NODE_PHYSICAL_PLAN_STREAM_SESSION;
  pOperator->blocking = true;
  pOperator->status = OP_NOT_OPENED;
  pOperator->exprSupp.pExprInfo = pExprInfo;
  pOperator->exprSupp.numOfExprs = numOfCols;
  pOperator->info = pInfo;
  pOperator->fpSet =
      createOperatorFpSet(operatorDummyOpenFn, doStreamSessionAgg, NULL, NULL, destroyStreamSessionAggOperatorInfo,
                          aggEncodeResultRow, aggDecodeResultRow, NULL);
  if (downstream) {
    initDownStream(downstream, &pInfo->streamAggSup, pInfo->gap, pInfo->twAggSup.waterMark, pOperator->operatorType);
    code = appendDownstream(pOperator, &downstream, 1);
  }
  return pOperator;

_error:
  if (pInfo != NULL) {
    destroyStreamSessionAggOperatorInfo(pInfo, numOfCols);
  }

  taosMemoryFreeClear(pInfo);
  taosMemoryFreeClear(pOperator);
  pTaskInfo->code = code;
  return NULL;
}

int64_t getSessionWindowEndkey(void* data, int32_t index) {
  SArray*            pWinInfos = (SArray*)data;
  SResultWindowInfo* pWin = taosArrayGet(pWinInfos, index);
  return pWin->win.ekey;
}

bool isInTimeWindow(STimeWindow* pWin, TSKEY ts, int64_t gap) {
  if (ts + gap >= pWin->skey && ts - gap <= pWin->ekey) {
    return true;
  }
  return false;
}

bool isInWindow(SResultWindowInfo* pWinInfo, TSKEY ts, int64_t gap) { return isInTimeWindow(&pWinInfo->win, ts, gap); }

static SResultWindowInfo* insertNewSessionWindow(SArray* pWinInfos, TSKEY ts, int32_t index) {
  SResultWindowInfo win = {.pos.offset = -1, .pos.pageId = -1, .win.skey = ts, .win.ekey = ts, .isOutput = false};
  return taosArrayInsert(pWinInfos, index, &win);
}

static SResultWindowInfo* addNewSessionWindow(SArray* pWinInfos, TSKEY ts) {
  SResultWindowInfo win = {.pos.offset = -1, .pos.pageId = -1, .win.skey = ts, .win.ekey = ts, .isOutput = false};
  return taosArrayPush(pWinInfos, &win);
}

SArray* getWinInfos(SStreamAggSupporter* pAggSup, uint64_t groupId) {
  void**  ite = taosHashGet(pAggSup->pResultRows, &groupId, sizeof(uint64_t));
  SArray* pWinInfos = NULL;
  if (ite == NULL) {
    pWinInfos = taosArrayInit(1024, pAggSup->valueSize);
    taosHashPut(pAggSup->pResultRows, &groupId, sizeof(uint64_t), &pWinInfos, sizeof(void*));
  } else {
    pWinInfos = *ite;
  }
  return pWinInfos;
}

// don't add new window
SResultWindowInfo* getCurSessionWindow(SStreamAggSupporter* pAggSup, TSKEY startTs, TSKEY endTs, uint64_t groupId,
                                       int64_t gap, int32_t* pIndex) {
  SArray* pWinInfos = getWinInfos(pAggSup, groupId);
  pAggSup->pCurWins = pWinInfos;

  int32_t size = taosArrayGetSize(pWinInfos);
  if (size == 0) {
    return NULL;
  }
  // find the first position which is smaller than the key
  int32_t            index = binarySearch(pWinInfos, size, startTs, TSDB_ORDER_DESC, getSessionWindowEndkey);
  SResultWindowInfo* pWin = NULL;
  if (index >= 0) {
    pWin = taosArrayGet(pWinInfos, index);
    if (isInWindow(pWin, startTs, gap)) {
      *pIndex = index;
      return pWin;
    }
  }

  if (index + 1 < size) {
    pWin = taosArrayGet(pWinInfos, index + 1);
    if (isInWindow(pWin, startTs, gap)) {
      *pIndex = index + 1;
      return pWin;
    } else if (endTs != INT64_MIN && isInWindow(pWin, endTs, gap)) {
      *pIndex = index + 1;
      return pWin;
    }
  }

  return NULL;
}

SResultWindowInfo* getSessionTimeWindow(SStreamAggSupporter* pAggSup, TSKEY startTs, TSKEY endTs, uint64_t groupId,
                                        int64_t gap, int32_t* pIndex) {
  SArray* pWinInfos = getWinInfos(pAggSup, groupId);
  pAggSup->pCurWins = pWinInfos;

  int32_t size = taosArrayGetSize(pWinInfos);
  if (size == 0) {
    *pIndex = 0;
    return addNewSessionWindow(pWinInfos, startTs);
  }
  // find the first position which is smaller than the key
  int32_t            index = binarySearch(pWinInfos, size, startTs, TSDB_ORDER_DESC, getSessionWindowEndkey);
  SResultWindowInfo* pWin = NULL;
  if (index >= 0) {
    pWin = taosArrayGet(pWinInfos, index);
    if (isInWindow(pWin, startTs, gap)) {
      *pIndex = index;
      return pWin;
    }
  }

  if (index + 1 < size) {
    pWin = taosArrayGet(pWinInfos, index + 1);
    if (isInWindow(pWin, startTs, gap)) {
      *pIndex = index + 1;
      return pWin;
    } else if (endTs != INT64_MIN && isInWindow(pWin, endTs, gap)) {
      *pIndex = index;
      return pWin;
    }
  }

  if (index == size - 1) {
    *pIndex = taosArrayGetSize(pWinInfos);
    return addNewSessionWindow(pWinInfos, startTs);
  }
  *pIndex = index + 1;
  return insertNewSessionWindow(pWinInfos, startTs, index + 1);
}

int32_t updateSessionWindowInfo(SResultWindowInfo* pWinInfo, TSKEY* pStartTs, TSKEY* pEndTs, int32_t rows,
                                int32_t start, int64_t gap, SHashObj* pStDeleted) {
  for (int32_t i = start; i < rows; ++i) {
    if (!isInWindow(pWinInfo, pStartTs[i], gap) && (!pEndTs || !isInWindow(pWinInfo, pEndTs[i], gap))) {
      return i - start;
    }
    if (pWinInfo->win.skey > pStartTs[i]) {
      if (pStDeleted && pWinInfo->isOutput) {
        taosHashPut(pStDeleted, &pWinInfo->pos, sizeof(SResultRowPosition), &pWinInfo->win.skey, sizeof(TSKEY));
        pWinInfo->isOutput = false;
      }
      pWinInfo->win.skey = pStartTs[i];
    }
    pWinInfo->win.ekey = TMAX(pWinInfo->win.ekey, pStartTs[i]);
    if (pEndTs) {
      pWinInfo->win.ekey = TMAX(pWinInfo->win.ekey, pEndTs[i]);
    }
  }
  return rows - start;
}

static int32_t setWindowOutputBuf(SResultWindowInfo* pWinInfo, SResultRow** pResult, SqlFunctionCtx* pCtx,
                                  uint64_t groupId, int32_t numOfOutput, int32_t* rowEntryInfoOffset,
                                  SStreamAggSupporter* pAggSup, SExecTaskInfo* pTaskInfo) {
  assert(pWinInfo->win.skey <= pWinInfo->win.ekey);
  // too many time window in query
  int32_t size = taosArrayGetSize(pAggSup->pCurWins);
  if (pTaskInfo->execModel == OPTR_EXEC_MODEL_BATCH && size > MAX_INTERVAL_TIME_WINDOW) {
    longjmp(pTaskInfo->env, TSDB_CODE_QRY_TOO_MANY_TIMEWINDOW);
  }

  if (pWinInfo->pos.pageId == -1) {
    *pResult = getNewResultRow(pAggSup->pResultBuf, groupId, pAggSup->resultRowSize);
    if (*pResult == NULL) {
      return TSDB_CODE_OUT_OF_MEMORY;
    }
    initResultRow(*pResult);

    // add a new result set for a new group
    pWinInfo->pos.pageId = (*pResult)->pageId;
    pWinInfo->pos.offset = (*pResult)->offset;
  } else {
    *pResult = getResultRowByPos(pAggSup->pResultBuf, &pWinInfo->pos);
    if (!(*pResult)) {
      qError("getResultRowByPos return NULL, TID:%s", GET_TASKID(pTaskInfo));
      return TSDB_CODE_FAILED;
    }
  }

  // set time window for current result
  (*pResult)->win = pWinInfo->win;
  setResultRowInitCtx(*pResult, pCtx, numOfOutput, rowEntryInfoOffset);
  return TSDB_CODE_SUCCESS;
}

static int32_t doOneWindowAggImpl(int32_t tsColId, SOptrBasicInfo* pBinfo, SStreamAggSupporter* pAggSup,
                                  SColumnInfoData* pTimeWindowData, SSDataBlock* pSDataBlock,
                                  SResultWindowInfo* pCurWin, SResultRow** pResult, int32_t startIndex, int32_t winRows,
                                  int32_t numOutput, SOperatorInfo* pOperator) {
  SExprSupp*     pSup = &pOperator->exprSupp;
  SExecTaskInfo* pTaskInfo = pOperator->pTaskInfo;

  SColumnInfoData* pColDataInfo = taosArrayGet(pSDataBlock->pDataBlock, tsColId);
  TSKEY*           tsCols = (int64_t*)pColDataInfo->pData;
  int32_t          code = setWindowOutputBuf(pCurWin, pResult, pSup->pCtx, pSDataBlock->info.groupId, numOutput,
                                             pSup->rowEntryInfoOffset, pAggSup, pTaskInfo);
  if (code != TSDB_CODE_SUCCESS || (*pResult) == NULL) {
    return TSDB_CODE_QRY_OUT_OF_MEMORY;
  }
  updateTimeWindowInfo(pTimeWindowData, &pCurWin->win, false);
  doApplyFunctions(pTaskInfo, pSup->pCtx, &pCurWin->win, pTimeWindowData, startIndex, winRows, tsCols,
                   pSDataBlock->info.rows, numOutput, TSDB_ORDER_ASC);
  SFilePage* bufPage = getBufPage(pAggSup->pResultBuf, pCurWin->pos.pageId);
  setBufPageDirty(bufPage, true);
  releaseBufPage(pAggSup->pResultBuf, bufPage);
  return TSDB_CODE_SUCCESS;
}

static int32_t doOneWindowAgg(SStreamSessionAggOperatorInfo* pInfo, SSDataBlock* pSDataBlock,
                              SResultWindowInfo* pCurWin, SResultRow** pResult, int32_t startIndex, int32_t winRows,
                              int32_t numOutput, SOperatorInfo* pOperator) {
  return doOneWindowAggImpl(pInfo->primaryTsIndex, &pInfo->binfo, &pInfo->streamAggSup, &pInfo->twAggSup.timeWindowData,
                            pSDataBlock, pCurWin, pResult, startIndex, winRows, numOutput, pOperator);
}

static int32_t doOneStateWindowAgg(SStreamStateAggOperatorInfo* pInfo, SSDataBlock* pSDataBlock,
                                   SResultWindowInfo* pCurWin, SResultRow** pResult, int32_t startIndex,
                                   int32_t winRows, int32_t numOutput, SOperatorInfo* pOperator) {
  return doOneWindowAggImpl(pInfo->primaryTsIndex, &pInfo->binfo, &pInfo->streamAggSup, &pInfo->twAggSup.timeWindowData,
                            pSDataBlock, pCurWin, pResult, startIndex, winRows, numOutput, pOperator);
}

int32_t getNumCompactWindow(SArray* pWinInfos, int32_t startIndex, int64_t gap) {
  SResultWindowInfo* pCurWin = taosArrayGet(pWinInfos, startIndex);
  int32_t            size = taosArrayGetSize(pWinInfos);
  // Just look for the window behind StartIndex
  for (int32_t i = startIndex + 1; i < size; i++) {
    SResultWindowInfo* pWinInfo = taosArrayGet(pWinInfos, i);
    if (!isInWindow(pCurWin, pWinInfo->win.skey, gap)) {
      return i - startIndex - 1;
    }
  }

  return size - startIndex - 1;
}

void compactTimeWindow(SStreamSessionAggOperatorInfo* pInfo, int32_t startIndex, int32_t num, uint64_t groupId,
                       int32_t numOfOutput, SHashObj* pStUpdated, SHashObj* pStDeleted, SOperatorInfo* pOperator) {
  SExprSupp*     pSup = &pOperator->exprSupp;
  SExecTaskInfo* pTaskInfo = pOperator->pTaskInfo;

  SResultWindowInfo* pCurWin = taosArrayGet(pInfo->streamAggSup.pCurWins, startIndex);
  SResultRow*        pCurResult = NULL;
  setWindowOutputBuf(pCurWin, &pCurResult, pSup->pCtx, groupId, numOfOutput, pSup->rowEntryInfoOffset,
                     &pInfo->streamAggSup, pTaskInfo);
  num += startIndex + 1;
  ASSERT(num <= taosArrayGetSize(pInfo->streamAggSup.pCurWins));
  // Just look for the window behind StartIndex
  for (int32_t i = startIndex + 1; i < num; i++) {
    SResultWindowInfo* pWinInfo = taosArrayGet(pInfo->streamAggSup.pCurWins, i);
    SResultRow*        pWinResult = NULL;
    setWindowOutputBuf(pWinInfo, &pWinResult, pInfo->pDummyCtx, groupId, numOfOutput, pSup->rowEntryInfoOffset,
                       &pInfo->streamAggSup, pTaskInfo);
    pCurWin->win.ekey = TMAX(pCurWin->win.ekey, pWinInfo->win.ekey);
    compactFunctions(pSup->pCtx, pInfo->pDummyCtx, numOfOutput, pTaskInfo);
    taosHashRemove(pStUpdated, &pWinInfo->pos, sizeof(SResultRowPosition));
    if (pWinInfo->isOutput) {
      taosHashPut(pStDeleted, &pWinInfo->pos, sizeof(SResultRowPosition), &pWinInfo->win.skey, sizeof(TSKEY));
      pWinInfo->isOutput = false;
    }
    taosArrayRemove(pInfo->streamAggSup.pCurWins, i);
    SFilePage* tmpPage = getBufPage(pInfo->streamAggSup.pResultBuf, pWinInfo->pos.pageId);
    releaseBufPage(pInfo->streamAggSup.pResultBuf, tmpPage);
  }
  SFilePage* bufPage = getBufPage(pInfo->streamAggSup.pResultBuf, pCurWin->pos.pageId);
  ASSERT(num > 0);
  setBufPageDirty(bufPage, true);
  releaseBufPage(pInfo->streamAggSup.pResultBuf, bufPage);
}

static void doStreamSessionAggImpl(SOperatorInfo* pOperator, SSDataBlock* pSDataBlock, SHashObj* pStUpdated,
                                   SHashObj* pStDeleted, bool hasEndTs) {
  SExecTaskInfo*                 pTaskInfo = pOperator->pTaskInfo;
  SStreamSessionAggOperatorInfo* pInfo = pOperator->info;
  bool                           masterScan = true;
  int32_t                        numOfOutput = pOperator->exprSupp.numOfExprs;
  uint64_t                       groupId = pSDataBlock->info.groupId;
  int64_t                        gap = pInfo->gap;
  int64_t                        code = TSDB_CODE_SUCCESS;

  int32_t     step = 1;
  bool        ascScan = true;
  TSKEY*      startTsCols = NULL;
  TSKEY*      endTsCols = NULL;
  SResultRow* pResult = NULL;
  int32_t     winRows = 0;

  ASSERT(pSDataBlock->pDataBlock);
  SColumnInfoData* pStartTsCol = taosArrayGet(pSDataBlock->pDataBlock, pInfo->primaryTsIndex);
  startTsCols = (int64_t*)pStartTsCol->pData;
  SColumnInfoData* pEndTsCol = NULL;
  if (hasEndTs) {
    pEndTsCol = taosArrayGet(pSDataBlock->pDataBlock, pInfo->endTsIndex);
  } else {
    pEndTsCol = taosArrayGet(pSDataBlock->pDataBlock, pInfo->primaryTsIndex);
  }
  endTsCols = (int64_t*)pEndTsCol->pData;

  SStreamAggSupporter* pAggSup = &pInfo->streamAggSup;
  for (int32_t i = 0; i < pSDataBlock->info.rows;) {
    if (pInfo->ignoreExpiredData && isOverdue(endTsCols[i], &pInfo->twAggSup)) {
      i++;
      continue;
    }
    int32_t            winIndex = 0;
    SResultWindowInfo* pCurWin = getSessionTimeWindow(pAggSup, startTsCols[i], endTsCols[i], groupId, gap, &winIndex);
    winRows =
        updateSessionWindowInfo(pCurWin, startTsCols, endTsCols, pSDataBlock->info.rows, i, pInfo->gap, pStDeleted);
    code = doOneWindowAgg(pInfo, pSDataBlock, pCurWin, &pResult, i, winRows, numOfOutput, pOperator);
    if (code != TSDB_CODE_SUCCESS || pResult == NULL) {
      longjmp(pTaskInfo->env, TSDB_CODE_QRY_OUT_OF_MEMORY);
    }

    int32_t winNum = getNumCompactWindow(pAggSup->pCurWins, winIndex, gap);
    if (winNum > 0) {
      compactTimeWindow(pInfo, winIndex, winNum, groupId, numOfOutput, pStUpdated, pStDeleted, pOperator);
    }
    pCurWin->isClosed = false;
    if (pInfo->twAggSup.calTrigger == STREAM_TRIGGER_AT_ONCE && pStUpdated) {
      SWinRes value = {.ts = pCurWin->win.skey, .groupId = groupId};
      code = taosHashPut(pStUpdated, &pCurWin->pos, sizeof(SResultRowPosition), &value, sizeof(SWinRes));
      if (code != TSDB_CODE_SUCCESS) {
        longjmp(pTaskInfo->env, TSDB_CODE_QRY_OUT_OF_MEMORY);
      }
      pCurWin->isOutput = true;
    }
    i += winRows;
  }
}

void deleteWindow(SArray* pWinInfos, int32_t index, FDelete fp) {
  ASSERT(index >= 0 && index < taosArrayGetSize(pWinInfos));
  if (fp) {
    void* ptr = taosArrayGet(pWinInfos, index);
    fp(ptr);
  }
  taosArrayRemove(pWinInfos, index);
}

static void doDeleteTimeWindows(SStreamAggSupporter* pAggSup, SSDataBlock* pBlock, int64_t gap, SArray* result,
                                FDelete fp) {
  SColumnInfoData* pStartTsCol = taosArrayGet(pBlock->pDataBlock, START_TS_COLUMN_INDEX);
  TSKEY*           startDatas = (TSKEY*)pStartTsCol->pData;
  SColumnInfoData* pEndTsCol = taosArrayGet(pBlock->pDataBlock, END_TS_COLUMN_INDEX);
  TSKEY*           endDatas = (TSKEY*)pEndTsCol->pData;
  SColumnInfoData* pGroupCol = taosArrayGet(pBlock->pDataBlock, GROUPID_COLUMN_INDEX);
  uint64_t*        gpDatas = (uint64_t*)pGroupCol->pData;
  for (int32_t i = 0; i < pBlock->info.rows; i++) {
    int32_t winIndex = 0;
    while (1) {
      SResultWindowInfo* pCurWin = getCurSessionWindow(pAggSup, startDatas[i], endDatas[i], gpDatas[i], gap, &winIndex);
      if (!pCurWin) {
        break;
      }
      deleteWindow(pAggSup->pCurWins, winIndex, fp);
      if (result) {
        taosArrayPush(result, pCurWin);
      }
    }
  }
}

static void doClearSessionWindows(SStreamAggSupporter* pAggSup, SExprSupp* pSup, SSDataBlock* pBlock, int32_t tsIndex,
                                  int32_t numOfOutput, int64_t gap, SArray* result) {
  SColumnInfoData* pColDataInfo = taosArrayGet(pBlock->pDataBlock, tsIndex);
  TSKEY*           tsCols = (TSKEY*)pColDataInfo->pData;
  int32_t          step = 0;
  for (int32_t i = 0; i < pBlock->info.rows; i += step) {
    int32_t            winIndex = 0;
    SResultWindowInfo* pCurWin =
        getCurSessionWindow(pAggSup, tsCols[i], INT64_MIN, pBlock->info.groupId, gap, &winIndex);
    if (!pCurWin || pCurWin->pos.pageId == -1) {
      // window has been closed.
      step = 1;
      continue;
    }
    step = updateSessionWindowInfo(pCurWin, tsCols, NULL, pBlock->info.rows, i, gap, NULL);
    ASSERT(isInWindow(pCurWin, tsCols[i], gap));
    doClearWindowImpl(&pCurWin->pos, pAggSup->pResultBuf, pSup, numOfOutput);
    if (result) {
      taosArrayPush(result, pCurWin);
    }
  }
}

static int32_t copyUpdateResult(SHashObj* pStUpdated, SArray* pUpdated) {
  void*  pData = NULL;
  size_t keyLen = 0;
  while ((pData = taosHashIterate(pStUpdated, pData)) != NULL) {
    void* key = taosHashGetKey(pData, &keyLen);
    ASSERT(keyLen == sizeof(SResultRowPosition));
    SResKeyPos* pos = taosMemoryMalloc(sizeof(SResKeyPos) + sizeof(uint64_t));
    if (pos == NULL) {
      return TSDB_CODE_QRY_OUT_OF_MEMORY;
    }
    pos->groupId = ((SWinRes*)pData)->groupId;
    pos->pos = *(SResultRowPosition*)key;
    *(int64_t*)pos->key = ((SWinRes*)pData)->ts;
    taosArrayPush(pUpdated, &pos);
  }
  taosArraySort(pUpdated, resultrowComparAsc);
  return TSDB_CODE_SUCCESS;
}

void doBuildDeleteDataBlock(SHashObj* pStDeleted, SSDataBlock* pBlock, void** Ite) {
  blockDataCleanup(pBlock);
  int32_t size = taosHashGetSize(pStDeleted);
  if (size == 0) {
    return;
  }
  blockDataEnsureCapacity(pBlock, size);
  size_t keyLen = 0;
  while (((*Ite) = taosHashIterate(pStDeleted, *Ite)) != NULL) {
    SColumnInfoData* pColInfoData = taosArrayGet(pBlock->pDataBlock, START_TS_COLUMN_INDEX);
    colDataAppend(pColInfoData, pBlock->info.rows, *Ite, false);
    for (int32_t i = 1; i < taosArrayGetSize(pBlock->pDataBlock); i++) {
      pColInfoData = taosArrayGet(pBlock->pDataBlock, i);
      colDataAppendNULL(pColInfoData, pBlock->info.rows);
    }
    pBlock->info.rows += 1;
    if (pBlock->info.rows + 1 >= pBlock->info.capacity) {
      break;
    }
  }
  if ((*Ite) == NULL) {
    taosHashClear(pStDeleted);
  }
}

static void rebuildTimeWindow(SStreamSessionAggOperatorInfo* pInfo, SArray* pWinArray, int32_t groupId,
                              int32_t numOfOutput, SOperatorInfo* pOperator) {
  SExprSupp*     pSup = &pOperator->exprSupp;
  SExecTaskInfo* pTaskInfo = pOperator->pTaskInfo;

  int32_t size = taosArrayGetSize(pWinArray);
  ASSERT(pInfo->pChildren);

  for (int32_t i = 0; i < size; i++) {
    SResultWindowInfo* pParentWin = taosArrayGet(pWinArray, i);
    SResultRow*        pCurResult = NULL;
    setWindowOutputBuf(pParentWin, &pCurResult, pSup->pCtx, groupId, numOfOutput, pSup->rowEntryInfoOffset,
                       &pInfo->streamAggSup, pTaskInfo);
    int32_t numOfChildren = taosArrayGetSize(pInfo->pChildren);
    for (int32_t j = 0; j < numOfChildren; j++) {
      SOperatorInfo*                 pChild = taosArrayGetP(pInfo->pChildren, j);
      SStreamSessionAggOperatorInfo* pChInfo = pChild->info;
      SArray*                        pChWins = getWinInfos(&pChInfo->streamAggSup, groupId);
      int32_t                        chWinSize = taosArrayGetSize(pChWins);
      int32_t index = binarySearch(pChWins, chWinSize, pParentWin->win.skey, TSDB_ORDER_DESC, getSessionWindowEndkey);
      if (index < 0) {
        index = 0;
      }
      for (int32_t k = index; k < chWinSize; k++) {
        SResultWindowInfo* pChWin = taosArrayGet(pChWins, k);
        if (pParentWin->win.skey <= pChWin->win.skey && pChWin->win.ekey <= pParentWin->win.ekey) {
          SResultRow* pChResult = NULL;
          setWindowOutputBuf(pChWin, &pChResult, pChild->exprSupp.pCtx, groupId, numOfOutput,
                             pChild->exprSupp.rowEntryInfoOffset, &pChInfo->streamAggSup, pTaskInfo);
          compactFunctions(pSup->pCtx, pChild->exprSupp.pCtx, numOfOutput, pTaskInfo);
          SFilePage* bufPage = getBufPage(pChInfo->streamAggSup.pResultBuf, pChWin->pos.pageId);
          releaseBufPage(pChInfo->streamAggSup.pResultBuf, bufPage);
          continue;
        } else if (!pChWin->isClosed) {
          break;
        }
      }
    }
    SFilePage* bufPage = getBufPage(pInfo->streamAggSup.pResultBuf, pParentWin->pos.pageId);
    ASSERT(size > 0);
    setBufPageDirty(bufPage, true);
    releaseBufPage(pInfo->streamAggSup.pResultBuf, bufPage);
  }
}

typedef SResultWindowInfo* (*__get_win_info_)(void*);
SResultWindowInfo* getResWinForSession(void* pData) { return (SResultWindowInfo*)pData; }
SResultWindowInfo* getResWinForState(void* pData) { return &((SStateWindowInfo*)pData)->winInfo; }

int32_t closeSessionWindow(SHashObj* pHashMap, STimeWindowAggSupp* pTwSup, SArray* pClosed, __get_win_info_ fn,
                           bool delete, FDelete fp) {
  // Todo(liuyao) save window to tdb
  void** pIte = NULL;
  size_t keyLen = 0;
  while ((pIte = taosHashIterate(pHashMap, pIte)) != NULL) {
    uint64_t* pGroupId = taosHashGetKey(pIte, &keyLen);
    SArray*   pWins = (SArray*)(*pIte);
    int32_t   size = taosArrayGetSize(pWins);
    for (int32_t i = 0; i < size; i++) {
      void*              pWin = taosArrayGet(pWins, i);
      SResultWindowInfo* pSeWin = fn(pWin);
      if (isCloseWindow(&pSeWin->win, pTwSup)) {
        if (!pSeWin->isClosed) {
          pSeWin->isClosed = true;
          if (pTwSup->calTrigger == STREAM_TRIGGER_WINDOW_CLOSE && pClosed) {
            int32_t code = saveResult(pSeWin->win.skey, pSeWin->pos.pageId, pSeWin->pos.offset, *pGroupId, pClosed);
            if (code != TSDB_CODE_SUCCESS) {
              return code;
            }
            pSeWin->isOutput = true;
          }
          if (delete) {
            deleteWindow(pWins, i, fp);
            i--;
            size = taosArrayGetSize(pWins);
          }
        }
        continue;
      }
      break;
    }
  }
  return TSDB_CODE_SUCCESS;
}

static void closeChildSessionWindow(SArray* pChildren, TSKEY maxTs, bool delete, FDelete fp) {
  int32_t size = taosArrayGetSize(pChildren);
  for (int32_t i = 0; i < size; i++) {
    SOperatorInfo*                 pChildOp = taosArrayGetP(pChildren, i);
    SStreamSessionAggOperatorInfo* pChInfo = pChildOp->info;
    pChInfo->twAggSup.maxTs = TMAX(pChInfo->twAggSup.maxTs, maxTs);
    closeSessionWindow(pChInfo->streamAggSup.pResultRows, &pChInfo->twAggSup, NULL, getResWinForSession, delete, fp);
  }
}

int32_t getAllSessionWindow(SHashObj* pHashMap, SArray* pClosed, __get_win_info_ fn) {
  void** pIte = NULL;
  while ((pIte = taosHashIterate(pHashMap, pIte)) != NULL) {
    SArray* pWins = (SArray*)(*pIte);
    int32_t size = taosArrayGetSize(pWins);
    for (int32_t i = 0; i < size; i++) {
      void*              pWin = taosArrayGet(pWins, i);
      SResultWindowInfo* pSeWin = fn(pWin);
      if (!pSeWin->isClosed) {
        int32_t code = saveResult(pSeWin->win.skey, pSeWin->pos.pageId, pSeWin->pos.offset, 0, pClosed);
        pSeWin->isOutput = true;
      }
    }
  }
  return TSDB_CODE_SUCCESS;
}

static void copyDeleteWindowInfo(SArray* pResWins, SHashObj* pStDeleted) {
  int32_t size = taosArrayGetSize(pResWins);
  for (int32_t i = 0; i < size; i++) {
    SResultWindowInfo* pWinInfo = taosArrayGet(pResWins, i);
    taosHashPut(pStDeleted, &pWinInfo->pos, sizeof(SResultRowPosition), &pWinInfo->win.skey, sizeof(TSKEY));
  }
}

static SSDataBlock* doStreamSessionAgg(SOperatorInfo* pOperator) {
  SExprSupp*                     pSup = &pOperator->exprSupp;
  SStreamSessionAggOperatorInfo* pInfo = pOperator->info;
  SOptrBasicInfo*                pBInfo = &pInfo->binfo;
  TSKEY                          maxTs = INT64_MIN;
  if (pOperator->status == OP_EXEC_DONE) {
    return NULL;
  } else if (pOperator->status == OP_RES_TO_RETURN) {
    doBuildDeleteDataBlock(pInfo->pStDeleted, pInfo->pDelRes, &pInfo->pDelIterator);
    if (pInfo->pDelRes->info.rows > 0) {
      printDataBlock(pInfo->pDelRes, IS_FINAL_OP(pInfo) ? "final session" : "single session");
      return pInfo->pDelRes;
    }
    doBuildResultDatablock(pOperator, pBInfo, &pInfo->groupResInfo, pInfo->streamAggSup.pResultBuf);
    if (pBInfo->pRes->info.rows == 0 || !hasRemainResults(&pInfo->groupResInfo)) {
      doSetOperatorCompleted(pOperator);
    }
    printDataBlock(pBInfo->pRes, IS_FINAL_OP(pInfo) ? "final session" : "single session");
    return pBInfo->pRes->info.rows == 0 ? NULL : pBInfo->pRes;
  }

  _hash_fn_t     hashFn = taosGetDefaultHashFunction(TSDB_DATA_TYPE_BINARY);
  SHashObj*      pStUpdated = taosHashInit(64, hashFn, true, HASH_NO_LOCK);
  SOperatorInfo* downstream = pOperator->pDownstream[0];
  SArray*        pUpdated = taosArrayInit(16, POINTER_BYTES);
  while (1) {
    SSDataBlock* pBlock = downstream->fpSet.getNextFn(downstream);
    if (pBlock == NULL) {
      break;
    }
    printDataBlock(pBlock, IS_FINAL_OP(pInfo) ? "final session recv" : "single session recv");

    if (pBlock->info.type == STREAM_CLEAR) {
      SArray* pWins = taosArrayInit(16, sizeof(SResultWindowInfo));
      doClearSessionWindows(&pInfo->streamAggSup, &pOperator->exprSupp, pBlock, 0, pOperator->exprSupp.numOfExprs, 0,
                            pWins);
      if (IS_FINAL_OP(pInfo)) {
        int32_t                        childIndex = getChildIndex(pBlock);
        SOperatorInfo*                 pChildOp = taosArrayGetP(pInfo->pChildren, childIndex);
        SStreamSessionAggOperatorInfo* pChildInfo = pChildOp->info;
        doClearSessionWindows(&pChildInfo->streamAggSup, &pChildOp->exprSupp, pBlock, 0, pChildOp->exprSupp.numOfExprs,
                              0, NULL);
        rebuildTimeWindow(pInfo, pWins, pBlock->info.groupId, pOperator->exprSupp.numOfExprs, pOperator);
      }
      taosArrayDestroy(pWins);
      continue;
    } else if (pBlock->info.type == STREAM_DELETE_DATA || pBlock->info.type == STREAM_DELETE_RESULT) {
      SArray* pWins = taosArrayInit(16, sizeof(SResultWindowInfo));
      // gap must be 0
      doDeleteTimeWindows(&pInfo->streamAggSup, pBlock, 0, pWins, NULL);
      if (IS_FINAL_OP(pInfo)) {
        int32_t                        childIndex = getChildIndex(pBlock);
        SOperatorInfo*                 pChildOp = taosArrayGetP(pInfo->pChildren, childIndex);
        SStreamSessionAggOperatorInfo* pChildInfo = pChildOp->info;
        // gap must be 0
        doDeleteTimeWindows(&pChildInfo->streamAggSup, pBlock, 0, NULL, NULL);
        rebuildTimeWindow(pInfo, pWins, pBlock->info.groupId, pOperator->exprSupp.numOfExprs, pOperator);
      }
      copyDeleteWindowInfo(pWins, pInfo->pStDeleted);
      taosArrayDestroy(pWins);
      continue;
    } else if (pBlock->info.type == STREAM_GET_ALL) {
      getAllSessionWindow(pInfo->streamAggSup.pResultRows, pUpdated, getResWinForSession);
      continue;
    }

    if (pInfo->scalarSupp.pExprInfo != NULL) {
      SExprSupp* pExprSup = &pInfo->scalarSupp;
      projectApplyFunctions(pExprSup->pExprInfo, pBlock, pBlock, pExprSup->pCtx, pExprSup->numOfExprs, NULL);
    }
    // the pDataBlock are always the same one, no need to call this again
    setInputDataBlock(pOperator, pSup->pCtx, pBlock, TSDB_ORDER_ASC, MAIN_SCAN, true);
    doStreamSessionAggImpl(pOperator, pBlock, pStUpdated, pInfo->pStDeleted, IS_FINAL_OP(pInfo));
    if (IS_FINAL_OP(pInfo)) {
      int32_t chIndex = getChildIndex(pBlock);
      int32_t size = taosArrayGetSize(pInfo->pChildren);
      // if chIndex + 1 - size > 0, add new child
      for (int32_t i = 0; i < chIndex + 1 - size; i++) {
        SOperatorInfo* pChildOp =
            createStreamFinalSessionAggOperatorInfo(NULL, pInfo->pPhyNode, pOperator->pTaskInfo, 0);
        if (!pChildOp) {
          longjmp(pOperator->pTaskInfo->env, TSDB_CODE_QRY_OUT_OF_MEMORY);
        }
        taosArrayPush(pInfo->pChildren, &pChildOp);
      }
      SOperatorInfo* pChildOp = taosArrayGetP(pInfo->pChildren, chIndex);
      setInputDataBlock(pChildOp, pChildOp->exprSupp.pCtx, pBlock, TSDB_ORDER_ASC, MAIN_SCAN, true);
      doStreamSessionAggImpl(pChildOp, pBlock, NULL, NULL, true);
    }
    maxTs = TMAX(maxTs, pBlock->info.window.ekey);
  }

  pInfo->twAggSup.maxTs = TMAX(pInfo->twAggSup.maxTs, maxTs);
  // restore the value
  pOperator->status = OP_RES_TO_RETURN;

  closeSessionWindow(pInfo->streamAggSup.pResultRows, &pInfo->twAggSup, pUpdated, getResWinForSession,
                     pInfo->ignoreExpiredData, NULL);
  closeChildSessionWindow(pInfo->pChildren, pInfo->twAggSup.maxTs, pInfo->ignoreExpiredData, NULL);
  copyUpdateResult(pStUpdated, pUpdated);
  taosHashCleanup(pStUpdated);

  finalizeUpdatedResult(pSup->numOfExprs, pInfo->streamAggSup.pResultBuf, pUpdated, pSup->rowEntryInfoOffset);
  initMultiResInfoFromArrayList(&pInfo->groupResInfo, pUpdated);
  blockDataEnsureCapacity(pInfo->binfo.pRes, pOperator->resultInfo.capacity);
  doBuildDeleteDataBlock(pInfo->pStDeleted, pInfo->pDelRes, &pInfo->pDelIterator);
  if (pInfo->pDelRes->info.rows > 0) {
    printDataBlock(pInfo->pDelRes, IS_FINAL_OP(pInfo) ? "final session" : "single session");
    return pInfo->pDelRes;
  }
  doBuildResultDatablock(pOperator, &pInfo->binfo, &pInfo->groupResInfo, pInfo->streamAggSup.pResultBuf);
  printDataBlock(pBInfo->pRes, IS_FINAL_OP(pInfo) ? "final session" : "single session");
  return pBInfo->pRes->info.rows == 0 ? NULL : pBInfo->pRes;
}

static void clearStreamSessionOperator(SStreamSessionAggOperatorInfo* pInfo) {
  void** pIte = NULL;
  while ((pIte = taosHashIterate(pInfo->streamAggSup.pResultRows, pIte)) != NULL) {
    SArray* pWins = (SArray*)(*pIte);
    int32_t size = taosArrayGetSize(pWins);
    for (int32_t i = 0; i < size; i++) {
      SResultWindowInfo* pWin = (SResultWindowInfo*)taosArrayGet(pWins, i);
      pWin->pos.pageId = -1;
      pWin->pos.offset = -1;
    }
  }
  clearDiskbasedBuf(pInfo->streamAggSup.pResultBuf);
  cleanupResultRowInfo(&pInfo->binfo.resultRowInfo);
  initResultRowInfo(&pInfo->binfo.resultRowInfo);
}

static void removeSessionResults(SHashObj* pHashMap, SArray* pWins) {
  int32_t size = taosArrayGetSize(pWins);
  for (int32_t i = 0; i < size; i++) {
    SResultWindowInfo* pWin = taosArrayGet(pWins, i);
    taosHashRemove(pHashMap, &pWin->pos, sizeof(SResultRowPosition));
  }
}

static SSDataBlock* doStreamSessionSemiAgg(SOperatorInfo* pOperator) {
  SStreamSessionAggOperatorInfo* pInfo = pOperator->info;
  SOptrBasicInfo*                pBInfo = &pInfo->binfo;
  TSKEY                          maxTs = INT64_MIN;
  SExprSupp*                     pSup = &pOperator->exprSupp;

  if (pOperator->status == OP_EXEC_DONE) {
    return NULL;
  } else if (pOperator->status == OP_RES_TO_RETURN) {
    doBuildResultDatablock(pOperator, pBInfo, &pInfo->groupResInfo, pInfo->streamAggSup.pResultBuf);
    if (pBInfo->pRes->info.rows > 0) {
      printDataBlock(pBInfo->pRes, "sems session");
      return pBInfo->pRes;
    }

    // doBuildDeleteDataBlock(pInfo->pStDeleted, pInfo->pDelRes, &pInfo->pDelIterator);
    if (pInfo->pDelRes->info.rows > 0 && !pInfo->returnDelete) {
      pInfo->returnDelete = true;
      printDataBlock(pInfo->pDelRes, "sems session");
      return pInfo->pDelRes;
    }

    if (pInfo->pUpdateRes->info.rows > 0) {
      // process the rest of the data
      pOperator->status = OP_OPENED;
      printDataBlock(pInfo->pUpdateRes, "sems session");
      return pInfo->pUpdateRes;
    }
    // semi interval operator clear disk buffer
    clearStreamSessionOperator(pInfo);
    pOperator->status = OP_EXEC_DONE;
    return NULL;
  }

  _hash_fn_t     hashFn = taosGetDefaultHashFunction(TSDB_DATA_TYPE_BINARY);
  SHashObj*      pStUpdated = taosHashInit(64, hashFn, true, HASH_NO_LOCK);
  SOperatorInfo* downstream = pOperator->pDownstream[0];
  SArray*        pUpdated = taosArrayInit(16, POINTER_BYTES);
  while (1) {
    SSDataBlock* pBlock = downstream->fpSet.getNextFn(downstream);
    if (pBlock == NULL) {
      clearSpecialDataBlock(pInfo->pUpdateRes);
      break;
    }

    if (pBlock->info.type == STREAM_CLEAR) {
      SArray* pWins = taosArrayInit(16, sizeof(SResultWindowInfo));
      doClearSessionWindows(&pInfo->streamAggSup, pSup, pBlock, 0, pSup->numOfExprs, 0, pWins);
      removeSessionResults(pStUpdated, pWins);
      taosArrayDestroy(pWins);
      copyUpdateDataBlock(pInfo->pUpdateRes, pBlock, pInfo->primaryTsIndex);
      break;
    } else if (pBlock->info.type == STREAM_DELETE_DATA || pBlock->info.type == STREAM_DELETE_RESULT) {
      // gap must be 0
      doDeleteTimeWindows(&pInfo->streamAggSup, pBlock, 0, NULL, NULL);
      copyDataBlock(pInfo->pDelRes, pBlock);
      pInfo->pDelRes->info.type = STREAM_DELETE_RESULT;
      break;
    } else if (pBlock->info.type == STREAM_GET_ALL) {
      getAllSessionWindow(pInfo->streamAggSup.pResultRows, pUpdated, getResWinForSession);
      continue;
    }

    if (pInfo->scalarSupp.pExprInfo != NULL) {
      SExprSupp* pExprSup = &pInfo->scalarSupp;
      projectApplyFunctions(pExprSup->pExprInfo, pBlock, pBlock, pExprSup->pCtx, pExprSup->numOfExprs, NULL);
    }
    // the pDataBlock are always the same one, no need to call this again
    setInputDataBlock(pOperator, pSup->pCtx, pBlock, TSDB_ORDER_ASC, MAIN_SCAN, true);
    doStreamSessionAggImpl(pOperator, pBlock, pStUpdated, pInfo->pStDeleted, false);
    maxTs = TMAX(pInfo->twAggSup.maxTs, pBlock->info.window.ekey);
  }

  pInfo->twAggSup.maxTs = TMAX(pInfo->twAggSup.maxTs, maxTs);
  // restore the value
  pOperator->status = OP_RES_TO_RETURN;
  // semi operator
  // closeSessionWindow(pInfo->streamAggSup.pResultRows, &pInfo->twAggSup, pUpdated,
  //                    getResWinForSession);
  copyUpdateResult(pStUpdated, pUpdated);
  taosHashCleanup(pStUpdated);

  finalizeUpdatedResult(pOperator->exprSupp.numOfExprs, pInfo->streamAggSup.pResultBuf, pUpdated,
                        pSup->rowEntryInfoOffset);
  initMultiResInfoFromArrayList(&pInfo->groupResInfo, pUpdated);
  blockDataEnsureCapacity(pBInfo->pRes, pOperator->resultInfo.capacity);

  doBuildResultDatablock(pOperator, pBInfo, &pInfo->groupResInfo, pInfo->streamAggSup.pResultBuf);
  if (pBInfo->pRes->info.rows > 0) {
    printDataBlock(pBInfo->pRes, "sems session");
    return pBInfo->pRes;
  }

  // doBuildDeleteDataBlock(pInfo->pStDeleted, pInfo->pDelRes, &pInfo->pDelIterator);
  if (pInfo->pDelRes->info.rows > 0 && !pInfo->returnDelete) {
    pInfo->returnDelete = true;
    printDataBlock(pInfo->pDelRes, "sems session");
    return pInfo->pDelRes;
  }

  if (pInfo->pUpdateRes->info.rows > 0) {
    // process the rest of the data
    pOperator->status = OP_OPENED;
    printDataBlock(pInfo->pUpdateRes, "sems session");
    return pInfo->pUpdateRes;
  }

  pOperator->status = OP_EXEC_DONE;
  return NULL;
}

SOperatorInfo* createStreamFinalSessionAggOperatorInfo(SOperatorInfo* downstream, SPhysiNode* pPhyNode,
                                                       SExecTaskInfo* pTaskInfo, int32_t numOfChild) {
  int32_t        code = TSDB_CODE_OUT_OF_MEMORY;
  SOperatorInfo* pOperator = createStreamSessionAggOperatorInfo(downstream, pPhyNode, pTaskInfo);
  if (pOperator == NULL) {
    goto _error;
  }
  SStreamSessionAggOperatorInfo* pInfo = pOperator->info;

  if (pPhyNode->type == QUERY_NODE_PHYSICAL_PLAN_STREAM_FINAL_SESSION) {
    pInfo->isFinal = true;
    pOperator->name = "StreamSessionFinalAggOperator";
  } else {
    pInfo->isFinal = false;
    pInfo->pUpdateRes = createResDataBlock(pPhyNode->pOutputDataBlockDesc);
    pInfo->pUpdateRes->info.type = STREAM_CLEAR;
    blockDataEnsureCapacity(pInfo->pUpdateRes, 128);
    pOperator->name = "StreamSessionSemiAggOperator";
    pOperator->fpSet =
        createOperatorFpSet(operatorDummyOpenFn, doStreamSessionSemiAgg, NULL, NULL,
                            destroyStreamSessionAggOperatorInfo, aggEncodeResultRow, aggDecodeResultRow, NULL);
  }
  pOperator->operatorType = pPhyNode->type;
  if (numOfChild > 0) {
    pInfo->pChildren = taosArrayInit(numOfChild, sizeof(void*));
    for (int32_t i = 0; i < numOfChild; i++) {
      SOperatorInfo* pChild = createStreamFinalSessionAggOperatorInfo(NULL, pPhyNode, pTaskInfo, 0);
      if (pChild == NULL) {
        goto _error;
      }
      taosArrayPush(pInfo->pChildren, &pChild);
    }
  }
  return pOperator;

_error:
  if (pInfo != NULL) {
    destroyStreamSessionAggOperatorInfo(pInfo, pOperator->exprSupp.numOfExprs);
  }

  taosMemoryFreeClear(pInfo);
  taosMemoryFreeClear(pOperator);
  pTaskInfo->code = code;
  return NULL;
}

void destroyStreamStateOperatorInfo(void* param, int32_t numOfOutput) {
  SStreamStateAggOperatorInfo* pInfo = (SStreamStateAggOperatorInfo*)param;
  cleanupBasicInfo(&pInfo->binfo);
  destroyStateStreamAggSupporter(&pInfo->streamAggSup);
  cleanupGroupResInfo(&pInfo->groupResInfo);
  if (pInfo->pChildren != NULL) {
    int32_t size = taosArrayGetSize(pInfo->pChildren);
    for (int32_t i = 0; i < size; i++) {
      SOperatorInfo*                 pChild = taosArrayGetP(pInfo->pChildren, i);
      SStreamSessionAggOperatorInfo* pChInfo = pChild->info;
      destroyStreamSessionAggOperatorInfo(pChInfo, numOfOutput);
      taosMemoryFreeClear(pChild);
      taosMemoryFreeClear(pChInfo);
    }
  }
  colDataDestroy(&pInfo->twAggSup.timeWindowData);
  blockDataDestroy(pInfo->pDelRes);
  taosHashCleanup(pInfo->pSeDeleted);
  destroySqlFunctionCtx(pInfo->pDummyCtx, 0);

  taosMemoryFreeClear(param);
}

int64_t getStateWinTsKey(void* data, int32_t index) {
  SStateWindowInfo* pStateWin = taosArrayGet(data, index);
  return pStateWin->winInfo.win.ekey;
}

SStateWindowInfo* addNewStateWindow(SArray* pWinInfos, TSKEY ts, char* pKeyData, SColumn* pCol) {
  SStateWindowInfo win = {
      .stateKey.bytes = pCol->bytes,
      .stateKey.type = pCol->type,
      .stateKey.pData = taosMemoryCalloc(1, pCol->bytes),
      .winInfo.pos.offset = -1,
      .winInfo.pos.pageId = -1,
      .winInfo.win.skey = ts,
      .winInfo.win.ekey = ts,
      .winInfo.isOutput = false,
      .winInfo.isClosed = false,
  };
  if (IS_VAR_DATA_TYPE(win.stateKey.type)) {
    varDataCopy(win.stateKey.pData, pKeyData);
  } else {
    memcpy(win.stateKey.pData, pKeyData, win.stateKey.bytes);
  }
  return taosArrayPush(pWinInfos, &win);
}

SStateWindowInfo* insertNewStateWindow(SArray* pWinInfos, TSKEY ts, char* pKeyData, int32_t index, SColumn* pCol) {
  SStateWindowInfo win = {
      .stateKey.bytes = pCol->bytes,
      .stateKey.type = pCol->type,
      .stateKey.pData = taosMemoryCalloc(1, pCol->bytes),
      .winInfo.pos.offset = -1,
      .winInfo.pos.pageId = -1,
      .winInfo.win.skey = ts,
      .winInfo.win.ekey = ts,
      .winInfo.isOutput = false,
      .winInfo.isClosed = false,
  };
  if (IS_VAR_DATA_TYPE(win.stateKey.type)) {
    varDataCopy(win.stateKey.pData, pKeyData);
  } else {
    memcpy(win.stateKey.pData, pKeyData, win.stateKey.bytes);
  }
  return taosArrayInsert(pWinInfos, index, &win);
}

bool isTsInWindow(SStateWindowInfo* pWin, TSKEY ts) {
  if (pWin->winInfo.win.skey <= ts && ts <= pWin->winInfo.win.ekey) {
    return true;
  }
  return false;
}

bool isEqualStateKey(SStateWindowInfo* pWin, char* pKeyData) {
  return pKeyData && compareVal(pKeyData, &pWin->stateKey);
}

SStateWindowInfo* getStateWindowByTs(SStreamAggSupporter* pAggSup, TSKEY ts, uint64_t groupId, int32_t* pIndex) {
  SArray* pWinInfos = getWinInfos(pAggSup, groupId);
  pAggSup->pCurWins = pWinInfos;
  int32_t           size = taosArrayGetSize(pWinInfos);
  int32_t           index = binarySearch(pWinInfos, size, ts, TSDB_ORDER_DESC, getStateWinTsKey);
  SStateWindowInfo* pWin = NULL;
  if (index >= 0) {
    pWin = taosArrayGet(pWinInfos, index);
    if (isTsInWindow(pWin, ts)) {
      *pIndex = index;
      return pWin;
    }
  }

  if (index + 1 < size) {
    pWin = taosArrayGet(pWinInfos, index + 1);
    if (isTsInWindow(pWin, ts)) {
      *pIndex = index + 1;
      return pWin;
    }
  }
  *pIndex = 0;
  return NULL;
}

SStateWindowInfo* getStateWindow(SStreamAggSupporter* pAggSup, TSKEY ts, uint64_t groupId, char* pKeyData,
                                 SColumn* pCol, int32_t* pIndex) {
  SArray* pWinInfos = getWinInfos(pAggSup, groupId);
  pAggSup->pCurWins = pWinInfos;
  int32_t size = taosArrayGetSize(pWinInfos);
  if (size == 0) {
    *pIndex = 0;
    return addNewStateWindow(pWinInfos, ts, pKeyData, pCol);
  }
  int32_t           index = binarySearch(pWinInfos, size, ts, TSDB_ORDER_DESC, getStateWinTsKey);
  SStateWindowInfo* pWin = NULL;
  if (index >= 0) {
    pWin = taosArrayGet(pWinInfos, index);
    if (isTsInWindow(pWin, ts)) {
      *pIndex = index;
      return pWin;
    }
  }

  if (index + 1 < size) {
    pWin = taosArrayGet(pWinInfos, index + 1);
    if (isTsInWindow(pWin, ts) || isEqualStateKey(pWin, pKeyData)) {
      *pIndex = index + 1;
      return pWin;
    }
  }

  if (index >= 0) {
    pWin = taosArrayGet(pWinInfos, index);
    if (isEqualStateKey(pWin, pKeyData)) {
      *pIndex = index;
      return pWin;
    }
  }

  if (index == size - 1) {
    *pIndex = taosArrayGetSize(pWinInfos);
    return addNewStateWindow(pWinInfos, ts, pKeyData, pCol);
  }
  *pIndex = index + 1;
  return insertNewStateWindow(pWinInfos, ts, pKeyData, index + 1, pCol);
}

int32_t updateStateWindowInfo(SArray* pWinInfos, int32_t winIndex, TSKEY* pTs, SColumnInfoData* pKeyCol, int32_t rows,
                              int32_t start, bool* allEqual, SHashObj* pSeDelete) {
  *allEqual = true;
  SStateWindowInfo* pWinInfo = taosArrayGet(pWinInfos, winIndex);
  for (int32_t i = start; i < rows; ++i) {
    char* pKeyData = colDataGetData(pKeyCol, i);
    if (!isTsInWindow(pWinInfo, pTs[i])) {
      if (isEqualStateKey(pWinInfo, pKeyData)) {
        int32_t size = taosArrayGetSize(pWinInfos);
        if (winIndex + 1 < size) {
          SStateWindowInfo* pNextWin = taosArrayGet(pWinInfos, winIndex + 1);
          // ts belongs to the next window
          if (pTs[i] >= pNextWin->winInfo.win.skey) {
            return i - start;
          }
        }
      } else {
        return i - start;
      }
    }
    if (pWinInfo->winInfo.win.skey > pTs[i]) {
      if (pSeDelete && pWinInfo->winInfo.isOutput) {
        taosHashPut(pSeDelete, &pWinInfo->winInfo.pos, sizeof(SResultRowPosition), &pWinInfo->winInfo.win.skey,
                    sizeof(TSKEY));
        pWinInfo->winInfo.isOutput = false;
      }
      pWinInfo->winInfo.win.skey = pTs[i];
    }
    pWinInfo->winInfo.win.ekey = TMAX(pWinInfo->winInfo.win.ekey, pTs[i]);
    if (!isEqualStateKey(pWinInfo, pKeyData)) {
      *allEqual = false;
    }
  }
  return rows - start;
}

static void doClearStateWindows(SStreamAggSupporter* pAggSup, SSDataBlock* pBlock, int32_t tsIndex, SColumn* pCol,
                                int32_t keyIndex, SHashObj* pSeUpdated, SHashObj* pSeDeleted) {
  SColumnInfoData* pTsColInfo = taosArrayGet(pBlock->pDataBlock, tsIndex);
  SColumnInfoData* pKeyColInfo = taosArrayGet(pBlock->pDataBlock, keyIndex);
  TSKEY*           tsCol = (TSKEY*)pTsColInfo->pData;
  bool             allEqual = false;
  int32_t          step = 1;
  for (int32_t i = 0; i < pBlock->info.rows; i += step) {
    char*             pKeyData = colDataGetData(pKeyColInfo, i);
    int32_t           winIndex = 0;
    SStateWindowInfo* pCurWin = getStateWindowByTs(pAggSup, tsCol[i], pBlock->info.groupId, &winIndex);
    if (!pCurWin) {
      continue;
    }
    step = updateStateWindowInfo(pAggSup->pCurWins, winIndex, tsCol, pKeyColInfo, pBlock->info.rows, i, &allEqual,
                                 pSeDeleted);
    ASSERT(isTsInWindow(pCurWin, tsCol[i]) || isEqualStateKey(pCurWin, pKeyData));
    taosHashRemove(pSeUpdated, &pCurWin->winInfo.pos, sizeof(SResultRowPosition));
    deleteWindow(pAggSup->pCurWins, winIndex, destroyStateWinInfo);
  }
}

static void doStreamStateAggImpl(SOperatorInfo* pOperator, SSDataBlock* pSDataBlock, SHashObj* pSeUpdated,
                                 SHashObj* pStDeleted) {
  SExecTaskInfo*               pTaskInfo = pOperator->pTaskInfo;
  SStreamStateAggOperatorInfo* pInfo = pOperator->info;
  bool                         masterScan = true;
  int32_t                      numOfOutput = pOperator->exprSupp.numOfExprs;
  int64_t                      groupId = pSDataBlock->info.groupId;
  int64_t                      code = TSDB_CODE_SUCCESS;
  int32_t                      step = 1;
  bool                         ascScan = true;
  TSKEY*                       tsCols = NULL;
  SResultRow*                  pResult = NULL;
  int32_t                      winRows = 0;
  if (pSDataBlock->pDataBlock != NULL) {
    SColumnInfoData* pColDataInfo = taosArrayGet(pSDataBlock->pDataBlock, pInfo->primaryTsIndex);
    tsCols = (int64_t*)pColDataInfo->pData;
  } else {
    return;
  }

  SStreamAggSupporter* pAggSup = &pInfo->streamAggSup;
  blockDataEnsureCapacity(pAggSup->pScanBlock, pSDataBlock->info.rows);
  SColumnInfoData* pKeyColInfo = taosArrayGet(pSDataBlock->pDataBlock, pInfo->stateCol.slotId);
  for (int32_t i = 0; i < pSDataBlock->info.rows; i += winRows) {
    if (pInfo->ignoreExpiredData && isOverdue(tsCols[i], &pInfo->twAggSup)) {
      i++;
      continue;
    }
    char*             pKeyData = colDataGetData(pKeyColInfo, i);
    int32_t           winIndex = 0;
    bool              allEqual = true;
    SStateWindowInfo* pCurWin =
        getStateWindow(pAggSup, tsCols[i], pSDataBlock->info.groupId, pKeyData, &pInfo->stateCol, &winIndex);
    winRows = updateStateWindowInfo(pAggSup->pCurWins, winIndex, tsCols, pKeyColInfo, pSDataBlock->info.rows, i,
                                    &allEqual, pInfo->pSeDeleted);
    if (!allEqual) {
      appendOneRow(pAggSup->pScanBlock, &pCurWin->winInfo.win.skey, &pCurWin->winInfo.win.ekey,
                   &pSDataBlock->info.groupId);
      taosHashRemove(pSeUpdated, &pCurWin->winInfo.pos, sizeof(SResultRowPosition));
      deleteWindow(pAggSup->pCurWins, winIndex, destroyStateWinInfo);
      continue;
    }
    code = doOneStateWindowAgg(pInfo, pSDataBlock, &pCurWin->winInfo, &pResult, i, winRows, numOfOutput, pOperator);
    if (code != TSDB_CODE_SUCCESS || pResult == NULL) {
      longjmp(pTaskInfo->env, TSDB_CODE_QRY_OUT_OF_MEMORY);
    }
    pCurWin->winInfo.isClosed = false;
    if (pInfo->twAggSup.calTrigger == STREAM_TRIGGER_AT_ONCE) {
      SWinRes value = {.ts = pCurWin->winInfo.win.skey, .groupId = groupId};
      code = taosHashPut(pSeUpdated, &pCurWin->winInfo.pos, sizeof(SResultRowPosition), &value, sizeof(SWinRes));
      if (code != TSDB_CODE_SUCCESS) {
        longjmp(pTaskInfo->env, TSDB_CODE_QRY_OUT_OF_MEMORY);
      }
      pCurWin->winInfo.isOutput = true;
    }
  }
}

static SSDataBlock* doStreamStateAgg(SOperatorInfo* pOperator) {
  if (pOperator->status == OP_EXEC_DONE) {
    return NULL;
  }

  SExprSupp*                   pSup = &pOperator->exprSupp;
  SStreamStateAggOperatorInfo* pInfo = pOperator->info;
  SOptrBasicInfo*              pBInfo = &pInfo->binfo;
  if (pOperator->status == OP_RES_TO_RETURN) {
    doBuildDeleteDataBlock(pInfo->pSeDeleted, pInfo->pDelRes, &pInfo->pDelIterator);
    if (pInfo->pDelRes->info.rows > 0) {
      printDataBlock(pInfo->pDelRes, "single state");
      return pInfo->pDelRes;
    }
    doBuildResultDatablock(pOperator, pBInfo, &pInfo->groupResInfo, pInfo->streamAggSup.pResultBuf);
    if (pBInfo->pRes->info.rows == 0 || !hasRemainResults(&pInfo->groupResInfo)) {
      doSetOperatorCompleted(pOperator);
    }
    printDataBlock(pBInfo->pRes, "single state");
    return pBInfo->pRes->info.rows == 0 ? NULL : pBInfo->pRes;
  }

  _hash_fn_t     hashFn = taosGetDefaultHashFunction(TSDB_DATA_TYPE_BINARY);
  SHashObj*      pSeUpdated = taosHashInit(64, hashFn, true, HASH_NO_LOCK);
  SOperatorInfo* downstream = pOperator->pDownstream[0];
  SArray*        pUpdated = taosArrayInit(16, POINTER_BYTES);
  while (1) {
    SSDataBlock* pBlock = downstream->fpSet.getNextFn(downstream);
    if (pBlock == NULL) {
      break;
    }
    printDataBlock(pBlock, "single state recv");

    if (pBlock->info.type == STREAM_CLEAR) {
      doClearStateWindows(&pInfo->streamAggSup, pBlock, pInfo->primaryTsIndex, &pInfo->stateCol, pInfo->stateCol.slotId,
                          pSeUpdated, pInfo->pSeDeleted);
      continue;
    } else if (pBlock->info.type == STREAM_DELETE_DATA) {
      SArray* pWins = taosArrayInit(16, sizeof(SResultWindowInfo));
      doDeleteTimeWindows(&pInfo->streamAggSup, pBlock, 0, pWins, destroyStateWinInfo);
      copyDeleteWindowInfo(pWins, pInfo->pSeDeleted);
      taosArrayDestroy(pWins);
      continue;
    } else if (pBlock->info.type == STREAM_GET_ALL) {
      getAllSessionWindow(pInfo->streamAggSup.pResultRows, pUpdated, getResWinForState);
      continue;
    }

    if (pInfo->scalarSupp.pExprInfo != NULL) {
      SExprSupp* pExprSup = &pInfo->scalarSupp;
      projectApplyFunctions(pExprSup->pExprInfo, pBlock, pBlock, pExprSup->pCtx, pExprSup->numOfExprs, NULL);
    }
    // the pDataBlock are always the same one, no need to call this again
    setInputDataBlock(pOperator, pSup->pCtx, pBlock, TSDB_ORDER_ASC, MAIN_SCAN, true);
    doStreamStateAggImpl(pOperator, pBlock, pSeUpdated, pInfo->pSeDeleted);
    pInfo->twAggSup.maxTs = TMAX(pInfo->twAggSup.maxTs, pBlock->info.window.ekey);
  }
  // restore the value
  pOperator->status = OP_RES_TO_RETURN;

  closeSessionWindow(pInfo->streamAggSup.pResultRows, &pInfo->twAggSup, pUpdated, getResWinForState,
                     pInfo->ignoreExpiredData, destroyStateWinInfo);
  // closeChildSessionWindow(pInfo->pChildren, pInfo->twAggSup.maxTs, pInfo->ignoreExpiredData, destroyStateWinInfo);
  copyUpdateResult(pSeUpdated, pUpdated);
  taosHashCleanup(pSeUpdated);

  finalizeUpdatedResult(pOperator->exprSupp.numOfExprs, pInfo->streamAggSup.pResultBuf, pUpdated,
                        pSup->rowEntryInfoOffset);
  initMultiResInfoFromArrayList(&pInfo->groupResInfo, pUpdated);
  blockDataEnsureCapacity(pInfo->binfo.pRes, pOperator->resultInfo.capacity);
  doBuildDeleteDataBlock(pInfo->pSeDeleted, pInfo->pDelRes, &pInfo->pDelIterator);
  if (pInfo->pDelRes->info.rows > 0) {
    printDataBlock(pInfo->pDelRes, "single state");
    return pInfo->pDelRes;
  }
  doBuildResultDatablock(pOperator, &pInfo->binfo, &pInfo->groupResInfo, pInfo->streamAggSup.pResultBuf);
  printDataBlock(pBInfo->pRes, "single state");
  return pBInfo->pRes->info.rows == 0 ? NULL : pBInfo->pRes;
}

int32_t initStateAggSupporter(SStreamAggSupporter* pSup, const char* pKey, SqlFunctionCtx* pCtx, int32_t numOfOutput) {
  return initStreamAggSupporter(pSup, pKey, pCtx, numOfOutput, sizeof(SStateWindowInfo));
}

SOperatorInfo* createStreamStateAggOperatorInfo(SOperatorInfo* downstream, SPhysiNode* pPhyNode,
                                                SExecTaskInfo* pTaskInfo) {
  SStreamStateWinodwPhysiNode* pStateNode = (SStreamStateWinodwPhysiNode*)pPhyNode;
  SSDataBlock*                 pResBlock = createResDataBlock(pPhyNode->pOutputDataBlockDesc);
  int32_t                      tsSlotId = ((SColumnNode*)pStateNode->window.pTspk)->slotId;
  SColumnNode*                 pColNode = (SColumnNode*)((STargetNode*)pStateNode->pStateKey)->pExpr;
  int32_t                      code = TSDB_CODE_OUT_OF_MEMORY;

  SStreamStateAggOperatorInfo* pInfo = taosMemoryCalloc(1, sizeof(SStreamStateAggOperatorInfo));
  SOperatorInfo*               pOperator = taosMemoryCalloc(1, sizeof(SOperatorInfo));
  if (pInfo == NULL || pOperator == NULL) {
    goto _error;
  }

  SExprSupp* pSup = &pOperator->exprSupp;

  int32_t    numOfCols = 0;
  SExprInfo* pExprInfo = createExprInfo(pStateNode->window.pFuncs, NULL, &numOfCols);

  pInfo->stateCol = extractColumnFromColumnNode(pColNode);
  initResultSizeInfo(&pOperator->resultInfo, 4096);
  if (pStateNode->window.pExprs != NULL) {
    int32_t    numOfScalar = 0;
    SExprInfo* pScalarExprInfo = createExprInfo(pStateNode->window.pExprs, NULL, &numOfScalar);
    int32_t    code = initExprSupp(&pInfo->scalarSupp, pScalarExprInfo, numOfScalar);
    if (code != TSDB_CODE_SUCCESS) {
      goto _error;
    }
  }

  initResultRowInfo(&pInfo->binfo.resultRowInfo);
  pInfo->twAggSup = (STimeWindowAggSupp){
      .waterMark = pStateNode->window.watermark,
      .calTrigger = pStateNode->window.triggerType,
      .maxTs = INT64_MIN,
  };
  initExecTimeWindowInfo(&pInfo->twAggSup.timeWindowData, &pTaskInfo->window);

  code = initBasicInfoEx(&pInfo->binfo, pSup, pExprInfo, numOfCols, pResBlock);
  if (code != TSDB_CODE_SUCCESS) {
    goto _error;
  }

  code = initStateAggSupporter(&pInfo->streamAggSup, "StreamStateAggOperatorInfo", pSup->pCtx, numOfCols);
  if (code != TSDB_CODE_SUCCESS) {
    goto _error;
  }

  pInfo->pDummyCtx = (SqlFunctionCtx*)taosMemoryCalloc(numOfCols, sizeof(SqlFunctionCtx));
  if (pInfo->pDummyCtx == NULL) {
    goto _error;
  }

  initDummyFunction(pInfo->pDummyCtx, pSup->pCtx, numOfCols);
  pInfo->primaryTsIndex = tsSlotId;
  pInfo->order = TSDB_ORDER_ASC;
  _hash_fn_t hashFn = taosGetDefaultHashFunction(TSDB_DATA_TYPE_BINARY);
  pInfo->pSeDeleted = taosHashInit(64, hashFn, true, HASH_NO_LOCK);
  pInfo->pDelIterator = NULL;
  // pInfo->pDelRes = createSpecialDataBlock(STREAM_DELETE_RESULT);
  pInfo->pDelRes = createOneDataBlock(pInfo->binfo.pRes, false);  // todo(liuyao) for delete
  pInfo->pDelRes->info.type = STREAM_DELETE_RESULT;               // todo(liuyao) for delete
  pInfo->pChildren = NULL;
  pInfo->ignoreExpiredData = pStateNode->window.igExpired;

  pOperator->name = "StreamStateAggOperator";
  pOperator->operatorType = QUERY_NODE_PHYSICAL_PLAN_STREAM_STATE;
  pOperator->blocking = true;
  pOperator->status = OP_NOT_OPENED;
  pOperator->exprSupp.numOfExprs = numOfCols;
  pOperator->exprSupp.pExprInfo = pExprInfo;
  pOperator->pTaskInfo = pTaskInfo;
  pOperator->info = pInfo;
  pOperator->fpSet = createOperatorFpSet(operatorDummyOpenFn, doStreamStateAgg, NULL, NULL,
                                         destroyStreamStateOperatorInfo, aggEncodeResultRow, aggDecodeResultRow, NULL);
  initDownStream(downstream, &pInfo->streamAggSup, 0, pInfo->twAggSup.waterMark, pOperator->operatorType);
  code = appendDownstream(pOperator, &downstream, 1);
  if (code != TSDB_CODE_SUCCESS) {
    goto _error;
  }
  return pOperator;

_error:
  destroyStreamStateOperatorInfo(pInfo, numOfCols);
  taosMemoryFreeClear(pInfo);
  taosMemoryFreeClear(pOperator);
  pTaskInfo->code = code;
  return NULL;
}

void destroyMergeAlignedIntervalOperatorInfo(void* param, int32_t numOfOutput) {
  SMergeAlignedIntervalAggOperatorInfo* miaInfo = (SMergeAlignedIntervalAggOperatorInfo*)param;
  destroyIntervalOperatorInfo(miaInfo->intervalAggOperatorInfo, numOfOutput);

  taosMemoryFreeClear(param);
}

static int32_t outputMergeAlignedIntervalResult(SOperatorInfo* pOperatorInfo, uint64_t tableGroupId,
                                                SSDataBlock* pResultBlock, TSKEY wstartTs) {
  SMergeAlignedIntervalAggOperatorInfo* miaInfo = pOperatorInfo->info;

  SIntervalAggOperatorInfo* iaInfo = miaInfo->intervalAggOperatorInfo;
  SExecTaskInfo*            pTaskInfo = pOperatorInfo->pTaskInfo;
  SExprSupp*                pSup = &pOperatorInfo->exprSupp;

  SET_RES_WINDOW_KEY(iaInfo->aggSup.keyBuf, &wstartTs, TSDB_KEYSIZE, tableGroupId);
  SResultRowPosition* p1 = (SResultRowPosition*)taosHashGet(iaInfo->aggSup.pResultRowHashTable, iaInfo->aggSup.keyBuf,
                                                            GET_RES_WINDOW_KEY_LEN(TSDB_KEYSIZE));
  ASSERT(p1 != NULL);

  finalizeResultRowIntoResultDataBlock(iaInfo->aggSup.pResultBuf, p1, pSup->pCtx, pSup->pExprInfo, pSup->numOfExprs,
                                       pSup->rowEntryInfoOffset, pResultBlock, pTaskInfo);
  taosHashRemove(iaInfo->aggSup.pResultRowHashTable, iaInfo->aggSup.keyBuf, GET_RES_WINDOW_KEY_LEN(TSDB_KEYSIZE));
  ASSERT(taosHashGetSize(iaInfo->aggSup.pResultRowHashTable) == 0);

  return TSDB_CODE_SUCCESS;
}

static void doMergeAlignedIntervalAggImpl(SOperatorInfo* pOperatorInfo, SResultRowInfo* pResultRowInfo,
                                          SSDataBlock* pBlock, int32_t scanFlag, SSDataBlock* pResultBlock) {
  SMergeAlignedIntervalAggOperatorInfo* miaInfo = pOperatorInfo->info;
  SIntervalAggOperatorInfo*             iaInfo = miaInfo->intervalAggOperatorInfo;

  SExecTaskInfo* pTaskInfo = pOperatorInfo->pTaskInfo;
  SExprSupp*     pSup = &pOperatorInfo->exprSupp;

  int32_t     startPos = 0;
  int32_t     numOfOutput = pSup->numOfExprs;
  int64_t*    tsCols = extractTsCol(pBlock, iaInfo);
  uint64_t    tableGroupId = pBlock->info.groupId;
  TSKEY       currTs = getStartTsKey(&pBlock->info.window, tsCols);
  SResultRow* pResult = NULL;

  // there is an result exists
  if (miaInfo->curTs != INT64_MIN) {
    ASSERT(taosHashGetSize(iaInfo->aggSup.pResultRowHashTable) == 1);
    if (currTs != miaInfo->curTs) {
      outputMergeAlignedIntervalResult(pOperatorInfo, tableGroupId, pResultBlock, miaInfo->curTs);
      miaInfo->curTs = INT64_MIN;
    }
  }

  STimeWindow win = {0};
  win.skey = currTs;
  win.ekey =
      taosTimeAdd(win.skey, iaInfo->interval.interval, iaInfo->interval.intervalUnit, iaInfo->interval.precision) - 1;

  // TODO: remove the hash table (groupid + winkey => result row position)
  int32_t ret = setTimeWindowOutputBuf(pResultRowInfo, &win, (scanFlag == MAIN_SCAN), &pResult, tableGroupId,
                                       pSup->pCtx, numOfOutput, pSup->rowEntryInfoOffset, &iaInfo->aggSup, pTaskInfo);
  if (ret != TSDB_CODE_SUCCESS || pResult == NULL) {
    longjmp(pTaskInfo->env, TSDB_CODE_QRY_OUT_OF_MEMORY);
  }

  miaInfo->curTs = win.skey;
  int32_t currPos = startPos;

  STimeWindow currWin = win;
  while (++currPos < pBlock->info.rows) {
    if (tsCols[currPos] == currTs) {
      continue;
    }

    updateTimeWindowInfo(&iaInfo->twAggSup.timeWindowData, &currWin, true);
    doApplyFunctions(pTaskInfo, pSup->pCtx, &currWin, &iaInfo->twAggSup.timeWindowData, startPos, currPos - startPos,
                     tsCols, pBlock->info.rows, numOfOutput, iaInfo->inputOrder);

    outputMergeAlignedIntervalResult(pOperatorInfo, tableGroupId, pResultBlock, currTs);
    miaInfo->curTs = INT64_MIN;

    currTs = tsCols[currPos];
    currWin.skey = currTs;
    currWin.ekey = taosTimeAdd(currWin.skey, iaInfo->interval.interval, iaInfo->interval.intervalUnit,
                               iaInfo->interval.precision) -
                   1;

    startPos = currPos;
    ret = setTimeWindowOutputBuf(pResultRowInfo, &currWin, (scanFlag == MAIN_SCAN), &pResult, tableGroupId, pSup->pCtx,
                                 numOfOutput, pSup->rowEntryInfoOffset, &iaInfo->aggSup, pTaskInfo);
    if (ret != TSDB_CODE_SUCCESS || pResult == NULL) {
      longjmp(pTaskInfo->env, TSDB_CODE_QRY_OUT_OF_MEMORY);
    }

    miaInfo->curTs = currWin.skey;
  }

  updateTimeWindowInfo(&iaInfo->twAggSup.timeWindowData, &currWin, true);
  doApplyFunctions(pTaskInfo, pSup->pCtx, &currWin, &iaInfo->twAggSup.timeWindowData, startPos, currPos - startPos,
                   tsCols, pBlock->info.rows, numOfOutput, iaInfo->inputOrder);

  if (currPos >= pBlock->info.rows) {
    // we need to see next block if exists
  } else {
    ASSERT(0);
    outputMergeAlignedIntervalResult(pOperatorInfo, tableGroupId, pResultBlock, currTs);
    miaInfo->curTs = INT64_MIN;
  }
}

static SSDataBlock* doMergeAlignedIntervalAgg(SOperatorInfo* pOperator) {
  SExecTaskInfo* pTaskInfo = pOperator->pTaskInfo;

  SMergeAlignedIntervalAggOperatorInfo* miaInfo = pOperator->info;
  SIntervalAggOperatorInfo*             iaInfo = miaInfo->intervalAggOperatorInfo;
  if (pOperator->status == OP_EXEC_DONE) {
    return NULL;
  }

  SExprSupp*   pSup = &pOperator->exprSupp;
  SSDataBlock* pRes = iaInfo->binfo.pRes;

  blockDataCleanup(pRes);
  blockDataEnsureCapacity(pRes, pOperator->resultInfo.capacity);

  if (!miaInfo->inputBlocksFinished) {
    SOperatorInfo* downstream = pOperator->pDownstream[0];
    int32_t        scanFlag = MAIN_SCAN;

    while (1) {
      SSDataBlock* pBlock = NULL;
      if (miaInfo->prefetchedBlock == NULL) {
        pBlock = downstream->fpSet.getNextFn(downstream);
      } else {
        pBlock = miaInfo->prefetchedBlock;
        miaInfo->groupId = pBlock->info.groupId;
        miaInfo->prefetchedBlock = NULL;
      }

      if (pBlock == NULL) {
        // close last unfinalized time window
        if (miaInfo->curTs != INT64_MIN) {
          ASSERT(taosHashGetSize(iaInfo->aggSup.pResultRowHashTable) == 1);
          outputMergeAlignedIntervalResult(pOperator, miaInfo->groupId, pRes, miaInfo->curTs);
          miaInfo->curTs = INT64_MIN;
        }

        doSetOperatorCompleted(pOperator);
        miaInfo->inputBlocksFinished = true;
        break;
      }

      if (!miaInfo->hasGroupId) {
        miaInfo->hasGroupId = true;
        miaInfo->groupId = pBlock->info.groupId;
      } else if (miaInfo->groupId != pBlock->info.groupId) {
        // if there are unclosed time window, close it firstly.
        ASSERT(miaInfo->curTs != INT64_MIN);
        outputMergeAlignedIntervalResult(pOperator, miaInfo->groupId, pRes, miaInfo->curTs);
        miaInfo->prefetchedBlock = pBlock;
        miaInfo->curTs = INT64_MIN;
        break;
      }

      getTableScanInfo(pOperator, &iaInfo->inputOrder, &scanFlag);
      setInputDataBlock(pOperator, pSup->pCtx, pBlock, iaInfo->inputOrder, scanFlag, true);
      doMergeAlignedIntervalAggImpl(pOperator, &iaInfo->binfo.resultRowInfo, pBlock, scanFlag, pRes);
      doFilter(miaInfo->pCondition, pRes, NULL);
      if (pRes->info.rows >= pOperator->resultInfo.capacity) {
        break;
      }
    }

    pRes->info.groupId = miaInfo->groupId;
  }

  miaInfo->hasGroupId = false;

  size_t rows = pRes->info.rows;
  pOperator->resultInfo.totalRows += rows;
  return (rows == 0) ? NULL : pRes;
}

SOperatorInfo* createMergeAlignedIntervalOperatorInfo(SOperatorInfo* downstream, SExprInfo* pExprInfo,
                                                      int32_t numOfCols, SSDataBlock* pResBlock, SInterval* pInterval,
                                                      int32_t primaryTsSlotId, SNode* pCondition,
                                                      SExecTaskInfo* pTaskInfo) {
  SMergeAlignedIntervalAggOperatorInfo* miaInfo = taosMemoryCalloc(1, sizeof(SMergeAlignedIntervalAggOperatorInfo));
  SOperatorInfo*                        pOperator = taosMemoryCalloc(1, sizeof(SOperatorInfo));
  if (miaInfo == NULL || pOperator == NULL) {
    goto _error;
  }

  miaInfo->intervalAggOperatorInfo = taosMemoryCalloc(1, sizeof(SIntervalAggOperatorInfo));
  if (miaInfo->intervalAggOperatorInfo == NULL) {
    goto _error;
  }

  SIntervalAggOperatorInfo* iaInfo = miaInfo->intervalAggOperatorInfo;
  SExprSupp*                pSup = &pOperator->exprSupp;

  miaInfo->pCondition = pCondition;
  miaInfo->curTs = INT64_MIN;

  iaInfo->win = pTaskInfo->window;
  iaInfo->inputOrder = TSDB_ORDER_ASC;
  iaInfo->interval = *pInterval;
  iaInfo->execModel = pTaskInfo->execModel;
  iaInfo->primaryTsIndex = primaryTsSlotId;

  size_t keyBufSize = sizeof(int64_t) + sizeof(int64_t) + POINTER_BYTES;
  initResultSizeInfo(&pOperator->resultInfo, 4096);

  int32_t code =
      initAggInfo(&pOperator->exprSupp, &iaInfo->aggSup, pExprInfo, numOfCols, keyBufSize, pTaskInfo->id.str);
  initBasicInfo(&iaInfo->binfo, pResBlock);

  initExecTimeWindowInfo(&iaInfo->twAggSup.timeWindowData, &iaInfo->win);

  iaInfo->timeWindowInterpo = timeWindowinterpNeeded(pSup->pCtx, numOfCols, iaInfo);
  if (iaInfo->timeWindowInterpo) {
    iaInfo->binfo.resultRowInfo.openWindow = tdListNew(sizeof(SResultRowPosition));
  }

  if (code != TSDB_CODE_SUCCESS) {
    goto _error;
  }

  initResultRowInfo(&iaInfo->binfo.resultRowInfo);

  pOperator->name = "TimeMergeAlignedIntervalAggOperator";
  pOperator->operatorType = QUERY_NODE_PHYSICAL_PLAN_MERGE_ALIGNED_INTERVAL;
  pOperator->blocking = false;
  pOperator->status = OP_NOT_OPENED;
  pOperator->exprSupp.pExprInfo = pExprInfo;
  pOperator->pTaskInfo = pTaskInfo;
  pOperator->exprSupp.numOfExprs = numOfCols;
  pOperator->info = miaInfo;

  pOperator->fpSet = createOperatorFpSet(operatorDummyOpenFn, doMergeAlignedIntervalAgg, NULL, NULL,
                                         destroyMergeAlignedIntervalOperatorInfo, NULL, NULL, NULL);

  code = appendDownstream(pOperator, &downstream, 1);
  if (code != TSDB_CODE_SUCCESS) {
    goto _error;
  }

  return pOperator;

_error:
  destroyMergeAlignedIntervalOperatorInfo(miaInfo, numOfCols);
  taosMemoryFreeClear(miaInfo);
  taosMemoryFreeClear(pOperator);
  pTaskInfo->code = code;
  return NULL;
}

//=====================================================================================================================
// merge interval operator
typedef struct SMergeIntervalAggOperatorInfo {
  SIntervalAggOperatorInfo intervalAggOperatorInfo;
  SList*                   groupIntervals;
  SListIter                groupIntervalsIter;
  bool                     hasGroupId;
  uint64_t                 groupId;
  SSDataBlock*             prefetchedBlock;
  bool                     inputBlocksFinished;
} SMergeIntervalAggOperatorInfo;

typedef struct SGroupTimeWindow {
  uint64_t    groupId;
  STimeWindow window;
} SGroupTimeWindow;

void destroyMergeIntervalOperatorInfo(void* param, int32_t numOfOutput) {
  SMergeIntervalAggOperatorInfo* miaInfo = (SMergeIntervalAggOperatorInfo*)param;
  tdListFree(miaInfo->groupIntervals);
  destroyIntervalOperatorInfo(&miaInfo->intervalAggOperatorInfo, numOfOutput);

  taosMemoryFreeClear(param);
}

static int32_t finalizeWindowResult(SOperatorInfo* pOperatorInfo, uint64_t tableGroupId, STimeWindow* win,
                                    SSDataBlock* pResultBlock) {
  SMergeIntervalAggOperatorInfo* miaInfo = pOperatorInfo->info;
  SIntervalAggOperatorInfo*      iaInfo = &miaInfo->intervalAggOperatorInfo;
  SExecTaskInfo*                 pTaskInfo = pOperatorInfo->pTaskInfo;
  bool                           ascScan = (iaInfo->inputOrder == TSDB_ORDER_ASC);
  SExprSupp*                     pExprSup = &pOperatorInfo->exprSupp;

  SET_RES_WINDOW_KEY(iaInfo->aggSup.keyBuf, &win->skey, TSDB_KEYSIZE, tableGroupId);
  SResultRowPosition* p1 = (SResultRowPosition*)taosHashGet(iaInfo->aggSup.pResultRowHashTable, iaInfo->aggSup.keyBuf,
                                                            GET_RES_WINDOW_KEY_LEN(TSDB_KEYSIZE));
  ASSERT(p1 != NULL);
  finalizeResultRowIntoResultDataBlock(iaInfo->aggSup.pResultBuf, p1, pExprSup->pCtx, pExprSup->pExprInfo,
                                       pExprSup->numOfExprs, pExprSup->rowEntryInfoOffset, pResultBlock, pTaskInfo);
  taosHashRemove(iaInfo->aggSup.pResultRowHashTable, iaInfo->aggSup.keyBuf, GET_RES_WINDOW_KEY_LEN(TSDB_KEYSIZE));
  return TSDB_CODE_SUCCESS;
}

static int32_t outputPrevIntervalResult(SOperatorInfo* pOperatorInfo, uint64_t tableGroupId, SSDataBlock* pResultBlock,
                                        STimeWindow* newWin) {
  SMergeIntervalAggOperatorInfo* miaInfo = pOperatorInfo->info;
  SIntervalAggOperatorInfo*      iaInfo = &miaInfo->intervalAggOperatorInfo;
  SExecTaskInfo*                 pTaskInfo = pOperatorInfo->pTaskInfo;
  bool                           ascScan = (iaInfo->inputOrder == TSDB_ORDER_ASC);
  SExprSupp*                     pExprSup = &pOperatorInfo->exprSupp;

  SGroupTimeWindow groupTimeWindow = {.groupId = tableGroupId, .window = *newWin};
  tdListAppend(miaInfo->groupIntervals, &groupTimeWindow);

  SListIter iter = {0};
  tdListInitIter(miaInfo->groupIntervals, &iter, TD_LIST_FORWARD);
  SListNode* listNode = NULL;
  while ((listNode = tdListNext(&iter)) != NULL) {
    SGroupTimeWindow* prevGrpWin = (SGroupTimeWindow*)listNode->data;
    if (prevGrpWin->groupId != tableGroupId) {
      continue;
    }
    STimeWindow* prevWin = &prevGrpWin->window;
    if ((ascScan && newWin->skey > prevWin->ekey) || ((!ascScan) && newWin->skey < prevWin->ekey)) {
      finalizeWindowResult(pOperatorInfo, tableGroupId, prevWin, pResultBlock);
      tdListPopNode(miaInfo->groupIntervals, listNode);
    }
  }

  return 0;
}

static void doMergeIntervalAggImpl(SOperatorInfo* pOperatorInfo, SResultRowInfo* pResultRowInfo, SSDataBlock* pBlock,
                                   int32_t scanFlag, SSDataBlock* pResultBlock) {
  SMergeIntervalAggOperatorInfo* miaInfo = pOperatorInfo->info;
  SIntervalAggOperatorInfo*      iaInfo = &miaInfo->intervalAggOperatorInfo;

  SExecTaskInfo* pTaskInfo = pOperatorInfo->pTaskInfo;
  SExprSupp*     pExprSup = &pOperatorInfo->exprSupp;

  int32_t     startPos = 0;
  int32_t     numOfOutput = pExprSup->numOfExprs;
  int64_t*    tsCols = extractTsCol(pBlock, iaInfo);
  uint64_t    tableGroupId = pBlock->info.groupId;
  bool        ascScan = (iaInfo->inputOrder == TSDB_ORDER_ASC);
  TSKEY       blockStartTs = getStartTsKey(&pBlock->info.window, tsCols);
  SResultRow* pResult = NULL;

  STimeWindow win = getActiveTimeWindow(iaInfo->aggSup.pResultBuf, pResultRowInfo, blockStartTs, &iaInfo->interval,
                                        iaInfo->inputOrder);

  int32_t ret =
      setTimeWindowOutputBuf(pResultRowInfo, &win, (scanFlag == MAIN_SCAN), &pResult, tableGroupId, pExprSup->pCtx,
                             numOfOutput, pExprSup->rowEntryInfoOffset, &iaInfo->aggSup, pTaskInfo);
  if (ret != TSDB_CODE_SUCCESS || pResult == NULL) {
    longjmp(pTaskInfo->env, TSDB_CODE_QRY_OUT_OF_MEMORY);
  }

  TSKEY   ekey = ascScan ? win.ekey : win.skey;
  int32_t forwardRows =
      getNumOfRowsInTimeWindow(&pBlock->info, tsCols, startPos, ekey, binarySearchForKey, NULL, iaInfo->inputOrder);
  ASSERT(forwardRows > 0);

  // prev time window not interpolation yet.
  if (iaInfo->timeWindowInterpo) {
    SResultRowPosition pos = addToOpenWindowList(pResultRowInfo, pResult);
    doInterpUnclosedTimeWindow(pOperatorInfo, numOfOutput, pResultRowInfo, pBlock, scanFlag, tsCols, &pos);

    // restore current time window
    ret = setTimeWindowOutputBuf(pResultRowInfo, &win, (scanFlag == MAIN_SCAN), &pResult, tableGroupId, pExprSup->pCtx,
                                 numOfOutput, pExprSup->rowEntryInfoOffset, &iaInfo->aggSup, pTaskInfo);
    if (ret != TSDB_CODE_SUCCESS) {
      longjmp(pTaskInfo->env, TSDB_CODE_QRY_OUT_OF_MEMORY);
    }

    // window start key interpolation
    doWindowBorderInterpolation(iaInfo, pBlock, pResult, &win, startPos, forwardRows, pExprSup);
  }

  updateTimeWindowInfo(&iaInfo->twAggSup.timeWindowData, &win, true);
  doApplyFunctions(pTaskInfo, pExprSup->pCtx, &win, &iaInfo->twAggSup.timeWindowData, startPos, forwardRows, tsCols,
                   pBlock->info.rows, numOfOutput, iaInfo->inputOrder);
  doCloseWindow(pResultRowInfo, iaInfo, pResult);

  // output previous interval results after this interval (&win) is closed
  outputPrevIntervalResult(pOperatorInfo, tableGroupId, pResultBlock, &win);

  STimeWindow nextWin = win;
  while (1) {
    int32_t prevEndPos = forwardRows - 1 + startPos;
    startPos =
        getNextQualifiedWindow(&iaInfo->interval, &nextWin, &pBlock->info, tsCols, prevEndPos, iaInfo->inputOrder);
    if (startPos < 0) {
      break;
    }

    // null data, failed to allocate more memory buffer
    int32_t code =
        setTimeWindowOutputBuf(pResultRowInfo, &nextWin, (scanFlag == MAIN_SCAN), &pResult, tableGroupId,
                               pExprSup->pCtx, numOfOutput, pExprSup->rowEntryInfoOffset, &iaInfo->aggSup, pTaskInfo);
    if (code != TSDB_CODE_SUCCESS || pResult == NULL) {
      longjmp(pTaskInfo->env, TSDB_CODE_QRY_OUT_OF_MEMORY);
    }

    ekey = ascScan ? nextWin.ekey : nextWin.skey;
    forwardRows =
        getNumOfRowsInTimeWindow(&pBlock->info, tsCols, startPos, ekey, binarySearchForKey, NULL, iaInfo->inputOrder);

    // window start(end) key interpolation
    doWindowBorderInterpolation(iaInfo, pBlock, pResult, &nextWin, startPos, forwardRows, pExprSup);

    updateTimeWindowInfo(&iaInfo->twAggSup.timeWindowData, &nextWin, true);
    doApplyFunctions(pTaskInfo, pExprSup->pCtx, &nextWin, &iaInfo->twAggSup.timeWindowData, startPos, forwardRows,
                     tsCols, pBlock->info.rows, numOfOutput, iaInfo->inputOrder);
    doCloseWindow(pResultRowInfo, iaInfo, pResult);

    // output previous interval results after this interval (&nextWin) is closed
    outputPrevIntervalResult(pOperatorInfo, tableGroupId, pResultBlock, &nextWin);
  }

  if (iaInfo->timeWindowInterpo) {
    saveDataBlockLastRow(iaInfo->pPrevValues, pBlock, iaInfo->pInterpCols);
  }
}

static SSDataBlock* doMergeIntervalAgg(SOperatorInfo* pOperator) {
  SExecTaskInfo* pTaskInfo = pOperator->pTaskInfo;

  SMergeIntervalAggOperatorInfo* miaInfo = pOperator->info;
  SIntervalAggOperatorInfo*      iaInfo = &miaInfo->intervalAggOperatorInfo;
  SExprSupp*                     pExpSupp = &pOperator->exprSupp;

  if (pOperator->status == OP_EXEC_DONE) {
    return NULL;
  }

  SSDataBlock* pRes = iaInfo->binfo.pRes;
  blockDataCleanup(pRes);
  blockDataEnsureCapacity(pRes, pOperator->resultInfo.capacity);

  if (!miaInfo->inputBlocksFinished) {
    SOperatorInfo* downstream = pOperator->pDownstream[0];
    int32_t        scanFlag = MAIN_SCAN;
    while (1) {
      SSDataBlock* pBlock = NULL;
      if (miaInfo->prefetchedBlock == NULL) {
        pBlock = downstream->fpSet.getNextFn(downstream);
      } else {
        pBlock = miaInfo->prefetchedBlock;
        miaInfo->groupId = pBlock->info.groupId;
        miaInfo->prefetchedBlock = NULL;
      }

      if (pBlock == NULL) {
        tdListInitIter(miaInfo->groupIntervals, &miaInfo->groupIntervalsIter, TD_LIST_FORWARD);
        miaInfo->inputBlocksFinished = true;
        break;
      }

      if (!miaInfo->hasGroupId) {
        miaInfo->hasGroupId = true;
        miaInfo->groupId = pBlock->info.groupId;
      } else if (miaInfo->groupId != pBlock->info.groupId) {
        miaInfo->prefetchedBlock = pBlock;
        break;
      }

      getTableScanInfo(pOperator, &iaInfo->inputOrder, &scanFlag);
      setInputDataBlock(pOperator, pExpSupp->pCtx, pBlock, iaInfo->inputOrder, scanFlag, true);
      doMergeIntervalAggImpl(pOperator, &iaInfo->binfo.resultRowInfo, pBlock, scanFlag, pRes);

      if (pRes->info.rows >= pOperator->resultInfo.threshold) {
        break;
      }
    }

    pRes->info.groupId = miaInfo->groupId;
  }

  if (miaInfo->inputBlocksFinished) {
    SListNode* listNode = tdListNext(&miaInfo->groupIntervalsIter);

    if (listNode != NULL) {
      SGroupTimeWindow* grpWin = (SGroupTimeWindow*)(listNode->data);
      finalizeWindowResult(pOperator, grpWin->groupId, &grpWin->window, pRes);
      pRes->info.groupId = grpWin->groupId;
    }
  }

  if (pRes->info.rows == 0) {
    doSetOperatorCompleted(pOperator);
  }

  size_t rows = pRes->info.rows;
  pOperator->resultInfo.totalRows += rows;
  return (rows == 0) ? NULL : pRes;
}

SOperatorInfo* createMergeIntervalOperatorInfo(SOperatorInfo* downstream, SExprInfo* pExprInfo, int32_t numOfCols,
                                               SSDataBlock* pResBlock, SInterval* pInterval, int32_t primaryTsSlotId,
                                               SExecTaskInfo* pTaskInfo) {
  SMergeIntervalAggOperatorInfo* miaInfo = taosMemoryCalloc(1, sizeof(SMergeIntervalAggOperatorInfo));
  SOperatorInfo*                 pOperator = taosMemoryCalloc(1, sizeof(SOperatorInfo));
  if (miaInfo == NULL || pOperator == NULL) {
    goto _error;
  }

  miaInfo->groupIntervals = tdListNew(sizeof(SGroupTimeWindow));

  SIntervalAggOperatorInfo* iaInfo = &miaInfo->intervalAggOperatorInfo;
  iaInfo->win = pTaskInfo->window;
  iaInfo->inputOrder = TSDB_ORDER_ASC;
  iaInfo->interval = *pInterval;
  iaInfo->execModel = pTaskInfo->execModel;

  iaInfo->primaryTsIndex = primaryTsSlotId;

  SExprSupp* pExprSupp = &pOperator->exprSupp;

  size_t keyBufSize = sizeof(int64_t) + sizeof(int64_t) + POINTER_BYTES;
  initResultSizeInfo(&pOperator->resultInfo, 4096);

  int32_t code = initAggInfo(pExprSupp, &iaInfo->aggSup, pExprInfo, numOfCols, keyBufSize, pTaskInfo->id.str);
  initBasicInfo(&iaInfo->binfo, pResBlock);

  initExecTimeWindowInfo(&iaInfo->twAggSup.timeWindowData, &iaInfo->win);

  iaInfo->timeWindowInterpo = timeWindowinterpNeeded(pExprSupp->pCtx, numOfCols, iaInfo);
  if (iaInfo->timeWindowInterpo) {
    iaInfo->binfo.resultRowInfo.openWindow = tdListNew(sizeof(SResultRowPosition));
    if (iaInfo->binfo.resultRowInfo.openWindow == NULL) {
      goto _error;
    }
  }

  initResultRowInfo(&iaInfo->binfo.resultRowInfo);

  pOperator->name = "TimeMergeIntervalAggOperator";
  pOperator->operatorType = QUERY_NODE_PHYSICAL_PLAN_MERGE_INTERVAL;
  pOperator->blocking = false;
  pOperator->status = OP_NOT_OPENED;
  pOperator->exprSupp.pExprInfo = pExprInfo;
  pOperator->pTaskInfo = pTaskInfo;
  pOperator->exprSupp.numOfExprs = numOfCols;
  pOperator->info = miaInfo;

  pOperator->fpSet = createOperatorFpSet(operatorDummyOpenFn, doMergeIntervalAgg, NULL, NULL,
                                         destroyMergeIntervalOperatorInfo, NULL, NULL, NULL);

  code = appendDownstream(pOperator, &downstream, 1);
  if (code != TSDB_CODE_SUCCESS) {
    goto _error;
  }

  return pOperator;

_error:
  destroyMergeIntervalOperatorInfo(miaInfo, numOfCols);
  taosMemoryFreeClear(miaInfo);
  taosMemoryFreeClear(pOperator);
  pTaskInfo->code = code;
  return NULL;
}<|MERGE_RESOLUTION|>--- conflicted
+++ resolved
@@ -2457,11 +2457,7 @@
   size_t keyBufSize = sizeof(int64_t) + sizeof(int64_t) + POINTER_BYTES;
   initResultSizeInfo(&pOperator->resultInfo, 4096);
 
-<<<<<<< HEAD
-  int32_t numOfCols = 0;
-=======
   int32_t      numOfCols = 0;
->>>>>>> 1e8202d1
   SExprInfo*   pExprInfo = createExprInfo(pSessionNode->window.pFuncs, NULL, &numOfCols);
   SSDataBlock* pResBlock = createResDataBlock(pSessionNode->window.node.pOutputDataBlockDesc);
 
@@ -2479,19 +2475,11 @@
   initResultRowInfo(&pInfo->binfo.resultRowInfo);
   initExecTimeWindowInfo(&pInfo->twAggSup.timeWindowData, &pTaskInfo->window);
 
-<<<<<<< HEAD
-  pInfo->tsSlotId      = ((SColumnNode*)pSessionNode->window.pTspk)->slotId;
-  pInfo->binfo.pRes    = pResBlock;
-  pInfo->winSup.prevTs = INT64_MIN;
-  pInfo->reptScan      = false;
-  pInfo->pCondition    = pSessionNode->window.node.pConditions;
-=======
   pInfo->tsSlotId = ((SColumnNode*)pSessionNode->window.pTspk)->slotId;
   pInfo->binfo.pRes = pResBlock;
   pInfo->winSup.prevTs = INT64_MIN;
   pInfo->reptScan = false;
   pInfo->pCondition = pSessionNode->window.node.pConditions;
->>>>>>> 1e8202d1
 
   pOperator->name = "SessionWindowAggOperator";
   pOperator->operatorType = QUERY_NODE_PHYSICAL_PLAN_MERGE_SESSION;
