/*
 * Copyright (c) 2019 TAOS Data, Inc. <jhtao@taosdata.com>
 *
 * This program is free software: you can use, redistribute, and/or modify
 * it under the terms of the GNU Affero General Public License, version 3
 * or later ("AGPL"), as published by the Free Software Foundation.
 *
 * This program is distributed in the hope that it will be useful, but WITHOUT
 * ANY WARRANTY; without even the implied warranty of MERCHANTABILITY or
 * FITNESS FOR A PARTICULAR PURPOSE.
 *
 * You should have received a copy of the GNU Affero General Public License
 * along with this program. If not, see <http://www.gnu.org/licenses/>.
 */
#include "executorInt.h"
#include "filter.h"
#include "function.h"
#include "functionMgt.h"
#include "operator.h"
#include "querytask.h"
#include "tchecksum.h"
#include "tcommon.h"
#include "tcompare.h"
#include "tdatablock.h"
#include "tfill.h"
#include "tglobal.h"
#include "tlog.h"
#include "ttime.h"

#define IS_FINAL_OP(op)                    ((op)->isFinal)
#define DEAULT_DELETE_MARK                 (1000LL * 60LL * 60LL * 24LL * 365LL * 10LL);
#define STREAM_INTERVAL_OP_STATE_NAME      "StreamIntervalHistoryState"
#define STREAM_SESSION_OP_STATE_NAME       "StreamSessionHistoryState"
#define STREAM_STATE_OP_STATE_NAME         "StreamStateHistoryState"
#define STREAM_INTERVAL_OP_CHECKPOINT_NAME "StreamIntervalOperator_Checkpoint"
#define STREAM_SESSION_OP_CHECKPOINT_NAME  "StreamSessionOperator_Checkpoint"
#define STREAM_STATE_OP_CHECKPOINT_NAME    "StreamStateOperator_Checkpoint"

typedef struct SStateWindowInfo {
  SResultWindowInfo winInfo;
  SStateKeys*       pStateKey;
} SStateWindowInfo;

typedef struct SSessionAggOperatorInfo {
  SOptrBasicInfo     binfo;
  SAggSupporter      aggSup;
  SGroupResInfo      groupResInfo;
  SWindowRowsSup     winSup;
  bool               reptScan;  // next round scan
  int64_t            gap;       // session window gap
  int32_t            tsSlotId;  // primary timestamp slot id
  STimeWindowAggSupp twAggSup;
} SSessionAggOperatorInfo;

typedef struct SStateWindowOperatorInfo {
  SOptrBasicInfo     binfo;
  SAggSupporter      aggSup;
  SExprSupp          scalarSup;
  SGroupResInfo      groupResInfo;
  SWindowRowsSup     winSup;
  SColumn            stateCol;  // start row index
  bool               hasKey;
  SStateKeys         stateKey;
  int32_t            tsSlotId;  // primary timestamp column slot id
  STimeWindowAggSupp twAggSup;
} SStateWindowOperatorInfo;

typedef enum SResultTsInterpType {
  RESULT_ROW_START_INTERP = 1,
  RESULT_ROW_END_INTERP = 2,
} SResultTsInterpType;

typedef struct SPullWindowInfo {
  STimeWindow window;
  uint64_t    groupId;
  STimeWindow calWin;
} SPullWindowInfo;

typedef struct SOpenWindowInfo {
  SResultRowPosition pos;
  uint64_t           groupId;
} SOpenWindowInfo;

static int64_t* extractTsCol(SSDataBlock* pBlock, const SIntervalAggOperatorInfo* pInfo);

static SResultRowPosition addToOpenWindowList(SResultRowInfo* pResultRowInfo, const SResultRow* pResult,
                                              uint64_t groupId);
static void doCloseWindow(SResultRowInfo* pResultRowInfo, const SIntervalAggOperatorInfo* pInfo, SResultRow* pResult);

static TSKEY getStartTsKey(STimeWindow* win, const TSKEY* tsCols) { return tsCols == NULL ? win->skey : tsCols[0]; }

static int32_t setTimeWindowOutputBuf(SResultRowInfo* pResultRowInfo, STimeWindow* win, bool masterscan,
                                      SResultRow** pResult, int64_t tableGroupId, SqlFunctionCtx* pCtx,
                                      int32_t numOfOutput, int32_t* rowEntryInfoOffset, SAggSupporter* pAggSup,
                                      SExecTaskInfo* pTaskInfo) {
  SResultRow* pResultRow = doSetResultOutBufByKey(pAggSup->pResultBuf, pResultRowInfo, (char*)&win->skey, TSDB_KEYSIZE,
                                                  masterscan, tableGroupId, pTaskInfo, true, pAggSup, true);

  if (pResultRow == NULL) {
    *pResult = NULL;
    return TSDB_CODE_SUCCESS;
  }

  // set time window for current result
  pResultRow->win = (*win);

  *pResult = pResultRow;
  setResultRowInitCtx(pResultRow, pCtx, numOfOutput, rowEntryInfoOffset);

  return TSDB_CODE_SUCCESS;
}

static void updateTimeWindowInfo(SColumnInfoData* pColData, STimeWindow* pWin, int64_t delta) {
  int64_t* ts = (int64_t*)pColData->pData;

  int64_t duration = pWin->ekey - pWin->skey + delta;
  ts[2] = duration;            // set the duration
  ts[3] = pWin->skey;          // window start key
  ts[4] = pWin->ekey + delta;  // window end key
}

static void doKeepTuple(SWindowRowsSup* pRowSup, int64_t ts, uint64_t groupId) {
  pRowSup->win.ekey = ts;
  pRowSup->prevTs = ts;
  pRowSup->numOfRows += 1;
  pRowSup->groupId = groupId;
}

static void doKeepNewWindowStartInfo(SWindowRowsSup* pRowSup, const int64_t* tsList, int32_t rowIndex,
                                     uint64_t groupId) {
  pRowSup->startRowIndex = rowIndex;
  pRowSup->numOfRows = 0;
  pRowSup->win.skey = tsList[rowIndex];
  pRowSup->groupId = groupId;
}

FORCE_INLINE int32_t getForwardStepsInBlock(int32_t numOfRows, __block_search_fn_t searchFn, TSKEY ekey, int32_t pos,
                                            int32_t order, int64_t* pData) {
  int32_t forwardRows = 0;

  if (order == TSDB_ORDER_ASC) {
    int32_t end = searchFn((char*)&pData[pos], numOfRows - pos, ekey, order);
    if (end >= 0) {
      forwardRows = end;

      while (pData[end + pos] == ekey) {
        forwardRows += 1;
        ++pos;
      }
    }
  } else {
    int32_t end = searchFn((char*)&pData[pos], numOfRows - pos, ekey, order);
    if (end >= 0) {
      forwardRows = end;

      while (pData[end + pos] == ekey) {
        forwardRows += 1;
        ++pos;
      }
    }
    //    int32_t end = searchFn((char*)pData, pos + 1, ekey, order);
    //    if (end >= 0) {
    //      forwardRows = pos - end;
    //
    //      if (pData[end] == ekey) {
    //        forwardRows += 1;
    //      }
    //    }
  }

  ASSERT(forwardRows >= 0);
  return forwardRows;
}

int32_t binarySearchForKey(char* pValue, int num, TSKEY key, int order) {
  int32_t midPos = -1;
  int32_t numOfRows;

  if (num <= 0) {
    return -1;
  }

  TSKEY*  keyList = (TSKEY*)pValue;
  int32_t firstPos = 0;
  int32_t lastPos = num - 1;

  if (order == TSDB_ORDER_DESC) {
    // find the first position which is smaller than the key
    while (1) {
      if (key >= keyList[firstPos]) return firstPos;
      if (key == keyList[lastPos]) return lastPos;

      if (key < keyList[lastPos]) {
        lastPos += 1;
        if (lastPos >= num) {
          return -1;
        } else {
          return lastPos;
        }
      }

      numOfRows = lastPos - firstPos + 1;
      midPos = (numOfRows >> 1) + firstPos;

      if (key < keyList[midPos]) {
        firstPos = midPos + 1;
      } else if (key > keyList[midPos]) {
        lastPos = midPos - 1;
      } else {
        break;
      }
    }

  } else {
    // find the first position which is bigger than the key
    while (1) {
      if (key <= keyList[firstPos]) return firstPos;
      if (key == keyList[lastPos]) return lastPos;

      if (key > keyList[lastPos]) {
        lastPos = lastPos + 1;
        if (lastPos >= num)
          return -1;
        else
          return lastPos;
      }

      numOfRows = lastPos - firstPos + 1;
      midPos = (numOfRows >> 1u) + firstPos;

      if (key < keyList[midPos]) {
        lastPos = midPos - 1;
      } else if (key > keyList[midPos]) {
        firstPos = midPos + 1;
      } else {
        break;
      }
    }
  }

  return midPos;
}

int32_t getNumOfRowsInTimeWindow(SDataBlockInfo* pDataBlockInfo, TSKEY* pPrimaryColumn, int32_t startPos, TSKEY ekey,
                                 __block_search_fn_t searchFn, STableQueryInfo* item, int32_t order) {
  ASSERT(startPos >= 0 && startPos < pDataBlockInfo->rows);

  int32_t num = -1;
  int32_t step = GET_FORWARD_DIRECTION_FACTOR(order);

  if (order == TSDB_ORDER_ASC) {
    if (ekey < pDataBlockInfo->window.ekey && pPrimaryColumn) {
      num = getForwardStepsInBlock(pDataBlockInfo->rows, searchFn, ekey, startPos, order, pPrimaryColumn);
      if (item != NULL) {
        item->lastKey = pPrimaryColumn[startPos + (num - 1)] + step;
      }
    } else {
      num = pDataBlockInfo->rows - startPos;
      if (item != NULL) {
        item->lastKey = pDataBlockInfo->window.ekey + step;
      }
    }
  } else {  // desc
    if (ekey > pDataBlockInfo->window.skey && pPrimaryColumn) {
      num = getForwardStepsInBlock(pDataBlockInfo->rows, searchFn, ekey, startPos, order, pPrimaryColumn);
      if (item != NULL) {
        item->lastKey = pPrimaryColumn[startPos + (num - 1)] + step;
      }
    } else {
      num = pDataBlockInfo->rows - startPos;
      if (item != NULL) {
        item->lastKey = pDataBlockInfo->window.ekey + step;
      }
    }
  }

  return num;
}

void doTimeWindowInterpolation(SArray* pPrevValues, SArray* pDataBlock, TSKEY prevTs, int32_t prevRowIndex, TSKEY curTs,
                               int32_t curRowIndex, TSKEY windowKey, int32_t type, SExprSupp* pSup) {
  SqlFunctionCtx* pCtx = pSup->pCtx;

  int32_t index = 1;
  for (int32_t k = 0; k < pSup->numOfExprs; ++k) {
    if (!fmIsIntervalInterpoFunc(pCtx[k].functionId)) {
      pCtx[k].start.key = INT64_MIN;
      continue;
    }

    SFunctParam*     pParam = &pCtx[k].param[0];
    SColumnInfoData* pColInfo = taosArrayGet(pDataBlock, pParam->pCol->slotId);

    ASSERT(pColInfo->info.type == pParam->pCol->type && curTs != windowKey);

    double v1 = 0, v2 = 0, v = 0;
    if (prevRowIndex == -1) {
      SGroupKeys* p = taosArrayGet(pPrevValues, index);
      GET_TYPED_DATA(v1, double, pColInfo->info.type, p->pData);
    } else {
      GET_TYPED_DATA(v1, double, pColInfo->info.type, colDataGetData(pColInfo, prevRowIndex));
    }

    GET_TYPED_DATA(v2, double, pColInfo->info.type, colDataGetData(pColInfo, curRowIndex));

#if 0
    if (functionId == FUNCTION_INTERP) {
      if (type == RESULT_ROW_START_INTERP) {
        pCtx[k].start.key = prevTs;
        pCtx[k].start.val = v1;

        pCtx[k].end.key = curTs;
        pCtx[k].end.val = v2;

        if (pColInfo->info.type == TSDB_DATA_TYPE_BINARY || pColInfo->info.type == TSDB_DATA_TYPE_NCHAR ||
            pColInfo->info.type == TSDB_DATA_TYPE_GEOMETRY) {
          if (prevRowIndex == -1) {
            //            pCtx[k].start.ptr = (char*)pRuntimeEnv->prevRow[index];
          } else {
            pCtx[k].start.ptr = (char*)pColInfo->pData + prevRowIndex * pColInfo->info.bytes;
          }

          pCtx[k].end.ptr = (char*)pColInfo->pData + curRowIndex * pColInfo->info.bytes;
        }
      }
    } else if (functionId == FUNCTION_TWA) {
#endif

    SPoint point1 = (SPoint){.key = prevTs, .val = &v1};
    SPoint point2 = (SPoint){.key = curTs, .val = &v2};
    SPoint point = (SPoint){.key = windowKey, .val = &v};

    taosGetLinearInterpolationVal(&point, TSDB_DATA_TYPE_DOUBLE, &point1, &point2, TSDB_DATA_TYPE_DOUBLE);

    if (type == RESULT_ROW_START_INTERP) {
      pCtx[k].start.key = point.key;
      pCtx[k].start.val = v;
    } else {
      pCtx[k].end.key = point.key;
      pCtx[k].end.val = v;
    }

    index += 1;
  }
#if 0
  }
#endif
}

static void setNotInterpoWindowKey(SqlFunctionCtx* pCtx, int32_t numOfOutput, int32_t type) {
  if (type == RESULT_ROW_START_INTERP) {
    for (int32_t k = 0; k < numOfOutput; ++k) {
      pCtx[k].start.key = INT64_MIN;
    }
  } else {
    for (int32_t k = 0; k < numOfOutput; ++k) {
      pCtx[k].end.key = INT64_MIN;
    }
  }
}

static bool setTimeWindowInterpolationStartTs(SIntervalAggOperatorInfo* pInfo, int32_t pos, SSDataBlock* pBlock,
                                              const TSKEY* tsCols, STimeWindow* win, SExprSupp* pSup) {
  bool ascQuery = (pInfo->binfo.inputTsOrder == TSDB_ORDER_ASC);

  TSKEY curTs = tsCols[pos];

  SGroupKeys* pTsKey = taosArrayGet(pInfo->pPrevValues, 0);
  TSKEY       lastTs = *(int64_t*)pTsKey->pData;

  // lastTs == INT64_MIN and pos == 0 means this is the first time window, interpolation is not needed.
  // start exactly from this point, no need to do interpolation
  TSKEY key = ascQuery ? win->skey : win->ekey;
  if (key == curTs) {
    setNotInterpoWindowKey(pSup->pCtx, pSup->numOfExprs, RESULT_ROW_START_INTERP);
    return true;
  }

  // it is the first time window, no need to do interpolation
  if (pTsKey->isNull && pos == 0) {
    setNotInterpoWindowKey(pSup->pCtx, pSup->numOfExprs, RESULT_ROW_START_INTERP);
  } else {
    TSKEY prevTs = ((pos == 0) ? lastTs : tsCols[pos - 1]);
    doTimeWindowInterpolation(pInfo->pPrevValues, pBlock->pDataBlock, prevTs, pos - 1, curTs, pos, key,
                              RESULT_ROW_START_INTERP, pSup);
  }

  return true;
}

static bool setTimeWindowInterpolationEndTs(SIntervalAggOperatorInfo* pInfo, SExprSupp* pSup, int32_t endRowIndex,
                                            SArray* pDataBlock, const TSKEY* tsCols, TSKEY blockEkey,
                                            STimeWindow* win) {
  int32_t order = pInfo->binfo.inputTsOrder;

  TSKEY actualEndKey = tsCols[endRowIndex];
  TSKEY key = (order == TSDB_ORDER_ASC) ? win->ekey : win->skey;

  // not ended in current data block, do not invoke interpolation
  if ((key > blockEkey && (order == TSDB_ORDER_ASC)) || (key < blockEkey && (order == TSDB_ORDER_DESC))) {
    setNotInterpoWindowKey(pSup->pCtx, pSup->numOfExprs, RESULT_ROW_END_INTERP);
    return false;
  }

  // there is actual end point of current time window, no interpolation needs
  if (key == actualEndKey) {
    setNotInterpoWindowKey(pSup->pCtx, pSup->numOfExprs, RESULT_ROW_END_INTERP);
    return true;
  }

  int32_t nextRowIndex = endRowIndex + 1;
  ASSERT(nextRowIndex >= 0);

  TSKEY nextKey = tsCols[nextRowIndex];
  doTimeWindowInterpolation(pInfo->pPrevValues, pDataBlock, actualEndKey, endRowIndex, nextKey, nextRowIndex, key,
                            RESULT_ROW_END_INTERP, pSup);
  return true;
}

bool inCalSlidingWindow(SInterval* pInterval, STimeWindow* pWin, TSKEY calStart, TSKEY calEnd, EStreamType blockType) {
  if (pInterval->interval != pInterval->sliding &&
      ((pWin->ekey < calStart || pWin->skey > calEnd) || (blockType == STREAM_PULL_DATA && pWin->skey < calStart))) {
    return false;
  }

  return true;
}

bool inSlidingWindow(SInterval* pInterval, STimeWindow* pWin, SDataBlockInfo* pBlockInfo) {
  return inCalSlidingWindow(pInterval, pWin, pBlockInfo->calWin.skey, pBlockInfo->calWin.ekey, pBlockInfo->type);
}

static int32_t getNextQualifiedWindow(SInterval* pInterval, STimeWindow* pNext, SDataBlockInfo* pDataBlockInfo,
                                      TSKEY* primaryKeys, int32_t prevPosition, int32_t order) {
  bool ascQuery = (order == TSDB_ORDER_ASC);

  int32_t precision = pInterval->precision;
  getNextTimeWindow(pInterval, pNext, order);

  // next time window is not in current block
  if ((pNext->skey > pDataBlockInfo->window.ekey && order == TSDB_ORDER_ASC) ||
      (pNext->ekey < pDataBlockInfo->window.skey && order == TSDB_ORDER_DESC)) {
    return -1;
  }

  if (!inSlidingWindow(pInterval, pNext, pDataBlockInfo) && order == TSDB_ORDER_ASC) {
    return -1;
  }

  TSKEY   skey = ascQuery ? pNext->skey : pNext->ekey;
  int32_t startPos = 0;

  // tumbling time window query, a special case of sliding time window query
  if (pInterval->sliding == pInterval->interval && prevPosition != -1) {
    startPos = prevPosition + 1;
  } else {
    if ((skey <= pDataBlockInfo->window.skey && ascQuery) || (skey >= pDataBlockInfo->window.ekey && !ascQuery)) {
      startPos = 0;
    } else {
      startPos = binarySearchForKey((char*)primaryKeys, pDataBlockInfo->rows, skey, order);
    }
  }

  /* interp query with fill should not skip time window */
  //  if (pQueryAttr->pointInterpQuery && pQueryAttr->fillType != TSDB_FILL_NONE) {
  //    return startPos;
  //  }

  /*
   * This time window does not cover any data, try next time window,
   * this case may happen when the time window is too small
   */
  if (primaryKeys == NULL) {
    if (ascQuery) {
      ASSERT(pDataBlockInfo->window.skey <= pNext->ekey);
    } else {
      ASSERT(pDataBlockInfo->window.ekey >= pNext->skey);
    }
  } else {
    if (ascQuery && primaryKeys[startPos] > pNext->ekey) {
      TSKEY next = primaryKeys[startPos];
      if (pInterval->intervalUnit == 'n' || pInterval->intervalUnit == 'y') {
        pNext->skey = taosTimeTruncate(next, pInterval);
        pNext->ekey = taosTimeAdd(pNext->skey, pInterval->interval, pInterval->intervalUnit, precision) - 1;
      } else {
        pNext->ekey += ((next - pNext->ekey + pInterval->sliding - 1) / pInterval->sliding) * pInterval->sliding;
        pNext->skey = pNext->ekey - pInterval->interval + 1;
      }
    } else if ((!ascQuery) && primaryKeys[startPos] < pNext->skey) {
      TSKEY next = primaryKeys[startPos];
      if (pInterval->intervalUnit == 'n' || pInterval->intervalUnit == 'y') {
        pNext->skey = taosTimeTruncate(next, pInterval);
        pNext->ekey = taosTimeAdd(pNext->skey, pInterval->interval, pInterval->intervalUnit, precision) - 1;
      } else {
        pNext->skey -= ((pNext->skey - next + pInterval->sliding - 1) / pInterval->sliding) * pInterval->sliding;
        pNext->ekey = pNext->skey + pInterval->interval - 1;
      }
    }
  }

  return startPos;
}

static bool isResultRowInterpolated(SResultRow* pResult, SResultTsInterpType type) {
  ASSERT(pResult != NULL && (type == RESULT_ROW_START_INTERP || type == RESULT_ROW_END_INTERP));
  if (type == RESULT_ROW_START_INTERP) {
    return pResult->startInterp == true;
  } else {
    return pResult->endInterp == true;
  }
}

static void setResultRowInterpo(SResultRow* pResult, SResultTsInterpType type) {
  if (type == RESULT_ROW_START_INTERP) {
    pResult->startInterp = true;
  } else {
    pResult->endInterp = true;
  }
}

static void doWindowBorderInterpolation(SIntervalAggOperatorInfo* pInfo, SSDataBlock* pBlock, SResultRow* pResult,
                                        STimeWindow* win, int32_t startPos, int32_t forwardRows, SExprSupp* pSup) {
  if (!pInfo->timeWindowInterpo) {
    return;
  }

  ASSERT(pBlock != NULL);
  if (pBlock->pDataBlock == NULL) {
    //    tscError("pBlock->pDataBlock == NULL");
    return;
  }

  SColumnInfoData* pColInfo = taosArrayGet(pBlock->pDataBlock, pInfo->primaryTsIndex);

  TSKEY* tsCols = (TSKEY*)(pColInfo->pData);
  bool   done = isResultRowInterpolated(pResult, RESULT_ROW_START_INTERP);
  if (!done) {  // it is not interpolated, now start to generated the interpolated value
    bool interp = setTimeWindowInterpolationStartTs(pInfo, startPos, pBlock, tsCols, win, pSup);
    if (interp) {
      setResultRowInterpo(pResult, RESULT_ROW_START_INTERP);
    }
  } else {
    setNotInterpoWindowKey(pSup->pCtx, pSup->numOfExprs, RESULT_ROW_START_INTERP);
  }

  // point interpolation does not require the end key time window interpolation.
  //  if (pointInterpQuery) {
  //    return;
  //  }

  // interpolation query does not generate the time window end interpolation
  done = isResultRowInterpolated(pResult, RESULT_ROW_END_INTERP);
  if (!done) {
    int32_t endRowIndex = startPos + forwardRows - 1;

    TSKEY endKey = (pInfo->binfo.inputTsOrder == TSDB_ORDER_ASC) ? pBlock->info.window.ekey : pBlock->info.window.skey;
    bool  interp = setTimeWindowInterpolationEndTs(pInfo, pSup, endRowIndex, pBlock->pDataBlock, tsCols, endKey, win);
    if (interp) {
      setResultRowInterpo(pResult, RESULT_ROW_END_INTERP);
    }
  } else {
    setNotInterpoWindowKey(pSup->pCtx, pSup->numOfExprs, RESULT_ROW_END_INTERP);
  }
}

static void saveDataBlockLastRow(SArray* pPrevKeys, const SSDataBlock* pBlock, SArray* pCols) {
  if (pBlock->pDataBlock == NULL) {
    return;
  }

  size_t num = taosArrayGetSize(pPrevKeys);
  for (int32_t k = 0; k < num; ++k) {
    SColumn* pc = taosArrayGet(pCols, k);

    SColumnInfoData* pColInfo = taosArrayGet(pBlock->pDataBlock, pc->slotId);

    SGroupKeys* pkey = taosArrayGet(pPrevKeys, k);
    for (int32_t i = pBlock->info.rows - 1; i >= 0; --i) {
      if (colDataIsNull_s(pColInfo, i)) {
        continue;
      }

      char* val = colDataGetData(pColInfo, i);
      if (IS_VAR_DATA_TYPE(pkey->type)) {
        memcpy(pkey->pData, val, varDataTLen(val));
        ASSERT(varDataTLen(val) <= pkey->bytes);
      } else {
        memcpy(pkey->pData, val, pkey->bytes);
      }

      break;
    }
  }
}

static void doInterpUnclosedTimeWindow(SOperatorInfo* pOperatorInfo, int32_t numOfExprs, SResultRowInfo* pResultRowInfo,
                                       SSDataBlock* pBlock, int32_t scanFlag, int64_t* tsCols, SResultRowPosition* p) {
  SExecTaskInfo* pTaskInfo = pOperatorInfo->pTaskInfo;

  SIntervalAggOperatorInfo* pInfo = (SIntervalAggOperatorInfo*)pOperatorInfo->info;
  SExprSupp*                pSup = &pOperatorInfo->exprSupp;

  int32_t startPos = 0;
  int32_t numOfOutput = pSup->numOfExprs;

  SResultRow* pResult = NULL;

  while (1) {
    SListNode*          pn = tdListGetHead(pResultRowInfo->openWindow);
    SOpenWindowInfo*    pOpenWin = (SOpenWindowInfo*)pn->data;
    uint64_t            groupId = pOpenWin->groupId;
    SResultRowPosition* p1 = &pOpenWin->pos;
    if (p->pageId == p1->pageId && p->offset == p1->offset) {
      break;
    }

    SResultRow* pr = getResultRowByPos(pInfo->aggSup.pResultBuf, p1, false);
    if (NULL == pr) {
      T_LONG_JMP(pTaskInfo->env, terrno);
    }

    ASSERT(pr->offset == p1->offset && pr->pageId == p1->pageId);

    if (pr->closed) {
      ASSERT(isResultRowInterpolated(pr, RESULT_ROW_START_INTERP) &&
             isResultRowInterpolated(pr, RESULT_ROW_END_INTERP));
      SListNode* pNode = tdListPopHead(pResultRowInfo->openWindow);
      taosMemoryFree(pNode);
      continue;
    }

    STimeWindow w = pr->win;
    int32_t     ret = setTimeWindowOutputBuf(pResultRowInfo, &w, (scanFlag == MAIN_SCAN), &pResult, groupId, pSup->pCtx,
                                             numOfOutput, pSup->rowEntryInfoOffset, &pInfo->aggSup, pTaskInfo);
    if (ret != TSDB_CODE_SUCCESS) {
      T_LONG_JMP(pTaskInfo->env, TSDB_CODE_OUT_OF_MEMORY);
    }

    ASSERT(!isResultRowInterpolated(pResult, RESULT_ROW_END_INTERP));

    SGroupKeys* pTsKey = taosArrayGet(pInfo->pPrevValues, 0);
    int64_t     prevTs = *(int64_t*)pTsKey->pData;
    if (groupId == pBlock->info.id.groupId) {
      doTimeWindowInterpolation(pInfo->pPrevValues, pBlock->pDataBlock, prevTs, -1, tsCols[startPos], startPos, w.ekey,
                                RESULT_ROW_END_INTERP, pSup);
    }

    setResultRowInterpo(pResult, RESULT_ROW_END_INTERP);
    setNotInterpoWindowKey(pSup->pCtx, numOfExprs, RESULT_ROW_START_INTERP);

    updateTimeWindowInfo(&pInfo->twAggSup.timeWindowData, &w, 1);
    applyAggFunctionOnPartialTuples(pTaskInfo, pSup->pCtx, &pInfo->twAggSup.timeWindowData, startPos, 0,
                                    pBlock->info.rows, numOfExprs);

    if (isResultRowInterpolated(pResult, RESULT_ROW_END_INTERP)) {
      closeResultRow(pr);
      SListNode* pNode = tdListPopHead(pResultRowInfo->openWindow);
      taosMemoryFree(pNode);
    } else {  // the remains are can not be closed yet.
      break;
    }
  }
}

typedef int32_t (*__compare_fn_t)(void* pKey, void* data, int32_t index);

int32_t binarySearchCom(void* keyList, int num, void* pKey, int order, __compare_fn_t comparefn) {
  int firstPos = 0, lastPos = num - 1, midPos = -1;
  int numOfRows = 0;

  if (num <= 0) return -1;
  if (order == TSDB_ORDER_DESC) {
    // find the first position which is smaller or equal than the key
    while (1) {
      if (comparefn(pKey, keyList, lastPos) >= 0) return lastPos;
      if (comparefn(pKey, keyList, firstPos) == 0) return firstPos;
      if (comparefn(pKey, keyList, firstPos) < 0) return firstPos - 1;

      numOfRows = lastPos - firstPos + 1;
      midPos = (numOfRows >> 1) + firstPos;

      if (comparefn(pKey, keyList, midPos) < 0) {
        lastPos = midPos - 1;
      } else if (comparefn(pKey, keyList, midPos) > 0) {
        firstPos = midPos + 1;
      } else {
        break;
      }
    }

  } else {
    // find the first position which is bigger or equal than the key
    while (1) {
      if (comparefn(pKey, keyList, firstPos) <= 0) return firstPos;
      if (comparefn(pKey, keyList, lastPos) == 0) return lastPos;

      if (comparefn(pKey, keyList, lastPos) > 0) {
        lastPos = lastPos + 1;
        if (lastPos >= num)
          return -1;
        else
          return lastPos;
      }

      numOfRows = lastPos - firstPos + 1;
      midPos = (numOfRows >> 1) + firstPos;

      if (comparefn(pKey, keyList, midPos) < 0) {
        lastPos = midPos - 1;
      } else if (comparefn(pKey, keyList, midPos) > 0) {
        firstPos = midPos + 1;
      } else {
        break;
      }
    }
  }

  return midPos;
}

typedef int64_t (*__get_value_fn_t)(void* data, int32_t index);

int32_t binarySearch(void* keyList, int num, TSKEY key, int order, __get_value_fn_t getValuefn) {
  int firstPos = 0, lastPos = num - 1, midPos = -1;
  int numOfRows = 0;

  if (num <= 0) return -1;
  if (order == TSDB_ORDER_DESC) {
    // find the first position which is smaller or equal than the key
    while (1) {
      if (key >= getValuefn(keyList, lastPos)) return lastPos;
      if (key == getValuefn(keyList, firstPos)) return firstPos;
      if (key < getValuefn(keyList, firstPos)) return firstPos - 1;

      numOfRows = lastPos - firstPos + 1;
      midPos = (numOfRows >> 1) + firstPos;

      if (key < getValuefn(keyList, midPos)) {
        lastPos = midPos - 1;
      } else if (key > getValuefn(keyList, midPos)) {
        firstPos = midPos + 1;
      } else {
        break;
      }
    }

  } else {
    // find the first position which is bigger or equal than the key
    while (1) {
      if (key <= getValuefn(keyList, firstPos)) return firstPos;
      if (key == getValuefn(keyList, lastPos)) return lastPos;

      if (key > getValuefn(keyList, lastPos)) {
        lastPos = lastPos + 1;
        if (lastPos >= num)
          return -1;
        else
          return lastPos;
      }

      numOfRows = lastPos - firstPos + 1;
      midPos = (numOfRows >> 1) + firstPos;

      if (key < getValuefn(keyList, midPos)) {
        lastPos = midPos - 1;
      } else if (key > getValuefn(keyList, midPos)) {
        firstPos = midPos + 1;
      } else {
        break;
      }
    }
  }

  return midPos;
}

int32_t comparePullWinKey(void* pKey, void* data, int32_t index) {
  SArray*          res = (SArray*)data;
  SPullWindowInfo* pos = taosArrayGet(res, index);
  SPullWindowInfo* pData = (SPullWindowInfo*)pKey;
  if (pData->groupId > pos->groupId) {
    return 1;
  } else if (pData->groupId < pos->groupId) {
    return -1;
  }

  if (pData->window.skey > pos->window.ekey) {
    return 1;
  } else if (pData->window.ekey < pos->window.skey) {
    return -1;
  }
  return 0;
}

static int32_t savePullWindow(SPullWindowInfo* pPullInfo, SArray* pPullWins) {
  int32_t size = taosArrayGetSize(pPullWins);
  int32_t index = binarySearchCom(pPullWins, size, pPullInfo, TSDB_ORDER_DESC, comparePullWinKey);
  if (index == -1) {
    index = 0;
  } else {
    int32_t code = comparePullWinKey(pPullInfo, pPullWins, index);
    if (code == 0) {
      SPullWindowInfo* pos = taosArrayGet(pPullWins, index);
      pos->window.skey = TMIN(pos->window.skey, pPullInfo->window.skey);
      pos->window.ekey = TMAX(pos->window.ekey, pPullInfo->window.ekey);
      pos->calWin.skey = TMIN(pos->calWin.skey, pPullInfo->calWin.skey);
      pos->calWin.ekey = TMAX(pos->calWin.ekey, pPullInfo->calWin.ekey);
      return TSDB_CODE_SUCCESS;
    } else if (code > 0) {
      index++;
    }
  }
  if (taosArrayInsert(pPullWins, index, pPullInfo) == NULL) {
    return TSDB_CODE_OUT_OF_MEMORY;
  }
  return TSDB_CODE_SUCCESS;
}

static int32_t saveResult(SResultWindowInfo winInfo, SSHashObj* pStUpdated) {
  winInfo.sessionWin.win.ekey = winInfo.sessionWin.win.skey;
  return tSimpleHashPut(pStUpdated, &winInfo.sessionWin, sizeof(SSessionKey), &winInfo, sizeof(SResultWindowInfo));
}

static int32_t saveWinResult(SWinKey* pKey, SRowBuffPos* pPos, SSHashObj* pUpdatedMap) {
  tSimpleHashPut(pUpdatedMap, pKey, sizeof(SWinKey), &pPos, POINTER_BYTES);
  return TSDB_CODE_SUCCESS;
}

static int32_t saveWinResultInfo(TSKEY ts, uint64_t groupId, SRowBuffPos* pPos, SSHashObj* pUpdatedMap) {
  SWinKey key = {.ts = ts, .groupId = groupId};
  saveWinResult(&key, pPos, pUpdatedMap);
  return TSDB_CODE_SUCCESS;
}

static void removeResults(SArray* pWins, SSHashObj* pUpdatedMap) {
  int32_t size = taosArrayGetSize(pWins);
  for (int32_t i = 0; i < size; i++) {
    SWinKey* pW = taosArrayGet(pWins, i);
    void*    tmp = tSimpleHashGet(pUpdatedMap, pW, sizeof(SWinKey));
    if (tmp) {
      void* value = *(void**)tmp;
      taosMemoryFree(value);
      tSimpleHashRemove(pUpdatedMap, pW, sizeof(SWinKey));
    }
  }
}

int32_t compareWinKey(void* pKey, void* data, int32_t index) {
  void* pDataPos = taosArrayGet((SArray*)data, index);
  return winKeyCmprImpl(pKey, pDataPos);
}

static void removeDeleteResults(SSHashObj* pUpdatedMap, SArray* pDelWins) {
  taosArraySort(pDelWins, winKeyCmprImpl);
  taosArrayRemoveDuplicate(pDelWins, winKeyCmprImpl, NULL);
  int32_t delSize = taosArrayGetSize(pDelWins);
  if (tSimpleHashGetSize(pUpdatedMap) == 0 || delSize == 0) {
    return;
  }
  void*   pIte = NULL;
  int32_t iter = 0;
  while ((pIte = tSimpleHashIterate(pUpdatedMap, pIte, &iter)) != NULL) {
    SWinKey* pResKey = tSimpleHashGetKey(pIte, NULL);
    int32_t  index = binarySearchCom(pDelWins, delSize, pResKey, TSDB_ORDER_DESC, compareWinKey);
    if (index >= 0 && 0 == compareWinKey(pResKey, pDelWins, index)) {
      taosArrayRemove(pDelWins, index);
      delSize = taosArrayGetSize(pDelWins);
    }
  }
}

bool isOverdue(TSKEY ekey, STimeWindowAggSupp* pTwSup) {
  ASSERTS(pTwSup->maxTs == INT64_MIN || pTwSup->maxTs > 0, "maxts should greater than 0");
  return pTwSup->maxTs != INT64_MIN && ekey < pTwSup->maxTs - pTwSup->waterMark;
}

bool isCloseWindow(STimeWindow* pWin, STimeWindowAggSupp* pTwSup) { return isOverdue(pWin->ekey, pTwSup); }

bool needDeleteWindowBuf(STimeWindow* pWin, STimeWindowAggSupp* pTwSup) {
  return pTwSup->maxTs != INT64_MIN && pWin->ekey < pTwSup->maxTs - pTwSup->deleteMark;
}

static void hashIntervalAgg(SOperatorInfo* pOperatorInfo, SResultRowInfo* pResultRowInfo, SSDataBlock* pBlock,
                            int32_t scanFlag) {
  SIntervalAggOperatorInfo* pInfo = (SIntervalAggOperatorInfo*)pOperatorInfo->info;

  SExecTaskInfo* pTaskInfo = pOperatorInfo->pTaskInfo;
  SExprSupp*     pSup = &pOperatorInfo->exprSupp;

  int32_t     startPos = 0;
  int32_t     numOfOutput = pSup->numOfExprs;
  int64_t*    tsCols = extractTsCol(pBlock, pInfo);
  uint64_t    tableGroupId = pBlock->info.id.groupId;
  bool        ascScan = (pInfo->binfo.inputTsOrder == TSDB_ORDER_ASC);
  TSKEY       ts = getStartTsKey(&pBlock->info.window, tsCols);
  SResultRow* pResult = NULL;

  STimeWindow win =
      getActiveTimeWindow(pInfo->aggSup.pResultBuf, pResultRowInfo, ts, &pInfo->interval, pInfo->binfo.inputTsOrder);
  int32_t ret = setTimeWindowOutputBuf(pResultRowInfo, &win, (scanFlag == MAIN_SCAN), &pResult, tableGroupId,
                                       pSup->pCtx, numOfOutput, pSup->rowEntryInfoOffset, &pInfo->aggSup, pTaskInfo);
  if (ret != TSDB_CODE_SUCCESS || pResult == NULL) {
    T_LONG_JMP(pTaskInfo->env, TSDB_CODE_OUT_OF_MEMORY);
  }

  TSKEY   ekey = ascScan ? win.ekey : win.skey;
  int32_t forwardRows = getNumOfRowsInTimeWindow(&pBlock->info, tsCols, startPos, ekey, binarySearchForKey, NULL,
                                                 pInfo->binfo.inputTsOrder);

  // prev time window not interpolation yet.
  if (pInfo->timeWindowInterpo) {
    SResultRowPosition pos = addToOpenWindowList(pResultRowInfo, pResult, tableGroupId);
    doInterpUnclosedTimeWindow(pOperatorInfo, numOfOutput, pResultRowInfo, pBlock, scanFlag, tsCols, &pos);

    // restore current time window
    ret = setTimeWindowOutputBuf(pResultRowInfo, &win, (scanFlag == MAIN_SCAN), &pResult, tableGroupId, pSup->pCtx,
                                 numOfOutput, pSup->rowEntryInfoOffset, &pInfo->aggSup, pTaskInfo);
    if (ret != TSDB_CODE_SUCCESS) {
      T_LONG_JMP(pTaskInfo->env, TSDB_CODE_OUT_OF_MEMORY);
    }

    // window start key interpolation
    doWindowBorderInterpolation(pInfo, pBlock, pResult, &win, startPos, forwardRows, pSup);
  }

  updateTimeWindowInfo(&pInfo->twAggSup.timeWindowData, &win, 1);
  applyAggFunctionOnPartialTuples(pTaskInfo, pSup->pCtx, &pInfo->twAggSup.timeWindowData, startPos, forwardRows,
                                  pBlock->info.rows, numOfOutput);

  doCloseWindow(pResultRowInfo, pInfo, pResult);

  STimeWindow nextWin = win;
  while (1) {
    int32_t prevEndPos = forwardRows - 1 + startPos;
    startPos = getNextQualifiedWindow(&pInfo->interval, &nextWin, &pBlock->info, tsCols, prevEndPos,
                                      pInfo->binfo.inputTsOrder);
    if (startPos < 0) {
      break;
    }
    // null data, failed to allocate more memory buffer
    int32_t code = setTimeWindowOutputBuf(pResultRowInfo, &nextWin, (scanFlag == MAIN_SCAN), &pResult, tableGroupId,
                                          pSup->pCtx, numOfOutput, pSup->rowEntryInfoOffset, &pInfo->aggSup, pTaskInfo);
    if (code != TSDB_CODE_SUCCESS || pResult == NULL) {
      T_LONG_JMP(pTaskInfo->env, TSDB_CODE_OUT_OF_MEMORY);
    }

    ekey = ascScan ? nextWin.ekey : nextWin.skey;
    forwardRows = getNumOfRowsInTimeWindow(&pBlock->info, tsCols, startPos, ekey, binarySearchForKey, NULL,
                                           pInfo->binfo.inputTsOrder);
    // window start(end) key interpolation
    doWindowBorderInterpolation(pInfo, pBlock, pResult, &nextWin, startPos, forwardRows, pSup);
    // TODO: add to open window? how to close the open windows after input blocks exhausted?
#if 0
    if ((ascScan && ekey <= pBlock->info.window.ekey) ||
        (!ascScan && ekey >= pBlock->info.window.skey)) {
      // window start(end) key interpolation
      doWindowBorderInterpolation(pInfo, pBlock, pResult, &nextWin, startPos, forwardRows, pSup);
    } else if (pInfo->timeWindowInterpo) {
      addToOpenWindowList(pResultRowInfo, pResult, tableGroupId);
    }
#endif
    updateTimeWindowInfo(&pInfo->twAggSup.timeWindowData, &nextWin, 1);
    applyAggFunctionOnPartialTuples(pTaskInfo, pSup->pCtx, &pInfo->twAggSup.timeWindowData, startPos, forwardRows,
                                    pBlock->info.rows, numOfOutput);
    doCloseWindow(pResultRowInfo, pInfo, pResult);
  }

  if (pInfo->timeWindowInterpo) {
    saveDataBlockLastRow(pInfo->pPrevValues, pBlock, pInfo->pInterpCols);
  }
}

void doCloseWindow(SResultRowInfo* pResultRowInfo, const SIntervalAggOperatorInfo* pInfo, SResultRow* pResult) {
  // current result is done in computing final results.
  if (pInfo->timeWindowInterpo && isResultRowInterpolated(pResult, RESULT_ROW_END_INTERP)) {
    closeResultRow(pResult);
    SListNode* pNode = tdListPopHead(pResultRowInfo->openWindow);
    taosMemoryFree(pNode);
  }
}

SResultRowPosition addToOpenWindowList(SResultRowInfo* pResultRowInfo, const SResultRow* pResult, uint64_t groupId) {
  SOpenWindowInfo openWin = {0};
  openWin.pos.pageId = pResult->pageId;
  openWin.pos.offset = pResult->offset;
  openWin.groupId = groupId;
  SListNode* pn = tdListGetTail(pResultRowInfo->openWindow);
  if (pn == NULL) {
    tdListAppend(pResultRowInfo->openWindow, &openWin);
    return openWin.pos;
  }

  SOpenWindowInfo* px = (SOpenWindowInfo*)pn->data;
  if (px->pos.pageId != openWin.pos.pageId || px->pos.offset != openWin.pos.offset || px->groupId != openWin.groupId) {
    tdListAppend(pResultRowInfo->openWindow, &openWin);
  }

  return openWin.pos;
}

int64_t* extractTsCol(SSDataBlock* pBlock, const SIntervalAggOperatorInfo* pInfo) {
  TSKEY* tsCols = NULL;

  if (pBlock->pDataBlock != NULL && pBlock->info.dataLoad) {
    SColumnInfoData* pColDataInfo = taosArrayGet(pBlock->pDataBlock, pInfo->primaryTsIndex);
    tsCols = (int64_t*)pColDataInfo->pData;
    ASSERT(tsCols[0] != 0);

    // no data in primary ts
    if (tsCols[0] == 0 && tsCols[pBlock->info.rows - 1] == 0) {
      return NULL;
    }

    if (tsCols[0] != 0 && (pBlock->info.window.skey == 0 && pBlock->info.window.ekey == 0)) {
      blockDataUpdateTsWindow(pBlock, pInfo->primaryTsIndex);
    }
  }

  return tsCols;
}

static int32_t doOpenIntervalAgg(SOperatorInfo* pOperator) {
  if (OPTR_IS_OPENED(pOperator)) {
    return TSDB_CODE_SUCCESS;
  }

  SExecTaskInfo* pTaskInfo = pOperator->pTaskInfo;
  SOperatorInfo* downstream = pOperator->pDownstream[0];

  SIntervalAggOperatorInfo* pInfo = pOperator->info;
  SExprSupp*                pSup = &pOperator->exprSupp;

  int32_t scanFlag = MAIN_SCAN;
  int64_t st = taosGetTimestampUs();

  while (1) {
    SSDataBlock* pBlock = downstream->fpSet.getNextFn(downstream);
    if (pBlock == NULL) {
      break;
    }

    pInfo->binfo.pRes->info.scanFlag = scanFlag = pBlock->info.scanFlag;

    if (pInfo->scalarSupp.pExprInfo != NULL) {
      SExprSupp* pExprSup = &pInfo->scalarSupp;
      projectApplyFunctions(pExprSup->pExprInfo, pBlock, pBlock, pExprSup->pCtx, pExprSup->numOfExprs, NULL);
    }

    // the pDataBlock are always the same one, no need to call this again
    setInputDataBlock(pSup, pBlock, pInfo->binfo.inputTsOrder, scanFlag, true);
    hashIntervalAgg(pOperator, &pInfo->binfo.resultRowInfo, pBlock, scanFlag);
  }

  initGroupedResultInfo(&pInfo->groupResInfo, pInfo->aggSup.pResultRowHashTable, pInfo->binfo.outputTsOrder);
  OPTR_SET_OPENED(pOperator);

  pOperator->cost.openCost = (taosGetTimestampUs() - st) / 1000.0;
  return TSDB_CODE_SUCCESS;
}

static bool compareVal(const char* v, const SStateKeys* pKey) {
  if (IS_VAR_DATA_TYPE(pKey->type)) {
    if (varDataLen(v) != varDataLen(pKey->pData)) {
      return false;
    } else {
      return memcmp(varDataVal(v), varDataVal(pKey->pData), varDataLen(v)) == 0;
    }
  } else {
    return memcmp(pKey->pData, v, pKey->bytes) == 0;
  }
}

static void doStateWindowAggImpl(SOperatorInfo* pOperator, SStateWindowOperatorInfo* pInfo, SSDataBlock* pBlock) {
  SExecTaskInfo* pTaskInfo = pOperator->pTaskInfo;
  SExprSupp*     pSup = &pOperator->exprSupp;

  SColumnInfoData* pStateColInfoData = taosArrayGet(pBlock->pDataBlock, pInfo->stateCol.slotId);
  int64_t          gid = pBlock->info.id.groupId;

  bool    masterScan = true;
  int32_t numOfOutput = pOperator->exprSupp.numOfExprs;
  int32_t bytes = pStateColInfoData->info.bytes;

  SColumnInfoData* pColInfoData = taosArrayGet(pBlock->pDataBlock, pInfo->tsSlotId);
  TSKEY*           tsList = (TSKEY*)pColInfoData->pData;

  SWindowRowsSup* pRowSup = &pInfo->winSup;
  pRowSup->numOfRows = 0;

  struct SColumnDataAgg* pAgg = NULL;
  for (int32_t j = 0; j < pBlock->info.rows; ++j) {
    pAgg = (pBlock->pBlockAgg != NULL) ? pBlock->pBlockAgg[pInfo->stateCol.slotId] : NULL;
    if (colDataIsNull(pStateColInfoData, pBlock->info.rows, j, pAgg)) {
      continue;
    }

    char* val = colDataGetData(pStateColInfoData, j);

    if (gid != pRowSup->groupId || !pInfo->hasKey) {
      // todo extract method
      if (IS_VAR_DATA_TYPE(pInfo->stateKey.type)) {
        varDataCopy(pInfo->stateKey.pData, val);
      } else {
        memcpy(pInfo->stateKey.pData, val, bytes);
      }

      pInfo->hasKey = true;

      doKeepNewWindowStartInfo(pRowSup, tsList, j, gid);
      doKeepTuple(pRowSup, tsList[j], gid);
    } else if (compareVal(val, &pInfo->stateKey)) {
      doKeepTuple(pRowSup, tsList[j], gid);
      if (j == 0 && pRowSup->startRowIndex != 0) {
        pRowSup->startRowIndex = 0;
      }
    } else {  // a new state window started
      SResultRow* pResult = NULL;

      // keep the time window for the closed time window.
      STimeWindow window = pRowSup->win;

      pRowSup->win.ekey = pRowSup->win.skey;
      int32_t ret = setTimeWindowOutputBuf(&pInfo->binfo.resultRowInfo, &window, masterScan, &pResult, gid, pSup->pCtx,
                                           numOfOutput, pSup->rowEntryInfoOffset, &pInfo->aggSup, pTaskInfo);
      if (ret != TSDB_CODE_SUCCESS) {  // null data, too many state code
        T_LONG_JMP(pTaskInfo->env, TSDB_CODE_APP_ERROR);
      }

      updateTimeWindowInfo(&pInfo->twAggSup.timeWindowData, &window, 0);
      applyAggFunctionOnPartialTuples(pTaskInfo, pSup->pCtx, &pInfo->twAggSup.timeWindowData, pRowSup->startRowIndex,
                                      pRowSup->numOfRows, pBlock->info.rows, numOfOutput);

      // here we start a new session window
      doKeepNewWindowStartInfo(pRowSup, tsList, j, gid);
      doKeepTuple(pRowSup, tsList[j], gid);

      // todo extract method
      if (IS_VAR_DATA_TYPE(pInfo->stateKey.type)) {
        varDataCopy(pInfo->stateKey.pData, val);
      } else {
        memcpy(pInfo->stateKey.pData, val, bytes);
      }
    }
  }

  SResultRow* pResult = NULL;
  pRowSup->win.ekey = tsList[pBlock->info.rows - 1];
  int32_t ret = setTimeWindowOutputBuf(&pInfo->binfo.resultRowInfo, &pRowSup->win, masterScan, &pResult, gid,
                                       pSup->pCtx, numOfOutput, pSup->rowEntryInfoOffset, &pInfo->aggSup, pTaskInfo);
  if (ret != TSDB_CODE_SUCCESS) {  // null data, too many state code
    T_LONG_JMP(pTaskInfo->env, TSDB_CODE_APP_ERROR);
  }

  updateTimeWindowInfo(&pInfo->twAggSup.timeWindowData, &pRowSup->win, 0);
  applyAggFunctionOnPartialTuples(pTaskInfo, pSup->pCtx, &pInfo->twAggSup.timeWindowData, pRowSup->startRowIndex,
                                  pRowSup->numOfRows, pBlock->info.rows, numOfOutput);
}

static int32_t openStateWindowAggOptr(SOperatorInfo* pOperator) {
  if (OPTR_IS_OPENED(pOperator)) {
    return TSDB_CODE_SUCCESS;
  }

  SStateWindowOperatorInfo* pInfo = pOperator->info;
  SExecTaskInfo*            pTaskInfo = pOperator->pTaskInfo;

  SExprSupp* pSup = &pOperator->exprSupp;
  int32_t    order = pInfo->binfo.inputTsOrder;
  int64_t    st = taosGetTimestampUs();

  SOperatorInfo* downstream = pOperator->pDownstream[0];
  while (1) {
    SSDataBlock* pBlock = downstream->fpSet.getNextFn(downstream);
    if (pBlock == NULL) {
      break;
    }

    pInfo->binfo.pRes->info.scanFlag = pBlock->info.scanFlag;
    setInputDataBlock(pSup, pBlock, order, MAIN_SCAN, true);
    blockDataUpdateTsWindow(pBlock, pInfo->tsSlotId);

    // there is an scalar expression that needs to be calculated right before apply the group aggregation.
    if (pInfo->scalarSup.pExprInfo != NULL) {
      pTaskInfo->code = projectApplyFunctions(pInfo->scalarSup.pExprInfo, pBlock, pBlock, pInfo->scalarSup.pCtx,
                                              pInfo->scalarSup.numOfExprs, NULL);
      if (pTaskInfo->code != TSDB_CODE_SUCCESS) {
        T_LONG_JMP(pTaskInfo->env, pTaskInfo->code);
      }
    }

    doStateWindowAggImpl(pOperator, pInfo, pBlock);
  }

  pOperator->cost.openCost = (taosGetTimestampUs() - st) / 1000.0;
  initGroupedResultInfo(&pInfo->groupResInfo, pInfo->aggSup.pResultRowHashTable, TSDB_ORDER_ASC);
  pOperator->status = OP_RES_TO_RETURN;

  return TSDB_CODE_SUCCESS;
}

static SSDataBlock* doStateWindowAgg(SOperatorInfo* pOperator) {
  if (pOperator->status == OP_EXEC_DONE) {
    return NULL;
  }

  SStateWindowOperatorInfo* pInfo = pOperator->info;
  SExecTaskInfo*            pTaskInfo = pOperator->pTaskInfo;
  SOptrBasicInfo*           pBInfo = &pInfo->binfo;

  pTaskInfo->code = pOperator->fpSet._openFn(pOperator);
  if (pTaskInfo->code != TSDB_CODE_SUCCESS) {
    setOperatorCompleted(pOperator);
    return NULL;
  }

  blockDataEnsureCapacity(pBInfo->pRes, pOperator->resultInfo.capacity);
  while (1) {
    doBuildResultDatablock(pOperator, &pInfo->binfo, &pInfo->groupResInfo, pInfo->aggSup.pResultBuf);
    doFilter(pBInfo->pRes, pOperator->exprSupp.pFilterInfo, NULL);

    bool hasRemain = hasRemainResults(&pInfo->groupResInfo);
    if (!hasRemain) {
      setOperatorCompleted(pOperator);
      break;
    }

    if (pBInfo->pRes->info.rows > 0) {
      break;
    }
  }

  pOperator->resultInfo.totalRows += pBInfo->pRes->info.rows;
  return (pBInfo->pRes->info.rows == 0) ? NULL : pBInfo->pRes;
}

static SSDataBlock* doBuildIntervalResult(SOperatorInfo* pOperator) {
  SIntervalAggOperatorInfo* pInfo = pOperator->info;
  SExecTaskInfo*            pTaskInfo = pOperator->pTaskInfo;

  if (pOperator->status == OP_EXEC_DONE) {
    return NULL;
  }

  SSDataBlock* pBlock = pInfo->binfo.pRes;
  pTaskInfo->code = pOperator->fpSet._openFn(pOperator);
  if (pTaskInfo->code != TSDB_CODE_SUCCESS) {
    return NULL;
  }

  while (1) {
    doBuildResultDatablock(pOperator, &pInfo->binfo, &pInfo->groupResInfo, pInfo->aggSup.pResultBuf);
    doFilter(pBlock, pOperator->exprSupp.pFilterInfo, NULL);

    bool hasRemain = hasRemainResults(&pInfo->groupResInfo);
    if (!hasRemain) {
      setOperatorCompleted(pOperator);
      break;
    }

    if (pBlock->info.rows > 0) {
      break;
    }
  }

  size_t rows = pBlock->info.rows;
  pOperator->resultInfo.totalRows += rows;

  return (rows == 0) ? NULL : pBlock;
}

static void setInverFunction(SqlFunctionCtx* pCtx, int32_t num, EStreamType type) {
  for (int i = 0; i < num; i++) {
    if (type == STREAM_INVERT) {
      fmSetInvertFunc(pCtx[i].functionId, &(pCtx[i].fpSet));
    } else if (type == STREAM_NORMAL) {
      fmSetNormalFunc(pCtx[i].functionId, &(pCtx[i].fpSet));
    }
  }
}

static void doClearWindowImpl(SResultRowPosition* p1, SDiskbasedBuf* pResultBuf, SExprSupp* pSup, int32_t numOfOutput) {
  SResultRow* pResult = getResultRowByPos(pResultBuf, p1, false);
  if (NULL == pResult) {
    return;
  }

  SqlFunctionCtx* pCtx = pSup->pCtx;
  for (int32_t i = 0; i < numOfOutput; ++i) {
    pCtx[i].resultInfo = getResultEntryInfo(pResult, i, pSup->rowEntryInfoOffset);
    struct SResultRowEntryInfo* pResInfo = pCtx[i].resultInfo;
    if (fmIsWindowPseudoColumnFunc(pCtx[i].functionId)) {
      continue;
    }
    pResInfo->initialized = false;
    if (pCtx[i].functionId != -1) {
      pCtx[i].fpSet.init(&pCtx[i], pResInfo);
    }
  }
  SFilePage* bufPage = getBufPage(pResultBuf, p1->pageId);
  if (NULL == bufPage) {
    return;
  }
  setBufPageDirty(bufPage, true);
  releaseBufPage(pResultBuf, bufPage);
}

static bool doDeleteWindow(SOperatorInfo* pOperator, TSKEY ts, uint64_t groupId) {
  SStorageAPI* pAPI = &pOperator->pTaskInfo->storageAPI;

  SStreamIntervalOperatorInfo* pInfo = pOperator->info;
  SWinKey                      key = {.ts = ts, .groupId = groupId};
  tSimpleHashRemove(pInfo->aggSup.pResultRowHashTable, &key, sizeof(SWinKey));
  pAPI->stateStore.streamStateDel(pInfo->pState, &key);
  return true;
}

static int32_t getChildIndex(SSDataBlock* pBlock) { return pBlock->info.childId; }

static void doDeleteWindows(SOperatorInfo* pOperator, SInterval* pInterval, SSDataBlock* pBlock, SArray* pUpWins,
                            SSHashObj* pUpdatedMap) {
  SStreamIntervalOperatorInfo* pInfo = pOperator->info;
  SColumnInfoData*             pStartTsCol = taosArrayGet(pBlock->pDataBlock, START_TS_COLUMN_INDEX);
  TSKEY*                       startTsCols = (TSKEY*)pStartTsCol->pData;
  SColumnInfoData*             pEndTsCol = taosArrayGet(pBlock->pDataBlock, END_TS_COLUMN_INDEX);
  TSKEY*                       endTsCols = (TSKEY*)pEndTsCol->pData;
  SColumnInfoData*             pCalStTsCol = taosArrayGet(pBlock->pDataBlock, CALCULATE_START_TS_COLUMN_INDEX);
  TSKEY*                       calStTsCols = (TSKEY*)pCalStTsCol->pData;
  SColumnInfoData*             pCalEnTsCol = taosArrayGet(pBlock->pDataBlock, CALCULATE_END_TS_COLUMN_INDEX);
  TSKEY*                       calEnTsCols = (TSKEY*)pCalEnTsCol->pData;
  SColumnInfoData*             pGpCol = taosArrayGet(pBlock->pDataBlock, GROUPID_COLUMN_INDEX);
  uint64_t*                    pGpDatas = (uint64_t*)pGpCol->pData;
  for (int32_t i = 0; i < pBlock->info.rows; i++) {
    SResultRowInfo dumyInfo = {0};
    dumyInfo.cur.pageId = -1;

    STimeWindow win = {0};
    if (IS_FINAL_OP(pInfo)) {
      win.skey = startTsCols[i];
      win.ekey = endTsCols[i];
    } else {
      win = getActiveTimeWindow(NULL, &dumyInfo, startTsCols[i], pInterval, TSDB_ORDER_ASC);
    }

    do {
      if (!inCalSlidingWindow(pInterval, &win, calStTsCols[i], calEnTsCols[i], pBlock->info.type)) {
        getNextTimeWindow(pInterval, &win, TSDB_ORDER_ASC);
        continue;
      }
      uint64_t winGpId = pGpDatas[i];
      SWinKey  winRes = {.ts = win.skey, .groupId = winGpId};
      void*    chIds = taosHashGet(pInfo->pPullDataMap, &winRes, sizeof(SWinKey));
      if (chIds) {
        int32_t childId = getChildIndex(pBlock);
        SArray* chArray = *(void**)chIds;
        int32_t index = taosArraySearchIdx(chArray, &childId, compareInt32Val, TD_EQ);
        if (index != -1) {
          qDebug("===stream===try push delete window%" PRId64 "chId:%d ,continue", win.skey, childId);
          getNextTimeWindow(pInterval, &win, TSDB_ORDER_ASC);
          continue;
        }
      }
      bool res = doDeleteWindow(pOperator, win.skey, winGpId);
      if (pUpWins && res) {
        taosArrayPush(pUpWins, &winRes);
      }
      if (pUpdatedMap) {
        tSimpleHashRemove(pUpdatedMap, &winRes, sizeof(SWinKey));
      }
      getNextTimeWindow(pInterval, &win, TSDB_ORDER_ASC);
    } while (win.ekey <= endTsCols[i]);
  }
}

static int32_t getAllIntervalWindow(SSHashObj* pHashMap, SSHashObj* resWins) {
  void*   pIte = NULL;
  int32_t iter = 0;
  while ((pIte = tSimpleHashIterate(pHashMap, pIte, &iter)) != NULL) {
    SWinKey* pKey = tSimpleHashGetKey(pIte, NULL);
    uint64_t groupId = pKey->groupId;
    TSKEY    ts = pKey->ts;
    int32_t  code = saveWinResultInfo(ts, groupId, *(SRowBuffPos**)pIte, resWins);
    if (code != TSDB_CODE_SUCCESS) {
      return code;
    }
  }
  return TSDB_CODE_SUCCESS;
}

static int32_t closeStreamIntervalWindow(SSHashObj* pHashMap, STimeWindowAggSupp* pTwSup, SInterval* pInterval,
                                         SHashObj* pPullDataMap, SSHashObj* closeWins, SArray* pDelWins,
                                         SOperatorInfo* pOperator) {
  qDebug("===stream===close interval window");
  void*                        pIte = NULL;
  int32_t                      iter = 0;
  SStreamIntervalOperatorInfo* pInfo = pOperator->info;
  int32_t                      delSize = taosArrayGetSize(pDelWins);
  while ((pIte = tSimpleHashIterate(pHashMap, pIte, &iter)) != NULL) {
    void*    key = tSimpleHashGetKey(pIte, NULL);
    SWinKey* pWinKey = (SWinKey*)key;
    if (delSize > 0) {
      int32_t index = binarySearchCom(pDelWins, delSize, pWinKey, TSDB_ORDER_DESC, compareWinKey);
      if (index >= 0 && 0 == compareWinKey(pWinKey, pDelWins, index)) {
        taosArrayRemove(pDelWins, index);
        delSize = taosArrayGetSize(pDelWins);
      }
    }

    void*       chIds = taosHashGet(pPullDataMap, pWinKey, sizeof(SWinKey));
    STimeWindow win = {
        .skey = pWinKey->ts,
        .ekey = taosTimeAdd(win.skey, pInterval->interval, pInterval->intervalUnit, pInterval->precision) - 1,
    };
    if (isCloseWindow(&win, pTwSup)) {
      if (chIds && pPullDataMap) {
        SArray* chAy = *(SArray**)chIds;
        int32_t size = taosArrayGetSize(chAy);
        qDebug("===stream===window %" PRId64 " wait child size:%d", pWinKey->ts, size);
        for (int32_t i = 0; i < size; i++) {
          qDebug("===stream===window %" PRId64 " wait child id:%d", pWinKey->ts, *(int32_t*)taosArrayGet(chAy, i));
        }
        continue;
      } else if (pPullDataMap) {
        qDebug("===stream===close window %" PRId64, pWinKey->ts);
      }

      if (pTwSup->calTrigger == STREAM_TRIGGER_WINDOW_CLOSE) {
        int32_t code = saveWinResult(pWinKey, *(SRowBuffPos**)pIte, closeWins);
        if (code != TSDB_CODE_SUCCESS) {
          return code;
        }
      }
      tSimpleHashIterateRemove(pHashMap, pWinKey, sizeof(SWinKey), &pIte, &iter);
    }
  }
  return TSDB_CODE_SUCCESS;
}

STimeWindow getFinalTimeWindow(int64_t ts, SInterval* pInterval) {
  STimeWindow w = {.skey = ts, .ekey = INT64_MAX};
  w.ekey = taosTimeAdd(w.skey, pInterval->interval, pInterval->intervalUnit, pInterval->precision) - 1;
  return w;
}

static void doBuildDeleteResult(SStreamIntervalOperatorInfo* pInfo, SArray* pWins, int32_t* index,
                                SSDataBlock* pBlock) {
  blockDataCleanup(pBlock);
  int32_t size = taosArrayGetSize(pWins);
  if (*index == size) {
    *index = 0;
    taosArrayClear(pWins);
    return;
  }
  blockDataEnsureCapacity(pBlock, size - *index);
  uint64_t uid = 0;
  for (int32_t i = *index; i < size; i++) {
    SWinKey* pWin = taosArrayGet(pWins, i);
    void*    tbname = NULL;
    pInfo->stateStore.streamStateGetParName(pInfo->pState, pWin->groupId, &tbname);
    if (tbname == NULL) {
      appendOneRowToStreamSpecialBlock(pBlock, &pWin->ts, &pWin->ts, &uid, &pWin->groupId, NULL);
    } else {
      char parTbName[VARSTR_HEADER_SIZE + TSDB_TABLE_NAME_LEN];
      STR_WITH_MAXSIZE_TO_VARSTR(parTbName, tbname, sizeof(parTbName));
      appendOneRowToStreamSpecialBlock(pBlock, &pWin->ts, &pWin->ts, &uid, &pWin->groupId, parTbName);
    }
    pInfo->stateStore.streamStateFreeVal(tbname);
    (*index)++;
  }
}

static void destroyStateWindowOperatorInfo(void* param) {
  SStateWindowOperatorInfo* pInfo = (SStateWindowOperatorInfo*)param;
  cleanupBasicInfo(&pInfo->binfo);
  taosMemoryFreeClear(pInfo->stateKey.pData);
  cleanupExprSupp(&pInfo->scalarSup);
  colDataDestroy(&pInfo->twAggSup.timeWindowData);
  cleanupAggSup(&pInfo->aggSup);
  cleanupGroupResInfo(&pInfo->groupResInfo);

  taosMemoryFreeClear(param);
}

static void freeItem(void* param) {
  SGroupKeys* pKey = (SGroupKeys*)param;
  taosMemoryFree(pKey->pData);
}

void destroyIntervalOperatorInfo(void* param) {
  SIntervalAggOperatorInfo* pInfo = (SIntervalAggOperatorInfo*)param;
  cleanupBasicInfo(&pInfo->binfo);
  cleanupAggSup(&pInfo->aggSup);
  cleanupExprSupp(&pInfo->scalarSupp);

  tdListFree(pInfo->binfo.resultRowInfo.openWindow);

  pInfo->pInterpCols = taosArrayDestroy(pInfo->pInterpCols);
  taosArrayDestroyEx(pInfo->pPrevValues, freeItem);

  pInfo->pPrevValues = NULL;

  cleanupGroupResInfo(&pInfo->groupResInfo);
  colDataDestroy(&pInfo->twAggSup.timeWindowData);
  taosMemoryFreeClear(param);
}

void destroyStreamFinalIntervalOperatorInfo(void* param) {
  SStreamIntervalOperatorInfo* pInfo = (SStreamIntervalOperatorInfo*)param;
  cleanupBasicInfo(&pInfo->binfo);
  cleanupAggSup(&pInfo->aggSup);
  // it should be empty.
  void* pIte = NULL;
  while ((pIte = taosHashIterate(pInfo->pPullDataMap, pIte)) != NULL) {
    taosArrayDestroy(*(void**)pIte);
  }
  taosHashCleanup(pInfo->pPullDataMap);
  taosHashCleanup(pInfo->pFinalPullDataMap);
  taosArrayDestroy(pInfo->pPullWins);
  blockDataDestroy(pInfo->pPullDataRes);
  taosArrayDestroy(pInfo->pDelWins);
  blockDataDestroy(pInfo->pDelRes);
  pInfo->stateStore.streamFileStateDestroy(pInfo->pState->pFileState);
  taosMemoryFreeClear(pInfo->pState);

  nodesDestroyNode((SNode*)pInfo->pPhyNode);
  colDataDestroy(&pInfo->twAggSup.timeWindowData);
  pInfo->groupResInfo.pRows = taosArrayDestroy(pInfo->groupResInfo.pRows);
  cleanupExprSupp(&pInfo->scalarSupp);
  blockDataDestroy(pInfo->pCheckpointRes);

  taosMemoryFreeClear(param);
}

static bool allInvertible(SqlFunctionCtx* pFCtx, int32_t numOfCols) {
  for (int32_t i = 0; i < numOfCols; i++) {
    if (fmIsUserDefinedFunc(pFCtx[i].functionId) || !fmIsInvertible(pFCtx[i].functionId)) {
      return false;
    }
  }
  return true;
}

static bool timeWindowinterpNeeded(SqlFunctionCtx* pCtx, int32_t numOfCols, SIntervalAggOperatorInfo* pInfo) {
  // the primary timestamp column
  bool needed = false;

  for (int32_t i = 0; i < numOfCols; ++i) {
    SExprInfo* pExpr = pCtx[i].pExpr;
    if (fmIsIntervalInterpoFunc(pCtx[i].functionId)) {
      needed = true;
      break;
    }
  }

  if (needed) {
    pInfo->pInterpCols = taosArrayInit(4, sizeof(SColumn));
    pInfo->pPrevValues = taosArrayInit(4, sizeof(SGroupKeys));

    {  // ts column
      SColumn c = {0};
      c.colId = 1;
      c.slotId = pInfo->primaryTsIndex;
      c.type = TSDB_DATA_TYPE_TIMESTAMP;
      c.bytes = sizeof(int64_t);
      taosArrayPush(pInfo->pInterpCols, &c);

      SGroupKeys key;
      key.bytes = c.bytes;
      key.type = c.type;
      key.isNull = true;  // to denote no value is assigned yet
      key.pData = taosMemoryCalloc(1, c.bytes);
      taosArrayPush(pInfo->pPrevValues, &key);
    }
  }

  for (int32_t i = 0; i < numOfCols; ++i) {
    SExprInfo* pExpr = pCtx[i].pExpr;

    if (fmIsIntervalInterpoFunc(pCtx[i].functionId)) {
      SFunctParam* pParam = &pExpr->base.pParam[0];

      SColumn c = *pParam->pCol;
      taosArrayPush(pInfo->pInterpCols, &c);

      SGroupKeys key = {0};
      key.bytes = c.bytes;
      key.type = c.type;
      key.isNull = false;
      key.pData = taosMemoryCalloc(1, c.bytes);
      taosArrayPush(pInfo->pPrevValues, &key);
    }
  }

  return needed;
}

void initIntervalDownStream(SOperatorInfo* downstream, uint16_t type, SStreamIntervalOperatorInfo* pInfo) {
  SStateStore* pAPI = &downstream->pTaskInfo->storageAPI.stateStore;

  if (downstream->operatorType != QUERY_NODE_PHYSICAL_PLAN_STREAM_SCAN) {
    initIntervalDownStream(downstream->pDownstream[0], type, pInfo);
    return;
  }

  SStreamScanInfo* pScanInfo = downstream->info;
  pScanInfo->windowSup.parentType = type;
  pScanInfo->windowSup.pIntervalAggSup = &pInfo->aggSup;
  if (!pScanInfo->pUpdateInfo) {
    pScanInfo->pUpdateInfo =
        pAPI->updateInfoInitP(&pInfo->interval, pInfo->twAggSup.waterMark, pScanInfo->igCheckUpdate);
  }

  pScanInfo->interval = pInfo->interval;
  pScanInfo->twAggSup = pInfo->twAggSup;
  pScanInfo->pState = pInfo->pState;
}

SOperatorInfo* createIntervalOperatorInfo(SOperatorInfo* downstream, SIntervalPhysiNode* pPhyNode,
                                          SExecTaskInfo* pTaskInfo) {
  SIntervalAggOperatorInfo* pInfo = taosMemoryCalloc(1, sizeof(SIntervalAggOperatorInfo));
  SOperatorInfo*            pOperator = taosMemoryCalloc(1, sizeof(SOperatorInfo));
  if (pInfo == NULL || pOperator == NULL) {
    goto _error;
  }

  SSDataBlock* pResBlock = createDataBlockFromDescNode(pPhyNode->window.node.pOutputDataBlockDesc);
  initBasicInfo(&pInfo->binfo, pResBlock);

  SExprSupp* pSup = &pOperator->exprSupp;
  pInfo->primaryTsIndex = ((SColumnNode*)pPhyNode->window.pTspk)->slotId;

  size_t keyBufSize = sizeof(int64_t) + sizeof(int64_t) + POINTER_BYTES;
  initResultSizeInfo(&pOperator->resultInfo, 512);
  blockDataEnsureCapacity(pInfo->binfo.pRes, pOperator->resultInfo.capacity);

  int32_t    num = 0;
  SExprInfo* pExprInfo = createExprInfo(pPhyNode->window.pFuncs, NULL, &num);
  int32_t    code = initAggSup(pSup, &pInfo->aggSup, pExprInfo, num, keyBufSize, pTaskInfo->id.str,
                               pTaskInfo->streamInfo.pState, &pTaskInfo->storageAPI.functionStore);
  if (code != TSDB_CODE_SUCCESS) {
    goto _error;
  }

  SInterval interval = {.interval = pPhyNode->interval,
                        .sliding = pPhyNode->sliding,
                        .intervalUnit = pPhyNode->intervalUnit,
                        .slidingUnit = pPhyNode->slidingUnit,
                        .offset = pPhyNode->offset,
                        .precision = ((SColumnNode*)pPhyNode->window.pTspk)->node.resType.precision};

  STimeWindowAggSupp as = {
      .waterMark = pPhyNode->window.watermark,
      .calTrigger = pPhyNode->window.triggerType,
      .maxTs = INT64_MIN,
  };

  pInfo->win = pTaskInfo->window;
  pInfo->binfo.inputTsOrder = pPhyNode->window.node.inputTsOrder;
  pInfo->binfo.outputTsOrder = pPhyNode->window.node.outputTsOrder;
  pInfo->interval = interval;
  pInfo->twAggSup = as;
  pInfo->binfo.mergeResultBlock = pPhyNode->window.mergeDataBlock;

  if (pPhyNode->window.pExprs != NULL) {
    int32_t    numOfScalar = 0;
    SExprInfo* pScalarExprInfo = createExprInfo(pPhyNode->window.pExprs, NULL, &numOfScalar);
    code = initExprSupp(&pInfo->scalarSupp, pScalarExprInfo, numOfScalar, &pTaskInfo->storageAPI.functionStore);
    if (code != TSDB_CODE_SUCCESS) {
      goto _error;
    }
  }

  code = filterInitFromNode((SNode*)pPhyNode->window.node.pConditions, &pOperator->exprSupp.pFilterInfo, 0);
  if (code != TSDB_CODE_SUCCESS) {
    goto _error;
  }

  initExecTimeWindowInfo(&pInfo->twAggSup.timeWindowData, &pInfo->win);
  pInfo->timeWindowInterpo = timeWindowinterpNeeded(pSup->pCtx, num, pInfo);
  if (pInfo->timeWindowInterpo) {
    pInfo->binfo.resultRowInfo.openWindow = tdListNew(sizeof(SOpenWindowInfo));
    if (pInfo->binfo.resultRowInfo.openWindow == NULL) {
      goto _error;
    }
  }

  initResultRowInfo(&pInfo->binfo.resultRowInfo);
  setOperatorInfo(pOperator, "TimeIntervalAggOperator", QUERY_NODE_PHYSICAL_PLAN_HASH_INTERVAL, true, OP_NOT_OPENED,
                  pInfo, pTaskInfo);

  pOperator->fpSet = createOperatorFpSet(doOpenIntervalAgg, doBuildIntervalResult, NULL, destroyIntervalOperatorInfo,
                                         optrDefaultBufFn, NULL);

  code = appendDownstream(pOperator, &downstream, 1);
  if (code != TSDB_CODE_SUCCESS) {
    goto _error;
  }

  return pOperator;

_error:
  if (pInfo != NULL) {
    destroyIntervalOperatorInfo(pInfo);
  }
  taosMemoryFreeClear(pOperator);
  pTaskInfo->code = code;
  return NULL;
}

// todo handle multiple timeline cases. assume no timeline interweaving
static void doSessionWindowAggImpl(SOperatorInfo* pOperator, SSessionAggOperatorInfo* pInfo, SSDataBlock* pBlock) {
  SExecTaskInfo* pTaskInfo = pOperator->pTaskInfo;
  SExprSupp*     pSup = &pOperator->exprSupp;

  SColumnInfoData* pColInfoData = taosArrayGet(pBlock->pDataBlock, pInfo->tsSlotId);

  bool    masterScan = true;
  int32_t numOfOutput = pOperator->exprSupp.numOfExprs;
  int64_t gid = pBlock->info.id.groupId;

  int64_t gap = pInfo->gap;

  if (!pInfo->reptScan) {
    pInfo->reptScan = true;
    pInfo->winSup.prevTs = INT64_MIN;
  }

  SWindowRowsSup* pRowSup = &pInfo->winSup;
  pRowSup->numOfRows = 0;

  // In case of ascending or descending order scan data, only one time window needs to be kepted for each table.
  TSKEY* tsList = (TSKEY*)pColInfoData->pData;
  for (int32_t j = 0; j < pBlock->info.rows; ++j) {
    if (gid != pRowSup->groupId || pInfo->winSup.prevTs == INT64_MIN) {
      doKeepNewWindowStartInfo(pRowSup, tsList, j, gid);
      doKeepTuple(pRowSup, tsList[j], gid);
    } else if (((tsList[j] - pRowSup->prevTs >= 0) && (tsList[j] - pRowSup->prevTs <= gap)) ||
               ((pRowSup->prevTs - tsList[j] >= 0) && (pRowSup->prevTs - tsList[j] <= gap))) {
      // The gap is less than the threshold, so it belongs to current session window that has been opened already.
      doKeepTuple(pRowSup, tsList[j], gid);
      if (j == 0 && pRowSup->startRowIndex != 0) {
        pRowSup->startRowIndex = 0;
      }
    } else {  // start a new session window
      SResultRow* pResult = NULL;

      // keep the time window for the closed time window.
      STimeWindow window = pRowSup->win;

      pRowSup->win.ekey = pRowSup->win.skey;
      int32_t ret = setTimeWindowOutputBuf(&pInfo->binfo.resultRowInfo, &window, masterScan, &pResult, gid, pSup->pCtx,
                                           numOfOutput, pSup->rowEntryInfoOffset, &pInfo->aggSup, pTaskInfo);
      if (ret != TSDB_CODE_SUCCESS) {  // null data, too many state code
        T_LONG_JMP(pTaskInfo->env, TSDB_CODE_APP_ERROR);
      }

      // pInfo->numOfRows data belong to the current session window
      updateTimeWindowInfo(&pInfo->twAggSup.timeWindowData, &window, 0);
      applyAggFunctionOnPartialTuples(pTaskInfo, pSup->pCtx, &pInfo->twAggSup.timeWindowData, pRowSup->startRowIndex,
                                      pRowSup->numOfRows, pBlock->info.rows, numOfOutput);

      // here we start a new session window
      doKeepNewWindowStartInfo(pRowSup, tsList, j, gid);
      doKeepTuple(pRowSup, tsList[j], gid);
    }
  }

  SResultRow* pResult = NULL;
  pRowSup->win.ekey = tsList[pBlock->info.rows - 1];
  int32_t ret = setTimeWindowOutputBuf(&pInfo->binfo.resultRowInfo, &pRowSup->win, masterScan, &pResult, gid,
                                       pSup->pCtx, numOfOutput, pSup->rowEntryInfoOffset, &pInfo->aggSup, pTaskInfo);
  if (ret != TSDB_CODE_SUCCESS) {  // null data, too many state code
    T_LONG_JMP(pTaskInfo->env, TSDB_CODE_APP_ERROR);
  }

  updateTimeWindowInfo(&pInfo->twAggSup.timeWindowData, &pRowSup->win, 0);
  applyAggFunctionOnPartialTuples(pTaskInfo, pSup->pCtx, &pInfo->twAggSup.timeWindowData, pRowSup->startRowIndex,
                                  pRowSup->numOfRows, pBlock->info.rows, numOfOutput);
}

static SSDataBlock* doSessionWindowAgg(SOperatorInfo* pOperator) {
  if (pOperator->status == OP_EXEC_DONE) {
    return NULL;
  }

  SSessionAggOperatorInfo* pInfo = pOperator->info;
  SOptrBasicInfo*          pBInfo = &pInfo->binfo;
  SExprSupp*               pSup = &pOperator->exprSupp;

  if (pOperator->status == OP_RES_TO_RETURN) {
    while (1) {
      doBuildResultDatablock(pOperator, &pInfo->binfo, &pInfo->groupResInfo, pInfo->aggSup.pResultBuf);
      doFilter(pBInfo->pRes, pOperator->exprSupp.pFilterInfo, NULL);

      bool hasRemain = hasRemainResults(&pInfo->groupResInfo);
      if (!hasRemain) {
        setOperatorCompleted(pOperator);
        break;
      }

      if (pBInfo->pRes->info.rows > 0) {
        break;
      }
    }
    pOperator->resultInfo.totalRows += pBInfo->pRes->info.rows;
    return (pBInfo->pRes->info.rows == 0) ? NULL : pBInfo->pRes;
  }

  int64_t st = taosGetTimestampUs();
  int32_t order = pInfo->binfo.inputTsOrder;

  SOperatorInfo* downstream = pOperator->pDownstream[0];

  while (1) {
    SSDataBlock* pBlock = downstream->fpSet.getNextFn(downstream);
    if (pBlock == NULL) {
      break;
    }

    pBInfo->pRes->info.scanFlag = pBlock->info.scanFlag;
    // the pDataBlock are always the same one, no need to call this again
    setInputDataBlock(pSup, pBlock, order, MAIN_SCAN, true);
    blockDataUpdateTsWindow(pBlock, pInfo->tsSlotId);

    doSessionWindowAggImpl(pOperator, pInfo, pBlock);
  }

  pOperator->cost.openCost = (taosGetTimestampUs() - st) / 1000.0;

  // restore the value
  pOperator->status = OP_RES_TO_RETURN;

  initGroupedResultInfo(&pInfo->groupResInfo, pInfo->aggSup.pResultRowHashTable, TSDB_ORDER_ASC);
  blockDataEnsureCapacity(pBInfo->pRes, pOperator->resultInfo.capacity);
  while (1) {
    doBuildResultDatablock(pOperator, &pInfo->binfo, &pInfo->groupResInfo, pInfo->aggSup.pResultBuf);
    doFilter(pBInfo->pRes, pOperator->exprSupp.pFilterInfo, NULL);

    bool hasRemain = hasRemainResults(&pInfo->groupResInfo);
    if (!hasRemain) {
      setOperatorCompleted(pOperator);
      break;
    }

    if (pBInfo->pRes->info.rows > 0) {
      break;
    }
  }
  pOperator->resultInfo.totalRows += pBInfo->pRes->info.rows;
  return (pBInfo->pRes->info.rows == 0) ? NULL : pBInfo->pRes;
}

// todo make this as an non-blocking operator
SOperatorInfo* createStatewindowOperatorInfo(SOperatorInfo* downstream, SStateWinodwPhysiNode* pStateNode,
                                             SExecTaskInfo* pTaskInfo) {
  SStateWindowOperatorInfo* pInfo = taosMemoryCalloc(1, sizeof(SStateWindowOperatorInfo));
  SOperatorInfo*            pOperator = taosMemoryCalloc(1, sizeof(SOperatorInfo));
  if (pInfo == NULL || pOperator == NULL) {
    goto _error;
  }

  int32_t      tsSlotId = ((SColumnNode*)pStateNode->window.pTspk)->slotId;
  SColumnNode* pColNode = (SColumnNode*)((STargetNode*)pStateNode->pStateKey)->pExpr;

  if (pStateNode->window.pExprs != NULL) {
    int32_t    numOfScalarExpr = 0;
    SExprInfo* pScalarExprInfo = createExprInfo(pStateNode->window.pExprs, NULL, &numOfScalarExpr);
    int32_t    code =
        initExprSupp(&pInfo->scalarSup, pScalarExprInfo, numOfScalarExpr, &pTaskInfo->storageAPI.functionStore);
    if (code != TSDB_CODE_SUCCESS) {
      goto _error;
    }
  }

  pInfo->stateCol = extractColumnFromColumnNode(pColNode);
  pInfo->stateKey.type = pInfo->stateCol.type;
  pInfo->stateKey.bytes = pInfo->stateCol.bytes;
  pInfo->stateKey.pData = taosMemoryCalloc(1, pInfo->stateCol.bytes);
  if (pInfo->stateKey.pData == NULL) {
    goto _error;
  }
  pInfo->binfo.inputTsOrder = pStateNode->window.node.inputTsOrder;
  pInfo->binfo.outputTsOrder = pStateNode->window.node.outputTsOrder;

  int32_t code = filterInitFromNode((SNode*)pStateNode->window.node.pConditions, &pOperator->exprSupp.pFilterInfo, 0);
  if (code != TSDB_CODE_SUCCESS) {
    goto _error;
  }

  size_t keyBufSize = sizeof(int64_t) + sizeof(int64_t) + POINTER_BYTES;

  int32_t    num = 0;
  SExprInfo* pExprInfo = createExprInfo(pStateNode->window.pFuncs, NULL, &num);
  initResultSizeInfo(&pOperator->resultInfo, 4096);

  code = initAggSup(&pOperator->exprSupp, &pInfo->aggSup, pExprInfo, num, keyBufSize, pTaskInfo->id.str,
                    pTaskInfo->streamInfo.pState, &pTaskInfo->storageAPI.functionStore);
  if (code != TSDB_CODE_SUCCESS) {
    goto _error;
  }

  SSDataBlock* pResBlock = createDataBlockFromDescNode(pStateNode->window.node.pOutputDataBlockDesc);
  initBasicInfo(&pInfo->binfo, pResBlock);
  initResultRowInfo(&pInfo->binfo.resultRowInfo);

  pInfo->twAggSup =
      (STimeWindowAggSupp){.waterMark = pStateNode->window.watermark, .calTrigger = pStateNode->window.triggerType};

  initExecTimeWindowInfo(&pInfo->twAggSup.timeWindowData, &pTaskInfo->window);

  pInfo->tsSlotId = tsSlotId;

  setOperatorInfo(pOperator, "StateWindowOperator", QUERY_NODE_PHYSICAL_PLAN_MERGE_STATE, true, OP_NOT_OPENED, pInfo,
                  pTaskInfo);
  pOperator->fpSet = createOperatorFpSet(openStateWindowAggOptr, doStateWindowAgg, NULL, destroyStateWindowOperatorInfo,
                                         optrDefaultBufFn, NULL);

  code = appendDownstream(pOperator, &downstream, 1);
  if (code != TSDB_CODE_SUCCESS) {
    goto _error;
  }

  return pOperator;

_error:
  if (pInfo != NULL) {
    destroyStateWindowOperatorInfo(pInfo);
  }

  taosMemoryFreeClear(pOperator);
  pTaskInfo->code = code;
  return NULL;
}

void destroySWindowOperatorInfo(void* param) {
  SSessionAggOperatorInfo* pInfo = (SSessionAggOperatorInfo*)param;
  if (pInfo == NULL) {
    return;
  }

  cleanupBasicInfo(&pInfo->binfo);
  colDataDestroy(&pInfo->twAggSup.timeWindowData);

  cleanupAggSup(&pInfo->aggSup);
  cleanupGroupResInfo(&pInfo->groupResInfo);
  taosMemoryFreeClear(param);
}

SOperatorInfo* createSessionAggOperatorInfo(SOperatorInfo* downstream, SSessionWinodwPhysiNode* pSessionNode,
                                            SExecTaskInfo* pTaskInfo) {
  SSessionAggOperatorInfo* pInfo = taosMemoryCalloc(1, sizeof(SSessionAggOperatorInfo));
  SOperatorInfo*           pOperator = taosMemoryCalloc(1, sizeof(SOperatorInfo));
  if (pInfo == NULL || pOperator == NULL) {
    goto _error;
  }

  size_t keyBufSize = sizeof(int64_t) + sizeof(int64_t) + POINTER_BYTES;
  initResultSizeInfo(&pOperator->resultInfo, 4096);

  int32_t      numOfCols = 0;
  SExprInfo*   pExprInfo = createExprInfo(pSessionNode->window.pFuncs, NULL, &numOfCols);
  SSDataBlock* pResBlock = createDataBlockFromDescNode(pSessionNode->window.node.pOutputDataBlockDesc);
  initBasicInfo(&pInfo->binfo, pResBlock);

  int32_t code = initAggSup(&pOperator->exprSupp, &pInfo->aggSup, pExprInfo, numOfCols, keyBufSize, pTaskInfo->id.str,
                            pTaskInfo->streamInfo.pState, &pTaskInfo->storageAPI.functionStore);
  if (code != TSDB_CODE_SUCCESS) {
    goto _error;
  }

  pInfo->twAggSup.waterMark = pSessionNode->window.watermark;
  pInfo->twAggSup.calTrigger = pSessionNode->window.triggerType;
  pInfo->gap = pSessionNode->gap;

  initResultRowInfo(&pInfo->binfo.resultRowInfo);
  initExecTimeWindowInfo(&pInfo->twAggSup.timeWindowData, &pTaskInfo->window);

  pInfo->tsSlotId = ((SColumnNode*)pSessionNode->window.pTspk)->slotId;
  pInfo->binfo.pRes = pResBlock;
  pInfo->winSup.prevTs = INT64_MIN;
  pInfo->reptScan = false;
  pInfo->binfo.inputTsOrder = pSessionNode->window.node.inputTsOrder;
  pInfo->binfo.outputTsOrder = pSessionNode->window.node.outputTsOrder;
  code = filterInitFromNode((SNode*)pSessionNode->window.node.pConditions, &pOperator->exprSupp.pFilterInfo, 0);
  if (code != TSDB_CODE_SUCCESS) {
    goto _error;
  }

  setOperatorInfo(pOperator, "SessionWindowAggOperator", QUERY_NODE_PHYSICAL_PLAN_MERGE_SESSION, true, OP_NOT_OPENED,
                  pInfo, pTaskInfo);
  pOperator->fpSet = createOperatorFpSet(optrDummyOpenFn, doSessionWindowAgg, NULL, destroySWindowOperatorInfo,
                                         optrDefaultBufFn, NULL);
  pOperator->pTaskInfo = pTaskInfo;
  code = appendDownstream(pOperator, &downstream, 1);
  if (code != TSDB_CODE_SUCCESS) {
    goto _error;
  }

  return pOperator;

_error:
  destroySWindowOperatorInfo(pInfo);
  taosMemoryFreeClear(pOperator);
  pTaskInfo->code = code;
  return NULL;
}

void compactFunctions(SqlFunctionCtx* pDestCtx, SqlFunctionCtx* pSourceCtx, int32_t numOfOutput,
                      SExecTaskInfo* pTaskInfo, SColumnInfoData* pTimeWindowData) {
  for (int32_t k = 0; k < numOfOutput; ++k) {
    if (fmIsWindowPseudoColumnFunc(pDestCtx[k].functionId)) {
      if (!pTimeWindowData) {
        continue;
      }

      SResultRowEntryInfo* pEntryInfo = GET_RES_INFO(&pDestCtx[k]);
      char*                p = GET_ROWCELL_INTERBUF(pEntryInfo);
      SColumnInfoData      idata = {0};
      idata.info.type = TSDB_DATA_TYPE_BIGINT;
      idata.info.bytes = tDataTypes[TSDB_DATA_TYPE_BIGINT].bytes;
      idata.pData = p;

      SScalarParam out = {.columnData = &idata};
      SScalarParam tw = {.numOfRows = 5, .columnData = pTimeWindowData};
      pDestCtx[k].sfp.process(&tw, 1, &out);
      pEntryInfo->numOfRes = 1;
    } else if (functionNeedToExecute(&pDestCtx[k]) && pDestCtx[k].fpSet.combine != NULL) {
      int32_t code = pDestCtx[k].fpSet.combine(&pDestCtx[k], &pSourceCtx[k]);
      if (code != TSDB_CODE_SUCCESS) {
        qError("%s apply combine functions error, code: %s", GET_TASKID(pTaskInfo), tstrerror(code));
      }
    } else if (pDestCtx[k].fpSet.combine == NULL) {
      char* funName = fmGetFuncName(pDestCtx[k].functionId);
      qError("%s error, combine funcion for %s is not implemented", GET_TASKID(pTaskInfo), funName);
      taosMemoryFreeClear(funName);
    }
  }
}

bool hasIntervalWindow(void* pState, SWinKey* pKey, SStateStore* pStore) {
  return pStore->streamStateCheck(pState, pKey);
}

int32_t setIntervalOutputBuf(void* pState, STimeWindow* win, SRowBuffPos** pResult, int64_t groupId,
                             SqlFunctionCtx* pCtx, int32_t numOfOutput, int32_t* rowEntryInfoOffset,
                             SAggSupporter* pAggSup, SStateStore* pStore) {
  SWinKey key = {.ts = win->skey, .groupId = groupId};
  char*   value = NULL;
  int32_t size = pAggSup->resultRowSize;

  if (pStore->streamStateAddIfNotExist(pState, &key, (void**)&value, &size) < 0) {
    return TSDB_CODE_OUT_OF_MEMORY;
  }

  *pResult = (SRowBuffPos*)value;
  SResultRow* res = (SResultRow*)((*pResult)->pRowBuff);

  // set time window for current result
  res->win = (*win);
  setResultRowInitCtx(res, pCtx, numOfOutput, rowEntryInfoOffset);
  return TSDB_CODE_SUCCESS;
}

bool isDeletedStreamWindow(STimeWindow* pWin, uint64_t groupId, void* pState, STimeWindowAggSupp* pTwSup,
                           SStateStore* pStore) {
  if (pTwSup->maxTs != INT64_MIN && pWin->ekey < pTwSup->maxTs - pTwSup->deleteMark) {
    SWinKey key = {.ts = pWin->skey, .groupId = groupId};
    if (!hasIntervalWindow(pState, &key, pStore)) {
      return true;
    }
    return false;
  }
  return false;
}

int32_t getNexWindowPos(SInterval* pInterval, SDataBlockInfo* pBlockInfo, TSKEY* tsCols, int32_t startPos, TSKEY eKey,
                        STimeWindow* pNextWin) {
  int32_t forwardRows =
      getNumOfRowsInTimeWindow(pBlockInfo, tsCols, startPos, eKey, binarySearchForKey, NULL, TSDB_ORDER_ASC);
  int32_t prevEndPos = forwardRows - 1 + startPos;
  return getNextQualifiedWindow(pInterval, pNextWin, pBlockInfo, tsCols, prevEndPos, TSDB_ORDER_ASC);
}

void addPullWindow(SHashObj* pMap, SWinKey* pWinRes, int32_t size) {
  SArray* childIds = taosArrayInit(8, sizeof(int32_t));
  for (int32_t i = 0; i < size; i++) {
    taosArrayPush(childIds, &i);
  }
  taosHashPut(pMap, pWinRes, sizeof(SWinKey), &childIds, sizeof(void*));
}

static void clearStreamIntervalOperator(SStreamIntervalOperatorInfo* pInfo) {
  tSimpleHashClear(pInfo->aggSup.pResultRowHashTable);
  clearDiskbasedBuf(pInfo->aggSup.pResultBuf);
  initResultRowInfo(&pInfo->binfo.resultRowInfo);
  pInfo->aggSup.currentPageId = -1;
  pInfo->stateStore.streamStateClear(pInfo->pState);
}

static void clearSpecialDataBlock(SSDataBlock* pBlock) {
  if (pBlock->info.rows <= 0) {
    return;
  }
  blockDataCleanup(pBlock);
}

static void doBuildPullDataBlock(SArray* array, int32_t* pIndex, SSDataBlock* pBlock) {
  clearSpecialDataBlock(pBlock);
  int32_t size = taosArrayGetSize(array);
  if (size - (*pIndex) == 0) {
    return;
  }
  blockDataEnsureCapacity(pBlock, size - (*pIndex));
  SColumnInfoData* pStartTs = (SColumnInfoData*)taosArrayGet(pBlock->pDataBlock, START_TS_COLUMN_INDEX);
  SColumnInfoData* pEndTs = (SColumnInfoData*)taosArrayGet(pBlock->pDataBlock, END_TS_COLUMN_INDEX);
  SColumnInfoData* pGroupId = (SColumnInfoData*)taosArrayGet(pBlock->pDataBlock, GROUPID_COLUMN_INDEX);
  SColumnInfoData* pCalStartTs = (SColumnInfoData*)taosArrayGet(pBlock->pDataBlock, CALCULATE_START_TS_COLUMN_INDEX);
  SColumnInfoData* pCalEndTs = (SColumnInfoData*)taosArrayGet(pBlock->pDataBlock, CALCULATE_END_TS_COLUMN_INDEX);
  for (; (*pIndex) < size; (*pIndex)++) {
    SPullWindowInfo* pWin = taosArrayGet(array, (*pIndex));
    colDataSetVal(pStartTs, pBlock->info.rows, (const char*)&pWin->window.skey, false);
    colDataSetVal(pEndTs, pBlock->info.rows, (const char*)&pWin->window.ekey, false);
    colDataSetVal(pGroupId, pBlock->info.rows, (const char*)&pWin->groupId, false);
    colDataSetVal(pCalStartTs, pBlock->info.rows, (const char*)&pWin->calWin.skey, false);
    colDataSetVal(pCalEndTs, pBlock->info.rows, (const char*)&pWin->calWin.ekey, false);
    pBlock->info.rows++;
  }
  if ((*pIndex) == size) {
    *pIndex = 0;
    taosArrayClear(array);
  }
  blockDataUpdateTsWindow(pBlock, 0);
}

void processPullOver(SSDataBlock* pBlock, SHashObj* pMap, SHashObj* pFinalMap, SInterval* pInterval, SArray* pPullWins,
                     int32_t numOfCh, SOperatorInfo* pOperator) {
  SColumnInfoData* pStartCol = taosArrayGet(pBlock->pDataBlock, CALCULATE_START_TS_COLUMN_INDEX);
  TSKEY*           tsData = (TSKEY*)pStartCol->pData;
  SColumnInfoData* pEndCol = taosArrayGet(pBlock->pDataBlock, CALCULATE_END_TS_COLUMN_INDEX);
  TSKEY*           tsEndData = (TSKEY*)pEndCol->pData;
  SColumnInfoData* pGroupCol = taosArrayGet(pBlock->pDataBlock, GROUPID_COLUMN_INDEX);
  uint64_t*        groupIdData = (uint64_t*)pGroupCol->pData;
  int32_t          chId = getChildIndex(pBlock);
  for (int32_t i = 0; i < pBlock->info.rows; i++) {
    TSKEY winTs = tsData[i];
    while (winTs <= tsEndData[i]) {
      SWinKey winRes = {.ts = winTs, .groupId = groupIdData[i]};
      void*   chIds = taosHashGet(pMap, &winRes, sizeof(SWinKey));
      if (chIds) {
        SArray* chArray = *(SArray**)chIds;
        int32_t index = taosArraySearchIdx(chArray, &chId, compareInt32Val, TD_EQ);
        if (index != -1) {
          qDebug("===stream===retrive window %" PRId64 " delete child id %d", winRes.ts, chId);
          taosArrayRemove(chArray, index);
          if (taosArrayGetSize(chArray) == 0) {
            // pull data is over
            taosArrayDestroy(chArray);
            taosHashRemove(pMap, &winRes, sizeof(SWinKey));
            qDebug("===stream===retrive pull data over.window %" PRId64, winRes.ts);

            void* pFinalCh = taosHashGet(pFinalMap, &winRes, sizeof(SWinKey));
            if (pFinalCh) {
              taosHashRemove(pFinalMap, &winRes, sizeof(SWinKey));
              doDeleteWindow(pOperator, winRes.ts, winRes.groupId);
              STimeWindow     nextWin = getFinalTimeWindow(winRes.ts, pInterval);
              SPullWindowInfo pull = {.window = nextWin,
                                      .groupId = winRes.groupId,
                                      .calWin.skey = nextWin.skey,
                                      .calWin.ekey = nextWin.skey};
              // add pull data request
              if (savePullWindow(&pull, pPullWins) == TSDB_CODE_SUCCESS) {
                addPullWindow(pMap, &winRes, numOfCh);
                qDebug("===stream===prepare final retrive for delete %" PRId64 ", size:%d", winRes.ts, numOfCh);
              }
            }
          }
        }
      }
      winTs = taosTimeAdd(winTs, pInterval->sliding, pInterval->slidingUnit, pInterval->precision);
    }
  }
}

static void addRetriveWindow(SArray* wins, SStreamIntervalOperatorInfo* pInfo, int32_t childId) {
  int32_t size = taosArrayGetSize(wins);
  for (int32_t i = 0; i < size; i++) {
    SWinKey*    winKey = taosArrayGet(wins, i);
    STimeWindow nextWin = getFinalTimeWindow(winKey->ts, &pInfo->interval);
    if (isOverdue(nextWin.ekey, &pInfo->twAggSup) && pInfo->ignoreExpiredData) {
      continue;
    }
    void* chIds = taosHashGet(pInfo->pPullDataMap, winKey, sizeof(SWinKey));
    if (!chIds) {
      SPullWindowInfo pull = {
          .window = nextWin, .groupId = winKey->groupId, .calWin.skey = nextWin.skey, .calWin.ekey = nextWin.skey};
      // add pull data request
      if (savePullWindow(&pull, pInfo->pPullWins) == TSDB_CODE_SUCCESS) {
        addPullWindow(pInfo->pPullDataMap, winKey, pInfo->numOfChild);
        qDebug("===stream===prepare retrive for delete %" PRId64 ", size:%d", winKey->ts, pInfo->numOfChild);
      }
    } else {
      SArray* chArray = *(void**)chIds;
      int32_t index = taosArraySearchIdx(chArray, &childId, compareInt32Val, TD_EQ);
      qDebug("===stream===check final retrive %" PRId64 ",chid:%d", winKey->ts, index);
      if (index == -1) {
        qDebug("===stream===add final retrive %" PRId64, winKey->ts);
        taosHashPut(pInfo->pFinalPullDataMap, winKey, sizeof(SWinKey), NULL, 0);
      }
    }
  }
}

static void clearFunctionContext(SExprSupp* pSup) {
  for (int32_t i = 0; i < pSup->numOfExprs; i++) {
    pSup->pCtx[i].saveHandle.currentPage = -1;
  }
}

int32_t getOutputBuf(void* pState, SRowBuffPos* pPos, SResultRow** pResult, SStateStore* pStore) {
  return pStore->streamStateGetByPos(pState, pPos, (void**)pResult);
}

int32_t buildDataBlockFromGroupRes(SOperatorInfo* pOperator, void* pState, SSDataBlock* pBlock, SExprSupp* pSup,
                                   SGroupResInfo* pGroupResInfo) {
  SExecTaskInfo* pTaskInfo = pOperator->pTaskInfo;
  SStorageAPI*   pAPI = &pOperator->pTaskInfo->storageAPI;

  SExprInfo*      pExprInfo = pSup->pExprInfo;
  int32_t         numOfExprs = pSup->numOfExprs;
  int32_t*        rowEntryOffset = pSup->rowEntryInfoOffset;
  SqlFunctionCtx* pCtx = pSup->pCtx;

  int32_t numOfRows = getNumOfTotalRes(pGroupResInfo);

  for (int32_t i = pGroupResInfo->index; i < numOfRows; i += 1) {
    SRowBuffPos* pPos = *(SRowBuffPos**)taosArrayGet(pGroupResInfo->pRows, i);
    SResultRow*  pRow = NULL;
    int32_t      code = getOutputBuf(pState, pPos, &pRow, &pAPI->stateStore);
    uint64_t     groupId = ((SWinKey*)pPos->pKey)->groupId;
    ASSERT(code == 0);
    doUpdateNumOfRows(pCtx, pRow, numOfExprs, rowEntryOffset);
    // no results, continue to check the next one
    if (pRow->numOfRows == 0) {
      pGroupResInfo->index += 1;
      continue;
    }
    if (pBlock->info.id.groupId == 0) {
      pBlock->info.id.groupId = groupId;
      void* tbname = NULL;
      if (pAPI->stateStore.streamStateGetParName(pTaskInfo->streamInfo.pState, pBlock->info.id.groupId, &tbname) < 0) {
        pBlock->info.parTbName[0] = 0;
      } else {
        memcpy(pBlock->info.parTbName, tbname, TSDB_TABLE_NAME_LEN);
      }
      pAPI->stateStore.streamStateFreeVal(tbname);
    } else {
      // current value belongs to different group, it can't be packed into one datablock
      if (pBlock->info.id.groupId != groupId) {
        break;
      }
    }

    if (pBlock->info.rows + pRow->numOfRows > pBlock->info.capacity) {
      ASSERT(pBlock->info.rows > 0);
      break;
    }
    pGroupResInfo->index += 1;

    for (int32_t j = 0; j < numOfExprs; ++j) {
      int32_t slotId = pExprInfo[j].base.resSchema.slotId;

      pCtx[j].resultInfo = getResultEntryInfo(pRow, j, rowEntryOffset);
      SResultRowEntryInfo* pEnryInfo = pCtx[j].resultInfo;

      if (pCtx[j].fpSet.finalize) {
        int32_t code1 = pCtx[j].fpSet.finalize(&pCtx[j], pBlock);
        if (TAOS_FAILED(code1)) {
          qError("%s build result data block error, code %s", GET_TASKID(pTaskInfo), tstrerror(code1));
          T_LONG_JMP(pTaskInfo->env, code1);
        }
      } else if (strcmp(pCtx[j].pExpr->pExpr->_function.functionName, "_select_value") == 0) {
        // do nothing, todo refactor
      } else {
        // expand the result into multiple rows. E.g., _wstart, top(k, 20)
        // the _wstart needs to copy to 20 following rows, since the results of top-k expands to 20 different rows.
        SColumnInfoData* pColInfoData = taosArrayGet(pBlock->pDataBlock, slotId);
        char*            in = GET_ROWCELL_INTERBUF(pCtx[j].resultInfo);
        for (int32_t k = 0; k < pRow->numOfRows; ++k) {
          colDataSetVal(pColInfoData, pBlock->info.rows + k, in, pCtx[j].resultInfo->isNullRes);
        }
      }
    }

    pBlock->info.rows += pRow->numOfRows;
  }

  pBlock->info.dataLoad = 1;
  blockDataUpdateTsWindow(pBlock, 0);
  return TSDB_CODE_SUCCESS;
}

void doBuildStreamIntervalResult(SOperatorInfo* pOperator, void* pState, SSDataBlock* pBlock,
                                 SGroupResInfo* pGroupResInfo) {
  SExecTaskInfo* pTaskInfo = pOperator->pTaskInfo;
  // set output datablock version
  pBlock->info.version = pTaskInfo->version;

  blockDataCleanup(pBlock);
  if (!hasRemainResults(pGroupResInfo)) {
    return;
  }

  // clear the existed group id
  pBlock->info.id.groupId = 0;
  buildDataBlockFromGroupRes(pOperator, pState, pBlock, &pOperator->exprSupp, pGroupResInfo);
}

static int32_t getNextQualifiedFinalWindow(SInterval* pInterval, STimeWindow* pNext, SDataBlockInfo* pDataBlockInfo,
                                           TSKEY* primaryKeys, int32_t prevPosition) {
  int32_t startPos = prevPosition + 1;
  if (startPos == pDataBlockInfo->rows) {
    startPos = -1;
  } else {
    *pNext = getFinalTimeWindow(primaryKeys[startPos], pInterval);
  }
  return startPos;
}

static void doStreamIntervalAggImpl(SOperatorInfo* pOperatorInfo, SSDataBlock* pSDataBlock, uint64_t groupId,
                                    SSHashObj* pUpdatedMap) {
  SStreamIntervalOperatorInfo* pInfo = (SStreamIntervalOperatorInfo*)pOperatorInfo->info;
  pInfo->dataVersion = TMAX(pInfo->dataVersion, pSDataBlock->info.version);

  SResultRowInfo* pResultRowInfo = &(pInfo->binfo.resultRowInfo);
  SExecTaskInfo*  pTaskInfo = pOperatorInfo->pTaskInfo;
  SExprSupp*      pSup = &pOperatorInfo->exprSupp;
  int32_t         numOfOutput = pSup->numOfExprs;
  int32_t         step = 1;
  TSKEY*          tsCols = NULL;
  SRowBuffPos*    pResPos = NULL;
  SResultRow*     pResult = NULL;
  int32_t         forwardRows = 0;

  SColumnInfoData* pColDataInfo = taosArrayGet(pSDataBlock->pDataBlock, pInfo->primaryTsIndex);
  tsCols = (int64_t*)pColDataInfo->pData;

  int32_t     startPos = 0;
  TSKEY       ts = getStartTsKey(&pSDataBlock->info.window, tsCols);
  STimeWindow nextWin = {0};
  if (IS_FINAL_OP(pInfo)) {
    nextWin = getFinalTimeWindow(ts, &pInfo->interval);
  } else {
    nextWin = getActiveTimeWindow(pInfo->aggSup.pResultBuf, pResultRowInfo, ts, &pInfo->interval, TSDB_ORDER_ASC);
  }
  while (1) {
    bool isClosed = isCloseWindow(&nextWin, &pInfo->twAggSup);
    if ((pInfo->ignoreExpiredData && isClosed && !IS_FINAL_OP(pInfo)) ||
        !inSlidingWindow(&pInfo->interval, &nextWin, &pSDataBlock->info)) {
      startPos = getNexWindowPos(&pInfo->interval, &pSDataBlock->info, tsCols, startPos, nextWin.ekey, &nextWin);
      if (startPos < 0) {
        break;
      }
      continue;
    }

    if (IS_FINAL_OP(pInfo) && pInfo->numOfChild > 0) {
      bool    ignore = true;
      SWinKey winRes = {
          .ts = nextWin.skey,
          .groupId = groupId,
      };
      void* chIds = taosHashGet(pInfo->pPullDataMap, &winRes, sizeof(SWinKey));
      if (isDeletedStreamWindow(&nextWin, groupId, pInfo->pState, &pInfo->twAggSup, &pInfo->stateStore) && isClosed &&
          !chIds) {
        SPullWindowInfo pull = {
            .window = nextWin, .groupId = groupId, .calWin.skey = nextWin.skey, .calWin.ekey = nextWin.skey};
        // add pull data request
        if (savePullWindow(&pull, pInfo->pPullWins) == TSDB_CODE_SUCCESS) {
          addPullWindow(pInfo->pPullDataMap, &winRes, pInfo->numOfChild);
        }
      } else {
        int32_t index = -1;
        SArray* chArray = NULL;
        int32_t chId = 0;
        if (chIds) {
          chArray = *(void**)chIds;
          chId = getChildIndex(pSDataBlock);
          index = taosArraySearchIdx(chArray, &chId, compareInt32Val, TD_EQ);
        }
        if (index == -1 || pSDataBlock->info.type == STREAM_PULL_DATA) {
          ignore = false;
        }
      }

      if (ignore) {
        startPos = getNextQualifiedFinalWindow(&pInfo->interval, &nextWin, &pSDataBlock->info, tsCols, startPos);
        if (startPos < 0) {
          break;
        }
        continue;
      }
    }

    int32_t code = setIntervalOutputBuf(pInfo->pState, &nextWin, &pResPos, groupId, pSup->pCtx, numOfOutput,
                                        pSup->rowEntryInfoOffset, &pInfo->aggSup, &pInfo->stateStore);
    pResult = (SResultRow*)pResPos->pRowBuff;
    if (code != TSDB_CODE_SUCCESS || pResult == NULL) {
      T_LONG_JMP(pTaskInfo->env, TSDB_CODE_OUT_OF_MEMORY);
    }
    if (IS_FINAL_OP(pInfo)) {
      forwardRows = 1;
    } else {
      forwardRows = getNumOfRowsInTimeWindow(&pSDataBlock->info, tsCols, startPos, nextWin.ekey, binarySearchForKey,
                                             NULL, TSDB_ORDER_ASC);
    }

    SWinKey key = {
        .ts = pResult->win.skey,
        .groupId = groupId,
    };
    if (pInfo->twAggSup.calTrigger == STREAM_TRIGGER_AT_ONCE && pUpdatedMap) {
      saveWinResult(&key, pResPos, pUpdatedMap);
    }

    if (pInfo->twAggSup.calTrigger == STREAM_TRIGGER_WINDOW_CLOSE) {
      tSimpleHashPut(pInfo->aggSup.pResultRowHashTable, &key, sizeof(SWinKey), &pResPos, POINTER_BYTES);
    }

    updateTimeWindowInfo(&pInfo->twAggSup.timeWindowData, &nextWin, 1);
    applyAggFunctionOnPartialTuples(pTaskInfo, pSup->pCtx, &pInfo->twAggSup.timeWindowData, startPos, forwardRows,
                                    pSDataBlock->info.rows, numOfOutput);
    key.ts = nextWin.skey;

    if (pInfo->delKey.ts > key.ts) {
      pInfo->delKey = key;
    }
    int32_t prevEndPos = (forwardRows - 1) * step + startPos;
    if (pSDataBlock->info.window.skey <= 0 || pSDataBlock->info.window.ekey <= 0) {
      qError("table uid %" PRIu64 " data block timestamp range may not be calculated! minKey %" PRId64
             ",maxKey %" PRId64,
             pSDataBlock->info.id.uid, pSDataBlock->info.window.skey, pSDataBlock->info.window.ekey);
      blockDataUpdateTsWindow(pSDataBlock, 0);

      // timestamp of the data is incorrect
      if (pSDataBlock->info.window.skey <= 0 || pSDataBlock->info.window.ekey <= 0) {
        qError("table uid %" PRIu64 " data block timestamp is out of range! minKey %" PRId64 ",maxKey %" PRId64,
               pSDataBlock->info.id.uid, pSDataBlock->info.window.skey, pSDataBlock->info.window.ekey);
      }
    }

    if (IS_FINAL_OP(pInfo)) {
      startPos = getNextQualifiedFinalWindow(&pInfo->interval, &nextWin, &pSDataBlock->info, tsCols, prevEndPos);
    } else {
      startPos =
          getNextQualifiedWindow(&pInfo->interval, &nextWin, &pSDataBlock->info, tsCols, prevEndPos, TSDB_ORDER_ASC);
    }
    if (startPos < 0) {
      break;
    }
  }
}

static inline int winPosCmprImpl(const void* pKey1, const void* pKey2) {
  SRowBuffPos* pos1 = *(SRowBuffPos**)pKey1;
  SRowBuffPos* pos2 = *(SRowBuffPos**)pKey2;
  SWinKey*     pWin1 = (SWinKey*)pos1->pKey;
  SWinKey*     pWin2 = (SWinKey*)pos2->pKey;

  if (pWin1->groupId > pWin2->groupId) {
    return 1;
  } else if (pWin1->groupId < pWin2->groupId) {
    return -1;
  }

  if (pWin1->ts > pWin2->ts) {
    return 1;
  } else if (pWin1->ts < pWin2->ts) {
    return -1;
  }

  return 0;
}

static void resetUnCloseWinInfo(SSHashObj* winMap) {
  void*   pIte = NULL;
  int32_t iter = 0;
  while ((pIte = tSimpleHashIterate(winMap, pIte, &iter)) != NULL) {
    SRowBuffPos* pPos = *(SRowBuffPos**)pIte;
    pPos->beUsed = true;
  }
}

int32_t encodeSWinKey(void** buf, SWinKey* key) {
  int32_t tlen = 0;
  tlen += taosEncodeFixedI64(buf, key->ts);
  tlen += taosEncodeFixedU64(buf, key->groupId);
  return tlen;
}

void* decodeSWinKey(void* buf, SWinKey* key) {
  buf = taosDecodeFixedI64(buf, &key->ts);
  buf = taosDecodeFixedU64(buf, &key->groupId);
  return buf;
}

int32_t encodeSRowBuffPos(void** buf, SRowBuffPos* pos) {
  int32_t tlen = 0;
  tlen += encodeSWinKey(buf, pos->pKey);
  return tlen;
}

void* decodeSRowBuffPos(void* buf, SRowBuffPos* pos) {
  buf = decodeSWinKey(buf, pos->pKey);
  return buf;
}

int32_t encodeSTimeWindowAggSupp(void** buf, STimeWindowAggSupp* pTwAggSup) {
  int32_t tlen = 0;
  tlen += taosEncodeFixedI64(buf, pTwAggSup->minTs);
  tlen += taosEncodeFixedI64(buf, pTwAggSup->maxTs);
  return tlen;
}

void* decodeSTimeWindowAggSupp(void* buf, STimeWindowAggSupp* pTwAggSup) {
  buf = taosDecodeFixedI64(buf, &pTwAggSup->minTs);
  buf = taosDecodeFixedI64(buf, &pTwAggSup->maxTs);
  return buf;
}

int32_t encodeSTimeWindow(void** buf, STimeWindow* pWin) {
  int32_t tlen = 0;
  tlen += taosEncodeFixedI64(buf, pWin->skey);
  tlen += taosEncodeFixedI64(buf, pWin->ekey);
  return tlen;
}

void* decodeSTimeWindow(void* buf, STimeWindow* pWin) {
  buf = taosDecodeFixedI64(buf, &pWin->skey);
  buf = taosDecodeFixedI64(buf, &pWin->ekey);
  return buf;
}

int32_t encodeSPullWindowInfo(void** buf, SPullWindowInfo* pPullInfo) {
  int32_t tlen = 0;
  tlen += encodeSTimeWindow(buf, &pPullInfo->calWin);
  tlen += taosEncodeFixedU64(buf, pPullInfo->groupId);
  tlen += encodeSTimeWindow(buf, &pPullInfo->window);
  return tlen;
}

void* decodeSPullWindowInfo(void* buf, SPullWindowInfo* pPullInfo) {
  buf = decodeSTimeWindow(buf, &pPullInfo->calWin);
  buf = taosDecodeFixedU64(buf, &pPullInfo->groupId);
  buf = decodeSTimeWindow(buf, &pPullInfo->window);
  return buf;
}

int32_t encodeSPullWindowInfoArray(void** buf, SArray* pPullInfos) {
  int32_t tlen = 0;
  int32_t size = taosArrayGetSize(pPullInfos);
  tlen += taosEncodeFixedI32(buf, size);
  for (int32_t i = 0; i < size; i++) {
    void* pItem = taosArrayGet(pPullInfos, i);
    tlen += encodeSPullWindowInfo(buf, pItem);
  }
  return tlen;
}

void* decodeSPullWindowInfoArray(void* buf, SArray* pPullInfos) {
  int32_t size = 0;
  buf = taosDecodeFixedI32(buf, &size);
  for (int32_t i = 0; i < size; i++) {
    SPullWindowInfo item = {0};
    buf = decodeSPullWindowInfo(buf, &item);
    taosArrayPush(pPullInfos, &item);
  }
  return buf;
}

int32_t doStreamIntervalEncodeOpState(void** buf, int32_t len, SOperatorInfo* pOperator) {
  SStreamIntervalOperatorInfo* pInfo = pOperator->info;
  if (!pInfo) {
    return 0;
  }

  void* pData = (buf == NULL) ? NULL : *buf;

  // 1.pResultRowHashTable
  int32_t tlen = 0;
  int32_t mapSize = tSimpleHashGetSize(pInfo->aggSup.pResultRowHashTable);
  tlen += taosEncodeFixedI32(buf, mapSize);
  void*   pIte = NULL;
  size_t  keyLen = 0;
  int32_t iter = 0;
  while ((pIte = tSimpleHashIterate(pInfo->aggSup.pResultRowHashTable, pIte, &iter)) != NULL) {
    void* key = taosHashGetKey(pIte, &keyLen);
    tlen += encodeSWinKey(buf, key);
  }

  // 2.twAggSup
  tlen += encodeSTimeWindowAggSupp(buf, &pInfo->twAggSup);

  // 3.pPullDataMap
  int32_t size = taosHashGetSize(pInfo->pPullDataMap);
  tlen += taosEncodeFixedI32(buf, size);
  pIte = NULL;
  keyLen = 0;
  while ((pIte = taosHashIterate(pInfo->pPullDataMap, pIte)) != NULL) {
    void* key = taosHashGetKey(pIte, &keyLen);
    tlen += encodeSWinKey(buf, key);
    SArray* pArray = (SArray*)pIte;
    int32_t chSize = taosArrayGetSize(pArray);
    tlen += taosEncodeFixedI32(buf, chSize);
    for (int32_t i = 0; i < chSize; i++) {
      void* pChItem = taosArrayGet(pArray, i);
      tlen += taosEncodeFixedI32(buf, *(int32_t*)pChItem);
    }
  }

  // 4.pPullWins
  tlen += encodeSPullWindowInfoArray(buf, pInfo->pPullWins);

  // 5.dataVersion
  tlen += taosEncodeFixedI64(buf, pInfo->dataVersion);

  // 6.checksum
  if (buf) {
    uint32_t cksum = taosCalcChecksum(0, pData, len - sizeof(uint32_t));
    tlen += taosEncodeFixedU32(buf, cksum);
  } else {
    tlen += sizeof(uint32_t);
  }

  return tlen;
}

void doStreamIntervalDecodeOpState(void* buf, int32_t len, SOperatorInfo* pOperator) {
  SStreamIntervalOperatorInfo* pInfo = pOperator->info;
  if (!pInfo) {
    return;
  }

  // 6.checksum
  int32_t dataLen = len - sizeof(uint32_t);
  void*   pCksum = POINTER_SHIFT(buf, dataLen);
  if (taosCheckChecksum(buf, dataLen, *(uint32_t*)pCksum) != TSDB_CODE_SUCCESS) {
    ASSERT(0);  // debug
    qError("stream interval state is invalid");
    return;
  }

  // 1.pResultRowHashTable
  int32_t mapSize = 0;
  buf = taosDecodeFixedI32(buf, &mapSize);
  for (int32_t i = 0; i < mapSize; i++) {
    SWinKey      key = {0};
    buf = decodeSWinKey(buf, &key);
    SRowBuffPos* pPos = NULL;
    int32_t resSize = pInfo->aggSup.resultRowSize;
    pInfo->stateStore.streamStateAddIfNotExist(pInfo->pState, &key, (void**)&pPos, &resSize);
    tSimpleHashPut(pInfo->aggSup.pResultRowHashTable, &key, sizeof(SWinKey), &pPos, POINTER_BYTES);
  }

  // 2.twAggSup
  buf = decodeSTimeWindowAggSupp(buf, &pInfo->twAggSup);

  // 3.pPullDataMap
  int32_t size = 0;
  buf = taosDecodeFixedI32(buf, &size);
  for (int32_t i = 0; i < size; i++) {
    SWinKey key = {0};
    SArray* pArray = taosArrayInit(0, sizeof(int32_t));
    buf = decodeSWinKey(buf, &key);
    int32_t chSize = 0;
    buf = taosDecodeFixedI32(buf, &chSize);
    for (int32_t i = 0; i < chSize; i++) {
      int32_t chId = 0;
      buf = taosDecodeFixedI32(buf, &chId);
      taosArrayPush(pArray, &chId);
    }
    taosHashPut(pInfo->pPullDataMap, &key, sizeof(SWinKey), &pArray, POINTER_BYTES);
  }

  // 4.pPullWins
  buf = decodeSPullWindowInfoArray(buf, pInfo->pPullWins);

  // 5.dataVersion
  buf = taosDecodeFixedI64(buf, &pInfo->dataVersion);
}

void doStreamIntervalSaveCheckpoint(SOperatorInfo* pOperator) {
  SStreamIntervalOperatorInfo* pInfo = pOperator->info;
  int32_t                      len = doStreamIntervalEncodeOpState(NULL, 0, pOperator);
  void*                        buf = taosMemoryCalloc(1, len);
  void*                        pBuf = buf;
  len = doStreamIntervalEncodeOpState(&pBuf, len, pOperator);
  pInfo->stateStore.streamStateSaveInfo(pInfo->pState, STREAM_INTERVAL_OP_CHECKPOINT_NAME,
                                        strlen(STREAM_INTERVAL_OP_CHECKPOINT_NAME), buf, len);
  taosMemoryFree(buf);
}

static SSDataBlock* doStreamFinalIntervalAgg(SOperatorInfo* pOperator) {
  SStreamIntervalOperatorInfo* pInfo = pOperator->info;
  SExecTaskInfo*               pTaskInfo = pOperator->pTaskInfo;
  SStorageAPI*                 pAPI = &pOperator->pTaskInfo->storageAPI;

  SOperatorInfo* downstream = pOperator->pDownstream[0];
  SExprSupp*     pSup = &pOperator->exprSupp;

  qDebug("interval status %d %s", pOperator->status, IS_FINAL_OP(pInfo) ? "interval final" : "interval semi");

  if (pOperator->status == OP_EXEC_DONE) {
    return NULL;
  } else if (pOperator->status == OP_RES_TO_RETURN) {
    doBuildPullDataBlock(pInfo->pPullWins, &pInfo->pullIndex, pInfo->pPullDataRes);
    if (pInfo->pPullDataRes->info.rows != 0) {
      // process the rest of the data
      printDataBlock(pInfo->pPullDataRes, IS_FINAL_OP(pInfo) ? "interval final" : "interval semi");
      return pInfo->pPullDataRes;
    }

    doBuildDeleteResult(pInfo, pInfo->pDelWins, &pInfo->delIndex, pInfo->pDelRes);
    if (pInfo->pDelRes->info.rows != 0) {
      // process the rest of the data
      printDataBlock(pInfo->pDelRes, IS_FINAL_OP(pInfo) ? "interval final" : "interval semi");
      return pInfo->pDelRes;
    }

    doBuildStreamIntervalResult(pOperator, pInfo->pState, pInfo->binfo.pRes, &pInfo->groupResInfo);
    if (pInfo->binfo.pRes->info.rows != 0) {
      printDataBlock(pInfo->binfo.pRes, IS_FINAL_OP(pInfo) ? "interval final" : "interval semi");
      return pInfo->binfo.pRes;
    }

    if (pInfo->recvGetAll) {
      pInfo->recvGetAll = false;
      resetUnCloseWinInfo(pInfo->aggSup.pResultRowHashTable);
    }

    if (pInfo->reCkBlock) {
      pInfo->reCkBlock = false;
      printDataBlock(pInfo->pCheckpointRes, IS_FINAL_OP(pInfo) ? "interval final ck" : "interval semi ck");
      return pInfo->pCheckpointRes;
    }

    setOperatorCompleted(pOperator);
    if (!IS_FINAL_OP(pInfo)) {
      clearFunctionContext(&pOperator->exprSupp);
      // semi interval operator clear disk buffer
      clearStreamIntervalOperator(pInfo);
      qDebug("===stream===clear semi operator");
    }
    return NULL;
  } else {
    if (!IS_FINAL_OP(pInfo)) {
      doBuildDeleteResult(pInfo, pInfo->pDelWins, &pInfo->delIndex, pInfo->pDelRes);
      if (pInfo->pDelRes->info.rows != 0) {
        // process the rest of the data
        printDataBlock(pInfo->pDelRes, IS_FINAL_OP(pInfo) ? "interval final" : "interval semi");
        return pInfo->pDelRes;
      }
    }
  }

  if (!pInfo->pUpdated) {
    pInfo->pUpdated = taosArrayInit(4096, POINTER_BYTES);
  }
  if (!pInfo->pUpdatedMap) {
    _hash_fn_t hashFn = taosGetDefaultHashFunction(TSDB_DATA_TYPE_BINARY);
    pInfo->pUpdatedMap = tSimpleHashInit(4096, hashFn);
  }

  while (1) {
    if (isTaskKilled(pTaskInfo)) {
      if (pInfo->pUpdated != NULL) {
        pInfo->pUpdated = taosArrayDestroy(pInfo->pUpdated);
      }

      if (pInfo->pUpdatedMap != NULL) {
        tSimpleHashCleanup(pInfo->pUpdatedMap);
        pInfo->pUpdatedMap = NULL;
      }

      T_LONG_JMP(pTaskInfo->env, pTaskInfo->code);
    }

    SSDataBlock* pBlock = downstream->fpSet.getNextFn(downstream);
    if (pBlock == NULL) {
      pOperator->status = OP_RES_TO_RETURN;
      qDebug("===stream===return data:%s. recv datablock num:%" PRIu64,
             IS_FINAL_OP(pInfo) ? "interval final" : "interval semi", pInfo->numOfDatapack);
      pInfo->numOfDatapack = 0;
      break;
    }
    pInfo->numOfDatapack++;
    printDataBlock(pBlock, IS_FINAL_OP(pInfo) ? "interval final recv" : "interval semi recv");

    if (pBlock->info.type == STREAM_NORMAL || pBlock->info.type == STREAM_PULL_DATA) {
      pInfo->binfo.pRes->info.type = pBlock->info.type;
    } else if (pBlock->info.type == STREAM_DELETE_DATA || pBlock->info.type == STREAM_DELETE_RESULT ||
               pBlock->info.type == STREAM_CLEAR) {
      SArray* delWins = taosArrayInit(8, sizeof(SWinKey));
      doDeleteWindows(pOperator, &pInfo->interval, pBlock, delWins, pInfo->pUpdatedMap);
      if (IS_FINAL_OP(pInfo)) {
        int32_t chId = getChildIndex(pBlock);
        addRetriveWindow(delWins, pInfo, chId);
        if (pBlock->info.type != STREAM_CLEAR) {
          taosArrayAddAll(pInfo->pDelWins, delWins);
        }
        taosArrayDestroy(delWins);
        continue;
      }
      removeResults(delWins, pInfo->pUpdatedMap);
      taosArrayAddAll(pInfo->pDelWins, delWins);
      taosArrayDestroy(delWins);

      doBuildDeleteResult(pInfo, pInfo->pDelWins, &pInfo->delIndex, pInfo->pDelRes);
      if (pInfo->pDelRes->info.rows != 0) {
        // process the rest of the data
        printDataBlock(pInfo->pDelRes, IS_FINAL_OP(pInfo) ? "interval final" : "interval semi");
        if (pBlock->info.type == STREAM_CLEAR) {
          pInfo->pDelRes->info.type = STREAM_CLEAR;
        } else {
          pInfo->pDelRes->info.type = STREAM_DELETE_RESULT;
        }
        return pInfo->pDelRes;
      }

      break;
    } else if (pBlock->info.type == STREAM_GET_ALL && IS_FINAL_OP(pInfo)) {
      pInfo->recvGetAll = true;
      getAllIntervalWindow(pInfo->aggSup.pResultRowHashTable, pInfo->pUpdatedMap);
      continue;
    } else if (pBlock->info.type == STREAM_RETRIEVE && !IS_FINAL_OP(pInfo)) {
      doDeleteWindows(pOperator, &pInfo->interval, pBlock, NULL, pInfo->pUpdatedMap);
      if (taosArrayGetSize(pInfo->pUpdated) > 0) {
        break;
      }
      continue;
    } else if (pBlock->info.type == STREAM_PULL_OVER && IS_FINAL_OP(pInfo)) {
      processPullOver(pBlock, pInfo->pPullDataMap, pInfo->pFinalPullDataMap, &pInfo->interval, pInfo->pPullWins,
                      pInfo->numOfChild, pOperator);
      continue;
    } else if (pBlock->info.type == STREAM_CREATE_CHILD_TABLE) {
      return pBlock;
    } else if (pBlock->info.type == STREAM_CHECKPOINT) {
      pAPI->stateStore.streamStateCommit(pInfo->pState);
      doStreamIntervalSaveCheckpoint(pOperator);
      copyDataBlock(pInfo->pCheckpointRes, pBlock);
      continue;
    } else {
      ASSERTS(pBlock->info.type == STREAM_INVALID, "invalid SSDataBlock type");
    }

    if (pInfo->scalarSupp.pExprInfo != NULL) {
      SExprSupp* pExprSup = &pInfo->scalarSupp;
      projectApplyFunctions(pExprSup->pExprInfo, pBlock, pBlock, pExprSup->pCtx, pExprSup->numOfExprs, NULL);
    }
    setInputDataBlock(pSup, pBlock, TSDB_ORDER_ASC, MAIN_SCAN, true);
    doStreamIntervalAggImpl(pOperator, pBlock, pBlock->info.id.groupId, pInfo->pUpdatedMap);
    pInfo->twAggSup.maxTs = TMAX(pInfo->twAggSup.maxTs, pBlock->info.window.ekey);
    pInfo->twAggSup.maxTs = TMAX(pInfo->twAggSup.maxTs, pBlock->info.watermark);
    pInfo->twAggSup.minTs = TMIN(pInfo->twAggSup.minTs, pBlock->info.window.skey);
  }

  removeDeleteResults(pInfo->pUpdatedMap, pInfo->pDelWins);
  if (IS_FINAL_OP(pInfo)) {
    closeStreamIntervalWindow(pInfo->aggSup.pResultRowHashTable, &pInfo->twAggSup, &pInfo->interval,
                              pInfo->pPullDataMap, pInfo->pUpdatedMap, pInfo->pDelWins, pOperator);
  }
  pInfo->binfo.pRes->info.watermark = pInfo->twAggSup.maxTs;

  void*   pIte = NULL;
  int32_t iter = 0;
  while ((pIte = tSimpleHashIterate(pInfo->pUpdatedMap, pIte, &iter)) != NULL) {
    taosArrayPush(pInfo->pUpdated, pIte);
  }

  tSimpleHashCleanup(pInfo->pUpdatedMap);
  pInfo->pUpdatedMap = NULL;
  taosArraySort(pInfo->pUpdated, winPosCmprImpl);

  initMultiResInfoFromArrayList(&pInfo->groupResInfo, pInfo->pUpdated);
  pInfo->pUpdated = NULL;
  blockDataEnsureCapacity(pInfo->binfo.pRes, pOperator->resultInfo.capacity);

  doBuildPullDataBlock(pInfo->pPullWins, &pInfo->pullIndex, pInfo->pPullDataRes);
  if (pInfo->pPullDataRes->info.rows != 0) {
    // process the rest of the data
    printDataBlock(pInfo->pPullDataRes, IS_FINAL_OP(pInfo) ? "interval final" : "interval semi");
    return pInfo->pPullDataRes;
  }

  doBuildDeleteResult(pInfo, pInfo->pDelWins, &pInfo->delIndex, pInfo->pDelRes);
  if (pInfo->pDelRes->info.rows != 0) {
    // process the rest of the data
    printDataBlock(pInfo->pDelRes, IS_FINAL_OP(pInfo) ? "interval final" : "interval semi");
    return pInfo->pDelRes;
  }

  doBuildStreamIntervalResult(pOperator, pInfo->pState, pInfo->binfo.pRes, &pInfo->groupResInfo);
  if (pInfo->binfo.pRes->info.rows != 0) {
    printDataBlock(pInfo->binfo.pRes, IS_FINAL_OP(pInfo) ? "interval final" : "interval semi");
    return pInfo->binfo.pRes;
  }

  if (pInfo->reCkBlock) {
    pInfo->reCkBlock = false;
    printDataBlock(pInfo->binfo.pRes, IS_FINAL_OP(pInfo) ? "interval final ck" : "interval semi ck");
    return pInfo->pCheckpointRes;
  }

  return NULL;
}

int64_t getDeleteMark(SIntervalPhysiNode* pIntervalPhyNode) {
  if (pIntervalPhyNode->window.deleteMark <= 0) {
    return DEAULT_DELETE_MARK;
  }
  int64_t deleteMark = TMAX(pIntervalPhyNode->window.deleteMark, pIntervalPhyNode->window.watermark);
  deleteMark = TMAX(deleteMark, pIntervalPhyNode->interval);
  return deleteMark;
}

TSKEY compareTs(void* pKey) {
  SWinKey* pWinKey = (SWinKey*)pKey;
  return pWinKey->ts;
}

int32_t getSelectivityBufSize(SqlFunctionCtx* pCtx) {
  if (pCtx->subsidiaries.rowLen == 0) {
    int32_t rowLen = 0;
    for (int32_t j = 0; j < pCtx->subsidiaries.num; ++j) {
      SqlFunctionCtx* pc = pCtx->subsidiaries.pCtx[j];
      rowLen += pc->pExpr->base.resSchema.bytes;
    }

    return rowLen + pCtx->subsidiaries.num * sizeof(bool);
  } else {
    return pCtx->subsidiaries.rowLen;
  }
}

int32_t getMaxFunResSize(SExprSupp* pSup, int32_t numOfCols) {
  int32_t size = 0;
  for (int32_t i = 0; i < numOfCols; ++i) {
    int32_t resSize = getSelectivityBufSize(pSup->pCtx + i);
    size = TMAX(size, resSize);
  }
  return size;
}

void streamIntervalReleaseState(SOperatorInfo* pOperator) {
  if (pOperator->operatorType != QUERY_NODE_PHYSICAL_PLAN_STREAM_SEMI_INTERVAL) {
    SStreamIntervalOperatorInfo* pInfo = pOperator->info;
    int32_t                      resSize = sizeof(TSKEY);
    pInfo->stateStore.streamStateSaveInfo(pInfo->pState, STREAM_INTERVAL_OP_STATE_NAME,
                                          strlen(STREAM_INTERVAL_OP_STATE_NAME), &pInfo->twAggSup.maxTs, resSize);
  }
  SStreamIntervalOperatorInfo* pInfo = pOperator->info;
  SStorageAPI*                 pAPI = &pOperator->pTaskInfo->storageAPI;
  pAPI->stateStore.streamStateCommit(pInfo->pState);
  SOperatorInfo* downstream = pOperator->pDownstream[0];
  if (downstream->fpSet.releaseStreamStateFn) {
    downstream->fpSet.releaseStreamStateFn(downstream);
  }
}

void streamIntervalReloadState(SOperatorInfo* pOperator) {
  if (pOperator->operatorType != QUERY_NODE_PHYSICAL_PLAN_STREAM_SEMI_INTERVAL) {
    SStreamIntervalOperatorInfo* pInfo = pOperator->info;
    int32_t                      size = 0;
    void*                        pBuf = NULL;
    int32_t code = pInfo->stateStore.streamStateGetInfo(pInfo->pState, STREAM_INTERVAL_OP_STATE_NAME,
                                                        strlen(STREAM_INTERVAL_OP_STATE_NAME), &pBuf, &size);
    TSKEY   ts = *(TSKEY*)pBuf;
    taosMemoryFree(pBuf);
<<<<<<< HEAD
    pInfo->stateStore.streamStateReloadInfo(pInfo->pState, ts);
=======
    pInfo->twAggSup.maxTs = TMAX(pInfo->twAggSup.maxTs, ts);
    pInfo->statestore.streamStateReloadInfo(pInfo->pState, ts);
>>>>>>> 6fbf2519
  }
  SOperatorInfo* downstream = pOperator->pDownstream[0];
  if (downstream->fpSet.reloadStreamStateFn) {
    downstream->fpSet.reloadStreamStateFn(downstream);
  }
}

SOperatorInfo* createStreamFinalIntervalOperatorInfo(SOperatorInfo* downstream, SPhysiNode* pPhyNode,
                                                     SExecTaskInfo* pTaskInfo, int32_t numOfChild,
                                                     SReadHandle* pHandle) {
  SIntervalPhysiNode*          pIntervalPhyNode = (SIntervalPhysiNode*)pPhyNode;
  SStreamIntervalOperatorInfo* pInfo = taosMemoryCalloc(1, sizeof(SStreamIntervalOperatorInfo));
  SOperatorInfo*               pOperator = taosMemoryCalloc(1, sizeof(SOperatorInfo));
  if (pInfo == NULL || pOperator == NULL) {
    goto _error;
  }

  pOperator->pTaskInfo = pTaskInfo;
  SStorageAPI* pAPI = &pTaskInfo->storageAPI;

  pInfo->interval = (SInterval){.interval = pIntervalPhyNode->interval,
                                .sliding = pIntervalPhyNode->sliding,
                                .intervalUnit = pIntervalPhyNode->intervalUnit,
                                .slidingUnit = pIntervalPhyNode->slidingUnit,
                                .offset = pIntervalPhyNode->offset,
                                .precision = ((SColumnNode*)pIntervalPhyNode->window.pTspk)->node.resType.precision};
  pInfo->twAggSup = (STimeWindowAggSupp){
      .waterMark = pIntervalPhyNode->window.watermark,
      .calTrigger = pIntervalPhyNode->window.triggerType,
      .maxTs = INT64_MIN,
      .minTs = INT64_MAX,
      .deleteMark = getDeleteMark(pIntervalPhyNode),
      .deleteMarkSaved = 0,
      .calTriggerSaved = 0,
  };
  ASSERTS(pInfo->twAggSup.calTrigger != STREAM_TRIGGER_MAX_DELAY, "trigger type should not be max delay");
  pInfo->primaryTsIndex = ((SColumnNode*)pIntervalPhyNode->window.pTspk)->slotId;
  size_t keyBufSize = sizeof(int64_t) + sizeof(int64_t) + POINTER_BYTES;
  initResultSizeInfo(&pOperator->resultInfo, 4096);
  if (pIntervalPhyNode->window.pExprs != NULL) {
    int32_t    numOfScalar = 0;
    SExprInfo* pScalarExprInfo = createExprInfo(pIntervalPhyNode->window.pExprs, NULL, &numOfScalar);
    int32_t code = initExprSupp(&pInfo->scalarSupp, pScalarExprInfo, numOfScalar, &pTaskInfo->storageAPI.functionStore);
    if (code != TSDB_CODE_SUCCESS) {
      goto _error;
    }
  }

  int32_t      numOfCols = 0;
  SExprInfo*   pExprInfo = createExprInfo(pIntervalPhyNode->window.pFuncs, NULL, &numOfCols);
  SSDataBlock* pResBlock = createDataBlockFromDescNode(pPhyNode->pOutputDataBlockDesc);
  initBasicInfo(&pInfo->binfo, pResBlock);

  pInfo->pState = taosMemoryCalloc(1, sizeof(SStreamState));
  *(pInfo->pState) = *(pTaskInfo->streamInfo.pState);

  pAPI->stateStore.streamStateSetNumber(pInfo->pState, -1);
  int32_t code = initAggSup(&pOperator->exprSupp, &pInfo->aggSup, pExprInfo, numOfCols, keyBufSize, pTaskInfo->id.str,
                            pInfo->pState, &pTaskInfo->storageAPI.functionStore);
  if (code != TSDB_CODE_SUCCESS) {
    goto _error;
  }

  initExecTimeWindowInfo(&pInfo->twAggSup.timeWindowData, &pTaskInfo->window);
  initResultRowInfo(&pInfo->binfo.resultRowInfo);

  pInfo->numOfChild = numOfChild;

  pInfo->pPhyNode = (SPhysiNode*)nodesCloneNode((SNode*)pPhyNode);

  if (pPhyNode->type == QUERY_NODE_PHYSICAL_PLAN_STREAM_FINAL_INTERVAL) {
    pInfo->isFinal = true;
    pOperator->name = "StreamFinalIntervalOperator";
  } else {
    // semi interval operator does not catch result
    pInfo->isFinal = false;
    pOperator->name = "StreamSemiIntervalOperator";
  }

  if (!IS_FINAL_OP(pInfo) || numOfChild == 0) {
    pInfo->twAggSup.calTrigger = STREAM_TRIGGER_AT_ONCE;
  }

  pInfo->pPullWins = taosArrayInit(8, sizeof(SPullWindowInfo));
  pInfo->pullIndex = 0;
  _hash_fn_t hashFn = taosGetDefaultHashFunction(TSDB_DATA_TYPE_BINARY);
  pInfo->pPullDataMap = taosHashInit(64, hashFn, false, HASH_NO_LOCK);
  pInfo->pFinalPullDataMap = taosHashInit(64, hashFn, false, HASH_NO_LOCK);
  pInfo->pPullDataRes = createSpecialDataBlock(STREAM_RETRIEVE);
  pInfo->ignoreExpiredData = pIntervalPhyNode->window.igExpired;
  pInfo->ignoreExpiredDataSaved = false;
  pInfo->pDelRes = createSpecialDataBlock(STREAM_DELETE_RESULT);
  pInfo->delIndex = 0;
  pInfo->pDelWins = taosArrayInit(4, sizeof(SWinKey));
  pInfo->delKey.ts = INT64_MAX;
  pInfo->delKey.groupId = 0;
  pInfo->numOfDatapack = 0;
  pInfo->pUpdated = NULL;
  pInfo->pUpdatedMap = NULL;
  int32_t funResSize = getMaxFunResSize(&pOperator->exprSupp, numOfCols);
  pInfo->pState->pFileState = pAPI->stateStore.streamFileStateInit(
      tsStreamBufferSize, sizeof(SWinKey), pInfo->aggSup.resultRowSize, funResSize, compareTs, pInfo->pState,
      pInfo->twAggSup.deleteMark, GET_TASKID(pTaskInfo), pHandle->checkpointId);
  pInfo->dataVersion = 0;
  pInfo->stateStore = pTaskInfo->storageAPI.stateStore;
  pInfo->recvGetAll = false;
  pInfo->pCheckpointRes = createSpecialDataBlock(STREAM_CHECKPOINT);

  pOperator->operatorType = pPhyNode->type;
  pOperator->blocking = true;
  pOperator->status = OP_NOT_OPENED;
  pOperator->info = pInfo;

  pOperator->fpSet = createOperatorFpSet(NULL, doStreamFinalIntervalAgg, NULL, destroyStreamFinalIntervalOperatorInfo,
                                         optrDefaultBufFn, NULL);
  setOperatorStreamStateFn(pOperator, streamIntervalReleaseState, streamIntervalReloadState);
  if (pPhyNode->type == QUERY_NODE_PHYSICAL_PLAN_STREAM_SEMI_INTERVAL) {
    initIntervalDownStream(downstream, pPhyNode->type, pInfo);
  }
  code = appendDownstream(pOperator, &downstream, 1);
  if (code != TSDB_CODE_SUCCESS) {
    goto _error;
  }

  // for stream
  void*   buff = NULL;
  int32_t len = 0;
  int32_t res = pAPI->stateStore.streamStateGetInfo(pInfo->pState, STREAM_INTERVAL_OP_CHECKPOINT_NAME,
                                                    strlen(STREAM_INTERVAL_OP_CHECKPOINT_NAME), &buff, &len);
  if (res == TSDB_CODE_SUCCESS) {
    doStreamIntervalDecodeOpState(buff, len, pOperator);
    taosMemoryFree(buff);
  }

  return pOperator;

_error:
  destroyStreamFinalIntervalOperatorInfo(pInfo);
  taosMemoryFreeClear(pOperator);
  pTaskInfo->code = code;
  return NULL;
}

void destroyStreamAggSupporter(SStreamAggSupporter* pSup) {
  tSimpleHashCleanup(pSup->pResultRows);
  destroyDiskbasedBuf(pSup->pResultBuf);
  blockDataDestroy(pSup->pScanBlock);
  taosMemoryFreeClear(pSup->pState);
  taosMemoryFreeClear(pSup->pDummyCtx);
}

void destroyStreamSessionAggOperatorInfo(void* param) {
  SStreamSessionAggOperatorInfo* pInfo = (SStreamSessionAggOperatorInfo*)param;
  cleanupBasicInfo(&pInfo->binfo);
  destroyStreamAggSupporter(&pInfo->streamAggSup);

  if (pInfo->pChildren != NULL) {
    int32_t size = taosArrayGetSize(pInfo->pChildren);
    for (int32_t i = 0; i < size; i++) {
      SOperatorInfo* pChild = taosArrayGetP(pInfo->pChildren, i);
      destroyOperator(pChild);
    }
    taosArrayDestroy(pInfo->pChildren);
  }

  colDataDestroy(&pInfo->twAggSup.timeWindowData);
  blockDataDestroy(pInfo->pDelRes);
  blockDataDestroy(pInfo->pWinBlock);
<<<<<<< HEAD
=======
  blockDataDestroy(pInfo->pUpdateRes);
  tSimpleHashCleanup(pInfo->pStUpdated);
>>>>>>> 6fbf2519
  tSimpleHashCleanup(pInfo->pStDeleted);

  taosArrayDestroy(pInfo->historyWins);
  blockDataDestroy(pInfo->pCheckpointRes);

  taosMemoryFreeClear(param);
}

int32_t initBasicInfoEx(SOptrBasicInfo* pBasicInfo, SExprSupp* pSup, SExprInfo* pExprInfo, int32_t numOfCols,
                        SSDataBlock* pResultBlock, SFunctionStateStore* pStore) {
  initBasicInfo(pBasicInfo, pResultBlock);
  int32_t code = initExprSupp(pSup, pExprInfo, numOfCols, pStore);
  if (code != TSDB_CODE_SUCCESS) {
    return code;
  }

  for (int32_t i = 0; i < numOfCols; ++i) {
    pSup->pCtx[i].saveHandle.pBuf = NULL;
  }

  ASSERT(numOfCols > 0);
  return TSDB_CODE_SUCCESS;
}

void initDummyFunction(SqlFunctionCtx* pDummy, SqlFunctionCtx* pCtx, int32_t nums) {
  for (int i = 0; i < nums; i++) {
    pDummy[i].functionId = pCtx[i].functionId;
    pDummy[i].isNotNullFunc = pCtx[i].isNotNullFunc;
    pDummy[i].isPseudoFunc = pCtx[i].isPseudoFunc;
  }
}

void initDownStream(SOperatorInfo* downstream, SStreamAggSupporter* pAggSup, uint16_t type, int32_t tsColIndex,
                    STimeWindowAggSupp* pTwSup) {
  if (downstream->operatorType == QUERY_NODE_PHYSICAL_PLAN_STREAM_PARTITION) {
    SStreamPartitionOperatorInfo* pScanInfo = downstream->info;
    pScanInfo->tsColIndex = tsColIndex;
  }

  if (downstream->operatorType != QUERY_NODE_PHYSICAL_PLAN_STREAM_SCAN) {
    initDownStream(downstream->pDownstream[0], pAggSup, type, tsColIndex, pTwSup);
    return;
  }
  SStreamScanInfo* pScanInfo = downstream->info;
  pScanInfo->windowSup = (SWindowSupporter){.pStreamAggSup = pAggSup, .gap = pAggSup->gap, .parentType = type};
  pScanInfo->pState = pAggSup->pState;
  if (!pScanInfo->pUpdateInfo) {
    pScanInfo->pUpdateInfo = pAggSup->stateStore.updateInfoInit(60000, TSDB_TIME_PRECISION_MILLI, pTwSup->waterMark,
                                                                pScanInfo->igCheckUpdate);
  }
  pScanInfo->twAggSup = *pTwSup;
}

int32_t initStreamAggSupporter(SStreamAggSupporter* pSup, SqlFunctionCtx* pCtx, int32_t numOfOutput, int64_t gap,
                               SStreamState* pState, int32_t keySize, int16_t keyType, SStateStore* pStore,
                               SReadHandle* pHandle, SStorageAPI* pApi) {
  pSup->resultRowSize = keySize + getResultRowSize(pCtx, numOfOutput);
  pSup->pScanBlock = createSpecialDataBlock(STREAM_CLEAR);
  pSup->gap = gap;
  pSup->stateKeySize = keySize;
  pSup->stateKeyType = keyType;
  pSup->pDummyCtx = (SqlFunctionCtx*)taosMemoryCalloc(numOfOutput, sizeof(SqlFunctionCtx));
  if (pSup->pDummyCtx == NULL) {
    return TSDB_CODE_OUT_OF_MEMORY;
  }

  pSup->stateStore = *pStore;

  initDummyFunction(pSup->pDummyCtx, pCtx, numOfOutput);
  pSup->pState = taosMemoryCalloc(1, sizeof(SStreamState));
  *(pSup->pState) = *pState;
  pSup->stateStore.streamStateSetNumber(pSup->pState, -1);

  _hash_fn_t hashFn = taosGetDefaultHashFunction(TSDB_DATA_TYPE_BINARY);
  pSup->pResultRows = tSimpleHashInit(32, hashFn);

  int32_t pageSize = 4096;
  while (pageSize < pSup->resultRowSize * 4) {
    pageSize <<= 1u;
  }
  // at least four pages need to be in buffer
  int32_t bufSize = 4096 * 256;
  if (bufSize <= pageSize) {
    bufSize = pageSize * 4;
  }

  if (!osTempSpaceAvailable()) {
    terrno = TSDB_CODE_NO_DISKSPACE;
    qError("Init stream agg supporter failed since %s, tempDir:%s", terrstr(), tsTempDir);
    return terrno;
  }

  int32_t code = createDiskbasedBuf(&pSup->pResultBuf, pageSize, bufSize, "function", tsTempDir);
  for (int32_t i = 0; i < numOfOutput; ++i) {
    pCtx[i].saveHandle.pBuf = pSup->pResultBuf;
  }

  pSup->pSessionAPI = pApi;

  return TSDB_CODE_SUCCESS;
}

bool isInTimeWindow(STimeWindow* pWin, TSKEY ts, int64_t gap) {
  if (ts + gap >= pWin->skey && ts - gap <= pWin->ekey) {
    return true;
  }
  return false;
}

bool isInWindow(SResultWindowInfo* pWinInfo, TSKEY ts, int64_t gap) {
  return isInTimeWindow(&pWinInfo->sessionWin.win, ts, gap);
}

void getCurSessionWindow(SStreamAggSupporter* pAggSup, TSKEY startTs, TSKEY endTs, uint64_t groupId,
                         SSessionKey* pKey) {
  pKey->win.skey = startTs;
  pKey->win.ekey = endTs;
  pKey->groupId = groupId;
  int32_t code = pAggSup->stateStore.streamStateSessionGetKeyByRange(pAggSup->pState, pKey, pKey);
  if (code != TSDB_CODE_SUCCESS) {
    SET_SESSION_WIN_KEY_INVALID(pKey);
  }
}

bool isInvalidSessionWin(SResultWindowInfo* pWinInfo) { return pWinInfo->sessionWin.win.skey == 0; }

bool inWinRange(STimeWindow* range, STimeWindow* cur) {
  if (cur->skey >= range->skey && cur->ekey <= range->ekey) {
    return true;
  }
  return false;
}

void setSessionOutputBuf(SStreamAggSupporter* pAggSup, TSKEY startTs, TSKEY endTs, uint64_t groupId,
                         SResultWindowInfo* pCurWin) {
  pCurWin->sessionWin.groupId = groupId;
  pCurWin->sessionWin.win.skey = startTs;
  pCurWin->sessionWin.win.ekey = endTs;
  int32_t size = pAggSup->resultRowSize;
  int32_t code = pAggSup->stateStore.streamStateSessionAddIfNotExist(pAggSup->pState, &pCurWin->sessionWin,
                                                                     pAggSup->gap, &pCurWin->pOutputBuf, &size);
  if (code == TSDB_CODE_SUCCESS && !inWinRange(&pAggSup->winRange, &pCurWin->sessionWin.win)) {
    code = TSDB_CODE_FAILED;
    releaseOutputBuf(pAggSup->pState, NULL, (SResultRow*)pCurWin->pOutputBuf, &pAggSup->pSessionAPI->stateStore);
    pCurWin->pOutputBuf = taosMemoryCalloc(1, size);
  }

  if (code == TSDB_CODE_SUCCESS) {
    pCurWin->isOutput = true;
    pAggSup->stateStore.streamStateSessionDel(pAggSup->pState, &pCurWin->sessionWin);
  } else {
    pCurWin->sessionWin.win.skey = startTs;
    pCurWin->sessionWin.win.ekey = endTs;
  }
}

int32_t getSessionWinBuf(SStreamAggSupporter* pAggSup, SStreamStateCur* pCur, SResultWindowInfo* pWinInfo) {
  int32_t size = 0;
  int32_t code =
      pAggSup->stateStore.streamStateSessionGetKVByCur(pCur, &pWinInfo->sessionWin, &pWinInfo->pOutputBuf, &size);
  if (code != TSDB_CODE_SUCCESS) {
    return code;
  }

  pAggSup->stateStore.streamStateCurNext(pAggSup->pState, pCur);
  return TSDB_CODE_SUCCESS;
}
void saveDeleteInfo(SArray* pWins, SSessionKey key) {
  // key.win.ekey = key.win.skey;
  taosArrayPush(pWins, &key);
}

void saveDeleteRes(SSHashObj* pStDelete, SSessionKey key) {
  key.win.ekey = key.win.skey;
  tSimpleHashPut(pStDelete, &key, sizeof(SSessionKey), NULL, 0);
}

static void removeSessionResult(SSHashObj* pHashMap, SSHashObj* pResMap, SSessionKey key) {
  key.win.ekey = key.win.skey;
  tSimpleHashRemove(pHashMap, &key, sizeof(SSessionKey));
  tSimpleHashRemove(pResMap, &key, sizeof(SSessionKey));
}

static void getSessionHashKey(const SSessionKey* pKey, SSessionKey* pHashKey) {
  *pHashKey = *pKey;
  pHashKey->win.ekey = pKey->win.skey;
}

static void removeSessionResults(SSHashObj* pHashMap, SArray* pWins) {
  if (tSimpleHashGetSize(pHashMap) == 0) {
    return;
  }
  int32_t size = taosArrayGetSize(pWins);
  for (int32_t i = 0; i < size; i++) {
    SSessionKey* pWin = taosArrayGet(pWins, i);
    if (!pWin) continue;
    SSessionKey key = {0};
    getSessionHashKey(pWin, &key);
    tSimpleHashRemove(pHashMap, &key, sizeof(SSessionKey));
  }
}

int32_t updateSessionWindowInfo(SResultWindowInfo* pWinInfo, TSKEY* pStartTs, TSKEY* pEndTs, uint64_t groupId,
                                int32_t rows, int32_t start, int64_t gap, SSHashObj* pResultRows, SSHashObj* pStUpdated,
                                SSHashObj* pStDeleted) {
  for (int32_t i = start; i < rows; ++i) {
    if (!isInWindow(pWinInfo, pStartTs[i], gap) && (!pEndTs || !isInWindow(pWinInfo, pEndTs[i], gap))) {
      return i - start;
    }
    if (pWinInfo->sessionWin.win.skey > pStartTs[i]) {
      if (pStDeleted && pWinInfo->isOutput) {
        saveDeleteRes(pStDeleted, pWinInfo->sessionWin);
      }
      removeSessionResult(pStUpdated, pResultRows, pWinInfo->sessionWin);
      pWinInfo->sessionWin.win.skey = pStartTs[i];
    }
    pWinInfo->sessionWin.win.ekey = TMAX(pWinInfo->sessionWin.win.ekey, pStartTs[i]);
    if (pEndTs) {
      pWinInfo->sessionWin.win.ekey = TMAX(pWinInfo->sessionWin.win.ekey, pEndTs[i]);
    }
  }
  return rows - start;
}

static int32_t initSessionOutputBuf(SResultWindowInfo* pWinInfo, SResultRow** pResult, SqlFunctionCtx* pCtx,
                                    int32_t numOfOutput, int32_t* rowEntryInfoOffset) {
  ASSERT(pWinInfo->sessionWin.win.skey <= pWinInfo->sessionWin.win.ekey);
  *pResult = (SResultRow*)pWinInfo->pOutputBuf;
  // set time window for current result
  (*pResult)->win = pWinInfo->sessionWin.win;
  setResultRowInitCtx(*pResult, pCtx, numOfOutput, rowEntryInfoOffset);
  return TSDB_CODE_SUCCESS;
}

static int32_t doOneWindowAggImpl(SColumnInfoData* pTimeWindowData, SResultWindowInfo* pCurWin, SResultRow** pResult,
                                  int32_t startIndex, int32_t winRows, int32_t rows, int32_t numOutput,
                                  SOperatorInfo* pOperator, int64_t winDelta) {
  SExprSupp*     pSup = &pOperator->exprSupp;
  SExecTaskInfo* pTaskInfo = pOperator->pTaskInfo;
  int32_t        code = initSessionOutputBuf(pCurWin, pResult, pSup->pCtx, numOutput, pSup->rowEntryInfoOffset);
  if (code != TSDB_CODE_SUCCESS || (*pResult) == NULL) {
    return TSDB_CODE_OUT_OF_MEMORY;
  }
  updateTimeWindowInfo(pTimeWindowData, &pCurWin->sessionWin.win, winDelta);
  applyAggFunctionOnPartialTuples(pTaskInfo, pSup->pCtx, pTimeWindowData, startIndex, winRows, rows, numOutput);
  return TSDB_CODE_SUCCESS;
}

static bool doDeleteSessionWindow(SStreamAggSupporter* pAggSup, SSessionKey* pKey) {
  pAggSup->stateStore.streamStateSessionDel(pAggSup->pState, pKey);
  SSessionKey hashKey = {0};
  getSessionHashKey(pKey, &hashKey);
  tSimpleHashRemove(pAggSup->pResultRows, &hashKey, sizeof(SSessionKey));
  return true;
}

static int32_t setSessionWinOutputInfo(SSHashObj* pStUpdated, SResultWindowInfo* pWinInfo) {
  void* pVal = tSimpleHashGet(pStUpdated, &pWinInfo->sessionWin, sizeof(SSessionKey));
  if (pVal) {
    SResultWindowInfo* pWin = pVal;
    pWinInfo->isOutput = pWin->isOutput;
  }
  return TSDB_CODE_SUCCESS;
}

SStreamStateCur* getNextSessionWinInfo(SStreamAggSupporter* pAggSup, SSHashObj* pStUpdated, SResultWindowInfo* pCurWin,
                                       SResultWindowInfo* pNextWin) {
  SStreamStateCur* pCur = pAggSup->stateStore.streamStateSessionSeekKeyNext(pAggSup->pState, &pCurWin->sessionWin);
  pNextWin->isOutput = true;
  setSessionWinOutputInfo(pStUpdated, pNextWin);
  int32_t size = 0;
  pNextWin->sessionWin = pCurWin->sessionWin;
  int32_t code =
      pAggSup->stateStore.streamStateSessionGetKVByCur(pCur, &pNextWin->sessionWin, &pNextWin->pOutputBuf, &size);
  if (code != TSDB_CODE_SUCCESS) {
    taosMemoryFreeClear(pNextWin->pOutputBuf);
    SET_SESSION_WIN_INVALID(*pNextWin);
  }
  return pCur;
}

static void compactSessionWindow(SOperatorInfo* pOperator, SResultWindowInfo* pCurWin, SSHashObj* pStUpdated,
<<<<<<< HEAD
                                 SSHashObj* pStDeleted) {
  SExprSupp*     pSup = &pOperator->exprSupp;
  SExecTaskInfo* pTaskInfo = pOperator->pTaskInfo;
  SStorageAPI*   pAPI = &pOperator->pTaskInfo->storageAPI;
=======
                                 SSHashObj* pStDeleted, bool addGap) {
  SExprSupp*                     pSup = &pOperator->exprSupp;
  SExecTaskInfo*                 pTaskInfo = pOperator->pTaskInfo;
  SStorageAPI* pAPI = &pOperator->pTaskInfo->storageAPI;
>>>>>>> 6fbf2519

  SStreamSessionAggOperatorInfo* pInfo = pOperator->info;
  SResultRow*                    pCurResult = NULL;
  int32_t                        numOfOutput = pOperator->exprSupp.numOfExprs;
  SStreamAggSupporter*           pAggSup = &pInfo->streamAggSup;
  initSessionOutputBuf(pCurWin, &pCurResult, pSup->pCtx, numOfOutput, pSup->rowEntryInfoOffset);
  // Just look for the window behind StartIndex
  while (1) {
    SResultWindowInfo winInfo = {0};
    SStreamStateCur*  pCur = getNextSessionWinInfo(pAggSup, pStUpdated, pCurWin, &winInfo);
    if (!IS_VALID_SESSION_WIN(winInfo) || !isInWindow(pCurWin, winInfo.sessionWin.win.skey, pAggSup->gap) ||
        !inWinRange(&pAggSup->winRange, &winInfo.sessionWin.win)) {
      taosMemoryFree(winInfo.pOutputBuf);
      pAPI->stateStore.streamStateFreeCur(pCur);
      break;
    }
    SResultRow* pWinResult = NULL;
    initSessionOutputBuf(&winInfo, &pWinResult, pAggSup->pDummyCtx, numOfOutput, pSup->rowEntryInfoOffset);
    pCurWin->sessionWin.win.ekey = TMAX(pCurWin->sessionWin.win.ekey, winInfo.sessionWin.win.ekey);
    int64_t winDelta = 0;
    if (addGap) {
      winDelta = pAggSup->gap;
    }
    updateTimeWindowInfo(&pInfo->twAggSup.timeWindowData, &pCurWin->sessionWin.win, winDelta);
    compactFunctions(pSup->pCtx, pAggSup->pDummyCtx, numOfOutput, pTaskInfo, &pInfo->twAggSup.timeWindowData);
    tSimpleHashRemove(pStUpdated, &winInfo.sessionWin, sizeof(SSessionKey));
    if (winInfo.isOutput && pStDeleted) {
      saveDeleteRes(pStDeleted, winInfo.sessionWin);
    }
    removeSessionResult(pStUpdated, pAggSup->pResultRows, winInfo.sessionWin);
    doDeleteSessionWindow(pAggSup, &winInfo.sessionWin);
    pAPI->stateStore.streamStateFreeCur(pCur);
    taosMemoryFree(winInfo.pOutputBuf);
  }
}

int32_t saveSessionOutputBuf(SStreamAggSupporter* pAggSup, SResultWindowInfo* pWinInfo) {
<<<<<<< HEAD
  saveSessionDiscBuf(pAggSup->pState, &pWinInfo->sessionWin, pWinInfo->pOutputBuf, pAggSup->resultRowSize,
                     &pAggSup->stateStore);
=======
  saveSessionDiscBuf(pAggSup->pState, &pWinInfo->sessionWin, pWinInfo->pOutputBuf, pAggSup->resultRowSize, &pAggSup->stateStore);
  pWinInfo->pOutputBuf = NULL;
>>>>>>> 6fbf2519
  return TSDB_CODE_SUCCESS;
}

static void doStreamSessionAggImpl(SOperatorInfo* pOperator, SSDataBlock* pSDataBlock, SSHashObj* pStUpdated,
                                   SSHashObj* pStDeleted, bool hasEndTs, bool addGap) {
  SExecTaskInfo*                 pTaskInfo = pOperator->pTaskInfo;
  SStreamSessionAggOperatorInfo* pInfo = pOperator->info;
  int32_t                        numOfOutput = pOperator->exprSupp.numOfExprs;
  uint64_t                       groupId = pSDataBlock->info.id.groupId;
  int64_t                        code = TSDB_CODE_SUCCESS;
  SResultRow*                    pResult = NULL;
  int32_t                        rows = pSDataBlock->info.rows;
  int32_t                        winRows = 0;
  SStreamAggSupporter*           pAggSup = &pInfo->streamAggSup;

  pInfo->dataVersion = TMAX(pInfo->dataVersion, pSDataBlock->info.version);
  pAggSup->winRange = pTaskInfo->streamInfo.fillHistoryWindow;
  if (pAggSup->winRange.ekey <= 0) {
    pAggSup->winRange.ekey = INT64_MAX;
  }

  SColumnInfoData* pStartTsCol = taosArrayGet(pSDataBlock->pDataBlock, pInfo->primaryTsIndex);
  TSKEY*           startTsCols = (int64_t*)pStartTsCol->pData;
  SColumnInfoData* pEndTsCol = NULL;
  if (hasEndTs) {
    pEndTsCol = taosArrayGet(pSDataBlock->pDataBlock, pInfo->endTsIndex);
  } else {
    pEndTsCol = taosArrayGet(pSDataBlock->pDataBlock, pInfo->primaryTsIndex);
  }

  TSKEY*               endTsCols = (int64_t*)pEndTsCol->pData;
  for (int32_t i = 0; i < rows;) {
    if (pInfo->ignoreExpiredData && isOverdue(endTsCols[i], &pInfo->twAggSup)) {
      i++;
      continue;
    }
    SResultWindowInfo winInfo = {0};
    setSessionOutputBuf(pAggSup, startTsCols[i], endTsCols[i], groupId, &winInfo);
    setSessionWinOutputInfo(pStUpdated, &winInfo);
    winRows = updateSessionWindowInfo(&winInfo, startTsCols, endTsCols, groupId, rows, i, pAggSup->gap,
                                      pAggSup->pResultRows, pStUpdated, pStDeleted);
    // coverity scan error
    if (!winInfo.pOutputBuf) {
      T_LONG_JMP(pTaskInfo->env, TSDB_CODE_OUT_OF_MEMORY);
    }

    int64_t winDelta = 0;
    if (addGap) {
      winDelta = pAggSup->gap;
    }
    code = doOneWindowAggImpl(&pInfo->twAggSup.timeWindowData, &winInfo, &pResult, i, winRows, rows, numOfOutput,
                              pOperator, winDelta);
    if (code != TSDB_CODE_SUCCESS || pResult == NULL) {
      T_LONG_JMP(pTaskInfo->env, TSDB_CODE_OUT_OF_MEMORY);
    }
    compactSessionWindow(pOperator, &winInfo, pStUpdated, pStDeleted, addGap);
    saveSessionOutputBuf(pAggSup, &winInfo);

    if (pInfo->twAggSup.calTrigger == STREAM_TRIGGER_AT_ONCE && pStUpdated) {
      code = saveResult(winInfo, pStUpdated);
      if (code != TSDB_CODE_SUCCESS) {
        T_LONG_JMP(pTaskInfo->env, TSDB_CODE_OUT_OF_MEMORY);
      }
    }
    if (pInfo->twAggSup.calTrigger == STREAM_TRIGGER_WINDOW_CLOSE) {
      SSessionKey key = {0};
      getSessionHashKey(&winInfo.sessionWin, &key);
      tSimpleHashPut(pAggSup->pResultRows, &key, sizeof(SSessionKey), &winInfo, sizeof(SResultWindowInfo));
    }

    i += winRows;
  }
}

static void doDeleteTimeWindows(SStreamAggSupporter* pAggSup, SSDataBlock* pBlock, SArray* result) {
  SColumnInfoData* pStartTsCol = taosArrayGet(pBlock->pDataBlock, START_TS_COLUMN_INDEX);
  TSKEY*           startDatas = (TSKEY*)pStartTsCol->pData;
  SColumnInfoData* pEndTsCol = taosArrayGet(pBlock->pDataBlock, END_TS_COLUMN_INDEX);
  TSKEY*           endDatas = (TSKEY*)pEndTsCol->pData;
  SColumnInfoData* pGroupCol = taosArrayGet(pBlock->pDataBlock, GROUPID_COLUMN_INDEX);
  uint64_t*        gpDatas = (uint64_t*)pGroupCol->pData;
  for (int32_t i = 0; i < pBlock->info.rows; i++) {
    while (1) {
      SSessionKey curWin = {0};
      getCurSessionWindow(pAggSup, startDatas[i], endDatas[i], gpDatas[i], &curWin);
      if (IS_INVALID_SESSION_WIN_KEY(curWin)) {
        break;
      }
      doDeleteSessionWindow(pAggSup, &curWin);
      if (result) {
        saveDeleteInfo(result, curWin);
      }
    }
  }
}

static inline int32_t sessionKeyCompareAsc(const void* pKey1, const void* pKey2) {
  SSessionKey* pWin1 = (SSessionKey*)pKey1;
  SSessionKey* pWin2 = (SSessionKey*)pKey2;

  if (pWin1->groupId > pWin2->groupId) {
    return 1;
  } else if (pWin1->groupId < pWin2->groupId) {
    return -1;
  }

  if (pWin1->win.skey > pWin2->win.skey) {
    return 1;
  } else if (pWin1->win.skey < pWin2->win.skey) {
    return -1;
  }

  return 0;
}

static int32_t copyUpdateResult(SSHashObj* pStUpdated, SArray* pUpdated) {
  void*   pIte = NULL;
  int32_t iter = 0;
  while ((pIte = tSimpleHashIterate(pStUpdated, pIte, &iter)) != NULL) {
    void* key = tSimpleHashGetKey(pIte, NULL);
    taosArrayPush(pUpdated, key);
  }
  taosArraySort(pUpdated, sessionKeyCompareAsc);
  return TSDB_CODE_SUCCESS;
}

void doBuildDeleteDataBlock(SOperatorInfo* pOp, SSHashObj* pStDeleted, SSDataBlock* pBlock, void** Ite) {
  SStorageAPI* pAPI = &pOp->pTaskInfo->storageAPI;

  blockDataCleanup(pBlock);
  int32_t size = tSimpleHashGetSize(pStDeleted);
  if (size == 0) {
    return;
  }
  blockDataEnsureCapacity(pBlock, size);
  int32_t iter = 0;
  while (((*Ite) = tSimpleHashIterate(pStDeleted, *Ite, &iter)) != NULL) {
    if (pBlock->info.rows + 1 > pBlock->info.capacity) {
      break;
    }
    SSessionKey*     res = tSimpleHashGetKey(*Ite, NULL);
    SColumnInfoData* pStartTsCol = taosArrayGet(pBlock->pDataBlock, START_TS_COLUMN_INDEX);
    colDataSetVal(pStartTsCol, pBlock->info.rows, (const char*)&res->win.skey, false);
    SColumnInfoData* pEndTsCol = taosArrayGet(pBlock->pDataBlock, END_TS_COLUMN_INDEX);
    colDataSetVal(pEndTsCol, pBlock->info.rows, (const char*)&res->win.skey, false);
    SColumnInfoData* pUidCol = taosArrayGet(pBlock->pDataBlock, UID_COLUMN_INDEX);
    colDataSetNULL(pUidCol, pBlock->info.rows);
    SColumnInfoData* pGpCol = taosArrayGet(pBlock->pDataBlock, GROUPID_COLUMN_INDEX);
    colDataSetVal(pGpCol, pBlock->info.rows, (const char*)&res->groupId, false);
    SColumnInfoData* pCalStCol = taosArrayGet(pBlock->pDataBlock, CALCULATE_START_TS_COLUMN_INDEX);
    colDataSetNULL(pCalStCol, pBlock->info.rows);
    SColumnInfoData* pCalEdCol = taosArrayGet(pBlock->pDataBlock, CALCULATE_END_TS_COLUMN_INDEX);
    colDataSetNULL(pCalEdCol, pBlock->info.rows);

    SColumnInfoData* pTableCol = taosArrayGet(pBlock->pDataBlock, TABLE_NAME_COLUMN_INDEX);

    void* tbname = NULL;
    pAPI->stateStore.streamStateGetParName(pOp->pTaskInfo->streamInfo.pState, res->groupId, &tbname);
    if (tbname == NULL) {
      colDataSetNULL(pTableCol, pBlock->info.rows);
    } else {
      char parTbName[VARSTR_HEADER_SIZE + TSDB_TABLE_NAME_LEN];
      STR_WITH_MAXSIZE_TO_VARSTR(parTbName, tbname, sizeof(parTbName));
      colDataSetVal(pTableCol, pBlock->info.rows, (const char*)parTbName, false);
      pAPI->stateStore.streamStateFreeVal(tbname);
    }
    pBlock->info.rows += 1;
  }
  if ((*Ite) == NULL) {
    tSimpleHashClear(pStDeleted);
  }
}

static void rebuildSessionWindow(SOperatorInfo* pOperator, SArray* pWinArray, SSHashObj* pStUpdated) {
  SExprSupp*     pSup = &pOperator->exprSupp;
  SExecTaskInfo* pTaskInfo = pOperator->pTaskInfo;
  SStorageAPI*   pAPI = &pOperator->pTaskInfo->storageAPI;

  int32_t                        size = taosArrayGetSize(pWinArray);
  SStreamSessionAggOperatorInfo* pInfo = pOperator->info;
  SStreamAggSupporter*           pAggSup = &pInfo->streamAggSup;
  int32_t                        numOfOutput = pSup->numOfExprs;
  int32_t                        numOfChild = taosArrayGetSize(pInfo->pChildren);

  for (int32_t i = 0; i < size; i++) {
    SSessionKey*      pWinKey = taosArrayGet(pWinArray, i);
    int32_t           num = 0;
    SResultWindowInfo parentWin = {0};
    for (int32_t j = 0; j < numOfChild; j++) {
      SOperatorInfo*                 pChild = taosArrayGetP(pInfo->pChildren, j);
      SStreamSessionAggOperatorInfo* pChInfo = pChild->info;
      SStreamAggSupporter*           pChAggSup = &pChInfo->streamAggSup;
      SSessionKey                    chWinKey = {0};
      getSessionHashKey(pWinKey, &chWinKey);
      SStreamStateCur* pCur = pAggSup->stateStore.streamStateSessionSeekKeyCurrentNext(pChAggSup->pState, &chWinKey);
      SResultRow*      pResult = NULL;
      SResultRow*      pChResult = NULL;
      while (1) {
        SResultWindowInfo childWin = {0};
        childWin.sessionWin = *pWinKey;
        int32_t code = getSessionWinBuf(pChAggSup, pCur, &childWin);

        if (code == TSDB_CODE_SUCCESS && !inWinRange(&pAggSup->winRange, &childWin.sessionWin.win)) {
          continue;
        }

        if (code == TSDB_CODE_SUCCESS && inWinRange(&pWinKey->win, &childWin.sessionWin.win)) {
          if (num == 0) {
            setSessionOutputBuf(pAggSup, pWinKey->win.skey, pWinKey->win.ekey, pWinKey->groupId, &parentWin);
            code = initSessionOutputBuf(&parentWin, &pResult, pSup->pCtx, numOfOutput, pSup->rowEntryInfoOffset);
            if (code != TSDB_CODE_SUCCESS || pResult == NULL) {
              break;
            }
          }
          num++;
          updateTimeWindowInfo(&pInfo->twAggSup.timeWindowData, &parentWin.sessionWin.win, pAggSup->gap);
          initSessionOutputBuf(&childWin, &pChResult, pChild->exprSupp.pCtx, numOfOutput,
                               pChild->exprSupp.rowEntryInfoOffset);
          compactFunctions(pSup->pCtx, pChild->exprSupp.pCtx, numOfOutput, pTaskInfo, &pInfo->twAggSup.timeWindowData);
          compactSessionWindow(pOperator, &parentWin, pStUpdated, NULL, true);
          saveResult(parentWin, pStUpdated);
        } else {
          break;
        }
      }
      pAPI->stateStore.streamStateFreeCur(pCur);
    }
    if (num > 0) {
      saveSessionOutputBuf(pAggSup, &parentWin);
    }
  }
}

int32_t closeSessionWindow(SSHashObj* pHashMap, STimeWindowAggSupp* pTwSup, SSHashObj* pClosed) {
  void*   pIte = NULL;
  int32_t iter = 0;
  while ((pIte = tSimpleHashIterate(pHashMap, pIte, &iter)) != NULL) {
    SResultWindowInfo* pWinInfo = pIte;
    if (isCloseWindow(&pWinInfo->sessionWin.win, pTwSup)) {
      if (pTwSup->calTrigger == STREAM_TRIGGER_WINDOW_CLOSE && pClosed) {
        int32_t code = saveResult(*pWinInfo, pClosed);
        if (code != TSDB_CODE_SUCCESS) {
          return code;
        }
      }
      SSessionKey* pKey = tSimpleHashGetKey(pIte, NULL);
      tSimpleHashIterateRemove(pHashMap, pKey, sizeof(SSessionKey), &pIte, &iter);
    }
  }
  return TSDB_CODE_SUCCESS;
}

static void closeChildSessionWindow(SArray* pChildren, TSKEY maxTs) {
  int32_t size = taosArrayGetSize(pChildren);
  for (int32_t i = 0; i < size; i++) {
    SOperatorInfo*                 pChildOp = taosArrayGetP(pChildren, i);
    SStreamSessionAggOperatorInfo* pChInfo = pChildOp->info;
    pChInfo->twAggSup.maxTs = TMAX(pChInfo->twAggSup.maxTs, maxTs);
    closeSessionWindow(pChInfo->streamAggSup.pResultRows, &pChInfo->twAggSup, NULL);
  }
}

int32_t getAllSessionWindow(SSHashObj* pHashMap, SSHashObj* pStUpdated) {
  void*   pIte = NULL;
  int32_t iter = 0;
  while ((pIte = tSimpleHashIterate(pHashMap, pIte, &iter)) != NULL) {
    SResultWindowInfo* pWinInfo = pIte;
    saveResult(*pWinInfo, pStUpdated);
  }
  return TSDB_CODE_SUCCESS;
}

static void copyDeleteWindowInfo(SArray* pResWins, SSHashObj* pStDeleted) {
  int32_t size = taosArrayGetSize(pResWins);
  for (int32_t i = 0; i < size; i++) {
    SSessionKey* pWinKey = taosArrayGet(pResWins, i);
    if (!pWinKey) continue;
    SSessionKey winInfo = {0};
    getSessionHashKey(pWinKey, &winInfo);
    tSimpleHashPut(pStDeleted, &winInfo, sizeof(SSessionKey), NULL, 0);
  }
}

// the allocated memory comes from outer function.
void initGroupResInfoFromArrayList(SGroupResInfo* pGroupResInfo, SArray* pArrayList) {
  pGroupResInfo->pRows = pArrayList;
  pGroupResInfo->index = 0;
  pGroupResInfo->pBuf = NULL;
}

void doBuildSessionResult(SOperatorInfo* pOperator, void* pState, SGroupResInfo* pGroupResInfo, SSDataBlock* pBlock) {
  SExecTaskInfo* pTaskInfo = pOperator->pTaskInfo;
  // set output datablock version
  pBlock->info.version = pTaskInfo->version;

  blockDataCleanup(pBlock);
  if (!hasRemainResults(pGroupResInfo)) {
    cleanupGroupResInfo(pGroupResInfo);
    return;
  }

  // clear the existed group id
  pBlock->info.id.groupId = 0;
  buildSessionResultDataBlock(pOperator, pState, pBlock, &pOperator->exprSupp, pGroupResInfo);
  if (pBlock->info.rows == 0) {
    cleanupGroupResInfo(pGroupResInfo);
  }
}
void getMaxTsWins(const SArray* pAllWins, SArray* pMaxWins) {
  int32_t size = taosArrayGetSize(pAllWins);
  if (size == 0) {
    return;
  }

  SSessionKey* pSeKey = taosArrayGet(pAllWins, size - 1);
  taosArrayPush(pMaxWins, pSeKey);
  if (pSeKey->groupId == 0) {
    return;
  }
  uint64_t preGpId = pSeKey->groupId;
  for (int32_t i = size - 2; i >= 0; i--) {
    pSeKey = taosArrayGet(pAllWins, i);
    if (preGpId != pSeKey->groupId) {
      taosArrayPush(pMaxWins, pSeKey);
      preGpId = pSeKey->groupId;
    }
  }
}

int32_t encodeSSessionKey(void** buf, SSessionKey* key) {
  int32_t tlen = 0;
  tlen += encodeSTimeWindow(buf, &key->win);
  tlen += taosEncodeFixedU64(buf, key->groupId);
  return tlen;
}

void* decodeSSessionKey(void* buf, SSessionKey* key) {
  buf = decodeSTimeWindow(buf, &key->win);
  buf = taosDecodeFixedU64(buf, &key->groupId);
  return buf;
}

int32_t encodeSResultWindowInfo(void** buf, SResultWindowInfo* key, int32_t outLen) {
  int32_t tlen = 0;
  tlen += taosEncodeFixedBool(buf, key->isOutput);
  tlen += encodeSSessionKey(buf, &key->sessionWin);
  return tlen;
}

void* decodeSResultWindowInfo(void* buf, SResultWindowInfo* key, int32_t outLen) {
  buf = taosDecodeFixedBool(buf, &key->isOutput);
  key->pOutputBuf = NULL;
  buf = decodeSSessionKey(buf, &key->sessionWin);
  return buf;
}

int32_t doStreamSessionEncodeOpState(void** buf, int32_t len, SOperatorInfo* pOperator, bool isParent) {
  SStreamSessionAggOperatorInfo* pInfo = pOperator->info;
  if (!pInfo) {
    return 0;
  }

  void* pData = (buf == NULL) ? NULL : *buf;

  // 1.streamAggSup.pResultRows
  int32_t tlen = 0;
  int32_t mapSize = tSimpleHashGetSize(pInfo->streamAggSup.pResultRows);
  tlen += taosEncodeFixedI32(buf, mapSize);
  void*   pIte = NULL;
  size_t  keyLen = 0;
  int32_t iter = 0;
  while ((pIte = tSimpleHashIterate(pInfo->streamAggSup.pResultRows, pIte, &iter)) != NULL) {
    void* key = taosHashGetKey(pIte, &keyLen);
    tlen += encodeSSessionKey(buf, key);
    tlen += encodeSResultWindowInfo(buf, pIte, pInfo->streamAggSup.resultRowSize);
  }

  // 2.twAggSup
  tlen += encodeSTimeWindowAggSupp(buf, &pInfo->twAggSup);

  // 3.pChildren
  int32_t size = taosArrayGetSize(pInfo->pChildren);
  tlen += taosEncodeFixedI32(buf, size);
  for (int32_t i = 0; i < size; i++) {
    SOperatorInfo* pChOp = taosArrayGetP(pInfo->pChildren, i);
    tlen += doStreamSessionEncodeOpState(buf, 0, pChOp, false);
  }

  // 4.dataVersion
  tlen += taosEncodeFixedI32(buf, pInfo->dataVersion);

  // 5.checksum
  if (isParent) {
    if (buf) {
      uint32_t cksum = taosCalcChecksum(0, pData, len - sizeof(uint32_t));
      tlen += taosEncodeFixedU32(buf, cksum);
    } else {
      tlen += sizeof(uint32_t);
    }
  }

  return tlen;
}

void* doStreamSessionDecodeOpState(void* buf, int32_t len, SOperatorInfo* pOperator, bool isParent) {
  SStreamSessionAggOperatorInfo* pInfo = pOperator->info;
  if (!pInfo) {
    return buf;
  }

  // 5.checksum
  if (isParent) {
    int32_t dataLen = len - sizeof(uint32_t);
    void*   pCksum = POINTER_SHIFT(buf, dataLen);
    if (taosCheckChecksum(buf, dataLen, *(uint32_t*)pCksum) != TSDB_CODE_SUCCESS) {
      ASSERT(0);  // debug
      qError("stream interval state is invalid");
      return buf;
    }
  }

  // 1.streamAggSup.pResultRows
  int32_t mapSize = 0;
  buf = taosDecodeFixedI32(buf, &mapSize);
  for (int32_t i = 0; i < mapSize; i++) {
    SSessionKey       key = {0};
    SResultWindowInfo winfo = {0};
    buf = decodeSSessionKey(buf, &key);
    buf = decodeSResultWindowInfo(buf, &winfo, pInfo->streamAggSup.resultRowSize);
    tSimpleHashPut(pInfo->streamAggSup.pResultRows, &key, sizeof(SSessionKey), &winfo, sizeof(SResultWindowInfo));
  }

  // 2.twAggSup
  buf = decodeSTimeWindowAggSupp(buf, &pInfo->twAggSup);

  // 3.pChildren
  int32_t size = 0;
  buf = taosDecodeFixedI32(buf, &size);
  ASSERT(size <= taosArrayGetSize(pInfo->pChildren));
  for (int32_t i = 0; i < size; i++) {
    SOperatorInfo* pChOp = taosArrayGetP(pInfo->pChildren, i);
    buf = doStreamSessionDecodeOpState(buf, 0, pChOp, false);
  }

  // 4.dataVersion
  buf = taosDecodeFixedI64(buf, &pInfo->dataVersion);
  return buf;
}

void doStreamSessionSaveCheckpoint(SOperatorInfo* pOperator) {
  SStreamSessionAggOperatorInfo* pInfo = pOperator->info;
  int32_t                        len = doStreamSessionEncodeOpState(NULL, 0, pOperator, true);
  void*                          buf = taosMemoryCalloc(1, len);
  void*                          pBuf = buf;
  len = doStreamSessionEncodeOpState(&pBuf, len, pOperator, true);
  pInfo->streamAggSup.stateStore.streamStateSaveInfo(pInfo->streamAggSup.pState, STREAM_SESSION_OP_CHECKPOINT_NAME,
                                                     strlen(STREAM_SESSION_OP_CHECKPOINT_NAME), buf, len);
  taosMemoryFree(buf);
}

static SSDataBlock* doStreamSessionAgg(SOperatorInfo* pOperator) {
  SExprSupp*                     pSup = &pOperator->exprSupp;
  SStreamSessionAggOperatorInfo* pInfo = pOperator->info;
  SOptrBasicInfo*                pBInfo = &pInfo->binfo;
  SStreamAggSupporter*           pAggSup = &pInfo->streamAggSup;
  if (pOperator->status == OP_EXEC_DONE) {
    return NULL;
  } else if (pOperator->status == OP_RES_TO_RETURN) {
    doBuildDeleteDataBlock(pOperator, pInfo->pStDeleted, pInfo->pDelRes, &pInfo->pDelIterator);
    if (pInfo->pDelRes->info.rows > 0) {
      printDataBlock(pInfo->pDelRes, IS_FINAL_OP(pInfo) ? "final session" : "single session");
      return pInfo->pDelRes;
    }
    doBuildSessionResult(pOperator, pAggSup->pState, &pInfo->groupResInfo, pBInfo->pRes);
    if (pBInfo->pRes->info.rows > 0) {
      printDataBlock(pBInfo->pRes, IS_FINAL_OP(pInfo) ? "final session" : "single session");
      return pBInfo->pRes;
    }

    if (pInfo->reCkBlock) {
      pInfo->reCkBlock = false;
      printDataBlock(pInfo->pCheckpointRes, IS_FINAL_OP(pInfo) ? "final session ck" : "single session ck");
      return pInfo->pCheckpointRes;
    }

    setOperatorCompleted(pOperator);
    return NULL;
  }

  SOperatorInfo* downstream = pOperator->pDownstream[0];
  if (!pInfo->pUpdated) {
    pInfo->pUpdated = taosArrayInit(16, sizeof(SSessionKey));
  }
  if (!pInfo->pStUpdated) {
    _hash_fn_t hashFn = taosGetDefaultHashFunction(TSDB_DATA_TYPE_BINARY);
    pInfo->pStUpdated = tSimpleHashInit(64, hashFn);
  }
  while (1) {
    SSDataBlock* pBlock = downstream->fpSet.getNextFn(downstream);
    if (pBlock == NULL) {
      break;
    }
    printDataBlock(pBlock, IS_FINAL_OP(pInfo) ? "final session recv" : "single session recv");

    if (pBlock->info.type == STREAM_DELETE_DATA || pBlock->info.type == STREAM_DELETE_RESULT ||
        pBlock->info.type == STREAM_CLEAR) {
      SArray* pWins = taosArrayInit(16, sizeof(SSessionKey));
      // gap must be 0
      doDeleteTimeWindows(pAggSup, pBlock, pWins);
      removeSessionResults(pInfo->pStUpdated, pWins);
      if (IS_FINAL_OP(pInfo)) {
        int32_t                        childIndex = getChildIndex(pBlock);
        SOperatorInfo*                 pChildOp = taosArrayGetP(pInfo->pChildren, childIndex);
        SStreamSessionAggOperatorInfo* pChildInfo = pChildOp->info;
        // gap must be 0
        doDeleteTimeWindows(&pChildInfo->streamAggSup, pBlock, NULL);
        rebuildSessionWindow(pOperator, pWins, pInfo->pStUpdated);
      }
      copyDeleteWindowInfo(pWins, pInfo->pStDeleted);
      taosArrayDestroy(pWins);
      continue;
    } else if (pBlock->info.type == STREAM_GET_ALL) {
      getAllSessionWindow(pAggSup->pResultRows, pInfo->pStUpdated);
      continue;
    } else if (pBlock->info.type == STREAM_CREATE_CHILD_TABLE) {
      return pBlock;
    } else if (pBlock->info.type == STREAM_CHECKPOINT) {
      pAggSup->stateStore.streamStateCommit(pAggSup->pState);
      doStreamSessionSaveCheckpoint(pOperator);
      copyDataBlock(pInfo->pCheckpointRes, pBlock);
      continue;
    } else {
      ASSERTS(pBlock->info.type == STREAM_NORMAL || pBlock->info.type == STREAM_INVALID, "invalid SSDataBlock type");
    }

    if (pInfo->scalarSupp.pExprInfo != NULL) {
      SExprSupp* pExprSup = &pInfo->scalarSupp;
      projectApplyFunctions(pExprSup->pExprInfo, pBlock, pBlock, pExprSup->pCtx, pExprSup->numOfExprs, NULL);
    }
    // the pDataBlock are always the same one, no need to call this again
    setInputDataBlock(pSup, pBlock, TSDB_ORDER_ASC, MAIN_SCAN, true);
    doStreamSessionAggImpl(pOperator, pBlock, pInfo->pStUpdated, pInfo->pStDeleted, IS_FINAL_OP(pInfo), true);
    if (IS_FINAL_OP(pInfo)) {
      int32_t chIndex = getChildIndex(pBlock);
      int32_t size = taosArrayGetSize(pInfo->pChildren);
      // if chIndex + 1 - size > 0, add new child
      for (int32_t i = 0; i < chIndex + 1 - size; i++) {
        SOperatorInfo* pChildOp =
            createStreamFinalSessionAggOperatorInfo(NULL, pInfo->pPhyNode, pOperator->pTaskInfo, 0, NULL);
        if (!pChildOp) {
          T_LONG_JMP(pOperator->pTaskInfo->env, TSDB_CODE_OUT_OF_MEMORY);
        }
        taosArrayPush(pInfo->pChildren, &pChildOp);
      }
      SOperatorInfo* pChildOp = taosArrayGetP(pInfo->pChildren, chIndex);
      setInputDataBlock(&pChildOp->exprSupp, pBlock, TSDB_ORDER_ASC, MAIN_SCAN, true);
      doStreamSessionAggImpl(pChildOp, pBlock, NULL, NULL, true, false);
    }
    pInfo->twAggSup.maxTs = TMAX(pInfo->twAggSup.maxTs, pBlock->info.window.ekey);
    pInfo->twAggSup.maxTs = TMAX(pInfo->twAggSup.maxTs, pBlock->info.watermark);
  }
  // restore the value
  pOperator->status = OP_RES_TO_RETURN;

  closeSessionWindow(pAggSup->pResultRows, &pInfo->twAggSup, pInfo->pStUpdated);
  closeChildSessionWindow(pInfo->pChildren, pInfo->twAggSup.maxTs);
  copyUpdateResult(pInfo->pStUpdated, pInfo->pUpdated);
  removeSessionResults(pInfo->pStDeleted, pInfo->pUpdated);
  tSimpleHashCleanup(pInfo->pStUpdated);
  pInfo->pStUpdated = NULL;
  if (pInfo->isHistoryOp) {
    getMaxTsWins(pInfo->pUpdated, pInfo->historyWins);
  }
  initGroupResInfoFromArrayList(&pInfo->groupResInfo, pInfo->pUpdated);
  pInfo->pUpdated = NULL;
  blockDataEnsureCapacity(pInfo->binfo.pRes, pOperator->resultInfo.capacity);

#if 0
  char* pBuf = streamStateSessionDump(pAggSup->pState);
  qDebug("===stream===final session%s", pBuf);
  taosMemoryFree(pBuf);
#endif

  doBuildDeleteDataBlock(pOperator, pInfo->pStDeleted, pInfo->pDelRes, &pInfo->pDelIterator);
  if (pInfo->pDelRes->info.rows > 0) {
    printDataBlock(pInfo->pDelRes, IS_FINAL_OP(pInfo) ? "final session" : "single session");
    return pInfo->pDelRes;
  }

  doBuildSessionResult(pOperator, pAggSup->pState, &pInfo->groupResInfo, pBInfo->pRes);
  if (pBInfo->pRes->info.rows > 0) {
    printDataBlock(pBInfo->pRes, IS_FINAL_OP(pInfo) ? "final session" : "single session");
    return pBInfo->pRes;
  }

  if (pInfo->reCkBlock) {
    pInfo->reCkBlock = false;
    printDataBlock(pInfo->pCheckpointRes, IS_FINAL_OP(pInfo) ? "final session ck" : "single session ck");
    return pInfo->pCheckpointRes;
  }

  setOperatorCompleted(pOperator);
  return NULL;
}

void streamSessionReleaseState(SOperatorInfo* pOperator) {
  if (pOperator->operatorType != QUERY_NODE_PHYSICAL_PLAN_STREAM_SEMI_SESSION) {
    SStreamSessionAggOperatorInfo* pInfo = pOperator->info;
    int32_t                        resSize = taosArrayGetSize(pInfo->historyWins) * sizeof(SSessionKey);
    pInfo->streamAggSup.stateStore.streamStateSaveInfo(pInfo->streamAggSup.pState, STREAM_SESSION_OP_STATE_NAME,
                                                       strlen(STREAM_SESSION_OP_STATE_NAME), pInfo->historyWins->pData,
                                                       resSize);
  }
  SOperatorInfo* downstream = pOperator->pDownstream[0];
  if (downstream->fpSet.releaseStreamStateFn) {
    downstream->fpSet.releaseStreamStateFn(downstream);
  }
}

void resetWinRange(STimeWindow* winRange) {
  winRange->skey = INT64_MIN;
  winRange->ekey = INT64_MAX;
}

void streamSessionReloadState(SOperatorInfo* pOperator) {
  SStreamSessionAggOperatorInfo* pInfo = pOperator->info;
  SStreamAggSupporter*           pAggSup = &pInfo->streamAggSup;
  resetWinRange(&pAggSup->winRange);

  SResultWindowInfo winInfo = {0};
  int32_t           size = 0;
  void*             pBuf = NULL;
  int32_t           code = pAggSup->stateStore.streamStateGetInfo(pAggSup->pState, STREAM_SESSION_OP_STATE_NAME,
                                                                  strlen(STREAM_SESSION_OP_STATE_NAME), &pBuf, &size);
  int32_t           num = size / sizeof(SSessionKey);
  SSessionKey*      pSeKeyBuf = (SSessionKey*)pBuf;
  ASSERT(size == num * sizeof(SSessionKey));
  if (!pInfo->pStUpdated && num > 0) {
    _hash_fn_t hashFn = taosGetDefaultHashFunction(TSDB_DATA_TYPE_BINARY);
    pInfo->pStUpdated = tSimpleHashInit(64, hashFn);
  }
  for (int32_t i = 0; i < num; i++) {
    SResultWindowInfo winInfo = {0};
    setSessionOutputBuf(pAggSup, pSeKeyBuf[i].win.skey, pSeKeyBuf[i].win.ekey, pSeKeyBuf[i].groupId, &winInfo);
    compactSessionWindow(pOperator, &winInfo, pInfo->pStUpdated, pInfo->pStDeleted, true);
    saveSessionOutputBuf(pAggSup, &winInfo);
    saveResult(winInfo, pInfo->pStUpdated);
  }
  taosMemoryFree(pBuf);

  SOperatorInfo* downstream = pOperator->pDownstream[0];
  if (downstream->fpSet.reloadStreamStateFn) {
    downstream->fpSet.reloadStreamStateFn(downstream);
  }
}

SOperatorInfo* createStreamSessionAggOperatorInfo(SOperatorInfo* downstream, SPhysiNode* pPhyNode,
                                                  SExecTaskInfo* pTaskInfo, SReadHandle* pHandle) {
  SSessionWinodwPhysiNode*       pSessionNode = (SSessionWinodwPhysiNode*)pPhyNode;
  int32_t                        numOfCols = 0;
  int32_t                        code = TSDB_CODE_OUT_OF_MEMORY;
  SStreamSessionAggOperatorInfo* pInfo = taosMemoryCalloc(1, sizeof(SStreamSessionAggOperatorInfo));
  SOperatorInfo*                 pOperator = taosMemoryCalloc(1, sizeof(SOperatorInfo));
  if (pInfo == NULL || pOperator == NULL) {
    goto _error;
  }

  pOperator->pTaskInfo = pTaskInfo;

  initResultSizeInfo(&pOperator->resultInfo, 4096);
  if (pSessionNode->window.pExprs != NULL) {
    int32_t    numOfScalar = 0;
    SExprInfo* pScalarExprInfo = createExprInfo(pSessionNode->window.pExprs, NULL, &numOfScalar);
    code = initExprSupp(&pInfo->scalarSupp, pScalarExprInfo, numOfScalar, &pTaskInfo->storageAPI.functionStore);
    if (code != TSDB_CODE_SUCCESS) {
      goto _error;
    }
  }
  SExprSupp* pSup = &pOperator->exprSupp;

  SExprInfo*   pExprInfo = createExprInfo(pSessionNode->window.pFuncs, NULL, &numOfCols);
  SSDataBlock* pResBlock = createDataBlockFromDescNode(pPhyNode->pOutputDataBlockDesc);
  code = initBasicInfoEx(&pInfo->binfo, pSup, pExprInfo, numOfCols, pResBlock, &pTaskInfo->storageAPI.functionStore);
  if (code != TSDB_CODE_SUCCESS) {
    goto _error;
  }

  code = initStreamAggSupporter(&pInfo->streamAggSup, pSup->pCtx, numOfCols, pSessionNode->gap,
                                pTaskInfo->streamInfo.pState, 0, 0, &pTaskInfo->storageAPI.stateStore, pHandle,
                                &pTaskInfo->storageAPI);
  if (code != TSDB_CODE_SUCCESS) {
    goto _error;
  }

  pInfo->twAggSup = (STimeWindowAggSupp){
      .waterMark = pSessionNode->window.watermark,
      .calTrigger = pSessionNode->window.triggerType,
      .maxTs = INT64_MIN,
      .minTs = INT64_MAX,
  };

  initExecTimeWindowInfo(&pInfo->twAggSup.timeWindowData, &pTaskInfo->window);

  pInfo->primaryTsIndex = ((SColumnNode*)pSessionNode->window.pTspk)->slotId;
  if (pSessionNode->window.pTsEnd) {
    pInfo->endTsIndex = ((SColumnNode*)pSessionNode->window.pTsEnd)->slotId;
  }
  pInfo->binfo.pRes = pResBlock;
  pInfo->order = TSDB_ORDER_ASC;
  _hash_fn_t hashFn = taosGetDefaultHashFunction(TSDB_DATA_TYPE_BINARY);
  pInfo->pStDeleted = tSimpleHashInit(64, hashFn);
  pInfo->pDelIterator = NULL;
  pInfo->pDelRes = createSpecialDataBlock(STREAM_DELETE_RESULT);
  pInfo->pChildren = NULL;
  pInfo->isFinal = false;
  pInfo->pPhyNode = pPhyNode;
  pInfo->ignoreExpiredData = pSessionNode->window.igExpired;
  pInfo->ignoreExpiredDataSaved = false;
  pInfo->pUpdated = NULL;
  pInfo->pStUpdated = NULL;
  pInfo->dataVersion = 0;
  pInfo->historyWins = taosArrayInit(4, sizeof(SSessionKey));
  if (!pInfo->historyWins) {
    goto _error;
  }
  if (pHandle) {
    pInfo->isHistoryOp = pHandle->fillHistory;
  }

  pInfo->pCheckpointRes = createSpecialDataBlock(STREAM_CHECKPOINT);

  // for stream
  void*   buff = NULL;
  int32_t len = 0;
  int32_t res =
      pInfo->streamAggSup.stateStore.streamStateGetInfo(pInfo->streamAggSup.pState, STREAM_SESSION_OP_CHECKPOINT_NAME,
                                                        strlen(STREAM_SESSION_OP_CHECKPOINT_NAME), &buff, &len);
  if (res == TSDB_CODE_SUCCESS) {
    doStreamSessionDecodeOpState(buff, len, pOperator, true);
    taosMemoryFree(buff);
  }

  setOperatorInfo(pOperator, "StreamSessionWindowAggOperator", QUERY_NODE_PHYSICAL_PLAN_STREAM_SESSION, true,
                  OP_NOT_OPENED, pInfo, pTaskInfo);
  pOperator->fpSet = createOperatorFpSet(optrDummyOpenFn, doStreamSessionAgg, NULL, destroyStreamSessionAggOperatorInfo,
                                         optrDefaultBufFn, NULL);
  setOperatorStreamStateFn(pOperator, streamSessionReleaseState, streamSessionReloadState);

  if (downstream) {
    initDownStream(downstream, &pInfo->streamAggSup, pOperator->operatorType, pInfo->primaryTsIndex, &pInfo->twAggSup);
    code = appendDownstream(pOperator, &downstream, 1);
  }
  return pOperator;

_error:
  if (pInfo != NULL) {
    destroyStreamSessionAggOperatorInfo(pInfo);
  }

  taosMemoryFreeClear(pOperator);
  pTaskInfo->code = code;
  return NULL;
}

static void clearStreamSessionOperator(SStreamSessionAggOperatorInfo* pInfo) {
  tSimpleHashClear(pInfo->streamAggSup.pResultRows);
  pInfo->streamAggSup.stateStore.streamStateSessionClear(pInfo->streamAggSup.pState);
}

static SSDataBlock* doStreamSessionSemiAgg(SOperatorInfo* pOperator) {
  SStreamSessionAggOperatorInfo* pInfo = pOperator->info;
  SOptrBasicInfo*                pBInfo = &pInfo->binfo;
  TSKEY                          maxTs = INT64_MIN;
  SExprSupp*                     pSup = &pOperator->exprSupp;
  SStreamAggSupporter*           pAggSup = &pInfo->streamAggSup;

  if (pOperator->status == OP_EXEC_DONE) {
    return NULL;
  }

  {
    doBuildSessionResult(pOperator, pAggSup->pState, &pInfo->groupResInfo, pBInfo->pRes);
    if (pBInfo->pRes->info.rows > 0) {
      printDataBlock(pBInfo->pRes, "semi session");
      return pBInfo->pRes;
    }

    doBuildDeleteDataBlock(pOperator, pInfo->pStDeleted, pInfo->pDelRes, &pInfo->pDelIterator);
    if (pInfo->pDelRes->info.rows > 0) {
      printDataBlock(pInfo->pDelRes, "semi session delete");
      return pInfo->pDelRes;
    }

    if (pInfo->reCkBlock) {
      pInfo->reCkBlock = false;
      printDataBlock(pInfo->pCheckpointRes, "semi session ck");
      return pInfo->pCheckpointRes;
    }

    if (pOperator->status == OP_RES_TO_RETURN) {
      clearFunctionContext(&pOperator->exprSupp);
      // semi interval operator clear disk buffer
      clearStreamSessionOperator(pInfo);
      setOperatorCompleted(pOperator);
      return NULL;
    }
  }

  SOperatorInfo* downstream = pOperator->pDownstream[0];
  if (!pInfo->pUpdated) {
    pInfo->pUpdated = taosArrayInit(16, sizeof(SSessionKey));
  }
  if (!pInfo->pStUpdated) {
    _hash_fn_t hashFn = taosGetDefaultHashFunction(TSDB_DATA_TYPE_BINARY);
    pInfo->pStUpdated = tSimpleHashInit(64, hashFn);
  }
  while (1) {
    SSDataBlock* pBlock = downstream->fpSet.getNextFn(downstream);
    if (pBlock == NULL) {
      pOperator->status = OP_RES_TO_RETURN;
      break;
    }
    printDataBlock(pBlock, "semi session recv");

    if (pBlock->info.type == STREAM_DELETE_DATA || pBlock->info.type == STREAM_DELETE_RESULT ||
        pBlock->info.type == STREAM_CLEAR) {
      // gap must be 0
      SArray* pWins = taosArrayInit(16, sizeof(SSessionKey));
      doDeleteTimeWindows(&pInfo->streamAggSup, pBlock, pWins);
      removeSessionResults(pInfo->pStUpdated, pWins);
      copyDeleteWindowInfo(pWins, pInfo->pStDeleted);
      taosArrayDestroy(pWins);
      break;
    } else if (pBlock->info.type == STREAM_GET_ALL) {
      getAllSessionWindow(pInfo->streamAggSup.pResultRows, pInfo->pStUpdated);
      continue;
    } else if (pBlock->info.type == STREAM_CREATE_CHILD_TABLE) {
      return pBlock;
    } else if (pBlock->info.type == STREAM_CHECKPOINT) {
      pAggSup->stateStore.streamStateCommit(pAggSup->pState);
      doStreamSessionSaveCheckpoint(pOperator);
      continue;
    } else {
      ASSERTS(pBlock->info.type == STREAM_NORMAL || pBlock->info.type == STREAM_INVALID, "invalid SSDataBlock type");
    }

    if (pInfo->scalarSupp.pExprInfo != NULL) {
      SExprSupp* pExprSup = &pInfo->scalarSupp;
      projectApplyFunctions(pExprSup->pExprInfo, pBlock, pBlock, pExprSup->pCtx, pExprSup->numOfExprs, NULL);
    }
    // the pDataBlock are always the same one, no need to call this again
    setInputDataBlock(pSup, pBlock, TSDB_ORDER_ASC, MAIN_SCAN, true);
    doStreamSessionAggImpl(pOperator, pBlock, pInfo->pStUpdated, NULL, false, false);
    maxTs = TMAX(pInfo->twAggSup.maxTs, pBlock->info.window.ekey);
  }

  pInfo->twAggSup.maxTs = TMAX(pInfo->twAggSup.maxTs, maxTs);
  pBInfo->pRes->info.watermark = pInfo->twAggSup.maxTs;

  copyUpdateResult(pInfo->pStUpdated, pInfo->pUpdated);
  removeSessionResults(pInfo->pStDeleted, pInfo->pUpdated);
  tSimpleHashCleanup(pInfo->pStUpdated);
  pInfo->pStUpdated = NULL;
  initGroupResInfoFromArrayList(&pInfo->groupResInfo, pInfo->pUpdated);
  pInfo->pUpdated = NULL;
  blockDataEnsureCapacity(pBInfo->pRes, pOperator->resultInfo.capacity);

#if 0
  char* pBuf = streamStateSessionDump(pAggSup->pState);
  qDebug("===stream===semi session%s", pBuf);
  taosMemoryFree(pBuf);
#endif

  doBuildSessionResult(pOperator, pAggSup->pState, &pInfo->groupResInfo, pBInfo->pRes);
  if (pBInfo->pRes->info.rows > 0) {
    printDataBlock(pBInfo->pRes, "semi session");
    return pBInfo->pRes;
  }

  doBuildDeleteDataBlock(pOperator, pInfo->pStDeleted, pInfo->pDelRes, &pInfo->pDelIterator);
  if (pInfo->pDelRes->info.rows > 0) {
    printDataBlock(pInfo->pDelRes, "semi session delete");
    return pInfo->pDelRes;
  }

  if (pInfo->reCkBlock) {
    pInfo->reCkBlock = false;
    printDataBlock(pInfo->pCheckpointRes, "semi session ck");
    return pInfo->pCheckpointRes;
  }

  clearFunctionContext(&pOperator->exprSupp);
  // semi interval operator clear disk buffer
  clearStreamSessionOperator(pInfo);
  setOperatorCompleted(pOperator);
  return NULL;
}

SOperatorInfo* createStreamFinalSessionAggOperatorInfo(SOperatorInfo* downstream, SPhysiNode* pPhyNode,
                                                       SExecTaskInfo* pTaskInfo, int32_t numOfChild,
                                                       SReadHandle* pHandle) {
  int32_t        code = TSDB_CODE_OUT_OF_MEMORY;
  SOperatorInfo* pOperator = createStreamSessionAggOperatorInfo(downstream, pPhyNode, pTaskInfo, pHandle);
  if (pOperator == NULL) {
    goto _error;
  }

  SStorageAPI*                   pAPI = &pTaskInfo->storageAPI;
  SStreamSessionAggOperatorInfo* pInfo = pOperator->info;

  pInfo->isFinal = (pPhyNode->type == QUERY_NODE_PHYSICAL_PLAN_STREAM_FINAL_SESSION);
  char* name = (pInfo->isFinal) ? "StreamSessionFinalAggOperator" : "StreamSessionSemiAggOperator";

  if (pPhyNode->type != QUERY_NODE_PHYSICAL_PLAN_STREAM_FINAL_SESSION) {
    pOperator->fpSet = createOperatorFpSet(optrDummyOpenFn, doStreamSessionSemiAgg, NULL,
                                           destroyStreamSessionAggOperatorInfo, optrDefaultBufFn, NULL);
  }
  setOperatorStreamStateFn(pOperator, streamSessionReleaseState, streamSessionReloadState);
  setOperatorInfo(pOperator, name, pPhyNode->type, false, OP_NOT_OPENED, pInfo, pTaskInfo);

  pOperator->operatorType = pPhyNode->type;
  if (numOfChild > 0) {
    pInfo->pChildren = taosArrayInit(numOfChild, sizeof(void*));
    for (int32_t i = 0; i < numOfChild; i++) {
      SOperatorInfo* pChildOp = createStreamFinalSessionAggOperatorInfo(NULL, pPhyNode, pTaskInfo, 0, NULL);
      if (pChildOp == NULL) {
        goto _error;
      }
      SStreamSessionAggOperatorInfo* pChInfo = pChildOp->info;
      pChInfo->twAggSup.calTrigger = STREAM_TRIGGER_AT_ONCE;
      pAPI->stateStore.streamStateSetNumber(pChInfo->streamAggSup.pState, i);
      taosArrayPush(pInfo->pChildren, &pChildOp);
    }
  }

  if (!IS_FINAL_OP(pInfo) || numOfChild == 0) {
    pInfo->twAggSup.calTrigger = STREAM_TRIGGER_AT_ONCE;
  }

  return pOperator;

_error:
  if (pInfo != NULL) {
    destroyStreamSessionAggOperatorInfo(pInfo);
  }
  taosMemoryFreeClear(pOperator);
  pTaskInfo->code = code;
  return NULL;
}

void destroyStreamStateOperatorInfo(void* param) {
  SStreamStateAggOperatorInfo* pInfo = (SStreamStateAggOperatorInfo*)param;
  cleanupBasicInfo(&pInfo->binfo);
  destroyStreamAggSupporter(&pInfo->streamAggSup);
  cleanupGroupResInfo(&pInfo->groupResInfo);
  if (pInfo->pChildren != NULL) {
    int32_t size = taosArrayGetSize(pInfo->pChildren);
    for (int32_t i = 0; i < size; i++) {
      SOperatorInfo* pChild = taosArrayGetP(pInfo->pChildren, i);
      destroyOperator(pChild);
    }
    taosArrayDestroy(pInfo->pChildren);
  }
  colDataDestroy(&pInfo->twAggSup.timeWindowData);
  blockDataDestroy(pInfo->pDelRes);
  taosArrayDestroy(pInfo->historyWins);
  tSimpleHashCleanup(pInfo->pSeUpdated);
  tSimpleHashCleanup(pInfo->pSeDeleted);
  blockDataDestroy(pInfo->pCheckpointRes);

  taosMemoryFreeClear(param);
}

bool isTsInWindow(SStateWindowInfo* pWin, TSKEY ts) {
  if (pWin->winInfo.sessionWin.win.skey <= ts && ts <= pWin->winInfo.sessionWin.win.ekey) {
    return true;
  }
  return false;
}

bool isEqualStateKey(SStateWindowInfo* pWin, char* pKeyData) {
  return pKeyData && compareVal(pKeyData, pWin->pStateKey);
}

bool compareStateKey(void* data, void* key) {
  if (!data || !key) {
    return false;
  }
  SStateKeys* stateKey = (SStateKeys*)key;
  stateKey->pData = (char*)key + sizeof(SStateKeys);
  return compareVal(data, stateKey);
}

void setStateOutputBuf(SStreamAggSupporter* pAggSup, TSKEY ts, uint64_t groupId, char* pKeyData,
                       SStateWindowInfo* pCurWin, SStateWindowInfo* pNextWin) {
  int32_t size = pAggSup->resultRowSize;
  pCurWin->winInfo.sessionWin.groupId = groupId;
  pCurWin->winInfo.sessionWin.win.skey = ts;
  pCurWin->winInfo.sessionWin.win.ekey = ts;
  int32_t code = pAggSup->stateStore.streamStateStateAddIfNotExist(pAggSup->pState, &pCurWin->winInfo.sessionWin,
                                                                   pKeyData, pAggSup->stateKeySize, compareStateKey,
                                                                   &pCurWin->winInfo.pOutputBuf, &size);
  pCurWin->pStateKey =
      (SStateKeys*)((char*)pCurWin->winInfo.pOutputBuf + (pAggSup->resultRowSize - pAggSup->stateKeySize));
  pCurWin->pStateKey->bytes = pAggSup->stateKeySize - sizeof(SStateKeys);
  pCurWin->pStateKey->type = pAggSup->stateKeyType;
  pCurWin->pStateKey->pData = (char*)pCurWin->pStateKey + sizeof(SStateKeys);
  pCurWin->pStateKey->isNull = false;

  if (code == TSDB_CODE_SUCCESS && !inWinRange(&pAggSup->winRange, &pCurWin->winInfo.sessionWin.win)) {
    code = TSDB_CODE_FAILED;
    releaseOutputBuf(pAggSup->pState, NULL, (SResultRow*)pCurWin->winInfo.pOutputBuf, &pAggSup->pSessionAPI->stateStore);
    pCurWin->winInfo.pOutputBuf = taosMemoryCalloc(1, size);
    pCurWin->pStateKey =
      (SStateKeys*)((char*)pCurWin->winInfo.pOutputBuf + (pAggSup->resultRowSize - pAggSup->stateKeySize));
      pCurWin->pStateKey->bytes = pAggSup->stateKeySize - sizeof(SStateKeys);
      pCurWin->pStateKey->type = pAggSup->stateKeyType;
      pCurWin->pStateKey->pData = (char*)pCurWin->pStateKey + sizeof(SStateKeys);
      pCurWin->pStateKey->isNull = false;
  }

  if (code == TSDB_CODE_SUCCESS) {
    pCurWin->winInfo.isOutput = true;
    pAggSup->stateStore.streamStateSessionDel(pAggSup->pState, &pCurWin->winInfo.sessionWin);
  } else if (pKeyData) {
    if (IS_VAR_DATA_TYPE(pAggSup->stateKeyType)) {
      varDataCopy(pCurWin->pStateKey->pData, pKeyData);
    } else {
      memcpy(pCurWin->pStateKey->pData, pKeyData, pCurWin->pStateKey->bytes);
    }
  }

  pNextWin->winInfo.sessionWin = pCurWin->winInfo.sessionWin;
  SStreamStateCur* pCur = pAggSup->stateStore.streamStateSessionSeekKeyNext(pAggSup->pState, &pNextWin->winInfo.sessionWin);
  int32_t nextSize = pAggSup->resultRowSize;
  code = pAggSup->stateStore.streamStateSessionGetKVByCur(pCur, &pNextWin->winInfo.sessionWin, &pNextWin->winInfo.pOutputBuf, &nextSize);
  if (code != TSDB_CODE_SUCCESS) {
    SET_SESSION_WIN_INVALID(pNextWin->winInfo);
  } else {
    pNextWin->pStateKey =
      (SStateKeys*)((char*)pNextWin->winInfo.pOutputBuf + (pAggSup->resultRowSize - pAggSup->stateKeySize));
    pNextWin->pStateKey->bytes = pAggSup->stateKeySize - sizeof(SStateKeys);
    pNextWin->pStateKey->type = pAggSup->stateKeyType;
    pNextWin->pStateKey->pData = (char*)pNextWin->pStateKey + sizeof(SStateKeys);
    pNextWin->pStateKey->isNull = false;
    pNextWin->winInfo.isOutput = true;
  }
  pAggSup->stateStore.streamStateFreeCur(pCur);
}

int32_t updateStateWindowInfo(SStateWindowInfo* pWinInfo, SStateWindowInfo* pNextWin, TSKEY* pTs, uint64_t groupId,
                              SColumnInfoData* pKeyCol, int32_t rows, int32_t start, bool* allEqual,
                              SSHashObj* pResultRows, SSHashObj* pSeUpdated, SSHashObj* pSeDeleted) {
  *allEqual = true;
  for (int32_t i = start; i < rows; ++i) {
    char* pKeyData = colDataGetData(pKeyCol, i);
    if (!isTsInWindow(pWinInfo, pTs[i])) {
      if (isEqualStateKey(pWinInfo, pKeyData)) {
        if (IS_VALID_SESSION_WIN(pNextWin->winInfo)) {
          // ts belongs to the next window
          if (pTs[i] >= pNextWin->winInfo.sessionWin.win.skey) {
            return i - start;
          }
        }
      } else {
        return i - start;
      }
    }

    if (pWinInfo->winInfo.sessionWin.win.skey > pTs[i]) {
      if (pSeDeleted && pWinInfo->winInfo.isOutput) {
        saveDeleteRes(pSeDeleted, pWinInfo->winInfo.sessionWin);
      }
      removeSessionResult(pSeUpdated, pResultRows, pWinInfo->winInfo.sessionWin);
      pWinInfo->winInfo.sessionWin.win.skey = pTs[i];
    }
    pWinInfo->winInfo.sessionWin.win.ekey = TMAX(pWinInfo->winInfo.sessionWin.win.ekey, pTs[i]);
    if (!isEqualStateKey(pWinInfo, pKeyData)) {
      *allEqual = false;
    }
  }
  return rows - start;
}

static void doStreamStateAggImpl(SOperatorInfo* pOperator, SSDataBlock* pSDataBlock, SSHashObj* pSeUpdated,
                                 SSHashObj* pStDeleted) {
  SExecTaskInfo* pTaskInfo = pOperator->pTaskInfo;
  SStorageAPI*   pAPI = &pOperator->pTaskInfo->storageAPI;

  SStreamStateAggOperatorInfo* pInfo = pOperator->info;
  int32_t                      numOfOutput = pOperator->exprSupp.numOfExprs;
  uint64_t                     groupId = pSDataBlock->info.id.groupId;
  int64_t                      code = TSDB_CODE_SUCCESS;
  TSKEY*                       tsCols = NULL;
  SResultRow*                  pResult = NULL;
  int32_t                      winRows = 0;
  SStreamAggSupporter*         pAggSup = &pInfo->streamAggSup;

  pInfo->dataVersion = TMAX(pInfo->dataVersion, pSDataBlock->info.version);
  pAggSup->winRange = pTaskInfo->streamInfo.fillHistoryWindow;
  if (pAggSup->winRange.ekey <= 0) {
    pAggSup->winRange.ekey = INT64_MAX;
  }

  if (pSDataBlock->pDataBlock != NULL) {
    SColumnInfoData* pColDataInfo = taosArrayGet(pSDataBlock->pDataBlock, pInfo->primaryTsIndex);
    tsCols = (int64_t*)pColDataInfo->pData;
  } else {
    return;
  }

  int32_t              rows = pSDataBlock->info.rows;
  blockDataEnsureCapacity(pAggSup->pScanBlock, rows);
  SColumnInfoData* pKeyColInfo = taosArrayGet(pSDataBlock->pDataBlock, pInfo->stateCol.slotId);
  for (int32_t i = 0; i < rows; i += winRows) {
    if (pInfo->ignoreExpiredData && isOverdue(tsCols[i], &pInfo->twAggSup) || colDataIsNull_s(pKeyColInfo, i)) {
      i++;
      continue;
    }
    char*            pKeyData = colDataGetData(pKeyColInfo, i);
    int32_t          winIndex = 0;
    bool             allEqual = true;
    SStateWindowInfo curWin = {0};
    SStateWindowInfo nextWin = {0};
    setStateOutputBuf(pAggSup, tsCols[i], groupId, pKeyData, &curWin, &nextWin);
    if (IS_VALID_SESSION_WIN(nextWin.winInfo)) {
      releaseOutputBuf(pAggSup->pState, NULL, (SResultRow*)nextWin.winInfo.pOutputBuf, &pAPI->stateStore);
    }
    setSessionWinOutputInfo(pSeUpdated, &curWin.winInfo);
    winRows = updateStateWindowInfo(&curWin, &nextWin, tsCols, groupId, pKeyColInfo, rows, i, &allEqual,
                                    pAggSup->pResultRows, pSeUpdated, pStDeleted);
    if (!allEqual) {
      uint64_t uid = 0;
      appendOneRowToStreamSpecialBlock(pAggSup->pScanBlock, &curWin.winInfo.sessionWin.win.skey,
                                       &curWin.winInfo.sessionWin.win.ekey, &uid, &groupId, NULL);
      tSimpleHashRemove(pSeUpdated, &curWin.winInfo.sessionWin, sizeof(SSessionKey));
      doDeleteSessionWindow(pAggSup, &curWin.winInfo.sessionWin);
      releaseOutputBuf(pAggSup->pState, NULL, (SResultRow*)curWin.winInfo.pOutputBuf, &pAPI->stateStore);
      continue;
    }
    code = doOneWindowAggImpl(&pInfo->twAggSup.timeWindowData, &curWin.winInfo, &pResult, i, winRows, rows, numOfOutput,
                              pOperator, 0);
    if (code != TSDB_CODE_SUCCESS || pResult == NULL) {
      T_LONG_JMP(pTaskInfo->env, TSDB_CODE_OUT_OF_MEMORY);
    }
    saveSessionOutputBuf(pAggSup, &curWin.winInfo);

    if (pInfo->twAggSup.calTrigger == STREAM_TRIGGER_AT_ONCE) {
      code = saveResult(curWin.winInfo, pSeUpdated);
      if (code != TSDB_CODE_SUCCESS) {
        T_LONG_JMP(pTaskInfo->env, TSDB_CODE_OUT_OF_MEMORY);
      }
    }

    if (pInfo->twAggSup.calTrigger == STREAM_TRIGGER_WINDOW_CLOSE) {
      SSessionKey key = {0};
      getSessionHashKey(&curWin.winInfo.sessionWin, &key);
      tSimpleHashPut(pAggSup->pResultRows, &key, sizeof(SSessionKey), &curWin.winInfo, sizeof(SResultWindowInfo));
    }
  }
}

int32_t doStreamStateEncodeOpState(void** buf, int32_t len, SOperatorInfo* pOperator, bool isParent) {
  SStreamStateAggOperatorInfo* pInfo = pOperator->info;
  if (!pInfo) {
    return 0;
  }

  void* pData = (buf == NULL) ? NULL : *buf;

  // 1.streamAggSup.pResultRows
  int32_t tlen = 0;
  int32_t mapSize = tSimpleHashGetSize(pInfo->streamAggSup.pResultRows);
  tlen += taosEncodeFixedI32(buf, mapSize);
  void*   pIte = NULL;
  size_t  keyLen = 0;
  int32_t iter = 0;
  while ((pIte = tSimpleHashIterate(pInfo->streamAggSup.pResultRows, pIte, &iter)) != NULL) {
    void* key = taosHashGetKey(pIte, &keyLen);
    tlen += encodeSSessionKey(buf, key);
    tlen += encodeSResultWindowInfo(buf, pIte, pInfo->streamAggSup.resultRowSize);
  }

  // 2.twAggSup
  tlen += encodeSTimeWindowAggSupp(buf, &pInfo->twAggSup);

  // 3.pChildren
  int32_t size = taosArrayGetSize(pInfo->pChildren);
  tlen += taosEncodeFixedI32(buf, size);
  for (int32_t i = 0; i < size; i++) {
    SOperatorInfo* pChOp = taosArrayGetP(pInfo->pChildren, i);
    tlen += doStreamStateEncodeOpState(buf, 0, pChOp, false);
  }

  // 4.dataVersion
  tlen += taosEncodeFixedI32(buf, pInfo->dataVersion);

  // 5.checksum
  if (isParent) {
    if (buf) {
      uint32_t cksum = taosCalcChecksum(0, pData, len - sizeof(uint32_t));
      tlen += taosEncodeFixedU32(buf, cksum);
    } else {
      tlen += sizeof(uint32_t);
    }
  }

  return tlen;
}

void* doStreamStateDecodeOpState(void* buf, int32_t len, SOperatorInfo* pOperator, bool isParent) {
  SStreamStateAggOperatorInfo* pInfo = pOperator->info;
  if (!pInfo) {
    return buf;
  }

  // 5.checksum
  if (isParent) {
    int32_t dataLen = len - sizeof(uint32_t);
    void*   pCksum = POINTER_SHIFT(buf, dataLen);
    if (taosCheckChecksum(buf, dataLen, *(uint32_t*)pCksum) != TSDB_CODE_SUCCESS) {
      ASSERT(0);  // debug
      qError("stream interval state is invalid");
      return buf;
    }
  }

  // 1.streamAggSup.pResultRows
  int32_t mapSize = 0;
  buf = taosDecodeFixedI32(buf, &mapSize);
  for (int32_t i = 0; i < mapSize; i++) {
    SSessionKey       key = {0};
    SResultWindowInfo winfo = {0};
    buf = decodeSSessionKey(buf, &key);
    buf = decodeSResultWindowInfo(buf, &winfo, pInfo->streamAggSup.resultRowSize);
    tSimpleHashPut(pInfo->streamAggSup.pResultRows, &key, sizeof(SSessionKey), &winfo, sizeof(SResultWindowInfo));
  }

  // 2.twAggSup
  buf = decodeSTimeWindowAggSupp(buf, &pInfo->twAggSup);

  // 3.pChildren
  int32_t size = 0;
  buf = taosDecodeFixedI32(buf, &size);
  ASSERT(size <= taosArrayGetSize(pInfo->pChildren));
  for (int32_t i = 0; i < size; i++) {
    SOperatorInfo* pChOp = taosArrayGetP(pInfo->pChildren, i);
    buf = doStreamStateDecodeOpState(buf, 0, pChOp, false);
  }

  // 4.dataVersion
  buf = taosDecodeFixedI64(buf, &pInfo->dataVersion);
  return buf;
}

void doStreamStateSaveCheckpoint(SOperatorInfo* pOperator) {
  SStreamStateAggOperatorInfo* pInfo = pOperator->info;
  int32_t                      len = doStreamStateEncodeOpState(NULL, 0, pOperator, true);
  void*                        buf = taosMemoryCalloc(1, len);
  void*                        pBuf = buf;
  len = doStreamStateEncodeOpState(&pBuf, len, pOperator, true);
  pInfo->streamAggSup.stateStore.streamStateSaveInfo(pInfo->streamAggSup.pState, STREAM_STATE_OP_CHECKPOINT_NAME,
                                                     strlen(STREAM_STATE_OP_CHECKPOINT_NAME), buf, len);
}

static SSDataBlock* doStreamStateAgg(SOperatorInfo* pOperator) {
  if (pOperator->status == OP_EXEC_DONE) {
    return NULL;
  }

  SExprSupp*                   pSup = &pOperator->exprSupp;
  SStreamStateAggOperatorInfo* pInfo = pOperator->info;
  SOptrBasicInfo*              pBInfo = &pInfo->binfo;
  if (pOperator->status == OP_RES_TO_RETURN) {
    doBuildDeleteDataBlock(pOperator, pInfo->pSeDeleted, pInfo->pDelRes, &pInfo->pDelIterator);
    if (pInfo->pDelRes->info.rows > 0) {
      printDataBlock(pInfo->pDelRes, "single state delete");
      return pInfo->pDelRes;
    }

    doBuildSessionResult(pOperator, pInfo->streamAggSup.pState, &pInfo->groupResInfo, pBInfo->pRes);
    if (pBInfo->pRes->info.rows > 0) {
      printDataBlock(pBInfo->pRes, "single state");
      return pBInfo->pRes;
    }

    setOperatorCompleted(pOperator);
    return NULL;
  }

  SOperatorInfo* downstream = pOperator->pDownstream[0];
  if (!pInfo->pUpdated) {
    pInfo->pUpdated = taosArrayInit(16, sizeof(SSessionKey));
  }
  if (!pInfo->pSeUpdated) {
    _hash_fn_t hashFn = taosGetDefaultHashFunction(TSDB_DATA_TYPE_BINARY);
    pInfo->pSeUpdated = tSimpleHashInit(64, hashFn);
  }
  while (1) {
    SSDataBlock* pBlock = downstream->fpSet.getNextFn(downstream);
    if (pBlock == NULL) {
      break;
    }
    printDataBlock(pBlock, "single state recv");

    if (pBlock->info.type == STREAM_DELETE_DATA || pBlock->info.type == STREAM_DELETE_RESULT ||
        pBlock->info.type == STREAM_CLEAR) {
      SArray* pWins = taosArrayInit(16, sizeof(SSessionKey));
      doDeleteTimeWindows(&pInfo->streamAggSup, pBlock, pWins);
      removeSessionResults(pInfo->pSeUpdated, pWins);
      copyDeleteWindowInfo(pWins, pInfo->pSeDeleted);
      taosArrayDestroy(pWins);
      continue;
    } else if (pBlock->info.type == STREAM_GET_ALL) {
      getAllSessionWindow(pInfo->streamAggSup.pResultRows, pInfo->pSeUpdated);
      continue;
    } else if (pBlock->info.type == STREAM_CREATE_CHILD_TABLE) {
      return pBlock;
    } else if (pBlock->info.type == STREAM_CHECKPOINT) {
      pInfo->streamAggSup.stateStore.streamStateCommit(pInfo->streamAggSup.pState);
      doStreamSessionSaveCheckpoint(pOperator);
      copyDataBlock(pInfo->pCheckpointRes, pBlock);
      continue;
    } else {
      ASSERTS(pBlock->info.type == STREAM_NORMAL || pBlock->info.type == STREAM_INVALID, "invalid SSDataBlock type");
    }

    if (pInfo->scalarSupp.pExprInfo != NULL) {
      SExprSupp* pExprSup = &pInfo->scalarSupp;
      projectApplyFunctions(pExprSup->pExprInfo, pBlock, pBlock, pExprSup->pCtx, pExprSup->numOfExprs, NULL);
    }
    // the pDataBlock are always the same one, no need to call this again
    setInputDataBlock(pSup, pBlock, TSDB_ORDER_ASC, MAIN_SCAN, true);
    doStreamStateAggImpl(pOperator, pBlock, pInfo->pSeUpdated, pInfo->pSeDeleted);
    pInfo->twAggSup.maxTs = TMAX(pInfo->twAggSup.maxTs, pBlock->info.window.ekey);
  }
  // restore the value
  pOperator->status = OP_RES_TO_RETURN;

  closeSessionWindow(pInfo->streamAggSup.pResultRows, &pInfo->twAggSup, pInfo->pSeUpdated);
  copyUpdateResult(pInfo->pSeUpdated, pInfo->pUpdated);
  removeSessionResults(pInfo->pSeDeleted, pInfo->pUpdated);
  tSimpleHashCleanup(pInfo->pSeUpdated);
  pInfo->pSeUpdated = NULL;

  if (pInfo->isHistoryOp) {
    getMaxTsWins(pInfo->pUpdated, pInfo->historyWins);
  }

  initGroupResInfoFromArrayList(&pInfo->groupResInfo, pInfo->pUpdated);
  pInfo->pUpdated = NULL;
  blockDataEnsureCapacity(pInfo->binfo.pRes, pOperator->resultInfo.capacity);

#if 0
  char* pBuf = streamStateSessionDump(pInfo->streamAggSup.pState);
  qDebug("===stream===final session%s", pBuf);
  taosMemoryFree(pBuf);
#endif

  doBuildDeleteDataBlock(pOperator, pInfo->pSeDeleted, pInfo->pDelRes, &pInfo->pDelIterator);
  if (pInfo->pDelRes->info.rows > 0) {
    printDataBlock(pInfo->pDelRes, "single state delete");
    return pInfo->pDelRes;
  }

  doBuildSessionResult(pOperator, pInfo->streamAggSup.pState, &pInfo->groupResInfo, pBInfo->pRes);
  if (pBInfo->pRes->info.rows > 0) {
    printDataBlock(pBInfo->pRes, "single state");
    return pBInfo->pRes;
  }
  setOperatorCompleted(pOperator);
  return NULL;
}

void streamStateReleaseState(SOperatorInfo* pOperator) {
  SStreamStateAggOperatorInfo* pInfo = pOperator->info;
  int32_t                      resSize = taosArrayGetSize(pInfo->historyWins) * sizeof(SSessionKey);
  pInfo->streamAggSup.stateStore.streamStateSaveInfo(pInfo->streamAggSup.pState, STREAM_STATE_OP_STATE_NAME,
                                                     strlen(STREAM_STATE_OP_STATE_NAME), pInfo->historyWins->pData,
                                                     resSize);
  SOperatorInfo* downstream = pOperator->pDownstream[0];
  if (downstream->fpSet.releaseStreamStateFn) {
    downstream->fpSet.releaseStreamStateFn(downstream);
  }
}

static void compactStateWindow(SOperatorInfo* pOperator, SResultWindowInfo* pCurWin, SResultWindowInfo* pNextWin,
                               SSHashObj* pStUpdated, SSHashObj* pStDeleted) {
  SExprSupp*     pSup = &pOperator->exprSupp;
  SExecTaskInfo* pTaskInfo = pOperator->pTaskInfo;
  SStorageAPI*   pAPI = &pOperator->pTaskInfo->storageAPI;

  SStreamStateAggOperatorInfo* pInfo = pOperator->info;
  SResultRow*                  pCurResult = NULL;
  int32_t                      numOfOutput = pOperator->exprSupp.numOfExprs;
  SStreamAggSupporter*         pAggSup = &pInfo->streamAggSup;
  initSessionOutputBuf(pCurWin, &pCurResult, pSup->pCtx, numOfOutput, pSup->rowEntryInfoOffset);
  SResultRow* pWinResult = NULL;
  initSessionOutputBuf(pNextWin, &pWinResult, pAggSup->pDummyCtx, numOfOutput, pSup->rowEntryInfoOffset);

  updateTimeWindowInfo(&pInfo->twAggSup.timeWindowData, &pCurWin->sessionWin.win, 1);
  compactFunctions(pSup->pCtx, pAggSup->pDummyCtx, numOfOutput, pTaskInfo, &pInfo->twAggSup.timeWindowData);
  tSimpleHashRemove(pStUpdated, &pNextWin->sessionWin, sizeof(SSessionKey));
  if (pNextWin->isOutput && pStDeleted) {
    saveDeleteRes(pStDeleted, pNextWin->sessionWin);
  }
  removeSessionResult(pStUpdated, pAggSup->pResultRows, pNextWin->sessionWin);
  doDeleteSessionWindow(pAggSup, &pNextWin->sessionWin);
  taosMemoryFree(pNextWin->pOutputBuf);
}

void streamStateReloadState(SOperatorInfo* pOperator) {
<<<<<<< HEAD
  SStreamSessionAggOperatorInfo* pInfo = pOperator->info;
  SStreamAggSupporter*           pAggSup = &pInfo->streamAggSup;
=======
  SStreamStateAggOperatorInfo* pInfo = pOperator->info;
  SStreamAggSupporter* pAggSup = &pInfo->streamAggSup;
>>>>>>> 6fbf2519
  resetWinRange(&pAggSup->winRange);

  SSessionKey  seKey = {.win.skey = INT64_MIN, .win.ekey = INT64_MIN, .groupId = 0};
  int32_t      size = 0;
  void*        pBuf = NULL;
  int32_t      code = pAggSup->stateStore.streamStateGetInfo(pAggSup->pState, STREAM_STATE_OP_STATE_NAME,
                                                             strlen(STREAM_STATE_OP_STATE_NAME), &pBuf, &size);
  int32_t      num = size / sizeof(SSessionKey);
  SSessionKey* pSeKeyBuf = (SSessionKey*)pBuf;
  ASSERT(size == num * sizeof(SSessionKey));
  if (!pInfo->pSeUpdated && num > 0) {
    _hash_fn_t hashFn = taosGetDefaultHashFunction(TSDB_DATA_TYPE_BINARY);
    pInfo->pSeUpdated = tSimpleHashInit(64, hashFn);
  }
  for (int32_t i = 0; i < num; i++) {
    SStateWindowInfo curInfo = {0};
    SStateWindowInfo nextInfo = {0};
    SStateWindowInfo dummy = {0};
    setStateOutputBuf(pAggSup, pSeKeyBuf[i].win.skey, pSeKeyBuf[i].groupId, NULL, &curInfo, &nextInfo);
<<<<<<< HEAD
    if (compareStateKey(curInfo.pStateKey, nextInfo.pStateKey)) {
      compactStateWindow(pOperator, &curInfo.winInfo, &nextInfo.winInfo, pInfo->pStUpdated, pInfo->pStDeleted);
      saveResult(curInfo.winInfo, pInfo->pStUpdated);
=======
    if (compareStateKey(curInfo.pStateKey,nextInfo.pStateKey)) {
      compactStateWindow(pOperator, &curInfo.winInfo, &nextInfo.winInfo, pInfo->pSeUpdated, pInfo->pSeUpdated);
      saveSessionOutputBuf(pAggSup, &curInfo.winInfo);
      saveResult(curInfo.winInfo, pInfo->pSeUpdated);
>>>>>>> 6fbf2519
    }

    if (IS_VALID_SESSION_WIN(curInfo.winInfo)) {
      releaseOutputBuf(pAggSup->pState, NULL, (SResultRow*)curInfo.winInfo.pOutputBuf, &pAggSup->pSessionAPI->stateStore);
    }

    if (IS_VALID_SESSION_WIN(nextInfo.winInfo)) {
      releaseOutputBuf(pAggSup->pState, NULL, (SResultRow*)nextInfo.winInfo.pOutputBuf, &pAggSup->pSessionAPI->stateStore);
    }
  }
  taosMemoryFree(pBuf);

  SOperatorInfo* downstream = pOperator->pDownstream[0];
  if (downstream->fpSet.reloadStreamStateFn) {
    downstream->fpSet.reloadStreamStateFn(downstream);
  }
}

SOperatorInfo* createStreamStateAggOperatorInfo(SOperatorInfo* downstream, SPhysiNode* pPhyNode,
                                                SExecTaskInfo* pTaskInfo, SReadHandle* pHandle) {
  SStreamStateWinodwPhysiNode* pStateNode = (SStreamStateWinodwPhysiNode*)pPhyNode;
  int32_t                      tsSlotId = ((SColumnNode*)pStateNode->window.pTspk)->slotId;
  SColumnNode*                 pColNode = (SColumnNode*)((STargetNode*)pStateNode->pStateKey)->pExpr;
  int32_t                      code = TSDB_CODE_SUCCESS;

  SStreamStateAggOperatorInfo* pInfo = taosMemoryCalloc(1, sizeof(SStreamStateAggOperatorInfo));
  SOperatorInfo*               pOperator = taosMemoryCalloc(1, sizeof(SOperatorInfo));
  if (pInfo == NULL || pOperator == NULL) {
    code = TSDB_CODE_OUT_OF_MEMORY;
    goto _error;
  }

  pInfo->stateCol = extractColumnFromColumnNode(pColNode);
  initResultSizeInfo(&pOperator->resultInfo, 4096);
  if (pStateNode->window.pExprs != NULL) {
    int32_t    numOfScalar = 0;
    SExprInfo* pScalarExprInfo = createExprInfo(pStateNode->window.pExprs, NULL, &numOfScalar);
    code = initExprSupp(&pInfo->scalarSupp, pScalarExprInfo, numOfScalar, &pTaskInfo->storageAPI.functionStore);
    if (code != TSDB_CODE_SUCCESS) {
      goto _error;
    }
  }

  pInfo->twAggSup = (STimeWindowAggSupp){
      .waterMark = pStateNode->window.watermark,
      .calTrigger = pStateNode->window.triggerType,
      .maxTs = INT64_MIN,
      .minTs = INT64_MAX,
  };

  initExecTimeWindowInfo(&pInfo->twAggSup.timeWindowData, &pTaskInfo->window);

  SExprSupp*   pSup = &pOperator->exprSupp;
  int32_t      numOfCols = 0;
  SExprInfo*   pExprInfo = createExprInfo(pStateNode->window.pFuncs, NULL, &numOfCols);
  SSDataBlock* pResBlock = createDataBlockFromDescNode(pPhyNode->pOutputDataBlockDesc);
  code = initBasicInfoEx(&pInfo->binfo, pSup, pExprInfo, numOfCols, pResBlock, &pTaskInfo->storageAPI.functionStore);
  if (code != TSDB_CODE_SUCCESS) {
    goto _error;
  }
  int32_t keySize = sizeof(SStateKeys) + pColNode->node.resType.bytes;
  int16_t type = pColNode->node.resType.type;
  code = initStreamAggSupporter(&pInfo->streamAggSup, pSup->pCtx, numOfCols, 0, pTaskInfo->streamInfo.pState, keySize,
                                type, &pTaskInfo->storageAPI.stateStore, pHandle, &pTaskInfo->storageAPI);
  if (code != TSDB_CODE_SUCCESS) {
    goto _error;
  }

  pInfo->primaryTsIndex = tsSlotId;
  _hash_fn_t hashFn = taosGetDefaultHashFunction(TSDB_DATA_TYPE_BINARY);
  pInfo->pSeDeleted = tSimpleHashInit(64, hashFn);
  pInfo->pDelIterator = NULL;
  pInfo->pDelRes = createSpecialDataBlock(STREAM_DELETE_RESULT);
  pInfo->pChildren = NULL;
  pInfo->ignoreExpiredData = pStateNode->window.igExpired;
  pInfo->ignoreExpiredDataSaved = false;
  pInfo->pUpdated = NULL;
  pInfo->pSeUpdated = NULL;
  pInfo->dataVersion = 0;
  pInfo->historyWins = taosArrayInit(4, sizeof(SSessionKey));
  if (!pInfo->historyWins) {
    goto _error;
  }
  if (pHandle) {
    pInfo->isHistoryOp = pHandle->fillHistory;
  }

  pInfo->pCheckpointRes = createSpecialDataBlock(STREAM_CHECKPOINT);

  // for stream
  void*   buff = NULL;
  int32_t len = 0;
  int32_t res =
      pInfo->streamAggSup.stateStore.streamStateGetInfo(pInfo->streamAggSup.pState, STREAM_STATE_OP_CHECKPOINT_NAME,
                                                        strlen(STREAM_STATE_OP_CHECKPOINT_NAME), &buff, &len);
  if (res == TSDB_CODE_SUCCESS) {
    doStreamStateDecodeOpState(buff, len, pOperator, true);
    taosMemoryFree(buff);
  }

  setOperatorInfo(pOperator, "StreamStateAggOperator", QUERY_NODE_PHYSICAL_PLAN_STREAM_STATE, true, OP_NOT_OPENED,
                  pInfo, pTaskInfo);
  pOperator->fpSet = createOperatorFpSet(optrDummyOpenFn, doStreamStateAgg, NULL, destroyStreamStateOperatorInfo,
                                         optrDefaultBufFn, NULL);
  setOperatorStreamStateFn(pOperator, streamStateReleaseState, streamStateReloadState);
  initDownStream(downstream, &pInfo->streamAggSup, pOperator->operatorType, pInfo->primaryTsIndex, &pInfo->twAggSup);
  code = appendDownstream(pOperator, &downstream, 1);
  if (code != TSDB_CODE_SUCCESS) {
    goto _error;
  }
  return pOperator;

_error:
  destroyStreamStateOperatorInfo(pInfo);
  taosMemoryFreeClear(pOperator);
  pTaskInfo->code = code;
  return NULL;
}

void destroyMAIOperatorInfo(void* param) {
  SMergeAlignedIntervalAggOperatorInfo* miaInfo = (SMergeAlignedIntervalAggOperatorInfo*)param;
  destroyIntervalOperatorInfo(miaInfo->intervalAggOperatorInfo);
  taosMemoryFreeClear(param);
}

static SResultRow* doSetSingleOutputTupleBuf(SResultRowInfo* pResultRowInfo, SAggSupporter* pSup) {
  SResultRow* pResult = getNewResultRow(pSup->pResultBuf, &pSup->currentPageId, pSup->resultRowSize);
  if (NULL == pResult) {
    return pResult;
  }
  pResultRowInfo->cur = (SResultRowPosition){.pageId = pResult->pageId, .offset = pResult->offset};
  return pResult;
}

static int32_t setSingleOutputTupleBuf(SResultRowInfo* pResultRowInfo, STimeWindow* win, SResultRow** pResult,
                                       SExprSupp* pExprSup, SAggSupporter* pAggSup) {
  if (*pResult == NULL) {
    *pResult = doSetSingleOutputTupleBuf(pResultRowInfo, pAggSup);
    if (*pResult == NULL) {
      return terrno;
    }
  }

  // set time window for current result
  (*pResult)->win = (*win);
  setResultRowInitCtx((*pResult), pExprSup->pCtx, pExprSup->numOfExprs, pExprSup->rowEntryInfoOffset);
  return TSDB_CODE_SUCCESS;
}

static void doMergeAlignedIntervalAggImpl(SOperatorInfo* pOperatorInfo, SResultRowInfo* pResultRowInfo,
                                          SSDataBlock* pBlock, SSDataBlock* pResultBlock) {
  SMergeAlignedIntervalAggOperatorInfo* miaInfo = pOperatorInfo->info;
  SIntervalAggOperatorInfo*             iaInfo = miaInfo->intervalAggOperatorInfo;

  SExecTaskInfo* pTaskInfo = pOperatorInfo->pTaskInfo;
  SExprSupp*     pSup = &pOperatorInfo->exprSupp;
  SInterval*     pInterval = &iaInfo->interval;

  int32_t  startPos = 0;
  int64_t* tsCols = extractTsCol(pBlock, iaInfo);

  TSKEY ts = getStartTsKey(&pBlock->info.window, tsCols);

  // there is an result exists
  if (miaInfo->curTs != INT64_MIN) {
    if (ts != miaInfo->curTs) {
      finalizeResultRows(iaInfo->aggSup.pResultBuf, &pResultRowInfo->cur, pSup, pResultBlock, pTaskInfo);
      resetResultRow(miaInfo->pResultRow, iaInfo->aggSup.resultRowSize - sizeof(SResultRow));
      miaInfo->curTs = ts;
    }
  } else {
    miaInfo->curTs = ts;
  }

  STimeWindow win = {0};
  win.skey = miaInfo->curTs;
  win.ekey = taosTimeAdd(win.skey, pInterval->interval, pInterval->intervalUnit, pInterval->precision) - 1;

  int32_t ret = setSingleOutputTupleBuf(pResultRowInfo, &win, &miaInfo->pResultRow, pSup, &iaInfo->aggSup);
  if (ret != TSDB_CODE_SUCCESS || miaInfo->pResultRow == NULL) {
    T_LONG_JMP(pTaskInfo->env, ret);
  }

  int32_t currPos = startPos;

  STimeWindow currWin = win;
  while (++currPos < pBlock->info.rows) {
    if (tsCols[currPos] == miaInfo->curTs) {
      continue;
    }

    updateTimeWindowInfo(&iaInfo->twAggSup.timeWindowData, &currWin, 1);
    applyAggFunctionOnPartialTuples(pTaskInfo, pSup->pCtx, &iaInfo->twAggSup.timeWindowData, startPos,
                                    currPos - startPos, pBlock->info.rows, pSup->numOfExprs);

    finalizeResultRows(iaInfo->aggSup.pResultBuf, &pResultRowInfo->cur, pSup, pResultBlock, pTaskInfo);
    resetResultRow(miaInfo->pResultRow, iaInfo->aggSup.resultRowSize - sizeof(SResultRow));
    miaInfo->curTs = tsCols[currPos];

    currWin.skey = miaInfo->curTs;
    currWin.ekey = taosTimeAdd(currWin.skey, pInterval->interval, pInterval->intervalUnit, pInterval->precision) - 1;

    startPos = currPos;
    ret = setSingleOutputTupleBuf(pResultRowInfo, &win, &miaInfo->pResultRow, pSup, &iaInfo->aggSup);
    if (ret != TSDB_CODE_SUCCESS || miaInfo->pResultRow == NULL) {
      T_LONG_JMP(pTaskInfo->env, ret);
    }

    miaInfo->curTs = currWin.skey;
  }

  updateTimeWindowInfo(&iaInfo->twAggSup.timeWindowData, &currWin, 1);
  applyAggFunctionOnPartialTuples(pTaskInfo, pSup->pCtx, &iaInfo->twAggSup.timeWindowData, startPos, currPos - startPos,
                                  pBlock->info.rows, pSup->numOfExprs);
}

static void cleanupAfterGroupResultGen(SMergeAlignedIntervalAggOperatorInfo* pMiaInfo, SSDataBlock* pRes) {
  pRes->info.id.groupId = pMiaInfo->groupId;
  pMiaInfo->curTs = INT64_MIN;
  pMiaInfo->groupId = 0;
}

static void doMergeAlignedIntervalAgg(SOperatorInfo* pOperator) {
  SExecTaskInfo* pTaskInfo = pOperator->pTaskInfo;

  SMergeAlignedIntervalAggOperatorInfo* pMiaInfo = pOperator->info;
  SIntervalAggOperatorInfo*             pIaInfo = pMiaInfo->intervalAggOperatorInfo;

  SExprSupp*      pSup = &pOperator->exprSupp;
  SSDataBlock*    pRes = pIaInfo->binfo.pRes;
  SResultRowInfo* pResultRowInfo = &pIaInfo->binfo.resultRowInfo;
  SOperatorInfo*  downstream = pOperator->pDownstream[0];

  while (1) {
    SSDataBlock* pBlock = NULL;
    if (pMiaInfo->prefetchedBlock == NULL) {
      pBlock = downstream->fpSet.getNextFn(downstream);
    } else {
      pBlock = pMiaInfo->prefetchedBlock;
      pMiaInfo->prefetchedBlock = NULL;

      pMiaInfo->groupId = pBlock->info.id.groupId;
    }

    // no data exists, all query processing is done
    if (pBlock == NULL) {
      // close last unclosed time window
      if (pMiaInfo->curTs != INT64_MIN) {
        finalizeResultRows(pIaInfo->aggSup.pResultBuf, &pResultRowInfo->cur, pSup, pRes, pTaskInfo);
        resetResultRow(pMiaInfo->pResultRow, pIaInfo->aggSup.resultRowSize - sizeof(SResultRow));
        cleanupAfterGroupResultGen(pMiaInfo, pRes);
      }

      setOperatorCompleted(pOperator);
      break;
    }

    if (pMiaInfo->groupId == 0) {
      if (pMiaInfo->groupId != pBlock->info.id.groupId) {
        pMiaInfo->groupId = pBlock->info.id.groupId;
        pRes->info.id.groupId = pMiaInfo->groupId;
      }
    } else {
      if (pMiaInfo->groupId != pBlock->info.id.groupId) {
        // if there are unclosed time window, close it firstly.
        ASSERT(pMiaInfo->curTs != INT64_MIN);
        finalizeResultRows(pIaInfo->aggSup.pResultBuf, &pResultRowInfo->cur, pSup, pRes, pTaskInfo);
        resetResultRow(pMiaInfo->pResultRow, pIaInfo->aggSup.resultRowSize - sizeof(SResultRow));

        pMiaInfo->prefetchedBlock = pBlock;
        cleanupAfterGroupResultGen(pMiaInfo, pRes);
        break;
      } else {
        // continue
        pRes->info.id.groupId = pMiaInfo->groupId;
      }
    }

    pRes->info.scanFlag = pBlock->info.scanFlag;
    setInputDataBlock(pSup, pBlock, pIaInfo->binfo.inputTsOrder, pBlock->info.scanFlag, true);
    doMergeAlignedIntervalAggImpl(pOperator, &pIaInfo->binfo.resultRowInfo, pBlock, pRes);

    doFilter(pRes, pOperator->exprSupp.pFilterInfo, NULL);
    if (pRes->info.rows >= pOperator->resultInfo.capacity) {
      break;
    }
  }
}

static SSDataBlock* mergeAlignedIntervalAgg(SOperatorInfo* pOperator) {
  SExecTaskInfo* pTaskInfo = pOperator->pTaskInfo;

  SMergeAlignedIntervalAggOperatorInfo* pMiaInfo = pOperator->info;
  SIntervalAggOperatorInfo*             iaInfo = pMiaInfo->intervalAggOperatorInfo;
  if (pOperator->status == OP_EXEC_DONE) {
    return NULL;
  }

  SSDataBlock* pRes = iaInfo->binfo.pRes;
  blockDataCleanup(pRes);

  if (iaInfo->binfo.mergeResultBlock) {
    while (1) {
      if (pOperator->status == OP_EXEC_DONE) {
        break;
      }

      if (pRes->info.rows >= pOperator->resultInfo.threshold) {
        break;
      }

      doMergeAlignedIntervalAgg(pOperator);
    }
  } else {
    doMergeAlignedIntervalAgg(pOperator);
  }

  size_t rows = pRes->info.rows;
  pOperator->resultInfo.totalRows += rows;
  return (rows == 0) ? NULL : pRes;
}

SOperatorInfo* createMergeAlignedIntervalOperatorInfo(SOperatorInfo* downstream, SMergeAlignedIntervalPhysiNode* pNode,
                                                      SExecTaskInfo* pTaskInfo) {
  SMergeAlignedIntervalAggOperatorInfo* miaInfo = taosMemoryCalloc(1, sizeof(SMergeAlignedIntervalAggOperatorInfo));
  SOperatorInfo*                        pOperator = taosMemoryCalloc(1, sizeof(SOperatorInfo));
  if (miaInfo == NULL || pOperator == NULL) {
    goto _error;
  }

  miaInfo->intervalAggOperatorInfo = taosMemoryCalloc(1, sizeof(SIntervalAggOperatorInfo));
  if (miaInfo->intervalAggOperatorInfo == NULL) {
    goto _error;
  }

  SInterval interval = {.interval = pNode->interval,
                        .sliding = pNode->sliding,
                        .intervalUnit = pNode->intervalUnit,
                        .slidingUnit = pNode->slidingUnit,
                        .offset = pNode->offset,
                        .precision = ((SColumnNode*)pNode->window.pTspk)->node.resType.precision};

  SIntervalAggOperatorInfo* iaInfo = miaInfo->intervalAggOperatorInfo;
  SExprSupp*                pSup = &pOperator->exprSupp;

  int32_t code = filterInitFromNode((SNode*)pNode->window.node.pConditions, &pOperator->exprSupp.pFilterInfo, 0);
  if (code != TSDB_CODE_SUCCESS) {
    goto _error;
  }

  miaInfo->curTs = INT64_MIN;
  iaInfo->win = pTaskInfo->window;
  iaInfo->binfo.inputTsOrder = pNode->window.node.inputTsOrder;
  iaInfo->binfo.outputTsOrder = pNode->window.node.outputTsOrder;
  iaInfo->interval = interval;
  iaInfo->primaryTsIndex = ((SColumnNode*)pNode->window.pTspk)->slotId;
  iaInfo->binfo.mergeResultBlock = pNode->window.mergeDataBlock;

  size_t keyBufSize = sizeof(int64_t) + sizeof(int64_t) + POINTER_BYTES;
  initResultSizeInfo(&pOperator->resultInfo, 512);

  int32_t    num = 0;
  SExprInfo* pExprInfo = createExprInfo(pNode->window.pFuncs, NULL, &num);

  code = initAggSup(&pOperator->exprSupp, &iaInfo->aggSup, pExprInfo, num, keyBufSize, pTaskInfo->id.str,
                    pTaskInfo->streamInfo.pState, &pTaskInfo->storageAPI.functionStore);
  if (code != TSDB_CODE_SUCCESS) {
    goto _error;
  }

  SSDataBlock* pResBlock = createDataBlockFromDescNode(pNode->window.node.pOutputDataBlockDesc);
  initBasicInfo(&iaInfo->binfo, pResBlock);
  initExecTimeWindowInfo(&iaInfo->twAggSup.timeWindowData, &iaInfo->win);

  iaInfo->timeWindowInterpo = timeWindowinterpNeeded(pSup->pCtx, num, iaInfo);
  if (iaInfo->timeWindowInterpo) {
    iaInfo->binfo.resultRowInfo.openWindow = tdListNew(sizeof(SOpenWindowInfo));
  }

  initResultRowInfo(&iaInfo->binfo.resultRowInfo);
  blockDataEnsureCapacity(iaInfo->binfo.pRes, pOperator->resultInfo.capacity);
  setOperatorInfo(pOperator, "TimeMergeAlignedIntervalAggOperator", QUERY_NODE_PHYSICAL_PLAN_MERGE_ALIGNED_INTERVAL,
                  false, OP_NOT_OPENED, miaInfo, pTaskInfo);

  pOperator->fpSet = createOperatorFpSet(optrDummyOpenFn, mergeAlignedIntervalAgg, NULL, destroyMAIOperatorInfo,
                                         optrDefaultBufFn, NULL);

  code = appendDownstream(pOperator, &downstream, 1);
  if (code != TSDB_CODE_SUCCESS) {
    goto _error;
  }

  return pOperator;

_error:
  destroyMAIOperatorInfo(miaInfo);
  taosMemoryFreeClear(pOperator);
  pTaskInfo->code = code;
  return NULL;
}

//=====================================================================================================================
// merge interval operator
typedef struct SMergeIntervalAggOperatorInfo {
  SIntervalAggOperatorInfo intervalAggOperatorInfo;
  SList*                   groupIntervals;
  SListIter                groupIntervalsIter;
  bool                     hasGroupId;
  uint64_t                 groupId;
  SSDataBlock*             prefetchedBlock;
  bool                     inputBlocksFinished;
} SMergeIntervalAggOperatorInfo;

typedef struct SGroupTimeWindow {
  uint64_t    groupId;
  STimeWindow window;
} SGroupTimeWindow;

void destroyMergeIntervalOperatorInfo(void* param) {
  SMergeIntervalAggOperatorInfo* miaInfo = (SMergeIntervalAggOperatorInfo*)param;
  tdListFree(miaInfo->groupIntervals);
  destroyIntervalOperatorInfo(&miaInfo->intervalAggOperatorInfo);

  taosMemoryFreeClear(param);
}

static int32_t outputPrevIntervalResult(SOperatorInfo* pOperatorInfo, uint64_t tableGroupId, SSDataBlock* pResultBlock,
                                        STimeWindow* newWin) {
  SMergeIntervalAggOperatorInfo* miaInfo = pOperatorInfo->info;
  SIntervalAggOperatorInfo*      iaInfo = &miaInfo->intervalAggOperatorInfo;
  bool                           ascScan = (iaInfo->binfo.inputTsOrder == TSDB_ORDER_ASC);

  SGroupTimeWindow groupTimeWindow = {.groupId = tableGroupId, .window = *newWin};
  tdListAppend(miaInfo->groupIntervals, &groupTimeWindow);

  SListIter iter = {0};
  tdListInitIter(miaInfo->groupIntervals, &iter, TD_LIST_FORWARD);
  SListNode* listNode = NULL;
  while ((listNode = tdListNext(&iter)) != NULL) {
    SGroupTimeWindow* prevGrpWin = (SGroupTimeWindow*)listNode->data;
    if (prevGrpWin->groupId != tableGroupId) {
      continue;
    }

    STimeWindow* prevWin = &prevGrpWin->window;
    if ((ascScan && newWin->skey > prevWin->ekey) || ((!ascScan) && newWin->skey < prevWin->ekey)) {
      tdListPopNode(miaInfo->groupIntervals, listNode);
    }
  }

  return 0;
}

static void doMergeIntervalAggImpl(SOperatorInfo* pOperatorInfo, SResultRowInfo* pResultRowInfo, SSDataBlock* pBlock,
                                   int32_t scanFlag, SSDataBlock* pResultBlock) {
  SMergeIntervalAggOperatorInfo* miaInfo = pOperatorInfo->info;
  SIntervalAggOperatorInfo*      iaInfo = &miaInfo->intervalAggOperatorInfo;

  SExecTaskInfo* pTaskInfo = pOperatorInfo->pTaskInfo;
  SExprSupp*     pExprSup = &pOperatorInfo->exprSupp;

  int32_t     startPos = 0;
  int32_t     numOfOutput = pExprSup->numOfExprs;
  int64_t*    tsCols = extractTsCol(pBlock, iaInfo);
  uint64_t    tableGroupId = pBlock->info.id.groupId;
  bool        ascScan = (iaInfo->binfo.inputTsOrder == TSDB_ORDER_ASC);
  TSKEY       blockStartTs = getStartTsKey(&pBlock->info.window, tsCols);
  SResultRow* pResult = NULL;

  STimeWindow win = getActiveTimeWindow(iaInfo->aggSup.pResultBuf, pResultRowInfo, blockStartTs, &iaInfo->interval,
                                        iaInfo->binfo.inputTsOrder);

  int32_t ret =
      setTimeWindowOutputBuf(pResultRowInfo, &win, (scanFlag == MAIN_SCAN), &pResult, tableGroupId, pExprSup->pCtx,
                             numOfOutput, pExprSup->rowEntryInfoOffset, &iaInfo->aggSup, pTaskInfo);
  if (ret != TSDB_CODE_SUCCESS || pResult == NULL) {
    T_LONG_JMP(pTaskInfo->env, TSDB_CODE_OUT_OF_MEMORY);
  }

  TSKEY   ekey = ascScan ? win.ekey : win.skey;
  int32_t forwardRows = getNumOfRowsInTimeWindow(&pBlock->info, tsCols, startPos, ekey, binarySearchForKey, NULL,
                                                 iaInfo->binfo.inputTsOrder);
  ASSERT(forwardRows > 0);

  // prev time window not interpolation yet.
  if (iaInfo->timeWindowInterpo) {
    SResultRowPosition pos = addToOpenWindowList(pResultRowInfo, pResult, tableGroupId);
    doInterpUnclosedTimeWindow(pOperatorInfo, numOfOutput, pResultRowInfo, pBlock, scanFlag, tsCols, &pos);

    // restore current time window
    ret = setTimeWindowOutputBuf(pResultRowInfo, &win, (scanFlag == MAIN_SCAN), &pResult, tableGroupId, pExprSup->pCtx,
                                 numOfOutput, pExprSup->rowEntryInfoOffset, &iaInfo->aggSup, pTaskInfo);
    if (ret != TSDB_CODE_SUCCESS) {
      T_LONG_JMP(pTaskInfo->env, TSDB_CODE_OUT_OF_MEMORY);
    }

    // window start key interpolation
    doWindowBorderInterpolation(iaInfo, pBlock, pResult, &win, startPos, forwardRows, pExprSup);
  }

  updateTimeWindowInfo(&iaInfo->twAggSup.timeWindowData, &win, 1);
  applyAggFunctionOnPartialTuples(pTaskInfo, pExprSup->pCtx, &iaInfo->twAggSup.timeWindowData, startPos, forwardRows,
                                  pBlock->info.rows, numOfOutput);
  doCloseWindow(pResultRowInfo, iaInfo, pResult);

  // output previous interval results after this interval (&win) is closed
  outputPrevIntervalResult(pOperatorInfo, tableGroupId, pResultBlock, &win);

  STimeWindow nextWin = win;
  while (1) {
    int32_t prevEndPos = forwardRows - 1 + startPos;
    startPos = getNextQualifiedWindow(&iaInfo->interval, &nextWin, &pBlock->info, tsCols, prevEndPos,
                                      iaInfo->binfo.inputTsOrder);
    if (startPos < 0) {
      break;
    }

    // null data, failed to allocate more memory buffer
    int32_t code =
        setTimeWindowOutputBuf(pResultRowInfo, &nextWin, (scanFlag == MAIN_SCAN), &pResult, tableGroupId,
                               pExprSup->pCtx, numOfOutput, pExprSup->rowEntryInfoOffset, &iaInfo->aggSup, pTaskInfo);
    if (code != TSDB_CODE_SUCCESS || pResult == NULL) {
      T_LONG_JMP(pTaskInfo->env, TSDB_CODE_OUT_OF_MEMORY);
    }

    ekey = ascScan ? nextWin.ekey : nextWin.skey;
    forwardRows = getNumOfRowsInTimeWindow(&pBlock->info, tsCols, startPos, ekey, binarySearchForKey, NULL,
                                           iaInfo->binfo.inputTsOrder);

    // window start(end) key interpolation
    doWindowBorderInterpolation(iaInfo, pBlock, pResult, &nextWin, startPos, forwardRows, pExprSup);

    updateTimeWindowInfo(&iaInfo->twAggSup.timeWindowData, &nextWin, 1);
    applyAggFunctionOnPartialTuples(pTaskInfo, pExprSup->pCtx, &iaInfo->twAggSup.timeWindowData, startPos, forwardRows,
                                    pBlock->info.rows, numOfOutput);
    doCloseWindow(pResultRowInfo, iaInfo, pResult);

    // output previous interval results after this interval (&nextWin) is closed
    outputPrevIntervalResult(pOperatorInfo, tableGroupId, pResultBlock, &nextWin);
  }

  if (iaInfo->timeWindowInterpo) {
    saveDataBlockLastRow(iaInfo->pPrevValues, pBlock, iaInfo->pInterpCols);
  }
}

static SSDataBlock* doMergeIntervalAgg(SOperatorInfo* pOperator) {
  SExecTaskInfo* pTaskInfo = pOperator->pTaskInfo;

  SMergeIntervalAggOperatorInfo* miaInfo = pOperator->info;
  SIntervalAggOperatorInfo*      iaInfo = &miaInfo->intervalAggOperatorInfo;
  SExprSupp*                     pExpSupp = &pOperator->exprSupp;

  if (pOperator->status == OP_EXEC_DONE) {
    return NULL;
  }

  SSDataBlock* pRes = iaInfo->binfo.pRes;
  blockDataCleanup(pRes);
  blockDataEnsureCapacity(pRes, pOperator->resultInfo.capacity);

  if (!miaInfo->inputBlocksFinished) {
    SOperatorInfo* downstream = pOperator->pDownstream[0];
    while (1) {
      SSDataBlock* pBlock = NULL;
      if (miaInfo->prefetchedBlock == NULL) {
        pBlock = downstream->fpSet.getNextFn(downstream);
      } else {
        pBlock = miaInfo->prefetchedBlock;
        miaInfo->groupId = pBlock->info.id.groupId;
        miaInfo->prefetchedBlock = NULL;
      }

      if (pBlock == NULL) {
        tdListInitIter(miaInfo->groupIntervals, &miaInfo->groupIntervalsIter, TD_LIST_FORWARD);
        miaInfo->inputBlocksFinished = true;
        break;
      }

      if (!miaInfo->hasGroupId) {
        miaInfo->hasGroupId = true;
        miaInfo->groupId = pBlock->info.id.groupId;
      } else if (miaInfo->groupId != pBlock->info.id.groupId) {
        miaInfo->prefetchedBlock = pBlock;
        break;
      }

      pRes->info.scanFlag = pBlock->info.scanFlag;
      setInputDataBlock(pExpSupp, pBlock, iaInfo->binfo.inputTsOrder, pBlock->info.scanFlag, true);
      doMergeIntervalAggImpl(pOperator, &iaInfo->binfo.resultRowInfo, pBlock, pBlock->info.scanFlag, pRes);

      if (pRes->info.rows >= pOperator->resultInfo.threshold) {
        break;
      }
    }

    pRes->info.id.groupId = miaInfo->groupId;
  }

  if (miaInfo->inputBlocksFinished) {
    SListNode* listNode = tdListNext(&miaInfo->groupIntervalsIter);

    if (listNode != NULL) {
      SGroupTimeWindow* grpWin = (SGroupTimeWindow*)(listNode->data);
      pRes->info.id.groupId = grpWin->groupId;
    }
  }

  if (pRes->info.rows == 0) {
    setOperatorCompleted(pOperator);
  }

  size_t rows = pRes->info.rows;
  pOperator->resultInfo.totalRows += rows;
  return (rows == 0) ? NULL : pRes;
}

SOperatorInfo* createMergeIntervalOperatorInfo(SOperatorInfo* downstream, SMergeIntervalPhysiNode* pIntervalPhyNode,
                                               SExecTaskInfo* pTaskInfo) {
  SMergeIntervalAggOperatorInfo* pMergeIntervalInfo = taosMemoryCalloc(1, sizeof(SMergeIntervalAggOperatorInfo));
  SOperatorInfo*                 pOperator = taosMemoryCalloc(1, sizeof(SOperatorInfo));
  if (pMergeIntervalInfo == NULL || pOperator == NULL) {
    goto _error;
  }

  int32_t    num = 0;
  SExprInfo* pExprInfo = createExprInfo(pIntervalPhyNode->window.pFuncs, NULL, &num);

  SInterval interval = {.interval = pIntervalPhyNode->interval,
                        .sliding = pIntervalPhyNode->sliding,
                        .intervalUnit = pIntervalPhyNode->intervalUnit,
                        .slidingUnit = pIntervalPhyNode->slidingUnit,
                        .offset = pIntervalPhyNode->offset,
                        .precision = ((SColumnNode*)pIntervalPhyNode->window.pTspk)->node.resType.precision};

  pMergeIntervalInfo->groupIntervals = tdListNew(sizeof(SGroupTimeWindow));

  SIntervalAggOperatorInfo* pIntervalInfo = &pMergeIntervalInfo->intervalAggOperatorInfo;
  pIntervalInfo->win = pTaskInfo->window;
  pIntervalInfo->binfo.inputTsOrder = pIntervalPhyNode->window.node.inputTsOrder;
  pIntervalInfo->interval = interval;
  pIntervalInfo->binfo.mergeResultBlock = pIntervalPhyNode->window.mergeDataBlock;
  pIntervalInfo->primaryTsIndex = ((SColumnNode*)pIntervalPhyNode->window.pTspk)->slotId;
  pIntervalInfo->binfo.outputTsOrder = pIntervalPhyNode->window.node.outputTsOrder;

  SExprSupp* pExprSupp = &pOperator->exprSupp;

  size_t keyBufSize = sizeof(int64_t) + sizeof(int64_t) + POINTER_BYTES;
  initResultSizeInfo(&pOperator->resultInfo, 4096);

  int32_t code = initAggSup(pExprSupp, &pIntervalInfo->aggSup, pExprInfo, num, keyBufSize, pTaskInfo->id.str,
                            pTaskInfo->streamInfo.pState, &pTaskInfo->storageAPI.functionStore);
  if (code != TSDB_CODE_SUCCESS) {
    goto _error;
  }

  SSDataBlock* pResBlock = createDataBlockFromDescNode(pIntervalPhyNode->window.node.pOutputDataBlockDesc);
  initBasicInfo(&pIntervalInfo->binfo, pResBlock);
  initExecTimeWindowInfo(&pIntervalInfo->twAggSup.timeWindowData, &pIntervalInfo->win);

  pIntervalInfo->timeWindowInterpo = timeWindowinterpNeeded(pExprSupp->pCtx, num, pIntervalInfo);
  if (pIntervalInfo->timeWindowInterpo) {
    pIntervalInfo->binfo.resultRowInfo.openWindow = tdListNew(sizeof(SOpenWindowInfo));
    if (pIntervalInfo->binfo.resultRowInfo.openWindow == NULL) {
      goto _error;
    }
  }

  initResultRowInfo(&pIntervalInfo->binfo.resultRowInfo);
  setOperatorInfo(pOperator, "TimeMergeIntervalAggOperator", QUERY_NODE_PHYSICAL_PLAN_MERGE_INTERVAL, false,
                  OP_NOT_OPENED, pMergeIntervalInfo, pTaskInfo);
  pOperator->fpSet = createOperatorFpSet(optrDummyOpenFn, doMergeIntervalAgg, NULL, destroyMergeIntervalOperatorInfo,
                                         optrDefaultBufFn, NULL);

  code = appendDownstream(pOperator, &downstream, 1);
  if (code != TSDB_CODE_SUCCESS) {
    goto _error;
  }

  return pOperator;

_error:
  if (pMergeIntervalInfo != NULL) {
    destroyMergeIntervalOperatorInfo(pMergeIntervalInfo);
  }

  taosMemoryFreeClear(pOperator);
  pTaskInfo->code = code;
  return NULL;
}

static SSDataBlock* doStreamIntervalAgg(SOperatorInfo* pOperator) {
  SStreamIntervalOperatorInfo* pInfo = pOperator->info;
  SExecTaskInfo*               pTaskInfo = pOperator->pTaskInfo;
  SStorageAPI*                 pAPI = &pOperator->pTaskInfo->storageAPI;

  SExprSupp* pSup = &pOperator->exprSupp;

  if (pOperator->status == OP_EXEC_DONE) {
    return NULL;
  }

  if (pOperator->status == OP_RES_TO_RETURN) {
    doBuildDeleteResult(pInfo, pInfo->pDelWins, &pInfo->delIndex, pInfo->pDelRes);
    if (pInfo->pDelRes->info.rows > 0) {
      printDataBlock(pInfo->pDelRes, "single interval delete");
      return pInfo->pDelRes;
    }

    doBuildStreamIntervalResult(pOperator, pInfo->pState, pInfo->binfo.pRes, &pInfo->groupResInfo);
    if (pInfo->binfo.pRes->info.rows > 0) {
      printDataBlock(pInfo->binfo.pRes, "single interval");
      return pInfo->binfo.pRes;
    }

    if (pInfo->recvGetAll) {
      pInfo->recvGetAll = false;
      resetUnCloseWinInfo(pInfo->aggSup.pResultRowHashTable);
    }

    if (pInfo->reCkBlock) {
      pInfo->reCkBlock = false;
      printDataBlock(pInfo->pCheckpointRes, "single interval ck");
      return pInfo->pCheckpointRes;
    }

    setOperatorCompleted(pOperator);
    return NULL;
  }

  SOperatorInfo* downstream = pOperator->pDownstream[0];

  if (!pInfo->pUpdated) {
    pInfo->pUpdated = taosArrayInit(4096, POINTER_BYTES);
  }

  if (!pInfo->pUpdatedMap) {
    _hash_fn_t hashFn = taosGetDefaultHashFunction(TSDB_DATA_TYPE_BINARY);
    pInfo->pUpdatedMap = tSimpleHashInit(4096, hashFn);
  }

  while (1) {
    SSDataBlock* pBlock = downstream->fpSet.getNextFn(downstream);
    if (pBlock == NULL) {
      qDebug("===stream===return data:single interval. recv datablock num:%" PRIu64, pInfo->numOfDatapack);
      pInfo->numOfDatapack = 0;
      break;
    }

    pInfo->numOfDatapack++;
    printDataBlock(pBlock, "single interval recv");

    if (pBlock->info.type == STREAM_DELETE_DATA || pBlock->info.type == STREAM_DELETE_RESULT ||
        pBlock->info.type == STREAM_CLEAR) {
      doDeleteWindows(pOperator, &pInfo->interval, pBlock, pInfo->pDelWins, pInfo->pUpdatedMap);
      continue;
    } else if (pBlock->info.type == STREAM_GET_ALL) {
      qDebug("===stream===single interval recv|block type STREAM_GET_ALL");
      pInfo->recvGetAll = true;
      getAllIntervalWindow(pInfo->aggSup.pResultRowHashTable, pInfo->pUpdatedMap);
      continue;
    } else if (pBlock->info.type == STREAM_CREATE_CHILD_TABLE) {
      printDataBlock(pBlock, "single interval");
      return pBlock;
    } else if (pBlock->info.type == STREAM_CHECKPOINT) {
      pAPI->stateStore.streamStateCommit(pInfo->pState);
      doStreamIntervalSaveCheckpoint(pOperator);
      pInfo->reCkBlock = true;
      copyDataBlock(pInfo->pCheckpointRes, pBlock);
      continue;
    } else {
      ASSERTS(pBlock->info.type == STREAM_NORMAL || pBlock->info.type == STREAM_INVALID, "invalid SSDataBlock type");
    }

    if (pBlock->info.type == STREAM_NORMAL && pBlock->info.version != 0) {
      // set input version
      pTaskInfo->version = pBlock->info.version;
    }

    if (pInfo->scalarSupp.pExprInfo != NULL) {
      SExprSupp* pExprSup = &pInfo->scalarSupp;
      projectApplyFunctions(pExprSup->pExprInfo, pBlock, pBlock, pExprSup->pCtx, pExprSup->numOfExprs, NULL);
    }

    // The timewindow that overlaps the timestamps of the input pBlock need to be recalculated and return to the
    // caller. Note that all the time window are not close till now.
    // the pDataBlock are always the same one, no need to call this again
    setInputDataBlock(pSup, pBlock, TSDB_ORDER_ASC, MAIN_SCAN, true);
    if (pInfo->invertible) {
      setInverFunction(pSup->pCtx, pOperator->exprSupp.numOfExprs, pBlock->info.type);
    }

    doStreamIntervalAggImpl(pOperator, pBlock, pBlock->info.id.groupId, pInfo->pUpdatedMap);
    pInfo->twAggSup.maxTs = TMAX(pInfo->twAggSup.maxTs, pBlock->info.window.ekey);
    pInfo->twAggSup.minTs = TMIN(pInfo->twAggSup.minTs, pBlock->info.window.skey);
  }
  pOperator->status = OP_RES_TO_RETURN;
  removeDeleteResults(pInfo->pUpdatedMap, pInfo->pDelWins);
  closeStreamIntervalWindow(pInfo->aggSup.pResultRowHashTable, &pInfo->twAggSup, &pInfo->interval, NULL,
                            pInfo->pUpdatedMap, pInfo->pDelWins, pOperator);

  void*   pIte = NULL;
  int32_t iter = 0;
  while ((pIte = tSimpleHashIterate(pInfo->pUpdatedMap, pIte, &iter)) != NULL) {
    taosArrayPush(pInfo->pUpdated, pIte);
  }
  taosArraySort(pInfo->pUpdated, winPosCmprImpl);

  initMultiResInfoFromArrayList(&pInfo->groupResInfo, pInfo->pUpdated);
  pInfo->pUpdated = NULL;
  blockDataEnsureCapacity(pInfo->binfo.pRes, pOperator->resultInfo.capacity);
  tSimpleHashCleanup(pInfo->pUpdatedMap);
  pInfo->pUpdatedMap = NULL;

#if 0
  char* pBuf = streamStateIntervalDump(pInfo->pState);
  qDebug("===stream===interval state%s", pBuf);
  taosMemoryFree(pBuf);
#endif

  doBuildDeleteResult(pInfo, pInfo->pDelWins, &pInfo->delIndex, pInfo->pDelRes);
  if (pInfo->pDelRes->info.rows > 0) {
    printDataBlock(pInfo->pDelRes, "single interval delete");
    return pInfo->pDelRes;
  }

  doBuildStreamIntervalResult(pOperator, pInfo->pState, pInfo->binfo.pRes, &pInfo->groupResInfo);
  if (pInfo->binfo.pRes->info.rows > 0) {
    printDataBlock(pInfo->binfo.pRes, "single interval");
    return pInfo->binfo.pRes;
  }

  if (pInfo->reCkBlock) {
    pInfo->reCkBlock = false;
    printDataBlock(pInfo->pCheckpointRes, "single interval ck");
    return pInfo->pCheckpointRes;
  }

  return NULL;
}

SOperatorInfo* createStreamIntervalOperatorInfo(SOperatorInfo* downstream, SPhysiNode* pPhyNode,
                                                SExecTaskInfo* pTaskInfo, SReadHandle* pHandle) {
  SStreamIntervalOperatorInfo* pInfo = taosMemoryCalloc(1, sizeof(SStreamIntervalOperatorInfo));
  SOperatorInfo*               pOperator = taosMemoryCalloc(1, sizeof(SOperatorInfo));
  if (pInfo == NULL || pOperator == NULL) {
    goto _error;
  }
  SStreamIntervalPhysiNode* pIntervalPhyNode = (SStreamIntervalPhysiNode*)pPhyNode;

  int32_t    code = TSDB_CODE_SUCCESS;
  int32_t    numOfCols = 0;
  SExprInfo* pExprInfo = createExprInfo(pIntervalPhyNode->window.pFuncs, NULL, &numOfCols);

  SSDataBlock* pResBlock = createDataBlockFromDescNode(pPhyNode->pOutputDataBlockDesc);
  pInfo->interval = (SInterval){
      .interval = pIntervalPhyNode->interval,
      .sliding = pIntervalPhyNode->sliding,
      .intervalUnit = pIntervalPhyNode->intervalUnit,
      .slidingUnit = pIntervalPhyNode->slidingUnit,
      .offset = pIntervalPhyNode->offset,
      .precision = ((SColumnNode*)pIntervalPhyNode->window.pTspk)->node.resType.precision,
  };

  pInfo->twAggSup = (STimeWindowAggSupp){.waterMark = pIntervalPhyNode->window.watermark,
                                         .calTrigger = pIntervalPhyNode->window.triggerType,
                                         .maxTs = INT64_MIN,
                                         .minTs = INT64_MAX,
                                         .deleteMark = getDeleteMark(pIntervalPhyNode)};

  ASSERTS(pInfo->twAggSup.calTrigger != STREAM_TRIGGER_MAX_DELAY, "trigger type should not be max delay");

  pOperator->pTaskInfo = pTaskInfo;
  SStorageAPI* pAPI = &pOperator->pTaskInfo->storageAPI;

  pInfo->ignoreExpiredData = pIntervalPhyNode->window.igExpired;
  pInfo->ignoreExpiredDataSaved = false;
  pInfo->isFinal = false;

  SExprSupp* pSup = &pOperator->exprSupp;
  initBasicInfo(&pInfo->binfo, pResBlock);
  initExecTimeWindowInfo(&pInfo->twAggSup.timeWindowData, &pTaskInfo->window);

  pInfo->primaryTsIndex = ((SColumnNode*)pIntervalPhyNode->window.pTspk)->slotId;
  initResultSizeInfo(&pOperator->resultInfo, 4096);

  pInfo->pState = taosMemoryCalloc(1, sizeof(SStreamState));
  *(pInfo->pState) = *(pTaskInfo->streamInfo.pState);
  pAPI->stateStore.streamStateSetNumber(pInfo->pState, -1);

  size_t keyBufSize = sizeof(int64_t) + sizeof(int64_t) + POINTER_BYTES;
  code = initAggSup(pSup, &pInfo->aggSup, pExprInfo, numOfCols, keyBufSize, pTaskInfo->id.str, pInfo->pState,
                    &pTaskInfo->storageAPI.functionStore);
  if (code != TSDB_CODE_SUCCESS) {
    goto _error;
  }

  if (pIntervalPhyNode->window.pExprs != NULL) {
    int32_t    numOfScalar = 0;
    SExprInfo* pScalarExprInfo = createExprInfo(pIntervalPhyNode->window.pExprs, NULL, &numOfScalar);
    code = initExprSupp(&pInfo->scalarSupp, pScalarExprInfo, numOfScalar, &pTaskInfo->storageAPI.functionStore);
    if (code != TSDB_CODE_SUCCESS) {
      goto _error;
    }
  }

  pInfo->invertible = allInvertible(pSup->pCtx, numOfCols);
  pInfo->invertible = false;
  pInfo->pDelWins = taosArrayInit(4, sizeof(SWinKey));
  pInfo->delIndex = 0;
  pInfo->pDelRes = createSpecialDataBlock(STREAM_DELETE_RESULT);
  initResultRowInfo(&pInfo->binfo.resultRowInfo);

  pInfo->pPhyNode = NULL;  // create new child
  pInfo->pPullDataMap = NULL;
  pInfo->pFinalPullDataMap = NULL;
  pInfo->pPullWins = NULL;  // SPullWindowInfo
  pInfo->pullIndex = 0;
  pInfo->pPullDataRes = NULL;
  pInfo->isFinal = false;
  pInfo->numOfChild = 0;
  pInfo->delKey.ts = INT64_MAX;
  pInfo->delKey.groupId = 0;
  pInfo->numOfDatapack = 0;
  pInfo->pUpdated = NULL;
  pInfo->pUpdatedMap = NULL;
  int32_t funResSize = getMaxFunResSize(pSup, numOfCols);

  pInfo->pState->pFileState = pTaskInfo->storageAPI.stateStore.streamFileStateInit(
      tsStreamBufferSize, sizeof(SWinKey), pInfo->aggSup.resultRowSize, funResSize, compareTs, pInfo->pState,
      pInfo->twAggSup.deleteMark, GET_TASKID(pTaskInfo), pHandle->checkpointId);

  setOperatorInfo(pOperator, "StreamIntervalOperator", QUERY_NODE_PHYSICAL_PLAN_STREAM_INTERVAL, true, OP_NOT_OPENED,
                  pInfo, pTaskInfo);
  pOperator->fpSet = createOperatorFpSet(optrDummyOpenFn, doStreamIntervalAgg, NULL,
                                         destroyStreamFinalIntervalOperatorInfo, optrDefaultBufFn, NULL);
  setOperatorStreamStateFn(pOperator, streamIntervalReleaseState, streamIntervalReloadState);

  pInfo->stateStore = pTaskInfo->storageAPI.stateStore;
  pInfo->recvGetAll = false;
  pInfo->pCheckpointRes = createSpecialDataBlock(STREAM_CHECKPOINT);

  // for stream
  void*   buff = NULL;
  int32_t len = 0;
  int32_t res = pAPI->stateStore.streamStateGetInfo(pInfo->pState, STREAM_INTERVAL_OP_CHECKPOINT_NAME,
                                                    strlen(STREAM_INTERVAL_OP_CHECKPOINT_NAME), &buff, &len);
  if (res == TSDB_CODE_SUCCESS) {
    doStreamIntervalDecodeOpState(buff, len, pOperator);
    taosMemoryFree(buff);
  }

  initIntervalDownStream(downstream, pPhyNode->type, pInfo);
  code = appendDownstream(pOperator, &downstream, 1);
  if (code != TSDB_CODE_SUCCESS) {
    goto _error;
  }

  return pOperator;

_error:
  destroyStreamFinalIntervalOperatorInfo(pInfo);
  taosMemoryFreeClear(pOperator);
  pTaskInfo->code = code;
  return NULL;
}<|MERGE_RESOLUTION|>--- conflicted
+++ resolved
@@ -2974,12 +2974,8 @@
                                                         strlen(STREAM_INTERVAL_OP_STATE_NAME), &pBuf, &size);
     TSKEY   ts = *(TSKEY*)pBuf;
     taosMemoryFree(pBuf);
-<<<<<<< HEAD
+    pInfo->twAggSup.maxTs = TMAX(pInfo->twAggSup.maxTs, ts);
     pInfo->stateStore.streamStateReloadInfo(pInfo->pState, ts);
-=======
-    pInfo->twAggSup.maxTs = TMAX(pInfo->twAggSup.maxTs, ts);
-    pInfo->statestore.streamStateReloadInfo(pInfo->pState, ts);
->>>>>>> 6fbf2519
   }
   SOperatorInfo* downstream = pOperator->pDownstream[0];
   if (downstream->fpSet.reloadStreamStateFn) {
@@ -3148,11 +3144,8 @@
   colDataDestroy(&pInfo->twAggSup.timeWindowData);
   blockDataDestroy(pInfo->pDelRes);
   blockDataDestroy(pInfo->pWinBlock);
-<<<<<<< HEAD
-=======
   blockDataDestroy(pInfo->pUpdateRes);
   tSimpleHashCleanup(pInfo->pStUpdated);
->>>>>>> 6fbf2519
   tSimpleHashCleanup(pInfo->pStDeleted);
 
   taosArrayDestroy(pInfo->historyWins);
@@ -3435,17 +3428,10 @@
 }
 
 static void compactSessionWindow(SOperatorInfo* pOperator, SResultWindowInfo* pCurWin, SSHashObj* pStUpdated,
-<<<<<<< HEAD
-                                 SSHashObj* pStDeleted) {
-  SExprSupp*     pSup = &pOperator->exprSupp;
-  SExecTaskInfo* pTaskInfo = pOperator->pTaskInfo;
-  SStorageAPI*   pAPI = &pOperator->pTaskInfo->storageAPI;
-=======
                                  SSHashObj* pStDeleted, bool addGap) {
   SExprSupp*                     pSup = &pOperator->exprSupp;
   SExecTaskInfo*                 pTaskInfo = pOperator->pTaskInfo;
   SStorageAPI* pAPI = &pOperator->pTaskInfo->storageAPI;
->>>>>>> 6fbf2519
 
   SStreamSessionAggOperatorInfo* pInfo = pOperator->info;
   SResultRow*                    pCurResult = NULL;
@@ -3483,13 +3469,8 @@
 }
 
 int32_t saveSessionOutputBuf(SStreamAggSupporter* pAggSup, SResultWindowInfo* pWinInfo) {
-<<<<<<< HEAD
-  saveSessionDiscBuf(pAggSup->pState, &pWinInfo->sessionWin, pWinInfo->pOutputBuf, pAggSup->resultRowSize,
-                     &pAggSup->stateStore);
-=======
   saveSessionDiscBuf(pAggSup->pState, &pWinInfo->sessionWin, pWinInfo->pOutputBuf, pAggSup->resultRowSize, &pAggSup->stateStore);
   pWinInfo->pOutputBuf = NULL;
->>>>>>> 6fbf2519
   return TSDB_CODE_SUCCESS;
 }
 
@@ -4902,13 +4883,8 @@
 }
 
 void streamStateReloadState(SOperatorInfo* pOperator) {
-<<<<<<< HEAD
-  SStreamSessionAggOperatorInfo* pInfo = pOperator->info;
-  SStreamAggSupporter*           pAggSup = &pInfo->streamAggSup;
-=======
   SStreamStateAggOperatorInfo* pInfo = pOperator->info;
   SStreamAggSupporter* pAggSup = &pInfo->streamAggSup;
->>>>>>> 6fbf2519
   resetWinRange(&pAggSup->winRange);
 
   SSessionKey  seKey = {.win.skey = INT64_MIN, .win.ekey = INT64_MIN, .groupId = 0};
@@ -4928,16 +4904,10 @@
     SStateWindowInfo nextInfo = {0};
     SStateWindowInfo dummy = {0};
     setStateOutputBuf(pAggSup, pSeKeyBuf[i].win.skey, pSeKeyBuf[i].groupId, NULL, &curInfo, &nextInfo);
-<<<<<<< HEAD
-    if (compareStateKey(curInfo.pStateKey, nextInfo.pStateKey)) {
-      compactStateWindow(pOperator, &curInfo.winInfo, &nextInfo.winInfo, pInfo->pStUpdated, pInfo->pStDeleted);
-      saveResult(curInfo.winInfo, pInfo->pStUpdated);
-=======
     if (compareStateKey(curInfo.pStateKey,nextInfo.pStateKey)) {
       compactStateWindow(pOperator, &curInfo.winInfo, &nextInfo.winInfo, pInfo->pSeUpdated, pInfo->pSeUpdated);
       saveSessionOutputBuf(pAggSup, &curInfo.winInfo);
       saveResult(curInfo.winInfo, pInfo->pSeUpdated);
->>>>>>> 6fbf2519
     }
 
     if (IS_VALID_SESSION_WIN(curInfo.winInfo)) {
