--- conflicted
+++ resolved
@@ -412,7 +412,7 @@
 }
 
 bool inCalSlidingWindow(SInterval* pInterval, STimeWindow* pWin, TSKEY calStart, TSKEY calEnd, EStreamType blockType) {
-  if (pInterval->interval != pInterval->sliding && 
+  if (pInterval->interval != pInterval->sliding &&
       ((pWin->ekey < calStart || pWin->skey > calEnd) || (blockType == STREAM_PULL_DATA && pWin->skey < calStart) )) {
     return false;
   }
@@ -1332,20 +1332,15 @@
     }
 
     do {
-<<<<<<< HEAD
-      if (!inCalSlidingWindow(pInterval, &win, calStTsCols[i], calEnTsCols[i])) {
+      if (!inCalSlidingWindow(pInterval, &win, calStTsCols[i], calEnTsCols[i], pBlock->info.type)) {
         getNextTimeWindow(pInterval, &win, TSDB_ORDER_ASC);
-=======
-      if (!inCalSlidingWindow(pInterval, &win, calStTsCols[i], calEnTsCols[i], pBlock->info.type)) {
-        getNextTimeWindow(pInterval, pInterval->precision, TSDB_ORDER_ASC, &win);
->>>>>>> 46f731e4
         continue;
       }
       uint64_t winGpId = pGpDatas[i];
       SWinKey  winRes = {.ts = win.skey, .groupId = winGpId};
       void*    chIds = taosHashGet(pInfo->pPullDataMap, &winRes, sizeof(SWinKey));
       if (chIds) {
-        getNextTimeWindow(pInterval, pInterval->precision, TSDB_ORDER_ASC, &win);
+        getNextTimeWindow(pInterval, &win, TSDB_ORDER_ASC);
         continue;
       }
       bool res = doDeleteWindow(pOperator, win.skey, winGpId);
