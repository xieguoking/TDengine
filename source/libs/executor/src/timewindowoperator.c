--- conflicted
+++ resolved
@@ -1402,12 +1402,8 @@
   return true;
 }
 
-<<<<<<< HEAD
-void doDeleteSpecifyIntervalWindow(SAggSupporter* pAggSup, SSDataBlock* pBlock, SArray* pDelWins, SInterval* pInterval, SHashObj* pUpdatedMap) {
-=======
 void doDeleteSpecifyIntervalWindow(SAggSupporter* pAggSup, SSDataBlock* pBlock, SArray* pDelWins, SInterval* pInterval,
                                    SHashObj* pUpdatedMap) {
->>>>>>> 2f905064
   SColumnInfoData* pStartCol = taosArrayGet(pBlock->pDataBlock, START_TS_COLUMN_INDEX);
   TSKEY*           tsStarts = (TSKEY*)pStartCol->pData;
   SColumnInfoData* pEndCol = taosArrayGet(pBlock->pDataBlock, END_TS_COLUMN_INDEX);
@@ -1418,16 +1414,6 @@
     SResultRowInfo dumyInfo;
     dumyInfo.cur.pageId = -1;
     STimeWindow win = getActiveTimeWindow(NULL, &dumyInfo, tsStarts[i], pInterval, TSDB_ORDER_ASC);
-<<<<<<< HEAD
-    doDeleteIntervalWindow(pAggSup, win.skey, groupIds[i]);
-    SWinKey winRes = {.ts = win.skey, .groupId = groupIds[i]};
-    if (pDelWins) {
-      taosArrayPush(pDelWins, &winRes);
-    }
-    if (pUpdatedMap) {
-      taosHashRemove(pUpdatedMap, &winRes, sizeof(SWinKey));
-    }
-=======
     do {
       doDeleteIntervalWindow(pAggSup, win.skey, groupIds[i]);
       SWinKey winRes = {.ts = win.skey, .groupId = groupIds[i]};
@@ -1439,7 +1425,6 @@
       }
       getNextTimeWindow(pInterval, pInterval->precision, TSDB_ORDER_ASC, &win);
     } while (win.skey <= tsEnds[i]);
->>>>>>> 2f905064
   }
 }
 
@@ -1576,144 +1561,6 @@
   }
 }
 
-<<<<<<< HEAD
-static SSDataBlock* doStreamIntervalAgg(SOperatorInfo* pOperator) {
-  SIntervalAggOperatorInfo* pInfo = pOperator->info;
-  SExecTaskInfo*            pTaskInfo = pOperator->pTaskInfo;
-
-  pInfo->inputOrder = TSDB_ORDER_ASC;
-  SExprSupp* pSup = &pOperator->exprSupp;
-
-  if (pOperator->status == OP_EXEC_DONE) {
-    return NULL;
-  }
-
-  if (pOperator->status == OP_RES_TO_RETURN) {
-    doBuildDeleteResult(pInfo->pDelWins, &pInfo->delIndex, pInfo->pDelRes);
-    if (pInfo->pDelRes->info.rows > 0) {
-      printDataBlock(pInfo->pDelRes, "single interval");
-      return pInfo->pDelRes;
-    }
-
-    doBuildResultDatablock(pOperator, &pInfo->binfo, &pInfo->groupResInfo, pInfo->aggSup.pResultBuf);
-    if (pInfo->binfo.pRes->info.rows == 0 || !hasRemainResults(&pInfo->groupResInfo)) {
-      pOperator->status = OP_EXEC_DONE;
-      qDebug("===stream===single interval is done");
-      freeAllPages(pInfo->pRecycledPages, pInfo->aggSup.pResultBuf);
-    }
-    printDataBlock(pInfo->binfo.pRes, "single interval");
-    return pInfo->binfo.pRes->info.rows == 0 ? NULL : pInfo->binfo.pRes;
-  }
-
-  SOperatorInfo* downstream = pOperator->pDownstream[0];
-
-  SArray*    pUpdated = taosArrayInit(4, POINTER_BYTES);  // SResKeyPos
-  _hash_fn_t hashFn = taosGetDefaultHashFunction(TSDB_DATA_TYPE_BINARY);
-  SHashObj*  pUpdatedMap = taosHashInit(1024, hashFn, false, HASH_NO_LOCK);
-
-  SStreamState* pState = pTaskInfo->streamInfo.pState;
-
-  while (1) {
-    SSDataBlock* pBlock = downstream->fpSet.getNextFn(downstream);
-    if (pBlock == NULL) {
-      break;
-    }
-    // qInfo("===stream===%ld", pBlock->info.version);
-    printDataBlock(pBlock, "single interval recv");
-
-    if (pBlock->info.type == STREAM_CLEAR) {
-      doClearWindows(&pInfo->aggSup, &pOperator->exprSupp, &pInfo->interval, pOperator->exprSupp.numOfExprs, pBlock,
-                     NULL);
-      qDebug("%s clear existed time window results for updates checked", GET_TASKID(pTaskInfo));
-      continue;
-    }
-    if (pBlock->info.type == STREAM_DELETE_DATA) {
-      doDeleteSpecifyIntervalWindow(&pInfo->aggSup, pBlock, pInfo->pDelWins, &pInfo->interval, pUpdatedMap);
-      continue;
-    } else if (pBlock->info.type == STREAM_GET_ALL) {
-      getAllIntervalWindow(pInfo->aggSup.pResultRowHashTable, pUpdatedMap);
-      continue;
-    }
-
-    if (pBlock->info.type == STREAM_NORMAL && pBlock->info.version != 0) {
-      // set input version
-      pTaskInfo->version = pBlock->info.version;
-    }
-
-    if (pInfo->scalarSupp.pExprInfo != NULL) {
-      SExprSupp* pExprSup = &pInfo->scalarSupp;
-      projectApplyFunctions(pExprSup->pExprInfo, pBlock, pBlock, pExprSup->pCtx, pExprSup->numOfExprs, NULL);
-    }
-
-    // The timewindow that overlaps the timestamps of the input pBlock need to be recalculated and return to the
-    // caller. Note that all the time window are not close till now.
-    // the pDataBlock are always the same one, no need to call this again
-    setInputDataBlock(pOperator, pSup->pCtx, pBlock, pInfo->inputOrder, MAIN_SCAN, true);
-    if (pInfo->invertible) {
-      setInverFunction(pSup->pCtx, pOperator->exprSupp.numOfExprs, pBlock->info.type);
-    }
-
-    pInfo->twAggSup.maxTs = TMAX(pInfo->twAggSup.maxTs, pBlock->info.window.ekey);
-    hashIntervalAgg(pOperator, &pInfo->binfo.resultRowInfo, pBlock, MAIN_SCAN, pUpdatedMap);
-  }
-
-#if 0
-  if (pState) {
-    printf(">>>>>>>> stream read backend\n");
-    SWinKey key = {
-        .ts = 1,
-        .groupId = 2,
-    };
-    char*   val = NULL;
-    int32_t sz;
-    if (streamStateGet(pState, &key, (void**)&val, &sz) < 0) {
-      ASSERT(0);
-    }
-    printf("stream read %s %d\n", val, sz);
-    streamFreeVal(val);
-
-    SStreamStateCur* pCur = streamStateGetCur(pState, &key);
-    ASSERT(pCur);
-    while (streamStateCurNext(pState, pCur) == 0) {
-      SWinKey     key1;
-      const void* val1;
-      if (streamStateGetKVByCur(pCur, &key1, &val1, &sz) < 0) {
-        break;
-      }
-      printf("stream iter key groupId:%d ts:%d, value %s %d\n", key1.groupId, key1.ts, val1, sz);
-    }
-    streamStateFreeCur(pCur);
-  }
-#endif
-
-  pOperator->status = OP_RES_TO_RETURN;
-  closeIntervalWindow(pInfo->aggSup.pResultRowHashTable, &pInfo->twAggSup, &pInfo->interval, NULL, pUpdatedMap,
-                      pInfo->pRecycledPages, pInfo->aggSup.pResultBuf);
-
-  void* pIte = NULL;
-  while ((pIte = taosHashIterate(pUpdatedMap, pIte)) != NULL) {
-    taosArrayPush(pUpdated, pIte);
-  }
-  taosArraySort(pUpdated, resultrowComparAsc);
-
-  finalizeUpdatedResult(pOperator->exprSupp.numOfExprs, pInfo->aggSup.pResultBuf, pUpdated, pSup->rowEntryInfoOffset);
-  initMultiResInfoFromArrayList(&pInfo->groupResInfo, pUpdated);
-  blockDataEnsureCapacity(pInfo->binfo.pRes, pOperator->resultInfo.capacity);
-  removeDeleteResults(pUpdatedMap, pInfo->pDelWins);
-  taosHashCleanup(pUpdatedMap);
-  doBuildDeleteResult(pInfo->pDelWins, &pInfo->delIndex, pInfo->pDelRes);
-  if (pInfo->pDelRes->info.rows > 0) {
-    printDataBlock(pInfo->pDelRes, "single interval");
-    return pInfo->pDelRes;
-  }
-
-  doBuildResultDatablock(pOperator, &pInfo->binfo, &pInfo->groupResInfo, pInfo->aggSup.pResultBuf);
-  printDataBlock(pInfo->binfo.pRes, "single interval");
-  return pInfo->binfo.pRes->info.rows == 0 ? NULL : pInfo->binfo.pRes;
-}
-
-=======
->>>>>>> 2f905064
 static void destroyStateWindowOperatorInfo(void* param) {
   SStateWindowOperatorInfo* pInfo = (SStateWindowOperatorInfo*)param;
   cleanupBasicInfo(&pInfo->binfo);
@@ -1831,12 +1678,8 @@
   return needed;
 }
 
-<<<<<<< HEAD
-void initIntervalDownStream(SOperatorInfo* downstream, uint16_t type, SAggSupporter* pSup, SInterval* pInterval, int64_t waterMark) {
-=======
 void initIntervalDownStream(SOperatorInfo* downstream, uint16_t type, SAggSupporter* pSup, SInterval* pInterval,
                             int64_t waterMark) {
->>>>>>> 2f905064
   if (downstream->operatorType != QUERY_NODE_PHYSICAL_PLAN_STREAM_SCAN) {
     initIntervalDownStream(downstream->pDownstream[0], type, pSup, pInterval, waterMark);
     return;
@@ -1931,12 +1774,8 @@
                                          destroyIntervalOperatorInfo, aggEncodeResultRow, aggDecodeResultRow, NULL);
 
   if (nodeType(pPhyNode) == QUERY_NODE_PHYSICAL_PLAN_STREAM_INTERVAL) {
-<<<<<<< HEAD
-    initIntervalDownStream(downstream, QUERY_NODE_PHYSICAL_PLAN_STREAM_INTERVAL, &pInfo->aggSup, &pInfo->interval, pInfo->twAggSup.waterMark);
-=======
     initIntervalDownStream(downstream, QUERY_NODE_PHYSICAL_PLAN_STREAM_INTERVAL, &pInfo->aggSup, &pInfo->interval,
                            pInfo->twAggSup.waterMark);
->>>>>>> 2f905064
   }
 
   code = appendDownstream(pOperator, &downstream, 1);
@@ -2873,13 +2712,8 @@
       }
 
       SResultRowEntryInfo* pEntryInfo = GET_RES_INFO(&pDestCtx[k]);
-<<<<<<< HEAD
-      char* p = GET_ROWCELL_INTERBUF(pEntryInfo);
-      SColumnInfoData idata = {0};
-=======
       char*                p = GET_ROWCELL_INTERBUF(pEntryInfo);
       SColumnInfoData      idata = {0};
->>>>>>> 2f905064
       idata.info.type = TSDB_DATA_TYPE_BIGINT;
       idata.info.bytes = tDataTypes[TSDB_DATA_TYPE_BIGINT].bytes;
       idata.pData = p;
@@ -2888,11 +2722,7 @@
       SScalarParam tw = {.numOfRows = 5, .columnData = pTimeWindowData};
       pDestCtx[k].sfp.process(&tw, 1, &out);
       pEntryInfo->numOfRes = 1;
-<<<<<<< HEAD
-    }else if (functionNeedToExecute(&pDestCtx[k]) && pDestCtx[k].fpSet.combine != NULL) {
-=======
     } else if (functionNeedToExecute(&pDestCtx[k]) && pDestCtx[k].fpSet.combine != NULL) {
->>>>>>> 2f905064
       int32_t code = pDestCtx[k].fpSet.combine(&pDestCtx[k], &pSourceCtx[k]);
       if (code != TSDB_CODE_SUCCESS) {
         qError("%s apply functions error, code: %s", GET_TASKID(pTaskInfo), tstrerror(code));
@@ -2918,12 +2748,8 @@
 }
 
 static void rebuildIntervalWindow(SStreamFinalIntervalOperatorInfo* pInfo, SExprSupp* pSup, SArray* pWinArray,
-<<<<<<< HEAD
-                                  int32_t groupId, int32_t numOfOutput, SExecTaskInfo* pTaskInfo, SHashObj* pUpdatedMap) {
-=======
                                   int32_t groupId, int32_t numOfOutput, SExecTaskInfo* pTaskInfo,
                                   SHashObj* pUpdatedMap) {
->>>>>>> 2f905064
   int32_t size = taosArrayGetSize(pWinArray);
   if (!pInfo->pChildren) {
     return;
@@ -2954,11 +2780,7 @@
       updateTimeWindowInfo(&pInfo->twAggSup.timeWindowData, &parentWin, true);
       compactFunctions(pSup->pCtx, pChildSup->pCtx, numOfOutput, pTaskInfo, &pInfo->twAggSup.timeWindowData);
     }
-<<<<<<< HEAD
-    if (num > 1 && pUpdatedMap) {
-=======
     if (num > 0 && pUpdatedMap) {
->>>>>>> 2f905064
       saveWinResultRow(pCurResult, pWinRes->groupId, pUpdatedMap);
       setResultBufPageDirty(pInfo->aggSup.pResultBuf, &pInfo->binfo.resultRowInfo.cur);
     }
@@ -2990,13 +2812,8 @@
 
 static int32_t getChildIndex(SSDataBlock* pBlock) { return pBlock->info.childId; }
 
-<<<<<<< HEAD
-static void doHashInterval(SOperatorInfo* pOperatorInfo, SSDataBlock* pSDataBlock, uint64_t tableGroupId,
-                           SHashObj* pUpdatedMap) {
-=======
 static void doHashIntervalAgg(SOperatorInfo* pOperatorInfo, SSDataBlock* pSDataBlock, uint64_t tableGroupId,
                               SHashObj* pUpdatedMap) {
->>>>>>> 2f905064
   SStreamFinalIntervalOperatorInfo* pInfo = (SStreamFinalIntervalOperatorInfo*)pOperatorInfo->info;
   SResultRowInfo*                   pResultRowInfo = &(pInfo->binfo.resultRowInfo);
   SExecTaskInfo*                    pTaskInfo = pOperatorInfo->pTaskInfo;
@@ -3183,11 +3000,7 @@
 static void addRetriveWindow(SArray* wins, SStreamFinalIntervalOperatorInfo* pInfo) {
   int32_t size = taosArrayGetSize(wins);
   for (int32_t i = 0; i < size; i++) {
-<<<<<<< HEAD
-    SWinKey* winKey = taosArrayGet(wins, i);
-=======
     SWinKey*    winKey = taosArrayGet(wins, i);
->>>>>>> 2f905064
     STimeWindow nextWin = getFinalTimeWindow(winKey->ts, &pInfo->interval);
     if (isCloseWindow(&nextWin, &pInfo->twAggSup) && !pInfo->ignoreExpiredData) {
       void* chIds = taosHashGet(pInfo->pPullDataMap, winKey, sizeof(SWinKey));
@@ -3203,15 +3016,12 @@
   }
 }
 
-<<<<<<< HEAD
-=======
 static void clearFunctionContext(SExprSupp* pSup) {
   for (int32_t i = 0; i < pSup->numOfExprs; i++) {
     pSup->pCtx[i].saveHandle.currentPage = -1;
   }
 }
 
->>>>>>> 2f905064
 static SSDataBlock* doStreamFinalIntervalAgg(SOperatorInfo* pOperator) {
   SStreamFinalIntervalOperatorInfo* pInfo = pOperator->info;
 
@@ -3326,13 +3136,8 @@
         SStreamFinalIntervalOperatorInfo* pChildInfo = pChildOp->info;
         SExprSupp*                        pChildSup = &pChildOp->exprSupp;
         doDeleteSpecifyIntervalWindow(&pChildInfo->aggSup, pBlock, NULL, &pChildInfo->interval, NULL);
-<<<<<<< HEAD
-        rebuildIntervalWindow(pInfo, pSup, delWins, pInfo->binfo.pRes->info.groupId,
-                              pOperator->exprSupp.numOfExprs, pOperator->pTaskInfo, pUpdatedMap);
-=======
         rebuildIntervalWindow(pInfo, pSup, delWins, pInfo->binfo.pRes->info.groupId, pOperator->exprSupp.numOfExprs,
                               pOperator->pTaskInfo, pUpdatedMap);
->>>>>>> 2f905064
         addRetriveWindow(delWins, pInfo);
         taosArrayAddAll(pInfo->pDelWins, delWins);
         taosArrayDestroy(delWins);
@@ -3732,12 +3537,8 @@
       createOperatorFpSet(operatorDummyOpenFn, doStreamSessionAgg, NULL, NULL, destroyStreamSessionAggOperatorInfo,
                           aggEncodeResultRow, aggDecodeResultRow, NULL);
   if (downstream) {
-<<<<<<< HEAD
-    initDownStream(downstream, &pInfo->streamAggSup, pInfo->gap, pInfo->twAggSup.waterMark, pOperator->operatorType, pInfo->primaryTsIndex);
-=======
     initDownStream(downstream, &pInfo->streamAggSup, pInfo->gap, pInfo->twAggSup.waterMark, pOperator->operatorType,
                    pInfo->primaryTsIndex);
->>>>>>> 2f905064
     code = appendDownstream(pOperator, &downstream, 1);
   }
   return pOperator;
@@ -3768,22 +3569,14 @@
 bool isInWindow(SResultWindowInfo* pWinInfo, TSKEY ts, int64_t gap) { return isInTimeWindow(&pWinInfo->win, ts, gap); }
 
 static SResultWindowInfo* insertNewSessionWindow(SArray* pWinInfos, TSKEY startTs, TSKEY endTs, int32_t index) {
-<<<<<<< HEAD
-  SResultWindowInfo win = {.pos.offset = -1, .pos.pageId = -1, .win.skey = startTs, .win.ekey = endTs, .isOutput = false};
-=======
   SResultWindowInfo win = {
       .pos.offset = -1, .pos.pageId = -1, .win.skey = startTs, .win.ekey = endTs, .isOutput = false};
->>>>>>> 2f905064
   return taosArrayInsert(pWinInfos, index, &win);
 }
 
 static SResultWindowInfo* addNewSessionWindow(SArray* pWinInfos, TSKEY startTs, TSKEY endTs) {
-<<<<<<< HEAD
-  SResultWindowInfo win = {.pos.offset = -1, .pos.pageId = -1, .win.skey = startTs, .win.ekey = endTs, .isOutput = false};
-=======
   SResultWindowInfo win = {
       .pos.offset = -1, .pos.pageId = -1, .win.skey = startTs, .win.ekey = endTs, .isOutput = false};
->>>>>>> 2f905064
   return taosArrayPush(pWinInfos, &win);
 }
 
@@ -4094,14 +3887,6 @@
   SColumnInfoData* pGroupCol = taosArrayGet(pBlock->pDataBlock, GROUPID_COLUMN_INDEX);
   uint64_t*        gpDatas = (uint64_t*)pGroupCol->pData;
   for (int32_t i = 0; i < pBlock->info.rows; i++) {
-<<<<<<< HEAD
-    int32_t winIndex = 0;
-    while (1) {
-      SResultWindowInfo* pCurWin = getCurSessionWindow(pAggSup, startDatas[i], endDatas[i], gpDatas[i], gap, &winIndex);
-      if (!pCurWin) {
-        break;
-      }
-=======
     int32_t            winIndex = 0;
     SResultWindowInfo* pCurWin = getCurSessionWindow(pAggSup, startDatas[i], endDatas[i], gpDatas[i], gap, &winIndex);
     if (!pCurWin) {
@@ -4109,7 +3894,6 @@
     }
 
     do {
->>>>>>> 2f905064
       SResultWindowInfo delWin = *pCurWin;
       deleteWindow(pAggSup->pCurWins, winIndex, fp);
       if (result) {
@@ -4200,13 +3984,8 @@
   }
 }
 
-<<<<<<< HEAD
-static void rebuildTimeWindow(SStreamSessionAggOperatorInfo* pInfo, SArray* pWinArray,
-                              int32_t numOfOutput, SOperatorInfo* pOperator, SHashObj* pStUpdated, bool needCreate) {
-=======
 static void rebuildTimeWindow(SStreamSessionAggOperatorInfo* pInfo, SArray* pWinArray, int32_t numOfOutput,
                               SOperatorInfo* pOperator, SHashObj* pStUpdated) {
->>>>>>> 2f905064
   SExprSupp*     pSup = &pOperator->exprSupp;
   SExecTaskInfo* pTaskInfo = pOperator->pTaskInfo;
   int32_t        size = taosArrayGetSize(pWinArray);
@@ -4214,21 +3993,8 @@
 
   for (int32_t i = 0; i < size; i++) {
     SResultWindowInfo* pParentWin = taosArrayGet(pWinArray, i);
-<<<<<<< HEAD
-    SResultRow*        pCurResult = NULL;
-    uint64_t           groupId = pParentWin->groupId;
-    int32_t            winIndex = 0;
-    if (needCreate) {
-      pParentWin = getSessionTimeWindow(&pInfo->streamAggSup, pParentWin->win.skey, pParentWin->win.ekey, groupId, 0, &winIndex);
-    }
-    setWindowOutputBuf(pParentWin, &pCurResult, pSup->pCtx, groupId, numOfOutput, pSup->rowEntryInfoOffset,
-                       &pInfo->streamAggSup, pTaskInfo);
-    int32_t numOfChildren = taosArrayGetSize(pInfo->pChildren);
-    int32_t num = 0;
-=======
     uint64_t           groupId = pParentWin->groupId;
     int32_t            numOfChildren = taosArrayGetSize(pInfo->pChildren);
->>>>>>> 2f905064
     for (int32_t j = 0; j < numOfChildren; j++) {
       SOperatorInfo*                 pChild = taosArrayGetP(pInfo->pChildren, j);
       SStreamSessionAggOperatorInfo* pChInfo = pChild->info;
@@ -4250,14 +4016,6 @@
           SResultRow* pChResult = NULL;
           setWindowOutputBuf(pChWin, &pChResult, pChild->exprSupp.pCtx, groupId, numOfOutput,
                              pChild->exprSupp.rowEntryInfoOffset, &pChInfo->streamAggSup, pTaskInfo);
-<<<<<<< HEAD
-          updateTimeWindowInfo(&pInfo->twAggSup.timeWindowData, &pChWin->win, true);
-          compactFunctions(pSup->pCtx, pChild->exprSupp.pCtx, numOfOutput, pTaskInfo, &pInfo->twAggSup.timeWindowData);
-          SFilePage* bufPage = getBufPage(pChInfo->streamAggSup.pResultBuf, pChWin->pos.pageId);
-          releaseBufPage(pChInfo->streamAggSup.pResultBuf, bufPage);
-          num++;
-          continue;
-=======
           updateTimeWindowInfo(&pInfo->twAggSup.timeWindowData, &pNewParWin->win, true);
           compactFunctions(pSup->pCtx, pChild->exprSupp.pCtx, numOfOutput, pTaskInfo, &pInfo->twAggSup.timeWindowData);
 
@@ -4274,26 +4032,11 @@
           releaseBufPage(pInfo->streamAggSup.pResultBuf, bufPage);
           SWinKey value = {.ts = pNewParWin->win.skey, .groupId = groupId};
           taosHashPut(pStUpdated, &pNewParWin->pos, sizeof(SResultRowPosition), &value, sizeof(SWinKey));
->>>>>>> 2f905064
         } else if (!pChWin->isClosed) {
           break;
         }
       }
     }
-<<<<<<< HEAD
-    if (num == 0 && needCreate) {
-      deleteWindow(pInfo->streamAggSup.pCurWins, winIndex, NULL);
-    }
-    if (pStUpdated && num > 0) {
-      SWinKey value = {.ts = pParentWin->win.skey, .groupId = groupId};
-      taosHashPut(pStUpdated, &pParentWin->pos, sizeof(SResultRowPosition), &value, sizeof(SWinKey));
-    }
-    SFilePage* bufPage = getBufPage(pInfo->streamAggSup.pResultBuf, pParentWin->pos.pageId);
-    ASSERT(size > 0);
-    setBufPageDirty(bufPage, true);
-    releaseBufPage(pInfo->streamAggSup.pResultBuf, bufPage);
-=======
->>>>>>> 2f905064
   }
 }
 
@@ -4370,48 +4113,6 @@
     SResultWindowInfo* pWinInfo = taosArrayGet(pResWins, i);
     SWinKey            res = {.ts = pWinInfo->win.skey, .groupId = pWinInfo->groupId};
     taosHashPut(pStDeleted, &res, sizeof(SWinKey), &res, sizeof(SWinKey));
-<<<<<<< HEAD
-  }
-}
-
-static void removeSessionResults(SHashObj* pHashMap, SArray* pWins) {
-  int32_t size = taosArrayGetSize(pWins);
-  for (int32_t i = 0; i < size; i++) {
-    SResultWindowInfo* pWin = taosArrayGet(pWins, i);
-    taosHashRemove(pHashMap, &pWin->pos, sizeof(SResultRowPosition));
-  }
-}
-
-int32_t compareWinKey(void* pKey, void* data, int32_t index) {
-  SArray* res = (SArray*)data;
-  SResKeyPos* pos = taosArrayGetP(res, index);
-  SWinKey* pData = (SWinKey*)pKey;
-  if (pData->ts == *(int64_t*)pos->key) {
-    if (pData->groupId > pos->groupId) {
-      return 1;
-    } else if (pData->groupId < pos->groupId) {
-      return -1;
-    }
-    return 0;
-  } else if (pData->ts > *(int64_t*)pos->key) {
-    return 1;
-  }
-  return -1;
-}
-
-static void removeSessionDeleteResults(SArray* update, SHashObj* pStDeleted) {
-  int32_t size = taosHashGetSize(pStDeleted);
-  if (size == 0) {
-    return;
-  }
-
-  int32_t num = taosArrayGetSize(update);
-  for (int32_t i = 0; i < num; i++) {
-    SResKeyPos* pos = taosArrayGetP(update, i);
-    SWinKey winKey = {.ts = *(int64_t*)pos->key, .groupId = pos->groupId};
-    taosHashRemove(pStDeleted, &winKey, sizeof(SWinKey));
-=======
->>>>>>> 2f905064
   }
 }
 
@@ -4478,11 +4179,7 @@
   _hash_fn_t     hashFn = taosGetDefaultHashFunction(TSDB_DATA_TYPE_BINARY);
   SHashObj*      pStUpdated = taosHashInit(64, hashFn, true, HASH_NO_LOCK);
   SOperatorInfo* downstream = pOperator->pDownstream[0];
-<<<<<<< HEAD
-  SArray*        pUpdated = taosArrayInit(16, POINTER_BYTES); // SResKeyPos
-=======
   SArray*        pUpdated = taosArrayInit(16, POINTER_BYTES);  // SResKeyPos
->>>>>>> 2f905064
   while (1) {
     SSDataBlock* pBlock = downstream->fpSet.getNextFn(downstream);
     if (pBlock == NULL) {
@@ -4498,15 +4195,9 @@
         int32_t                        childIndex = getChildIndex(pBlock);
         SOperatorInfo*                 pChildOp = taosArrayGetP(pInfo->pChildren, childIndex);
         SStreamSessionAggOperatorInfo* pChildInfo = pChildOp->info;
-<<<<<<< HEAD
-        doClearSessionWindows(&pChildInfo->streamAggSup, &pChildOp->exprSupp, pBlock, START_TS_COLUMN_INDEX, pChildOp->exprSupp.numOfExprs,
-                              0, NULL);
-        rebuildTimeWindow(pInfo, pWins, pOperator->exprSupp.numOfExprs, pOperator, NULL, false);
-=======
         doClearSessionWindows(&pChildInfo->streamAggSup, &pChildOp->exprSupp, pBlock, START_TS_COLUMN_INDEX,
                               pChildOp->exprSupp.numOfExprs, 0, NULL);
         rebuildTimeWindow(pInfo, pWins, pOperator->exprSupp.numOfExprs, pOperator, pStUpdated);
->>>>>>> 2f905064
       }
       taosArrayDestroy(pWins);
       continue;
@@ -4520,11 +4211,7 @@
         SStreamSessionAggOperatorInfo* pChildInfo = pChildOp->info;
         // gap must be 0
         doDeleteTimeWindows(&pChildInfo->streamAggSup, pBlock, 0, NULL, NULL);
-<<<<<<< HEAD
-        rebuildTimeWindow(pInfo, pWins, pOperator->exprSupp.numOfExprs, pOperator, pStUpdated, true);
-=======
         rebuildTimeWindow(pInfo, pWins, pOperator->exprSupp.numOfExprs, pOperator, pStUpdated);
->>>>>>> 2f905064
       }
       copyDeleteWindowInfo(pWins, pInfo->pStDeleted);
       removeSessionResults(pStUpdated, pWins);
@@ -4610,11 +4297,7 @@
   if (pOperator->status == OP_EXEC_DONE) {
     return NULL;
   }
-<<<<<<< HEAD
-  
-=======
-
->>>>>>> 2f905064
+
   {
     doBuildResultDatablock(pOperator, pBInfo, &pInfo->groupResInfo, pInfo->streamAggSup.pResultBuf);
     if (pBInfo->pRes->info.rows > 0) {
@@ -4636,10 +4319,7 @@
     }
 
     if (pOperator->status == OP_RES_TO_RETURN) {
-<<<<<<< HEAD
-=======
       clearFunctionContext(&pOperator->exprSupp);
->>>>>>> 2f905064
       // semi interval operator clear disk buffer
       clearStreamSessionOperator(pInfo);
       pOperator->status = OP_EXEC_DONE;
@@ -5010,12 +4690,7 @@
                                     i, &allEqual, pStDeleted);
     if (!allEqual) {
       uint64_t uid = 0;
-<<<<<<< HEAD
-      appendOneRow(pAggSup->pScanBlock, &pCurWin->winInfo.win.skey, &pCurWin->winInfo.win.ekey,
-          &uid, &groupId);
-=======
       appendOneRow(pAggSup->pScanBlock, &pCurWin->winInfo.win.skey, &pCurWin->winInfo.win.ekey, &uid, &groupId);
->>>>>>> 2f905064
       taosHashRemove(pSeUpdated, &pCurWin->winInfo.pos, sizeof(SResultRowPosition));
       deleteWindow(pAggSup->pCurWins, winIndex, destroyStateWinInfo);
       continue;
@@ -5044,11 +4719,7 @@
   SExprSupp*                   pSup = &pOperator->exprSupp;
   SStreamStateAggOperatorInfo* pInfo = pOperator->info;
   SOptrBasicInfo*              pBInfo = &pInfo->binfo;
-<<<<<<< HEAD
-  int64_t maxTs = INT64_MIN;
-=======
   int64_t                      maxTs = INT64_MIN;
->>>>>>> 2f905064
   if (pOperator->status == OP_RES_TO_RETURN) {
     doBuildDeleteDataBlock(pInfo->pSeDeleted, pInfo->pDelRes, &pInfo->pDelIterator);
     if (pInfo->pDelRes->info.rows > 0) {
@@ -5197,12 +4868,8 @@
   pOperator->info = pInfo;
   pOperator->fpSet = createOperatorFpSet(operatorDummyOpenFn, doStreamStateAgg, NULL, NULL,
                                          destroyStreamStateOperatorInfo, aggEncodeResultRow, aggDecodeResultRow, NULL);
-<<<<<<< HEAD
-  initDownStream(downstream, &pInfo->streamAggSup, 0, pInfo->twAggSup.waterMark, pOperator->operatorType, pInfo->primaryTsIndex);
-=======
   initDownStream(downstream, &pInfo->streamAggSup, 0, pInfo->twAggSup.waterMark, pOperator->operatorType,
                  pInfo->primaryTsIndex);
->>>>>>> 2f905064
   code = appendDownstream(pOperator, &downstream, 1);
   if (code != TSDB_CODE_SUCCESS) {
     goto _error;
