--- conflicted
+++ resolved
@@ -1109,13 +1109,9 @@
     }
 
     if (pBlock->info.type == STREAM_REPROCESS) {
-<<<<<<< HEAD
-      doClearWindows(pInfo, pOperator->numOfExprs, pBlock);
-      qDebug("%s clear existed time window results for updates checked", GET_TASKID(pTaskInfo));
-=======
       doClearWindows(&pInfo->aggSup, &pInfo->binfo, &pInfo->interval,
           pInfo->primaryTsIndex, pOperator->numOfExprs, pBlock);
->>>>>>> 14998af2
+      qDebug("%s clear existed time window results for updates checked", GET_TASKID(pTaskInfo));
       continue;
     }
 
