/*
 * Copyright (c) 2019 TAOS Data, Inc. <jhtao@taosdata.com>
 *
 * This program is free software: you can use, redistribute, and/or modify
 * it under the terms of the GNU Affero General Public License, version 3
 * or later ("AGPL"), as published by the Free Software Foundation.
 *
 * This program is distributed in the hope that it will be useful, but WITHOUT
 * ANY WARRANTY; without even the implied warranty of MERCHANTABILITY or
 * FITNESS FOR A PARTICULAR PURPOSE.
 *
 * You should have received a copy of the GNU Affero General Public License
 * along with this program. If not, see <http://www.gnu.org/licenses/>.
 */
#include "executorimpl.h"
#include "function.h"
#include "functionMgt.h"
#include "tcommon.h"
#include "tcompare.h"
#include "tdatablock.h"
#include "tfill.h"
#include "ttime.h"

typedef enum SResultTsInterpType {
  RESULT_ROW_START_INTERP = 1,
  RESULT_ROW_END_INTERP = 2,
} SResultTsInterpType;

#define IS_FINAL_OP(op) ((op)->isFinal)

typedef struct SPullWindowInfo {
  STimeWindow window;
  uint64_t    groupId;
} SPullWindowInfo;

typedef struct SOpenWindowInfo {
  SResultRowPosition pos;
  uint64_t groupId;
} SOpenWindowInfo;

static SSDataBlock* doStreamSessionAgg(SOperatorInfo* pOperator);

static int64_t* extractTsCol(SSDataBlock* pBlock, const SIntervalAggOperatorInfo* pInfo);

static SResultRowPosition addToOpenWindowList(SResultRowInfo* pResultRowInfo, const SResultRow* pResult, uint64_t groupId);
static void doCloseWindow(SResultRowInfo* pResultRowInfo, const SIntervalAggOperatorInfo* pInfo, SResultRow* pResult);

///*
// * There are two cases to handle:
// *
// * 1. Query range is not set yet (queryRangeSet = 0). we need to set the query range info, including
// * pQueryAttr->lastKey, pQueryAttr->window.skey, and pQueryAttr->eKey.
// * 2. Query range is set and query is in progress. There may be another result with the same query ranges to be
// *    merged during merge stage. In this case, we need the pTableQueryInfo->lastResRows to decide if there
// *    is a previous result generated or not.
// */
// static void setIntervalQueryRange(STableQueryInfo* pTableQueryInfo, TSKEY key, STimeWindow* pQRange) {
//  // do nothing
//}

static TSKEY getStartTsKey(STimeWindow* win, const TSKEY* tsCols) { return tsCols == NULL ? win->skey : tsCols[0]; }

static int32_t setTimeWindowOutputBuf(SResultRowInfo* pResultRowInfo, STimeWindow* win, bool masterscan,
                                      SResultRow** pResult, int64_t tableGroupId, SqlFunctionCtx* pCtx,
                                      int32_t numOfOutput, int32_t* rowEntryInfoOffset, SAggSupporter* pAggSup,
                                      SExecTaskInfo* pTaskInfo) {
  SResultRow* pResultRow = doSetResultOutBufByKey(pAggSup->pResultBuf, pResultRowInfo, (char*)&win->skey, TSDB_KEYSIZE,
                                                  masterscan, tableGroupId, pTaskInfo, true, pAggSup);

  if (pResultRow == NULL) {
    *pResult = NULL;
    return TSDB_CODE_SUCCESS;
  }

  // set time window for current result
  pResultRow->win = (*win);

  *pResult = pResultRow;
  setResultRowInitCtx(pResultRow, pCtx, numOfOutput, rowEntryInfoOffset);

  return TSDB_CODE_SUCCESS;
}

static void updateTimeWindowInfo(SColumnInfoData* pColData, STimeWindow* pWin, bool includeEndpoint) {
  int64_t* ts = (int64_t*)pColData->pData;
  int32_t  delta = includeEndpoint ? 1 : 0;

  int64_t duration = pWin->ekey - pWin->skey + delta;
  ts[2] = duration;            // set the duration
  ts[3] = pWin->skey;          // window start key
  ts[4] = pWin->ekey + delta;  // window end key
}

static void doKeepTuple(SWindowRowsSup* pRowSup, int64_t ts, uint64_t groupId) {
  pRowSup->win.ekey = ts;
  pRowSup->prevTs = ts;
  pRowSup->numOfRows += 1;
  pRowSup->groupId = groupId;
}

static void doKeepNewWindowStartInfo(SWindowRowsSup* pRowSup, const int64_t* tsList, int32_t rowIndex,
                                     uint64_t groupId) {
  pRowSup->startRowIndex = rowIndex;
  pRowSup->numOfRows = 0;
  pRowSup->win.skey = tsList[rowIndex];
  pRowSup->groupId = groupId;
}

static FORCE_INLINE int32_t getForwardStepsInBlock(int32_t numOfRows, __block_search_fn_t searchFn, TSKEY ekey,
                                                   int16_t pos, int16_t order, int64_t* pData) {
  int32_t forwardRows = 0;

  if (order == TSDB_ORDER_ASC) {
    int32_t end = searchFn((char*)&pData[pos], numOfRows - pos, ekey, order);
    if (end >= 0) {
      forwardRows = end;

      if (pData[end + pos] == ekey) {
        forwardRows += 1;
      }
    }
  } else {
    int32_t end = searchFn((char*)&pData[pos], numOfRows - pos, ekey, order);
    if (end >= 0) {
      forwardRows = end;

      if (pData[end + pos] == ekey) {
        forwardRows += 1;
      }
    }
    //    int32_t end = searchFn((char*)pData, pos + 1, ekey, order);
    //    if (end >= 0) {
    //      forwardRows = pos - end;
    //
    //      if (pData[end] == ekey) {
    //        forwardRows += 1;
    //      }
    //    }
  }

  assert(forwardRows >= 0);
  return forwardRows;
}

int32_t binarySearchForKey(char* pValue, int num, TSKEY key, int order) {
  int32_t midPos = -1;
  int32_t numOfRows;

  if (num <= 0) {
    return -1;
  }

  assert(order == TSDB_ORDER_ASC || order == TSDB_ORDER_DESC);

  TSKEY*  keyList = (TSKEY*)pValue;
  int32_t firstPos = 0;
  int32_t lastPos = num - 1;

  if (order == TSDB_ORDER_DESC) {
    // find the first position which is smaller than the key
    while (1) {
      if (key >= keyList[firstPos]) return firstPos;
      if (key == keyList[lastPos]) return lastPos;

      if (key < keyList[lastPos]) {
        lastPos += 1;
        if (lastPos >= num) {
          return -1;
        } else {
          return lastPos;
        }
      }

      numOfRows = lastPos - firstPos + 1;
      midPos = (numOfRows >> 1) + firstPos;

      if (key < keyList[midPos]) {
        firstPos = midPos + 1;
      } else if (key > keyList[midPos]) {
        lastPos = midPos - 1;
      } else {
        break;
      }
    }

  } else {
    // find the first position which is bigger than the key
    while (1) {
      if (key <= keyList[firstPos]) return firstPos;
      if (key == keyList[lastPos]) return lastPos;

      if (key > keyList[lastPos]) {
        lastPos = lastPos + 1;
        if (lastPos >= num)
          return -1;
        else
          return lastPos;
      }

      numOfRows = lastPos - firstPos + 1;
      midPos = (numOfRows >> 1u) + firstPos;

      if (key < keyList[midPos]) {
        lastPos = midPos - 1;
      } else if (key > keyList[midPos]) {
        firstPos = midPos + 1;
      } else {
        break;
      }
    }
  }

  return midPos;
}

int32_t getNumOfRowsInTimeWindow(SDataBlockInfo* pDataBlockInfo, TSKEY* pPrimaryColumn, int32_t startPos, TSKEY ekey,
                                 __block_search_fn_t searchFn, STableQueryInfo* item, int32_t order) {
  assert(startPos >= 0 && startPos < pDataBlockInfo->rows);

  int32_t num = -1;
  int32_t step = GET_FORWARD_DIRECTION_FACTOR(order);

  if (order == TSDB_ORDER_ASC) {
    if (ekey < pDataBlockInfo->window.ekey && pPrimaryColumn) {
      num = getForwardStepsInBlock(pDataBlockInfo->rows, searchFn, ekey, startPos, order, pPrimaryColumn);
      if (item != NULL) {
        item->lastKey = pPrimaryColumn[startPos + (num - 1)] + step;
      }
    } else {
      num = pDataBlockInfo->rows - startPos;
      if (item != NULL) {
        item->lastKey = pDataBlockInfo->window.ekey + step;
      }
    }
  } else {  // desc
    if (ekey > pDataBlockInfo->window.skey && pPrimaryColumn) {
      num = getForwardStepsInBlock(pDataBlockInfo->rows, searchFn, ekey, startPos, order, pPrimaryColumn);
      if (item != NULL) {
        item->lastKey = pPrimaryColumn[startPos + (num - 1)] + step;
      }
    } else {
      num = pDataBlockInfo->rows - startPos;
      if (item != NULL) {
        item->lastKey = pDataBlockInfo->window.ekey + step;
      }
    }
  }

  assert(num >= 0);
  return num;
}

static void getNextTimeWindow(SInterval* pInterval, int32_t precision, int32_t order, STimeWindow* tw) {
  int32_t factor = GET_FORWARD_DIRECTION_FACTOR(order);
  if (pInterval->intervalUnit != 'n' && pInterval->intervalUnit != 'y') {
    tw->skey += pInterval->sliding * factor;
    tw->ekey = tw->skey + pInterval->interval - 1;
    return;
  }

  int64_t key = tw->skey, interval = pInterval->interval;
  // convert key to second
  key = convertTimePrecision(key, precision, TSDB_TIME_PRECISION_MILLI) / 1000;

  if (pInterval->intervalUnit == 'y') {
    interval *= 12;
  }

  struct tm tm;
  time_t    t = (time_t)key;
  taosLocalTime(&t, &tm);

  int mon = (int)(tm.tm_year * 12 + tm.tm_mon + interval * factor);
  tm.tm_year = mon / 12;
  tm.tm_mon = mon % 12;
  tw->skey = convertTimePrecision((int64_t)taosMktime(&tm) * 1000LL, TSDB_TIME_PRECISION_MILLI, precision);

  mon = (int)(mon + interval);
  tm.tm_year = mon / 12;
  tm.tm_mon = mon % 12;
  tw->ekey = convertTimePrecision((int64_t)taosMktime(&tm) * 1000LL, TSDB_TIME_PRECISION_MILLI, precision);

  tw->ekey -= 1;
}

void doTimeWindowInterpolation(SArray* pPrevValues, SArray* pDataBlock, TSKEY prevTs, int32_t prevRowIndex, TSKEY curTs,
                               int32_t curRowIndex, TSKEY windowKey, int32_t type, SExprSupp* pSup) {
  SqlFunctionCtx* pCtx = pSup->pCtx;

  int32_t index = 1;
  for (int32_t k = 0; k < pSup->numOfExprs; ++k) {
    if (!fmIsIntervalInterpoFunc(pCtx[k].functionId)) {
      pCtx[k].start.key = INT64_MIN;
      continue;
    }

    SFunctParam*     pParam = &pCtx[k].param[0];
    SColumnInfoData* pColInfo = taosArrayGet(pDataBlock, pParam->pCol->slotId);

    ASSERT(pColInfo->info.type == pParam->pCol->type && curTs != windowKey);

    double v1 = 0, v2 = 0, v = 0;
    if (prevRowIndex == -1) {
      SGroupKeys* p = taosArrayGet(pPrevValues, index);
      GET_TYPED_DATA(v1, double, pColInfo->info.type, p->pData);
    } else {
      GET_TYPED_DATA(v1, double, pColInfo->info.type, colDataGetData(pColInfo, prevRowIndex));
    }

    GET_TYPED_DATA(v2, double, pColInfo->info.type, colDataGetData(pColInfo, curRowIndex));

#if 0
    if (functionId == FUNCTION_INTERP) {
      if (type == RESULT_ROW_START_INTERP) {
        pCtx[k].start.key = prevTs;
        pCtx[k].start.val = v1;

        pCtx[k].end.key = curTs;
        pCtx[k].end.val = v2;

        if (pColInfo->info.type == TSDB_DATA_TYPE_BINARY || pColInfo->info.type == TSDB_DATA_TYPE_NCHAR) {
          if (prevRowIndex == -1) {
            //            pCtx[k].start.ptr = (char*)pRuntimeEnv->prevRow[index];
          } else {
            pCtx[k].start.ptr = (char*)pColInfo->pData + prevRowIndex * pColInfo->info.bytes;
          }

          pCtx[k].end.ptr = (char*)pColInfo->pData + curRowIndex * pColInfo->info.bytes;
        }
      }
    } else if (functionId == FUNCTION_TWA) {
#endif

    SPoint point1 = (SPoint){.key = prevTs, .val = &v1};
    SPoint point2 = (SPoint){.key = curTs, .val = &v2};
    SPoint point = (SPoint){.key = windowKey, .val = &v};

    taosGetLinearInterpolationVal(&point, TSDB_DATA_TYPE_DOUBLE, &point1, &point2, TSDB_DATA_TYPE_DOUBLE);

    if (type == RESULT_ROW_START_INTERP) {
      pCtx[k].start.key = point.key;
      pCtx[k].start.val = v;
    } else {
      pCtx[k].end.key = point.key;
      pCtx[k].end.val = v;
    }

    index += 1;
  }
#if 0
  }
#endif
}

static void setNotInterpoWindowKey(SqlFunctionCtx* pCtx, int32_t numOfOutput, int32_t type) {
  if (type == RESULT_ROW_START_INTERP) {
    for (int32_t k = 0; k < numOfOutput; ++k) {
      pCtx[k].start.key = INT64_MIN;
    }
  } else {
    for (int32_t k = 0; k < numOfOutput; ++k) {
      pCtx[k].end.key = INT64_MIN;
    }
  }
}

static bool setTimeWindowInterpolationStartTs(SIntervalAggOperatorInfo* pInfo, int32_t pos, SSDataBlock* pBlock,
                                              const TSKEY* tsCols, STimeWindow* win, SExprSupp* pSup) {
  bool ascQuery = (pInfo->inputOrder == TSDB_ORDER_ASC);

  TSKEY curTs = tsCols[pos];

  SGroupKeys* pTsKey = taosArrayGet(pInfo->pPrevValues, 0);
  TSKEY       lastTs = *(int64_t*)pTsKey->pData;

  // lastTs == INT64_MIN and pos == 0 means this is the first time window, interpolation is not needed.
  // start exactly from this point, no need to do interpolation
  TSKEY key = ascQuery ? win->skey : win->ekey;
  if (key == curTs) {
    setNotInterpoWindowKey(pSup->pCtx, pSup->numOfExprs, RESULT_ROW_START_INTERP);
    return true;
  }

  // it is the first time window, no need to do interpolation
  if (pTsKey->isNull && pos == 0) {
    setNotInterpoWindowKey(pSup->pCtx, pSup->numOfExprs, RESULT_ROW_START_INTERP);
  } else {
    TSKEY prevTs = ((pos == 0) ? lastTs : tsCols[pos - 1]);
    doTimeWindowInterpolation(pInfo->pPrevValues, pBlock->pDataBlock, prevTs, pos - 1, curTs, pos, key,
                              RESULT_ROW_START_INTERP, pSup);
  }

  return true;
}

static bool setTimeWindowInterpolationEndTs(SIntervalAggOperatorInfo* pInfo, SExprSupp* pSup, int32_t endRowIndex,
                                            SArray* pDataBlock, const TSKEY* tsCols, TSKEY blockEkey,
                                            STimeWindow* win) {
  int32_t order = pInfo->inputOrder;

  TSKEY actualEndKey = tsCols[endRowIndex];
  TSKEY key = (order == TSDB_ORDER_ASC) ? win->ekey : win->skey;

  // not ended in current data block, do not invoke interpolation
  if ((key > blockEkey && (order == TSDB_ORDER_ASC)) || (key < blockEkey && (order == TSDB_ORDER_DESC))) {
    setNotInterpoWindowKey(pSup->pCtx, pSup->numOfExprs, RESULT_ROW_END_INTERP);
    return false;
  }

  // there is actual end point of current time window, no interpolation needs
  if (key == actualEndKey) {
    setNotInterpoWindowKey(pSup->pCtx, pSup->numOfExprs, RESULT_ROW_END_INTERP);
    return true;
  }

  int32_t nextRowIndex = endRowIndex + 1;
  assert(nextRowIndex >= 0);

  TSKEY nextKey = tsCols[nextRowIndex];
  doTimeWindowInterpolation(pInfo->pPrevValues, pDataBlock, actualEndKey, endRowIndex, nextKey, nextRowIndex, key,
                            RESULT_ROW_END_INTERP, pSup);
  return true;
}

bool inSlidingWindow(SInterval* pInterval, STimeWindow* pWin, SDataBlockInfo* pBlockInfo) {
  if (pInterval->interval != pInterval->sliding &&
      (pWin->ekey < pBlockInfo->calWin.skey || pWin->skey > pBlockInfo->calWin.ekey)) {
    return false;
  }
  return true;
}

static int32_t getNextQualifiedWindow(SInterval* pInterval, STimeWindow* pNext, SDataBlockInfo* pDataBlockInfo,
                                      TSKEY* primaryKeys, int32_t prevPosition, int32_t order) {
  bool ascQuery = (order == TSDB_ORDER_ASC);

  int32_t precision = pInterval->precision;
  getNextTimeWindow(pInterval, precision, order, pNext);

  // next time window is not in current block
  if ((pNext->skey > pDataBlockInfo->window.ekey && order == TSDB_ORDER_ASC) ||
      (pNext->ekey < pDataBlockInfo->window.skey && order == TSDB_ORDER_DESC)) {
    return -1;
  }

  if (!inSlidingWindow(pInterval, pNext, pDataBlockInfo) && order == TSDB_ORDER_ASC) {
    return -1;
  }

  TSKEY   skey = ascQuery ? pNext->skey : pNext->ekey;
  int32_t startPos = 0;

  // tumbling time window query, a special case of sliding time window query
  if (pInterval->sliding == pInterval->interval && prevPosition != -1) {
    startPos = prevPosition + 1;
  } else {
    if ((skey <= pDataBlockInfo->window.skey && ascQuery) || (skey >= pDataBlockInfo->window.ekey && !ascQuery)) {
      startPos = 0;
    } else {
      startPos = binarySearchForKey((char*)primaryKeys, pDataBlockInfo->rows, skey, order);
    }
  }

  /* interp query with fill should not skip time window */
  //  if (pQueryAttr->pointInterpQuery && pQueryAttr->fillType != TSDB_FILL_NONE) {
  //    return startPos;
  //  }

  /*
   * This time window does not cover any data, try next time window,
   * this case may happen when the time window is too small
   */
  if (primaryKeys == NULL) {
    if (ascQuery) {
      assert(pDataBlockInfo->window.skey <= pNext->ekey);
    } else {
      assert(pDataBlockInfo->window.ekey >= pNext->skey);
    }
  } else {
    if (ascQuery && primaryKeys[startPos] > pNext->ekey) {
      TSKEY next = primaryKeys[startPos];
      if (pInterval->intervalUnit == 'n' || pInterval->intervalUnit == 'y') {
        pNext->skey = taosTimeTruncate(next, pInterval, precision);
        pNext->ekey = taosTimeAdd(pNext->skey, pInterval->interval, pInterval->intervalUnit, precision) - 1;
      } else {
        pNext->ekey += ((next - pNext->ekey + pInterval->sliding - 1) / pInterval->sliding) * pInterval->sliding;
        pNext->skey = pNext->ekey - pInterval->interval + 1;
      }
    } else if ((!ascQuery) && primaryKeys[startPos] < pNext->skey) {
      TSKEY next = primaryKeys[startPos];
      if (pInterval->intervalUnit == 'n' || pInterval->intervalUnit == 'y') {
        pNext->skey = taosTimeTruncate(next, pInterval, precision);
        pNext->ekey = taosTimeAdd(pNext->skey, pInterval->interval, pInterval->intervalUnit, precision) - 1;
      } else {
        pNext->skey -= ((pNext->skey - next + pInterval->sliding - 1) / pInterval->sliding) * pInterval->sliding;
        pNext->ekey = pNext->skey + pInterval->interval - 1;
      }
    }
  }

  return startPos;
}

static bool isResultRowInterpolated(SResultRow* pResult, SResultTsInterpType type) {
  ASSERT(pResult != NULL && (type == RESULT_ROW_START_INTERP || type == RESULT_ROW_END_INTERP));
  if (type == RESULT_ROW_START_INTERP) {
    return pResult->startInterp == true;
  } else {
    return pResult->endInterp == true;
  }
}

static void setResultRowInterpo(SResultRow* pResult, SResultTsInterpType type) {
  assert(pResult != NULL && (type == RESULT_ROW_START_INTERP || type == RESULT_ROW_END_INTERP));
  if (type == RESULT_ROW_START_INTERP) {
    pResult->startInterp = true;
  } else {
    pResult->endInterp = true;
  }
}

static void doWindowBorderInterpolation(SIntervalAggOperatorInfo* pInfo, SSDataBlock* pBlock, SResultRow* pResult,
                                        STimeWindow* win, int32_t startPos, int32_t forwardRows, SExprSupp* pSup) {
  if (!pInfo->timeWindowInterpo) {
    return;
  }

  ASSERT(pBlock != NULL);
  if (pBlock->pDataBlock == NULL) {
    //    tscError("pBlock->pDataBlock == NULL");
    return;
  }

  SColumnInfoData* pColInfo = taosArrayGet(pBlock->pDataBlock, pInfo->primaryTsIndex);

  TSKEY* tsCols = (TSKEY*)(pColInfo->pData);
  bool   done = isResultRowInterpolated(pResult, RESULT_ROW_START_INTERP);
  if (!done) {  // it is not interpolated, now start to generated the interpolated value
    bool interp = setTimeWindowInterpolationStartTs(pInfo, startPos, pBlock, tsCols, win, pSup);
    if (interp) {
      setResultRowInterpo(pResult, RESULT_ROW_START_INTERP);
    }
  } else {
    setNotInterpoWindowKey(pSup->pCtx, pSup->numOfExprs, RESULT_ROW_START_INTERP);
  }

  // point interpolation does not require the end key time window interpolation.
  //  if (pointInterpQuery) {
  //    return;
  //  }

  // interpolation query does not generate the time window end interpolation
  done = isResultRowInterpolated(pResult, RESULT_ROW_END_INTERP);
  if (!done) {
    int32_t endRowIndex = startPos + forwardRows - 1;

    TSKEY endKey = (pInfo->inputOrder == TSDB_ORDER_ASC) ? pBlock->info.window.ekey : pBlock->info.window.skey;
    bool  interp = setTimeWindowInterpolationEndTs(pInfo, pSup, endRowIndex, pBlock->pDataBlock, tsCols, endKey, win);
    if (interp) {
      setResultRowInterpo(pResult, RESULT_ROW_END_INTERP);
    }
  } else {
    setNotInterpoWindowKey(pSup->pCtx, pSup->numOfExprs, RESULT_ROW_END_INTERP);
  }
}

static void saveDataBlockLastRow(SArray* pPrevKeys, const SSDataBlock* pBlock, SArray* pCols) {
  if (pBlock->pDataBlock == NULL) {
    return;
  }

  size_t num = taosArrayGetSize(pPrevKeys);
  for (int32_t k = 0; k < num; ++k) {
    SColumn* pc = taosArrayGet(pCols, k);

    SColumnInfoData* pColInfo = taosArrayGet(pBlock->pDataBlock, pc->slotId);

    SGroupKeys* pkey = taosArrayGet(pPrevKeys, k);
    for (int32_t i = pBlock->info.rows - 1; i >= 0; --i) {
      if (colDataIsNull_s(pColInfo, i)) {
        continue;
      }

      char* val = colDataGetData(pColInfo, i);
      if (IS_VAR_DATA_TYPE(pkey->type)) {
        memcpy(pkey->pData, val, varDataTLen(val));
        ASSERT(varDataTLen(val) <= pkey->bytes);
      } else {
        memcpy(pkey->pData, val, pkey->bytes);
      }

      break;
    }
  }
}

static void doInterpUnclosedTimeWindow(SOperatorInfo* pOperatorInfo, int32_t numOfExprs, SResultRowInfo* pResultRowInfo,
                                       SSDataBlock* pBlock, int32_t scanFlag, int64_t* tsCols, SResultRowPosition* p) {
  SExecTaskInfo* pTaskInfo = pOperatorInfo->pTaskInfo;

  SIntervalAggOperatorInfo* pInfo = (SIntervalAggOperatorInfo*)pOperatorInfo->info;
  SExprSupp*                pSup = &pOperatorInfo->exprSupp;

  int32_t  startPos = 0;
  int32_t  numOfOutput = pSup->numOfExprs;

  SResultRow* pResult = NULL;

  while (1) {
    SListNode* pn = tdListGetHead(pResultRowInfo->openWindow);
    SOpenWindowInfo* pOpenWin = (SOpenWindowInfo *)pn->data;
    uint64_t groupId = pOpenWin->groupId;
    SResultRowPosition* p1 = &pOpenWin->pos;
    if (p->pageId == p1->pageId && p->offset == p1->offset) {
      break;
    }

    SResultRow* pr = getResultRowByPos(pInfo->aggSup.pResultBuf, p1, false);
    ASSERT(pr->offset == p1->offset && pr->pageId == p1->pageId);

    if (pr->closed) {
      ASSERT(isResultRowInterpolated(pr, RESULT_ROW_START_INTERP) &&
             isResultRowInterpolated(pr, RESULT_ROW_END_INTERP));
      tdListPopHead(pResultRowInfo->openWindow);
      continue;
    }

    STimeWindow w = pr->win;
    int32_t     ret = setTimeWindowOutputBuf(pResultRowInfo, &w, (scanFlag == MAIN_SCAN), &pResult, groupId, pSup->pCtx,
                                             numOfOutput, pSup->rowEntryInfoOffset, &pInfo->aggSup, pTaskInfo);
    if (ret != TSDB_CODE_SUCCESS) {
      T_LONG_JMP(pTaskInfo->env, TSDB_CODE_QRY_OUT_OF_MEMORY);
    }

    ASSERT(!isResultRowInterpolated(pResult, RESULT_ROW_END_INTERP));

    SGroupKeys* pTsKey = taosArrayGet(pInfo->pPrevValues, 0);
    int64_t     prevTs = *(int64_t*)pTsKey->pData;
    if (groupId == pBlock->info.groupId) {
      doTimeWindowInterpolation(pInfo->pPrevValues, pBlock->pDataBlock, prevTs, -1, tsCols[startPos], startPos, w.ekey,
                                RESULT_ROW_END_INTERP, pSup);
    }

    setResultRowInterpo(pResult, RESULT_ROW_END_INTERP);
    setNotInterpoWindowKey(pSup->pCtx, numOfExprs, RESULT_ROW_START_INTERP);

    updateTimeWindowInfo(&pInfo->twAggSup.timeWindowData, &w, true);
    doApplyFunctions(pTaskInfo, pSup->pCtx, &pInfo->twAggSup.timeWindowData, startPos, 0, pBlock->info.rows,
                     numOfExprs);

    if (isResultRowInterpolated(pResult, RESULT_ROW_END_INTERP)) {
      closeResultRow(pr);
      tdListPopHead(pResultRowInfo->openWindow);
    } else {  // the remains are can not be closed yet.
      break;
    }
  }
}

void printDataBlock(SSDataBlock* pBlock, const char* flag) {
  if (!pBlock || pBlock->info.rows == 0) {
    qDebug("===stream===printDataBlock: Block is Null or Empty");
    return;
  }
  char* pBuf = NULL;
  qDebug("%s", dumpBlockData(pBlock, flag, &pBuf));
  taosMemoryFree(pBuf);
}

typedef int32_t (*__compare_fn_t)(void* pKey, void* data, int32_t index);

int32_t binarySearchCom(void* keyList, int num, void* pKey, int order, __compare_fn_t comparefn) {
  int firstPos = 0, lastPos = num - 1, midPos = -1;
  int numOfRows = 0;

  if (num <= 0) return -1;
  if (order == TSDB_ORDER_DESC) {
    // find the first position which is smaller or equal than the key
    while (1) {
      if (comparefn(pKey, keyList, lastPos) >= 0) return lastPos;
      if (comparefn(pKey, keyList, firstPos) == 0) return firstPos;
      if (comparefn(pKey, keyList, firstPos) < 0) return firstPos - 1;

      numOfRows = lastPos - firstPos + 1;
      midPos = (numOfRows >> 1) + firstPos;

      if (comparefn(pKey, keyList, midPos) < 0) {
        lastPos = midPos - 1;
      } else if (comparefn(pKey, keyList, midPos) > 0) {
        firstPos = midPos + 1;
      } else {
        break;
      }
    }

  } else {
    // find the first position which is bigger or equal than the key
    while (1) {
      if (comparefn(pKey, keyList, firstPos) <= 0) return firstPos;
      if (comparefn(pKey, keyList, lastPos) == 0) return lastPos;

      if (comparefn(pKey, keyList, lastPos) > 0) {
        lastPos = lastPos + 1;
        if (lastPos >= num)
          return -1;
        else
          return lastPos;
      }

      numOfRows = lastPos - firstPos + 1;
      midPos = (numOfRows >> 1) + firstPos;

      if (comparefn(pKey, keyList, midPos) < 0) {
        lastPos = midPos - 1;
      } else if (comparefn(pKey, keyList, midPos) > 0) {
        firstPos = midPos + 1;
      } else {
        break;
      }
    }
  }

  return midPos;
}

typedef int64_t (*__get_value_fn_t)(void* data, int32_t index);

int32_t binarySearch(void* keyList, int num, TSKEY key, int order, __get_value_fn_t getValuefn) {
  int firstPos = 0, lastPos = num - 1, midPos = -1;
  int numOfRows = 0;

  if (num <= 0) return -1;
  if (order == TSDB_ORDER_DESC) {
    // find the first position which is smaller or equal than the key
    while (1) {
      if (key >= getValuefn(keyList, lastPos)) return lastPos;
      if (key == getValuefn(keyList, firstPos)) return firstPos;
      if (key < getValuefn(keyList, firstPos)) return firstPos - 1;

      numOfRows = lastPos - firstPos + 1;
      midPos = (numOfRows >> 1) + firstPos;

      if (key < getValuefn(keyList, midPos)) {
        lastPos = midPos - 1;
      } else if (key > getValuefn(keyList, midPos)) {
        firstPos = midPos + 1;
      } else {
        break;
      }
    }

  } else {
    // find the first position which is bigger or equal than the key
    while (1) {
      if (key <= getValuefn(keyList, firstPos)) return firstPos;
      if (key == getValuefn(keyList, lastPos)) return lastPos;

      if (key > getValuefn(keyList, lastPos)) {
        lastPos = lastPos + 1;
        if (lastPos >= num)
          return -1;
        else
          return lastPos;
      }

      numOfRows = lastPos - firstPos + 1;
      midPos = (numOfRows >> 1) + firstPos;

      if (key < getValuefn(keyList, midPos)) {
        lastPos = midPos - 1;
      } else if (key > getValuefn(keyList, midPos)) {
        firstPos = midPos + 1;
      } else {
        break;
      }
    }
  }

  return midPos;
}

int32_t comparePullWinKey(void* pKey, void* data, int32_t index) {
  SArray*          res = (SArray*)data;
  SPullWindowInfo* pos = taosArrayGet(res, index);
  SPullWindowInfo* pData = (SPullWindowInfo*)pKey;
  if (pData->window.skey == pos->window.skey) {
    if (pData->groupId > pos->groupId) {
      return 1;
    } else if (pData->groupId < pos->groupId) {
      return -1;
    }
    return 0;
  } else if (pData->window.skey > pos->window.skey) {
    return 1;
  }
  return -1;
}

static int32_t savePullWindow(SPullWindowInfo* pPullInfo, SArray* pPullWins) {
  int32_t size = taosArrayGetSize(pPullWins);
  int32_t index = binarySearchCom(pPullWins, size, pPullInfo, TSDB_ORDER_DESC, comparePullWinKey);
  if (index == -1) {
    index = 0;
  } else {
    if (comparePullWinKey(pPullInfo, pPullWins, index) > 0) {
      index++;
    } else {
      return TSDB_CODE_SUCCESS;
    }
  }
  if (taosArrayInsert(pPullWins, index, pPullInfo) == NULL) {
    return TSDB_CODE_OUT_OF_MEMORY;
  }
  return TSDB_CODE_SUCCESS;
}

int32_t compareResKey(void* pKey, void* data, int32_t index) {
  SArray*     res = (SArray*)data;
  SResKeyPos* pos = taosArrayGetP(res, index);
  SWinKey*    pData = (SWinKey*)pKey;
  if (pData->ts == *(int64_t*)pos->key) {
    if (pData->groupId > pos->groupId) {
      return 1;
    } else if (pData->groupId < pos->groupId) {
      return -1;
    }
    return 0;
  } else if (pData->ts > *(int64_t*)pos->key) {
    return 1;
  }
  return -1;
}

static int32_t saveResult(int64_t ts, int32_t pageId, int32_t offset, uint64_t groupId, SArray* pUpdated) {
  int32_t size = taosArrayGetSize(pUpdated);
  SWinKey data = {.ts = ts, .groupId = groupId};
  int32_t index = binarySearchCom(pUpdated, size, &data, TSDB_ORDER_DESC, compareResKey);
  if (index == -1) {
    index = 0;
  } else {
    if (compareResKey(&data, pUpdated, index) > 0) {
      index++;
    } else {
      return TSDB_CODE_SUCCESS;
    }
  }

  SResKeyPos* newPos = taosMemoryMalloc(sizeof(SResKeyPos) + sizeof(uint64_t));
  if (newPos == NULL) {
    return TSDB_CODE_OUT_OF_MEMORY;
  }
  newPos->groupId = groupId;
  newPos->pos = (SResultRowPosition){.pageId = pageId, .offset = offset};
  *(int64_t*)newPos->key = ts;
  if (taosArrayInsert(pUpdated, index, &newPos) == NULL) {
    return TSDB_CODE_OUT_OF_MEMORY;
  }
  return TSDB_CODE_SUCCESS;
}

static int32_t saveWinResult(int64_t ts, int32_t pageId, int32_t offset, uint64_t groupId, SHashObj* pUpdatedMap) {
  SResKeyPos* newPos = taosMemoryMalloc(sizeof(SResKeyPos) + sizeof(uint64_t));
  if (newPos == NULL) {
    return TSDB_CODE_OUT_OF_MEMORY;
  }
  newPos->groupId = groupId;
  newPos->pos = (SResultRowPosition){.pageId = pageId, .offset = offset};
  *(int64_t*)newPos->key = ts;
  SWinKey key = {.ts = ts, .groupId = groupId};
  if (taosHashPut(pUpdatedMap, &key, sizeof(SWinKey), &newPos, sizeof(void*)) != TSDB_CODE_SUCCESS) {
    taosMemoryFree(newPos);
  }
  return TSDB_CODE_SUCCESS;
}

static int32_t saveWinResultRow(SResultRow* result, uint64_t groupId, SHashObj* pUpdatedMap) {
  return saveWinResult(result->win.skey, result->pageId, result->offset, groupId, pUpdatedMap);
}

static int32_t saveResultRow(SResultRow* result, uint64_t groupId, SArray* pUpdated) {
  return saveResult(result->win.skey, result->pageId, result->offset, groupId, pUpdated);
}

static void removeResults(SArray* pWins, SHashObj* pUpdatedMap) {
  int32_t size = taosArrayGetSize(pWins);
  for (int32_t i = 0; i < size; i++) {
    SWinKey* pW = taosArrayGet(pWins, i);
    taosHashRemove(pUpdatedMap, pW, sizeof(SWinKey));
  }
}

int64_t getWinReskey(void* data, int32_t index) {
  SArray*  res = (SArray*)data;
  SWinKey* pos = taosArrayGet(res, index);
  return pos->ts;
}

int32_t compareWinRes(void* pKey, void* data, int32_t index) {
  SArray*     res = (SArray*)data;
  SWinKey*    pos = taosArrayGetP(res, index);
  SResKeyPos* pData = (SResKeyPos*)pKey;
  if (*(int64_t*)pData->key == pos->ts) {
    if (pData->groupId > pos->groupId) {
      return 1;
    } else if (pData->groupId < pos->groupId) {
      return -1;
    }
    return 0;
  } else if (*(int64_t*)pData->key > pos->ts) {
    return 1;
  }
  return -1;
}

static void removeDeleteResults(SHashObj* pUpdatedMap, SArray* pDelWins) {
  int32_t delSize = taosArrayGetSize(pDelWins);
  if (taosHashGetSize(pUpdatedMap) == 0 || delSize == 0) {
    return;
  }
  void* pIte = NULL;
  while ((pIte = taosHashIterate(pUpdatedMap, pIte)) != NULL) {
    SResKeyPos* pResKey = (SResKeyPos*)pIte;
    int32_t     index = binarySearchCom(pDelWins, delSize, pResKey, TSDB_ORDER_DESC, compareWinRes);
    if (index >= 0 && 0 == compareWinRes(pResKey, pDelWins, index)) {
      taosArrayRemove(pDelWins, index);
    }
  }
}

bool isOverdue(TSKEY ts, STimeWindowAggSupp* pSup) {
  ASSERT(pSup->maxTs == INT64_MIN || pSup->maxTs > 0);
  return pSup->maxTs != INT64_MIN && ts < pSup->maxTs - pSup->waterMark;
}

bool isCloseWindow(STimeWindow* pWin, STimeWindowAggSupp* pSup) { return isOverdue(pWin->ekey, pSup); }

static void hashIntervalAgg(SOperatorInfo* pOperatorInfo, SResultRowInfo* pResultRowInfo, SSDataBlock* pBlock,
                            int32_t scanFlag, SHashObj* pUpdatedMap) {
  SIntervalAggOperatorInfo* pInfo = (SIntervalAggOperatorInfo*)pOperatorInfo->info;

  SExecTaskInfo* pTaskInfo = pOperatorInfo->pTaskInfo;
  SExprSupp*     pSup = &pOperatorInfo->exprSupp;

  int32_t     startPos = 0;
  int32_t     numOfOutput = pSup->numOfExprs;
  int64_t*    tsCols = extractTsCol(pBlock, pInfo);
  uint64_t    tableGroupId = pBlock->info.groupId;
  bool        ascScan = (pInfo->inputOrder == TSDB_ORDER_ASC);
  TSKEY       ts = getStartTsKey(&pBlock->info.window, tsCols);
  SResultRow* pResult = NULL;

  STimeWindow win =
      getActiveTimeWindow(pInfo->aggSup.pResultBuf, pResultRowInfo, ts, &pInfo->interval, pInfo->inputOrder);
  int32_t ret = TSDB_CODE_SUCCESS;
  if ((!pInfo->ignoreExpiredData || !isCloseWindow(&win, &pInfo->twAggSup)) &&
      inSlidingWindow(&pInfo->interval, &win, &pBlock->info)) {
    ret = setTimeWindowOutputBuf(pResultRowInfo, &win, (scanFlag == MAIN_SCAN), &pResult, tableGroupId, pSup->pCtx,
                                 numOfOutput, pSup->rowEntryInfoOffset, &pInfo->aggSup, pTaskInfo);
    if (ret != TSDB_CODE_SUCCESS || pResult == NULL) {
      T_LONG_JMP(pTaskInfo->env, TSDB_CODE_QRY_OUT_OF_MEMORY);
    }

    if (pInfo->execModel == OPTR_EXEC_MODEL_STREAM && pInfo->twAggSup.calTrigger == STREAM_TRIGGER_AT_ONCE) {
      saveWinResultRow(pResult, tableGroupId, pUpdatedMap);
      setResultBufPageDirty(pInfo->aggSup.pResultBuf, &pResultRowInfo->cur);
    }
  }

  TSKEY   ekey = ascScan ? win.ekey : win.skey;
  int32_t forwardRows =
      getNumOfRowsInTimeWindow(&pBlock->info, tsCols, startPos, ekey, binarySearchForKey, NULL, pInfo->inputOrder);
  ASSERT(forwardRows > 0);

  // prev time window not interpolation yet.
  if (pInfo->timeWindowInterpo) {
    SResultRowPosition pos = addToOpenWindowList(pResultRowInfo, pResult, tableGroupId);
    doInterpUnclosedTimeWindow(pOperatorInfo, numOfOutput, pResultRowInfo, pBlock, scanFlag, tsCols, &pos);

    // restore current time window
    ret = setTimeWindowOutputBuf(pResultRowInfo, &win, (scanFlag == MAIN_SCAN), &pResult, tableGroupId, pSup->pCtx,
                                 numOfOutput, pSup->rowEntryInfoOffset, &pInfo->aggSup, pTaskInfo);
    if (ret != TSDB_CODE_SUCCESS) {
      T_LONG_JMP(pTaskInfo->env, TSDB_CODE_QRY_OUT_OF_MEMORY);
    }

    // window start key interpolation
    doWindowBorderInterpolation(pInfo, pBlock, pResult, &win, startPos, forwardRows, pSup);
  }

  if ((!pInfo->ignoreExpiredData || !isCloseWindow(&win, &pInfo->twAggSup)) &&
      inSlidingWindow(&pInfo->interval, &win, &pBlock->info)) {
    updateTimeWindowInfo(&pInfo->twAggSup.timeWindowData, &win, true);
    doApplyFunctions(pTaskInfo, pSup->pCtx, &pInfo->twAggSup.timeWindowData, startPos, forwardRows, pBlock->info.rows,
                     numOfOutput);
  }

  doCloseWindow(pResultRowInfo, pInfo, pResult);

  STimeWindow nextWin = win;
  while (1) {
    int32_t prevEndPos = forwardRows - 1 + startPos;
    startPos = getNextQualifiedWindow(&pInfo->interval, &nextWin, &pBlock->info, tsCols, prevEndPos, pInfo->inputOrder);
    if (startPos < 0) {
      break;
    }
    if (pInfo->ignoreExpiredData && isCloseWindow(&nextWin, &pInfo->twAggSup)) {
      ekey = ascScan ? nextWin.ekey : nextWin.skey;
      forwardRows =
          getNumOfRowsInTimeWindow(&pBlock->info, tsCols, startPos, ekey, binarySearchForKey, NULL, pInfo->inputOrder);
      continue;
    }

    // null data, failed to allocate more memory buffer
    int32_t code = setTimeWindowOutputBuf(pResultRowInfo, &nextWin, (scanFlag == MAIN_SCAN), &pResult, tableGroupId,
                                          pSup->pCtx, numOfOutput, pSup->rowEntryInfoOffset, &pInfo->aggSup, pTaskInfo);
    if (code != TSDB_CODE_SUCCESS || pResult == NULL) {
      T_LONG_JMP(pTaskInfo->env, TSDB_CODE_QRY_OUT_OF_MEMORY);
    }

    if (pInfo->execModel == OPTR_EXEC_MODEL_STREAM && pInfo->twAggSup.calTrigger == STREAM_TRIGGER_AT_ONCE) {
      saveWinResultRow(pResult, tableGroupId, pUpdatedMap);
      setResultBufPageDirty(pInfo->aggSup.pResultBuf, &pResultRowInfo->cur);
    }

    ekey = ascScan ? nextWin.ekey : nextWin.skey;
    forwardRows =
        getNumOfRowsInTimeWindow(&pBlock->info, tsCols, startPos, ekey, binarySearchForKey, NULL, pInfo->inputOrder);
    if ((ascScan && ekey <= pBlock->info.window.ekey) ||
        (!ascScan && ekey >= pBlock->info.window.skey)) {
      // window start(end) key interpolation
      doWindowBorderInterpolation(pInfo, pBlock, pResult, &nextWin, startPos, forwardRows, pSup);
    } else {
      addToOpenWindowList(pResultRowInfo, pResult, tableGroupId);
    }

    updateTimeWindowInfo(&pInfo->twAggSup.timeWindowData, &nextWin, true);
    doApplyFunctions(pTaskInfo, pSup->pCtx, &pInfo->twAggSup.timeWindowData, startPos, forwardRows, pBlock->info.rows,
                     numOfOutput);
    doCloseWindow(pResultRowInfo, pInfo, pResult);
  }

  if (pInfo->timeWindowInterpo) {
    saveDataBlockLastRow(pInfo->pPrevValues, pBlock, pInfo->pInterpCols);
  }
}

void doCloseWindow(SResultRowInfo* pResultRowInfo, const SIntervalAggOperatorInfo* pInfo, SResultRow* pResult) {
  // current result is done in computing final results.
  if (pInfo->timeWindowInterpo && isResultRowInterpolated(pResult, RESULT_ROW_END_INTERP)) {
    closeResultRow(pResult);
    tdListPopHead(pResultRowInfo->openWindow);
  }
}

SResultRowPosition addToOpenWindowList(SResultRowInfo* pResultRowInfo, const SResultRow* pResult, uint64_t groupId) {
  SOpenWindowInfo openWin = {0};
  openWin.pos.pageId = pResult->pageId;
  openWin.pos.offset = pResult->offset;
  openWin.groupId = groupId;
  SListNode*         pn = tdListGetTail(pResultRowInfo->openWindow);
  if (pn == NULL) {
    tdListAppend(pResultRowInfo->openWindow, &openWin);
    return openWin.pos;
  }

  SOpenWindowInfo * px = (SOpenWindowInfo *)pn->data;
  if (px->pos.pageId != openWin.pos.pageId || px->pos.offset != openWin.pos.offset || px->groupId != openWin.groupId) {
    tdListAppend(pResultRowInfo->openWindow, &openWin);
  }

  return openWin.pos;
}

int64_t* extractTsCol(SSDataBlock* pBlock, const SIntervalAggOperatorInfo* pInfo) {
  TSKEY* tsCols = NULL;

  if (pBlock->pDataBlock != NULL) {
    SColumnInfoData* pColDataInfo = taosArrayGet(pBlock->pDataBlock, pInfo->primaryTsIndex);
    tsCols = (int64_t*)pColDataInfo->pData;

    // no data in primary ts
    if (tsCols[0] == 0 && tsCols[pBlock->info.rows - 1] == 0) {
      return NULL;
    }

    if (tsCols[0] != 0 && (pBlock->info.window.skey == 0 && pBlock->info.window.ekey == 0)) {
      blockDataUpdateTsWindow(pBlock, pInfo->primaryTsIndex);
    }
  }

  return tsCols;
}

static int32_t doOpenIntervalAgg(SOperatorInfo* pOperator) {
  if (OPTR_IS_OPENED(pOperator)) {
    return TSDB_CODE_SUCCESS;
  }

  SExecTaskInfo*            pTaskInfo = pOperator->pTaskInfo;
  SIntervalAggOperatorInfo* pInfo = pOperator->info;
  SExprSupp*                pSup = &pOperator->exprSupp;

  int32_t scanFlag = MAIN_SCAN;

  int64_t        st = taosGetTimestampUs();
  SOperatorInfo* downstream = pOperator->pDownstream[0];

  while (1) {
    SSDataBlock* pBlock = downstream->fpSet.getNextFn(downstream);
    if (pBlock == NULL) {
      break;
    }

    getTableScanInfo(pOperator, &pInfo->inputOrder, &scanFlag);

    if (pInfo->scalarSupp.pExprInfo != NULL) {
      SExprSupp* pExprSup = &pInfo->scalarSupp;
      projectApplyFunctions(pExprSup->pExprInfo, pBlock, pBlock, pExprSup->pCtx, pExprSup->numOfExprs, NULL);
    }

    // the pDataBlock are always the same one, no need to call this again
    setInputDataBlock(pOperator, pSup->pCtx, pBlock, pInfo->inputOrder, scanFlag, true);
    blockDataUpdateTsWindow(pBlock, pInfo->primaryTsIndex);

    hashIntervalAgg(pOperator, &pInfo->binfo.resultRowInfo, pBlock, scanFlag, NULL);
  }

  initGroupedResultInfo(&pInfo->groupResInfo, pInfo->aggSup.pResultRowHashTable, pInfo->resultTsOrder);
  OPTR_SET_OPENED(pOperator);

  pOperator->cost.openCost = (taosGetTimestampUs() - st) / 1000.0;
  return TSDB_CODE_SUCCESS;
}

static bool compareVal(const char* v, const SStateKeys* pKey) {
  if (IS_VAR_DATA_TYPE(pKey->type)) {
    if (varDataLen(v) != varDataLen(pKey->pData)) {
      return false;
    } else {
      return strncmp(varDataVal(v), varDataVal(pKey->pData), varDataLen(v)) == 0;
    }
  } else {
    return memcmp(pKey->pData, v, pKey->bytes) == 0;
  }
}

static void doStateWindowAggImpl(SOperatorInfo* pOperator, SStateWindowOperatorInfo* pInfo, SSDataBlock* pBlock) {
  SExecTaskInfo* pTaskInfo = pOperator->pTaskInfo;
  SExprSupp*     pSup = &pOperator->exprSupp;

  SColumnInfoData* pStateColInfoData = taosArrayGet(pBlock->pDataBlock, pInfo->stateCol.slotId);
  int64_t          gid = pBlock->info.groupId;

  bool    masterScan = true;
  int32_t numOfOutput = pOperator->exprSupp.numOfExprs;
  int16_t bytes = pStateColInfoData->info.bytes;

  SColumnInfoData* pColInfoData = taosArrayGet(pBlock->pDataBlock, pInfo->tsSlotId);
  TSKEY*           tsList = (TSKEY*)pColInfoData->pData;

  SWindowRowsSup* pRowSup = &pInfo->winSup;
  pRowSup->numOfRows = 0;

  struct SColumnDataAgg* pAgg = NULL;
  for (int32_t j = 0; j < pBlock->info.rows; ++j) {
    pAgg = (pBlock->pBlockAgg != NULL) ? pBlock->pBlockAgg[pInfo->stateCol.slotId] : NULL;
    if (colDataIsNull(pStateColInfoData, pBlock->info.rows, j, pAgg)) {
      continue;
    }

    char* val = colDataGetData(pStateColInfoData, j);

    if (gid != pRowSup->groupId || !pInfo->hasKey) {
      // todo extract method
      if (IS_VAR_DATA_TYPE(pInfo->stateKey.type)) {
        varDataCopy(pInfo->stateKey.pData, val);
      } else {
        memcpy(pInfo->stateKey.pData, val, bytes);
      }

      pInfo->hasKey = true;

      doKeepNewWindowStartInfo(pRowSup, tsList, j, gid);
      doKeepTuple(pRowSup, tsList[j], gid);
    } else if (compareVal(val, &pInfo->stateKey)) {
      doKeepTuple(pRowSup, tsList[j], gid);
      if (j == 0 && pRowSup->startRowIndex != 0) {
        pRowSup->startRowIndex = 0;
      }
    } else {  // a new state window started
      SResultRow* pResult = NULL;

      // keep the time window for the closed time window.
      STimeWindow window = pRowSup->win;

      pRowSup->win.ekey = pRowSup->win.skey;
      int32_t ret = setTimeWindowOutputBuf(&pInfo->binfo.resultRowInfo, &window, masterScan, &pResult, gid, pSup->pCtx,
                                           numOfOutput, pSup->rowEntryInfoOffset, &pInfo->aggSup, pTaskInfo);
      if (ret != TSDB_CODE_SUCCESS) {  // null data, too many state code
        T_LONG_JMP(pTaskInfo->env, TSDB_CODE_QRY_APP_ERROR);
      }

      updateTimeWindowInfo(&pInfo->twAggSup.timeWindowData, &window, false);
      doApplyFunctions(pTaskInfo, pSup->pCtx, &pInfo->twAggSup.timeWindowData, pRowSup->startRowIndex,
                       pRowSup->numOfRows, pBlock->info.rows, numOfOutput);

      // here we start a new session window
      doKeepNewWindowStartInfo(pRowSup, tsList, j, gid);
      doKeepTuple(pRowSup, tsList[j], gid);

      // todo extract method
      if (IS_VAR_DATA_TYPE(pInfo->stateKey.type)) {
        varDataCopy(pInfo->stateKey.pData, val);
      } else {
        memcpy(pInfo->stateKey.pData, val, bytes);
      }
    }
  }

  SResultRow* pResult = NULL;
  pRowSup->win.ekey = tsList[pBlock->info.rows - 1];
  int32_t ret = setTimeWindowOutputBuf(&pInfo->binfo.resultRowInfo, &pRowSup->win, masterScan, &pResult, gid,
                                       pSup->pCtx, numOfOutput, pSup->rowEntryInfoOffset, &pInfo->aggSup, pTaskInfo);
  if (ret != TSDB_CODE_SUCCESS) {  // null data, too many state code
    T_LONG_JMP(pTaskInfo->env, TSDB_CODE_QRY_APP_ERROR);
  }

  updateTimeWindowInfo(&pInfo->twAggSup.timeWindowData, &pRowSup->win, false);
  doApplyFunctions(pTaskInfo, pSup->pCtx, &pInfo->twAggSup.timeWindowData, pRowSup->startRowIndex, pRowSup->numOfRows,
                   pBlock->info.rows, numOfOutput);
}

static SSDataBlock* doStateWindowAgg(SOperatorInfo* pOperator) {
  if (pOperator->status == OP_EXEC_DONE) {
    return NULL;
  }

  SStateWindowOperatorInfo* pInfo = pOperator->info;

  SExecTaskInfo* pTaskInfo = pOperator->pTaskInfo;
  SExprSupp*     pSup = &pOperator->exprSupp;

  SOptrBasicInfo* pBInfo = &pInfo->binfo;

  if (pOperator->status == OP_RES_TO_RETURN) {
    while (1) {
      doBuildResultDatablock(pOperator, &pInfo->binfo, &pInfo->groupResInfo, pInfo->aggSup.pResultBuf);
      doFilter(pInfo->pCondition, pBInfo->pRes, NULL);

      bool hasRemain = hasRemainResults(&pInfo->groupResInfo);
      if (!hasRemain) {
        doSetOperatorCompleted(pOperator);
        break;
      }

      if (pBInfo->pRes->info.rows > 0) {
        break;
      }
    }
    pOperator->resultInfo.totalRows += pBInfo->pRes->info.rows;
    return (pBInfo->pRes->info.rows == 0) ? NULL : pBInfo->pRes;
  }

  int32_t order = TSDB_ORDER_ASC;
  int64_t st = taosGetTimestampUs();

  SOperatorInfo* downstream = pOperator->pDownstream[0];
  while (1) {
    SSDataBlock* pBlock = downstream->fpSet.getNextFn(downstream);
    if (pBlock == NULL) {
      break;
    }

    setInputDataBlock(pOperator, pSup->pCtx, pBlock, order, MAIN_SCAN, true);
    blockDataUpdateTsWindow(pBlock, pInfo->tsSlotId);

    doStateWindowAggImpl(pOperator, pInfo, pBlock);
  }

  pOperator->cost.openCost = (taosGetTimestampUs() - st) / 1000.0;
  pOperator->status = OP_RES_TO_RETURN;

  initGroupedResultInfo(&pInfo->groupResInfo, pInfo->aggSup.pResultRowHashTable, TSDB_ORDER_ASC);
  blockDataEnsureCapacity(pBInfo->pRes, pOperator->resultInfo.capacity);
  while (1) {
    doBuildResultDatablock(pOperator, &pInfo->binfo, &pInfo->groupResInfo, pInfo->aggSup.pResultBuf);
    doFilter(pInfo->pCondition, pBInfo->pRes, NULL);

    bool hasRemain = hasRemainResults(&pInfo->groupResInfo);
    if (!hasRemain) {
      doSetOperatorCompleted(pOperator);
      break;
    }

    if (pBInfo->pRes->info.rows > 0) {
      break;
    }
  }
  pOperator->resultInfo.totalRows += pBInfo->pRes->info.rows;
  return (pBInfo->pRes->info.rows == 0) ? NULL : pBInfo->pRes;
}

static SSDataBlock* doBuildIntervalResult(SOperatorInfo* pOperator) {
  SIntervalAggOperatorInfo* pInfo = pOperator->info;
  SExecTaskInfo*            pTaskInfo = pOperator->pTaskInfo;

  if (pOperator->status == OP_EXEC_DONE) {
    return NULL;
  }

  SSDataBlock* pBlock = pInfo->binfo.pRes;

  if (pInfo->execModel == OPTR_EXEC_MODEL_STREAM) {
    return pOperator->fpSet.getStreamResFn(pOperator);
  } else {
    pTaskInfo->code = pOperator->fpSet._openFn(pOperator);
    if (pTaskInfo->code != TSDB_CODE_SUCCESS) {
      return NULL;
    }

    blockDataEnsureCapacity(pBlock, pOperator->resultInfo.capacity);
    while (1) {
      doBuildResultDatablock(pOperator, &pInfo->binfo, &pInfo->groupResInfo, pInfo->aggSup.pResultBuf);
      doFilter(pInfo->pCondition, pBlock, NULL);

      bool hasRemain = hasRemainResults(&pInfo->groupResInfo);
      if (!hasRemain) {
        doSetOperatorCompleted(pOperator);
        break;
      }

      if (pBlock->info.rows > 0) {
        break;
      }
    }

    size_t rows = pBlock->info.rows;
    pOperator->resultInfo.totalRows += rows;

    return (rows == 0) ? NULL : pBlock;
  }
}

// todo merged with the build group result.
static void finalizeUpdatedResult(int32_t numOfOutput, SDiskbasedBuf* pBuf, SArray* pUpdateList,
                                  int32_t* rowEntryInfoOffset) {
  size_t num = taosArrayGetSize(pUpdateList);

  for (int32_t i = 0; i < num; ++i) {
    SResKeyPos* pPos = taosArrayGetP(pUpdateList, i);

    SFilePage*  bufPage = getBufPage(pBuf, pPos->pos.pageId);
    SResultRow* pRow = (SResultRow*)((char*)bufPage + pPos->pos.offset);

    for (int32_t j = 0; j < numOfOutput; ++j) {
      SResultRowEntryInfo* pEntry = getResultEntryInfo(pRow, j, rowEntryInfoOffset);
      if (pRow->numOfRows < pEntry->numOfRes) {
        pRow->numOfRows = pEntry->numOfRes;
      }
    }

    releaseBufPage(pBuf, bufPage);
  }
}
static void setInverFunction(SqlFunctionCtx* pCtx, int32_t num, EStreamType type) {
  for (int i = 0; i < num; i++) {
    if (type == STREAM_INVERT) {
      fmSetInvertFunc(pCtx[i].functionId, &(pCtx[i].fpSet));
    } else if (type == STREAM_NORMAL) {
      fmSetNormalFunc(pCtx[i].functionId, &(pCtx[i].fpSet));
    }
  }
}

void doClearWindowImpl(SResultRowPosition* p1, SDiskbasedBuf* pResultBuf, SExprSupp* pSup, int32_t numOfOutput) {
  SResultRow*     pResult = getResultRowByPos(pResultBuf, p1, false);
  SqlFunctionCtx* pCtx = pSup->pCtx;
  for (int32_t i = 0; i < numOfOutput; ++i) {
    pCtx[i].resultInfo = getResultEntryInfo(pResult, i, pSup->rowEntryInfoOffset);
    struct SResultRowEntryInfo* pResInfo = pCtx[i].resultInfo;
    if (fmIsWindowPseudoColumnFunc(pCtx[i].functionId)) {
      continue;
    }
    pResInfo->initialized = false;
    if (pCtx[i].functionId != -1) {
      pCtx[i].fpSet.init(&pCtx[i], pResInfo);
    }
  }
  SFilePage* bufPage = getBufPage(pResultBuf, p1->pageId);
  setBufPageDirty(bufPage, true);
  releaseBufPage(pResultBuf, bufPage);
}

bool doClearWindow(SAggSupporter* pAggSup, SExprSupp* pSup, char* pData, int16_t bytes, uint64_t groupId,
                   int32_t numOfOutput) {
  SET_RES_WINDOW_KEY(pAggSup->keyBuf, pData, bytes, groupId);
  SResultRowPosition* p1 =
      (SResultRowPosition*)taosHashGet(pAggSup->pResultRowHashTable, pAggSup->keyBuf, GET_RES_WINDOW_KEY_LEN(bytes));
  if (!p1) {
    // window has been closed
    return false;
  }
  doClearWindowImpl(p1, pAggSup->pResultBuf, pSup, numOfOutput);
  return true;
}

bool doDeleteIntervalWindow(SAggSupporter* pAggSup, TSKEY ts, uint64_t groupId) {
  size_t bytes = sizeof(TSKEY);
  SET_RES_WINDOW_KEY(pAggSup->keyBuf, &ts, bytes, groupId);
  SResultRowPosition* p1 =
      (SResultRowPosition*)taosHashGet(pAggSup->pResultRowHashTable, pAggSup->keyBuf, GET_RES_WINDOW_KEY_LEN(bytes));
  if (!p1) {
    // window has been closed
    return false;
  }
  // SFilePage* bufPage = getBufPage(pAggSup->pResultBuf, p1->pageId);
  // dBufSetBufPageRecycled(pAggSup->pResultBuf, bufPage);
  taosHashRemove(pAggSup->pResultRowHashTable, pAggSup->keyBuf, GET_RES_WINDOW_KEY_LEN(bytes));
  return true;
}

void doDeleteSpecifyIntervalWindow(SAggSupporter* pAggSup, SSDataBlock* pBlock, SArray* pUpWins, SInterval* pInterval) {
  SColumnInfoData* pStartCol = taosArrayGet(pBlock->pDataBlock, START_TS_COLUMN_INDEX);
  TSKEY*           tsStarts = (TSKEY*)pStartCol->pData;
  SColumnInfoData* pGroupCol = taosArrayGet(pBlock->pDataBlock, GROUPID_COLUMN_INDEX);
  uint64_t*        groupIds = (uint64_t*)pGroupCol->pData;
  for (int32_t i = 0; i < pBlock->info.rows; i++) {
    SResultRowInfo dumyInfo;
    dumyInfo.cur.pageId = -1;
    STimeWindow win = getActiveTimeWindow(NULL, &dumyInfo, tsStarts[i], pInterval, TSDB_ORDER_ASC);
    doDeleteIntervalWindow(pAggSup, win.skey, groupIds[i]);
    if (pUpWins) {
      SWinKey winRes = {.ts = win.skey, .groupId = groupIds[i]};
      taosArrayPush(pUpWins, &winRes);
    }
  }
}

static void doClearWindows(SAggSupporter* pAggSup, SExprSupp* pSup1, SInterval* pInterval, int32_t numOfOutput,
                           SSDataBlock* pBlock, SArray* pUpWins) {
  SColumnInfoData* pStartTsCol = taosArrayGet(pBlock->pDataBlock, START_TS_COLUMN_INDEX);
  TSKEY*           startTsCols = (TSKEY*)pStartTsCol->pData;
  SColumnInfoData* pEndTsCol = taosArrayGet(pBlock->pDataBlock, END_TS_COLUMN_INDEX);
  TSKEY*           endTsCols = (TSKEY*)pEndTsCol->pData;
  uint64_t*        pGpDatas = NULL;
  if (pBlock->info.type == STREAM_RETRIEVE) {
    SColumnInfoData* pGpCol = taosArrayGet(pBlock->pDataBlock, GROUPID_COLUMN_INDEX);
    pGpDatas = (uint64_t*)pGpCol->pData;
  }
  int32_t step = 0;
  int32_t startPos = 0;
  for (int32_t i = 0; i < pBlock->info.rows; i++) {
    SResultRowInfo dumyInfo;
    dumyInfo.cur.pageId = -1;
    STimeWindow win = getActiveTimeWindow(NULL, &dumyInfo, startTsCols[i], pInterval, TSDB_ORDER_ASC);
    while (win.ekey <= endTsCols[i]) {
      uint64_t winGpId = pGpDatas ? pGpDatas[startPos] : pBlock->info.groupId;
      bool     res = doClearWindow(pAggSup, pSup1, (char*)&win.skey, sizeof(TSKEY), winGpId, numOfOutput);
      if (pUpWins && res) {
        SWinKey winRes = {.ts = win.skey, .groupId = winGpId};
        taosArrayPush(pUpWins, &winRes);
      }
      getNextTimeWindow(pInterval, pInterval->precision, TSDB_ORDER_ASC, &win);
    }
  }
}

static int32_t getAllIntervalWindow(SHashObj* pHashMap, SHashObj* resWins) {
  void*  pIte = NULL;
  size_t keyLen = 0;
  while ((pIte = taosHashIterate(pHashMap, pIte)) != NULL) {
    void*    key = taosHashGetKey(pIte, &keyLen);
    uint64_t groupId = *(uint64_t*)key;
    ASSERT(keyLen == GET_RES_WINDOW_KEY_LEN(sizeof(TSKEY)));
    TSKEY               ts = *(int64_t*)((char*)key + sizeof(uint64_t));
    SResultRowPosition* pPos = (SResultRowPosition*)pIte;
    int32_t             code = saveWinResult(ts, pPos->pageId, pPos->offset, groupId, resWins);
    if (code != TSDB_CODE_SUCCESS) {
      return code;
    }
  }
  return TSDB_CODE_SUCCESS;
}

static int32_t closeIntervalWindow(SHashObj* pHashMap, STimeWindowAggSupp* pSup, SInterval* pInterval,
                                   SHashObj* pPullDataMap, SHashObj* closeWins, SArray* pRecyPages,
                                   SDiskbasedBuf* pDiscBuf) {
  qDebug("===stream===close interval window");
  void*  pIte = NULL;
  size_t keyLen = 0;
  while ((pIte = taosHashIterate(pHashMap, pIte)) != NULL) {
    void*    key = taosHashGetKey(pIte, &keyLen);
    uint64_t groupId = *(uint64_t*)key;
    ASSERT(keyLen == GET_RES_WINDOW_KEY_LEN(sizeof(TSKEY)));
    TSKEY       ts = *(int64_t*)((char*)key + sizeof(uint64_t));
    STimeWindow win;
    win.skey = ts;
    win.ekey = taosTimeAdd(win.skey, pInterval->interval, pInterval->intervalUnit, pInterval->precision) - 1;
    SWinKey winRe = {
        .ts = win.skey,
        .groupId = groupId,
    };
    void* chIds = taosHashGet(pPullDataMap, &winRe, sizeof(SWinKey));
    if (isCloseWindow(&win, pSup)) {
      if (chIds && pPullDataMap) {
        SArray* chAy = *(SArray**)chIds;
        int32_t size = taosArrayGetSize(chAy);
        qDebug("===stream===window %" PRId64 " wait child size:%d", win.skey, size);
        for (int32_t i = 0; i < size; i++) {
          qDebug("===stream===window %" PRId64 " wait child id:%d", win.skey, *(int32_t*)taosArrayGet(chAy, i));
        }
        continue;
      } else if (pPullDataMap) {
        qDebug("===stream===close window %" PRId64, win.skey);
      }
      SResultRowPosition* pPos = (SResultRowPosition*)pIte;
      if (pSup->calTrigger == STREAM_TRIGGER_WINDOW_CLOSE) {
        int32_t code = saveWinResult(ts, pPos->pageId, pPos->offset, groupId, closeWins);
        if (code != TSDB_CODE_SUCCESS) {
          return code;
        }
        ASSERT(pRecyPages != NULL);
        taosArrayPush(pRecyPages, &pPos->pageId);
      } else {
        // SFilePage* bufPage = getBufPage(pDiscBuf, pPos->pageId);
        // dBufSetBufPageRecycled(pDiscBuf, bufPage);
      }
      char keyBuf[GET_RES_WINDOW_KEY_LEN(sizeof(TSKEY))];
      SET_RES_WINDOW_KEY(keyBuf, &ts, sizeof(TSKEY), groupId);
      taosHashRemove(pHashMap, keyBuf, keyLen);
    }
  }
  return TSDB_CODE_SUCCESS;
}

static void closeChildIntervalWindow(SArray* pChildren, TSKEY maxTs) {
  int32_t size = taosArrayGetSize(pChildren);
  for (int32_t i = 0; i < size; i++) {
    SOperatorInfo*                    pChildOp = taosArrayGetP(pChildren, i);
    SStreamFinalIntervalOperatorInfo* pChInfo = pChildOp->info;
    ASSERT(pChInfo->twAggSup.calTrigger == STREAM_TRIGGER_AT_ONCE);
    pChInfo->twAggSup.maxTs = TMAX(pChInfo->twAggSup.maxTs, maxTs);
    closeIntervalWindow(pChInfo->aggSup.pResultRowHashTable, &pChInfo->twAggSup, &pChInfo->interval, NULL, NULL, NULL,
                        pChInfo->aggSup.pResultBuf);
  }
}

static void freeAllPages(SArray* pageIds, SDiskbasedBuf* pDiskBuf) {
  int32_t size = taosArrayGetSize(pageIds);
  for (int32_t i = 0; i < size; i++) {
    int32_t pageId = *(int32_t*)taosArrayGet(pageIds, i);
    // SFilePage* bufPage = getBufPage(pDiskBuf, pageId);
    // dBufSetBufPageRecycled(pDiskBuf, bufPage);
  }
  taosArrayClear(pageIds);
}

static void doBuildDeleteResult(SArray* pWins, int32_t* index, SSDataBlock* pBlock) {
  blockDataCleanup(pBlock);
  int32_t size = taosArrayGetSize(pWins);
  if (*index == size) {
    *index = 0;
    taosArrayClear(pWins);
    return;
  }
  blockDataEnsureCapacity(pBlock, size - *index);
  SColumnInfoData* pTsCol = taosArrayGet(pBlock->pDataBlock, START_TS_COLUMN_INDEX);
  SColumnInfoData* pGroupCol = taosArrayGet(pBlock->pDataBlock, GROUPID_COLUMN_INDEX);
  for (int32_t i = *index; i < size; i++) {
    SWinKey* pWin = taosArrayGet(pWins, i);
    colDataAppend(pTsCol, pBlock->info.rows, (const char*)&pWin->ts, false);
    colDataAppend(pGroupCol, pBlock->info.rows, (const char*)&pWin->groupId, false);
    pBlock->info.rows++;
    (*index)++;
  }
}

static SSDataBlock* doStreamIntervalAgg(SOperatorInfo* pOperator) {
  SIntervalAggOperatorInfo* pInfo = pOperator->info;
  SExecTaskInfo*            pTaskInfo = pOperator->pTaskInfo;

  pInfo->inputOrder = TSDB_ORDER_ASC;
  SExprSupp* pSup = &pOperator->exprSupp;

  if (pOperator->status == OP_EXEC_DONE) {
    return NULL;
  }

  if (pOperator->status == OP_RES_TO_RETURN) {
    doBuildDeleteResult(pInfo->pDelWins, &pInfo->delIndex, pInfo->pDelRes);
    if (pInfo->pDelRes->info.rows > 0) {
      return pInfo->pDelRes;
    }

    doBuildResultDatablock(pOperator, &pInfo->binfo, &pInfo->groupResInfo, pInfo->aggSup.pResultBuf);
    if (pInfo->binfo.pRes->info.rows == 0 || !hasRemainResults(&pInfo->groupResInfo)) {
      pOperator->status = OP_EXEC_DONE;
      qDebug("===stream===single interval is done");
      freeAllPages(pInfo->pRecycledPages, pInfo->aggSup.pResultBuf);
    }
    printDataBlock(pInfo->binfo.pRes, "single interval");
    return pInfo->binfo.pRes->info.rows == 0 ? NULL : pInfo->binfo.pRes;
  }

  SOperatorInfo* downstream = pOperator->pDownstream[0];

  SArray*    pUpdated = taosArrayInit(4, POINTER_BYTES);  // SResKeyPos
  _hash_fn_t hashFn = taosGetDefaultHashFunction(TSDB_DATA_TYPE_BINARY);
  SHashObj*  pUpdatedMap = taosHashInit(1024, hashFn, false, HASH_NO_LOCK);

  SStreamState* pState = pTaskInfo->streamInfo.pState;

  while (1) {
    SSDataBlock* pBlock = downstream->fpSet.getNextFn(downstream);
    if (pBlock == NULL) {
      break;
    }
    // qInfo("===stream===%ld", pBlock->info.version);
    printDataBlock(pBlock, "single interval recv");

    if (pBlock->info.type == STREAM_CLEAR) {
      doClearWindows(&pInfo->aggSup, &pOperator->exprSupp, &pInfo->interval, pOperator->exprSupp.numOfExprs, pBlock,
                     NULL);
      qDebug("%s clear existed time window results for updates checked", GET_TASKID(pTaskInfo));
      continue;
    }
    if (pBlock->info.type == STREAM_DELETE_DATA) {
      doDeleteSpecifyIntervalWindow(&pInfo->aggSup, pBlock, pInfo->pDelWins, &pInfo->interval);
      continue;
    } else if (pBlock->info.type == STREAM_GET_ALL) {
      getAllIntervalWindow(pInfo->aggSup.pResultRowHashTable, pUpdatedMap);
      continue;
    }

    if (pBlock->info.type == STREAM_NORMAL && pBlock->info.version != 0) {
      // set input version
      pTaskInfo->version = pBlock->info.version;
    }

    if (pInfo->scalarSupp.pExprInfo != NULL) {
      SExprSupp* pExprSup = &pInfo->scalarSupp;
      projectApplyFunctions(pExprSup->pExprInfo, pBlock, pBlock, pExprSup->pCtx, pExprSup->numOfExprs, NULL);
    }

    // The timewindow that overlaps the timestamps of the input pBlock need to be recalculated and return to the
    // caller. Note that all the time window are not close till now.
    // the pDataBlock are always the same one, no need to call this again
    setInputDataBlock(pOperator, pSup->pCtx, pBlock, pInfo->inputOrder, MAIN_SCAN, true);
    if (pInfo->invertible) {
      setInverFunction(pSup->pCtx, pOperator->exprSupp.numOfExprs, pBlock->info.type);
    }

    pInfo->twAggSup.maxTs = TMAX(pInfo->twAggSup.maxTs, pBlock->info.window.ekey);
    hashIntervalAgg(pOperator, &pInfo->binfo.resultRowInfo, pBlock, MAIN_SCAN, pUpdatedMap);
  }

#if 0
  if (pState) {
    printf(">>>>>>>> stream read backend\n");
    SWinKey key = {
        .ts = 1,
        .groupId = 2,
    };
    char*   val = NULL;
    int32_t sz;
    if (streamStateGet(pState, &key, (void**)&val, &sz) < 0) {
      ASSERT(0);
    }
    printf("stream read %s %d\n", val, sz);
    streamFreeVal(val);

    SStreamStateCur* pCur = streamStateGetCur(pState, &key);
    ASSERT(pCur);
    while (streamStateCurNext(pState, pCur) == 0) {
      SWinKey     key1;
      const void* val1;
      if (streamStateGetKVByCur(pCur, &key1, &val1, &sz) < 0) {
        break;
      }
      printf("stream iter key groupId:%d ts:%d, value %s %d\n", key1.groupId, key1.ts, val1, sz);
    }
    streamStateFreeCur(pCur);
  }
#endif

  pOperator->status = OP_RES_TO_RETURN;
  closeIntervalWindow(pInfo->aggSup.pResultRowHashTable, &pInfo->twAggSup, &pInfo->interval, NULL, pUpdatedMap,
                      pInfo->pRecycledPages, pInfo->aggSup.pResultBuf);

  void* pIte = NULL;
  while ((pIte = taosHashIterate(pUpdatedMap, pIte)) != NULL) {
    taosArrayPush(pUpdated, pIte);
  }
  taosArraySort(pUpdated, resultrowComparAsc);

  finalizeUpdatedResult(pOperator->exprSupp.numOfExprs, pInfo->aggSup.pResultBuf, pUpdated, pSup->rowEntryInfoOffset);
  initMultiResInfoFromArrayList(&pInfo->groupResInfo, pUpdated);
  blockDataEnsureCapacity(pInfo->binfo.pRes, pOperator->resultInfo.capacity);
  removeDeleteResults(pUpdatedMap, pInfo->pDelWins);
  taosHashCleanup(pUpdatedMap);
  doBuildDeleteResult(pInfo->pDelWins, &pInfo->delIndex, pInfo->pDelRes);
  if (pInfo->pDelRes->info.rows > 0) {
    return pInfo->pDelRes;
  }

  doBuildResultDatablock(pOperator, &pInfo->binfo, &pInfo->groupResInfo, pInfo->aggSup.pResultBuf);
  printDataBlock(pInfo->binfo.pRes, "single interval");
  return pInfo->binfo.pRes->info.rows == 0 ? NULL : pInfo->binfo.pRes;
}

static void destroyStateWindowOperatorInfo(void* param) {
  SStateWindowOperatorInfo* pInfo = (SStateWindowOperatorInfo*)param;
  cleanupBasicInfo(&pInfo->binfo);
  taosMemoryFreeClear(pInfo->stateKey.pData);

  taosMemoryFreeClear(param);
}

static void freeItem(void* param) {
  SGroupKeys* pKey = (SGroupKeys*)param;
  taosMemoryFree(pKey->pData);
}

void destroyIntervalOperatorInfo(void* param) {
  SIntervalAggOperatorInfo* pInfo = (SIntervalAggOperatorInfo*)param;
  cleanupBasicInfo(&pInfo->binfo);
  cleanupAggSup(&pInfo->aggSup);
  pInfo->pRecycledPages = taosArrayDestroy(pInfo->pRecycledPages);
  pInfo->pInterpCols = taosArrayDestroy(pInfo->pInterpCols);
  taosArrayDestroyEx(pInfo->pPrevValues, freeItem);

  pInfo->pPrevValues = NULL;
  pInfo->pDelWins = taosArrayDestroy(pInfo->pDelWins);
  pInfo->pDelRes = blockDataDestroy(pInfo->pDelRes);

  cleanupGroupResInfo(&pInfo->groupResInfo);
  colDataDestroy(&pInfo->twAggSup.timeWindowData);
  taosMemoryFreeClear(param);
}

void destroyStreamFinalIntervalOperatorInfo(void* param) {
  SStreamFinalIntervalOperatorInfo* pInfo = (SStreamFinalIntervalOperatorInfo*)param;
  cleanupBasicInfo(&pInfo->binfo);
  cleanupAggSup(&pInfo->aggSup);
  // it should be empty.
  taosHashCleanup(pInfo->pPullDataMap);
  taosArrayDestroy(pInfo->pPullWins);
  blockDataDestroy(pInfo->pPullDataRes);
  taosArrayDestroy(pInfo->pRecycledPages);
  blockDataDestroy(pInfo->pUpdateRes);
  taosArrayDestroy(pInfo->pDelWins);
  blockDataDestroy(pInfo->pDelRes);

  if (pInfo->pChildren) {
    int32_t size = taosArrayGetSize(pInfo->pChildren);
    for (int32_t i = 0; i < size; i++) {
      SOperatorInfo* pChildOp = taosArrayGetP(pInfo->pChildren, i);
      destroyStreamFinalIntervalOperatorInfo(pChildOp->info);
      taosMemoryFree(pChildOp->pDownstream);
      cleanupExprSupp(&pChildOp->exprSupp);
      taosMemoryFreeClear(pChildOp);
    }
    taosArrayDestroy(pInfo->pChildren);
  }
  nodesDestroyNode((SNode*)pInfo->pPhyNode);
  colDataDestroy(&pInfo->twAggSup.timeWindowData);

  taosMemoryFreeClear(param);
}

static bool allInvertible(SqlFunctionCtx* pFCtx, int32_t numOfCols) {
  for (int32_t i = 0; i < numOfCols; i++) {
    if (fmIsUserDefinedFunc(pFCtx[i].functionId) || !fmIsInvertible(pFCtx[i].functionId)) {
      return false;
    }
  }
  return true;
}

static bool timeWindowinterpNeeded(SqlFunctionCtx* pCtx, int32_t numOfCols, SIntervalAggOperatorInfo* pInfo) {
  // the primary timestamp column
  bool needed = false;
  pInfo->pInterpCols = taosArrayInit(4, sizeof(SColumn));
  pInfo->pPrevValues = taosArrayInit(4, sizeof(SGroupKeys));

  {  // ts column
    SColumn c = {0};
    c.colId = 1;
    c.slotId = pInfo->primaryTsIndex;
    c.type = TSDB_DATA_TYPE_TIMESTAMP;
    c.bytes = sizeof(int64_t);
    taosArrayPush(pInfo->pInterpCols, &c);

    SGroupKeys key = {0};
    key.bytes = c.bytes;
    key.type = c.type;
    key.isNull = true;  // to denote no value is assigned yet
    key.pData = taosMemoryCalloc(1, c.bytes);
    taosArrayPush(pInfo->pPrevValues, &key);
  }

  for (int32_t i = 0; i < numOfCols; ++i) {
    SExprInfo* pExpr = pCtx[i].pExpr;

    if (fmIsIntervalInterpoFunc(pCtx[i].functionId)) {
      SFunctParam* pParam = &pExpr->base.pParam[0];

      SColumn c = *pParam->pCol;
      taosArrayPush(pInfo->pInterpCols, &c);
      needed = true;

      SGroupKeys key = {0};
      key.bytes = c.bytes;
      key.type = c.type;
      key.isNull = false;
      key.pData = taosMemoryCalloc(1, c.bytes);
      taosArrayPush(pInfo->pPrevValues, &key);
    }
  }

  return needed;
}

void increaseTs(SqlFunctionCtx* pCtx) {
  if (pCtx[0].pExpr->pExpr->_function.pFunctNode->funcType == FUNCTION_TYPE_WSTART) {
    pCtx[0].increase = true;
  }
}

void initIntervalDownStream(SOperatorInfo* downstream, uint16_t type, SAggSupporter* pSup) {
  if (downstream->operatorType != QUERY_NODE_PHYSICAL_PLAN_STREAM_SCAN) {
    // Todo(liuyao) support partition by column
    return;
  }
  SStreamScanInfo* pScanInfo = downstream->info;
  pScanInfo->sessionSup.parentType = type;
  pScanInfo->sessionSup.pIntervalAggSup = pSup;
}

void initStreamFunciton(SqlFunctionCtx* pCtx, int32_t numOfExpr) {
  for (int32_t i = 0; i < numOfExpr; i++) {
    pCtx[i].isStream = true;
  }
}

SOperatorInfo* createIntervalOperatorInfo(SOperatorInfo* downstream, SExprInfo* pExprInfo, int32_t numOfCols,
                                          SSDataBlock* pResBlock, SInterval* pInterval, int32_t primaryTsSlotId,
                                          STimeWindowAggSupp* pTwAggSupp, SIntervalPhysiNode* pPhyNode,
                                          SExecTaskInfo* pTaskInfo, bool isStream) {
  SIntervalAggOperatorInfo* pInfo = taosMemoryCalloc(1, sizeof(SIntervalAggOperatorInfo));
  SOperatorInfo*            pOperator = taosMemoryCalloc(1, sizeof(SOperatorInfo));
  if (pInfo == NULL || pOperator == NULL) {
    goto _error;
  }

  pOperator->pTaskInfo = pTaskInfo;
  pInfo->win = pTaskInfo->window;
  pInfo->inputOrder = (pPhyNode->window.inputTsOrder == ORDER_ASC) ? TSDB_ORDER_ASC : TSDB_ORDER_DESC;
  pInfo->resultTsOrder = (pPhyNode->window.outputTsOrder == ORDER_ASC) ? TSDB_ORDER_ASC : TSDB_ORDER_DESC;
  pInfo->interval = *pInterval;
  pInfo->execModel = pTaskInfo->execModel;
  pInfo->twAggSup = *pTwAggSupp;
  pInfo->ignoreExpiredData = pPhyNode->window.igExpired;
  pInfo->pCondition = pPhyNode->window.node.pConditions;
  pInfo->binfo.mergeResultBlock = pPhyNode->window.mergeDataBlock;

  if (pPhyNode->window.pExprs != NULL) {
    int32_t    numOfScalar = 0;
    SExprInfo* pScalarExprInfo = createExprInfo(pPhyNode->window.pExprs, NULL, &numOfScalar);
    int32_t    code = initExprSupp(&pInfo->scalarSupp, pScalarExprInfo, numOfScalar);
    if (code != TSDB_CODE_SUCCESS) {
      goto _error;
    }
  }

  pInfo->primaryTsIndex = primaryTsSlotId;
  SExprSupp* pSup = &pOperator->exprSupp;

  size_t keyBufSize = sizeof(int64_t) + sizeof(int64_t) + POINTER_BYTES;
  initResultSizeInfo(&pOperator->resultInfo, 4096);

  int32_t code = initAggInfo(pSup, &pInfo->aggSup, pExprInfo, numOfCols, keyBufSize, pTaskInfo->id.str);
  if (code != TSDB_CODE_SUCCESS) {
    goto _error;
  }

  initBasicInfo(&pInfo->binfo, pResBlock);

  if (isStream) {
    ASSERT(numOfCols > 0);
    increaseTs(pSup->pCtx);
    initStreamFunciton(pSup->pCtx, pSup->numOfExprs);
  }

  initExecTimeWindowInfo(&pInfo->twAggSup.timeWindowData, &pInfo->win);

  pInfo->invertible = allInvertible(pSup->pCtx, numOfCols);
  pInfo->invertible = false;  // Todo(liuyao): Dependent TSDB API

  pInfo->timeWindowInterpo = timeWindowinterpNeeded(pSup->pCtx, numOfCols, pInfo);
  if (pInfo->timeWindowInterpo) {
    pInfo->binfo.resultRowInfo.openWindow = tdListNew(sizeof(SOpenWindowInfo));
    if (pInfo->binfo.resultRowInfo.openWindow == NULL) {
      goto _error;
    }
  }

  pInfo->pRecycledPages = taosArrayInit(4, sizeof(int32_t));
  pInfo->pDelWins = taosArrayInit(4, sizeof(SWinKey));
  pInfo->delIndex = 0;
  pInfo->pDelRes = createSpecialDataBlock(STREAM_DELETE_RESULT);
  initResultRowInfo(&pInfo->binfo.resultRowInfo);

  pOperator->name = "TimeIntervalAggOperator";
  pOperator->operatorType = QUERY_NODE_PHYSICAL_PLAN_HASH_INTERVAL;
  pOperator->blocking = true;
  pOperator->status = OP_NOT_OPENED;
  pOperator->info = pInfo;

  pOperator->fpSet = createOperatorFpSet(doOpenIntervalAgg, doBuildIntervalResult, doStreamIntervalAgg, NULL,
                                         destroyIntervalOperatorInfo, aggEncodeResultRow, aggDecodeResultRow, NULL);

  if (nodeType(pPhyNode) == QUERY_NODE_PHYSICAL_PLAN_STREAM_INTERVAL) {
    initIntervalDownStream(downstream, QUERY_NODE_PHYSICAL_PLAN_STREAM_INTERVAL, &pInfo->aggSup);
  }

  code = appendDownstream(pOperator, &downstream, 1);
  if (code != TSDB_CODE_SUCCESS) {
    goto _error;
  }

  return pOperator;

_error:
  destroyIntervalOperatorInfo(pInfo);
  taosMemoryFreeClear(pOperator);
  pTaskInfo->code = code;
  return NULL;
}

// todo handle multiple timeline cases. assume no timeline interweaving
static void doSessionWindowAggImpl(SOperatorInfo* pOperator, SSessionAggOperatorInfo* pInfo, SSDataBlock* pBlock) {
  SExecTaskInfo* pTaskInfo = pOperator->pTaskInfo;
  SExprSupp*     pSup = &pOperator->exprSupp;

  SColumnInfoData* pColInfoData = taosArrayGet(pBlock->pDataBlock, pInfo->tsSlotId);

  bool    masterScan = true;
  int32_t numOfOutput = pOperator->exprSupp.numOfExprs;
  int64_t gid = pBlock->info.groupId;

  int64_t gap = pInfo->gap;

  if (!pInfo->reptScan) {
    pInfo->reptScan = true;
    pInfo->winSup.prevTs = INT64_MIN;
  }

  SWindowRowsSup* pRowSup = &pInfo->winSup;
  pRowSup->numOfRows = 0;

  // In case of ascending or descending order scan data, only one time window needs to be kepted for each table.
  TSKEY* tsList = (TSKEY*)pColInfoData->pData;
  for (int32_t j = 0; j < pBlock->info.rows; ++j) {
    if (gid != pRowSup->groupId || pInfo->winSup.prevTs == INT64_MIN) {
      doKeepNewWindowStartInfo(pRowSup, tsList, j, gid);
      doKeepTuple(pRowSup, tsList[j], gid);
    } else if (((tsList[j] - pRowSup->prevTs >= 0) && (tsList[j] - pRowSup->prevTs <= gap)) ||
               ((pRowSup->prevTs - tsList[j] >= 0) && (pRowSup->prevTs - tsList[j] <= gap))) {
      // The gap is less than the threshold, so it belongs to current session window that has been opened already.
      doKeepTuple(pRowSup, tsList[j], gid);
      if (j == 0 && pRowSup->startRowIndex != 0) {
        pRowSup->startRowIndex = 0;
      }
    } else {  // start a new session window
      SResultRow* pResult = NULL;

      // keep the time window for the closed time window.
      STimeWindow window = pRowSup->win;

      pRowSup->win.ekey = pRowSup->win.skey;
      int32_t ret = setTimeWindowOutputBuf(&pInfo->binfo.resultRowInfo, &window, masterScan, &pResult, gid, pSup->pCtx,
                                           numOfOutput, pSup->rowEntryInfoOffset, &pInfo->aggSup, pTaskInfo);
      if (ret != TSDB_CODE_SUCCESS) {  // null data, too many state code
        T_LONG_JMP(pTaskInfo->env, TSDB_CODE_QRY_APP_ERROR);
      }

      // pInfo->numOfRows data belong to the current session window
      updateTimeWindowInfo(&pInfo->twAggSup.timeWindowData, &window, false);
      doApplyFunctions(pTaskInfo, pSup->pCtx, &pInfo->twAggSup.timeWindowData, pRowSup->startRowIndex,
                       pRowSup->numOfRows, pBlock->info.rows, numOfOutput);

      // here we start a new session window
      doKeepNewWindowStartInfo(pRowSup, tsList, j, gid);
      doKeepTuple(pRowSup, tsList[j], gid);
    }
  }

  SResultRow* pResult = NULL;
  pRowSup->win.ekey = tsList[pBlock->info.rows - 1];
  int32_t ret = setTimeWindowOutputBuf(&pInfo->binfo.resultRowInfo, &pRowSup->win, masterScan, &pResult, gid,
                                       pSup->pCtx, numOfOutput, pSup->rowEntryInfoOffset, &pInfo->aggSup, pTaskInfo);
  if (ret != TSDB_CODE_SUCCESS) {  // null data, too many state code
    T_LONG_JMP(pTaskInfo->env, TSDB_CODE_QRY_APP_ERROR);
  }

  updateTimeWindowInfo(&pInfo->twAggSup.timeWindowData, &pRowSup->win, false);
  doApplyFunctions(pTaskInfo, pSup->pCtx, &pInfo->twAggSup.timeWindowData, pRowSup->startRowIndex, pRowSup->numOfRows,
                   pBlock->info.rows, numOfOutput);
}

static SSDataBlock* doSessionWindowAgg(SOperatorInfo* pOperator) {
  if (pOperator->status == OP_EXEC_DONE) {
    return NULL;
  }

  SSessionAggOperatorInfo* pInfo = pOperator->info;
  SOptrBasicInfo*          pBInfo = &pInfo->binfo;
  SExprSupp*               pSup = &pOperator->exprSupp;

  if (pOperator->status == OP_RES_TO_RETURN) {
    while (1) {
      doBuildResultDatablock(pOperator, &pInfo->binfo, &pInfo->groupResInfo, pInfo->aggSup.pResultBuf);
      doFilter(pInfo->pCondition, pBInfo->pRes, NULL);

      bool hasRemain = hasRemainResults(&pInfo->groupResInfo);
      if (!hasRemain) {
        doSetOperatorCompleted(pOperator);
        break;
      }

      if (pBInfo->pRes->info.rows > 0) {
        break;
      }
    }
    pOperator->resultInfo.totalRows += pBInfo->pRes->info.rows;
    return (pBInfo->pRes->info.rows == 0) ? NULL : pBInfo->pRes;
  }

  int64_t st = taosGetTimestampUs();
  int32_t order = TSDB_ORDER_ASC;

  SOperatorInfo* downstream = pOperator->pDownstream[0];

  while (1) {
    SSDataBlock* pBlock = downstream->fpSet.getNextFn(downstream);
    if (pBlock == NULL) {
      break;
    }

    // the pDataBlock are always the same one, no need to call this again
    setInputDataBlock(pOperator, pSup->pCtx, pBlock, order, MAIN_SCAN, true);
    blockDataUpdateTsWindow(pBlock, pInfo->tsSlotId);

    doSessionWindowAggImpl(pOperator, pInfo, pBlock);
  }

  pOperator->cost.openCost = (taosGetTimestampUs() - st) / 1000.0;

  // restore the value
  pOperator->status = OP_RES_TO_RETURN;

  initGroupedResultInfo(&pInfo->groupResInfo, pInfo->aggSup.pResultRowHashTable, TSDB_ORDER_ASC);
  blockDataEnsureCapacity(pBInfo->pRes, pOperator->resultInfo.capacity);
  while (1) {
    doBuildResultDatablock(pOperator, &pInfo->binfo, &pInfo->groupResInfo, pInfo->aggSup.pResultBuf);
    doFilter(pInfo->pCondition, pBInfo->pRes, NULL);

    bool hasRemain = hasRemainResults(&pInfo->groupResInfo);
    if (!hasRemain) {
      doSetOperatorCompleted(pOperator);
      break;
    }

    if (pBInfo->pRes->info.rows > 0) {
      break;
    }
  }
  pOperator->resultInfo.totalRows += pBInfo->pRes->info.rows;
  return (pBInfo->pRes->info.rows == 0) ? NULL : pBInfo->pRes;
}

static void doKeepPrevRows(STimeSliceOperatorInfo* pSliceInfo, const SSDataBlock* pBlock, int32_t rowIndex) {
  int32_t numOfCols = taosArrayGetSize(pBlock->pDataBlock);
  for (int32_t i = 0; i < numOfCols; ++i) {
    SColumnInfoData* pColInfoData = taosArrayGet(pBlock->pDataBlock, i);

    // null data should not be kept since it can not be used to perform interpolation
    if (!colDataIsNull_s(pColInfoData, i)) {
      SGroupKeys* pkey = taosArrayGet(pSliceInfo->pPrevRow, i);

      pkey->isNull = false;
      char* val = colDataGetData(pColInfoData, rowIndex);
      memcpy(pkey->pData, val, pkey->bytes);
    }
  }

  pSliceInfo->isPrevRowSet = true;
}

static void doKeepNextRows(STimeSliceOperatorInfo* pSliceInfo, const SSDataBlock* pBlock, int32_t rowIndex) {
  int32_t numOfCols = taosArrayGetSize(pBlock->pDataBlock);
  for (int32_t i = 0; i < numOfCols; ++i) {
    SColumnInfoData* pColInfoData = taosArrayGet(pBlock->pDataBlock, i);

    // null data should not be kept since it can not be used to perform interpolation
    if (!colDataIsNull_s(pColInfoData, i)) {
      SGroupKeys* pkey = taosArrayGet(pSliceInfo->pNextRow, i);

      pkey->isNull = false;
      char* val = colDataGetData(pColInfoData, rowIndex);
      memcpy(pkey->pData, val, pkey->bytes);
    }
  }

  pSliceInfo->isNextRowSet = true;
}

static void doKeepLinearInfo(STimeSliceOperatorInfo* pSliceInfo, const SSDataBlock* pBlock, int32_t rowIndex,
                             bool isLastRow) {
  int32_t numOfCols = taosArrayGetSize(pBlock->pDataBlock);
  bool    fillLastPoint = pSliceInfo->fillLastPoint;
  for (int32_t i = 0; i < numOfCols; ++i) {
    SColumnInfoData* pColInfoData = taosArrayGet(pBlock->pDataBlock, i);
    SColumnInfoData* pTsCol = taosArrayGet(pBlock->pDataBlock, pSliceInfo->tsCol.slotId);
    SFillLinearInfo* pLinearInfo = taosArrayGet(pSliceInfo->pLinearInfo, i);

    // null data should not be kept since it can not be used to perform interpolation
    if (!colDataIsNull_s(pColInfoData, i)) {
      if (isLastRow) {
        pLinearInfo->start.key = *(int64_t*)colDataGetData(pTsCol, rowIndex);
        memcpy(pLinearInfo->start.val, colDataGetData(pColInfoData, rowIndex), pLinearInfo->bytes);
      } else if (fillLastPoint) {
        pLinearInfo->end.key = *(int64_t*)colDataGetData(pTsCol, rowIndex);
        memcpy(pLinearInfo->end.val, colDataGetData(pColInfoData, rowIndex), pLinearInfo->bytes);
      } else {
        pLinearInfo->start.key = *(int64_t*)colDataGetData(pTsCol, rowIndex);
        pLinearInfo->end.key = *(int64_t*)colDataGetData(pTsCol, rowIndex + 1);

        char* val;
        val = colDataGetData(pColInfoData, rowIndex);
        memcpy(pLinearInfo->start.val, val, pLinearInfo->bytes);
        val = colDataGetData(pColInfoData, rowIndex + 1);
        memcpy(pLinearInfo->end.val, val, pLinearInfo->bytes);
      }

      pLinearInfo->hasNull = false;
    } else {
      pLinearInfo->hasNull = true;
    }
  }

  pSliceInfo->fillLastPoint = isLastRow ? true : false;
}

static void genInterpolationResult(STimeSliceOperatorInfo* pSliceInfo, SExprSupp* pExprSup, SSDataBlock* pResBlock) {
  int32_t rows = pResBlock->info.rows;
  blockDataEnsureCapacity(pResBlock, rows + 1);
  // todo set the correct primary timestamp column

  // output the result
  bool hasInterp = true;
  for (int32_t j = 0; j < pExprSup->numOfExprs; ++j) {
    SExprInfo* pExprInfo = &pExprSup->pExprInfo[j];
    int32_t    srcSlot = pExprInfo->base.pParam[0].pCol->slotId;
    int32_t    dstSlot = pExprInfo->base.resSchema.slotId;

    // SColumnInfoData* pSrc = taosArrayGet(pBlock->pDataBlock, srcSlot);
    SColumnInfoData* pDst = taosArrayGet(pResBlock->pDataBlock, dstSlot);

    switch (pSliceInfo->fillType) {
      case TSDB_FILL_NULL: {
        colDataAppendNULL(pDst, rows);
        break;
      }

      case TSDB_FILL_SET_VALUE: {
        SVariant* pVar = &pSliceInfo->pFillColInfo[j].fillVal;

        if (pDst->info.type == TSDB_DATA_TYPE_FLOAT) {
          float v = 0;
          GET_TYPED_DATA(v, float, pVar->nType, &pVar->i);
          colDataAppend(pDst, rows, (char*)&v, false);
        } else if (pDst->info.type == TSDB_DATA_TYPE_DOUBLE) {
          double v = 0;
          GET_TYPED_DATA(v, double, pVar->nType, &pVar->i);
          colDataAppend(pDst, rows, (char*)&v, false);
        } else if (IS_SIGNED_NUMERIC_TYPE(pDst->info.type)) {
          int64_t v = 0;
          GET_TYPED_DATA(v, int64_t, pVar->nType, &pVar->i);
          colDataAppend(pDst, rows, (char*)&v, false);
        }
        break;
      }

      case TSDB_FILL_LINEAR: {
        SFillLinearInfo* pLinearInfo = taosArrayGet(pSliceInfo->pLinearInfo, srcSlot);

        SPoint start = pLinearInfo->start;
        SPoint end = pLinearInfo->end;
        SPoint current = {.key = pSliceInfo->current};
        current.val = taosMemoryCalloc(pLinearInfo->bytes, 1);

        // before interp range, do not fill
        if (start.key == INT64_MIN || end.key == INT64_MAX) {
          hasInterp = false;
          break;
        }

        if (pLinearInfo->hasNull) {
          colDataAppendNULL(pDst, rows);
        } else {
          taosGetLinearInterpolationVal(&current, pLinearInfo->type, &start, &end, pLinearInfo->type);
          colDataAppend(pDst, rows, (char*)current.val, false);
        }

        taosMemoryFree(current.val);
        break;
      }
      case TSDB_FILL_PREV: {
        if (!pSliceInfo->isPrevRowSet) {
          hasInterp = false;
          break;
        }

        SGroupKeys* pkey = taosArrayGet(pSliceInfo->pPrevRow, srcSlot);
        colDataAppend(pDst, rows, pkey->pData, false);
        break;
      }

      case TSDB_FILL_NEXT: {
        if (!pSliceInfo->isNextRowSet) {
          hasInterp = false;
          break;
        }

        SGroupKeys* pkey = taosArrayGet(pSliceInfo->pNextRow, srcSlot);
        colDataAppend(pDst, rows, pkey->pData, false);
        break;
      }

      case TSDB_FILL_NONE:
      default:
        break;
    }
  }

  if (hasInterp) {
    pResBlock->info.rows += 1;
  }

}

static int32_t initPrevRowsKeeper(STimeSliceOperatorInfo* pInfo, SSDataBlock* pBlock) {
  if (pInfo->pPrevRow != NULL) {
    return TSDB_CODE_SUCCESS;
  }

  pInfo->pPrevRow = taosArrayInit(4, sizeof(SGroupKeys));
  if (pInfo->pPrevRow == NULL) {
    return TSDB_CODE_OUT_OF_MEMORY;
  }

  int32_t numOfCols = taosArrayGetSize(pBlock->pDataBlock);
  for (int32_t i = 0; i < numOfCols; ++i) {
    SColumnInfoData* pColInfo = taosArrayGet(pBlock->pDataBlock, i);

    SGroupKeys key = {0};
    key.bytes = pColInfo->info.bytes;
    key.type = pColInfo->info.type;
    key.isNull = false;
    key.pData = taosMemoryCalloc(1, pColInfo->info.bytes);
    taosArrayPush(pInfo->pPrevRow, &key);
  }

  pInfo->isPrevRowSet = false;

  return TSDB_CODE_SUCCESS;
}

static int32_t initNextRowsKeeper(STimeSliceOperatorInfo* pInfo, SSDataBlock* pBlock) {
  if (pInfo->pNextRow != NULL) {
    return TSDB_CODE_SUCCESS;
  }

  pInfo->pNextRow = taosArrayInit(4, sizeof(SGroupKeys));
  if (pInfo->pNextRow == NULL) {
    return TSDB_CODE_OUT_OF_MEMORY;
  }

  int32_t numOfCols = taosArrayGetSize(pBlock->pDataBlock);
  for (int32_t i = 0; i < numOfCols; ++i) {
    SColumnInfoData* pColInfo = taosArrayGet(pBlock->pDataBlock, i);

    SGroupKeys key = {0};
    key.bytes = pColInfo->info.bytes;
    key.type = pColInfo->info.type;
    key.isNull = false;
    key.pData = taosMemoryCalloc(1, pColInfo->info.bytes);
    taosArrayPush(pInfo->pNextRow, &key);
  }

  pInfo->isNextRowSet = false;

  return TSDB_CODE_SUCCESS;
}

static int32_t initFillLinearInfo(STimeSliceOperatorInfo* pInfo, SSDataBlock* pBlock) {
  if (pInfo->pLinearInfo != NULL) {
    return TSDB_CODE_SUCCESS;
  }

  pInfo->pLinearInfo = taosArrayInit(4, sizeof(SFillLinearInfo));
  if (pInfo->pLinearInfo == NULL) {
    return TSDB_CODE_OUT_OF_MEMORY;
  }

  int32_t numOfCols = taosArrayGetSize(pBlock->pDataBlock);
  for (int32_t i = 0; i < numOfCols; ++i) {
    SColumnInfoData* pColInfo = taosArrayGet(pBlock->pDataBlock, i);

    SFillLinearInfo linearInfo = {0};
    linearInfo.start.key = INT64_MIN;
    linearInfo.end.key = INT64_MAX;
    linearInfo.start.val = taosMemoryCalloc(1, pColInfo->info.bytes);
    linearInfo.end.val = taosMemoryCalloc(1, pColInfo->info.bytes);
    linearInfo.hasNull = false;
    linearInfo.type = pColInfo->info.type;
    linearInfo.bytes = pColInfo->info.bytes;
    taosArrayPush(pInfo->pLinearInfo, &linearInfo);
  }

  pInfo->fillLastPoint = false;

  return TSDB_CODE_SUCCESS;
}

static bool needToFillLastPoint(STimeSliceOperatorInfo* pSliceInfo) {
  return (pSliceInfo->fillLastPoint == true && pSliceInfo->fillType == TSDB_FILL_LINEAR);
}

static int32_t initKeeperInfo(STimeSliceOperatorInfo* pInfo, SSDataBlock* pBlock) {
  int32_t code;
  code = initPrevRowsKeeper(pInfo, pBlock);
  if (code != TSDB_CODE_SUCCESS) {
    return TSDB_CODE_FAILED;
  }

  code = initNextRowsKeeper(pInfo, pBlock);
  if (code != TSDB_CODE_SUCCESS) {
    return TSDB_CODE_FAILED;
  }

  code = initFillLinearInfo(pInfo, pBlock);
  if (code != TSDB_CODE_SUCCESS) {
    return TSDB_CODE_FAILED;
  }

  return TSDB_CODE_SUCCESS;
}

static SSDataBlock* doTimeslice(SOperatorInfo* pOperator) {
  if (pOperator->status == OP_EXEC_DONE) {
    return NULL;
  }

  SExecTaskInfo* pTaskInfo = pOperator->pTaskInfo;

  STimeSliceOperatorInfo* pSliceInfo = pOperator->info;
  SSDataBlock*            pResBlock = pSliceInfo->pRes;
  SExprSupp*              pSup = &pOperator->exprSupp;

  //  if (pOperator->status == OP_RES_TO_RETURN) {
  //    //    doBuildResultDatablock(&pRuntimeEnv->groupResInfo, pRuntimeEnv, pIntervalInfo->pRes);
  //    if (pResBlock->info.rows == 0 || !hasRemainResults(&pSliceInfo->groupResInfo)) {
  //      doSetOperatorCompleted(pOperator);
  //    }
  //
  //    return pResBlock;
  //  }

  int32_t        order = TSDB_ORDER_ASC;
  SInterval*     pInterval = &pSliceInfo->interval;
  SOperatorInfo* downstream = pOperator->pDownstream[0];

  blockDataCleanup(pResBlock);

  while (1) {
    SSDataBlock* pBlock = downstream->fpSet.getNextFn(downstream);
    if (pBlock == NULL) {
      break;
    }

    int32_t code = initKeeperInfo(pSliceInfo, pBlock);
    if (code != TSDB_CODE_SUCCESS) {
      T_LONG_JMP(pTaskInfo->env, code);
    }

    // the pDataBlock are always the same one, no need to call this again
    setInputDataBlock(pOperator, pSup->pCtx, pBlock, order, MAIN_SCAN, true);

    SColumnInfoData* pTsCol = taosArrayGet(pBlock->pDataBlock, pSliceInfo->tsCol.slotId);
    for (int32_t i = 0; i < pBlock->info.rows; ++i) {
      int64_t ts = *(int64_t*)colDataGetData(pTsCol, i);

      if (i == 0 && needToFillLastPoint(pSliceInfo)) {  // first row in current block
        doKeepLinearInfo(pSliceInfo, pBlock, i, false);
        while (pSliceInfo->current < ts && pSliceInfo->current <= pSliceInfo->win.ekey) {
          genInterpolationResult(pSliceInfo, &pOperator->exprSupp, pResBlock);
          pSliceInfo->current =
              taosTimeAdd(pSliceInfo->current, pInterval->interval, pInterval->intervalUnit, pInterval->precision);
          if (pResBlock->info.rows >= pResBlock->info.capacity) {
            break;
          }
        }
      }

      if (pSliceInfo->current > pSliceInfo->win.ekey) {
        doSetOperatorCompleted(pOperator);
        break;
      }

      if (ts == pSliceInfo->current) {
        for (int32_t j = 0; j < pOperator->exprSupp.numOfExprs; ++j) {
          SExprInfo* pExprInfo = &pOperator->exprSupp.pExprInfo[j];
          int32_t    dstSlot = pExprInfo->base.resSchema.slotId;
          int32_t    srcSlot = pExprInfo->base.pParam[0].pCol->slotId;

          SColumnInfoData* pSrc = taosArrayGet(pBlock->pDataBlock, srcSlot);
          SColumnInfoData* pDst = taosArrayGet(pResBlock->pDataBlock, dstSlot);

          if (colDataIsNull_s(pSrc, i)) {
            colDataAppendNULL(pDst, pResBlock->info.rows);
            continue;
          }

          char* v = colDataGetData(pSrc, i);
          colDataAppend(pDst, pResBlock->info.rows, v, false);
        }

        pResBlock->info.rows += 1;
        doKeepPrevRows(pSliceInfo, pBlock, i);

        // for linear interpolation, always fill value between this and next points;
        // if its the first point in data block, also fill values between previous(if there's any) and this point;
        // if its the last point in data block, no need to fill, but reserve this point as the start value and do
        // the interpolation when processing next data block.
        if (pSliceInfo->fillType == TSDB_FILL_LINEAR) {
          pSliceInfo->current =
              taosTimeAdd(pSliceInfo->current, pInterval->interval, pInterval->intervalUnit, pInterval->precision);
          if (i < pBlock->info.rows - 1) {
            doKeepLinearInfo(pSliceInfo, pBlock, i, false);
            int64_t nextTs = *(int64_t*)colDataGetData(pTsCol, i + 1);
            if (nextTs > pSliceInfo->current) {
              while (pSliceInfo->current < nextTs && pSliceInfo->current <= pSliceInfo->win.ekey) {
                genInterpolationResult(pSliceInfo, &pOperator->exprSupp, pResBlock);
                pSliceInfo->current = taosTimeAdd(pSliceInfo->current, pInterval->interval, pInterval->intervalUnit,
                                                  pInterval->precision);
                if (pResBlock->info.rows >= pResBlock->info.capacity) {
                  break;
                }
              }

              if (pSliceInfo->current > pSliceInfo->win.ekey) {
                doSetOperatorCompleted(pOperator);
                break;
              }
            }
          } else {  // it is the last row of current block
            // store ts value as start, and calculate interp value when processing next block
            doKeepLinearInfo(pSliceInfo, pBlock, i, true);
          }
        } else {  // non-linear interpolation
          pSliceInfo->current =
              taosTimeAdd(pSliceInfo->current, pInterval->interval, pInterval->intervalUnit, pInterval->precision);
          if (pSliceInfo->current > pSliceInfo->win.ekey) {
            doSetOperatorCompleted(pOperator);
            break;
          }

          if (pResBlock->info.rows >= pResBlock->info.capacity) {
            break;
          }
        }
      } else if (ts < pSliceInfo->current) {
        // in case of interpolation window starts and ends between two datapoints, fill(prev) need to interpolate
        doKeepPrevRows(pSliceInfo, pBlock, i);

        if (pSliceInfo->fillType == TSDB_FILL_LINEAR) {
          // no need to increate pSliceInfo->current here
          // pSliceInfo->current =
          //    taosTimeAdd(pSliceInfo->current, pInterval->interval, pInterval->intervalUnit, pInterval->precision);
          if (i < pBlock->info.rows - 1) {
            doKeepLinearInfo(pSliceInfo, pBlock, i, false);
            int64_t nextTs = *(int64_t*)colDataGetData(pTsCol, i + 1);
            if (nextTs > pSliceInfo->current) {
              while (pSliceInfo->current < nextTs && pSliceInfo->current <= pSliceInfo->win.ekey) {
                genInterpolationResult(pSliceInfo, &pOperator->exprSupp, pResBlock);
                pSliceInfo->current = taosTimeAdd(pSliceInfo->current, pInterval->interval, pInterval->intervalUnit,
                                                  pInterval->precision);
                if (pResBlock->info.rows >= pResBlock->info.capacity) {
                  break;
                }
              }

              if (pSliceInfo->current > pSliceInfo->win.ekey) {
                doSetOperatorCompleted(pOperator);
                break;
              }
            }
          }
        } else {  // non-linear interpolation
          if (i < pBlock->info.rows - 1) {
            // in case of interpolation window starts and ends between two datapoints, fill(next) need to interpolate
            doKeepNextRows(pSliceInfo, pBlock, i + 1);
            int64_t nextTs = *(int64_t*)colDataGetData(pTsCol, i + 1);
            if (nextTs > pSliceInfo->current) {
              while (pSliceInfo->current < nextTs && pSliceInfo->current <= pSliceInfo->win.ekey) {
                genInterpolationResult(pSliceInfo, &pOperator->exprSupp, pResBlock);
                pSliceInfo->current = taosTimeAdd(pSliceInfo->current, pInterval->interval, pInterval->intervalUnit,
                                                  pInterval->precision);
                if (pResBlock->info.rows >= pResBlock->info.capacity) {
                  break;
                }
              }

              if (pSliceInfo->current > pSliceInfo->win.ekey) {
                doSetOperatorCompleted(pOperator);
                break;
              }
            } else {
              // ignore current row, and do nothing
            }
          } else {  // it is the last row of current block
            doKeepPrevRows(pSliceInfo, pBlock, i);
          }
        }
      } else {  // ts > pSliceInfo->current
        // in case of interpolation window starts and ends between two datapoints, fill(next) need to interpolate
        doKeepNextRows(pSliceInfo, pBlock, i);

        while (pSliceInfo->current < ts && pSliceInfo->current <= pSliceInfo->win.ekey) {
          genInterpolationResult(pSliceInfo, &pOperator->exprSupp, pResBlock);
          pSliceInfo->current =
              taosTimeAdd(pSliceInfo->current, pInterval->interval, pInterval->intervalUnit, pInterval->precision);
          if (pResBlock->info.rows >= pResBlock->info.capacity) {
            break;
          }
        }

        // add current row if timestamp match
        if (ts == pSliceInfo->current && pSliceInfo->current <= pSliceInfo->win.ekey) {
          for (int32_t j = 0; j < pOperator->exprSupp.numOfExprs; ++j) {
            SExprInfo* pExprInfo = &pOperator->exprSupp.pExprInfo[j];
            int32_t    dstSlot = pExprInfo->base.resSchema.slotId;
            int32_t    srcSlot = pExprInfo->base.pParam[0].pCol->slotId;

            SColumnInfoData* pSrc = taosArrayGet(pBlock->pDataBlock, srcSlot);
            SColumnInfoData* pDst = taosArrayGet(pResBlock->pDataBlock, dstSlot);

            char* v = colDataGetData(pSrc, i);
            colDataAppend(pDst, pResBlock->info.rows, v, false);
          }

          pResBlock->info.rows += 1;
          doKeepPrevRows(pSliceInfo, pBlock, i);

          if (pSliceInfo->fillType == TSDB_FILL_LINEAR) {
            pSliceInfo->current =
                taosTimeAdd(pSliceInfo->current, pInterval->interval, pInterval->intervalUnit, pInterval->precision);
            if (i < pBlock->info.rows - 1) {
              doKeepLinearInfo(pSliceInfo, pBlock, i, false);
              int64_t nextTs = *(int64_t*)colDataGetData(pTsCol, i + 1);
              if (nextTs > pSliceInfo->current) {
                while (pSliceInfo->current < nextTs && pSliceInfo->current <= pSliceInfo->win.ekey) {
                  genInterpolationResult(pSliceInfo, &pOperator->exprSupp, pResBlock);
                  pSliceInfo->current = taosTimeAdd(pSliceInfo->current, pInterval->interval, pInterval->intervalUnit,
                                                    pInterval->precision);
                  if (pResBlock->info.rows >= pResBlock->info.capacity) {
                    break;
                  }
                }

                if (pSliceInfo->current > pSliceInfo->win.ekey) {
                  doSetOperatorCompleted(pOperator);
                  break;
                }
              }
            }
          } else {  // non-linear interpolation
            pSliceInfo->current =
                taosTimeAdd(pSliceInfo->current, pInterval->interval, pInterval->intervalUnit, pInterval->precision);

            if (pResBlock->info.rows >= pResBlock->info.capacity) {
              break;
            }
          }
        }

        if (pSliceInfo->current > pSliceInfo->win.ekey) {
          doSetOperatorCompleted(pOperator);
          break;
        }
      }
    }
  }

  // check if need to interpolate after last datablock
  // except for fill(next), fill(linear)
  while (pSliceInfo->current <= pSliceInfo->win.ekey && pSliceInfo->fillType != TSDB_FILL_NEXT &&
         pSliceInfo->fillType != TSDB_FILL_LINEAR) {
    genInterpolationResult(pSliceInfo, &pOperator->exprSupp, pResBlock);
    pSliceInfo->current =
        taosTimeAdd(pSliceInfo->current, pInterval->interval, pInterval->intervalUnit, pInterval->precision);
    if (pResBlock->info.rows >= pResBlock->info.capacity) {
      break;
    }
  }

  // restore the value
  setTaskStatus(pOperator->pTaskInfo, TASK_COMPLETED);
  if (pResBlock->info.rows == 0) {
    pOperator->status = OP_EXEC_DONE;
  }

  return pResBlock->info.rows == 0 ? NULL : pResBlock;
}

void destroyTimeSliceOperatorInfo(void* param) {
  STimeSliceOperatorInfo* pInfo = (STimeSliceOperatorInfo*)param;

  pInfo->pRes = blockDataDestroy(pInfo->pRes);

  for (int32_t i = 0; i < taosArrayGetSize(pInfo->pPrevRow); ++i) {
    SGroupKeys* pKey = taosArrayGet(pInfo->pPrevRow, i);
    taosMemoryFree(pKey->pData);
  }
  taosArrayDestroy(pInfo->pPrevRow);

  for (int32_t i = 0; i < taosArrayGetSize(pInfo->pNextRow); ++i) {
    SGroupKeys* pKey = taosArrayGet(pInfo->pNextRow, i);
    taosMemoryFree(pKey->pData);
  }
  taosArrayDestroy(pInfo->pNextRow);

  for (int32_t i = 0; i < taosArrayGetSize(pInfo->pLinearInfo); ++i) {
    SFillLinearInfo* pKey = taosArrayGet(pInfo->pLinearInfo, i);
    taosMemoryFree(pKey->start.val);
    taosMemoryFree(pKey->end.val);
  }
  taosArrayDestroy(pInfo->pLinearInfo);

  taosMemoryFree(pInfo->pFillColInfo);
  taosMemoryFreeClear(param);
}

SOperatorInfo* createTimeSliceOperatorInfo(SOperatorInfo* downstream, SPhysiNode* pPhyNode, SExecTaskInfo* pTaskInfo) {
  STimeSliceOperatorInfo* pInfo = taosMemoryCalloc(1, sizeof(STimeSliceOperatorInfo));
  SOperatorInfo*          pOperator = taosMemoryCalloc(1, sizeof(SOperatorInfo));
  if (pOperator == NULL || pInfo == NULL) {
    goto _error;
  }

  SInterpFuncPhysiNode* pInterpPhyNode = (SInterpFuncPhysiNode*)pPhyNode;
  SExprSupp*            pSup = &pOperator->exprSupp;

  int32_t    numOfExprs = 0;
  SExprInfo* pExprInfo = createExprInfo(pInterpPhyNode->pFuncs, NULL, &numOfExprs);
  int32_t    code = initExprSupp(pSup, pExprInfo, numOfExprs);
  if (code != TSDB_CODE_SUCCESS) {
    goto _error;
  }

  if (pInterpPhyNode->pExprs != NULL) {
    int32_t    num = 0;
    SExprInfo* pScalarExprInfo = createExprInfo(pInterpPhyNode->pExprs, NULL, &num);
    code = initExprSupp(&pInfo->scalarSup, pScalarExprInfo, num);
    if (code != TSDB_CODE_SUCCESS) {
      goto _error;
    }
  }

  pInfo->tsCol = extractColumnFromColumnNode((SColumnNode*)pInterpPhyNode->pTimeSeries);
  pInfo->fillType = convertFillType(pInterpPhyNode->fillMode);
  initResultSizeInfo(&pOperator->resultInfo, 4096);

  pInfo->pFillColInfo = createFillColInfo(pExprInfo, numOfExprs, NULL, 0, (SNodeListNode*)pInterpPhyNode->pFillValues);
  pInfo->pLinearInfo = NULL;
  pInfo->pRes = createResDataBlock(pPhyNode->pOutputDataBlockDesc);
  pInfo->win = pInterpPhyNode->timeRange;
  pInfo->interval.interval = pInterpPhyNode->interval;
  pInfo->current = pInfo->win.skey;

  pOperator->name = "TimeSliceOperator";
  pOperator->operatorType = QUERY_NODE_PHYSICAL_PLAN_INTERP_FUNC;
  pOperator->blocking = false;
  pOperator->status = OP_NOT_OPENED;
  pOperator->info = pInfo;
  pOperator->pTaskInfo = pTaskInfo;

  pOperator->fpSet =
      createOperatorFpSet(operatorDummyOpenFn, doTimeslice, NULL, NULL, destroyTimeSliceOperatorInfo, NULL, NULL, NULL);

  blockDataEnsureCapacity(pInfo->pRes, pOperator->resultInfo.capacity);

  code = appendDownstream(pOperator, &downstream, 1);
  return pOperator;

_error:
  taosMemoryFree(pInfo);
  taosMemoryFree(pOperator);
  pTaskInfo->code = TSDB_CODE_OUT_OF_MEMORY;
  return NULL;
}

SOperatorInfo* createStatewindowOperatorInfo(SOperatorInfo* downstream, SStateWinodwPhysiNode* pStateNode,
                                             SExecTaskInfo* pTaskInfo) {
  SStateWindowOperatorInfo* pInfo = taosMemoryCalloc(1, sizeof(SStateWindowOperatorInfo));
  SOperatorInfo*            pOperator = taosMemoryCalloc(1, sizeof(SOperatorInfo));
  if (pInfo == NULL || pOperator == NULL) {
    goto _error;
  }

  int32_t num = 0;
  SExprInfo*   pExprInfo = createExprInfo(pStateNode->window.pFuncs, NULL, &num);
  SSDataBlock* pResBlock = createResDataBlock(pStateNode->window.node.pOutputDataBlockDesc);
  int32_t      tsSlotId = ((SColumnNode*)pStateNode->window.pTspk)->slotId;

  SColumnNode* pColNode = (SColumnNode*)((STargetNode*)pStateNode->pStateKey)->pExpr;

  pInfo->stateCol = extractColumnFromColumnNode(pColNode);
  pInfo->stateKey.type = pInfo->stateCol.type;
  pInfo->stateKey.bytes = pInfo->stateCol.bytes;
  pInfo->stateKey.pData = taosMemoryCalloc(1, pInfo->stateCol.bytes);
  pInfo->pCondition = pStateNode->window.node.pConditions;
  if (pInfo->stateKey.pData == NULL) {
    goto _error;
  }

  size_t keyBufSize = sizeof(int64_t) + sizeof(int64_t) + POINTER_BYTES;

  initResultSizeInfo(&pOperator->resultInfo, 4096);
  int32_t code = initAggInfo(&pOperator->exprSupp, &pInfo->aggSup, pExprInfo, num, keyBufSize, pTaskInfo->id.str);
  if (code != TSDB_CODE_SUCCESS) {
    goto _error;
  }

  initBasicInfo(&pInfo->binfo, pResBlock);
  initResultRowInfo(&pInfo->binfo.resultRowInfo);

  pInfo->twAggSup = (STimeWindowAggSupp){.waterMark = pStateNode->window.watermark, .calTrigger = pStateNode->window.triggerType};;
  initExecTimeWindowInfo(&pInfo->twAggSup.timeWindowData, &pTaskInfo->window);

  pInfo->tsSlotId = tsSlotId;
  pOperator->name = "StateWindowOperator";
  pOperator->operatorType = QUERY_NODE_PHYSICAL_PLAN_MERGE_STATE;
  pOperator->blocking = true;
  pOperator->status = OP_NOT_OPENED;
  pOperator->pTaskInfo = pTaskInfo;
  pOperator->info = pInfo;

  pOperator->fpSet = createOperatorFpSet(operatorDummyOpenFn, doStateWindowAgg, NULL, NULL,
                                         destroyStateWindowOperatorInfo, aggEncodeResultRow, aggDecodeResultRow, NULL);

  code = appendDownstream(pOperator, &downstream, 1);
  if (code != TSDB_CODE_SUCCESS) {
    goto _error;
  }

  return pOperator;

_error:
  destroyStateWindowOperatorInfo(pInfo);
  taosMemoryFreeClear(pOperator);
  pTaskInfo->code = code;
  return NULL;
}

void destroySWindowOperatorInfo(void* param) {
  SSessionAggOperatorInfo* pInfo = (SSessionAggOperatorInfo*)param;
  if (pInfo == NULL) {
    return;
  }

  cleanupBasicInfo(&pInfo->binfo);
  colDataDestroy(&pInfo->twAggSup.timeWindowData);

  cleanupAggSup(&pInfo->aggSup);
  cleanupGroupResInfo(&pInfo->groupResInfo);
  taosMemoryFreeClear(param);
}

SOperatorInfo* createSessionAggOperatorInfo(SOperatorInfo* downstream, SSessionWinodwPhysiNode* pSessionNode,
                                            SExecTaskInfo* pTaskInfo) {
  SSessionAggOperatorInfo* pInfo = taosMemoryCalloc(1, sizeof(SSessionAggOperatorInfo));
  SOperatorInfo*           pOperator = taosMemoryCalloc(1, sizeof(SOperatorInfo));
  if (pInfo == NULL || pOperator == NULL) {
    goto _error;
  }

  size_t keyBufSize = sizeof(int64_t) + sizeof(int64_t) + POINTER_BYTES;
  initResultSizeInfo(&pOperator->resultInfo, 4096);

  int32_t      numOfCols = 0;
  SExprInfo*   pExprInfo = createExprInfo(pSessionNode->window.pFuncs, NULL, &numOfCols);
  SSDataBlock* pResBlock = createResDataBlock(pSessionNode->window.node.pOutputDataBlockDesc);

  int32_t code = initAggInfo(&pOperator->exprSupp, &pInfo->aggSup, pExprInfo, numOfCols, keyBufSize, pTaskInfo->id.str);
  if (code != TSDB_CODE_SUCCESS) {
    goto _error;
  }

  initBasicInfo(&pInfo->binfo, pResBlock);

  pInfo->twAggSup.waterMark = pSessionNode->window.watermark;
  pInfo->twAggSup.calTrigger = pSessionNode->window.triggerType;
  pInfo->gap = pSessionNode->gap;

  initResultRowInfo(&pInfo->binfo.resultRowInfo);
  initExecTimeWindowInfo(&pInfo->twAggSup.timeWindowData, &pTaskInfo->window);

  pInfo->tsSlotId = ((SColumnNode*)pSessionNode->window.pTspk)->slotId;
  pInfo->binfo.pRes = pResBlock;
  pInfo->winSup.prevTs = INT64_MIN;
  pInfo->reptScan = false;
  pInfo->pCondition = pSessionNode->window.node.pConditions;

  pOperator->name = "SessionWindowAggOperator";
  pOperator->operatorType = QUERY_NODE_PHYSICAL_PLAN_MERGE_SESSION;
  pOperator->blocking = true;
  pOperator->status = OP_NOT_OPENED;
  pOperator->info = pInfo;

  pOperator->fpSet = createOperatorFpSet(operatorDummyOpenFn, doSessionWindowAgg, NULL, NULL,
                                         destroySWindowOperatorInfo, aggEncodeResultRow, aggDecodeResultRow, NULL);
  pOperator->pTaskInfo = pTaskInfo;
  code = appendDownstream(pOperator, &downstream, 1);
  if (code != TSDB_CODE_SUCCESS) {
    goto _error;
  }

  return pOperator;

_error:
  destroySWindowOperatorInfo(pInfo);
  taosMemoryFreeClear(pOperator);
  pTaskInfo->code = code;
  return NULL;
}

void compactFunctions(SqlFunctionCtx* pDestCtx, SqlFunctionCtx* pSourceCtx, int32_t numOfOutput,
                      SExecTaskInfo* pTaskInfo) {
  for (int32_t k = 0; k < numOfOutput; ++k) {
    if (fmIsWindowPseudoColumnFunc(pDestCtx[k].functionId)) {
      continue;
    }
    int32_t code = TSDB_CODE_SUCCESS;
    if (functionNeedToExecute(&pDestCtx[k]) && pDestCtx[k].fpSet.combine != NULL) {
      code = pDestCtx[k].fpSet.combine(&pDestCtx[k], &pSourceCtx[k]);
      if (code != TSDB_CODE_SUCCESS) {
        qError("%s apply functions error, code: %s", GET_TASKID(pTaskInfo), tstrerror(code));
        pTaskInfo->code = code;
        T_LONG_JMP(pTaskInfo->env, code);
      }
    }
  }
}

bool hasIntervalWindow(SAggSupporter* pSup, TSKEY ts, uint64_t groupId) {
  int32_t bytes = sizeof(TSKEY);
  SET_RES_WINDOW_KEY(pSup->keyBuf, &ts, bytes, groupId);
  SResultRowPosition* p1 =
      (SResultRowPosition*)taosHashGet(pSup->pResultRowHashTable, pSup->keyBuf, GET_RES_WINDOW_KEY_LEN(bytes));
  return p1 != NULL;
}

static void rebuildIntervalWindow(SStreamFinalIntervalOperatorInfo* pInfo, SExprSupp* pSup, SArray* pWinArray,
                                  int32_t groupId, int32_t numOfOutput, SExecTaskInfo* pTaskInfo, SArray* pUpdated) {
  int32_t size = taosArrayGetSize(pWinArray);
  if (!pInfo->pChildren) {
    return;
  }
  for (int32_t i = 0; i < size; i++) {
    SWinKey*    pWinRes = taosArrayGet(pWinArray, i);
    SResultRow* pCurResult = NULL;
    STimeWindow ParentWin = {.skey = pWinRes->ts, .ekey = pWinRes->ts + 1};
    setTimeWindowOutputBuf(&pInfo->binfo.resultRowInfo, &ParentWin, true, &pCurResult, pWinRes->groupId, pSup->pCtx,
                           numOfOutput, pSup->rowEntryInfoOffset, &pInfo->aggSup, pTaskInfo);
    int32_t numOfChildren = taosArrayGetSize(pInfo->pChildren);
    bool    find = true;
    for (int32_t j = 0; j < numOfChildren; j++) {
      SOperatorInfo*            pChildOp = taosArrayGetP(pInfo->pChildren, j);
      SIntervalAggOperatorInfo* pChInfo = pChildOp->info;
      SExprSupp*                pChildSup = &pChildOp->exprSupp;
      if (!hasIntervalWindow(&pChInfo->aggSup, pWinRes->ts, pWinRes->groupId)) {
        continue;
      }
      find = true;
      SResultRow* pChResult = NULL;
      setTimeWindowOutputBuf(&pChInfo->binfo.resultRowInfo, &ParentWin, true, &pChResult, pWinRes->groupId,
                             pChildSup->pCtx, pChildSup->numOfExprs, pChildSup->rowEntryInfoOffset, &pChInfo->aggSup,
                             pTaskInfo);
      compactFunctions(pSup->pCtx, pChildSup->pCtx, numOfOutput, pTaskInfo);
    }
    if (find && pUpdated) {
      saveResultRow(pCurResult, pWinRes->groupId, pUpdated);
      setResultBufPageDirty(pInfo->aggSup.pResultBuf, &pInfo->binfo.resultRowInfo.cur);
    }
  }
}

bool isDeletedWindow(STimeWindow* pWin, uint64_t groupId, SAggSupporter* pSup) {
  SET_RES_WINDOW_KEY(pSup->keyBuf, &pWin->skey, sizeof(int64_t), groupId);
  SResultRowPosition* p1 = (SResultRowPosition*)taosHashGet(pSup->pResultRowHashTable, pSup->keyBuf,
                                                            GET_RES_WINDOW_KEY_LEN(sizeof(int64_t)));
  return p1 == NULL;
}

int32_t getNexWindowPos(SInterval* pInterval, SDataBlockInfo* pBlockInfo, TSKEY* tsCols, int32_t startPos, TSKEY eKey,
                        STimeWindow* pNextWin) {
  int32_t forwardRows =
      getNumOfRowsInTimeWindow(pBlockInfo, tsCols, startPos, eKey, binarySearchForKey, NULL, TSDB_ORDER_ASC);
  int32_t prevEndPos = forwardRows - 1 + startPos;
  return getNextQualifiedWindow(pInterval, pNextWin, pBlockInfo, tsCols, prevEndPos, TSDB_ORDER_ASC);
}

void addPullWindow(SHashObj* pMap, SWinKey* pWinRes, int32_t size) {
  SArray* childIds = taosArrayInit(8, sizeof(int32_t));
  for (int32_t i = 0; i < size; i++) {
    taosArrayPush(childIds, &i);
  }
  taosHashPut(pMap, pWinRes, sizeof(SWinKey), &childIds, sizeof(void*));
}

static int32_t getChildIndex(SSDataBlock* pBlock) { return pBlock->info.childId; }

STimeWindow getFinalTimeWindow(int64_t ts, SInterval* pInterval) {
  STimeWindow w = {.skey = ts, .ekey = INT64_MAX};
  w.ekey = taosTimeAdd(w.skey, pInterval->interval, pInterval->intervalUnit, pInterval->precision) - 1;
  return w;
}

static void doHashInterval(SOperatorInfo* pOperatorInfo, SSDataBlock* pSDataBlock, uint64_t tableGroupId,
                           SHashObj* pUpdatedMap) {
  SStreamFinalIntervalOperatorInfo* pInfo = (SStreamFinalIntervalOperatorInfo*)pOperatorInfo->info;
  SResultRowInfo*                   pResultRowInfo = &(pInfo->binfo.resultRowInfo);
  SExecTaskInfo*                    pTaskInfo = pOperatorInfo->pTaskInfo;
  SExprSupp*                        pSup = &pOperatorInfo->exprSupp;
  int32_t                           numOfOutput = pSup->numOfExprs;
  int32_t                           step = 1;
  bool                              ascScan = true;
  TSKEY*                            tsCols = NULL;
  SResultRow*                       pResult = NULL;
  int32_t                           forwardRows = 0;

  ASSERT(pSDataBlock->pDataBlock != NULL);
  SColumnInfoData* pColDataInfo = taosArrayGet(pSDataBlock->pDataBlock, pInfo->primaryTsIndex);
  tsCols = (int64_t*)pColDataInfo->pData;

  int32_t     startPos = ascScan ? 0 : (pSDataBlock->info.rows - 1);
  TSKEY       ts = getStartTsKey(&pSDataBlock->info.window, tsCols);
  STimeWindow nextWin = {0};
  if (IS_FINAL_OP(pInfo)) {
    nextWin = getFinalTimeWindow(ts, &pInfo->interval);
  } else {
    nextWin = getActiveTimeWindow(pInfo->aggSup.pResultBuf, pResultRowInfo, ts, &pInfo->interval, pInfo->order);
  }
  while (1) {
    bool isClosed = isCloseWindow(&nextWin, &pInfo->twAggSup);
    if ((pInfo->ignoreExpiredData && isClosed) || !inSlidingWindow(&pInfo->interval, &nextWin, &pSDataBlock->info)) {
      startPos = getNexWindowPos(&pInfo->interval, &pSDataBlock->info, tsCols, startPos, nextWin.ekey, &nextWin);
      if (startPos < 0) {
        break;
      }
      continue;
    }
    if (IS_FINAL_OP(pInfo) && isClosed && pInfo->pChildren) {
      bool    ignore = true;
      SWinKey winRes = {
          .ts = nextWin.skey,
          .groupId = tableGroupId,
      };
      void* chIds = taosHashGet(pInfo->pPullDataMap, &winRes, sizeof(SWinKey));
      if (isDeletedWindow(&nextWin, tableGroupId, &pInfo->aggSup) && !chIds) {
        SPullWindowInfo pull = {.window = nextWin, .groupId = tableGroupId};
        // add pull data request
        savePullWindow(&pull, pInfo->pPullWins);
        int32_t size = taosArrayGetSize(pInfo->pChildren);
        addPullWindow(pInfo->pPullDataMap, &winRes, size);
        qDebug("===stream===prepare retrive %" PRId64 ", size:%d", winRes.ts, size);
      } else {
        int32_t index = -1;
        SArray* chArray = NULL;
        int32_t chId = 0;
        if (chIds) {
          chArray = *(void**)chIds;
          chId = getChildIndex(pSDataBlock);
          index = taosArraySearchIdx(chArray, &chId, compareInt32Val, TD_EQ);
        }
        if (index == -1 || pSDataBlock->info.type == STREAM_PULL_DATA) {
          ignore = false;
        }
      }

      if (ignore) {
        startPos = getNexWindowPos(&pInfo->interval, &pSDataBlock->info, tsCols, startPos, nextWin.ekey, &nextWin);
        if (startPos < 0) {
          break;
        }
        continue;
      }
    }

    int32_t code = setTimeWindowOutputBuf(pResultRowInfo, &nextWin, true, &pResult, tableGroupId, pSup->pCtx,
                                          numOfOutput, pSup->rowEntryInfoOffset, &pInfo->aggSup, pTaskInfo);
    if (code != TSDB_CODE_SUCCESS || pResult == NULL) {
      T_LONG_JMP(pTaskInfo->env, TSDB_CODE_QRY_OUT_OF_MEMORY);
    }

    if (IS_FINAL_OP(pInfo)) {
      forwardRows = 1;
    } else {
      forwardRows = getNumOfRowsInTimeWindow(&pSDataBlock->info, tsCols, startPos, nextWin.ekey, binarySearchForKey,
                                             NULL, TSDB_ORDER_ASC);
    }
    if (pInfo->twAggSup.calTrigger == STREAM_TRIGGER_AT_ONCE && pUpdatedMap) {
      saveWinResultRow(pResult, tableGroupId, pUpdatedMap);
      setResultBufPageDirty(pInfo->aggSup.pResultBuf, &pResultRowInfo->cur);
    }
    updateTimeWindowInfo(&pInfo->twAggSup.timeWindowData, &nextWin, true);
    doApplyFunctions(pTaskInfo, pSup->pCtx, &pInfo->twAggSup.timeWindowData, startPos, forwardRows,
                     pSDataBlock->info.rows, numOfOutput);
    int32_t prevEndPos = (forwardRows - 1) * step + startPos;
    ASSERT(pSDataBlock->info.window.skey > 0 && pSDataBlock->info.window.ekey > 0);
    startPos = getNextQualifiedWindow(&pInfo->interval, &nextWin, &pSDataBlock->info, tsCols, prevEndPos, pInfo->order);
    if (startPos < 0) {
      break;
    }
  }
}

static void clearStreamIntervalOperator(SStreamFinalIntervalOperatorInfo* pInfo) {
  taosHashClear(pInfo->aggSup.pResultRowHashTable);
  clearDiskbasedBuf(pInfo->aggSup.pResultBuf);
  initResultRowInfo(&pInfo->binfo.resultRowInfo);
}

static void clearSpecialDataBlock(SSDataBlock* pBlock) {
  if (pBlock->info.rows <= 0) {
    return;
  }
  blockDataCleanup(pBlock);
}

void copyUpdateDataBlock(SSDataBlock* pDest, SSDataBlock* pSource, int32_t tsColIndex) {
  // ASSERT(pDest->info.capacity >= pSource->info.rows);
  blockDataEnsureCapacity(pDest, pSource->info.rows);
  clearSpecialDataBlock(pDest);
  SColumnInfoData* pDestCol = taosArrayGet(pDest->pDataBlock, 0);
  SColumnInfoData* pSourceCol = taosArrayGet(pSource->pDataBlock, tsColIndex);

  // copy timestamp column
  colDataAssign(pDestCol, pSourceCol, pSource->info.rows, &pDest->info);
  for (int32_t i = 1; i < taosArrayGetSize(pDest->pDataBlock); i++) {
    SColumnInfoData* pCol = taosArrayGet(pDest->pDataBlock, i);
    colDataAppendNNULL(pCol, 0, pSource->info.rows);
  }

  pDest->info.rows = pSource->info.rows;
  pDest->info.groupId = pSource->info.groupId;
  pDest->info.type = pSource->info.type;
  blockDataUpdateTsWindow(pDest, 0);
}

static void doBuildPullDataBlock(SArray* array, int32_t* pIndex, SSDataBlock* pBlock) {
  clearSpecialDataBlock(pBlock);
  int32_t size = taosArrayGetSize(array);
  if (size - (*pIndex) == 0) {
    return;
  }
  blockDataEnsureCapacity(pBlock, size - (*pIndex));
  ASSERT(3 <= taosArrayGetSize(pBlock->pDataBlock));
  SColumnInfoData* pStartTs = (SColumnInfoData*)taosArrayGet(pBlock->pDataBlock, START_TS_COLUMN_INDEX);
  SColumnInfoData* pEndTs = (SColumnInfoData*)taosArrayGet(pBlock->pDataBlock, END_TS_COLUMN_INDEX);
  SColumnInfoData* pGroupId = (SColumnInfoData*)taosArrayGet(pBlock->pDataBlock, GROUPID_COLUMN_INDEX);
  SColumnInfoData* pCalStartTs = (SColumnInfoData*)taosArrayGet(pBlock->pDataBlock, CALCULATE_START_TS_COLUMN_INDEX);
  SColumnInfoData* pCalEndTs = (SColumnInfoData*)taosArrayGet(pBlock->pDataBlock, CALCULATE_END_TS_COLUMN_INDEX);
  for (; (*pIndex) < size; (*pIndex)++) {
    SPullWindowInfo* pWin = taosArrayGet(array, (*pIndex));
    colDataAppend(pStartTs, pBlock->info.rows, (const char*)&pWin->window.skey, false);
    colDataAppend(pEndTs, pBlock->info.rows, (const char*)&pWin->window.ekey, false);
    colDataAppend(pGroupId, pBlock->info.rows, (const char*)&pWin->groupId, false);
    colDataAppend(pCalStartTs, pBlock->info.rows, (const char*)&pWin->window.skey, false);
    colDataAppend(pCalEndTs, pBlock->info.rows, (const char*)&pWin->window.ekey, false);
    pBlock->info.rows++;
  }
  if ((*pIndex) == size) {
    *pIndex = 0;
    taosArrayClear(array);
  }
  blockDataUpdateTsWindow(pBlock, 0);
}

void processPullOver(SSDataBlock* pBlock, SHashObj* pMap) {
  SColumnInfoData* pStartCol = taosArrayGet(pBlock->pDataBlock, START_TS_COLUMN_INDEX);
  TSKEY*           tsData = (TSKEY*)pStartCol->pData;
  SColumnInfoData* pGroupCol = taosArrayGet(pBlock->pDataBlock, GROUPID_COLUMN_INDEX);
  uint64_t*        groupIdData = (uint64_t*)pGroupCol->pData;
  int32_t          chId = getChildIndex(pBlock);
  for (int32_t i = 0; i < pBlock->info.rows; i++) {
    SWinKey winRes = {.ts = tsData[i], .groupId = groupIdData[i]};
    void*   chIds = taosHashGet(pMap, &winRes, sizeof(SWinKey));
    if (chIds) {
      SArray* chArray = *(SArray**)chIds;
      int32_t index = taosArraySearchIdx(chArray, &chId, compareInt32Val, TD_EQ);
      if (index != -1) {
        qDebug("===stream===window %" PRId64 " delete child id %d", winRes.ts, chId);
        taosArrayRemove(chArray, index);
        if (taosArrayGetSize(chArray) == 0) {
          // pull data is over
          taosHashRemove(pMap, &winRes, sizeof(SWinKey));
        }
      }
    }
  }
}

static SSDataBlock* doStreamFinalIntervalAgg(SOperatorInfo* pOperator) {
  SStreamFinalIntervalOperatorInfo* pInfo = pOperator->info;

  SOperatorInfo* downstream = pOperator->pDownstream[0];
  SArray*        pUpdated = taosArrayInit(4, POINTER_BYTES);
  _hash_fn_t     hashFn = taosGetDefaultHashFunction(TSDB_DATA_TYPE_BINARY);
  SHashObj*      pUpdatedMap = taosHashInit(1024, hashFn, false, HASH_NO_LOCK);
  TSKEY          maxTs = INT64_MIN;

  SExprSupp* pSup = &pOperator->exprSupp;

  qDebug("interval status %d %s", pOperator->status, IS_FINAL_OP(pInfo) ? "interval final" : "interval semi");

  if (pOperator->status == OP_EXEC_DONE) {
    return NULL;
  } else if (pOperator->status == OP_RES_TO_RETURN) {
    doBuildPullDataBlock(pInfo->pPullWins, &pInfo->pullIndex, pInfo->pPullDataRes);
    if (pInfo->pPullDataRes->info.rows != 0) {
      // process the rest of the data
      ASSERT(IS_FINAL_OP(pInfo));
      printDataBlock(pInfo->pPullDataRes, IS_FINAL_OP(pInfo) ? "interval final" : "interval semi");
      return pInfo->pPullDataRes;
    }

    doBuildResultDatablock(pOperator, &pInfo->binfo, &pInfo->groupResInfo, pInfo->aggSup.pResultBuf);
    if (pInfo->binfo.pRes->info.rows == 0) {
      pOperator->status = OP_EXEC_DONE;
      if (!IS_FINAL_OP(pInfo)) {
        // semi interval operator clear disk buffer
        clearStreamIntervalOperator(pInfo);
      } else {
        freeAllPages(pInfo->pRecycledPages, pInfo->aggSup.pResultBuf);
      }
      return NULL;
    }
    printDataBlock(pInfo->binfo.pRes, IS_FINAL_OP(pInfo) ? "interval final" : "interval semi");
    return pInfo->binfo.pRes;
  } else {
    if (!IS_FINAL_OP(pInfo)) {
      doBuildResultDatablock(pOperator, &pInfo->binfo, &pInfo->groupResInfo, pInfo->aggSup.pResultBuf);
      if (pInfo->binfo.pRes->info.rows != 0) {
        printDataBlock(pInfo->binfo.pRes, IS_FINAL_OP(pInfo) ? "interval final" : "interval semi");
        return pInfo->binfo.pRes;
      }
    }
    if (pInfo->pUpdateRes->info.rows != 0 && pInfo->returnUpdate) {
      pInfo->returnUpdate = false;
      ASSERT(!IS_FINAL_OP(pInfo));
      printDataBlock(pInfo->pUpdateRes, IS_FINAL_OP(pInfo) ? "interval final" : "interval semi");
      // process the rest of the data
      return pInfo->pUpdateRes;
    }
    doBuildDeleteResult(pInfo->pDelWins, &pInfo->delIndex, pInfo->pDelRes);
    if (pInfo->pDelRes->info.rows != 0) {
      // process the rest of the data
      printDataBlock(pInfo->pDelRes, IS_FINAL_OP(pInfo) ? "interval final" : "interval semi");
      return pInfo->pDelRes;
    }
  }

  while (1) {
    SSDataBlock* pBlock = downstream->fpSet.getNextFn(downstream);
    if (pBlock == NULL) {
      clearSpecialDataBlock(pInfo->pUpdateRes);
      removeDeleteResults(pUpdatedMap, pInfo->pDelWins);
      pOperator->status = OP_RES_TO_RETURN;
      qDebug("%s return data", IS_FINAL_OP(pInfo) ? "interval final" : "interval semi");
      break;
    }
    printDataBlock(pBlock, IS_FINAL_OP(pInfo) ? "interval final recv" : "interval semi recv");
    maxTs = TMAX(maxTs, pBlock->info.window.ekey);
    maxTs = TMAX(maxTs, pBlock->info.watermark);

    ASSERT(pBlock->info.type != STREAM_INVERT);
    if (pBlock->info.type == STREAM_NORMAL || pBlock->info.type == STREAM_PULL_DATA) {
      pInfo->binfo.pRes->info.type = pBlock->info.type;
    } else if (pBlock->info.type == STREAM_CLEAR) {
      SArray* pUpWins = taosArrayInit(8, sizeof(SWinKey));
      doClearWindows(&pInfo->aggSup, pSup, &pInfo->interval, pOperator->exprSupp.numOfExprs, pBlock, pUpWins);
      if (IS_FINAL_OP(pInfo)) {
        int32_t                           childIndex = getChildIndex(pBlock);
        SOperatorInfo*                    pChildOp = taosArrayGetP(pInfo->pChildren, childIndex);
        SStreamFinalIntervalOperatorInfo* pChildInfo = pChildOp->info;
        SExprSupp*                        pChildSup = &pChildOp->exprSupp;

        doClearWindows(&pChildInfo->aggSup, pChildSup, &pChildInfo->interval, pChildSup->numOfExprs, pBlock, NULL);
        rebuildIntervalWindow(pInfo, pSup, pUpWins, pInfo->binfo.pRes->info.groupId, pOperator->exprSupp.numOfExprs,
                              pOperator->pTaskInfo, NULL);
        taosArrayDestroy(pUpWins);
        continue;
      }
      removeResults(pUpWins, pUpdatedMap);
      copyDataBlock(pInfo->pUpdateRes, pBlock);
      // copyUpdateDataBlock(pInfo->pUpdateRes, pBlock, pInfo->primaryTsIndex);
      pInfo->returnUpdate = true;
      taosArrayDestroy(pUpWins);
      break;
    } else if (pBlock->info.type == STREAM_DELETE_DATA || pBlock->info.type == STREAM_DELETE_RESULT) {
      doDeleteSpecifyIntervalWindow(&pInfo->aggSup, pBlock, pInfo->pDelWins, &pInfo->interval);
      if (IS_FINAL_OP(pInfo)) {
        int32_t                           childIndex = getChildIndex(pBlock);
        SOperatorInfo*                    pChildOp = taosArrayGetP(pInfo->pChildren, childIndex);
        SStreamFinalIntervalOperatorInfo* pChildInfo = pChildOp->info;
        SExprSupp*                        pChildSup = &pChildOp->exprSupp;
        doDeleteSpecifyIntervalWindow(&pChildInfo->aggSup, pBlock, NULL, &pChildInfo->interval);
        rebuildIntervalWindow(pInfo, pSup, pInfo->pDelWins, pInfo->binfo.pRes->info.groupId,
                              pOperator->exprSupp.numOfExprs, pOperator->pTaskInfo, pUpdated);
        continue;
      }
      removeResults(pInfo->pDelWins, pUpdatedMap);
      break;
    } else if (pBlock->info.type == STREAM_GET_ALL && IS_FINAL_OP(pInfo)) {
      getAllIntervalWindow(pInfo->aggSup.pResultRowHashTable, pUpdatedMap);
      continue;
    } else if (pBlock->info.type == STREAM_RETRIEVE && !IS_FINAL_OP(pInfo)) {
      SArray* pUpWins = taosArrayInit(8, sizeof(SWinKey));
      doClearWindows(&pInfo->aggSup, pSup, &pInfo->interval, pOperator->exprSupp.numOfExprs, pBlock, pUpWins);
      removeResults(pUpWins, pUpdatedMap);
      taosArrayDestroy(pUpWins);
      if (taosArrayGetSize(pUpdated) > 0) {
        break;
      }
      continue;
    } else if (pBlock->info.type == STREAM_PULL_OVER && IS_FINAL_OP(pInfo)) {
      processPullOver(pBlock, pInfo->pPullDataMap);
      continue;
    }

    if (pInfo->scalarSupp.pExprInfo != NULL) {
      SExprSupp* pExprSup = &pInfo->scalarSupp;
      projectApplyFunctions(pExprSup->pExprInfo, pBlock, pBlock, pExprSup->pCtx, pExprSup->numOfExprs, NULL);
    }
    setInputDataBlock(pOperator, pSup->pCtx, pBlock, pInfo->order, MAIN_SCAN, true);
    doHashInterval(pOperator, pBlock, pBlock->info.groupId, pUpdatedMap);
    if (IS_FINAL_OP(pInfo)) {
      int32_t chIndex = getChildIndex(pBlock);
      int32_t size = taosArrayGetSize(pInfo->pChildren);
      // if chIndex + 1 - size > 0, add new child
      for (int32_t i = 0; i < chIndex + 1 - size; i++) {
        SOperatorInfo* pChildOp = createStreamFinalIntervalOperatorInfo(NULL, pInfo->pPhyNode, pOperator->pTaskInfo, 0);
        if (!pChildOp) {
          T_LONG_JMP(pOperator->pTaskInfo->env, TSDB_CODE_QRY_OUT_OF_MEMORY);
        }
        SStreamFinalIntervalOperatorInfo* pTmpInfo = pChildOp->info;
        pTmpInfo->twAggSup.calTrigger = STREAM_TRIGGER_AT_ONCE;
        taosArrayPush(pInfo->pChildren, &pChildOp);
        qDebug("===stream===add child, id:%d", chIndex);
      }
      SOperatorInfo*                    pChildOp = taosArrayGetP(pInfo->pChildren, chIndex);
      SStreamFinalIntervalOperatorInfo* pChInfo = pChildOp->info;
      setInputDataBlock(pChildOp, pChildOp->exprSupp.pCtx, pBlock, pChInfo->order, MAIN_SCAN, true);
      doHashInterval(pChildOp, pBlock, pBlock->info.groupId, NULL);
    }
  }

  pInfo->twAggSup.maxTs = TMAX(pInfo->twAggSup.maxTs, maxTs);
  if (IS_FINAL_OP(pInfo)) {
    closeIntervalWindow(pInfo->aggSup.pResultRowHashTable, &pInfo->twAggSup, &pInfo->interval, pInfo->pPullDataMap,
                        pUpdatedMap, pInfo->pRecycledPages, pInfo->aggSup.pResultBuf);
    closeChildIntervalWindow(pInfo->pChildren, pInfo->twAggSup.maxTs);
  } else {
    pInfo->binfo.pRes->info.watermark = pInfo->twAggSup.maxTs;
  }

  void* pIte = NULL;
  while ((pIte = taosHashIterate(pUpdatedMap, pIte)) != NULL) {
    taosArrayPush(pUpdated, pIte);
  }
  taosHashCleanup(pUpdatedMap);
  taosArraySort(pUpdated, resultrowComparAsc);

  finalizeUpdatedResult(pOperator->exprSupp.numOfExprs, pInfo->aggSup.pResultBuf, pUpdated, pSup->rowEntryInfoOffset);
  initMultiResInfoFromArrayList(&pInfo->groupResInfo, pUpdated);
  blockDataEnsureCapacity(pInfo->binfo.pRes, pOperator->resultInfo.capacity);

  doBuildPullDataBlock(pInfo->pPullWins, &pInfo->pullIndex, pInfo->pPullDataRes);
  if (pInfo->pPullDataRes->info.rows != 0) {
    // process the rest of the data
    ASSERT(IS_FINAL_OP(pInfo));
    printDataBlock(pInfo->pPullDataRes, IS_FINAL_OP(pInfo) ? "interval final" : "interval semi");
    return pInfo->pPullDataRes;
  }

  doBuildResultDatablock(pOperator, &pInfo->binfo, &pInfo->groupResInfo, pInfo->aggSup.pResultBuf);
  if (pInfo->binfo.pRes->info.rows != 0) {
    printDataBlock(pInfo->binfo.pRes, IS_FINAL_OP(pInfo) ? "interval final" : "interval semi");
    return pInfo->binfo.pRes;
  }

  if (pInfo->pUpdateRes->info.rows != 0 && pInfo->returnUpdate) {
    pInfo->returnUpdate = false;
    ASSERT(!IS_FINAL_OP(pInfo));
    printDataBlock(pInfo->pUpdateRes, IS_FINAL_OP(pInfo) ? "interval final" : "interval semi");
    // process the rest of the data
    return pInfo->pUpdateRes;
  }

  doBuildDeleteResult(pInfo->pDelWins, &pInfo->delIndex, pInfo->pDelRes);
  if (pInfo->pDelRes->info.rows != 0) {
    // process the rest of the data
    printDataBlock(pInfo->pDelRes, IS_FINAL_OP(pInfo) ? "interval final" : "interval semi");
    return pInfo->pDelRes;
  }
  return NULL;
}

SSDataBlock* createSpecialDataBlock(EStreamType type) {
  SSDataBlock* pBlock = taosMemoryCalloc(1, sizeof(SSDataBlock));
  pBlock->info.hasVarCol = false;
  pBlock->info.groupId = 0;
  pBlock->info.rows = 0;
  pBlock->info.type = type;
  pBlock->info.rowSize =
      sizeof(TSKEY) + sizeof(TSKEY) + sizeof(uint64_t) + sizeof(uint64_t) + sizeof(TSKEY) + sizeof(TSKEY);
  pBlock->info.watermark = INT64_MIN;

  pBlock->pDataBlock = taosArrayInit(6, sizeof(SColumnInfoData));
  SColumnInfoData infoData = {0};
  infoData.info.type = TSDB_DATA_TYPE_TIMESTAMP;
  infoData.info.bytes = sizeof(TSKEY);
  // window start ts
  taosArrayPush(pBlock->pDataBlock, &infoData);
  // window end ts
  taosArrayPush(pBlock->pDataBlock, &infoData);

  infoData.info.type = TSDB_DATA_TYPE_UBIGINT;
  infoData.info.bytes = sizeof(uint64_t);
  // uid
  taosArrayPush(pBlock->pDataBlock, &infoData);
  // group id
  taosArrayPush(pBlock->pDataBlock, &infoData);

  // calculate start ts
  taosArrayPush(pBlock->pDataBlock, &infoData);
  // calculate end ts
  taosArrayPush(pBlock->pDataBlock, &infoData);

  return pBlock;
}

SOperatorInfo* createStreamFinalIntervalOperatorInfo(SOperatorInfo* downstream, SPhysiNode* pPhyNode,
                                                     SExecTaskInfo* pTaskInfo, int32_t numOfChild) {
  SIntervalPhysiNode*               pIntervalPhyNode = (SIntervalPhysiNode*)pPhyNode;
  SStreamFinalIntervalOperatorInfo* pInfo = taosMemoryCalloc(1, sizeof(SStreamFinalIntervalOperatorInfo));
  SOperatorInfo*                    pOperator = taosMemoryCalloc(1, sizeof(SOperatorInfo));
  if (pInfo == NULL || pOperator == NULL) {
    goto _error;
  }

  pOperator->pTaskInfo = pTaskInfo;
  pInfo->order = TSDB_ORDER_ASC;
  pInfo->interval = (SInterval){.interval = pIntervalPhyNode->interval,
                                .sliding = pIntervalPhyNode->sliding,
                                .intervalUnit = pIntervalPhyNode->intervalUnit,
                                .slidingUnit = pIntervalPhyNode->slidingUnit,
                                .offset = pIntervalPhyNode->offset,
                                .precision = ((SColumnNode*)pIntervalPhyNode->window.pTspk)->node.resType.precision};
  pInfo->twAggSup = (STimeWindowAggSupp){
      .waterMark = pIntervalPhyNode->window.watermark,
      .calTrigger = pIntervalPhyNode->window.triggerType,
      .maxTs = INT64_MIN,
  };
  ASSERT(pInfo->twAggSup.calTrigger != STREAM_TRIGGER_MAX_DELAY);
  pInfo->primaryTsIndex = ((SColumnNode*)pIntervalPhyNode->window.pTspk)->slotId;
  size_t keyBufSize = sizeof(int64_t) + sizeof(int64_t) + POINTER_BYTES;
  initResultSizeInfo(&pOperator->resultInfo, 4096);
  if (pIntervalPhyNode->window.pExprs != NULL) {
    int32_t    numOfScalar = 0;
    SExprInfo* pScalarExprInfo = createExprInfo(pIntervalPhyNode->window.pExprs, NULL, &numOfScalar);
    int32_t    code = initExprSupp(&pInfo->scalarSupp, pScalarExprInfo, numOfScalar);
    if (code != TSDB_CODE_SUCCESS) {
      goto _error;
    }
  }

  int32_t      numOfCols = 0;
  SExprInfo*   pExprInfo = createExprInfo(pIntervalPhyNode->window.pFuncs, NULL, &numOfCols);
  SSDataBlock* pResBlock = createResDataBlock(pPhyNode->pOutputDataBlockDesc);

  int32_t code = initAggInfo(&pOperator->exprSupp, &pInfo->aggSup, pExprInfo, numOfCols, keyBufSize, pTaskInfo->id.str);
  if (code != TSDB_CODE_SUCCESS) {
    goto _error;
  }

  initStreamFunciton(pOperator->exprSupp.pCtx, pOperator->exprSupp.numOfExprs);
  initBasicInfo(&pInfo->binfo, pResBlock);

  ASSERT(numOfCols > 0);
  increaseTs(pOperator->exprSupp.pCtx);
  initExecTimeWindowInfo(&pInfo->twAggSup.timeWindowData, &pTaskInfo->window);

  initResultRowInfo(&pInfo->binfo.resultRowInfo);
  pInfo->pChildren = NULL;
  if (numOfChild > 0) {
    pInfo->pChildren = taosArrayInit(numOfChild, sizeof(void*));
    for (int32_t i = 0; i < numOfChild; i++) {
      SOperatorInfo* pChildOp = createStreamFinalIntervalOperatorInfo(NULL, pPhyNode, pTaskInfo, 0);
      if (pChildOp) {
        SStreamFinalIntervalOperatorInfo* pChInfo = pChildOp->info;
        pChInfo->twAggSup.calTrigger = STREAM_TRIGGER_AT_ONCE;
        taosArrayPush(pInfo->pChildren, &pChildOp);
        continue;
      }
      goto _error;
    }
  }
  pInfo->pUpdateRes = createSpecialDataBlock(STREAM_CLEAR);
  blockDataEnsureCapacity(pInfo->pUpdateRes, 128);
  pInfo->returnUpdate = false;

  pInfo->pPhyNode = (SPhysiNode*)nodesCloneNode((SNode*)pPhyNode);

  if (pPhyNode->type == QUERY_NODE_PHYSICAL_PLAN_STREAM_FINAL_INTERVAL) {
    pInfo->isFinal = true;
    pOperator->name = "StreamFinalIntervalOperator";
  } else {
    // semi interval operator does not catch result
    pInfo->isFinal = false;
    pOperator->name = "StreamSemiIntervalOperator";
  }

  if (!IS_FINAL_OP(pInfo) || numOfChild == 0) {
    pInfo->twAggSup.calTrigger = STREAM_TRIGGER_AT_ONCE;
  }
  pInfo->pPullWins = taosArrayInit(8, sizeof(SPullWindowInfo));
  pInfo->pullIndex = 0;
  _hash_fn_t hashFn = taosGetDefaultHashFunction(TSDB_DATA_TYPE_BINARY);
  pInfo->pPullDataMap = taosHashInit(64, hashFn, false, HASH_NO_LOCK);
  pInfo->pPullDataRes = createSpecialDataBlock(STREAM_RETRIEVE);
  pInfo->ignoreExpiredData = pIntervalPhyNode->window.igExpired;
  pInfo->pDelRes = createSpecialDataBlock(STREAM_DELETE_RESULT);
  pInfo->delIndex = 0;
  pInfo->pDelWins = taosArrayInit(4, sizeof(SWinKey));
  pInfo->pRecycledPages = taosArrayInit(4, sizeof(int32_t));

  pOperator->operatorType = pPhyNode->type;
  pOperator->blocking = true;
  pOperator->status = OP_NOT_OPENED;
  pOperator->info = pInfo;

  pOperator->fpSet =
      createOperatorFpSet(NULL, doStreamFinalIntervalAgg, NULL, NULL, destroyStreamFinalIntervalOperatorInfo,
                          aggEncodeResultRow, aggDecodeResultRow, NULL);
  if (pPhyNode->type == QUERY_NODE_PHYSICAL_PLAN_STREAM_SEMI_INTERVAL) {
    initIntervalDownStream(downstream, pPhyNode->type, &pInfo->aggSup);
  }
  code = appendDownstream(pOperator, &downstream, 1);
  if (code != TSDB_CODE_SUCCESS) {
    goto _error;
  }

  return pOperator;

_error:
  destroyStreamFinalIntervalOperatorInfo(pInfo);
  taosMemoryFreeClear(pOperator);
  pTaskInfo->code = code;
  return NULL;
}

void destroyStreamAggSupporter(SStreamAggSupporter* pSup) {
  taosMemoryFreeClear(pSup->pKeyBuf);
  void** pIte = NULL;
  while ((pIte = taosHashIterate(pSup->pResultRows, pIte)) != NULL) {
    SArray* pWins = (SArray*)(*pIte);
    taosArrayDestroy(pWins);
  }
  taosHashCleanup(pSup->pResultRows);
  destroyDiskbasedBuf(pSup->pResultBuf);
  blockDataDestroy(pSup->pScanBlock);
}

void destroyStateWinInfo(void* ptr) {
  if (ptr == NULL) {
    return;
  }
  SStateWindowInfo* pWin = (SStateWindowInfo*)ptr;
  taosMemoryFreeClear(pWin->stateKey.pData);
}

void destroyStateStreamAggSupporter(SStreamAggSupporter* pSup) {
  taosMemoryFreeClear(pSup->pKeyBuf);
  void** pIte = NULL;
  while ((pIte = taosHashIterate(pSup->pResultRows, pIte)) != NULL) {
    SArray* pWins = (SArray*)(*pIte);
    taosArrayDestroyEx(pWins, (FDelete)destroyStateWinInfo);
  }
  taosHashCleanup(pSup->pResultRows);
  destroyDiskbasedBuf(pSup->pResultBuf);
  blockDataDestroy(pSup->pScanBlock);
}

void destroyStreamSessionAggOperatorInfo(void* param) {
  SStreamSessionAggOperatorInfo* pInfo = (SStreamSessionAggOperatorInfo*)param;
  cleanupBasicInfo(&pInfo->binfo);
  destroyStreamAggSupporter(&pInfo->streamAggSup);
  cleanupGroupResInfo(&pInfo->groupResInfo);
  if (pInfo->pChildren != NULL) {
    int32_t size = taosArrayGetSize(pInfo->pChildren);
    for (int32_t i = 0; i < size; i++) {
      SOperatorInfo*                 pChild = taosArrayGetP(pInfo->pChildren, i);
      SStreamSessionAggOperatorInfo* pChInfo = pChild->info;
      destroyStreamSessionAggOperatorInfo(pChInfo);
      taosMemoryFreeClear(pChild);
    }
  }
  colDataDestroy(&pInfo->twAggSup.timeWindowData);
  blockDataDestroy(pInfo->pDelRes);
  blockDataDestroy(pInfo->pWinBlock);
  blockDataDestroy(pInfo->pUpdateRes);
  destroySqlFunctionCtx(pInfo->pDummyCtx, 0);
  taosHashCleanup(pInfo->pStDeleted);

  taosMemoryFreeClear(param);
}

int32_t initBasicInfoEx(SOptrBasicInfo* pBasicInfo, SExprSupp* pSup, SExprInfo* pExprInfo, int32_t numOfCols,
                        SSDataBlock* pResultBlock) {
  int32_t code = initExprSupp(pSup, pExprInfo, numOfCols);
  if (code != TSDB_CODE_SUCCESS) {
    return code;
  }
  initStreamFunciton(pSup->pCtx, pSup->numOfExprs);

  initBasicInfo(pBasicInfo, pResultBlock);

  for (int32_t i = 0; i < numOfCols; ++i) {
    pSup->pCtx[i].pBuf = NULL;
  }

  ASSERT(numOfCols > 0);
  increaseTs(pSup->pCtx);
  return TSDB_CODE_SUCCESS;
}

void initDummyFunction(SqlFunctionCtx* pDummy, SqlFunctionCtx* pCtx, int32_t nums) {
  for (int i = 0; i < nums; i++) {
    pDummy[i].functionId = pCtx[i].functionId;
  }
}

void initDownStream(SOperatorInfo* downstream, SStreamAggSupporter* pAggSup, int64_t gap, int64_t waterMark,
                    uint16_t type) {
  ASSERT(downstream->operatorType == QUERY_NODE_PHYSICAL_PLAN_STREAM_SCAN);
  SStreamScanInfo* pScanInfo = downstream->info;
  pScanInfo->sessionSup = (SessionWindowSupporter){.pStreamAggSup = pAggSup, .gap = gap, .parentType = type};
  pScanInfo->pUpdateInfo = updateInfoInit(60000, TSDB_TIME_PRECISION_MILLI, waterMark);
}

int32_t initSessionAggSupporter(SStreamAggSupporter* pSup, const char* pKey, SqlFunctionCtx* pCtx,
                                int32_t numOfOutput) {
  return initStreamAggSupporter(pSup, pKey, pCtx, numOfOutput, sizeof(SResultWindowInfo));
}

SOperatorInfo* createStreamSessionAggOperatorInfo(SOperatorInfo* downstream, SPhysiNode* pPhyNode,
                                                  SExecTaskInfo* pTaskInfo) {
  SSessionWinodwPhysiNode*       pSessionNode = (SSessionWinodwPhysiNode*)pPhyNode;
  int32_t                        numOfCols = 0;
  SExprInfo*                     pExprInfo = createExprInfo(pSessionNode->window.pFuncs, NULL, &numOfCols);
  SSDataBlock*                   pResBlock = createResDataBlock(pPhyNode->pOutputDataBlockDesc);
  int32_t                        code = TSDB_CODE_OUT_OF_MEMORY;
  SStreamSessionAggOperatorInfo* pInfo = taosMemoryCalloc(1, sizeof(SStreamSessionAggOperatorInfo));
  SOperatorInfo*                 pOperator = taosMemoryCalloc(1, sizeof(SOperatorInfo));
  if (pInfo == NULL || pOperator == NULL) {
    goto _error;
  }

  pOperator->pTaskInfo = pTaskInfo;

  initResultSizeInfo(&pOperator->resultInfo, 4096);
  if (pSessionNode->window.pExprs != NULL) {
    int32_t    numOfScalar = 0;
    SExprInfo* pScalarExprInfo = createExprInfo(pSessionNode->window.pExprs, NULL, &numOfScalar);
    code = initExprSupp(&pInfo->scalarSupp, pScalarExprInfo, numOfScalar);
    if (code != TSDB_CODE_SUCCESS) {
      goto _error;
    }
  }
  SExprSupp* pSup = &pOperator->exprSupp;

  code = initBasicInfoEx(&pInfo->binfo, pSup, pExprInfo, numOfCols, pResBlock);
  if (code != TSDB_CODE_SUCCESS) {
    goto _error;
  }

  code = initSessionAggSupporter(&pInfo->streamAggSup, "StreamSessionAggOperatorInfo", pSup->pCtx, numOfCols);
  if (code != TSDB_CODE_SUCCESS) {
    goto _error;
  }

  pInfo->pDummyCtx = (SqlFunctionCtx*)taosMemoryCalloc(numOfCols, sizeof(SqlFunctionCtx));
  if (pInfo->pDummyCtx == NULL) {
    goto _error;
  }
  initDummyFunction(pInfo->pDummyCtx, pSup->pCtx, numOfCols);

  pInfo->twAggSup = (STimeWindowAggSupp){
      .waterMark = pSessionNode->window.watermark, .calTrigger = pSessionNode->window.triggerType, .maxTs = INT64_MIN};

  initResultRowInfo(&pInfo->binfo.resultRowInfo);
  initExecTimeWindowInfo(&pInfo->twAggSup.timeWindowData, &pTaskInfo->window);

  pInfo->primaryTsIndex = ((SColumnNode*)pSessionNode->window.pTspk)->slotId;
  if (pSessionNode->window.pTsEnd) {
    pInfo->endTsIndex = ((SColumnNode*)pSessionNode->window.pTsEnd)->slotId;
  }
  pInfo->gap = pSessionNode->gap;
  pInfo->binfo.pRes = pResBlock;
  pInfo->order = TSDB_ORDER_ASC;
  _hash_fn_t hashFn = taosGetDefaultHashFunction(TSDB_DATA_TYPE_BINARY);
  pInfo->pStDeleted = taosHashInit(64, hashFn, true, HASH_NO_LOCK);
  pInfo->pDelIterator = NULL;
  pInfo->pDelRes = createSpecialDataBlock(STREAM_DELETE_RESULT);
  pInfo->pChildren = NULL;
  pInfo->isFinal = false;
  pInfo->pPhyNode = pPhyNode;
  pInfo->ignoreExpiredData = pSessionNode->window.igExpired;
  pInfo->returnDelete = false;

  pOperator->name = "StreamSessionWindowAggOperator";
  pOperator->operatorType = QUERY_NODE_PHYSICAL_PLAN_STREAM_SESSION;
  pOperator->blocking = true;
  pOperator->status = OP_NOT_OPENED;
  pOperator->info = pInfo;
  pOperator->fpSet =
      createOperatorFpSet(operatorDummyOpenFn, doStreamSessionAgg, NULL, NULL, destroyStreamSessionAggOperatorInfo,
                          aggEncodeResultRow, aggDecodeResultRow, NULL);
  if (downstream) {
    initDownStream(downstream, &pInfo->streamAggSup, pInfo->gap, pInfo->twAggSup.waterMark, pOperator->operatorType);
    code = appendDownstream(pOperator, &downstream, 1);
  }
  return pOperator;

_error:
  if (pInfo != NULL) {
    destroyStreamSessionAggOperatorInfo(pInfo);
  }

  taosMemoryFreeClear(pOperator);
  pTaskInfo->code = code;
  return NULL;
}

int64_t getSessionWindowEndkey(void* data, int32_t index) {
  SArray*            pWinInfos = (SArray*)data;
  SResultWindowInfo* pWin = taosArrayGet(pWinInfos, index);
  return pWin->win.ekey;
}

bool isInTimeWindow(STimeWindow* pWin, TSKEY ts, int64_t gap) {
  if (ts + gap >= pWin->skey && ts - gap <= pWin->ekey) {
    return true;
  }
  return false;
}

bool isInWindow(SResultWindowInfo* pWinInfo, TSKEY ts, int64_t gap) { return isInTimeWindow(&pWinInfo->win, ts, gap); }

static SResultWindowInfo* insertNewSessionWindow(SArray* pWinInfos, TSKEY ts, int32_t index) {
  SResultWindowInfo win = {.pos.offset = -1, .pos.pageId = -1, .win.skey = ts, .win.ekey = ts, .isOutput = false};
  return taosArrayInsert(pWinInfos, index, &win);
}

static SResultWindowInfo* addNewSessionWindow(SArray* pWinInfos, TSKEY ts) {
  SResultWindowInfo win = {.pos.offset = -1, .pos.pageId = -1, .win.skey = ts, .win.ekey = ts, .isOutput = false};
  return taosArrayPush(pWinInfos, &win);
}

SArray* getWinInfos(SStreamAggSupporter* pAggSup, uint64_t groupId) {
  void**  ite = taosHashGet(pAggSup->pResultRows, &groupId, sizeof(uint64_t));
  SArray* pWinInfos = NULL;
  if (ite == NULL) {
    pWinInfos = taosArrayInit(1024, pAggSup->valueSize);
    taosHashPut(pAggSup->pResultRows, &groupId, sizeof(uint64_t), &pWinInfos, sizeof(void*));
  } else {
    pWinInfos = *ite;
  }
  return pWinInfos;
}

// don't add new window
SResultWindowInfo* getCurSessionWindow(SStreamAggSupporter* pAggSup, TSKEY startTs, TSKEY endTs, uint64_t groupId,
                                       int64_t gap, int32_t* pIndex) {
  SArray* pWinInfos = getWinInfos(pAggSup, groupId);
  pAggSup->pCurWins = pWinInfos;

  int32_t size = taosArrayGetSize(pWinInfos);
  if (size == 0) {
    return NULL;
  }
  // find the first position which is smaller than the key
  int32_t            index = binarySearch(pWinInfos, size, startTs, TSDB_ORDER_DESC, getSessionWindowEndkey);
  SResultWindowInfo* pWin = NULL;
  if (index >= 0) {
    pWin = taosArrayGet(pWinInfos, index);
    if (isInWindow(pWin, startTs, gap)) {
      *pIndex = index;
      return pWin;
    }
  }

  if (index + 1 < size) {
    pWin = taosArrayGet(pWinInfos, index + 1);
    if (isInWindow(pWin, startTs, gap)) {
      *pIndex = index + 1;
      return pWin;
    } else if (endTs != INT64_MIN && isInWindow(pWin, endTs, gap)) {
      *pIndex = index + 1;
      return pWin;
    }
  }

  return NULL;
}

SResultWindowInfo* getSessionTimeWindow(SStreamAggSupporter* pAggSup, TSKEY startTs, TSKEY endTs, uint64_t groupId,
                                        int64_t gap, int32_t* pIndex) {
  SArray* pWinInfos = getWinInfos(pAggSup, groupId);
  pAggSup->pCurWins = pWinInfos;

  int32_t size = taosArrayGetSize(pWinInfos);
  if (size == 0) {
    *pIndex = 0;
    return addNewSessionWindow(pWinInfos, startTs);
  }
  // find the first position which is smaller than the key
  int32_t            index = binarySearch(pWinInfos, size, startTs, TSDB_ORDER_DESC, getSessionWindowEndkey);
  SResultWindowInfo* pWin = NULL;
  if (index >= 0) {
    pWin = taosArrayGet(pWinInfos, index);
    if (isInWindow(pWin, startTs, gap)) {
      *pIndex = index;
      return pWin;
    }
  }

  if (index + 1 < size) {
    pWin = taosArrayGet(pWinInfos, index + 1);
    if (isInWindow(pWin, startTs, gap)) {
      *pIndex = index + 1;
      return pWin;
    } else if (endTs != INT64_MIN && isInWindow(pWin, endTs, gap)) {
      *pIndex = index;
      return pWin;
    }
  }

  if (index == size - 1) {
    *pIndex = taosArrayGetSize(pWinInfos);
    return addNewSessionWindow(pWinInfos, startTs);
  }
  *pIndex = index + 1;
  return insertNewSessionWindow(pWinInfos, startTs, index + 1);
}

int32_t updateSessionWindowInfo(SResultWindowInfo* pWinInfo, TSKEY* pStartTs, TSKEY* pEndTs, uint64_t groupId,
                                int32_t rows, int32_t start, int64_t gap, SHashObj* pStDeleted) {
  for (int32_t i = start; i < rows; ++i) {
    if (!isInWindow(pWinInfo, pStartTs[i], gap) && (!pEndTs || !isInWindow(pWinInfo, pEndTs[i], gap))) {
      return i - start;
    }
    if (pWinInfo->win.skey > pStartTs[i]) {
      if (pStDeleted && pWinInfo->isOutput) {
        SWinKey res = {.ts = pWinInfo->win.skey, .groupId = groupId};
        taosHashPut(pStDeleted, &pWinInfo->pos, sizeof(SResultRowPosition), &res, sizeof(SWinKey));
        pWinInfo->isOutput = false;
      }
      pWinInfo->win.skey = pStartTs[i];
    }
    pWinInfo->win.ekey = TMAX(pWinInfo->win.ekey, pStartTs[i]);
    if (pEndTs) {
      pWinInfo->win.ekey = TMAX(pWinInfo->win.ekey, pEndTs[i]);
    }
  }
  return rows - start;
}

static int32_t setWindowOutputBuf(SResultWindowInfo* pWinInfo, SResultRow** pResult, SqlFunctionCtx* pCtx,
                                  uint64_t groupId, int32_t numOfOutput, int32_t* rowEntryInfoOffset,
                                  SStreamAggSupporter* pAggSup, SExecTaskInfo* pTaskInfo) {
  assert(pWinInfo->win.skey <= pWinInfo->win.ekey);
  // too many time window in query
  int32_t size = taosArrayGetSize(pAggSup->pCurWins);
  if (pTaskInfo->execModel == OPTR_EXEC_MODEL_BATCH && size > MAX_INTERVAL_TIME_WINDOW) {
    T_LONG_JMP(pTaskInfo->env, TSDB_CODE_QRY_TOO_MANY_TIMEWINDOW);
  }

  if (pWinInfo->pos.pageId == -1) {
    *pResult = getNewResultRow(pAggSup->pResultBuf, groupId, pAggSup->resultRowSize);
    if (*pResult == NULL) {
      return TSDB_CODE_OUT_OF_MEMORY;
    }
    initResultRow(*pResult);

    // add a new result set for a new group
    pWinInfo->pos.pageId = (*pResult)->pageId;
    pWinInfo->pos.offset = (*pResult)->offset;
  } else {
    *pResult = getResultRowByPos(pAggSup->pResultBuf, &pWinInfo->pos, true);
    if (!(*pResult)) {
      qError("getResultRowByPos return NULL, TID:%s", GET_TASKID(pTaskInfo));
      return TSDB_CODE_FAILED;
    }
  }

  // set time window for current result
  (*pResult)->win = pWinInfo->win;
  setResultRowInitCtx(*pResult, pCtx, numOfOutput, rowEntryInfoOffset);
  return TSDB_CODE_SUCCESS;
}

static int32_t doOneWindowAggImpl(int32_t tsColId, SOptrBasicInfo* pBinfo, SStreamAggSupporter* pAggSup,
                                  SColumnInfoData* pTimeWindowData, SSDataBlock* pSDataBlock,
                                  SResultWindowInfo* pCurWin, SResultRow** pResult, int32_t startIndex, int32_t winRows,
                                  int32_t numOutput, SOperatorInfo* pOperator) {
  SExprSupp*     pSup = &pOperator->exprSupp;
  SExecTaskInfo* pTaskInfo = pOperator->pTaskInfo;

  SColumnInfoData* pColDataInfo = taosArrayGet(pSDataBlock->pDataBlock, tsColId);
  TSKEY*           tsCols = (int64_t*)pColDataInfo->pData;
  int32_t          code = setWindowOutputBuf(pCurWin, pResult, pSup->pCtx, pSDataBlock->info.groupId, numOutput,
                                             pSup->rowEntryInfoOffset, pAggSup, pTaskInfo);
  if (code != TSDB_CODE_SUCCESS || (*pResult) == NULL) {
    return TSDB_CODE_QRY_OUT_OF_MEMORY;
  }
  updateTimeWindowInfo(pTimeWindowData, &pCurWin->win, false);
  doApplyFunctions(pTaskInfo, pSup->pCtx, pTimeWindowData, startIndex, winRows, pSDataBlock->info.rows, numOutput);
  SFilePage* bufPage = getBufPage(pAggSup->pResultBuf, pCurWin->pos.pageId);
  setBufPageDirty(bufPage, true);
  releaseBufPage(pAggSup->pResultBuf, bufPage);
  return TSDB_CODE_SUCCESS;
}

static int32_t doOneWindowAgg(SStreamSessionAggOperatorInfo* pInfo, SSDataBlock* pSDataBlock,
                              SResultWindowInfo* pCurWin, SResultRow** pResult, int32_t startIndex, int32_t winRows,
                              int32_t numOutput, SOperatorInfo* pOperator) {
  return doOneWindowAggImpl(pInfo->primaryTsIndex, &pInfo->binfo, &pInfo->streamAggSup, &pInfo->twAggSup.timeWindowData,
                            pSDataBlock, pCurWin, pResult, startIndex, winRows, numOutput, pOperator);
}

static int32_t doOneStateWindowAgg(SStreamStateAggOperatorInfo* pInfo, SSDataBlock* pSDataBlock,
                                   SResultWindowInfo* pCurWin, SResultRow** pResult, int32_t startIndex,
                                   int32_t winRows, int32_t numOutput, SOperatorInfo* pOperator) {
  return doOneWindowAggImpl(pInfo->primaryTsIndex, &pInfo->binfo, &pInfo->streamAggSup, &pInfo->twAggSup.timeWindowData,
                            pSDataBlock, pCurWin, pResult, startIndex, winRows, numOutput, pOperator);
}

int32_t getNumCompactWindow(SArray* pWinInfos, int32_t startIndex, int64_t gap) {
  SResultWindowInfo* pCurWin = taosArrayGet(pWinInfos, startIndex);
  int32_t            size = taosArrayGetSize(pWinInfos);
  // Just look for the window behind StartIndex
  for (int32_t i = startIndex + 1; i < size; i++) {
    SResultWindowInfo* pWinInfo = taosArrayGet(pWinInfos, i);
    if (!isInWindow(pCurWin, pWinInfo->win.skey, gap)) {
      return i - startIndex - 1;
    }
  }

  return size - startIndex - 1;
}

void compactTimeWindow(SStreamSessionAggOperatorInfo* pInfo, int32_t startIndex, int32_t num, uint64_t groupId,
                       int32_t numOfOutput, SHashObj* pStUpdated, SHashObj* pStDeleted, SOperatorInfo* pOperator) {
  SExprSupp*     pSup = &pOperator->exprSupp;
  SExecTaskInfo* pTaskInfo = pOperator->pTaskInfo;

  SResultWindowInfo* pCurWin = taosArrayGet(pInfo->streamAggSup.pCurWins, startIndex);
  SResultRow*        pCurResult = NULL;
  setWindowOutputBuf(pCurWin, &pCurResult, pSup->pCtx, groupId, numOfOutput, pSup->rowEntryInfoOffset,
                     &pInfo->streamAggSup, pTaskInfo);
  num += startIndex + 1;
  ASSERT(num <= taosArrayGetSize(pInfo->streamAggSup.pCurWins));
  // Just look for the window behind StartIndex
  for (int32_t i = startIndex + 1; i < num; i++) {
    SResultWindowInfo* pWinInfo = taosArrayGet(pInfo->streamAggSup.pCurWins, i);
    SResultRow*        pWinResult = NULL;
    setWindowOutputBuf(pWinInfo, &pWinResult, pInfo->pDummyCtx, groupId, numOfOutput, pSup->rowEntryInfoOffset,
                       &pInfo->streamAggSup, pTaskInfo);
    pCurWin->win.ekey = TMAX(pCurWin->win.ekey, pWinInfo->win.ekey);
    compactFunctions(pSup->pCtx, pInfo->pDummyCtx, numOfOutput, pTaskInfo);
    taosHashRemove(pStUpdated, &pWinInfo->pos, sizeof(SResultRowPosition));
    if (pWinInfo->isOutput) {
      SWinKey res = {.ts = pWinInfo->win.skey, .groupId = groupId};
      taosHashPut(pStDeleted, &pWinInfo->pos, sizeof(SResultRowPosition), &res, sizeof(SWinKey));
      pWinInfo->isOutput = false;
    }
    taosArrayRemove(pInfo->streamAggSup.pCurWins, i);
    SFilePage* tmpPage = getBufPage(pInfo->streamAggSup.pResultBuf, pWinInfo->pos.pageId);
    releaseBufPage(pInfo->streamAggSup.pResultBuf, tmpPage);
  }
  SFilePage* bufPage = getBufPage(pInfo->streamAggSup.pResultBuf, pCurWin->pos.pageId);
  ASSERT(num > 0);
  setBufPageDirty(bufPage, true);
  releaseBufPage(pInfo->streamAggSup.pResultBuf, bufPage);
}

static void doStreamSessionAggImpl(SOperatorInfo* pOperator, SSDataBlock* pSDataBlock, SHashObj* pStUpdated,
                                   SHashObj* pStDeleted, bool hasEndTs) {
  SExecTaskInfo*                 pTaskInfo = pOperator->pTaskInfo;
  SStreamSessionAggOperatorInfo* pInfo = pOperator->info;
  bool                           masterScan = true;
  int32_t                        numOfOutput = pOperator->exprSupp.numOfExprs;
  uint64_t                       groupId = pSDataBlock->info.groupId;
  int64_t                        gap = pInfo->gap;
  int64_t                        code = TSDB_CODE_SUCCESS;

  int32_t     step = 1;
  bool        ascScan = true;
  TSKEY*      startTsCols = NULL;
  TSKEY*      endTsCols = NULL;
  SResultRow* pResult = NULL;
  int32_t     winRows = 0;

  ASSERT(pSDataBlock->pDataBlock);
  SColumnInfoData* pStartTsCol = taosArrayGet(pSDataBlock->pDataBlock, pInfo->primaryTsIndex);
  startTsCols = (int64_t*)pStartTsCol->pData;
  SColumnInfoData* pEndTsCol = NULL;
  if (hasEndTs) {
    pEndTsCol = taosArrayGet(pSDataBlock->pDataBlock, pInfo->endTsIndex);
  } else {
    pEndTsCol = taosArrayGet(pSDataBlock->pDataBlock, pInfo->primaryTsIndex);
  }
  endTsCols = (int64_t*)pEndTsCol->pData;

  SStreamAggSupporter* pAggSup = &pInfo->streamAggSup;
  for (int32_t i = 0; i < pSDataBlock->info.rows;) {
    if (pInfo->ignoreExpiredData && isOverdue(endTsCols[i], &pInfo->twAggSup)) {
      i++;
      continue;
    }
    int32_t            winIndex = 0;
    SResultWindowInfo* pCurWin = getSessionTimeWindow(pAggSup, startTsCols[i], endTsCols[i], groupId, gap, &winIndex);
    winRows = updateSessionWindowInfo(pCurWin, startTsCols, endTsCols, groupId, pSDataBlock->info.rows, i, pInfo->gap,
                                      pStDeleted);
    code = doOneWindowAgg(pInfo, pSDataBlock, pCurWin, &pResult, i, winRows, numOfOutput, pOperator);
    if (code != TSDB_CODE_SUCCESS || pResult == NULL) {
      T_LONG_JMP(pTaskInfo->env, TSDB_CODE_QRY_OUT_OF_MEMORY);
    }

    int32_t winNum = getNumCompactWindow(pAggSup->pCurWins, winIndex, gap);
    if (winNum > 0) {
      compactTimeWindow(pInfo, winIndex, winNum, groupId, numOfOutput, pStUpdated, pStDeleted, pOperator);
    }
    pCurWin->isClosed = false;
    if (pInfo->twAggSup.calTrigger == STREAM_TRIGGER_AT_ONCE && pStUpdated) {
      SWinKey value = {.ts = pCurWin->win.skey, .groupId = groupId};
      code = taosHashPut(pStUpdated, &pCurWin->pos, sizeof(SResultRowPosition), &value, sizeof(SWinKey));
      if (code != TSDB_CODE_SUCCESS) {
        T_LONG_JMP(pTaskInfo->env, TSDB_CODE_QRY_OUT_OF_MEMORY);
      }
      pCurWin->isOutput = true;
    }
    i += winRows;
  }
}

void deleteWindow(SArray* pWinInfos, int32_t index, FDelete fp) {
  ASSERT(index >= 0 && index < taosArrayGetSize(pWinInfos));
  if (fp) {
    void* ptr = taosArrayGet(pWinInfos, index);
    fp(ptr);
  }
  taosArrayRemove(pWinInfos, index);
}

static void doDeleteTimeWindows(SStreamAggSupporter* pAggSup, SSDataBlock* pBlock, int64_t gap, SArray* result,
                                FDelete fp) {
  SColumnInfoData* pStartTsCol = taosArrayGet(pBlock->pDataBlock, START_TS_COLUMN_INDEX);
  TSKEY*           startDatas = (TSKEY*)pStartTsCol->pData;
  SColumnInfoData* pEndTsCol = taosArrayGet(pBlock->pDataBlock, END_TS_COLUMN_INDEX);
  TSKEY*           endDatas = (TSKEY*)pEndTsCol->pData;
  SColumnInfoData* pGroupCol = taosArrayGet(pBlock->pDataBlock, GROUPID_COLUMN_INDEX);
  uint64_t*        gpDatas = (uint64_t*)pGroupCol->pData;
  for (int32_t i = 0; i < pBlock->info.rows; i++) {
    int32_t winIndex = 0;
    while (1) {
      SResultWindowInfo* pCurWin = getCurSessionWindow(pAggSup, startDatas[i], endDatas[i], gpDatas[i], gap, &winIndex);
      if (!pCurWin) {
        break;
      }
      deleteWindow(pAggSup->pCurWins, winIndex, fp);
      if (result) {
        pCurWin->groupId = gpDatas[i];
        taosArrayPush(result, pCurWin);
      }
    }
  }
}

static void doClearSessionWindows(SStreamAggSupporter* pAggSup, SExprSupp* pSup, SSDataBlock* pBlock, int32_t tsIndex,
                                  int32_t numOfOutput, int64_t gap, SArray* result) {
  SColumnInfoData* pColDataInfo = taosArrayGet(pBlock->pDataBlock, tsIndex);
  TSKEY*           tsCols = (TSKEY*)pColDataInfo->pData;
  SColumnInfoData* pGpDataInfo = taosArrayGet(pBlock->pDataBlock, GROUPID_COLUMN_INDEX);
  uint64_t*        gpCols = (uint64_t*)pGpDataInfo->pData;
  int32_t          step = 0;
  for (int32_t i = 0; i < pBlock->info.rows; i += step) {
    int32_t            winIndex = 0;
    SResultWindowInfo* pCurWin = getCurSessionWindow(pAggSup, tsCols[i], INT64_MIN, gpCols[i], gap, &winIndex);
    if (!pCurWin || pCurWin->pos.pageId == -1) {
      // window has been closed.
      step = 1;
      continue;
    }
    step = updateSessionWindowInfo(pCurWin, tsCols, NULL, 0, pBlock->info.rows, i, gap, NULL);
    ASSERT(isInWindow(pCurWin, tsCols[i], gap));
    doClearWindowImpl(&pCurWin->pos, pAggSup->pResultBuf, pSup, numOfOutput);
    if (result) {
      taosArrayPush(result, pCurWin);
    }
  }
}

static int32_t copyUpdateResult(SHashObj* pStUpdated, SArray* pUpdated) {
  void*  pData = NULL;
  size_t keyLen = 0;
  while ((pData = taosHashIterate(pStUpdated, pData)) != NULL) {
    void* key = taosHashGetKey(pData, &keyLen);
    ASSERT(keyLen == sizeof(SResultRowPosition));
    SResKeyPos* pos = taosMemoryMalloc(sizeof(SResKeyPos) + sizeof(uint64_t));
    if (pos == NULL) {
      return TSDB_CODE_QRY_OUT_OF_MEMORY;
    }
    pos->groupId = ((SWinKey*)pData)->groupId;
    pos->pos = *(SResultRowPosition*)key;
    *(int64_t*)pos->key = ((SWinKey*)pData)->ts;
    taosArrayPush(pUpdated, &pos);
  }
  taosArraySort(pUpdated, resultrowComparAsc);
  return TSDB_CODE_SUCCESS;
}

void doBuildDeleteDataBlock(SHashObj* pStDeleted, SSDataBlock* pBlock, void** Ite) {
  blockDataCleanup(pBlock);
  int32_t size = taosHashGetSize(pStDeleted);
  if (size == 0) {
    return;
  }
  blockDataEnsureCapacity(pBlock, size);
  size_t keyLen = 0;
  while (((*Ite) = taosHashIterate(pStDeleted, *Ite)) != NULL) {
    SWinKey*         res = *Ite;
    SColumnInfoData* pTsCol = taosArrayGet(pBlock->pDataBlock, START_TS_COLUMN_INDEX);
    colDataAppend(pTsCol, pBlock->info.rows, (const char*)&res->ts, false);
    SColumnInfoData* pGpCol = taosArrayGet(pBlock->pDataBlock, GROUPID_COLUMN_INDEX);
    colDataAppend(pGpCol, pBlock->info.rows, (const char*)&res->groupId, false);
    pBlock->info.rows += 1;
    if (pBlock->info.rows + 1 >= pBlock->info.capacity) {
      break;
    }
  }
  if ((*Ite) == NULL) {
    taosHashClear(pStDeleted);
  }
}

static void rebuildTimeWindow(SStreamSessionAggOperatorInfo* pInfo, SArray* pWinArray, int32_t groupId,
                              int32_t numOfOutput, SOperatorInfo* pOperator) {
  SExprSupp*     pSup = &pOperator->exprSupp;
  SExecTaskInfo* pTaskInfo = pOperator->pTaskInfo;

  int32_t size = taosArrayGetSize(pWinArray);
  ASSERT(pInfo->pChildren);

  for (int32_t i = 0; i < size; i++) {
    SResultWindowInfo* pParentWin = taosArrayGet(pWinArray, i);
    SResultRow*        pCurResult = NULL;
    setWindowOutputBuf(pParentWin, &pCurResult, pSup->pCtx, groupId, numOfOutput, pSup->rowEntryInfoOffset,
                       &pInfo->streamAggSup, pTaskInfo);
    int32_t numOfChildren = taosArrayGetSize(pInfo->pChildren);
    for (int32_t j = 0; j < numOfChildren; j++) {
      SOperatorInfo*                 pChild = taosArrayGetP(pInfo->pChildren, j);
      SStreamSessionAggOperatorInfo* pChInfo = pChild->info;
      SArray*                        pChWins = getWinInfos(&pChInfo->streamAggSup, groupId);
      int32_t                        chWinSize = taosArrayGetSize(pChWins);
      int32_t index = binarySearch(pChWins, chWinSize, pParentWin->win.skey, TSDB_ORDER_DESC, getSessionWindowEndkey);
      if (index < 0) {
        index = 0;
      }
      for (int32_t k = index; k < chWinSize; k++) {
        SResultWindowInfo* pChWin = taosArrayGet(pChWins, k);
        if (pParentWin->win.skey <= pChWin->win.skey && pChWin->win.ekey <= pParentWin->win.ekey) {
          SResultRow* pChResult = NULL;
          setWindowOutputBuf(pChWin, &pChResult, pChild->exprSupp.pCtx, groupId, numOfOutput,
                             pChild->exprSupp.rowEntryInfoOffset, &pChInfo->streamAggSup, pTaskInfo);
          compactFunctions(pSup->pCtx, pChild->exprSupp.pCtx, numOfOutput, pTaskInfo);
          SFilePage* bufPage = getBufPage(pChInfo->streamAggSup.pResultBuf, pChWin->pos.pageId);
          releaseBufPage(pChInfo->streamAggSup.pResultBuf, bufPage);
          continue;
        } else if (!pChWin->isClosed) {
          break;
        }
      }
    }
    SFilePage* bufPage = getBufPage(pInfo->streamAggSup.pResultBuf, pParentWin->pos.pageId);
    ASSERT(size > 0);
    setBufPageDirty(bufPage, true);
    releaseBufPage(pInfo->streamAggSup.pResultBuf, bufPage);
  }
}

typedef SResultWindowInfo* (*__get_win_info_)(void*);
SResultWindowInfo* getResWinForSession(void* pData) { return (SResultWindowInfo*)pData; }
SResultWindowInfo* getResWinForState(void* pData) { return &((SStateWindowInfo*)pData)->winInfo; }

int32_t closeSessionWindow(SHashObj* pHashMap, STimeWindowAggSupp* pTwSup, SArray* pClosed, __get_win_info_ fn,
                           bool delete, FDelete fp) {
  // Todo(liuyao) save window to tdb
  void** pIte = NULL;
  size_t keyLen = 0;
  while ((pIte = taosHashIterate(pHashMap, pIte)) != NULL) {
    uint64_t* pGroupId = taosHashGetKey(pIte, &keyLen);
    SArray*   pWins = (SArray*)(*pIte);
    int32_t   size = taosArrayGetSize(pWins);
    for (int32_t i = 0; i < size; i++) {
      void*              pWin = taosArrayGet(pWins, i);
      SResultWindowInfo* pSeWin = fn(pWin);
      if (isCloseWindow(&pSeWin->win, pTwSup)) {
        if (!pSeWin->isClosed) {
          pSeWin->isClosed = true;
          if (pTwSup->calTrigger == STREAM_TRIGGER_WINDOW_CLOSE && pClosed) {
            int32_t code = saveResult(pSeWin->win.skey, pSeWin->pos.pageId, pSeWin->pos.offset, *pGroupId, pClosed);
            if (code != TSDB_CODE_SUCCESS) {
              return code;
            }
            pSeWin->isOutput = true;
          }
          if (delete) {
            deleteWindow(pWins, i, fp);
            i--;
            size = taosArrayGetSize(pWins);
          }
        }
        continue;
      }
      break;
    }
  }
  return TSDB_CODE_SUCCESS;
}

static void closeChildSessionWindow(SArray* pChildren, TSKEY maxTs, bool delete, FDelete fp) {
  int32_t size = taosArrayGetSize(pChildren);
  for (int32_t i = 0; i < size; i++) {
    SOperatorInfo*                 pChildOp = taosArrayGetP(pChildren, i);
    SStreamSessionAggOperatorInfo* pChInfo = pChildOp->info;
    pChInfo->twAggSup.maxTs = TMAX(pChInfo->twAggSup.maxTs, maxTs);
    closeSessionWindow(pChInfo->streamAggSup.pResultRows, &pChInfo->twAggSup, NULL, getResWinForSession, delete, fp);
  }
}

int32_t getAllSessionWindow(SHashObj* pHashMap, SArray* pClosed, __get_win_info_ fn) {
  void** pIte = NULL;
  while ((pIte = taosHashIterate(pHashMap, pIte)) != NULL) {
    SArray* pWins = (SArray*)(*pIte);
    int32_t size = taosArrayGetSize(pWins);
    for (int32_t i = 0; i < size; i++) {
      void*              pWin = taosArrayGet(pWins, i);
      SResultWindowInfo* pSeWin = fn(pWin);
      if (!pSeWin->isClosed) {
        int32_t code = saveResult(pSeWin->win.skey, pSeWin->pos.pageId, pSeWin->pos.offset, 0, pClosed);
        pSeWin->isOutput = true;
      }
    }
  }
  return TSDB_CODE_SUCCESS;
}

static void copyDeleteWindowInfo(SArray* pResWins, SHashObj* pStDeleted) {
  int32_t size = taosArrayGetSize(pResWins);
  for (int32_t i = 0; i < size; i++) {
    SResultWindowInfo* pWinInfo = taosArrayGet(pResWins, i);
    SWinKey            res = {.ts = pWinInfo->win.skey, .groupId = pWinInfo->groupId};
    taosHashPut(pStDeleted, &pWinInfo->pos, sizeof(SResultRowPosition), &res, sizeof(SWinKey));
  }
}

static SSDataBlock* doStreamSessionAgg(SOperatorInfo* pOperator) {
  SExprSupp*                     pSup = &pOperator->exprSupp;
  SStreamSessionAggOperatorInfo* pInfo = pOperator->info;
  SOptrBasicInfo*                pBInfo = &pInfo->binfo;
  TSKEY                          maxTs = INT64_MIN;
  if (pOperator->status == OP_EXEC_DONE) {
    return NULL;
  } else if (pOperator->status == OP_RES_TO_RETURN) {
    doBuildDeleteDataBlock(pInfo->pStDeleted, pInfo->pDelRes, &pInfo->pDelIterator);
    if (pInfo->pDelRes->info.rows > 0) {
      printDataBlock(pInfo->pDelRes, IS_FINAL_OP(pInfo) ? "final session" : "single session");
      return pInfo->pDelRes;
    }
    doBuildResultDatablock(pOperator, pBInfo, &pInfo->groupResInfo, pInfo->streamAggSup.pResultBuf);
    if (pBInfo->pRes->info.rows == 0 || !hasRemainResults(&pInfo->groupResInfo)) {
      doSetOperatorCompleted(pOperator);
    }
    printDataBlock(pBInfo->pRes, IS_FINAL_OP(pInfo) ? "final session" : "single session");
    return pBInfo->pRes->info.rows == 0 ? NULL : pBInfo->pRes;
  }

  _hash_fn_t     hashFn = taosGetDefaultHashFunction(TSDB_DATA_TYPE_BINARY);
  SHashObj*      pStUpdated = taosHashInit(64, hashFn, true, HASH_NO_LOCK);
  SOperatorInfo* downstream = pOperator->pDownstream[0];
  SArray*        pUpdated = taosArrayInit(16, POINTER_BYTES);
  while (1) {
    SSDataBlock* pBlock = downstream->fpSet.getNextFn(downstream);
    if (pBlock == NULL) {
      break;
    }
    printDataBlock(pBlock, IS_FINAL_OP(pInfo) ? "final session recv" : "single session recv");

    if (pBlock->info.type == STREAM_CLEAR) {
      SArray* pWins = taosArrayInit(16, sizeof(SResultWindowInfo));
      doClearSessionWindows(&pInfo->streamAggSup, &pOperator->exprSupp, pBlock, START_TS_COLUMN_INDEX,
                            pOperator->exprSupp.numOfExprs, 0, pWins);
      if (IS_FINAL_OP(pInfo)) {
        int32_t                        childIndex = getChildIndex(pBlock);
        SOperatorInfo*                 pChildOp = taosArrayGetP(pInfo->pChildren, childIndex);
        SStreamSessionAggOperatorInfo* pChildInfo = pChildOp->info;
        doClearSessionWindows(&pChildInfo->streamAggSup, &pChildOp->exprSupp, pBlock, START_TS_COLUMN_INDEX,
                              pChildOp->exprSupp.numOfExprs, 0, NULL);
        rebuildTimeWindow(pInfo, pWins, pBlock->info.groupId, pOperator->exprSupp.numOfExprs, pOperator);
      }
      taosArrayDestroy(pWins);
      continue;
    } else if (pBlock->info.type == STREAM_DELETE_DATA || pBlock->info.type == STREAM_DELETE_RESULT) {
      SArray* pWins = taosArrayInit(16, sizeof(SResultWindowInfo));
      // gap must be 0
      doDeleteTimeWindows(&pInfo->streamAggSup, pBlock, 0, pWins, NULL);
      if (IS_FINAL_OP(pInfo)) {
        int32_t                        childIndex = getChildIndex(pBlock);
        SOperatorInfo*                 pChildOp = taosArrayGetP(pInfo->pChildren, childIndex);
        SStreamSessionAggOperatorInfo* pChildInfo = pChildOp->info;
        // gap must be 0
        doDeleteTimeWindows(&pChildInfo->streamAggSup, pBlock, 0, NULL, NULL);
        rebuildTimeWindow(pInfo, pWins, pBlock->info.groupId, pOperator->exprSupp.numOfExprs, pOperator);
      }
      copyDeleteWindowInfo(pWins, pInfo->pStDeleted);
      taosArrayDestroy(pWins);
      continue;
    } else if (pBlock->info.type == STREAM_GET_ALL) {
      getAllSessionWindow(pInfo->streamAggSup.pResultRows, pUpdated, getResWinForSession);
      continue;
    }

    if (pInfo->scalarSupp.pExprInfo != NULL) {
      SExprSupp* pExprSup = &pInfo->scalarSupp;
      projectApplyFunctions(pExprSup->pExprInfo, pBlock, pBlock, pExprSup->pCtx, pExprSup->numOfExprs, NULL);
    }
    // the pDataBlock are always the same one, no need to call this again
    setInputDataBlock(pOperator, pSup->pCtx, pBlock, TSDB_ORDER_ASC, MAIN_SCAN, true);
    doStreamSessionAggImpl(pOperator, pBlock, pStUpdated, pInfo->pStDeleted, IS_FINAL_OP(pInfo));
    if (IS_FINAL_OP(pInfo)) {
      int32_t chIndex = getChildIndex(pBlock);
      int32_t size = taosArrayGetSize(pInfo->pChildren);
      // if chIndex + 1 - size > 0, add new child
      for (int32_t i = 0; i < chIndex + 1 - size; i++) {
        SOperatorInfo* pChildOp =
            createStreamFinalSessionAggOperatorInfo(NULL, pInfo->pPhyNode, pOperator->pTaskInfo, 0);
        if (!pChildOp) {
          T_LONG_JMP(pOperator->pTaskInfo->env, TSDB_CODE_QRY_OUT_OF_MEMORY);
        }
        taosArrayPush(pInfo->pChildren, &pChildOp);
      }
      SOperatorInfo* pChildOp = taosArrayGetP(pInfo->pChildren, chIndex);
      setInputDataBlock(pChildOp, pChildOp->exprSupp.pCtx, pBlock, TSDB_ORDER_ASC, MAIN_SCAN, true);
      doStreamSessionAggImpl(pChildOp, pBlock, NULL, NULL, true);
    }
    maxTs = TMAX(maxTs, pBlock->info.window.ekey);
    maxTs = TMAX(maxTs, pBlock->info.watermark);
  }

  pInfo->twAggSup.maxTs = TMAX(pInfo->twAggSup.maxTs, maxTs);
  // restore the value
  pOperator->status = OP_RES_TO_RETURN;

  closeSessionWindow(pInfo->streamAggSup.pResultRows, &pInfo->twAggSup, pUpdated, getResWinForSession,
                     pInfo->ignoreExpiredData, NULL);
  closeChildSessionWindow(pInfo->pChildren, pInfo->twAggSup.maxTs, pInfo->ignoreExpiredData, NULL);
  copyUpdateResult(pStUpdated, pUpdated);
  taosHashCleanup(pStUpdated);

  finalizeUpdatedResult(pSup->numOfExprs, pInfo->streamAggSup.pResultBuf, pUpdated, pSup->rowEntryInfoOffset);
  initMultiResInfoFromArrayList(&pInfo->groupResInfo, pUpdated);
  blockDataEnsureCapacity(pInfo->binfo.pRes, pOperator->resultInfo.capacity);
  doBuildDeleteDataBlock(pInfo->pStDeleted, pInfo->pDelRes, &pInfo->pDelIterator);
  if (pInfo->pDelRes->info.rows > 0) {
    printDataBlock(pInfo->pDelRes, IS_FINAL_OP(pInfo) ? "final session" : "single session");
    return pInfo->pDelRes;
  }
  doBuildResultDatablock(pOperator, &pInfo->binfo, &pInfo->groupResInfo, pInfo->streamAggSup.pResultBuf);
  printDataBlock(pBInfo->pRes, IS_FINAL_OP(pInfo) ? "final session" : "single session");
  return pBInfo->pRes->info.rows == 0 ? NULL : pBInfo->pRes;
}

static void clearStreamSessionOperator(SStreamSessionAggOperatorInfo* pInfo) {
  void** pIte = NULL;
  while ((pIte = taosHashIterate(pInfo->streamAggSup.pResultRows, pIte)) != NULL) {
    SArray* pWins = (SArray*)(*pIte);
    int32_t size = taosArrayGetSize(pWins);
    for (int32_t i = 0; i < size; i++) {
      SResultWindowInfo* pWin = (SResultWindowInfo*)taosArrayGet(pWins, i);
      pWin->pos.pageId = -1;
      pWin->pos.offset = -1;
    }
  }
  clearDiskbasedBuf(pInfo->streamAggSup.pResultBuf);
}

static void removeSessionResults(SHashObj* pHashMap, SArray* pWins) {
  int32_t size = taosArrayGetSize(pWins);
  for (int32_t i = 0; i < size; i++) {
    SResultWindowInfo* pWin = taosArrayGet(pWins, i);
    taosHashRemove(pHashMap, &pWin->pos, sizeof(SResultRowPosition));
  }
}

static SSDataBlock* doStreamSessionSemiAgg(SOperatorInfo* pOperator) {
  SStreamSessionAggOperatorInfo* pInfo = pOperator->info;
  SOptrBasicInfo*                pBInfo = &pInfo->binfo;
  TSKEY                          maxTs = INT64_MIN;
  SExprSupp*                     pSup = &pOperator->exprSupp;

  if (pOperator->status == OP_EXEC_DONE) {
    return NULL;
  } else if (pOperator->status == OP_RES_TO_RETURN) {
    doBuildResultDatablock(pOperator, pBInfo, &pInfo->groupResInfo, pInfo->streamAggSup.pResultBuf);
    if (pBInfo->pRes->info.rows > 0) {
      printDataBlock(pBInfo->pRes, "semi session");
      return pBInfo->pRes;
    }

    // doBuildDeleteDataBlock(pInfo->pStDeleted, pInfo->pDelRes, &pInfo->pDelIterator);
    if (pInfo->pDelRes->info.rows > 0 && !pInfo->returnDelete) {
      pInfo->returnDelete = true;
      printDataBlock(pInfo->pDelRes, "semi session");
      return pInfo->pDelRes;
    }

    if (pInfo->pUpdateRes->info.rows > 0) {
      // process the rest of the data
      pOperator->status = OP_OPENED;
      printDataBlock(pInfo->pUpdateRes, "semi session");
      return pInfo->pUpdateRes;
    }
    // semi interval operator clear disk buffer
    clearStreamSessionOperator(pInfo);
    pOperator->status = OP_EXEC_DONE;
    return NULL;
  }

  _hash_fn_t     hashFn = taosGetDefaultHashFunction(TSDB_DATA_TYPE_BINARY);
  SHashObj*      pStUpdated = taosHashInit(64, hashFn, true, HASH_NO_LOCK);
  SOperatorInfo* downstream = pOperator->pDownstream[0];
  SArray*        pUpdated = taosArrayInit(16, POINTER_BYTES);
  while (1) {
    SSDataBlock* pBlock = downstream->fpSet.getNextFn(downstream);
    if (pBlock == NULL) {
      clearSpecialDataBlock(pInfo->pUpdateRes);
      break;
    }
    printDataBlock(pBlock, "semi session recv");

    if (pBlock->info.type == STREAM_CLEAR) {
      SArray* pWins = taosArrayInit(16, sizeof(SResultWindowInfo));
      doClearSessionWindows(&pInfo->streamAggSup, pSup, pBlock, START_TS_COLUMN_INDEX, pSup->numOfExprs, 0, pWins);
      removeSessionResults(pStUpdated, pWins);
      taosArrayDestroy(pWins);
      copyDataBlock(pInfo->pUpdateRes, pBlock);
      break;
    } else if (pBlock->info.type == STREAM_DELETE_DATA || pBlock->info.type == STREAM_DELETE_RESULT) {
      // gap must be 0
      doDeleteTimeWindows(&pInfo->streamAggSup, pBlock, 0, NULL, NULL);
      copyDataBlock(pInfo->pDelRes, pBlock);
      pInfo->pDelRes->info.type = STREAM_DELETE_RESULT;
      break;
    } else if (pBlock->info.type == STREAM_GET_ALL) {
      getAllSessionWindow(pInfo->streamAggSup.pResultRows, pUpdated, getResWinForSession);
      continue;
    }

    if (pInfo->scalarSupp.pExprInfo != NULL) {
      SExprSupp* pExprSup = &pInfo->scalarSupp;
      projectApplyFunctions(pExprSup->pExprInfo, pBlock, pBlock, pExprSup->pCtx, pExprSup->numOfExprs, NULL);
    }
    // the pDataBlock are always the same one, no need to call this again
    setInputDataBlock(pOperator, pSup->pCtx, pBlock, TSDB_ORDER_ASC, MAIN_SCAN, true);
    doStreamSessionAggImpl(pOperator, pBlock, pStUpdated, pInfo->pStDeleted, false);
    maxTs = TMAX(pInfo->twAggSup.maxTs, pBlock->info.window.ekey);
  }

  pInfo->twAggSup.maxTs = TMAX(pInfo->twAggSup.maxTs, maxTs);
  pBInfo->pRes->info.watermark = pInfo->twAggSup.maxTs;
  // restore the value
  pOperator->status = OP_RES_TO_RETURN;
  // semi operator
  // closeSessionWindow(pInfo->streamAggSup.pResultRows, &pInfo->twAggSup, pUpdated,
  //                    getResWinForSession);
  copyUpdateResult(pStUpdated, pUpdated);
  taosHashCleanup(pStUpdated);

  finalizeUpdatedResult(pOperator->exprSupp.numOfExprs, pInfo->streamAggSup.pResultBuf, pUpdated,
                        pSup->rowEntryInfoOffset);
  initMultiResInfoFromArrayList(&pInfo->groupResInfo, pUpdated);
  blockDataEnsureCapacity(pBInfo->pRes, pOperator->resultInfo.capacity);

  doBuildResultDatablock(pOperator, pBInfo, &pInfo->groupResInfo, pInfo->streamAggSup.pResultBuf);
  if (pBInfo->pRes->info.rows > 0) {
    printDataBlock(pBInfo->pRes, "semi session");
    return pBInfo->pRes;
  }

  // doBuildDeleteDataBlock(pInfo->pStDeleted, pInfo->pDelRes, &pInfo->pDelIterator);
  if (pInfo->pDelRes->info.rows > 0 && !pInfo->returnDelete) {
    pInfo->returnDelete = true;
    printDataBlock(pInfo->pDelRes, "semi session");
    return pInfo->pDelRes;
  }

  if (pInfo->pUpdateRes->info.rows > 0) {
    // process the rest of the data
    pOperator->status = OP_OPENED;
    printDataBlock(pInfo->pUpdateRes, "semi session");
    return pInfo->pUpdateRes;
  }

  pOperator->status = OP_EXEC_DONE;
  return NULL;
}

SOperatorInfo* createStreamFinalSessionAggOperatorInfo(SOperatorInfo* downstream, SPhysiNode* pPhyNode,
                                                       SExecTaskInfo* pTaskInfo, int32_t numOfChild) {
  int32_t        code = TSDB_CODE_OUT_OF_MEMORY;
  SOperatorInfo* pOperator = createStreamSessionAggOperatorInfo(downstream, pPhyNode, pTaskInfo);
  if (pOperator == NULL) {
    goto _error;
  }
  SStreamSessionAggOperatorInfo* pInfo = pOperator->info;

  if (pPhyNode->type == QUERY_NODE_PHYSICAL_PLAN_STREAM_FINAL_SESSION) {
    pInfo->isFinal = true;
    pOperator->name = "StreamSessionFinalAggOperator";
  } else {
    pInfo->isFinal = false;
    pInfo->pUpdateRes = createSpecialDataBlock(STREAM_CLEAR);
    blockDataEnsureCapacity(pInfo->pUpdateRes, 128);
    pOperator->name = "StreamSessionSemiAggOperator";
    pOperator->fpSet =
        createOperatorFpSet(operatorDummyOpenFn, doStreamSessionSemiAgg, NULL, NULL,
                            destroyStreamSessionAggOperatorInfo, aggEncodeResultRow, aggDecodeResultRow, NULL);
  }
  pOperator->operatorType = pPhyNode->type;
  if (numOfChild > 0) {
    pInfo->pChildren = taosArrayInit(numOfChild, sizeof(void*));
    for (int32_t i = 0; i < numOfChild; i++) {
      SOperatorInfo* pChild = createStreamFinalSessionAggOperatorInfo(NULL, pPhyNode, pTaskInfo, 0);
      if (pChild == NULL) {
        goto _error;
      }
      taosArrayPush(pInfo->pChildren, &pChild);
    }
  }
  return pOperator;

_error:
  if (pInfo != NULL) {
    destroyStreamSessionAggOperatorInfo(pInfo);
  }

  taosMemoryFreeClear(pOperator);
  pTaskInfo->code = code;
  return NULL;
}

void destroyStreamStateOperatorInfo(void* param) {
  SStreamStateAggOperatorInfo* pInfo = (SStreamStateAggOperatorInfo*)param;
  cleanupBasicInfo(&pInfo->binfo);
  destroyStateStreamAggSupporter(&pInfo->streamAggSup);
  cleanupGroupResInfo(&pInfo->groupResInfo);
  if (pInfo->pChildren != NULL) {
    int32_t size = taosArrayGetSize(pInfo->pChildren);
    for (int32_t i = 0; i < size; i++) {
      SOperatorInfo*                 pChild = taosArrayGetP(pInfo->pChildren, i);
      SStreamSessionAggOperatorInfo* pChInfo = pChild->info;
      destroyStreamSessionAggOperatorInfo(pChInfo);
      taosMemoryFreeClear(pChild);
      taosMemoryFreeClear(pChInfo);
    }
  }
  colDataDestroy(&pInfo->twAggSup.timeWindowData);
  blockDataDestroy(pInfo->pDelRes);
  taosHashCleanup(pInfo->pSeDeleted);
  destroySqlFunctionCtx(pInfo->pDummyCtx, 0);

  taosMemoryFreeClear(param);
}

int64_t getStateWinTsKey(void* data, int32_t index) {
  SStateWindowInfo* pStateWin = taosArrayGet(data, index);
  return pStateWin->winInfo.win.ekey;
}

SStateWindowInfo* addNewStateWindow(SArray* pWinInfos, TSKEY ts, char* pKeyData, SColumn* pCol) {
  SStateWindowInfo win = {
      .stateKey.bytes = pCol->bytes,
      .stateKey.type = pCol->type,
      .stateKey.pData = taosMemoryCalloc(1, pCol->bytes),
      .winInfo.pos.offset = -1,
      .winInfo.pos.pageId = -1,
      .winInfo.win.skey = ts,
      .winInfo.win.ekey = ts,
      .winInfo.isOutput = false,
      .winInfo.isClosed = false,
  };
  if (IS_VAR_DATA_TYPE(win.stateKey.type)) {
    varDataCopy(win.stateKey.pData, pKeyData);
  } else {
    memcpy(win.stateKey.pData, pKeyData, win.stateKey.bytes);
  }
  return taosArrayPush(pWinInfos, &win);
}

SStateWindowInfo* insertNewStateWindow(SArray* pWinInfos, TSKEY ts, char* pKeyData, int32_t index, SColumn* pCol) {
  SStateWindowInfo win = {
      .stateKey.bytes = pCol->bytes,
      .stateKey.type = pCol->type,
      .stateKey.pData = taosMemoryCalloc(1, pCol->bytes),
      .winInfo.pos.offset = -1,
      .winInfo.pos.pageId = -1,
      .winInfo.win.skey = ts,
      .winInfo.win.ekey = ts,
      .winInfo.isOutput = false,
      .winInfo.isClosed = false,
  };
  if (IS_VAR_DATA_TYPE(win.stateKey.type)) {
    varDataCopy(win.stateKey.pData, pKeyData);
  } else {
    memcpy(win.stateKey.pData, pKeyData, win.stateKey.bytes);
  }
  return taosArrayInsert(pWinInfos, index, &win);
}

bool isTsInWindow(SStateWindowInfo* pWin, TSKEY ts) {
  if (pWin->winInfo.win.skey <= ts && ts <= pWin->winInfo.win.ekey) {
    return true;
  }
  return false;
}

bool isEqualStateKey(SStateWindowInfo* pWin, char* pKeyData) {
  return pKeyData && compareVal(pKeyData, &pWin->stateKey);
}

SStateWindowInfo* getStateWindowByTs(SStreamAggSupporter* pAggSup, TSKEY ts, uint64_t groupId, int32_t* pIndex) {
  SArray* pWinInfos = getWinInfos(pAggSup, groupId);
  pAggSup->pCurWins = pWinInfos;
  int32_t           size = taosArrayGetSize(pWinInfos);
  int32_t           index = binarySearch(pWinInfos, size, ts, TSDB_ORDER_DESC, getStateWinTsKey);
  SStateWindowInfo* pWin = NULL;
  if (index >= 0) {
    pWin = taosArrayGet(pWinInfos, index);
    if (isTsInWindow(pWin, ts)) {
      *pIndex = index;
      return pWin;
    }
  }

  if (index + 1 < size) {
    pWin = taosArrayGet(pWinInfos, index + 1);
    if (isTsInWindow(pWin, ts)) {
      *pIndex = index + 1;
      return pWin;
    }
  }
  *pIndex = 0;
  return NULL;
}

SStateWindowInfo* getStateWindow(SStreamAggSupporter* pAggSup, TSKEY ts, uint64_t groupId, char* pKeyData,
                                 SColumn* pCol, int32_t* pIndex) {
  SArray* pWinInfos = getWinInfos(pAggSup, groupId);
  pAggSup->pCurWins = pWinInfos;
  int32_t size = taosArrayGetSize(pWinInfos);
  if (size == 0) {
    *pIndex = 0;
    return addNewStateWindow(pWinInfos, ts, pKeyData, pCol);
  }
  int32_t           index = binarySearch(pWinInfos, size, ts, TSDB_ORDER_DESC, getStateWinTsKey);
  SStateWindowInfo* pWin = NULL;
  if (index >= 0) {
    pWin = taosArrayGet(pWinInfos, index);
    if (isTsInWindow(pWin, ts)) {
      *pIndex = index;
      return pWin;
    }
  }

  if (index + 1 < size) {
    pWin = taosArrayGet(pWinInfos, index + 1);
    if (isTsInWindow(pWin, ts) || isEqualStateKey(pWin, pKeyData)) {
      *pIndex = index + 1;
      return pWin;
    }
  }

  if (index >= 0) {
    pWin = taosArrayGet(pWinInfos, index);
    if (isEqualStateKey(pWin, pKeyData)) {
      *pIndex = index;
      return pWin;
    }
  }

  if (index == size - 1) {
    *pIndex = taosArrayGetSize(pWinInfos);
    return addNewStateWindow(pWinInfos, ts, pKeyData, pCol);
  }
  *pIndex = index + 1;
  return insertNewStateWindow(pWinInfos, ts, pKeyData, index + 1, pCol);
}

int32_t updateStateWindowInfo(SArray* pWinInfos, int32_t winIndex, TSKEY* pTs, uint64_t groupId,
                              SColumnInfoData* pKeyCol, int32_t rows, int32_t start, bool* allEqual,
                              SHashObj* pSeDeleted) {
  *allEqual = true;
  SStateWindowInfo* pWinInfo = taosArrayGet(pWinInfos, winIndex);
  for (int32_t i = start; i < rows; ++i) {
    char* pKeyData = colDataGetData(pKeyCol, i);
    if (!isTsInWindow(pWinInfo, pTs[i])) {
      if (isEqualStateKey(pWinInfo, pKeyData)) {
        int32_t size = taosArrayGetSize(pWinInfos);
        if (winIndex + 1 < size) {
          SStateWindowInfo* pNextWin = taosArrayGet(pWinInfos, winIndex + 1);
          // ts belongs to the next window
          if (pTs[i] >= pNextWin->winInfo.win.skey) {
            return i - start;
          }
        }
      } else {
        return i - start;
      }
    }
    if (pWinInfo->winInfo.win.skey > pTs[i]) {
      if (pSeDeleted && pWinInfo->winInfo.isOutput) {
        SWinKey res = {.ts = pWinInfo->winInfo.win.skey, .groupId = groupId};
        taosHashPut(pSeDeleted, &pWinInfo->winInfo.pos, sizeof(SResultRowPosition), &res, sizeof(SWinKey));
        pWinInfo->winInfo.isOutput = false;
      }
      pWinInfo->winInfo.win.skey = pTs[i];
    }
    pWinInfo->winInfo.win.ekey = TMAX(pWinInfo->winInfo.win.ekey, pTs[i]);
    if (!isEqualStateKey(pWinInfo, pKeyData)) {
      *allEqual = false;
    }
  }
  return rows - start;
}

static void doClearStateWindows(SStreamAggSupporter* pAggSup, SSDataBlock* pBlock, SHashObj* pSeUpdated,
                                SHashObj* pSeDeleted) {
  SColumnInfoData* pTsColInfo = taosArrayGet(pBlock->pDataBlock, START_TS_COLUMN_INDEX);
  SColumnInfoData* pGroupColInfo = taosArrayGet(pBlock->pDataBlock, GROUPID_COLUMN_INDEX);
  TSKEY*           tsCol = (TSKEY*)pTsColInfo->pData;
  bool             allEqual = false;
  int32_t          step = 1;
  uint64_t*        gpCol = (uint64_t*)pGroupColInfo->pData;
  for (int32_t i = 0; i < pBlock->info.rows; i += step) {
    int32_t           winIndex = 0;
    SStateWindowInfo* pCurWin = getStateWindowByTs(pAggSup, tsCol[i], gpCol[i], &winIndex);
    if (!pCurWin) {
      continue;
    }
    updateSessionWindowInfo(&pCurWin->winInfo, tsCol, NULL, 0, pBlock->info.rows, i, 0, NULL);
    taosHashRemove(pSeUpdated, &pCurWin->winInfo.pos, sizeof(SResultRowPosition));
    deleteWindow(pAggSup->pCurWins, winIndex, destroyStateWinInfo);
  }
}

static void doStreamStateAggImpl(SOperatorInfo* pOperator, SSDataBlock* pSDataBlock, SHashObj* pSeUpdated,
                                 SHashObj* pStDeleted) {
  SExecTaskInfo*               pTaskInfo = pOperator->pTaskInfo;
  SStreamStateAggOperatorInfo* pInfo = pOperator->info;
  bool                         masterScan = true;
  int32_t                      numOfOutput = pOperator->exprSupp.numOfExprs;
  int64_t                      groupId = pSDataBlock->info.groupId;
  int64_t                      code = TSDB_CODE_SUCCESS;
  int32_t                      step = 1;
  bool                         ascScan = true;
  TSKEY*                       tsCols = NULL;
  SResultRow*                  pResult = NULL;
  int32_t                      winRows = 0;
  if (pSDataBlock->pDataBlock != NULL) {
    SColumnInfoData* pColDataInfo = taosArrayGet(pSDataBlock->pDataBlock, pInfo->primaryTsIndex);
    tsCols = (int64_t*)pColDataInfo->pData;
  } else {
    return;
  }

  SStreamAggSupporter* pAggSup = &pInfo->streamAggSup;
  blockDataEnsureCapacity(pAggSup->pScanBlock, pSDataBlock->info.rows);
  SColumnInfoData* pKeyColInfo = taosArrayGet(pSDataBlock->pDataBlock, pInfo->stateCol.slotId);
  for (int32_t i = 0; i < pSDataBlock->info.rows; i += winRows) {
    if (pInfo->ignoreExpiredData && isOverdue(tsCols[i], &pInfo->twAggSup)) {
      i++;
      continue;
    }
    char*             pKeyData = colDataGetData(pKeyColInfo, i);
    int32_t           winIndex = 0;
    bool              allEqual = true;
    SStateWindowInfo* pCurWin = getStateWindow(pAggSup, tsCols[i], groupId, pKeyData, &pInfo->stateCol, &winIndex);
    winRows = updateStateWindowInfo(pAggSup->pCurWins, winIndex, tsCols, groupId, pKeyColInfo, pSDataBlock->info.rows,
                                    i, &allEqual, pStDeleted);
    if (!allEqual) {
      appendOneRow(pAggSup->pScanBlock, &pCurWin->winInfo.win.skey, &pCurWin->winInfo.win.ekey, GROUPID_COLUMN_INDEX,
                   &groupId);
      taosHashRemove(pSeUpdated, &pCurWin->winInfo.pos, sizeof(SResultRowPosition));
      deleteWindow(pAggSup->pCurWins, winIndex, destroyStateWinInfo);
      continue;
    }
    code = doOneStateWindowAgg(pInfo, pSDataBlock, &pCurWin->winInfo, &pResult, i, winRows, numOfOutput, pOperator);
    if (code != TSDB_CODE_SUCCESS || pResult == NULL) {
      T_LONG_JMP(pTaskInfo->env, TSDB_CODE_QRY_OUT_OF_MEMORY);
    }
    pCurWin->winInfo.isClosed = false;
    if (pInfo->twAggSup.calTrigger == STREAM_TRIGGER_AT_ONCE) {
      SWinKey value = {.ts = pCurWin->winInfo.win.skey, .groupId = groupId};
      code = taosHashPut(pSeUpdated, &pCurWin->winInfo.pos, sizeof(SResultRowPosition), &value, sizeof(SWinKey));
      if (code != TSDB_CODE_SUCCESS) {
        T_LONG_JMP(pTaskInfo->env, TSDB_CODE_QRY_OUT_OF_MEMORY);
      }
      pCurWin->winInfo.isOutput = true;
    }
  }
}

static SSDataBlock* doStreamStateAgg(SOperatorInfo* pOperator) {
  if (pOperator->status == OP_EXEC_DONE) {
    return NULL;
  }

  SExprSupp*                   pSup = &pOperator->exprSupp;
  SStreamStateAggOperatorInfo* pInfo = pOperator->info;
  SOptrBasicInfo*              pBInfo = &pInfo->binfo;
  if (pOperator->status == OP_RES_TO_RETURN) {
    doBuildDeleteDataBlock(pInfo->pSeDeleted, pInfo->pDelRes, &pInfo->pDelIterator);
    if (pInfo->pDelRes->info.rows > 0) {
      printDataBlock(pInfo->pDelRes, "single state");
      return pInfo->pDelRes;
    }
    doBuildResultDatablock(pOperator, pBInfo, &pInfo->groupResInfo, pInfo->streamAggSup.pResultBuf);
    if (pBInfo->pRes->info.rows == 0 || !hasRemainResults(&pInfo->groupResInfo)) {
      doSetOperatorCompleted(pOperator);
    }
    printDataBlock(pBInfo->pRes, "single state");
    return pBInfo->pRes->info.rows == 0 ? NULL : pBInfo->pRes;
  }

  _hash_fn_t     hashFn = taosGetDefaultHashFunction(TSDB_DATA_TYPE_BINARY);
  SHashObj*      pSeUpdated = taosHashInit(64, hashFn, true, HASH_NO_LOCK);
  SOperatorInfo* downstream = pOperator->pDownstream[0];
  SArray*        pUpdated = taosArrayInit(16, POINTER_BYTES);
  while (1) {
    SSDataBlock* pBlock = downstream->fpSet.getNextFn(downstream);
    if (pBlock == NULL) {
      break;
    }
    printDataBlock(pBlock, "single state recv");

    if (pBlock->info.type == STREAM_CLEAR) {
      doClearStateWindows(&pInfo->streamAggSup, pBlock, pSeUpdated, pInfo->pSeDeleted);
      continue;
    } else if (pBlock->info.type == STREAM_DELETE_DATA) {
      SArray* pWins = taosArrayInit(16, sizeof(SResultWindowInfo));
      doDeleteTimeWindows(&pInfo->streamAggSup, pBlock, 0, pWins, destroyStateWinInfo);
      copyDeleteWindowInfo(pWins, pInfo->pSeDeleted);
      taosArrayDestroy(pWins);
      continue;
    } else if (pBlock->info.type == STREAM_GET_ALL) {
      getAllSessionWindow(pInfo->streamAggSup.pResultRows, pUpdated, getResWinForState);
      continue;
    }

    if (pInfo->scalarSupp.pExprInfo != NULL) {
      SExprSupp* pExprSup = &pInfo->scalarSupp;
      projectApplyFunctions(pExprSup->pExprInfo, pBlock, pBlock, pExprSup->pCtx, pExprSup->numOfExprs, NULL);
    }
    // the pDataBlock are always the same one, no need to call this again
    setInputDataBlock(pOperator, pSup->pCtx, pBlock, TSDB_ORDER_ASC, MAIN_SCAN, true);
    doStreamStateAggImpl(pOperator, pBlock, pSeUpdated, pInfo->pSeDeleted);
    pInfo->twAggSup.maxTs = TMAX(pInfo->twAggSup.maxTs, pBlock->info.window.ekey);
  }
  // restore the value
  pOperator->status = OP_RES_TO_RETURN;

  closeSessionWindow(pInfo->streamAggSup.pResultRows, &pInfo->twAggSup, pUpdated, getResWinForState,
                     pInfo->ignoreExpiredData, destroyStateWinInfo);
  // closeChildSessionWindow(pInfo->pChildren, pInfo->twAggSup.maxTs, pInfo->ignoreExpiredData, destroyStateWinInfo);
  copyUpdateResult(pSeUpdated, pUpdated);
  taosHashCleanup(pSeUpdated);

  finalizeUpdatedResult(pOperator->exprSupp.numOfExprs, pInfo->streamAggSup.pResultBuf, pUpdated,
                        pSup->rowEntryInfoOffset);
  initMultiResInfoFromArrayList(&pInfo->groupResInfo, pUpdated);
  blockDataEnsureCapacity(pInfo->binfo.pRes, pOperator->resultInfo.capacity);
  doBuildDeleteDataBlock(pInfo->pSeDeleted, pInfo->pDelRes, &pInfo->pDelIterator);
  if (pInfo->pDelRes->info.rows > 0) {
    printDataBlock(pInfo->pDelRes, "single state");
    return pInfo->pDelRes;
  }
  doBuildResultDatablock(pOperator, &pInfo->binfo, &pInfo->groupResInfo, pInfo->streamAggSup.pResultBuf);
  printDataBlock(pBInfo->pRes, "single state");
  return pBInfo->pRes->info.rows == 0 ? NULL : pBInfo->pRes;
}

int32_t initStateAggSupporter(SStreamAggSupporter* pSup, const char* pKey, SqlFunctionCtx* pCtx, int32_t numOfOutput) {
  return initStreamAggSupporter(pSup, pKey, pCtx, numOfOutput, sizeof(SStateWindowInfo));
}

SOperatorInfo* createStreamStateAggOperatorInfo(SOperatorInfo* downstream, SPhysiNode* pPhyNode,
                                                SExecTaskInfo* pTaskInfo) {
  SStreamStateWinodwPhysiNode* pStateNode = (SStreamStateWinodwPhysiNode*)pPhyNode;
  SSDataBlock*                 pResBlock = createResDataBlock(pPhyNode->pOutputDataBlockDesc);
  int32_t                      tsSlotId = ((SColumnNode*)pStateNode->window.pTspk)->slotId;
  SColumnNode*                 pColNode = (SColumnNode*)((STargetNode*)pStateNode->pStateKey)->pExpr;
  int32_t                      code = TSDB_CODE_OUT_OF_MEMORY;

  SStreamStateAggOperatorInfo* pInfo = taosMemoryCalloc(1, sizeof(SStreamStateAggOperatorInfo));
  SOperatorInfo*               pOperator = taosMemoryCalloc(1, sizeof(SOperatorInfo));
  if (pInfo == NULL || pOperator == NULL) {
    goto _error;
  }

  SExprSupp* pSup = &pOperator->exprSupp;

  int32_t    numOfCols = 0;
  SExprInfo* pExprInfo = createExprInfo(pStateNode->window.pFuncs, NULL, &numOfCols);

  pInfo->stateCol = extractColumnFromColumnNode(pColNode);
  initResultSizeInfo(&pOperator->resultInfo, 4096);
  if (pStateNode->window.pExprs != NULL) {
    int32_t    numOfScalar = 0;
    SExprInfo* pScalarExprInfo = createExprInfo(pStateNode->window.pExprs, NULL, &numOfScalar);
    int32_t    code = initExprSupp(&pInfo->scalarSupp, pScalarExprInfo, numOfScalar);
    if (code != TSDB_CODE_SUCCESS) {
      goto _error;
    }
  }

  initResultRowInfo(&pInfo->binfo.resultRowInfo);
  pInfo->twAggSup = (STimeWindowAggSupp){
      .waterMark = pStateNode->window.watermark,
      .calTrigger = pStateNode->window.triggerType,
      .maxTs = INT64_MIN,
  };
  initExecTimeWindowInfo(&pInfo->twAggSup.timeWindowData, &pTaskInfo->window);

  code = initBasicInfoEx(&pInfo->binfo, pSup, pExprInfo, numOfCols, pResBlock);
  if (code != TSDB_CODE_SUCCESS) {
    goto _error;
  }

  code = initStateAggSupporter(&pInfo->streamAggSup, "StreamStateAggOperatorInfo", pSup->pCtx, numOfCols);
  if (code != TSDB_CODE_SUCCESS) {
    goto _error;
  }

  pInfo->pDummyCtx = (SqlFunctionCtx*)taosMemoryCalloc(numOfCols, sizeof(SqlFunctionCtx));
  if (pInfo->pDummyCtx == NULL) {
    goto _error;
  }

  initDummyFunction(pInfo->pDummyCtx, pSup->pCtx, numOfCols);
  pInfo->primaryTsIndex = tsSlotId;
  pInfo->order = TSDB_ORDER_ASC;
  _hash_fn_t hashFn = taosGetDefaultHashFunction(TSDB_DATA_TYPE_BINARY);
  pInfo->pSeDeleted = taosHashInit(64, hashFn, true, HASH_NO_LOCK);
  pInfo->pDelIterator = NULL;
  pInfo->pDelRes = createSpecialDataBlock(STREAM_DELETE_RESULT);
  pInfo->pChildren = NULL;
  pInfo->ignoreExpiredData = pStateNode->window.igExpired;

  pOperator->name = "StreamStateAggOperator";
  pOperator->operatorType = QUERY_NODE_PHYSICAL_PLAN_STREAM_STATE;
  pOperator->blocking = true;
  pOperator->status = OP_NOT_OPENED;
  pOperator->pTaskInfo = pTaskInfo;
  pOperator->info = pInfo;
  pOperator->fpSet = createOperatorFpSet(operatorDummyOpenFn, doStreamStateAgg, NULL, NULL,
                                         destroyStreamStateOperatorInfo, aggEncodeResultRow, aggDecodeResultRow, NULL);
  initDownStream(downstream, &pInfo->streamAggSup, 0, pInfo->twAggSup.waterMark, pOperator->operatorType);
  code = appendDownstream(pOperator, &downstream, 1);
  if (code != TSDB_CODE_SUCCESS) {
    goto _error;
  }
  return pOperator;

_error:
  destroyStreamStateOperatorInfo(pInfo);
  taosMemoryFreeClear(pOperator);
  pTaskInfo->code = code;
  return NULL;
}

void destroyMergeAlignedIntervalOperatorInfo(void* param) {
  SMergeAlignedIntervalAggOperatorInfo* miaInfo = (SMergeAlignedIntervalAggOperatorInfo*)param;
  destroyIntervalOperatorInfo(miaInfo->intervalAggOperatorInfo);
  taosMemoryFreeClear(param);
}

static int32_t outputMergeAlignedIntervalResult(SOperatorInfo* pOperatorInfo, uint64_t tableGroupId,
                                                SSDataBlock* pResultBlock, TSKEY wstartTs) {
  SMergeAlignedIntervalAggOperatorInfo* miaInfo = pOperatorInfo->info;

  SIntervalAggOperatorInfo* iaInfo = miaInfo->intervalAggOperatorInfo;
  SExecTaskInfo*            pTaskInfo = pOperatorInfo->pTaskInfo;
  SExprSupp*                pSup = &pOperatorInfo->exprSupp;

  SET_RES_WINDOW_KEY(iaInfo->aggSup.keyBuf, &wstartTs, TSDB_KEYSIZE, tableGroupId);
  SResultRowPosition* p1 = (SResultRowPosition*)taosHashGet(iaInfo->aggSup.pResultRowHashTable, iaInfo->aggSup.keyBuf,
                                                            GET_RES_WINDOW_KEY_LEN(TSDB_KEYSIZE));
  ASSERT(p1 != NULL);

  finalizeResultRowIntoResultDataBlock(iaInfo->aggSup.pResultBuf, p1, pSup->pCtx, pSup->pExprInfo, pSup->numOfExprs,
                                       pSup->rowEntryInfoOffset, pResultBlock, pTaskInfo);
  taosHashRemove(iaInfo->aggSup.pResultRowHashTable, iaInfo->aggSup.keyBuf, GET_RES_WINDOW_KEY_LEN(TSDB_KEYSIZE));
  ASSERT(taosHashGetSize(iaInfo->aggSup.pResultRowHashTable) == 0);

  return TSDB_CODE_SUCCESS;
}

static void doMergeAlignedIntervalAggImpl(SOperatorInfo* pOperatorInfo, SResultRowInfo* pResultRowInfo,
                                          SSDataBlock* pBlock, int32_t scanFlag, SSDataBlock* pResultBlock) {
  SMergeAlignedIntervalAggOperatorInfo* miaInfo = pOperatorInfo->info;
  SIntervalAggOperatorInfo*             iaInfo = miaInfo->intervalAggOperatorInfo;

  SExecTaskInfo* pTaskInfo = pOperatorInfo->pTaskInfo;
  SExprSupp*     pSup = &pOperatorInfo->exprSupp;

  int32_t     startPos = 0;
  int32_t     numOfOutput = pSup->numOfExprs;
  int64_t*    tsCols = extractTsCol(pBlock, iaInfo);
  uint64_t    tableGroupId = pBlock->info.groupId;
  SResultRow* pResult = NULL;

  TSKEY ts = getStartTsKey(&pBlock->info.window, tsCols);

  // there is an result exists
  if (miaInfo->curTs != INT64_MIN) {
    ASSERT(taosHashGetSize(iaInfo->aggSup.pResultRowHashTable) == 1);

    if (ts != miaInfo->curTs) {
      outputMergeAlignedIntervalResult(pOperatorInfo, tableGroupId, pResultBlock, miaInfo->curTs);
      miaInfo->curTs = ts;
    }
  } else {
    miaInfo->curTs = ts;
    ASSERT(taosHashGetSize(iaInfo->aggSup.pResultRowHashTable) == 0);
  }

  STimeWindow win = {0};
  win.skey = miaInfo->curTs;
  win.ekey =
      taosTimeAdd(win.skey, iaInfo->interval.interval, iaInfo->interval.intervalUnit, iaInfo->interval.precision) - 1;

  // TODO: remove the hash table (groupid + winkey => result row position)
  int32_t ret = setTimeWindowOutputBuf(pResultRowInfo, &win, (scanFlag == MAIN_SCAN), &pResult, tableGroupId,
                                       pSup->pCtx, numOfOutput, pSup->rowEntryInfoOffset, &iaInfo->aggSup, pTaskInfo);
  if (ret != TSDB_CODE_SUCCESS || pResult == NULL) {
    T_LONG_JMP(pTaskInfo->env, TSDB_CODE_QRY_OUT_OF_MEMORY);
  }

  int32_t currPos = startPos;

  STimeWindow currWin = win;
  while (++currPos < pBlock->info.rows) {
    if (tsCols[currPos] == miaInfo->curTs) {
      continue;
    }

    updateTimeWindowInfo(&iaInfo->twAggSup.timeWindowData, &currWin, true);
    doApplyFunctions(pTaskInfo, pSup->pCtx, &iaInfo->twAggSup.timeWindowData, startPos, currPos - startPos,
                     pBlock->info.rows, numOfOutput);

    outputMergeAlignedIntervalResult(pOperatorInfo, tableGroupId, pResultBlock, miaInfo->curTs);
    miaInfo->curTs = tsCols[currPos];

    currWin.skey = miaInfo->curTs;
    currWin.ekey = taosTimeAdd(currWin.skey, iaInfo->interval.interval, iaInfo->interval.intervalUnit,
                               iaInfo->interval.precision) -
                   1;

    startPos = currPos;
    ret = setTimeWindowOutputBuf(pResultRowInfo, &currWin, (scanFlag == MAIN_SCAN), &pResult, tableGroupId, pSup->pCtx,
                                 numOfOutput, pSup->rowEntryInfoOffset, &iaInfo->aggSup, pTaskInfo);
    if (ret != TSDB_CODE_SUCCESS || pResult == NULL) {
      T_LONG_JMP(pTaskInfo->env, TSDB_CODE_QRY_OUT_OF_MEMORY);
    }

    miaInfo->curTs = currWin.skey;
  }

  updateTimeWindowInfo(&iaInfo->twAggSup.timeWindowData, &currWin, true);
  doApplyFunctions(pTaskInfo, pSup->pCtx, &iaInfo->twAggSup.timeWindowData, startPos, currPos - startPos,
                   pBlock->info.rows, numOfOutput);
}

static void doMergeAlignedIntervalAgg(SOperatorInfo* pOperator) {
  SExecTaskInfo* pTaskInfo = pOperator->pTaskInfo;

  SMergeAlignedIntervalAggOperatorInfo* miaInfo = pOperator->info;
  SIntervalAggOperatorInfo*             iaInfo = miaInfo->intervalAggOperatorInfo;

  SExprSupp*   pSup = &pOperator->exprSupp;
  SSDataBlock* pRes = iaInfo->binfo.pRes;

  SOperatorInfo* downstream = pOperator->pDownstream[0];
  int32_t        scanFlag = MAIN_SCAN;

  while (1) {
    SSDataBlock* pBlock = NULL;
    if (miaInfo->prefetchedBlock == NULL) {
      pBlock = downstream->fpSet.getNextFn(downstream);
    } else {
      pBlock = miaInfo->prefetchedBlock;
      miaInfo->prefetchedBlock = NULL;

      miaInfo->groupId = pBlock->info.groupId;
    }

    if (pBlock == NULL) {
      // close last unfinalized time window
      if (miaInfo->curTs != INT64_MIN) {
        ASSERT(taosHashGetSize(iaInfo->aggSup.pResultRowHashTable) == 1);
        outputMergeAlignedIntervalResult(pOperator, miaInfo->groupId, pRes, miaInfo->curTs);
        miaInfo->curTs = INT64_MIN;
      }

      doSetOperatorCompleted(pOperator);
      break;
    }

    if (!miaInfo->hasGroupId) {
      miaInfo->hasGroupId = true;
      miaInfo->groupId = pBlock->info.groupId;
    } else if (miaInfo->groupId != pBlock->info.groupId) {
      // if there are unclosed time window, close it firstly.
      ASSERT(miaInfo->curTs != INT64_MIN);
      outputMergeAlignedIntervalResult(pOperator, miaInfo->groupId, pRes, miaInfo->curTs);
      miaInfo->prefetchedBlock = pBlock;
      miaInfo->curTs = INT64_MIN;
      break;
    }

    getTableScanInfo(pOperator, &iaInfo->inputOrder, &scanFlag);
    setInputDataBlock(pOperator, pSup->pCtx, pBlock, iaInfo->inputOrder, scanFlag, true);
    doMergeAlignedIntervalAggImpl(pOperator, &iaInfo->binfo.resultRowInfo, pBlock, scanFlag, pRes);

    doFilter(miaInfo->pCondition, pRes, NULL);
    if (pRes->info.rows >= pOperator->resultInfo.capacity) {
      break;
    }
  }

  pRes->info.groupId = miaInfo->groupId;
  miaInfo->hasGroupId = false;
}

static SSDataBlock* mergeAlignedIntervalAgg(SOperatorInfo* pOperator) {
  SExecTaskInfo* pTaskInfo = pOperator->pTaskInfo;

  SMergeAlignedIntervalAggOperatorInfo* pMiaInfo = pOperator->info;
  SIntervalAggOperatorInfo*             iaInfo = pMiaInfo->intervalAggOperatorInfo;
  if (pOperator->status == OP_EXEC_DONE) {
    return NULL;
  }

  SSDataBlock* pRes = iaInfo->binfo.pRes;
  blockDataCleanup(pRes);

  if (iaInfo->binfo.mergeResultBlock) {
    while (1) {
      if (pOperator->status == OP_EXEC_DONE) {
        break;
      }

      if (pRes->info.rows >= pOperator->resultInfo.threshold) {
        break;
      }

      doMergeAlignedIntervalAgg(pOperator);
    }
  } else {
    doMergeAlignedIntervalAgg(pOperator);
  }

  size_t rows = pRes->info.rows;
  pOperator->resultInfo.totalRows += rows;
  return (rows == 0) ? NULL : pRes;
}

SOperatorInfo* createMergeAlignedIntervalOperatorInfo(SOperatorInfo* downstream, SMergeAlignedIntervalPhysiNode* pNode,
                                                      SExecTaskInfo* pTaskInfo) {
  SMergeAlignedIntervalAggOperatorInfo* miaInfo = taosMemoryCalloc(1, sizeof(SMergeAlignedIntervalAggOperatorInfo));
  SOperatorInfo*                        pOperator = taosMemoryCalloc(1, sizeof(SOperatorInfo));
  if (miaInfo == NULL || pOperator == NULL) {
    goto _error;
  }

  miaInfo->intervalAggOperatorInfo = taosMemoryCalloc(1, sizeof(SIntervalAggOperatorInfo));
  if (miaInfo->intervalAggOperatorInfo == NULL) {
    goto _error;
  }

  int32_t      num = 0;
  SExprInfo*   pExprInfo = createExprInfo(pNode->window.pFuncs, NULL, &num);
  SSDataBlock* pResBlock = createResDataBlock(pNode->window.node.pOutputDataBlockDesc);

  SInterval interval = {.interval = pNode->interval,
                        .sliding = pNode->sliding,
                        .intervalUnit = pNode->intervalUnit,
                        .slidingUnit = pNode->slidingUnit,
                        .offset = pNode->offset,
                        .precision = ((SColumnNode*)pNode->window.pTspk)->node.resType.precision};

  SIntervalAggOperatorInfo* iaInfo = miaInfo->intervalAggOperatorInfo;
  SExprSupp*                pSup = &pOperator->exprSupp;

  miaInfo->pCondition = pNode->window.node.pConditions;
  miaInfo->curTs      = INT64_MIN;
  iaInfo->win         = pTaskInfo->window;
  iaInfo->inputOrder  = TSDB_ORDER_ASC;
  iaInfo->interval    = interval;
  iaInfo->execModel   = pTaskInfo->execModel;
  iaInfo->primaryTsIndex = ((SColumnNode*)pNode->window.pTspk)->slotId;
  iaInfo->binfo.mergeResultBlock = pNode->window.mergeDataBlock;

  size_t keyBufSize = sizeof(int64_t) + sizeof(int64_t) + POINTER_BYTES;
  initResultSizeInfo(&pOperator->resultInfo, 4096);

  int32_t code = initAggInfo(&pOperator->exprSupp, &iaInfo->aggSup, pExprInfo, num, keyBufSize, pTaskInfo->id.str);
  if (code != TSDB_CODE_SUCCESS) {
    goto _error;
  }

  initBasicInfo(&iaInfo->binfo, pResBlock);
  initExecTimeWindowInfo(&iaInfo->twAggSup.timeWindowData, &iaInfo->win);

  iaInfo->timeWindowInterpo = timeWindowinterpNeeded(pSup->pCtx, num, iaInfo);
  if (iaInfo->timeWindowInterpo) {
    iaInfo->binfo.resultRowInfo.openWindow = tdListNew(sizeof(SOpenWindowInfo));
  }

  initResultRowInfo(&iaInfo->binfo.resultRowInfo);
  blockDataEnsureCapacity(iaInfo->binfo.pRes, pOperator->resultInfo.capacity);

  pOperator->name         = "TimeMergeAlignedIntervalAggOperator";
  pOperator->operatorType = QUERY_NODE_PHYSICAL_PLAN_MERGE_ALIGNED_INTERVAL;
  pOperator->blocking     = false;
  pOperator->status       = OP_NOT_OPENED;
  pOperator->pTaskInfo    = pTaskInfo;
  pOperator->info         = miaInfo;

  pOperator->fpSet = createOperatorFpSet(operatorDummyOpenFn, mergeAlignedIntervalAgg, NULL, NULL,
                                         destroyMergeAlignedIntervalOperatorInfo, NULL, NULL, NULL);

  code = appendDownstream(pOperator, &downstream, 1);
  if (code != TSDB_CODE_SUCCESS) {
    goto _error;
  }

  return pOperator;

_error:
  destroyMergeAlignedIntervalOperatorInfo(miaInfo);
  taosMemoryFreeClear(pOperator);
  pTaskInfo->code = code;
  return NULL;
}

//=====================================================================================================================
// merge interval operator
typedef struct SMergeIntervalAggOperatorInfo {
  SIntervalAggOperatorInfo intervalAggOperatorInfo;
  SList*                   groupIntervals;
  SListIter                groupIntervalsIter;
  bool                     hasGroupId;
  uint64_t                 groupId;
  SSDataBlock*             prefetchedBlock;
  bool                     inputBlocksFinished;
} SMergeIntervalAggOperatorInfo;

typedef struct SGroupTimeWindow {
  uint64_t    groupId;
  STimeWindow window;
} SGroupTimeWindow;

void destroyMergeIntervalOperatorInfo(void* param) {
  SMergeIntervalAggOperatorInfo* miaInfo = (SMergeIntervalAggOperatorInfo*)param;
  tdListFree(miaInfo->groupIntervals);
  destroyIntervalOperatorInfo(&miaInfo->intervalAggOperatorInfo);

  taosMemoryFreeClear(param);
}

static int32_t finalizeWindowResult(SOperatorInfo* pOperatorInfo, uint64_t tableGroupId, STimeWindow* win,
                                    SSDataBlock* pResultBlock) {
  SMergeIntervalAggOperatorInfo* miaInfo = pOperatorInfo->info;
  SIntervalAggOperatorInfo*      iaInfo = &miaInfo->intervalAggOperatorInfo;
  SExecTaskInfo*                 pTaskInfo = pOperatorInfo->pTaskInfo;
  bool                           ascScan = (iaInfo->inputOrder == TSDB_ORDER_ASC);
  SExprSupp*                     pExprSup = &pOperatorInfo->exprSupp;

  SET_RES_WINDOW_KEY(iaInfo->aggSup.keyBuf, &win->skey, TSDB_KEYSIZE, tableGroupId);
  SResultRowPosition* p1 = (SResultRowPosition*)taosHashGet(iaInfo->aggSup.pResultRowHashTable, iaInfo->aggSup.keyBuf,
                                                            GET_RES_WINDOW_KEY_LEN(TSDB_KEYSIZE));
  ASSERT(p1 != NULL);
  finalizeResultRowIntoResultDataBlock(iaInfo->aggSup.pResultBuf, p1, pExprSup->pCtx, pExprSup->pExprInfo,
                                       pExprSup->numOfExprs, pExprSup->rowEntryInfoOffset, pResultBlock, pTaskInfo);
  taosHashRemove(iaInfo->aggSup.pResultRowHashTable, iaInfo->aggSup.keyBuf, GET_RES_WINDOW_KEY_LEN(TSDB_KEYSIZE));
  return TSDB_CODE_SUCCESS;
}

static int32_t outputPrevIntervalResult(SOperatorInfo* pOperatorInfo, uint64_t tableGroupId, SSDataBlock* pResultBlock,
                                        STimeWindow* newWin) {
  SMergeIntervalAggOperatorInfo* miaInfo = pOperatorInfo->info;
  SIntervalAggOperatorInfo*      iaInfo = &miaInfo->intervalAggOperatorInfo;
  SExecTaskInfo*                 pTaskInfo = pOperatorInfo->pTaskInfo;
  bool                           ascScan = (iaInfo->inputOrder == TSDB_ORDER_ASC);
  SExprSupp*                     pExprSup = &pOperatorInfo->exprSupp;

  SGroupTimeWindow groupTimeWindow = {.groupId = tableGroupId, .window = *newWin};
  tdListAppend(miaInfo->groupIntervals, &groupTimeWindow);

  SListIter iter = {0};
  tdListInitIter(miaInfo->groupIntervals, &iter, TD_LIST_FORWARD);
  SListNode* listNode = NULL;
  while ((listNode = tdListNext(&iter)) != NULL) {
    SGroupTimeWindow* prevGrpWin = (SGroupTimeWindow*)listNode->data;
    if (prevGrpWin->groupId != tableGroupId) {
      continue;
    }
    STimeWindow* prevWin = &prevGrpWin->window;
    if ((ascScan && newWin->skey > prevWin->ekey) || ((!ascScan) && newWin->skey < prevWin->ekey)) {
      finalizeWindowResult(pOperatorInfo, tableGroupId, prevWin, pResultBlock);
      tdListPopNode(miaInfo->groupIntervals, listNode);
    }
  }

  return 0;
}

static void doMergeIntervalAggImpl(SOperatorInfo* pOperatorInfo, SResultRowInfo* pResultRowInfo, SSDataBlock* pBlock,
                                   int32_t scanFlag, SSDataBlock* pResultBlock) {
  SMergeIntervalAggOperatorInfo* miaInfo = pOperatorInfo->info;
  SIntervalAggOperatorInfo*      iaInfo = &miaInfo->intervalAggOperatorInfo;

  SExecTaskInfo* pTaskInfo = pOperatorInfo->pTaskInfo;
  SExprSupp*     pExprSup = &pOperatorInfo->exprSupp;

  int32_t     startPos = 0;
  int32_t     numOfOutput = pExprSup->numOfExprs;
  int64_t*    tsCols = extractTsCol(pBlock, iaInfo);
  uint64_t    tableGroupId = pBlock->info.groupId;
  bool        ascScan = (iaInfo->inputOrder == TSDB_ORDER_ASC);
  TSKEY       blockStartTs = getStartTsKey(&pBlock->info.window, tsCols);
  SResultRow* pResult = NULL;

  STimeWindow win = getActiveTimeWindow(iaInfo->aggSup.pResultBuf, pResultRowInfo, blockStartTs, &iaInfo->interval,
                                        iaInfo->inputOrder);

  int32_t ret =
      setTimeWindowOutputBuf(pResultRowInfo, &win, (scanFlag == MAIN_SCAN), &pResult, tableGroupId, pExprSup->pCtx,
                             numOfOutput, pExprSup->rowEntryInfoOffset, &iaInfo->aggSup, pTaskInfo);
  if (ret != TSDB_CODE_SUCCESS || pResult == NULL) {
    T_LONG_JMP(pTaskInfo->env, TSDB_CODE_QRY_OUT_OF_MEMORY);
  }

  TSKEY   ekey = ascScan ? win.ekey : win.skey;
  int32_t forwardRows =
      getNumOfRowsInTimeWindow(&pBlock->info, tsCols, startPos, ekey, binarySearchForKey, NULL, iaInfo->inputOrder);
  ASSERT(forwardRows > 0);

  // prev time window not interpolation yet.
  if (iaInfo->timeWindowInterpo) {
    SResultRowPosition pos = addToOpenWindowList(pResultRowInfo, pResult, tableGroupId);
    doInterpUnclosedTimeWindow(pOperatorInfo, numOfOutput, pResultRowInfo, pBlock, scanFlag, tsCols, &pos);

    // restore current time window
    ret = setTimeWindowOutputBuf(pResultRowInfo, &win, (scanFlag == MAIN_SCAN), &pResult, tableGroupId, pExprSup->pCtx,
                                 numOfOutput, pExprSup->rowEntryInfoOffset, &iaInfo->aggSup, pTaskInfo);
    if (ret != TSDB_CODE_SUCCESS) {
      T_LONG_JMP(pTaskInfo->env, TSDB_CODE_QRY_OUT_OF_MEMORY);
    }

    // window start key interpolation
    doWindowBorderInterpolation(iaInfo, pBlock, pResult, &win, startPos, forwardRows, pExprSup);
  }

  updateTimeWindowInfo(&iaInfo->twAggSup.timeWindowData, &win, true);
  doApplyFunctions(pTaskInfo, pExprSup->pCtx, &iaInfo->twAggSup.timeWindowData, startPos, forwardRows,
                   pBlock->info.rows, numOfOutput);
  doCloseWindow(pResultRowInfo, iaInfo, pResult);

  // output previous interval results after this interval (&win) is closed
  outputPrevIntervalResult(pOperatorInfo, tableGroupId, pResultBlock, &win);

  STimeWindow nextWin = win;
  while (1) {
    int32_t prevEndPos = forwardRows - 1 + startPos;
    startPos =
        getNextQualifiedWindow(&iaInfo->interval, &nextWin, &pBlock->info, tsCols, prevEndPos, iaInfo->inputOrder);
    if (startPos < 0) {
      break;
    }

    // null data, failed to allocate more memory buffer
    int32_t code =
        setTimeWindowOutputBuf(pResultRowInfo, &nextWin, (scanFlag == MAIN_SCAN), &pResult, tableGroupId,
                               pExprSup->pCtx, numOfOutput, pExprSup->rowEntryInfoOffset, &iaInfo->aggSup, pTaskInfo);
    if (code != TSDB_CODE_SUCCESS || pResult == NULL) {
      T_LONG_JMP(pTaskInfo->env, TSDB_CODE_QRY_OUT_OF_MEMORY);
    }

    ekey = ascScan ? nextWin.ekey : nextWin.skey;
    forwardRows =
        getNumOfRowsInTimeWindow(&pBlock->info, tsCols, startPos, ekey, binarySearchForKey, NULL, iaInfo->inputOrder);

    // window start(end) key interpolation
    doWindowBorderInterpolation(iaInfo, pBlock, pResult, &nextWin, startPos, forwardRows, pExprSup);

    updateTimeWindowInfo(&iaInfo->twAggSup.timeWindowData, &nextWin, true);
    doApplyFunctions(pTaskInfo, pExprSup->pCtx, &iaInfo->twAggSup.timeWindowData, startPos, forwardRows,
                     pBlock->info.rows, numOfOutput);
    doCloseWindow(pResultRowInfo, iaInfo, pResult);

    // output previous interval results after this interval (&nextWin) is closed
    outputPrevIntervalResult(pOperatorInfo, tableGroupId, pResultBlock, &nextWin);
  }

  if (iaInfo->timeWindowInterpo) {
    saveDataBlockLastRow(iaInfo->pPrevValues, pBlock, iaInfo->pInterpCols);
  }
}

static SSDataBlock* doMergeIntervalAgg(SOperatorInfo* pOperator) {
  SExecTaskInfo* pTaskInfo = pOperator->pTaskInfo;

  SMergeIntervalAggOperatorInfo* miaInfo = pOperator->info;
  SIntervalAggOperatorInfo*      iaInfo = &miaInfo->intervalAggOperatorInfo;
  SExprSupp*                     pExpSupp = &pOperator->exprSupp;

  if (pOperator->status == OP_EXEC_DONE) {
    return NULL;
  }

  SSDataBlock* pRes = iaInfo->binfo.pRes;
  blockDataCleanup(pRes);
  blockDataEnsureCapacity(pRes, pOperator->resultInfo.capacity);

  if (!miaInfo->inputBlocksFinished) {
    SOperatorInfo* downstream = pOperator->pDownstream[0];
    int32_t        scanFlag = MAIN_SCAN;
    while (1) {
      SSDataBlock* pBlock = NULL;
      if (miaInfo->prefetchedBlock == NULL) {
        pBlock = downstream->fpSet.getNextFn(downstream);
      } else {
        pBlock = miaInfo->prefetchedBlock;
        miaInfo->groupId = pBlock->info.groupId;
        miaInfo->prefetchedBlock = NULL;
      }

      if (pBlock == NULL) {
        tdListInitIter(miaInfo->groupIntervals, &miaInfo->groupIntervalsIter, TD_LIST_FORWARD);
        miaInfo->inputBlocksFinished = true;
        break;
      }

      if (!miaInfo->hasGroupId) {
        miaInfo->hasGroupId = true;
        miaInfo->groupId = pBlock->info.groupId;
      } else if (miaInfo->groupId != pBlock->info.groupId) {
        miaInfo->prefetchedBlock = pBlock;
        break;
      }

      getTableScanInfo(pOperator, &iaInfo->inputOrder, &scanFlag);
      setInputDataBlock(pOperator, pExpSupp->pCtx, pBlock, iaInfo->inputOrder, scanFlag, true);
      doMergeIntervalAggImpl(pOperator, &iaInfo->binfo.resultRowInfo, pBlock, scanFlag, pRes);

      if (pRes->info.rows >= pOperator->resultInfo.threshold) {
        break;
      }
    }

    pRes->info.groupId = miaInfo->groupId;
  }

  if (miaInfo->inputBlocksFinished) {
    SListNode* listNode = tdListNext(&miaInfo->groupIntervalsIter);

    if (listNode != NULL) {
      SGroupTimeWindow* grpWin = (SGroupTimeWindow*)(listNode->data);
      finalizeWindowResult(pOperator, grpWin->groupId, &grpWin->window, pRes);
      pRes->info.groupId = grpWin->groupId;
    }
  }

  if (pRes->info.rows == 0) {
    doSetOperatorCompleted(pOperator);
  }

  size_t rows = pRes->info.rows;
  pOperator->resultInfo.totalRows += rows;
  return (rows == 0) ? NULL : pRes;
}

SOperatorInfo* createMergeIntervalOperatorInfo(SOperatorInfo* downstream, SMergeIntervalPhysiNode* pIntervalPhyNode,
                                               SExecTaskInfo* pTaskInfo) {
  SMergeIntervalAggOperatorInfo* pMergeIntervalInfo = taosMemoryCalloc(1, sizeof(SMergeIntervalAggOperatorInfo));
  SOperatorInfo*                 pOperator = taosMemoryCalloc(1, sizeof(SOperatorInfo));
  if (pMergeIntervalInfo == NULL || pOperator == NULL) {
    goto _error;
  }

  int32_t      num = 0;
  SExprInfo*   pExprInfo = createExprInfo(pIntervalPhyNode->window.pFuncs, NULL, &num);
  SSDataBlock* pResBlock = createResDataBlock(pIntervalPhyNode->window.node.pOutputDataBlockDesc);

  SInterval interval = {.interval = pIntervalPhyNode->interval,
                        .sliding = pIntervalPhyNode->sliding,
                        .intervalUnit = pIntervalPhyNode->intervalUnit,
                        .slidingUnit = pIntervalPhyNode->slidingUnit,
                        .offset = pIntervalPhyNode->offset,
                        .precision = ((SColumnNode*)pIntervalPhyNode->window.pTspk)->node.resType.precision};

  pMergeIntervalInfo->groupIntervals = tdListNew(sizeof(SGroupTimeWindow));

  SIntervalAggOperatorInfo* pIntervalInfo = &pMergeIntervalInfo->intervalAggOperatorInfo;
  pIntervalInfo->win        = pTaskInfo->window;
  pIntervalInfo->inputOrder = TSDB_ORDER_ASC;
  pIntervalInfo->interval   = interval;
  pIntervalInfo->execModel  = pTaskInfo->execModel;
  pIntervalInfo->binfo.mergeResultBlock = pIntervalPhyNode->window.mergeDataBlock;
  pIntervalInfo->primaryTsIndex = ((SColumnNode*)pIntervalPhyNode->window.pTspk)->slotId;

  SExprSupp* pExprSupp = &pOperator->exprSupp;

  size_t keyBufSize = sizeof(int64_t) + sizeof(int64_t) + POINTER_BYTES;
  initResultSizeInfo(&pOperator->resultInfo, 4096);

  int32_t code = initAggInfo(pExprSupp, &pIntervalInfo->aggSup, pExprInfo, num, keyBufSize, pTaskInfo->id.str);
  if (code != TSDB_CODE_SUCCESS) {
    goto _error;
  }

  initBasicInfo(&pIntervalInfo->binfo, pResBlock);
  initExecTimeWindowInfo(&pIntervalInfo->twAggSup.timeWindowData, &pIntervalInfo->win);

<<<<<<< HEAD
  iaInfo->timeWindowInterpo = timeWindowinterpNeeded(pExprSupp->pCtx, numOfCols, iaInfo);
  if (iaInfo->timeWindowInterpo) {
    iaInfo->binfo.resultRowInfo.openWindow = tdListNew(sizeof(SOpenWindowInfo));
    if (iaInfo->binfo.resultRowInfo.openWindow == NULL) {
=======
  pIntervalInfo->timeWindowInterpo = timeWindowinterpNeeded(pExprSupp->pCtx, num, pIntervalInfo);
  if (pIntervalInfo->timeWindowInterpo) {
    pIntervalInfo->binfo.resultRowInfo.openWindow = tdListNew(sizeof(SResultRowPosition));
    if (pIntervalInfo->binfo.resultRowInfo.openWindow == NULL) {
>>>>>>> 30903ba8
      goto _error;
    }
  }

  initResultRowInfo(&pIntervalInfo->binfo.resultRowInfo);

  pOperator->name         = "TimeMergeIntervalAggOperator";
  pOperator->operatorType = QUERY_NODE_PHYSICAL_PLAN_MERGE_INTERVAL;
  pOperator->blocking     = false;
  pOperator->status       = OP_NOT_OPENED;
  pOperator->pTaskInfo    = pTaskInfo;
  pOperator->info         = pMergeIntervalInfo;

  pOperator->fpSet = createOperatorFpSet(operatorDummyOpenFn, doMergeIntervalAgg, NULL, NULL,
                                         destroyMergeIntervalOperatorInfo, NULL, NULL, NULL);

  code = appendDownstream(pOperator, &downstream, 1);
  if (code != TSDB_CODE_SUCCESS) {
    goto _error;
  }

  return pOperator;

_error:
  destroyMergeIntervalOperatorInfo(pMergeIntervalInfo);
  taosMemoryFreeClear(pOperator);
  pTaskInfo->code = code;
  return NULL;
}<|MERGE_RESOLUTION|>--- conflicted
+++ resolved
@@ -5482,17 +5482,11 @@
   initBasicInfo(&pIntervalInfo->binfo, pResBlock);
   initExecTimeWindowInfo(&pIntervalInfo->twAggSup.timeWindowData, &pIntervalInfo->win);
 
-<<<<<<< HEAD
-  iaInfo->timeWindowInterpo = timeWindowinterpNeeded(pExprSupp->pCtx, numOfCols, iaInfo);
-  if (iaInfo->timeWindowInterpo) {
-    iaInfo->binfo.resultRowInfo.openWindow = tdListNew(sizeof(SOpenWindowInfo));
-    if (iaInfo->binfo.resultRowInfo.openWindow == NULL) {
-=======
+
   pIntervalInfo->timeWindowInterpo = timeWindowinterpNeeded(pExprSupp->pCtx, num, pIntervalInfo);
   if (pIntervalInfo->timeWindowInterpo) {
-    pIntervalInfo->binfo.resultRowInfo.openWindow = tdListNew(sizeof(SResultRowPosition));
+    pIntervalInfo->binfo.resultRowInfo.openWindow = tdListNew(sizeof(SOpenWindowInfo));
     if (pIntervalInfo->binfo.resultRowInfo.openWindow == NULL) {
->>>>>>> 30903ba8
       goto _error;
     }
   }
