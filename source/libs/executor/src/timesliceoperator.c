/*
 * Copyright (c) 2019 TAOS Data, Inc. <jhtao@taosdata.com>
 *
 * This program is free software: you can use, redistribute, and/or modify
 * it under the terms of the GNU Affero General Public License, version 3
 * or later ("AGPL"), as published by the Free Software Foundation.
 *
 * This program is distributed in the hope that it will be useful, but WITHOUT
 * ANY WARRANTY; without even the implied warranty of MERCHANTABILITY or
 * FITNESS FOR A PARTICULAR PURPOSE.
 *
 * You should have received a copy of the GNU Affero General Public License
 * along with this program. If not, see <http://www.gnu.org/licenses/>.
 */
#include "executorInt.h"
#include "filter.h"
#include "function.h"
#include "functionMgt.h"
#include "operator.h"
#include "querytask.h"
#include "storageapi.h"
#include "tcommon.h"
#include "tcompare.h"
#include "tdatablock.h"
#include "tfill.h"
#include "ttime.h"

typedef struct STimeSliceOperatorInfo {
  SSDataBlock*         pRes;
  STimeWindow          win;
  SInterval            interval;
  int64_t              current;
  SArray*              pPrevRow;     // SArray<SGroupValue>
  SArray*              pNextRow;     // SArray<SGroupValue>
  SArray*              pLinearInfo;  // SArray<SFillLinearInfo>
  bool                 isPrevRowSet;
  bool                 isNextRowSet;
  int32_t              fillType;      // fill type
  SColumn              tsCol;         // primary timestamp column
  SExprSupp            scalarSup;     // scalar calculation
  struct SFillColInfo* pFillColInfo;  // fill column info
  int64_t              prevTs;
  bool                 prevTsSet;
  uint64_t             groupId;
  SGroupKeys*          pPrevGroupKey;
  SSDataBlock*         pNextGroupRes;
<<<<<<< HEAD
=======
  SSDataBlock*         pRemainRes;    // save block unfinished processing
  int32_t              remainIndex;     // the remaining index in the block to be processed
>>>>>>> 3c2bf197
} STimeSliceOperatorInfo;

static void destroyTimeSliceOperatorInfo(void* param);

static void doKeepPrevRows(STimeSliceOperatorInfo* pSliceInfo, const SSDataBlock* pBlock, int32_t rowIndex) {
  int32_t numOfCols = taosArrayGetSize(pBlock->pDataBlock);
  for (int32_t i = 0; i < numOfCols; ++i) {
    SColumnInfoData* pColInfoData = taosArrayGet(pBlock->pDataBlock, i);

    SGroupKeys* pkey = taosArrayGet(pSliceInfo->pPrevRow, i);
    if (!colDataIsNull_s(pColInfoData, rowIndex)) {
      pkey->isNull = false;
      char* val = colDataGetData(pColInfoData, rowIndex);
      if (IS_VAR_DATA_TYPE(pkey->type)) {
        memcpy(pkey->pData, val, varDataLen(val));
      } else {
        memcpy(pkey->pData, val, pkey->bytes);
      }
    } else {
      pkey->isNull = true;
    }
  }

  pSliceInfo->isPrevRowSet = true;
}

static void doKeepNextRows(STimeSliceOperatorInfo* pSliceInfo, const SSDataBlock* pBlock, int32_t rowIndex) {
  int32_t numOfCols = taosArrayGetSize(pBlock->pDataBlock);
  for (int32_t i = 0; i < numOfCols; ++i) {
    SColumnInfoData* pColInfoData = taosArrayGet(pBlock->pDataBlock, i);

    SGroupKeys* pkey = taosArrayGet(pSliceInfo->pNextRow, i);
    if (!colDataIsNull_s(pColInfoData, rowIndex)) {
      pkey->isNull = false;
      char* val = colDataGetData(pColInfoData, rowIndex);
      if (!IS_VAR_DATA_TYPE(pkey->type)) {
        memcpy(pkey->pData, val, pkey->bytes);
      } else {
        memcpy(pkey->pData, val, varDataLen(val));
      }
    } else {
      pkey->isNull = true;
    }
  }

  pSliceInfo->isNextRowSet = true;
}

static void doKeepLinearInfo(STimeSliceOperatorInfo* pSliceInfo, const SSDataBlock* pBlock, int32_t rowIndex) {
  int32_t numOfCols = taosArrayGetSize(pBlock->pDataBlock);
  for (int32_t i = 0; i < numOfCols; ++i) {
    SColumnInfoData* pColInfoData = taosArrayGet(pBlock->pDataBlock, i);
    SColumnInfoData* pTsCol = taosArrayGet(pBlock->pDataBlock, pSliceInfo->tsCol.slotId);
    SFillLinearInfo* pLinearInfo = taosArrayGet(pSliceInfo->pLinearInfo, i);

    if (!IS_MATHABLE_TYPE(pColInfoData->info.type)) {
      continue;
    }

    // null value is represented by using key = INT64_MIN for now.
    // TODO: optimize to ignore null values for linear interpolation.
    if (!pLinearInfo->isStartSet) {
      if (!colDataIsNull_s(pColInfoData, rowIndex)) {
        pLinearInfo->start.key = *(int64_t*)colDataGetData(pTsCol, rowIndex);
        char* p = colDataGetData(pColInfoData, rowIndex);
        if (IS_VAR_DATA_TYPE(pColInfoData->info.type)) {
          ASSERT(varDataTLen(p) <= pColInfoData->info.bytes);
          memcpy(pLinearInfo->start.val, p, varDataTLen(p));
        } else {
          memcpy(pLinearInfo->start.val, p, pLinearInfo->bytes);
        }
      }
      pLinearInfo->isStartSet = true;
    } else if (!pLinearInfo->isEndSet) {
      if (!colDataIsNull_s(pColInfoData, rowIndex)) {
        pLinearInfo->end.key = *(int64_t*)colDataGetData(pTsCol, rowIndex);

        char* p = colDataGetData(pColInfoData, rowIndex);
        if (IS_VAR_DATA_TYPE(pColInfoData->info.type)) {
          ASSERT(varDataTLen(p) <= pColInfoData->info.bytes);
          memcpy(pLinearInfo->end.val, p, varDataTLen(p));
        } else {
          memcpy(pLinearInfo->end.val, p, pLinearInfo->bytes);
        }
      }
      pLinearInfo->isEndSet = true;
    } else {
      pLinearInfo->start.key = pLinearInfo->end.key;
      memcpy(pLinearInfo->start.val, pLinearInfo->end.val, pLinearInfo->bytes);

      if (!colDataIsNull_s(pColInfoData, rowIndex)) {
        pLinearInfo->end.key = *(int64_t*)colDataGetData(pTsCol, rowIndex);

        char* p = colDataGetData(pColInfoData, rowIndex);
        if (IS_VAR_DATA_TYPE(pColInfoData->info.type)) {
          ASSERT(varDataTLen(p) <= pColInfoData->info.bytes);
          memcpy(pLinearInfo->end.val, p, varDataTLen(p));
        } else {
          memcpy(pLinearInfo->end.val, p, pLinearInfo->bytes);
        }

      } else {
        pLinearInfo->end.key = INT64_MIN;
      }
    }
  }
}

static FORCE_INLINE int32_t timeSliceEnsureBlockCapacity(STimeSliceOperatorInfo* pSliceInfo, SSDataBlock* pBlock) {
  if (pBlock->info.rows < pBlock->info.capacity) {
    return TSDB_CODE_SUCCESS;
  }

  uint32_t winNum = (pSliceInfo->win.ekey - pSliceInfo->win.skey) / pSliceInfo->interval.interval;
  uint32_t newRowsNum = pBlock->info.rows + TMIN(winNum / 4 + 1, 1048576);
  blockDataEnsureCapacity(pBlock, newRowsNum);

  return TSDB_CODE_SUCCESS;
}

static bool isIrowtsPseudoColumn(SExprInfo* pExprInfo) {
  char *name = pExprInfo->pExpr->_function.functionName;
  return (IS_TIMESTAMP_TYPE(pExprInfo->base.resSchema.type) && strcasecmp(name, "_irowts") == 0);
}

static bool isIsfilledPseudoColumn(SExprInfo* pExprInfo) {
  char *name = pExprInfo->pExpr->_function.functionName;
  return (IS_BOOLEAN_TYPE(pExprInfo->base.resSchema.type) && strcasecmp(name, "_isfilled") == 0);
}

static bool checkDuplicateTimestamps(STimeSliceOperatorInfo* pSliceInfo, SColumnInfoData* pTsCol,
                                     int32_t curIndex, int32_t rows) {


  int64_t currentTs = *(int64_t*)colDataGetData(pTsCol, curIndex);
  if (currentTs > pSliceInfo->win.ekey) {
    return false;
  }

  if ((pSliceInfo->prevTsSet == true) && (currentTs == pSliceInfo->prevTs)) {
    return true;
  }

  pSliceInfo->prevTsSet = true;
  pSliceInfo->prevTs = currentTs;

  if (currentTs == pSliceInfo->win.ekey && curIndex < rows - 1) {
    int64_t nextTs = *(int64_t*)colDataGetData(pTsCol, curIndex + 1);
    if (currentTs == nextTs) {
      return true;
    }
  }

  return false;
}

static bool isInterpFunc(SExprInfo* pExprInfo) {
  int32_t functionType = pExprInfo->pExpr->_function.functionType;
  return (functionType == FUNCTION_TYPE_INTERP);
}

static bool isGroupKeyFunc(SExprInfo* pExprInfo) {
  int32_t functionType = pExprInfo->pExpr->_function.functionType;
  return (functionType == FUNCTION_TYPE_GROUP_KEY);
}

<<<<<<< HEAD
=======
static bool getIgoreNullRes(SExprSupp* pExprSup) {
  for (int32_t i = 0; i < pExprSup->numOfExprs; ++i) {
    SExprInfo* pExprInfo = &pExprSup->pExprInfo[i];

    if (isInterpFunc(pExprInfo)) {
      for (int32_t j = 0; j < pExprInfo->base.numOfParams; ++j) {
        SFunctParam *pFuncParam = &pExprInfo->base.pParam[j];
        if (pFuncParam->type == FUNC_PARAM_TYPE_VALUE) {
          return pFuncParam->param.i ? true : false;
        }
      }
    }
  }

  return false;
}

static bool checkNullRow(SExprSupp* pExprSup, SSDataBlock* pSrcBlock, int32_t index, bool ignoreNull) {
  if (!ignoreNull) {
    return false;
  }

  for (int32_t j = 0; j < pExprSup->numOfExprs; ++j) {
    SExprInfo* pExprInfo = &pExprSup->pExprInfo[j];

    if (isInterpFunc(pExprInfo)) {
      int32_t       srcSlot = pExprInfo->base.pParam[0].pCol->slotId;
      SColumnInfoData* pSrc = taosArrayGet(pSrcBlock->pDataBlock, srcSlot);

      if (colDataIsNull_s(pSrc, index)) {
        return true;
      }
    }
  }

  return false;
}


>>>>>>> 3c2bf197
static bool genInterpolationResult(STimeSliceOperatorInfo* pSliceInfo, SExprSupp* pExprSup, SSDataBlock* pResBlock,
                                   SSDataBlock* pSrcBlock, int32_t index, bool beforeTs) {
  int32_t rows = pResBlock->info.rows;
  timeSliceEnsureBlockCapacity(pSliceInfo, pResBlock);
  // todo set the correct primary timestamp column


  // output the result
  int32_t fillColIndex = 0;
  bool       hasInterp = true;
  for (int32_t j = 0; j < pExprSup->numOfExprs; ++j) {
    SExprInfo* pExprInfo = &pExprSup->pExprInfo[j];

    int32_t       dstSlot = pExprInfo->base.resSchema.slotId;
    SColumnInfoData* pDst = taosArrayGet(pResBlock->pDataBlock, dstSlot);

    if (isIrowtsPseudoColumn(pExprInfo)) {
      colDataSetVal(pDst, rows, (char*)&pSliceInfo->current, false);
      continue;
    } else if (isIsfilledPseudoColumn(pExprInfo)) {
      bool isFilled = true;
      colDataSetVal(pDst, pResBlock->info.rows, (char*)&isFilled, false);
      continue;
    } else if (!isInterpFunc(pExprInfo)) {
      if (isGroupKeyFunc(pExprInfo)) {
        if (pSrcBlock != NULL) {
          int32_t       srcSlot = pExprInfo->base.pParam[0].pCol->slotId;
          SColumnInfoData* pSrc = taosArrayGet(pSrcBlock->pDataBlock, srcSlot);

          if (colDataIsNull_s(pSrc, index)) {
            colDataSetNULL(pDst, pResBlock->info.rows);
            continue;
          }

          char* v = colDataGetData(pSrc, index);
          colDataSetVal(pDst, pResBlock->info.rows, v, false);
        } else {
          // use stored group key
          SGroupKeys* pkey = pSliceInfo->pPrevGroupKey;
          if (pkey->isNull == false) {
            colDataSetVal(pDst, rows, pkey->pData, false);
          } else {
            colDataSetNULL(pDst, rows);
          }
        }
      }
      continue;
    } else if (!isInterpFunc(pExprInfo)) {
      if (isGroupKeyFunc(pExprInfo)) {
        if (pSrcBlock != NULL) {
          int32_t       srcSlot = pExprInfo->base.pParam[0].pCol->slotId;
          SColumnInfoData* pSrc = taosArrayGet(pSrcBlock->pDataBlock, srcSlot);

          if (colDataIsNull_s(pSrc, index)) {
            colDataSetNULL(pDst, pResBlock->info.rows);
            continue;
          }

          char* v = colDataGetData(pSrc, index);
          colDataSetVal(pDst, pResBlock->info.rows, v, false);
        } else {
          // use stored group key
          SGroupKeys* pkey = pSliceInfo->pPrevGroupKey;
          if (pkey->isNull == false) {
            colDataSetVal(pDst, rows, pkey->pData, false);
          } else {
            colDataSetNULL(pDst, rows);
          }
        }
      }
      continue;
    }

    int32_t srcSlot = pExprInfo->base.pParam[0].pCol->slotId;
    switch (pSliceInfo->fillType) {
      case TSDB_FILL_NULL:
      case TSDB_FILL_NULL_F: {
        colDataSetNULL(pDst, rows);
        break;
      }

      case TSDB_FILL_SET_VALUE:
      case TSDB_FILL_SET_VALUE_F: {
        SVariant* pVar = &pSliceInfo->pFillColInfo[fillColIndex].fillVal;

        bool isNull = (TSDB_DATA_TYPE_NULL == pVar->nType) ? true : false;
        if (pDst->info.type == TSDB_DATA_TYPE_FLOAT) {
          float v = 0;
          if (!IS_VAR_DATA_TYPE(pVar->nType)) {
            GET_TYPED_DATA(v, float, pVar->nType, &pVar->f);
          } else {
            v = taosStr2Float(varDataVal(pVar->pz), NULL);
          }
          colDataSetVal(pDst, rows, (char*)&v, isNull);
        } else if (pDst->info.type == TSDB_DATA_TYPE_DOUBLE) {
          double v = 0;
          if (!IS_VAR_DATA_TYPE(pVar->nType)) {
            GET_TYPED_DATA(v, double, pVar->nType, &pVar->d);
          } else {
            v = taosStr2Double(varDataVal(pVar->pz), NULL);
          }
          colDataSetVal(pDst, rows, (char*)&v, isNull);
        } else if (IS_SIGNED_NUMERIC_TYPE(pDst->info.type)) {
          int64_t v = 0;
          if (!IS_VAR_DATA_TYPE(pVar->nType)) {
            GET_TYPED_DATA(v, int64_t, pVar->nType, &pVar->i);
          } else {
            v = taosStr2Int64(varDataVal(pVar->pz), NULL, 10);
          }
          colDataSetVal(pDst, rows, (char*)&v, isNull);
        } else if (IS_UNSIGNED_NUMERIC_TYPE(pDst->info.type)) {
          uint64_t v = 0;
          if (!IS_VAR_DATA_TYPE(pVar->nType)) {
            GET_TYPED_DATA(v, uint64_t, pVar->nType, &pVar->u);
          } else {
            v = taosStr2UInt64(varDataVal(pVar->pz), NULL, 10);
          }
          colDataSetVal(pDst, rows, (char*)&v, isNull);
        } else if (IS_BOOLEAN_TYPE(pDst->info.type)) {
          bool v = false;
          if (!IS_VAR_DATA_TYPE(pVar->nType)) {
            GET_TYPED_DATA(v, bool, pVar->nType, &pVar->i);
          } else {
            v = taosStr2Int8(varDataVal(pVar->pz), NULL, 10);
          }
          colDataSetVal(pDst, rows, (char*)&v, isNull);
        }

        ++fillColIndex;
        break;
      }

      case TSDB_FILL_LINEAR: {
        SFillLinearInfo* pLinearInfo = taosArrayGet(pSliceInfo->pLinearInfo, srcSlot);

        SPoint start = pLinearInfo->start;
        SPoint end = pLinearInfo->end;
        SPoint current = {.key = pSliceInfo->current};

        // do not interpolate before ts range, only increate pSliceInfo->current
        if (beforeTs && !pLinearInfo->isEndSet) {
          return true;
        }

        if (!pLinearInfo->isStartSet || !pLinearInfo->isEndSet) {
          hasInterp = false;
          break;
        }

        if (end.key != INT64_MIN && end.key < pSliceInfo->current) {
          hasInterp = false;
          break;
        }

        if (start.key == INT64_MIN || end.key == INT64_MIN) {
          colDataSetNULL(pDst, rows);
          break;
        }

        current.val = taosMemoryCalloc(pLinearInfo->bytes, 1);
        taosGetLinearInterpolationVal(&current, pLinearInfo->type, &start, &end, pLinearInfo->type);
        colDataSetVal(pDst, rows, (char*)current.val, false);

        taosMemoryFree(current.val);
        break;
      }
      case TSDB_FILL_PREV: {
        if (!pSliceInfo->isPrevRowSet) {
          hasInterp = false;
          break;
        }

        SGroupKeys* pkey = taosArrayGet(pSliceInfo->pPrevRow, srcSlot);
        if (pkey->isNull == false) {
          colDataSetVal(pDst, rows, pkey->pData, false);
        } else {
          colDataSetNULL(pDst, rows);
        }
        break;
      }

      case TSDB_FILL_NEXT: {
        if (!pSliceInfo->isNextRowSet) {
          hasInterp = false;
          break;
        }

        SGroupKeys* pkey = taosArrayGet(pSliceInfo->pNextRow, srcSlot);
        if (pkey->isNull == false) {
          colDataSetVal(pDst, rows, pkey->pData, false);
        } else {
          colDataSetNULL(pDst, rows);
        }
        break;
      }

      case TSDB_FILL_NONE:
      default:
        break;
    }
  }

  if (hasInterp) {
    pResBlock->info.rows += 1;
  }

  return hasInterp;
}

static void addCurrentRowToResult(STimeSliceOperatorInfo* pSliceInfo, SExprSupp* pExprSup, SSDataBlock* pResBlock,
                                  SSDataBlock* pSrcBlock, int32_t index) {
  timeSliceEnsureBlockCapacity(pSliceInfo, pResBlock);
  for (int32_t j = 0; j < pExprSup->numOfExprs; ++j) {
    SExprInfo* pExprInfo = &pExprSup->pExprInfo[j];

    int32_t          dstSlot = pExprInfo->base.resSchema.slotId;
    SColumnInfoData* pDst = taosArrayGet(pResBlock->pDataBlock, dstSlot);

    if (isIrowtsPseudoColumn(pExprInfo)) {
      colDataSetVal(pDst, pResBlock->info.rows, (char*)&pSliceInfo->current, false);
    } else if (isIsfilledPseudoColumn(pExprInfo)) {
      bool isFilled = false;
      colDataSetVal(pDst, pResBlock->info.rows, (char*)&isFilled, false);
    } else {
      int32_t       srcSlot = pExprInfo->base.pParam[0].pCol->slotId;
      SColumnInfoData* pSrc = taosArrayGet(pSrcBlock->pDataBlock, srcSlot);

      if (colDataIsNull_s(pSrc, index)) {
        colDataSetNULL(pDst, pResBlock->info.rows);
        continue;
      }

      char* v = colDataGetData(pSrc, index);
      colDataSetVal(pDst, pResBlock->info.rows, v, false);
    }
  }

  pResBlock->info.rows += 1;
  return;
}

static int32_t initPrevRowsKeeper(STimeSliceOperatorInfo* pInfo, SSDataBlock* pBlock) {
  if (pInfo->pPrevRow != NULL) {
    return TSDB_CODE_SUCCESS;
  }

  pInfo->pPrevRow = taosArrayInit(4, sizeof(SGroupKeys));
  if (pInfo->pPrevRow == NULL) {
    return TSDB_CODE_OUT_OF_MEMORY;
  }

  int32_t numOfCols = taosArrayGetSize(pBlock->pDataBlock);
  for (int32_t i = 0; i < numOfCols; ++i) {
    SColumnInfoData* pColInfo = taosArrayGet(pBlock->pDataBlock, i);

    SGroupKeys key = {0};
    key.bytes = pColInfo->info.bytes;
    key.type = pColInfo->info.type;
    key.isNull = false;
    key.pData = taosMemoryCalloc(1, pColInfo->info.bytes);
    taosArrayPush(pInfo->pPrevRow, &key);
  }

  pInfo->isPrevRowSet = false;

  return TSDB_CODE_SUCCESS;
}

static int32_t initNextRowsKeeper(STimeSliceOperatorInfo* pInfo, SSDataBlock* pBlock) {
  if (pInfo->pNextRow != NULL) {
    return TSDB_CODE_SUCCESS;
  }

  pInfo->pNextRow = taosArrayInit(4, sizeof(SGroupKeys));
  if (pInfo->pNextRow == NULL) {
    return TSDB_CODE_OUT_OF_MEMORY;
  }

  int32_t numOfCols = taosArrayGetSize(pBlock->pDataBlock);
  for (int32_t i = 0; i < numOfCols; ++i) {
    SColumnInfoData* pColInfo = taosArrayGet(pBlock->pDataBlock, i);

    SGroupKeys key = {0};
    key.bytes = pColInfo->info.bytes;
    key.type = pColInfo->info.type;
    key.isNull = false;
    key.pData = taosMemoryCalloc(1, pColInfo->info.bytes);
    taosArrayPush(pInfo->pNextRow, &key);
  }

  pInfo->isNextRowSet = false;

  return TSDB_CODE_SUCCESS;
}

static int32_t initFillLinearInfo(STimeSliceOperatorInfo* pInfo, SSDataBlock* pBlock) {
  if (pInfo->pLinearInfo != NULL) {
    return TSDB_CODE_SUCCESS;
  }

  pInfo->pLinearInfo = taosArrayInit(4, sizeof(SFillLinearInfo));
  if (pInfo->pLinearInfo == NULL) {
    return TSDB_CODE_OUT_OF_MEMORY;
  }

  int32_t numOfCols = taosArrayGetSize(pBlock->pDataBlock);
  for (int32_t i = 0; i < numOfCols; ++i) {
    SColumnInfoData* pColInfo = taosArrayGet(pBlock->pDataBlock, i);

    SFillLinearInfo linearInfo = {0};
    linearInfo.start.key = INT64_MIN;
    linearInfo.end.key = INT64_MIN;
    linearInfo.start.val = taosMemoryCalloc(1, pColInfo->info.bytes);
    linearInfo.end.val = taosMemoryCalloc(1, pColInfo->info.bytes);
    linearInfo.isStartSet = false;
    linearInfo.isEndSet = false;
    linearInfo.type = pColInfo->info.type;
    linearInfo.bytes = pColInfo->info.bytes;
    taosArrayPush(pInfo->pLinearInfo, &linearInfo);
  }

  return TSDB_CODE_SUCCESS;
}

static int32_t initGroupKeyKeeper(STimeSliceOperatorInfo* pInfo, SExprSupp* pExprSup) {
  if (pInfo->pPrevGroupKey != NULL) {
    return TSDB_CODE_SUCCESS;
  }

  pInfo->pPrevGroupKey = taosMemoryCalloc(1, sizeof(SGroupKeys));
  if (pInfo->pPrevGroupKey == NULL) {
    return TSDB_CODE_OUT_OF_MEMORY;
  }

  for (int32_t i = 0; i < pExprSup->numOfExprs; ++i) {
    SExprInfo* pExprInfo = &pExprSup->pExprInfo[i];

    if (isGroupKeyFunc(pExprInfo)) {
      pInfo->pPrevGroupKey->bytes = pExprInfo->base.resSchema.bytes;
      pInfo->pPrevGroupKey->type = pExprInfo->base.resSchema.type;
      pInfo->pPrevGroupKey->isNull = false;
      pInfo->pPrevGroupKey->pData = taosMemoryCalloc(1, pInfo->pPrevGroupKey->bytes);
    }
  }

  return TSDB_CODE_SUCCESS;
}

static int32_t initKeeperInfo(STimeSliceOperatorInfo* pInfo, SSDataBlock* pBlock, SExprSupp* pExprSup) {
  int32_t code;
  code = initPrevRowsKeeper(pInfo, pBlock);
  if (code != TSDB_CODE_SUCCESS) {
    return TSDB_CODE_FAILED;
  }

  code = initNextRowsKeeper(pInfo, pBlock);
  if (code != TSDB_CODE_SUCCESS) {
    return TSDB_CODE_FAILED;
  }

  code = initFillLinearInfo(pInfo, pBlock);
  if (code != TSDB_CODE_SUCCESS) {
    return TSDB_CODE_FAILED;
  }

  code = initGroupKeyKeeper(pInfo, pExprSup);
  if (code != TSDB_CODE_SUCCESS) {
    return TSDB_CODE_FAILED;
  }


  return TSDB_CODE_SUCCESS;
}

static int32_t resetPrevRowsKeeper(STimeSliceOperatorInfo* pInfo) {
  if (pInfo->pPrevRow == NULL) {
    return TSDB_CODE_SUCCESS;
  }

  for (int32_t i = 0; i < taosArrayGetSize(pInfo->pLinearInfo); ++i) {
    SGroupKeys *pKey = taosArrayGet(pInfo->pPrevRow, i);
    pKey->isNull = false;
  }

  pInfo->isPrevRowSet = false;

  return TSDB_CODE_SUCCESS;
}

static int32_t resetNextRowsKeeper(STimeSliceOperatorInfo* pInfo) {
  if (pInfo->pNextRow == NULL) {
    return TSDB_CODE_SUCCESS;
  }

  for (int32_t i = 0; i < taosArrayGetSize(pInfo->pLinearInfo); ++i) {
    SGroupKeys *pKey = taosArrayGet(pInfo->pPrevRow, i);
    pKey->isNull = false;
  }

  pInfo->isNextRowSet = false;
<<<<<<< HEAD

  return TSDB_CODE_SUCCESS;
}

static int32_t resetFillLinearInfo(STimeSliceOperatorInfo* pInfo) {
  if (pInfo->pLinearInfo == NULL) {
    return TSDB_CODE_SUCCESS;
  }

  for (int32_t i = 0; i < taosArrayGetSize(pInfo->pLinearInfo); ++i) {
    SFillLinearInfo *pLinearInfo = taosArrayGet(pInfo->pLinearInfo, i);
    pLinearInfo->start.key = INT64_MIN;
    pLinearInfo->end.key = INT64_MIN;
    pLinearInfo->isStartSet = false;
    pLinearInfo->isEndSet = false;
  }

  return TSDB_CODE_SUCCESS;
}

static int32_t resetKeeperInfo(STimeSliceOperatorInfo* pInfo) {
  resetPrevRowsKeeper(pInfo);
  resetNextRowsKeeper(pInfo);
  resetFillLinearInfo(pInfo);

  return TSDB_CODE_SUCCESS;
}

static void doTimesliceImpl(SOperatorInfo* pOperator, STimeSliceOperatorInfo* pSliceInfo, SSDataBlock* pBlock,
                            SExecTaskInfo* pTaskInfo) {
=======

  return TSDB_CODE_SUCCESS;
}

static int32_t resetFillLinearInfo(STimeSliceOperatorInfo* pInfo) {
  if (pInfo->pLinearInfo == NULL) {
    return TSDB_CODE_SUCCESS;
  }

  for (int32_t i = 0; i < taosArrayGetSize(pInfo->pLinearInfo); ++i) {
    SFillLinearInfo *pLinearInfo = taosArrayGet(pInfo->pLinearInfo, i);
    pLinearInfo->start.key = INT64_MIN;
    pLinearInfo->end.key = INT64_MIN;
    pLinearInfo->isStartSet = false;
    pLinearInfo->isEndSet = false;
  }

  return TSDB_CODE_SUCCESS;
}

static int32_t resetKeeperInfo(STimeSliceOperatorInfo* pInfo) {
  resetPrevRowsKeeper(pInfo);
  resetNextRowsKeeper(pInfo);
  resetFillLinearInfo(pInfo);

  return TSDB_CODE_SUCCESS;
}

static bool checkThresholdReached(STimeSliceOperatorInfo* pSliceInfo, int32_t threshold) {
  SSDataBlock* pResBlock = pSliceInfo->pRes;
  if (pResBlock->info.rows > threshold) {
    return true;
  }

  return false;
}

static bool checkWindowBoundReached(STimeSliceOperatorInfo* pSliceInfo) {
  if (pSliceInfo->current > pSliceInfo->win.ekey) {
    return true;
  }

  return false;
}

static void saveBlockStatus(STimeSliceOperatorInfo* pSliceInfo, SSDataBlock* pBlock, int32_t curIndex) {
  SSDataBlock* pResBlock = pSliceInfo->pRes;

  SColumnInfoData* pTsCol = taosArrayGet(pBlock->pDataBlock, pSliceInfo->tsCol.slotId);
  if (curIndex < pBlock->info.rows - 1) {
    pSliceInfo->pRemainRes = pBlock;
    pSliceInfo->remainIndex = curIndex + 1;
    return;
  }

  // all data in remaining block processed
  pSliceInfo->pRemainRes = NULL;

}

static void doTimesliceImpl(SOperatorInfo* pOperator, STimeSliceOperatorInfo* pSliceInfo, SSDataBlock* pBlock,
                            SExecTaskInfo* pTaskInfo, bool ignoreNull) {
>>>>>>> 3c2bf197
  SSDataBlock* pResBlock = pSliceInfo->pRes;
  SInterval*   pInterval = &pSliceInfo->interval;

  SColumnInfoData* pTsCol = taosArrayGet(pBlock->pDataBlock, pSliceInfo->tsCol.slotId);
<<<<<<< HEAD
  for (int32_t i = 0; i < pBlock->info.rows; ++i) {
=======

  int32_t i = (pSliceInfo->pRemainRes == NULL) ? 0 : pSliceInfo->remainIndex;
  for (; i < pBlock->info.rows; ++i) {
>>>>>>> 3c2bf197
    int64_t ts = *(int64_t*)colDataGetData(pTsCol, i);

    // check for duplicate timestamps
    if (checkDuplicateTimestamps(pSliceInfo, pTsCol, i, pBlock->info.rows)) {
      T_LONG_JMP(pTaskInfo->env, TSDB_CODE_FUNC_DUP_TIMESTAMP);
    }

<<<<<<< HEAD
    if (pSliceInfo->current > pSliceInfo->win.ekey) {
      break;
=======
    if (checkNullRow(&pOperator->exprSupp, pBlock, i, ignoreNull)) {
      continue;
>>>>>>> 3c2bf197
    }

    if (ts == pSliceInfo->current) {
      addCurrentRowToResult(pSliceInfo, &pOperator->exprSupp, pResBlock, pBlock, i);

      doKeepPrevRows(pSliceInfo, pBlock, i);
      doKeepLinearInfo(pSliceInfo, pBlock, i);

      pSliceInfo->current =
          taosTimeAdd(pSliceInfo->current, pInterval->interval, pInterval->intervalUnit, pInterval->precision);
<<<<<<< HEAD
      if (pSliceInfo->current > pSliceInfo->win.ekey) {
        break;
      }
=======

      if (checkWindowBoundReached(pSliceInfo)) {
        break;
      }
      if (checkThresholdReached(pSliceInfo, pOperator->resultInfo.threshold)) {
        saveBlockStatus(pSliceInfo, pBlock, i);
        return;
      }
>>>>>>> 3c2bf197
    } else if (ts < pSliceInfo->current) {
      // in case of interpolation window starts and ends between two datapoints, fill(prev) need to interpolate
      doKeepPrevRows(pSliceInfo, pBlock, i);
      doKeepLinearInfo(pSliceInfo, pBlock, i);

      if (i < pBlock->info.rows - 1) {
        // in case of interpolation window starts and ends between two datapoints, fill(next) need to interpolate
        doKeepNextRows(pSliceInfo, pBlock, i + 1);
        int64_t nextTs = *(int64_t*)colDataGetData(pTsCol, i + 1);
        if (nextTs > pSliceInfo->current) {
          while (pSliceInfo->current < nextTs && pSliceInfo->current <= pSliceInfo->win.ekey) {
            if (!genInterpolationResult(pSliceInfo, &pOperator->exprSupp, pResBlock, pBlock, i, false) &&
                pSliceInfo->fillType == TSDB_FILL_LINEAR) {
              break;
            } else {
              pSliceInfo->current = taosTimeAdd(pSliceInfo->current, pInterval->interval, pInterval->intervalUnit,
                                                pInterval->precision);
            }
          }

<<<<<<< HEAD
          if (pSliceInfo->current > pSliceInfo->win.ekey) {
            break;
          }
=======
          if (checkWindowBoundReached(pSliceInfo)) {
            break;
          }
          if (checkThresholdReached(pSliceInfo, pOperator->resultInfo.threshold)) {
            saveBlockStatus(pSliceInfo, pBlock, i);
            return;
          }
>>>>>>> 3c2bf197
        } else {
          // ignore current row, and do nothing
        }
      } else {  // it is the last row of current block
        doKeepPrevRows(pSliceInfo, pBlock, i);
      }
    } else {  // ts > pSliceInfo->current
      // in case of interpolation window starts and ends between two datapoints, fill(next) need to interpolate
      doKeepNextRows(pSliceInfo, pBlock, i);
      doKeepLinearInfo(pSliceInfo, pBlock, i);

      while (pSliceInfo->current < ts && pSliceInfo->current <= pSliceInfo->win.ekey) {
        if (!genInterpolationResult(pSliceInfo, &pOperator->exprSupp, pResBlock, pBlock, i, true) &&
            pSliceInfo->fillType == TSDB_FILL_LINEAR) {
          break;
        } else {
          pSliceInfo->current =
              taosTimeAdd(pSliceInfo->current, pInterval->interval, pInterval->intervalUnit, pInterval->precision);
        }
      }

      // add current row if timestamp match
      if (ts == pSliceInfo->current && pSliceInfo->current <= pSliceInfo->win.ekey) {
        addCurrentRowToResult(pSliceInfo, &pOperator->exprSupp, pResBlock, pBlock, i);

        pSliceInfo->current =
            taosTimeAdd(pSliceInfo->current, pInterval->interval, pInterval->intervalUnit, pInterval->precision);
      }
      doKeepPrevRows(pSliceInfo, pBlock, i);

<<<<<<< HEAD
      if (pSliceInfo->current > pSliceInfo->win.ekey) {
        break;
=======
      if (checkWindowBoundReached(pSliceInfo)) {
        break;
      }
      if (checkThresholdReached(pSliceInfo, pOperator->resultInfo.threshold)) {
        saveBlockStatus(pSliceInfo, pBlock, i);
        return;
>>>>>>> 3c2bf197
      }
    }
  }
}

static void genInterpAfterDataBlock(STimeSliceOperatorInfo* pSliceInfo, SOperatorInfo* pOperator, int32_t index) {
  SSDataBlock* pResBlock = pSliceInfo->pRes;
  SInterval*   pInterval = &pSliceInfo->interval;

<<<<<<< HEAD
=======
  // if reached here, meaning block processing finished naturally,
  // or interpolation reach window upper bound
  pSliceInfo->pRemainRes = NULL;

}

static void genInterpAfterDataBlock(STimeSliceOperatorInfo* pSliceInfo, SOperatorInfo* pOperator, int32_t index) {
  SSDataBlock* pResBlock = pSliceInfo->pRes;
  SInterval*   pInterval = &pSliceInfo->interval;

>>>>>>> 3c2bf197
  while (pSliceInfo->current <= pSliceInfo->win.ekey && pSliceInfo->fillType != TSDB_FILL_NEXT &&
         pSliceInfo->fillType != TSDB_FILL_LINEAR) {
    genInterpolationResult(pSliceInfo, &pOperator->exprSupp, pResBlock, NULL, index, false);
    pSliceInfo->current =
        taosTimeAdd(pSliceInfo->current, pInterval->interval, pInterval->intervalUnit, pInterval->precision);
  }
}

static void copyPrevGroupKey(SExprSupp* pExprSup, SGroupKeys* pGroupKey, SSDataBlock* pSrcBlock) {
  for (int32_t j = 0; j < pExprSup->numOfExprs; ++j) {
    SExprInfo* pExprInfo = &pExprSup->pExprInfo[j];
<<<<<<< HEAD

    if (isGroupKeyFunc(pExprInfo)) {
      int32_t       srcSlot = pExprInfo->base.pParam[0].pCol->slotId;
      SColumnInfoData* pSrc = taosArrayGet(pSrcBlock->pDataBlock, srcSlot);

      if (colDataIsNull_s(pSrc, 0)) {
        pGroupKey->isNull = true;
        break;
      }

      char* v = colDataGetData(pSrc, 0);
      if (IS_VAR_DATA_TYPE(pGroupKey->type)) {
        memcpy(pGroupKey->pData, v, varDataTLen(v));
      } else {
        memcpy(pGroupKey->pData, v, pGroupKey->bytes);
      }

      pGroupKey->isNull = false;
      break;
    }
  }
}

static void resetTimesliceInfo(STimeSliceOperatorInfo* pSliceInfo) {
  pSliceInfo->current = pSliceInfo->win.skey;
  pSliceInfo->prevTsSet = false;
  resetKeeperInfo(pSliceInfo);
}

static SSDataBlock* doTimeslice(SOperatorInfo* pOperator) {
  if (pOperator->status == OP_EXEC_DONE) {
    return NULL;
  }

  SExecTaskInfo* pTaskInfo = pOperator->pTaskInfo;

  STimeSliceOperatorInfo* pSliceInfo = pOperator->info;
  SSDataBlock*            pResBlock = pSliceInfo->pRes;
  SExprSupp*              pSup = &pOperator->exprSupp;

  int32_t        order = TSDB_ORDER_ASC;
  SInterval*     pInterval = &pSliceInfo->interval;
  SOperatorInfo* downstream = pOperator->pDownstream[0];

  blockDataCleanup(pResBlock);

  while (1) {
    if (pSliceInfo->pNextGroupRes != NULL) {
      setInputDataBlock(pSup, pSliceInfo->pNextGroupRes, order, MAIN_SCAN, true);
      doTimesliceImpl(pOperator, pSliceInfo, pSliceInfo->pNextGroupRes, pTaskInfo);
      copyPrevGroupKey(&pOperator->exprSupp, pSliceInfo->pPrevGroupKey, pSliceInfo->pNextGroupRes);
      pSliceInfo->pNextGroupRes = NULL;
    }

    while (1) {
      SSDataBlock* pBlock = downstream->fpSet.getNextFn(downstream);
      if (pBlock == NULL) {
        setOperatorCompleted(pOperator);
        break;
      }

      if (pSliceInfo->groupId == 0 && pBlock->info.id.groupId != 0) {
        pSliceInfo->groupId = pBlock->info.id.groupId;
      } else {
        if (pSliceInfo->groupId != pBlock->info.id.groupId) {
          pSliceInfo->groupId = pBlock->info.id.groupId;
          pSliceInfo->pNextGroupRes = pBlock;
          break;
        }
      }

      if (pSliceInfo->scalarSup.pExprInfo != NULL) {
        SExprSupp* pExprSup = &pSliceInfo->scalarSup;
        projectApplyFunctions(pExprSup->pExprInfo, pBlock, pBlock, pExprSup->pCtx, pExprSup->numOfExprs, NULL);
      }

      int32_t code = initKeeperInfo(pSliceInfo, pBlock, &pOperator->exprSupp);
      if (code != TSDB_CODE_SUCCESS) {
        T_LONG_JMP(pTaskInfo->env, code);
      }

      // the pDataBlock are always the same one, no need to call this again
      setInputDataBlock(pSup, pBlock, order, MAIN_SCAN, true);
      doTimesliceImpl(pOperator, pSliceInfo, pBlock, pTaskInfo);
      copyPrevGroupKey(&pOperator->exprSupp, pSliceInfo->pPrevGroupKey, pBlock);
    }

    // check if need to interpolate after last datablock
    // except for fill(next), fill(linear)
    genInterpAfterDataBlock(pSliceInfo, pOperator, 0);

    doFilter(pResBlock, pOperator->exprSupp.pFilterInfo, NULL);
    if (pOperator->status == OP_EXEC_DONE) {
      break;
    }

    // restore initial value for next group
    resetTimesliceInfo(pSliceInfo);
    if (pResBlock->info.rows >= 4096) {
      break;
    }
  }
=======

    if (isGroupKeyFunc(pExprInfo)) {
      int32_t       srcSlot = pExprInfo->base.pParam[0].pCol->slotId;
      SColumnInfoData* pSrc = taosArrayGet(pSrcBlock->pDataBlock, srcSlot);
>>>>>>> 3c2bf197

      if (colDataIsNull_s(pSrc, 0)) {
        pGroupKey->isNull = true;
        break;
      }

      char* v = colDataGetData(pSrc, 0);
      if (IS_VAR_DATA_TYPE(pGroupKey->type)) {
        memcpy(pGroupKey->pData, v, varDataTLen(v));
      } else {
        memcpy(pGroupKey->pData, v, pGroupKey->bytes);
      }

      pGroupKey->isNull = false;
      break;
    }
  }
}

static void resetTimesliceInfo(STimeSliceOperatorInfo* pSliceInfo) {
  pSliceInfo->current = pSliceInfo->win.skey;
  pSliceInfo->prevTsSet = false;
  resetKeeperInfo(pSliceInfo);
}

static void doHandleTimeslice(SOperatorInfo* pOperator, SSDataBlock* pBlock) {
  SExecTaskInfo* pTaskInfo = pOperator->pTaskInfo;

  STimeSliceOperatorInfo* pSliceInfo = pOperator->info;
  SExprSupp*              pSup = &pOperator->exprSupp;
  bool                    ignoreNull = getIgoreNullRes(pSup);
  int32_t                 order = TSDB_ORDER_ASC;

  int32_t code = initKeeperInfo(pSliceInfo, pBlock, &pOperator->exprSupp);
  if (code != TSDB_CODE_SUCCESS) {
    T_LONG_JMP(pTaskInfo->env, code);
  }

  if (pSliceInfo->scalarSup.pExprInfo != NULL) {
    SExprSupp* pExprSup = &pSliceInfo->scalarSup;
    projectApplyFunctions(pExprSup->pExprInfo, pBlock, pBlock, pExprSup->pCtx, pExprSup->numOfExprs, NULL);
  }

  // the pDataBlock are always the same one, no need to call this again
  setInputDataBlock(pSup, pBlock, order, MAIN_SCAN, true);
  doTimesliceImpl(pOperator, pSliceInfo, pBlock, pTaskInfo, ignoreNull);
  copyPrevGroupKey(&pOperator->exprSupp, pSliceInfo->pPrevGroupKey, pBlock);
}

static SSDataBlock* doTimeslice(SOperatorInfo* pOperator) {
  if (pOperator->status == OP_EXEC_DONE) {
    return NULL;
  }

  SExecTaskInfo*          pTaskInfo = pOperator->pTaskInfo;
  STimeSliceOperatorInfo* pSliceInfo = pOperator->info;
  SSDataBlock*            pResBlock = pSliceInfo->pRes;

  SOperatorInfo* downstream = pOperator->pDownstream[0];
  blockDataCleanup(pResBlock);

  while (1) {
    if (pSliceInfo->pNextGroupRes != NULL) {
      doHandleTimeslice(pOperator, pSliceInfo->pNextGroupRes);
      if (checkWindowBoundReached(pSliceInfo) || checkThresholdReached(pSliceInfo, pOperator->resultInfo.threshold)) {
        doFilter(pResBlock, pOperator->exprSupp.pFilterInfo, NULL);
        if (pSliceInfo->pRemainRes == NULL) {
          pSliceInfo->pNextGroupRes = NULL;
        }
        if (pResBlock->info.rows != 0) {
          goto _finished;
        } else {
          // after fillter if result block has 0 rows, go back to
          // process pNextGroupRes again for unfinished data
          continue;
        }
      }
      pSliceInfo->pNextGroupRes = NULL;
    }

    while (1) {
      SSDataBlock* pBlock = pSliceInfo->pRemainRes ? pSliceInfo->pRemainRes : downstream->fpSet.getNextFn(downstream);
      if (pBlock == NULL) {
        setOperatorCompleted(pOperator);
        break;
      }

      pResBlock->info.scanFlag = pBlock->info.scanFlag;
      if (pSliceInfo->groupId == 0 && pBlock->info.id.groupId != 0) {
        pSliceInfo->groupId = pBlock->info.id.groupId;
      } else {
        if (pSliceInfo->groupId != pBlock->info.id.groupId) {
          pSliceInfo->groupId = pBlock->info.id.groupId;
          pSliceInfo->pNextGroupRes = pBlock;
          break;
        }
      }

      doHandleTimeslice(pOperator, pBlock);
      if (checkWindowBoundReached(pSliceInfo) || checkThresholdReached(pSliceInfo, pOperator->resultInfo.threshold)) {
        doFilter(pResBlock, pOperator->exprSupp.pFilterInfo, NULL);
        if (pResBlock->info.rows != 0) {
          goto _finished;
        }
      }
    }
    // post work for a specific group

    // check if need to interpolate after last datablock
    // except for fill(next), fill(linear)
    genInterpAfterDataBlock(pSliceInfo, pOperator, 0);

    doFilter(pResBlock, pOperator->exprSupp.pFilterInfo, NULL);
    if (pOperator->status == OP_EXEC_DONE) {
      break;
    }

    // restore initial value for next group
    resetTimesliceInfo(pSliceInfo);
    if (pResBlock->info.rows != 0) {
      break;
    }
  }

_finished:
  // restore the value
  setTaskStatus(pOperator->pTaskInfo, TASK_COMPLETED);
  if (pResBlock->info.rows == 0) {
    pOperator->status = OP_EXEC_DONE;
  }

  return pResBlock->info.rows == 0 ? NULL : pResBlock;
}

SOperatorInfo* createTimeSliceOperatorInfo(SOperatorInfo* downstream, SPhysiNode* pPhyNode, SExecTaskInfo* pTaskInfo) {
  STimeSliceOperatorInfo* pInfo = taosMemoryCalloc(1, sizeof(STimeSliceOperatorInfo));
  SOperatorInfo*          pOperator = taosMemoryCalloc(1, sizeof(SOperatorInfo));
  if (pOperator == NULL || pInfo == NULL) {
    goto _error;
  }

  SInterpFuncPhysiNode* pInterpPhyNode = (SInterpFuncPhysiNode*)pPhyNode;
  SExprSupp*            pSup = &pOperator->exprSupp;

  int32_t    numOfExprs = 0;
  SExprInfo* pExprInfo = createExprInfo(pInterpPhyNode->pFuncs, NULL, &numOfExprs);
  int32_t    code = initExprSupp(pSup, pExprInfo, numOfExprs, &pTaskInfo->storageAPI.functionStore);
  if (code != TSDB_CODE_SUCCESS) {
    goto _error;
  }

  if (pInterpPhyNode->pExprs != NULL) {
    int32_t    num = 0;
    SExprInfo* pScalarExprInfo = createExprInfo(pInterpPhyNode->pExprs, NULL, &num);
    code = initExprSupp(&pInfo->scalarSup, pScalarExprInfo, num, &pTaskInfo->storageAPI.functionStore);
    if (code != TSDB_CODE_SUCCESS) {
      goto _error;
    }
  }

  code = filterInitFromNode((SNode*)pInterpPhyNode->node.pConditions, &pOperator->exprSupp.pFilterInfo, 0);
  if (code != TSDB_CODE_SUCCESS) {
    goto _error;
  }

  pInfo->tsCol = extractColumnFromColumnNode((SColumnNode*)pInterpPhyNode->pTimeSeries);
  pInfo->fillType = convertFillType(pInterpPhyNode->fillMode);
  initResultSizeInfo(&pOperator->resultInfo, 4096);

  pInfo->pFillColInfo = createFillColInfo(pExprInfo, numOfExprs, NULL, 0, (SNodeListNode*)pInterpPhyNode->pFillValues);
  pInfo->pLinearInfo = NULL;
  pInfo->pRes = createDataBlockFromDescNode(pPhyNode->pOutputDataBlockDesc);
  pInfo->win = pInterpPhyNode->timeRange;
  pInfo->interval.interval = pInterpPhyNode->interval;
  pInfo->current = pInfo->win.skey;
  pInfo->prevTsSet = false;
  pInfo->prevTs = 0;
  pInfo->groupId = 0;
  pInfo->pPrevGroupKey = NULL;
  pInfo->pNextGroupRes = NULL;
<<<<<<< HEAD
=======
  pInfo->pRemainRes = NULL;
  pInfo->remainIndex = 0;
>>>>>>> 3c2bf197

  if (downstream->operatorType == QUERY_NODE_PHYSICAL_PLAN_TABLE_SCAN) {
    STableScanInfo* pScanInfo = (STableScanInfo*)downstream->info;
    pScanInfo->base.cond.twindows = pInfo->win;
    pScanInfo->base.cond.type = TIMEWINDOW_RANGE_EXTERNAL;
  }

  setOperatorInfo(pOperator, "TimeSliceOperator", QUERY_NODE_PHYSICAL_PLAN_INTERP_FUNC, false, OP_NOT_OPENED, pInfo,
                  pTaskInfo);
  pOperator->fpSet =
      createOperatorFpSet(optrDummyOpenFn, doTimeslice, NULL, destroyTimeSliceOperatorInfo, optrDefaultBufFn, NULL);

  blockDataEnsureCapacity(pInfo->pRes, pOperator->resultInfo.capacity);

  code = appendDownstream(pOperator, &downstream, 1);
  return pOperator;

_error:
  taosMemoryFree(pInfo);
  taosMemoryFree(pOperator);
  pTaskInfo->code = TSDB_CODE_OUT_OF_MEMORY;
  return NULL;
}

void destroyTimeSliceOperatorInfo(void* param) {
  STimeSliceOperatorInfo* pInfo = (STimeSliceOperatorInfo*)param;

  pInfo->pRes = blockDataDestroy(pInfo->pRes);

  for (int32_t i = 0; i < taosArrayGetSize(pInfo->pPrevRow); ++i) {
    SGroupKeys* pKey = taosArrayGet(pInfo->pPrevRow, i);
    taosMemoryFree(pKey->pData);
  }
  taosArrayDestroy(pInfo->pPrevRow);

  for (int32_t i = 0; i < taosArrayGetSize(pInfo->pNextRow); ++i) {
    SGroupKeys* pKey = taosArrayGet(pInfo->pNextRow, i);
    taosMemoryFree(pKey->pData);
  }
  taosArrayDestroy(pInfo->pNextRow);

  for (int32_t i = 0; i < taosArrayGetSize(pInfo->pLinearInfo); ++i) {
    SFillLinearInfo* pKey = taosArrayGet(pInfo->pLinearInfo, i);
    taosMemoryFree(pKey->start.val);
    taosMemoryFree(pKey->end.val);
  }
  taosArrayDestroy(pInfo->pLinearInfo);

  if (pInfo->pPrevGroupKey) {
    taosMemoryFree(pInfo->pPrevGroupKey->pData);
    taosMemoryFree(pInfo->pPrevGroupKey);
  }

  cleanupExprSupp(&pInfo->scalarSup);

  for (int32_t i = 0; i < pInfo->pFillColInfo->numOfFillExpr; ++i) {
    taosVariantDestroy(&pInfo->pFillColInfo[i].fillVal);
  }
  taosMemoryFree(pInfo->pFillColInfo);
  taosMemoryFreeClear(param);
}<|MERGE_RESOLUTION|>--- conflicted
+++ resolved
@@ -44,11 +44,8 @@
   uint64_t             groupId;
   SGroupKeys*          pPrevGroupKey;
   SSDataBlock*         pNextGroupRes;
-<<<<<<< HEAD
-=======
   SSDataBlock*         pRemainRes;    // save block unfinished processing
   int32_t              remainIndex;     // the remaining index in the block to be processed
->>>>>>> 3c2bf197
 } STimeSliceOperatorInfo;
 
 static void destroyTimeSliceOperatorInfo(void* param);
@@ -215,8 +212,6 @@
   return (functionType == FUNCTION_TYPE_GROUP_KEY);
 }
 
-<<<<<<< HEAD
-=======
 static bool getIgoreNullRes(SExprSupp* pExprSup) {
   for (int32_t i = 0; i < pExprSup->numOfExprs; ++i) {
     SExprInfo* pExprInfo = &pExprSup->pExprInfo[i];
@@ -256,7 +251,6 @@
 }
 
 
->>>>>>> 3c2bf197
 static bool genInterpolationResult(STimeSliceOperatorInfo* pSliceInfo, SExprSupp* pExprSup, SSDataBlock* pResBlock,
                                    SSDataBlock* pSrcBlock, int32_t index, bool beforeTs) {
   int32_t rows = pResBlock->info.rows;
@@ -279,30 +273,6 @@
     } else if (isIsfilledPseudoColumn(pExprInfo)) {
       bool isFilled = true;
       colDataSetVal(pDst, pResBlock->info.rows, (char*)&isFilled, false);
-      continue;
-    } else if (!isInterpFunc(pExprInfo)) {
-      if (isGroupKeyFunc(pExprInfo)) {
-        if (pSrcBlock != NULL) {
-          int32_t       srcSlot = pExprInfo->base.pParam[0].pCol->slotId;
-          SColumnInfoData* pSrc = taosArrayGet(pSrcBlock->pDataBlock, srcSlot);
-
-          if (colDataIsNull_s(pSrc, index)) {
-            colDataSetNULL(pDst, pResBlock->info.rows);
-            continue;
-          }
-
-          char* v = colDataGetData(pSrc, index);
-          colDataSetVal(pDst, pResBlock->info.rows, v, false);
-        } else {
-          // use stored group key
-          SGroupKeys* pkey = pSliceInfo->pPrevGroupKey;
-          if (pkey->isNull == false) {
-            colDataSetVal(pDst, rows, pkey->pData, false);
-          } else {
-            colDataSetNULL(pDst, rows);
-          }
-        }
-      }
       continue;
     } else if (!isInterpFunc(pExprInfo)) {
       if (isGroupKeyFunc(pExprInfo)) {
@@ -657,7 +627,6 @@
   }
 
   pInfo->isNextRowSet = false;
-<<<<<<< HEAD
 
   return TSDB_CODE_SUCCESS;
 }
@@ -686,37 +655,6 @@
   return TSDB_CODE_SUCCESS;
 }
 
-static void doTimesliceImpl(SOperatorInfo* pOperator, STimeSliceOperatorInfo* pSliceInfo, SSDataBlock* pBlock,
-                            SExecTaskInfo* pTaskInfo) {
-=======
-
-  return TSDB_CODE_SUCCESS;
-}
-
-static int32_t resetFillLinearInfo(STimeSliceOperatorInfo* pInfo) {
-  if (pInfo->pLinearInfo == NULL) {
-    return TSDB_CODE_SUCCESS;
-  }
-
-  for (int32_t i = 0; i < taosArrayGetSize(pInfo->pLinearInfo); ++i) {
-    SFillLinearInfo *pLinearInfo = taosArrayGet(pInfo->pLinearInfo, i);
-    pLinearInfo->start.key = INT64_MIN;
-    pLinearInfo->end.key = INT64_MIN;
-    pLinearInfo->isStartSet = false;
-    pLinearInfo->isEndSet = false;
-  }
-
-  return TSDB_CODE_SUCCESS;
-}
-
-static int32_t resetKeeperInfo(STimeSliceOperatorInfo* pInfo) {
-  resetPrevRowsKeeper(pInfo);
-  resetNextRowsKeeper(pInfo);
-  resetFillLinearInfo(pInfo);
-
-  return TSDB_CODE_SUCCESS;
-}
-
 static bool checkThresholdReached(STimeSliceOperatorInfo* pSliceInfo, int32_t threshold) {
   SSDataBlock* pResBlock = pSliceInfo->pRes;
   if (pResBlock->info.rows > threshold) {
@@ -751,18 +689,13 @@
 
 static void doTimesliceImpl(SOperatorInfo* pOperator, STimeSliceOperatorInfo* pSliceInfo, SSDataBlock* pBlock,
                             SExecTaskInfo* pTaskInfo, bool ignoreNull) {
->>>>>>> 3c2bf197
   SSDataBlock* pResBlock = pSliceInfo->pRes;
   SInterval*   pInterval = &pSliceInfo->interval;
 
   SColumnInfoData* pTsCol = taosArrayGet(pBlock->pDataBlock, pSliceInfo->tsCol.slotId);
-<<<<<<< HEAD
-  for (int32_t i = 0; i < pBlock->info.rows; ++i) {
-=======
 
   int32_t i = (pSliceInfo->pRemainRes == NULL) ? 0 : pSliceInfo->remainIndex;
   for (; i < pBlock->info.rows; ++i) {
->>>>>>> 3c2bf197
     int64_t ts = *(int64_t*)colDataGetData(pTsCol, i);
 
     // check for duplicate timestamps
@@ -770,13 +703,8 @@
       T_LONG_JMP(pTaskInfo->env, TSDB_CODE_FUNC_DUP_TIMESTAMP);
     }
 
-<<<<<<< HEAD
-    if (pSliceInfo->current > pSliceInfo->win.ekey) {
-      break;
-=======
     if (checkNullRow(&pOperator->exprSupp, pBlock, i, ignoreNull)) {
       continue;
->>>>>>> 3c2bf197
     }
 
     if (ts == pSliceInfo->current) {
@@ -787,11 +715,6 @@
 
       pSliceInfo->current =
           taosTimeAdd(pSliceInfo->current, pInterval->interval, pInterval->intervalUnit, pInterval->precision);
-<<<<<<< HEAD
-      if (pSliceInfo->current > pSliceInfo->win.ekey) {
-        break;
-      }
-=======
 
       if (checkWindowBoundReached(pSliceInfo)) {
         break;
@@ -800,7 +723,6 @@
         saveBlockStatus(pSliceInfo, pBlock, i);
         return;
       }
->>>>>>> 3c2bf197
     } else if (ts < pSliceInfo->current) {
       // in case of interpolation window starts and ends between two datapoints, fill(prev) need to interpolate
       doKeepPrevRows(pSliceInfo, pBlock, i);
@@ -821,11 +743,6 @@
             }
           }
 
-<<<<<<< HEAD
-          if (pSliceInfo->current > pSliceInfo->win.ekey) {
-            break;
-          }
-=======
           if (checkWindowBoundReached(pSliceInfo)) {
             break;
           }
@@ -833,7 +750,6 @@
             saveBlockStatus(pSliceInfo, pBlock, i);
             return;
           }
->>>>>>> 3c2bf197
         } else {
           // ignore current row, and do nothing
         }
@@ -864,39 +780,26 @@
       }
       doKeepPrevRows(pSliceInfo, pBlock, i);
 
-<<<<<<< HEAD
-      if (pSliceInfo->current > pSliceInfo->win.ekey) {
-        break;
-=======
       if (checkWindowBoundReached(pSliceInfo)) {
         break;
       }
       if (checkThresholdReached(pSliceInfo, pOperator->resultInfo.threshold)) {
         saveBlockStatus(pSliceInfo, pBlock, i);
         return;
->>>>>>> 3c2bf197
-      }
-    }
-  }
+      }
+    }
+  }
+
+  // if reached here, meaning block processing finished naturally,
+  // or interpolation reach window upper bound
+  pSliceInfo->pRemainRes = NULL;
+
 }
 
 static void genInterpAfterDataBlock(STimeSliceOperatorInfo* pSliceInfo, SOperatorInfo* pOperator, int32_t index) {
   SSDataBlock* pResBlock = pSliceInfo->pRes;
   SInterval*   pInterval = &pSliceInfo->interval;
 
-<<<<<<< HEAD
-=======
-  // if reached here, meaning block processing finished naturally,
-  // or interpolation reach window upper bound
-  pSliceInfo->pRemainRes = NULL;
-
-}
-
-static void genInterpAfterDataBlock(STimeSliceOperatorInfo* pSliceInfo, SOperatorInfo* pOperator, int32_t index) {
-  SSDataBlock* pResBlock = pSliceInfo->pRes;
-  SInterval*   pInterval = &pSliceInfo->interval;
-
->>>>>>> 3c2bf197
   while (pSliceInfo->current <= pSliceInfo->win.ekey && pSliceInfo->fillType != TSDB_FILL_NEXT &&
          pSliceInfo->fillType != TSDB_FILL_LINEAR) {
     genInterpolationResult(pSliceInfo, &pOperator->exprSupp, pResBlock, NULL, index, false);
@@ -908,115 +811,10 @@
 static void copyPrevGroupKey(SExprSupp* pExprSup, SGroupKeys* pGroupKey, SSDataBlock* pSrcBlock) {
   for (int32_t j = 0; j < pExprSup->numOfExprs; ++j) {
     SExprInfo* pExprInfo = &pExprSup->pExprInfo[j];
-<<<<<<< HEAD
 
     if (isGroupKeyFunc(pExprInfo)) {
       int32_t       srcSlot = pExprInfo->base.pParam[0].pCol->slotId;
       SColumnInfoData* pSrc = taosArrayGet(pSrcBlock->pDataBlock, srcSlot);
-
-      if (colDataIsNull_s(pSrc, 0)) {
-        pGroupKey->isNull = true;
-        break;
-      }
-
-      char* v = colDataGetData(pSrc, 0);
-      if (IS_VAR_DATA_TYPE(pGroupKey->type)) {
-        memcpy(pGroupKey->pData, v, varDataTLen(v));
-      } else {
-        memcpy(pGroupKey->pData, v, pGroupKey->bytes);
-      }
-
-      pGroupKey->isNull = false;
-      break;
-    }
-  }
-}
-
-static void resetTimesliceInfo(STimeSliceOperatorInfo* pSliceInfo) {
-  pSliceInfo->current = pSliceInfo->win.skey;
-  pSliceInfo->prevTsSet = false;
-  resetKeeperInfo(pSliceInfo);
-}
-
-static SSDataBlock* doTimeslice(SOperatorInfo* pOperator) {
-  if (pOperator->status == OP_EXEC_DONE) {
-    return NULL;
-  }
-
-  SExecTaskInfo* pTaskInfo = pOperator->pTaskInfo;
-
-  STimeSliceOperatorInfo* pSliceInfo = pOperator->info;
-  SSDataBlock*            pResBlock = pSliceInfo->pRes;
-  SExprSupp*              pSup = &pOperator->exprSupp;
-
-  int32_t        order = TSDB_ORDER_ASC;
-  SInterval*     pInterval = &pSliceInfo->interval;
-  SOperatorInfo* downstream = pOperator->pDownstream[0];
-
-  blockDataCleanup(pResBlock);
-
-  while (1) {
-    if (pSliceInfo->pNextGroupRes != NULL) {
-      setInputDataBlock(pSup, pSliceInfo->pNextGroupRes, order, MAIN_SCAN, true);
-      doTimesliceImpl(pOperator, pSliceInfo, pSliceInfo->pNextGroupRes, pTaskInfo);
-      copyPrevGroupKey(&pOperator->exprSupp, pSliceInfo->pPrevGroupKey, pSliceInfo->pNextGroupRes);
-      pSliceInfo->pNextGroupRes = NULL;
-    }
-
-    while (1) {
-      SSDataBlock* pBlock = downstream->fpSet.getNextFn(downstream);
-      if (pBlock == NULL) {
-        setOperatorCompleted(pOperator);
-        break;
-      }
-
-      if (pSliceInfo->groupId == 0 && pBlock->info.id.groupId != 0) {
-        pSliceInfo->groupId = pBlock->info.id.groupId;
-      } else {
-        if (pSliceInfo->groupId != pBlock->info.id.groupId) {
-          pSliceInfo->groupId = pBlock->info.id.groupId;
-          pSliceInfo->pNextGroupRes = pBlock;
-          break;
-        }
-      }
-
-      if (pSliceInfo->scalarSup.pExprInfo != NULL) {
-        SExprSupp* pExprSup = &pSliceInfo->scalarSup;
-        projectApplyFunctions(pExprSup->pExprInfo, pBlock, pBlock, pExprSup->pCtx, pExprSup->numOfExprs, NULL);
-      }
-
-      int32_t code = initKeeperInfo(pSliceInfo, pBlock, &pOperator->exprSupp);
-      if (code != TSDB_CODE_SUCCESS) {
-        T_LONG_JMP(pTaskInfo->env, code);
-      }
-
-      // the pDataBlock are always the same one, no need to call this again
-      setInputDataBlock(pSup, pBlock, order, MAIN_SCAN, true);
-      doTimesliceImpl(pOperator, pSliceInfo, pBlock, pTaskInfo);
-      copyPrevGroupKey(&pOperator->exprSupp, pSliceInfo->pPrevGroupKey, pBlock);
-    }
-
-    // check if need to interpolate after last datablock
-    // except for fill(next), fill(linear)
-    genInterpAfterDataBlock(pSliceInfo, pOperator, 0);
-
-    doFilter(pResBlock, pOperator->exprSupp.pFilterInfo, NULL);
-    if (pOperator->status == OP_EXEC_DONE) {
-      break;
-    }
-
-    // restore initial value for next group
-    resetTimesliceInfo(pSliceInfo);
-    if (pResBlock->info.rows >= 4096) {
-      break;
-    }
-  }
-=======
-
-    if (isGroupKeyFunc(pExprInfo)) {
-      int32_t       srcSlot = pExprInfo->base.pParam[0].pCol->slotId;
-      SColumnInfoData* pSrc = taosArrayGet(pSrcBlock->pDataBlock, srcSlot);
->>>>>>> 3c2bf197
 
       if (colDataIsNull_s(pSrc, 0)) {
         pGroupKey->isNull = true;
@@ -1197,11 +995,8 @@
   pInfo->groupId = 0;
   pInfo->pPrevGroupKey = NULL;
   pInfo->pNextGroupRes = NULL;
-<<<<<<< HEAD
-=======
   pInfo->pRemainRes = NULL;
   pInfo->remainIndex = 0;
->>>>>>> 3c2bf197
 
   if (downstream->operatorType == QUERY_NODE_PHYSICAL_PLAN_TABLE_SCAN) {
     STableScanInfo* pScanInfo = (STableScanInfo*)downstream->info;
