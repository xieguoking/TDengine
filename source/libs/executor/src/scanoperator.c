--- conflicted
+++ resolved
@@ -1420,13 +1420,7 @@
     }
   }
 
-<<<<<<< HEAD
   doFilter(pInfo->pCondition, pInfo->pRes, NULL, NULL);
-=======
-  if (filter) {
-    doFilter(pInfo->pCondition, pInfo->pRes, NULL);
-  }
->>>>>>> 452f2247
   blockDataUpdateTsWindow(pInfo->pRes, pInfo->primaryTsIndex);
   blockDataFreeRes((SSDataBlock*)pBlock);
 
