--- conflicted
+++ resolved
@@ -1815,19 +1815,7 @@
   pInfo->pRes             = createResDataBlock(pDescNode);
   pInfo->readHandle       = *pReadHandle;
   pInfo->curPos           = 0;
-  pInfo->pFilterNode      = pPhyNode->node.pConditions;
-
-<<<<<<< HEAD
-  pInfo->pTableList = pTableListInfo;
-  pInfo->pColMatchInfo = colList;
-  pInfo->pRes = createResDataBlock(pDescNode);
-  ;
-  pInfo->readHandle = *pReadHandle;
-  pInfo->curPos = 0;
-  pOperator->name = "TagScanOperator";
-=======
   pOperator->name         = "TagScanOperator";
->>>>>>> d94a770b
   pOperator->operatorType = QUERY_NODE_PHYSICAL_PLAN_TAG_SCAN;
   pOperator->blocking     = false;
   pOperator->status       = OP_NOT_OPENED;
