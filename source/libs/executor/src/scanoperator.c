--- conflicted
+++ resolved
@@ -245,7 +245,8 @@
 
   relocateColumnData(pBlock, pTableScanInfo->pColMatchInfo, pCols);
 
-  // reset the block to be 0 by default, this blockId is assigned by physical plan and is used by direct upstream operator.
+  // reset the block to be 0 by default, this blockId is assigned by physical plan and is used by direct upstream
+  // operator.
   pBlock->info.blockId = 0;
 
   doFilter(pTableScanInfo->pFilterNode, pBlock);
@@ -262,7 +263,7 @@
   SET_REVERSE_SCAN_FLAG(pTableScanInfo);
 
   switchCtxOrder(pCtx, numOfOutput);
-//  setupQueryRangeForReverseScan(pTableScanInfo);
+  //  setupQueryRangeForReverseScan(pTableScanInfo);
 
   STimeWindow* pTWindow = &pTableScanInfo->cond.twindow;
   TSWAP(pTWindow->skey, pTWindow->ekey, int64_t);
@@ -295,12 +296,6 @@
       continue;
     }
 
-<<<<<<< HEAD
-    // reset the block to be 0 by default, this blockId is assigned by physical plan and is used by direct upstream
-    // operator.
-    pBlock->info.blockId = 0;
-=======
->>>>>>> 6dffa660
     return pBlock;
   }
 
@@ -331,7 +326,8 @@
       pTableScanInfo->scanFlag = REPEAT_SCAN;
 
       STimeWindow* pWin = &pTableScanInfo->cond.twindow;
-      qDebug("%s start to repeat ascending order scan data blocks due to query func required, qrange:%" PRId64 "-%" PRId64,
+      qDebug("%s start to repeat ascending order scan data blocks due to query func required, qrange:%" PRId64
+             "-%" PRId64,
              GET_TASKID(pTaskInfo), pWin->skey, pWin->ekey);
 
       // do prepare for the next round table scan operation
@@ -362,7 +358,8 @@
         setTaskStatus(pTaskInfo, TASK_NOT_COMPLETED);
         pTableScanInfo->scanFlag = REPEAT_SCAN;
 
-        qDebug("%s start to repeat descending order scan data blocks due to query func required, qrange:%" PRId64 "-%" PRId64,
+        qDebug("%s start to repeat descending order scan data blocks due to query func required, qrange:%" PRId64
+               "-%" PRId64,
                GET_TASKID(pTaskInfo), pTaskInfo->window.skey, pTaskInfo->window.ekey);
 
         // do prepare for the next round table scan operation
@@ -375,17 +372,10 @@
   return NULL;
 }
 
-<<<<<<< HEAD
-SOperatorInfo* createTableScanOperatorInfo(void* pDataReader, int32_t order, int32_t numOfOutput, int32_t dataLoadFlag,
-                                           int32_t repeatTime, int32_t reverseTime, SArray* pColMatchInfo,
+SOperatorInfo* createTableScanOperatorInfo(void* pDataReader, SQueryTableDataCond* pCond, int32_t numOfOutput,
+                                           int32_t dataLoadFlag, const uint8_t* scanInfo, SArray* pColMatchInfo,
                                            SSDataBlock* pResBlock, SNode* pCondition, SInterval* pInterval,
                                            double sampleRatio, SExecTaskInfo* pTaskInfo) {
-  assert(repeatTime > 0);
-
-=======
-SOperatorInfo* createTableScanOperatorInfo(void* pDataReader, SQueryTableDataCond* pCond, int32_t numOfOutput, int32_t dataLoadFlag, const uint8_t* scanInfo,
-    SArray* pColMatchInfo, SSDataBlock* pResBlock, SNode* pCondition, SInterval* pInterval, double sampleRatio, SExecTaskInfo* pTaskInfo) {
->>>>>>> 6dffa660
   STableScanInfo* pInfo = taosMemoryCalloc(1, sizeof(STableScanInfo));
   SOperatorInfo*  pOperator = taosMemoryCalloc(1, sizeof(SOperatorInfo));
   if (pInfo == NULL || pOperator == NULL) {
@@ -396,36 +386,20 @@
     return NULL;
   }
 
-<<<<<<< HEAD
+  pInfo->cond = *pCond;
+  pInfo->scanInfo = (SScanInfo){.numOfAsc = scanInfo[0], .numOfDesc = scanInfo[1]};
+
   pInfo->interval = *pInterval;
   pInfo->sampleRatio = sampleRatio;
   pInfo->dataBlockLoadFlag = dataLoadFlag;
   pInfo->pResBlock = pResBlock;
   pInfo->pFilterNode = pCondition;
   pInfo->dataReader = pDataReader;
-  pInfo->times = repeatTime;
-  pInfo->reverseTimes = reverseTime;
-  pInfo->order = order;
   pInfo->current = 0;
   pInfo->scanFlag = MAIN_SCAN;
   pInfo->pColMatchInfo = pColMatchInfo;
+
   pOperator->name = "TableScanOperator";
-=======
-  pInfo->cond             = *pCond;
-  pInfo->scanInfo         = (SScanInfo) {.numOfAsc = scanInfo[0], .numOfDesc = scanInfo[1]};
-
-  pInfo->interval         = *pInterval;
-  pInfo->sampleRatio      = sampleRatio;
-  pInfo->dataBlockLoadFlag= dataLoadFlag;
-  pInfo->pResBlock        = pResBlock;
-  pInfo->pFilterNode      = pCondition;
-  pInfo->dataReader       = pDataReader;
-  pInfo->current          = 0;
-  pInfo->scanFlag         = MAIN_SCAN;
-  pInfo->pColMatchInfo    = pColMatchInfo;
-
-  pOperator->name         = "TableScanOperator";
->>>>>>> 6dffa660
   pOperator->operatorType = QUERY_NODE_PHYSICAL_PLAN_TABLE_SCAN;
   pOperator->blockingOptr = false;
   pOperator->status = OP_NOT_OPENED;
@@ -445,17 +419,17 @@
 SOperatorInfo* createTableSeqScanOperatorInfo(void* pTsdbReadHandle) {
   STableScanInfo* pInfo = taosMemoryCalloc(1, sizeof(STableScanInfo));
 
-  pInfo->dataReader  = pTsdbReadHandle;
-  pInfo->current     = 0;
+  pInfo->dataReader = pTsdbReadHandle;
+  pInfo->current = 0;
   pInfo->prevGroupId = -1;
 
   SOperatorInfo* pOperator = taosMemoryCalloc(1, sizeof(SOperatorInfo));
-  pOperator->name          = "TableSeqScanOperator";
-  pOperator->operatorType  = QUERY_NODE_PHYSICAL_PLAN_TABLE_SEQ_SCAN;
-  pOperator->blockingOptr  = false;
-  pOperator->status        = OP_NOT_OPENED;
-  pOperator->info          = pInfo;
-  pOperator->getNextFn     = doTableScanImpl;
+  pOperator->name = "TableSeqScanOperator";
+  pOperator->operatorType = QUERY_NODE_PHYSICAL_PLAN_TABLE_SEQ_SCAN;
+  pOperator->blockingOptr = false;
+  pOperator->status = OP_NOT_OPENED;
+  pOperator->info = pInfo;
+  pOperator->getNextFn = doTableScanImpl;
 
   return pOperator;
 }
