--- conflicted
+++ resolved
@@ -1610,11 +1610,7 @@
         tsdbReaderClose(pTSInfo->dataReader);
         pTSInfo->dataReader = NULL;
         tqOffsetResetToLog(&pTaskInfo->streamInfo.prepareStatus, pTaskInfo->streamInfo.snapshotVer);
-<<<<<<< HEAD
-        qDebug("queue scan tsdb over, switch to wal ver %" PRId64, pTaskInfo->streamInfo.snapshotVer + 1);
-=======
         qDebug("queue scan tsdb over, switch to wal ver %" PRId64 "", pTaskInfo->streamInfo.snapshotVer + 1);
->>>>>>> 1c488cf7
         if (tqSeekVer(pInfo->tqReader, pTaskInfo->streamInfo.snapshotVer + 1) < 0) {
           return NULL;
         }
