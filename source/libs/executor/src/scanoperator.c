/*
 * Copyright (c) 2019 TAOS Data, Inc. <jhtao@taosdata.com>
 *
 * This program is free software: you can use, redistribute, and/or modify
 * it under the terms of the GNU Affero General Public License, version 3
 * or later ("AGPL"), as published by the Free Software Foundation.
 *
 * This program is distributed in the hope that it will be useful, but WITHOUT
 * ANY WARRANTY; without even the implied warranty of MERCHANTABILITY or
 * FITNESS FOR A PARTICULAR PURPOSE.
 *
 * You should have received a copy of the GNU Affero General Public License
 * along with this program. If not, see <http://www.gnu.org/licenses/>.
 */

#include "executorimpl.h"
#include "function.h"
#include "functionMgt.h"
#include "os.h"
#include "querynodes.h"
#include "systable.h"
#include "tname.h"
#include "ttime.h"

#include "tdatablock.h"
#include "tmsg.h"

#include "executorimpl.h"
#include "query.h"
#include "tcompare.h"
#include "thash.h"
#include "ttypes.h"
#include "vnode.h"

#define SET_REVERSE_SCAN_FLAG(_info) ((_info)->scanFlag = REVERSE_SCAN)
#define SWITCH_ORDER(n)              (((n) = ((n) == TSDB_ORDER_ASC) ? TSDB_ORDER_DESC : TSDB_ORDER_ASC))

static int32_t buildSysDbTableInfo(const SSysTableScanInfo* pInfo, int32_t capacity);
static int32_t buildDbTableInfoBlock(const SSDataBlock* p, const SSysTableMeta* pSysDbTableMeta, size_t size,
                                     const char* dbName);

static bool processBlockWithProbability(const SSampleExecInfo* pInfo);

bool processBlockWithProbability(const SSampleExecInfo* pInfo) {
#if 0
  if (pInfo->sampleRatio == 1) {
    return true;
  }

  uint32_t val = taosRandR((uint32_t*) &pInfo->seed);
  return (val % ((uint32_t)(1/pInfo->sampleRatio))) == 0;
#else
  return true;
#endif
}

static void switchCtxOrder(SqlFunctionCtx* pCtx, int32_t numOfOutput) {
  for (int32_t i = 0; i < numOfOutput; ++i) {
    SWITCH_ORDER(pCtx[i].order);
  }
}

static void setupQueryRangeForReverseScan(STableScanInfo* pTableScanInfo) {
#if 0
  int32_t numOfGroups = (int32_t)(GET_NUM_OF_TABLEGROUP(pRuntimeEnv));
  for(int32_t i = 0; i < numOfGroups; ++i) {
    SArray *group = GET_TABLEGROUP(pRuntimeEnv, i);
    SArray *tableKeyGroup = taosArrayGetP(pQueryAttr->tableGroupInfo.pGroupList, i);

    size_t t = taosArrayGetSize(group);
    for (int32_t j = 0; j < t; ++j) {
      STableQueryInfo *pCheckInfo = taosArrayGetP(group, j);
      updateTableQueryInfoForReverseScan(pCheckInfo);

      // update the last key in tableKeyInfo list, the tableKeyInfo is used to build the tsdbQueryHandle and decide
      // the start check timestamp of tsdbQueryHandle
//      STableKeyInfo *pTableKeyInfo = taosArrayGet(tableKeyGroup, j);
//      pTableKeyInfo->lastKey = pCheckInfo->lastKey;
//
//      assert(pCheckInfo->pTable == pTableKeyInfo->pTable);
    }
  }
#endif
}

static void getNextTimeWindow(SInterval* pInterval, STimeWindow* tw, int32_t order) {
  int32_t factor = GET_FORWARD_DIRECTION_FACTOR(order);
  if (pInterval->intervalUnit != 'n' && pInterval->intervalUnit != 'y') {
    tw->skey += pInterval->sliding * factor;
    tw->ekey = tw->skey + pInterval->interval - 1;
    return;
  }

  int64_t key = tw->skey, interval = pInterval->interval;
  // convert key to second
  key = convertTimePrecision(key, pInterval->precision, TSDB_TIME_PRECISION_MILLI) / 1000;

  if (pInterval->intervalUnit == 'y') {
    interval *= 12;
  }

  struct tm tm;
  time_t    t = (time_t)key;
  taosLocalTime(&t, &tm);

  int mon = (int)(tm.tm_year * 12 + tm.tm_mon + interval * factor);
  tm.tm_year = mon / 12;
  tm.tm_mon = mon % 12;
  tw->skey = convertTimePrecision((int64_t)taosMktime(&tm) * 1000LL, TSDB_TIME_PRECISION_MILLI, pInterval->precision);

  mon = (int)(mon + interval);
  tm.tm_year = mon / 12;
  tm.tm_mon = mon % 12;
  tw->ekey = convertTimePrecision((int64_t)taosMktime(&tm) * 1000LL, TSDB_TIME_PRECISION_MILLI, pInterval->precision);

  tw->ekey -= 1;
}

static bool overlapWithTimeWindow(SInterval* pInterval, SDataBlockInfo* pBlockInfo, int32_t order) {
  STimeWindow w = {0};

  // 0 by default, which means it is not a interval operator of the upstream operator.
  if (pInterval->interval == 0) {
    return false;
  }

  if (order == TSDB_ORDER_ASC) {
    getAlignQueryTimeWindow(pInterval, pInterval->precision, pBlockInfo->window.skey, &w);
    assert(w.ekey >= pBlockInfo->window.skey);

    if (w.ekey < pBlockInfo->window.ekey) {
      return true;
    }

    while (1) {
      getNextTimeWindow(pInterval, &w, order);
      if (w.skey > pBlockInfo->window.ekey) {
        break;
      }

      assert(w.ekey > pBlockInfo->window.ekey);
      if (w.skey <= pBlockInfo->window.ekey && w.skey > pBlockInfo->window.skey) {
        return true;
      }
    }
  } else {
    getAlignQueryTimeWindow(pInterval, pInterval->precision, pBlockInfo->window.ekey, &w);
    assert(w.skey <= pBlockInfo->window.ekey);

    if (w.skey > pBlockInfo->window.skey) {
      return true;
    }

    while (1) {
      getNextTimeWindow(pInterval, &w, order);
      if (w.ekey < pBlockInfo->window.skey) {
        break;
      }

      assert(w.skey < pBlockInfo->window.skey);
      if (w.ekey < pBlockInfo->window.ekey && w.ekey >= pBlockInfo->window.skey) {
        return true;
      }
    }
  }

  return false;
}

static int32_t loadDataBlock(SOperatorInfo* pOperator, STableScanInfo* pTableScanInfo, SSDataBlock* pBlock,
                             uint32_t* status) {
  SExecTaskInfo*  pTaskInfo = pOperator->pTaskInfo;
  STableScanInfo* pInfo = pOperator->info;

  SFileBlockLoadRecorder* pCost = &pTableScanInfo->readRecorder;

  pCost->totalBlocks += 1;
  pCost->totalRows += pBlock->info.rows;

  *status = pInfo->dataBlockLoadFlag;
  if (pTableScanInfo->pFilterNode != NULL ||
      overlapWithTimeWindow(&pTableScanInfo->interval, &pBlock->info, pTableScanInfo->cond.order)) {
    (*status) = FUNC_DATA_REQUIRED_DATA_LOAD;
  }

  SDataBlockInfo* pBlockInfo = &pBlock->info;
  taosMemoryFreeClear(pBlock->pBlockAgg);

  if (*status == FUNC_DATA_REQUIRED_FILTEROUT) {
    qDebug("%s data block filter out, brange:%" PRId64 "-%" PRId64 ", rows:%d", GET_TASKID(pTaskInfo),
           pBlockInfo->window.skey, pBlockInfo->window.ekey, pBlockInfo->rows);
    pCost->filterOutBlocks += 1;
    return TSDB_CODE_SUCCESS;
  } else if (*status == FUNC_DATA_REQUIRED_NOT_LOAD) {
    qDebug("%s data block skipped, brange:%" PRId64 "-%" PRId64 ", rows:%d", GET_TASKID(pTaskInfo),
           pBlockInfo->window.skey, pBlockInfo->window.ekey, pBlockInfo->rows);
    pCost->skipBlocks += 1;

    return TSDB_CODE_SUCCESS;
  } else if (*status == FUNC_DATA_REQUIRED_STATIS_LOAD) {
    pCost->loadBlockStatis += 1;

    bool             allColumnsHaveAgg = true;
    SColumnDataAgg** pColAgg = NULL;

    int32_t code = tsdbRetrieveDatablockSMA(pTableScanInfo->dataReader, &pColAgg, &allColumnsHaveAgg);
    if (code != TSDB_CODE_SUCCESS) {
      longjmp(pTaskInfo->env, code);
    }

    if (allColumnsHaveAgg == true) {
      int32_t numOfCols = taosArrayGetSize(pBlock->pDataBlock);

      // todo create this buffer during creating operator
      if (pBlock->pBlockAgg == NULL) {
        pBlock->pBlockAgg = taosMemoryCalloc(numOfCols, POINTER_BYTES);
      }

      for (int32_t i = 0; i < taosArrayGetSize(pTableScanInfo->pColMatchInfo); ++i) {
        SColMatchInfo* pColMatchInfo = taosArrayGet(pTableScanInfo->pColMatchInfo, i);
        if (!pColMatchInfo->output) {
          continue;
        }
        pBlock->pBlockAgg[pColMatchInfo->targetSlotId] = pColAgg[i];
      }

      return TSDB_CODE_SUCCESS;
    } else {  // failed to load the block sma data, data block statistics does not exist, load data block instead
      *status = FUNC_DATA_REQUIRED_DATA_LOAD;
    }
  }

  ASSERT(*status == FUNC_DATA_REQUIRED_DATA_LOAD);

  // todo filter data block according to the block sma data firstly
#if 0
  if (!doFilterByBlockStatistics(pBlock->pBlockStatis, pTableScanInfo->pCtx, pBlockInfo->rows)) {
    pCost->filterOutBlocks += 1;
    qDebug("%s data block filter out, brange:%" PRId64 "-%" PRId64 ", rows:%d", GET_TASKID(pTaskInfo), pBlockInfo->window.skey,
           pBlockInfo->window.ekey, pBlockInfo->rows);
    (*status) = FUNC_DATA_REQUIRED_FILTEROUT;
    return TSDB_CODE_SUCCESS;
  }
#endif

  pCost->totalCheckedRows += pBlock->info.rows;
  pCost->loadBlocks += 1;

  SArray* pCols = tsdbRetrieveDataBlock(pTableScanInfo->dataReader, NULL);
  if (pCols == NULL) {
    return terrno;
  }

  relocateColumnData(pBlock, pTableScanInfo->pColMatchInfo, pCols, true);

  // currently only the tbname pseudo column
  if (pTableScanInfo->pseudoSup.numOfExprs > 0) {
    SExprSupp* pSup = &pTableScanInfo->pseudoSup;

    int32_t code = addTagPseudoColumnData(&pTableScanInfo->readHandle, pSup->pExprInfo, pSup->numOfExprs, pBlock,
                                          GET_TASKID(pTaskInfo));
    if (code != TSDB_CODE_SUCCESS) {
      longjmp(pTaskInfo->env, code);
    }
  }

  int64_t st = taosGetTimestampMs();
  doFilter(pTableScanInfo->pFilterNode, pBlock);

  int64_t et = taosGetTimestampMs();
  pTableScanInfo->readRecorder.filterTime += (et - st);

  if (pBlock->info.rows == 0) {
    pCost->filterOutBlocks += 1;
    qDebug("%s data block filter out, brange:%" PRId64 "-%" PRId64 ", rows:%d", GET_TASKID(pTaskInfo),
           pBlockInfo->window.skey, pBlockInfo->window.ekey, pBlockInfo->rows);
  }

  return TSDB_CODE_SUCCESS;
}

static void prepareForDescendingScan(STableScanInfo* pTableScanInfo, SqlFunctionCtx* pCtx, int32_t numOfOutput) {
  SET_REVERSE_SCAN_FLAG(pTableScanInfo);

  switchCtxOrder(pCtx, numOfOutput);
  //  setupQueryRangeForReverseScan(pTableScanInfo);

  pTableScanInfo->cond.order = TSDB_ORDER_DESC;
  STimeWindow* pTWindow = &pTableScanInfo->cond.twindows;
  TSWAP(pTWindow->skey, pTWindow->ekey);
}

int32_t addTagPseudoColumnData(SReadHandle* pHandle, SExprInfo* pPseudoExpr, int32_t numOfPseudoExpr,
                               SSDataBlock* pBlock, const char* idStr) {
  // currently only the tbname pseudo column
  if (numOfPseudoExpr == 0) {
    return TSDB_CODE_SUCCESS;
  }

  SMetaReader mr = {0};
  metaReaderInit(&mr, pHandle->meta, 0);
  int32_t code = metaGetTableEntryByUid(&mr, pBlock->info.uid);
  if (code != TSDB_CODE_SUCCESS) {
    qError("failed to get table meta, uid:0x%" PRIx64 ", code:%s, %s", pBlock->info.uid, tstrerror(terrno), idStr);
    metaReaderClear(&mr);
    return terrno;
  }

  for (int32_t j = 0; j < numOfPseudoExpr; ++j) {
    SExprInfo* pExpr = &pPseudoExpr[j];

    int32_t dstSlotId = pExpr->base.resSchema.slotId;

    SColumnInfoData* pColInfoData = taosArrayGet(pBlock->pDataBlock, dstSlotId);
    colInfoDataCleanup(pColInfoData, pBlock->info.rows);

    int32_t functionId = pExpr->pExpr->_function.functionId;

    // this is to handle the tbname
    if (fmIsScanPseudoColumnFunc(functionId)) {
      setTbNameColData(pHandle->meta, pBlock, pColInfoData, functionId);
    } else {  // these are tags
      STagVal tagVal = {0};
      tagVal.cid = pExpr->base.pParam[0].pCol->colId;
      const char* p = metaGetTableTagVal(&mr.me, pColInfoData->info.type, &tagVal);

      char* data = NULL;
      if (pColInfoData->info.type != TSDB_DATA_TYPE_JSON && p != NULL) {
        data = tTagValToData((const STagVal*)p, false);
      } else {
        data = (char*)p;
      }

      for (int32_t i = 0; i < pBlock->info.rows; ++i) {
        colDataAppend(pColInfoData, i, data,
                      (data == NULL) || (pColInfoData->info.type == TSDB_DATA_TYPE_JSON && tTagIsJsonNull(data)));
      }

      if (data && (pColInfoData->info.type != TSDB_DATA_TYPE_JSON) && p != NULL &&
          IS_VAR_DATA_TYPE(((const STagVal*)p)->type)) {
        taosMemoryFree(data);
      }
    }
  }

  metaReaderClear(&mr);
  return TSDB_CODE_SUCCESS;
}

void setTbNameColData(void* pMeta, const SSDataBlock* pBlock, SColumnInfoData* pColInfoData, int32_t functionId) {
  struct SScalarFuncExecFuncs fpSet = {0};
  fmGetScalarFuncExecFuncs(functionId, &fpSet);

  SColumnInfoData infoData = createColumnInfoData(TSDB_DATA_TYPE_BIGINT, sizeof(uint64_t), 1);
  colInfoDataEnsureCapacity(&infoData, 1);

  colDataAppendInt64(&infoData, 0, (int64_t*)&pBlock->info.uid);
  SScalarParam srcParam = {.numOfRows = pBlock->info.rows, .param = pMeta, .columnData = &infoData};

  SScalarParam param = {.columnData = pColInfoData};
  fpSet.process(&srcParam, 1, &param);
}

static SSDataBlock* doTableScanImpl(SOperatorInfo* pOperator) {
  STableScanInfo* pTableScanInfo = pOperator->info;
  SExecTaskInfo*  pTaskInfo = pOperator->pTaskInfo;
  SSDataBlock*    pBlock = pTableScanInfo->pResBlock;

  int64_t st = taosGetTimestampUs();

  while (tsdbNextDataBlock(pTableScanInfo->dataReader)) {
    if (isTaskKilled(pTaskInfo)) {
      longjmp(pTaskInfo->env, TSDB_CODE_TSC_QUERY_CANCELLED);
    }

    // process this data block based on the probabilities
    bool processThisBlock = processBlockWithProbability(&pTableScanInfo->sample);
    if (!processThisBlock) {
      continue;
    }

    blockDataCleanup(pBlock);

    SDataBlockInfo binfo = pBlock->info;
    tsdbRetrieveDataBlockInfo(pTableScanInfo->dataReader, &binfo);

    binfo.capacity = binfo.rows;
    blockDataEnsureCapacity(pBlock, binfo.rows);
    pBlock->info = binfo;
    ASSERT(binfo.uid != 0);

    uint32_t status = 0;
    int32_t  code = loadDataBlock(pOperator, pTableScanInfo, pBlock, &status);
    //    int32_t  code = loadDataBlockOnDemand(pOperator->pRuntimeEnv, pTableScanInfo, pBlock, &status);
    if (code != TSDB_CODE_SUCCESS) {
      longjmp(pOperator->pTaskInfo->env, code);
    }

    // current block is filter out according to filter condition, continue load the next block
    if (status == FUNC_DATA_REQUIRED_FILTEROUT || pBlock->info.rows == 0) {
      continue;
    }

    uint64_t* groupId = taosHashGet(pTaskInfo->tableqinfoList.map, &pBlock->info.uid, sizeof(int64_t));
    if (groupId) {
      pBlock->info.groupId = *groupId;
    }

    pOperator->resultInfo.totalRows = pTableScanInfo->readRecorder.totalRows;
    pTableScanInfo->readRecorder.elapsedTime += (taosGetTimestampUs() - st) / 1000.0;

    pOperator->cost.totalCost = pTableScanInfo->readRecorder.elapsedTime;

    // todo refactor
    /*pTableScanInfo->lastStatus.uid = pBlock->info.uid;*/
    /*pTableScanInfo->lastStatus.ts = pBlock->info.window.ekey;*/
    pTaskInfo->streamInfo.lastStatus.type = TMQ_OFFSET__SNAPSHOT_DATA;
    pTaskInfo->streamInfo.lastStatus.uid = pBlock->info.uid;
    pTaskInfo->streamInfo.lastStatus.ts = pBlock->info.window.ekey;

    ASSERT(pBlock->info.uid != 0);
    return pBlock;
  }
  return NULL;
}

static SSDataBlock* doTableScanGroup(SOperatorInfo* pOperator) {
  STableScanInfo* pTableScanInfo = pOperator->info;
  SExecTaskInfo*  pTaskInfo = pOperator->pTaskInfo;

  // The read handle is not initialized yet, since no qualified tables exists
  if (pTableScanInfo->dataReader == NULL || pOperator->status == OP_EXEC_DONE) {
    return NULL;
  }

  // do the ascending order traverse in the first place.
  while (pTableScanInfo->scanTimes < pTableScanInfo->scanInfo.numOfAsc) {
    SSDataBlock* p = doTableScanImpl(pOperator);
    if (p != NULL) {
      ASSERT(p->info.uid != 0);
      return p;
    }

    pTableScanInfo->scanTimes += 1;

    if (pTableScanInfo->scanTimes < pTableScanInfo->scanInfo.numOfAsc) {
      setTaskStatus(pTaskInfo, TASK_NOT_COMPLETED);
      pTableScanInfo->scanFlag = REPEAT_SCAN;
      qDebug("%s start to repeat ascending order scan data blocks due to query func required", GET_TASKID(pTaskInfo));

      // do prepare for the next round table scan operation
      tsdbReaderReset(pTableScanInfo->dataReader, &pTableScanInfo->cond);
    }
  }

  int32_t total = pTableScanInfo->scanInfo.numOfAsc + pTableScanInfo->scanInfo.numOfDesc;
  if (pTableScanInfo->scanTimes < total) {
    if (pTableScanInfo->cond.order == TSDB_ORDER_ASC) {
      prepareForDescendingScan(pTableScanInfo, pOperator->exprSupp.pCtx, 0);
      tsdbReaderReset(pTableScanInfo->dataReader, &pTableScanInfo->cond);
    }

    qDebug("%s start to descending order scan data blocks due to query func required", GET_TASKID(pTaskInfo));

    while (pTableScanInfo->scanTimes < total) {
      SSDataBlock* p = doTableScanImpl(pOperator);
      if (p != NULL) {
        return p;
      }

      pTableScanInfo->scanTimes += 1;

      if (pTableScanInfo->scanTimes < total) {
        setTaskStatus(pTaskInfo, TASK_NOT_COMPLETED);
        pTableScanInfo->scanFlag = REPEAT_SCAN;

        qDebug("%s start to repeat descending order scan data blocks due to query func required",
               GET_TASKID(pTaskInfo));
        tsdbReaderReset(pTableScanInfo->dataReader, &pTableScanInfo->cond);
      }
    }
  }

  return NULL;
}

static SSDataBlock* doTableScan(SOperatorInfo* pOperator) {
  STableScanInfo* pInfo = pOperator->info;
  SExecTaskInfo*  pTaskInfo = pOperator->pTaskInfo;

  // if scan table by table
  if (pInfo->scanMode == TABLE_SCAN__TABLE_ORDER) {
    if (pInfo->noTable) return NULL;
    while (1) {
      SSDataBlock* result = doTableScanGroup(pOperator);
      if (result) {
        return result;
      }
      // if no data, switch to next table and continue scan
      pInfo->currentTable++;
      if (pInfo->currentTable >= taosArrayGetSize(pTaskInfo->tableqinfoList.pTableList)) {
        return NULL;
      }
      STableKeyInfo* pTableInfo = taosArrayGet(pTaskInfo->tableqinfoList.pTableList, pInfo->currentTable);
      tsdbSetTableId(pInfo->dataReader, pTableInfo->uid);
      tsdbReaderReset(pInfo->dataReader, &pInfo->cond);
      pInfo->scanTimes = 0;
    }
  }

  if (pInfo->currentGroupId == -1) {
    pInfo->currentGroupId++;
    if (pInfo->currentGroupId >= taosArrayGetSize(pTaskInfo->tableqinfoList.pGroupList)) {
      setTaskStatus(pTaskInfo, TASK_COMPLETED);
      return NULL;
    }

    SArray* tableList = taosArrayGetP(pTaskInfo->tableqinfoList.pGroupList, pInfo->currentGroupId);

    tsdbReaderClose(pInfo->dataReader);

    int32_t code = tsdbReaderOpen(pInfo->readHandle.vnode, &pInfo->cond, tableList, (STsdbReader**)&pInfo->dataReader,
                                  GET_TASKID(pTaskInfo));
<<<<<<< HEAD
    if (code != TSDB_CODE_SUCCESS) {
      longjmp(pTaskInfo->env, code);
      return NULL;
=======
    if (code != 0) {
      // TODO
>>>>>>> 97f68ed8
    }
  }

  SSDataBlock* result = doTableScanGroup(pOperator);
  if (result) {
    return result;
  }

  pInfo->currentGroupId++;
  if (pInfo->currentGroupId >= taosArrayGetSize(pTaskInfo->tableqinfoList.pGroupList)) {
    setTaskStatus(pTaskInfo, TASK_COMPLETED);
    return NULL;
  }

  SArray* tableList = taosArrayGetP(pTaskInfo->tableqinfoList.pGroupList, pInfo->currentGroupId);
  //  tsdbSetTableList(pInfo->dataReader, tableList);

  tsdbReaderReset(pInfo->dataReader, &pInfo->cond);
  pInfo->scanTimes = 0;

  result = doTableScanGroup(pOperator);
  if (result) {
    return result;
  }

  setTaskStatus(pTaskInfo, TASK_COMPLETED);
  return NULL;
}

static int32_t getTableScannerExecInfo(struct SOperatorInfo* pOptr, void** pOptrExplain, uint32_t* len) {
  SFileBlockLoadRecorder* pRecorder = taosMemoryCalloc(1, sizeof(SFileBlockLoadRecorder));
  STableScanInfo*         pTableScanInfo = pOptr->info;
  *pRecorder = pTableScanInfo->readRecorder;
  *pOptrExplain = pRecorder;
  *len = sizeof(SFileBlockLoadRecorder);
  return 0;
}

static void destroyTableScanOperatorInfo(void* param, int32_t numOfOutput) {
  STableScanInfo* pTableScanInfo = (STableScanInfo*)param;
  blockDataDestroy(pTableScanInfo->pResBlock);
  cleanupQueryTableDataCond(&pTableScanInfo->cond);

  tsdbReaderClose(pTableScanInfo->dataReader);

  if (pTableScanInfo->pColMatchInfo != NULL) {
    taosArrayDestroy(pTableScanInfo->pColMatchInfo);
  }

  cleanupExprSupp(&pTableScanInfo->pseudoSup);
  taosMemoryFreeClear(param);
}

SOperatorInfo* createTableScanOperatorInfo(STableScanPhysiNode* pTableScanNode, SReadHandle* readHandle,
                                           SExecTaskInfo* pTaskInfo) {
  STableScanInfo* pInfo = taosMemoryCalloc(1, sizeof(STableScanInfo));
  SOperatorInfo*  pOperator = taosMemoryCalloc(1, sizeof(SOperatorInfo));
  if (pInfo == NULL || pOperator == NULL) {
    goto _error;
  }

  SDataBlockDescNode* pDescNode = pTableScanNode->scan.node.pOutputDataBlockDesc;
  int32_t             numOfCols = 0;
  SArray* pColList = extractColMatchInfo(pTableScanNode->scan.pScanCols, pDescNode, &numOfCols, COL_MATCH_FROM_COL_ID);

  int32_t code = initQueryTableDataCond(&pInfo->cond, pTableScanNode);
  if (code != TSDB_CODE_SUCCESS) {
    goto _error;
  }

  if (pTableScanNode->scan.pScanPseudoCols != NULL) {
    SExprSupp* pSup = &pInfo->pseudoSup;
    pSup->pExprInfo = createExprInfo(pTableScanNode->scan.pScanPseudoCols, NULL, &pSup->numOfExprs);
    pSup->pCtx = createSqlFunctionCtx(pSup->pExprInfo, pSup->numOfExprs, &pSup->rowEntryInfoOffset);
  }

  pInfo->scanInfo = (SScanInfo){.numOfAsc = pTableScanNode->scanSeq[0], .numOfDesc = pTableScanNode->scanSeq[1]};
  //    pInfo->scanInfo = (SScanInfo){.numOfAsc = 0, .numOfDesc = 1}; // for debug purpose

  pInfo->readHandle = *readHandle;
  pInfo->interval = extractIntervalInfo(pTableScanNode);
  pInfo->sample.sampleRatio = pTableScanNode->ratio;
  pInfo->sample.seed = taosGetTimestampSec();

  pInfo->dataBlockLoadFlag = pTableScanNode->dataRequired;
  pInfo->pResBlock = createResDataBlock(pDescNode);
  pInfo->pFilterNode = pTableScanNode->scan.node.pConditions;
  pInfo->scanFlag = MAIN_SCAN;
  pInfo->pColMatchInfo = pColList;
  pInfo->currentGroupId = -1;

  pOperator->name = "TableScanOperator";  // for debug purpose
  pOperator->operatorType = QUERY_NODE_PHYSICAL_PLAN_TABLE_SCAN;
  pOperator->blocking = false;
  pOperator->status = OP_NOT_OPENED;
  pOperator->info = pInfo;
  pOperator->exprSupp.numOfExprs = numOfCols;
  pOperator->pTaskInfo = pTaskInfo;

  pOperator->fpSet = createOperatorFpSet(operatorDummyOpenFn, doTableScan, NULL, NULL, destroyTableScanOperatorInfo,
                                         NULL, NULL, getTableScannerExecInfo);

  // for non-blocking operator, the open cost is always 0
  pOperator->cost.openCost = 0;
  return pOperator;

_error:
  taosMemoryFreeClear(pInfo);
  taosMemoryFreeClear(pOperator);

  pTaskInfo->code = TSDB_CODE_QRY_OUT_OF_MEMORY;
  return NULL;
}

SOperatorInfo* createTableSeqScanOperatorInfo(void* pReadHandle, SExecTaskInfo* pTaskInfo) {
  STableScanInfo* pInfo = taosMemoryCalloc(1, sizeof(STableScanInfo));
  SOperatorInfo*  pOperator = taosMemoryCalloc(1, sizeof(SOperatorInfo));

  pInfo->dataReader = pReadHandle;
  //  pInfo->prevGroupId       = -1;

  pOperator->name = "TableSeqScanOperator";
  pOperator->operatorType = QUERY_NODE_PHYSICAL_PLAN_TABLE_SEQ_SCAN;
  pOperator->blocking = false;
  pOperator->status = OP_NOT_OPENED;
  pOperator->info = pInfo;
  pOperator->pTaskInfo = pTaskInfo;

  pOperator->fpSet = createOperatorFpSet(operatorDummyOpenFn, doTableScanImpl, NULL, NULL, NULL, NULL, NULL, NULL);
  return pOperator;
}

static int32_t doGetTableRowSize(void* pMeta, uint64_t uid, int32_t* rowLen, const char* idstr) {
  *rowLen = 0;

  SMetaReader mr = {0};
  metaReaderInit(&mr, pMeta, 0);
  int32_t code = metaGetTableEntryByUid(&mr, uid);
  if (code != TSDB_CODE_SUCCESS) {
    qError("failed to get table meta, uid:0x%" PRIx64 ", code:%s, %s", uid, tstrerror(terrno), idstr);
    metaReaderClear(&mr);
    return terrno;
  }

  if (mr.me.type == TSDB_SUPER_TABLE) {
    int32_t numOfCols = mr.me.stbEntry.schemaRow.nCols;
    for (int32_t i = 0; i < numOfCols; ++i) {
      (*rowLen) += mr.me.stbEntry.schemaRow.pSchema[i].bytes;
    }
  } else if (mr.me.type == TSDB_CHILD_TABLE) {
    uint64_t suid = mr.me.ctbEntry.suid;
    code = metaGetTableEntryByUid(&mr, suid);
    if (code != TSDB_CODE_SUCCESS) {
      qError("failed to get table meta, uid:0x%" PRIx64 ", code:%s, %s", suid, tstrerror(terrno), idstr);
      metaReaderClear(&mr);
      return terrno;
    }

    int32_t numOfCols = mr.me.stbEntry.schemaRow.nCols;

    for (int32_t i = 0; i < numOfCols; ++i) {
      (*rowLen) += mr.me.stbEntry.schemaRow.pSchema[i].bytes;
    }
  } else if (mr.me.type == TSDB_NORMAL_TABLE) {
    int32_t numOfCols = mr.me.ntbEntry.schemaRow.nCols;
    for (int32_t i = 0; i < numOfCols; ++i) {
      (*rowLen) += mr.me.ntbEntry.schemaRow.pSchema[i].bytes;
    }
  }

  metaReaderClear(&mr);
  return TSDB_CODE_SUCCESS;
}

static SSDataBlock* doBlockInfoScan(SOperatorInfo* pOperator) {
  if (pOperator->status == OP_EXEC_DONE) {
    return NULL;
  }

  SBlockDistInfo* pBlockScanInfo = pOperator->info;
  SExecTaskInfo*  pTaskInfo = pOperator->pTaskInfo;

  STableBlockDistInfo blockDistInfo = {.minRows = INT_MAX, .maxRows = INT_MIN};
  int32_t code = doGetTableRowSize(pBlockScanInfo->readHandle.meta, pBlockScanInfo->uid, &blockDistInfo.rowSize,
                                   GET_TASKID(pTaskInfo));
  if (code != TSDB_CODE_SUCCESS) {
    longjmp(pTaskInfo->env, code);
  }

  tsdbGetFileBlocksDistInfo(pBlockScanInfo->pHandle, &blockDistInfo);
  blockDistInfo.numOfInmemRows = (int32_t)tsdbGetNumOfRowsInMemTable(pBlockScanInfo->pHandle);

  SSDataBlock* pBlock = pBlockScanInfo->pResBlock;

  int32_t          slotId = pOperator->exprSupp.pExprInfo->base.resSchema.slotId;
  SColumnInfoData* pColInfo = taosArrayGet(pBlock->pDataBlock, slotId);

  int32_t len = tSerializeBlockDistInfo(NULL, 0, &blockDistInfo);
  char*   p = taosMemoryCalloc(1, len + VARSTR_HEADER_SIZE);
  tSerializeBlockDistInfo(varDataVal(p), len, &blockDistInfo);
  varDataSetLen(p, len);

  blockDataEnsureCapacity(pBlock, 1);
  colDataAppend(pColInfo, 0, p, false);
  taosMemoryFree(p);

  pBlock->info.rows = 1;

  pOperator->status = OP_EXEC_DONE;
  return pBlock;
}

static void destroyBlockDistScanOperatorInfo(void* param, int32_t numOfOutput) {
  SBlockDistInfo* pDistInfo = (SBlockDistInfo*)param;
  blockDataDestroy(pDistInfo->pResBlock);

  taosMemoryFreeClear(param);
}

SOperatorInfo* createDataBlockInfoScanOperator(void* dataReader, SReadHandle* readHandle, uint64_t uid,
                                               SBlockDistScanPhysiNode* pBlockScanNode, SExecTaskInfo* pTaskInfo) {
  SBlockDistInfo* pInfo = taosMemoryCalloc(1, sizeof(SBlockDistInfo));
  SOperatorInfo*  pOperator = taosMemoryCalloc(1, sizeof(SOperatorInfo));
  if (pInfo == NULL || pOperator == NULL) {
    pTaskInfo->code = TSDB_CODE_OUT_OF_MEMORY;
    goto _error;
  }

  pInfo->pHandle = dataReader;
  pInfo->readHandle = *readHandle;
  pInfo->uid = uid;
  pInfo->pResBlock = createResDataBlock(pBlockScanNode->node.pOutputDataBlockDesc);

  int32_t    numOfCols = 0;
  SExprInfo* pExprInfo = createExprInfo(pBlockScanNode->pScanPseudoCols, NULL, &numOfCols);
  int32_t    code = initExprSupp(&pOperator->exprSupp, pExprInfo, numOfCols);
  if (code != TSDB_CODE_SUCCESS) {
    goto _error;
  }

  pOperator->name = "DataBlockDistScanOperator";
  pOperator->operatorType = QUERY_NODE_PHYSICAL_PLAN_BLOCK_DIST_SCAN;
  pOperator->blocking = false;
  pOperator->status = OP_NOT_OPENED;
  pOperator->info = pInfo;
  pOperator->pTaskInfo = pTaskInfo;

  pOperator->fpSet = createOperatorFpSet(operatorDummyOpenFn, doBlockInfoScan, NULL, NULL,
                                         destroyBlockDistScanOperatorInfo, NULL, NULL, NULL);
  return pOperator;

_error:
  taosMemoryFreeClear(pInfo);
  taosMemoryFreeClear(pOperator);
  return NULL;
}

static void doClearBufferedBlocks(SStreamScanInfo* pInfo) {
  size_t total = taosArrayGetSize(pInfo->pBlockLists);

  pInfo->validBlockIndex = 0;
  for (int32_t i = 0; i < total; ++i) {
    SSDataBlock* p = taosArrayGetP(pInfo->pBlockLists, i);
    blockDataDestroy(p);
  }
  taosArrayClear(pInfo->pBlockLists);
}

static bool isSessionWindow(SStreamScanInfo* pInfo) {
  return pInfo->sessionSup.parentType == QUERY_NODE_PHYSICAL_PLAN_STREAM_SESSION ||
         pInfo->sessionSup.parentType == QUERY_NODE_PHYSICAL_PLAN_STREAM_SESSION;
}

static bool isStateWindow(SStreamScanInfo* pInfo) {
  return pInfo->sessionSup.parentType == QUERY_NODE_PHYSICAL_PLAN_STREAM_STATE;
}

static bool isIntervalWindow(SStreamScanInfo* pInfo) {
  return pInfo->sessionSup.parentType == QUERY_NODE_PHYSICAL_PLAN_STREAM_INTERVAL ||
         pInfo->sessionSup.parentType == QUERY_NODE_PHYSICAL_PLAN_STREAM_SEMI_INTERVAL ||
         pInfo->sessionSup.parentType == QUERY_NODE_PHYSICAL_PLAN_STREAM_FINAL_INTERVAL;
}

static bool isSignleIntervalWindow(SStreamScanInfo* pInfo) {
  return pInfo->sessionSup.parentType == QUERY_NODE_PHYSICAL_PLAN_STREAM_INTERVAL;
}

static uint64_t getGroupId(SOperatorInfo* pOperator, uint64_t uid) {
  uint64_t* groupId = taosHashGet(pOperator->pTaskInfo->tableqinfoList.map, &uid, sizeof(int64_t));
  if (groupId) {
    return *groupId;
  }
  return 0;
  /* Todo(liuyao) for partition by column
  recordNewGroupKeys(pTableScanInfo->pGroupCols, pTableScanInfo->pGroupColVals, pBlock, rowId);
  int32_t len = buildGroupKeys(pTableScanInfo->keyBuf, pTableScanInfo->pGroupColVals);
  uint64_t resId = 0;
  uint64_t* groupId = taosHashGet(pTableScanInfo->pGroupSet, pTableScanInfo->keyBuf, len);
  if (groupId) {
    return *groupId;
  } else if (len != 0) {
    resId = calcGroupId(pTableScanInfo->keyBuf, len);
    taosHashPut(pTableScanInfo->pGroupSet, pTableScanInfo->keyBuf, len, &resId, sizeof(uint64_t));
  }
  return resId;
  */
}

static void setGroupId(SStreamScanInfo* pInfo, SSDataBlock* pBlock, int32_t groupColIndex, int32_t rowIndex) {
  ASSERT(rowIndex < pBlock->info.rows);
  switch (pBlock->info.type) {
    case STREAM_DELETE_DATA:
    case STREAM_RETRIEVE: {
      SColumnInfoData* pColInfo = taosArrayGet(pBlock->pDataBlock, groupColIndex);
      uint64_t*        groupCol = (uint64_t*)pColInfo->pData;
      pInfo->groupId = groupCol[rowIndex];
    } break;
    default:
      break;
  }
}

void resetTableScanInfo(STableScanInfo* pTableScanInfo, STimeWindow* pWin) {
  pTableScanInfo->cond.twindows = *pWin;
  pTableScanInfo->scanTimes = 0;
  pTableScanInfo->currentGroupId = -1;
}

static bool prepareRangeScan(SStreamScanInfo* pInfo, SSDataBlock* pBlock, int32_t* pRowIndex) {
  if ((*pRowIndex) == pBlock->info.rows) {
    return false;
  }

  ASSERT(taosArrayGetSize(pBlock->pDataBlock) >= 3);
  SColumnInfoData* pStartTsCol = taosArrayGet(pBlock->pDataBlock, START_TS_COLUMN_INDEX);
  TSKEY*           startData = (TSKEY*)pStartTsCol->pData;
  SColumnInfoData* pEndTsCol = taosArrayGet(pBlock->pDataBlock, END_TS_COLUMN_INDEX);
  TSKEY*           endData = (TSKEY*)pEndTsCol->pData;
  STimeWindow      win = {.skey = startData[*pRowIndex], .ekey = endData[*pRowIndex]};
  setGroupId(pInfo, pBlock, GROUPID_COLUMN_INDEX, *pRowIndex);
  (*pRowIndex)++;

  for (; *pRowIndex < pBlock->info.rows; (*pRowIndex)++) {
    if (win.skey == startData[*pRowIndex]) {
      win.ekey = TMAX(win.ekey, endData[*pRowIndex]);
      continue;
    }
    if (win.skey == endData[*pRowIndex]) {
      win.skey = TMIN(win.skey, startData[*pRowIndex]);
      continue;
    }
    ASSERT((win.skey > startData[*pRowIndex] && win.ekey < endData[*pRowIndex]) ||
           (isInTimeWindow(&win, startData[*pRowIndex], 0) || isInTimeWindow(&win, endData[*pRowIndex], 0)));
    break;
  }

  resetTableScanInfo(pInfo->pTableScanOp->info, &win);
  pInfo->pTableScanOp->status = OP_OPENED;
  return true;
}

static STimeWindow getSlidingWindow(TSKEY* tsCol, SInterval* pInterval, SDataBlockInfo* pDataBlockInfo,
                                    int32_t* pRowIndex) {
  SResultRowInfo dumyInfo;
  dumyInfo.cur.pageId = -1;
  STimeWindow win = getActiveTimeWindow(NULL, &dumyInfo, tsCol[*pRowIndex], pInterval, TSDB_ORDER_ASC);
  STimeWindow endWin = win;
  STimeWindow preWin = win;
  while (1) {
    (*pRowIndex) += getNumOfRowsInTimeWindow(pDataBlockInfo, tsCol, *pRowIndex, endWin.ekey, binarySearchForKey, NULL,
                                             TSDB_ORDER_ASC);
    do {
      preWin = endWin;
      getNextTimeWindow(pInterval, &endWin, TSDB_ORDER_ASC);
    } while (tsCol[(*pRowIndex) - 1] >= endWin.skey);
    endWin = preWin;
    if (win.ekey == endWin.ekey || (*pRowIndex) == pDataBlockInfo->rows) {
      win.ekey = endWin.ekey;
      return win;
    }
    win.ekey = endWin.ekey;
  }
}
static bool prepareDataScan(SStreamScanInfo* pInfo, SSDataBlock* pSDB, int32_t tsColIndex, int32_t* pRowIndex) {
  STimeWindow win = {
      .skey = INT64_MIN,
      .ekey = INT64_MAX,
  };
  bool needRead = false;
  if (!isStateWindow(pInfo) && (*pRowIndex) < pSDB->info.rows) {
    SColumnInfoData* pColDataInfo = taosArrayGet(pSDB->pDataBlock, tsColIndex);
    TSKEY*           tsCols = (TSKEY*)pColDataInfo->pData;
    SResultRowInfo   dumyInfo;
    dumyInfo.cur.pageId = -1;
    if (isSessionWindow(pInfo)) {
      SStreamAggSupporter* pAggSup = pInfo->sessionSup.pStreamAggSup;
      int64_t              gap = pInfo->sessionSup.gap;
      int32_t              winIndex = 0;
      SResultWindowInfo*   pCurWin =
          getSessionTimeWindow(pAggSup, tsCols[*pRowIndex], INT64_MIN, pSDB->info.groupId, gap, &winIndex);
      win = pCurWin->win;
      setGroupId(pInfo, pSDB, GROUPID_COLUMN_INDEX, *pRowIndex);
      (*pRowIndex) += updateSessionWindowInfo(pCurWin, tsCols, NULL, pSDB->info.rows, *pRowIndex, gap, NULL);
    } else {
      setGroupId(pInfo, pSDB, GROUPID_COLUMN_INDEX, *pRowIndex);
      pInfo->updateWin.skey = tsCols[*pRowIndex];
      win = getSlidingWindow(tsCols, &pInfo->interval, &pSDB->info, pRowIndex);
      pInfo->updateWin.ekey = tsCols[*pRowIndex - 1];
      // win = getActiveTimeWindow(NULL, &dumyInfo, tsCols[*pRowIndex], &pInfo->interval, TSDB_ORDER_ASC);
      // (*pRowIndex) +=
      //     getNumOfRowsInTimeWindow(&pSDB->info, tsCols, *pRowIndex, win.ekey, binarySearchForKey, NULL,
      //     TSDB_ORDER_ASC);
    }
    needRead = true;
  } else if (isStateWindow(pInfo)) {
    SArray* pWins = pInfo->sessionSup.pStreamAggSup->pScanWindow;
    int32_t size = taosArrayGetSize(pWins);
    if (pInfo->scanWinIndex < size) {
      win = *(STimeWindow*)taosArrayGet(pWins, pInfo->scanWinIndex);
      pInfo->scanWinIndex++;
      needRead = true;
    } else {
      pInfo->scanWinIndex = 0;
      taosArrayClear(pWins);
    }
  }
  if (!needRead) {
    return false;
  }
  resetTableScanInfo(pInfo->pTableScanOp->info, &win);
  return true;
}

static void copyOneRow(SSDataBlock* dest, SSDataBlock* source, int32_t sourceRowId) {
  for (int32_t j = 0; j < taosArrayGetSize(source->pDataBlock); j++) {
    SColumnInfoData* pDestCol = (SColumnInfoData*)taosArrayGet(dest->pDataBlock, j);
    SColumnInfoData* pSourceCol = (SColumnInfoData*)taosArrayGet(source->pDataBlock, j);
    if (colDataIsNull_s(pSourceCol, sourceRowId)) {
      colDataAppendNULL(pDestCol, dest->info.rows);
    } else {
      colDataAppend(pDestCol, dest->info.rows, colDataGetData(pSourceCol, sourceRowId), false);
    }
  }
  dest->info.rows++;
}

static SSDataBlock* doRangeScan(SStreamScanInfo* pInfo, SSDataBlock* pSDB, int32_t tsColIndex, int32_t* pRowIndex) {
  while (1) {
    SSDataBlock* pResult = NULL;
    pResult = doTableScan(pInfo->pTableScanOp);
    if (!pResult && prepareRangeScan(pInfo, pSDB, pRowIndex)) {
      // scan next window data
      pResult = doTableScan(pInfo->pTableScanOp);
    }
    if (!pResult) {
      blockDataCleanup(pSDB);
      *pRowIndex = 0;
      return NULL;
    }

    if (pResult->info.groupId == pInfo->groupId) {
      return pResult;
    }
  }
}

static SSDataBlock* doDataScan(SStreamScanInfo* pInfo, SSDataBlock* pSDB, int32_t tsColIndex, int32_t* pRowIndex) {
  while (1) {
    SSDataBlock* pResult = NULL;
    pResult = doTableScan(pInfo->pTableScanOp);
    if (pResult == NULL) {
      if (prepareDataScan(pInfo, pSDB, tsColIndex, pRowIndex)) {
        // scan next window data
        pResult = doTableScan(pInfo->pTableScanOp);
      }
    }
    if (!pResult) {
      pInfo->updateWin = (STimeWindow){.skey = INT64_MIN, .ekey = INT64_MAX};
      return NULL;
    }

    if (pResult->info.groupId == pInfo->groupId) {
      pResult->info.calWin = pInfo->updateWin;
      return pResult;
    }
  }

  /* Todo(liuyao) for partition by column
    SSDataBlock* pBlock = createOneDataBlock(pResult, true);
    blockDataCleanup(pResult);
    for (int32_t i = 0; i < pBlock->info.rows; i++) {
      uint64_t id = getGroupId(pInfo->pOperatorDumy, pBlock->info.uid);
      if (id == pInfo->groupId) {
        copyOneRow(pResult, pBlock, i);
      }
    }
    return pResult;
  */
}
static void generateIntervalTs(SStreamScanInfo* pInfo, SSDataBlock* pDelBlock, SOperatorInfo* pOperator,
                               SSDataBlock* pUpdateRes) {
  if (pDelBlock->info.rows == 0) {
    return;
  }
  blockDataCleanup(pUpdateRes);
  blockDataEnsureCapacity(pUpdateRes, 64);
  ASSERT(taosArrayGetSize(pDelBlock->pDataBlock) >= 3);
  SColumnInfoData* pStartTsCol = taosArrayGet(pDelBlock->pDataBlock, START_TS_COLUMN_INDEX);
  TSKEY*           startData = (TSKEY*)pStartTsCol->pData;
  SColumnInfoData* pEndTsCol = taosArrayGet(pDelBlock->pDataBlock, END_TS_COLUMN_INDEX);
  TSKEY*           endData = (TSKEY*)pEndTsCol->pData;
  SColumnInfoData* pGpCol = taosArrayGet(pDelBlock->pDataBlock, UID_COLUMN_INDEX);
  uint64_t*        uidCol = (uint64_t*)pGpCol->pData;

  SColumnInfoData* pDestTsCol = taosArrayGet(pUpdateRes->pDataBlock, START_TS_COLUMN_INDEX);
  SColumnInfoData* pDestGpCol = taosArrayGet(pUpdateRes->pDataBlock, GROUPID_COLUMN_INDEX);
  for (int32_t i = pInfo->deleteDataIndex;
       i < pDelBlock->info.rows &&
       i < pDelBlock->info.capacity - (endData[i] - startData[i]) / pInfo->interval.interval - 1;
       i++) {
    uint64_t groupId = getGroupId(pOperator, uidCol[i]);
    for (TSKEY startTs = startData[i]; startTs <= endData[i];) {
      colDataAppend(pDestTsCol, pUpdateRes->info.rows, (const char*)&startTs, false);
      colDataAppend(pDestGpCol, pUpdateRes->info.rows, (const char*)&groupId, false);
      pUpdateRes->info.rows++;
      startTs = taosTimeAdd(startTs, pInfo->interval.interval, pInfo->interval.intervalUnit, pInfo->interval.precision);
    }
    pInfo->deleteDataIndex++;
  }

  if (pInfo->deleteDataIndex > 0 && pInfo->deleteDataIndex == pDelBlock->info.rows) {
    blockDataCleanup(pDelBlock);
    pInfo->deleteDataIndex = 0;
  }
}

static void generateScanRange(SStreamScanInfo* pInfo, SSDataBlock* pBlock, SOperatorInfo* pOperator,
                              SSDataBlock* pUpdateRes) {
  if (pBlock->info.rows == 0) {
    return;
  }
  blockDataCleanup(pUpdateRes);
  blockDataEnsureCapacity(pUpdateRes, pBlock->info.rows);
  ASSERT(taosArrayGetSize(pBlock->pDataBlock) >= 3);
  SColumnInfoData* pStartTsCol = taosArrayGet(pBlock->pDataBlock, START_TS_COLUMN_INDEX);
  TSKEY*           startData = (TSKEY*)pStartTsCol->pData;
  SColumnInfoData* pEndTsCol = taosArrayGet(pBlock->pDataBlock, END_TS_COLUMN_INDEX);
  TSKEY*           endData = (TSKEY*)pEndTsCol->pData;
  SColumnInfoData* pGpCol = taosArrayGet(pBlock->pDataBlock, UID_COLUMN_INDEX);
  uint64_t*        uidCol = (uint64_t*)pGpCol->pData;

  SColumnInfoData* pDestStartCol = taosArrayGet(pUpdateRes->pDataBlock, START_TS_COLUMN_INDEX);
  SColumnInfoData* pDestEndCol = taosArrayGet(pUpdateRes->pDataBlock, END_TS_COLUMN_INDEX);
  SColumnInfoData* pDestGpCol = taosArrayGet(pUpdateRes->pDataBlock, GROUPID_COLUMN_INDEX);
  int32_t          dummy = 0;
  for (int32_t i = 0; i < pBlock->info.rows; i++) {
    uint64_t groupId = getGroupId(pOperator, uidCol[i]);
    // gap must be 0.
    SResultWindowInfo* pStartWin =
        getCurSessionWindow(pInfo->sessionSup.pStreamAggSup, startData[i], endData[i], groupId, 0, &dummy);
    if (!pStartWin) {
      // window has been closed.
      continue;
    }
    SResultWindowInfo* pEndWin =
        getCurSessionWindow(pInfo->sessionSup.pStreamAggSup, endData[i], endData[i], groupId, 0, &dummy);
    ASSERT(pEndWin);
    colDataAppend(pDestStartCol, i, (const char*)&pStartWin->win.skey, false);
    colDataAppend(pDestEndCol, i, (const char*)&pEndWin->win.ekey, false);
    colDataAppend(pDestGpCol, i, (const char*)&groupId, false);
    pUpdateRes->info.rows++;
  }
}
static void setUpdateData(SStreamScanInfo* pInfo, SSDataBlock* pBlock, SSDataBlock* pUpdateBlock) {
  blockDataCleanup(pUpdateBlock);
  int32_t size = taosArrayGetSize(pInfo->tsArray);
  if (pInfo->tsArrayIndex < size) {
    SColumnInfoData* pCol = (SColumnInfoData*)taosArrayGet(pUpdateBlock->pDataBlock, pInfo->primaryTsIndex);
    ASSERT(pCol->info.type == TSDB_DATA_TYPE_TIMESTAMP);
    blockDataEnsureCapacity(pUpdateBlock, size);

    int32_t rowId = *(int32_t*)taosArrayGet(pInfo->tsArray, pInfo->tsArrayIndex);
    pInfo->groupId = getGroupId(pInfo->pTableScanOp, pBlock->info.uid);
    int32_t i = 0;
    for (; i < size; i++) {
      rowId = *(int32_t*)taosArrayGet(pInfo->tsArray, i + pInfo->tsArrayIndex);
      uint64_t id = getGroupId(pInfo->pTableScanOp, pBlock->info.uid);
      if (pInfo->groupId != id) {
        break;
      }
      copyOneRow(pUpdateBlock, pBlock, rowId);
    }
    pUpdateBlock->info.rows = i;
    pInfo->tsArrayIndex += i;
    pUpdateBlock->info.groupId = pInfo->groupId;
    pUpdateBlock->info.type = STREAM_CLEAR;
    blockDataUpdateTsWindow(pUpdateBlock, 0);
  }
  // all rows have same group id
  ASSERT(pInfo->tsArrayIndex >= size);
  if (size > 0 && pInfo->tsArrayIndex == size) {
    taosArrayClear(pInfo->tsArray);
  }

  if (size == 0) {
    generateIntervalTs(pInfo, pInfo->pDeleteDataRes, pInfo->pTableScanOp, pUpdateBlock);
  }
}

static void checkUpdateData(SStreamScanInfo* pInfo, bool invertible, SSDataBlock* pBlock, bool out) {
  SColumnInfoData* pColDataInfo = taosArrayGet(pBlock->pDataBlock, pInfo->primaryTsIndex);
  ASSERT(pColDataInfo->info.type == TSDB_DATA_TYPE_TIMESTAMP);
  TSKEY* tsCol = (TSKEY*)pColDataInfo->pData;
  for (int32_t rowId = 0; rowId < pBlock->info.rows; rowId++) {
    SResultRowInfo dumyInfo;
    dumyInfo.cur.pageId = -1;
    STimeWindow win = getActiveTimeWindow(NULL, &dumyInfo, tsCol[rowId], &pInfo->interval, TSDB_ORDER_ASC);
    // must check update info first.
    bool update = updateInfoIsUpdated(pInfo->pUpdateInfo, pBlock->info.uid, tsCol[rowId]);
    if ( (update || (isSignleIntervalWindow(pInfo) && isCloseWindow(&win, &pInfo->twAggSup)) ) && out) {
      taosArrayPush(pInfo->tsArray, &rowId);
    }
  }
}

static void setBlockGroupId(SOperatorInfo* pOperator, SSDataBlock* pBlock, int32_t uidColIndex) {
  ASSERT(taosArrayGetSize(pBlock->pDataBlock) >= 3);
  SColumnInfoData* pColDataInfo = taosArrayGet(pBlock->pDataBlock, uidColIndex);
  uint64_t*        uidCol = (uint64_t*)pColDataInfo->pData;
  ASSERT(pBlock->info.rows > 0);
  for (int32_t i = 0; i < pBlock->info.rows; i++) {
    uidCol[i] = getGroupId(pOperator, uidCol[i]);
  }
}

static int32_t setBlockIntoRes(SStreamScanInfo* pInfo, const SSDataBlock* pBlock) {
  SDataBlockInfo* pBlockInfo = &pInfo->pRes->info;
  SOperatorInfo*  pOperator = pInfo->pStreamScanOp;
  SExecTaskInfo*  pTaskInfo = pInfo->pStreamScanOp->pTaskInfo;

  blockDataEnsureCapacity(pInfo->pRes, pBlock->info.rows);

  pInfo->pRes->info.rows = pBlock->info.rows;
  pInfo->pRes->info.uid = pBlock->info.uid;
  pInfo->pRes->info.type = STREAM_NORMAL;

  uint64_t* groupIdPre = taosHashGet(pOperator->pTaskInfo->tableqinfoList.map, &pBlock->info.uid, sizeof(int64_t));
  if (groupIdPre) {
    pInfo->pRes->info.groupId = *groupIdPre;
  } else {
    pInfo->pRes->info.groupId = 0;
  }

  // for generating rollup SMA result, each time is an independent time serie.
  // TODO temporarily used, when the statement of "partition by tbname" is ready, remove this
  if (pInfo->assignBlockUid) {
    pInfo->pRes->info.groupId = pBlock->info.uid;
  }

  // todo extract method
  for (int32_t i = 0; i < taosArrayGetSize(pInfo->pColMatchInfo); ++i) {
    SColMatchInfo* pColMatchInfo = taosArrayGet(pInfo->pColMatchInfo, i);
    if (!pColMatchInfo->output) {
      continue;
    }

    bool colExists = false;
    for (int32_t j = 0; j < blockDataGetNumOfCols(pBlock); ++j) {
      SColumnInfoData* pResCol = bdGetColumnInfoData(pBlock, j);
      if (pResCol->info.colId == pColMatchInfo->colId) {
        SColumnInfoData* pDst = taosArrayGet(pInfo->pRes->pDataBlock, pColMatchInfo->targetSlotId);
        colDataAssign(pDst, pResCol, pBlock->info.rows, &pInfo->pRes->info);
        //        taosArraySet(pInfo->pRes->pDataBlock, pColMatchInfo->targetSlotId, pResCol);
        colExists = true;
        break;
      }
    }

    // the required column does not exists in submit block, let's set it to be all null value
    if (!colExists) {
      SColumnInfoData* pDst = taosArrayGet(pInfo->pRes->pDataBlock, pColMatchInfo->targetSlotId);
      colDataAppendNNULL(pDst, 0, pBlockInfo->rows);
    }
  }

  // currently only the tbname pseudo column
  if (pInfo->numOfPseudoExpr > 0) {
    int32_t code = addTagPseudoColumnData(&pInfo->readHandle, pInfo->pPseudoExpr, pInfo->numOfPseudoExpr, pInfo->pRes,
                                          GET_TASKID(pTaskInfo));
    if (code != TSDB_CODE_SUCCESS) {
      blockDataFreeRes((SSDataBlock*)pBlock);
      longjmp(pTaskInfo->env, code);
    }
  }

  doFilter(pInfo->pCondition, pInfo->pRes);
  blockDataUpdateTsWindow(pInfo->pRes, pInfo->primaryTsIndex);
  blockDataFreeRes((SSDataBlock*)pBlock);
  return 0;
}

static SSDataBlock* doStreamScan(SOperatorInfo* pOperator) {
  // NOTE: this operator does never check if current status is done or not
  SExecTaskInfo*   pTaskInfo = pOperator->pTaskInfo;
  SStreamScanInfo* pInfo = pOperator->info;

  qDebug("stream scan called");
  if (pTaskInfo->streamInfo.prepareStatus.type == TMQ_OFFSET__LOG) {
    while (1) {
      SFetchRet ret = {0};
      tqNextBlock(pInfo->tqReader, &ret);
      if (ret.fetchType == FETCH_TYPE__DATA) {
        blockDataCleanup(pInfo->pRes);
        if (setBlockIntoRes(pInfo, &ret.data) < 0) {
          ASSERT(0);
        }
        // TODO clean data block
        if (pInfo->pRes->info.rows > 0) {
          qDebug("stream scan log return %d rows", pInfo->pRes->info.rows);
          return pInfo->pRes;
        }
      } else if (ret.fetchType == FETCH_TYPE__META) {
        ASSERT(0);
        pTaskInfo->streamInfo.lastStatus = ret.offset;
        pTaskInfo->streamInfo.metaBlk = ret.meta;
        return NULL;
      } else if (ret.fetchType == FETCH_TYPE__NONE) {
        pTaskInfo->streamInfo.lastStatus = ret.offset;
        ASSERT(pTaskInfo->streamInfo.lastStatus.version + 1 >= pTaskInfo->streamInfo.prepareStatus.version);
        qDebug("stream scan log return null");
        return NULL;
      } else {
        ASSERT(0);
      }
    }
  } else if (pTaskInfo->streamInfo.prepareStatus.type == TMQ_OFFSET__SNAPSHOT_DATA) {
    SSDataBlock* pResult = doTableScan(pInfo->pTableScanOp);
    if (pResult && pResult->info.rows > 0) {
      qDebug("stream scan tsdb return %d rows", pResult->info.rows);
      return pResult;
    }
    qDebug("stream scan tsdb return null");
    return NULL;
  } else if (pTaskInfo->streamInfo.prepareStatus.type == TMQ_OFFSET__SNAPSHOT_META) {
    // TODO scan meta
    ASSERT(0);
    return NULL;
  }

  if (pTaskInfo->streamInfo.recoverStep == STREAM_RECOVER_STEP__PREPARE) {
    STableScanInfo* pTSInfo = pInfo->pTableScanOp->info;
    memcpy(&pTSInfo->cond, &pTaskInfo->streamInfo.tableCond, sizeof(SQueryTableDataCond));
    pTSInfo->scanTimes = 0;
    pTSInfo->currentGroupId = -1;
    pTaskInfo->streamInfo.recoverStep = STREAM_RECOVER_STEP__SCAN;
  }

  if (pTaskInfo->streamInfo.recoverStep == STREAM_RECOVER_STEP__SCAN) {
    SSDataBlock* pBlock = doTableScan(pInfo->pTableScanOp);
    if (pBlock != NULL) {
      return pBlock;
    }
    // TODO fill in bloom filter
    pTaskInfo->streamInfo.recoverStep = STREAM_RECOVER_STEP__NONE;
    return NULL;
  }

  size_t total = taosArrayGetSize(pInfo->pBlockLists);
  // TODO: refactor
  if (pInfo->blockType == STREAM_INPUT__DATA_BLOCK) {
    if (pInfo->validBlockIndex >= total) {
      /*doClearBufferedBlocks(pInfo);*/
      /*pOperator->status = OP_EXEC_DONE;*/
      return NULL;
    }

    int32_t      current = pInfo->validBlockIndex++;
    SSDataBlock* pBlock = taosArrayGetP(pInfo->pBlockLists, current);
    // TODO move into scan
    pBlock->info.calWin.skey = INT64_MIN;
    pBlock->info.calWin.ekey = INT64_MAX;
    blockDataUpdateTsWindow(pBlock, 0);
    switch (pBlock->info.type) {
      case STREAM_NORMAL:
      case STREAM_GET_ALL:
        return pBlock;
      case STREAM_RETRIEVE: {
        pInfo->blockType = STREAM_INPUT__DATA_SUBMIT;
        pInfo->scanMode = STREAM_SCAN_FROM_DATAREADER_RETRIEVE;
        copyDataBlock(pInfo->pPullDataRes, pBlock);
        pInfo->pullDataResIndex = 0;
        prepareDataScan(pInfo, pInfo->pPullDataRes, START_TS_COLUMN_INDEX, &pInfo->pullDataResIndex);
        updateInfoAddCloseWindowSBF(pInfo->pUpdateInfo);
      } break;
      case STREAM_DELETE_DATA: {
        pInfo->blockType = STREAM_INPUT__DATA_SUBMIT;
        pInfo->updateResIndex = 0;
        if (isIntervalWindow(pInfo)) {
          copyDataBlock(pInfo->pDeleteDataRes, pBlock);
          generateIntervalTs(pInfo, pInfo->pDeleteDataRes, pInfo->pTableScanOp, pInfo->pUpdateRes);
          prepareDataScan(pInfo, pInfo->pUpdateRes, START_TS_COLUMN_INDEX, &pInfo->updateResIndex);
          pInfo->scanMode = STREAM_SCAN_FROM_DATAREADER;
        } else {
          generateScanRange(pInfo, pBlock, pInfo->pTableScanOp, pInfo->pUpdateRes);
          prepareRangeScan(pInfo, pInfo->pUpdateRes, &pInfo->updateResIndex);
          pInfo->scanMode = STREAM_SCAN_FROM_DATAREADER_RANGE;
        }
        pInfo->pUpdateRes->info.type = STREAM_DELETE_DATA;
        return pInfo->pUpdateRes;
      } break;
      default:
        break;
    }
    return pBlock;
  } else if (pInfo->blockType == STREAM_INPUT__DATA_SUBMIT) {
    qDebug("scan mode %d", pInfo->scanMode);
    if (pInfo->scanMode == STREAM_SCAN_FROM_RES) {
      blockDataDestroy(pInfo->pUpdateRes);
      pInfo->scanMode = STREAM_SCAN_FROM_READERHANDLE;
      return pInfo->pRes;
    } else if (pInfo->scanMode == STREAM_SCAN_FROM_UPDATERES) {
      if (isStateWindow(pInfo)) {
        pInfo->scanMode = STREAM_SCAN_FROM_READERHANDLE;
      } else {
        pInfo->scanMode = STREAM_SCAN_FROM_DATAREADER;
        prepareDataScan(pInfo, pInfo->pUpdateRes, pInfo->primaryTsIndex, &pInfo->updateResIndex);
      }
      return pInfo->pUpdateRes;
    } else if (pInfo->scanMode == STREAM_SCAN_FROM_DATAREADER_RETRIEVE) {
      SSDataBlock* pSDB = doDataScan(pInfo, pInfo->pPullDataRes, 0, &pInfo->pullDataResIndex);
      if (pSDB != NULL) {
        checkUpdateData(pInfo, true, pSDB, false);
        pSDB->info.type = STREAM_PULL_DATA;
        return pSDB;
      }
      pInfo->scanMode = STREAM_SCAN_FROM_DATAREADER;
    } else if (pInfo->scanMode == STREAM_SCAN_FROM_DATAREADER) {
      SSDataBlock* pSDB = doDataScan(pInfo, pInfo->pUpdateRes, pInfo->primaryTsIndex, &pInfo->updateResIndex);
      if (pSDB) {
        pSDB->info.type = STREAM_NORMAL;
        checkUpdateData(pInfo, true, pSDB, false);
        return pSDB;
      }
      setUpdateData(pInfo, pInfo->pRes, pInfo->pUpdateRes);
      if (pInfo->pUpdateRes->info.rows > 0) {
        prepareDataScan(pInfo, pInfo->pUpdateRes, pInfo->primaryTsIndex, &pInfo->updateResIndex);
        return pInfo->pUpdateRes;
      }
      pInfo->scanMode = STREAM_SCAN_FROM_READERHANDLE;
    } else if (pInfo->scanMode == STREAM_SCAN_FROM_DATAREADER_RANGE) {
      SSDataBlock* pSDB = doRangeScan(pInfo, pInfo->pUpdateRes, pInfo->primaryTsIndex, &pInfo->updateResIndex);
      if (pSDB) {
        pSDB->info.type = STREAM_NORMAL;
        checkUpdateData(pInfo, true, pSDB, false);
        return pSDB;
      }
      pInfo->scanMode = STREAM_SCAN_FROM_READERHANDLE;
    } else if (isStateWindow(pInfo)) {
      pInfo->scanMode = STREAM_SCAN_FROM_DATAREADER;
      pInfo->updateResIndex = pInfo->pUpdateRes->info.rows;
      if (prepareDataScan(pInfo, pInfo->pUpdateRes, pInfo->primaryTsIndex, &pInfo->updateResIndex)) {
        blockDataCleanup(pInfo->pUpdateRes);
        // return empty data blcok
        return pInfo->pUpdateRes;
      }
      pInfo->scanMode = STREAM_SCAN_FROM_READERHANDLE;
    }

    SDataBlockInfo* pBlockInfo = &pInfo->pRes->info;
    blockDataCleanup(pInfo->pRes);

    while (tqNextDataBlock(pInfo->tqReader)) {
      SSDataBlock block = {0};

      // todo refactor
      int32_t code = tqRetrieveDataBlock(&block, pInfo->tqReader);

      if (code != TSDB_CODE_SUCCESS || block.info.rows == 0) {
        pTaskInfo->code = code;
        return NULL;
      }

      setBlockIntoRes(pInfo, &block);

      if (pBlockInfo->rows > 0) {
        break;
      }
    }

    // record the scan action.
    pInfo->numOfExec++;
    pOperator->resultInfo.totalRows += pBlockInfo->rows;

    if (pBlockInfo->rows == 0) {
      updateInfoDestoryColseWinSBF(pInfo->pUpdateInfo);
      /*pOperator->status = OP_EXEC_DONE;*/
    } else if (pInfo->pUpdateInfo) {
      pInfo->tsArrayIndex = 0;
      checkUpdateData(pInfo, true, pInfo->pRes, true);
      setUpdateData(pInfo, pInfo->pRes, pInfo->pUpdateRes);
      pInfo->twAggSup.maxTs = TMAX(pInfo->twAggSup.maxTs, pBlockInfo->window.ekey);
      if (pInfo->pUpdateRes->info.rows > 0) {
        if (pInfo->pUpdateRes->info.type == STREAM_CLEAR) {
          pInfo->updateResIndex = 0;
          pInfo->scanMode = STREAM_SCAN_FROM_UPDATERES;
        } else if (pInfo->pUpdateRes->info.type == STREAM_INVERT) {
          pInfo->scanMode = STREAM_SCAN_FROM_RES;
          return pInfo->pUpdateRes;
        }
      }
    }
    qDebug("scan rows: %d", pBlockInfo->rows);
    return (pBlockInfo->rows == 0) ? NULL : pInfo->pRes;

  } else {
    ASSERT(0);
    return NULL;
  }
}

static SSDataBlock* doRawScan(SOperatorInfo* pInfo) {
  //
  return NULL;
}

static SArray* extractTableIdList(const STableListInfo* pTableGroupInfo) {
  SArray* tableIdList = taosArrayInit(4, sizeof(uint64_t));

  // Transfer the Array of STableKeyInfo into uid list.
  for (int32_t i = 0; i < taosArrayGetSize(pTableGroupInfo->pTableList); ++i) {
    STableKeyInfo* pkeyInfo = taosArrayGet(pTableGroupInfo->pTableList, i);
    taosArrayPush(tableIdList, &pkeyInfo->uid);
  }

  return tableIdList;
}

// for subscribing db or stb (not including column),
// if this scan is used, meta data can be return
// and schemas are decided when scanning
SOperatorInfo* createRawScanOperatorInfo(SReadHandle* pHandle, STableScanPhysiNode* pTableScanNode,
                                         SExecTaskInfo* pTaskInfo, STimeWindowAggSupp* pTwSup) {
  // create operator
  // create tb reader
  // create meta reader
  // create tq reader

  return NULL;
}

static void destroyStreamScanOperatorInfo(void* param, int32_t numOfOutput) {
  SStreamScanInfo* pStreamScan = (SStreamScanInfo*)param;
#if 1
  if (pStreamScan->pTableScanOp && pStreamScan->pTableScanOp->info) {
    STableScanInfo* pTableScanInfo = pStreamScan->pTableScanOp->info;
    destroyTableScanOperatorInfo(pTableScanInfo, 1);
  }
#endif
  if (pStreamScan->tqReader) {
    tqCloseReader(pStreamScan->tqReader);
  }
  if (pStreamScan->pColMatchInfo) {
    taosArrayDestroy(pStreamScan->pColMatchInfo);
  }
  updateInfoDestroy(pStreamScan->pUpdateInfo);
  blockDataDestroy(pStreamScan->pRes);
  blockDataDestroy(pStreamScan->pUpdateRes);
  blockDataDestroy(pStreamScan->pPullDataRes);
  blockDataDestroy(pStreamScan->pDeleteDataRes);
  taosArrayDestroy(pStreamScan->pBlockLists);
  taosMemoryFree(pStreamScan);
}

SOperatorInfo* createStreamScanOperatorInfo(SReadHandle* pHandle, STableScanPhysiNode* pTableScanNode,
                                            SExecTaskInfo* pTaskInfo, STimeWindowAggSupp* pTwSup, uint64_t queryId,
                                            uint64_t taskId) {
  SStreamScanInfo* pInfo = taosMemoryCalloc(1, sizeof(SStreamScanInfo));
  SOperatorInfo*   pOperator = taosMemoryCalloc(1, sizeof(SOperatorInfo));

  if (pInfo == NULL || pOperator == NULL) {
    terrno = TSDB_CODE_QRY_OUT_OF_MEMORY;
    goto _error;
  }

  SScanPhysiNode* pScanPhyNode = &pTableScanNode->scan;

  SDataBlockDescNode* pDescNode = pScanPhyNode->node.pOutputDataBlockDesc;

  int32_t numOfCols = 0;
  pInfo->pColMatchInfo = extractColMatchInfo(pScanPhyNode->pScanCols, pDescNode, &numOfCols, COL_MATCH_FROM_COL_ID);

  int32_t numOfOutput = taosArrayGetSize(pInfo->pColMatchInfo);
  SArray* pColIds = taosArrayInit(numOfOutput, sizeof(int16_t));
  for (int32_t i = 0; i < numOfOutput; ++i) {
    SColMatchInfo* id = taosArrayGet(pInfo->pColMatchInfo, i);

    int16_t colId = id->colId;
    taosArrayPush(pColIds, &colId);
    if (id->colId == PRIMARYKEY_TIMESTAMP_COL_ID) {
      pInfo->primaryTsIndex = id->targetSlotId;
    }
  }

  pInfo->pBlockLists = taosArrayInit(4, POINTER_BYTES);
  if (pInfo->pBlockLists == NULL) {
    terrno = TSDB_CODE_OUT_OF_MEMORY;
    goto _error;
  }

  pInfo->tsArray = taosArrayInit(4, sizeof(int32_t));
  if (pInfo->tsArray == NULL) {
    goto _error;
  }

  if (pHandle) {
    SOperatorInfo*  pTableScanOp = createTableScanOperatorInfo(pTableScanNode, pHandle, pTaskInfo);
    STableScanInfo* pTSInfo = (STableScanInfo*)pTableScanOp->info;
    if (pHandle->version > 0) {
      pTSInfo->cond.endVersion = pHandle->version;
    }

    SArray* tableList = taosArrayGetP(pTaskInfo->tableqinfoList.pGroupList, 0);
    if (pHandle->initTableReader) {
      pTSInfo->scanMode = TABLE_SCAN__TABLE_ORDER;
      pTSInfo->dataReader = NULL;
      if (tsdbReaderOpen(pHandle->vnode, &pTSInfo->cond, tableList, &pTSInfo->dataReader, NULL) < 0) {
        ASSERT(0);
      }
    }

    if (pHandle->initTqReader) {
      ASSERT(pHandle->tqReader == NULL);
      pInfo->tqReader = tqOpenReader(pHandle->vnode);
      ASSERT(pInfo->tqReader);
    } else {
      ASSERT(pHandle->tqReader);
      pInfo->tqReader = pHandle->tqReader;
    }

    if (pTSInfo->interval.interval > 0) {
      pInfo->pUpdateInfo = updateInfoInitP(&pTSInfo->interval, pTwSup->waterMark);
    } else {
      pInfo->pUpdateInfo = NULL;
    }

    pInfo->pTableScanOp = pTableScanOp;
    pInfo->interval = pTSInfo->interval;

    pInfo->readHandle = *pHandle;
    pInfo->tableUid = pScanPhyNode->uid;

    // set the extract column id to streamHandle
    tqReaderSetColIdList(pInfo->tqReader, pColIds);
    SArray* tableIdList = extractTableIdList(&pTaskInfo->tableqinfoList);
    int32_t code = tqReaderSetTbUidList(pInfo->tqReader, tableIdList);
    if (code != 0) {
      taosArrayDestroy(tableIdList);
      goto _error;
    }
    taosArrayDestroy(tableIdList);
    memcpy(&pTaskInfo->streamInfo.tableCond, &pTSInfo->cond, sizeof(SQueryTableDataCond));
  }

  // create the pseduo columns info
  if (pTableScanNode->scan.pScanPseudoCols != NULL) {
    pInfo->pPseudoExpr = createExprInfo(pTableScanNode->scan.pScanPseudoCols, NULL, &pInfo->numOfPseudoExpr);
  }

  pInfo->pRes = createResDataBlock(pDescNode);
  pInfo->pUpdateRes = createResDataBlock(pDescNode);
  pInfo->pCondition = pScanPhyNode->node.pConditions;
  pInfo->scanMode = STREAM_SCAN_FROM_READERHANDLE;
  pInfo->sessionSup = (SessionWindowSupporter){.pStreamAggSup = NULL, .gap = -1, .parentType = QUERY_NODE_PHYSICAL_PLAN};
  pInfo->groupId = 0;
  pInfo->pPullDataRes = createPullDataBlock();
  pInfo->pStreamScanOp = pOperator;
  pInfo->deleteDataIndex = 0;
  pInfo->pDeleteDataRes = createPullDataBlock();
  pInfo->updateWin = (STimeWindow){.skey = INT64_MAX, .ekey = INT64_MAX};
  pInfo->twAggSup = *pTwSup;

  pOperator->name = "StreamScanOperator";
  pOperator->operatorType = QUERY_NODE_PHYSICAL_PLAN_STREAM_SCAN;
  pOperator->blocking = false;
  pOperator->status = OP_NOT_OPENED;
  pOperator->info = pInfo;
  pOperator->exprSupp.numOfExprs = taosArrayGetSize(pInfo->pRes->pDataBlock);
  pOperator->pTaskInfo = pTaskInfo;

  pOperator->fpSet = createOperatorFpSet(operatorDummyOpenFn, doStreamScan, NULL, NULL, destroyStreamScanOperatorInfo,
                                         NULL, NULL, NULL);

  return pOperator;

_error:
  taosMemoryFreeClear(pInfo);
  taosMemoryFreeClear(pOperator);
  return NULL;
}

static void destroySysScanOperator(void* param, int32_t numOfOutput) {
  SSysTableScanInfo* pInfo = (SSysTableScanInfo*)param;
  tsem_destroy(&pInfo->ready);
  blockDataDestroy(pInfo->pRes);

  const char* name = tNameGetTableName(&pInfo->name);
  if (strncasecmp(name, TSDB_INS_TABLE_USER_TABLES, TSDB_TABLE_FNAME_LEN) == 0 || pInfo->pCur != NULL) {
    metaCloseTbCursor(pInfo->pCur);
    pInfo->pCur = NULL;
  }

  taosArrayDestroy(pInfo->scanCols);
  taosMemoryFreeClear(pInfo->pUser);

  taosMemoryFreeClear(param);
}

static int32_t getSysTableDbNameColId(const char* pTable) {
  // if (0 == strcmp(TSDB_INS_TABLE_USER_INDEXES, pTable)) {
  //   return 1;
  // }
  return TSDB_INS_USER_STABLES_DBNAME_COLID;
}

EDealRes getDBNameFromConditionWalker(SNode* pNode, void* pContext) {
  int32_t   code = TSDB_CODE_SUCCESS;
  ENodeType nType = nodeType(pNode);

  switch (nType) {
    case QUERY_NODE_OPERATOR: {
      SOperatorNode* node = (SOperatorNode*)pNode;
      if (OP_TYPE_EQUAL == node->opType) {
        *(int32_t*)pContext = 1;
        return DEAL_RES_CONTINUE;
      }

      *(int32_t*)pContext = 0;
      return DEAL_RES_IGNORE_CHILD;
    }
    case QUERY_NODE_COLUMN: {
      if (1 != *(int32_t*)pContext) {
        return DEAL_RES_CONTINUE;
      }

      SColumnNode* node = (SColumnNode*)pNode;
      if (getSysTableDbNameColId(node->tableName) == node->colId) {
        *(int32_t*)pContext = 2;
        return DEAL_RES_CONTINUE;
      }

      *(int32_t*)pContext = 0;
      return DEAL_RES_CONTINUE;
    }
    case QUERY_NODE_VALUE: {
      if (2 != *(int32_t*)pContext) {
        return DEAL_RES_CONTINUE;
      }

      SValueNode* node = (SValueNode*)pNode;
      char*       dbName = nodesGetValueFromNode(node);
      strncpy(pContext, varDataVal(dbName), varDataLen(dbName));
      *((char*)pContext + varDataLen(dbName)) = 0;
      return DEAL_RES_END;  // stop walk
    }
    default:
      break;
  }
  return DEAL_RES_CONTINUE;
}

static void getDBNameFromCondition(SNode* pCondition, const char* dbName) {
  if (NULL == pCondition) {
    return;
  }
  nodesWalkExpr(pCondition, getDBNameFromConditionWalker, (char*)dbName);
}

static int32_t loadSysTableCallback(void* param, SDataBuf* pMsg, int32_t code) {
  SOperatorInfo*     operator=(SOperatorInfo*) param;
  SSysTableScanInfo* pScanResInfo = (SSysTableScanInfo*)operator->info;
  if (TSDB_CODE_SUCCESS == code) {
    pScanResInfo->pRsp = pMsg->pData;

    SRetrieveMetaTableRsp* pRsp = pScanResInfo->pRsp;
    pRsp->numOfRows = htonl(pRsp->numOfRows);
    pRsp->useconds = htobe64(pRsp->useconds);
    pRsp->handle = htobe64(pRsp->handle);
    pRsp->compLen = htonl(pRsp->compLen);
  } else {
    operator->pTaskInfo->code = code;
  }

  tsem_post(&pScanResInfo->ready);
  return TSDB_CODE_SUCCESS;
}

static SSDataBlock* doFilterResult(SSysTableScanInfo* pInfo) {
  if (pInfo->pCondition == NULL) {
    return pInfo->pRes->info.rows == 0 ? NULL : pInfo->pRes;
  }

  doFilter(pInfo->pCondition, pInfo->pRes);
#if 0
  SFilterInfo* filter = NULL;

  int32_t code = filterInitFromNode(pInfo->pCondition, &filter, 0);

  SFilterColumnParam param1 = {.numOfCols = pInfo->pRes->info.numOfCols, .pDataBlock = pInfo->pRes->pDataBlock};
  code = filterSetDataFromSlotId(filter, &param1);

  int8_t* rowRes = NULL;
  bool    keep = filterExecute(filter, pInfo->pRes, &rowRes, NULL, param1.numOfCols);
  filterFreeInfo(filter);

  SSDataBlock* px = createOneDataBlock(pInfo->pRes, false);
  blockDataEnsureCapacity(px, pInfo->pRes->info.rows);

  // TODO refactor
  int32_t numOfRow = 0;
  for (int32_t i = 0; i < pInfo->pRes->info.numOfCols; ++i) {
    SColumnInfoData* pDest = taosArrayGet(px->pDataBlock, i);
    SColumnInfoData* pSrc = taosArrayGet(pInfo->pRes->pDataBlock, i);

    if (keep) {
      colDataAssign(pDest, pSrc, pInfo->pRes->info.rows, &px->info);
      numOfRow = pInfo->pRes->info.rows;
    } else if (NULL != rowRes) {
      numOfRow = 0;
      for (int32_t j = 0; j < pInfo->pRes->info.rows; ++j) {
        if (rowRes[j] == 0) {
          continue;
        }

        if (colDataIsNull_s(pSrc, j)) {
          colDataAppendNULL(pDest, numOfRow);
        } else {
          colDataAppend(pDest, numOfRow, colDataGetData(pSrc, j), false);
        }

        numOfRow += 1;
      }
    } else {
      numOfRow = 0;
    }
  }

  px->info.rows = numOfRow;
  pInfo->pRes = px;
#endif

  return pInfo->pRes->info.rows == 0 ? NULL : pInfo->pRes;
}

static SSDataBlock* buildSysTableMetaBlock() {
  size_t               size = 0;
  const SSysTableMeta* pMeta = NULL;
  getInfosDbMeta(&pMeta, &size);

  int32_t index = 0;
  for (int32_t i = 0; i < size; ++i) {
    if (strcmp(pMeta[i].name, TSDB_INS_TABLE_USER_TABLES) == 0) {
      index = i;
      break;
    }
  }

  SSDataBlock* pBlock = createDataBlock();
  for (int32_t i = 0; i < pMeta[index].colNum; ++i) {
    SColumnInfoData colInfoData =
        createColumnInfoData(pMeta[index].schema[i].type, pMeta[index].schema[i].bytes, i + 1);
    blockDataAppendColInfo(pBlock, &colInfoData);
  }

  return pBlock;
}

static SSDataBlock* doSysTableScan(SOperatorInfo* pOperator) {
  // build message and send to mnode to fetch the content of system tables.
  SExecTaskInfo*     pTaskInfo = pOperator->pTaskInfo;
  SSysTableScanInfo* pInfo = pOperator->info;

  // retrieve local table list info from vnode
  const char* name = tNameGetTableName(&pInfo->name);
  if (strncasecmp(name, TSDB_INS_TABLE_USER_TABLES, TSDB_TABLE_FNAME_LEN) == 0) {
    if (pOperator->status == OP_EXEC_DONE) {
      return NULL;
    }

    // the retrieve is executed on the mnode, so return tables that belongs to the information schema database.
    if (pInfo->readHandle.mnd != NULL) {
      buildSysDbTableInfo(pInfo, pOperator->resultInfo.capacity);

      doFilterResult(pInfo);
      pInfo->loadInfo.totalRows += pInfo->pRes->info.rows;

      doSetOperatorCompleted(pOperator);
      return (pInfo->pRes->info.rows == 0) ? NULL : pInfo->pRes;
    } else {
      if (pInfo->pCur == NULL) {
        pInfo->pCur = metaOpenTbCursor(pInfo->readHandle.meta);
      }

      blockDataCleanup(pInfo->pRes);
      int32_t numOfRows = 0;

      const char* db = NULL;
      int32_t     vgId = 0;
      vnodeGetInfo(pInfo->readHandle.vnode, &db, &vgId);

      SName sn = {0};
      char  dbname[TSDB_DB_FNAME_LEN + VARSTR_HEADER_SIZE] = {0};
      tNameFromString(&sn, db, T_NAME_ACCT | T_NAME_DB);

      tNameGetDbName(&sn, varDataVal(dbname));
      varDataSetLen(dbname, strlen(varDataVal(dbname)));

      SSDataBlock* p = buildSysTableMetaBlock();
      blockDataEnsureCapacity(p, pOperator->resultInfo.capacity);

      char n[TSDB_TABLE_NAME_LEN + VARSTR_HEADER_SIZE] = {0};

      int32_t ret = 0;
      while ((ret = metaTbCursorNext(pInfo->pCur)) == 0) {
        STR_TO_VARSTR(n, pInfo->pCur->mr.me.name);

        // table name
        SColumnInfoData* pColInfoData = taosArrayGet(p->pDataBlock, 0);
        colDataAppend(pColInfoData, numOfRows, n, false);

        // database name
        pColInfoData = taosArrayGet(p->pDataBlock, 1);
        colDataAppend(pColInfoData, numOfRows, dbname, false);

        // vgId
        pColInfoData = taosArrayGet(p->pDataBlock, 6);
        colDataAppend(pColInfoData, numOfRows, (char*)&vgId, false);

        int32_t tableType = pInfo->pCur->mr.me.type;
        if (tableType == TSDB_CHILD_TABLE) {
          // create time
          int64_t ts = pInfo->pCur->mr.me.ctbEntry.ctime;
          pColInfoData = taosArrayGet(p->pDataBlock, 2);
          colDataAppend(pColInfoData, numOfRows, (char*)&ts, false);

          SMetaReader mr = {0};
          metaReaderInit(&mr, pInfo->readHandle.meta, 0);

          uint64_t suid = pInfo->pCur->mr.me.ctbEntry.suid;
          int32_t  code = metaGetTableEntryByUid(&mr, suid);
          if (code != TSDB_CODE_SUCCESS) {
            qError("failed to get super table meta, uid:0x%" PRIx64 ", code:%s, %s", suid, tstrerror(terrno),
                   GET_TASKID(pTaskInfo));
            metaReaderClear(&mr);
            metaCloseTbCursor(pInfo->pCur);
            pInfo->pCur = NULL;
            longjmp(pTaskInfo->env, terrno);
          }

          // number of columns
          pColInfoData = taosArrayGet(p->pDataBlock, 3);
          colDataAppend(pColInfoData, numOfRows, (char*)&mr.me.stbEntry.schemaRow.nCols, false);

          // super table name
          STR_TO_VARSTR(n, mr.me.name);
          pColInfoData = taosArrayGet(p->pDataBlock, 4);
          colDataAppend(pColInfoData, numOfRows, n, false);
          metaReaderClear(&mr);

          // table comment
          pColInfoData = taosArrayGet(p->pDataBlock, 8);
          if (pInfo->pCur->mr.me.ctbEntry.commentLen > 0) {
            char comment[TSDB_TB_COMMENT_LEN + VARSTR_HEADER_SIZE] = {0};
            STR_TO_VARSTR(comment, pInfo->pCur->mr.me.ctbEntry.comment);
            colDataAppend(pColInfoData, numOfRows, comment, false);
          } else if (pInfo->pCur->mr.me.ctbEntry.commentLen == 0) {
            char comment[VARSTR_HEADER_SIZE + VARSTR_HEADER_SIZE] = {0};
            STR_TO_VARSTR(comment, "");
            colDataAppend(pColInfoData, numOfRows, comment, false);
          } else {
            colDataAppendNULL(pColInfoData, numOfRows);
          }

          // uid
          pColInfoData = taosArrayGet(p->pDataBlock, 5);
          colDataAppend(pColInfoData, numOfRows, (char*)&pInfo->pCur->mr.me.uid, false);

          // ttl
          pColInfoData = taosArrayGet(p->pDataBlock, 7);
          colDataAppend(pColInfoData, numOfRows, (char*)&pInfo->pCur->mr.me.ctbEntry.ttlDays, false);

          STR_TO_VARSTR(n, "CHILD_TABLE");
        } else if (tableType == TSDB_NORMAL_TABLE) {
          // create time
          pColInfoData = taosArrayGet(p->pDataBlock, 2);
          colDataAppend(pColInfoData, numOfRows, (char*)&pInfo->pCur->mr.me.ntbEntry.ctime, false);

          // number of columns
          pColInfoData = taosArrayGet(p->pDataBlock, 3);
          colDataAppend(pColInfoData, numOfRows, (char*)&pInfo->pCur->mr.me.ntbEntry.schemaRow.nCols, false);

          // super table name
          pColInfoData = taosArrayGet(p->pDataBlock, 4);
          colDataAppendNULL(pColInfoData, numOfRows);

          // table comment
          pColInfoData = taosArrayGet(p->pDataBlock, 8);
          if (pInfo->pCur->mr.me.ntbEntry.commentLen > 0) {
            char comment[TSDB_TB_COMMENT_LEN + VARSTR_HEADER_SIZE] = {0};
            STR_TO_VARSTR(comment, pInfo->pCur->mr.me.ntbEntry.comment);
            colDataAppend(pColInfoData, numOfRows, comment, false);
          } else if (pInfo->pCur->mr.me.ntbEntry.commentLen == 0) {
            char comment[VARSTR_HEADER_SIZE + VARSTR_HEADER_SIZE] = {0};
            STR_TO_VARSTR(comment, "");
            colDataAppend(pColInfoData, numOfRows, comment, false);
          } else {
            colDataAppendNULL(pColInfoData, numOfRows);
          }

          // uid
          pColInfoData = taosArrayGet(p->pDataBlock, 5);
          colDataAppend(pColInfoData, numOfRows, (char*)&pInfo->pCur->mr.me.uid, false);

          // ttl
          pColInfoData = taosArrayGet(p->pDataBlock, 7);
          colDataAppend(pColInfoData, numOfRows, (char*)&pInfo->pCur->mr.me.ntbEntry.ttlDays, false);

          STR_TO_VARSTR(n, "NORMAL_TABLE");
        }

        pColInfoData = taosArrayGet(p->pDataBlock, 9);
        colDataAppend(pColInfoData, numOfRows, n, false);

        if (++numOfRows >= pOperator->resultInfo.capacity) {
          break;
        }
      }

      // todo temporarily free the cursor here, the true reason why the free is not valid needs to be found
      if (ret != 0) {
        metaCloseTbCursor(pInfo->pCur);
        pInfo->pCur = NULL;
        doSetOperatorCompleted(pOperator);
      }

      p->info.rows = numOfRows;
      pInfo->pRes->info.rows = numOfRows;

      relocateColumnData(pInfo->pRes, pInfo->scanCols, p->pDataBlock, false);
      doFilterResult(pInfo);

      blockDataDestroy(p);

      pInfo->loadInfo.totalRows += pInfo->pRes->info.rows;
      return (pInfo->pRes->info.rows == 0) ? NULL : pInfo->pRes;
    }
  } else {  // load the meta from mnode of the given epset
    if (pOperator->status == OP_EXEC_DONE) {
      return NULL;
    }

    while (1) {
      int64_t startTs = taosGetTimestampUs();
      strncpy(pInfo->req.tb, tNameGetTableName(&pInfo->name), tListLen(pInfo->req.tb));
      strcpy(pInfo->req.user, pInfo->pUser);

      if (pInfo->showRewrite) {
        char dbName[TSDB_DB_NAME_LEN] = {0};
        getDBNameFromCondition(pInfo->pCondition, dbName);
        sprintf(pInfo->req.db, "%d.%s", pInfo->accountId, dbName);
      }

      int32_t contLen = tSerializeSRetrieveTableReq(NULL, 0, &pInfo->req);
      char*   buf1 = taosMemoryCalloc(1, contLen);
      tSerializeSRetrieveTableReq(buf1, contLen, &pInfo->req);

      // send the fetch remote task result reques
      SMsgSendInfo* pMsgSendInfo = taosMemoryCalloc(1, sizeof(SMsgSendInfo));
      if (NULL == pMsgSendInfo) {
        qError("%s prepare message %d failed", GET_TASKID(pTaskInfo), (int32_t)sizeof(SMsgSendInfo));
        pTaskInfo->code = TSDB_CODE_QRY_OUT_OF_MEMORY;
        return NULL;
      }

      int32_t msgType = (strcasecmp(name, TSDB_INS_TABLE_DNODE_VARIABLES) == 0) ? TDMT_DND_SYSTABLE_RETRIEVE
                                                                                : TDMT_MND_SYSTABLE_RETRIEVE;

      pMsgSendInfo->param = pOperator;
      pMsgSendInfo->msgInfo.pData = buf1;
      pMsgSendInfo->msgInfo.len = contLen;
      pMsgSendInfo->msgType = msgType;
      pMsgSendInfo->fp = loadSysTableCallback;
      pMsgSendInfo->requestId = pTaskInfo->id.queryId;

      int64_t transporterId = 0;
      int32_t code =
          asyncSendMsgToServer(pInfo->readHandle.pMsgCb->clientRpc, &pInfo->epSet, &transporterId, pMsgSendInfo);
      tsem_wait(&pInfo->ready);

      if (pTaskInfo->code) {
        qDebug("%s load meta data from mnode failed, totalRows:%" PRIu64 ", code:%s", GET_TASKID(pTaskInfo),
               pInfo->loadInfo.totalRows, tstrerror(pTaskInfo->code));
        return NULL;
      }

      SRetrieveMetaTableRsp* pRsp = pInfo->pRsp;
      pInfo->req.showId = pRsp->handle;

      if (pRsp->numOfRows == 0 || pRsp->completed) {
        pOperator->status = OP_EXEC_DONE;
        qDebug("%s load meta data from mnode completed, rowsOfSource:%d, totalRows:%" PRIu64, GET_TASKID(pTaskInfo),
               pRsp->numOfRows, pInfo->loadInfo.totalRows);

        if (pRsp->numOfRows == 0) {
          taosMemoryFree(pRsp);
          return NULL;
        }
      }

      extractDataBlockFromFetchRsp(pInfo->pRes, &pInfo->loadInfo, pRsp->numOfRows, pRsp->data, pRsp->compLen,
                                   pOperator->exprSupp.numOfExprs, startTs, NULL, pInfo->scanCols);

      // todo log the filter info
      doFilterResult(pInfo);
      taosMemoryFree(pRsp);
      if (pInfo->pRes->info.rows > 0) {
        return pInfo->pRes;
      } else if (pOperator->status == OP_EXEC_DONE) {
        return NULL;
      }
    }
  }
}

int32_t buildSysDbTableInfo(const SSysTableScanInfo* pInfo, int32_t capacity) {
  SSDataBlock* p = buildSysTableMetaBlock();
  blockDataEnsureCapacity(p, capacity);

  size_t               size = 0;
  const SSysTableMeta* pSysDbTableMeta = NULL;

  getInfosDbMeta(&pSysDbTableMeta, &size);
  p->info.rows = buildDbTableInfoBlock(p, pSysDbTableMeta, size, TSDB_INFORMATION_SCHEMA_DB);

  getPerfDbMeta(&pSysDbTableMeta, &size);
  p->info.rows = buildDbTableInfoBlock(p, pSysDbTableMeta, size, TSDB_PERFORMANCE_SCHEMA_DB);

  pInfo->pRes->info.rows = p->info.rows;
  relocateColumnData(pInfo->pRes, pInfo->scanCols, p->pDataBlock, false);
  blockDataDestroy(p);

  return pInfo->pRes->info.rows;
}

int32_t buildDbTableInfoBlock(const SSDataBlock* p, const SSysTableMeta* pSysDbTableMeta, size_t size,
                              const char* dbName) {
  char    n[TSDB_TABLE_FNAME_LEN + VARSTR_HEADER_SIZE] = {0};
  int32_t numOfRows = p->info.rows;

  for (int32_t i = 0; i < size; ++i) {
    const SSysTableMeta* pm = &pSysDbTableMeta[i];

    SColumnInfoData* pColInfoData = taosArrayGet(p->pDataBlock, 0);

    STR_TO_VARSTR(n, pm->name);
    colDataAppend(pColInfoData, numOfRows, n, false);

    // database name
    STR_TO_VARSTR(n, dbName);
    pColInfoData = taosArrayGet(p->pDataBlock, 1);
    colDataAppend(pColInfoData, numOfRows, n, false);

    // create time
    pColInfoData = taosArrayGet(p->pDataBlock, 2);
    colDataAppendNULL(pColInfoData, numOfRows);

    // number of columns
    pColInfoData = taosArrayGet(p->pDataBlock, 3);
    colDataAppend(pColInfoData, numOfRows, (char*)&pm->colNum, false);

    for (int32_t j = 4; j <= 8; ++j) {
      pColInfoData = taosArrayGet(p->pDataBlock, j);
      colDataAppendNULL(pColInfoData, numOfRows);
    }

    STR_TO_VARSTR(n, "SYSTEM_TABLE");

    pColInfoData = taosArrayGet(p->pDataBlock, 9);
    colDataAppend(pColInfoData, numOfRows, n, false);

    numOfRows += 1;
  }

  return numOfRows;
}

SOperatorInfo* createSysTableScanOperatorInfo(void* readHandle, SSystemTableScanPhysiNode* pScanPhyNode,
                                              const char* pUser, SExecTaskInfo* pTaskInfo) {
  SSysTableScanInfo* pInfo = taosMemoryCalloc(1, sizeof(SSysTableScanInfo));
  SOperatorInfo*     pOperator = taosMemoryCalloc(1, sizeof(SOperatorInfo));
  if (pInfo == NULL || pOperator == NULL) {
    goto _error;
  }

  SScanPhysiNode* pScanNode = &pScanPhyNode->scan;

  SDataBlockDescNode* pDescNode = pScanNode->node.pOutputDataBlockDesc;
  SSDataBlock*        pResBlock = createResDataBlock(pDescNode);

  int32_t num = 0;
  SArray* colList = extractColMatchInfo(pScanNode->pScanCols, pDescNode, &num, COL_MATCH_FROM_COL_ID);

  pInfo->accountId = pScanPhyNode->accountId;
  pInfo->pUser = taosMemoryStrDup((void*)pUser);
  pInfo->showRewrite = pScanPhyNode->showRewrite;
  pInfo->pRes = pResBlock;
  pInfo->pCondition = pScanNode->node.pConditions;
  pInfo->scanCols = colList;

  initResultSizeInfo(pOperator, 4096);

  tNameAssign(&pInfo->name, &pScanNode->tableName);
  const char* name = tNameGetTableName(&pInfo->name);

  if (strncasecmp(name, TSDB_INS_TABLE_USER_TABLES, TSDB_TABLE_FNAME_LEN) == 0) {
    pInfo->readHandle = *(SReadHandle*)readHandle;
    blockDataEnsureCapacity(pInfo->pRes, pOperator->resultInfo.capacity);
  } else {
    tsem_init(&pInfo->ready, 0, 0);
    pInfo->epSet = pScanPhyNode->mgmtEpSet;
    pInfo->readHandle = *(SReadHandle*)readHandle;
  }

  pOperator->name = "SysTableScanOperator";
  pOperator->operatorType = QUERY_NODE_PHYSICAL_PLAN_SYSTABLE_SCAN;
  pOperator->blocking = false;
  pOperator->status = OP_NOT_OPENED;
  pOperator->info = pInfo;
  pOperator->exprSupp.numOfExprs = taosArrayGetSize(pResBlock->pDataBlock);
  pOperator->pTaskInfo = pTaskInfo;

  pOperator->fpSet =
      createOperatorFpSet(operatorDummyOpenFn, doSysTableScan, NULL, NULL, destroySysScanOperator, NULL, NULL, NULL);

  return pOperator;

_error:
  taosMemoryFreeClear(pInfo);
  taosMemoryFreeClear(pOperator);
  terrno = TSDB_CODE_QRY_OUT_OF_MEMORY;
  return NULL;
}

static SSDataBlock* doTagScan(SOperatorInfo* pOperator) {
  if (pOperator->status == OP_EXEC_DONE) {
    return NULL;
  }

  SExecTaskInfo* pTaskInfo = pOperator->pTaskInfo;

#if 0
  int32_t maxNumOfTables = (int32_t)pResultInfo->capacity;

  STagScanInfo *pInfo = pOperator->info;
  SSDataBlock  *pRes = pInfo->pRes;

  int32_t count = 0;
  SArray* pa = GET_TABLEGROUP(pRuntimeEnv, 0);

  int32_t functionId = getExprFunctionId(&pOperator->exprSupp.pExprInfo[0]);
  if (functionId == FUNCTION_TID_TAG) { // return the tags & table Id
    assert(pQueryAttr->numOfOutput == 1);

    SExprInfo* pExprInfo = &pOperator->exprSupp.pExprInfo[0];
    int32_t rsize = pExprInfo->base.resSchema.bytes;

    count = 0;

    int16_t bytes = pExprInfo->base.resSchema.bytes;
    int16_t type  = pExprInfo->base.resSchema.type;

    for(int32_t i = 0; i < pQueryAttr->numOfTags; ++i) {
      if (pQueryAttr->tagColList[i].colId == pExprInfo->base.pColumns->info.colId) {
        bytes = pQueryAttr->tagColList[i].bytes;
        type = pQueryAttr->tagColList[i].type;
        break;
      }
    }

    SColumnInfoData* pColInfo = taosArrayGet(pRes->pDataBlock, 0);

    while(pInfo->curPos < pInfo->totalTables && count < maxNumOfTables) {
      int32_t i = pInfo->curPos++;
      STableQueryInfo *item = taosArrayGetP(pa, i);

      char *output = pColInfo->pData + count * rsize;
      varDataSetLen(output, rsize - VARSTR_HEADER_SIZE);

      output = varDataVal(output);
      STableId* id = TSDB_TABLEID(item->pTable);

      *(int16_t *)output = 0;
      output += sizeof(int16_t);

      *(int64_t *)output = id->uid;  // memory align problem, todo serialize
      output += sizeof(id->uid);

      *(int32_t *)output = id->tid;
      output += sizeof(id->tid);

      *(int32_t *)output = pQueryAttr->vgId;
      output += sizeof(pQueryAttr->vgId);

      char* data = NULL;
      if (pExprInfo->base.pColumns->info.colId == TSDB_TBNAME_COLUMN_INDEX) {
        data = tsdbGetTableName(item->pTable);
      } else {
        data = tsdbGetTableTagVal(item->pTable, pExprInfo->base.pColumns->info.colId, type, bytes);
      }

      doSetTagValueToResultBuf(output, data, type, bytes);
      count += 1;
    }

    //qDebug("QInfo:0x%"PRIx64" create (tableId, tag) info completed, rows:%d", GET_TASKID(pRuntimeEnv), count);
  } else if (functionId == FUNCTION_COUNT) {// handle the "count(tbname)" query
    SColumnInfoData* pColInfo = taosArrayGet(pRes->pDataBlock, 0);
    *(int64_t*)pColInfo->pData = pInfo->totalTables;
    count = 1;

    pOperator->status = OP_EXEC_DONE;
    //qDebug("QInfo:0x%"PRIx64" create count(tbname) query, res:%d rows:1", GET_TASKID(pRuntimeEnv), count);
  } else {  // return only the tags|table name etc.
#endif

  STagScanInfo* pInfo = pOperator->info;
  SExprInfo*    pExprInfo = &pOperator->exprSupp.pExprInfo[0];
  SSDataBlock*  pRes = pInfo->pRes;

  int32_t size = taosArrayGetSize(pInfo->pTableList->pTableList);
  if (size == 0) {
    setTaskStatus(pTaskInfo, TASK_COMPLETED);
    return NULL;
  }

  char        str[512] = {0};
  int32_t     count = 0;
  SMetaReader mr = {0};
  metaReaderInit(&mr, pInfo->readHandle.meta, 0);

  while (pInfo->curPos < size && count < pOperator->resultInfo.capacity) {
    STableKeyInfo* item = taosArrayGet(pInfo->pTableList->pTableList, pInfo->curPos);
    int32_t        code = metaGetTableEntryByUid(&mr, item->uid);
    if (code != TSDB_CODE_SUCCESS) {
      qError("failed to get table meta, uid:0x%" PRIx64 ", code:%s, %s", item->uid, tstrerror(terrno),
             GET_TASKID(pTaskInfo));
      metaReaderClear(&mr);
      longjmp(pTaskInfo->env, terrno);
    }

    for (int32_t j = 0; j < pOperator->exprSupp.numOfExprs; ++j) {
      SColumnInfoData* pDst = taosArrayGet(pRes->pDataBlock, pExprInfo[j].base.resSchema.slotId);

      // refactor later
      if (fmIsScanPseudoColumnFunc(pExprInfo[j].pExpr->_function.functionId)) {
        STR_TO_VARSTR(str, mr.me.name);
        colDataAppend(pDst, count, str, false);
      } else {  // it is a tag value
        STagVal val = {0};
        val.cid = pExprInfo[j].base.pParam[0].pCol->colId;
        const char* p = metaGetTableTagVal(&mr.me, pDst->info.type, &val);

        char* data = NULL;
        if (pDst->info.type != TSDB_DATA_TYPE_JSON && p != NULL) {
          data = tTagValToData((const STagVal*)p, false);
        } else {
          data = (char*)p;
        }
        colDataAppend(pDst, count, data,
                      (data == NULL) || (pDst->info.type == TSDB_DATA_TYPE_JSON && tTagIsJsonNull(data)));

        if (pDst->info.type != TSDB_DATA_TYPE_JSON && p != NULL && IS_VAR_DATA_TYPE(((const STagVal*)p)->type) &&
            data != NULL) {
          taosMemoryFree(data);
        }
      }
    }

    count += 1;
    if (++pInfo->curPos >= size) {
      doSetOperatorCompleted(pOperator);
    }
  }

  metaReaderClear(&mr);

  // qDebug("QInfo:0x%"PRIx64" create tag values results completed, rows:%d", GET_TASKID(pRuntimeEnv), count);
  if (pOperator->status == OP_EXEC_DONE) {
    setTaskStatus(pTaskInfo, TASK_COMPLETED);
  }

  pRes->info.rows = count;
  pOperator->resultInfo.totalRows += count;

  return (pRes->info.rows == 0) ? NULL : pInfo->pRes;
}

static void destroyTagScanOperatorInfo(void* param, int32_t numOfOutput) {
  STagScanInfo* pInfo = (STagScanInfo*)param;
  pInfo->pRes = blockDataDestroy(pInfo->pRes);

  taosMemoryFreeClear(param);
}

SOperatorInfo* createTagScanOperatorInfo(SReadHandle* pReadHandle, STagScanPhysiNode* pPhyNode,
                                         STableListInfo* pTableListInfo, SExecTaskInfo* pTaskInfo) {
  STagScanInfo*  pInfo = taosMemoryCalloc(1, sizeof(STagScanInfo));
  SOperatorInfo* pOperator = taosMemoryCalloc(1, sizeof(SOperatorInfo));
  if (pInfo == NULL || pOperator == NULL) {
    goto _error;
  }

  SDataBlockDescNode* pDescNode = pPhyNode->node.pOutputDataBlockDesc;

  int32_t    num = 0;
  int32_t    numOfExprs = 0;
  SExprInfo* pExprInfo = createExprInfo(pPhyNode->pScanPseudoCols, NULL, &numOfExprs);
  SArray*    colList = extractColMatchInfo(pPhyNode->pScanPseudoCols, pDescNode, &num, COL_MATCH_FROM_COL_ID);

  int32_t code = initExprSupp(&pOperator->exprSupp, pExprInfo, numOfExprs);
  if (code != TSDB_CODE_SUCCESS) {
    goto _error;
  }

  pInfo->pTableList = pTableListInfo;
  pInfo->pColMatchInfo = colList;
  pInfo->pRes = createResDataBlock(pDescNode);
  pInfo->readHandle = *pReadHandle;
  pInfo->curPos = 0;

  pOperator->name = "TagScanOperator";
  pOperator->operatorType = QUERY_NODE_PHYSICAL_PLAN_TAG_SCAN;

  pOperator->blocking = false;
  pOperator->status = OP_NOT_OPENED;
  pOperator->info = pInfo;
  pOperator->pTaskInfo = pTaskInfo;

  initResultSizeInfo(pOperator, 4096);
  blockDataEnsureCapacity(pInfo->pRes, pOperator->resultInfo.capacity);

  pOperator->fpSet =
      createOperatorFpSet(operatorDummyOpenFn, doTagScan, NULL, NULL, destroyTagScanOperatorInfo, NULL, NULL, NULL);

  return pOperator;

_error:
  taosMemoryFree(pInfo);
  taosMemoryFree(pOperator);
  terrno = TSDB_CODE_OUT_OF_MEMORY;
  return NULL;
}

typedef struct STableMergeScanInfo {
  STableListInfo* tableListInfo;
  int32_t         tableStartIndex;
  int32_t         tableEndIndex;
  bool            hasGroupId;
  uint64_t        groupId;

  SArray*     dataReaders;  // array of tsdbReaderT*
  SReadHandle readHandle;

  int32_t  bufPageSize;
  uint32_t sortBufSize;  // max buffer size for in-memory sort

  SArray*      pSortInfo;
  SSortHandle* pSortHandle;

  SSDataBlock* pSortInputBlock;
  int64_t      startTs;  // sort start time

  SArray*  sortSourceParams;
  uint64_t queryId;
  uint64_t taskId;

  SFileBlockLoadRecorder readRecorder;
  int64_t                numOfRows;
  //  int32_t         prevGroupId;  // previous table group id
  SScanInfo       scanInfo;
  int32_t         scanTimes;
  SNode*          pFilterNode;  // filter info, which is push down by optimizer
  SqlFunctionCtx* pCtx;         // which belongs to the direct upstream operator operator query context
  SResultRowInfo* pResultRowInfo;
  int32_t*        rowEntryInfoOffset;
  SExprInfo*      pExpr;
  SSDataBlock*    pResBlock;
  SArray*         pColMatchInfo;
  int32_t         numOfOutput;

  SExprInfo*      pPseudoExpr;
  int32_t         numOfPseudoExpr;
  SqlFunctionCtx* pPseudoCtx;
  //  int32_t*        rowEntryInfoOffset;

  SQueryTableDataCond cond;
  int32_t             scanFlag;  // table scan flag to denote if it is a repeat/reverse/main scan
  int32_t             dataBlockLoadFlag;
  SInterval interval;  // if the upstream is an interval operator, the interval info is also kept here to get the time
                       // window to check if current data block needs to be loaded.

  SSampleExecInfo sample;  // sample execution info
} STableMergeScanInfo;

int32_t createScanTableListInfo(SScanPhysiNode* pScanNode, SNodeList* pGroupTags, bool groupSort, SReadHandle* pHandle,
                                STableListInfo* pTableListInfo, uint64_t queryId, uint64_t taskId) {
  int32_t code = getTableList(pHandle->meta, pHandle->vnode, pScanNode, pTableListInfo);
  if (code != TSDB_CODE_SUCCESS) {
    return code;
  }

  if (taosArrayGetSize(pTableListInfo->pTableList) == 0) {
    qDebug("no table qualified for query, TID:0x%" PRIx64 ", QID:0x%" PRIx64, taskId, queryId);
    return TSDB_CODE_SUCCESS;
  }

  pTableListInfo->needSortTableByGroupId = groupSort;
  code = generateGroupIdMap(pTableListInfo, pHandle, pGroupTags);
  if (code != TSDB_CODE_SUCCESS) {
    return code;
  }

  return TSDB_CODE_SUCCESS;
}

int32_t createMultipleDataReaders(SQueryTableDataCond* pQueryCond, SReadHandle* pHandle, STableListInfo* pTableListInfo,
                                  int32_t tableStartIdx, int32_t tableEndIdx, SArray* arrayReader, const char* idstr) {
  for (int32_t i = tableStartIdx; i <= tableEndIdx; ++i) {
    SArray* subTableList = taosArrayInit(1, sizeof(STableKeyInfo));
    taosArrayPush(subTableList, taosArrayGet(pTableListInfo->pTableList, i));

    STsdbReader* pReader = NULL;
    tsdbReaderOpen(pHandle->vnode, pQueryCond, subTableList, &pReader, idstr);
    taosArrayPush(arrayReader, &pReader);

    taosArrayDestroy(subTableList);
  }

  return TSDB_CODE_SUCCESS;
}

// todo refactor
static int32_t loadDataBlockFromOneTable(SOperatorInfo* pOperator, STableMergeScanInfo* pTableScanInfo,
                                         int32_t readerIdx, SSDataBlock* pBlock, uint32_t* status) {
  SExecTaskInfo*       pTaskInfo = pOperator->pTaskInfo;
  STableMergeScanInfo* pInfo = pOperator->info;

  SFileBlockLoadRecorder* pCost = &pTableScanInfo->readRecorder;

  pCost->totalBlocks += 1;
  pCost->totalRows += pBlock->info.rows;

  *status = pInfo->dataBlockLoadFlag;
  if (pTableScanInfo->pFilterNode != NULL ||
      overlapWithTimeWindow(&pTableScanInfo->interval, &pBlock->info, pTableScanInfo->cond.order)) {
    (*status) = FUNC_DATA_REQUIRED_DATA_LOAD;
  }

  SDataBlockInfo* pBlockInfo = &pBlock->info;
  taosMemoryFreeClear(pBlock->pBlockAgg);

  if (*status == FUNC_DATA_REQUIRED_FILTEROUT) {
    qDebug("%s data block filter out, brange:%" PRId64 "-%" PRId64 ", rows:%d", GET_TASKID(pTaskInfo),
           pBlockInfo->window.skey, pBlockInfo->window.ekey, pBlockInfo->rows);
    pCost->filterOutBlocks += 1;
    return TSDB_CODE_SUCCESS;
  } else if (*status == FUNC_DATA_REQUIRED_NOT_LOAD) {
    qDebug("%s data block skipped, brange:%" PRId64 "-%" PRId64 ", rows:%d", GET_TASKID(pTaskInfo),
           pBlockInfo->window.skey, pBlockInfo->window.ekey, pBlockInfo->rows);
    pCost->skipBlocks += 1;

    // clear all data in pBlock that are set when handing the previous block
    for (int32_t i = 0; i < taosArrayGetSize(pBlock->pDataBlock); ++i) {
      SColumnInfoData* pcol = taosArrayGet(pBlock->pDataBlock, i);
      pcol->pData = NULL;
    }

    return TSDB_CODE_SUCCESS;
  } else if (*status == FUNC_DATA_REQUIRED_STATIS_LOAD) {
    pCost->loadBlockStatis += 1;

    bool             allColumnsHaveAgg = true;
    SColumnDataAgg** pColAgg = NULL;
    STsdbReader*     reader = taosArrayGetP(pTableScanInfo->dataReaders, readerIdx);
    tsdbRetrieveDatablockSMA(reader, &pColAgg, &allColumnsHaveAgg);

    if (allColumnsHaveAgg == true) {
      int32_t numOfCols = taosArrayGetSize(pBlock->pDataBlock);

      // todo create this buffer during creating operator
      if (pBlock->pBlockAgg == NULL) {
        pBlock->pBlockAgg = taosMemoryCalloc(numOfCols, POINTER_BYTES);
      }

      for (int32_t i = 0; i < numOfCols; ++i) {
        SColMatchInfo* pColMatchInfo = taosArrayGet(pTableScanInfo->pColMatchInfo, i);
        if (!pColMatchInfo->output) {
          continue;
        }
        pBlock->pBlockAgg[pColMatchInfo->targetSlotId] = pColAgg[i];
      }

      return TSDB_CODE_SUCCESS;
    } else {  // failed to load the block sma data, data block statistics does not exist, load data block instead
      *status = FUNC_DATA_REQUIRED_DATA_LOAD;
    }
  }

  ASSERT(*status == FUNC_DATA_REQUIRED_DATA_LOAD);

  // todo filter data block according to the block sma data firstly
#if 0
  if (!doFilterByBlockStatistics(pBlock->pBlockStatis, pTableScanInfo->pCtx, pBlockInfo->rows)) {
    pCost->filterOutBlocks += 1;
    qDebug("%s data block filter out, brange:%" PRId64 "-%" PRId64 ", rows:%d", GET_TASKID(pTaskInfo), pBlockInfo->window.skey,
           pBlockInfo->window.ekey, pBlockInfo->rows);
    (*status) = FUNC_DATA_REQUIRED_FILTEROUT;
    return TSDB_CODE_SUCCESS;
  }
#endif

  pCost->totalCheckedRows += pBlock->info.rows;
  pCost->loadBlocks += 1;

  STsdbReader* reader = taosArrayGetP(pTableScanInfo->dataReaders, readerIdx);
  SArray*      pCols = tsdbRetrieveDataBlock(reader, NULL);
  if (pCols == NULL) {
    return terrno;
  }

  relocateColumnData(pBlock, pTableScanInfo->pColMatchInfo, pCols, true);

  // currently only the tbname pseudo column
  if (pTableScanInfo->numOfPseudoExpr > 0) {
    int32_t code = addTagPseudoColumnData(&pTableScanInfo->readHandle, pTableScanInfo->pPseudoExpr,
                                          pTableScanInfo->numOfPseudoExpr, pBlock, GET_TASKID(pTaskInfo));
    if (code != TSDB_CODE_SUCCESS) {
      longjmp(pTaskInfo->env, code);
    }
  }

  int64_t st = taosGetTimestampMs();
  doFilter(pTableScanInfo->pFilterNode, pBlock);

  int64_t et = taosGetTimestampMs();
  pTableScanInfo->readRecorder.filterTime += (et - st);

  if (pBlock->info.rows == 0) {
    pCost->filterOutBlocks += 1;
    qDebug("%s data block filter out, brange:%" PRId64 "-%" PRId64 ", rows:%d", GET_TASKID(pTaskInfo),
           pBlockInfo->window.skey, pBlockInfo->window.ekey, pBlockInfo->rows);
  }

  return TSDB_CODE_SUCCESS;
}

typedef struct STableMergeScanSortSourceParam {
  SOperatorInfo* pOperator;
  int32_t        readerIdx;
  SSDataBlock*   inputBlock;
} STableMergeScanSortSourceParam;

static SSDataBlock* getTableDataBlock(void* param) {
  STableMergeScanSortSourceParam* source = param;
  SOperatorInfo*                  pOperator = source->pOperator;
  int32_t                         readerIdx = source->readerIdx;
  SSDataBlock*                    pBlock = source->inputBlock;
  STableMergeScanInfo*            pTableScanInfo = pOperator->info;

  int64_t st = taosGetTimestampUs();

  blockDataCleanup(pBlock);

  STsdbReader* reader = taosArrayGetP(pTableScanInfo->dataReaders, readerIdx);
  while (tsdbNextDataBlock(reader)) {
    if (isTaskKilled(pOperator->pTaskInfo)) {
      longjmp(pOperator->pTaskInfo->env, TSDB_CODE_TSC_QUERY_CANCELLED);
    }

    // process this data block based on the probabilities
    bool processThisBlock = processBlockWithProbability(&pTableScanInfo->sample);
    if (!processThisBlock) {
      continue;
    }

    blockDataCleanup(pBlock);
    SDataBlockInfo binfo = pBlock->info;
    tsdbRetrieveDataBlockInfo(reader, &binfo);

    blockDataEnsureCapacity(pBlock, binfo.rows);
    pBlock->info.type = binfo.type;
    pBlock->info.uid = binfo.uid;
    pBlock->info.window = binfo.window;
    pBlock->info.rows = binfo.rows;

    uint32_t status = 0;
    int32_t  code = loadDataBlockFromOneTable(pOperator, pTableScanInfo, readerIdx, pBlock, &status);
    //    int32_t  code = loadDataBlockOnDemand(pOperator->pRuntimeEnv, pTableScanInfo, pBlock, &status);
    if (code != TSDB_CODE_SUCCESS) {
      longjmp(pOperator->pTaskInfo->env, code);
    }

    // current block is filter out according to filter condition, continue load the next block
    if (status == FUNC_DATA_REQUIRED_FILTEROUT || pBlock->info.rows == 0) {
      continue;
    }

    uint64_t* groupId = taosHashGet(pOperator->pTaskInfo->tableqinfoList.map, &pBlock->info.uid, sizeof(int64_t));
    if (groupId) {
      pBlock->info.groupId = *groupId;
    }

    pOperator->resultInfo.totalRows = pTableScanInfo->readRecorder.totalRows;
    pTableScanInfo->readRecorder.elapsedTime += (taosGetTimestampUs() - st) / 1000.0;

    return pBlock;
  }
  return NULL;
}

SArray* generateSortByTsInfo(SArray* colMatchInfo, int32_t order) {
  int32_t tsTargetSlotId = 0;
  for (int32_t i = 0; i < taosArrayGetSize(colMatchInfo); ++i) {
    SColMatchInfo* colInfo = taosArrayGet(colMatchInfo, i);
    if (colInfo->colId == PRIMARYKEY_TIMESTAMP_COL_ID) {
      tsTargetSlotId = colInfo->targetSlotId;
    }
  }

  SArray*         pList = taosArrayInit(1, sizeof(SBlockOrderInfo));
  SBlockOrderInfo bi = {0};
  bi.order = order;
  bi.slotId = tsTargetSlotId;
  bi.nullFirst = NULL_ORDER_FIRST;

  taosArrayPush(pList, &bi);

  return pList;
}

int32_t startGroupTableMergeScan(SOperatorInfo* pOperator) {
  STableMergeScanInfo* pInfo = pOperator->info;
  SExecTaskInfo*       pTaskInfo = pOperator->pTaskInfo;

  {
    size_t  tableListSize = taosArrayGetSize(pInfo->tableListInfo->pTableList);
    int32_t i = pInfo->tableStartIndex + 1;
    for (; i < tableListSize; ++i) {
      STableKeyInfo* tableKeyInfo = taosArrayGet(pInfo->tableListInfo->pTableList, i);
      if (tableKeyInfo->groupId != pInfo->groupId) {
        break;
      }
    }
    pInfo->tableEndIndex = i - 1;
  }

  int32_t tableStartIdx = pInfo->tableStartIndex;
  int32_t tableEndIdx = pInfo->tableEndIndex;

  STableListInfo* tableListInfo = pInfo->tableListInfo;
  createMultipleDataReaders(&pInfo->cond, &pInfo->readHandle, tableListInfo, tableStartIdx, tableEndIdx,
                            pInfo->dataReaders, GET_TASKID(pTaskInfo));

  // todo the total available buffer should be determined by total capacity of buffer of this task.
  // the additional one is reserved for merge result
  pInfo->sortBufSize = pInfo->bufPageSize * (tableEndIdx - tableStartIdx + 1 + 1);
  int32_t numOfBufPage = pInfo->sortBufSize / pInfo->bufPageSize;
  pInfo->pSortHandle = tsortCreateSortHandle(pInfo->pSortInfo, SORT_MULTISOURCE_MERGE, pInfo->bufPageSize, numOfBufPage,
                                             pInfo->pSortInputBlock, pTaskInfo->id.str);

  tsortSetFetchRawDataFp(pInfo->pSortHandle, getTableDataBlock, NULL, NULL);

  size_t numReaders = taosArrayGetSize(pInfo->dataReaders);
  for (int32_t i = 0; i < numReaders; ++i) {
    STableMergeScanSortSourceParam param = {0};
    param.readerIdx = i;
    param.pOperator = pOperator;
    param.inputBlock = createOneDataBlock(pInfo->pResBlock, false);
    taosArrayPush(pInfo->sortSourceParams, &param);
  }

  for (int32_t i = 0; i < numReaders; ++i) {
    SSortSource*                    ps = taosMemoryCalloc(1, sizeof(SSortSource));
    STableMergeScanSortSourceParam* param = taosArrayGet(pInfo->sortSourceParams, i);
    ps->param = param;
    tsortAddSource(pInfo->pSortHandle, ps);
  }

  int32_t code = tsortOpen(pInfo->pSortHandle);

  if (code != TSDB_CODE_SUCCESS) {
    longjmp(pTaskInfo->env, terrno);
  }

  return TSDB_CODE_SUCCESS;
}

int32_t stopGroupTableMergeScan(SOperatorInfo* pOperator) {
  STableMergeScanInfo* pInfo = pOperator->info;
  SExecTaskInfo*       pTaskInfo = pOperator->pTaskInfo;

  tsortDestroySortHandle(pInfo->pSortHandle);
  taosArrayClear(pInfo->sortSourceParams);

  for (int32_t i = 0; i < taosArrayGetSize(pInfo->dataReaders); ++i) {
    STsdbReader* reader = taosArrayGetP(pInfo->dataReaders, i);
    tsdbReaderClose(reader);
  }

  taosArrayDestroy(pInfo->dataReaders);
  pInfo->dataReaders = NULL;
  return TSDB_CODE_SUCCESS;
}

SSDataBlock* getSortedTableMergeScanBlockData(SSortHandle* pHandle, int32_t capacity, SOperatorInfo* pOperator) {
  STableMergeScanInfo* pInfo = pOperator->info;
  SExecTaskInfo*       pTaskInfo = pOperator->pTaskInfo;

  SSDataBlock* p = tsortGetSortedDataBlock(pHandle);
  if (p == NULL) {
    return NULL;
  }

  blockDataEnsureCapacity(p, capacity);

  while (1) {
    STupleHandle* pTupleHandle = tsortNextTuple(pHandle);
    if (pTupleHandle == NULL) {
      break;
    }

    appendOneRowToDataBlock(p, pTupleHandle);
    if (p->info.rows >= capacity) {
      break;
    }
  }

  qDebug("%s get sorted row blocks, rows:%d", GET_TASKID(pTaskInfo), p->info.rows);
  return (p->info.rows > 0) ? p : NULL;
}

SSDataBlock* doTableMergeScan(SOperatorInfo* pOperator) {
  if (pOperator->status == OP_EXEC_DONE) {
    return NULL;
  }

  SExecTaskInfo*       pTaskInfo = pOperator->pTaskInfo;
  STableMergeScanInfo* pInfo = pOperator->info;

  int32_t code = pOperator->fpSet._openFn(pOperator);
  if (code != TSDB_CODE_SUCCESS) {
    longjmp(pTaskInfo->env, code);
  }
  size_t tableListSize = taosArrayGetSize(pInfo->tableListInfo->pTableList);
  if (!pInfo->hasGroupId) {
    pInfo->hasGroupId = true;

    if (tableListSize == 0) {
      doSetOperatorCompleted(pOperator);
      return NULL;
    }
    pInfo->tableStartIndex = 0;
    pInfo->groupId = ((STableKeyInfo*)taosArrayGet(pInfo->tableListInfo->pTableList, pInfo->tableStartIndex))->groupId;
    startGroupTableMergeScan(pOperator);
  }
  SSDataBlock* pBlock = NULL;
  while (pInfo->tableStartIndex < tableListSize) {
    pBlock = getSortedTableMergeScanBlockData(pInfo->pSortHandle, pOperator->resultInfo.capacity, pOperator);
    if (pBlock != NULL) {
      pBlock->info.groupId = pInfo->groupId;
      pOperator->resultInfo.totalRows += pBlock->info.rows;
      return pBlock;
    } else {
      stopGroupTableMergeScan(pOperator);
      if (pInfo->tableEndIndex >= tableListSize - 1) {
        doSetOperatorCompleted(pOperator);
        break;
      }
      pInfo->tableStartIndex = pInfo->tableEndIndex + 1;
      pInfo->groupId =
          ((STableKeyInfo*)taosArrayGet(pInfo->tableListInfo->pTableList, pInfo->tableStartIndex))->groupId;
      startGroupTableMergeScan(pOperator);
    }
  }

  return pBlock;
}

void destroyTableMergeScanOperatorInfo(void* param, int32_t numOfOutput) {
  STableMergeScanInfo* pTableScanInfo = (STableMergeScanInfo*)param;
  cleanupQueryTableDataCond(&pTableScanInfo->cond);

  for (int32_t i = 0; i < taosArrayGetSize(pTableScanInfo->dataReaders); ++i) {
    STsdbReader* reader = taosArrayGetP(pTableScanInfo->dataReaders, i);
    tsdbReaderClose(reader);
  }
  taosArrayDestroy(pTableScanInfo->dataReaders);

  if (pTableScanInfo->pColMatchInfo != NULL) {
    taosArrayDestroy(pTableScanInfo->pColMatchInfo);
  }

  pTableScanInfo->pResBlock = blockDataDestroy(pTableScanInfo->pResBlock);
  pTableScanInfo->pSortInputBlock = blockDataDestroy(pTableScanInfo->pSortInputBlock);

  taosArrayDestroy(pTableScanInfo->pSortInfo);

  taosMemoryFreeClear(param);
}

typedef struct STableMergeScanExecInfo {
  SFileBlockLoadRecorder blockRecorder;
  SSortExecInfo          sortExecInfo;
} STableMergeScanExecInfo;

int32_t getTableMergeScanExplainExecInfo(SOperatorInfo* pOptr, void** pOptrExplain, uint32_t* len) {
  ASSERT(pOptr != NULL);
  // TODO: merge these two info into one struct
  STableMergeScanExecInfo* execInfo = taosMemoryCalloc(1, sizeof(STableMergeScanExecInfo));
  STableMergeScanInfo*     pInfo = pOptr->info;
  execInfo->blockRecorder = pInfo->readRecorder;
  execInfo->sortExecInfo = tsortGetSortExecInfo(pInfo->pSortHandle);

  *pOptrExplain = execInfo;
  *len = sizeof(STableMergeScanExecInfo);

  return TSDB_CODE_SUCCESS;
}

int32_t compareTableKeyInfoByGid(const void* p1, const void* p2) {
  const STableKeyInfo* info1 = p1;
  const STableKeyInfo* info2 = p2;
  return info1->groupId - info2->groupId;
}

SOperatorInfo* createTableMergeScanOperatorInfo(STableScanPhysiNode* pTableScanNode, STableListInfo* pTableListInfo,
                                                SReadHandle* readHandle, SExecTaskInfo* pTaskInfo, uint64_t queryId,
                                                uint64_t taskId) {
  STableMergeScanInfo* pInfo = taosMemoryCalloc(1, sizeof(STableMergeScanInfo));
  SOperatorInfo*       pOperator = taosMemoryCalloc(1, sizeof(SOperatorInfo));
  if (pInfo == NULL || pOperator == NULL) {
    goto _error;
  }
  if (pTableScanNode->pGroupTags) {
    taosArraySort(pTableListInfo->pTableList, compareTableKeyInfoByGid);
  }

  SDataBlockDescNode* pDescNode = pTableScanNode->scan.node.pOutputDataBlockDesc;

  int32_t numOfCols = 0;
  SArray* pColList = extractColMatchInfo(pTableScanNode->scan.pScanCols, pDescNode, &numOfCols, COL_MATCH_FROM_COL_ID);

  int32_t code = initQueryTableDataCond(&pInfo->cond, pTableScanNode);
  if (code != TSDB_CODE_SUCCESS) {
    goto _error;
  }

  if (pTableScanNode->scan.pScanPseudoCols != NULL) {
    pInfo->pPseudoExpr = createExprInfo(pTableScanNode->scan.pScanPseudoCols, NULL, &pInfo->numOfPseudoExpr);
    pInfo->pPseudoCtx = createSqlFunctionCtx(pInfo->pPseudoExpr, pInfo->numOfPseudoExpr, &pInfo->rowEntryInfoOffset);
  }

  pInfo->scanInfo = (SScanInfo){.numOfAsc = pTableScanNode->scanSeq[0], .numOfDesc = pTableScanNode->scanSeq[1]};

  pInfo->readHandle = *readHandle;
  pInfo->interval = extractIntervalInfo(pTableScanNode);
  pInfo->sample.sampleRatio = pTableScanNode->ratio;
  pInfo->sample.seed = taosGetTimestampSec();
  pInfo->dataBlockLoadFlag = pTableScanNode->dataRequired;
  pInfo->pFilterNode = pTableScanNode->scan.node.pConditions;
  pInfo->tableListInfo = pTableListInfo;
  pInfo->scanFlag = MAIN_SCAN;
  pInfo->pColMatchInfo = pColList;

  pInfo->pResBlock = createResDataBlock(pDescNode);
  pInfo->dataReaders = taosArrayInit(64, POINTER_BYTES);
  pInfo->queryId = queryId;
  pInfo->taskId = taskId;

  pInfo->sortSourceParams = taosArrayInit(64, sizeof(STableMergeScanSortSourceParam));

  pInfo->pSortInfo = generateSortByTsInfo(pInfo->pColMatchInfo, pInfo->cond.order);
  pInfo->pSortInputBlock = createOneDataBlock(pInfo->pResBlock, false);

  int32_t rowSize = pInfo->pResBlock->info.rowSize;
  pInfo->bufPageSize = getProperSortPageSize(rowSize);

  pOperator->name = "TableMergeScanOperator";
  pOperator->operatorType = QUERY_NODE_PHYSICAL_PLAN_TABLE_MERGE_SCAN;
  pOperator->blocking = false;
  pOperator->status = OP_NOT_OPENED;
  pOperator->info = pInfo;
  pOperator->exprSupp.numOfExprs = numOfCols;
  pOperator->pTaskInfo = pTaskInfo;
  initResultSizeInfo(pOperator, 1024);

  pOperator->fpSet =
      createOperatorFpSet(operatorDummyOpenFn, doTableMergeScan, NULL, NULL, destroyTableMergeScanOperatorInfo, NULL,
                          NULL, getTableMergeScanExplainExecInfo);
  pOperator->cost.openCost = 0;
  return pOperator;

_error:
  pTaskInfo->code = TSDB_CODE_OUT_OF_MEMORY;
  taosMemoryFree(pInfo);
  taosMemoryFree(pOperator);
  return NULL;
}
<|MERGE_RESOLUTION|>--- conflicted
+++ resolved
@@ -521,14 +521,9 @@
 
     int32_t code = tsdbReaderOpen(pInfo->readHandle.vnode, &pInfo->cond, tableList, (STsdbReader**)&pInfo->dataReader,
                                   GET_TASKID(pTaskInfo));
-<<<<<<< HEAD
     if (code != TSDB_CODE_SUCCESS) {
       longjmp(pTaskInfo->env, code);
       return NULL;
-=======
-    if (code != 0) {
-      // TODO
->>>>>>> 97f68ed8
     }
   }
 
