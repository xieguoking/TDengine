--- conflicted
+++ resolved
@@ -13,13 +13,7 @@
  * along with this program. If not, see <http://www.gnu.org/licenses/>.
  */
 
-<<<<<<< HEAD
 #include "executorimpl.h"
-=======
-#include <executorimpl.h>
-#include <vnode.h>
-#include "filter.h"
->>>>>>> a9161a5c
 #include "function.h"
 #include "functionMgt.h"
 #include "os.h"
@@ -548,7 +542,8 @@
     SArray* tableList = taosArrayGetP(pTaskInfo->tableqinfoList.pGroupList, pInfo->currentGroupId);
     tsdbReaderClose(pInfo->dataReader);
 
-    int32_t code = tsdbReaderOpen(pInfo->readHandle.vnode, &pInfo->cond, tableList, (STsdbReader**)&pInfo->dataReader, GET_TASKID(pTaskInfo));
+    int32_t code = tsdbReaderOpen(pInfo->readHandle.vnode, &pInfo->cond, tableList, (STsdbReader**)&pInfo->dataReader,
+                                  GET_TASKID(pTaskInfo));
   }
 
   SSDataBlock* result = doTableScanGroup(pOperator);
@@ -563,7 +558,7 @@
   }
 
   SArray* tableList = taosArrayGetP(pTaskInfo->tableqinfoList.pGroupList, pInfo->currentGroupId);
-//  tsdbSetTableList(pInfo->dataReader, tableList);
+  //  tsdbSetTableList(pInfo->dataReader, tableList);
 
   tsdbResetReadHandle(pInfo->dataReader, &pInfo->cond, 0);
   pInfo->curTWinIdx = 0;
@@ -599,7 +594,8 @@
   }
 }
 
-SOperatorInfo* createTableScanOperatorInfo(STableScanPhysiNode* pTableScanNode, SReadHandle* readHandle, SExecTaskInfo* pTaskInfo) {
+SOperatorInfo* createTableScanOperatorInfo(STableScanPhysiNode* pTableScanNode, SReadHandle* readHandle,
+                                           SExecTaskInfo* pTaskInfo) {
   STableScanInfo* pInfo = taosMemoryCalloc(1, sizeof(STableScanInfo));
   SOperatorInfo*  pOperator = taosMemoryCalloc(1, sizeof(SOperatorInfo));
   if (pInfo == NULL || pOperator == NULL) {
@@ -805,18 +801,16 @@
 
 static void setGroupId(SStreamBlockScanInfo* pInfo, SSDataBlock* pBlock, int32_t groupColIndex, int32_t rowIndex) {
   ASSERT(rowIndex < pBlock->info.rows);
-  switch (pBlock->info.type)
-  {
-  case STREAM_RETRIEVE: {
-    SColumnInfoData* pColInfo = taosArrayGet(pBlock->pDataBlock, groupColIndex);
-    uint64_t* groupCol = (uint64_t*)pColInfo->pData;
-    pInfo->groupId = groupCol[rowIndex];
-  }
-    break;
-  case STREAM_DELETE_DATA:
-    break;
-  default:
-    break;
+  switch (pBlock->info.type) {
+    case STREAM_RETRIEVE: {
+      SColumnInfoData* pColInfo = taosArrayGet(pBlock->pDataBlock, groupColIndex);
+      uint64_t*        groupCol = (uint64_t*)pColInfo->pData;
+      pInfo->groupId = groupCol[rowIndex];
+    } break;
+    case STREAM_DELETE_DATA:
+      break;
+    default:
+      break;
   }
 }
 
@@ -2114,11 +2108,7 @@
     qDebug("no table qualified for query, TID:0x%" PRIx64 ", QID:0x%" PRIx64, taskId, queryId);
     return TSDB_CODE_SUCCESS;
   }
-<<<<<<< HEAD
-
-=======
   pTableListInfo->needSortTableByGroupId = pTableScanNode->groupSort;
->>>>>>> a9161a5c
   code = generateGroupIdMap(pTableListInfo, pHandle, pTableScanNode->pGroupTags);
   if (code != TSDB_CODE_SUCCESS) {
     return code;
@@ -2349,7 +2339,8 @@
   int32_t tableEndIdx = pInfo->tableEndIndex;
 
   STableListInfo* tableListInfo = pInfo->tableListInfo;
-  createMultipleDataReaders(&pInfo->cond, &pInfo->readHandle, tableListInfo, tableStartIdx, tableEndIdx, pInfo->dataReaders, GET_TASKID(pTaskInfo));
+  createMultipleDataReaders(&pInfo->cond, &pInfo->readHandle, tableListInfo, tableStartIdx, tableEndIdx,
+                            pInfo->dataReaders, GET_TASKID(pTaskInfo));
 
   // todo the total available buffer should be determined by total capacity of buffer of this task.
   // the additional one is reserved for merge result
@@ -2600,7 +2591,7 @@
   }
 
   SLastrowScanInfo* pInfo = pOperator->info;
-  SExecTaskInfo* pTaskInfo = pOperator->pTaskInfo;
+  SExecTaskInfo*    pTaskInfo = pOperator->pTaskInfo;
 
   int32_t size = taosArrayGetSize(pInfo->pTableList);
   if (size == 0) {
@@ -2612,23 +2603,22 @@
   if (size == taosArrayGetSize(pInfo->pTableList)) {
     blockDataCleanup(pInfo->pRes);
     tsdbRetrieveLastRow(pInfo->pLastrowReader, pInfo->pRes, pInfo->pSlotIds);
-    return (pInfo->pRes->info.rows == 0)? NULL:pInfo->pRes;
+    return (pInfo->pRes->info.rows == 0) ? NULL : pInfo->pRes;
   } else {
-    //todo fetch the result for each group
-
-  }
-
-  return pInfo->pRes->info.rows == 0? NULL:pInfo->pRes;
+    // todo fetch the result for each group
+  }
+
+  return pInfo->pRes->info.rows == 0 ? NULL : pInfo->pRes;
 }
 
 static void destroyLastrowScanOperator(void* param, int32_t numOfOutput) {
-  SLastrowScanInfo* pInfo = (SLastrowScanInfo*) param;
+  SLastrowScanInfo* pInfo = (SLastrowScanInfo*)param;
   blockDataDestroy(pInfo->pRes);
   tsdbLastrowReaderClose(pInfo->pLastrowReader);
 }
 
-SOperatorInfo* createLastrowScanOperator(SLastRowScanPhysiNode* pScanNode, SReadHandle* readHandle,
-                                         SArray* pTableList, SExecTaskInfo* pTaskInfo) {
+SOperatorInfo* createLastrowScanOperator(SLastRowScanPhysiNode* pScanNode, SReadHandle* readHandle, SArray* pTableList,
+                                         SExecTaskInfo* pTaskInfo) {
   SLastrowScanInfo* pInfo = taosMemoryCalloc(1, sizeof(SLastrowScanInfo));
   SOperatorInfo*    pOperator = taosMemoryCalloc(1, sizeof(SOperatorInfo));
   if (pInfo == NULL || pOperator == NULL) {
@@ -2640,18 +2630,20 @@
   pInfo->pRes = createResDataBlock(pScanNode->node.pOutputDataBlockDesc);
 
   int32_t numOfCols = 0;
-  pInfo->pColMatchInfo = extractColMatchInfo(pScanNode->pScanCols, pScanNode->node.pOutputDataBlockDesc, &numOfCols, COL_MATCH_FROM_COL_ID);
+  pInfo->pColMatchInfo = extractColMatchInfo(pScanNode->pScanCols, pScanNode->node.pOutputDataBlockDesc, &numOfCols,
+                                             COL_MATCH_FROM_COL_ID);
   int32_t* pCols = taosMemoryMalloc(numOfCols * sizeof(int32_t));
-  for(int32_t i = 0; i < numOfCols; ++i) {
+  for (int32_t i = 0; i < numOfCols; ++i) {
     SColMatchInfo* pColMatch = taosArrayGet(pInfo->pColMatchInfo, i);
     pCols[i] = pColMatch->colId;
   }
 
   pInfo->pSlotIds = taosMemoryMalloc(numOfCols * sizeof(pInfo->pSlotIds[0]));
-  for(int32_t i = 0; i < numOfCols; ++i) {
+  for (int32_t i = 0; i < numOfCols; ++i) {
     SColMatchInfo* pColMatch = taosArrayGet(pInfo->pColMatchInfo, i);
-    for(int32_t j = 0; j < pTaskInfo->schemaVer.sw->nCols; ++j) {
-      if (pColMatch->colId == pTaskInfo->schemaVer.sw->pSchema[j].colId && pColMatch->colId == PRIMARYKEY_TIMESTAMP_COL_ID) {
+    for (int32_t j = 0; j < pTaskInfo->schemaVer.sw->nCols; ++j) {
+      if (pColMatch->colId == pTaskInfo->schemaVer.sw->pSchema[j].colId &&
+          pColMatch->colId == PRIMARYKEY_TIMESTAMP_COL_ID) {
         pInfo->pSlotIds[pColMatch->targetSlotId] = -1;
         break;
       }
@@ -2663,23 +2655,23 @@
     }
   }
 
-  tsdbLastRowReaderOpen(readHandle->vnode, LASTROW_RETRIEVE_TYPE_ALL, pTableList, pCols, numOfCols, &pInfo->pLastrowReader);
+  tsdbLastRowReaderOpen(readHandle->vnode, LASTROW_RETRIEVE_TYPE_ALL, pTableList, pCols, numOfCols,
+                        &pInfo->pLastrowReader);
   taosMemoryFree(pCols);
 
-  pOperator->name         = "LastrowScanOperator";
+  pOperator->name = "LastrowScanOperator";
   pOperator->operatorType = QUERY_NODE_PHYSICAL_PLAN_LAST_ROW_SCAN;
-  pOperator->blocking     = false;
-  pOperator->status       = OP_NOT_OPENED;
-  pOperator->info         = pInfo;
-  pOperator->pTaskInfo    = pTaskInfo;
+  pOperator->blocking = false;
+  pOperator->status = OP_NOT_OPENED;
+  pOperator->info = pInfo;
+  pOperator->pTaskInfo = pTaskInfo;
   pOperator->exprSupp.numOfExprs = taosArrayGetSize(pInfo->pRes->pDataBlock);
 
   initResultSizeInfo(pOperator, 1024);
   blockDataEnsureCapacity(pInfo->pRes, pOperator->resultInfo.capacity);
 
   pOperator->fpSet =
-      createOperatorFpSet(operatorDummyOpenFn, doScanLastrow, NULL, NULL, destroyLastrowScanOperator,
-                          NULL, NULL, NULL);
+      createOperatorFpSet(operatorDummyOpenFn, doScanLastrow, NULL, NULL, destroyLastrowScanOperator, NULL, NULL, NULL);
   pOperator->cost.openCost = 0;
   return pOperator;
 
