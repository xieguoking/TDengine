--- conflicted
+++ resolved
@@ -13,7 +13,6 @@
  * along with this program. If not, see <http://www.gnu.org/licenses/>.
  */
 
-#include <vnode.h>
 #include "filter.h"
 #include "function.h"
 #include "functionMgt.h"
@@ -513,11 +512,11 @@
       setTaskStatus(pTaskInfo, TASK_COMPLETED);
       return NULL;
     }
+
     SArray* tableList = taosArrayGetP(pTaskInfo->tableqinfoList.pGroupList, pInfo->currentGroupId);
-    tsdbCleanupReadHandle(pInfo->dataReader);
-    tsdbReaderT* pReader =
-        tsdbReaderOpen(pInfo->readHandle.vnode, &pInfo->cond, tableList, pInfo->queryId, pInfo->taskId);
-    pInfo->dataReader = pReader;
+    tsdbReaderClose(pInfo->dataReader);
+
+    int32_t code = tsdbReaderOpen(pInfo->readHandle.vnode, &pInfo->cond, tableList, (STsdbReader**)&pInfo->dataReader, GET_TASKID(pTaskInfo));
   }
 
   SSDataBlock* result = doTableScanGroup(pOperator);
@@ -532,7 +531,7 @@
   }
 
   SArray* tableList = taosArrayGetP(pTaskInfo->tableqinfoList.pGroupList, pInfo->currentGroupId);
-  tsdbSetTableList(pInfo->dataReader, tableList);
+//  tsdbSetTableList(pInfo->dataReader, tableList);
 
   tsdbResetReadHandle(pInfo->dataReader, &pInfo->cond, 0);
   pInfo->curTWinIdx = 0;
@@ -568,20 +567,12 @@
   }
 }
 
-<<<<<<< HEAD
-SOperatorInfo* createTableScanOperatorInfo(STableScanPhysiNode* pTableScanNode, STsdbReader* pDataReader,
-                                           SReadHandle* readHandle, SExecTaskInfo* pTaskInfo) {
-=======
-SOperatorInfo* createTableScanOperatorInfo(STableScanPhysiNode* pTableScanNode, SReadHandle* readHandle,
-                                           SExecTaskInfo* pTaskInfo, uint64_t queryId, uint64_t taskId) {
->>>>>>> 00c27ee5
+SOperatorInfo* createTableScanOperatorInfo(STableScanPhysiNode* pTableScanNode, SReadHandle* readHandle, SExecTaskInfo* pTaskInfo) {
   STableScanInfo* pInfo = taosMemoryCalloc(1, sizeof(STableScanInfo));
   SOperatorInfo*  pOperator = taosMemoryCalloc(1, sizeof(SOperatorInfo));
   if (pInfo == NULL || pOperator == NULL) {
     goto _error;
   }
-
-  // taosSsleep(20);
 
   SDataBlockDescNode* pDescNode = pTableScanNode->scan.node.pOutputDataBlockDesc;
   int32_t             numOfCols = 0;
@@ -612,8 +603,6 @@
   pInfo->scanFlag = MAIN_SCAN;
   pInfo->pColMatchInfo = pColList;
   pInfo->curTWinIdx = 0;
-  pInfo->queryId = queryId;
-  pInfo->taskId = taskId;
   pInfo->currentGroupId = -1;
 
   pOperator->name = "TableScanOperator";  // for debug purpose
@@ -1202,7 +1191,7 @@
   }
 
   if (pHandle) {
-    SOperatorInfo*  pTableScanDummy = createTableScanOperatorInfo(pTableScanNode, pHandle, pTaskInfo, queryId, taskId);
+    SOperatorInfo*  pTableScanDummy = createTableScanOperatorInfo(pTableScanNode, pHandle, pTaskInfo);
     STableScanInfo* pSTInfo = (STableScanInfo*)pTableScanDummy->info;
     if (pSTInfo->interval.interval > 0) {
       pInfo->pUpdateInfo = updateInfoInitP(&pSTInfo->interval, pTwSup->waterMark);
@@ -1239,10 +1228,7 @@
   pInfo->scanMode = STREAM_SCAN_FROM_READERHANDLE;
   pInfo->sessionSup = (SessionWindowSupporter){.pStreamAggSup = NULL, .gap = -1};
   pInfo->groupId = 0;
-<<<<<<< HEAD
-=======
   pInfo->pPullDataRes = createPullDataBlock();
->>>>>>> 00c27ee5
 
   pOperator->name = "StreamBlockScanOperator";
   pOperator->operatorType = QUERY_NODE_PHYSICAL_PLAN_STREAM_SCAN;
@@ -1998,9 +1984,6 @@
 }
 
 typedef struct STableMergeScanInfo {
-<<<<<<< HEAD
-  SArray*     dataReaders;  // array of STsdbReader*
-=======
   STableListInfo* tableListInfo;
   int32_t         tableStartIndex;
   int32_t         tableEndIndex;
@@ -2008,7 +1991,6 @@
   uint64_t        groupId;
 
   SArray*     dataReaders;  // array of tsdbReaderT*
->>>>>>> 00c27ee5
   SReadHandle readHandle;
 
   int32_t  bufPageSize;
@@ -2063,27 +2045,23 @@
     qDebug("no table qualified for query, TID:0x%" PRIx64 ", QID:0x%" PRIx64, taskId, queryId);
     return TSDB_CODE_SUCCESS;
   }
+
   code = generateGroupIdMap(pTableListInfo, pHandle, pTableScanNode->pGroupTags);
   if (code != TSDB_CODE_SUCCESS) {
     return code;
   }
 
-<<<<<<< HEAD
-    STsdbReader* pReader;
-    code = tsdbReaderOpen(pHandle->vnode, &cond, subListInfo, queryId, taskId, &pReader);
-=======
   return TSDB_CODE_SUCCESS;
 }
 
 int32_t createMultipleDataReaders(SQueryTableDataCond* pQueryCond, SReadHandle* pHandle, STableListInfo* pTableListInfo,
-                                  int32_t tableStartIdx, int32_t tableEndIdx, SArray* arrayReader, uint64_t queryId,
-                                  uint64_t taskId) {
+                                  int32_t tableStartIdx, int32_t tableEndIdx, SArray* arrayReader, const char* idstr) {
   for (int32_t i = tableStartIdx; i <= tableEndIdx; ++i) {
     SArray* subTableList = taosArrayInit(1, sizeof(STableKeyInfo));
     taosArrayPush(subTableList, taosArrayGet(pTableListInfo->pTableList, i));
 
-    tsdbReaderT* pReader = tsdbReaderOpen(pHandle->vnode, pQueryCond, subTableList, queryId, taskId);
->>>>>>> 00c27ee5
+    STsdbReader* pReader = NULL;
+    tsdbReaderOpen(pHandle->vnode, pQueryCond, subTableList, &pReader, idstr);
     taosArrayPush(arrayReader, &pReader);
 
     taosArrayDestroy(subTableList);
@@ -2298,8 +2276,7 @@
   int32_t tableEndIdx = pInfo->tableEndIndex;
 
   STableListInfo* tableListInfo = pInfo->tableListInfo;
-  createMultipleDataReaders(&pInfo->cond, &pInfo->readHandle, tableListInfo, tableStartIdx, tableEndIdx,
-                            pInfo->dataReaders, pInfo->queryId, pInfo->taskId);
+  createMultipleDataReaders(&pInfo->cond, &pInfo->readHandle, tableListInfo, tableStartIdx, tableEndIdx, pInfo->dataReaders, GET_TASKID(pTaskInfo));
 
   // todo the total available buffer should be determined by total capacity of buffer of this task.
   // the additional one is reserved for merge result
@@ -2343,8 +2320,8 @@
   taosArrayClear(pInfo->sortSourceParams);
 
   for (int32_t i = 0; i < taosArrayGetSize(pInfo->dataReaders); ++i) {
-    tsdbReaderT* reader = taosArrayGetP(pInfo->dataReaders, i);
-    tsdbCleanupReadHandle(reader);
+    STsdbReader* reader = taosArrayGetP(pInfo->dataReaders, i);
+    tsdbReaderClose(reader);
   }
   taosArrayDestroy(pInfo->dataReaders);
 
@@ -2394,14 +2371,6 @@
   if (!pInfo->hasGroupId) {
     pInfo->hasGroupId = true;
 
-<<<<<<< HEAD
-  SSDataBlock* pBlock = getSortedTableMergeScanBlockData(pInfo->pSortHandle, pOperator->resultInfo.capacity, pOperator);
-
-  if (pBlock != NULL) {
-    pOperator->resultInfo.totalRows += pBlock->info.rows;
-  } else {
-    doSetOperatorCompleted(pOperator);
-=======
     if (tableListSize == 0) {
       doSetOperatorCompleted(pOperator);
       return NULL;
@@ -2428,7 +2397,6 @@
           ((STableKeyInfo*)taosArrayGet(pInfo->tableListInfo->pTableList, pInfo->tableStartIndex))->groupId;
       startGroupTableMergeScan(pOperator);
     }
->>>>>>> 00c27ee5
   }
 
   return pBlock;
@@ -2438,15 +2406,12 @@
   STableMergeScanInfo* pTableScanInfo = (STableMergeScanInfo*)param;
   cleanupQueryTableDataCond(&pTableScanInfo->cond);
 
-<<<<<<< HEAD
   for (int32_t i = 0; i < taosArrayGetSize(pTableScanInfo->dataReaders); ++i) {
     STsdbReader* reader = taosArrayGetP(pTableScanInfo->dataReaders, i);
     tsdbReaderClose(reader);
   }
   taosArrayDestroy(pTableScanInfo->dataReaders);
 
-=======
->>>>>>> 00c27ee5
   if (pTableScanInfo->pColMatchInfo != NULL) {
     taosArrayDestroy(pTableScanInfo->pColMatchInfo);
   }
@@ -2564,15 +2529,16 @@
   SLastrowScanInfo* pInfo = pOperator->info;
   SExecTaskInfo* pTaskInfo = pOperator->pTaskInfo;
 
-  int32_t size = taosArrayGetSize(pInfo->pTableList->pTableList);
+  int32_t size = taosArrayGetSize(pInfo->pTableList);
   if (size == 0) {
     setTaskStatus(pTaskInfo, TASK_COMPLETED);
     return NULL;
   }
 
   // check if it is a group by tbname
-  if (size == taosHashGetSize(pInfo->pTableList->map)) {
-    // fetch last row for each table
+  if (size == taosArrayGetSize(pInfo->pTableList)) {
+    tsdbRetrieveLastRow(pInfo->readHandle.vnode, pInfo->pTableList, LASTROW_RETRIEVE_TYPE_ALL, pInfo->pRes);
+    return (pInfo->pRes->info.rows == 0)? NULL:pInfo->pRes;
   } else {
     //todo fetch the result for each group
 
@@ -2586,9 +2552,8 @@
   blockDataDestroy(pInfo->pRes);
 }
 
-SOperatorInfo* createLastrowScanOperator(STableScanPhysiNode* pTableScanNode, SReadHandle* readHandle,
-    STableListInfo* pTableList, SExecTaskInfo* pTaskInfo) {
-
+SOperatorInfo* createLastrowScanOperator(SLastRowScanPhysiNode* pTableScanNode, SReadHandle* readHandle,
+                                         SArray* pTableList, SExecTaskInfo* pTaskInfo) {
   SLastrowScanInfo* pInfo = taosMemoryCalloc(1, sizeof(SLastrowScanInfo));
   SOperatorInfo*    pOperator = taosMemoryCalloc(1, sizeof(SOperatorInfo));
   if (pInfo == NULL || pOperator == NULL) {
@@ -2597,10 +2562,10 @@
 
   pInfo->pTableList = pTableList;
   pInfo->readHandle = *readHandle;
-//  pInfo->pRes = createResDataBlock();
+  pInfo->pRes = createResDataBlock(pTableScanNode->node.pOutputDataBlockDesc);
 
   pOperator->name         = "LastrowScanOperator";
-//  pOperator->operatorType = QUERY_NODE_PHYSICAL_PLAN_TABLE_MERGE_SCAN;
+  pOperator->operatorType = QUERY_NODE_PHYSICAL_PLAN_LAST_ROW_SCAN;
   pOperator->blocking     = false;
   pOperator->status       = OP_NOT_OPENED;
   pOperator->info         = pInfo;
