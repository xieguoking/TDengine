/*
 * Copyright (c) 2019 TAOS Data, Inc. <jhtao@taosdata.com>
 *
 * This program is free software: you can use, redistribute, and/or modify
 * it under the terms of the GNU Affero General Public License, version 3
 * or later ("AGPL"), as published by the Free Software Foundation.
 *
 * This program is distributed in the hope that it will be useful, but WITHOUT
 * ANY WARRANTY; without even the implied warranty of MERCHANTABILITY or
 * FITNESS FOR A PARTICULAR PURPOSE.
 *
 * You should have received a copy of the GNU Affero General Public License
 * along with this program. If not, see <http://www.gnu.org/licenses/>.
 */

#include "filter.h"
#include "function.h"
#include "functionMgt.h"
#include "os.h"
#include "querynodes.h"
#include "systable.h"
#include "tglobal.h"
#include "tname.h"
#include "ttime.h"

#include "tdatablock.h"
#include "tmsg.h"

#include "executorimpl.h"
#include "query.h"
#include "tcompare.h"
#include "thash.h"
#include "ttypes.h"
#include "vnode.h"

#include "executorInt.h"

#define SET_REVERSE_SCAN_FLAG(_info) ((_info)->scanFlag = REVERSE_SCAN)
#define SWITCH_ORDER(n)              (((n) = ((n) == TSDB_ORDER_ASC) ? TSDB_ORDER_DESC : TSDB_ORDER_ASC))

static int32_t buildSysDbTableInfo(const SSysTableScanInfo* pInfo, int32_t capacity);
static int32_t buildDbTableInfoBlock(const SSDataBlock* p, const SSysTableMeta* pSysDbTableMeta, size_t size,
                                     const char* dbName);

static void addTagPseudoColumnData(SReadHandle* pHandle, SExprInfo* pPseudoExpr, int32_t numOfPseudoExpr,
                                   SSDataBlock* pBlock);
static bool processBlockWithProbability(const SSampleExecInfo* pInfo);

bool processBlockWithProbability(const SSampleExecInfo* pInfo) {
#if 0
  if (pInfo->sampleRatio == 1) {
    return true;
  }

  uint32_t val = taosRandR((uint32_t*) &pInfo->seed);
  return (val % ((uint32_t)(1/pInfo->sampleRatio))) == 0;
#else
  return true;
#endif
}

static void switchCtxOrder(SqlFunctionCtx* pCtx, int32_t numOfOutput) {
  for (int32_t i = 0; i < numOfOutput; ++i) {
    SWITCH_ORDER(pCtx[i].order);
  }
}

static void setupQueryRangeForReverseScan(STableScanInfo* pTableScanInfo) {
#if 0
  int32_t numOfGroups = (int32_t)(GET_NUM_OF_TABLEGROUP(pRuntimeEnv));
  for(int32_t i = 0; i < numOfGroups; ++i) {
    SArray *group = GET_TABLEGROUP(pRuntimeEnv, i);
    SArray *tableKeyGroup = taosArrayGetP(pQueryAttr->tableGroupInfo.pGroupList, i);

    size_t t = taosArrayGetSize(group);
    for (int32_t j = 0; j < t; ++j) {
      STableQueryInfo *pCheckInfo = taosArrayGetP(group, j);
      updateTableQueryInfoForReverseScan(pCheckInfo);

      // update the last key in tableKeyInfo list, the tableKeyInfo is used to build the tsdbQueryHandle and decide
      // the start check timestamp of tsdbQueryHandle
//      STableKeyInfo *pTableKeyInfo = taosArrayGet(tableKeyGroup, j);
//      pTableKeyInfo->lastKey = pCheckInfo->lastKey;
//
//      assert(pCheckInfo->pTable == pTableKeyInfo->pTable);
    }
  }
#endif
}

static void getNextTimeWindow(SInterval* pInterval, STimeWindow* tw, int32_t order) {
  int32_t factor = GET_FORWARD_DIRECTION_FACTOR(order);
  if (pInterval->intervalUnit != 'n' && pInterval->intervalUnit != 'y') {
    tw->skey += pInterval->sliding * factor;
    tw->ekey = tw->skey + pInterval->interval - 1;
    return;
  }

  int64_t key = tw->skey, interval = pInterval->interval;
  // convert key to second
  key = convertTimePrecision(key, pInterval->precision, TSDB_TIME_PRECISION_MILLI) / 1000;

  if (pInterval->intervalUnit == 'y') {
    interval *= 12;
  }

  struct tm tm;
  time_t    t = (time_t)key;
  taosLocalTime(&t, &tm);

  int mon = (int)(tm.tm_year * 12 + tm.tm_mon + interval * factor);
  tm.tm_year = mon / 12;
  tm.tm_mon = mon % 12;
  tw->skey = convertTimePrecision((int64_t)taosMktime(&tm) * 1000L, TSDB_TIME_PRECISION_MILLI, pInterval->precision);

  mon = (int)(mon + interval);
  tm.tm_year = mon / 12;
  tm.tm_mon = mon % 12;
  tw->ekey = convertTimePrecision((int64_t)taosMktime(&tm) * 1000L, TSDB_TIME_PRECISION_MILLI, pInterval->precision);

  tw->ekey -= 1;
}

static bool overlapWithTimeWindow(SInterval* pInterval, SDataBlockInfo* pBlockInfo, int32_t order) {
  STimeWindow w = {0};

  // 0 by default, which means it is not a interval operator of the upstream operator.
  if (pInterval->interval == 0) {
    return false;
  }

  if (order == TSDB_ORDER_ASC) {
    getAlignQueryTimeWindow(pInterval, pInterval->precision, pBlockInfo->window.skey, &w);
    assert(w.ekey >= pBlockInfo->window.skey);

    if (w.ekey < pBlockInfo->window.ekey) {
      return true;
    }

    while (1) {
      getNextTimeWindow(pInterval, &w, order);
      if (w.skey > pBlockInfo->window.ekey) {
        break;
      }

      assert(w.ekey > pBlockInfo->window.ekey);
      if (w.skey <= pBlockInfo->window.ekey && w.skey > pBlockInfo->window.skey) {
        return true;
      }
    }
  } else {
    getAlignQueryTimeWindow(pInterval, pInterval->precision, pBlockInfo->window.ekey, &w);
    assert(w.skey <= pBlockInfo->window.ekey);

    if (w.skey > pBlockInfo->window.skey) {
      return true;
    }

    while (1) {
      getNextTimeWindow(pInterval, &w, order);
      if (w.ekey < pBlockInfo->window.skey) {
        break;
      }

      assert(w.skey < pBlockInfo->window.skey);
      if (w.ekey < pBlockInfo->window.ekey && w.ekey >= pBlockInfo->window.skey) {
        return true;
      }
    }
  }

  return false;
}

static int32_t loadDataBlock(SOperatorInfo* pOperator, STableScanInfo* pTableScanInfo, SSDataBlock* pBlock,
                             uint32_t* status) {
  SExecTaskInfo*  pTaskInfo = pOperator->pTaskInfo;
  STableScanInfo* pInfo = pOperator->info;

  SFileBlockLoadRecorder* pCost = &pTableScanInfo->readRecorder;

  pCost->totalBlocks += 1;
  pCost->totalRows += pBlock->info.rows;

  *status = pInfo->dataBlockLoadFlag;
  if (pTableScanInfo->pFilterNode != NULL ||
      overlapWithTimeWindow(&pTableScanInfo->interval, &pBlock->info, pTableScanInfo->cond.order)) {
    (*status) = FUNC_DATA_REQUIRED_DATA_LOAD;
  }

  SDataBlockInfo* pBlockInfo = &pBlock->info;
  taosMemoryFreeClear(pBlock->pBlockAgg);

  if (*status == FUNC_DATA_REQUIRED_FILTEROUT) {
    qDebug("%s data block filter out, brange:%" PRId64 "-%" PRId64 ", rows:%d", GET_TASKID(pTaskInfo),
           pBlockInfo->window.skey, pBlockInfo->window.ekey, pBlockInfo->rows);
    pCost->filterOutBlocks += 1;
    return TSDB_CODE_SUCCESS;
  } else if (*status == FUNC_DATA_REQUIRED_NOT_LOAD) {
    qDebug("%s data block skipped, brange:%" PRId64 "-%" PRId64 ", rows:%d", GET_TASKID(pTaskInfo),
           pBlockInfo->window.skey, pBlockInfo->window.ekey, pBlockInfo->rows);
    pCost->skipBlocks += 1;

    // clear all data in pBlock that are set when handing the previous block
    for (int32_t i = 0; i < pBlockInfo->numOfCols; ++i) {
      SColumnInfoData* pcol = taosArrayGet(pBlock->pDataBlock, i);
      pcol->pData = NULL;
    }

    return TSDB_CODE_SUCCESS;
  } else if (*status == FUNC_DATA_REQUIRED_STATIS_LOAD) {
    pCost->loadBlockStatis += 1;

    bool             allColumnsHaveAgg = true;
    SColumnDataAgg** pColAgg = NULL;
    tsdbRetrieveDataBlockStatisInfo(pTableScanInfo->dataReader, &pColAgg, &allColumnsHaveAgg);

    if (allColumnsHaveAgg == true) {
      int32_t numOfCols = pBlock->info.numOfCols;

      // todo create this buffer during creating operator
      if (pBlock->pBlockAgg == NULL) {
        pBlock->pBlockAgg = taosMemoryCalloc(numOfCols, POINTER_BYTES);
      }

      for (int32_t i = 0; i < numOfCols; ++i) {
        SColMatchInfo* pColMatchInfo = taosArrayGet(pTableScanInfo->pColMatchInfo, i);
        if (!pColMatchInfo->output) {
          continue;
        }
        pBlock->pBlockAgg[pColMatchInfo->targetSlotId] = pColAgg[i];
      }

      return TSDB_CODE_SUCCESS;
    } else {  // failed to load the block sma data, data block statistics does not exist, load data block instead
      *status = FUNC_DATA_REQUIRED_DATA_LOAD;
    }
  }

  ASSERT(*status == FUNC_DATA_REQUIRED_DATA_LOAD);

  // todo filter data block according to the block sma data firstly
#if 0
  if (!doFilterByBlockStatistics(pBlock->pBlockStatis, pTableScanInfo->pCtx, pBlockInfo->rows)) {
    pCost->filterOutBlocks += 1;
    qDebug("%s data block filter out, brange:%" PRId64 "-%" PRId64 ", rows:%d", GET_TASKID(pTaskInfo), pBlockInfo->window.skey,
           pBlockInfo->window.ekey, pBlockInfo->rows);
    (*status) = FUNC_DATA_REQUIRED_FILTEROUT;
    return TSDB_CODE_SUCCESS;
  }
#endif

  pCost->totalCheckedRows += pBlock->info.rows;
  pCost->loadBlocks += 1;

  SArray* pCols = tsdbRetrieveDataBlock(pTableScanInfo->dataReader, NULL);
  if (pCols == NULL) {
    return terrno;
  }

  relocateColumnData(pBlock, pTableScanInfo->pColMatchInfo, pCols);

  // currently only the tbname pseudo column
  if (pTableScanInfo->numOfPseudoExpr > 0) {
    addTagPseudoColumnData(&pTableScanInfo->readHandle, pTableScanInfo->pPseudoExpr, pTableScanInfo->numOfPseudoExpr,
                           pBlock);
  }

  int64_t st = taosGetTimestampMs();
  doFilter(pTableScanInfo->pFilterNode, pBlock, false);

  int64_t et = taosGetTimestampMs();
  pTableScanInfo->readRecorder.filterTime += (et - st);

  if (pBlock->info.rows == 0) {
    pCost->filterOutBlocks += 1;
    qDebug("%s data block filter out, brange:%" PRId64 "-%" PRId64 ", rows:%d", GET_TASKID(pTaskInfo),
           pBlockInfo->window.skey, pBlockInfo->window.ekey, pBlockInfo->rows);
  }

  return TSDB_CODE_SUCCESS;
}

static void prepareForDescendingScan(STableScanInfo* pTableScanInfo, SqlFunctionCtx* pCtx, int32_t numOfOutput) {
  SET_REVERSE_SCAN_FLAG(pTableScanInfo);

  switchCtxOrder(pCtx, numOfOutput);
  //  setupQueryRangeForReverseScan(pTableScanInfo);

  pTableScanInfo->cond.order = TSDB_ORDER_DESC;
  for (int32_t i = 0; i < pTableScanInfo->cond.numOfTWindows; ++i) {
    STimeWindow* pTWindow = &pTableScanInfo->cond.twindows[i];
    TSWAP(pTWindow->skey, pTWindow->ekey);
  }

  SQueryTableDataCond* pCond = &pTableScanInfo->cond;
  taosqsort(pCond->twindows, pCond->numOfTWindows, sizeof(STimeWindow), pCond, compareTimeWindow);
}

void addTagPseudoColumnData(SReadHandle* pHandle, SExprInfo* pPseudoExpr, int32_t numOfPseudoExpr,
                            SSDataBlock* pBlock) {
  // currently only the tbname pseudo column
  if (numOfPseudoExpr == 0) {
    return;
  }

  SMetaReader mr = {0};
  metaReaderInit(&mr, pHandle->meta, 0);
  metaGetTableEntryByUid(&mr, pBlock->info.uid);

  for (int32_t j = 0; j < numOfPseudoExpr; ++j) {
    SExprInfo* pExpr = &pPseudoExpr[j];

    int32_t dstSlotId = pExpr->base.resSchema.slotId;

    SColumnInfoData* pColInfoData = taosArrayGet(pBlock->pDataBlock, dstSlotId);

    colInfoDataEnsureCapacity(pColInfoData, 0, pBlock->info.rows);
    colInfoDataCleanup(pColInfoData, pBlock->info.rows);

    int32_t functionId = pExpr->pExpr->_function.functionId;

    // this is to handle the tbname
    if (fmIsScanPseudoColumnFunc(functionId)) {
      setTbNameColData(pHandle->meta, pBlock, pColInfoData, functionId);
    } else {  // these are tags
      STagVal tagVal = {0};
      tagVal.cid = pExpr->base.pParam[0].pCol->colId;
      const char* p = metaGetTableTagVal(&mr.me, pColInfoData->info.type, &tagVal);

      char* data = NULL;
      if (pColInfoData->info.type != TSDB_DATA_TYPE_JSON && p != NULL) {
        data = tTagValToData((const STagVal*)p, false);
      } else {
        data = (char*)p;
      }

      for (int32_t i = 0; i < pBlock->info.rows; ++i) {
        colDataAppend(pColInfoData, i, data, (data == NULL));
      }

      if (data && (pColInfoData->info.type != TSDB_DATA_TYPE_JSON) && p != NULL &&
          IS_VAR_DATA_TYPE(((const STagVal*)p)->type)) {
        taosMemoryFree(data);
      }
    }
  }

  metaReaderClear(&mr);
}

void setTbNameColData(void* pMeta, const SSDataBlock* pBlock, SColumnInfoData* pColInfoData, int32_t functionId) {
  struct SScalarFuncExecFuncs fpSet = {0};
  fmGetScalarFuncExecFuncs(functionId, &fpSet);

  SColumnInfoData infoData = {0};
  infoData.info.type = TSDB_DATA_TYPE_BIGINT;
  infoData.info.bytes = sizeof(uint64_t);
  colInfoDataEnsureCapacity(&infoData, 0, 1);

  colDataAppendInt64(&infoData, 0, (int64_t*)&pBlock->info.uid);
  SScalarParam srcParam = {.numOfRows = pBlock->info.rows, .param = pMeta, .columnData = &infoData};

  SScalarParam param = {.columnData = pColInfoData};
  fpSet.process(&srcParam, 1, &param);
}

static SSDataBlock* doTableScanImpl(SOperatorInfo* pOperator) {
  STableScanInfo* pTableScanInfo = pOperator->info;
  SSDataBlock*    pBlock = pTableScanInfo->pResBlock;

  int64_t st = taosGetTimestampUs();

  while (tsdbNextDataBlock(pTableScanInfo->dataReader)) {
    if (isTaskKilled(pOperator->pTaskInfo)) {
      longjmp(pOperator->pTaskInfo->env, TSDB_CODE_TSC_QUERY_CANCELLED);
    }

    // process this data block based on the probabilities
    bool processThisBlock = processBlockWithProbability(&pTableScanInfo->sample);
    if (!processThisBlock) {
      continue;
    }

    tsdbRetrieveDataBlockInfo(pTableScanInfo->dataReader, &pBlock->info);

    uint32_t status = 0;
    int32_t  code = loadDataBlock(pOperator, pTableScanInfo, pBlock, &status);
    //    int32_t  code = loadDataBlockOnDemand(pOperator->pRuntimeEnv, pTableScanInfo, pBlock, &status);
    if (code != TSDB_CODE_SUCCESS) {
      longjmp(pOperator->pTaskInfo->env, code);
    }

    recordNewGroupKeys(pTableScanInfo->pGroupCols, pTableScanInfo->pGroupColVals, pBlock, 0);
    int32_t len = buildGroupKeys(pTableScanInfo->keyBuf, pTableScanInfo->pGroupColVals);

    uint64_t* groupId = taosHashGet(pTableScanInfo->pGroupSet, pTableScanInfo->keyBuf, len);
    if (groupId) {
      pBlock->info.groupId = *groupId;
    } else if (len != 0) {
      pBlock->info.groupId = calcGroupId(pTableScanInfo->keyBuf, len);
      taosHashPut(pTableScanInfo->pGroupSet, pTableScanInfo->keyBuf, len, &pBlock->info.groupId, sizeof(uint64_t));
    }

    // current block is filter out according to filter condition, continue load the next block
    if (status == FUNC_DATA_REQUIRED_FILTEROUT || pBlock->info.rows == 0) {
      continue;
    }

    pOperator->resultInfo.totalRows = pTableScanInfo->readRecorder.totalRows;
    pTableScanInfo->readRecorder.elapsedTime += (taosGetTimestampUs() - st) / 1000.0;

    pOperator->cost.totalCost = pTableScanInfo->readRecorder.elapsedTime;
    return pBlock;
  }
  return NULL;
}

static SSDataBlock* doTableScan(SOperatorInfo* pOperator) {
  STableScanInfo* pTableScanInfo = pOperator->info;
  SExecTaskInfo*  pTaskInfo = pOperator->pTaskInfo;

  // The read handle is not initialized yet, since no qualified tables exists
  if (pTableScanInfo->dataReader == NULL || pOperator->status == OP_EXEC_DONE) {
    return NULL;
  }

  // do the ascending order traverse in the first place.
  while (pTableScanInfo->scanTimes < pTableScanInfo->scanInfo.numOfAsc) {
    while (pTableScanInfo->curTWinIdx < pTableScanInfo->cond.numOfTWindows) {
      SSDataBlock* p = doTableScanImpl(pOperator);
      if (p != NULL) {
        return p;
      }
      pTableScanInfo->curTWinIdx += 1;
      if (pTableScanInfo->curTWinIdx < pTableScanInfo->cond.numOfTWindows) {
        tsdbResetReadHandle(pTableScanInfo->dataReader, &pTableScanInfo->cond, pTableScanInfo->curTWinIdx);
      }
    }

    pTableScanInfo->scanTimes += 1;

    if (pTableScanInfo->scanTimes < pTableScanInfo->scanInfo.numOfAsc) {
      setTaskStatus(pTaskInfo, TASK_NOT_COMPLETED);
      pTableScanInfo->scanFlag = REPEAT_SCAN;
      qDebug("%s start to repeat ascending order scan data blocks due to query func required", GET_TASKID(pTaskInfo));
      for (int32_t i = 0; i < pTableScanInfo->cond.numOfTWindows; ++i) {
        STimeWindow* pWin = &pTableScanInfo->cond.twindows[i];
        qDebug("%s\t qrange:%" PRId64 "-%" PRId64, GET_TASKID(pTaskInfo), pWin->skey, pWin->ekey);
      }
      // do prepare for the next round table scan operation
      tsdbResetReadHandle(pTableScanInfo->dataReader, &pTableScanInfo->cond, 0);
      pTableScanInfo->curTWinIdx = 0;
    }
  }

  int32_t total = pTableScanInfo->scanInfo.numOfAsc + pTableScanInfo->scanInfo.numOfDesc;
  if (pTableScanInfo->scanTimes < total) {
    if (pTableScanInfo->cond.order == TSDB_ORDER_ASC) {
      prepareForDescendingScan(pTableScanInfo, pTableScanInfo->pCtx, pTableScanInfo->numOfOutput);
      tsdbResetReadHandle(pTableScanInfo->dataReader, &pTableScanInfo->cond, 0);
      pTableScanInfo->curTWinIdx = 0;
    }

    qDebug("%s start to descending order scan data blocks due to query func required", GET_TASKID(pTaskInfo));
    for (int32_t i = 0; i < pTableScanInfo->cond.numOfTWindows; ++i) {
      STimeWindow* pWin = &pTableScanInfo->cond.twindows[i];
      qDebug("%s\t qrange:%" PRId64 "-%" PRId64, GET_TASKID(pTaskInfo), pWin->skey, pWin->ekey);
    }

    while (pTableScanInfo->scanTimes < total) {
      while (pTableScanInfo->curTWinIdx < pTableScanInfo->cond.numOfTWindows) {
        SSDataBlock* p = doTableScanImpl(pOperator);
        if (p != NULL) {
          return p;
        }
        pTableScanInfo->curTWinIdx += 1;
        if (pTableScanInfo->curTWinIdx < pTableScanInfo->cond.numOfTWindows) {
          tsdbResetReadHandle(pTableScanInfo->dataReader, &pTableScanInfo->cond, pTableScanInfo->curTWinIdx);
        }
      }

      pTableScanInfo->scanTimes += 1;

      if (pTableScanInfo->scanTimes < total) {
        setTaskStatus(pTaskInfo, TASK_NOT_COMPLETED);
        pTableScanInfo->scanFlag = REPEAT_SCAN;

        qDebug("%s start to repeat descending order scan data blocks due to query func required",
               GET_TASKID(pTaskInfo));
        for (int32_t i = 0; i < pTableScanInfo->cond.numOfTWindows; ++i) {
          STimeWindow* pWin = &pTableScanInfo->cond.twindows[i];
          qDebug("%s\t qrange:%" PRId64 "-%" PRId64, GET_TASKID(pTaskInfo), pWin->skey, pWin->ekey);
        }
        tsdbResetReadHandle(pTableScanInfo->dataReader, &pTableScanInfo->cond, 0);
        pTableScanInfo->curTWinIdx = 0;
      }
    }
  }

  setTaskStatus(pTaskInfo, TASK_COMPLETED);
  return NULL;
}

SInterval extractIntervalInfo(const STableScanPhysiNode* pTableScanNode) {
  SInterval interval = {
      .interval = pTableScanNode->interval,
      .sliding = pTableScanNode->sliding,
      .intervalUnit = pTableScanNode->intervalUnit,
      .slidingUnit = pTableScanNode->slidingUnit,
      .offset = pTableScanNode->offset,
  };

  return interval;
}

static int32_t getTableScannerExecInfo(struct SOperatorInfo* pOptr, void** pOptrExplain, uint32_t* len) {
  SFileBlockLoadRecorder* pRecorder = taosMemoryCalloc(1, sizeof(SFileBlockLoadRecorder));
  STableScanInfo*         pTableScanInfo = pOptr->info;
  *pRecorder = pTableScanInfo->readRecorder;
  *pOptrExplain = pRecorder;
  *len = sizeof(SFileBlockLoadRecorder);
  return 0;
}

static void destroyTableScanOperatorInfo(void* param, int32_t numOfOutput) {
  STableScanInfo* pTableScanInfo = (STableScanInfo*)param;
  taosMemoryFree(pTableScanInfo->pResBlock);
  tsdbCleanupReadHandle(pTableScanInfo->dataReader);

  taosArrayDestroy(pTableScanInfo->pGroupCols);
  for (int i = 0; i < taosArrayGetSize(pTableScanInfo->pGroupColVals); i++) {
    SGroupKeys key = *(SGroupKeys*)taosArrayGet(pTableScanInfo->pGroupColVals, i);
    taosMemoryFree(key.pData);
  }
  taosArrayDestroy(pTableScanInfo->pGroupColVals);
  taosMemoryFree(pTableScanInfo->keyBuf);
  taosHashCleanup(pTableScanInfo->pGroupSet);
  if (pTableScanInfo->pColMatchInfo != NULL) {
    taosArrayDestroy(pTableScanInfo->pColMatchInfo);
  }
}

SOperatorInfo* createTableScanOperatorInfo(STableScanPhysiNode* pTableScanNode, tsdbReaderT pDataReader,
                                           SReadHandle* readHandle, SArray* groupKyes, SExecTaskInfo* pTaskInfo) {
  STableScanInfo* pInfo = taosMemoryCalloc(1, sizeof(STableScanInfo));
  SOperatorInfo*  pOperator = taosMemoryCalloc(1, sizeof(SOperatorInfo));
  if (pInfo == NULL || pOperator == NULL) {
    goto _error;
  }

  SDataBlockDescNode* pDescNode = pTableScanNode->scan.node.pOutputDataBlockDesc;

  int32_t numOfCols = 0;
  SArray* pColList =
      extractColMatchInfo(pTableScanNode->scan.pScanCols, pDescNode, &numOfCols, pTaskInfo, COL_MATCH_FROM_COL_ID);

  int32_t code = initQueryTableDataCond(&pInfo->cond, pTableScanNode);
  if (code != TSDB_CODE_SUCCESS) {
    goto _error;
  }

  if (pTableScanNode->scan.pScanPseudoCols != NULL) {
    pInfo->pPseudoExpr = createExprInfo(pTableScanNode->scan.pScanPseudoCols, NULL, &pInfo->numOfPseudoExpr);
    pInfo->pPseudoCtx = createSqlFunctionCtx(pInfo->pPseudoExpr, pInfo->numOfPseudoExpr, &pInfo->rowCellInfoOffset);
  }

  pInfo->scanInfo = (SScanInfo){.numOfAsc = pTableScanNode->scanSeq[0], .numOfDesc = pTableScanNode->scanSeq[1]};
  //    pInfo->scanInfo = (SScanInfo){.numOfAsc = 0, .numOfDesc = 1}; // for debug purpose

  pInfo->readHandle = *readHandle;
  pInfo->interval = extractIntervalInfo(pTableScanNode);
  pInfo->sample.sampleRatio = pTableScanNode->ratio;
  pInfo->sample.seed = taosGetTimestampSec();

  pInfo->dataBlockLoadFlag = pTableScanNode->dataRequired;
  pInfo->pResBlock = createResDataBlock(pDescNode);
  pInfo->pFilterNode = pTableScanNode->scan.node.pConditions;
  pInfo->dataReader = pDataReader;
  pInfo->scanFlag = MAIN_SCAN;
  pInfo->pColMatchInfo = pColList;
  pInfo->curTWinIdx = 0;

  pOperator->name = "TableScanOperator";  // for debug purpose
  pOperator->operatorType = QUERY_NODE_PHYSICAL_PLAN_TABLE_SCAN;
  pOperator->blocking = false;
  pOperator->status = OP_NOT_OPENED;
  pOperator->info = pInfo;
  pOperator->numOfExprs = numOfCols;
  pOperator->pTaskInfo = pTaskInfo;

  // for table group
  pInfo->pGroupCols = groupKyes;
  _hash_fn_t hashFn = taosGetDefaultHashFunction(TSDB_DATA_TYPE_BINARY);
  pInfo->pGroupSet = taosHashInit(100, hashFn, false, HASH_NO_LOCK);
  if (pInfo->pGroupSet == NULL) {
    goto _error;
  }
  code = initGroupOptrInfo(&pInfo->pGroupColVals, &pInfo->groupKeyLen, &pInfo->keyBuf, groupKyes);
  if (code != TSDB_CODE_SUCCESS) {
    goto _error;
  }

  pOperator->fpSet = createOperatorFpSet(operatorDummyOpenFn, doTableScan, NULL, NULL, destroyTableScanOperatorInfo,
                                         NULL, NULL, getTableScannerExecInfo);

  // for non-blocking operator, the open cost is always 0
  pOperator->cost.openCost = 0;
  return pOperator;

_error:
  taosMemoryFreeClear(pInfo);
  taosMemoryFreeClear(pOperator);

  pTaskInfo->code = TSDB_CODE_QRY_OUT_OF_MEMORY;
  return NULL;
}

SOperatorInfo* createTableSeqScanOperatorInfo(void* pReadHandle, SExecTaskInfo* pTaskInfo) {
  STableScanInfo* pInfo = taosMemoryCalloc(1, sizeof(STableScanInfo));
  SOperatorInfo*  pOperator = taosMemoryCalloc(1, sizeof(SOperatorInfo));

  pInfo->dataReader = pReadHandle;
  //  pInfo->prevGroupId       = -1;

  pOperator->name = "TableSeqScanOperator";
  pOperator->operatorType = QUERY_NODE_PHYSICAL_PLAN_TABLE_SEQ_SCAN;
  pOperator->blocking = false;
  pOperator->status = OP_NOT_OPENED;
  pOperator->info = pInfo;
  pOperator->pTaskInfo = pTaskInfo;

  pOperator->fpSet = createOperatorFpSet(operatorDummyOpenFn, doTableScanImpl, NULL, NULL, NULL, NULL, NULL, NULL);
  return pOperator;
}

static SSDataBlock* doBlockInfoScan(SOperatorInfo* pOperator) {
  if (pOperator->status == OP_EXEC_DONE) {
    return NULL;
  }

  STableScanInfo* pTableScanInfo = pOperator->info;

  STableBlockDistInfo tableBlockDist = {0};
  tableBlockDist.numOfTables = 1;  // TODO set the correct number of tables

  int32_t numRowSteps = TSDB_DEFAULT_MAXROWS_FBLOCK / TSDB_BLOCK_DIST_STEP_ROWS;
  if (TSDB_DEFAULT_MAXROWS_FBLOCK % TSDB_BLOCK_DIST_STEP_ROWS != 0) {
    ++numRowSteps;
  }

  tableBlockDist.dataBlockInfos = taosArrayInit(numRowSteps, sizeof(SFileBlockInfo));
  taosArraySetSize(tableBlockDist.dataBlockInfos, numRowSteps);

  tableBlockDist.maxRows = INT_MIN;
  tableBlockDist.minRows = INT_MAX;

  tsdbGetFileBlocksDistInfo(pTableScanInfo->dataReader, &tableBlockDist);
  tableBlockDist.numOfRowsInMemTable = (int32_t)tsdbGetNumOfRowsInMemTable(pTableScanInfo->dataReader);

  SSDataBlock* pBlock = pTableScanInfo->pResBlock;
  pBlock->info.rows = 1;
  pBlock->info.numOfCols = 1;

  //  SBufferWriter bw = tbufInitWriter(NULL, false);
  //  blockDistInfoToBinary(&tableBlockDist, &bw);
  SColumnInfoData* pColInfo = taosArrayGet(pBlock->pDataBlock, 0);

  //  int32_t len = (int32_t) tbufTell(&bw);
  //  pColInfo->pData = taosMemoryMalloc(len + sizeof(int32_t));
  //  *(int32_t*) pColInfo->pData = len;
  //  memcpy(pColInfo->pData + sizeof(int32_t), tbufGetData(&bw, false), len);
  //
  //  tbufCloseWriter(&bw);

  //  SArray* g = GET_TABLEGROUP(pOperator->, 0);
  //  pOperator->pRuntimeEnv->current = taosArrayGetP(g, 0);

  pOperator->status = OP_EXEC_DONE;
  return pBlock;
}

SOperatorInfo* createDataBlockInfoScanOperator(void* dataReader, SExecTaskInfo* pTaskInfo) {
  STableScanInfo* pInfo = taosMemoryCalloc(1, sizeof(STableScanInfo));
  SOperatorInfo*  pOperator = taosMemoryCalloc(1, sizeof(SOperatorInfo));
  if (pInfo == NULL || pOperator == NULL) {
    pTaskInfo->code = TSDB_CODE_OUT_OF_MEMORY;
    goto _error;
  }

  pInfo->dataReader = dataReader;
  //  pInfo->block.pDataBlock = taosArrayInit(1, sizeof(SColumnInfoData));

  SColumnInfoData infoData = {0};
  infoData.info.type = TSDB_DATA_TYPE_BINARY;
  infoData.info.bytes = 1024;
  infoData.info.colId = 0;
  //  taosArrayPush(pInfo->block.pDataBlock, &infoData);

  pOperator->name = "DataBlockInfoScanOperator";
  //  pOperator->operatorType = OP_TableBlockInfoScan;
  pOperator->blocking = false;
  pOperator->status = OP_NOT_OPENED;
  pOperator->fpSet._openFn = operatorDummyOpenFn;
  pOperator->fpSet.getNextFn = doBlockInfoScan;

  pOperator->info = pInfo;
  pOperator->pTaskInfo = pTaskInfo;

  return pOperator;

_error:
  taosMemoryFreeClear(pInfo);
  taosMemoryFreeClear(pOperator);
  return NULL;
}

static void doClearBufferedBlocks(SStreamBlockScanInfo* pInfo) {
  size_t total = taosArrayGetSize(pInfo->pBlockLists);

  pInfo->validBlockIndex = 0;
  for (int32_t i = 0; i < total; ++i) {
    SSDataBlock* p = taosArrayGetP(pInfo->pBlockLists, i);
    blockDataDestroy(p);
  }
  taosArrayClear(pInfo->pBlockLists);
}

static bool isSessionWindow(SStreamBlockScanInfo* pInfo) {
  return pInfo->sessionSup.parentType == QUERY_NODE_PHYSICAL_PLAN_STREAM_SESSION;
}

static bool isStateWindow(SStreamBlockScanInfo* pInfo) {
  return pInfo->sessionSup.parentType == QUERY_NODE_PHYSICAL_PLAN_STREAM_STATE;
}

static bool prepareDataScan(SStreamBlockScanInfo* pInfo) {
  SSDataBlock* pSDB = pInfo->pUpdateRes;
  STimeWindow  win = {
       .skey = INT64_MIN,
       .ekey = INT64_MAX,
  };
  bool needRead = false;
  if (!isStateWindow(pInfo) && pInfo->updateResIndex < pSDB->info.rows) {
    SColumnInfoData* pColDataInfo = taosArrayGet(pSDB->pDataBlock, pInfo->primaryTsIndex);
    TSKEY*           tsCols = (TSKEY*)pColDataInfo->pData;
    SResultRowInfo   dumyInfo;
    dumyInfo.cur.pageId = -1;
    if (isSessionWindow(pInfo)) {
      SStreamAggSupporter* pAggSup = pInfo->sessionSup.pStreamAggSup;
      int64_t              gap = pInfo->sessionSup.gap;
      int32_t              winIndex = 0;
      SResultWindowInfo*   pCurWin =
          getSessionTimeWindow(pAggSup->pResultRows, tsCols[pInfo->updateResIndex], gap, &winIndex);
      win = pCurWin->win;
      pInfo->updateResIndex +=
          updateSessionWindowInfo(pCurWin, tsCols, pSDB->info.rows, pInfo->updateResIndex, gap, NULL);
    } else {
      win = getActiveTimeWindow(NULL, &dumyInfo, tsCols[pInfo->updateResIndex], &pInfo->interval,
                                pInfo->interval.precision, NULL);
      pInfo->updateResIndex += getNumOfRowsInTimeWindow(&pSDB->info, tsCols, pInfo->updateResIndex, win.ekey,
                                                        binarySearchForKey, NULL, TSDB_ORDER_ASC);
    }
    needRead = true;
  } else if (isStateWindow(pInfo)) {
    SArray* pWins = pInfo->sessionSup.pStreamAggSup->pScanWindow;
    int32_t size = taosArrayGetSize(pWins);
    if (pInfo->scanWinIndex < size) {
      win = *(STimeWindow*)taosArrayGet(pWins, pInfo->scanWinIndex);
      pInfo->scanWinIndex++;
      needRead = true;
    } else {
      pInfo->scanWinIndex = 0;
      taosArrayClear(pWins);
    }
  }
  if (!needRead) {
    return false;
  }
  STableScanInfo* pTableScanInfo = pInfo->pOperatorDumy->info;
  pTableScanInfo->cond.twindows[0] = win;
  pTableScanInfo->curTWinIdx = 0;
  tsdbResetReadHandle(pTableScanInfo->dataReader, &pTableScanInfo->cond, 0);
  pTableScanInfo->scanTimes = 0;
  return true;
}

static SSDataBlock* doDataScan(SStreamBlockScanInfo* pInfo) {
  SSDataBlock* pResult = NULL;
  pResult = doTableScan(pInfo->pOperatorDumy);
  if (pResult == NULL) {
    if (prepareDataScan(pInfo)) {
      // scan next window data
      pResult = doTableScan(pInfo->pOperatorDumy);
    }
  }
  return pResult;
}

static void getUpdateDataBlock(SStreamBlockScanInfo* pInfo, bool invertible, SSDataBlock* pBlock,
                               SSDataBlock* pUpdateBlock) {
  SColumnInfoData* pColDataInfo = taosArrayGet(pBlock->pDataBlock, pInfo->primaryTsIndex);
  ASSERT(pColDataInfo->info.type == TSDB_DATA_TYPE_TIMESTAMP);
  TSKEY* ts = (TSKEY*)pColDataInfo->pData;
  for (int32_t i = 0; i < pBlock->info.rows; i++) {
    if (updateInfoIsUpdated(pInfo->pUpdateInfo, pBlock->info.uid, ts[i])) {
      taosArrayPush(pInfo->tsArray, ts + i);
    }
  }
  if (!pUpdateBlock) {
    taosArrayClear(pInfo->tsArray);
    return;
  }
  int32_t size = taosArrayGetSize(pInfo->tsArray);
  if (size > 0 && invertible) {
    // Todo(liuyao) get from tsdb
    //  SSDataBlock* p = createOneDataBlock(pBlock, true);
    //  p->info.type = STREAM_INVERT;
    //  taosArrayClear(pInfo->tsArray);
    //  return p;
    SColumnInfoData* pCol = (SColumnInfoData*)taosArrayGet(pUpdateBlock->pDataBlock, pInfo->primaryTsIndex);
    ASSERT(pCol->info.type == TSDB_DATA_TYPE_TIMESTAMP);
    colInfoDataEnsureCapacity(pCol, 0, size);
    for (int32_t i = 0; i < size; i++) {
      TSKEY* pTs = (TSKEY*)taosArrayGet(pInfo->tsArray, i);
      colDataAppend(pCol, i, (char*)pTs, false);
    }
    pUpdateBlock->info.rows = size;
    pUpdateBlock->info.type = STREAM_REPROCESS;
    blockDataUpdateTsWindow(pUpdateBlock, 0);
    taosArrayClear(pInfo->tsArray);
  }
}

static SSDataBlock* doStreamBlockScan(SOperatorInfo* pOperator) {
  // NOTE: this operator does never check if current status is done or not
  SExecTaskInfo*        pTaskInfo = pOperator->pTaskInfo;
  SStreamBlockScanInfo* pInfo = pOperator->info;
  int32_t               rows = 0;

  pTaskInfo->code = pOperator->fpSet._openFn(pOperator);
  if (pTaskInfo->code != TSDB_CODE_SUCCESS || pOperator->status == OP_EXEC_DONE) {
    return NULL;
  }

  size_t total = taosArrayGetSize(pInfo->pBlockLists);
  if (pInfo->blockType == STREAM_DATA_TYPE_SSDATA_BLOCK) {
    if (pInfo->validBlockIndex >= total) {
      doClearBufferedBlocks(pInfo);
      pOperator->status = OP_EXEC_DONE;
      return NULL;
    }

    int32_t current = pInfo->validBlockIndex++;
    return taosArrayGetP(pInfo->pBlockLists, current);
  } else {
    if (pInfo->scanMode == STREAM_SCAN_FROM_RES) {
      blockDataDestroy(pInfo->pUpdateRes);
      pInfo->scanMode = STREAM_SCAN_FROM_READERHANDLE;
      return pInfo->pRes;
    } else if (pInfo->scanMode == STREAM_SCAN_FROM_UPDATERES) {
      blockDataCleanup(pInfo->pRes);
      pInfo->scanMode = STREAM_SCAN_FROM_DATAREADER;
      if (!isStateWindow(pInfo)) {
        prepareDataScan(pInfo);
      }
      return pInfo->pUpdateRes;
    } else {
      if (isStateWindow(pInfo) && taosArrayGetSize(pInfo->sessionSup.pStreamAggSup->pScanWindow) > 0) {
        pInfo->scanMode = STREAM_SCAN_FROM_DATAREADER;
        pInfo->updateResIndex = pInfo->pUpdateRes->info.rows;
        prepareDataScan(pInfo);
      }
      if (pInfo->scanMode == STREAM_SCAN_FROM_DATAREADER) {
        SSDataBlock* pSDB = doDataScan(pInfo);
        if (pSDB == NULL) {
          pInfo->scanMode = STREAM_SCAN_FROM_READERHANDLE;
        } else {
          getUpdateDataBlock(pInfo, true, pSDB, NULL);
          return pSDB;
        }
      }
    }

    SDataBlockInfo* pBlockInfo = &pInfo->pRes->info;
    blockDataCleanup(pInfo->pRes);

    while (tqNextDataBlock(pInfo->streamBlockReader)) {
      SArray*  pCols = NULL;
      uint64_t groupId = 0;
      uint64_t uid = 0;
      int32_t  numOfRows = 0;
      int16_t  outputCol = 0;

      int32_t code = tqRetrieveDataBlock(&pCols, pInfo->streamBlockReader, &groupId, &uid, &numOfRows, &outputCol);

      if (code != TSDB_CODE_SUCCESS || numOfRows == 0) {
        pTaskInfo->code = code;
        return NULL;
      }

      pInfo->pRes->info.groupId = groupId;
      pInfo->pRes->info.rows = numOfRows;
      pInfo->pRes->info.uid = uid;
      pInfo->pRes->info.type = STREAM_NORMAL;

      // for generating rollup SMA result, each time is an independent time serie.
      // TODO temporarily used, when the statement of "partition by tbname" is ready, remove this
      if (pInfo->assignBlockUid) {
        pInfo->pRes->info.groupId = uid;
      } else {
        pInfo->pRes->info.groupId = groupId;
      }

      for (int32_t i = 0; i < taosArrayGetSize(pInfo->pColMatchInfo); ++i) {
        SColMatchInfo* pColMatchInfo = taosArrayGet(pInfo->pColMatchInfo, i);
        if (!pColMatchInfo->output) {
          continue;
        }

        bool colExists = false;
        for (int32_t j = 0; j < taosArrayGetSize(pCols); ++j) {
          SColumnInfoData* pResCol = taosArrayGet(pCols, j);
          if (pResCol->info.colId == pColMatchInfo->colId) {
            taosArraySet(pInfo->pRes->pDataBlock, pColMatchInfo->targetSlotId, pResCol);
            colExists = true;
            break;
          }
        }

        // the required column does not exists in submit block, let's set it to be all null value
        if (!colExists) {
          SColumnInfoData* pDst = taosArrayGet(pInfo->pRes->pDataBlock, pColMatchInfo->targetSlotId);
          colInfoDataEnsureCapacity(pDst, 0, pBlockInfo->rows);
          colDataAppendNNULL(pDst, 0, pBlockInfo->rows);
        }
      }

      if (pInfo->pRes->pDataBlock == NULL) {
        // TODO add log
        pOperator->status = OP_EXEC_DONE;
        pTaskInfo->code = terrno;
        return NULL;
      }

      rows = pBlockInfo->rows;

      // currently only the tbname pseudo column
      if (pInfo->numOfPseudoExpr > 0) {
        addTagPseudoColumnData(&pInfo->readHandle, pInfo->pPseudoExpr, pInfo->numOfPseudoExpr, pInfo->pRes);
      }

      doFilter(pInfo->pCondition, pInfo->pRes, false);
      blockDataUpdateTsWindow(pInfo->pRes, 0);
      break;
    }

    // record the scan action.
    pInfo->numOfExec++;
    pOperator->resultInfo.totalRows += pBlockInfo->rows;

    if (rows == 0) {
      pOperator->status = OP_EXEC_DONE;
    } else if (pInfo->pUpdateInfo) {
      blockDataCleanup(pInfo->pUpdateRes);
      getUpdateDataBlock(pInfo, true, pInfo->pRes, pInfo->pUpdateRes);
      if (pInfo->pUpdateRes->info.rows > 0) {
        if (pInfo->pUpdateRes->info.type == STREAM_REPROCESS) {
          pInfo->updateResIndex = 0;
          pInfo->scanMode = STREAM_SCAN_FROM_UPDATERES;
        } else if (pInfo->pUpdateRes->info.type == STREAM_INVERT) {
          pInfo->scanMode = STREAM_SCAN_FROM_RES;
          return pInfo->pUpdateRes;
        }
      }
    }

    return (rows == 0) ? NULL : pInfo->pRes;
  }
}

SOperatorInfo* createStreamScanOperatorInfo(void* pDataReader, SReadHandle* pHandle, SArray* pTableIdList,
                                            STableScanPhysiNode* pTableScanNode, SExecTaskInfo* pTaskInfo,
                                            STimeWindowAggSupp* pTwSup) {
  SStreamBlockScanInfo* pInfo = taosMemoryCalloc(1, sizeof(SStreamBlockScanInfo));
  SOperatorInfo*        pOperator = taosMemoryCalloc(1, sizeof(SOperatorInfo));
  if (pInfo == NULL || pOperator == NULL) {
    terrno = TSDB_CODE_QRY_OUT_OF_MEMORY;
    goto _error;
  }

  SScanPhysiNode* pScanPhyNode = &pTableScanNode->scan;

  SDataBlockDescNode* pDescNode = pScanPhyNode->node.pOutputDataBlockDesc;
  SOperatorInfo* pTableScanDummy = createTableScanOperatorInfo(pTableScanNode, pDataReader, pHandle, NULL, pTaskInfo);

  STableScanInfo* pSTInfo = (STableScanInfo*)pTableScanDummy->info;

  int32_t numOfCols = 0;
  pInfo->pColMatchInfo =
      extractColMatchInfo(pScanPhyNode->pScanCols, pDescNode, &numOfCols, pTaskInfo, COL_MATCH_FROM_COL_ID);

  int32_t numOfOutput = taosArrayGetSize(pInfo->pColMatchInfo);
  SArray* pColIds = taosArrayInit(numOfOutput, sizeof(int16_t));
  for (int32_t i = 0; i < numOfOutput; ++i) {
    SColMatchInfo* id = taosArrayGet(pInfo->pColMatchInfo, i);

    int16_t colId = id->colId;
    taosArrayPush(pColIds, &colId);
    if (id->colId == pTableScanNode->tsColId) {
      pInfo->primaryTsIndex = id->targetSlotId;
    }
  }

  // set the extract column id to streamHandle
  tqReadHandleSetColIdList((STqReadHandle*)pHandle->reader, pColIds);
  int32_t code = tqReadHandleSetTbUidList(pHandle->reader, pTableIdList);
  if (code != 0) {
    goto _error;
  }

  pInfo->pBlockLists = taosArrayInit(4, POINTER_BYTES);
  if (pInfo->pBlockLists == NULL) {
    terrno = TSDB_CODE_OUT_OF_MEMORY;
    goto _error;
  }

  pInfo->tsArray = taosArrayInit(4, sizeof(TSKEY));
  if (pInfo->tsArray == NULL) {
    goto _error;
  }

  if (isSmaStream(pTableScanNode->triggerType)) {
    pTwSup->waterMark = getSmaWaterMark(pSTInfo->interval.interval, pTableScanNode->filesFactor);
  }

  if (pSTInfo->interval.interval > 0 && pDataReader) {
    pInfo->pUpdateInfo = updateInfoInitP(&pSTInfo->interval, pTwSup->waterMark);
  } else {
    pInfo->pUpdateInfo = NULL;
  }

  // create the pseduo columns info
  if (pTableScanNode->scan.pScanPseudoCols != NULL) {
    pInfo->pPseudoExpr = createExprInfo(pTableScanNode->scan.pScanPseudoCols, NULL, &pInfo->numOfPseudoExpr);
  }

  pInfo->readHandle = *pHandle;
  pInfo->tableUid = pScanPhyNode->uid;
  pInfo->streamBlockReader = pHandle->reader;
  pInfo->pRes = createResDataBlock(pDescNode);
  pInfo->pUpdateRes = createResDataBlock(pDescNode);
  pInfo->pCondition = pScanPhyNode->node.pConditions;
  pInfo->pDataReader = pDataReader;
  pInfo->scanMode = STREAM_SCAN_FROM_READERHANDLE;
  pInfo->pOperatorDumy = pTableScanDummy;
  pInfo->interval = pSTInfo->interval;
  pInfo->sessionSup = (SessionWindowSupporter){.pStreamAggSup = NULL, .gap = -1};
  pOperator->name = "StreamBlockScanOperator";
  pOperator->operatorType = QUERY_NODE_PHYSICAL_PLAN_STREAM_SCAN;
  pOperator->blocking = false;
  pOperator->status = OP_NOT_OPENED;
  pOperator->info = pInfo;
  pOperator->numOfExprs = pInfo->pRes->info.numOfCols;
  pOperator->pTaskInfo = pTaskInfo;

  pOperator->fpSet =
      createOperatorFpSet(operatorDummyOpenFn, doStreamBlockScan, NULL, NULL, operatorDummyCloseFn, NULL, NULL, NULL);

  return pOperator;

_error:
  taosMemoryFreeClear(pInfo);
  taosMemoryFreeClear(pOperator);
  return NULL;
}

static void destroySysScanOperator(void* param, int32_t numOfOutput) {
  SSysTableScanInfo* pInfo = (SSysTableScanInfo*)param;
  tsem_destroy(&pInfo->ready);
  blockDataDestroy(pInfo->pRes);

  const char* name = tNameGetTableName(&pInfo->name);
  if (strncasecmp(name, TSDB_INS_TABLE_USER_TABLES, TSDB_TABLE_FNAME_LEN) == 0 || pInfo->pCur != NULL) {
    metaCloseTbCursor(pInfo->pCur);
    pInfo->pCur = NULL;
  }

  taosArrayDestroy(pInfo->scanCols);
}

EDealRes getDBNameFromConditionWalker(SNode* pNode, void* pContext) {
  int32_t   code = TSDB_CODE_SUCCESS;
  ENodeType nType = nodeType(pNode);

  switch (nType) {
    case QUERY_NODE_OPERATOR: {
      SOperatorNode* node = (SOperatorNode*)pNode;
      if (OP_TYPE_EQUAL == node->opType) {
        *(int32_t*)pContext = 1;
        return DEAL_RES_CONTINUE;
      }

      *(int32_t*)pContext = 0;
      return DEAL_RES_IGNORE_CHILD;
    }
    case QUERY_NODE_COLUMN: {
      if (1 != *(int32_t*)pContext) {
        return DEAL_RES_CONTINUE;
      }

      SColumnNode* node = (SColumnNode*)pNode;
      if (TSDB_INS_USER_STABLES_DBNAME_COLID == node->colId) {
        *(int32_t*)pContext = 2;
        return DEAL_RES_CONTINUE;
      }

      *(int32_t*)pContext = 0;
      return DEAL_RES_CONTINUE;
    }
    case QUERY_NODE_VALUE: {
      if (2 != *(int32_t*)pContext) {
        return DEAL_RES_CONTINUE;
      }

      SValueNode* node = (SValueNode*)pNode;
      char*       dbName = nodesGetValueFromNode(node);
      strncpy(pContext, varDataVal(dbName), varDataLen(dbName));
      *((char*)pContext + varDataLen(dbName)) = 0;
      return DEAL_RES_END;  // stop walk
    }
    default:
      break;
  }
  return DEAL_RES_CONTINUE;
}

static void getDBNameFromCondition(SNode* pCondition, const char* dbName) {
  if (NULL == pCondition) {
    return;
  }
  nodesWalkExpr(pCondition, getDBNameFromConditionWalker, (char*)dbName);
}

static int32_t loadSysTableCallback(void* param, const SDataBuf* pMsg, int32_t code) {
  SOperatorInfo*     operator=(SOperatorInfo*) param;
  SSysTableScanInfo* pScanResInfo = (SSysTableScanInfo*)operator->info;
  if (TSDB_CODE_SUCCESS == code) {
    pScanResInfo->pRsp = pMsg->pData;

    SRetrieveMetaTableRsp* pRsp = pScanResInfo->pRsp;
    pRsp->numOfRows = htonl(pRsp->numOfRows);
    pRsp->useconds = htobe64(pRsp->useconds);
    pRsp->handle = htobe64(pRsp->handle);
    pRsp->compLen = htonl(pRsp->compLen);
  } else {
    operator->pTaskInfo->code = code;
  }

  tsem_post(&pScanResInfo->ready);
  return TSDB_CODE_SUCCESS;
}

static SSDataBlock* doFilterResult(SSysTableScanInfo* pInfo) {
  if (pInfo->pCondition == NULL) {
    return pInfo->pRes->info.rows == 0 ? NULL : pInfo->pRes;
  }

  SFilterInfo* filter = NULL;

  int32_t code = filterInitFromNode(pInfo->pCondition, &filter, 0);

  SFilterColumnParam param1 = {.numOfCols = pInfo->pRes->info.numOfCols, .pDataBlock = pInfo->pRes->pDataBlock};
  code = filterSetDataFromSlotId(filter, &param1);

  int8_t* rowRes = NULL;
  bool    keep = filterExecute(filter, pInfo->pRes, &rowRes, NULL, param1.numOfCols);
  filterFreeInfo(filter);

  SSDataBlock* px = createOneDataBlock(pInfo->pRes, false);
  blockDataEnsureCapacity(px, pInfo->pRes->info.rows);

  // TODO refactor
  int32_t numOfRow = 0;
  for (int32_t i = 0; i < pInfo->pRes->info.numOfCols; ++i) {
    SColumnInfoData* pDest = taosArrayGet(px->pDataBlock, i);
    SColumnInfoData* pSrc = taosArrayGet(pInfo->pRes->pDataBlock, i);

    if (keep) {
      colDataAssign(pDest, pSrc, pInfo->pRes->info.rows);
      numOfRow = pInfo->pRes->info.rows;
    } else if (NULL != rowRes) {
      numOfRow = 0;
      for (int32_t j = 0; j < pInfo->pRes->info.rows; ++j) {
        if (rowRes[j] == 0) {
          continue;
        }

        if (colDataIsNull_s(pSrc, j)) {
          colDataAppendNULL(pDest, numOfRow);
        } else {
          colDataAppend(pDest, numOfRow, colDataGetData(pSrc, j), false);
        }

        numOfRow += 1;
      }
    } else {
      numOfRow = 0;
    }
  }

  px->info.rows = numOfRow;
  pInfo->pRes = px;

  return pInfo->pRes->info.rows == 0 ? NULL : pInfo->pRes;
}

static SSDataBlock* buildSysTableMetaBlock() {
  SSDataBlock* pBlock = taosMemoryCalloc(1, sizeof(SSDataBlock));

  size_t               size = 0;
  const SSysTableMeta* pMeta = NULL;
  getInfosDbMeta(&pMeta, &size);

  int32_t index = 0;
  for (int32_t i = 0; i < size; ++i) {
    if (strcmp(pMeta[i].name, TSDB_INS_TABLE_USER_TABLES) == 0) {
      index = i;
      break;
    }
  }

  pBlock->pDataBlock = taosArrayInit(pBlock->info.numOfCols, sizeof(SColumnInfoData));

  for (int32_t i = 0; i < pMeta[index].colNum; ++i) {
    SColumnInfoData colInfoData = {0};
    colInfoData.info.colId = i + 1;
    colInfoData.info.type = pMeta[index].schema[i].type;
    colInfoData.info.bytes = pMeta[index].schema[i].bytes;
    taosArrayPush(pBlock->pDataBlock, &colInfoData);
  }

  pBlock->info.numOfCols = pMeta[index].colNum;
  pBlock->info.hasVarCol = true;

  return pBlock;
}

static SSDataBlock* doSysTableScan(SOperatorInfo* pOperator) {
  // build message and send to mnode to fetch the content of system tables.
  SExecTaskInfo*     pTaskInfo = pOperator->pTaskInfo;
  SSysTableScanInfo* pInfo = pOperator->info;

  // retrieve local table list info from vnode
  const char* name = tNameGetTableName(&pInfo->name);
  if (strncasecmp(name, TSDB_INS_TABLE_USER_TABLES, TSDB_TABLE_FNAME_LEN) == 0) {
    if (pOperator->status == OP_EXEC_DONE) {
      return NULL;
    }

    // the retrieve is executed on the mnode, so return tables that belongs to the information schema database.
    if (pInfo->readHandle.mnd != NULL) {
      buildSysDbTableInfo(pInfo, pOperator->resultInfo.capacity);

      doFilterResult(pInfo);
      pInfo->loadInfo.totalRows += pInfo->pRes->info.rows;

      doSetOperatorCompleted(pOperator);
      return (pInfo->pRes->info.rows == 0) ? NULL : pInfo->pRes;
    } else {
      if (pInfo->pCur == NULL) {
        pInfo->pCur = metaOpenTbCursor(pInfo->readHandle.meta);
      }

      blockDataCleanup(pInfo->pRes);

      int32_t numOfRows = 0;

      const char* db = NULL;
      int32_t     vgId = 0;
      vnodeGetInfo(pInfo->readHandle.vnode, &db, &vgId);

      SName sn = {0};
      char  dbname[TSDB_DB_FNAME_LEN + VARSTR_HEADER_SIZE] = {0};
      tNameFromString(&sn, db, T_NAME_ACCT | T_NAME_DB);

      tNameGetDbName(&sn, varDataVal(dbname));
      varDataSetLen(dbname, strlen(varDataVal(dbname)));

      SSDataBlock* p = buildSysTableMetaBlock();
      blockDataEnsureCapacity(p, pOperator->resultInfo.capacity);

      char n[TSDB_TABLE_NAME_LEN + VARSTR_HEADER_SIZE] = {0};

      int32_t ret = 0;
      while ((ret = metaTbCursorNext(pInfo->pCur)) == 0) {
        STR_TO_VARSTR(n, pInfo->pCur->mr.me.name);

        // table name
        SColumnInfoData* pColInfoData = taosArrayGet(p->pDataBlock, 0);
        colDataAppend(pColInfoData, numOfRows, n, false);

        // database name
        pColInfoData = taosArrayGet(p->pDataBlock, 1);
        colDataAppend(pColInfoData, numOfRows, dbname, false);

        // vgId
        pColInfoData = taosArrayGet(p->pDataBlock, 6);
        colDataAppend(pColInfoData, numOfRows, (char*)&vgId, false);

        // table comment
        // todo: set the correct comment
        pColInfoData = taosArrayGet(p->pDataBlock, 8);
        colDataAppendNULL(pColInfoData, numOfRows);

        char    str[256] = {0};
        int32_t tableType = pInfo->pCur->mr.me.type;
        if (tableType == TSDB_CHILD_TABLE) {
          // create time
          int64_t ts = pInfo->pCur->mr.me.ctbEntry.ctime;
          pColInfoData = taosArrayGet(p->pDataBlock, 2);
          colDataAppend(pColInfoData, numOfRows, (char*)&ts, false);

          SMetaReader mr = {0};
          metaReaderInit(&mr, pInfo->readHandle.meta, 0);
          metaGetTableEntryByUid(&mr, pInfo->pCur->mr.me.ctbEntry.suid);

          // number of columns
          pColInfoData = taosArrayGet(p->pDataBlock, 3);
          colDataAppend(pColInfoData, numOfRows, (char*)&mr.me.stbEntry.schemaRow.nCols, false);

          // super table name
          STR_TO_VARSTR(str, mr.me.name);
          pColInfoData = taosArrayGet(p->pDataBlock, 4);
          colDataAppend(pColInfoData, numOfRows, str, false);
          metaReaderClear(&mr);

          // uid
          pColInfoData = taosArrayGet(p->pDataBlock, 5);
          colDataAppend(pColInfoData, numOfRows, (char*)&pInfo->pCur->mr.me.uid, false);

          // ttl
          pColInfoData = taosArrayGet(p->pDataBlock, 7);
          colDataAppend(pColInfoData, numOfRows, (char*)&pInfo->pCur->mr.me.ctbEntry.ttlDays, false);

          STR_TO_VARSTR(str, "CHILD_TABLE");
        } else if (tableType == TSDB_NORMAL_TABLE) {
          // create time
          pColInfoData = taosArrayGet(p->pDataBlock, 2);
          colDataAppend(pColInfoData, numOfRows, (char*)&pInfo->pCur->mr.me.ntbEntry.ctime, false);

          // number of columns
          pColInfoData = taosArrayGet(p->pDataBlock, 3);
          colDataAppend(pColInfoData, numOfRows, (char*)&pInfo->pCur->mr.me.ntbEntry.schemaRow.nCols, false);

          // super table name
          pColInfoData = taosArrayGet(p->pDataBlock, 4);
          colDataAppendNULL(pColInfoData, numOfRows);

          // uid
          pColInfoData = taosArrayGet(p->pDataBlock, 5);
          colDataAppend(pColInfoData, numOfRows, (char*)&pInfo->pCur->mr.me.uid, false);

          // ttl
          pColInfoData = taosArrayGet(p->pDataBlock, 7);
          colDataAppend(pColInfoData, numOfRows, (char*)&pInfo->pCur->mr.me.ntbEntry.ttlDays, false);

          STR_TO_VARSTR(str, "NORMAL_TABLE");
        }

        pColInfoData = taosArrayGet(p->pDataBlock, 9);
        colDataAppend(pColInfoData, numOfRows, str, false);

        if (++numOfRows >= pOperator->resultInfo.capacity) {
          break;
        }
      }

      // todo temporarily free the cursor here, the true reason why the free is not valid needs to be found
      if (ret != 0) {
        metaCloseTbCursor(pInfo->pCur);
        pInfo->pCur = NULL;
        doSetOperatorCompleted(pOperator);
      }

      p->info.rows = numOfRows;
      pInfo->pRes->info.rows = numOfRows;

      relocateColumnData(pInfo->pRes, pInfo->scanCols, p->pDataBlock);
      doFilterResult(pInfo);

      pInfo->loadInfo.totalRows += pInfo->pRes->info.rows;
      return (pInfo->pRes->info.rows == 0) ? NULL : pInfo->pRes;
    }
  } else {  // load the meta from mnode of the given epset
    if (pOperator->status == OP_EXEC_DONE) {
      return NULL;
    }

    while (1) {
      int64_t startTs = taosGetTimestampUs();
      strncpy(pInfo->req.tb, tNameGetTableName(&pInfo->name), tListLen(pInfo->req.tb));

      if (pInfo->showRewrite) {
        char dbName[TSDB_DB_NAME_LEN] = {0};
        getDBNameFromCondition(pInfo->pCondition, dbName);
        sprintf(pInfo->req.db, "%d.%s", pInfo->accountId, dbName);
      }

      int32_t contLen = tSerializeSRetrieveTableReq(NULL, 0, &pInfo->req);
      char*   buf1 = taosMemoryCalloc(1, contLen);
      tSerializeSRetrieveTableReq(buf1, contLen, &pInfo->req);

      // send the fetch remote task result reques
      SMsgSendInfo* pMsgSendInfo = taosMemoryCalloc(1, sizeof(SMsgSendInfo));
      if (NULL == pMsgSendInfo) {
        qError("%s prepare message %d failed", GET_TASKID(pTaskInfo), (int32_t)sizeof(SMsgSendInfo));
        pTaskInfo->code = TSDB_CODE_QRY_OUT_OF_MEMORY;
        return NULL;
      }

      pMsgSendInfo->param = pOperator;
      pMsgSendInfo->msgInfo.pData = buf1;
      pMsgSendInfo->msgInfo.len = contLen;
      pMsgSendInfo->msgType = TDMT_MND_SYSTABLE_RETRIEVE;
      pMsgSendInfo->fp = loadSysTableCallback;

      int64_t transporterId = 0;
      int32_t code =
          asyncSendMsgToServer(pInfo->readHandle.pMsgCb->clientRpc, &pInfo->epSet, &transporterId, pMsgSendInfo);
      tsem_wait(&pInfo->ready);

      if (pTaskInfo->code) {
        qDebug("%s load meta data from mnode failed, totalRows:%" PRIu64 ", code:%s", GET_TASKID(pTaskInfo),
               pInfo->loadInfo.totalRows, tstrerror(pTaskInfo->code));
        return NULL;
      }

      SRetrieveMetaTableRsp* pRsp = pInfo->pRsp;
      pInfo->req.showId = pRsp->handle;

      if (pRsp->numOfRows == 0 || pRsp->completed) {
        pOperator->status = OP_EXEC_DONE;
        qDebug("%s load meta data from mnode completed, rowsOfSource:%d, totalRows:%" PRIu64 " ", GET_TASKID(pTaskInfo),
               pRsp->numOfRows, pInfo->loadInfo.totalRows);

        if (pRsp->numOfRows == 0) {
          return NULL;
        }
      }

      SRetrieveMetaTableRsp* pTableRsp = pInfo->pRsp;
      setDataBlockFromFetchRsp(pInfo->pRes, &pInfo->loadInfo, pTableRsp->numOfRows, pTableRsp->data, pTableRsp->compLen,
                               pOperator->numOfExprs, startTs, NULL, pInfo->scanCols);

      // todo log the filter info
      doFilterResult(pInfo);
      if (pInfo->pRes->info.rows > 0) {
        return pInfo->pRes;
      }
    }
  }
}

int32_t buildSysDbTableInfo(const SSysTableScanInfo* pInfo, int32_t capacity) {
  SSDataBlock* p = buildSysTableMetaBlock();
  blockDataEnsureCapacity(p, capacity);

  size_t               size = 0;
  const SSysTableMeta* pSysDbTableMeta = NULL;

  getInfosDbMeta(&pSysDbTableMeta, &size);
  p->info.rows = buildDbTableInfoBlock(p, pSysDbTableMeta, size, TSDB_INFORMATION_SCHEMA_DB);

  getPerfDbMeta(&pSysDbTableMeta, &size);
  p->info.rows = buildDbTableInfoBlock(p, pSysDbTableMeta, size, TSDB_PERFORMANCE_SCHEMA_DB);

  relocateColumnData(pInfo->pRes, pInfo->scanCols, p->pDataBlock);
  //  blockDataDestroy(p);  todo handle memory leak

  pInfo->pRes->info.rows = p->info.rows;
  return p->info.rows;
}

int32_t buildDbTableInfoBlock(const SSDataBlock* p, const SSysTableMeta* pSysDbTableMeta, size_t size,
                              const char* dbName) {
  char    n[TSDB_TABLE_FNAME_LEN + VARSTR_HEADER_SIZE] = {0};
  int32_t numOfRows = p->info.rows;

  for (int32_t i = 0; i < size; ++i) {
    const SSysTableMeta* pm = &pSysDbTableMeta[i];

    SColumnInfoData* pColInfoData = taosArrayGet(p->pDataBlock, 0);

    STR_TO_VARSTR(n, pm->name);
    colDataAppend(pColInfoData, numOfRows, n, false);

    // database name
    STR_TO_VARSTR(n, dbName);
    pColInfoData = taosArrayGet(p->pDataBlock, 1);
    colDataAppend(pColInfoData, numOfRows, n, false);

    // create time
    pColInfoData = taosArrayGet(p->pDataBlock, 2);
    colDataAppendNULL(pColInfoData, numOfRows);

    // number of columns
    pColInfoData = taosArrayGet(p->pDataBlock, 3);
    colDataAppend(pColInfoData, numOfRows, (char*)&pm->colNum, false);

    for (int32_t j = 4; j <= 8; ++j) {
      pColInfoData = taosArrayGet(p->pDataBlock, j);
      colDataAppendNULL(pColInfoData, numOfRows);
    }

    STR_TO_VARSTR(n, "SYSTEM_TABLE");

    pColInfoData = taosArrayGet(p->pDataBlock, 9);
    colDataAppend(pColInfoData, numOfRows, n, false);

    numOfRows += 1;
  }

  return numOfRows;
}

SOperatorInfo* createSysTableScanOperatorInfo(void* readHandle, SSystemTableScanPhysiNode* pScanPhyNode,
                                              SExecTaskInfo* pTaskInfo) {
  SSysTableScanInfo* pInfo = taosMemoryCalloc(1, sizeof(SSysTableScanInfo));
  SOperatorInfo*     pOperator = taosMemoryCalloc(1, sizeof(SOperatorInfo));
  if (pInfo == NULL || pOperator == NULL) {
    goto _error;
  }

  SScanPhysiNode* pScanNode = &pScanPhyNode->scan;

  SDataBlockDescNode* pDescNode = pScanNode->node.pOutputDataBlockDesc;
  SSDataBlock*        pResBlock = createResDataBlock(pDescNode);

  int32_t num = 0;
  SArray* colList = extractColMatchInfo(pScanNode->pScanCols, pDescNode, &num, pTaskInfo, COL_MATCH_FROM_COL_ID);

  pInfo->accountId = pScanPhyNode->accountId;
  pInfo->showRewrite = pScanPhyNode->showRewrite;
  pInfo->pRes = pResBlock;
  pInfo->pCondition = pScanNode->node.pConditions;
  pInfo->scanCols = colList;

  initResultSizeInfo(pOperator, 4096);

  tNameAssign(&pInfo->name, &pScanNode->tableName);
  const char* name = tNameGetTableName(&pInfo->name);

  if (strncasecmp(name, TSDB_INS_TABLE_USER_TABLES, TSDB_TABLE_FNAME_LEN) == 0) {
    pInfo->readHandle = *(SReadHandle*)readHandle;
    blockDataEnsureCapacity(pInfo->pRes, pOperator->resultInfo.capacity);
  } else {
    tsem_init(&pInfo->ready, 0, 0);
    pInfo->epSet = pScanPhyNode->mgmtEpSet;
    pInfo->readHandle = *(SReadHandle*)readHandle;
  }

  pOperator->name = "SysTableScanOperator";
  pOperator->operatorType = QUERY_NODE_PHYSICAL_PLAN_SYSTABLE_SCAN;
  pOperator->blocking = false;
  pOperator->status = OP_NOT_OPENED;
  pOperator->info = pInfo;
  pOperator->numOfExprs = pResBlock->info.numOfCols;
  pOperator->pTaskInfo = pTaskInfo;

  pOperator->fpSet =
      createOperatorFpSet(operatorDummyOpenFn, doSysTableScan, NULL, NULL, destroySysScanOperator, NULL, NULL, NULL);

  return pOperator;

_error:
  taosMemoryFreeClear(pInfo);
  taosMemoryFreeClear(pOperator);
  terrno = TSDB_CODE_QRY_OUT_OF_MEMORY;
  return NULL;
}

static SSDataBlock* doTagScan(SOperatorInfo* pOperator) {
  if (pOperator->status == OP_EXEC_DONE) {
    return NULL;
  }

  SExecTaskInfo* pTaskInfo = pOperator->pTaskInfo;

#if 0
  int32_t maxNumOfTables = (int32_t)pResultInfo->capacity;

  STagScanInfo *pInfo = pOperator->info;
  SSDataBlock  *pRes = pInfo->pRes;

  int32_t count = 0;
  SArray* pa = GET_TABLEGROUP(pRuntimeEnv, 0);

  int32_t functionId = getExprFunctionId(&pOperator->pExpr[0]);
  if (functionId == FUNCTION_TID_TAG) { // return the tags & table Id
    assert(pQueryAttr->numOfOutput == 1);

    SExprInfo* pExprInfo = &pOperator->pExpr[0];
    int32_t rsize = pExprInfo->base.resSchema.bytes;

    count = 0;

    int16_t bytes = pExprInfo->base.resSchema.bytes;
    int16_t type  = pExprInfo->base.resSchema.type;

    for(int32_t i = 0; i < pQueryAttr->numOfTags; ++i) {
      if (pQueryAttr->tagColList[i].colId == pExprInfo->base.pColumns->info.colId) {
        bytes = pQueryAttr->tagColList[i].bytes;
        type = pQueryAttr->tagColList[i].type;
        break;
      }
    }

    SColumnInfoData* pColInfo = taosArrayGet(pRes->pDataBlock, 0);

    while(pInfo->curPos < pInfo->totalTables && count < maxNumOfTables) {
      int32_t i = pInfo->curPos++;
      STableQueryInfo *item = taosArrayGetP(pa, i);

      char *output = pColInfo->pData + count * rsize;
      varDataSetLen(output, rsize - VARSTR_HEADER_SIZE);

      output = varDataVal(output);
      STableId* id = TSDB_TABLEID(item->pTable);

      *(int16_t *)output = 0;
      output += sizeof(int16_t);

      *(int64_t *)output = id->uid;  // memory align problem, todo serialize
      output += sizeof(id->uid);

      *(int32_t *)output = id->tid;
      output += sizeof(id->tid);

      *(int32_t *)output = pQueryAttr->vgId;
      output += sizeof(pQueryAttr->vgId);

      char* data = NULL;
      if (pExprInfo->base.pColumns->info.colId == TSDB_TBNAME_COLUMN_INDEX) {
        data = tsdbGetTableName(item->pTable);
      } else {
        data = tsdbGetTableTagVal(item->pTable, pExprInfo->base.pColumns->info.colId, type, bytes);
      }

      doSetTagValueToResultBuf(output, data, type, bytes);
      count += 1;
    }

    //qDebug("QInfo:0x%"PRIx64" create (tableId, tag) info completed, rows:%d", GET_TASKID(pRuntimeEnv), count);
  } else if (functionId == FUNCTION_COUNT) {// handle the "count(tbname)" query
    SColumnInfoData* pColInfo = taosArrayGet(pRes->pDataBlock, 0);
    *(int64_t*)pColInfo->pData = pInfo->totalTables;
    count = 1;

    pOperator->status = OP_EXEC_DONE;
    //qDebug("QInfo:0x%"PRIx64" create count(tbname) query, res:%d rows:1", GET_TASKID(pRuntimeEnv), count);
  } else {  // return only the tags|table name etc.
#endif

  STagScanInfo* pInfo = pOperator->info;
  SExprInfo*    pExprInfo = &pOperator->pExpr[0];
  SSDataBlock*  pRes = pInfo->pRes;

  int32_t size = taosArrayGetSize(pInfo->pTableList->pTableList);
  if (size == 0) {
    setTaskStatus(pTaskInfo, TASK_COMPLETED);
    return NULL;
  }

  char        str[512] = {0};
  int32_t     count = 0;
  SMetaReader mr = {0};
  metaReaderInit(&mr, pInfo->readHandle.meta, 0);

  while (pInfo->curPos < size && count < pOperator->resultInfo.capacity) {
    STableKeyInfo* item = taosArrayGet(pInfo->pTableList->pTableList, pInfo->curPos);
    metaGetTableEntryByUid(&mr, item->uid);

    for (int32_t j = 0; j < pOperator->numOfExprs; ++j) {
      SColumnInfoData* pDst = taosArrayGet(pRes->pDataBlock, pExprInfo[j].base.resSchema.slotId);

      // refactor later
      if (fmIsScanPseudoColumnFunc(pExprInfo[j].pExpr->_function.functionId)) {
        STR_TO_VARSTR(str, mr.me.name);
        colDataAppend(pDst, count, str, false);
      } else {  // it is a tag value
        STagVal val = {0};
        val.cid = pExprInfo[j].base.pParam[0].pCol->colId;
        const char* p = metaGetTableTagVal(&mr.me, pDst->info.type, &val);

        char* data = NULL;
        if (pDst->info.type != TSDB_DATA_TYPE_JSON && p != NULL) {
          data = tTagValToData((const STagVal*)p, false);
        } else {
          data = (char*)p;
        }
        colDataAppend(pDst, count, data, (data == NULL));

        if (pDst->info.type != TSDB_DATA_TYPE_JSON && p != NULL && IS_VAR_DATA_TYPE(((const STagVal*)p)->type) &&
            data != NULL) {
          taosMemoryFree(data);
        }
      }
    }

    count += 1;
    if (++pInfo->curPos >= size) {
      doSetOperatorCompleted(pOperator);
    }
  }

  metaReaderClear(&mr);

  // qDebug("QInfo:0x%"PRIx64" create tag values results completed, rows:%d", GET_TASKID(pRuntimeEnv), count);
  if (pOperator->status == OP_EXEC_DONE) {
    setTaskStatus(pTaskInfo, TASK_COMPLETED);
  }

  pRes->info.rows = count;
  doFilter(pInfo->pFilterNode, pRes, true);

  pOperator->resultInfo.totalRows += pRes->info.rows;

  return (pRes->info.rows == 0) ? NULL : pInfo->pRes;
}

static void destroyTagScanOperatorInfo(void* param, int32_t numOfOutput) {
  STagScanInfo* pInfo = (STagScanInfo*)param;
  pInfo->pRes = blockDataDestroy(pInfo->pRes);
}

<<<<<<< HEAD
SOperatorInfo* createTagScanOperatorInfo(SReadHandle* pReadHandle, STagScanPhysiNode* pPhyNode,
                                         STableListInfo* pTableListInfo, SExecTaskInfo* pTaskInfo) {
=======
SOperatorInfo* createTagScanOperatorInfo(SReadHandle* pReadHandle, SNode* pConditions, STagScanPhysiNode* pPhyNode, STableListInfo* pTableListInfo, SExecTaskInfo* pTaskInfo) {
>>>>>>> 7e5dd502
  STagScanInfo*  pInfo = taosMemoryCalloc(1, sizeof(STagScanInfo));
  SOperatorInfo* pOperator = taosMemoryCalloc(1, sizeof(SOperatorInfo));
  if (pInfo == NULL || pOperator == NULL) {
    goto _error;
  }

  SDataBlockDescNode* pDescNode = pPhyNode->node.pOutputDataBlockDesc;

  int32_t    numOfExprs = 0;
  SExprInfo* pExprInfo = createExprInfo(pPhyNode->pScanPseudoCols, NULL, &numOfExprs);

  int32_t num = 0;
  SArray* colList = extractColMatchInfo(pPhyNode->pScanPseudoCols, pDescNode, &num, pTaskInfo, COL_MATCH_FROM_COL_ID);

<<<<<<< HEAD
  pInfo->pTableList = pTableListInfo;
  pInfo->pColMatchInfo = colList;
  pInfo->pRes = createResDataBlock(pDescNode);
  ;
  pInfo->readHandle = *pReadHandle;
  pInfo->curPos = 0;
  pOperator->name = "TagScanOperator";
=======
  pInfo->pTableList       = pTableListInfo;
  pInfo->pColMatchInfo    = colList;
  pInfo->pRes             = createResDataBlock(pDescNode);;
  pInfo->readHandle       = *pReadHandle;
  pInfo->curPos           = 0;
  pInfo->pFilterNode      = pConditions;
  pOperator->name         = "TagScanOperator";
>>>>>>> 7e5dd502
  pOperator->operatorType = QUERY_NODE_PHYSICAL_PLAN_TAG_SCAN;
  pOperator->blocking = false;
  pOperator->status = OP_NOT_OPENED;
  pOperator->info = pInfo;
  pOperator->pExpr = pExprInfo;
  pOperator->numOfExprs = numOfExprs;
  pOperator->pTaskInfo = pTaskInfo;

  initResultSizeInfo(pOperator, 4096);
  blockDataEnsureCapacity(pInfo->pRes, pOperator->resultInfo.capacity);

  pOperator->fpSet =
      createOperatorFpSet(operatorDummyOpenFn, doTagScan, NULL, NULL, destroyTagScanOperatorInfo, NULL, NULL, NULL);

  return pOperator;

_error:
  taosMemoryFree(pInfo);
  taosMemoryFree(pOperator);
  terrno = TSDB_CODE_OUT_OF_MEMORY;
  return NULL;
}<|MERGE_RESOLUTION|>--- conflicted
+++ resolved
@@ -737,8 +737,8 @@
 static bool prepareDataScan(SStreamBlockScanInfo* pInfo) {
   SSDataBlock* pSDB = pInfo->pUpdateRes;
   STimeWindow  win = {
-       .skey = INT64_MIN,
-       .ekey = INT64_MAX,
+      .skey = INT64_MIN,
+      .ekey = INT64_MAX,
   };
   bool needRead = false;
   if (!isStateWindow(pInfo) && pInfo->updateResIndex < pSDB->info.rows) {
@@ -1734,12 +1734,8 @@
   pInfo->pRes = blockDataDestroy(pInfo->pRes);
 }
 
-<<<<<<< HEAD
 SOperatorInfo* createTagScanOperatorInfo(SReadHandle* pReadHandle, STagScanPhysiNode* pPhyNode,
                                          STableListInfo* pTableListInfo, SExecTaskInfo* pTaskInfo) {
-=======
-SOperatorInfo* createTagScanOperatorInfo(SReadHandle* pReadHandle, SNode* pConditions, STagScanPhysiNode* pPhyNode, STableListInfo* pTableListInfo, SExecTaskInfo* pTaskInfo) {
->>>>>>> 7e5dd502
   STagScanInfo*  pInfo = taosMemoryCalloc(1, sizeof(STagScanInfo));
   SOperatorInfo* pOperator = taosMemoryCalloc(1, sizeof(SOperatorInfo));
   if (pInfo == NULL || pOperator == NULL) {
@@ -1754,7 +1750,6 @@
   int32_t num = 0;
   SArray* colList = extractColMatchInfo(pPhyNode->pScanPseudoCols, pDescNode, &num, pTaskInfo, COL_MATCH_FROM_COL_ID);
 
-<<<<<<< HEAD
   pInfo->pTableList = pTableListInfo;
   pInfo->pColMatchInfo = colList;
   pInfo->pRes = createResDataBlock(pDescNode);
@@ -1762,15 +1757,6 @@
   pInfo->readHandle = *pReadHandle;
   pInfo->curPos = 0;
   pOperator->name = "TagScanOperator";
-=======
-  pInfo->pTableList       = pTableListInfo;
-  pInfo->pColMatchInfo    = colList;
-  pInfo->pRes             = createResDataBlock(pDescNode);;
-  pInfo->readHandle       = *pReadHandle;
-  pInfo->curPos           = 0;
-  pInfo->pFilterNode      = pConditions;
-  pOperator->name         = "TagScanOperator";
->>>>>>> 7e5dd502
   pOperator->operatorType = QUERY_NODE_PHYSICAL_PLAN_TAG_SCAN;
   pOperator->blocking = false;
   pOperator->status = OP_NOT_OPENED;
