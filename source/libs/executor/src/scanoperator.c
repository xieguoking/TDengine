--- conflicted
+++ resolved
@@ -756,17 +756,12 @@
       setTaskStatus(pTaskInfo, TASK_COMPLETED);
       return NULL;
     }
-
-<<<<<<< HEAD
     SSDataBlock* result = doTableScanGroup(pOperator);
     if (result != NULL) {
       ASSERT(result->info.uid != 0);
       return result;
     }
-=======
-    SArray* tableList = taosArrayGetP(pTaskInfo->tableqinfoList.pGroupList, pInfo->currentGroupId);
-    tsdbReaderClose(pInfo->dataReader);
->>>>>>> d058475f
+
 
     int32_t code = tsdbReaderOpen(pInfo->readHandle.vnode, &pInfo->cond, tableList, (STsdbReader**)&pInfo->dataReader,
                                   GET_TASKID(pTaskInfo));
