/*
 * Copyright (c) 2019 TAOS Data, Inc. <jhtao@taosdata.com>
 *
 * This program is free software: you can use, redistribute, and/or modify
 * it under the terms of the GNU Affero General Public License, version 3
 * or later ("AGPL"), as published by the Free Software Foundation.
 *
 * This program is distributed in the hope that it will be useful, but WITHOUT
 * ANY WARRANTY; without even the implied warranty of MERCHANTABILITY or
 * FITNESS FOR A PARTICULAR PURPOSE.
 *
 * You should have received a copy of the GNU Affero General Public License
 * along with this program. If not, see <http://www.gnu.org/licenses/>.
 */

#include "executorInt.h"
#include "filter.h"
#include "function.h"
#include "functionMgt.h"
#include "os.h"
#include "querynodes.h"
#include "systable.h"
#include "tname.h"
#include "ttime.h"

#include "tdatablock.h"
#include "tmsg.h"

#include "query.h"
#include "tcompare.h"
#include "thash.h"
#include "ttypes.h"
#include "operator.h"
#include "querytask.h"

#include "storageapi.h"
#include "wal.h"

int32_t scanDebug = 0;

#define MULTI_READER_MAX_TABLE_NUM        5000
#define SET_REVERSE_SCAN_FLAG(_info)      ((_info)->scanFlag = REVERSE_SCAN)
#define SWITCH_ORDER(n)                   (((n) = ((n) == TSDB_ORDER_ASC) ? TSDB_ORDER_DESC : TSDB_ORDER_ASC))
#define STREAM_SCAN_OP_NAME               "StreamScanOperator"
#define STREAM_SCAN_OP_STATE_NAME         "StreamScanFillHistoryState"
#define STREAM_SCAN_OP_CHECKPOINT_NAME    "StreamScanOperator_Checkpoint"

typedef struct STableMergeScanExecInfo {
  SFileBlockLoadRecorder blockRecorder;
  SSortExecInfo          sortExecInfo;
} STableMergeScanExecInfo;

typedef struct STableMergeScanSortSourceParam {
  SOperatorInfo* pOperator;
  int32_t        readerIdx;
  uint64_t       uid;
  STsdbReader*   reader;
} STableMergeScanSortSourceParam;

typedef struct STableCountScanOperatorInfo {
  SReadHandle  readHandle;
  SSDataBlock* pRes;

  STableCountScanSupp supp;

  int32_t currGrpIdx;
  SArray* stbUidList;  // when group by db_name and/or stable_name
} STableCountScanOperatorInfo;

static bool processBlockWithProbability(const SSampleExecInfo* pInfo);

bool processBlockWithProbability(const SSampleExecInfo* pInfo) {
#if 0
  if (pInfo->sampleRatio == 1) {
    return true;
  }

  uint32_t val = taosRandR((uint32_t*) &pInfo->seed);
  return (val % ((uint32_t)(1/pInfo->sampleRatio))) == 0;
#else
  return true;
#endif
}

static void switchCtxOrder(SqlFunctionCtx* pCtx, int32_t numOfOutput) {
  for (int32_t i = 0; i < numOfOutput; ++i) {
    SWITCH_ORDER(pCtx[i].order);
  }
}

static bool overlapWithTimeWindow(SInterval* pInterval, SDataBlockInfo* pBlockInfo, int32_t order) {
  STimeWindow w = {0};

  // 0 by default, which means it is not a interval operator of the upstream operator.
  if (pInterval->interval == 0) {
    return false;
  }

  if (order == TSDB_ORDER_ASC) {
    w = getAlignQueryTimeWindow(pInterval, pBlockInfo->window.skey);
    ASSERT(w.ekey >= pBlockInfo->window.skey);

    if (w.ekey < pBlockInfo->window.ekey) {
      return true;
    }

    while (1) {
      getNextTimeWindow(pInterval, &w, order);
      if (w.skey > pBlockInfo->window.ekey) {
        break;
      }

      ASSERT(w.ekey > pBlockInfo->window.ekey);
      if (TMAX(w.skey, pBlockInfo->window.skey) <= pBlockInfo->window.ekey) {
        return true;
      }
    }
  } else {
    w = getAlignQueryTimeWindow(pInterval, pBlockInfo->window.ekey);
    ASSERT(w.skey <= pBlockInfo->window.ekey);

    if (w.skey > pBlockInfo->window.skey) {
      return true;
    }

    while (1) {
      getNextTimeWindow(pInterval, &w, order);
      if (w.ekey < pBlockInfo->window.skey) {
        break;
      }

      ASSERT(w.skey < pBlockInfo->window.skey);
      if (pBlockInfo->window.skey <= TMIN(w.ekey, pBlockInfo->window.ekey)) {
        return true;
      }
    }
  }

  return false;
}

// this function is for table scanner to extract temporary results of upstream aggregate results.
static SResultRow* getTableGroupOutputBuf(SOperatorInfo* pOperator, uint64_t groupId, SFilePage** pPage) {
  if (pOperator->operatorType != QUERY_NODE_PHYSICAL_PLAN_TABLE_SCAN) {
    return NULL;
  }

  int64_t buf[2] = {0};
  SET_RES_WINDOW_KEY((char*)buf, &groupId, sizeof(groupId), groupId);

  STableScanInfo* pTableScanInfo = pOperator->info;

  SResultRowPosition* p1 = (SResultRowPosition*)tSimpleHashGet(pTableScanInfo->base.pdInfo.pAggSup->pResultRowHashTable,
                                                               buf, GET_RES_WINDOW_KEY_LEN(sizeof(groupId)));

  if (p1 == NULL) {
    return NULL;
  }

  *pPage = getBufPage(pTableScanInfo->base.pdInfo.pAggSup->pResultBuf, p1->pageId);
  if (NULL == *pPage) {
    return NULL;
  }

  return (SResultRow*)((char*)(*pPage) + p1->offset);
}

static int32_t insertTableToScanIgnoreList(STableScanInfo* pTableScanInfo, uint64_t uid) {
  if (NULL == pTableScanInfo->pIgnoreTables) {
    int32_t tableNum = taosArrayGetSize(pTableScanInfo->base.pTableListInfo->pTableList);
    pTableScanInfo->pIgnoreTables = taosHashInit(tableNum,  taosGetDefaultHashFunction(TSDB_DATA_TYPE_BIGINT), true, HASH_NO_LOCK);
    if (NULL == pTableScanInfo->pIgnoreTables) {
      return TSDB_CODE_OUT_OF_MEMORY;
    }
  }

  taosHashPut(pTableScanInfo->pIgnoreTables, &uid, sizeof(uid), &pTableScanInfo->scanTimes, sizeof(pTableScanInfo->scanTimes));

  return TSDB_CODE_SUCCESS;
}

static int32_t doDynamicPruneDataBlock(SOperatorInfo* pOperator, SDataBlockInfo* pBlockInfo, uint32_t* status) {
  STableScanInfo* pTableScanInfo = pOperator->info;
  int32_t code = TSDB_CODE_SUCCESS;

  if (pTableScanInfo->base.pdInfo.pExprSup == NULL) {
    return TSDB_CODE_SUCCESS;
  }

  SExprSupp* pSup1 = pTableScanInfo->base.pdInfo.pExprSup;

  SFilePage*  pPage = NULL;
  SResultRow* pRow = getTableGroupOutputBuf(pOperator, pBlockInfo->id.groupId, &pPage);

  if (pRow == NULL) {
    return TSDB_CODE_SUCCESS;
  }

  bool notLoadBlock = true;
  for (int32_t i = 0; i < pSup1->numOfExprs; ++i) {
    int32_t functionId = pSup1->pCtx[i].functionId;

    SResultRowEntryInfo* pEntry = getResultEntryInfo(pRow, i, pTableScanInfo->base.pdInfo.pExprSup->rowEntryInfoOffset);

    int32_t reqStatus = fmFuncDynDataRequired(functionId, pEntry, &pBlockInfo->window);
    if (reqStatus != FUNC_DATA_REQUIRED_NOT_LOAD) {
      notLoadBlock = false;
      break;
    }
  }

  // release buffer pages
  releaseBufPage(pTableScanInfo->base.pdInfo.pAggSup->pResultBuf, pPage);

  if (notLoadBlock) {
    *status = FUNC_DATA_REQUIRED_NOT_LOAD;
    code = insertTableToScanIgnoreList(pTableScanInfo, pBlockInfo->id.uid);
  }

  return code;
}

static bool doFilterByBlockSMA(SFilterInfo* pFilterInfo, SColumnDataAgg** pColsAgg, int32_t numOfCols,
                               int32_t numOfRows) {
  if (pColsAgg == NULL || pFilterInfo == NULL) {
    return true;
  }

  bool keep = filterRangeExecute(pFilterInfo, pColsAgg, numOfCols, numOfRows);
  return keep;
}

static bool doLoadBlockSMA(STableScanBase* pTableScanInfo, SSDataBlock* pBlock, SExecTaskInfo* pTaskInfo) {
  SStorageAPI* pAPI = &pTaskInfo->storageAPI;

  bool    allColumnsHaveAgg = true;
  bool    hasNullSMA = false;
  int32_t code = pAPI->tsdReader.tsdReaderRetrieveBlockSMAInfo(pTableScanInfo->dataReader, pBlock, &allColumnsHaveAgg, &hasNullSMA);
  if (code != TSDB_CODE_SUCCESS) {
    T_LONG_JMP(pTaskInfo->env, code);
  }

  if (!allColumnsHaveAgg || hasNullSMA) {
    return false;
  }
  return true;
}

static void doSetTagColumnData(STableScanBase* pTableScanInfo, SSDataBlock* pBlock, SExecTaskInfo* pTaskInfo,
                               int32_t rows) {
  if (pTableScanInfo->pseudoSup.numOfExprs > 0) {
    SExprSupp* pSup = &pTableScanInfo->pseudoSup;

    int32_t code = addTagPseudoColumnData(&pTableScanInfo->readHandle, pSup->pExprInfo, pSup->numOfExprs, pBlock, rows,
                                          GET_TASKID(pTaskInfo), &pTableScanInfo->metaCache);
    // ignore the table not exists error, since this table may have been dropped during the scan procedure.
    if (code != TSDB_CODE_SUCCESS && code != TSDB_CODE_PAR_TABLE_NOT_EXIST) {
      T_LONG_JMP(pTaskInfo->env, code);
    }

    // reset the error code.
    terrno = 0;
  }
}

bool applyLimitOffset(SLimitInfo* pLimitInfo, SSDataBlock* pBlock, SExecTaskInfo* pTaskInfo) {
  SLimit*     pLimit = &pLimitInfo->limit;
  const char* id = GET_TASKID(pTaskInfo);

  if (pLimitInfo->remainOffset > 0) {
    if (pLimitInfo->remainOffset >= pBlock->info.rows) {
      pLimitInfo->remainOffset -= pBlock->info.rows;
      blockDataEmpty(pBlock);
      qDebug("current block ignore due to offset, current:%" PRId64 ", %s", pLimitInfo->remainOffset, id);
      return false;
    } else {
      blockDataTrimFirstRows(pBlock, pLimitInfo->remainOffset);
      pLimitInfo->remainOffset = 0;
    }
  }

  if (pLimit->limit != -1 && pLimit->limit <= (pLimitInfo->numOfOutputRows + pBlock->info.rows)) {
    // limit the output rows
    int32_t keep = (int32_t)(pLimit->limit - pLimitInfo->numOfOutputRows);
    blockDataKeepFirstNRows(pBlock, keep);

    pLimitInfo->numOfOutputRows += pBlock->info.rows;
    qDebug("output limit %" PRId64 " has reached, %s", pLimit->limit, id);
    return true;
  }

  pLimitInfo->numOfOutputRows += pBlock->info.rows;
  return false;
}

static int32_t loadDataBlock(SOperatorInfo* pOperator, STableScanBase* pTableScanInfo, SSDataBlock* pBlock,
                             uint32_t* status) {
  SExecTaskInfo*          pTaskInfo = pOperator->pTaskInfo;
  SStorageAPI* pAPI = &pTaskInfo->storageAPI;

  SFileBlockLoadRecorder* pCost = &pTableScanInfo->readRecorder;

  pCost->totalBlocks += 1;
  pCost->totalRows += pBlock->info.rows;

  bool loadSMA = false;
  *status = pTableScanInfo->dataBlockLoadFlag;
  if (pOperator->exprSupp.pFilterInfo != NULL ||
      overlapWithTimeWindow(&pTableScanInfo->pdInfo.interval, &pBlock->info, pTableScanInfo->cond.order)) {
    (*status) = FUNC_DATA_REQUIRED_DATA_LOAD;
  }

  SDataBlockInfo* pBlockInfo = &pBlock->info;
  taosMemoryFreeClear(pBlock->pBlockAgg);

  if (*status == FUNC_DATA_REQUIRED_FILTEROUT) {
    qDebug("%s data block filter out, brange:%" PRId64 "-%" PRId64 ", rows:%" PRId64, GET_TASKID(pTaskInfo),
           pBlockInfo->window.skey, pBlockInfo->window.ekey, pBlockInfo->rows);
    pCost->filterOutBlocks += 1;
    pCost->totalRows += pBlock->info.rows;
    pAPI->tsdReader.tsdReaderReleaseDataBlock(pTableScanInfo->dataReader);
    return TSDB_CODE_SUCCESS;
  } else if (*status == FUNC_DATA_REQUIRED_NOT_LOAD) {
    qDebug("%s data block skipped, brange:%" PRId64 "-%" PRId64 ", rows:%" PRId64 ", uid:%" PRIu64,
           GET_TASKID(pTaskInfo), pBlockInfo->window.skey, pBlockInfo->window.ekey, pBlockInfo->rows,
           pBlockInfo->id.uid);
    doSetTagColumnData(pTableScanInfo, pBlock, pTaskInfo, pBlock->info.rows);
    pCost->skipBlocks += 1;
    pAPI->tsdReader.tsdReaderReleaseDataBlock(pTableScanInfo->dataReader);
    return TSDB_CODE_SUCCESS;
  } else if (*status == FUNC_DATA_REQUIRED_SMA_LOAD) {
    pCost->loadBlockStatis += 1;
    loadSMA = true;  // mark the operation of load sma;
    bool success = doLoadBlockSMA(pTableScanInfo, pBlock, pTaskInfo);
    if (success) {  // failed to load the block sma data, data block statistics does not exist, load data block instead
      qDebug("%s data block SMA loaded, brange:%" PRId64 "-%" PRId64 ", rows:%" PRId64, GET_TASKID(pTaskInfo),
             pBlockInfo->window.skey, pBlockInfo->window.ekey, pBlockInfo->rows);
      doSetTagColumnData(pTableScanInfo, pBlock, pTaskInfo, pBlock->info.rows);
      pAPI->tsdReader.tsdReaderReleaseDataBlock(pTableScanInfo->dataReader);
      return TSDB_CODE_SUCCESS;
    } else {
      qDebug("%s failed to load SMA, since not all columns have SMA", GET_TASKID(pTaskInfo));
      *status = FUNC_DATA_REQUIRED_DATA_LOAD;
    }
  }

  ASSERT(*status == FUNC_DATA_REQUIRED_DATA_LOAD);

  // try to filter data block according to sma info
  if (pOperator->exprSupp.pFilterInfo != NULL && (!loadSMA)) {
    bool success = doLoadBlockSMA(pTableScanInfo, pBlock, pTaskInfo);
    if (success) {
      size_t size = taosArrayGetSize(pBlock->pDataBlock);
      bool   keep = doFilterByBlockSMA(pOperator->exprSupp.pFilterInfo, pBlock->pBlockAgg, size, pBlockInfo->rows);
      if (!keep) {
        qDebug("%s data block filter out by block SMA, brange:%" PRId64 "-%" PRId64 ", rows:%" PRId64,
               GET_TASKID(pTaskInfo), pBlockInfo->window.skey, pBlockInfo->window.ekey, pBlockInfo->rows);
        pCost->filterOutBlocks += 1;
        (*status) = FUNC_DATA_REQUIRED_FILTEROUT;

        pAPI->tsdReader.tsdReaderReleaseDataBlock(pTableScanInfo->dataReader);
        return TSDB_CODE_SUCCESS;
      }
    }
  }

  // free the sma info, since it should not be involved in later computing process.
  taosMemoryFreeClear(pBlock->pBlockAgg);

  // try to filter data block according to current results
  doDynamicPruneDataBlock(pOperator, pBlockInfo, status);
  if (*status == FUNC_DATA_REQUIRED_NOT_LOAD) {
    qDebug("%s data block skipped due to dynamic prune, brange:%" PRId64 "-%" PRId64 ", rows:%" PRId64,
           GET_TASKID(pTaskInfo), pBlockInfo->window.skey, pBlockInfo->window.ekey, pBlockInfo->rows);
    pCost->skipBlocks += 1;
    pAPI->tsdReader.tsdReaderReleaseDataBlock(pTableScanInfo->dataReader);

    STableScanInfo* p1 = pOperator->info;
    if (taosHashGetSize(p1->pIgnoreTables) == taosArrayGetSize(p1->base.pTableListInfo->pTableList)) {
      *status = FUNC_DATA_REQUIRED_ALL_FILTEROUT;
    } else {
      *status = FUNC_DATA_REQUIRED_FILTEROUT;
    }
    return TSDB_CODE_SUCCESS;
  }

  pCost->totalCheckedRows += pBlock->info.rows;
  pCost->loadBlocks += 1;

  SSDataBlock* p = pAPI->tsdReader.tsdReaderRetrieveDataBlock(pTableScanInfo->dataReader, NULL);
  if (p == NULL) {
    return terrno;
  }

  ASSERT(p == pBlock);
  doSetTagColumnData(pTableScanInfo, pBlock, pTaskInfo, pBlock->info.rows);

  // restore the previous value
  pCost->totalRows -= pBlock->info.rows;

  if (pOperator->exprSupp.pFilterInfo != NULL) {
    int32_t code = doFilter(pBlock, pOperator->exprSupp.pFilterInfo, &pTableScanInfo->matchInfo);
    if (code != TSDB_CODE_SUCCESS) return code;

    int64_t st = taosGetTimestampUs();
    double el = (taosGetTimestampUs() - st) / 1000.0;
    pTableScanInfo->readRecorder.filterTime += el;

    if (pBlock->info.rows == 0) {
      pCost->filterOutBlocks += 1;
      qDebug("%s data block filter out, brange:%" PRId64 "-%" PRId64 ", rows:%" PRId64 ", elapsed time:%.2f ms",
             GET_TASKID(pTaskInfo), pBlockInfo->window.skey, pBlockInfo->window.ekey, pBlockInfo->rows, el);
    } else {
      qDebug("%s data block filter applied, elapsed time:%.2f ms", GET_TASKID(pTaskInfo), el);
    }
  }

  bool limitReached = applyLimitOffset(&pTableScanInfo->limitInfo, pBlock, pTaskInfo);
  if (limitReached) {  // set operator flag is done
    setOperatorCompleted(pOperator);
  }

  pCost->totalRows += pBlock->info.rows;
  return TSDB_CODE_SUCCESS;
}

static void prepareForDescendingScan(STableScanBase* pTableScanInfo, SqlFunctionCtx* pCtx, int32_t numOfOutput) {
  SET_REVERSE_SCAN_FLAG(pTableScanInfo);

  switchCtxOrder(pCtx, numOfOutput);
  pTableScanInfo->cond.order = TSDB_ORDER_DESC;
  STimeWindow* pTWindow = &pTableScanInfo->cond.twindows;
  TSWAP(pTWindow->skey, pTWindow->ekey);
}

typedef struct STableCachedVal {
  const char* pName;
  STag*       pTags;
} STableCachedVal;

static void freeTableCachedVal(void* param) {
  if (param == NULL) {
    return;
  }

  STableCachedVal* pVal = param;
  taosMemoryFree((void*)pVal->pName);
  taosMemoryFree(pVal->pTags);
  taosMemoryFree(pVal);
}

static STableCachedVal* createTableCacheVal(const SMetaReader* pMetaReader) {
  STableCachedVal* pVal = taosMemoryMalloc(sizeof(STableCachedVal));
  pVal->pName = taosStrdup(pMetaReader->me.name);
  pVal->pTags = NULL;

  // only child table has tag value
  if (pMetaReader->me.type == TSDB_CHILD_TABLE) {
    STag* pTag = (STag*)pMetaReader->me.ctbEntry.pTags;
    pVal->pTags = taosMemoryMalloc(pTag->len);
    memcpy(pVal->pTags, pTag, pTag->len);
  }

  return pVal;
}

// const void *key, size_t keyLen, void *value
static void freeCachedMetaItem(const void* key, size_t keyLen, void* value, void* ud) {
  (void)key;
  (void)keyLen;
  (void)ud;
  freeTableCachedVal(value);
}

static void doSetNullValue(SSDataBlock* pBlock, const SExprInfo* pExpr, int32_t numOfExpr) {
  for (int32_t j = 0; j < numOfExpr; ++j) {
    int32_t dstSlotId = pExpr[j].base.resSchema.slotId;

    SColumnInfoData* pColInfoData = taosArrayGet(pBlock->pDataBlock, dstSlotId);
    colDataSetNNULL(pColInfoData, 0, pBlock->info.rows);
  }
}

int32_t addTagPseudoColumnData(SReadHandle* pHandle, const SExprInfo* pExpr, int32_t numOfExpr, SSDataBlock* pBlock,
                               int32_t rows, const char* idStr, STableMetaCacheInfo* pCache) {
  // currently only the tbname pseudo column
  if (numOfExpr <= 0) {
    return TSDB_CODE_SUCCESS;
  }

  int32_t code = 0;
  bool    freeReader = false;

  // backup the rows
  int32_t backupRows = pBlock->info.rows;
  pBlock->info.rows = rows;

  STableCachedVal val = {0};

  SMetaReader mr = {0};
  LRUHandle*  h = NULL;

  // todo refactor: extract method
  // the handling of the null data should be packed in the extracted method

  // 1. check if it is existed in meta cache
  if (pCache == NULL) {
    pHandle->api.metaReaderFn.initReader(&mr, pHandle->vnode, 0, &pHandle->api.metaFn);
    code = pHandle->api.metaReaderFn.getEntryGetUidCache(&mr, pBlock->info.id.uid);
    if (code != TSDB_CODE_SUCCESS) {
      // when encounter the TSDB_CODE_PAR_TABLE_NOT_EXIST error, we proceed.
      if (terrno == TSDB_CODE_PAR_TABLE_NOT_EXIST) {
        qWarn("failed to get table meta, table may have been dropped, uid:0x%" PRIx64 ", code:%s, %s",
              pBlock->info.id.uid, tstrerror(terrno), idStr);

        // append null value before return to caller, since the caller will ignore this error code and proceed
        doSetNullValue(pBlock, pExpr, numOfExpr);
      } else {
        qError("failed to get table meta, uid:0x%" PRIx64 ", code:%s, %s", pBlock->info.id.uid, tstrerror(terrno),
               idStr);
      }
      pHandle->api.metaReaderFn.clearReader(&mr);
      return terrno;
    }

    pHandle->api.metaReaderFn.readerReleaseLock(&mr);

    val.pName = mr.me.name;
    val.pTags = (STag*)mr.me.ctbEntry.pTags;

    freeReader = true;
  } else {
    pCache->metaFetch += 1;

    h = taosLRUCacheLookup(pCache->pTableMetaEntryCache, &pBlock->info.id.uid, sizeof(pBlock->info.id.uid));
    if (h == NULL) {
      pHandle->api.metaReaderFn.initReader(&mr, pHandle->vnode, 0, &pHandle->api.metaFn);
      code = pHandle->api.metaReaderFn.getEntryGetUidCache(&mr, pBlock->info.id.uid);
      if (code != TSDB_CODE_SUCCESS) {
        if (terrno == TSDB_CODE_PAR_TABLE_NOT_EXIST) {
          qWarn("failed to get table meta, table may have been dropped, uid:0x%" PRIx64 ", code:%s, %s",
                pBlock->info.id.uid, tstrerror(terrno), idStr);
          // append null value before return to caller, since the caller will ignore this error code and proceed
          doSetNullValue(pBlock, pExpr, numOfExpr);
        } else {
          qError("failed to get table meta, uid:0x%" PRIx64 ", code:%s, %s", pBlock->info.id.uid, tstrerror(terrno),
                 idStr);
        }
        pHandle->api.metaReaderFn.clearReader(&mr);
        return terrno;
      }

      pHandle->api.metaReaderFn.readerReleaseLock(&mr);

      STableCachedVal* pVal = createTableCacheVal(&mr);

      val = *pVal;
      freeReader = true;

      int32_t ret = taosLRUCacheInsert(pCache->pTableMetaEntryCache, &pBlock->info.id.uid, sizeof(uint64_t), pVal,
                                       sizeof(STableCachedVal), freeCachedMetaItem, NULL, TAOS_LRU_PRIORITY_LOW, NULL);
      if (ret != TAOS_LRU_STATUS_OK) {
        qError("failed to put meta into lru cache, code:%d, %s", ret, idStr);
        freeTableCachedVal(pVal);
      }
    } else {
      pCache->cacheHit += 1;
      STableCachedVal* pVal = taosLRUCacheValue(pCache->pTableMetaEntryCache, h);
      val = *pVal;

      taosLRUCacheRelease(pCache->pTableMetaEntryCache, h, false);
    }

    qDebug("retrieve table meta from cache:%" PRIu64 ", hit:%" PRIu64 " miss:%" PRIu64 ", %s", pCache->metaFetch,
           pCache->cacheHit, (pCache->metaFetch - pCache->cacheHit), idStr);
  }

  for (int32_t j = 0; j < numOfExpr; ++j) {
    const SExprInfo* pExpr1 = &pExpr[j];
    int32_t          dstSlotId = pExpr1->base.resSchema.slotId;

    SColumnInfoData* pColInfoData = taosArrayGet(pBlock->pDataBlock, dstSlotId);
    colInfoDataCleanup(pColInfoData, pBlock->info.rows);

    int32_t functionId = pExpr1->pExpr->_function.functionId;

    // this is to handle the tbname
    if (fmIsScanPseudoColumnFunc(functionId)) {
      setTbNameColData(pBlock, pColInfoData, functionId, val.pName);
    } else {  // these are tags
      STagVal tagVal = {0};
      tagVal.cid = pExpr1->base.pParam[0].pCol->colId;
      const char* p = pHandle->api.metaFn.extractTagVal(val.pTags, pColInfoData->info.type, &tagVal);

      char* data = NULL;
      if (pColInfoData->info.type != TSDB_DATA_TYPE_JSON && p != NULL) {
        data = tTagValToData((const STagVal*)p, false);
      } else {
        data = (char*)p;
      }

      bool isNullVal = (data == NULL) || (pColInfoData->info.type == TSDB_DATA_TYPE_JSON && tTagIsJsonNull(data));
      if (isNullVal) {
        colDataSetNNULL(pColInfoData, 0, pBlock->info.rows);
      } else if (pColInfoData->info.type != TSDB_DATA_TYPE_JSON) {
        code = colDataSetNItems(pColInfoData, 0, data, pBlock->info.rows, false);
        if (IS_VAR_DATA_TYPE(((const STagVal*)p)->type)) {
          taosMemoryFree(data);
        }
        if (code) {
          if (freeReader) {
            pHandle->api.metaReaderFn.clearReader(&mr);
          }
          return code;
        }
      } else {  // todo opt for json tag
        for (int32_t i = 0; i < pBlock->info.rows; ++i) {
          colDataSetVal(pColInfoData, i, data, false);
        }
      }
    }
  }

  // restore the rows
  pBlock->info.rows = backupRows;
  if (freeReader) {
    pHandle->api.metaReaderFn.clearReader(&mr);
  }

  return TSDB_CODE_SUCCESS;
}

void setTbNameColData(const SSDataBlock* pBlock, SColumnInfoData* pColInfoData, int32_t functionId, const char* name) {
  struct SScalarFuncExecFuncs fpSet = {0};
  fmGetScalarFuncExecFuncs(functionId, &fpSet);

  size_t len = TSDB_TABLE_FNAME_LEN + VARSTR_HEADER_SIZE;
  char   buf[TSDB_TABLE_FNAME_LEN + VARSTR_HEADER_SIZE] = {0};
  STR_TO_VARSTR(buf, name)

  SColumnInfoData infoData = createColumnInfoData(TSDB_DATA_TYPE_VARCHAR, len, 1);

  colInfoDataEnsureCapacity(&infoData, 1, false);
  colDataSetVal(&infoData, 0, buf, false);

  SScalarParam srcParam = {.numOfRows = pBlock->info.rows, .columnData = &infoData};
  SScalarParam param = {.columnData = pColInfoData};

  if (fpSet.process != NULL) {
    fpSet.process(&srcParam, 1, &param);
  } else {
    qError("failed to get the corresponding callback function, functionId:%d", functionId);
  }

  colDataDestroy(&infoData);
}

static SSDataBlock* doTableScanImpl(SOperatorInfo* pOperator) {
  STableScanInfo* pTableScanInfo = pOperator->info;
  SExecTaskInfo*  pTaskInfo = pOperator->pTaskInfo;
  SStorageAPI*    pAPI = &pTaskInfo->storageAPI;

  SSDataBlock*    pBlock = pTableScanInfo->pResBlock;
  bool            hasNext = false;
  int32_t         code = TSDB_CODE_SUCCESS;

  int64_t st = taosGetTimestampUs();

  while (true) {
    code = pAPI->tsdReader.tsdNextDataBlock(pTableScanInfo->base.dataReader, &hasNext);
    if (code) {
      pAPI->tsdReader.tsdReaderReleaseDataBlock(pTableScanInfo->base.dataReader);
      T_LONG_JMP(pTaskInfo->env, code);
    }

    if (!hasNext) {
      break;
    }

    if (isTaskKilled(pTaskInfo)) {
      pAPI->tsdReader.tsdReaderReleaseDataBlock(pTableScanInfo->base.dataReader);
      T_LONG_JMP(pTaskInfo->env, pTaskInfo->code);
    }

    if (pOperator->status == OP_EXEC_DONE) {
      pAPI->tsdReader.tsdReaderReleaseDataBlock(pTableScanInfo->base.dataReader);
      break;
    }

    // process this data block based on the probabilities
    bool processThisBlock = processBlockWithProbability(&pTableScanInfo->sample);
    if (!processThisBlock) {
      continue;
    }

    if (pBlock->info.id.uid) {
      pBlock->info.id.groupId = tableListGetTableGroupId(pTableScanInfo->base.pTableListInfo, pBlock->info.id.uid);
    }

    uint32_t status = 0;
    code = loadDataBlock(pOperator, &pTableScanInfo->base, pBlock, &status);
    if (code != TSDB_CODE_SUCCESS) {
      T_LONG_JMP(pTaskInfo->env, code);
    }

    if (status == FUNC_DATA_REQUIRED_ALL_FILTEROUT) {
      break;
    }

    // current block is filter out according to filter condition, continue load the next block
    if (status == FUNC_DATA_REQUIRED_FILTEROUT || pBlock->info.rows == 0) {
      continue;
    }

    pOperator->resultInfo.totalRows = pTableScanInfo->base.readRecorder.totalRows;
    pTableScanInfo->base.readRecorder.elapsedTime += (taosGetTimestampUs() - st) / 1000.0;

    pOperator->cost.totalCost = pTableScanInfo->base.readRecorder.elapsedTime;
    pBlock->info.scanFlag = pTableScanInfo->base.scanFlag;
    return pBlock;
  }
  return NULL;
}

static SSDataBlock* doGroupedTableScan(SOperatorInfo* pOperator) {
  STableScanInfo* pTableScanInfo = pOperator->info;
  SExecTaskInfo*  pTaskInfo = pOperator->pTaskInfo;
  SStorageAPI* pAPI = &pTaskInfo->storageAPI;

  // The read handle is not initialized yet, since no qualified tables exists
  if (pTableScanInfo->base.dataReader == NULL || pOperator->status == OP_EXEC_DONE) {
    return NULL;
  }

  // do the ascending order traverse in the first place.
  while (pTableScanInfo->scanTimes < pTableScanInfo->scanInfo.numOfAsc) {
    SSDataBlock* p = doTableScanImpl(pOperator);
    if (p != NULL) {
      return p;
    }

    pTableScanInfo->scanTimes += 1;
    taosHashClear(pTableScanInfo->pIgnoreTables);

    if (pTableScanInfo->scanTimes < pTableScanInfo->scanInfo.numOfAsc) {
      setTaskStatus(pTaskInfo, TASK_NOT_COMPLETED);
      pTableScanInfo->base.scanFlag = MAIN_SCAN;
      pTableScanInfo->base.dataBlockLoadFlag = FUNC_DATA_REQUIRED_DATA_LOAD;
      qDebug("start to repeat ascending order scan data blocks due to query func required, %s", GET_TASKID(pTaskInfo));

      // do prepare for the next round table scan operation
      pAPI->tsdReader.tsdReaderResetStatus(pTableScanInfo->base.dataReader, &pTableScanInfo->base.cond);
    }
  }

  int32_t total = pTableScanInfo->scanInfo.numOfAsc + pTableScanInfo->scanInfo.numOfDesc;
  if (pTableScanInfo->scanTimes < total) {
    if (pTableScanInfo->base.cond.order == TSDB_ORDER_ASC) {
      prepareForDescendingScan(&pTableScanInfo->base, pOperator->exprSupp.pCtx, 0);
      pAPI->tsdReader.tsdReaderResetStatus(pTableScanInfo->base.dataReader, &pTableScanInfo->base.cond);
      qDebug("%s start to descending order scan data blocks due to query func required", GET_TASKID(pTaskInfo));
    }

    while (pTableScanInfo->scanTimes < total) {
      SSDataBlock* p = doTableScanImpl(pOperator);
      if (p != NULL) {
        return p;
      }

      pTableScanInfo->scanTimes += 1;
      taosHashClear(pTableScanInfo->pIgnoreTables);

      if (pTableScanInfo->scanTimes < total) {
        setTaskStatus(pTaskInfo, TASK_NOT_COMPLETED);
        pTableScanInfo->base.scanFlag = MAIN_SCAN;

        qDebug("%s start to repeat descending order scan data blocks", GET_TASKID(pTaskInfo));
        pAPI->tsdReader.tsdReaderResetStatus(pTableScanInfo->base.dataReader, &pTableScanInfo->base.cond);
      }
    }
  }

  return NULL;
}

static int32_t createTableListInfoFromParam(SOperatorInfo* pOperator) {
  STableScanInfo* pInfo = pOperator->info;
  SExecTaskInfo*  pTaskInfo = pOperator->pTaskInfo;  
  int32_t code = 0;
  STableListInfo* pListInfo = pInfo->base.pTableListInfo;
  STableScanOperatorParam* pParam = (STableScanOperatorParam*)pOperator->pOperatorGetParam->value;
  int32_t num = taosArrayGetSize(pParam->pUidList);
  if (num <= 0) {
    qError("empty table scan uid list");
    return TSDB_CODE_INVALID_PARA;
  }
  
  qError("vgId:%d add total %d dynamic tables to scan, tableSeq:%d, exist num:%" PRId64 ", operator status:%d", 
      pTaskInfo->id.vgId, num, pParam->tableSeq, (int64_t)taosArrayGetSize(pListInfo->pTableList), pOperator->status);

  if (pParam->tableSeq) {
    pListInfo->oneTableForEachGroup = true;
    if (taosArrayGetSize(pListInfo->pTableList) > 0) {
      taosHashClear(pListInfo->map);
      taosArrayClear(pListInfo->pTableList);
      pOperator->status = OP_EXEC_DONE;
    }
  } else {
    pListInfo->oneTableForEachGroup = false;
    pListInfo->numOfOuputGroups = 1;
  }

  STableKeyInfo info = {.groupId = 0};  
  int32_t tableIdx = 0;
  for (int32_t i = 0; i < num; ++i) {
    uint64_t* pUid = taosArrayGet(pParam->pUidList, i);

    if (taosHashPut(pListInfo->map, pUid, sizeof(uint64_t), &tableIdx, sizeof(int32_t))) {
      if (TSDB_CODE_DUP_KEY == terrno) {
        continue;
      }
      return TSDB_CODE_OUT_OF_MEMORY;
    }

    info.uid = *pUid;
    void* p = taosArrayPush(pListInfo->pTableList, &info);
    if (p == NULL) {
      return TSDB_CODE_OUT_OF_MEMORY;
    }

    tableIdx++;
    qError("add dynamic table scan uid:%" PRIu64 ", %s", info.uid, GET_TASKID(pTaskInfo));
  }
  
  return code;
}

static SSDataBlock* startNextGroupScan(SOperatorInfo* pOperator) {
  STableScanInfo* pInfo = pOperator->info;
  SExecTaskInfo*  pTaskInfo = pOperator->pTaskInfo;
  SStorageAPI*    pAPI = &pTaskInfo->storageAPI;

  if ((++pInfo->currentGroupId) >= tableListGetOutputGroups(pInfo->base.pTableListInfo)) {
    setOperatorCompleted(pOperator);
    if (pOperator->dynamicTask) {
      taosArrayClear(pInfo->base.pTableListInfo->pTableList);
      taosHashClear(pInfo->base.pTableListInfo->map);
    }
    return NULL;
  }

  // reset value for the next group data output
  pOperator->status = OP_OPENED;
  resetLimitInfoForNextGroup(&pInfo->base.limitInfo);
  
  int32_t        num = 0;
  STableKeyInfo* pList = NULL;
  tableListGetGroupList(pInfo->base.pTableListInfo, pInfo->currentGroupId, &pList, &num);
  
  pAPI->tsdReader.tsdSetQueryTableList(pInfo->base.dataReader, pList, num);
  pAPI->tsdReader.tsdReaderResetStatus(pInfo->base.dataReader, &pInfo->base.cond);
  pInfo->scanTimes = 0;
  
  SSDataBlock* result = doGroupedTableScan(pOperator);
  if (result != NULL) {
    if (pOperator->dynamicTask) {
      result->info.id.groupId = result->info.id.uid;
    }
    return result;
  }
  
  return NULL;
}

static SSDataBlock* groupSeqTableScan(SOperatorInfo* pOperator) {
  STableScanInfo* pInfo = pOperator->info;
  SExecTaskInfo*  pTaskInfo = pOperator->pTaskInfo;
  SStorageAPI*    pAPI = &pTaskInfo->storageAPI;

  if (pInfo->currentGroupId == -1) {
    if ((++pInfo->currentGroupId) >= tableListGetOutputGroups(pInfo->base.pTableListInfo)) {
      setOperatorCompleted(pOperator);
      return NULL;
    }
  
    int32_t        num = 0;
    STableKeyInfo* pList = NULL;
    tableListGetGroupList(pInfo->base.pTableListInfo, pInfo->currentGroupId, &pList, &num);
    ASSERT(pInfo->base.dataReader == NULL);
  
    int32_t code = pAPI->tsdReader.tsdReaderOpen(pInfo->base.readHandle.vnode, &pInfo->base.cond, pList, num, pInfo->pResBlock,
                                  (void**)&pInfo->base.dataReader, GET_TASKID(pTaskInfo), pInfo->countOnly, &pInfo->pIgnoreTables);
    if (code != TSDB_CODE_SUCCESS) {
      T_LONG_JMP(pTaskInfo->env, code);
    }
  
    if (pInfo->pResBlock->info.capacity > pOperator->resultInfo.capacity) {
      pOperator->resultInfo.capacity = pInfo->pResBlock->info.capacity;
    }
  }

  SSDataBlock* result = doGroupedTableScan(pOperator);
  if (result != NULL) {
    if (pOperator->dynamicTask) {
      result->info.id.groupId = result->info.id.uid;
    }
    return result;
  }

  while (true) {
    result = startNextGroupScan(pOperator);
    if (result || pOperator->status == OP_EXEC_DONE) {
      return result;
    }
  }

  return result;
}

static SSDataBlock* doTableScan(SOperatorInfo* pOperator) {
  STableScanInfo* pInfo = pOperator->info;
  SExecTaskInfo*  pTaskInfo = pOperator->pTaskInfo;
  SStorageAPI*    pAPI = &pTaskInfo->storageAPI;

  if (pOperator->pOperatorGetParam) {
    pOperator->dynamicTask = true;
    int32_t code = createTableListInfoFromParam(pOperator);
    freeOperatorParam(pOperator->pOperatorGetParam, OP_GET_PARAM);
    pOperator->pOperatorGetParam = NULL;
    if (code != TSDB_CODE_SUCCESS) {
      pTaskInfo->code = code;
      T_LONG_JMP(pTaskInfo->env, code);
    }
    if (pOperator->status == OP_EXEC_DONE) {
      pInfo->currentGroupId = -1;
      pOperator->status = OP_OPENED;
      SSDataBlock* result = NULL;
      while (true) {
        result = startNextGroupScan(pOperator);
        if (result || pOperator->status == OP_EXEC_DONE) {
          return result;
        }
      }
    }
  }

  // scan table one by one sequentially
  if (pInfo->scanMode == TABLE_SCAN__TABLE_ORDER) {
    int32_t       numOfTables = 0;  // tableListGetSize(pTaskInfo->pTableListInfo);
    STableKeyInfo tInfo = {0};

    while (1) {
      SSDataBlock* result = doGroupedTableScan(pOperator);
      if (result || (pOperator->status == OP_EXEC_DONE) || isTaskKilled(pTaskInfo)) {
        return result;
      }

      // if no data, switch to next table and continue scan
      pInfo->currentTable++;

      taosRLockLatch(&pTaskInfo->lock);
      numOfTables = tableListGetSize(pInfo->base.pTableListInfo);

      if (pInfo->currentTable >= numOfTables) {
        qDebug("all table checked in table list, total:%d, return NULL, %s", numOfTables, GET_TASKID(pTaskInfo));
        taosRUnLockLatch(&pTaskInfo->lock);
        return NULL;
      }

      tInfo = *(STableKeyInfo*)tableListGetInfo(pInfo->base.pTableListInfo, pInfo->currentTable);
      taosRUnLockLatch(&pTaskInfo->lock);

      pAPI->tsdReader.tsdSetQueryTableList(pInfo->base.dataReader, &tInfo, 1);
      qDebug("set uid:%" PRIu64 " into scanner, total tables:%d, index:%d/%d %s", tInfo.uid, numOfTables,
             pInfo->currentTable, numOfTables, GET_TASKID(pTaskInfo));

      pAPI->tsdReader.tsdReaderResetStatus(pInfo->base.dataReader, &pInfo->base.cond);
      pInfo->scanTimes = 0;
    }
  } else {  // scan table group by group sequentially
    return groupSeqTableScan(pOperator);
  }
}

static int32_t getTableScannerExecInfo(struct SOperatorInfo* pOptr, void** pOptrExplain, uint32_t* len) {
  SFileBlockLoadRecorder* pRecorder = taosMemoryCalloc(1, sizeof(SFileBlockLoadRecorder));
  STableScanInfo*         pTableScanInfo = pOptr->info;
  *pRecorder = pTableScanInfo->base.readRecorder;
  *pOptrExplain = pRecorder;
  *len = sizeof(SFileBlockLoadRecorder);
  return 0;
}

static void destroyTableScanBase(STableScanBase* pBase, TsdReader* pAPI) {
  cleanupQueryTableDataCond(&pBase->cond);

  pAPI->tsdReaderClose(pBase->dataReader);
  pBase->dataReader = NULL;

  if (pBase->matchInfo.pList != NULL) {
    taosArrayDestroy(pBase->matchInfo.pList);
  }

  tableListDestroy(pBase->pTableListInfo);
  taosLRUCacheCleanup(pBase->metaCache.pTableMetaEntryCache);
  cleanupExprSupp(&pBase->pseudoSup);
}

static void destroyTableScanOperatorInfo(void* param) {
  STableScanInfo* pTableScanInfo = (STableScanInfo*)param;
  blockDataDestroy(pTableScanInfo->pResBlock);
  taosHashCleanup(pTableScanInfo->pIgnoreTables);
  destroyTableScanBase(&pTableScanInfo->base, &pTableScanInfo->base.readerAPI);
  taosMemoryFreeClear(param);
}

SOperatorInfo* createTableScanOperatorInfo(STableScanPhysiNode* pTableScanNode, SReadHandle* readHandle,
                                           STableListInfo* pTableListInfo, SExecTaskInfo* pTaskInfo) {
  int32_t         code = 0;
  STableScanInfo* pInfo = taosMemoryCalloc(1, sizeof(STableScanInfo));
  SOperatorInfo*  pOperator = taosMemoryCalloc(1, sizeof(SOperatorInfo));
  if (pInfo == NULL || pOperator == NULL) {
    code = TSDB_CODE_OUT_OF_MEMORY;
    goto _error;
  }

  SScanPhysiNode*     pScanNode = &pTableScanNode->scan;
  SDataBlockDescNode* pDescNode = pScanNode->node.pOutputDataBlockDesc;

  int32_t numOfCols = 0;
  code =
      extractColMatchInfo(pScanNode->pScanCols, pDescNode, &numOfCols, COL_MATCH_FROM_COL_ID, &pInfo->base.matchInfo);
  if (code != TSDB_CODE_SUCCESS) {
    goto _error;
  }

  initLimitInfo(pScanNode->node.pLimit, pScanNode->node.pSlimit, &pInfo->base.limitInfo);
  code = initQueryTableDataCond(&pInfo->base.cond, pTableScanNode, readHandle);
  if (code != TSDB_CODE_SUCCESS) {
    goto _error;
  }

  if (pScanNode->pScanPseudoCols != NULL) {
    SExprSupp* pSup = &pInfo->base.pseudoSup;
    pSup->pExprInfo = createExprInfo(pScanNode->pScanPseudoCols, NULL, &pSup->numOfExprs);
    pSup->pCtx = createSqlFunctionCtx(pSup->pExprInfo, pSup->numOfExprs, &pSup->rowEntryInfoOffset, &pTaskInfo->storageAPI.functionStore);
  }

  pInfo->scanInfo = (SScanInfo){.numOfAsc = pTableScanNode->scanSeq[0], .numOfDesc = pTableScanNode->scanSeq[1]};
  pInfo->base.scanFlag = (pInfo->scanInfo.numOfAsc > 1) ? PRE_SCAN : MAIN_SCAN;

  pInfo->base.pdInfo.interval = extractIntervalInfo(pTableScanNode);
  pInfo->base.readHandle = *readHandle;
  pInfo->base.dataBlockLoadFlag = pTableScanNode->dataRequired;

  pInfo->sample.sampleRatio = pTableScanNode->ratio;
  pInfo->sample.seed = taosGetTimestampSec();

  pInfo->base.readerAPI = pTaskInfo->storageAPI.tsdReader;
  initResultSizeInfo(&pOperator->resultInfo, 4096);
  pInfo->pResBlock = createDataBlockFromDescNode(pDescNode);
  //  blockDataEnsureCapacity(pInfo->pResBlock, pOperator->resultInfo.capacity);

  code = filterInitFromNode((SNode*)pTableScanNode->scan.node.pConditions, &pOperator->exprSupp.pFilterInfo, 0);
  if (code != TSDB_CODE_SUCCESS) {
    goto _error;
  }

  pInfo->currentGroupId = -1;
  pInfo->assignBlockUid = pTableScanNode->assignBlockUid;
  pInfo->hasGroupByTag = pTableScanNode->pGroupTags ? true : false;

  setOperatorInfo(pOperator, "TableScanOperator", QUERY_NODE_PHYSICAL_PLAN_TABLE_SCAN, false, OP_NOT_OPENED, pInfo,
                  pTaskInfo);
  pOperator->exprSupp.numOfExprs = numOfCols;

  pInfo->base.pTableListInfo = pTableListInfo;
  pInfo->base.metaCache.pTableMetaEntryCache = taosLRUCacheInit(1024 * 128, -1, .5);
  if (pInfo->base.metaCache.pTableMetaEntryCache == NULL) {
    code = terrno;
    goto _error;
  }

  if (scanDebug) {
    pInfo->countOnly = true;
  }

  taosLRUCacheSetStrictCapacity(pInfo->base.metaCache.pTableMetaEntryCache, false);
  pOperator->fpSet = createOperatorFpSet(optrDummyOpenFn, doTableScan, NULL, destroyTableScanOperatorInfo,
                                         optrDefaultBufFn, getTableScannerExecInfo, optrDefaultGetNextExtFn, NULL);

  // for non-blocking operator, the open cost is always 0
  pOperator->cost.openCost = 0;
  return pOperator;

_error:
  if (pInfo != NULL) {
    destroyTableScanOperatorInfo(pInfo);
  }

  taosMemoryFreeClear(pOperator);
  pTaskInfo->code = code;
  return NULL;
}

SOperatorInfo* createTableSeqScanOperatorInfo(void* pReadHandle, SExecTaskInfo* pTaskInfo) {
  STableScanInfo* pInfo = taosMemoryCalloc(1, sizeof(STableScanInfo));
  SOperatorInfo*  pOperator = taosMemoryCalloc(1, sizeof(SOperatorInfo));

  pInfo->base.dataReader = pReadHandle;
  //  pInfo->prevGroupId       = -1;

  setOperatorInfo(pOperator, "TableSeqScanOperator", QUERY_NODE_PHYSICAL_PLAN_TABLE_SEQ_SCAN, false, OP_NOT_OPENED,
                  pInfo, pTaskInfo);
  pOperator->fpSet = createOperatorFpSet(optrDummyOpenFn, doTableScanImpl, NULL, NULL, optrDefaultBufFn, NULL, optrDefaultGetNextExtFn, NULL);
  return pOperator;
}

FORCE_INLINE void doClearBufferedBlocks(SStreamScanInfo* pInfo) {
  qDebug("clear buff blocks:%d", (int32_t)taosArrayGetSize(pInfo->pBlockLists));
  taosArrayClear(pInfo->pBlockLists);
  pInfo->validBlockIndex = 0;
}

static bool isSessionWindow(SStreamScanInfo* pInfo) {
  return pInfo->windowSup.parentType == QUERY_NODE_PHYSICAL_PLAN_STREAM_SESSION;
}

static bool isStateWindow(SStreamScanInfo* pInfo) {
  return pInfo->windowSup.parentType == QUERY_NODE_PHYSICAL_PLAN_STREAM_STATE ||
         pInfo->windowSup.parentType == QUERY_NODE_PHYSICAL_PLAN_STREAM_EVENT;
}

static bool isIntervalWindow(SStreamScanInfo* pInfo) {
  return pInfo->windowSup.parentType == QUERY_NODE_PHYSICAL_PLAN_STREAM_INTERVAL ||
         pInfo->windowSup.parentType == QUERY_NODE_PHYSICAL_PLAN_STREAM_SEMI_INTERVAL ||
         pInfo->windowSup.parentType == QUERY_NODE_PHYSICAL_PLAN_STREAM_FINAL_INTERVAL;
}

static bool isSignleIntervalWindow(SStreamScanInfo* pInfo) {
  return pInfo->windowSup.parentType == QUERY_NODE_PHYSICAL_PLAN_STREAM_INTERVAL;
}

static bool isSlidingWindow(SStreamScanInfo* pInfo) {
  return isIntervalWindow(pInfo) && pInfo->interval.interval != pInfo->interval.sliding;
}

static void setGroupId(SStreamScanInfo* pInfo, SSDataBlock* pBlock, int32_t groupColIndex, int32_t rowIndex) {
  SColumnInfoData* pColInfo = taosArrayGet(pBlock->pDataBlock, groupColIndex);
  uint64_t*        groupCol = (uint64_t*)pColInfo->pData;
  ASSERT(rowIndex < pBlock->info.rows);
  pInfo->groupId = groupCol[rowIndex];
}

void resetTableScanInfo(STableScanInfo* pTableScanInfo, STimeWindow* pWin, uint64_t ver) {
  pTableScanInfo->base.cond.twindows = *pWin;
  pTableScanInfo->base.cond.startVersion = 0;
  pTableScanInfo->base.cond.endVersion = ver;
  pTableScanInfo->scanTimes = 0;
  pTableScanInfo->currentGroupId = -1;
  pTableScanInfo->base.readerAPI.tsdReaderClose(pTableScanInfo->base.dataReader);
  pTableScanInfo->base.dataReader = NULL;
}

static SSDataBlock* readPreVersionData(SOperatorInfo* pTableScanOp, uint64_t tbUid, TSKEY startTs, TSKEY endTs,
                                       int64_t maxVersion) {
  STableKeyInfo tblInfo = {.uid = tbUid, .groupId = 0};

  STableScanInfo*     pTableScanInfo = pTableScanOp->info;
  SQueryTableDataCond cond = pTableScanInfo->base.cond;

  cond.startVersion = -1;
  cond.endVersion = maxVersion;
  cond.twindows = (STimeWindow){.skey = startTs, .ekey = endTs};

  SExecTaskInfo* pTaskInfo = pTableScanOp->pTaskInfo;
  SStorageAPI*   pAPI = &pTaskInfo->storageAPI;

  SSDataBlock* pBlock = pTableScanInfo->pResBlock;
  STsdbReader* pReader = NULL;
  int32_t      code = pAPI->tsdReader.tsdReaderOpen(pTableScanInfo->base.readHandle.vnode, &cond, &tblInfo, 1, pBlock,
                                     (void**)&pReader, GET_TASKID(pTaskInfo), false, NULL);
  if (code != TSDB_CODE_SUCCESS) {
    terrno = code;
    T_LONG_JMP(pTaskInfo->env, code);
    return NULL;
  }

  bool hasNext = false;
  code = pAPI->tsdReader.tsdNextDataBlock(pReader, &hasNext);
  if (code != TSDB_CODE_SUCCESS) {
    terrno = code;
    T_LONG_JMP(pTaskInfo->env, code);
    return NULL;
  }

  if (hasNext) {
    /*SSDataBlock* p = */ pAPI->tsdReader.tsdReaderRetrieveDataBlock(pReader, NULL);
    doSetTagColumnData(&pTableScanInfo->base, pBlock, pTaskInfo, pBlock->info.rows);
    pBlock->info.id.groupId = tableListGetTableGroupId(pTableScanInfo->base.pTableListInfo, pBlock->info.id.uid);
  }

  pAPI->tsdReader.tsdReaderClose(pReader);
  qDebug("retrieve prev rows:%" PRId64 ", skey:%" PRId64 ", ekey:%" PRId64 " uid:%" PRIu64 ", max ver:%" PRId64
         ", suid:%" PRIu64,
         pBlock->info.rows, startTs, endTs, tbUid, maxVersion, cond.suid);

  return pBlock->info.rows > 0 ? pBlock : NULL;
}

static uint64_t getGroupIdByCol(SStreamScanInfo* pInfo, uint64_t uid, TSKEY ts, int64_t maxVersion) {
  SSDataBlock* pPreRes = readPreVersionData(pInfo->pTableScanOp, uid, ts, ts, maxVersion);
  if (!pPreRes || pPreRes->info.rows == 0) {
    return 0;
  }
  ASSERT(pPreRes->info.rows == 1);
  return calGroupIdByData(&pInfo->partitionSup, pInfo->pPartScalarSup, pPreRes, 0);
}

static uint64_t getGroupIdByUid(SStreamScanInfo* pInfo, uint64_t uid) {
  STableScanInfo* pTableScanInfo = pInfo->pTableScanOp->info;
  return tableListGetTableGroupId(pTableScanInfo->base.pTableListInfo, uid);
}

static uint64_t getGroupIdByData(SStreamScanInfo* pInfo, uint64_t uid, TSKEY ts, int64_t maxVersion) {
  if (pInfo->partitionSup.needCalc) {
    return getGroupIdByCol(pInfo, uid, ts, maxVersion);
  }

  return getGroupIdByUid(pInfo, uid);
}

static bool prepareRangeScan(SStreamScanInfo* pInfo, SSDataBlock* pBlock, int32_t* pRowIndex) {
  if (pBlock->info.rows == 0) {
    return false;
  }
  if ((*pRowIndex) == pBlock->info.rows) {
    return false;
  }

  ASSERT(taosArrayGetSize(pBlock->pDataBlock) >= 3);
  SColumnInfoData* pStartTsCol = taosArrayGet(pBlock->pDataBlock, START_TS_COLUMN_INDEX);
  TSKEY*           startData = (TSKEY*)pStartTsCol->pData;
  SColumnInfoData* pEndTsCol = taosArrayGet(pBlock->pDataBlock, END_TS_COLUMN_INDEX);
  TSKEY*           endData = (TSKEY*)pEndTsCol->pData;
  STimeWindow      win = {.skey = startData[*pRowIndex], .ekey = endData[*pRowIndex]};
  SColumnInfoData* pGpCol = taosArrayGet(pBlock->pDataBlock, GROUPID_COLUMN_INDEX);
  uint64_t*        gpData = (uint64_t*)pGpCol->pData;
  uint64_t         groupId = gpData[*pRowIndex];

  SColumnInfoData* pCalStartTsCol = taosArrayGet(pBlock->pDataBlock, CALCULATE_START_TS_COLUMN_INDEX);
  TSKEY*           calStartData = (TSKEY*)pCalStartTsCol->pData;
  SColumnInfoData* pCalEndTsCol = taosArrayGet(pBlock->pDataBlock, CALCULATE_END_TS_COLUMN_INDEX);
  TSKEY*           calEndData = (TSKEY*)pCalEndTsCol->pData;

  setGroupId(pInfo, pBlock, GROUPID_COLUMN_INDEX, *pRowIndex);
  if (isSlidingWindow(pInfo)) {
    pInfo->updateWin.skey = calStartData[*pRowIndex];
    pInfo->updateWin.ekey = calEndData[*pRowIndex];
  }
  (*pRowIndex)++;

  for (; *pRowIndex < pBlock->info.rows; (*pRowIndex)++) {
    if (win.skey == startData[*pRowIndex] && groupId == gpData[*pRowIndex]) {
      win.ekey = TMAX(win.ekey, endData[*pRowIndex]);
      continue;
    }

    if (win.skey == endData[*pRowIndex] && groupId == gpData[*pRowIndex]) {
      win.skey = TMIN(win.skey, startData[*pRowIndex]);
      continue;
    }

    ASSERT(!(win.skey > startData[*pRowIndex] && win.ekey < endData[*pRowIndex]) ||
           !(isInTimeWindow(&win, startData[*pRowIndex], 0) || isInTimeWindow(&win, endData[*pRowIndex], 0)));
    break;
  }

  STableScanInfo* pTScanInfo = pInfo->pTableScanOp->info;
  qDebug("prepare range scan start:%" PRId64 ",end:%" PRId64 ",maxVer:%" PRIu64, win.skey, win.ekey, pInfo->pUpdateInfo->maxDataVersion);
  resetTableScanInfo(pInfo->pTableScanOp->info, &win, pInfo->pUpdateInfo->maxDataVersion);
  pInfo->pTableScanOp->status = OP_OPENED;
  return true;
}

static STimeWindow getSlidingWindow(TSKEY* startTsCol, TSKEY* endTsCol, uint64_t* gpIdCol, SInterval* pInterval,
                                    SDataBlockInfo* pDataBlockInfo, int32_t* pRowIndex, bool hasGroup) {
  SResultRowInfo dumyInfo = {0};
  dumyInfo.cur.pageId = -1;
  STimeWindow win = getActiveTimeWindow(NULL, &dumyInfo, startTsCol[*pRowIndex], pInterval, TSDB_ORDER_ASC);
  STimeWindow endWin = win;
  STimeWindow preWin = win;
  uint64_t    groupId = gpIdCol[*pRowIndex];

  while (1) {
    if (hasGroup) {
      (*pRowIndex) += 1;
    } else {
      while ((groupId == gpIdCol[(*pRowIndex)] && startTsCol[*pRowIndex] <= endWin.ekey)) {
        (*pRowIndex) += 1;
        if ((*pRowIndex) == pDataBlockInfo->rows) {
          break;
        }
      }
    }

    do {
      preWin = endWin;
      getNextTimeWindow(pInterval, &endWin, TSDB_ORDER_ASC);
    } while (endTsCol[(*pRowIndex) - 1] >= endWin.skey);
    endWin = preWin;
    if (win.ekey == endWin.ekey || (*pRowIndex) == pDataBlockInfo->rows || groupId != gpIdCol[*pRowIndex]) {
      win.ekey = endWin.ekey;
      return win;
    }
    win.ekey = endWin.ekey;
  }
}

static SSDataBlock* doRangeScan(SStreamScanInfo* pInfo, SSDataBlock* pSDB, int32_t tsColIndex, int32_t* pRowIndex) {
  qDebug("do stream range scan. windows index:%d", *pRowIndex);
  bool prepareRes = true;

  while (1) {
    SSDataBlock* pResult = NULL;
    pResult = doTableScan(pInfo->pTableScanOp);
    if (!pResult) {
      prepareRes = prepareRangeScan(pInfo, pSDB, pRowIndex);
      // scan next window data
      pResult = doTableScan(pInfo->pTableScanOp);
    }
    if (!pResult) {
      if (prepareRes) {
        continue;
      }
      blockDataCleanup(pSDB);
      *pRowIndex = 0;
      pInfo->updateWin = (STimeWindow){.skey = INT64_MIN, .ekey = INT64_MAX};
      STableScanInfo* pTableScanInfo = pInfo->pTableScanOp->info;
      pTableScanInfo->base.readerAPI.tsdReaderClose(pTableScanInfo->base.dataReader);
      pTableScanInfo->base.dataReader = NULL;
      return NULL;
    }

    doFilter(pResult, pInfo->pTableScanOp->exprSupp.pFilterInfo, NULL);
    if (pResult->info.rows == 0) {
      continue;
    }

    if (pInfo->partitionSup.needCalc) {
      SSDataBlock* tmpBlock = createOneDataBlock(pResult, true);
      blockDataCleanup(pResult);
      for (int32_t i = 0; i < tmpBlock->info.rows; i++) {
        if (calGroupIdByData(&pInfo->partitionSup, pInfo->pPartScalarSup, tmpBlock, i) == pInfo->groupId) {
          for (int32_t j = 0; j < pInfo->pTableScanOp->exprSupp.numOfExprs; j++) {
            SColumnInfoData* pSrcCol = taosArrayGet(tmpBlock->pDataBlock, j);
            SColumnInfoData* pDestCol = taosArrayGet(pResult->pDataBlock, j);
            bool             isNull = colDataIsNull(pSrcCol, tmpBlock->info.rows, i, NULL);
            char*            pSrcData = NULL;
            if (!isNull) pSrcData = colDataGetData(pSrcCol, i);
            colDataSetVal(pDestCol, pResult->info.rows, pSrcData, isNull);
          }
          pResult->info.rows++;
        }
      }

      blockDataDestroy(tmpBlock);

      if (pResult->info.rows > 0) {
        pResult->info.calWin = pInfo->updateWin;
        return pResult;
      }
    } else if (pResult->info.id.groupId == pInfo->groupId) {
      pResult->info.calWin = pInfo->updateWin;
      return pResult;
    }
  }
}

static int32_t getPreSessionWindow(SStreamAggSupporter* pAggSup, TSKEY startTs, TSKEY endTs, uint64_t groupId,
                                   SSessionKey* pKey) {
  pKey->win.skey = startTs;
  pKey->win.ekey = endTs;
  pKey->groupId = groupId;

  void* pCur = pAggSup->stateStore.streamStateSessionSeekKeyCurrentPrev(pAggSup->pState, pKey);
  int32_t          code = pAggSup->stateStore.streamStateSessionGetKVByCur(pCur, pKey, NULL, 0);
  if (code != TSDB_CODE_SUCCESS) {
    SET_SESSION_WIN_KEY_INVALID(pKey);
  }

  taosMemoryFree(pCur);
  return code;
}

static int32_t generateSessionScanRange(SStreamScanInfo* pInfo, SSDataBlock* pSrcBlock, SSDataBlock* pDestBlock) {
  blockDataCleanup(pDestBlock);
  if (pSrcBlock->info.rows == 0) {
    return TSDB_CODE_SUCCESS;
  }
  int32_t code = blockDataEnsureCapacity(pDestBlock, pSrcBlock->info.rows);
  if (code != TSDB_CODE_SUCCESS) {
    return code;
  }
  ASSERT(taosArrayGetSize(pSrcBlock->pDataBlock) >= 3);
  SColumnInfoData* pStartTsCol = taosArrayGet(pSrcBlock->pDataBlock, START_TS_COLUMN_INDEX);
  TSKEY*           startData = (TSKEY*)pStartTsCol->pData;
  SColumnInfoData* pEndTsCol = taosArrayGet(pSrcBlock->pDataBlock, END_TS_COLUMN_INDEX);
  TSKEY*           endData = (TSKEY*)pEndTsCol->pData;
  SColumnInfoData* pUidCol = taosArrayGet(pSrcBlock->pDataBlock, UID_COLUMN_INDEX);
  uint64_t*        uidCol = (uint64_t*)pUidCol->pData;

  SColumnInfoData* pDestStartCol = taosArrayGet(pDestBlock->pDataBlock, START_TS_COLUMN_INDEX);
  SColumnInfoData* pDestEndCol = taosArrayGet(pDestBlock->pDataBlock, END_TS_COLUMN_INDEX);
  SColumnInfoData* pDestUidCol = taosArrayGet(pDestBlock->pDataBlock, UID_COLUMN_INDEX);
  SColumnInfoData* pDestGpCol = taosArrayGet(pDestBlock->pDataBlock, GROUPID_COLUMN_INDEX);
  SColumnInfoData* pDestCalStartTsCol = taosArrayGet(pDestBlock->pDataBlock, CALCULATE_START_TS_COLUMN_INDEX);
  SColumnInfoData* pDestCalEndTsCol = taosArrayGet(pDestBlock->pDataBlock, CALCULATE_END_TS_COLUMN_INDEX);
  int64_t          ver = pSrcBlock->info.version - 1;
  for (int32_t i = 0; i < pSrcBlock->info.rows; i++) {
    uint64_t groupId = getGroupIdByData(pInfo, uidCol[i], startData[i], ver);
    // gap must be 0.
    SSessionKey startWin = {0};
    getCurSessionWindow(pInfo->windowSup.pStreamAggSup, startData[i], startData[i], groupId, &startWin);
    if (IS_INVALID_SESSION_WIN_KEY(startWin)) {
      // window has been closed.
      continue;
    }
    SSessionKey endWin = {0};
    getCurSessionWindow(pInfo->windowSup.pStreamAggSup, endData[i], endData[i], groupId, &endWin);
    if (IS_INVALID_SESSION_WIN_KEY(endWin)) {
      getPreSessionWindow(pInfo->windowSup.pStreamAggSup, endData[i], endData[i], groupId, &endWin);
    }
    if (IS_INVALID_SESSION_WIN_KEY(startWin)) {
      // window has been closed.
      qError("generate session scan range failed. rang start:%" PRIx64 ", end:%" PRIx64, startData[i], endData[i]);
      continue;
    }
    colDataSetVal(pDestStartCol, i, (const char*)&startWin.win.skey, false);
    colDataSetVal(pDestEndCol, i, (const char*)&endWin.win.ekey, false);

    colDataSetNULL(pDestUidCol, i);
    colDataSetVal(pDestGpCol, i, (const char*)&groupId, false);
    colDataSetNULL(pDestCalStartTsCol, i);
    colDataSetNULL(pDestCalEndTsCol, i);
    pDestBlock->info.rows++;
  }
  return TSDB_CODE_SUCCESS;
}

static int32_t generateIntervalScanRange(SStreamScanInfo* pInfo, SSDataBlock* pSrcBlock, SSDataBlock* pDestBlock) {
  blockDataCleanup(pDestBlock);
  int32_t rows = pSrcBlock->info.rows;
  if (rows == 0) {
    return TSDB_CODE_SUCCESS;
  }
  SExecTaskInfo*   pTaskInfo = pInfo->pStreamScanOp->pTaskInfo;
  SColumnInfoData* pSrcStartTsCol = (SColumnInfoData*)taosArrayGet(pSrcBlock->pDataBlock, START_TS_COLUMN_INDEX);
  SColumnInfoData* pSrcEndTsCol = (SColumnInfoData*)taosArrayGet(pSrcBlock->pDataBlock, END_TS_COLUMN_INDEX);
  SColumnInfoData* pSrcUidCol = taosArrayGet(pSrcBlock->pDataBlock, UID_COLUMN_INDEX);
  SColumnInfoData* pSrcGpCol = taosArrayGet(pSrcBlock->pDataBlock, GROUPID_COLUMN_INDEX);

  uint64_t* srcUidData = (uint64_t*)pSrcUidCol->pData;
  ASSERT(pSrcStartTsCol->info.type == TSDB_DATA_TYPE_TIMESTAMP);
  TSKEY*  srcStartTsCol = (TSKEY*)pSrcStartTsCol->pData;
  TSKEY*  srcEndTsCol = (TSKEY*)pSrcEndTsCol->pData;
  int64_t ver = pSrcBlock->info.version - 1;

  if (pInfo->partitionSup.needCalc && srcStartTsCol[0] != srcEndTsCol[0]) {
    uint64_t     srcUid = srcUidData[0];
    TSKEY        startTs = srcStartTsCol[0];
    TSKEY        endTs = srcEndTsCol[0];
    SSDataBlock* pPreRes = readPreVersionData(pInfo->pTableScanOp, srcUid, startTs, endTs, ver);
    printDataBlock(pPreRes, "pre res", GET_TASKID(pTaskInfo));
    blockDataCleanup(pSrcBlock);
    int32_t code = blockDataEnsureCapacity(pSrcBlock, pPreRes->info.rows);
    if (code != TSDB_CODE_SUCCESS) {
      return code;
    }

    SColumnInfoData* pTsCol = (SColumnInfoData*)taosArrayGet(pPreRes->pDataBlock, pInfo->primaryTsIndex);
    rows = pPreRes->info.rows;

    for (int32_t i = 0; i < rows; i++) {
      uint64_t groupId = calGroupIdByData(&pInfo->partitionSup, pInfo->pPartScalarSup, pPreRes, i);
      appendOneRowToStreamSpecialBlock(pSrcBlock, ((TSKEY*)pTsCol->pData) + i, ((TSKEY*)pTsCol->pData) + i, &srcUid,
                                       &groupId, NULL);
    }
    printDataBlock(pSrcBlock, "new delete", GET_TASKID(pTaskInfo));
  }
  uint64_t* srcGp = (uint64_t*)pSrcGpCol->pData;
  srcStartTsCol = (TSKEY*)pSrcStartTsCol->pData;
  srcEndTsCol = (TSKEY*)pSrcEndTsCol->pData;
  srcUidData = (uint64_t*)pSrcUidCol->pData;

  int32_t code = blockDataEnsureCapacity(pDestBlock, rows);
  if (code != TSDB_CODE_SUCCESS) {
    return code;
  }

  SColumnInfoData* pStartTsCol = taosArrayGet(pDestBlock->pDataBlock, START_TS_COLUMN_INDEX);
  SColumnInfoData* pEndTsCol = taosArrayGet(pDestBlock->pDataBlock, END_TS_COLUMN_INDEX);
  SColumnInfoData* pDeUidCol = taosArrayGet(pDestBlock->pDataBlock, UID_COLUMN_INDEX);
  SColumnInfoData* pGpCol = taosArrayGet(pDestBlock->pDataBlock, GROUPID_COLUMN_INDEX);
  SColumnInfoData* pCalStartTsCol = taosArrayGet(pDestBlock->pDataBlock, CALCULATE_START_TS_COLUMN_INDEX);
  SColumnInfoData* pCalEndTsCol = taosArrayGet(pDestBlock->pDataBlock, CALCULATE_END_TS_COLUMN_INDEX);
  for (int32_t i = 0; i < rows;) {
    uint64_t srcUid = srcUidData[i];
    uint64_t groupId = srcGp[i];
    if (groupId == 0) {
      groupId = getGroupIdByData(pInfo, srcUid, srcStartTsCol[i], ver);
    }
    TSKEY calStartTs = srcStartTsCol[i];
    colDataSetVal(pCalStartTsCol, pDestBlock->info.rows, (const char*)(&calStartTs), false);
    STimeWindow win = getSlidingWindow(srcStartTsCol, srcEndTsCol, srcGp, &pInfo->interval, &pSrcBlock->info, &i,
                                       pInfo->partitionSup.needCalc);
    TSKEY       calEndTs = srcStartTsCol[i - 1];
    colDataSetVal(pCalEndTsCol, pDestBlock->info.rows, (const char*)(&calEndTs), false);
    colDataSetVal(pDeUidCol, pDestBlock->info.rows, (const char*)(&srcUid), false);
    colDataSetVal(pStartTsCol, pDestBlock->info.rows, (const char*)(&win.skey), false);
    colDataSetVal(pEndTsCol, pDestBlock->info.rows, (const char*)(&win.ekey), false);
    colDataSetVal(pGpCol, pDestBlock->info.rows, (const char*)(&groupId), false);
    pDestBlock->info.rows++;
  }
  return TSDB_CODE_SUCCESS;
}

static void calBlockTbName(SStreamScanInfo* pInfo, SSDataBlock* pBlock) {
  SExprSupp*    pTbNameCalSup = &pInfo->tbnameCalSup;
  blockDataCleanup(pInfo->pCreateTbRes);
  if (pInfo->tbnameCalSup.numOfExprs == 0 && pInfo->tagCalSup.numOfExprs == 0) {
    pBlock->info.parTbName[0] = 0;
  } else {
    appendCreateTableRow(pInfo->pStreamScanOp->pTaskInfo->streamInfo.pState, &pInfo->tbnameCalSup, &pInfo->tagCalSup,
                         pBlock->info.id.groupId, pBlock, 0, pInfo->pCreateTbRes, &pInfo->stateStore);
  }
}

static int32_t generateDeleteResultBlock(SStreamScanInfo* pInfo, SSDataBlock* pSrcBlock, SSDataBlock* pDestBlock) {
  blockDataCleanup(pDestBlock);
  int32_t rows = pSrcBlock->info.rows;
  if (rows == 0) {
    return TSDB_CODE_SUCCESS;
  }
  int32_t code = blockDataEnsureCapacity(pDestBlock, rows);
  if (code != TSDB_CODE_SUCCESS) {
    return code;
  }

  SColumnInfoData* pSrcStartTsCol = (SColumnInfoData*)taosArrayGet(pSrcBlock->pDataBlock, START_TS_COLUMN_INDEX);
  SColumnInfoData* pSrcEndTsCol = (SColumnInfoData*)taosArrayGet(pSrcBlock->pDataBlock, END_TS_COLUMN_INDEX);
  SColumnInfoData* pSrcUidCol = taosArrayGet(pSrcBlock->pDataBlock, UID_COLUMN_INDEX);
  uint64_t*        srcUidData = (uint64_t*)pSrcUidCol->pData;
  SColumnInfoData* pSrcGpCol = taosArrayGet(pSrcBlock->pDataBlock, GROUPID_COLUMN_INDEX);
  uint64_t*        srcGp = (uint64_t*)pSrcGpCol->pData;
  ASSERT(pSrcStartTsCol->info.type == TSDB_DATA_TYPE_TIMESTAMP);
  TSKEY*  srcStartTsCol = (TSKEY*)pSrcStartTsCol->pData;
  TSKEY*  srcEndTsCol = (TSKEY*)pSrcEndTsCol->pData;
  int64_t ver = pSrcBlock->info.version - 1;
  for (int32_t i = 0; i < pSrcBlock->info.rows; i++) {
    uint64_t srcUid = srcUidData[i];
    uint64_t groupId = srcGp[i];
<<<<<<< HEAD
    char    tbname[VARSTR_HEADER_SIZE + TSDB_TABLE_NAME_LEN] = {0};
=======
    char     tbname[VARSTR_HEADER_SIZE + TSDB_TABLE_NAME_LEN] = {0};
>>>>>>> b6f007b0
    if (groupId == 0) {
      groupId = getGroupIdByData(pInfo, srcUid, srcStartTsCol[i], ver);
    }
    if (pInfo->tbnameCalSup.pExprInfo) {
      void* parTbname = NULL;
      code = pInfo->stateStore.streamStateGetParName(pInfo->pStreamScanOp->pTaskInfo->streamInfo.pState, groupId, &parTbname);
      if (code != TSDB_CODE_SUCCESS) {
        SSDataBlock* pPreRes = readPreVersionData(pInfo->pTableScanOp, srcUid, srcStartTsCol[i], srcStartTsCol[i], ver);
        printDataBlock(pPreRes, "pre res", GET_TASKID(pInfo->pStreamScanOp->pTaskInfo));
        calBlockTbName(pInfo, pPreRes);
        memcpy(varDataVal(tbname), pPreRes->info.parTbName, strlen(pPreRes->info.parTbName));
      } else {
        memcpy(varDataVal(tbname), parTbname, TSDB_TABLE_NAME_LEN);
      }
      varDataSetLen(tbname, strlen(varDataVal(tbname)));
      pInfo->stateStore.streamStateFreeVal(parTbname);
    }
    appendOneRowToStreamSpecialBlock(pDestBlock, srcStartTsCol + i, srcEndTsCol + i, srcUidData + i, &groupId,
                                     tbname[0] == 0 ? NULL : tbname);
  }
  return TSDB_CODE_SUCCESS;
}

static int32_t generateScanRange(SStreamScanInfo* pInfo, SSDataBlock* pSrcBlock, SSDataBlock* pDestBlock) {
  int32_t code = TSDB_CODE_SUCCESS;
  if (isIntervalWindow(pInfo)) {
    code = generateIntervalScanRange(pInfo, pSrcBlock, pDestBlock);
  } else if (isSessionWindow(pInfo) || isStateWindow(pInfo)) {
    code = generateSessionScanRange(pInfo, pSrcBlock, pDestBlock);
  } else {
    code = generateDeleteResultBlock(pInfo, pSrcBlock, pDestBlock);
  }
  pDestBlock->info.type = STREAM_CLEAR;
  pDestBlock->info.version = pSrcBlock->info.version;
  pDestBlock->info.dataLoad = 1;
  blockDataUpdateTsWindow(pDestBlock, 0);
  return code;
}

void appendOneRowToStreamSpecialBlock(SSDataBlock* pBlock, TSKEY* pStartTs, TSKEY* pEndTs, uint64_t* pUid,
                                      uint64_t* pGp, void* pTbName) {
  SColumnInfoData* pStartTsCol = taosArrayGet(pBlock->pDataBlock, START_TS_COLUMN_INDEX);
  SColumnInfoData* pEndTsCol = taosArrayGet(pBlock->pDataBlock, END_TS_COLUMN_INDEX);
  SColumnInfoData* pUidCol = taosArrayGet(pBlock->pDataBlock, UID_COLUMN_INDEX);
  SColumnInfoData* pGpCol = taosArrayGet(pBlock->pDataBlock, GROUPID_COLUMN_INDEX);
  SColumnInfoData* pCalStartCol = taosArrayGet(pBlock->pDataBlock, CALCULATE_START_TS_COLUMN_INDEX);
  SColumnInfoData* pCalEndCol = taosArrayGet(pBlock->pDataBlock, CALCULATE_END_TS_COLUMN_INDEX);
  SColumnInfoData* pTableCol = taosArrayGet(pBlock->pDataBlock, TABLE_NAME_COLUMN_INDEX);
  colDataSetVal(pStartTsCol, pBlock->info.rows, (const char*)pStartTs, false);
  colDataSetVal(pEndTsCol, pBlock->info.rows, (const char*)pEndTs, false);
  colDataSetVal(pUidCol, pBlock->info.rows, (const char*)pUid, false);
  colDataSetVal(pGpCol, pBlock->info.rows, (const char*)pGp, false);
  colDataSetVal(pCalStartCol, pBlock->info.rows, (const char*)pStartTs, false);
  colDataSetVal(pCalEndCol, pBlock->info.rows, (const char*)pEndTs, false);
  colDataSetVal(pTableCol, pBlock->info.rows, (const char*)pTbName, pTbName == NULL);
  pBlock->info.rows++;
}

static void checkUpdateData(SStreamScanInfo* pInfo, bool invertible, SSDataBlock* pBlock, bool out) {
  if (out) {
    blockDataCleanup(pInfo->pUpdateDataRes);
    blockDataEnsureCapacity(pInfo->pUpdateDataRes, pBlock->info.rows * 2);
  }
  SColumnInfoData* pColDataInfo = taosArrayGet(pBlock->pDataBlock, pInfo->primaryTsIndex);
  ASSERT(pColDataInfo->info.type == TSDB_DATA_TYPE_TIMESTAMP);
  TSKEY* tsCol = (TSKEY*)pColDataInfo->pData;
  bool   tableInserted = pInfo->stateStore.updateInfoIsTableInserted(pInfo->pUpdateInfo, pBlock->info.id.uid);
  for (int32_t rowId = 0; rowId < pBlock->info.rows; rowId++) {
    SResultRowInfo dumyInfo;
    dumyInfo.cur.pageId = -1;
    bool        isClosed = false;
    STimeWindow win = {.skey = INT64_MIN, .ekey = INT64_MAX};
    bool        overDue = isOverdue(tsCol[rowId], &pInfo->twAggSup);
    if (pInfo->igExpired && overDue) {
      continue;
    }

    if (tableInserted && overDue) {
      win = getActiveTimeWindow(NULL, &dumyInfo, tsCol[rowId], &pInfo->interval, TSDB_ORDER_ASC);
      isClosed = isCloseWindow(&win, &pInfo->twAggSup);
    }
    // must check update info first.
    bool update = pInfo->stateStore.updateInfoIsUpdated(pInfo->pUpdateInfo, pBlock->info.id.uid, tsCol[rowId]);
    bool closedWin = isClosed && isSignleIntervalWindow(pInfo) &&
                     isDeletedStreamWindow(&win, pBlock->info.id.groupId, pInfo->pState, &pInfo->twAggSup, &pInfo->stateStore);
    if ((update || closedWin) && out) {
      qDebug("stream update check not pass, update %d, closedWin %d", update, closedWin);
      uint64_t gpId = 0;
      appendOneRowToStreamSpecialBlock(pInfo->pUpdateDataRes, tsCol + rowId, tsCol + rowId, &pBlock->info.id.uid, &gpId,
                                       NULL);
      if (closedWin && pInfo->partitionSup.needCalc) {
        gpId = calGroupIdByData(&pInfo->partitionSup, pInfo->pPartScalarSup, pBlock, rowId);
        appendOneRowToStreamSpecialBlock(pInfo->pUpdateDataRes, tsCol + rowId, tsCol + rowId, &pBlock->info.id.uid,
                                         &gpId, NULL);
      }
    }
  }
  if (out && pInfo->pUpdateDataRes->info.rows > 0) {
    pInfo->pUpdateDataRes->info.version = pBlock->info.version;
    pInfo->pUpdateDataRes->info.dataLoad = 1;
    blockDataUpdateTsWindow(pInfo->pUpdateDataRes, 0);
    pInfo->pUpdateDataRes->info.type = pInfo->partitionSup.needCalc ? STREAM_DELETE_DATA : STREAM_CLEAR;
  }
}

static void doBlockDataWindowFilter(SSDataBlock* pBlock, int32_t tsIndex, STimeWindow* pWindow, const char* id) {
  if (pWindow->skey != INT64_MIN || pWindow->ekey != INT64_MAX) {
    bool* p = taosMemoryCalloc(pBlock->info.rows, sizeof(bool));
    bool  hasUnqualified = false;

    SColumnInfoData* pCol = taosArrayGet(pBlock->pDataBlock, tsIndex);

    if (pWindow->skey != INT64_MIN) {
      qDebug("%s filter for additional history window, skey:%" PRId64, id, pWindow->skey);

      ASSERT(pCol->pData != NULL);
      for (int32_t i = 0; i < pBlock->info.rows; ++i) {
        int64_t* ts = (int64_t*)colDataGetData(pCol, i);
        p[i] = (*ts >= pWindow->skey);

        if (!p[i]) {
          hasUnqualified = true;
        }
      }
    } else if (pWindow->ekey != INT64_MAX) {
      qDebug("%s filter for additional history window, ekey:%" PRId64, id, pWindow->ekey);
      for (int32_t i = 0; i < pBlock->info.rows; ++i) {
        int64_t* ts = (int64_t*)colDataGetData(pCol, i);
        p[i] = (*ts <= pWindow->ekey);

        if (!p[i]) {
          hasUnqualified = true;
        }
      }
    }

    if (hasUnqualified) {
      trimDataBlock(pBlock, pBlock->info.rows, p);
    }

    taosMemoryFree(p);
  }
}

// re-build the delete block, ONLY according to the split timestamp
static void rebuildDeleteBlockData(SSDataBlock* pBlock, STimeWindow* pWindow, const char* id) {
  int32_t numOfRows = pBlock->info.rows;
  bool*   p = taosMemoryCalloc(numOfRows, sizeof(bool));
  bool    hasUnqualified = false;
  int64_t skey = pWindow->skey;
  int64_t ekey = pWindow->ekey;

  SColumnInfoData* pSrcStartCol = taosArrayGet(pBlock->pDataBlock, START_TS_COLUMN_INDEX);
  uint64_t*        tsStartCol = (uint64_t*)pSrcStartCol->pData;
  SColumnInfoData* pSrcEndCol = taosArrayGet(pBlock->pDataBlock, END_TS_COLUMN_INDEX);
  uint64_t*        tsEndCol = (uint64_t*)pSrcEndCol->pData;

  if (pWindow->skey != INT64_MIN) {
    for (int32_t i = 0; i < numOfRows; i++) {
      if (tsStartCol[i] < skey) {
        tsStartCol[i] = skey;
      }

      if (tsEndCol[i] >= skey) {
        p[i] = true;
      } else {  // this row should be removed, since it is not in this query time window, which is [skey, INT64_MAX]
        hasUnqualified = true;
      }
    }
  } else if (pWindow->ekey != INT64_MAX) {
    for(int32_t i = 0; i < numOfRows; ++i) {
      if (tsEndCol[i] > ekey) {
        tsEndCol[i] = ekey;
      }

      if (tsStartCol[i] <= ekey) {
        p[i] = true;
      } else {
        hasUnqualified = true;
      }
    }
  }

  if (hasUnqualified) {
    trimDataBlock(pBlock, pBlock->info.rows, p);
    qDebug("%s re-build delete datablock, start key revised to:%"PRId64", rows:%"PRId64, id, skey, pBlock->info.rows);
  } else {
    qDebug("%s not update the delete block", id);
  }

  taosMemoryFree(p);
}

static int32_t setBlockIntoRes(SStreamScanInfo* pInfo, const SSDataBlock* pBlock, STimeWindow* pTimeWindow, bool filter) {
  SDataBlockInfo* pBlockInfo = &pInfo->pRes->info;
  SOperatorInfo*  pOperator = pInfo->pStreamScanOp;
  SExecTaskInfo*  pTaskInfo = pOperator->pTaskInfo;
  const char*     id = GET_TASKID(pTaskInfo);

  blockDataEnsureCapacity(pInfo->pRes, pBlock->info.rows);

  pBlockInfo->rows = pBlock->info.rows;
  pBlockInfo->id.uid = pBlock->info.id.uid;
  pBlockInfo->type = STREAM_NORMAL;
  pBlockInfo->version = pBlock->info.version;

  STableScanInfo* pTableScanInfo = pInfo->pTableScanOp->info;
  pBlockInfo->id.groupId = tableListGetTableGroupId(pTableScanInfo->base.pTableListInfo, pBlock->info.id.uid);

  // todo extract method
  for (int32_t i = 0; i < taosArrayGetSize(pInfo->matchInfo.pList); ++i) {
    SColMatchItem* pColMatchInfo = taosArrayGet(pInfo->matchInfo.pList, i);
    if (!pColMatchInfo->needOutput) {
      continue;
    }

    bool colExists = false;
    for (int32_t j = 0; j < blockDataGetNumOfCols(pBlock); ++j) {
      SColumnInfoData* pResCol = bdGetColumnInfoData(pBlock, j);
      if (pResCol->info.colId == pColMatchInfo->colId) {
        SColumnInfoData* pDst = taosArrayGet(pInfo->pRes->pDataBlock, pColMatchInfo->dstSlotId);
        colDataAssign(pDst, pResCol, pBlock->info.rows, &pInfo->pRes->info);
        colExists = true;
        break;
      }
    }

    // the required column does not exists in submit block, let's set it to be all null value
    if (!colExists) {
      SColumnInfoData* pDst = taosArrayGet(pInfo->pRes->pDataBlock, pColMatchInfo->dstSlotId);
      colDataSetNNULL(pDst, 0, pBlockInfo->rows);
    }
  }

  // currently only the tbname pseudo column
  if (pInfo->numOfPseudoExpr > 0) {
    int32_t code = addTagPseudoColumnData(&pInfo->readHandle, pInfo->pPseudoExpr, pInfo->numOfPseudoExpr, pInfo->pRes,
                                          pBlockInfo->rows, id, &pTableScanInfo->base.metaCache);
    // ignore the table not exists error, since this table may have been dropped during the scan procedure.
    if (code != TSDB_CODE_SUCCESS && code != TSDB_CODE_PAR_TABLE_NOT_EXIST) {
      blockDataFreeRes((SSDataBlock*)pBlock);
      T_LONG_JMP(pTaskInfo->env, code);
    }

    // reset the error code.
    terrno = 0;
  }

  if (filter) {
    doFilter(pInfo->pRes, pOperator->exprSupp.pFilterInfo, NULL);
  }

  // filter the block extracted from WAL files, according to the time window apply additional time window filter
  doBlockDataWindowFilter(pInfo->pRes, pInfo->primaryTsIndex, pTimeWindow, id);
  pInfo->pRes->info.dataLoad = 1;

  blockDataUpdateTsWindow(pInfo->pRes, pInfo->primaryTsIndex);
  if (pInfo->pRes->info.rows == 0) {
    return 0;
  }

  calBlockTbName(pInfo, pInfo->pRes);
  return 0;
}

static SSDataBlock* doQueueScan(SOperatorInfo* pOperator) {
  SExecTaskInfo* pTaskInfo = pOperator->pTaskInfo;
  SStorageAPI*   pAPI = &pTaskInfo->storageAPI;

  SStreamScanInfo* pInfo = pOperator->info;
  const char*      id = GET_TASKID(pTaskInfo);

  qDebug("start to exec queue scan, %s", id);

  if (isTaskKilled(pTaskInfo)) {
    return NULL;
  }

  if (pTaskInfo->streamInfo.currentOffset.type == TMQ_OFFSET__SNAPSHOT_DATA) {
    SSDataBlock* pResult = doTableScan(pInfo->pTableScanOp);
    if (pResult && pResult->info.rows > 0) {
      tqOffsetResetToData(&pTaskInfo->streamInfo.currentOffset, pResult->info.id.uid, pResult->info.window.ekey);
      return pResult;
    }

    STableScanInfo* pTSInfo = pInfo->pTableScanOp->info;
    pAPI->tsdReader.tsdReaderClose(pTSInfo->base.dataReader);

    pTSInfo->base.dataReader = NULL;
    int64_t validVer = pTaskInfo->streamInfo.snapshotVer + 1;
    qDebug("queue scan tsdb over, switch to wal ver %" PRId64 "", validVer);
    if (pAPI->tqReaderFn.tqReaderSeek(pInfo->tqReader, validVer, pTaskInfo->id.str) < 0) {
      return NULL;
    }

    tqOffsetResetToLog(&pTaskInfo->streamInfo.currentOffset, validVer);
  }

  if (pTaskInfo->streamInfo.currentOffset.type == TMQ_OFFSET__LOG) {

    while (1) {
      bool hasResult = pAPI->tqReaderFn.tqReaderNextBlockInWal(pInfo->tqReader, id);

      SSDataBlock* pRes = pAPI->tqReaderFn.tqGetResultBlock(pInfo->tqReader);
      struct SWalReader* pWalReader = pAPI->tqReaderFn.tqReaderGetWalReader(pInfo->tqReader);

      // curVersion move to next
      tqOffsetResetToLog(&pTaskInfo->streamInfo.currentOffset, pWalReader->curVersion);

      // use ts to pass time when replay, because ts not used if type is log
      pTaskInfo->streamInfo.currentOffset.ts = pAPI->tqReaderFn.tqGetResultBlockTime(pInfo->tqReader);

      if (hasResult) {
        qDebug("doQueueScan get data from log %" PRId64 " rows, version:%" PRId64, pRes->info.rows,
               pTaskInfo->streamInfo.currentOffset.version);
        blockDataCleanup(pInfo->pRes);
        STimeWindow defaultWindow = {.skey = INT64_MIN, .ekey = INT64_MAX};
        setBlockIntoRes(pInfo, pRes, &defaultWindow, true);
        if (pInfo->pRes->info.rows > 0) {
          return pInfo->pRes;
        }
      } else {
        qDebug("doQueueScan get none from log, return, version:%" PRId64, pTaskInfo->streamInfo.currentOffset.version);
        return NULL;
      }
    }
  } else {
    qError("unexpected streamInfo prepare type: %d", pTaskInfo->streamInfo.currentOffset.type);
    return NULL;
  }
}

static int32_t filterDelBlockByUid(SSDataBlock* pDst, const SSDataBlock* pSrc, SStreamScanInfo* pInfo) {
  STqReader* pReader = pInfo->tqReader;
  int32_t    rows = pSrc->info.rows;
  blockDataEnsureCapacity(pDst, rows);

  SColumnInfoData* pSrcStartCol = taosArrayGet(pSrc->pDataBlock, START_TS_COLUMN_INDEX);
  uint64_t*        startCol = (uint64_t*)pSrcStartCol->pData;
  SColumnInfoData* pSrcEndCol = taosArrayGet(pSrc->pDataBlock, END_TS_COLUMN_INDEX);
  uint64_t*        endCol = (uint64_t*)pSrcEndCol->pData;
  SColumnInfoData* pSrcUidCol = taosArrayGet(pSrc->pDataBlock, UID_COLUMN_INDEX);
  uint64_t*        uidCol = (uint64_t*)pSrcUidCol->pData;

  SColumnInfoData* pDstStartCol = taosArrayGet(pDst->pDataBlock, START_TS_COLUMN_INDEX);
  SColumnInfoData* pDstEndCol = taosArrayGet(pDst->pDataBlock, END_TS_COLUMN_INDEX);
  SColumnInfoData* pDstUidCol = taosArrayGet(pDst->pDataBlock, UID_COLUMN_INDEX);

  int32_t j = 0;
  for (int32_t i = 0; i < rows; i++) {
    if (pInfo->readerFn.tqReaderIsQueriedTable(pReader, uidCol[i])) {
      colDataSetVal(pDstStartCol, j, (const char*)&startCol[i], false);
      colDataSetVal(pDstEndCol, j, (const char*)&endCol[i], false);
      colDataSetVal(pDstUidCol, j, (const char*)&uidCol[i], false);

      colDataSetNULL(taosArrayGet(pDst->pDataBlock, GROUPID_COLUMN_INDEX), j);
      colDataSetNULL(taosArrayGet(pDst->pDataBlock, CALCULATE_START_TS_COLUMN_INDEX), j);
      colDataSetNULL(taosArrayGet(pDst->pDataBlock, CALCULATE_END_TS_COLUMN_INDEX), j);
      j++;
    }
  }

  uint32_t cap = pDst->info.capacity;
  pDst->info = pSrc->info;
  pDst->info.rows = j;
  pDst->info.capacity = cap;

  return 0;
}

// for partition by tag
static void setBlockGroupIdByUid(SStreamScanInfo* pInfo, SSDataBlock* pBlock) {
  SColumnInfoData* pStartTsCol = taosArrayGet(pBlock->pDataBlock, START_TS_COLUMN_INDEX);
  TSKEY*           startTsCol = (TSKEY*)pStartTsCol->pData;
  SColumnInfoData* pGpCol = taosArrayGet(pBlock->pDataBlock, GROUPID_COLUMN_INDEX);
  uint64_t*        gpCol = (uint64_t*)pGpCol->pData;
  SColumnInfoData* pUidCol = taosArrayGet(pBlock->pDataBlock, UID_COLUMN_INDEX);
  uint64_t*        uidCol = (uint64_t*)pUidCol->pData;
  int32_t          rows = pBlock->info.rows;
  if (!pInfo->partitionSup.needCalc) {
    for (int32_t i = 0; i < rows; i++) {
      uint64_t groupId = getGroupIdByUid(pInfo, uidCol[i]);
      colDataSetVal(pGpCol, i, (const char*)&groupId, false);
    }
  }
}

static void doCheckUpdate(SStreamScanInfo* pInfo, TSKEY endKey, SSDataBlock* pBlock) {
  if (!pInfo->igCheckUpdate && pInfo->pUpdateInfo) {
    pInfo->pUpdateInfo->maxDataVersion = TMAX(pInfo->pUpdateInfo->maxDataVersion, pBlock->info.version);
    checkUpdateData(pInfo, true, pBlock, true);
    pInfo->twAggSup.maxTs = TMAX(pInfo->twAggSup.maxTs, endKey);
    if (pInfo->pUpdateDataRes->info.rows > 0) {
      pInfo->updateResIndex = 0;
      if (pInfo->pUpdateDataRes->info.type == STREAM_CLEAR) {
        pInfo->scanMode = STREAM_SCAN_FROM_UPDATERES;
      } else if (pInfo->pUpdateDataRes->info.type == STREAM_INVERT) {
        pInfo->scanMode = STREAM_SCAN_FROM_RES;
        // return pInfo->pUpdateDataRes;
      } else if (pInfo->pUpdateDataRes->info.type == STREAM_DELETE_DATA) {
        pInfo->scanMode = STREAM_SCAN_FROM_DELETE_DATA;
      }
    }
  }
}

int32_t streamScanOperatorEncode(SStreamScanInfo* pInfo, void** pBuff) {
 int32_t len = pInfo->stateStore.updateInfoSerialize(NULL, 0, pInfo->pUpdateInfo);
 len += encodeSTimeWindowAggSupp(NULL, &pInfo->twAggSup);
 *pBuff = taosMemoryCalloc(1, len);
 void* buf = *pBuff;
 encodeSTimeWindowAggSupp(&buf, &pInfo->twAggSup);
 pInfo->stateStore.updateInfoSerialize(buf, len, pInfo->pUpdateInfo);
 return len;
}

void streamScanOperatorSaveCheckpoint(SStreamScanInfo* pInfo) {
  if (!pInfo->pState) {
    return;
  }
  void* pBuf = NULL;
  int32_t len = streamScanOperatorEncode(pInfo, &pBuf);
  pInfo->stateStore.streamStateSaveInfo(pInfo->pState, STREAM_SCAN_OP_CHECKPOINT_NAME, strlen(STREAM_SCAN_OP_CHECKPOINT_NAME), pBuf, len);
  taosMemoryFree(pBuf);
  pInfo->stateStore.streamStateCommit(pInfo->pState);
}

// other properties are recovered from the execution plan
void streamScanOperatorDecode(void* pBuff, int32_t len, SStreamScanInfo* pInfo) {
  if (!pBuff || len == 0) {
    return;
  }
  void* buf = pBuff;
  buf = decodeSTimeWindowAggSupp(buf, &pInfo->twAggSup);
  int32_t tlen = len - encodeSTimeWindowAggSupp(NULL, &pInfo->twAggSup);
  if (tlen == 0) {
    return;
  }

  void* pUpInfo = taosMemoryCalloc(1, sizeof(SUpdateInfo));
  int32_t code = pInfo->stateStore.updateInfoDeserialize(buf, tlen, pUpInfo);
  if (code == TSDB_CODE_SUCCESS) {
    pInfo->stateStore.updateInfoDestroy(pInfo->pUpdateInfo);
    pInfo->pUpdateInfo = pUpInfo;
  } else {
    taosMemoryFree(pUpInfo);
  }
}

static SSDataBlock* doStreamScan(SOperatorInfo* pOperator) {
  // NOTE: this operator does never check if current status is done or not
  SExecTaskInfo* pTaskInfo = pOperator->pTaskInfo;
  const char*    id = GET_TASKID(pTaskInfo);

  SStorageAPI*     pAPI = &pTaskInfo->storageAPI;
  SStreamScanInfo* pInfo = pOperator->info;
  SStreamTaskInfo* pStreamInfo = &pTaskInfo->streamInfo;

  qDebug("stream scan started, %s", id);

  if (pStreamInfo->recoverStep == STREAM_RECOVER_STEP__PREPARE1 || pStreamInfo->recoverStep == STREAM_RECOVER_STEP__PREPARE2) {
    STableScanInfo* pTSInfo = pInfo->pTableScanOp->info;
    memcpy(&pTSInfo->base.cond, &pStreamInfo->tableCond, sizeof(SQueryTableDataCond));

    if (pStreamInfo->recoverStep == STREAM_RECOVER_STEP__PREPARE1) {
      pTSInfo->base.cond.startVersion = pStreamInfo->fillHistoryVer.minVer;
      pTSInfo->base.cond.endVersion = pStreamInfo->fillHistoryVer.maxVer;

      pTSInfo->base.cond.twindows = pStreamInfo->fillHistoryWindow;
      qDebug("stream recover step1, verRange:%" PRId64 "-%" PRId64 " window:%"PRId64"-%"PRId64", %s", pTSInfo->base.cond.startVersion,
             pTSInfo->base.cond.endVersion, pTSInfo->base.cond.twindows.skey, pTSInfo->base.cond.twindows.ekey, id);
      pStreamInfo->recoverStep = STREAM_RECOVER_STEP__SCAN1;
      pStreamInfo->recoverScanFinished = false;
    } else {
      pTSInfo->base.cond.startVersion = pStreamInfo->fillHistoryVer.minVer;
      pTSInfo->base.cond.endVersion = pStreamInfo->fillHistoryVer.maxVer;
      pTSInfo->base.cond.twindows = pStreamInfo->fillHistoryWindow;
      qDebug("stream recover step2, verRange:%" PRId64 " - %" PRId64 ", window:%" PRId64 "-%" PRId64 ", %s",
             pTSInfo->base.cond.startVersion, pTSInfo->base.cond.endVersion, pTSInfo->base.cond.twindows.skey,
             pTSInfo->base.cond.twindows.ekey, id);
      pStreamInfo->recoverStep = STREAM_RECOVER_STEP__NONE;
    }

    pAPI->tsdReader.tsdReaderClose(pTSInfo->base.dataReader);

    pTSInfo->base.dataReader = NULL;
    pInfo->pTableScanOp->status = OP_OPENED;

    pTSInfo->scanTimes = 0;
    pTSInfo->currentGroupId = -1;
  }

  if (pStreamInfo->recoverStep == STREAM_RECOVER_STEP__SCAN1) {
    if (isTaskKilled(pTaskInfo)) {
      return NULL;
    }

    switch (pInfo->scanMode) {
      case STREAM_SCAN_FROM_RES: {
        pInfo->scanMode = STREAM_SCAN_FROM_READERHANDLE;
        printSpecDataBlock(pInfo->pRecoverRes, getStreamOpName(pOperator->operatorType), "recover", GET_TASKID(pTaskInfo));
        return pInfo->pRecoverRes;
      } break;
      default:
        break;
    }

    pInfo->pRecoverRes = doTableScan(pInfo->pTableScanOp);
    if (pInfo->pRecoverRes != NULL) {
      calBlockTbName(pInfo, pInfo->pRecoverRes);
      if (!pInfo->igCheckUpdate && pInfo->pUpdateInfo) {
        TSKEY maxTs = pAPI->stateStore.updateInfoFillBlockData(pInfo->pUpdateInfo, pInfo->pRecoverRes, pInfo->primaryTsIndex);
        pInfo->twAggSup.maxTs = TMAX(pInfo->twAggSup.maxTs, maxTs);
      }
      if (pInfo->pCreateTbRes->info.rows > 0) {
        pInfo->scanMode = STREAM_SCAN_FROM_RES;
        printSpecDataBlock(pInfo->pCreateTbRes, getStreamOpName(pOperator->operatorType), "recover", GET_TASKID(pTaskInfo));
        return pInfo->pCreateTbRes;
      }

      qDebug("stream recover scan get block, rows %" PRId64, pInfo->pRecoverRes->info.rows);
      printSpecDataBlock(pInfo->pRecoverRes, getStreamOpName(pOperator->operatorType), "recover", GET_TASKID(pTaskInfo));
      return pInfo->pRecoverRes;
    }
    pStreamInfo->recoverStep = STREAM_RECOVER_STEP__NONE;
    STableScanInfo* pTSInfo = pInfo->pTableScanOp->info;
    pAPI->tsdReader.tsdReaderClose(pTSInfo->base.dataReader);

    pTSInfo->base.dataReader = NULL;

    pTSInfo->base.cond.startVersion = -1;
    pTSInfo->base.cond.endVersion = -1;

    pStreamInfo->recoverScanFinished = true;
    return NULL;
  }

  size_t total = taosArrayGetSize(pInfo->pBlockLists);
// TODO: refactor
FETCH_NEXT_BLOCK:
  if (pInfo->blockType == STREAM_INPUT__DATA_BLOCK) {
    if (pInfo->validBlockIndex >= total) {
      doClearBufferedBlocks(pInfo);
      return NULL;
    }

    int32_t  current = pInfo->validBlockIndex++;
    qDebug("process %d/%d input data blocks, %s", current, (int32_t) total, id);

    SPackedData* pPacked = taosArrayGet(pInfo->pBlockLists, current);
    SSDataBlock* pBlock = pPacked->pDataBlock;
    if (pBlock->info.parTbName[0]) {
      pAPI->stateStore.streamStatePutParName(pStreamInfo->pState, pBlock->info.id.groupId, pBlock->info.parTbName);
    }

    // TODO move into scan
    pBlock->info.calWin.skey = INT64_MIN;
    pBlock->info.calWin.ekey = INT64_MAX;
    pBlock->info.dataLoad = 1;
    if (pInfo->pUpdateInfo) {
      pInfo->pUpdateInfo->maxDataVersion = TMAX(pInfo->pUpdateInfo->maxDataVersion, pBlock->info.version);
    }

    blockDataUpdateTsWindow(pBlock, 0);
    switch (pBlock->info.type) {
      case STREAM_NORMAL:
      case STREAM_GET_ALL:
        return pBlock;
      case STREAM_RETRIEVE: {
        pInfo->blockType = STREAM_INPUT__DATA_SUBMIT;
        pInfo->scanMode = STREAM_SCAN_FROM_DATAREADER_RETRIEVE;
        copyDataBlock(pInfo->pUpdateRes, pBlock);
        pInfo->updateResIndex = 0;
        prepareRangeScan(pInfo, pInfo->pUpdateRes, &pInfo->updateResIndex);
        pAPI->stateStore.updateInfoAddCloseWindowSBF(pInfo->pUpdateInfo);
      } break;
      case STREAM_DELETE_DATA: {
        printSpecDataBlock(pBlock, getStreamOpName(pOperator->operatorType), "delete recv", GET_TASKID(pTaskInfo));
        SSDataBlock* pDelBlock = NULL;
        if (pInfo->tqReader) {
          pDelBlock = createSpecialDataBlock(STREAM_DELETE_DATA);
          filterDelBlockByUid(pDelBlock, pBlock, pInfo);
        } else {
          pDelBlock = pBlock;
        }

        setBlockGroupIdByUid(pInfo, pDelBlock);
        rebuildDeleteBlockData(pDelBlock, &pStreamInfo->fillHistoryWindow, id);
        printSpecDataBlock(pDelBlock, getStreamOpName(pOperator->operatorType), "delete recv filtered", GET_TASKID(pTaskInfo));
        if (pDelBlock->info.rows == 0) {
          if (pInfo->tqReader) {
            blockDataDestroy(pDelBlock);
          }
          goto FETCH_NEXT_BLOCK;
        }

        if (!isIntervalWindow(pInfo) && !isSessionWindow(pInfo) && !isStateWindow(pInfo)) {
          generateDeleteResultBlock(pInfo, pDelBlock, pInfo->pDeleteDataRes);
          pInfo->pDeleteDataRes->info.type = STREAM_DELETE_RESULT;
          printSpecDataBlock(pDelBlock, getStreamOpName(pOperator->operatorType), "delete result", GET_TASKID(pTaskInfo));
          blockDataDestroy(pDelBlock);

          if (pInfo->pDeleteDataRes->info.rows > 0) {
            return pInfo->pDeleteDataRes;
          } else {
            goto FETCH_NEXT_BLOCK;
          }
        } else {
          pInfo->blockType = STREAM_INPUT__DATA_SUBMIT;
          pInfo->updateResIndex = 0;
          generateScanRange(pInfo, pDelBlock, pInfo->pUpdateRes);
          prepareRangeScan(pInfo, pInfo->pUpdateRes, &pInfo->updateResIndex);
          copyDataBlock(pInfo->pDeleteDataRes, pInfo->pUpdateRes);
          pInfo->pDeleteDataRes->info.type = STREAM_DELETE_DATA;
          printSpecDataBlock(pDelBlock, getStreamOpName(pOperator->operatorType), "delete result", GET_TASKID(pTaskInfo));
          if (pInfo->tqReader) {
            blockDataDestroy(pDelBlock);
          }
          if (pInfo->pDeleteDataRes->info.rows > 0) {
            pInfo->scanMode = STREAM_SCAN_FROM_DATAREADER_RANGE;
            return pInfo->pDeleteDataRes;
          } else {
            goto FETCH_NEXT_BLOCK;
          }
        }
      } break;
      case STREAM_CHECKPOINT: {
        qError("stream check point error. msg type: STREAM_INPUT__DATA_BLOCK");
      } break;
      default:
        break;
    }
    printDataBlock(pBlock, getStreamOpName(pOperator->operatorType), GET_TASKID(pTaskInfo));
    return pBlock;
  } else if (pInfo->blockType == STREAM_INPUT__DATA_SUBMIT) {
    qDebug("stream scan mode:%d, %s", pInfo->scanMode, id);
    switch (pInfo->scanMode) {
      case STREAM_SCAN_FROM_RES: {
        pInfo->scanMode = STREAM_SCAN_FROM_READERHANDLE;
        doCheckUpdate(pInfo, pInfo->pRes->info.window.ekey, pInfo->pRes);
        doFilter(pInfo->pRes, pOperator->exprSupp.pFilterInfo, NULL);
        pInfo->pRes->info.dataLoad = 1;
        blockDataUpdateTsWindow(pInfo->pRes, pInfo->primaryTsIndex);
        if (pInfo->pRes->info.rows > 0) {
          return pInfo->pRes;
        }
      } break;
      case STREAM_SCAN_FROM_DELETE_DATA: {
        generateScanRange(pInfo, pInfo->pUpdateDataRes, pInfo->pUpdateRes);
        prepareRangeScan(pInfo, pInfo->pUpdateRes, &pInfo->updateResIndex);
        pInfo->scanMode = STREAM_SCAN_FROM_DATAREADER_RANGE;
        copyDataBlock(pInfo->pDeleteDataRes, pInfo->pUpdateRes);
        pInfo->pDeleteDataRes->info.type = STREAM_DELETE_DATA;
        return pInfo->pDeleteDataRes;
      } break;
      case STREAM_SCAN_FROM_UPDATERES: {
        generateScanRange(pInfo, pInfo->pUpdateDataRes, pInfo->pUpdateRes);
        prepareRangeScan(pInfo, pInfo->pUpdateRes, &pInfo->updateResIndex);
        pInfo->scanMode = STREAM_SCAN_FROM_DATAREADER_RANGE;
        return pInfo->pUpdateRes;
      } break;
      case STREAM_SCAN_FROM_DATAREADER_RANGE:
      case STREAM_SCAN_FROM_DATAREADER_RETRIEVE: {
        SSDataBlock* pSDB = doRangeScan(pInfo, pInfo->pUpdateRes, pInfo->primaryTsIndex, &pInfo->updateResIndex);
        if (pSDB) {
          STableScanInfo* pTableScanInfo = pInfo->pTableScanOp->info;
          pSDB->info.type = pInfo->scanMode == STREAM_SCAN_FROM_DATAREADER_RANGE ? STREAM_NORMAL : STREAM_PULL_DATA;
          if (!pInfo->igCheckUpdate && pInfo->pUpdateInfo) {
            checkUpdateData(pInfo, true, pSDB, false);
          }
          printSpecDataBlock(pSDB, getStreamOpName(pOperator->operatorType), "update", GET_TASKID(pTaskInfo));
          calBlockTbName(pInfo, pSDB);
          return pSDB;
        }
        blockDataCleanup(pInfo->pUpdateDataRes);
        pInfo->scanMode = STREAM_SCAN_FROM_READERHANDLE;
      } break;
      default:
        break;
    }

    SStreamAggSupporter* pSup = pInfo->windowSup.pStreamAggSup;
    if (isStateWindow(pInfo) && pSup->pScanBlock->info.rows > 0) {
      pInfo->scanMode = STREAM_SCAN_FROM_DATAREADER_RANGE;
      pInfo->updateResIndex = 0;
      copyDataBlock(pInfo->pUpdateRes, pSup->pScanBlock);
      blockDataCleanup(pSup->pScanBlock);
      prepareRangeScan(pInfo, pInfo->pUpdateRes, &pInfo->updateResIndex);
      pInfo->pUpdateRes->info.type = STREAM_DELETE_DATA;
      printSpecDataBlock(pInfo->pUpdateRes, getStreamOpName(pOperator->operatorType), "rebuild", GET_TASKID(pTaskInfo));
      return pInfo->pUpdateRes;
    }

    SDataBlockInfo* pBlockInfo = &pInfo->pRes->info;
    int32_t         totalBlocks = taosArrayGetSize(pInfo->pBlockLists);

  NEXT_SUBMIT_BLK:
    while (1) {
      if (pInfo->readerFn.tqReaderCurrentBlockConsumed(pInfo->tqReader)) {
        if (pInfo->validBlockIndex >= totalBlocks) {
          pAPI->stateStore.updateInfoDestoryColseWinSBF(pInfo->pUpdateInfo);
          doClearBufferedBlocks(pInfo);

          qDebug("stream scan return empty, all %d submit blocks consumed, %s", totalBlocks, id);
          return NULL;
        }

        int32_t      current = pInfo->validBlockIndex++;
        SPackedData* pSubmit = taosArrayGet(pInfo->pBlockLists, current);

        qDebug("set %d/%d as the input submit block, %s", current + 1, totalBlocks, id);
        if (pAPI->tqReaderFn.tqReaderSetSubmitMsg(pInfo->tqReader, pSubmit->msgStr, pSubmit->msgLen, pSubmit->ver) < 0) {
          qError("submit msg messed up when initializing stream submit block %p, current %d/%d, %s", pSubmit, current, totalBlocks, id);
          continue;
        }
      }

      blockDataCleanup(pInfo->pRes);

      while (pAPI->tqReaderFn.tqNextBlockImpl(pInfo->tqReader, id)) {
        SSDataBlock* pRes = NULL;

        int32_t code = pAPI->tqReaderFn.tqRetrieveBlock(pInfo->tqReader, &pRes, id);
        qDebug("retrieve data from submit completed code:%s rows:%" PRId64 " %s", tstrerror(code), pRes->info.rows, id);

        if (code != TSDB_CODE_SUCCESS || pRes->info.rows == 0) {
          qDebug("retrieve data failed, try next block in submit block, %s", id);
          continue;
        }

        setBlockIntoRes(pInfo, pRes, &pStreamInfo->fillHistoryWindow, false);
        if (pInfo->pRes->info.rows == 0) {
          continue;
        }

        if (pInfo->pCreateTbRes->info.rows > 0) {
          pInfo->scanMode = STREAM_SCAN_FROM_RES;
          qDebug("create table res exists, rows:%"PRId64" return from stream scan, %s", pInfo->pCreateTbRes->info.rows, id);
          return pInfo->pCreateTbRes;
        }

        doCheckUpdate(pInfo, pBlockInfo->window.ekey, pInfo->pRes);
        doFilter(pInfo->pRes, pOperator->exprSupp.pFilterInfo, NULL);

        int64_t numOfUpdateRes = pInfo->pUpdateDataRes->info.rows;
        qDebug("%s %" PRId64 " rows in datablock, update res:%" PRId64, id, pBlockInfo->rows, numOfUpdateRes);
        if (pBlockInfo->rows > 0 || numOfUpdateRes > 0) {
          break;
        }
      }

      if (pBlockInfo->rows > 0 || pInfo->pUpdateDataRes->info.rows > 0) {
        break;
      } else {
        continue;
      }
    }

    // record the scan action.
    pInfo->numOfExec++;
    pOperator->resultInfo.totalRows += pBlockInfo->rows;

    qDebug("stream scan completed, and return source rows:%" PRId64", %s", pBlockInfo->rows, id);
    if (pBlockInfo->rows > 0) {
      return pInfo->pRes;
    }

    if (pInfo->pUpdateDataRes->info.rows > 0) {
      goto FETCH_NEXT_BLOCK;
    }

    goto NEXT_SUBMIT_BLK;
  } else if (pInfo->blockType == STREAM_INPUT__CHECKPOINT) {
    if (pInfo->validBlockIndex >= total) {
      doClearBufferedBlocks(pInfo);
      return NULL;
    }

    int32_t  current = pInfo->validBlockIndex++;
    qDebug("process %d/%d input data blocks, %s", current, (int32_t) total, id);

    SPackedData* pData = taosArrayGet(pInfo->pBlockLists, current);
    SSDataBlock* pBlock = taosArrayGet(pData->pDataBlock, 0);

    if (pBlock->info.type == STREAM_CHECKPOINT) {
      streamScanOperatorSaveCheckpoint(pInfo);
    }
    // printDataBlock(pBlock, "stream scan ck");
    return pInfo->pCheckpointRes;
  }

  return NULL;
}

static SArray* extractTableIdList(const STableListInfo* pTableListInfo) {
  SArray* tableIdList = taosArrayInit(4, sizeof(uint64_t));

  // Transfer the Array of STableKeyInfo into uid list.
  size_t size = tableListGetSize(pTableListInfo);
  for (int32_t i = 0; i < size; ++i) {
    STableKeyInfo* pkeyInfo = tableListGetInfo(pTableListInfo, i);
    taosArrayPush(tableIdList, &pkeyInfo->uid);
  }

  return tableIdList;
}

static SSDataBlock* doRawScan(SOperatorInfo* pOperator) {
  // NOTE: this operator does never check if current status is done or not
  SExecTaskInfo* pTaskInfo = pOperator->pTaskInfo;
  SStorageAPI*   pAPI = &pTaskInfo->storageAPI;

  SStreamRawScanInfo* pInfo = pOperator->info;
  int32_t             code = TSDB_CODE_SUCCESS;
  pTaskInfo->streamInfo.metaRsp.metaRspLen = 0;  // use metaRspLen !=0 to judge if data is meta
  pTaskInfo->streamInfo.metaRsp.metaRsp = NULL;

  qDebug("tmqsnap doRawScan called");
  if (pTaskInfo->streamInfo.currentOffset.type == TMQ_OFFSET__SNAPSHOT_DATA) {
    bool hasNext = false;
    if (pInfo->dataReader && pInfo->sContext->withMeta != ONLY_META) {
      code = pAPI->tsdReader.tsdNextDataBlock(pInfo->dataReader, &hasNext);
      if (code) {
        pAPI->tsdReader.tsdReaderReleaseDataBlock(pInfo->dataReader);
        T_LONG_JMP(pTaskInfo->env, code);
      }
    }

    if (pInfo->dataReader && hasNext) {
      if (isTaskKilled(pTaskInfo)) {
        pAPI->tsdReader.tsdReaderReleaseDataBlock(pInfo->dataReader);
        T_LONG_JMP(pTaskInfo->env, pTaskInfo->code);
      }

      SSDataBlock* pBlock = pAPI->tsdReader.tsdReaderRetrieveDataBlock(pInfo->dataReader, NULL);
      if (pBlock == NULL) {
        T_LONG_JMP(pTaskInfo->env, terrno);
      }

      qDebug("tmqsnap doRawScan get data uid:%" PRId64 "", pBlock->info.id.uid);
      tqOffsetResetToData(&pTaskInfo->streamInfo.currentOffset, pBlock->info.id.uid, pBlock->info.window.ekey);
      return pBlock;
    }

    SMetaTableInfo mtInfo = pAPI->snapshotFn.getMetaTableInfoFromSnapshot(pInfo->sContext);
    STqOffsetVal   offset = {0};
    if (mtInfo.uid == 0 || pInfo->sContext->withMeta == ONLY_META) {  // read snapshot done, change to get data from wal
      qDebug("tmqsnap read snapshot done, change to get data from wal");
      tqOffsetResetToLog(&offset, pInfo->sContext->snapVersion + 1);
    } else {
      tqOffsetResetToData(&offset, mtInfo.uid, INT64_MIN);
      qDebug("tmqsnap change get data uid:%" PRId64 "", mtInfo.uid);
    }
    qStreamPrepareScan(pTaskInfo, &offset, pInfo->sContext->subType);
    tDeleteSchemaWrapper(mtInfo.schema);
    return NULL;
  } else if (pTaskInfo->streamInfo.currentOffset.type == TMQ_OFFSET__SNAPSHOT_META) {
    SSnapContext* sContext = pInfo->sContext;
    void*         data = NULL;
    int32_t       dataLen = 0;
    int16_t       type = 0;
    int64_t       uid = 0;
    if (pAPI->snapshotFn.getTableInfoFromSnapshot(sContext, &data, &dataLen, &type, &uid) < 0) {
      qError("tmqsnap getTableInfoFromSnapshot error");
      taosMemoryFreeClear(data);
      return NULL;
    }

    if (!sContext->queryMeta) {  // change to get data next poll request
      STqOffsetVal offset = {0};
      tqOffsetResetToData(&offset, 0, INT64_MIN);
      qStreamPrepareScan(pTaskInfo, &offset, pInfo->sContext->subType);
    } else {
      tqOffsetResetToMeta(&pTaskInfo->streamInfo.currentOffset, uid);
      pTaskInfo->streamInfo.metaRsp.resMsgType = type;
      pTaskInfo->streamInfo.metaRsp.metaRspLen = dataLen;
      pTaskInfo->streamInfo.metaRsp.metaRsp = data;
    }

    return NULL;
  }
  return NULL;
}

static void destroyRawScanOperatorInfo(void* param) {
  SStreamRawScanInfo* pRawScan = (SStreamRawScanInfo*)param;
  pRawScan->pAPI->tsdReader.tsdReaderClose(pRawScan->dataReader);
  pRawScan->pAPI->snapshotFn.destroySnapshot(pRawScan->sContext);
  tableListDestroy(pRawScan->pTableListInfo);
  taosMemoryFree(pRawScan);
}

// for subscribing db or stb (not including column),
// if this scan is used, meta data can be return
// and schemas are decided when scanning
SOperatorInfo* createRawScanOperatorInfo(SReadHandle* pHandle, SExecTaskInfo* pTaskInfo) {
  // create operator
  // create tb reader
  // create meta reader
  // create tq reader

  int32_t code = TSDB_CODE_SUCCESS;

  SStreamRawScanInfo* pInfo = taosMemoryCalloc(1, sizeof(SStreamRawScanInfo));
  SOperatorInfo*      pOperator = taosMemoryCalloc(1, sizeof(SOperatorInfo));
  if (pInfo == NULL || pOperator == NULL) {
    code = TSDB_CODE_OUT_OF_MEMORY;
    goto _end;
  }

  pInfo->pTableListInfo = tableListCreate();
  pInfo->vnode = pHandle->vnode;
  pInfo->pAPI = &pTaskInfo->storageAPI;

  pInfo->sContext = pHandle->sContext;
  setOperatorInfo(pOperator, "RawScanOperator", QUERY_NODE_PHYSICAL_PLAN_TABLE_SCAN, false, OP_NOT_OPENED, pInfo,
                  pTaskInfo);

  pOperator->fpSet = createOperatorFpSet(NULL, doRawScan, NULL, destroyRawScanOperatorInfo, optrDefaultBufFn, NULL, optrDefaultGetNextExtFn, NULL);
  return pOperator;

_end:
  taosMemoryFree(pInfo);
  taosMemoryFree(pOperator);
  pTaskInfo->code = code;
  return NULL;
}

static void destroyStreamScanOperatorInfo(void* param) {
  SStreamScanInfo* pStreamScan = (SStreamScanInfo*)param;

  if (pStreamScan->pTableScanOp && pStreamScan->pTableScanOp->info) {
    destroyOperator(pStreamScan->pTableScanOp);
  }

  if (pStreamScan->tqReader) {
    pStreamScan->readerFn.tqReaderClose(pStreamScan->tqReader);
  }
  if (pStreamScan->matchInfo.pList) {
    taosArrayDestroy(pStreamScan->matchInfo.pList);
  }
  if (pStreamScan->pPseudoExpr) {
    destroyExprInfo(pStreamScan->pPseudoExpr, pStreamScan->numOfPseudoExpr);
    taosMemoryFree(pStreamScan->pPseudoExpr);
  }

  cleanupExprSupp(&pStreamScan->tbnameCalSup);
  cleanupExprSupp(&pStreamScan->tagCalSup);

  pStreamScan->stateStore.updateInfoDestroy(pStreamScan->pUpdateInfo);
  blockDataDestroy(pStreamScan->pRes);
  blockDataDestroy(pStreamScan->pUpdateRes);
  blockDataDestroy(pStreamScan->pDeleteDataRes);
  blockDataDestroy(pStreamScan->pUpdateDataRes);
  blockDataDestroy(pStreamScan->pCreateTbRes);
  taosArrayDestroy(pStreamScan->pBlockLists);
  blockDataDestroy(pStreamScan->pCheckpointRes);

  taosMemoryFree(pStreamScan);
}

void streamScanReleaseState(SOperatorInfo* pOperator) {
  SStreamScanInfo* pInfo = pOperator->info;
  if (!pInfo->pState) {
    return;
  }
  if (!pInfo->pUpdateInfo) {
    return;
  }
  int32_t len = pInfo->stateStore.updateInfoSerialize(NULL, 0, pInfo->pUpdateInfo);
  void* pBuff = taosMemoryCalloc(1, len);
  pInfo->stateStore.updateInfoSerialize(pBuff, len, pInfo->pUpdateInfo);
  pInfo->stateStore.streamStateSaveInfo(pInfo->pState, STREAM_SCAN_OP_STATE_NAME, strlen(STREAM_SCAN_OP_STATE_NAME), pBuff, len);
  taosMemoryFree(pBuff);
}

void streamScanReloadState(SOperatorInfo* pOperator) {
  SStreamScanInfo* pInfo = pOperator->info;
  if (!pInfo->pState) {
    return;
  }
  void*   pBuff = NULL;
  int32_t len = 0;
  pInfo->stateStore.streamStateGetInfo(pInfo->pState, STREAM_SCAN_OP_STATE_NAME, strlen(STREAM_SCAN_OP_STATE_NAME), &pBuff, &len);
  SUpdateInfo* pUpInfo = taosMemoryCalloc(1, sizeof(SUpdateInfo));
  int32_t      code = pInfo->stateStore.updateInfoDeserialize(pBuff, len, pUpInfo);
  taosMemoryFree(pBuff);
  if (code == TSDB_CODE_SUCCESS && pInfo->pUpdateInfo) {
    if (pInfo->pUpdateInfo->minTS < 0) {
      pInfo->stateStore.updateInfoDestroy(pInfo->pUpdateInfo);
      pInfo->pUpdateInfo = pUpInfo;
    } else {
      pInfo->stateStore.windowSBfDelete(pInfo->pUpdateInfo, 1);
      pInfo->stateStore.windowSBfAdd(pInfo->pUpdateInfo, 1);
      ASSERT(pInfo->pUpdateInfo->minTS > pUpInfo->minTS);
      pInfo->pUpdateInfo->maxDataVersion = TMAX(pInfo->pUpdateInfo->maxDataVersion, pUpInfo->maxDataVersion);
      SHashObj* curMap = pInfo->pUpdateInfo->pMap;
      void *pIte = taosHashIterate(curMap, NULL);
      while (pIte != NULL) {
        size_t keySize = 0;
        int64_t* pUid = taosHashGetKey(pIte, &keySize);
        taosHashPut(pUpInfo->pMap, pUid, sizeof(int64_t), pIte, sizeof(TSKEY));
        pIte = taosHashIterate(curMap, pIte);
      }
      taosHashCleanup(curMap);
      pInfo->pUpdateInfo->pMap = pUpInfo->pMap;
      pUpInfo->pMap = NULL;
      pInfo->stateStore.updateInfoDestroy(pUpInfo);
    }
  } else {
    pInfo->stateStore.updateInfoDestroy(pUpInfo);
  }
}

SOperatorInfo* createStreamScanOperatorInfo(SReadHandle* pHandle, STableScanPhysiNode* pTableScanNode, SNode* pTagCond,
                                            STableListInfo* pTableListInfo, SExecTaskInfo* pTaskInfo) {
  SArray*          pColIds = NULL;
  SStreamScanInfo* pInfo = taosMemoryCalloc(1, sizeof(SStreamScanInfo));
  SOperatorInfo*   pOperator = taosMemoryCalloc(1, sizeof(SOperatorInfo));
  SStorageAPI*     pAPI = &pTaskInfo->storageAPI;
  const char* idstr = pTaskInfo->id.str;

  if (pInfo == NULL || pOperator == NULL) {
    terrno = TSDB_CODE_OUT_OF_MEMORY;
    tableListDestroy(pTableListInfo);
    goto _error;
  }

  SScanPhysiNode*     pScanPhyNode = &pTableScanNode->scan;
  SDataBlockDescNode* pDescNode = pScanPhyNode->node.pOutputDataBlockDesc;

  pInfo->pTagCond = pTagCond;
  pInfo->pGroupTags = pTableScanNode->pGroupTags;

  int32_t numOfCols = 0;
  int32_t code =
      extractColMatchInfo(pScanPhyNode->pScanCols, pDescNode, &numOfCols, COL_MATCH_FROM_COL_ID, &pInfo->matchInfo);
  if (code != TSDB_CODE_SUCCESS) {
    tableListDestroy(pTableListInfo);
    goto _error;
  }

  int32_t numOfOutput = taosArrayGetSize(pInfo->matchInfo.pList);
  pColIds = taosArrayInit(numOfOutput, sizeof(int16_t));
  for (int32_t i = 0; i < numOfOutput; ++i) {
    SColMatchItem* id = taosArrayGet(pInfo->matchInfo.pList, i);

    int16_t colId = id->colId;
    taosArrayPush(pColIds, &colId);
    if (id->colId == PRIMARYKEY_TIMESTAMP_COL_ID) {
      pInfo->primaryTsIndex = id->dstSlotId;
    }
  }

  if (pTableScanNode->pSubtable != NULL) {
    SExprInfo* pSubTableExpr = taosMemoryCalloc(1, sizeof(SExprInfo));
    if (pSubTableExpr == NULL) {
      terrno = TSDB_CODE_OUT_OF_MEMORY;
      tableListDestroy(pTableListInfo);
      goto _error;
    }

    pInfo->tbnameCalSup.pExprInfo = pSubTableExpr;
    createExprFromOneNode(pSubTableExpr, pTableScanNode->pSubtable, 0);
    if (initExprSupp(&pInfo->tbnameCalSup, pSubTableExpr, 1, &pTaskInfo->storageAPI.functionStore) != 0) {
      tableListDestroy(pTableListInfo);
      goto _error;
    }
  }

  if (pTableScanNode->pTags != NULL) {
    int32_t    numOfTags;
    SExprInfo* pTagExpr = createExpr(pTableScanNode->pTags, &numOfTags);
    if (pTagExpr == NULL) {
      terrno = TSDB_CODE_OUT_OF_MEMORY;
      tableListDestroy(pTableListInfo);
      goto _error;
    }
    if (initExprSupp(&pInfo->tagCalSup, pTagExpr, numOfTags, &pTaskInfo->storageAPI.functionStore) != 0) {
      terrno = TSDB_CODE_OUT_OF_MEMORY;
      tableListDestroy(pTableListInfo);
      goto _error;
    }
  }

  pInfo->pBlockLists = taosArrayInit(4, sizeof(SPackedData));
  if (pInfo->pBlockLists == NULL) {
    terrno = TSDB_CODE_OUT_OF_MEMORY;
    tableListDestroy(pTableListInfo);
    goto _error;
  }

  if (pHandle->vnode) {
    SOperatorInfo*  pTableScanOp = createTableScanOperatorInfo(pTableScanNode, pHandle, pTableListInfo, pTaskInfo);
    if (pTableScanOp == NULL) {
      qError("createTableScanOperatorInfo error, errorcode: %d", pTaskInfo->code);
      goto _error;
    }
    STableScanInfo* pTSInfo = (STableScanInfo*)pTableScanOp->info;
    if (pHandle->version > 0) {
      pTSInfo->base.cond.endVersion = pHandle->version;
    }

    STableKeyInfo* pList = NULL;
    int32_t        num = 0;
    tableListGetGroupList(pTableListInfo, 0, &pList, &num);

    if (pHandle->initTableReader) {
      pTSInfo->scanMode = TABLE_SCAN__TABLE_ORDER;
      pTSInfo->base.dataReader = NULL;
    }

    if (pHandle->initTqReader) {
      ASSERT(pHandle->tqReader == NULL);
      pInfo->tqReader = pAPI->tqReaderFn.tqReaderOpen(pHandle->vnode);
      ASSERT(pInfo->tqReader);
    } else {
      ASSERT(pHandle->tqReader);
      pInfo->tqReader = pHandle->tqReader;
    }

    pInfo->pUpdateInfo = NULL;
    pInfo->pTableScanOp = pTableScanOp;
    if (pInfo->pTableScanOp->pTaskInfo->streamInfo.pState) {
      pAPI->stateStore.streamStateSetNumber(pInfo->pTableScanOp->pTaskInfo->streamInfo.pState, -1);
    }

    pInfo->readHandle = *pHandle;
    pTaskInfo->streamInfo.snapshotVer = pHandle->version;
    pInfo->pCreateTbRes = buildCreateTableBlock(&pInfo->tbnameCalSup, &pInfo->tagCalSup);
    blockDataEnsureCapacity(pInfo->pCreateTbRes, 8);

    // set the extract column id to streamHandle
    pAPI->tqReaderFn.tqReaderSetColIdList(pInfo->tqReader, pColIds);
    SArray* tableIdList = extractTableIdList(((STableScanInfo*)(pInfo->pTableScanOp->info))->base.pTableListInfo);
    code = pAPI->tqReaderFn.tqReaderSetQueryTableList(pInfo->tqReader, tableIdList, idstr);
    if (code != 0) {
      taosArrayDestroy(tableIdList);
      goto _error;
    }

    taosArrayDestroy(tableIdList);
    memcpy(&pTaskInfo->streamInfo.tableCond, &pTSInfo->base.cond, sizeof(SQueryTableDataCond));
  } else {
    taosArrayDestroy(pColIds);
    tableListDestroy(pTableListInfo);
    pColIds = NULL;
  }

  // create the pseduo columns info
  if (pTableScanNode->scan.pScanPseudoCols != NULL) {
    pInfo->pPseudoExpr = createExprInfo(pTableScanNode->scan.pScanPseudoCols, NULL, &pInfo->numOfPseudoExpr);
  }

  code = filterInitFromNode((SNode*)pScanPhyNode->node.pConditions, &pOperator->exprSupp.pFilterInfo, 0);
  if (code != TSDB_CODE_SUCCESS) {
    goto _error;
  }

  pInfo->pRes = createDataBlockFromDescNode(pDescNode);
  pInfo->pUpdateRes = createSpecialDataBlock(STREAM_CLEAR);
  pInfo->scanMode = STREAM_SCAN_FROM_READERHANDLE;
  pInfo->windowSup = (SWindowSupporter){.pStreamAggSup = NULL, .gap = -1, .parentType = QUERY_NODE_PHYSICAL_PLAN};
  pInfo->groupId = 0;
  pInfo->pStreamScanOp = pOperator;
  pInfo->deleteDataIndex = 0;
  pInfo->pDeleteDataRes = createSpecialDataBlock(STREAM_DELETE_DATA);
  pInfo->updateWin = (STimeWindow){.skey = INT64_MAX, .ekey = INT64_MAX};
  pInfo->pUpdateDataRes = createSpecialDataBlock(STREAM_CLEAR);
  pInfo->assignBlockUid = pTableScanNode->assignBlockUid;
  pInfo->partitionSup.needCalc = false;
  pInfo->igCheckUpdate = pTableScanNode->igCheckUpdate;
  pInfo->igExpired = pTableScanNode->igExpired;
  pInfo->twAggSup.maxTs = INT64_MIN;
  pInfo->pState = pTaskInfo->streamInfo.pState;
  pInfo->stateStore = pTaskInfo->storageAPI.stateStore;
  pInfo->readerFn = pTaskInfo->storageAPI.tqReaderFn;
  pInfo->pCheckpointRes = createSpecialDataBlock(STREAM_CHECKPOINT);

  // for stream
  if (pTaskInfo->streamInfo.pState) {
    void*   buff = NULL;
    int32_t len = 0;
    int32_t res = pAPI->stateStore.streamStateGetInfo(pTaskInfo->streamInfo.pState, STREAM_SCAN_OP_CHECKPOINT_NAME, strlen(STREAM_SCAN_OP_CHECKPOINT_NAME), &buff, &len);
    if (res == TSDB_CODE_SUCCESS) {
      streamScanOperatorDecode(buff, len, pInfo);
      taosMemoryFree(buff);
    }
  }

  setOperatorInfo(pOperator, STREAM_SCAN_OP_NAME, QUERY_NODE_PHYSICAL_PLAN_STREAM_SCAN, false, OP_NOT_OPENED, pInfo,
                  pTaskInfo);
  pOperator->exprSupp.numOfExprs = taosArrayGetSize(pInfo->pRes->pDataBlock);

  __optr_fn_t nextFn = (pTaskInfo->execModel == OPTR_EXEC_MODEL_STREAM) ? doStreamScan : doQueueScan;
  pOperator->fpSet =
      createOperatorFpSet(optrDummyOpenFn, nextFn, NULL, destroyStreamScanOperatorInfo, optrDefaultBufFn, NULL, optrDefaultGetNextExtFn, NULL);
  setOperatorStreamStateFn(pOperator, streamScanReleaseState, streamScanReloadState);

  return pOperator;

_error:
  if (pColIds != NULL) {
    taosArrayDestroy(pColIds);
  }

  if (pInfo != NULL) {
    destroyStreamScanOperatorInfo(pInfo);
  }

  taosMemoryFreeClear(pOperator);
  return NULL;
}

static void doTagScanOneTable(SOperatorInfo* pOperator, const SSDataBlock* pRes, int32_t count, SMetaReader* mr, SStorageAPI* pAPI) {
  SExecTaskInfo* pTaskInfo = pOperator->pTaskInfo;
  STagScanInfo* pInfo = pOperator->info;
  SExprInfo*    pExprInfo = &pOperator->exprSupp.pExprInfo[0];

  STableKeyInfo* item = tableListGetInfo(pInfo->pTableListInfo, pInfo->curPos);
  int32_t        code = pAPI->metaReaderFn.getTableEntryByUid(mr, item->uid);
  tDecoderClear(&(*mr).coder);
  if (code != TSDB_CODE_SUCCESS) {
    qError("failed to get table meta, uid:0x%" PRIx64 ", code:%s, %s", item->uid, tstrerror(terrno),
           GET_TASKID(pTaskInfo));
    pAPI->metaReaderFn.clearReader(mr);
    T_LONG_JMP(pTaskInfo->env, terrno);
  }

  char str[512];
  for (int32_t j = 0; j < pOperator->exprSupp.numOfExprs; ++j) {
    SColumnInfoData* pDst = taosArrayGet(pRes->pDataBlock, pExprInfo[j].base.resSchema.slotId);

    // refactor later
    if (FUNCTION_TYPE_TBNAME == pExprInfo[j].pExpr->_function.functionType) {
      STR_TO_VARSTR(str, (*mr).me.name);
      colDataSetVal(pDst, (count), str, false);
    } else if (FUNCTION_TYPE_TBUID == pExprInfo[j].pExpr->_function.functionType) {
      colDataSetVal(pDst, (count), (char*)&(*mr).me.uid, false);    
    } else if (FUNCTION_TYPE_VGID == pExprInfo[j].pExpr->_function.functionType) {
      colDataSetVal(pDst, (count), (char*)&pTaskInfo->id.vgId, false);    
    } else {  // it is a tag value
      STagVal val = {0};
      val.cid = pExprInfo[j].base.pParam[0].pCol->colId;
      const char* p = pAPI->metaFn.extractTagVal((*mr).me.ctbEntry.pTags, pDst->info.type, &val);

      char* data = NULL;
      if (pDst->info.type != TSDB_DATA_TYPE_JSON && p != NULL) {
        data = tTagValToData((const STagVal*)p, false);
      } else {
        data = (char*)p;
      }
      colDataSetVal(pDst, (count), data,
                    (data == NULL) || (pDst->info.type == TSDB_DATA_TYPE_JSON && tTagIsJsonNull(data)));

      if (pDst->info.type != TSDB_DATA_TYPE_JSON && p != NULL && IS_VAR_DATA_TYPE(((const STagVal*)p)->type) &&
          data != NULL) {
        taosMemoryFree(data);
      }
    }
  }
}

static void tagScanFreeUidTag(void* p) {
  STUidTagInfo* pInfo = p;
  if (pInfo->pTagVal != NULL) {
    taosMemoryFree(pInfo->pTagVal);
  }
}

static int32_t tagScanCreateResultData(SDataType* pType, int32_t numOfRows, SScalarParam* pParam) {
  SColumnInfoData* pColumnData = taosMemoryCalloc(1, sizeof(SColumnInfoData));
  if (pColumnData == NULL) {
    terrno = TSDB_CODE_OUT_OF_MEMORY;
    return terrno;
  }

  pColumnData->info.type = pType->type;
  pColumnData->info.bytes = pType->bytes;
  pColumnData->info.scale = pType->scale;
  pColumnData->info.precision = pType->precision;

  int32_t code = colInfoDataEnsureCapacity(pColumnData, numOfRows, true);
  if (code != TSDB_CODE_SUCCESS) {
    terrno = code;
    taosMemoryFree(pColumnData);
    return terrno;
  }

  pParam->columnData = pColumnData;
  pParam->colAlloced = true;
  return TSDB_CODE_SUCCESS;
}

static EDealRes tagScanRewriteTagColumn(SNode** pNode, void* pContext) {
  SColumnNode* pSColumnNode = NULL;
  if (QUERY_NODE_COLUMN == nodeType((*pNode))) {
    pSColumnNode = *(SColumnNode**)pNode;
  } else if (QUERY_NODE_FUNCTION == nodeType((*pNode))) {
    SFunctionNode* pFuncNode = *(SFunctionNode**)(pNode);
    if (pFuncNode->funcType == FUNCTION_TYPE_TBNAME) {
      pSColumnNode = (SColumnNode*)nodesMakeNode(QUERY_NODE_COLUMN);
      if (NULL == pSColumnNode) {
        return DEAL_RES_ERROR;
      }
      pSColumnNode->colId = -1;
      pSColumnNode->colType = COLUMN_TYPE_TBNAME;
      pSColumnNode->node.resType.type = TSDB_DATA_TYPE_VARCHAR;
      pSColumnNode->node.resType.bytes = TSDB_TABLE_FNAME_LEN - 1 + VARSTR_HEADER_SIZE;
      nodesDestroyNode(*pNode);
      *pNode = (SNode*)pSColumnNode;
    } else {
      return DEAL_RES_CONTINUE;
    }
  } else {
    return DEAL_RES_CONTINUE;
  }

  STagScanFilterContext* pCtx = (STagScanFilterContext*)pContext;
  void*            data = taosHashGet(pCtx->colHash, &pSColumnNode->colId, sizeof(pSColumnNode->colId));
  if (!data) {
    taosHashPut(pCtx->colHash, &pSColumnNode->colId, sizeof(pSColumnNode->colId), pNode, sizeof((*pNode)));
    pSColumnNode->slotId = pCtx->index++;
    SColumnInfo cInfo = {.colId = pSColumnNode->colId,
                         .type = pSColumnNode->node.resType.type,
                         .bytes = pSColumnNode->node.resType.bytes};
    taosArrayPush(pCtx->cInfoList, &cInfo);
  } else {
    SColumnNode* col = *(SColumnNode**)data;
    pSColumnNode->slotId = col->slotId;
  }

  return DEAL_RES_CONTINUE;
}


static int32_t tagScanFilterByTagCond(SArray* aUidTags, SNode* pTagCond, SArray* aFilterIdxs, void* pVnode, SStorageAPI* pAPI, STagScanInfo* pInfo) {
  int32_t code = 0;
  int32_t numOfTables = taosArrayGetSize(aUidTags);

  SSDataBlock* pResBlock = createTagValBlockForFilter(pInfo->filterCtx.cInfoList, numOfTables, aUidTags, pVnode, pAPI);

  SArray* pBlockList = taosArrayInit(1, POINTER_BYTES);
  taosArrayPush(pBlockList, &pResBlock);
  SDataType type = {.type = TSDB_DATA_TYPE_BOOL, .bytes = sizeof(bool)};

  SScalarParam output = {0};
  code = tagScanCreateResultData(&type, numOfTables, &output);
  if (TSDB_CODE_SUCCESS != code) {
    return code;
  }

  code = scalarCalculate(pTagCond, pBlockList, &output);
  if (TSDB_CODE_SUCCESS != code) {
    return code;
  }

  bool* result = (bool*)output.columnData->pData;
  for (int32_t i = 0 ; i < numOfTables; ++i) {
    if (result[i]) {
      taosArrayPush(aFilterIdxs, &i);
    }
  }

  colDataDestroy(output.columnData);
  taosMemoryFreeClear(output.columnData);

  blockDataDestroy(pResBlock);
  taosArrayDestroy(pBlockList);

  return TSDB_CODE_SUCCESS;
}

static void tagScanFillOneCellWithTag(SOperatorInfo* pOperator, const STUidTagInfo* pUidTagInfo, SExprInfo* pExprInfo, SColumnInfoData* pColInfo, int rowIndex, const SStorageAPI* pAPI, void* pVnode) {
  if (QUERY_NODE_FUNCTION == pExprInfo->pExpr->nodeType) {
    if (FUNCTION_TYPE_TBNAME == pExprInfo->pExpr->_function.functionType) {  // tbname
      char str[TSDB_TABLE_FNAME_LEN + VARSTR_HEADER_SIZE] = {0};
      STR_TO_VARSTR(str, "ctbidx");

      colDataSetVal(pColInfo, rowIndex, str, false);
    } else if (FUNCTION_TYPE_TBUID == pExprInfo->pExpr->_function.functionType) {
      colDataSetVal(pColInfo, rowIndex, (char*)&pUidTagInfo->uid, false);    
    } else if (FUNCTION_TYPE_VGID == pExprInfo->pExpr->_function.functionType) {
      colDataSetVal(pColInfo, rowIndex, (char*)&pOperator->pTaskInfo->id.vgId, false);   
    } 
  } else {
    STagVal tagVal = {0};
    tagVal.cid = pExprInfo->base.pParam[0].pCol->colId;
    if (pUidTagInfo->pTagVal == NULL) {
      colDataSetNULL(pColInfo, rowIndex);
    } else {
      const char* p = pAPI->metaFn.extractTagVal(pUidTagInfo->pTagVal, pColInfo->info.type, &tagVal);

      if (p == NULL || (pColInfo->info.type == TSDB_DATA_TYPE_JSON && ((STag*)p)->nTag == 0)) {
        colDataSetNULL(pColInfo, rowIndex);
      } else if (pColInfo->info.type == TSDB_DATA_TYPE_JSON) {
        colDataSetVal(pColInfo, rowIndex, p, false);
      } else if (IS_VAR_DATA_TYPE(pColInfo->info.type)) {
        char* tmp = taosMemoryMalloc(tagVal.nData + VARSTR_HEADER_SIZE + 1);
        varDataSetLen(tmp, tagVal.nData);
        memcpy(tmp + VARSTR_HEADER_SIZE, tagVal.pData, tagVal.nData);
        colDataSetVal(pColInfo, rowIndex, tmp, false);
        taosMemoryFree(tmp);
      } else {
        colDataSetVal(pColInfo, rowIndex, (const char*)&tagVal.i64, false);
      }
    }
  }
}

static int32_t tagScanFillResultBlock(SOperatorInfo* pOperator, SSDataBlock* pRes, SArray* aUidTags, SArray* aFilterIdxs, bool ignoreFilterIdx,
                                      SStorageAPI* pAPI) {
  STagScanInfo* pInfo = pOperator->info;
  SExprInfo*    pExprInfo = &pOperator->exprSupp.pExprInfo[0];
  if (!ignoreFilterIdx) {
    size_t szTables = taosArrayGetSize(aFilterIdxs);
    for (int i = 0; i < szTables; ++i) {
      int32_t idx = *(int32_t*)taosArrayGet(aFilterIdxs, i);
      STUidTagInfo* pUidTagInfo = taosArrayGet(aUidTags, idx);
      for (int32_t j = 0; j < pOperator->exprSupp.numOfExprs; ++j) {
        SColumnInfoData* pDst = taosArrayGet(pRes->pDataBlock, pExprInfo[j].base.resSchema.slotId);
        tagScanFillOneCellWithTag(pOperator, pUidTagInfo, &pExprInfo[j], pDst, i, pAPI, pInfo->readHandle.vnode);
      }
    }
  } else {
    size_t szTables = taosArrayGetSize(aUidTags);
    for (int i = 0; i < szTables; ++i) {
      STUidTagInfo* pUidTagInfo = taosArrayGet(aUidTags, i);
      for (int32_t j = 0; j < pOperator->exprSupp.numOfExprs; ++j) {
        SColumnInfoData* pDst = taosArrayGet(pRes->pDataBlock, pExprInfo[j].base.resSchema.slotId);
        tagScanFillOneCellWithTag(pOperator, pUidTagInfo, &pExprInfo[j], pDst, i, pAPI, pInfo->readHandle.vnode);
      }
    }
  }
  return 0;
}

static SSDataBlock* doTagScanFromCtbIdx(SOperatorInfo* pOperator) {
  if (pOperator->status == OP_EXEC_DONE) {
    return NULL;
  }
  SExecTaskInfo* pTaskInfo = pOperator->pTaskInfo;
  SStorageAPI* pAPI = &pTaskInfo->storageAPI;

  STagScanInfo* pInfo = pOperator->info;
  SSDataBlock*  pRes = pInfo->pRes;
  blockDataCleanup(pRes);

  if (pInfo->pCtbCursor == NULL) {
    pInfo->pCtbCursor = pAPI->metaFn.openCtbCursor(pInfo->readHandle.vnode, pInfo->suid, 1);
  } else {
    pAPI->metaFn.resumeCtbCursor(pInfo->pCtbCursor, 0);
  }

  SArray* aUidTags = pInfo->aUidTags;
  SArray* aFilterIdxs = pInfo->aFilterIdxs;
  int32_t count = 0;
  bool ctbCursorFinished = false;
  while (1) {
    taosArrayClearEx(aUidTags, tagScanFreeUidTag);
    taosArrayClear(aFilterIdxs);

    int32_t numTables = 0;
    while (numTables < pOperator->resultInfo.capacity) {
      SMCtbCursor* pCur = pInfo->pCtbCursor;
      tb_uid_t     uid = pAPI->metaFn.ctbCursorNext(pInfo->pCtbCursor);
      if (uid == 0) {
        ctbCursorFinished = true;
        break;
      }
      STUidTagInfo info = {.uid = uid, .pTagVal = pCur->pVal};
      info.pTagVal = taosMemoryMalloc(pCur->vLen);
      memcpy(info.pTagVal, pCur->pVal, pCur->vLen);
      taosArrayPush(aUidTags, &info);
      ++numTables;
    }

    if (numTables == 0) {
      break;
    }
    bool ignoreFilterIdx = true;
    if (pInfo->pTagCond != NULL) {
      ignoreFilterIdx = false;
      int32_t code = tagScanFilterByTagCond(aUidTags, pInfo->pTagCond, aFilterIdxs, pInfo->readHandle.vnode, pAPI, pInfo);
      if (TSDB_CODE_SUCCESS != code) {
        pOperator->pTaskInfo->code = code;
        T_LONG_JMP(pOperator->pTaskInfo->env, code);
      }
    } else {
      ignoreFilterIdx = true;
    }

    tagScanFillResultBlock(pOperator, pRes, aUidTags, aFilterIdxs, ignoreFilterIdx, pAPI);
    
    count = ignoreFilterIdx ? taosArrayGetSize(aUidTags): taosArrayGetSize(aFilterIdxs);

    if (count != 0) {
      break;
    }
  }

  if (count > 0) {
    pAPI->metaFn.pauseCtbCursor(pInfo->pCtbCursor);
  }
  if (count == 0 || ctbCursorFinished) {
    pAPI->metaFn.closeCtbCursor(pInfo->pCtbCursor);
    pInfo->pCtbCursor = NULL;
    setOperatorCompleted(pOperator);
  }
  pRes->info.rows = count;

  bool bLimitReached = applyLimitOffset(&pInfo->limitInfo, pRes, pTaskInfo);
  if (bLimitReached) {
    setOperatorCompleted(pOperator);
  }
  pOperator->resultInfo.totalRows += pRes->info.rows;
  return (pRes->info.rows == 0) ? NULL : pInfo->pRes;
}

static SSDataBlock* doTagScanFromMetaEntry(SOperatorInfo* pOperator) {
  if (pOperator->status == OP_EXEC_DONE) {
    return NULL;
  }

  SExecTaskInfo* pTaskInfo = pOperator->pTaskInfo;
  SStorageAPI* pAPI = &pTaskInfo->storageAPI;

  STagScanInfo* pInfo = pOperator->info;
  SExprInfo*    pExprInfo = &pOperator->exprSupp.pExprInfo[0];
  SSDataBlock*  pRes = pInfo->pRes;
  blockDataCleanup(pRes);

  int32_t size = tableListGetSize(pInfo->pTableListInfo);
  if (size == 0) {
    setTaskStatus(pTaskInfo, TASK_COMPLETED);
    return NULL;
  }

  char        str[512] = {0};
  int32_t     count = 0;
  SMetaReader mr = {0};
  pAPI->metaReaderFn.initReader(&mr, pInfo->readHandle.vnode, 0, &pAPI->metaFn);

  while (pInfo->curPos < size && count < pOperator->resultInfo.capacity) {
    doTagScanOneTable(pOperator, pRes, count, &mr, &pTaskInfo->storageAPI);
    ++count;
    if (++pInfo->curPos >= size) {
      setOperatorCompleted(pOperator);
    }
  }
  pRes->info.rows = count;

  pAPI->metaReaderFn.clearReader(&mr);
  bool bLimitReached = applyLimitOffset(&pInfo->limitInfo, pRes, pTaskInfo);
  if (bLimitReached) {
    setOperatorCompleted(pOperator);
  }
  // qDebug("QInfo:0x%"PRIx64" create tag values results completed, rows:%d", GET_TASKID(pRuntimeEnv), count);
  if (pOperator->status == OP_EXEC_DONE) {
    setTaskStatus(pTaskInfo, TASK_COMPLETED);
  }

  pOperator->resultInfo.totalRows += pRes->info.rows;

  return (pRes->info.rows == 0) ? NULL : pInfo->pRes;
}

static void destroyTagScanOperatorInfo(void* param) {
  STagScanInfo* pInfo = (STagScanInfo*)param;
  if (pInfo->pCtbCursor != NULL) {
    pInfo->pStorageAPI->metaFn.closeCtbCursor(pInfo->pCtbCursor);
  }
  taosHashCleanup(pInfo->filterCtx.colHash);
  taosArrayDestroy(pInfo->filterCtx.cInfoList);
  taosArrayDestroy(pInfo->aFilterIdxs);
  taosArrayDestroyEx(pInfo->aUidTags, tagScanFreeUidTag);

  pInfo->pRes = blockDataDestroy(pInfo->pRes);
  taosArrayDestroy(pInfo->matchInfo.pList);
  pInfo->pTableListInfo = tableListDestroy(pInfo->pTableListInfo);
  taosMemoryFreeClear(param);
}

SOperatorInfo* createTagScanOperatorInfo(SReadHandle* pReadHandle, STagScanPhysiNode* pTagScanNode,
                                         STableListInfo* pTableListInfo, SNode* pTagCond, SNode* pTagIndexCond, SExecTaskInfo* pTaskInfo) {
  SScanPhysiNode* pPhyNode = (SScanPhysiNode*)pTagScanNode;
  STagScanInfo*  pInfo = taosMemoryCalloc(1, sizeof(STagScanInfo));
  SOperatorInfo* pOperator = taosMemoryCalloc(1, sizeof(SOperatorInfo));
  if (pInfo == NULL || pOperator == NULL) {
    goto _error;
  }

  SDataBlockDescNode* pDescNode = pPhyNode->node.pOutputDataBlockDesc;

  int32_t    numOfExprs = 0;
  SExprInfo* pExprInfo = createExprInfo(pPhyNode->pScanPseudoCols, NULL, &numOfExprs);
  int32_t    code = initExprSupp(&pOperator->exprSupp, pExprInfo, numOfExprs, &pTaskInfo->storageAPI.functionStore);
  if (code != TSDB_CODE_SUCCESS) {
    goto _error;
  }

  int32_t num = 0;
  code = extractColMatchInfo(pPhyNode->pScanPseudoCols, pDescNode, &num, COL_MATCH_FROM_COL_ID, &pInfo->matchInfo);
  if (code != TSDB_CODE_SUCCESS) {
    goto _error;
  }

  pInfo->pTagCond = pTagCond;
  pInfo->pTagIndexCond = pTagIndexCond;
  pInfo->suid = pPhyNode->suid;
  pInfo->pStorageAPI = &pTaskInfo->storageAPI;

  pInfo->pTableListInfo = pTableListInfo;
  pInfo->pRes = createDataBlockFromDescNode(pDescNode);
  pInfo->readHandle = *pReadHandle;
  pInfo->curPos = 0;

  initLimitInfo(pPhyNode->node.pLimit, pPhyNode->node.pSlimit, &pInfo->limitInfo);
  setOperatorInfo(pOperator, "TagScanOperator", QUERY_NODE_PHYSICAL_PLAN_TAG_SCAN, false, OP_NOT_OPENED, pInfo,
                  pTaskInfo);
  initResultSizeInfo(&pOperator->resultInfo, 4096);
  blockDataEnsureCapacity(pInfo->pRes, pOperator->resultInfo.capacity);

  if (pTagScanNode->onlyMetaCtbIdx) {
    pInfo->aUidTags = taosArrayInit(pOperator->resultInfo.capacity, sizeof(STUidTagInfo));
    pInfo->aFilterIdxs = taosArrayInit(pOperator->resultInfo.capacity, sizeof(int32_t));
    pInfo->filterCtx.colHash = taosHashInit(4, taosGetDefaultHashFunction(TSDB_DATA_TYPE_SMALLINT), false, HASH_NO_LOCK);
    pInfo->filterCtx.cInfoList = taosArrayInit(4, sizeof(SColumnInfo));
    if (pInfo->pTagCond != NULL) {
      nodesRewriteExprPostOrder(&pTagCond, tagScanRewriteTagColumn, (void*)&pInfo->filterCtx);
    }
  }
  __optr_fn_t tagScanNextFn = (pTagScanNode->onlyMetaCtbIdx) ? doTagScanFromCtbIdx : doTagScanFromMetaEntry;
  pOperator->fpSet =
      createOperatorFpSet(optrDummyOpenFn, tagScanNextFn, NULL, destroyTagScanOperatorInfo, optrDefaultBufFn, NULL, optrDefaultGetNextExtFn, NULL);

  return pOperator;

_error:
  taosMemoryFree(pInfo);
  taosMemoryFree(pOperator);
  terrno = TSDB_CODE_OUT_OF_MEMORY;
  return NULL;
}

static int32_t tableMergeScanDoSkipTable(STableMergeScanInfo* pInfo, SSDataBlock* pBlock) {
  int64_t nRows = 0;
  void*   pNum = tSimpleHashGet(pInfo->mTableNumRows, &pBlock->info.id.uid, sizeof(pBlock->info.id.uid));
  if (pNum == NULL) {
    nRows = pBlock->info.rows;
    tSimpleHashPut(pInfo->mTableNumRows, &pBlock->info.id.uid, sizeof(pBlock->info.id.uid), &nRows, sizeof(nRows));
  } else {
    *(int64_t*)pNum = *(int64_t*)pNum + pBlock->info.rows;
  }

  if (nRows >= pInfo->mergeLimit) {
    if (pInfo->mSkipTables == NULL) {
      pInfo->mSkipTables = taosHashInit(pInfo->tableEndIndex - pInfo->tableStartIndex + 1,
                                        taosGetDefaultHashFunction(TSDB_DATA_TYPE_UBIGINT), false, HASH_NO_LOCK);
    }
    int bSkip = 1;
    taosHashPut(pInfo->mSkipTables, &pBlock->info.id.uid, sizeof(pBlock->info.id.uid), &bSkip, sizeof(bSkip));
  }
  return TSDB_CODE_SUCCESS;
}

static SSDataBlock* getBlockForTableMergeScan(void* param) {
  STableMergeScanSortSourceParam* source = param;
  SOperatorInfo*                  pOperator = source->pOperator;
  STableMergeScanInfo*            pInfo = pOperator->info;
  SExecTaskInfo*                  pTaskInfo = pOperator->pTaskInfo;
  SStorageAPI* pAPI = &pTaskInfo->storageAPI;

  SSDataBlock*                    pBlock = pInfo->pReaderBlock;
  int32_t                         code = 0;

  int64_t      st = taosGetTimestampUs();
  bool         hasNext = false;

  STsdbReader* reader = pInfo->base.dataReader;
  while (true) {
    code = pAPI->tsdReader.tsdNextDataBlock(reader, &hasNext);
    if (code != 0) {
      pAPI->tsdReader.tsdReaderReleaseDataBlock(reader);
      qError("table merge scan fetch next data block error code: %d, %s", code, GET_TASKID(pTaskInfo));
      T_LONG_JMP(pTaskInfo->env, code);
    }

    if (!hasNext) {
      break;
    }

    if (isTaskKilled(pTaskInfo)) {
      qInfo("table merge scan fetch next data block found task killed. %s", GET_TASKID(pTaskInfo));
      pAPI->tsdReader.tsdReaderReleaseDataBlock(reader);
      break;
    }

    // process this data block based on the probabilities
    bool processThisBlock = processBlockWithProbability(&pInfo->sample);
    if (!processThisBlock) {
      continue;
    }

    uint32_t status = 0;
    code = loadDataBlock(pOperator, &pInfo->base, pBlock, &status);
    //    code = loadDataBlockFromOneTable(pOperator, pTableScanInfo, pBlock, &status);
    if (code != TSDB_CODE_SUCCESS) {
      qInfo("table merge scan load datablock code %d, %s", code, GET_TASKID(pTaskInfo));
      T_LONG_JMP(pTaskInfo->env, code);
    }

    if (status == FUNC_DATA_REQUIRED_ALL_FILTEROUT) {
      break;
    }

    // current block is filter out according to filter condition, continue load the next block
    if (status == FUNC_DATA_REQUIRED_FILTEROUT || pBlock->info.rows == 0) {
      continue;
    }

    pBlock->info.id.groupId = tableListGetTableGroupId(pInfo->base.pTableListInfo, pBlock->info.id.uid);

    if (pInfo->mergeLimit != -1) {
      tableMergeScanDoSkipTable(pInfo, pBlock);
    }

    pOperator->resultInfo.totalRows += pBlock->info.rows;
    pInfo->base.readRecorder.elapsedTime += (taosGetTimestampUs() - st) / 1000.0;

    return pBlock;
  }

  return NULL;
}

SArray* generateSortByTsInfo(SArray* colMatchInfo, int32_t order) {
  int32_t tsTargetSlotId = 0;
  for (int32_t i = 0; i < taosArrayGetSize(colMatchInfo); ++i) {
    SColMatchItem* colInfo = taosArrayGet(colMatchInfo, i);
    if (colInfo->colId == PRIMARYKEY_TIMESTAMP_COL_ID) {
      tsTargetSlotId = colInfo->dstSlotId;
    }
  }

  SArray*         pList = taosArrayInit(1, sizeof(SBlockOrderInfo));
  SBlockOrderInfo bi = {0};
  bi.order = order;
  bi.slotId = tsTargetSlotId;
  bi.nullFirst = NULL_ORDER_FIRST;

  taosArrayPush(pList, &bi);

  return pList;
}

int32_t dumpQueryTableCond(const SQueryTableDataCond* src, SQueryTableDataCond* dst) {
  memcpy((void*)dst, (void*)src, sizeof(SQueryTableDataCond));
  dst->colList = taosMemoryCalloc(src->numOfCols, sizeof(SColumnInfo));
  for (int i = 0; i < src->numOfCols; i++) {
    dst->colList[i] = src->colList[i];
  }
  return 0;
}

int32_t startGroupTableMergeScan(SOperatorInfo* pOperator) {
  STableMergeScanInfo* pInfo = pOperator->info;
  SExecTaskInfo*       pTaskInfo = pOperator->pTaskInfo;
  SReadHandle* pHandle = &pInfo->base.readHandle;
  SStorageAPI* pAPI = &pTaskInfo->storageAPI;

  {
    size_t  numOfTables = tableListGetSize(pInfo->base.pTableListInfo);
    int32_t i = pInfo->tableStartIndex + 1;
    for (; i < numOfTables; ++i) {
      STableKeyInfo* tableKeyInfo = tableListGetInfo(pInfo->base.pTableListInfo, i);
      if (tableKeyInfo->groupId != pInfo->groupId) {
        break;
      }
    }
    pInfo->tableEndIndex = i - 1;
  }

  int32_t tableStartIdx = pInfo->tableStartIndex;
  int32_t tableEndIdx = pInfo->tableEndIndex;

  tSimpleHashClear(pInfo->mTableNumRows);

  size_t szRow = blockDataGetRowSize(pInfo->pResBlock);   
//  if (pInfo->mergeLimit != -1) {
//    pInfo->pSortHandle = tsortCreateSortHandle(pInfo->pSortInfo, SORT_SINGLESOURCE_SORT, -1, -1,
//                                              NULL, pTaskInfo->id.str, pInfo->mergeLimit, szRow+8, tsPQSortMemThreshold * 1024* 1024);
//  } else
  {
    pInfo->sortBufSize = 2048 * pInfo->bufPageSize;
    int32_t numOfBufPage = pInfo->sortBufSize / pInfo->bufPageSize;
    pInfo->pSortHandle = tsortCreateSortHandle(pInfo->pSortInfo, SORT_BLOCK_TS_MERGE, pInfo->bufPageSize, numOfBufPage,
                                              pInfo->pSortInputBlock, pTaskInfo->id.str, 0, 0, 0);

    tsortSetMergeLimit(pInfo->pSortHandle, pInfo->mergeLimit);
    tsortSetAbortCheckFn(pInfo->pSortHandle, isTaskKilled, pOperator->pTaskInfo);
  }

  tsortSetFetchRawDataFp(pInfo->pSortHandle, getBlockForTableMergeScan, NULL, NULL);

  // one table has one data block
  int32_t numOfTable = tableEndIdx - tableStartIdx + 1;

  STableMergeScanSortSourceParam *param = taosMemoryCalloc(1, sizeof(STableMergeScanSortSourceParam));
  param->pOperator = pOperator;
  STableKeyInfo* startKeyInfo = tableListGetInfo(pInfo->base.pTableListInfo, tableStartIdx);
  pAPI->tsdReader.tsdReaderOpen(pHandle->vnode, &pInfo->base.cond, startKeyInfo, numOfTable, pInfo->pReaderBlock,
                                (void**)&pInfo->base.dataReader, GET_TASKID(pTaskInfo), false, &pInfo->mSkipTables);

  SSortSource* ps = taosMemoryCalloc(1, sizeof(SSortSource));
  ps->param = param;
  ps->onlyRef = false;
  tsortAddSource(pInfo->pSortHandle, ps);

  int32_t code = TSDB_CODE_SUCCESS;
  if (numOfTable == 1) {
    tsortSetSingleTableMerge(pInfo->pSortHandle);
  } else {
    code = tsortOpen(pInfo->pSortHandle);
  }

  if (code != TSDB_CODE_SUCCESS) {
    T_LONG_JMP(pTaskInfo->env, terrno);
  }

  return TSDB_CODE_SUCCESS;
}

int32_t stopGroupTableMergeScan(SOperatorInfo* pOperator) {
  STableMergeScanInfo* pInfo = pOperator->info;
  SExecTaskInfo*       pTaskInfo = pOperator->pTaskInfo;
  SStorageAPI*         pAPI = &pTaskInfo->storageAPI;

  SSortExecInfo sortExecInfo = tsortGetSortExecInfo(pInfo->pSortHandle);
  pInfo->sortExecInfo.sortMethod = sortExecInfo.sortMethod;
  pInfo->sortExecInfo.sortBuffer = sortExecInfo.sortBuffer;
  pInfo->sortExecInfo.loops += sortExecInfo.loops;
  pInfo->sortExecInfo.readBytes += sortExecInfo.readBytes;
  pInfo->sortExecInfo.writeBytes += sortExecInfo.writeBytes;

  if (pInfo->base.dataReader != NULL) {
    pAPI->tsdReader.tsdReaderClose(pInfo->base.dataReader);
    pInfo->base.dataReader = NULL;
  }

  tsortDestroySortHandle(pInfo->pSortHandle);
  pInfo->pSortHandle = NULL;

  resetLimitInfoForNextGroup(&pInfo->limitInfo);
  taosHashCleanup(pInfo->mSkipTables);
  pInfo->mSkipTables = NULL;
  return TSDB_CODE_SUCCESS;
}

// all data produced by this function only belongs to one group
// slimit/soffset does not need to be concerned here, since this function only deal with data within one group.
SSDataBlock* getSortedTableMergeScanBlockData(SSortHandle* pHandle, SSDataBlock* pResBlock, int32_t capacity,
                                              SOperatorInfo* pOperator) {
  STableMergeScanInfo* pInfo = pOperator->info;
  SExecTaskInfo*       pTaskInfo = pOperator->pTaskInfo;

  blockDataCleanup(pResBlock);
  STupleHandle* pTupleHandle = NULL;
  while (1) {
    while (1) {
      pTupleHandle = tsortNextTuple(pHandle);
      if (pTupleHandle == NULL) {
        break;
      }

      appendOneRowToDataBlock(pResBlock, pTupleHandle);
      if (pResBlock->info.rows >= capacity) {
        break;
      }
    }

    if (tsortIsClosed(pHandle)) {
      terrno = TSDB_CODE_TSC_QUERY_CANCELLED;
      T_LONG_JMP(pOperator->pTaskInfo->env, terrno);
    }

    bool limitReached = applyLimitOffset(&pInfo->limitInfo, pResBlock, pTaskInfo);
    qDebug("%s get sorted row block, rows:%" PRId64 ", limit:%" PRId64, GET_TASKID(pTaskInfo), pResBlock->info.rows,
          pInfo->limitInfo.numOfOutputRows);
    if (pTupleHandle == NULL || limitReached || pResBlock->info.rows > 0) {
      break;
    }  
  }
  return (pResBlock->info.rows > 0) ? pResBlock : NULL;
}

SSDataBlock* doTableMergeScan(SOperatorInfo* pOperator) {
  if (pOperator->status == OP_EXEC_DONE) {
    return NULL;
  }

  SExecTaskInfo*       pTaskInfo = pOperator->pTaskInfo;
  STableMergeScanInfo* pInfo = pOperator->info;

  int32_t code = pOperator->fpSet._openFn(pOperator);
  if (code != TSDB_CODE_SUCCESS) {
    T_LONG_JMP(pTaskInfo->env, code);
  }

  size_t tableListSize = tableListGetSize(pInfo->base.pTableListInfo);
  if (!pInfo->hasGroupId) {
    pInfo->hasGroupId = true;

    if (tableListSize == 0) {
      setOperatorCompleted(pOperator);
      return NULL;
    }
    pInfo->tableStartIndex = 0;
    pInfo->groupId = ((STableKeyInfo*)tableListGetInfo(pInfo->base.pTableListInfo, pInfo->tableStartIndex))->groupId;
    startGroupTableMergeScan(pOperator);
  }

  SSDataBlock* pBlock = NULL;
  while (pInfo->tableStartIndex < tableListSize) {
    if (isTaskKilled(pTaskInfo)) {
      T_LONG_JMP(pTaskInfo->env, pTaskInfo->code);
    }

    pBlock = getSortedTableMergeScanBlockData(pInfo->pSortHandle, pInfo->pResBlock, pOperator->resultInfo.capacity,
                                              pOperator);
    if (pBlock != NULL) {
      pBlock->info.id.groupId = pInfo->groupId;
      pOperator->resultInfo.totalRows += pBlock->info.rows;
      return pBlock;
    } else {
      // Data of this group are all dumped, let's try the next group
      stopGroupTableMergeScan(pOperator);
      if (pInfo->tableEndIndex >= tableListSize - 1) {
        setOperatorCompleted(pOperator);
        break;
      }

      pInfo->tableStartIndex = pInfo->tableEndIndex + 1;
      pInfo->groupId = tableListGetInfo(pInfo->base.pTableListInfo, pInfo->tableStartIndex)->groupId;
      startGroupTableMergeScan(pOperator);
      resetLimitInfoForNextGroup(&pInfo->limitInfo);
    }
  }

  return pBlock;
}

void destroyTableMergeScanOperatorInfo(void* param) {
  STableMergeScanInfo* pTableScanInfo = (STableMergeScanInfo*)param;
  cleanupQueryTableDataCond(&pTableScanInfo->base.cond);

  int32_t numOfTable = taosArrayGetSize(pTableScanInfo->sortSourceParams);

  pTableScanInfo->base.readerAPI.tsdReaderClose(pTableScanInfo->base.dataReader);
  pTableScanInfo->base.dataReader = NULL;

  taosArrayDestroy(pTableScanInfo->sortSourceParams);
  tsortDestroySortHandle(pTableScanInfo->pSortHandle);
  pTableScanInfo->pSortHandle = NULL;
  tSimpleHashCleanup(pTableScanInfo->mTableNumRows);
  pTableScanInfo->mTableNumRows = NULL;
  taosHashCleanup(pTableScanInfo->mSkipTables);
  pTableScanInfo->mSkipTables = NULL;
  destroyTableScanBase(&pTableScanInfo->base, &pTableScanInfo->base.readerAPI);

  pTableScanInfo->pResBlock = blockDataDestroy(pTableScanInfo->pResBlock);
  pTableScanInfo->pSortInputBlock = blockDataDestroy(pTableScanInfo->pSortInputBlock);
  pTableScanInfo->pReaderBlock = blockDataDestroy(pTableScanInfo->pReaderBlock);

  taosArrayDestroy(pTableScanInfo->pSortInfo);
  taosMemoryFreeClear(param);
}

int32_t getTableMergeScanExplainExecInfo(SOperatorInfo* pOptr, void** pOptrExplain, uint32_t* len) {
  ASSERT(pOptr != NULL);
  // TODO: merge these two info into one struct
  STableMergeScanExecInfo* execInfo = taosMemoryCalloc(1, sizeof(STableMergeScanExecInfo));
  STableMergeScanInfo*     pInfo = pOptr->info;
  execInfo->blockRecorder = pInfo->base.readRecorder;
  execInfo->sortExecInfo = pInfo->sortExecInfo;

  *pOptrExplain = execInfo;
  *len = sizeof(STableMergeScanExecInfo);

  return TSDB_CODE_SUCCESS;
}

SOperatorInfo* createTableMergeScanOperatorInfo(STableScanPhysiNode* pTableScanNode, SReadHandle* readHandle,
                                                STableListInfo* pTableListInfo, SExecTaskInfo* pTaskInfo) {
  STableMergeScanInfo* pInfo = taosMemoryCalloc(1, sizeof(STableMergeScanInfo));
  SOperatorInfo*       pOperator = taosMemoryCalloc(1, sizeof(SOperatorInfo));
  if (pInfo == NULL || pOperator == NULL) {
    goto _error;
  }

  SDataBlockDescNode* pDescNode = pTableScanNode->scan.node.pOutputDataBlockDesc;

  int32_t numOfCols = 0;
  int32_t code = extractColMatchInfo(pTableScanNode->scan.pScanCols, pDescNode, &numOfCols, COL_MATCH_FROM_COL_ID,
                                     &pInfo->base.matchInfo);
  if (code != TSDB_CODE_SUCCESS) {
    goto _error;
  }

  code = initQueryTableDataCond(&pInfo->base.cond, pTableScanNode, readHandle);
  if (code != TSDB_CODE_SUCCESS) {
    taosArrayDestroy(pInfo->base.matchInfo.pList);
    goto _error;
  }

  if (pTableScanNode->scan.pScanPseudoCols != NULL) {
    SExprSupp* pSup = &pInfo->base.pseudoSup;
    pSup->pExprInfo = createExprInfo(pTableScanNode->scan.pScanPseudoCols, NULL, &pSup->numOfExprs);
    pSup->pCtx = createSqlFunctionCtx(pSup->pExprInfo, pSup->numOfExprs, &pSup->rowEntryInfoOffset, &pTaskInfo->storageAPI.functionStore);
  }

  pInfo->scanInfo = (SScanInfo){.numOfAsc = pTableScanNode->scanSeq[0], .numOfDesc = pTableScanNode->scanSeq[1]};

  pInfo->base.metaCache.pTableMetaEntryCache = taosLRUCacheInit(1024 * 128, -1, .5);
  if (pInfo->base.metaCache.pTableMetaEntryCache == NULL) {
    code = terrno;
    goto _error;
  }

  pInfo->base.readerAPI = pTaskInfo->storageAPI.tsdReader;
  pInfo->base.dataBlockLoadFlag = FUNC_DATA_REQUIRED_DATA_LOAD;
  pInfo->base.scanFlag = MAIN_SCAN;
  pInfo->base.readHandle = *readHandle;

  pInfo->readIdx = -1;

  pInfo->base.limitInfo.limit.limit = -1;
  pInfo->base.limitInfo.slimit.limit = -1;
  pInfo->base.pTableListInfo = pTableListInfo;

  pInfo->sample.sampleRatio = pTableScanNode->ratio;
  pInfo->sample.seed = taosGetTimestampSec();

  code = filterInitFromNode((SNode*)pTableScanNode->scan.node.pConditions, &pOperator->exprSupp.pFilterInfo, 0);
  if (code != TSDB_CODE_SUCCESS) {
    goto _error;
  }

  initResultSizeInfo(&pOperator->resultInfo, 1024);
  pInfo->pResBlock = createDataBlockFromDescNode(pDescNode);
  blockDataEnsureCapacity(pInfo->pResBlock, pOperator->resultInfo.capacity);

  pInfo->sortSourceParams = taosArrayInit(64, sizeof(STableMergeScanSortSourceParam));

  pInfo->pSortInfo = generateSortByTsInfo(pInfo->base.matchInfo.pList, pInfo->base.cond.order);
  pInfo->pSortInputBlock = createOneDataBlock(pInfo->pResBlock, false);
  initLimitInfo(pTableScanNode->scan.node.pLimit, pTableScanNode->scan.node.pSlimit, &pInfo->limitInfo);
  pInfo->mTableNumRows = tSimpleHashInit(1024,
                                         taosGetDefaultHashFunction(TSDB_DATA_TYPE_UBIGINT));
  pInfo->mergeLimit = -1;
  bool hasLimit = pInfo->limitInfo.limit.limit != -1 || pInfo->limitInfo.limit.offset != -1;
  if (hasLimit) {
    pInfo->mergeLimit = pInfo->limitInfo.limit.limit + pInfo->limitInfo.limit.offset;
    pInfo->mSkipTables = NULL;
  }
  pInfo->pReaderBlock = createOneDataBlock(pInfo->pResBlock, false);

  int32_t  rowSize = pInfo->pResBlock->info.rowSize;
  uint32_t nCols = taosArrayGetSize(pInfo->pResBlock->pDataBlock);
  pInfo->bufPageSize = getProperSortPageSize(rowSize, nCols);

  setOperatorInfo(pOperator, "TableMergeScanOperator", QUERY_NODE_PHYSICAL_PLAN_TABLE_MERGE_SCAN, false, OP_NOT_OPENED,
                  pInfo, pTaskInfo);
  pOperator->exprSupp.numOfExprs = numOfCols;

  pOperator->fpSet = createOperatorFpSet(optrDummyOpenFn, doTableMergeScan, NULL, destroyTableMergeScanOperatorInfo,
                                         optrDefaultBufFn, getTableMergeScanExplainExecInfo, optrDefaultGetNextExtFn, NULL);
  pOperator->cost.openCost = 0;
  return pOperator;

_error:
  pTaskInfo->code = TSDB_CODE_OUT_OF_MEMORY;
  taosMemoryFree(pInfo);
  taosMemoryFree(pOperator);
  return NULL;
}

// ====================================================================================================================
// TableCountScanOperator
static SSDataBlock* doTableCountScan(SOperatorInfo* pOperator);
static void         destoryTableCountScanOperator(void* param);
static void         buildVnodeGroupedStbTableCount(STableCountScanOperatorInfo* pInfo, STableCountScanSupp* pSupp,
                                                   SSDataBlock* pRes, char* dbName, tb_uid_t stbUid, SStorageAPI* pAPI);
static void         buildVnodeGroupedNtbTableCount(STableCountScanOperatorInfo* pInfo, STableCountScanSupp* pSupp,
                                                   SSDataBlock* pRes, char* dbName, SStorageAPI* pAPI);
static void         buildVnodeFilteredTbCount(SOperatorInfo* pOperator, STableCountScanOperatorInfo* pInfo,
                                              STableCountScanSupp* pSupp, SSDataBlock* pRes, char* dbName);
static void         buildVnodeGroupedTableCount(SOperatorInfo* pOperator, STableCountScanOperatorInfo* pInfo,
                                                STableCountScanSupp* pSupp, SSDataBlock* pRes, int32_t vgId, char* dbName);
static SSDataBlock* buildVnodeDbTableCount(SOperatorInfo* pOperator, STableCountScanOperatorInfo* pInfo,
                                           STableCountScanSupp* pSupp, SSDataBlock* pRes);
static void         buildSysDbGroupedTableCount(SOperatorInfo* pOperator, STableCountScanOperatorInfo* pInfo,
                                                STableCountScanSupp* pSupp, SSDataBlock* pRes, size_t infodbTableNum,
                                                size_t perfdbTableNum);
static void         buildSysDbFilterTableCount(SOperatorInfo* pOperator, STableCountScanSupp* pSupp, SSDataBlock* pRes,
                                               size_t infodbTableNum, size_t perfdbTableNum);
static const char*  GROUP_TAG_DB_NAME = "db_name";
static const char*  GROUP_TAG_STABLE_NAME = "stable_name";

int32_t tblCountScanGetGroupTagsSlotId(const SNodeList* scanCols, STableCountScanSupp* supp) {
  if (scanCols != NULL) {
    SNode* pNode = NULL;
    FOREACH(pNode, scanCols) {
      if (nodeType(pNode) != QUERY_NODE_TARGET) {
        return TSDB_CODE_QRY_SYS_ERROR;
      }
      STargetNode* targetNode = (STargetNode*)pNode;
      if (nodeType(targetNode->pExpr) != QUERY_NODE_COLUMN) {
        return TSDB_CODE_QRY_SYS_ERROR;
      }
      SColumnNode* colNode = (SColumnNode*)(targetNode->pExpr);
      if (strcmp(colNode->colName, GROUP_TAG_DB_NAME) == 0) {
        supp->dbNameSlotId = targetNode->slotId;
      } else if (strcmp(colNode->colName, GROUP_TAG_STABLE_NAME) == 0) {
        supp->stbNameSlotId = targetNode->slotId;
      }
    }
  }
  return TSDB_CODE_SUCCESS;
}

int32_t tblCountScanGetCountSlotId(const SNodeList* pseudoCols, STableCountScanSupp* supp) {
  if (pseudoCols != NULL) {
    SNode* pNode = NULL;
    FOREACH(pNode, pseudoCols) {
      if (nodeType(pNode) != QUERY_NODE_TARGET) {
        return TSDB_CODE_QRY_SYS_ERROR;
      }
      STargetNode* targetNode = (STargetNode*)pNode;
      if (nodeType(targetNode->pExpr) != QUERY_NODE_FUNCTION) {
        return TSDB_CODE_QRY_SYS_ERROR;
      }
      SFunctionNode* funcNode = (SFunctionNode*)(targetNode->pExpr);
      if (funcNode->funcType == FUNCTION_TYPE_TABLE_COUNT) {
        supp->tbCountSlotId = targetNode->slotId;
      }
    }
  }
  return TSDB_CODE_SUCCESS;
}

int32_t tblCountScanGetInputs(SNodeList* groupTags, SName* tableName, STableCountScanSupp* supp) {
  if (groupTags != NULL) {
    SNode* pNode = NULL;
    FOREACH(pNode, groupTags) {
      if (nodeType(pNode) != QUERY_NODE_COLUMN) {
        return TSDB_CODE_QRY_SYS_ERROR;
      }
      SColumnNode* colNode = (SColumnNode*)pNode;
      if (strcmp(colNode->colName, GROUP_TAG_DB_NAME) == 0) {
        supp->groupByDbName = true;
      }
      if (strcmp(colNode->colName, GROUP_TAG_STABLE_NAME) == 0) {
        supp->groupByStbName = true;
      }
    }
  } else {
    tstrncpy(supp->dbNameFilter, tNameGetDbNameP(tableName), TSDB_DB_NAME_LEN);
    tstrncpy(supp->stbNameFilter, tNameGetTableName(tableName), TSDB_TABLE_NAME_LEN);
  }
  return TSDB_CODE_SUCCESS;
}

int32_t getTableCountScanSupp(SNodeList* groupTags, SName* tableName, SNodeList* scanCols, SNodeList* pseudoCols,
                              STableCountScanSupp* supp, SExecTaskInfo* taskInfo) {
  int32_t code = 0;
  code = tblCountScanGetInputs(groupTags, tableName, supp);
  if (code != TSDB_CODE_SUCCESS) {
    qError("%s get table count scan supp. get inputs error", GET_TASKID(taskInfo));
    return code;
  }

  supp->dbNameSlotId = -1;
  supp->stbNameSlotId = -1;
  supp->tbCountSlotId = -1;

  code = tblCountScanGetGroupTagsSlotId(scanCols, supp);
  if (code != TSDB_CODE_SUCCESS) {
    qError("%s get table count scan supp. get group tags slot id error", GET_TASKID(taskInfo));
    return code;
  }

  code = tblCountScanGetCountSlotId(pseudoCols, supp);
  if (code != TSDB_CODE_SUCCESS) {
    qError("%s get table count scan supp. get count error", GET_TASKID(taskInfo));
    return code;
  }
  return code;
}

SOperatorInfo* createTableCountScanOperatorInfo(SReadHandle* readHandle, STableCountScanPhysiNode* pTblCountScanNode,
                                                SExecTaskInfo* pTaskInfo) {
  int32_t code = TSDB_CODE_SUCCESS;

  SScanPhysiNode*              pScanNode = &pTblCountScanNode->scan;
  STableCountScanOperatorInfo* pInfo = taosMemoryCalloc(1, sizeof(STableCountScanOperatorInfo));
  SOperatorInfo*               pOperator = taosMemoryCalloc(1, sizeof(SOperatorInfo));

  if (!pInfo || !pOperator) {
    goto _error;
  }

  pInfo->readHandle = *readHandle;

  SDataBlockDescNode* pDescNode = pScanNode->node.pOutputDataBlockDesc;
  initResultSizeInfo(&pOperator->resultInfo, 1);
  pInfo->pRes = createDataBlockFromDescNode(pDescNode);
  blockDataEnsureCapacity(pInfo->pRes, pOperator->resultInfo.capacity);

  getTableCountScanSupp(pTblCountScanNode->pGroupTags, &pTblCountScanNode->scan.tableName,
                        pTblCountScanNode->scan.pScanCols, pTblCountScanNode->scan.pScanPseudoCols, &pInfo->supp,
                        pTaskInfo);

  setOperatorInfo(pOperator, "TableCountScanOperator", QUERY_NODE_PHYSICAL_PLAN_TABLE_COUNT_SCAN, false, OP_NOT_OPENED,
                  pInfo, pTaskInfo);
  pOperator->fpSet = createOperatorFpSet(optrDummyOpenFn, doTableCountScan, NULL, destoryTableCountScanOperator,
                                         optrDefaultBufFn, NULL, optrDefaultGetNextExtFn, NULL);
  return pOperator;

_error:
  if (pInfo != NULL) {
    destoryTableCountScanOperator(pInfo);
  }
  taosMemoryFreeClear(pOperator);
  pTaskInfo->code = code;
  return NULL;
}

void fillTableCountScanDataBlock(STableCountScanSupp* pSupp, char* dbName, char* stbName, int64_t count,
                                 SSDataBlock* pRes) {
  if (pSupp->dbNameSlotId != -1) {
    ASSERT(strlen(dbName));
    SColumnInfoData* colInfoData = taosArrayGet(pRes->pDataBlock, pSupp->dbNameSlotId);

    char varDbName[TSDB_DB_NAME_LEN + VARSTR_HEADER_SIZE] = {0};
    tstrncpy(varDataVal(varDbName), dbName, TSDB_DB_NAME_LEN);

    varDataSetLen(varDbName, strlen(dbName));
    colDataSetVal(colInfoData, 0, varDbName, false);
  }

  if (pSupp->stbNameSlotId != -1) {
    SColumnInfoData* colInfoData = taosArrayGet(pRes->pDataBlock, pSupp->stbNameSlotId);
    if (strlen(stbName) != 0) {
      char varStbName[TSDB_TABLE_NAME_LEN + VARSTR_HEADER_SIZE] = {0};
      strncpy(varDataVal(varStbName), stbName, TSDB_TABLE_NAME_LEN);
      varDataSetLen(varStbName, strlen(stbName));
      colDataSetVal(colInfoData, 0, varStbName, false);
    } else {
      colDataSetNULL(colInfoData, 0);
    }
  }

  if (pSupp->tbCountSlotId != -1) {
    SColumnInfoData* colInfoData = taosArrayGet(pRes->pDataBlock, pSupp->tbCountSlotId);
    colDataSetVal(colInfoData, 0, (char*)&count, false);
  }
  pRes->info.rows = 1;
}

static SSDataBlock* buildSysDbTableCount(SOperatorInfo* pOperator, STableCountScanOperatorInfo* pInfo) {
  STableCountScanSupp* pSupp = &pInfo->supp;
  SSDataBlock*         pRes = pInfo->pRes;

  size_t infodbTableNum;
  getInfosDbMeta(NULL, &infodbTableNum);
  size_t perfdbTableNum;
  getPerfDbMeta(NULL, &perfdbTableNum);

  if (pSupp->groupByDbName || pSupp->groupByStbName) {
    buildSysDbGroupedTableCount(pOperator, pInfo, pSupp, pRes, infodbTableNum, perfdbTableNum);
    return (pRes->info.rows > 0) ? pRes : NULL;
  } else {
    buildSysDbFilterTableCount(pOperator, pSupp, pRes, infodbTableNum, perfdbTableNum);
    return (pRes->info.rows > 0) ? pRes : NULL;
  }
}

static void buildSysDbFilterTableCount(SOperatorInfo* pOperator, STableCountScanSupp* pSupp, SSDataBlock* pRes,
                                       size_t infodbTableNum, size_t perfdbTableNum) {
  if (strcmp(pSupp->dbNameFilter, TSDB_INFORMATION_SCHEMA_DB) == 0) {
    fillTableCountScanDataBlock(pSupp, TSDB_INFORMATION_SCHEMA_DB, "", infodbTableNum, pRes);
  } else if (strcmp(pSupp->dbNameFilter, TSDB_PERFORMANCE_SCHEMA_DB) == 0) {
    fillTableCountScanDataBlock(pSupp, TSDB_PERFORMANCE_SCHEMA_DB, "", perfdbTableNum, pRes);
  } else if (strlen(pSupp->dbNameFilter) == 0) {
    fillTableCountScanDataBlock(pSupp, "", "", infodbTableNum + perfdbTableNum, pRes);
  }
  setOperatorCompleted(pOperator);
}

static void buildSysDbGroupedTableCount(SOperatorInfo* pOperator, STableCountScanOperatorInfo* pInfo,
                                        STableCountScanSupp* pSupp, SSDataBlock* pRes, size_t infodbTableNum,
                                        size_t perfdbTableNum) {
  if (pInfo->currGrpIdx == 0) {
    uint64_t groupId = 0;
    if (pSupp->groupByDbName) {
      groupId = calcGroupId(TSDB_INFORMATION_SCHEMA_DB, strlen(TSDB_INFORMATION_SCHEMA_DB));
    } else {
      groupId = calcGroupId("", 0);
    }

    pRes->info.id.groupId = groupId;
    fillTableCountScanDataBlock(pSupp, TSDB_INFORMATION_SCHEMA_DB, "", infodbTableNum, pRes);
  } else if (pInfo->currGrpIdx == 1) {
    uint64_t groupId = 0;
    if (pSupp->groupByDbName) {
      groupId = calcGroupId(TSDB_PERFORMANCE_SCHEMA_DB, strlen(TSDB_PERFORMANCE_SCHEMA_DB));
    } else {
      groupId = calcGroupId("", 0);
    }

    pRes->info.id.groupId = groupId;
    fillTableCountScanDataBlock(pSupp, TSDB_PERFORMANCE_SCHEMA_DB, "", perfdbTableNum, pRes);
  } else {
    setOperatorCompleted(pOperator);
  }
  pInfo->currGrpIdx++;
}

static SSDataBlock* doTableCountScan(SOperatorInfo* pOperator) {
  SExecTaskInfo*               pTaskInfo = pOperator->pTaskInfo;
  STableCountScanOperatorInfo* pInfo = pOperator->info;
  STableCountScanSupp*         pSupp = &pInfo->supp;
  SSDataBlock*                 pRes = pInfo->pRes;
  blockDataCleanup(pRes);

  if (pOperator->status == OP_EXEC_DONE) {
    return NULL;
  }
  if (pInfo->readHandle.mnd != NULL) {
    return buildSysDbTableCount(pOperator, pInfo);
  }

  return buildVnodeDbTableCount(pOperator, pInfo, pSupp, pRes);
}

static SSDataBlock* buildVnodeDbTableCount(SOperatorInfo* pOperator, STableCountScanOperatorInfo* pInfo,
                                           STableCountScanSupp* pSupp, SSDataBlock* pRes) {
  const char* db = NULL;
  int32_t     vgId = 0;
  char        dbName[TSDB_DB_NAME_LEN] = {0};
  SExecTaskInfo* pTaskInfo = pOperator->pTaskInfo;
  SStorageAPI* pAPI = &pTaskInfo->storageAPI;

  // get dbname
  pAPI->metaFn.getBasicInfo(pInfo->readHandle.vnode, &db, &vgId, NULL, NULL);
  SName sn = {0};
  tNameFromString(&sn, db, T_NAME_ACCT | T_NAME_DB);
  tNameGetDbName(&sn, dbName);

  if (pSupp->groupByDbName || pSupp->groupByStbName) {
    buildVnodeGroupedTableCount(pOperator, pInfo, pSupp, pRes, vgId, dbName);
  } else {
    buildVnodeFilteredTbCount(pOperator, pInfo, pSupp, pRes, dbName);
  }
  return pRes->info.rows > 0 ? pRes : NULL;
}

static void buildVnodeGroupedTableCount(SOperatorInfo* pOperator, STableCountScanOperatorInfo* pInfo,
                                        STableCountScanSupp* pSupp, SSDataBlock* pRes, int32_t vgId, char* dbName) {
  SExecTaskInfo* pTaskInfo = pOperator->pTaskInfo;
  SStorageAPI* pAPI = &pTaskInfo->storageAPI;

  if (pSupp->groupByStbName) {
    if (pInfo->stbUidList == NULL) {
      pInfo->stbUidList = taosArrayInit(16, sizeof(tb_uid_t));
      if (pAPI->metaFn.storeGetTableList(pInfo->readHandle.vnode, TSDB_SUPER_TABLE, pInfo->stbUidList) < 0) {
        qError("vgId:%d, failed to get stb id list error: %s", vgId, terrstr());
      }
    }
    if (pInfo->currGrpIdx < taosArrayGetSize(pInfo->stbUidList)) {
      tb_uid_t stbUid = *(tb_uid_t*)taosArrayGet(pInfo->stbUidList, pInfo->currGrpIdx);
      buildVnodeGroupedStbTableCount(pInfo, pSupp, pRes, dbName, stbUid, pAPI);

      pInfo->currGrpIdx++;
    } else if (pInfo->currGrpIdx == taosArrayGetSize(pInfo->stbUidList)) {
      buildVnodeGroupedNtbTableCount(pInfo, pSupp, pRes, dbName, pAPI);

      pInfo->currGrpIdx++;
    } else {
      setOperatorCompleted(pOperator);
    }
  } else {
    uint64_t groupId = calcGroupId(dbName, strlen(dbName));
    pRes->info.id.groupId = groupId;

    int64_t dbTableCount = 0;
    pAPI->metaFn.getBasicInfo(pInfo->readHandle.vnode, NULL, NULL, &dbTableCount, NULL);
    fillTableCountScanDataBlock(pSupp, dbName, "", dbTableCount, pRes);
    setOperatorCompleted(pOperator);
  }
}

static void buildVnodeFilteredTbCount(SOperatorInfo* pOperator, STableCountScanOperatorInfo* pInfo,
                                      STableCountScanSupp* pSupp, SSDataBlock* pRes, char* dbName) {
  SExecTaskInfo* pTaskInfo = pOperator->pTaskInfo;
  SStorageAPI* pAPI = &pTaskInfo->storageAPI;

  if (strlen(pSupp->dbNameFilter) != 0) {
    if (strlen(pSupp->stbNameFilter) != 0) {
      uint64_t uid = 0;
      pAPI->metaFn.getTableUidByName(pInfo->readHandle.vnode, pSupp->stbNameFilter, &uid);

      int64_t numOfChildTables = 0;
      pAPI->metaFn.getNumOfChildTables(pInfo->readHandle.vnode, uid, &numOfChildTables, NULL);

      fillTableCountScanDataBlock(pSupp, dbName, pSupp->stbNameFilter, numOfChildTables, pRes);
    } else {
      int64_t tbNumVnode = 0;
      pAPI->metaFn.getBasicInfo(pInfo->readHandle.vnode, NULL, NULL, &tbNumVnode, NULL);
      fillTableCountScanDataBlock(pSupp, dbName, "", tbNumVnode, pRes);
    }
  } else {
    int64_t tbNumVnode = 0;
    pAPI->metaFn.getBasicInfo(pInfo->readHandle.vnode, NULL, NULL, &tbNumVnode, NULL);
    fillTableCountScanDataBlock(pSupp, dbName, "", tbNumVnode, pRes);
  }

  setOperatorCompleted(pOperator);
}

static void buildVnodeGroupedNtbTableCount(STableCountScanOperatorInfo* pInfo, STableCountScanSupp* pSupp,
                                           SSDataBlock* pRes, char* dbName, SStorageAPI* pAPI) {
  char fullStbName[TSDB_TABLE_FNAME_LEN] = {0};
  if (pSupp->groupByDbName) {
    snprintf(fullStbName, TSDB_TABLE_FNAME_LEN, "%s.%s", dbName, "");
  }

  uint64_t groupId = calcGroupId(fullStbName, strlen(fullStbName));
  pRes->info.id.groupId = groupId;

  int64_t numOfTables = 0;
  pAPI->metaFn.getBasicInfo(pInfo->readHandle.vnode, NULL, NULL, NULL, &numOfTables);

  if (numOfTables != 0) {
    fillTableCountScanDataBlock(pSupp, dbName, "", numOfTables, pRes);
  }
}

static void buildVnodeGroupedStbTableCount(STableCountScanOperatorInfo* pInfo, STableCountScanSupp* pSupp,
                                           SSDataBlock* pRes, char* dbName, tb_uid_t stbUid, SStorageAPI* pAPI) {
  char stbName[TSDB_TABLE_NAME_LEN] = {0};
  pAPI->metaFn.getTableNameByUid(pInfo->readHandle.vnode, stbUid, stbName);

  char fullStbName[TSDB_TABLE_FNAME_LEN] = {0};
  if (pSupp->groupByDbName) {
    snprintf(fullStbName, TSDB_TABLE_FNAME_LEN, "%s.%s", dbName, varDataVal(stbName));
  } else {
    snprintf(fullStbName, TSDB_TABLE_FNAME_LEN, "%s", varDataVal(stbName));
  }

  uint64_t groupId = calcGroupId(fullStbName, strlen(fullStbName));
  pRes->info.id.groupId = groupId;

  int64_t ctbNum = 0;
  int32_t code = pAPI->metaFn.getNumOfChildTables(pInfo->readHandle.vnode, stbUid, &ctbNum, NULL);
  fillTableCountScanDataBlock(pSupp, dbName, varDataVal(stbName), ctbNum, pRes);
}

static void destoryTableCountScanOperator(void* param) {
  STableCountScanOperatorInfo* pTableCountScanInfo = param;
  blockDataDestroy(pTableCountScanInfo->pRes);

  taosArrayDestroy(pTableCountScanInfo->stbUidList);
  taosMemoryFreeClear(param);
}<|MERGE_RESOLUTION|>--- conflicted
+++ resolved
@@ -1560,11 +1560,7 @@
   for (int32_t i = 0; i < pSrcBlock->info.rows; i++) {
     uint64_t srcUid = srcUidData[i];
     uint64_t groupId = srcGp[i];
-<<<<<<< HEAD
-    char    tbname[VARSTR_HEADER_SIZE + TSDB_TABLE_NAME_LEN] = {0};
-=======
     char     tbname[VARSTR_HEADER_SIZE + TSDB_TABLE_NAME_LEN] = {0};
->>>>>>> b6f007b0
     if (groupId == 0) {
       groupId = getGroupIdByData(pInfo, srcUid, srcStartTsCol[i], ver);
     }
