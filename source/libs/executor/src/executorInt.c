/*
 * Copyright (c) 2019 TAOS Data, Inc. <jhtao@taosdata.com>
 *
 * This program is free software: you can use, redistribute, and/or modify
 * it under the terms of the GNU Affero General Public License, version 3
 * or later ("AGPL"), as published by the Free Software Foundation.
 *
 * This program is distributed in the hope that it will be useful, but WITHOUT
 * ANY WARRANTY; without even the implied warranty of MERCHANTABILITY or
 * FITNESS FOR A PARTICULAR PURPOSE.
 *
 * You should have received a copy of the GNU Affero General Public License
 * along with this program. If not, see <http://www.gnu.org/licenses/>.
 */

#include "filter.h"
#include "function.h"
#include "functionMgt.h"
#include "os.h"
#include "querynodes.h"
#include "tfill.h"
#include "tname.h"

#include "tdatablock.h"
#include "tmsg.h"
#include "ttime.h"

#include "executorInt.h"
#include "index.h"
#include "operator.h"
#include "query.h"
#include "querytask.h"
#include "tcompare.h"
#include "thash.h"
#include "ttypes.h"
#include "vnode.h"

#define SET_REVERSE_SCAN_FLAG(runtime)    ((runtime)->scanFlag = REVERSE_SCAN)
#define GET_FORWARD_DIRECTION_FACTOR(ord) (((ord) == TSDB_ORDER_ASC) ? QUERY_ASC_FORWARD_STEP : QUERY_DESC_FORWARD_STEP)

#if 0
static UNUSED_FUNC void *u_malloc (size_t __size) {
  uint32_t v = taosRand();

  if (v % 1000 <= 0) {
    return NULL;
  } else {
    return taosMemoryMalloc(__size);
  }
}

static UNUSED_FUNC void* u_calloc(size_t num, size_t __size) {
  uint32_t v = taosRand();
  if (v % 1000 <= 0) {
    return NULL;
  } else {
    return taosMemoryCalloc(num, __size);
  }
}

static UNUSED_FUNC void* u_realloc(void* p, size_t __size) {
  uint32_t v = taosRand();
  if (v % 5 <= 1) {
    return NULL;
  } else {
    return taosMemoryRealloc(p, __size);
  }
}

#define calloc  u_calloc
#define malloc  u_malloc
#define realloc u_realloc
#endif

static void setBlockSMAInfo(SqlFunctionCtx* pCtx, SExprInfo* pExpr, SSDataBlock* pBlock);

static void initCtxOutputBuffer(SqlFunctionCtx* pCtx, int32_t size);
static void doApplyScalarCalculation(SOperatorInfo* pOperator, SSDataBlock* pBlock, int32_t order, int32_t scanFlag);

static void    extractQualifiedTupleByFilterResult(SSDataBlock* pBlock, const SColumnInfoData* p, bool keep,
                                                   int32_t status);
static int32_t doSetInputDataBlock(SExprSupp* pExprSup, SSDataBlock* pBlock, int32_t order, int32_t scanFlag,
                                   bool createDummyCol);
static int32_t doCopyToSDataBlock(SExecTaskInfo* pTaskInfo, SSDataBlock* pBlock, SExprSupp* pSup, SDiskbasedBuf* pBuf,
                                  SGroupResInfo* pGroupResInfo, int32_t threshold);

SResultRow* getNewResultRow(SDiskbasedBuf* pResultBuf, int32_t* currentPageId, int32_t interBufSize) {
  SFilePage* pData = NULL;

  // in the first scan, new space needed for results
  int32_t pageId = -1;
  if (*currentPageId == -1) {
    pData = getNewBufPage(pResultBuf, &pageId);
    pData->num = sizeof(SFilePage);
  } else {
    pData = getBufPage(pResultBuf, *currentPageId);
    if (pData == NULL) {
      qError("failed to get buffer, code:%s", tstrerror(terrno));
      return NULL;
    }

    pageId = *currentPageId;

    if (pData->num + interBufSize > getBufPageSize(pResultBuf)) {
      // release current page first, and prepare the next one
      releaseBufPage(pResultBuf, pData);

      pData = getNewBufPage(pResultBuf, &pageId);
      if (pData != NULL) {
        pData->num = sizeof(SFilePage);
      }
    }
  }

  if (pData == NULL) {
    return NULL;
  }

  setBufPageDirty(pData, true);

  // set the number of rows in current disk page
  SResultRow* pResultRow = (SResultRow*)((char*)pData + pData->num);

  memset((char*)pResultRow, 0, interBufSize);
  pResultRow->pageId = pageId;
  pResultRow->offset = (int32_t)pData->num;

  *currentPageId = pageId;
  pData->num += interBufSize;
  return pResultRow;
}

/**
 * the struct of key in hash table
 * +----------+---------------+
 * | group id |   key data    |
 * | 8 bytes  | actual length |
 * +----------+---------------+
 */
SResultRow* doSetResultOutBufByKey(SDiskbasedBuf* pResultBuf, SResultRowInfo* pResultRowInfo, char* pData,
                                   int16_t bytes, bool masterscan, uint64_t groupId, SExecTaskInfo* pTaskInfo,
                                   bool isIntervalQuery, SAggSupporter* pSup, bool keepGroup) {
  SET_RES_WINDOW_KEY(pSup->keyBuf, pData, bytes, groupId);
  if (!keepGroup) {
    *(uint64_t*)pSup->keyBuf = calcGroupId(pSup->keyBuf, GET_RES_WINDOW_KEY_LEN(bytes));
  }

  SResultRowPosition* p1 =
      (SResultRowPosition*)tSimpleHashGet(pSup->pResultRowHashTable, pSup->keyBuf, GET_RES_WINDOW_KEY_LEN(bytes));

  SResultRow* pResult = NULL;

  // in case of repeat scan/reverse scan, no new time window added.
  if (isIntervalQuery) {
    if (p1 != NULL) {  // the *p1 may be NULL in case of sliding+offset exists.
      pResult = getResultRowByPos(pResultBuf, p1, true);
      if (NULL == pResult) {
        T_LONG_JMP(pTaskInfo->env, terrno);
      }

      ASSERT(pResult->pageId == p1->pageId && pResult->offset == p1->offset);
    }
  } else {
    // In case of group by column query, the required SResultRow object must be existInCurrentResusltRowInfo in the
    // pResultRowInfo object.
    if (p1 != NULL) {
      // todo
      pResult = getResultRowByPos(pResultBuf, p1, true);
      if (NULL == pResult) {
        T_LONG_JMP(pTaskInfo->env, terrno);
      }

      ASSERT(pResult->pageId == p1->pageId && pResult->offset == p1->offset);
    }
  }

  // 1. close current opened time window
  if (pResultRowInfo->cur.pageId != -1 && ((pResult == NULL) || (pResult->pageId != pResultRowInfo->cur.pageId))) {
    SResultRowPosition pos = pResultRowInfo->cur;
    SFilePage*         pPage = getBufPage(pResultBuf, pos.pageId);
    if (pPage == NULL) {
      qError("failed to get buffer, code:%s, %s", tstrerror(terrno), GET_TASKID(pTaskInfo));
      T_LONG_JMP(pTaskInfo->env, terrno);
    }
    releaseBufPage(pResultBuf, pPage);
  }

  // allocate a new buffer page
  if (pResult == NULL) {
    pResult = getNewResultRow(pResultBuf, &pSup->currentPageId, pSup->resultRowSize);
    if (pResult == NULL) {
      T_LONG_JMP(pTaskInfo->env, terrno);
    }

    // add a new result set for a new group
    SResultRowPosition pos = {.pageId = pResult->pageId, .offset = pResult->offset};
    tSimpleHashPut(pSup->pResultRowHashTable, pSup->keyBuf, GET_RES_WINDOW_KEY_LEN(bytes), &pos,
                   sizeof(SResultRowPosition));
  }

  // 2. set the new time window to be the new active time window
  pResultRowInfo->cur = (SResultRowPosition){.pageId = pResult->pageId, .offset = pResult->offset};

  // too many time window in query
  if (pTaskInfo->execModel == OPTR_EXEC_MODEL_BATCH &&
      tSimpleHashGetSize(pSup->pResultRowHashTable) > MAX_INTERVAL_TIME_WINDOW) {
    T_LONG_JMP(pTaskInfo->env, TSDB_CODE_QRY_TOO_MANY_TIMEWINDOW);
  }

  return pResult;
}

//  query_range_start, query_range_end, window_duration, window_start, window_end
void initExecTimeWindowInfo(SColumnInfoData* pColData, STimeWindow* pQueryWindow) {
  pColData->info.type = TSDB_DATA_TYPE_TIMESTAMP;
  pColData->info.bytes = sizeof(int64_t);

  colInfoDataEnsureCapacity(pColData, 5, false);
  colDataSetInt64(pColData, 0, &pQueryWindow->skey);
  colDataSetInt64(pColData, 1, &pQueryWindow->ekey);

  int64_t interval = 0;
  colDataSetInt64(pColData, 2, &interval);  // this value may be variable in case of 'n' and 'y'.
  colDataSetInt64(pColData, 3, &pQueryWindow->skey);
  colDataSetInt64(pColData, 4, &pQueryWindow->ekey);
}

static void doSetInputDataBlockInfo(SExprSupp* pExprSup, SSDataBlock* pBlock, int32_t order, int32_t scanFlag) {
  SqlFunctionCtx* pCtx = pExprSup->pCtx;
  for (int32_t i = 0; i < pExprSup->numOfExprs; ++i) {
    pCtx[i].order = order;
    pCtx[i].input.numOfRows = pBlock->info.rows;
    setBlockSMAInfo(&pCtx[i], &pExprSup->pExprInfo[i], pBlock);
    pCtx[i].pSrcBlock = pBlock;
    pCtx[i].scanFlag = scanFlag;
  }
}

void setInputDataBlock(SExprSupp* pExprSup, SSDataBlock* pBlock, int32_t order, int32_t scanFlag, bool createDummyCol) {
  if (pBlock->pBlockAgg != NULL) {
    doSetInputDataBlockInfo(pExprSup, pBlock, order, scanFlag);
  } else {
    doSetInputDataBlock(pExprSup, pBlock, order, scanFlag, createDummyCol);
  }
}

static int32_t doCreateConstantValColumnInfo(SInputColumnInfoData* pInput, SFunctParam* pFuncParam, int32_t paramIndex,
                                             int32_t numOfRows) {
  SColumnInfoData* pColInfo = NULL;
  if (pInput->pData[paramIndex] == NULL) {
    pColInfo = taosMemoryCalloc(1, sizeof(SColumnInfoData));
    if (pColInfo == NULL) {
      return TSDB_CODE_OUT_OF_MEMORY;
    }

    // Set the correct column info (data type and bytes)
    pColInfo->info.type = pFuncParam->param.nType;
    pColInfo->info.bytes = pFuncParam->param.nLen;

    pInput->pData[paramIndex] = pColInfo;
  } else {
    pColInfo = pInput->pData[paramIndex];
  }

  colInfoDataEnsureCapacity(pColInfo, numOfRows, false);

  int8_t type = pFuncParam->param.nType;
  if (type == TSDB_DATA_TYPE_BIGINT || type == TSDB_DATA_TYPE_UBIGINT) {
    int64_t v = pFuncParam->param.i;
    for (int32_t i = 0; i < numOfRows; ++i) {
      colDataSetInt64(pColInfo, i, &v);
    }
  } else if (type == TSDB_DATA_TYPE_DOUBLE) {
    double v = pFuncParam->param.d;
    for (int32_t i = 0; i < numOfRows; ++i) {
      colDataSetDouble(pColInfo, i, &v);
    }
  } else if (type == TSDB_DATA_TYPE_VARCHAR) {
    char* tmp = taosMemoryMalloc(pFuncParam->param.nLen + VARSTR_HEADER_SIZE);
    STR_WITH_SIZE_TO_VARSTR(tmp, pFuncParam->param.pz, pFuncParam->param.nLen);
    for (int32_t i = 0; i < numOfRows; ++i) {
      colDataSetVal(pColInfo, i, tmp, false);
    }
    taosMemoryFree(tmp);
  }

  return TSDB_CODE_SUCCESS;
}

static int32_t doSetInputDataBlock(SExprSupp* pExprSup, SSDataBlock* pBlock, int32_t order, int32_t scanFlag,
                                   bool createDummyCol) {
  int32_t         code = TSDB_CODE_SUCCESS;
  SqlFunctionCtx* pCtx = pExprSup->pCtx;

  for (int32_t i = 0; i < pExprSup->numOfExprs; ++i) {
    pCtx[i].order = order;
    pCtx[i].input.numOfRows = pBlock->info.rows;

    pCtx[i].pSrcBlock = pBlock;
    pCtx[i].scanFlag = scanFlag;

    SInputColumnInfoData* pInput = &pCtx[i].input;
    pInput->uid = pBlock->info.id.uid;
    pInput->colDataSMAIsSet = false;

    SExprInfo* pOneExpr = &pExprSup->pExprInfo[i];
    for (int32_t j = 0; j < pOneExpr->base.numOfParams; ++j) {
      SFunctParam* pFuncParam = &pOneExpr->base.pParam[j];
      if (pFuncParam->type == FUNC_PARAM_TYPE_COLUMN) {
        int32_t slotId = pFuncParam->pCol->slotId;
        pInput->pData[j] = taosArrayGet(pBlock->pDataBlock, slotId);
        pInput->totalRows = pBlock->info.rows;
        pInput->numOfRows = pBlock->info.rows;
        pInput->startRowIndex = 0;

        // NOTE: the last parameter is the primary timestamp column
        // todo: refactor this
        if (fmIsImplicitTsFunc(pCtx[i].functionId) && (j == pOneExpr->base.numOfParams - 1)) {
          pInput->pPTS = pInput->pData[j];  // in case of merge function, this is not always the ts column data.
        }
        ASSERT(pInput->pData[j] != NULL);
      } else if (pFuncParam->type == FUNC_PARAM_TYPE_VALUE) {
        // todo avoid case: top(k, 12), 12 is the value parameter.
        // sum(11), 11 is also the value parameter.
        if (createDummyCol && pOneExpr->base.numOfParams == 1) {
          pInput->totalRows = pBlock->info.rows;
          pInput->numOfRows = pBlock->info.rows;
          pInput->startRowIndex = 0;

          code = doCreateConstantValColumnInfo(pInput, pFuncParam, j, pBlock->info.rows);
          if (code != TSDB_CODE_SUCCESS) {
            return code;
          }
        }
      }
    }
  }

  return code;
}

bool functionNeedToExecute(SqlFunctionCtx* pCtx) {
  struct SResultRowEntryInfo* pResInfo = GET_RES_INFO(pCtx);

  // in case of timestamp column, always generated results.
  int32_t functionId = pCtx->functionId;
  if (functionId == -1) {
    return false;
  }

  if (pCtx->scanFlag == PRE_SCAN) {
    return fmIsRepeatScanFunc(pCtx->functionId);
  }

  if (isRowEntryCompleted(pResInfo)) {
    return false;
  }

  return true;
}

static int32_t doCreateConstantValColumnSMAInfo(SInputColumnInfoData* pInput, SFunctParam* pFuncParam, int32_t type,
                                                int32_t paramIndex, int32_t numOfRows) {
  if (pInput->pData[paramIndex] == NULL) {
    pInput->pData[paramIndex] = taosMemoryCalloc(1, sizeof(SColumnInfoData));
    if (pInput->pData[paramIndex] == NULL) {
      return TSDB_CODE_OUT_OF_MEMORY;
    }

    // Set the correct column info (data type and bytes)
    pInput->pData[paramIndex]->info.type = type;
    pInput->pData[paramIndex]->info.bytes = tDataTypes[type].bytes;
  }

  SColumnDataAgg* da = NULL;
  if (pInput->pColumnDataAgg[paramIndex] == NULL) {
    da = taosMemoryCalloc(1, sizeof(SColumnDataAgg));
    pInput->pColumnDataAgg[paramIndex] = da;
    if (da == NULL) {
      return TSDB_CODE_OUT_OF_MEMORY;
    }
  } else {
    da = pInput->pColumnDataAgg[paramIndex];
  }

  if (type == TSDB_DATA_TYPE_BIGINT) {
    int64_t v = pFuncParam->param.i;
    *da = (SColumnDataAgg){.numOfNull = 0, .min = v, .max = v, .sum = v * numOfRows};
  } else if (type == TSDB_DATA_TYPE_DOUBLE) {
    double v = pFuncParam->param.d;
    *da = (SColumnDataAgg){.numOfNull = 0};

    *(double*)&da->min = v;
    *(double*)&da->max = v;
    *(double*)&da->sum = v * numOfRows;
  } else if (type == TSDB_DATA_TYPE_BOOL) {  // todo validate this data type
    bool v = pFuncParam->param.i;

    *da = (SColumnDataAgg){.numOfNull = 0};
    *(bool*)&da->min = 0;
    *(bool*)&da->max = v;
    *(bool*)&da->sum = v * numOfRows;
  } else if (type == TSDB_DATA_TYPE_TIMESTAMP) {
    // do nothing
  } else {
    qError("invalid constant type for sma info");
  }

  return TSDB_CODE_SUCCESS;
}

void setBlockSMAInfo(SqlFunctionCtx* pCtx, SExprInfo* pExprInfo, SSDataBlock* pBlock) {
  int32_t numOfRows = pBlock->info.rows;

  SInputColumnInfoData* pInput = &pCtx->input;
  pInput->numOfRows = numOfRows;
  pInput->totalRows = numOfRows;

  if (pBlock->pBlockAgg != NULL) {
    pInput->colDataSMAIsSet = true;

    for (int32_t j = 0; j < pExprInfo->base.numOfParams; ++j) {
      SFunctParam* pFuncParam = &pExprInfo->base.pParam[j];

      if (pFuncParam->type == FUNC_PARAM_TYPE_COLUMN) {
        int32_t slotId = pFuncParam->pCol->slotId;
        pInput->pColumnDataAgg[j] = pBlock->pBlockAgg[slotId];
        if (pInput->pColumnDataAgg[j] == NULL) {
          pInput->colDataSMAIsSet = false;
        }

        // Here we set the column info data since the data type for each column data is required, but
        // the data in the corresponding SColumnInfoData will not be used.
        pInput->pData[j] = taosArrayGet(pBlock->pDataBlock, slotId);
      } else if (pFuncParam->type == FUNC_PARAM_TYPE_VALUE) {
        doCreateConstantValColumnSMAInfo(pInput, pFuncParam, pFuncParam->param.nType, j, pBlock->info.rows);
      }
    }
  } else {
    pInput->colDataSMAIsSet = false;
  }
}

/////////////////////////////////////////////////////////////////////////////////////////////
STimeWindow getAlignQueryTimeWindow(SInterval* pInterval, int32_t precision, int64_t key) {
  STimeWindow win = {0};
  win.skey = taosTimeTruncate(key, pInterval, precision);

  /*
   * if the realSkey > INT64_MAX - pInterval->interval, the query duration between
   * realSkey and realEkey must be less than one interval.Therefore, no need to adjust the query ranges.
   */
  win.ekey = taosTimeAdd(win.skey, pInterval->interval, pInterval->intervalUnit, precision) - 1;
  if (win.ekey < win.skey) {
    win.ekey = INT64_MAX;
  }

  return win;
}

void setResultRowInitCtx(SResultRow* pResult, SqlFunctionCtx* pCtx, int32_t numOfOutput, int32_t* rowEntryInfoOffset) {
  bool init = false;
  for (int32_t i = 0; i < numOfOutput; ++i) {
    pCtx[i].resultInfo = getResultEntryInfo(pResult, i, rowEntryInfoOffset);
    if (init) {
      continue;
    }

    struct SResultRowEntryInfo* pResInfo = pCtx[i].resultInfo;
    if (isRowEntryCompleted(pResInfo) && isRowEntryInitialized(pResInfo)) {
      continue;
    }

    if (pCtx[i].isPseudoFunc) {
      continue;
    }

    if (!pResInfo->initialized) {
      if (pCtx[i].functionId != -1) {
        pCtx[i].fpSet.init(&pCtx[i], pResInfo);
      } else {
        pResInfo->initialized = true;
      }
    } else {
      init = true;
    }
  }
}

void clearResultRowInitFlag(SqlFunctionCtx* pCtx, int32_t numOfOutput) {
  for (int32_t i = 0; i < numOfOutput; ++i) {
    SResultRowEntryInfo* pResInfo = pCtx[i].resultInfo;
    if (pResInfo == NULL) {
      continue;
    }

    pResInfo->initialized = false;
    pResInfo->numOfRes = 0;
    pResInfo->isNullRes = 0;
    pResInfo->complete = false;
  }
}

void doFilter(SSDataBlock* pBlock, SFilterInfo* pFilterInfo, SColMatchInfo* pColMatchInfo) {
  if (pFilterInfo == NULL || pBlock->info.rows == 0) {
    return;
  }

  SFilterColumnParam param1 = {.numOfCols = taosArrayGetSize(pBlock->pDataBlock), .pDataBlock = pBlock->pDataBlock};
  int32_t            code = filterSetDataFromSlotId(pFilterInfo, &param1);

  SColumnInfoData* p = NULL;
  int32_t          status = 0;

  // todo the keep seems never to be True??
  bool keep = filterExecute(pFilterInfo, pBlock, &p, NULL, param1.numOfCols, &status);
  extractQualifiedTupleByFilterResult(pBlock, p, keep, status);

  if (pColMatchInfo != NULL) {
    size_t size = taosArrayGetSize(pColMatchInfo->pList);
    for (int32_t i = 0; i < size; ++i) {
      SColMatchItem* pInfo = taosArrayGet(pColMatchInfo->pList, i);
      if (pInfo->colId == PRIMARYKEY_TIMESTAMP_COL_ID) {
        SColumnInfoData* pColData = taosArrayGet(pBlock->pDataBlock, pInfo->dstSlotId);
        if (pColData->info.type == TSDB_DATA_TYPE_TIMESTAMP) {
          blockDataUpdateTsWindow(pBlock, pInfo->dstSlotId);
          break;
        }
      }
    }
  }

  colDataDestroy(p);
  taosMemoryFree(p);
}

void extractQualifiedTupleByFilterResult(SSDataBlock* pBlock, const SColumnInfoData* p, bool keep, int32_t status) {
  if (keep) {
    return;
  }

  int8_t* pIndicator = (int8_t*)p->pData;
  int32_t totalRows = pBlock->info.rows;

  if (status == FILTER_RESULT_ALL_QUALIFIED) {
    // here nothing needs to be done
  } else if (status == FILTER_RESULT_NONE_QUALIFIED) {
    pBlock->info.rows = 0;
  } else {
    int32_t bmLen = BitmapLen(totalRows);
    char*   pBitmap = NULL;
    int32_t maxRows = 0;

    size_t numOfCols = taosArrayGetSize(pBlock->pDataBlock);
    for (int32_t i = 0; i < numOfCols; ++i) {
      SColumnInfoData* pDst = taosArrayGet(pBlock->pDataBlock, i);
      // it is a reserved column for scalar function, and no data in this column yet.
      if (pDst->pData == NULL) {
        continue;
      }

      int32_t numOfRows = 0;
      if (IS_VAR_DATA_TYPE(pDst->info.type)) {
        int32_t j = 0;
        pDst->varmeta.length = 0;

        while (j < totalRows) {
          if (pIndicator[j] == 0) {
            j += 1;
            continue;
          }

          if (colDataIsNull_var(pDst, j)) {
            colDataSetNull_var(pDst, numOfRows);
          } else {
            char* p1 = colDataGetVarData(pDst, j);
            colDataSetVal(pDst, numOfRows, p1, false);
          }
          numOfRows += 1;
          j += 1;
        }

        if (maxRows < numOfRows) {
          maxRows = numOfRows;
        }
      } else {
        if (pBitmap == NULL) {
          pBitmap = taosMemoryCalloc(1, bmLen);
        }

        memcpy(pBitmap, pDst->nullbitmap, bmLen);
        memset(pDst->nullbitmap, 0, bmLen);

        int32_t j = 0;

        switch (pDst->info.type) {
          case TSDB_DATA_TYPE_BIGINT:
          case TSDB_DATA_TYPE_UBIGINT:
          case TSDB_DATA_TYPE_DOUBLE:
          case TSDB_DATA_TYPE_TIMESTAMP:
            while (j < totalRows) {
              if (pIndicator[j] == 0) {
                j += 1;
                continue;
              }

              if (colDataIsNull_f(pBitmap, j)) {
                colDataSetNull_f(pDst->nullbitmap, numOfRows);
              } else {
                ((int64_t*)pDst->pData)[numOfRows] = ((int64_t*)pDst->pData)[j];
              }
              numOfRows += 1;
              j += 1;
            }
            break;
          case TSDB_DATA_TYPE_FLOAT:
          case TSDB_DATA_TYPE_INT:
          case TSDB_DATA_TYPE_UINT:
            while (j < totalRows) {
              if (pIndicator[j] == 0) {
                j += 1;
                continue;
              }
              if (colDataIsNull_f(pBitmap, j)) {
                colDataSetNull_f(pDst->nullbitmap, numOfRows);
              } else {
                ((int32_t*)pDst->pData)[numOfRows] = ((int32_t*)pDst->pData)[j];
              }
              numOfRows += 1;
              j += 1;
            }
            break;
          case TSDB_DATA_TYPE_SMALLINT:
          case TSDB_DATA_TYPE_USMALLINT:
            while (j < totalRows) {
              if (pIndicator[j] == 0) {
                j += 1;
                continue;
              }
              if (colDataIsNull_f(pBitmap, j)) {
                colDataSetNull_f(pDst->nullbitmap, numOfRows);
              } else {
                ((int16_t*)pDst->pData)[numOfRows] = ((int16_t*)pDst->pData)[j];
              }
              numOfRows += 1;
              j += 1;
            }
            break;
          case TSDB_DATA_TYPE_BOOL:
          case TSDB_DATA_TYPE_TINYINT:
          case TSDB_DATA_TYPE_UTINYINT:
            while (j < totalRows) {
              if (pIndicator[j] == 0) {
                j += 1;
                continue;
              }
              if (colDataIsNull_f(pBitmap, j)) {
                colDataSetNull_f(pDst->nullbitmap, numOfRows);
              } else {
                ((int8_t*)pDst->pData)[numOfRows] = ((int8_t*)pDst->pData)[j];
              }
              numOfRows += 1;
              j += 1;
            }
            break;
        }
      }

      if (maxRows < numOfRows) {
        maxRows = numOfRows;
      }
    }

    pBlock->info.rows = maxRows;
    if (pBitmap != NULL) {
      taosMemoryFree(pBitmap);
    }
  }
}

void doUpdateNumOfRows(SqlFunctionCtx* pCtx, SResultRow* pRow, int32_t numOfExprs, const int32_t* rowEntryOffset) {
  bool returnNotNull = false;
  for (int32_t j = 0; j < numOfExprs; ++j) {
    SResultRowEntryInfo* pResInfo = getResultEntryInfo(pRow, j, rowEntryOffset);
    if (!isRowEntryInitialized(pResInfo)) {
      continue;
    } else {
    }

    if (pRow->numOfRows < pResInfo->numOfRes) {
      pRow->numOfRows = pResInfo->numOfRes;
    }

    if (pCtx[j].isNotNullFunc) {
      returnNotNull = true;
    }
  }
  // if all expr skips all blocks, e.g. all null inputs for max function, output one row in final result.
  //  except for first/last, which require not null output, output no rows
  if (pRow->numOfRows == 0 && !returnNotNull) {
    pRow->numOfRows = 1;
  }
}

void copyResultrowToDataBlock(SExprInfo* pExprInfo, int32_t numOfExprs, SResultRow* pRow, SqlFunctionCtx* pCtx,
                              SSDataBlock* pBlock, const int32_t* rowEntryOffset, SExecTaskInfo* pTaskInfo) {
  for (int32_t j = 0; j < numOfExprs; ++j) {
    int32_t slotId = pExprInfo[j].base.resSchema.slotId;

    pCtx[j].resultInfo = getResultEntryInfo(pRow, j, rowEntryOffset);
    if (pCtx[j].fpSet.finalize) {
      if (strcmp(pCtx[j].pExpr->pExpr->_function.functionName, "_group_key") == 0) {
        // for groupkey along with functions that output multiple lines(e.g. Histogram)
        // need to match groupkey result for each output row of that function.
        if (pCtx[j].resultInfo->numOfRes != 0) {
          pCtx[j].resultInfo->numOfRes = pRow->numOfRows;
        }
      }

      int32_t code = pCtx[j].fpSet.finalize(&pCtx[j], pBlock);
      if (TAOS_FAILED(code)) {
        qError("%s build result data block error, code %s", GET_TASKID(pTaskInfo), tstrerror(code));
        T_LONG_JMP(pTaskInfo->env, code);
      }
    } else if (strcmp(pCtx[j].pExpr->pExpr->_function.functionName, "_select_value") == 0) {
      // do nothing
    } else {
      // expand the result into multiple rows. E.g., _wstart, top(k, 20)
      // the _wstart needs to copy to 20 following rows, since the results of top-k expands to 20 different rows.
      SColumnInfoData* pColInfoData = taosArrayGet(pBlock->pDataBlock, slotId);
      char*            in = GET_ROWCELL_INTERBUF(pCtx[j].resultInfo);
      for (int32_t k = 0; k < pRow->numOfRows; ++k) {
        colDataSetVal(pColInfoData, pBlock->info.rows + k, in, pCtx[j].resultInfo->isNullRes);
      }
    }
  }
}

// todo refactor. SResultRow has direct pointer in miainfo
int32_t finalizeResultRows(SDiskbasedBuf* pBuf, SResultRowPosition* resultRowPosition, SExprSupp* pSup,
                           SSDataBlock* pBlock, SExecTaskInfo* pTaskInfo) {
  SFilePage* page = getBufPage(pBuf, resultRowPosition->pageId);
  if (page == NULL) {
    qError("failed to get buffer, code:%s, %s", tstrerror(terrno), GET_TASKID(pTaskInfo));
    T_LONG_JMP(pTaskInfo->env, terrno);
  }

  SResultRow* pRow = (SResultRow*)((char*)page + resultRowPosition->offset);

  SqlFunctionCtx* pCtx = pSup->pCtx;
  SExprInfo*      pExprInfo = pSup->pExprInfo;
  const int32_t*  rowEntryOffset = pSup->rowEntryInfoOffset;

  doUpdateNumOfRows(pCtx, pRow, pSup->numOfExprs, rowEntryOffset);
  if (pRow->numOfRows == 0) {
    releaseBufPage(pBuf, page);
    return 0;
  }

  int32_t size = pBlock->info.capacity;
  while (pBlock->info.rows + pRow->numOfRows > size) {
    size = size * 1.25;
  }

  int32_t code = blockDataEnsureCapacity(pBlock, size);
  if (TAOS_FAILED(code)) {
    releaseBufPage(pBuf, page);
    qError("%s ensure result data capacity failed, code %s", GET_TASKID(pTaskInfo), tstrerror(code));
    T_LONG_JMP(pTaskInfo->env, code);
  }

  copyResultrowToDataBlock(pExprInfo, pSup->numOfExprs, pRow, pCtx, pBlock, rowEntryOffset, pTaskInfo);

  releaseBufPage(pBuf, page);
  pBlock->info.rows += pRow->numOfRows;
  return 0;
}

int32_t doCopyToSDataBlock(SExecTaskInfo* pTaskInfo, SSDataBlock* pBlock, SExprSupp* pSup, SDiskbasedBuf* pBuf,
                           SGroupResInfo* pGroupResInfo, int32_t threshold) {
  SExprInfo*      pExprInfo = pSup->pExprInfo;
  int32_t         numOfExprs = pSup->numOfExprs;
  int32_t*        rowEntryOffset = pSup->rowEntryInfoOffset;
  SqlFunctionCtx* pCtx = pSup->pCtx;

  int32_t numOfRows = getNumOfTotalRes(pGroupResInfo);

  for (int32_t i = pGroupResInfo->index; i < numOfRows; i += 1) {
    SResKeyPos* pPos = taosArrayGetP(pGroupResInfo->pRows, i);
    SFilePage*  page = getBufPage(pBuf, pPos->pos.pageId);
    if (page == NULL) {
      qError("failed to get buffer, code:%s, %s", tstrerror(terrno), GET_TASKID(pTaskInfo));
      T_LONG_JMP(pTaskInfo->env, terrno);
    }

    SResultRow* pRow = (SResultRow*)((char*)page + pPos->pos.offset);

    doUpdateNumOfRows(pCtx, pRow, numOfExprs, rowEntryOffset);

    // no results, continue to check the next one
    if (pRow->numOfRows == 0) {
      pGroupResInfo->index += 1;
      releaseBufPage(pBuf, page);
      continue;
    }

    if (pBlock->info.id.groupId == 0) {
      pBlock->info.id.groupId = pPos->groupId;
    } else {
      // current value belongs to different group, it can't be packed into one datablock
      if (pBlock->info.id.groupId != pPos->groupId) {
        releaseBufPage(pBuf, page);
        break;
      }
    }

    if (pBlock->info.rows + pRow->numOfRows > pBlock->info.capacity) {
      blockDataEnsureCapacity(pBlock, pBlock->info.rows + pRow->numOfRows);
      qDebug("datablock capacity not sufficient, expand to required:%" PRId64 ", current capacity:%d, %s",
             (pRow->numOfRows + pBlock->info.rows), pBlock->info.capacity, GET_TASKID(pTaskInfo));
      // todo set the pOperator->resultInfo size
    }

    pGroupResInfo->index += 1;
    copyResultrowToDataBlock(pExprInfo, numOfExprs, pRow, pCtx, pBlock, rowEntryOffset, pTaskInfo);

    releaseBufPage(pBuf, page);
    pBlock->info.rows += pRow->numOfRows;
    if (pBlock->info.rows >= threshold) {
      break;
    }
  }

  qDebug("%s result generated, rows:%" PRId64 ", groupId:%" PRIu64, GET_TASKID(pTaskInfo), pBlock->info.rows,
         pBlock->info.id.groupId);
  pBlock->info.dataLoad = 1;
  blockDataUpdateTsWindow(pBlock, 0);
  return 0;
}

<<<<<<< HEAD
=======
void doBuildStreamResBlock(SOperatorInfo* pOperator, SOptrBasicInfo* pbInfo, SGroupResInfo* pGroupResInfo,
                           SDiskbasedBuf* pBuf) {
  SExecTaskInfo* pTaskInfo = pOperator->pTaskInfo;
  SSDataBlock*   pBlock = pbInfo->pRes;

  // set output datablock version
  pBlock->info.version = pTaskInfo->version;

  blockDataCleanup(pBlock);
  if (!hasRemainResults(pGroupResInfo)) {
    return;
  }

  // clear the existed group id
  pBlock->info.id.groupId = 0;
  ASSERT(!pbInfo->mergeResultBlock);
  doCopyToSDataBlock(pTaskInfo, pBlock, &pOperator->exprSupp, pBuf, pGroupResInfo, pOperator->resultInfo.threshold);

  void* tbname = NULL;
  if (streamStateGetParName(pTaskInfo->streamInfo.pState, pBlock->info.id.groupId, &tbname) < 0) {
    pBlock->info.parTbName[0] = 0;
  } else {
    memcpy(pBlock->info.parTbName, tbname, TSDB_TABLE_NAME_LEN);
  }
  tdbFree(tbname);
}

>>>>>>> 1de5f845
void doBuildResultDatablock(SOperatorInfo* pOperator, SOptrBasicInfo* pbInfo, SGroupResInfo* pGroupResInfo,
                            SDiskbasedBuf* pBuf) {
  SExecTaskInfo* pTaskInfo = pOperator->pTaskInfo;
  SSDataBlock*   pBlock = pbInfo->pRes;

  // set output datablock version
  pBlock->info.version = pTaskInfo->version;

  blockDataCleanup(pBlock);
  if (!hasRemainResults(pGroupResInfo)) {
    return;
  }

  // clear the existed group id
  pBlock->info.id.groupId = 0;
  if (!pbInfo->mergeResultBlock) {
    doCopyToSDataBlock(pTaskInfo, pBlock, &pOperator->exprSupp, pBuf, pGroupResInfo, pOperator->resultInfo.threshold);
  } else {
    while (hasRemainResults(pGroupResInfo)) {
      doCopyToSDataBlock(pTaskInfo, pBlock, &pOperator->exprSupp, pBuf, pGroupResInfo, pOperator->resultInfo.threshold);
      if (pBlock->info.rows >= pOperator->resultInfo.threshold) {
        break;
      }

      // clearing group id to continue to merge data that belong to different groups
      pBlock->info.id.groupId = 0;
    }

    // clear the group id info in SSDataBlock, since the client does not need it
    pBlock->info.id.groupId = 0;
  }
}

void destroyExprInfo(SExprInfo* pExpr, int32_t numOfExprs) {
  for (int32_t i = 0; i < numOfExprs; ++i) {
    SExprInfo* pExprInfo = &pExpr[i];
    for (int32_t j = 0; j < pExprInfo->base.numOfParams; ++j) {
      if (pExprInfo->base.pParam[j].type == FUNC_PARAM_TYPE_COLUMN) {
        taosMemoryFreeClear(pExprInfo->base.pParam[j].pCol);
      } else if (pExprInfo->base.pParam[j].type == FUNC_PARAM_TYPE_VALUE) {
        taosVariantDestroy(&pExprInfo->base.pParam[j].param);
      }
    }

    taosMemoryFree(pExprInfo->base.pParam);
    taosMemoryFree(pExprInfo->pExpr);
  }
}

int32_t getBufferPgSize(int32_t rowSize, uint32_t* defaultPgsz, uint32_t* defaultBufsz) {
  *defaultPgsz = 4096;
  while (*defaultPgsz < rowSize * 4) {
    *defaultPgsz <<= 1u;
  }

  // The default buffer for each operator in query is 10MB.
  // at least four pages need to be in buffer
  // TODO: make this variable to be configurable.
  *defaultBufsz = 4096 * 2560;
  if ((*defaultBufsz) <= (*defaultPgsz)) {
    (*defaultBufsz) = (*defaultPgsz) * 4;
  }

  return 0;
}

void initResultSizeInfo(SResultInfo* pResultInfo, int32_t numOfRows) {
  if (numOfRows == 0) {
    numOfRows = 4096;
  }

  pResultInfo->capacity = numOfRows;
  pResultInfo->threshold = numOfRows * 0.75;

  if (pResultInfo->threshold == 0) {
    pResultInfo->threshold = numOfRows;
  }
}

void initBasicInfo(SOptrBasicInfo* pInfo, SSDataBlock* pBlock) {
  pInfo->pRes = pBlock;
  initResultRowInfo(&pInfo->resultRowInfo);
}

static void* destroySqlFunctionCtx(SqlFunctionCtx* pCtx, int32_t numOfOutput) {
  if (pCtx == NULL) {
    return NULL;
  }

  for (int32_t i = 0; i < numOfOutput; ++i) {
    for (int32_t j = 0; j < pCtx[i].numOfParams; ++j) {
      taosVariantDestroy(&pCtx[i].param[j].param);
    }

    taosMemoryFreeClear(pCtx[i].subsidiaries.pCtx);
    taosMemoryFreeClear(pCtx[i].subsidiaries.buf);
    taosMemoryFree(pCtx[i].input.pData);
    taosMemoryFree(pCtx[i].input.pColumnDataAgg);

    if (pCtx[i].udfName != NULL) {
      taosMemoryFree(pCtx[i].udfName);
    }
  }

  taosMemoryFreeClear(pCtx);
  return NULL;
}

int32_t initExprSupp(SExprSupp* pSup, SExprInfo* pExprInfo, int32_t numOfExpr) {
  pSup->pExprInfo = pExprInfo;
  pSup->numOfExprs = numOfExpr;
  if (pSup->pExprInfo != NULL) {
    pSup->pCtx = createSqlFunctionCtx(pExprInfo, numOfExpr, &pSup->rowEntryInfoOffset);
    if (pSup->pCtx == NULL) {
      return TSDB_CODE_OUT_OF_MEMORY;
    }
  }

  return TSDB_CODE_SUCCESS;
}

void cleanupExprSupp(SExprSupp* pSupp) {
  destroySqlFunctionCtx(pSupp->pCtx, pSupp->numOfExprs);
  if (pSupp->pExprInfo != NULL) {
    destroyExprInfo(pSupp->pExprInfo, pSupp->numOfExprs);
    taosMemoryFreeClear(pSupp->pExprInfo);
  }

  if (pSupp->pFilterInfo != NULL) {
    filterFreeInfo(pSupp->pFilterInfo);
    pSupp->pFilterInfo = NULL;
  }

  taosMemoryFree(pSupp->rowEntryInfoOffset);
}

void cleanupBasicInfo(SOptrBasicInfo* pInfo) { pInfo->pRes = blockDataDestroy(pInfo->pRes); }

bool groupbyTbname(SNodeList* pGroupList) {
  bool bytbname = false;
  if (LIST_LENGTH(pGroupList) == 1) {
    SNode* p = nodesListGetNode(pGroupList, 0);
    if (p->type == QUERY_NODE_FUNCTION) {
      // partition by tbname/group by tbname
      bytbname = (strcmp(((struct SFunctionNode*)p)->functionName, "tbname") == 0);
    }
  }

  return bytbname;
}

int32_t createDataSinkParam(SDataSinkNode* pNode, void** pParam, SExecTaskInfo* pTask, SReadHandle* readHandle) {
  switch (pNode->type) {
    case QUERY_NODE_PHYSICAL_PLAN_QUERY_INSERT: {
      SInserterParam* pInserterParam = taosMemoryCalloc(1, sizeof(SInserterParam));
      if (NULL == pInserterParam) {
        return TSDB_CODE_OUT_OF_MEMORY;
      }
      pInserterParam->readHandle = readHandle;

      *pParam = pInserterParam;
      break;
    }
    case QUERY_NODE_PHYSICAL_PLAN_DELETE: {
      SDeleterParam* pDeleterParam = taosMemoryCalloc(1, sizeof(SDeleterParam));
      if (NULL == pDeleterParam) {
        return TSDB_CODE_OUT_OF_MEMORY;
      }

      SArray*         pInfoList = getTableListInfo(pTask);
      STableListInfo* pTableListInfo = taosArrayGetP(pInfoList, 0);
      taosArrayDestroy(pInfoList);

      pDeleterParam->suid = tableListGetSuid(pTableListInfo);

      // TODO extract uid list
      int32_t numOfTables = tableListGetSize(pTableListInfo);
      pDeleterParam->pUidList = taosArrayInit(numOfTables, sizeof(uint64_t));
      if (NULL == pDeleterParam->pUidList) {
        taosMemoryFree(pDeleterParam);
        return TSDB_CODE_OUT_OF_MEMORY;
      }

      for (int32_t i = 0; i < numOfTables; ++i) {
        STableKeyInfo* pTable = tableListGetInfo(pTableListInfo, i);
        taosArrayPush(pDeleterParam->pUidList, &pTable->uid);
      }

      *pParam = pDeleterParam;
      break;
    }
    default:
      break;
  }

  return TSDB_CODE_SUCCESS;
}

int32_t resultRowEncode(void* k, int32_t* size, char* buf) {
  // SResultRow* key = k;
  // int         len = 0;
  // int         struLen = *size;
  // len += taosEncodeFixedI32((void**)&buf, key->pageId);

  // uint32_t offset = key->offset;
  // len += taosEncodeFixedU32((void**)&buf, offset);

  // len += taosEncodeFixedI8((void**)&buf, key->startInterp);
  // len += taosEncodeFixedI8((void**)&buf, key->endInterp);
  // len += taosEncodeFixedI8((void**)&buf, key->closed);
  // len += taosEncodeFixedU32((void**)&buf, key->numOfRows);

  // len += taosEncodeFixedI64((void**)&buf, key->win.skey);
  // len += taosEncodeFixedI64((void**)&buf, key->win.ekey);

  // int32_t numOfEntryInfo = (struLen - sizeof(SResultRow)) / sizeof(struct SResultRowEntryInfo);
  // len += taosEncodeFixedI32((void**)&buf, numOfEntryInfo);
  // for (int i = 0; i < numOfEntryInfo; i++) {
  //   SResultRowEntryInfo* p = &key->pEntryInfo[i];

  //   uint8_t value = p->initialized ? 1 : 0;
  //   len += taosEncodeFixedU8((void**)&buf, value);

  //   value = p->complete ? 1 : 0;
  //   len += taosEncodeFixedU8((void**)&buf, value);

  //   value = p->isNullRes;
  //   len += taosEncodeFixedU8((void**)&buf, value);

  //   len += taosEncodeFixedU16((void**)&buf, p->numOfRes);
  // }
  // {
  //   char* strBuf = taosMemoryCalloc(1, *size * 100);
  //   resultRowToString(key, *size, strBuf);
  //   qWarn("encode result row:%s", strBuf);
  // }

  // return len;
  return 0;
}

int32_t resultRowDecode(void** k, size_t size, char* buf) {
  // char*    p1 = buf;
  // int32_t  numOfEntryInfo = 0;
  // uint32_t entryOffset = sizeof(int32_t) + sizeof(uint32_t) + sizeof(int8_t) + sizeof(int8_t) + sizeof(int8_t) +
  //                        sizeof(uint32_t) + sizeof(int64_t) + sizeof(int64_t);
  // taosDecodeFixedI32(p1 + entryOffset, &numOfEntryInfo);

  // char* p = buf;
  // size = sizeof(SResultRow) + numOfEntryInfo * sizeof(SResultRowEntryInfo);
  // SResultRow* key = taosMemoryCalloc(1, size);

  // p = taosDecodeFixedI32(p, (int32_t*)&key->pageId);
  // uint32_t offset = 0;
  // p = taosDecodeFixedU32(p, &offset);
  // key->offset = offset;

  // p = taosDecodeFixedI8(p, (int8_t*)(&key->startInterp));
  // p = taosDecodeFixedI8(p, (int8_t*)(&key->endInterp));
  // p = taosDecodeFixedI8(p, (int8_t*)&key->closed);
  // p = taosDecodeFixedU32(p, &key->numOfRows);

  // p = taosDecodeFixedI64(p, &key->win.skey);
  // p = taosDecodeFixedI64(p, &key->win.ekey);
  // p = taosDecodeFixedI32(p, &numOfEntryInfo);
  // for (int i = 0; i < numOfEntryInfo; i++) {
  //   SResultRowEntryInfo* pInfo = &key->pEntryInfo[i];
  //   uint8_t              value = 0;
  //   p = taosDecodeFixedU8(p, &value);
  //   pInfo->initialized = (value == 1) ? true : false;

  //   p = taosDecodeFixedU8(p, &value);
  //   pInfo->complete = (value == 1) ? true : false;

  //   p = taosDecodeFixedU8(p, &value);
  //   pInfo->isNullRes = value;

  //   p = taosDecodeFixedU16(p, &pInfo->numOfRes);
  // }
  // *k = key;

  // {
  //   char* strBuf = taosMemoryCalloc(1, size * 100);
  //   resultRowToString(key, size, strBuf);
  //   qWarn("decode result row:%s", strBuf);
  // }
  // return size;
  return 0;
}

int32_t saveOutputBuf(SStreamState* pState, SWinKey* pKey, SResultRow* pResult, int32_t resSize) {
  // char* buf = taosMemoryCalloc(1, resSize * 10);
  // int   len = resultRowEncode((void*)pResult, &resSize, buf);
  // char* buf = taosMemoryCalloc(1, resSize);
  // memcpy(buf, pResult, resSize);
  streamStatePut(pState, pKey, (char*)pResult, resSize);
  // taosMemoryFree(buf);
  return TSDB_CODE_SUCCESS;
}

int32_t releaseOutputBuf(SStreamState* pState, SWinKey* pKey, SResultRow* pResult) {
  streamStateReleaseBuf(pState, pKey, pResult);
  return TSDB_CODE_SUCCESS;
}

int32_t saveSessionDiscBuf(SStreamState* pState, SSessionKey* key, void* buf, int32_t size) {
  streamStateSessionPut(pState, key, (const void*)buf, size);
  releaseOutputBuf(pState, NULL, (SResultRow*)buf);
  return TSDB_CODE_SUCCESS;
}

int32_t buildSessionResultDataBlock(SOperatorInfo* pOperator, SStreamState* pState, SSDataBlock* pBlock,
                                    SExprSupp* pSup, SGroupResInfo* pGroupResInfo) {
  SExecTaskInfo*  pTaskInfo = pOperator->pTaskInfo;
  SExprInfo*      pExprInfo = pSup->pExprInfo;
  int32_t         numOfExprs = pSup->numOfExprs;
  int32_t*        rowEntryOffset = pSup->rowEntryInfoOffset;
  SqlFunctionCtx* pCtx = pSup->pCtx;

  int32_t numOfRows = getNumOfTotalRes(pGroupResInfo);

  for (int32_t i = pGroupResInfo->index; i < numOfRows; i += 1) {
    SSessionKey* pKey = taosArrayGet(pGroupResInfo->pRows, i);
    int32_t      size = 0;
    void*        pVal = NULL;
    int32_t      code = streamStateSessionGet(pState, pKey, &pVal, &size);
    ASSERT(code == 0);
    if (code == -1) {
      // coverity scan
      pGroupResInfo->index += 1;
      continue;
    }
    SResultRow* pRow = (SResultRow*)pVal;
    doUpdateNumOfRows(pCtx, pRow, numOfExprs, rowEntryOffset);
    // no results, continue to check the next one
    if (pRow->numOfRows == 0) {
      pGroupResInfo->index += 1;
      releaseOutputBuf(pState, NULL, pRow);
      continue;
    }

    if (pBlock->info.id.groupId == 0) {
      pBlock->info.id.groupId = pKey->groupId;

      void* tbname = NULL;
      if (streamStateGetParName(pTaskInfo->streamInfo.pState, pBlock->info.id.groupId, &tbname) < 0) {
        pBlock->info.parTbName[0] = 0;
      } else {
        memcpy(pBlock->info.parTbName, tbname, TSDB_TABLE_NAME_LEN);
      }
      streamFreeVal(tbname);
    } else {
      // current value belongs to different group, it can't be packed into one datablock
      if (pBlock->info.id.groupId != pKey->groupId) {
        releaseOutputBuf(pState, NULL, pRow);
        break;
      }
    }

    if (pBlock->info.rows + pRow->numOfRows > pBlock->info.capacity) {
      ASSERT(pBlock->info.rows > 0);
      releaseOutputBuf(pState, NULL, pRow);
      break;
    }

    pGroupResInfo->index += 1;

    for (int32_t j = 0; j < numOfExprs; ++j) {
      int32_t slotId = pExprInfo[j].base.resSchema.slotId;

      pCtx[j].resultInfo = getResultEntryInfo(pRow, j, rowEntryOffset);
      if (pCtx[j].fpSet.finalize) {
        int32_t code1 = pCtx[j].fpSet.finalize(&pCtx[j], pBlock);
        if (TAOS_FAILED(code1)) {
          qError("%s build result data block error, code %s", GET_TASKID(pTaskInfo), tstrerror(code1));
          T_LONG_JMP(pTaskInfo->env, code1);
        }
      } else if (strcmp(pCtx[j].pExpr->pExpr->_function.functionName, "_select_value") == 0) {
        // do nothing, todo refactor
      } else {
        // expand the result into multiple rows. E.g., _wstart, top(k, 20)
        // the _wstart needs to copy to 20 following rows, since the results of top-k expands to 20 different rows.
        SColumnInfoData* pColInfoData = taosArrayGet(pBlock->pDataBlock, slotId);
        char*            in = GET_ROWCELL_INTERBUF(pCtx[j].resultInfo);
        for (int32_t k = 0; k < pRow->numOfRows; ++k) {
          colDataSetVal(pColInfoData, pBlock->info.rows + k, in, pCtx[j].resultInfo->isNullRes);
        }
      }
    }

    pBlock->info.dataLoad = 1;
    pBlock->info.rows += pRow->numOfRows;
    releaseOutputBuf(pState, NULL, pRow);
  }
  blockDataUpdateTsWindow(pBlock, 0);
  return TSDB_CODE_SUCCESS;
}

void qStreamCloseTsdbReader(void* task) {
  if (task == NULL) {
    return;
  }

  SExecTaskInfo* pTaskInfo = (SExecTaskInfo*)task;
  SOperatorInfo* pOp = pTaskInfo->pRoot;

  qDebug("stream close tsdb reader, reset status uid:%" PRId64 " ts:%" PRId64, pTaskInfo->streamInfo.currentOffset.uid,
         pTaskInfo->streamInfo.currentOffset.ts);

  // todo refactor, other thread may already use this read to extract data.
  pTaskInfo->streamInfo.currentOffset = (STqOffsetVal){0};
  while (pOp->numOfDownstream == 1 && pOp->pDownstream[0]) {
    SOperatorInfo* pDownstreamOp = pOp->pDownstream[0];
    if (pDownstreamOp->operatorType == QUERY_NODE_PHYSICAL_PLAN_STREAM_SCAN) {
      SStreamScanInfo* pInfo = pDownstreamOp->info;
      if (pInfo->pTableScanOp) {
        STableScanInfo* pTSInfo = pInfo->pTableScanOp->info;

        setOperatorCompleted(pInfo->pTableScanOp);
        while (pTaskInfo->owner != 0) {
          taosMsleep(100);
          qDebug("wait for the reader stopping");
        }

        tsdbReaderClose(pTSInfo->base.dataReader);
        pTSInfo->base.dataReader = NULL;

        // restore the status, todo refactor.
        pInfo->pTableScanOp->status = OP_OPENED;
        pTaskInfo->status = TASK_NOT_COMPLETED;
        return;
      }
    }
  }
}<|MERGE_RESOLUTION|>--- conflicted
+++ resolved
@@ -838,8 +838,6 @@
   return 0;
 }
 
-<<<<<<< HEAD
-=======
 void doBuildStreamResBlock(SOperatorInfo* pOperator, SOptrBasicInfo* pbInfo, SGroupResInfo* pGroupResInfo,
                            SDiskbasedBuf* pBuf) {
   SExecTaskInfo* pTaskInfo = pOperator->pTaskInfo;
@@ -867,7 +865,6 @@
   tdbFree(tbname);
 }
 
->>>>>>> 1de5f845
 void doBuildResultDatablock(SOperatorInfo* pOperator, SOptrBasicInfo* pbInfo, SGroupResInfo* pGroupResInfo,
                             SDiskbasedBuf* pBuf) {
   SExecTaskInfo* pTaskInfo = pOperator->pTaskInfo;
