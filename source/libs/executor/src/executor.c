--- conflicted
+++ resolved
@@ -259,7 +259,6 @@
     }
 
     // todo refactor STableList
-<<<<<<< HEAD
     size_t bufLen = (pScanInfo->pGroupTags != NULL)? getTableTagsBufLen(pScanInfo->pGroupTags):0;
     char* keyBuf = NULL;
     if (bufLen > 0) {
@@ -271,13 +270,6 @@
 
     for(int32_t i = 0; i < taosArrayGetSize(qa); ++i) {
       uint64_t*     uid = taosArrayGet(qa, i);
-=======
-    for (int32_t i = 0; i < taosArrayGetSize(qa); ++i) {
-      uint64_t* uid = taosArrayGet(qa, i);
-
-      qDebug("table %ld added to task info", *uid);
-
->>>>>>> 0c33cdee
       STableKeyInfo keyInfo = {.uid = *uid, .groupId = 0};
 
       if (bufLen > 0) {
@@ -614,6 +606,9 @@
       if (type == QUERY_NODE_PHYSICAL_PLAN_STREAM_SCAN) {
         SStreamScanInfo* pInfo = pOperator->info;
         if (pOffset->type == TMQ_OFFSET__LOG) {
+          STableScanInfo* pTSInfo = pInfo->pTableScanOp->info;
+          tsdbReaderClose(pTSInfo->dataReader);
+          pTSInfo->dataReader = NULL;
 #if 0
           if (tOffsetEqual(pOffset, &pTaskInfo->streamInfo.lastStatus) &&
               pInfo->tqReader->pWalReader->curVersion != pOffset->version) {
@@ -640,11 +635,20 @@
               return -1;
             }
           }
+
           /*if (pTaskInfo->streamInfo.lastStatus.type != TMQ_OFFSET__SNAPSHOT_DATA ||*/
           /*pTaskInfo->streamInfo.lastStatus.uid != uid || pTaskInfo->streamInfo.lastStatus.ts != ts) {*/
           STableScanInfo* pTableScanInfo = pInfo->pTableScanOp->info;
           int32_t         tableSz = taosArrayGetSize(pTaskInfo->tableqinfoList.pTableList);
-          bool            found = false;
+
+#ifndef NDEBUG
+
+          qDebug("switch to next table %ld (cursor %d), %ld rows returned", uid, pTableScanInfo->currentTable,
+                 pInfo->pTableScanOp->resultInfo.totalRows);
+          pInfo->pTableScanOp->resultInfo.totalRows = 0;
+#endif
+
+          bool found = false;
           for (int32_t i = 0; i < tableSz; i++) {
             STableKeyInfo* pTableInfo = taosArrayGet(pTaskInfo->tableqinfoList.pTableList, i);
             if (pTableInfo->uid == uid) {
@@ -657,6 +661,14 @@
           // TODO after dropping table, table may be not found
           ASSERT(found);
 
+          if (pTableScanInfo->dataReader == NULL) {
+            if (tsdbReaderOpen(pTableScanInfo->readHandle.vnode, &pTableScanInfo->cond,
+                               pTaskInfo->tableqinfoList.pTableList, &pTableScanInfo->dataReader, NULL) < 0 ||
+                pTableScanInfo->dataReader == NULL) {
+              ASSERT(0);
+            }
+          }
+
           tsdbSetTableId(pTableScanInfo->dataReader, uid);
           int64_t oldSkey = pTableScanInfo->cond.twindows.skey;
           pTableScanInfo->cond.twindows.skey = ts + 1;
@@ -681,6 +693,7 @@
   return 0;
 }
 
+
 #if 0
 int32_t qStreamPrepareTsdbScan(qTaskInfo_t tinfo, uint64_t uid, int64_t ts) {
   SExecTaskInfo* pTaskInfo = (SExecTaskInfo*)tinfo;
