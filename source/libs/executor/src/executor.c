/*
 * Copyright (c) 2019 TAOS Data, Inc. <jhtao@taosdata.com>
 *
 * This program is free software: you can use, redistribute, and/or modify
 * it under the terms of the GNU Affero General Public License, version 3
 * or later ("AGPL"), as published by the Free Software Foundation.
 *
 * This program is distributed in the hope that it will be useful, but WITHOUT
 * ANY WARRANTY; without even the implied warranty of MERCHANTABILITY or
 * FITNESS FOR A PARTICULAR PURPOSE.
 *
 * You should have received a copy of the GNU Affero General Public License
 * along with this program. If not, see <http://www.gnu.org/licenses/>.
 */

#include "executor.h"
#include "tq.h"
#include "executorimpl.h"
#include "planner.h"

static int32_t doSetStreamBlock(SOperatorInfo* pOperator, void* input, uint64_t reqId) {
  ASSERT(pOperator != NULL);
  if (pOperator->operatorType != OP_StreamScan) {
    if (pOperator->numOfDownstream == 0) {
      qError("failed to find stream scan operator to set the input data block, reqId:0x%" PRIx64, reqId);
      return TSDB_CODE_QRY_APP_ERROR;
    }

    if (pOperator->numOfDownstream > 1) {  // not handle this in join query
      qError("join not supported for stream block scan, reqId:0x%" PRIx64, reqId);
      return TSDB_CODE_QRY_APP_ERROR;
    }
<<<<<<< HEAD
    return TSDB_CODE_QRY_APP_ERROR;
=======

    return doSetStreamBlock(pOperator->pDownstream[0], input, reqId);
>>>>>>> c5db2827
  } else {
    SStreamBlockScanInfo* pInfo = pOperator->info;
    tqReadHandleSetMsg(pInfo->readerHandle, input, 0);
    return TSDB_CODE_SUCCESS;
  }
}

int32_t qSetStreamInput(qTaskInfo_t tinfo, void* input) {
  if (tinfo == NULL) {
    return TSDB_CODE_QRY_APP_ERROR;
  }

  if (input == NULL) {
    return TSDB_CODE_SUCCESS;
  }

  SExecTaskInfo* pTaskInfo = (SExecTaskInfo*) tinfo;

  int32_t code = doSetStreamBlock(pTaskInfo->pRoot, input, GET_TASKID(pTaskInfo));
  if (code != TSDB_CODE_SUCCESS) {
    qError("failed to set the stream block data, reqId:0x%"PRIx64, GET_TASKID(pTaskInfo));
  } else {
    qDebug("set the stream block successfully, reqId:0x%"PRIx64, GET_TASKID(pTaskInfo));
  }

  return code;
}

qTaskInfo_t qCreateStreamExecTaskInfo(SSubQueryMsg* pMsg, void* streamReadHandle) {
  if (pMsg == NULL || streamReadHandle == NULL) {
    return NULL;
  }

  // print those info into log
#if 0
  pMsg->sId = pMsg->sId;
  pMsg->queryId = pMsg->queryId;
  pMsg->taskId = pMsg->taskId;
  pMsg->contentLen = pMsg->contentLen;
#endif

  struct SSubplan* plan = NULL;
  int32_t          code = qStringToSubplan(pMsg->msg, &plan);
  if (code != TSDB_CODE_SUCCESS) {
    terrno = code;
    return NULL;
  }

  qTaskInfo_t pTaskInfo = NULL;
  code = qCreateExecTask(streamReadHandle, 0, plan, &pTaskInfo, NULL);
  if (code != TSDB_CODE_SUCCESS) {
    // TODO: destroy SSubplan & pTaskInfo
    terrno = code;
    return NULL;
  }

  return pTaskInfo;
}<|MERGE_RESOLUTION|>--- conflicted
+++ resolved
@@ -30,12 +30,8 @@
       qError("join not supported for stream block scan, reqId:0x%" PRIx64, reqId);
       return TSDB_CODE_QRY_APP_ERROR;
     }
-<<<<<<< HEAD
-    return TSDB_CODE_QRY_APP_ERROR;
-=======
 
     return doSetStreamBlock(pOperator->pDownstream[0], input, reqId);
->>>>>>> c5db2827
   } else {
     SStreamBlockScanInfo* pInfo = pOperator->info;
     tqReadHandleSetMsg(pInfo->readerHandle, input, 0);
