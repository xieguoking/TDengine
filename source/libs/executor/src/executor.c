--- conflicted
+++ resolved
@@ -116,23 +116,7 @@
   clearStreamBlock(pTaskInfo->pRoot);
 }
 
-<<<<<<< HEAD
-void qResetStreamInfoTimeWindow(qTaskInfo_t tinfo) {
-  SExecTaskInfo* pTaskInfo = (SExecTaskInfo*) tinfo;
-  if (pTaskInfo == NULL) {
-    return;
-  }
-
-  qDebug("%s set stream fill-history window:%" PRId64"-%"PRId64, GET_TASKID(pTaskInfo), INT64_MIN, INT64_MAX);
-  pTaskInfo->streamInfo.fillHistoryWindow.skey = INT64_MIN;
-  pTaskInfo->streamInfo.fillHistoryWindow.ekey = INT64_MAX;
-}
-
-static int32_t doSetStreamBlock(SOperatorInfo* pOperator, void* input, size_t numOfBlocks, int32_t type,
-                                const char* id) {
-=======
 static int32_t doSetStreamBlock(SOperatorInfo* pOperator, void* input, size_t numOfBlocks, int32_t type, const char* id) {
->>>>>>> 7ae36630
   if (pOperator->operatorType != QUERY_NODE_PHYSICAL_PLAN_STREAM_SCAN) {
     if (pOperator->numOfDownstream == 0) {
       qError("failed to find stream scan operator to set the input data block, %s" PRIx64, id);
@@ -206,14 +190,6 @@
   doSetTaskId(pTaskInfo->pRoot, &pTaskInfo->storageAPI);
 }
 
-<<<<<<< HEAD
-// void qSetTaskCode(qTaskInfo_t tinfo, int32_t code) {
-//   SExecTaskInfo* pTaskInfo = tinfo;
-//   pTaskInfo->code = code;
-// }
-
-=======
->>>>>>> 7ae36630
 int32_t qSetStreamOpOpen(qTaskInfo_t tinfo) {
   if (tinfo == NULL) {
     return TSDB_CODE_APP_ERROR;
