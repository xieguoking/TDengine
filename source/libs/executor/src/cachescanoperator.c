--- conflicted
+++ resolved
@@ -280,13 +280,8 @@
     return TSDB_CODE_SUCCESS;
   }
 
-<<<<<<< HEAD
-  size_t  size = taosArrayGetSize(pColMatchInfo->pList);
-  SArray* pMatchInfo = taosArrayInit(size, sizeof(SColMatchInfo));
-=======
   size_t size = taosArrayGetSize(pColMatchInfo->pList);
   SArray* pMatchInfo = taosArrayInit(size, sizeof(SColMatchItem));
->>>>>>> 0a007131
 
   for (int32_t i = 0; i < size; ++i) {
     SColMatchItem* pColInfo = taosArrayGet(pColMatchInfo->pList, i);
