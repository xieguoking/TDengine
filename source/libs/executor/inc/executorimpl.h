/*
 * Copyright (c) 2019 TAOS Data, Inc. <jhtao@taosdata.com>
 *
 * This program is free software: you can use, redistribute, and/or modify
 * it under the terms of the GNU Affero General Public License, version 3
 * or later ("AGPL"), as published by the Free Software Foundation.
 *
 * This program is distributed in the hope that it will be useful, but WITHOUT
 * ANY WARRANTY; without even the implied warranty of MERCHANTABILITY or
 * FITNESS FOR A PARTICULAR PURPOSE.
 *
 * You should have received a copy of the GNU Affero General Public License
 * along with this program. If not, see <http://www.gnu.org/licenses/>.
 */
#ifndef TDENGINE_EXECUTORIMPL_H
#define TDENGINE_EXECUTORIMPL_H

#ifdef __cplusplus
extern "C" {
#endif

#include "os.h"
#include "tcommon.h"
#include "tlosertree.h"
#include "tsort.h"
#include "ttszip.h"
#include "tvariant.h"

#include "dataSinkMgt.h"
#include "executil.h"
#include "executor.h"
#include "planner.h"
#include "scalar.h"
#include "taosdef.h"
#include "tarray.h"
#include "tfill.h"
#include "thash.h"
#include "tlockfree.h"
#include "tmsg.h"
#include "tpagedbuf.h"
#include "tstream.h"
#include "tstreamUpdate.h"

#include "executorInt.h"
#include "vnode.h"

typedef int32_t (*__block_search_fn_t)(char* data, int32_t num, int64_t key, int32_t order);

#define IS_VALID_SESSION_WIN(winInfo)        ((winInfo).sessionWin.win.skey > 0)
#define SET_SESSION_WIN_INVALID(winInfo)     ((winInfo).sessionWin.win.skey = INT64_MIN)
#define IS_INVALID_SESSION_WIN_KEY(winKey)   ((winKey).win.skey <= 0)
#define SET_SESSION_WIN_KEY_INVALID(pWinKey) ((pWinKey)->win.skey = INT64_MIN)

enum {
  // when this task starts to execute, this status will set
  TASK_NOT_COMPLETED = 0x1u,

  /* Task is over
   * 1. this status is used in one row result query process, e.g., count/sum/first/last/ avg...etc.
   * 2. when all data within queried time window, it is also denoted as query_completed
   */
  TASK_COMPLETED = 0x2u,
};

/**
 * If the number of generated results is greater than this value,
 * query query will be halt and return results to client immediate.
 */
typedef struct SResultInfo {  // TODO refactor
  int64_t totalRows;          // total generated result size in rows
  int64_t totalBytes;         // total results in bytes.
  int32_t capacity;           // capacity of current result output buffer
  int32_t threshold;          // result size threshold in rows.
} SResultInfo;

typedef struct STableQueryInfo {
  TSKEY              lastKey;  // last check ts, todo remove it later
  SResultRowPosition pos;      // current active time window
} STableQueryInfo;

typedef struct SLimit {
  int64_t limit;
  int64_t offset;
} SLimit;

typedef struct STableScanAnalyzeInfo SFileBlockLoadRecorder;

typedef struct STaskCostInfo {
  int64_t                 created;
  int64_t                 start;
  uint64_t                elapsedTime;
  double                  extractListTime;
  double                  groupIdMapTime;
  SFileBlockLoadRecorder* pRecoder;
} STaskCostInfo;

typedef struct SOperatorCostInfo {
  double openCost;
  double totalCost;
} SOperatorCostInfo;

struct SOperatorInfo;

typedef int32_t (*__optr_encode_fn_t)(struct SOperatorInfo* pOperator, char** result, int32_t* length);
typedef int32_t (*__optr_decode_fn_t)(struct SOperatorInfo* pOperator, char* result);

typedef int32_t (*__optr_open_fn_t)(struct SOperatorInfo* pOptr);
typedef SSDataBlock* (*__optr_fn_t)(struct SOperatorInfo* pOptr);
typedef void (*__optr_close_fn_t)(void* param);
typedef int32_t (*__optr_explain_fn_t)(struct SOperatorInfo* pOptr, void** pOptrExplain, uint32_t* len);
typedef int32_t (*__optr_reqBuf_fn_t)(struct SOperatorInfo* pOptr);

typedef struct STaskIdInfo {
  uint64_t queryId;  // this is also a request id
  uint64_t subplanId;
  uint64_t templateId;
  char*    str;
} STaskIdInfo;

enum {
  STREAM_RECOVER_STEP__NONE = 0,
  STREAM_RECOVER_STEP__PREPARE1,
  STREAM_RECOVER_STEP__PREPARE2,
  STREAM_RECOVER_STEP__SCAN,
};

typedef struct {
  // TODO remove prepareStatus
  STqOffsetVal      prepareStatus;  // for tmq
  STqOffsetVal      lastStatus;     // for tmq
  SMqMetaRsp        metaRsp;        // for tmq fetching meta
  int8_t            returned;
  int64_t           snapshotVer;
  const SSubmitReq* pReq;

  SSchemaWrapper*     schema;
  char                tbName[TSDB_TABLE_NAME_LEN];
  int8_t              recoverStep;
  SQueryTableDataCond tableCond;
  int64_t             fillHistoryVer1;
  int64_t             fillHistoryVer2;

  // int8_t        triggerSaved;
  // int64_t       deleteMarkSaved;
  SStreamState* pState;
} SStreamTaskInfo;

typedef struct {
  char*           tablename;
  char*           dbname;
  int32_t         tversion;
  SSchemaWrapper* sw;
  SSchemaWrapper* qsw;
} SSchemaInfo;

typedef struct SExchangeOpStopInfo {
  int32_t operatorType;
  int64_t refId;
} SExchangeOpStopInfo;

typedef struct STaskStopInfo {
  SRWLatch lock;
  SArray*  pStopInfo;
} STaskStopInfo;

struct SExecTaskInfo {
  STaskIdInfo   id;
  uint32_t      status;
  STimeWindow   window;
  STaskCostInfo cost;
  int64_t       owner;  // if it is in execution
  int32_t       code;
  int32_t       qbufQuota;  // total available buffer (in KB) during execution query

  int64_t               version;  // used for stream to record wal version, why not move to sschemainfo
  SStreamTaskInfo       streamInfo;
  SSchemaInfo           schemaInfo;
  STableListInfo*       pTableInfoList;  // this is a table list
  const char*           sql;             // query sql string
  jmp_buf               env;             // jump to this position when error happens.
  EOPTR_EXEC_MODEL      execModel;       // operator execution model [batch model|stream model]
  SSubplan*             pSubplan;
  struct SOperatorInfo* pRoot;
  SLocalFetch           localFetch;
  SArray*               pResultBlockList;// result block list
  STaskStopInfo         stopInfo;
};

enum {
  OP_NOT_OPENED = 0x0,
  OP_OPENED = 0x1,
  OP_RES_TO_RETURN = 0x5,
  OP_EXEC_DONE = 0x9,
  OP_EXEC_RECV = 0x11,
};

typedef struct SOperatorFpSet {
  __optr_open_fn_t    _openFn;  // DO NOT invoke this function directly
  __optr_fn_t         getNextFn;
  __optr_fn_t         cleanupFn;  // call this function to release the allocated resources ASAP
  __optr_close_fn_t   closeFn;
  __optr_reqBuf_fn_t  reqBufFn;   // total used buffer for blocking operator
  __optr_encode_fn_t  encodeResultRow;
  __optr_decode_fn_t  decodeResultRow;
  __optr_explain_fn_t getExplainFn;
} SOperatorFpSet;

typedef struct SExprSupp {
  SExprInfo*      pExprInfo;
  int32_t         numOfExprs;  // the number of scalar expression in group operator
  SqlFunctionCtx* pCtx;
  int32_t*        rowEntryInfoOffset;  // offset value for each row result cell info
  SFilterInfo*    pFilterInfo;
} SExprSupp;

typedef struct SOperatorInfo {
  uint16_t               operatorType;
  int16_t                resultDataBlockId;
  bool                   blocking;  // block operator or not
  uint8_t                status;    // denote if current operator is completed
  char*                  name;      // name, for debug purpose
  void*                  info;      // extension attribution
  SExprSupp              exprSupp;
  SExecTaskInfo*         pTaskInfo;
  SOperatorCostInfo      cost;
  SResultInfo            resultInfo;
  struct SOperatorInfo** pDownstream;      // downstram pointer list
  int32_t                numOfDownstream;  // number of downstream. The value is always ONE expect for join operator
  SOperatorFpSet         fpSet;
} SOperatorInfo;

typedef enum {
  EX_SOURCE_DATA_NOT_READY = 0x1,
  EX_SOURCE_DATA_READY = 0x2,
  EX_SOURCE_DATA_EXHAUSTED = 0x3,
} EX_SOURCE_STATUS;

#define COL_MATCH_FROM_COL_ID  0x1
#define COL_MATCH_FROM_SLOT_ID 0x2

typedef struct SLoadRemoteDataInfo {
  uint64_t totalSize;     // total load bytes from remote
  uint64_t totalRows;     // total number of rows
  uint64_t totalElapsed;  // total elapsed time
} SLoadRemoteDataInfo;

typedef struct SLimitInfo {
  SLimit   limit;
  SLimit   slimit;
  uint64_t currentGroupId;
  int64_t  remainGroupOffset;
  int64_t  numOfOutputGroups;
  int64_t  remainOffset;
  int64_t  numOfOutputRows;
} SLimitInfo;

typedef struct SExchangeInfo {
  SArray*             pSources;
  SArray*             pSourceDataInfo;
  tsem_t              ready;
  void*               pTransporter;

  // SArray<SSDataBlock*>, result block list, used to keep the multi-block that
  // passed by downstream operator
  SArray*             pResultBlockList;
  SArray*             pRecycledBlocks;// build a pool for small data block to avoid to repeatly create and then destroy.
  SSDataBlock*        pDummyBlock;    // dummy block, not keep data
  bool                seqLoadData;    // sequential load data or not, false by default
  int32_t             current;
  SLoadRemoteDataInfo loadInfo;
  uint64_t            self;
  SLimitInfo          limitInfo;
  int64_t             openedTs;       // start exec time stamp, todo: move to SLoadRemoteDataInfo
} SExchangeInfo;

typedef struct SScanInfo {
  int32_t numOfAsc;
  int32_t numOfDesc;
} SScanInfo;

typedef struct SSampleExecInfo {
  double   sampleRatio;  // data block sample ratio, 1 by default
  uint32_t seed;         // random seed value
} SSampleExecInfo;

enum {
  TABLE_SCAN__TABLE_ORDER = 1,
  TABLE_SCAN__BLOCK_ORDER = 2,
};

typedef struct SAggSupporter {
  SSHashObj*     pResultRowHashTable;  // quick locate the window object for each result
  char*          keyBuf;               // window key buffer
  SDiskbasedBuf* pResultBuf;           // query result buffer based on blocked-wised disk file
  int32_t        resultRowSize;  // the result buffer size for each result row, with the meta data size for each row
  int32_t        currentPageId;  // current write page id
} SAggSupporter;

typedef struct {
  // if the upstream is an interval operator, the interval info is also kept here to get the time window to check if
  // current data block needs to be loaded.
  SInterval      interval;
  SAggSupporter* pAggSup;
  SExprSupp*     pExprSup;  // expr supporter of aggregate operator
} SAggOptrPushDownInfo;

typedef struct STableMetaCacheInfo {
  SLRUCache*             pTableMetaEntryCache; // 100 by default
  uint64_t               metaFetch;
  uint64_t               cacheHit;
} STableMetaCacheInfo;

typedef struct STableScanBase {
  STsdbReader*           dataReader;
  SFileBlockLoadRecorder readRecorder;
  SQueryTableDataCond    cond;
  SAggOptrPushDownInfo   pdInfo;
  SColMatchInfo          matchInfo;
  SReadHandle            readHandle;
  SExprSupp              pseudoSup;
  STableMetaCacheInfo    metaCache;
  int32_t                scanFlag;  // table scan flag to denote if it is a repeat/reverse/main scan
  int32_t                dataBlockLoadFlag;
  SLimitInfo             limitInfo;
} STableScanBase;

typedef struct STableScanInfo {
  STableScanBase         base;
  SScanInfo              scanInfo;
  int32_t                scanTimes;
  SSDataBlock*           pResBlock;
  SSampleExecInfo        sample;  // sample execution info
  int32_t                currentGroupId;
  int32_t                currentTable;
  int8_t                 scanMode;
  int8_t                 assignBlockUid;
  bool                   hasGroupByTag;
} STableScanInfo;

typedef struct STableMergeScanInfo {
  int32_t                tableStartIndex;
  int32_t                tableEndIndex;
  bool                   hasGroupId;
  uint64_t               groupId;
  SArray*                queryConds;  // array of queryTableDataCond
  STableScanBase         base;
  int32_t                bufPageSize;
  uint32_t               sortBufSize;  // max buffer size for in-memory sort
  SArray*                pSortInfo;
  SSortHandle*           pSortHandle;
  SSDataBlock*           pSortInputBlock;
  int64_t                startTs;  // sort start time
  SArray*                sortSourceParams;
  SLimitInfo             limitInfo;
  int64_t                numOfRows;
  SScanInfo              scanInfo;
  int32_t                scanTimes;
  SSDataBlock*           pResBlock;
  SSampleExecInfo        sample;  // sample execution info
  SSortExecInfo          sortExecInfo;
} STableMergeScanInfo;

typedef struct STagScanInfo {
  SColumnInfo*    pCols;
  SSDataBlock*    pRes;
  SColMatchInfo   matchInfo;
  int32_t         curPos;
  SReadHandle     readHandle;
} STagScanInfo;

typedef enum EStreamScanMode {
  STREAM_SCAN_FROM_READERHANDLE = 1,
  STREAM_SCAN_FROM_RES,
  STREAM_SCAN_FROM_UPDATERES,
  STREAM_SCAN_FROM_DELETE_DATA,
  STREAM_SCAN_FROM_DATAREADER_RETRIEVE,
  STREAM_SCAN_FROM_DATAREADER_RANGE,
} EStreamScanMode;

enum {
  PROJECT_RETRIEVE_CONTINUE = 0x1,
  PROJECT_RETRIEVE_DONE = 0x2,
};

typedef struct SStreamAggSupporter {
  int32_t         resultRowSize;  // the result buffer size for each result row, with the meta data size for each row
  SSDataBlock*    pScanBlock;
  SStreamState*   pState;
  int64_t         gap;        // stream session window gap
  SqlFunctionCtx* pDummyCtx;  // for combine
  SSHashObj*      pResultRows;
  int32_t         stateKeySize;
  int16_t         stateKeyType;
  SDiskbasedBuf*  pResultBuf;
} SStreamAggSupporter;

typedef struct SWindowSupporter {
  SStreamAggSupporter* pStreamAggSup;
  int64_t              gap;
  uint16_t             parentType;
  SAggSupporter*       pIntervalAggSup;
} SWindowSupporter;

typedef struct SPartitionBySupporter {
  SArray* pGroupCols;     // group by columns, SArray<SColumn>
  SArray* pGroupColVals;  // current group column values, SArray<SGroupKeys>
  char*   keyBuf;         // group by keys for hash
  bool    needCalc;       // partition by column
} SPartitionBySupporter;

typedef struct SPartitionDataInfo {
  uint64_t groupId;
  char*    tbname;
  SArray*  tags;
  SArray*  rowIds;
} SPartitionDataInfo;

typedef struct STimeWindowAggSupp {
  int8_t          calTrigger;
  int8_t          calTriggerSaved;
  int64_t         deleteMark;
  int64_t         deleteMarkSaved;
  int64_t         waterMark;
  TSKEY           maxTs;
  TSKEY           minTs;
  SColumnInfoData timeWindowData;  // query time window info for scalar function execution.
} STimeWindowAggSupp;

typedef struct SStreamScanInfo {
  uint64_t      tableUid;  // queried super table uid
  SExprInfo*    pPseudoExpr;
  int32_t       numOfPseudoExpr;
  SExprSupp     tbnameCalSup;
  SExprSupp     tagCalSup;
  int32_t       primaryTsIndex;  // primary time stamp slot id
  SReadHandle   readHandle;
  SInterval     interval;  // if the upstream is an interval operator, the interval info is also kept here.
  SColMatchInfo matchInfo;

  SArray*      pBlockLists;  // multiple SSDatablock.
  SSDataBlock* pRes;         // result SSDataBlock
  SSDataBlock* pUpdateRes;   // update SSDataBlock
  int32_t      updateResIndex;
  int32_t      blockType;        // current block type
  int32_t      validBlockIndex;  // Is current data has returned?
  uint64_t     numOfExec;        // execution times
  STqReader*   tqReader;

  uint64_t     groupId;
  SUpdateInfo* pUpdateInfo;

  EStreamScanMode       scanMode;
  SOperatorInfo*        pStreamScanOp;
  SOperatorInfo*        pTableScanOp;
  SArray*               childIds;
  SWindowSupporter      windowSup;
  SPartitionBySupporter partitionSup;
  SExprSupp*            pPartScalarSup;
  bool                  assignBlockUid;  // assign block uid to groupId, temporarily used for generating rollup SMA.
  int32_t               scanWinIndex;    // for state operator
  int32_t               pullDataResIndex;
  SSDataBlock*          pPullDataRes;    // pull data SSDataBlock
  SSDataBlock*          pDeleteDataRes;  // delete data SSDataBlock
  int32_t               deleteDataIndex;
  STimeWindow           updateWin;
  STimeWindowAggSupp    twAggSup;
  SSDataBlock*          pUpdateDataRes;
  // status for tmq
  SNodeList* pGroupTags;
  SNode*     pTagCond;
  SNode*     pTagIndexCond;
} SStreamScanInfo;

typedef struct {
  //  int8_t    subType;
  //  bool      withMeta;
  //  int64_t   suid;
  //  int64_t   snapVersion;
  //  void     *metaInfo;
  //  void     *dataInfo;
  SVnode*       vnode;
  SSDataBlock   pRes;  // result SSDataBlock
  STsdbReader*  dataReader;
  SSnapContext* sContext;
} SStreamRawScanInfo;

<<<<<<< HEAD
=======
typedef struct STableCountScanSupp {
  int16_t dbNameSlotId;
  int16_t stbNameSlotId;
  int16_t tbCountSlotId;
  bool    groupByDbName;
  bool    groupByStbName;
  char    dbNameFilter[TSDB_DB_NAME_LEN];
  char    stbNameFilter[TSDB_TABLE_NAME_LEN];
} STableCountScanSupp;

typedef struct STableCountScanOperatorInfo {
  SReadHandle  readHandle;
  SSDataBlock* pRes;

  STableCountScanSupp supp;

  int32_t   currGrpIdx;
  SArray*   stbUidList; // when group by db_name and/or stable_name
} STableCountScanOperatorInfo;

>>>>>>> f866f5d2
typedef struct SOptrBasicInfo {
  SResultRowInfo resultRowInfo;
  SSDataBlock*   pRes;
  bool           mergeResultBlock;
} SOptrBasicInfo;

typedef struct SIntervalAggOperatorInfo {
  SOptrBasicInfo     binfo;              // basic info
  SAggSupporter      aggSup;             // aggregate supporter
  SExprSupp          scalarSupp;         // supporter for perform scalar function
  SGroupResInfo      groupResInfo;       // multiple results build supporter
  SInterval          interval;           // interval info
  int32_t            primaryTsIndex;     // primary time stamp slot id from result of downstream operator.
  STimeWindow        win;                // query time range
  bool               timeWindowInterpo;  // interpolation needed or not
  SArray*            pInterpCols;        // interpolation columns
  int32_t            resultTsOrder;      // result timestamp order
  int32_t            inputOrder;         // input data ts order
  EOPTR_EXEC_MODEL   execModel;          // operator execution model [batch model|stream model]
  STimeWindowAggSupp twAggSup;
  SArray*            pPrevValues;  //  SArray<SGroupKeys> used to keep the previous not null value for interpolation.
} SIntervalAggOperatorInfo;

typedef struct SMergeAlignedIntervalAggOperatorInfo {
  SIntervalAggOperatorInfo* intervalAggOperatorInfo;

  uint64_t     groupId;  // current groupId
  int64_t      curTs;    // current ts
  SSDataBlock* prefetchedBlock;
  SResultRow*  pResultRow;
} SMergeAlignedIntervalAggOperatorInfo;

typedef struct SStreamIntervalOperatorInfo {
  SOptrBasicInfo     binfo;           // basic info
  SAggSupporter      aggSup;          // aggregate supporter
  SExprSupp          scalarSupp;      // supporter for perform scalar function
  SGroupResInfo      groupResInfo;    // multiple results build supporter
  SInterval          interval;        // interval info
  int32_t            primaryTsIndex;  // primary time stamp slot id from result of downstream operator.
  STimeWindowAggSupp twAggSup;
  bool               invertible;
  bool               ignoreExpiredData;
  SArray*            pDelWins;  // SWinRes
  int32_t            delIndex;
  SSDataBlock*       pDelRes;
  SPhysiNode*        pPhyNode;  // create new child
  SHashObj*          pPullDataMap;
  SArray*            pPullWins;  // SPullWindowInfo
  int32_t            pullIndex;
  SSDataBlock*       pPullDataRes;
  bool               isFinal;
  SArray*            pChildren;
  SStreamState*      pState;
  SWinKey            delKey;
  uint64_t           numOfDatapack;
} SStreamIntervalOperatorInfo;

<<<<<<< HEAD
typedef struct SAggOperatorInfo {
  SOptrBasicInfo   binfo;
  SAggSupporter    aggSup;
  STableQueryInfo* current;
  uint64_t         groupId;
  SGroupResInfo    groupResInfo;
  SExprSupp        scalarExprSup;
} SAggOperatorInfo;

typedef struct SFillOperatorInfo {
  struct SFillInfo* pFillInfo;
  SSDataBlock*      pRes;
  SSDataBlock*      pFinalRes;
  int64_t           totalInputRows;
  void**            p;
  SSDataBlock*      existNewGroupBlock;
  STimeWindow       win;
  SColMatchInfo     matchInfo;
  int32_t           primaryTsCol;
  int32_t           primarySrcSlotId;
  uint64_t          curGroupId;  // current handled group id
  SExprInfo*        pExprInfo;
  int32_t           numOfExpr;
  SExprSupp         noFillExprSupp;
} SFillOperatorInfo;

=======
>>>>>>> f866f5d2
typedef struct SDataGroupInfo {
  uint64_t groupId;
  int64_t  numOfRows;
  SArray*  pPageList;
} SDataGroupInfo;

typedef struct SWindowRowsSup {
  STimeWindow win;
  TSKEY       prevTs;
  int32_t     startRowIndex;
  int32_t     numOfRows;
  uint64_t    groupId;
} SWindowRowsSup;

typedef struct SResultWindowInfo {
  void*       pOutputBuf;
  SSessionKey sessionWin;
  bool        isOutput;
} SResultWindowInfo;

typedef struct SStateWindowInfo {
  SResultWindowInfo winInfo;
  SStateKeys*       pStateKey;
} SStateWindowInfo;

typedef struct SStreamSessionAggOperatorInfo {
  SOptrBasicInfo      binfo;
  SStreamAggSupporter streamAggSup;
  SExprSupp           scalarSupp;  // supporter for perform scalar function
  SGroupResInfo       groupResInfo;
  int32_t             primaryTsIndex;  // primary timestamp slot id
  int32_t             endTsIndex;      // window end timestamp slot id
  int32_t             order;           // current SSDataBlock scan order
  STimeWindowAggSupp  twAggSup;
  SSDataBlock*        pWinBlock;   // window result
  SSDataBlock*        pDelRes;     // delete result
  SSDataBlock*        pUpdateRes;  // update window
  bool                returnUpdate;
  SSHashObj*          pStDeleted;
  void*               pDelIterator;
  SArray*             pChildren;  // cache for children's result; final stream operator
  SPhysiNode*         pPhyNode;   // create new child
  bool                isFinal;
  bool                ignoreExpiredData;
} SStreamSessionAggOperatorInfo;

typedef struct SStreamStateAggOperatorInfo {
  SOptrBasicInfo      binfo;
  SStreamAggSupporter streamAggSup;
  SExprSupp           scalarSupp;  // supporter for perform scalar function
  SGroupResInfo       groupResInfo;
  int32_t             primaryTsIndex;  // primary timestamp slot id
  STimeWindowAggSupp  twAggSup;
  SColumn             stateCol;
  SSDataBlock*        pDelRes;
  SSHashObj*          pSeDeleted;
  void*               pDelIterator;
  SArray*             pChildren;  // cache for children's result;
  bool                ignoreExpiredData;
} SStreamStateAggOperatorInfo;

typedef struct SStreamPartitionOperatorInfo {
  SOptrBasicInfo        binfo;
  SPartitionBySupporter partitionSup;
  SExprSupp             scalarSup;
  SExprSupp             tbnameCalSup;
  SExprSupp             tagCalSup;
  SHashObj*             pPartitions;
  void*                 parIte;
  SSDataBlock*          pInputDataBlock;
  int32_t               tsColIndex;
  SSDataBlock*          pDelRes;
} SStreamPartitionOperatorInfo;

typedef struct SStreamFillSupporter {
  int32_t        type;  // fill type
  SInterval      interval;
  SResultRowData prev;
  SResultRowData cur;
  SResultRowData next;
  SResultRowData nextNext;
  SFillColInfo*  pAllColInfo;  // fill exprs and not fill exprs
  SExprSupp      notFillExprSup;
  int32_t        numOfAllCols;  // number of all exprs, including the tags columns
  int32_t        numOfFillCols;
  int32_t        numOfNotFillCols;
  int32_t        rowSize;
  SSHashObj*     pResMap;
  bool           hasDelete;
} SStreamFillSupporter;

typedef struct SStreamFillOperatorInfo {
  SStreamFillSupporter* pFillSup;
  SSDataBlock*          pRes;
  SSDataBlock*          pSrcBlock;
  int32_t               srcRowIndex;
  SSDataBlock*          pPrevSrcBlock;
  SSDataBlock*          pSrcDelBlock;
  int32_t               srcDelRowIndex;
  SSDataBlock*          pDelRes;
  SColMatchInfo         matchInfo;
  int32_t               primaryTsCol;
  int32_t               primarySrcSlotId;
  SStreamFillInfo*      pFillInfo;
} SStreamFillOperatorInfo;

<<<<<<< HEAD
typedef struct STimeSliceOperatorInfo {
  SSDataBlock*         pRes;
  STimeWindow          win;
  SInterval            interval;
  int64_t              current;
  SArray*              pPrevRow;     // SArray<SGroupValue>
  SArray*              pNextRow;     // SArray<SGroupValue>
  SArray*              pLinearInfo;  // SArray<SFillLinearInfo>
  bool                 isPrevRowSet;
  bool                 isNextRowSet;
  int32_t              fillType;      // fill type
  SColumn              tsCol;         // primary timestamp column
  SExprSupp            scalarSup;     // scalar calculation
  struct SFillColInfo* pFillColInfo;  // fill column info
} STimeSliceOperatorInfo;

typedef struct SStateWindowOperatorInfo {
  // SOptrBasicInfo should be first, SAggSupporter should be second for stream encode
  SOptrBasicInfo binfo;
  SAggSupporter  aggSup;
  SExprSupp      scalarSup;

  SGroupResInfo      groupResInfo;
  SWindowRowsSup     winSup;
  SColumn            stateCol;  // start row index
  bool               hasKey;
  SStateKeys         stateKey;
  int32_t            tsSlotId;  // primary timestamp column slot id
  STimeWindowAggSupp twAggSup;
} SStateWindowOperatorInfo;

=======
>>>>>>> f866f5d2
#define OPTR_IS_OPENED(_optr)  (((_optr)->status & OP_OPENED) == OP_OPENED)
#define OPTR_SET_OPENED(_optr) ((_optr)->status |= OP_OPENED)

SOperatorFpSet createOperatorFpSet(__optr_open_fn_t openFn, __optr_fn_t nextFn, __optr_fn_t cleanup,
                                   __optr_close_fn_t closeFn, __optr_reqBuf_fn_t reqBufFn, __optr_explain_fn_t explain);
int32_t        optrDummyOpenFn(SOperatorInfo* pOperator);
int32_t        appendDownstream(SOperatorInfo* p, SOperatorInfo** pDownstream, int32_t num);
void           setOperatorCompleted(SOperatorInfo* pOperator);
void           setOperatorInfo(SOperatorInfo* pOperator, const char* name, int32_t type, bool blocking, int32_t status,
                               void* pInfo, SExecTaskInfo* pTaskInfo);
void           destroyOperatorInfo(SOperatorInfo* pOperator);
int32_t        optrDefaultBufFn(SOperatorInfo* pOperator);

void    initBasicInfo(SOptrBasicInfo* pInfo, SSDataBlock* pBlock);
void    cleanupBasicInfo(SOptrBasicInfo* pInfo);

int32_t initExprSupp(SExprSupp* pSup, SExprInfo* pExprInfo, int32_t numOfExpr);
void    cleanupExprSupp(SExprSupp* pSup);

void    destroyExprInfo(SExprInfo* pExpr, int32_t numOfExprs);

int32_t initAggSup(SExprSupp* pSup, SAggSupporter* pAggSup, SExprInfo* pExprInfo, int32_t numOfCols, size_t keyBufSize,
                   const char* pkey);
void    cleanupAggSup(SAggSupporter* pAggSup);

void    initResultSizeInfo(SResultInfo* pResultInfo, int32_t numOfRows);

void doBuildStreamResBlock(SOperatorInfo* pOperator, SOptrBasicInfo* pbInfo, SGroupResInfo* pGroupResInfo,
                           SDiskbasedBuf* pBuf);
void doBuildResultDatablock(SOperatorInfo* pOperator, SOptrBasicInfo* pbInfo, SGroupResInfo* pGroupResInfo,
                            SDiskbasedBuf* pBuf);

<<<<<<< HEAD
bool    hasLimitOffsetInfo(SLimitInfo* pLimitInfo);
void    initLimitInfo(const SNode* pLimit, const SNode* pSLimit, SLimitInfo* pLimitInfo);
=======
bool hasLimitOffsetInfo(SLimitInfo* pLimitInfo);
void initLimitInfo(const SNode* pLimit, const SNode* pSLimit, SLimitInfo* pLimitInfo);
>>>>>>> f866f5d2
void applyLimitOffset(SLimitInfo* pLimitInfo, SSDataBlock* pBlock, SExecTaskInfo* pTaskInfo, SOperatorInfo* pOperator);

void applyAggFunctionOnPartialTuples(SExecTaskInfo* taskInfo, SqlFunctionCtx* pCtx, SColumnInfoData* pTimeWindowData,
                                     int32_t offset, int32_t forwardStep, int32_t numOfTotal, int32_t numOfOutput);

int32_t extractDataBlockFromFetchRsp(SSDataBlock* pRes, char* pData, SArray* pColList, char** pNextStart);
void    updateLoadRemoteInfo(SLoadRemoteDataInfo* pInfo, int64_t numOfRows, int32_t dataLen, int64_t startTs,
                             SOperatorInfo* pOperator);

STimeWindow getFirstQualifiedTimeWindow(int64_t ts, STimeWindow* pWindow, SInterval* pInterval, int32_t order);

int32_t getTableScanInfo(SOperatorInfo* pOperator, int32_t* order, int32_t* scanFlag);
int32_t getBufferPgSize(int32_t rowSize, uint32_t* defaultPgsz, uint32_t* defaultBufsz);

extern void doDestroyExchangeOperatorInfo(void* param);

void    doFilter(SSDataBlock* pBlock, SFilterInfo* pFilterInfo, SColMatchInfo* pColMatchInfo);
int32_t addTagPseudoColumnData(SReadHandle* pHandle, const SExprInfo* pExpr, int32_t numOfExpr, SSDataBlock* pBlock,
                               int32_t rows, const char* idStr, STableMetaCacheInfo* pCache);

void appendOneRowToDataBlock(SSDataBlock* pBlock, STupleHandle* pTupleHandle);
void setTbNameColData(const SSDataBlock* pBlock, SColumnInfoData* pColInfoData, int32_t functionId, const char* name);

<<<<<<< HEAD
SSDataBlock* loadNextDataBlock(void* param);

=======
>>>>>>> f866f5d2
void setResultRowInitCtx(SResultRow* pResult, SqlFunctionCtx* pCtx, int32_t numOfOutput, int32_t* rowEntryInfoOffset);

SResultRow* doSetResultOutBufByKey(SDiskbasedBuf* pResultBuf, SResultRowInfo* pResultRowInfo, char* pData,
                                   int16_t bytes, bool masterscan, uint64_t groupId, SExecTaskInfo* pTaskInfo,
                                   bool isIntervalQuery, SAggSupporter* pSup);
// operator creater functions
// clang-format off
SOperatorInfo* createExchangeOperatorInfo(void* pTransporter, SExchangePhysiNode* pExNode, SExecTaskInfo* pTaskInfo);

SOperatorInfo* createTableScanOperatorInfo(STableScanPhysiNode* pTableScanNode, SReadHandle* pHandle, SExecTaskInfo* pTaskInfo);

SOperatorInfo* createTableMergeScanOperatorInfo(STableScanPhysiNode* pTableScanNode, SReadHandle* readHandle, SExecTaskInfo* pTaskInfo);

SOperatorInfo* createTagScanOperatorInfo(SReadHandle* pReadHandle, STagScanPhysiNode* pPhyNode, SExecTaskInfo* pTaskInfo);

SOperatorInfo* createSysTableScanOperatorInfo(void* readHandle, SSystemTableScanPhysiNode* pScanPhyNode, const char* pUser, SExecTaskInfo* pTaskInfo);

SOperatorInfo* createTableCountScanOperatorInfo(SReadHandle* handle, STableCountScanPhysiNode* pNode, SExecTaskInfo* pTaskInfo);

SOperatorInfo* createAggregateOperatorInfo(SOperatorInfo* downstream, SAggPhysiNode* pNode, SExecTaskInfo* pTaskInfo);

SOperatorInfo* createIndefinitOutputOperatorInfo(SOperatorInfo* downstream, SPhysiNode* pNode, SExecTaskInfo* pTaskInfo);

SOperatorInfo* createProjectOperatorInfo(SOperatorInfo* downstream, SProjectPhysiNode* pProjPhyNode, SExecTaskInfo* pTaskInfo);

SOperatorInfo* createSortOperatorInfo(SOperatorInfo* downstream, SSortPhysiNode* pSortNode, SExecTaskInfo* pTaskInfo);

SOperatorInfo* createMultiwayMergeOperatorInfo(SOperatorInfo** dowStreams, size_t numStreams, SMergePhysiNode* pMergePhysiNode, SExecTaskInfo* pTaskInfo);

SOperatorInfo* createCacherowsScanOperator(SLastRowScanPhysiNode* pTableScanNode, SReadHandle* readHandle, SExecTaskInfo* pTaskInfo);

SOperatorInfo* createIntervalOperatorInfo(SOperatorInfo* downstream, SIntervalPhysiNode* pPhyNode, SExecTaskInfo* pTaskInfo, bool isStream);

SOperatorInfo* createMergeIntervalOperatorInfo(SOperatorInfo* downstream, SMergeIntervalPhysiNode* pIntervalPhyNode, SExecTaskInfo* pTaskInfo);

SOperatorInfo* createMergeAlignedIntervalOperatorInfo(SOperatorInfo* downstream, SMergeAlignedIntervalPhysiNode* pNode, SExecTaskInfo* pTaskInfo);

SOperatorInfo* createStreamFinalIntervalOperatorInfo(SOperatorInfo* downstream, SPhysiNode* pPhyNode, SExecTaskInfo* pTaskInfo, int32_t numOfChild);

SOperatorInfo* createSessionAggOperatorInfo(SOperatorInfo* downstream, SSessionWinodwPhysiNode* pSessionNode, SExecTaskInfo* pTaskInfo);

SOperatorInfo* createGroupOperatorInfo(SOperatorInfo* downstream, SAggPhysiNode* pAggNode, SExecTaskInfo* pTaskInfo);

SOperatorInfo* createDataBlockInfoScanOperator(SReadHandle* readHandle, SBlockDistScanPhysiNode* pBlockScanNode, SExecTaskInfo* pTaskInfo);

SOperatorInfo* createStreamScanOperatorInfo(SReadHandle* pHandle, STableScanPhysiNode* pTableScanNode, SNode* pTagCond, SExecTaskInfo* pTaskInfo);

SOperatorInfo* createRawScanOperatorInfo(SReadHandle* pHandle, SExecTaskInfo* pTaskInfo);

SOperatorInfo* createFillOperatorInfo(SOperatorInfo* downstream, SFillPhysiNode* pPhyFillNode, SExecTaskInfo* pTaskInfo);

SOperatorInfo* createStatewindowOperatorInfo(SOperatorInfo* downstream, SStateWinodwPhysiNode* pStateNode, SExecTaskInfo* pTaskInfo);

SOperatorInfo* createPartitionOperatorInfo(SOperatorInfo* downstream, SPartitionPhysiNode* pPartNode, SExecTaskInfo* pTaskInfo);

SOperatorInfo* createStreamPartitionOperatorInfo(SOperatorInfo* downstream, SStreamPartitionPhysiNode* pPartNode, SExecTaskInfo* pTaskInfo);

SOperatorInfo* createTimeSliceOperatorInfo(SOperatorInfo* downstream, SPhysiNode* pNode, SExecTaskInfo* pTaskInfo);

SOperatorInfo* createMergeJoinOperatorInfo(SOperatorInfo** pDownstream, int32_t numOfDownstream, SSortMergeJoinPhysiNode* pJoinNode, SExecTaskInfo* pTaskInfo);

SOperatorInfo* createStreamSessionAggOperatorInfo(SOperatorInfo* downstream, SPhysiNode* pPhyNode, SExecTaskInfo* pTaskInfo);

SOperatorInfo* createStreamFinalSessionAggOperatorInfo(SOperatorInfo* downstream, SPhysiNode* pPhyNode, SExecTaskInfo* pTaskInfo, int32_t numOfChild);

SOperatorInfo* createStreamIntervalOperatorInfo(SOperatorInfo* downstream, SPhysiNode* pPhyNode, SExecTaskInfo* pTaskInfo);

SOperatorInfo* createStreamStateAggOperatorInfo(SOperatorInfo* downstream, SPhysiNode* pPhyNode, SExecTaskInfo* pTaskInfo);

SOperatorInfo* createStreamFillOperatorInfo(SOperatorInfo* downstream, SStreamFillPhysiNode* pPhyFillNode, SExecTaskInfo* pTaskInfo);

SOperatorInfo* createGroupSortOperatorInfo(SOperatorInfo* downstream, SGroupSortPhysiNode* pSortPhyNode, SExecTaskInfo* pTaskInfo);
// clang-format on

int32_t projectApplyFunctions(SExprInfo* pExpr, SSDataBlock* pResult, SSDataBlock* pSrcBlock, SqlFunctionCtx* pCtx,
                              int32_t numOfOutput, SArray* pPseudoList);

void setInputDataBlock(SExprSupp* pExprSupp, SSDataBlock* pBlock, int32_t order, int32_t scanFlag, bool createDummyCol);

int32_t checkForQueryBuf(size_t numOfTables);

<<<<<<< HEAD
void    setTaskKilled(SExecTaskInfo* pTaskInfo);
void    queryCostStatis(SExecTaskInfo* pTaskInfo);
=======
bool    isTaskKilled(SExecTaskInfo* pTaskInfo);
void    setTaskKilled(SExecTaskInfo* pTaskInfo, int32_t rspCode);
>>>>>>> f866f5d2
void    doDestroyTask(SExecTaskInfo* pTaskInfo);
void    setTaskStatus(SExecTaskInfo* pTaskInfo, int8_t status);

int32_t createExecTaskInfoImpl(SSubplan* pPlan, SExecTaskInfo** pTaskInfo, SReadHandle* pHandle, uint64_t taskId,
                               char* sql, EOPTR_EXEC_MODEL model);
int32_t createDataSinkParam(SDataSinkNode* pNode, void** pParam, qTaskInfo_t* pTaskInfo, SReadHandle* readHandle);
int32_t getOperatorExplainExecInfo(SOperatorInfo* operatorInfo, SArray* pExecInfoList);

STimeWindow getActiveTimeWindow(SDiskbasedBuf* pBuf, SResultRowInfo* pResultRowInfo, int64_t ts, SInterval* pInterval,
                                int32_t order);
int32_t getNumOfRowsInTimeWindow(SDataBlockInfo* pDataBlockInfo, TSKEY* pPrimaryColumn, int32_t startPos, TSKEY ekey,
                                 __block_search_fn_t searchFn, STableQueryInfo* item, int32_t order);
int32_t binarySearchForKey(char* pValue, int num, TSKEY key, int order);
SResultRow* getNewResultRow(SDiskbasedBuf* pResultBuf, int32_t* currentPageId, int32_t interBufSize);
void getCurSessionWindow(SStreamAggSupporter* pAggSup, TSKEY startTs, TSKEY endTs, uint64_t groupId, SSessionKey* pKey);
bool isInTimeWindow(STimeWindow* pWin, TSKEY ts, int64_t gap);
bool functionNeedToExecute(SqlFunctionCtx* pCtx);
bool isOverdue(TSKEY ts, STimeWindowAggSupp* pSup);
bool isCloseWindow(STimeWindow* pWin, STimeWindowAggSupp* pSup);
bool isDeletedWindow(STimeWindow* pWin, uint64_t groupId, SAggSupporter* pSup);
bool isDeletedStreamWindow(STimeWindow* pWin, uint64_t groupId, SStreamState* pState, STimeWindowAggSupp* pTwSup);
void appendOneRowToStreamSpecialBlock(SSDataBlock* pBlock, TSKEY* pStartTs, TSKEY* pEndTs, uint64_t* pUid,
                                      uint64_t* pGp, void* pTbName);
uint64_t    calGroupIdByData(SPartitionBySupporter* pParSup, SExprSupp* pExprSup, SSDataBlock* pBlock, int32_t rowId);
void        calBlockTbName(SStreamScanInfo* pInfo, SSDataBlock* pBlock);

int32_t finalizeResultRows(SDiskbasedBuf* pBuf, SResultRowPosition* resultRowPosition, SExprSupp* pSup,
                           SSDataBlock* pBlock, SExecTaskInfo* pTaskInfo);

bool    groupbyTbname(SNodeList* pGroupList);
int32_t buildDataBlockFromGroupRes(SOperatorInfo* pOperator, SStreamState* pState, SSDataBlock* pBlock, SExprSupp* pSup,
                                   SGroupResInfo* pGroupResInfo);
int32_t saveSessionDiscBuf(SStreamState* pState, SSessionKey* key, void* buf, int32_t size);
int32_t buildSessionResultDataBlock(SOperatorInfo* pOperator, SStreamState* pState, SSDataBlock* pBlock,
                                    SExprSupp* pSup, SGroupResInfo* pGroupResInfo);
int32_t setOutputBuf(SStreamState* pState, STimeWindow* win, SResultRow** pResult, int64_t tableGroupId,
                     SqlFunctionCtx* pCtx, int32_t numOfOutput, int32_t* rowEntryInfoOffset, SAggSupporter* pAggSup);
int32_t releaseOutputBuf(SStreamState* pState, SWinKey* pKey, SResultRow* pResult);
int32_t saveOutputBuf(SStreamState* pState, SWinKey* pKey, SResultRow* pResult, int32_t resSize);
void    getNextIntervalWindow(SInterval* pInterval, STimeWindow* tw, int32_t order);
int32_t qAppendTaskStopInfo(SExecTaskInfo* pTaskInfo, SExchangeOpStopInfo* pInfo);

#ifdef __cplusplus
}
#endif

#endif  // TDENGINE_EXECUTORIMPL_H<|MERGE_RESOLUTION|>--- conflicted
+++ resolved
@@ -484,8 +484,6 @@
   SSnapContext* sContext;
 } SStreamRawScanInfo;
 
-<<<<<<< HEAD
-=======
 typedef struct STableCountScanSupp {
   int16_t dbNameSlotId;
   int16_t stbNameSlotId;
@@ -506,7 +504,6 @@
   SArray*   stbUidList; // when group by db_name and/or stable_name
 } STableCountScanOperatorInfo;
 
->>>>>>> f866f5d2
 typedef struct SOptrBasicInfo {
   SResultRowInfo resultRowInfo;
   SSDataBlock*   pRes;
@@ -564,35 +561,6 @@
   uint64_t           numOfDatapack;
 } SStreamIntervalOperatorInfo;
 
-<<<<<<< HEAD
-typedef struct SAggOperatorInfo {
-  SOptrBasicInfo   binfo;
-  SAggSupporter    aggSup;
-  STableQueryInfo* current;
-  uint64_t         groupId;
-  SGroupResInfo    groupResInfo;
-  SExprSupp        scalarExprSup;
-} SAggOperatorInfo;
-
-typedef struct SFillOperatorInfo {
-  struct SFillInfo* pFillInfo;
-  SSDataBlock*      pRes;
-  SSDataBlock*      pFinalRes;
-  int64_t           totalInputRows;
-  void**            p;
-  SSDataBlock*      existNewGroupBlock;
-  STimeWindow       win;
-  SColMatchInfo     matchInfo;
-  int32_t           primaryTsCol;
-  int32_t           primarySrcSlotId;
-  uint64_t          curGroupId;  // current handled group id
-  SExprInfo*        pExprInfo;
-  int32_t           numOfExpr;
-  SExprSupp         noFillExprSupp;
-} SFillOperatorInfo;
-
-=======
->>>>>>> f866f5d2
 typedef struct SDataGroupInfo {
   uint64_t groupId;
   int64_t  numOfRows;
@@ -699,40 +667,6 @@
   SStreamFillInfo*      pFillInfo;
 } SStreamFillOperatorInfo;
 
-<<<<<<< HEAD
-typedef struct STimeSliceOperatorInfo {
-  SSDataBlock*         pRes;
-  STimeWindow          win;
-  SInterval            interval;
-  int64_t              current;
-  SArray*              pPrevRow;     // SArray<SGroupValue>
-  SArray*              pNextRow;     // SArray<SGroupValue>
-  SArray*              pLinearInfo;  // SArray<SFillLinearInfo>
-  bool                 isPrevRowSet;
-  bool                 isNextRowSet;
-  int32_t              fillType;      // fill type
-  SColumn              tsCol;         // primary timestamp column
-  SExprSupp            scalarSup;     // scalar calculation
-  struct SFillColInfo* pFillColInfo;  // fill column info
-} STimeSliceOperatorInfo;
-
-typedef struct SStateWindowOperatorInfo {
-  // SOptrBasicInfo should be first, SAggSupporter should be second for stream encode
-  SOptrBasicInfo binfo;
-  SAggSupporter  aggSup;
-  SExprSupp      scalarSup;
-
-  SGroupResInfo      groupResInfo;
-  SWindowRowsSup     winSup;
-  SColumn            stateCol;  // start row index
-  bool               hasKey;
-  SStateKeys         stateKey;
-  int32_t            tsSlotId;  // primary timestamp column slot id
-  STimeWindowAggSupp twAggSup;
-} SStateWindowOperatorInfo;
-
-=======
->>>>>>> f866f5d2
 #define OPTR_IS_OPENED(_optr)  (((_optr)->status & OP_OPENED) == OP_OPENED)
 #define OPTR_SET_OPENED(_optr) ((_optr)->status |= OP_OPENED)
 
@@ -765,13 +699,8 @@
 void doBuildResultDatablock(SOperatorInfo* pOperator, SOptrBasicInfo* pbInfo, SGroupResInfo* pGroupResInfo,
                             SDiskbasedBuf* pBuf);
 
-<<<<<<< HEAD
-bool    hasLimitOffsetInfo(SLimitInfo* pLimitInfo);
-void    initLimitInfo(const SNode* pLimit, const SNode* pSLimit, SLimitInfo* pLimitInfo);
-=======
 bool hasLimitOffsetInfo(SLimitInfo* pLimitInfo);
 void initLimitInfo(const SNode* pLimit, const SNode* pSLimit, SLimitInfo* pLimitInfo);
->>>>>>> f866f5d2
 void applyLimitOffset(SLimitInfo* pLimitInfo, SSDataBlock* pBlock, SExecTaskInfo* pTaskInfo, SOperatorInfo* pOperator);
 
 void applyAggFunctionOnPartialTuples(SExecTaskInfo* taskInfo, SqlFunctionCtx* pCtx, SColumnInfoData* pTimeWindowData,
@@ -795,11 +724,6 @@
 void appendOneRowToDataBlock(SSDataBlock* pBlock, STupleHandle* pTupleHandle);
 void setTbNameColData(const SSDataBlock* pBlock, SColumnInfoData* pColInfoData, int32_t functionId, const char* name);
 
-<<<<<<< HEAD
-SSDataBlock* loadNextDataBlock(void* param);
-
-=======
->>>>>>> f866f5d2
 void setResultRowInitCtx(SResultRow* pResult, SqlFunctionCtx* pCtx, int32_t numOfOutput, int32_t* rowEntryInfoOffset);
 
 SResultRow* doSetResultOutBufByKey(SDiskbasedBuf* pResultBuf, SResultRowInfo* pResultRowInfo, char* pData,
@@ -881,13 +805,8 @@
 
 int32_t checkForQueryBuf(size_t numOfTables);
 
-<<<<<<< HEAD
-void    setTaskKilled(SExecTaskInfo* pTaskInfo);
-void    queryCostStatis(SExecTaskInfo* pTaskInfo);
-=======
 bool    isTaskKilled(SExecTaskInfo* pTaskInfo);
 void    setTaskKilled(SExecTaskInfo* pTaskInfo, int32_t rspCode);
->>>>>>> f866f5d2
 void    doDestroyTask(SExecTaskInfo* pTaskInfo);
 void    setTaskStatus(SExecTaskInfo* pTaskInfo, int8_t status);
 
