--- conflicted
+++ resolved
@@ -106,18 +106,11 @@
 SSDataBlock* createResDataBlock(SDataBlockDescNode* pNode);
 
 EDealRes doTranslateTagExpr(SNode** pNode, void* pContext);
-<<<<<<< HEAD
-int32_t getTableList(void* metaHandle, void* vnode, SScanPhysiNode* pScanNode, STableListInfo* pListInfo);
-SArray* createSortInfo(SNodeList* pNodeList);
-SArray* extractPartitionColInfo(SNodeList* pNodeList);
-SArray* extractColMatchInfo(SNodeList* pNodeList, SDataBlockDescNode* pOutputNodeList, int32_t* numOfOutputCols, int32_t type);
-=======
-int32_t  getTableList(void* metaHandle, SScanPhysiNode* pScanNode, STableListInfo* pListInfo);
+int32_t  getTableList(void* metaHandle, void* vnode, SScanPhysiNode* pScanNode, STableListInfo* pListInfo);
 SArray*  createSortInfo(SNodeList* pNodeList);
 SArray*  extractPartitionColInfo(SNodeList* pNodeList);
 SArray*  extractColMatchInfo(SNodeList* pNodeList, SDataBlockDescNode* pOutputNodeList, int32_t* numOfOutputCols,
                              int32_t type);
->>>>>>> a9161a5c
 
 SExprInfo* createExprInfo(SNodeList* pNodeList, SNodeList* pGroupKeys, int32_t* numOfExprs);
 
