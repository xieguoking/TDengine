--- conflicted
+++ resolved
@@ -21,11 +21,11 @@
 
 #include "os.h"
 #include "tcommon.h"
+#include "theap.h"
 #include "tlosertree.h"
 #include "tsort.h"
 #include "ttszip.h"
 #include "tvariant.h"
-#include "theap.h"
 
 #include "dataSinkMgt.h"
 #include "executil.h"
@@ -39,14 +39,14 @@
 #include "tlockfree.h"
 #include "tmsg.h"
 #include "tpagedbuf.h"
-//#include "tstream.h"
-//#include "tstreamUpdate.h"
+// #include "tstream.h"
+// #include "tstreamUpdate.h"
 #include "tlrucache.h"
 
 typedef int32_t (*__block_search_fn_t)(char* data, int32_t num, int64_t key, int32_t order);
 
 typedef struct STsdbReader STsdbReader;
-typedef struct STqReader  STqReader;
+typedef struct STqReader   STqReader;
 
 #define IS_VALID_SESSION_WIN(winInfo)        ((winInfo).sessionWin.win.skey > 0)
 #define SET_SESSION_WIN_INVALID(winInfo)     ((winInfo).sessionWin.win.skey = INT64_MIN)
@@ -208,7 +208,7 @@
   SLimitInfo             limitInfo;
   // there are more than one table list exists in one task, if only one vnode exists.
   STableListInfo* pTableListInfo;
-  TsdReader     readerAPI;
+  TsdReader       readerAPI;
 } STableScanBase;
 
 typedef struct STableScanInfo {
@@ -224,7 +224,7 @@
   int8_t          assignBlockUid;
   bool            hasGroupByTag;
   bool            countOnly;
-//  TsdReader    readerAPI;
+  //  TsdReader    readerAPI;
 } STableScanInfo;
 
 typedef struct STableMergeScanInfo {
@@ -258,21 +258,21 @@
 } STagScanFilterContext;
 
 typedef struct STagScanInfo {
-  SColumnInfo*    pCols;
-  SSDataBlock*    pRes;
-  SColMatchInfo   matchInfo;
-  int32_t         curPos;
-  SLimitNode*     pSlimit;
-  SReadHandle     readHandle;
-  STableListInfo* pTableListInfo;
-  uint64_t        suid;
-  void*           pCtbCursor;
-  SNode*          pTagCond;
-  SNode*          pTagIndexCond;
+  SColumnInfo*          pCols;
+  SSDataBlock*          pRes;
+  SColMatchInfo         matchInfo;
+  int32_t               curPos;
+  SLimitNode*           pSlimit;
+  SReadHandle           readHandle;
+  STableListInfo*       pTableListInfo;
+  uint64_t              suid;
+  void*                 pCtbCursor;
+  SNode*                pTagCond;
+  SNode*                pTagIndexCond;
   STagScanFilterContext filterCtx;
-  SArray*         aUidTags; // SArray<STUidTagInfo>
-  SArray*         aFilterIdxs; // SArray<int32_t>
-  SStorageAPI*    pStorageAPI;
+  SArray*               aUidTags;     // SArray<STUidTagInfo>
+  SArray*               aFilterIdxs;  // SArray<int32_t>
+  SStorageAPI*          pStorageAPI;
 } STagScanInfo;
 
 typedef enum EStreamScanMode {
@@ -342,12 +342,12 @@
   SExprSupp     tagCalSup;
   int32_t       primaryTsIndex;  // primary time stamp slot id
   SReadHandle   readHandle;
-  SInterval     interval;        // if the upstream is an interval operator, the interval info is also kept here.
+  SInterval     interval;  // if the upstream is an interval operator, the interval info is also kept here.
   SColMatchInfo matchInfo;
 
-  SArray*      pBlockLists;      // multiple SSDatablock.
-  SSDataBlock* pRes;             // result SSDataBlock
-  SSDataBlock* pUpdateRes;       // update SSDataBlock
+  SArray*      pBlockLists;  // multiple SSDatablock.
+  SSDataBlock* pRes;         // result SSDataBlock
+  SSDataBlock* pUpdateRes;   // update SSDataBlock
   int32_t      updateResIndex;
   int32_t      blockType;        // current block type
   int32_t      validBlockIndex;  // Is current data has returned?
@@ -434,7 +434,7 @@
   int64_t       limit;
   bool          slimited;
   int64_t       slimit;
-  uint64_t      curGroupId; // initialize to UINT64_MAX
+  uint64_t      curGroupId;  // initialize to UINT64_MAX
   uint64_t      handledGroupNum;
   BoundedQueue* pBQ;
 } SIntervalAggOperatorInfo;
@@ -450,7 +450,7 @@
 
 typedef struct SOpCheckPointInfo {
   uint16_t  checkPointId;
-  SHashObj* children; // key:child id
+  SHashObj* children;  // key:child id
 } SOpCheckPointInfo;
 
 typedef struct SStreamIntervalOperatorInfo {
@@ -474,7 +474,7 @@
   SSDataBlock*       pPullDataRes;
   SArray*            pChildren;
   int32_t            numOfChild;
-  SStreamState*      pState;        // void
+  SStreamState*      pState;  // void
   SWinKey            delKey;
   uint64_t           numOfDatapack;
   SArray*            pUpdated;
@@ -610,8 +610,9 @@
 #define OPTR_SET_OPENED(_optr) ((_optr)->status |= OP_OPENED)
 
 SSchemaWrapper* extractQueriedColumnSchema(SScanPhysiNode* pScanNode);
-int32_t initQueriedTableSchemaInfo(SReadHandle* pHandle, SScanPhysiNode* pScanNode, const char* dbName, SExecTaskInfo* pTaskInfo);
-void    cleanupQueriedTableScanInfo(SSchemaInfo* pSchemaInfo);
+int32_t         initQueriedTableSchemaInfo(SReadHandle* pHandle, SScanPhysiNode* pScanNode, const char* dbName,
+                                           SExecTaskInfo* pTaskInfo);
+void            cleanupQueriedTableScanInfo(SSchemaInfo* pSchemaInfo);
 
 void initBasicInfo(SOptrBasicInfo* pInfo, SSDataBlock* pBlock);
 void cleanupBasicInfo(SOptrBasicInfo* pInfo);
@@ -682,7 +683,8 @@
 bool functionNeedToExecute(SqlFunctionCtx* pCtx);
 bool isOverdue(TSKEY ts, STimeWindowAggSupp* pSup);
 bool isCloseWindow(STimeWindow* pWin, STimeWindowAggSupp* pSup);
-bool isDeletedStreamWindow(STimeWindow* pWin, uint64_t groupId, void* pState, STimeWindowAggSupp* pTwSup, SStateStore* pStore);
+bool isDeletedStreamWindow(STimeWindow* pWin, uint64_t groupId, void* pState, STimeWindowAggSupp* pTwSup,
+                           SStateStore* pStore);
 void appendOneRowToStreamSpecialBlock(SSDataBlock* pBlock, TSKEY* pStartTs, TSKEY* pEndTs, uint64_t* pUid,
                                       uint64_t* pGp, void* pTbName);
 uint64_t calGroupIdByData(SPartitionBySupporter* pParSup, SExprSupp* pExprSup, SSDataBlock* pBlock, int32_t rowId);
@@ -694,8 +696,8 @@
 int32_t buildDataBlockFromGroupRes(struct SOperatorInfo* pOperator, void* pState, SSDataBlock* pBlock, SExprSupp* pSup,
                                    SGroupResInfo* pGroupResInfo);
 int32_t saveSessionDiscBuf(void* pState, SSessionKey* key, void* buf, int32_t size, SStateStore* pAPI);
-int32_t buildSessionResultDataBlock(struct SOperatorInfo* pOperator, void* pState, SSDataBlock* pBlock,
-                                    SExprSupp* pSup, SGroupResInfo* pGroupResInfo);
+int32_t buildSessionResultDataBlock(struct SOperatorInfo* pOperator, void* pState, SSDataBlock* pBlock, SExprSupp* pSup,
+                                    SGroupResInfo* pGroupResInfo);
 int32_t releaseOutputBuf(void* pState, SWinKey* pKey, SResultRow* pResult, SStateStore* pAPI);
 void    getNextIntervalWindow(SInterval* pInterval, STimeWindow* tw, int32_t order);
 int32_t getForwardStepsInBlock(int32_t numOfRows, __block_search_fn_t searchFn, TSKEY ekey, int32_t pos, int32_t order,
@@ -713,20 +715,17 @@
 void doClearBufferedBlocks(SStreamScanInfo* pInfo);
 
 uint64_t calcGroupId(char* pData, int32_t len);
-void streamOpReleaseState(struct SOperatorInfo* pOperator);
-void streamOpReloadState(struct SOperatorInfo* pOperator);
-
-<<<<<<< HEAD
-int32_t encodeSTimeWindowAggSupp(void **buf, STimeWindowAggSupp* pTwAggSup);
-void*   decodeSTimeWindowAggSupp(void *buf, STimeWindowAggSupp* pTwAggSup);
-=======
-bool inSlidingWindow(SInterval* pInterval, STimeWindow* pWin, SDataBlockInfo* pBlockInfo);
+void     streamOpReleaseState(struct SOperatorInfo* pOperator);
+void     streamOpReloadState(struct SOperatorInfo* pOperator);
+
+int32_t encodeSTimeWindowAggSupp(void** buf, STimeWindowAggSupp* pTwAggSup);
+void*   decodeSTimeWindowAggSupp(void* buf, STimeWindowAggSupp* pTwAggSup);
+bool    inSlidingWindow(SInterval* pInterval, STimeWindow* pWin, SDataBlockInfo* pBlockInfo);
 bool inCalSlidingWindow(SInterval* pInterval, STimeWindow* pWin, TSKEY calStart, TSKEY calEnd, EStreamType blockType);
 bool compareVal(const char* v, const SStateKeys* pKey);
 
 int32_t getNextQualifiedWindow(SInterval* pInterval, STimeWindow* pNext, SDataBlockInfo* pDataBlockInfo,
-                                      TSKEY* primaryKeys, int32_t prevPosition, int32_t order);
->>>>>>> a9d88b74
+                               TSKEY* primaryKeys, int32_t prevPosition, int32_t order);
 
 #ifdef __cplusplus
 }
