/*
 * Copyright (c) 2019 TAOS Data, Inc. <jhtao@taosdata.com>
 *
 * This program is free software: you can use, redistribute, and/or modify
 * it under the terms of the GNU Affero General Public License, version 3
 * or later ("AGPL"), as published by the Free Software Foundation.
 *
 * This program is distributed in the hope that it will be useful, but WITHOUT
 * ANY WARRANTY; without even the implied warranty of MERCHANTABILITY or
 * FITNESS FOR A PARTICULAR PURPOSE.
 *
 * You should have received a copy of the GNU Affero General Public License
 * along with this program. If not, see <http://www.gnu.org/licenses/>.
 */
#ifndef TDENGINE_EXECUTORINT_H
#define TDENGINE_EXECUTORINT_H

#ifdef __cplusplus
extern "C" {
#endif

#include "os.h"
#include "tcommon.h"
#include "theap.h"
#include "tlosertree.h"
#include "tsort.h"
#include "ttszip.h"
#include "tvariant.h"

#include "dataSinkMgt.h"
#include "executil.h"
#include "executor.h"
#include "planner.h"
#include "scalar.h"
#include "taosdef.h"
#include "tarray.h"
#include "tfill.h"
#include "thash.h"
#include "tlockfree.h"
#include "tmsg.h"
#include "tpagedbuf.h"
// #include "tstream.h"
// #include "tstreamUpdate.h"
#include "tlrucache.h"

typedef int32_t (*__block_search_fn_t)(char* data, int32_t num, int64_t key, int32_t order);

typedef struct STsdbReader STsdbReader;
typedef struct STqReader   STqReader;

typedef enum SOperatorParamType { OP_GET_PARAM = 1, OP_NOTIFY_PARAM } SOperatorParamType;

#define IS_VALID_SESSION_WIN(winInfo)        ((winInfo).sessionWin.win.skey > 0)
#define SET_SESSION_WIN_INVALID(winInfo)     ((winInfo).sessionWin.win.skey = INT64_MIN)
#define IS_INVALID_SESSION_WIN_KEY(winKey)   ((winKey).win.skey <= 0)
#define SET_SESSION_WIN_KEY_INVALID(pWinKey) ((pWinKey)->win.skey = INT64_MIN)

/**
 * If the number of generated results is greater than this value,
 * query query will be halt and return results to client immediate.
 */
typedef struct SResultInfo {  // TODO refactor
  int64_t totalRows;          // total generated result size in rows
  int64_t totalBytes;         // total results in bytes.
  int32_t capacity;           // capacity of current result output buffer
  int32_t threshold;          // result size threshold in rows.
} SResultInfo;

typedef struct STableQueryInfo {
  TSKEY              lastKey;  // last check ts, todo remove it later
  SResultRowPosition pos;      // current active time window
} STableQueryInfo;

typedef struct SLimit {
  int64_t limit;
  int64_t offset;
} SLimit;

typedef struct STableScanAnalyzeInfo SFileBlockLoadRecorder;

enum {
  STREAM_RECOVER_STEP__NONE = 0,
  STREAM_RECOVER_STEP__PREPARE1,
  STREAM_RECOVER_STEP__PREPARE2,
  STREAM_RECOVER_STEP__SCAN1,
};

extern int32_t exchangeObjRefPool;

typedef struct {
  char*   pData;
  bool    isNull;
  int16_t type;
  int32_t bytes;
} SGroupKeys, SStateKeys;

typedef struct {
  char*           tablename;
  char*           dbname;
  int32_t         tversion;
  SSchemaWrapper* sw;
  SSchemaWrapper* qsw;
} SSchemaInfo;

typedef struct SExchangeOpStopInfo {
  int32_t operatorType;
  int64_t refId;
} SExchangeOpStopInfo;

typedef struct SGcOperatorParam {
  int64_t sessionId;
  int32_t downstreamIdx;
  int32_t vgId;
  int64_t tbUid;
  bool    needCache;
} SGcOperatorParam;

typedef struct SGcNotifyOperatorParam {
  int32_t downstreamIdx;
  int32_t vgId;
  int64_t tbUid;
} SGcNotifyOperatorParam;

typedef struct SExprSupp {
  SExprInfo*      pExprInfo;
  int32_t         numOfExprs;  // the number of scalar expression in group operator
  SqlFunctionCtx* pCtx;
  int32_t*        rowEntryInfoOffset;  // offset value for each row result cell info
  SFilterInfo*    pFilterInfo;
} SExprSupp;

typedef enum {
  EX_SOURCE_DATA_NOT_READY = 0x1,
  EX_SOURCE_DATA_STARTED,
  EX_SOURCE_DATA_READY,
  EX_SOURCE_DATA_EXHAUSTED,
} EX_SOURCE_STATUS;

#define COL_MATCH_FROM_COL_ID  0x1
#define COL_MATCH_FROM_SLOT_ID 0x2

typedef struct SLoadRemoteDataInfo {
  uint64_t totalSize;     // total load bytes from remote
  uint64_t totalRows;     // total number of rows
  uint64_t totalElapsed;  // total elapsed time
} SLoadRemoteDataInfo;

typedef struct SLimitInfo {
  SLimit   limit;
  SLimit   slimit;
  uint64_t currentGroupId;
  int64_t  remainGroupOffset;
  int64_t  numOfOutputGroups;
  int64_t  remainOffset;
  int64_t  numOfOutputRows;
} SLimitInfo;

typedef struct SSortMergeJoinOperatorParam {
  bool initDownstream;
} SSortMergeJoinOperatorParam;

typedef struct SExchangeOperatorBasicParam {
  int32_t vgId;
  int32_t srcOpType;
  bool    tableSeq;
  SArray* uidList;
} SExchangeOperatorBasicParam;

typedef struct SExchangeOperatorBatchParam {
  bool       multiParams;
  SSHashObj* pBatchs;  // SExchangeOperatorBasicParam
} SExchangeOperatorBatchParam;

typedef struct SExchangeOperatorParam {
  bool                        multiParams;
  SExchangeOperatorBasicParam basic;
} SExchangeOperatorParam;

typedef struct SExchangeSrcIndex {
  int32_t srcIdx;
  int32_t inUseIdx;
} SExchangeSrcIndex;

typedef struct SExchangeInfo {
  SArray*    pSources;
  SSHashObj* pHashSources;
  SArray*    pSourceDataInfo;
  tsem_t     ready;
  void*      pTransporter;

  // SArray<SSDataBlock*>, result block list, used to keep the multi-block that
  // passed by downstream operator
  SArray*      pResultBlockList;
  SArray*      pRecycledBlocks;  // build a pool for small data block to avoid to repeatly create and then destroy.
  SSDataBlock* pDummyBlock;      // dummy block, not keep data
  bool         seqLoadData;      // sequential load data or not, false by default
  bool         dynamicOp;
  int32_t      current;
  SLoadRemoteDataInfo loadInfo;
  uint64_t            self;
  SLimitInfo          limitInfo;
  int64_t             openedTs;  // start exec time stamp, todo: move to SLoadRemoteDataInfo
} SExchangeInfo;

typedef struct SScanInfo {
  int32_t numOfAsc;
  int32_t numOfDesc;
} SScanInfo;

typedef struct SSampleExecInfo {
  double   sampleRatio;  // data block sample ratio, 1 by default
  uint32_t seed;         // random seed value
} SSampleExecInfo;

enum {
  TABLE_SCAN__TABLE_ORDER = 1,
  TABLE_SCAN__BLOCK_ORDER = 2,
};

typedef struct SAggSupporter {
  SSHashObj*     pResultRowHashTable;  // quick locate the window object for each result
  char*          keyBuf;               // window key buffer
  SDiskbasedBuf* pResultBuf;           // query result buffer based on blocked-wised disk file
  int32_t        resultRowSize;  // the result buffer size for each result row, with the meta data size for each row
  int32_t        currentPageId;  // current write page id
} SAggSupporter;

typedef struct {
  // if the upstream is an interval operator, the interval info is also kept here to get the time window to check if
  // current data block needs to be loaded.
  SInterval      interval;
  SAggSupporter* pAggSup;
  SExprSupp*     pExprSup;  // expr supporter of aggregate operator
} SAggOptrPushDownInfo;

typedef struct STableMetaCacheInfo {
  SLRUCache* pTableMetaEntryCache;  // 100 by default
  uint64_t   metaFetch;
  uint64_t   cacheHit;
} STableMetaCacheInfo;

typedef struct STableScanBase {
  STsdbReader*           dataReader;
  SFileBlockLoadRecorder readRecorder;
  SQueryTableDataCond    cond;
  SAggOptrPushDownInfo   pdInfo;
  SColMatchInfo          matchInfo;
  SReadHandle            readHandle;
  SExprSupp              pseudoSup;
  STableMetaCacheInfo    metaCache;
  int32_t                scanFlag;  // table scan flag to denote if it is a repeat/reverse/main scan
  int32_t                dataBlockLoadFlag;
  SLimitInfo             limitInfo;
  // there are more than one table list exists in one task, if only one vnode exists.
  STableListInfo* pTableListInfo;
  TsdReader       readerAPI;
} STableScanBase;

typedef struct STableScanInfo {
  STableScanBase  base;
  SScanInfo       scanInfo;
  int32_t         scanTimes;
  SSDataBlock*    pResBlock;
  SHashObj*       pIgnoreTables;
  SSampleExecInfo sample;  // sample execution info
  int32_t         currentGroupId;
  int32_t         currentTable;
  int8_t          scanMode;
  int8_t          assignBlockUid;
  bool            hasGroupByTag;
  bool            countOnly;
  //  TsdReader    readerAPI;
  bool            filesetDelimited;
} STableScanInfo;

typedef struct STmsSortRowIdInfo {
  SDiskbasedBuf* pExtSrcRowsBuf;
} STmsSortRowIdInfo;

typedef struct STableMergeScanInfo {
  int32_t         tableStartIndex;
  int32_t         tableEndIndex;
  bool            hasGroupId;
  uint64_t        groupId;
  STableScanBase  base;
  int32_t         bufPageSize;
  uint32_t        sortBufSize;  // max buffer size for in-memory sort
  SArray*         pSortInfo;
  SSortHandle*    pSortHandle;
  SSDataBlock*    pSortInputBlock;
  SSDataBlock*    pReaderBlock;
  int64_t         startTs;  // sort start time
  SArray*         sortSourceParams;
  SLimitInfo      limitInfo;
  int64_t         numOfRows;
  SScanInfo       scanInfo;
  int32_t         scanTimes;
  int32_t         readIdx;
  SSDataBlock*    pResBlock;
  SSampleExecInfo sample;  // sample execution info
  SSHashObj*       mTableNumRows; // uid->num of table rows
  SHashObj*        mSkipTables;
  int64_t          mergeLimit;
  SSortExecInfo   sortExecInfo;

  bool             filesetDelimited;
<<<<<<< HEAD
  bool             bSortRowId;
  STmsSortRowIdInfo tmsSortRowIdInfo;
=======
  bool             bNewFilesetEvent;
  bool             bNextDurationBlockEvent;
  int32_t          numNextDurationBlocks;
  SSDataBlock*     nextDurationBlocks[2];
  bool             rtnNextDurationBlocks;
  int32_t          nextDurationBlocksIdx;
>>>>>>> 93f3a313
} STableMergeScanInfo;

typedef struct STagScanFilterContext {
  SHashObj* colHash;
  int32_t   index;
  SArray*   cInfoList;
} STagScanFilterContext;

typedef struct STagScanInfo {
  SColumnInfo*          pCols;
  SSDataBlock*          pRes;
  SColMatchInfo         matchInfo;
  int32_t               curPos;
  SReadHandle           readHandle;
  STableListInfo*       pTableListInfo;
  uint64_t              suid;
  void*                 pCtbCursor;
  SNode*                pTagCond;
  SNode*                pTagIndexCond;
  STagScanFilterContext filterCtx;
  SArray*               aUidTags;     // SArray<STUidTagInfo>
  SArray*               aFilterIdxs;  // SArray<int32_t>
  SStorageAPI*          pStorageAPI;
  SLimitInfo           limitInfo;
} STagScanInfo;

typedef enum EStreamScanMode {
  STREAM_SCAN_FROM_READERHANDLE = 1,
  STREAM_SCAN_FROM_RES,
  STREAM_SCAN_FROM_UPDATERES,
  STREAM_SCAN_FROM_DELETE_DATA,
  STREAM_SCAN_FROM_DATAREADER_RETRIEVE,
  STREAM_SCAN_FROM_DATAREADER_RANGE,
} EStreamScanMode;

enum {
  PROJECT_RETRIEVE_CONTINUE = 0x1,
  PROJECT_RETRIEVE_DONE = 0x2,
};

typedef struct SStreamAggSupporter {
  int32_t             resultRowSize;  // the result buffer size for each result row, with the meta data size for each row
  SSDataBlock*        pScanBlock;
  SStreamState*       pState;
  int64_t             gap;        // stream session window gap
  SqlFunctionCtx*     pDummyCtx;  // for combine
  SSHashObj*          pResultRows;
  int32_t             stateKeySize;
  int16_t             stateKeyType;
  SDiskbasedBuf*      pResultBuf;
  SStateStore         stateStore;
  STimeWindow         winRange;
  SStorageAPI*        pSessionAPI;
  struct SUpdateInfo* pUpdateInfo;
} SStreamAggSupporter;

typedef struct SWindowSupporter {
  SStreamAggSupporter* pStreamAggSup;
  int64_t              gap;
  uint16_t             parentType;
  SAggSupporter*       pIntervalAggSup;
} SWindowSupporter;

typedef struct SPartitionBySupporter {
  SArray* pGroupCols;     // group by columns, SArray<SColumn>
  SArray* pGroupColVals;  // current group column values, SArray<SGroupKeys>
  char*   keyBuf;         // group by keys for hash
  bool    needCalc;       // partition by column
} SPartitionBySupporter;

typedef struct SPartitionDataInfo {
  uint64_t groupId;
  char*    tbname;
  SArray*  rowIds;
} SPartitionDataInfo;

typedef struct STimeWindowAggSupp {
  int8_t          calTrigger;
  int8_t          calTriggerSaved;
  int64_t         deleteMark;
  int64_t         deleteMarkSaved;
  int64_t         waterMark;
  TSKEY           maxTs;
  TSKEY           minTs;
  SColumnInfoData timeWindowData;  // query time window info for scalar function execution.
} STimeWindowAggSupp;

typedef struct SStreamScanInfo {
  SExprInfo*    pPseudoExpr;
  int32_t       numOfPseudoExpr;
  SExprSupp     tbnameCalSup;
  SExprSupp     tagCalSup;
  int32_t       primaryTsIndex;  // primary time stamp slot id
  SReadHandle   readHandle;
  SInterval     interval;  // if the upstream is an interval operator, the interval info is also kept here.
  SColMatchInfo matchInfo;

  SArray*      pBlockLists;  // multiple SSDatablock.
  SSDataBlock* pRes;         // result SSDataBlock
  SSDataBlock* pUpdateRes;   // update SSDataBlock
  int32_t      updateResIndex;
  int32_t      blockType;        // current block type
  int32_t      validBlockIndex;  // Is current data has returned?
  uint64_t     numOfExec;        // execution times
  STqReader*   tqReader;

  uint64_t            groupId;
  struct SUpdateInfo* pUpdateInfo;

  EStreamScanMode       scanMode;
  struct SOperatorInfo* pStreamScanOp;
  struct SOperatorInfo* pTableScanOp;
  SArray*               childIds;
  SWindowSupporter      windowSup;
  SPartitionBySupporter partitionSup;
  SExprSupp*            pPartScalarSup;
  bool                  assignBlockUid;  // assign block uid to groupId, temporarily used for generating rollup SMA.
  int32_t               scanWinIndex;    // for state operator
  SSDataBlock*          pDeleteDataRes;  // delete data SSDataBlock
  int32_t               deleteDataIndex;
  STimeWindow           updateWin;
  STimeWindowAggSupp    twAggSup;
  SSDataBlock*          pUpdateDataRes;
  // status for tmq
  SNodeList* pGroupTags;
  SNode*     pTagCond;
  SNode*     pTagIndexCond;

  // recover
  int32_t      blockRecoverTotCnt;
  SSDataBlock* pRecoverRes;

  SSDataBlock*   pCreateTbRes;
  int8_t         igCheckUpdate;
  int8_t         igExpired;
  void*          pState;  // void
  SStoreTqReader readerFn;
  SStateStore    stateStore;
  SSDataBlock*   pCheckpointRes;
} SStreamScanInfo;

typedef struct {
  struct SVnode*       vnode;  // todo remove this
  SSDataBlock          pRes;   // result SSDataBlock
  STsdbReader*         dataReader;
  struct SSnapContext* sContext;
  SStorageAPI*         pAPI;
  STableListInfo*      pTableListInfo;
} SStreamRawScanInfo;

typedef struct STableCountScanSupp {
  int16_t dbNameSlotId;
  int16_t stbNameSlotId;
  int16_t tbCountSlotId;
  bool    groupByDbName;
  bool    groupByStbName;
  char    dbNameFilter[TSDB_DB_NAME_LEN];
  char    stbNameFilter[TSDB_TABLE_NAME_LEN];
} STableCountScanSupp;

typedef struct SOptrBasicInfo {
  SResultRowInfo resultRowInfo;
  SSDataBlock*   pRes;
  bool           mergeResultBlock;
  int32_t        inputTsOrder;
  int32_t        outputTsOrder;
} SOptrBasicInfo;

typedef struct SIntervalAggOperatorInfo {
  SOptrBasicInfo     binfo;              // basic info
  SAggSupporter      aggSup;             // aggregate supporter
  SExprSupp          scalarSupp;         // supporter for perform scalar function
  SGroupResInfo      groupResInfo;       // multiple results build supporter
  SInterval          interval;           // interval info
  int32_t            primaryTsIndex;     // primary time stamp slot id from result of downstream operator.
  STimeWindow        win;                // query time range
  bool               timeWindowInterpo;  // interpolation needed or not
  SArray*            pInterpCols;        // interpolation columns
  EOPTR_EXEC_MODEL   execModel;          // operator execution model [batch model|stream model]
  STimeWindowAggSupp twAggSup;
  SArray*            pPrevValues;  //  SArray<SGroupKeys> used to keep the previous not null value for interpolation.
  // for limit optimization
  bool          limited;
  int64_t       limit;
  bool          slimited;
  int64_t       slimit;
  uint64_t      curGroupId;  // initialize to UINT64_MAX
  uint64_t      handledGroupNum;
  BoundedQueue* pBQ;
} SIntervalAggOperatorInfo;

typedef struct SMergeAlignedIntervalAggOperatorInfo {
  SIntervalAggOperatorInfo* intervalAggOperatorInfo;

  uint64_t     groupId;  // current groupId
  int64_t      curTs;    // current ts
  SSDataBlock* prefetchedBlock;
  SResultRow*  pResultRow;
} SMergeAlignedIntervalAggOperatorInfo;

typedef struct SOpCheckPointInfo {
  uint16_t  checkPointId;
  SHashObj* children;  // key:child id
} SOpCheckPointInfo;

typedef struct SStreamIntervalOperatorInfo {
  SOptrBasicInfo      binfo;           // basic info
  SAggSupporter       aggSup;          // aggregate supporter
  SExprSupp           scalarSupp;      // supporter for perform scalar function
  SGroupResInfo       groupResInfo;    // multiple results build supporter
  SInterval           interval;        // interval info
  int32_t             primaryTsIndex;  // primary time stamp slot id from result of downstream operator.
  STimeWindowAggSupp  twAggSup;
  bool                invertible;
  bool                ignoreExpiredData;
  bool                ignoreExpiredDataSaved;
  SArray*             pDelWins;  // SWinRes
  int32_t             delIndex;
  SSDataBlock*        pDelRes;
  SPhysiNode*         pPhyNode;  // create new child
  SHashObj*           pPullDataMap;
  SArray*             pPullWins;  // SPullWindowInfo
  int32_t             pullIndex;
  SSDataBlock*        pPullDataRes;
  SArray*             pChildren;
  int32_t             numOfChild;
  SStreamState*       pState;  // void
  SWinKey             delKey;
  uint64_t            numOfDatapack;
  SArray*             pUpdated;
  SSHashObj*          pUpdatedMap;
  int64_t             dataVersion;
  SStateStore         stateStore;
  bool                recvGetAll;
  SHashObj*           pFinalPullDataMap;
  SOpCheckPointInfo   checkPointInfo;
  bool                reCkBlock;
  SSDataBlock*        pCheckpointRes;
  struct SUpdateInfo* pUpdateInfo;
} SStreamIntervalOperatorInfo;

typedef struct SDataGroupInfo {
  uint64_t groupId;
  int64_t  numOfRows;
  SArray*  pPageList;
} SDataGroupInfo;

typedef struct SWindowRowsSup {
  STimeWindow win;
  TSKEY       prevTs;
  int32_t     startRowIndex;
  int32_t     numOfRows;
  uint64_t    groupId;
} SWindowRowsSup;

typedef struct SResultWindowInfo {
  SRowBuffPos* pStatePos;
  SSessionKey  sessionWin;
  bool         isOutput;
} SResultWindowInfo;

typedef struct SStreamSessionAggOperatorInfo {
  SOptrBasicInfo      binfo;
  SStreamAggSupporter streamAggSup;
  SExprSupp           scalarSupp;  // supporter for perform scalar function
  SGroupResInfo       groupResInfo;
  int32_t             primaryTsIndex;  // primary timestamp slot id
  int32_t             endTsIndex;      // window end timestamp slot id
  int32_t             order;           // current SSDataBlock scan order
  STimeWindowAggSupp  twAggSup;
  SSDataBlock*        pWinBlock;   // window result
  SSDataBlock*        pDelRes;     // delete result
  SSDataBlock*        pUpdateRes;  // update window
  bool                returnUpdate;
  SSHashObj*          pStDeleted;
  void*               pDelIterator;
  SArray*             pChildren;  // cache for children's result; final stream operator
  SPhysiNode*         pPhyNode;   // create new child
  bool                ignoreExpiredData;
  bool                ignoreExpiredDataSaved;
  SArray*             pUpdated;
  SSHashObj*          pStUpdated;
  int64_t             dataVersion;
  SArray*             historyWins;
  bool                isHistoryOp;
  bool                reCkBlock;
  SSDataBlock*        pCheckpointRes;
  bool                clearState;
  bool                recvGetAll;
} SStreamSessionAggOperatorInfo;

typedef struct SStreamStateAggOperatorInfo {
  SOptrBasicInfo      binfo;
  SStreamAggSupporter streamAggSup;
  SExprSupp           scalarSupp;  // supporter for perform scalar function
  SGroupResInfo       groupResInfo;
  int32_t             primaryTsIndex;  // primary timestamp slot id
  STimeWindowAggSupp  twAggSup;
  SColumn             stateCol;
  SSDataBlock*        pDelRes;
  SSHashObj*          pSeDeleted;
  void*               pDelIterator;
  SArray*             pChildren;  // cache for children's result;
  bool                ignoreExpiredData;
  bool                ignoreExpiredDataSaved;
  SArray*             pUpdated;
  SSHashObj*          pSeUpdated;
  int64_t             dataVersion;
  bool                isHistoryOp;
  SArray*             historyWins;
  bool                reCkBlock;
  SSDataBlock*        pCheckpointRes;
  bool                recvGetAll;
} SStreamStateAggOperatorInfo;

typedef struct SStreamEventAggOperatorInfo {
  SOptrBasicInfo      binfo;
  SStreamAggSupporter streamAggSup;
  SExprSupp           scalarSupp;  // supporter for perform scalar function
  SGroupResInfo       groupResInfo;
  int32_t             primaryTsIndex;  // primary timestamp slot id
  STimeWindowAggSupp  twAggSup;
  SSDataBlock*        pDelRes;
  SSHashObj*          pSeDeleted;
  void*               pDelIterator;
  SArray*             pChildren;  // cache for children's result;
  bool                ignoreExpiredData;
  bool                ignoreExpiredDataSaved;
  SArray*             pUpdated;
  SSHashObj*          pSeUpdated;
  SSHashObj*          pAllUpdated;
  int64_t             dataVersion;
  bool                isHistoryOp;
  SArray*             historyWins;
  bool                reCkBlock;
  bool                recvGetAll;
  SSDataBlock*        pCheckpointRes;
  SFilterInfo*        pStartCondInfo;
  SFilterInfo*        pEndCondInfo;
} SStreamEventAggOperatorInfo;

typedef struct SStreamPartitionOperatorInfo {
  SOptrBasicInfo        binfo;
  SPartitionBySupporter partitionSup;
  SExprSupp             scalarSup;
  SExprSupp             tbnameCalSup;
  SExprSupp             tagCalSup;
  SHashObj*             pPartitions;
  void*                 parIte;
  void*                 pTbNameIte;
  SSDataBlock*          pInputDataBlock;
  int32_t               tsColIndex;
  SSDataBlock*          pDelRes;
  SSDataBlock*          pCreateTbRes;
} SStreamPartitionOperatorInfo;

typedef struct SStreamFillSupporter {
  int32_t        type;  // fill type
  SInterval      interval;
  SResultRowData prev;
  SResultRowData cur;
  SResultRowData next;
  SResultRowData nextNext;
  SFillColInfo*  pAllColInfo;  // fill exprs and not fill exprs
  SExprSupp      notFillExprSup;
  int32_t        numOfAllCols;  // number of all exprs, including the tags columns
  int32_t        numOfFillCols;
  int32_t        numOfNotFillCols;
  int32_t        rowSize;
  SSHashObj*     pResMap;
  bool           hasDelete;
  SStorageAPI*   pAPI;
  STimeWindow    winRange;
} SStreamFillSupporter;

typedef struct SStreamFillOperatorInfo {
  SStreamFillSupporter* pFillSup;
  SSDataBlock*          pRes;
  SSDataBlock*          pSrcBlock;
  int32_t               srcRowIndex;
  SSDataBlock*          pSrcDelBlock;
  int32_t               srcDelRowIndex;
  SSDataBlock*          pDelRes;
  SColMatchInfo         matchInfo;
  int32_t               primaryTsCol;
  int32_t               primarySrcSlotId;
  SStreamFillInfo*      pFillInfo;
} SStreamFillOperatorInfo;

#define OPTR_IS_OPENED(_optr)  (((_optr)->status & OP_OPENED) == OP_OPENED)
#define OPTR_SET_OPENED(_optr) ((_optr)->status |= OP_OPENED)

SSchemaWrapper* extractQueriedColumnSchema(SScanPhysiNode* pScanNode);

int32_t initQueriedTableSchemaInfo(SReadHandle* pHandle, SScanPhysiNode* pScanNode, const char* dbName,
                                   SExecTaskInfo* pTaskInfo);
void    cleanupQueriedTableScanInfo(void* p);

void initBasicInfo(SOptrBasicInfo* pInfo, SSDataBlock* pBlock);
void cleanupBasicInfo(SOptrBasicInfo* pInfo);

int32_t initExprSupp(SExprSupp* pSup, SExprInfo* pExprInfo, int32_t numOfExpr, SFunctionStateStore* pStore);
void    cleanupExprSupp(SExprSupp* pSup);

int32_t initAggSup(SExprSupp* pSup, SAggSupporter* pAggSup, SExprInfo* pExprInfo, int32_t numOfCols, size_t keyBufSize,
                   const char* pkey, void* pState, SFunctionStateStore* pStore);
void    cleanupAggSup(SAggSupporter* pAggSup);

void initResultSizeInfo(SResultInfo* pResultInfo, int32_t numOfRows);

void doBuildResultDatablock(struct SOperatorInfo* pOperator, SOptrBasicInfo* pbInfo, SGroupResInfo* pGroupResInfo,
                            SDiskbasedBuf* pBuf);

/**
 * @brief copydata from hash table, instead of copying from SGroupResInfo's pRow
 */
int32_t doCopyToSDataBlockByHash(SExecTaskInfo* pTaskInfo, SSDataBlock* pBlock, SExprSupp* pSup, SDiskbasedBuf* pBuf,
                           SGroupResInfo* pGroupResInfo, SSHashObj* pHashmap, int32_t threshold, bool ignoreGroup);

bool hasLimitOffsetInfo(SLimitInfo* pLimitInfo);
bool hasSlimitOffsetInfo(SLimitInfo* pLimitInfo);
void initLimitInfo(const SNode* pLimit, const SNode* pSLimit, SLimitInfo* pLimitInfo);
void resetLimitInfoForNextGroup(SLimitInfo* pLimitInfo);
bool applyLimitOffset(SLimitInfo* pLimitInfo, SSDataBlock* pBlock, SExecTaskInfo* pTaskInfo);

void applyAggFunctionOnPartialTuples(SExecTaskInfo* taskInfo, SqlFunctionCtx* pCtx, SColumnInfoData* pTimeWindowData,
                                     int32_t offset, int32_t forwardStep, int32_t numOfTotal, int32_t numOfOutput);

int32_t extractDataBlockFromFetchRsp(SSDataBlock* pRes, char* pData, SArray* pColList, char** pNextStart);
void    updateLoadRemoteInfo(SLoadRemoteDataInfo* pInfo, int64_t numOfRows, int32_t dataLen, int64_t startTs,
                             struct SOperatorInfo* pOperator);

STimeWindow getFirstQualifiedTimeWindow(int64_t ts, STimeWindow* pWindow, SInterval* pInterval, int32_t order);
int32_t     getBufferPgSize(int32_t rowSize, uint32_t* defaultPgsz, uint32_t* defaultBufsz);

extern void doDestroyExchangeOperatorInfo(void* param);

int32_t doFilter(SSDataBlock* pBlock, SFilterInfo* pFilterInfo, SColMatchInfo* pColMatchInfo);
int32_t addTagPseudoColumnData(SReadHandle* pHandle, const SExprInfo* pExpr, int32_t numOfExpr, SSDataBlock* pBlock,
                               int32_t rows, const char* idStr, STableMetaCacheInfo* pCache);

void appendOneRowToDataBlock(SSDataBlock* pBlock, STupleHandle* pTupleHandle);
void setTbNameColData(const SSDataBlock* pBlock, SColumnInfoData* pColInfoData, int32_t functionId, const char* name);

void setResultRowInitCtx(SResultRow* pResult, SqlFunctionCtx* pCtx, int32_t numOfOutput, int32_t* rowEntryInfoOffset);
void clearResultRowInitFlag(SqlFunctionCtx* pCtx, int32_t numOfOutput);

SResultRow* doSetResultOutBufByKey(SDiskbasedBuf* pResultBuf, SResultRowInfo* pResultRowInfo, char* pData,
                                   int32_t bytes, bool masterscan, uint64_t groupId, SExecTaskInfo* pTaskInfo,
                                   bool isIntervalQuery, SAggSupporter* pSup, bool keepGroup);

int32_t projectApplyFunctions(SExprInfo* pExpr, SSDataBlock* pResult, SSDataBlock* pSrcBlock, SqlFunctionCtx* pCtx,
                              int32_t numOfOutput, SArray* pPseudoList);

void setInputDataBlock(SExprSupp* pExprSupp, SSDataBlock* pBlock, int32_t order, int32_t scanFlag, bool createDummyCol);

int32_t checkForQueryBuf(size_t numOfTables);

int32_t createDataSinkParam(SDataSinkNode* pNode, void** pParam, SExecTaskInfo* pTask, SReadHandle* readHandle);

STimeWindow getActiveTimeWindow(SDiskbasedBuf* pBuf, SResultRowInfo* pResultRowInfo, int64_t ts, SInterval* pInterval,
                                int32_t order);
int32_t getNumOfRowsInTimeWindow(SDataBlockInfo* pDataBlockInfo, TSKEY* pPrimaryColumn, int32_t startPos, TSKEY ekey,
                                 __block_search_fn_t searchFn, STableQueryInfo* item, int32_t order);
int32_t binarySearchForKey(char* pValue, int num, TSKEY key, int order);
SResultRow* getNewResultRow(SDiskbasedBuf* pResultBuf, int32_t* currentPageId, int32_t interBufSize);
void getCurSessionWindow(SStreamAggSupporter* pAggSup, TSKEY startTs, TSKEY endTs, uint64_t groupId, SSessionKey* pKey);
bool isInTimeWindow(STimeWindow* pWin, TSKEY ts, int64_t gap);
bool functionNeedToExecute(SqlFunctionCtx* pCtx);
bool isOverdue(TSKEY ts, STimeWindowAggSupp* pSup);
bool isCloseWindow(STimeWindow* pWin, STimeWindowAggSupp* pSup);
bool isDeletedStreamWindow(STimeWindow* pWin, uint64_t groupId, void* pState, STimeWindowAggSupp* pTwSup,
                           SStateStore* pStore);
void appendOneRowToStreamSpecialBlock(SSDataBlock* pBlock, TSKEY* pStartTs, TSKEY* pEndTs, uint64_t* pUid,
                                      uint64_t* pGp, void* pTbName);
uint64_t calGroupIdByData(SPartitionBySupporter* pParSup, SExprSupp* pExprSup, SSDataBlock* pBlock, int32_t rowId);

int32_t finalizeResultRows(SDiskbasedBuf* pBuf, SResultRowPosition* resultRowPosition, SExprSupp* pSup,
                           SSDataBlock* pBlock, SExecTaskInfo* pTaskInfo);

bool    groupbyTbname(SNodeList* pGroupList);
void    getNextIntervalWindow(SInterval* pInterval, STimeWindow* tw, int32_t order);
int32_t getForwardStepsInBlock(int32_t numOfRows, __block_search_fn_t searchFn, TSKEY ekey, int32_t pos, int32_t order,
                               int64_t* pData);
void    appendCreateTableRow(void* pState, SExprSupp* pTableSup, SExprSupp* pTagSup, uint64_t groupId,
                             SSDataBlock* pSrcBlock, int32_t rowId, SSDataBlock* pDestBlock, SStateStore* pAPI);

SSDataBlock* buildCreateTableBlock(SExprSupp* tbName, SExprSupp* tag);
SExprInfo*   createExpr(SNodeList* pNodeList, int32_t* numOfExprs);
void         destroyExprInfo(SExprInfo* pExpr, int32_t numOfExprs);

void copyResultrowToDataBlock(SExprInfo* pExprInfo, int32_t numOfExprs, SResultRow* pRow, SqlFunctionCtx* pCtx,
                              SSDataBlock* pBlock, const int32_t* rowEntryOffset, SExecTaskInfo* pTaskInfo);
void doUpdateNumOfRows(SqlFunctionCtx* pCtx, SResultRow* pRow, int32_t numOfExprs, const int32_t* rowEntryOffset);
void doClearBufferedBlocks(SStreamScanInfo* pInfo);

uint64_t calcGroupId(char* pData, int32_t len);
void     streamOpReleaseState(struct SOperatorInfo* pOperator);
void     streamOpReloadState(struct SOperatorInfo* pOperator);
void     destroyStreamAggSupporter(SStreamAggSupporter* pSup);
void     clearGroupResInfo(SGroupResInfo* pGroupResInfo);
int32_t  initBasicInfoEx(SOptrBasicInfo* pBasicInfo, SExprSupp* pSup, SExprInfo* pExprInfo, int32_t numOfCols,
                         SSDataBlock* pResultBlock, SFunctionStateStore* pStore);
int32_t  initStreamAggSupporter(SStreamAggSupporter* pSup, SExprSupp* pExpSup, int32_t numOfOutput, int64_t gap,
                                SStreamState* pState, int32_t keySize, int16_t keyType, SStateStore* pStore,
                                SReadHandle* pHandle, STimeWindowAggSupp* pTwAggSup, const char* taskIdStr,
                                SStorageAPI* pApi);
void     initDownStream(struct SOperatorInfo* downstream, SStreamAggSupporter* pAggSup, uint16_t type, int32_t tsColIndex,
                        STimeWindowAggSupp* pTwSup);
void     getMaxTsWins(const SArray* pAllWins, SArray* pMaxWins);
void     initGroupResInfoFromArrayList(SGroupResInfo* pGroupResInfo, SArray* pArrayList);
void     getSessionHashKey(const SSessionKey* pKey, SSessionKey* pHashKey);
void     deleteSessionWinState(SStreamAggSupporter* pAggSup, SSDataBlock* pBlock, SSHashObj* pMapUpdate, SSHashObj* pMapDelete);
int32_t  getAllSessionWindow(SSHashObj* pHashMap, SSHashObj* pStUpdated);
int32_t  closeSessionWindow(SSHashObj* pHashMap, STimeWindowAggSupp* pTwSup, SSHashObj* pClosed);
int32_t  copyUpdateResult(SSHashObj** ppWinUpdated, SArray* pUpdated,  __compar_fn_t compar);
int32_t  sessionKeyCompareAsc(const void* pKey1, const void* pKey2);
void     removeSessionDeleteResults(SSHashObj* pHashMap, SArray* pWins);
int32_t  doOneWindowAggImpl(SColumnInfoData* pTimeWindowData, SResultWindowInfo* pCurWin, SResultRow** pResult,
                                int32_t startIndex, int32_t winRows, int32_t rows, int32_t numOutput,
                                struct SOperatorInfo* pOperator, int64_t winDelta);
int32_t  setSessionWinOutputInfo(SSHashObj* pStUpdated, SResultWindowInfo* pWinInfo);
int32_t  saveSessionOutputBuf(SStreamAggSupporter* pAggSup, SResultWindowInfo* pWinInfo);
int32_t  saveResult(SResultWindowInfo winInfo, SSHashObj* pStUpdated);
void     saveDeleteRes(SSHashObj* pStDelete, SSessionKey key);
void     removeSessionResult(SStreamAggSupporter* pAggSup, SSHashObj* pHashMap, SSHashObj* pResMap, SSessionKey* pKey);
void     doBuildDeleteDataBlock(struct SOperatorInfo* pOp, SSHashObj* pStDeleted, SSDataBlock* pBlock, void** Ite);
void     doBuildSessionResult(struct SOperatorInfo* pOperator, void* pState, SGroupResInfo* pGroupResInfo, SSDataBlock* pBlock);
void     getSessionWindowInfoByKey(SStreamAggSupporter* pAggSup, SSessionKey* pKey, SResultWindowInfo* pWinInfo);
void     getNextSessionWinInfo(SStreamAggSupporter* pAggSup, SSHashObj* pStUpdated, SResultWindowInfo* pCurWin,
                               SResultWindowInfo* pNextWin);
void     compactTimeWindow(SExprSupp* pSup, SStreamAggSupporter* pAggSup, STimeWindowAggSupp* pTwAggSup,
                           SExecTaskInfo* pTaskInfo, SResultWindowInfo* pCurWin, SResultWindowInfo* pNextWin,
                           SSHashObj* pStUpdated, SSHashObj* pStDeleted, bool addGap);
int32_t  releaseOutputBuf(void* pState, SRowBuffPos* pPos, SStateStore* pAPI);
void     resetWinRange(STimeWindow* winRange);
bool     checkExpiredData(SStateStore* pAPI, SUpdateInfo* pUpdateInfo, STimeWindowAggSupp* pTwSup, uint64_t tableId, TSKEY ts);
int64_t  getDeleteMark(SWindowPhysiNode* pWinPhyNode, int64_t interval);
void     resetUnCloseSessionWinInfo(SSHashObj* winMap);

int32_t encodeSSessionKey(void** buf, SSessionKey* key);
void*   decodeSSessionKey(void* buf, SSessionKey* key);
int32_t encodeSResultWindowInfo(void** buf, SResultWindowInfo* key, int32_t outLen);
void*   decodeSResultWindowInfo(void* buf, SResultWindowInfo* key, int32_t outLen);
int32_t encodeSTimeWindowAggSupp(void** buf, STimeWindowAggSupp* pTwAggSup);
void*   decodeSTimeWindowAggSupp(void* buf, STimeWindowAggSupp* pTwAggSup);

void         destroyOperatorParamValue(void* pValues);
int32_t      mergeOperatorParams(SOperatorParam* pDst, SOperatorParam* pSrc);
int32_t      buildTableScanOperatorParam(SOperatorParam** ppRes, SArray* pUidList, int32_t srcOpType, bool tableSeq);
void         freeExchangeGetBasicOperatorParam(void* pParam);
void         freeOperatorParam(SOperatorParam* pParam, SOperatorParamType type);
void         freeResetOperatorParams(struct SOperatorInfo* pOperator, SOperatorParamType type, bool allFree);
SSDataBlock* getNextBlockFromDownstreamImpl(struct SOperatorInfo* pOperator, int32_t idx, bool clearParam);

bool inSlidingWindow(SInterval* pInterval, STimeWindow* pWin, SDataBlockInfo* pBlockInfo);
bool inCalSlidingWindow(SInterval* pInterval, STimeWindow* pWin, TSKEY calStart, TSKEY calEnd, EStreamType blockType);
bool compareVal(const char* v, const SStateKeys* pKey);
bool inWinRange(STimeWindow* range, STimeWindow* cur);

int32_t getNextQualifiedWindow(SInterval* pInterval, STimeWindow* pNext, SDataBlockInfo* pDataBlockInfo,
                               TSKEY* primaryKeys, int32_t prevPosition, int32_t order);

#ifdef __cplusplus
}
#endif

#endif  // TDENGINE_EXECUTORINT_H<|MERGE_RESOLUTION|>--- conflicted
+++ resolved
@@ -304,17 +304,14 @@
   SSortExecInfo   sortExecInfo;
 
   bool             filesetDelimited;
-<<<<<<< HEAD
-  bool             bSortRowId;
-  STmsSortRowIdInfo tmsSortRowIdInfo;
-=======
   bool             bNewFilesetEvent;
   bool             bNextDurationBlockEvent;
   int32_t          numNextDurationBlocks;
   SSDataBlock*     nextDurationBlocks[2];
   bool             rtnNextDurationBlocks;
   int32_t          nextDurationBlocksIdx;
->>>>>>> 93f3a313
+  bool             bSortRowId;
+  STmsSortRowIdInfo tmsSortRowIdInfo;
 } STableMergeScanInfo;
 
 typedef struct STagScanFilterContext {
