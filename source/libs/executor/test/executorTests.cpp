/*
 * Copyright (c) 2019 TAOS Data, Inc. <jhtao@taosdata.com>
 *
 * This program is free software: you can use, redistribute, and/or modify
 * it under the terms of the GNU Affero General Public License, version 3
 * or later ("AGPL"), as published by the Free Software Foundation.
 *
 * This program is distributed in the hope that it will be useful, but WITHOUT
 * ANY WARRANTY; without even the implied warranty of MERCHANTABILITY or
 * FITNESS FOR A PARTICULAR PURPOSE.
 *
 * You should have received a copy of the GNU Affero General Public License
 * along with this program. If not, see <http://www.gnu.org/licenses/>.
 */

#include <gtest/gtest.h>
#include <iostream>

#pragma GCC diagnostic push
#pragma GCC diagnostic ignored "-Wwrite-strings"
#pragma GCC diagnostic ignored "-Wunused-function"
#pragma GCC diagnostic ignored "-Wunused-variable"
#pragma GCC diagnostic ignored "-Wsign-compare"
#include "os.h"

<<<<<<< HEAD
#include "executor.h"
#include "stub.h"
=======
#include "tglobal.h"
#include "executorimpl.h"
#include "function.h"
>>>>>>> abc28ce5
#include "taos.h"
#include "tdatablock.h"
#include "tdef.h"
#include "tmsg.h"
#include "tname.h"
#include "trpc.h"
#include "tvariant.h"

namespace {

enum {
  data_rand = 0x1,
  data_asc  = 0x2,
  data_desc = 0x3,
};

typedef struct SDummyInputInfo {
  int32_t      totalPages;     // numOfPages
  int32_t      current;
  int32_t      startVal;
  int32_t      type;
  int32_t      numOfRowsPerPage;
  int32_t      numOfCols;      // number of columns
  int64_t      tsStart;
  SSDataBlock* pBlock;
} SDummyInputInfo;

SSDataBlock* getDummyBlock(void* param, bool* newgroup) {
  SOperatorInfo* pOperator = static_cast<SOperatorInfo*>(param);
  SDummyInputInfo* pInfo = static_cast<SDummyInputInfo*>(pOperator->info);
  if (pInfo->current >= pInfo->totalPages) {
    return NULL;
  }

  if (pInfo->pBlock == NULL) {
    pInfo->pBlock = static_cast<SSDataBlock*>(calloc(1, sizeof(SSDataBlock)));

    pInfo->pBlock->pDataBlock = taosArrayInit(4, sizeof(SColumnInfoData));

    SColumnInfoData colInfo = {0};
    colInfo.info.type = TSDB_DATA_TYPE_INT;
    colInfo.info.bytes = sizeof(int32_t);
    colInfo.info.colId = 1;
    colInfo.pData = static_cast<char*>(calloc(pInfo->numOfRowsPerPage, sizeof(int32_t)));
    colInfo.nullbitmap = static_cast<char*>(calloc(1, (pInfo->numOfRowsPerPage + 7) / 8));

    taosArrayPush(pInfo->pBlock->pDataBlock, &colInfo);

//    SColumnInfoData colInfo1 = {0};
//    colInfo1.info.type = TSDB_DATA_TYPE_BINARY;
//    colInfo1.info.bytes = 40;
//    colInfo1.info.colId = 2;
//
//    colInfo1.varmeta.allocLen = 0;//numOfRows * sizeof(int32_t);
//    colInfo1.varmeta.length = 0;
//    colInfo1.varmeta.offset = static_cast<int32_t*>(calloc(1, numOfRows * sizeof(int32_t)));
//
//    taosArrayPush(pInfo->pBlock->pDataBlock, &colInfo1);
  } else {
    blockDataClearup(pInfo->pBlock, true);
  }

  SSDataBlock* pBlock = pInfo->pBlock;

  char buf[128] = {0};
  char b1[128] = {0};
  int32_t v = 0;
  for(int32_t i = 0; i < pInfo->numOfRowsPerPage; ++i) {
    SColumnInfoData* pColInfo = static_cast<SColumnInfoData*>(TARRAY_GET_ELEM(pBlock->pDataBlock, 0));

    if (pInfo->type == data_desc) {
      v = (--pInfo->startVal);
    } else if (pInfo->type == data_asc) {
      v = ++pInfo->startVal;
    } else if (pInfo->type == data_rand) {
      v = random();
    }

    colDataAppend(pColInfo, i, reinterpret_cast<const char*>(&v), false);

//    sprintf(buf, "this is %d row", i);
//    STR_TO_VARSTR(b1, buf);
//
//    SColumnInfoData* pColInfo2 = static_cast<SColumnInfoData*>(TARRAY_GET_ELEM(pBlock->pDataBlock, 1));
//    colDataAppend(pColInfo2, i, b1, false);
  }

  pBlock->info.rows = pInfo->numOfRowsPerPage;
  pBlock->info.numOfCols = 1;

  pInfo->current += 1;
  return pBlock;
}

SSDataBlock* get2ColsDummyBlock(void* param, bool* newgroup) {
  SOperatorInfo* pOperator = static_cast<SOperatorInfo*>(param);
  SDummyInputInfo* pInfo = static_cast<SDummyInputInfo*>(pOperator->info);
  if (pInfo->current >= pInfo->totalPages) {
    return NULL;
  }

  if (pInfo->pBlock == NULL) {
    pInfo->pBlock = static_cast<SSDataBlock*>(calloc(1, sizeof(SSDataBlock)));

    pInfo->pBlock->pDataBlock = taosArrayInit(4, sizeof(SColumnInfoData));

    SColumnInfoData colInfo = {0};
    colInfo.info.type = TSDB_DATA_TYPE_TIMESTAMP;
    colInfo.info.bytes = sizeof(int64_t);
    colInfo.info.colId = 1;
    colInfo.pData = static_cast<char*>(calloc(pInfo->numOfRowsPerPage, sizeof(int64_t)));
//    colInfo.nullbitmap = static_cast<char*>(calloc(1, (pInfo->numOfRowsPerPage + 7) / 8));

    taosArrayPush(pInfo->pBlock->pDataBlock, &colInfo);

    SColumnInfoData colInfo1 = {0};
    colInfo1.info.type = TSDB_DATA_TYPE_INT;
    colInfo1.info.bytes = 4;
    colInfo1.info.colId = 2;

    colInfo1.pData = static_cast<char*>(calloc(pInfo->numOfRowsPerPage, sizeof(int32_t)));
    colInfo1.nullbitmap = static_cast<char*>(calloc(1, (pInfo->numOfRowsPerPage + 7) / 8));

    taosArrayPush(pInfo->pBlock->pDataBlock, &colInfo1);
  } else {
    blockDataClearup(pInfo->pBlock, false);
  }

  SSDataBlock* pBlock = pInfo->pBlock;

  char buf[128] = {0};
  char b1[128] = {0};
  int64_t ts = 0;
  int32_t v  = 0;
  for(int32_t i = 0; i < pInfo->numOfRowsPerPage; ++i) {
    SColumnInfoData* pColInfo = static_cast<SColumnInfoData*>(TARRAY_GET_ELEM(pBlock->pDataBlock, 0));

    ts = (++pInfo->tsStart);
    colDataAppend(pColInfo, i, reinterpret_cast<const char*>(&ts), false);

    SColumnInfoData* pColInfo1 = static_cast<SColumnInfoData*>(TARRAY_GET_ELEM(pBlock->pDataBlock, 1));
    if (pInfo->type == data_desc) {
      v = (--pInfo->startVal);
    } else if (pInfo->type == data_asc) {
      v = ++pInfo->startVal;
    } else if (pInfo->type == data_rand) {
      v = random();
    }

    colDataAppend(pColInfo1, i, reinterpret_cast<const char*>(&v), false);

//    sprintf(buf, "this is %d row", i);
//    STR_TO_VARSTR(b1, buf);
//
//    SColumnInfoData* pColInfo2 = static_cast<SColumnInfoData*>(TARRAY_GET_ELEM(pBlock->pDataBlock, 1));
//    colDataAppend(pColInfo2, i, b1, false);
  }

  pBlock->info.rows = pInfo->numOfRowsPerPage;
  pBlock->info.numOfCols = 1;

  pInfo->current += 1;

  blockDataUpdateTsWindow(pBlock);
  return pBlock;

}

SOperatorInfo* createDummyOperator(int32_t startVal, int32_t numOfBlocks, int32_t rowsPerPage, int32_t type, int32_t numOfCols) {
  SOperatorInfo* pOperator = static_cast<SOperatorInfo*>(calloc(1, sizeof(SOperatorInfo)));
  pOperator->name = "dummyInputOpertor4Test";

  if (numOfCols == 1) {
    pOperator->nextDataFn = getDummyBlock;
  } else {
    pOperator->nextDataFn = get2ColsDummyBlock;
  }

  SDummyInputInfo *pInfo = (SDummyInputInfo*) calloc(1, sizeof(SDummyInputInfo));
  pInfo->totalPages = numOfBlocks;
  pInfo->startVal   = startVal;
  pInfo->numOfRowsPerPage = rowsPerPage;
  pInfo->type       = type;
  pInfo->tsStart    = 1620000000000;

  pOperator->info = pInfo;
  return pOperator;
}
}
int main(int argc, char** argv) {
  testing::InitGoogleTest(&argc, argv);
  return RUN_ALL_TESTS();
}

TEST(testCase, build_executor_tree_Test) {
  const char* msg = "{\n"
                    "    \"Type\": \"33\",\n"
                    "    \"Name\": \"PhysiProject\",\n"
                    "    \"PhysiProject\": {\n"
                    "        \"OutputDataBlockDesc\": {\n"
                    "            \"Type\": \"19\",\n"
                    "            \"Name\": \"TupleDesc\",\n"
                    "            \"TupleDesc\": {\n"
                    "                \"DataBlockId\": \"1\",\n"
                    "                \"Slots\": [\n"
                    "                    {\n"
                    "                        \"Type\": \"20\",\n"
                    "                        \"Name\": \"SlotDesc\",\n"
                    "                        \"SlotDesc\": {\n"
                    "                            \"SlotId\": \"0\",\n"
                    "                            \"DataType\": {\n"
                    "                                \"Type\": \"9\",\n"
                    "                                \"Precision\": \"0\",\n"
                    "                                \"Scale\": \"0\",\n"
                    "                                \"Bytes\": \"8\"\n"
                    "                            },\n"
                    "                            \"Reserve\": false,\n"
                    "                            \"Output\": false\n"
                    "                        }\n"
                    "                    },\n"
                    "                    {\n"
                    "                        \"Type\": \"20\",\n"
                    "                        \"Name\": \"SlotDesc\",\n"
                    "                        \"SlotDesc\": {\n"
                    "                            \"SlotId\": \"1\",\n"
                    "                            \"DataType\": {\n"
                    "                                \"Type\": \"4\",\n"
                    "                                \"Precision\": \"0\",\n"
                    "                                \"Scale\": \"0\",\n"
                    "                                \"Bytes\": \"4\"\n"
                    "                            },\n"
                    "                            \"Reserve\": false,\n"
                    "                            \"Output\": false\n"
                    "                        }\n"
                    "                    },\n"
                    "                    {\n"
                    "                        \"Type\": \"20\",\n"
                    "                        \"Name\": \"SlotDesc\",\n"
                    "                        \"SlotDesc\": {\n"
                    "                            \"SlotId\": \"2\",\n"
                    "                            \"DataType\": {\n"
                    "                                \"Type\": \"8\",\n"
                    "                                \"Precision\": \"0\",\n"
                    "                                \"Scale\": \"0\",\n"
                    "                                \"Bytes\": \"20\"\n"
                    "                            },\n"
                    "                            \"Reserve\": false,\n"
                    "                            \"Output\": false\n"
                    "                        }\n"
                    "                    },\n"
                    "                    {\n"
                    "                        \"Type\": \"20\",\n"
                    "                        \"Name\": \"SlotDesc\",\n"
                    "                        \"SlotDesc\": {\n"
                    "                            \"SlotId\": \"3\",\n"
                    "                            \"DataType\": {\n"
                    "                                \"Type\": \"5\",\n"
                    "                                \"Precision\": \"0\",\n"
                    "                                \"Scale\": \"0\",\n"
                    "                                \"Bytes\": \"8\"\n"
                    "                            },\n"
                    "                            \"Reserve\": false,\n"
                    "                            \"Output\": false\n"
                    "                        }\n"
                    "                    },\n"
                    "                    {\n"
                    "                        \"Type\": \"20\",\n"
                    "                        \"Name\": \"SlotDesc\",\n"
                    "                        \"SlotDesc\": {\n"
                    "                            \"SlotId\": \"4\",\n"
                    "                            \"DataType\": {\n"
                    "                                \"Type\": \"7\",\n"
                    "                                \"Precision\": \"0\",\n"
                    "                                \"Scale\": \"0\",\n"
                    "                                \"Bytes\": \"8\"\n"
                    "                            },\n"
                    "                            \"Reserve\": false,\n"
                    "                            \"Output\": false\n"
                    "                        }\n"
                    "                    },\n"
                    "                    {\n"
                    "                        \"Type\": \"20\",\n"
                    "                        \"Name\": \"SlotDesc\",\n"
                    "                        \"SlotDesc\": {\n"
                    "                            \"SlotId\": \"5\",\n"
                    "                            \"DataType\": {\n"
                    "                                \"Type\": \"7\",\n"
                    "                                \"Precision\": \"0\",\n"
                    "                                \"Scale\": \"0\",\n"
                    "                                \"Bytes\": \"8\"\n"
                    "                            },\n"
                    "                            \"Reserve\": false,\n"
                    "                            \"Output\": false\n"
                    "                        }\n"
                    "                    }\n"
                    "                ]\n"
                    "            }\n"
                    "        },\n"
                    "        \"Children\": [\n"
                    "            {\n"
                    "                \"Type\": \"30\",\n"
                    "                \"Name\": \"PhysiTableScan\",\n"
                    "                \"PhysiTableScan\": {\n"
                    "                    \"OutputDataBlockDesc\": {\n"
                    "                        \"Type\": \"19\",\n"
                    "                        \"Name\": \"TupleDesc\",\n"
                    "                        \"TupleDesc\": {\n"
                    "                            \"DataBlockId\": \"0\",\n"
                    "                            \"Slots\": [\n"
                    "                                {\n"
                    "                                    \"Type\": \"20\",\n"
                    "                                    \"Name\": \"SlotDesc\",\n"
                    "                                    \"SlotDesc\": {\n"
                    "                                        \"SlotId\": \"0\",\n"
                    "                                        \"DataType\": {\n"
                    "                                            \"Type\": \"9\",\n"
                    "                                            \"Precision\": \"0\",\n"
                    "                                            \"Scale\": \"0\",\n"
                    "                                            \"Bytes\": \"8\"\n"
                    "                                        },\n"
                    "                                        \"Reserve\": false,\n"
                    "                                        \"Output\": true\n"
                    "                                    }\n"
                    "                                },\n"
                    "                                {\n"
                    "                                    \"Type\": \"20\",\n"
                    "                                    \"Name\": \"SlotDesc\",\n"
                    "                                    \"SlotDesc\": {\n"
                    "                                        \"SlotId\": \"1\",\n"
                    "                                        \"DataType\": {\n"
                    "                                            \"Type\": \"4\",\n"
                    "                                            \"Precision\": \"0\",\n"
                    "                                            \"Scale\": \"0\",\n"
                    "                                            \"Bytes\": \"4\"\n"
                    "                                        },\n"
                    "                                        \"Reserve\": false,\n"
                    "                                        \"Output\": true\n"
                    "                                    }\n"
                    "                                },\n"
                    "                                {\n"
                    "                                    \"Type\": \"20\",\n"
                    "                                    \"Name\": \"SlotDesc\",\n"
                    "                                    \"SlotDesc\": {\n"
                    "                                        \"SlotId\": \"2\",\n"
                    "                                        \"DataType\": {\n"
                    "                                            \"Type\": \"8\",\n"
                    "                                            \"Precision\": \"0\",\n"
                    "                                            \"Scale\": \"0\",\n"
                    "                                            \"Bytes\": \"20\"\n"
                    "                                        },\n"
                    "                                        \"Reserve\": false,\n"
                    "                                        \"Output\": true\n"
                    "                                    }\n"
                    "                                },\n"
                    "                                {\n"
                    "                                    \"Type\": \"20\",\n"
                    "                                    \"Name\": \"SlotDesc\",\n"
                    "                                    \"SlotDesc\": {\n"
                    "                                        \"SlotId\": \"3\",\n"
                    "                                        \"DataType\": {\n"
                    "                                            \"Type\": \"5\",\n"
                    "                                            \"Precision\": \"0\",\n"
                    "                                            \"Scale\": \"0\",\n"
                    "                                            \"Bytes\": \"8\"\n"
                    "                                        },\n"
                    "                                        \"Reserve\": false,\n"
                    "                                        \"Output\": true\n"
                    "                                    }\n"
                    "                                },\n"
                    "                                {\n"
                    "                                    \"Type\": \"20\",\n"
                    "                                    \"Name\": \"SlotDesc\",\n"
                    "                                    \"SlotDesc\": {\n"
                    "                                        \"SlotId\": \"4\",\n"
                    "                                        \"DataType\": {\n"
                    "                                            \"Type\": \"7\",\n"
                    "                                            \"Precision\": \"0\",\n"
                    "                                            \"Scale\": \"0\",\n"
                    "                                            \"Bytes\": \"8\"\n"
                    "                                        },\n"
                    "                                        \"Reserve\": false,\n"
                    "                                        \"Output\": true\n"
                    "                                    }\n"
                    "                                },\n"
                    "                                {\n"
                    "                                    \"Type\": \"20\",\n"
                    "                                    \"Name\": \"SlotDesc\",\n"
                    "                                    \"SlotDesc\": {\n"
                    "                                        \"SlotId\": \"5\",\n"
                    "                                        \"DataType\": {\n"
                    "                                            \"Type\": \"7\",\n"
                    "                                            \"Precision\": \"0\",\n"
                    "                                            \"Scale\": \"0\",\n"
                    "                                            \"Bytes\": \"8\"\n"
                    "                                        },\n"
                    "                                        \"Reserve\": false,\n"
                    "                                        \"Output\": true\n"
                    "                                    }\n"
                    "                                }\n"
                    "                            ]\n"
                    "                        }\n"
                    "                    },\n"
                    "                    \"ScanCols\": [\n"
                    "                        {\n"
                    "                            \"Type\": \"18\",\n"
                    "                            \"Name\": \"Target\",\n"
                    "                            \"Target\": {\n"
                    "                                \"DataBlockId\": \"0\",\n"
                    "                                \"SlotId\": \"0\",\n"
                    "                                \"Expr\": {\n"
                    "                                    \"Type\": \"1\",\n"
                    "                                    \"Name\": \"Column\",\n"
                    "                                    \"Column\": {\n"
                    "                                        \"DataType\": {\n"
                    "                                            \"Type\": \"9\",\n"
                    "                                            \"Precision\": \"0\",\n"
                    "                                            \"Scale\": \"0\",\n"
                    "                                            \"Bytes\": \"8\"\n"
                    "                                        },\n"
                    "                                        \"AliasName\": \"ts\",\n"
                    "                                        \"TableId\": \"0\",\n"
                    "                                        \"ColId\": \"1\",\n"
                    "                                        \"ColType\": \"1\",\n"
                    "                                        \"DbName\": \"test\",\n"
                    "                                        \"TableName\": \"t1\",\n"
                    "                                        \"TableAlias\": \"t1\",\n"
                    "                                        \"ColName\": \"ts\",\n"
                    "                                        \"DataBlockId\": \"0\",\n"
                    "                                        \"SlotId\": \"0\"\n"
                    "                                    }\n"
                    "                                }\n"
                    "                            }\n"
                    "                        },\n"
                    "                        {\n"
                    "                            \"Type\": \"18\",\n"
                    "                            \"Name\": \"Target\",\n"
                    "                            \"Target\": {\n"
                    "                                \"DataBlockId\": \"0\",\n"
                    "                                \"SlotId\": \"1\",\n"
                    "                                \"Expr\": {\n"
                    "                                    \"Type\": \"1\",\n"
                    "                                    \"Name\": \"Column\",\n"
                    "                                    \"Column\": {\n"
                    "                                        \"DataType\": {\n"
                    "                                            \"Type\": \"4\",\n"
                    "                                            \"Precision\": \"0\",\n"
                    "                                            \"Scale\": \"0\",\n"
                    "                                            \"Bytes\": \"4\"\n"
                    "                                        },\n"
                    "                                        \"AliasName\": \"c1\",\n"
                    "                                        \"TableId\": \"0\",\n"
                    "                                        \"ColId\": \"2\",\n"
                    "                                        \"ColType\": \"1\",\n"
                    "                                        \"DbName\": \"test\",\n"
                    "                                        \"TableName\": \"t1\",\n"
                    "                                        \"TableAlias\": \"t1\",\n"
                    "                                        \"ColName\": \"c1\",\n"
                    "                                        \"DataBlockId\": \"0\",\n"
                    "                                        \"SlotId\": \"0\"\n"
                    "                                    }\n"
                    "                                }\n"
                    "                            }\n"
                    "                        },\n"
                    "                        {\n"
                    "                            \"Type\": \"18\",\n"
                    "                            \"Name\": \"Target\",\n"
                    "                            \"Target\": {\n"
                    "                                \"DataBlockId\": \"0\",\n"
                    "                                \"SlotId\": \"2\",\n"
                    "                                \"Expr\": {\n"
                    "                                    \"Type\": \"1\",\n"
                    "                                    \"Name\": \"Column\",\n"
                    "                                    \"Column\": {\n"
                    "                                        \"DataType\": {\n"
                    "                                            \"Type\": \"8\",\n"
                    "                                            \"Precision\": \"0\",\n"
                    "                                            \"Scale\": \"0\",\n"
                    "                                            \"Bytes\": \"20\"\n"
                    "                                        },\n"
                    "                                        \"AliasName\": \"c2\",\n"
                    "                                        \"TableId\": \"0\",\n"
                    "                                        \"ColId\": \"3\",\n"
                    "                                        \"ColType\": \"1\",\n"
                    "                                        \"DbName\": \"test\",\n"
                    "                                        \"TableName\": \"t1\",\n"
                    "                                        \"TableAlias\": \"t1\",\n"
                    "                                        \"ColName\": \"c2\",\n"
                    "                                        \"DataBlockId\": \"0\",\n"
                    "                                        \"SlotId\": \"0\"\n"
                    "                                    }\n"
                    "                                }\n"
                    "                            }\n"
                    "                        },\n"
                    "                        {\n"
                    "                            \"Type\": \"18\",\n"
                    "                            \"Name\": \"Target\",\n"
                    "                            \"Target\": {\n"
                    "                                \"DataBlockId\": \"0\",\n"
                    "                                \"SlotId\": \"3\",\n"
                    "                                \"Expr\": {\n"
                    "                                    \"Type\": \"1\",\n"
                    "                                    \"Name\": \"Column\",\n"
                    "                                    \"Column\": {\n"
                    "                                        \"DataType\": {\n"
                    "                                            \"Type\": \"5\",\n"
                    "                                            \"Precision\": \"0\",\n"
                    "                                            \"Scale\": \"0\",\n"
                    "                                            \"Bytes\": \"8\"\n"
                    "                                        },\n"
                    "                                        \"AliasName\": \"c3\",\n"
                    "                                        \"TableId\": \"0\",\n"
                    "                                        \"ColId\": \"4\",\n"
                    "                                        \"ColType\": \"1\",\n"
                    "                                        \"DbName\": \"test\",\n"
                    "                                        \"TableName\": \"t1\",\n"
                    "                                        \"TableAlias\": \"t1\",\n"
                    "                                        \"ColName\": \"c3\",\n"
                    "                                        \"DataBlockId\": \"0\",\n"
                    "                                        \"SlotId\": \"0\"\n"
                    "                                    }\n"
                    "                                }\n"
                    "                            }\n"
                    "                        },\n"
                    "                        {\n"
                    "                            \"Type\": \"18\",\n"
                    "                            \"Name\": \"Target\",\n"
                    "                            \"Target\": {\n"
                    "                                \"DataBlockId\": \"0\",\n"
                    "                                \"SlotId\": \"4\",\n"
                    "                                \"Expr\": {\n"
                    "                                    \"Type\": \"1\",\n"
                    "                                    \"Name\": \"Column\",\n"
                    "                                    \"Column\": {\n"
                    "                                        \"DataType\": {\n"
                    "                                            \"Type\": \"7\",\n"
                    "                                            \"Precision\": \"0\",\n"
                    "                                            \"Scale\": \"0\",\n"
                    "                                            \"Bytes\": \"8\"\n"
                    "                                        },\n"
                    "                                        \"AliasName\": \"c4\",\n"
                    "                                        \"TableId\": \"0\",\n"
                    "                                        \"ColId\": \"5\",\n"
                    "                                        \"ColType\": \"1\",\n"
                    "                                        \"DbName\": \"test\",\n"
                    "                                        \"TableName\": \"t1\",\n"
                    "                                        \"TableAlias\": \"t1\",\n"
                    "                                        \"ColName\": \"c4\",\n"
                    "                                        \"DataBlockId\": \"0\",\n"
                    "                                        \"SlotId\": \"0\"\n"
                    "                                    }\n"
                    "                                }\n"
                    "                            }\n"
                    "                        },\n"
                    "                        {\n"
                    "                            \"Type\": \"18\",\n"
                    "                            \"Name\": \"Target\",\n"
                    "                            \"Target\": {\n"
                    "                                \"DataBlockId\": \"0\",\n"
                    "                                \"SlotId\": \"5\",\n"
                    "                                \"Expr\": {\n"
                    "                                    \"Type\": \"1\",\n"
                    "                                    \"Name\": \"Column\",\n"
                    "                                    \"Column\": {\n"
                    "                                        \"DataType\": {\n"
                    "                                            \"Type\": \"7\",\n"
                    "                                            \"Precision\": \"0\",\n"
                    "                                            \"Scale\": \"0\",\n"
                    "                                            \"Bytes\": \"8\"\n"
                    "                                        },\n"
                    "                                        \"AliasName\": \"c5\",\n"
                    "                                        \"TableId\": \"0\",\n"
                    "                                        \"ColId\": \"6\",\n"
                    "                                        \"ColType\": \"1\",\n"
                    "                                        \"DbName\": \"test\",\n"
                    "                                        \"TableName\": \"t1\",\n"
                    "                                        \"TableAlias\": \"t1\",\n"
                    "                                        \"ColName\": \"c5\",\n"
                    "                                        \"DataBlockId\": \"0\",\n"
                    "                                        \"SlotId\": \"0\"\n"
                    "                                    }\n"
                    "                                }\n"
                    "                            }\n"
                    "                        }\n"
                    "                    ],\n"
                    "                    \"TableId\": \"1\",\n"
                    "                    \"TableType\": \"3\",\n"
                    "                    \"ScanOrder\": \"1\",\n"
                    "                    \"ScanCount\": \"1\",\n"
                    "                    \"ReverseScanCount\": \"0\",\n"
                    "                    \"ScanFlag\": \"0\",\n"
                    "                    \"StartKey\": \"-9223372036854775808\",\n"
                    "                    \"EndKey\": \"9223372036854775807\"\n"
                    "                }\n"
                    "            }\n"
                    "        ],\n"
                    "        \"Projections\": [\n"
                    "            {\n"
                    "                \"Type\": \"18\",\n"
                    "                \"Name\": \"Target\",\n"
                    "                \"Target\": {\n"
                    "                    \"DataBlockId\": \"1\",\n"
                    "                    \"SlotId\": \"0\",\n"
                    "                    \"Expr\": {\n"
                    "                        \"Type\": \"1\",\n"
                    "                        \"Name\": \"Column\",\n"
                    "                        \"Column\": {\n"
                    "                            \"DataType\": {\n"
                    "                                \"Type\": \"9\",\n"
                    "                                \"Precision\": \"0\",\n"
                    "                                \"Scale\": \"0\",\n"
                    "                                \"Bytes\": \"8\"\n"
                    "                            },\n"
                    "                            \"AliasName\": \"ts\",\n"
                    "                            \"TableId\": \"0\",\n"
                    "                            \"ColId\": \"1\",\n"
                    "                            \"ColType\": \"1\",\n"
                    "                            \"DbName\": \"test\",\n"
                    "                            \"TableName\": \"t1\",\n"
                    "                            \"TableAlias\": \"t1\",\n"
                    "                            \"ColName\": \"ts\",\n"
                    "                            \"DataBlockId\": \"0\",\n"
                    "                            \"SlotId\": \"0\"\n"
                    "                        }\n"
                    "                    }\n"
                    "                }\n"
                    "            },\n"
                    "            {\n"
                    "                \"Type\": \"18\",\n"
                    "                \"Name\": \"Target\",\n"
                    "                \"Target\": {\n"
                    "                    \"DataBlockId\": \"1\",\n"
                    "                    \"SlotId\": \"1\",\n"
                    "                    \"Expr\": {\n"
                    "                        \"Type\": \"1\",\n"
                    "                        \"Name\": \"Column\",\n"
                    "                        \"Column\": {\n"
                    "                            \"DataType\": {\n"
                    "                                \"Type\": \"4\",\n"
                    "                                \"Precision\": \"0\",\n"
                    "                                \"Scale\": \"0\",\n"
                    "                                \"Bytes\": \"4\"\n"
                    "                            },\n"
                    "                            \"AliasName\": \"c1\",\n"
                    "                            \"TableId\": \"0\",\n"
                    "                            \"ColId\": \"2\",\n"
                    "                            \"ColType\": \"1\",\n"
                    "                            \"DbName\": \"test\",\n"
                    "                            \"TableName\": \"t1\",\n"
                    "                            \"TableAlias\": \"t1\",\n"
                    "                            \"ColName\": \"c1\",\n"
                    "                            \"DataBlockId\": \"0\",\n"
                    "                            \"SlotId\": \"1\"\n"
                    "                        }\n"
                    "                    }\n"
                    "                }\n"
                    "            },\n"
                    "            {\n"
                    "                \"Type\": \"18\",\n"
                    "                \"Name\": \"Target\",\n"
                    "                \"Target\": {\n"
                    "                    \"DataBlockId\": \"1\",\n"
                    "                    \"SlotId\": \"2\",\n"
                    "                    \"Expr\": {\n"
                    "                        \"Type\": \"1\",\n"
                    "                        \"Name\": \"Column\",\n"
                    "                        \"Column\": {\n"
                    "                            \"DataType\": {\n"
                    "                                \"Type\": \"8\",\n"
                    "                                \"Precision\": \"0\",\n"
                    "                                \"Scale\": \"0\",\n"
                    "                                \"Bytes\": \"20\"\n"
                    "                            },\n"
                    "                            \"AliasName\": \"c2\",\n"
                    "                            \"TableId\": \"0\",\n"
                    "                            \"ColId\": \"3\",\n"
                    "                            \"ColType\": \"1\",\n"
                    "                            \"DbName\": \"test\",\n"
                    "                            \"TableName\": \"t1\",\n"
                    "                            \"TableAlias\": \"t1\",\n"
                    "                            \"ColName\": \"c2\",\n"
                    "                            \"DataBlockId\": \"0\",\n"
                    "                            \"SlotId\": \"2\"\n"
                    "                        }\n"
                    "                    }\n"
                    "                }\n"
                    "            },\n"
                    "            {\n"
                    "                \"Type\": \"18\",\n"
                    "                \"Name\": \"Target\",\n"
                    "                \"Target\": {\n"
                    "                    \"DataBlockId\": \"1\",\n"
                    "                    \"SlotId\": \"3\",\n"
                    "                    \"Expr\": {\n"
                    "                        \"Type\": \"1\",\n"
                    "                        \"Name\": \"Column\",\n"
                    "                        \"Column\": {\n"
                    "                            \"DataType\": {\n"
                    "                                \"Type\": \"5\",\n"
                    "                                \"Precision\": \"0\",\n"
                    "                                \"Scale\": \"0\",\n"
                    "                                \"Bytes\": \"8\"\n"
                    "                            },\n"
                    "                            \"AliasName\": \"c3\",\n"
                    "                            \"TableId\": \"0\",\n"
                    "                            \"ColId\": \"4\",\n"
                    "                            \"ColType\": \"1\",\n"
                    "                            \"DbName\": \"test\",\n"
                    "                            \"TableName\": \"t1\",\n"
                    "                            \"TableAlias\": \"t1\",\n"
                    "                            \"ColName\": \"c3\",\n"
                    "                            \"DataBlockId\": \"0\",\n"
                    "                            \"SlotId\": \"3\"\n"
                    "                        }\n"
                    "                    }\n"
                    "                }\n"
                    "            },\n"
                    "            {\n"
                    "                \"Type\": \"18\",\n"
                    "                \"Name\": \"Target\",\n"
                    "                \"Target\": {\n"
                    "                    \"DataBlockId\": \"1\",\n"
                    "                    \"SlotId\": \"4\",\n"
                    "                    \"Expr\": {\n"
                    "                        \"Type\": \"1\",\n"
                    "                        \"Name\": \"Column\",\n"
                    "                        \"Column\": {\n"
                    "                            \"DataType\": {\n"
                    "                                \"Type\": \"7\",\n"
                    "                                \"Precision\": \"0\",\n"
                    "                                \"Scale\": \"0\",\n"
                    "                                \"Bytes\": \"8\"\n"
                    "                            },\n"
                    "                            \"AliasName\": \"c4\",\n"
                    "                            \"TableId\": \"0\",\n"
                    "                            \"ColId\": \"5\",\n"
                    "                            \"ColType\": \"1\",\n"
                    "                            \"DbName\": \"test\",\n"
                    "                            \"TableName\": \"t1\",\n"
                    "                            \"TableAlias\": \"t1\",\n"
                    "                            \"ColName\": \"c4\",\n"
                    "                            \"DataBlockId\": \"0\",\n"
                    "                            \"SlotId\": \"4\"\n"
                    "                        }\n"
                    "                    }\n"
                    "                }\n"
                    "            },\n"
                    "            {\n"
                    "                \"Type\": \"18\",\n"
                    "                \"Name\": \"Target\",\n"
                    "                \"Target\": {\n"
                    "                    \"DataBlockId\": \"1\",\n"
                    "                    \"SlotId\": \"5\",\n"
                    "                    \"Expr\": {\n"
                    "                        \"Type\": \"1\",\n"
                    "                        \"Name\": \"Column\",\n"
                    "                        \"Column\": {\n"
                    "                            \"DataType\": {\n"
                    "                                \"Type\": \"7\",\n"
                    "                                \"Precision\": \"0\",\n"
                    "                                \"Scale\": \"0\",\n"
                    "                                \"Bytes\": \"8\"\n"
                    "                            },\n"
                    "                            \"AliasName\": \"c5\",\n"
                    "                            \"TableId\": \"0\",\n"
                    "                            \"ColId\": \"6\",\n"
                    "                            \"ColType\": \"1\",\n"
                    "                            \"DbName\": \"test\",\n"
                    "                            \"TableName\": \"t1\",\n"
                    "                            \"TableAlias\": \"t1\",\n"
                    "                            \"ColName\": \"c5\",\n"
                    "                            \"DataBlockId\": \"0\",\n"
                    "                            \"SlotId\": \"5\"\n"
                    "                        }\n"
                    "                    }\n"
                    "                }\n"
                    "            }\n"
                    "        ]\n"
                    "    }\n"
                    "}";

  SExecTaskInfo* pTaskInfo = nullptr;
  DataSinkHandle sinkHandle = nullptr;
  SReadHandle handle = {.reader = reinterpret_cast<void*>(0x1), .meta = reinterpret_cast<void*>(0x1)};

  SSubplan* plan = NULL;
  qStringToSubplan(msg, &plan);

  int32_t code = qCreateExecTask(&handle, 2, 1, NULL, (void**) &pTaskInfo, &sinkHandle);
}

TEST(testCase, inMem_sort_Test) {
  SArray* pOrderVal = taosArrayInit(4, sizeof(SOrder));
  SOrder o = {.order = TSDB_ORDER_ASC};
  o.col.info.colId = 1;
  o.col.info.type = TSDB_DATA_TYPE_INT;
  taosArrayPush(pOrderVal, &o);

  SArray* pExprInfo = taosArrayInit(4, sizeof(SExprInfo));
  SExprInfo *exp = static_cast<SExprInfo*>(calloc(1, sizeof(SExprInfo)));
  exp->base.resSchema = createSchema(TSDB_DATA_TYPE_INT, sizeof(int32_t), 1, "res");
  taosArrayPush(pExprInfo, &exp);

  SExprInfo *exp1 = static_cast<SExprInfo*>(calloc(1, sizeof(SExprInfo)));
  exp1->base.resSchema = createSchema(TSDB_DATA_TYPE_BINARY, 40, 2, "res1");
  taosArrayPush(pExprInfo, &exp1);

  SOperatorInfo* pOperator = createOrderOperatorInfo(createDummyOperator(10000, 5, 1000, data_asc, 1), pExprInfo, pOrderVal, NULL);

  bool newgroup = false;
  SSDataBlock* pRes = pOperator->nextDataFn(pOperator, &newgroup);

  SColumnInfoData* pCol1 = static_cast<SColumnInfoData*>(taosArrayGet(pRes->pDataBlock, 0));
  SColumnInfoData* pCol2 = static_cast<SColumnInfoData*>(taosArrayGet(pRes->pDataBlock, 1));
  for(int32_t i = 0; i < pRes->info.rows; ++i) {
    char* p = colDataGetData(pCol2, i);
    printf("%d: %d, %s\n", i, ((int32_t*)pCol1->pData)[i], (char*)varDataVal(p));
  }
}

typedef struct su {
  int32_t v;
  char   *c;
} su;

int32_t cmp(const void* p1, const void* p2) {
  su* v1 = (su*) p1;
  su* v2 = (su*) p2;

  int32_t x1 = *(int32_t*) v1->c;
  int32_t x2 = *(int32_t*) v2->c;
  if (x1 == x2) {
    return 0;
  } else {
    return x1 < x2? -1:1;
  }
}

TEST(testCase, external_sort_Test) {
#if 0
  su* v = static_cast<su*>(calloc(1000000, sizeof(su)));
  for(int32_t i = 0; i < 1000000; ++i) {
    v[i].v = rand();
    v[i].c = static_cast<char*>(malloc(4));
    *(int32_t*) v[i].c = i;
  }

  qsort(v, 1000000, sizeof(su), cmp);
//  for(int32_t i = 0; i < 1000; ++i) {
//    printf("%d ", v[i]);
//  }
//  printf("\n");
  return;
#endif

  srand(time(NULL));

  SArray* pOrderVal = taosArrayInit(4, sizeof(SOrder));
  SOrder o = {0};
  o.order = TSDB_ORDER_ASC;
  o.col.info.colId = 1;
  o.col.info.type = TSDB_DATA_TYPE_INT;
  taosArrayPush(pOrderVal, &o);

  SArray* pExprInfo = taosArrayInit(4, sizeof(SExprInfo));
  SExprInfo *exp = static_cast<SExprInfo*>(calloc(1, sizeof(SExprInfo)));
  exp->base.resSchema = createSchema(TSDB_DATA_TYPE_INT, sizeof(int32_t), 1, "res");
  taosArrayPush(pExprInfo, &exp);

  SExprInfo *exp1 = static_cast<SExprInfo*>(calloc(1, sizeof(SExprInfo)));
  exp1->base.resSchema = createSchema(TSDB_DATA_TYPE_BINARY, 40, 2, "res1");
//  taosArrayPush(pExprInfo, &exp1);

  SOperatorInfo* pOperator = createOrderOperatorInfo(createDummyOperator(10000, 1500, 1000, data_desc, 1), pExprInfo, pOrderVal, NULL);

  bool newgroup = false;
  SSDataBlock* pRes = NULL;

  int32_t total = 1;

  int64_t s1 = taosGetTimestampUs();
  int32_t t = 1;

  while(1) {
    int64_t s = taosGetTimestampUs();
    pRes = pOperator->nextDataFn(pOperator, &newgroup);

    int64_t e = taosGetTimestampUs();
    if (t++ == 1) {
      printf("---------------elapsed:%ld\n", e - s);
    }

    if (pRes == NULL) {
      break;
    }

    SColumnInfoData* pCol1 = static_cast<SColumnInfoData*>(taosArrayGet(pRes->pDataBlock, 0));
//    SColumnInfoData* pCol2 = static_cast<SColumnInfoData*>(taosArrayGet(pRes->pDataBlock, 1));
    for (int32_t i = 0; i < pRes->info.rows; ++i) {
//      char* p = colDataGetData(pCol2, i);
      printf("%d: %d\n", total++, ((int32_t*)pCol1->pData)[i]);
//      printf("%d: %d, %s\n", total++, ((int32_t*)pCol1->pData)[i], (char*)varDataVal(p));
    }
  }

  int64_t s2 = taosGetTimestampUs();
  printf("total:%ld\n", s2 - s1);

  pOperator->closeFn(pOperator->info, 2);
  tfree(exp);
  tfree(exp1);
  taosArrayDestroy(pExprInfo);
  taosArrayDestroy(pOrderVal);
}

TEST(testCase, sorted_merge_Test) {
  srand(time(NULL));

  SArray* pOrderVal = taosArrayInit(4, sizeof(SOrder));
  SOrder o = {0};
  o.order = TSDB_ORDER_ASC;
  o.col.info.colId = 1;
  o.col.info.type = TSDB_DATA_TYPE_INT;
  taosArrayPush(pOrderVal, &o);

  SArray* pExprInfo = taosArrayInit(4, sizeof(SExprInfo));
  SExprInfo *exp = static_cast<SExprInfo*>(calloc(1, sizeof(SExprInfo)));
  exp->base.resSchema = createSchema(TSDB_DATA_TYPE_BIGINT, sizeof(int64_t), 1, "count_result");
  exp->base.pColumns = static_cast<SColumn*>(calloc(1, sizeof(SColumn)));
  exp->base.pColumns->flag = TSDB_COL_NORMAL;
  exp->base.pColumns->info = (SColumnInfo) {.colId = 1, .type = TSDB_DATA_TYPE_INT, .bytes = 4};
  exp->base.numOfCols = 1;

  taosArrayPush(pExprInfo, &exp);

  SExprInfo *exp1 = static_cast<SExprInfo*>(calloc(1, sizeof(SExprInfo)));
  exp1->base.resSchema = createSchema(TSDB_DATA_TYPE_BINARY, 40, 2, "res1");
//  taosArrayPush(pExprInfo, &exp1);

  int32_t numOfSources = 10;
  SOperatorInfo** plist = (SOperatorInfo**) calloc(numOfSources, sizeof(void*));
  for(int32_t i = 0; i < numOfSources; ++i) {
    plist[i] = createDummyOperator(1, 1, 1, data_asc, 1);
  }

  SOperatorInfo* pOperator = createSortedMergeOperatorInfo(plist, numOfSources, pExprInfo, pOrderVal, NULL, NULL);

  bool newgroup = false;
  SSDataBlock* pRes = NULL;

  int32_t total = 1;

  int64_t s1 = taosGetTimestampUs();
  int32_t t = 1;

  while(1) {
    int64_t s = taosGetTimestampUs();
    pRes = pOperator->nextDataFn(pOperator, &newgroup);

    int64_t e = taosGetTimestampUs();
    if (t++ == 1) {
      printf("---------------elapsed:%ld\n", e - s);
    }

    if (pRes == NULL) {
      break;
    }

    SColumnInfoData* pCol1 = static_cast<SColumnInfoData*>(taosArrayGet(pRes->pDataBlock, 0));
//    SColumnInfoData* pCol2 = static_cast<SColumnInfoData*>(taosArrayGet(pRes->pDataBlock, 1));
    for (int32_t i = 0; i < pRes->info.rows; ++i) {
//      char* p = colDataGetData(pCol2, i);
      printf("%d: %ld\n", total++, ((int64_t*)pCol1->pData)[i]);
//      printf("%d: %d, %s\n", total++, ((int32_t*)pCol1->pData)[i], (char*)varDataVal(p));
    }
  }

  int64_t s2 = taosGetTimestampUs();
  printf("total:%ld\n", s2 - s1);

  pOperator->closeFn(pOperator->info, 2);
  tfree(exp);
  tfree(exp1);
  taosArrayDestroy(pExprInfo);
  taosArrayDestroy(pOrderVal);
}

TEST(testCase, time_interval_Operator_Test) {
  srand(time(NULL));

  SArray* pOrderVal = taosArrayInit(4, sizeof(SOrder));
  SOrder o = {0};
  o.order = TSDB_ORDER_ASC;
  o.col.info.colId = 1;
  o.col.info.type = TSDB_DATA_TYPE_INT;
  taosArrayPush(pOrderVal, &o);

  SArray* pExprInfo = taosArrayInit(4, sizeof(SExprInfo));
  SExprInfo *exp = static_cast<SExprInfo*>(calloc(1, sizeof(SExprInfo)));
  exp->base.resSchema = createSchema(TSDB_DATA_TYPE_TIMESTAMP, sizeof(int64_t), 1, "ts");
  exp->base.pColumns = static_cast<SColumn*>(calloc(1, sizeof(SColumn)));
  exp->base.pColumns->flag = TSDB_COL_NORMAL;
  exp->base.pColumns->info = (SColumnInfo) {.colId = 1, .type = TSDB_DATA_TYPE_TIMESTAMP, .bytes = 8};
  exp->base.numOfCols = 1;

  taosArrayPush(pExprInfo, &exp);

  SExprInfo *exp1 = static_cast<SExprInfo*>(calloc(1, sizeof(SExprInfo)));
  exp1->base.resSchema = createSchema(TSDB_DATA_TYPE_BIGINT, 8, 2, "res1");
  exp1->base.pColumns = static_cast<SColumn*>(calloc(1, sizeof(SColumn)));
  exp1->base.pColumns->flag = TSDB_COL_NORMAL;
  exp1->base.pColumns->info = (SColumnInfo) {.colId = 1, .type = TSDB_DATA_TYPE_INT, .bytes = 4};
  exp1->base.numOfCols = 1;

  taosArrayPush(pExprInfo, &exp1);

  SOperatorInfo* p = createDummyOperator(1, 1, 2000, data_asc, 2);

  SExecTaskInfo ti = {0};
  SInterval interval = {0};
  interval.sliding = interval.interval = 1000;
  interval.slidingUnit = interval.intervalUnit = 'a';

  SOperatorInfo* pOperator = createIntervalOperatorInfo(p, pExprInfo, &interval, &ti);

  bool newgroup = false;
  SSDataBlock* pRes = NULL;

  int32_t total = 1;

  int64_t s1 = taosGetTimestampUs();
  int32_t t = 1;

  while(1) {
    int64_t s = taosGetTimestampUs();
    pRes = pOperator->nextDataFn(pOperator, &newgroup);

    int64_t e = taosGetTimestampUs();
    if (t++ == 1) {
      printf("---------------elapsed:%ld\n", e - s);
    }

    if (pRes == NULL) {
      break;
    }

    SColumnInfoData* pCol1 = static_cast<SColumnInfoData*>(taosArrayGet(pRes->pDataBlock, 0));
//    SColumnInfoData* pCol2 = static_cast<SColumnInfoData*>(taosArrayGet(pRes->pDataBlock, 1));
    for (int32_t i = 0; i < pRes->info.rows; ++i) {
//      char* p = colDataGetData(pCol2, i);
      printf("%d: %ld\n", total++, ((int64_t*)pCol1->pData)[i]);
//      printf("%d: %d, %s\n", total++, ((int32_t*)pCol1->pData)[i], (char*)varDataVal(p));
    }
  }

  int64_t s2 = taosGetTimestampUs();
  printf("total:%ld\n", s2 - s1);

  pOperator->closeFn(pOperator->info, 2);
  tfree(exp);
  tfree(exp1);
  taosArrayDestroy(pExprInfo);
  taosArrayDestroy(pOrderVal);
}

#pragma GCC diagnostic pop<|MERGE_RESOLUTION|>--- conflicted
+++ resolved
@@ -23,21 +23,18 @@
 #pragma GCC diagnostic ignored "-Wsign-compare"
 #include "os.h"
 
-<<<<<<< HEAD
-#include "executor.h"
-#include "stub.h"
-=======
 #include "tglobal.h"
 #include "executorimpl.h"
 #include "function.h"
->>>>>>> abc28ce5
 #include "taos.h"
+#include "tdef.h"
+#include "tvariant.h"
 #include "tdatablock.h"
-#include "tdef.h"
+#include "trpc.h"
+#include "stub.h"
+#include "executor.h"
 #include "tmsg.h"
 #include "tname.h"
-#include "trpc.h"
-#include "tvariant.h"
 
 namespace {
 
