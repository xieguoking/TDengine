--- conflicted
+++ resolved
@@ -2,14 +2,9 @@
 
 add_library(executor STATIC ${EXECUTOR_SRC})
 if(${TD_DARWIN})
-<<<<<<< HEAD
-target_compile_options(executor PRIVATE -Wno-error=deprecated-non-prototype)
-endif(${TD_DARWIN})
-=======
     target_compile_options(executor PRIVATE -Wno-error=deprecated-non-prototype)
 endif(${TD_DARWIN})
 
->>>>>>> 42beba30
 target_link_libraries(executor
         PRIVATE os util common function parser planner qcom scalar nodes index wal tdb geometry
         )
