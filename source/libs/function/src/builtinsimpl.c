/*
 * Copyright (c) 2019 TAOS Data, Inc. <jhtao@taosdata.com>
 *
 * This program is free software: you can use, redistribute, and/or modify
 * it under the terms of the GNU Affero General Public License, version 3
 * or later ("AGPL"), as published by the Free Software Foundation.
 *
 * This program is distributed in the hope that it will be useful, but WITHOUT
 * ANY WARRANTY; without even the implied warranty of MERCHANTABILITY or
 * FITNESS FOR A PARTICULAR PURPOSE.
 *
 * You should have received a copy of the GNU Affero General Public License
 * along with this program. If not, see <http://www.gnu.org/licenses/>.
 */

#include "builtinsimpl.h"
#include "cJSON.h"
#include "function.h"
#include "querynodes.h"
#include "taggfunction.h"
#include "tcompare.h"
#include "tdatablock.h"
#include "tdigest.h"
#include "tglobal.h"
#include "thistogram.h"
#include "tpercentile.h"
#include "query.h"

#define HISTOGRAM_MAX_BINS_NUM 1000
#define MAVG_MAX_POINTS_NUM    1000
#define SAMPLE_MAX_POINTS_NUM  1000
#define TAIL_MAX_POINTS_NUM    100
#define TAIL_MAX_OFFSET        100

#define UNIQUE_MAX_RESULT_SIZE (1024 * 1024 * 10)
#define MODE_MAX_RESULT_SIZE   UNIQUE_MAX_RESULT_SIZE

#define HLL_BUCKET_BITS 14  // The bits of the bucket
#define HLL_DATA_BITS   (64 - HLL_BUCKET_BITS)
#define HLL_BUCKETS     (1 << HLL_BUCKET_BITS)
#define HLL_BUCKET_MASK (HLL_BUCKETS - 1)
#define HLL_ALPHA_INF   0.721347520444481703680  // constant for 0.5/ln(2)

typedef struct SSumRes {
  union {
    int64_t  isum;
    uint64_t usum;
    double   dsum;
  };
} SSumRes;

typedef struct SAvgRes {
  double  result;
  SSumRes sum;
  int64_t count;
  int16_t type;  // store the original input type, used in merge function
} SAvgRes;

typedef struct STuplePos {
  int32_t pageId;
  int32_t offset;
} STuplePos;

typedef struct SMinmaxResInfo {
  bool      assign;  // assign the first value or not
  int64_t   v;
  STuplePos tuplePos;
} SMinmaxResInfo;

typedef struct STopBotResItem {
  SVariant  v;
  uint64_t  uid;  // it is a table uid, used to extract tag data during building of the final result for the tag data
  STuplePos tuplePos;  // tuple data of this chosen row
} STopBotResItem;

typedef struct STopBotRes {
  int32_t         maxSize;
  int16_t         type;
  STopBotResItem* pItems;
} STopBotRes;

typedef struct SFirstLastRes {
  bool    hasResult;
  bool    isNull;  // used for last_row function only
  int32_t bytes;
  char    buf[];
} SFirstLastRes;

typedef struct SStddevRes {
  double  result;
  int64_t count;
  union {
    double  quadraticDSum;
    int64_t quadraticISum;
  };
  union {
    double  dsum;
    int64_t isum;
  };
  int16_t type;
} SStddevRes;

typedef struct SLeastSQRInfo {
  double  matrix[2][3];
  double  startVal;
  double  stepVal;
  int64_t num;
} SLeastSQRInfo;

typedef struct SPercentileInfo {
  double      result;
  tMemBucket* pMemBucket;
  int32_t     stage;
  double      minval;
  double      maxval;
  int64_t     numOfElems;
} SPercentileInfo;

typedef struct SAPercentileInfo {
  double          result;
  double          percent;
  int8_t          algo;
  SHistogramInfo* pHisto;
  TDigest*        pTDigest;
} SAPercentileInfo;

typedef enum {
  APERCT_ALGO_UNKNOWN = 0,
  APERCT_ALGO_DEFAULT,
  APERCT_ALGO_TDIGEST,
} EAPerctAlgoType;

typedef struct SDiffInfo {
  bool hasPrev;
  bool includeNull;
  bool ignoreNegative;  // replace the ignore with case when
  bool firstOutput;
  union {
    int64_t i64;
    double  d64;
  } prev;

  int64_t prevTs;
} SDiffInfo;

typedef struct SSpreadInfo {
  double result;
  bool   hasResult;
  double min;
  double max;
} SSpreadInfo;

typedef struct SElapsedInfo {
  double  result;
  TSKEY   min;
  TSKEY   max;
  int64_t timeUnit;
} SElapsedInfo;

typedef struct STwaInfo {
  double      dOutput;
  SPoint1     p;
  STimeWindow win;
} STwaInfo;

typedef struct SHistoFuncBin {
  double  lower;
  double  upper;
  int64_t count;
  double  percentage;
} SHistoFuncBin;

typedef struct SHistoFuncInfo {
  int32_t       numOfBins;
  int32_t       totalCount;
  bool          normalized;
  SHistoFuncBin bins[];
} SHistoFuncInfo;

typedef enum { UNKNOWN_BIN = 0, USER_INPUT_BIN, LINEAR_BIN, LOG_BIN } EHistoBinType;

typedef struct SHLLFuncInfo {
  uint64_t result;
  uint8_t  buckets[HLL_BUCKETS];
} SHLLInfo;

typedef struct SStateInfo {
  union {
    int64_t count;
    int64_t durationStart;
  };
} SStateInfo;

typedef enum {
  STATE_OPER_INVALID = 0,
  STATE_OPER_LT,
  STATE_OPER_GT,
  STATE_OPER_LE,
  STATE_OPER_GE,
  STATE_OPER_NE,
  STATE_OPER_EQ,
} EStateOperType;

typedef struct SMavgInfo {
  int32_t pos;
  double  sum;
  int32_t numOfPoints;
  bool    pointsMeet;
  double  points[];
} SMavgInfo;

typedef struct SSampleInfo {
  int32_t    samples;
  int32_t    totalPoints;
  int32_t    numSampled;
  uint8_t    colType;
  int16_t    colBytes;
  char*      data;
  STuplePos* tuplePos;
} SSampleInfo;

typedef struct STailItem {
  int64_t timestamp;
  bool    isNull;
  char    data[];
} STailItem;

typedef struct STailInfo {
  int32_t     numOfPoints;
  int32_t     numAdded;
  int32_t     offset;
  uint8_t     colType;
  int16_t     colBytes;
  STailItem** pItems;
} STailInfo;

typedef struct SUniqueItem {
  int64_t timestamp;
  bool    isNull;
  char    data[];
} SUniqueItem;

typedef struct SUniqueInfo {
  int32_t   numOfPoints;
  uint8_t   colType;
  int16_t   colBytes;
  bool      hasNull;  // null is not hashable, handle separately
  SHashObj* pHash;
  char      pItems[];
} SUniqueInfo;

typedef struct SModeItem {
  int64_t count;
  char    data[];
} SModeItem;

typedef struct SModeInfo {
  int32_t   numOfPoints;
  uint8_t   colType;
  int16_t   colBytes;
  SHashObj* pHash;
  char      pItems[];
} SModeInfo;

typedef struct SDerivInfo {
  double  prevValue;       // previous value
  TSKEY   prevTs;          // previous timestamp
  bool    ignoreNegative;  // ignore the negative value
  int64_t tsWindow;        // time window for derivative
  bool    valueSet;        // the value has been set already
} SDerivInfo;

typedef struct SRateInfo {
  double firstValue;
  TSKEY  firstKey;
  double lastValue;
  TSKEY  lastKey;
  int8_t hasResult;  // flag to denote has value
} SRateInfo;

typedef struct SGroupKeyInfo {
  bool hasResult;
  bool isNull;
  char data[];
} SGroupKeyInfo;

#define SET_VAL(_info, numOfElem, res) \
  do {                                 \
    if ((numOfElem) <= 0) {            \
      break;                           \
    }                                  \
    (_info)->numOfRes = (res);         \
  } while (0)

#define GET_TS_LIST(x)    ((TSKEY*)((x)->ptsList))
#define GET_TS_DATA(x, y) (GET_TS_LIST(x)[(y)])

#define DO_UPDATE_TAG_COLUMNS_WITHOUT_TS(ctx)                      \
  do {                                                             \
    for (int32_t _i = 0; _i < (ctx)->tagInfo.numOfTagCols; ++_i) { \
      SqlFunctionCtx* __ctx = (ctx)->tagInfo.pTagCtxList[_i];      \
      __ctx->fpSet.process(__ctx);                                 \
    }                                                              \
  } while (0);

#define DO_UPDATE_SUBSID_RES(ctx, ts)                          \
  do {                                                         \
    for (int32_t _i = 0; _i < (ctx)->subsidiaries.num; ++_i) { \
      SqlFunctionCtx* __ctx = (ctx)->subsidiaries.pCtx[_i];    \
      if (__ctx->functionId == FUNCTION_TS_DUMMY) {            \
        __ctx->tag.i = (ts);                                   \
        __ctx->tag.nType = TSDB_DATA_TYPE_BIGINT;              \
      }                                                        \
      __ctx->fpSet.process(__ctx);                             \
    }                                                          \
  } while (0)

#define UPDATE_DATA(ctx, left, right, num, sign, _ts) \
  do {                                                \
    if (((left) < (right)) ^ (sign)) {                \
      (left) = (right);                               \
      DO_UPDATE_SUBSID_RES(ctx, _ts);                 \
      (num) += 1;                                     \
    }                                                 \
  } while (0)

#define LOOPCHECK_N(val, _col, ctx, _t, _nrow, _start, sign, num)        \
  do {                                                                   \
    _t* d = (_t*)((_col)->pData);                                        \
    for (int32_t i = (_start); i < (_nrow) + (_start); ++i) {            \
      if (((_col)->hasNull) && colDataIsNull_f((_col)->nullbitmap, i)) { \
        continue;                                                        \
      }                                                                  \
      TSKEY ts = (ctx)->ptsList != NULL ? GET_TS_DATA(ctx, i) : 0;       \
      UPDATE_DATA(ctx, val, d[i], num, sign, ts);                        \
    }                                                                    \
  } while (0)

bool dummyGetEnv(SFunctionNode* UNUSED_PARAM(pFunc), SFuncExecEnv* UNUSED_PARAM(pEnv)) { return true; }

bool dummyInit(SqlFunctionCtx* UNUSED_PARAM(pCtx), SResultRowEntryInfo* UNUSED_PARAM(pResultInfo)) { return true; }

int32_t dummyProcess(SqlFunctionCtx* UNUSED_PARAM(pCtx)) { return 0; }

int32_t dummyFinalize(SqlFunctionCtx* UNUSED_PARAM(pCtx), SSDataBlock* UNUSED_PARAM(pBlock)) { return 0; }

bool functionSetup(SqlFunctionCtx* pCtx, SResultRowEntryInfo* pResultInfo) {
  if (pResultInfo->initialized) {
    return false;
  }

  if (pCtx->pOutput != NULL) {
    memset(pCtx->pOutput, 0, (size_t)pCtx->resDataInfo.bytes);
  }

  initResultRowEntry(pResultInfo, pCtx->resDataInfo.interBufSize);
  return true;
}

int32_t functionFinalize(SqlFunctionCtx* pCtx, SSDataBlock* pBlock) {
  int32_t          slotId = pCtx->pExpr->base.resSchema.slotId;
  SColumnInfoData* pCol = taosArrayGet(pBlock->pDataBlock, slotId);

  SResultRowEntryInfo* pResInfo = GET_RES_INFO(pCtx);
  pResInfo->isNullRes = (pResInfo->numOfRes == 0) ? 1 : 0;

  char* in = GET_ROWCELL_INTERBUF(pResInfo);
  colDataAppend(pCol, pBlock->info.rows, in, pResInfo->isNullRes);

  return pResInfo->numOfRes;
}

int32_t firstCombine(SqlFunctionCtx* pDestCtx, SqlFunctionCtx* pSourceCtx) {
  SResultRowEntryInfo* pDResInfo = GET_RES_INFO(pDestCtx);
  char*                pDBuf = GET_ROWCELL_INTERBUF(pDResInfo);
  int32_t              type = pDestCtx->input.pData[0]->info.type;
  int32_t              bytes = pDestCtx->input.pData[0]->info.bytes;

  SResultRowEntryInfo* pSResInfo = GET_RES_INFO(pSourceCtx);
  char*                pSBuf = GET_ROWCELL_INTERBUF(pSResInfo);

  if (pSResInfo->numOfRes != 0 && (pDResInfo->numOfRes == 0 || *(TSKEY*)(pDBuf + bytes) > *(TSKEY*)(pSBuf + bytes))) {
    memcpy(pDBuf, pSBuf, bytes);
    *(TSKEY*)(pDBuf + bytes) = *(TSKEY*)(pSBuf + bytes);
    pDResInfo->numOfRes = 1;
  }
  return TSDB_CODE_SUCCESS;
}

int32_t functionFinalizeWithResultBuf(SqlFunctionCtx* pCtx, SSDataBlock* pBlock, char* finalResult) {
  int32_t          slotId = pCtx->pExpr->base.resSchema.slotId;
  SColumnInfoData* pCol = taosArrayGet(pBlock->pDataBlock, slotId);

  SResultRowEntryInfo* pResInfo = GET_RES_INFO(pCtx);
  pResInfo->isNullRes = (pResInfo->numOfRes == 0) ? 1 : 0;
  cleanupResultRowEntry(pResInfo);

  char* in = finalResult;
  colDataAppend(pCol, pBlock->info.rows, in, pResInfo->isNullRes);

  return pResInfo->numOfRes;
}

EFuncDataRequired countDataRequired(SFunctionNode* pFunc, STimeWindow* pTimeWindow) {
  SNode* pParam = nodesListGetNode(pFunc->pParameterList, 0);
  if (QUERY_NODE_COLUMN == nodeType(pParam) && PRIMARYKEY_TIMESTAMP_COL_ID == ((SColumnNode*)pParam)->colId) {
    return FUNC_DATA_REQUIRED_NOT_LOAD;
  }
  return FUNC_DATA_REQUIRED_STATIS_LOAD;
}

bool getCountFuncEnv(SFunctionNode* UNUSED_PARAM(pFunc), SFuncExecEnv* pEnv) {
  pEnv->calcMemSize = sizeof(int64_t);
  return true;
}

static FORCE_INLINE int32_t getNumOfElems(SqlFunctionCtx* pCtx) {
  int32_t numOfElem = 0;

  /*
   * 1. column data missing (schema modified) causes pInputCol->hasNull == true. pInput->colDataAggIsSet == true;
   * 2. for general non-primary key columns, pInputCol->hasNull may be true or false, pInput->colDataAggIsSet == true;
   * 3. for primary key column, pInputCol->hasNull always be false, pInput->colDataAggIsSet == false;
   */
  SInputColumnInfoData* pInput = &pCtx->input;
  SColumnInfoData*      pInputCol = pInput->pData[0];
  if (pInput->colDataAggIsSet && pInput->totalRows == pInput->numOfRows) {
    numOfElem = pInput->numOfRows - pInput->pColumnDataAgg[0]->numOfNull;
    ASSERT(numOfElem >= 0);
  } else {
    if (pInputCol->hasNull) {
      for (int32_t i = pInput->startRowIndex; i < pInput->startRowIndex + pInput->numOfRows; ++i) {
        if (colDataIsNull(pInputCol, pInput->totalRows, i, NULL)) {
          continue;
        }
        numOfElem += 1;
      }
    } else {
      // when counting on the primary time stamp column and no statistics data is presented, use the size value
      // directly.
      numOfElem = pInput->numOfRows;
    }
  }
  return numOfElem;
}

/*
 * count function does need the finalize, if data is missing, the default value, which is 0, is used
 * count function does not use the pCtx->interResBuf to keep the intermediate buffer
 */
int32_t countFunction(SqlFunctionCtx* pCtx) {
  int32_t numOfElem = getNumOfElems(pCtx);

  SResultRowEntryInfo*  pResInfo = GET_RES_INFO(pCtx);
  SInputColumnInfoData* pInput = &pCtx->input;

  int32_t type = pInput->pData[0]->info.type;

  char* buf = GET_ROWCELL_INTERBUF(pResInfo);
  if (IS_NULL_TYPE(type)) {
    // select count(NULL) returns 0
    numOfElem = 1;
    *((int64_t*)buf) = 0;
  } else {
    *((int64_t*)buf) += numOfElem;
  }

  if (tsCountAlwaysReturnValue) {
    pResInfo->numOfRes = 1;
  } else {
    SET_VAL(pResInfo, 1, 1);
  }

  return TSDB_CODE_SUCCESS;
}

int32_t countInvertFunction(SqlFunctionCtx* pCtx) {
  int32_t numOfElem = getNumOfElems(pCtx);

  SResultRowEntryInfo* pResInfo = GET_RES_INFO(pCtx);
  char*                buf = GET_ROWCELL_INTERBUF(pResInfo);
  *((int64_t*)buf) -= numOfElem;

  SET_VAL(pResInfo, *((int64_t*)buf), 1);
  return TSDB_CODE_SUCCESS;
}

int32_t combineFunction(SqlFunctionCtx* pDestCtx, SqlFunctionCtx* pSourceCtx) {
  SResultRowEntryInfo* pDResInfo = GET_RES_INFO(pDestCtx);
  char*                pDBuf = GET_ROWCELL_INTERBUF(pDResInfo);

  SResultRowEntryInfo* pSResInfo = GET_RES_INFO(pSourceCtx);
  char*                pSBuf = GET_ROWCELL_INTERBUF(pSResInfo);
  *((int64_t*)pDBuf) += *((int64_t*)pSBuf);

  SET_VAL(pDResInfo, *((int64_t*)pDBuf), 1);
  return TSDB_CODE_SUCCESS;
}

#define LIST_ADD_N(_res, _col, _start, _rows, _t, numOfElem)             \
  do {                                                                   \
    _t* d = (_t*)(_col->pData);                                          \
    for (int32_t i = (_start); i < (_rows) + (_start); ++i) {            \
      if (((_col)->hasNull) && colDataIsNull_f((_col)->nullbitmap, i)) { \
        continue;                                                        \
      };                                                                 \
      (_res) += (d)[i];                                                  \
      (numOfElem)++;                                                     \
    }                                                                    \
  } while (0)

#define LIST_SUB_N(_res, _col, _start, _rows, _t, numOfElem)             \
  do {                                                                   \
    _t* d = (_t*)(_col->pData);                                          \
    for (int32_t i = (_start); i < (_rows) + (_start); ++i) {            \
      if (((_col)->hasNull) && colDataIsNull_f((_col)->nullbitmap, i)) { \
        continue;                                                        \
      };                                                                 \
      (_res) -= (d)[i];                                                  \
      (numOfElem)++;                                                     \
    }                                                                    \
  } while (0)

int32_t sumFunction(SqlFunctionCtx* pCtx) {
  int32_t numOfElem = 0;

  // Only the pre-computing information loaded and actual data does not loaded
  SInputColumnInfoData* pInput = &pCtx->input;
  SColumnDataAgg*       pAgg = pInput->pColumnDataAgg[0];
  int32_t               type = pInput->pData[0]->info.type;

  SSumRes* pSumRes = GET_ROWCELL_INTERBUF(GET_RES_INFO(pCtx));

  if (IS_NULL_TYPE(type)) {
    GET_RES_INFO(pCtx)->isNullRes = 1;
    numOfElem = 1;
    goto _sum_over;
  }

  if (pInput->colDataAggIsSet) {
    numOfElem = pInput->numOfRows - pAgg->numOfNull;
    ASSERT(numOfElem >= 0);

    if (IS_SIGNED_NUMERIC_TYPE(type)) {
      pSumRes->isum += pAgg->sum;
    } else if (IS_UNSIGNED_NUMERIC_TYPE(type)) {
      pSumRes->usum += pAgg->sum;
    } else if (IS_FLOAT_TYPE(type)) {
      pSumRes->dsum += GET_DOUBLE_VAL((const char*)&(pAgg->sum));
    }
  } else {  // computing based on the true data block
    SColumnInfoData* pCol = pInput->pData[0];

    int32_t start = pInput->startRowIndex;
    int32_t numOfRows = pInput->numOfRows;

    if (IS_SIGNED_NUMERIC_TYPE(type) || type == TSDB_DATA_TYPE_BOOL) {
      if (type == TSDB_DATA_TYPE_TINYINT || type == TSDB_DATA_TYPE_BOOL) {
        LIST_ADD_N(pSumRes->isum, pCol, start, numOfRows, int8_t, numOfElem);
      } else if (type == TSDB_DATA_TYPE_SMALLINT) {
        LIST_ADD_N(pSumRes->isum, pCol, start, numOfRows, int16_t, numOfElem);
      } else if (type == TSDB_DATA_TYPE_INT) {
        LIST_ADD_N(pSumRes->isum, pCol, start, numOfRows, int32_t, numOfElem);
      } else if (type == TSDB_DATA_TYPE_BIGINT) {
        LIST_ADD_N(pSumRes->isum, pCol, start, numOfRows, int64_t, numOfElem);
      }
    } else if (IS_UNSIGNED_NUMERIC_TYPE(type)) {
      if (type == TSDB_DATA_TYPE_UTINYINT) {
        LIST_ADD_N(pSumRes->usum, pCol, start, numOfRows, uint8_t, numOfElem);
      } else if (type == TSDB_DATA_TYPE_USMALLINT) {
        LIST_ADD_N(pSumRes->usum, pCol, start, numOfRows, uint16_t, numOfElem);
      } else if (type == TSDB_DATA_TYPE_UINT) {
        LIST_ADD_N(pSumRes->usum, pCol, start, numOfRows, uint32_t, numOfElem);
      } else if (type == TSDB_DATA_TYPE_UBIGINT) {
        LIST_ADD_N(pSumRes->usum, pCol, start, numOfRows, uint64_t, numOfElem);
      }
    } else if (type == TSDB_DATA_TYPE_DOUBLE) {
      LIST_ADD_N(pSumRes->dsum, pCol, start, numOfRows, double, numOfElem);
    } else if (type == TSDB_DATA_TYPE_FLOAT) {
      LIST_ADD_N(pSumRes->dsum, pCol, start, numOfRows, float, numOfElem);
    }
  }

  // check for overflow
  if (IS_FLOAT_TYPE(type) && (isinf(pSumRes->dsum) || isnan(pSumRes->dsum))) {
    numOfElem = 0;
  }

_sum_over:
  // data in the check operation are all null, not output
  SET_VAL(GET_RES_INFO(pCtx), numOfElem, 1);
  return TSDB_CODE_SUCCESS;
}

int32_t sumInvertFunction(SqlFunctionCtx* pCtx) {
  int32_t numOfElem = 0;

  // Only the pre-computing information loaded and actual data does not loaded
  SInputColumnInfoData* pInput = &pCtx->input;
  SColumnDataAgg*       pAgg = pInput->pColumnDataAgg[0];
  int32_t               type = pInput->pData[0]->info.type;

  SSumRes* pSumRes = GET_ROWCELL_INTERBUF(GET_RES_INFO(pCtx));

  if (pInput->colDataAggIsSet) {
    numOfElem = pInput->numOfRows - pAgg->numOfNull;
    ASSERT(numOfElem >= 0);

    if (IS_SIGNED_NUMERIC_TYPE(type)) {
      pSumRes->isum -= pAgg->sum;
    } else if (IS_UNSIGNED_NUMERIC_TYPE(type)) {
      pSumRes->usum -= pAgg->sum;
    } else if (IS_FLOAT_TYPE(type)) {
      pSumRes->dsum -= GET_DOUBLE_VAL((const char*)&(pAgg->sum));
    }
  } else {  // computing based on the true data block
    SColumnInfoData* pCol = pInput->pData[0];

    int32_t start = pInput->startRowIndex;
    int32_t numOfRows = pInput->numOfRows;

    if (IS_SIGNED_NUMERIC_TYPE(type) || type == TSDB_DATA_TYPE_BOOL) {
      if (type == TSDB_DATA_TYPE_TINYINT || type == TSDB_DATA_TYPE_BOOL) {
        LIST_SUB_N(pSumRes->isum, pCol, start, numOfRows, int8_t, numOfElem);
      } else if (type == TSDB_DATA_TYPE_SMALLINT) {
        LIST_SUB_N(pSumRes->isum, pCol, start, numOfRows, int16_t, numOfElem);
      } else if (type == TSDB_DATA_TYPE_INT) {
        LIST_SUB_N(pSumRes->isum, pCol, start, numOfRows, int32_t, numOfElem);
      } else if (type == TSDB_DATA_TYPE_BIGINT) {
        LIST_SUB_N(pSumRes->isum, pCol, start, numOfRows, int64_t, numOfElem);
      }
    } else if (IS_UNSIGNED_NUMERIC_TYPE(type)) {
      if (type == TSDB_DATA_TYPE_UTINYINT) {
        LIST_SUB_N(pSumRes->usum, pCol, start, numOfRows, uint8_t, numOfElem);
      } else if (type == TSDB_DATA_TYPE_USMALLINT) {
        LIST_SUB_N(pSumRes->usum, pCol, start, numOfRows, uint16_t, numOfElem);
      } else if (type == TSDB_DATA_TYPE_UINT) {
        LIST_SUB_N(pSumRes->usum, pCol, start, numOfRows, uint32_t, numOfElem);
      } else if (type == TSDB_DATA_TYPE_UBIGINT) {
        LIST_SUB_N(pSumRes->usum, pCol, start, numOfRows, uint64_t, numOfElem);
      }
    } else if (type == TSDB_DATA_TYPE_DOUBLE) {
      LIST_SUB_N(pSumRes->dsum, pCol, start, numOfRows, double, numOfElem);
    } else if (type == TSDB_DATA_TYPE_FLOAT) {
      LIST_SUB_N(pSumRes->dsum, pCol, start, numOfRows, float, numOfElem);
    }
  }

  // data in the check operation are all null, not output
  SET_VAL(GET_RES_INFO(pCtx), numOfElem, 1);
  return TSDB_CODE_SUCCESS;
}

int32_t sumCombine(SqlFunctionCtx* pDestCtx, SqlFunctionCtx* pSourceCtx) {
  SResultRowEntryInfo* pDResInfo = GET_RES_INFO(pDestCtx);
  SSumRes*             pDBuf = GET_ROWCELL_INTERBUF(pDResInfo);
  int32_t              type = pDestCtx->input.pData[0]->info.type;

  SResultRowEntryInfo* pSResInfo = GET_RES_INFO(pSourceCtx);
  SSumRes*             pSBuf = GET_ROWCELL_INTERBUF(pSResInfo);

  if (IS_SIGNED_NUMERIC_TYPE(type) || type == TSDB_DATA_TYPE_BOOL) {
    pDBuf->isum += pSBuf->isum;
  } else if (IS_UNSIGNED_NUMERIC_TYPE(type)) {
    pDBuf->usum += pSBuf->usum;
  } else if (type == TSDB_DATA_TYPE_DOUBLE || type == TSDB_DATA_TYPE_FLOAT) {
    pDBuf->dsum += pSBuf->dsum;
  }
  pDResInfo->numOfRes = TMAX(pDResInfo->numOfRes, pSResInfo->numOfRes);
  return TSDB_CODE_SUCCESS;
}

bool getSumFuncEnv(SFunctionNode* UNUSED_PARAM(pFunc), SFuncExecEnv* pEnv) {
  pEnv->calcMemSize = sizeof(SSumRes);
  return true;
}

int32_t getAvgInfoSize() { return (int32_t)sizeof(SAvgRes); }

bool getAvgFuncEnv(SFunctionNode* UNUSED_PARAM(pFunc), SFuncExecEnv* pEnv) {
  pEnv->calcMemSize = sizeof(SAvgRes);
  return true;
}

bool avgFunctionSetup(SqlFunctionCtx* pCtx, SResultRowEntryInfo* pResultInfo) {
  if (!functionSetup(pCtx, pResultInfo)) {
    return false;
  }

  SAvgRes* pRes = GET_ROWCELL_INTERBUF(pResultInfo);
  memset(pRes, 0, sizeof(SAvgRes));
  return true;
}

int32_t avgFunction(SqlFunctionCtx* pCtx) {
  int32_t numOfElem = 0;

  SInputColumnInfoData* pInput = &pCtx->input;
  SColumnDataAgg*       pAgg = pInput->pColumnDataAgg[0];
  int32_t               type = pInput->pData[0]->info.type;

  SAvgRes* pAvgRes = GET_ROWCELL_INTERBUF(GET_RES_INFO(pCtx));
  pAvgRes->type = type;

  // computing based on the true data block
  SColumnInfoData* pCol = pInput->pData[0];

  int32_t start = pInput->startRowIndex;
  int32_t numOfRows = pInput->numOfRows;

  if (IS_NULL_TYPE(type)) {
    GET_RES_INFO(pCtx)->isNullRes = 1;
    numOfElem = 1;
    goto _avg_over;
  }

  if (pInput->colDataAggIsSet) {
    numOfElem = numOfRows - pAgg->numOfNull;
    ASSERT(numOfElem >= 0);

    pAvgRes->count += numOfElem;
    if (IS_INTEGER_TYPE(type)) {
      pAvgRes->sum.isum += pAgg->sum;
    } else if (IS_FLOAT_TYPE(type)) {
      pAvgRes->sum.dsum += GET_DOUBLE_VAL((const char*)&(pAgg->sum));
    }
  } else {  // computing based on the true data block
    switch (type) {
      case TSDB_DATA_TYPE_TINYINT: {
        int8_t* plist = (int8_t*)pCol->pData;
        for (int32_t i = start; i < numOfRows + pInput->startRowIndex; ++i) {
          if (pCol->hasNull && colDataIsNull_f(pCol->nullbitmap, i)) {
            continue;
          }

          numOfElem += 1;
          pAvgRes->count += 1;
          pAvgRes->sum.isum += plist[i];
        }

        break;
      }

      case TSDB_DATA_TYPE_SMALLINT: {
        int16_t* plist = (int16_t*)pCol->pData;
        for (int32_t i = start; i < numOfRows + pInput->startRowIndex; ++i) {
          if (pCol->hasNull && colDataIsNull_f(pCol->nullbitmap, i)) {
            continue;
          }

          numOfElem += 1;
          pAvgRes->count += 1;
          pAvgRes->sum.isum += plist[i];
        }
        break;
      }

      case TSDB_DATA_TYPE_INT: {
        int32_t* plist = (int32_t*)pCol->pData;
        for (int32_t i = start; i < numOfRows + pInput->startRowIndex; ++i) {
          if (pCol->hasNull && colDataIsNull_f(pCol->nullbitmap, i)) {
            continue;
          }

          numOfElem += 1;
          pAvgRes->count += 1;
          pAvgRes->sum.isum += plist[i];
        }

        break;
      }

      case TSDB_DATA_TYPE_BIGINT: {
        int64_t* plist = (int64_t*)pCol->pData;
        for (int32_t i = start; i < numOfRows + pInput->startRowIndex; ++i) {
          if (pCol->hasNull && colDataIsNull_f(pCol->nullbitmap, i)) {
            continue;
          }

          numOfElem += 1;
          pAvgRes->count += 1;
          pAvgRes->sum.isum += plist[i];
        }
        break;
      }

      case TSDB_DATA_TYPE_FLOAT: {
        float* plist = (float*)pCol->pData;
        for (int32_t i = start; i < numOfRows + pInput->startRowIndex; ++i) {
          if (pCol->hasNull && colDataIsNull_f(pCol->nullbitmap, i)) {
            continue;
          }

          numOfElem += 1;
          pAvgRes->count += 1;
          pAvgRes->sum.dsum += plist[i];
        }
        break;
      }

      case TSDB_DATA_TYPE_DOUBLE: {
        double* plist = (double*)pCol->pData;
        for (int32_t i = start; i < numOfRows + pInput->startRowIndex; ++i) {
          if (pCol->hasNull && colDataIsNull_f(pCol->nullbitmap, i)) {
            continue;
          }

          numOfElem += 1;
          pAvgRes->count += 1;
          pAvgRes->sum.dsum += plist[i];
        }
        break;
      }

      default:
        break;
    }
  }

_avg_over:
  // data in the check operation are all null, not output
  SET_VAL(GET_RES_INFO(pCtx), numOfElem, 1);
  return TSDB_CODE_SUCCESS;
}

static void avgTransferInfo(SAvgRes* pInput, SAvgRes* pOutput) {
  pOutput->type = pInput->type;
  if (IS_INTEGER_TYPE(pOutput->type)) {
    pOutput->sum.isum += pInput->sum.isum;
  } else {
    pOutput->sum.dsum += pInput->sum.dsum;
  }

  pOutput->count += pInput->count;

  return;
}

int32_t avgFunctionMerge(SqlFunctionCtx* pCtx) {
  SInputColumnInfoData* pInput = &pCtx->input;
  SColumnInfoData*      pCol = pInput->pData[0];
  ASSERT(pCol->info.type == TSDB_DATA_TYPE_BINARY);

  SAvgRes* pInfo = GET_ROWCELL_INTERBUF(GET_RES_INFO(pCtx));

  int32_t  start = pInput->startRowIndex;
  char*    data = colDataGetData(pCol, start);
  SAvgRes* pInputInfo = (SAvgRes*)varDataVal(data);

  avgTransferInfo(pInputInfo, pInfo);

  SET_VAL(GET_RES_INFO(pCtx), 1, 1);

  return TSDB_CODE_SUCCESS;
}

#define LIST_AVG_N(sumT, T)                                               \
  do {                                                                    \
    T* plist = (T*)pCol->pData;                                           \
    for (int32_t i = start; i < numOfRows + pInput->startRowIndex; ++i) { \
      if (pCol->hasNull && colDataIsNull_f(pCol->nullbitmap, i)) {        \
        continue;                                                         \
      }                                                                   \
                                                                          \
      numOfElem += 1;                                                     \
      pAvgRes->count -= 1;                                                \
      sumT -= plist[i];                                                   \
    }                                                                     \
  } while (0)

int32_t avgInvertFunction(SqlFunctionCtx* pCtx) {
  int32_t numOfElem = 0;

  // Only the pre-computing information loaded and actual data does not loaded
  SInputColumnInfoData* pInput = &pCtx->input;
  int32_t               type = pInput->pData[0]->info.type;

  SAvgRes* pAvgRes = GET_ROWCELL_INTERBUF(GET_RES_INFO(pCtx));

  // computing based on the true data block
  SColumnInfoData* pCol = pInput->pData[0];

  int32_t start = pInput->startRowIndex;
  int32_t numOfRows = pInput->numOfRows;

  switch (type) {
    case TSDB_DATA_TYPE_TINYINT: {
      LIST_AVG_N(pAvgRes->sum.isum, int8_t);
      break;
    }
    case TSDB_DATA_TYPE_SMALLINT: {
      LIST_AVG_N(pAvgRes->sum.isum, int16_t);
      break;
    }
    case TSDB_DATA_TYPE_INT: {
      LIST_AVG_N(pAvgRes->sum.isum, int32_t);
      break;
    }
    case TSDB_DATA_TYPE_BIGINT: {
      LIST_AVG_N(pAvgRes->sum.isum, int64_t);
      break;
    }
    case TSDB_DATA_TYPE_FLOAT: {
      LIST_AVG_N(pAvgRes->sum.dsum, float);
      break;
    }
    case TSDB_DATA_TYPE_DOUBLE: {
      LIST_AVG_N(pAvgRes->sum.dsum, double);
      break;
    }
    default:
      break;
  }

  // data in the check operation are all null, not output
  SET_VAL(GET_RES_INFO(pCtx), numOfElem, 1);
  return TSDB_CODE_SUCCESS;
}

int32_t avgCombine(SqlFunctionCtx* pDestCtx, SqlFunctionCtx* pSourceCtx) {
  SResultRowEntryInfo* pDResInfo = GET_RES_INFO(pDestCtx);
  SAvgRes*             pDBuf = GET_ROWCELL_INTERBUF(pDResInfo);
  int32_t              type = pDestCtx->input.pData[0]->info.type;

  SResultRowEntryInfo* pSResInfo = GET_RES_INFO(pSourceCtx);
  SAvgRes*             pSBuf = GET_ROWCELL_INTERBUF(pSResInfo);

  if (IS_INTEGER_TYPE(type)) {
    pDBuf->sum.isum += pSBuf->sum.isum;
  } else {
    pDBuf->sum.dsum += pSBuf->sum.dsum;
  }
  pDBuf->count += pSBuf->count;

  return TSDB_CODE_SUCCESS;
}

int32_t avgFinalize(SqlFunctionCtx* pCtx, SSDataBlock* pBlock) {
  SInputColumnInfoData* pInput = &pCtx->input;

  SAvgRes* pAvgRes = GET_ROWCELL_INTERBUF(GET_RES_INFO(pCtx));
  int32_t  type = pAvgRes->type;

  if (IS_INTEGER_TYPE(type)) {
    pAvgRes->result = pAvgRes->sum.isum / ((double)pAvgRes->count);
  } else {
    pAvgRes->result = pAvgRes->sum.dsum / ((double)pAvgRes->count);
  }

  // check for overflow
  if (isinf(pAvgRes->result) || isnan(pAvgRes->result)) {
    GET_RES_INFO(pCtx)->numOfRes = 0;
  }

  return functionFinalize(pCtx, pBlock);
}

int32_t avgPartialFinalize(SqlFunctionCtx* pCtx, SSDataBlock* pBlock) {
  SResultRowEntryInfo* pResInfo = GET_RES_INFO(pCtx);
  SAvgRes*             pInfo = GET_ROWCELL_INTERBUF(GET_RES_INFO(pCtx));
  int32_t              resultBytes = getAvgInfoSize();
  char*                res = taosMemoryCalloc(resultBytes + VARSTR_HEADER_SIZE, sizeof(char));

  memcpy(varDataVal(res), pInfo, resultBytes);
  varDataSetLen(res, resultBytes);

  int32_t          slotId = pCtx->pExpr->base.resSchema.slotId;
  SColumnInfoData* pCol = taosArrayGet(pBlock->pDataBlock, slotId);

  colDataAppend(pCol, pBlock->info.rows, res, false);

  taosMemoryFree(res);
  return pResInfo->numOfRes;
}

EFuncDataRequired statisDataRequired(SFunctionNode* pFunc, STimeWindow* pTimeWindow) {
  return FUNC_DATA_REQUIRED_STATIS_LOAD;
}

bool minmaxFunctionSetup(SqlFunctionCtx* pCtx, SResultRowEntryInfo* pResultInfo) {
  if (!functionSetup(pCtx, pResultInfo)) {
    return false;  // not initialized since it has been initialized
  }

  SMinmaxResInfo* buf = GET_ROWCELL_INTERBUF(pResultInfo);
  buf->assign = false;
  buf->tuplePos.pageId = -1;
  return true;
}

bool getMinmaxFuncEnv(SFunctionNode* UNUSED_PARAM(pFunc), SFuncExecEnv* pEnv) {
  pEnv->calcMemSize = sizeof(SMinmaxResInfo);
  return true;
}

static void saveTupleData(SqlFunctionCtx* pCtx, int32_t rowIndex, const SSDataBlock* pSrcBlock, STuplePos* pPos);
static void copyTupleData(SqlFunctionCtx* pCtx, int32_t rowIndex, const SSDataBlock* pSrcBlock, STuplePos* pPos);

int32_t doMinMaxHelper(SqlFunctionCtx* pCtx, int32_t isMinFunc) {
  int32_t numOfElems = 0;

  SInputColumnInfoData* pInput = &pCtx->input;
  SColumnDataAgg*       pAgg = pInput->pColumnDataAgg[0];

  SColumnInfoData* pCol = pInput->pData[0];
  int32_t          type = pCol->info.type;

  SResultRowEntryInfo* pResInfo = GET_RES_INFO(pCtx);
  SMinmaxResInfo*      pBuf = GET_ROWCELL_INTERBUF(pResInfo);

  if (IS_NULL_TYPE(type)) {
    GET_RES_INFO(pCtx)->isNullRes = 1;
    numOfElems = 1;
    goto _min_max_over;
  }

  // data in current data block are qualified to the query
  if (pInput->colDataAggIsSet) {
    numOfElems = pInput->numOfRows - pAgg->numOfNull;
    ASSERT(pInput->numOfRows == pInput->totalRows && numOfElems >= 0);
    if (numOfElems == 0) {
      return numOfElems;
    }

    void*   tval = NULL;
    int16_t index = 0;

    if (isMinFunc) {
      tval = &pInput->pColumnDataAgg[0]->min;
      index = pInput->pColumnDataAgg[0]->minIndex;
    } else {
      tval = &pInput->pColumnDataAgg[0]->max;
      index = pInput->pColumnDataAgg[0]->maxIndex;
    }

    if (!pBuf->assign) {
      pBuf->v = *(int64_t*)tval;
      if (pCtx->subsidiaries.num > 0) {
        saveTupleData(pCtx, index, pCtx->pSrcBlock, &pBuf->tuplePos);
      }
    } else {
      if (IS_SIGNED_NUMERIC_TYPE(type)) {
        int64_t prev = 0;
        GET_TYPED_DATA(prev, int64_t, type, &pBuf->v);

        int64_t val = GET_INT64_VAL(tval);
        if ((prev < val) ^ isMinFunc) {
          pBuf->v = val;
          if (pCtx->subsidiaries.num > 0) {
            saveTupleData(pCtx, index, pCtx->pSrcBlock, &pBuf->tuplePos);
          }
        }

      } else if (IS_UNSIGNED_NUMERIC_TYPE(type)) {
        uint64_t prev = 0;
        GET_TYPED_DATA(prev, uint64_t, type, &pBuf->v);

        uint64_t val = GET_UINT64_VAL(tval);
        if ((prev < val) ^ isMinFunc) {
          pBuf->v = val;
          if (pCtx->subsidiaries.num > 0) {
            saveTupleData(pCtx, index, pCtx->pSrcBlock, &pBuf->tuplePos);
          }
        }
      } else if (type == TSDB_DATA_TYPE_DOUBLE) {
        double prev = 0;
        GET_TYPED_DATA(prev, int64_t, type, &pBuf->v);

        double val = GET_DOUBLE_VAL(tval);
        if ((prev < val) ^ isMinFunc) {
          pBuf->v = val;
          if (pCtx->subsidiaries.num > 0) {
            saveTupleData(pCtx, index, pCtx->pSrcBlock, &pBuf->tuplePos);
          }
        }
      } else if (type == TSDB_DATA_TYPE_FLOAT) {
        double prev = 0;
        GET_TYPED_DATA(prev, int64_t, type, &pBuf->v);

        double val = GET_DOUBLE_VAL(tval);
        if ((prev < val) ^ isMinFunc) {
          pBuf->v = val;
        }

        if (pCtx->subsidiaries.num > 0) {
          saveTupleData(pCtx, index, pCtx->pSrcBlock, &pBuf->tuplePos);
        }
      }
    }

    pBuf->assign = true;
    return numOfElems;
  }

  int32_t start = pInput->startRowIndex;
  int32_t numOfRows = pInput->numOfRows;

  if (IS_SIGNED_NUMERIC_TYPE(type) || type == TSDB_DATA_TYPE_BOOL) {
    if (type == TSDB_DATA_TYPE_TINYINT || type == TSDB_DATA_TYPE_BOOL) {
      int8_t* pData = (int8_t*)pCol->pData;
      int8_t* val = (int8_t*)&pBuf->v;

      for (int32_t i = start; i < start + numOfRows; ++i) {
        if ((pCol->hasNull) && colDataIsNull_f(pCol->nullbitmap, i)) {
          continue;
        }

        if (!pBuf->assign) {
          *val = pData[i];
          if (pCtx->subsidiaries.num > 0) {
            saveTupleData(pCtx, i, pCtx->pSrcBlock, &pBuf->tuplePos);
          }
          pBuf->assign = true;
        } else {
          // ignore the equivalent data value
          if ((*val) == pData[i]) {
            continue;
          }

          if ((*val < pData[i]) ^ isMinFunc) {
            *val = pData[i];
            if (pCtx->subsidiaries.num > 0) {
              copyTupleData(pCtx, i, pCtx->pSrcBlock, &pBuf->tuplePos);
            }
          }
        }

        numOfElems += 1;
      }
    } else if (type == TSDB_DATA_TYPE_SMALLINT) {
      int16_t* pData = (int16_t*)pCol->pData;
      int16_t* val = (int16_t*)&pBuf->v;

      for (int32_t i = start; i < start + numOfRows; ++i) {
        if ((pCol->hasNull) && colDataIsNull_f(pCol->nullbitmap, i)) {
          continue;
        }

        if (!pBuf->assign) {
          *val = pData[i];
          if (pCtx->subsidiaries.num > 0) {
            saveTupleData(pCtx, i, pCtx->pSrcBlock, &pBuf->tuplePos);
          }
          pBuf->assign = true;
        } else {
          // ignore the equivalent data value
          if ((*val) == pData[i]) {
            continue;
          }

          if ((*val < pData[i]) ^ isMinFunc) {
            *val = pData[i];
            if (pCtx->subsidiaries.num > 0) {
              copyTupleData(pCtx, i, pCtx->pSrcBlock, &pBuf->tuplePos);
            }
          }
        }

        numOfElems += 1;
      }
    } else if (type == TSDB_DATA_TYPE_INT) {
      int32_t* pData = (int32_t*)pCol->pData;
      int32_t* val = (int32_t*)&pBuf->v;

      for (int32_t i = start; i < start + numOfRows; ++i) {
        if ((pCol->hasNull) && colDataIsNull_f(pCol->nullbitmap, i)) {
          continue;
        }

        if (!pBuf->assign) {
          *val = pData[i];
          if (pCtx->subsidiaries.num > 0) {
            saveTupleData(pCtx, i, pCtx->pSrcBlock, &pBuf->tuplePos);
          }
          pBuf->assign = true;
        } else {
          // ignore the equivalent data value
          if ((*val) == pData[i]) {
            continue;
          }

          if ((*val < pData[i]) ^ isMinFunc) {
            *val = pData[i];
            if (pCtx->subsidiaries.num > 0) {
              copyTupleData(pCtx, i, pCtx->pSrcBlock, &pBuf->tuplePos);
            }
          }
        }

        numOfElems += 1;
      }
    } else if (type == TSDB_DATA_TYPE_BIGINT) {
      int64_t* pData = (int64_t*)pCol->pData;
      int64_t* val = (int64_t*)&pBuf->v;

      for (int32_t i = start; i < start + numOfRows; ++i) {
        if ((pCol->hasNull) && colDataIsNull_f(pCol->nullbitmap, i)) {
          continue;
        }

        if (!pBuf->assign) {
          *val = pData[i];
          if (pCtx->subsidiaries.num > 0) {
            saveTupleData(pCtx, i, pCtx->pSrcBlock, &pBuf->tuplePos);
          }
          pBuf->assign = true;
        } else {
          // ignore the equivalent data value
          if ((*val) == pData[i]) {
            continue;
          }

          if ((*val < pData[i]) ^ isMinFunc) {
            *val = pData[i];
            if (pCtx->subsidiaries.num > 0) {
              copyTupleData(pCtx, i, pCtx->pSrcBlock, &pBuf->tuplePos);
            }
          }
        }

        numOfElems += 1;
      }
    }
  } else if (IS_UNSIGNED_NUMERIC_TYPE(type)) {
    if (type == TSDB_DATA_TYPE_UTINYINT) {
      uint8_t* pData = (uint8_t*)pCol->pData;
      uint8_t* val = (uint8_t*)&pBuf->v;

      for (int32_t i = start; i < start + numOfRows; ++i) {
        if ((pCol->hasNull) && colDataIsNull_f(pCol->nullbitmap, i)) {
          continue;
        }

        if (!pBuf->assign) {
          *val = pData[i];
          if (pCtx->subsidiaries.num > 0) {
            saveTupleData(pCtx, i, pCtx->pSrcBlock, &pBuf->tuplePos);
          }
          pBuf->assign = true;
        } else {
          // ignore the equivalent data value
          if ((*val) == pData[i]) {
            continue;
          }

          if ((*val < pData[i]) ^ isMinFunc) {
            *val = pData[i];
            if (pCtx->subsidiaries.num > 0) {
              copyTupleData(pCtx, i, pCtx->pSrcBlock, &pBuf->tuplePos);
            }
          }
        }

        numOfElems += 1;
      }
    } else if (type == TSDB_DATA_TYPE_USMALLINT) {
      uint16_t* pData = (uint16_t*)pCol->pData;
      uint16_t* val = (uint16_t*)&pBuf->v;

      for (int32_t i = start; i < start + numOfRows; ++i) {
        if ((pCol->hasNull) && colDataIsNull_f(pCol->nullbitmap, i)) {
          continue;
        }

        if (!pBuf->assign) {
          *val = pData[i];
          if (pCtx->subsidiaries.num > 0) {
            saveTupleData(pCtx, i, pCtx->pSrcBlock, &pBuf->tuplePos);
          }
          pBuf->assign = true;
        } else {
          // ignore the equivalent data value
          if ((*val) == pData[i]) {
            continue;
          }

          if ((*val < pData[i]) ^ isMinFunc) {
            *val = pData[i];
            if (pCtx->subsidiaries.num > 0) {
              copyTupleData(pCtx, i, pCtx->pSrcBlock, &pBuf->tuplePos);
            }
          }
        }

        numOfElems += 1;
      }
    } else if (type == TSDB_DATA_TYPE_UINT) {
      uint32_t* pData = (uint32_t*)pCol->pData;
      uint32_t* val = (uint32_t*)&pBuf->v;

      for (int32_t i = start; i < start + numOfRows; ++i) {
        if ((pCol->hasNull) && colDataIsNull_f(pCol->nullbitmap, i)) {
          continue;
        }

        if (!pBuf->assign) {
          *val = pData[i];
          if (pCtx->subsidiaries.num > 0) {
            saveTupleData(pCtx, i, pCtx->pSrcBlock, &pBuf->tuplePos);
          }
          pBuf->assign = true;
        } else {
          // ignore the equivalent data value
          if ((*val) == pData[i]) {
            continue;
          }

          if ((*val < pData[i]) ^ isMinFunc) {
            *val = pData[i];
            if (pCtx->subsidiaries.num > 0) {
              copyTupleData(pCtx, i, pCtx->pSrcBlock, &pBuf->tuplePos);
            }
          }
        }

        numOfElems += 1;
      }
    } else if (type == TSDB_DATA_TYPE_UBIGINT) {
      uint64_t* pData = (uint64_t*)pCol->pData;
      uint64_t* val = (uint64_t*)&pBuf->v;

      for (int32_t i = start; i < start + numOfRows; ++i) {
        if ((pCol->hasNull) && colDataIsNull_f(pCol->nullbitmap, i)) {
          continue;
        }

        if (!pBuf->assign) {
          *val = pData[i];
          if (pCtx->subsidiaries.num > 0) {
            saveTupleData(pCtx, i, pCtx->pSrcBlock, &pBuf->tuplePos);
          }
          pBuf->assign = true;
        } else {
          // ignore the equivalent data value
          if ((*val) == pData[i]) {
            continue;
          }

          if ((*val < pData[i]) ^ isMinFunc) {
            *val = pData[i];
            if (pCtx->subsidiaries.num > 0) {
              copyTupleData(pCtx, i, pCtx->pSrcBlock, &pBuf->tuplePos);
            }
          }
        }

        numOfElems += 1;
      }
    }
  } else if (type == TSDB_DATA_TYPE_DOUBLE) {
    double* pData = (double*)pCol->pData;
    double* val = (double*)&pBuf->v;

    for (int32_t i = start; i < start + numOfRows; ++i) {
      if ((pCol->hasNull) && colDataIsNull_f(pCol->nullbitmap, i)) {
        continue;
      }

      if (!pBuf->assign) {
        *val = pData[i];
        if (pCtx->subsidiaries.num > 0) {
          saveTupleData(pCtx, i, pCtx->pSrcBlock, &pBuf->tuplePos);
        }
        pBuf->assign = true;
      } else {
        // ignore the equivalent data value
        if ((*val) == pData[i]) {
          continue;
        }

        if ((*val < pData[i]) ^ isMinFunc) {
          *val = pData[i];
          if (pCtx->subsidiaries.num > 0) {
            copyTupleData(pCtx, i, pCtx->pSrcBlock, &pBuf->tuplePos);
          }
        }
      }

      numOfElems += 1;
    }
  } else if (type == TSDB_DATA_TYPE_FLOAT) {
    float*  pData = (float*)pCol->pData;
    double* val = (double*)&pBuf->v;

    for (int32_t i = start; i < start + numOfRows; ++i) {
      if ((pCol->hasNull) && colDataIsNull_f(pCol->nullbitmap, i)) {
        continue;
      }

      if (!pBuf->assign) {
        *val = pData[i];
        if (pCtx->subsidiaries.num > 0) {
          saveTupleData(pCtx, i, pCtx->pSrcBlock, &pBuf->tuplePos);
        }
        pBuf->assign = true;
      } else {
        // ignore the equivalent data value
        if ((*val) == pData[i]) {
          continue;
        }

        if ((*val < pData[i]) ^ isMinFunc) {
          *val = pData[i];
          if (pCtx->subsidiaries.num > 0) {
            copyTupleData(pCtx, i, pCtx->pSrcBlock, &pBuf->tuplePos);
          }
        }
      }

      numOfElems += 1;
    }
  }

_min_max_over:
  return numOfElems;
}

int32_t minFunction(SqlFunctionCtx* pCtx) {
  int32_t numOfElems = doMinMaxHelper(pCtx, 1);
  SET_VAL(GET_RES_INFO(pCtx), numOfElems, 1);
  return TSDB_CODE_SUCCESS;
}

int32_t maxFunction(SqlFunctionCtx* pCtx) {
  int32_t numOfElems = doMinMaxHelper(pCtx, 0);
  SET_VAL(GET_RES_INFO(pCtx), numOfElems, 1);
  return TSDB_CODE_SUCCESS;
}

static void setNullSelectivityValue(SqlFunctionCtx* pCtx, SSDataBlock* pBlock, int32_t rowIndex);

static void setSelectivityValue(SqlFunctionCtx* pCtx, SSDataBlock* pBlock, const STuplePos* pTuplePos, int32_t rIndex);

int32_t minmaxFunctionFinalize(SqlFunctionCtx* pCtx, SSDataBlock* pBlock) {
  SResultRowEntryInfo* pEntryInfo = GET_RES_INFO(pCtx);

  SMinmaxResInfo* pRes = GET_ROWCELL_INTERBUF(pEntryInfo);

  int32_t slotId = pCtx->pExpr->base.resSchema.slotId;
  int32_t currentRow = pBlock->info.rows;

  SColumnInfoData* pCol = taosArrayGet(pBlock->pDataBlock, slotId);
  pEntryInfo->isNullRes = (pEntryInfo->numOfRes == 0);

  if (pCol->info.type == TSDB_DATA_TYPE_FLOAT) {
    float v = *(double*)&pRes->v;
    colDataAppend(pCol, currentRow, (const char*)&v, pEntryInfo->isNullRes);
  } else {
    colDataAppend(pCol, currentRow, (const char*)&pRes->v, pEntryInfo->isNullRes);
  }

  if (pEntryInfo->numOfRes > 0) {
    setSelectivityValue(pCtx, pBlock, &pRes->tuplePos, currentRow);
  } else {
    setNullSelectivityValue(pCtx, pBlock, currentRow);
  }

  return pEntryInfo->numOfRes;
}

void setNullSelectivityValue(SqlFunctionCtx* pCtx, SSDataBlock* pBlock, int32_t rowIndex) {
  for (int32_t j = 0; j < pCtx->subsidiaries.num; ++j) {
    SqlFunctionCtx* pc = pCtx->subsidiaries.pCtx[j];
    int32_t         dstSlotId = pc->pExpr->base.resSchema.slotId;

    SColumnInfoData* pDstCol = taosArrayGet(pBlock->pDataBlock, dstSlotId);
    colDataAppendNULL(pDstCol, rowIndex);
  }
}

void setSelectivityValue(SqlFunctionCtx* pCtx, SSDataBlock* pBlock, const STuplePos* pTuplePos, int32_t rowIndex) {
  int32_t pageId = pTuplePos->pageId;
  int32_t offset = pTuplePos->offset;

<<<<<<< HEAD
  if (pTuplePos->pageId != -1) {
    int32_t    numOfCols = taosArrayGetSize(pCtx->pSrcBlock->pDataBlock);
=======
  if (pTuplePos->pageId != -1 && pCtx->subsidiaries.num > 0) {
    int32_t numOfCols = pCtx->subsidiaries.num;
>>>>>>> 101a51fd
    SFilePage* pPage = getBufPage(pCtx->pBuf, pageId);

    bool* nullList = (bool*)((char*)pPage + offset);
    char* pStart = (char*)(nullList + numOfCols * sizeof(bool));

    // todo set the offset value to optimize the performance.
    for (int32_t j = 0; j < pCtx->subsidiaries.num; ++j) {
      SqlFunctionCtx* pc = pCtx->subsidiaries.pCtx[j];

      SFunctParam* pFuncParam = &pc->pExpr->base.pParam[0];
      int32_t      dstSlotId = pc->pExpr->base.resSchema.slotId;

      int32_t ps = 0;

      SColumnInfoData* pDstCol = taosArrayGet(pBlock->pDataBlock, dstSlotId);
      ASSERT(pc->pExpr->base.resSchema.bytes == pDstCol->info.bytes);
      if (nullList[j]) {
        colDataAppendNULL(pDstCol, rowIndex);
      } else {
        colDataAppend(pDstCol, rowIndex, pStart, false);
      }
      pStart += pDstCol->info.bytes;
    }

    releaseBufPage(pCtx->pBuf, pPage);
  }
}

void releaseSource(STuplePos* pPos) {
  if (pPos->pageId == -1) {
    return;
  }
  // Todo(liuyao) relase row
}

void replaceTupleData(STuplePos* pDestPos, STuplePos* pSourcePos) {
  releaseSource(pDestPos);
  *pDestPos = *pSourcePos;
}

int32_t minMaxCombine(SqlFunctionCtx* pDestCtx, SqlFunctionCtx* pSourceCtx, int32_t isMinFunc) {
  SResultRowEntryInfo* pDResInfo = GET_RES_INFO(pDestCtx);
  SMinmaxResInfo*      pDBuf = GET_ROWCELL_INTERBUF(pDResInfo);
  int32_t              type = pDestCtx->input.pData[0]->info.type;

  SResultRowEntryInfo* pSResInfo = GET_RES_INFO(pSourceCtx);
  SMinmaxResInfo*      pSBuf = GET_ROWCELL_INTERBUF(pSResInfo);
  if (IS_FLOAT_TYPE(type)) {
    if (pSBuf->assign && ((((*(double*)&pDBuf->v) < (*(double*)&pSBuf->v)) ^ isMinFunc) || !pDBuf->assign)) {
      *(double*)&pDBuf->v = *(double*)&pSBuf->v;
      replaceTupleData(&pDBuf->tuplePos, &pSBuf->tuplePos);
      pDBuf->assign = true;
    }
  } else {
    if (pSBuf->assign && (((pDBuf->v < pSBuf->v) ^ isMinFunc) || !pDBuf->assign)) {
      pDBuf->v = pSBuf->v;
      replaceTupleData(&pDBuf->tuplePos, &pSBuf->tuplePos);
      pDBuf->assign = true;
    }
  }
  pDResInfo->numOfRes = TMAX(pDResInfo->numOfRes, pSResInfo->numOfRes);
  return TSDB_CODE_SUCCESS;
}

int32_t minCombine(SqlFunctionCtx* pDestCtx, SqlFunctionCtx* pSourceCtx) {
  return minMaxCombine(pDestCtx, pSourceCtx, 1);
}
int32_t maxCombine(SqlFunctionCtx* pDestCtx, SqlFunctionCtx* pSourceCtx) {
  return minMaxCombine(pDestCtx, pSourceCtx, 0);
}

int32_t getStddevInfoSize() { return (int32_t)sizeof(SStddevRes); }

bool getStddevFuncEnv(SFunctionNode* pFunc, SFuncExecEnv* pEnv) {
  pEnv->calcMemSize = sizeof(SStddevRes);
  return true;
}

bool stddevFunctionSetup(SqlFunctionCtx* pCtx, SResultRowEntryInfo* pResultInfo) {
  if (!functionSetup(pCtx, pResultInfo)) {
    return false;
  }

  SStddevRes* pRes = GET_ROWCELL_INTERBUF(pResultInfo);
  memset(pRes, 0, sizeof(SStddevRes));
  return true;
}

int32_t stddevFunction(SqlFunctionCtx* pCtx) {
  int32_t numOfElem = 0;

  // Only the pre-computing information loaded and actual data does not loaded
  SInputColumnInfoData* pInput = &pCtx->input;
  int32_t               type = pInput->pData[0]->info.type;

  SStddevRes* pStddevRes = GET_ROWCELL_INTERBUF(GET_RES_INFO(pCtx));
  pStddevRes->type = type;

  // computing based on the true data block
  SColumnInfoData* pCol = pInput->pData[0];

  int32_t start = pInput->startRowIndex;
  int32_t numOfRows = pInput->numOfRows;

  if (IS_NULL_TYPE(type)) {
    GET_RES_INFO(pCtx)->isNullRes = 1;
    numOfElem = 1;
    goto _stddev_over;
  }

  switch (type) {
    case TSDB_DATA_TYPE_TINYINT: {
      int8_t* plist = (int8_t*)pCol->pData;
      for (int32_t i = start; i < numOfRows + start; ++i) {
        if (pCol->hasNull && colDataIsNull_f(pCol->nullbitmap, i)) {
          continue;
        }

        numOfElem += 1;
        pStddevRes->count += 1;
        pStddevRes->isum += plist[i];
        pStddevRes->quadraticISum += plist[i] * plist[i];
      }

      break;
    }

    case TSDB_DATA_TYPE_SMALLINT: {
      int16_t* plist = (int16_t*)pCol->pData;
      for (int32_t i = start; i < numOfRows + pInput->startRowIndex; ++i) {
        if (pCol->hasNull && colDataIsNull_f(pCol->nullbitmap, i)) {
          continue;
        }

        numOfElem += 1;
        pStddevRes->count += 1;
        pStddevRes->isum += plist[i];
        pStddevRes->quadraticISum += plist[i] * plist[i];
      }
      break;
    }

    case TSDB_DATA_TYPE_INT: {
      int32_t* plist = (int32_t*)pCol->pData;
      for (int32_t i = start; i < numOfRows + pInput->startRowIndex; ++i) {
        if (pCol->hasNull && colDataIsNull_f(pCol->nullbitmap, i)) {
          continue;
        }

        numOfElem += 1;
        pStddevRes->count += 1;
        pStddevRes->isum += plist[i];
        pStddevRes->quadraticISum += plist[i] * plist[i];
      }

      break;
    }

    case TSDB_DATA_TYPE_BIGINT: {
      int64_t* plist = (int64_t*)pCol->pData;
      for (int32_t i = start; i < numOfRows + pInput->startRowIndex; ++i) {
        if (pCol->hasNull && colDataIsNull_f(pCol->nullbitmap, i)) {
          continue;
        }

        numOfElem += 1;
        pStddevRes->count += 1;
        pStddevRes->isum += plist[i];
        pStddevRes->quadraticISum += plist[i] * plist[i];
      }
      break;
    }

    case TSDB_DATA_TYPE_FLOAT: {
      float* plist = (float*)pCol->pData;
      for (int32_t i = start; i < numOfRows + pInput->startRowIndex; ++i) {
        if (pCol->hasNull && colDataIsNull_f(pCol->nullbitmap, i)) {
          continue;
        }

        numOfElem += 1;
        pStddevRes->count += 1;
        pStddevRes->dsum += plist[i];
        pStddevRes->quadraticDSum += plist[i] * plist[i];
      }
      break;
    }

    case TSDB_DATA_TYPE_DOUBLE: {
      double* plist = (double*)pCol->pData;
      for (int32_t i = start; i < numOfRows + pInput->startRowIndex; ++i) {
        if (pCol->hasNull && colDataIsNull_f(pCol->nullbitmap, i)) {
          continue;
        }

        numOfElem += 1;
        pStddevRes->count += 1;
        pStddevRes->dsum += plist[i];
        pStddevRes->quadraticDSum += plist[i] * plist[i];
      }
      break;
    }

    default:
      break;
  }

_stddev_over:
  // data in the check operation are all null, not output
  SET_VAL(GET_RES_INFO(pCtx), numOfElem, 1);
  return TSDB_CODE_SUCCESS;
}

static void stddevTransferInfo(SStddevRes* pInput, SStddevRes* pOutput) {
  pOutput->type = pInput->type;
  if (IS_INTEGER_TYPE(pOutput->type)) {
    pOutput->quadraticISum += pInput->quadraticISum;
    pOutput->isum += pInput->isum;
  } else {
    pOutput->quadraticDSum += pInput->quadraticDSum;
    pOutput->dsum += pInput->dsum;
  }

  pOutput->count += pInput->count;

  return;
}

int32_t stddevFunctionMerge(SqlFunctionCtx* pCtx) {
  SInputColumnInfoData* pInput = &pCtx->input;
  SColumnInfoData*      pCol = pInput->pData[0];
  ASSERT(pCol->info.type == TSDB_DATA_TYPE_BINARY);

  SStddevRes* pInfo = GET_ROWCELL_INTERBUF(GET_RES_INFO(pCtx));

  int32_t     start = pInput->startRowIndex;
  char*       data = colDataGetData(pCol, start);
  SStddevRes* pInputInfo = (SStddevRes*)varDataVal(data);

  stddevTransferInfo(pInputInfo, pInfo);

  SET_VAL(GET_RES_INFO(pCtx), 1, 1);

  return TSDB_CODE_SUCCESS;
}

#define LIST_STDDEV_SUB_N(sumT, T)                                 \
  do {                                                             \
    T* plist = (T*)pCol->pData;                                    \
    for (int32_t i = start; i < numOfRows + start; ++i) {          \
      if (pCol->hasNull && colDataIsNull_f(pCol->nullbitmap, i)) { \
        continue;                                                  \
      }                                                            \
      numOfElem += 1;                                              \
      pStddevRes->count -= 1;                                      \
      sumT -= plist[i];                                            \
      pStddevRes->quadraticISum -= plist[i] * plist[i];            \
    }                                                              \
  } while (0)

int32_t stddevInvertFunction(SqlFunctionCtx* pCtx) {
  int32_t numOfElem = 0;

  // Only the pre-computing information loaded and actual data does not loaded
  SInputColumnInfoData* pInput = &pCtx->input;
  int32_t               type = pInput->pData[0]->info.type;

  SStddevRes* pStddevRes = GET_ROWCELL_INTERBUF(GET_RES_INFO(pCtx));

  // computing based on the true data block
  SColumnInfoData* pCol = pInput->pData[0];

  int32_t start = pInput->startRowIndex;
  int32_t numOfRows = pInput->numOfRows;

  switch (type) {
    case TSDB_DATA_TYPE_TINYINT: {
      LIST_STDDEV_SUB_N(pStddevRes->isum, int8_t);
      break;
    }
    case TSDB_DATA_TYPE_SMALLINT: {
      LIST_STDDEV_SUB_N(pStddevRes->isum, int16_t);
      break;
    }
    case TSDB_DATA_TYPE_INT: {
      LIST_STDDEV_SUB_N(pStddevRes->isum, int32_t);
      break;
    }
    case TSDB_DATA_TYPE_BIGINT: {
      LIST_STDDEV_SUB_N(pStddevRes->isum, int64_t);
      break;
    }
    case TSDB_DATA_TYPE_FLOAT: {
      LIST_STDDEV_SUB_N(pStddevRes->dsum, float);
      break;
    }
    case TSDB_DATA_TYPE_DOUBLE: {
      LIST_STDDEV_SUB_N(pStddevRes->dsum, double);
      break;
    }
    default:
      break;
  }

  // data in the check operation are all null, not output
  SET_VAL(GET_RES_INFO(pCtx), numOfElem, 1);
  return TSDB_CODE_SUCCESS;
}

int32_t stddevFinalize(SqlFunctionCtx* pCtx, SSDataBlock* pBlock) {
  SInputColumnInfoData* pInput = &pCtx->input;
  SStddevRes*           pStddevRes = GET_ROWCELL_INTERBUF(GET_RES_INFO(pCtx));
  int32_t               type = pStddevRes->type;
  double                avg;

  if (IS_INTEGER_TYPE(type)) {
    avg = pStddevRes->isum / ((double)pStddevRes->count);
    pStddevRes->result = sqrt(fabs(pStddevRes->quadraticISum / ((double)pStddevRes->count) - avg * avg));
  } else {
    avg = pStddevRes->dsum / ((double)pStddevRes->count);
    pStddevRes->result = sqrt(fabs(pStddevRes->quadraticDSum / ((double)pStddevRes->count) - avg * avg));
  }

  // check for overflow
  if (isinf(pStddevRes->result) || isnan(pStddevRes->result)) {
    GET_RES_INFO(pCtx)->numOfRes = 0;
  }

  return functionFinalize(pCtx, pBlock);
}

int32_t stddevPartialFinalize(SqlFunctionCtx* pCtx, SSDataBlock* pBlock) {
  SResultRowEntryInfo* pResInfo = GET_RES_INFO(pCtx);
  SStddevRes*          pInfo = GET_ROWCELL_INTERBUF(GET_RES_INFO(pCtx));
  int32_t              resultBytes = getStddevInfoSize();
  char*                res = taosMemoryCalloc(resultBytes + VARSTR_HEADER_SIZE, sizeof(char));

  memcpy(varDataVal(res), pInfo, resultBytes);
  varDataSetLen(res, resultBytes);

  int32_t          slotId = pCtx->pExpr->base.resSchema.slotId;
  SColumnInfoData* pCol = taosArrayGet(pBlock->pDataBlock, slotId);

  colDataAppend(pCol, pBlock->info.rows, res, false);

  taosMemoryFree(res);
  return pResInfo->numOfRes;
}

int32_t stddevCombine(SqlFunctionCtx* pDestCtx, SqlFunctionCtx* pSourceCtx) {
  SResultRowEntryInfo* pDResInfo = GET_RES_INFO(pDestCtx);
  SStddevRes*          pDBuf = GET_ROWCELL_INTERBUF(pDResInfo);
  int32_t              type = pDestCtx->input.pData[0]->info.type;

  SResultRowEntryInfo* pSResInfo = GET_RES_INFO(pSourceCtx);
  SStddevRes*          pSBuf = GET_ROWCELL_INTERBUF(pSResInfo);

  if (IS_INTEGER_TYPE(type)) {
    pDBuf->isum += pSBuf->isum;
    pDBuf->quadraticISum += pSBuf->quadraticISum;
  } else {
    pDBuf->dsum += pSBuf->dsum;
    pDBuf->quadraticDSum += pSBuf->quadraticDSum;
  }
  pDBuf->count += pSBuf->count;
  pDResInfo->numOfRes = TMAX(pDResInfo->numOfRes, pSResInfo->numOfRes);
  return TSDB_CODE_SUCCESS;
}

bool getLeastSQRFuncEnv(SFunctionNode* pFunc, SFuncExecEnv* pEnv) {
  pEnv->calcMemSize = sizeof(SLeastSQRInfo);
  return true;
}

bool leastSQRFunctionSetup(SqlFunctionCtx* pCtx, SResultRowEntryInfo* pResultInfo) {
  if (!functionSetup(pCtx, pResultInfo)) {
    return false;
  }

  SLeastSQRInfo* pInfo = GET_ROWCELL_INTERBUF(pResultInfo);

  pInfo->startVal = IS_FLOAT_TYPE(pCtx->param[1].param.nType) ? pCtx->param[1].param.d : (double)pCtx->param[1].param.i;
  pInfo->stepVal = IS_FLOAT_TYPE(pCtx->param[2].param.nType) ? pCtx->param[2].param.d : (double)pCtx->param[2].param.i;
  return true;
}

#define LEASTSQR_CAL(p, x, y, index, step) \
  do {                                     \
    (p)[0][0] += (double)(x) * (x);        \
    (p)[0][1] += (double)(x);              \
    (p)[0][2] += (double)(x) * (y)[index]; \
    (p)[1][2] += (y)[index];               \
    (x) += step;                           \
  } while (0)

int32_t leastSQRFunction(SqlFunctionCtx* pCtx) {
  int32_t numOfElem = 0;

  SInputColumnInfoData* pInput = &pCtx->input;
  int32_t               type = pInput->pData[0]->info.type;

  SLeastSQRInfo* pInfo = GET_ROWCELL_INTERBUF(GET_RES_INFO(pCtx));

  SColumnInfoData* pCol = pInput->pData[0];

  double(*param)[3] = pInfo->matrix;
  double x = pInfo->startVal;

  int32_t start = pInput->startRowIndex;
  int32_t numOfRows = pInput->numOfRows;

  switch (type) {
    case TSDB_DATA_TYPE_TINYINT: {
      int8_t* plist = (int8_t*)pCol->pData;
      for (int32_t i = start; i < numOfRows + pInput->startRowIndex; ++i) {
        if (pCol->hasNull && colDataIsNull_f(pCol->nullbitmap, i)) {
          continue;
        }
        numOfElem++;
        LEASTSQR_CAL(param, x, plist, i, pInfo->stepVal);
      }
      break;
    }
    case TSDB_DATA_TYPE_SMALLINT: {
      int16_t* plist = (int16_t*)pCol->pData;
      for (int32_t i = start; i < numOfRows + pInput->startRowIndex; ++i) {
        if (pCol->hasNull && colDataIsNull_f(pCol->nullbitmap, i)) {
          continue;
        }

        numOfElem++;
        LEASTSQR_CAL(param, x, plist, i, pInfo->stepVal);
      }
      break;
    }

    case TSDB_DATA_TYPE_INT: {
      int32_t* plist = (int32_t*)pCol->pData;
      for (int32_t i = start; i < numOfRows + pInput->startRowIndex; ++i) {
        if (pCol->hasNull && colDataIsNull_f(pCol->nullbitmap, i)) {
          continue;
        }

        numOfElem++;
        LEASTSQR_CAL(param, x, plist, i, pInfo->stepVal);
      }
      break;
    }

    case TSDB_DATA_TYPE_BIGINT: {
      int64_t* plist = (int64_t*)pCol->pData;
      for (int32_t i = start; i < numOfRows + pInput->startRowIndex; ++i) {
        if (pCol->hasNull && colDataIsNull_f(pCol->nullbitmap, i)) {
          continue;
        }

        numOfElem++;
        LEASTSQR_CAL(param, x, plist, i, pInfo->stepVal);
      }
      break;
    }

    case TSDB_DATA_TYPE_FLOAT: {
      float* plist = (float*)pCol->pData;
      for (int32_t i = start; i < numOfRows + pInput->startRowIndex; ++i) {
        if (pCol->hasNull && colDataIsNull_f(pCol->nullbitmap, i)) {
          continue;
        }

        numOfElem++;
        LEASTSQR_CAL(param, x, plist, i, pInfo->stepVal);
      }
      break;
    }

    case TSDB_DATA_TYPE_DOUBLE: {
      double* plist = (double*)pCol->pData;
      for (int32_t i = start; i < numOfRows + pInput->startRowIndex; ++i) {
        if (pCol->hasNull && colDataIsNull_f(pCol->nullbitmap, i)) {
          continue;
        }

        numOfElem++;
        LEASTSQR_CAL(param, x, plist, i, pInfo->stepVal);
      }
      break;
    }
    case TSDB_DATA_TYPE_NULL: {
      GET_RES_INFO(pCtx)->isNullRes = 1;
      numOfElem = 1;
      break;
    }

    default:
      break;
  }

  pInfo->startVal = x;
  pInfo->num += numOfElem;

  SET_VAL(GET_RES_INFO(pCtx), numOfElem, 1);

  return TSDB_CODE_SUCCESS;
}

int32_t leastSQRFinalize(SqlFunctionCtx* pCtx, SSDataBlock* pBlock) {
  SResultRowEntryInfo* pResInfo = GET_RES_INFO(pCtx);
  SLeastSQRInfo*       pInfo = GET_ROWCELL_INTERBUF(GET_RES_INFO(pCtx));
  int32_t              slotId = pCtx->pExpr->base.resSchema.slotId;
  SColumnInfoData*     pCol = taosArrayGet(pBlock->pDataBlock, slotId);

  int32_t currentRow = pBlock->info.rows;

  if (0 == pInfo->num) {
    return 0;
  }

  double(*param)[3] = pInfo->matrix;

  param[1][1] = (double)pInfo->num;
  param[1][0] = param[0][1];

  double param00 = param[0][0] - param[1][0] * (param[0][1] / param[1][1]);
  double param02 = param[0][2] - param[1][2] * (param[0][1] / param[1][1]);
  // param[0][1] = 0;
  double param12 = param[1][2] - param02 * (param[1][0] / param00);
  // param[1][0] = 0;
  param02 /= param00;

  param12 /= param[1][1];

  char   buf[64] = {0};
  size_t len =
      snprintf(varDataVal(buf), sizeof(buf) - VARSTR_HEADER_SIZE, "{slop:%.6lf, intercept:%.6lf}", param02, param12);
  varDataSetLen(buf, len);

  colDataAppend(pCol, currentRow, buf, pResInfo->isNullRes);

  return pResInfo->numOfRes;
}

int32_t leastSQRInvertFunction(SqlFunctionCtx* pCtx) {
  // TODO
  return TSDB_CODE_SUCCESS;
}

int32_t leastSQRCombine(SqlFunctionCtx* pDestCtx, SqlFunctionCtx* pSourceCtx) {
  SResultRowEntryInfo* pDResInfo = GET_RES_INFO(pDestCtx);
  SLeastSQRInfo*       pDBuf = GET_ROWCELL_INTERBUF(pDResInfo);
  int32_t              type = pDestCtx->input.pData[0]->info.type;
  double(*pDparam)[3] = pDBuf->matrix;

  SResultRowEntryInfo* pSResInfo = GET_RES_INFO(pSourceCtx);
  SLeastSQRInfo*       pSBuf = GET_ROWCELL_INTERBUF(pSResInfo);
  double(*pSparam)[3] = pSBuf->matrix;
  for (int32_t i = 0; i < pSBuf->num; i++) {
    pDparam[0][0] += pDBuf->startVal * pDBuf->startVal;
    pDparam[0][1] += pDBuf->startVal;
    pDBuf->startVal += pDBuf->stepVal;
  }
  pDparam[0][2] += pSparam[0][2] + pDBuf->num * pDBuf->stepVal * pSparam[1][2];
  pDparam[1][2] += pSparam[1][2];
  pDBuf->num += pSBuf->num;
  pDResInfo->numOfRes = TMAX(pDResInfo->numOfRes, pSResInfo->numOfRes);
  return TSDB_CODE_SUCCESS;
}

bool getPercentileFuncEnv(SFunctionNode* pFunc, SFuncExecEnv* pEnv) {
  pEnv->calcMemSize = sizeof(SPercentileInfo);
  return true;
}

bool percentileFunctionSetup(SqlFunctionCtx* pCtx, SResultRowEntryInfo* pResultInfo) {
  if (!functionSetup(pCtx, pResultInfo)) {
    return false;
  }

  // in the first round, get the min-max value of all involved data
  SPercentileInfo* pInfo = GET_ROWCELL_INTERBUF(pResultInfo);
  SET_DOUBLE_VAL(&pInfo->minval, DBL_MAX);
  SET_DOUBLE_VAL(&pInfo->maxval, -DBL_MAX);
  pInfo->numOfElems = 0;

  return true;
}

int32_t percentileFunction(SqlFunctionCtx* pCtx) {
  int32_t              numOfElems = 0;
  SResultRowEntryInfo* pResInfo = GET_RES_INFO(pCtx);

  SInputColumnInfoData* pInput = &pCtx->input;
  SColumnDataAgg*       pAgg = pInput->pColumnDataAgg[0];

  SColumnInfoData* pCol = pInput->pData[0];
  int32_t          type = pCol->info.type;

  SPercentileInfo* pInfo = GET_ROWCELL_INTERBUF(pResInfo);
  if (pCtx->scanFlag == REPEAT_SCAN && pInfo->stage == 0) {
    pInfo->stage += 1;

    // all data are null, set it completed
    if (pInfo->numOfElems == 0) {
      pResInfo->complete = true;
      return 0;
    } else {
      pInfo->pMemBucket = tMemBucketCreate(pCol->info.bytes, type, pInfo->minval, pInfo->maxval);
    }
  }

  // the first stage, only acquire the min/max value
  if (pInfo->stage == 0) {
    if (pCtx->input.colDataAggIsSet) {
      double tmin = 0.0, tmax = 0.0;
      if (IS_SIGNED_NUMERIC_TYPE(type)) {
        tmin = (double)GET_INT64_VAL(&pAgg->min);
        tmax = (double)GET_INT64_VAL(&pAgg->max);
      } else if (IS_FLOAT_TYPE(type)) {
        tmin = GET_DOUBLE_VAL(&pAgg->min);
        tmax = GET_DOUBLE_VAL(&pAgg->max);
      } else if (IS_UNSIGNED_NUMERIC_TYPE(type)) {
        tmin = (double)GET_UINT64_VAL(&pAgg->min);
        tmax = (double)GET_UINT64_VAL(&pAgg->max);
      }

      if (GET_DOUBLE_VAL(&pInfo->minval) > tmin) {
        SET_DOUBLE_VAL(&pInfo->minval, tmin);
      }

      if (GET_DOUBLE_VAL(&pInfo->maxval) < tmax) {
        SET_DOUBLE_VAL(&pInfo->maxval, tmax);
      }

      pInfo->numOfElems += (pInput->numOfRows - pAgg->numOfNull);
    } else {
      // check the valid data one by one
      int32_t start = pInput->startRowIndex;
      for (int32_t i = start; i < pInput->numOfRows + start; ++i) {
        if (colDataIsNull_f(pCol->nullbitmap, i)) {
          continue;
        }

        char* data = colDataGetData(pCol, i);

        double v = 0;
        GET_TYPED_DATA(v, double, type, data);
        if (v < GET_DOUBLE_VAL(&pInfo->minval)) {
          SET_DOUBLE_VAL(&pInfo->minval, v);
        }

        if (v > GET_DOUBLE_VAL(&pInfo->maxval)) {
          SET_DOUBLE_VAL(&pInfo->maxval, v);
        }

        pInfo->numOfElems += 1;
      }
    }
  } else {
    // the second stage, calculate the true percentile value
    int32_t start = pInput->startRowIndex;
    for (int32_t i = start; i < pInput->numOfRows + start; ++i) {
      if (colDataIsNull_f(pCol->nullbitmap, i)) {
        continue;
      }

      char* data = colDataGetData(pCol, i);
      numOfElems += 1;
      tMemBucketPut(pInfo->pMemBucket, data, 1);
    }

    SET_VAL(pResInfo, numOfElems, 1);
  }

  return TSDB_CODE_SUCCESS;
}

int32_t percentileFinalize(SqlFunctionCtx* pCtx, SSDataBlock* pBlock) {
  SVariant* pVal = &pCtx->param[1].param;
  double    v = (pVal->nType == TSDB_DATA_TYPE_BIGINT) ? pVal->i : pVal->d;

  SResultRowEntryInfo* pResInfo = GET_RES_INFO(pCtx);
  SPercentileInfo*     ppInfo = (SPercentileInfo*)GET_ROWCELL_INTERBUF(pResInfo);

  tMemBucket* pMemBucket = ppInfo->pMemBucket;
  if (pMemBucket != NULL && pMemBucket->total > 0) {  // check for null
    SET_DOUBLE_VAL(&ppInfo->result, getPercentile(pMemBucket, v));
  }

  tMemBucketDestroy(pMemBucket);
  return functionFinalize(pCtx, pBlock);
}

bool getApercentileFuncEnv(SFunctionNode* pFunc, SFuncExecEnv* pEnv) {
  int32_t bytesHist =
      (int32_t)(sizeof(SAPercentileInfo) + sizeof(SHistogramInfo) + sizeof(SHistBin) * (MAX_HISTOGRAM_BIN + 1));
  int32_t bytesDigest = (int32_t)(sizeof(SAPercentileInfo) + TDIGEST_SIZE(COMPRESSION));
  pEnv->calcMemSize = TMAX(bytesHist, bytesDigest);
  return true;
}

int32_t getApercentileMaxSize() {
  int32_t bytesHist =
      (int32_t)(sizeof(SAPercentileInfo) + sizeof(SHistogramInfo) + sizeof(SHistBin) * (MAX_HISTOGRAM_BIN + 1));
  int32_t bytesDigest = (int32_t)(sizeof(SAPercentileInfo) + TDIGEST_SIZE(COMPRESSION));
  return TMAX(bytesHist, bytesDigest);
}

static int8_t getApercentileAlgo(char* algoStr) {
  int8_t algoType;
  if (strcasecmp(algoStr, "default") == 0) {
    algoType = APERCT_ALGO_DEFAULT;
  } else if (strcasecmp(algoStr, "t-digest") == 0) {
    algoType = APERCT_ALGO_TDIGEST;
  } else {
    algoType = APERCT_ALGO_UNKNOWN;
  }

  return algoType;
}

static void buildHistogramInfo(SAPercentileInfo* pInfo) {
  pInfo->pHisto = (SHistogramInfo*)((char*)pInfo + sizeof(SAPercentileInfo));
  pInfo->pHisto->elems = (SHistBin*)((char*)pInfo->pHisto + sizeof(SHistogramInfo));
}

static void buildTDigestInfo(SAPercentileInfo* pInfo) {
  pInfo->pTDigest = (TDigest*)((char*)pInfo + sizeof(SAPercentileInfo));
}

bool apercentileFunctionSetup(SqlFunctionCtx* pCtx, SResultRowEntryInfo* pResultInfo) {
  if (!functionSetup(pCtx, pResultInfo)) {
    return false;
  }

  SAPercentileInfo* pInfo = GET_ROWCELL_INTERBUF(pResultInfo);

  SVariant* pVal = &pCtx->param[1].param;
  pInfo->percent = (pVal->nType == TSDB_DATA_TYPE_BIGINT) ? pVal->i : pVal->d;

  if (pCtx->numOfParams == 2) {
    pInfo->algo = APERCT_ALGO_DEFAULT;
  } else if (pCtx->numOfParams == 3) {
    pInfo->algo = getApercentileAlgo(varDataVal(pCtx->param[2].param.pz));
    if (pInfo->algo == APERCT_ALGO_UNKNOWN) {
      return false;
    }
  }

  char* tmp = (char*)pInfo + sizeof(SAPercentileInfo);
  if (pInfo->algo == APERCT_ALGO_TDIGEST) {
    pInfo->pTDigest = tdigestNewFrom(tmp, COMPRESSION);
  } else {
    buildHistogramInfo(pInfo);
    pInfo->pHisto = tHistogramCreateFrom(tmp, MAX_HISTOGRAM_BIN);
  }

  return true;
}

int32_t apercentileFunction(SqlFunctionCtx* pCtx) {
  int32_t              numOfElems = 0;
  SResultRowEntryInfo* pResInfo = GET_RES_INFO(pCtx);

  SInputColumnInfoData* pInput = &pCtx->input;
  // SColumnDataAgg*       pAgg = pInput->pColumnDataAgg[0];

  SColumnInfoData* pCol = pInput->pData[0];
  int32_t          type = pCol->info.type;

  SAPercentileInfo* pInfo = GET_ROWCELL_INTERBUF(pResInfo);

  int32_t start = pInput->startRowIndex;
  if (pInfo->algo == APERCT_ALGO_TDIGEST) {
    for (int32_t i = start; i < pInput->numOfRows + start; ++i) {
      if (colDataIsNull_f(pCol->nullbitmap, i)) {
        continue;
      }
      numOfElems += 1;
      char* data = colDataGetData(pCol, i);

      double  v = 0;  // value
      int64_t w = 1;  // weigth
      GET_TYPED_DATA(v, double, type, data);
      tdigestAdd(pInfo->pTDigest, v, w);
    }
  } else {
    for (int32_t i = start; i < pInput->numOfRows + start; ++i) {
      if (colDataIsNull_f(pCol->nullbitmap, i)) {
        continue;
      }
      numOfElems += 1;
      char* data = colDataGetData(pCol, i);

      double v = 0;
      GET_TYPED_DATA(v, double, type, data);
      tHistogramAdd(&pInfo->pHisto, v);
    }
  }

  SET_VAL(pResInfo, numOfElems, 1);
  return TSDB_CODE_SUCCESS;
}

static void apercentileTransferInfo(SAPercentileInfo* pInput, SAPercentileInfo* pOutput) {
  pOutput->percent = pInput->percent;
  pOutput->algo = pInput->algo;
  if (pOutput->algo == APERCT_ALGO_TDIGEST) {
    buildTDigestInfo(pInput);
    tdigestAutoFill(pInput->pTDigest, COMPRESSION);

    if (pInput->pTDigest->num_centroids == 0 && pInput->pTDigest->num_buffered_pts == 0) {
      return;
    }

    buildTDigestInfo(pOutput);
    TDigest* pTDigest = pOutput->pTDigest;

    if (pTDigest->num_centroids <= 0) {
      memcpy(pTDigest, pInput->pTDigest, (size_t)TDIGEST_SIZE(COMPRESSION));
      tdigestAutoFill(pTDigest, COMPRESSION);
    } else {
      tdigestMerge(pTDigest, pInput->pTDigest);
    }
  } else {
    buildHistogramInfo(pInput);
    if (pInput->pHisto->numOfElems <= 0) {
      return;
    }

    buildHistogramInfo(pOutput);
    SHistogramInfo* pHisto = pOutput->pHisto;

    if (pHisto->numOfElems <= 0) {
      memcpy(pHisto, pInput->pHisto, sizeof(SHistogramInfo) + sizeof(SHistBin) * (MAX_HISTOGRAM_BIN + 1));
      pHisto->elems = (SHistBin*)((char*)pHisto + sizeof(SHistogramInfo));
    } else {
      pHisto->elems = (SHistBin*)((char*)pHisto + sizeof(SHistogramInfo));
      SHistogramInfo* pRes = tHistogramMerge(pHisto, pInput->pHisto, MAX_HISTOGRAM_BIN);
      memcpy(pHisto, pRes, sizeof(SHistogramInfo) + sizeof(SHistBin) * MAX_HISTOGRAM_BIN);
      pHisto->elems = (SHistBin*)((char*)pHisto + sizeof(SHistogramInfo));
      tHistogramDestroy(&pRes);
    }
  }
}

int32_t apercentileFunctionMerge(SqlFunctionCtx* pCtx) {
  SResultRowEntryInfo* pResInfo = GET_RES_INFO(pCtx);

  SInputColumnInfoData* pInput = &pCtx->input;

  SColumnInfoData* pCol = pInput->pData[0];
  ASSERT(pCol->info.type == TSDB_DATA_TYPE_BINARY);

  SAPercentileInfo* pInfo = GET_ROWCELL_INTERBUF(pResInfo);

  int32_t           start = pInput->startRowIndex;
  char*             data = colDataGetData(pCol, start);
  SAPercentileInfo* pInputInfo = (SAPercentileInfo*)varDataVal(data);

  apercentileTransferInfo(pInputInfo, pInfo);

  SET_VAL(pResInfo, 1, 1);
  return TSDB_CODE_SUCCESS;
}

int32_t apercentileFinalize(SqlFunctionCtx* pCtx, SSDataBlock* pBlock) {
  SResultRowEntryInfo* pResInfo = GET_RES_INFO(pCtx);
  SAPercentileInfo*    pInfo = (SAPercentileInfo*)GET_ROWCELL_INTERBUF(pResInfo);

  if (pInfo->algo == APERCT_ALGO_TDIGEST) {
    if (pInfo->pTDigest->size > 0) {
      pInfo->result = tdigestQuantile(pInfo->pTDigest, pInfo->percent / 100);
    } else {  // no need to free
      // setNull(pCtx->pOutput, pCtx->outputType, pCtx->outputBytes);
      return TSDB_CODE_SUCCESS;
    }
  } else {
    if (pInfo->pHisto->numOfElems > 0) {
      double  ratio[] = {pInfo->percent};
      double* res = tHistogramUniform(pInfo->pHisto, ratio, 1);
      pInfo->result = *res;
      // memcpy(pCtx->pOutput, res, sizeof(double));
      taosMemoryFree(res);
    } else {  // no need to free
      // setNull(pCtx->pOutput, pCtx->outputType, pCtx->outputBytes);
      return TSDB_CODE_SUCCESS;
    }
  }

  return functionFinalize(pCtx, pBlock);
}

int32_t apercentilePartialFinalize(SqlFunctionCtx* pCtx, SSDataBlock* pBlock) {
  SResultRowEntryInfo* pResInfo = GET_RES_INFO(pCtx);
  SAPercentileInfo*    pInfo = (SAPercentileInfo*)GET_ROWCELL_INTERBUF(pResInfo);

  int32_t resultBytes = getApercentileMaxSize();
  char*   res = taosMemoryCalloc(resultBytes + VARSTR_HEADER_SIZE, sizeof(char));

  if (pInfo->algo == APERCT_ALGO_TDIGEST) {
    if (pInfo->pTDigest->size > 0) {
      memcpy(varDataVal(res), pInfo, resultBytes);
      varDataSetLen(res, resultBytes);
    } else {
      return TSDB_CODE_SUCCESS;
    }
  } else {
    if (pInfo->pHisto->numOfElems > 0) {
      memcpy(varDataVal(res), pInfo, resultBytes);
      varDataSetLen(res, resultBytes);
    } else {
      return TSDB_CODE_SUCCESS;
    }
  }

  int32_t          slotId = pCtx->pExpr->base.resSchema.slotId;
  SColumnInfoData* pCol = taosArrayGet(pBlock->pDataBlock, slotId);

  colDataAppend(pCol, pBlock->info.rows, res, false);

  taosMemoryFree(res);
  return pResInfo->numOfRes;
}

int32_t apercentileCombine(SqlFunctionCtx* pDestCtx, SqlFunctionCtx* pSourceCtx) {
  SResultRowEntryInfo* pDResInfo = GET_RES_INFO(pDestCtx);
  SAPercentileInfo*    pDBuf = GET_ROWCELL_INTERBUF(pDResInfo);

  SResultRowEntryInfo* pSResInfo = GET_RES_INFO(pSourceCtx);
  SAPercentileInfo*    pSBuf = GET_ROWCELL_INTERBUF(pSResInfo);
  ASSERT(pDBuf->algo == pSBuf->algo);
  apercentileTransferInfo(pSBuf, pDBuf);
  pDResInfo->numOfRes = TMAX(pDResInfo->numOfRes, pSResInfo->numOfRes);
  return TSDB_CODE_SUCCESS;
}

int32_t getFirstLastInfoSize(int32_t resBytes) {
  return sizeof(SFirstLastRes) + resBytes + sizeof(int64_t) + sizeof(STuplePos);
}

bool getFirstLastFuncEnv(SFunctionNode* pFunc, SFuncExecEnv* pEnv) {
  SColumnNode* pNode = (SColumnNode*)nodesListGetNode(pFunc->pParameterList, 0);
  pEnv->calcMemSize = getFirstLastInfoSize(pNode->node.resType.bytes);
  return true;
}

bool getSelectivityFuncEnv(SFunctionNode* pFunc, SFuncExecEnv* pEnv) {
  SColumnNode* pNode = (SColumnNode*)nodesListGetNode(pFunc->pParameterList, 0);
  pEnv->calcMemSize = pNode->node.resType.bytes;
  return true;
}

bool getGroupKeyFuncEnv(SFunctionNode* pFunc, SFuncExecEnv* pEnv) {
  SColumnNode* pNode = (SColumnNode*)nodesListGetNode(pFunc->pParameterList, 0);
  pEnv->calcMemSize = sizeof(SGroupKeyInfo) + pNode->node.resType.bytes;
  return true;
}

static FORCE_INLINE TSKEY getRowPTs(SColumnInfoData* pTsColInfo, int32_t rowIndex) {
  if (pTsColInfo == NULL) {
    return 0;
  }

  return *(TSKEY*)colDataGetData(pTsColInfo, rowIndex);
}

// This ordinary first function does not care if current scan is ascending order or descending order scan
// the OPTIMIZED version of first function will only handle the ascending order scan
int32_t firstFunction(SqlFunctionCtx* pCtx) {
  int32_t numOfElems = 0;

  SResultRowEntryInfo* pResInfo = GET_RES_INFO(pCtx);
  SFirstLastRes*       pInfo = GET_ROWCELL_INTERBUF(pResInfo);

  SInputColumnInfoData* pInput = &pCtx->input;
  SColumnInfoData*      pInputCol = pInput->pData[0];

  int32_t type = pInputCol->info.type;
  int32_t bytes = pInputCol->info.bytes;
  pInfo->bytes = bytes;

  // All null data column, return directly.
  if (pInput->colDataAggIsSet && (pInput->pColumnDataAgg[0]->numOfNull == pInput->totalRows)) {
    ASSERT(pInputCol->hasNull == true);
    return 0;
  }

  SColumnDataAgg* pColAgg = (pInput->colDataAggIsSet) ? pInput->pColumnDataAgg[0] : NULL;

  TSKEY startKey = getRowPTs(pInput->pPTS, 0);
  TSKEY endKey = getRowPTs(pInput->pPTS, pInput->totalRows - 1);

  int32_t blockDataOrder = (startKey <= endKey) ? TSDB_ORDER_ASC : TSDB_ORDER_DESC;

  if (blockDataOrder == TSDB_ORDER_ASC) {
    // filter according to current result firstly
    if (pResInfo->numOfRes > 0) {
      TSKEY ts = *(TSKEY*)(pInfo->buf + bytes);
      if (ts < startKey) {
        return TSDB_CODE_SUCCESS;
      }
    }

    for (int32_t i = pInput->startRowIndex; i < pInput->startRowIndex + pInput->numOfRows; ++i) {
      if (pInputCol->hasNull && colDataIsNull(pInputCol, pInput->totalRows, i, pColAgg)) {
        continue;
      }

      numOfElems++;

      char* data = colDataGetData(pInputCol, i);
      TSKEY cts = getRowPTs(pInput->pPTS, i);

      if (pResInfo->numOfRes == 0 || *(TSKEY*)(pInfo->buf + bytes) > cts) {
        if (IS_VAR_DATA_TYPE(type)) {
          bytes = varDataTLen(data);
          pInfo->bytes = bytes;
        }
        memcpy(pInfo->buf, data, bytes);
        *(TSKEY*)(pInfo->buf + bytes) = cts;
        // handle selectivity
        if (pCtx->subsidiaries.num > 0) {
          STuplePos* pTuplePos = (STuplePos*)(pInfo->buf + bytes + sizeof(TSKEY));
          if (!pInfo->hasResult) {
            saveTupleData(pCtx, i, pCtx->pSrcBlock, pTuplePos);
          } else {
            copyTupleData(pCtx, i, pCtx->pSrcBlock, pTuplePos);
          }
        }
        pInfo->hasResult = true;
        // DO_UPDATE_TAG_COLUMNS(pCtx, ts);
        pResInfo->numOfRes = 1;
        break;
      }
    }
  } else {
    // in case of descending order time stamp serial, which usually happens as the results of the nest query,
    // all data needs to be check.
    if (pResInfo->numOfRes > 0) {
      TSKEY ts = *(TSKEY*)(pInfo->buf + bytes);
      if (ts < endKey) {
        return TSDB_CODE_SUCCESS;
      }
    }

    for (int32_t i = pInput->numOfRows + pInput->startRowIndex - 1; i >= pInput->startRowIndex; --i) {
      if (pInputCol->hasNull && colDataIsNull(pInputCol, pInput->totalRows, i, pColAgg)) {
        continue;
      }

      numOfElems++;

      char* data = colDataGetData(pInputCol, i);
      TSKEY cts = getRowPTs(pInput->pPTS, i);

      if (pResInfo->numOfRes == 0 || *(TSKEY*)(pInfo->buf + bytes) > cts) {
        if (IS_VAR_DATA_TYPE(type)) {
          bytes = varDataTLen(data);
          pInfo->bytes = bytes;
        }
        memcpy(pInfo->buf, data, bytes);
        *(TSKEY*)(pInfo->buf + bytes) = cts;
        // handle selectivity
        if (pCtx->subsidiaries.num > 0) {
          STuplePos* pTuplePos = (STuplePos*)(pInfo->buf + bytes + sizeof(TSKEY));
          if (!pInfo->hasResult) {
            saveTupleData(pCtx, i, pCtx->pSrcBlock, pTuplePos);
          } else {
            copyTupleData(pCtx, i, pCtx->pSrcBlock, pTuplePos);
          }
        }
        pInfo->hasResult = true;
        // DO_UPDATE_TAG_COLUMNS(pCtx, ts);
        pResInfo->numOfRes = 1;
        break;
      }
    }
  }

  SET_VAL(pResInfo, numOfElems, 1);
  return TSDB_CODE_SUCCESS;
}

int32_t lastFunction(SqlFunctionCtx* pCtx) {
  int32_t numOfElems = 0;

  SResultRowEntryInfo* pResInfo = GET_RES_INFO(pCtx);
  SFirstLastRes*       pInfo = GET_ROWCELL_INTERBUF(pResInfo);

  SInputColumnInfoData* pInput = &pCtx->input;
  SColumnInfoData*      pInputCol = pInput->pData[0];

  int32_t type = pInputCol->info.type;
  int32_t bytes = pInputCol->info.bytes;
  pInfo->bytes = bytes;

  // All null data column, return directly.
  if (pInput->colDataAggIsSet && (pInput->pColumnDataAgg[0]->numOfNull == pInput->totalRows)) {
    ASSERT(pInputCol->hasNull == true);
    return 0;
  }

  SColumnDataAgg* pColAgg = (pInput->colDataAggIsSet) ? pInput->pColumnDataAgg[0] : NULL;

  TSKEY startKey = getRowPTs(pInput->pPTS, 0);
  TSKEY endKey = getRowPTs(pInput->pPTS, pInput->totalRows - 1);

  int32_t blockDataOrder = (startKey <= endKey) ? TSDB_ORDER_ASC : TSDB_ORDER_DESC;

  if (blockDataOrder == TSDB_ORDER_ASC) {
    for (int32_t i = pInput->numOfRows + pInput->startRowIndex - 1; i >= pInput->startRowIndex; --i) {
      if (pInputCol->hasNull && colDataIsNull(pInputCol, pInput->totalRows, i, pColAgg)) {
        continue;
      }

      numOfElems++;

      char* data = colDataGetData(pInputCol, i);
      TSKEY cts = getRowPTs(pInput->pPTS, i);
      if (pResInfo->numOfRes == 0 || *(TSKEY*)(pInfo->buf + bytes) < cts) {
        if (IS_VAR_DATA_TYPE(type)) {
          bytes = varDataTLen(data);
          pInfo->bytes = bytes;
        }
        memcpy(pInfo->buf, data, bytes);
        *(TSKEY*)(pInfo->buf + bytes) = cts;
        // handle selectivity
        if (pCtx->subsidiaries.num > 0) {
          STuplePos* pTuplePos = (STuplePos*)(pInfo->buf + bytes + sizeof(TSKEY));
          if (!pInfo->hasResult) {
            saveTupleData(pCtx, i, pCtx->pSrcBlock, pTuplePos);
          } else {
            copyTupleData(pCtx, i, pCtx->pSrcBlock, pTuplePos);
          }
        }
        pInfo->hasResult = true;
        // DO_UPDATE_TAG_COLUMNS(pCtx, ts);
        pResInfo->numOfRes = 1;
      }
      break;
    }
  } else {  // descending order
    for (int32_t i = pInput->startRowIndex; i < pInput->numOfRows + pInput->startRowIndex; ++i) {
      if (pInputCol->hasNull && colDataIsNull(pInputCol, pInput->totalRows, i, pColAgg)) {
        continue;
      }

      numOfElems++;

      char* data = colDataGetData(pInputCol, i);
      TSKEY cts = getRowPTs(pInput->pPTS, i);
      if (pResInfo->numOfRes == 0 || *(TSKEY*)(pInfo->buf + bytes) < cts) {
        if (IS_VAR_DATA_TYPE(type)) {
          bytes = varDataTLen(data);
          pInfo->bytes = bytes;
        }
        memcpy(pInfo->buf, data, bytes);
        *(TSKEY*)(pInfo->buf + bytes) = cts;
        // handle selectivity
        if (pCtx->subsidiaries.num > 0) {
          STuplePos* pTuplePos = (STuplePos*)(pInfo->buf + bytes + sizeof(TSKEY));
          if (!pInfo->hasResult) {
            saveTupleData(pCtx, i, pCtx->pSrcBlock, pTuplePos);
          } else {
            copyTupleData(pCtx, i, pCtx->pSrcBlock, pTuplePos);
          }
        }
        pInfo->hasResult = true;
        pResInfo->numOfRes = 1;
        // DO_UPDATE_TAG_COLUMNS(pCtx, ts);
      }
      break;
    }
  }

  SET_VAL(pResInfo, numOfElems, 1);
  return TSDB_CODE_SUCCESS;
}

static void firstLastTransferInfo(SqlFunctionCtx* pCtx, SFirstLastRes* pInput, SFirstLastRes* pOutput, bool isFirst) {
  SInputColumnInfoData* pColInfo = &pCtx->input;
  int32_t               start = pColInfo->startRowIndex;

  pOutput->bytes = pInput->bytes;
  TSKEY* tsIn = (TSKEY*)(pInput->buf + pInput->bytes);
  TSKEY* tsOut = (TSKEY*)(pOutput->buf + pInput->bytes);
  if (pOutput->hasResult) {
    if (isFirst) {
      if (*tsIn > *tsOut) {
        return;
      }
    } else {
      if (*tsIn < *tsOut) {
        return;
      }
    }
  }
  *tsOut = *tsIn;
  memcpy(pOutput->buf, pInput->buf, pOutput->bytes);
  // handle selectivity
  STuplePos* pTuplePos = (STuplePos*)(pOutput->buf + pOutput->bytes + sizeof(TSKEY));
  if (pCtx->subsidiaries.num > 0) {
    if (!pOutput->hasResult) {
      saveTupleData(pCtx, start, pCtx->pSrcBlock, pTuplePos);
    } else {
      copyTupleData(pCtx, start, pCtx->pSrcBlock, pTuplePos);
    }
  }
  pOutput->hasResult = true;

  return;
}

static int32_t firstLastFunctionMergeImpl(SqlFunctionCtx* pCtx, bool isFirstQuery) {
  SInputColumnInfoData* pInput = &pCtx->input;
  SColumnInfoData*      pCol = pInput->pData[0];
  ASSERT(pCol->info.type == TSDB_DATA_TYPE_BINARY);

  SFirstLastRes* pInfo = GET_ROWCELL_INTERBUF(GET_RES_INFO(pCtx));

  int32_t        start = pInput->startRowIndex;
  char*          data = colDataGetData(pCol, start);
  SFirstLastRes* pInputInfo = (SFirstLastRes*)varDataVal(data);

  firstLastTransferInfo(pCtx, pInputInfo, pInfo, isFirstQuery);

  int32_t numOfElems = pInputInfo->hasResult ? 1 : 0;

  SET_VAL(GET_RES_INFO(pCtx), numOfElems, 1);

  return TSDB_CODE_SUCCESS;
}

int32_t firstFunctionMerge(SqlFunctionCtx* pCtx) { return firstLastFunctionMergeImpl(pCtx, true); }

int32_t lastFunctionMerge(SqlFunctionCtx* pCtx) { return firstLastFunctionMergeImpl(pCtx, false); }

int32_t firstLastFinalize(SqlFunctionCtx* pCtx, SSDataBlock* pBlock) {
  int32_t          slotId = pCtx->pExpr->base.resSchema.slotId;
  SColumnInfoData* pCol = taosArrayGet(pBlock->pDataBlock, slotId);

  SResultRowEntryInfo* pResInfo = GET_RES_INFO(pCtx);
  pResInfo->isNullRes = (pResInfo->numOfRes == 0) ? 1 : 0;

  SFirstLastRes* pRes = GET_ROWCELL_INTERBUF(pResInfo);
  colDataAppend(pCol, pBlock->info.rows, pRes->buf, pResInfo->isNullRes);
  // handle selectivity
  STuplePos* pTuplePos = (STuplePos*)(pRes->buf + pRes->bytes + sizeof(TSKEY));
  setSelectivityValue(pCtx, pBlock, pTuplePos, pBlock->info.rows);

  return pResInfo->numOfRes;
}

int32_t firstLastPartialFinalize(SqlFunctionCtx* pCtx, SSDataBlock* pBlock) {
  SResultRowEntryInfo* pEntryInfo = GET_RES_INFO(pCtx);
  SFirstLastRes*       pRes = GET_ROWCELL_INTERBUF(GET_RES_INFO(pCtx));

  int32_t resultBytes = getFirstLastInfoSize(pRes->bytes);
  char*   res = taosMemoryCalloc(resultBytes + VARSTR_HEADER_SIZE, sizeof(char));

  memcpy(varDataVal(res), pRes, resultBytes);
  varDataSetLen(res, resultBytes);

  int32_t          slotId = pCtx->pExpr->base.resSchema.slotId;
  SColumnInfoData* pCol = taosArrayGet(pBlock->pDataBlock, slotId);

  colDataAppend(pCol, pBlock->info.rows, res, false);
  // handle selectivity
  STuplePos* pTuplePos = (STuplePos*)(pRes->buf + pRes->bytes + sizeof(TSKEY));
  setSelectivityValue(pCtx, pBlock, pTuplePos, pBlock->info.rows);

  taosMemoryFree(res);
  return 1;
}

int32_t lastCombine(SqlFunctionCtx* pDestCtx, SqlFunctionCtx* pSourceCtx) {
  SResultRowEntryInfo* pDResInfo = GET_RES_INFO(pDestCtx);
  char*                pDBuf = GET_ROWCELL_INTERBUF(pDResInfo);
  int32_t              type = pDestCtx->input.pData[0]->info.type;
  int32_t              bytes = pDestCtx->input.pData[0]->info.bytes;

  SResultRowEntryInfo* pSResInfo = GET_RES_INFO(pSourceCtx);
  char*                pSBuf = GET_ROWCELL_INTERBUF(pSResInfo);

  if (pSResInfo->numOfRes != 0 && (pDResInfo->numOfRes == 0 || *(TSKEY*)(pDBuf + bytes) < *(TSKEY*)(pSBuf + bytes))) {
    memcpy(pDBuf, pSBuf, bytes);
    *(TSKEY*)(pDBuf + bytes) = *(TSKEY*)(pSBuf + bytes);
    pDResInfo->numOfRes = 1;
  }
  return TSDB_CODE_SUCCESS;
}

int32_t lastRowFunction(SqlFunctionCtx* pCtx) {
  int32_t numOfElems = 0;

  SResultRowEntryInfo* pResInfo = GET_RES_INFO(pCtx);
  SFirstLastRes*       pInfo = GET_ROWCELL_INTERBUF(pResInfo);

  SInputColumnInfoData* pInput = &pCtx->input;
  SColumnInfoData*      pInputCol = pInput->pData[0];

  int32_t type = pInputCol->info.type;
  int32_t bytes = pInputCol->info.bytes;
  pInfo->bytes = bytes;

  SColumnDataAgg* pColAgg = (pInput->colDataAggIsSet) ? pInput->pColumnDataAgg[0] : NULL;

  TSKEY startKey = getRowPTs(pInput->pPTS, 0);
  TSKEY endKey = getRowPTs(pInput->pPTS, pInput->totalRows - 1);

  int32_t blockDataOrder = (startKey <= endKey) ? TSDB_ORDER_ASC : TSDB_ORDER_DESC;

  if (blockDataOrder == TSDB_ORDER_ASC) {
    for (int32_t i = pInput->numOfRows + pInput->startRowIndex - 1; i >= pInput->startRowIndex; --i) {
      char* data = colDataGetData(pInputCol, i);
      TSKEY cts = getRowPTs(pInput->pPTS, i);
      if (pResInfo->numOfRes == 0 || *(TSKEY*)(pInfo->buf) < cts) {
        if (pInputCol->hasNull && colDataIsNull(pInputCol, pInput->totalRows, i, pColAgg)) {
          pInfo->isNull = true;
        } else {
          pInfo->isNull = false;
          if (IS_VAR_DATA_TYPE(type)) {
            bytes = varDataTLen(data);
            pInfo->bytes = bytes;
          }
          memcpy(pInfo->buf + sizeof(TSKEY), data, bytes);
        }
        *(TSKEY*)(pInfo->buf) = cts;
        numOfElems++;
        // handle selectivity
        if (pCtx->subsidiaries.num > 0) {
          STuplePos* pTuplePos = (STuplePos*)(pInfo->buf + bytes + sizeof(TSKEY));
          if (!pInfo->hasResult) {
            saveTupleData(pCtx, i, pCtx->pSrcBlock, pTuplePos);
          } else {
            copyTupleData(pCtx, i, pCtx->pSrcBlock, pTuplePos);
          }
        }
        pInfo->hasResult = true;
        // DO_UPDATE_TAG_COLUMNS(pCtx, ts);
        pResInfo->numOfRes = 1;
      }
      break;
    }
  } else {  // descending order
    for (int32_t i = pInput->startRowIndex; i < pInput->numOfRows + pInput->startRowIndex; ++i) {
      char* data = colDataGetData(pInputCol, i);
      TSKEY cts = getRowPTs(pInput->pPTS, i);
      if (pResInfo->numOfRes == 0 || *(TSKEY*)(pInfo->buf) < cts) {
        if (pInputCol->hasNull && colDataIsNull(pInputCol, pInput->totalRows, i, pColAgg)) {
          pInfo->isNull = true;
        } else {
          pInfo->isNull = false;
          if (IS_VAR_DATA_TYPE(type)) {
            bytes = varDataTLen(data);
            pInfo->bytes = bytes;
          }
          memcpy(pInfo->buf + sizeof(TSKEY), data, bytes);
        }
        *(TSKEY*)(pInfo->buf) = cts;
        numOfElems++;
        // handle selectivity
        if (pCtx->subsidiaries.num > 0) {
          STuplePos* pTuplePos = (STuplePos*)(pInfo->buf + bytes + sizeof(TSKEY));
          if (!pInfo->hasResult) {
            saveTupleData(pCtx, i, pCtx->pSrcBlock, pTuplePos);
          } else {
            copyTupleData(pCtx, i, pCtx->pSrcBlock, pTuplePos);
          }
        }
        pInfo->hasResult = true;
        pResInfo->numOfRes = 1;
        // DO_UPDATE_TAG_COLUMNS(pCtx, ts);
      }
      break;
    }
  }

  SET_VAL(pResInfo, numOfElems, 1);
  return TSDB_CODE_SUCCESS;
}

int32_t lastRowFinalize(SqlFunctionCtx* pCtx, SSDataBlock* pBlock) {
  int32_t          slotId = pCtx->pExpr->base.resSchema.slotId;
  SColumnInfoData* pCol = taosArrayGet(pBlock->pDataBlock, slotId);

  SResultRowEntryInfo* pResInfo = GET_RES_INFO(pCtx);

  SFirstLastRes* pRes = GET_ROWCELL_INTERBUF(pResInfo);
  colDataAppend(pCol, pBlock->info.rows, pRes->buf + sizeof(TSKEY), pRes->isNull);
  // handle selectivity
  STuplePos* pTuplePos = (STuplePos*)(pRes->buf + pRes->bytes + sizeof(TSKEY));
  setSelectivityValue(pCtx, pBlock, pTuplePos, pBlock->info.rows);

  return pResInfo->numOfRes;
}

bool getDiffFuncEnv(SFunctionNode* UNUSED_PARAM(pFunc), SFuncExecEnv* pEnv) {
  pEnv->calcMemSize = sizeof(SDiffInfo);
  return true;
}

bool diffFunctionSetup(SqlFunctionCtx* pCtx, SResultRowEntryInfo* pResInfo) {
  if (!functionSetup(pCtx, pResInfo)) {
    return false;
  }

  SDiffInfo* pDiffInfo = GET_ROWCELL_INTERBUF(pResInfo);
  pDiffInfo->hasPrev = false;
  pDiffInfo->prev.i64 = 0;
  if (pCtx->numOfParams > 1) {
    pDiffInfo->ignoreNegative = pCtx->param[1].param.i;  // TODO set correct param
  } else {
    pDiffInfo->ignoreNegative = false;
  }
  pDiffInfo->includeNull = false;
  pDiffInfo->firstOutput = false;
  return true;
}

static void doSetPrevVal(SDiffInfo* pDiffInfo, int32_t type, const char* pv) {
  switch (type) {
    case TSDB_DATA_TYPE_BOOL:
    case TSDB_DATA_TYPE_TINYINT:
      pDiffInfo->prev.i64 = *(int8_t*)pv;
      break;
    case TSDB_DATA_TYPE_INT:
      pDiffInfo->prev.i64 = *(int32_t*)pv;
      break;
    case TSDB_DATA_TYPE_SMALLINT:
      pDiffInfo->prev.i64 = *(int16_t*)pv;
      break;
    case TSDB_DATA_TYPE_BIGINT:
      pDiffInfo->prev.i64 = *(int64_t*)pv;
      break;
    case TSDB_DATA_TYPE_FLOAT:
      pDiffInfo->prev.d64 = *(float*)pv;
      break;
    case TSDB_DATA_TYPE_DOUBLE:
      pDiffInfo->prev.d64 = *(double*)pv;
      break;
    default:
      ASSERT(0);
  }
}

static void doHandleDiff(SDiffInfo* pDiffInfo, int32_t type, const char* pv, SColumnInfoData* pOutput, int32_t pos,
                         int32_t order) {
  int32_t factor = (order == TSDB_ORDER_ASC) ? 1 : -1;
  switch (type) {
    case TSDB_DATA_TYPE_INT: {
      int32_t v = *(int32_t*)pv;
      int64_t delta = factor * (v - pDiffInfo->prev.i64);  // direct previous may be null
      if (delta < 0 && pDiffInfo->ignoreNegative) {
        colDataSetNull_f(pOutput->nullbitmap, pos);
      } else {
        colDataAppendInt64(pOutput, pos, &delta);
      }
      pDiffInfo->prev.i64 = v;
      break;
    }
    case TSDB_DATA_TYPE_BOOL:
    case TSDB_DATA_TYPE_TINYINT: {
      int8_t  v = *(int8_t*)pv;
      int64_t delta = factor * (v - pDiffInfo->prev.i64);  // direct previous may be null
      if (delta < 0 && pDiffInfo->ignoreNegative) {
        colDataSetNull_f(pOutput->nullbitmap, pos);
      } else {
        colDataAppendInt64(pOutput, pos, &delta);
      }
      pDiffInfo->prev.i64 = v;
      break;
    }
    case TSDB_DATA_TYPE_SMALLINT: {
      int16_t v = *(int16_t*)pv;
      int64_t delta = factor * (v - pDiffInfo->prev.i64);  // direct previous may be null
      if (delta < 0 && pDiffInfo->ignoreNegative) {
        colDataSetNull_f(pOutput->nullbitmap, pos);
      } else {
        colDataAppendInt64(pOutput, pos, &delta);
      }
      pDiffInfo->prev.i64 = v;
      break;
    }
    case TSDB_DATA_TYPE_BIGINT: {
      int64_t v = *(int64_t*)pv;
      int64_t delta = factor * (v - pDiffInfo->prev.i64);  // direct previous may be null
      if (delta < 0 && pDiffInfo->ignoreNegative) {
        colDataSetNull_f(pOutput->nullbitmap, pos);
      } else {
        colDataAppendInt64(pOutput, pos, &delta);
      }
      pDiffInfo->prev.i64 = v;
      break;
    }
    case TSDB_DATA_TYPE_FLOAT: {
      float  v = *(float*)pv;
      double delta = factor * (v - pDiffInfo->prev.d64);                               // direct previous may be null
      if ((delta < 0 && pDiffInfo->ignoreNegative) || isinf(delta) || isnan(delta)) {  // check for overflow
        colDataSetNull_f(pOutput->nullbitmap, pos);
      } else {
        colDataAppendDouble(pOutput, pos, &delta);
      }
      pDiffInfo->prev.d64 = v;
      break;
    }
    case TSDB_DATA_TYPE_DOUBLE: {
      double v = *(double*)pv;
      double delta = factor * (v - pDiffInfo->prev.d64);                               // direct previous may be null
      if ((delta < 0 && pDiffInfo->ignoreNegative) || isinf(delta) || isnan(delta)) {  // check for overflow
        colDataSetNull_f(pOutput->nullbitmap, pos);
      } else {
        colDataAppendDouble(pOutput, pos, &delta);
      }
      pDiffInfo->prev.d64 = v;
      break;
    }
    default:
      ASSERT(0);
  }
}

int32_t diffFunction(SqlFunctionCtx* pCtx) {
  SResultRowEntryInfo* pResInfo = GET_RES_INFO(pCtx);
  SDiffInfo*           pDiffInfo = GET_ROWCELL_INTERBUF(pResInfo);

  SInputColumnInfoData* pInput = &pCtx->input;

  SColumnInfoData* pInputCol = pInput->pData[0];

  int32_t numOfElems = 0;
  int32_t startOffset = pCtx->offset;

  SColumnInfoData* pOutput = (SColumnInfoData*)pCtx->pOutput;

  if (pCtx->order == TSDB_ORDER_ASC) {
    for (int32_t i = pInput->startRowIndex; i < pInput->numOfRows + pInput->startRowIndex; i += 1) {
      int32_t pos = startOffset + numOfElems;

      if (colDataIsNull_f(pInputCol->nullbitmap, i)) {
        if (pDiffInfo->includeNull) {
          colDataSetNull_f(pOutput->nullbitmap, pos);

          numOfElems += 1;
        }
        continue;
      }

      char* pv = colDataGetData(pInputCol, i);

      if (pDiffInfo->hasPrev) {
        doHandleDiff(pDiffInfo, pInputCol->info.type, pv, pOutput, pos, pCtx->order);

        numOfElems++;
      } else {
        doSetPrevVal(pDiffInfo, pInputCol->info.type, pv);
      }

      pDiffInfo->hasPrev = true;
    }
  } else {
    for (int32_t i = pInput->startRowIndex; i < pInput->numOfRows + pInput->startRowIndex; i += 1) {
      int32_t pos = startOffset + numOfElems;

      if (colDataIsNull_f(pInputCol->nullbitmap, i)) {
        if (pDiffInfo->includeNull) {
          colDataSetNull_f(pOutput->nullbitmap, pos);

          numOfElems += 1;
        }
        continue;
      }

      char* pv = colDataGetData(pInputCol, i);

      // there is a row of previous data block to be handled in the first place.
      if (pDiffInfo->hasPrev) {
        doHandleDiff(pDiffInfo, pInputCol->info.type, pv, pOutput, pos, pCtx->order);

        numOfElems++;
      } else {
        doSetPrevVal(pDiffInfo, pInputCol->info.type, pv);
      }

      pDiffInfo->hasPrev = true;
    }
  }

  // initial value is not set yet
  return numOfElems;
}

int32_t getTopBotInfoSize(int64_t numOfItems) { return sizeof(STopBotRes) + numOfItems * sizeof(STopBotResItem); }

bool getTopBotFuncEnv(SFunctionNode* pFunc, SFuncExecEnv* pEnv) {
  SValueNode* pkNode = (SValueNode*)nodesListGetNode(pFunc->pParameterList, 1);
  pEnv->calcMemSize = sizeof(STopBotRes) + pkNode->datum.i * sizeof(STopBotResItem);
  return true;
}

bool topBotFunctionSetup(SqlFunctionCtx* pCtx, SResultRowEntryInfo* pResInfo) {
  if (!functionSetup(pCtx, pResInfo)) {
    return false;
  }

  STopBotRes*           pRes = GET_ROWCELL_INTERBUF(pResInfo);
  SInputColumnInfoData* pInput = &pCtx->input;

  pRes->maxSize = pCtx->param[1].param.i;

  return true;
}

static STopBotRes* getTopBotOutputInfo(SqlFunctionCtx* pCtx) {
  SResultRowEntryInfo* pResInfo = GET_RES_INFO(pCtx);
  STopBotRes*          pRes = GET_ROWCELL_INTERBUF(pResInfo);
  pRes->pItems = (STopBotResItem*)((char*)pRes + sizeof(STopBotRes));

  return pRes;
}

static void doAddIntoResult(SqlFunctionCtx* pCtx, void* pData, int32_t rowIndex, SSDataBlock* pSrcBlock, uint16_t type,
                            uint64_t uid, SResultRowEntryInfo* pEntryInfo, bool isTopQuery);

static void addResult(SqlFunctionCtx* pCtx, STopBotResItem* pSourceItem, int16_t type, bool isTopQuery);

int32_t topFunction(SqlFunctionCtx* pCtx) {
  int32_t              numOfElems = 0;
  SResultRowEntryInfo* pResInfo = GET_RES_INFO(pCtx);

  SInputColumnInfoData* pInput = &pCtx->input;
  SColumnInfoData*      pCol = pInput->pData[0];

  STopBotRes* pRes = getTopBotOutputInfo(pCtx);
  pRes->type = pInput->pData[0]->info.type;

  int32_t start = pInput->startRowIndex;
  for (int32_t i = start; i < pInput->numOfRows + start; ++i) {
    if (pCol->hasNull && colDataIsNull_f(pCol->nullbitmap, i)) {
      continue;
    }

    numOfElems++;
    char* data = colDataGetData(pCol, i);
    doAddIntoResult(pCtx, data, i, pCtx->pSrcBlock, pRes->type, pInput->uid, pResInfo, true);
  }

  return TSDB_CODE_SUCCESS;
}

int32_t bottomFunction(SqlFunctionCtx* pCtx) {
  int32_t              numOfElems = 0;
  SResultRowEntryInfo* pResInfo = GET_RES_INFO(pCtx);

  SInputColumnInfoData* pInput = &pCtx->input;
  SColumnInfoData*      pCol = pInput->pData[0];

  STopBotRes* pRes = getTopBotOutputInfo(pCtx);
  pRes->type = pInput->pData[0]->info.type;

  int32_t start = pInput->startRowIndex;
  for (int32_t i = start; i < pInput->numOfRows + start; ++i) {
    if (pCol->hasNull && colDataIsNull_f(pCol->nullbitmap, i)) {
      continue;
    }

    numOfElems++;
    char* data = colDataGetData(pCol, i);
    doAddIntoResult(pCtx, data, i, pCtx->pSrcBlock, pRes->type, pInput->uid, pResInfo, false);
  }

  return TSDB_CODE_SUCCESS;
}

static int32_t topBotResComparFn(const void* p1, const void* p2, const void* param) {
  uint16_t type = *(uint16_t*)param;

  STopBotResItem* val1 = (STopBotResItem*)p1;
  STopBotResItem* val2 = (STopBotResItem*)p2;

  if (IS_SIGNED_NUMERIC_TYPE(type)) {
    if (val1->v.i == val2->v.i) {
      return 0;
    }

    return (val1->v.i > val2->v.i) ? 1 : -1;
  } else if (IS_UNSIGNED_NUMERIC_TYPE(type)) {
    if (val1->v.u == val2->v.u) {
      return 0;
    }

    return (val1->v.u > val2->v.u) ? 1 : -1;
  }

  if (val1->v.d == val2->v.d) {
    return 0;
  }

  return (val1->v.d > val2->v.d) ? 1 : -1;
}

void doAddIntoResult(SqlFunctionCtx* pCtx, void* pData, int32_t rowIndex, SSDataBlock* pSrcBlock, uint16_t type,
                     uint64_t uid, SResultRowEntryInfo* pEntryInfo, bool isTopQuery) {
  STopBotRes* pRes = getTopBotOutputInfo(pCtx);

  SVariant val = {0};
  taosVariantCreateFromBinary(&val, pData, tDataTypes[type].bytes, type);

  STopBotResItem* pItems = pRes->pItems;
  assert(pItems != NULL);

  // not full yet
  if (pEntryInfo->numOfRes < pRes->maxSize) {
    STopBotResItem* pItem = &pItems[pEntryInfo->numOfRes];
    pItem->v = val;
    pItem->uid = uid;

    // save the data of this tuple
    if (pCtx->subsidiaries.num > 0) {
      saveTupleData(pCtx, rowIndex, pSrcBlock, &pItem->tuplePos);
    }
#ifdef BUF_PAGE_DEBUG
    qDebug("page_saveTuple i:%d, item:%p,pageId:%d, offset:%d\n", pEntryInfo->numOfRes, pItem, pItem->tuplePos.pageId, pItem->tuplePos.offset);
#endif
    // allocate the buffer and keep the data of this row into the new allocated buffer
    pEntryInfo->numOfRes++;
    taosheapsort((void*)pItems, sizeof(STopBotResItem), pEntryInfo->numOfRes, (const void*)&type, topBotResComparFn,
                 !isTopQuery);
  } else {  // replace the minimum value in the result
    if ((isTopQuery && ((IS_SIGNED_NUMERIC_TYPE(type) && val.i > pItems[0].v.i) ||
                        (IS_UNSIGNED_NUMERIC_TYPE(type) && val.u > pItems[0].v.u) ||
                        (IS_FLOAT_TYPE(type) && val.d > pItems[0].v.d))) ||
        (!isTopQuery && ((IS_SIGNED_NUMERIC_TYPE(type) && val.i < pItems[0].v.i) ||
                         (IS_UNSIGNED_NUMERIC_TYPE(type) && val.u < pItems[0].v.u) ||
                         (IS_FLOAT_TYPE(type) && val.d < pItems[0].v.d)))) {
      // replace the old data and the coresponding tuple data
      STopBotResItem* pItem = &pItems[0];
      pItem->v = val;
      pItem->uid = uid;

      // save the data of this tuple by over writing the old data
      if (pCtx->subsidiaries.num > 0) {
        copyTupleData(pCtx, rowIndex, pSrcBlock, &pItem->tuplePos);
      }
#ifdef BUF_PAGE_DEBUG
      qDebug("page_copyTuple pageId:%d, offset:%d", pItem->tuplePos.pageId, pItem->tuplePos.offset);
#endif
      taosheapadjust((void*)pItems, sizeof(STopBotResItem), 0, pEntryInfo->numOfRes - 1, (const void*)&type,
                     topBotResComparFn, NULL, !isTopQuery);
    }
  }
}

void saveTupleData(SqlFunctionCtx* pCtx, int32_t rowIndex, const SSDataBlock* pSrcBlock, STuplePos* pPos) {
  SFilePage* pPage = NULL;

<<<<<<< HEAD
  int32_t completeRowSize = pSrcBlock->info.rowSize + (int32_t)taosArrayGetSize(pSrcBlock->pDataBlock) * sizeof(bool);
=======
  int32_t completeRowSize = pCtx->subsidiaries.num * sizeof(bool);
  for (int32_t j = 0; j < pCtx->subsidiaries.num; ++j) {
    SqlFunctionCtx* pc = pCtx->subsidiaries.pCtx[j];
    completeRowSize += pc->pExpr->base.resSchema.bytes;
  }
>>>>>>> 101a51fd

  if (pCtx->curBufPage == -1) {
    pPage = getNewBufPage(pCtx->pBuf, 0, &pCtx->curBufPage);
    pPage->num = sizeof(SFilePage);
  } else {
    pPage = getBufPage(pCtx->pBuf, pCtx->curBufPage);
    if (pPage->num + completeRowSize > getBufPageSize(pCtx->pBuf)) {
      pPage = getNewBufPage(pCtx->pBuf, 0, &pCtx->curBufPage);
      pPage->num = sizeof(SFilePage);
    }
  }

  pPos->pageId = pCtx->curBufPage;

  // keep the current row data, extract method
  int32_t offset = 0;
  bool*   nullList = (bool*)((char*)pPage + pPage->num);
<<<<<<< HEAD
  char*   pStart = (char*)(nullList + sizeof(bool) * (int32_t)taosArrayGetSize(pSrcBlock->pDataBlock));
  for (int32_t i = 0; i < (int32_t)taosArrayGetSize(pSrcBlock->pDataBlock); ++i) {
    SColumnInfoData* pCol = taosArrayGet(pSrcBlock->pDataBlock, i);
    bool             isNull = colDataIsNull_s(pCol, rowIndex);
    if (isNull) {
      nullList[i] = true;
=======
  char*   pStart = (char*)(nullList + sizeof(bool) * pCtx->subsidiaries.num);
  for (int32_t i = 0; i < pCtx->subsidiaries.num; ++i) {
    SqlFunctionCtx* pc = pCtx->subsidiaries.pCtx[i];

    SFunctParam* pFuncParam = &pc->pExpr->base.pParam[0];
    int32_t      srcSlotId = pFuncParam->pCol->slotId;

    SColumnInfoData* pCol = taosArrayGet(pSrcBlock->pDataBlock, srcSlotId);
    if ((nullList[i] = colDataIsNull_s(pCol, rowIndex)) == true) {
>>>>>>> 101a51fd
      offset += pCol->info.bytes;
      continue;
    }

    char* p = colDataGetData(pCol, rowIndex);
    if (IS_VAR_DATA_TYPE(pCol->info.type)) {
      memcpy(pStart + offset, p, (pCol->info.type == TSDB_DATA_TYPE_JSON) ? getJsonValueLen(p): varDataTLen(p));
    } else {
      memcpy(pStart + offset, p, pCol->info.bytes);
    }

    offset += pCol->info.bytes;
  }

  pPos->offset = pPage->num;
  pPage->num += completeRowSize;

  setBufPageDirty(pPage, true);
  releaseBufPage(pCtx->pBuf, pPage);
}

void copyTupleData(SqlFunctionCtx* pCtx, int32_t rowIndex, const SSDataBlock* pSrcBlock, STuplePos* pPos) {
  SFilePage* pPage = getBufPage(pCtx->pBuf, pPos->pageId);

  int32_t numOfCols = pCtx->subsidiaries.num;

  bool* nullList = (bool*)((char*)pPage + pPos->offset);
  char* pStart = (char*)(nullList + numOfCols * sizeof(bool));

  int32_t offset = 0;
  for (int32_t i = 0; i < numOfCols; ++i) {
    SqlFunctionCtx* pc = pCtx->subsidiaries.pCtx[i];
    SFunctParam* pFuncParam = &pc->pExpr->base.pParam[0];
    int32_t      srcSlotId = pFuncParam->pCol->slotId;

    SColumnInfoData* pCol = taosArrayGet(pSrcBlock->pDataBlock, srcSlotId);
    if ((nullList[i] = colDataIsNull_s(pCol, rowIndex)) == true) {
      offset += pCol->info.bytes;
      continue;
    }

    char* p = colDataGetData(pCol, rowIndex);
    if (IS_VAR_DATA_TYPE(pCol->info.type)) {
      memcpy(pStart + offset, p, (pCol->info.type == TSDB_DATA_TYPE_JSON) ? getJsonValueLen(p): varDataTLen(p));
    } else {
      memcpy(pStart + offset, p, pCol->info.bytes);
    }

    offset += pCol->info.bytes;
  }

  setBufPageDirty(pPage, true);
  releaseBufPage(pCtx->pBuf, pPage);
}

int32_t topBotFinalize(SqlFunctionCtx* pCtx, SSDataBlock* pBlock) {
  SResultRowEntryInfo* pEntryInfo = GET_RES_INFO(pCtx);
  STopBotRes*          pRes = getTopBotOutputInfo(pCtx);

  int16_t type = pCtx->input.pData[0]->info.type;
  int32_t slotId = pCtx->pExpr->base.resSchema.slotId;

  SColumnInfoData* pCol = taosArrayGet(pBlock->pDataBlock, slotId);

  // todo assign the tag value and the corresponding row data
  int32_t currentRow = pBlock->info.rows;
  for (int32_t i = 0; i < pEntryInfo->numOfRes; ++i) {
    STopBotResItem* pItem = &pRes->pItems[i];
    if (type == TSDB_DATA_TYPE_FLOAT) {
      float v = pItem->v.d;
      colDataAppend(pCol, currentRow, (const char*)&v, false);
    } else {
      colDataAppend(pCol, currentRow, (const char*)&pItem->v.i, false);
    }
#ifdef BUF_PAGE_DEBUG
    qDebug("page_finalize i:%d,item:%p,pageId:%d, offset:%d\n", i, pItem, pItem->tuplePos.pageId, pItem->tuplePos.offset);
#endif
    setSelectivityValue(pCtx, pBlock, &pRes->pItems[i].tuplePos, currentRow);
    currentRow += 1;
  }

  return pEntryInfo->numOfRes;
}

void addResult(SqlFunctionCtx* pCtx, STopBotResItem* pSourceItem, int16_t type, bool isTopQuery) {
  SResultRowEntryInfo* pEntryInfo = GET_RES_INFO(pCtx);
  STopBotRes*          pRes = getTopBotOutputInfo(pCtx);
  STopBotResItem*      pItems = pRes->pItems;
  assert(pItems != NULL);

  // not full yet
  if (pEntryInfo->numOfRes < pRes->maxSize) {
    STopBotResItem* pItem = &pItems[pEntryInfo->numOfRes];
    pItem->v = pSourceItem->v;
    pItem->uid = pSourceItem->uid;
    pItem->tuplePos.pageId = -1;
    replaceTupleData(&pItem->tuplePos, &pSourceItem->tuplePos);
    pEntryInfo->numOfRes++;
    taosheapsort((void*)pItems, sizeof(STopBotResItem), pEntryInfo->numOfRes, (const void*)&type, topBotResComparFn,
                 !isTopQuery);
  } else {  // replace the minimum value in the result
    if ((isTopQuery && ((IS_SIGNED_NUMERIC_TYPE(type) && pSourceItem->v.i > pItems[0].v.i) ||
                        (IS_UNSIGNED_NUMERIC_TYPE(type) && pSourceItem->v.u > pItems[0].v.u) ||
                        (IS_FLOAT_TYPE(type) && pSourceItem->v.d > pItems[0].v.d))) ||
        (!isTopQuery && ((IS_SIGNED_NUMERIC_TYPE(type) && pSourceItem->v.i < pItems[0].v.i) ||
                         (IS_UNSIGNED_NUMERIC_TYPE(type) && pSourceItem->v.u < pItems[0].v.u) ||
                         (IS_FLOAT_TYPE(type) && pSourceItem->v.d < pItems[0].v.d)))) {
      // replace the old data and the coresponding tuple data
      STopBotResItem* pItem = &pItems[0];
      pItem->v = pSourceItem->v;
      pItem->uid = pSourceItem->uid;

      // save the data of this tuple by over writing the old data
      replaceTupleData(&pItem->tuplePos, &pSourceItem->tuplePos);
      taosheapadjust((void*)pItems, sizeof(STopBotResItem), 0, pEntryInfo->numOfRes - 1, (const void*)&type,
                     topBotResComparFn, NULL, !isTopQuery);
    }
  }
}

int32_t topCombine(SqlFunctionCtx* pDestCtx, SqlFunctionCtx* pSourceCtx) {
  int32_t              type = pDestCtx->input.pData[0]->info.type;
  SResultRowEntryInfo* pSResInfo = GET_RES_INFO(pSourceCtx);
  STopBotRes*          pSBuf = getTopBotOutputInfo(pSourceCtx);
  for (int32_t i = 0; i < pSResInfo->numOfRes; i++) {
    addResult(pDestCtx, pSBuf->pItems + i, type, true);
  }
  return TSDB_CODE_SUCCESS;
}

int32_t bottomCombine(SqlFunctionCtx* pDestCtx, SqlFunctionCtx* pSourceCtx) {
  int32_t              type = pDestCtx->input.pData[0]->info.type;
  SResultRowEntryInfo* pSResInfo = GET_RES_INFO(pSourceCtx);
  STopBotRes*          pSBuf = getTopBotOutputInfo(pSourceCtx);
  for (int32_t i = 0; i < pSResInfo->numOfRes; i++) {
    addResult(pDestCtx, pSBuf->pItems + i, type, false);
  }
  return TSDB_CODE_SUCCESS;
}

int32_t getSpreadInfoSize() { return (int32_t)sizeof(SSpreadInfo); }

bool getSpreadFuncEnv(SFunctionNode* UNUSED_PARAM(pFunc), SFuncExecEnv* pEnv) {
  pEnv->calcMemSize = sizeof(SSpreadInfo);
  return true;
}

bool spreadFunctionSetup(SqlFunctionCtx* pCtx, SResultRowEntryInfo* pResultInfo) {
  if (!functionSetup(pCtx, pResultInfo)) {
    return false;
  }

  SSpreadInfo* pInfo = GET_ROWCELL_INTERBUF(pResultInfo);
  SET_DOUBLE_VAL(&pInfo->min, DBL_MAX);
  SET_DOUBLE_VAL(&pInfo->max, -DBL_MAX);
  pInfo->hasResult = false;
  return true;
}

int32_t spreadFunction(SqlFunctionCtx* pCtx) {
  int32_t numOfElems = 0;

  // Only the pre-computing information loaded and actual data does not loaded
  SInputColumnInfoData* pInput = &pCtx->input;
  SColumnDataAgg*       pAgg = pInput->pColumnDataAgg[0];
  int32_t               type = pInput->pData[0]->info.type;

  SSpreadInfo* pInfo = GET_ROWCELL_INTERBUF(GET_RES_INFO(pCtx));

  if (pInput->colDataAggIsSet) {
    numOfElems = pInput->numOfRows - pAgg->numOfNull;
    if (numOfElems == 0) {
      goto _spread_over;
    }
    double tmin = 0.0, tmax = 0.0;
    if (IS_SIGNED_NUMERIC_TYPE(type)) {
      tmin = (double)GET_INT64_VAL(&pAgg->min);
      tmax = (double)GET_INT64_VAL(&pAgg->max);
    } else if (IS_FLOAT_TYPE(type)) {
      tmin = GET_DOUBLE_VAL(&pAgg->min);
      tmax = GET_DOUBLE_VAL(&pAgg->max);
    } else if (IS_UNSIGNED_NUMERIC_TYPE(type)) {
      tmin = (double)GET_UINT64_VAL(&pAgg->min);
      tmax = (double)GET_UINT64_VAL(&pAgg->max);
    }

    if (GET_DOUBLE_VAL(&pInfo->min) > tmin) {
      SET_DOUBLE_VAL(&pInfo->min, tmin);
    }

    if (GET_DOUBLE_VAL(&pInfo->max) < tmax) {
      SET_DOUBLE_VAL(&pInfo->max, tmax);
    }

  } else {  // computing based on the true data block
    SColumnInfoData* pCol = pInput->pData[0];

    int32_t start = pInput->startRowIndex;
    int32_t numOfRows = pInput->numOfRows;

    // check the valid data one by one
    for (int32_t i = start; i < pInput->numOfRows + start; ++i) {
      if (colDataIsNull_f(pCol->nullbitmap, i)) {
        continue;
      }

      char* data = colDataGetData(pCol, i);

      double v = 0;
      GET_TYPED_DATA(v, double, type, data);
      if (v < GET_DOUBLE_VAL(&pInfo->min)) {
        SET_DOUBLE_VAL(&pInfo->min, v);
      }

      if (v > GET_DOUBLE_VAL(&pInfo->max)) {
        SET_DOUBLE_VAL(&pInfo->max, v);
      }

      numOfElems += 1;
    }
  }

_spread_over:
  // data in the check operation are all null, not output
  SET_VAL(GET_RES_INFO(pCtx), numOfElems, 1);
  if (numOfElems > 0) {
    pInfo->hasResult = true;
  }

  return TSDB_CODE_SUCCESS;
}

static void spreadTransferInfo(SSpreadInfo* pInput, SSpreadInfo* pOutput) {
  pOutput->hasResult = pInput->hasResult;
  if (pInput->max > pOutput->max) {
    pOutput->max = pInput->max;
  }

  if (pInput->min < pOutput->min) {
    pOutput->min = pInput->min;
  }
}

int32_t spreadFunctionMerge(SqlFunctionCtx* pCtx) {
  SInputColumnInfoData* pInput = &pCtx->input;
  SColumnInfoData*      pCol = pInput->pData[0];
  ASSERT(pCol->info.type == TSDB_DATA_TYPE_BINARY);

  SSpreadInfo* pInfo = GET_ROWCELL_INTERBUF(GET_RES_INFO(pCtx));

  int32_t      start = pInput->startRowIndex;
  char*        data = colDataGetData(pCol, start);
  SSpreadInfo* pInputInfo = (SSpreadInfo*)varDataVal(data);

  spreadTransferInfo(pInputInfo, pInfo);

  SET_VAL(GET_RES_INFO(pCtx), 1, 1);

  return TSDB_CODE_SUCCESS;
}

int32_t spreadFinalize(SqlFunctionCtx* pCtx, SSDataBlock* pBlock) {
  SSpreadInfo* pInfo = GET_ROWCELL_INTERBUF(GET_RES_INFO(pCtx));
  if (pInfo->hasResult == true) {
    SET_DOUBLE_VAL(&pInfo->result, pInfo->max - pInfo->min);
  }
  return functionFinalize(pCtx, pBlock);
}

int32_t spreadPartialFinalize(SqlFunctionCtx* pCtx, SSDataBlock* pBlock) {
  SResultRowEntryInfo* pResInfo = GET_RES_INFO(pCtx);
  SSpreadInfo*         pInfo = GET_ROWCELL_INTERBUF(GET_RES_INFO(pCtx));
  int32_t              resultBytes = getSpreadInfoSize();
  char*                res = taosMemoryCalloc(resultBytes + VARSTR_HEADER_SIZE, sizeof(char));

  memcpy(varDataVal(res), pInfo, resultBytes);
  varDataSetLen(res, resultBytes);

  int32_t          slotId = pCtx->pExpr->base.resSchema.slotId;
  SColumnInfoData* pCol = taosArrayGet(pBlock->pDataBlock, slotId);

  colDataAppend(pCol, pBlock->info.rows, res, false);

  taosMemoryFree(res);
  return pResInfo->numOfRes;
}

int32_t spreadCombine(SqlFunctionCtx* pDestCtx, SqlFunctionCtx* pSourceCtx) {
  SResultRowEntryInfo* pDResInfo = GET_RES_INFO(pDestCtx);
  SSpreadInfo*         pDBuf = GET_ROWCELL_INTERBUF(pDResInfo);

  SResultRowEntryInfo* pSResInfo = GET_RES_INFO(pSourceCtx);
  SSpreadInfo*         pSBuf = GET_ROWCELL_INTERBUF(pSResInfo);
  spreadTransferInfo(pSBuf, pDBuf);
  pDResInfo->numOfRes = TMAX(pDResInfo->numOfRes, pSResInfo->numOfRes);
  return TSDB_CODE_SUCCESS;
}

int32_t getElapsedInfoSize() { return (int32_t)sizeof(SElapsedInfo); }

bool getElapsedFuncEnv(SFunctionNode* UNUSED_PARAM(pFunc), SFuncExecEnv* pEnv) {
  pEnv->calcMemSize = sizeof(SElapsedInfo);
  return true;
}

bool elapsedFunctionSetup(SqlFunctionCtx* pCtx, SResultRowEntryInfo* pResultInfo) {
  if (!functionSetup(pCtx, pResultInfo)) {
    return false;
  }

  SElapsedInfo* pInfo = GET_ROWCELL_INTERBUF(pResultInfo);
  pInfo->result = 0;
  pInfo->min = MAX_TS_KEY;
  pInfo->max = 0;

  if (pCtx->numOfParams > 1) {
    pInfo->timeUnit = pCtx->param[1].param.i;
  } else {
    pInfo->timeUnit = 1;
  }

  return true;
}

int32_t elapsedFunction(SqlFunctionCtx* pCtx) {
  int32_t numOfElems = 0;

  // Only the pre-computing information loaded and actual data does not loaded
  SInputColumnInfoData* pInput = &pCtx->input;
  SColumnDataAgg*       pAgg = pInput->pColumnDataAgg[0];

  SElapsedInfo* pInfo = GET_ROWCELL_INTERBUF(GET_RES_INFO(pCtx));

  numOfElems = pInput->numOfRows;  // since this is the primary timestamp, no need to exclude NULL values
  if (numOfElems == 0) {
    goto _elapsed_over;
  }

  if (pInput->colDataAggIsSet) {
    if (pInfo->min == MAX_TS_KEY) {
      pInfo->min = GET_INT64_VAL(&pAgg->min);
      pInfo->max = GET_INT64_VAL(&pAgg->max);
    } else {
      if (pCtx->order == TSDB_ORDER_ASC) {
        pInfo->max = GET_INT64_VAL(&pAgg->max);
      } else {
        pInfo->min = GET_INT64_VAL(&pAgg->min);
      }
    }
  } else {  // computing based on the true data block
    if (0 == pInput->numOfRows) {
      if (pCtx->order == TSDB_ORDER_DESC) {
        if (pCtx->end.key != INT64_MIN) {
          pInfo->min = pCtx->end.key;
        }
      } else {
        if (pCtx->end.key != INT64_MIN) {
          pInfo->max = pCtx->end.key + 1;
        }
      }
      goto _elapsed_over;
    }

    SColumnInfoData* pCol = pInput->pData[0];

    int32_t start = pInput->startRowIndex;
    TSKEY*  ptsList = (int64_t*)colDataGetData(pCol, 0);
    if (pCtx->order == TSDB_ORDER_DESC) {
      if (pCtx->start.key == INT64_MIN) {
        pInfo->max =
            (pInfo->max < ptsList[start + pInput->numOfRows - 1]) ? ptsList[start + pInput->numOfRows - 1] : pInfo->max;
      } else {
        pInfo->max = pCtx->start.key + 1;
      }

      if (pCtx->end.key != INT64_MIN) {
        pInfo->min = pCtx->end.key;
      } else {
        pInfo->min = ptsList[0];
      }
    } else {
      if (pCtx->start.key == INT64_MIN) {
        pInfo->min = (pInfo->min > ptsList[0]) ? ptsList[0] : pInfo->min;
      } else {
        pInfo->min = pCtx->start.key;
      }

      if (pCtx->end.key != INT64_MIN) {
        pInfo->max = pCtx->end.key + 1;
      } else {
        pInfo->max = ptsList[start + pInput->numOfRows - 1];
      }
    }
  }

_elapsed_over:
  // data in the check operation are all null, not output
  SET_VAL(GET_RES_INFO(pCtx), numOfElems, 1);

  return TSDB_CODE_SUCCESS;
}

static void elapsedTransferInfo(SElapsedInfo* pInput, SElapsedInfo* pOutput) {
  pOutput->timeUnit = pInput->timeUnit;
  if (pOutput->min > pInput->min) {
    pOutput->min = pInput->min;
  }

  if (pOutput->max < pInput->max) {
    pOutput->max = pInput->max;
  }
}

int32_t elapsedFunctionMerge(SqlFunctionCtx* pCtx) {
  SInputColumnInfoData* pInput = &pCtx->input;
  SColumnInfoData*      pCol = pInput->pData[0];
  ASSERT(pCol->info.type == TSDB_DATA_TYPE_BINARY);

  SElapsedInfo* pInfo = GET_ROWCELL_INTERBUF(GET_RES_INFO(pCtx));

  int32_t       start = pInput->startRowIndex;
  char*         data = colDataGetData(pCol, start);
  SElapsedInfo* pInputInfo = (SElapsedInfo*)varDataVal(data);

  elapsedTransferInfo(pInputInfo, pInfo);

  SET_VAL(GET_RES_INFO(pCtx), 1, 1);
  return TSDB_CODE_SUCCESS;
}

int32_t elapsedFinalize(SqlFunctionCtx* pCtx, SSDataBlock* pBlock) {
  SElapsedInfo* pInfo = GET_ROWCELL_INTERBUF(GET_RES_INFO(pCtx));
  double        result = (double)pInfo->max - (double)pInfo->min;
  result = (result >= 0) ? result : -result;
  pInfo->result = result / pInfo->timeUnit;
  return functionFinalize(pCtx, pBlock);
}

int32_t elapsedPartialFinalize(SqlFunctionCtx* pCtx, SSDataBlock* pBlock) {
  SResultRowEntryInfo* pResInfo = GET_RES_INFO(pCtx);
  SElapsedInfo*        pInfo = GET_ROWCELL_INTERBUF(GET_RES_INFO(pCtx));
  int32_t              resultBytes = getElapsedInfoSize();
  char*                res = taosMemoryCalloc(resultBytes + VARSTR_HEADER_SIZE, sizeof(char));

  memcpy(varDataVal(res), pInfo, resultBytes);
  varDataSetLen(res, resultBytes);

  int32_t          slotId = pCtx->pExpr->base.resSchema.slotId;
  SColumnInfoData* pCol = taosArrayGet(pBlock->pDataBlock, slotId);

  colDataAppend(pCol, pBlock->info.rows, res, false);

  taosMemoryFree(res);
  return pResInfo->numOfRes;
}

int32_t elapsedCombine(SqlFunctionCtx* pDestCtx, SqlFunctionCtx* pSourceCtx) {
  SResultRowEntryInfo* pDResInfo = GET_RES_INFO(pDestCtx);
  SElapsedInfo*        pDBuf = GET_ROWCELL_INTERBUF(pDResInfo);

  SResultRowEntryInfo* pSResInfo = GET_RES_INFO(pSourceCtx);
  SElapsedInfo*        pSBuf = GET_ROWCELL_INTERBUF(pSResInfo);

  elapsedTransferInfo(pSBuf, pDBuf);
  pDResInfo->numOfRes = TMAX(pDResInfo->numOfRes, pSResInfo->numOfRes);
  return TSDB_CODE_SUCCESS;
}

int32_t getHistogramInfoSize() {
  return (int32_t)sizeof(SHistoFuncInfo) + HISTOGRAM_MAX_BINS_NUM * sizeof(SHistoFuncBin);
}

bool getHistogramFuncEnv(SFunctionNode* UNUSED_PARAM(pFunc), SFuncExecEnv* pEnv) {
  pEnv->calcMemSize = sizeof(SHistoFuncInfo) + HISTOGRAM_MAX_BINS_NUM * sizeof(SHistoFuncBin);
  return true;
}

static int8_t getHistogramBinType(char* binTypeStr) {
  int8_t binType;
  if (strcasecmp(binTypeStr, "user_input") == 0) {
    binType = USER_INPUT_BIN;
  } else if (strcasecmp(binTypeStr, "linear_bin") == 0) {
    binType = LINEAR_BIN;
  } else if (strcasecmp(binTypeStr, "log_bin") == 0) {
    binType = LOG_BIN;
  } else {
    binType = UNKNOWN_BIN;
  }

  return binType;
}

static bool getHistogramBinDesc(SHistoFuncInfo* pInfo, char* binDescStr, int8_t binType, bool normalized) {
  cJSON*  binDesc = cJSON_Parse(binDescStr);
  int32_t numOfBins;
  double* intervals;
  if (cJSON_IsObject(binDesc)) { /* linaer/log bins */
    int32_t numOfParams = cJSON_GetArraySize(binDesc);
    int32_t startIndex;
    if (numOfParams != 4) {
      return false;
    }

    cJSON* start = cJSON_GetObjectItem(binDesc, "start");
    cJSON* factor = cJSON_GetObjectItem(binDesc, "factor");
    cJSON* width = cJSON_GetObjectItem(binDesc, "width");
    cJSON* count = cJSON_GetObjectItem(binDesc, "count");
    cJSON* infinity = cJSON_GetObjectItem(binDesc, "infinity");

    if (!cJSON_IsNumber(start) || !cJSON_IsNumber(count) || !cJSON_IsBool(infinity)) {
      return false;
    }

    if (count->valueint <= 0 || count->valueint > 1000) {  // limit count to 1000
      return false;
    }

    if (isinf(start->valuedouble) || (width != NULL && isinf(width->valuedouble)) ||
        (factor != NULL && isinf(factor->valuedouble)) || (count != NULL && isinf(count->valuedouble))) {
      return false;
    }

    int32_t counter = (int32_t)count->valueint;
    if (infinity->valueint == false) {
      startIndex = 0;
      numOfBins = counter + 1;
    } else {
      startIndex = 1;
      numOfBins = counter + 3;
    }

    intervals = taosMemoryCalloc(numOfBins, sizeof(double));
    if (cJSON_IsNumber(width) && factor == NULL && binType == LINEAR_BIN) {
      // linear bin process
      if (width->valuedouble == 0) {
        taosMemoryFree(intervals);
        return false;
      }
      for (int i = 0; i < counter + 1; ++i) {
        intervals[startIndex] = start->valuedouble + i * width->valuedouble;
        if (isinf(intervals[startIndex])) {
          taosMemoryFree(intervals);
          return false;
        }
        startIndex++;
      }
    } else if (cJSON_IsNumber(factor) && width == NULL && binType == LOG_BIN) {
      // log bin process
      if (start->valuedouble == 0) {
        taosMemoryFree(intervals);
        return false;
      }
      if (factor->valuedouble < 0 || factor->valuedouble == 0 || factor->valuedouble == 1) {
        taosMemoryFree(intervals);
        return false;
      }
      for (int i = 0; i < counter + 1; ++i) {
        intervals[startIndex] = start->valuedouble * pow(factor->valuedouble, i * 1.0);
        if (isinf(intervals[startIndex])) {
          taosMemoryFree(intervals);
          return false;
        }
        startIndex++;
      }
    } else {
      taosMemoryFree(intervals);
      return false;
    }

    if (infinity->valueint == true) {
      intervals[0] = -INFINITY;
      intervals[numOfBins - 1] = INFINITY;
      // in case of desc bin orders, -inf/inf should be swapped
      ASSERT(numOfBins >= 4);
      if (intervals[1] > intervals[numOfBins - 2]) {
        TSWAP(intervals[0], intervals[numOfBins - 1]);
      }
    }
  } else if (cJSON_IsArray(binDesc)) { /* user input bins */
    if (binType != USER_INPUT_BIN) {
      return false;
    }
    numOfBins = cJSON_GetArraySize(binDesc);
    intervals = taosMemoryCalloc(numOfBins, sizeof(double));
    cJSON* bin = binDesc->child;
    if (bin == NULL) {
      taosMemoryFree(intervals);
      return false;
    }
    int i = 0;
    while (bin) {
      intervals[i] = bin->valuedouble;
      if (!cJSON_IsNumber(bin)) {
        taosMemoryFree(intervals);
        return false;
      }
      if (i != 0 && intervals[i] <= intervals[i - 1]) {
        taosMemoryFree(intervals);
        return false;
      }
      bin = bin->next;
      i++;
    }
  } else {
    return false;
  }

  pInfo->numOfBins = numOfBins - 1;
  pInfo->normalized = normalized;
  for (int32_t i = 0; i < pInfo->numOfBins; ++i) {
    pInfo->bins[i].lower = intervals[i] < intervals[i + 1] ? intervals[i] : intervals[i + 1];
    pInfo->bins[i].upper = intervals[i + 1] > intervals[i] ? intervals[i + 1] : intervals[i];
    pInfo->bins[i].count = 0;
  }

  taosMemoryFree(intervals);
  return true;
}

bool histogramFunctionSetup(SqlFunctionCtx* pCtx, SResultRowEntryInfo* pResultInfo) {
  if (!functionSetup(pCtx, pResultInfo)) {
    return false;
  }

  SHistoFuncInfo* pInfo = GET_ROWCELL_INTERBUF(pResultInfo);
  pInfo->numOfBins = 0;
  pInfo->totalCount = 0;
  pInfo->normalized = 0;

  int8_t binType = getHistogramBinType(varDataVal(pCtx->param[1].param.pz));
  if (binType == UNKNOWN_BIN) {
    return false;
  }
  char*   binDesc = varDataVal(pCtx->param[2].param.pz);
  int64_t normalized = pCtx->param[3].param.i;
  if (normalized != 0 && normalized != 1) {
    return false;
  }
  if (!getHistogramBinDesc(pInfo, binDesc, binType, (bool)normalized)) {
    return false;
  }

  return true;
}

int32_t histogramFunction(SqlFunctionCtx* pCtx) {
  SHistoFuncInfo* pInfo = GET_ROWCELL_INTERBUF(GET_RES_INFO(pCtx));

  SInputColumnInfoData* pInput = &pCtx->input;
  SColumnInfoData*      pCol = pInput->pData[0];

  int32_t type = pInput->pData[0]->info.type;

  int32_t start = pInput->startRowIndex;
  int32_t numOfRows = pInput->numOfRows;

  int32_t numOfElems = 0;
  for (int32_t i = start; i < numOfRows + start; ++i) {
    if (pCol->hasNull && colDataIsNull_f(pCol->nullbitmap, i)) {
      continue;
    }

    numOfElems++;

    char*  data = colDataGetData(pCol, i);
    double v;
    GET_TYPED_DATA(v, double, type, data);

    for (int32_t k = 0; k < pInfo->numOfBins; ++k) {
      if (v > pInfo->bins[k].lower && v <= pInfo->bins[k].upper) {
        pInfo->bins[k].count++;
        pInfo->totalCount++;
        break;
      }
    }
  }

  SET_VAL(GET_RES_INFO(pCtx), numOfElems, pInfo->numOfBins);
  return TSDB_CODE_SUCCESS;
}

static void histogramTransferInfo(SHistoFuncInfo* pInput, SHistoFuncInfo* pOutput) {
  pOutput->normalized = pInput->normalized;
  pOutput->numOfBins = pInput->numOfBins;
  pOutput->totalCount += pInput->totalCount;
  for (int32_t k = 0; k < pOutput->numOfBins; ++k) {
    pOutput->bins[k].lower = pInput->bins[k].lower;
    pOutput->bins[k].upper = pInput->bins[k].upper;
    pOutput->bins[k].count += pInput->bins[k].count;
  }
}

int32_t histogramFunctionMerge(SqlFunctionCtx* pCtx) {
  SInputColumnInfoData* pInput = &pCtx->input;
  SColumnInfoData*      pCol = pInput->pData[0];
  ASSERT(pCol->info.type == TSDB_DATA_TYPE_BINARY);

  SHistoFuncInfo* pInfo = GET_ROWCELL_INTERBUF(GET_RES_INFO(pCtx));

  int32_t         start = pInput->startRowIndex;
  char*           data = colDataGetData(pCol, start);
  SHistoFuncInfo* pInputInfo = (SHistoFuncInfo*)varDataVal(data);

  histogramTransferInfo(pInputInfo, pInfo);

  SET_VAL(GET_RES_INFO(pCtx), pInfo->numOfBins, pInfo->numOfBins);
  return TSDB_CODE_SUCCESS;
}

int32_t histogramFinalize(SqlFunctionCtx* pCtx, SSDataBlock* pBlock) {
  SResultRowEntryInfo* pResInfo = GET_RES_INFO(pCtx);
  SHistoFuncInfo*      pInfo = GET_ROWCELL_INTERBUF(GET_RES_INFO(pCtx));
  int32_t              slotId = pCtx->pExpr->base.resSchema.slotId;
  SColumnInfoData*     pCol = taosArrayGet(pBlock->pDataBlock, slotId);

  int32_t currentRow = pBlock->info.rows;

  if (pInfo->normalized) {
    for (int32_t k = 0; k < pResInfo->numOfRes; ++k) {
      if (pInfo->totalCount != 0) {
        pInfo->bins[k].percentage = pInfo->bins[k].count / (double)pInfo->totalCount;
      } else {
        pInfo->bins[k].percentage = 0;
      }
    }
  }

  for (int32_t i = 0; i < pResInfo->numOfRes; ++i) {
    int32_t len;
    char    buf[512] = {0};
    if (!pInfo->normalized) {
      len = sprintf(varDataVal(buf), "{\"lower_bin\":%g, \"upper_bin\":%g, \"count\":%" PRId64 "}",
                    pInfo->bins[i].lower, pInfo->bins[i].upper, pInfo->bins[i].count);
    } else {
      len = sprintf(varDataVal(buf), "{\"lower_bin\":%g, \"upper_bin\":%g, \"count\":%lf}", pInfo->bins[i].lower,
                    pInfo->bins[i].upper, pInfo->bins[i].percentage);
    }
    varDataSetLen(buf, len);
    colDataAppend(pCol, currentRow, buf, false);
    currentRow++;
  }

  return pResInfo->numOfRes;
}

int32_t histogramPartialFinalize(SqlFunctionCtx* pCtx, SSDataBlock* pBlock) {
  SHistoFuncInfo* pInfo = GET_ROWCELL_INTERBUF(GET_RES_INFO(pCtx));
  int32_t         resultBytes = getHistogramInfoSize();
  char*           res = taosMemoryCalloc(resultBytes + VARSTR_HEADER_SIZE, sizeof(char));

  memcpy(varDataVal(res), pInfo, resultBytes);
  varDataSetLen(res, resultBytes);

  int32_t          slotId = pCtx->pExpr->base.resSchema.slotId;
  SColumnInfoData* pCol = taosArrayGet(pBlock->pDataBlock, slotId);

  colDataAppend(pCol, pBlock->info.rows, res, false);

  taosMemoryFree(res);
  return 1;
}

int32_t histogramCombine(SqlFunctionCtx* pDestCtx, SqlFunctionCtx* pSourceCtx) {
  SResultRowEntryInfo* pDResInfo = GET_RES_INFO(pDestCtx);
  SHistoFuncInfo*      pDBuf = GET_ROWCELL_INTERBUF(pDResInfo);

  SResultRowEntryInfo* pSResInfo = GET_RES_INFO(pSourceCtx);
  SHistoFuncInfo*      pSBuf = GET_ROWCELL_INTERBUF(pSResInfo);

  histogramTransferInfo(pSBuf, pDBuf);
  pDResInfo->numOfRes = TMAX(pDResInfo->numOfRes, pSResInfo->numOfRes);
  return TSDB_CODE_SUCCESS;
}

int32_t getHLLInfoSize() { return (int32_t)sizeof(SHLLInfo); }

bool getHLLFuncEnv(SFunctionNode* UNUSED_PARAM(pFunc), SFuncExecEnv* pEnv) {
  pEnv->calcMemSize = sizeof(SHLLInfo);
  return true;
}

static uint8_t hllCountNum(void* data, int32_t bytes, int32_t* buk) {
  uint64_t hash = MurmurHash3_64(data, bytes);
  int32_t  index = hash & HLL_BUCKET_MASK;
  hash >>= HLL_BUCKET_BITS;
  hash |= ((uint64_t)1 << HLL_DATA_BITS);
  uint64_t bit = 1;
  uint8_t  count = 1;
  while ((hash & bit) == 0) {
    count++;
    bit <<= 1;
  }
  *buk = index;
  return count;
}

static void hllBucketHisto(uint8_t* buckets, int32_t* bucketHisto) {
  uint64_t* word = (uint64_t*)buckets;
  uint8_t*  bytes;

  for (int32_t j = 0; j < HLL_BUCKETS >> 3; j++) {
    if (*word == 0) {
      bucketHisto[0] += 8;
    } else {
      bytes = (uint8_t*)word;
      bucketHisto[bytes[0]]++;
      bucketHisto[bytes[1]]++;
      bucketHisto[bytes[2]]++;
      bucketHisto[bytes[3]]++;
      bucketHisto[bytes[4]]++;
      bucketHisto[bytes[5]]++;
      bucketHisto[bytes[6]]++;
      bucketHisto[bytes[7]]++;
    }
    word++;
  }
}
static double hllTau(double x) {
  if (x == 0. || x == 1.) return 0.;
  double zPrime;
  double y = 1.0;
  double z = 1 - x;
  do {
    x = sqrt(x);
    zPrime = z;
    y *= 0.5;
    z -= pow(1 - x, 2) * y;
  } while (zPrime != z);
  return z / 3;
}

static double hllSigma(double x) {
  if (x == 1.0) return INFINITY;
  double zPrime;
  double y = 1;
  double z = x;
  do {
    x *= x;
    zPrime = z;
    z += x * y;
    y += y;
  } while (zPrime != z);
  return z;
}

// estimate the cardinality, the algorithm refer this paper: "New cardinality estimation algorithms for HyperLogLog
// sketches"
static uint64_t hllCountCnt(uint8_t* buckets) {
  double  m = HLL_BUCKETS;
  int32_t buckethisto[64] = {0};
  hllBucketHisto(buckets, buckethisto);

  double z = m * hllTau((m - buckethisto[HLL_DATA_BITS + 1]) / (double)m);
  for (int j = HLL_DATA_BITS; j >= 1; --j) {
    z += buckethisto[j];
    z *= 0.5;
  }

  z += m * hllSigma(buckethisto[0] / (double)m);
  double E = (double)llroundl(HLL_ALPHA_INF * m * m / z);

  return (uint64_t)E;
}

int32_t hllFunction(SqlFunctionCtx* pCtx) {
  SHLLInfo* pInfo = GET_ROWCELL_INTERBUF(GET_RES_INFO(pCtx));

  SInputColumnInfoData* pInput = &pCtx->input;
  SColumnInfoData*      pCol = pInput->pData[0];

  int32_t type = pCol->info.type;
  int32_t bytes = pCol->info.bytes;

  int32_t start = pInput->startRowIndex;
  int32_t numOfRows = pInput->numOfRows;

  int32_t numOfElems = 0;
  for (int32_t i = start; i < numOfRows + start; ++i) {
    if (pCol->hasNull && colDataIsNull_s(pCol, i)) {
      continue;
    }

    numOfElems++;

    char* data = colDataGetData(pCol, i);
    if (IS_VAR_DATA_TYPE(type)) {
      bytes = varDataLen(data);
      data = varDataVal(data);
    }

    int32_t index = 0;
    uint8_t count = hllCountNum(data, bytes, &index);
    uint8_t oldcount = pInfo->buckets[index];
    if (count > oldcount) {
      pInfo->buckets[index] = count;
    }
  }

  SET_VAL(GET_RES_INFO(pCtx), numOfElems, 1);
  return TSDB_CODE_SUCCESS;
}

static void hllTransferInfo(SHLLInfo* pInput, SHLLInfo* pOutput) {
  for (int32_t k = 0; k < HLL_BUCKETS; ++k) {
    if (pOutput->buckets[k] < pInput->buckets[k]) {
      pOutput->buckets[k] = pInput->buckets[k];
    }
  }
}

int32_t hllFunctionMerge(SqlFunctionCtx* pCtx) {
  SInputColumnInfoData* pInput = &pCtx->input;
  SColumnInfoData*      pCol = pInput->pData[0];
  ASSERT(pCol->info.type == TSDB_DATA_TYPE_BINARY);

  SHLLInfo* pInfo = GET_ROWCELL_INTERBUF(GET_RES_INFO(pCtx));

  int32_t   start = pInput->startRowIndex;
  char*     data = colDataGetData(pCol, start);
  SHLLInfo* pInputInfo = (SHLLInfo*)varDataVal(data);

  hllTransferInfo(pInputInfo, pInfo);

  SET_VAL(GET_RES_INFO(pCtx), 1, 1);
  return TSDB_CODE_SUCCESS;
}

int32_t hllFinalize(SqlFunctionCtx* pCtx, SSDataBlock* pBlock) {
  SResultRowEntryInfo* pInfo = GET_RES_INFO(pCtx);

  SHLLInfo* pHllInfo = GET_ROWCELL_INTERBUF(GET_RES_INFO(pCtx));
  pHllInfo->result = hllCountCnt(pHllInfo->buckets);
  if (tsCountAlwaysReturnValue && pHllInfo->result == 0) {
    pInfo->numOfRes = 1;
  }

  return functionFinalize(pCtx, pBlock);
}

int32_t hllPartialFinalize(SqlFunctionCtx* pCtx, SSDataBlock* pBlock) {
  SResultRowEntryInfo* pResInfo = GET_RES_INFO(pCtx);
  SHLLInfo*            pInfo = GET_ROWCELL_INTERBUF(GET_RES_INFO(pCtx));
  int32_t              resultBytes = getHLLInfoSize();
  char*                res = taosMemoryCalloc(resultBytes + VARSTR_HEADER_SIZE, sizeof(char));

  memcpy(varDataVal(res), pInfo, resultBytes);
  varDataSetLen(res, resultBytes);

  int32_t          slotId = pCtx->pExpr->base.resSchema.slotId;
  SColumnInfoData* pCol = taosArrayGet(pBlock->pDataBlock, slotId);

  colDataAppend(pCol, pBlock->info.rows, res, false);

  taosMemoryFree(res);
  return pResInfo->numOfRes;
}

int32_t hllCombine(SqlFunctionCtx* pDestCtx, SqlFunctionCtx* pSourceCtx) {
  SResultRowEntryInfo* pDResInfo = GET_RES_INFO(pDestCtx);
  SHLLInfo*            pDBuf = GET_ROWCELL_INTERBUF(pDResInfo);

  SResultRowEntryInfo* pSResInfo = GET_RES_INFO(pSourceCtx);
  SHLLInfo*            pSBuf = GET_ROWCELL_INTERBUF(pSResInfo);

  hllTransferInfo(pSBuf, pDBuf);
  pDResInfo->numOfRes = TMAX(pDResInfo->numOfRes, pSResInfo->numOfRes);
  return TSDB_CODE_SUCCESS;
}

bool getStateFuncEnv(SFunctionNode* UNUSED_PARAM(pFunc), SFuncExecEnv* pEnv) {
  pEnv->calcMemSize = sizeof(SStateInfo);
  return true;
}

static int8_t getStateOpType(char* opStr) {
  int8_t opType;
  if (strcasecmp(opStr, "LT") == 0) {
    opType = STATE_OPER_LT;
  } else if (strcasecmp(opStr, "GT") == 0) {
    opType = STATE_OPER_GT;
  } else if (strcasecmp(opStr, "LE") == 0) {
    opType = STATE_OPER_LE;
  } else if (strcasecmp(opStr, "GE") == 0) {
    opType = STATE_OPER_GE;
  } else if (strcasecmp(opStr, "NE") == 0) {
    opType = STATE_OPER_NE;
  } else if (strcasecmp(opStr, "EQ") == 0) {
    opType = STATE_OPER_EQ;
  } else {
    opType = STATE_OPER_INVALID;
  }

  return opType;
}

#define GET_STATE_VAL(param) ((param.nType == TSDB_DATA_TYPE_BIGINT) ? (param.i) : (param.d))

#define STATE_COMP(_op, _lval, _param) STATE_COMP_IMPL(_op, _lval, GET_STATE_VAL(_param))

#define STATE_COMP_IMPL(_op, _lval, _rval) \
  do {                                     \
    switch (_op) {                         \
      case STATE_OPER_LT:                  \
        return ((_lval) < (_rval));        \
        break;                             \
      case STATE_OPER_GT:                  \
        return ((_lval) > (_rval));        \
        break;                             \
      case STATE_OPER_LE:                  \
        return ((_lval) <= (_rval));       \
        break;                             \
      case STATE_OPER_GE:                  \
        return ((_lval) >= (_rval));       \
        break;                             \
      case STATE_OPER_NE:                  \
        return ((_lval) != (_rval));       \
        break;                             \
      case STATE_OPER_EQ:                  \
        return ((_lval) == (_rval));       \
        break;                             \
      default:                             \
        break;                             \
    }                                      \
  } while (0)

static bool checkStateOp(int8_t op, SColumnInfoData* pCol, int32_t index, SVariant param) {
  char* data = colDataGetData(pCol, index);
  switch (pCol->info.type) {
    case TSDB_DATA_TYPE_TINYINT: {
      int8_t v = *(int8_t*)data;
      STATE_COMP(op, v, param);
      break;
    }
    case TSDB_DATA_TYPE_UTINYINT: {
      uint8_t v = *(uint8_t*)data;
      STATE_COMP(op, v, param);
      break;
    }
    case TSDB_DATA_TYPE_SMALLINT: {
      int16_t v = *(int16_t*)data;
      STATE_COMP(op, v, param);
      break;
    }
    case TSDB_DATA_TYPE_USMALLINT: {
      uint16_t v = *(uint16_t*)data;
      STATE_COMP(op, v, param);
      break;
    }
    case TSDB_DATA_TYPE_INT: {
      int32_t v = *(int32_t*)data;
      STATE_COMP(op, v, param);
      break;
    }
    case TSDB_DATA_TYPE_UINT: {
      uint32_t v = *(uint32_t*)data;
      STATE_COMP(op, v, param);
      break;
    }
    case TSDB_DATA_TYPE_BIGINT: {
      int64_t v = *(int64_t*)data;
      STATE_COMP(op, v, param);
      break;
    }
    case TSDB_DATA_TYPE_UBIGINT: {
      uint64_t v = *(uint64_t*)data;
      STATE_COMP(op, v, param);
      break;
    }
    case TSDB_DATA_TYPE_FLOAT: {
      float v = *(float*)data;
      STATE_COMP(op, v, param);
      break;
    }
    case TSDB_DATA_TYPE_DOUBLE: {
      double v = *(double*)data;
      STATE_COMP(op, v, param);
      break;
    }
    default: {
      ASSERT(0);
    }
  }
  return false;
}

int32_t stateCountFunction(SqlFunctionCtx* pCtx) {
  SResultRowEntryInfo* pResInfo = GET_RES_INFO(pCtx);
  SStateInfo*          pInfo = GET_ROWCELL_INTERBUF(pResInfo);

  SInputColumnInfoData* pInput = &pCtx->input;

  SColumnInfoData* pInputCol = pInput->pData[0];

  int32_t          numOfElems = 0;
  SColumnInfoData* pOutput = (SColumnInfoData*)pCtx->pOutput;

  int8_t op = getStateOpType(varDataVal(pCtx->param[1].param.pz));
  if (STATE_OPER_INVALID == op) {
    return 0;
  }

  for (int32_t i = pInput->startRowIndex; i < pInput->numOfRows + pInput->startRowIndex; i += 1) {
    numOfElems++;
    if (colDataIsNull_f(pInputCol->nullbitmap, i)) {
      colDataAppendNULL(pOutput, i);
      continue;
    }

    bool    ret = checkStateOp(op, pInputCol, i, pCtx->param[2].param);
    int64_t output = -1;
    if (ret) {
      output = ++pInfo->count;
    } else {
      pInfo->count = 0;
    }
    colDataAppend(pOutput, i, (char*)&output, false);
  }

  return numOfElems;
}

int32_t stateDurationFunction(SqlFunctionCtx* pCtx) {
  SResultRowEntryInfo* pResInfo = GET_RES_INFO(pCtx);
  SStateInfo*          pInfo = GET_ROWCELL_INTERBUF(pResInfo);

  SInputColumnInfoData* pInput = &pCtx->input;
  TSKEY*                tsList = (int64_t*)pInput->pPTS->pData;

  SColumnInfoData* pInputCol = pInput->pData[0];

  int32_t          numOfElems = 0;
  SColumnInfoData* pOutput = (SColumnInfoData*)pCtx->pOutput;

  // TODO: process timeUnit for different db precisions
  int32_t timeUnit = 1;
  if (pCtx->numOfParams == 5) {  // TODO: param number incorrect
    timeUnit = pCtx->param[3].param.i;
  }

  int8_t op = getStateOpType(varDataVal(pCtx->param[1].param.pz));
  if (STATE_OPER_INVALID == op) {
    return 0;
  }

  for (int32_t i = pInput->startRowIndex; i < pInput->numOfRows + pInput->startRowIndex; i += 1) {
    numOfElems++;
    if (colDataIsNull_f(pInputCol->nullbitmap, i)) {
      colDataAppendNULL(pOutput, i);
      continue;
    }

    bool    ret = checkStateOp(op, pInputCol, i, pCtx->param[2].param);
    int64_t output = -1;
    if (ret) {
      if (pInfo->durationStart == 0) {
        output = 0;
        pInfo->durationStart = tsList[i];
      } else {
        output = (tsList[i] - pInfo->durationStart) / timeUnit;
      }
    } else {
      pInfo->durationStart = 0;
    }
    colDataAppend(pOutput, i, (char*)&output, false);
  }

  return numOfElems;
}

bool getCsumFuncEnv(SFunctionNode* UNUSED_PARAM(pFunc), SFuncExecEnv* pEnv) {
  pEnv->calcMemSize = sizeof(SSumRes);
  return true;
}

int32_t csumFunction(SqlFunctionCtx* pCtx) {
  SResultRowEntryInfo* pResInfo = GET_RES_INFO(pCtx);
  SSumRes*             pSumRes = GET_ROWCELL_INTERBUF(pResInfo);

  SInputColumnInfoData* pInput = &pCtx->input;
  TSKEY*                tsList = (int64_t*)pInput->pPTS->pData;

  SColumnInfoData* pInputCol = pInput->pData[0];
  SColumnInfoData* pTsOutput = pCtx->pTsOutput;
  SColumnInfoData* pOutput = (SColumnInfoData*)pCtx->pOutput;

  int32_t numOfElems = 0;
  int32_t type = pInputCol->info.type;
  int32_t startOffset = pCtx->offset;
  for (int32_t i = pInput->startRowIndex; i < pInput->numOfRows + pInput->startRowIndex; i += 1) {
    int32_t pos = startOffset + numOfElems;
    if (colDataIsNull_f(pInputCol->nullbitmap, i)) {
      // colDataAppendNULL(pOutput, i);
      continue;
    }

    char* data = colDataGetData(pInputCol, i);
    if (IS_SIGNED_NUMERIC_TYPE(type)) {
      int64_t v;
      GET_TYPED_DATA(v, int64_t, type, data);
      pSumRes->isum += v;
      colDataAppend(pOutput, pos, (char*)&pSumRes->isum, false);
    } else if (IS_UNSIGNED_NUMERIC_TYPE(type)) {
      uint64_t v;
      GET_TYPED_DATA(v, uint64_t, type, data);
      pSumRes->usum += v;
      colDataAppend(pOutput, pos, (char*)&pSumRes->usum, false);
    } else if (IS_FLOAT_TYPE(type)) {
      double v;
      GET_TYPED_DATA(v, double, type, data);
      pSumRes->dsum += v;
      // check for overflow
      if (isinf(pSumRes->dsum) || isnan(pSumRes->dsum)) {
        colDataAppendNULL(pOutput, pos);
      } else {
        colDataAppend(pOutput, pos, (char*)&pSumRes->dsum, false);
      }
    }

    // TODO: remove this after pTsOutput is handled
    if (pTsOutput != NULL) {
      colDataAppendInt64(pTsOutput, pos, &tsList[i]);
    }

    numOfElems++;
  }

  return numOfElems;
}

bool getMavgFuncEnv(SFunctionNode* UNUSED_PARAM(pFunc), SFuncExecEnv* pEnv) {
  pEnv->calcMemSize = sizeof(SMavgInfo) + MAVG_MAX_POINTS_NUM * sizeof(double);
  return true;
}

bool mavgFunctionSetup(SqlFunctionCtx* pCtx, SResultRowEntryInfo* pResultInfo) {
  if (!functionSetup(pCtx, pResultInfo)) {
    return false;
  }

  SMavgInfo* pInfo = GET_ROWCELL_INTERBUF(pResultInfo);
  pInfo->pos = 0;
  pInfo->sum = 0;
  pInfo->numOfPoints = pCtx->param[1].param.i;
  if (pInfo->numOfPoints < 1 || pInfo->numOfPoints > MAVG_MAX_POINTS_NUM) {
    return false;
  }
  pInfo->pointsMeet = false;

  return true;
}

int32_t mavgFunction(SqlFunctionCtx* pCtx) {
  SResultRowEntryInfo* pResInfo = GET_RES_INFO(pCtx);
  SMavgInfo*           pInfo = GET_ROWCELL_INTERBUF(pResInfo);

  SInputColumnInfoData* pInput = &pCtx->input;

  SColumnInfoData* pInputCol = pInput->pData[0];
  SColumnInfoData* pTsOutput = pCtx->pTsOutput;
  SColumnInfoData* pOutput = (SColumnInfoData*)pCtx->pOutput;

  int32_t numOfElems = 0;
  int32_t type = pInputCol->info.type;
  int32_t startOffset = pCtx->offset;
  for (int32_t i = pInput->startRowIndex; i < pInput->numOfRows + pInput->startRowIndex; i += 1) {
    int32_t pos = startOffset + numOfElems;
    if (colDataIsNull_f(pInputCol->nullbitmap, i)) {
      // colDataAppendNULL(pOutput, i);
      continue;
    }

    char*  data = colDataGetData(pInputCol, i);
    double v;
    GET_TYPED_DATA(v, double, type, data);

    if (!pInfo->pointsMeet && (pInfo->pos < pInfo->numOfPoints - 1)) {
      pInfo->points[pInfo->pos] = v;
      pInfo->sum += v;
    } else {
      if (!pInfo->pointsMeet && (pInfo->pos == pInfo->numOfPoints - 1)) {
        pInfo->sum += v;
        pInfo->pointsMeet = true;
      } else {
        pInfo->sum = pInfo->sum + v - pInfo->points[pInfo->pos];
      }

      pInfo->points[pInfo->pos] = v;
      double result = pInfo->sum / pInfo->numOfPoints;
      // check for overflow
      if (isinf(result) || isnan(result)) {
        colDataAppendNULL(pOutput, pos);
      } else {
        colDataAppend(pOutput, pos, (char*)&result, false);
      }

      numOfElems++;
    }

    pInfo->pos++;
    if (pInfo->pos == pInfo->numOfPoints) {
      pInfo->pos = 0;
    }
  }

  return numOfElems;
}

bool getSampleFuncEnv(SFunctionNode* pFunc, SFuncExecEnv* pEnv) {
  SColumnNode* pCol = (SColumnNode*)nodesListGetNode(pFunc->pParameterList, 0);
  SValueNode*  pVal = (SValueNode*)nodesListGetNode(pFunc->pParameterList, 1);
  int32_t      numOfSamples = pVal->datum.i;
  pEnv->calcMemSize = sizeof(SSampleInfo) + numOfSamples * (pCol->node.resType.bytes + sizeof(STuplePos));
  return true;
}

bool sampleFunctionSetup(SqlFunctionCtx* pCtx, SResultRowEntryInfo* pResultInfo) {
  if (!functionSetup(pCtx, pResultInfo)) {
    return false;
  }

  taosSeedRand(taosSafeRand());

  SSampleInfo* pInfo = GET_ROWCELL_INTERBUF(pResultInfo);
  pInfo->samples = pCtx->param[1].param.i;
  pInfo->totalPoints = 0;
  pInfo->numSampled = 0;
  pInfo->colType = pCtx->resDataInfo.type;
  pInfo->colBytes = pCtx->resDataInfo.bytes;
  if (pInfo->samples < 1 || pInfo->samples > SAMPLE_MAX_POINTS_NUM) {
    return false;
  }
  pInfo->data = (char*)pInfo + sizeof(SSampleInfo);
  pInfo->tuplePos = (STuplePos*)((char*)pInfo + sizeof(SSampleInfo) + pInfo->samples * pInfo->colBytes);

  return true;
}

static void sampleAssignResult(SSampleInfo* pInfo, char* data, int32_t index) {
  assignVal(pInfo->data + index * pInfo->colBytes, data, pInfo->colBytes, pInfo->colType);
}

static void doReservoirSample(SqlFunctionCtx* pCtx, SSampleInfo* pInfo, char* data, int32_t index) {
  pInfo->totalPoints++;
  if (pInfo->numSampled < pInfo->samples) {
    sampleAssignResult(pInfo, data, pInfo->numSampled);
    if (pCtx->subsidiaries.num > 0) {
      saveTupleData(pCtx, index, pCtx->pSrcBlock, pInfo->tuplePos + pInfo->numSampled * sizeof(STuplePos));
    }
    pInfo->numSampled++;
  } else {
    int32_t j = taosRand() % (pInfo->totalPoints);
    if (j < pInfo->samples) {
      sampleAssignResult(pInfo, data, j);
      if (pCtx->subsidiaries.num > 0) {
        copyTupleData(pCtx, index, pCtx->pSrcBlock, pInfo->tuplePos + j * sizeof(STuplePos));
      }
    }
  }
}

int32_t sampleFunction(SqlFunctionCtx* pCtx) {
  SResultRowEntryInfo* pResInfo = GET_RES_INFO(pCtx);
  SSampleInfo*         pInfo = GET_ROWCELL_INTERBUF(pResInfo);

  SInputColumnInfoData* pInput = &pCtx->input;

  SColumnInfoData* pInputCol = pInput->pData[0];
  for (int32_t i = pInput->startRowIndex; i < pInput->numOfRows + pInput->startRowIndex; i += 1) {
    if (colDataIsNull_s(pInputCol, i)) {
      continue;
    }

    char* data = colDataGetData(pInputCol, i);
    doReservoirSample(pCtx, pInfo, data, i);
  }

  SET_VAL(pResInfo, pInfo->numSampled, pInfo->numSampled);
  return TSDB_CODE_SUCCESS;
}

int32_t sampleFinalize(SqlFunctionCtx* pCtx, SSDataBlock* pBlock) {
  SResultRowEntryInfo* pEntryInfo = GET_RES_INFO(pCtx);

  SSampleInfo* pInfo = GET_ROWCELL_INTERBUF(pEntryInfo);
  pEntryInfo->complete = true;

  int32_t          slotId = pCtx->pExpr->base.resSchema.slotId;
  SColumnInfoData* pCol = taosArrayGet(pBlock->pDataBlock, slotId);

  int32_t currentRow = pBlock->info.rows;
  for (int32_t i = 0; i < pInfo->numSampled; ++i) {
    colDataAppend(pCol, currentRow + i, pInfo->data + i * pInfo->colBytes, false);
    setSelectivityValue(pCtx, pBlock, pInfo->tuplePos + i * sizeof(STuplePos), currentRow + i);
  }

  return pInfo->numSampled;
}

bool getTailFuncEnv(SFunctionNode* pFunc, SFuncExecEnv* pEnv) {
  SColumnNode* pCol = (SColumnNode*)nodesListGetNode(pFunc->pParameterList, 0);
  SValueNode*  pVal = (SValueNode*)nodesListGetNode(pFunc->pParameterList, 1);
  int32_t      numOfPoints = pVal->datum.i;
  pEnv->calcMemSize = sizeof(STailInfo) + numOfPoints * (POINTER_BYTES + sizeof(STailItem) + pCol->node.resType.bytes);
  return true;
}

bool tailFunctionSetup(SqlFunctionCtx* pCtx, SResultRowEntryInfo* pResultInfo) {
  if (!functionSetup(pCtx, pResultInfo)) {
    return false;
  }

  STailInfo* pInfo = GET_ROWCELL_INTERBUF(pResultInfo);
  pInfo->numAdded = 0;
  pInfo->numOfPoints = pCtx->param[1].param.i;
  if (pCtx->numOfParams == 4) {
    pInfo->offset = pCtx->param[2].param.i;
  } else {
    pInfo->offset = 0;
  }
  pInfo->colType = pCtx->resDataInfo.type;
  pInfo->colBytes = pCtx->resDataInfo.bytes;
  if ((pInfo->numOfPoints < 1 || pInfo->numOfPoints > TAIL_MAX_POINTS_NUM) ||
      (pInfo->numOfPoints < 0 || pInfo->numOfPoints > TAIL_MAX_OFFSET)) {
    return false;
  }

  pInfo->pItems = (STailItem**)((char*)pInfo + sizeof(STailInfo));
  char* pItem = (char*)pInfo->pItems + pInfo->numOfPoints * POINTER_BYTES;

  size_t unitSize = sizeof(STailItem) + pInfo->colBytes;
  for (int32_t i = 0; i < pInfo->numOfPoints; ++i) {
    pInfo->pItems[i] = (STailItem*)(pItem + i * unitSize);
    pInfo->pItems[i]->isNull = false;
  }

  return true;
}

static void tailAssignResult(STailItem* pItem, char* data, int32_t colBytes, TSKEY ts, bool isNull) {
  pItem->timestamp = ts;
  if (isNull) {
    pItem->isNull = true;
  } else {
    pItem->isNull = false;
    memcpy(pItem->data, data, colBytes);
  }
}

static int32_t tailCompFn(const void* p1, const void* p2, const void* param) {
  STailItem* d1 = *(STailItem**)p1;
  STailItem* d2 = *(STailItem**)p2;
  return compareInt64Val(&d1->timestamp, &d2->timestamp);
}

static void doTailAdd(STailInfo* pInfo, char* data, TSKEY ts, bool isNull) {
  STailItem** pList = pInfo->pItems;
  if (pInfo->numAdded < pInfo->numOfPoints) {
    tailAssignResult(pList[pInfo->numAdded], data, pInfo->colBytes, ts, isNull);
    taosheapsort((void*)pList, sizeof(STailItem**), pInfo->numAdded + 1, NULL, tailCompFn, 0);
    pInfo->numAdded++;
  } else if (pList[0]->timestamp < ts) {
    tailAssignResult(pList[0], data, pInfo->colBytes, ts, isNull);
    taosheapadjust((void*)pList, sizeof(STailItem**), 0, pInfo->numOfPoints - 1, NULL, tailCompFn, NULL, 0);
  }
}

int32_t tailFunction(SqlFunctionCtx* pCtx) {
  SResultRowEntryInfo* pResInfo = GET_RES_INFO(pCtx);
  STailInfo*           pInfo = GET_ROWCELL_INTERBUF(pResInfo);

  SInputColumnInfoData* pInput = &pCtx->input;
  TSKEY*                tsList = (int64_t*)pInput->pPTS->pData;

  SColumnInfoData* pInputCol = pInput->pData[0];
  SColumnInfoData* pOutput = (SColumnInfoData*)pCtx->pOutput;

  int32_t startOffset = pCtx->offset;
  if (pInfo->offset >= pInput->numOfRows) {
    return 0;
  } else {
    pInfo->numOfPoints = TMIN(pInfo->numOfPoints, pInput->numOfRows - pInfo->offset);
  }
  for (int32_t i = pInput->startRowIndex; i < pInput->numOfRows + pInput->startRowIndex - pInfo->offset; i += 1) {
    char* data = colDataGetData(pInputCol, i);
    doTailAdd(pInfo, data, tsList[i], colDataIsNull_s(pInputCol, i));
  }

  taosqsort(pInfo->pItems, pInfo->numOfPoints, POINTER_BYTES, NULL, tailCompFn);

  for (int32_t i = 0; i < pInfo->numOfPoints; ++i) {
    int32_t    pos = startOffset + i;
    STailItem* pItem = pInfo->pItems[i];
    if (pItem->isNull) {
      colDataAppendNULL(pOutput, pos);
    } else {
      colDataAppend(pOutput, pos, pItem->data, false);
    }
  }

  return pInfo->numOfPoints;
}

int32_t tailFinalize(SqlFunctionCtx* pCtx, SSDataBlock* pBlock) {
  SResultRowEntryInfo* pEntryInfo = GET_RES_INFO(pCtx);
  STailInfo*           pInfo = GET_ROWCELL_INTERBUF(pEntryInfo);
  pEntryInfo->complete = true;

  int32_t type = pCtx->input.pData[0]->info.type;
  int32_t slotId = pCtx->pExpr->base.resSchema.slotId;

  SColumnInfoData* pCol = taosArrayGet(pBlock->pDataBlock, slotId);

  // todo assign the tag value and the corresponding row data
  int32_t currentRow = pBlock->info.rows;
  for (int32_t i = 0; i < pEntryInfo->numOfRes; ++i) {
    STailItem* pItem = pInfo->pItems[i];
    colDataAppend(pCol, currentRow, pItem->data, false);
    currentRow += 1;
  }

  return pEntryInfo->numOfRes;
}

bool getUniqueFuncEnv(SFunctionNode* pFunc, SFuncExecEnv* pEnv) {
  pEnv->calcMemSize = sizeof(SUniqueInfo) + UNIQUE_MAX_RESULT_SIZE;
  return true;
}

bool uniqueFunctionSetup(SqlFunctionCtx* pCtx, SResultRowEntryInfo* pResInfo) {
  if (!functionSetup(pCtx, pResInfo)) {
    return false;
  }

  SUniqueInfo* pInfo = GET_ROWCELL_INTERBUF(pResInfo);
  pInfo->numOfPoints = 0;
  pInfo->colType = pCtx->resDataInfo.type;
  pInfo->colBytes = pCtx->resDataInfo.bytes;
  if (pInfo->pHash != NULL) {
    taosHashClear(pInfo->pHash);
  } else {
    pInfo->pHash = taosHashInit(64, taosGetDefaultHashFunction(TSDB_DATA_TYPE_BINARY), true, HASH_NO_LOCK);
  }
  return true;
}

static void doUniqueAdd(SUniqueInfo* pInfo, char* data, TSKEY ts, bool isNull) {
  // handle null elements
  if (isNull == true) {
    int32_t      size = sizeof(SUniqueItem) + pInfo->colBytes;
    SUniqueItem* pItem = (SUniqueItem*)(pInfo->pItems + pInfo->numOfPoints * size);
    if (pInfo->hasNull == false && pItem->isNull == false) {
      pItem->timestamp = ts;
      pItem->isNull = true;
      pInfo->numOfPoints++;
      pInfo->hasNull = true;
    } else if (pItem->timestamp > ts && pItem->isNull == true) {
      pItem->timestamp = ts;
    }
    return;
  }

  int32_t      hashKeyBytes = IS_VAR_DATA_TYPE(pInfo->colType) ? varDataTLen(data) : pInfo->colBytes;
  SUniqueItem* pHashItem = taosHashGet(pInfo->pHash, data, hashKeyBytes);
  if (pHashItem == NULL) {
    int32_t      size = sizeof(SUniqueItem) + pInfo->colBytes;
    SUniqueItem* pItem = (SUniqueItem*)(pInfo->pItems + pInfo->numOfPoints * size);
    pItem->timestamp = ts;
    memcpy(pItem->data, data, pInfo->colBytes);

    taosHashPut(pInfo->pHash, data, hashKeyBytes, (char*)pItem, sizeof(SUniqueItem*));
    pInfo->numOfPoints++;
  } else if (pHashItem->timestamp > ts) {
    pHashItem->timestamp = ts;
  }
}

int32_t uniqueFunction(SqlFunctionCtx* pCtx) {
  SResultRowEntryInfo* pResInfo = GET_RES_INFO(pCtx);
  SUniqueInfo*         pInfo = GET_ROWCELL_INTERBUF(pResInfo);

  SInputColumnInfoData* pInput = &pCtx->input;
  TSKEY*                tsList = (int64_t*)pInput->pPTS->pData;

  SColumnInfoData* pInputCol = pInput->pData[0];
  SColumnInfoData* pTsOutput = pCtx->pTsOutput;
  SColumnInfoData* pOutput = (SColumnInfoData*)pCtx->pOutput;

  int32_t startOffset = pCtx->offset;
  for (int32_t i = pInput->startRowIndex; i < pInput->numOfRows + pInput->startRowIndex; ++i) {
    char* data = colDataGetData(pInputCol, i);
    doUniqueAdd(pInfo, data, tsList[i], colDataIsNull_s(pInputCol, i));

    if (sizeof(SUniqueInfo) + pInfo->numOfPoints * (sizeof(SUniqueItem) + pInfo->colBytes) >= UNIQUE_MAX_RESULT_SIZE) {
      taosHashCleanup(pInfo->pHash);
      return 0;
    }
  }

  for (int32_t i = 0; i < pInfo->numOfPoints; ++i) {
    SUniqueItem* pItem = (SUniqueItem*)(pInfo->pItems + i * (sizeof(SUniqueItem) + pInfo->colBytes));
    if (pItem->isNull == true) {
      colDataAppendNULL(pOutput, i);
    } else {
      colDataAppend(pOutput, i, pItem->data, false);
    }
    if (pTsOutput != NULL) {
      colDataAppendInt64(pTsOutput, i, &pItem->timestamp);
    }
  }

  return pInfo->numOfPoints;
}

bool getModeFuncEnv(SFunctionNode* pFunc, SFuncExecEnv* pEnv) {
  pEnv->calcMemSize = sizeof(SModeInfo) + MODE_MAX_RESULT_SIZE;
  return true;
}

bool modeFunctionSetup(SqlFunctionCtx* pCtx, SResultRowEntryInfo* pResInfo) {
  if (!functionSetup(pCtx, pResInfo)) {
    return false;
  }

  SModeInfo* pInfo = GET_ROWCELL_INTERBUF(pResInfo);
  pInfo->numOfPoints = 0;
  pInfo->colType = pCtx->resDataInfo.type;
  pInfo->colBytes = pCtx->resDataInfo.bytes;
  if (pInfo->pHash != NULL) {
    taosHashClear(pInfo->pHash);
  } else {
    pInfo->pHash = taosHashInit(64, taosGetDefaultHashFunction(TSDB_DATA_TYPE_BINARY), true, HASH_NO_LOCK);
  }
  return true;
}

static void doModeAdd(SModeInfo* pInfo, char* data, bool isNull) {
  // ignore null elements
  if (isNull) {
    return;
  }

  int32_t     hashKeyBytes = IS_VAR_DATA_TYPE(pInfo->colType) ? varDataTLen(data) : pInfo->colBytes;
  SModeItem** pHashItem = taosHashGet(pInfo->pHash, data, hashKeyBytes);
  if (pHashItem == NULL) {
    int32_t    size = sizeof(SModeItem) + pInfo->colBytes;
    SModeItem* pItem = (SModeItem*)(pInfo->pItems + pInfo->numOfPoints * size);
    memcpy(pItem->data, data, pInfo->colBytes);
    pItem->count += 1;

    taosHashPut(pInfo->pHash, data, hashKeyBytes, &pItem, sizeof(SModeItem*));
    pInfo->numOfPoints++;
  } else {
    (*pHashItem)->count += 1;
  }
}

int32_t modeFunction(SqlFunctionCtx* pCtx) {
  SResultRowEntryInfo* pResInfo = GET_RES_INFO(pCtx);
  SModeInfo*           pInfo = GET_ROWCELL_INTERBUF(pResInfo);

  SInputColumnInfoData* pInput = &pCtx->input;

  SColumnInfoData* pInputCol = pInput->pData[0];
  SColumnInfoData* pOutput = (SColumnInfoData*)pCtx->pOutput;

  int32_t startOffset = pCtx->offset;
  for (int32_t i = pInput->startRowIndex; i < pInput->numOfRows + pInput->startRowIndex; ++i) {
    char* data = colDataGetData(pInputCol, i);
    doModeAdd(pInfo, data, colDataIsNull_s(pInputCol, i));

    if (sizeof(SModeInfo) + pInfo->numOfPoints * (sizeof(SModeItem) + pInfo->colBytes) >= MODE_MAX_RESULT_SIZE) {
      taosHashCleanup(pInfo->pHash);
      return TSDB_CODE_OUT_OF_MEMORY;
    }
  }

  SET_VAL(pResInfo, 1, 1);

  return TSDB_CODE_SUCCESS;
}

int32_t modeFinalize(SqlFunctionCtx* pCtx, SSDataBlock* pBlock) {
  SResultRowEntryInfo* pResInfo = GET_RES_INFO(pCtx);
  SModeInfo*           pInfo = GET_ROWCELL_INTERBUF(pResInfo);
  int32_t              slotId = pCtx->pExpr->base.resSchema.slotId;
  SColumnInfoData*     pCol = taosArrayGet(pBlock->pDataBlock, slotId);
  int32_t              currentRow = pBlock->info.rows;

  int32_t resIndex;
  int32_t maxCount = 0;
  for (int32_t i = 0; i < pInfo->numOfPoints; ++i) {
    SModeItem* pItem = (SModeItem*)(pInfo->pItems + i * (sizeof(SModeItem) + pInfo->colBytes));
    if (pItem->count > maxCount) {
      maxCount = pItem->count;
      resIndex = i;
    } else if (pItem->count == maxCount) {
      resIndex = -1;
    }
  }

  SModeItem* pResItem = (SModeItem*)(pInfo->pItems + resIndex * (sizeof(SModeItem) + pInfo->colBytes));
  colDataAppend(pCol, currentRow, pResItem->data, (resIndex == -1) ? true : false);

  return pResInfo->numOfRes;
}

bool getTwaFuncEnv(struct SFunctionNode* pFunc, SFuncExecEnv* pEnv) {
  pEnv->calcMemSize = sizeof(STwaInfo);
  return true;
}

bool twaFunctionSetup(SqlFunctionCtx* pCtx, SResultRowEntryInfo* pResultInfo) {
  if (!functionSetup(pCtx, pResultInfo)) {
    return false;
  }

  STwaInfo* pInfo = GET_ROWCELL_INTERBUF(GET_RES_INFO(pCtx));
  pInfo->p.key = INT64_MIN;
  pInfo->win = TSWINDOW_INITIALIZER;
  return true;
}

static double twa_get_area(SPoint1 s, SPoint1 e) {
  if ((s.val >= 0 && e.val >= 0) || (s.val <= 0 && e.val <= 0)) {
    return (s.val + e.val) * (e.key - s.key) / 2;
  }

  double x = (s.key * e.val - e.key * s.val) / (e.val - s.val);
  double val = (s.val * (x - s.key) + e.val * (e.key - x)) / 2;
  return val;
}

#define INIT_INTP_POINT(_p, _k, _v) \
  do {                              \
    (_p).key = (_k);                \
    (_p).val = (_v);                \
  } while (0)

int32_t twaFunction(SqlFunctionCtx* pCtx) {
  SInputColumnInfoData* pInput = &pCtx->input;
  SColumnInfoData*      pInputCol = pInput->pData[0];

  TSKEY* tsList = (int64_t*)pInput->pPTS->pData;

  SResultRowEntryInfo* pResInfo = GET_RES_INFO(pCtx);

  STwaInfo* pInfo = GET_ROWCELL_INTERBUF(pResInfo);
  SPoint1*  last = &pInfo->p;
  int32_t   numOfElems = 0;

  int32_t i = pInput->startRowIndex;
  if (pCtx->start.key != INT64_MIN) {
    ASSERT((pCtx->start.key < tsList[i] && pCtx->order == TSDB_ORDER_ASC) ||
           (pCtx->start.key > tsList[i] && pCtx->order == TSDB_ORDER_DESC));

    ASSERT(last->key == INT64_MIN);
    last->key = tsList[i];

    GET_TYPED_DATA(last->val, double, pInputCol->info.type, colDataGetData(pInputCol, i));

    pInfo->dOutput += twa_get_area(pCtx->start, *last);
    pInfo->win.skey = pCtx->start.key;
    numOfElems++;
    i += 1;
  } else if (pInfo->p.key == INT64_MIN) {
    last->key = tsList[i];
    GET_TYPED_DATA(last->val, double, pInputCol->info.type, colDataGetData(pInputCol, i));

    pInfo->win.skey = last->key;
    numOfElems++;
    i += 1;
  }

  SPoint1 st = {0};

  // calculate the value of
  switch (pInputCol->info.type) {
    case TSDB_DATA_TYPE_TINYINT: {
      int8_t* val = (int8_t*)colDataGetData(pInputCol, 0);
      for (; i < pInput->numOfRows + pInput->startRowIndex; i += 1) {
        if (colDataIsNull_f(pInputCol->nullbitmap, i)) {
          continue;
        }

        INIT_INTP_POINT(st, tsList[i], val[i]);
        pInfo->dOutput += twa_get_area(pInfo->p, st);
        pInfo->p = st;
      }
      break;
    }

    case TSDB_DATA_TYPE_SMALLINT: {
      int16_t* val = (int16_t*)colDataGetData(pInputCol, 0);
      for (; i < pInput->numOfRows + pInput->startRowIndex; i += 1) {
        if (colDataIsNull_f(pInputCol->nullbitmap, i)) {
          continue;
        }

        INIT_INTP_POINT(st, tsList[i], val[i]);
        pInfo->dOutput += twa_get_area(pInfo->p, st);
        pInfo->p = st;
      }
      break;
    }
    case TSDB_DATA_TYPE_INT: {
      int32_t* val = (int32_t*)colDataGetData(pInputCol, 0);
      for (; i < pInput->numOfRows + pInput->startRowIndex; i += 1) {
        if (colDataIsNull_f(pInputCol->nullbitmap, i)) {
          continue;
        }

        INIT_INTP_POINT(st, tsList[i], val[i]);
        pInfo->dOutput += twa_get_area(pInfo->p, st);
        pInfo->p = st;
      }
      break;
    }
    case TSDB_DATA_TYPE_BIGINT: {
      int64_t* val = (int64_t*)colDataGetData(pInputCol, 0);
      for (; i < pInput->numOfRows + pInput->startRowIndex; i += 1) {
        if (colDataIsNull_f(pInputCol->nullbitmap, i)) {
          continue;
        }

        INIT_INTP_POINT(st, tsList[i], val[i]);
        pInfo->dOutput += twa_get_area(pInfo->p, st);
        pInfo->p = st;
      }
      break;
    }
    case TSDB_DATA_TYPE_FLOAT: {
      float* val = (float*)colDataGetData(pInputCol, 0);
      for (; i < pInput->numOfRows + pInput->startRowIndex; i += 1) {
        if (colDataIsNull_f(pInputCol->nullbitmap, i)) {
          continue;
        }

        INIT_INTP_POINT(st, tsList[i], val[i]);
        pInfo->dOutput += twa_get_area(pInfo->p, st);
        pInfo->p = st;
      }
      break;
    }
    case TSDB_DATA_TYPE_DOUBLE: {
      double* val = (double*)colDataGetData(pInputCol, 0);
      for (; i < pInput->numOfRows + pInput->startRowIndex; i += 1) {
        if (colDataIsNull_f(pInputCol->nullbitmap, i)) {
          continue;
        }

        INIT_INTP_POINT(st, tsList[i], val[i]);
        pInfo->dOutput += twa_get_area(pInfo->p, st);
        pInfo->p = st;
      }
      break;
    }
    case TSDB_DATA_TYPE_UTINYINT: {
      uint8_t* val = (uint8_t*)colDataGetData(pInputCol, 0);
      for (; i < pInput->numOfRows + pInput->startRowIndex; i += 1) {
        if (colDataIsNull_f(pInputCol->nullbitmap, i)) {
          continue;
        }

        INIT_INTP_POINT(st, tsList[i], val[i]);
        pInfo->dOutput += twa_get_area(pInfo->p, st);
        pInfo->p = st;
      }
      break;
    }
    case TSDB_DATA_TYPE_USMALLINT: {
      uint16_t* val = (uint16_t*)colDataGetData(pInputCol, 0);
      for (; i < pInput->numOfRows + pInput->startRowIndex; i += 1) {
        if (colDataIsNull_f(pInputCol->nullbitmap, i)) {
          continue;
        }

        INIT_INTP_POINT(st, tsList[i], val[i]);
        pInfo->dOutput += twa_get_area(pInfo->p, st);
        pInfo->p = st;
      }
      break;
    }
    case TSDB_DATA_TYPE_UINT: {
      uint32_t* val = (uint32_t*)colDataGetData(pInputCol, 0);
      for (; i < pInput->numOfRows + pInput->startRowIndex; i += 1) {
        if (colDataIsNull_f(pInputCol->nullbitmap, i)) {
          continue;
        }

        INIT_INTP_POINT(st, tsList[i], val[i]);
        pInfo->dOutput += twa_get_area(pInfo->p, st);
        pInfo->p = st;
      }
      break;
    }
    case TSDB_DATA_TYPE_UBIGINT: {
      uint64_t* val = (uint64_t*)colDataGetData(pInputCol, 0);
      for (; i < pInput->numOfRows + pInput->startRowIndex; i += 1) {
        if (colDataIsNull_f(pInputCol->nullbitmap, i)) {
          continue;
        }

        INIT_INTP_POINT(st, tsList[i], val[i]);
        pInfo->dOutput += twa_get_area(pInfo->p, st);
        pInfo->p = st;
      }
      break;
    }

    default:
      ASSERT(0);
  }

  // the last interpolated time window value
  if (pCtx->end.key != INT64_MIN) {
    pInfo->dOutput += twa_get_area(pInfo->p, pCtx->end);
    pInfo->p = pCtx->end;
  }

  pInfo->win.ekey = pInfo->p.key;

  SET_VAL(pResInfo, numOfElems, 1);
  return TSDB_CODE_SUCCESS;
}

/*
 * To copy the input to interResBuf to avoid the input buffer space be over writen
 * by next input data. The TWA function only applies to each table, so no merge procedure
 * is required, we simply copy to the resut ot interResBuffer.
 */
// void twa_function_copy(SQLFunctionCtx *pCtx) {
//   assert(pCtx->inputType == TSDB_DATA_TYPE_BINARY);
//   SResultRowEntryInfo *pResInfo = GET_RES_INFO(pCtx);
//
//   memcpy(GET_ROWCELL_INTERBUF(pResInfo), pCtx->pInput, (size_t)pCtx->inputBytes);
//   pResInfo->hasResult = ((STwaInfo *)pCtx->pInput)->hasResult;
// }

int32_t twaFinalize(struct SqlFunctionCtx* pCtx, SSDataBlock* pBlock) {
  SResultRowEntryInfo* pResInfo = GET_RES_INFO(pCtx);

  STwaInfo* pInfo = (STwaInfo*)GET_ROWCELL_INTERBUF(pResInfo);
  if (pResInfo->numOfRes == 0) {
    pResInfo->isNullRes = 1;
  } else {
    if (pInfo->win.ekey == pInfo->win.skey) {
      pInfo->dOutput = pInfo->p.val;
    } else {
      pInfo->dOutput = pInfo->dOutput / (pInfo->win.ekey - pInfo->win.skey);
    }

    pResInfo->numOfRes = 1;
  }

  return functionFinalize(pCtx, pBlock);
}

bool blockDistSetup(SqlFunctionCtx* pCtx, SResultRowEntryInfo* pResultInfo) {
  if (!functionSetup(pCtx, pResultInfo)) {
    return false;
  }

  STableBlockDistInfo* pInfo = GET_ROWCELL_INTERBUF(GET_RES_INFO(pCtx));
  pInfo->minRows = INT32_MAX;
  return true;
}

int32_t blockDistFunction(SqlFunctionCtx* pCtx) {
  const int32_t BLOCK_DIST_RESULT_ROWS = 24;

  SInputColumnInfoData* pInput = &pCtx->input;
  SColumnInfoData*      pInputCol = pInput->pData[0];

  SResultRowEntryInfo* pResInfo = GET_RES_INFO(pCtx);

  STableBlockDistInfo* pDistInfo = GET_ROWCELL_INTERBUF(pResInfo);

  STableBlockDistInfo p1 = {0};
  tDeserializeBlockDistInfo(varDataVal(pInputCol->pData), varDataLen(pInputCol->pData), &p1);

  pDistInfo->numOfBlocks += p1.numOfBlocks;
  pDistInfo->numOfTables += p1.numOfTables;
  pDistInfo->numOfInmemRows += p1.numOfInmemRows;
  pDistInfo->totalSize += p1.totalSize;
  pDistInfo->totalRows += p1.totalRows;
  pDistInfo->numOfFiles += p1.numOfFiles;

  pDistInfo->defMinRows = p1.defMinRows;
  pDistInfo->defMaxRows = p1.defMaxRows;
  pDistInfo->rowSize = p1.rowSize;
  pDistInfo->numOfSmallBlocks = p1.numOfSmallBlocks;

  if (pDistInfo->minRows > p1.minRows) {
    pDistInfo->minRows = p1.minRows;
  }
  if (pDistInfo->maxRows < p1.maxRows) {
    pDistInfo->maxRows = p1.maxRows;
  }

  for (int32_t i = 0; i < tListLen(pDistInfo->blockRowsHisto); ++i) {
    pDistInfo->blockRowsHisto[i] += p1.blockRowsHisto[i];
  }

  pResInfo->numOfRes = BLOCK_DIST_RESULT_ROWS;  // default output rows
  return TSDB_CODE_SUCCESS;
}

int32_t tSerializeBlockDistInfo(void* buf, int32_t bufLen, const STableBlockDistInfo* pInfo) {
  SEncoder encoder = {0};
  tEncoderInit(&encoder, buf, bufLen);

  if (tStartEncode(&encoder) < 0) return -1;
  if (tEncodeU32(&encoder, pInfo->rowSize) < 0) return -1;

  if (tEncodeU16(&encoder, pInfo->numOfFiles) < 0) return -1;
  if (tEncodeU32(&encoder, pInfo->numOfBlocks) < 0) return -1;
  if (tEncodeU32(&encoder, pInfo->numOfTables) < 0) return -1;

  if (tEncodeU64(&encoder, pInfo->totalSize) < 0) return -1;
  if (tEncodeU64(&encoder, pInfo->totalRows) < 0) return -1;
  if (tEncodeI32(&encoder, pInfo->maxRows) < 0) return -1;
  if (tEncodeI32(&encoder, pInfo->minRows) < 0) return -1;
  if (tEncodeI32(&encoder, pInfo->defMaxRows) < 0) return -1;
  if (tEncodeI32(&encoder, pInfo->defMinRows) < 0) return -1;
  if (tEncodeU32(&encoder, pInfo->numOfInmemRows) < 0) return -1;
  if (tEncodeU32(&encoder, pInfo->numOfSmallBlocks) < 0) return -1;

  for (int32_t i = 0; i < tListLen(pInfo->blockRowsHisto); ++i) {
    if (tEncodeI32(&encoder, pInfo->blockRowsHisto[i]) < 0) return -1;
  }

  tEndEncode(&encoder);

  int32_t tlen = encoder.pos;
  tEncoderClear(&encoder);
  return tlen;
}

int32_t tDeserializeBlockDistInfo(void* buf, int32_t bufLen, STableBlockDistInfo* pInfo) {
  SDecoder decoder = {0};
  tDecoderInit(&decoder, buf, bufLen);

  if (tStartDecode(&decoder) < 0) return -1;
  if (tDecodeU32(&decoder, &pInfo->rowSize) < 0) return -1;

  if (tDecodeU16(&decoder, &pInfo->numOfFiles) < 0) return -1;
  if (tDecodeU32(&decoder, &pInfo->numOfBlocks) < 0) return -1;
  if (tDecodeU32(&decoder, &pInfo->numOfTables) < 0) return -1;

  if (tDecodeU64(&decoder, &pInfo->totalSize) < 0) return -1;
  if (tDecodeU64(&decoder, &pInfo->totalRows) < 0) return -1;
  if (tDecodeI32(&decoder, &pInfo->maxRows) < 0) return -1;
  if (tDecodeI32(&decoder, &pInfo->minRows) < 0) return -1;
  if (tDecodeI32(&decoder, &pInfo->defMaxRows) < 0) return -1;
  if (tDecodeI32(&decoder, &pInfo->defMinRows) < 0) return -1;
  if (tDecodeU32(&decoder, &pInfo->numOfInmemRows) < 0) return -1;
  if (tDecodeU32(&decoder, &pInfo->numOfSmallBlocks) < 0) return -1;

  for (int32_t i = 0; i < tListLen(pInfo->blockRowsHisto); ++i) {
    if (tDecodeI32(&decoder, &pInfo->blockRowsHisto[i]) < 0) return -1;
  }

  tDecoderClear(&decoder);
  return 0;
}

int32_t blockDistFinalize(SqlFunctionCtx* pCtx, SSDataBlock* pBlock) {
  SResultRowEntryInfo* pResInfo = GET_RES_INFO(pCtx);
  STableBlockDistInfo* pData = GET_ROWCELL_INTERBUF(pResInfo);

  SColumnInfoData* pColInfo = taosArrayGet(pBlock->pDataBlock, 0);

  int32_t row = 0;
  char    st[256] = {0};
  double  totalRawSize = pData->totalRows * pData->rowSize;
  int32_t len = sprintf(st + VARSTR_HEADER_SIZE,
                        "Total_Blocks=[%d] Total_Size=[%.2f Kb] Average_size=[%.2f Kb] Compression_Ratio=[%.2f %c]",
                        pData->numOfBlocks, pData->totalSize / 1024.0, ((double)pData->totalSize) / pData->numOfBlocks,
                        pData->totalSize * 100 / totalRawSize, '%');

  varDataSetLen(st, len);
  colDataAppend(pColInfo, row++, st, false);

  len = sprintf(st + VARSTR_HEADER_SIZE,
                "Total_Rows=[%" PRId64 "] Inmem_Rows=[%d] MinRows=[%d] MaxRows=[%d] Average_Rows=[%" PRId64 "]",
                pData->totalRows, pData->numOfInmemRows, pData->minRows, pData->maxRows,
                pData->totalRows / pData->numOfBlocks);

  varDataSetLen(st, len);
  colDataAppend(pColInfo, row++, st, false);

  len = sprintf(st + VARSTR_HEADER_SIZE, "Total_Tables=[%d] Total_Files=[%d] Total_Vgroups=[%d]", pData->numOfTables,
                pData->numOfFiles, 0);

  varDataSetLen(st, len);
  colDataAppend(pColInfo, row++, st, false);

  len = sprintf(st + VARSTR_HEADER_SIZE,
                "--------------------------------------------------------------------------------");
  varDataSetLen(st, len);
  colDataAppend(pColInfo, row++, st, false);

  int32_t maxVal = 0;
  int32_t minVal = INT32_MAX;
  for (int32_t i = 0; i < tListLen(pData->blockRowsHisto); ++i) {
    if (maxVal < pData->blockRowsHisto[i]) {
      maxVal = pData->blockRowsHisto[i];
    }

    if (minVal > pData->blockRowsHisto[i]) {
      minVal = pData->blockRowsHisto[i];
    }
  }

  int32_t delta = maxVal - minVal;
  int32_t step = delta / 50;
  if (step == 0) {
    step = 1;
  }

  int32_t numOfBuckets = sizeof(pData->blockRowsHisto) / sizeof(pData->blockRowsHisto[0]);
  int32_t bucketRange = (pData->maxRows - pData->minRows) / numOfBuckets;

  bool singleModel = false;
  if (bucketRange == 0) {
    singleModel = true;
    step = 20;
    bucketRange = (pData->defMaxRows - pData->defMinRows) / numOfBuckets;
  }

  for (int32_t i = 0; i < tListLen(pData->blockRowsHisto); ++i) {
    len = sprintf(st + VARSTR_HEADER_SIZE, "%04d |", pData->defMinRows + bucketRange * (i + 1));

    int32_t num = 0;
    if (singleModel && pData->blockRowsHisto[i] > 0) {
      num = 20;
    } else {
      num = (pData->blockRowsHisto[i] + step - 1) / step;
    }

    for (int32_t j = 0; j < num; ++j) {
      int32_t x = sprintf(st + VARSTR_HEADER_SIZE + len, "%c", '|');
      len += x;
    }

    double v = pData->blockRowsHisto[i] * 100.0 / pData->numOfBlocks;
    len += sprintf(st + VARSTR_HEADER_SIZE + len, "  %d (%.2f%c)", pData->blockRowsHisto[i], v, '%');
    printf("%s\n", st);

    varDataSetLen(st, len);
    colDataAppend(pColInfo, row++, st, false);
  }

  return TSDB_CODE_SUCCESS;
}

bool getDerivativeFuncEnv(struct SFunctionNode* pFunc, SFuncExecEnv* pEnv) {
  pEnv->calcMemSize = sizeof(SDerivInfo);
  return true;
}

bool derivativeFuncSetup(SqlFunctionCtx* pCtx, SResultRowEntryInfo* pResInfo) {
  if (!functionSetup(pCtx, pResInfo)) {
    return false;  // not initialized since it has been initialized
  }

  SDerivInfo* pDerivInfo = GET_ROWCELL_INTERBUF(pResInfo);

  pDerivInfo->ignoreNegative = pCtx->param[2].param.i;
  pDerivInfo->prevTs = -1;
  pDerivInfo->tsWindow = pCtx->param[1].param.i;
  pDerivInfo->valueSet = false;
  return true;
}

int32_t derivativeFunction(SqlFunctionCtx* pCtx) {
  SResultRowEntryInfo* pResInfo = GET_RES_INFO(pCtx);
  SDerivInfo*          pDerivInfo = GET_ROWCELL_INTERBUF(pResInfo);

  SInputColumnInfoData* pInput = &pCtx->input;
  SColumnInfoData*      pInputCol = pInput->pData[0];

  int32_t          numOfElems = 0;
  SColumnInfoData* pOutput = (SColumnInfoData*)pCtx->pOutput;
  SColumnInfoData* pTsOutput = pCtx->pTsOutput;

  int32_t i = pInput->startRowIndex;
  TSKEY*  tsList = (int64_t*)pInput->pPTS->pData;

  double v = 0;

  if (pCtx->order == TSDB_ORDER_ASC) {
    for (; i < pInput->numOfRows + pInput->startRowIndex; i += 1) {
      if (colDataIsNull_f(pInputCol->nullbitmap, i)) {
        continue;
      }

      char* d = (char*)pInputCol->pData + pInputCol->info.bytes * i;
      GET_TYPED_DATA(v, double, pInputCol->info.type, d);

      int32_t pos = pCtx->offset + numOfElems;
      if (!pDerivInfo->valueSet) {  // initial value is not set yet
        pDerivInfo->valueSet = true;
      } else {
        double r = ((v - pDerivInfo->prevValue) * pDerivInfo->tsWindow) / (tsList[i] - pDerivInfo->prevTs);
        if (pDerivInfo->ignoreNegative && r < 0) {
        } else {
          colDataAppend(pOutput, pos, (const char*)&r, false);
          if (pTsOutput != NULL) {
            colDataAppendInt64(pTsOutput, pos, &tsList[i]);
          }
          numOfElems++;
        }
      }

      pDerivInfo->prevValue = v;
      pDerivInfo->prevTs = tsList[i];
    }
  } else {
    for (; i < pInput->numOfRows + pInput->startRowIndex; i += 1) {
      if (colDataIsNull_f(pInputCol->nullbitmap, i)) {
        continue;
      }

      char* d = (char*)pInputCol->pData + pInputCol->info.bytes * i;
      GET_TYPED_DATA(v, double, pInputCol->info.type, d);

      int32_t pos = pCtx->offset + numOfElems;
      if (!pDerivInfo->valueSet) {  // initial value is not set yet
        pDerivInfo->valueSet = true;
      } else {
        double r = ((pDerivInfo->prevValue - v) * pDerivInfo->tsWindow) / (pDerivInfo->prevTs - tsList[i]);
        if (pDerivInfo->ignoreNegative && r < 0) {
        } else {
          colDataAppend(pOutput, pos, (const char*)&r, false);
          if (pTsOutput != NULL) {
            colDataAppendInt64(pTsOutput, pos, &pDerivInfo->prevTs);
          }
          numOfElems++;
        }
      }

      pDerivInfo->prevValue = v;
      pDerivInfo->prevTs = tsList[i];
    }
  }

  return numOfElems;
}

bool getIrateFuncEnv(struct SFunctionNode* pFunc, SFuncExecEnv* pEnv) {
  pEnv->calcMemSize = sizeof(SRateInfo);
  return true;
}

bool irateFuncSetup(SqlFunctionCtx* pCtx, SResultRowEntryInfo* pResInfo) {
  if (!functionSetup(pCtx, pResInfo)) {
    return false;  // not initialized since it has been initialized
  }

  SRateInfo* pInfo = GET_ROWCELL_INTERBUF(pResInfo);

  pInfo->firstKey = INT64_MIN;
  pInfo->lastKey = INT64_MIN;
  pInfo->firstValue = (double)INT64_MIN;
  pInfo->lastValue = (double)INT64_MIN;

  pInfo->hasResult = 0;
  return true;
}

int32_t irateFunction(SqlFunctionCtx* pCtx) {
  SResultRowEntryInfo* pResInfo = GET_RES_INFO(pCtx);
  SRateInfo*           pRateInfo = GET_ROWCELL_INTERBUF(pResInfo);

  SInputColumnInfoData* pInput = &pCtx->input;
  SColumnInfoData*      pInputCol = pInput->pData[0];

  SColumnInfoData* pOutput = (SColumnInfoData*)pCtx->pOutput;

  TSKEY* tsList = (int64_t*)pInput->pPTS->pData;

  int32_t numOfElems = 0;
  int32_t type = pInputCol->info.type;

  for (int32_t i = pInput->startRowIndex; i < pInput->numOfRows + pInput->startRowIndex; i += 1) {
    if (colDataIsNull_f(pInputCol->nullbitmap, i)) {
      continue;
    }

    numOfElems++;

    char*  data = colDataGetData(pInputCol, i);
    double v = 0;
    GET_TYPED_DATA(v, double, type, data);

    if (INT64_MIN == pRateInfo->lastKey) {
      pRateInfo->lastValue = v;
      pRateInfo->lastKey = tsList[i];
      continue;
    }

    if (tsList[i] > pRateInfo->lastKey) {
      if ((INT64_MIN == pRateInfo->firstKey) || pRateInfo->lastKey > pRateInfo->firstKey) {
        pRateInfo->firstValue = pRateInfo->lastValue;
        pRateInfo->firstKey = pRateInfo->lastKey;
      }

      pRateInfo->lastValue = v;
      pRateInfo->lastKey = tsList[i];

      continue;
    }

    if ((INT64_MIN == pRateInfo->firstKey) || tsList[i] > pRateInfo->firstKey) {
      pRateInfo->firstValue = v;
      pRateInfo->firstKey = tsList[i];
    }
  }

  SET_VAL(pResInfo, numOfElems, 1);
  return TSDB_CODE_SUCCESS;
}

static double doCalcRate(const SRateInfo* pRateInfo, double tickPerSec) {
  if ((INT64_MIN == pRateInfo->lastKey) || (INT64_MIN == pRateInfo->firstKey) ||
      (pRateInfo->firstKey >= pRateInfo->lastKey)) {
    return 0.0;
  }

  double diff = 0;
  // If the previous value of the last is greater than the last value, only keep the last point instead of the delta
  // value between two values.
  diff = pRateInfo->lastValue;
  if (diff >= pRateInfo->firstValue) {
    diff -= pRateInfo->firstValue;
  }

  int64_t duration = pRateInfo->lastKey - pRateInfo->firstKey;
  if (duration == 0) {
    return 0;
  }

  return (duration > 0) ? ((double)diff) / (duration / tickPerSec) : 0.0;
}

int32_t irateFinalize(SqlFunctionCtx* pCtx, SSDataBlock* pBlock) {
  int32_t          slotId = pCtx->pExpr->base.resSchema.slotId;
  SColumnInfoData* pCol = taosArrayGet(pBlock->pDataBlock, slotId);

  SResultRowEntryInfo* pResInfo = GET_RES_INFO(pCtx);
  pResInfo->isNullRes = (pResInfo->numOfRes == 0) ? 1 : 0;

  SRateInfo* pInfo = GET_ROWCELL_INTERBUF(pResInfo);
  double     result = doCalcRate(pInfo, (double)TSDB_TICK_PER_SECOND(pCtx->param[1].param.i));
  colDataAppend(pCol, pBlock->info.rows, (const char*)&result, pResInfo->isNullRes);

  return pResInfo->numOfRes;
}

int32_t groupKeyFunction(SqlFunctionCtx* pCtx) {
  SResultRowEntryInfo* pResInfo = GET_RES_INFO(pCtx);
  SGroupKeyInfo*       pInfo = GET_ROWCELL_INTERBUF(pResInfo);

  SInputColumnInfoData* pInput = &pCtx->input;
  SColumnInfoData*      pInputCol = pInput->pData[0];

  int32_t startIndex = pInput->startRowIndex;

  // escape rest of data blocks to avoid first entry to be overwritten.
  if (pInfo->hasResult) {
    goto _group_key_over;
  }

  if (colDataIsNull_s(pInputCol, startIndex)) {
    pInfo->isNull = true;
    pInfo->hasResult = true;
    goto _group_key_over;
  }

  char* data = colDataGetData(pInputCol, startIndex);
  if (IS_VAR_DATA_TYPE(pInputCol->info.type)) {
    memcpy(pInfo->data, data, (pInputCol->info.type == TSDB_DATA_TYPE_JSON) ? getJsonValueLen(data): varDataTLen(data));
  } else {
    memcpy(pInfo->data, data, pInputCol->info.bytes);
  }
  pInfo->hasResult = true;

_group_key_over:

  SET_VAL(pResInfo, 1, 1);
  return TSDB_CODE_SUCCESS;
}

int32_t groupKeyFinalize(SqlFunctionCtx* pCtx, SSDataBlock* pBlock) {
  int32_t          slotId = pCtx->pExpr->base.resSchema.slotId;
  SColumnInfoData* pCol = taosArrayGet(pBlock->pDataBlock, slotId);

  SResultRowEntryInfo* pResInfo = GET_RES_INFO(pCtx);

  SGroupKeyInfo* pInfo = GET_ROWCELL_INTERBUF(pResInfo);

  if (pInfo->hasResult) {
    colDataAppend(pCol, pBlock->info.rows, pInfo->data, pInfo->isNull ? true : false);
  } else {
    pResInfo->numOfRes = 0;
  }

  return pResInfo->numOfRes;
}

int32_t interpFunction(SqlFunctionCtx* pCtx) {
#if 0
  int32_t fillType = (int32_t) pCtx->param[2].i64;
  //bool ascQuery = (pCtx->order == TSDB_ORDER_ASC);

  if (pCtx->start.key == pCtx->startTs) {
    assert(pCtx->start.key != INT64_MIN);

    COPY_TYPED_DATA(pCtx->pOutput, pCtx->inputType, &pCtx->start.val);

    goto interp_success_exit;
  } else if (pCtx->end.key == pCtx->startTs && pCtx->end.key != INT64_MIN && fillType == TSDB_FILL_NEXT) {
    COPY_TYPED_DATA(pCtx->pOutput, pCtx->inputType, &pCtx->end.val);

    goto interp_success_exit;
  }

  switch (fillType) {
    case TSDB_FILL_NULL:
      setNull(pCtx->pOutput, pCtx->outputType, pCtx->outputBytes);
      break;

    case TSDB_FILL_SET_VALUE:
      tVariantDump(&pCtx->param[1], pCtx->pOutput, pCtx->inputType, true);
      break;

    case TSDB_FILL_LINEAR:
      if (pCtx->start.key == INT64_MIN || pCtx->start.key > pCtx->startTs
          || pCtx->end.key == INT64_MIN || pCtx->end.key < pCtx->startTs) {
        goto interp_exit;
      }

      double v1 = -1, v2 = -1;
      GET_TYPED_DATA(v1, double, pCtx->inputType, &pCtx->start.val);
      GET_TYPED_DATA(v2, double, pCtx->inputType, &pCtx->end.val);

      SPoint point1 = {.key = pCtx->start.key, .val = &v1};
      SPoint point2 = {.key = pCtx->end.key, .val = &v2};
      SPoint point  = {.key = pCtx->startTs, .val = pCtx->pOutput};

      int32_t srcType = pCtx->inputType;
      if (isNull((char *)&pCtx->start.val, srcType) || isNull((char *)&pCtx->end.val, srcType)) {
        setNull(pCtx->pOutput, srcType, pCtx->inputBytes);
      } else {
        bool exceedMax = false, exceedMin = false;
        taosGetLinearInterpolationVal(&point, pCtx->outputType, &point1, &point2, TSDB_DATA_TYPE_DOUBLE, &exceedMax, &exceedMin);
        if (exceedMax || exceedMin) {
          __compar_fn_t func = getComparFunc((int32_t)pCtx->inputType, 0);
          if (func(&pCtx->start.val, &pCtx->end.val) <= 0) {
            COPY_TYPED_DATA(pCtx->pOutput, pCtx->inputType, exceedMax ? &pCtx->start.val : &pCtx->end.val);
          } else {
            COPY_TYPED_DATA(pCtx->pOutput, pCtx->inputType, exceedMax ? &pCtx->end.val : &pCtx->start.val);
          }
        }
      }
      break;

    case TSDB_FILL_PREV:
      if (pCtx->start.key == INT64_MIN || pCtx->start.key > pCtx->startTs) {
        goto interp_exit;
      }

      COPY_TYPED_DATA(pCtx->pOutput, pCtx->inputType, &pCtx->start.val);
      break;

    case TSDB_FILL_NEXT:
      if (pCtx->end.key == INT64_MIN || pCtx->end.key < pCtx->startTs) {
        goto interp_exit;
      }

      COPY_TYPED_DATA(pCtx->pOutput, pCtx->inputType, &pCtx->end.val);
      break;

    case TSDB_FILL_NONE:
      // do nothing
    default:
      goto interp_exit;
  }


  interp_success_exit:
  *(TSKEY*)pCtx->ptsOutputBuf = pCtx->startTs;
  INC_INIT_VAL(pCtx, 1);

  interp_exit:
  pCtx->start.key = INT64_MIN;
  pCtx->end.key = INT64_MIN;
  pCtx->endTs = pCtx->startTs;
#endif

  return TSDB_CODE_SUCCESS;
}<|MERGE_RESOLUTION|>--- conflicted
+++ resolved
@@ -16,6 +16,7 @@
 #include "builtinsimpl.h"
 #include "cJSON.h"
 #include "function.h"
+#include "query.h"
 #include "querynodes.h"
 #include "taggfunction.h"
 #include "tcompare.h"
@@ -24,7 +25,6 @@
 #include "tglobal.h"
 #include "thistogram.h"
 #include "tpercentile.h"
-#include "query.h"
 
 #define HISTOGRAM_MAX_BINS_NUM 1000
 #define MAVG_MAX_POINTS_NUM    1000
@@ -1472,13 +1472,8 @@
   int32_t pageId = pTuplePos->pageId;
   int32_t offset = pTuplePos->offset;
 
-<<<<<<< HEAD
-  if (pTuplePos->pageId != -1) {
-    int32_t    numOfCols = taosArrayGetSize(pCtx->pSrcBlock->pDataBlock);
-=======
   if (pTuplePos->pageId != -1 && pCtx->subsidiaries.num > 0) {
-    int32_t numOfCols = pCtx->subsidiaries.num;
->>>>>>> 101a51fd
+    int32_t    numOfCols = pCtx->subsidiaries.num;
     SFilePage* pPage = getBufPage(pCtx->pBuf, pageId);
 
     bool* nullList = (bool*)((char*)pPage + offset);
@@ -3200,7 +3195,8 @@
       saveTupleData(pCtx, rowIndex, pSrcBlock, &pItem->tuplePos);
     }
 #ifdef BUF_PAGE_DEBUG
-    qDebug("page_saveTuple i:%d, item:%p,pageId:%d, offset:%d\n", pEntryInfo->numOfRes, pItem, pItem->tuplePos.pageId, pItem->tuplePos.offset);
+    qDebug("page_saveTuple i:%d, item:%p,pageId:%d, offset:%d\n", pEntryInfo->numOfRes, pItem, pItem->tuplePos.pageId,
+           pItem->tuplePos.offset);
 #endif
     // allocate the buffer and keep the data of this row into the new allocated buffer
     pEntryInfo->numOfRes++;
@@ -3234,15 +3230,11 @@
 void saveTupleData(SqlFunctionCtx* pCtx, int32_t rowIndex, const SSDataBlock* pSrcBlock, STuplePos* pPos) {
   SFilePage* pPage = NULL;
 
-<<<<<<< HEAD
-  int32_t completeRowSize = pSrcBlock->info.rowSize + (int32_t)taosArrayGetSize(pSrcBlock->pDataBlock) * sizeof(bool);
-=======
   int32_t completeRowSize = pCtx->subsidiaries.num * sizeof(bool);
   for (int32_t j = 0; j < pCtx->subsidiaries.num; ++j) {
     SqlFunctionCtx* pc = pCtx->subsidiaries.pCtx[j];
     completeRowSize += pc->pExpr->base.resSchema.bytes;
   }
->>>>>>> 101a51fd
 
   if (pCtx->curBufPage == -1) {
     pPage = getNewBufPage(pCtx->pBuf, 0, &pCtx->curBufPage);
@@ -3260,56 +3252,10 @@
   // keep the current row data, extract method
   int32_t offset = 0;
   bool*   nullList = (bool*)((char*)pPage + pPage->num);
-<<<<<<< HEAD
-  char*   pStart = (char*)(nullList + sizeof(bool) * (int32_t)taosArrayGetSize(pSrcBlock->pDataBlock));
-  for (int32_t i = 0; i < (int32_t)taosArrayGetSize(pSrcBlock->pDataBlock); ++i) {
-    SColumnInfoData* pCol = taosArrayGet(pSrcBlock->pDataBlock, i);
-    bool             isNull = colDataIsNull_s(pCol, rowIndex);
-    if (isNull) {
-      nullList[i] = true;
-=======
   char*   pStart = (char*)(nullList + sizeof(bool) * pCtx->subsidiaries.num);
   for (int32_t i = 0; i < pCtx->subsidiaries.num; ++i) {
     SqlFunctionCtx* pc = pCtx->subsidiaries.pCtx[i];
 
-    SFunctParam* pFuncParam = &pc->pExpr->base.pParam[0];
-    int32_t      srcSlotId = pFuncParam->pCol->slotId;
-
-    SColumnInfoData* pCol = taosArrayGet(pSrcBlock->pDataBlock, srcSlotId);
-    if ((nullList[i] = colDataIsNull_s(pCol, rowIndex)) == true) {
->>>>>>> 101a51fd
-      offset += pCol->info.bytes;
-      continue;
-    }
-
-    char* p = colDataGetData(pCol, rowIndex);
-    if (IS_VAR_DATA_TYPE(pCol->info.type)) {
-      memcpy(pStart + offset, p, (pCol->info.type == TSDB_DATA_TYPE_JSON) ? getJsonValueLen(p): varDataTLen(p));
-    } else {
-      memcpy(pStart + offset, p, pCol->info.bytes);
-    }
-
-    offset += pCol->info.bytes;
-  }
-
-  pPos->offset = pPage->num;
-  pPage->num += completeRowSize;
-
-  setBufPageDirty(pPage, true);
-  releaseBufPage(pCtx->pBuf, pPage);
-}
-
-void copyTupleData(SqlFunctionCtx* pCtx, int32_t rowIndex, const SSDataBlock* pSrcBlock, STuplePos* pPos) {
-  SFilePage* pPage = getBufPage(pCtx->pBuf, pPos->pageId);
-
-  int32_t numOfCols = pCtx->subsidiaries.num;
-
-  bool* nullList = (bool*)((char*)pPage + pPos->offset);
-  char* pStart = (char*)(nullList + numOfCols * sizeof(bool));
-
-  int32_t offset = 0;
-  for (int32_t i = 0; i < numOfCols; ++i) {
-    SqlFunctionCtx* pc = pCtx->subsidiaries.pCtx[i];
     SFunctParam* pFuncParam = &pc->pExpr->base.pParam[0];
     int32_t      srcSlotId = pFuncParam->pCol->slotId;
 
@@ -3321,7 +3267,44 @@
 
     char* p = colDataGetData(pCol, rowIndex);
     if (IS_VAR_DATA_TYPE(pCol->info.type)) {
-      memcpy(pStart + offset, p, (pCol->info.type == TSDB_DATA_TYPE_JSON) ? getJsonValueLen(p): varDataTLen(p));
+      memcpy(pStart + offset, p, (pCol->info.type == TSDB_DATA_TYPE_JSON) ? getJsonValueLen(p) : varDataTLen(p));
+    } else {
+      memcpy(pStart + offset, p, pCol->info.bytes);
+    }
+
+    offset += pCol->info.bytes;
+  }
+
+  pPos->offset = pPage->num;
+  pPage->num += completeRowSize;
+
+  setBufPageDirty(pPage, true);
+  releaseBufPage(pCtx->pBuf, pPage);
+}
+
+void copyTupleData(SqlFunctionCtx* pCtx, int32_t rowIndex, const SSDataBlock* pSrcBlock, STuplePos* pPos) {
+  SFilePage* pPage = getBufPage(pCtx->pBuf, pPos->pageId);
+
+  int32_t numOfCols = pCtx->subsidiaries.num;
+
+  bool* nullList = (bool*)((char*)pPage + pPos->offset);
+  char* pStart = (char*)(nullList + numOfCols * sizeof(bool));
+
+  int32_t offset = 0;
+  for (int32_t i = 0; i < numOfCols; ++i) {
+    SqlFunctionCtx* pc = pCtx->subsidiaries.pCtx[i];
+    SFunctParam*    pFuncParam = &pc->pExpr->base.pParam[0];
+    int32_t         srcSlotId = pFuncParam->pCol->slotId;
+
+    SColumnInfoData* pCol = taosArrayGet(pSrcBlock->pDataBlock, srcSlotId);
+    if ((nullList[i] = colDataIsNull_s(pCol, rowIndex)) == true) {
+      offset += pCol->info.bytes;
+      continue;
+    }
+
+    char* p = colDataGetData(pCol, rowIndex);
+    if (IS_VAR_DATA_TYPE(pCol->info.type)) {
+      memcpy(pStart + offset, p, (pCol->info.type == TSDB_DATA_TYPE_JSON) ? getJsonValueLen(p) : varDataTLen(p));
     } else {
       memcpy(pStart + offset, p, pCol->info.bytes);
     }
@@ -3353,7 +3336,8 @@
       colDataAppend(pCol, currentRow, (const char*)&pItem->v.i, false);
     }
 #ifdef BUF_PAGE_DEBUG
-    qDebug("page_finalize i:%d,item:%p,pageId:%d, offset:%d\n", i, pItem, pItem->tuplePos.pageId, pItem->tuplePos.offset);
+    qDebug("page_finalize i:%d,item:%p,pageId:%d, offset:%d\n", i, pItem, pItem->tuplePos.pageId,
+           pItem->tuplePos.offset);
 #endif
     setSelectivityValue(pCtx, pBlock, &pRes->pItems[i].tuplePos, currentRow);
     currentRow += 1;
@@ -5660,7 +5644,8 @@
 
   char* data = colDataGetData(pInputCol, startIndex);
   if (IS_VAR_DATA_TYPE(pInputCol->info.type)) {
-    memcpy(pInfo->data, data, (pInputCol->info.type == TSDB_DATA_TYPE_JSON) ? getJsonValueLen(data): varDataTLen(data));
+    memcpy(pInfo->data, data,
+           (pInputCol->info.type == TSDB_DATA_TYPE_JSON) ? getJsonValueLen(data) : varDataTLen(data));
   } else {
     memcpy(pInfo->data, data, pInputCol->info.bytes);
   }
