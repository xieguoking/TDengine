/*
 * Copyright (c) 2019 TAOS Data, Inc. <jhtao@taosdata.com>
 *
 * This program is free software: you can use, redistribute, and/or modify
 * it under the terms of the GNU Affero General Public License, version 3
 * or later ("AGPL"), as published by the Free Software Foundation.
 *
 * This program is distributed in the hope that it will be useful, but WITHOUT
 * ANY WARRANTY; without even the implied warranty of MERCHANTABILITY or
 * FITNESS FOR A PARTICULAR PURPOSE.
 *
 * You should have received a copy of the GNU Affero General Public License
 * along with this program. If not, see <http://www.gnu.org/licenses/>.
 */

#include "builtinsimpl.h"
#include "tglobal.h"
#include "cJSON.h"
#include "function.h"
#include "query.h"
#include "querynodes.h"
#include "taggfunction.h"
#include "tcompare.h"
#include "tdatablock.h"
#include "tdigest.h"
#include "tglobal.h"
#include "thistogram.h"
#include "tpercentile.h"

#define HISTOGRAM_MAX_BINS_NUM 1000
#define MAVG_MAX_POINTS_NUM    1000
#define SAMPLE_MAX_POINTS_NUM  1000
#define TAIL_MAX_POINTS_NUM    100
#define TAIL_MAX_OFFSET        100

#define UNIQUE_MAX_RESULT_SIZE (1024 * 1024 * 10)
#define MODE_MAX_RESULT_SIZE   UNIQUE_MAX_RESULT_SIZE

#define HLL_BUCKET_BITS 14  // The bits of the bucket
#define HLL_DATA_BITS   (64 - HLL_BUCKET_BITS)
#define HLL_BUCKETS     (1 << HLL_BUCKET_BITS)
#define HLL_BUCKET_MASK (HLL_BUCKETS - 1)
#define HLL_ALPHA_INF   0.721347520444481703680  // constant for 0.5/ln(2)

typedef struct SSumRes {
  union {
    int64_t  isum;
    uint64_t usum;
    double   dsum;
  };
} SSumRes;

typedef struct SAvgRes {
  double  result;
  SSumRes sum;
  int64_t count;
  int16_t type;  // store the original input type, used in merge function
} SAvgRes;

typedef struct STuplePos {
  int32_t pageId;
  int32_t offset;
} STuplePos;

typedef struct SMinmaxResInfo {
  bool      assign;  // assign the first value or not
  int64_t   v;
  STuplePos tuplePos;
} SMinmaxResInfo;

typedef struct STopBotResItem {
  SVariant  v;
  uint64_t  uid;  // it is a table uid, used to extract tag data during building of the final result for the tag data
  STuplePos tuplePos;  // tuple data of this chosen row
} STopBotResItem;

typedef struct STopBotRes {
  int32_t         maxSize;
  int16_t         type;
  STopBotResItem* pItems;
} STopBotRes;

typedef struct SFirstLastRes {
  bool hasResult;
  // used for last_row function only, isNullRes in SResultRowEntry can not be passed to downstream.So,
  // this attribute is required
  bool      isNull;
  int32_t   bytes;
  int64_t   ts;
  STuplePos pos;
  char      buf[];
} SFirstLastRes;

typedef struct SStddevRes {
  double  result;
  int64_t count;
  union {
    double   quadraticDSum;
    int64_t  quadraticISum;
    uint64_t quadraticUSum;
  };
  union {
    double   dsum;
    int64_t  isum;
    uint64_t usum;
  };
  int16_t type;
} SStddevRes;

typedef struct SLeastSQRInfo {
  double  matrix[2][3];
  double  startVal;
  double  stepVal;
  int64_t num;
} SLeastSQRInfo;

typedef struct SPercentileInfo {
  double      result;
  tMemBucket* pMemBucket;
  int32_t     stage;
  double      minval;
  double      maxval;
  int64_t     numOfElems;
} SPercentileInfo;

typedef struct SAPercentileInfo {
  double          result;
  double          percent;
  int8_t          algo;
  SHistogramInfo* pHisto;
  TDigest*        pTDigest;
} SAPercentileInfo;

typedef enum {
  APERCT_ALGO_UNKNOWN = 0,
  APERCT_ALGO_DEFAULT,
  APERCT_ALGO_TDIGEST,
} EAPerctAlgoType;

typedef struct SDiffInfo {
  bool hasPrev;
  bool includeNull;
  bool ignoreNegative;  // replace the ignore with case when
  bool firstOutput;
  union {
    int64_t i64;
    double  d64;
  } prev;

  int64_t prevTs;
} SDiffInfo;

typedef struct SSpreadInfo {
  double result;
  bool   hasResult;
  double min;
  double max;
} SSpreadInfo;

typedef struct SElapsedInfo {
  double  result;
  TSKEY   min;
  TSKEY   max;
  int64_t timeUnit;
} SElapsedInfo;

typedef struct STwaInfo {
  double      dOutput;
  bool        isNull;
  SPoint1     p;
  STimeWindow win;
} STwaInfo;

typedef struct SHistoFuncBin {
  double  lower;
  double  upper;
  int64_t count;
  double  percentage;
} SHistoFuncBin;

typedef struct SHistoFuncInfo {
  int32_t       numOfBins;
  int32_t       totalCount;
  bool          normalized;
  SHistoFuncBin bins[];
} SHistoFuncInfo;

typedef enum { UNKNOWN_BIN = 0, USER_INPUT_BIN, LINEAR_BIN, LOG_BIN } EHistoBinType;

typedef struct SHLLFuncInfo {
  uint64_t result;
  uint8_t  buckets[HLL_BUCKETS];
} SHLLInfo;

typedef struct SStateInfo {
  union {
    int64_t count;
    int64_t durationStart;
  };
} SStateInfo;

typedef enum {
  STATE_OPER_INVALID = 0,
  STATE_OPER_LT,
  STATE_OPER_GT,
  STATE_OPER_LE,
  STATE_OPER_GE,
  STATE_OPER_NE,
  STATE_OPER_EQ,
} EStateOperType;

typedef struct SMavgInfo {
  int32_t pos;
  double  sum;
  int32_t numOfPoints;
  bool    pointsMeet;
  double  points[];
} SMavgInfo;

typedef struct SSampleInfo {
  int32_t    samples;
  int32_t    totalPoints;
  int32_t    numSampled;
  uint8_t    colType;
  int16_t    colBytes;
  char*      data;
  STuplePos* tuplePos;
} SSampleInfo;

typedef struct STailItem {
  int64_t timestamp;
  bool    isNull;
  char    data[];
} STailItem;

typedef struct STailInfo {
  int32_t     numOfPoints;
  int32_t     numAdded;
  int32_t     offset;
  uint8_t     colType;
  int16_t     colBytes;
  STailItem** pItems;
} STailInfo;

typedef struct SUniqueItem {
  int64_t timestamp;
  bool    isNull;
  char    data[];
} SUniqueItem;

typedef struct SUniqueInfo {
  int32_t   numOfPoints;
  uint8_t   colType;
  int16_t   colBytes;
  bool      hasNull;  // null is not hashable, handle separately
  SHashObj* pHash;
  char      pItems[];
} SUniqueInfo;

typedef struct SModeItem {
  int64_t count;
  char    data[];
} SModeItem;

typedef struct SModeInfo {
  int32_t   numOfPoints;
  uint8_t   colType;
  int16_t   colBytes;
  SHashObj* pHash;
  char      pItems[];
} SModeInfo;

typedef struct SDerivInfo {
  double  prevValue;       // previous value
  TSKEY   prevTs;          // previous timestamp
  bool    ignoreNegative;  // ignore the negative value
  int64_t tsWindow;        // time window for derivative
  bool    valueSet;        // the value has been set already
} SDerivInfo;

typedef struct SRateInfo {
  double firstValue;
  TSKEY  firstKey;
  double lastValue;
  TSKEY  lastKey;
  int8_t hasResult;  // flag to denote has value
} SRateInfo;

typedef struct SGroupKeyInfo {
  bool hasResult;
  bool isNull;
  char data[];
} SGroupKeyInfo;

#define SET_VAL(_info, numOfElem, res) \
  do {                                 \
    if ((numOfElem) <= 0) {            \
      break;                           \
    }                                  \
    (_info)->numOfRes = (res);         \
  } while (0)

#define GET_TS_LIST(x)    ((TSKEY*)((x)->ptsList))
#define GET_TS_DATA(x, y) (GET_TS_LIST(x)[(y)])

#define DO_UPDATE_TAG_COLUMNS_WITHOUT_TS(ctx)                      \
  do {                                                             \
    for (int32_t _i = 0; _i < (ctx)->tagInfo.numOfTagCols; ++_i) { \
      SqlFunctionCtx* __ctx = (ctx)->tagInfo.pTagCtxList[_i];      \
      __ctx->fpSet.process(__ctx);                                 \
    }                                                              \
  } while (0);

#define DO_UPDATE_SUBSID_RES(ctx, ts)                          \
  do {                                                         \
    for (int32_t _i = 0; _i < (ctx)->subsidiaries.num; ++_i) { \
      SqlFunctionCtx* __ctx = (ctx)->subsidiaries.pCtx[_i];    \
      if (__ctx->functionId == FUNCTION_TS_DUMMY) {            \
        __ctx->tag.i = (ts);                                   \
        __ctx->tag.nType = TSDB_DATA_TYPE_BIGINT;              \
      }                                                        \
      __ctx->fpSet.process(__ctx);                             \
    }                                                          \
  } while (0)

#define UPDATE_DATA(ctx, left, right, num, sign, _ts) \
  do {                                                \
    if (((left) < (right)) ^ (sign)) {                \
      (left) = (right);                               \
      DO_UPDATE_SUBSID_RES(ctx, _ts);                 \
      (num) += 1;                                     \
    }                                                 \
  } while (0)

#define LOOPCHECK_N(val, _col, ctx, _t, _nrow, _start, sign, num)        \
  do {                                                                   \
    _t* d = (_t*)((_col)->pData);                                        \
    for (int32_t i = (_start); i < (_nrow) + (_start); ++i) {            \
      if (((_col)->hasNull) && colDataIsNull_f((_col)->nullbitmap, i)) { \
        continue;                                                        \
      }                                                                  \
      TSKEY ts = (ctx)->ptsList != NULL ? GET_TS_DATA(ctx, i) : 0;       \
      UPDATE_DATA(ctx, val, d[i], num, sign, ts);                        \
    }                                                                    \
  } while (0)

#define LIST_ADD_N(_res, _col, _start, _rows, _t, numOfElem)             \
  do {                                                                   \
    _t* d = (_t*)(_col->pData);                                          \
    for (int32_t i = (_start); i < (_rows) + (_start); ++i) {            \
      if (((_col)->hasNull) && colDataIsNull_f((_col)->nullbitmap, i)) { \
        continue;                                                        \
      };                                                                 \
      (_res) += (d)[i];                                                  \
      (numOfElem)++;                                                     \
    }                                                                    \
  } while (0)

#define LIST_SUB_N(_res, _col, _start, _rows, _t, numOfElem)             \
  do {                                                                   \
    _t* d = (_t*)(_col->pData);                                          \
    for (int32_t i = (_start); i < (_rows) + (_start); ++i) {            \
      if (((_col)->hasNull) && colDataIsNull_f((_col)->nullbitmap, i)) { \
        continue;                                                        \
      };                                                                 \
      (_res) -= (d)[i];                                                  \
      (numOfElem)++;                                                     \
    }                                                                    \
  } while (0)

#define LIST_AVG_N(sumT, T)                                               \
  do {                                                                    \
    T* plist = (T*)pCol->pData;                                           \
    for (int32_t i = start; i < numOfRows + pInput->startRowIndex; ++i) { \
      if (pCol->hasNull && colDataIsNull_f(pCol->nullbitmap, i)) {        \
        continue;                                                         \
      }                                                                   \
                                                                          \
      numOfElem += 1;                                                     \
      pAvgRes->count -= 1;                                                \
      sumT -= plist[i];                                                   \
    }                                                                     \
  } while (0)

#define LIST_STDDEV_SUB_N(sumT, T)                                 \
  do {                                                             \
    T* plist = (T*)pCol->pData;                                    \
    for (int32_t i = start; i < numOfRows + start; ++i) {          \
      if (pCol->hasNull && colDataIsNull_f(pCol->nullbitmap, i)) { \
        continue;                                                  \
      }                                                            \
      numOfElem += 1;                                              \
      pStddevRes->count -= 1;                                      \
      sumT -= plist[i];                                            \
      pStddevRes->quadraticISum -= plist[i] * plist[i];            \
    }                                                              \
  } while (0)

#define LEASTSQR_CAL(p, x, y, index, step) \
  do {                                     \
    (p)[0][0] += (double)(x) * (x);        \
    (p)[0][1] += (double)(x);              \
    (p)[0][2] += (double)(x) * (y)[index]; \
    (p)[1][2] += (y)[index];               \
    (x) += step;                           \
  } while (0)

#define STATE_COMP(_op, _lval, _param) STATE_COMP_IMPL(_op, _lval, GET_STATE_VAL(_param))

#define GET_STATE_VAL(param) ((param.nType == TSDB_DATA_TYPE_BIGINT) ? (param.i) : (param.d))

#define STATE_COMP_IMPL(_op, _lval, _rval) \
  do {                                     \
    switch (_op) {                         \
      case STATE_OPER_LT:                  \
        return ((_lval) < (_rval));        \
        break;                             \
      case STATE_OPER_GT:                  \
        return ((_lval) > (_rval));        \
        break;                             \
      case STATE_OPER_LE:                  \
        return ((_lval) <= (_rval));       \
        break;                             \
      case STATE_OPER_GE:                  \
        return ((_lval) >= (_rval));       \
        break;                             \
      case STATE_OPER_NE:                  \
        return ((_lval) != (_rval));       \
        break;                             \
      case STATE_OPER_EQ:                  \
        return ((_lval) == (_rval));       \
        break;                             \
      default:                             \
        break;                             \
    }                                      \
  } while (0)

#define INIT_INTP_POINT(_p, _k, _v) \
  do {                              \
    (_p).key = (_k);                \
    (_p).val = (_v);                \
  } while (0)

bool dummyGetEnv(SFunctionNode* UNUSED_PARAM(pFunc), SFuncExecEnv* UNUSED_PARAM(pEnv)) { return true; }

bool dummyInit(SqlFunctionCtx* UNUSED_PARAM(pCtx), SResultRowEntryInfo* UNUSED_PARAM(pResultInfo)) { return true; }

int32_t dummyProcess(SqlFunctionCtx* UNUSED_PARAM(pCtx)) { return 0; }

int32_t dummyFinalize(SqlFunctionCtx* UNUSED_PARAM(pCtx), SSDataBlock* UNUSED_PARAM(pBlock)) { return 0; }

bool functionSetup(SqlFunctionCtx* pCtx, SResultRowEntryInfo* pResultInfo) {
  if (pResultInfo->initialized) {
    return false;
  }

  if (pCtx->pOutput != NULL) {
    memset(pCtx->pOutput, 0, (size_t)pCtx->resDataInfo.bytes);
  }

  initResultRowEntry(pResultInfo, pCtx->resDataInfo.interBufSize);
  return true;
}

int32_t functionFinalize(SqlFunctionCtx* pCtx, SSDataBlock* pBlock) {
  int32_t          slotId = pCtx->pExpr->base.resSchema.slotId;
  SColumnInfoData* pCol = taosArrayGet(pBlock->pDataBlock, slotId);

  SResultRowEntryInfo* pResInfo = GET_RES_INFO(pCtx);
  pResInfo->isNullRes = (pResInfo->numOfRes == 0) ? 1 : 0;

  char* in = GET_ROWCELL_INTERBUF(pResInfo);
  colDataAppend(pCol, pBlock->info.rows, in, pResInfo->isNullRes);

  return pResInfo->numOfRes;
}

int32_t firstCombine(SqlFunctionCtx* pDestCtx, SqlFunctionCtx* pSourceCtx) {
  SResultRowEntryInfo* pDResInfo = GET_RES_INFO(pDestCtx);
  char*                pDBuf = GET_ROWCELL_INTERBUF(pDResInfo);
  int32_t              type = pDestCtx->input.pData[0]->info.type;
  int32_t              bytes = pDestCtx->input.pData[0]->info.bytes;

  SResultRowEntryInfo* pSResInfo = GET_RES_INFO(pSourceCtx);
  char*                pSBuf = GET_ROWCELL_INTERBUF(pSResInfo);

  if (pSResInfo->numOfRes != 0 && (pDResInfo->numOfRes == 0 || *(TSKEY*)(pDBuf + bytes) > *(TSKEY*)(pSBuf + bytes))) {
    memcpy(pDBuf, pSBuf, bytes);
    *(TSKEY*)(pDBuf + bytes) = *(TSKEY*)(pSBuf + bytes);
    pDResInfo->numOfRes = 1;
  }
  return TSDB_CODE_SUCCESS;
}

int32_t functionFinalizeWithResultBuf(SqlFunctionCtx* pCtx, SSDataBlock* pBlock, char* finalResult) {
  int32_t          slotId = pCtx->pExpr->base.resSchema.slotId;
  SColumnInfoData* pCol = taosArrayGet(pBlock->pDataBlock, slotId);

  SResultRowEntryInfo* pResInfo = GET_RES_INFO(pCtx);
  pResInfo->isNullRes = (pResInfo->numOfRes == 0) ? 1 : 0;
  cleanupResultRowEntry(pResInfo);

  char* in = finalResult;
  colDataAppend(pCol, pBlock->info.rows, in, pResInfo->isNullRes);

  return pResInfo->numOfRes;
}

EFuncDataRequired countDataRequired(SFunctionNode* pFunc, STimeWindow* pTimeWindow) {
  SNode* pParam = nodesListGetNode(pFunc->pParameterList, 0);
  if (QUERY_NODE_COLUMN == nodeType(pParam) && PRIMARYKEY_TIMESTAMP_COL_ID == ((SColumnNode*)pParam)->colId) {
    return FUNC_DATA_REQUIRED_NOT_LOAD;
  }
  return FUNC_DATA_REQUIRED_STATIS_LOAD;
}

bool getCountFuncEnv(SFunctionNode* UNUSED_PARAM(pFunc), SFuncExecEnv* pEnv) {
  pEnv->calcMemSize = sizeof(int64_t);
  return true;
}

static FORCE_INLINE int32_t getNumOfElems(SqlFunctionCtx* pCtx) {
  int32_t numOfElem = 0;

  /*
   * 1. column data missing (schema modified) causes pInputCol->hasNull == true. pInput->colDataAggIsSet == true;
   * 2. for general non-primary key columns, pInputCol->hasNull may be true or false, pInput->colDataAggIsSet == true;
   * 3. for primary key column, pInputCol->hasNull always be false, pInput->colDataAggIsSet == false;
   */
  SInputColumnInfoData* pInput = &pCtx->input;
  SColumnInfoData*      pInputCol = pInput->pData[0];
  if (pInput->colDataAggIsSet && pInput->totalRows == pInput->numOfRows) {
    numOfElem = pInput->numOfRows - pInput->pColumnDataAgg[0]->numOfNull;
    ASSERT(numOfElem >= 0);
  } else {
    if (pInputCol->hasNull) {
      for (int32_t i = pInput->startRowIndex; i < pInput->startRowIndex + pInput->numOfRows; ++i) {
        if (colDataIsNull(pInputCol, pInput->totalRows, i, NULL)) {
          continue;
        }
        numOfElem += 1;
      }
    } else {
      // when counting on the primary time stamp column and no statistics data is presented, use the size value
      // directly.
      numOfElem = pInput->numOfRows;
    }
  }
  return numOfElem;
}

/*
 * count function does need the finalize, if data is missing, the default value, which is 0, is used
 * count function does not use the pCtx->interResBuf to keep the intermediate buffer
 */
int32_t countFunction(SqlFunctionCtx* pCtx) {
  int32_t numOfElem = getNumOfElems(pCtx);

<<<<<<< HEAD
  SResultRowEntryInfo* pResInfo = GET_RES_INFO(pCtx);
=======
  SResultRowEntryInfo*  pResInfo = GET_RES_INFO(pCtx);
>>>>>>> 2fddb8a6
  SInputColumnInfoData* pInput = &pCtx->input;

  int32_t type = pInput->pData[0]->info.type;

  char* buf = GET_ROWCELL_INTERBUF(pResInfo);
  if (IS_NULL_TYPE(type)) {
    // select count(NULL) returns 0
    numOfElem = 1;
    *((int64_t*)buf) = 0;
  } else {
    *((int64_t*)buf) += numOfElem;
  }

  if (tsCountAlwaysReturnValue) {
    pResInfo->numOfRes = 1;
  } else {
    SET_VAL(pResInfo, 1, 1);
  }

  return TSDB_CODE_SUCCESS;
}

int32_t countInvertFunction(SqlFunctionCtx* pCtx) {
  int32_t numOfElem = getNumOfElems(pCtx);

  SResultRowEntryInfo* pResInfo = GET_RES_INFO(pCtx);
  char*                buf = GET_ROWCELL_INTERBUF(pResInfo);
  *((int64_t*)buf) -= numOfElem;

  SET_VAL(pResInfo, *((int64_t*)buf), 1);
  return TSDB_CODE_SUCCESS;
}

int32_t combineFunction(SqlFunctionCtx* pDestCtx, SqlFunctionCtx* pSourceCtx) {
  SResultRowEntryInfo* pDResInfo = GET_RES_INFO(pDestCtx);
  char*                pDBuf = GET_ROWCELL_INTERBUF(pDResInfo);

  SResultRowEntryInfo* pSResInfo = GET_RES_INFO(pSourceCtx);
  char*                pSBuf = GET_ROWCELL_INTERBUF(pSResInfo);
  *((int64_t*)pDBuf) += *((int64_t*)pSBuf);

  SET_VAL(pDResInfo, *((int64_t*)pDBuf), 1);
  return TSDB_CODE_SUCCESS;
}

int32_t sumFunction(SqlFunctionCtx* pCtx) {
  int32_t numOfElem = 0;

  // Only the pre-computing information loaded and actual data does not loaded
  SInputColumnInfoData* pInput = &pCtx->input;
  SColumnDataAgg*       pAgg = pInput->pColumnDataAgg[0];
  int32_t               type = pInput->pData[0]->info.type;

  SSumRes* pSumRes = GET_ROWCELL_INTERBUF(GET_RES_INFO(pCtx));

  if (IS_NULL_TYPE(type)) {
    GET_RES_INFO(pCtx)->isNullRes = 1;
    numOfElem = 1;
    goto _sum_over;
  }

  if (pInput->colDataAggIsSet) {
    numOfElem = pInput->numOfRows - pAgg->numOfNull;
    ASSERT(numOfElem >= 0);

    if (IS_SIGNED_NUMERIC_TYPE(type)) {
      pSumRes->isum += pAgg->sum;
    } else if (IS_UNSIGNED_NUMERIC_TYPE(type)) {
      pSumRes->usum += pAgg->sum;
    } else if (IS_FLOAT_TYPE(type)) {
      pSumRes->dsum += GET_DOUBLE_VAL((const char*)&(pAgg->sum));
    }
  } else {  // computing based on the true data block
    SColumnInfoData* pCol = pInput->pData[0];

    int32_t start = pInput->startRowIndex;
    int32_t numOfRows = pInput->numOfRows;

    if (IS_SIGNED_NUMERIC_TYPE(type) || type == TSDB_DATA_TYPE_BOOL) {
      if (type == TSDB_DATA_TYPE_TINYINT || type == TSDB_DATA_TYPE_BOOL) {
        LIST_ADD_N(pSumRes->isum, pCol, start, numOfRows, int8_t, numOfElem);
      } else if (type == TSDB_DATA_TYPE_SMALLINT) {
        LIST_ADD_N(pSumRes->isum, pCol, start, numOfRows, int16_t, numOfElem);
      } else if (type == TSDB_DATA_TYPE_INT) {
        LIST_ADD_N(pSumRes->isum, pCol, start, numOfRows, int32_t, numOfElem);
      } else if (type == TSDB_DATA_TYPE_BIGINT) {
        LIST_ADD_N(pSumRes->isum, pCol, start, numOfRows, int64_t, numOfElem);
      }
    } else if (IS_UNSIGNED_NUMERIC_TYPE(type)) {
      if (type == TSDB_DATA_TYPE_UTINYINT) {
        LIST_ADD_N(pSumRes->usum, pCol, start, numOfRows, uint8_t, numOfElem);
      } else if (type == TSDB_DATA_TYPE_USMALLINT) {
        LIST_ADD_N(pSumRes->usum, pCol, start, numOfRows, uint16_t, numOfElem);
      } else if (type == TSDB_DATA_TYPE_UINT) {
        LIST_ADD_N(pSumRes->usum, pCol, start, numOfRows, uint32_t, numOfElem);
      } else if (type == TSDB_DATA_TYPE_UBIGINT) {
        LIST_ADD_N(pSumRes->usum, pCol, start, numOfRows, uint64_t, numOfElem);
      }
    } else if (type == TSDB_DATA_TYPE_DOUBLE) {
      LIST_ADD_N(pSumRes->dsum, pCol, start, numOfRows, double, numOfElem);
    } else if (type == TSDB_DATA_TYPE_FLOAT) {
      LIST_ADD_N(pSumRes->dsum, pCol, start, numOfRows, float, numOfElem);
    }
  }

  // check for overflow
  if (IS_FLOAT_TYPE(type) && (isinf(pSumRes->dsum) || isnan(pSumRes->dsum))) {
    numOfElem = 0;
  }

_sum_over:
  // data in the check operation are all null, not output
  SET_VAL(GET_RES_INFO(pCtx), numOfElem, 1);
  return TSDB_CODE_SUCCESS;
}

int32_t sumInvertFunction(SqlFunctionCtx* pCtx) {
  int32_t numOfElem = 0;

  // Only the pre-computing information loaded and actual data does not loaded
  SInputColumnInfoData* pInput = &pCtx->input;
  SColumnDataAgg*       pAgg = pInput->pColumnDataAgg[0];
  int32_t               type = pInput->pData[0]->info.type;

  SSumRes* pSumRes = GET_ROWCELL_INTERBUF(GET_RES_INFO(pCtx));

  if (pInput->colDataAggIsSet) {
    numOfElem = pInput->numOfRows - pAgg->numOfNull;
    ASSERT(numOfElem >= 0);

    if (IS_SIGNED_NUMERIC_TYPE(type)) {
      pSumRes->isum -= pAgg->sum;
    } else if (IS_UNSIGNED_NUMERIC_TYPE(type)) {
      pSumRes->usum -= pAgg->sum;
    } else if (IS_FLOAT_TYPE(type)) {
      pSumRes->dsum -= GET_DOUBLE_VAL((const char*)&(pAgg->sum));
    }
  } else {  // computing based on the true data block
    SColumnInfoData* pCol = pInput->pData[0];

    int32_t start = pInput->startRowIndex;
    int32_t numOfRows = pInput->numOfRows;

    if (IS_SIGNED_NUMERIC_TYPE(type) || type == TSDB_DATA_TYPE_BOOL) {
      if (type == TSDB_DATA_TYPE_TINYINT || type == TSDB_DATA_TYPE_BOOL) {
        LIST_SUB_N(pSumRes->isum, pCol, start, numOfRows, int8_t, numOfElem);
      } else if (type == TSDB_DATA_TYPE_SMALLINT) {
        LIST_SUB_N(pSumRes->isum, pCol, start, numOfRows, int16_t, numOfElem);
      } else if (type == TSDB_DATA_TYPE_INT) {
        LIST_SUB_N(pSumRes->isum, pCol, start, numOfRows, int32_t, numOfElem);
      } else if (type == TSDB_DATA_TYPE_BIGINT) {
        LIST_SUB_N(pSumRes->isum, pCol, start, numOfRows, int64_t, numOfElem);
      }
    } else if (IS_UNSIGNED_NUMERIC_TYPE(type)) {
      if (type == TSDB_DATA_TYPE_UTINYINT) {
        LIST_SUB_N(pSumRes->usum, pCol, start, numOfRows, uint8_t, numOfElem);
      } else if (type == TSDB_DATA_TYPE_USMALLINT) {
        LIST_SUB_N(pSumRes->usum, pCol, start, numOfRows, uint16_t, numOfElem);
      } else if (type == TSDB_DATA_TYPE_UINT) {
        LIST_SUB_N(pSumRes->usum, pCol, start, numOfRows, uint32_t, numOfElem);
      } else if (type == TSDB_DATA_TYPE_UBIGINT) {
        LIST_SUB_N(pSumRes->usum, pCol, start, numOfRows, uint64_t, numOfElem);
      }
    } else if (type == TSDB_DATA_TYPE_DOUBLE) {
      LIST_SUB_N(pSumRes->dsum, pCol, start, numOfRows, double, numOfElem);
    } else if (type == TSDB_DATA_TYPE_FLOAT) {
      LIST_SUB_N(pSumRes->dsum, pCol, start, numOfRows, float, numOfElem);
    }
  }

  // data in the check operation are all null, not output
  SET_VAL(GET_RES_INFO(pCtx), numOfElem, 1);
  return TSDB_CODE_SUCCESS;
}

int32_t sumCombine(SqlFunctionCtx* pDestCtx, SqlFunctionCtx* pSourceCtx) {
  SResultRowEntryInfo* pDResInfo = GET_RES_INFO(pDestCtx);
  SSumRes*             pDBuf = GET_ROWCELL_INTERBUF(pDResInfo);
  int32_t              type = pDestCtx->input.pData[0]->info.type;

  SResultRowEntryInfo* pSResInfo = GET_RES_INFO(pSourceCtx);
  SSumRes*             pSBuf = GET_ROWCELL_INTERBUF(pSResInfo);

  if (IS_SIGNED_NUMERIC_TYPE(type) || type == TSDB_DATA_TYPE_BOOL) {
    pDBuf->isum += pSBuf->isum;
  } else if (IS_UNSIGNED_NUMERIC_TYPE(type)) {
    pDBuf->usum += pSBuf->usum;
  } else if (type == TSDB_DATA_TYPE_DOUBLE || type == TSDB_DATA_TYPE_FLOAT) {
    pDBuf->dsum += pSBuf->dsum;
  }
  pDResInfo->numOfRes = TMAX(pDResInfo->numOfRes, pSResInfo->numOfRes);
  return TSDB_CODE_SUCCESS;
}

bool getSumFuncEnv(SFunctionNode* UNUSED_PARAM(pFunc), SFuncExecEnv* pEnv) {
  pEnv->calcMemSize = sizeof(SSumRes);
  return true;
}

int32_t getAvgInfoSize() { return (int32_t)sizeof(SAvgRes); }

bool getAvgFuncEnv(SFunctionNode* UNUSED_PARAM(pFunc), SFuncExecEnv* pEnv) {
  pEnv->calcMemSize = sizeof(SAvgRes);
  return true;
}

bool avgFunctionSetup(SqlFunctionCtx* pCtx, SResultRowEntryInfo* pResultInfo) {
  if (!functionSetup(pCtx, pResultInfo)) {
    return false;
  }

  SAvgRes* pRes = GET_ROWCELL_INTERBUF(pResultInfo);
  memset(pRes, 0, sizeof(SAvgRes));
  return true;
}

int32_t avgFunction(SqlFunctionCtx* pCtx) {
  int32_t numOfElem = 0;

  SInputColumnInfoData* pInput = &pCtx->input;
  SColumnDataAgg*       pAgg = pInput->pColumnDataAgg[0];
  int32_t               type = pInput->pData[0]->info.type;

  SAvgRes* pAvgRes = GET_ROWCELL_INTERBUF(GET_RES_INFO(pCtx));
  pAvgRes->type = type;

  // computing based on the true data block
  SColumnInfoData* pCol = pInput->pData[0];

  int32_t start = pInput->startRowIndex;
  int32_t numOfRows = pInput->numOfRows;

  if (IS_NULL_TYPE(type)) {
    GET_RES_INFO(pCtx)->isNullRes = 1;
    numOfElem = 1;
    goto _avg_over;
  }

  if (pInput->colDataAggIsSet) {
    numOfElem = numOfRows - pAgg->numOfNull;
    ASSERT(numOfElem >= 0);

    pAvgRes->count += numOfElem;
    if (IS_SIGNED_NUMERIC_TYPE(type)) {
      pAvgRes->sum.isum += pAgg->sum;
    } else if (IS_UNSIGNED_NUMERIC_TYPE(type)) {
      pAvgRes->sum.usum += pAgg->sum;
    } else if (IS_FLOAT_TYPE(type)) {
      pAvgRes->sum.dsum += GET_DOUBLE_VAL((const char*)&(pAgg->sum));
    }
  } else {  // computing based on the true data block
    switch (type) {
      case TSDB_DATA_TYPE_TINYINT: {
        int8_t* plist = (int8_t*)pCol->pData;
        for (int32_t i = start; i < numOfRows + pInput->startRowIndex; ++i) {
          if (pCol->hasNull && colDataIsNull_f(pCol->nullbitmap, i)) {
            continue;
          }

          numOfElem += 1;
          pAvgRes->count += 1;
          pAvgRes->sum.isum += plist[i];
        }

        break;
      }

      case TSDB_DATA_TYPE_SMALLINT: {
        int16_t* plist = (int16_t*)pCol->pData;
        for (int32_t i = start; i < numOfRows + pInput->startRowIndex; ++i) {
          if (pCol->hasNull && colDataIsNull_f(pCol->nullbitmap, i)) {
            continue;
          }

          numOfElem += 1;
          pAvgRes->count += 1;
          pAvgRes->sum.isum += plist[i];
        }
        break;
      }

      case TSDB_DATA_TYPE_INT: {
        int32_t* plist = (int32_t*)pCol->pData;
        for (int32_t i = start; i < numOfRows + pInput->startRowIndex; ++i) {
          if (pCol->hasNull && colDataIsNull_f(pCol->nullbitmap, i)) {
            continue;
          }

          numOfElem += 1;
          pAvgRes->count += 1;
          pAvgRes->sum.isum += plist[i];
        }

        break;
      }

      case TSDB_DATA_TYPE_BIGINT: {
        int64_t* plist = (int64_t*)pCol->pData;
        for (int32_t i = start; i < numOfRows + pInput->startRowIndex; ++i) {
          if (pCol->hasNull && colDataIsNull_f(pCol->nullbitmap, i)) {
            continue;
          }

          numOfElem += 1;
          pAvgRes->count += 1;
          pAvgRes->sum.isum += plist[i];
        }
        break;
      }

      case TSDB_DATA_TYPE_UTINYINT: {
        uint8_t* plist = (uint8_t*)pCol->pData;
        for (int32_t i = start; i < numOfRows + pInput->startRowIndex; ++i) {
          if (pCol->hasNull && colDataIsNull_f(pCol->nullbitmap, i)) {
            continue;
          }

          numOfElem += 1;
          pAvgRes->count += 1;
          pAvgRes->sum.usum += plist[i];
        }

        break;
      }

      case TSDB_DATA_TYPE_USMALLINT: {
        uint16_t* plist = (uint16_t*)pCol->pData;
        for (int32_t i = start; i < numOfRows + pInput->startRowIndex; ++i) {
          if (pCol->hasNull && colDataIsNull_f(pCol->nullbitmap, i)) {
            continue;
          }

          numOfElem += 1;
          pAvgRes->count += 1;
          pAvgRes->sum.usum += plist[i];
        }
        break;
      }

      case TSDB_DATA_TYPE_UINT: {
        uint32_t* plist = (uint32_t*)pCol->pData;
        for (int32_t i = start; i < numOfRows + pInput->startRowIndex; ++i) {
          if (pCol->hasNull && colDataIsNull_f(pCol->nullbitmap, i)) {
            continue;
          }

          numOfElem += 1;
          pAvgRes->count += 1;
          pAvgRes->sum.usum += plist[i];
        }

        break;
      }

      case TSDB_DATA_TYPE_UBIGINT: {
        uint64_t* plist = (uint64_t*)pCol->pData;
        for (int32_t i = start; i < numOfRows + pInput->startRowIndex; ++i) {
          if (pCol->hasNull && colDataIsNull_f(pCol->nullbitmap, i)) {
            continue;
          }

          numOfElem += 1;
          pAvgRes->count += 1;
          pAvgRes->sum.usum += plist[i];
        }
        break;
      }

      case TSDB_DATA_TYPE_FLOAT: {
        float* plist = (float*)pCol->pData;
        for (int32_t i = start; i < numOfRows + pInput->startRowIndex; ++i) {
          if (pCol->hasNull && colDataIsNull_f(pCol->nullbitmap, i)) {
            continue;
          }

          numOfElem += 1;
          pAvgRes->count += 1;
          pAvgRes->sum.dsum += plist[i];
        }
        break;
      }

      case TSDB_DATA_TYPE_DOUBLE: {
        double* plist = (double*)pCol->pData;
        for (int32_t i = start; i < numOfRows + pInput->startRowIndex; ++i) {
          if (pCol->hasNull && colDataIsNull_f(pCol->nullbitmap, i)) {
            continue;
          }

          numOfElem += 1;
          pAvgRes->count += 1;
          pAvgRes->sum.dsum += plist[i];
        }
        break;
      }

      default:
        break;
    }
  }

_avg_over:
  // data in the check operation are all null, not output
  SET_VAL(GET_RES_INFO(pCtx), numOfElem, 1);
  return TSDB_CODE_SUCCESS;
}

static void avgTransferInfo(SAvgRes* pInput, SAvgRes* pOutput) {
  pOutput->type = pInput->type;
  if (IS_SIGNED_NUMERIC_TYPE(pOutput->type)) {
    pOutput->sum.isum += pInput->sum.isum;
  } else if (IS_UNSIGNED_NUMERIC_TYPE(pOutput->type)) {
    pOutput->sum.usum += pInput->sum.usum;
  } else {
    pOutput->sum.dsum += pInput->sum.dsum;
  }

  pOutput->count += pInput->count;

  return;
}

int32_t avgFunctionMerge(SqlFunctionCtx* pCtx) {
  SInputColumnInfoData* pInput = &pCtx->input;
  SColumnInfoData*      pCol = pInput->pData[0];
  ASSERT(pCol->info.type == TSDB_DATA_TYPE_BINARY);

  SAvgRes* pInfo = GET_ROWCELL_INTERBUF(GET_RES_INFO(pCtx));

  int32_t start = pInput->startRowIndex;

  for (int32_t i = start; i < start + pInput->numOfRows; ++i) {
    char*    data = colDataGetData(pCol, i);
    SAvgRes* pInputInfo = (SAvgRes*)varDataVal(data);
    avgTransferInfo(pInputInfo, pInfo);
  }

  SET_VAL(GET_RES_INFO(pCtx), 1, 1);

  return TSDB_CODE_SUCCESS;
}

int32_t avgInvertFunction(SqlFunctionCtx* pCtx) {
  int32_t numOfElem = 0;

  // Only the pre-computing information loaded and actual data does not loaded
  SInputColumnInfoData* pInput = &pCtx->input;
  int32_t               type = pInput->pData[0]->info.type;

  SAvgRes* pAvgRes = GET_ROWCELL_INTERBUF(GET_RES_INFO(pCtx));

  // computing based on the true data block
  SColumnInfoData* pCol = pInput->pData[0];

  int32_t start = pInput->startRowIndex;
  int32_t numOfRows = pInput->numOfRows;

  switch (type) {
    case TSDB_DATA_TYPE_TINYINT: {
      LIST_AVG_N(pAvgRes->sum.isum, int8_t);
      break;
    }
    case TSDB_DATA_TYPE_SMALLINT: {
      LIST_AVG_N(pAvgRes->sum.isum, int16_t);
      break;
    }
    case TSDB_DATA_TYPE_INT: {
      LIST_AVG_N(pAvgRes->sum.isum, int32_t);
      break;
    }
    case TSDB_DATA_TYPE_BIGINT: {
      LIST_AVG_N(pAvgRes->sum.isum, int64_t);
      break;
    }
    case TSDB_DATA_TYPE_UTINYINT: {
      LIST_AVG_N(pAvgRes->sum.usum, uint8_t);
      break;
    }
    case TSDB_DATA_TYPE_USMALLINT: {
      LIST_AVG_N(pAvgRes->sum.usum, uint16_t);
      break;
    }
    case TSDB_DATA_TYPE_UINT: {
      LIST_AVG_N(pAvgRes->sum.usum, uint32_t);
      break;
    }
    case TSDB_DATA_TYPE_UBIGINT: {
      LIST_AVG_N(pAvgRes->sum.usum, uint64_t);
      break;
    }
    case TSDB_DATA_TYPE_FLOAT: {
      LIST_AVG_N(pAvgRes->sum.dsum, float);
      break;
    }
    case TSDB_DATA_TYPE_DOUBLE: {
      LIST_AVG_N(pAvgRes->sum.dsum, double);
      break;
    }
    default:
      break;
  }

  // data in the check operation are all null, not output
  SET_VAL(GET_RES_INFO(pCtx), numOfElem, 1);
  return TSDB_CODE_SUCCESS;
}

int32_t avgCombine(SqlFunctionCtx* pDestCtx, SqlFunctionCtx* pSourceCtx) {
  SResultRowEntryInfo* pDResInfo = GET_RES_INFO(pDestCtx);
  SAvgRes*             pDBuf = GET_ROWCELL_INTERBUF(pDResInfo);
  int32_t              type = pDestCtx->input.pData[0]->info.type;

  SResultRowEntryInfo* pSResInfo = GET_RES_INFO(pSourceCtx);
  SAvgRes*             pSBuf = GET_ROWCELL_INTERBUF(pSResInfo);

  if (IS_SIGNED_NUMERIC_TYPE(type)) {
    pDBuf->sum.isum += pSBuf->sum.isum;
  } else if (IS_UNSIGNED_NUMERIC_TYPE(type)) {
    pDBuf->sum.usum += pSBuf->sum.usum;
  } else {
    pDBuf->sum.dsum += pSBuf->sum.dsum;
  }
  pDBuf->count += pSBuf->count;

  return TSDB_CODE_SUCCESS;
}

int32_t avgFinalize(SqlFunctionCtx* pCtx, SSDataBlock* pBlock) {
  SInputColumnInfoData* pInput = &pCtx->input;

<<<<<<< HEAD
  int32_t type = pInput->pData[0]->info.type;
  SAvgRes* pAvgRes = GET_ROWCELL_INTERBUF(GET_RES_INFO(pCtx));

  if (IS_INTEGER_TYPE(type)) {
=======
  SAvgRes* pAvgRes = GET_ROWCELL_INTERBUF(GET_RES_INFO(pCtx));
  int32_t  type = pAvgRes->type;

  if (IS_SIGNED_NUMERIC_TYPE(type)) {
>>>>>>> 2fddb8a6
    pAvgRes->result = pAvgRes->sum.isum / ((double)pAvgRes->count);
  } else if (IS_UNSIGNED_NUMERIC_TYPE(type)) {
    pAvgRes->result = pAvgRes->sum.usum / ((double)pAvgRes->count);
  } else {
    pAvgRes->result = pAvgRes->sum.dsum / ((double)pAvgRes->count);
  }

  // check for overflow
  if (isinf(pAvgRes->result) || isnan(pAvgRes->result)) {
    GET_RES_INFO(pCtx)->numOfRes = 0;
  }

  return functionFinalize(pCtx, pBlock);
}

int32_t avgPartialFinalize(SqlFunctionCtx* pCtx, SSDataBlock* pBlock) {
  SResultRowEntryInfo* pResInfo = GET_RES_INFO(pCtx);
  SAvgRes*             pInfo = GET_ROWCELL_INTERBUF(GET_RES_INFO(pCtx));
  int32_t              resultBytes = getAvgInfoSize();
  char*                res = taosMemoryCalloc(resultBytes + VARSTR_HEADER_SIZE, sizeof(char));

  memcpy(varDataVal(res), pInfo, resultBytes);
  varDataSetLen(res, resultBytes);

  int32_t          slotId = pCtx->pExpr->base.resSchema.slotId;
  SColumnInfoData* pCol = taosArrayGet(pBlock->pDataBlock, slotId);

  colDataAppend(pCol, pBlock->info.rows, res, false);

  taosMemoryFree(res);
  return pResInfo->numOfRes;
}

EFuncDataRequired statisDataRequired(SFunctionNode* pFunc, STimeWindow* pTimeWindow) {
  return FUNC_DATA_REQUIRED_STATIS_LOAD;
}

bool minmaxFunctionSetup(SqlFunctionCtx* pCtx, SResultRowEntryInfo* pResultInfo) {
  if (!functionSetup(pCtx, pResultInfo)) {
    return false;  // not initialized since it has been initialized
  }

  SMinmaxResInfo* buf = GET_ROWCELL_INTERBUF(pResultInfo);
  buf->assign = false;
  buf->tuplePos.pageId = -1;
  return true;
}

bool getMinmaxFuncEnv(SFunctionNode* UNUSED_PARAM(pFunc), SFuncExecEnv* pEnv) {
  pEnv->calcMemSize = sizeof(SMinmaxResInfo);
  return true;
}

static void doSaveTupleData(SqlFunctionCtx* pCtx, int32_t rowIndex, const SSDataBlock* pSrcBlock, STuplePos* pPos);
static void doCopyTupleData(SqlFunctionCtx* pCtx, int32_t rowIndex, const SSDataBlock* pSrcBlock, STuplePos* pPos);

static int32_t findRowIndex(int32_t start, int32_t num, SColumnInfoData* pCol, const char* tval) {
  // the data is loaded, not only the block SMA value
  for (int32_t i = start; i < num + start; ++i) {
    char* p = colDataGetData(pCol, i);
    if (memcpy((void*)tval, p, pCol->info.bytes) == 0) {
      return i;
    }
  }

  ASSERT(0);
}

int32_t doMinMaxHelper(SqlFunctionCtx* pCtx, int32_t isMinFunc) {
  int32_t numOfElems = 0;

  SInputColumnInfoData* pInput = &pCtx->input;
  SColumnDataAgg*       pAgg = pInput->pColumnDataAgg[0];

  SColumnInfoData* pCol = pInput->pData[0];
  int32_t          type = pCol->info.type;

  SResultRowEntryInfo* pResInfo = GET_RES_INFO(pCtx);
  SMinmaxResInfo*      pBuf = GET_ROWCELL_INTERBUF(pResInfo);

  if (IS_NULL_TYPE(type)) {
    GET_RES_INFO(pCtx)->isNullRes = 1;
    numOfElems = 1;
    goto _min_max_over;
  }

  // data in current data block are qualified to the query
  if (pInput->colDataAggIsSet) {
    numOfElems = pInput->numOfRows - pAgg->numOfNull;
    ASSERT(pInput->numOfRows == pInput->totalRows && numOfElems >= 0);
    if (numOfElems == 0) {
      return numOfElems;
    }

    void*   tval = NULL;
    int16_t index = 0;

    if (isMinFunc) {
      tval = &pInput->pColumnDataAgg[0]->min;
    } else {
      tval = &pInput->pColumnDataAgg[0]->max;
    }

    if (!pBuf->assign) {
      pBuf->v = *(int64_t*)tval;
      if (pCtx->subsidiaries.num > 0) {
        index = findRowIndex(pInput->startRowIndex, pInput->numOfRows, pCol, tval);
        doSaveTupleData(pCtx, index, pCtx->pSrcBlock, &pBuf->tuplePos);
      }
    } else {
      if (IS_SIGNED_NUMERIC_TYPE(type)) {
        int64_t prev = 0;
        GET_TYPED_DATA(prev, int64_t, type, &pBuf->v);

        int64_t val = GET_INT64_VAL(tval);
        if ((prev < val) ^ isMinFunc) {
          pBuf->v = val;
          if (pCtx->subsidiaries.num > 0) {
            index = findRowIndex(pInput->startRowIndex, pInput->numOfRows, pCol, tval);
            doSaveTupleData(pCtx, index, pCtx->pSrcBlock, &pBuf->tuplePos);
          }
        }

      } else if (IS_UNSIGNED_NUMERIC_TYPE(type)) {
        uint64_t prev = 0;
        GET_TYPED_DATA(prev, uint64_t, type, &pBuf->v);

        uint64_t val = GET_UINT64_VAL(tval);
        if ((prev < val) ^ isMinFunc) {
          pBuf->v = val;
          if (pCtx->subsidiaries.num > 0) {
            index = findRowIndex(pInput->startRowIndex, pInput->numOfRows, pCol, tval);
            doSaveTupleData(pCtx, index, pCtx->pSrcBlock, &pBuf->tuplePos);
          }
        }
      } else if (type == TSDB_DATA_TYPE_DOUBLE) {
        double prev = 0;
        GET_TYPED_DATA(prev, int64_t, type, &pBuf->v);

        double val = GET_DOUBLE_VAL(tval);
        if ((prev < val) ^ isMinFunc) {
          pBuf->v = val;
          if (pCtx->subsidiaries.num > 0) {
            index = findRowIndex(pInput->startRowIndex, pInput->numOfRows, pCol, tval);
            doSaveTupleData(pCtx, index, pCtx->pSrcBlock, &pBuf->tuplePos);
          }
        }
      } else if (type == TSDB_DATA_TYPE_FLOAT) {
        double prev = 0;
        GET_TYPED_DATA(prev, int64_t, type, &pBuf->v);

        double val = GET_DOUBLE_VAL(tval);
        if ((prev < val) ^ isMinFunc) {
          pBuf->v = val;
        }

        if (pCtx->subsidiaries.num > 0) {
          index = findRowIndex(pInput->startRowIndex, pInput->numOfRows, pCol, tval);
          doSaveTupleData(pCtx, index, pCtx->pSrcBlock, &pBuf->tuplePos);
        }
      }
    }

    pBuf->assign = true;
    return numOfElems;
  }

  int32_t start = pInput->startRowIndex;
  int32_t numOfRows = pInput->numOfRows;

  if (IS_SIGNED_NUMERIC_TYPE(type) || type == TSDB_DATA_TYPE_BOOL) {
    if (type == TSDB_DATA_TYPE_TINYINT || type == TSDB_DATA_TYPE_BOOL) {
      int8_t* pData = (int8_t*)pCol->pData;
      int8_t* val = (int8_t*)&pBuf->v;

      for (int32_t i = start; i < start + numOfRows; ++i) {
        if ((pCol->hasNull) && colDataIsNull_f(pCol->nullbitmap, i)) {
          continue;
        }

        if (!pBuf->assign) {
          *val = pData[i];
          if (pCtx->subsidiaries.num > 0) {
            doSaveTupleData(pCtx, i, pCtx->pSrcBlock, &pBuf->tuplePos);
          }
          pBuf->assign = true;
        } else {
          // ignore the equivalent data value
          if ((*val) == pData[i]) {
            continue;
          }

          if ((*val < pData[i]) ^ isMinFunc) {
            *val = pData[i];
            if (pCtx->subsidiaries.num > 0) {
              doCopyTupleData(pCtx, i, pCtx->pSrcBlock, &pBuf->tuplePos);
            }
          }
        }

        numOfElems += 1;
      }
    } else if (type == TSDB_DATA_TYPE_SMALLINT) {
      int16_t* pData = (int16_t*)pCol->pData;
      int16_t* val = (int16_t*)&pBuf->v;

      for (int32_t i = start; i < start + numOfRows; ++i) {
        if ((pCol->hasNull) && colDataIsNull_f(pCol->nullbitmap, i)) {
          continue;
        }

        if (!pBuf->assign) {
          *val = pData[i];
          if (pCtx->subsidiaries.num > 0) {
            doSaveTupleData(pCtx, i, pCtx->pSrcBlock, &pBuf->tuplePos);
          }
          pBuf->assign = true;
        } else {
          // ignore the equivalent data value
          if ((*val) == pData[i]) {
            continue;
          }

          if ((*val < pData[i]) ^ isMinFunc) {
            *val = pData[i];
            if (pCtx->subsidiaries.num > 0) {
              doCopyTupleData(pCtx, i, pCtx->pSrcBlock, &pBuf->tuplePos);
            }
          }
        }

        numOfElems += 1;
      }
    } else if (type == TSDB_DATA_TYPE_INT) {
      int32_t* pData = (int32_t*)pCol->pData;
      int32_t* val = (int32_t*)&pBuf->v;

      for (int32_t i = start; i < start + numOfRows; ++i) {
        if ((pCol->hasNull) && colDataIsNull_f(pCol->nullbitmap, i)) {
          continue;
        }

        if (!pBuf->assign) {
          *val = pData[i];
          if (pCtx->subsidiaries.num > 0) {
            doSaveTupleData(pCtx, i, pCtx->pSrcBlock, &pBuf->tuplePos);
          }
          pBuf->assign = true;
        } else {
          // ignore the equivalent data value
          if ((*val) == pData[i]) {
            continue;
          }

          if ((*val < pData[i]) ^ isMinFunc) {
            *val = pData[i];
            if (pCtx->subsidiaries.num > 0) {
              doCopyTupleData(pCtx, i, pCtx->pSrcBlock, &pBuf->tuplePos);
            }
          }
        }

        numOfElems += 1;
      }
    } else if (type == TSDB_DATA_TYPE_BIGINT) {
      int64_t* pData = (int64_t*)pCol->pData;
      int64_t* val = (int64_t*)&pBuf->v;

      for (int32_t i = start; i < start + numOfRows; ++i) {
        if ((pCol->hasNull) && colDataIsNull_f(pCol->nullbitmap, i)) {
          continue;
        }

        if (!pBuf->assign) {
          *val = pData[i];
          if (pCtx->subsidiaries.num > 0) {
            doSaveTupleData(pCtx, i, pCtx->pSrcBlock, &pBuf->tuplePos);
          }
          pBuf->assign = true;
        } else {
          // ignore the equivalent data value
          if ((*val) == pData[i]) {
            continue;
          }

          if ((*val < pData[i]) ^ isMinFunc) {
            *val = pData[i];
            if (pCtx->subsidiaries.num > 0) {
              doCopyTupleData(pCtx, i, pCtx->pSrcBlock, &pBuf->tuplePos);
            }
          }
        }

        numOfElems += 1;
      }
    }
  } else if (IS_UNSIGNED_NUMERIC_TYPE(type)) {
    if (type == TSDB_DATA_TYPE_UTINYINT) {
      uint8_t* pData = (uint8_t*)pCol->pData;
      uint8_t* val = (uint8_t*)&pBuf->v;

      for (int32_t i = start; i < start + numOfRows; ++i) {
        if ((pCol->hasNull) && colDataIsNull_f(pCol->nullbitmap, i)) {
          continue;
        }

        if (!pBuf->assign) {
          *val = pData[i];
          if (pCtx->subsidiaries.num > 0) {
            doSaveTupleData(pCtx, i, pCtx->pSrcBlock, &pBuf->tuplePos);
          }
          pBuf->assign = true;
        } else {
          // ignore the equivalent data value
          if ((*val) == pData[i]) {
            continue;
          }

          if ((*val < pData[i]) ^ isMinFunc) {
            *val = pData[i];
            if (pCtx->subsidiaries.num > 0) {
              doCopyTupleData(pCtx, i, pCtx->pSrcBlock, &pBuf->tuplePos);
            }
          }
        }

        numOfElems += 1;
      }
    } else if (type == TSDB_DATA_TYPE_USMALLINT) {
      uint16_t* pData = (uint16_t*)pCol->pData;
      uint16_t* val = (uint16_t*)&pBuf->v;

      for (int32_t i = start; i < start + numOfRows; ++i) {
        if ((pCol->hasNull) && colDataIsNull_f(pCol->nullbitmap, i)) {
          continue;
        }

        if (!pBuf->assign) {
          *val = pData[i];
          if (pCtx->subsidiaries.num > 0) {
            doSaveTupleData(pCtx, i, pCtx->pSrcBlock, &pBuf->tuplePos);
          }
          pBuf->assign = true;
        } else {
          // ignore the equivalent data value
          if ((*val) == pData[i]) {
            continue;
          }

          if ((*val < pData[i]) ^ isMinFunc) {
            *val = pData[i];
            if (pCtx->subsidiaries.num > 0) {
              doCopyTupleData(pCtx, i, pCtx->pSrcBlock, &pBuf->tuplePos);
            }
          }
        }

        numOfElems += 1;
      }
    } else if (type == TSDB_DATA_TYPE_UINT) {
      uint32_t* pData = (uint32_t*)pCol->pData;
      uint32_t* val = (uint32_t*)&pBuf->v;

      for (int32_t i = start; i < start + numOfRows; ++i) {
        if ((pCol->hasNull) && colDataIsNull_f(pCol->nullbitmap, i)) {
          continue;
        }

        if (!pBuf->assign) {
          *val = pData[i];
          if (pCtx->subsidiaries.num > 0) {
            doSaveTupleData(pCtx, i, pCtx->pSrcBlock, &pBuf->tuplePos);
          }
          pBuf->assign = true;
        } else {
          // ignore the equivalent data value
          if ((*val) == pData[i]) {
            continue;
          }

          if ((*val < pData[i]) ^ isMinFunc) {
            *val = pData[i];
            if (pCtx->subsidiaries.num > 0) {
              doCopyTupleData(pCtx, i, pCtx->pSrcBlock, &pBuf->tuplePos);
            }
          }
        }

        numOfElems += 1;
      }
    } else if (type == TSDB_DATA_TYPE_UBIGINT) {
      uint64_t* pData = (uint64_t*)pCol->pData;
      uint64_t* val = (uint64_t*)&pBuf->v;

      for (int32_t i = start; i < start + numOfRows; ++i) {
        if ((pCol->hasNull) && colDataIsNull_f(pCol->nullbitmap, i)) {
          continue;
        }

        if (!pBuf->assign) {
          *val = pData[i];
          if (pCtx->subsidiaries.num > 0) {
            doSaveTupleData(pCtx, i, pCtx->pSrcBlock, &pBuf->tuplePos);
          }
          pBuf->assign = true;
        } else {
          // ignore the equivalent data value
          if ((*val) == pData[i]) {
            continue;
          }

          if ((*val < pData[i]) ^ isMinFunc) {
            *val = pData[i];
            if (pCtx->subsidiaries.num > 0) {
              doCopyTupleData(pCtx, i, pCtx->pSrcBlock, &pBuf->tuplePos);
            }
          }
        }

        numOfElems += 1;
      }
    }
  } else if (type == TSDB_DATA_TYPE_DOUBLE) {
    double* pData = (double*)pCol->pData;
    double* val = (double*)&pBuf->v;

    for (int32_t i = start; i < start + numOfRows; ++i) {
      if ((pCol->hasNull) && colDataIsNull_f(pCol->nullbitmap, i)) {
        continue;
      }

      if (!pBuf->assign) {
        *val = pData[i];
        if (pCtx->subsidiaries.num > 0) {
          doSaveTupleData(pCtx, i, pCtx->pSrcBlock, &pBuf->tuplePos);
        }
        pBuf->assign = true;
      } else {
        // ignore the equivalent data value
        if ((*val) == pData[i]) {
          continue;
        }

        if ((*val < pData[i]) ^ isMinFunc) {
          *val = pData[i];
          if (pCtx->subsidiaries.num > 0) {
            doCopyTupleData(pCtx, i, pCtx->pSrcBlock, &pBuf->tuplePos);
          }
        }
      }

      numOfElems += 1;
    }
  } else if (type == TSDB_DATA_TYPE_FLOAT) {
    float*  pData = (float*)pCol->pData;
    double* val = (double*)&pBuf->v;

    for (int32_t i = start; i < start + numOfRows; ++i) {
      if ((pCol->hasNull) && colDataIsNull_f(pCol->nullbitmap, i)) {
        continue;
      }

      if (!pBuf->assign) {
        *val = pData[i];
        if (pCtx->subsidiaries.num > 0) {
          doSaveTupleData(pCtx, i, pCtx->pSrcBlock, &pBuf->tuplePos);
        }
        pBuf->assign = true;
      } else {
        // ignore the equivalent data value
        if ((*val) == pData[i]) {
          continue;
        }

        if ((*val < pData[i]) ^ isMinFunc) {
          *val = pData[i];
          if (pCtx->subsidiaries.num > 0) {
            doCopyTupleData(pCtx, i, pCtx->pSrcBlock, &pBuf->tuplePos);
          }
        }
      }

      numOfElems += 1;
    }
  }

_min_max_over:
  return numOfElems;
}

int32_t minFunction(SqlFunctionCtx* pCtx) {
  int32_t numOfElems = doMinMaxHelper(pCtx, 1);
  SET_VAL(GET_RES_INFO(pCtx), numOfElems, 1);
  return TSDB_CODE_SUCCESS;
}

int32_t maxFunction(SqlFunctionCtx* pCtx) {
  int32_t numOfElems = doMinMaxHelper(pCtx, 0);
  SET_VAL(GET_RES_INFO(pCtx), numOfElems, 1);
  return TSDB_CODE_SUCCESS;
}

static void setNullSelectivityValue(SqlFunctionCtx* pCtx, SSDataBlock* pBlock, int32_t rowIndex);

static void setSelectivityValue(SqlFunctionCtx* pCtx, SSDataBlock* pBlock, const STuplePos* pTuplePos, int32_t rIndex);

int32_t minmaxFunctionFinalize(SqlFunctionCtx* pCtx, SSDataBlock* pBlock) {
  SResultRowEntryInfo* pEntryInfo = GET_RES_INFO(pCtx);

  SMinmaxResInfo* pRes = GET_ROWCELL_INTERBUF(pEntryInfo);

  int32_t slotId = pCtx->pExpr->base.resSchema.slotId;
  int32_t currentRow = pBlock->info.rows;

  SColumnInfoData* pCol = taosArrayGet(pBlock->pDataBlock, slotId);
  pEntryInfo->isNullRes = (pEntryInfo->numOfRes == 0);

  if (pCol->info.type == TSDB_DATA_TYPE_FLOAT) {
    float v = *(double*)&pRes->v;
    colDataAppend(pCol, currentRow, (const char*)&v, pEntryInfo->isNullRes);
  } else {
    colDataAppend(pCol, currentRow, (const char*)&pRes->v, pEntryInfo->isNullRes);
  }

  if (pEntryInfo->numOfRes > 0) {
    setSelectivityValue(pCtx, pBlock, &pRes->tuplePos, currentRow);
  } else {
    setNullSelectivityValue(pCtx, pBlock, currentRow);
  }

  return pEntryInfo->numOfRes;
}

void setNullSelectivityValue(SqlFunctionCtx* pCtx, SSDataBlock* pBlock, int32_t rowIndex) {
  for (int32_t j = 0; j < pCtx->subsidiaries.num; ++j) {
    SqlFunctionCtx* pc = pCtx->subsidiaries.pCtx[j];
    int32_t         dstSlotId = pc->pExpr->base.resSchema.slotId;

    SColumnInfoData* pDstCol = taosArrayGet(pBlock->pDataBlock, dstSlotId);
    colDataAppendNULL(pDstCol, rowIndex);
  }
}

void setSelectivityValue(SqlFunctionCtx* pCtx, SSDataBlock* pBlock, const STuplePos* pTuplePos, int32_t rowIndex) {
  if (pCtx->subsidiaries.num <= 0) {
    return;
  }

  int32_t pageId = pTuplePos->pageId;
  int32_t offset = pTuplePos->offset;

  if (pTuplePos->pageId != -1) {
    int32_t    numOfCols = pCtx->subsidiaries.num;
    SFilePage* pPage = getBufPage(pCtx->pBuf, pageId);

    bool* nullList = (bool*)((char*)pPage + offset);
    char* pStart = (char*)(nullList + numOfCols * sizeof(bool));

    // todo set the offset value to optimize the performance.
    for (int32_t j = 0; j < pCtx->subsidiaries.num; ++j) {
      SqlFunctionCtx* pc = pCtx->subsidiaries.pCtx[j];

      SFunctParam* pFuncParam = &pc->pExpr->base.pParam[0];
      int32_t      dstSlotId = pc->pExpr->base.resSchema.slotId;

      int32_t ps = 0;

      SColumnInfoData* pDstCol = taosArrayGet(pBlock->pDataBlock, dstSlotId);
      ASSERT(pc->pExpr->base.resSchema.bytes == pDstCol->info.bytes);
      if (nullList[j]) {
        colDataAppendNULL(pDstCol, rowIndex);
      } else {
        colDataAppend(pDstCol, rowIndex, pStart, false);
      }
      pStart += pDstCol->info.bytes;
    }

    releaseBufPage(pCtx->pBuf, pPage);
  }
}

void releaseSource(STuplePos* pPos) {
  if (pPos->pageId == -1) {
    return;
  }
  // Todo(liuyao) relase row
}

void replaceTupleData(STuplePos* pDestPos, STuplePos* pSourcePos) {
  releaseSource(pDestPos);
  *pDestPos = *pSourcePos;
}

int32_t minMaxCombine(SqlFunctionCtx* pDestCtx, SqlFunctionCtx* pSourceCtx, int32_t isMinFunc) {
  SResultRowEntryInfo* pDResInfo = GET_RES_INFO(pDestCtx);
  SMinmaxResInfo*      pDBuf = GET_ROWCELL_INTERBUF(pDResInfo);
  int32_t              type = pDestCtx->input.pData[0]->info.type;

  SResultRowEntryInfo* pSResInfo = GET_RES_INFO(pSourceCtx);
  SMinmaxResInfo*      pSBuf = GET_ROWCELL_INTERBUF(pSResInfo);
  if (IS_FLOAT_TYPE(type)) {
    if (pSBuf->assign && ((((*(double*)&pDBuf->v) < (*(double*)&pSBuf->v)) ^ isMinFunc) || !pDBuf->assign)) {
      *(double*)&pDBuf->v = *(double*)&pSBuf->v;
      replaceTupleData(&pDBuf->tuplePos, &pSBuf->tuplePos);
      pDBuf->assign = true;
    }
  } else {
    if (pSBuf->assign && (((pDBuf->v < pSBuf->v) ^ isMinFunc) || !pDBuf->assign)) {
      pDBuf->v = pSBuf->v;
      replaceTupleData(&pDBuf->tuplePos, &pSBuf->tuplePos);
      pDBuf->assign = true;
    }
  }
  pDResInfo->numOfRes = TMAX(pDResInfo->numOfRes, pSResInfo->numOfRes);
  return TSDB_CODE_SUCCESS;
}

int32_t minCombine(SqlFunctionCtx* pDestCtx, SqlFunctionCtx* pSourceCtx) {
  return minMaxCombine(pDestCtx, pSourceCtx, 1);
}
int32_t maxCombine(SqlFunctionCtx* pDestCtx, SqlFunctionCtx* pSourceCtx) {
  return minMaxCombine(pDestCtx, pSourceCtx, 0);
}

int32_t getStddevInfoSize() { return (int32_t)sizeof(SStddevRes); }

bool getStddevFuncEnv(SFunctionNode* pFunc, SFuncExecEnv* pEnv) {
  pEnv->calcMemSize = sizeof(SStddevRes);
  return true;
}

bool stddevFunctionSetup(SqlFunctionCtx* pCtx, SResultRowEntryInfo* pResultInfo) {
  if (!functionSetup(pCtx, pResultInfo)) {
    return false;
  }

  SStddevRes* pRes = GET_ROWCELL_INTERBUF(pResultInfo);
  memset(pRes, 0, sizeof(SStddevRes));
  return true;
}

int32_t stddevFunction(SqlFunctionCtx* pCtx) {
  int32_t numOfElem = 0;

  // Only the pre-computing information loaded and actual data does not loaded
  SInputColumnInfoData* pInput = &pCtx->input;
  int32_t               type = pInput->pData[0]->info.type;

  SStddevRes* pStddevRes = GET_ROWCELL_INTERBUF(GET_RES_INFO(pCtx));
  pStddevRes->type = type;

  // computing based on the true data block
  SColumnInfoData* pCol = pInput->pData[0];

  int32_t start = pInput->startRowIndex;
  int32_t numOfRows = pInput->numOfRows;

  if (IS_NULL_TYPE(type)) {
    GET_RES_INFO(pCtx)->isNullRes = 1;
    numOfElem = 1;
    goto _stddev_over;
  }

  switch (type) {
    case TSDB_DATA_TYPE_TINYINT: {
      int8_t* plist = (int8_t*)pCol->pData;
      for (int32_t i = start; i < numOfRows + start; ++i) {
        if (pCol->hasNull && colDataIsNull_f(pCol->nullbitmap, i)) {
          continue;
        }

        numOfElem += 1;
        pStddevRes->count += 1;
        pStddevRes->isum += plist[i];
        pStddevRes->quadraticISum += plist[i] * plist[i];
      }

      break;
    }

    case TSDB_DATA_TYPE_SMALLINT: {
      int16_t* plist = (int16_t*)pCol->pData;
      for (int32_t i = start; i < numOfRows + pInput->startRowIndex; ++i) {
        if (pCol->hasNull && colDataIsNull_f(pCol->nullbitmap, i)) {
          continue;
        }

        numOfElem += 1;
        pStddevRes->count += 1;
        pStddevRes->isum += plist[i];
        pStddevRes->quadraticISum += plist[i] * plist[i];
      }
      break;
    }

    case TSDB_DATA_TYPE_INT: {
      int32_t* plist = (int32_t*)pCol->pData;
      for (int32_t i = start; i < numOfRows + pInput->startRowIndex; ++i) {
        if (pCol->hasNull && colDataIsNull_f(pCol->nullbitmap, i)) {
          continue;
        }

        numOfElem += 1;
        pStddevRes->count += 1;
        pStddevRes->isum += plist[i];
        pStddevRes->quadraticISum += plist[i] * plist[i];
      }

      break;
    }

    case TSDB_DATA_TYPE_BIGINT: {
      int64_t* plist = (int64_t*)pCol->pData;
      for (int32_t i = start; i < numOfRows + pInput->startRowIndex; ++i) {
        if (pCol->hasNull && colDataIsNull_f(pCol->nullbitmap, i)) {
          continue;
        }

        numOfElem += 1;
        pStddevRes->count += 1;
        pStddevRes->isum += plist[i];
        pStddevRes->quadraticISum += plist[i] * plist[i];
      }
      break;
    }

    case TSDB_DATA_TYPE_UTINYINT: {
      uint8_t* plist = (uint8_t*)pCol->pData;
      for (int32_t i = start; i < numOfRows + start; ++i) {
        if (pCol->hasNull && colDataIsNull_f(pCol->nullbitmap, i)) {
          continue;
        }

        numOfElem += 1;
        pStddevRes->count += 1;
        pStddevRes->usum += plist[i];
        pStddevRes->quadraticISum += plist[i] * plist[i];
      }

      break;
    }

    case TSDB_DATA_TYPE_USMALLINT: {
      uint16_t* plist = (uint16_t*)pCol->pData;
      for (int32_t i = start; i < numOfRows + pInput->startRowIndex; ++i) {
        if (pCol->hasNull && colDataIsNull_f(pCol->nullbitmap, i)) {
          continue;
        }

        numOfElem += 1;
        pStddevRes->count += 1;
        pStddevRes->usum += plist[i];
        pStddevRes->quadraticISum += plist[i] * plist[i];
      }
      break;
    }

    case TSDB_DATA_TYPE_UINT: {
      uint32_t* plist = (uint32_t*)pCol->pData;
      for (int32_t i = start; i < numOfRows + pInput->startRowIndex; ++i) {
        if (pCol->hasNull && colDataIsNull_f(pCol->nullbitmap, i)) {
          continue;
        }

        numOfElem += 1;
        pStddevRes->count += 1;
        pStddevRes->usum += plist[i];
        pStddevRes->quadraticISum += plist[i] * plist[i];
      }

      break;
    }

    case TSDB_DATA_TYPE_UBIGINT: {
      uint64_t* plist = (uint64_t*)pCol->pData;
      for (int32_t i = start; i < numOfRows + pInput->startRowIndex; ++i) {
        if (pCol->hasNull && colDataIsNull_f(pCol->nullbitmap, i)) {
          continue;
        }

        numOfElem += 1;
        pStddevRes->count += 1;
        pStddevRes->usum += plist[i];
        pStddevRes->quadraticISum += plist[i] * plist[i];
      }
      break;
    }

    case TSDB_DATA_TYPE_FLOAT: {
      float* plist = (float*)pCol->pData;
      for (int32_t i = start; i < numOfRows + pInput->startRowIndex; ++i) {
        if (pCol->hasNull && colDataIsNull_f(pCol->nullbitmap, i)) {
          continue;
        }

        numOfElem += 1;
        pStddevRes->count += 1;
        pStddevRes->dsum += plist[i];
        pStddevRes->quadraticDSum += plist[i] * plist[i];
      }
      break;
    }

    case TSDB_DATA_TYPE_DOUBLE: {
      double* plist = (double*)pCol->pData;
      for (int32_t i = start; i < numOfRows + pInput->startRowIndex; ++i) {
        if (pCol->hasNull && colDataIsNull_f(pCol->nullbitmap, i)) {
          continue;
        }

        numOfElem += 1;
        pStddevRes->count += 1;
        pStddevRes->dsum += plist[i];
        pStddevRes->quadraticDSum += plist[i] * plist[i];
      }
      break;
    }

    default:
      break;
  }

_stddev_over:
  // data in the check operation are all null, not output
  SET_VAL(GET_RES_INFO(pCtx), numOfElem, 1);
  return TSDB_CODE_SUCCESS;
}

static void stddevTransferInfo(SStddevRes* pInput, SStddevRes* pOutput) {
  pOutput->type = pInput->type;
  if (IS_SIGNED_NUMERIC_TYPE(pOutput->type)) {
    pOutput->quadraticISum += pInput->quadraticISum;
    pOutput->isum += pInput->isum;
  } else if (IS_UNSIGNED_NUMERIC_TYPE(pOutput->type)) {
    pOutput->quadraticUSum += pInput->quadraticUSum;
    pOutput->usum += pInput->usum;
  } else {
    pOutput->quadraticDSum += pInput->quadraticDSum;
    pOutput->dsum += pInput->dsum;
  }

  pOutput->count += pInput->count;
}

int32_t stddevFunctionMerge(SqlFunctionCtx* pCtx) {
  SInputColumnInfoData* pInput = &pCtx->input;
  SColumnInfoData*      pCol = pInput->pData[0];
  ASSERT(pCol->info.type == TSDB_DATA_TYPE_BINARY);

  SStddevRes* pInfo = GET_ROWCELL_INTERBUF(GET_RES_INFO(pCtx));

  for (int32_t i = pInput->startRowIndex; i < pInput->startRowIndex + pInput->numOfRows; ++i) {
    char*       data = colDataGetData(pCol, i);
    SStddevRes* pInputInfo = (SStddevRes*)varDataVal(data);
    stddevTransferInfo(pInputInfo, pInfo);
  }

  SET_VAL(GET_RES_INFO(pCtx), 1, 1);
  return TSDB_CODE_SUCCESS;
}

int32_t stddevInvertFunction(SqlFunctionCtx* pCtx) {
  int32_t numOfElem = 0;

  // Only the pre-computing information loaded and actual data does not loaded
  SInputColumnInfoData* pInput = &pCtx->input;
  int32_t               type = pInput->pData[0]->info.type;

  SStddevRes* pStddevRes = GET_ROWCELL_INTERBUF(GET_RES_INFO(pCtx));

  // computing based on the true data block
  SColumnInfoData* pCol = pInput->pData[0];

  int32_t start = pInput->startRowIndex;
  int32_t numOfRows = pInput->numOfRows;

  switch (type) {
    case TSDB_DATA_TYPE_TINYINT: {
      LIST_STDDEV_SUB_N(pStddevRes->isum, int8_t);
      break;
    }
    case TSDB_DATA_TYPE_SMALLINT: {
      LIST_STDDEV_SUB_N(pStddevRes->isum, int16_t);
      break;
    }
    case TSDB_DATA_TYPE_INT: {
      LIST_STDDEV_SUB_N(pStddevRes->isum, int32_t);
      break;
    }
    case TSDB_DATA_TYPE_BIGINT: {
      LIST_STDDEV_SUB_N(pStddevRes->isum, int64_t);
      break;
    }
    case TSDB_DATA_TYPE_UTINYINT: {
      LIST_STDDEV_SUB_N(pStddevRes->isum, uint8_t);
      break;
    }
    case TSDB_DATA_TYPE_USMALLINT: {
      LIST_STDDEV_SUB_N(pStddevRes->isum, uint16_t);
      break;
    }
    case TSDB_DATA_TYPE_UINT: {
      LIST_STDDEV_SUB_N(pStddevRes->isum, uint32_t);
      break;
    }
    case TSDB_DATA_TYPE_UBIGINT: {
      LIST_STDDEV_SUB_N(pStddevRes->isum, uint64_t);
      break;
    }
    case TSDB_DATA_TYPE_FLOAT: {
      LIST_STDDEV_SUB_N(pStddevRes->dsum, float);
      break;
    }
    case TSDB_DATA_TYPE_DOUBLE: {
      LIST_STDDEV_SUB_N(pStddevRes->dsum, double);
      break;
    }
    default:
      break;
  }

  // data in the check operation are all null, not output
  SET_VAL(GET_RES_INFO(pCtx), numOfElem, 1);
  return TSDB_CODE_SUCCESS;
}

int32_t stddevFinalize(SqlFunctionCtx* pCtx, SSDataBlock* pBlock) {
  SInputColumnInfoData* pInput = &pCtx->input;
  SStddevRes*           pStddevRes = GET_ROWCELL_INTERBUF(GET_RES_INFO(pCtx));
  int32_t               type = pStddevRes->type;
  double                avg;

  if (IS_SIGNED_NUMERIC_TYPE(type)) {
    avg = pStddevRes->isum / ((double)pStddevRes->count);
    pStddevRes->result = sqrt(fabs(pStddevRes->quadraticISum / ((double)pStddevRes->count) - avg * avg));
  } else if (IS_UNSIGNED_NUMERIC_TYPE(type)) {
    avg = pStddevRes->usum / ((double)pStddevRes->count);
    pStddevRes->result = sqrt(fabs(pStddevRes->quadraticUSum / ((double)pStddevRes->count) - avg * avg));
  } else {
    avg = pStddevRes->dsum / ((double)pStddevRes->count);
    pStddevRes->result = sqrt(fabs(pStddevRes->quadraticDSum / ((double)pStddevRes->count) - avg * avg));
  }

  // check for overflow
  if (isinf(pStddevRes->result) || isnan(pStddevRes->result)) {
    GET_RES_INFO(pCtx)->numOfRes = 0;
  }

  return functionFinalize(pCtx, pBlock);
}

int32_t stddevPartialFinalize(SqlFunctionCtx* pCtx, SSDataBlock* pBlock) {
  SResultRowEntryInfo* pResInfo = GET_RES_INFO(pCtx);
  SStddevRes*          pInfo = GET_ROWCELL_INTERBUF(GET_RES_INFO(pCtx));
  int32_t              resultBytes = getStddevInfoSize();
  char*                res = taosMemoryCalloc(resultBytes + VARSTR_HEADER_SIZE, sizeof(char));

  memcpy(varDataVal(res), pInfo, resultBytes);
  varDataSetLen(res, resultBytes);

  int32_t          slotId = pCtx->pExpr->base.resSchema.slotId;
  SColumnInfoData* pCol = taosArrayGet(pBlock->pDataBlock, slotId);

  colDataAppend(pCol, pBlock->info.rows, res, false);

  taosMemoryFree(res);
  return pResInfo->numOfRes;
}

int32_t stddevCombine(SqlFunctionCtx* pDestCtx, SqlFunctionCtx* pSourceCtx) {
  SResultRowEntryInfo* pDResInfo = GET_RES_INFO(pDestCtx);
  SStddevRes*          pDBuf = GET_ROWCELL_INTERBUF(pDResInfo);
  int32_t              type = pDestCtx->input.pData[0]->info.type;

  SResultRowEntryInfo* pSResInfo = GET_RES_INFO(pSourceCtx);
  SStddevRes*          pSBuf = GET_ROWCELL_INTERBUF(pSResInfo);

  if (IS_SIGNED_NUMERIC_TYPE(type)) {
    pDBuf->isum += pSBuf->isum;
    pDBuf->quadraticISum += pSBuf->quadraticISum;
  } else if (IS_UNSIGNED_NUMERIC_TYPE(type)) {
    pDBuf->usum += pSBuf->usum;
    pDBuf->quadraticUSum += pSBuf->quadraticUSum;
  } else {
    pDBuf->dsum += pSBuf->dsum;
    pDBuf->quadraticDSum += pSBuf->quadraticDSum;
  }
  pDBuf->count += pSBuf->count;
  pDResInfo->numOfRes = TMAX(pDResInfo->numOfRes, pSResInfo->numOfRes);
  return TSDB_CODE_SUCCESS;
}

bool getLeastSQRFuncEnv(SFunctionNode* pFunc, SFuncExecEnv* pEnv) {
  pEnv->calcMemSize = sizeof(SLeastSQRInfo);
  return true;
}

bool leastSQRFunctionSetup(SqlFunctionCtx* pCtx, SResultRowEntryInfo* pResultInfo) {
  if (!functionSetup(pCtx, pResultInfo)) {
    return false;
  }

  SLeastSQRInfo* pInfo = GET_ROWCELL_INTERBUF(pResultInfo);

  pInfo->startVal = IS_FLOAT_TYPE(pCtx->param[1].param.nType) ? pCtx->param[1].param.d : (double)pCtx->param[1].param.i;
  pInfo->stepVal = IS_FLOAT_TYPE(pCtx->param[2].param.nType) ? pCtx->param[2].param.d : (double)pCtx->param[2].param.i;
  return true;
}

int32_t leastSQRFunction(SqlFunctionCtx* pCtx) {
  int32_t numOfElem = 0;

  SInputColumnInfoData* pInput = &pCtx->input;
  int32_t               type = pInput->pData[0]->info.type;

  SLeastSQRInfo* pInfo = GET_ROWCELL_INTERBUF(GET_RES_INFO(pCtx));

  SColumnInfoData* pCol = pInput->pData[0];

  double(*param)[3] = pInfo->matrix;
  double x = pInfo->startVal;

  int32_t start = pInput->startRowIndex;
  int32_t numOfRows = pInput->numOfRows;

  switch (type) {
    case TSDB_DATA_TYPE_TINYINT: {
      int8_t* plist = (int8_t*)pCol->pData;
      for (int32_t i = start; i < numOfRows + pInput->startRowIndex; ++i) {
        if (pCol->hasNull && colDataIsNull_f(pCol->nullbitmap, i)) {
          continue;
        }
        numOfElem++;
        LEASTSQR_CAL(param, x, plist, i, pInfo->stepVal);
      }
      break;
    }
    case TSDB_DATA_TYPE_SMALLINT: {
      int16_t* plist = (int16_t*)pCol->pData;
      for (int32_t i = start; i < numOfRows + pInput->startRowIndex; ++i) {
        if (pCol->hasNull && colDataIsNull_f(pCol->nullbitmap, i)) {
          continue;
        }

        numOfElem++;
        LEASTSQR_CAL(param, x, plist, i, pInfo->stepVal);
      }
      break;
    }

    case TSDB_DATA_TYPE_INT: {
      int32_t* plist = (int32_t*)pCol->pData;
      for (int32_t i = start; i < numOfRows + pInput->startRowIndex; ++i) {
        if (pCol->hasNull && colDataIsNull_f(pCol->nullbitmap, i)) {
          continue;
        }

        numOfElem++;
        LEASTSQR_CAL(param, x, plist, i, pInfo->stepVal);
      }
      break;
    }

    case TSDB_DATA_TYPE_BIGINT: {
      int64_t* plist = (int64_t*)pCol->pData;
      for (int32_t i = start; i < numOfRows + pInput->startRowIndex; ++i) {
        if (pCol->hasNull && colDataIsNull_f(pCol->nullbitmap, i)) {
          continue;
        }

        numOfElem++;
        LEASTSQR_CAL(param, x, plist, i, pInfo->stepVal);
      }
      break;
    }

    case TSDB_DATA_TYPE_FLOAT: {
      float* plist = (float*)pCol->pData;
      for (int32_t i = start; i < numOfRows + pInput->startRowIndex; ++i) {
        if (pCol->hasNull && colDataIsNull_f(pCol->nullbitmap, i)) {
          continue;
        }

        numOfElem++;
        LEASTSQR_CAL(param, x, plist, i, pInfo->stepVal);
      }
      break;
    }

    case TSDB_DATA_TYPE_DOUBLE: {
      double* plist = (double*)pCol->pData;
      for (int32_t i = start; i < numOfRows + pInput->startRowIndex; ++i) {
        if (pCol->hasNull && colDataIsNull_f(pCol->nullbitmap, i)) {
          continue;
        }

        numOfElem++;
        LEASTSQR_CAL(param, x, plist, i, pInfo->stepVal);
      }
      break;
    }
    case TSDB_DATA_TYPE_NULL: {
      GET_RES_INFO(pCtx)->isNullRes = 1;
      numOfElem = 1;
      break;
    }

    default:
      break;
  }

  pInfo->startVal = x;
  pInfo->num += numOfElem;

  SET_VAL(GET_RES_INFO(pCtx), numOfElem, 1);

  return TSDB_CODE_SUCCESS;
}

int32_t leastSQRFinalize(SqlFunctionCtx* pCtx, SSDataBlock* pBlock) {
  SResultRowEntryInfo* pResInfo = GET_RES_INFO(pCtx);
  SLeastSQRInfo*       pInfo = GET_ROWCELL_INTERBUF(GET_RES_INFO(pCtx));
  int32_t              slotId = pCtx->pExpr->base.resSchema.slotId;
  SColumnInfoData*     pCol = taosArrayGet(pBlock->pDataBlock, slotId);

  int32_t currentRow = pBlock->info.rows;

  if (0 == pInfo->num) {
    return 0;
  }

  double(*param)[3] = pInfo->matrix;

  param[1][1] = (double)pInfo->num;
  param[1][0] = param[0][1];

  double param00 = param[0][0] - param[1][0] * (param[0][1] / param[1][1]);
  double param02 = param[0][2] - param[1][2] * (param[0][1] / param[1][1]);
  // param[0][1] = 0;
  double param12 = param[1][2] - param02 * (param[1][0] / param00);
  // param[1][0] = 0;
  param02 /= param00;

  param12 /= param[1][1];

  char   buf[64] = {0};
  size_t len =
      snprintf(varDataVal(buf), sizeof(buf) - VARSTR_HEADER_SIZE, "{slop:%.6lf, intercept:%.6lf}", param02, param12);
  varDataSetLen(buf, len);

  colDataAppend(pCol, currentRow, buf, pResInfo->isNullRes);

  return pResInfo->numOfRes;
}

int32_t leastSQRInvertFunction(SqlFunctionCtx* pCtx) {
  // TODO
  return TSDB_CODE_SUCCESS;
}

int32_t leastSQRCombine(SqlFunctionCtx* pDestCtx, SqlFunctionCtx* pSourceCtx) {
  SResultRowEntryInfo* pDResInfo = GET_RES_INFO(pDestCtx);
  SLeastSQRInfo*       pDBuf = GET_ROWCELL_INTERBUF(pDResInfo);
  int32_t              type = pDestCtx->input.pData[0]->info.type;
  double(*pDparam)[3] = pDBuf->matrix;

  SResultRowEntryInfo* pSResInfo = GET_RES_INFO(pSourceCtx);
  SLeastSQRInfo*       pSBuf = GET_ROWCELL_INTERBUF(pSResInfo);
  double(*pSparam)[3] = pSBuf->matrix;
  for (int32_t i = 0; i < pSBuf->num; i++) {
    pDparam[0][0] += pDBuf->startVal * pDBuf->startVal;
    pDparam[0][1] += pDBuf->startVal;
    pDBuf->startVal += pDBuf->stepVal;
  }
  pDparam[0][2] += pSparam[0][2] + pDBuf->num * pDBuf->stepVal * pSparam[1][2];
  pDparam[1][2] += pSparam[1][2];
  pDBuf->num += pSBuf->num;
  pDResInfo->numOfRes = TMAX(pDResInfo->numOfRes, pSResInfo->numOfRes);
  return TSDB_CODE_SUCCESS;
}

bool getPercentileFuncEnv(SFunctionNode* pFunc, SFuncExecEnv* pEnv) {
  pEnv->calcMemSize = sizeof(SPercentileInfo);
  return true;
}

bool percentileFunctionSetup(SqlFunctionCtx* pCtx, SResultRowEntryInfo* pResultInfo) {
  if (!functionSetup(pCtx, pResultInfo)) {
    return false;
  }

  // in the first round, get the min-max value of all involved data
  SPercentileInfo* pInfo = GET_ROWCELL_INTERBUF(pResultInfo);
  SET_DOUBLE_VAL(&pInfo->minval, DBL_MAX);
  SET_DOUBLE_VAL(&pInfo->maxval, -DBL_MAX);
  pInfo->numOfElems = 0;

  return true;
}

int32_t percentileFunction(SqlFunctionCtx* pCtx) {
  int32_t              numOfElems = 0;
  SResultRowEntryInfo* pResInfo = GET_RES_INFO(pCtx);

  SInputColumnInfoData* pInput = &pCtx->input;
  SColumnDataAgg*       pAgg = pInput->pColumnDataAgg[0];

  SColumnInfoData* pCol = pInput->pData[0];
  int32_t          type = pCol->info.type;

  SPercentileInfo* pInfo = GET_ROWCELL_INTERBUF(pResInfo);
  if (pCtx->scanFlag == REPEAT_SCAN && pInfo->stage == 0) {
    pInfo->stage += 1;

    // all data are null, set it completed
    if (pInfo->numOfElems == 0) {
      pResInfo->complete = true;
      return 0;
    } else {
      pInfo->pMemBucket = tMemBucketCreate(pCol->info.bytes, type, pInfo->minval, pInfo->maxval);
    }
  }

  // the first stage, only acquire the min/max value
  if (pInfo->stage == 0) {
    if (pCtx->input.colDataAggIsSet) {
      double tmin = 0.0, tmax = 0.0;
      if (IS_SIGNED_NUMERIC_TYPE(type)) {
        tmin = (double)GET_INT64_VAL(&pAgg->min);
        tmax = (double)GET_INT64_VAL(&pAgg->max);
      } else if (IS_FLOAT_TYPE(type)) {
        tmin = GET_DOUBLE_VAL(&pAgg->min);
        tmax = GET_DOUBLE_VAL(&pAgg->max);
      } else if (IS_UNSIGNED_NUMERIC_TYPE(type)) {
        tmin = (double)GET_UINT64_VAL(&pAgg->min);
        tmax = (double)GET_UINT64_VAL(&pAgg->max);
      }

      if (GET_DOUBLE_VAL(&pInfo->minval) > tmin) {
        SET_DOUBLE_VAL(&pInfo->minval, tmin);
      }

      if (GET_DOUBLE_VAL(&pInfo->maxval) < tmax) {
        SET_DOUBLE_VAL(&pInfo->maxval, tmax);
      }

      pInfo->numOfElems += (pInput->numOfRows - pAgg->numOfNull);
    } else {
      // check the valid data one by one
      int32_t start = pInput->startRowIndex;
      for (int32_t i = start; i < pInput->numOfRows + start; ++i) {
        if (colDataIsNull_f(pCol->nullbitmap, i)) {
          continue;
        }

        char* data = colDataGetData(pCol, i);

        double v = 0;
        GET_TYPED_DATA(v, double, type, data);
        if (v < GET_DOUBLE_VAL(&pInfo->minval)) {
          SET_DOUBLE_VAL(&pInfo->minval, v);
        }

        if (v > GET_DOUBLE_VAL(&pInfo->maxval)) {
          SET_DOUBLE_VAL(&pInfo->maxval, v);
        }

        pInfo->numOfElems += 1;
      }
    }
  } else {
    // the second stage, calculate the true percentile value
    int32_t start = pInput->startRowIndex;
    for (int32_t i = start; i < pInput->numOfRows + start; ++i) {
      if (colDataIsNull_f(pCol->nullbitmap, i)) {
        continue;
      }

      char* data = colDataGetData(pCol, i);
      numOfElems += 1;
      tMemBucketPut(pInfo->pMemBucket, data, 1);
    }

    SET_VAL(pResInfo, numOfElems, 1);
  }

  return TSDB_CODE_SUCCESS;
}

int32_t percentileFinalize(SqlFunctionCtx* pCtx, SSDataBlock* pBlock) {
  SVariant* pVal = &pCtx->param[1].param;
  double    v =
      (IS_SIGNED_NUMERIC_TYPE(pVal->nType) ? pVal->i : (IS_UNSIGNED_NUMERIC_TYPE(pVal->nType) ? pVal->u : pVal->d));

  SResultRowEntryInfo* pResInfo = GET_RES_INFO(pCtx);
  SPercentileInfo*     ppInfo = (SPercentileInfo*)GET_ROWCELL_INTERBUF(pResInfo);

  tMemBucket* pMemBucket = ppInfo->pMemBucket;
  if (pMemBucket != NULL && pMemBucket->total > 0) {  // check for null
    SET_DOUBLE_VAL(&ppInfo->result, getPercentile(pMemBucket, v));
  }

  tMemBucketDestroy(pMemBucket);
  return functionFinalize(pCtx, pBlock);
}

bool getApercentileFuncEnv(SFunctionNode* pFunc, SFuncExecEnv* pEnv) {
  int32_t bytesHist =
      (int32_t)(sizeof(SAPercentileInfo) + sizeof(SHistogramInfo) + sizeof(SHistBin) * (MAX_HISTOGRAM_BIN + 1));
  int32_t bytesDigest = (int32_t)(sizeof(SAPercentileInfo) + TDIGEST_SIZE(COMPRESSION));
  pEnv->calcMemSize = TMAX(bytesHist, bytesDigest);
  return true;
}

int32_t getApercentileMaxSize() {
  int32_t bytesHist =
      (int32_t)(sizeof(SAPercentileInfo) + sizeof(SHistogramInfo) + sizeof(SHistBin) * (MAX_HISTOGRAM_BIN + 1));
  int32_t bytesDigest = (int32_t)(sizeof(SAPercentileInfo) + TDIGEST_SIZE(COMPRESSION));
  return TMAX(bytesHist, bytesDigest);
}

static int8_t getApercentileAlgo(char* algoStr) {
  int8_t algoType;
  if (strcasecmp(algoStr, "default") == 0) {
    algoType = APERCT_ALGO_DEFAULT;
  } else if (strcasecmp(algoStr, "t-digest") == 0) {
    algoType = APERCT_ALGO_TDIGEST;
  } else {
    algoType = APERCT_ALGO_UNKNOWN;
  }

  return algoType;
}

static void buildHistogramInfo(SAPercentileInfo* pInfo) {
  pInfo->pHisto = (SHistogramInfo*)((char*)pInfo + sizeof(SAPercentileInfo));
  pInfo->pHisto->elems = (SHistBin*)((char*)pInfo->pHisto + sizeof(SHistogramInfo));
}

static void buildTDigestInfo(SAPercentileInfo* pInfo) {
  pInfo->pTDigest = (TDigest*)((char*)pInfo + sizeof(SAPercentileInfo));
}

bool apercentileFunctionSetup(SqlFunctionCtx* pCtx, SResultRowEntryInfo* pResultInfo) {
  if (!functionSetup(pCtx, pResultInfo)) {
    return false;
  }

  SAPercentileInfo* pInfo = GET_ROWCELL_INTERBUF(pResultInfo);

  SVariant* pVal = &pCtx->param[1].param;
  pInfo->percent =
      (IS_SIGNED_NUMERIC_TYPE(pVal->nType) ? pVal->i : (IS_UNSIGNED_NUMERIC_TYPE(pVal->nType) ? pVal->u : pVal->d));

  if (pCtx->numOfParams == 2) {
    pInfo->algo = APERCT_ALGO_DEFAULT;
  } else if (pCtx->numOfParams == 3) {
    pInfo->algo = getApercentileAlgo(varDataVal(pCtx->param[2].param.pz));
    if (pInfo->algo == APERCT_ALGO_UNKNOWN) {
      return false;
    }
  }

  char* tmp = (char*)pInfo + sizeof(SAPercentileInfo);
  if (pInfo->algo == APERCT_ALGO_TDIGEST) {
    pInfo->pTDigest = tdigestNewFrom(tmp, COMPRESSION);
  } else {
    buildHistogramInfo(pInfo);
    pInfo->pHisto = tHistogramCreateFrom(tmp, MAX_HISTOGRAM_BIN);
  }

  return true;
}

int32_t apercentileFunction(SqlFunctionCtx* pCtx) {
  int32_t              numOfElems = 0;
  SResultRowEntryInfo* pResInfo = GET_RES_INFO(pCtx);
  SInputColumnInfoData* pInput = &pCtx->input;

  SColumnInfoData* pCol = pInput->pData[0];
  int32_t          type = pCol->info.type;

  SAPercentileInfo* pInfo = GET_ROWCELL_INTERBUF(pResInfo);

  int32_t start = pInput->startRowIndex;
  if (pInfo->algo == APERCT_ALGO_TDIGEST) {
    for (int32_t i = start; i < pInput->numOfRows + start; ++i) {
      if (colDataIsNull_f(pCol->nullbitmap, i)) {
        continue;
      }
      numOfElems += 1;
      char* data = colDataGetData(pCol, i);

      double  v = 0;  // value
      int64_t w = 1;  // weigth
      GET_TYPED_DATA(v, double, type, data);
      tdigestAdd(pInfo->pTDigest, v, w);
    }
  } else {
    for (int32_t i = start; i < pInput->numOfRows + start; ++i) {
      if (colDataIsNull_f(pCol->nullbitmap, i)) {
        continue;
      }
      numOfElems += 1;
      char* data = colDataGetData(pCol, i);

      double v = 0;
      GET_TYPED_DATA(v, double, type, data);
      tHistogramAdd(&pInfo->pHisto, v);
    }

    qDebug("add %d elements into histogram, total:%d, numOfEntry:%d, %p", numOfElems, pInfo->pHisto->numOfElems,
        pInfo->pHisto->numOfEntries, pInfo->pHisto);
  }

  SET_VAL(pResInfo, numOfElems, 1);
  return TSDB_CODE_SUCCESS;
}

static void apercentileTransferInfo(SAPercentileInfo* pInput, SAPercentileInfo* pOutput) {
  pOutput->percent = pInput->percent;
  pOutput->algo = pInput->algo;
  if (pOutput->algo == APERCT_ALGO_TDIGEST) {
    buildTDigestInfo(pInput);
    tdigestAutoFill(pInput->pTDigest, COMPRESSION);

    if (pInput->pTDigest->num_centroids == 0 && pInput->pTDigest->num_buffered_pts == 0) {
      return;
    }

    buildTDigestInfo(pOutput);
    TDigest* pTDigest = pOutput->pTDigest;

    if (pTDigest->num_centroids <= 0) {
      memcpy(pTDigest, pInput->pTDigest, (size_t)TDIGEST_SIZE(COMPRESSION));
      tdigestAutoFill(pTDigest, COMPRESSION);
    } else {
      tdigestMerge(pTDigest, pInput->pTDigest);
    }
  } else {
    buildHistogramInfo(pInput);
    if (pInput->pHisto->numOfElems <= 0) {
      return;
    }

    buildHistogramInfo(pOutput);
    SHistogramInfo* pHisto = pOutput->pHisto;

    if (pHisto->numOfElems <= 0) {
      memcpy(pHisto, pInput->pHisto, sizeof(SHistogramInfo) + sizeof(SHistBin) * (MAX_HISTOGRAM_BIN + 1));
      pHisto->elems = (SHistBin*)((char*)pHisto + sizeof(SHistogramInfo));

      qDebug("merge histo, total:%"PRId64", entry:%d, %p", pHisto->numOfElems, pHisto->numOfEntries, pHisto);
    } else {
      pHisto->elems = (SHistBin*)((char*)pHisto + sizeof(SHistogramInfo));
      qDebug("input histogram, elem:%"PRId64", entry:%d, %p", pHisto->numOfElems, pHisto->numOfEntries,
          pInput->pHisto);

      SHistogramInfo* pRes = tHistogramMerge(pHisto, pInput->pHisto, MAX_HISTOGRAM_BIN);
      memcpy(pHisto, pRes, sizeof(SHistogramInfo) + sizeof(SHistBin) * MAX_HISTOGRAM_BIN);
      pHisto->elems = (SHistBin*)((char*)pHisto + sizeof(SHistogramInfo));

      qDebug("merge histo, total:%"PRId64", entry:%d, %p", pHisto->numOfElems, pHisto->numOfEntries,
          pHisto);
      tHistogramDestroy(&pRes);
    }
  }
}

int32_t apercentileFunctionMerge(SqlFunctionCtx* pCtx) {
  SResultRowEntryInfo* pResInfo = GET_RES_INFO(pCtx);

  SInputColumnInfoData* pInput = &pCtx->input;

  SColumnInfoData* pCol = pInput->pData[0];
  ASSERT(pCol->info.type == TSDB_DATA_TYPE_BINARY);

  SAPercentileInfo* pInfo = GET_ROWCELL_INTERBUF(pResInfo);

  qDebug("total %d rows will merge, %p", pInput->numOfRows, pInfo->pHisto);

  int32_t start = pInput->startRowIndex;
  for (int32_t i = start; i < start + pInput->numOfRows; ++i) {
    char* data = colDataGetData(pCol, i);

    SAPercentileInfo* pInputInfo = (SAPercentileInfo*)varDataVal(data);
    apercentileTransferInfo(pInputInfo, pInfo);
  }

  if (pInfo->algo != APERCT_ALGO_TDIGEST) {
    qDebug("after merge, total:%d, numOfEntry:%d, %p", pInfo->pHisto->numOfElems, pInfo->pHisto->numOfEntries, pInfo->pHisto);
  }

  SET_VAL(pResInfo, 1, 1);
  return TSDB_CODE_SUCCESS;
}

int32_t apercentileFinalize(SqlFunctionCtx* pCtx, SSDataBlock* pBlock) {
  SResultRowEntryInfo* pResInfo = GET_RES_INFO(pCtx);
  SAPercentileInfo*    pInfo = (SAPercentileInfo*)GET_ROWCELL_INTERBUF(pResInfo);

  if (pInfo->algo == APERCT_ALGO_TDIGEST) {
    buildTDigestInfo(pInfo);
    if (pInfo->pTDigest->size > 0) {
      pInfo->result = tdigestQuantile(pInfo->pTDigest, pInfo->percent / 100);
    } else {  // no need to free
      // setNull(pCtx->pOutput, pCtx->outputType, pCtx->outputBytes);
      return TSDB_CODE_SUCCESS;
    }
  } else {
    buildHistogramInfo(pInfo);
    if (pInfo->pHisto->numOfElems > 0) {
      qDebug("get the final res:%d, elements:%"PRId64", entry:%d", pInfo->pHisto->numOfElems, pInfo->pHisto->numOfEntries);

      double  ratio[] = {pInfo->percent};
      double* res = tHistogramUniform(pInfo->pHisto, ratio, 1);
      pInfo->result = *res;
      // memcpy(pCtx->pOutput, res, sizeof(double));
      taosMemoryFree(res);
    } else {  // no need to free
      // setNull(pCtx->pOutput, pCtx->outputType, pCtx->outputBytes);
      return TSDB_CODE_SUCCESS;
    }
  }

  return functionFinalize(pCtx, pBlock);
}

int32_t apercentilePartialFinalize(SqlFunctionCtx* pCtx, SSDataBlock* pBlock) {
  SResultRowEntryInfo* pResInfo = GET_RES_INFO(pCtx);
  SAPercentileInfo*    pInfo = (SAPercentileInfo*)GET_ROWCELL_INTERBUF(pResInfo);

  int32_t resultBytes = getApercentileMaxSize();
  char*   res = taosMemoryCalloc(resultBytes + VARSTR_HEADER_SIZE, sizeof(char));

  if (pInfo->algo == APERCT_ALGO_TDIGEST) {
    if (pInfo->pTDigest->size > 0) {
      memcpy(varDataVal(res), pInfo, resultBytes);
      varDataSetLen(res, resultBytes);
    } else {
      return TSDB_CODE_SUCCESS;
    }
  } else {
    if (pInfo->pHisto->numOfElems > 0) {
      memcpy(varDataVal(res), pInfo, resultBytes);
      varDataSetLen(res, resultBytes);
    } else {
      return TSDB_CODE_SUCCESS;
    }
  }

  int32_t          slotId = pCtx->pExpr->base.resSchema.slotId;
  SColumnInfoData* pCol = taosArrayGet(pBlock->pDataBlock, slotId);

  colDataAppend(pCol, pBlock->info.rows, res, false);

  taosMemoryFree(res);
  return pResInfo->numOfRes;
}

int32_t apercentileCombine(SqlFunctionCtx* pDestCtx, SqlFunctionCtx* pSourceCtx) {
  SResultRowEntryInfo* pDResInfo = GET_RES_INFO(pDestCtx);
  SAPercentileInfo*    pDBuf = GET_ROWCELL_INTERBUF(pDResInfo);

  SResultRowEntryInfo* pSResInfo = GET_RES_INFO(pSourceCtx);
  SAPercentileInfo*    pSBuf = GET_ROWCELL_INTERBUF(pSResInfo);
  ASSERT(pDBuf->algo == pSBuf->algo);

  qDebug("start to combine apercentile, %p", pDBuf->pHisto);

  apercentileTransferInfo(pSBuf, pDBuf);
  pDResInfo->numOfRes = TMAX(pDResInfo->numOfRes, pSResInfo->numOfRes);
  return TSDB_CODE_SUCCESS;
}

int32_t getFirstLastInfoSize(int32_t resBytes) { return sizeof(SFirstLastRes) + resBytes; }

bool getFirstLastFuncEnv(SFunctionNode* pFunc, SFuncExecEnv* pEnv) {
  SColumnNode* pNode = (SColumnNode*)nodesListGetNode(pFunc->pParameterList, 0);
  pEnv->calcMemSize = getFirstLastInfoSize(pNode->node.resType.bytes);
  return true;
}

bool getSelectivityFuncEnv(SFunctionNode* pFunc, SFuncExecEnv* pEnv) {
  SColumnNode* pNode = (SColumnNode*)nodesListGetNode(pFunc->pParameterList, 0);
  pEnv->calcMemSize = pNode->node.resType.bytes;
  return true;
}

bool getGroupKeyFuncEnv(SFunctionNode* pFunc, SFuncExecEnv* pEnv) {
  SColumnNode* pNode = (SColumnNode*)nodesListGetNode(pFunc->pParameterList, 0);
  pEnv->calcMemSize = sizeof(SGroupKeyInfo) + pNode->node.resType.bytes;
  return true;
}

static FORCE_INLINE TSKEY getRowPTs(SColumnInfoData* pTsColInfo, int32_t rowIndex) {
  if (pTsColInfo == NULL) {
    return 0;
  }

  return *(TSKEY*)colDataGetData(pTsColInfo, rowIndex);
}

static void saveTupleData(const SSDataBlock* pSrcBlock, int32_t rowIndex, SqlFunctionCtx* pCtx, SFirstLastRes* pInfo) {
  if (pCtx->subsidiaries.num <= 0) {
    return;
  }

  if (!pInfo->hasResult) {
    doSaveTupleData(pCtx, rowIndex, pSrcBlock, &pInfo->pos);
  } else {
    doCopyTupleData(pCtx, rowIndex, pSrcBlock, &pInfo->pos);
  }
}

static void doSaveCurrentVal(SqlFunctionCtx* pCtx, int32_t rowIndex, int64_t currentTs, int32_t type, char* pData) {
  SResultRowEntryInfo* pResInfo = GET_RES_INFO(pCtx);
  SFirstLastRes*       pInfo = GET_ROWCELL_INTERBUF(pResInfo);

  if (IS_VAR_DATA_TYPE(type)) {
    pInfo->bytes = varDataTLen(pData);
  }

  memcpy(pInfo->buf, pData, pInfo->bytes);
  pInfo->ts = currentTs;
  saveTupleData(pCtx->pSrcBlock, rowIndex, pCtx, pInfo);

  pInfo->hasResult = true;
}

// This ordinary first function does not care if current scan is ascending order or descending order scan
// the OPTIMIZED version of first function will only handle the ascending order scan
int32_t firstFunction(SqlFunctionCtx* pCtx) {
  int32_t numOfElems = 0;

  SResultRowEntryInfo* pResInfo = GET_RES_INFO(pCtx);
  SFirstLastRes*       pInfo = GET_ROWCELL_INTERBUF(pResInfo);

  SInputColumnInfoData* pInput = &pCtx->input;
  SColumnInfoData*      pInputCol = pInput->pData[0];

  pInfo->bytes = pInputCol->info.bytes;

  // All null data column, return directly.
  if (pInput->colDataAggIsSet && (pInput->pColumnDataAgg[0]->numOfNull == pInput->totalRows)) {
    ASSERT(pInputCol->hasNull == true);
    return 0;
  }

  SColumnDataAgg* pColAgg = (pInput->colDataAggIsSet) ? pInput->pColumnDataAgg[0] : NULL;

  TSKEY startKey = getRowPTs(pInput->pPTS, 0);
  TSKEY endKey = getRowPTs(pInput->pPTS, pInput->totalRows - 1);

  int32_t blockDataOrder = (startKey <= endKey) ? TSDB_ORDER_ASC : TSDB_ORDER_DESC;

  //  please ref. to the comment in lastRowFunction for the reason why disabling the opt version of last/first function.
  //  we will use this opt implementation in an new version that is only available in scan subplan
#if 0
  if (blockDataOrder == TSDB_ORDER_ASC) {
    // filter according to current result firstly
    if (pResInfo->numOfRes > 0) {
      if (pInfo->ts < startKey) {
        return TSDB_CODE_SUCCESS;
      }
    }

    for (int32_t i = pInput->startRowIndex; i < pInput->startRowIndex + pInput->numOfRows; ++i) {
      if (pInputCol->hasNull && colDataIsNull(pInputCol, pInput->totalRows, i, pColAgg)) {
        continue;
      }

      numOfElems++;

      char* data = colDataGetData(pInputCol, i);
      TSKEY cts = getRowPTs(pInput->pPTS, i);
      if (pResInfo->numOfRes == 0 || pInfo->ts > cts) {
        doSaveCurrentVal(pCtx, i, cts, pInputCol->info.type, data);
        break;
      }
    }
  } else {
    // in case of descending order time stamp serial, which usually happens as the results of the nest query,
    // all data needs to be check.
    if (pResInfo->numOfRes > 0) {
      if (pInfo->ts < endKey) {
        return TSDB_CODE_SUCCESS;
      }
    }

    for (int32_t i = pInput->numOfRows + pInput->startRowIndex - 1; i >= pInput->startRowIndex; --i) {
      if (pInputCol->hasNull && colDataIsNull(pInputCol, pInput->totalRows, i, pColAgg)) {
        continue;
      }

      numOfElems++;

      char* data = colDataGetData(pInputCol, i);
      TSKEY cts = getRowPTs(pInput->pPTS, i);

      if (pResInfo->numOfRes == 0 || pInfo->ts > cts) {
        doSaveCurrentVal(pCtx, i, cts, pInputCol->info.type, data);
        break;
      }
    }
  }
#else
  for (int32_t i = pInput->startRowIndex; i < pInput->startRowIndex + pInput->numOfRows; ++i) {
    if (pInputCol->hasNull && colDataIsNull(pInputCol, pInput->totalRows, i, pColAgg)) {
      continue;
    }

    numOfElems++;

    char* data = colDataGetData(pInputCol, i);
    TSKEY cts = getRowPTs(pInput->pPTS, i);
    if (pResInfo->numOfRes == 0 || pInfo->ts > cts) {
      doSaveCurrentVal(pCtx, i, cts, pInputCol->info.type, data);
      pResInfo->numOfRes = 1;
    }
  }
#endif

  SET_VAL(pResInfo, numOfElems, 1);
  return TSDB_CODE_SUCCESS;
}

int32_t lastFunction(SqlFunctionCtx* pCtx) {
  int32_t numOfElems = 0;

  SResultRowEntryInfo* pResInfo = GET_RES_INFO(pCtx);
  SFirstLastRes*       pInfo = GET_ROWCELL_INTERBUF(pResInfo);

  SInputColumnInfoData* pInput = &pCtx->input;
  SColumnInfoData*      pInputCol = pInput->pData[0];

  int32_t type = pInputCol->info.type;
  int32_t bytes = pInputCol->info.bytes;
  pInfo->bytes = bytes;

  // All null data column, return directly.
  if (pInput->colDataAggIsSet && (pInput->pColumnDataAgg[0]->numOfNull == pInput->totalRows)) {
    ASSERT(pInputCol->hasNull == true);
    return 0;
  }

  SColumnDataAgg* pColAgg = (pInput->colDataAggIsSet) ? pInput->pColumnDataAgg[0] : NULL;

  TSKEY startKey = getRowPTs(pInput->pPTS, 0);
  TSKEY endKey = getRowPTs(pInput->pPTS, pInput->totalRows - 1);

  int32_t blockDataOrder = (startKey <= endKey) ? TSDB_ORDER_ASC : TSDB_ORDER_DESC;

  //  please ref. to the comment in lastRowFunction for the reason why disabling the opt version of last/first function.
#if 0
  if (blockDataOrder == TSDB_ORDER_ASC) {
    for (int32_t i = pInput->numOfRows + pInput->startRowIndex - 1; i >= pInput->startRowIndex; --i) {
      if (pInputCol->hasNull && colDataIsNull(pInputCol, pInput->totalRows, i, pColAgg)) {
        continue;
      }

      numOfElems++;

      char* data = colDataGetData(pInputCol, i);
      TSKEY cts = getRowPTs(pInput->pPTS, i);
      if (pResInfo->numOfRes == 0 || pInfo->ts < cts) {
        doSaveCurrentVal(pCtx, i, cts, type, data);
      }

      break;
    }
  } else {  // descending order
    for (int32_t i = pInput->startRowIndex; i < pInput->numOfRows + pInput->startRowIndex; ++i) {
      if (pInputCol->hasNull && colDataIsNull(pInputCol, pInput->totalRows, i, pColAgg)) {
        continue;
      }

      numOfElems++;

      char* data = colDataGetData(pInputCol, i);
      TSKEY cts = getRowPTs(pInput->pPTS, i);
      if (pResInfo->numOfRes == 0 || pInfo->ts < cts) {
        doSaveCurrentVal(pCtx, i, cts, type, data);
      }
      break;
    }
  }
#else
  for (int32_t i = pInput->startRowIndex; i < pInput->numOfRows + pInput->startRowIndex; ++i) {
    if (pInputCol->hasNull && colDataIsNull(pInputCol, pInput->totalRows, i, pColAgg)) {
      continue;
    }

    numOfElems++;

    char* data = colDataGetData(pInputCol, i);
    TSKEY cts = getRowPTs(pInput->pPTS, i);
    if (pResInfo->numOfRes == 0 || pInfo->ts < cts) {
      doSaveCurrentVal(pCtx, i, cts, type, data);
      pResInfo->numOfRes = 1;
    }
  }
#endif

  SET_VAL(pResInfo, numOfElems, 1);
  return TSDB_CODE_SUCCESS;
}

static void firstLastTransferInfo(SqlFunctionCtx* pCtx, SFirstLastRes* pInput, SFirstLastRes* pOutput, bool isFirst) {
  SInputColumnInfoData* pColInfo = &pCtx->input;
  int32_t               start = pColInfo->startRowIndex;

  pOutput->bytes = pInput->bytes;
  TSKEY* tsIn = &pInput->ts;
  TSKEY* tsOut = &pOutput->ts;

  if (pOutput->hasResult) {
    if (isFirst) {
      if (*tsIn > *tsOut) {
        return;
      }
    } else {
      if (*tsIn < *tsOut) {
        return;
      }
    }
  }

  *tsOut = *tsIn;
  memcpy(pOutput->buf, pInput->buf, pOutput->bytes);
  saveTupleData(pCtx->pSrcBlock, start, pCtx, pOutput);

  pOutput->hasResult = true;
}

static int32_t firstLastFunctionMergeImpl(SqlFunctionCtx* pCtx, bool isFirstQuery) {
  SInputColumnInfoData* pInput = &pCtx->input;
  SColumnInfoData*      pCol = pInput->pData[0];
  ASSERT(pCol->info.type == TSDB_DATA_TYPE_BINARY);

  SFirstLastRes* pInfo = GET_ROWCELL_INTERBUF(GET_RES_INFO(pCtx));

  int32_t start = pInput->startRowIndex;
  int32_t numOfElems = 0;

  for (int32_t i = start; i < start + pInput->numOfRows; ++i) {
    char*          data = colDataGetData(pCol, i);
    SFirstLastRes* pInputInfo = (SFirstLastRes*)varDataVal(data);
    firstLastTransferInfo(pCtx, pInputInfo, pInfo, isFirstQuery);
    if (!numOfElems) {
      numOfElems = pInputInfo->hasResult ? 1 : 0;
    }
  }

  SET_VAL(GET_RES_INFO(pCtx), numOfElems, 1);

  return TSDB_CODE_SUCCESS;
}

int32_t firstFunctionMerge(SqlFunctionCtx* pCtx) { return firstLastFunctionMergeImpl(pCtx, true); }

int32_t lastFunctionMerge(SqlFunctionCtx* pCtx) { return firstLastFunctionMergeImpl(pCtx, false); }

int32_t firstLastFinalize(SqlFunctionCtx* pCtx, SSDataBlock* pBlock) {
  int32_t          slotId = pCtx->pExpr->base.resSchema.slotId;
  SColumnInfoData* pCol = taosArrayGet(pBlock->pDataBlock, slotId);

  SResultRowEntryInfo* pResInfo = GET_RES_INFO(pCtx);
  pResInfo->isNullRes = (pResInfo->numOfRes == 0) ? 1 : 0;

  SFirstLastRes* pRes = GET_ROWCELL_INTERBUF(pResInfo);
  colDataAppend(pCol, pBlock->info.rows, pRes->buf, pRes->isNull || pResInfo->isNullRes);

  // handle selectivity
  setSelectivityValue(pCtx, pBlock, &pRes->pos, pBlock->info.rows);

  return pResInfo->numOfRes;
}

int32_t firstLastPartialFinalize(SqlFunctionCtx* pCtx, SSDataBlock* pBlock) {
  SResultRowEntryInfo* pEntryInfo = GET_RES_INFO(pCtx);
  SFirstLastRes*       pRes = GET_ROWCELL_INTERBUF(pEntryInfo);

  int32_t resultBytes = getFirstLastInfoSize(pRes->bytes);

  // todo check for failure
  char* res = taosMemoryCalloc(resultBytes + VARSTR_HEADER_SIZE, sizeof(char));
  memcpy(varDataVal(res), pRes, resultBytes);

  varDataSetLen(res, resultBytes);

  int32_t          slotId = pCtx->pExpr->base.resSchema.slotId;
  SColumnInfoData* pCol = taosArrayGet(pBlock->pDataBlock, slotId);

  colDataAppend(pCol, pBlock->info.rows, res, false);
  setSelectivityValue(pCtx, pBlock, &pRes->pos, pBlock->info.rows);

  taosMemoryFree(res);
  return 1;
}

// todo rewrite:
int32_t lastCombine(SqlFunctionCtx* pDestCtx, SqlFunctionCtx* pSourceCtx) {
  SResultRowEntryInfo* pDResInfo = GET_RES_INFO(pDestCtx);
  char*                pDBuf = GET_ROWCELL_INTERBUF(pDResInfo);
  int32_t              type = pDestCtx->input.pData[0]->info.type;
  int32_t              bytes = pDestCtx->input.pData[0]->info.bytes;

  SResultRowEntryInfo* pSResInfo = GET_RES_INFO(pSourceCtx);
  char*                pSBuf = GET_ROWCELL_INTERBUF(pSResInfo);

  if (pSResInfo->numOfRes != 0 && (pDResInfo->numOfRes == 0 || *(TSKEY*)(pDBuf + bytes) < *(TSKEY*)(pSBuf + bytes))) {
    memcpy(pDBuf, pSBuf, bytes);
    *(TSKEY*)(pDBuf + bytes) = *(TSKEY*)(pSBuf + bytes);
    pDResInfo->numOfRes = 1;
  }
  return TSDB_CODE_SUCCESS;
}

static void doSaveLastrow(SqlFunctionCtx* pCtx, char* pData, int32_t rowIndex, int64_t cts, SFirstLastRes* pInfo) {
  SInputColumnInfoData* pInput = &pCtx->input;
  SColumnInfoData*      pInputCol = pInput->pData[0];

  if (colDataIsNull_s(pInputCol, rowIndex)) {
    pInfo->isNull = true;
  } else {
    pInfo->isNull = false;

    if (IS_VAR_DATA_TYPE(pInputCol->info.type)) {
      pInfo->bytes = varDataTLen(pData);
    }

    memcpy(pInfo->buf, pData, pInfo->bytes);
  }

  pInfo->ts = cts;
  saveTupleData(pCtx->pSrcBlock, rowIndex, pCtx, pInfo);

  pInfo->hasResult = true;
}

int32_t lastRowFunction(SqlFunctionCtx* pCtx) {
  int32_t numOfElems = 0;

  SResultRowEntryInfo* pResInfo = GET_RES_INFO(pCtx);
  SFirstLastRes*       pInfo = GET_ROWCELL_INTERBUF(pResInfo);

  SInputColumnInfoData* pInput = &pCtx->input;
  SColumnInfoData*      pInputCol = pInput->pData[0];

  int32_t bytes = pInputCol->info.bytes;
  pInfo->bytes = bytes;

  TSKEY startKey = getRowPTs(pInput->pPTS, 0);
  TSKEY endKey = getRowPTs(pInput->pPTS, pInput->totalRows - 1);

  int32_t blockDataOrder = (startKey <= endKey) ? TSDB_ORDER_ASC : TSDB_ORDER_DESC;

#if 0
  // the optimized version only function if all tuples in one block are monotonious increasing or descreasing.
  // this is NOT always works if project operator exists in downstream.
  if (blockDataOrder == TSDB_ORDER_ASC) {
    for (int32_t i = pInput->numOfRows + pInput->startRowIndex - 1; i >= pInput->startRowIndex; --i) {
      char* data = colDataGetData(pInputCol, i);
      TSKEY cts = getRowPTs(pInput->pPTS, i);
      numOfElems++;

      if (pResInfo->numOfRes == 0 || pInfo->ts < cts) {
        doSaveLastrow(pCtx, data, i, cts, pInfo);
      }

      break;
    }
  } else {  // descending order
    for (int32_t i = pInput->startRowIndex; i < pInput->numOfRows + pInput->startRowIndex; ++i) {
      char* data = colDataGetData(pInputCol, i);
      TSKEY cts = getRowPTs(pInput->pPTS, i);
      numOfElems++;

      if (pResInfo->numOfRes == 0 || pInfo->ts < cts) {
        doSaveLastrow(pCtx, data, i, cts, pInfo);
      }
      break;
    }
  }
#else
  for (int32_t i = pInput->startRowIndex; i < pInput->numOfRows + pInput->startRowIndex; ++i) {
    char* data = colDataGetData(pInputCol, i);
    TSKEY cts = getRowPTs(pInput->pPTS, i);
    numOfElems++;

    if (pResInfo->numOfRes == 0 || pInfo->ts < cts) {
      doSaveLastrow(pCtx, data, i, cts, pInfo);
      pResInfo->numOfRes = 1;
    }
  }

#endif
  SET_VAL(pResInfo, numOfElems, 1);
  return TSDB_CODE_SUCCESS;
}

bool getDiffFuncEnv(SFunctionNode* UNUSED_PARAM(pFunc), SFuncExecEnv* pEnv) {
  pEnv->calcMemSize = sizeof(SDiffInfo);
  return true;
}

bool diffFunctionSetup(SqlFunctionCtx* pCtx, SResultRowEntryInfo* pResInfo) {
  if (!functionSetup(pCtx, pResInfo)) {
    return false;
  }

  SDiffInfo* pDiffInfo = GET_ROWCELL_INTERBUF(pResInfo);
  pDiffInfo->hasPrev = false;
  pDiffInfo->prev.i64 = 0;
  if (pCtx->numOfParams > 1) {
    pDiffInfo->ignoreNegative = pCtx->param[1].param.i;  // TODO set correct param
  } else {
    pDiffInfo->ignoreNegative = false;
  }
  pDiffInfo->includeNull = false;
  pDiffInfo->firstOutput = false;
  return true;
}

static void doSetPrevVal(SDiffInfo* pDiffInfo, int32_t type, const char* pv) {
  switch (type) {
    case TSDB_DATA_TYPE_BOOL:
    case TSDB_DATA_TYPE_TINYINT:
      pDiffInfo->prev.i64 = *(int8_t*)pv;
      break;
    case TSDB_DATA_TYPE_INT:
      pDiffInfo->prev.i64 = *(int32_t*)pv;
      break;
    case TSDB_DATA_TYPE_SMALLINT:
      pDiffInfo->prev.i64 = *(int16_t*)pv;
      break;
    case TSDB_DATA_TYPE_BIGINT:
      pDiffInfo->prev.i64 = *(int64_t*)pv;
      break;
    case TSDB_DATA_TYPE_FLOAT:
      pDiffInfo->prev.d64 = *(float*)pv;
      break;
    case TSDB_DATA_TYPE_DOUBLE:
      pDiffInfo->prev.d64 = *(double*)pv;
      break;
    default:
      ASSERT(0);
  }
}

static void doHandleDiff(SDiffInfo* pDiffInfo, int32_t type, const char* pv, SColumnInfoData* pOutput, int32_t pos,
                         int32_t order) {
  int32_t factor = (order == TSDB_ORDER_ASC) ? 1 : -1;
  switch (type) {
    case TSDB_DATA_TYPE_INT: {
      int32_t v = *(int32_t*)pv;
      int64_t delta = factor * (v - pDiffInfo->prev.i64);  // direct previous may be null
      if (delta < 0 && pDiffInfo->ignoreNegative) {
        colDataSetNull_f(pOutput->nullbitmap, pos);
      } else {
        colDataAppendInt64(pOutput, pos, &delta);
      }
      pDiffInfo->prev.i64 = v;
      break;
    }
    case TSDB_DATA_TYPE_BOOL:
    case TSDB_DATA_TYPE_TINYINT: {
      int8_t  v = *(int8_t*)pv;
      int64_t delta = factor * (v - pDiffInfo->prev.i64);  // direct previous may be null
      if (delta < 0 && pDiffInfo->ignoreNegative) {
        colDataSetNull_f(pOutput->nullbitmap, pos);
      } else {
        colDataAppendInt64(pOutput, pos, &delta);
      }
      pDiffInfo->prev.i64 = v;
      break;
    }
    case TSDB_DATA_TYPE_SMALLINT: {
      int16_t v = *(int16_t*)pv;
      int64_t delta = factor * (v - pDiffInfo->prev.i64);  // direct previous may be null
      if (delta < 0 && pDiffInfo->ignoreNegative) {
        colDataSetNull_f(pOutput->nullbitmap, pos);
      } else {
        colDataAppendInt64(pOutput, pos, &delta);
      }
      pDiffInfo->prev.i64 = v;
      break;
    }
    case TSDB_DATA_TYPE_BIGINT: {
      int64_t v = *(int64_t*)pv;
      int64_t delta = factor * (v - pDiffInfo->prev.i64);  // direct previous may be null
      if (delta < 0 && pDiffInfo->ignoreNegative) {
        colDataSetNull_f(pOutput->nullbitmap, pos);
      } else {
        colDataAppendInt64(pOutput, pos, &delta);
      }
      pDiffInfo->prev.i64 = v;
      break;
    }
    case TSDB_DATA_TYPE_FLOAT: {
      float  v = *(float*)pv;
      double delta = factor * (v - pDiffInfo->prev.d64);                               // direct previous may be null
      if ((delta < 0 && pDiffInfo->ignoreNegative) || isinf(delta) || isnan(delta)) {  // check for overflow
        colDataSetNull_f(pOutput->nullbitmap, pos);
      } else {
        colDataAppendDouble(pOutput, pos, &delta);
      }
      pDiffInfo->prev.d64 = v;
      break;
    }
    case TSDB_DATA_TYPE_DOUBLE: {
      double v = *(double*)pv;
      double delta = factor * (v - pDiffInfo->prev.d64);                               // direct previous may be null
      if ((delta < 0 && pDiffInfo->ignoreNegative) || isinf(delta) || isnan(delta)) {  // check for overflow
        colDataSetNull_f(pOutput->nullbitmap, pos);
      } else {
        colDataAppendDouble(pOutput, pos, &delta);
      }
      pDiffInfo->prev.d64 = v;
      break;
    }
    default:
      ASSERT(0);
  }
}

int32_t diffFunction(SqlFunctionCtx* pCtx) {
  SResultRowEntryInfo* pResInfo = GET_RES_INFO(pCtx);
  SDiffInfo*           pDiffInfo = GET_ROWCELL_INTERBUF(pResInfo);

  SInputColumnInfoData* pInput = &pCtx->input;

  SColumnInfoData* pInputCol = pInput->pData[0];

  int32_t numOfElems = 0;
  int32_t startOffset = pCtx->offset;

  SColumnInfoData* pOutput = (SColumnInfoData*)pCtx->pOutput;

  if (pCtx->order == TSDB_ORDER_ASC) {
    for (int32_t i = pInput->startRowIndex; i < pInput->numOfRows + pInput->startRowIndex; i += 1) {
      int32_t pos = startOffset + numOfElems;

      if (colDataIsNull_f(pInputCol->nullbitmap, i)) {
        if (pDiffInfo->includeNull) {
          colDataSetNull_f(pOutput->nullbitmap, pos);

          numOfElems += 1;
        }
        continue;
      }

      char* pv = colDataGetData(pInputCol, i);

      if (pDiffInfo->hasPrev) {
        doHandleDiff(pDiffInfo, pInputCol->info.type, pv, pOutput, pos, pCtx->order);

        numOfElems++;
      } else {
        doSetPrevVal(pDiffInfo, pInputCol->info.type, pv);
      }

      pDiffInfo->hasPrev = true;
    }
  } else {
    for (int32_t i = pInput->startRowIndex; i < pInput->numOfRows + pInput->startRowIndex; i += 1) {
      int32_t pos = startOffset + numOfElems;

      if (colDataIsNull_f(pInputCol->nullbitmap, i)) {
        if (pDiffInfo->includeNull) {
          colDataSetNull_f(pOutput->nullbitmap, pos);

          numOfElems += 1;
        }
        continue;
      }

      char* pv = colDataGetData(pInputCol, i);

      // there is a row of previous data block to be handled in the first place.
      if (pDiffInfo->hasPrev) {
        doHandleDiff(pDiffInfo, pInputCol->info.type, pv, pOutput, pos, pCtx->order);

        numOfElems++;
      } else {
        doSetPrevVal(pDiffInfo, pInputCol->info.type, pv);
      }

      pDiffInfo->hasPrev = true;
    }
  }

  // initial value is not set yet
  return numOfElems;
}

int32_t getTopBotInfoSize(int64_t numOfItems) { return sizeof(STopBotRes) + numOfItems * sizeof(STopBotResItem); }

bool getTopBotFuncEnv(SFunctionNode* pFunc, SFuncExecEnv* pEnv) {
  SValueNode* pkNode = (SValueNode*)nodesListGetNode(pFunc->pParameterList, 1);
  pEnv->calcMemSize = sizeof(STopBotRes) + pkNode->datum.i * sizeof(STopBotResItem);
  return true;
}

bool topBotFunctionSetup(SqlFunctionCtx* pCtx, SResultRowEntryInfo* pResInfo) {
  if (!functionSetup(pCtx, pResInfo)) {
    return false;
  }

  STopBotRes*           pRes = GET_ROWCELL_INTERBUF(pResInfo);
  SInputColumnInfoData* pInput = &pCtx->input;

  pRes->maxSize = pCtx->param[1].param.i;

  return true;
}

static STopBotRes* getTopBotOutputInfo(SqlFunctionCtx* pCtx) {
  SResultRowEntryInfo* pResInfo = GET_RES_INFO(pCtx);
  STopBotRes*          pRes = GET_ROWCELL_INTERBUF(pResInfo);
  pRes->pItems = (STopBotResItem*)((char*)pRes + sizeof(STopBotRes));

  return pRes;
}

static void doAddIntoResult(SqlFunctionCtx* pCtx, void* pData, int32_t rowIndex, SSDataBlock* pSrcBlock, uint16_t type,
                            uint64_t uid, SResultRowEntryInfo* pEntryInfo, bool isTopQuery);

static void addResult(SqlFunctionCtx* pCtx, STopBotResItem* pSourceItem, int16_t type, bool isTopQuery);

int32_t topFunction(SqlFunctionCtx* pCtx) {
  int32_t              numOfElems = 0;
  SResultRowEntryInfo* pResInfo = GET_RES_INFO(pCtx);

  SInputColumnInfoData* pInput = &pCtx->input;
  SColumnInfoData*      pCol = pInput->pData[0];

  STopBotRes* pRes = getTopBotOutputInfo(pCtx);
  pRes->type = pInput->pData[0]->info.type;

  int32_t start = pInput->startRowIndex;
  for (int32_t i = start; i < pInput->numOfRows + start; ++i) {
    if (pCol->hasNull && colDataIsNull_f(pCol->nullbitmap, i)) {
      continue;
    }

    numOfElems++;
    char* data = colDataGetData(pCol, i);
    doAddIntoResult(pCtx, data, i, pCtx->pSrcBlock, pRes->type, pInput->uid, pResInfo, true);
  }

  return TSDB_CODE_SUCCESS;
}

int32_t bottomFunction(SqlFunctionCtx* pCtx) {
  int32_t              numOfElems = 0;
  SResultRowEntryInfo* pResInfo = GET_RES_INFO(pCtx);

  SInputColumnInfoData* pInput = &pCtx->input;
  SColumnInfoData*      pCol = pInput->pData[0];

  STopBotRes* pRes = getTopBotOutputInfo(pCtx);
  pRes->type = pInput->pData[0]->info.type;

  int32_t start = pInput->startRowIndex;
  for (int32_t i = start; i < pInput->numOfRows + start; ++i) {
    if (pCol->hasNull && colDataIsNull_f(pCol->nullbitmap, i)) {
      continue;
    }

    numOfElems++;
    char* data = colDataGetData(pCol, i);
    doAddIntoResult(pCtx, data, i, pCtx->pSrcBlock, pRes->type, pInput->uid, pResInfo, false);
  }

  return TSDB_CODE_SUCCESS;
}

static int32_t topBotResComparFn(const void* p1, const void* p2, const void* param) {
  uint16_t type = *(uint16_t*)param;

  STopBotResItem* val1 = (STopBotResItem*)p1;
  STopBotResItem* val2 = (STopBotResItem*)p2;

  if (IS_SIGNED_NUMERIC_TYPE(type)) {
    if (val1->v.i == val2->v.i) {
      return 0;
    }

    return (val1->v.i > val2->v.i) ? 1 : -1;
  } else if (IS_UNSIGNED_NUMERIC_TYPE(type)) {
    if (val1->v.u == val2->v.u) {
      return 0;
    }

    return (val1->v.u > val2->v.u) ? 1 : -1;
  }

  if (val1->v.d == val2->v.d) {
    return 0;
  }

  return (val1->v.d > val2->v.d) ? 1 : -1;
}

void doAddIntoResult(SqlFunctionCtx* pCtx, void* pData, int32_t rowIndex, SSDataBlock* pSrcBlock, uint16_t type,
                     uint64_t uid, SResultRowEntryInfo* pEntryInfo, bool isTopQuery) {
  STopBotRes* pRes = getTopBotOutputInfo(pCtx);

  SVariant val = {0};
  taosVariantCreateFromBinary(&val, pData, tDataTypes[type].bytes, type);

  STopBotResItem* pItems = pRes->pItems;
  assert(pItems != NULL);

  // not full yet
  if (pEntryInfo->numOfRes < pRes->maxSize) {
    STopBotResItem* pItem = &pItems[pEntryInfo->numOfRes];
    pItem->v = val;
    pItem->uid = uid;

    // save the data of this tuple
    if (pCtx->subsidiaries.num > 0) {
      doSaveTupleData(pCtx, rowIndex, pSrcBlock, &pItem->tuplePos);
    }
#ifdef BUF_PAGE_DEBUG
    qDebug("page_saveTuple i:%d, item:%p,pageId:%d, offset:%d\n", pEntryInfo->numOfRes, pItem, pItem->tuplePos.pageId,
           pItem->tuplePos.offset);
#endif
    // allocate the buffer and keep the data of this row into the new allocated buffer
    pEntryInfo->numOfRes++;
    taosheapsort((void*)pItems, sizeof(STopBotResItem), pEntryInfo->numOfRes, (const void*)&type, topBotResComparFn,
                 !isTopQuery);
  } else {  // replace the minimum value in the result
    if ((isTopQuery && ((IS_SIGNED_NUMERIC_TYPE(type) && val.i > pItems[0].v.i) ||
                        (IS_UNSIGNED_NUMERIC_TYPE(type) && val.u > pItems[0].v.u) ||
                        (IS_FLOAT_TYPE(type) && val.d > pItems[0].v.d))) ||
        (!isTopQuery && ((IS_SIGNED_NUMERIC_TYPE(type) && val.i < pItems[0].v.i) ||
                         (IS_UNSIGNED_NUMERIC_TYPE(type) && val.u < pItems[0].v.u) ||
                         (IS_FLOAT_TYPE(type) && val.d < pItems[0].v.d)))) {
      // replace the old data and the coresponding tuple data
      STopBotResItem* pItem = &pItems[0];
      pItem->v = val;
      pItem->uid = uid;

      // save the data of this tuple by over writing the old data
      if (pCtx->subsidiaries.num > 0) {
        doCopyTupleData(pCtx, rowIndex, pSrcBlock, &pItem->tuplePos);
      }
#ifdef BUF_PAGE_DEBUG
      qDebug("page_copyTuple pageId:%d, offset:%d", pItem->tuplePos.pageId, pItem->tuplePos.offset);
#endif
      taosheapadjust((void*)pItems, sizeof(STopBotResItem), 0, pEntryInfo->numOfRes - 1, (const void*)&type,
                     topBotResComparFn, NULL, !isTopQuery);
    }
  }
}

/*
 * +------------------------------------+--------------+--------------+
 * |            null bitmap             |              |              |
 * |(n columns, one bit for each column)| src column #1| src column #2|
 * +------------------------------------+--------------+--------------+
 */
void doSaveTupleData(SqlFunctionCtx* pCtx, int32_t rowIndex, const SSDataBlock* pSrcBlock, STuplePos* pPos) {
  SFilePage* pPage = NULL;

  // todo refactor: move away
  int32_t completeRowSize = pCtx->subsidiaries.num * sizeof(bool);
  for (int32_t j = 0; j < pCtx->subsidiaries.num; ++j) {
    SqlFunctionCtx* pc = pCtx->subsidiaries.pCtx[j];
    completeRowSize += pc->pExpr->base.resSchema.bytes;
  }

  if (pCtx->curBufPage == -1) {
    pPage = getNewBufPage(pCtx->pBuf, 0, &pCtx->curBufPage);
    pPage->num = sizeof(SFilePage);
  } else {
    pPage = getBufPage(pCtx->pBuf, pCtx->curBufPage);
    if (pPage->num + completeRowSize > getBufPageSize(pCtx->pBuf)) {
      // current page is all used, let's prepare a new buffer page
      releaseBufPage(pCtx->pBuf, pPage);
      pPage = getNewBufPage(pCtx->pBuf, 0, &pCtx->curBufPage);
      pPage->num = sizeof(SFilePage);
    }
  }

  pPos->pageId = pCtx->curBufPage;
  pPos->offset = pPage->num;

  // keep the current row data, extract method
  int32_t offset = 0;
  bool*   nullList = (bool*)((char*)pPage + pPage->num);
  char*   pStart = (char*)(nullList + sizeof(bool) * pCtx->subsidiaries.num);
  for (int32_t i = 0; i < pCtx->subsidiaries.num; ++i) {
    SqlFunctionCtx* pc = pCtx->subsidiaries.pCtx[i];

    SFunctParam* pFuncParam = &pc->pExpr->base.pParam[0];
    int32_t      srcSlotId = pFuncParam->pCol->slotId;

    SColumnInfoData* pCol = taosArrayGet(pSrcBlock->pDataBlock, srcSlotId);
    if ((nullList[i] = colDataIsNull_s(pCol, rowIndex)) == true) {
      offset += pCol->info.bytes;
      continue;
    }

    char* p = colDataGetData(pCol, rowIndex);
    if (IS_VAR_DATA_TYPE(pCol->info.type)) {
      memcpy(pStart + offset, p, (pCol->info.type == TSDB_DATA_TYPE_JSON) ? getJsonValueLen(p) : varDataTLen(p));
    } else {
      memcpy(pStart + offset, p, pCol->info.bytes);
    }

    offset += pCol->info.bytes;
  }

  pPage->num += completeRowSize;

  setBufPageDirty(pPage, true);
  releaseBufPage(pCtx->pBuf, pPage);
#ifdef BUF_PAGE_DEBUG
  qDebug("page_saveTuple pos:%p,pageId:%d, offset:%d\n", pPos, pPos->pageId, pPos->offset);
#endif
}

void doCopyTupleData(SqlFunctionCtx* pCtx, int32_t rowIndex, const SSDataBlock* pSrcBlock, STuplePos* pPos) {
  SFilePage* pPage = getBufPage(pCtx->pBuf, pPos->pageId);

  int32_t numOfCols = pCtx->subsidiaries.num;

  bool* nullList = (bool*)((char*)pPage + pPos->offset);
  char* pStart = (char*)(nullList + numOfCols * sizeof(bool));

  int32_t offset = 0;
  for (int32_t i = 0; i < numOfCols; ++i) {
    SqlFunctionCtx* pc = pCtx->subsidiaries.pCtx[i];
    SFunctParam*    pFuncParam = &pc->pExpr->base.pParam[0];
    int32_t         srcSlotId = pFuncParam->pCol->slotId;

    SColumnInfoData* pCol = taosArrayGet(pSrcBlock->pDataBlock, srcSlotId);
    if ((nullList[i] = colDataIsNull_s(pCol, rowIndex)) == true) {
      offset += pCol->info.bytes;
      continue;
    }

    char* p = colDataGetData(pCol, rowIndex);
    if (IS_VAR_DATA_TYPE(pCol->info.type)) {
      memcpy(pStart + offset, p, (pCol->info.type == TSDB_DATA_TYPE_JSON) ? getJsonValueLen(p) : varDataTLen(p));
    } else {
      memcpy(pStart + offset, p, pCol->info.bytes);
    }

    offset += pCol->info.bytes;
  }

  setBufPageDirty(pPage, true);
  releaseBufPage(pCtx->pBuf, pPage);
#ifdef BUF_PAGE_DEBUG
  qDebug("page_copyTuple pos:%p, pageId:%d, offset:%d", pPos, pPos->pageId, pPos->offset);
#endif
}

int32_t topBotFinalize(SqlFunctionCtx* pCtx, SSDataBlock* pBlock) {
  SResultRowEntryInfo* pEntryInfo = GET_RES_INFO(pCtx);
  STopBotRes*          pRes = getTopBotOutputInfo(pCtx);

  int16_t type = pCtx->input.pData[0]->info.type;
  int32_t slotId = pCtx->pExpr->base.resSchema.slotId;

  SColumnInfoData* pCol = taosArrayGet(pBlock->pDataBlock, slotId);

  // todo assign the tag value and the corresponding row data
  int32_t currentRow = pBlock->info.rows;
  for (int32_t i = 0; i < pEntryInfo->numOfRes; ++i) {
    STopBotResItem* pItem = &pRes->pItems[i];
    if (type == TSDB_DATA_TYPE_FLOAT) {
      float v = pItem->v.d;
      colDataAppend(pCol, currentRow, (const char*)&v, false);
    } else {
      colDataAppend(pCol, currentRow, (const char*)&pItem->v.i, false);
    }
#ifdef BUF_PAGE_DEBUG
    qDebug("page_finalize i:%d,item:%p,pageId:%d, offset:%d\n", i, pItem, pItem->tuplePos.pageId,
           pItem->tuplePos.offset);
#endif
    setSelectivityValue(pCtx, pBlock, &pRes->pItems[i].tuplePos, currentRow);
    currentRow += 1;
  }

  return pEntryInfo->numOfRes;
}

void addResult(SqlFunctionCtx* pCtx, STopBotResItem* pSourceItem, int16_t type, bool isTopQuery) {
  SResultRowEntryInfo* pEntryInfo = GET_RES_INFO(pCtx);
  STopBotRes*          pRes = getTopBotOutputInfo(pCtx);
  STopBotResItem*      pItems = pRes->pItems;
  assert(pItems != NULL);

  // not full yet
  if (pEntryInfo->numOfRes < pRes->maxSize) {
    STopBotResItem* pItem = &pItems[pEntryInfo->numOfRes];
    pItem->v = pSourceItem->v;
    pItem->uid = pSourceItem->uid;
    pItem->tuplePos.pageId = -1;
    replaceTupleData(&pItem->tuplePos, &pSourceItem->tuplePos);
    pEntryInfo->numOfRes++;
    taosheapsort((void*)pItems, sizeof(STopBotResItem), pEntryInfo->numOfRes, (const void*)&type, topBotResComparFn,
                 !isTopQuery);
  } else {  // replace the minimum value in the result
    if ((isTopQuery && ((IS_SIGNED_NUMERIC_TYPE(type) && pSourceItem->v.i > pItems[0].v.i) ||
                        (IS_UNSIGNED_NUMERIC_TYPE(type) && pSourceItem->v.u > pItems[0].v.u) ||
                        (IS_FLOAT_TYPE(type) && pSourceItem->v.d > pItems[0].v.d))) ||
        (!isTopQuery && ((IS_SIGNED_NUMERIC_TYPE(type) && pSourceItem->v.i < pItems[0].v.i) ||
                         (IS_UNSIGNED_NUMERIC_TYPE(type) && pSourceItem->v.u < pItems[0].v.u) ||
                         (IS_FLOAT_TYPE(type) && pSourceItem->v.d < pItems[0].v.d)))) {
      // replace the old data and the coresponding tuple data
      STopBotResItem* pItem = &pItems[0];
      pItem->v = pSourceItem->v;
      pItem->uid = pSourceItem->uid;

      // save the data of this tuple by over writing the old data
      replaceTupleData(&pItem->tuplePos, &pSourceItem->tuplePos);
      taosheapadjust((void*)pItems, sizeof(STopBotResItem), 0, pEntryInfo->numOfRes - 1, (const void*)&type,
                     topBotResComparFn, NULL, !isTopQuery);
    }
  }
}

int32_t topCombine(SqlFunctionCtx* pDestCtx, SqlFunctionCtx* pSourceCtx) {
  int32_t              type = pDestCtx->input.pData[0]->info.type;
  SResultRowEntryInfo* pSResInfo = GET_RES_INFO(pSourceCtx);
  STopBotRes*          pSBuf = getTopBotOutputInfo(pSourceCtx);
  for (int32_t i = 0; i < pSResInfo->numOfRes; i++) {
    addResult(pDestCtx, pSBuf->pItems + i, type, true);
  }
  return TSDB_CODE_SUCCESS;
}

int32_t bottomCombine(SqlFunctionCtx* pDestCtx, SqlFunctionCtx* pSourceCtx) {
  int32_t              type = pDestCtx->input.pData[0]->info.type;
  SResultRowEntryInfo* pSResInfo = GET_RES_INFO(pSourceCtx);
  STopBotRes*          pSBuf = getTopBotOutputInfo(pSourceCtx);
  for (int32_t i = 0; i < pSResInfo->numOfRes; i++) {
    addResult(pDestCtx, pSBuf->pItems + i, type, false);
  }
  return TSDB_CODE_SUCCESS;
}

int32_t getSpreadInfoSize() { return (int32_t)sizeof(SSpreadInfo); }

bool getSpreadFuncEnv(SFunctionNode* UNUSED_PARAM(pFunc), SFuncExecEnv* pEnv) {
  pEnv->calcMemSize = sizeof(SSpreadInfo);
  return true;
}

bool spreadFunctionSetup(SqlFunctionCtx* pCtx, SResultRowEntryInfo* pResultInfo) {
  if (!functionSetup(pCtx, pResultInfo)) {
    return false;
  }

  SSpreadInfo* pInfo = GET_ROWCELL_INTERBUF(pResultInfo);
  SET_DOUBLE_VAL(&pInfo->min, DBL_MAX);
  SET_DOUBLE_VAL(&pInfo->max, -DBL_MAX);
  pInfo->hasResult = false;
  return true;
}

int32_t spreadFunction(SqlFunctionCtx* pCtx) {
  int32_t numOfElems = 0;

  // Only the pre-computing information loaded and actual data does not loaded
  SInputColumnInfoData* pInput = &pCtx->input;
  SColumnDataAgg*       pAgg = pInput->pColumnDataAgg[0];
  int32_t               type = pInput->pData[0]->info.type;

  SSpreadInfo* pInfo = GET_ROWCELL_INTERBUF(GET_RES_INFO(pCtx));

  if (pInput->colDataAggIsSet) {
    numOfElems = pInput->numOfRows - pAgg->numOfNull;
    if (numOfElems == 0) {
      goto _spread_over;
    }
    double tmin = 0.0, tmax = 0.0;
    if (IS_SIGNED_NUMERIC_TYPE(type)) {
      tmin = (double)GET_INT64_VAL(&pAgg->min);
      tmax = (double)GET_INT64_VAL(&pAgg->max);
    } else if (IS_FLOAT_TYPE(type)) {
      tmin = GET_DOUBLE_VAL(&pAgg->min);
      tmax = GET_DOUBLE_VAL(&pAgg->max);
    } else if (IS_UNSIGNED_NUMERIC_TYPE(type)) {
      tmin = (double)GET_UINT64_VAL(&pAgg->min);
      tmax = (double)GET_UINT64_VAL(&pAgg->max);
    }

    if (GET_DOUBLE_VAL(&pInfo->min) > tmin) {
      SET_DOUBLE_VAL(&pInfo->min, tmin);
    }

    if (GET_DOUBLE_VAL(&pInfo->max) < tmax) {
      SET_DOUBLE_VAL(&pInfo->max, tmax);
    }

  } else {  // computing based on the true data block
    SColumnInfoData* pCol = pInput->pData[0];

    int32_t start = pInput->startRowIndex;
    int32_t numOfRows = pInput->numOfRows;

    // check the valid data one by one
    for (int32_t i = start; i < pInput->numOfRows + start; ++i) {
      if (colDataIsNull_f(pCol->nullbitmap, i)) {
        continue;
      }

      char* data = colDataGetData(pCol, i);

      double v = 0;
      GET_TYPED_DATA(v, double, type, data);
      if (v < GET_DOUBLE_VAL(&pInfo->min)) {
        SET_DOUBLE_VAL(&pInfo->min, v);
      }

      if (v > GET_DOUBLE_VAL(&pInfo->max)) {
        SET_DOUBLE_VAL(&pInfo->max, v);
      }

      numOfElems += 1;
    }
  }

_spread_over:
  // data in the check operation are all null, not output
  SET_VAL(GET_RES_INFO(pCtx), numOfElems, 1);
  if (numOfElems > 0) {
    pInfo->hasResult = true;
  }

  return TSDB_CODE_SUCCESS;
}

static void spreadTransferInfo(SSpreadInfo* pInput, SSpreadInfo* pOutput) {
  pOutput->hasResult = pInput->hasResult;
  if (pInput->max > pOutput->max) {
    pOutput->max = pInput->max;
  }

  if (pInput->min < pOutput->min) {
    pOutput->min = pInput->min;
  }
}

int32_t spreadFunctionMerge(SqlFunctionCtx* pCtx) {
  SInputColumnInfoData* pInput = &pCtx->input;
  SColumnInfoData*      pCol = pInput->pData[0];
  ASSERT(pCol->info.type == TSDB_DATA_TYPE_BINARY);

  SSpreadInfo* pInfo = GET_ROWCELL_INTERBUF(GET_RES_INFO(pCtx));

  int32_t start = pInput->startRowIndex;

  for (int32_t i = start; i < start + pInput->numOfRows; ++i) {
    char*        data = colDataGetData(pCol, i);
    SSpreadInfo* pInputInfo = (SSpreadInfo*)varDataVal(data);
    spreadTransferInfo(pInputInfo, pInfo);
  }

  SET_VAL(GET_RES_INFO(pCtx), 1, 1);

  return TSDB_CODE_SUCCESS;
}

int32_t spreadFinalize(SqlFunctionCtx* pCtx, SSDataBlock* pBlock) {
  SSpreadInfo* pInfo = GET_ROWCELL_INTERBUF(GET_RES_INFO(pCtx));
  if (pInfo->hasResult == true) {
    SET_DOUBLE_VAL(&pInfo->result, pInfo->max - pInfo->min);
  }
  return functionFinalize(pCtx, pBlock);
}

int32_t spreadPartialFinalize(SqlFunctionCtx* pCtx, SSDataBlock* pBlock) {
  SResultRowEntryInfo* pResInfo = GET_RES_INFO(pCtx);
  SSpreadInfo*         pInfo = GET_ROWCELL_INTERBUF(GET_RES_INFO(pCtx));
  int32_t              resultBytes = getSpreadInfoSize();
  char*                res = taosMemoryCalloc(resultBytes + VARSTR_HEADER_SIZE, sizeof(char));

  memcpy(varDataVal(res), pInfo, resultBytes);
  varDataSetLen(res, resultBytes);

  int32_t          slotId = pCtx->pExpr->base.resSchema.slotId;
  SColumnInfoData* pCol = taosArrayGet(pBlock->pDataBlock, slotId);

  colDataAppend(pCol, pBlock->info.rows, res, false);

  taosMemoryFree(res);
  return pResInfo->numOfRes;
}

int32_t spreadCombine(SqlFunctionCtx* pDestCtx, SqlFunctionCtx* pSourceCtx) {
  SResultRowEntryInfo* pDResInfo = GET_RES_INFO(pDestCtx);
  SSpreadInfo*         pDBuf = GET_ROWCELL_INTERBUF(pDResInfo);

  SResultRowEntryInfo* pSResInfo = GET_RES_INFO(pSourceCtx);
  SSpreadInfo*         pSBuf = GET_ROWCELL_INTERBUF(pSResInfo);
  spreadTransferInfo(pSBuf, pDBuf);
  pDResInfo->numOfRes = TMAX(pDResInfo->numOfRes, pSResInfo->numOfRes);
  return TSDB_CODE_SUCCESS;
}

int32_t getElapsedInfoSize() { return (int32_t)sizeof(SElapsedInfo); }

bool getElapsedFuncEnv(SFunctionNode* UNUSED_PARAM(pFunc), SFuncExecEnv* pEnv) {
  pEnv->calcMemSize = sizeof(SElapsedInfo);
  return true;
}

bool elapsedFunctionSetup(SqlFunctionCtx* pCtx, SResultRowEntryInfo* pResultInfo) {
  if (!functionSetup(pCtx, pResultInfo)) {
    return false;
  }

  SElapsedInfo* pInfo = GET_ROWCELL_INTERBUF(pResultInfo);
  pInfo->result = 0;
  pInfo->min = TSKEY_MAX;
  pInfo->max = 0;

  if (pCtx->numOfParams > 1) {
    pInfo->timeUnit = pCtx->param[1].param.i;
  } else {
    pInfo->timeUnit = 1;
  }

  return true;
}

int32_t elapsedFunction(SqlFunctionCtx* pCtx) {
  int32_t numOfElems = 0;

  // Only the pre-computing information loaded and actual data does not loaded
  SInputColumnInfoData* pInput = &pCtx->input;
  SColumnDataAgg*       pAgg = pInput->pColumnDataAgg[0];

  SElapsedInfo* pInfo = GET_ROWCELL_INTERBUF(GET_RES_INFO(pCtx));

  numOfElems = pInput->numOfRows;  // since this is the primary timestamp, no need to exclude NULL values
  if (numOfElems == 0) {
    goto _elapsed_over;
  }

  if (pInput->colDataAggIsSet) {
    if (pInfo->min == TSKEY_MAX) {
      pInfo->min = GET_INT64_VAL(&pAgg->min);
      pInfo->max = GET_INT64_VAL(&pAgg->max);
    } else {
      if (pCtx->order == TSDB_ORDER_ASC) {
        pInfo->max = GET_INT64_VAL(&pAgg->max);
      } else {
        pInfo->min = GET_INT64_VAL(&pAgg->min);
      }
    }
  } else {  // computing based on the true data block
    if (0 == pInput->numOfRows) {
      if (pCtx->order == TSDB_ORDER_DESC) {
        if (pCtx->end.key != INT64_MIN) {
          pInfo->min = pCtx->end.key;
        }
      } else {
        if (pCtx->end.key != INT64_MIN) {
          pInfo->max = pCtx->end.key + 1;
        }
      }
      goto _elapsed_over;
    }

    SColumnInfoData* pCol = pInput->pData[0];

    int32_t start = pInput->startRowIndex;
    TSKEY*  ptsList = (int64_t*)colDataGetData(pCol, 0);
    if (pCtx->order == TSDB_ORDER_DESC) {
      if (pCtx->start.key == INT64_MIN) {
        pInfo->max =
            (pInfo->max < ptsList[start + pInput->numOfRows - 1]) ? ptsList[start + pInput->numOfRows - 1] : pInfo->max;
      } else {
        pInfo->max = pCtx->start.key + 1;
      }

      if (pCtx->end.key != INT64_MIN) {
        pInfo->min = pCtx->end.key;
      } else {
        pInfo->min = ptsList[0];
      }
    } else {
      if (pCtx->start.key == INT64_MIN) {
        pInfo->min = (pInfo->min > ptsList[0]) ? ptsList[0] : pInfo->min;
      } else {
        pInfo->min = pCtx->start.key;
      }

      if (pCtx->end.key != INT64_MIN) {
        pInfo->max = pCtx->end.key + 1;
      } else {
        pInfo->max = ptsList[start + pInput->numOfRows - 1];
      }
    }
  }

_elapsed_over:
  // data in the check operation are all null, not output
  SET_VAL(GET_RES_INFO(pCtx), numOfElems, 1);

  return TSDB_CODE_SUCCESS;
}

static void elapsedTransferInfo(SElapsedInfo* pInput, SElapsedInfo* pOutput) {
  pOutput->timeUnit = pInput->timeUnit;
  if (pOutput->min > pInput->min) {
    pOutput->min = pInput->min;
  }

  if (pOutput->max < pInput->max) {
    pOutput->max = pInput->max;
  }
}

int32_t elapsedFunctionMerge(SqlFunctionCtx* pCtx) {
  SInputColumnInfoData* pInput = &pCtx->input;
  SColumnInfoData*      pCol = pInput->pData[0];
  ASSERT(pCol->info.type == TSDB_DATA_TYPE_BINARY);

  SElapsedInfo* pInfo = GET_ROWCELL_INTERBUF(GET_RES_INFO(pCtx));

  int32_t start = pInput->startRowIndex;

  for (int32_t i = start; i < start + pInput->numOfRows; ++i) {
    char*         data = colDataGetData(pCol, i);
    SElapsedInfo* pInputInfo = (SElapsedInfo*)varDataVal(data);
    elapsedTransferInfo(pInputInfo, pInfo);
  }

  SET_VAL(GET_RES_INFO(pCtx), 1, 1);
  return TSDB_CODE_SUCCESS;
}

int32_t elapsedFinalize(SqlFunctionCtx* pCtx, SSDataBlock* pBlock) {
  SElapsedInfo* pInfo = GET_ROWCELL_INTERBUF(GET_RES_INFO(pCtx));
  double        result = (double)pInfo->max - (double)pInfo->min;
  result = (result >= 0) ? result : -result;
  pInfo->result = result / pInfo->timeUnit;
  return functionFinalize(pCtx, pBlock);
}

int32_t elapsedPartialFinalize(SqlFunctionCtx* pCtx, SSDataBlock* pBlock) {
  SResultRowEntryInfo* pResInfo = GET_RES_INFO(pCtx);
  SElapsedInfo*        pInfo = GET_ROWCELL_INTERBUF(GET_RES_INFO(pCtx));
  int32_t              resultBytes = getElapsedInfoSize();
  char*                res = taosMemoryCalloc(resultBytes + VARSTR_HEADER_SIZE, sizeof(char));

  memcpy(varDataVal(res), pInfo, resultBytes);
  varDataSetLen(res, resultBytes);

  int32_t          slotId = pCtx->pExpr->base.resSchema.slotId;
  SColumnInfoData* pCol = taosArrayGet(pBlock->pDataBlock, slotId);

  colDataAppend(pCol, pBlock->info.rows, res, false);

  taosMemoryFree(res);
  return pResInfo->numOfRes;
}

int32_t elapsedCombine(SqlFunctionCtx* pDestCtx, SqlFunctionCtx* pSourceCtx) {
  SResultRowEntryInfo* pDResInfo = GET_RES_INFO(pDestCtx);
  SElapsedInfo*        pDBuf = GET_ROWCELL_INTERBUF(pDResInfo);

  SResultRowEntryInfo* pSResInfo = GET_RES_INFO(pSourceCtx);
  SElapsedInfo*        pSBuf = GET_ROWCELL_INTERBUF(pSResInfo);

  elapsedTransferInfo(pSBuf, pDBuf);
  pDResInfo->numOfRes = TMAX(pDResInfo->numOfRes, pSResInfo->numOfRes);
  return TSDB_CODE_SUCCESS;
}

int32_t getHistogramInfoSize() {
  return (int32_t)sizeof(SHistoFuncInfo) + HISTOGRAM_MAX_BINS_NUM * sizeof(SHistoFuncBin);
}

bool getHistogramFuncEnv(SFunctionNode* UNUSED_PARAM(pFunc), SFuncExecEnv* pEnv) {
  pEnv->calcMemSize = sizeof(SHistoFuncInfo) + HISTOGRAM_MAX_BINS_NUM * sizeof(SHistoFuncBin);
  return true;
}

static int8_t getHistogramBinType(char* binTypeStr) {
  int8_t binType;
  if (strcasecmp(binTypeStr, "user_input") == 0) {
    binType = USER_INPUT_BIN;
  } else if (strcasecmp(binTypeStr, "linear_bin") == 0) {
    binType = LINEAR_BIN;
  } else if (strcasecmp(binTypeStr, "log_bin") == 0) {
    binType = LOG_BIN;
  } else {
    binType = UNKNOWN_BIN;
  }

  return binType;
}

static bool getHistogramBinDesc(SHistoFuncInfo* pInfo, char* binDescStr, int8_t binType, bool normalized) {
  cJSON*  binDesc = cJSON_Parse(binDescStr);
  int32_t numOfBins;
  double* intervals;
  if (cJSON_IsObject(binDesc)) { /* linaer/log bins */
    int32_t numOfParams = cJSON_GetArraySize(binDesc);
    int32_t startIndex;
    if (numOfParams != 4) {
      return false;
    }

    cJSON* start = cJSON_GetObjectItem(binDesc, "start");
    cJSON* factor = cJSON_GetObjectItem(binDesc, "factor");
    cJSON* width = cJSON_GetObjectItem(binDesc, "width");
    cJSON* count = cJSON_GetObjectItem(binDesc, "count");
    cJSON* infinity = cJSON_GetObjectItem(binDesc, "infinity");

    if (!cJSON_IsNumber(start) || !cJSON_IsNumber(count) || !cJSON_IsBool(infinity)) {
      return false;
    }

    if (count->valueint <= 0 || count->valueint > 1000) {  // limit count to 1000
      return false;
    }

    if (isinf(start->valuedouble) || (width != NULL && isinf(width->valuedouble)) ||
        (factor != NULL && isinf(factor->valuedouble)) || (count != NULL && isinf(count->valuedouble))) {
      return false;
    }

    int32_t counter = (int32_t)count->valueint;
    if (infinity->valueint == false) {
      startIndex = 0;
      numOfBins = counter + 1;
    } else {
      startIndex = 1;
      numOfBins = counter + 3;
    }

    intervals = taosMemoryCalloc(numOfBins, sizeof(double));
    if (cJSON_IsNumber(width) && factor == NULL && binType == LINEAR_BIN) {
      // linear bin process
      if (width->valuedouble == 0) {
        taosMemoryFree(intervals);
        return false;
      }
      for (int i = 0; i < counter + 1; ++i) {
        intervals[startIndex] = start->valuedouble + i * width->valuedouble;
        if (isinf(intervals[startIndex])) {
          taosMemoryFree(intervals);
          return false;
        }
        startIndex++;
      }
    } else if (cJSON_IsNumber(factor) && width == NULL && binType == LOG_BIN) {
      // log bin process
      if (start->valuedouble == 0) {
        taosMemoryFree(intervals);
        return false;
      }
      if (factor->valuedouble < 0 || factor->valuedouble == 0 || factor->valuedouble == 1) {
        taosMemoryFree(intervals);
        return false;
      }
      for (int i = 0; i < counter + 1; ++i) {
        intervals[startIndex] = start->valuedouble * pow(factor->valuedouble, i * 1.0);
        if (isinf(intervals[startIndex])) {
          taosMemoryFree(intervals);
          return false;
        }
        startIndex++;
      }
    } else {
      taosMemoryFree(intervals);
      return false;
    }

    if (infinity->valueint == true) {
      intervals[0] = -INFINITY;
      intervals[numOfBins - 1] = INFINITY;
      // in case of desc bin orders, -inf/inf should be swapped
      ASSERT(numOfBins >= 4);
      if (intervals[1] > intervals[numOfBins - 2]) {
        TSWAP(intervals[0], intervals[numOfBins - 1]);
      }
    }
  } else if (cJSON_IsArray(binDesc)) { /* user input bins */
    if (binType != USER_INPUT_BIN) {
      return false;
    }
    numOfBins = cJSON_GetArraySize(binDesc);
    intervals = taosMemoryCalloc(numOfBins, sizeof(double));
    cJSON* bin = binDesc->child;
    if (bin == NULL) {
      taosMemoryFree(intervals);
      return false;
    }
    int i = 0;
    while (bin) {
      intervals[i] = bin->valuedouble;
      if (!cJSON_IsNumber(bin)) {
        taosMemoryFree(intervals);
        return false;
      }
      if (i != 0 && intervals[i] <= intervals[i - 1]) {
        taosMemoryFree(intervals);
        return false;
      }
      bin = bin->next;
      i++;
    }
  } else {
    return false;
  }

  pInfo->numOfBins = numOfBins - 1;
  pInfo->normalized = normalized;
  for (int32_t i = 0; i < pInfo->numOfBins; ++i) {
    pInfo->bins[i].lower = intervals[i] < intervals[i + 1] ? intervals[i] : intervals[i + 1];
    pInfo->bins[i].upper = intervals[i + 1] > intervals[i] ? intervals[i + 1] : intervals[i];
    pInfo->bins[i].count = 0;
  }

  taosMemoryFree(intervals);
  return true;
}

bool histogramFunctionSetup(SqlFunctionCtx* pCtx, SResultRowEntryInfo* pResultInfo) {
  if (!functionSetup(pCtx, pResultInfo)) {
    return false;
  }

  SHistoFuncInfo* pInfo = GET_ROWCELL_INTERBUF(pResultInfo);
  pInfo->numOfBins = 0;
  pInfo->totalCount = 0;
  pInfo->normalized = 0;

  int8_t binType = getHistogramBinType(varDataVal(pCtx->param[1].param.pz));
  if (binType == UNKNOWN_BIN) {
    return false;
  }
  char*   binDesc = varDataVal(pCtx->param[2].param.pz);
  int64_t normalized = pCtx->param[3].param.i;
  if (normalized != 0 && normalized != 1) {
    return false;
  }
  if (!getHistogramBinDesc(pInfo, binDesc, binType, (bool)normalized)) {
    return false;
  }

  return true;
}

static int32_t histogramFunctionImpl(SqlFunctionCtx* pCtx, bool isPartial) {
  SHistoFuncInfo* pInfo = GET_ROWCELL_INTERBUF(GET_RES_INFO(pCtx));

  SInputColumnInfoData* pInput = &pCtx->input;
  SColumnInfoData*      pCol = pInput->pData[0];

  int32_t type = pInput->pData[0]->info.type;

  int32_t start = pInput->startRowIndex;
  int32_t numOfRows = pInput->numOfRows;

  int32_t numOfElems = 0;
  for (int32_t i = start; i < numOfRows + start; ++i) {
    if (pCol->hasNull && colDataIsNull_f(pCol->nullbitmap, i)) {
      continue;
    }

    numOfElems++;

    char*  data = colDataGetData(pCol, i);
    double v;
    GET_TYPED_DATA(v, double, type, data);

    for (int32_t k = 0; k < pInfo->numOfBins; ++k) {
      if (v > pInfo->bins[k].lower && v <= pInfo->bins[k].upper) {
        pInfo->bins[k].count++;
        pInfo->totalCount++;
        break;
      }
    }
  }

  if (!isPartial) {
    SET_VAL(GET_RES_INFO(pCtx), numOfElems, pInfo->numOfBins);
  } else {
    SET_VAL(GET_RES_INFO(pCtx), numOfElems, 1);
  }
  return TSDB_CODE_SUCCESS;
}

int32_t histogramFunction(SqlFunctionCtx* pCtx) { return histogramFunctionImpl(pCtx, false); }

int32_t histogramFunctionPartial(SqlFunctionCtx* pCtx) { return histogramFunctionImpl(pCtx, true); }

static void histogramTransferInfo(SHistoFuncInfo* pInput, SHistoFuncInfo* pOutput) {
  pOutput->normalized = pInput->normalized;
  pOutput->numOfBins = pInput->numOfBins;
  pOutput->totalCount += pInput->totalCount;
  for (int32_t k = 0; k < pOutput->numOfBins; ++k) {
    pOutput->bins[k].lower = pInput->bins[k].lower;
    pOutput->bins[k].upper = pInput->bins[k].upper;
    pOutput->bins[k].count += pInput->bins[k].count;
  }
}

int32_t histogramFunctionMerge(SqlFunctionCtx* pCtx) {
  SInputColumnInfoData* pInput = &pCtx->input;
  SColumnInfoData*      pCol = pInput->pData[0];
  ASSERT(pCol->info.type == TSDB_DATA_TYPE_BINARY);

  SHistoFuncInfo* pInfo = GET_ROWCELL_INTERBUF(GET_RES_INFO(pCtx));

  int32_t start = pInput->startRowIndex;

  for (int32_t i = start; i < start + pInput->numOfRows; ++i) {
    char*           data = colDataGetData(pCol, i);
    SHistoFuncInfo* pInputInfo = (SHistoFuncInfo*)varDataVal(data);
    histogramTransferInfo(pInputInfo, pInfo);
  }

  SET_VAL(GET_RES_INFO(pCtx), pInfo->numOfBins, pInfo->numOfBins);
  return TSDB_CODE_SUCCESS;
}

int32_t histogramFinalize(SqlFunctionCtx* pCtx, SSDataBlock* pBlock) {
  SResultRowEntryInfo* pResInfo = GET_RES_INFO(pCtx);
  SHistoFuncInfo*      pInfo = GET_ROWCELL_INTERBUF(GET_RES_INFO(pCtx));
  int32_t              slotId = pCtx->pExpr->base.resSchema.slotId;
  SColumnInfoData*     pCol = taosArrayGet(pBlock->pDataBlock, slotId);

  int32_t currentRow = pBlock->info.rows;

  if (pInfo->normalized) {
    for (int32_t k = 0; k < pResInfo->numOfRes; ++k) {
      if (pInfo->totalCount != 0) {
        pInfo->bins[k].percentage = pInfo->bins[k].count / (double)pInfo->totalCount;
      } else {
        pInfo->bins[k].percentage = 0;
      }
    }
  }

  for (int32_t i = 0; i < pResInfo->numOfRes; ++i) {
    int32_t len;
    char    buf[512] = {0};
    if (!pInfo->normalized) {
      len = sprintf(varDataVal(buf), "{\"lower_bin\":%g, \"upper_bin\":%g, \"count\":%" PRId64 "}",
                    pInfo->bins[i].lower, pInfo->bins[i].upper, pInfo->bins[i].count);
    } else {
      len = sprintf(varDataVal(buf), "{\"lower_bin\":%g, \"upper_bin\":%g, \"count\":%lf}", pInfo->bins[i].lower,
                    pInfo->bins[i].upper, pInfo->bins[i].percentage);
    }
    varDataSetLen(buf, len);
    colDataAppend(pCol, currentRow, buf, false);
    currentRow++;
  }

  return pResInfo->numOfRes;
}

int32_t histogramPartialFinalize(SqlFunctionCtx* pCtx, SSDataBlock* pBlock) {
  SResultRowEntryInfo* pResInfo = GET_RES_INFO(pCtx);
  SHistoFuncInfo*      pInfo = GET_ROWCELL_INTERBUF(GET_RES_INFO(pCtx));
  int32_t              resultBytes = getHistogramInfoSize();
  char*                res = taosMemoryCalloc(resultBytes + VARSTR_HEADER_SIZE, sizeof(char));

  memcpy(varDataVal(res), pInfo, resultBytes);
  varDataSetLen(res, resultBytes);

  int32_t          slotId = pCtx->pExpr->base.resSchema.slotId;
  SColumnInfoData* pCol = taosArrayGet(pBlock->pDataBlock, slotId);

  colDataAppend(pCol, pBlock->info.rows, res, false);

  taosMemoryFree(res);
  return pResInfo->numOfRes;
}

int32_t histogramCombine(SqlFunctionCtx* pDestCtx, SqlFunctionCtx* pSourceCtx) {
  SResultRowEntryInfo* pDResInfo = GET_RES_INFO(pDestCtx);
  SHistoFuncInfo*      pDBuf = GET_ROWCELL_INTERBUF(pDResInfo);

  SResultRowEntryInfo* pSResInfo = GET_RES_INFO(pSourceCtx);
  SHistoFuncInfo*      pSBuf = GET_ROWCELL_INTERBUF(pSResInfo);

  histogramTransferInfo(pSBuf, pDBuf);
  pDResInfo->numOfRes = TMAX(pDResInfo->numOfRes, pSResInfo->numOfRes);
  return TSDB_CODE_SUCCESS;
}

int32_t getHLLInfoSize() { return (int32_t)sizeof(SHLLInfo); }

bool getHLLFuncEnv(SFunctionNode* UNUSED_PARAM(pFunc), SFuncExecEnv* pEnv) {
  pEnv->calcMemSize = sizeof(SHLLInfo);
  return true;
}

static uint8_t hllCountNum(void* data, int32_t bytes, int32_t* buk) {
  uint64_t hash = MurmurHash3_64(data, bytes);
  int32_t  index = hash & HLL_BUCKET_MASK;
  hash >>= HLL_BUCKET_BITS;
  hash |= ((uint64_t)1 << HLL_DATA_BITS);
  uint64_t bit = 1;
  uint8_t  count = 1;
  while ((hash & bit) == 0) {
    count++;
    bit <<= 1;
  }
  *buk = index;
  return count;
}

static void hllBucketHisto(uint8_t* buckets, int32_t* bucketHisto) {
  uint64_t* word = (uint64_t*)buckets;
  uint8_t*  bytes;

  for (int32_t j = 0; j < HLL_BUCKETS >> 3; j++) {
    if (*word == 0) {
      bucketHisto[0] += 8;
    } else {
      bytes = (uint8_t*)word;
      bucketHisto[bytes[0]]++;
      bucketHisto[bytes[1]]++;
      bucketHisto[bytes[2]]++;
      bucketHisto[bytes[3]]++;
      bucketHisto[bytes[4]]++;
      bucketHisto[bytes[5]]++;
      bucketHisto[bytes[6]]++;
      bucketHisto[bytes[7]]++;
    }
    word++;
  }
}
static double hllTau(double x) {
  if (x == 0. || x == 1.) return 0.;
  double zPrime;
  double y = 1.0;
  double z = 1 - x;
  do {
    x = sqrt(x);
    zPrime = z;
    y *= 0.5;
    z -= pow(1 - x, 2) * y;
  } while (zPrime != z);
  return z / 3;
}

static double hllSigma(double x) {
  if (x == 1.0) return INFINITY;
  double zPrime;
  double y = 1;
  double z = x;
  do {
    x *= x;
    zPrime = z;
    z += x * y;
    y += y;
  } while (zPrime != z);
  return z;
}

// estimate the cardinality, the algorithm refer this paper: "New cardinality estimation algorithms for HyperLogLog
// sketches"
static uint64_t hllCountCnt(uint8_t* buckets) {
  double  m = HLL_BUCKETS;
  int32_t buckethisto[64] = {0};
  hllBucketHisto(buckets, buckethisto);

  double z = m * hllTau((m - buckethisto[HLL_DATA_BITS + 1]) / (double)m);
  for (int j = HLL_DATA_BITS; j >= 1; --j) {
    z += buckethisto[j];
    z *= 0.5;
  }
<<<<<<< HEAD

  z += m * hllSigma(buckethisto[0]/(double)m);
  double E = (double)llroundl(HLL_ALPHA_INF*m*m/z);
=======
>>>>>>> 2fddb8a6

  z += m * hllSigma(buckethisto[0] / (double)m);
  double E = (double)llroundl(HLL_ALPHA_INF * m * m / z);

<<<<<<< HEAD
int32_t hllFunction(SqlFunctionCtx *pCtx) {
=======
  return (uint64_t)E;
}

int32_t hllFunction(SqlFunctionCtx* pCtx) {
>>>>>>> 2fddb8a6
  SHLLInfo* pInfo = GET_ROWCELL_INTERBUF(GET_RES_INFO(pCtx));

  SInputColumnInfoData* pInput = &pCtx->input;
  SColumnInfoData*      pCol = pInput->pData[0];

  int32_t type = pCol->info.type;
  int32_t bytes = pCol->info.bytes;

  int32_t start = pInput->startRowIndex;
  int32_t numOfRows = pInput->numOfRows;

  int32_t numOfElems = 0;
  for (int32_t i = start; i < numOfRows + start; ++i) {
    if (pCol->hasNull && colDataIsNull_s(pCol, i)) {
      continue;
    }

    numOfElems++;

    char* data = colDataGetData(pCol, i);
    if (IS_VAR_DATA_TYPE(type)) {
      bytes = varDataLen(data);
      data = varDataVal(data);
    }

    int32_t index = 0;
    uint8_t count = hllCountNum(data, bytes, &index);
    uint8_t oldcount = pInfo->buckets[index];
    if (count > oldcount) {
      pInfo->buckets[index] = count;
    }
  }

  SET_VAL(GET_RES_INFO(pCtx), numOfElems, 1);
  return TSDB_CODE_SUCCESS;
}

<<<<<<< HEAD
int32_t hllFinalize(SqlFunctionCtx* pCtx, SSDataBlock* pBlock) {
  SResultRowEntryInfo *pInfo = GET_RES_INFO(pCtx);

=======
static void hllTransferInfo(SHLLInfo* pInput, SHLLInfo* pOutput) {
  for (int32_t k = 0; k < HLL_BUCKETS; ++k) {
    if (pOutput->buckets[k] < pInput->buckets[k]) {
      pOutput->buckets[k] = pInput->buckets[k];
    }
  }
}

int32_t hllFunctionMerge(SqlFunctionCtx* pCtx) {
  SInputColumnInfoData* pInput = &pCtx->input;
  SColumnInfoData*      pCol = pInput->pData[0];
  ASSERT(pCol->info.type == TSDB_DATA_TYPE_BINARY);

  SHLLInfo* pInfo = GET_ROWCELL_INTERBUF(GET_RES_INFO(pCtx));

  int32_t start = pInput->startRowIndex;

  for (int32_t i = start; i < start + pInput->numOfRows; ++i) {
    char*     data = colDataGetData(pCol, i);
    SHLLInfo* pInputInfo = (SHLLInfo*)varDataVal(data);
    hllTransferInfo(pInputInfo, pInfo);
  }

  SET_VAL(GET_RES_INFO(pCtx), 1, 1);
  return TSDB_CODE_SUCCESS;
}

int32_t hllFinalize(SqlFunctionCtx* pCtx, SSDataBlock* pBlock) {
  SResultRowEntryInfo* pInfo = GET_RES_INFO(pCtx);

>>>>>>> 2fddb8a6
  SHLLInfo* pHllInfo = GET_ROWCELL_INTERBUF(GET_RES_INFO(pCtx));
  pHllInfo->result = hllCountCnt(pHllInfo->buckets);
  if (tsCountAlwaysReturnValue && pHllInfo->result == 0) {
    pInfo->numOfRes = 1;
  }

  return functionFinalize(pCtx, pBlock);
}

int32_t hllPartialFinalize(SqlFunctionCtx* pCtx, SSDataBlock* pBlock) {
  SResultRowEntryInfo* pResInfo = GET_RES_INFO(pCtx);
  SHLLInfo*            pInfo = GET_ROWCELL_INTERBUF(GET_RES_INFO(pCtx));
  int32_t              resultBytes = getHLLInfoSize();
  char*                res = taosMemoryCalloc(resultBytes + VARSTR_HEADER_SIZE, sizeof(char));

  memcpy(varDataVal(res), pInfo, resultBytes);
  varDataSetLen(res, resultBytes);

  int32_t          slotId = pCtx->pExpr->base.resSchema.slotId;
  SColumnInfoData* pCol = taosArrayGet(pBlock->pDataBlock, slotId);

  colDataAppend(pCol, pBlock->info.rows, res, false);

  taosMemoryFree(res);
  return pResInfo->numOfRes;
}

int32_t hllCombine(SqlFunctionCtx* pDestCtx, SqlFunctionCtx* pSourceCtx) {
  SResultRowEntryInfo* pDResInfo = GET_RES_INFO(pDestCtx);
  SHLLInfo*            pDBuf = GET_ROWCELL_INTERBUF(pDResInfo);

  SResultRowEntryInfo* pSResInfo = GET_RES_INFO(pSourceCtx);
  SHLLInfo*            pSBuf = GET_ROWCELL_INTERBUF(pSResInfo);

  hllTransferInfo(pSBuf, pDBuf);
  pDResInfo->numOfRes = TMAX(pDResInfo->numOfRes, pSResInfo->numOfRes);
  return TSDB_CODE_SUCCESS;
}

bool getStateFuncEnv(SFunctionNode* UNUSED_PARAM(pFunc), SFuncExecEnv* pEnv) {
  pEnv->calcMemSize = sizeof(SStateInfo);
  return true;
}

static int8_t getStateOpType(char* opStr) {
  int8_t opType;
  if (strncasecmp(opStr, "LT", 2) == 0) {
    opType = STATE_OPER_LT;
  } else if (strncasecmp(opStr, "GT", 2) == 0) {
    opType = STATE_OPER_GT;
  } else if (strncasecmp(opStr, "LE", 2) == 0) {
    opType = STATE_OPER_LE;
  } else if (strncasecmp(opStr, "GE", 2) == 0) {
    opType = STATE_OPER_GE;
  } else if (strncasecmp(opStr, "NE", 2) == 0) {
    opType = STATE_OPER_NE;
  } else if (strncasecmp(opStr, "EQ", 2) == 0) {
    opType = STATE_OPER_EQ;
  } else {
    opType = STATE_OPER_INVALID;
  }

  return opType;
}

static bool checkStateOp(int8_t op, SColumnInfoData* pCol, int32_t index, SVariant param) {
  char* data = colDataGetData(pCol, index);
  switch (pCol->info.type) {
    case TSDB_DATA_TYPE_TINYINT: {
      int8_t v = *(int8_t*)data;
      STATE_COMP(op, v, param);
      break;
    }
    case TSDB_DATA_TYPE_UTINYINT: {
      uint8_t v = *(uint8_t*)data;
      STATE_COMP(op, v, param);
      break;
    }
    case TSDB_DATA_TYPE_SMALLINT: {
      int16_t v = *(int16_t*)data;
      STATE_COMP(op, v, param);
      break;
    }
    case TSDB_DATA_TYPE_USMALLINT: {
      uint16_t v = *(uint16_t*)data;
      STATE_COMP(op, v, param);
      break;
    }
    case TSDB_DATA_TYPE_INT: {
      int32_t v = *(int32_t*)data;
      STATE_COMP(op, v, param);
      break;
    }
    case TSDB_DATA_TYPE_UINT: {
      uint32_t v = *(uint32_t*)data;
      STATE_COMP(op, v, param);
      break;
    }
    case TSDB_DATA_TYPE_BIGINT: {
      int64_t v = *(int64_t*)data;
      STATE_COMP(op, v, param);
      break;
    }
    case TSDB_DATA_TYPE_UBIGINT: {
      uint64_t v = *(uint64_t*)data;
      STATE_COMP(op, v, param);
      break;
    }
    case TSDB_DATA_TYPE_FLOAT: {
      float v = *(float*)data;
      STATE_COMP(op, v, param);
      break;
    }
    case TSDB_DATA_TYPE_DOUBLE: {
      double v = *(double*)data;
      STATE_COMP(op, v, param);
      break;
    }
    default: {
      ASSERT(0);
    }
  }
  return false;
}

int32_t stateCountFunction(SqlFunctionCtx* pCtx) {
  SResultRowEntryInfo* pResInfo = GET_RES_INFO(pCtx);
  SStateInfo*          pInfo = GET_ROWCELL_INTERBUF(pResInfo);

  SInputColumnInfoData* pInput = &pCtx->input;

  SColumnInfoData* pInputCol = pInput->pData[0];

  int32_t          numOfElems = 0;
  SColumnInfoData* pOutput = (SColumnInfoData*)pCtx->pOutput;

  int8_t op = getStateOpType(varDataVal(pCtx->param[1].param.pz));
  if (STATE_OPER_INVALID == op) {
    return 0;
  }

  for (int32_t i = pInput->startRowIndex; i < pInput->numOfRows + pInput->startRowIndex; i += 1) {
    numOfElems++;
    if (colDataIsNull_f(pInputCol->nullbitmap, i)) {
      colDataAppendNULL(pOutput, i);
      continue;
    }

    bool    ret = checkStateOp(op, pInputCol, i, pCtx->param[2].param);
    int64_t output = -1;
    if (ret) {
      output = ++pInfo->count;
    } else {
      pInfo->count = 0;
    }
    colDataAppend(pOutput, i, (char*)&output, false);
  }

  return numOfElems;
}

int32_t stateDurationFunction(SqlFunctionCtx* pCtx) {
  SResultRowEntryInfo* pResInfo = GET_RES_INFO(pCtx);
  SStateInfo*          pInfo = GET_ROWCELL_INTERBUF(pResInfo);

  SInputColumnInfoData* pInput = &pCtx->input;
  TSKEY*                tsList = (int64_t*)pInput->pPTS->pData;

  SColumnInfoData* pInputCol = pInput->pData[0];

  int32_t          numOfElems = 0;
  SColumnInfoData* pOutput = (SColumnInfoData*)pCtx->pOutput;

  // TODO: process timeUnit for different db precisions
  int32_t timeUnit = 1;
  if (pCtx->numOfParams == 5) {  // TODO: param number incorrect
    timeUnit = pCtx->param[3].param.i;
  }

  int8_t op = getStateOpType(varDataVal(pCtx->param[1].param.pz));
  if (STATE_OPER_INVALID == op) {
    return 0;
  }

  for (int32_t i = pInput->startRowIndex; i < pInput->numOfRows + pInput->startRowIndex; i += 1) {
    numOfElems++;
    if (colDataIsNull_f(pInputCol->nullbitmap, i)) {
      colDataAppendNULL(pOutput, i);
      continue;
    }

    bool    ret = checkStateOp(op, pInputCol, i, pCtx->param[2].param);
    int64_t output = -1;
    if (ret) {
      if (pInfo->durationStart == 0) {
        output = 0;
        pInfo->durationStart = tsList[i];
      } else {
        output = (tsList[i] - pInfo->durationStart) / timeUnit;
      }
    } else {
      pInfo->durationStart = 0;
    }
    colDataAppend(pOutput, i, (char*)&output, false);
  }

  return numOfElems;
}

bool getCsumFuncEnv(SFunctionNode* UNUSED_PARAM(pFunc), SFuncExecEnv* pEnv) {
  pEnv->calcMemSize = sizeof(SSumRes);
  return true;
}

int32_t csumFunction(SqlFunctionCtx* pCtx) {
  SResultRowEntryInfo* pResInfo = GET_RES_INFO(pCtx);
  SSumRes*             pSumRes = GET_ROWCELL_INTERBUF(pResInfo);

  SInputColumnInfoData* pInput = &pCtx->input;
  TSKEY*                tsList = (int64_t*)pInput->pPTS->pData;

  SColumnInfoData* pInputCol = pInput->pData[0];
  SColumnInfoData* pTsOutput = pCtx->pTsOutput;
  SColumnInfoData* pOutput = (SColumnInfoData*)pCtx->pOutput;

  int32_t numOfElems = 0;
  int32_t type = pInputCol->info.type;
  int32_t startOffset = pCtx->offset;
  for (int32_t i = pInput->startRowIndex; i < pInput->numOfRows + pInput->startRowIndex; i += 1) {
    int32_t pos = startOffset + numOfElems;
    if (colDataIsNull_f(pInputCol->nullbitmap, i)) {
      // colDataAppendNULL(pOutput, i);
      continue;
    }

    char* data = colDataGetData(pInputCol, i);
    if (IS_SIGNED_NUMERIC_TYPE(type)) {
      int64_t v;
      GET_TYPED_DATA(v, int64_t, type, data);
      pSumRes->isum += v;
      colDataAppend(pOutput, pos, (char*)&pSumRes->isum, false);
    } else if (IS_UNSIGNED_NUMERIC_TYPE(type)) {
      uint64_t v;
      GET_TYPED_DATA(v, uint64_t, type, data);
      pSumRes->usum += v;
      colDataAppend(pOutput, pos, (char*)&pSumRes->usum, false);
    } else if (IS_FLOAT_TYPE(type)) {
      double v;
      GET_TYPED_DATA(v, double, type, data);
      pSumRes->dsum += v;
      // check for overflow
      if (isinf(pSumRes->dsum) || isnan(pSumRes->dsum)) {
        colDataAppendNULL(pOutput, pos);
      } else {
        colDataAppend(pOutput, pos, (char*)&pSumRes->dsum, false);
      }
    }

    // TODO: remove this after pTsOutput is handled
    if (pTsOutput != NULL) {
      colDataAppendInt64(pTsOutput, pos, &tsList[i]);
    }

    numOfElems++;
  }

  return numOfElems;
}

bool getMavgFuncEnv(SFunctionNode* UNUSED_PARAM(pFunc), SFuncExecEnv* pEnv) {
  pEnv->calcMemSize = sizeof(SMavgInfo) + MAVG_MAX_POINTS_NUM * sizeof(double);
  return true;
}

bool mavgFunctionSetup(SqlFunctionCtx* pCtx, SResultRowEntryInfo* pResultInfo) {
  if (!functionSetup(pCtx, pResultInfo)) {
    return false;
  }

  SMavgInfo* pInfo = GET_ROWCELL_INTERBUF(pResultInfo);
  pInfo->pos = 0;
  pInfo->sum = 0;
  pInfo->numOfPoints = pCtx->param[1].param.i;
  if (pInfo->numOfPoints < 1 || pInfo->numOfPoints > MAVG_MAX_POINTS_NUM) {
    return false;
  }
  pInfo->pointsMeet = false;

  return true;
}

int32_t mavgFunction(SqlFunctionCtx* pCtx) {
  SResultRowEntryInfo* pResInfo = GET_RES_INFO(pCtx);
  SMavgInfo*           pInfo = GET_ROWCELL_INTERBUF(pResInfo);

  SInputColumnInfoData* pInput = &pCtx->input;

  SColumnInfoData* pInputCol = pInput->pData[0];
  SColumnInfoData* pTsOutput = pCtx->pTsOutput;
  SColumnInfoData* pOutput = (SColumnInfoData*)pCtx->pOutput;

  int32_t numOfElems = 0;
  int32_t type = pInputCol->info.type;
  int32_t startOffset = pCtx->offset;
  for (int32_t i = pInput->startRowIndex; i < pInput->numOfRows + pInput->startRowIndex; i += 1) {
    int32_t pos = startOffset + numOfElems;
    if (colDataIsNull_f(pInputCol->nullbitmap, i)) {
      // colDataAppendNULL(pOutput, i);
      continue;
    }

    char*  data = colDataGetData(pInputCol, i);
    double v;
    GET_TYPED_DATA(v, double, type, data);

    if (!pInfo->pointsMeet && (pInfo->pos < pInfo->numOfPoints - 1)) {
      pInfo->points[pInfo->pos] = v;
      pInfo->sum += v;
    } else {
      if (!pInfo->pointsMeet && (pInfo->pos == pInfo->numOfPoints - 1)) {
        pInfo->sum += v;
        pInfo->pointsMeet = true;
      } else {
        pInfo->sum = pInfo->sum + v - pInfo->points[pInfo->pos];
      }

      pInfo->points[pInfo->pos] = v;
      double result = pInfo->sum / pInfo->numOfPoints;
      // check for overflow
      if (isinf(result) || isnan(result)) {
        colDataAppendNULL(pOutput, pos);
      } else {
        colDataAppend(pOutput, pos, (char*)&result, false);
      }

      numOfElems++;
    }

    pInfo->pos++;
    if (pInfo->pos == pInfo->numOfPoints) {
      pInfo->pos = 0;
    }
  }

  return numOfElems;
}

bool getSampleFuncEnv(SFunctionNode* pFunc, SFuncExecEnv* pEnv) {
  SColumnNode* pCol = (SColumnNode*)nodesListGetNode(pFunc->pParameterList, 0);
  SValueNode*  pVal = (SValueNode*)nodesListGetNode(pFunc->pParameterList, 1);
  int32_t      numOfSamples = pVal->datum.i;
  pEnv->calcMemSize = sizeof(SSampleInfo) + numOfSamples * (pCol->node.resType.bytes + sizeof(STuplePos));
  return true;
}

bool sampleFunctionSetup(SqlFunctionCtx* pCtx, SResultRowEntryInfo* pResultInfo) {
  if (!functionSetup(pCtx, pResultInfo)) {
    return false;
  }

  taosSeedRand(taosSafeRand());

  SSampleInfo* pInfo = GET_ROWCELL_INTERBUF(pResultInfo);
  pInfo->samples = pCtx->param[1].param.i;
  pInfo->totalPoints = 0;
  pInfo->numSampled = 0;
  pInfo->colType = pCtx->resDataInfo.type;
  pInfo->colBytes = pCtx->resDataInfo.bytes;
  if (pInfo->samples < 1 || pInfo->samples > SAMPLE_MAX_POINTS_NUM) {
    return false;
  }
  pInfo->data = (char*)pInfo + sizeof(SSampleInfo);
  pInfo->tuplePos = (STuplePos*)((char*)pInfo + sizeof(SSampleInfo) + pInfo->samples * pInfo->colBytes);

  return true;
}

static void sampleAssignResult(SSampleInfo* pInfo, char* data, int32_t index) {
  assignVal(pInfo->data + index * pInfo->colBytes, data, pInfo->colBytes, pInfo->colType);
}

static void doReservoirSample(SqlFunctionCtx* pCtx, SSampleInfo* pInfo, char* data, int32_t index) {
  pInfo->totalPoints++;
  if (pInfo->numSampled < pInfo->samples) {
    sampleAssignResult(pInfo, data, pInfo->numSampled);
    if (pCtx->subsidiaries.num > 0) {
      doSaveTupleData(pCtx, index, pCtx->pSrcBlock, &pInfo->tuplePos[pInfo->numSampled]);
    }
    pInfo->numSampled++;
  } else {
    int32_t j = taosRand() % (pInfo->totalPoints);
    if (j < pInfo->samples) {
      sampleAssignResult(pInfo, data, j);
      if (pCtx->subsidiaries.num > 0) {
        doCopyTupleData(pCtx, index, pCtx->pSrcBlock, &pInfo->tuplePos[j]);
      }
    }
  }
}

int32_t sampleFunction(SqlFunctionCtx* pCtx) {
  SResultRowEntryInfo* pResInfo = GET_RES_INFO(pCtx);
  SSampleInfo*         pInfo = GET_ROWCELL_INTERBUF(pResInfo);

  SInputColumnInfoData* pInput = &pCtx->input;

  SColumnInfoData* pInputCol = pInput->pData[0];
<<<<<<< HEAD
  SColumnInfoData* pOutput = (SColumnInfoData*)pCtx->pOutput;

  int32_t startOffset = pCtx->offset;
=======
>>>>>>> 2fddb8a6
  for (int32_t i = pInput->startRowIndex; i < pInput->numOfRows + pInput->startRowIndex; i += 1) {
    if (colDataIsNull_s(pInputCol, i)) {
      continue;
    }

    char* data = colDataGetData(pInputCol, i);
    doReservoirSample(pCtx, pInfo, data, i);
  }

  SET_VAL(pResInfo, pInfo->numSampled, pInfo->numSampled);
  return TSDB_CODE_SUCCESS;
}

int32_t sampleFinalize(SqlFunctionCtx* pCtx, SSDataBlock* pBlock) {
  SResultRowEntryInfo* pEntryInfo = GET_RES_INFO(pCtx);

  SSampleInfo* pInfo = GET_ROWCELL_INTERBUF(pEntryInfo);
  pEntryInfo->complete = true;

  int32_t          slotId = pCtx->pExpr->base.resSchema.slotId;
  SColumnInfoData* pCol = taosArrayGet(pBlock->pDataBlock, slotId);

  int32_t currentRow = pBlock->info.rows;
  for (int32_t i = 0; i < pInfo->numSampled; ++i) {
    colDataAppend(pCol, currentRow + i, pInfo->data + i * pInfo->colBytes, false);
    setSelectivityValue(pCtx, pBlock, &pInfo->tuplePos[i], currentRow + i);
  }

  return pInfo->numSampled;
}

bool getTailFuncEnv(SFunctionNode* pFunc, SFuncExecEnv* pEnv) {
  SColumnNode* pCol = (SColumnNode*)nodesListGetNode(pFunc->pParameterList, 0);
  SValueNode*  pVal = (SValueNode*)nodesListGetNode(pFunc->pParameterList, 1);
  int32_t      numOfPoints = pVal->datum.i;
  pEnv->calcMemSize = sizeof(STailInfo) + numOfPoints * (POINTER_BYTES + sizeof(STailItem) + pCol->node.resType.bytes);
  return true;
}

bool tailFunctionSetup(SqlFunctionCtx* pCtx, SResultRowEntryInfo* pResultInfo) {
  if (!functionSetup(pCtx, pResultInfo)) {
    return false;
  }

  STailInfo* pInfo = GET_ROWCELL_INTERBUF(pResultInfo);
  pInfo->numAdded = 0;
  pInfo->numOfPoints = pCtx->param[1].param.i;
  if (pCtx->numOfParams == 4) {
    pInfo->offset = pCtx->param[2].param.i;
  } else {
    pInfo->offset = 0;
  }
  pInfo->colType = pCtx->resDataInfo.type;
  pInfo->colBytes = pCtx->resDataInfo.bytes;
  if ((pInfo->numOfPoints < 1 || pInfo->numOfPoints > TAIL_MAX_POINTS_NUM) ||
      (pInfo->numOfPoints < 0 || pInfo->numOfPoints > TAIL_MAX_OFFSET)) {
    return false;
  }

  pInfo->pItems = (STailItem**)((char*)pInfo + sizeof(STailInfo));
  char* pItem = (char*)pInfo->pItems + pInfo->numOfPoints * POINTER_BYTES;

  size_t unitSize = sizeof(STailItem) + pInfo->colBytes;
  for (int32_t i = 0; i < pInfo->numOfPoints; ++i) {
    pInfo->pItems[i] = (STailItem*)(pItem + i * unitSize);
    pInfo->pItems[i]->isNull = false;
  }

  return true;
}

static void tailAssignResult(STailItem* pItem, char* data, int32_t colBytes, TSKEY ts, bool isNull) {
  pItem->timestamp = ts;
  if (isNull) {
    pItem->isNull = true;
  } else {
    pItem->isNull = false;
    memcpy(pItem->data, data, colBytes);
  }
}

static int32_t tailCompFn(const void* p1, const void* p2, const void* param) {
  STailItem* d1 = *(STailItem**)p1;
  STailItem* d2 = *(STailItem**)p2;
  return compareInt64Val(&d1->timestamp, &d2->timestamp);
}

static void doTailAdd(STailInfo* pInfo, char* data, TSKEY ts, bool isNull) {
  STailItem** pList = pInfo->pItems;
  if (pInfo->numAdded < pInfo->numOfPoints) {
    tailAssignResult(pList[pInfo->numAdded], data, pInfo->colBytes, ts, isNull);
    taosheapsort((void*)pList, sizeof(STailItem**), pInfo->numAdded + 1, NULL, tailCompFn, 0);
    pInfo->numAdded++;
  } else if (pList[0]->timestamp < ts) {
    tailAssignResult(pList[0], data, pInfo->colBytes, ts, isNull);
    taosheapadjust((void*)pList, sizeof(STailItem**), 0, pInfo->numOfPoints - 1, NULL, tailCompFn, NULL, 0);
  }
}

int32_t tailFunction(SqlFunctionCtx* pCtx) {
  SResultRowEntryInfo* pResInfo = GET_RES_INFO(pCtx);
  STailInfo*           pInfo = GET_ROWCELL_INTERBUF(pResInfo);

  SInputColumnInfoData* pInput = &pCtx->input;
  TSKEY*                tsList = (int64_t*)pInput->pPTS->pData;

  SColumnInfoData* pInputCol = pInput->pData[0];
  SColumnInfoData* pOutput = (SColumnInfoData*)pCtx->pOutput;

  int32_t startOffset = pCtx->offset;
  if (pInfo->offset >= pInput->numOfRows) {
    return 0;
  } else {
    pInfo->numOfPoints = TMIN(pInfo->numOfPoints, pInput->numOfRows - pInfo->offset);
  }
  for (int32_t i = pInput->startRowIndex; i < pInput->numOfRows + pInput->startRowIndex - pInfo->offset; i += 1) {
    char* data = colDataGetData(pInputCol, i);
    doTailAdd(pInfo, data, tsList[i], colDataIsNull_s(pInputCol, i));
  }

  taosqsort(pInfo->pItems, pInfo->numOfPoints, POINTER_BYTES, NULL, tailCompFn);

  for (int32_t i = 0; i < pInfo->numOfPoints; ++i) {
    int32_t    pos = startOffset + i;
    STailItem* pItem = pInfo->pItems[i];
    if (pItem->isNull) {
      colDataAppendNULL(pOutput, pos);
    } else {
      colDataAppend(pOutput, pos, pItem->data, false);
    }
  }

  return pInfo->numOfPoints;
}

int32_t tailFinalize(SqlFunctionCtx* pCtx, SSDataBlock* pBlock) {
  SResultRowEntryInfo* pEntryInfo = GET_RES_INFO(pCtx);
  STailInfo*           pInfo = GET_ROWCELL_INTERBUF(pEntryInfo);
  pEntryInfo->complete = true;

  int32_t type = pCtx->input.pData[0]->info.type;
  int32_t slotId = pCtx->pExpr->base.resSchema.slotId;

  SColumnInfoData* pCol = taosArrayGet(pBlock->pDataBlock, slotId);

  // todo assign the tag value and the corresponding row data
  int32_t currentRow = pBlock->info.rows;
  for (int32_t i = 0; i < pEntryInfo->numOfRes; ++i) {
    STailItem* pItem = pInfo->pItems[i];
    colDataAppend(pCol, currentRow, pItem->data, false);
    currentRow += 1;
  }

  return pEntryInfo->numOfRes;
}

bool getUniqueFuncEnv(SFunctionNode* pFunc, SFuncExecEnv* pEnv) {
  pEnv->calcMemSize = sizeof(SUniqueInfo) + UNIQUE_MAX_RESULT_SIZE;
  return true;
}

bool uniqueFunctionSetup(SqlFunctionCtx* pCtx, SResultRowEntryInfo* pResInfo) {
  if (!functionSetup(pCtx, pResInfo)) {
    return false;
  }

  SUniqueInfo* pInfo = GET_ROWCELL_INTERBUF(pResInfo);
  pInfo->numOfPoints = 0;
  pInfo->colType = pCtx->resDataInfo.type;
  pInfo->colBytes = pCtx->resDataInfo.bytes;
  if (pInfo->pHash != NULL) {
    taosHashClear(pInfo->pHash);
  } else {
    pInfo->pHash = taosHashInit(64, taosGetDefaultHashFunction(TSDB_DATA_TYPE_BINARY), true, HASH_NO_LOCK);
  }
  return true;
}

static void doUniqueAdd(SUniqueInfo* pInfo, char* data, TSKEY ts, bool isNull) {
  // handle null elements
  if (isNull == true) {
    int32_t      size = sizeof(SUniqueItem) + pInfo->colBytes;
    SUniqueItem* pItem = (SUniqueItem*)(pInfo->pItems + pInfo->numOfPoints * size);
    if (pInfo->hasNull == false && pItem->isNull == false) {
      pItem->timestamp = ts;
      pItem->isNull = true;
      pInfo->numOfPoints++;
      pInfo->hasNull = true;
    } else if (pItem->timestamp > ts && pItem->isNull == true) {
      pItem->timestamp = ts;
    }
    return;
  }

  int32_t      hashKeyBytes = IS_VAR_DATA_TYPE(pInfo->colType) ? varDataTLen(data) : pInfo->colBytes;
  SUniqueItem* pHashItem = taosHashGet(pInfo->pHash, data, hashKeyBytes);
  if (pHashItem == NULL) {
    int32_t      size = sizeof(SUniqueItem) + pInfo->colBytes;
    SUniqueItem* pItem = (SUniqueItem*)(pInfo->pItems + pInfo->numOfPoints * size);
    pItem->timestamp = ts;
    memcpy(pItem->data, data, pInfo->colBytes);

    taosHashPut(pInfo->pHash, data, hashKeyBytes, (char*)pItem, sizeof(SUniqueItem*));
    pInfo->numOfPoints++;
  } else if (pHashItem->timestamp > ts) {
    pHashItem->timestamp = ts;
  }
}

int32_t uniqueFunction(SqlFunctionCtx* pCtx) {
  SResultRowEntryInfo* pResInfo = GET_RES_INFO(pCtx);
  SUniqueInfo*         pInfo = GET_ROWCELL_INTERBUF(pResInfo);

  SInputColumnInfoData* pInput = &pCtx->input;
  TSKEY*                tsList = (int64_t*)pInput->pPTS->pData;

  SColumnInfoData* pInputCol = pInput->pData[0];
  SColumnInfoData* pTsOutput = pCtx->pTsOutput;
  SColumnInfoData* pOutput = (SColumnInfoData*)pCtx->pOutput;

  int32_t startOffset = pCtx->offset;
  for (int32_t i = pInput->startRowIndex; i < pInput->numOfRows + pInput->startRowIndex; ++i) {
    char* data = colDataGetData(pInputCol, i);
    doUniqueAdd(pInfo, data, tsList[i], colDataIsNull_s(pInputCol, i));

    if (sizeof(SUniqueInfo) + pInfo->numOfPoints * (sizeof(SUniqueItem) + pInfo->colBytes) >= UNIQUE_MAX_RESULT_SIZE) {
      taosHashCleanup(pInfo->pHash);
      return 0;
    }
  }

  for (int32_t i = 0; i < pInfo->numOfPoints; ++i) {
    SUniqueItem* pItem = (SUniqueItem*)(pInfo->pItems + i * (sizeof(SUniqueItem) + pInfo->colBytes));
    if (pItem->isNull == true) {
      colDataAppendNULL(pOutput, i);
    } else {
      colDataAppend(pOutput, i, pItem->data, false);
    }
    if (pTsOutput != NULL) {
      colDataAppendInt64(pTsOutput, i, &pItem->timestamp);
    }
  }

  return pInfo->numOfPoints;
}

<<<<<<< HEAD
int32_t uniqueFinalize(SqlFunctionCtx* pCtx, SSDataBlock* pBlock) {
  SResultRowEntryInfo* pResInfo = GET_RES_INFO(pCtx);
  SUniqueInfo*    pInfo = GET_ROWCELL_INTERBUF(pResInfo);
  int32_t        slotId = pCtx->pExpr->base.resSchema.slotId;
  SColumnInfoData* pCol = taosArrayGet(pBlock->pDataBlock, slotId);
=======
bool getModeFuncEnv(SFunctionNode* pFunc, SFuncExecEnv* pEnv) {
  pEnv->calcMemSize = sizeof(SModeInfo) + MODE_MAX_RESULT_SIZE;
  return true;
}
>>>>>>> 2fddb8a6

bool modeFunctionSetup(SqlFunctionCtx* pCtx, SResultRowEntryInfo* pResInfo) {
  if (!functionSetup(pCtx, pResInfo)) {
    return false;
  }

  SModeInfo* pInfo = GET_ROWCELL_INTERBUF(pResInfo);
  pInfo->numOfPoints = 0;
  pInfo->colType = pCtx->resDataInfo.type;
  pInfo->colBytes = pCtx->resDataInfo.bytes;
  if (pInfo->pHash != NULL) {
    taosHashClear(pInfo->pHash);
  } else {
    pInfo->pHash = taosHashInit(64, taosGetDefaultHashFunction(TSDB_DATA_TYPE_BINARY), true, HASH_NO_LOCK);
  }
  return true;
}

static void doModeAdd(SModeInfo* pInfo, char* data) {
  int32_t     hashKeyBytes = IS_VAR_DATA_TYPE(pInfo->colType) ? varDataTLen(data) : pInfo->colBytes;
  SModeItem** pHashItem = taosHashGet(pInfo->pHash, data, hashKeyBytes);
  if (pHashItem == NULL) {
    int32_t    size = sizeof(SModeItem) + pInfo->colBytes;
    SModeItem* pItem = (SModeItem*)(pInfo->pItems + pInfo->numOfPoints * size);
    memcpy(pItem->data, data, pInfo->colBytes);
    pItem->count += 1;

    taosHashPut(pInfo->pHash, data, hashKeyBytes, &pItem, sizeof(SModeItem*));
    pInfo->numOfPoints++;
  } else {
    (*pHashItem)->count += 1;
  }
}

int32_t modeFunction(SqlFunctionCtx* pCtx) {
  SResultRowEntryInfo* pResInfo = GET_RES_INFO(pCtx);
  SModeInfo*           pInfo = GET_ROWCELL_INTERBUF(pResInfo);

  SInputColumnInfoData* pInput = &pCtx->input;

  SColumnInfoData* pInputCol = pInput->pData[0];
  SColumnInfoData* pOutput = (SColumnInfoData*)pCtx->pOutput;

  int32_t numOfElems = 0;
  int32_t startOffset = pCtx->offset;
  for (int32_t i = pInput->startRowIndex; i < pInput->numOfRows + pInput->startRowIndex; ++i) {
    char* data = colDataGetData(pInputCol, i);
    if (colDataIsNull_s(pInputCol, i)) {
      continue;
    }

    numOfElems++;
    doModeAdd(pInfo, data);

    if (sizeof(SModeInfo) + pInfo->numOfPoints * (sizeof(SModeItem) + pInfo->colBytes) >= MODE_MAX_RESULT_SIZE) {
      taosHashCleanup(pInfo->pHash);
      return TSDB_CODE_OUT_OF_MEMORY;
    }
  }

  SET_VAL(pResInfo, numOfElems, 1);

  return TSDB_CODE_SUCCESS;
}

int32_t modeFinalize(SqlFunctionCtx* pCtx, SSDataBlock* pBlock) {
  SResultRowEntryInfo* pResInfo = GET_RES_INFO(pCtx);
  SModeInfo*           pInfo = GET_ROWCELL_INTERBUF(pResInfo);
  int32_t              slotId = pCtx->pExpr->base.resSchema.slotId;
  SColumnInfoData*     pCol = taosArrayGet(pBlock->pDataBlock, slotId);
  int32_t              currentRow = pBlock->info.rows;

  int32_t resIndex;
  int32_t maxCount = 0;
  for (int32_t i = 0; i < pInfo->numOfPoints; ++i) {
    SModeItem* pItem = (SModeItem*)(pInfo->pItems + i * (sizeof(SModeItem) + pInfo->colBytes));
    if (pItem->count > maxCount) {
      maxCount = pItem->count;
      resIndex = i;
    } else if (pItem->count == maxCount) {
      resIndex = -1;
    }
  }

  SModeItem* pResItem = (SModeItem*)(pInfo->pItems + resIndex * (sizeof(SModeItem) + pInfo->colBytes));
  colDataAppend(pCol, currentRow, pResItem->data, (resIndex == -1) ? true : false);

  return pResInfo->numOfRes;
}

<<<<<<< HEAD
typedef struct STwaInfo {
  double      dOutput;
  SPoint1     p;
  STimeWindow win;
} STwaInfo;

=======
>>>>>>> 2fddb8a6
bool getTwaFuncEnv(struct SFunctionNode* pFunc, SFuncExecEnv* pEnv) {
  pEnv->calcMemSize = sizeof(STwaInfo);
  return true;
}

<<<<<<< HEAD
bool twaFunctionSetup(SqlFunctionCtx *pCtx, SResultRowEntryInfo* pResultInfo) {
=======
bool twaFunctionSetup(SqlFunctionCtx* pCtx, SResultRowEntryInfo* pResultInfo) {
>>>>>>> 2fddb8a6
  if (!functionSetup(pCtx, pResultInfo)) {
    return false;
  }

<<<<<<< HEAD
  STwaInfo *pInfo = GET_ROWCELL_INTERBUF(GET_RES_INFO(pCtx));
  pInfo->p.key    = INT64_MIN;
  pInfo->win      = TSWINDOW_INITIALIZER;
=======
  STwaInfo* pInfo = GET_ROWCELL_INTERBUF(GET_RES_INFO(pCtx));
  pInfo->isNull = false;
  pInfo->p.key  = INT64_MIN;
  pInfo->win    = TSWINDOW_INITIALIZER;
>>>>>>> 2fddb8a6
  return true;
}

static double twa_get_area(SPoint1 s, SPoint1 e) {
<<<<<<< HEAD
  if ((s.val >= 0 && e.val >= 0)|| (s.val <=0 && e.val <= 0)) {
    return (s.val + e.val) * (e.key - s.key) / 2;
  }

  double x = (s.key * e.val - e.key * s.val)/(e.val - s.val);
=======
  if ((s.val >= 0 && e.val >= 0) || (s.val <= 0 && e.val <= 0)) {
    return (s.val + e.val) * (e.key - s.key) / 2;
  }

  double x = (s.key * e.val - e.key * s.val) / (e.val - s.val);
>>>>>>> 2fddb8a6
  double val = (s.val * (x - s.key) + e.val * (e.key - x)) / 2;
  return val;
}

<<<<<<< HEAD
#define INIT_INTP_POINT(_p, _k, _v) \
  do {                           \
    (_p).key = (_k);             \
    (_p).val = (_v);             \
  } while (0)

int32_t twaFunction(SqlFunctionCtx* pCtx) {
  SInputColumnInfoData* pInput = &pCtx->input;
  SColumnInfoData* pInputCol = pInput->pData[0];

  TSKEY* tsList = (int64_t*)pInput->pPTS->pData;

  SResultRowEntryInfo *pResInfo = GET_RES_INFO(pCtx);

  STwaInfo *pInfo = GET_ROWCELL_INTERBUF(pResInfo);
  SPoint1  *last = &pInfo->p;
  int32_t   numOfElems = 0;

=======
int32_t twaFunction(SqlFunctionCtx* pCtx) {
  SInputColumnInfoData* pInput = &pCtx->input;
  SColumnInfoData*      pInputCol = pInput->pData[0];

  TSKEY* tsList = (int64_t*)pInput->pPTS->pData;

  SResultRowEntryInfo* pResInfo = GET_RES_INFO(pCtx);

  STwaInfo* pInfo = GET_ROWCELL_INTERBUF(pResInfo);
  SPoint1*  last = &pInfo->p;
  int32_t   numOfElems = 0;

  if (IS_NULL_TYPE(pInputCol->info.type)) {
    pInfo->isNull = true;
    goto _twa_over;
  }

>>>>>>> 2fddb8a6
  int32_t i = pInput->startRowIndex;
  if (pCtx->start.key != INT64_MIN) {
    ASSERT((pCtx->start.key < tsList[i] && pCtx->order == TSDB_ORDER_ASC) ||
           (pCtx->start.key > tsList[i] && pCtx->order == TSDB_ORDER_DESC));

    ASSERT(last->key == INT64_MIN);
<<<<<<< HEAD
    last->key = tsList[i];

    GET_TYPED_DATA(last->val, double, pInputCol->info.type, colDataGetData(pInputCol, i));

    pInfo->dOutput += twa_get_area(pCtx->start, *last);
    pInfo->win.skey = pCtx->start.key;
    numOfElems++;
    i += 1;
  } else if (pInfo->p.key == INT64_MIN) {
    last->key = tsList[i];
    GET_TYPED_DATA(last->val, double, pInputCol->info.type, colDataGetData(pInputCol, i));

    pInfo->win.skey = last->key;
    numOfElems++;
    i += 1;
=======
    for (; i < pInput->numOfRows + pInput->startRowIndex; ++i) {
      if (colDataIsNull_f(pInputCol->nullbitmap, i)) {
        continue;
      }

      last->key = tsList[i];

      GET_TYPED_DATA(last->val, double, pInputCol->info.type, colDataGetData(pInputCol, i));

      pInfo->dOutput += twa_get_area(pCtx->start, *last);
      pInfo->win.skey = pCtx->start.key;
      numOfElems++;
      i += 1;
      break;
    }
  } else if (pInfo->p.key == INT64_MIN) {
    for (; i < pInput->numOfRows + pInput->startRowIndex; ++i) {
      if (colDataIsNull_f(pInputCol->nullbitmap, i)) {
        continue;
      }

      last->key = tsList[i];

      GET_TYPED_DATA(last->val, double, pInputCol->info.type, colDataGetData(pInputCol, i));

      pInfo->win.skey = last->key;
      numOfElems++;
      i += 1;
      break;
    }
>>>>>>> 2fddb8a6
  }

  SPoint1 st = {0};

  // calculate the value of
<<<<<<< HEAD
  switch(pInputCol->info.type) {
    case TSDB_DATA_TYPE_TINYINT: {
      int8_t *val = (int8_t*) colDataGetData(pInputCol, 0);
=======
  switch (pInputCol->info.type) {
    case TSDB_DATA_TYPE_TINYINT: {
      int8_t* val = (int8_t*)colDataGetData(pInputCol, 0);
>>>>>>> 2fddb8a6
      for (; i < pInput->numOfRows + pInput->startRowIndex; i += 1) {
        if (colDataIsNull_f(pInputCol->nullbitmap, i)) {
          continue;
        }
<<<<<<< HEAD
=======
        numOfElems++;
>>>>>>> 2fddb8a6

        INIT_INTP_POINT(st, tsList[i], val[i]);
        pInfo->dOutput += twa_get_area(pInfo->p, st);
        pInfo->p = st;
      }
      break;
    }

    case TSDB_DATA_TYPE_SMALLINT: {
<<<<<<< HEAD
      int16_t *val = (int16_t*) colDataGetData(pInputCol, 0);
=======
      int16_t* val = (int16_t*)colDataGetData(pInputCol, 0);
>>>>>>> 2fddb8a6
      for (; i < pInput->numOfRows + pInput->startRowIndex; i += 1) {
        if (colDataIsNull_f(pInputCol->nullbitmap, i)) {
          continue;
        }
<<<<<<< HEAD
=======
        numOfElems++;
>>>>>>> 2fddb8a6

        INIT_INTP_POINT(st, tsList[i], val[i]);
        pInfo->dOutput += twa_get_area(pInfo->p, st);
        pInfo->p = st;
      }
      break;
    }
    case TSDB_DATA_TYPE_INT: {
<<<<<<< HEAD
      int32_t *val = (int32_t*) colDataGetData(pInputCol, 0);
=======
      int32_t* val = (int32_t*)colDataGetData(pInputCol, 0);
>>>>>>> 2fddb8a6
      for (; i < pInput->numOfRows + pInput->startRowIndex; i += 1) {
        if (colDataIsNull_f(pInputCol->nullbitmap, i)) {
          continue;
        }
<<<<<<< HEAD
=======
        numOfElems++;
>>>>>>> 2fddb8a6

        INIT_INTP_POINT(st, tsList[i], val[i]);
        pInfo->dOutput += twa_get_area(pInfo->p, st);
        pInfo->p = st;
      }
      break;
    }
    case TSDB_DATA_TYPE_BIGINT: {
<<<<<<< HEAD
      int64_t *val = (int64_t*) colDataGetData(pInputCol, 0);
=======
      int64_t* val = (int64_t*)colDataGetData(pInputCol, 0);
>>>>>>> 2fddb8a6
      for (; i < pInput->numOfRows + pInput->startRowIndex; i += 1) {
        if (colDataIsNull_f(pInputCol->nullbitmap, i)) {
          continue;
        }
<<<<<<< HEAD
=======
        numOfElems++;
>>>>>>> 2fddb8a6

        INIT_INTP_POINT(st, tsList[i], val[i]);
        pInfo->dOutput += twa_get_area(pInfo->p, st);
        pInfo->p = st;
      }
      break;
    }
    case TSDB_DATA_TYPE_FLOAT: {
<<<<<<< HEAD
      float *val = (float*) colDataGetData(pInputCol, 0);
=======
      float* val = (float*)colDataGetData(pInputCol, 0);
>>>>>>> 2fddb8a6
      for (; i < pInput->numOfRows + pInput->startRowIndex; i += 1) {
        if (colDataIsNull_f(pInputCol->nullbitmap, i)) {
          continue;
        }
<<<<<<< HEAD
=======
        numOfElems++;
>>>>>>> 2fddb8a6

        INIT_INTP_POINT(st, tsList[i], val[i]);
        pInfo->dOutput += twa_get_area(pInfo->p, st);
        pInfo->p = st;
      }
      break;
    }
    case TSDB_DATA_TYPE_DOUBLE: {
<<<<<<< HEAD
      double *val = (double*) colDataGetData(pInputCol, 0);
=======
      double* val = (double*)colDataGetData(pInputCol, 0);
>>>>>>> 2fddb8a6
      for (; i < pInput->numOfRows + pInput->startRowIndex; i += 1) {
        if (colDataIsNull_f(pInputCol->nullbitmap, i)) {
          continue;
        }
<<<<<<< HEAD
=======
        numOfElems++;
>>>>>>> 2fddb8a6

        INIT_INTP_POINT(st, tsList[i], val[i]);
        pInfo->dOutput += twa_get_area(pInfo->p, st);
        pInfo->p = st;
      }
      break;
    }
    case TSDB_DATA_TYPE_UTINYINT: {
<<<<<<< HEAD
      uint8_t *val = (uint8_t*) colDataGetData(pInputCol, 0);
=======
      uint8_t* val = (uint8_t*)colDataGetData(pInputCol, 0);
>>>>>>> 2fddb8a6
      for (; i < pInput->numOfRows + pInput->startRowIndex; i += 1) {
        if (colDataIsNull_f(pInputCol->nullbitmap, i)) {
          continue;
        }
<<<<<<< HEAD
=======
        numOfElems++;
>>>>>>> 2fddb8a6

        INIT_INTP_POINT(st, tsList[i], val[i]);
        pInfo->dOutput += twa_get_area(pInfo->p, st);
        pInfo->p = st;
      }
      break;
    }
    case TSDB_DATA_TYPE_USMALLINT: {
<<<<<<< HEAD
      uint16_t *val = (uint16_t*) colDataGetData(pInputCol, 0);
=======
      uint16_t* val = (uint16_t*)colDataGetData(pInputCol, 0);
>>>>>>> 2fddb8a6
      for (; i < pInput->numOfRows + pInput->startRowIndex; i += 1) {
        if (colDataIsNull_f(pInputCol->nullbitmap, i)) {
          continue;
        }
<<<<<<< HEAD
=======
        numOfElems++;
>>>>>>> 2fddb8a6

        INIT_INTP_POINT(st, tsList[i], val[i]);
        pInfo->dOutput += twa_get_area(pInfo->p, st);
        pInfo->p = st;
      }
      break;
    }
    case TSDB_DATA_TYPE_UINT: {
<<<<<<< HEAD
      uint32_t *val = (uint32_t*) colDataGetData(pInputCol, 0);
=======
      uint32_t* val = (uint32_t*)colDataGetData(pInputCol, 0);
>>>>>>> 2fddb8a6
      for (; i < pInput->numOfRows + pInput->startRowIndex; i += 1) {
        if (colDataIsNull_f(pInputCol->nullbitmap, i)) {
          continue;
        }
<<<<<<< HEAD
=======
        numOfElems++;
>>>>>>> 2fddb8a6

        INIT_INTP_POINT(st, tsList[i], val[i]);
        pInfo->dOutput += twa_get_area(pInfo->p, st);
        pInfo->p = st;
      }
      break;
    }
    case TSDB_DATA_TYPE_UBIGINT: {
<<<<<<< HEAD
      uint64_t *val = (uint64_t*) colDataGetData(pInputCol, 0);
=======
      uint64_t* val = (uint64_t*)colDataGetData(pInputCol, 0);
>>>>>>> 2fddb8a6
      for (; i < pInput->numOfRows + pInput->startRowIndex; i += 1) {
        if (colDataIsNull_f(pInputCol->nullbitmap, i)) {
          continue;
        }
<<<<<<< HEAD
=======
        numOfElems++;
>>>>>>> 2fddb8a6

        INIT_INTP_POINT(st, tsList[i], val[i]);
        pInfo->dOutput += twa_get_area(pInfo->p, st);
        pInfo->p = st;
      }
      break;
    }

<<<<<<< HEAD
    default: ASSERT(0);
=======
    default:
      ASSERT(0);
>>>>>>> 2fddb8a6
  }

  // the last interpolated time window value
  if (pCtx->end.key != INT64_MIN) {
<<<<<<< HEAD
    pInfo->dOutput  += twa_get_area(pInfo->p, pCtx->end);
    pInfo->p = pCtx->end;
  }

  pInfo->win.ekey  = pInfo->p.key;

  SET_VAL(pResInfo, numOfElems, 1);
=======
    pInfo->dOutput += twa_get_area(pInfo->p, pCtx->end);
    pInfo->p = pCtx->end;
  }

  pInfo->win.ekey = pInfo->p.key;

_twa_over:
  if (numOfElems == 0) {
    pInfo->isNull = true;
  }

  SET_VAL(pResInfo, 1, 1);
>>>>>>> 2fddb8a6
  return TSDB_CODE_SUCCESS;
}

/*
 * To copy the input to interResBuf to avoid the input buffer space be over writen
 * by next input data. The TWA function only applies to each table, so no merge procedure
 * is required, we simply copy to the resut ot interResBuffer.
 */
<<<<<<< HEAD
//void twa_function_copy(SQLFunctionCtx *pCtx) {
//  assert(pCtx->inputType == TSDB_DATA_TYPE_BINARY);
//  SResultRowEntryInfo *pResInfo = GET_RES_INFO(pCtx);
//
//  memcpy(GET_ROWCELL_INTERBUF(pResInfo), pCtx->pInput, (size_t)pCtx->inputBytes);
//  pResInfo->hasResult = ((STwaInfo *)pCtx->pInput)->hasResult;
//}

int32_t twaFinalize(struct SqlFunctionCtx *pCtx, SSDataBlock* pBlock) {
  SResultRowEntryInfo *pResInfo = GET_RES_INFO(pCtx);

  STwaInfo *pInfo = (STwaInfo *)GET_ROWCELL_INTERBUF(pResInfo);
  if (pResInfo->numOfRes == 0) {
    pResInfo->isNullRes = 1;
  } else {
    //  assert(pInfo->win.ekey == pInfo->p.key && pInfo->hasResult == pResInfo->hasResult);
=======
// void twa_function_copy(SQLFunctionCtx *pCtx) {
//   assert(pCtx->inputType == TSDB_DATA_TYPE_BINARY);
//   SResultRowEntryInfo *pResInfo = GET_RES_INFO(pCtx);
//
//   memcpy(GET_ROWCELL_INTERBUF(pResInfo), pCtx->pInput, (size_t)pCtx->inputBytes);
//   pResInfo->hasResult = ((STwaInfo *)pCtx->pInput)->hasResult;
// }

int32_t twaFinalize(struct SqlFunctionCtx* pCtx, SSDataBlock* pBlock) {
  SResultRowEntryInfo* pResInfo = GET_RES_INFO(pCtx);

  STwaInfo* pInfo = (STwaInfo*)GET_ROWCELL_INTERBUF(pResInfo);
  if (pInfo->isNull == true) {
    pResInfo->numOfRes = 0;
  } else {
>>>>>>> 2fddb8a6
    if (pInfo->win.ekey == pInfo->win.skey) {
      pInfo->dOutput = pInfo->p.val;
    } else {
      pInfo->dOutput = pInfo->dOutput / (pInfo->win.ekey - pInfo->win.skey);
    }

    pResInfo->numOfRes = 1;
  }

  return functionFinalize(pCtx, pBlock);
}
<<<<<<< HEAD
=======

bool blockDistSetup(SqlFunctionCtx* pCtx, SResultRowEntryInfo* pResultInfo) {
  if (!functionSetup(pCtx, pResultInfo)) {
    return false;
  }

  STableBlockDistInfo* pInfo = GET_ROWCELL_INTERBUF(GET_RES_INFO(pCtx));
  pInfo->minRows = INT32_MAX;
  return true;
}

int32_t blockDistFunction(SqlFunctionCtx* pCtx) {
  const int32_t BLOCK_DIST_RESULT_ROWS = 24;

  SInputColumnInfoData* pInput = &pCtx->input;
  SColumnInfoData*      pInputCol = pInput->pData[0];

  SResultRowEntryInfo* pResInfo = GET_RES_INFO(pCtx);

  STableBlockDistInfo* pDistInfo = GET_ROWCELL_INTERBUF(pResInfo);

  STableBlockDistInfo p1 = {0};
  tDeserializeBlockDistInfo(varDataVal(pInputCol->pData), varDataLen(pInputCol->pData), &p1);

  pDistInfo->numOfBlocks += p1.numOfBlocks;
  pDistInfo->numOfTables += p1.numOfTables;
  pDistInfo->numOfInmemRows += p1.numOfInmemRows;
  pDistInfo->totalSize += p1.totalSize;
  pDistInfo->totalRows += p1.totalRows;
  pDistInfo->numOfFiles += p1.numOfFiles;

  pDistInfo->defMinRows = p1.defMinRows;
  pDistInfo->defMaxRows = p1.defMaxRows;
  pDistInfo->rowSize = p1.rowSize;
  pDistInfo->numOfSmallBlocks = p1.numOfSmallBlocks;

  if (pDistInfo->minRows > p1.minRows) {
    pDistInfo->minRows = p1.minRows;
  }
  if (pDistInfo->maxRows < p1.maxRows) {
    pDistInfo->maxRows = p1.maxRows;
  }

  for (int32_t i = 0; i < tListLen(pDistInfo->blockRowsHisto); ++i) {
    pDistInfo->blockRowsHisto[i] += p1.blockRowsHisto[i];
  }

  pResInfo->numOfRes = BLOCK_DIST_RESULT_ROWS;  // default output rows
  return TSDB_CODE_SUCCESS;
}

int32_t tSerializeBlockDistInfo(void* buf, int32_t bufLen, const STableBlockDistInfo* pInfo) {
  SEncoder encoder = {0};
  tEncoderInit(&encoder, buf, bufLen);

  if (tStartEncode(&encoder) < 0) return -1;
  if (tEncodeU32(&encoder, pInfo->rowSize) < 0) return -1;

  if (tEncodeU16(&encoder, pInfo->numOfFiles) < 0) return -1;
  if (tEncodeU32(&encoder, pInfo->numOfBlocks) < 0) return -1;
  if (tEncodeU32(&encoder, pInfo->numOfTables) < 0) return -1;

  if (tEncodeU64(&encoder, pInfo->totalSize) < 0) return -1;
  if (tEncodeU64(&encoder, pInfo->totalRows) < 0) return -1;
  if (tEncodeI32(&encoder, pInfo->maxRows) < 0) return -1;
  if (tEncodeI32(&encoder, pInfo->minRows) < 0) return -1;
  if (tEncodeI32(&encoder, pInfo->defMaxRows) < 0) return -1;
  if (tEncodeI32(&encoder, pInfo->defMinRows) < 0) return -1;
  if (tEncodeU32(&encoder, pInfo->numOfInmemRows) < 0) return -1;
  if (tEncodeU32(&encoder, pInfo->numOfSmallBlocks) < 0) return -1;

  for (int32_t i = 0; i < tListLen(pInfo->blockRowsHisto); ++i) {
    if (tEncodeI32(&encoder, pInfo->blockRowsHisto[i]) < 0) return -1;
  }

  tEndEncode(&encoder);

  int32_t tlen = encoder.pos;
  tEncoderClear(&encoder);
  return tlen;
}

int32_t tDeserializeBlockDistInfo(void* buf, int32_t bufLen, STableBlockDistInfo* pInfo) {
  SDecoder decoder = {0};
  tDecoderInit(&decoder, buf, bufLen);

  if (tStartDecode(&decoder) < 0) return -1;
  if (tDecodeU32(&decoder, &pInfo->rowSize) < 0) return -1;

  if (tDecodeU16(&decoder, &pInfo->numOfFiles) < 0) return -1;
  if (tDecodeU32(&decoder, &pInfo->numOfBlocks) < 0) return -1;
  if (tDecodeU32(&decoder, &pInfo->numOfTables) < 0) return -1;

  if (tDecodeU64(&decoder, &pInfo->totalSize) < 0) return -1;
  if (tDecodeU64(&decoder, &pInfo->totalRows) < 0) return -1;
  if (tDecodeI32(&decoder, &pInfo->maxRows) < 0) return -1;
  if (tDecodeI32(&decoder, &pInfo->minRows) < 0) return -1;
  if (tDecodeI32(&decoder, &pInfo->defMaxRows) < 0) return -1;
  if (tDecodeI32(&decoder, &pInfo->defMinRows) < 0) return -1;
  if (tDecodeU32(&decoder, &pInfo->numOfInmemRows) < 0) return -1;
  if (tDecodeU32(&decoder, &pInfo->numOfSmallBlocks) < 0) return -1;

  for (int32_t i = 0; i < tListLen(pInfo->blockRowsHisto); ++i) {
    if (tDecodeI32(&decoder, &pInfo->blockRowsHisto[i]) < 0) return -1;
  }

  tDecoderClear(&decoder);
  return 0;
}

int32_t blockDistFinalize(SqlFunctionCtx* pCtx, SSDataBlock* pBlock) {
  SResultRowEntryInfo* pResInfo = GET_RES_INFO(pCtx);
  STableBlockDistInfo* pData = GET_ROWCELL_INTERBUF(pResInfo);

  SColumnInfoData* pColInfo = taosArrayGet(pBlock->pDataBlock, 0);

  if (pData->totalRows == 0) {
    pData->minRows = 0;
  }

  int32_t row = 0;
  char    st[256] = {0};
  double  totalRawSize = pData->totalRows * pData->rowSize;
  int32_t len = sprintf(st + VARSTR_HEADER_SIZE,
                        "Total_Blocks=[%d] Total_Size=[%.2f Kb] Average_size=[%.2f Kb] Compression_Ratio=[%.2f %c]",
                        pData->numOfBlocks, pData->totalSize / 1024.0, ((double)pData->totalSize) / pData->numOfBlocks,
                        pData->totalSize * 100 / totalRawSize, '%');

  varDataSetLen(st, len);
  colDataAppend(pColInfo, row++, st, false);

  int64_t avgRows = 0;
  if (pData->numOfBlocks > 0) {
    avgRows = pData->totalRows / pData->numOfBlocks;
  }

  len = sprintf(st + VARSTR_HEADER_SIZE,
                "Total_Rows=[%" PRId64 "] Inmem_Rows=[%d] MinRows=[%d] MaxRows=[%d] Average_Rows=[%" PRId64 "]",
                pData->totalRows, pData->numOfInmemRows, pData->minRows, pData->maxRows, avgRows);

  varDataSetLen(st, len);
  colDataAppend(pColInfo, row++, st, false);

  len = sprintf(st + VARSTR_HEADER_SIZE, "Total_Tables=[%d] Total_Files=[%d] Total_Vgroups=[%d]", pData->numOfTables,
                pData->numOfFiles, 0);

  varDataSetLen(st, len);
  colDataAppend(pColInfo, row++, st, false);

  len = sprintf(st + VARSTR_HEADER_SIZE,
                "--------------------------------------------------------------------------------");
  varDataSetLen(st, len);
  colDataAppend(pColInfo, row++, st, false);

  int32_t maxVal = 0;
  int32_t minVal = INT32_MAX;
  for (int32_t i = 0; i < tListLen(pData->blockRowsHisto); ++i) {
    if (maxVal < pData->blockRowsHisto[i]) {
      maxVal = pData->blockRowsHisto[i];
    }

    if (minVal > pData->blockRowsHisto[i]) {
      minVal = pData->blockRowsHisto[i];
    }
  }

  // maximum number of step is 80
  double factor = pData->numOfBlocks / 80.0;

  int32_t numOfBuckets = sizeof(pData->blockRowsHisto) / sizeof(pData->blockRowsHisto[0]);
  int32_t bucketRange = (pData->defMaxRows - pData->defMinRows) / numOfBuckets;

  for (int32_t i = 0; i < tListLen(pData->blockRowsHisto); ++i) {
    len = sprintf(st + VARSTR_HEADER_SIZE, "%04d |", pData->defMinRows + bucketRange * i);

    int32_t num = 0;
    if (pData->blockRowsHisto[i] > 0) {
      num = (pData->blockRowsHisto[i]) / factor;
    }

    for (int32_t j = 0; j < num; ++j) {
      int32_t x = sprintf(st + VARSTR_HEADER_SIZE + len, "%c", '|');
      len += x;
    }

    if (num > 0) {
      double v = pData->blockRowsHisto[i] * 100.0 / pData->numOfBlocks;
      len += sprintf(st + VARSTR_HEADER_SIZE + len, "  %d (%.2f%c)", pData->blockRowsHisto[i], v, '%');
    }

    varDataSetLen(st, len);
    colDataAppend(pColInfo, row++, st, false);
  }

  return TSDB_CODE_SUCCESS;
}

bool getDerivativeFuncEnv(struct SFunctionNode* pFunc, SFuncExecEnv* pEnv) {
  pEnv->calcMemSize = sizeof(SDerivInfo);
  return true;
}

bool derivativeFuncSetup(SqlFunctionCtx* pCtx, SResultRowEntryInfo* pResInfo) {
  if (!functionSetup(pCtx, pResInfo)) {
    return false;  // not initialized since it has been initialized
  }

  SDerivInfo* pDerivInfo = GET_ROWCELL_INTERBUF(pResInfo);

  pDerivInfo->ignoreNegative = pCtx->param[2].param.i;
  pDerivInfo->prevTs = -1;
  pDerivInfo->tsWindow = pCtx->param[1].param.i;
  pDerivInfo->valueSet = false;
  return true;
}

int32_t derivativeFunction(SqlFunctionCtx* pCtx) {
  SResultRowEntryInfo* pResInfo = GET_RES_INFO(pCtx);
  SDerivInfo*          pDerivInfo = GET_ROWCELL_INTERBUF(pResInfo);

  SInputColumnInfoData* pInput = &pCtx->input;
  SColumnInfoData*      pInputCol = pInput->pData[0];

  int32_t          numOfElems = 0;
  SColumnInfoData* pOutput = (SColumnInfoData*)pCtx->pOutput;
  SColumnInfoData* pTsOutput = pCtx->pTsOutput;

  int32_t i = pInput->startRowIndex;
  TSKEY*  tsList = (int64_t*)pInput->pPTS->pData;

  double v = 0;

  if (pCtx->order == TSDB_ORDER_ASC) {
    for (; i < pInput->numOfRows + pInput->startRowIndex; i += 1) {
      if (colDataIsNull_f(pInputCol->nullbitmap, i)) {
        continue;
      }

      char* d = (char*)pInputCol->pData + pInputCol->info.bytes * i;
      GET_TYPED_DATA(v, double, pInputCol->info.type, d);

      int32_t pos = pCtx->offset + numOfElems;
      if (!pDerivInfo->valueSet) {  // initial value is not set yet
        pDerivInfo->valueSet = true;
      } else {
        double r = ((v - pDerivInfo->prevValue) * pDerivInfo->tsWindow) / (tsList[i] - pDerivInfo->prevTs);
        if (pDerivInfo->ignoreNegative && r < 0) {
        } else {
          if (isinf(r) || isnan(r)) {
            colDataAppendNULL(pOutput, pos);
          } else {
            colDataAppend(pOutput, pos, (const char*)&r, false);
          }

          if (pTsOutput != NULL) {
            colDataAppendInt64(pTsOutput, pos, &tsList[i]);
          }
          numOfElems++;
        }
      }

      pDerivInfo->prevValue = v;
      pDerivInfo->prevTs = tsList[i];
    }
  } else {
    for (; i < pInput->numOfRows + pInput->startRowIndex; i += 1) {
      if (colDataIsNull_f(pInputCol->nullbitmap, i)) {
        continue;
      }

      char* d = (char*)pInputCol->pData + pInputCol->info.bytes * i;
      GET_TYPED_DATA(v, double, pInputCol->info.type, d);

      int32_t pos = pCtx->offset + numOfElems;
      if (!pDerivInfo->valueSet) {  // initial value is not set yet
        pDerivInfo->valueSet = true;
      } else {
        double r = ((pDerivInfo->prevValue - v) * pDerivInfo->tsWindow) / (pDerivInfo->prevTs - tsList[i]);
        if (pDerivInfo->ignoreNegative && r < 0) {
        } else {
          if (isinf(r) || isnan(r)) {
            colDataAppendNULL(pOutput, pos);
          } else {
            colDataAppend(pOutput, pos, (const char*)&r, false);
          }

          if (pTsOutput != NULL) {
            colDataAppendInt64(pTsOutput, pos, &pDerivInfo->prevTs);
          }
          numOfElems++;
        }
      }

      pDerivInfo->prevValue = v;
      pDerivInfo->prevTs = tsList[i];
    }
  }

  return numOfElems;
}

bool getIrateFuncEnv(struct SFunctionNode* pFunc, SFuncExecEnv* pEnv) {
  pEnv->calcMemSize = sizeof(SRateInfo);
  return true;
}

bool irateFuncSetup(SqlFunctionCtx* pCtx, SResultRowEntryInfo* pResInfo) {
  if (!functionSetup(pCtx, pResInfo)) {
    return false;  // not initialized since it has been initialized
  }

  SRateInfo* pInfo = GET_ROWCELL_INTERBUF(pResInfo);

  pInfo->firstKey = INT64_MIN;
  pInfo->lastKey = INT64_MIN;
  pInfo->firstValue = (double)INT64_MIN;
  pInfo->lastValue = (double)INT64_MIN;

  pInfo->hasResult = 0;
  return true;
}

int32_t irateFunction(SqlFunctionCtx* pCtx) {
  SResultRowEntryInfo* pResInfo = GET_RES_INFO(pCtx);
  SRateInfo*           pRateInfo = GET_ROWCELL_INTERBUF(pResInfo);

  SInputColumnInfoData* pInput = &pCtx->input;
  SColumnInfoData*      pInputCol = pInput->pData[0];

  SColumnInfoData* pOutput = (SColumnInfoData*)pCtx->pOutput;

  TSKEY* tsList = (int64_t*)pInput->pPTS->pData;

  int32_t numOfElems = 0;
  int32_t type = pInputCol->info.type;

  for (int32_t i = pInput->startRowIndex; i < pInput->numOfRows + pInput->startRowIndex; i += 1) {
    if (colDataIsNull_f(pInputCol->nullbitmap, i)) {
      continue;
    }

    numOfElems++;

    char*  data = colDataGetData(pInputCol, i);
    double v = 0;
    GET_TYPED_DATA(v, double, type, data);

    if (INT64_MIN == pRateInfo->lastKey) {
      pRateInfo->lastValue = v;
      pRateInfo->lastKey = tsList[i];
      continue;
    }

    if (tsList[i] > pRateInfo->lastKey) {
      if ((INT64_MIN == pRateInfo->firstKey) || pRateInfo->lastKey > pRateInfo->firstKey) {
        pRateInfo->firstValue = pRateInfo->lastValue;
        pRateInfo->firstKey = pRateInfo->lastKey;
      }

      pRateInfo->lastValue = v;
      pRateInfo->lastKey = tsList[i];

      continue;
    }

    if ((INT64_MIN == pRateInfo->firstKey) || tsList[i] > pRateInfo->firstKey) {
      pRateInfo->firstValue = v;
      pRateInfo->firstKey = tsList[i];
    }
  }

  SET_VAL(pResInfo, numOfElems, 1);
  return TSDB_CODE_SUCCESS;
}

static double doCalcRate(const SRateInfo* pRateInfo, double tickPerSec) {
  if ((INT64_MIN == pRateInfo->lastKey) || (INT64_MIN == pRateInfo->firstKey) ||
      (pRateInfo->firstKey >= pRateInfo->lastKey)) {
    return 0.0;
  }

  double diff = 0;
  // If the previous value of the last is greater than the last value, only keep the last point instead of the delta
  // value between two values.
  diff = pRateInfo->lastValue;
  if (diff >= pRateInfo->firstValue) {
    diff -= pRateInfo->firstValue;
  }

  int64_t duration = pRateInfo->lastKey - pRateInfo->firstKey;
  if (duration == 0) {
    return 0;
  }

  return (duration > 0) ? ((double)diff) / (duration / tickPerSec) : 0.0;
}

int32_t irateFinalize(SqlFunctionCtx* pCtx, SSDataBlock* pBlock) {
  int32_t          slotId = pCtx->pExpr->base.resSchema.slotId;
  SColumnInfoData* pCol = taosArrayGet(pBlock->pDataBlock, slotId);

  SResultRowEntryInfo* pResInfo = GET_RES_INFO(pCtx);
  pResInfo->isNullRes = (pResInfo->numOfRes == 0) ? 1 : 0;

  SRateInfo* pInfo = GET_ROWCELL_INTERBUF(pResInfo);
  double     result = doCalcRate(pInfo, (double)TSDB_TICK_PER_SECOND(pCtx->param[1].param.i));
  colDataAppend(pCol, pBlock->info.rows, (const char*)&result, pResInfo->isNullRes);

  return pResInfo->numOfRes;
}

int32_t groupKeyFunction(SqlFunctionCtx* pCtx) {
  SResultRowEntryInfo* pResInfo = GET_RES_INFO(pCtx);
  SGroupKeyInfo*       pInfo = GET_ROWCELL_INTERBUF(pResInfo);

  SInputColumnInfoData* pInput = &pCtx->input;
  SColumnInfoData*      pInputCol = pInput->pData[0];

  int32_t startIndex = pInput->startRowIndex;

  // escape rest of data blocks to avoid first entry to be overwritten.
  if (pInfo->hasResult) {
    goto _group_key_over;
  }

  if (colDataIsNull_s(pInputCol, startIndex)) {
    pInfo->isNull = true;
    pInfo->hasResult = true;
    goto _group_key_over;
  }

  char* data = colDataGetData(pInputCol, startIndex);
  if (IS_VAR_DATA_TYPE(pInputCol->info.type)) {
    memcpy(pInfo->data, data,
           (pInputCol->info.type == TSDB_DATA_TYPE_JSON) ? getJsonValueLen(data) : varDataTLen(data));
  } else {
    memcpy(pInfo->data, data, pInputCol->info.bytes);
  }
  pInfo->hasResult = true;

_group_key_over:

  SET_VAL(pResInfo, 1, 1);
  return TSDB_CODE_SUCCESS;
}

int32_t groupKeyFinalize(SqlFunctionCtx* pCtx, SSDataBlock* pBlock) {
  int32_t          slotId = pCtx->pExpr->base.resSchema.slotId;
  SColumnInfoData* pCol = taosArrayGet(pBlock->pDataBlock, slotId);

  SResultRowEntryInfo* pResInfo = GET_RES_INFO(pCtx);

  SGroupKeyInfo* pInfo = GET_ROWCELL_INTERBUF(pResInfo);

  if (pInfo->hasResult) {
    colDataAppend(pCol, pBlock->info.rows, pInfo->data, pInfo->isNull ? true : false);
  } else {
    pResInfo->numOfRes = 0;
  }

  return pResInfo->numOfRes;
}

int32_t interpFunction(SqlFunctionCtx* pCtx) {
#if 0
  int32_t fillType = (int32_t) pCtx->param[2].i64;
  //bool ascQuery = (pCtx->order == TSDB_ORDER_ASC);

  if (pCtx->start.key == pCtx->startTs) {
    assert(pCtx->start.key != INT64_MIN);

    COPY_TYPED_DATA(pCtx->pOutput, pCtx->inputType, &pCtx->start.val);

    goto interp_success_exit;
  } else if (pCtx->end.key == pCtx->startTs && pCtx->end.key != INT64_MIN && fillType == TSDB_FILL_NEXT) {
    COPY_TYPED_DATA(pCtx->pOutput, pCtx->inputType, &pCtx->end.val);

    goto interp_success_exit;
  }

  switch (fillType) {
    case TSDB_FILL_NULL:
      setNull(pCtx->pOutput, pCtx->outputType, pCtx->outputBytes);
      break;

    case TSDB_FILL_SET_VALUE:
      tVariantDump(&pCtx->param[1], pCtx->pOutput, pCtx->inputType, true);
      break;

    case TSDB_FILL_LINEAR:
      if (pCtx->start.key == INT64_MIN || pCtx->start.key > pCtx->startTs
          || pCtx->end.key == INT64_MIN || pCtx->end.key < pCtx->startTs) {
        goto interp_exit;
      }

      double v1 = -1, v2 = -1;
      GET_TYPED_DATA(v1, double, pCtx->inputType, &pCtx->start.val);
      GET_TYPED_DATA(v2, double, pCtx->inputType, &pCtx->end.val);

      SPoint point1 = {.key = pCtx->start.key, .val = &v1};
      SPoint point2 = {.key = pCtx->end.key, .val = &v2};
      SPoint point  = {.key = pCtx->startTs, .val = pCtx->pOutput};

      int32_t srcType = pCtx->inputType;
      if (isNull((char *)&pCtx->start.val, srcType) || isNull((char *)&pCtx->end.val, srcType)) {
        setNull(pCtx->pOutput, srcType, pCtx->inputBytes);
      } else {
        bool exceedMax = false, exceedMin = false;
        taosGetLinearInterpolationVal(&point, pCtx->outputType, &point1, &point2, TSDB_DATA_TYPE_DOUBLE, &exceedMax, &exceedMin);
        if (exceedMax || exceedMin) {
          __compar_fn_t func = getComparFunc((int32_t)pCtx->inputType, 0);
          if (func(&pCtx->start.val, &pCtx->end.val) <= 0) {
            COPY_TYPED_DATA(pCtx->pOutput, pCtx->inputType, exceedMax ? &pCtx->start.val : &pCtx->end.val);
          } else {
            COPY_TYPED_DATA(pCtx->pOutput, pCtx->inputType, exceedMax ? &pCtx->end.val : &pCtx->start.val);
          }
        }
      }
      break;

    case TSDB_FILL_PREV:
      if (pCtx->start.key == INT64_MIN || pCtx->start.key > pCtx->startTs) {
        goto interp_exit;
      }

      COPY_TYPED_DATA(pCtx->pOutput, pCtx->inputType, &pCtx->start.val);
      break;

    case TSDB_FILL_NEXT:
      if (pCtx->end.key == INT64_MIN || pCtx->end.key < pCtx->startTs) {
        goto interp_exit;
      }

      COPY_TYPED_DATA(pCtx->pOutput, pCtx->inputType, &pCtx->end.val);
      break;

    case TSDB_FILL_NONE:
      // do nothing
    default:
      goto interp_exit;
  }


  interp_success_exit:
  *(TSKEY*)pCtx->ptsOutputBuf = pCtx->startTs;
  INC_INIT_VAL(pCtx, 1);

  interp_exit:
  pCtx->start.key = INT64_MIN;
  pCtx->end.key = INT64_MIN;
  pCtx->endTs = pCtx->startTs;
#endif

  return TSDB_CODE_SUCCESS;
}

int32_t cachedLastRowFunction(SqlFunctionCtx* pCtx) {
  int32_t numOfElems = 0;

  SResultRowEntryInfo* pResInfo = GET_RES_INFO(pCtx);
  SFirstLastRes*       pInfo = GET_ROWCELL_INTERBUF(pResInfo);

  SInputColumnInfoData* pInput = &pCtx->input;
  SColumnInfoData*      pInputCol = pInput->pData[0];

  int32_t bytes = pInputCol->info.bytes;
  pInfo->bytes = bytes;

  // last_row function does not ignore the null value
  for (int32_t i = pInput->numOfRows + pInput->startRowIndex - 1; i >= pInput->startRowIndex; --i) {
    numOfElems++;

    char* data = colDataGetData(pInputCol, i);
    TSKEY cts = getRowPTs(pInput->pPTS, i);
    if (pResInfo->numOfRes == 0 || pInfo->ts < cts) {
      doSaveLastrow(pCtx, data, i, cts, pInfo);
      pResInfo->numOfRes = 1;
    }
  }

  SET_VAL(pResInfo, numOfElems, 1);
  return TSDB_CODE_SUCCESS;
}
>>>>>>> 2fddb8a6
<|MERGE_RESOLUTION|>--- conflicted
+++ resolved
@@ -14,7 +14,6 @@
  */
 
 #include "builtinsimpl.h"
-#include "tglobal.h"
 #include "cJSON.h"
 #include "function.h"
 #include "query.h"
@@ -556,11 +555,7 @@
 int32_t countFunction(SqlFunctionCtx* pCtx) {
   int32_t numOfElem = getNumOfElems(pCtx);
 
-<<<<<<< HEAD
-  SResultRowEntryInfo* pResInfo = GET_RES_INFO(pCtx);
-=======
   SResultRowEntryInfo*  pResInfo = GET_RES_INFO(pCtx);
->>>>>>> 2fddb8a6
   SInputColumnInfoData* pInput = &pCtx->input;
 
   int32_t type = pInput->pData[0]->info.type;
@@ -1091,17 +1086,10 @@
 int32_t avgFinalize(SqlFunctionCtx* pCtx, SSDataBlock* pBlock) {
   SInputColumnInfoData* pInput = &pCtx->input;
 
-<<<<<<< HEAD
-  int32_t type = pInput->pData[0]->info.type;
-  SAvgRes* pAvgRes = GET_ROWCELL_INTERBUF(GET_RES_INFO(pCtx));
-
-  if (IS_INTEGER_TYPE(type)) {
-=======
   SAvgRes* pAvgRes = GET_ROWCELL_INTERBUF(GET_RES_INFO(pCtx));
   int32_t  type = pAvgRes->type;
 
   if (IS_SIGNED_NUMERIC_TYPE(type)) {
->>>>>>> 2fddb8a6
     pAvgRes->result = pAvgRes->sum.isum / ((double)pAvgRes->count);
   } else if (IS_UNSIGNED_NUMERIC_TYPE(type)) {
     pAvgRes->result = pAvgRes->sum.usum / ((double)pAvgRes->count);
@@ -4383,24 +4371,14 @@
     z += buckethisto[j];
     z *= 0.5;
   }
-<<<<<<< HEAD
-
-  z += m * hllSigma(buckethisto[0]/(double)m);
-  double E = (double)llroundl(HLL_ALPHA_INF*m*m/z);
-=======
->>>>>>> 2fddb8a6
 
   z += m * hllSigma(buckethisto[0] / (double)m);
   double E = (double)llroundl(HLL_ALPHA_INF * m * m / z);
 
-<<<<<<< HEAD
-int32_t hllFunction(SqlFunctionCtx *pCtx) {
-=======
   return (uint64_t)E;
 }
 
 int32_t hllFunction(SqlFunctionCtx* pCtx) {
->>>>>>> 2fddb8a6
   SHLLInfo* pInfo = GET_ROWCELL_INTERBUF(GET_RES_INFO(pCtx));
 
   SInputColumnInfoData* pInput = &pCtx->input;
@@ -4438,11 +4416,6 @@
   return TSDB_CODE_SUCCESS;
 }
 
-<<<<<<< HEAD
-int32_t hllFinalize(SqlFunctionCtx* pCtx, SSDataBlock* pBlock) {
-  SResultRowEntryInfo *pInfo = GET_RES_INFO(pCtx);
-
-=======
 static void hllTransferInfo(SHLLInfo* pInput, SHLLInfo* pOutput) {
   for (int32_t k = 0; k < HLL_BUCKETS; ++k) {
     if (pOutput->buckets[k] < pInput->buckets[k]) {
@@ -4473,7 +4446,6 @@
 int32_t hllFinalize(SqlFunctionCtx* pCtx, SSDataBlock* pBlock) {
   SResultRowEntryInfo* pInfo = GET_RES_INFO(pCtx);
 
->>>>>>> 2fddb8a6
   SHLLInfo* pHllInfo = GET_ROWCELL_INTERBUF(GET_RES_INFO(pCtx));
   pHllInfo->result = hllCountCnt(pHllInfo->buckets);
   if (tsCountAlwaysReturnValue && pHllInfo->result == 0) {
@@ -4881,12 +4853,6 @@
   SInputColumnInfoData* pInput = &pCtx->input;
 
   SColumnInfoData* pInputCol = pInput->pData[0];
-<<<<<<< HEAD
-  SColumnInfoData* pOutput = (SColumnInfoData*)pCtx->pOutput;
-
-  int32_t startOffset = pCtx->offset;
-=======
->>>>>>> 2fddb8a6
   for (int32_t i = pInput->startRowIndex; i < pInput->numOfRows + pInput->startRowIndex; i += 1) {
     if (colDataIsNull_s(pInputCol, i)) {
       continue;
@@ -5133,18 +5099,10 @@
   return pInfo->numOfPoints;
 }
 
-<<<<<<< HEAD
-int32_t uniqueFinalize(SqlFunctionCtx* pCtx, SSDataBlock* pBlock) {
-  SResultRowEntryInfo* pResInfo = GET_RES_INFO(pCtx);
-  SUniqueInfo*    pInfo = GET_ROWCELL_INTERBUF(pResInfo);
-  int32_t        slotId = pCtx->pExpr->base.resSchema.slotId;
-  SColumnInfoData* pCol = taosArrayGet(pBlock->pDataBlock, slotId);
-=======
 bool getModeFuncEnv(SFunctionNode* pFunc, SFuncExecEnv* pEnv) {
   pEnv->calcMemSize = sizeof(SModeInfo) + MODE_MAX_RESULT_SIZE;
   return true;
 }
->>>>>>> 2fddb8a6
 
 bool modeFunctionSetup(SqlFunctionCtx* pCtx, SResultRowEntryInfo* pResInfo) {
   if (!functionSetup(pCtx, pResInfo)) {
@@ -5235,80 +5193,33 @@
   return pResInfo->numOfRes;
 }
 
-<<<<<<< HEAD
-typedef struct STwaInfo {
-  double      dOutput;
-  SPoint1     p;
-  STimeWindow win;
-} STwaInfo;
-
-=======
->>>>>>> 2fddb8a6
 bool getTwaFuncEnv(struct SFunctionNode* pFunc, SFuncExecEnv* pEnv) {
   pEnv->calcMemSize = sizeof(STwaInfo);
   return true;
 }
 
-<<<<<<< HEAD
-bool twaFunctionSetup(SqlFunctionCtx *pCtx, SResultRowEntryInfo* pResultInfo) {
-=======
 bool twaFunctionSetup(SqlFunctionCtx* pCtx, SResultRowEntryInfo* pResultInfo) {
->>>>>>> 2fddb8a6
   if (!functionSetup(pCtx, pResultInfo)) {
     return false;
   }
 
-<<<<<<< HEAD
-  STwaInfo *pInfo = GET_ROWCELL_INTERBUF(GET_RES_INFO(pCtx));
-  pInfo->p.key    = INT64_MIN;
-  pInfo->win      = TSWINDOW_INITIALIZER;
-=======
   STwaInfo* pInfo = GET_ROWCELL_INTERBUF(GET_RES_INFO(pCtx));
   pInfo->isNull = false;
   pInfo->p.key  = INT64_MIN;
   pInfo->win    = TSWINDOW_INITIALIZER;
->>>>>>> 2fddb8a6
   return true;
 }
 
 static double twa_get_area(SPoint1 s, SPoint1 e) {
-<<<<<<< HEAD
-  if ((s.val >= 0 && e.val >= 0)|| (s.val <=0 && e.val <= 0)) {
-    return (s.val + e.val) * (e.key - s.key) / 2;
-  }
-
-  double x = (s.key * e.val - e.key * s.val)/(e.val - s.val);
-=======
   if ((s.val >= 0 && e.val >= 0) || (s.val <= 0 && e.val <= 0)) {
     return (s.val + e.val) * (e.key - s.key) / 2;
   }
 
   double x = (s.key * e.val - e.key * s.val) / (e.val - s.val);
->>>>>>> 2fddb8a6
   double val = (s.val * (x - s.key) + e.val * (e.key - x)) / 2;
   return val;
 }
 
-<<<<<<< HEAD
-#define INIT_INTP_POINT(_p, _k, _v) \
-  do {                           \
-    (_p).key = (_k);             \
-    (_p).val = (_v);             \
-  } while (0)
-
-int32_t twaFunction(SqlFunctionCtx* pCtx) {
-  SInputColumnInfoData* pInput = &pCtx->input;
-  SColumnInfoData* pInputCol = pInput->pData[0];
-
-  TSKEY* tsList = (int64_t*)pInput->pPTS->pData;
-
-  SResultRowEntryInfo *pResInfo = GET_RES_INFO(pCtx);
-
-  STwaInfo *pInfo = GET_ROWCELL_INTERBUF(pResInfo);
-  SPoint1  *last = &pInfo->p;
-  int32_t   numOfElems = 0;
-
-=======
 int32_t twaFunction(SqlFunctionCtx* pCtx) {
   SInputColumnInfoData* pInput = &pCtx->input;
   SColumnInfoData*      pInputCol = pInput->pData[0];
@@ -5326,30 +5237,12 @@
     goto _twa_over;
   }
 
->>>>>>> 2fddb8a6
   int32_t i = pInput->startRowIndex;
   if (pCtx->start.key != INT64_MIN) {
     ASSERT((pCtx->start.key < tsList[i] && pCtx->order == TSDB_ORDER_ASC) ||
            (pCtx->start.key > tsList[i] && pCtx->order == TSDB_ORDER_DESC));
 
     ASSERT(last->key == INT64_MIN);
-<<<<<<< HEAD
-    last->key = tsList[i];
-
-    GET_TYPED_DATA(last->val, double, pInputCol->info.type, colDataGetData(pInputCol, i));
-
-    pInfo->dOutput += twa_get_area(pCtx->start, *last);
-    pInfo->win.skey = pCtx->start.key;
-    numOfElems++;
-    i += 1;
-  } else if (pInfo->p.key == INT64_MIN) {
-    last->key = tsList[i];
-    GET_TYPED_DATA(last->val, double, pInputCol->info.type, colDataGetData(pInputCol, i));
-
-    pInfo->win.skey = last->key;
-    numOfElems++;
-    i += 1;
-=======
     for (; i < pInput->numOfRows + pInput->startRowIndex; ++i) {
       if (colDataIsNull_f(pInputCol->nullbitmap, i)) {
         continue;
@@ -5380,29 +5273,19 @@
       i += 1;
       break;
     }
->>>>>>> 2fddb8a6
   }
 
   SPoint1 st = {0};
 
   // calculate the value of
-<<<<<<< HEAD
-  switch(pInputCol->info.type) {
-    case TSDB_DATA_TYPE_TINYINT: {
-      int8_t *val = (int8_t*) colDataGetData(pInputCol, 0);
-=======
   switch (pInputCol->info.type) {
     case TSDB_DATA_TYPE_TINYINT: {
       int8_t* val = (int8_t*)colDataGetData(pInputCol, 0);
->>>>>>> 2fddb8a6
       for (; i < pInput->numOfRows + pInput->startRowIndex; i += 1) {
         if (colDataIsNull_f(pInputCol->nullbitmap, i)) {
           continue;
         }
-<<<<<<< HEAD
-=======
         numOfElems++;
->>>>>>> 2fddb8a6
 
         INIT_INTP_POINT(st, tsList[i], val[i]);
         pInfo->dOutput += twa_get_area(pInfo->p, st);
@@ -5412,19 +5295,12 @@
     }
 
     case TSDB_DATA_TYPE_SMALLINT: {
-<<<<<<< HEAD
-      int16_t *val = (int16_t*) colDataGetData(pInputCol, 0);
-=======
       int16_t* val = (int16_t*)colDataGetData(pInputCol, 0);
->>>>>>> 2fddb8a6
       for (; i < pInput->numOfRows + pInput->startRowIndex; i += 1) {
         if (colDataIsNull_f(pInputCol->nullbitmap, i)) {
           continue;
         }
-<<<<<<< HEAD
-=======
         numOfElems++;
->>>>>>> 2fddb8a6
 
         INIT_INTP_POINT(st, tsList[i], val[i]);
         pInfo->dOutput += twa_get_area(pInfo->p, st);
@@ -5433,19 +5309,12 @@
       break;
     }
     case TSDB_DATA_TYPE_INT: {
-<<<<<<< HEAD
-      int32_t *val = (int32_t*) colDataGetData(pInputCol, 0);
-=======
       int32_t* val = (int32_t*)colDataGetData(pInputCol, 0);
->>>>>>> 2fddb8a6
       for (; i < pInput->numOfRows + pInput->startRowIndex; i += 1) {
         if (colDataIsNull_f(pInputCol->nullbitmap, i)) {
           continue;
         }
-<<<<<<< HEAD
-=======
         numOfElems++;
->>>>>>> 2fddb8a6
 
         INIT_INTP_POINT(st, tsList[i], val[i]);
         pInfo->dOutput += twa_get_area(pInfo->p, st);
@@ -5454,19 +5323,12 @@
       break;
     }
     case TSDB_DATA_TYPE_BIGINT: {
-<<<<<<< HEAD
-      int64_t *val = (int64_t*) colDataGetData(pInputCol, 0);
-=======
       int64_t* val = (int64_t*)colDataGetData(pInputCol, 0);
->>>>>>> 2fddb8a6
       for (; i < pInput->numOfRows + pInput->startRowIndex; i += 1) {
         if (colDataIsNull_f(pInputCol->nullbitmap, i)) {
           continue;
         }
-<<<<<<< HEAD
-=======
         numOfElems++;
->>>>>>> 2fddb8a6
 
         INIT_INTP_POINT(st, tsList[i], val[i]);
         pInfo->dOutput += twa_get_area(pInfo->p, st);
@@ -5475,19 +5337,12 @@
       break;
     }
     case TSDB_DATA_TYPE_FLOAT: {
-<<<<<<< HEAD
-      float *val = (float*) colDataGetData(pInputCol, 0);
-=======
       float* val = (float*)colDataGetData(pInputCol, 0);
->>>>>>> 2fddb8a6
       for (; i < pInput->numOfRows + pInput->startRowIndex; i += 1) {
         if (colDataIsNull_f(pInputCol->nullbitmap, i)) {
           continue;
         }
-<<<<<<< HEAD
-=======
         numOfElems++;
->>>>>>> 2fddb8a6
 
         INIT_INTP_POINT(st, tsList[i], val[i]);
         pInfo->dOutput += twa_get_area(pInfo->p, st);
@@ -5496,19 +5351,12 @@
       break;
     }
     case TSDB_DATA_TYPE_DOUBLE: {
-<<<<<<< HEAD
-      double *val = (double*) colDataGetData(pInputCol, 0);
-=======
       double* val = (double*)colDataGetData(pInputCol, 0);
->>>>>>> 2fddb8a6
       for (; i < pInput->numOfRows + pInput->startRowIndex; i += 1) {
         if (colDataIsNull_f(pInputCol->nullbitmap, i)) {
           continue;
         }
-<<<<<<< HEAD
-=======
         numOfElems++;
->>>>>>> 2fddb8a6
 
         INIT_INTP_POINT(st, tsList[i], val[i]);
         pInfo->dOutput += twa_get_area(pInfo->p, st);
@@ -5517,19 +5365,12 @@
       break;
     }
     case TSDB_DATA_TYPE_UTINYINT: {
-<<<<<<< HEAD
-      uint8_t *val = (uint8_t*) colDataGetData(pInputCol, 0);
-=======
       uint8_t* val = (uint8_t*)colDataGetData(pInputCol, 0);
->>>>>>> 2fddb8a6
       for (; i < pInput->numOfRows + pInput->startRowIndex; i += 1) {
         if (colDataIsNull_f(pInputCol->nullbitmap, i)) {
           continue;
         }
-<<<<<<< HEAD
-=======
         numOfElems++;
->>>>>>> 2fddb8a6
 
         INIT_INTP_POINT(st, tsList[i], val[i]);
         pInfo->dOutput += twa_get_area(pInfo->p, st);
@@ -5538,19 +5379,12 @@
       break;
     }
     case TSDB_DATA_TYPE_USMALLINT: {
-<<<<<<< HEAD
-      uint16_t *val = (uint16_t*) colDataGetData(pInputCol, 0);
-=======
       uint16_t* val = (uint16_t*)colDataGetData(pInputCol, 0);
->>>>>>> 2fddb8a6
       for (; i < pInput->numOfRows + pInput->startRowIndex; i += 1) {
         if (colDataIsNull_f(pInputCol->nullbitmap, i)) {
           continue;
         }
-<<<<<<< HEAD
-=======
         numOfElems++;
->>>>>>> 2fddb8a6
 
         INIT_INTP_POINT(st, tsList[i], val[i]);
         pInfo->dOutput += twa_get_area(pInfo->p, st);
@@ -5559,19 +5393,12 @@
       break;
     }
     case TSDB_DATA_TYPE_UINT: {
-<<<<<<< HEAD
-      uint32_t *val = (uint32_t*) colDataGetData(pInputCol, 0);
-=======
       uint32_t* val = (uint32_t*)colDataGetData(pInputCol, 0);
->>>>>>> 2fddb8a6
       for (; i < pInput->numOfRows + pInput->startRowIndex; i += 1) {
         if (colDataIsNull_f(pInputCol->nullbitmap, i)) {
           continue;
         }
-<<<<<<< HEAD
-=======
         numOfElems++;
->>>>>>> 2fddb8a6
 
         INIT_INTP_POINT(st, tsList[i], val[i]);
         pInfo->dOutput += twa_get_area(pInfo->p, st);
@@ -5580,19 +5407,12 @@
       break;
     }
     case TSDB_DATA_TYPE_UBIGINT: {
-<<<<<<< HEAD
-      uint64_t *val = (uint64_t*) colDataGetData(pInputCol, 0);
-=======
       uint64_t* val = (uint64_t*)colDataGetData(pInputCol, 0);
->>>>>>> 2fddb8a6
       for (; i < pInput->numOfRows + pInput->startRowIndex; i += 1) {
         if (colDataIsNull_f(pInputCol->nullbitmap, i)) {
           continue;
         }
-<<<<<<< HEAD
-=======
         numOfElems++;
->>>>>>> 2fddb8a6
 
         INIT_INTP_POINT(st, tsList[i], val[i]);
         pInfo->dOutput += twa_get_area(pInfo->p, st);
@@ -5601,25 +5421,12 @@
       break;
     }
 
-<<<<<<< HEAD
-    default: ASSERT(0);
-=======
     default:
       ASSERT(0);
->>>>>>> 2fddb8a6
   }
 
   // the last interpolated time window value
   if (pCtx->end.key != INT64_MIN) {
-<<<<<<< HEAD
-    pInfo->dOutput  += twa_get_area(pInfo->p, pCtx->end);
-    pInfo->p = pCtx->end;
-  }
-
-  pInfo->win.ekey  = pInfo->p.key;
-
-  SET_VAL(pResInfo, numOfElems, 1);
-=======
     pInfo->dOutput += twa_get_area(pInfo->p, pCtx->end);
     pInfo->p = pCtx->end;
   }
@@ -5632,7 +5439,6 @@
   }
 
   SET_VAL(pResInfo, 1, 1);
->>>>>>> 2fddb8a6
   return TSDB_CODE_SUCCESS;
 }
 
@@ -5641,24 +5447,6 @@
  * by next input data. The TWA function only applies to each table, so no merge procedure
  * is required, we simply copy to the resut ot interResBuffer.
  */
-<<<<<<< HEAD
-//void twa_function_copy(SQLFunctionCtx *pCtx) {
-//  assert(pCtx->inputType == TSDB_DATA_TYPE_BINARY);
-//  SResultRowEntryInfo *pResInfo = GET_RES_INFO(pCtx);
-//
-//  memcpy(GET_ROWCELL_INTERBUF(pResInfo), pCtx->pInput, (size_t)pCtx->inputBytes);
-//  pResInfo->hasResult = ((STwaInfo *)pCtx->pInput)->hasResult;
-//}
-
-int32_t twaFinalize(struct SqlFunctionCtx *pCtx, SSDataBlock* pBlock) {
-  SResultRowEntryInfo *pResInfo = GET_RES_INFO(pCtx);
-
-  STwaInfo *pInfo = (STwaInfo *)GET_ROWCELL_INTERBUF(pResInfo);
-  if (pResInfo->numOfRes == 0) {
-    pResInfo->isNullRes = 1;
-  } else {
-    //  assert(pInfo->win.ekey == pInfo->p.key && pInfo->hasResult == pResInfo->hasResult);
-=======
 // void twa_function_copy(SQLFunctionCtx *pCtx) {
 //   assert(pCtx->inputType == TSDB_DATA_TYPE_BINARY);
 //   SResultRowEntryInfo *pResInfo = GET_RES_INFO(pCtx);
@@ -5674,7 +5462,6 @@
   if (pInfo->isNull == true) {
     pResInfo->numOfRes = 0;
   } else {
->>>>>>> 2fddb8a6
     if (pInfo->win.ekey == pInfo->win.skey) {
       pInfo->dOutput = pInfo->p.val;
     } else {
@@ -5686,8 +5473,6 @@
 
   return functionFinalize(pCtx, pBlock);
 }
-<<<<<<< HEAD
-=======
 
 bool blockDistSetup(SqlFunctionCtx* pCtx, SResultRowEntryInfo* pResultInfo) {
   if (!functionSetup(pCtx, pResultInfo)) {
@@ -6270,5 +6055,4 @@
 
   SET_VAL(pResInfo, numOfElems, 1);
   return TSDB_CODE_SUCCESS;
-}
->>>>>>> 2fddb8a6
+}