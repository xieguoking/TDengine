/*
 * Copyright (c) 2019 TAOS Data, Inc. <jhtao@taosdata.com>
 *
 * This program is free software: you can use, redistribute, and/or modify
 * it under the terms of the GNU Affero General Public License, version 3
 * or later ("AGPL"), as published by the Free Software Foundation.
 *
 * This program is distributed in the hope that it will be useful, but WITHOUT
 * ANY WARRANTY; without even the implied warranty of MERCHANTABILITY or
 * FITNESS FOR A PARTICULAR PURPOSE.
 *
 * You should have received a copy of the GNU Affero General Public License
 * along with this program. If not, see <http://www.gnu.org/licenses/>.
 */

#include "builtinsimpl.h"
#include "cJSON.h"
#include "function.h"
#include "query.h"
#include "querynodes.h"
#include "streamState.h"
#include "tcompare.h"
#include "tdatablock.h"
#include "tdigest.h"
#include "tfunctionInt.h"
#include "tglobal.h"
#include "thistogram.h"
#include "tpercentile.h"

#define HISTOGRAM_MAX_BINS_NUM 1000
#define MAVG_MAX_POINTS_NUM    1000
#define TAIL_MAX_POINTS_NUM    100
#define TAIL_MAX_OFFSET        100

#define UNIQUE_MAX_RESULT_SIZE (1024 * 1024 * 10)
#define MODE_MAX_RESULT_SIZE   UNIQUE_MAX_RESULT_SIZE

#define HLL_BUCKET_BITS 14  // The bits of the bucket
#define HLL_DATA_BITS   (64 - HLL_BUCKET_BITS)
#define HLL_BUCKETS     (1 << HLL_BUCKET_BITS)
#define HLL_BUCKET_MASK (HLL_BUCKETS - 1)
#define HLL_ALPHA_INF   0.721347520444481703680  // constant for 0.5/ln(2)

<<<<<<< HEAD
//typedef struct SAvgRes {
//  double  result;
//  SSumRes sum;
//  int64_t count;
//  int16_t type;  // store the original input type, used in merge function
//} SAvgRes;

//typedef struct SMinmaxResInfo {
//  bool      assign;  // assign the first value or not
//  int64_t   v;
//  STuplePos tuplePos;
//
//  STuplePos nullTuplePos;
//  bool      nullTupleSaved;
//  int16_t   type;
//} SMinmaxResInfo;
=======
typedef struct SSumRes {
  union {
    int64_t  isum;
    uint64_t usum;
    double   dsum;
  };
  int16_t type;
  int64_t prevTs;       // used for csum only
  bool    isPrevTsSet;  // used for csum only

} SSumRes;

typedef struct SAvgRes {
  double  result;
  SSumRes sum;
  int64_t count;
  int16_t type;  // store the original input type, used in merge function
} SAvgRes;

typedef struct SMinmaxResInfo {
  bool      assign;  // assign the first value or not
  int64_t   v;
  STuplePos tuplePos;

  STuplePos nullTuplePos;
  bool      nullTupleSaved;
  int16_t   type;
} SMinmaxResInfo;
>>>>>>> 130d6e3b

typedef struct STopBotResItem {
  SVariant  v;
  uint64_t  uid;  // it is a table uid, used to extract tag data during building of the final result for the tag data
  STuplePos tuplePos;  // tuple data of this chosen row
} STopBotResItem;

typedef struct STopBotRes {
  int32_t maxSize;
  int16_t type;

  STuplePos nullTuplePos;
  bool      nullTupleSaved;

  STopBotResItem* pItems;
} STopBotRes;

typedef struct SStddevRes {
  double  result;
  int64_t count;
  union {
    double   quadraticDSum;
    int64_t  quadraticISum;
    uint64_t quadraticUSum;
  };
  union {
    double   dsum;
    int64_t  isum;
    uint64_t usum;
  };
  int16_t type;
} SStddevRes;

typedef struct SLeastSQRInfo {
  double  matrix[2][3];
  double  startVal;
  double  stepVal;
  int64_t num;
} SLeastSQRInfo;

typedef struct SPercentileInfo {
  double      result;
  tMemBucket* pMemBucket;
  int32_t     stage;
  double      minval;
  double      maxval;
  int64_t     numOfElems;
} SPercentileInfo;

typedef struct SAPercentileInfo {
  double          result;
  double          percent;
  int8_t          algo;
  SHistogramInfo* pHisto;
  TDigest*        pTDigest;
} SAPercentileInfo;

typedef enum {
  APERCT_ALGO_UNKNOWN = 0,
  APERCT_ALGO_DEFAULT,
  APERCT_ALGO_TDIGEST,
} EAPerctAlgoType;

typedef struct SDiffInfo {
  bool hasPrev;
  bool includeNull;
  bool ignoreNegative;  // replace the ignore with case when
  bool firstOutput;
  union {
    int64_t i64;
    double  d64;
  } prev;

  int64_t prevTs;
} SDiffInfo;

typedef struct SSpreadInfo {
  double result;
  bool   hasResult;
  double min;
  double max;
} SSpreadInfo;

typedef struct SElapsedInfo {
  double  result;
  TSKEY   min;
  TSKEY   max;
  int64_t timeUnit;
} SElapsedInfo;

typedef struct STwaInfo {
  double      dOutput;
  bool        isNull;
  SPoint1     p;
  STimeWindow win;
} STwaInfo;

typedef struct SHistoFuncBin {
  double  lower;
  double  upper;
  int64_t count;
  double  percentage;
} SHistoFuncBin;

typedef struct SHistoFuncInfo {
  int32_t       numOfBins;
  int32_t       totalCount;
  bool          normalized;
  SHistoFuncBin bins[];
} SHistoFuncInfo;

typedef enum { UNKNOWN_BIN = 0, USER_INPUT_BIN, LINEAR_BIN, LOG_BIN } EHistoBinType;

typedef struct SHLLFuncInfo {
  uint64_t result;
  uint64_t totalCount;
  uint8_t  buckets[HLL_BUCKETS];
} SHLLInfo;

typedef struct SStateInfo {
  union {
    int64_t count;
    int64_t durationStart;
  };
  int64_t prevTs;
  bool    isPrevTsSet;
} SStateInfo;

typedef enum {
  STATE_OPER_INVALID = 0,
  STATE_OPER_LT,
  STATE_OPER_GT,
  STATE_OPER_LE,
  STATE_OPER_GE,
  STATE_OPER_NE,
  STATE_OPER_EQ,
} EStateOperType;

typedef struct SMavgInfo {
  int32_t pos;
  double  sum;
  int64_t prevTs;
  bool    isPrevTsSet;
  int32_t numOfPoints;
  bool    pointsMeet;
  double  points[];
} SMavgInfo;

typedef struct SSampleInfo {
  int32_t samples;
  int32_t totalPoints;
  int32_t numSampled;
  uint8_t colType;
  int16_t colBytes;

  STuplePos nullTuplePos;
  bool      nullTupleSaved;

  char*      data;
  STuplePos* tuplePos;
} SSampleInfo;

typedef struct STailItem {
  int64_t timestamp;
  bool    isNull;
  char    data[];
} STailItem;

typedef struct STailInfo {
  int32_t     numOfPoints;
  int32_t     numAdded;
  int32_t     offset;
  uint8_t     colType;
  int16_t     colBytes;
  STailItem** pItems;
} STailInfo;

typedef struct SUniqueItem {
  int64_t timestamp;
  bool    isNull;
  char    data[];
} SUniqueItem;

typedef struct SUniqueInfo {
  int32_t   numOfPoints;
  uint8_t   colType;
  int16_t   colBytes;
  bool      hasNull;  // null is not hashable, handle separately
  SHashObj* pHash;
  char      pItems[];
} SUniqueInfo;

typedef struct SModeItem {
  int64_t   count;
  STuplePos tuplePos;
  char      data[];
} SModeItem;

typedef struct SModeInfo {
  int32_t   numOfPoints;
  uint8_t   colType;
  int16_t   colBytes;
  SHashObj* pHash;

  STuplePos nullTuplePos;
  bool      nullTupleSaved;

  char pItems[];
} SModeInfo;

typedef struct SDerivInfo {
  double  prevValue;       // previous value
  TSKEY   prevTs;          // previous timestamp
  bool    ignoreNegative;  // ignore the negative value
  int64_t tsWindow;        // time window for derivative
  bool    valueSet;        // the value has been set already
} SDerivInfo;

typedef struct SRateInfo {
  double firstValue;
  TSKEY  firstKey;
  double lastValue;
  TSKEY  lastKey;
  int8_t hasResult;  // flag to denote has value
} SRateInfo;

typedef struct SGroupKeyInfo {
  bool hasResult;
  bool isNull;
  char data[];
} SGroupKeyInfo;

#define SET_VAL(_info, numOfElem, res) \
  do {                                 \
    if ((numOfElem) <= 0) {            \
      break;                           \
    }                                  \
    (_info)->numOfRes = (res);         \
  } while (0)

#define GET_TS_LIST(x)    ((TSKEY*)((x)->ptsList))
#define GET_TS_DATA(x, y) (GET_TS_LIST(x)[(y)])

#define DO_UPDATE_SUBSID_RES(ctx, ts)                          \
  do {                                                         \
    for (int32_t _i = 0; _i < (ctx)->subsidiaries.num; ++_i) { \
      SqlFunctionCtx* __ctx = (ctx)->subsidiaries.pCtx[_i];    \
      if (__ctx->functionId == FUNCTION_TS_DUMMY) {            \
        __ctx->tag.i = (ts);                                   \
        __ctx->tag.nType = TSDB_DATA_TYPE_BIGINT;              \
      }                                                        \
      __ctx->fpSet.process(__ctx);                             \
    }                                                          \
  } while (0)

#define UPDATE_DATA(ctx, left, right, num, sign, _ts) \
  do {                                                \
    if (((left) < (right)) ^ (sign)) {                \
      (left) = (right);                               \
      DO_UPDATE_SUBSID_RES(ctx, _ts);                 \
      (num) += 1;                                     \
    }                                                 \
  } while (0)

#define LOOPCHECK_N(val, _col, ctx, _t, _nrow, _start, sign, num)        \
  do {                                                                   \
    _t* d = (_t*)((_col)->pData);                                        \
    for (int32_t i = (_start); i < (_nrow) + (_start); ++i) {            \
      if (((_col)->hasNull) && colDataIsNull_f((_col)->nullbitmap, i)) { \
        continue;                                                        \
      }                                                                  \
      TSKEY ts = (ctx)->ptsList != NULL ? GET_TS_DATA(ctx, i) : 0;       \
      UPDATE_DATA(ctx, val, d[i], num, sign, ts);                        \
    }                                                                    \
  } while (0)

#define LIST_ADD_N(_res, _col, _start, _rows, _t, numOfElem)             \
  do {                                                                   \
    _t* d = (_t*)(_col->pData);                                          \
    for (int32_t i = (_start); i < (_rows) + (_start); ++i) {            \
      if (((_col)->hasNull) && colDataIsNull_f((_col)->nullbitmap, i)) { \
        continue;                                                        \
      };                                                                 \
      (_res) += (d)[i];                                                  \
      (numOfElem)++;                                                     \
    }                                                                    \
  } while (0)

#define LIST_SUB_N(_res, _col, _start, _rows, _t, numOfElem)             \
  do {                                                                   \
    _t* d = (_t*)(_col->pData);                                          \
    for (int32_t i = (_start); i < (_rows) + (_start); ++i) {            \
      if (((_col)->hasNull) && colDataIsNull_f((_col)->nullbitmap, i)) { \
        continue;                                                        \
      };                                                                 \
      (_res) -= (d)[i];                                                  \
      (numOfElem)++;                                                     \
    }                                                                    \
  } while (0)

//#define LIST_AVG_N(sumT, T)                                               \
//  do {                                                                    \
//    T* plist = (T*)pCol->pData;                                           \
//    for (int32_t i = start; i < numOfRows + pInput->startRowIndex; ++i) { \
//      if (pCol->hasNull && colDataIsNull_f(pCol->nullbitmap, i)) {        \
//        continue;                                                         \
//      }                                                                   \
//                                                                          \
//      numOfElem += 1;                                                     \
//      pAvgRes->count -= 1;                                                \
//      sumT -= plist[i];                                                   \
//    }                                                                     \
//  } while (0)

#define LIST_STDDEV_SUB_N(sumT, T)                                 \
  do {                                                             \
    T* plist = (T*)pCol->pData;                                    \
    for (int32_t i = start; i < numOfRows + start; ++i) {          \
      if (pCol->hasNull && colDataIsNull_f(pCol->nullbitmap, i)) { \
        continue;                                                  \
      }                                                            \
      numOfElem += 1;                                              \
      pStddevRes->count -= 1;                                      \
      sumT -= plist[i];                                            \
      pStddevRes->quadraticISum -= (int64_t)(plist[i] * plist[i]); \
    }                                                              \
  } while (0)

#define LEASTSQR_CAL(p, x, y, index, step) \
  do {                                     \
    (p)[0][0] += (double)(x) * (x);        \
    (p)[0][1] += (double)(x);              \
    (p)[0][2] += (double)(x) * (y)[index]; \
    (p)[1][2] += (y)[index];               \
    (x) += step;                           \
  } while (0)

#define STATE_COMP(_op, _lval, _param) STATE_COMP_IMPL(_op, _lval, GET_STATE_VAL(_param))

#define GET_STATE_VAL(param) ((param.nType == TSDB_DATA_TYPE_BIGINT) ? (param.i) : (param.d))

#define STATE_COMP_IMPL(_op, _lval, _rval) \
  do {                                     \
    switch (_op) {                         \
      case STATE_OPER_LT:                  \
        return ((_lval) < (_rval));        \
        break;                             \
      case STATE_OPER_GT:                  \
        return ((_lval) > (_rval));        \
        break;                             \
      case STATE_OPER_LE:                  \
        return ((_lval) <= (_rval));       \
        break;                             \
      case STATE_OPER_GE:                  \
        return ((_lval) >= (_rval));       \
        break;                             \
      case STATE_OPER_NE:                  \
        return ((_lval) != (_rval));       \
        break;                             \
      case STATE_OPER_EQ:                  \
        return ((_lval) == (_rval));       \
        break;                             \
      default:                             \
        break;                             \
    }                                      \
  } while (0)

#define INIT_INTP_POINT(_p, _k, _v) \
  do {                              \
    (_p).key = (_k);                \
    (_p).val = (_v);                \
  } while (0)

bool functionSetup(SqlFunctionCtx* pCtx, SResultRowEntryInfo* pResultInfo) {
  if (pResultInfo->initialized) {
    return false;
  }

  if (pCtx->pOutput != NULL) {
    memset(pCtx->pOutput, 0, (size_t)pCtx->resDataInfo.bytes);
  }

  initResultRowEntry(pResultInfo, pCtx->resDataInfo.interBufSize);
  return true;
}

int32_t functionFinalize(SqlFunctionCtx* pCtx, SSDataBlock* pBlock) {
  int32_t          slotId = pCtx->pExpr->base.resSchema.slotId;
  SColumnInfoData* pCol = taosArrayGet(pBlock->pDataBlock, slotId);

  SResultRowEntryInfo* pResInfo = GET_RES_INFO(pCtx);
  pResInfo->isNullRes = (pResInfo->numOfRes == 0) ? 1 : 0;

  char* in = GET_ROWCELL_INTERBUF(pResInfo);
  colDataAppend(pCol, pBlock->info.rows, in, pResInfo->isNullRes);

  return pResInfo->numOfRes;
}

int32_t firstCombine(SqlFunctionCtx* pDestCtx, SqlFunctionCtx* pSourceCtx) {
  SResultRowEntryInfo* pDResInfo = GET_RES_INFO(pDestCtx);
  SFirstLastRes*       pDBuf = GET_ROWCELL_INTERBUF(pDResInfo);
  int32_t              bytes = pDBuf->bytes;

  SResultRowEntryInfo* pSResInfo = GET_RES_INFO(pSourceCtx);
  SFirstLastRes*       pSBuf = GET_ROWCELL_INTERBUF(pSResInfo);

  if (pSResInfo->numOfRes != 0 && (pDResInfo->numOfRes == 0 || pDBuf->ts > pSBuf->ts)) {
    memcpy(pDBuf->buf, pSBuf->buf, bytes);
    pDBuf->ts = pSBuf->ts;
    pDResInfo->numOfRes = 1;
  }
  return TSDB_CODE_SUCCESS;
}

int32_t functionFinalizeWithResultBuf(SqlFunctionCtx* pCtx, SSDataBlock* pBlock, char* finalResult) {
  int32_t          slotId = pCtx->pExpr->base.resSchema.slotId;
  SColumnInfoData* pCol = taosArrayGet(pBlock->pDataBlock, slotId);

  SResultRowEntryInfo* pResInfo = GET_RES_INFO(pCtx);
  pResInfo->isNullRes = (pResInfo->numOfRes == 0) ? 1 : 0;

  char* in = finalResult;
  colDataAppend(pCol, pBlock->info.rows, in, pResInfo->isNullRes);

  return pResInfo->numOfRes;
}

EFuncDataRequired countDataRequired(SFunctionNode* pFunc, STimeWindow* pTimeWindow) {
  SNode* pParam = nodesListGetNode(pFunc->pParameterList, 0);
  if (QUERY_NODE_COLUMN == nodeType(pParam) && PRIMARYKEY_TIMESTAMP_COL_ID == ((SColumnNode*)pParam)->colId) {
    return FUNC_DATA_REQUIRED_NOT_LOAD;
  }
  return FUNC_DATA_REQUIRED_SMA_LOAD;
}

bool getCountFuncEnv(SFunctionNode* UNUSED_PARAM(pFunc), SFuncExecEnv* pEnv) {
  pEnv->calcMemSize = sizeof(int64_t);
  return true;
}

static int32_t getNumOfElems(SqlFunctionCtx* pCtx) {
  int32_t numOfElem = 0;

  /*
   * 1. column data missing (schema modified) causes pInputCol->hasNull == true. pInput->colDataSMAIsSet == true;
   * 2. for general non-primary key columns, pInputCol->hasNull may be true or false, pInput->colDataSMAIsSet == true;
   * 3. for primary key column, pInputCol->hasNull always be false, pInput->colDataSMAIsSet == false;
   */
  SInputColumnInfoData* pInput = &pCtx->input;
  SColumnInfoData*      pInputCol = pInput->pData[0];
  if (pInput->colDataSMAIsSet && pInput->totalRows == pInput->numOfRows) {
    numOfElem = pInput->numOfRows - pInput->pColumnDataAgg[0]->numOfNull;
    ASSERT(numOfElem >= 0);
  } else {
    if (pInputCol->hasNull) {
      for (int32_t i = pInput->startRowIndex; i < pInput->startRowIndex + pInput->numOfRows; ++i) {
        if (colDataIsNull(pInputCol, pInput->totalRows, i, NULL)) {
          continue;
        }
        numOfElem += 1;
      }
    } else {
      // when counting on the primary time stamp column and no statistics data is presented, use the size value
      // directly.
      numOfElem = pInput->numOfRows;
    }
  }
  return numOfElem;
}

/*
 * count function does need the finalize, if data is missing, the default value, which is 0, is used
 * count function does not use the pCtx->interResBuf to keep the intermediate buffer
 */
int32_t countFunction(SqlFunctionCtx* pCtx) {
  int32_t numOfElem = getNumOfElems(pCtx);

  SResultRowEntryInfo*  pResInfo = GET_RES_INFO(pCtx);
  SInputColumnInfoData* pInput = &pCtx->input;

  int32_t type = pInput->pData[0]->info.type;

  char* buf = GET_ROWCELL_INTERBUF(pResInfo);
  if (IS_NULL_TYPE(type)) {
    // select count(NULL) returns 0
    numOfElem = 1;
    *((int64_t*)buf) = 0;
  } else {
    *((int64_t*)buf) += numOfElem;
  }

  if (tsCountAlwaysReturnValue) {
    pResInfo->numOfRes = 1;
  } else {
    SET_VAL(pResInfo, *((int64_t*)buf), 1);
  }

  return TSDB_CODE_SUCCESS;
}

int32_t countInvertFunction(SqlFunctionCtx* pCtx) {
  int32_t numOfElem = getNumOfElems(pCtx);

  SResultRowEntryInfo* pResInfo = GET_RES_INFO(pCtx);
  char*                buf = GET_ROWCELL_INTERBUF(pResInfo);
  *((int64_t*)buf) -= numOfElem;

  SET_VAL(pResInfo, *((int64_t*)buf), 1);
  return TSDB_CODE_SUCCESS;
}

int32_t combineFunction(SqlFunctionCtx* pDestCtx, SqlFunctionCtx* pSourceCtx) {
  SResultRowEntryInfo* pDResInfo = GET_RES_INFO(pDestCtx);
  char*                pDBuf = GET_ROWCELL_INTERBUF(pDResInfo);

  SResultRowEntryInfo* pSResInfo = GET_RES_INFO(pSourceCtx);
  char*                pSBuf = GET_ROWCELL_INTERBUF(pSResInfo);
  *((int64_t*)pDBuf) += *((int64_t*)pSBuf);

  SET_VAL(pDResInfo, *((int64_t*)pDBuf), 1);
  return TSDB_CODE_SUCCESS;
}

int32_t sumFunction(SqlFunctionCtx* pCtx) {
  int32_t numOfElem = 0;

  // Only the pre-computing information loaded and actual data does not loaded
  SInputColumnInfoData* pInput = &pCtx->input;
  SColumnDataAgg*       pAgg = pInput->pColumnDataAgg[0];
  int32_t               type = pInput->pData[0]->info.type;

  SSumRes* pSumRes = GET_ROWCELL_INTERBUF(GET_RES_INFO(pCtx));
  pSumRes->type = type;

  if (IS_NULL_TYPE(type)) {
    numOfElem = 0;
    goto _sum_over;
  }

  if (pInput->colDataSMAIsSet) {
    numOfElem = pInput->numOfRows - pAgg->numOfNull;
    ASSERT(numOfElem >= 0);

    if (IS_SIGNED_NUMERIC_TYPE(type)) {
      pSumRes->isum += pAgg->sum;
    } else if (IS_UNSIGNED_NUMERIC_TYPE(type)) {
      pSumRes->usum += pAgg->sum;
    } else if (IS_FLOAT_TYPE(type)) {
      pSumRes->dsum += GET_DOUBLE_VAL((const char*)&(pAgg->sum));
    }
  } else {  // computing based on the true data block
    SColumnInfoData* pCol = pInput->pData[0];

    int32_t start = pInput->startRowIndex;
    int32_t numOfRows = pInput->numOfRows;

    if (IS_SIGNED_NUMERIC_TYPE(type) || type == TSDB_DATA_TYPE_BOOL) {
      if (type == TSDB_DATA_TYPE_TINYINT || type == TSDB_DATA_TYPE_BOOL) {
        LIST_ADD_N(pSumRes->isum, pCol, start, numOfRows, int8_t, numOfElem);
      } else if (type == TSDB_DATA_TYPE_SMALLINT) {
        LIST_ADD_N(pSumRes->isum, pCol, start, numOfRows, int16_t, numOfElem);
      } else if (type == TSDB_DATA_TYPE_INT) {
        LIST_ADD_N(pSumRes->isum, pCol, start, numOfRows, int32_t, numOfElem);
      } else if (type == TSDB_DATA_TYPE_BIGINT) {
        LIST_ADD_N(pSumRes->isum, pCol, start, numOfRows, int64_t, numOfElem);
      }
    } else if (IS_UNSIGNED_NUMERIC_TYPE(type)) {
      if (type == TSDB_DATA_TYPE_UTINYINT) {
        LIST_ADD_N(pSumRes->usum, pCol, start, numOfRows, uint8_t, numOfElem);
      } else if (type == TSDB_DATA_TYPE_USMALLINT) {
        LIST_ADD_N(pSumRes->usum, pCol, start, numOfRows, uint16_t, numOfElem);
      } else if (type == TSDB_DATA_TYPE_UINT) {
        LIST_ADD_N(pSumRes->usum, pCol, start, numOfRows, uint32_t, numOfElem);
      } else if (type == TSDB_DATA_TYPE_UBIGINT) {
        LIST_ADD_N(pSumRes->usum, pCol, start, numOfRows, uint64_t, numOfElem);
      }
    } else if (type == TSDB_DATA_TYPE_DOUBLE) {
      LIST_ADD_N(pSumRes->dsum, pCol, start, numOfRows, double, numOfElem);
    } else if (type == TSDB_DATA_TYPE_FLOAT) {
      LIST_ADD_N(pSumRes->dsum, pCol, start, numOfRows, float, numOfElem);
    }
  }

  // check for overflow
  if (IS_FLOAT_TYPE(type) && (isinf(pSumRes->dsum) || isnan(pSumRes->dsum))) {
    numOfElem = 0;
  }

_sum_over:
  // data in the check operation are all null, not output
  SET_VAL(GET_RES_INFO(pCtx), numOfElem, 1);
  return TSDB_CODE_SUCCESS;
}

int32_t sumInvertFunction(SqlFunctionCtx* pCtx) {
  int32_t numOfElem = 0;

  // Only the pre-computing information loaded and actual data does not loaded
  SInputColumnInfoData* pInput = &pCtx->input;
  SColumnDataAgg*       pAgg = pInput->pColumnDataAgg[0];
  int32_t               type = pInput->pData[0]->info.type;

  SSumRes* pSumRes = GET_ROWCELL_INTERBUF(GET_RES_INFO(pCtx));

  if (pInput->colDataSMAIsSet) {
    numOfElem = pInput->numOfRows - pAgg->numOfNull;
    ASSERT(numOfElem >= 0);

    if (IS_SIGNED_NUMERIC_TYPE(type)) {
      pSumRes->isum -= pAgg->sum;
    } else if (IS_UNSIGNED_NUMERIC_TYPE(type)) {
      pSumRes->usum -= pAgg->sum;
    } else if (IS_FLOAT_TYPE(type)) {
      pSumRes->dsum -= GET_DOUBLE_VAL((const char*)&(pAgg->sum));
    }
  } else {  // computing based on the true data block
    SColumnInfoData* pCol = pInput->pData[0];

    int32_t start = pInput->startRowIndex;
    int32_t numOfRows = pInput->numOfRows;

    if (IS_SIGNED_NUMERIC_TYPE(type) || type == TSDB_DATA_TYPE_BOOL) {
      if (type == TSDB_DATA_TYPE_TINYINT || type == TSDB_DATA_TYPE_BOOL) {
        LIST_SUB_N(pSumRes->isum, pCol, start, numOfRows, int8_t, numOfElem);
      } else if (type == TSDB_DATA_TYPE_SMALLINT) {
        LIST_SUB_N(pSumRes->isum, pCol, start, numOfRows, int16_t, numOfElem);
      } else if (type == TSDB_DATA_TYPE_INT) {
        LIST_SUB_N(pSumRes->isum, pCol, start, numOfRows, int32_t, numOfElem);
      } else if (type == TSDB_DATA_TYPE_BIGINT) {
        LIST_SUB_N(pSumRes->isum, pCol, start, numOfRows, int64_t, numOfElem);
      }
    } else if (IS_UNSIGNED_NUMERIC_TYPE(type)) {
      if (type == TSDB_DATA_TYPE_UTINYINT) {
        LIST_SUB_N(pSumRes->usum, pCol, start, numOfRows, uint8_t, numOfElem);
      } else if (type == TSDB_DATA_TYPE_USMALLINT) {
        LIST_SUB_N(pSumRes->usum, pCol, start, numOfRows, uint16_t, numOfElem);
      } else if (type == TSDB_DATA_TYPE_UINT) {
        LIST_SUB_N(pSumRes->usum, pCol, start, numOfRows, uint32_t, numOfElem);
      } else if (type == TSDB_DATA_TYPE_UBIGINT) {
        LIST_SUB_N(pSumRes->usum, pCol, start, numOfRows, uint64_t, numOfElem);
      }
    } else if (type == TSDB_DATA_TYPE_DOUBLE) {
      LIST_SUB_N(pSumRes->dsum, pCol, start, numOfRows, double, numOfElem);
    } else if (type == TSDB_DATA_TYPE_FLOAT) {
      LIST_SUB_N(pSumRes->dsum, pCol, start, numOfRows, float, numOfElem);
    }
  }

  // data in the check operation are all null, not output
  SET_VAL(GET_RES_INFO(pCtx), numOfElem, 1);
  return TSDB_CODE_SUCCESS;
}

int32_t sumCombine(SqlFunctionCtx* pDestCtx, SqlFunctionCtx* pSourceCtx) {
  SResultRowEntryInfo* pDResInfo = GET_RES_INFO(pDestCtx);
  SSumRes*             pDBuf = GET_ROWCELL_INTERBUF(pDResInfo);

  SResultRowEntryInfo* pSResInfo = GET_RES_INFO(pSourceCtx);
  SSumRes*             pSBuf = GET_ROWCELL_INTERBUF(pSResInfo);
  int16_t              type = pDBuf->type == TSDB_DATA_TYPE_NULL ? pSBuf->type : pDBuf->type;

  if (IS_SIGNED_NUMERIC_TYPE(type) || type == TSDB_DATA_TYPE_BOOL) {
    pDBuf->isum += pSBuf->isum;
  } else if (IS_UNSIGNED_NUMERIC_TYPE(type)) {
    pDBuf->usum += pSBuf->usum;
  } else if (type == TSDB_DATA_TYPE_DOUBLE || type == TSDB_DATA_TYPE_FLOAT) {
    pDBuf->dsum += pSBuf->dsum;
  }
  pDResInfo->numOfRes = TMAX(pDResInfo->numOfRes, pSResInfo->numOfRes);
  pDResInfo->isNullRes &= pSResInfo->isNullRes;
  return TSDB_CODE_SUCCESS;
}

bool getSumFuncEnv(SFunctionNode* UNUSED_PARAM(pFunc), SFuncExecEnv* pEnv) {
  pEnv->calcMemSize = sizeof(SSumRes);
  return true;
}

<<<<<<< HEAD
//int32_t getAvgInfoSize() { return (int32_t)sizeof(SAvgRes); }
//
//bool getAvgFuncEnv(SFunctionNode* UNUSED_PARAM(pFunc), SFuncExecEnv* pEnv) {
//  pEnv->calcMemSize = sizeof(SAvgRes);
//  return true;
//}
//
//bool avgFunctionSetup(SqlFunctionCtx* pCtx, SResultRowEntryInfo* pResultInfo) {
//  if (!functionSetup(pCtx, pResultInfo)) {
//    return false;
//  }
//
//  SAvgRes* pRes = GET_ROWCELL_INTERBUF(pResultInfo);
//  memset(pRes, 0, sizeof(SAvgRes));
//  return true;
//}
=======
int32_t getAvgInfoSize() { return (int32_t)sizeof(SAvgRes); }

bool getAvgFuncEnv(SFunctionNode* UNUSED_PARAM(pFunc), SFuncExecEnv* pEnv) {
  pEnv->calcMemSize = sizeof(SAvgRes);
  return true;
}

bool avgFunctionSetup(SqlFunctionCtx* pCtx, SResultRowEntryInfo* pResultInfo) {
  if (!functionSetup(pCtx, pResultInfo)) {
    return false;
  }

  SAvgRes* pRes = GET_ROWCELL_INTERBUF(pResultInfo);
  memset(pRes, 0, sizeof(SAvgRes));
  return true;
}

int32_t avgFunction(SqlFunctionCtx* pCtx) {
  int32_t numOfElem = 0;

  SInputColumnInfoData* pInput = &pCtx->input;
  SColumnDataAgg*       pAgg = pInput->pColumnDataAgg[0];
  int32_t               type = pInput->pData[0]->info.type;

  SAvgRes* pAvgRes = GET_ROWCELL_INTERBUF(GET_RES_INFO(pCtx));
  pAvgRes->type = type;

  // computing based on the true data block
  SColumnInfoData* pCol = pInput->pData[0];

  int32_t start = pInput->startRowIndex;
  int32_t numOfRows = pInput->numOfRows;

  if (IS_NULL_TYPE(type)) {
    numOfElem = 0;
    goto _avg_over;
  }

  if (pInput->colDataAggIsSet) {
    numOfElem = numOfRows - pAgg->numOfNull;
    ASSERT(numOfElem >= 0);

    pAvgRes->count += numOfElem;
    if (IS_SIGNED_NUMERIC_TYPE(type)) {
      pAvgRes->sum.isum += pAgg->sum;
    } else if (IS_UNSIGNED_NUMERIC_TYPE(type)) {
      pAvgRes->sum.usum += pAgg->sum;
    } else if (IS_FLOAT_TYPE(type)) {
      pAvgRes->sum.dsum += GET_DOUBLE_VAL((const char*)&(pAgg->sum));
    }
  } else {  // computing based on the true data block
    switch (type) {
      case TSDB_DATA_TYPE_TINYINT: {
        int8_t* plist = (int8_t*)pCol->pData;
        for (int32_t i = start; i < numOfRows + pInput->startRowIndex; ++i) {
          if (pCol->hasNull && colDataIsNull_f(pCol->nullbitmap, i)) {
            continue;
          }

          numOfElem += 1;
          pAvgRes->count += 1;
          pAvgRes->sum.isum += plist[i];
        }

        break;
      }

      case TSDB_DATA_TYPE_SMALLINT: {
        int16_t* plist = (int16_t*)pCol->pData;
        for (int32_t i = start; i < numOfRows + pInput->startRowIndex; ++i) {
          if (pCol->hasNull && colDataIsNull_f(pCol->nullbitmap, i)) {
            continue;
          }

          numOfElem += 1;
          pAvgRes->count += 1;
          pAvgRes->sum.isum += plist[i];
        }
        break;
      }

      case TSDB_DATA_TYPE_INT: {
        int32_t* plist = (int32_t*)pCol->pData;
        for (int32_t i = start; i < numOfRows + pInput->startRowIndex; ++i) {
          if (pCol->hasNull && colDataIsNull_f(pCol->nullbitmap, i)) {
            continue;
          }

          numOfElem += 1;
          pAvgRes->count += 1;
          pAvgRes->sum.isum += plist[i];
        }

        break;
      }

      case TSDB_DATA_TYPE_BIGINT: {
        int64_t* plist = (int64_t*)pCol->pData;
        for (int32_t i = start; i < numOfRows + pInput->startRowIndex; ++i) {
          if (pCol->hasNull && colDataIsNull_f(pCol->nullbitmap, i)) {
            continue;
          }

          numOfElem += 1;
          pAvgRes->count += 1;
          pAvgRes->sum.isum += plist[i];
        }
        break;
      }

      case TSDB_DATA_TYPE_UTINYINT: {
        uint8_t* plist = (uint8_t*)pCol->pData;
        for (int32_t i = start; i < numOfRows + pInput->startRowIndex; ++i) {
          if (pCol->hasNull && colDataIsNull_f(pCol->nullbitmap, i)) {
            continue;
          }

          numOfElem += 1;
          pAvgRes->count += 1;
          pAvgRes->sum.usum += plist[i];
        }

        break;
      }

      case TSDB_DATA_TYPE_USMALLINT: {
        uint16_t* plist = (uint16_t*)pCol->pData;
        for (int32_t i = start; i < numOfRows + pInput->startRowIndex; ++i) {
          if (pCol->hasNull && colDataIsNull_f(pCol->nullbitmap, i)) {
            continue;
          }

          numOfElem += 1;
          pAvgRes->count += 1;
          pAvgRes->sum.usum += plist[i];
        }
        break;
      }

      case TSDB_DATA_TYPE_UINT: {
        uint32_t* plist = (uint32_t*)pCol->pData;
        for (int32_t i = start; i < numOfRows + pInput->startRowIndex; ++i) {
          if (pCol->hasNull && colDataIsNull_f(pCol->nullbitmap, i)) {
            continue;
          }

          numOfElem += 1;
          pAvgRes->count += 1;
          pAvgRes->sum.usum += plist[i];
        }

        break;
      }

      case TSDB_DATA_TYPE_UBIGINT: {
        uint64_t* plist = (uint64_t*)pCol->pData;
        for (int32_t i = start; i < numOfRows + pInput->startRowIndex; ++i) {
          if (pCol->hasNull && colDataIsNull_f(pCol->nullbitmap, i)) {
            continue;
          }

          numOfElem += 1;
          pAvgRes->count += 1;
          pAvgRes->sum.usum += plist[i];
        }
        break;
      }

      case TSDB_DATA_TYPE_FLOAT: {
        float* plist = (float*)pCol->pData;
        //        float val = 0;
        for (int32_t i = start; i < numOfRows + pInput->startRowIndex; ++i) {
          if (pCol->hasNull && colDataIsNull_f(pCol->nullbitmap, i)) {
            continue;
          }

          numOfElem += 1;
          pAvgRes->count += 1;
          pAvgRes->sum.dsum += plist[i];
        }
        //        pAvgRes->sum.dsum = val;
        break;
      }

      case TSDB_DATA_TYPE_DOUBLE: {
        double* plist = (double*)pCol->pData;
        for (int32_t i = start; i < numOfRows + pInput->startRowIndex; ++i) {
          if (pCol->hasNull && colDataIsNull_f(pCol->nullbitmap, i)) {
            continue;
          }

          numOfElem += 1;
          pAvgRes->count += 1;
          pAvgRes->sum.dsum += plist[i];
        }
        break;
      }
>>>>>>> 130d6e3b

//int32_t avgFunction(SqlFunctionCtx* pCtx) {
//  int32_t numOfElem = 0;
//
//  SInputColumnInfoData* pInput = &pCtx->input;
//  SColumnDataAgg*       pAgg = pInput->pColumnDataAgg[0];
//  int32_t               type = pInput->pData[0]->info.type;
//
//  SAvgRes* pAvgRes = GET_ROWCELL_INTERBUF(GET_RES_INFO(pCtx));
//  pAvgRes->type = type;
//
//  // computing based on the true data block
//  SColumnInfoData* pCol = pInput->pData[0];
//
//  int32_t start = pInput->startRowIndex;
//  int32_t numOfRows = pInput->numOfRows;
//
//  if (IS_NULL_TYPE(type)) {
//    numOfElem = 0;
//    goto _avg_over;
//  }
//
//  if (pInput->colDataSMAIsSet) {
//    numOfElem = numOfRows - pAgg->numOfNull;
//    ASSERT(numOfElem >= 0);
//
//    pAvgRes->count += numOfElem;
//    if (IS_SIGNED_NUMERIC_TYPE(type)) {
//      pAvgRes->sum.isum += pAgg->sum;
//    } else if (IS_UNSIGNED_NUMERIC_TYPE(type)) {
//      pAvgRes->sum.usum += pAgg->sum;
//    } else if (IS_FLOAT_TYPE(type)) {
//      pAvgRes->sum.dsum += GET_DOUBLE_VAL((const char*)&(pAgg->sum));
//    }
//  } else {  // computing based on the true data block
//    switch (type) {
//      case TSDB_DATA_TYPE_TINYINT: {
//        int8_t* plist = (int8_t*)pCol->pData;
//        for (int32_t i = start; i < numOfRows + pInput->startRowIndex; ++i) {
//          if (pCol->hasNull && colDataIsNull_f(pCol->nullbitmap, i)) {
//            continue;
//          }
//
//          numOfElem += 1;
//          pAvgRes->count += 1;
//          pAvgRes->sum.isum += plist[i];
//        }
//
//        break;
//      }
//
//      case TSDB_DATA_TYPE_SMALLINT: {
//        int16_t* plist = (int16_t*)pCol->pData;
//        for (int32_t i = start; i < numOfRows + pInput->startRowIndex; ++i) {
//          if (pCol->hasNull && colDataIsNull_f(pCol->nullbitmap, i)) {
//            continue;
//          }
//
//          numOfElem += 1;
//          pAvgRes->count += 1;
//          pAvgRes->sum.isum += plist[i];
//        }
//        break;
//      }
//
//      case TSDB_DATA_TYPE_INT: {
//        int32_t* plist = (int32_t*)pCol->pData;
//        for (int32_t i = start; i < numOfRows + pInput->startRowIndex; ++i) {
//          if (pCol->hasNull && colDataIsNull_f(pCol->nullbitmap, i)) {
//            continue;
//          }
//
//          numOfElem += 1;
//          pAvgRes->count += 1;
//          pAvgRes->sum.isum += plist[i];
//        }
//
//        break;
//      }
//
//      case TSDB_DATA_TYPE_BIGINT: {
//        int64_t* plist = (int64_t*)pCol->pData;
//        for (int32_t i = start; i < numOfRows + pInput->startRowIndex; ++i) {
//          if (pCol->hasNull && colDataIsNull_f(pCol->nullbitmap, i)) {
//            continue;
//          }
//
//          numOfElem += 1;
//          pAvgRes->count += 1;
//          pAvgRes->sum.isum += plist[i];
//        }
//        break;
//      }
//
//      case TSDB_DATA_TYPE_UTINYINT: {
//        uint8_t* plist = (uint8_t*)pCol->pData;
//        for (int32_t i = start; i < numOfRows + pInput->startRowIndex; ++i) {
//          if (pCol->hasNull && colDataIsNull_f(pCol->nullbitmap, i)) {
//            continue;
//          }
//
//          numOfElem += 1;
//          pAvgRes->count += 1;
//          pAvgRes->sum.usum += plist[i];
//        }
//
//        break;
//      }
//
//      case TSDB_DATA_TYPE_USMALLINT: {
//        uint16_t* plist = (uint16_t*)pCol->pData;
//        for (int32_t i = start; i < numOfRows + pInput->startRowIndex; ++i) {
//          if (pCol->hasNull && colDataIsNull_f(pCol->nullbitmap, i)) {
//            continue;
//          }
//
//          numOfElem += 1;
//          pAvgRes->count += 1;
//          pAvgRes->sum.usum += plist[i];
//        }
//        break;
//      }
//
//      case TSDB_DATA_TYPE_UINT: {
//        uint32_t* plist = (uint32_t*)pCol->pData;
//        for (int32_t i = start; i < numOfRows + pInput->startRowIndex; ++i) {
//          if (pCol->hasNull && colDataIsNull_f(pCol->nullbitmap, i)) {
//            continue;
//          }
//
//          numOfElem += 1;
//          pAvgRes->count += 1;
//          pAvgRes->sum.usum += plist[i];
//        }
//
//        break;
//      }
//
//      case TSDB_DATA_TYPE_UBIGINT: {
//        uint64_t* plist = (uint64_t*)pCol->pData;
//        for (int32_t i = start; i < numOfRows + pInput->startRowIndex; ++i) {
//          if (pCol->hasNull && colDataIsNull_f(pCol->nullbitmap, i)) {
//            continue;
//          }
//
//          numOfElem += 1;
//          pAvgRes->count += 1;
//          pAvgRes->sum.usum += plist[i];
//        }
//        break;
//      }
//
//      case TSDB_DATA_TYPE_FLOAT: {
//        float* plist = (float*)pCol->pData;
////        float val = 0;
//        for (int32_t i = start; i < numOfRows + pInput->startRowIndex; ++i) {
//          if (pCol->hasNull && colDataIsNull_f(pCol->nullbitmap, i)) {
//            continue;
//          }
//
//          numOfElem += 1;
//          pAvgRes->count += 1;
//          pAvgRes->sum.dsum  += plist[i];
//        }
////        pAvgRes->sum.dsum = val;
//        break;
//      }
//
//      case TSDB_DATA_TYPE_DOUBLE: {
//        double* plist = (double*)pCol->pData;
//        for (int32_t i = start; i < numOfRows + pInput->startRowIndex; ++i) {
//          if (pCol->hasNull && colDataIsNull_f(pCol->nullbitmap, i)) {
//            continue;
//          }
//
//          numOfElem += 1;
//          pAvgRes->count += 1;
//          pAvgRes->sum.dsum += plist[i];
//        }
//        break;
//      }
//
//      default:
//        break;
//    }
//  }
//
//_avg_over:
//  // data in the check operation are all null, not output
//  SET_VAL(GET_RES_INFO(pCtx), numOfElem, 1);
//  return TSDB_CODE_SUCCESS;
//}

//static void avgTransferInfo(SAvgRes* pInput, SAvgRes* pOutput) {
//  pOutput->type = pInput->type;
//  if (IS_SIGNED_NUMERIC_TYPE(pOutput->type)) {
//    pOutput->sum.isum += pInput->sum.isum;
//  } else if (IS_UNSIGNED_NUMERIC_TYPE(pOutput->type)) {
//    pOutput->sum.usum += pInput->sum.usum;
//  } else {
//    pOutput->sum.dsum += pInput->sum.dsum;
//  }
//
//  pOutput->count += pInput->count;
//
//  return;
//}
//
//int32_t avgFunctionMerge(SqlFunctionCtx* pCtx) {
//  SInputColumnInfoData* pInput = &pCtx->input;
//  SColumnInfoData*      pCol = pInput->pData[0];
//  ASSERT(pCol->info.type == TSDB_DATA_TYPE_BINARY);
//
//  SAvgRes* pInfo = GET_ROWCELL_INTERBUF(GET_RES_INFO(pCtx));
//
//  int32_t start = pInput->startRowIndex;
//
//  for (int32_t i = start; i < start + pInput->numOfRows; ++i) {
//    char*    data = colDataGetData(pCol, i);
//    SAvgRes* pInputInfo = (SAvgRes*)varDataVal(data);
//    avgTransferInfo(pInputInfo, pInfo);
//  }
//
//  SET_VAL(GET_RES_INFO(pCtx), 1, 1);
//
//  return TSDB_CODE_SUCCESS;
//}
//
//int32_t avgInvertFunction(SqlFunctionCtx* pCtx) {
//  int32_t numOfElem = 0;
//
//  // Only the pre-computing information loaded and actual data does not loaded
//  SInputColumnInfoData* pInput = &pCtx->input;
//  int32_t               type = pInput->pData[0]->info.type;
//
//  SAvgRes* pAvgRes = GET_ROWCELL_INTERBUF(GET_RES_INFO(pCtx));
//
//  // computing based on the true data block
//  SColumnInfoData* pCol = pInput->pData[0];
//
//  int32_t start = pInput->startRowIndex;
//  int32_t numOfRows = pInput->numOfRows;
//
//  switch (type) {
//    case TSDB_DATA_TYPE_TINYINT: {
//      LIST_AVG_N(pAvgRes->sum.isum, int8_t);
//      break;
//    }
//    case TSDB_DATA_TYPE_SMALLINT: {
//      LIST_AVG_N(pAvgRes->sum.isum, int16_t);
//      break;
//    }
//    case TSDB_DATA_TYPE_INT: {
//      LIST_AVG_N(pAvgRes->sum.isum, int32_t);
//      break;
//    }
//    case TSDB_DATA_TYPE_BIGINT: {
//      LIST_AVG_N(pAvgRes->sum.isum, int64_t);
//      break;
//    }
//    case TSDB_DATA_TYPE_UTINYINT: {
//      LIST_AVG_N(pAvgRes->sum.usum, uint8_t);
//      break;
//    }
//    case TSDB_DATA_TYPE_USMALLINT: {
//      LIST_AVG_N(pAvgRes->sum.usum, uint16_t);
//      break;
//    }
//    case TSDB_DATA_TYPE_UINT: {
//      LIST_AVG_N(pAvgRes->sum.usum, uint32_t);
//      break;
//    }
//    case TSDB_DATA_TYPE_UBIGINT: {
//      LIST_AVG_N(pAvgRes->sum.usum, uint64_t);
//      break;
//    }
//    case TSDB_DATA_TYPE_FLOAT: {
//      LIST_AVG_N(pAvgRes->sum.dsum, float);
//      break;
//    }
//    case TSDB_DATA_TYPE_DOUBLE: {
//      LIST_AVG_N(pAvgRes->sum.dsum, double);
//      break;
//    }
//    default:
//      break;
//  }
//
//  // data in the check operation are all null, not output
//  SET_VAL(GET_RES_INFO(pCtx), numOfElem, 1);
//  return TSDB_CODE_SUCCESS;
//}
//
//int32_t avgCombine(SqlFunctionCtx* pDestCtx, SqlFunctionCtx* pSourceCtx) {
//  SResultRowEntryInfo* pDResInfo = GET_RES_INFO(pDestCtx);
//  SAvgRes*             pDBuf = GET_ROWCELL_INTERBUF(pDResInfo);
//
//  SResultRowEntryInfo* pSResInfo = GET_RES_INFO(pSourceCtx);
//  SAvgRes*             pSBuf = GET_ROWCELL_INTERBUF(pSResInfo);
//  int16_t              type = pDBuf->type == TSDB_DATA_TYPE_NULL ? pSBuf->type : pDBuf->type;
//
//  if (IS_SIGNED_NUMERIC_TYPE(type)) {
//    pDBuf->sum.isum += pSBuf->sum.isum;
//  } else if (IS_UNSIGNED_NUMERIC_TYPE(type)) {
//    pDBuf->sum.usum += pSBuf->sum.usum;
//  } else {
//    pDBuf->sum.dsum += pSBuf->sum.dsum;
//  }
//  pDBuf->count += pSBuf->count;
//
//  return TSDB_CODE_SUCCESS;
//}
//
//int32_t avgFinalize(SqlFunctionCtx* pCtx, SSDataBlock* pBlock) {
//  SInputColumnInfoData* pInput = &pCtx->input;
//
//  SAvgRes* pAvgRes = GET_ROWCELL_INTERBUF(GET_RES_INFO(pCtx));
//  int32_t  type = pAvgRes->type;
//
//  if (IS_SIGNED_NUMERIC_TYPE(type)) {
//    pAvgRes->result = pAvgRes->sum.isum / ((double)pAvgRes->count);
//  } else if (IS_UNSIGNED_NUMERIC_TYPE(type)) {
//    pAvgRes->result = pAvgRes->sum.usum / ((double)pAvgRes->count);
//  } else {
//    pAvgRes->result = pAvgRes->sum.dsum / ((double)pAvgRes->count);
//  }
//
//  // check for overflow
//  if (isinf(pAvgRes->result) || isnan(pAvgRes->result)) {
//    GET_RES_INFO(pCtx)->numOfRes = 0;
//  }
//
//  return functionFinalize(pCtx, pBlock);
//}
//
//int32_t avgPartialFinalize(SqlFunctionCtx* pCtx, SSDataBlock* pBlock) {
//  SResultRowEntryInfo* pResInfo = GET_RES_INFO(pCtx);
//  SAvgRes*             pInfo = GET_ROWCELL_INTERBUF(GET_RES_INFO(pCtx));
//  int32_t              resultBytes = getAvgInfoSize();
//  char*                res = taosMemoryCalloc(resultBytes + VARSTR_HEADER_SIZE, sizeof(char));
//
//  memcpy(varDataVal(res), pInfo, resultBytes);
//  varDataSetLen(res, resultBytes);
//
//  int32_t          slotId = pCtx->pExpr->base.resSchema.slotId;
//  SColumnInfoData* pCol = taosArrayGet(pBlock->pDataBlock, slotId);
//
//  colDataAppend(pCol, pBlock->info.rows, res, false);
//
//  taosMemoryFree(res);
//  return pResInfo->numOfRes;
//}

EFuncDataRequired statisDataRequired(SFunctionNode* pFunc, STimeWindow* pTimeWindow) {
  return FUNC_DATA_REQUIRED_SMA_LOAD;
}

bool minmaxFunctionSetup(SqlFunctionCtx* pCtx, SResultRowEntryInfo* pResultInfo) {
  if (!functionSetup(pCtx, pResultInfo)) {
    return false;  // not initialized since it has been initialized
  }

  SMinmaxResInfo* buf = GET_ROWCELL_INTERBUF(pResultInfo);
  buf->assign = false;
  buf->tuplePos.pageId = -1;

  buf->nullTupleSaved = false;
  buf->nullTuplePos.pageId = -1;
  return true;
}

bool getMinmaxFuncEnv(SFunctionNode* UNUSED_PARAM(pFunc), SFuncExecEnv* pEnv) {
  pEnv->calcMemSize = sizeof(SMinmaxResInfo);
  return true;
}

//static STuplePos saveTupleData(SqlFunctionCtx* pCtx, int32_t rowIndex, const SSDataBlock* pSrcBlock,
//                               const STupleKey* pKey);
//static int32_t   updateTupleData(SqlFunctionCtx* pCtx, int32_t rowIndex, const SSDataBlock* pSrcBlock, STuplePos* pPos);
//static const char* loadTupleData(SqlFunctionCtx* pCtx, const STuplePos* pPos);

//static int32_t findRowIndex(int32_t start, int32_t num, SColumnInfoData* pCol, const char* tval) {
//  // the data is loaded, not only the block SMA value
//  for (int32_t i = start; i < num + start; ++i) {
//    char* p = colDataGetData(pCol, i);
//    if (memcmp((void*)tval, p, pCol->info.bytes) == 0) {
//      return i;
//    }
//  }
//
//  // if reach here means real data of block SMA is not set in pCtx->input.
//  return -1;
//}

<<<<<<< HEAD
//int32_t doMinMaxHelper(SqlFunctionCtx* pCtx, int32_t isMinFunc) {
//  int32_t numOfElems = 0;
//
//  SInputColumnInfoData* pInput = &pCtx->input;
//  SColumnDataAgg*       pAgg = pInput->pColumnDataAgg[0];
//
//  SColumnInfoData* pCol = pInput->pData[0];
//  int32_t          type = pCol->info.type;
//
//  SResultRowEntryInfo* pResInfo = GET_RES_INFO(pCtx);
//  SMinmaxResInfo*      pBuf = GET_ROWCELL_INTERBUF(pResInfo);
//  pBuf->type = type;
//
//  if (IS_NULL_TYPE(type)) {
//    numOfElems = 0;
//    goto _min_max_over;
//  }
//
//  // data in current data block are qualified to the query
//  if (pInput->colDataSMAIsSet) {
//    numOfElems = pInput->numOfRows - pAgg->numOfNull;
//    ASSERT(pInput->numOfRows == pInput->totalRows && numOfElems >= 0);
//    if (numOfElems == 0) {
//      return numOfElems;
//    }
//
//    void*   tval = NULL;
//    int16_t index = 0;
//
//    if (isMinFunc) {
//      tval = &pInput->pColumnDataAgg[0]->min;
//    } else {
//      tval = &pInput->pColumnDataAgg[0]->max;
//    }
//
//    if (!pBuf->assign) {
//      pBuf->v = *(int64_t*)tval;
//      if (pCtx->subsidiaries.num > 0) {
//        index = findRowIndex(pInput->startRowIndex, pInput->numOfRows, pCol, tval);
//        if (index >= 0) {
//          pBuf->tuplePos = saveTupleData(pCtx, index, pCtx->pSrcBlock, NULL);
//        }
//      }
//    } else {
//      if (IS_SIGNED_NUMERIC_TYPE(type)) {
//        int64_t prev = 0;
//        GET_TYPED_DATA(prev, int64_t, type, &pBuf->v);
//
//        int64_t val = GET_INT64_VAL(tval);
//        if ((prev < val) ^ isMinFunc) {
//          *(int64_t*)&pBuf->v = val;
//          if (pCtx->subsidiaries.num > 0) {
//            index = findRowIndex(pInput->startRowIndex, pInput->numOfRows, pCol, tval);
//            if (index >= 0) {
//              pBuf->tuplePos = saveTupleData(pCtx, index, pCtx->pSrcBlock, NULL);
//            }
//          }
//        }
//      } else if (IS_UNSIGNED_NUMERIC_TYPE(type)) {
//        uint64_t prev = 0;
//        GET_TYPED_DATA(prev, uint64_t, type, &pBuf->v);
//
//        uint64_t val = GET_UINT64_VAL(tval);
//        if ((prev < val) ^ isMinFunc) {
//          *(uint64_t*)&pBuf->v = val;
//          if (pCtx->subsidiaries.num > 0) {
//            index = findRowIndex(pInput->startRowIndex, pInput->numOfRows, pCol, tval);
//            if (index >= 0) {
//              pBuf->tuplePos = saveTupleData(pCtx, index, pCtx->pSrcBlock, NULL);
//            }
//          }
//        }
//      } else if (type == TSDB_DATA_TYPE_DOUBLE) {
//        double prev = 0;
//        GET_TYPED_DATA(prev, double, type, &pBuf->v);
//
//        double val = GET_DOUBLE_VAL(tval);
//        if ((prev < val) ^ isMinFunc) {
//          *(double*)&pBuf->v = val;
//          if (pCtx->subsidiaries.num > 0) {
//            index = findRowIndex(pInput->startRowIndex, pInput->numOfRows, pCol, tval);
//            if (index >= 0) {
//              pBuf->tuplePos = saveTupleData(pCtx, index, pCtx->pSrcBlock, NULL);
//            }
//          }
//        }
//      } else if (type == TSDB_DATA_TYPE_FLOAT) {
//        float prev = 0;
//        GET_TYPED_DATA(prev, float, type, &pBuf->v);
//
//        float val = GET_DOUBLE_VAL(tval);
//        if ((prev < val) ^ isMinFunc) {
//          *(float*)&pBuf->v = val;
//        }
//
//        if (pCtx->subsidiaries.num > 0) {
//          index = findRowIndex(pInput->startRowIndex, pInput->numOfRows, pCol, tval);
//          if (index >= 0) {
//            pBuf->tuplePos = saveTupleData(pCtx, index, pCtx->pSrcBlock, NULL);
//          }
//        }
//      }
//    }
//
//    pBuf->assign = true;
//    return numOfElems;
//  }
//
//  int32_t start = pInput->startRowIndex;
//  int32_t numOfRows = pInput->numOfRows;
//
//  if (IS_SIGNED_NUMERIC_TYPE(type) || type == TSDB_DATA_TYPE_BOOL) {
//    if (type == TSDB_DATA_TYPE_TINYINT || type == TSDB_DATA_TYPE_BOOL) {
//      int8_t* pData = (int8_t*)pCol->pData;
//      int8_t* val = (int8_t*)&pBuf->v;
//
//      for (int32_t i = start; i < start + numOfRows; ++i) {
//        if ((pCol->hasNull) && colDataIsNull_f(pCol->nullbitmap, i)) {
//          continue;
//        }
//
//        if (!pBuf->assign) {
//          *val = pData[i];
//          if (pCtx->subsidiaries.num > 0) {
//            pBuf->tuplePos = saveTupleData(pCtx, i, pCtx->pSrcBlock, NULL);
//          }
//          pBuf->assign = true;
//        } else {
//          // ignore the equivalent data value
//          // NOTE: An faster version to avoid one additional comparison with FPU.
//          if (isMinFunc) {  // min
//            if (*val > pData[i]) {
//              *val = pData[i];
//              if (pCtx->subsidiaries.num > 0) {
//                updateTupleData(pCtx, i, pCtx->pSrcBlock, &pBuf->tuplePos);
//              }
//            }
//          } else {  // max
//            if (*val < pData[i]) {
//              *val = pData[i];
//              if (pCtx->subsidiaries.num > 0) {
//                updateTupleData(pCtx, i, pCtx->pSrcBlock, &pBuf->tuplePos);
//              }
//            }
//          }
//        }
//
//        numOfElems += 1;
//      }
//    } else if (type == TSDB_DATA_TYPE_SMALLINT) {
//      int16_t* pData = (int16_t*)pCol->pData;
//      int16_t* val = (int16_t*)&pBuf->v;
//
//      for (int32_t i = start; i < start + numOfRows; ++i) {
//        if ((pCol->hasNull) && colDataIsNull_f(pCol->nullbitmap, i)) {
//          continue;
//        }
//
//        if (!pBuf->assign) {
//          *val = pData[i];
//          if (pCtx->subsidiaries.num > 0) {
//            pBuf->tuplePos = saveTupleData(pCtx, i, pCtx->pSrcBlock, NULL);
//          }
//          pBuf->assign = true;
//        } else {
//          // ignore the equivalent data value
//          // NOTE: An faster version to avoid one additional comparison with FPU.
//          if (isMinFunc) {  // min
//            if (*val > pData[i]) {
//              *val = pData[i];
//              if (pCtx->subsidiaries.num > 0) {
//                updateTupleData(pCtx, i, pCtx->pSrcBlock, &pBuf->tuplePos);
//              }
//            }
//          } else {  // max
//            if (*val < pData[i]) {
//              *val = pData[i];
//              if (pCtx->subsidiaries.num > 0) {
//                updateTupleData(pCtx, i, pCtx->pSrcBlock, &pBuf->tuplePos);
//              }
//            }
//          }
//        }
//
//        numOfElems += 1;
//      }
//    } else if (type == TSDB_DATA_TYPE_INT) {
//      int32_t* pData = (int32_t*)pCol->pData;
//      int32_t* val = (int32_t*)&pBuf->v;
//
//      for (int32_t i = start; i < start + numOfRows; ++i) {
//        if ((pCol->hasNull) && colDataIsNull_f(pCol->nullbitmap, i)) {
//          continue;
//        }
//
//        if (!pBuf->assign) {
//          *val = pData[i];
//          if (pCtx->subsidiaries.num > 0) {
//            pBuf->tuplePos = saveTupleData(pCtx, i, pCtx->pSrcBlock, NULL);
//          }
//          pBuf->assign = true;
//        } else {
//          // ignore the equivalent data value
//          // NOTE: An faster version to avoid one additional comparison with FPU.
//          if (isMinFunc) {  // min
//            if (*val > pData[i]) {
//              *val = pData[i];
//              if (pCtx->subsidiaries.num > 0) {
//                updateTupleData(pCtx, i, pCtx->pSrcBlock, &pBuf->tuplePos);
//              }
//            }
//          } else {  // max
//            if (*val < pData[i]) {
//              *val = pData[i];
//              if (pCtx->subsidiaries.num > 0) {
//                updateTupleData(pCtx, i, pCtx->pSrcBlock, &pBuf->tuplePos);
//              }
//            }
//          }
//        }
//
//        numOfElems += 1;
//      }
//    } else if (type == TSDB_DATA_TYPE_BIGINT) {
//      int64_t* pData = (int64_t*)pCol->pData;
//      int64_t* val = (int64_t*)&pBuf->v;
//
//      for (int32_t i = start; i < start + numOfRows; ++i) {
//        if ((pCol->hasNull) && colDataIsNull_f(pCol->nullbitmap, i)) {
//          continue;
//        }
//
//        if (!pBuf->assign) {
//          *val = pData[i];
//          if (pCtx->subsidiaries.num > 0) {
//            pBuf->tuplePos = saveTupleData(pCtx, i, pCtx->pSrcBlock, NULL);
//          }
//          pBuf->assign = true;
//        } else {
//          // ignore the equivalent data value
//          // NOTE: An faster version to avoid one additional comparison with FPU.
//          if (isMinFunc) {  // min
//            if (*val > pData[i]) {
//              *val = pData[i];
//              if (pCtx->subsidiaries.num > 0) {
//                updateTupleData(pCtx, i, pCtx->pSrcBlock, &pBuf->tuplePos);
//              }
//            }
//          } else {  // max
//            if (*val < pData[i]) {
//              *val = pData[i];
//              if (pCtx->subsidiaries.num > 0) {
//                updateTupleData(pCtx, i, pCtx->pSrcBlock, &pBuf->tuplePos);
//              }
//            }
//          }
//        }
//
//        numOfElems += 1;
//      }
//    }
//  } else if (IS_UNSIGNED_NUMERIC_TYPE(type)) {
//    if (type == TSDB_DATA_TYPE_UTINYINT) {
//      uint8_t* pData = (uint8_t*)pCol->pData;
//      uint8_t* val = (uint8_t*)&pBuf->v;
//
//      for (int32_t i = start; i < start + numOfRows; ++i) {
//        if ((pCol->hasNull) && colDataIsNull_f(pCol->nullbitmap, i)) {
//          continue;
//        }
//
//        if (!pBuf->assign) {
//          *val = pData[i];
//          if (pCtx->subsidiaries.num > 0) {
//            pBuf->tuplePos = saveTupleData(pCtx, i, pCtx->pSrcBlock, NULL);
//          }
//          pBuf->assign = true;
//        } else {
//          // ignore the equivalent data value
//          // NOTE: An faster version to avoid one additional comparison with FPU.
//          if (isMinFunc) {  // min
//            if (*val > pData[i]) {
//              *val = pData[i];
//              if (pCtx->subsidiaries.num > 0) {
//                updateTupleData(pCtx, i, pCtx->pSrcBlock, &pBuf->tuplePos);
//              }
//            }
//          } else {  // max
//            if (*val < pData[i]) {
//              *val = pData[i];
//              if (pCtx->subsidiaries.num > 0) {
//                updateTupleData(pCtx, i, pCtx->pSrcBlock, &pBuf->tuplePos);
//              }
//            }
//          }
//        }
//
//        numOfElems += 1;
//      }
//    } else if (type == TSDB_DATA_TYPE_USMALLINT) {
//      uint16_t* pData = (uint16_t*)pCol->pData;
//      uint16_t* val = (uint16_t*)&pBuf->v;
//
//      for (int32_t i = start; i < start + numOfRows; ++i) {
//        if ((pCol->hasNull) && colDataIsNull_f(pCol->nullbitmap, i)) {
//          continue;
//        }
//
//        if (!pBuf->assign) {
//          *val = pData[i];
//          if (pCtx->subsidiaries.num > 0) {
//            pBuf->tuplePos = saveTupleData(pCtx, i, pCtx->pSrcBlock, NULL);
//          }
//          pBuf->assign = true;
//        } else {
//          // ignore the equivalent data value
//          // NOTE: An faster version to avoid one additional comparison with FPU.
//          if (isMinFunc) {  // min
//            if (*val > pData[i]) {
//              *val = pData[i];
//              if (pCtx->subsidiaries.num > 0) {
//                updateTupleData(pCtx, i, pCtx->pSrcBlock, &pBuf->tuplePos);
//              }
//            }
//          } else {  // max
//            if (*val < pData[i]) {
//              *val = pData[i];
//              if (pCtx->subsidiaries.num > 0) {
//                updateTupleData(pCtx, i, pCtx->pSrcBlock, &pBuf->tuplePos);
//              }
//            }
//          }
//        }
//
//        numOfElems += 1;
//      }
//    } else if (type == TSDB_DATA_TYPE_UINT) {
//      uint32_t* pData = (uint32_t*)pCol->pData;
//      uint32_t* val = (uint32_t*)&pBuf->v;
//
//      for (int32_t i = start; i < start + numOfRows; ++i) {
//        if ((pCol->hasNull) && colDataIsNull_f(pCol->nullbitmap, i)) {
//          continue;
//        }
//
//        if (!pBuf->assign) {
//          *val = pData[i];
//          if (pCtx->subsidiaries.num > 0) {
//            pBuf->tuplePos = saveTupleData(pCtx, i, pCtx->pSrcBlock, NULL);
//          }
//          pBuf->assign = true;
//        } else {
//          // ignore the equivalent data value
//          // NOTE: An faster version to avoid one additional comparison with FPU.
//          if (isMinFunc) {  // min
//            if (*val > pData[i]) {
//              *val = pData[i];
//              if (pCtx->subsidiaries.num > 0) {
//                updateTupleData(pCtx, i, pCtx->pSrcBlock, &pBuf->tuplePos);
//              }
//            }
//          } else {  // max
//            if (*val < pData[i]) {
//              *val = pData[i];
//              if (pCtx->subsidiaries.num > 0) {
//                updateTupleData(pCtx, i, pCtx->pSrcBlock, &pBuf->tuplePos);
//              }
//            }
//          }
//        }
//
//        numOfElems += 1;
//      }
//    } else if (type == TSDB_DATA_TYPE_UBIGINT) {
//      uint64_t* pData = (uint64_t*)pCol->pData;
//      uint64_t* val = (uint64_t*)&pBuf->v;
//
//      for (int32_t i = start; i < start + numOfRows; ++i) {
//        if ((pCol->hasNull) && colDataIsNull_f(pCol->nullbitmap, i)) {
//          continue;
//        }
//
//        if (!pBuf->assign) {
//          *val = pData[i];
//          if (pCtx->subsidiaries.num > 0) {
//            pBuf->tuplePos = saveTupleData(pCtx, i, pCtx->pSrcBlock, NULL);
//          }
//          pBuf->assign = true;
//        } else {
//          // ignore the equivalent data value
//          // NOTE: An faster version to avoid one additional comparison with FPU.
//          if (isMinFunc) {  // min
//            if (*val > pData[i]) {
//              *val = pData[i];
//              if (pCtx->subsidiaries.num > 0) {
//                updateTupleData(pCtx, i, pCtx->pSrcBlock, &pBuf->tuplePos);
//              }
//            }
//          } else {  // max
//            if (*val < pData[i]) {
//              *val = pData[i];
//              if (pCtx->subsidiaries.num > 0) {
//                updateTupleData(pCtx, i, pCtx->pSrcBlock, &pBuf->tuplePos);
//              }
//            }
//          }
//        }
//
//        numOfElems += 1;
//      }
//    }
//  } else if (type == TSDB_DATA_TYPE_DOUBLE) {
//    double* pData = (double*)pCol->pData;
//    double* val = (double*)&pBuf->v;
//
//    for (int32_t i = start; i < start + numOfRows; ++i) {
//      if ((pCol->hasNull) && colDataIsNull_f(pCol->nullbitmap, i)) {
//        continue;
//      }
//
//      if (!pBuf->assign) {
//        *val = pData[i];
//        if (pCtx->subsidiaries.num > 0) {
//          pBuf->tuplePos = saveTupleData(pCtx, i, pCtx->pSrcBlock, NULL);
//        }
//        pBuf->assign = true;
//      } else {
//        // ignore the equivalent data value
//        // NOTE: An faster version to avoid one additional comparison with FPU.
//        if (isMinFunc) {  // min
//          if (*val > pData[i]) {
//            *val = pData[i];
//            if (pCtx->subsidiaries.num > 0) {
//              updateTupleData(pCtx, i, pCtx->pSrcBlock, &pBuf->tuplePos);
//            }
//          }
//        } else {  // max
//          if (*val < pData[i]) {
//            *val = pData[i];
//            if (pCtx->subsidiaries.num > 0) {
//              updateTupleData(pCtx, i, pCtx->pSrcBlock, &pBuf->tuplePos);
//            }
//          }
//        }
//      }
//
//      numOfElems += 1;
//    }
//  } else if (type == TSDB_DATA_TYPE_FLOAT) {
//    float* pData = (float*)pCol->pData;
//    float* val = (float*)&pBuf->v;
//
//    for (int32_t i = start; i < start + numOfRows; ++i) {
//      if ((pCol->hasNull) && colDataIsNull_f(pCol->nullbitmap, i)) {
//        continue;
//      }
//
//      if (!pBuf->assign) {
//        *val = pData[i];
//        if (pCtx->subsidiaries.num > 0) {
//          pBuf->tuplePos = saveTupleData(pCtx, i, pCtx->pSrcBlock, NULL);
//        }
//        pBuf->assign = true;
//      } else {
//#if 0
//        if ((*val) == pData[i]) {
//          continue;
//        }
//
//        if ((*val < pData[i]) ^ isMinFunc) {
//          *val = pData[i];
//          if (pCtx->subsidiaries.num > 0) {
//            updateTupleData(pCtx, i, pCtx->pSrcBlock, &pBuf->tuplePos);
//          }
//        }
//#endif
//        // NOTE: An faster version to avoid one additional comparison with FPU.
//        if (isMinFunc) {  // min
//          if (*val > pData[i]) {
//            *val = pData[i];
//            if (pCtx->subsidiaries.num > 0) {
//              updateTupleData(pCtx, i, pCtx->pSrcBlock, &pBuf->tuplePos);
//            }
//          }
//        } else {  // max
//          if (*val < pData[i]) {
//            *val = pData[i];
//            if (pCtx->subsidiaries.num > 0) {
//              updateTupleData(pCtx, i, pCtx->pSrcBlock, &pBuf->tuplePos);
//            }
//          }
//        }
//      }
//
//      numOfElems += 1;
//    }
//  }
//
//_min_max_over:
//  if (numOfElems == 0 && pCtx->subsidiaries.num > 0 && !pBuf->nullTupleSaved) {
//    pBuf->nullTuplePos = saveTupleData(pCtx, pInput->startRowIndex, pCtx->pSrcBlock, NULL);
//    pBuf->nullTupleSaved = true;
//  }
//  return numOfElems;
//}
=======
  switch (type) {
    case TSDB_DATA_TYPE_TINYINT: {
      LIST_AVG_N(pAvgRes->sum.isum, int8_t);
      break;
    }
    case TSDB_DATA_TYPE_SMALLINT: {
      LIST_AVG_N(pAvgRes->sum.isum, int16_t);
      break;
    }
    case TSDB_DATA_TYPE_INT: {
      LIST_AVG_N(pAvgRes->sum.isum, int32_t);
      break;
    }
    case TSDB_DATA_TYPE_BIGINT: {
      LIST_AVG_N(pAvgRes->sum.isum, int64_t);
      break;
    }
    case TSDB_DATA_TYPE_UTINYINT: {
      LIST_AVG_N(pAvgRes->sum.usum, uint8_t);
      break;
    }
    case TSDB_DATA_TYPE_USMALLINT: {
      LIST_AVG_N(pAvgRes->sum.usum, uint16_t);
      break;
    }
    case TSDB_DATA_TYPE_UINT: {
      LIST_AVG_N(pAvgRes->sum.usum, uint32_t);
      break;
    }
    case TSDB_DATA_TYPE_UBIGINT: {
      LIST_AVG_N(pAvgRes->sum.usum, uint64_t);
      break;
    }
    case TSDB_DATA_TYPE_FLOAT: {
      LIST_AVG_N(pAvgRes->sum.dsum, float);
      break;
    }
    case TSDB_DATA_TYPE_DOUBLE: {
      LIST_AVG_N(pAvgRes->sum.dsum, double);
      break;
    }
    default:
      break;
  }

  // data in the check operation are all null, not output
  SET_VAL(GET_RES_INFO(pCtx), numOfElem, 1);
  return TSDB_CODE_SUCCESS;
}

int32_t avgCombine(SqlFunctionCtx* pDestCtx, SqlFunctionCtx* pSourceCtx) {
  SResultRowEntryInfo* pDResInfo = GET_RES_INFO(pDestCtx);
  SAvgRes*             pDBuf = GET_ROWCELL_INTERBUF(pDResInfo);

  SResultRowEntryInfo* pSResInfo = GET_RES_INFO(pSourceCtx);
  SAvgRes*             pSBuf = GET_ROWCELL_INTERBUF(pSResInfo);
  int16_t              type = pDBuf->type == TSDB_DATA_TYPE_NULL ? pSBuf->type : pDBuf->type;

  if (IS_SIGNED_NUMERIC_TYPE(type)) {
    pDBuf->sum.isum += pSBuf->sum.isum;
  } else if (IS_UNSIGNED_NUMERIC_TYPE(type)) {
    pDBuf->sum.usum += pSBuf->sum.usum;
  } else {
    pDBuf->sum.dsum += pSBuf->sum.dsum;
  }
  pDBuf->count += pSBuf->count;

  return TSDB_CODE_SUCCESS;
}

int32_t avgFinalize(SqlFunctionCtx* pCtx, SSDataBlock* pBlock) {
  SInputColumnInfoData* pInput = &pCtx->input;

  SAvgRes* pAvgRes = GET_ROWCELL_INTERBUF(GET_RES_INFO(pCtx));
  int32_t  type = pAvgRes->type;

  if (pAvgRes->count == 0) {
    // [ASAN] runtime error: division by zero
    GET_RES_INFO(pCtx)->numOfRes = 0;
  } else if (IS_SIGNED_NUMERIC_TYPE(type)) {
    pAvgRes->result = pAvgRes->sum.isum / ((double)pAvgRes->count);
  } else if (IS_UNSIGNED_NUMERIC_TYPE(type)) {
    pAvgRes->result = pAvgRes->sum.usum / ((double)pAvgRes->count);
  } else {
    pAvgRes->result = pAvgRes->sum.dsum / ((double)pAvgRes->count);
  }

  // check for overflow
  if (isinf(pAvgRes->result) || isnan(pAvgRes->result)) {
    GET_RES_INFO(pCtx)->numOfRes = 0;
  }

  return functionFinalize(pCtx, pBlock);
}

int32_t avgPartialFinalize(SqlFunctionCtx* pCtx, SSDataBlock* pBlock) {
  SResultRowEntryInfo* pResInfo = GET_RES_INFO(pCtx);
  SAvgRes*             pInfo = GET_ROWCELL_INTERBUF(GET_RES_INFO(pCtx));
  int32_t              resultBytes = getAvgInfoSize();
  char*                res = taosMemoryCalloc(resultBytes + VARSTR_HEADER_SIZE, sizeof(char));

  memcpy(varDataVal(res), pInfo, resultBytes);
  varDataSetLen(res, resultBytes);

  int32_t          slotId = pCtx->pExpr->base.resSchema.slotId;
  SColumnInfoData* pCol = taosArrayGet(pBlock->pDataBlock, slotId);

  colDataAppend(pCol, pBlock->info.rows, res, false);

  taosMemoryFree(res);
  return pResInfo->numOfRes;
}

EFuncDataRequired statisDataRequired(SFunctionNode* pFunc, STimeWindow* pTimeWindow) {
  return FUNC_DATA_REQUIRED_SMA_LOAD;
}

bool minmaxFunctionSetup(SqlFunctionCtx* pCtx, SResultRowEntryInfo* pResultInfo) {
  if (!functionSetup(pCtx, pResultInfo)) {
    return false;  // not initialized since it has been initialized
  }

  SMinmaxResInfo* buf = GET_ROWCELL_INTERBUF(pResultInfo);
  buf->assign = false;
  buf->tuplePos.pageId = -1;

  buf->nullTupleSaved = false;
  buf->nullTuplePos.pageId = -1;
  return true;
}

bool getMinmaxFuncEnv(SFunctionNode* UNUSED_PARAM(pFunc), SFuncExecEnv* pEnv) {
  pEnv->calcMemSize = sizeof(SMinmaxResInfo);
  return true;
}

static STuplePos saveTupleData(SqlFunctionCtx* pCtx, int32_t rowIndex, const SSDataBlock* pSrcBlock,
                               const STupleKey* pKey);
static int32_t   updateTupleData(SqlFunctionCtx* pCtx, int32_t rowIndex, const SSDataBlock* pSrcBlock, STuplePos* pPos);
static const char* loadTupleData(SqlFunctionCtx* pCtx, const STuplePos* pPos);

static int32_t findRowIndex(int32_t start, int32_t num, SColumnInfoData* pCol, const char* tval) {
  // the data is loaded, not only the block SMA value
  for (int32_t i = start; i < num + start; ++i) {
    char* p = colDataGetData(pCol, i);
    if (memcmp((void*)tval, p, pCol->info.bytes) == 0) {
      return i;
    }
  }

  // if reach here means real data of block SMA is not set in pCtx->input.
  return -1;
}

int32_t doMinMaxHelper(SqlFunctionCtx* pCtx, int32_t isMinFunc) {
  int32_t numOfElems = 0;

  SInputColumnInfoData* pInput = &pCtx->input;
  SColumnDataAgg*       pAgg = pInput->pColumnDataAgg[0];

  SColumnInfoData* pCol = pInput->pData[0];
  int32_t          type = pCol->info.type;

  SResultRowEntryInfo* pResInfo = GET_RES_INFO(pCtx);
  SMinmaxResInfo*      pBuf = GET_ROWCELL_INTERBUF(pResInfo);
  pBuf->type = type;

  if (IS_NULL_TYPE(type)) {
    numOfElems = 0;
    goto _min_max_over;
  }

  // data in current data block are qualified to the query
  if (pInput->colDataAggIsSet) {
    numOfElems = pInput->numOfRows - pAgg->numOfNull;
    ASSERT(pInput->numOfRows == pInput->totalRows && numOfElems >= 0);
    if (numOfElems == 0) {
      return numOfElems;
    }

    void*   tval = NULL;
    int16_t index = 0;

    if (isMinFunc) {
      tval = &pInput->pColumnDataAgg[0]->min;
    } else {
      tval = &pInput->pColumnDataAgg[0]->max;
    }

    if (!pBuf->assign) {
      if (type == TSDB_DATA_TYPE_FLOAT) {
        *(float*)&pBuf->v = GET_DOUBLE_VAL(tval);
      } else {
        pBuf->v = *(int64_t*)tval;
      }
      if (pCtx->subsidiaries.num > 0) {
        index = findRowIndex(pInput->startRowIndex, pInput->numOfRows, pCol, tval);
        if (index >= 0) {
          pBuf->tuplePos = saveTupleData(pCtx, index, pCtx->pSrcBlock, NULL);
        }
      }
    } else {
      if (IS_SIGNED_NUMERIC_TYPE(type)) {
        int64_t prev = 0;
        GET_TYPED_DATA(prev, int64_t, type, &pBuf->v);

        int64_t val = GET_INT64_VAL(tval);
        if ((prev < val) ^ isMinFunc) {
          *(int64_t*)&pBuf->v = val;
          if (pCtx->subsidiaries.num > 0) {
            index = findRowIndex(pInput->startRowIndex, pInput->numOfRows, pCol, tval);
            if (index >= 0) {
              pBuf->tuplePos = saveTupleData(pCtx, index, pCtx->pSrcBlock, NULL);
            }
          }
        }
      } else if (IS_UNSIGNED_NUMERIC_TYPE(type)) {
        uint64_t prev = 0;
        GET_TYPED_DATA(prev, uint64_t, type, &pBuf->v);

        uint64_t val = GET_UINT64_VAL(tval);
        if ((prev < val) ^ isMinFunc) {
          *(uint64_t*)&pBuf->v = val;
          if (pCtx->subsidiaries.num > 0) {
            index = findRowIndex(pInput->startRowIndex, pInput->numOfRows, pCol, tval);
            if (index >= 0) {
              pBuf->tuplePos = saveTupleData(pCtx, index, pCtx->pSrcBlock, NULL);
            }
          }
        }
      } else if (type == TSDB_DATA_TYPE_DOUBLE) {
        double prev = 0;
        GET_TYPED_DATA(prev, double, type, &pBuf->v);

        double val = GET_DOUBLE_VAL(tval);
        if ((prev < val) ^ isMinFunc) {
          *(double*)&pBuf->v = val;
          if (pCtx->subsidiaries.num > 0) {
            index = findRowIndex(pInput->startRowIndex, pInput->numOfRows, pCol, tval);
            if (index >= 0) {
              pBuf->tuplePos = saveTupleData(pCtx, index, pCtx->pSrcBlock, NULL);
            }
          }
        }
      } else if (type == TSDB_DATA_TYPE_FLOAT) {
        float prev = 0;
        GET_TYPED_DATA(prev, float, type, &pBuf->v);

        float val = GET_DOUBLE_VAL(tval);
        if ((prev < val) ^ isMinFunc) {
          *(float*)&pBuf->v = val;
        }

        if (pCtx->subsidiaries.num > 0) {
          index = findRowIndex(pInput->startRowIndex, pInput->numOfRows, pCol, tval);
          if (index >= 0) {
            pBuf->tuplePos = saveTupleData(pCtx, index, pCtx->pSrcBlock, NULL);
          }
        }
      }
    }

    pBuf->assign = true;
    return numOfElems;
  }

  int32_t start = pInput->startRowIndex;
  int32_t numOfRows = pInput->numOfRows;

  if (IS_SIGNED_NUMERIC_TYPE(type) || type == TSDB_DATA_TYPE_BOOL) {
    if (type == TSDB_DATA_TYPE_TINYINT || type == TSDB_DATA_TYPE_BOOL) {
      int8_t* pData = (int8_t*)pCol->pData;
      int8_t* val = (int8_t*)&pBuf->v;

      for (int32_t i = start; i < start + numOfRows; ++i) {
        if ((pCol->hasNull) && colDataIsNull_f(pCol->nullbitmap, i)) {
          continue;
        }

        if (!pBuf->assign) {
          *val = pData[i];
          if (pCtx->subsidiaries.num > 0) {
            pBuf->tuplePos = saveTupleData(pCtx, i, pCtx->pSrcBlock, NULL);
          }
          pBuf->assign = true;
        } else {
          // ignore the equivalent data value
          // NOTE: An faster version to avoid one additional comparison with FPU.
          if (isMinFunc) {  // min
            if (*val > pData[i]) {
              *val = pData[i];
              if (pCtx->subsidiaries.num > 0) {
                updateTupleData(pCtx, i, pCtx->pSrcBlock, &pBuf->tuplePos);
              }
            }
          } else {  // max
            if (*val < pData[i]) {
              *val = pData[i];
              if (pCtx->subsidiaries.num > 0) {
                updateTupleData(pCtx, i, pCtx->pSrcBlock, &pBuf->tuplePos);
              }
            }
          }
        }

        numOfElems += 1;
      }
    } else if (type == TSDB_DATA_TYPE_SMALLINT) {
      int16_t* pData = (int16_t*)pCol->pData;
      int16_t* val = (int16_t*)&pBuf->v;

      for (int32_t i = start; i < start + numOfRows; ++i) {
        if ((pCol->hasNull) && colDataIsNull_f(pCol->nullbitmap, i)) {
          continue;
        }

        if (!pBuf->assign) {
          *val = pData[i];
          if (pCtx->subsidiaries.num > 0) {
            pBuf->tuplePos = saveTupleData(pCtx, i, pCtx->pSrcBlock, NULL);
          }
          pBuf->assign = true;
        } else {
          // ignore the equivalent data value
          // NOTE: An faster version to avoid one additional comparison with FPU.
          if (isMinFunc) {  // min
            if (*val > pData[i]) {
              *val = pData[i];
              if (pCtx->subsidiaries.num > 0) {
                updateTupleData(pCtx, i, pCtx->pSrcBlock, &pBuf->tuplePos);
              }
            }
          } else {  // max
            if (*val < pData[i]) {
              *val = pData[i];
              if (pCtx->subsidiaries.num > 0) {
                updateTupleData(pCtx, i, pCtx->pSrcBlock, &pBuf->tuplePos);
              }
            }
          }
        }

        numOfElems += 1;
      }
    } else if (type == TSDB_DATA_TYPE_INT) {
      int32_t* pData = (int32_t*)pCol->pData;
      int32_t* val = (int32_t*)&pBuf->v;

      for (int32_t i = start; i < start + numOfRows; ++i) {
        if ((pCol->hasNull) && colDataIsNull_f(pCol->nullbitmap, i)) {
          continue;
        }

        if (!pBuf->assign) {
          *val = pData[i];
          if (pCtx->subsidiaries.num > 0) {
            pBuf->tuplePos = saveTupleData(pCtx, i, pCtx->pSrcBlock, NULL);
          }
          pBuf->assign = true;
        } else {
          // ignore the equivalent data value
          // NOTE: An faster version to avoid one additional comparison with FPU.
          if (isMinFunc) {  // min
            if (*val > pData[i]) {
              *val = pData[i];
              if (pCtx->subsidiaries.num > 0) {
                updateTupleData(pCtx, i, pCtx->pSrcBlock, &pBuf->tuplePos);
              }
            }
          } else {  // max
            if (*val < pData[i]) {
              *val = pData[i];
              if (pCtx->subsidiaries.num > 0) {
                updateTupleData(pCtx, i, pCtx->pSrcBlock, &pBuf->tuplePos);
              }
            }
          }
        }

        numOfElems += 1;
      }
    } else if (type == TSDB_DATA_TYPE_BIGINT) {
      int64_t* pData = (int64_t*)pCol->pData;
      int64_t* val = (int64_t*)&pBuf->v;

      for (int32_t i = start; i < start + numOfRows; ++i) {
        if ((pCol->hasNull) && colDataIsNull_f(pCol->nullbitmap, i)) {
          continue;
        }

        if (!pBuf->assign) {
          *val = pData[i];
          if (pCtx->subsidiaries.num > 0) {
            pBuf->tuplePos = saveTupleData(pCtx, i, pCtx->pSrcBlock, NULL);
          }
          pBuf->assign = true;
        } else {
          // ignore the equivalent data value
          // NOTE: An faster version to avoid one additional comparison with FPU.
          if (isMinFunc) {  // min
            if (*val > pData[i]) {
              *val = pData[i];
              if (pCtx->subsidiaries.num > 0) {
                updateTupleData(pCtx, i, pCtx->pSrcBlock, &pBuf->tuplePos);
              }
            }
          } else {  // max
            if (*val < pData[i]) {
              *val = pData[i];
              if (pCtx->subsidiaries.num > 0) {
                updateTupleData(pCtx, i, pCtx->pSrcBlock, &pBuf->tuplePos);
              }
            }
          }
        }

        numOfElems += 1;
      }
    }
  } else if (IS_UNSIGNED_NUMERIC_TYPE(type)) {
    if (type == TSDB_DATA_TYPE_UTINYINT) {
      uint8_t* pData = (uint8_t*)pCol->pData;
      uint8_t* val = (uint8_t*)&pBuf->v;

      for (int32_t i = start; i < start + numOfRows; ++i) {
        if ((pCol->hasNull) && colDataIsNull_f(pCol->nullbitmap, i)) {
          continue;
        }

        if (!pBuf->assign) {
          *val = pData[i];
          if (pCtx->subsidiaries.num > 0) {
            pBuf->tuplePos = saveTupleData(pCtx, i, pCtx->pSrcBlock, NULL);
          }
          pBuf->assign = true;
        } else {
          // ignore the equivalent data value
          // NOTE: An faster version to avoid one additional comparison with FPU.
          if (isMinFunc) {  // min
            if (*val > pData[i]) {
              *val = pData[i];
              if (pCtx->subsidiaries.num > 0) {
                updateTupleData(pCtx, i, pCtx->pSrcBlock, &pBuf->tuplePos);
              }
            }
          } else {  // max
            if (*val < pData[i]) {
              *val = pData[i];
              if (pCtx->subsidiaries.num > 0) {
                updateTupleData(pCtx, i, pCtx->pSrcBlock, &pBuf->tuplePos);
              }
            }
          }
        }

        numOfElems += 1;
      }
    } else if (type == TSDB_DATA_TYPE_USMALLINT) {
      uint16_t* pData = (uint16_t*)pCol->pData;
      uint16_t* val = (uint16_t*)&pBuf->v;

      for (int32_t i = start; i < start + numOfRows; ++i) {
        if ((pCol->hasNull) && colDataIsNull_f(pCol->nullbitmap, i)) {
          continue;
        }

        if (!pBuf->assign) {
          *val = pData[i];
          if (pCtx->subsidiaries.num > 0) {
            pBuf->tuplePos = saveTupleData(pCtx, i, pCtx->pSrcBlock, NULL);
          }
          pBuf->assign = true;
        } else {
          // ignore the equivalent data value
          // NOTE: An faster version to avoid one additional comparison with FPU.
          if (isMinFunc) {  // min
            if (*val > pData[i]) {
              *val = pData[i];
              if (pCtx->subsidiaries.num > 0) {
                updateTupleData(pCtx, i, pCtx->pSrcBlock, &pBuf->tuplePos);
              }
            }
          } else {  // max
            if (*val < pData[i]) {
              *val = pData[i];
              if (pCtx->subsidiaries.num > 0) {
                updateTupleData(pCtx, i, pCtx->pSrcBlock, &pBuf->tuplePos);
              }
            }
          }
        }

        numOfElems += 1;
      }
    } else if (type == TSDB_DATA_TYPE_UINT) {
      uint32_t* pData = (uint32_t*)pCol->pData;
      uint32_t* val = (uint32_t*)&pBuf->v;

      for (int32_t i = start; i < start + numOfRows; ++i) {
        if ((pCol->hasNull) && colDataIsNull_f(pCol->nullbitmap, i)) {
          continue;
        }

        if (!pBuf->assign) {
          *val = pData[i];
          if (pCtx->subsidiaries.num > 0) {
            pBuf->tuplePos = saveTupleData(pCtx, i, pCtx->pSrcBlock, NULL);
          }
          pBuf->assign = true;
        } else {
          // ignore the equivalent data value
          // NOTE: An faster version to avoid one additional comparison with FPU.
          if (isMinFunc) {  // min
            if (*val > pData[i]) {
              *val = pData[i];
              if (pCtx->subsidiaries.num > 0) {
                updateTupleData(pCtx, i, pCtx->pSrcBlock, &pBuf->tuplePos);
              }
            }
          } else {  // max
            if (*val < pData[i]) {
              *val = pData[i];
              if (pCtx->subsidiaries.num > 0) {
                updateTupleData(pCtx, i, pCtx->pSrcBlock, &pBuf->tuplePos);
              }
            }
          }
        }

        numOfElems += 1;
      }
    } else if (type == TSDB_DATA_TYPE_UBIGINT) {
      uint64_t* pData = (uint64_t*)pCol->pData;
      uint64_t* val = (uint64_t*)&pBuf->v;

      for (int32_t i = start; i < start + numOfRows; ++i) {
        if ((pCol->hasNull) && colDataIsNull_f(pCol->nullbitmap, i)) {
          continue;
        }

        if (!pBuf->assign) {
          *val = pData[i];
          if (pCtx->subsidiaries.num > 0) {
            pBuf->tuplePos = saveTupleData(pCtx, i, pCtx->pSrcBlock, NULL);
          }
          pBuf->assign = true;
        } else {
          // ignore the equivalent data value
          // NOTE: An faster version to avoid one additional comparison with FPU.
          if (isMinFunc) {  // min
            if (*val > pData[i]) {
              *val = pData[i];
              if (pCtx->subsidiaries.num > 0) {
                updateTupleData(pCtx, i, pCtx->pSrcBlock, &pBuf->tuplePos);
              }
            }
          } else {  // max
            if (*val < pData[i]) {
              *val = pData[i];
              if (pCtx->subsidiaries.num > 0) {
                updateTupleData(pCtx, i, pCtx->pSrcBlock, &pBuf->tuplePos);
              }
            }
          }
        }

        numOfElems += 1;
      }
    }
  } else if (type == TSDB_DATA_TYPE_DOUBLE) {
    double* pData = (double*)pCol->pData;
    double* val = (double*)&pBuf->v;

    for (int32_t i = start; i < start + numOfRows; ++i) {
      if ((pCol->hasNull) && colDataIsNull_f(pCol->nullbitmap, i)) {
        continue;
      }

      if (!pBuf->assign) {
        *val = pData[i];
        if (pCtx->subsidiaries.num > 0) {
          pBuf->tuplePos = saveTupleData(pCtx, i, pCtx->pSrcBlock, NULL);
        }
        pBuf->assign = true;
      } else {
        // ignore the equivalent data value
        // NOTE: An faster version to avoid one additional comparison with FPU.
        if (isMinFunc) {  // min
          if (*val > pData[i]) {
            *val = pData[i];
            if (pCtx->subsidiaries.num > 0) {
              updateTupleData(pCtx, i, pCtx->pSrcBlock, &pBuf->tuplePos);
            }
          }
        } else {  // max
          if (*val < pData[i]) {
            *val = pData[i];
            if (pCtx->subsidiaries.num > 0) {
              updateTupleData(pCtx, i, pCtx->pSrcBlock, &pBuf->tuplePos);
            }
          }
        }
      }

      numOfElems += 1;
    }
  } else if (type == TSDB_DATA_TYPE_FLOAT) {
    float* pData = (float*)pCol->pData;
    float* val = (float*)&pBuf->v;

    for (int32_t i = start; i < start + numOfRows; ++i) {
      if ((pCol->hasNull) && colDataIsNull_f(pCol->nullbitmap, i)) {
        continue;
      }

      if (!pBuf->assign) {
        *val = pData[i];
        if (pCtx->subsidiaries.num > 0) {
          pBuf->tuplePos = saveTupleData(pCtx, i, pCtx->pSrcBlock, NULL);
        }
        pBuf->assign = true;
      } else {
#if 0
        if ((*val) == pData[i]) {
          continue;
        }

        if ((*val < pData[i]) ^ isMinFunc) {
          *val = pData[i];
          if (pCtx->subsidiaries.num > 0) {
            updateTupleData(pCtx, i, pCtx->pSrcBlock, &pBuf->tuplePos);
          }
        }
#endif
        // NOTE: An faster version to avoid one additional comparison with FPU.
        if (isMinFunc) {  // min
          if (*val > pData[i]) {
            *val = pData[i];
            if (pCtx->subsidiaries.num > 0) {
              updateTupleData(pCtx, i, pCtx->pSrcBlock, &pBuf->tuplePos);
            }
          }
        } else {  // max
          if (*val < pData[i]) {
            *val = pData[i];
            if (pCtx->subsidiaries.num > 0) {
              updateTupleData(pCtx, i, pCtx->pSrcBlock, &pBuf->tuplePos);
            }
          }
        }
      }

      numOfElems += 1;
    }
  }

_min_max_over:
  if (numOfElems == 0 && pCtx->subsidiaries.num > 0 && !pBuf->nullTupleSaved) {
    pBuf->nullTuplePos = saveTupleData(pCtx, pInput->startRowIndex, pCtx->pSrcBlock, NULL);
    pBuf->nullTupleSaved = true;
  }
  return numOfElems;
}
>>>>>>> 130d6e3b

int32_t minFunction(SqlFunctionCtx* pCtx) {
  int32_t numOfElems = doMinMaxHelper(pCtx, 1);
  SET_VAL(GET_RES_INFO(pCtx), numOfElems, 1);
  return TSDB_CODE_SUCCESS;
}

int32_t maxFunction(SqlFunctionCtx* pCtx) {
  int32_t numOfElems = doMinMaxHelper(pCtx, 0);
  SET_VAL(GET_RES_INFO(pCtx), numOfElems, 1);
  return TSDB_CODE_SUCCESS;
}

static void setNullSelectivityValue(SqlFunctionCtx* pCtx, SSDataBlock* pBlock, int32_t rowIndex);
static void setSelectivityValue(SqlFunctionCtx* pCtx, SSDataBlock* pBlock, const STuplePos* pTuplePos,
                                int32_t rowIndex);

int32_t minmaxFunctionFinalize(SqlFunctionCtx* pCtx, SSDataBlock* pBlock) {
  SResultRowEntryInfo* pEntryInfo = GET_RES_INFO(pCtx);

  SMinmaxResInfo* pRes = GET_ROWCELL_INTERBUF(pEntryInfo);

  int32_t slotId = pCtx->pExpr->base.resSchema.slotId;
  int32_t currentRow = pBlock->info.rows;

  SColumnInfoData* pCol = taosArrayGet(pBlock->pDataBlock, slotId);
  pEntryInfo->isNullRes = (pEntryInfo->numOfRes == 0) ? 1 : 0;

  if (pCol->info.type == TSDB_DATA_TYPE_FLOAT) {
    float v = *(float*)&pRes->v;
    colDataAppend(pCol, currentRow, (const char*)&v, pEntryInfo->isNullRes);
  } else {
    colDataAppend(pCol, currentRow, (const char*)&pRes->v, pEntryInfo->isNullRes);
  }

  if (pEntryInfo->numOfRes > 0) {
    setSelectivityValue(pCtx, pBlock, &pRes->tuplePos, currentRow);
  } else {
    setSelectivityValue(pCtx, pBlock, &pRes->nullTuplePos, currentRow);
  }

  return pEntryInfo->numOfRes;
}

void setNullSelectivityValue(SqlFunctionCtx* pCtx, SSDataBlock* pBlock, int32_t rowIndex) {
  if (pCtx->subsidiaries.num <= 0) {
    return;
  }

  for (int32_t j = 0; j < pCtx->subsidiaries.num; ++j) {
    SqlFunctionCtx* pc = pCtx->subsidiaries.pCtx[j];
    int32_t         dstSlotId = pc->pExpr->base.resSchema.slotId;

    SColumnInfoData* pDstCol = taosArrayGet(pBlock->pDataBlock, dstSlotId);
    colDataAppendNULL(pDstCol, rowIndex);
  }
}

void setSelectivityValue(SqlFunctionCtx* pCtx, SSDataBlock* pBlock, const STuplePos* pTuplePos, int32_t rowIndex) {
  if (pCtx->subsidiaries.num <= 0) {
    return;
  }

  if (pCtx->saveHandle.pBuf != NULL) {
    if (pTuplePos->pageId != -1) {
      int32_t     numOfCols = pCtx->subsidiaries.num;
      const char* p = loadTupleData(pCtx, pTuplePos);

      bool* nullList = (bool*)p;
      char* pStart = (char*)(nullList + numOfCols * sizeof(bool));

      // todo set the offset value to optimize the performance.
      for (int32_t j = 0; j < numOfCols; ++j) {
        SqlFunctionCtx* pc = pCtx->subsidiaries.pCtx[j];
        int32_t         dstSlotId = pc->pExpr->base.resSchema.slotId;

        SColumnInfoData* pDstCol = taosArrayGet(pBlock->pDataBlock, dstSlotId);
        ASSERT(pc->pExpr->base.resSchema.bytes == pDstCol->info.bytes);
        if (nullList[j]) {
          colDataAppendNULL(pDstCol, rowIndex);
        } else {
          colDataAppend(pDstCol, rowIndex, pStart, false);
        }
        pStart += pDstCol->info.bytes;
      }
    }
  }
}

void releaseSource(STuplePos* pPos) {
  if (pPos->pageId == -1) {
    return;
  }
  // Todo(liuyao) relase row
}

// This function append the selectivity to subsidiaries function context directly, without fetching data
// from intermediate disk based buf page
void appendSelectivityValue(SqlFunctionCtx* pCtx, int32_t rowIndex, int32_t pos) {
  if (pCtx->subsidiaries.num <= 0) {
    return;
  }

  for (int32_t j = 0; j < pCtx->subsidiaries.num; ++j) {
    SqlFunctionCtx* pc = pCtx->subsidiaries.pCtx[j];

    // get data from source col
    SFunctParam* pFuncParam = &pc->pExpr->base.pParam[0];
    int32_t      srcSlotId = pFuncParam->pCol->slotId;

    SColumnInfoData* pSrcCol = taosArrayGet(pCtx->pSrcBlock->pDataBlock, srcSlotId);

    char* pData = colDataGetData(pSrcCol, rowIndex);

    // append to dest col
    int32_t dstSlotId = pc->pExpr->base.resSchema.slotId;

    SColumnInfoData* pDstCol = taosArrayGet(pCtx->pDstBlock->pDataBlock, dstSlotId);
    ASSERT(pc->pExpr->base.resSchema.bytes == pDstCol->info.bytes);

    if (colDataIsNull_s(pSrcCol, rowIndex) == true) {
      colDataAppendNULL(pDstCol, pos);
    } else {
      colDataAppend(pDstCol, pos, pData, false);
    }
  }
}

void replaceTupleData(STuplePos* pDestPos, STuplePos* pSourcePos) {
  releaseSource(pDestPos);
  *pDestPos = *pSourcePos;
}

int32_t minMaxCombine(SqlFunctionCtx* pDestCtx, SqlFunctionCtx* pSourceCtx, int32_t isMinFunc) {
  SResultRowEntryInfo* pDResInfo = GET_RES_INFO(pDestCtx);
  SMinmaxResInfo*      pDBuf = GET_ROWCELL_INTERBUF(pDResInfo);

  SResultRowEntryInfo* pSResInfo = GET_RES_INFO(pSourceCtx);
  SMinmaxResInfo*      pSBuf = GET_ROWCELL_INTERBUF(pSResInfo);
  int16_t              type = pDBuf->type == TSDB_DATA_TYPE_NULL ? pSBuf->type : pDBuf->type;
  if (IS_FLOAT_TYPE(type)) {
    if (pSBuf->assign && ((((*(double*)&pDBuf->v) < (*(double*)&pSBuf->v)) ^ isMinFunc) || !pDBuf->assign)) {
      *(double*)&pDBuf->v = *(double*)&pSBuf->v;
      replaceTupleData(&pDBuf->tuplePos, &pSBuf->tuplePos);
      pDBuf->assign = true;
    }
  } else {
    if (pSBuf->assign && (((pDBuf->v < pSBuf->v) ^ isMinFunc) || !pDBuf->assign)) {
      pDBuf->v = pSBuf->v;
      replaceTupleData(&pDBuf->tuplePos, &pSBuf->tuplePos);
      pDBuf->assign = true;
    }
  }
  pDResInfo->numOfRes = TMAX(pDResInfo->numOfRes, pSResInfo->numOfRes);
  pDResInfo->isNullRes &= pSResInfo->isNullRes;
  return TSDB_CODE_SUCCESS;
}

int32_t minCombine(SqlFunctionCtx* pDestCtx, SqlFunctionCtx* pSourceCtx) {
  return minMaxCombine(pDestCtx, pSourceCtx, 1);
}
int32_t maxCombine(SqlFunctionCtx* pDestCtx, SqlFunctionCtx* pSourceCtx) {
  return minMaxCombine(pDestCtx, pSourceCtx, 0);
}

int32_t getStddevInfoSize() { return (int32_t)sizeof(SStddevRes); }

bool getStddevFuncEnv(SFunctionNode* pFunc, SFuncExecEnv* pEnv) {
  pEnv->calcMemSize = sizeof(SStddevRes);
  return true;
}

bool stddevFunctionSetup(SqlFunctionCtx* pCtx, SResultRowEntryInfo* pResultInfo) {
  if (!functionSetup(pCtx, pResultInfo)) {
    return false;
  }

  SStddevRes* pRes = GET_ROWCELL_INTERBUF(pResultInfo);
  memset(pRes, 0, sizeof(SStddevRes));
  return true;
}

int32_t stddevFunction(SqlFunctionCtx* pCtx) {
  int32_t numOfElem = 0;

  // Only the pre-computing information loaded and actual data does not loaded
  SInputColumnInfoData* pInput = &pCtx->input;
  int32_t               type = pInput->pData[0]->info.type;

  SStddevRes* pStddevRes = GET_ROWCELL_INTERBUF(GET_RES_INFO(pCtx));
  pStddevRes->type = type;

  // computing based on the true data block
  SColumnInfoData* pCol = pInput->pData[0];

  int32_t start = pInput->startRowIndex;
  int32_t numOfRows = pInput->numOfRows;

  if (IS_NULL_TYPE(type)) {
    numOfElem = 0;
    goto _stddev_over;
  }

  switch (type) {
    case TSDB_DATA_TYPE_TINYINT: {
      int8_t* plist = (int8_t*)pCol->pData;
      for (int32_t i = start; i < numOfRows + start; ++i) {
        if (pCol->hasNull && colDataIsNull_f(pCol->nullbitmap, i)) {
          continue;
        }

        numOfElem += 1;
        pStddevRes->count += 1;
        pStddevRes->isum += plist[i];
        pStddevRes->quadraticISum += plist[i] * plist[i];
      }

      break;
    }

    case TSDB_DATA_TYPE_SMALLINT: {
      int16_t* plist = (int16_t*)pCol->pData;
      for (int32_t i = start; i < numOfRows + pInput->startRowIndex; ++i) {
        if (pCol->hasNull && colDataIsNull_f(pCol->nullbitmap, i)) {
          continue;
        }

        numOfElem += 1;
        pStddevRes->count += 1;
        pStddevRes->isum += plist[i];
        pStddevRes->quadraticISum += plist[i] * plist[i];
      }
      break;
    }

    case TSDB_DATA_TYPE_INT: {
      int32_t* plist = (int32_t*)pCol->pData;
      for (int32_t i = start; i < numOfRows + pInput->startRowIndex; ++i) {
        if (pCol->hasNull && colDataIsNull_f(pCol->nullbitmap, i)) {
          continue;
        }

        numOfElem += 1;
        pStddevRes->count += 1;
        pStddevRes->isum += plist[i];
        pStddevRes->quadraticISum += plist[i] * plist[i];
      }

      break;
    }

    case TSDB_DATA_TYPE_BIGINT: {
      int64_t* plist = (int64_t*)pCol->pData;
      for (int32_t i = start; i < numOfRows + pInput->startRowIndex; ++i) {
        if (pCol->hasNull && colDataIsNull_f(pCol->nullbitmap, i)) {
          continue;
        }

        numOfElem += 1;
        pStddevRes->count += 1;
        pStddevRes->isum += plist[i];
        pStddevRes->quadraticISum += plist[i] * plist[i];
      }
      break;
    }

    case TSDB_DATA_TYPE_UTINYINT: {
      uint8_t* plist = (uint8_t*)pCol->pData;
      for (int32_t i = start; i < numOfRows + start; ++i) {
        if (pCol->hasNull && colDataIsNull_f(pCol->nullbitmap, i)) {
          continue;
        }

        numOfElem += 1;
        pStddevRes->count += 1;
        pStddevRes->usum += plist[i];
        pStddevRes->quadraticUSum += plist[i] * plist[i];
      }

      break;
    }

    case TSDB_DATA_TYPE_USMALLINT: {
      uint16_t* plist = (uint16_t*)pCol->pData;
      for (int32_t i = start; i < numOfRows + pInput->startRowIndex; ++i) {
        if (pCol->hasNull && colDataIsNull_f(pCol->nullbitmap, i)) {
          continue;
        }

        numOfElem += 1;
        pStddevRes->count += 1;
        pStddevRes->usum += plist[i];
        pStddevRes->quadraticUSum += plist[i] * plist[i];
      }
      break;
    }

    case TSDB_DATA_TYPE_UINT: {
      uint32_t* plist = (uint32_t*)pCol->pData;
      for (int32_t i = start; i < numOfRows + pInput->startRowIndex; ++i) {
        if (pCol->hasNull && colDataIsNull_f(pCol->nullbitmap, i)) {
          continue;
        }

        numOfElem += 1;
        pStddevRes->count += 1;
        pStddevRes->usum += plist[i];
        pStddevRes->quadraticUSum += plist[i] * plist[i];
      }

      break;
    }

    case TSDB_DATA_TYPE_UBIGINT: {
      uint64_t* plist = (uint64_t*)pCol->pData;
      for (int32_t i = start; i < numOfRows + pInput->startRowIndex; ++i) {
        if (pCol->hasNull && colDataIsNull_f(pCol->nullbitmap, i)) {
          continue;
        }

        numOfElem += 1;
        pStddevRes->count += 1;
        pStddevRes->usum += plist[i];
        pStddevRes->quadraticUSum += plist[i] * plist[i];
      }
      break;
    }

    case TSDB_DATA_TYPE_FLOAT: {
      float* plist = (float*)pCol->pData;
      for (int32_t i = start; i < numOfRows + pInput->startRowIndex; ++i) {
        if (pCol->hasNull && colDataIsNull_f(pCol->nullbitmap, i)) {
          continue;
        }

        numOfElem += 1;
        pStddevRes->count += 1;
        pStddevRes->dsum += plist[i];
        pStddevRes->quadraticDSum += plist[i] * plist[i];
      }
      break;
    }

    case TSDB_DATA_TYPE_DOUBLE: {
      double* plist = (double*)pCol->pData;
      for (int32_t i = start; i < numOfRows + pInput->startRowIndex; ++i) {
        if (pCol->hasNull && colDataIsNull_f(pCol->nullbitmap, i)) {
          continue;
        }

        numOfElem += 1;
        pStddevRes->count += 1;
        pStddevRes->dsum += plist[i];
        pStddevRes->quadraticDSum += plist[i] * plist[i];
      }
      break;
    }

    default:
      break;
  }

_stddev_over:
  // data in the check operation are all null, not output
  SET_VAL(GET_RES_INFO(pCtx), numOfElem, 1);
  return TSDB_CODE_SUCCESS;
}

static void stddevTransferInfo(SStddevRes* pInput, SStddevRes* pOutput) {
  pOutput->type = pInput->type;
  if (IS_SIGNED_NUMERIC_TYPE(pOutput->type)) {
    pOutput->quadraticISum += pInput->quadraticISum;
    pOutput->isum += pInput->isum;
  } else if (IS_UNSIGNED_NUMERIC_TYPE(pOutput->type)) {
    pOutput->quadraticUSum += pInput->quadraticUSum;
    pOutput->usum += pInput->usum;
  } else {
    pOutput->quadraticDSum += pInput->quadraticDSum;
    pOutput->dsum += pInput->dsum;
  }

  pOutput->count += pInput->count;
}

int32_t stddevFunctionMerge(SqlFunctionCtx* pCtx) {
  SInputColumnInfoData* pInput = &pCtx->input;
  SColumnInfoData*      pCol = pInput->pData[0];
  ASSERT(pCol->info.type == TSDB_DATA_TYPE_BINARY);

  SStddevRes* pInfo = GET_ROWCELL_INTERBUF(GET_RES_INFO(pCtx));

  for (int32_t i = pInput->startRowIndex; i < pInput->startRowIndex + pInput->numOfRows; ++i) {
    char*       data = colDataGetData(pCol, i);
    SStddevRes* pInputInfo = (SStddevRes*)varDataVal(data);
    stddevTransferInfo(pInputInfo, pInfo);
  }

  SET_VAL(GET_RES_INFO(pCtx), 1, 1);
  return TSDB_CODE_SUCCESS;
}

int32_t stddevInvertFunction(SqlFunctionCtx* pCtx) {
  int32_t numOfElem = 0;

  // Only the pre-computing information loaded and actual data does not loaded
  SInputColumnInfoData* pInput = &pCtx->input;
  int32_t               type = pInput->pData[0]->info.type;

  SStddevRes* pStddevRes = GET_ROWCELL_INTERBUF(GET_RES_INFO(pCtx));

  // computing based on the true data block
  SColumnInfoData* pCol = pInput->pData[0];

  int32_t start = pInput->startRowIndex;
  int32_t numOfRows = pInput->numOfRows;

  switch (type) {
    case TSDB_DATA_TYPE_TINYINT: {
      LIST_STDDEV_SUB_N(pStddevRes->isum, int8_t);
      break;
    }
    case TSDB_DATA_TYPE_SMALLINT: {
      LIST_STDDEV_SUB_N(pStddevRes->isum, int16_t);
      break;
    }
    case TSDB_DATA_TYPE_INT: {
      LIST_STDDEV_SUB_N(pStddevRes->isum, int32_t);
      break;
    }
    case TSDB_DATA_TYPE_BIGINT: {
      LIST_STDDEV_SUB_N(pStddevRes->isum, int64_t);
      break;
    }
    case TSDB_DATA_TYPE_UTINYINT: {
      LIST_STDDEV_SUB_N(pStddevRes->isum, uint8_t);
      break;
    }
    case TSDB_DATA_TYPE_USMALLINT: {
      LIST_STDDEV_SUB_N(pStddevRes->isum, uint16_t);
      break;
    }
    case TSDB_DATA_TYPE_UINT: {
      LIST_STDDEV_SUB_N(pStddevRes->isum, uint32_t);
      break;
    }
    case TSDB_DATA_TYPE_UBIGINT: {
      LIST_STDDEV_SUB_N(pStddevRes->isum, uint64_t);
      break;
    }
    case TSDB_DATA_TYPE_FLOAT: {
      LIST_STDDEV_SUB_N(pStddevRes->dsum, float);
      break;
    }
    case TSDB_DATA_TYPE_DOUBLE: {
      LIST_STDDEV_SUB_N(pStddevRes->dsum, double);
      break;
    }
    default:
      break;
  }

  // data in the check operation are all null, not output
  SET_VAL(GET_RES_INFO(pCtx), numOfElem, 1);
  return TSDB_CODE_SUCCESS;
}

int32_t stddevFinalize(SqlFunctionCtx* pCtx, SSDataBlock* pBlock) {
  SInputColumnInfoData* pInput = &pCtx->input;
  SStddevRes*           pStddevRes = GET_ROWCELL_INTERBUF(GET_RES_INFO(pCtx));
  int32_t               type = pStddevRes->type;
  double                avg;

  if (pStddevRes->count == 0) {
    GET_RES_INFO(pCtx)->numOfRes = 0;
    return functionFinalize(pCtx, pBlock);
  }

  if (IS_SIGNED_NUMERIC_TYPE(type)) {
    avg = pStddevRes->isum / ((double)pStddevRes->count);
    pStddevRes->result = sqrt(fabs(pStddevRes->quadraticISum / ((double)pStddevRes->count) - avg * avg));
  } else if (IS_UNSIGNED_NUMERIC_TYPE(type)) {
    avg = pStddevRes->usum / ((double)pStddevRes->count);
    pStddevRes->result = sqrt(fabs(pStddevRes->quadraticUSum / ((double)pStddevRes->count) - avg * avg));
  } else {
    avg = pStddevRes->dsum / ((double)pStddevRes->count);
    pStddevRes->result = sqrt(fabs(pStddevRes->quadraticDSum / ((double)pStddevRes->count) - avg * avg));
  }

  // check for overflow
  if (isinf(pStddevRes->result) || isnan(pStddevRes->result)) {
    GET_RES_INFO(pCtx)->numOfRes = 0;
  }

  return functionFinalize(pCtx, pBlock);
}

int32_t stddevPartialFinalize(SqlFunctionCtx* pCtx, SSDataBlock* pBlock) {
  SResultRowEntryInfo* pResInfo = GET_RES_INFO(pCtx);
  SStddevRes*          pInfo = GET_ROWCELL_INTERBUF(GET_RES_INFO(pCtx));
  int32_t              resultBytes = getStddevInfoSize();
  char*                res = taosMemoryCalloc(resultBytes + VARSTR_HEADER_SIZE, sizeof(char));

  memcpy(varDataVal(res), pInfo, resultBytes);
  varDataSetLen(res, resultBytes);

  int32_t          slotId = pCtx->pExpr->base.resSchema.slotId;
  SColumnInfoData* pCol = taosArrayGet(pBlock->pDataBlock, slotId);

  colDataAppend(pCol, pBlock->info.rows, res, false);

  taosMemoryFree(res);
  return pResInfo->numOfRes;
}

int32_t stddevCombine(SqlFunctionCtx* pDestCtx, SqlFunctionCtx* pSourceCtx) {
  SResultRowEntryInfo* pDResInfo = GET_RES_INFO(pDestCtx);
  SStddevRes*          pDBuf = GET_ROWCELL_INTERBUF(pDResInfo);

  SResultRowEntryInfo* pSResInfo = GET_RES_INFO(pSourceCtx);
  SStddevRes*          pSBuf = GET_ROWCELL_INTERBUF(pSResInfo);
  int16_t              type = pDBuf->type == TSDB_DATA_TYPE_NULL ? pSBuf->type : pDBuf->type;

  if (IS_SIGNED_NUMERIC_TYPE(type)) {
    pDBuf->isum += pSBuf->isum;
    pDBuf->quadraticISum += pSBuf->quadraticISum;
  } else if (IS_UNSIGNED_NUMERIC_TYPE(type)) {
    pDBuf->usum += pSBuf->usum;
    pDBuf->quadraticUSum += pSBuf->quadraticUSum;
  } else {
    pDBuf->dsum += pSBuf->dsum;
    pDBuf->quadraticDSum += pSBuf->quadraticDSum;
  }
  pDBuf->count += pSBuf->count;
  pDResInfo->numOfRes = TMAX(pDResInfo->numOfRes, pSResInfo->numOfRes);
  pDResInfo->isNullRes &= pSResInfo->isNullRes;
  return TSDB_CODE_SUCCESS;
}

bool getLeastSQRFuncEnv(SFunctionNode* pFunc, SFuncExecEnv* pEnv) {
  pEnv->calcMemSize = sizeof(SLeastSQRInfo);
  return true;
}

bool leastSQRFunctionSetup(SqlFunctionCtx* pCtx, SResultRowEntryInfo* pResultInfo) {
  if (!functionSetup(pCtx, pResultInfo)) {
    return false;
  }

  SLeastSQRInfo* pInfo = GET_ROWCELL_INTERBUF(pResultInfo);

  GET_TYPED_DATA(pInfo->startVal, double, pCtx->param[1].param.nType, &pCtx->param[1].param.i);
  GET_TYPED_DATA(pInfo->stepVal, double, pCtx->param[2].param.nType, &pCtx->param[2].param.i);
  return true;
}

int32_t leastSQRFunction(SqlFunctionCtx* pCtx) {
  int32_t numOfElem = 0;

  SInputColumnInfoData* pInput = &pCtx->input;
  int32_t               type = pInput->pData[0]->info.type;

  SLeastSQRInfo* pInfo = GET_ROWCELL_INTERBUF(GET_RES_INFO(pCtx));

  SColumnInfoData* pCol = pInput->pData[0];

  double(*param)[3] = pInfo->matrix;
  double x = pInfo->startVal;

  int32_t start = pInput->startRowIndex;
  int32_t numOfRows = pInput->numOfRows;

  switch (type) {
    case TSDB_DATA_TYPE_TINYINT: {
      int8_t* plist = (int8_t*)pCol->pData;
      for (int32_t i = start; i < numOfRows + pInput->startRowIndex; ++i) {
        if (pCol->hasNull && colDataIsNull_f(pCol->nullbitmap, i)) {
          continue;
        }
        numOfElem++;
        LEASTSQR_CAL(param, x, plist, i, pInfo->stepVal);
      }
      break;
    }
    case TSDB_DATA_TYPE_SMALLINT: {
      int16_t* plist = (int16_t*)pCol->pData;
      for (int32_t i = start; i < numOfRows + pInput->startRowIndex; ++i) {
        if (pCol->hasNull && colDataIsNull_f(pCol->nullbitmap, i)) {
          continue;
        }

        numOfElem++;
        LEASTSQR_CAL(param, x, plist, i, pInfo->stepVal);
      }
      break;
    }

    case TSDB_DATA_TYPE_INT: {
      int32_t* plist = (int32_t*)pCol->pData;
      for (int32_t i = start; i < numOfRows + pInput->startRowIndex; ++i) {
        if (pCol->hasNull && colDataIsNull_f(pCol->nullbitmap, i)) {
          continue;
        }

        numOfElem++;
        LEASTSQR_CAL(param, x, plist, i, pInfo->stepVal);
      }
      break;
    }

    case TSDB_DATA_TYPE_BIGINT: {
      int64_t* plist = (int64_t*)pCol->pData;
      for (int32_t i = start; i < numOfRows + pInput->startRowIndex; ++i) {
        if (pCol->hasNull && colDataIsNull_f(pCol->nullbitmap, i)) {
          continue;
        }

        numOfElem++;
        LEASTSQR_CAL(param, x, plist, i, pInfo->stepVal);
      }
      break;
    }

    case TSDB_DATA_TYPE_UTINYINT: {
      uint8_t* plist = (uint8_t*)pCol->pData;
      for (int32_t i = start; i < numOfRows + pInput->startRowIndex; ++i) {
        if (pCol->hasNull && colDataIsNull_f(pCol->nullbitmap, i)) {
          continue;
        }
        numOfElem++;
        LEASTSQR_CAL(param, x, plist, i, pInfo->stepVal);
      }
      break;
    }
    case TSDB_DATA_TYPE_USMALLINT: {
      uint16_t* plist = (uint16_t*)pCol->pData;
      for (int32_t i = start; i < numOfRows + pInput->startRowIndex; ++i) {
        if (pCol->hasNull && colDataIsNull_f(pCol->nullbitmap, i)) {
          continue;
        }

        numOfElem++;
        LEASTSQR_CAL(param, x, plist, i, pInfo->stepVal);
      }
      break;
    }

    case TSDB_DATA_TYPE_UINT: {
      uint32_t* plist = (uint32_t*)pCol->pData;
      for (int32_t i = start; i < numOfRows + pInput->startRowIndex; ++i) {
        if (pCol->hasNull && colDataIsNull_f(pCol->nullbitmap, i)) {
          continue;
        }

        numOfElem++;
        LEASTSQR_CAL(param, x, plist, i, pInfo->stepVal);
      }
      break;
    }

    case TSDB_DATA_TYPE_UBIGINT: {
      uint64_t* plist = (uint64_t*)pCol->pData;
      for (int32_t i = start; i < numOfRows + pInput->startRowIndex; ++i) {
        if (pCol->hasNull && colDataIsNull_f(pCol->nullbitmap, i)) {
          continue;
        }

        numOfElem++;
        LEASTSQR_CAL(param, x, plist, i, pInfo->stepVal);
      }
      break;
    }

    case TSDB_DATA_TYPE_FLOAT: {
      float* plist = (float*)pCol->pData;
      for (int32_t i = start; i < numOfRows + pInput->startRowIndex; ++i) {
        if (pCol->hasNull && colDataIsNull_f(pCol->nullbitmap, i)) {
          continue;
        }

        numOfElem++;
        LEASTSQR_CAL(param, x, plist, i, pInfo->stepVal);
      }
      break;
    }

    case TSDB_DATA_TYPE_DOUBLE: {
      double* plist = (double*)pCol->pData;
      for (int32_t i = start; i < numOfRows + pInput->startRowIndex; ++i) {
        if (pCol->hasNull && colDataIsNull_f(pCol->nullbitmap, i)) {
          continue;
        }

        numOfElem++;
        LEASTSQR_CAL(param, x, plist, i, pInfo->stepVal);
      }
      break;
    }
    case TSDB_DATA_TYPE_NULL: {
      GET_RES_INFO(pCtx)->isNullRes = 1;
      numOfElem = 1;
      break;
    }

    default:
      break;
  }

  pInfo->startVal = x;
  pInfo->num += numOfElem;

  SET_VAL(GET_RES_INFO(pCtx), numOfElem, 1);

  return TSDB_CODE_SUCCESS;
}

int32_t leastSQRFinalize(SqlFunctionCtx* pCtx, SSDataBlock* pBlock) {
  SResultRowEntryInfo* pResInfo = GET_RES_INFO(pCtx);
  SLeastSQRInfo*       pInfo = GET_ROWCELL_INTERBUF(GET_RES_INFO(pCtx));
  int32_t              slotId = pCtx->pExpr->base.resSchema.slotId;
  SColumnInfoData*     pCol = taosArrayGet(pBlock->pDataBlock, slotId);

  int32_t currentRow = pBlock->info.rows;

  if (0 == pInfo->num) {
    colDataAppendNULL(pCol, currentRow);
    return 0;
  }

  double(*param)[3] = pInfo->matrix;

  param[1][1] = (double)pInfo->num;
  param[1][0] = param[0][1];

  double param00 = param[0][0] - param[1][0] * (param[0][1] / param[1][1]);
  double param02 = param[0][2] - param[1][2] * (param[0][1] / param[1][1]);

  if (0 == param00) {
    colDataAppendNULL(pCol, currentRow);
    return 0;
  }

  // param[0][1] = 0;
  double param12 = param[1][2] - param02 * (param[1][0] / param00);
  // param[1][0] = 0;
  param02 /= param00;

  param12 /= param[1][1];

  char   buf[64] = {0};
  size_t len =
      snprintf(varDataVal(buf), sizeof(buf) - VARSTR_HEADER_SIZE, "{slop:%.6lf, intercept:%.6lf}", param02, param12);
  varDataSetLen(buf, len);

  colDataAppend(pCol, currentRow, buf, pResInfo->isNullRes);

  return pResInfo->numOfRes;
}

int32_t leastSQRInvertFunction(SqlFunctionCtx* pCtx) {
  // TODO
  return TSDB_CODE_SUCCESS;
}

int32_t leastSQRCombine(SqlFunctionCtx* pDestCtx, SqlFunctionCtx* pSourceCtx) {
  SResultRowEntryInfo* pDResInfo = GET_RES_INFO(pDestCtx);
  SLeastSQRInfo*       pDBuf = GET_ROWCELL_INTERBUF(pDResInfo);
  int32_t              type = pDestCtx->input.pData[0]->info.type;
  double(*pDparam)[3] = pDBuf->matrix;

  SResultRowEntryInfo* pSResInfo = GET_RES_INFO(pSourceCtx);
  SLeastSQRInfo*       pSBuf = GET_ROWCELL_INTERBUF(pSResInfo);
  double(*pSparam)[3] = pSBuf->matrix;
  for (int32_t i = 0; i < pSBuf->num; i++) {
    pDparam[0][0] += pDBuf->startVal * pDBuf->startVal;
    pDparam[0][1] += pDBuf->startVal;
    pDBuf->startVal += pDBuf->stepVal;
  }
  pDparam[0][2] += pSparam[0][2] + pDBuf->num * pDBuf->stepVal * pSparam[1][2];
  pDparam[1][2] += pSparam[1][2];
  pDBuf->num += pSBuf->num;
  pDResInfo->numOfRes = TMAX(pDResInfo->numOfRes, pSResInfo->numOfRes);
  pDResInfo->isNullRes &= pSResInfo->isNullRes;
  return TSDB_CODE_SUCCESS;
}

bool getPercentileFuncEnv(SFunctionNode* pFunc, SFuncExecEnv* pEnv) {
  pEnv->calcMemSize = sizeof(SPercentileInfo);
  return true;
}

bool percentileFunctionSetup(SqlFunctionCtx* pCtx, SResultRowEntryInfo* pResultInfo) {
  if (!functionSetup(pCtx, pResultInfo)) {
    return false;
  }

  // in the first round, get the min-max value of all involved data
  SPercentileInfo* pInfo = GET_ROWCELL_INTERBUF(pResultInfo);
  SET_DOUBLE_VAL(&pInfo->minval, DBL_MAX);
  SET_DOUBLE_VAL(&pInfo->maxval, -DBL_MAX);
  pInfo->numOfElems = 0;

  return true;
}

int32_t percentileFunction(SqlFunctionCtx* pCtx) {
  int32_t              numOfElems = 0;
  SResultRowEntryInfo* pResInfo = GET_RES_INFO(pCtx);

  SInputColumnInfoData* pInput = &pCtx->input;
  SColumnDataAgg*       pAgg = pInput->pColumnDataAgg[0];

  SColumnInfoData* pCol = pInput->pData[0];
  int32_t          type = pCol->info.type;

  SPercentileInfo* pInfo = GET_ROWCELL_INTERBUF(pResInfo);
  if (pCtx->scanFlag == REPEAT_SCAN && pInfo->stage == 0) {
    pInfo->stage += 1;

    // all data are null, set it completed
    if (pInfo->numOfElems == 0) {
      pResInfo->complete = true;
      return 0;
    } else {
      pInfo->pMemBucket = tMemBucketCreate(pCol->info.bytes, type, pInfo->minval, pInfo->maxval);
    }
  }

  // the first stage, only acquire the min/max value
  if (pInfo->stage == 0) {
    if (pCtx->input.colDataSMAIsSet) {
      double tmin = 0.0, tmax = 0.0;
      if (IS_SIGNED_NUMERIC_TYPE(type)) {
        tmin = (double)GET_INT64_VAL(&pAgg->min);
        tmax = (double)GET_INT64_VAL(&pAgg->max);
      } else if (IS_FLOAT_TYPE(type)) {
        tmin = GET_DOUBLE_VAL(&pAgg->min);
        tmax = GET_DOUBLE_VAL(&pAgg->max);
      } else if (IS_UNSIGNED_NUMERIC_TYPE(type)) {
        tmin = (double)GET_UINT64_VAL(&pAgg->min);
        tmax = (double)GET_UINT64_VAL(&pAgg->max);
      }

      if (GET_DOUBLE_VAL(&pInfo->minval) > tmin) {
        SET_DOUBLE_VAL(&pInfo->minval, tmin);
      }

      if (GET_DOUBLE_VAL(&pInfo->maxval) < tmax) {
        SET_DOUBLE_VAL(&pInfo->maxval, tmax);
      }

      pInfo->numOfElems += (pInput->numOfRows - pAgg->numOfNull);
    } else {
      // check the valid data one by one
      int32_t start = pInput->startRowIndex;
      for (int32_t i = start; i < pInput->numOfRows + start; ++i) {
        if (colDataIsNull_f(pCol->nullbitmap, i)) {
          continue;
        }

        char* data = colDataGetData(pCol, i);

        double v = 0;
        GET_TYPED_DATA(v, double, type, data);
        if (v < GET_DOUBLE_VAL(&pInfo->minval)) {
          SET_DOUBLE_VAL(&pInfo->minval, v);
        }

        if (v > GET_DOUBLE_VAL(&pInfo->maxval)) {
          SET_DOUBLE_VAL(&pInfo->maxval, v);
        }

        pInfo->numOfElems += 1;
      }
    }
  } else {
    // the second stage, calculate the true percentile value
    int32_t start = pInput->startRowIndex;
    for (int32_t i = start; i < pInput->numOfRows + start; ++i) {
      if (colDataIsNull_f(pCol->nullbitmap, i)) {
        continue;
      }

      char* data = colDataGetData(pCol, i);
      numOfElems += 1;
      tMemBucketPut(pInfo->pMemBucket, data, 1);
    }

    SET_VAL(pResInfo, numOfElems, 1);
  }

  return TSDB_CODE_SUCCESS;
}

int32_t percentileFinalize(SqlFunctionCtx* pCtx, SSDataBlock* pBlock) {
  SVariant* pVal = &pCtx->param[1].param;
  double    v = 0;
  GET_TYPED_DATA(v, double, pVal->nType, &pVal->i);

  SResultRowEntryInfo* pResInfo = GET_RES_INFO(pCtx);
  SPercentileInfo*     ppInfo = (SPercentileInfo*)GET_ROWCELL_INTERBUF(pResInfo);

  tMemBucket* pMemBucket = ppInfo->pMemBucket;
  if (pMemBucket != NULL && pMemBucket->total > 0) {  // check for null
    SET_DOUBLE_VAL(&ppInfo->result, getPercentile(pMemBucket, v));
  }

  tMemBucketDestroy(pMemBucket);
  return functionFinalize(pCtx, pBlock);
}

bool getApercentileFuncEnv(SFunctionNode* pFunc, SFuncExecEnv* pEnv) {
  int32_t bytesHist =
      (int32_t)(sizeof(SAPercentileInfo) + sizeof(SHistogramInfo) + sizeof(SHistBin) * (MAX_HISTOGRAM_BIN + 1));
  int32_t bytesDigest = (int32_t)(sizeof(SAPercentileInfo) + TDIGEST_SIZE(COMPRESSION));
  pEnv->calcMemSize = TMAX(bytesHist, bytesDigest);
  return true;
}

int32_t getApercentileMaxSize() {
  int32_t bytesHist =
      (int32_t)(sizeof(SAPercentileInfo) + sizeof(SHistogramInfo) + sizeof(SHistBin) * (MAX_HISTOGRAM_BIN + 1));
  int32_t bytesDigest = (int32_t)(sizeof(SAPercentileInfo) + TDIGEST_SIZE(COMPRESSION));
  return TMAX(bytesHist, bytesDigest);
}

static int8_t getApercentileAlgo(char* algoStr) {
  int8_t algoType;
  if (strcasecmp(algoStr, "default") == 0) {
    algoType = APERCT_ALGO_DEFAULT;
  } else if (strcasecmp(algoStr, "t-digest") == 0) {
    algoType = APERCT_ALGO_TDIGEST;
  } else {
    algoType = APERCT_ALGO_UNKNOWN;
  }

  return algoType;
}

static void buildHistogramInfo(SAPercentileInfo* pInfo) {
  pInfo->pHisto = (SHistogramInfo*)((char*)pInfo + sizeof(SAPercentileInfo));
  pInfo->pHisto->elems = (SHistBin*)((char*)pInfo->pHisto + sizeof(SHistogramInfo));
}

static void buildTDigestInfo(SAPercentileInfo* pInfo) {
  pInfo->pTDigest = (TDigest*)((char*)pInfo + sizeof(SAPercentileInfo));
}

bool apercentileFunctionSetup(SqlFunctionCtx* pCtx, SResultRowEntryInfo* pResultInfo) {
  if (!functionSetup(pCtx, pResultInfo)) {
    return false;
  }

  SAPercentileInfo* pInfo = GET_ROWCELL_INTERBUF(pResultInfo);

  SVariant* pVal = &pCtx->param[1].param;
  pInfo->percent = 0;
  GET_TYPED_DATA(pInfo->percent, double, pVal->nType, &pVal->i);

  if (pCtx->numOfParams == 2) {
    pInfo->algo = APERCT_ALGO_DEFAULT;
  } else if (pCtx->numOfParams == 3) {
    pInfo->algo = getApercentileAlgo(varDataVal(pCtx->param[2].param.pz));
    if (pInfo->algo == APERCT_ALGO_UNKNOWN) {
      return false;
    }
  }

  char* tmp = (char*)pInfo + sizeof(SAPercentileInfo);
  if (pInfo->algo == APERCT_ALGO_TDIGEST) {
    pInfo->pTDigest = tdigestNewFrom(tmp, COMPRESSION);
  } else {
    buildHistogramInfo(pInfo);
    pInfo->pHisto = tHistogramCreateFrom(tmp, MAX_HISTOGRAM_BIN);
    qDebug("%s set up histogram, numOfElems:%" PRId64 ", numOfEntry:%d, pHisto:%p, elems:%p", __FUNCTION__,
           pInfo->pHisto->numOfElems, pInfo->pHisto->numOfEntries, pInfo->pHisto, pInfo->pHisto->elems);
  }

  return true;
}

int32_t apercentileFunction(SqlFunctionCtx* pCtx) {
  int32_t               numOfElems = 0;
  SResultRowEntryInfo*  pResInfo = GET_RES_INFO(pCtx);
  SInputColumnInfoData* pInput = &pCtx->input;

  SColumnInfoData* pCol = pInput->pData[0];
  int32_t          type = pCol->info.type;

  SAPercentileInfo* pInfo = GET_ROWCELL_INTERBUF(pResInfo);

  int32_t start = pInput->startRowIndex;
  if (pInfo->algo == APERCT_ALGO_TDIGEST) {
    buildTDigestInfo(pInfo);
    tdigestAutoFill(pInfo->pTDigest, COMPRESSION);
    for (int32_t i = start; i < pInput->numOfRows + start; ++i) {
      if (colDataIsNull_f(pCol->nullbitmap, i)) {
        continue;
      }
      numOfElems += 1;
      char* data = colDataGetData(pCol, i);

      double  v = 0;  // value
      int64_t w = 1;  // weigth
      GET_TYPED_DATA(v, double, type, data);
      tdigestAdd(pInfo->pTDigest, v, w);
    }
  } else {
    // might be a race condition here that pHisto can be overwritten or setup function
    // has not been called, need to relink the buffer pHisto points to.
    buildHistogramInfo(pInfo);
    qDebug("%s before add %d elements into histogram, total:%" PRId64 ", numOfEntry:%d, pHisto:%p, elems: %p",
           __FUNCTION__, numOfElems, pInfo->pHisto->numOfElems, pInfo->pHisto->numOfEntries, pInfo->pHisto,
           pInfo->pHisto->elems);
    for (int32_t i = start; i < pInput->numOfRows + start; ++i) {
      if (colDataIsNull_f(pCol->nullbitmap, i)) {
        continue;
      }
      numOfElems += 1;
      char* data = colDataGetData(pCol, i);

      double v = 0;
      GET_TYPED_DATA(v, double, type, data);
      tHistogramAdd(&pInfo->pHisto, v);
    }

    qDebug("%s after add %d elements into histogram, total:%" PRId64 ", numOfEntry:%d, pHisto:%p, elems: %p",
           __FUNCTION__, numOfElems, pInfo->pHisto->numOfElems, pInfo->pHisto->numOfEntries, pInfo->pHisto,
           pInfo->pHisto->elems);
  }

  SET_VAL(pResInfo, numOfElems, 1);
  return TSDB_CODE_SUCCESS;
}

static void apercentileTransferInfo(SAPercentileInfo* pInput, SAPercentileInfo* pOutput) {
  pOutput->percent = pInput->percent;
  pOutput->algo = pInput->algo;
  if (pOutput->algo == APERCT_ALGO_TDIGEST) {
    buildTDigestInfo(pInput);
    tdigestAutoFill(pInput->pTDigest, COMPRESSION);

    if (pInput->pTDigest->num_centroids == 0 && pInput->pTDigest->num_buffered_pts == 0) {
      return;
    }

    buildTDigestInfo(pOutput);
    TDigest* pTDigest = pOutput->pTDigest;
    tdigestAutoFill(pTDigest, COMPRESSION);

    if (pTDigest->num_centroids <= 0 && pTDigest->num_buffered_pts == 0) {
      memcpy(pTDigest, pInput->pTDigest, (size_t)TDIGEST_SIZE(COMPRESSION));
      tdigestAutoFill(pTDigest, COMPRESSION);
    } else {
      tdigestMerge(pTDigest, pInput->pTDigest);
    }
  } else {
    buildHistogramInfo(pInput);
    if (pInput->pHisto->numOfElems <= 0) {
      return;
    }

    buildHistogramInfo(pOutput);
    SHistogramInfo* pHisto = pOutput->pHisto;

    if (pHisto->numOfElems <= 0) {
      memcpy(pHisto, pInput->pHisto, sizeof(SHistogramInfo) + sizeof(SHistBin) * (MAX_HISTOGRAM_BIN + 1));
      pHisto->elems = (SHistBin*)((char*)pHisto + sizeof(SHistogramInfo));

      qDebug("%s merge histo, total:%" PRId64 ", entry:%d, %p", __FUNCTION__, pHisto->numOfElems, pHisto->numOfEntries,
             pHisto);
    } else {
      pHisto->elems = (SHistBin*)((char*)pHisto + sizeof(SHistogramInfo));
      qDebug("%s input histogram, elem:%" PRId64 ", entry:%d, %p", __FUNCTION__, pHisto->numOfElems,
             pHisto->numOfEntries, pInput->pHisto);

      SHistogramInfo* pRes = tHistogramMerge(pHisto, pInput->pHisto, MAX_HISTOGRAM_BIN);
      memcpy(pHisto, pRes, sizeof(SHistogramInfo) + sizeof(SHistBin) * MAX_HISTOGRAM_BIN);
      pHisto->elems = (SHistBin*)((char*)pHisto + sizeof(SHistogramInfo));

      qDebug("%s merge histo, total:%" PRId64 ", entry:%d, %p", __FUNCTION__, pHisto->numOfElems, pHisto->numOfEntries,
             pHisto);
      tHistogramDestroy(&pRes);
    }
  }
}

int32_t apercentileFunctionMerge(SqlFunctionCtx* pCtx) {
  SResultRowEntryInfo* pResInfo = GET_RES_INFO(pCtx);

  SInputColumnInfoData* pInput = &pCtx->input;

  SColumnInfoData* pCol = pInput->pData[0];
  ASSERT(pCol->info.type == TSDB_DATA_TYPE_BINARY);

  SAPercentileInfo* pInfo = GET_ROWCELL_INTERBUF(pResInfo);

  qDebug("%s total %d rows will merge, %p", __FUNCTION__, pInput->numOfRows, pInfo->pHisto);

  int32_t start = pInput->startRowIndex;
  for (int32_t i = start; i < start + pInput->numOfRows; ++i) {
    char* data = colDataGetData(pCol, i);

    SAPercentileInfo* pInputInfo = (SAPercentileInfo*)varDataVal(data);
    apercentileTransferInfo(pInputInfo, pInfo);
  }

  if (pInfo->algo != APERCT_ALGO_TDIGEST) {
    qDebug("%s after merge, total:%" PRId64 ", numOfEntry:%d, %p", __FUNCTION__, pInfo->pHisto->numOfElems,
           pInfo->pHisto->numOfEntries, pInfo->pHisto);
  }

  SET_VAL(pResInfo, 1, 1);
  return TSDB_CODE_SUCCESS;
}

int32_t apercentileFinalize(SqlFunctionCtx* pCtx, SSDataBlock* pBlock) {
  SResultRowEntryInfo* pResInfo = GET_RES_INFO(pCtx);
  SAPercentileInfo*    pInfo = (SAPercentileInfo*)GET_ROWCELL_INTERBUF(pResInfo);

  if (pInfo->algo == APERCT_ALGO_TDIGEST) {
    buildTDigestInfo(pInfo);
    tdigestAutoFill(pInfo->pTDigest, COMPRESSION);
    if (pInfo->pTDigest->size > 0) {
      pInfo->result = tdigestQuantile(pInfo->pTDigest, pInfo->percent / 100);
    } else {  // no need to free
      // setNull(pCtx->pOutput, pCtx->outputType, pCtx->outputBytes);
      return TSDB_CODE_SUCCESS;
    }
  } else {
    buildHistogramInfo(pInfo);
    if (pInfo->pHisto->numOfElems > 0) {
      qDebug("%s get the final res, elements:%" PRId64 ", numOfEntry:%d, pHisto:%p, elems:%p", __FUNCTION__,
             pInfo->pHisto->numOfElems, pInfo->pHisto->numOfEntries, pInfo->pHisto, pInfo->pHisto->elems);

      double  ratio[] = {pInfo->percent};
      double* res = tHistogramUniform(pInfo->pHisto, ratio, 1);
      pInfo->result = *res;
      // memcpy(pCtx->pOutput, res, sizeof(double));
      taosMemoryFree(res);
    } else {  // no need to free
      // setNull(pCtx->pOutput, pCtx->outputType, pCtx->outputBytes);
      // return TSDB_CODE_SUCCESS;
      qDebug("%s get the final res, elements:%" PRId64 ", numOfEntry:%d. result is null", __FUNCTION__,
             pInfo->pHisto->numOfElems, pInfo->pHisto->numOfEntries);
    }
  }

  return functionFinalize(pCtx, pBlock);
}

int32_t apercentilePartialFinalize(SqlFunctionCtx* pCtx, SSDataBlock* pBlock) {
  SResultRowEntryInfo* pResInfo = GET_RES_INFO(pCtx);
  SAPercentileInfo*    pInfo = (SAPercentileInfo*)GET_ROWCELL_INTERBUF(pResInfo);

  int32_t resultBytes = getApercentileMaxSize();
  char*   res = taosMemoryCalloc(resultBytes + VARSTR_HEADER_SIZE, sizeof(char));

  if (pInfo->algo == APERCT_ALGO_TDIGEST) {
    memcpy(varDataVal(res), pInfo, resultBytes);
    varDataSetLen(res, resultBytes);
  } else {
    memcpy(varDataVal(res), pInfo, resultBytes);
    varDataSetLen(res, resultBytes);
  }

  int32_t          slotId = pCtx->pExpr->base.resSchema.slotId;
  SColumnInfoData* pCol = taosArrayGet(pBlock->pDataBlock, slotId);

  colDataAppend(pCol, pBlock->info.rows, res, false);

  taosMemoryFree(res);
  return pResInfo->numOfRes;
}

int32_t apercentileCombine(SqlFunctionCtx* pDestCtx, SqlFunctionCtx* pSourceCtx) {
  SResultRowEntryInfo* pDResInfo = GET_RES_INFO(pDestCtx);
  SAPercentileInfo*    pDBuf = GET_ROWCELL_INTERBUF(pDResInfo);

  SResultRowEntryInfo* pSResInfo = GET_RES_INFO(pSourceCtx);
  SAPercentileInfo*    pSBuf = GET_ROWCELL_INTERBUF(pSResInfo);

  qDebug("%s start to combine apercentile, %p", __FUNCTION__, pDBuf->pHisto);

  apercentileTransferInfo(pSBuf, pDBuf);
  pDResInfo->numOfRes = TMAX(pDResInfo->numOfRes, pSResInfo->numOfRes);
  pDResInfo->isNullRes &= pSResInfo->isNullRes;
  return TSDB_CODE_SUCCESS;
}

EFuncDataRequired firstDynDataReq(void* pRes, STimeWindow* pTimeWindow) {
  SResultRowEntryInfo* pEntry = (SResultRowEntryInfo*)pRes;

  // not initialized yet, data is required
  if (pEntry == NULL) {
    return FUNC_DATA_REQUIRED_DATA_LOAD;
  }

  SFirstLastRes* pResult = GET_ROWCELL_INTERBUF(pEntry);
  if (pResult->hasResult && pResult->ts <= pTimeWindow->skey) {
    return FUNC_DATA_REQUIRED_NOT_LOAD;
  } else {
    return FUNC_DATA_REQUIRED_DATA_LOAD;
  }
}

EFuncDataRequired lastDynDataReq(void* pRes, STimeWindow* pTimeWindow) {
  SResultRowEntryInfo* pEntry = (SResultRowEntryInfo*)pRes;

  // not initialized yet, data is required
  if (pEntry == NULL) {
    return FUNC_DATA_REQUIRED_DATA_LOAD;
  }

  SFirstLastRes* pResult = GET_ROWCELL_INTERBUF(pEntry);
  if (pResult->hasResult && pResult->ts >= pTimeWindow->ekey) {
    return FUNC_DATA_REQUIRED_NOT_LOAD;
  } else {
    return FUNC_DATA_REQUIRED_DATA_LOAD;
  }
}

int32_t getFirstLastInfoSize(int32_t resBytes) { return sizeof(SFirstLastRes) + resBytes; }

bool getFirstLastFuncEnv(SFunctionNode* pFunc, SFuncExecEnv* pEnv) {
  SColumnNode* pNode = (SColumnNode*)nodesListGetNode(pFunc->pParameterList, 0);
  pEnv->calcMemSize = getFirstLastInfoSize(pNode->node.resType.bytes);
  return true;
}

bool getSelectivityFuncEnv(SFunctionNode* pFunc, SFuncExecEnv* pEnv) {
  SColumnNode* pNode = (SColumnNode*)nodesListGetNode(pFunc->pParameterList, 0);
  pEnv->calcMemSize = pNode->node.resType.bytes;
  return true;
}

bool getGroupKeyFuncEnv(SFunctionNode* pFunc, SFuncExecEnv* pEnv) {
  SColumnNode* pNode = (SColumnNode*)nodesListGetNode(pFunc->pParameterList, 0);
  pEnv->calcMemSize = sizeof(SGroupKeyInfo) + pNode->node.resType.bytes;
  return true;
}

static FORCE_INLINE TSKEY getRowPTs(SColumnInfoData* pTsColInfo, int32_t rowIndex) {
  if (pTsColInfo == NULL) {
    return 0;
  }

  return *(TSKEY*)colDataGetData(pTsColInfo, rowIndex);
}

static void firstlastSaveTupleData(const SSDataBlock* pSrcBlock, int32_t rowIndex, SqlFunctionCtx* pCtx,
                                   SFirstLastRes* pInfo) {
  if (pCtx->subsidiaries.num <= 0) {
    return;
  }

  if (!pInfo->hasResult) {
    pInfo->pos = saveTupleData(pCtx, rowIndex, pSrcBlock, NULL);
    ASSERT(pCtx->subsidiaries.buf != NULL);
    ASSERT(pCtx->subsidiaries.rowLen > 0);
  } else {
    updateTupleData(pCtx, rowIndex, pSrcBlock, &pInfo->pos);
  }
}

static void doSaveCurrentVal(SqlFunctionCtx* pCtx, int32_t rowIndex, int64_t currentTs, int32_t type, char* pData) {
  SResultRowEntryInfo* pResInfo = GET_RES_INFO(pCtx);
  SFirstLastRes*       pInfo = GET_ROWCELL_INTERBUF(pResInfo);

  if (IS_VAR_DATA_TYPE(type)) {
    pInfo->bytes = varDataTLen(pData);
  }

  memcpy(pInfo->buf, pData, pInfo->bytes);
  pInfo->ts = currentTs;
  firstlastSaveTupleData(pCtx->pSrcBlock, rowIndex, pCtx, pInfo);

  pInfo->hasResult = true;
}

// This ordinary first function does not care if current scan is ascending order or descending order scan
// the OPTIMIZED version of first function will only handle the ascending order scan
int32_t firstFunction(SqlFunctionCtx* pCtx) {
  int32_t numOfElems = 0;

  SResultRowEntryInfo* pResInfo = GET_RES_INFO(pCtx);
  SFirstLastRes*       pInfo = GET_ROWCELL_INTERBUF(pResInfo);

  SInputColumnInfoData* pInput = &pCtx->input;
  SColumnInfoData*      pInputCol = pInput->pData[0];

  pInfo->bytes = pInputCol->info.bytes;

  // All null data column, return directly.
  if (pInput->colDataSMAIsSet && (pInput->pColumnDataAgg[0]->numOfNull == pInput->totalRows)) {
    ASSERT(pInputCol->hasNull == true);
    // save selectivity value for column consisted of all null values
    firstlastSaveTupleData(pCtx->pSrcBlock, pInput->startRowIndex, pCtx, pInfo);
    return 0;
  }

  SColumnDataAgg* pColAgg = (pInput->colDataSMAIsSet) ? pInput->pColumnDataAgg[0] : NULL;

  TSKEY startKey = getRowPTs(pInput->pPTS, 0);
  TSKEY endKey = getRowPTs(pInput->pPTS, pInput->totalRows - 1);

  int32_t blockDataOrder = (startKey <= endKey) ? TSDB_ORDER_ASC : TSDB_ORDER_DESC;

  //  please ref. to the comment in lastRowFunction for the reason why disabling the opt version of last/first function.
  //  we will use this opt implementation in an new version that is only available in scan subplan
#if 0
  if (blockDataOrder == TSDB_ORDER_ASC) {
    // filter according to current result firstly
    if (pResInfo->numOfRes > 0) {
      if (pInfo->ts < startKey) {
        return TSDB_CODE_SUCCESS;
      }
    }

    for (int32_t i = pInput->startRowIndex; i < pInput->startRowIndex + pInput->numOfRows; ++i) {
      if (pInputCol->hasNull && colDataIsNull(pInputCol, pInput->totalRows, i, pColAgg)) {
        continue;
      }

      numOfElems++;

      char* data = colDataGetData(pInputCol, i);
      TSKEY cts = getRowPTs(pInput->pPTS, i);
      if (pResInfo->numOfRes == 0 || pInfo->ts > cts) {
        doSaveCurrentVal(pCtx, i, cts, pInputCol->info.type, data);
        break;
      }
    }
  } else {
    // in case of descending order time stamp serial, which usually happens as the results of the nest query,
    // all data needs to be check.
    if (pResInfo->numOfRes > 0) {
      if (pInfo->ts < endKey) {
        return TSDB_CODE_SUCCESS;
      }
    }

    for (int32_t i = pInput->numOfRows + pInput->startRowIndex - 1; i >= pInput->startRowIndex; --i) {
      if (pInputCol->hasNull && colDataIsNull(pInputCol, pInput->totalRows, i, pColAgg)) {
        continue;
      }

      numOfElems++;

      char* data = colDataGetData(pInputCol, i);
      TSKEY cts = getRowPTs(pInput->pPTS, i);

      if (pResInfo->numOfRes == 0 || pInfo->ts > cts) {
        doSaveCurrentVal(pCtx, i, cts, pInputCol->info.type, data);
        break;
      }
    }
  }
#else
  int64_t* pts = (int64_t*)pInput->pPTS->pData;
  for (int32_t i = pInput->startRowIndex; i < pInput->startRowIndex + pInput->numOfRows; ++i) {
    if (pInputCol->hasNull && colDataIsNull(pInputCol, pInput->totalRows, i, pColAgg)) {
      continue;
    }

    numOfElems++;

    char* data = colDataGetData(pInputCol, i);
    TSKEY cts = pts[i];
    if (pResInfo->numOfRes == 0 || pInfo->ts > cts) {
      doSaveCurrentVal(pCtx, i, cts, pInputCol->info.type, data);
      pResInfo->numOfRes = 1;
    }
  }
#endif

  if (numOfElems == 0) {
    // save selectivity value for column consisted of all null values
    firstlastSaveTupleData(pCtx->pSrcBlock, pInput->startRowIndex, pCtx, pInfo);
  }
  SET_VAL(pResInfo, numOfElems, 1);
  return TSDB_CODE_SUCCESS;
}

int32_t lastFunction(SqlFunctionCtx* pCtx) {
  int32_t numOfElems = 0;

  SResultRowEntryInfo* pResInfo = GET_RES_INFO(pCtx);
  SFirstLastRes*       pInfo = GET_ROWCELL_INTERBUF(pResInfo);

  SInputColumnInfoData* pInput = &pCtx->input;
  SColumnInfoData*      pInputCol = pInput->pData[0];

  int32_t type = pInputCol->info.type;
  int32_t bytes = pInputCol->info.bytes;
  pInfo->bytes = bytes;

  // All null data column, return directly.
  if (pInput->colDataSMAIsSet && (pInput->pColumnDataAgg[0]->numOfNull == pInput->totalRows)) {
    ASSERT(pInputCol->hasNull == true);
    // save selectivity value for column consisted of all null values
    firstlastSaveTupleData(pCtx->pSrcBlock, pInput->startRowIndex, pCtx, pInfo);
    return 0;
  }

  SColumnDataAgg* pColAgg = (pInput->colDataSMAIsSet) ? pInput->pColumnDataAgg[0] : NULL;

  TSKEY startKey = getRowPTs(pInput->pPTS, 0);
  TSKEY endKey = getRowPTs(pInput->pPTS, pInput->totalRows - 1);

  int32_t blockDataOrder = (startKey <= endKey) ? TSDB_ORDER_ASC : TSDB_ORDER_DESC;

  //  please ref. to the comment in lastRowFunction for the reason why disabling the opt version of last/first function.
#if 0
  if (blockDataOrder == TSDB_ORDER_ASC) {
    for (int32_t i = pInput->numOfRows + pInput->startRowIndex - 1; i >= pInput->startRowIndex; --i) {
      if (pInputCol->hasNull && colDataIsNull(pInputCol, pInput->totalRows, i, pColAgg)) {
        continue;
      }

      numOfElems++;

      char* data = colDataGetData(pInputCol, i);
      TSKEY cts = getRowPTs(pInput->pPTS, i);
      if (pResInfo->numOfRes == 0 || pInfo->ts < cts) {
        doSaveCurrentVal(pCtx, i, cts, type, data);
      }

      break;
    }
  } else {  // descending order
    for (int32_t i = pInput->startRowIndex; i < pInput->numOfRows + pInput->startRowIndex; ++i) {
      if (pInputCol->hasNull && colDataIsNull(pInputCol, pInput->totalRows, i, pColAgg)) {
        continue;
      }

      numOfElems++;

      char* data = colDataGetData(pInputCol, i);
      TSKEY cts = getRowPTs(pInput->pPTS, i);
      if (pResInfo->numOfRes == 0 || pInfo->ts < cts) {
        doSaveCurrentVal(pCtx, i, cts, type, data);
      }
      break;
    }
  }
#else
  int64_t* pts = (int64_t*)pInput->pPTS->pData;

#if 0
    for (int32_t i = pInput->startRowIndex; i < pInput->numOfRows + pInput->startRowIndex; ++i) {
      if (pInputCol->hasNull && colDataIsNull(pInputCol, pInput->totalRows, i, pColAgg)) {
        continue;
      }

      numOfElems++;
      if (pResInfo->numOfRes == 0 || pInfo->ts < pts[i]) {
        char* data = colDataGetData(pInputCol, i);
        doSaveCurrentVal(pCtx, i, pts[i], type, data);
        pResInfo->numOfRes = 1;
      }
    }
#else
  if (!pInputCol->hasNull) {
    numOfElems = 1;

    int32_t round = pInput->numOfRows >> 2;
    int32_t reminder = pInput->numOfRows & 0x03;

<<<<<<< HEAD
      for (int32_t i = pInput->startRowIndex, tick = 0; tick < round; i += 4, tick += 1) {
        int64_t cts = pts[i];
        int32_t chosen = i;
=======
    int32_t tick = 0;
    for (int32_t i = pInput->startRowIndex; tick < round; i += 4, tick += 1) {
      int64_t cts = pts[i];
      int32_t chosen = i;
>>>>>>> 130d6e3b

      if (cts < pts[i + 1]) {
        cts = pts[i + 1];
        chosen = i + 1;
      }

      if (cts < pts[i + 2]) {
        cts = pts[i + 2];
        chosen = i + 2;
      }

      if (cts < pts[i + 3]) {
        cts = pts[i + 3];
        chosen = i + 3;
      }

      if (pResInfo->numOfRes == 0 || pInfo->ts < cts) {
        char* data = colDataGetData(pInputCol, chosen);
        doSaveCurrentVal(pCtx, i, cts, type, data);
        pResInfo->numOfRes = 1;
      }
    }

    for (int32_t i = pInput->startRowIndex + round * 4; i < pInput->startRowIndex + pInput->numOfRows; ++i) {
      if (pResInfo->numOfRes == 0 || pInfo->ts < pts[i]) {
        char* data = colDataGetData(pInputCol, i);
        doSaveCurrentVal(pCtx, i, pts[i], type, data);
        pResInfo->numOfRes = 1;
      }
    }
  } else {
    for (int32_t i = pInput->startRowIndex; i < pInput->startRowIndex + pInput->numOfRows; ++i) {
      if (pInputCol->hasNull && colDataIsNull(pInputCol, pInput->totalRows, i, pColAgg)) {
        continue;
      }
<<<<<<< HEAD
    } else {
      for (int32_t i = pInput->startRowIndex; i < pInput->startRowIndex + pInput->numOfRows; ++i) {
        if (colDataIsNull(pInputCol, pInput->totalRows, i, pColAgg)) {
          continue;
        }
=======
>>>>>>> 130d6e3b

      numOfElems++;

      if (pResInfo->numOfRes == 0 || pInfo->ts < pts[i]) {
        char* data = colDataGetData(pInputCol, i);
        doSaveCurrentVal(pCtx, i, pts[i], type, data);
        pResInfo->numOfRes = 1;
      }
    }
  }
#endif

#endif

  // save selectivity value for column consisted of all null values
  if (numOfElems == 0) {
    firstlastSaveTupleData(pCtx->pSrcBlock, pInput->startRowIndex, pCtx, pInfo);
  }

  //  SET_VAL(pResInfo, numOfElems, 1);
  return TSDB_CODE_SUCCESS;
}

static void firstLastTransferInfo(SqlFunctionCtx* pCtx, SFirstLastRes* pInput, SFirstLastRes* pOutput, bool isFirst,
                                  int32_t rowIndex) {
  if (pOutput->hasResult) {
    if (isFirst) {
      if (pInput->ts > pOutput->ts) {
        return;
      }
    } else {
      if (pInput->ts < pOutput->ts) {
        return;
      }
    }
  }

  pOutput->isNull = pInput->isNull;
  pOutput->ts = pInput->ts;
  pOutput->bytes = pInput->bytes;

  memcpy(pOutput->buf, pInput->buf, pOutput->bytes);
  firstlastSaveTupleData(pCtx->pSrcBlock, rowIndex, pCtx, pOutput);

  pOutput->hasResult = true;
}

static int32_t firstLastFunctionMergeImpl(SqlFunctionCtx* pCtx, bool isFirstQuery) {
  SInputColumnInfoData* pInput = &pCtx->input;
  SColumnInfoData*      pCol = pInput->pData[0];
  ASSERT(pCol->info.type == TSDB_DATA_TYPE_BINARY);

  SFirstLastRes* pInfo = GET_ROWCELL_INTERBUF(GET_RES_INFO(pCtx));

  int32_t start = pInput->startRowIndex;
  int32_t numOfElems = 0;

  for (int32_t i = start; i < start + pInput->numOfRows; ++i) {
    char*          data = colDataGetData(pCol, i);
    SFirstLastRes* pInputInfo = (SFirstLastRes*)varDataVal(data);
    firstLastTransferInfo(pCtx, pInputInfo, pInfo, isFirstQuery, i);
    if (!numOfElems) {
      numOfElems = pInputInfo->hasResult ? 1 : 0;
    }
  }

  SET_VAL(GET_RES_INFO(pCtx), numOfElems, 1);
  return TSDB_CODE_SUCCESS;
}

int32_t firstFunctionMerge(SqlFunctionCtx* pCtx) { return firstLastFunctionMergeImpl(pCtx, true); }

int32_t lastFunctionMerge(SqlFunctionCtx* pCtx) { return firstLastFunctionMergeImpl(pCtx, false); }

int32_t firstLastFinalize(SqlFunctionCtx* pCtx, SSDataBlock* pBlock) {
  int32_t          slotId = pCtx->pExpr->base.resSchema.slotId;
  SColumnInfoData* pCol = taosArrayGet(pBlock->pDataBlock, slotId);

  SResultRowEntryInfo* pResInfo = GET_RES_INFO(pCtx);
  pResInfo->isNullRes = (pResInfo->numOfRes == 0) ? 1 : 0;

  SFirstLastRes* pRes = GET_ROWCELL_INTERBUF(pResInfo);
  colDataAppend(pCol, pBlock->info.rows, pRes->buf, pRes->isNull || pResInfo->isNullRes);

  // handle selectivity
  setSelectivityValue(pCtx, pBlock, &pRes->pos, pBlock->info.rows);

  return pResInfo->numOfRes;
}

int32_t firstLastPartialFinalize(SqlFunctionCtx* pCtx, SSDataBlock* pBlock) {
  SResultRowEntryInfo* pEntryInfo = GET_RES_INFO(pCtx);
  SFirstLastRes*       pRes = GET_ROWCELL_INTERBUF(pEntryInfo);

  int32_t resultBytes = getFirstLastInfoSize(pRes->bytes);

  // todo check for failure
  char* res = taosMemoryCalloc(resultBytes + VARSTR_HEADER_SIZE, sizeof(char));
  memcpy(varDataVal(res), pRes, resultBytes);

  varDataSetLen(res, resultBytes);

  int32_t          slotId = pCtx->pExpr->base.resSchema.slotId;
  SColumnInfoData* pCol = taosArrayGet(pBlock->pDataBlock, slotId);

  colDataAppend(pCol, pBlock->info.rows, res, false);
  setSelectivityValue(pCtx, pBlock, &pRes->pos, pBlock->info.rows);

  taosMemoryFree(res);
  return 1;
}

// todo rewrite:
int32_t lastCombine(SqlFunctionCtx* pDestCtx, SqlFunctionCtx* pSourceCtx) {
  SResultRowEntryInfo* pDResInfo = GET_RES_INFO(pDestCtx);
  SFirstLastRes*       pDBuf = GET_ROWCELL_INTERBUF(pDResInfo);
  int32_t              bytes = pDBuf->bytes;

  SResultRowEntryInfo* pSResInfo = GET_RES_INFO(pSourceCtx);
  SFirstLastRes*       pSBuf = GET_ROWCELL_INTERBUF(pSResInfo);

  if (pSResInfo->numOfRes != 0 && (pDResInfo->numOfRes == 0 || pDBuf->ts < pSBuf->ts)) {
    memcpy(pDBuf->buf, pSBuf->buf, bytes);
    pDBuf->ts = pSBuf->ts;
    pDResInfo->numOfRes = 1;
  }
  return TSDB_CODE_SUCCESS;
}

static void doSaveLastrow(SqlFunctionCtx* pCtx, char* pData, int32_t rowIndex, int64_t cts, SFirstLastRes* pInfo) {
  SInputColumnInfoData* pInput = &pCtx->input;
  SColumnInfoData*      pInputCol = pInput->pData[0];

  if (colDataIsNull_s(pInputCol, rowIndex)) {
    pInfo->isNull = true;
  } else {
    pInfo->isNull = false;

    if (IS_VAR_DATA_TYPE(pInputCol->info.type)) {
      pInfo->bytes = varDataTLen(pData);
    }

    memcpy(pInfo->buf, pData, pInfo->bytes);
  }

  pInfo->ts = cts;
  firstlastSaveTupleData(pCtx->pSrcBlock, rowIndex, pCtx, pInfo);

  pInfo->hasResult = true;
}

int32_t lastRowFunction(SqlFunctionCtx* pCtx) {
  int32_t numOfElems = 0;

  SResultRowEntryInfo* pResInfo = GET_RES_INFO(pCtx);
  SFirstLastRes*       pInfo = GET_ROWCELL_INTERBUF(pResInfo);

  SInputColumnInfoData* pInput = &pCtx->input;
  SColumnInfoData*      pInputCol = pInput->pData[0];

  int32_t bytes = pInputCol->info.bytes;
  pInfo->bytes = bytes;

  TSKEY startKey = getRowPTs(pInput->pPTS, 0);
  TSKEY endKey = getRowPTs(pInput->pPTS, pInput->totalRows - 1);

#if 0
  int32_t blockDataOrder = (startKey <= endKey) ? TSDB_ORDER_ASC : TSDB_ORDER_DESC;

  // the optimized version only valid if all tuples in one block are monotonious increasing or descreasing.
  // this assumption is NOT always works if project operator exists in downstream.
  if (blockDataOrder == TSDB_ORDER_ASC) {
    for (int32_t i = pInput->numOfRows + pInput->startRowIndex - 1; i >= pInput->startRowIndex; --i) {
      char* data = colDataGetData(pInputCol, i);
      TSKEY cts = getRowPTs(pInput->pPTS, i);
      numOfElems++;

      if (pResInfo->numOfRes == 0 || pInfo->ts < cts) {
        doSaveLastrow(pCtx, data, i, cts, pInfo);
      }

      break;
    }
  } else {  // descending order
    for (int32_t i = pInput->startRowIndex; i < pInput->numOfRows + pInput->startRowIndex; ++i) {
      char* data = colDataGetData(pInputCol, i);
      TSKEY cts = getRowPTs(pInput->pPTS, i);
      numOfElems++;

      if (pResInfo->numOfRes == 0 || pInfo->ts < cts) {
        doSaveLastrow(pCtx, data, i, cts, pInfo);
      }
      break;
    }
  }
#else

  int64_t* pts = (int64_t*)pInput->pPTS->pData;
  for (int32_t i = pInput->startRowIndex; i < pInput->numOfRows + pInput->startRowIndex; ++i) {
    char* data = colDataGetData(pInputCol, i);
    TSKEY cts = pts[i];

    numOfElems++;
    if (pResInfo->numOfRes == 0 || pInfo->ts < cts) {
      doSaveLastrow(pCtx, data, i, cts, pInfo);
      pResInfo->numOfRes = 1;
    }
  }

#endif

  SET_VAL(pResInfo, numOfElems, 1);
  return TSDB_CODE_SUCCESS;
}

bool getDiffFuncEnv(SFunctionNode* UNUSED_PARAM(pFunc), SFuncExecEnv* pEnv) {
  pEnv->calcMemSize = sizeof(SDiffInfo);
  return true;
}

bool diffFunctionSetup(SqlFunctionCtx* pCtx, SResultRowEntryInfo* pResInfo) {
  if (!functionSetup(pCtx, pResInfo)) {
    return false;
  }

  SDiffInfo* pDiffInfo = GET_ROWCELL_INTERBUF(pResInfo);
  pDiffInfo->hasPrev = false;
  pDiffInfo->prev.i64 = 0;
  pDiffInfo->prevTs = -1;
  if (pCtx->numOfParams > 1) {
    pDiffInfo->ignoreNegative = pCtx->param[1].param.i;  // TODO set correct param
  } else {
    pDiffInfo->ignoreNegative = false;
  }
  pDiffInfo->includeNull = false;
  pDiffInfo->firstOutput = false;
  return true;
}

static void doSetPrevVal(SDiffInfo* pDiffInfo, int32_t type, const char* pv, int64_t ts) {
  switch (type) {
    case TSDB_DATA_TYPE_BOOL:
      pDiffInfo->prev.i64 = *(bool*)pv ? 1 : 0;
      break;
    case TSDB_DATA_TYPE_TINYINT:
      pDiffInfo->prev.i64 = *(int8_t*)pv;
      break;
    case TSDB_DATA_TYPE_INT:
      pDiffInfo->prev.i64 = *(int32_t*)pv;
      break;
    case TSDB_DATA_TYPE_SMALLINT:
      pDiffInfo->prev.i64 = *(int16_t*)pv;
      break;
    case TSDB_DATA_TYPE_TIMESTAMP:
    case TSDB_DATA_TYPE_BIGINT:
      pDiffInfo->prev.i64 = *(int64_t*)pv;
      break;
    case TSDB_DATA_TYPE_FLOAT:
      pDiffInfo->prev.d64 = *(float*)pv;
      break;
    case TSDB_DATA_TYPE_DOUBLE:
      pDiffInfo->prev.d64 = *(double*)pv;
      break;
    default:
      ASSERT(0);
  }
  pDiffInfo->prevTs = ts;
}

static void doHandleDiff(SDiffInfo* pDiffInfo, int32_t type, const char* pv, SColumnInfoData* pOutput, int32_t pos,
                         int32_t order, int64_t ts) {
  int32_t factor = (order == TSDB_ORDER_ASC) ? 1 : -1;
  pDiffInfo->prevTs = ts;
  switch (type) {
    case TSDB_DATA_TYPE_INT: {
      int32_t v = *(int32_t*)pv;
      int64_t delta = factor * (v - pDiffInfo->prev.i64);  // direct previous may be null
      if (delta < 0 && pDiffInfo->ignoreNegative) {
        colDataSetNull_f(pOutput->nullbitmap, pos);
      } else {
        colDataAppendInt64(pOutput, pos, &delta);
      }
      pDiffInfo->prev.i64 = v;

      break;
    }
    case TSDB_DATA_TYPE_BOOL:
    case TSDB_DATA_TYPE_TINYINT: {
      int8_t  v = *(int8_t*)pv;
      int64_t delta = factor * (v - pDiffInfo->prev.i64);  // direct previous may be null
      if (delta < 0 && pDiffInfo->ignoreNegative) {
        colDataSetNull_f(pOutput->nullbitmap, pos);
      } else {
        colDataAppendInt64(pOutput, pos, &delta);
      }
      pDiffInfo->prev.i64 = v;
      break;
    }
    case TSDB_DATA_TYPE_SMALLINT: {
      int16_t v = *(int16_t*)pv;
      int64_t delta = factor * (v - pDiffInfo->prev.i64);  // direct previous may be null
      if (delta < 0 && pDiffInfo->ignoreNegative) {
        colDataSetNull_f(pOutput->nullbitmap, pos);
      } else {
        colDataAppendInt64(pOutput, pos, &delta);
      }
      pDiffInfo->prev.i64 = v;
      break;
    }
    case TSDB_DATA_TYPE_TIMESTAMP:
    case TSDB_DATA_TYPE_BIGINT: {
      int64_t v = *(int64_t*)pv;
      int64_t delta = factor * (v - pDiffInfo->prev.i64);  // direct previous may be null
      if (delta < 0 && pDiffInfo->ignoreNegative) {
        colDataSetNull_f(pOutput->nullbitmap, pos);
      } else {
        colDataAppendInt64(pOutput, pos, &delta);
      }
      pDiffInfo->prev.i64 = v;
      break;
    }
    case TSDB_DATA_TYPE_FLOAT: {
      float  v = *(float*)pv;
      double delta = factor * (v - pDiffInfo->prev.d64);                               // direct previous may be null
      if ((delta < 0 && pDiffInfo->ignoreNegative) || isinf(delta) || isnan(delta)) {  // check for overflow
        colDataSetNull_f(pOutput->nullbitmap, pos);
      } else {
        colDataAppendDouble(pOutput, pos, &delta);
      }
      pDiffInfo->prev.d64 = v;
      break;
    }
    case TSDB_DATA_TYPE_DOUBLE: {
      double v = *(double*)pv;
      double delta = factor * (v - pDiffInfo->prev.d64);                               // direct previous may be null
      if ((delta < 0 && pDiffInfo->ignoreNegative) || isinf(delta) || isnan(delta)) {  // check for overflow
        colDataSetNull_f(pOutput->nullbitmap, pos);
      } else {
        colDataAppendDouble(pOutput, pos, &delta);
      }
      pDiffInfo->prev.d64 = v;
      break;
    }
    default:
      ASSERT(0);
  }
}

int32_t diffFunction(SqlFunctionCtx* pCtx) {
  SResultRowEntryInfo* pResInfo = GET_RES_INFO(pCtx);
  SDiffInfo*           pDiffInfo = GET_ROWCELL_INTERBUF(pResInfo);

  SInputColumnInfoData* pInput = &pCtx->input;

  SColumnInfoData* pInputCol = pInput->pData[0];

  TSKEY* tsList = (int64_t*)pInput->pPTS->pData;

  int32_t numOfElems = 0;
  int32_t startOffset = pCtx->offset;

  SColumnInfoData* pOutput = (SColumnInfoData*)pCtx->pOutput;

  if (pCtx->order == TSDB_ORDER_ASC) {
    for (int32_t i = pInput->startRowIndex; i < pInput->numOfRows + pInput->startRowIndex; i += 1) {
      int32_t pos = startOffset + numOfElems;

      if (colDataIsNull_f(pInputCol->nullbitmap, i)) {
        if (pDiffInfo->includeNull) {
          colDataSetNull_f(pOutput->nullbitmap, pos);

          numOfElems += 1;
        }
        continue;
      }

      char* pv = colDataGetData(pInputCol, i);

      if (pDiffInfo->hasPrev) {
        if (tsList[i] == pDiffInfo->prevTs) {
          return TSDB_CODE_FUNC_DUP_TIMESTAMP;
        }
        doHandleDiff(pDiffInfo, pInputCol->info.type, pv, pOutput, pos, pCtx->order, tsList[i]);
        // handle selectivity
        if (pCtx->subsidiaries.num > 0) {
          appendSelectivityValue(pCtx, i, pos);
        }

        numOfElems++;
      } else {
        doSetPrevVal(pDiffInfo, pInputCol->info.type, pv, tsList[i]);
      }

      pDiffInfo->hasPrev = true;
    }
  } else {
    for (int32_t i = pInput->startRowIndex; i < pInput->numOfRows + pInput->startRowIndex; i += 1) {
      int32_t pos = startOffset + numOfElems;

      if (colDataIsNull_f(pInputCol->nullbitmap, i)) {
        if (pDiffInfo->includeNull) {
          colDataSetNull_f(pOutput->nullbitmap, pos);

          numOfElems += 1;
        }
        continue;
      }

      char* pv = colDataGetData(pInputCol, i);

      // there is a row of previous data block to be handled in the first place.
      if (pDiffInfo->hasPrev) {
        if (tsList[i] == pDiffInfo->prevTs) {
          return TSDB_CODE_FUNC_DUP_TIMESTAMP;
        }
        doHandleDiff(pDiffInfo, pInputCol->info.type, pv, pOutput, pos, pCtx->order, tsList[i]);
        // handle selectivity
        if (pCtx->subsidiaries.num > 0) {
          appendSelectivityValue(pCtx, i, pos);
        }

        numOfElems++;
      } else {
        doSetPrevVal(pDiffInfo, pInputCol->info.type, pv, tsList[i]);
      }

      pDiffInfo->hasPrev = true;
    }
  }

  pResInfo->numOfRes = numOfElems;
  return TSDB_CODE_SUCCESS;
}

int32_t getTopBotInfoSize(int64_t numOfItems) { return sizeof(STopBotRes) + numOfItems * sizeof(STopBotResItem); }

bool getTopBotFuncEnv(SFunctionNode* pFunc, SFuncExecEnv* pEnv) {
  SValueNode* pkNode = (SValueNode*)nodesListGetNode(pFunc->pParameterList, 1);
  pEnv->calcMemSize = sizeof(STopBotRes) + pkNode->datum.i * sizeof(STopBotResItem);
  return true;
}

bool topBotFunctionSetup(SqlFunctionCtx* pCtx, SResultRowEntryInfo* pResInfo) {
  if (!functionSetup(pCtx, pResInfo)) {
    return false;
  }

  STopBotRes*           pRes = GET_ROWCELL_INTERBUF(pResInfo);
  SInputColumnInfoData* pInput = &pCtx->input;

  pRes->maxSize = pCtx->param[1].param.i;

  pRes->nullTupleSaved = false;
  pRes->nullTuplePos.pageId = -1;
  return true;
}

static STopBotRes* getTopBotOutputInfo(SqlFunctionCtx* pCtx) {
  SResultRowEntryInfo* pResInfo = GET_RES_INFO(pCtx);
  STopBotRes*          pRes = GET_ROWCELL_INTERBUF(pResInfo);
  pRes->pItems = (STopBotResItem*)((char*)pRes + sizeof(STopBotRes));

  return pRes;
}

static void doAddIntoResult(SqlFunctionCtx* pCtx, void* pData, int32_t rowIndex, SSDataBlock* pSrcBlock, uint16_t type,
                            uint64_t uid, SResultRowEntryInfo* pEntryInfo, bool isTopQuery);

static void addResult(SqlFunctionCtx* pCtx, STopBotResItem* pSourceItem, int16_t type, bool isTopQuery);

int32_t topFunction(SqlFunctionCtx* pCtx) {
  int32_t              numOfElems = 0;
  SResultRowEntryInfo* pResInfo = GET_RES_INFO(pCtx);

  SInputColumnInfoData* pInput = &pCtx->input;
  SColumnInfoData*      pCol = pInput->pData[0];

  STopBotRes* pRes = getTopBotOutputInfo(pCtx);
  pRes->type = pInput->pData[0]->info.type;

  int32_t start = pInput->startRowIndex;
  for (int32_t i = start; i < pInput->numOfRows + start; ++i) {
    if (pCol->hasNull && colDataIsNull_f(pCol->nullbitmap, i)) {
      continue;
    }

    numOfElems++;
    char* data = colDataGetData(pCol, i);
    doAddIntoResult(pCtx, data, i, pCtx->pSrcBlock, pRes->type, pInput->uid, pResInfo, true);
  }

  if (numOfElems == 0 && pCtx->subsidiaries.num > 0 && !pRes->nullTupleSaved) {
    pRes->nullTuplePos = saveTupleData(pCtx, pInput->startRowIndex, pCtx->pSrcBlock, NULL);
    pRes->nullTupleSaved = true;
  }
  return TSDB_CODE_SUCCESS;
}

int32_t bottomFunction(SqlFunctionCtx* pCtx) {
  int32_t              numOfElems = 0;
  SResultRowEntryInfo* pResInfo = GET_RES_INFO(pCtx);

  SInputColumnInfoData* pInput = &pCtx->input;
  SColumnInfoData*      pCol = pInput->pData[0];

  STopBotRes* pRes = getTopBotOutputInfo(pCtx);
  pRes->type = pInput->pData[0]->info.type;

  int32_t start = pInput->startRowIndex;
  for (int32_t i = start; i < pInput->numOfRows + start; ++i) {
    if (pCol->hasNull && colDataIsNull_f(pCol->nullbitmap, i)) {
      continue;
    }

    numOfElems++;
    char* data = colDataGetData(pCol, i);
    doAddIntoResult(pCtx, data, i, pCtx->pSrcBlock, pRes->type, pInput->uid, pResInfo, false);
  }

  if (numOfElems == 0 && pCtx->subsidiaries.num > 0 && !pRes->nullTupleSaved) {
    pRes->nullTuplePos = saveTupleData(pCtx, pInput->startRowIndex, pCtx->pSrcBlock, NULL);
    pRes->nullTupleSaved = true;
  }

  return TSDB_CODE_SUCCESS;
}

static int32_t topBotResComparFn(const void* p1, const void* p2, const void* param) {
  uint16_t type = *(uint16_t*)param;

  STopBotResItem* val1 = (STopBotResItem*)p1;
  STopBotResItem* val2 = (STopBotResItem*)p2;

  if (IS_SIGNED_NUMERIC_TYPE(type)) {
    if (val1->v.i == val2->v.i) {
      return 0;
    }

    return (val1->v.i > val2->v.i) ? 1 : -1;
  } else if (IS_UNSIGNED_NUMERIC_TYPE(type)) {
    if (val1->v.u == val2->v.u) {
      return 0;
    }

    return (val1->v.u > val2->v.u) ? 1 : -1;
  } else if (TSDB_DATA_TYPE_FLOAT == type) {
    if (val1->v.f == val2->v.f) {
      return 0;
    }

    return (val1->v.f > val2->v.f) ? 1 : -1;
  }

  if (val1->v.d == val2->v.d) {
    return 0;
  }

  return (val1->v.d > val2->v.d) ? 1 : -1;
}

void doAddIntoResult(SqlFunctionCtx* pCtx, void* pData, int32_t rowIndex, SSDataBlock* pSrcBlock, uint16_t type,
                     uint64_t uid, SResultRowEntryInfo* pEntryInfo, bool isTopQuery) {
  STopBotRes* pRes = getTopBotOutputInfo(pCtx);

  SVariant val = {0};
  taosVariantCreateFromBinary(&val, pData, tDataTypes[type].bytes, type);

  STopBotResItem* pItems = pRes->pItems;
  assert(pItems != NULL);

  // not full yet
  if (pEntryInfo->numOfRes < pRes->maxSize) {
    STopBotResItem* pItem = &pItems[pEntryInfo->numOfRes];
    pItem->v = val;
    pItem->uid = uid;

    // save the data of this tuple
    if (pCtx->subsidiaries.num > 0) {
      pItem->tuplePos = saveTupleData(pCtx, rowIndex, pSrcBlock, NULL);
    }
#ifdef BUF_PAGE_DEBUG
    qDebug("page_saveTuple i:%d, item:%p,pageId:%d, offset:%d\n", pEntryInfo->numOfRes, pItem, pItem->tuplePos.pageId,
           pItem->tuplePos.offset);
#endif
    // allocate the buffer and keep the data of this row into the new allocated buffer
    pEntryInfo->numOfRes++;
    taosheapsort((void*)pItems, sizeof(STopBotResItem), pEntryInfo->numOfRes, (const void*)&type, topBotResComparFn,
                 !isTopQuery);
  } else {  // replace the minimum value in the result
    if ((isTopQuery && ((IS_SIGNED_NUMERIC_TYPE(type) && val.i > pItems[0].v.i) ||
                        (IS_UNSIGNED_NUMERIC_TYPE(type) && val.u > pItems[0].v.u) ||
                        (TSDB_DATA_TYPE_FLOAT == type && val.f > pItems[0].v.f) ||
                        (TSDB_DATA_TYPE_DOUBLE == type && val.d > pItems[0].v.d))) ||
        (!isTopQuery && ((IS_SIGNED_NUMERIC_TYPE(type) && val.i < pItems[0].v.i) ||
                         (IS_UNSIGNED_NUMERIC_TYPE(type) && val.u < pItems[0].v.u) ||
                         (TSDB_DATA_TYPE_FLOAT == type && val.f < pItems[0].v.f) ||
                         (TSDB_DATA_TYPE_DOUBLE == type && val.d < pItems[0].v.d)))) {
      // replace the old data and the coresponding tuple data
      STopBotResItem* pItem = &pItems[0];
      pItem->v = val;
      pItem->uid = uid;

      // save the data of this tuple by over writing the old data
      if (pCtx->subsidiaries.num > 0) {
        updateTupleData(pCtx, rowIndex, pSrcBlock, &pItem->tuplePos);
      }
#ifdef BUF_PAGE_DEBUG
      qDebug("page_copyTuple pageId:%d, offset:%d", pItem->tuplePos.pageId, pItem->tuplePos.offset);
#endif
      taosheapadjust((void*)pItems, sizeof(STopBotResItem), 0, pEntryInfo->numOfRes - 1, (const void*)&type,
                     topBotResComparFn, NULL, !isTopQuery);
    }
  }
}

/*
 * +------------------------------------+--------------+--------------+
 * |            null bitmap             |              |              |
 * |(n columns, one bit for each column)| src column #1| src column #2|
 * +------------------------------------+--------------+--------------+
 */
void* serializeTupleData(const SSDataBlock* pSrcBlock, int32_t rowIndex, SSubsidiaryResInfo* pSubsidiaryies,
                         char* buf) {
  char* nullList = buf;
  char* pStart = (char*)(nullList + sizeof(bool) * pSubsidiaryies->num);

  int32_t offset = 0;
  for (int32_t i = 0; i < pSubsidiaryies->num; ++i) {
    SqlFunctionCtx* pc = pSubsidiaryies->pCtx[i];

    SFunctParam* pFuncParam = &pc->pExpr->base.pParam[0];
    int32_t      srcSlotId = pFuncParam->pCol->slotId;

    SColumnInfoData* pCol = taosArrayGet(pSrcBlock->pDataBlock, srcSlotId);
    if ((nullList[i] = colDataIsNull_s(pCol, rowIndex)) == true) {
      offset += pCol->info.bytes;
      continue;
    }

    char* p = colDataGetData(pCol, rowIndex);
    if (IS_VAR_DATA_TYPE(pCol->info.type)) {
      memcpy(pStart + offset, p, (pCol->info.type == TSDB_DATA_TYPE_JSON) ? getJsonValueLen(p) : varDataTLen(p));
    } else {
      memcpy(pStart + offset, p, pCol->info.bytes);
    }

    offset += pCol->info.bytes;
  }

  return buf;
}

static STuplePos doSaveTupleData(SSerializeDataHandle* pHandle, const void* pBuf, size_t length,
                                 const STupleKey* pKey) {
  STuplePos p = {0};
  if (pHandle->pBuf != NULL) {
    SFilePage* pPage = NULL;

    if (pHandle->currentPage == -1) {
      pPage = getNewBufPage(pHandle->pBuf, &pHandle->currentPage);
      pPage->num = sizeof(SFilePage);
    } else {
      pPage = getBufPage(pHandle->pBuf, pHandle->currentPage);
      if (pPage->num + length > getBufPageSize(pHandle->pBuf)) {
        // current page is all used, let's prepare a new buffer page
        releaseBufPage(pHandle->pBuf, pPage);
        pPage = getNewBufPage(pHandle->pBuf, &pHandle->currentPage);
        pPage->num = sizeof(SFilePage);
      }
    }

    p = (STuplePos){.pageId = pHandle->currentPage, .offset = pPage->num};
    memcpy(pPage->data + pPage->num, pBuf, length);

    pPage->num += length;
    setBufPageDirty(pPage, true);
    releaseBufPage(pHandle->pBuf, pPage);
  } else {
    // other tuple save policy
    if (streamStateFuncPut(pHandle->pState, pKey, pBuf, length) < 0) {
      ASSERT(0);
    }
    p.streamTupleKey = *pKey;
  }

  return p;
}

STuplePos saveTupleData(SqlFunctionCtx* pCtx, int32_t rowIndex, const SSDataBlock* pSrcBlock, const STupleKey* pKey) {
  if (pCtx->subsidiaries.rowLen == 0) {
    int32_t rowLen = 0;
    for (int32_t j = 0; j < pCtx->subsidiaries.num; ++j) {
      SqlFunctionCtx* pc = pCtx->subsidiaries.pCtx[j];
      rowLen += pc->pExpr->base.resSchema.bytes;
    }

    pCtx->subsidiaries.rowLen = rowLen + pCtx->subsidiaries.num * sizeof(bool);
    pCtx->subsidiaries.buf = taosMemoryMalloc(pCtx->subsidiaries.rowLen);
  }

  char* buf = serializeTupleData(pSrcBlock, rowIndex, &pCtx->subsidiaries, pCtx->subsidiaries.buf);
  return doSaveTupleData(&pCtx->saveHandle, buf, pCtx->subsidiaries.rowLen, pKey);
}

static int32_t doUpdateTupleData(SSerializeDataHandle* pHandle, const void* pBuf, size_t length, STuplePos* pPos) {
  if (pHandle->pBuf != NULL) {
    SFilePage* pPage = getBufPage(pHandle->pBuf, pPos->pageId);
    memcpy(pPage->data + pPos->offset, pBuf, length);
    setBufPageDirty(pPage, true);
    releaseBufPage(pHandle->pBuf, pPage);
  } else {
    streamStateFuncPut(pHandle->pState, &pPos->streamTupleKey, pBuf, length);
  }

  return TSDB_CODE_SUCCESS;
}

int32_t updateTupleData(SqlFunctionCtx* pCtx, int32_t rowIndex, const SSDataBlock* pSrcBlock, STuplePos* pPos) {
  char* buf = serializeTupleData(pSrcBlock, rowIndex, &pCtx->subsidiaries, pCtx->subsidiaries.buf);
  doUpdateTupleData(&pCtx->saveHandle, buf, pCtx->subsidiaries.rowLen, pPos);
  return TSDB_CODE_SUCCESS;
}

static char* doLoadTupleData(SSerializeDataHandle* pHandle, const STuplePos* pPos) {
  if (pHandle->pBuf != NULL) {
    SFilePage* pPage = getBufPage(pHandle->pBuf, pPos->pageId);
    char*      p = pPage->data + pPos->offset;
    releaseBufPage(pHandle->pBuf, pPage);
    return p;
  } else {
    void*   value = NULL;
    int32_t vLen;
    streamStateFuncGet(pHandle->pState, &pPos->streamTupleKey, &value, &vLen);
    return (char*)value;
  }
}

const char* loadTupleData(SqlFunctionCtx* pCtx, const STuplePos* pPos) {
  return doLoadTupleData(&pCtx->saveHandle, pPos);
}

int32_t topBotFinalize(SqlFunctionCtx* pCtx, SSDataBlock* pBlock) {
  SResultRowEntryInfo* pEntryInfo = GET_RES_INFO(pCtx);
  STopBotRes*          pRes = getTopBotOutputInfo(pCtx);

  int16_t type = pCtx->pExpr->base.resSchema.type;
  int32_t slotId = pCtx->pExpr->base.resSchema.slotId;

  SColumnInfoData* pCol = taosArrayGet(pBlock->pDataBlock, slotId);

  // todo assign the tag value and the corresponding row data
  int32_t currentRow = pBlock->info.rows;
  if (pEntryInfo->numOfRes <= 0) {
    colDataAppendNULL(pCol, currentRow);
    setSelectivityValue(pCtx, pBlock, &pRes->nullTuplePos, currentRow);
    return pEntryInfo->numOfRes;
  }
  for (int32_t i = 0; i < pEntryInfo->numOfRes; ++i) {
    STopBotResItem* pItem = &pRes->pItems[i];
    colDataAppend(pCol, currentRow, (const char*)&pItem->v.i, false);
#ifdef BUF_PAGE_DEBUG
    qDebug("page_finalize i:%d,item:%p,pageId:%d, offset:%d\n", i, pItem, pItem->tuplePos.pageId,
           pItem->tuplePos.offset);
#endif
    setSelectivityValue(pCtx, pBlock, &pRes->pItems[i].tuplePos, currentRow);
    currentRow += 1;
  }

  return pEntryInfo->numOfRes;
}

void addResult(SqlFunctionCtx* pCtx, STopBotResItem* pSourceItem, int16_t type, bool isTopQuery) {
  SResultRowEntryInfo* pEntryInfo = GET_RES_INFO(pCtx);
  STopBotRes*          pRes = getTopBotOutputInfo(pCtx);
  STopBotResItem*      pItems = pRes->pItems;
  assert(pItems != NULL);

  // not full yet
  if (pEntryInfo->numOfRes < pRes->maxSize) {
    STopBotResItem* pItem = &pItems[pEntryInfo->numOfRes];
    pItem->v = pSourceItem->v;
    pItem->uid = pSourceItem->uid;
    pItem->tuplePos.pageId = -1;
    replaceTupleData(&pItem->tuplePos, &pSourceItem->tuplePos);
    pEntryInfo->numOfRes++;
    taosheapsort((void*)pItems, sizeof(STopBotResItem), pEntryInfo->numOfRes, (const void*)&type, topBotResComparFn,
                 !isTopQuery);
  } else {  // replace the minimum value in the result
    if ((isTopQuery && ((IS_SIGNED_NUMERIC_TYPE(type) && pSourceItem->v.i > pItems[0].v.i) ||
                        (IS_UNSIGNED_NUMERIC_TYPE(type) && pSourceItem->v.u > pItems[0].v.u) ||
                        (TSDB_DATA_TYPE_FLOAT == type && pSourceItem->v.f > pItems[0].v.f) ||
                        (TSDB_DATA_TYPE_DOUBLE == type && pSourceItem->v.d > pItems[0].v.d))) ||
        (!isTopQuery && ((IS_SIGNED_NUMERIC_TYPE(type) && pSourceItem->v.i < pItems[0].v.i) ||
                         (IS_UNSIGNED_NUMERIC_TYPE(type) && pSourceItem->v.u < pItems[0].v.u) ||
                         (TSDB_DATA_TYPE_FLOAT == type && pSourceItem->v.f < pItems[0].v.f) ||
                         (TSDB_DATA_TYPE_DOUBLE == type && pSourceItem->v.d < pItems[0].v.d)))) {
      // replace the old data and the coresponding tuple data
      STopBotResItem* pItem = &pItems[0];
      pItem->v = pSourceItem->v;
      pItem->uid = pSourceItem->uid;

      // save the data of this tuple by over writing the old data
      replaceTupleData(&pItem->tuplePos, &pSourceItem->tuplePos);
      taosheapadjust((void*)pItems, sizeof(STopBotResItem), 0, pEntryInfo->numOfRes - 1, (const void*)&type,
                     topBotResComparFn, NULL, !isTopQuery);
    }
  }
}

int32_t topCombine(SqlFunctionCtx* pDestCtx, SqlFunctionCtx* pSourceCtx) {
  SResultRowEntryInfo* pSResInfo = GET_RES_INFO(pSourceCtx);
  STopBotRes*          pSBuf = getTopBotOutputInfo(pSourceCtx);
  int16_t              type = pSBuf->type;
  for (int32_t i = 0; i < pSResInfo->numOfRes; i++) {
    addResult(pDestCtx, pSBuf->pItems + i, type, true);
  }
  return TSDB_CODE_SUCCESS;
}

int32_t bottomCombine(SqlFunctionCtx* pDestCtx, SqlFunctionCtx* pSourceCtx) {
  SResultRowEntryInfo* pSResInfo = GET_RES_INFO(pSourceCtx);
  STopBotRes*          pSBuf = getTopBotOutputInfo(pSourceCtx);
  int16_t              type = pSBuf->type;
  for (int32_t i = 0; i < pSResInfo->numOfRes; i++) {
    addResult(pDestCtx, pSBuf->pItems + i, type, false);
  }
  return TSDB_CODE_SUCCESS;
}

int32_t getSpreadInfoSize() { return (int32_t)sizeof(SSpreadInfo); }

bool getSpreadFuncEnv(SFunctionNode* UNUSED_PARAM(pFunc), SFuncExecEnv* pEnv) {
  pEnv->calcMemSize = sizeof(SSpreadInfo);
  return true;
}

bool spreadFunctionSetup(SqlFunctionCtx* pCtx, SResultRowEntryInfo* pResultInfo) {
  if (!functionSetup(pCtx, pResultInfo)) {
    return false;
  }

  SSpreadInfo* pInfo = GET_ROWCELL_INTERBUF(pResultInfo);
  SET_DOUBLE_VAL(&pInfo->min, DBL_MAX);
  SET_DOUBLE_VAL(&pInfo->max, -DBL_MAX);
  pInfo->hasResult = false;
  return true;
}

int32_t spreadFunction(SqlFunctionCtx* pCtx) {
  int32_t numOfElems = 0;

  // Only the pre-computing information loaded and actual data does not loaded
  SInputColumnInfoData* pInput = &pCtx->input;
  SColumnDataAgg*       pAgg = pInput->pColumnDataAgg[0];
  int32_t               type = pInput->pData[0]->info.type;

  SSpreadInfo* pInfo = GET_ROWCELL_INTERBUF(GET_RES_INFO(pCtx));

  if (pInput->colDataSMAIsSet) {
    numOfElems = pInput->numOfRows - pAgg->numOfNull;
    if (numOfElems == 0) {
      goto _spread_over;
    }
    double tmin = 0.0, tmax = 0.0;
    if (IS_SIGNED_NUMERIC_TYPE(type)) {
      tmin = (double)GET_INT64_VAL(&pAgg->min);
      tmax = (double)GET_INT64_VAL(&pAgg->max);
    } else if (IS_FLOAT_TYPE(type)) {
      tmin = GET_DOUBLE_VAL(&pAgg->min);
      tmax = GET_DOUBLE_VAL(&pAgg->max);
    } else if (IS_UNSIGNED_NUMERIC_TYPE(type)) {
      tmin = (double)GET_UINT64_VAL(&pAgg->min);
      tmax = (double)GET_UINT64_VAL(&pAgg->max);
    }

    if (GET_DOUBLE_VAL(&pInfo->min) > tmin) {
      SET_DOUBLE_VAL(&pInfo->min, tmin);
    }

    if (GET_DOUBLE_VAL(&pInfo->max) < tmax) {
      SET_DOUBLE_VAL(&pInfo->max, tmax);
    }

  } else {  // computing based on the true data block
    SColumnInfoData* pCol = pInput->pData[0];

    int32_t start = pInput->startRowIndex;
    // check the valid data one by one
    for (int32_t i = start; i < pInput->numOfRows + start; ++i) {
      if (colDataIsNull_f(pCol->nullbitmap, i)) {
        continue;
      }

      char* data = colDataGetData(pCol, i);

      double v = 0;
      GET_TYPED_DATA(v, double, type, data);
      if (v < GET_DOUBLE_VAL(&pInfo->min)) {
        SET_DOUBLE_VAL(&pInfo->min, v);
      }

      if (v > GET_DOUBLE_VAL(&pInfo->max)) {
        SET_DOUBLE_VAL(&pInfo->max, v);
      }

      numOfElems += 1;
    }
  }

_spread_over:
  // data in the check operation are all null, not output
  SET_VAL(GET_RES_INFO(pCtx), numOfElems, 1);
  if (numOfElems > 0) {
    pInfo->hasResult = true;
  }

  return TSDB_CODE_SUCCESS;
}

static void spreadTransferInfo(SSpreadInfo* pInput, SSpreadInfo* pOutput) {
  pOutput->hasResult = pInput->hasResult;
  if (pInput->max > pOutput->max) {
    pOutput->max = pInput->max;
  }

  if (pInput->min < pOutput->min) {
    pOutput->min = pInput->min;
  }
}

int32_t spreadFunctionMerge(SqlFunctionCtx* pCtx) {
  SInputColumnInfoData* pInput = &pCtx->input;
  SColumnInfoData*      pCol = pInput->pData[0];
  ASSERT(pCol->info.type == TSDB_DATA_TYPE_BINARY);

  SSpreadInfo* pInfo = GET_ROWCELL_INTERBUF(GET_RES_INFO(pCtx));

  int32_t start = pInput->startRowIndex;
  for (int32_t i = start; i < start + pInput->numOfRows; ++i) {
    char*        data = colDataGetData(pCol, i);
    SSpreadInfo* pInputInfo = (SSpreadInfo*)varDataVal(data);
    if (pInputInfo->hasResult) {
      spreadTransferInfo(pInputInfo, pInfo);
    }
  }

  if (pInfo->hasResult) {
    GET_RES_INFO(pCtx)->numOfRes = 1;
  }

  return TSDB_CODE_SUCCESS;
}

int32_t spreadFinalize(SqlFunctionCtx* pCtx, SSDataBlock* pBlock) {
  SSpreadInfo* pInfo = GET_ROWCELL_INTERBUF(GET_RES_INFO(pCtx));
  if (pInfo->hasResult == true) {
    SET_DOUBLE_VAL(&pInfo->result, pInfo->max - pInfo->min);
  } else {
    GET_RES_INFO(pCtx)->isNullRes = 1;
  }
  return functionFinalize(pCtx, pBlock);
}

int32_t spreadPartialFinalize(SqlFunctionCtx* pCtx, SSDataBlock* pBlock) {
  SResultRowEntryInfo* pResInfo = GET_RES_INFO(pCtx);
  SSpreadInfo*         pInfo = GET_ROWCELL_INTERBUF(GET_RES_INFO(pCtx));
  int32_t              resultBytes = getSpreadInfoSize();
  char*                res = taosMemoryCalloc(resultBytes + VARSTR_HEADER_SIZE, sizeof(char));

  memcpy(varDataVal(res), pInfo, resultBytes);
  varDataSetLen(res, resultBytes);

  int32_t          slotId = pCtx->pExpr->base.resSchema.slotId;
  SColumnInfoData* pCol = taosArrayGet(pBlock->pDataBlock, slotId);

  colDataAppend(pCol, pBlock->info.rows, res, false);

  taosMemoryFree(res);
  return pResInfo->numOfRes;
}

int32_t spreadCombine(SqlFunctionCtx* pDestCtx, SqlFunctionCtx* pSourceCtx) {
  SResultRowEntryInfo* pDResInfo = GET_RES_INFO(pDestCtx);
  SSpreadInfo*         pDBuf = GET_ROWCELL_INTERBUF(pDResInfo);

  SResultRowEntryInfo* pSResInfo = GET_RES_INFO(pSourceCtx);
  SSpreadInfo*         pSBuf = GET_ROWCELL_INTERBUF(pSResInfo);
  spreadTransferInfo(pSBuf, pDBuf);
  pDResInfo->numOfRes = TMAX(pDResInfo->numOfRes, pSResInfo->numOfRes);
  pDResInfo->isNullRes &= pSResInfo->isNullRes;
  return TSDB_CODE_SUCCESS;
}

int32_t getElapsedInfoSize() { return (int32_t)sizeof(SElapsedInfo); }

bool getElapsedFuncEnv(SFunctionNode* UNUSED_PARAM(pFunc), SFuncExecEnv* pEnv) {
  pEnv->calcMemSize = sizeof(SElapsedInfo);
  return true;
}

bool elapsedFunctionSetup(SqlFunctionCtx* pCtx, SResultRowEntryInfo* pResultInfo) {
  if (!functionSetup(pCtx, pResultInfo)) {
    return false;
  }

  SElapsedInfo* pInfo = GET_ROWCELL_INTERBUF(pResultInfo);
  pInfo->result = 0;
  pInfo->min = TSKEY_MAX;
  pInfo->max = 0;

  if (pCtx->numOfParams > 1) {
    pInfo->timeUnit = pCtx->param[1].param.i;
  } else {
    pInfo->timeUnit = 1;
  }

  return true;
}

int32_t elapsedFunction(SqlFunctionCtx* pCtx) {
  int32_t numOfElems = 0;

  // Only the pre-computing information loaded and actual data does not loaded
  SInputColumnInfoData* pInput = &pCtx->input;
  SColumnDataAgg*       pAgg = pInput->pColumnDataAgg[0];

  SElapsedInfo* pInfo = GET_ROWCELL_INTERBUF(GET_RES_INFO(pCtx));

  numOfElems = pInput->numOfRows;  // since this is the primary timestamp, no need to exclude NULL values
  if (numOfElems == 0) {
    goto _elapsed_over;
  }

  if (pInput->colDataSMAIsSet) {
    if (pInfo->min == TSKEY_MAX) {
      pInfo->min = GET_INT64_VAL(&pAgg->min);
      pInfo->max = GET_INT64_VAL(&pAgg->max);
    } else {
      if (pCtx->order == TSDB_ORDER_ASC) {
        pInfo->max = GET_INT64_VAL(&pAgg->max);
      } else {
        pInfo->min = GET_INT64_VAL(&pAgg->min);
      }
    }
  } else {  // computing based on the true data block
    if (0 == pInput->numOfRows) {
      if (pCtx->order == TSDB_ORDER_DESC) {
        if (pCtx->end.key != INT64_MIN) {
          pInfo->min = pCtx->end.key;
        }
      } else {
        if (pCtx->end.key != INT64_MIN) {
          pInfo->max = pCtx->end.key + 1;
        }
      }
      goto _elapsed_over;
    }

    SColumnInfoData* pCol = pInput->pData[0];

    int32_t start = pInput->startRowIndex;
    TSKEY*  ptsList = (int64_t*)colDataGetData(pCol, 0);
    if (pCtx->order == TSDB_ORDER_DESC) {
      if (pCtx->start.key == INT64_MIN) {
        pInfo->max = (pInfo->max < ptsList[start]) ? ptsList[start] : pInfo->max;
      } else {
        pInfo->max = pCtx->start.key + 1;
      }

      if (pCtx->end.key == INT64_MIN) {
        pInfo->min =
            (pInfo->min > ptsList[start + pInput->numOfRows - 1]) ? ptsList[start + pInput->numOfRows - 1] : pInfo->min;
      } else {
        pInfo->min = pCtx->end.key;
      }
    } else {
      if (pCtx->start.key == INT64_MIN) {
        pInfo->min = (pInfo->min > ptsList[start]) ? ptsList[start] : pInfo->min;
      } else {
        pInfo->min = pCtx->start.key;
      }

      if (pCtx->end.key == INT64_MIN) {
        pInfo->max =
            (pInfo->max < ptsList[start + pInput->numOfRows - 1]) ? ptsList[start + pInput->numOfRows - 1] : pInfo->max;
      } else {
        pInfo->max = pCtx->end.key + 1;
      }
    }
  }

_elapsed_over:
  // data in the check operation are all null, not output
  SET_VAL(GET_RES_INFO(pCtx), numOfElems, 1);

  return TSDB_CODE_SUCCESS;
}

static void elapsedTransferInfo(SElapsedInfo* pInput, SElapsedInfo* pOutput) {
  pOutput->timeUnit = pInput->timeUnit;
  if (pOutput->min > pInput->min) {
    pOutput->min = pInput->min;
  }

  if (pOutput->max < pInput->max) {
    pOutput->max = pInput->max;
  }
}

int32_t elapsedFunctionMerge(SqlFunctionCtx* pCtx) {
  SInputColumnInfoData* pInput = &pCtx->input;
  SColumnInfoData*      pCol = pInput->pData[0];
  ASSERT(pCol->info.type == TSDB_DATA_TYPE_BINARY);

  SElapsedInfo* pInfo = GET_ROWCELL_INTERBUF(GET_RES_INFO(pCtx));

  int32_t start = pInput->startRowIndex;

  for (int32_t i = start; i < start + pInput->numOfRows; ++i) {
    char*         data = colDataGetData(pCol, i);
    SElapsedInfo* pInputInfo = (SElapsedInfo*)varDataVal(data);
    elapsedTransferInfo(pInputInfo, pInfo);
  }

  SET_VAL(GET_RES_INFO(pCtx), 1, 1);
  return TSDB_CODE_SUCCESS;
}

int32_t elapsedFinalize(SqlFunctionCtx* pCtx, SSDataBlock* pBlock) {
  SElapsedInfo* pInfo = GET_ROWCELL_INTERBUF(GET_RES_INFO(pCtx));
  double        result = (double)pInfo->max - (double)pInfo->min;
  result = (result >= 0) ? result : -result;
  pInfo->result = result / pInfo->timeUnit;
  return functionFinalize(pCtx, pBlock);
}

int32_t elapsedPartialFinalize(SqlFunctionCtx* pCtx, SSDataBlock* pBlock) {
  SResultRowEntryInfo* pResInfo = GET_RES_INFO(pCtx);
  SElapsedInfo*        pInfo = GET_ROWCELL_INTERBUF(GET_RES_INFO(pCtx));
  int32_t              resultBytes = getElapsedInfoSize();
  char*                res = taosMemoryCalloc(resultBytes + VARSTR_HEADER_SIZE, sizeof(char));

  memcpy(varDataVal(res), pInfo, resultBytes);
  varDataSetLen(res, resultBytes);

  int32_t          slotId = pCtx->pExpr->base.resSchema.slotId;
  SColumnInfoData* pCol = taosArrayGet(pBlock->pDataBlock, slotId);

  colDataAppend(pCol, pBlock->info.rows, res, false);

  taosMemoryFree(res);
  return pResInfo->numOfRes;
}

int32_t elapsedCombine(SqlFunctionCtx* pDestCtx, SqlFunctionCtx* pSourceCtx) {
  SResultRowEntryInfo* pDResInfo = GET_RES_INFO(pDestCtx);
  SElapsedInfo*        pDBuf = GET_ROWCELL_INTERBUF(pDResInfo);

  SResultRowEntryInfo* pSResInfo = GET_RES_INFO(pSourceCtx);
  SElapsedInfo*        pSBuf = GET_ROWCELL_INTERBUF(pSResInfo);

  elapsedTransferInfo(pSBuf, pDBuf);
  pDResInfo->numOfRes = TMAX(pDResInfo->numOfRes, pSResInfo->numOfRes);
  pDResInfo->isNullRes &= pSResInfo->isNullRes;
  return TSDB_CODE_SUCCESS;
}

int32_t getHistogramInfoSize() {
  return (int32_t)sizeof(SHistoFuncInfo) + HISTOGRAM_MAX_BINS_NUM * sizeof(SHistoFuncBin);
}

bool getHistogramFuncEnv(SFunctionNode* UNUSED_PARAM(pFunc), SFuncExecEnv* pEnv) {
  pEnv->calcMemSize = sizeof(SHistoFuncInfo) + HISTOGRAM_MAX_BINS_NUM * sizeof(SHistoFuncBin);
  return true;
}

static int8_t getHistogramBinType(char* binTypeStr) {
  int8_t binType;
  if (strcasecmp(binTypeStr, "user_input") == 0) {
    binType = USER_INPUT_BIN;
  } else if (strcasecmp(binTypeStr, "linear_bin") == 0) {
    binType = LINEAR_BIN;
  } else if (strcasecmp(binTypeStr, "log_bin") == 0) {
    binType = LOG_BIN;
  } else {
    binType = UNKNOWN_BIN;
  }

  return binType;
}

static bool getHistogramBinDesc(SHistoFuncInfo* pInfo, char* binDescStr, int8_t binType, bool normalized) {
  cJSON*  binDesc = cJSON_Parse(binDescStr);
  int32_t numOfBins;
  double* intervals;
  if (cJSON_IsObject(binDesc)) { /* linaer/log bins */
    int32_t numOfParams = cJSON_GetArraySize(binDesc);
    int32_t startIndex;
    if (numOfParams != 4) {
      cJSON_Delete(binDesc);
      return false;
    }

    cJSON* start = cJSON_GetObjectItem(binDesc, "start");
    cJSON* factor = cJSON_GetObjectItem(binDesc, "factor");
    cJSON* width = cJSON_GetObjectItem(binDesc, "width");
    cJSON* count = cJSON_GetObjectItem(binDesc, "count");
    cJSON* infinity = cJSON_GetObjectItem(binDesc, "infinity");

    if (!cJSON_IsNumber(start) || !cJSON_IsNumber(count) || !cJSON_IsBool(infinity)) {
      cJSON_Delete(binDesc);
      return false;
    }

    if (count->valueint <= 0 || count->valueint > 1000) {  // limit count to 1000
      cJSON_Delete(binDesc);
      return false;
    }

    if (isinf(start->valuedouble) || (width != NULL && isinf(width->valuedouble)) ||
        (factor != NULL && isinf(factor->valuedouble)) || (count != NULL && isinf(count->valuedouble))) {
      cJSON_Delete(binDesc);
      return false;
    }

    int32_t counter = (int32_t)count->valueint;
    if (infinity->valueint == false) {
      startIndex = 0;
      numOfBins = counter + 1;
    } else {
      startIndex = 1;
      numOfBins = counter + 3;
    }

    intervals = taosMemoryCalloc(numOfBins, sizeof(double));
    if (cJSON_IsNumber(width) && factor == NULL && binType == LINEAR_BIN) {
      // linear bin process
      if (width->valuedouble == 0) {
        taosMemoryFree(intervals);
        cJSON_Delete(binDesc);
        return false;
      }
      for (int i = 0; i < counter + 1; ++i) {
        intervals[startIndex] = start->valuedouble + i * width->valuedouble;
        if (isinf(intervals[startIndex])) {
          taosMemoryFree(intervals);
          cJSON_Delete(binDesc);
          return false;
        }
        startIndex++;
      }
    } else if (cJSON_IsNumber(factor) && width == NULL && binType == LOG_BIN) {
      // log bin process
      if (start->valuedouble == 0) {
        taosMemoryFree(intervals);
        cJSON_Delete(binDesc);
        return false;
      }
      if (factor->valuedouble < 0 || factor->valuedouble == 0 || factor->valuedouble == 1) {
        taosMemoryFree(intervals);
        cJSON_Delete(binDesc);
        return false;
      }
      for (int i = 0; i < counter + 1; ++i) {
        intervals[startIndex] = start->valuedouble * pow(factor->valuedouble, i * 1.0);
        if (isinf(intervals[startIndex])) {
          taosMemoryFree(intervals);
          cJSON_Delete(binDesc);
          return false;
        }
        startIndex++;
      }
    } else {
      taosMemoryFree(intervals);
      cJSON_Delete(binDesc);
      return false;
    }

    if (infinity->valueint == true) {
      intervals[0] = -INFINITY;
      intervals[numOfBins - 1] = INFINITY;
      // in case of desc bin orders, -inf/inf should be swapped
      ASSERT(numOfBins >= 4);
      if (intervals[1] > intervals[numOfBins - 2]) {
        TSWAP(intervals[0], intervals[numOfBins - 1]);
      }
    }
  } else if (cJSON_IsArray(binDesc)) { /* user input bins */
    if (binType != USER_INPUT_BIN) {
      cJSON_Delete(binDesc);
      return false;
    }
    numOfBins = cJSON_GetArraySize(binDesc);
    intervals = taosMemoryCalloc(numOfBins, sizeof(double));
    cJSON* bin = binDesc->child;
    if (bin == NULL) {
      taosMemoryFree(intervals);
      cJSON_Delete(binDesc);
      return false;
    }
    int i = 0;
    while (bin) {
      intervals[i] = bin->valuedouble;
      if (!cJSON_IsNumber(bin)) {
        taosMemoryFree(intervals);
        cJSON_Delete(binDesc);
        return false;
      }
      if (i != 0 && intervals[i] <= intervals[i - 1]) {
        taosMemoryFree(intervals);
        cJSON_Delete(binDesc);
        return false;
      }
      bin = bin->next;
      i++;
    }
  } else {
    cJSON_Delete(binDesc);
    return false;
  }

  pInfo->numOfBins = numOfBins - 1;
  pInfo->normalized = normalized;
  for (int32_t i = 0; i < pInfo->numOfBins; ++i) {
    pInfo->bins[i].lower = intervals[i] < intervals[i + 1] ? intervals[i] : intervals[i + 1];
    pInfo->bins[i].upper = intervals[i + 1] > intervals[i] ? intervals[i + 1] : intervals[i];
    pInfo->bins[i].count = 0;
  }

  taosMemoryFree(intervals);
  cJSON_Delete(binDesc);

  return true;
}

bool histogramFunctionSetup(SqlFunctionCtx* pCtx, SResultRowEntryInfo* pResultInfo) {
  if (!functionSetup(pCtx, pResultInfo)) {
    return false;
  }

  SHistoFuncInfo* pInfo = GET_ROWCELL_INTERBUF(pResultInfo);
  pInfo->numOfBins = 0;
  pInfo->totalCount = 0;
  pInfo->normalized = 0;

  char *binTypeStr = strndup(varDataVal(pCtx->param[1].param.pz), varDataLen(pCtx->param[1].param.pz));
  int8_t binType = getHistogramBinType(binTypeStr);
  taosMemoryFree(binTypeStr);

  if (binType == UNKNOWN_BIN) {
    return false;
  }
  char*   binDesc = strndup(varDataVal(pCtx->param[2].param.pz), varDataLen(pCtx->param[2].param.pz));
  int64_t normalized = pCtx->param[3].param.i;
  if (normalized != 0 && normalized != 1) {
    return false;
  }
  if (!getHistogramBinDesc(pInfo, binDesc, binType, (bool)normalized)) {
    taosMemoryFree(binDesc);
    return false;
  }
  taosMemoryFree(binDesc);

  return true;
}

static int32_t histogramFunctionImpl(SqlFunctionCtx* pCtx, bool isPartial) {
  SHistoFuncInfo* pInfo = GET_ROWCELL_INTERBUF(GET_RES_INFO(pCtx));

  SInputColumnInfoData* pInput = &pCtx->input;
  SColumnInfoData*      pCol = pInput->pData[0];

  int32_t type = pInput->pData[0]->info.type;

  int32_t start = pInput->startRowIndex;
  int32_t numOfRows = pInput->numOfRows;

  int32_t numOfElems = 0;
  for (int32_t i = start; i < numOfRows + start; ++i) {
    if (pCol->hasNull && colDataIsNull_f(pCol->nullbitmap, i)) {
      continue;
    }

    numOfElems++;

    char*  data = colDataGetData(pCol, i);
    double v;
    GET_TYPED_DATA(v, double, type, data);

    for (int32_t k = 0; k < pInfo->numOfBins; ++k) {
      if (v > pInfo->bins[k].lower && v <= pInfo->bins[k].upper) {
        pInfo->bins[k].count++;
        pInfo->totalCount++;
        break;
      }
    }
  }

  if (!isPartial) {
    GET_RES_INFO(pCtx)->numOfRes = pInfo->numOfBins;
  } else {
    GET_RES_INFO(pCtx)->numOfRes = 1;
  }
  return TSDB_CODE_SUCCESS;
}

int32_t histogramFunction(SqlFunctionCtx* pCtx) { return histogramFunctionImpl(pCtx, false); }

int32_t histogramFunctionPartial(SqlFunctionCtx* pCtx) { return histogramFunctionImpl(pCtx, true); }

static void histogramTransferInfo(SHistoFuncInfo* pInput, SHistoFuncInfo* pOutput) {
  pOutput->normalized = pInput->normalized;
  pOutput->numOfBins = pInput->numOfBins;
  pOutput->totalCount += pInput->totalCount;
  for (int32_t k = 0; k < pOutput->numOfBins; ++k) {
    pOutput->bins[k].lower = pInput->bins[k].lower;
    pOutput->bins[k].upper = pInput->bins[k].upper;
    pOutput->bins[k].count += pInput->bins[k].count;
  }
}

int32_t histogramFunctionMerge(SqlFunctionCtx* pCtx) {
  SInputColumnInfoData* pInput = &pCtx->input;
  SColumnInfoData*      pCol = pInput->pData[0];
  ASSERT(pCol->info.type == TSDB_DATA_TYPE_BINARY);

  SHistoFuncInfo* pInfo = GET_ROWCELL_INTERBUF(GET_RES_INFO(pCtx));

  int32_t start = pInput->startRowIndex;

  for (int32_t i = start; i < start + pInput->numOfRows; ++i) {
    char*           data = colDataGetData(pCol, i);
    SHistoFuncInfo* pInputInfo = (SHistoFuncInfo*)varDataVal(data);
    histogramTransferInfo(pInputInfo, pInfo);
  }

  SET_VAL(GET_RES_INFO(pCtx), pInfo->numOfBins, pInfo->numOfBins);
  return TSDB_CODE_SUCCESS;
}

int32_t histogramFinalize(SqlFunctionCtx* pCtx, SSDataBlock* pBlock) {
  SResultRowEntryInfo* pResInfo = GET_RES_INFO(pCtx);
  SHistoFuncInfo*      pInfo = GET_ROWCELL_INTERBUF(GET_RES_INFO(pCtx));
  int32_t              slotId = pCtx->pExpr->base.resSchema.slotId;
  SColumnInfoData*     pCol = taosArrayGet(pBlock->pDataBlock, slotId);

  int32_t currentRow = pBlock->info.rows;

  if (pInfo->normalized) {
    for (int32_t k = 0; k < pResInfo->numOfRes; ++k) {
      if (pInfo->totalCount != 0) {
        pInfo->bins[k].percentage = pInfo->bins[k].count / (double)pInfo->totalCount;
      } else {
        pInfo->bins[k].percentage = 0;
      }
    }
  }

  for (int32_t i = 0; i < pResInfo->numOfRes; ++i) {
    int32_t len;
    char    buf[512] = {0};
    if (!pInfo->normalized) {
      len = sprintf(varDataVal(buf), "{\"lower_bin\":%g, \"upper_bin\":%g, \"count\":%" PRId64 "}",
                    pInfo->bins[i].lower, pInfo->bins[i].upper, pInfo->bins[i].count);
    } else {
      len = sprintf(varDataVal(buf), "{\"lower_bin\":%g, \"upper_bin\":%g, \"count\":%lf}", pInfo->bins[i].lower,
                    pInfo->bins[i].upper, pInfo->bins[i].percentage);
    }
    varDataSetLen(buf, len);
    colDataAppend(pCol, currentRow, buf, false);
    currentRow++;
  }

  return pResInfo->numOfRes;
}

int32_t histogramPartialFinalize(SqlFunctionCtx* pCtx, SSDataBlock* pBlock) {
  SResultRowEntryInfo* pResInfo = GET_RES_INFO(pCtx);
  SHistoFuncInfo*      pInfo = GET_ROWCELL_INTERBUF(GET_RES_INFO(pCtx));
  int32_t              resultBytes = getHistogramInfoSize();
  char*                res = taosMemoryCalloc(resultBytes + VARSTR_HEADER_SIZE, sizeof(char));

  memcpy(varDataVal(res), pInfo, resultBytes);
  varDataSetLen(res, resultBytes);

  int32_t          slotId = pCtx->pExpr->base.resSchema.slotId;
  SColumnInfoData* pCol = taosArrayGet(pBlock->pDataBlock, slotId);

  colDataAppend(pCol, pBlock->info.rows, res, false);

  taosMemoryFree(res);
  return pResInfo->numOfRes;
}

int32_t histogramCombine(SqlFunctionCtx* pDestCtx, SqlFunctionCtx* pSourceCtx) {
  SResultRowEntryInfo* pDResInfo = GET_RES_INFO(pDestCtx);
  SHistoFuncInfo*      pDBuf = GET_ROWCELL_INTERBUF(pDResInfo);

  SResultRowEntryInfo* pSResInfo = GET_RES_INFO(pSourceCtx);
  SHistoFuncInfo*      pSBuf = GET_ROWCELL_INTERBUF(pSResInfo);

  histogramTransferInfo(pSBuf, pDBuf);
  pDResInfo->numOfRes = TMAX(pDResInfo->numOfRes, pSResInfo->numOfRes);
  pDResInfo->isNullRes &= pSResInfo->isNullRes;
  return TSDB_CODE_SUCCESS;
}

int32_t getHLLInfoSize() { return (int32_t)sizeof(SHLLInfo); }

bool getHLLFuncEnv(SFunctionNode* UNUSED_PARAM(pFunc), SFuncExecEnv* pEnv) {
  pEnv->calcMemSize = sizeof(SHLLInfo);
  return true;
}

static uint8_t hllCountNum(void* data, int32_t bytes, int32_t* buk) {
  uint64_t hash = MurmurHash3_64(data, bytes);
  int32_t  index = hash & HLL_BUCKET_MASK;
  hash >>= HLL_BUCKET_BITS;
  hash |= ((uint64_t)1 << HLL_DATA_BITS);
  uint64_t bit = 1;
  uint8_t  count = 1;
  while ((hash & bit) == 0) {
    count++;
    bit <<= 1;
  }
  *buk = index;
  return count;
}

static void hllBucketHisto(uint8_t* buckets, int32_t* bucketHisto) {
  uint64_t* word = (uint64_t*)buckets;
  uint8_t*  bytes;

  for (int32_t j = 0; j < HLL_BUCKETS >> 3; j++) {
    if (*word == 0) {
      bucketHisto[0] += 8;
    } else {
      bytes = (uint8_t*)word;
      bucketHisto[bytes[0]]++;
      bucketHisto[bytes[1]]++;
      bucketHisto[bytes[2]]++;
      bucketHisto[bytes[3]]++;
      bucketHisto[bytes[4]]++;
      bucketHisto[bytes[5]]++;
      bucketHisto[bytes[6]]++;
      bucketHisto[bytes[7]]++;
    }
    word++;
  }
}
static double hllTau(double x) {
  if (x == 0. || x == 1.) return 0.;
  double zPrime;
  double y = 1.0;
  double z = 1 - x;
  do {
    x = sqrt(x);
    zPrime = z;
    y *= 0.5;
    z -= pow(1 - x, 2) * y;
  } while (zPrime != z);
  return z / 3;
}

static double hllSigma(double x) {
  if (x == 1.0) return INFINITY;
  double zPrime;
  double y = 1;
  double z = x;
  do {
    x *= x;
    zPrime = z;
    z += x * y;
    y += y;
  } while (zPrime != z);
  return z;
}

// estimate the cardinality, the algorithm refer this paper: "New cardinality estimation algorithms for HyperLogLog
// sketches"
static uint64_t hllCountCnt(uint8_t* buckets) {
  double  m = HLL_BUCKETS;
  int32_t buckethisto[64] = {0};
  hllBucketHisto(buckets, buckethisto);

  double z = m * hllTau((m - buckethisto[HLL_DATA_BITS + 1]) / (double)m);
  for (int j = HLL_DATA_BITS; j >= 1; --j) {
    z += buckethisto[j];
    z *= 0.5;
  }

  z += m * hllSigma(buckethisto[0] / (double)m);
  double E = (double)llroundl(HLL_ALPHA_INF * m * m / z);

  return (uint64_t)E;
}

int32_t hllFunction(SqlFunctionCtx* pCtx) {
  SHLLInfo* pInfo = GET_ROWCELL_INTERBUF(GET_RES_INFO(pCtx));

  SInputColumnInfoData* pInput = &pCtx->input;
  SColumnInfoData*      pCol = pInput->pData[0];

  int32_t type = pCol->info.type;
  int32_t bytes = pCol->info.bytes;

  int32_t start = pInput->startRowIndex;
  int32_t numOfRows = pInput->numOfRows;

  int32_t numOfElems = 0;
  for (int32_t i = start; i < numOfRows + start; ++i) {
    if (pCol->hasNull && colDataIsNull_s(pCol, i)) {
      continue;
    }

    numOfElems++;

    char* data = colDataGetData(pCol, i);
    if (IS_VAR_DATA_TYPE(type)) {
      bytes = varDataLen(data);
      data = varDataVal(data);
    }

    int32_t index = 0;
    uint8_t count = hllCountNum(data, bytes, &index);
    uint8_t oldcount = pInfo->buckets[index];
    if (count > oldcount) {
      pInfo->buckets[index] = count;
    }
  }

  pInfo->totalCount += numOfElems;

  if (pInfo->totalCount == 0 && !tsCountAlwaysReturnValue) {
    SET_VAL(GET_RES_INFO(pCtx), 0, 1);
  } else {
    SET_VAL(GET_RES_INFO(pCtx), 1, 1);
  }

  return TSDB_CODE_SUCCESS;
}

static void hllTransferInfo(SHLLInfo* pInput, SHLLInfo* pOutput) {
  for (int32_t k = 0; k < HLL_BUCKETS; ++k) {
    if (pOutput->buckets[k] < pInput->buckets[k]) {
      pOutput->buckets[k] = pInput->buckets[k];
    }
  }
  pOutput->totalCount += pInput->totalCount;
}

int32_t hllFunctionMerge(SqlFunctionCtx* pCtx) {
  SInputColumnInfoData* pInput = &pCtx->input;
  SColumnInfoData*      pCol = pInput->pData[0];
  ASSERT(pCol->info.type == TSDB_DATA_TYPE_BINARY);

  SHLLInfo* pInfo = GET_ROWCELL_INTERBUF(GET_RES_INFO(pCtx));

  int32_t start = pInput->startRowIndex;

  for (int32_t i = start; i < start + pInput->numOfRows; ++i) {
    char*     data = colDataGetData(pCol, i);
    SHLLInfo* pInputInfo = (SHLLInfo*)varDataVal(data);
    hllTransferInfo(pInputInfo, pInfo);
  }

  if (pInfo->totalCount == 0 && !tsCountAlwaysReturnValue) {
    SET_VAL(GET_RES_INFO(pCtx), 0, 1);
  } else {
    SET_VAL(GET_RES_INFO(pCtx), 1, 1);
  }

  return TSDB_CODE_SUCCESS;
}

int32_t hllFinalize(SqlFunctionCtx* pCtx, SSDataBlock* pBlock) {
  SResultRowEntryInfo* pInfo = GET_RES_INFO(pCtx);

  SHLLInfo* pHllInfo = GET_ROWCELL_INTERBUF(GET_RES_INFO(pCtx));
  pHllInfo->result = hllCountCnt(pHllInfo->buckets);
  if (tsCountAlwaysReturnValue && pHllInfo->result == 0) {
    pInfo->numOfRes = 1;
  }

  return functionFinalize(pCtx, pBlock);
}

int32_t hllPartialFinalize(SqlFunctionCtx* pCtx, SSDataBlock* pBlock) {
  SResultRowEntryInfo* pResInfo = GET_RES_INFO(pCtx);
  SHLLInfo*            pInfo = GET_ROWCELL_INTERBUF(GET_RES_INFO(pCtx));
  int32_t              resultBytes = getHLLInfoSize();
  char*                res = taosMemoryCalloc(resultBytes + VARSTR_HEADER_SIZE, sizeof(char));

  memcpy(varDataVal(res), pInfo, resultBytes);
  varDataSetLen(res, resultBytes);

  int32_t          slotId = pCtx->pExpr->base.resSchema.slotId;
  SColumnInfoData* pCol = taosArrayGet(pBlock->pDataBlock, slotId);

  colDataAppend(pCol, pBlock->info.rows, res, false);

  taosMemoryFree(res);
  return pResInfo->numOfRes;
}

int32_t hllCombine(SqlFunctionCtx* pDestCtx, SqlFunctionCtx* pSourceCtx) {
  SResultRowEntryInfo* pDResInfo = GET_RES_INFO(pDestCtx);
  SHLLInfo*            pDBuf = GET_ROWCELL_INTERBUF(pDResInfo);

  SResultRowEntryInfo* pSResInfo = GET_RES_INFO(pSourceCtx);
  SHLLInfo*            pSBuf = GET_ROWCELL_INTERBUF(pSResInfo);

  hllTransferInfo(pSBuf, pDBuf);
  pDResInfo->numOfRes = TMAX(pDResInfo->numOfRes, pSResInfo->numOfRes);
  pDResInfo->isNullRes &= pSResInfo->isNullRes;
  return TSDB_CODE_SUCCESS;
}

bool getStateFuncEnv(SFunctionNode* UNUSED_PARAM(pFunc), SFuncExecEnv* pEnv) {
  pEnv->calcMemSize = sizeof(SStateInfo);
  return true;
}

static int8_t getStateOpType(char* opStr) {
  int8_t opType;
  if (strncasecmp(opStr, "LT", 2) == 0) {
    opType = STATE_OPER_LT;
  } else if (strncasecmp(opStr, "GT", 2) == 0) {
    opType = STATE_OPER_GT;
  } else if (strncasecmp(opStr, "LE", 2) == 0) {
    opType = STATE_OPER_LE;
  } else if (strncasecmp(opStr, "GE", 2) == 0) {
    opType = STATE_OPER_GE;
  } else if (strncasecmp(opStr, "NE", 2) == 0) {
    opType = STATE_OPER_NE;
  } else if (strncasecmp(opStr, "EQ", 2) == 0) {
    opType = STATE_OPER_EQ;
  } else {
    opType = STATE_OPER_INVALID;
  }

  return opType;
}

static bool checkStateOp(int8_t op, SColumnInfoData* pCol, int32_t index, SVariant param) {
  char* data = colDataGetData(pCol, index);
  switch (pCol->info.type) {
    case TSDB_DATA_TYPE_TINYINT: {
      int8_t v = *(int8_t*)data;
      STATE_COMP(op, v, param);
      break;
    }
    case TSDB_DATA_TYPE_UTINYINT: {
      uint8_t v = *(uint8_t*)data;
      STATE_COMP(op, v, param);
      break;
    }
    case TSDB_DATA_TYPE_SMALLINT: {
      int16_t v = *(int16_t*)data;
      STATE_COMP(op, v, param);
      break;
    }
    case TSDB_DATA_TYPE_USMALLINT: {
      uint16_t v = *(uint16_t*)data;
      STATE_COMP(op, v, param);
      break;
    }
    case TSDB_DATA_TYPE_INT: {
      int32_t v = *(int32_t*)data;
      STATE_COMP(op, v, param);
      break;
    }
    case TSDB_DATA_TYPE_UINT: {
      uint32_t v = *(uint32_t*)data;
      STATE_COMP(op, v, param);
      break;
    }
    case TSDB_DATA_TYPE_BIGINT: {
      int64_t v = *(int64_t*)data;
      STATE_COMP(op, v, param);
      break;
    }
    case TSDB_DATA_TYPE_UBIGINT: {
      uint64_t v = *(uint64_t*)data;
      STATE_COMP(op, v, param);
      break;
    }
    case TSDB_DATA_TYPE_FLOAT: {
      float v = *(float*)data;
      STATE_COMP(op, v, param);
      break;
    }
    case TSDB_DATA_TYPE_DOUBLE: {
      double v = *(double*)data;
      STATE_COMP(op, v, param);
      break;
    }
    default: {
      ASSERT(0);
    }
  }
  return false;
}

int32_t stateCountFunction(SqlFunctionCtx* pCtx) {
  SResultRowEntryInfo* pResInfo = GET_RES_INFO(pCtx);
  SStateInfo*          pInfo = GET_ROWCELL_INTERBUF(pResInfo);

  SInputColumnInfoData* pInput = &pCtx->input;
  TSKEY*                tsList = (int64_t*)pInput->pPTS->pData;

  SColumnInfoData* pInputCol = pInput->pData[0];

  int32_t          numOfElems = 0;
  SColumnInfoData* pOutput = (SColumnInfoData*)pCtx->pOutput;

  int8_t op = getStateOpType(varDataVal(pCtx->param[1].param.pz));
  if (STATE_OPER_INVALID == op) {
    return 0;
  }

  for (int32_t i = pInput->startRowIndex; i < pInput->numOfRows + pInput->startRowIndex; i += 1) {
    if (pInfo->isPrevTsSet == true && tsList[i] == pInfo->prevTs) {
      return TSDB_CODE_FUNC_DUP_TIMESTAMP;
    } else {
      pInfo->prevTs = tsList[i];
    }

    pInfo->isPrevTsSet = true;
    numOfElems++;

    if (colDataIsNull_f(pInputCol->nullbitmap, i)) {
      colDataAppendNULL(pOutput, i);
      // handle selectivity
      if (pCtx->subsidiaries.num > 0) {
        appendSelectivityValue(pCtx, i, pCtx->offset + numOfElems - 1);
      }
      continue;
    }

    bool ret = checkStateOp(op, pInputCol, i, pCtx->param[2].param);

    int64_t output = -1;
    if (ret) {
      output = ++pInfo->count;
    } else {
      pInfo->count = 0;
    }
    colDataAppend(pOutput, pCtx->offset + numOfElems - 1, (char*)&output, false);

    // handle selectivity
    if (pCtx->subsidiaries.num > 0) {
      appendSelectivityValue(pCtx, i, pCtx->offset + numOfElems - 1);
    }
  }

  pResInfo->numOfRes = numOfElems;
  return TSDB_CODE_SUCCESS;
}

int32_t stateDurationFunction(SqlFunctionCtx* pCtx) {
  SResultRowEntryInfo* pResInfo = GET_RES_INFO(pCtx);
  SStateInfo*          pInfo = GET_ROWCELL_INTERBUF(pResInfo);

  SInputColumnInfoData* pInput = &pCtx->input;
  TSKEY*                tsList = (int64_t*)pInput->pPTS->pData;

  SColumnInfoData* pInputCol = pInput->pData[0];

  int32_t          numOfElems = 0;
  SColumnInfoData* pOutput = (SColumnInfoData*)pCtx->pOutput;

  // TODO: process timeUnit for different db precisions
  int32_t timeUnit = 1;
  if (pCtx->numOfParams == 5) {  // TODO: param number incorrect
    timeUnit = pCtx->param[3].param.i;
  }

  int8_t op = getStateOpType(varDataVal(pCtx->param[1].param.pz));
  if (STATE_OPER_INVALID == op) {
    return TSDB_CODE_INVALID_PARA;
  }

  for (int32_t i = pInput->startRowIndex; i < pInput->numOfRows + pInput->startRowIndex; i += 1) {
    if (pInfo->isPrevTsSet == true && tsList[i] == pInfo->prevTs) {
      return TSDB_CODE_FUNC_DUP_TIMESTAMP;
    } else {
      pInfo->prevTs = tsList[i];
    }

    pInfo->isPrevTsSet = true;
    numOfElems++;

    if (colDataIsNull_f(pInputCol->nullbitmap, i)) {
      colDataAppendNULL(pOutput, i);
      // handle selectivity
      if (pCtx->subsidiaries.num > 0) {
        appendSelectivityValue(pCtx, i, pCtx->offset + numOfElems - 1);
      }
      continue;
    }

    bool    ret = checkStateOp(op, pInputCol, i, pCtx->param[2].param);
    int64_t output = -1;
    if (ret) {
      if (pInfo->durationStart == 0) {
        output = 0;
        pInfo->durationStart = tsList[i];
      } else {
        output = (tsList[i] - pInfo->durationStart) / timeUnit;
      }
    } else {
      pInfo->durationStart = 0;
    }
    colDataAppend(pOutput, pCtx->offset + numOfElems - 1, (char*)&output, false);

    // handle selectivity
    if (pCtx->subsidiaries.num > 0) {
      appendSelectivityValue(pCtx, i, pCtx->offset + numOfElems - 1);
    }
  }

  pResInfo->numOfRes = numOfElems;
  return TSDB_CODE_SUCCESS;
}

bool getCsumFuncEnv(SFunctionNode* UNUSED_PARAM(pFunc), SFuncExecEnv* pEnv) {
  pEnv->calcMemSize = sizeof(SSumRes);
  return true;
}

int32_t csumFunction(SqlFunctionCtx* pCtx) {
  SResultRowEntryInfo* pResInfo = GET_RES_INFO(pCtx);
  SSumRes*             pSumRes = GET_ROWCELL_INTERBUF(pResInfo);

  SInputColumnInfoData* pInput = &pCtx->input;
  TSKEY*                tsList = (int64_t*)pInput->pPTS->pData;

  SColumnInfoData* pInputCol = pInput->pData[0];
  SColumnInfoData* pOutput = (SColumnInfoData*)pCtx->pOutput;

  int32_t numOfElems = 0;
  int32_t type = pInputCol->info.type;
  int32_t startOffset = pCtx->offset;
  for (int32_t i = pInput->startRowIndex; i < pInput->numOfRows + pInput->startRowIndex; i += 1) {
    if (pSumRes->isPrevTsSet == true && tsList[i] == pSumRes->prevTs) {
      return TSDB_CODE_FUNC_DUP_TIMESTAMP;
    } else {
      pSumRes->prevTs = tsList[i];
    }
    pSumRes->isPrevTsSet = true;

    int32_t pos = startOffset + numOfElems;
    if (colDataIsNull_f(pInputCol->nullbitmap, i)) {
      // colDataAppendNULL(pOutput, i);
      continue;
    }

    char* data = colDataGetData(pInputCol, i);
    if (IS_SIGNED_NUMERIC_TYPE(type)) {
      int64_t v;
      GET_TYPED_DATA(v, int64_t, type, data);
      pSumRes->isum += v;
      colDataAppend(pOutput, pos, (char*)&pSumRes->isum, false);
    } else if (IS_UNSIGNED_NUMERIC_TYPE(type)) {
      uint64_t v;
      GET_TYPED_DATA(v, uint64_t, type, data);
      pSumRes->usum += v;
      colDataAppend(pOutput, pos, (char*)&pSumRes->usum, false);
    } else if (IS_FLOAT_TYPE(type)) {
      double v;
      GET_TYPED_DATA(v, double, type, data);
      pSumRes->dsum += v;
      // check for overflow
      if (isinf(pSumRes->dsum) || isnan(pSumRes->dsum)) {
        colDataAppendNULL(pOutput, pos);
      } else {
        colDataAppend(pOutput, pos, (char*)&pSumRes->dsum, false);
      }
    }

    // handle selectivity
    if (pCtx->subsidiaries.num > 0) {
      appendSelectivityValue(pCtx, i, pos);
    }

    numOfElems++;
  }

  pResInfo->numOfRes = numOfElems;
  return TSDB_CODE_SUCCESS;
}

bool getMavgFuncEnv(SFunctionNode* UNUSED_PARAM(pFunc), SFuncExecEnv* pEnv) {
  pEnv->calcMemSize = sizeof(SMavgInfo) + MAVG_MAX_POINTS_NUM * sizeof(double);
  return true;
}

bool mavgFunctionSetup(SqlFunctionCtx* pCtx, SResultRowEntryInfo* pResultInfo) {
  if (!functionSetup(pCtx, pResultInfo)) {
    return false;
  }

  SMavgInfo* pInfo = GET_ROWCELL_INTERBUF(pResultInfo);
  pInfo->pos = 0;
  pInfo->sum = 0;
  pInfo->prevTs = -1;
  pInfo->isPrevTsSet = false;
  pInfo->numOfPoints = pCtx->param[1].param.i;
  if (pInfo->numOfPoints < 1 || pInfo->numOfPoints > MAVG_MAX_POINTS_NUM) {
    return false;
  }
  pInfo->pointsMeet = false;

  return true;
}

int32_t mavgFunction(SqlFunctionCtx* pCtx) {
  SResultRowEntryInfo* pResInfo = GET_RES_INFO(pCtx);
  SMavgInfo*           pInfo = GET_ROWCELL_INTERBUF(pResInfo);

  SInputColumnInfoData* pInput = &pCtx->input;
  TSKEY*                tsList = (int64_t*)pInput->pPTS->pData;

  SColumnInfoData* pInputCol = pInput->pData[0];
  SColumnInfoData* pTsOutput = pCtx->pTsOutput;
  SColumnInfoData* pOutput = (SColumnInfoData*)pCtx->pOutput;

  int32_t numOfElems = 0;
  int32_t type = pInputCol->info.type;
  int32_t startOffset = pCtx->offset;
  for (int32_t i = pInput->startRowIndex; i < pInput->numOfRows + pInput->startRowIndex; i += 1) {
    if (pInfo->isPrevTsSet == true && tsList[i] == pInfo->prevTs) {
      return TSDB_CODE_FUNC_DUP_TIMESTAMP;
    } else {
      pInfo->prevTs = tsList[i];
    }
    pInfo->isPrevTsSet = true;

    int32_t pos = startOffset + numOfElems;
    if (colDataIsNull_f(pInputCol->nullbitmap, i)) {
      // colDataAppendNULL(pOutput, i);
      continue;
    }

    char*  data = colDataGetData(pInputCol, i);
    double v;
    GET_TYPED_DATA(v, double, type, data);

    if (!pInfo->pointsMeet && (pInfo->pos < pInfo->numOfPoints - 1)) {
      pInfo->points[pInfo->pos] = v;
      pInfo->sum += v;
    } else {
      if (!pInfo->pointsMeet && (pInfo->pos == pInfo->numOfPoints - 1)) {
        pInfo->sum += v;
        pInfo->pointsMeet = true;
      } else {
        pInfo->sum = pInfo->sum + v - pInfo->points[pInfo->pos];
      }

      pInfo->points[pInfo->pos] = v;
      double result = pInfo->sum / pInfo->numOfPoints;
      // check for overflow
      if (isinf(result) || isnan(result)) {
        colDataAppendNULL(pOutput, pos);
      } else {
        colDataAppend(pOutput, pos, (char*)&result, false);
      }

      // handle selectivity
      if (pCtx->subsidiaries.num > 0) {
        appendSelectivityValue(pCtx, i, pos);
      }

      numOfElems++;
    }

    pInfo->pos++;
    if (pInfo->pos == pInfo->numOfPoints) {
      pInfo->pos = 0;
    }
  }

  pResInfo->numOfRes = numOfElems;
  return TSDB_CODE_SUCCESS;
}

static SSampleInfo* getSampleOutputInfo(SqlFunctionCtx* pCtx) {
  SResultRowEntryInfo* pResInfo = GET_RES_INFO(pCtx);
  SSampleInfo*         pInfo = GET_ROWCELL_INTERBUF(pResInfo);

  pInfo->data = (char*)pInfo + sizeof(SSampleInfo);
  pInfo->tuplePos = (STuplePos*)((char*)pInfo + sizeof(SSampleInfo) + pInfo->samples * pInfo->colBytes);

  return pInfo;
}

bool getSampleFuncEnv(SFunctionNode* pFunc, SFuncExecEnv* pEnv) {
  SColumnNode* pCol = (SColumnNode*)nodesListGetNode(pFunc->pParameterList, 0);
  SValueNode*  pVal = (SValueNode*)nodesListGetNode(pFunc->pParameterList, 1);
  int32_t      numOfSamples = pVal->datum.i;
  pEnv->calcMemSize = sizeof(SSampleInfo) + numOfSamples * (pCol->node.resType.bytes + sizeof(STuplePos));
  return true;
}

bool sampleFunctionSetup(SqlFunctionCtx* pCtx, SResultRowEntryInfo* pResultInfo) {
  if (!functionSetup(pCtx, pResultInfo)) {
    return false;
  }

  taosSeedRand(taosSafeRand());

  SSampleInfo* pInfo = GET_ROWCELL_INTERBUF(pResultInfo);
  pInfo->samples = pCtx->param[1].param.i;
  pInfo->totalPoints = 0;
  pInfo->numSampled = 0;
  pInfo->colType = pCtx->resDataInfo.type;
  pInfo->colBytes = pCtx->resDataInfo.bytes;
  pInfo->nullTuplePos.pageId = -1;
  pInfo->nullTupleSaved = false;
  pInfo->data = (char*)pInfo + sizeof(SSampleInfo);
  pInfo->tuplePos = (STuplePos*)((char*)pInfo + sizeof(SSampleInfo) + pInfo->samples * pInfo->colBytes);

  return true;
}

static void sampleAssignResult(SSampleInfo* pInfo, char* data, int32_t index) {
  assignVal(pInfo->data + index * pInfo->colBytes, data, pInfo->colBytes, pInfo->colType);
}

static void doReservoirSample(SqlFunctionCtx* pCtx, SSampleInfo* pInfo, char* data, int32_t index) {
  pInfo->totalPoints++;
  if (pInfo->numSampled < pInfo->samples) {
    sampleAssignResult(pInfo, data, pInfo->numSampled);
    if (pCtx->subsidiaries.num > 0) {
      pInfo->tuplePos[pInfo->numSampled] = saveTupleData(pCtx, index, pCtx->pSrcBlock, NULL);
    }
    pInfo->numSampled++;
  } else {
    int32_t j = taosRand() % (pInfo->totalPoints);
    if (j < pInfo->samples) {
      sampleAssignResult(pInfo, data, j);
      if (pCtx->subsidiaries.num > 0) {
        updateTupleData(pCtx, index, pCtx->pSrcBlock, &pInfo->tuplePos[j]);
      }
    }
  }
}

int32_t sampleFunction(SqlFunctionCtx* pCtx) {
  SResultRowEntryInfo* pResInfo = GET_RES_INFO(pCtx);
  SSampleInfo*         pInfo = getSampleOutputInfo(pCtx);

  SInputColumnInfoData* pInput = &pCtx->input;

  SColumnInfoData* pInputCol = pInput->pData[0];
  for (int32_t i = pInput->startRowIndex; i < pInput->numOfRows + pInput->startRowIndex; i += 1) {
    if (colDataIsNull_s(pInputCol, i)) {
      continue;
    }

    char* data = colDataGetData(pInputCol, i);
    doReservoirSample(pCtx, pInfo, data, i);
  }

  if (pInfo->numSampled == 0 && pCtx->subsidiaries.num > 0 && !pInfo->nullTupleSaved) {
    pInfo->nullTuplePos = saveTupleData(pCtx, pInput->startRowIndex, pCtx->pSrcBlock, NULL);
    pInfo->nullTupleSaved = true;
  }

  SET_VAL(pResInfo, pInfo->numSampled, pInfo->numSampled);
  return TSDB_CODE_SUCCESS;
}

int32_t sampleFinalize(SqlFunctionCtx* pCtx, SSDataBlock* pBlock) {
  SResultRowEntryInfo* pEntryInfo = GET_RES_INFO(pCtx);

  SSampleInfo* pInfo = getSampleOutputInfo(pCtx);
  pEntryInfo->complete = true;

  int32_t          slotId = pCtx->pExpr->base.resSchema.slotId;
  SColumnInfoData* pCol = taosArrayGet(pBlock->pDataBlock, slotId);

  int32_t currentRow = pBlock->info.rows;
  if (pInfo->numSampled == 0) {
    colDataAppendNULL(pCol, currentRow);
    setSelectivityValue(pCtx, pBlock, &pInfo->nullTuplePos, currentRow);
    return pInfo->numSampled;
  }
  for (int32_t i = 0; i < pInfo->numSampled; ++i) {
    colDataAppend(pCol, currentRow + i, pInfo->data + i * pInfo->colBytes, false);
    setSelectivityValue(pCtx, pBlock, &pInfo->tuplePos[i], currentRow + i);
  }

  return pInfo->numSampled;
}

bool getTailFuncEnv(SFunctionNode* pFunc, SFuncExecEnv* pEnv) {
#if 0
  SColumnNode* pCol = (SColumnNode*)nodesListGetNode(pFunc->pParameterList, 0);
  SValueNode*  pVal = (SValueNode*)nodesListGetNode(pFunc->pParameterList, 1);
  int32_t      numOfPoints = pVal->datum.i;
  pEnv->calcMemSize = sizeof(STailInfo) + numOfPoints * (POINTER_BYTES + sizeof(STailItem) + pCol->node.resType.bytes);
#endif
  return true;
}

bool tailFunctionSetup(SqlFunctionCtx* pCtx, SResultRowEntryInfo* pResultInfo) {
#if 0
  if (!functionSetup(pCtx, pResultInfo)) {
    return false;
  }

  STailInfo* pInfo = GET_ROWCELL_INTERBUF(pResultInfo);
  pInfo->numAdded = 0;
  pInfo->numOfPoints = pCtx->param[1].param.i;
  if (pCtx->numOfParams == 4) {
    pInfo->offset = pCtx->param[2].param.i;
  } else {
    pInfo->offset = 0;
  }
  pInfo->colType = pCtx->resDataInfo.type;
  pInfo->colBytes = pCtx->resDataInfo.bytes;
  if ((pInfo->numOfPoints < 1 || pInfo->numOfPoints > TAIL_MAX_POINTS_NUM) ||
      (pInfo->numOfPoints < 0 || pInfo->numOfPoints > TAIL_MAX_OFFSET)) {
    return false;
  }

  pInfo->pItems = (STailItem**)((char*)pInfo + sizeof(STailInfo));
  char* pItem = (char*)pInfo->pItems + pInfo->numOfPoints * POINTER_BYTES;

  size_t unitSize = sizeof(STailItem) + pInfo->colBytes;
  for (int32_t i = 0; i < pInfo->numOfPoints; ++i) {
    pInfo->pItems[i] = (STailItem*)(pItem + i * unitSize);
    pInfo->pItems[i]->isNull = false;
  }
#endif

  return true;
}

static void tailAssignResult(STailItem* pItem, char* data, int32_t colBytes, TSKEY ts, bool isNull) {
#if 0
  pItem->timestamp = ts;
  if (isNull) {
    pItem->isNull = true;
  } else {
    pItem->isNull = false;
    memcpy(pItem->data, data, colBytes);
  }
#endif
}

#if 0
static int32_t tailCompFn(const void* p1, const void* p2, const void* param) {
  STailItem* d1 = *(STailItem**)p1;
  STailItem* d2 = *(STailItem**)p2;
  return compareInt64Val(&d1->timestamp, &d2->timestamp);
}

static void doTailAdd(STailInfo* pInfo, char* data, TSKEY ts, bool isNull) {
  STailItem** pList = pInfo->pItems;
  if (pInfo->numAdded < pInfo->numOfPoints) {
    tailAssignResult(pList[pInfo->numAdded], data, pInfo->colBytes, ts, isNull);
    taosheapsort((void*)pList, sizeof(STailItem**), pInfo->numAdded + 1, NULL, tailCompFn, 0);
    pInfo->numAdded++;
  } else if (pList[0]->timestamp < ts) {
    tailAssignResult(pList[0], data, pInfo->colBytes, ts, isNull);
    taosheapadjust((void*)pList, sizeof(STailItem**), 0, pInfo->numOfPoints - 1, NULL, tailCompFn, NULL, 0);
  }
}
#endif

int32_t tailFunction(SqlFunctionCtx* pCtx) {
#if 0
  SResultRowEntryInfo* pResInfo = GET_RES_INFO(pCtx);
  STailInfo*           pInfo = GET_ROWCELL_INTERBUF(pResInfo);

  SInputColumnInfoData* pInput = &pCtx->input;
  TSKEY*                tsList = (int64_t*)pInput->pPTS->pData;

  SColumnInfoData* pInputCol = pInput->pData[0];
  SColumnInfoData* pOutput = (SColumnInfoData*)pCtx->pOutput;

  int32_t startOffset = pCtx->offset;
  if (pInfo->offset >= pInput->numOfRows) {
    return 0;
  } else {
    pInfo->numOfPoints = TMIN(pInfo->numOfPoints, pInput->numOfRows - pInfo->offset);
  }
  for (int32_t i = pInput->startRowIndex; i < pInput->numOfRows + pInput->startRowIndex - pInfo->offset; i += 1) {
    char* data = colDataGetData(pInputCol, i);
    doTailAdd(pInfo, data, tsList[i], colDataIsNull_s(pInputCol, i));
  }

  taosqsort(pInfo->pItems, pInfo->numOfPoints, POINTER_BYTES, NULL, tailCompFn);

  for (int32_t i = 0; i < pInfo->numOfPoints; ++i) {
    int32_t    pos = startOffset + i;
    STailItem* pItem = pInfo->pItems[i];
    if (pItem->isNull) {
      colDataAppendNULL(pOutput, pos);
    } else {
      colDataAppend(pOutput, pos, pItem->data, false);
    }
  }

  return pInfo->numOfPoints;
#endif
  return 0;
}

int32_t tailFinalize(SqlFunctionCtx* pCtx, SSDataBlock* pBlock) {
#if 0
  SResultRowEntryInfo* pEntryInfo = GET_RES_INFO(pCtx);
  STailInfo*           pInfo = GET_ROWCELL_INTERBUF(pEntryInfo);
  pEntryInfo->complete = true;

  int32_t type = pCtx->input.pData[0]->info.type;
  int32_t slotId = pCtx->pExpr->base.resSchema.slotId;

  SColumnInfoData* pCol = taosArrayGet(pBlock->pDataBlock, slotId);

  // todo assign the tag value and the corresponding row data
  int32_t currentRow = pBlock->info.rows;
  for (int32_t i = 0; i < pEntryInfo->numOfRes; ++i) {
    STailItem* pItem = pInfo->pItems[i];
    colDataAppend(pCol, currentRow, pItem->data, false);
    currentRow += 1;
  }

  return pEntryInfo->numOfRes;
#endif
  return 0;
}

bool getUniqueFuncEnv(SFunctionNode* pFunc, SFuncExecEnv* pEnv) {
#if 0
  pEnv->calcMemSize = sizeof(SUniqueInfo) + UNIQUE_MAX_RESULT_SIZE;
#endif
  return true;
}

bool uniqueFunctionSetup(SqlFunctionCtx* pCtx, SResultRowEntryInfo* pResInfo) {
#if 0
  if (!functionSetup(pCtx, pResInfo)) {
    return false;
  }

  SUniqueInfo* pInfo = GET_ROWCELL_INTERBUF(pResInfo);
  pInfo->numOfPoints = 0;
  pInfo->colType = pCtx->resDataInfo.type;
  pInfo->colBytes = pCtx->resDataInfo.bytes;
  if (pInfo->pHash != NULL) {
    taosHashClear(pInfo->pHash);
  } else {
    pInfo->pHash = taosHashInit(64, taosGetDefaultHashFunction(TSDB_DATA_TYPE_BINARY), true, HASH_NO_LOCK);
  }
#endif
  return true;
}

#if 0
static void doUniqueAdd(SUniqueInfo* pInfo, char* data, TSKEY ts, bool isNull) {
  // handle null elements
  if (isNull == true) {
    int32_t      size = sizeof(SUniqueItem) + pInfo->colBytes;
    SUniqueItem* pItem = (SUniqueItem*)(pInfo->pItems + pInfo->numOfPoints * size);
    if (pInfo->hasNull == false && pItem->isNull == false) {
      pItem->timestamp = ts;
      pItem->isNull = true;
      pInfo->numOfPoints++;
      pInfo->hasNull = true;
    } else if (pItem->timestamp > ts && pItem->isNull == true) {
      pItem->timestamp = ts;
    }
    return;
  }

  int32_t      hashKeyBytes = IS_VAR_DATA_TYPE(pInfo->colType) ? varDataTLen(data) : pInfo->colBytes;
  SUniqueItem* pHashItem = taosHashGet(pInfo->pHash, data, hashKeyBytes);
  if (pHashItem == NULL) {
    int32_t      size = sizeof(SUniqueItem) + pInfo->colBytes;
    SUniqueItem* pItem = (SUniqueItem*)(pInfo->pItems + pInfo->numOfPoints * size);
    pItem->timestamp = ts;
    memcpy(pItem->data, data, pInfo->colBytes);

    taosHashPut(pInfo->pHash, data, hashKeyBytes, (char*)pItem, sizeof(SUniqueItem*));
    pInfo->numOfPoints++;
  } else if (pHashItem->timestamp > ts) {
    pHashItem->timestamp = ts;
  }
}
#endif

int32_t uniqueFunction(SqlFunctionCtx* pCtx) {
#if 0
  SResultRowEntryInfo* pResInfo = GET_RES_INFO(pCtx);
  SUniqueInfo*         pInfo = GET_ROWCELL_INTERBUF(pResInfo);

  SInputColumnInfoData* pInput = &pCtx->input;
  TSKEY*                tsList = (int64_t*)pInput->pPTS->pData;

  SColumnInfoData* pInputCol = pInput->pData[0];
  SColumnInfoData* pTsOutput = pCtx->pTsOutput;
  SColumnInfoData* pOutput = (SColumnInfoData*)pCtx->pOutput;

  int32_t startOffset = pCtx->offset;
  for (int32_t i = pInput->startRowIndex; i < pInput->numOfRows + pInput->startRowIndex; ++i) {
    char* data = colDataGetData(pInputCol, i);
    doUniqueAdd(pInfo, data, tsList[i], colDataIsNull_s(pInputCol, i));

    if (sizeof(SUniqueInfo) + pInfo->numOfPoints * (sizeof(SUniqueItem) + pInfo->colBytes) >= UNIQUE_MAX_RESULT_SIZE) {
      taosHashCleanup(pInfo->pHash);
      return 0;
    }
  }

  for (int32_t i = 0; i < pInfo->numOfPoints; ++i) {
    SUniqueItem* pItem = (SUniqueItem*)(pInfo->pItems + i * (sizeof(SUniqueItem) + pInfo->colBytes));
    if (pItem->isNull == true) {
      colDataAppendNULL(pOutput, i);
    } else {
      colDataAppend(pOutput, i, pItem->data, false);
    }
    if (pTsOutput != NULL) {
      colDataAppendInt64(pTsOutput, i, &pItem->timestamp);
    }
  }

  return pInfo->numOfPoints;
#endif
  return 0;
}

bool getModeFuncEnv(SFunctionNode* pFunc, SFuncExecEnv* pEnv) {
  pEnv->calcMemSize = sizeof(SModeInfo) + MODE_MAX_RESULT_SIZE;
  return true;
}

bool modeFunctionSetup(SqlFunctionCtx* pCtx, SResultRowEntryInfo* pResInfo) {
  if (!functionSetup(pCtx, pResInfo)) {
    return false;
  }

  SModeInfo* pInfo = GET_ROWCELL_INTERBUF(pResInfo);
  pInfo->numOfPoints = 0;
  pInfo->colType = pCtx->resDataInfo.type;
  pInfo->colBytes = pCtx->resDataInfo.bytes;
  if (pInfo->pHash != NULL) {
    taosHashClear(pInfo->pHash);
  } else {
    pInfo->pHash = taosHashInit(64, taosGetDefaultHashFunction(TSDB_DATA_TYPE_BINARY), true, HASH_NO_LOCK);
  }
  pInfo->nullTupleSaved = false;
  pInfo->nullTuplePos.pageId = -1;

  return true;
}

static void doModeAdd(SModeInfo* pInfo, int32_t rowIndex, SqlFunctionCtx* pCtx, char* data) {
  int32_t     hashKeyBytes = IS_STR_DATA_TYPE(pInfo->colType) ? varDataTLen(data) : pInfo->colBytes;
  SModeItem** pHashItem = taosHashGet(pInfo->pHash, data, hashKeyBytes);
  if (pHashItem == NULL) {
    int32_t    size = sizeof(SModeItem) + pInfo->colBytes;
    SModeItem* pItem = (SModeItem*)(pInfo->pItems + pInfo->numOfPoints * size);
    memcpy(pItem->data, data, hashKeyBytes);
    pItem->count += 1;

    if (pCtx->subsidiaries.num > 0) {
      pItem->tuplePos = saveTupleData(pCtx, rowIndex, pCtx->pSrcBlock, NULL);
    }

    taosHashPut(pInfo->pHash, data, hashKeyBytes, &pItem, sizeof(SModeItem*));
    pInfo->numOfPoints++;
  } else {
    (*pHashItem)->count += 1;
    if (pCtx->subsidiaries.num > 0) {
      updateTupleData(pCtx, rowIndex, pCtx->pSrcBlock, &((*pHashItem)->tuplePos));
    }
  }
}

int32_t modeFunction(SqlFunctionCtx* pCtx) {
  SResultRowEntryInfo* pResInfo = GET_RES_INFO(pCtx);
  SModeInfo*           pInfo = GET_ROWCELL_INTERBUF(pResInfo);

  SInputColumnInfoData* pInput = &pCtx->input;

  SColumnInfoData* pInputCol = pInput->pData[0];
  SColumnInfoData* pOutput = (SColumnInfoData*)pCtx->pOutput;

  int32_t numOfElems = 0;
  int32_t startOffset = pCtx->offset;
  for (int32_t i = pInput->startRowIndex; i < pInput->numOfRows + pInput->startRowIndex; ++i) {
    if (colDataIsNull_s(pInputCol, i)) {
      continue;
    }
    numOfElems++;

    char* data = colDataGetData(pInputCol, i);
    doModeAdd(pInfo, i, pCtx, data);

    if (sizeof(SModeInfo) + pInfo->numOfPoints * (sizeof(SModeItem) + pInfo->colBytes) >= MODE_MAX_RESULT_SIZE) {
      taosHashCleanup(pInfo->pHash);
      return TSDB_CODE_OUT_OF_MEMORY;
    }
  }

  if (numOfElems == 0 && pCtx->subsidiaries.num > 0 && !pInfo->nullTupleSaved) {
    pInfo->nullTuplePos = saveTupleData(pCtx, pInput->startRowIndex, pCtx->pSrcBlock, NULL);
    pInfo->nullTupleSaved = true;
  }

  SET_VAL(pResInfo, numOfElems, 1);

  return TSDB_CODE_SUCCESS;
}

int32_t modeFinalize(SqlFunctionCtx* pCtx, SSDataBlock* pBlock) {
  SResultRowEntryInfo* pResInfo = GET_RES_INFO(pCtx);
  SModeInfo*           pInfo = GET_ROWCELL_INTERBUF(pResInfo);
  int32_t              slotId = pCtx->pExpr->base.resSchema.slotId;
  SColumnInfoData*     pCol = taosArrayGet(pBlock->pDataBlock, slotId);
  int32_t              currentRow = pBlock->info.rows;

  int32_t resIndex = -1;
  int32_t maxCount = 0;
  for (int32_t i = 0; i < pInfo->numOfPoints; ++i) {
    SModeItem* pItem = (SModeItem*)(pInfo->pItems + i * (sizeof(SModeItem) + pInfo->colBytes));
    if (pItem->count >= maxCount) {
      maxCount = pItem->count;
      resIndex = i;
    }
  }

  if (maxCount != 0) {
    SModeItem* pResItem = (SModeItem*)(pInfo->pItems + resIndex * (sizeof(SModeItem) + pInfo->colBytes));
    colDataAppend(pCol, currentRow, pResItem->data, false);
    setSelectivityValue(pCtx, pBlock, &pResItem->tuplePos, currentRow);
  } else {
    colDataAppendNULL(pCol, currentRow);
    setSelectivityValue(pCtx, pBlock, &pInfo->nullTuplePos, currentRow);
  }

  taosHashCleanup(pInfo->pHash);

  return pResInfo->numOfRes;
}

bool getTwaFuncEnv(struct SFunctionNode* pFunc, SFuncExecEnv* pEnv) {
  pEnv->calcMemSize = sizeof(STwaInfo);
  return true;
}

bool twaFunctionSetup(SqlFunctionCtx* pCtx, SResultRowEntryInfo* pResultInfo) {
  if (!functionSetup(pCtx, pResultInfo)) {
    return false;
  }

  STwaInfo* pInfo = GET_ROWCELL_INTERBUF(GET_RES_INFO(pCtx));
  pInfo->isNull = false;
  pInfo->p.key = INT64_MIN;
  pInfo->win = TSWINDOW_INITIALIZER;
  return true;
}

static double twa_get_area(SPoint1 s, SPoint1 e) {
  if (e.key == INT64_MAX || s.key == INT64_MIN) {
    return 0;
  }

  if ((s.val >= 0 && e.val >= 0) || (s.val <= 0 && e.val <= 0)) {
    return (s.val + e.val) * (e.key - s.key) / 2;
  }

  double x = (s.key * e.val - e.key * s.val) / (e.val - s.val);
  double val = (s.val * (x - s.key) + e.val * (e.key - x)) / 2;
  return val;
}

int32_t twaFunction(SqlFunctionCtx* pCtx) {
  SInputColumnInfoData* pInput = &pCtx->input;
  SColumnInfoData*      pInputCol = pInput->pData[0];

  TSKEY* tsList = (int64_t*)pInput->pPTS->pData;

  SResultRowEntryInfo* pResInfo = GET_RES_INFO(pCtx);

  STwaInfo* pInfo = GET_ROWCELL_INTERBUF(pResInfo);
  SPoint1*  last = &pInfo->p;
  int32_t   numOfElems = 0;

  if (IS_NULL_TYPE(pInputCol->info.type)) {
    pInfo->isNull = true;
    goto _twa_over;
  }

  int32_t i = pInput->startRowIndex;
  if (pCtx->start.key != INT64_MIN) {
    // ASSERT((pCtx->start.key < tsList[i] && pCtx->order == TSDB_ORDER_ASC) ||
    //        (pCtx->start.key > tsList[i] && pCtx->order == TSDB_ORDER_DESC));

    ASSERT(last->key == INT64_MIN);
    for (; i < pInput->numOfRows + pInput->startRowIndex; ++i) {
      if (colDataIsNull_f(pInputCol->nullbitmap, i)) {
        continue;
      }

      last->key = tsList[i];

      GET_TYPED_DATA(last->val, double, pInputCol->info.type, colDataGetData(pInputCol, i));

      pInfo->dOutput += twa_get_area(pCtx->start, *last);
      pInfo->win.skey = pCtx->start.key;
      numOfElems++;
      i += 1;
      break;
    }
  } else if (pInfo->p.key == INT64_MIN) {
    for (; i < pInput->numOfRows + pInput->startRowIndex; ++i) {
      if (colDataIsNull_f(pInputCol->nullbitmap, i)) {
        continue;
      }

      last->key = tsList[i];

      GET_TYPED_DATA(last->val, double, pInputCol->info.type, colDataGetData(pInputCol, i));

      pInfo->win.skey = last->key;
      numOfElems++;
      i += 1;
      break;
    }
  }

  SPoint1 st = {0};

  // calculate the value of
  switch (pInputCol->info.type) {
    case TSDB_DATA_TYPE_TINYINT: {
      int8_t* val = (int8_t*)colDataGetData(pInputCol, 0);
      for (; i < pInput->numOfRows + pInput->startRowIndex; i += 1) {
        if (colDataIsNull_f(pInputCol->nullbitmap, i)) {
          continue;
        }
        numOfElems++;

        INIT_INTP_POINT(st, tsList[i], val[i]);
        if (pInfo->p.key == st.key) {
          return TSDB_CODE_FUNC_DUP_TIMESTAMP;
        }

        pInfo->dOutput += twa_get_area(pInfo->p, st);
        pInfo->p = st;
      }
      break;
    }

    case TSDB_DATA_TYPE_SMALLINT: {
      int16_t* val = (int16_t*)colDataGetData(pInputCol, 0);
      for (; i < pInput->numOfRows + pInput->startRowIndex; i += 1) {
        if (colDataIsNull_f(pInputCol->nullbitmap, i)) {
          continue;
        }
        numOfElems++;

        INIT_INTP_POINT(st, tsList[i], val[i]);
        if (pInfo->p.key == st.key) {
          return TSDB_CODE_FUNC_DUP_TIMESTAMP;
        }

        pInfo->dOutput += twa_get_area(pInfo->p, st);
        pInfo->p = st;
      }
      break;
    }
    case TSDB_DATA_TYPE_INT: {
      int32_t* val = (int32_t*)colDataGetData(pInputCol, 0);
      for (; i < pInput->numOfRows + pInput->startRowIndex; i += 1) {
        if (colDataIsNull_f(pInputCol->nullbitmap, i)) {
          continue;
        }
        numOfElems++;

        INIT_INTP_POINT(st, tsList[i], val[i]);
        if (pInfo->p.key == st.key) {
          return TSDB_CODE_FUNC_DUP_TIMESTAMP;
        }

        pInfo->dOutput += twa_get_area(pInfo->p, st);
        pInfo->p = st;
      }
      break;
    }
    case TSDB_DATA_TYPE_BIGINT: {
      int64_t* val = (int64_t*)colDataGetData(pInputCol, 0);
      for (; i < pInput->numOfRows + pInput->startRowIndex; i += 1) {
        if (colDataIsNull_f(pInputCol->nullbitmap, i)) {
          continue;
        }
        numOfElems++;

        INIT_INTP_POINT(st, tsList[i], val[i]);
        if (pInfo->p.key == st.key) {
          return TSDB_CODE_FUNC_DUP_TIMESTAMP;
        }

        pInfo->dOutput += twa_get_area(pInfo->p, st);
        pInfo->p = st;
      }
      break;
    }
    case TSDB_DATA_TYPE_FLOAT: {
      float* val = (float*)colDataGetData(pInputCol, 0);
      for (; i < pInput->numOfRows + pInput->startRowIndex; i += 1) {
        if (colDataIsNull_f(pInputCol->nullbitmap, i)) {
          continue;
        }
        numOfElems++;

        INIT_INTP_POINT(st, tsList[i], val[i]);
        if (pInfo->p.key == st.key) {
          return TSDB_CODE_FUNC_DUP_TIMESTAMP;
        }

        pInfo->dOutput += twa_get_area(pInfo->p, st);
        pInfo->p = st;
      }
      break;
    }
    case TSDB_DATA_TYPE_DOUBLE: {
      double* val = (double*)colDataGetData(pInputCol, 0);
      for (; i < pInput->numOfRows + pInput->startRowIndex; i += 1) {
        if (colDataIsNull_f(pInputCol->nullbitmap, i)) {
          continue;
        }
        numOfElems++;

        INIT_INTP_POINT(st, tsList[i], val[i]);
        if (pInfo->p.key == st.key) {
          return TSDB_CODE_FUNC_DUP_TIMESTAMP;
        }

        pInfo->dOutput += twa_get_area(pInfo->p, st);
        pInfo->p = st;
      }
      break;
    }
    case TSDB_DATA_TYPE_UTINYINT: {
      uint8_t* val = (uint8_t*)colDataGetData(pInputCol, 0);
      for (; i < pInput->numOfRows + pInput->startRowIndex; i += 1) {
        if (colDataIsNull_f(pInputCol->nullbitmap, i)) {
          continue;
        }
        numOfElems++;

        INIT_INTP_POINT(st, tsList[i], val[i]);
        if (pInfo->p.key == st.key) {
          return TSDB_CODE_FUNC_DUP_TIMESTAMP;
        }

        pInfo->dOutput += twa_get_area(pInfo->p, st);
        pInfo->p = st;
      }
      break;
    }
    case TSDB_DATA_TYPE_USMALLINT: {
      uint16_t* val = (uint16_t*)colDataGetData(pInputCol, 0);
      for (; i < pInput->numOfRows + pInput->startRowIndex; i += 1) {
        if (colDataIsNull_f(pInputCol->nullbitmap, i)) {
          continue;
        }
        numOfElems++;

        INIT_INTP_POINT(st, tsList[i], val[i]);
        if (pInfo->p.key == st.key) {
          return TSDB_CODE_FUNC_DUP_TIMESTAMP;
        }

        pInfo->dOutput += twa_get_area(pInfo->p, st);
        pInfo->p = st;
      }
      break;
    }
    case TSDB_DATA_TYPE_UINT: {
      uint32_t* val = (uint32_t*)colDataGetData(pInputCol, 0);
      for (; i < pInput->numOfRows + pInput->startRowIndex; i += 1) {
        if (colDataIsNull_f(pInputCol->nullbitmap, i)) {
          continue;
        }
        numOfElems++;

        INIT_INTP_POINT(st, tsList[i], val[i]);
        if (pInfo->p.key == st.key) {
          return TSDB_CODE_FUNC_DUP_TIMESTAMP;
        }

        pInfo->dOutput += twa_get_area(pInfo->p, st);
        pInfo->p = st;
      }
      break;
    }
    case TSDB_DATA_TYPE_UBIGINT: {
      uint64_t* val = (uint64_t*)colDataGetData(pInputCol, 0);
      for (; i < pInput->numOfRows + pInput->startRowIndex; i += 1) {
        if (colDataIsNull_f(pInputCol->nullbitmap, i)) {
          continue;
        }
        numOfElems++;

        INIT_INTP_POINT(st, tsList[i], val[i]);
        if (pInfo->p.key == st.key) {
          return TSDB_CODE_FUNC_DUP_TIMESTAMP;
        }

        pInfo->dOutput += twa_get_area(pInfo->p, st);
        pInfo->p = st;
      }
      break;
    }

    default:
      ASSERT(0);
  }

  // the last interpolated time window value
  if (pCtx->end.key != INT64_MIN) {
    pInfo->dOutput += twa_get_area(pInfo->p, pCtx->end);
    pInfo->p = pCtx->end;
    numOfElems += 1;
  }

  pInfo->win.ekey = pInfo->p.key;

_twa_over:
  if (numOfElems == 0) {
    pInfo->isNull = true;
  }

  SET_VAL(pResInfo, 1, 1);
  return TSDB_CODE_SUCCESS;
}

/*
 * To copy the input to interResBuf to avoid the input buffer space be over writen
 * by next input data. The TWA function only applies to each table, so no merge procedure
 * is required, we simply copy to the resut ot interResBuffer.
 */
// void twa_function_copy(SQLFunctionCtx *pCtx) {
//   assert(pCtx->inputType == TSDB_DATA_TYPE_BINARY);
//   SResultRowEntryInfo *pResInfo = GET_RES_INFO(pCtx);
//
//   memcpy(GET_ROWCELL_INTERBUF(pResInfo), pCtx->pInput, (size_t)pCtx->inputBytes);
//   pResInfo->hasResult = ((STwaInfo *)pCtx->pInput)->hasResult;
// }

int32_t twaFinalize(struct SqlFunctionCtx* pCtx, SSDataBlock* pBlock) {
  SResultRowEntryInfo* pResInfo = GET_RES_INFO(pCtx);

  STwaInfo* pInfo = (STwaInfo*)GET_ROWCELL_INTERBUF(pResInfo);
  if (pInfo->isNull == true) {
    pResInfo->numOfRes = 0;
  } else {
    if (pInfo->win.ekey == pInfo->win.skey) {
      pInfo->dOutput = pInfo->p.val;
    } else if (pInfo->win.ekey == INT64_MAX || pInfo->win.skey == INT64_MIN) {  // no data in timewindow
      pInfo->dOutput = 0;
    } else {
      pInfo->dOutput = pInfo->dOutput / (pInfo->win.ekey - pInfo->win.skey);
    }

    pResInfo->numOfRes = 1;
  }

  return functionFinalize(pCtx, pBlock);
}

bool blockDistSetup(SqlFunctionCtx* pCtx, SResultRowEntryInfo* pResultInfo) {
  if (!functionSetup(pCtx, pResultInfo)) {
    return false;
  }

  STableBlockDistInfo* pInfo = GET_ROWCELL_INTERBUF(GET_RES_INFO(pCtx));
  pInfo->minRows = INT32_MAX;
  return true;
}

int32_t blockDistFunction(SqlFunctionCtx* pCtx) {
  const int32_t BLOCK_DIST_RESULT_ROWS = 24;

  SInputColumnInfoData* pInput = &pCtx->input;
  SColumnInfoData*      pInputCol = pInput->pData[0];

  SResultRowEntryInfo* pResInfo = GET_RES_INFO(pCtx);

  STableBlockDistInfo* pDistInfo = GET_ROWCELL_INTERBUF(pResInfo);

  STableBlockDistInfo p1 = {0};
  tDeserializeBlockDistInfo(varDataVal(pInputCol->pData), varDataLen(pInputCol->pData), &p1);

  pDistInfo->numOfBlocks += p1.numOfBlocks;
  pDistInfo->numOfTables += p1.numOfTables;
  pDistInfo->numOfInmemRows += p1.numOfInmemRows;
  pDistInfo->totalSize += p1.totalSize;
  pDistInfo->totalRows += p1.totalRows;
  pDistInfo->numOfFiles += p1.numOfFiles;

  pDistInfo->defMinRows = p1.defMinRows;
  pDistInfo->defMaxRows = p1.defMaxRows;
  pDistInfo->rowSize = p1.rowSize;
  pDistInfo->numOfSmallBlocks = p1.numOfSmallBlocks;

  if (pDistInfo->minRows > p1.minRows) {
    pDistInfo->minRows = p1.minRows;
  }
  if (pDistInfo->maxRows < p1.maxRows) {
    pDistInfo->maxRows = p1.maxRows;
  }

  for (int32_t i = 0; i < tListLen(pDistInfo->blockRowsHisto); ++i) {
    pDistInfo->blockRowsHisto[i] += p1.blockRowsHisto[i];
  }

  pResInfo->numOfRes = BLOCK_DIST_RESULT_ROWS;  // default output rows
  return TSDB_CODE_SUCCESS;
}

int32_t tSerializeBlockDistInfo(void* buf, int32_t bufLen, const STableBlockDistInfo* pInfo) {
  SEncoder encoder = {0};
  tEncoderInit(&encoder, buf, bufLen);

  if (tStartEncode(&encoder) < 0) return -1;
  if (tEncodeU32(&encoder, pInfo->rowSize) < 0) return -1;

  if (tEncodeU16(&encoder, pInfo->numOfFiles) < 0) return -1;
  if (tEncodeU32(&encoder, pInfo->numOfBlocks) < 0) return -1;
  if (tEncodeU32(&encoder, pInfo->numOfTables) < 0) return -1;

  if (tEncodeU64(&encoder, pInfo->totalSize) < 0) return -1;
  if (tEncodeU64(&encoder, pInfo->totalRows) < 0) return -1;
  if (tEncodeI32(&encoder, pInfo->maxRows) < 0) return -1;
  if (tEncodeI32(&encoder, pInfo->minRows) < 0) return -1;
  if (tEncodeI32(&encoder, pInfo->defMaxRows) < 0) return -1;
  if (tEncodeI32(&encoder, pInfo->defMinRows) < 0) return -1;
  if (tEncodeU32(&encoder, pInfo->numOfInmemRows) < 0) return -1;
  if (tEncodeU32(&encoder, pInfo->numOfSmallBlocks) < 0) return -1;

  for (int32_t i = 0; i < tListLen(pInfo->blockRowsHisto); ++i) {
    if (tEncodeI32(&encoder, pInfo->blockRowsHisto[i]) < 0) return -1;
  }

  tEndEncode(&encoder);

  int32_t tlen = encoder.pos;
  tEncoderClear(&encoder);
  return tlen;
}

int32_t tDeserializeBlockDistInfo(void* buf, int32_t bufLen, STableBlockDistInfo* pInfo) {
  SDecoder decoder = {0};
  tDecoderInit(&decoder, buf, bufLen);

  if (tStartDecode(&decoder) < 0) return -1;
  if (tDecodeU32(&decoder, &pInfo->rowSize) < 0) return -1;

  if (tDecodeU16(&decoder, &pInfo->numOfFiles) < 0) return -1;
  if (tDecodeU32(&decoder, &pInfo->numOfBlocks) < 0) return -1;
  if (tDecodeU32(&decoder, &pInfo->numOfTables) < 0) return -1;

  if (tDecodeU64(&decoder, &pInfo->totalSize) < 0) return -1;
  if (tDecodeU64(&decoder, &pInfo->totalRows) < 0) return -1;
  if (tDecodeI32(&decoder, &pInfo->maxRows) < 0) return -1;
  if (tDecodeI32(&decoder, &pInfo->minRows) < 0) return -1;
  if (tDecodeI32(&decoder, &pInfo->defMaxRows) < 0) return -1;
  if (tDecodeI32(&decoder, &pInfo->defMinRows) < 0) return -1;
  if (tDecodeU32(&decoder, &pInfo->numOfInmemRows) < 0) return -1;
  if (tDecodeU32(&decoder, &pInfo->numOfSmallBlocks) < 0) return -1;

  for (int32_t i = 0; i < tListLen(pInfo->blockRowsHisto); ++i) {
    if (tDecodeI32(&decoder, &pInfo->blockRowsHisto[i]) < 0) return -1;
  }

  tDecoderClear(&decoder);
  return 0;
}

int32_t blockDistFinalize(SqlFunctionCtx* pCtx, SSDataBlock* pBlock) {
  SResultRowEntryInfo* pResInfo = GET_RES_INFO(pCtx);
  STableBlockDistInfo* pData = GET_ROWCELL_INTERBUF(pResInfo);

  SColumnInfoData* pColInfo = taosArrayGet(pBlock->pDataBlock, 0);

  if (pData->totalRows == 0) {
    pData->minRows = 0;
  }

  int32_t row = 0;
  char    st[256] = {0};
  double  averageSize = 0;
  if (pData->numOfBlocks != 0) {
    averageSize = ((double)pData->totalSize) / pData->numOfBlocks;
  }
  uint64_t totalRawSize = pData->totalRows * pData->rowSize;
  double   compRatio = 0;
  if (totalRawSize != 0) {
    compRatio = pData->totalSize * 100 / (double)totalRawSize;
  }

  int32_t len = sprintf(st + VARSTR_HEADER_SIZE,
                        "Total_Blocks=[%d] Total_Size=[%.2f Kb] Average_size=[%.2f Kb] Compression_Ratio=[%.2f %c]",
                        pData->numOfBlocks, pData->totalSize / 1024.0, averageSize, compRatio, '%');

  varDataSetLen(st, len);
  colDataAppend(pColInfo, row++, st, false);

  int64_t avgRows = 0;
  if (pData->numOfBlocks > 0) {
    avgRows = pData->totalRows / pData->numOfBlocks;
  }

  len = sprintf(st + VARSTR_HEADER_SIZE,
                "Total_Rows=[%" PRId64 "] Inmem_Rows=[%d] MinRows=[%d] MaxRows=[%d] Average_Rows=[%" PRId64 "]",
                pData->totalRows, pData->numOfInmemRows, pData->minRows, pData->maxRows, avgRows);

  varDataSetLen(st, len);
  colDataAppend(pColInfo, row++, st, false);

  len = sprintf(st + VARSTR_HEADER_SIZE, "Total_Tables=[%d] Total_Files=[%d] Total_Vgroups=[%d]", pData->numOfTables,
                pData->numOfFiles, 0);

  varDataSetLen(st, len);
  colDataAppend(pColInfo, row++, st, false);

  len = sprintf(st + VARSTR_HEADER_SIZE,
                "--------------------------------------------------------------------------------");
  varDataSetLen(st, len);
  colDataAppend(pColInfo, row++, st, false);

  int32_t maxVal = 0;
  int32_t minVal = INT32_MAX;
  for (int32_t i = 0; i < tListLen(pData->blockRowsHisto); ++i) {
    if (maxVal < pData->blockRowsHisto[i]) {
      maxVal = pData->blockRowsHisto[i];
    }

    if (minVal > pData->blockRowsHisto[i]) {
      minVal = pData->blockRowsHisto[i];
    }
  }

  // maximum number of step is 80
  double factor = pData->numOfBlocks / 80.0;

  int32_t numOfBuckets = sizeof(pData->blockRowsHisto) / sizeof(pData->blockRowsHisto[0]);
  int32_t bucketRange = (pData->defMaxRows - pData->defMinRows) / numOfBuckets;

  for (int32_t i = 0; i < tListLen(pData->blockRowsHisto); ++i) {
    len = sprintf(st + VARSTR_HEADER_SIZE, "%04d |", pData->defMinRows + bucketRange * i);

    int32_t num = 0;
    if (pData->blockRowsHisto[i] > 0) {
      num = (pData->blockRowsHisto[i]) / factor;
    }

    for (int32_t j = 0; j < num; ++j) {
      int32_t x = sprintf(st + VARSTR_HEADER_SIZE + len, "%c", '|');
      len += x;
    }

    if (num > 0) {
      double v = pData->blockRowsHisto[i] * 100.0 / pData->numOfBlocks;
      len += sprintf(st + VARSTR_HEADER_SIZE + len, "  %d (%.2f%c)", pData->blockRowsHisto[i], v, '%');
    }

    varDataSetLen(st, len);
    colDataAppend(pColInfo, row++, st, false);
  }

  return TSDB_CODE_SUCCESS;
}

bool getDerivativeFuncEnv(struct SFunctionNode* pFunc, SFuncExecEnv* pEnv) {
  pEnv->calcMemSize = sizeof(SDerivInfo);
  return true;
}

bool derivativeFuncSetup(SqlFunctionCtx* pCtx, SResultRowEntryInfo* pResInfo) {
  if (!functionSetup(pCtx, pResInfo)) {
    return false;  // not initialized since it has been initialized
  }

  SDerivInfo* pDerivInfo = GET_ROWCELL_INTERBUF(pResInfo);

  pDerivInfo->ignoreNegative = pCtx->param[2].param.i;
  pDerivInfo->prevTs = -1;
  pDerivInfo->tsWindow = pCtx->param[1].param.i;
  pDerivInfo->valueSet = false;
  return true;
}

int32_t derivativeFunction(SqlFunctionCtx* pCtx) {
  SResultRowEntryInfo* pResInfo = GET_RES_INFO(pCtx);
  SDerivInfo*          pDerivInfo = GET_ROWCELL_INTERBUF(pResInfo);

  SInputColumnInfoData* pInput = &pCtx->input;
  SColumnInfoData*      pInputCol = pInput->pData[0];

  int32_t          numOfElems = 0;
  SColumnInfoData* pOutput = (SColumnInfoData*)pCtx->pOutput;
  SColumnInfoData* pTsOutput = pCtx->pTsOutput;

  int32_t i = pInput->startRowIndex;
  TSKEY*  tsList = (int64_t*)pInput->pPTS->pData;

  double v = 0;

  if (pCtx->order == TSDB_ORDER_ASC) {
    for (; i < pInput->numOfRows + pInput->startRowIndex; i += 1) {
      if (colDataIsNull_f(pInputCol->nullbitmap, i)) {
        continue;
      }

      char* d = (char*)pInputCol->pData + pInputCol->info.bytes * i;
      GET_TYPED_DATA(v, double, pInputCol->info.type, d);

      int32_t pos = pCtx->offset + numOfElems;
      if (!pDerivInfo->valueSet) {  // initial value is not set yet
        pDerivInfo->valueSet = true;
      } else {
        if (tsList[i] == pDerivInfo->prevTs) {
          return TSDB_CODE_FUNC_DUP_TIMESTAMP;
        }
        double r = ((v - pDerivInfo->prevValue) * pDerivInfo->tsWindow) / (tsList[i] - pDerivInfo->prevTs);
        if (pDerivInfo->ignoreNegative && r < 0) {
        } else {
          if (isinf(r) || isnan(r)) {
            colDataAppendNULL(pOutput, pos);
          } else {
            colDataAppend(pOutput, pos, (const char*)&r, false);
          }

          if (pTsOutput != NULL) {
            colDataAppendInt64(pTsOutput, pos, &tsList[i]);
          }

          // handle selectivity
          if (pCtx->subsidiaries.num > 0) {
            appendSelectivityValue(pCtx, i, pos);
          }

          numOfElems++;
        }
      }

      pDerivInfo->prevValue = v;
      pDerivInfo->prevTs = tsList[i];
    }
  } else {
    for (; i < pInput->numOfRows + pInput->startRowIndex; i += 1) {
      if (colDataIsNull_f(pInputCol->nullbitmap, i)) {
        continue;
      }

      char* d = (char*)pInputCol->pData + pInputCol->info.bytes * i;
      GET_TYPED_DATA(v, double, pInputCol->info.type, d);

      int32_t pos = pCtx->offset + numOfElems;
      if (!pDerivInfo->valueSet) {  // initial value is not set yet
        pDerivInfo->valueSet = true;
      } else {
        if (tsList[i] == pDerivInfo->prevTs) {
          return TSDB_CODE_FUNC_DUP_TIMESTAMP;
        }
        double r = ((pDerivInfo->prevValue - v) * pDerivInfo->tsWindow) / (pDerivInfo->prevTs - tsList[i]);
        if (pDerivInfo->ignoreNegative && r < 0) {
        } else {
          if (isinf(r) || isnan(r)) {
            colDataAppendNULL(pOutput, pos);
          } else {
            colDataAppend(pOutput, pos, (const char*)&r, false);
          }

          if (pTsOutput != NULL) {
            colDataAppendInt64(pTsOutput, pos, &pDerivInfo->prevTs);
          }

          // handle selectivity
          if (pCtx->subsidiaries.num > 0) {
            appendSelectivityValue(pCtx, i, pos);
          }

          numOfElems++;
        }
      }

      pDerivInfo->prevValue = v;
      pDerivInfo->prevTs = tsList[i];
    }
  }

  pResInfo->numOfRes = numOfElems;

  return TSDB_CODE_SUCCESS;
}

bool getIrateFuncEnv(struct SFunctionNode* pFunc, SFuncExecEnv* pEnv) {
  pEnv->calcMemSize = sizeof(SRateInfo);
  return true;
}

bool irateFuncSetup(SqlFunctionCtx* pCtx, SResultRowEntryInfo* pResInfo) {
  if (!functionSetup(pCtx, pResInfo)) {
    return false;  // not initialized since it has been initialized
  }

  SRateInfo* pInfo = GET_ROWCELL_INTERBUF(pResInfo);

  pInfo->firstKey = INT64_MIN;
  pInfo->lastKey = INT64_MIN;
  pInfo->firstValue = (double)INT64_MIN;
  pInfo->lastValue = (double)INT64_MIN;

  pInfo->hasResult = 0;
  return true;
}

int32_t irateFunction(SqlFunctionCtx* pCtx) {
  SResultRowEntryInfo* pResInfo = GET_RES_INFO(pCtx);
  SRateInfo*           pRateInfo = GET_ROWCELL_INTERBUF(pResInfo);

  SInputColumnInfoData* pInput = &pCtx->input;
  SColumnInfoData*      pInputCol = pInput->pData[0];

  SColumnInfoData* pOutput = (SColumnInfoData*)pCtx->pOutput;

  TSKEY* tsList = (int64_t*)pInput->pPTS->pData;

  int32_t numOfElems = 0;
  int32_t type = pInputCol->info.type;

  for (int32_t i = pInput->startRowIndex; i < pInput->numOfRows + pInput->startRowIndex; i += 1) {
    if (colDataIsNull_f(pInputCol->nullbitmap, i)) {
      continue;
    }

    numOfElems++;

    char*  data = colDataGetData(pInputCol, i);
    double v = 0;
    GET_TYPED_DATA(v, double, type, data);

    if (INT64_MIN == pRateInfo->lastKey) {
      pRateInfo->lastValue = v;
      pRateInfo->lastKey = tsList[i];
      continue;
    }

    if (tsList[i] > pRateInfo->lastKey) {
      if ((INT64_MIN == pRateInfo->firstKey) || pRateInfo->lastKey > pRateInfo->firstKey) {
        pRateInfo->firstValue = pRateInfo->lastValue;
        pRateInfo->firstKey = pRateInfo->lastKey;
      }

      pRateInfo->lastValue = v;
      pRateInfo->lastKey = tsList[i];

      continue;
    } else if (tsList[i] == pRateInfo->lastKey) {
      return TSDB_CODE_FUNC_DUP_TIMESTAMP;
    }

    if ((INT64_MIN == pRateInfo->firstKey) || tsList[i] > pRateInfo->firstKey) {
      pRateInfo->firstValue = v;
      pRateInfo->firstKey = tsList[i];
    } else if (tsList[i] == pRateInfo->firstKey) {
      return TSDB_CODE_FUNC_DUP_TIMESTAMP;
    }
  }

  SET_VAL(pResInfo, numOfElems, 1);
  return TSDB_CODE_SUCCESS;
}

static double doCalcRate(const SRateInfo* pRateInfo, double tickPerSec) {
  if ((INT64_MIN == pRateInfo->lastKey) || (INT64_MIN == pRateInfo->firstKey) ||
      (pRateInfo->firstKey >= pRateInfo->lastKey)) {
    return 0.0;
  }

  double diff = 0;
  // If the previous value of the last is greater than the last value, only keep the last point instead of the delta
  // value between two values.
  diff = pRateInfo->lastValue;
  if (diff >= pRateInfo->firstValue) {
    diff -= pRateInfo->firstValue;
  }

  int64_t duration = pRateInfo->lastKey - pRateInfo->firstKey;
  if (duration == 0) {
    return 0;
  }

  return (duration > 0) ? ((double)diff) / (duration / tickPerSec) : 0.0;
}

int32_t irateFinalize(SqlFunctionCtx* pCtx, SSDataBlock* pBlock) {
  int32_t          slotId = pCtx->pExpr->base.resSchema.slotId;
  SColumnInfoData* pCol = taosArrayGet(pBlock->pDataBlock, slotId);

  SResultRowEntryInfo* pResInfo = GET_RES_INFO(pCtx);
  pResInfo->isNullRes = (pResInfo->numOfRes == 0) ? 1 : 0;

  SRateInfo* pInfo = GET_ROWCELL_INTERBUF(pResInfo);
  double     result = doCalcRate(pInfo, (double)TSDB_TICK_PER_SECOND(pCtx->param[1].param.i));
  colDataAppend(pCol, pBlock->info.rows, (const char*)&result, pResInfo->isNullRes);

  return pResInfo->numOfRes;
}

int32_t groupKeyFunction(SqlFunctionCtx* pCtx) {
  SResultRowEntryInfo* pResInfo = GET_RES_INFO(pCtx);
  SGroupKeyInfo*       pInfo = GET_ROWCELL_INTERBUF(pResInfo);

  SInputColumnInfoData* pInput = &pCtx->input;
  SColumnInfoData*      pInputCol = pInput->pData[0];

  int32_t startIndex = pInput->startRowIndex;

  // escape rest of data blocks to avoid first entry to be overwritten.
  if (pInfo->hasResult) {
    goto _group_key_over;
  }

  if (colDataIsNull_s(pInputCol, startIndex)) {
    pInfo->isNull = true;
    pInfo->hasResult = true;
    goto _group_key_over;
  }

  char* data = colDataGetData(pInputCol, startIndex);
  if (IS_VAR_DATA_TYPE(pInputCol->info.type)) {
    memcpy(pInfo->data, data,
           (pInputCol->info.type == TSDB_DATA_TYPE_JSON) ? getJsonValueLen(data) : varDataTLen(data));
  } else {
    memcpy(pInfo->data, data, pInputCol->info.bytes);
  }
  pInfo->hasResult = true;

_group_key_over:

  SET_VAL(pResInfo, 1, 1);
  return TSDB_CODE_SUCCESS;
}

int32_t groupKeyFinalize(SqlFunctionCtx* pCtx, SSDataBlock* pBlock) {
  int32_t          slotId = pCtx->pExpr->base.resSchema.slotId;
  SColumnInfoData* pCol = taosArrayGet(pBlock->pDataBlock, slotId);

  SResultRowEntryInfo* pResInfo = GET_RES_INFO(pCtx);

  SGroupKeyInfo* pInfo = GET_ROWCELL_INTERBUF(pResInfo);

  if (pInfo->hasResult) {
    int32_t currentRow = pBlock->info.rows;
    for (; currentRow < pBlock->info.rows + pResInfo->numOfRes; ++currentRow) {
      colDataAppend(pCol, currentRow, pInfo->data, pInfo->isNull ? true : false);
    }
  } else {
    pResInfo->numOfRes = 0;
  }

  return pResInfo->numOfRes;
}

int32_t cachedLastRowFunction(SqlFunctionCtx* pCtx) {
  int32_t numOfElems = 0;

  SResultRowEntryInfo* pResInfo = GET_RES_INFO(pCtx);
  SFirstLastRes*       pInfo = GET_ROWCELL_INTERBUF(pResInfo);

  SInputColumnInfoData* pInput = &pCtx->input;
  SColumnInfoData*      pInputCol = pInput->pData[0];

  int32_t bytes = pInputCol->info.bytes;
  pInfo->bytes = bytes;

  // last_row function does not ignore the null value
  for (int32_t i = pInput->numOfRows + pInput->startRowIndex - 1; i >= pInput->startRowIndex; --i) {
    numOfElems++;

    bool  isNull = colDataIsNull(pInputCol, pInput->numOfRows, i, NULL);
    char* data = isNull ? NULL : colDataGetData(pInputCol, i);

    TSKEY cts = getRowPTs(pInput->pPTS, i);
    if (pResInfo->numOfRes == 0 || pInfo->ts < cts) {
      doSaveLastrow(pCtx, data, i, cts, pInfo);
      pResInfo->numOfRes = 1;
    }
  }

  SET_VAL(pResInfo, numOfElems, 1);
  return TSDB_CODE_SUCCESS;
}<|MERGE_RESOLUTION|>--- conflicted
+++ resolved
@@ -41,14 +41,6 @@
 #define HLL_BUCKET_MASK (HLL_BUCKETS - 1)
 #define HLL_ALPHA_INF   0.721347520444481703680  // constant for 0.5/ln(2)
 
-<<<<<<< HEAD
-//typedef struct SAvgRes {
-//  double  result;
-//  SSumRes sum;
-//  int64_t count;
-//  int16_t type;  // store the original input type, used in merge function
-//} SAvgRes;
-
 //typedef struct SMinmaxResInfo {
 //  bool      assign;  // assign the first value or not
 //  int64_t   v;
@@ -58,36 +50,6 @@
 //  bool      nullTupleSaved;
 //  int16_t   type;
 //} SMinmaxResInfo;
-=======
-typedef struct SSumRes {
-  union {
-    int64_t  isum;
-    uint64_t usum;
-    double   dsum;
-  };
-  int16_t type;
-  int64_t prevTs;       // used for csum only
-  bool    isPrevTsSet;  // used for csum only
-
-} SSumRes;
-
-typedef struct SAvgRes {
-  double  result;
-  SSumRes sum;
-  int64_t count;
-  int16_t type;  // store the original input type, used in merge function
-} SAvgRes;
-
-typedef struct SMinmaxResInfo {
-  bool      assign;  // assign the first value or not
-  int64_t   v;
-  STuplePos tuplePos;
-
-  STuplePos nullTuplePos;
-  bool      nullTupleSaved;
-  int16_t   type;
-} SMinmaxResInfo;
->>>>>>> 130d6e3b
 
 typedef struct STopBotResItem {
   SVariant  v;
@@ -767,7 +729,6 @@
   return true;
 }
 
-<<<<<<< HEAD
 //int32_t getAvgInfoSize() { return (int32_t)sizeof(SAvgRes); }
 //
 //bool getAvgFuncEnv(SFunctionNode* UNUSED_PARAM(pFunc), SFuncExecEnv* pEnv) {
@@ -784,205 +745,6 @@
 //  memset(pRes, 0, sizeof(SAvgRes));
 //  return true;
 //}
-=======
-int32_t getAvgInfoSize() { return (int32_t)sizeof(SAvgRes); }
-
-bool getAvgFuncEnv(SFunctionNode* UNUSED_PARAM(pFunc), SFuncExecEnv* pEnv) {
-  pEnv->calcMemSize = sizeof(SAvgRes);
-  return true;
-}
-
-bool avgFunctionSetup(SqlFunctionCtx* pCtx, SResultRowEntryInfo* pResultInfo) {
-  if (!functionSetup(pCtx, pResultInfo)) {
-    return false;
-  }
-
-  SAvgRes* pRes = GET_ROWCELL_INTERBUF(pResultInfo);
-  memset(pRes, 0, sizeof(SAvgRes));
-  return true;
-}
-
-int32_t avgFunction(SqlFunctionCtx* pCtx) {
-  int32_t numOfElem = 0;
-
-  SInputColumnInfoData* pInput = &pCtx->input;
-  SColumnDataAgg*       pAgg = pInput->pColumnDataAgg[0];
-  int32_t               type = pInput->pData[0]->info.type;
-
-  SAvgRes* pAvgRes = GET_ROWCELL_INTERBUF(GET_RES_INFO(pCtx));
-  pAvgRes->type = type;
-
-  // computing based on the true data block
-  SColumnInfoData* pCol = pInput->pData[0];
-
-  int32_t start = pInput->startRowIndex;
-  int32_t numOfRows = pInput->numOfRows;
-
-  if (IS_NULL_TYPE(type)) {
-    numOfElem = 0;
-    goto _avg_over;
-  }
-
-  if (pInput->colDataAggIsSet) {
-    numOfElem = numOfRows - pAgg->numOfNull;
-    ASSERT(numOfElem >= 0);
-
-    pAvgRes->count += numOfElem;
-    if (IS_SIGNED_NUMERIC_TYPE(type)) {
-      pAvgRes->sum.isum += pAgg->sum;
-    } else if (IS_UNSIGNED_NUMERIC_TYPE(type)) {
-      pAvgRes->sum.usum += pAgg->sum;
-    } else if (IS_FLOAT_TYPE(type)) {
-      pAvgRes->sum.dsum += GET_DOUBLE_VAL((const char*)&(pAgg->sum));
-    }
-  } else {  // computing based on the true data block
-    switch (type) {
-      case TSDB_DATA_TYPE_TINYINT: {
-        int8_t* plist = (int8_t*)pCol->pData;
-        for (int32_t i = start; i < numOfRows + pInput->startRowIndex; ++i) {
-          if (pCol->hasNull && colDataIsNull_f(pCol->nullbitmap, i)) {
-            continue;
-          }
-
-          numOfElem += 1;
-          pAvgRes->count += 1;
-          pAvgRes->sum.isum += plist[i];
-        }
-
-        break;
-      }
-
-      case TSDB_DATA_TYPE_SMALLINT: {
-        int16_t* plist = (int16_t*)pCol->pData;
-        for (int32_t i = start; i < numOfRows + pInput->startRowIndex; ++i) {
-          if (pCol->hasNull && colDataIsNull_f(pCol->nullbitmap, i)) {
-            continue;
-          }
-
-          numOfElem += 1;
-          pAvgRes->count += 1;
-          pAvgRes->sum.isum += plist[i];
-        }
-        break;
-      }
-
-      case TSDB_DATA_TYPE_INT: {
-        int32_t* plist = (int32_t*)pCol->pData;
-        for (int32_t i = start; i < numOfRows + pInput->startRowIndex; ++i) {
-          if (pCol->hasNull && colDataIsNull_f(pCol->nullbitmap, i)) {
-            continue;
-          }
-
-          numOfElem += 1;
-          pAvgRes->count += 1;
-          pAvgRes->sum.isum += plist[i];
-        }
-
-        break;
-      }
-
-      case TSDB_DATA_TYPE_BIGINT: {
-        int64_t* plist = (int64_t*)pCol->pData;
-        for (int32_t i = start; i < numOfRows + pInput->startRowIndex; ++i) {
-          if (pCol->hasNull && colDataIsNull_f(pCol->nullbitmap, i)) {
-            continue;
-          }
-
-          numOfElem += 1;
-          pAvgRes->count += 1;
-          pAvgRes->sum.isum += plist[i];
-        }
-        break;
-      }
-
-      case TSDB_DATA_TYPE_UTINYINT: {
-        uint8_t* plist = (uint8_t*)pCol->pData;
-        for (int32_t i = start; i < numOfRows + pInput->startRowIndex; ++i) {
-          if (pCol->hasNull && colDataIsNull_f(pCol->nullbitmap, i)) {
-            continue;
-          }
-
-          numOfElem += 1;
-          pAvgRes->count += 1;
-          pAvgRes->sum.usum += plist[i];
-        }
-
-        break;
-      }
-
-      case TSDB_DATA_TYPE_USMALLINT: {
-        uint16_t* plist = (uint16_t*)pCol->pData;
-        for (int32_t i = start; i < numOfRows + pInput->startRowIndex; ++i) {
-          if (pCol->hasNull && colDataIsNull_f(pCol->nullbitmap, i)) {
-            continue;
-          }
-
-          numOfElem += 1;
-          pAvgRes->count += 1;
-          pAvgRes->sum.usum += plist[i];
-        }
-        break;
-      }
-
-      case TSDB_DATA_TYPE_UINT: {
-        uint32_t* plist = (uint32_t*)pCol->pData;
-        for (int32_t i = start; i < numOfRows + pInput->startRowIndex; ++i) {
-          if (pCol->hasNull && colDataIsNull_f(pCol->nullbitmap, i)) {
-            continue;
-          }
-
-          numOfElem += 1;
-          pAvgRes->count += 1;
-          pAvgRes->sum.usum += plist[i];
-        }
-
-        break;
-      }
-
-      case TSDB_DATA_TYPE_UBIGINT: {
-        uint64_t* plist = (uint64_t*)pCol->pData;
-        for (int32_t i = start; i < numOfRows + pInput->startRowIndex; ++i) {
-          if (pCol->hasNull && colDataIsNull_f(pCol->nullbitmap, i)) {
-            continue;
-          }
-
-          numOfElem += 1;
-          pAvgRes->count += 1;
-          pAvgRes->sum.usum += plist[i];
-        }
-        break;
-      }
-
-      case TSDB_DATA_TYPE_FLOAT: {
-        float* plist = (float*)pCol->pData;
-        //        float val = 0;
-        for (int32_t i = start; i < numOfRows + pInput->startRowIndex; ++i) {
-          if (pCol->hasNull && colDataIsNull_f(pCol->nullbitmap, i)) {
-            continue;
-          }
-
-          numOfElem += 1;
-          pAvgRes->count += 1;
-          pAvgRes->sum.dsum += plist[i];
-        }
-        //        pAvgRes->sum.dsum = val;
-        break;
-      }
-
-      case TSDB_DATA_TYPE_DOUBLE: {
-        double* plist = (double*)pCol->pData;
-        for (int32_t i = start; i < numOfRows + pInput->startRowIndex; ++i) {
-          if (pCol->hasNull && colDataIsNull_f(pCol->nullbitmap, i)) {
-            continue;
-          }
-
-          numOfElem += 1;
-          pAvgRes->count += 1;
-          pAvgRes->sum.dsum += plist[i];
-        }
-        break;
-      }
->>>>>>> 130d6e3b
 
 //int32_t avgFunction(SqlFunctionCtx* pCtx) {
 //  int32_t numOfElem = 0;
@@ -1377,7 +1139,6 @@
 //  return -1;
 //}
 
-<<<<<<< HEAD
 //int32_t doMinMaxHelper(SqlFunctionCtx* pCtx, int32_t isMinFunc) {
 //  int32_t numOfElems = 0;
 //
@@ -1883,671 +1644,6 @@
 //  }
 //  return numOfElems;
 //}
-=======
-  switch (type) {
-    case TSDB_DATA_TYPE_TINYINT: {
-      LIST_AVG_N(pAvgRes->sum.isum, int8_t);
-      break;
-    }
-    case TSDB_DATA_TYPE_SMALLINT: {
-      LIST_AVG_N(pAvgRes->sum.isum, int16_t);
-      break;
-    }
-    case TSDB_DATA_TYPE_INT: {
-      LIST_AVG_N(pAvgRes->sum.isum, int32_t);
-      break;
-    }
-    case TSDB_DATA_TYPE_BIGINT: {
-      LIST_AVG_N(pAvgRes->sum.isum, int64_t);
-      break;
-    }
-    case TSDB_DATA_TYPE_UTINYINT: {
-      LIST_AVG_N(pAvgRes->sum.usum, uint8_t);
-      break;
-    }
-    case TSDB_DATA_TYPE_USMALLINT: {
-      LIST_AVG_N(pAvgRes->sum.usum, uint16_t);
-      break;
-    }
-    case TSDB_DATA_TYPE_UINT: {
-      LIST_AVG_N(pAvgRes->sum.usum, uint32_t);
-      break;
-    }
-    case TSDB_DATA_TYPE_UBIGINT: {
-      LIST_AVG_N(pAvgRes->sum.usum, uint64_t);
-      break;
-    }
-    case TSDB_DATA_TYPE_FLOAT: {
-      LIST_AVG_N(pAvgRes->sum.dsum, float);
-      break;
-    }
-    case TSDB_DATA_TYPE_DOUBLE: {
-      LIST_AVG_N(pAvgRes->sum.dsum, double);
-      break;
-    }
-    default:
-      break;
-  }
-
-  // data in the check operation are all null, not output
-  SET_VAL(GET_RES_INFO(pCtx), numOfElem, 1);
-  return TSDB_CODE_SUCCESS;
-}
-
-int32_t avgCombine(SqlFunctionCtx* pDestCtx, SqlFunctionCtx* pSourceCtx) {
-  SResultRowEntryInfo* pDResInfo = GET_RES_INFO(pDestCtx);
-  SAvgRes*             pDBuf = GET_ROWCELL_INTERBUF(pDResInfo);
-
-  SResultRowEntryInfo* pSResInfo = GET_RES_INFO(pSourceCtx);
-  SAvgRes*             pSBuf = GET_ROWCELL_INTERBUF(pSResInfo);
-  int16_t              type = pDBuf->type == TSDB_DATA_TYPE_NULL ? pSBuf->type : pDBuf->type;
-
-  if (IS_SIGNED_NUMERIC_TYPE(type)) {
-    pDBuf->sum.isum += pSBuf->sum.isum;
-  } else if (IS_UNSIGNED_NUMERIC_TYPE(type)) {
-    pDBuf->sum.usum += pSBuf->sum.usum;
-  } else {
-    pDBuf->sum.dsum += pSBuf->sum.dsum;
-  }
-  pDBuf->count += pSBuf->count;
-
-  return TSDB_CODE_SUCCESS;
-}
-
-int32_t avgFinalize(SqlFunctionCtx* pCtx, SSDataBlock* pBlock) {
-  SInputColumnInfoData* pInput = &pCtx->input;
-
-  SAvgRes* pAvgRes = GET_ROWCELL_INTERBUF(GET_RES_INFO(pCtx));
-  int32_t  type = pAvgRes->type;
-
-  if (pAvgRes->count == 0) {
-    // [ASAN] runtime error: division by zero
-    GET_RES_INFO(pCtx)->numOfRes = 0;
-  } else if (IS_SIGNED_NUMERIC_TYPE(type)) {
-    pAvgRes->result = pAvgRes->sum.isum / ((double)pAvgRes->count);
-  } else if (IS_UNSIGNED_NUMERIC_TYPE(type)) {
-    pAvgRes->result = pAvgRes->sum.usum / ((double)pAvgRes->count);
-  } else {
-    pAvgRes->result = pAvgRes->sum.dsum / ((double)pAvgRes->count);
-  }
-
-  // check for overflow
-  if (isinf(pAvgRes->result) || isnan(pAvgRes->result)) {
-    GET_RES_INFO(pCtx)->numOfRes = 0;
-  }
-
-  return functionFinalize(pCtx, pBlock);
-}
-
-int32_t avgPartialFinalize(SqlFunctionCtx* pCtx, SSDataBlock* pBlock) {
-  SResultRowEntryInfo* pResInfo = GET_RES_INFO(pCtx);
-  SAvgRes*             pInfo = GET_ROWCELL_INTERBUF(GET_RES_INFO(pCtx));
-  int32_t              resultBytes = getAvgInfoSize();
-  char*                res = taosMemoryCalloc(resultBytes + VARSTR_HEADER_SIZE, sizeof(char));
-
-  memcpy(varDataVal(res), pInfo, resultBytes);
-  varDataSetLen(res, resultBytes);
-
-  int32_t          slotId = pCtx->pExpr->base.resSchema.slotId;
-  SColumnInfoData* pCol = taosArrayGet(pBlock->pDataBlock, slotId);
-
-  colDataAppend(pCol, pBlock->info.rows, res, false);
-
-  taosMemoryFree(res);
-  return pResInfo->numOfRes;
-}
-
-EFuncDataRequired statisDataRequired(SFunctionNode* pFunc, STimeWindow* pTimeWindow) {
-  return FUNC_DATA_REQUIRED_SMA_LOAD;
-}
-
-bool minmaxFunctionSetup(SqlFunctionCtx* pCtx, SResultRowEntryInfo* pResultInfo) {
-  if (!functionSetup(pCtx, pResultInfo)) {
-    return false;  // not initialized since it has been initialized
-  }
-
-  SMinmaxResInfo* buf = GET_ROWCELL_INTERBUF(pResultInfo);
-  buf->assign = false;
-  buf->tuplePos.pageId = -1;
-
-  buf->nullTupleSaved = false;
-  buf->nullTuplePos.pageId = -1;
-  return true;
-}
-
-bool getMinmaxFuncEnv(SFunctionNode* UNUSED_PARAM(pFunc), SFuncExecEnv* pEnv) {
-  pEnv->calcMemSize = sizeof(SMinmaxResInfo);
-  return true;
-}
-
-static STuplePos saveTupleData(SqlFunctionCtx* pCtx, int32_t rowIndex, const SSDataBlock* pSrcBlock,
-                               const STupleKey* pKey);
-static int32_t   updateTupleData(SqlFunctionCtx* pCtx, int32_t rowIndex, const SSDataBlock* pSrcBlock, STuplePos* pPos);
-static const char* loadTupleData(SqlFunctionCtx* pCtx, const STuplePos* pPos);
-
-static int32_t findRowIndex(int32_t start, int32_t num, SColumnInfoData* pCol, const char* tval) {
-  // the data is loaded, not only the block SMA value
-  for (int32_t i = start; i < num + start; ++i) {
-    char* p = colDataGetData(pCol, i);
-    if (memcmp((void*)tval, p, pCol->info.bytes) == 0) {
-      return i;
-    }
-  }
-
-  // if reach here means real data of block SMA is not set in pCtx->input.
-  return -1;
-}
-
-int32_t doMinMaxHelper(SqlFunctionCtx* pCtx, int32_t isMinFunc) {
-  int32_t numOfElems = 0;
-
-  SInputColumnInfoData* pInput = &pCtx->input;
-  SColumnDataAgg*       pAgg = pInput->pColumnDataAgg[0];
-
-  SColumnInfoData* pCol = pInput->pData[0];
-  int32_t          type = pCol->info.type;
-
-  SResultRowEntryInfo* pResInfo = GET_RES_INFO(pCtx);
-  SMinmaxResInfo*      pBuf = GET_ROWCELL_INTERBUF(pResInfo);
-  pBuf->type = type;
-
-  if (IS_NULL_TYPE(type)) {
-    numOfElems = 0;
-    goto _min_max_over;
-  }
-
-  // data in current data block are qualified to the query
-  if (pInput->colDataAggIsSet) {
-    numOfElems = pInput->numOfRows - pAgg->numOfNull;
-    ASSERT(pInput->numOfRows == pInput->totalRows && numOfElems >= 0);
-    if (numOfElems == 0) {
-      return numOfElems;
-    }
-
-    void*   tval = NULL;
-    int16_t index = 0;
-
-    if (isMinFunc) {
-      tval = &pInput->pColumnDataAgg[0]->min;
-    } else {
-      tval = &pInput->pColumnDataAgg[0]->max;
-    }
-
-    if (!pBuf->assign) {
-      if (type == TSDB_DATA_TYPE_FLOAT) {
-        *(float*)&pBuf->v = GET_DOUBLE_VAL(tval);
-      } else {
-        pBuf->v = *(int64_t*)tval;
-      }
-      if (pCtx->subsidiaries.num > 0) {
-        index = findRowIndex(pInput->startRowIndex, pInput->numOfRows, pCol, tval);
-        if (index >= 0) {
-          pBuf->tuplePos = saveTupleData(pCtx, index, pCtx->pSrcBlock, NULL);
-        }
-      }
-    } else {
-      if (IS_SIGNED_NUMERIC_TYPE(type)) {
-        int64_t prev = 0;
-        GET_TYPED_DATA(prev, int64_t, type, &pBuf->v);
-
-        int64_t val = GET_INT64_VAL(tval);
-        if ((prev < val) ^ isMinFunc) {
-          *(int64_t*)&pBuf->v = val;
-          if (pCtx->subsidiaries.num > 0) {
-            index = findRowIndex(pInput->startRowIndex, pInput->numOfRows, pCol, tval);
-            if (index >= 0) {
-              pBuf->tuplePos = saveTupleData(pCtx, index, pCtx->pSrcBlock, NULL);
-            }
-          }
-        }
-      } else if (IS_UNSIGNED_NUMERIC_TYPE(type)) {
-        uint64_t prev = 0;
-        GET_TYPED_DATA(prev, uint64_t, type, &pBuf->v);
-
-        uint64_t val = GET_UINT64_VAL(tval);
-        if ((prev < val) ^ isMinFunc) {
-          *(uint64_t*)&pBuf->v = val;
-          if (pCtx->subsidiaries.num > 0) {
-            index = findRowIndex(pInput->startRowIndex, pInput->numOfRows, pCol, tval);
-            if (index >= 0) {
-              pBuf->tuplePos = saveTupleData(pCtx, index, pCtx->pSrcBlock, NULL);
-            }
-          }
-        }
-      } else if (type == TSDB_DATA_TYPE_DOUBLE) {
-        double prev = 0;
-        GET_TYPED_DATA(prev, double, type, &pBuf->v);
-
-        double val = GET_DOUBLE_VAL(tval);
-        if ((prev < val) ^ isMinFunc) {
-          *(double*)&pBuf->v = val;
-          if (pCtx->subsidiaries.num > 0) {
-            index = findRowIndex(pInput->startRowIndex, pInput->numOfRows, pCol, tval);
-            if (index >= 0) {
-              pBuf->tuplePos = saveTupleData(pCtx, index, pCtx->pSrcBlock, NULL);
-            }
-          }
-        }
-      } else if (type == TSDB_DATA_TYPE_FLOAT) {
-        float prev = 0;
-        GET_TYPED_DATA(prev, float, type, &pBuf->v);
-
-        float val = GET_DOUBLE_VAL(tval);
-        if ((prev < val) ^ isMinFunc) {
-          *(float*)&pBuf->v = val;
-        }
-
-        if (pCtx->subsidiaries.num > 0) {
-          index = findRowIndex(pInput->startRowIndex, pInput->numOfRows, pCol, tval);
-          if (index >= 0) {
-            pBuf->tuplePos = saveTupleData(pCtx, index, pCtx->pSrcBlock, NULL);
-          }
-        }
-      }
-    }
-
-    pBuf->assign = true;
-    return numOfElems;
-  }
-
-  int32_t start = pInput->startRowIndex;
-  int32_t numOfRows = pInput->numOfRows;
-
-  if (IS_SIGNED_NUMERIC_TYPE(type) || type == TSDB_DATA_TYPE_BOOL) {
-    if (type == TSDB_DATA_TYPE_TINYINT || type == TSDB_DATA_TYPE_BOOL) {
-      int8_t* pData = (int8_t*)pCol->pData;
-      int8_t* val = (int8_t*)&pBuf->v;
-
-      for (int32_t i = start; i < start + numOfRows; ++i) {
-        if ((pCol->hasNull) && colDataIsNull_f(pCol->nullbitmap, i)) {
-          continue;
-        }
-
-        if (!pBuf->assign) {
-          *val = pData[i];
-          if (pCtx->subsidiaries.num > 0) {
-            pBuf->tuplePos = saveTupleData(pCtx, i, pCtx->pSrcBlock, NULL);
-          }
-          pBuf->assign = true;
-        } else {
-          // ignore the equivalent data value
-          // NOTE: An faster version to avoid one additional comparison with FPU.
-          if (isMinFunc) {  // min
-            if (*val > pData[i]) {
-              *val = pData[i];
-              if (pCtx->subsidiaries.num > 0) {
-                updateTupleData(pCtx, i, pCtx->pSrcBlock, &pBuf->tuplePos);
-              }
-            }
-          } else {  // max
-            if (*val < pData[i]) {
-              *val = pData[i];
-              if (pCtx->subsidiaries.num > 0) {
-                updateTupleData(pCtx, i, pCtx->pSrcBlock, &pBuf->tuplePos);
-              }
-            }
-          }
-        }
-
-        numOfElems += 1;
-      }
-    } else if (type == TSDB_DATA_TYPE_SMALLINT) {
-      int16_t* pData = (int16_t*)pCol->pData;
-      int16_t* val = (int16_t*)&pBuf->v;
-
-      for (int32_t i = start; i < start + numOfRows; ++i) {
-        if ((pCol->hasNull) && colDataIsNull_f(pCol->nullbitmap, i)) {
-          continue;
-        }
-
-        if (!pBuf->assign) {
-          *val = pData[i];
-          if (pCtx->subsidiaries.num > 0) {
-            pBuf->tuplePos = saveTupleData(pCtx, i, pCtx->pSrcBlock, NULL);
-          }
-          pBuf->assign = true;
-        } else {
-          // ignore the equivalent data value
-          // NOTE: An faster version to avoid one additional comparison with FPU.
-          if (isMinFunc) {  // min
-            if (*val > pData[i]) {
-              *val = pData[i];
-              if (pCtx->subsidiaries.num > 0) {
-                updateTupleData(pCtx, i, pCtx->pSrcBlock, &pBuf->tuplePos);
-              }
-            }
-          } else {  // max
-            if (*val < pData[i]) {
-              *val = pData[i];
-              if (pCtx->subsidiaries.num > 0) {
-                updateTupleData(pCtx, i, pCtx->pSrcBlock, &pBuf->tuplePos);
-              }
-            }
-          }
-        }
-
-        numOfElems += 1;
-      }
-    } else if (type == TSDB_DATA_TYPE_INT) {
-      int32_t* pData = (int32_t*)pCol->pData;
-      int32_t* val = (int32_t*)&pBuf->v;
-
-      for (int32_t i = start; i < start + numOfRows; ++i) {
-        if ((pCol->hasNull) && colDataIsNull_f(pCol->nullbitmap, i)) {
-          continue;
-        }
-
-        if (!pBuf->assign) {
-          *val = pData[i];
-          if (pCtx->subsidiaries.num > 0) {
-            pBuf->tuplePos = saveTupleData(pCtx, i, pCtx->pSrcBlock, NULL);
-          }
-          pBuf->assign = true;
-        } else {
-          // ignore the equivalent data value
-          // NOTE: An faster version to avoid one additional comparison with FPU.
-          if (isMinFunc) {  // min
-            if (*val > pData[i]) {
-              *val = pData[i];
-              if (pCtx->subsidiaries.num > 0) {
-                updateTupleData(pCtx, i, pCtx->pSrcBlock, &pBuf->tuplePos);
-              }
-            }
-          } else {  // max
-            if (*val < pData[i]) {
-              *val = pData[i];
-              if (pCtx->subsidiaries.num > 0) {
-                updateTupleData(pCtx, i, pCtx->pSrcBlock, &pBuf->tuplePos);
-              }
-            }
-          }
-        }
-
-        numOfElems += 1;
-      }
-    } else if (type == TSDB_DATA_TYPE_BIGINT) {
-      int64_t* pData = (int64_t*)pCol->pData;
-      int64_t* val = (int64_t*)&pBuf->v;
-
-      for (int32_t i = start; i < start + numOfRows; ++i) {
-        if ((pCol->hasNull) && colDataIsNull_f(pCol->nullbitmap, i)) {
-          continue;
-        }
-
-        if (!pBuf->assign) {
-          *val = pData[i];
-          if (pCtx->subsidiaries.num > 0) {
-            pBuf->tuplePos = saveTupleData(pCtx, i, pCtx->pSrcBlock, NULL);
-          }
-          pBuf->assign = true;
-        } else {
-          // ignore the equivalent data value
-          // NOTE: An faster version to avoid one additional comparison with FPU.
-          if (isMinFunc) {  // min
-            if (*val > pData[i]) {
-              *val = pData[i];
-              if (pCtx->subsidiaries.num > 0) {
-                updateTupleData(pCtx, i, pCtx->pSrcBlock, &pBuf->tuplePos);
-              }
-            }
-          } else {  // max
-            if (*val < pData[i]) {
-              *val = pData[i];
-              if (pCtx->subsidiaries.num > 0) {
-                updateTupleData(pCtx, i, pCtx->pSrcBlock, &pBuf->tuplePos);
-              }
-            }
-          }
-        }
-
-        numOfElems += 1;
-      }
-    }
-  } else if (IS_UNSIGNED_NUMERIC_TYPE(type)) {
-    if (type == TSDB_DATA_TYPE_UTINYINT) {
-      uint8_t* pData = (uint8_t*)pCol->pData;
-      uint8_t* val = (uint8_t*)&pBuf->v;
-
-      for (int32_t i = start; i < start + numOfRows; ++i) {
-        if ((pCol->hasNull) && colDataIsNull_f(pCol->nullbitmap, i)) {
-          continue;
-        }
-
-        if (!pBuf->assign) {
-          *val = pData[i];
-          if (pCtx->subsidiaries.num > 0) {
-            pBuf->tuplePos = saveTupleData(pCtx, i, pCtx->pSrcBlock, NULL);
-          }
-          pBuf->assign = true;
-        } else {
-          // ignore the equivalent data value
-          // NOTE: An faster version to avoid one additional comparison with FPU.
-          if (isMinFunc) {  // min
-            if (*val > pData[i]) {
-              *val = pData[i];
-              if (pCtx->subsidiaries.num > 0) {
-                updateTupleData(pCtx, i, pCtx->pSrcBlock, &pBuf->tuplePos);
-              }
-            }
-          } else {  // max
-            if (*val < pData[i]) {
-              *val = pData[i];
-              if (pCtx->subsidiaries.num > 0) {
-                updateTupleData(pCtx, i, pCtx->pSrcBlock, &pBuf->tuplePos);
-              }
-            }
-          }
-        }
-
-        numOfElems += 1;
-      }
-    } else if (type == TSDB_DATA_TYPE_USMALLINT) {
-      uint16_t* pData = (uint16_t*)pCol->pData;
-      uint16_t* val = (uint16_t*)&pBuf->v;
-
-      for (int32_t i = start; i < start + numOfRows; ++i) {
-        if ((pCol->hasNull) && colDataIsNull_f(pCol->nullbitmap, i)) {
-          continue;
-        }
-
-        if (!pBuf->assign) {
-          *val = pData[i];
-          if (pCtx->subsidiaries.num > 0) {
-            pBuf->tuplePos = saveTupleData(pCtx, i, pCtx->pSrcBlock, NULL);
-          }
-          pBuf->assign = true;
-        } else {
-          // ignore the equivalent data value
-          // NOTE: An faster version to avoid one additional comparison with FPU.
-          if (isMinFunc) {  // min
-            if (*val > pData[i]) {
-              *val = pData[i];
-              if (pCtx->subsidiaries.num > 0) {
-                updateTupleData(pCtx, i, pCtx->pSrcBlock, &pBuf->tuplePos);
-              }
-            }
-          } else {  // max
-            if (*val < pData[i]) {
-              *val = pData[i];
-              if (pCtx->subsidiaries.num > 0) {
-                updateTupleData(pCtx, i, pCtx->pSrcBlock, &pBuf->tuplePos);
-              }
-            }
-          }
-        }
-
-        numOfElems += 1;
-      }
-    } else if (type == TSDB_DATA_TYPE_UINT) {
-      uint32_t* pData = (uint32_t*)pCol->pData;
-      uint32_t* val = (uint32_t*)&pBuf->v;
-
-      for (int32_t i = start; i < start + numOfRows; ++i) {
-        if ((pCol->hasNull) && colDataIsNull_f(pCol->nullbitmap, i)) {
-          continue;
-        }
-
-        if (!pBuf->assign) {
-          *val = pData[i];
-          if (pCtx->subsidiaries.num > 0) {
-            pBuf->tuplePos = saveTupleData(pCtx, i, pCtx->pSrcBlock, NULL);
-          }
-          pBuf->assign = true;
-        } else {
-          // ignore the equivalent data value
-          // NOTE: An faster version to avoid one additional comparison with FPU.
-          if (isMinFunc) {  // min
-            if (*val > pData[i]) {
-              *val = pData[i];
-              if (pCtx->subsidiaries.num > 0) {
-                updateTupleData(pCtx, i, pCtx->pSrcBlock, &pBuf->tuplePos);
-              }
-            }
-          } else {  // max
-            if (*val < pData[i]) {
-              *val = pData[i];
-              if (pCtx->subsidiaries.num > 0) {
-                updateTupleData(pCtx, i, pCtx->pSrcBlock, &pBuf->tuplePos);
-              }
-            }
-          }
-        }
-
-        numOfElems += 1;
-      }
-    } else if (type == TSDB_DATA_TYPE_UBIGINT) {
-      uint64_t* pData = (uint64_t*)pCol->pData;
-      uint64_t* val = (uint64_t*)&pBuf->v;
-
-      for (int32_t i = start; i < start + numOfRows; ++i) {
-        if ((pCol->hasNull) && colDataIsNull_f(pCol->nullbitmap, i)) {
-          continue;
-        }
-
-        if (!pBuf->assign) {
-          *val = pData[i];
-          if (pCtx->subsidiaries.num > 0) {
-            pBuf->tuplePos = saveTupleData(pCtx, i, pCtx->pSrcBlock, NULL);
-          }
-          pBuf->assign = true;
-        } else {
-          // ignore the equivalent data value
-          // NOTE: An faster version to avoid one additional comparison with FPU.
-          if (isMinFunc) {  // min
-            if (*val > pData[i]) {
-              *val = pData[i];
-              if (pCtx->subsidiaries.num > 0) {
-                updateTupleData(pCtx, i, pCtx->pSrcBlock, &pBuf->tuplePos);
-              }
-            }
-          } else {  // max
-            if (*val < pData[i]) {
-              *val = pData[i];
-              if (pCtx->subsidiaries.num > 0) {
-                updateTupleData(pCtx, i, pCtx->pSrcBlock, &pBuf->tuplePos);
-              }
-            }
-          }
-        }
-
-        numOfElems += 1;
-      }
-    }
-  } else if (type == TSDB_DATA_TYPE_DOUBLE) {
-    double* pData = (double*)pCol->pData;
-    double* val = (double*)&pBuf->v;
-
-    for (int32_t i = start; i < start + numOfRows; ++i) {
-      if ((pCol->hasNull) && colDataIsNull_f(pCol->nullbitmap, i)) {
-        continue;
-      }
-
-      if (!pBuf->assign) {
-        *val = pData[i];
-        if (pCtx->subsidiaries.num > 0) {
-          pBuf->tuplePos = saveTupleData(pCtx, i, pCtx->pSrcBlock, NULL);
-        }
-        pBuf->assign = true;
-      } else {
-        // ignore the equivalent data value
-        // NOTE: An faster version to avoid one additional comparison with FPU.
-        if (isMinFunc) {  // min
-          if (*val > pData[i]) {
-            *val = pData[i];
-            if (pCtx->subsidiaries.num > 0) {
-              updateTupleData(pCtx, i, pCtx->pSrcBlock, &pBuf->tuplePos);
-            }
-          }
-        } else {  // max
-          if (*val < pData[i]) {
-            *val = pData[i];
-            if (pCtx->subsidiaries.num > 0) {
-              updateTupleData(pCtx, i, pCtx->pSrcBlock, &pBuf->tuplePos);
-            }
-          }
-        }
-      }
-
-      numOfElems += 1;
-    }
-  } else if (type == TSDB_DATA_TYPE_FLOAT) {
-    float* pData = (float*)pCol->pData;
-    float* val = (float*)&pBuf->v;
-
-    for (int32_t i = start; i < start + numOfRows; ++i) {
-      if ((pCol->hasNull) && colDataIsNull_f(pCol->nullbitmap, i)) {
-        continue;
-      }
-
-      if (!pBuf->assign) {
-        *val = pData[i];
-        if (pCtx->subsidiaries.num > 0) {
-          pBuf->tuplePos = saveTupleData(pCtx, i, pCtx->pSrcBlock, NULL);
-        }
-        pBuf->assign = true;
-      } else {
-#if 0
-        if ((*val) == pData[i]) {
-          continue;
-        }
-
-        if ((*val < pData[i]) ^ isMinFunc) {
-          *val = pData[i];
-          if (pCtx->subsidiaries.num > 0) {
-            updateTupleData(pCtx, i, pCtx->pSrcBlock, &pBuf->tuplePos);
-          }
-        }
-#endif
-        // NOTE: An faster version to avoid one additional comparison with FPU.
-        if (isMinFunc) {  // min
-          if (*val > pData[i]) {
-            *val = pData[i];
-            if (pCtx->subsidiaries.num > 0) {
-              updateTupleData(pCtx, i, pCtx->pSrcBlock, &pBuf->tuplePos);
-            }
-          }
-        } else {  // max
-          if (*val < pData[i]) {
-            *val = pData[i];
-            if (pCtx->subsidiaries.num > 0) {
-              updateTupleData(pCtx, i, pCtx->pSrcBlock, &pBuf->tuplePos);
-            }
-          }
-        }
-      }
-
-      numOfElems += 1;
-    }
-  }
-
-_min_max_over:
-  if (numOfElems == 0 && pCtx->subsidiaries.num > 0 && !pBuf->nullTupleSaved) {
-    pBuf->nullTuplePos = saveTupleData(pCtx, pInput->startRowIndex, pCtx->pSrcBlock, NULL);
-    pBuf->nullTupleSaved = true;
-  }
-  return numOfElems;
-}
->>>>>>> 130d6e3b
 
 int32_t minFunction(SqlFunctionCtx* pCtx) {
   int32_t numOfElems = doMinMaxHelper(pCtx, 1);
@@ -4016,16 +3112,9 @@
     int32_t round = pInput->numOfRows >> 2;
     int32_t reminder = pInput->numOfRows & 0x03;
 
-<<<<<<< HEAD
       for (int32_t i = pInput->startRowIndex, tick = 0; tick < round; i += 4, tick += 1) {
         int64_t cts = pts[i];
         int32_t chosen = i;
-=======
-    int32_t tick = 0;
-    for (int32_t i = pInput->startRowIndex; tick < round; i += 4, tick += 1) {
-      int64_t cts = pts[i];
-      int32_t chosen = i;
->>>>>>> 130d6e3b
 
       if (cts < pts[i + 1]) {
         cts = pts[i + 1];
@@ -4049,26 +3138,18 @@
       }
     }
 
-    for (int32_t i = pInput->startRowIndex + round * 4; i < pInput->startRowIndex + pInput->numOfRows; ++i) {
-      if (pResInfo->numOfRes == 0 || pInfo->ts < pts[i]) {
-        char* data = colDataGetData(pInputCol, i);
-        doSaveCurrentVal(pCtx, i, pts[i], type, data);
-        pResInfo->numOfRes = 1;
-      }
-    }
-  } else {
-    for (int32_t i = pInput->startRowIndex; i < pInput->startRowIndex + pInput->numOfRows; ++i) {
-      if (pInputCol->hasNull && colDataIsNull(pInputCol, pInput->totalRows, i, pColAgg)) {
-        continue;
-      }
-<<<<<<< HEAD
+      for (int32_t i = pInput->startRowIndex + round * 4; i < pInput->startRowIndex + pInput->numOfRows; ++i) {
+        if (pResInfo->numOfRes == 0 || pInfo->ts < pts[i]) {
+          char* data = colDataGetData(pInputCol, i);
+          doSaveCurrentVal(pCtx, i, pts[i], type, data);
+          pResInfo->numOfRes = 1;
+        }
+      }
     } else {
       for (int32_t i = pInput->startRowIndex; i < pInput->startRowIndex + pInput->numOfRows; ++i) {
         if (colDataIsNull(pInputCol, pInput->totalRows, i, pColAgg)) {
           continue;
         }
-=======
->>>>>>> 130d6e3b
 
       numOfElems++;
 
