--- conflicted
+++ resolved
@@ -882,13 +882,6 @@
       }
       pStart += pDstCol->info.bytes;
     }
-<<<<<<< HEAD
-
-    if (pCtx->saveHandle.pState) {
-      streamFreeVal((void*)p);
-    }
-=======
->>>>>>> 3c2bf197
   }
 
   return TSDB_CODE_SUCCESS;
