/*
 * Copyright (c) 2019 TAOS Data, Inc. <jhtao@taosdata.com>
 *
 * This program is free software: you can use, redistribute, and/or modify
 * it under the terms of the GNU Affero General Public License, version 3
 * or later ("AGPL"), as published by the Free Software Foundation.
 *
 * This program is distributed in the hope that it will be useful, but WITHOUT
 * ANY WARRANTY; without even the implied warranty of MERCHANTABILITY or
 * FITNESS FOR A PARTICULAR PURPOSE.
 *
 * You should have received a copy of the GNU Affero General Public License
 * along with this program. If not, see <http://www.gnu.org/licenses/>.
 */

#include "builtinsimpl.h"
#include "function.h"
#include "querynodes.h"
#include "taggfunction.h"
#include "tdatablock.h"
#include "tpercentile.h"

typedef struct SSumRes {
  union {
    int64_t  isum;
    uint64_t usum;
    double   dsum;
  };
} SSumRes;

typedef struct SAvgRes {
  double  result;
  SSumRes sum;
  int64_t count;
} SAvgRes;

typedef struct STopBotResItem {
  SVariant v;
  uint64_t uid;  // it is a table uid, used to extract tag data during building of the final result for the tag data
  struct {
    int32_t pageId;
    int32_t offset;
  } tuplePos;  // tuple data of this chosen row
} STopBotResItem;

typedef struct STopBotRes {
  STopBotResItem* pItems;
} STopBotRes;

typedef struct SStddevRes {
  double  result;
  int64_t count;
  union {
    double  quadraticDSum;
    int64_t quadraticISum;
  };
  union {
    double  dsum;
    int64_t isum;
  };
} SStddevRes;

typedef struct SPercentileInfo {
  double      result;
  tMemBucket* pMemBucket;
  int32_t     stage;
  double      minval;
  double      maxval;
  int64_t     numOfElems;
} SPercentileInfo;

typedef struct SDiffInfo {
  bool hasPrev;
  bool includeNull;
  bool ignoreNegative;
  bool firstOutput;
  union {
    int64_t i64;
    double  d64;
  } prev;
} SDiffInfo;

<<<<<<< HEAD
typedef struct SSpreadInfo {
  double result;
  bool   hasResult;
  double min;
  double max;
} SSpreadInfo;

#define SET_VAL(_info, numOfElem, res)  \
  do {                                  \
    if ((numOfElem) <= 0) {             \
      break;                            \
    }                                   \
    (_info)->numOfRes = (res);          \
=======
#define SET_VAL(_info, numOfElem, res) \
  do {                                 \
    if ((numOfElem) <= 0) {            \
      break;                           \
    }                                  \
    (_info)->numOfRes = (res);         \
>>>>>>> a7d7f180
  } while (0)

#define GET_TS_LIST(x)    ((TSKEY*)((x)->ptsList))
#define GET_TS_DATA(x, y) (GET_TS_LIST(x)[(y)])

#define DO_UPDATE_TAG_COLUMNS_WITHOUT_TS(ctx)                      \
  do {                                                             \
    for (int32_t _i = 0; _i < (ctx)->tagInfo.numOfTagCols; ++_i) { \
      SqlFunctionCtx* __ctx = (ctx)->tagInfo.pTagCtxList[_i];      \
      __ctx->fpSet.process(__ctx);                                 \
    }                                                              \
  } while (0);

#define UPDATE_DATA(ctx, left, right, num, sign, _ts) \
  do {                                                \
    if (((left) < (right)) ^ (sign)) {                \
      (left) = (right);                               \
      DO_UPDATE_SUBSID_RES(ctx, _ts);                 \
      (num) += 1;                                     \
    }                                                 \
  } while (0)

#define LOOPCHECK_N(val, _col, ctx, _t, _nrow, _start, sign, num)        \
  do {                                                                   \
    _t* d = (_t*)((_col)->pData);                                        \
    for (int32_t i = (_start); i < (_nrow) + (_start); ++i) {            \
      if (((_col)->hasNull) && colDataIsNull_f((_col)->nullbitmap, i)) { \
        continue;                                                        \
      }                                                                  \
      TSKEY ts = (ctx)->ptsList != NULL ? GET_TS_DATA(ctx, i) : 0;       \
      UPDATE_DATA(ctx, val, d[i], num, sign, ts);                        \
    }                                                                    \
  } while (0)

bool functionSetup(SqlFunctionCtx* pCtx, SResultRowEntryInfo* pResultInfo) {
  if (pResultInfo->initialized) {
    return false;
  }

  if (pCtx->pOutput != NULL) {
    memset(pCtx->pOutput, 0, (size_t)pCtx->resDataInfo.bytes);
  }

  initResultRowEntry(pResultInfo, pCtx->resDataInfo.interBufSize);
  return true;
}

int32_t functionFinalize(SqlFunctionCtx* pCtx, SSDataBlock* pBlock) {
  int32_t          slotId = pCtx->pExpr->base.resSchema.slotId;
  SColumnInfoData* pCol = taosArrayGet(pBlock->pDataBlock, slotId);

  SResultRowEntryInfo* pResInfo = GET_RES_INFO(pCtx);
  pResInfo->isNullRes = (pResInfo->numOfRes == 0) ? 1 : 0;
  /*cleanupResultRowEntry(pResInfo);*/

  char* in = GET_ROWCELL_INTERBUF(pResInfo);
  colDataAppend(pCol, pBlock->info.rows, in, pResInfo->isNullRes);

  return pResInfo->numOfRes;
}

int32_t functionFinalizeWithResultBuf(SqlFunctionCtx* pCtx, SSDataBlock* pBlock, char* finalResult) {
  int32_t          slotId = pCtx->pExpr->base.resSchema.slotId;
  SColumnInfoData* pCol = taosArrayGet(pBlock->pDataBlock, slotId);

  SResultRowEntryInfo* pResInfo = GET_RES_INFO(pCtx);
  pResInfo->isNullRes = (pResInfo->numOfRes == 0) ? 1 : 0;
  cleanupResultRowEntry(pResInfo);

  char* in = finalResult;
  colDataAppend(pCol, pBlock->info.rows, in, pResInfo->isNullRes);

  return pResInfo->numOfRes;
}

EFuncDataRequired countDataRequired(SFunctionNode* pFunc, STimeWindow* pTimeWindow) {
  SNode* pParam = nodesListGetNode(pFunc->pParameterList, 0);
  if (QUERY_NODE_COLUMN == nodeType(pParam) && PRIMARYKEY_TIMESTAMP_COL_ID == ((SColumnNode*)pParam)->colId) {
    return FUNC_DATA_REQUIRED_NOT_LOAD;
  }
  return FUNC_DATA_REQUIRED_STATIS_LOAD;
}

bool getCountFuncEnv(SFunctionNode* UNUSED_PARAM(pFunc), SFuncExecEnv* pEnv) {
  pEnv->calcMemSize = sizeof(int64_t);
  return true;
}

/*
 * count function does need the finalize, if data is missing, the default value, which is 0, is used
 * count function does not use the pCtx->interResBuf to keep the intermediate buffer
 */
int32_t countFunction(SqlFunctionCtx* pCtx) {
  int32_t numOfElem = 0;

  /*
   * 1. column data missing (schema modified) causes pInputCol->hasNull == true. pInput->colDataAggIsSet == true;
   * 2. for general non-primary key columns, pInputCol->hasNull may be true or false, pInput->colDataAggIsSet == true;
   * 3. for primary key column, pInputCol->hasNull always be false, pInput->colDataAggIsSet == false;
   */
  SInputColumnInfoData* pInput = &pCtx->input;
  SColumnInfoData*      pInputCol = pInput->pData[0];
  if (pInput->colDataAggIsSet && pInput->totalRows == pInput->numOfRows) {
    numOfElem = pInput->numOfRows - pInput->pColumnDataAgg[0]->numOfNull;
    ASSERT(numOfElem >= 0);
  } else {
    if (pInputCol->hasNull) {
      for (int32_t i = pInput->startRowIndex; i < pInput->startRowIndex + pInput->numOfRows; ++i) {
        if (colDataIsNull(pInputCol, pInput->totalRows, i, NULL)) {
          continue;
        }
        numOfElem += 1;
      }
    } else {
      // when counting on the primary time stamp column and no statistics data is presented, use the size value
      // directly.
      numOfElem = pInput->numOfRows;
    }
  }

  SResultRowEntryInfo* pResInfo = GET_RES_INFO(pCtx);
  char*                buf = GET_ROWCELL_INTERBUF(pResInfo);
  *((int64_t*)buf) += numOfElem;

  SET_VAL(pResInfo, numOfElem, 1);
  return TSDB_CODE_SUCCESS;
}

#define LIST_ADD_N(_res, _col, _start, _rows, _t, numOfElem)             \
  do {                                                                   \
    _t* d = (_t*)(_col->pData);                                          \
    for (int32_t i = (_start); i < (_rows) + (_start); ++i) {            \
      if (((_col)->hasNull) && colDataIsNull_f((_col)->nullbitmap, i)) { \
        continue;                                                        \
      };                                                                 \
      (_res) += (d)[i];                                                  \
      (numOfElem)++;                                                     \
    }                                                                    \
  } while (0)

int32_t sumFunction(SqlFunctionCtx* pCtx) {
  int32_t numOfElem = 0;

  // Only the pre-computing information loaded and actual data does not loaded
  SInputColumnInfoData* pInput = &pCtx->input;
  SColumnDataAgg*       pAgg = pInput->pColumnDataAgg[0];
  int32_t               type = pInput->pData[0]->info.type;

  SSumRes* pSumRes = GET_ROWCELL_INTERBUF(GET_RES_INFO(pCtx));

  if (pInput->colDataAggIsSet) {
    numOfElem = pInput->numOfRows - pAgg->numOfNull;
    ASSERT(numOfElem >= 0);

    if (IS_SIGNED_NUMERIC_TYPE(type)) {
      pSumRes->isum += pAgg->sum;
    } else if (IS_UNSIGNED_NUMERIC_TYPE(type)) {
      pSumRes->usum += pAgg->sum;
    } else if (IS_FLOAT_TYPE(type)) {
      pSumRes->dsum += GET_DOUBLE_VAL((const char*)&(pAgg->sum));
    }
  } else {  // computing based on the true data block
    SColumnInfoData* pCol = pInput->pData[0];

    int32_t start = pInput->startRowIndex;
    int32_t numOfRows = pInput->numOfRows;

    if (IS_SIGNED_NUMERIC_TYPE(type) || type == TSDB_DATA_TYPE_BOOL) {
      if (type == TSDB_DATA_TYPE_TINYINT || type == TSDB_DATA_TYPE_BOOL) {
        LIST_ADD_N(pSumRes->isum, pCol, start, numOfRows, int8_t, numOfElem);
      } else if (type == TSDB_DATA_TYPE_SMALLINT) {
        LIST_ADD_N(pSumRes->isum, pCol, start, numOfRows, int16_t, numOfElem);
      } else if (type == TSDB_DATA_TYPE_INT) {
        LIST_ADD_N(pSumRes->isum, pCol, start, numOfRows, int32_t, numOfElem);
      } else if (type == TSDB_DATA_TYPE_BIGINT) {
        LIST_ADD_N(pSumRes->isum, pCol, start, numOfRows, int64_t, numOfElem);
      }
    } else if (IS_UNSIGNED_NUMERIC_TYPE(type)) {
      if (type == TSDB_DATA_TYPE_UTINYINT) {
        LIST_ADD_N(pSumRes->usum, pCol, start, numOfRows, uint8_t, numOfElem);
      } else if (type == TSDB_DATA_TYPE_USMALLINT) {
        LIST_ADD_N(pSumRes->usum, pCol, start, numOfRows, uint16_t, numOfElem);
      } else if (type == TSDB_DATA_TYPE_UINT) {
        LIST_ADD_N(pSumRes->usum, pCol, start, numOfRows, uint32_t, numOfElem);
      } else if (type == TSDB_DATA_TYPE_UBIGINT) {
        LIST_ADD_N(pSumRes->usum, pCol, start, numOfRows, uint64_t, numOfElem);
      }
    } else if (type == TSDB_DATA_TYPE_DOUBLE) {
      LIST_ADD_N(pSumRes->dsum, pCol, start, numOfRows, double, numOfElem);
    } else if (type == TSDB_DATA_TYPE_FLOAT) {
      LIST_ADD_N(pSumRes->dsum, pCol, start, numOfRows, float, numOfElem);
    }
  }

  // data in the check operation are all null, not output
  SET_VAL(GET_RES_INFO(pCtx), numOfElem, 1);
  return TSDB_CODE_SUCCESS;
}

bool getSumFuncEnv(SFunctionNode* UNUSED_PARAM(pFunc), SFuncExecEnv* pEnv) {
  pEnv->calcMemSize = sizeof(SSumRes);
  return true;
}

bool getAvgFuncEnv(SFunctionNode* UNUSED_PARAM(pFunc), SFuncExecEnv* pEnv) {
  pEnv->calcMemSize = sizeof(double);
  return true;
}

bool avgFunctionSetup(SqlFunctionCtx* pCtx, SResultRowEntryInfo* pResultInfo) {
  if (!functionSetup(pCtx, pResultInfo)) {
    return false;
  }

  SAvgRes* pRes = GET_ROWCELL_INTERBUF(pResultInfo);
  memset(pRes, 0, sizeof(SAvgRes));
  return true;
}

int32_t avgFunction(SqlFunctionCtx* pCtx) {
  int32_t numOfElem = 0;

  // Only the pre-computing information loaded and actual data does not loaded
  SInputColumnInfoData* pInput = &pCtx->input;
  int32_t               type = pInput->pData[0]->info.type;

  SAvgRes* pAvgRes = GET_ROWCELL_INTERBUF(GET_RES_INFO(pCtx));

  // computing based on the true data block
  SColumnInfoData* pCol = pInput->pData[0];

  int32_t start = pInput->startRowIndex;
  int32_t numOfRows = pInput->numOfRows;

  switch (type) {
    case TSDB_DATA_TYPE_TINYINT: {
      int8_t* plist = (int8_t*)pCol->pData;
      for (int32_t i = start; i < numOfRows + pInput->startRowIndex; ++i) {
        if (pCol->hasNull && colDataIsNull_f(pCol->nullbitmap, i)) {
          continue;
        }

        numOfElem += 1;
        pAvgRes->count += 1;
        pAvgRes->sum.isum += plist[i];
      }

      break;
    }

    case TSDB_DATA_TYPE_SMALLINT: {
      int16_t* plist = (int16_t*)pCol->pData;
      for (int32_t i = start; i < numOfRows + pInput->startRowIndex; ++i) {
        if (pCol->hasNull && colDataIsNull_f(pCol->nullbitmap, i)) {
          continue;
        }

        numOfElem += 1;
        pAvgRes->count += 1;
        pAvgRes->sum.isum += plist[i];
      }
      break;
    }

    case TSDB_DATA_TYPE_INT: {
      int32_t* plist = (int32_t*)pCol->pData;
      for (int32_t i = start; i < numOfRows + pInput->startRowIndex; ++i) {
        if (pCol->hasNull && colDataIsNull_f(pCol->nullbitmap, i)) {
          continue;
        }

        numOfElem += 1;
        pAvgRes->count += 1;
        pAvgRes->sum.isum += plist[i];
      }

      break;
    }

    case TSDB_DATA_TYPE_BIGINT: {
      int64_t* plist = (int64_t*)pCol->pData;
      for (int32_t i = start; i < numOfRows + pInput->startRowIndex; ++i) {
        if (pCol->hasNull && colDataIsNull_f(pCol->nullbitmap, i)) {
          continue;
        }

        numOfElem += 1;
        pAvgRes->count += 1;
        pAvgRes->sum.isum += plist[i];
      }
      break;
    }

    case TSDB_DATA_TYPE_FLOAT: {
      float* plist = (float*)pCol->pData;
      for (int32_t i = start; i < numOfRows + pInput->startRowIndex; ++i) {
        if (pCol->hasNull && colDataIsNull_f(pCol->nullbitmap, i)) {
          continue;
        }

        numOfElem += 1;
        pAvgRes->count += 1;
        pAvgRes->sum.dsum += plist[i];
      }
      break;
    }

    case TSDB_DATA_TYPE_DOUBLE: {
      double* plist = (double*)pCol->pData;
      for (int32_t i = start; i < numOfRows + pInput->startRowIndex; ++i) {
        if (pCol->hasNull && colDataIsNull_f(pCol->nullbitmap, i)) {
          continue;
        }

        numOfElem += 1;
        pAvgRes->count += 1;
        pAvgRes->sum.dsum += plist[i];
      }
      break;
    }

    default:
      break;
  }

  // data in the check operation are all null, not output
  SET_VAL(GET_RES_INFO(pCtx), numOfElem, 1);
  return TSDB_CODE_SUCCESS;
}

int32_t avgFinalize(SqlFunctionCtx* pCtx, SSDataBlock* pBlock) {
  SInputColumnInfoData* pInput = &pCtx->input;
  int32_t               type = pInput->pData[0]->info.type;
  SAvgRes*              pAvgRes = GET_ROWCELL_INTERBUF(GET_RES_INFO(pCtx));
  if (IS_INTEGER_TYPE(type)) {
    pAvgRes->result = pAvgRes->sum.isum / ((double)pAvgRes->count);
  } else {
    pAvgRes->result = pAvgRes->sum.dsum / ((double)pAvgRes->count);
  }

  return functionFinalize(pCtx, pBlock);
}

EFuncDataRequired statisDataRequired(SFunctionNode* pFunc, STimeWindow* pTimeWindow) {
  return FUNC_DATA_REQUIRED_STATIS_LOAD;
}

bool maxFunctionSetup(SqlFunctionCtx* pCtx, SResultRowEntryInfo* pResultInfo) {
  if (!functionSetup(pCtx, pResultInfo)) {
    return false;
  }

  char* buf = GET_ROWCELL_INTERBUF(pResultInfo);
  switch (pCtx->resDataInfo.type) {
    case TSDB_DATA_TYPE_INT:
      *((int32_t*)buf) = INT32_MIN;
      break;
    case TSDB_DATA_TYPE_UINT:
      *((uint32_t*)buf) = 0;
      break;
    case TSDB_DATA_TYPE_FLOAT:
      *((float*)buf) = -FLT_MAX;
      break;
    case TSDB_DATA_TYPE_DOUBLE:
      SET_DOUBLE_VAL(((double*)buf), -DBL_MAX);
      break;
    case TSDB_DATA_TYPE_BIGINT:
      *((int64_t*)buf) = INT64_MIN;
      break;
    case TSDB_DATA_TYPE_UBIGINT:
      *((uint64_t*)buf) = 0;
      break;
    case TSDB_DATA_TYPE_SMALLINT:
      *((int16_t*)buf) = INT16_MIN;
      break;
    case TSDB_DATA_TYPE_USMALLINT:
      *((uint16_t*)buf) = 0;
      break;
    case TSDB_DATA_TYPE_TINYINT:
      *((int8_t*)buf) = INT8_MIN;
      break;
    case TSDB_DATA_TYPE_UTINYINT:
      *((uint8_t*)buf) = 0;
      break;
    case TSDB_DATA_TYPE_BOOL:
      *((int8_t*)buf) = 0;
      break;
    default:
      assert(0);
  }
  return true;
}

bool minFunctionSetup(SqlFunctionCtx* pCtx, SResultRowEntryInfo* pResultInfo) {
  if (!functionSetup(pCtx, pResultInfo)) {
    return false;  // not initialized since it has been initialized
  }

  char* buf = GET_ROWCELL_INTERBUF(pResultInfo);
  switch (pCtx->resDataInfo.type) {
    case TSDB_DATA_TYPE_TINYINT:
      *((int8_t*)buf) = INT8_MAX;
      break;
    case TSDB_DATA_TYPE_UTINYINT:
      *(uint8_t*)buf = UINT8_MAX;
      break;
    case TSDB_DATA_TYPE_SMALLINT:
      *((int16_t*)buf) = INT16_MAX;
      break;
    case TSDB_DATA_TYPE_USMALLINT:
      *((uint16_t*)buf) = UINT16_MAX;
      break;
    case TSDB_DATA_TYPE_INT:
      *((int32_t*)buf) = INT32_MAX;
      break;
    case TSDB_DATA_TYPE_UINT:
      *((uint32_t*)buf) = UINT32_MAX;
      break;
    case TSDB_DATA_TYPE_BIGINT:
      *((int64_t*)buf) = INT64_MAX;
      break;
    case TSDB_DATA_TYPE_UBIGINT:
      *((uint64_t*)buf) = UINT64_MAX;
      break;
    case TSDB_DATA_TYPE_FLOAT:
      *((float*)buf) = FLT_MAX;
      break;
    case TSDB_DATA_TYPE_DOUBLE:
      SET_DOUBLE_VAL(((double*)buf), DBL_MAX);
      break;
    case TSDB_DATA_TYPE_BOOL:
      *((int8_t*)buf) = 1;
      break;
    default:
      assert(0);
  }

  return true;
}

bool getMinmaxFuncEnv(SFunctionNode* UNUSED_PARAM(pFunc), SFuncExecEnv* pEnv) {
  pEnv->calcMemSize = sizeof(int64_t);
  return true;
}

#define GET_TS_LIST(x)    ((TSKEY*)((x)->ptsList))
#define GET_TS_DATA(x, y) (GET_TS_LIST(x)[(y)])

#define DO_UPDATE_TAG_COLUMNS_WITHOUT_TS(ctx)                      \
  do {                                                             \
    for (int32_t _i = 0; _i < (ctx)->tagInfo.numOfTagCols; ++_i) { \
      SqlFunctionCtx* __ctx = (ctx)->tagInfo.pTagCtxList[_i];      \
      __ctx->fpSet.process(__ctx);                                 \
    }                                                              \
  } while (0);

#define DO_UPDATE_SUBSID_RES(ctx, ts)                          \
  do {                                                         \
    for (int32_t _i = 0; _i < (ctx)->subsidiaries.num; ++_i) { \
      SqlFunctionCtx* __ctx = (ctx)->subsidiaries.pCtx[_i];    \
      if (__ctx->functionId == FUNCTION_TS_DUMMY) {            \
        __ctx->tag.i = (ts);                                   \
        __ctx->tag.nType = TSDB_DATA_TYPE_BIGINT;              \
      }                                                        \
      __ctx->fpSet.process(__ctx);                             \
    }                                                          \
  } while (0)

#define UPDATE_DATA(ctx, left, right, num, sign, _ts) \
  do {                                                \
    if (((left) < (right)) ^ (sign)) {                \
      (left) = (right);                               \
      DO_UPDATE_SUBSID_RES(ctx, _ts);                 \
      (num) += 1;                                     \
    }                                                 \
  } while (0)

#define LOOPCHECK_N(val, _col, ctx, _t, _nrow, _start, sign, num)        \
  do {                                                                   \
    _t* d = (_t*)((_col)->pData);                                        \
    for (int32_t i = (_start); i < (_nrow) + (_start); ++i) {            \
      if (((_col)->hasNull) && colDataIsNull_f((_col)->nullbitmap, i)) { \
        continue;                                                        \
      }                                                                  \
      TSKEY ts = (ctx)->ptsList != NULL ? GET_TS_DATA(ctx, i) : 0;       \
      UPDATE_DATA(ctx, val, d[i], num, sign, ts);                        \
    }                                                                    \
  } while (0)

int32_t doMinMaxHelper(SqlFunctionCtx* pCtx, int32_t isMinFunc) {
  int32_t numOfElems = 0;

  SInputColumnInfoData* pInput = &pCtx->input;
  SColumnDataAgg*       pAgg = pInput->pColumnDataAgg[0];

  SColumnInfoData* pCol = pInput->pData[0];
  int32_t          type = pCol->info.type;

  SResultRowEntryInfo* pResInfo = GET_RES_INFO(pCtx);
  char*                buf = GET_ROWCELL_INTERBUF(pResInfo);

  // data in current data block are qualified to the query
  if (pInput->colDataAggIsSet) {
    numOfElems = pInput->numOfRows - pAgg->numOfNull;
    ASSERT(pInput->numOfRows == pInput->totalRows && numOfElems >= 0);

    if (numOfElems == 0) {
      return numOfElems;
    }

    void*   tval = NULL;
    int16_t index = 0;

    if (isMinFunc) {
      tval = &pInput->pColumnDataAgg[0]->min;
      index = pInput->pColumnDataAgg[0]->minIndex;
    } else {
      tval = &pInput->pColumnDataAgg[0]->max;
      index = pInput->pColumnDataAgg[0]->maxIndex;
    }

    // the index is the original position, not the relative position
    TSKEY key = (pCtx->ptsList != NULL) ? pCtx->ptsList[index] : TSKEY_INITIAL_VAL;

    if (IS_SIGNED_NUMERIC_TYPE(type)) {
      int64_t prev = 0;
      GET_TYPED_DATA(prev, int64_t, type, buf);

      int64_t val = GET_INT64_VAL(tval);
      if ((prev < val) ^ isMinFunc) {
        *(int64_t*)buf = val;
        for (int32_t i = 0; i < (pCtx)->subsidiaries.num; ++i) {
          SqlFunctionCtx* __ctx = pCtx->subsidiaries.pCtx[i];
          if (__ctx->functionId == FUNCTION_TS_DUMMY) {  // TODO refactor
            __ctx->tag.i = key;
            __ctx->tag.nType = TSDB_DATA_TYPE_BIGINT;
          }

          __ctx->fpSet.process(__ctx);
        }
      }
    } else if (IS_UNSIGNED_NUMERIC_TYPE(type)) {
      uint64_t prev = 0;
      GET_TYPED_DATA(prev, uint64_t, type, buf);

      uint64_t val = GET_UINT64_VAL(tval);
      if ((prev < val) ^ isMinFunc) {
        *(uint64_t*)buf = val;
        for (int32_t i = 0; i < (pCtx)->subsidiaries.num; ++i) {
          SqlFunctionCtx* __ctx = pCtx->subsidiaries.pCtx[i];
          if (__ctx->functionId == FUNCTION_TS_DUMMY) {  // TODO refactor
            __ctx->tag.i = key;
            __ctx->tag.nType = TSDB_DATA_TYPE_BIGINT;
          }

          __ctx->fpSet.process(__ctx);
        }
      }
    } else if (type == TSDB_DATA_TYPE_DOUBLE) {
      double val = GET_DOUBLE_VAL(tval);
      UPDATE_DATA(pCtx, *(double*)buf, val, numOfElems, isMinFunc, key);
    } else if (type == TSDB_DATA_TYPE_FLOAT) {
      double val = GET_DOUBLE_VAL(tval);
      UPDATE_DATA(pCtx, *(float*)buf, val, numOfElems, isMinFunc, key);
    }

    return numOfElems;
  }

  int32_t start = pInput->startRowIndex;
  int32_t numOfRows = pInput->numOfRows;

  if (IS_SIGNED_NUMERIC_TYPE(type) || type == TSDB_DATA_TYPE_BOOL) {
    if (type == TSDB_DATA_TYPE_TINYINT || type == TSDB_DATA_TYPE_BOOL) {
      LOOPCHECK_N(*(int8_t*)buf, pCol, pCtx, int8_t, numOfRows, start, isMinFunc, numOfElems);
    } else if (type == TSDB_DATA_TYPE_SMALLINT) {
      LOOPCHECK_N(*(int16_t*)buf, pCol, pCtx, int16_t, numOfRows, start, isMinFunc, numOfElems);
    } else if (type == TSDB_DATA_TYPE_INT) {
      int32_t* pData = (int32_t*)pCol->pData;
      int32_t* val = (int32_t*)buf;

      for (int32_t i = start; i < start + numOfRows; ++i) {
        if ((pCol->hasNull) && colDataIsNull_f(pCol->nullbitmap, i)) {
          continue;
        }

        if ((*val < pData[i]) ^ isMinFunc) {
          *val = pData[i];
          TSKEY ts = (pCtx->ptsList != NULL) ? GET_TS_DATA(pCtx, i) : 0;
          DO_UPDATE_SUBSID_RES(pCtx, ts);
        }

        numOfElems += 1;
      }

#if defined(_DEBUG_VIEW)
      qDebug("max value updated:%d", *retVal);
#endif
    } else if (type == TSDB_DATA_TYPE_BIGINT) {
      LOOPCHECK_N(*(int64_t*)buf, pCol, pCtx, int64_t, numOfRows, start, isMinFunc, numOfElems);
    }
  } else if (IS_UNSIGNED_NUMERIC_TYPE(type)) {
    if (type == TSDB_DATA_TYPE_UTINYINT) {
      LOOPCHECK_N(*(uint8_t*)buf, pCol, pCtx, uint8_t, numOfRows, start, isMinFunc, numOfElems);
    } else if (type == TSDB_DATA_TYPE_USMALLINT) {
      LOOPCHECK_N(*(uint16_t*)buf, pCol, pCtx, uint16_t, numOfRows, start, isMinFunc, numOfElems);
    } else if (type == TSDB_DATA_TYPE_UINT) {
      LOOPCHECK_N(*(uint32_t*)buf, pCol, pCtx, uint32_t, numOfRows, start, isMinFunc, numOfElems);
    } else if (type == TSDB_DATA_TYPE_UBIGINT) {
      LOOPCHECK_N(*(uint64_t*)buf, pCol, pCtx, uint64_t, numOfRows, start, isMinFunc, numOfElems);
    }
  } else if (type == TSDB_DATA_TYPE_DOUBLE) {
    LOOPCHECK_N(*(double*)buf, pCol, pCtx, double, numOfRows, start, isMinFunc, numOfElems);
  } else if (type == TSDB_DATA_TYPE_FLOAT) {
    LOOPCHECK_N(*(float*)buf, pCol, pCtx, float, numOfRows, start, isMinFunc, numOfElems);
  }

  return numOfElems;
}

int32_t minFunction(SqlFunctionCtx* pCtx) {
  int32_t numOfElems = doMinMaxHelper(pCtx, 1);
  SET_VAL(GET_RES_INFO(pCtx), numOfElems, 1);
  return TSDB_CODE_SUCCESS;
}

int32_t maxFunction(SqlFunctionCtx* pCtx) {
  int32_t numOfElems = doMinMaxHelper(pCtx, 0);
  SET_VAL(GET_RES_INFO(pCtx), numOfElems, 1);
  return TSDB_CODE_SUCCESS;
}

bool getStddevFuncEnv(SFunctionNode* pFunc, SFuncExecEnv* pEnv) {
  pEnv->calcMemSize = sizeof(SStddevRes);
  return true;
}

bool stddevFunctionSetup(SqlFunctionCtx* pCtx, SResultRowEntryInfo* pResultInfo) {
  if (!functionSetup(pCtx, pResultInfo)) {
    return false;
  }

  SStddevRes* pRes = GET_ROWCELL_INTERBUF(pResultInfo);
  memset(pRes, 0, sizeof(SStddevRes));
  return true;
}

int32_t stddevFunction(SqlFunctionCtx* pCtx) {
  int32_t numOfElem = 0;

  // Only the pre-computing information loaded and actual data does not loaded
  SInputColumnInfoData* pInput = &pCtx->input;
  int32_t               type = pInput->pData[0]->info.type;

  SStddevRes* pStddevRes = GET_ROWCELL_INTERBUF(GET_RES_INFO(pCtx));

  // computing based on the true data block
  SColumnInfoData* pCol = pInput->pData[0];

  int32_t start = pInput->startRowIndex;
  int32_t numOfRows = pInput->numOfRows;

  switch (type) {
    case TSDB_DATA_TYPE_TINYINT: {
      int8_t* plist = (int8_t*)pCol->pData;
      for (int32_t i = start; i < numOfRows + start; ++i) {
        if (pCol->hasNull && colDataIsNull_f(pCol->nullbitmap, i)) {
          continue;
        }

        numOfElem += 1;
        pStddevRes->count += 1;
        pStddevRes->isum += plist[i];
        pStddevRes->quadraticISum += plist[i] * plist[i];
      }

      break;
    }

    case TSDB_DATA_TYPE_SMALLINT: {
      int16_t* plist = (int16_t*)pCol->pData;
      for (int32_t i = start; i < numOfRows + pInput->startRowIndex; ++i) {
        if (pCol->hasNull && colDataIsNull_f(pCol->nullbitmap, i)) {
          continue;
        }

        numOfElem += 1;
        pStddevRes->count += 1;
        pStddevRes->isum += plist[i];
        pStddevRes->quadraticISum += plist[i] * plist[i];
      }
      break;
    }

    case TSDB_DATA_TYPE_INT: {
      int32_t* plist = (int32_t*)pCol->pData;
      for (int32_t i = start; i < numOfRows + pInput->startRowIndex; ++i) {
        if (pCol->hasNull && colDataIsNull_f(pCol->nullbitmap, i)) {
          continue;
        }

        numOfElem += 1;
        pStddevRes->count += 1;
        pStddevRes->isum += plist[i];
        pStddevRes->quadraticISum += plist[i] * plist[i];
      }

      break;
    }

    case TSDB_DATA_TYPE_BIGINT: {
      int64_t* plist = (int64_t*)pCol->pData;
      for (int32_t i = start; i < numOfRows + pInput->startRowIndex; ++i) {
        if (pCol->hasNull && colDataIsNull_f(pCol->nullbitmap, i)) {
          continue;
        }

        numOfElem += 1;
        pStddevRes->count += 1;
        pStddevRes->isum += plist[i];
        pStddevRes->quadraticISum += plist[i] * plist[i];
      }
      break;
    }

    case TSDB_DATA_TYPE_FLOAT: {
      float* plist = (float*)pCol->pData;
      for (int32_t i = start; i < numOfRows + pInput->startRowIndex; ++i) {
        if (pCol->hasNull && colDataIsNull_f(pCol->nullbitmap, i)) {
          continue;
        }

        numOfElem += 1;
        pStddevRes->count += 1;
        pStddevRes->dsum += plist[i];
        pStddevRes->quadraticDSum += plist[i] * plist[i];
      }
      break;
    }

    case TSDB_DATA_TYPE_DOUBLE: {
      double* plist = (double*)pCol->pData;
      for (int32_t i = start; i < numOfRows + pInput->startRowIndex; ++i) {
        if (pCol->hasNull && colDataIsNull_f(pCol->nullbitmap, i)) {
          continue;
        }

        numOfElem += 1;
        pStddevRes->count += 1;
        pStddevRes->dsum += plist[i];
        pStddevRes->quadraticDSum += plist[i] * plist[i];
      }
      break;
    }

    default:
      break;
  }

  // data in the check operation are all null, not output
  SET_VAL(GET_RES_INFO(pCtx), numOfElem, 1);
  return TSDB_CODE_SUCCESS;
}

int32_t stddevFinalize(SqlFunctionCtx* pCtx, SSDataBlock* pBlock) {
  SInputColumnInfoData* pInput = &pCtx->input;
  int32_t               type = pInput->pData[0]->info.type;
  SStddevRes*           pStddevRes = GET_ROWCELL_INTERBUF(GET_RES_INFO(pCtx));
  double                avg;
  if (IS_INTEGER_TYPE(type)) {
    avg = pStddevRes->isum / ((double)pStddevRes->count);
    pStddevRes->result = sqrt(pStddevRes->quadraticISum / ((double)pStddevRes->count) - avg * avg);
  } else {
    avg = pStddevRes->dsum / ((double)pStddevRes->count);
    pStddevRes->result = sqrt(pStddevRes->quadraticDSum / ((double)pStddevRes->count) - avg * avg);
  }

  return functionFinalize(pCtx, pBlock);
}

bool getPercentileFuncEnv(SFunctionNode* pFunc, SFuncExecEnv* pEnv) {
  pEnv->calcMemSize = sizeof(SPercentileInfo);
  return true;
}

bool percentileFunctionSetup(SqlFunctionCtx* pCtx, SResultRowEntryInfo* pResultInfo) {
  if (!functionSetup(pCtx, pResultInfo)) {
    return false;
  }

  // in the first round, get the min-max value of all involved data
  SPercentileInfo* pInfo = GET_ROWCELL_INTERBUF(pResultInfo);
  SET_DOUBLE_VAL(&pInfo->minval, DBL_MAX);
  SET_DOUBLE_VAL(&pInfo->maxval, -DBL_MAX);
  pInfo->numOfElems = 0;

  return true;
}

int32_t percentileFunction(SqlFunctionCtx* pCtx) {
  int32_t              notNullElems = 0;
  SResultRowEntryInfo* pResInfo = GET_RES_INFO(pCtx);

  SInputColumnInfoData* pInput = &pCtx->input;
  SColumnDataAgg*       pAgg = pInput->pColumnDataAgg[0];

  SColumnInfoData* pCol = pInput->pData[0];
  int32_t          type = pCol->info.type;

  SPercentileInfo* pInfo = GET_ROWCELL_INTERBUF(pResInfo);
  if (pCtx->currentStage == REPEAT_SCAN && pInfo->stage == 0) {
    pInfo->stage += 1;

    // all data are null, set it completed
    if (pInfo->numOfElems == 0) {
      pResInfo->complete = true;
      return 0;
    } else {
      pInfo->pMemBucket = tMemBucketCreate(pCtx->inputBytes, pCtx->inputType, pInfo->minval, pInfo->maxval);
    }
  }

  // the first stage, only acquire the min/max value
  if (pInfo->stage == 0) {
    if (pCtx->input.colDataAggIsSet) {
      double tmin = 0.0, tmax = 0.0;
      if (IS_SIGNED_NUMERIC_TYPE(type)) {
        tmin = (double)GET_INT64_VAL(&pAgg->min);
        tmax = (double)GET_INT64_VAL(&pAgg->max);
      } else if (IS_FLOAT_TYPE(type)) {
        tmin = GET_DOUBLE_VAL(&pAgg->min);
        tmax = GET_DOUBLE_VAL(&pAgg->max);
      } else if (IS_UNSIGNED_NUMERIC_TYPE(type)) {
        tmin = (double)GET_UINT64_VAL(&pAgg->min);
        tmax = (double)GET_UINT64_VAL(&pAgg->max);
      }

      if (GET_DOUBLE_VAL(&pInfo->minval) > tmin) {
        SET_DOUBLE_VAL(&pInfo->minval, tmin);
      }

      if (GET_DOUBLE_VAL(&pInfo->maxval) < tmax) {
        SET_DOUBLE_VAL(&pInfo->maxval, tmax);
      }

      pInfo->numOfElems += (pInput->numOfRows - pAgg->numOfNull);
    } else {
      // check the valid data one by one
      int32_t start = pInput->startRowIndex;
      for (int32_t i = start; i < pInput->numOfRows + start; ++i) {
        if (colDataIsNull_f(pCol->nullbitmap, i)) {
          continue;
        }

        char* data = colDataGetData(pCol, i);

        double v = 0;
        GET_TYPED_DATA(v, double, pCtx->inputType, data);
        if (v < GET_DOUBLE_VAL(&pInfo->minval)) {
          SET_DOUBLE_VAL(&pInfo->minval, v);
        }

        if (v > GET_DOUBLE_VAL(&pInfo->maxval)) {
          SET_DOUBLE_VAL(&pInfo->maxval, v);
        }

        pInfo->numOfElems += 1;
      }
    }

    return 0;
  }

  // the second stage, calculate the true percentile value
  int32_t start = pInput->startRowIndex;
  for (int32_t i = start; i < pInput->numOfRows + start; ++i) {
    if (colDataIsNull_f(pCol->nullbitmap, i)) {
      continue;
    }

    char* data = colDataGetData(pCol, i);

    notNullElems += 1;
    tMemBucketPut(pInfo->pMemBucket, data, 1);
  }

  SET_VAL(pResInfo, notNullElems, 1);
  return TSDB_CODE_SUCCESS;
}

int32_t percentileFinalize(SqlFunctionCtx* pCtx, SSDataBlock* pBlock) {
  SVariant* pVal = &pCtx->param[1].param;
  double    v = pVal->nType == TSDB_DATA_TYPE_INT ? pVal->i : pVal->d;

  SResultRowEntryInfo* pResInfo = GET_RES_INFO(pCtx);
  SPercentileInfo*     ppInfo = (SPercentileInfo*)GET_ROWCELL_INTERBUF(pResInfo);

  tMemBucket* pMemBucket = ppInfo->pMemBucket;
  if (pMemBucket != NULL && pMemBucket->total > 0) {  // check for null
    SET_DOUBLE_VAL(&ppInfo->result, getPercentile(pMemBucket, v));
  }

  tMemBucketDestroy(pMemBucket);
  return functionFinalize(pCtx, pBlock);
}

bool getFirstLastFuncEnv(SFunctionNode* pFunc, SFuncExecEnv* pEnv) {
  SColumnNode* pNode = nodesListGetNode(pFunc->pParameterList, 0);
  pEnv->calcMemSize = pNode->node.resType.bytes + sizeof(int64_t);
  return true;
}

static FORCE_INLINE TSKEY getRowPTs(SColumnInfoData* pTsColInfo, int32_t rowIndex) {
  if (pTsColInfo == NULL) {
    return 0;
  }

  return *(TSKEY*)colDataGetData(pTsColInfo, rowIndex);
}

// This ordinary first function does not care if current scan is ascending order or descending order scan
// the OPTIMIZED version of first function will only handle the ascending order scan
int32_t firstFunction(SqlFunctionCtx* pCtx) {
  int32_t numOfElems = 0;

  SResultRowEntryInfo* pResInfo = GET_RES_INFO(pCtx);
  char*                buf = GET_ROWCELL_INTERBUF(pResInfo);

  SInputColumnInfoData* pInput = &pCtx->input;
  SColumnInfoData*      pInputCol = pInput->pData[0];

  int32_t bytes = pInputCol->info.bytes;

  // All null data column, return directly.
  if (pInput->colDataAggIsSet && (pInput->pColumnDataAgg[0]->numOfNull == pInput->totalRows)) {
    ASSERT(pInputCol->hasNull == true);
    return 0;
  }

  SColumnDataAgg* pColAgg = (pInput->colDataAggIsSet) ? pInput->pColumnDataAgg[0] : NULL;

  TSKEY startKey = getRowPTs(pInput->pPTS, 0);
  TSKEY endKey = getRowPTs(pInput->pPTS, pInput->totalRows - 1);

  int32_t blockDataOrder = (startKey <= endKey) ? TSDB_ORDER_ASC : TSDB_ORDER_DESC;

  if (blockDataOrder == TSDB_ORDER_ASC) {
    // filter according to current result firstly
    if (pResInfo->numOfRes > 0) {
      TSKEY ts = *(TSKEY*)(buf + bytes);
      if (ts < startKey) {
        return TSDB_CODE_SUCCESS;
      }
    }

    for (int32_t i = pInput->startRowIndex; i < pInput->startRowIndex + pInput->numOfRows; ++i) {
      if (pInputCol->hasNull && colDataIsNull(pInputCol, pInput->totalRows, i, pColAgg)) {
        continue;
      }

      numOfElems++;

      char* data = colDataGetData(pInputCol, i);
      TSKEY cts = getRowPTs(pInput->pPTS, i);

      if (pResInfo->numOfRes == 0 || *(TSKEY*)(buf + bytes) > cts) {
        memcpy(buf, data, bytes);
        *(TSKEY*)(buf + bytes) = cts;
        //        DO_UPDATE_TAG_COLUMNS(pCtx, ts);

        pResInfo->numOfRes = 1;
        break;
      }
    }
  } else {
    // in case of descending order time stamp serial, which usually happens as the results of the nest query,
    // all data needs to be check.
    if (pResInfo->numOfRes > 0) {
      TSKEY ts = *(TSKEY*)(buf + bytes);
      if (ts < endKey) {
        return TSDB_CODE_SUCCESS;
      }
    }

    for (int32_t i = pInput->numOfRows + pInput->startRowIndex - 1; i >= pInput->startRowIndex; --i) {
      if (pInputCol->hasNull && colDataIsNull(pInputCol, pInput->totalRows, i, pColAgg)) {
        continue;
      }

      numOfElems++;

      char* data = colDataGetData(pInputCol, i);
      TSKEY cts = getRowPTs(pInput->pPTS, i);

      if (pResInfo->numOfRes == 0 || *(TSKEY*)(buf + bytes) > cts) {
        memcpy(buf, data, bytes);
        *(TSKEY*)(buf + bytes) = cts;
        //        DO_UPDATE_TAG_COLUMNS(pCtx, ts);
        pResInfo->numOfRes = 1;
        break;
      }
    }
  }

  SET_VAL(pResInfo, numOfElems, 1);
  return TSDB_CODE_SUCCESS;
}

int32_t lastFunction(SqlFunctionCtx* pCtx) {
  int32_t numOfElems = 0;

  SResultRowEntryInfo* pResInfo = GET_RES_INFO(pCtx);
  char*                buf = GET_ROWCELL_INTERBUF(pResInfo);

  SInputColumnInfoData* pInput = &pCtx->input;
  SColumnInfoData*      pInputCol = pInput->pData[0];

  int32_t bytes = pInputCol->info.bytes;

  // All null data column, return directly.
  if (pInput->colDataAggIsSet && (pInput->pColumnDataAgg[0]->numOfNull == pInput->totalRows)) {
    ASSERT(pInputCol->hasNull == true);
    return 0;
  }

  SColumnDataAgg* pColAgg = (pInput->colDataAggIsSet) ? pInput->pColumnDataAgg[0] : NULL;

  TSKEY startKey = getRowPTs(pInput->pPTS, 0);
  TSKEY endKey = getRowPTs(pInput->pPTS, pInput->totalRows - 1);

  int32_t blockDataOrder = (startKey <= endKey) ? TSDB_ORDER_ASC : TSDB_ORDER_DESC;

  if (blockDataOrder == TSDB_ORDER_ASC) {
    for (int32_t i = pInput->numOfRows + pInput->startRowIndex - 1; i >= pInput->startRowIndex; --i) {
      if (pInputCol->hasNull && colDataIsNull(pInputCol, pInput->totalRows, i, pColAgg)) {
        continue;
      }

      numOfElems++;

      char* data = colDataGetData(pInputCol, i);
      TSKEY cts = getRowPTs(pInput->pPTS, i);
      if (pResInfo->numOfRes == 0 || *(TSKEY*)(buf + bytes) < cts) {
        memcpy(buf, data, bytes);
        *(TSKEY*)(buf + bytes) = cts;
        //        DO_UPDATE_TAG_COLUMNS(pCtx, ts);
        pResInfo->numOfRes = 1;
      }
      break;
    }
  } else {  // descending order
    for (int32_t i = pInput->startRowIndex; i < pInput->numOfRows + pInput->startRowIndex; ++i) {
      if (pInputCol->hasNull && colDataIsNull(pInputCol, pInput->totalRows, i, pColAgg)) {
        continue;
      }

      numOfElems++;

      char* data = colDataGetData(pInputCol, i);
      TSKEY cts = getRowPTs(pInput->pPTS, i);
      if (pResInfo->numOfRes == 0 || *(TSKEY*)(buf + bytes) < cts) {
        memcpy(buf, data, bytes);
        *(TSKEY*)(buf + bytes) = cts;
        pResInfo->numOfRes = 1;
        //        DO_UPDATE_TAG_COLUMNS(pCtx, ts);
      }
      break;
    }
  }

  SET_VAL(pResInfo, numOfElems, 1);
  return TSDB_CODE_SUCCESS;
}

bool getDiffFuncEnv(SFunctionNode* UNUSED_PARAM(pFunc), SFuncExecEnv* pEnv) {
  pEnv->calcMemSize = sizeof(SDiffInfo);
  return true;
}

bool diffFunctionSetup(SqlFunctionCtx* pCtx, SResultRowEntryInfo* pResInfo) {
  if (!functionSetup(pCtx, pResInfo)) {
    return false;
  }

  SDiffInfo* pDiffInfo = GET_ROWCELL_INTERBUF(pResInfo);
  pDiffInfo->hasPrev = false;
  pDiffInfo->prev.i64 = 0;
  pDiffInfo->ignoreNegative = false;  // TODO set correct param
  pDiffInfo->includeNull = false;
  pDiffInfo->firstOutput = false;
  return true;
}

int32_t diffFunction(SqlFunctionCtx* pCtx) {
  SResultRowEntryInfo* pResInfo = GET_RES_INFO(pCtx);
  SDiffInfo*           pDiffInfo = GET_ROWCELL_INTERBUF(pResInfo);

  SInputColumnInfoData* pInput = &pCtx->input;
  SColumnInfoData*      pInputCol = pInput->pData[0];

  bool    isFirstBlock = (pDiffInfo->hasPrev == false);
  int32_t numOfElems = 0;

  int32_t step = GET_FORWARD_DIRECTION_FACTOR(pCtx->order);
  //  int32_t i = (pCtx->order == TSDB_ORDER_ASC) ? 0 : pCtx->size - 1;

  SColumnInfoData* pTsOutput = pCtx->pTsOutput;
  TSKEY*           tsList = (int64_t*)pInput->pPTS->pData;

  int32_t startOffset = pCtx->offset;
  switch (pInputCol->info.type) {
    case TSDB_DATA_TYPE_INT: {
      SColumnInfoData* pOutput = (SColumnInfoData*)pCtx->pOutput;
      for (int32_t i = pInput->startRowIndex; i < pInput->numOfRows + pInput->startRowIndex; i += step) {
        int32_t pos = startOffset + (isFirstBlock ? (numOfElems - 1) : numOfElems);
        if (colDataIsNull_f(pInputCol->nullbitmap, i)) {
          if (pDiffInfo->includeNull) {
            colDataSetNull_f(pOutput->nullbitmap, pos);
            if (tsList != NULL) {
              colDataAppendInt64(pTsOutput, pos, &tsList[i]);
            }

            numOfElems += 1;
          }
          continue;
        }

        int32_t v = *(int32_t*)colDataGetData(pInputCol, i);
        if (pDiffInfo->hasPrev) {
          int32_t delta = (int32_t)(v - pDiffInfo->prev.i64);  // direct previous may be null
          if (delta < 0 && pDiffInfo->ignoreNegative) {
            colDataSetNull_f(pOutput->nullbitmap, pos);
          } else {
            colDataAppendInt32(pOutput, pos, &delta);
          }

          if (pTsOutput != NULL) {
            colDataAppendInt64(pTsOutput, pos, &tsList[i]);
          }
        }

        pDiffInfo->prev.i64 = v;
        pDiffInfo->hasPrev = true;
        numOfElems++;
      }
      break;
    }

    case TSDB_DATA_TYPE_BIGINT: {
      SColumnInfoData* pOutput = (SColumnInfoData*)pCtx->pOutput;
      for (int32_t i = pInput->startRowIndex; i < pInput->numOfRows + pInput->startRowIndex; i += step) {
        if (colDataIsNull_f(pInputCol->nullbitmap, i)) {
          continue;
        }

        int32_t v = 0;
        if (pDiffInfo->hasPrev) {
          v = *(int64_t*)colDataGetData(pInputCol, i);
          int64_t delta = (int64_t)(v - pDiffInfo->prev.i64);  // direct previous may be null
          if (pDiffInfo->ignoreNegative) {
            continue;
          }

          //          *(pOutput++) = delta;
          //          *pTimestamp  = (tsList != NULL)? tsList[i]:0;
          //
          //          pOutput    += 1;
          //          pTimestamp += 1;
        }

        pDiffInfo->prev.i64 = v;
        pDiffInfo->hasPrev = true;
        numOfElems++;
      }
      break;
    }
#if 0
    case TSDB_DATA_TYPE_DOUBLE: {
      double *pData = (double *)data;
      double *pOutput = (double *)pCtx->pOutput;

      for (; i < pCtx->size && i >= 0; i += step) {
        if (pCtx->hasNull && isNull((const char*) &pData[i], pCtx->inputType)) {
          continue;
        }
        if ((pDiffInfo->ignoreNegative) && (pData[i] < 0)) {
          continue;
        }

        if (pDiffInfo->hasPrev) {  // initial value is not set yet
          SET_DOUBLE_VAL(pOutput, pData[i] - pDiffInfo->d64Prev);  // direct previous may be null
          *pTimestamp = (tsList != NULL)? tsList[i]:0;
          pOutput    += 1;
          pTimestamp += 1;
        }

        pDiffInfo->d64Prev = pData[i];
        pDiffInfo->hasPrev = true;
        numOfElems++;
      }
      break;
    }
    case TSDB_DATA_TYPE_FLOAT: {
      float *pData = (float *)data;
      float *pOutput = (float *)pCtx->pOutput;

      for (; i < pCtx->size && i >= 0; i += step) {
        if (pCtx->hasNull && isNull((const char*) &pData[i], pCtx->inputType)) {
          continue;
        }
        if ((pDiffInfo->ignoreNegative) && (pData[i] < 0)) {
          continue;
        }

        if (pDiffInfo->hasPrev) {  // initial value is not set yet
          *pOutput = (float)(pData[i] - pDiffInfo->d64Prev);  // direct previous may be null
          *pTimestamp = (tsList != NULL)? tsList[i]:0;
          pOutput    += 1;
          pTimestamp += 1;
        }

        pDiffInfo->d64Prev = pData[i];
        pDiffInfo->hasPrev = true;
        numOfElems++;
      }
      break;
    }
    case TSDB_DATA_TYPE_SMALLINT: {
      int16_t *pData = (int16_t *)data;
      int16_t *pOutput = (int16_t *)pCtx->pOutput;

      for (; i < pCtx->size && i >= 0; i += step) {
        if (pCtx->hasNull && isNull((const char*) &pData[i], pCtx->inputType)) {
          continue;
        }
        if ((pDiffInfo->ignoreNegative) && (pData[i] < 0)) {
          continue;
        }

        if (pDiffInfo->hasPrev) {  // initial value is not set yet
          *pOutput = (int16_t)(pData[i] - pDiffInfo->i64Prev);  // direct previous may be null
          *pTimestamp = (tsList != NULL)? tsList[i]:0;
          pOutput    += 1;
          pTimestamp += 1;
        }

        pDiffInfo->i64Prev = pData[i];
        pDiffInfo->hasPrev = true;
        numOfElems++;
      }
      break;
    }

    case TSDB_DATA_TYPE_TINYINT: {
      int8_t *pData = (int8_t *)data;
      int8_t *pOutput = (int8_t *)pCtx->pOutput;

      for (; i < pCtx->size && i >= 0; i += step) {
        if (pCtx->hasNull && isNull((char *)&pData[i], pCtx->inputType)) {
          continue;
        }
        if ((pDiffInfo->ignoreNegative) && (pData[i] < 0)) {
          continue;
        }

        if (pDiffInfo->hasPrev) {  // initial value is not set yet
          *pOutput = (int8_t)(pData[i] - pDiffInfo->i64Prev);  // direct previous may be null
          *pTimestamp = (tsList != NULL)? tsList[i]:0;
          pOutput    += 1;
          pTimestamp += 1;
        }

        pDiffInfo->i64Prev = pData[i];
        pDiffInfo->hasPrev = true;
        numOfElems++;
      }
      break;
    }
#endif
    default:
      break;
      //      qError("error input type");
  }

  // initial value is not set yet
  if (!pDiffInfo->hasPrev || numOfElems <= 0) {
    /*
     * 1. current block and blocks before are full of null
     * 2. current block may be null value
     */
    assert(pCtx->hasNull);
    return 0;
  } else {
    //    for (int t = 0; t < pCtx->tagInfo.numOfTagCols; ++t) {
    //      SqlFunctionCtx* tagCtx = pCtx->tagInfo.pTagCtxList[t];
    //      if (tagCtx->functionId == TSDB_FUNC_TAG_DUMMY) {
    //        aAggs[TSDB_FUNC_TAGPRJ].xFunction(tagCtx);
    //      }
    //    }

    int32_t forwardStep = (isFirstBlock) ? numOfElems - 1 : numOfElems;
    return forwardStep;
  }
}

bool getTopBotFuncEnv(SFunctionNode* pFunc, SFuncExecEnv* pEnv) {
  SValueNode* pkNode = (SValueNode*)nodesListGetNode(pFunc->pParameterList, 1);
  pEnv->calcMemSize = sizeof(STopBotRes) + pkNode->datum.i * sizeof(STopBotResItem);
  return true;
}

static STopBotRes* getTopBotOutputInfo(SqlFunctionCtx* pCtx) {
  SResultRowEntryInfo* pResInfo = GET_RES_INFO(pCtx);
  STopBotRes*          pRes = GET_ROWCELL_INTERBUF(pResInfo);
  pRes->pItems = (STopBotResItem*)((char*)pRes + sizeof(STopBotRes));

  return pRes;
}

static void doAddIntoResult(SqlFunctionCtx* pCtx, void* pData, int32_t rowIndex, SSDataBlock* pSrcBlock, uint16_t type,
                            uint64_t uid, SResultRowEntryInfo* pEntryInfo);

static void saveTupleData(SqlFunctionCtx* pCtx, int32_t rowIndex, const SSDataBlock* pSrcBlock, STopBotResItem* pItem);
static void copyTupleData(SqlFunctionCtx* pCtx, int32_t rowIndex, const SSDataBlock* pSrcBlock, STopBotResItem* pItem);

int32_t topFunction(SqlFunctionCtx* pCtx) {
  int32_t              numOfElems = 0;
  SResultRowEntryInfo* pResInfo = GET_RES_INFO(pCtx);

  //  if ((void *)pRes->res[0] != (void *)((char *)pRes + sizeof(STopBotRes) + POINTER_BYTES * pCtx->param[0].i)) {
  //    buildTopBotStruct(pRes, pCtx);
  //  }

  SInputColumnInfoData* pInput = &pCtx->input;
  SColumnInfoData*      pCol = pInput->pData[0];

  int32_t type = pInput->pData[0]->info.type;

  int32_t start = pInput->startRowIndex;
  int32_t numOfRows = pInput->numOfRows;

  for (int32_t i = start; i < numOfRows + start; ++i) {
    if (pCol->hasNull && colDataIsNull_f(pCol->nullbitmap, i)) {
      continue;
    }
    numOfElems++;

    char* data = colDataGetData(pCol, i);
    doAddIntoResult(pCtx, data, i, pCtx->pSrcBlock, type, pInput->uid, pResInfo);
  }

  return TSDB_CODE_SUCCESS;
}

static int32_t topBotResComparFn(const void* p1, const void* p2, const void* param) {
  uint16_t type = *(uint16_t*)param;

  STopBotResItem* val1 = (STopBotResItem*)p1;
  STopBotResItem* val2 = (STopBotResItem*)p2;

  if (IS_SIGNED_NUMERIC_TYPE(type)) {
    if (val1->v.i == val2->v.i) {
      return 0;
    }

    return (val1->v.i > val2->v.i) ? 1 : -1;
  } else if (IS_UNSIGNED_NUMERIC_TYPE(type)) {
    if (val1->v.u == val2->v.u) {
      return 0;
    }

    return (val1->v.u > val2->v.u) ? 1 : -1;
  }

  if (val1->v.d == val2->v.d) {
    return 0;
  }

  return (val1->v.d > val2->v.d) ? 1 : -1;
}

void doAddIntoResult(SqlFunctionCtx* pCtx, void* pData, int32_t rowIndex, SSDataBlock* pSrcBlock, uint16_t type,
                     uint64_t uid, SResultRowEntryInfo* pEntryInfo) {
  STopBotRes* pRes = getTopBotOutputInfo(pCtx);
  int32_t     maxSize = pCtx->param[1].param.i;

  SVariant val = {0};
  taosVariantCreateFromBinary(&val, pData, tDataTypes[type].bytes, type);

  STopBotResItem* pItems = pRes->pItems;
  assert(pItems != NULL);

  // not full yet
  if (pEntryInfo->numOfRes < maxSize) {
    STopBotResItem* pItem = &pItems[pEntryInfo->numOfRes];
    pItem->v = val;
    pItem->uid = uid;

    // save the data of this tuple
    saveTupleData(pCtx, rowIndex, pSrcBlock, pItem);

    // allocate the buffer and keep the data of this row into the new allocated buffer
    pEntryInfo->numOfRes++;
    taosheapsort((void*)pItems, sizeof(STopBotResItem), pEntryInfo->numOfRes, (const void*)&type, topBotResComparFn,
                 false);
  } else {  // replace the minimum value in the result
    if ((IS_SIGNED_NUMERIC_TYPE(type) && val.i > pItems[0].v.i) ||
        (IS_UNSIGNED_NUMERIC_TYPE(type) && val.u > pItems[0].v.u) || (IS_FLOAT_TYPE(type) && val.d > pItems[0].v.d)) {
      // replace the old data and the coresponding tuple data
      STopBotResItem* pItem = &pItems[0];
      pItem->v = val;
      pItem->uid = uid;

      // save the data of this tuple by over writing the old data
      copyTupleData(pCtx, rowIndex, pSrcBlock, pItem);

      taosheapadjust((void*)pItems, sizeof(STopBotResItem), 0, pEntryInfo->numOfRes - 1, (const void*)&type,
                     topBotResComparFn, NULL, false);
    }
  }
}

void saveTupleData(SqlFunctionCtx* pCtx, int32_t rowIndex, const SSDataBlock* pSrcBlock, STopBotResItem* pItem) {
  SFilePage* pPage = NULL;

  int32_t completeRowSize = pSrcBlock->info.rowSize + pSrcBlock->info.numOfCols * sizeof(bool);

  if (pCtx->curBufPage == -1) {
    pPage = getNewBufPage(pCtx->pBuf, 0, &pCtx->curBufPage);
    pPage->num = sizeof(SFilePage);
  } else {
    pPage = getBufPage(pCtx->pBuf, pCtx->curBufPage);
    if (pPage->num + completeRowSize > getBufPageSize(pCtx->pBuf)) {
      pPage = getNewBufPage(pCtx->pBuf, 0, &pCtx->curBufPage);
      pPage->num = sizeof(SFilePage);
    }
  }

  pItem->tuplePos.pageId = pCtx->curBufPage;

  // keep the current row data, extract method
  int32_t offset = 0;
  bool*   nullList = (bool*)((char*)pPage + pPage->num);
  char*   pStart = (char*)(nullList + sizeof(bool) * pSrcBlock->info.numOfCols);
  for (int32_t i = 0; i < pSrcBlock->info.numOfCols; ++i) {
    SColumnInfoData* pCol = taosArrayGet(pSrcBlock->pDataBlock, i);
    bool             isNull = colDataIsNull_s(pCol, rowIndex);
    if (isNull) {
      nullList[i] = true;
      continue;
    }

    char* p = colDataGetData(pCol, rowIndex);
    if (IS_VAR_DATA_TYPE(pCol->info.type)) {
      memcpy(pStart + offset, p, varDataTLen(p));
    } else {
      memcpy(pStart + offset, p, pCol->info.bytes);
    }

    offset += pCol->info.bytes;
  }

  pItem->tuplePos.offset = pPage->num;
  pPage->num += completeRowSize;

  setBufPageDirty(pPage, true);
  releaseBufPage(pCtx->pBuf, pPage);
}

void copyTupleData(SqlFunctionCtx* pCtx, int32_t rowIndex, const SSDataBlock* pSrcBlock, STopBotResItem* pItem) {
  SFilePage* pPage = getBufPage(pCtx->pBuf, pItem->tuplePos.pageId);

  bool* nullList = (bool*)((char*)pPage + pItem->tuplePos.offset);
  char* pStart = (char*)(nullList + pSrcBlock->info.numOfCols * sizeof(bool));

  int32_t offset = 0;
  for (int32_t i = 0; i < pSrcBlock->info.numOfCols; ++i) {
    SColumnInfoData* pCol = taosArrayGet(pSrcBlock->pDataBlock, i);
    if ((nullList[i] = colDataIsNull_s(pCol, rowIndex)) == true) {
      continue;
    }

    char* p = colDataGetData(pCol, rowIndex);
    if (IS_VAR_DATA_TYPE(pCol->info.type)) {
      memcpy(pStart + offset, p, varDataTLen(p));
    } else {
      memcpy(pStart + offset, p, pCol->info.bytes);
    }

    offset += pCol->info.bytes;
  }

  setBufPageDirty(pPage, true);
  releaseBufPage(pCtx->pBuf, pPage);
}

int32_t topBotFinalize(SqlFunctionCtx* pCtx, SSDataBlock* pBlock) {
  SResultRowEntryInfo* pEntryInfo = GET_RES_INFO(pCtx);
  STopBotRes*          pRes = GET_ROWCELL_INTERBUF(pEntryInfo);
  pEntryInfo->complete = true;

  int32_t          type = pCtx->input.pData[0]->info.type;
  int32_t          slotId = pCtx->pExpr->base.resSchema.slotId;
  SColumnInfoData* pCol = taosArrayGet(pBlock->pDataBlock, slotId);

  // todo assign the tag value and the corresponding row data
  int32_t currentRow = pBlock->info.rows;
  switch (type) {
    case TSDB_DATA_TYPE_INT: {
      for (int32_t i = 0; i < pEntryInfo->numOfRes; ++i) {
        STopBotResItem* pItem = &pRes->pItems[i];
        colDataAppendInt32(pCol, currentRow, (int32_t*)&pItem->v.i);

        int32_t pageId = pItem->tuplePos.pageId;
        int32_t offset = pItem->tuplePos.offset;
        if (pItem->tuplePos.pageId != -1) {
          SFilePage* pPage = getBufPage(pCtx->pBuf, pageId);

          bool* nullList = (bool*)((char*)pPage + offset);
          char* pStart = (char*)(nullList + pCtx->pSrcBlock->info.numOfCols * sizeof(bool));

          // todo set the offset value to optimize the performance.
          for (int32_t j = 0; j < pCtx->subsidiaries.num; ++j) {
            SqlFunctionCtx* pc = pCtx->subsidiaries.pCtx[j];

            SFunctParam* pFuncParam = &pc->pExpr->base.pParam[0];
            int32_t      srcSlotId = pFuncParam->pCol->slotId;
            int32_t      dstSlotId = pCtx->pExpr->base.resSchema.slotId;

            int32_t ps = 0;
            for (int32_t k = 0; k < srcSlotId; ++k) {
              SColumnInfoData* pSrcCol = taosArrayGet(pCtx->pSrcBlock->pDataBlock, k);
              ps += pSrcCol->info.bytes;
            }

            SColumnInfoData* pDstCol = taosArrayGet(pBlock->pDataBlock, dstSlotId);
            if (nullList[srcSlotId]) {
              colDataAppendNULL(pDstCol, currentRow);
            } else {
              colDataAppend(pDstCol, currentRow, (pStart + ps), false);
            }
          }
        }

        currentRow += 1;
      }

      break;
    }
  }

  return pEntryInfo->numOfRes;
}

bool getSpreadFuncEnv(SFunctionNode* UNUSED_PARAM(pFunc), SFuncExecEnv* pEnv) {
  pEnv->calcMemSize = sizeof(SSpreadInfo);
  return true;
}

bool spreadFunctionSetup(SqlFunctionCtx *pCtx, SResultRowEntryInfo* pResultInfo) {
  if (!functionSetup(pCtx, pResultInfo)) {
    return false;
  }

  SSpreadInfo* pInfo = GET_ROWCELL_INTERBUF(pResultInfo);
  SET_DOUBLE_VAL(&pInfo->min, DBL_MAX);
  SET_DOUBLE_VAL(&pInfo->max, -DBL_MAX);
  pInfo->hasResult = false;
  return true;
}

int32_t spreadFunction(SqlFunctionCtx *pCtx) {
  int32_t numOfElems = 0;

  // Only the pre-computing information loaded and actual data does not loaded
  SInputColumnInfoData* pInput = &pCtx->input;
  SColumnDataAgg *pAgg = pInput->pColumnDataAgg[0];
  int32_t type = pInput->pData[0]->info.type;

  SSpreadInfo* pInfo = GET_ROWCELL_INTERBUF(GET_RES_INFO(pCtx));

  if (pInput->colDataAggIsSet) {
    numOfElems = pInput->numOfRows - pAgg->numOfNull;
    if (numOfElems == 0) {
      goto _spread_over;
    }
    double tmin = 0.0, tmax = 0.0;
    if (IS_SIGNED_NUMERIC_TYPE(type)) {
      tmin = (double)GET_INT64_VAL(&pAgg->min);
      tmax = (double)GET_INT64_VAL(&pAgg->max);
    } else if (IS_FLOAT_TYPE(type)) {
      tmin = GET_DOUBLE_VAL(&pAgg->min);
      tmax = GET_DOUBLE_VAL(&pAgg->max);
    } else if (IS_UNSIGNED_NUMERIC_TYPE(type)) {
      tmin = (double)GET_UINT64_VAL(&pAgg->min);
      tmax = (double)GET_UINT64_VAL(&pAgg->max);
    }

    if (GET_DOUBLE_VAL(&pInfo->min) > tmin) {
      SET_DOUBLE_VAL(&pInfo->min, tmin);
    }

    if (GET_DOUBLE_VAL(&pInfo->max) < tmax) {
      SET_DOUBLE_VAL(&pInfo->max, tmax);
    }

  } else {  // computing based on the true data block
    SColumnInfoData* pCol = pInput->pData[0];

    int32_t start     = pInput->startRowIndex;
    int32_t numOfRows = pInput->numOfRows;

    // check the valid data one by one
    for (int32_t i = start; i < pInput->numOfRows + start; ++i) {
      if (colDataIsNull_f(pCol->nullbitmap, i)) {
        continue;
      }

      char *data = colDataGetData(pCol, i);

      double v = 0;
      GET_TYPED_DATA(v, double, type, data);
      if (v < GET_DOUBLE_VAL(&pInfo->min)) {
        SET_DOUBLE_VAL(&pInfo->min, v);
      }

      if (v > GET_DOUBLE_VAL(&pInfo->max)) {
        SET_DOUBLE_VAL(&pInfo->max, v);
      }

      numOfElems += 1;
    }
  }

_spread_over:
  // data in the check operation are all null, not output
  SET_VAL(GET_RES_INFO(pCtx), numOfElems, 1);
  if (numOfElems > 0) {
    pInfo->hasResult = true;
  }

  return TSDB_CODE_SUCCESS;
}

int32_t spreadFinalize(SqlFunctionCtx* pCtx, SSDataBlock* pBlock) {
  SSpreadInfo* pInfo = GET_ROWCELL_INTERBUF(GET_RES_INFO(pCtx));
  if (pInfo->hasResult == true) {
    SET_DOUBLE_VAL(&pInfo->result, pInfo->max - pInfo->min);
  }
  return functionFinalize(pCtx, pBlock);
}<|MERGE_RESOLUTION|>--- conflicted
+++ resolved
@@ -80,7 +80,6 @@
   } prev;
 } SDiffInfo;
 
-<<<<<<< HEAD
 typedef struct SSpreadInfo {
   double result;
   bool   hasResult;
@@ -88,20 +87,12 @@
   double max;
 } SSpreadInfo;
 
-#define SET_VAL(_info, numOfElem, res)  \
-  do {                                  \
-    if ((numOfElem) <= 0) {             \
-      break;                            \
-    }                                   \
-    (_info)->numOfRes = (res);          \
-=======
 #define SET_VAL(_info, numOfElem, res) \
   do {                                 \
     if ((numOfElem) <= 0) {            \
       break;                           \
     }                                  \
     (_info)->numOfRes = (res);         \
->>>>>>> a7d7f180
   } while (0)
 
 #define GET_TS_LIST(x)    ((TSKEY*)((x)->ptsList))
