--- conflicted
+++ resolved
@@ -441,7 +441,6 @@
   SET_VAL(GET_RES_INFO(pCtx), numOfElems, 1);
 }
 
-<<<<<<< HEAD
 typedef struct STopBotRes {
   int32_t num;
 } STopBotRes;
@@ -507,7 +506,9 @@
   double res = pStddevRes->quadraticISum/pStddevRes->count - (pStddevRes->isum / pStddevRes->count) * (pStddevRes->isum / pStddevRes->count);
 }
 
-=======
+
+
+
 bool getFirstLastFuncEnv(SFunctionNode* pFunc, SFuncExecEnv* pEnv) {
   SColumnNode* pNode = nodesListGetNode(pFunc->pParameterList, 0);
   pEnv->calcMemSize = pNode->node.resType.bytes;
@@ -628,5 +629,4 @@
 
   SColumnInfoData* pInputCol = pCtx->input.pData[0];
   memcpy(buf, pInputCol->pData, pInputCol->info.bytes);
-}
->>>>>>> 32c8e1f1
+}