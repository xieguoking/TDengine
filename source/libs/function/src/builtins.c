--- conflicted
+++ resolved
@@ -2516,14 +2516,6 @@
   },
   {
     .name = "_group_key",
-<<<<<<< HEAD
-    .type = FUNCTION_TYPE_BLOCK_DIST_INFO,
-    .classification = FUNC_MGT_AGG_FUNC,
-    .translateFunc = translateGroupKeyFunc,
-    .pPartialFunc = "_group_key",
-    .pMergeFunc   = "_group_key"
-  }
-=======
     .type = FUNCTION_TYPE_GROUP_KEY,
     .classification = FUNC_MGT_AGG_FUNC,
     .translateFunc = translateGroupKey,
@@ -2531,8 +2523,9 @@
     .initFunc     = functionSetup,
     .processFunc  = groupKeyFunction,
     .finalizeFunc = groupKeyFinalize,
-  },
->>>>>>> acc53d49
+    .pPartialFunc = "_group_key",
+    .pMergeFunc   = "_group_key"
+  },
 };
 // clang-format on
 
