/*
 * Copyright (c) 2019 TAOS Data, Inc. <jhtao@taosdata.com>
 *
 * This program is free software: you can use, redistribute, and/or modify
 * it under the terms of the GNU Affero General Public License, version 3
 * or later ("AGPL"), as published by the Free Software Foundation.
 *
 * This program is distributed in the hope that it will be useful, but WITHOUT
 * ANY WARRANTY; without even the implied warranty of MERCHANTABILITY or
 * FITNESS FOR A PARTICULAR PURPOSE.
 *
 * You should have received a copy of the GNU Affero General Public License
 * along with this program. If not, see <http://www.gnu.org/licenses/>.
 */

#include "builtins.h"
#include "builtinsimpl.h"
#include "scalar.h"
#include "taoserror.h"
#include "tdatablock.h"

static int32_t buildFuncErrMsg(char* pErrBuf, int32_t len, int32_t errCode, const char* pFormat, ...) {
  va_list vArgList;
  va_start(vArgList, pFormat);
  vsnprintf(pErrBuf, len, pFormat, vArgList);
  va_end(vArgList);
  return errCode;
}

static int32_t invaildFuncParaNumErrMsg(char* pErrBuf, int32_t len, const char* pFuncName) {
  return buildFuncErrMsg(pErrBuf, len, TSDB_CODE_FUNC_FUNTION_PARA_NUM, "Invalid number of arguments : %s", pFuncName);
}

static int32_t invaildFuncParaTypeErrMsg(char* pErrBuf, int32_t len, const char* pFuncName) {
  return buildFuncErrMsg(pErrBuf, len, TSDB_CODE_FUNC_FUNTION_PARA_TYPE, "Inconsistent datatypes : %s", pFuncName);
}

// There is only one parameter of numeric type, and the return type is parameter type
static int32_t translateInOutNum(SFunctionNode* pFunc, char* pErrBuf, int32_t len) {
  if (1 != LIST_LENGTH(pFunc->pParameterList)) {
    return invaildFuncParaNumErrMsg(pErrBuf, len, pFunc->functionName);
  }

  uint8_t paraType = ((SExprNode*)nodesListGetNode(pFunc->pParameterList, 0))->resType.type;
  if (!IS_NUMERIC_TYPE(paraType)) {
    return invaildFuncParaTypeErrMsg(pErrBuf, len, pFunc->functionName);
  }

  pFunc->node.resType = (SDataType) { .bytes = tDataTypes[paraType].bytes, .type = paraType };
  return TSDB_CODE_SUCCESS;
}

// There is only one parameter of numeric type, and the return type is double type
static int32_t translateInNumOutDou(SFunctionNode* pFunc, char* pErrBuf, int32_t len) {
  if (1 != LIST_LENGTH(pFunc->pParameterList)) {
    return invaildFuncParaNumErrMsg(pErrBuf, len, pFunc->functionName);
  }

  uint8_t paraType = ((SExprNode*)nodesListGetNode(pFunc->pParameterList, 0))->resType.type;
  if (!IS_NUMERIC_TYPE(paraType)) {
    return invaildFuncParaTypeErrMsg(pErrBuf, len, pFunc->functionName);
  }

  pFunc->node.resType = (SDataType) { .bytes = tDataTypes[TSDB_DATA_TYPE_DOUBLE].bytes, .type = TSDB_DATA_TYPE_DOUBLE };
  return TSDB_CODE_SUCCESS;
}

// There are two parameters of numeric type, and the return type is double type
static int32_t translateIn2NumOutDou(SFunctionNode* pFunc, char* pErrBuf, int32_t len) {
  if (2 != LIST_LENGTH(pFunc->pParameterList)) {
    return invaildFuncParaNumErrMsg(pErrBuf, len, pFunc->functionName);
  }

  uint8_t para1Type = ((SExprNode*)nodesListGetNode(pFunc->pParameterList, 0))->resType.type;
  uint8_t para2Type = ((SExprNode*)nodesListGetNode(pFunc->pParameterList, 1))->resType.type;
  if (!IS_NUMERIC_TYPE(para1Type) || !IS_NUMERIC_TYPE(para2Type)) {
    return invaildFuncParaTypeErrMsg(pErrBuf, len, pFunc->functionName);
  }

  pFunc->node.resType = (SDataType) { .bytes = tDataTypes[TSDB_DATA_TYPE_DOUBLE].bytes, .type = TSDB_DATA_TYPE_DOUBLE };
  return TSDB_CODE_SUCCESS;
}

// There is only one parameter of string type, and the return type is parameter type
static int32_t translateInOutStr(SFunctionNode* pFunc, char* pErrBuf, int32_t len) {
  if (1 != LIST_LENGTH(pFunc->pParameterList)) {
    return invaildFuncParaNumErrMsg(pErrBuf, len, pFunc->functionName);
  }

  SExprNode* pPara1 = (SExprNode*)nodesListGetNode(pFunc->pParameterList, 0);
  if (!IS_VAR_DATA_TYPE(pPara1->resType.type)) {
    return invaildFuncParaTypeErrMsg(pErrBuf, len, pFunc->functionName);
  }

  pFunc->node.resType = (SDataType) { .bytes = pPara1->resType.bytes, .type = pPara1->resType.type };
  return TSDB_CODE_SUCCESS;
}

static int32_t translateCount(SFunctionNode* pFunc, char* pErrBuf, int32_t len) {
  if (1 != LIST_LENGTH(pFunc->pParameterList)) {
    return invaildFuncParaNumErrMsg(pErrBuf, len, pFunc->functionName);
  }
  pFunc->node.resType = (SDataType){.bytes = sizeof(int64_t), .type = TSDB_DATA_TYPE_BIGINT};
  return TSDB_CODE_SUCCESS;
}

static int32_t translateSum(SFunctionNode* pFunc, char* pErrBuf, int32_t len) {
  if (1 != LIST_LENGTH(pFunc->pParameterList)) {
    return invaildFuncParaNumErrMsg(pErrBuf, len, pFunc->functionName);
  }

  uint8_t paraType = ((SExprNode*)nodesListGetNode(pFunc->pParameterList, 0))->resType.type;
  if (!IS_NUMERIC_TYPE(paraType)) {
    return invaildFuncParaTypeErrMsg(pErrBuf, len, pFunc->functionName);
  }

  uint8_t resType = 0;
  if (IS_SIGNED_NUMERIC_TYPE(paraType) || paraType == TSDB_DATA_TYPE_BOOL) {
    resType = TSDB_DATA_TYPE_BIGINT;
  } else if (IS_UNSIGNED_NUMERIC_TYPE(paraType)) {
    resType = TSDB_DATA_TYPE_UBIGINT;
  } else if (IS_FLOAT_TYPE(paraType)) {
    resType = TSDB_DATA_TYPE_DOUBLE;
  }
  pFunc->node.resType = (SDataType) { .bytes = tDataTypes[resType].bytes, .type = resType };
  return TSDB_CODE_SUCCESS;
}

static int32_t translateWduration(SFunctionNode* pFunc, char* pErrBuf, int32_t len) {
  // pseudo column do not need to check parameters
  pFunc->node.resType = (SDataType){.bytes = sizeof(int64_t), .type = TSDB_DATA_TYPE_BIGINT};
  return TSDB_CODE_SUCCESS;
}

static int32_t translateTimePseudoColumn(SFunctionNode* pFunc, char* pErrBuf, int32_t len) {
  // pseudo column do not need to check parameters
  pFunc->node.resType = (SDataType){.bytes = sizeof(int64_t), .type = TSDB_DATA_TYPE_TIMESTAMP};
  return TSDB_CODE_SUCCESS;
}

static int32_t translatePercentile(SFunctionNode* pFunc, char* pErrBuf, int32_t len) {
  if (2 != LIST_LENGTH(pFunc->pParameterList)) {
    return invaildFuncParaNumErrMsg(pErrBuf, len, pFunc->functionName);
  }

  uint8_t para1Type = ((SExprNode*)nodesListGetNode(pFunc->pParameterList, 0))->resType.type;
  uint8_t para2Type = ((SExprNode*)nodesListGetNode(pFunc->pParameterList, 1))->resType.type;
  if (!IS_NUMERIC_TYPE(para1Type) || (!IS_SIGNED_NUMERIC_TYPE(para2Type) &&  !IS_UNSIGNED_NUMERIC_TYPE(para2Type))) {
    return invaildFuncParaTypeErrMsg(pErrBuf, len, pFunc->functionName);
  }

  pFunc->node.resType = (SDataType) { .bytes = tDataTypes[TSDB_DATA_TYPE_DOUBLE].bytes, .type = TSDB_DATA_TYPE_DOUBLE };
  return TSDB_CODE_SUCCESS;
}

static bool validAperventileAlgo(const SValueNode* pVal) {
  if (TSDB_DATA_TYPE_BINARY != pVal->node.resType.type) {
    return false;
  }
  return (0 == strcasecmp(varDataVal(pVal->datum.p), "default") || 0 == strcasecmp(varDataVal(pVal->datum.p), "t-digest"));
}

static int32_t translateApercentile(SFunctionNode* pFunc, char* pErrBuf, int32_t len) {
  int32_t paraNum = LIST_LENGTH(pFunc->pParameterList);
  if (2 != paraNum && 3 != paraNum) {
    return invaildFuncParaNumErrMsg(pErrBuf, len, pFunc->functionName);
  }

  uint8_t para1Type = ((SExprNode*)nodesListGetNode(pFunc->pParameterList, 0))->resType.type;
  uint8_t para2Type = ((SExprNode*)nodesListGetNode(pFunc->pParameterList, 1))->resType.type;
  if (!IS_NUMERIC_TYPE(para1Type) || !IS_INTEGER_TYPE(para2Type)) {
    return invaildFuncParaTypeErrMsg(pErrBuf, len, pFunc->functionName);
  }
  if (3 == paraNum) {
    SNode* pPara3 = nodesListGetNode(pFunc->pParameterList, 2);
    if (QUERY_NODE_VALUE != nodeType(pPara3) || !validAperventileAlgo((SValueNode*)pPara3)) {
      return buildFuncErrMsg(pErrBuf, len, TSDB_CODE_FUNC_FUNTION_ERROR, "Third parameter algorithm of apercentile must be 'default' or 't-digest'");
    }
  }

  pFunc->node.resType = (SDataType) { .bytes = tDataTypes[TSDB_DATA_TYPE_DOUBLE].bytes, .type = TSDB_DATA_TYPE_DOUBLE };
  return TSDB_CODE_SUCCESS;
}

static int32_t translateTop(SFunctionNode* pFunc, char* pErrBuf, int32_t len) {
  // todo
  return TSDB_CODE_SUCCESS;
}

static int32_t translateBottom(SFunctionNode* pFunc, char* pErrBuf, int32_t len) {
  // todo
  return TSDB_CODE_SUCCESS;
}

static int32_t translateSpread(SFunctionNode* pFunc, char* pErrBuf, int32_t len) {
  // todo
  return TSDB_CODE_SUCCESS;
}

static int32_t translateLastRow(SFunctionNode* pFunc, char* pErrBuf, int32_t len) {
  // todo
  return TSDB_CODE_SUCCESS;
}

static int32_t translateFirstLast(SFunctionNode* pFunc, char* pErrBuf, int32_t len) {
  // first(col_list) will be rewritten as first(col)
  if (1 != LIST_LENGTH(pFunc->pParameterList)) {
    return TSDB_CODE_SUCCESS;
  }

  SNode* pPara = nodesListGetNode(pFunc->pParameterList, 0);
  if (QUERY_NODE_COLUMN != nodeType(pPara)) {
    return buildFuncErrMsg(pErrBuf, len, TSDB_CODE_FUNC_FUNTION_ERROR, "The parameters of first/last can only be columns");
  }

  uint8_t paraType = ((SExprNode*)pPara)->resType.type;
  pFunc->node.resType = (SDataType) { .bytes = tDataTypes[paraType].bytes, .type = paraType };
  return TSDB_CODE_SUCCESS;
}

static int32_t translateLength(SFunctionNode* pFunc, char* pErrBuf, int32_t len) {
  if (1 != LIST_LENGTH(pFunc->pParameterList)) {
    return invaildFuncParaNumErrMsg(pErrBuf, len, pFunc->functionName);
  }

  if (!IS_VAR_DATA_TYPE(((SExprNode*)nodesListGetNode(pFunc->pParameterList, 0))->resType.type)) {
    return invaildFuncParaTypeErrMsg(pErrBuf, len, pFunc->functionName);
  }

  pFunc->node.resType = (SDataType) { .bytes = tDataTypes[TSDB_DATA_TYPE_SMALLINT].bytes, .type = TSDB_DATA_TYPE_SMALLINT };
  return TSDB_CODE_SUCCESS;
}

static int32_t translateConcatImpl(SFunctionNode* pFunc, char* pErrBuf, int32_t len, int32_t minParaNum, int32_t maxParaNum, int32_t primaryParaNo) {
  int32_t paraNum = LIST_LENGTH(pFunc->pParameterList);
  if (paraNum < minParaNum || paraNum > maxParaNum) {
    return invaildFuncParaNumErrMsg(pErrBuf, len, pFunc->functionName);
  }

  uint8_t resultType = TSDB_DATA_TYPE_NCHAR;
  int32_t resultBytes = 0;
  int32_t sepBytes = 0;
  for (int32_t i = 0; i < LIST_LENGTH(pFunc->pParameterList); ++i) {
    SNode* pPara = nodesListGetNode(pFunc->pParameterList, i);
    uint8_t paraType = ((SExprNode*)pPara)->resType.type;
    int32_t paraBytes = ((SExprNode*)pPara)->resType.bytes;
    if (!IS_VAR_DATA_TYPE(paraType)) {
      return invaildFuncParaTypeErrMsg(pErrBuf, len, pFunc->functionName);
    }
    if (i < primaryParaNo) {
      sepBytes = paraBytes;
      continue;
    }
    if (TSDB_DATA_TYPE_BINARY == paraType) {
      resultType = TSDB_DATA_TYPE_BINARY;
    }
    resultBytes += paraBytes;
  }
  if (sepBytes > 0) {
    resultBytes += sepBytes * (paraNum - 2);
  }

  pFunc->node.resType = (SDataType) { .bytes = resultBytes, .type = resultType };
  return TSDB_CODE_SUCCESS;
}

static int32_t translateConcat(SFunctionNode* pFunc, char* pErrBuf, int32_t len) {
  return translateConcatImpl(pFunc, pErrBuf, len, 2, 8, 0);
}

static int32_t translateConcatWs(SFunctionNode* pFunc, char* pErrBuf, int32_t len) {
  return translateConcatImpl(pFunc, pErrBuf, len, 3, 9, 1);
}

static int32_t translateSubstr(SFunctionNode* pFunc, char* pErrBuf, int32_t len) {
  int32_t paraNum = LIST_LENGTH(pFunc->pParameterList);
  if (2 != paraNum && 3 != paraNum) {
    return invaildFuncParaNumErrMsg(pErrBuf, len, pFunc->functionName);
  }

  SExprNode* pPara1 = (SExprNode*)nodesListGetNode(pFunc->pParameterList, 0);
  uint8_t para2Type = ((SExprNode*)nodesListGetNode(pFunc->pParameterList, 1))->resType.type;
  if (!IS_VAR_DATA_TYPE(pPara1->resType.type) || !IS_INTEGER_TYPE(para2Type)) {
    return invaildFuncParaTypeErrMsg(pErrBuf, len, pFunc->functionName);
  }
  if (3 == paraNum) {
    uint8_t para3Type = ((SExprNode*)nodesListGetNode(pFunc->pParameterList, 1))->resType.type;
    if (!IS_INTEGER_TYPE(para3Type)) {
      return invaildFuncParaTypeErrMsg(pErrBuf, len, pFunc->functionName);
    }
  }

  pFunc->node.resType = (SDataType) { .bytes = pPara1->resType.bytes, .type = pPara1->resType.type };
  return TSDB_CODE_SUCCESS;
}

static int32_t translateCast(SFunctionNode* pFunc, char* pErrBuf, int32_t len) {
  // The number of parameters has been limited by the syntax definition
  uint8_t para1Type = ((SExprNode*)nodesListGetNode(pFunc->pParameterList, 0))->resType.type;
  // The function return type has been set during syntax parsing
  uint8_t para2Type = pFunc->node.resType.type;
  if ((TSDB_DATA_TYPE_JSON == para1Type || TSDB_DATA_TYPE_BLOB == para1Type || TSDB_DATA_TYPE_MEDIUMBLOB == para1Type) ||
      (TSDB_DATA_TYPE_JSON == para2Type || TSDB_DATA_TYPE_BLOB == para2Type || TSDB_DATA_TYPE_MEDIUMBLOB == para2Type)) {
    return invaildFuncParaTypeErrMsg(pErrBuf, len, pFunc->functionName);
  }
  return TSDB_CODE_SUCCESS;
}

static int32_t translateToIso8601(SFunctionNode* pFunc, char* pErrBuf, int32_t len) {
  if (1 != LIST_LENGTH(pFunc->pParameterList)) {
    return invaildFuncParaNumErrMsg(pErrBuf, len, pFunc->functionName);
  }

  uint8_t paraType = ((SExprNode*)nodesListGetNode(pFunc->pParameterList, 0))->resType.type;
  if (!IS_VAR_DATA_TYPE(paraType) && TSDB_DATA_TYPE_TIMESTAMP != paraType) {
    return invaildFuncParaTypeErrMsg(pErrBuf, len, pFunc->functionName);
  }

  pFunc->node.resType = (SDataType) { .bytes = 64, .type = TSDB_DATA_TYPE_BINARY};
  return TSDB_CODE_SUCCESS;
}

static int32_t translateToUnixtimestamp(SFunctionNode* pFunc, char* pErrBuf, int32_t len) {
  if (1 != LIST_LENGTH(pFunc->pParameterList)) {
    return invaildFuncParaNumErrMsg(pErrBuf, len, pFunc->functionName);
  }

  if (!IS_VAR_DATA_TYPE(((SExprNode*)nodesListGetNode(pFunc->pParameterList, 0))->resType.type)) {
    return invaildFuncParaTypeErrMsg(pErrBuf, len, pFunc->functionName);
  }

  pFunc->node.resType = (SDataType) { .bytes = tDataTypes[TSDB_DATA_TYPE_BIGINT].bytes, .type = TSDB_DATA_TYPE_BIGINT};
  return TSDB_CODE_SUCCESS;
}

static int32_t translateTimeTruncate(SFunctionNode* pFunc, char* pErrBuf, int32_t len) {
  if (2 != LIST_LENGTH(pFunc->pParameterList)) {
    return invaildFuncParaNumErrMsg(pErrBuf, len, pFunc->functionName);
  }

  uint8_t para1Type = ((SExprNode*)nodesListGetNode(pFunc->pParameterList, 0))->resType.type;
  uint8_t para2Type = ((SExprNode*)nodesListGetNode(pFunc->pParameterList, 1))->resType.type;
  if ((!IS_VAR_DATA_TYPE(para1Type) && TSDB_DATA_TYPE_TIMESTAMP != para1Type) || !IS_INTEGER_TYPE(para2Type)) {
    return invaildFuncParaTypeErrMsg(pErrBuf, len, pFunc->functionName);
  }

  pFunc->node.resType = (SDataType) { .bytes = tDataTypes[TSDB_DATA_TYPE_TIMESTAMP].bytes, .type = TSDB_DATA_TYPE_TIMESTAMP};
  return TSDB_CODE_SUCCESS;
}

static int32_t translateTimeDiff(SFunctionNode* pFunc, char* pErrBuf, int32_t len) {
  int32_t paraNum = LIST_LENGTH(pFunc->pParameterList);
  if (2 != paraNum && 3 != paraNum) {
    return invaildFuncParaNumErrMsg(pErrBuf, len, pFunc->functionName);
  }

  uint8_t para1Type = ((SExprNode*)nodesListGetNode(pFunc->pParameterList, 0))->resType.type;
  uint8_t para2Type = ((SExprNode*)nodesListGetNode(pFunc->pParameterList, 1))->resType.type;
  if ((!IS_VAR_DATA_TYPE(para1Type) && TSDB_DATA_TYPE_TIMESTAMP != para1Type) || 
      (!IS_VAR_DATA_TYPE(para2Type) && TSDB_DATA_TYPE_TIMESTAMP != para2Type)) {
    return invaildFuncParaTypeErrMsg(pErrBuf, len, pFunc->functionName);
  }
  if (3 == paraNum) {
    if (!IS_INTEGER_TYPE(((SExprNode*)nodesListGetNode(pFunc->pParameterList, 2))->resType.type)) {
      return invaildFuncParaTypeErrMsg(pErrBuf, len, pFunc->functionName);
    }
  }

  pFunc->node.resType = (SDataType) { .bytes = tDataTypes[TSDB_DATA_TYPE_BIGINT].bytes, .type = TSDB_DATA_TYPE_BIGINT};
  return TSDB_CODE_SUCCESS;
}

static int32_t translateToJson(SFunctionNode* pFunc, char* pErrBuf, int32_t len) {
  if (1 != LIST_LENGTH(pFunc->pParameterList)) {
    return invaildFuncParaNumErrMsg(pErrBuf, len, pFunc->functionName);
  }

  SExprNode* pPara = nodesListGetNode(pFunc->pParameterList, 0);
  if (QUERY_NODE_VALUE != nodeType(pPara) || (!IS_VAR_DATA_TYPE(pPara->resType.type))) {
    return invaildFuncParaTypeErrMsg(pErrBuf, len, pFunc->functionName);
  }

  pFunc->node.resType = (SDataType) { .bytes = tDataTypes[TSDB_DATA_TYPE_JSON].bytes, .type = TSDB_DATA_TYPE_JSON};
  return TSDB_CODE_SUCCESS;
}

const SBuiltinFuncDefinition funcMgtBuiltins[] = {
  {
    .name = "count",
    .type = FUNCTION_TYPE_COUNT,
    .classification = FUNC_MGT_AGG_FUNC | FUNC_MGT_SPECIAL_DATA_REQUIRED,
    .translateFunc = translateCount,
    .dataRequiredFunc = countDataRequired,
    .getEnvFunc   = getCountFuncEnv,
    .initFunc     = functionSetup,
    .processFunc  = countFunction,
    .finalizeFunc = functionFinalize
  },
  {
    .name = "sum",
    .type = FUNCTION_TYPE_SUM,
    .classification = FUNC_MGT_AGG_FUNC,
    .translateFunc = translateSum,
    .getEnvFunc   = getSumFuncEnv,
    .initFunc     = functionSetup,
    .processFunc  = sumFunction,
    .finalizeFunc = functionFinalize
  },
  {
    .name = "min",
    .type = FUNCTION_TYPE_MIN,
    .classification = FUNC_MGT_AGG_FUNC,
    .translateFunc = translateInOutNum,
    .getEnvFunc   = getMinmaxFuncEnv,
    .initFunc     = minFunctionSetup,
    .processFunc  = minFunction,
    .finalizeFunc = functionFinalize
  },
  {
    .name = "max",
    .type = FUNCTION_TYPE_MAX,
    .classification = FUNC_MGT_AGG_FUNC,
    .translateFunc = translateInOutNum,
    .getEnvFunc   = getMinmaxFuncEnv,
    .initFunc     = maxFunctionSetup,
    .processFunc  = maxFunction,
    .finalizeFunc = functionFinalize
  },
  {
    .name = "stddev",
    .type = FUNCTION_TYPE_STDDEV,
    .classification = FUNC_MGT_AGG_FUNC,
    .translateFunc = translateInNumOutDou,
    .getEnvFunc   = getStddevFuncEnv,
    .initFunc     = stddevFunctionSetup,
    .processFunc  = stddevFunction,
    .finalizeFunc = stddevFinalize
  },
  {
    .name = "percentile",
    .type = FUNCTION_TYPE_PERCENTILE,
    .classification = FUNC_MGT_AGG_FUNC,
    .translateFunc = translatePercentile,
    .getEnvFunc   = getPercentileFuncEnv,
    .initFunc     = percentileFunctionSetup,
    .processFunc  = percentileFunction,
    .finalizeFunc = percentileFinalize
  },
  {
    .name = "apercentile",
    .type = FUNCTION_TYPE_APERCENTILE,
    .classification = FUNC_MGT_AGG_FUNC,
    .translateFunc = translateApercentile,
    .getEnvFunc   = getMinmaxFuncEnv,
    .initFunc     = maxFunctionSetup,
    .processFunc  = maxFunction,
    .finalizeFunc = functionFinalize
  },
  {
    .name = "top",
    .type = FUNCTION_TYPE_TOP,
    .classification = FUNC_MGT_AGG_FUNC,
    .translateFunc = translateTop,
    .getEnvFunc   = getMinmaxFuncEnv,
    .initFunc     = maxFunctionSetup,
    .processFunc  = maxFunction,
    .finalizeFunc = functionFinalize
  },
  {
    .name = "bottom",
    .type = FUNCTION_TYPE_BOTTOM,
    .classification = FUNC_MGT_AGG_FUNC,
    .translateFunc = translateBottom,
    .getEnvFunc   = getMinmaxFuncEnv,
    .initFunc     = maxFunctionSetup,
    .processFunc  = maxFunction,
    .finalizeFunc = functionFinalize
  },
  {
    .name = "spread",
    .type = FUNCTION_TYPE_SPREAD,
    .classification = FUNC_MGT_AGG_FUNC,
    .translateFunc = translateSpread,
    .getEnvFunc   = getMinmaxFuncEnv,
    .initFunc     = maxFunctionSetup,
    .processFunc  = maxFunction,
    .finalizeFunc = functionFinalize
  },
  {
    .name = "last_row",
    .type = FUNCTION_TYPE_LAST_ROW,
    .classification = FUNC_MGT_AGG_FUNC | FUNC_MGT_MULTI_RES_FUNC,
    .translateFunc = translateLastRow,
    .getEnvFunc   = getMinmaxFuncEnv,
    .initFunc     = maxFunctionSetup,
    .processFunc  = maxFunction,
    .finalizeFunc = functionFinalize
  },
  {
    .name = "first",
    .type = FUNCTION_TYPE_FIRST,
    .classification = FUNC_MGT_AGG_FUNC | FUNC_MGT_MULTI_RES_FUNC,
    .translateFunc = translateFirstLast,
    .getEnvFunc   = getFirstLastFuncEnv,
    .initFunc     = functionSetup,
    .processFunc  = firstFunction,
    .finalizeFunc = functionFinalize
  },
  {
    .name = "last",
    .type = FUNCTION_TYPE_LAST,
    .classification = FUNC_MGT_AGG_FUNC | FUNC_MGT_MULTI_RES_FUNC,
    .translateFunc = translateFirstLast,
    .getEnvFunc   = getFirstLastFuncEnv,
    .initFunc     = functionSetup,
    .processFunc  = lastFunction,
    .finalizeFunc = functionFinalize
  },
  {
    .name = "diff",
    .type = FUNCTION_TYPE_DIFF,
    .classification = FUNC_MGT_NONSTANDARD_SQL_FUNC,
    .translateFunc = translateInOutNum,
    .getEnvFunc   = getDiffFuncEnv,
    .initFunc     = diffFunctionSetup,
    .processFunc  = diffFunction,
    .finalizeFunc = functionFinalize
  },
  {
    .name = "abs",
    .type = FUNCTION_TYPE_ABS,
    .classification = FUNC_MGT_SCALAR_FUNC,
    .translateFunc = translateInOutNum,
    .getEnvFunc   = NULL,
    .initFunc     = NULL,
    .sprocessFunc = absFunction,
    .finalizeFunc = NULL
  },
  {
    .name = "log",
    .type = FUNCTION_TYPE_LOG,
    .classification = FUNC_MGT_SCALAR_FUNC,
    .translateFunc = translateIn2NumOutDou,
    .getEnvFunc   = NULL,
    .initFunc     = NULL,
    .sprocessFunc = logFunction,
    .finalizeFunc = NULL
  },
  {
    .name = "pow",
    .type = FUNCTION_TYPE_POW,
    .classification = FUNC_MGT_SCALAR_FUNC,
    .translateFunc = translateIn2NumOutDou,
    .getEnvFunc   = NULL,
    .initFunc     = NULL,
    .sprocessFunc = powFunction,
    .finalizeFunc = NULL
  },
  {
    .name = "sqrt",
    .type = FUNCTION_TYPE_SQRT,
    .classification = FUNC_MGT_SCALAR_FUNC,
    .translateFunc = translateInNumOutDou,
    .getEnvFunc   = NULL,
    .initFunc     = NULL,
    .sprocessFunc = sqrtFunction,
    .finalizeFunc = NULL
  },
  {
    .name = "ceil",
    .type = FUNCTION_TYPE_CEIL,
    .classification = FUNC_MGT_SCALAR_FUNC,
    .translateFunc = translateInOutNum,
    .getEnvFunc   = NULL,
    .initFunc     = NULL,
    .sprocessFunc = ceilFunction,
    .finalizeFunc = NULL
  },
  {
    .name = "floor",
    .type = FUNCTION_TYPE_FLOOR,
    .classification = FUNC_MGT_SCALAR_FUNC,
    .translateFunc = translateInOutNum,
    .getEnvFunc   = NULL,
    .initFunc     = NULL,
    .sprocessFunc = floorFunction,
    .finalizeFunc = NULL
  },
  {
    .name = "round",
    .type = FUNCTION_TYPE_ROUND,
    .classification = FUNC_MGT_SCALAR_FUNC,
    .translateFunc = translateInOutNum,
    .getEnvFunc   = NULL,
    .initFunc     = NULL,
    .sprocessFunc = roundFunction,
    .finalizeFunc = NULL
  },
  {
    .name = "sin",
    .type = FUNCTION_TYPE_SIN,
    .classification = FUNC_MGT_SCALAR_FUNC,
    .translateFunc = translateInNumOutDou,
    .getEnvFunc   = NULL,
    .initFunc     = NULL,
    .sprocessFunc = sinFunction,
    .finalizeFunc = NULL
  },
  {
    .name = "cos",
    .type = FUNCTION_TYPE_COS,
    .classification = FUNC_MGT_SCALAR_FUNC,
    .translateFunc = translateInNumOutDou,
    .getEnvFunc   = NULL,
    .initFunc     = NULL,
    .sprocessFunc = cosFunction,
    .finalizeFunc = NULL
  },
  {
    .name = "tan",
    .type = FUNCTION_TYPE_TAN,
    .classification = FUNC_MGT_SCALAR_FUNC,
    .translateFunc = translateInNumOutDou,
    .getEnvFunc   = NULL,
    .initFunc     = NULL,
    .sprocessFunc = tanFunction,
    .finalizeFunc = NULL
  },
  {
    .name = "asin",
    .type = FUNCTION_TYPE_ASIN,
    .classification = FUNC_MGT_SCALAR_FUNC,
    .translateFunc = translateInNumOutDou,
    .getEnvFunc   = NULL,
    .initFunc     = NULL,
    .sprocessFunc = asinFunction,
    .finalizeFunc = NULL
  },
  {
    .name = "acos",
    .type = FUNCTION_TYPE_ACOS,
    .classification = FUNC_MGT_SCALAR_FUNC,
    .translateFunc = translateInNumOutDou,
    .getEnvFunc   = NULL,
    .initFunc     = NULL,
    .sprocessFunc = acosFunction,
    .finalizeFunc = NULL
  },
  {
    .name = "atan",
    .type = FUNCTION_TYPE_ATAN,
    .classification = FUNC_MGT_SCALAR_FUNC,
    .translateFunc = translateInNumOutDou,
    .getEnvFunc   = NULL,
    .initFunc     = NULL,
    .sprocessFunc = atanFunction,
    .finalizeFunc = NULL
  },
  {
    .name = "length",
    .type = FUNCTION_TYPE_LENGTH,
    .classification = FUNC_MGT_SCALAR_FUNC | FUNC_MGT_STRING_FUNC,
    .translateFunc = translateLength,
    .getEnvFunc   = NULL,
    .initFunc     = NULL,
    .sprocessFunc = lengthFunction,
    .finalizeFunc = NULL
  },
  {
    .name = "char_length",
    .type = FUNCTION_TYPE_CHAR_LENGTH,
    .classification = FUNC_MGT_SCALAR_FUNC | FUNC_MGT_STRING_FUNC,
    .translateFunc = translateLength,
    .getEnvFunc   = NULL,
    .initFunc     = NULL,
    .sprocessFunc = charLengthFunction,
    .finalizeFunc = NULL
  },
  {
    .name = "concat",
    .type = FUNCTION_TYPE_CONCAT,
    .classification = FUNC_MGT_SCALAR_FUNC | FUNC_MGT_STRING_FUNC,
    .translateFunc = translateConcat,
    .getEnvFunc   = NULL,
    .initFunc     = NULL,
    .sprocessFunc = concatFunction,
    .finalizeFunc = NULL
  },
  {
    .name = "concat_ws",
    .type = FUNCTION_TYPE_CONCAT_WS,
    .classification = FUNC_MGT_SCALAR_FUNC | FUNC_MGT_STRING_FUNC,
    .translateFunc = translateConcatWs,
    .getEnvFunc   = NULL,
    .initFunc     = NULL,
    .sprocessFunc = concatWsFunction,
    .finalizeFunc = NULL
  },
  {
    .name = "lower",
    .type = FUNCTION_TYPE_LOWER,
    .classification = FUNC_MGT_SCALAR_FUNC | FUNC_MGT_STRING_FUNC,
    .translateFunc = translateInOutStr,
    .getEnvFunc   = NULL,
    .initFunc     = NULL,
    .sprocessFunc = lowerFunction,
    .finalizeFunc = NULL
  },
  {
    .name = "upper",
    .type = FUNCTION_TYPE_UPPER,
    .classification = FUNC_MGT_SCALAR_FUNC | FUNC_MGT_STRING_FUNC,
    .translateFunc = translateInOutStr,
    .getEnvFunc   = NULL,
    .initFunc     = NULL,
    .sprocessFunc = upperFunction,
    .finalizeFunc = NULL
  },
  {
    .name = "ltrim",
    .type = FUNCTION_TYPE_LTRIM,
    .classification = FUNC_MGT_SCALAR_FUNC | FUNC_MGT_STRING_FUNC,
    .translateFunc = translateInOutStr,
    .getEnvFunc   = NULL,
    .initFunc     = NULL,
    .sprocessFunc = ltrimFunction,
    .finalizeFunc = NULL
  },
  {
    .name = "rtrim",
    .type = FUNCTION_TYPE_RTRIM,
    .classification = FUNC_MGT_SCALAR_FUNC | FUNC_MGT_STRING_FUNC,
    .translateFunc = translateInOutStr,
    .getEnvFunc   = NULL,
    .initFunc     = NULL,
    .sprocessFunc = rtrimFunction,
    .finalizeFunc = NULL
  },
  {
    .name = "substr",
    .type = FUNCTION_TYPE_SUBSTR,
    .classification = FUNC_MGT_SCALAR_FUNC | FUNC_MGT_STRING_FUNC,
    .translateFunc = translateSubstr,
    .getEnvFunc   = NULL,
    .initFunc     = NULL,
    .sprocessFunc = substrFunction,
    .finalizeFunc = NULL
  },
  {
    .name = "cast",
    .type = FUNCTION_TYPE_CAST,
    .classification = FUNC_MGT_SCALAR_FUNC,
    .translateFunc = translateCast,
    .getEnvFunc   = NULL,
    .initFunc     = NULL,
    .sprocessFunc = castFunction,
    .finalizeFunc = NULL
  },
  {
    .name = "to_iso8601",
    .type = FUNCTION_TYPE_TO_ISO8601,
    .classification = FUNC_MGT_SCALAR_FUNC,
    .translateFunc = translateToIso8601,
    .getEnvFunc   = NULL,
    .initFunc     = NULL,
    .sprocessFunc = toISO8601Function,
    .finalizeFunc = NULL
  },
  {
    .name = "to_unixtimestamp",
    .type = FUNCTION_TYPE_TO_UNIXTIMESTAMP,
    .classification = FUNC_MGT_SCALAR_FUNC,
    .translateFunc = translateToUnixtimestamp,
    .getEnvFunc   = NULL,
    .initFunc     = NULL,
    .sprocessFunc = toUnixtimestampFunction,
    .finalizeFunc = NULL
  },
  {
    .name = "timetruncate",
    .type = FUNCTION_TYPE_TIMETRUNCATE,
    .classification = FUNC_MGT_SCALAR_FUNC,
    .translateFunc = translateTimeTruncate,
    .getEnvFunc   = NULL,
    .initFunc     = NULL,
    .sprocessFunc = timeTruncateFunction,
    .finalizeFunc = NULL
  },
  {
    .name = "timediff",
    .type = FUNCTION_TYPE_TIMEDIFF,
    .classification = FUNC_MGT_SCALAR_FUNC,
    .translateFunc = translateTimeDiff,
    .getEnvFunc   = NULL,
    .initFunc     = NULL,
    .sprocessFunc = timeDiffFunction,
    .finalizeFunc = NULL
  },
  {
    .name = "now",
    .type = FUNCTION_TYPE_NOW,
    .classification = FUNC_MGT_SCALAR_FUNC | FUNC_MGT_DATETIME_FUNC,
    .translateFunc = translateTimePseudoColumn,
    .getEnvFunc   = NULL,
    .initFunc     = NULL,
    .sprocessFunc = nowFunction,
    .finalizeFunc = NULL
  },
  {
    .name = "today",
    .type = FUNCTION_TYPE_TODAY,
    .classification = FUNC_MGT_SCALAR_FUNC | FUNC_MGT_DATETIME_FUNC,
    .translateFunc = translateTimePseudoColumn,
    .getEnvFunc   = NULL,
    .initFunc     = NULL,
    .sprocessFunc = todayFunction,
    .finalizeFunc = NULL
  },
  {
    .name = "_rowts",
    .type = FUNCTION_TYPE_ROWTS,
    .classification = FUNC_MGT_PSEUDO_COLUMN_FUNC,
    .translateFunc = translateTimePseudoColumn,
    .getEnvFunc   = getTimePseudoFuncEnv,
    .initFunc     = NULL,
    .sprocessFunc = NULL,
    .finalizeFunc = NULL
  },
  {
    .name = "tbname",
    .type = FUNCTION_TYPE_TBNAME,
    .classification = FUNC_MGT_PSEUDO_COLUMN_FUNC,
    .translateFunc = NULL,
    .getEnvFunc   = NULL,
    .initFunc     = NULL,
    .sprocessFunc = NULL,
    .finalizeFunc = NULL
  },
  {
    .name = "_qstartts",
    .type = FUNCTION_TYPE_QSTARTTS,
    .classification = FUNC_MGT_PSEUDO_COLUMN_FUNC | FUNC_MGT_WINDOW_PC_FUNC,
    .translateFunc = translateTimePseudoColumn,
    .getEnvFunc   = getTimePseudoFuncEnv,
    .initFunc     = NULL,
    .sprocessFunc = qStartTsFunction,
    .finalizeFunc = NULL
  },
  {
    .name = "_qendts",
    .type = FUNCTION_TYPE_QENDTS,
    .classification = FUNC_MGT_PSEUDO_COLUMN_FUNC | FUNC_MGT_WINDOW_PC_FUNC,
    .translateFunc = translateTimePseudoColumn,
    .getEnvFunc   = getTimePseudoFuncEnv,
    .initFunc     = NULL,
    .sprocessFunc = qEndTsFunction,
    .finalizeFunc = NULL
  },
  {
    .name = "_wstartts",
    .type = FUNCTION_TYPE_WSTARTTS,
    .classification = FUNC_MGT_PSEUDO_COLUMN_FUNC | FUNC_MGT_WINDOW_PC_FUNC,
    .translateFunc = translateTimePseudoColumn,
    .getEnvFunc   = getTimePseudoFuncEnv,
    .initFunc     = NULL,
    .sprocessFunc = winStartTsFunction,
    .finalizeFunc = NULL
  },
  {
    .name = "_wendts",
    .type = FUNCTION_TYPE_QENDTS,
    .classification = FUNC_MGT_PSEUDO_COLUMN_FUNC | FUNC_MGT_WINDOW_PC_FUNC,
    .translateFunc = translateTimePseudoColumn,
    .getEnvFunc   = getTimePseudoFuncEnv,
    .initFunc     = NULL,
    .sprocessFunc = winEndTsFunction,
    .finalizeFunc = NULL
  },
  {
    .name = "_wduration",
    .type = FUNCTION_TYPE_WDURATION,
    .classification = FUNC_MGT_PSEUDO_COLUMN_FUNC | FUNC_MGT_WINDOW_PC_FUNC,
    .translateFunc = translateWduration,
    .getEnvFunc   = getTimePseudoFuncEnv,
    .initFunc     = NULL,
    .sprocessFunc = winDurFunction,
    .finalizeFunc = NULL
<<<<<<< HEAD
  },
  {
    .name = "now",
    .type = FUNCTION_TYPE_NOW,
    .classification = FUNC_MGT_SCALAR_FUNC | FUNC_MGT_DATETIME_FUNC,
    .translateFunc = translateTimePseudoColumn,
    .getEnvFunc   = getTimePseudoFuncEnv,
    .initFunc     = NULL,
    .sprocessFunc = winDurFunction,
    .finalizeFunc = NULL
  },
  {
    .name = "to_json",
    .type = FUNCTION_TYPE_TO_JSON,
    .classification = FUNC_MGT_SCALAR_FUNC,
    .translateFunc = translateToJson,
    .getEnvFunc   = NULL,
    .initFunc     = NULL,
    .sprocessFunc = NULL,
    .finalizeFunc = NULL
=======
>>>>>>> 3fad3b68
  }
};

const int32_t funcMgtBuiltinsNum = (sizeof(funcMgtBuiltins) / sizeof(SBuiltinFuncDefinition));<|MERGE_RESOLUTION|>--- conflicted
+++ resolved
@@ -885,17 +885,6 @@
     .initFunc     = NULL,
     .sprocessFunc = winDurFunction,
     .finalizeFunc = NULL
-<<<<<<< HEAD
-  },
-  {
-    .name = "now",
-    .type = FUNCTION_TYPE_NOW,
-    .classification = FUNC_MGT_SCALAR_FUNC | FUNC_MGT_DATETIME_FUNC,
-    .translateFunc = translateTimePseudoColumn,
-    .getEnvFunc   = getTimePseudoFuncEnv,
-    .initFunc     = NULL,
-    .sprocessFunc = winDurFunction,
-    .finalizeFunc = NULL
   },
   {
     .name = "to_json",
@@ -906,8 +895,6 @@
     .initFunc     = NULL,
     .sprocessFunc = NULL,
     .finalizeFunc = NULL
-=======
->>>>>>> 3fad3b68
   }
 };
 
