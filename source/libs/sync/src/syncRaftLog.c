--- conflicted
+++ resolved
@@ -163,19 +163,12 @@
 
   walFsync(pWal, true);
 
-<<<<<<< HEAD
-  sDebug("vgId:%d sync event %s currentTerm:%lu write index:%ld, isStandBy:%d, msgType:%s,%d, originalRpcType:%s,%d",
-         pData->pSyncNode->vgId, syncUtilState2String(pData->pSyncNode->state),
-         pData->pSyncNode->pRaftStore->currentTerm, pEntry->index, pData->pSyncNode->pRaftCfg->isStandBy,
-         TMSG_INFO(pEntry->msgType), pEntry->msgType, TMSG_INFO(pEntry->originalRpcType), pEntry->originalRpcType);
-=======
   sDebug(
       "vgId:%d sync event %s commitIndex:%ld currentTerm:%lu write index:%ld, isStandBy:%d, msgType:%s,%d, "
       "originalRpcType:%s,%d",
       pData->pSyncNode->vgId, syncUtilState2String(pData->pSyncNode->state), pData->pSyncNode->commitIndex,
       pData->pSyncNode->pRaftStore->currentTerm, pEntry->index, pData->pSyncNode->pRaftCfg->isStandBy,
       TMSG_INFO(pEntry->msgType), pEntry->msgType, TMSG_INFO(pEntry->originalRpcType), pEntry->originalRpcType);
->>>>>>> fd9ea105
 
   return code;
 }
@@ -332,19 +325,11 @@
   walFsync(pWal, true);
 
   sDebug(
-<<<<<<< HEAD
-      "vgId:%d sync event %s currentTerm:%lu old write index:%ld, isStandBy:%d, msgType:%s,%d, "
-      "originalRpcType:%s,%d",
-      pData->pSyncNode->vgId, syncUtilState2String(pData->pSyncNode->state), pData->pSyncNode->pRaftStore->currentTerm,
-      pEntry->index, pData->pSyncNode->pRaftCfg->isStandBy, TMSG_INFO(pEntry->msgType), pEntry->msgType,
-      TMSG_INFO(pEntry->originalRpcType), pEntry->originalRpcType);
-=======
       "vgId:%d sync event %s commitIndex:%ld currentTerm:%lu old write index:%ld, isStandBy:%d, msgType:%s,%d, "
       "originalRpcType:%s,%d",
       pData->pSyncNode->vgId, syncUtilState2String(pData->pSyncNode->state), pData->pSyncNode->commitIndex,
       pData->pSyncNode->pRaftStore->currentTerm, pEntry->index, pData->pSyncNode->pRaftCfg->isStandBy,
       TMSG_INFO(pEntry->msgType), pEntry->msgType, TMSG_INFO(pEntry->originalRpcType), pEntry->originalRpcType);
->>>>>>> fd9ea105
 
   return code;
 }
@@ -425,20 +410,18 @@
 }
 
 int32_t logStoreUpdateCommitIndex(SSyncLogStore* pLogStore, SyncIndex index) {
-  /*
-    SSyncLogStoreData* pData = pLogStore->data;
-    SWal*              pWal = pData->pWal;
-    // assert(walCommit(pWal, index) == 0);
-    int32_t code = walCommit(pWal, index);
-    if (code != 0) {
-      int32_t     err = terrno;
-      const char* errStr = tstrerror(err);
-      int32_t     linuxErr = errno;
-      const char* linuxErrMsg = strerror(errno);
-      sError("walCommit error, err:%d %X, msg:%s, linuxErr:%d, linuxErrMsg:%s", err, err, errStr, linuxErr,
-    linuxErrMsg); ASSERT(0);
-    }
-   */
+  SSyncLogStoreData* pData = pLogStore->data;
+  SWal*              pWal = pData->pWal;
+  // assert(walCommit(pWal, index) == 0);
+  int32_t code = walCommit(pWal, index);
+  if (code != 0) {
+    int32_t     err = terrno;
+    const char* errStr = tstrerror(err);
+    int32_t     linuxErr = errno;
+    const char* linuxErrMsg = strerror(errno);
+    sError("walCommit error, err:%d %X, msg:%s, linuxErr:%d, linuxErrMsg:%s", err, err, errStr, linuxErr, linuxErrMsg);
+    ASSERT(0);
+  }
   return 0;
 }
 
