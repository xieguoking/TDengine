/*
 * Copyright (c) 2019 TAOS Data, Inc. <jhtao@taosdata.com>
 *
 * This program is free software: you can use, redistribute, and/or modify
 * it under the terms of the GNU Affero General Public License, version 3
 * or later ("AGPL"), as published by the Free Software Foundation.
 *
 * This program is distributed in the hope that it will be useful, but WITHOUT
 * ANY WARRANTY; without even the implied warranty of MERCHANTABILITY or
 * FITNESS FOR A PARTICULAR PURPOSE.
 *
 * You should have received a copy of the GNU Affero General Public License
 * along with this program. If not, see <http://www.gnu.org/licenses/>.
 */

#define _DEFAULT_SOURCE
#include "syncSnapshot.h"
#include "syncIndexMgr.h"
#include "syncRaftCfg.h"
#include "syncRaftLog.h"
#include "syncRaftStore.h"
#include "syncReplication.h"
#include "syncUtil.h"

SSyncSnapshotSender *snapshotSenderCreate(SSyncNode *pSyncNode, int32_t replicaIndex) {
  bool condition = (pSyncNode->pFsm->FpSnapshotStartRead != NULL) && (pSyncNode->pFsm->FpSnapshotStopRead != NULL) &&
                   (pSyncNode->pFsm->FpSnapshotDoRead != NULL);

  SSyncSnapshotSender *pSender = NULL;
  if (condition) {
    pSender = taosMemoryCalloc(1, sizeof(SSyncSnapshotSender));
    if (pSender == NULL) {
      terrno = TSDB_CODE_OUT_OF_MEMORY;
      return NULL;
    }

    pSender->start = false;
    pSender->seq = SYNC_SNAPSHOT_SEQ_INVALID;
    pSender->ack = SYNC_SNAPSHOT_SEQ_INVALID;
    pSender->pReader = NULL;
    pSender->pCurrentBlock = NULL;
    pSender->blockLen = 0;
    pSender->sendingMS = SYNC_SNAPSHOT_RETRY_MS;
    pSender->pSyncNode = pSyncNode;
    pSender->replicaIndex = replicaIndex;
    pSender->term = pSyncNode->pRaftStore->currentTerm;
    pSender->startTime = 0;
    pSender->endTime = 0;
    pSender->pSyncNode->pFsm->FpGetSnapshotInfo(pSender->pSyncNode->pFsm, &(pSender->snapshot));
    pSender->finish = false;
  } else {
    sError("vgId:%d, cannot create snapshot sender", pSyncNode->vgId);
  }

  return pSender;
}

void snapshotSenderDestroy(SSyncSnapshotSender *pSender) {
  if (pSender != NULL) {
    // free current block
    if (pSender->pCurrentBlock != NULL) {
      taosMemoryFree(pSender->pCurrentBlock);
      pSender->pCurrentBlock = NULL;
    }

    // close reader
    if (pSender->pReader != NULL) {
      int32_t ret = pSender->pSyncNode->pFsm->FpSnapshotStopRead(pSender->pSyncNode->pFsm, pSender->pReader);
      if (ret != 0) {
        sNError(pSender->pSyncNode, "stop reader error");
      }
      pSender->pReader = NULL;
    }

    // free sender
    taosMemoryFree(pSender);
  }
}

bool snapshotSenderIsStart(SSyncSnapshotSender *pSender) { return pSender->start; }

int32_t snapshotSenderStart(SSyncSnapshotSender *pSender) {
  ASSERT(!snapshotSenderIsStart(pSender));

  pSender->start = true;
  pSender->seq = SYNC_SNAPSHOT_SEQ_BEGIN;
  pSender->ack = SYNC_SNAPSHOT_SEQ_INVALID;
  pSender->pReader = NULL;
  pSender->pCurrentBlock = NULL;
  pSender->blockLen = 0;

<<<<<<< HEAD
  // init last config
  if (pSender->snapshot.lastConfigIndex != SYNC_INDEX_INVALID) {
    int32_t         code = 0;
    SSyncRaftEntry *pEntry = NULL;
    bool            getLastConfig = false;

    code = pSender->pSyncNode->pLogStore->syncLogGetEntry(pSender->pSyncNode->pLogStore,
                                                          pSender->snapshot.lastConfigIndex, &pEntry);
    if (code == 0 && pEntry != NULL) {
      SRpcMsg rpcMsg;
      syncEntry2OriginalRpc(pEntry, &rpcMsg);

      SSyncCfg lastConfig;
      int32_t  ret = syncCfgFromStr(rpcMsg.pCont, &lastConfig);
      ASSERT(ret == 0);
      pSender->lastConfig = lastConfig;
      getLastConfig = true;

      rpcFreeCont(rpcMsg.pCont);
      syncEntryDestroy(pEntry);
    } else {
      if (pSender->snapshot.lastConfigIndex == pSender->pSyncNode->pRaftCfg->lastConfigIndex) {
        sTrace("vgId:%d, sync sender get cfg from local", pSender->pSyncNode->vgId);
        pSender->lastConfig = pSender->pSyncNode->pRaftCfg->cfg;
        getLastConfig = true;
      }
    }
=======
  pSender->snapshotParam.start = SYNC_INDEX_INVALID;
  pSender->snapshotParam.end = SYNC_INDEX_INVALID;
>>>>>>> a186cc44

  pSender->snapshot.data = NULL;
  pSender->snapshotParam.end = SYNC_INDEX_INVALID;
  pSender->snapshot.lastApplyIndex = SYNC_INDEX_INVALID;
  pSender->snapshot.lastApplyTerm = SYNC_TERM_INVALID;
  pSender->snapshot.lastConfigIndex = SYNC_INDEX_INVALID;

  memset(&(pSender->lastConfig), 0, sizeof(pSender->lastConfig));
  pSender->sendingMS = 0;
  pSender->term = pSender->pSyncNode->pRaftStore->currentTerm;
  pSender->startTime = taosGetTimestampMs();
  pSender->finish = false;

  // build begin msg
  SRpcMsg rpcMsg = {0};
  (void)syncBuildSnapshotSend(&rpcMsg, 0, pSender->pSyncNode->vgId);

  SyncSnapshotSend *pMsg = rpcMsg.pCont;
  pMsg->srcId = pSender->pSyncNode->myRaftId;
  pMsg->destId = (pSender->pSyncNode->replicasId)[pSender->replicaIndex];
  pMsg->term = pSender->pSyncNode->pRaftStore->currentTerm;
  pMsg->beginIndex = pSender->snapshotParam.start;
  pMsg->lastIndex = pSender->snapshot.lastApplyIndex;
  pMsg->lastTerm = pSender->snapshot.lastApplyTerm;
  pMsg->lastConfigIndex = pSender->snapshot.lastConfigIndex;
  pMsg->lastConfig = pSender->lastConfig;
  pMsg->startTime = pSender->startTime;
  pMsg->seq = SYNC_SNAPSHOT_SEQ_PRE_SNAPSHOT;

  // send msg
  syncNodeSendMsgById(&pMsg->destId, pSender->pSyncNode, &rpcMsg);
  syncLogSendSyncSnapshotSend(pSender->pSyncNode, pMsg, "");

  // event log
  sSTrace(pSender, "snapshot sender start");
  return 0;
}

int32_t snapshotSenderStop(SSyncSnapshotSender *pSender, bool finish) {
  // update flag
  pSender->start = false;
  pSender->finish = finish;
  pSender->endTime = taosGetTimestampMs();

  // close reader
  if (pSender->pReader != NULL) {
    int32_t ret = pSender->pSyncNode->pFsm->FpSnapshotStopRead(pSender->pSyncNode->pFsm, pSender->pReader);
    ASSERT(ret == 0);
    pSender->pReader = NULL;
  }

  // free current block
  if (pSender->pCurrentBlock != NULL) {
    taosMemoryFree(pSender->pCurrentBlock);
    pSender->pCurrentBlock = NULL;
    pSender->blockLen = 0;
  }

  // event log
  sSTrace(pSender, "snapshot sender stop");
  return 0;
}

// when sender receive ack, call this function to send msg from seq
// seq = ack + 1, already updated
int32_t snapshotSend(SSyncSnapshotSender *pSender) {
  // free memory last time (current seq - 1)
  if (pSender->pCurrentBlock != NULL) {
    taosMemoryFree(pSender->pCurrentBlock);
    pSender->pCurrentBlock = NULL;
    pSender->blockLen = 0;
  }

  // read data
  int32_t ret = pSender->pSyncNode->pFsm->FpSnapshotDoRead(pSender->pSyncNode->pFsm, pSender->pReader,
                                                           &(pSender->pCurrentBlock), &(pSender->blockLen));
  ASSERT(ret == 0);
  if (pSender->blockLen > 0) {
    // has read data
  } else {
    // read finish, update seq to end
    pSender->seq = SYNC_SNAPSHOT_SEQ_END;
  }

  // build msg
  SRpcMsg rpcMsg = {0};
  (void)syncBuildSnapshotSend(&rpcMsg, pSender->blockLen, pSender->pSyncNode->vgId);

  SyncSnapshotSend *pMsg = rpcMsg.pCont;
  pMsg->srcId = pSender->pSyncNode->myRaftId;
  pMsg->destId = (pSender->pSyncNode->replicasId)[pSender->replicaIndex];
  pMsg->term = pSender->pSyncNode->pRaftStore->currentTerm;
  pMsg->beginIndex = pSender->snapshotParam.start;
  pMsg->lastIndex = pSender->snapshot.lastApplyIndex;
  pMsg->lastTerm = pSender->snapshot.lastApplyTerm;
  pMsg->lastConfigIndex = pSender->snapshot.lastConfigIndex;
  pMsg->lastConfig = pSender->lastConfig;
  pMsg->seq = pSender->seq;

  // pMsg->privateTerm = pSender->privateTerm;

  if (pSender->pCurrentBlock != NULL) {
    memcpy(pMsg->data, pSender->pCurrentBlock, pSender->blockLen);
  }

  // send msg
  syncNodeSendMsgById(&pMsg->destId, pSender->pSyncNode, &rpcMsg);
  syncLogSendSyncSnapshotSend(pSender->pSyncNode, pMsg, "");

  // event log
  if (pSender->seq == SYNC_SNAPSHOT_SEQ_END) {
    sSTrace(pSender, "snapshot sender finish");
  } else {
    sSTrace(pSender, "snapshot sender sending");
  }
  return 0;
}

// send snapshot data from cache
int32_t snapshotReSend(SSyncSnapshotSender *pSender) {
  // send current block data
  if (pSender->pCurrentBlock != NULL && pSender->blockLen > 0) {
    // build msg
    SRpcMsg rpcMsg = {0};
    (void)syncBuildSnapshotSend(&rpcMsg, pSender->blockLen, pSender->pSyncNode->vgId);

    SyncSnapshotSend *pMsg = rpcMsg.pCont;
    pMsg->srcId = pSender->pSyncNode->myRaftId;
    pMsg->destId = (pSender->pSyncNode->replicasId)[pSender->replicaIndex];
    pMsg->term = pSender->pSyncNode->pRaftStore->currentTerm;
    pMsg->beginIndex = pSender->snapshotParam.start;
    pMsg->lastIndex = pSender->snapshot.lastApplyIndex;
    pMsg->lastTerm = pSender->snapshot.lastApplyTerm;
    pMsg->lastConfigIndex = pSender->snapshot.lastConfigIndex;
    pMsg->lastConfig = pSender->lastConfig;
    pMsg->seq = pSender->seq;

    //  pMsg->privateTerm = pSender->privateTerm;
    memcpy(pMsg->data, pSender->pCurrentBlock, pSender->blockLen);

    // send msg
    syncNodeSendMsgById(&pMsg->destId, pSender->pSyncNode, &rpcMsg);
    syncLogSendSyncSnapshotSend(pSender->pSyncNode, pMsg, "");

    // event log
    sSTrace(pSender, "snapshot sender resend");
  }

  return 0;
}

static void snapshotSenderUpdateProgress(SSyncSnapshotSender *pSender, SyncSnapshotRsp *pMsg) {
  ASSERT(pMsg->ack == pSender->seq);
  pSender->ack = pMsg->ack;
  ++(pSender->seq);
}

// return 0, start ok
// return 1, last snapshot finish ok
// return -1, error
int32_t syncNodeStartSnapshot(SSyncNode *pSyncNode, SRaftId *pDestId) {
  sNTrace(pSyncNode, "starting snapshot ...");

  SSyncSnapshotSender *pSender = syncNodeGetSnapshotSender(pSyncNode, pDestId);
  if (pSender == NULL) {
    sNError(pSyncNode, "start snapshot error, sender is null");
    return -1;
  }

  int32_t code = 0;

  if (snapshotSenderIsStart(pSender)) {
    sNTrace(pSyncNode, "snapshot sender already start, ignore");
    return 0;
  }

  if (!snapshotSenderIsStart(pSender) && pSender->finish &&
      taosGetTimestampMs() - pSender->endTime < SNAPSHOT_WAIT_MS) {
    sNTrace(pSyncNode, "snapshot sender too frequently, ignore");
    return 1;
  }

  code = snapshotSenderStart(pSender);
  if (code != 0) {
    sNError(pSyncNode, "snapshot sender start error");
    return -1;
  }

  return 0;
}

SSyncSnapshotReceiver *snapshotReceiverCreate(SSyncNode *pSyncNode, SRaftId fromId) {
  bool condition = (pSyncNode->pFsm->FpSnapshotStartWrite != NULL) && (pSyncNode->pFsm->FpSnapshotStopWrite != NULL) &&
                   (pSyncNode->pFsm->FpSnapshotDoWrite != NULL);

  SSyncSnapshotReceiver *pReceiver = NULL;
  if (condition) {
    pReceiver = taosMemoryCalloc(1, sizeof(SSyncSnapshotReceiver));
    if (pReceiver == NULL) {
      terrno = TSDB_CODE_OUT_OF_MEMORY;
      return NULL;
    }

    pReceiver->start = false;
    pReceiver->ack = SYNC_SNAPSHOT_SEQ_BEGIN;
    pReceiver->pWriter = NULL;
    pReceiver->pSyncNode = pSyncNode;
    pReceiver->fromId = fromId;
    pReceiver->term = pSyncNode->pRaftStore->currentTerm;
    pReceiver->snapshot.data = NULL;
    pReceiver->snapshot.lastApplyIndex = SYNC_INDEX_INVALID;
    pReceiver->snapshot.lastApplyTerm = 0;
    pReceiver->snapshot.lastConfigIndex = SYNC_INDEX_INVALID;

  } else {
    sError("vgId:%d, cannot create snapshot receiver", pSyncNode->vgId);
  }

  return pReceiver;
}

void snapshotReceiverDestroy(SSyncSnapshotReceiver *pReceiver) {
  if (pReceiver != NULL) {
    // close writer
    if (pReceiver->pWriter != NULL) {
      int32_t ret = pReceiver->pSyncNode->pFsm->FpSnapshotStopWrite(pReceiver->pSyncNode->pFsm, pReceiver->pWriter,
                                                                    false, &(pReceiver->snapshot));
      ASSERT(ret == 0);
      pReceiver->pWriter = NULL;
    }

    // free receiver
    taosMemoryFree(pReceiver);
  }
}

bool snapshotReceiverIsStart(SSyncSnapshotReceiver *pReceiver) { return pReceiver->start; }

// force stop
void snapshotReceiverForceStop(SSyncSnapshotReceiver *pReceiver) {
  // force close, abandon incomplete data
  if (pReceiver->pWriter != NULL) {
    int32_t ret = pReceiver->pSyncNode->pFsm->FpSnapshotStopWrite(pReceiver->pSyncNode->pFsm, pReceiver->pWriter, false,
                                                                  &(pReceiver->snapshot));
    ASSERT(ret == 0);
    pReceiver->pWriter = NULL;
  }

  pReceiver->start = false;

  // event log
  sRTrace(pReceiver, "snapshot receiver force stop");
}

int32_t snapshotReceiverStartWriter(SSyncSnapshotReceiver *pReceiver, SyncSnapshotSend *pBeginMsg) {
  ASSERT(snapshotReceiverIsStart(pReceiver));

  // update ack
  pReceiver->ack = SYNC_SNAPSHOT_SEQ_BEGIN;

  // update snapshot
  pReceiver->snapshot.lastApplyIndex = pBeginMsg->lastIndex;
  pReceiver->snapshot.lastApplyTerm = pBeginMsg->lastTerm;
  pReceiver->snapshot.lastConfigIndex = pBeginMsg->lastConfigIndex;

  pReceiver->snapshotParam.start = pBeginMsg->beginIndex;
  pReceiver->snapshotParam.end = pBeginMsg->lastIndex;

  // start writer
  ASSERT(pReceiver->pWriter == NULL);
  int32_t ret = pReceiver->pSyncNode->pFsm->FpSnapshotStartWrite(pReceiver->pSyncNode->pFsm,
                                                                 &(pReceiver->snapshotParam), &(pReceiver->pWriter));
  ASSERT(ret == 0);

  // event log
  sRTrace(pReceiver, "snapshot receiver start writer");

  return 0;
}

int32_t snapshotReceiverStart(SSyncSnapshotReceiver *pReceiver, SyncSnapshotSend *pPreMsg) {
  ASSERT(!snapshotReceiverIsStart(pReceiver));

  pReceiver->start = true;
  pReceiver->ack = SYNC_SNAPSHOT_SEQ_PRE_SNAPSHOT;
  pReceiver->term = pReceiver->pSyncNode->pRaftStore->currentTerm;
  pReceiver->fromId = pPreMsg->srcId;
  pReceiver->startTime = pPreMsg->startTime;

  // event log
  sRTrace(pReceiver, "snapshot receiver start");

  return 0;
}

// just set start = false
// FpSnapshotStopWrite should not be called, assert writer == NULL
int32_t snapshotReceiverStop(SSyncSnapshotReceiver *pReceiver) {
  if (pReceiver->pWriter != NULL) {
    int32_t ret = pReceiver->pSyncNode->pFsm->FpSnapshotStopWrite(pReceiver->pSyncNode->pFsm, pReceiver->pWriter, false,
                                                                  &(pReceiver->snapshot));
    ASSERT(ret == 0);
    pReceiver->pWriter = NULL;
  }

  pReceiver->start = false;

  // event log
  sRTrace(pReceiver, "snapshot receiver stop");
  return 0;
}

// when recv last snapshot block, apply data into snapshot
static int32_t snapshotReceiverFinish(SSyncSnapshotReceiver *pReceiver, SyncSnapshotSend *pMsg) {
  ASSERT(pMsg->seq == SYNC_SNAPSHOT_SEQ_END);

  int32_t code = 0;
  if (pReceiver->pWriter != NULL) {
    // write data
    if (pMsg->dataLen > 0) {
      code = pReceiver->pSyncNode->pFsm->FpSnapshotDoWrite(pReceiver->pSyncNode->pFsm, pReceiver->pWriter, pMsg->data,
                                                           pMsg->dataLen);
      if (code != 0) {
        sNError(pReceiver->pSyncNode, "snapshot write error");
        return -1;
      }
    }

    // reset wal
    code =
        pReceiver->pSyncNode->pLogStore->syncLogRestoreFromSnapshot(pReceiver->pSyncNode->pLogStore, pMsg->lastIndex);
    if (code != 0) {
      sNError(pReceiver->pSyncNode, "wal restore from snapshot error");
      return -1;
    }

    // update commit index
    if (pReceiver->snapshot.lastApplyIndex > pReceiver->pSyncNode->commitIndex) {
      pReceiver->pSyncNode->commitIndex = pReceiver->snapshot.lastApplyIndex;
    }

    // maybe update term
    if (pReceiver->snapshot.lastApplyTerm > pReceiver->pSyncNode->pRaftStore->currentTerm) {
      pReceiver->pSyncNode->pRaftStore->currentTerm = pReceiver->snapshot.lastApplyTerm;
      raftStorePersist(pReceiver->pSyncNode->pRaftStore);
    }

    // stop writer, apply data
    code = pReceiver->pSyncNode->pFsm->FpSnapshotStopWrite(pReceiver->pSyncNode->pFsm, pReceiver->pWriter, true,
                                                           &(pReceiver->snapshot));
    if (code != 0) {
      sNError(pReceiver->pSyncNode, "snapshot stop writer true error");
      return -1;
    }
    pReceiver->pWriter = NULL;

    // update progress
    pReceiver->ack = SYNC_SNAPSHOT_SEQ_END;

  } else {
    sNError(pReceiver->pSyncNode, "snapshot stop writer true error");
    return -1;
  }

  // event log
  sRTrace(pReceiver, "snapshot receiver got last data, finish, apply snapshot");
  return 0;
}

// apply data block
// update progress
static void snapshotReceiverGotData(SSyncSnapshotReceiver *pReceiver, SyncSnapshotSend *pMsg) {
  ASSERT(pMsg->seq == pReceiver->ack + 1);

  if (pReceiver->pWriter != NULL) {
    if (pMsg->dataLen > 0) {
      // apply data block
      int32_t code = pReceiver->pSyncNode->pFsm->FpSnapshotDoWrite(pReceiver->pSyncNode->pFsm, pReceiver->pWriter,
                                                                   pMsg->data, pMsg->dataLen);
      ASSERT(code == 0);
    }

    // update progress
    pReceiver->ack = pMsg->seq;

    // event log
    sRTrace(pReceiver, "snapshot receiver receiving");
  }
}

SyncIndex syncNodeGetSnapBeginIndex(SSyncNode *ths) {
  SyncIndex snapStart = SYNC_INDEX_INVALID;

  if (syncNodeIsMnode(ths)) {
    snapStart = SYNC_INDEX_BEGIN;

  } else {
    SSyncLogStoreData *pData = ths->pLogStore->data;
    SWal              *pWal = pData->pWal;

    bool    isEmpty = ths->pLogStore->syncLogIsEmpty(ths->pLogStore);
    int64_t walCommitVer = walGetCommittedVer(pWal);

    if (!isEmpty && ths->commitIndex != walCommitVer) {
      sNError(ths, "commit not same, wal-commit:%" PRId64 ", commit:%" PRId64 ", ignore", walCommitVer,
              ths->commitIndex);
      snapStart = walCommitVer + 1;
    } else {
      snapStart = ths->commitIndex + 1;
    }
  }

  return snapStart;
}

static int32_t syncNodeOnSnapshotPre(SSyncNode *pSyncNode, SyncSnapshotSend *pMsg) {
  SSyncSnapshotReceiver *pReceiver = pSyncNode->pNewNodeReceiver;

  if (snapshotReceiverIsStart(pReceiver)) {
    // already start

    if (pMsg->startTime > pReceiver->startTime) {
      goto _START_RECEIVER;

    } else if (pMsg->startTime == pReceiver->startTime) {
      goto _SEND_REPLY;

    } else {
      // ignore
      return 0;
    }

  } else {
    // start new
    goto _START_RECEIVER;
  }

_START_RECEIVER:
  if (taosGetTimestampMs() - pMsg->startTime > SNAPSHOT_MAX_CLOCK_SKEW_MS) {
    sNError(pSyncNode, "snapshot receiver time skew too much");
    return -1;
  } else {
    // waiting for clock match
    int64_t timeNow = taosGetTimestampMs();
    while (timeNow < pMsg->startTime) {
      sNTrace(pSyncNode, "snapshot receiver pre waitting for true time, now:%" PRId64 ", stime:%" PRId64, timeNow,
              pMsg->startTime);
      taosMsleep(10);
    }

    snapshotReceiverStart(pReceiver, pMsg);  // set start-time same with sender
  }

_SEND_REPLY:
    // build msg
    ;  // make complier happy

  SRpcMsg rpcMsg = {0};
  (void)syncBuildSnapshotSendRsp(&rpcMsg, pSyncNode->vgId);

  SyncSnapshotRsp *pRspMsg = rpcMsg.pCont;
  pRspMsg->srcId = pSyncNode->myRaftId;
  pRspMsg->destId = pMsg->srcId;
  pRspMsg->term = pSyncNode->pRaftStore->currentTerm;
  pRspMsg->lastIndex = pMsg->lastIndex;
  pRspMsg->lastTerm = pMsg->lastTerm;
  pRspMsg->startTime = pReceiver->startTime;
  pRspMsg->ack = pMsg->seq;  // receiver maybe already closed
  pRspMsg->code = 0;
  pRspMsg->snapBeginIndex = syncNodeGetSnapBeginIndex(pSyncNode);

  // send msg
  syncNodeSendMsgById(&pRspMsg->destId, pSyncNode, &rpcMsg);
  syncLogSendSyncSnapshotRsp(pSyncNode, pRspMsg, "");
  return 0;
}

static int32_t syncNodeOnSnapshotBegin(SSyncNode *pSyncNode, SyncSnapshotSend *pMsg) {
  // condition 1
  SSyncSnapshotReceiver *pReceiver = pSyncNode->pNewNodeReceiver;

  if (!snapshotReceiverIsStart(pReceiver)) {
    sNError(pSyncNode, "snapshot receiver not start");
    return -1;
  }

  if (pReceiver->startTime != pMsg->startTime) {
    sNError(pSyncNode, "snapshot receiver time not equal");
    return -1;
  }

  // start writer
  snapshotReceiverStartWriter(pReceiver, pMsg);

  // build msg
  SRpcMsg rpcMsg = {0};
  (void)syncBuildSnapshotSendRsp(&rpcMsg, pSyncNode->vgId);

  SyncSnapshotRsp *pRspMsg = rpcMsg.pCont;
  pRspMsg->srcId = pSyncNode->myRaftId;
  pRspMsg->destId = pMsg->srcId;
  pRspMsg->term = pSyncNode->pRaftStore->currentTerm;
  pRspMsg->lastIndex = pMsg->lastIndex;
  pRspMsg->lastTerm = pMsg->lastTerm;
  pRspMsg->startTime = pReceiver->startTime;
  pRspMsg->ack = pReceiver->ack;  // receiver maybe already closed
  pRspMsg->code = 0;
  pRspMsg->snapBeginIndex = pReceiver->snapshotParam.start;

  // send msg
  syncNodeSendMsgById(&pRspMsg->destId, pSyncNode, &rpcMsg);
  syncLogSendSyncSnapshotRsp(pSyncNode, pRspMsg, "");
  return 0;
}

static int32_t syncNodeOnSnapshotTransfering(SSyncNode *pSyncNode, SyncSnapshotSend *pMsg) {
  // condition 4
  // transfering
  SSyncSnapshotReceiver *pReceiver = pSyncNode->pNewNodeReceiver;

  // waiting for clock match
  int64_t timeNow = taosGetTimestampMs();
  while (timeNow < pMsg->startTime) {
    sNTrace(pSyncNode, "snapshot receiver transfering waitting for true time, now:%" PRId64 ", stime:%" PRId64, timeNow,
            pMsg->startTime);
    taosMsleep(10);
  }

  if (pMsg->seq == pReceiver->ack + 1) {
    snapshotReceiverGotData(pReceiver, pMsg);
  }

  // build msg
  SRpcMsg rpcMsg = {0};
  (void)syncBuildSnapshotSendRsp(&rpcMsg, pSyncNode->vgId);

  SyncSnapshotRsp *pRspMsg = rpcMsg.pCont;
  pRspMsg->srcId = pSyncNode->myRaftId;
  pRspMsg->destId = pMsg->srcId;
  pRspMsg->term = pSyncNode->pRaftStore->currentTerm;
  pRspMsg->lastIndex = pMsg->lastIndex;
  pRspMsg->lastTerm = pMsg->lastTerm;
  pRspMsg->startTime = pReceiver->startTime;
  pRspMsg->ack = pReceiver->ack;  // receiver maybe already closed
  pRspMsg->code = 0;
  pRspMsg->snapBeginIndex = pReceiver->snapshotParam.start;

  // send msg
  syncNodeSendMsgById(&pRspMsg->destId, pSyncNode, &rpcMsg);
  syncLogSendSyncSnapshotRsp(pSyncNode, pRspMsg, "");
  return 0;
}

static int32_t syncNodeOnSnapshotEnd(SSyncNode *pSyncNode, SyncSnapshotSend *pMsg) {
  // condition 2
  // end, finish FSM
  SSyncSnapshotReceiver *pReceiver = pSyncNode->pNewNodeReceiver;

  // waiting for clock match
  int64_t timeNow = taosGetTimestampMs();
  while (timeNow < pMsg->startTime) {
    sNTrace(pSyncNode, "snapshot receiver finish waitting for true time, now:%" PRId64 ", stime:%" PRId64, timeNow,
            pMsg->startTime);
    taosMsleep(10);
  }

  int32_t code = snapshotReceiverFinish(pReceiver, pMsg);
  if (code == 0) {
    snapshotReceiverStop(pReceiver);
  }

  // build msg
  SRpcMsg rpcMsg = {0};
  (void)syncBuildSnapshotSendRsp(&rpcMsg, pSyncNode->vgId);

  SyncSnapshotRsp *pRspMsg = rpcMsg.pCont;
  pRspMsg->srcId = pSyncNode->myRaftId;
  pRspMsg->destId = pMsg->srcId;
  pRspMsg->term = pSyncNode->pRaftStore->currentTerm;
  pRspMsg->lastIndex = pMsg->lastIndex;
  pRspMsg->lastTerm = pMsg->lastTerm;
  pRspMsg->startTime = pReceiver->startTime;
  pRspMsg->ack = pReceiver->ack;  // receiver maybe already closed
  pRspMsg->code = 0;
  pRspMsg->snapBeginIndex = pReceiver->snapshotParam.start;

  // send msg
  syncNodeSendMsgById(&pRspMsg->destId, pSyncNode, &rpcMsg);
  syncLogSendSyncSnapshotRsp(pSyncNode, pRspMsg, "");
  return 0;
}

// receiver on message
//
// condition 1, recv SYNC_SNAPSHOT_SEQ_PRE_SNAPSHOT
//              if receiver already start
//                    if sender.start-time > receiver.start-time, restart receiver(reply snapshot start)
//                    if sender.start-time = receiver.start-time, maybe duplicate msg
//                    if sender.start-time < receiver.start-time, ignore
//              else
//                    waiting for clock match
//                    start receiver(reply snapshot start)
//
// condition 2, recv SYNC_SNAPSHOT_SEQ_BEGIN
//              a. create writer with <begin, end>
//
// condition 3, recv SYNC_SNAPSHOT_SEQ_END, finish receiver(apply snapshot data, update commit index, maybe reconfig)
//
// condition 4, recv SYNC_SNAPSHOT_SEQ_FORCE_CLOSE, force close
//
// condition 5, got data, update ack
//
int32_t syncNodeOnSnapshot(SSyncNode *pSyncNode, const SRpcMsg *pRpcMsg) {
  SyncSnapshotSend *pMsg = pRpcMsg->pCont;

  // if already drop replica, do not process
  if (!syncNodeInRaftGroup(pSyncNode, &(pMsg->srcId))) {
    syncLogRecvSyncSnapshotSend(pSyncNode, pMsg, "not in my config");
    return 0;
  }

  if (pMsg->term < pSyncNode->pRaftStore->currentTerm) {
    syncLogRecvSyncSnapshotSend(pSyncNode, pMsg, "reject, small term");
    return 0;
  }

  if (pMsg->term > pSyncNode->pRaftStore->currentTerm) {
    syncNodeStepDown(pSyncNode, pMsg->term);
  }
  syncNodeResetElectTimer(pSyncNode);

  int32_t                code = 0;
  SSyncSnapshotReceiver *pReceiver = pSyncNode->pNewNodeReceiver;

  syncLogRecvSyncSnapshotSend(pSyncNode, pMsg, "");

  // state, term, seq/ack
  if (pSyncNode->state == TAOS_SYNC_STATE_FOLLOWER) {
    if (pMsg->term == pSyncNode->pRaftStore->currentTerm) {
      if (pMsg->seq == SYNC_SNAPSHOT_SEQ_PRE_SNAPSHOT) {
        syncNodeOnSnapshotPre(pSyncNode, pMsg);

      } else if (pMsg->seq == SYNC_SNAPSHOT_SEQ_BEGIN) {
        syncNodeOnSnapshotBegin(pSyncNode, pMsg);

      } else if (pMsg->seq == SYNC_SNAPSHOT_SEQ_END) {
        syncNodeOnSnapshotEnd(pSyncNode, pMsg);

      } else if (pMsg->seq == SYNC_SNAPSHOT_SEQ_FORCE_CLOSE) {
        // force close, no response
        snapshotReceiverForceStop(pReceiver);

      } else if (pMsg->seq > SYNC_SNAPSHOT_SEQ_BEGIN && pMsg->seq < SYNC_SNAPSHOT_SEQ_END) {
        syncNodeOnSnapshotTransfering(pSyncNode, pMsg);

      } else {
        // error log
        sRTrace(pReceiver, "snapshot receiver recv error seq:%d, my ack:%d", pMsg->seq, pReceiver->ack);
        return -1;
      }

    } else {
      // error log
      sRTrace(pReceiver, "snapshot receiver term not equal");
      return -1;
    }
  } else {
    // error log
    sRTrace(pReceiver, "snapshot receiver not follower");
    return -1;
  }

  return 0;
}

int32_t syncNodeOnSnapshotReplyPre(SSyncNode *pSyncNode, SyncSnapshotRsp *pMsg) {
  // get sender
  SSyncSnapshotSender *pSender = syncNodeGetSnapshotSender(pSyncNode, &(pMsg->srcId));
  ASSERT(pSender != NULL);

  SSnapshot snapshot;
  pSyncNode->pFsm->FpGetSnapshotInfo(pSyncNode->pFsm, &snapshot);

  // prepare <begin, end>
  pSender->snapshotParam.start = pMsg->snapBeginIndex;
  pSender->snapshotParam.end = snapshot.lastApplyIndex;

  sNTrace(pSyncNode, "prepare snapshot, recv-begin:%" PRId64 ", snapshot.last:%" PRId64 ", snapshot.term:%" PRId64,
          pMsg->snapBeginIndex, snapshot.lastApplyIndex, snapshot.lastApplyTerm);

  if (pMsg->snapBeginIndex > snapshot.lastApplyIndex) {
    sNError(pSyncNode, "snapshot last index too small");
    return -1;
  }

  // update sender
  pSender->snapshot = snapshot;

  // start reader
  int32_t code = pSyncNode->pFsm->FpSnapshotStartRead(pSyncNode->pFsm, &(pSender->snapshotParam), &(pSender->pReader));
  if (code != 0) {
    sNError(pSyncNode, "create snapshot reader error");
    return -1;
  }

  // update next index
  syncIndexMgrSetIndex(pSyncNode->pNextIndex, &pMsg->srcId, snapshot.lastApplyIndex + 1);

  // update seq
  pSender->seq = SYNC_SNAPSHOT_SEQ_BEGIN;

  // build begin msg
  SRpcMsg rpcMsg = {0};
  (void)syncBuildSnapshotSend(&rpcMsg, 0, pSender->pSyncNode->vgId);

  SyncSnapshotSend *pSendMsg = rpcMsg.pCont;
  pSendMsg->srcId = pSender->pSyncNode->myRaftId;
  pSendMsg->destId = (pSender->pSyncNode->replicasId)[pSender->replicaIndex];
  pSendMsg->term = pSender->pSyncNode->pRaftStore->currentTerm;
  pSendMsg->beginIndex = pSender->snapshotParam.start;
  pSendMsg->lastIndex = pSender->snapshot.lastApplyIndex;
  pSendMsg->lastTerm = pSender->snapshot.lastApplyTerm;
  pSendMsg->lastConfigIndex = pSender->snapshot.lastConfigIndex;
  pSendMsg->lastConfig = pSender->lastConfig;
  pSendMsg->startTime = pSender->startTime;
  pSendMsg->seq = SYNC_SNAPSHOT_SEQ_BEGIN;

  // send msg
  syncNodeSendMsgById(&pSendMsg->destId, pSender->pSyncNode, &rpcMsg);
  syncLogSendSyncSnapshotSend(pSyncNode, pSendMsg, "");

  return 0;
}

// sender on message
//
// condition 1 sender receives SYNC_SNAPSHOT_SEQ_END, close sender
// condition 2 sender receives ack, set seq = ack + 1, send msg from seq
// condition 3 sender receives error msg, just print error log
//
int32_t syncNodeOnSnapshotReply(SSyncNode *pSyncNode, const SRpcMsg *pRpcMsg) {
  SyncSnapshotRsp *pMsg = pRpcMsg->pCont;

  // if already drop replica, do not process
  if (!syncNodeInRaftGroup(pSyncNode, &(pMsg->srcId))) {
    syncLogRecvSyncSnapshotRsp(pSyncNode, pMsg, "maybe replica already dropped");
    return -1;
  }

  // get sender
  SSyncSnapshotSender *pSender = syncNodeGetSnapshotSender(pSyncNode, &(pMsg->srcId));
  ASSERT(pSender != NULL);

  if (pMsg->startTime != pSender->startTime) {
    syncLogRecvSyncSnapshotRsp(pSyncNode, pMsg, "sender/receiver start time not match");
    return -1;
  }

  syncLogRecvSyncSnapshotRsp(pSyncNode, pMsg, "");

  // state, term, seq/ack
  if (pSyncNode->state == TAOS_SYNC_STATE_LEADER) {
    if (pMsg->term == pSyncNode->pRaftStore->currentTerm) {
      // prepare <begin, end>, send begin msg
      if (pMsg->ack == SYNC_SNAPSHOT_SEQ_PRE_SNAPSHOT) {
        syncNodeOnSnapshotReplyPre(pSyncNode, pMsg);
        return 0;
      }

      if (pMsg->ack == SYNC_SNAPSHOT_SEQ_BEGIN) {
        snapshotSenderUpdateProgress(pSender, pMsg);
        snapshotSend(pSender);
        return 0;
      }

      // receive ack is finish, close sender
      if (pMsg->ack == SYNC_SNAPSHOT_SEQ_END) {
        snapshotSenderStop(pSender, true);

        // update next-index
        syncIndexMgrSetIndex(pSyncNode->pNextIndex, &(pMsg->srcId), pMsg->lastIndex + 1);
        syncNodeReplicateOne(pSyncNode, &(pMsg->srcId), false);

        return 0;
      }

      // send next msg
      if (pMsg->ack == pSender->seq) {
        // update sender ack
        snapshotSenderUpdateProgress(pSender, pMsg);
        snapshotSend(pSender);

      } else if (pMsg->ack == pSender->seq - 1) {
        // maybe resend
        snapshotReSend(pSender);

      } else {
        // error log
        sSError(pSender, "snapshot sender recv error ack:%d, my seq:%d", pMsg->ack, pSender->seq);
        return -1;
      }
    } else {
      // error log
      sSError(pSender, "snapshot sender term not equal");
      return -1;
    }
  } else {
    // error log
    sSError(pSender, "snapshot sender not leader");
    return -1;
  }

  return 0;
}<|MERGE_RESOLUTION|>--- conflicted
+++ resolved
@@ -89,38 +89,8 @@
   pSender->pCurrentBlock = NULL;
   pSender->blockLen = 0;
 
-<<<<<<< HEAD
-  // init last config
-  if (pSender->snapshot.lastConfigIndex != SYNC_INDEX_INVALID) {
-    int32_t         code = 0;
-    SSyncRaftEntry *pEntry = NULL;
-    bool            getLastConfig = false;
-
-    code = pSender->pSyncNode->pLogStore->syncLogGetEntry(pSender->pSyncNode->pLogStore,
-                                                          pSender->snapshot.lastConfigIndex, &pEntry);
-    if (code == 0 && pEntry != NULL) {
-      SRpcMsg rpcMsg;
-      syncEntry2OriginalRpc(pEntry, &rpcMsg);
-
-      SSyncCfg lastConfig;
-      int32_t  ret = syncCfgFromStr(rpcMsg.pCont, &lastConfig);
-      ASSERT(ret == 0);
-      pSender->lastConfig = lastConfig;
-      getLastConfig = true;
-
-      rpcFreeCont(rpcMsg.pCont);
-      syncEntryDestroy(pEntry);
-    } else {
-      if (pSender->snapshot.lastConfigIndex == pSender->pSyncNode->pRaftCfg->lastConfigIndex) {
-        sTrace("vgId:%d, sync sender get cfg from local", pSender->pSyncNode->vgId);
-        pSender->lastConfig = pSender->pSyncNode->pRaftCfg->cfg;
-        getLastConfig = true;
-      }
-    }
-=======
   pSender->snapshotParam.start = SYNC_INDEX_INVALID;
   pSender->snapshotParam.end = SYNC_INDEX_INVALID;
->>>>>>> a186cc44
 
   pSender->snapshot.data = NULL;
   pSender->snapshotParam.end = SYNC_INDEX_INVALID;
