/*
 * Copyright (c) 2019 TAOS Data, Inc. <jhtao@taosdata.com>
 *
 * This program is free software: you can use, redistribute, and/or modify
 * it under the terms of the GNU Affero General Public License, version 3
 * or later ("AGPL"), as published by the Free Software Foundation.
 *
 * This program is distributed in the hope that it will be useful, but WITHOUT
 * ANY WARRANTY; without even the implied warranty of MERCHANTABILITY or
 * FITNESS FOR A PARTICULAR PURPOSE.
 *
 * You should have received a copy of the GNU Affero General Public License
 * along with this program. If not, see <http://www.gnu.org/licenses/>.
 */

#define _DEFAULT_SOURCE
#include "syncUtil.h"
#include "syncIndexMgr.h"
#include "syncMessage.h"
#include "syncRaftCfg.h"
#include "syncRaftStore.h"
#include "syncSnapshot.h"

extern void addEpIntoEpSet(SEpSet* pEpSet, const char* fqdn, uint16_t port);

uint64_t syncUtilAddr2U64(const char* host, uint16_t port) {
  uint32_t hostU32 = taosGetIpv4FromFqdn(host);
  if (hostU32 == (uint32_t)-1) {
    sError("failed to resolve ipv4 addr, host:%s", host);
    terrno = TSDB_CODE_TSC_INVALID_FQDN;
    return -1;
  }

  uint64_t u64 = (((uint64_t)hostU32) << 32) | (((uint32_t)port) << 16);
  return u64;
}

void syncUtilU642Addr(uint64_t u64, char* host, int64_t len, uint16_t* port) {
  uint32_t hostU32 = (uint32_t)((u64 >> 32) & 0x00000000FFFFFFFF);

  struct in_addr addr = {.s_addr = hostU32};
  taosInetNtoa(addr, host, len);
  *port = (uint16_t)((u64 & 0x00000000FFFF0000) >> 16);
}

void syncUtilNodeInfo2EpSet(const SNodeInfo* pInfo, SEpSet* pEpSet) {
  pEpSet->inUse = 0;
  pEpSet->numOfEps = 0;
  addEpIntoEpSet(pEpSet, pInfo->nodeFqdn, pInfo->nodePort);
}

void syncUtilRaftId2EpSet(const SRaftId* raftId, SEpSet* pEpSet) {
  char     host[TSDB_FQDN_LEN] = {0};
  uint16_t port = 0;

  syncUtilU642Addr(raftId->addr, host, sizeof(host), &port);
  pEpSet->inUse = 0;
  pEpSet->numOfEps = 0;
  addEpIntoEpSet(pEpSet, host, port);
}

bool syncUtilNodeInfo2RaftId(const SNodeInfo* pInfo, SyncGroupId vgId, SRaftId* raftId) {
  uint32_t ipv4 = taosGetIpv4FromFqdn(pInfo->nodeFqdn);
  if (ipv4 == 0xFFFFFFFF || ipv4 == 1) {
    sError("failed to resolve ipv4 addr, fqdn: %s", pInfo->nodeFqdn);
    terrno = TSDB_CODE_TSC_INVALID_FQDN;
    return false;
  }

  char ipbuf[128] = {0};
  tinet_ntoa(ipbuf, ipv4);
  raftId->addr = syncUtilAddr2U64(ipbuf, pInfo->nodePort);
  raftId->vgId = vgId;
  return true;
}

bool syncUtilSameId(const SRaftId* pId1, const SRaftId* pId2) {
  return pId1->addr == pId2->addr && pId1->vgId == pId2->vgId;
}

bool syncUtilEmptyId(const SRaftId* pId) { return (pId->addr == 0 && pId->vgId == 0); }

static inline int32_t syncUtilRand(int32_t max) { return taosRand() % max; }

int32_t syncUtilElectRandomMS(int32_t min, int32_t max) {
  int32_t rdm = min + syncUtilRand(max - min);

  // sDebug("random min:%d, max:%d, rdm:%d", min, max, rdm);
  return rdm;
}

int32_t syncUtilQuorum(int32_t replicaNum) { return replicaNum / 2 + 1; }

cJSON* syncUtilRaftId2Json(const SRaftId* p) {
  char   u64buf[128] = {0};
  cJSON* pRoot = cJSON_CreateObject();

  snprintf(u64buf, sizeof(u64buf), "%" PRIu64 "", p->addr);
  cJSON_AddStringToObject(pRoot, "addr", u64buf);
  char     host[128] = {0};
  uint16_t port;
  syncUtilU642Addr(p->addr, host, sizeof(host), &port);
  cJSON_AddStringToObject(pRoot, "host", host);
  cJSON_AddNumberToObject(pRoot, "port", port);
  cJSON_AddNumberToObject(pRoot, "vgId", p->vgId);

  cJSON* pJson = cJSON_CreateObject();
  cJSON_AddItemToObject(pJson, "SRaftId", pRoot);
  return pJson;
}

static inline bool syncUtilCanPrint(char c) {
  if (c >= 32 && c <= 126) {
    return true;
  } else {
    return false;
  }
}

char* syncUtilPrintBin(char* ptr, uint32_t len) {
  int64_t memLen = (int64_t)(len + 1);
  char*   s = taosMemoryMalloc(memLen);
  ASSERT(s != NULL);
  memset(s, 0, len + 1);
  memcpy(s, ptr, len);

  for (int32_t i = 0; i < len; ++i) {
    if (!syncUtilCanPrint(s[i])) {
      s[i] = '.';
    }
  }
  return s;
}

char* syncUtilPrintBin2(char* ptr, uint32_t len) {
  uint32_t len2 = len * 4 + 1;
  char*    s = taosMemoryMalloc(len2);
  ASSERT(s != NULL);
  memset(s, 0, len2);

  char* p = s;
  for (int32_t i = 0; i < len; ++i) {
    int32_t n = sprintf(p, "%d,", ptr[i]);
    p += n;
  }
  return s;
}

void syncUtilMsgHtoN(void* msg) {
  SMsgHead* pHead = msg;
  pHead->contLen = htonl(pHead->contLen);
  pHead->vgId = htonl(pHead->vgId);
}

void syncUtilMsgNtoH(void* msg) {
  SMsgHead* pHead = msg;
  pHead->contLen = ntohl(pHead->contLen);
  pHead->vgId = ntohl(pHead->vgId);
}

bool syncUtilUserPreCommit(tmsg_t msgType) { return msgType != TDMT_SYNC_NOOP && msgType != TDMT_SYNC_LEADER_TRANSFER; }

bool syncUtilUserCommit(tmsg_t msgType) { return msgType != TDMT_SYNC_NOOP && msgType != TDMT_SYNC_LEADER_TRANSFER; }

bool syncUtilUserRollback(tmsg_t msgType) { return msgType != TDMT_SYNC_NOOP && msgType != TDMT_SYNC_LEADER_TRANSFER; }

void syncCfg2SimpleStr(const SSyncCfg* pCfg, char* buf, int32_t bufLen) {
  int32_t len = snprintf(buf, bufLen, "{r-num:%d, my:%d, ", pCfg->replicaNum, pCfg->myIndex);

  for (int32_t i = 0; i < pCfg->replicaNum; ++i) {
    if (i < pCfg->replicaNum - 1) {
      len += snprintf(buf + len, bufLen - len, "%s:%d, ", pCfg->nodeInfo[i].nodeFqdn, pCfg->nodeInfo[i].nodePort);
    } else {
      len += snprintf(buf + len, bufLen - len, "%s:%d}", pCfg->nodeInfo[i].nodeFqdn, pCfg->nodeInfo[i].nodePort);
    }
  }
}

// for leader
static void syncHearbeatReplyTime2Str(SSyncNode* pSyncNode, char* buf, int32_t bufLen) {
  int32_t len = 5;

  for (int32_t i = 0; i < pSyncNode->replicaNum; ++i) {
    int64_t tsMs = syncIndexMgrGetRecvTime(pSyncNode->pMatchIndex, &(pSyncNode->replicasId[i]));

    if (i < pSyncNode->replicaNum - 1) {
      len += snprintf(buf + len, bufLen - len, "%d:%" PRId64 ",", i, tsMs);
    } else {
      len += snprintf(buf + len, bufLen - len, "%d:%" PRId64 "}", i, tsMs);
    }
  }
}

// for follower
static void syncHearbeatTime2Str(SSyncNode* pSyncNode, char* buf, int32_t bufLen) {
  int32_t len = 4;

  for (int32_t i = 0; i < pSyncNode->replicaNum; ++i) {
    int64_t tsMs = syncIndexMgrGetRecvTime(pSyncNode->pNextIndex, &(pSyncNode->replicasId[i]));

    if (i < pSyncNode->replicaNum - 1) {
      len += snprintf(buf + len, bufLen - len, "%d:%" PRId64 ",", i, tsMs);
    } else {
      len += snprintf(buf + len, bufLen - len, "%d:%" PRId64 "}", i, tsMs);
    }
  }
}

static void syncPeerState2Str(SSyncNode* pSyncNode, char* buf, int32_t bufLen) {
  int32_t len = 1;

  for (int32_t i = 0; i < pSyncNode->replicaNum; ++i) {
    SPeerState* pState = syncNodeGetPeerState(pSyncNode, &(pSyncNode->replicasId[i]));
    if (pState == NULL) break;

    if (i < pSyncNode->replicaNum - 1) {
      len += snprintf(buf + len, bufLen - len, "%d:%" PRId64 " %" PRId64 ", ", i, pState->lastSendIndex,
                      pState->lastSendTime);
    } else {
      len += snprintf(buf + len, bufLen - len, "%d:%" PRId64 " %" PRId64 "}", i, pState->lastSendIndex,
                      pState->lastSendTime);
    }
  }
}

void syncPrintNodeLog(const char* flags, ELogLevel level, int32_t dflag, SSyncNode* pNode, const char* format, ...) {
  if (pNode == NULL || pNode->pRaftCfg == NULL || pNode->pRaftStore == NULL || pNode->pLogStore == NULL) return;
  int64_t currentTerm = pNode->pRaftStore->currentTerm;

  // save error code, otherwise it will be overwritten
  int32_t errCode = terrno;

  SSnapshot snapshot = {.data = NULL, .lastApplyIndex = -1, .lastApplyTerm = 0};
  if (pNode->pFsm != NULL && pNode->pFsm->FpGetSnapshotInfo != NULL) {
    pNode->pFsm->FpGetSnapshotInfo(pNode->pFsm, &snapshot);
  }

  SyncIndex logLastIndex = SYNC_INDEX_INVALID;
  SyncIndex logBeginIndex = SYNC_INDEX_INVALID;
  if (pNode->pLogStore != NULL) {
    logLastIndex = pNode->pLogStore->syncLogLastIndex(pNode->pLogStore);
    logBeginIndex = pNode->pLogStore->syncLogBeginIndex(pNode->pLogStore);
  }

  char cfgStr[1024];
  if (pNode->pRaftCfg != NULL) {
    syncCfg2SimpleStr(&(pNode->pRaftCfg->cfg), cfgStr, sizeof(cfgStr));
  } else {
    return;
  }

  char peerStr[1024] = "{";
  syncPeerState2Str(pNode, peerStr, sizeof(peerStr));

  char hbrTimeStr[256] = "hbr:{";
  syncHearbeatReplyTime2Str(pNode, hbrTimeStr, sizeof(hbrTimeStr));

  char hbTimeStr[256] = "hb:{";
  syncHearbeatTime2Str(pNode, hbTimeStr, sizeof(hbTimeStr));

  int32_t quorum = syncNodeDynamicQuorum(pNode);

  char    eventLog[512];  // {0};
  va_list argpointer;
  va_start(argpointer, format);
  int32_t writeLen = vsnprintf(eventLog, sizeof(eventLog), format, argpointer);
  va_end(argpointer);

  int32_t aqItems = 0;
  if (pNode != NULL && pNode->pFsm != NULL && pNode->pFsm->FpApplyQueueItems != NULL) {
    aqItems = pNode->pFsm->FpApplyQueueItems(pNode->pFsm);
  }

  // restore error code
  terrno = errCode;

  if (pNode != NULL && pNode->pRaftCfg != NULL) {
    taosPrintLog(flags, level, dflag,
                 "vgId:%d, sync %s "
                 "%s"
<<<<<<< HEAD
                 ", term:%" PRIu64 ", commitIdx:%" PRId64 ", firstVer:%" PRId64 ", lastVer:%" PRId64 ", min:%" PRId64
                 ", snap.lastApply:%" PRId64 ", snap.term:%" PRIu64
                 ", standby:%d, aqItems:%d, batchSz:%d, replicaNum:%d, lastCfgIdx:%" PRId64
                 ", changing:%d, restore:%d, quorum:%d, electTimer:%" PRId64 ", hb:%" PRId64 ", %s, %s",
=======
                 ", tm:%" PRIu64 ", cmt:%" PRId64 ", fst:%" PRId64 ", lst:%" PRId64 ", min:%" PRId64 ", snap:%" PRId64
                 ", snap-tm:%" PRIu64 ", sby:%d, aq:%d, snaping:%" PRId64 ", r-num:%d, lcfg:%" PRId64
                 ", chging:%d, rsto:%d, dquorum:%d, elt:%" PRId64 ", hb:%" PRId64 ", %s, %s, %s, %s",
>>>>>>> 96df0cdd
                 pNode->vgId, syncStr(pNode->state), eventLog, currentTerm, pNode->commitIndex, logBeginIndex,
                 logLastIndex, pNode->minMatchIndex, snapshot.lastApplyIndex, snapshot.lastApplyTerm,
                 pNode->pRaftCfg->isStandBy, aqItems, pNode->snapshottingIndex, pNode->replicaNum,
                 pNode->pRaftCfg->lastConfigIndex, pNode->changing, pNode->restoreFinish, quorum,
                 pNode->electTimerLogicClock, pNode->heartbeatTimerLogicClockUser, peerStr, cfgStr, hbTimeStr,
                 hbrTimeStr);
  }
}

void syncPrintSnapshotSenderLog(const char* flags, ELogLevel level, int32_t dflag, SSyncSnapshotSender* pSender,
                                const char* format, ...) {
  SSyncNode* pNode = pSender->pSyncNode;
  if (pNode == NULL || pNode->pRaftCfg == NULL || pNode->pRaftStore == NULL || pNode->pLogStore == NULL) return;

  SSnapshot snapshot = {.data = NULL, .lastApplyIndex = -1, .lastApplyTerm = 0};
  if (pNode->pFsm != NULL && pNode->pFsm->FpGetSnapshotInfo != NULL) {
    pNode->pFsm->FpGetSnapshotInfo(pNode->pFsm, &snapshot);
  }

  SyncIndex logLastIndex = SYNC_INDEX_INVALID;
  SyncIndex logBeginIndex = SYNC_INDEX_INVALID;
  if (pNode->pLogStore != NULL) {
    logLastIndex = pNode->pLogStore->syncLogLastIndex(pNode->pLogStore);
    logBeginIndex = pNode->pLogStore->syncLogBeginIndex(pNode->pLogStore);
  }

  char cfgStr[1024];
  syncCfg2SimpleStr(&(pNode->pRaftCfg->cfg), cfgStr, sizeof(cfgStr));

  char peerStr[1024] = "{";
  syncPeerState2Str(pNode, peerStr, sizeof(peerStr));

  int32_t  quorum = syncNodeDynamicQuorum(pNode);
  SRaftId  destId = pNode->replicasId[pSender->replicaIndex];
  char     host[64];
  uint16_t port;
  syncUtilU642Addr(destId.addr, host, sizeof(host), &port);

  char    eventLog[512];  // {0};
  va_list argpointer;
  va_start(argpointer, format);
  int32_t writeLen = vsnprintf(eventLog, sizeof(eventLog), format, argpointer);
  va_end(argpointer);

  taosPrintLog(flags, level, dflag,
               "vgId:%d, sync %s "
               "%s {%p s-param:%" PRId64 " e-param:%" PRId64 " laindex:%" PRId64 " laterm:%" PRIu64 " lcindex:%" PRId64
               " seq:%d ack:%d finish:%d replica-index:%d %s:%d}"
               ", tm:%" PRIu64 ", cmt:%" PRId64 ", fst:%" PRId64 ", lst:%" PRId64 ", min:%" PRId64 ", snap:%" PRId64
               ", snap-tm:%" PRIu64 ", sby:%d, stgy:%d, bch:%d, r-num:%d, lcfg:%" PRId64
               ", chging:%d, rsto:%d, dquorum:%d, elt:%" PRId64 ", hb:%" PRId64 ", %s, %s",
               pNode->vgId, syncStr(pNode->state), eventLog, pSender, pSender->snapshotParam.start,
               pSender->snapshotParam.end, pSender->snapshot.lastApplyIndex, pSender->snapshot.lastApplyTerm,
               pSender->snapshot.lastConfigIndex, pSender->seq, pSender->ack, pSender->finish, pSender->replicaIndex,
               host, port, pNode->pRaftStore->currentTerm, pNode->commitIndex, logBeginIndex, logLastIndex,
               pNode->minMatchIndex, snapshot.lastApplyIndex, snapshot.lastApplyTerm, pNode->pRaftCfg->isStandBy,
               pNode->pRaftCfg->snapshotStrategy, pNode->pRaftCfg->batchSize, pNode->replicaNum,
               pNode->pRaftCfg->lastConfigIndex, pNode->changing, pNode->restoreFinish, quorum,
               pNode->electTimerLogicClock, pNode->heartbeatTimerLogicClockUser, peerStr, cfgStr);
}

void syncPrintSnapshotReceiverLog(const char* flags, ELogLevel level, int32_t dflag, SSyncSnapshotReceiver* pReceiver,
                                  const char* format, ...) {
  SSyncNode* pNode = pReceiver->pSyncNode;
  if (pNode == NULL || pNode->pRaftCfg == NULL || pNode->pRaftStore == NULL || pNode->pLogStore == NULL) return;

  SSnapshot snapshot = {.data = NULL, .lastApplyIndex = -1, .lastApplyTerm = 0};
  if (pNode->pFsm != NULL && pNode->pFsm->FpGetSnapshotInfo != NULL) {
    pNode->pFsm->FpGetSnapshotInfo(pNode->pFsm, &snapshot);
  }

  SyncIndex logLastIndex = SYNC_INDEX_INVALID;
  SyncIndex logBeginIndex = SYNC_INDEX_INVALID;
  if (pNode->pLogStore != NULL) {
    logLastIndex = pNode->pLogStore->syncLogLastIndex(pNode->pLogStore);
    logBeginIndex = pNode->pLogStore->syncLogBeginIndex(pNode->pLogStore);
  }

  char cfgStr[1024];
  syncCfg2SimpleStr(&(pNode->pRaftCfg->cfg), cfgStr, sizeof(cfgStr));

  char peerStr[1024] = "{";
  syncPeerState2Str(pNode, peerStr, sizeof(peerStr));

  int32_t  quorum = syncNodeDynamicQuorum(pNode);
  SRaftId  fromId = pReceiver->fromId;
  char     host[128];
  uint16_t port;
  syncUtilU642Addr(fromId.addr, host, sizeof(host), &port);

  char    eventLog[512];  // {0};
  va_list argpointer;
  va_start(argpointer, format);
  int32_t writeLen = vsnprintf(eventLog, sizeof(eventLog), format, argpointer);
  va_end(argpointer);

  taosPrintLog(flags, level, dflag,
               "vgId:%d, sync %s "
               "%s {%p start:%d ack:%d term:%" PRIu64 " start-time:%" PRId64 " from:%s:%d s-param:%" PRId64
               " e-param:%" PRId64 " laindex:%" PRId64 " laterm:%" PRIu64 " lcindex:%" PRId64
               "}"
               ", tm:%" PRIu64 ", cmt:%" PRId64 ", fst:%" PRId64 ", lst:%" PRId64 ", min:%" PRId64 ", snap:%" PRId64
               ", snap-tm:%" PRIu64 ", sby:%d, stgy:%d, bch:%d, r-num:%d, lcfg:%" PRId64
               ", chging:%d, rsto:%d, dquorum:%d, elt:%" PRId64 ", hb:%" PRId64 ", %s, %s",
               pNode->vgId, syncStr(pNode->state), eventLog, pReceiver, pReceiver->start, pReceiver->ack,
               pReceiver->term, pReceiver->startTime, host, port, pReceiver->snapshotParam.start,
               pReceiver->snapshotParam.end, pReceiver->snapshot.lastApplyIndex, pReceiver->snapshot.lastApplyTerm,
               pReceiver->snapshot.lastConfigIndex, pNode->pRaftStore->currentTerm, pNode->commitIndex, logBeginIndex,
               logLastIndex, pNode->minMatchIndex, snapshot.lastApplyIndex, snapshot.lastApplyTerm,
               pNode->pRaftCfg->isStandBy, pNode->pRaftCfg->snapshotStrategy, pNode->pRaftCfg->batchSize,
               pNode->replicaNum, pNode->pRaftCfg->lastConfigIndex, pNode->changing, pNode->restoreFinish, quorum,
               pNode->electTimerLogicClock, pNode->heartbeatTimerLogicClockUser, peerStr, cfgStr);
}

void syncLogRecvTimer(SSyncNode* pSyncNode, const SyncTimeout* pMsg, const char* s) {
  sNTrace(pSyncNode, "recv sync-timer {type:%s, lc:%" PRId64 ", ms:%d, data:%p}, %s",
          syncTimerTypeStr(pMsg->timeoutType), pMsg->logicClock, pMsg->timerMS, pMsg->data, s);
}

void syncLogRecvLocalCmd(SSyncNode* pSyncNode, const SyncLocalCmd* pMsg, const char* s) {
  sNTrace(pSyncNode, "recv sync-local-cmd {cmd:%d-%s, sd-new-term:%" PRId64 ", fc-index:%" PRId64 "}, %s", pMsg->cmd,
          syncLocalCmdGetStr(pMsg->cmd), pMsg->sdNewTerm, pMsg->fcIndex, s);
}

void syncLogSendAppendEntriesReply(SSyncNode* pSyncNode, const SyncAppendEntriesReply* pMsg, const char* s) {
  char     host[64];
  uint16_t port;
  syncUtilU642Addr(pMsg->destId.addr, host, sizeof(host), &port);

  sNTrace(pSyncNode,
          "send sync-append-entries-reply to %s:%d, {term:%" PRId64 ", pterm:%" PRId64
          ", success:%d, lsend-index:%" PRId64 ", match:%" PRId64 "}, %s",
          host, port, pMsg->term, pMsg->lastMatchTerm, pMsg->success, pMsg->lastSendIndex, pMsg->matchIndex, s);
}

void syncLogRecvAppendEntriesReply(SSyncNode* pSyncNode, const SyncAppendEntriesReply* pMsg, const char* s) {
  char     host[64];
  uint16_t port;
  syncUtilU642Addr(pMsg->srcId.addr, host, sizeof(host), &port);

  sNTrace(pSyncNode,
          "recv sync-append-entries-reply from %s:%d {term:%" PRId64 ", pterm:%" PRId64
          ", success:%d, lsend-index:%" PRId64 ", match:%" PRId64 "}, %s",
          host, port, pMsg->term, pMsg->lastMatchTerm, pMsg->success, pMsg->lastSendIndex, pMsg->matchIndex, s);
}

void syncLogSendHeartbeat(SSyncNode* pSyncNode, const SyncHeartbeat* pMsg, const char* s) {
  char     host[64];
  uint16_t port;
  syncUtilU642Addr(pMsg->destId.addr, host, sizeof(host), &port);

  sNTrace(pSyncNode,
          "send sync-heartbeat to %s:%d {term:%" PRId64 ", cmt:%" PRId64 ", min-match:%" PRId64 ", ts:%" PRId64 "}, %s",
          host, port, pMsg->term, pMsg->commitIndex, pMsg->minMatchIndex, pMsg->timeStamp, s);
}

void syncLogRecvHeartbeat(SSyncNode* pSyncNode, const SyncHeartbeat* pMsg, const char* s) {
  char     host[64];
  uint16_t port;
  syncUtilU642Addr(pMsg->srcId.addr, host, sizeof(host), &port);

  sNTrace(pSyncNode,
          "recv sync-heartbeat from %s:%d {term:%" PRId64 ", cmt:%" PRId64 ", min-match:%" PRId64 ", ts:%" PRId64
          "}, %s",
          host, port, pMsg->term, pMsg->commitIndex, pMsg->minMatchIndex, pMsg->timeStamp, s);
}

void syncLogSendHeartbeatReply(SSyncNode* pSyncNode, const SyncHeartbeatReply* pMsg, const char* s) {
  char     host[64];
  uint16_t port;
  syncUtilU642Addr(pMsg->destId.addr, host, sizeof(host), &port);

  sNTrace(pSyncNode, "send sync-heartbeat-reply from %s:%d {term:%" PRId64 ", ts:%" PRId64 "}, %s", host, port,
          pMsg->term, pMsg->timeStamp, s);
}

void syncLogRecvHeartbeatReply(SSyncNode* pSyncNode, const SyncHeartbeatReply* pMsg, const char* s) {
  char     host[64];
  uint16_t port;
  syncUtilU642Addr(pMsg->srcId.addr, host, sizeof(host), &port);
  sNTrace(pSyncNode, "recv sync-heartbeat-reply from %s:%d {term:%" PRId64 ", ts:%" PRId64 "}, %s", host, port,
          pMsg->term, pMsg->timeStamp, s);
}

void syncLogSendSyncPreSnapshot(SSyncNode* pSyncNode, const SyncPreSnapshot* pMsg, const char* s) {
  char     host[64];
  uint16_t port;
  syncUtilU642Addr(pMsg->destId.addr, host, sizeof(host), &port);
  sNTrace(pSyncNode, "send sync-pre-snapshot to %s:%d {term:%" PRId64 "}, %s", host, port, pMsg->term, s);
}

void syncLogRecvSyncPreSnapshot(SSyncNode* pSyncNode, const SyncPreSnapshot* pMsg, const char* s) {
  char     host[64];
  uint16_t port;
  syncUtilU642Addr(pMsg->srcId.addr, host, sizeof(host), &port);
  sNTrace(pSyncNode, "recv sync-pre-snapshot from %s:%d {term:%" PRId64 "}, %s", host, port, pMsg->term, s);
}

void syncLogSendSyncPreSnapshotReply(SSyncNode* pSyncNode, const SyncPreSnapshotReply* pMsg, const char* s) {
  char     host[64];
  uint16_t port;
  syncUtilU642Addr(pMsg->destId.addr, host, sizeof(host), &port);
  sNTrace(pSyncNode, "send sync-pre-snapshot-reply to %s:%d {term:%" PRId64 ", snap-start:%" PRId64 "}, %s", host, port,
          pMsg->term, pMsg->snapStart, s);
}

void syncLogRecvSyncPreSnapshotReply(SSyncNode* pSyncNode, const SyncPreSnapshotReply* pMsg, const char* s) {
  char     host[64];
  uint16_t port;
  syncUtilU642Addr(pMsg->srcId.addr, host, sizeof(host), &port);
  sNTrace(pSyncNode, "recv sync-pre-snapshot-reply from %s:%d {term:%" PRId64 ", snap-start:%" PRId64 "}, %s", host,
          port, pMsg->term, pMsg->snapStart, s);
}

void syncLogSendSyncSnapshotSend(SSyncNode* pSyncNode, const SyncSnapshotSend* pMsg, const char* s) {
  char     host[64];
  uint16_t port;
  syncUtilU642Addr(pMsg->destId.addr, host, sizeof(host), &port);

  sNTrace(pSyncNode,
          "send sync-snapshot-send from %s:%d {term:%" PRId64 ", begin:%" PRId64 ", end:%" PRId64 ", lterm:%" PRId64
          ", stime:%" PRId64 ", seq:%d}, %s",
          host, port, pMsg->term, pMsg->beginIndex, pMsg->lastIndex, pMsg->lastTerm, pMsg->startTime, pMsg->seq, s);
}

void syncLogRecvSyncSnapshotSend(SSyncNode* pSyncNode, const SyncSnapshotSend* pMsg, const char* s) {
  char     host[64];
  uint16_t port;
  syncUtilU642Addr(pMsg->srcId.addr, host, sizeof(host), &port);

  sNTrace(pSyncNode,
          "recv sync-snapshot-send from %s:%d {term:%" PRId64 ", begin:%" PRId64 ", lst:%" PRId64 ", lterm:%" PRId64
          ", stime:%" PRId64 ", seq:%d, len:%u}, %s",
          host, port, pMsg->term, pMsg->beginIndex, pMsg->lastIndex, pMsg->lastTerm, pMsg->startTime, pMsg->seq,
          pMsg->dataLen, s);
}

void syncLogSendSyncSnapshotRsp(SSyncNode* pSyncNode, const SyncSnapshotRsp* pMsg, const char* s) {
  char     host[64];
  uint16_t port;
  syncUtilU642Addr(pMsg->destId.addr, host, sizeof(host), &port);

  sNTrace(pSyncNode,
          "send sync-snapshot-rsp from %s:%d {term:%" PRId64 ", begin:%" PRId64 ", lst:%" PRId64 ", lterm:%" PRId64
          ", stime:%" PRId64 ", ack:%d}, %s",
          host, port, pMsg->term, pMsg->snapBeginIndex, pMsg->lastIndex, pMsg->lastTerm, pMsg->startTime, pMsg->ack, s);
}

void syncLogRecvSyncSnapshotRsp(SSyncNode* pSyncNode, const SyncSnapshotRsp* pMsg, const char* s) {
  char     host[64];
  uint16_t port;
  syncUtilU642Addr(pMsg->srcId.addr, host, sizeof(host), &port);

  sNTrace(pSyncNode,
          "recv sync-snapshot-rsp from %s:%d {term:%" PRId64 ", begin:%" PRId64 ", lst:%" PRId64 ", lterm:%" PRId64
          ", stime:%" PRId64 ", ack:%d}, %s",
          host, port, pMsg->term, pMsg->snapBeginIndex, pMsg->lastIndex, pMsg->lastTerm, pMsg->startTime, pMsg->ack, s);
}

void syncLogRecvAppendEntries(SSyncNode* pSyncNode, const SyncAppendEntries* pMsg, const char* s) {
  char     host[64];
  uint16_t port;
  syncUtilU642Addr(pMsg->srcId.addr, host, sizeof(host), &port);

  sNTrace(pSyncNode,
          "recv sync-append-entries from %s:%d {term:%" PRId64 ", pre-index:%" PRId64 ", pre-term:%" PRId64
          ", cmt:%" PRId64 ", pterm:%" PRId64 ", datalen:%d}, %s",
          host, port, pMsg->term, pMsg->prevLogIndex, pMsg->prevLogTerm, pMsg->commitIndex, pMsg->privateTerm,
          pMsg->dataLen, s);
}

void syncLogSendAppendEntries(SSyncNode* pSyncNode, const SyncAppendEntries* pMsg, const char* s) {
  char     host[64];
  uint16_t port;
  syncUtilU642Addr(pMsg->destId.addr, host, sizeof(host), &port);
  sNTrace(pSyncNode,
          "send sync-append-entries to %s:%d, {term:%" PRId64 ", pre-index:%" PRId64 ", pre-term:%" PRId64
          ", lsend-index:%" PRId64 ", cmt:%" PRId64 ", datalen:%d}, %s",
          host, port, pMsg->term, pMsg->prevLogIndex, pMsg->prevLogTerm, (pMsg->prevLogIndex + 1), pMsg->commitIndex,
          pMsg->dataLen, s);
}

void syncLogRecvRequestVote(SSyncNode* pSyncNode, const SyncRequestVote* pMsg, const char* s) {
  char     logBuf[256];
  char     host[64];
  uint16_t port;
  syncUtilU642Addr(pMsg->srcId.addr, host, sizeof(host), &port);
  sNTrace(pSyncNode, "recv sync-request-vote from %s:%d, {term:%" PRId64 ", lindex:%" PRId64 ", lterm:%" PRId64 "}, %s",
          host, port, pMsg->term, pMsg->lastLogIndex, pMsg->lastLogTerm, s);
}

void syncLogSendRequestVote(SSyncNode* pNode, const SyncRequestVote* pMsg, const char* s) {
  char     host[64];
  uint16_t port;
  syncUtilU642Addr(pMsg->destId.addr, host, sizeof(host), &port);
  sNTrace(pNode, "send sync-request-vote to %s:%d {term:%" PRId64 ", lindex:%" PRId64 ", lterm:%" PRId64 "}, %s", host,
          port, pMsg->term, pMsg->lastLogIndex, pMsg->lastLogTerm, s);
}

void syncLogRecvRequestVoteReply(SSyncNode* pSyncNode, const SyncRequestVoteReply* pMsg, const char* s) {
  char     host[64];
  uint16_t port;
  syncUtilU642Addr(pMsg->srcId.addr, host, sizeof(host), &port);
  sNTrace(pSyncNode, "recv sync-request-vote-reply from %s:%d {term:%" PRId64 ", grant:%d}, %s", host, port, pMsg->term,
          pMsg->voteGranted, s);
}

void syncLogSendRequestVoteReply(SSyncNode* pSyncNode, const SyncRequestVoteReply* pMsg, const char* s) {
  char     host[64];
  uint16_t port;
  syncUtilU642Addr(pMsg->destId.addr, host, sizeof(host), &port);
  sNTrace(pSyncNode, "send sync-request-vote-reply to %s:%d {term:%" PRId64 ", grant:%d}, %s", host, port, pMsg->term,
          pMsg->voteGranted, s);
}<|MERGE_RESOLUTION|>--- conflicted
+++ resolved
@@ -278,16 +278,10 @@
     taosPrintLog(flags, level, dflag,
                  "vgId:%d, sync %s "
                  "%s"
-<<<<<<< HEAD
-                 ", term:%" PRIu64 ", commitIdx:%" PRId64 ", firstVer:%" PRId64 ", lastVer:%" PRId64 ", min:%" PRId64
-                 ", snap.lastApply:%" PRId64 ", snap.term:%" PRIu64
-                 ", standby:%d, aqItems:%d, batchSz:%d, replicaNum:%d, lastCfgIdx:%" PRId64
-                 ", changing:%d, restore:%d, quorum:%d, electTimer:%" PRId64 ", hb:%" PRId64 ", %s, %s",
-=======
-                 ", tm:%" PRIu64 ", cmt:%" PRId64 ", fst:%" PRId64 ", lst:%" PRId64 ", min:%" PRId64 ", snap:%" PRId64
-                 ", snap-tm:%" PRIu64 ", sby:%d, aq:%d, snaping:%" PRId64 ", r-num:%d, lcfg:%" PRId64
-                 ", chging:%d, rsto:%d, dquorum:%d, elt:%" PRId64 ", hb:%" PRId64 ", %s, %s, %s, %s",
->>>>>>> 96df0cdd
+                 ", term:%" PRIu64 ", commitIdx:%" PRId64 ", firstVer:%" PRId64 ", lastVer:%" PRId64
+                 ", minMatch:%" PRId64 ", snap-lastApply:%" PRId64 ", snap-term:%" PRIu64
+                 ", standby:%d, aqItems:%d, snapshottingVer:%" PRId64 ", replicaNum:%d, lastCfgIdx:%" PRId64
+                 ", changing:%d, restore:%d, quorum:%d, electTimer:%" PRId64 ", hb:%" PRId64 ", %s, %s, %s, %s",
                  pNode->vgId, syncStr(pNode->state), eventLog, currentTerm, pNode->commitIndex, logBeginIndex,
                  logLastIndex, pNode->minMatchIndex, snapshot.lastApplyIndex, snapshot.lastApplyTerm,
                  pNode->pRaftCfg->isStandBy, aqItems, pNode->snapshottingIndex, pNode->replicaNum,
