--- conflicted
+++ resolved
@@ -189,26 +189,16 @@
 
         if (gRaftDetailLog) {
           char* s = snapshotSender2Str(pSender);
-<<<<<<< HEAD
-          sInfo(
-              "sync event vgId:%d snapshot send to %s:%d start sender first time, lastApplyIndex:%ld lastApplyTerm:%lu "
-=======
           sDebug(
               "vgId:%d sync event snapshot send to %s:%d start sender first time, lastApplyIndex:%ld lastApplyTerm:%lu "
->>>>>>> d476c34a
               "lastConfigIndex:%ld"
               "sender:%s",
               ths->vgId, host, port, pSender->snapshot.lastApplyIndex, pSender->snapshot.lastApplyTerm,
               pSender->snapshot.lastConfigIndex, s);
           taosMemoryFree(s);
         } else {
-<<<<<<< HEAD
-          sInfo(
-              "sync event vgId:%d snapshot send to %s:%d start sender first time, lastApplyIndex:%ld "
-=======
           sDebug(
               "vgId:%d sync event snapshot send to %s:%d start sender first time, lastApplyIndex:%ld "
->>>>>>> d476c34a
               "lastApplyTerm:%lu lastConfigIndex:%ld",
               ths->vgId, host, port, pSender->snapshot.lastApplyIndex, pSender->snapshot.lastApplyTerm,
               pSender->snapshot.lastConfigIndex);
