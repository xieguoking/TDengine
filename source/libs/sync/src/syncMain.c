--- conflicted
+++ resolved
@@ -1243,7 +1243,7 @@
   int32_t oldReplicaNum = pSyncNode->replicaNum;
   SRaftId oldReplicasId[TSDB_MAX_REPLICA];
   memcpy(oldReplicasId, pSyncNode->replicasId, sizeof(oldReplicasId));
-  SSyncSnapshotSender*   oldSenders[TSDB_MAX_REPLICA];
+  SSyncSnapshotSender* oldSenders[TSDB_MAX_REPLICA];
   memcpy(oldSenders, pSyncNode->senders, sizeof(oldSenders));
 
   // init internal
@@ -1276,24 +1276,49 @@
 
   pSyncNode->quorum = syncUtilQuorum(pSyncNode->pRaftCfg->cfg.replicaNum);
 
-  // reset snapshot senders, memory leak
+  // reset snapshot senders
+
+  // clear new
   for (int i = 0; i < TSDB_MAX_REPLICA; ++i) {
     (pSyncNode->senders)[i] = NULL;
   }
+
+  // reset new
   for (int i = 0; i < pSyncNode->replicaNum; ++i) {
+    // reset sender
     for (int j = 0; j < TSDB_MAX_REPLICA; ++j) {
       if (syncUtilSameId(&(pSyncNode->replicasId)[i], &oldReplicasId[j])) {
-        char host[128];
+        char     host[128];
         uint16_t port;
         syncUtilU642Addr((pSyncNode->replicasId)[i].addr, host, sizeof(host), &port);
-        sDebug("vgId:%d sync event reset sender for %lu, %s:%d", pSyncNode->vgId, (pSyncNode->replicasId)[i].addr, host, port);
+        sDebug("vgId:%d sync event reset sender for %lu, %s:%d", pSyncNode->vgId, (pSyncNode->replicasId)[i].addr, host,
+               port);
         (pSyncNode->senders)[i] = oldSenders[j];
+        oldSenders[j] = NULL;
       }
-    }
-  }
+
+      // reset replicaIndex
+      int32_t oldreplicaIndex = (pSyncNode->senders)[i]->replicaIndex;
+      (pSyncNode->senders)[i]->replicaIndex = i;
+
+      sDebug("vgId:%d sync event udpate replicaIndex from %d to %d", pSyncNode->vgId, oldreplicaIndex, i);
+    }
+  }
+
+  // create new
   for (int i = 0; i < TSDB_MAX_REPLICA; ++i) {
     if ((pSyncNode->senders)[i] == NULL) {
       (pSyncNode->senders)[i] = snapshotSenderCreate(pSyncNode, i);
+      sDebug("vgId:%d sync event create new sender replicaIndex:%d", pSyncNode->vgId, i);
+    }
+  }
+
+  // free old
+  for (int i = 0; i < TSDB_MAX_REPLICA; ++i) {
+    if (oldSenders[i] != NULL) {
+      snapshotSenderDestroy(oldSenders[i]);
+      oldSenders[i] = NULL;
+      sDebug("vgId:%d sync event delete old sender replicaIndex:%d", pSyncNode->vgId, i);
     }
   }
 
@@ -1930,35 +1955,36 @@
 static int32_t syncDoLeaderTransfer(SSyncNode* ths, SRpcMsg* pRpcMsg, SSyncRaftEntry* pEntry) {
   SyncLeaderTransfer* pSyncLeaderTransfer = syncLeaderTransferFromRpcMsg2(pRpcMsg);
 
-/*
-  char     host[128];
-  uint16_t port;
-  syncUtilU642Addr(pSyncLeaderTransfer->newLeaderId.addr, host, sizeof(host), &port);
-  sDebug("vgId:%d sync event, maybe leader transfer to %s:%d %lu", ths->vgId, host, port,
-         pSyncLeaderTransfer->newLeaderId.addr);
-*/
+  /*
+    char     host[128];
+    uint16_t port;
+    syncUtilU642Addr(pSyncLeaderTransfer->newLeaderId.addr, host, sizeof(host), &port);
+    sDebug("vgId:%d sync event, maybe leader transfer to %s:%d %lu", ths->vgId, host, port,
+           pSyncLeaderTransfer->newLeaderId.addr);
+  */
 
   sDebug("vgId:%d sync event, begin leader transfer", ths->vgId);
 
-  if (strcmp(pSyncLeaderTransfer->newNodeInfo.nodeFqdn, ths->myNodeInfo.nodeFqdn) == 0 && pSyncLeaderTransfer->newNodeInfo.nodePort == ths->myNodeInfo.nodePort) {
-    sDebug("vgId:%d sync event, maybe leader transfer to %s:%d %lu", ths->vgId, pSyncLeaderTransfer->newNodeInfo.nodeFqdn, pSyncLeaderTransfer->newNodeInfo.nodePort,
-         pSyncLeaderTransfer->newLeaderId.addr);
-   
+  if (strcmp(pSyncLeaderTransfer->newNodeInfo.nodeFqdn, ths->myNodeInfo.nodeFqdn) == 0 &&
+      pSyncLeaderTransfer->newNodeInfo.nodePort == ths->myNodeInfo.nodePort) {
+    sDebug("vgId:%d sync event, maybe leader transfer to %s:%d %lu", ths->vgId,
+           pSyncLeaderTransfer->newNodeInfo.nodeFqdn, pSyncLeaderTransfer->newNodeInfo.nodePort,
+           pSyncLeaderTransfer->newLeaderId.addr);
+
     // reset elect timer now!
     int32_t electMS = 1;
     int32_t ret = syncNodeRestartElectTimer(ths, electMS);
     ASSERT(ret == 0);
   }
 
-
-/*
-  if (syncUtilSameId(&(pSyncLeaderTransfer->newLeaderId), &(ths->myRaftId))) {
-    // reset elect timer now!
-    int32_t electMS = 1;
-    int32_t ret = syncNodeRestartElectTimer(ths, electMS);
-    ASSERT(ret == 0);
-  }
-*/
+  /*
+    if (syncUtilSameId(&(pSyncLeaderTransfer->newLeaderId), &(ths->myRaftId))) {
+      // reset elect timer now!
+      int32_t electMS = 1;
+      int32_t ret = syncNodeRestartElectTimer(ths, electMS);
+      ASSERT(ret == 0);
+    }
+  */
   if (ths->pFsm->FpLeaderTransferCb != NULL) {
     SFsmCbMeta cbMeta;
     cbMeta.code = 0;
@@ -1996,16 +2022,10 @@
 
   bool isDrop;
 
-<<<<<<< HEAD
-  if (IamInNew || (!IamInNew && ths->state != TAOS_SYNC_STATE_LEADER)) {
-=======
-  //if (IamInNew || (!IamInNew && ths->state != TAOS_SYNC_STATE_LEADER)) {
+  // if (IamInNew || (!IamInNew && ths->state != TAOS_SYNC_STATE_LEADER)) {
   if (IamInNew) {
     syncNodeUpdateConfig(ths, &newSyncCfg, pEntry->index, &isDrop);
->>>>>>> 8b874876
-
-    syncNodeUpdateConfig(ths, &newSyncCfg, pEntry->index, &isDrop);
-    
+
     // change isStandBy to normal
     if (!isDrop) {
       if (ths->state == TAOS_SYNC_STATE_LEADER) {
@@ -2015,21 +2035,14 @@
       }
     }
   } else {
-<<<<<<< HEAD
-    syncNodeBecomeFollower(ths, "config change");
-=======
     syncNodeBecomeFollower(ths, "config change2");
->>>>>>> 8b874876
-  }
-  
+  }
+
   if (gRaftDetailLog) {
     char* sOld = syncCfg2Str(&oldSyncCfg);
     char* sNew = syncCfg2Str(&newSyncCfg);
-<<<<<<< HEAD
-    sInfo("==config change== 0x11 old:%s new:%s isDrop:%d index:%ld IamInNew:%d \n", sOld, sNew, isDrop, pEntry->index, IamInNew);
-=======
-    sInfo("==config change== 0x11 old:%s new:%s isDrop:%d index:%ld \n", sOld, sNew, isDrop, pEntry->index);
->>>>>>> 8b874876
+    sInfo("==config change== 0x11 old:%s new:%s isDrop:%d index:%ld IamInNew:%d \n", sOld, sNew, isDrop, pEntry->index,
+          IamInNew);
     taosMemoryFree(sOld);
     taosMemoryFree(sNew);
   }
