/*
 * Copyright (c) 2019 TAOS Data, Inc. <jhtao@taosdata.com>
 *
 * This program is free software: you can use, redistribute, and/or modify
 * it under the terms of the GNU Affero General Public License, version 3
 * or later ("AGPL"), as published by the Free Software Foundation.
 *
 * This program is distributed in the hope that it will be useful, but WITHOUT
 * ANY WARRANTY; without even the implied warranty of MERCHANTABILITY or
 * FITNESS FOR A PARTICULAR PURPOSE.
 *
 * You should have received a copy of the GNU Affero General Public License
 * along with this program. If not, see <http://www.gnu.org/licenses/>.
 */

#define _DEFAULT_SOURCE
#include "sync.h"
#include "syncAppendEntries.h"
#include "syncAppendEntriesReply.h"
#include "syncCommit.h"
#include "syncElection.h"
#include "syncEnv.h"
#include "syncIndexMgr.h"
#include "syncInt.h"
#include "syncMessage.h"
#include "syncPipeline.h"
#include "syncRaftCfg.h"
#include "syncRaftLog.h"
#include "syncRaftStore.h"
#include "syncReplication.h"
#include "syncRequestVote.h"
#include "syncRequestVoteReply.h"
#include "syncRespMgr.h"
#include "syncSnapshot.h"
#include "syncTimeout.h"
#include "syncUtil.h"
#include "syncVoteMgr.h"
#include "tglobal.h"
#include "tref.h"

static void    syncNodeEqPingTimer(void* param, void* tmrId);
static void    syncNodeEqElectTimer(void* param, void* tmrId);
static void    syncNodeEqHeartbeatTimer(void* param, void* tmrId);
static int32_t syncNodeEqNoop(SSyncNode* ths);
static int32_t syncNodeAppendNoop(SSyncNode* ths);
static void    syncNodeEqPeerHeartbeatTimer(void* param, void* tmrId);
static bool    syncIsConfigChanged(const SSyncCfg* pOldCfg, const SSyncCfg* pNewCfg);
static int32_t syncHbTimerInit(SSyncNode* pSyncNode, SSyncTimer* pSyncTimer, SRaftId destId);
static int32_t syncHbTimerStart(SSyncNode* pSyncNode, SSyncTimer* pSyncTimer);
static int32_t syncHbTimerStop(SSyncNode* pSyncNode, SSyncTimer* pSyncTimer);
static int32_t syncNodeUpdateNewConfigIndex(SSyncNode* ths, SSyncCfg* pNewCfg);
static bool    syncNodeInConfig(SSyncNode* pSyncNode, const SSyncCfg* config);
static void    syncNodeDoConfigChange(SSyncNode* pSyncNode, SSyncCfg* newConfig, SyncIndex lastConfigChangeIndex);
static bool    syncNodeIsOptimizedOneReplica(SSyncNode* ths, SRpcMsg* pMsg);

static bool    syncNodeCanChange(SSyncNode* pSyncNode);
static int32_t syncNodeLeaderTransfer(SSyncNode* pSyncNode);
static int32_t syncNodeLeaderTransferTo(SSyncNode* pSyncNode, SNodeInfo newLeader);
static int32_t syncDoLeaderTransfer(SSyncNode* ths, SRpcMsg* pRpcMsg, SSyncRaftEntry* pEntry);

static ESyncStrategy syncNodeStrategy(SSyncNode* pSyncNode);

int64_t syncOpen(SSyncInfo* pSyncInfo) {
  SSyncNode* pSyncNode = syncNodeOpen(pSyncInfo);
  if (pSyncNode == NULL) {
    sError("vgId:%d, failed to open sync node", pSyncInfo->vgId);
    return -1;
  }

  pSyncNode->rid = syncNodeAdd(pSyncNode);
  if (pSyncNode->rid < 0) {
    syncNodeClose(pSyncNode);
    return -1;
  }

  pSyncNode->pingBaseLine = pSyncInfo->pingMs;
  pSyncNode->pingTimerMS = pSyncInfo->pingMs;
  pSyncNode->electBaseLine = pSyncInfo->electMs;
  pSyncNode->hbBaseLine = pSyncInfo->heartbeatMs;
  pSyncNode->heartbeatTimerMS = pSyncInfo->heartbeatMs;
  pSyncNode->msgcb = pSyncInfo->msgcb;
  return pSyncNode->rid;
}

int32_t syncStart(int64_t rid) {
  SSyncNode* pSyncNode = syncNodeAcquire(rid);
  if (pSyncNode == NULL) {
    sError("failed to acquire rid: %" PRId64 " of tsNodeReftId for pSyncNode", rid);
    return -1;
  }

  if (syncNodeRestore(pSyncNode) < 0) {
    sError("vgId:%d, failed to restore sync log buffer since %s", pSyncNode->vgId, terrstr());
    goto _err;
  }

  if (syncNodeStart(pSyncNode) < 0) {
    sError("vgId:%d, failed to start sync node since %s", pSyncNode->vgId, terrstr());
    goto _err;
  }

  syncNodeRelease(pSyncNode);
  return 0;

_err:
  syncNodeRelease(pSyncNode);
  return -1;
}

void syncStop(int64_t rid) {
  SSyncNode* pSyncNode = syncNodeAcquire(rid);
  if (pSyncNode != NULL) {
    pSyncNode->isStart = false;
    syncNodeRelease(pSyncNode);
    syncNodeRemove(rid);
  }
}

void syncPreStop(int64_t rid) {
  SSyncNode* pSyncNode = syncNodeAcquire(rid);
  if (pSyncNode != NULL) {
    syncNodePreClose(pSyncNode);
    syncNodeRelease(pSyncNode);
  }
}

void syncPostStop(int64_t rid) {
  SSyncNode* pSyncNode = syncNodeAcquire(rid);
  if (pSyncNode != NULL) {
    syncNodePostClose(pSyncNode);
    syncNodeRelease(pSyncNode);
  }
}

static bool syncNodeCheckNewConfig(SSyncNode* pSyncNode, const SSyncCfg* pCfg) {
  if (!syncNodeInConfig(pSyncNode, pCfg)) return false;
  return abs(pCfg->replicaNum - pSyncNode->replicaNum) <= 1;
}

int32_t syncReconfig(int64_t rid, SSyncCfg* pNewCfg) {
  SSyncNode* pSyncNode = syncNodeAcquire(rid);
  if (pSyncNode == NULL) return -1;

  if (!syncNodeCheckNewConfig(pSyncNode, pNewCfg)) {
    syncNodeRelease(pSyncNode);
    terrno = TSDB_CODE_SYN_NEW_CONFIG_ERROR;
    sError("vgId:%d, failed to reconfig since invalid new config", pSyncNode->vgId);
    return -1;
  }

  syncNodeUpdateNewConfigIndex(pSyncNode, pNewCfg);
  syncNodeDoConfigChange(pSyncNode, pNewCfg, SYNC_INDEX_INVALID);

  if (pSyncNode->state == TAOS_SYNC_STATE_LEADER) {
    syncNodeStopHeartbeatTimer(pSyncNode);

    for (int32_t i = 0; i < TSDB_MAX_REPLICA; ++i) {
      syncHbTimerInit(pSyncNode, &pSyncNode->peerHeartbeatTimerArr[i], pSyncNode->replicasId[i]);
    }

    syncNodeStartHeartbeatTimer(pSyncNode);
    // syncNodeReplicate(pSyncNode);
  }

  syncNodeRelease(pSyncNode);
  return 0;
}

int32_t syncProcessMsg(int64_t rid, SRpcMsg* pMsg) {
  int32_t code = -1;
  if (!syncIsInit()) return code;

  SSyncNode* pSyncNode = syncNodeAcquire(rid);
  if (pSyncNode == NULL) return code;

  switch (pMsg->msgType) {
    case TDMT_SYNC_HEARTBEAT:
      code = syncNodeOnHeartbeat(pSyncNode, pMsg);
      break;
    case TDMT_SYNC_HEARTBEAT_REPLY:
      code = syncNodeOnHeartbeatReply(pSyncNode, pMsg);
      break;
    case TDMT_SYNC_TIMEOUT:
      code = syncNodeOnTimeout(pSyncNode, pMsg);
      break;
    case TDMT_SYNC_CLIENT_REQUEST:
      code = syncNodeOnClientRequest(pSyncNode, pMsg, NULL);
      break;
    case TDMT_SYNC_REQUEST_VOTE:
      code = syncNodeOnRequestVote(pSyncNode, pMsg);
      break;
    case TDMT_SYNC_REQUEST_VOTE_REPLY:
      code = syncNodeOnRequestVoteReply(pSyncNode, pMsg);
      break;
    case TDMT_SYNC_APPEND_ENTRIES:
      code = syncNodeOnAppendEntries(pSyncNode, pMsg);
      break;
    case TDMT_SYNC_APPEND_ENTRIES_REPLY:
      code = syncNodeOnAppendEntriesReply(pSyncNode, pMsg);
      break;
    case TDMT_SYNC_SNAPSHOT_SEND:
      code = syncNodeOnSnapshot(pSyncNode, pMsg);
      break;
    case TDMT_SYNC_SNAPSHOT_RSP:
      code = syncNodeOnSnapshotRsp(pSyncNode, pMsg);
      break;
    case TDMT_SYNC_LOCAL_CMD:
      code = syncNodeOnLocalCmd(pSyncNode, pMsg);
      break;
    default:
      terrno = TSDB_CODE_MSG_NOT_PROCESSED;
      code = -1;
  }

  syncNodeRelease(pSyncNode);
  if (code != 0) {
    sDebug("vgId:%d, failed to process sync msg:%p type:%s since 0x%x", pSyncNode->vgId, pMsg, TMSG_INFO(pMsg->msgType),
           terrno);
  }
  return code;
}

int32_t syncLeaderTransfer(int64_t rid) {
  SSyncNode* pSyncNode = syncNodeAcquire(rid);
  if (pSyncNode == NULL) return -1;

  int32_t ret = syncNodeLeaderTransfer(pSyncNode);
  syncNodeRelease(pSyncNode);
  return ret;
}

int32_t syncSendTimeoutRsp(int64_t rid, int64_t seq) {
  SSyncNode* pNode = syncNodeAcquire(rid);
  if (pNode == NULL) return -1;

  SRpcMsg rpcMsg = {0};
  int32_t ret = syncRespMgrGetAndDel(pNode->pSyncRespMgr, seq, &rpcMsg.info);
  rpcMsg.code = TSDB_CODE_SYN_TIMEOUT;

  syncNodeRelease(pNode);
  if (ret == 1) {
    sInfo("send timeout response, seq:%" PRId64 " handle:%p ahandle:%p", seq, rpcMsg.info.handle, rpcMsg.info.ahandle);
    rpcSendResponse(&rpcMsg);
    return 0;
  } else {
    sError("no message handle to send timeout response, seq:%" PRId64, seq);
    return -1;
  }
}

SyncIndex syncMinMatchIndex(SSyncNode* pSyncNode) {
  SyncIndex minMatchIndex = SYNC_INDEX_INVALID;

  if (pSyncNode->peersNum > 0) {
    minMatchIndex = syncIndexMgrGetIndex(pSyncNode->pMatchIndex, &(pSyncNode->peersId[0]));
  }

  for (int32_t i = 1; i < pSyncNode->peersNum; ++i) {
    SyncIndex matchIndex = syncIndexMgrGetIndex(pSyncNode->pMatchIndex, &(pSyncNode->peersId[i]));
    if (matchIndex < minMatchIndex) {
      minMatchIndex = matchIndex;
    }
  }
  return minMatchIndex;
}

int32_t syncBeginSnapshot(int64_t rid, int64_t lastApplyIndex) {
  SSyncNode* pSyncNode = syncNodeAcquire(rid);
  if (pSyncNode == NULL) {
    sError("sync begin snapshot error");
    return -1;
  }

  int32_t code = 0;

  if (syncNodeIsMnode(pSyncNode)) {
    // mnode
    int64_t logRetention = SYNC_MNODE_LOG_RETENTION;

    SyncIndex beginIndex = pSyncNode->pLogStore->syncLogBeginIndex(pSyncNode->pLogStore);
    SyncIndex endIndex = pSyncNode->pLogStore->syncLogEndIndex(pSyncNode->pLogStore);
    int64_t   logNum = endIndex - beginIndex;
    bool      isEmpty = pSyncNode->pLogStore->syncLogIsEmpty(pSyncNode->pLogStore);

    if (isEmpty || (!isEmpty && logNum < logRetention)) {
      sNTrace(pSyncNode, "new-snapshot-index:%" PRId64 ", log-num:%" PRId64 ", empty:%d, do not delete wal",
              lastApplyIndex, logNum, isEmpty);
      syncNodeRelease(pSyncNode);
      return 0;
    }

    goto _DEL_WAL;

  } else {
    lastApplyIndex -= SYNC_VNODE_LOG_RETENTION;

    SyncIndex beginIndex = pSyncNode->pLogStore->syncLogBeginIndex(pSyncNode->pLogStore);
    SyncIndex endIndex = pSyncNode->pLogStore->syncLogEndIndex(pSyncNode->pLogStore);
    bool      isEmpty = pSyncNode->pLogStore->syncLogIsEmpty(pSyncNode->pLogStore);

    if (isEmpty || !(lastApplyIndex >= beginIndex && lastApplyIndex <= endIndex)) {
      sNTrace(pSyncNode, "new-snapshot-index:%" PRId64 ", empty:%d, do not delete wal", lastApplyIndex, isEmpty);
      syncNodeRelease(pSyncNode);
      return 0;
    }

    // vnode
    if (pSyncNode->replicaNum > 1) {
      // multi replicas

      if (pSyncNode->state == TAOS_SYNC_STATE_LEADER) {
        pSyncNode->minMatchIndex = syncMinMatchIndex(pSyncNode);

        for (int32_t i = 0; i < pSyncNode->peersNum; ++i) {
          int64_t matchIndex = syncIndexMgrGetIndex(pSyncNode->pMatchIndex, &(pSyncNode->peersId[i]));
          if (lastApplyIndex > matchIndex) {
            sNTrace(pSyncNode,
                    "new-snapshot-index:%" PRId64 " is greater than match-index:%" PRId64
                    " of dnode:%d, do not delete wal",
                    lastApplyIndex, matchIndex, DID(&pSyncNode->peersId[i]));

            syncNodeRelease(pSyncNode);
            return 0;
          }
        }

      } else if (pSyncNode->state == TAOS_SYNC_STATE_FOLLOWER) {
        if (lastApplyIndex > pSyncNode->minMatchIndex) {
          sNTrace(pSyncNode,
                  "new-snapshot-index:%" PRId64 " is greater than min-match-index:%" PRId64 ", do not delete wal",
                  lastApplyIndex, pSyncNode->minMatchIndex);
          syncNodeRelease(pSyncNode);
          return 0;
        }

      } else if (pSyncNode->state == TAOS_SYNC_STATE_CANDIDATE) {
        sNTrace(pSyncNode, "new-snapshot-index:%" PRId64 " candidate, do not delete wal", lastApplyIndex);
        syncNodeRelease(pSyncNode);
        return 0;

      } else {
        sNTrace(pSyncNode, "new-snapshot-index:%" PRId64 " unknown state, do not delete wal", lastApplyIndex);
        syncNodeRelease(pSyncNode);
        return 0;
      }

      goto _DEL_WAL;

    } else {
      // one replica

      goto _DEL_WAL;
    }
  }

_DEL_WAL:

  do {
    SSyncLogStoreData* pData = pSyncNode->pLogStore->data;
    SyncIndex          snapshotVer = walGetSnapshotVer(pData->pWal);
    SyncIndex          walCommitVer = walGetCommittedVer(pData->pWal);
    SyncIndex          wallastVer = walGetLastVer(pData->pWal);
    if (lastApplyIndex <= walCommitVer) {
      SyncIndex snapshottingIndex = atomic_load_64(&pSyncNode->snapshottingIndex);

      if (snapshottingIndex == SYNC_INDEX_INVALID) {
        atomic_store_64(&pSyncNode->snapshottingIndex, lastApplyIndex);
        pSyncNode->snapshottingTime = taosGetTimestampMs();

        code = walBeginSnapshot(pData->pWal, lastApplyIndex);
        if (code == 0) {
          sNTrace(pSyncNode, "wal snapshot begin, index:%" PRId64 ", last apply index:%" PRId64,
                  pSyncNode->snapshottingIndex, lastApplyIndex);
        } else {
          sNError(pSyncNode, "wal snapshot begin error since:%s, index:%" PRId64 ", last apply index:%" PRId64,
                  terrstr(terrno), pSyncNode->snapshottingIndex, lastApplyIndex);
          atomic_store_64(&pSyncNode->snapshottingIndex, SYNC_INDEX_INVALID);
        }

      } else {
        sNTrace(pSyncNode, "snapshotting for %" PRId64 ", do not delete wal for new-snapshot-index:%" PRId64,
                snapshottingIndex, lastApplyIndex);
      }
    }
  } while (0);

  syncNodeRelease(pSyncNode);
  return code;
}

int32_t syncEndSnapshot(int64_t rid) {
  SSyncNode* pSyncNode = syncNodeAcquire(rid);
  if (pSyncNode == NULL) {
    sError("sync end snapshot error");
    return -1;
  }

  int32_t code = 0;
  if (atomic_load_64(&pSyncNode->snapshottingIndex) != SYNC_INDEX_INVALID) {
    SSyncLogStoreData* pData = pSyncNode->pLogStore->data;
    code = walEndSnapshot(pData->pWal);
    if (code != 0) {
      sNError(pSyncNode, "wal snapshot end error since:%s", terrstr());
      syncNodeRelease(pSyncNode);
      return -1;
    } else {
      sNTrace(pSyncNode, "wal snapshot end, index:%" PRId64, atomic_load_64(&pSyncNode->snapshottingIndex));
      atomic_store_64(&pSyncNode->snapshottingIndex, SYNC_INDEX_INVALID);
    }
  }

  syncNodeRelease(pSyncNode);
  return code;
}

int32_t syncStepDown(int64_t rid, SyncTerm newTerm) {
  SSyncNode* pSyncNode = syncNodeAcquire(rid);
  if (pSyncNode == NULL) {
    sError("sync step down error");
    return -1;
  }

  syncNodeStepDown(pSyncNode, newTerm);
  syncNodeRelease(pSyncNode);
  return 0;
}

bool syncNodeIsReadyForRead(SSyncNode* pSyncNode) {
  if (pSyncNode == NULL) {
    terrno = TSDB_CODE_SYN_INTERNAL_ERROR;
    sError("sync ready for read error");
    return false;
  }

  if (pSyncNode->state != TAOS_SYNC_STATE_LEADER) {
    terrno = TSDB_CODE_SYN_NOT_LEADER;
    return false;
  }

  if (pSyncNode->restoreFinish) {
    return true;
  }

  bool ready = false;
  if (!pSyncNode->pFsm->FpApplyQueueEmptyCb(pSyncNode->pFsm)) {
    // apply queue not empty
    ready = false;

  } else {
    if (!pSyncNode->pLogStore->syncLogIsEmpty(pSyncNode->pLogStore)) {
      SyncIndex       lastIndex = pSyncNode->pLogStore->syncLogLastIndex(pSyncNode->pLogStore);
      SSyncRaftEntry* pEntry = NULL;
      SLRUCache*      pCache = pSyncNode->pLogStore->pCache;
      LRUHandle*      h = taosLRUCacheLookup(pCache, &lastIndex, sizeof(lastIndex));
      int32_t         code = 0;
      if (h) {
        pEntry = (SSyncRaftEntry*)taosLRUCacheValue(pCache, h);
        code = 0;

        pSyncNode->pLogStore->cacheHit++;
        sNTrace(pSyncNode, "hit cache index:%" PRId64 ", bytes:%u, %p", lastIndex, pEntry->bytes, pEntry);

      } else {
        pSyncNode->pLogStore->cacheMiss++;
        sNTrace(pSyncNode, "miss cache index:%" PRId64, lastIndex);

        code = pSyncNode->pLogStore->syncLogGetEntry(pSyncNode->pLogStore, lastIndex, &pEntry);
      }

      if (code == 0 && pEntry != NULL) {
        if (pEntry->originalRpcType == TDMT_SYNC_NOOP && pEntry->term == pSyncNode->raftStore.currentTerm) {
          ready = true;
        }

        if (h) {
          taosLRUCacheRelease(pCache, h, false);
        } else {
          syncEntryDestroy(pEntry);
        }
      }
    }
  }

  if (!ready) {
    terrno = TSDB_CODE_SYN_RESTORING;
  }

  return ready;
}

bool syncIsReadyForRead(int64_t rid) {
  SSyncNode* pSyncNode = syncNodeAcquire(rid);
  if (pSyncNode == NULL) {
    sError("sync ready for read error");
    return false;
  }

  bool ready = syncNodeIsReadyForRead(pSyncNode);

  syncNodeRelease(pSyncNode);
  return ready;
}

bool syncSnapshotSending(int64_t rid) {
  SSyncNode* pSyncNode = syncNodeAcquire(rid);
  if (pSyncNode == NULL) {
    return false;
  }

  bool b = syncNodeSnapshotSending(pSyncNode);
  syncNodeRelease(pSyncNode);
  return b;
}

bool syncSnapshotRecving(int64_t rid) {
  SSyncNode* pSyncNode = syncNodeAcquire(rid);
  if (pSyncNode == NULL) {
    return false;
  }

  bool b = syncNodeSnapshotRecving(pSyncNode);
  syncNodeRelease(pSyncNode);
  return b;
}

int32_t syncNodeLeaderTransfer(SSyncNode* pSyncNode) {
  if (pSyncNode->peersNum == 0) {
    sDebug("vgId:%d, only one replica, cannot leader transfer", pSyncNode->vgId);
    terrno = TSDB_CODE_SYN_ONE_REPLICA;
    return -1;
  }

  int32_t ret = 0;
  if (pSyncNode->state == TAOS_SYNC_STATE_LEADER && pSyncNode->replicaNum > 1) {
    SNodeInfo newLeader = (pSyncNode->peersNodeInfo)[0];
    if (pSyncNode->peersNum == 2) {
      SyncIndex matchIndex0 = syncIndexMgrGetIndex(pSyncNode->pMatchIndex, &(pSyncNode->peersId[0]));
      SyncIndex matchIndex1 = syncIndexMgrGetIndex(pSyncNode->pMatchIndex, &(pSyncNode->peersId[1]));
      if (matchIndex1 > matchIndex0) {
        newLeader = (pSyncNode->peersNodeInfo)[1];
      }
    }
    ret = syncNodeLeaderTransferTo(pSyncNode, newLeader);
  }

  return ret;
}

int32_t syncNodeLeaderTransferTo(SSyncNode* pSyncNode, SNodeInfo newLeader) {
  if (pSyncNode->replicaNum == 1) {
    sDebug("vgId:%d, only one replica, cannot leader transfer", pSyncNode->vgId);
    terrno = TSDB_CODE_SYN_ONE_REPLICA;
    return -1;
  }

  sNTrace(pSyncNode, "begin leader transfer to %s:%u", newLeader.nodeFqdn, newLeader.nodePort);

  SRpcMsg rpcMsg = {0};
  (void)syncBuildLeaderTransfer(&rpcMsg, pSyncNode->vgId);

  SyncLeaderTransfer* pMsg = rpcMsg.pCont;
  pMsg->newLeaderId.addr = SYNC_ADDR(&newLeader);
  pMsg->newLeaderId.vgId = pSyncNode->vgId;
  pMsg->newNodeInfo = newLeader;

  int32_t ret = syncNodePropose(pSyncNode, &rpcMsg, false, NULL);
  rpcFreeCont(rpcMsg.pCont);
  return ret;
}

SSyncState syncGetState(int64_t rid) {
  SSyncState state = {.state = TAOS_SYNC_STATE_ERROR};

  SSyncNode* pSyncNode = syncNodeAcquire(rid);
  if (pSyncNode != NULL) {
    state.state = pSyncNode->state;
    state.restored = pSyncNode->restoreFinish;
    if (pSyncNode->vgId != 1) {
      state.canRead = syncNodeIsReadyForRead(pSyncNode);
    } else {
      state.canRead = state.restored;
    }
    syncNodeRelease(pSyncNode);
  }

  return state;
}

SyncIndex syncNodeGetSnapshotConfigIndex(SSyncNode* pSyncNode, SyncIndex snapshotLastApplyIndex) {
  ASSERT(pSyncNode->raftCfg.configIndexCount >= 1);
  SyncIndex lastIndex = (pSyncNode->raftCfg.configIndexArr)[0];

  for (int32_t i = 0; i < pSyncNode->raftCfg.configIndexCount; ++i) {
    if ((pSyncNode->raftCfg.configIndexArr)[i] > lastIndex &&
        (pSyncNode->raftCfg.configIndexArr)[i] <= snapshotLastApplyIndex) {
      lastIndex = (pSyncNode->raftCfg.configIndexArr)[i];
    }
  }
  sTrace("vgId:%d, sync get last config index, index:%" PRId64 " lcindex:%" PRId64, pSyncNode->vgId,
         snapshotLastApplyIndex, lastIndex);

  return lastIndex;
}

void syncGetRetryEpSet(int64_t rid, SEpSet* pEpSet) {
  pEpSet->numOfEps = 0;

  SSyncNode* pSyncNode = syncNodeAcquire(rid);
  if (pSyncNode == NULL) return;

  for (int32_t i = 0; i < pSyncNode->raftCfg.cfg.replicaNum; ++i) {
    SEp* pEp = &pEpSet->eps[i];
    tstrncpy(pEp->fqdn, pSyncNode->raftCfg.cfg.nodeInfo[i].nodeFqdn, TSDB_FQDN_LEN);
    pEp->port = (pSyncNode->raftCfg.cfg.nodeInfo)[i].nodePort;
    pEpSet->numOfEps++;
    sDebug("vgId:%d, sync get retry epset, index:%d %s:%d", pSyncNode->vgId, i, pEp->fqdn, pEp->port);
  }
  if (pEpSet->numOfEps > 0) {
    pEpSet->inUse = (pSyncNode->raftCfg.cfg.myIndex + 1) % pEpSet->numOfEps;
  }

  sInfo("vgId:%d, sync get retry epset numOfEps:%d inUse:%d", pSyncNode->vgId, pEpSet->numOfEps, pEpSet->inUse);
  syncNodeRelease(pSyncNode);
}

int32_t syncPropose(int64_t rid, SRpcMsg* pMsg, bool isWeak, int64_t* seq) {
  SSyncNode* pSyncNode = syncNodeAcquire(rid);
  if (pSyncNode == NULL) {
    sError("sync propose error");
    return -1;
  }

  int32_t ret = syncNodePropose(pSyncNode, pMsg, isWeak, seq);
  syncNodeRelease(pSyncNode);
  return ret;
}

int32_t syncNodePropose(SSyncNode* pSyncNode, SRpcMsg* pMsg, bool isWeak, int64_t* seq) {
  if (pSyncNode->state != TAOS_SYNC_STATE_LEADER) {
    terrno = TSDB_CODE_SYN_NOT_LEADER;
    sNError(pSyncNode, "sync propose not leader, type:%s", TMSG_INFO(pMsg->msgType));
    return -1;
  }

  // not restored, vnode enable
  if (!pSyncNode->restoreFinish && pSyncNode->vgId != 1) {
    terrno = TSDB_CODE_SYN_PROPOSE_NOT_READY;
    sNError(pSyncNode, "failed to sync propose since not ready, type:%s, last:%" PRId64 ", cmt:%" PRId64,
            TMSG_INFO(pMsg->msgType), syncNodeGetLastIndex(pSyncNode), pSyncNode->commitIndex);
    return -1;
  }

  // heartbeat timeout
  if (syncNodeHeartbeatReplyTimeout(pSyncNode)) {
    terrno = TSDB_CODE_SYN_PROPOSE_NOT_READY;
    sNError(pSyncNode, "failed to sync propose since hearbeat timeout, type:%s, last:%" PRId64 ", cmt:%" PRId64,
            TMSG_INFO(pMsg->msgType), syncNodeGetLastIndex(pSyncNode), pSyncNode->commitIndex);
    return -1;
  }

  // optimized one replica
  if (syncNodeIsOptimizedOneReplica(pSyncNode, pMsg)) {
    SyncIndex retIndex;
    int32_t   code = syncNodeOnClientRequest(pSyncNode, pMsg, &retIndex);
    if (code == 0) {
      pMsg->info.conn.applyIndex = retIndex;
      pMsg->info.conn.applyTerm = pSyncNode->raftStore.currentTerm;
      sTrace("vgId:%d, propose optimized msg, index:%" PRId64 " type:%s", pSyncNode->vgId, retIndex,
             TMSG_INFO(pMsg->msgType));
      return 1;
    } else {
      terrno = TSDB_CODE_SYN_INTERNAL_ERROR;
      sError("vgId:%d, failed to propose optimized msg, index:%" PRId64 " type:%s", pSyncNode->vgId, retIndex,
             TMSG_INFO(pMsg->msgType));
      return -1;
    }
  } else {
    SRespStub stub = {.createTime = taosGetTimestampMs(), .rpcMsg = *pMsg};
    uint64_t  seqNum = syncRespMgrAdd(pSyncNode->pSyncRespMgr, &stub);
    SRpcMsg   rpcMsg = {0};
    int32_t   code = syncBuildClientRequest(&rpcMsg, pMsg, seqNum, isWeak, pSyncNode->vgId);
    if (code != 0) {
      sError("vgId:%d, failed to propose msg while serialize since %s", pSyncNode->vgId, terrstr());
      (void)syncRespMgrDel(pSyncNode->pSyncRespMgr, seqNum);
      return -1;
    }

    sNTrace(pSyncNode, "propose msg, type:%s", TMSG_INFO(pMsg->msgType));
    code = (*pSyncNode->syncEqMsg)(pSyncNode->msgcb, &rpcMsg);
    if (code != 0) {
      sError("vgId:%d, failed to propose msg while enqueue since %s", pSyncNode->vgId, terrstr());
      (void)syncRespMgrDel(pSyncNode->pSyncRespMgr, seqNum);
    }

    if (seq != NULL) *seq = seqNum;
    return code;
  }
}

static int32_t syncHbTimerInit(SSyncNode* pSyncNode, SSyncTimer* pSyncTimer, SRaftId destId) {
  pSyncTimer->pTimer = NULL;
  pSyncTimer->counter = 0;
  pSyncTimer->timerMS = pSyncNode->hbBaseLine;
  pSyncTimer->timerCb = syncNodeEqPeerHeartbeatTimer;
  pSyncTimer->destId = destId;
  pSyncTimer->timeStamp = taosGetTimestampMs();
  atomic_store_64(&pSyncTimer->logicClock, 0);
  return 0;
}

static int32_t syncHbTimerStart(SSyncNode* pSyncNode, SSyncTimer* pSyncTimer) {
  int32_t ret = 0;
  int64_t tsNow = taosGetTimestampMs();
  if (syncIsInit()) {
    SSyncHbTimerData* pData = syncHbTimerDataAcquire(pSyncTimer->hbDataRid);
    if (pData == NULL) {
      pData = taosMemoryMalloc(sizeof(SSyncHbTimerData));
      pData->rid = syncHbTimerDataAdd(pData);
    }
    pSyncTimer->hbDataRid = pData->rid;
    pSyncTimer->timeStamp = tsNow;

    pData->syncNodeRid = pSyncNode->rid;
    pData->pTimer = pSyncTimer;
    pData->destId = pSyncTimer->destId;
    pData->logicClock = pSyncTimer->logicClock;
    pData->execTime = tsNow + pSyncTimer->timerMS;

    taosTmrReset(pSyncTimer->timerCb, pSyncTimer->timerMS / HEARTBEAT_TICK_NUM, (void*)(pData->rid),
                 syncEnv()->pTimerManager, &pSyncTimer->pTimer);
  } else {
    sError("vgId:%d, start ctrl hb timer error, sync env is stop", pSyncNode->vgId);
  }
  return ret;
}

static int32_t syncHbTimerStop(SSyncNode* pSyncNode, SSyncTimer* pSyncTimer) {
  int32_t ret = 0;
  atomic_add_fetch_64(&pSyncTimer->logicClock, 1);
  taosTmrStop(pSyncTimer->pTimer);
  pSyncTimer->pTimer = NULL;
  syncHbTimerDataRemove(pSyncTimer->hbDataRid);
  pSyncTimer->hbDataRid = -1;
  return ret;
}

int32_t syncNodeLogStoreRestoreOnNeed(SSyncNode* pNode) {
  ASSERTS(pNode->pLogStore != NULL, "log store not created");
  ASSERTS(pNode->pFsm != NULL, "pFsm not registered");
  ASSERTS(pNode->pFsm->FpGetSnapshotInfo != NULL, "FpGetSnapshotInfo not registered");
  SSnapshot snapshot = {0};
  pNode->pFsm->FpGetSnapshotInfo(pNode->pFsm, &snapshot);

  SyncIndex commitIndex = snapshot.lastApplyIndex;
  SyncIndex firstVer = pNode->pLogStore->syncLogBeginIndex(pNode->pLogStore);
  SyncIndex lastVer = pNode->pLogStore->syncLogLastIndex(pNode->pLogStore);
  if (lastVer < commitIndex || firstVer > commitIndex + 1) {
    if (pNode->pLogStore->syncLogRestoreFromSnapshot(pNode->pLogStore, commitIndex)) {
      sError("vgId:%d, failed to restore log store from snapshot since %s. lastVer: %" PRId64 ", snapshotVer: %" PRId64,
             pNode->vgId, terrstr(), lastVer, commitIndex);
      return -1;
    }
  }
  return 0;
}

// open/close --------------
SSyncNode* syncNodeOpen(SSyncInfo* pSyncInfo) {
  SSyncNode* pSyncNode = taosMemoryCalloc(1, sizeof(SSyncNode));
  if (pSyncNode == NULL) {
    terrno = TSDB_CODE_OUT_OF_MEMORY;
    goto _error;
  }

  if (!taosDirExist((char*)(pSyncInfo->path))) {
    if (taosMkDir(pSyncInfo->path) != 0) {
      terrno = TAOS_SYSTEM_ERROR(errno);
      sError("failed to create dir:%s since %s", pSyncInfo->path, terrstr());
      goto _error;
    }
  }

  memcpy(pSyncNode->path, pSyncInfo->path, sizeof(pSyncNode->path));
  snprintf(pSyncNode->raftStorePath, sizeof(pSyncNode->raftStorePath), "%s%sraft_store.json", pSyncInfo->path,
           TD_DIRSEP);
  snprintf(pSyncNode->configPath, sizeof(pSyncNode->configPath), "%s%sraft_config.json", pSyncInfo->path, TD_DIRSEP);

  if (!taosCheckExistFile(pSyncNode->configPath)) {
    // create a new raft config file
    sInfo("vgId:%d, create a new raft config file", pSyncNode->vgId);
    pSyncNode->raftCfg.isStandBy = pSyncInfo->isStandBy;
    pSyncNode->raftCfg.snapshotStrategy = pSyncInfo->snapshotStrategy;
    pSyncNode->raftCfg.lastConfigIndex = SYNC_INDEX_INVALID;
    pSyncNode->raftCfg.batchSize = pSyncInfo->batchSize;
    pSyncNode->raftCfg.cfg = pSyncInfo->syncCfg;
    pSyncNode->raftCfg.configIndexCount = 1;
    pSyncNode->raftCfg.configIndexArr[0] = -1;

    if (syncWriteCfgFile(pSyncNode) != 0) {
      sError("vgId:%d, failed to create sync cfg file", pSyncNode->vgId);
      goto _error;
    }
  } else {
    // update syncCfg by raft_config.json
    if (syncReadCfgFile(pSyncNode) != 0) {
      sError("vgId:%d, failed to read sync cfg file", pSyncNode->vgId);
      goto _error;
    }

    if (pSyncInfo->syncCfg.replicaNum > 0 && syncIsConfigChanged(&pSyncNode->raftCfg.cfg, &pSyncInfo->syncCfg)) {
      sInfo("vgId:%d, use sync config from input options and write to cfg file", pSyncNode->vgId);
      pSyncNode->raftCfg.cfg = pSyncInfo->syncCfg;
      if (syncWriteCfgFile(pSyncNode) != 0) {
        sError("vgId:%d, failed to write sync cfg file", pSyncNode->vgId);
        goto _error;
      }
    } else {
      sInfo("vgId:%d, use sync config from sync cfg file", pSyncNode->vgId);
      pSyncInfo->syncCfg = pSyncNode->raftCfg.cfg;
    }
  }

  // init by SSyncInfo
  pSyncNode->vgId = pSyncInfo->vgId;
  SSyncCfg* pCfg = &pSyncNode->raftCfg.cfg;
  sInfo("vgId:%d, start to open sync node, replica:%d selfIndex:%d", pSyncNode->vgId, pCfg->replicaNum, pCfg->myIndex);
  for (int32_t i = 0; i < pCfg->replicaNum; ++i) {
    SNodeInfo* pNode = &pCfg->nodeInfo[i];
    tmsgUpdateDnodeInfo(&pNode->nodeId, &pNode->clusterId, pNode->nodeFqdn, &pNode->nodePort);
    sInfo("vgId:%d, index:%d ep:%s:%u dnode:%d cluster:%" PRId64, pSyncNode->vgId, i, pNode->nodeFqdn, pNode->nodePort,
          pNode->nodeId, pNode->clusterId);
  }

  pSyncNode->pWal = pSyncInfo->pWal;
  pSyncNode->msgcb = pSyncInfo->msgcb;
  pSyncNode->syncSendMSg = pSyncInfo->syncSendMSg;
  pSyncNode->syncEqMsg = pSyncInfo->syncEqMsg;
  pSyncNode->syncEqCtrlMsg = pSyncInfo->syncEqCtrlMsg;

  // create raft log ring buffer
  pSyncNode->pLogBuf = syncLogBufferCreate();
  if (pSyncNode->pLogBuf == NULL) {
    sError("failed to init sync log buffer since %s. vgId:%d", terrstr(), pSyncNode->vgId);
    goto _error;
  }

  // init internal
  pSyncNode->myNodeInfo = pSyncNode->raftCfg.cfg.nodeInfo[pSyncNode->raftCfg.cfg.myIndex];
  if (!syncUtilNodeInfo2RaftId(&pSyncNode->myNodeInfo, pSyncNode->vgId, &pSyncNode->myRaftId)) {
    sError("vgId:%d, failed to determine my raft member id", pSyncNode->vgId);
    goto _error;
  }

  // init peersNum, peers, peersId
  pSyncNode->peersNum = pSyncNode->raftCfg.cfg.replicaNum - 1;
  int32_t j = 0;
  for (int32_t i = 0; i < pSyncNode->raftCfg.cfg.replicaNum; ++i) {
    if (i != pSyncNode->raftCfg.cfg.myIndex) {
      pSyncNode->peersNodeInfo[j] = pSyncNode->raftCfg.cfg.nodeInfo[i];
      syncUtilNodeInfo2EpSet(&pSyncNode->peersNodeInfo[j], &pSyncNode->peersEpset[j]);
      j++;
    }
  }
  for (int32_t i = 0; i < pSyncNode->peersNum; ++i) {
    if (!syncUtilNodeInfo2RaftId(&pSyncNode->peersNodeInfo[i], pSyncNode->vgId, &pSyncNode->peersId[i])) {
      sError("vgId:%d, failed to determine raft member id, peer:%d", pSyncNode->vgId, i);
      goto _error;
    }
  }

  // init replicaNum, replicasId
  pSyncNode->replicaNum = pSyncNode->raftCfg.cfg.replicaNum;
  for (int32_t i = 0; i < pSyncNode->raftCfg.cfg.replicaNum; ++i) {
    if (!syncUtilNodeInfo2RaftId(&pSyncNode->raftCfg.cfg.nodeInfo[i], pSyncNode->vgId, &pSyncNode->replicasId[i])) {
      sError("vgId:%d, failed to determine raft member id, replica:%d", pSyncNode->vgId, i);
      goto _error;
    }
  }

  // init raft algorithm
  pSyncNode->pFsm = pSyncInfo->pFsm;
  pSyncInfo->pFsm = NULL;
  pSyncNode->quorum = syncUtilQuorum(pSyncNode->raftCfg.cfg.replicaNum);
  pSyncNode->leaderCache = EMPTY_RAFT_ID;

  // init life cycle outside

  // TLA+ Spec
  // InitHistoryVars == /\ elections = {}
  //                    /\ allLogs   = {}
  //                    /\ voterLog  = [i \in Server |-> [j \in {} |-> <<>>]]
  // InitServerVars == /\ currentTerm = [i \in Server |-> 1]
  //                   /\ state       = [i \in Server |-> Follower]
  //                   /\ votedFor    = [i \in Server |-> Nil]
  // InitCandidateVars == /\ votesResponded = [i \in Server |-> {}]
  //                      /\ votesGranted   = [i \in Server |-> {}]
  // \* The values nextIndex[i][i] and matchIndex[i][i] are never read, since the
  // \* leader does not send itself messages. It's still easier to include these
  // \* in the functions.
  // InitLeaderVars == /\ nextIndex  = [i \in Server |-> [j \in Server |-> 1]]
  //                   /\ matchIndex = [i \in Server |-> [j \in Server |-> 0]]
  // InitLogVars == /\ log          = [i \in Server |-> << >>]
  //                /\ commitIndex  = [i \in Server |-> 0]
  // Init == /\ messages = [m \in {} |-> 0]
  //         /\ InitHistoryVars
  //         /\ InitServerVars
  //         /\ InitCandidateVars
  //         /\ InitLeaderVars
  //         /\ InitLogVars
  //

  // init TLA+ server vars
  pSyncNode->state = TAOS_SYNC_STATE_FOLLOWER;
  if (raftStoreReadFile(pSyncNode) != 0) {
    sError("vgId:%d, failed to open raft store at path %s", pSyncNode->vgId, pSyncNode->raftStorePath);
    goto _error;
  }

  // init TLA+ candidate vars
  pSyncNode->pVotesGranted = voteGrantedCreate(pSyncNode);
  if (pSyncNode->pVotesGranted == NULL) {
    sError("vgId:%d, failed to create VotesGranted", pSyncNode->vgId);
    goto _error;
  }
  pSyncNode->pVotesRespond = votesRespondCreate(pSyncNode);
  if (pSyncNode->pVotesRespond == NULL) {
    sError("vgId:%d, failed to create VotesRespond", pSyncNode->vgId);
    goto _error;
  }

  // init TLA+ leader vars
  pSyncNode->pNextIndex = syncIndexMgrCreate(pSyncNode);
  if (pSyncNode->pNextIndex == NULL) {
    sError("vgId:%d, failed to create SyncIndexMgr", pSyncNode->vgId);
    goto _error;
  }
  pSyncNode->pMatchIndex = syncIndexMgrCreate(pSyncNode);
  if (pSyncNode->pMatchIndex == NULL) {
    sError("vgId:%d, failed to create SyncIndexMgr", pSyncNode->vgId);
    goto _error;
  }

  // init TLA+ log vars
  pSyncNode->pLogStore = logStoreCreate(pSyncNode);
  if (pSyncNode->pLogStore == NULL) {
    sError("vgId:%d, failed to create SyncLogStore", pSyncNode->vgId);
    goto _error;
  }

  SyncIndex commitIndex = SYNC_INDEX_INVALID;
  if (pSyncNode->pFsm != NULL && pSyncNode->pFsm->FpGetSnapshotInfo != NULL) {
    SSnapshot snapshot = {0};
    pSyncNode->pFsm->FpGetSnapshotInfo(pSyncNode->pFsm, &snapshot);
    if (snapshot.lastApplyIndex > commitIndex) {
      commitIndex = snapshot.lastApplyIndex;
      sNTrace(pSyncNode, "reset commit index by snapshot");
    }
  }
  pSyncNode->commitIndex = commitIndex;
  sInfo("vgId:%d, sync node commitIndex initialized as %" PRId64, pSyncNode->vgId, pSyncNode->commitIndex);

  // restore log store on need
  if (syncNodeLogStoreRestoreOnNeed(pSyncNode) < 0) {
    sError("vgId:%d, failed to restore log store since %s.", pSyncNode->vgId, terrstr());
    goto _error;
  }

  // timer ms init
  pSyncNode->pingBaseLine = PING_TIMER_MS;
  pSyncNode->electBaseLine = tsElectInterval;
  pSyncNode->hbBaseLine = tsHeartbeatInterval;

  // init ping timer
  pSyncNode->pPingTimer = NULL;
  pSyncNode->pingTimerMS = pSyncNode->pingBaseLine;
  atomic_store_64(&pSyncNode->pingTimerLogicClock, 0);
  atomic_store_64(&pSyncNode->pingTimerLogicClockUser, 0);
  pSyncNode->FpPingTimerCB = syncNodeEqPingTimer;
  pSyncNode->pingTimerCounter = 0;

  // init elect timer
  pSyncNode->pElectTimer = NULL;
  pSyncNode->electTimerMS = syncUtilElectRandomMS(pSyncNode->electBaseLine, 2 * pSyncNode->electBaseLine);
  atomic_store_64(&pSyncNode->electTimerLogicClock, 0);
  pSyncNode->FpElectTimerCB = syncNodeEqElectTimer;
  pSyncNode->electTimerCounter = 0;

  // init heartbeat timer
  pSyncNode->pHeartbeatTimer = NULL;
  pSyncNode->heartbeatTimerMS = pSyncNode->hbBaseLine;
  atomic_store_64(&pSyncNode->heartbeatTimerLogicClock, 0);
  atomic_store_64(&pSyncNode->heartbeatTimerLogicClockUser, 0);
  pSyncNode->FpHeartbeatTimerCB = syncNodeEqHeartbeatTimer;
  pSyncNode->heartbeatTimerCounter = 0;

  // init peer heartbeat timer
  for (int32_t i = 0; i < TSDB_MAX_REPLICA; ++i) {
    syncHbTimerInit(pSyncNode, &(pSyncNode->peerHeartbeatTimerArr[i]), (pSyncNode->replicasId)[i]);
  }

  // tools
  pSyncNode->pSyncRespMgr = syncRespMgrCreate(pSyncNode, SYNC_RESP_TTL_MS);
  if (pSyncNode->pSyncRespMgr == NULL) {
    sError("vgId:%d, failed to create SyncRespMgr", pSyncNode->vgId);
    goto _error;
  }

  // restore state
  pSyncNode->restoreFinish = false;

  // snapshot senders
  for (int32_t i = 0; i < TSDB_MAX_REPLICA; ++i) {
    SSyncSnapshotSender* pSender = snapshotSenderCreate(pSyncNode, i);
    if (pSender == NULL) return NULL;

    pSyncNode->senders[i] = pSender;
    sSDebug(pSender, "snapshot sender create while open sync node, data:%p", pSender);
  }

  // snapshot receivers
  pSyncNode->pNewNodeReceiver = snapshotReceiverCreate(pSyncNode, EMPTY_RAFT_ID);
  if (pSyncNode->pNewNodeReceiver == NULL) return NULL;
  sRDebug(pSyncNode->pNewNodeReceiver, "snapshot receiver create while open sync node, data:%p",
          pSyncNode->pNewNodeReceiver);

  // is config changing
  pSyncNode->changing = false;

  // replication mgr
  if (syncNodeLogReplMgrInit(pSyncNode) < 0) {
    sError("vgId:%d, failed to init repl mgr since %s.", pSyncNode->vgId, terrstr());
    goto _error;
  }

  // peer state
  if (syncNodePeerStateInit(pSyncNode) < 0) {
    sError("vgId:%d, failed to init peer stat since %s.", pSyncNode->vgId, terrstr());
    goto _error;
  }

  //
  // min match index
  pSyncNode->minMatchIndex = SYNC_INDEX_INVALID;

  // start in syncNodeStart
  // start raft
  // syncNodeBecomeFollower(pSyncNode);

  int64_t timeNow = taosGetTimestampMs();
  pSyncNode->startTime = timeNow;
  pSyncNode->leaderTime = timeNow;
  pSyncNode->lastReplicateTime = timeNow;

  // snapshotting
  atomic_store_64(&pSyncNode->snapshottingIndex, SYNC_INDEX_INVALID);

  // init log buffer
  if (syncLogBufferInit(pSyncNode->pLogBuf, pSyncNode) < 0) {
    sError("vgId:%d, failed to init sync log buffer since %s", pSyncNode->vgId, terrstr());
    goto _error;
  }

  pSyncNode->isStart = true;
  pSyncNode->electNum = 0;
  pSyncNode->becomeLeaderNum = 0;
  pSyncNode->configChangeNum = 0;
  pSyncNode->hbSlowNum = 0;
  pSyncNode->hbrSlowNum = 0;
  pSyncNode->tmrRoutineNum = 0;

  sNInfo(pSyncNode, "sync open, node:%p electInterval:%d heartbeatInterval:%d heartbeatTimeout:%d", pSyncNode,
         tsElectInterval, tsHeartbeatInterval, tsHeartbeatTimeout);
  return pSyncNode;

_error:
  if (pSyncInfo->pFsm) {
    taosMemoryFree(pSyncInfo->pFsm);
    pSyncInfo->pFsm = NULL;
  }
  syncNodeClose(pSyncNode);
  pSyncNode = NULL;
  return NULL;
}

void syncNodeMaybeUpdateCommitBySnapshot(SSyncNode* pSyncNode) {
  if (pSyncNode->pFsm != NULL && pSyncNode->pFsm->FpGetSnapshotInfo != NULL) {
    SSnapshot snapshot = {0};
    pSyncNode->pFsm->FpGetSnapshotInfo(pSyncNode->pFsm, &snapshot);
    if (snapshot.lastApplyIndex > pSyncNode->commitIndex) {
      pSyncNode->commitIndex = snapshot.lastApplyIndex;
    }
  }
}

int32_t syncNodeRestore(SSyncNode* pSyncNode) {
  ASSERTS(pSyncNode->pLogStore != NULL, "log store not created");
  ASSERTS(pSyncNode->pLogBuf != NULL, "ring log buffer not created");

  SyncIndex lastVer = pSyncNode->pLogStore->syncLogLastIndex(pSyncNode->pLogStore);
  SyncIndex commitIndex = pSyncNode->pLogStore->syncLogCommitIndex(pSyncNode->pLogStore);
  SyncIndex endIndex = pSyncNode->pLogBuf->endIndex;
  if (lastVer != -1 && endIndex != lastVer + 1) {
    terrno = TSDB_CODE_WAL_LOG_INCOMPLETE;
    sError("vgId:%d, failed to restore sync node since %s. expected lastLogIndex: %" PRId64 ", lastVer: %" PRId64 "",
           pSyncNode->vgId, terrstr(), endIndex - 1, lastVer);
    return -1;
  }

  ASSERT(endIndex == lastVer + 1);
  pSyncNode->commitIndex = TMAX(pSyncNode->commitIndex, commitIndex);
  sInfo("vgId:%d, restore sync until commitIndex:%" PRId64, pSyncNode->vgId, pSyncNode->commitIndex);

  if (syncLogBufferCommit(pSyncNode->pLogBuf, pSyncNode, pSyncNode->commitIndex) < 0) {
    return -1;
  }

  return 0;
}

int32_t syncNodeStart(SSyncNode* pSyncNode) {
  // start raft
  if (pSyncNode->replicaNum == 1) {
    raftStoreNextTerm(pSyncNode);
    syncNodeBecomeLeader(pSyncNode, "one replica start");

    // Raft 3.6.2 Committing entries from previous terms
    syncNodeAppendNoop(pSyncNode);
  } else {
    syncNodeBecomeFollower(pSyncNode, "first start");
  }

  int32_t ret = 0;
  ret = syncNodeStartPingTimer(pSyncNode);
  if (ret != 0) {
    sError("vgId:%d, failed to start ping timer since %s", pSyncNode->vgId, terrstr());
  }
  return ret;
}

int32_t syncNodeStartStandBy(SSyncNode* pSyncNode) {
  // state change
  pSyncNode->state = TAOS_SYNC_STATE_FOLLOWER;
  syncNodeStopHeartbeatTimer(pSyncNode);

  // reset elect timer, long enough
  int32_t electMS = TIMER_MAX_MS;
  int32_t ret = syncNodeRestartElectTimer(pSyncNode, electMS);
  if (ret < 0) {
    sError("vgId:%d, failed to restart elect timer since %s", pSyncNode->vgId, terrstr());
    return -1;
  }

  ret = syncNodeStartPingTimer(pSyncNode);
  if (ret < 0) {
    sError("vgId:%d, failed to start ping timer since %s", pSyncNode->vgId, terrstr());
    return -1;
  }
  return ret;
}

void syncNodePreClose(SSyncNode* pSyncNode) {
  if (pSyncNode != NULL && pSyncNode->pFsm != NULL && pSyncNode->pFsm->FpApplyQueueItems != NULL) {
    while (1) {
      int32_t aqItems = pSyncNode->pFsm->FpApplyQueueItems(pSyncNode->pFsm);
      sTrace("vgId:%d, pre close, %d items in apply queue", pSyncNode->vgId, aqItems);
      if (aqItems == 0 || aqItems == -1) {
        break;
      }
      taosMsleep(20);
    }
  }

#if 0
  if (pSyncNode->pNewNodeReceiver != NULL) {
    if (snapshotReceiverIsStart(pSyncNode->pNewNodeReceiver)) {
      snapshotReceiverStop(pSyncNode->pNewNodeReceiver);
    }

    sDebug("vgId:%d, snapshot receiver destroy while preclose sync node, data:%p", pSyncNode->vgId,
           pSyncNode->pNewNodeReceiver);
    snapshotReceiverDestroy(pSyncNode->pNewNodeReceiver);
    pSyncNode->pNewNodeReceiver = NULL;
  }
#endif

  // stop elect timer
  syncNodeStopElectTimer(pSyncNode);

  // stop heartbeat timer
  syncNodeStopHeartbeatTimer(pSyncNode);

  // clean rsp
  syncRespCleanRsp(pSyncNode->pSyncRespMgr);
}

void syncNodePostClose(SSyncNode* pSyncNode) {
  if (pSyncNode->pNewNodeReceiver != NULL) {
    if (snapshotReceiverIsStart(pSyncNode->pNewNodeReceiver)) {
      snapshotReceiverStop(pSyncNode->pNewNodeReceiver);
    }

    sDebug("vgId:%d, snapshot receiver destroy while preclose sync node, data:%p", pSyncNode->vgId,
           pSyncNode->pNewNodeReceiver);
    snapshotReceiverDestroy(pSyncNode->pNewNodeReceiver);
    pSyncNode->pNewNodeReceiver = NULL;
  }
}

void syncHbTimerDataFree(SSyncHbTimerData* pData) { taosMemoryFree(pData); }

void syncNodeClose(SSyncNode* pSyncNode) {
  if (pSyncNode == NULL) return;
  sNInfo(pSyncNode, "sync close, node:%p", pSyncNode);

  syncNodeLogReplMgrDestroy(pSyncNode);
  syncRespMgrDestroy(pSyncNode->pSyncRespMgr);
  pSyncNode->pSyncRespMgr = NULL;
  voteGrantedDestroy(pSyncNode->pVotesGranted);
  pSyncNode->pVotesGranted = NULL;
  votesRespondDestory(pSyncNode->pVotesRespond);
  pSyncNode->pVotesRespond = NULL;
  syncIndexMgrDestroy(pSyncNode->pNextIndex);
  pSyncNode->pNextIndex = NULL;
  syncIndexMgrDestroy(pSyncNode->pMatchIndex);
  pSyncNode->pMatchIndex = NULL;
  logStoreDestory(pSyncNode->pLogStore);
  pSyncNode->pLogStore = NULL;
  syncLogBufferDestroy(pSyncNode->pLogBuf);
  pSyncNode->pLogBuf = NULL;

  syncNodeStopPingTimer(pSyncNode);
  syncNodeStopElectTimer(pSyncNode);
  syncNodeStopHeartbeatTimer(pSyncNode);

  for (int32_t i = 0; i < TSDB_MAX_REPLICA; ++i) {
    if (pSyncNode->senders[i] != NULL) {
      sDebug("vgId:%d, snapshot sender destroy while close, data:%p", pSyncNode->vgId, pSyncNode->senders[i]);

      if (snapshotSenderIsStart(pSyncNode->senders[i])) {
        snapshotSenderStop(pSyncNode->senders[i], false);
      }

      snapshotSenderDestroy(pSyncNode->senders[i]);
      pSyncNode->senders[i] = NULL;
    }
  }

  if (pSyncNode->pNewNodeReceiver != NULL) {
    if (snapshotReceiverIsStart(pSyncNode->pNewNodeReceiver)) {
      snapshotReceiverStop(pSyncNode->pNewNodeReceiver);
    }

    sDebug("vgId:%d, snapshot receiver destroy while close, data:%p", pSyncNode->vgId, pSyncNode->pNewNodeReceiver);
    snapshotReceiverDestroy(pSyncNode->pNewNodeReceiver);
    pSyncNode->pNewNodeReceiver = NULL;
  }

  if (pSyncNode->pFsm != NULL) {
    taosMemoryFree(pSyncNode->pFsm);
  }

  taosMemoryFree(pSyncNode);
}

ESyncStrategy syncNodeStrategy(SSyncNode* pSyncNode) { return pSyncNode->raftCfg.snapshotStrategy; }

// timer control --------------
int32_t syncNodeStartPingTimer(SSyncNode* pSyncNode) {
  int32_t ret = 0;
  if (syncIsInit()) {
    taosTmrReset(pSyncNode->FpPingTimerCB, pSyncNode->pingTimerMS, pSyncNode, syncEnv()->pTimerManager,
                 &pSyncNode->pPingTimer);
    atomic_store_64(&pSyncNode->pingTimerLogicClock, pSyncNode->pingTimerLogicClockUser);
  } else {
    sError("vgId:%d, start ping timer error, sync env is stop", pSyncNode->vgId);
  }
  return ret;
}

int32_t syncNodeStopPingTimer(SSyncNode* pSyncNode) {
  int32_t ret = 0;
  atomic_add_fetch_64(&pSyncNode->pingTimerLogicClockUser, 1);
  taosTmrStop(pSyncNode->pPingTimer);
  pSyncNode->pPingTimer = NULL;
  return ret;
}

int32_t syncNodeStartElectTimer(SSyncNode* pSyncNode, int32_t ms) {
  int32_t ret = 0;
  if (syncIsInit()) {
    pSyncNode->electTimerMS = ms;

    int64_t execTime = taosGetTimestampMs() + ms;
    atomic_store_64(&(pSyncNode->electTimerParam.executeTime), execTime);
    atomic_store_64(&(pSyncNode->electTimerParam.logicClock), pSyncNode->electTimerLogicClock);
    pSyncNode->electTimerParam.pSyncNode = pSyncNode;
    pSyncNode->electTimerParam.pData = NULL;

    taosTmrReset(pSyncNode->FpElectTimerCB, pSyncNode->electTimerMS, (void*)(pSyncNode->rid), syncEnv()->pTimerManager,
                 &pSyncNode->pElectTimer);

  } else {
    sError("vgId:%d, start elect timer error, sync env is stop", pSyncNode->vgId);
  }
  return ret;
}

int32_t syncNodeStopElectTimer(SSyncNode* pSyncNode) {
  int32_t ret = 0;
  atomic_add_fetch_64(&pSyncNode->electTimerLogicClock, 1);
  taosTmrStop(pSyncNode->pElectTimer);
  pSyncNode->pElectTimer = NULL;

  return ret;
}

int32_t syncNodeRestartElectTimer(SSyncNode* pSyncNode, int32_t ms) {
  int32_t ret = 0;
  syncNodeStopElectTimer(pSyncNode);
  syncNodeStartElectTimer(pSyncNode, ms);
  return ret;
}

void syncNodeResetElectTimer(SSyncNode* pSyncNode) {
  int32_t electMS;

  if (pSyncNode->raftCfg.isStandBy) {
    electMS = TIMER_MAX_MS;
  } else {
    electMS = syncUtilElectRandomMS(pSyncNode->electBaseLine, 2 * pSyncNode->electBaseLine);
  }

  (void)syncNodeRestartElectTimer(pSyncNode, electMS);

  sNTrace(pSyncNode, "reset elect timer, min:%d, max:%d, ms:%d", pSyncNode->electBaseLine, 2 * pSyncNode->electBaseLine,
          electMS);
}

static int32_t syncNodeDoStartHeartbeatTimer(SSyncNode* pSyncNode) {
  int32_t ret = 0;
  if (syncIsInit()) {
    taosTmrReset(pSyncNode->FpHeartbeatTimerCB, pSyncNode->heartbeatTimerMS, pSyncNode, syncEnv()->pTimerManager,
                 &pSyncNode->pHeartbeatTimer);
    atomic_store_64(&pSyncNode->heartbeatTimerLogicClock, pSyncNode->heartbeatTimerLogicClockUser);
  } else {
    sError("vgId:%d, start heartbeat timer error, sync env is stop", pSyncNode->vgId);
  }

  sNTrace(pSyncNode, "start heartbeat timer, ms:%d", pSyncNode->heartbeatTimerMS);
  return ret;
}

int32_t syncNodeStartHeartbeatTimer(SSyncNode* pSyncNode) {
  int32_t ret = 0;

#if 0
  pSyncNode->heartbeatTimerMS = pSyncNode->hbBaseLine;
  ret = syncNodeDoStartHeartbeatTimer(pSyncNode);
#endif

  for (int32_t i = 0; i < pSyncNode->peersNum; ++i) {
    SSyncTimer* pSyncTimer = syncNodeGetHbTimer(pSyncNode, &(pSyncNode->peersId[i]));
    if (pSyncTimer != NULL) {
      syncHbTimerStart(pSyncNode, pSyncTimer);
    }
  }

  return ret;
}

int32_t syncNodeStopHeartbeatTimer(SSyncNode* pSyncNode) {
  int32_t ret = 0;

#if 0
  atomic_add_fetch_64(&pSyncNode->heartbeatTimerLogicClockUser, 1);
  taosTmrStop(pSyncNode->pHeartbeatTimer);
  pSyncNode->pHeartbeatTimer = NULL;
#endif

  for (int32_t i = 0; i < pSyncNode->peersNum; ++i) {
    SSyncTimer* pSyncTimer = syncNodeGetHbTimer(pSyncNode, &(pSyncNode->peersId[i]));
    if (pSyncTimer != NULL) {
      syncHbTimerStop(pSyncNode, pSyncTimer);
    }
  }

  return ret;
}

int32_t syncNodeRestartHeartbeatTimer(SSyncNode* pSyncNode) {
  syncNodeStopHeartbeatTimer(pSyncNode);
  syncNodeStartHeartbeatTimer(pSyncNode);
  return 0;
}

int32_t syncNodeSendMsgById(const SRaftId* destRaftId, SSyncNode* pNode, SRpcMsg* pMsg) {
  SEpSet* epSet = NULL;
  for (int32_t i = 0; i < pNode->peersNum; ++i) {
    if (destRaftId->addr == pNode->peersId[i].addr) {
      epSet = &pNode->peersEpset[i];
      break;
    }
  }

  int32_t code = -1;
  if (pNode->syncSendMSg != NULL && epSet != NULL) {
    syncUtilMsgHtoN(pMsg->pCont);
    pMsg->info.noResp = 1;
    code = pNode->syncSendMSg(epSet, pMsg);
  }

  if (code < 0) {
    sError("vgId:%d, sync send msg by id error, epset:%p dnode:%d addr:%" PRId64 " err:0x%x", pNode->vgId, epSet,
           DID(destRaftId), destRaftId->addr, terrno);
    rpcFreeCont(pMsg->pCont);
    terrno = TSDB_CODE_SYN_INTERNAL_ERROR;
  }

  return code;
}

inline bool syncNodeInConfig(SSyncNode* pNode, const SSyncCfg* pCfg) {
  bool b1 = false;
  bool b2 = false;

  for (int32_t i = 0; i < pCfg->replicaNum; ++i) {
    if (strcmp(pCfg->nodeInfo[i].nodeFqdn, pNode->myNodeInfo.nodeFqdn) == 0 &&
        pCfg->nodeInfo[i].nodePort == pNode->myNodeInfo.nodePort) {
      b1 = true;
      break;
    }
  }

  for (int32_t i = 0; i < pCfg->replicaNum; ++i) {
    SRaftId raftId = {
        .addr = SYNC_ADDR(&pCfg->nodeInfo[i]),
        .vgId = pNode->vgId,
    };

    if (syncUtilSameId(&raftId, &pNode->myRaftId)) {
      b2 = true;
      break;
    }
  }

  ASSERT(b1 == b2);
  return b1;
}

static bool syncIsConfigChanged(const SSyncCfg* pOldCfg, const SSyncCfg* pNewCfg) {
  if (pOldCfg->replicaNum != pNewCfg->replicaNum) return true;
  if (pOldCfg->myIndex != pNewCfg->myIndex) return true;
  for (int32_t i = 0; i < pOldCfg->replicaNum; ++i) {
    const SNodeInfo* pOldInfo = &pOldCfg->nodeInfo[i];
    const SNodeInfo* pNewInfo = &pNewCfg->nodeInfo[i];
    if (strcmp(pOldInfo->nodeFqdn, pNewInfo->nodeFqdn) != 0) return true;
    if (pOldInfo->nodePort != pNewInfo->nodePort) return true;
  }

  return false;
}

void syncNodeDoConfigChange(SSyncNode* pSyncNode, SSyncCfg* pNewConfig, SyncIndex lastConfigChangeIndex) {
  SSyncCfg oldConfig = pSyncNode->raftCfg.cfg;
  if (!syncIsConfigChanged(&oldConfig, pNewConfig)) {
    sInfo("vgId:1, sync not reconfig since not changed");
    return;
  }

  pSyncNode->raftCfg.cfg = *pNewConfig;
  pSyncNode->raftCfg.lastConfigIndex = lastConfigChangeIndex;

  pSyncNode->configChangeNum++;

  bool IamInOld = syncNodeInConfig(pSyncNode, &oldConfig);
  bool IamInNew = syncNodeInConfig(pSyncNode, pNewConfig);

  bool isDrop = false;
  bool isAdd = false;

  if (IamInOld && !IamInNew) {
    isDrop = true;
  } else {
    isDrop = false;
  }

  if (!IamInOld && IamInNew) {
    isAdd = true;
  } else {
    isAdd = false;
  }

  // log begin config change
  sNInfo(pSyncNode, "begin do config change, from %d to %d", pSyncNode->vgId, oldConfig.replicaNum,
         pNewConfig->replicaNum);

  if (IamInNew) {
    pSyncNode->raftCfg.isStandBy = 0;  // change isStandBy to normal
  }
  if (isDrop) {
    pSyncNode->raftCfg.isStandBy = 1;  // set standby
  }

  // add last config index
  syncAddCfgIndex(pSyncNode, lastConfigChangeIndex);

  if (IamInNew) {
    //-----------------------------------------
    int32_t ret = 0;

    // save snapshot senders
    int32_t oldReplicaNum = pSyncNode->replicaNum;
    SRaftId oldReplicasId[TSDB_MAX_REPLICA];
    memcpy(oldReplicasId, pSyncNode->replicasId, sizeof(oldReplicasId));
    SSyncSnapshotSender* oldSenders[TSDB_MAX_REPLICA];
    for (int32_t i = 0; i < TSDB_MAX_REPLICA; ++i) {
      oldSenders[i] = pSyncNode->senders[i];
      sSTrace(oldSenders[i], "snapshot sender save old");
    }

    // init internal
    pSyncNode->myNodeInfo = pSyncNode->raftCfg.cfg.nodeInfo[pSyncNode->raftCfg.cfg.myIndex];
    syncUtilNodeInfo2RaftId(&pSyncNode->myNodeInfo, pSyncNode->vgId, &pSyncNode->myRaftId);

    // init peersNum, peers, peersId
    pSyncNode->peersNum = pSyncNode->raftCfg.cfg.replicaNum - 1;
    int32_t j = 0;
    for (int32_t i = 0; i < pSyncNode->raftCfg.cfg.replicaNum; ++i) {
      if (i != pSyncNode->raftCfg.cfg.myIndex) {
        pSyncNode->peersNodeInfo[j] = pSyncNode->raftCfg.cfg.nodeInfo[i];
        syncUtilNodeInfo2EpSet(&pSyncNode->peersNodeInfo[j], &pSyncNode->peersEpset[j]);
        j++;
      }
    }
    for (int32_t i = 0; i < pSyncNode->peersNum; ++i) {
      syncUtilNodeInfo2RaftId(&pSyncNode->peersNodeInfo[i], pSyncNode->vgId, &pSyncNode->peersId[i]);
    }

    // init replicaNum, replicasId
    pSyncNode->replicaNum = pSyncNode->raftCfg.cfg.replicaNum;
    for (int32_t i = 0; i < pSyncNode->raftCfg.cfg.replicaNum; ++i) {
      syncUtilNodeInfo2RaftId(&pSyncNode->raftCfg.cfg.nodeInfo[i], pSyncNode->vgId, &pSyncNode->replicasId[i]);
    }

    // update quorum first
    pSyncNode->quorum = syncUtilQuorum(pSyncNode->raftCfg.cfg.replicaNum);

    syncIndexMgrUpdate(pSyncNode->pNextIndex, pSyncNode);
    syncIndexMgrUpdate(pSyncNode->pMatchIndex, pSyncNode);
    voteGrantedUpdate(pSyncNode->pVotesGranted, pSyncNode);
    votesRespondUpdate(pSyncNode->pVotesRespond, pSyncNode);

    // reset snapshot senders

    // clear new
    for (int32_t i = 0; i < TSDB_MAX_REPLICA; ++i) {
      pSyncNode->senders[i] = NULL;
    }

    // reset new
    for (int32_t i = 0; i < pSyncNode->replicaNum; ++i) {
      // reset sender
      bool reset = false;
      for (int32_t j = 0; j < TSDB_MAX_REPLICA; ++j) {
        if (syncUtilSameId(&(pSyncNode->replicasId)[i], &oldReplicasId[j]) && oldSenders[j] != NULL) {
          sNTrace(pSyncNode, "snapshot sender reset for:%" PRId64 ", newIndex:%d, dnode:%d, %p",
                  (pSyncNode->replicasId)[i].addr, i, DID(&pSyncNode->replicasId[i]), oldSenders[j]);

          pSyncNode->senders[i] = oldSenders[j];
          oldSenders[j] = NULL;
          reset = true;

          // reset replicaIndex
          int32_t oldreplicaIndex = pSyncNode->senders[i]->replicaIndex;
          pSyncNode->senders[i]->replicaIndex = i;

          sNTrace(pSyncNode, "snapshot sender udpate replicaIndex from %d to %d, dnode:%d, %p, reset:%d",
                  oldreplicaIndex, i, DID(&pSyncNode->replicasId[i]), pSyncNode->senders[i], reset);

          break;
        }
      }
    }

    // create new
    for (int32_t i = 0; i < TSDB_MAX_REPLICA; ++i) {
      if (pSyncNode->senders[i] == NULL) {
        pSyncNode->senders[i] = snapshotSenderCreate(pSyncNode, i);
        if (pSyncNode->senders[i] == NULL) {
          // will be created later while send snapshot
          sSError(pSyncNode->senders[i], "snapshot sender create failed while reconfig");
        } else {
          sSDebug(pSyncNode->senders[i], "snapshot sender create while reconfig, data:%p", pSyncNode->senders[i]);
        }
      } else {
        sSDebug(pSyncNode->senders[i], "snapshot sender already exist, data:%p", pSyncNode->senders[i]);
      }
    }

    // free old
    for (int32_t i = 0; i < TSDB_MAX_REPLICA; ++i) {
      if (oldSenders[i] != NULL) {
        sSDebug(oldSenders[i], "snapshot sender destroy old, data:%p replica-index:%d", oldSenders[i], i);
        snapshotSenderDestroy(oldSenders[i]);
        oldSenders[i] = NULL;
      }
    }

    // persist cfg
    syncWriteCfgFile(pSyncNode);

    // change isStandBy to normal (election timeout)
    if (pSyncNode->state == TAOS_SYNC_STATE_LEADER) {
      syncNodeBecomeLeader(pSyncNode, "");

      // Raft 3.6.2 Committing entries from previous terms
      syncNodeAppendNoop(pSyncNode);
      // syncMaybeAdvanceCommitIndex(pSyncNode);

    } else {
      syncNodeBecomeFollower(pSyncNode, "");
    }
  } else {
    // persist cfg
    syncWriteCfgFile(pSyncNode);
    sNInfo(pSyncNode, "do not config change from %d to %d", oldConfig.replicaNum, pNewConfig->replicaNum);
  }

_END:
  // log end config change
  sNInfo(pSyncNode, "end do config change, from %d to %d", oldConfig.replicaNum, pNewConfig->replicaNum);
}

// raft state change --------------
void syncNodeUpdateTerm(SSyncNode* pSyncNode, SyncTerm term) {
  if (term > pSyncNode->raftStore.currentTerm) {
    raftStoreSetTerm(pSyncNode, term);
    char tmpBuf[64];
    snprintf(tmpBuf, sizeof(tmpBuf), "update term to %" PRId64, term);
    syncNodeBecomeFollower(pSyncNode, tmpBuf);
    raftStoreClearVote(pSyncNode);
  }
}

void syncNodeUpdateTermWithoutStepDown(SSyncNode* pSyncNode, SyncTerm term) {
  if (term > pSyncNode->raftStore.currentTerm) {
    raftStoreSetTerm(pSyncNode, term);
  }
}

void syncNodeStepDown(SSyncNode* pSyncNode, SyncTerm newTerm) {
  if (pSyncNode->raftStore.currentTerm > newTerm) {
    sNTrace(pSyncNode, "step down, ignore, new-term:%" PRId64 ", current-term:%" PRId64, newTerm,
            pSyncNode->raftStore.currentTerm);
    return;
  }

  do {
    sNTrace(pSyncNode, "step down, new-term:%" PRId64 ", current-term:%" PRId64, newTerm,
            pSyncNode->raftStore.currentTerm);
  } while (0);

  if (pSyncNode->raftStore.currentTerm < newTerm) {
    raftStoreSetTerm(pSyncNode, newTerm);
    char tmpBuf[64];
    snprintf(tmpBuf, sizeof(tmpBuf), "step down, update term to %" PRId64, newTerm);
    syncNodeBecomeFollower(pSyncNode, tmpBuf);
    raftStoreClearVote(pSyncNode);

  } else {
    if (pSyncNode->state != TAOS_SYNC_STATE_FOLLOWER) {
      syncNodeBecomeFollower(pSyncNode, "step down");
    }
  }
}

void syncNodeLeaderChangeRsp(SSyncNode* pSyncNode) { syncRespCleanRsp(pSyncNode->pSyncRespMgr); }

void syncNodeBecomeFollower(SSyncNode* pSyncNode, const char* debugStr) {
  // maybe clear leader cache
  if (pSyncNode->state == TAOS_SYNC_STATE_LEADER) {
    pSyncNode->leaderCache = EMPTY_RAFT_ID;
  }

  pSyncNode->hbSlowNum = 0;

  // state change
  pSyncNode->state = TAOS_SYNC_STATE_FOLLOWER;
  syncNodeStopHeartbeatTimer(pSyncNode);

  // reset elect timer
  syncNodeResetElectTimer(pSyncNode);

  // send rsp to client
  syncNodeLeaderChangeRsp(pSyncNode);

  // call back
  if (pSyncNode->pFsm != NULL && pSyncNode->pFsm->FpBecomeFollowerCb != NULL) {
    pSyncNode->pFsm->FpBecomeFollowerCb(pSyncNode->pFsm);
  }

  // min match index
  pSyncNode->minMatchIndex = SYNC_INDEX_INVALID;

  // reset log buffer
  syncLogBufferReset(pSyncNode->pLogBuf, pSyncNode);

  // trace log
  sNTrace(pSyncNode, "become follower %s", debugStr);
}

// TLA+ Spec
// \* Candidate i transitions to leader.
// BecomeLeader(i) ==
//     /\ state[i] = Candidate
//     /\ votesGranted[i] \in Quorum
//     /\ state'      = [state EXCEPT ![i] = Leader]
//     /\ nextIndex'  = [nextIndex EXCEPT ![i] =
//                          [j \in Server |-> Len(log[i]) + 1]]
//     /\ matchIndex' = [matchIndex EXCEPT ![i] =
//                          [j \in Server |-> 0]]
//     /\ elections'  = elections \cup
//                          {[eterm     |-> currentTerm[i],
//                            eleader   |-> i,
//                            elog      |-> log[i],
//                            evotes    |-> votesGranted[i],
//                            evoterLog |-> voterLog[i]]}
//     /\ UNCHANGED <<messages, currentTerm, votedFor, candidateVars, logVars>>
//
void syncNodeBecomeLeader(SSyncNode* pSyncNode, const char* debugStr) {
  pSyncNode->leaderTime = taosGetTimestampMs();

  pSyncNode->becomeLeaderNum++;
  pSyncNode->hbrSlowNum = 0;

  // reset restoreFinish
  pSyncNode->restoreFinish = false;

  // state change
  pSyncNode->state = TAOS_SYNC_STATE_LEADER;

  // set leader cache
  pSyncNode->leaderCache = pSyncNode->myRaftId;

  for (int32_t i = 0; i < pSyncNode->pNextIndex->replicaNum; ++i) {
    SyncIndex lastIndex;
    SyncTerm  lastTerm;
    int32_t   code = syncNodeGetLastIndexTerm(pSyncNode, &lastIndex, &lastTerm);
    ASSERT(code == 0);
    pSyncNode->pNextIndex->index[i] = lastIndex + 1;
  }

  for (int32_t i = 0; i < pSyncNode->pMatchIndex->replicaNum; ++i) {
    // maybe overwrite myself, no harm
    // just do it!
    pSyncNode->pMatchIndex->index[i] = SYNC_INDEX_INVALID;
  }

  // init peer mgr
  syncNodePeerStateInit(pSyncNode);

#if 0
  // update sender private term
  SSyncSnapshotSender* pMySender = syncNodeGetSnapshotSender(pSyncNode, &(pSyncNode->myRaftId));
  if (pMySender != NULL) {
    for (int32_t i = 0; i < pSyncNode->pMatchIndex->replicaNum; ++i) {
      if (pSyncNode->senders[i]->privateTerm > pMySender->privateTerm) {
        pMySender->privateTerm = pSyncNode->senders[i]->privateTerm;
      }
    }
    (pMySender->privateTerm) += 100;
  }
#endif

  // close receiver
  if (pSyncNode != NULL && pSyncNode->pNewNodeReceiver != NULL &&
      snapshotReceiverIsStart(pSyncNode->pNewNodeReceiver)) {
    snapshotReceiverStop(pSyncNode->pNewNodeReceiver);
  }

  // stop elect timer
  syncNodeStopElectTimer(pSyncNode);

  // start heartbeat timer
  syncNodeStartHeartbeatTimer(pSyncNode);

  // send heartbeat right now
  syncNodeHeartbeatPeers(pSyncNode);

  // call back
  if (pSyncNode->pFsm != NULL && pSyncNode->pFsm->FpBecomeLeaderCb != NULL) {
    pSyncNode->pFsm->FpBecomeLeaderCb(pSyncNode->pFsm);
  }

  // min match index
  pSyncNode->minMatchIndex = SYNC_INDEX_INVALID;

  // reset log buffer
  syncLogBufferReset(pSyncNode->pLogBuf, pSyncNode);

  // trace log
  sNInfo(pSyncNode, "become leader %s", debugStr);
}

void syncNodeCandidate2Leader(SSyncNode* pSyncNode) {
  ASSERT(pSyncNode->state == TAOS_SYNC_STATE_CANDIDATE);
  bool granted = voteGrantedMajority(pSyncNode->pVotesGranted);
  if (!granted) {
    sError("vgId:%d, not granted by majority.", pSyncNode->vgId);
    return;
  }
  syncNodeBecomeLeader(pSyncNode, "candidate to leader");

  sNTrace(pSyncNode, "state change syncNodeCandidate2Leader");

  int32_t ret = syncNodeAppendNoop(pSyncNode);
  if (ret < 0) {
    sError("vgId:%d, failed to append noop entry since %s", pSyncNode->vgId, terrstr());
  }

  SyncIndex lastIndex = pSyncNode->pLogStore->syncLogLastIndex(pSyncNode->pLogStore);
  ASSERT(lastIndex >= 0);
  sInfo("vgId:%d, become leader. term: %" PRId64 ", commit index: %" PRId64 ", last index: %" PRId64 "",
        pSyncNode->vgId, pSyncNode->raftStore.currentTerm, pSyncNode->commitIndex, lastIndex);
}

bool syncNodeIsMnode(SSyncNode* pSyncNode) { return (pSyncNode->vgId == 1); }

int32_t syncNodePeerStateInit(SSyncNode* pSyncNode) {
  for (int32_t i = 0; i < TSDB_MAX_REPLICA; ++i) {
    pSyncNode->peerStates[i].lastSendIndex = SYNC_INDEX_INVALID;
    pSyncNode->peerStates[i].lastSendTime = 0;
  }

  return 0;
}

void syncNodeFollower2Candidate(SSyncNode* pSyncNode) {
  ASSERT(pSyncNode->state == TAOS_SYNC_STATE_FOLLOWER);
  pSyncNode->state = TAOS_SYNC_STATE_CANDIDATE;
  SyncIndex lastIndex = pSyncNode->pLogStore->syncLogLastIndex(pSyncNode->pLogStore);
  sInfo("vgId:%d, become candidate from follower. term: %" PRId64 ", commit index: %" PRId64 ", last index: %" PRId64,
        pSyncNode->vgId, pSyncNode->raftStore.currentTerm, pSyncNode->commitIndex, lastIndex);

  sNTrace(pSyncNode, "follower to candidate");
}

void syncNodeLeader2Follower(SSyncNode* pSyncNode) {
  ASSERT(pSyncNode->state == TAOS_SYNC_STATE_LEADER);
  syncNodeBecomeFollower(pSyncNode, "leader to follower");
  SyncIndex lastIndex = pSyncNode->pLogStore->syncLogLastIndex(pSyncNode->pLogStore);
  sInfo("vgId:%d, become follower from leader. term: %" PRId64 ", commit index: %" PRId64 ", last index: %" PRId64,
        pSyncNode->vgId, pSyncNode->raftStore.currentTerm, pSyncNode->commitIndex, lastIndex);

  sNTrace(pSyncNode, "leader to follower");
}

void syncNodeCandidate2Follower(SSyncNode* pSyncNode) {
  ASSERT(pSyncNode->state == TAOS_SYNC_STATE_CANDIDATE);
  syncNodeBecomeFollower(pSyncNode, "candidate to follower");
  SyncIndex lastIndex = pSyncNode->pLogStore->syncLogLastIndex(pSyncNode->pLogStore);
  sInfo("vgId:%d, become follower from candidate. term: %" PRId64 ", commit index: %" PRId64 ", last index: %" PRId64,
        pSyncNode->vgId, pSyncNode->raftStore.currentTerm, pSyncNode->commitIndex, lastIndex);

  sNTrace(pSyncNode, "candidate to follower");
}

// just called by syncNodeVoteForSelf
// need assert
void syncNodeVoteForTerm(SSyncNode* pSyncNode, SyncTerm term, SRaftId* pRaftId) {
  ASSERT(term == pSyncNode->raftStore.currentTerm);
  bool voted = raftStoreHasVoted(pSyncNode);
  ASSERT(!voted);

  raftStoreVote(pSyncNode, pRaftId);
}

// simulate get vote from outside
void syncNodeVoteForSelf(SSyncNode* pSyncNode) {
  syncNodeVoteForTerm(pSyncNode, pSyncNode->raftStore.currentTerm, &pSyncNode->myRaftId);

  SRpcMsg rpcMsg = {0};
  int32_t ret = syncBuildRequestVoteReply(&rpcMsg, pSyncNode->vgId);
  if (ret != 0) return;

  SyncRequestVoteReply* pMsg = rpcMsg.pCont;
  pMsg->srcId = pSyncNode->myRaftId;
  pMsg->destId = pSyncNode->myRaftId;
  pMsg->term = pSyncNode->raftStore.currentTerm;
  pMsg->voteGranted = true;

  voteGrantedVote(pSyncNode->pVotesGranted, pMsg);
  votesRespondAdd(pSyncNode->pVotesRespond, pMsg);
  rpcFreeCont(rpcMsg.pCont);
}

// return if has a snapshot
bool syncNodeHasSnapshot(SSyncNode* pSyncNode) {
  bool      ret = false;
  SSnapshot snapshot = {.data = NULL, .lastApplyIndex = -1, .lastApplyTerm = 0, .lastConfigIndex = -1};
  if (pSyncNode->pFsm->FpGetSnapshotInfo != NULL) {
    pSyncNode->pFsm->FpGetSnapshotInfo(pSyncNode->pFsm, &snapshot);
    if (snapshot.lastApplyIndex >= SYNC_INDEX_BEGIN) {
      ret = true;
    }
  }
  return ret;
}

// return max(logLastIndex, snapshotLastIndex)
// if no snapshot and log, return -1
SyncIndex syncNodeGetLastIndex(const SSyncNode* pSyncNode) {
  SSnapshot snapshot = {.data = NULL, .lastApplyIndex = -1, .lastApplyTerm = 0, .lastConfigIndex = -1};
  if (pSyncNode->pFsm->FpGetSnapshotInfo != NULL) {
    pSyncNode->pFsm->FpGetSnapshotInfo(pSyncNode->pFsm, &snapshot);
  }
  SyncIndex logLastIndex = pSyncNode->pLogStore->syncLogLastIndex(pSyncNode->pLogStore);

  SyncIndex lastIndex = logLastIndex > snapshot.lastApplyIndex ? logLastIndex : snapshot.lastApplyIndex;
  return lastIndex;
}

// return the last term of snapshot and log
// if error, return SYNC_TERM_INVALID (by syncLogLastTerm)
SyncTerm syncNodeGetLastTerm(SSyncNode* pSyncNode) {
  SyncTerm lastTerm = 0;
  if (syncNodeHasSnapshot(pSyncNode)) {
    // has snapshot
    SSnapshot snapshot = {.data = NULL, .lastApplyIndex = -1, .lastApplyTerm = 0, .lastConfigIndex = -1};
    if (pSyncNode->pFsm->FpGetSnapshotInfo != NULL) {
      pSyncNode->pFsm->FpGetSnapshotInfo(pSyncNode->pFsm, &snapshot);
    }

    SyncIndex logLastIndex = pSyncNode->pLogStore->syncLogLastIndex(pSyncNode->pLogStore);
    if (logLastIndex > snapshot.lastApplyIndex) {
      lastTerm = pSyncNode->pLogStore->syncLogLastTerm(pSyncNode->pLogStore);
    } else {
      lastTerm = snapshot.lastApplyTerm;
    }

  } else {
    // no snapshot
    lastTerm = pSyncNode->pLogStore->syncLogLastTerm(pSyncNode->pLogStore);
  }

  return lastTerm;
}

// get last index and term along with snapshot
int32_t syncNodeGetLastIndexTerm(SSyncNode* pSyncNode, SyncIndex* pLastIndex, SyncTerm* pLastTerm) {
  *pLastIndex = syncNodeGetLastIndex(pSyncNode);
  *pLastTerm = syncNodeGetLastTerm(pSyncNode);
  return 0;
}

// return append-entries first try index
SyncIndex syncNodeSyncStartIndex(SSyncNode* pSyncNode) {
  SyncIndex syncStartIndex = syncNodeGetLastIndex(pSyncNode) + 1;
  return syncStartIndex;
}

// if index > 0, return index - 1
// else, return -1
SyncIndex syncNodeGetPreIndex(SSyncNode* pSyncNode, SyncIndex index) {
  SyncIndex preIndex = index - 1;
  if (preIndex < SYNC_INDEX_INVALID) {
    preIndex = SYNC_INDEX_INVALID;
  }

  return preIndex;
}

// if index < 0, return SYNC_TERM_INVALID
// if index == 0, return 0
// if index > 0, return preTerm
// if error, return SYNC_TERM_INVALID
SyncTerm syncNodeGetPreTerm(SSyncNode* pSyncNode, SyncIndex index) {
  if (index < SYNC_INDEX_BEGIN) {
    return SYNC_TERM_INVALID;
  }

  if (index == SYNC_INDEX_BEGIN) {
    return 0;
  }

  SyncTerm  preTerm = 0;
  SyncIndex preIndex = index - 1;

  SSyncRaftEntry* pPreEntry = NULL;
  SLRUCache*      pCache = pSyncNode->pLogStore->pCache;
  LRUHandle*      h = taosLRUCacheLookup(pCache, &preIndex, sizeof(preIndex));
  int32_t         code = 0;
  if (h) {
    pPreEntry = (SSyncRaftEntry*)taosLRUCacheValue(pCache, h);
    code = 0;

    pSyncNode->pLogStore->cacheHit++;
    sNTrace(pSyncNode, "hit cache index:%" PRId64 ", bytes:%u, %p", preIndex, pPreEntry->bytes, pPreEntry);

  } else {
    pSyncNode->pLogStore->cacheMiss++;
    sNTrace(pSyncNode, "miss cache index:%" PRId64, preIndex);

    code = pSyncNode->pLogStore->syncLogGetEntry(pSyncNode->pLogStore, preIndex, &pPreEntry);
  }

  SSnapshot snapshot = {.data = NULL,
                        .lastApplyIndex = SYNC_INDEX_INVALID,
                        .lastApplyTerm = SYNC_TERM_INVALID,
                        .lastConfigIndex = SYNC_INDEX_INVALID};

  if (code == 0) {
    ASSERT(pPreEntry != NULL);
    preTerm = pPreEntry->term;

    if (h) {
      taosLRUCacheRelease(pCache, h, false);
    } else {
      syncEntryDestroy(pPreEntry);
    }

    return preTerm;
  } else {
    if (pSyncNode->pFsm->FpGetSnapshotInfo != NULL) {
      pSyncNode->pFsm->FpGetSnapshotInfo(pSyncNode->pFsm, &snapshot);
      if (snapshot.lastApplyIndex == preIndex) {
        return snapshot.lastApplyTerm;
      }
    }
  }

  sNError(pSyncNode, "sync node get pre term error, index:%" PRId64 ", snap-index:%" PRId64 ", snap-term:%" PRId64,
          index, snapshot.lastApplyIndex, snapshot.lastApplyTerm);
  return SYNC_TERM_INVALID;
}

// get pre index and term of "index"
int32_t syncNodeGetPreIndexTerm(SSyncNode* pSyncNode, SyncIndex index, SyncIndex* pPreIndex, SyncTerm* pPreTerm) {
  *pPreIndex = syncNodeGetPreIndex(pSyncNode, index);
  *pPreTerm = syncNodeGetPreTerm(pSyncNode, index);
  return 0;
}

static void syncNodeEqPingTimer(void* param, void* tmrId) {
  if (!syncIsInit()) return;

  SSyncNode* pNode = param;
  if (atomic_load_64(&pNode->pingTimerLogicClockUser) <= atomic_load_64(&pNode->pingTimerLogicClock)) {
    SRpcMsg rpcMsg = {0};
    int32_t code = syncBuildTimeout(&rpcMsg, SYNC_TIMEOUT_PING, atomic_load_64(&pNode->pingTimerLogicClock),
                                    pNode->pingTimerMS, pNode);
    if (code != 0) {
      sError("failed to build ping msg");
      rpcFreeCont(rpcMsg.pCont);
      return;
    }

    // sTrace("enqueue ping msg");
    code = pNode->syncEqMsg(pNode->msgcb, &rpcMsg);
    if (code != 0) {
      sError("failed to sync enqueue ping msg since %s", terrstr());
      rpcFreeCont(rpcMsg.pCont);
      return;
    }

    taosTmrReset(syncNodeEqPingTimer, pNode->pingTimerMS, pNode, syncEnv()->pTimerManager, &pNode->pPingTimer);
  }
}

static void syncNodeEqElectTimer(void* param, void* tmrId) {
  if (!syncIsInit()) return;

  int64_t    rid = (int64_t)param;
  SSyncNode* pNode = syncNodeAcquire(rid);

  if (pNode == NULL) return;

  if (pNode->syncEqMsg == NULL) {
    syncNodeRelease(pNode);
    return;
  }

  int64_t tsNow = taosGetTimestampMs();
  if (tsNow < pNode->electTimerParam.executeTime) {
    syncNodeRelease(pNode);
    return;
  }

  SRpcMsg rpcMsg = {0};
  int32_t code =
      syncBuildTimeout(&rpcMsg, SYNC_TIMEOUT_ELECTION, pNode->electTimerParam.logicClock, pNode->electTimerMS, pNode);

  if (code != 0) {
    sError("failed to build elect msg");
    syncNodeRelease(pNode);
    return;
  }

  SyncTimeout* pTimeout = rpcMsg.pCont;
  sNTrace(pNode, "enqueue elect msg lc:%" PRId64, pTimeout->logicClock);

  code = pNode->syncEqMsg(pNode->msgcb, &rpcMsg);
  if (code != 0) {
    sError("failed to sync enqueue elect msg since %s", terrstr());
    rpcFreeCont(rpcMsg.pCont);
    syncNodeRelease(pNode);
    return;
  }

  syncNodeRelease(pNode);
}

static void syncNodeEqHeartbeatTimer(void* param, void* tmrId) {
  if (!syncIsInit()) return;

  SSyncNode* pNode = param;
  if (pNode->replicaNum > 1) {
    if (atomic_load_64(&pNode->heartbeatTimerLogicClockUser) <= atomic_load_64(&pNode->heartbeatTimerLogicClock)) {
      SRpcMsg rpcMsg = {0};
      int32_t code = syncBuildTimeout(&rpcMsg, SYNC_TIMEOUT_HEARTBEAT, atomic_load_64(&pNode->heartbeatTimerLogicClock),
                                      pNode->heartbeatTimerMS, pNode);

      if (code != 0) {
        sError("failed to build heartbeat msg");
        return;
      }

      sTrace("vgId:%d, enqueue heartbeat timer", pNode->vgId);
      code = pNode->syncEqMsg(pNode->msgcb, &rpcMsg);
      if (code != 0) {
        sError("failed to enqueue heartbeat msg since %s", terrstr());
        rpcFreeCont(rpcMsg.pCont);
        return;
      }

      taosTmrReset(syncNodeEqHeartbeatTimer, pNode->heartbeatTimerMS, pNode, syncEnv()->pTimerManager,
                   &pNode->pHeartbeatTimer);

    } else {
      sTrace("==syncNodeEqHeartbeatTimer== heartbeatTimerLogicClock:%" PRId64 ", heartbeatTimerLogicClockUser:%" PRId64,
             pNode->heartbeatTimerLogicClock, pNode->heartbeatTimerLogicClockUser);
    }
  }
}

static void syncNodeEqPeerHeartbeatTimer(void* param, void* tmrId) {
  int64_t hbDataRid = (int64_t)param;
  int64_t tsNow = taosGetTimestampMs();

  SSyncHbTimerData* pData = syncHbTimerDataAcquire(hbDataRid);
  if (pData == NULL) {
    sError("hb timer get pData NULL, %" PRId64, hbDataRid);
    return;
  }

  SSyncNode* pSyncNode = syncNodeAcquire(pData->syncNodeRid);
  if (pSyncNode == NULL) {
    syncHbTimerDataRelease(pData);
    sError("hb timer get pSyncNode NULL");
    return;
  }

  SSyncTimer* pSyncTimer = pData->pTimer;

  if (!pSyncNode->isStart) {
    syncNodeRelease(pSyncNode);
    syncHbTimerDataRelease(pData);
    sError("vgId:%d, hb timer sync node already stop", pSyncNode->vgId);
    return;
  }

  if (pSyncNode->state != TAOS_SYNC_STATE_LEADER) {
    syncNodeRelease(pSyncNode);
    syncHbTimerDataRelease(pData);
    sError("vgId:%d, hb timer sync node not leader", pSyncNode->vgId);
    return;
  }

  // sTrace("vgId:%d, eq peer hb timer", pSyncNode->vgId);

  if (pSyncNode->replicaNum > 1) {
    int64_t timerLogicClock = atomic_load_64(&pSyncTimer->logicClock);
    int64_t msgLogicClock = atomic_load_64(&pData->logicClock);

    if (timerLogicClock == msgLogicClock) {
      if (tsNow > pData->execTime) {
#if 0        
        sTrace(
            "vgId:%d, hbDataRid:%ld,  EXECUTE this step-------- heartbeat tsNow:%ld, exec:%ld, tsNow-exec:%ld, "
            "---------",
            pSyncNode->vgId, hbDataRid, tsNow, pData->execTime, tsNow - pData->execTime);
#endif

        pData->execTime += pSyncTimer->timerMS;

        SRpcMsg rpcMsg = {0};
        (void)syncBuildHeartbeat(&rpcMsg, pSyncNode->vgId);

        SyncHeartbeat* pSyncMsg = rpcMsg.pCont;
        pSyncMsg->srcId = pSyncNode->myRaftId;
        pSyncMsg->destId = pData->destId;
        pSyncMsg->term = pSyncNode->raftStore.currentTerm;
        pSyncMsg->commitIndex = pSyncNode->commitIndex;
        pSyncMsg->minMatchIndex = syncMinMatchIndex(pSyncNode);
        pSyncMsg->privateTerm = 0;
        pSyncMsg->timeStamp = tsNow;

        // update reset time
        int64_t timerElapsed = tsNow - pSyncTimer->timeStamp;
        pSyncTimer->timeStamp = tsNow;

        // send msg
        syncLogSendHeartbeat(pSyncNode, pSyncMsg, false, timerElapsed, pData->execTime);
        syncNodeSendHeartbeat(pSyncNode, &pSyncMsg->destId, &rpcMsg);
      } else {
#if 0        
        sTrace(
            "vgId:%d, hbDataRid:%ld,  pass this step-------- heartbeat tsNow:%ld, exec:%ld, tsNow-exec:%ld, ---------",
            pSyncNode->vgId, hbDataRid, tsNow, pData->execTime, tsNow - pData->execTime);
#endif
      }

      if (syncIsInit()) {
        // sTrace("vgId:%d, reset peer hb timer", pSyncNode->vgId);
        taosTmrReset(syncNodeEqPeerHeartbeatTimer, pSyncTimer->timerMS / HEARTBEAT_TICK_NUM, (void*)hbDataRid,
                     syncEnv()->pTimerManager, &pSyncTimer->pTimer);
      } else {
        sError("sync env is stop, reset peer hb timer error");
      }

    } else {
      sTrace("vgId:%d, do not send hb, timerLogicClock:%" PRId64 ", msgLogicClock:%" PRId64 "", pSyncNode->vgId,
             timerLogicClock, msgLogicClock);
    }
  }

  syncHbTimerDataRelease(pData);
  syncNodeRelease(pSyncNode);
}

static int32_t syncNodeEqNoop(SSyncNode* pNode) {
  if (pNode->state == TAOS_SYNC_STATE_LEADER) {
    terrno = TSDB_CODE_SYN_NOT_LEADER;
    return -1;
  }

  SyncIndex       index = pNode->pLogStore->syncLogWriteIndex(pNode->pLogStore);
  SyncTerm        term = pNode->raftStore.currentTerm;
  SSyncRaftEntry* pEntry = syncEntryBuildNoop(term, index, pNode->vgId);
  if (pEntry == NULL) return -1;

  SRpcMsg rpcMsg = {0};
  int32_t code = syncBuildClientRequestFromNoopEntry(&rpcMsg, pEntry, pNode->vgId);
  syncEntryDestroy(pEntry);

  sNTrace(pNode, "propose msg, type:noop");
  code = (*pNode->syncEqMsg)(pNode->msgcb, &rpcMsg);
  if (code != 0) {
    sError("failed to propose noop msg while enqueue since %s", terrstr());
  }

  return code;
}

static void deleteCacheEntry(const void* key, size_t keyLen, void* value) { taosMemoryFree(value); }

int32_t syncCacheEntry(SSyncLogStore* pLogStore, SSyncRaftEntry* pEntry, LRUHandle** h) {
  SSyncLogStoreData* pData = pLogStore->data;
  sNTrace(pData->pSyncNode, "in cache index:%" PRId64 ", bytes:%u, %p", pEntry->index, pEntry->bytes, pEntry);

  int32_t   code = 0;
  int32_t   entryLen = sizeof(*pEntry) + pEntry->dataLen;
  LRUStatus status = taosLRUCacheInsert(pLogStore->pCache, &pEntry->index, sizeof(pEntry->index), pEntry, entryLen,
                                        deleteCacheEntry, h, TAOS_LRU_PRIORITY_LOW);
  if (status != TAOS_LRU_STATUS_OK) {
    code = -1;
  }

  return code;
}

int32_t syncNodeAppend(SSyncNode* ths, SSyncRaftEntry* pEntry) {
  if (pEntry->dataLen < sizeof(SMsgHead)) {
    sError("vgId:%d, cannot append an invalid client request with no msg head. type:%s, dataLen:%d", ths->vgId,
           TMSG_INFO(pEntry->originalRpcType), pEntry->dataLen);
    syncEntryDestroy(pEntry);
    return -1;
  }

  // append to log buffer
  if (syncLogBufferAppend(ths->pLogBuf, ths, pEntry) < 0) {
    sError("vgId:%d, failed to enqueue sync log buffer, index:%" PRId64, ths->vgId, pEntry->index);
    terrno = TSDB_CODE_SYN_BUFFER_FULL;
    (void)syncLogFsmExecute(ths, ths->pFsm, ths->state, ths->raftStore.currentTerm, pEntry, TSDB_CODE_SYN_BUFFER_FULL);
    syncEntryDestroy(pEntry);
    return -1;
  }

  // proceed match index, with replicating on needed
  SyncIndex matchIndex = syncLogBufferProceed(ths->pLogBuf, ths, NULL);

  sTrace("vgId:%d, append raft entry. index: %" PRId64 ", term: %" PRId64 " pBuf: [%" PRId64 " %" PRId64 " %" PRId64
         ", %" PRId64 ")",
         ths->vgId, pEntry->index, pEntry->term, ths->pLogBuf->startIndex, ths->pLogBuf->commitIndex,
         ths->pLogBuf->matchIndex, ths->pLogBuf->endIndex);

  // multi replica
  if (ths->replicaNum > 1) {
    return 0;
  }

  // single replica
  (void)syncNodeUpdateCommitIndex(ths, matchIndex);

  if (syncLogBufferCommit(ths->pLogBuf, ths, ths->commitIndex) < 0) {
    sError("vgId:%d, failed to commit until commitIndex:%" PRId64 "", ths->vgId, ths->commitIndex);
    return -1;
  }

  return 0;
}

bool syncNodeHeartbeatReplyTimeout(SSyncNode* pSyncNode) {
  if (pSyncNode->replicaNum == 1) {
    return false;
  }

  int32_t toCount = 0;
  int64_t tsNow = taosGetTimestampMs();
  for (int32_t i = 0; i < pSyncNode->peersNum; ++i) {
    int64_t recvTime = syncIndexMgrGetRecvTime(pSyncNode->pMatchIndex, &(pSyncNode->peersId[i]));
    if (recvTime == 0 || recvTime == -1) {
      continue;
    }

    if (tsNow - recvTime > tsHeartbeatTimeout) {
      toCount++;
    }
  }

  bool b = (toCount >= pSyncNode->quorum ? true : false);

  return b;
}

bool syncNodeSnapshotSending(SSyncNode* pSyncNode) {
  if (pSyncNode == NULL) return false;
  bool b = false;
  for (int32_t i = 0; i < pSyncNode->replicaNum; ++i) {
    if (pSyncNode->senders[i] != NULL && pSyncNode->senders[i]->start) {
      b = true;
      break;
    }
  }
  return b;
}

bool syncNodeSnapshotRecving(SSyncNode* pSyncNode) {
  if (pSyncNode == NULL) return false;
  if (pSyncNode->pNewNodeReceiver == NULL) return false;
  if (pSyncNode->pNewNodeReceiver->start) return true;
  return false;
}

static int32_t syncNodeAppendNoop(SSyncNode* ths) {
  SyncIndex index = syncLogBufferGetEndIndex(ths->pLogBuf);
  SyncTerm  term = ths->raftStore.currentTerm;

  SSyncRaftEntry* pEntry = syncEntryBuildNoop(term, index, ths->vgId);
  if (pEntry == NULL) {
    terrno = TSDB_CODE_OUT_OF_MEMORY;
    return -1;
  }

  int32_t ret = syncNodeAppend(ths, pEntry);
  return 0;
}

static int32_t syncNodeAppendNoopOld(SSyncNode* ths) {
  int32_t ret = 0;

  SyncIndex       index = ths->pLogStore->syncLogWriteIndex(ths->pLogStore);
  SyncTerm        term = ths->raftStore.currentTerm;
  SSyncRaftEntry* pEntry = syncEntryBuildNoop(term, index, ths->vgId);
  ASSERT(pEntry != NULL);

  LRUHandle* h = NULL;

  if (ths->state == TAOS_SYNC_STATE_LEADER) {
    int32_t code = ths->pLogStore->syncLogAppendEntry(ths->pLogStore, pEntry, false);
    if (code != 0) {
      sError("append noop error");
      return -1;
    }

    syncCacheEntry(ths->pLogStore, pEntry, &h);
  }

  if (h) {
    taosLRUCacheRelease(ths->pLogStore->pCache, h, false);
  } else {
    syncEntryDestroy(pEntry);
  }

  return ret;
}

int32_t syncNodeOnHeartbeat(SSyncNode* ths, const SRpcMsg* pRpcMsg) {
  SyncHeartbeat* pMsg = pRpcMsg->pCont;

  const STraceId* trace = &pRpcMsg->info.traceId;
  char            tbuf[40] = {0};
  TRACE_TO_STR(trace, tbuf);

  int64_t tsMs = taosGetTimestampMs();
  int64_t timeDiff = tsMs - pMsg->timeStamp;
  syncLogRecvHeartbeat(ths, pMsg, timeDiff, tbuf);

  SRpcMsg rpcMsg = {0};
  (void)syncBuildHeartbeatReply(&rpcMsg, ths->vgId);

  SyncHeartbeatReply* pMsgReply = rpcMsg.pCont;
  pMsgReply->destId = pMsg->srcId;
  pMsgReply->srcId = ths->myRaftId;
  pMsgReply->term = ths->raftStore.currentTerm;
  pMsgReply->privateTerm = 8864;  // magic number
  pMsgReply->startTime = ths->startTime;
  pMsgReply->timeStamp = tsMs;

  if (pMsg->term == ths->raftStore.currentTerm && ths->state != TAOS_SYNC_STATE_LEADER) {
    syncIndexMgrSetRecvTime(ths->pNextIndex, &(pMsg->srcId), tsMs);

    syncNodeResetElectTimer(ths);
    ths->minMatchIndex = pMsg->minMatchIndex;

    if (ths->state == TAOS_SYNC_STATE_FOLLOWER) {
      // syncNodeFollowerCommit(ths, pMsg->commitIndex);
      SRpcMsg rpcMsgLocalCmd = {0};
      (void)syncBuildLocalCmd(&rpcMsgLocalCmd, ths->vgId);

      SyncLocalCmd* pSyncMsg = rpcMsgLocalCmd.pCont;
      pSyncMsg->cmd = SYNC_LOCAL_CMD_FOLLOWER_CMT;
      pSyncMsg->commitIndex = pMsg->commitIndex;
      pSyncMsg->currentTerm = pMsg->term;
      SyncIndex fcIndex = pSyncMsg->commitIndex;

      if (ths->syncEqMsg != NULL && ths->msgcb != NULL) {
        int32_t code = ths->syncEqMsg(ths->msgcb, &rpcMsgLocalCmd);
        if (code != 0) {
          sError("vgId:%d, sync enqueue fc-commit msg error, code:%d", ths->vgId, code);
          rpcFreeCont(rpcMsgLocalCmd.pCont);
        } else {
          sTrace("vgId:%d, sync enqueue fc-commit msg, fc-index:%" PRId64, ths->vgId, fcIndex);
        }
      }
    }
  }

  if (pMsg->term >= ths->raftStore.currentTerm && ths->state != TAOS_SYNC_STATE_FOLLOWER) {
    // syncNodeStepDown(ths, pMsg->term);
    SRpcMsg rpcMsgLocalCmd = {0};
    (void)syncBuildLocalCmd(&rpcMsgLocalCmd, ths->vgId);

    SyncLocalCmd* pSyncMsg = rpcMsgLocalCmd.pCont;
    pSyncMsg->cmd = SYNC_LOCAL_CMD_STEP_DOWN;
    pSyncMsg->currentTerm = pMsg->term;
    pSyncMsg->commitIndex = pMsg->commitIndex;

    if (ths->syncEqMsg != NULL && ths->msgcb != NULL) {
      int32_t code = ths->syncEqMsg(ths->msgcb, &rpcMsgLocalCmd);
      if (code != 0) {
        sError("vgId:%d, sync enqueue step-down msg error, code:%d", ths->vgId, code);
        rpcFreeCont(rpcMsgLocalCmd.pCont);
      } else {
        sTrace("vgId:%d, sync enqueue step-down msg, new-term: %" PRId64, ths->vgId, pSyncMsg->currentTerm);
      }
    }
  }

  /*
    // htonl
    SMsgHead* pHead = rpcMsg.pCont;
    pHead->contLen = htonl(pHead->contLen);
    pHead->vgId = htonl(pHead->vgId);
  */

  // reply
  syncNodeSendMsgById(&pMsgReply->destId, ths, &rpcMsg);
  return 0;
}

int32_t syncNodeOnHeartbeatReply(SSyncNode* ths, const SRpcMsg* pRpcMsg) {
  const STraceId* trace = &pRpcMsg->info.traceId;
  char            tbuf[40] = {0};
  TRACE_TO_STR(trace, tbuf);

  SyncHeartbeatReply* pMsg = pRpcMsg->pCont;
  SSyncLogReplMgr*    pMgr = syncNodeGetLogReplMgr(ths, &pMsg->srcId);
  if (pMgr == NULL) {
    sError("vgId:%d, failed to get log repl mgr for the peer at addr 0x016%" PRIx64 "", ths->vgId, pMsg->srcId.addr);
    return -1;
  }

  int64_t tsMs = taosGetTimestampMs();
  syncLogRecvHeartbeatReply(ths, pMsg, tsMs - pMsg->timeStamp, tbuf);

  syncIndexMgrSetRecvTime(ths->pMatchIndex, &pMsg->srcId, tsMs);

  return syncLogReplMgrProcessHeartbeatReply(pMgr, ths, pMsg);
}

int32_t syncNodeOnHeartbeatReplyOld(SSyncNode* ths, const SRpcMsg* pRpcMsg) {
  SyncHeartbeatReply* pMsg = pRpcMsg->pCont;

  const STraceId* trace = &pRpcMsg->info.traceId;
  char            tbuf[40] = {0};
  TRACE_TO_STR(trace, tbuf);

  int64_t tsMs = taosGetTimestampMs();
  int64_t timeDiff = tsMs - pMsg->timeStamp;
  syncLogRecvHeartbeatReply(ths, pMsg, timeDiff, tbuf);

  // update last reply time, make decision whether the other node is alive or not
  syncIndexMgrSetRecvTime(ths->pMatchIndex, &pMsg->srcId, tsMs);
  return 0;
}

int32_t syncNodeOnLocalCmd(SSyncNode* ths, const SRpcMsg* pRpcMsg) {
  SyncLocalCmd* pMsg = pRpcMsg->pCont;
  syncLogRecvLocalCmd(ths, pMsg, "");

  if (pMsg->cmd == SYNC_LOCAL_CMD_STEP_DOWN) {
    syncNodeStepDown(ths, pMsg->currentTerm);

  } else if (pMsg->cmd == SYNC_LOCAL_CMD_FOLLOWER_CMT) {
    SyncTerm matchTerm = syncLogBufferGetLastMatchTerm(ths->pLogBuf);
    if (pMsg->currentTerm == matchTerm) {
      (void)syncNodeUpdateCommitIndex(ths, pMsg->commitIndex);
    }
    if (syncLogBufferCommit(ths->pLogBuf, ths, ths->commitIndex) < 0) {
      sError("vgId:%d, failed to commit raft log since %s. commit index: %" PRId64 "", ths->vgId, terrstr(),
             ths->commitIndex);
    }
  } else {
    sError("error local cmd");
  }

  return 0;
}

// TLA+ Spec
// ClientRequest(i, v) ==
//     /\ state[i] = Leader
//     /\ LET entry == [term  |-> currentTerm[i],
//                      value |-> v]
//            newLog == Append(log[i], entry)
//        IN  log' = [log EXCEPT ![i] = newLog]
//     /\ UNCHANGED <<messages, serverVars, candidateVars,
//                    leaderVars, commitIndex>>
//

int32_t syncNodeOnClientRequest(SSyncNode* ths, SRpcMsg* pMsg, SyncIndex* pRetIndex) {
  sNTrace(ths, "on client request");

  int32_t code = 0;

  SyncIndex       index = syncLogBufferGetEndIndex(ths->pLogBuf);
  SyncTerm        term = ths->raftStore.currentTerm;
  SSyncRaftEntry* pEntry = NULL;
  if (pMsg->msgType == TDMT_SYNC_CLIENT_REQUEST) {
    pEntry = syncEntryBuildFromClientRequest(pMsg->pCont, term, index);
  } else {
    pEntry = syncEntryBuildFromRpcMsg(pMsg, term, index);
  }

  if (pEntry == NULL) {
    sError("vgId:%d, failed to process client request since %s.", ths->vgId, terrstr());
    return -1;
  }

  if (ths->state == TAOS_SYNC_STATE_LEADER) {
    if (pRetIndex) {
      (*pRetIndex) = index;
    }

    int32_t code = syncNodeAppend(ths, pEntry);
    return code;
  } else {
    syncEntryDestroy(pEntry);
    pEntry = NULL;
    return -1;
  }
}

<<<<<<< HEAD
=======
int32_t syncNodeOnClientRequestOld(SSyncNode* ths, SRpcMsg* pMsg, SyncIndex* pRetIndex) {
  sNTrace(ths, "on client request");

  int32_t ret = 0;
  int32_t code = 0;

  SyncIndex       index = ths->pLogStore->syncLogWriteIndex(ths->pLogStore);
  SyncTerm        term = ths->raftStore.currentTerm;
  SSyncRaftEntry* pEntry;

  if (pMsg->msgType == TDMT_SYNC_CLIENT_REQUEST) {
    pEntry = syncEntryBuildFromClientRequest(pMsg->pCont, term, index);
  } else {
    pEntry = syncEntryBuildFromRpcMsg(pMsg, term, index);
  }

  LRUHandle* h = NULL;

  if (ths->state == TAOS_SYNC_STATE_LEADER) {
    // append entry
    code = ths->pLogStore->syncLogAppendEntry(ths->pLogStore, pEntry, false);
    if (code != 0) {
      if (ths->replicaNum == 1) {
        if (h) {
          taosLRUCacheRelease(ths->pLogStore->pCache, h, false);
        } else {
          syncEntryDestroy(pEntry);
        }

        return -1;

      } else {
        // del resp mgr, call FpCommitCb
        SFsmCbMeta cbMeta = {
            .index = pEntry->index,
            .lastConfigIndex = SYNC_INDEX_INVALID,
            .isWeak = pEntry->isWeak,
            .code = -1,
            .state = ths->state,
            .seqNum = pEntry->seqNum,
            .term = pEntry->term,
            .currentTerm = ths->raftStore.currentTerm,
            .flag = 0,
        };
        ths->pFsm->FpCommitCb(ths->pFsm, pMsg, &cbMeta);

        if (h) {
          taosLRUCacheRelease(ths->pLogStore->pCache, h, false);
        } else {
          syncEntryDestroy(pEntry);
        }

        return -1;
      }
    }

    syncCacheEntry(ths->pLogStore, pEntry, &h);

    // if mulit replica, start replicate right now
    if (ths->replicaNum > 1) {
      syncNodeReplicate(ths);
    }

    // if only myself, maybe commit right now
    if (ths->replicaNum == 1) {
      if (syncNodeIsMnode(ths)) {
        syncMaybeAdvanceCommitIndex(ths);
      } else {
        syncOneReplicaAdvance(ths);
      }
    }
  }

  if (pRetIndex != NULL) {
    if (ret == 0 && pEntry != NULL) {
      *pRetIndex = pEntry->index;
    } else {
      *pRetIndex = SYNC_INDEX_INVALID;
    }
  }

  if (h) {
    taosLRUCacheRelease(ths->pLogStore->pCache, h, false);
  } else {
    syncEntryDestroy(pEntry);
  }

  return ret;
}

>>>>>>> 78d674e9
const char* syncStr(ESyncState state) {
  switch (state) {
    case TAOS_SYNC_STATE_FOLLOWER:
      return "follower";
    case TAOS_SYNC_STATE_CANDIDATE:
      return "candidate";
    case TAOS_SYNC_STATE_LEADER:
      return "leader";
    case TAOS_SYNC_STATE_ERROR:
      return "error";
    case TAOS_SYNC_STATE_OFFLINE:
      return "offline";
    default:
      return "unknown";
  }
}

#if 0
int32_t syncDoLeaderTransfer(SSyncNode* ths, SRpcMsg* pRpcMsg, SSyncRaftEntry* pEntry) {
  if (ths->state != TAOS_SYNC_STATE_FOLLOWER) {
    sNTrace(ths, "I am not follower, can not do leader transfer");
    return 0;
  }

  if (!ths->restoreFinish) {
    sNTrace(ths, "restore not finish, can not do leader transfer");
    return 0;
  }

  if (pEntry->term < ths->raftStore.currentTerm) {
    sNTrace(ths, "little term:%" PRId64 ", can not do leader transfer", pEntry->term);
    return 0;
  }

  if (pEntry->index < syncNodeGetLastIndex(ths)) {
    sNTrace(ths, "little index:%" PRId64 ", can not do leader transfer", pEntry->index);
    return 0;
  }

  /*
    if (ths->vgId > 1) {
      sNTrace(ths, "I am vnode, can not do leader transfer");
      return 0;
    }
  */

  SyncLeaderTransfer* pSyncLeaderTransfer = pRpcMsg->pCont;
  sNTrace(ths, "do leader transfer, index:%" PRId64, pEntry->index);

  bool sameId = syncUtilSameId(&(pSyncLeaderTransfer->newLeaderId), &(ths->myRaftId));
  bool sameNodeInfo = strcmp(pSyncLeaderTransfer->newNodeInfo.nodeFqdn, ths->myNodeInfo.nodeFqdn) == 0 &&
                      pSyncLeaderTransfer->newNodeInfo.nodePort == ths->myNodeInfo.nodePort;

  bool same = sameId || sameNodeInfo;
  if (same) {
    // reset elect timer now!
    int32_t electMS = 1;
    int32_t ret = syncNodeRestartElectTimer(ths, electMS);
    ASSERT(ret == 0);

    sNTrace(ths, "maybe leader transfer to %s:%d %" PRId64, pSyncLeaderTransfer->newNodeInfo.nodeFqdn,
            pSyncLeaderTransfer->newNodeInfo.nodePort, pSyncLeaderTransfer->newLeaderId.addr);
  }

  if (ths->pFsm->FpLeaderTransferCb != NULL) {
    SFsmCbMeta cbMeta = {
        .code = 0,
        .currentTerm = ths->raftStore.currentTerm,
        .flag = 0,
        .index = pEntry->index,
        .lastConfigIndex = syncNodeGetSnapshotConfigIndex(ths, pEntry->index),
        .isWeak = pEntry->isWeak,
        .seqNum = pEntry->seqNum,
        .state = ths->state,
        .term = pEntry->term,
    };
    ths->pFsm->FpLeaderTransferCb(ths->pFsm, pRpcMsg, &cbMeta);
  }

  return 0;
}

#endif

int32_t syncNodeUpdateNewConfigIndex(SSyncNode* ths, SSyncCfg* pNewCfg) {
  for (int32_t i = 0; i < pNewCfg->replicaNum; ++i) {
    SRaftId raftId = {
        .addr = SYNC_ADDR(&pNewCfg->nodeInfo[i]),
        .vgId = ths->vgId,
    };

    if (syncUtilSameId(&(ths->myRaftId), &raftId)) {
      pNewCfg->myIndex = i;
      return 0;
    }
  }

  return -1;
}

bool syncNodeIsOptimizedOneReplica(SSyncNode* ths, SRpcMsg* pMsg) {
  return (ths->replicaNum == 1 && syncUtilUserCommit(pMsg->msgType) && ths->vgId != 1);
}

bool syncNodeInRaftGroup(SSyncNode* ths, SRaftId* pRaftId) {
  for (int32_t i = 0; i < ths->replicaNum; ++i) {
    if (syncUtilSameId(&((ths->replicasId)[i]), pRaftId)) {
      return true;
    }
  }
  return false;
}

SSyncSnapshotSender* syncNodeGetSnapshotSender(SSyncNode* ths, SRaftId* pDestId) {
  SSyncSnapshotSender* pSender = NULL;
  for (int32_t i = 0; i < ths->replicaNum; ++i) {
    if (syncUtilSameId(pDestId, &((ths->replicasId)[i]))) {
      pSender = (ths->senders)[i];
    }
  }
  return pSender;
}

SSyncTimer* syncNodeGetHbTimer(SSyncNode* ths, SRaftId* pDestId) {
  SSyncTimer* pTimer = NULL;
  for (int32_t i = 0; i < ths->replicaNum; ++i) {
    if (syncUtilSameId(pDestId, &((ths->replicasId)[i]))) {
      pTimer = &((ths->peerHeartbeatTimerArr)[i]);
    }
  }
  return pTimer;
}

SPeerState* syncNodeGetPeerState(SSyncNode* ths, const SRaftId* pDestId) {
  SPeerState* pState = NULL;
  for (int32_t i = 0; i < ths->replicaNum; ++i) {
    if (syncUtilSameId(pDestId, &((ths->replicasId)[i]))) {
      pState = &((ths->peerStates)[i]);
    }
  }
  return pState;
}

bool syncNodeNeedSendAppendEntries(SSyncNode* ths, const SRaftId* pDestId, const SyncAppendEntries* pMsg) {
  SPeerState* pState = syncNodeGetPeerState(ths, pDestId);
  if (pState == NULL) {
    sError("vgId:%d, replica maybe dropped", ths->vgId);
    return false;
  }

  SyncIndex sendIndex = pMsg->prevLogIndex + 1;
  int64_t   tsNow = taosGetTimestampMs();

  if (pState->lastSendIndex == sendIndex && tsNow - pState->lastSendTime < SYNC_APPEND_ENTRIES_TIMEOUT_MS) {
    return false;
  }

  return true;
}

bool syncNodeCanChange(SSyncNode* pSyncNode) {
  if (pSyncNode->changing) {
    sError("sync cannot change");
    return false;
  }

  if ((pSyncNode->commitIndex >= SYNC_INDEX_BEGIN)) {
    SyncIndex lastIndex = syncNodeGetLastIndex(pSyncNode);
    if (pSyncNode->commitIndex != lastIndex) {
      sError("sync cannot change2");
      return false;
    }
  }

  for (int32_t i = 0; i < pSyncNode->peersNum; ++i) {
    SSyncSnapshotSender* pSender = syncNodeGetSnapshotSender(pSyncNode, &(pSyncNode->peersId)[i]);
    if (pSender != NULL && pSender->start) {
      sError("sync cannot change3");
      return false;
    }
  }

  return true;
}<|MERGE_RESOLUTION|>--- conflicted
+++ resolved
@@ -2592,99 +2592,6 @@
   }
 }
 
-<<<<<<< HEAD
-=======
-int32_t syncNodeOnClientRequestOld(SSyncNode* ths, SRpcMsg* pMsg, SyncIndex* pRetIndex) {
-  sNTrace(ths, "on client request");
-
-  int32_t ret = 0;
-  int32_t code = 0;
-
-  SyncIndex       index = ths->pLogStore->syncLogWriteIndex(ths->pLogStore);
-  SyncTerm        term = ths->raftStore.currentTerm;
-  SSyncRaftEntry* pEntry;
-
-  if (pMsg->msgType == TDMT_SYNC_CLIENT_REQUEST) {
-    pEntry = syncEntryBuildFromClientRequest(pMsg->pCont, term, index);
-  } else {
-    pEntry = syncEntryBuildFromRpcMsg(pMsg, term, index);
-  }
-
-  LRUHandle* h = NULL;
-
-  if (ths->state == TAOS_SYNC_STATE_LEADER) {
-    // append entry
-    code = ths->pLogStore->syncLogAppendEntry(ths->pLogStore, pEntry, false);
-    if (code != 0) {
-      if (ths->replicaNum == 1) {
-        if (h) {
-          taosLRUCacheRelease(ths->pLogStore->pCache, h, false);
-        } else {
-          syncEntryDestroy(pEntry);
-        }
-
-        return -1;
-
-      } else {
-        // del resp mgr, call FpCommitCb
-        SFsmCbMeta cbMeta = {
-            .index = pEntry->index,
-            .lastConfigIndex = SYNC_INDEX_INVALID,
-            .isWeak = pEntry->isWeak,
-            .code = -1,
-            .state = ths->state,
-            .seqNum = pEntry->seqNum,
-            .term = pEntry->term,
-            .currentTerm = ths->raftStore.currentTerm,
-            .flag = 0,
-        };
-        ths->pFsm->FpCommitCb(ths->pFsm, pMsg, &cbMeta);
-
-        if (h) {
-          taosLRUCacheRelease(ths->pLogStore->pCache, h, false);
-        } else {
-          syncEntryDestroy(pEntry);
-        }
-
-        return -1;
-      }
-    }
-
-    syncCacheEntry(ths->pLogStore, pEntry, &h);
-
-    // if mulit replica, start replicate right now
-    if (ths->replicaNum > 1) {
-      syncNodeReplicate(ths);
-    }
-
-    // if only myself, maybe commit right now
-    if (ths->replicaNum == 1) {
-      if (syncNodeIsMnode(ths)) {
-        syncMaybeAdvanceCommitIndex(ths);
-      } else {
-        syncOneReplicaAdvance(ths);
-      }
-    }
-  }
-
-  if (pRetIndex != NULL) {
-    if (ret == 0 && pEntry != NULL) {
-      *pRetIndex = pEntry->index;
-    } else {
-      *pRetIndex = SYNC_INDEX_INVALID;
-    }
-  }
-
-  if (h) {
-    taosLRUCacheRelease(ths->pLogStore->pCache, h, false);
-  } else {
-    syncEntryDestroy(pEntry);
-  }
-
-  return ret;
-}
-
->>>>>>> 78d674e9
 const char* syncStr(ESyncState state) {
   switch (state) {
     case TAOS_SYNC_STATE_FOLLOWER:
