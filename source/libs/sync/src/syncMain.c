--- conflicted
+++ resolved
@@ -899,13 +899,9 @@
   sInfo("vgId:%d, start to open sync node, replica:%d selfIndex:%d", pSyncNode->vgId, pCfg->replicaNum, pCfg->myIndex);
   for (int32_t i = 0; i < pCfg->replicaNum; ++i) {
     SNodeInfo* pNode = &pCfg->nodeInfo[i];
-<<<<<<< HEAD
     if (tmsgUpdateDnodeInfo(&pNode->nodeId, &pNode->clusterId, pNode->nodeFqdn, &pNode->nodePort)) {
       updated = true;
     }
-=======
-    tmsgUpdateDnodeInfo(&pNode->nodeId, &pNode->clusterId, pNode->nodeFqdn, &pNode->nodePort);
->>>>>>> 1a5adfc5
     sInfo("vgId:%d, index:%d ep:%s:%u dnode:%d cluster:%" PRId64, pSyncNode->vgId, i, pNode->nodeFqdn, pNode->nodePort,
           pNode->nodeId, pNode->clusterId);
   }
