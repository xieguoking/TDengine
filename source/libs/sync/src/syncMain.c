/*
 * Copyright (c) 2019 TAOS Data, Inc. <jhtao@taosdata.com>
 *
 * This program is free software: you can use, redistribute, and/or modify
 * it under the terms of the GNU Affero General Public License, version 3
 * or later ("AGPL"), as published by the Free Software Foundation.
 *
 * This program is distributed in the hope that it will be useful, but WITHOUT
 * ANY WARRANTY; without even the implied warranty of MERCHANTABILITY or
 * FITNESS FOR A PARTICULAR PURPOSE.
 *
 * You should have received a copy of the GNU Affero General Public License
 * along with this program. If not, see <http://www.gnu.org/licenses/>.
 */

#define _DEFAULT_SOURCE
#include "sync.h"
#include "syncAppendEntries.h"
#include "syncAppendEntriesReply.h"
#include "syncCommit.h"
#include "syncElection.h"
#include "syncEnv.h"
#include "syncIndexMgr.h"
#include "syncInt.h"
#include "syncMessage.h"
#include "syncRaftCfg.h"
#include "syncRaftLog.h"
#include "syncRaftStore.h"
#include "syncReplication.h"
#include "syncRequestVote.h"
#include "syncRequestVoteReply.h"
#include "syncRespMgr.h"
#include "syncSnapshot.h"
#include "syncTimeout.h"
#include "syncUtil.h"
#include "syncVoteMgr.h"

static void    syncNodeEqPingTimer(void* param, void* tmrId);
static void    syncNodeEqElectTimer(void* param, void* tmrId);
static void    syncNodeEqHeartbeatTimer(void* param, void* tmrId);
static int32_t syncNodeEqNoop(SSyncNode* ths);
static int32_t syncNodeAppendNoop(SSyncNode* ths);
static void    syncNodeEqPeerHeartbeatTimer(void* param, void* tmrId);
static bool    syncIsConfigChanged(const SSyncCfg* pOldCfg, const SSyncCfg* pNewCfg);

int64_t syncOpen(SSyncInfo* pSyncInfo) {
  SSyncNode* pSyncNode = syncNodeOpen(pSyncInfo);
  if (pSyncNode == NULL) {
    sError("vgId:%d, failed to open sync node", pSyncInfo->vgId);
    return -1;
  }

  pSyncNode->rid = syncNodeAdd(pSyncNode);
  if (pSyncNode->rid < 0) {
    syncNodeClose(pSyncNode);
    return -1;
  }

  pSyncNode->pingBaseLine = pSyncInfo->pingMs;
  pSyncNode->pingTimerMS = pSyncInfo->pingMs;
  pSyncNode->electBaseLine = pSyncInfo->electMs;
  pSyncNode->hbBaseLine = pSyncInfo->heartbeatMs;
  pSyncNode->heartbeatTimerMS = pSyncInfo->heartbeatMs;
  pSyncNode->msgcb = pSyncInfo->msgcb;
  return pSyncNode->rid;
}

void syncStart(int64_t rid) {
  SSyncNode* pSyncNode = syncNodeAcquire(rid);
  if (pSyncNode != NULL) {
    syncNodeStart(pSyncNode);
    syncNodeRelease(pSyncNode);
  }
}

void syncStop(int64_t rid) {
  SSyncNode* pSyncNode = syncNodeAcquire(rid);
  if (pSyncNode != NULL) {
    syncNodeRelease(pSyncNode);
    syncNodeRemove(rid);
  }
}

void syncPreStop(int64_t rid) {
  SSyncNode* pSyncNode = syncNodeAcquire(rid);
  if (pSyncNode == NULL) return;

  syncNodePreClose(pSyncNode);

  syncNodeRelease(pSyncNode);
}

static bool syncNodeCheckNewConfig(SSyncNode* pSyncNode, const SSyncCfg* pCfg) {
  if (!syncNodeInConfig(pSyncNode, pCfg)) return false;
  return abs(pCfg->replicaNum - pSyncNode->replicaNum) <= 1;
}

int32_t syncReconfig(int64_t rid, SSyncCfg* pNewCfg) {
  SSyncNode* pSyncNode = syncNodeAcquire(rid);
  if (pSyncNode == NULL) return -1;

  if (!syncNodeCheckNewConfig(pSyncNode, pNewCfg)) {
    syncNodeRelease(pSyncNode);
    terrno = TSDB_CODE_SYN_NEW_CONFIG_ERROR;
    sError("vgId:%d, failed to reconfig since invalid new config", pSyncNode->vgId);
    return -1;
  }

  syncNodeUpdateNewConfigIndex(pSyncNode, pNewCfg);
  syncNodeDoConfigChange(pSyncNode, pNewCfg, SYNC_INDEX_INVALID);

  if (pSyncNode->state == TAOS_SYNC_STATE_LEADER) {
    syncNodeStopHeartbeatTimer(pSyncNode);

    for (int32_t i = 0; i < TSDB_MAX_REPLICA; ++i) {
      syncHbTimerInit(pSyncNode, &pSyncNode->peerHeartbeatTimerArr[i], pSyncNode->replicasId[i]);
    }

    syncNodeStartHeartbeatTimer(pSyncNode);
    syncNodeReplicate(pSyncNode);
  }

  syncNodeRelease(pSyncNode);
  return 0;
}

int32_t syncProcessMsg(int64_t rid, SRpcMsg* pMsg) {
  int32_t code = -1;
  if (!syncIsInit()) return code;

  SSyncNode* pSyncNode = syncNodeAcquire(rid);
  if (pSyncNode == NULL) return code;

  if (pMsg->msgType == TDMT_SYNC_HEARTBEAT) {
    SyncHeartbeat* pSyncMsg = syncHeartbeatFromRpcMsg2(pMsg);
    code = syncNodeOnHeartbeat(pSyncNode, pSyncMsg);
    syncHeartbeatDestroy(pSyncMsg);
  } else if (pMsg->msgType == TDMT_SYNC_HEARTBEAT_REPLY) {
    SyncHeartbeatReply* pSyncMsg = syncHeartbeatReplyFromRpcMsg2(pMsg);
    code = syncNodeOnHeartbeatReply(pSyncNode, pSyncMsg);
    syncHeartbeatReplyDestroy(pSyncMsg);
  } else if (pMsg->msgType == TDMT_SYNC_TIMEOUT) {
    SyncTimeout* pSyncMsg = syncTimeoutFromRpcMsg2(pMsg);
    code = syncNodeOnTimer(pSyncNode, pSyncMsg);
    syncTimeoutDestroy(pSyncMsg);
  } else if (pMsg->msgType == TDMT_SYNC_PING) {
    SyncPing* pSyncMsg = syncPingFromRpcMsg2(pMsg);
    code = syncNodeOnPing(pSyncNode, pSyncMsg);
    syncPingDestroy(pSyncMsg);
  } else if (pMsg->msgType == TDMT_SYNC_PING_REPLY) {
    SyncPingReply* pSyncMsg = syncPingReplyFromRpcMsg2(pMsg);
    code = syncNodeOnPingReply(pSyncNode, pSyncMsg);
    syncPingReplyDestroy(pSyncMsg);
  } else if (pMsg->msgType == TDMT_SYNC_CLIENT_REQUEST) {
    SyncClientRequest* pSyncMsg = syncClientRequestFromRpcMsg2(pMsg);
    code = syncNodeOnClientRequest(pSyncNode, pSyncMsg, NULL);
    syncClientRequestDestroy(pSyncMsg);
  } else if (pMsg->msgType == TDMT_SYNC_REQUEST_VOTE) {
    SyncRequestVote* pSyncMsg = syncRequestVoteFromRpcMsg2(pMsg);
    code = syncNodeOnRequestVote(pSyncNode, pSyncMsg);
    syncRequestVoteDestroy(pSyncMsg);
  } else if (pMsg->msgType == TDMT_SYNC_REQUEST_VOTE_REPLY) {
    SyncRequestVoteReply* pSyncMsg = syncRequestVoteReplyFromRpcMsg2(pMsg);
    code = syncNodeOnRequestVoteReply(pSyncNode, pSyncMsg);
    syncRequestVoteReplyDestroy(pSyncMsg);
  } else if (pMsg->msgType == TDMT_SYNC_APPEND_ENTRIES) {
    SyncAppendEntries* pSyncMsg = syncAppendEntriesFromRpcMsg2(pMsg);
    code = syncNodeOnAppendEntries(pSyncNode, pSyncMsg);
    syncAppendEntriesDestroy(pSyncMsg);
  } else if (pMsg->msgType == TDMT_SYNC_APPEND_ENTRIES_REPLY) {
    SyncAppendEntriesReply* pSyncMsg = syncAppendEntriesReplyFromRpcMsg2(pMsg);
    code = syncNodeOnAppendEntriesReply(pSyncNode, pSyncMsg);
    syncAppendEntriesReplyDestroy(pSyncMsg);
  } else if (pMsg->msgType == TDMT_SYNC_SNAPSHOT_SEND) {
    SyncSnapshotSend* pSyncMsg = syncSnapshotSendFromRpcMsg2(pMsg);
    code = syncNodeOnSnapshot(pSyncNode, pSyncMsg);
    syncSnapshotSendDestroy(pSyncMsg);
  } else if (pMsg->msgType == TDMT_SYNC_SNAPSHOT_RSP) {
    SyncSnapshotRsp* pSyncMsg = syncSnapshotRspFromRpcMsg2(pMsg);
    code = syncNodeOnSnapshotReply(pSyncNode, pSyncMsg);
    syncSnapshotRspDestroy(pSyncMsg);
  } else if (pMsg->msgType == TDMT_SYNC_LOCAL_CMD) {
    SyncLocalCmd* pSyncMsg = syncLocalCmdFromRpcMsg2(pMsg);
    code = syncNodeOnLocalCmd(pSyncNode, pSyncMsg);
    syncLocalCmdDestroy(pSyncMsg);
  } else {
    sError("vgId:%d, failed to process msg:%p since invalid type:%s", pSyncNode->vgId, pMsg, TMSG_INFO(pMsg->msgType));
    code = -1;
  }

  syncNodeRelease(pSyncNode);
  return code;
}

int32_t syncLeaderTransfer(int64_t rid) {
  SSyncNode* pSyncNode = syncNodeAcquire(rid);
  if (pSyncNode == NULL) return -1;

  int32_t ret = syncNodeLeaderTransfer(pSyncNode);
  syncNodeRelease(pSyncNode);
  return ret;
}

SyncIndex syncMinMatchIndex(SSyncNode* pSyncNode) {
  SyncIndex minMatchIndex = SYNC_INDEX_INVALID;

  if (pSyncNode->peersNum > 0) {
    minMatchIndex = syncIndexMgrGetIndex(pSyncNode->pMatchIndex, &(pSyncNode->peersId[0]));
  }

  for (int32_t i = 1; i < pSyncNode->peersNum; ++i) {
    SyncIndex matchIndex = syncIndexMgrGetIndex(pSyncNode->pMatchIndex, &(pSyncNode->peersId[i]));
    if (matchIndex < minMatchIndex) {
      minMatchIndex = matchIndex;
    }
  }
  return minMatchIndex;
}

char* syncNodePeerState2Str(const SSyncNode* pSyncNode) {
  int32_t len = 128;
  int32_t useLen = 0;
  int32_t leftLen = len - useLen;
  char*   pStr = taosMemoryMalloc(len);
  memset(pStr, 0, len);

  char*   p = pStr;
  int32_t use = snprintf(p, leftLen, "{");
  useLen += use;
  leftLen -= use;

  for (int32_t i = 0; i < pSyncNode->replicaNum; ++i) {
    SPeerState* pState = syncNodeGetPeerState((SSyncNode*)pSyncNode, &(pSyncNode->replicasId[i]));
    if (pState == NULL) {
      sError("vgId:%d, replica maybe dropped", pSyncNode->vgId);
      break;
    }

    p = pStr + useLen;
    use = snprintf(p, leftLen, "%d:%" PRId64 " ,%" PRId64, i, pState->lastSendIndex, pState->lastSendTime);
    useLen += use;
    leftLen -= use;
  }

  p = pStr + useLen;
  use = snprintf(p, leftLen, "}");
  useLen += use;
  leftLen -= use;

  // sTrace("vgId:%d, ------------------ syncNodePeerState2Str:%s", pSyncNode->vgId, pStr);

  return pStr;
}

int32_t syncBeginSnapshot(int64_t rid, int64_t lastApplyIndex) {
  SSyncNode* pSyncNode = syncNodeAcquire(rid);
  if (pSyncNode == NULL) {
    terrno = TSDB_CODE_SYN_INTERNAL_ERROR;
    return -1;
  }
  ASSERT(rid == pSyncNode->rid);
  int32_t code = 0;

  if (syncNodeIsMnode(pSyncNode)) {
    // mnode
    int64_t logRetention = SYNC_MNODE_LOG_RETENTION;

    SyncIndex beginIndex = pSyncNode->pLogStore->syncLogBeginIndex(pSyncNode->pLogStore);
    SyncIndex endIndex = pSyncNode->pLogStore->syncLogEndIndex(pSyncNode->pLogStore);
    int64_t   logNum = endIndex - beginIndex;
    bool      isEmpty = pSyncNode->pLogStore->syncLogIsEmpty(pSyncNode->pLogStore);

    if (isEmpty || (!isEmpty && logNum < logRetention)) {
      sNTrace(pSyncNode, "new-snapshot-index:%" PRId64 ", log-num:%" PRId64 ", empty:%d, do not delete wal",
              lastApplyIndex, logNum, isEmpty);
      syncNodeRelease(pSyncNode);
      return 0;
    }

    goto _DEL_WAL;

  } else {
    // vnode
    if (pSyncNode->replicaNum > 1) {
      // multi replicas

      if (pSyncNode->state == TAOS_SYNC_STATE_LEADER) {
        pSyncNode->minMatchIndex = syncMinMatchIndex(pSyncNode);

        for (int32_t i = 0; i < pSyncNode->peersNum; ++i) {
          int64_t matchIndex = syncIndexMgrGetIndex(pSyncNode->pMatchIndex, &(pSyncNode->peersId[i]));
          if (lastApplyIndex > matchIndex) {
            do {
              char     host[64];
              uint16_t port;
              syncUtilU642Addr(pSyncNode->peersId[i].addr, host, sizeof(host), &port);
              sNTrace(pSyncNode,
                      "new-snapshot-index:%" PRId64 " is greater than match-index:%" PRId64
                      " of %s:%d, do not delete wal",
                      lastApplyIndex, matchIndex, host, port);
            } while (0);

            syncNodeRelease(pSyncNode);
            return 0;
          }
        }

      } else if (pSyncNode->state == TAOS_SYNC_STATE_FOLLOWER) {
        if (lastApplyIndex > pSyncNode->minMatchIndex) {
          sNTrace(pSyncNode,
                  "new-snapshot-index:%" PRId64 " is greater than min-match-index:%" PRId64 ", do not delete wal",
                  lastApplyIndex, pSyncNode->minMatchIndex);
          syncNodeRelease(pSyncNode);
          return 0;
        }

      } else if (pSyncNode->state == TAOS_SYNC_STATE_CANDIDATE) {
        sNTrace(pSyncNode, "new-snapshot-index:%" PRId64 " candidate, do not delete wal", lastApplyIndex);
        syncNodeRelease(pSyncNode);
        return 0;

      } else {
        sNTrace(pSyncNode, "new-snapshot-index:%" PRId64 " unknown state, do not delete wal", lastApplyIndex);
        syncNodeRelease(pSyncNode);
        return 0;
      }

      goto _DEL_WAL;

    } else {
      // one replica

      goto _DEL_WAL;
    }
  }

_DEL_WAL:

  do {
    SyncIndex snapshottingIndex = atomic_load_64(&pSyncNode->snapshottingIndex);

    if (snapshottingIndex == SYNC_INDEX_INVALID) {
      atomic_store_64(&pSyncNode->snapshottingIndex, lastApplyIndex);
      pSyncNode->snapshottingTime = taosGetTimestampMs();

      SSyncLogStoreData* pData = pSyncNode->pLogStore->data;
      code = walBeginSnapshot(pData->pWal, lastApplyIndex);
      if (code == 0) {
        sNTrace(pSyncNode, "wal snapshot begin, index:%" PRId64 ", last apply index:%" PRId64,
                pSyncNode->snapshottingIndex, lastApplyIndex);
      } else {
        sNError(pSyncNode, "wal snapshot begin error since:%s, index:%" PRId64 ", last apply index:%" PRId64,
                terrstr(terrno), pSyncNode->snapshottingIndex, lastApplyIndex);
        atomic_store_64(&pSyncNode->snapshottingIndex, SYNC_INDEX_INVALID);
      }

    } else {
      sNTrace(pSyncNode, "snapshotting for %" PRId64 ", do not delete wal for new-snapshot-index:%" PRId64,
              snapshottingIndex, lastApplyIndex);
    }
  } while (0);

  syncNodeRelease(pSyncNode);
  return code;
}

int32_t syncEndSnapshot(int64_t rid) {
  SSyncNode* pSyncNode = syncNodeAcquire(rid);
  if (pSyncNode == NULL) {
    terrno = TSDB_CODE_SYN_INTERNAL_ERROR;
    return -1;
  }
  ASSERT(rid == pSyncNode->rid);

  int32_t code = 0;
  if (atomic_load_64(&pSyncNode->snapshottingIndex) != SYNC_INDEX_INVALID) {
    SSyncLogStoreData* pData = pSyncNode->pLogStore->data;
    code = walEndSnapshot(pData->pWal);
    if (code != 0) {
      sError("vgId:%d, wal snapshot end error since:%s", pSyncNode->vgId, terrstr());

      syncNodeRelease(pSyncNode);
      return -1;
    } else {
      sNTrace(pSyncNode, "wal snapshot end, index:%" PRId64, atomic_load_64(&pSyncNode->snapshottingIndex));
      atomic_store_64(&pSyncNode->snapshottingIndex, SYNC_INDEX_INVALID);
    }
  }

  syncNodeRelease(pSyncNode);
  return code;
}

int32_t syncStepDown(int64_t rid, SyncTerm newTerm) {
  SSyncNode* pSyncNode = syncNodeAcquire(rid);
  if (pSyncNode == NULL) {
    terrno = TSDB_CODE_SYN_INTERNAL_ERROR;
    return -1;
  }
  ASSERT(rid == pSyncNode->rid);

  syncNodeStepDown(pSyncNode, newTerm);

  syncNodeRelease(pSyncNode);
  return 0;
}

bool syncIsReadyForRead(int64_t rid) {
  SSyncNode* pSyncNode = syncNodeAcquire(rid);
  if (pSyncNode == NULL) {
    terrno = TSDB_CODE_SYN_INTERNAL_ERROR;
    return false;
  }
  ASSERT(rid == pSyncNode->rid);

  if (pSyncNode->state == TAOS_SYNC_STATE_LEADER && pSyncNode->restoreFinish) {
    syncNodeRelease(pSyncNode);
    return true;
  }

  bool ready = false;
  if (pSyncNode->state == TAOS_SYNC_STATE_LEADER && !pSyncNode->restoreFinish) {
<<<<<<< HEAD
    if (!pSyncNode->pLogStore->syncLogIsEmpty(pSyncNode->pLogStore)) {
      SSyncRaftEntry* pEntry = NULL;
      int32_t         code = pSyncNode->pLogStore->syncLogGetEntry(
                  pSyncNode->pLogStore, pSyncNode->pLogStore->syncLogLastIndex(pSyncNode->pLogStore), &pEntry);
      if (code == 0 && pEntry != NULL) {
        if (pEntry->originalRpcType == TDMT_SYNC_NOOP && pEntry->term == pSyncNode->pRaftStore->currentTerm) {
          ready = true;
        }
=======
    if (!pSyncNode->pFsm->FpApplyQueueEmptyCb(pSyncNode->pFsm)) {
      // apply queue not empty
      ready = false;

    } else {
      if (!pSyncNode->pLogStore->syncLogIsEmpty(pSyncNode->pLogStore)) {
        SSyncRaftEntry* pEntry = NULL;
        int32_t         code = pSyncNode->pLogStore->syncLogGetEntry(
            pSyncNode->pLogStore, pSyncNode->pLogStore->syncLogLastIndex(pSyncNode->pLogStore), &pEntry);
        if (code == 0 && pEntry != NULL) {
          if (pEntry->originalRpcType == TDMT_SYNC_NOOP && pEntry->term == pSyncNode->pRaftStore->currentTerm) {
            ready = true;
          }
>>>>>>> 854d8409

          syncEntryDestory(pEntry);
        }
      }
    }
  }

  if (!ready) {
    if (pSyncNode->state != TAOS_SYNC_STATE_LEADER) {
      terrno = TSDB_CODE_SYN_NOT_LEADER;
    } else {
      terrno = TSDB_CODE_APP_NOT_READY;
    }
  }

  syncNodeRelease(pSyncNode);
  return ready;
}

int32_t syncNodeLeaderTransfer(SSyncNode* pSyncNode) {
  if (pSyncNode->peersNum == 0) {
    sDebug("only one replica, cannot leader transfer");
    terrno = TSDB_CODE_SYN_ONE_REPLICA;
    return -1;
  }

  int32_t ret = 0;
  if (pSyncNode->state == TAOS_SYNC_STATE_LEADER) {
    SNodeInfo newLeader = (pSyncNode->peersNodeInfo)[0];
    ret = syncNodeLeaderTransferTo(pSyncNode, newLeader);
  }

  return ret;
}

int32_t syncNodeLeaderTransferTo(SSyncNode* pSyncNode, SNodeInfo newLeader) {
  int32_t ret = 0;

  if (pSyncNode->replicaNum == 1) {
    sDebug("only one replica, cannot leader transfer");
    terrno = TSDB_CODE_SYN_ONE_REPLICA;
    return -1;
  }

  sNTrace(pSyncNode, "begin leader transfer to %s:%u", newLeader.nodeFqdn, newLeader.nodePort);

  SyncLeaderTransfer* pMsg = syncLeaderTransferBuild(pSyncNode->vgId);
  pMsg->newLeaderId.addr = syncUtilAddr2U64(newLeader.nodeFqdn, newLeader.nodePort);
  pMsg->newLeaderId.vgId = pSyncNode->vgId;
  pMsg->newNodeInfo = newLeader;
  ASSERT(pMsg != NULL);
  SRpcMsg rpcMsg = {0};
  syncLeaderTransfer2RpcMsg(pMsg, &rpcMsg);
  syncLeaderTransferDestroy(pMsg);

  ret = syncNodePropose(pSyncNode, &rpcMsg, false);
  return ret;
}

bool syncCanLeaderTransfer(int64_t rid) {
  SSyncNode* pSyncNode = syncNodeAcquire(rid);
  if (pSyncNode == NULL) {
    return false;
  }
  ASSERT(rid == pSyncNode->rid);

  if (pSyncNode->replicaNum == 1) {
    syncNodeRelease(pSyncNode);
    return false;
  }

  if (pSyncNode->state == TAOS_SYNC_STATE_FOLLOWER) {
    syncNodeRelease(pSyncNode);
    return true;
  }

  bool matchOK = true;
  if (pSyncNode->state == TAOS_SYNC_STATE_CANDIDATE || pSyncNode->state == TAOS_SYNC_STATE_LEADER) {
    SyncIndex myCommitIndex = pSyncNode->commitIndex;
    for (int i = 0; i < pSyncNode->peersNum; ++i) {
      SyncIndex peerMatchIndex = syncIndexMgrGetIndex(pSyncNode->pMatchIndex, &(pSyncNode->peersId)[i]);
      if (peerMatchIndex < myCommitIndex) {
        matchOK = false;
      }
    }
  }

  syncNodeRelease(pSyncNode);
  return matchOK;
}

int32_t syncForwardToPeer(int64_t rid, SRpcMsg* pMsg, bool isWeak) {
  int32_t ret = syncPropose(rid, pMsg, isWeak);
  return ret;
}

SSyncState syncGetState(int64_t rid) {
  SSyncState state = {.state = TAOS_SYNC_STATE_ERROR};

  SSyncNode* pSyncNode = syncNodeAcquire(rid);
  if (pSyncNode != NULL) {
    state.state = pSyncNode->state;
    state.restored = pSyncNode->restoreFinish;
    syncNodeRelease(pSyncNode);
  }

  return state;
}

#if 0
int32_t syncGetSnapshotByIndex(int64_t rid, SyncIndex index, SSnapshot* pSnapshot) {
  if (index < SYNC_INDEX_BEGIN) {
    return -1;
  }

  SSyncNode* pSyncNode = syncNodeAcquire(rid);
  if (pSyncNode == NULL) {
    return -1;
  }
  ASSERT(rid == pSyncNode->rid);

  SSyncRaftEntry* pEntry = NULL;
  int32_t         code = pSyncNode->pLogStore->syncLogGetEntry(pSyncNode->pLogStore, index, &pEntry);
  if (code != 0) {
    if (pEntry != NULL) {
      syncEntryDestory(pEntry);
    }
    syncNodeRelease(pSyncNode);
    return -1;
  }
  ASSERT(pEntry != NULL);

  pSnapshot->data = NULL;
  pSnapshot->lastApplyIndex = index;
  pSnapshot->lastApplyTerm = pEntry->term;
  pSnapshot->lastConfigIndex = syncNodeGetSnapshotConfigIndex(pSyncNode, index);

  syncEntryDestory(pEntry);
  syncNodeRelease(pSyncNode);
  return 0;
}

int32_t syncGetSnapshotMeta(int64_t rid, struct SSnapshotMeta* sMeta) {
  SSyncNode* pSyncNode = syncNodeAcquire(rid);
  if (pSyncNode == NULL) {
    return -1;
  }
  ASSERT(rid == pSyncNode->rid);
  sMeta->lastConfigIndex = pSyncNode->pRaftCfg->lastConfigIndex;

  sTrace("vgId:%d, get snapshot meta, lastConfigIndex:%" PRId64, pSyncNode->vgId, pSyncNode->pRaftCfg->lastConfigIndex);

  syncNodeRelease(pSyncNode);
  return 0;
}

int32_t syncGetSnapshotMetaByIndex(int64_t rid, SyncIndex snapshotIndex, struct SSnapshotMeta* sMeta) {
  SSyncNode* pSyncNode = syncNodeAcquire(rid);
  if (pSyncNode == NULL) {
    return -1;
  }
  ASSERT(rid == pSyncNode->rid);

  ASSERT(pSyncNode->pRaftCfg->configIndexCount >= 1);
  SyncIndex lastIndex = (pSyncNode->pRaftCfg->configIndexArr)[0];

  for (int i = 0; i < pSyncNode->pRaftCfg->configIndexCount; ++i) {
    if ((pSyncNode->pRaftCfg->configIndexArr)[i] > lastIndex &&
        (pSyncNode->pRaftCfg->configIndexArr)[i] <= snapshotIndex) {
      lastIndex = (pSyncNode->pRaftCfg->configIndexArr)[i];
    }
  }
  sMeta->lastConfigIndex = lastIndex;
  sTrace("vgId:%d, get snapshot meta by index:%" PRId64 " lcindex:%" PRId64, pSyncNode->vgId, snapshotIndex,
         sMeta->lastConfigIndex);

  syncNodeRelease(pSyncNode);
  return 0;
}
#endif

SyncIndex syncNodeGetSnapshotConfigIndex(SSyncNode* pSyncNode, SyncIndex snapshotLastApplyIndex) {
  ASSERT(pSyncNode->pRaftCfg->configIndexCount >= 1);
  SyncIndex lastIndex = (pSyncNode->pRaftCfg->configIndexArr)[0];

  for (int i = 0; i < pSyncNode->pRaftCfg->configIndexCount; ++i) {
    if ((pSyncNode->pRaftCfg->configIndexArr)[i] > lastIndex &&
        (pSyncNode->pRaftCfg->configIndexArr)[i] <= snapshotLastApplyIndex) {
      lastIndex = (pSyncNode->pRaftCfg->configIndexArr)[i];
    }
  }
  sTrace("vgId:%d, sync get last config index, index:%" PRId64 " lcindex:%" PRId64, pSyncNode->vgId,
         snapshotLastApplyIndex, lastIndex);

  return lastIndex;
}

#if 0
SyncTerm syncGetMyTerm(int64_t rid) {
  SSyncNode* pSyncNode = syncNodeAcquire(rid);
  if (pSyncNode == NULL) {
    return TAOS_SYNC_STATE_ERROR;
  }
  ASSERT(rid == pSyncNode->rid);
  SyncTerm term = pSyncNode->pRaftStore->currentTerm;

  syncNodeRelease(pSyncNode);
  return term;
}

SyncIndex syncGetLastIndex(int64_t rid) {
  SSyncNode* pSyncNode = syncNodeAcquire(rid);
  if (pSyncNode == NULL) {
    return SYNC_INDEX_INVALID;
  }
  ASSERT(rid == pSyncNode->rid);
  SyncIndex lastIndex = syncNodeGetLastIndex(pSyncNode);

  syncNodeRelease(pSyncNode);
  return lastIndex;
}

SyncIndex syncGetCommitIndex(int64_t rid) {
  SSyncNode* pSyncNode = syncNodeAcquire(rid);
  if (pSyncNode == NULL) {
    return SYNC_INDEX_INVALID;
  }
  ASSERT(rid == pSyncNode->rid);
  SyncIndex cmtIndex = pSyncNode->commitIndex;

  syncNodeRelease(pSyncNode);
  return cmtIndex;
}

SyncGroupId syncGetVgId(int64_t rid) {
  SSyncNode* pSyncNode = syncNodeAcquire(rid);
  if (pSyncNode == NULL) {
    return TAOS_SYNC_STATE_ERROR;
  }
  ASSERT(rid == pSyncNode->rid);
  SyncGroupId vgId = pSyncNode->vgId;

  syncNodeRelease(pSyncNode);
  return vgId;
}

void syncGetEpSet(int64_t rid, SEpSet* pEpSet) {
  SSyncNode* pSyncNode = syncNodeAcquire(rid);
  if (pSyncNode == NULL) {
    memset(pEpSet, 0, sizeof(*pEpSet));
    return;
  }
  ASSERT(rid == pSyncNode->rid);
  pEpSet->numOfEps = 0;
  for (int i = 0; i < pSyncNode->pRaftCfg->cfg.replicaNum; ++i) {
    snprintf(pEpSet->eps[i].fqdn, sizeof(pEpSet->eps[i].fqdn), "%s", (pSyncNode->pRaftCfg->cfg.nodeInfo)[i].nodeFqdn);
    pEpSet->eps[i].port = (pSyncNode->pRaftCfg->cfg.nodeInfo)[i].nodePort;
    (pEpSet->numOfEps)++;
    sInfo("vgId:%d, sync get epset: index:%d %s:%d", pSyncNode->vgId, i, pEpSet->eps[i].fqdn, pEpSet->eps[i].port);
  }
  pEpSet->inUse = pSyncNode->pRaftCfg->cfg.myIndex;
  sInfo("vgId:%d, sync get epset in-use:%d", pSyncNode->vgId, pEpSet->inUse);

  syncNodeRelease(pSyncNode);
}
#endif

void syncGetRetryEpSet(int64_t rid, SEpSet* pEpSet) {
  SSyncNode* pSyncNode = syncNodeAcquire(rid);
  if (pSyncNode == NULL) {
    memset(pEpSet, 0, sizeof(*pEpSet));
    return;
  }
  ASSERT(rid == pSyncNode->rid);
  pEpSet->numOfEps = 0;
  for (int i = 0; i < pSyncNode->pRaftCfg->cfg.replicaNum; ++i) {
    snprintf(pEpSet->eps[i].fqdn, sizeof(pEpSet->eps[i].fqdn), "%s", (pSyncNode->pRaftCfg->cfg.nodeInfo)[i].nodeFqdn);
    pEpSet->eps[i].port = (pSyncNode->pRaftCfg->cfg.nodeInfo)[i].nodePort;
    (pEpSet->numOfEps)++;
    sInfo("vgId:%d, sync get retry epset: index:%d %s:%d", pSyncNode->vgId, i, pEpSet->eps[i].fqdn,
          pEpSet->eps[i].port);
  }
  if (pEpSet->numOfEps > 0) {
    pEpSet->inUse = (pSyncNode->pRaftCfg->cfg.myIndex + 1) % pEpSet->numOfEps;
  }
  sInfo("vgId:%d, sync get retry epset in-use:%d", pSyncNode->vgId, pEpSet->inUse);

  syncNodeRelease(pSyncNode);
}
static void syncGetAndDelRespRpc(SSyncNode* pSyncNode, uint64_t index, SRpcHandleInfo* pInfo) {
  SRespStub stub;
  int32_t   ret = syncRespMgrGetAndDel(pSyncNode->pSyncRespMgr, index, &stub);
  if (ret == 1) {
    *pInfo = stub.rpcMsg.info;
  }

  sTrace("vgId:%d, get seq:%" PRIu64 " rpc handle:%p", pSyncNode->vgId, index, pInfo->handle);
}

char* sync2SimpleStr(int64_t rid) {
  SSyncNode* pSyncNode = syncNodeAcquire(rid);
  if (pSyncNode == NULL) {
    sTrace("syncSetRpc get pSyncNode is NULL, rid:%" PRId64, rid);
    return NULL;
  }

  char* s = syncNode2SimpleStr(pSyncNode);
  syncNodeRelease(pSyncNode);

  return s;
}

int32_t syncPropose(int64_t rid, SRpcMsg* pMsg, bool isWeak) {
  SSyncNode* pSyncNode = syncNodeAcquire(rid);
  if (pSyncNode == NULL) return -1;

  int32_t ret = syncNodePropose(pSyncNode, pMsg, isWeak);
  syncNodeRelease(pSyncNode);
  return ret;
}

static bool syncNodeBatchOK(SRpcMsg** pMsgPArr, int32_t arrSize) {
  for (int32_t i = 0; i < arrSize; ++i) {
    if (pMsgPArr[i]->msgType == TDMT_SYNC_CONFIG_CHANGE) {
      return false;
    }

    if (pMsgPArr[i]->msgType == TDMT_SYNC_CONFIG_CHANGE_FINISH) {
      return false;
    }
  }

  return true;
}

int32_t syncNodePropose(SSyncNode* pSyncNode, SRpcMsg* pMsg, bool isWeak) {
  int32_t ret = 0;
  sNTrace(pSyncNode, "propose message, type:%s", TMSG_INFO(pMsg->msgType));

  if (pSyncNode->state == TAOS_SYNC_STATE_LEADER) {
    if (pSyncNode->changing && pMsg->msgType != TDMT_SYNC_CONFIG_CHANGE_FINISH) {
      ret = -1;
      terrno = TSDB_CODE_SYN_PROPOSE_NOT_READY;
      sError("vgId:%d, failed to sync propose since not ready, type:%s", pSyncNode->vgId, TMSG_INFO(pMsg->msgType));
      goto _END;
    }

    // config change
    if (pMsg->msgType == TDMT_SYNC_CONFIG_CHANGE) {
      if (!syncNodeCanChange(pSyncNode)) {
        ret = -1;
        terrno = TSDB_CODE_SYN_RECONFIG_NOT_READY;
        sError("vgId:%d, failed to sync reconfig since not ready, type:%s", pSyncNode->vgId, TMSG_INFO(pMsg->msgType));
        goto _END;
      }

      ASSERT(!pSyncNode->changing);
      pSyncNode->changing = true;
    }

    // not restored, vnode enable
    if (!pSyncNode->restoreFinish && pSyncNode->vgId != 1) {
      ret = -1;
      terrno = TSDB_CODE_SYN_PROPOSE_NOT_READY;
      sError("vgId:%d, failed to sync propose since not ready, type:%s, last:%" PRId64 ", cmt:%" PRId64,
             pSyncNode->vgId, TMSG_INFO(pMsg->msgType), syncNodeGetLastIndex(pSyncNode), pSyncNode->commitIndex);
      goto _END;
    }

    SRespStub stub;
    stub.createTime = taosGetTimestampMs();
    stub.rpcMsg = *pMsg;
    uint64_t seqNum = syncRespMgrAdd(pSyncNode->pSyncRespMgr, &stub);

    SyncClientRequest* pSyncMsg = syncClientRequestBuild2(pMsg, seqNum, isWeak, pSyncNode->vgId);
    SRpcMsg            rpcMsg;
    syncClientRequest2RpcMsg(pSyncMsg, &rpcMsg);

    // optimized one replica
    if (syncNodeIsOptimizedOneReplica(pSyncNode, pMsg)) {
      SyncIndex retIndex;
      int32_t   code = syncNodeOnClientRequest(pSyncNode, pSyncMsg, &retIndex);
      if (code == 0) {
        pMsg->info.conn.applyIndex = retIndex;
        pMsg->info.conn.applyTerm = pSyncNode->pRaftStore->currentTerm;
        rpcFreeCont(rpcMsg.pCont);
        syncRespMgrDel(pSyncNode->pSyncRespMgr, seqNum);
        ret = 1;
        sDebug("vgId:%d, sync optimize index:%" PRId64 ", type:%s", pSyncNode->vgId, retIndex,
               TMSG_INFO(pMsg->msgType));
      } else {
        ret = -1;
        terrno = TSDB_CODE_SYN_INTERNAL_ERROR;
        sError("vgId:%d, failed to sync optimize index:%" PRId64 ", type:%s", pSyncNode->vgId, retIndex,
               TMSG_INFO(pMsg->msgType));
      }

    } else {
      if (pSyncNode->syncEqMsg != NULL && (*pSyncNode->syncEqMsg)(pSyncNode->msgcb, &rpcMsg) == 0) {
        ret = 0;
      } else {
        ret = -1;
        terrno = TSDB_CODE_SYN_INTERNAL_ERROR;
        sError("vgId:%d, failed to enqueue msg since its null", pSyncNode->vgId);
      }
    }

    syncClientRequestDestroy(pSyncMsg);
    goto _END;

  } else {
    ret = -1;
    terrno = TSDB_CODE_SYN_NOT_LEADER;
    sError("vgId:%d, sync propose not leader, %s, type:%s", pSyncNode->vgId, syncStr(pSyncNode->state),
           TMSG_INFO(pMsg->msgType));
    goto _END;
  }

_END:
  return ret;
}

int32_t syncHbTimerInit(SSyncNode* pSyncNode, SSyncTimer* pSyncTimer, SRaftId destId) {
  pSyncTimer->pTimer = NULL;
  pSyncTimer->counter = 0;
  pSyncTimer->timerMS = pSyncNode->hbBaseLine;
  pSyncTimer->timerCb = syncNodeEqPeerHeartbeatTimer;
  pSyncTimer->destId = destId;
  atomic_store_64(&pSyncTimer->logicClock, 0);
  return 0;
}

int32_t syncHbTimerStart(SSyncNode* pSyncNode, SSyncTimer* pSyncTimer) {
  int32_t ret = 0;
  if (syncIsInit()) {
    SSyncHbTimerData* pData = taosMemoryMalloc(sizeof(SSyncHbTimerData));
    pData->pSyncNode = pSyncNode;
    pData->pTimer = pSyncTimer;
    pData->destId = pSyncTimer->destId;
    pData->logicClock = pSyncTimer->logicClock;

    pSyncTimer->pData = pData;
    taosTmrReset(pSyncTimer->timerCb, pSyncTimer->timerMS, pData, syncEnv()->pTimerManager, &pSyncTimer->pTimer);
  } else {
    sError("vgId:%d, start ctrl hb timer error, sync env is stop", pSyncNode->vgId);
  }
  return ret;
}

int32_t syncHbTimerStop(SSyncNode* pSyncNode, SSyncTimer* pSyncTimer) {
  int32_t ret = 0;
  atomic_add_fetch_64(&pSyncTimer->logicClock, 1);
  taosTmrStop(pSyncTimer->pTimer);
  pSyncTimer->pTimer = NULL;
  // taosMemoryFree(pSyncTimer->pData);
  return ret;
}

SSyncNode* syncNodeOpen(SSyncInfo* pSyncInfo) {
  SSyncNode* pSyncNode = taosMemoryCalloc(1, sizeof(SSyncNode));
  if (pSyncNode == NULL) {
    terrno = TSDB_CODE_OUT_OF_MEMORY;
    goto _error;
  }

  if (!taosDirExist((char*)(pSyncInfo->path))) {
    if (taosMkDir(pSyncInfo->path) != 0) {
      terrno = TAOS_SYSTEM_ERROR(errno);
      sError("failed to create dir:%s since %s", pSyncInfo->path, terrstr());
      goto _error;
    }
  }

  snprintf(pSyncNode->configPath, sizeof(pSyncNode->configPath), "%s%sraft_config.json", pSyncInfo->path, TD_DIRSEP);
  if (!taosCheckExistFile(pSyncNode->configPath)) {
    // create a new raft config file
    SRaftCfgMeta meta = {0};
    meta.isStandBy = pSyncInfo->isStandBy;
    meta.snapshotStrategy = pSyncInfo->snapshotStrategy;
    meta.lastConfigIndex = SYNC_INDEX_INVALID;
    meta.batchSize = pSyncInfo->batchSize;
    if (raftCfgCreateFile(&pSyncInfo->syncCfg, meta, pSyncNode->configPath) != 0) {
      sError("vgId:%d, failed to create raft cfg file at %s", pSyncNode->vgId, pSyncNode->configPath);
      goto _error;
    }
    if (pSyncInfo->syncCfg.replicaNum == 0) {
      sInfo("vgId:%d, sync config not input", pSyncNode->vgId);
      pSyncInfo->syncCfg = pSyncNode->pRaftCfg->cfg;
    }
  } else {
    // update syncCfg by raft_config.json
    pSyncNode->pRaftCfg = raftCfgOpen(pSyncNode->configPath);
    if (pSyncNode->pRaftCfg == NULL) {
      sError("vgId:%d, failed to open raft cfg file at %s", pSyncNode->vgId, pSyncNode->configPath);
      goto _error;
    }

    if (pSyncInfo->syncCfg.replicaNum > 0 && syncIsConfigChanged(&pSyncNode->pRaftCfg->cfg, &pSyncInfo->syncCfg)) {
      sInfo("vgId:%d, use sync config from input options and write to cfg file", pSyncNode->vgId);
      pSyncNode->pRaftCfg->cfg = pSyncInfo->syncCfg;
      if (raftCfgPersist(pSyncNode->pRaftCfg) != 0) {
        sError("vgId:%d, failed to persist raft cfg file at %s", pSyncNode->vgId, pSyncNode->configPath);
        goto _error;
      }
    } else {
      sInfo("vgId:%d, use sync config from raft cfg file", pSyncNode->vgId);
      pSyncInfo->syncCfg = pSyncNode->pRaftCfg->cfg;
    }

    raftCfgClose(pSyncNode->pRaftCfg);
    pSyncNode->pRaftCfg = NULL;
  }

  // init by SSyncInfo
  pSyncNode->vgId = pSyncInfo->vgId;
  SSyncCfg* pCfg = &pSyncInfo->syncCfg;
  sDebug("vgId:%d, replica:%d selfIndex:%d", pSyncNode->vgId, pCfg->replicaNum, pCfg->myIndex);
  for (int32_t i = 0; i < pCfg->replicaNum; ++i) {
    SNodeInfo* pNode = &pCfg->nodeInfo[i];
    sDebug("vgId:%d, index:%d ep:%s:%u", pSyncNode->vgId, i, pNode->nodeFqdn, pNode->nodePort);
  }

  memcpy(pSyncNode->path, pSyncInfo->path, sizeof(pSyncNode->path));
  snprintf(pSyncNode->raftStorePath, sizeof(pSyncNode->raftStorePath), "%s%sraft_store.json", pSyncInfo->path,
           TD_DIRSEP);
  snprintf(pSyncNode->configPath, sizeof(pSyncNode->configPath), "%s%sraft_config.json", pSyncInfo->path, TD_DIRSEP);

  pSyncNode->pWal = pSyncInfo->pWal;
  pSyncNode->msgcb = pSyncInfo->msgcb;
  pSyncNode->syncSendMSg = pSyncInfo->syncSendMSg;
  pSyncNode->syncEqMsg = pSyncInfo->syncEqMsg;
  pSyncNode->syncEqCtrlMsg = pSyncInfo->syncEqCtrlMsg;

  // init raft config
  pSyncNode->pRaftCfg = raftCfgOpen(pSyncNode->configPath);
  if (pSyncNode->pRaftCfg == NULL) {
    sError("vgId:%d, failed to open raft cfg file at %s", pSyncNode->vgId, pSyncNode->configPath);
    goto _error;
  }

  // init internal
  pSyncNode->myNodeInfo = pSyncNode->pRaftCfg->cfg.nodeInfo[pSyncNode->pRaftCfg->cfg.myIndex];
  if (!syncUtilnodeInfo2raftId(&pSyncNode->myNodeInfo, pSyncNode->vgId, &pSyncNode->myRaftId)) {
    sError("vgId:%d, failed to determine my raft member id", pSyncNode->vgId);
    goto _error;
  }

  // init peersNum, peers, peersId
  pSyncNode->peersNum = pSyncNode->pRaftCfg->cfg.replicaNum - 1;
  int j = 0;
  for (int i = 0; i < pSyncNode->pRaftCfg->cfg.replicaNum; ++i) {
    if (i != pSyncNode->pRaftCfg->cfg.myIndex) {
      pSyncNode->peersNodeInfo[j] = pSyncNode->pRaftCfg->cfg.nodeInfo[i];
      j++;
    }
  }
  for (int i = 0; i < pSyncNode->peersNum; ++i) {
    if (!syncUtilnodeInfo2raftId(&pSyncNode->peersNodeInfo[i], pSyncNode->vgId, &pSyncNode->peersId[i])) {
      sError("vgId:%d, failed to determine raft member id, peer:%d", pSyncNode->vgId, i);
      goto _error;
    }
  }

  // init replicaNum, replicasId
  pSyncNode->replicaNum = pSyncNode->pRaftCfg->cfg.replicaNum;
  for (int i = 0; i < pSyncNode->pRaftCfg->cfg.replicaNum; ++i) {
    if (!syncUtilnodeInfo2raftId(&pSyncNode->pRaftCfg->cfg.nodeInfo[i], pSyncNode->vgId, &pSyncNode->replicasId[i])) {
      sError("vgId:%d, failed to determine raft member id, replica:%d", pSyncNode->vgId, i);
      goto _error;
    }
  }

  // init raft algorithm
  pSyncNode->pFsm = pSyncInfo->pFsm;
  pSyncInfo->pFsm = NULL;
  pSyncNode->quorum = syncUtilQuorum(pSyncNode->pRaftCfg->cfg.replicaNum);
  pSyncNode->leaderCache = EMPTY_RAFT_ID;

  // init life cycle outside

  // TLA+ Spec
  // InitHistoryVars == /\ elections = {}
  //                    /\ allLogs   = {}
  //                    /\ voterLog  = [i \in Server |-> [j \in {} |-> <<>>]]
  // InitServerVars == /\ currentTerm = [i \in Server |-> 1]
  //                   /\ state       = [i \in Server |-> Follower]
  //                   /\ votedFor    = [i \in Server |-> Nil]
  // InitCandidateVars == /\ votesResponded = [i \in Server |-> {}]
  //                      /\ votesGranted   = [i \in Server |-> {}]
  // \* The values nextIndex[i][i] and matchIndex[i][i] are never read, since the
  // \* leader does not send itself messages. It's still easier to include these
  // \* in the functions.
  // InitLeaderVars == /\ nextIndex  = [i \in Server |-> [j \in Server |-> 1]]
  //                   /\ matchIndex = [i \in Server |-> [j \in Server |-> 0]]
  // InitLogVars == /\ log          = [i \in Server |-> << >>]
  //                /\ commitIndex  = [i \in Server |-> 0]
  // Init == /\ messages = [m \in {} |-> 0]
  //         /\ InitHistoryVars
  //         /\ InitServerVars
  //         /\ InitCandidateVars
  //         /\ InitLeaderVars
  //         /\ InitLogVars
  //

  // init TLA+ server vars
  pSyncNode->state = TAOS_SYNC_STATE_FOLLOWER;
  pSyncNode->pRaftStore = raftStoreOpen(pSyncNode->raftStorePath);
  if (pSyncNode->pRaftStore == NULL) {
    sError("vgId:%d, failed to open raft store at path %s", pSyncNode->vgId, pSyncNode->raftStorePath);
    goto _error;
  }

  // init TLA+ candidate vars
  pSyncNode->pVotesGranted = voteGrantedCreate(pSyncNode);
  if (pSyncNode->pVotesGranted == NULL) {
    sError("vgId:%d, failed to create VotesGranted", pSyncNode->vgId);
    goto _error;
  }
  pSyncNode->pVotesRespond = votesRespondCreate(pSyncNode);
  if (pSyncNode->pVotesRespond == NULL) {
    sError("vgId:%d, failed to create VotesRespond", pSyncNode->vgId);
    goto _error;
  }

  // init TLA+ leader vars
  pSyncNode->pNextIndex = syncIndexMgrCreate(pSyncNode);
  if (pSyncNode->pNextIndex == NULL) {
    sError("vgId:%d, failed to create SyncIndexMgr", pSyncNode->vgId);
    goto _error;
  }
  pSyncNode->pMatchIndex = syncIndexMgrCreate(pSyncNode);
  if (pSyncNode->pMatchIndex == NULL) {
    sError("vgId:%d, failed to create SyncIndexMgr", pSyncNode->vgId);
    goto _error;
  }

  // init TLA+ log vars
  pSyncNode->pLogStore = logStoreCreate(pSyncNode);
  if (pSyncNode->pLogStore == NULL) {
    sError("vgId:%d, failed to create SyncLogStore", pSyncNode->vgId);
    goto _error;
  }

  SyncIndex commitIndex = SYNC_INDEX_INVALID;
  if (pSyncNode->pFsm != NULL && pSyncNode->pFsm->FpGetSnapshotInfo != NULL) {
    SSnapshot snapshot = {0};
    int32_t   code = pSyncNode->pFsm->FpGetSnapshotInfo(pSyncNode->pFsm, &snapshot);
    if (code != 0) {
      sError("vgId:%d, failed to get snapshot info, code:%d", pSyncNode->vgId, code);
      goto _error;
    }
    if (snapshot.lastApplyIndex > commitIndex) {
      commitIndex = snapshot.lastApplyIndex;
      sNTrace(pSyncNode, "reset commit index by snapshot");
    }
  }
  pSyncNode->commitIndex = commitIndex;

  // timer ms init
  pSyncNode->pingBaseLine = PING_TIMER_MS;
  pSyncNode->electBaseLine = ELECT_TIMER_MS_MIN;
  pSyncNode->hbBaseLine = HEARTBEAT_TIMER_MS;

  // init ping timer
  pSyncNode->pPingTimer = NULL;
  pSyncNode->pingTimerMS = pSyncNode->pingBaseLine;
  atomic_store_64(&pSyncNode->pingTimerLogicClock, 0);
  atomic_store_64(&pSyncNode->pingTimerLogicClockUser, 0);
  pSyncNode->FpPingTimerCB = syncNodeEqPingTimer;
  pSyncNode->pingTimerCounter = 0;

  // init elect timer
  pSyncNode->pElectTimer = NULL;
  pSyncNode->electTimerMS = syncUtilElectRandomMS(pSyncNode->electBaseLine, 2 * pSyncNode->electBaseLine);
  atomic_store_64(&pSyncNode->electTimerLogicClock, 0);
  pSyncNode->FpElectTimerCB = syncNodeEqElectTimer;
  pSyncNode->electTimerCounter = 0;

  // init heartbeat timer
  pSyncNode->pHeartbeatTimer = NULL;
  pSyncNode->heartbeatTimerMS = pSyncNode->hbBaseLine;
  atomic_store_64(&pSyncNode->heartbeatTimerLogicClock, 0);
  atomic_store_64(&pSyncNode->heartbeatTimerLogicClockUser, 0);
  pSyncNode->FpHeartbeatTimerCB = syncNodeEqHeartbeatTimer;
  pSyncNode->heartbeatTimerCounter = 0;

  // init peer heartbeat timer
  for (int32_t i = 0; i < TSDB_MAX_REPLICA; ++i) {
    syncHbTimerInit(pSyncNode, &(pSyncNode->peerHeartbeatTimerArr[i]), (pSyncNode->replicasId)[i]);
  }

  // init callback
  pSyncNode->FpOnPing = syncNodeOnPing;
  pSyncNode->FpOnPingReply = syncNodeOnPingReply;
  pSyncNode->FpOnClientRequest = syncNodeOnClientRequest;
  pSyncNode->FpOnTimeout = syncNodeOnTimer;
  pSyncNode->FpOnSnapshot = syncNodeOnSnapshot;
  pSyncNode->FpOnSnapshotReply = syncNodeOnSnapshotReply;
  pSyncNode->FpOnRequestVote = syncNodeOnRequestVote;
  pSyncNode->FpOnRequestVoteReply = syncNodeOnRequestVoteReply;
  pSyncNode->FpOnAppendEntries = syncNodeOnAppendEntries;
  pSyncNode->FpOnAppendEntriesReply = syncNodeOnAppendEntriesReply;

  // tools
  pSyncNode->pSyncRespMgr = syncRespMgrCreate(pSyncNode, SYNC_RESP_TTL_MS);
  if (pSyncNode->pSyncRespMgr == NULL) {
    sError("vgId:%d, failed to create SyncRespMgr", pSyncNode->vgId);
    goto _error;
  }

  // restore state
  pSyncNode->restoreFinish = false;

  // snapshot senders
  for (int i = 0; i < TSDB_MAX_REPLICA; ++i) {
    SSyncSnapshotSender* pSender = snapshotSenderCreate(pSyncNode, i);
    // ASSERT(pSender != NULL);
    (pSyncNode->senders)[i] = pSender;
  }

  // snapshot receivers
  pSyncNode->pNewNodeReceiver = snapshotReceiverCreate(pSyncNode, EMPTY_RAFT_ID);

  // is config changing
  pSyncNode->changing = false;

  // peer state
  syncNodePeerStateInit(pSyncNode);

  // min match index
  pSyncNode->minMatchIndex = SYNC_INDEX_INVALID;

  // start in syncNodeStart
  // start raft
  // syncNodeBecomeFollower(pSyncNode);

  int64_t timeNow = taosGetTimestampMs();
  pSyncNode->startTime = timeNow;
  pSyncNode->leaderTime = timeNow;
  pSyncNode->lastReplicateTime = timeNow;

  // snapshotting
  atomic_store_64(&pSyncNode->snapshottingIndex, SYNC_INDEX_INVALID);

  sNTrace(pSyncNode, "sync open");

  return pSyncNode;

_error:
  if (pSyncInfo->pFsm) {
    taosMemoryFree(pSyncInfo->pFsm);
    pSyncInfo->pFsm = NULL;
  }
  syncNodeClose(pSyncNode);
  pSyncNode = NULL;
  return NULL;
}

void syncNodeMaybeUpdateCommitBySnapshot(SSyncNode* pSyncNode) {
  if (pSyncNode->pFsm != NULL && pSyncNode->pFsm->FpGetSnapshotInfo != NULL) {
    SSnapshot snapshot;
    int32_t   code = pSyncNode->pFsm->FpGetSnapshotInfo(pSyncNode->pFsm, &snapshot);
    ASSERT(code == 0);
    if (snapshot.lastApplyIndex > pSyncNode->commitIndex) {
      pSyncNode->commitIndex = snapshot.lastApplyIndex;
    }
  }
}

void syncNodeStart(SSyncNode* pSyncNode) {
  // start raft
  if (pSyncNode->replicaNum == 1) {
    raftStoreNextTerm(pSyncNode->pRaftStore);
    syncNodeBecomeLeader(pSyncNode, "one replica start");

    // Raft 3.6.2 Committing entries from previous terms
    syncNodeAppendNoop(pSyncNode);
    syncMaybeAdvanceCommitIndex(pSyncNode);

  } else {
    syncNodeBecomeFollower(pSyncNode, "first start");
  }

  int32_t ret = 0;
  ret = syncNodeStartPingTimer(pSyncNode);
  ASSERT(ret == 0);
}

void syncNodeStartStandBy(SSyncNode* pSyncNode) {
  // state change
  pSyncNode->state = TAOS_SYNC_STATE_FOLLOWER;
  syncNodeStopHeartbeatTimer(pSyncNode);

  // reset elect timer, long enough
  int32_t electMS = TIMER_MAX_MS;
  int32_t ret = syncNodeRestartElectTimer(pSyncNode, electMS);
  ASSERT(ret == 0);

  ret = 0;
  ret = syncNodeStartPingTimer(pSyncNode);
  ASSERT(ret == 0);
}

void syncNodePreClose(SSyncNode* pSyncNode) {
  // stop elect timer
  syncNodeStopElectTimer(pSyncNode);

  // stop heartbeat timer
  syncNodeStopHeartbeatTimer(pSyncNode);
}

void syncNodeClose(SSyncNode* pSyncNode) {
  if (pSyncNode == NULL) {
    return;
  }
  int32_t ret;

  sNTrace(pSyncNode, "sync close");

  ret = raftStoreClose(pSyncNode->pRaftStore);
  ASSERT(ret == 0);

  syncRespMgrDestroy(pSyncNode->pSyncRespMgr);
  pSyncNode->pSyncRespMgr = NULL;
  voteGrantedDestroy(pSyncNode->pVotesGranted);
  pSyncNode->pVotesGranted = NULL;
  votesRespondDestory(pSyncNode->pVotesRespond);
  pSyncNode->pVotesRespond = NULL;
  syncIndexMgrDestroy(pSyncNode->pNextIndex);
  pSyncNode->pNextIndex = NULL;
  syncIndexMgrDestroy(pSyncNode->pMatchIndex);
  pSyncNode->pMatchIndex = NULL;
  logStoreDestory(pSyncNode->pLogStore);
  pSyncNode->pLogStore = NULL;
  raftCfgClose(pSyncNode->pRaftCfg);
  pSyncNode->pRaftCfg = NULL;

  syncNodeStopPingTimer(pSyncNode);
  syncNodeStopElectTimer(pSyncNode);
  syncNodeStopHeartbeatTimer(pSyncNode);

  if (pSyncNode->pFsm != NULL) {
    taosMemoryFree(pSyncNode->pFsm);
  }

  for (int i = 0; i < TSDB_MAX_REPLICA; ++i) {
    if ((pSyncNode->senders)[i] != NULL) {
      snapshotSenderDestroy((pSyncNode->senders)[i]);
      (pSyncNode->senders)[i] = NULL;
    }
  }

  if (pSyncNode->pNewNodeReceiver != NULL) {
    snapshotReceiverDestroy(pSyncNode->pNewNodeReceiver);
    pSyncNode->pNewNodeReceiver = NULL;
  }

  taosMemoryFree(pSyncNode);
}

// option
// bool syncNodeSnapshotEnable(SSyncNode* pSyncNode) { return pSyncNode->pRaftCfg->snapshotEnable; }

ESyncStrategy syncNodeStrategy(SSyncNode* pSyncNode) { return pSyncNode->pRaftCfg->snapshotStrategy; }

// ping --------------
int32_t syncNodePing(SSyncNode* pSyncNode, const SRaftId* destRaftId, SyncPing* pMsg) {
  syncPingLog2((char*)"==syncNodePing==", pMsg);
  int32_t ret = 0;

  SRpcMsg rpcMsg;
  syncPing2RpcMsg(pMsg, &rpcMsg);
  syncRpcMsgLog2((char*)"==syncNodePing==", &rpcMsg);

  ret = syncNodeSendMsgById(destRaftId, pSyncNode, &rpcMsg);
  return ret;
}

int32_t syncNodePingSelf(SSyncNode* pSyncNode) {
  int32_t   ret = 0;
  SyncPing* pMsg = syncPingBuild3(&pSyncNode->myRaftId, &pSyncNode->myRaftId, pSyncNode->vgId);
  ret = syncNodePing(pSyncNode, &pMsg->destId, pMsg);
  ASSERT(ret == 0);

  syncPingDestroy(pMsg);
  return ret;
}

int32_t syncNodePingPeers(SSyncNode* pSyncNode) {
  int32_t ret = 0;
  for (int i = 0; i < pSyncNode->peersNum; ++i) {
    SRaftId*  destId = &(pSyncNode->peersId[i]);
    SyncPing* pMsg = syncPingBuild3(&pSyncNode->myRaftId, destId, pSyncNode->vgId);
    ret = syncNodePing(pSyncNode, destId, pMsg);
    ASSERT(ret == 0);
    syncPingDestroy(pMsg);
  }
  return ret;
}

int32_t syncNodePingAll(SSyncNode* pSyncNode) {
  int32_t ret = 0;
  for (int i = 0; i < pSyncNode->pRaftCfg->cfg.replicaNum; ++i) {
    SRaftId*  destId = &(pSyncNode->replicasId[i]);
    SyncPing* pMsg = syncPingBuild3(&pSyncNode->myRaftId, destId, pSyncNode->vgId);
    ret = syncNodePing(pSyncNode, destId, pMsg);
    ASSERT(ret == 0);
    syncPingDestroy(pMsg);
  }
  return ret;
}

// timer control --------------
int32_t syncNodeStartPingTimer(SSyncNode* pSyncNode) {
  int32_t ret = 0;
  if (syncIsInit()) {
    taosTmrReset(pSyncNode->FpPingTimerCB, pSyncNode->pingTimerMS, pSyncNode, syncEnv()->pTimerManager,
                 &pSyncNode->pPingTimer);
    atomic_store_64(&pSyncNode->pingTimerLogicClock, pSyncNode->pingTimerLogicClockUser);
  } else {
    sError("vgId:%d, start ping timer error, sync env is stop", pSyncNode->vgId);
  }
  return ret;
}

int32_t syncNodeStopPingTimer(SSyncNode* pSyncNode) {
  int32_t ret = 0;
  atomic_add_fetch_64(&pSyncNode->pingTimerLogicClockUser, 1);
  taosTmrStop(pSyncNode->pPingTimer);
  pSyncNode->pPingTimer = NULL;
  return ret;
}

int32_t syncNodeStartElectTimer(SSyncNode* pSyncNode, int32_t ms) {
  int32_t ret = 0;
  if (syncIsInit()) {
    pSyncNode->electTimerMS = ms;

    SElectTimer* pElectTimer = taosMemoryMalloc(sizeof(SElectTimer));
    pElectTimer->logicClock = pSyncNode->electTimerLogicClock;
    pElectTimer->pSyncNode = pSyncNode;
    pElectTimer->pData = NULL;

    taosTmrReset(pSyncNode->FpElectTimerCB, pSyncNode->electTimerMS, pElectTimer, syncEnv()->pTimerManager,
                 &pSyncNode->pElectTimer);

  } else {
    sError("vgId:%d, start elect timer error, sync env is stop", pSyncNode->vgId);
  }
  return ret;
}

int32_t syncNodeStopElectTimer(SSyncNode* pSyncNode) {
  int32_t ret = 0;
  atomic_add_fetch_64(&pSyncNode->electTimerLogicClock, 1);
  taosTmrStop(pSyncNode->pElectTimer);
  pSyncNode->pElectTimer = NULL;

  return ret;
}

int32_t syncNodeRestartElectTimer(SSyncNode* pSyncNode, int32_t ms) {
  int32_t ret = 0;
  syncNodeStopElectTimer(pSyncNode);
  syncNodeStartElectTimer(pSyncNode, ms);
  return ret;
}

int32_t syncNodeResetElectTimer(SSyncNode* pSyncNode) {
  int32_t ret = 0;
  int32_t electMS;

  if (pSyncNode->pRaftCfg->isStandBy) {
    electMS = TIMER_MAX_MS;
  } else {
    electMS = syncUtilElectRandomMS(pSyncNode->electBaseLine, 2 * pSyncNode->electBaseLine);
  }
  ret = syncNodeRestartElectTimer(pSyncNode, electMS);

  sNTrace(pSyncNode, "reset elect timer, min:%d, max:%d, ms:%d", pSyncNode->electBaseLine, 2 * pSyncNode->electBaseLine,
          electMS);
  return ret;
}

static int32_t syncNodeDoStartHeartbeatTimer(SSyncNode* pSyncNode) {
  int32_t ret = 0;
  if (syncIsInit()) {
    taosTmrReset(pSyncNode->FpHeartbeatTimerCB, pSyncNode->heartbeatTimerMS, pSyncNode, syncEnv()->pTimerManager,
                 &pSyncNode->pHeartbeatTimer);
    atomic_store_64(&pSyncNode->heartbeatTimerLogicClock, pSyncNode->heartbeatTimerLogicClockUser);
  } else {
    sError("vgId:%d, start heartbeat timer error, sync env is stop", pSyncNode->vgId);
  }

  sNTrace(pSyncNode, "start heartbeat timer, ms:%d", pSyncNode->heartbeatTimerMS);
  return ret;
}

int32_t syncNodeStartHeartbeatTimer(SSyncNode* pSyncNode) {
  int32_t ret = 0;

#if 0
  pSyncNode->heartbeatTimerMS = pSyncNode->hbBaseLine;
  ret = syncNodeDoStartHeartbeatTimer(pSyncNode);
#endif

  for (int i = 0; i < pSyncNode->peersNum; ++i) {
    SSyncTimer* pSyncTimer = syncNodeGetHbTimer(pSyncNode, &(pSyncNode->peersId[i]));
    if (pSyncTimer != NULL) {
      syncHbTimerStart(pSyncNode, pSyncTimer);
    }
  }

  return ret;
}

int32_t syncNodeStopHeartbeatTimer(SSyncNode* pSyncNode) {
  int32_t ret = 0;

#if 0
  atomic_add_fetch_64(&pSyncNode->heartbeatTimerLogicClockUser, 1);
  taosTmrStop(pSyncNode->pHeartbeatTimer);
  pSyncNode->pHeartbeatTimer = NULL;
#endif

  for (int i = 0; i < pSyncNode->peersNum; ++i) {
    SSyncTimer* pSyncTimer = syncNodeGetHbTimer(pSyncNode, &(pSyncNode->peersId[i]));
    if (pSyncTimer != NULL) {
      syncHbTimerStop(pSyncNode, pSyncTimer);
    }
  }

  return ret;
}

int32_t syncNodeRestartHeartbeatTimer(SSyncNode* pSyncNode) {
  syncNodeStopHeartbeatTimer(pSyncNode);
  syncNodeStartHeartbeatTimer(pSyncNode);
  return 0;
}

// utils --------------
int32_t syncNodeSendMsgById(const SRaftId* destRaftId, SSyncNode* pSyncNode, SRpcMsg* pMsg) {
  SEpSet epSet;
  syncUtilraftId2EpSet(destRaftId, &epSet);
  if (pSyncNode->syncSendMSg != NULL) {
    // htonl
    syncUtilMsgHtoN(pMsg->pCont);

    pMsg->info.noResp = 1;
    pSyncNode->syncSendMSg(&epSet, pMsg);
  } else {
    sError("vgId:%d, sync send msg by id error, fp-send-msg is null", pSyncNode->vgId);
    return -1;
  }

  return 0;
}

int32_t syncNodeSendMsgByInfo(const SNodeInfo* nodeInfo, SSyncNode* pSyncNode, SRpcMsg* pMsg) {
  SEpSet epSet;
  syncUtilnodeInfo2EpSet(nodeInfo, &epSet);
  if (pSyncNode->syncSendMSg != NULL) {
    // htonl
    syncUtilMsgHtoN(pMsg->pCont);

    pMsg->info.noResp = 1;
    pSyncNode->syncSendMSg(&epSet, pMsg);
  } else {
    sError("vgId:%d, sync send msg by info error, fp-send-msg is null", pSyncNode->vgId);
  }
  return 0;
}

cJSON* syncNode2Json(const SSyncNode* pSyncNode) {
  char   u64buf[128] = {0};
  cJSON* pRoot = cJSON_CreateObject();

  if (pSyncNode != NULL) {
    // init by SSyncInfo
    cJSON_AddNumberToObject(pRoot, "vgId", pSyncNode->vgId);
    cJSON_AddItemToObject(pRoot, "SRaftCfg", raftCfg2Json(pSyncNode->pRaftCfg));
    cJSON_AddStringToObject(pRoot, "path", pSyncNode->path);
    cJSON_AddStringToObject(pRoot, "raftStorePath", pSyncNode->raftStorePath);
    cJSON_AddStringToObject(pRoot, "configPath", pSyncNode->configPath);

    snprintf(u64buf, sizeof(u64buf), "%p", pSyncNode->pWal);
    cJSON_AddStringToObject(pRoot, "pWal", u64buf);

    snprintf(u64buf, sizeof(u64buf), "%p", pSyncNode->msgcb);
    cJSON_AddStringToObject(pRoot, "rpcClient", u64buf);
    snprintf(u64buf, sizeof(u64buf), "%p", pSyncNode->syncSendMSg);
    cJSON_AddStringToObject(pRoot, "syncSendMSg", u64buf);

    snprintf(u64buf, sizeof(u64buf), "%p", pSyncNode->msgcb);
    cJSON_AddStringToObject(pRoot, "queue", u64buf);
    snprintf(u64buf, sizeof(u64buf), "%p", pSyncNode->syncEqMsg);
    cJSON_AddStringToObject(pRoot, "syncEqMsg", u64buf);

    // init internal
    cJSON* pMe = syncUtilNodeInfo2Json(&pSyncNode->myNodeInfo);
    cJSON_AddItemToObject(pRoot, "myNodeInfo", pMe);
    cJSON* pRaftId = syncUtilRaftId2Json(&pSyncNode->myRaftId);
    cJSON_AddItemToObject(pRoot, "myRaftId", pRaftId);

    cJSON_AddNumberToObject(pRoot, "peersNum", pSyncNode->peersNum);
    cJSON* pPeers = cJSON_CreateArray();
    cJSON_AddItemToObject(pRoot, "peersNodeInfo", pPeers);
    for (int i = 0; i < pSyncNode->peersNum; ++i) {
      cJSON_AddItemToArray(pPeers, syncUtilNodeInfo2Json(&pSyncNode->peersNodeInfo[i]));
    }
    cJSON* pPeersId = cJSON_CreateArray();
    cJSON_AddItemToObject(pRoot, "peersId", pPeersId);
    for (int i = 0; i < pSyncNode->peersNum; ++i) {
      cJSON_AddItemToArray(pPeersId, syncUtilRaftId2Json(&pSyncNode->peersId[i]));
    }

    cJSON_AddNumberToObject(pRoot, "replicaNum", pSyncNode->replicaNum);
    cJSON* pReplicasId = cJSON_CreateArray();
    cJSON_AddItemToObject(pRoot, "replicasId", pReplicasId);
    for (int i = 0; i < pSyncNode->replicaNum; ++i) {
      cJSON_AddItemToArray(pReplicasId, syncUtilRaftId2Json(&pSyncNode->replicasId[i]));
    }

    // raft algorithm
    snprintf(u64buf, sizeof(u64buf), "%p", pSyncNode->pFsm);
    cJSON_AddStringToObject(pRoot, "pFsm", u64buf);
    cJSON_AddNumberToObject(pRoot, "quorum", pSyncNode->quorum);
    cJSON* pLaderCache = syncUtilRaftId2Json(&pSyncNode->leaderCache);
    cJSON_AddItemToObject(pRoot, "leaderCache", pLaderCache);

    // life cycle
    snprintf(u64buf, sizeof(u64buf), "%" PRId64, pSyncNode->rid);
    cJSON_AddStringToObject(pRoot, "rid", u64buf);

    // tla+ server vars
    cJSON_AddNumberToObject(pRoot, "state", pSyncNode->state);
    cJSON_AddStringToObject(pRoot, "state_str", syncStr(pSyncNode->state));
    cJSON_AddItemToObject(pRoot, "pRaftStore", raftStore2Json(pSyncNode->pRaftStore));

    // tla+ candidate vars
    cJSON_AddItemToObject(pRoot, "pVotesGranted", voteGranted2Json(pSyncNode->pVotesGranted));
    cJSON_AddItemToObject(pRoot, "pVotesRespond", votesRespond2Json(pSyncNode->pVotesRespond));

    // tla+ leader vars
    cJSON_AddItemToObject(pRoot, "pNextIndex", syncIndexMgr2Json(pSyncNode->pNextIndex));
    cJSON_AddItemToObject(pRoot, "pMatchIndex", syncIndexMgr2Json(pSyncNode->pMatchIndex));

    // tla+ log vars
    cJSON_AddItemToObject(pRoot, "pLogStore", logStore2Json(pSyncNode->pLogStore));
    snprintf(u64buf, sizeof(u64buf), "%" PRId64, pSyncNode->commitIndex);
    cJSON_AddStringToObject(pRoot, "commitIndex", u64buf);

    // timer ms init
    cJSON_AddNumberToObject(pRoot, "pingBaseLine", pSyncNode->pingBaseLine);
    cJSON_AddNumberToObject(pRoot, "electBaseLine", pSyncNode->electBaseLine);
    cJSON_AddNumberToObject(pRoot, "hbBaseLine", pSyncNode->hbBaseLine);

    // ping timer
    snprintf(u64buf, sizeof(u64buf), "%p", pSyncNode->pPingTimer);
    cJSON_AddStringToObject(pRoot, "pPingTimer", u64buf);
    cJSON_AddNumberToObject(pRoot, "pingTimerMS", pSyncNode->pingTimerMS);
    snprintf(u64buf, sizeof(u64buf), "%" PRIu64, pSyncNode->pingTimerLogicClock);
    cJSON_AddStringToObject(pRoot, "pingTimerLogicClock", u64buf);
    snprintf(u64buf, sizeof(u64buf), "%" PRIu64, pSyncNode->pingTimerLogicClockUser);
    cJSON_AddStringToObject(pRoot, "pingTimerLogicClockUser", u64buf);
    snprintf(u64buf, sizeof(u64buf), "%p", pSyncNode->FpPingTimerCB);
    cJSON_AddStringToObject(pRoot, "FpPingTimerCB", u64buf);
    snprintf(u64buf, sizeof(u64buf), "%" PRIu64, pSyncNode->pingTimerCounter);
    cJSON_AddStringToObject(pRoot, "pingTimerCounter", u64buf);

    // elect timer
    snprintf(u64buf, sizeof(u64buf), "%p", pSyncNode->pElectTimer);
    cJSON_AddStringToObject(pRoot, "pElectTimer", u64buf);
    cJSON_AddNumberToObject(pRoot, "electTimerMS", pSyncNode->electTimerMS);
    snprintf(u64buf, sizeof(u64buf), "%" PRIu64, pSyncNode->electTimerLogicClock);
    cJSON_AddStringToObject(pRoot, "electTimerLogicClock", u64buf);
    snprintf(u64buf, sizeof(u64buf), "%p", pSyncNode->FpElectTimerCB);
    cJSON_AddStringToObject(pRoot, "FpElectTimerCB", u64buf);
    snprintf(u64buf, sizeof(u64buf), "%" PRIu64, pSyncNode->electTimerCounter);
    cJSON_AddStringToObject(pRoot, "electTimerCounter", u64buf);

    // heartbeat timer
    snprintf(u64buf, sizeof(u64buf), "%p", pSyncNode->pHeartbeatTimer);
    cJSON_AddStringToObject(pRoot, "pHeartbeatTimer", u64buf);
    cJSON_AddNumberToObject(pRoot, "heartbeatTimerMS", pSyncNode->heartbeatTimerMS);
    snprintf(u64buf, sizeof(u64buf), "%" PRIu64, pSyncNode->heartbeatTimerLogicClock);
    cJSON_AddStringToObject(pRoot, "heartbeatTimerLogicClock", u64buf);
    snprintf(u64buf, sizeof(u64buf), "%" PRIu64, pSyncNode->heartbeatTimerLogicClockUser);
    cJSON_AddStringToObject(pRoot, "heartbeatTimerLogicClockUser", u64buf);
    snprintf(u64buf, sizeof(u64buf), "%p", pSyncNode->FpHeartbeatTimerCB);
    cJSON_AddStringToObject(pRoot, "FpHeartbeatTimerCB", u64buf);
    snprintf(u64buf, sizeof(u64buf), "%" PRIu64, pSyncNode->heartbeatTimerCounter);
    cJSON_AddStringToObject(pRoot, "heartbeatTimerCounter", u64buf);

    // callback
    snprintf(u64buf, sizeof(u64buf), "%p", pSyncNode->FpOnPing);
    cJSON_AddStringToObject(pRoot, "FpOnPing", u64buf);
    snprintf(u64buf, sizeof(u64buf), "%p", pSyncNode->FpOnPingReply);
    cJSON_AddStringToObject(pRoot, "FpOnPingReply", u64buf);
    snprintf(u64buf, sizeof(u64buf), "%p", pSyncNode->FpOnRequestVote);
    cJSON_AddStringToObject(pRoot, "FpOnRequestVote", u64buf);
    snprintf(u64buf, sizeof(u64buf), "%p", pSyncNode->FpOnRequestVoteReply);
    cJSON_AddStringToObject(pRoot, "FpOnRequestVoteReply", u64buf);
    snprintf(u64buf, sizeof(u64buf), "%p", pSyncNode->FpOnAppendEntries);
    cJSON_AddStringToObject(pRoot, "FpOnAppendEntries", u64buf);
    snprintf(u64buf, sizeof(u64buf), "%p", pSyncNode->FpOnAppendEntriesReply);
    cJSON_AddStringToObject(pRoot, "FpOnAppendEntriesReply", u64buf);
    snprintf(u64buf, sizeof(u64buf), "%p", pSyncNode->FpOnTimeout);
    cJSON_AddStringToObject(pRoot, "FpOnTimeout", u64buf);

    // restoreFinish
    cJSON_AddNumberToObject(pRoot, "restoreFinish", pSyncNode->restoreFinish);

    // snapshot senders
    cJSON* pSenders = cJSON_CreateArray();
    cJSON_AddItemToObject(pRoot, "senders", pSenders);
    for (int i = 0; i < TSDB_MAX_REPLICA; ++i) {
      cJSON_AddItemToArray(pSenders, snapshotSender2Json((pSyncNode->senders)[i]));
    }

    // snapshot receivers
    cJSON* pReceivers = cJSON_CreateArray();
    cJSON_AddItemToObject(pRoot, "receiver", snapshotReceiver2Json(pSyncNode->pNewNodeReceiver));

    // changing
    cJSON_AddNumberToObject(pRoot, "changing", pSyncNode->changing);
  }

  cJSON* pJson = cJSON_CreateObject();
  cJSON_AddItemToObject(pJson, "SSyncNode", pRoot);
  return pJson;
}

char* syncNode2Str(const SSyncNode* pSyncNode) {
  cJSON* pJson = syncNode2Json(pSyncNode);
  char*  serialized = cJSON_Print(pJson);
  cJSON_Delete(pJson);
  return serialized;
}

inline char* syncNode2SimpleStr(const SSyncNode* pSyncNode) {
  int   len = 256;
  char* s = (char*)taosMemoryMalloc(len);

  SSnapshot snapshot = {.data = NULL, .lastApplyIndex = -1, .lastApplyTerm = 0};
  if (pSyncNode->pFsm->FpGetSnapshotInfo != NULL) {
    pSyncNode->pFsm->FpGetSnapshotInfo(pSyncNode->pFsm, &snapshot);
  }
  SyncIndex logLastIndex = pSyncNode->pLogStore->syncLogLastIndex(pSyncNode->pLogStore);
  SyncIndex logBeginIndex = pSyncNode->pLogStore->syncLogBeginIndex(pSyncNode->pLogStore);

  snprintf(s, len,
           "vgId:%d, sync %s, tm:%" PRIu64 ", cmt:%" PRId64 ", fst:%" PRId64 ", lst:%" PRId64 ", snap:%" PRId64
           ", sby:%d, "
           "r-num:%d, "
           "lcfg:%" PRId64 ", chging:%d, rsto:%d",
           pSyncNode->vgId, syncStr(pSyncNode->state), pSyncNode->pRaftStore->currentTerm, pSyncNode->commitIndex,
           logBeginIndex, logLastIndex, snapshot.lastApplyIndex, pSyncNode->pRaftCfg->isStandBy, pSyncNode->replicaNum,
           pSyncNode->pRaftCfg->lastConfigIndex, pSyncNode->changing, pSyncNode->restoreFinish);

  return s;
}

inline bool syncNodeInConfig(SSyncNode* pSyncNode, const SSyncCfg* config) {
  bool b1 = false;
  bool b2 = false;

  for (int i = 0; i < config->replicaNum; ++i) {
    if (strcmp((config->nodeInfo)[i].nodeFqdn, pSyncNode->myNodeInfo.nodeFqdn) == 0 &&
        (config->nodeInfo)[i].nodePort == pSyncNode->myNodeInfo.nodePort) {
      b1 = true;
      break;
    }
  }

  for (int i = 0; i < config->replicaNum; ++i) {
    SRaftId raftId;
    raftId.addr = syncUtilAddr2U64((config->nodeInfo)[i].nodeFqdn, (config->nodeInfo)[i].nodePort);
    raftId.vgId = pSyncNode->vgId;

    if (syncUtilSameId(&raftId, &(pSyncNode->myRaftId))) {
      b2 = true;
      break;
    }
  }

  ASSERT(b1 == b2);
  return b1;
}

static bool syncIsConfigChanged(const SSyncCfg* pOldCfg, const SSyncCfg* pNewCfg) {
  if (pOldCfg->replicaNum != pNewCfg->replicaNum) return true;
  if (pOldCfg->myIndex != pNewCfg->myIndex) return true;
  for (int32_t i = 0; i < pOldCfg->replicaNum; ++i) {
    const SNodeInfo* pOldInfo = &pOldCfg->nodeInfo[i];
    const SNodeInfo* pNewInfo = &pNewCfg->nodeInfo[i];
    if (strcmp(pOldInfo->nodeFqdn, pNewInfo->nodeFqdn) != 0) return true;
    if (pOldInfo->nodePort != pNewInfo->nodePort) return true;
  }

  return false;
}

void syncNodeDoConfigChange(SSyncNode* pSyncNode, SSyncCfg* pNewConfig, SyncIndex lastConfigChangeIndex) {
  SSyncCfg oldConfig = pSyncNode->pRaftCfg->cfg;
  if (!syncIsConfigChanged(&oldConfig, pNewConfig)) {
    sInfo("vgId:1, sync not reconfig since not changed");
    return;
  }

  pSyncNode->pRaftCfg->cfg = *pNewConfig;
  pSyncNode->pRaftCfg->lastConfigIndex = lastConfigChangeIndex;

  bool IamInOld = syncNodeInConfig(pSyncNode, &oldConfig);
  bool IamInNew = syncNodeInConfig(pSyncNode, pNewConfig);

  bool isDrop = false;
  bool isAdd = false;

  if (IamInOld && !IamInNew) {
    isDrop = true;
  } else {
    isDrop = false;
  }

  if (!IamInOld && IamInNew) {
    isAdd = true;
  } else {
    isAdd = false;
  }

  // log begin config change
  char oldCfgStr[1024] = {0};
  char newCfgStr[1024] = {0};
  syncCfg2SimpleStr(&oldConfig, oldCfgStr, sizeof(oldCfgStr));
  syncCfg2SimpleStr(pNewConfig, oldCfgStr, sizeof(oldCfgStr));
  sNTrace(pSyncNode, "begin do config change, from %s to %s", oldCfgStr, oldCfgStr);

  if (IamInNew) {
    pSyncNode->pRaftCfg->isStandBy = 0;  // change isStandBy to normal
  }
  if (isDrop) {
    pSyncNode->pRaftCfg->isStandBy = 1;  // set standby
  }

  // add last config index
  raftCfgAddConfigIndex(pSyncNode->pRaftCfg, lastConfigChangeIndex);

  if (IamInNew) {
    //-----------------------------------------
    int32_t ret = 0;

    // save snapshot senders
    int32_t oldReplicaNum = pSyncNode->replicaNum;
    SRaftId oldReplicasId[TSDB_MAX_REPLICA];
    memcpy(oldReplicasId, pSyncNode->replicasId, sizeof(oldReplicasId));
    SSyncSnapshotSender* oldSenders[TSDB_MAX_REPLICA];
    for (int i = 0; i < TSDB_MAX_REPLICA; ++i) {
      oldSenders[i] = (pSyncNode->senders)[i];
      sSTrace(oldSenders[i], "snapshot sender save old");
    }

    // init internal
    pSyncNode->myNodeInfo = pSyncNode->pRaftCfg->cfg.nodeInfo[pSyncNode->pRaftCfg->cfg.myIndex];
    syncUtilnodeInfo2raftId(&pSyncNode->myNodeInfo, pSyncNode->vgId, &pSyncNode->myRaftId);

    // init peersNum, peers, peersId
    pSyncNode->peersNum = pSyncNode->pRaftCfg->cfg.replicaNum - 1;
    int j = 0;
    for (int i = 0; i < pSyncNode->pRaftCfg->cfg.replicaNum; ++i) {
      if (i != pSyncNode->pRaftCfg->cfg.myIndex) {
        pSyncNode->peersNodeInfo[j] = pSyncNode->pRaftCfg->cfg.nodeInfo[i];
        j++;
      }
    }
    for (int i = 0; i < pSyncNode->peersNum; ++i) {
      syncUtilnodeInfo2raftId(&pSyncNode->peersNodeInfo[i], pSyncNode->vgId, &pSyncNode->peersId[i]);
    }

    // init replicaNum, replicasId
    pSyncNode->replicaNum = pSyncNode->pRaftCfg->cfg.replicaNum;
    for (int i = 0; i < pSyncNode->pRaftCfg->cfg.replicaNum; ++i) {
      syncUtilnodeInfo2raftId(&pSyncNode->pRaftCfg->cfg.nodeInfo[i], pSyncNode->vgId, &pSyncNode->replicasId[i]);
    }

    // update quorum first
    pSyncNode->quorum = syncUtilQuorum(pSyncNode->pRaftCfg->cfg.replicaNum);

    syncIndexMgrUpdate(pSyncNode->pNextIndex, pSyncNode);
    syncIndexMgrUpdate(pSyncNode->pMatchIndex, pSyncNode);
    voteGrantedUpdate(pSyncNode->pVotesGranted, pSyncNode);
    votesRespondUpdate(pSyncNode->pVotesRespond, pSyncNode);

    // reset snapshot senders

    // clear new
    for (int i = 0; i < TSDB_MAX_REPLICA; ++i) {
      (pSyncNode->senders)[i] = NULL;
    }

    // reset new
    for (int i = 0; i < pSyncNode->replicaNum; ++i) {
      // reset sender
      bool reset = false;
      for (int j = 0; j < TSDB_MAX_REPLICA; ++j) {
        if (syncUtilSameId(&(pSyncNode->replicasId)[i], &oldReplicasId[j])) {
          char     host[128];
          uint16_t port;
          syncUtilU642Addr((pSyncNode->replicasId)[i].addr, host, sizeof(host), &port);
          sNTrace(pSyncNode, "snapshot sender reset for: %" PRIu64 ", newIndex:%d, %s:%d, %p",
                  (pSyncNode->replicasId)[i].addr, i, host, port, oldSenders[j]);

          (pSyncNode->senders)[i] = oldSenders[j];
          oldSenders[j] = NULL;
          reset = true;

          // reset replicaIndex
          int32_t oldreplicaIndex = (pSyncNode->senders)[i]->replicaIndex;
          (pSyncNode->senders)[i]->replicaIndex = i;

          sNTrace(pSyncNode, "snapshot sender udpate replicaIndex from %d to %d, %s:%d, %p, reset:%d", oldreplicaIndex,
                  i, host, port, (pSyncNode->senders)[i], reset);
        }
      }
    }

    // create new
    for (int i = 0; i < TSDB_MAX_REPLICA; ++i) {
      if ((pSyncNode->senders)[i] == NULL) {
        (pSyncNode->senders)[i] = snapshotSenderCreate(pSyncNode, i);
        sSTrace((pSyncNode->senders)[i], "snapshot sender create new");
      }
    }

    // free old
    for (int i = 0; i < TSDB_MAX_REPLICA; ++i) {
      if (oldSenders[i] != NULL) {
        snapshotSenderDestroy(oldSenders[i]);
        sNTrace(pSyncNode, "snapshot sender delete old %p replica-index:%d", oldSenders[i], i);
        oldSenders[i] = NULL;
      }
    }

    // persist cfg
    raftCfgPersist(pSyncNode->pRaftCfg);

    char tmpbuf[1024] = {0};
    snprintf(tmpbuf, sizeof(tmpbuf), "config change from %d to %d, index:%" PRId64 ", %s  -->  %s",
             oldConfig.replicaNum, pNewConfig->replicaNum, lastConfigChangeIndex, oldCfgStr, newCfgStr);

    // change isStandBy to normal (election timeout)
    if (pSyncNode->state == TAOS_SYNC_STATE_LEADER) {
      syncNodeBecomeLeader(pSyncNode, tmpbuf);

      // Raft 3.6.2 Committing entries from previous terms
      syncNodeAppendNoop(pSyncNode);
      syncMaybeAdvanceCommitIndex(pSyncNode);

    } else {
      syncNodeBecomeFollower(pSyncNode, tmpbuf);
    }
  } else {
    // persist cfg
    raftCfgPersist(pSyncNode->pRaftCfg);
    sNTrace(pSyncNode, "do not config change from %d to %d, index:%" PRId64 ", %s  -->  %s", oldConfig.replicaNum,
            pNewConfig->replicaNum, lastConfigChangeIndex, oldCfgStr, newCfgStr);
  }

_END:
  // log end config change
  sNTrace(pSyncNode, "end do config change, from %s to %s", oldCfgStr, newCfgStr);
}

// raft state change --------------
void syncNodeUpdateTerm(SSyncNode* pSyncNode, SyncTerm term) {
  if (term > pSyncNode->pRaftStore->currentTerm) {
    raftStoreSetTerm(pSyncNode->pRaftStore, term);
    char tmpBuf[64];
    snprintf(tmpBuf, sizeof(tmpBuf), "update term to %" PRIu64, term);
    syncNodeBecomeFollower(pSyncNode, tmpBuf);
    raftStoreClearVote(pSyncNode->pRaftStore);
  }
}

void syncNodeUpdateTermWithoutStepDown(SSyncNode* pSyncNode, SyncTerm term) {
  if (term > pSyncNode->pRaftStore->currentTerm) {
    raftStoreSetTerm(pSyncNode->pRaftStore, term);
  }
}

void syncNodeStepDown(SSyncNode* pSyncNode, SyncTerm newTerm) {
  if (pSyncNode->pRaftStore->currentTerm > newTerm) {
    sNTrace(pSyncNode, "step down, ignore, new-term:%" PRIu64 ", current-term:%" PRIu64, newTerm,
            pSyncNode->pRaftStore->currentTerm);
    return;
  }

  do {
    sNTrace(pSyncNode, "step down, new-term:%" PRIu64 ", current-term:%" PRIu64, newTerm,
            pSyncNode->pRaftStore->currentTerm);
  } while (0);

  if (pSyncNode->pRaftStore->currentTerm < newTerm) {
    raftStoreSetTerm(pSyncNode->pRaftStore, newTerm);
    char tmpBuf[64];
    snprintf(tmpBuf, sizeof(tmpBuf), "step down, update term to %" PRIu64, newTerm);
    syncNodeBecomeFollower(pSyncNode, tmpBuf);
    raftStoreClearVote(pSyncNode->pRaftStore);

  } else {
    if (pSyncNode->state != TAOS_SYNC_STATE_FOLLOWER) {
      syncNodeBecomeFollower(pSyncNode, "step down");
    }
  }
}

void syncNodeLeaderChangeRsp(SSyncNode* pSyncNode) { syncRespCleanRsp(pSyncNode->pSyncRespMgr); }

void syncNodeBecomeFollower(SSyncNode* pSyncNode, const char* debugStr) {
  // maybe clear leader cache
  if (pSyncNode->state == TAOS_SYNC_STATE_LEADER) {
    pSyncNode->leaderCache = EMPTY_RAFT_ID;
  }

  // state change
  pSyncNode->state = TAOS_SYNC_STATE_FOLLOWER;
  syncNodeStopHeartbeatTimer(pSyncNode);

  // reset elect timer
  syncNodeResetElectTimer(pSyncNode);

  // send rsp to client
  syncNodeLeaderChangeRsp(pSyncNode);

  // call back
  if (pSyncNode->pFsm != NULL && pSyncNode->pFsm->FpBecomeFollowerCb != NULL) {
    pSyncNode->pFsm->FpBecomeFollowerCb(pSyncNode->pFsm);
  }

  // min match index
  pSyncNode->minMatchIndex = SYNC_INDEX_INVALID;

  // trace log
  sNTrace(pSyncNode, "become follower %s", debugStr);
}

// TLA+ Spec
// \* Candidate i transitions to leader.
// BecomeLeader(i) ==
//     /\ state[i] = Candidate
//     /\ votesGranted[i] \in Quorum
//     /\ state'      = [state EXCEPT ![i] = Leader]
//     /\ nextIndex'  = [nextIndex EXCEPT ![i] =
//                          [j \in Server |-> Len(log[i]) + 1]]
//     /\ matchIndex' = [matchIndex EXCEPT ![i] =
//                          [j \in Server |-> 0]]
//     /\ elections'  = elections \cup
//                          {[eterm     |-> currentTerm[i],
//                            eleader   |-> i,
//                            elog      |-> log[i],
//                            evotes    |-> votesGranted[i],
//                            evoterLog |-> voterLog[i]]}
//     /\ UNCHANGED <<messages, currentTerm, votedFor, candidateVars, logVars>>
//
void syncNodeBecomeLeader(SSyncNode* pSyncNode, const char* debugStr) {
  pSyncNode->leaderTime = taosGetTimestampMs();

  // reset restoreFinish
  pSyncNode->restoreFinish = false;

  // state change
  pSyncNode->state = TAOS_SYNC_STATE_LEADER;

  // set leader cache
  pSyncNode->leaderCache = pSyncNode->myRaftId;

  for (int i = 0; i < pSyncNode->pNextIndex->replicaNum; ++i) {
    // maybe overwrite myself, no harm
    // just do it!

    // pSyncNode->pNextIndex->index[i] = pSyncNode->pLogStore->getLastIndex(pSyncNode->pLogStore) + 1;

    // maybe wal is deleted
    SyncIndex lastIndex;
    SyncTerm  lastTerm;
    int32_t   code = syncNodeGetLastIndexTerm(pSyncNode, &lastIndex, &lastTerm);
    ASSERT(code == 0);
    pSyncNode->pNextIndex->index[i] = lastIndex + 1;
  }

  for (int i = 0; i < pSyncNode->pMatchIndex->replicaNum; ++i) {
    // maybe overwrite myself, no harm
    // just do it!
    pSyncNode->pMatchIndex->index[i] = SYNC_INDEX_INVALID;
  }

  // init peer mgr
  syncNodePeerStateInit(pSyncNode);

#if 0
  // update sender private term
  SSyncSnapshotSender* pMySender = syncNodeGetSnapshotSender(pSyncNode, &(pSyncNode->myRaftId));
  if (pMySender != NULL) {
    for (int i = 0; i < pSyncNode->pMatchIndex->replicaNum; ++i) {
      if ((pSyncNode->senders)[i]->privateTerm > pMySender->privateTerm) {
        pMySender->privateTerm = (pSyncNode->senders)[i]->privateTerm;
      }
    }
    (pMySender->privateTerm) += 100;
  }
#endif

  // close receiver
  if (snapshotReceiverIsStart(pSyncNode->pNewNodeReceiver)) {
    snapshotReceiverForceStop(pSyncNode->pNewNodeReceiver);
  }

  // stop elect timer
  syncNodeStopElectTimer(pSyncNode);

  // start heartbeat timer
  syncNodeStartHeartbeatTimer(pSyncNode);

  // send heartbeat right now
  syncNodeHeartbeatPeers(pSyncNode);

  // call back
  if (pSyncNode->pFsm != NULL && pSyncNode->pFsm->FpBecomeLeaderCb != NULL) {
    pSyncNode->pFsm->FpBecomeLeaderCb(pSyncNode->pFsm);
  }

  // min match index
  pSyncNode->minMatchIndex = SYNC_INDEX_INVALID;

  // trace log
  sNTrace(pSyncNode, "become leader %s", debugStr);
}

void syncNodeCandidate2Leader(SSyncNode* pSyncNode) {
  ASSERT(pSyncNode->state == TAOS_SYNC_STATE_CANDIDATE);
  ASSERT(voteGrantedMajority(pSyncNode->pVotesGranted));
  syncNodeBecomeLeader(pSyncNode, "candidate to leader");

  syncNodeLog2("==state change syncNodeCandidate2Leader==", pSyncNode);

  // Raft 3.6.2 Committing entries from previous terms
  syncNodeAppendNoop(pSyncNode);
  syncMaybeAdvanceCommitIndex(pSyncNode);

  if (pSyncNode->replicaNum > 1) {
    syncNodeReplicate(pSyncNode);
  }
}

bool syncNodeIsMnode(SSyncNode* pSyncNode) { return (pSyncNode->vgId == 1); }

int32_t syncNodePeerStateInit(SSyncNode* pSyncNode) {
  for (int i = 0; i < TSDB_MAX_REPLICA; ++i) {
    pSyncNode->peerStates[i].lastSendIndex = SYNC_INDEX_INVALID;
    pSyncNode->peerStates[i].lastSendTime = 0;
  }

  return 0;
}

void syncNodeFollower2Candidate(SSyncNode* pSyncNode) {
  ASSERT(pSyncNode->state == TAOS_SYNC_STATE_FOLLOWER);
  pSyncNode->state = TAOS_SYNC_STATE_CANDIDATE;
  sNTrace(pSyncNode, "follower to candidate");
}

void syncNodeLeader2Follower(SSyncNode* pSyncNode) {
  ASSERT(pSyncNode->state == TAOS_SYNC_STATE_LEADER);
  syncNodeBecomeFollower(pSyncNode, "leader to follower");
  sNTrace(pSyncNode, "leader to follower");
}

void syncNodeCandidate2Follower(SSyncNode* pSyncNode) {
  ASSERT(pSyncNode->state == TAOS_SYNC_STATE_CANDIDATE);
  syncNodeBecomeFollower(pSyncNode, "candidate to follower");
  sNTrace(pSyncNode, "candidate to follower");
}

// raft vote --------------

// just called by syncNodeVoteForSelf
// need assert
void syncNodeVoteForTerm(SSyncNode* pSyncNode, SyncTerm term, SRaftId* pRaftId) {
  ASSERT(term == pSyncNode->pRaftStore->currentTerm);
  ASSERT(!raftStoreHasVoted(pSyncNode->pRaftStore));

  raftStoreVote(pSyncNode->pRaftStore, pRaftId);
}

// simulate get vote from outside
void syncNodeVoteForSelf(SSyncNode* pSyncNode) {
  syncNodeVoteForTerm(pSyncNode, pSyncNode->pRaftStore->currentTerm, &(pSyncNode->myRaftId));

  SyncRequestVoteReply* pMsg = syncRequestVoteReplyBuild(pSyncNode->vgId);
  pMsg->srcId = pSyncNode->myRaftId;
  pMsg->destId = pSyncNode->myRaftId;
  pMsg->term = pSyncNode->pRaftStore->currentTerm;
  pMsg->voteGranted = true;

  voteGrantedVote(pSyncNode->pVotesGranted, pMsg);
  votesRespondAdd(pSyncNode->pVotesRespond, pMsg);
  syncRequestVoteReplyDestroy(pMsg);
}

// snapshot --------------

// return if has a snapshot
bool syncNodeHasSnapshot(SSyncNode* pSyncNode) {
  bool      ret = false;
  SSnapshot snapshot = {.data = NULL, .lastApplyIndex = -1, .lastApplyTerm = 0, .lastConfigIndex = -1};
  if (pSyncNode->pFsm->FpGetSnapshotInfo != NULL) {
    pSyncNode->pFsm->FpGetSnapshotInfo(pSyncNode->pFsm, &snapshot);
    if (snapshot.lastApplyIndex >= SYNC_INDEX_BEGIN) {
      ret = true;
    }
  }
  return ret;
}

// return max(logLastIndex, snapshotLastIndex)
// if no snapshot and log, return -1
SyncIndex syncNodeGetLastIndex(const SSyncNode* pSyncNode) {
  SSnapshot snapshot = {.data = NULL, .lastApplyIndex = -1, .lastApplyTerm = 0, .lastConfigIndex = -1};
  if (pSyncNode->pFsm->FpGetSnapshotInfo != NULL) {
    pSyncNode->pFsm->FpGetSnapshotInfo(pSyncNode->pFsm, &snapshot);
  }
  SyncIndex logLastIndex = pSyncNode->pLogStore->syncLogLastIndex(pSyncNode->pLogStore);

  SyncIndex lastIndex = logLastIndex > snapshot.lastApplyIndex ? logLastIndex : snapshot.lastApplyIndex;
  return lastIndex;
}

// return the last term of snapshot and log
// if error, return SYNC_TERM_INVALID (by syncLogLastTerm)
SyncTerm syncNodeGetLastTerm(SSyncNode* pSyncNode) {
  SyncTerm lastTerm = 0;
  if (syncNodeHasSnapshot(pSyncNode)) {
    // has snapshot
    SSnapshot snapshot = {.data = NULL, .lastApplyIndex = -1, .lastApplyTerm = 0, .lastConfigIndex = -1};
    if (pSyncNode->pFsm->FpGetSnapshotInfo != NULL) {
      pSyncNode->pFsm->FpGetSnapshotInfo(pSyncNode->pFsm, &snapshot);
    }

    SyncIndex logLastIndex = pSyncNode->pLogStore->syncLogLastIndex(pSyncNode->pLogStore);
    if (logLastIndex > snapshot.lastApplyIndex) {
      lastTerm = pSyncNode->pLogStore->syncLogLastTerm(pSyncNode->pLogStore);
    } else {
      lastTerm = snapshot.lastApplyTerm;
    }

  } else {
    // no snapshot
    lastTerm = pSyncNode->pLogStore->syncLogLastTerm(pSyncNode->pLogStore);
  }

  return lastTerm;
}

// get last index and term along with snapshot
int32_t syncNodeGetLastIndexTerm(SSyncNode* pSyncNode, SyncIndex* pLastIndex, SyncTerm* pLastTerm) {
  *pLastIndex = syncNodeGetLastIndex(pSyncNode);
  *pLastTerm = syncNodeGetLastTerm(pSyncNode);
  return 0;
}

// return append-entries first try index
SyncIndex syncNodeSyncStartIndex(SSyncNode* pSyncNode) {
  SyncIndex syncStartIndex = syncNodeGetLastIndex(pSyncNode) + 1;
  return syncStartIndex;
}

// if index > 0, return index - 1
// else, return -1
SyncIndex syncNodeGetPreIndex(SSyncNode* pSyncNode, SyncIndex index) {
  SyncIndex preIndex = index - 1;
  if (preIndex < SYNC_INDEX_INVALID) {
    preIndex = SYNC_INDEX_INVALID;
  }

  return preIndex;
}

// if index < 0, return SYNC_TERM_INVALID
// if index == 0, return 0
// if index > 0, return preTerm
// if error, return SYNC_TERM_INVALID
SyncTerm syncNodeGetPreTerm(SSyncNode* pSyncNode, SyncIndex index) {
  if (index < SYNC_INDEX_BEGIN) {
    return SYNC_TERM_INVALID;
  }

  if (index == SYNC_INDEX_BEGIN) {
    return 0;
  }

  SyncTerm        preTerm = 0;
  SyncIndex       preIndex = index - 1;
  SSyncRaftEntry* pPreEntry = NULL;
  int32_t         code = pSyncNode->pLogStore->syncLogGetEntry(pSyncNode->pLogStore, preIndex, &pPreEntry);

  SSnapshot snapshot = {.data = NULL,
                        .lastApplyIndex = SYNC_INDEX_INVALID,
                        .lastApplyTerm = SYNC_TERM_INVALID,
                        .lastConfigIndex = SYNC_INDEX_INVALID};

  if (code == 0) {
    ASSERT(pPreEntry != NULL);
    preTerm = pPreEntry->term;
    taosMemoryFree(pPreEntry);
    return preTerm;
  } else {
    if (pSyncNode->pFsm->FpGetSnapshotInfo != NULL) {
      pSyncNode->pFsm->FpGetSnapshotInfo(pSyncNode->pFsm, &snapshot);
      if (snapshot.lastApplyIndex == preIndex) {
        return snapshot.lastApplyTerm;
      }
    }
  }

  sNError(pSyncNode, "sync node get pre term error, index:%" PRId64 ", snap-index:%" PRId64 ", snap-term:%" PRIu64,
          index, snapshot.lastApplyIndex, snapshot.lastApplyTerm);
  return SYNC_TERM_INVALID;
}

// get pre index and term of "index"
int32_t syncNodeGetPreIndexTerm(SSyncNode* pSyncNode, SyncIndex index, SyncIndex* pPreIndex, SyncTerm* pPreTerm) {
  *pPreIndex = syncNodeGetPreIndex(pSyncNode, index);
  *pPreTerm = syncNodeGetPreTerm(pSyncNode, index);
  return 0;
}

// for debug --------------
void syncNodePrint(SSyncNode* pObj) {
  char* serialized = syncNode2Str(pObj);
  printf("syncNodePrint | len:%d | %s \n", (int32_t)strlen(serialized), serialized);
  fflush(NULL);
  taosMemoryFree(serialized);
}

void syncNodePrint2(char* s, SSyncNode* pObj) {
  char* serialized = syncNode2Str(pObj);
  printf("syncNodePrint2 | len:%d | %s | %s \n", (int32_t)strlen(serialized), s, serialized);
  fflush(NULL);
  taosMemoryFree(serialized);
}

void syncNodeLog(SSyncNode* pObj) {
  char* serialized = syncNode2Str(pObj);
  sTraceLong("syncNodeLog | len:%d | %s", (int32_t)strlen(serialized), serialized);
  taosMemoryFree(serialized);
}

void syncNodeLog2(char* s, SSyncNode* pObj) {
  if (gRaftDetailLog) {
    char* serialized = syncNode2Str(pObj);
    sTraceLong("syncNodeLog2 | len:%d | %s | %s", (int32_t)strlen(serialized), s, serialized);
    taosMemoryFree(serialized);
  }
}

void syncNodeLog3(char* s, SSyncNode* pObj) {
  char* serialized = syncNode2Str(pObj);
  sTraceLong("syncNodeLog3 | len:%d | %s | %s", (int32_t)strlen(serialized), s, serialized);
  taosMemoryFree(serialized);
}

// ------ local funciton ---------
// enqueue message ----
static void syncNodeEqPingTimer(void* param, void* tmrId) {
  SSyncNode* pSyncNode = (SSyncNode*)param;
  if (atomic_load_64(&pSyncNode->pingTimerLogicClockUser) <= atomic_load_64(&pSyncNode->pingTimerLogicClock)) {
    SyncTimeout* pSyncMsg = syncTimeoutBuild2(SYNC_TIMEOUT_PING, atomic_load_64(&pSyncNode->pingTimerLogicClock),
                                              pSyncNode->pingTimerMS, pSyncNode->vgId, pSyncNode);
    SRpcMsg      rpcMsg;
    syncTimeout2RpcMsg(pSyncMsg, &rpcMsg);
    syncRpcMsgLog2((char*)"==syncNodeEqPingTimer==", &rpcMsg);
    if (pSyncNode->syncEqMsg != NULL) {
      int32_t code = pSyncNode->syncEqMsg(pSyncNode->msgcb, &rpcMsg);
      if (code != 0) {
        sError("vgId:%d, sync enqueue ping msg error, code:%d", pSyncNode->vgId, code);
        rpcFreeCont(rpcMsg.pCont);
        syncTimeoutDestroy(pSyncMsg);
        return;
      }
    } else {
      sTrace("syncNodeEqPingTimer pSyncNode->syncEqMsg is NULL");
    }
    syncTimeoutDestroy(pSyncMsg);

    if (syncIsInit()) {
      taosTmrReset(syncNodeEqPingTimer, pSyncNode->pingTimerMS, pSyncNode, syncEnv()->pTimerManager,
                   &pSyncNode->pPingTimer);
    } else {
      sError("sync env is stop, syncNodeEqPingTimer");
    }

  } else {
    sTrace("==syncNodeEqPingTimer== pingTimerLogicClock:%" PRIu64 ", pingTimerLogicClockUser:%" PRIu64,
           pSyncNode->pingTimerLogicClock, pSyncNode->pingTimerLogicClockUser);
  }
}

static void syncNodeEqElectTimer(void* param, void* tmrId) {
  SElectTimer* pElectTimer = (SElectTimer*)param;
  SSyncNode*   pSyncNode = pElectTimer->pSyncNode;

  SyncTimeout* pSyncMsg = syncTimeoutBuild2(SYNC_TIMEOUT_ELECTION, pElectTimer->logicClock, pSyncNode->electTimerMS,
                                            pSyncNode->vgId, pSyncNode);
  SRpcMsg      rpcMsg;
  syncTimeout2RpcMsg(pSyncMsg, &rpcMsg);
  if (pSyncNode->syncEqMsg != NULL && pSyncNode->msgcb != NULL && pSyncNode->msgcb->putToQueueFp != NULL) {
    int32_t code = pSyncNode->syncEqMsg(pSyncNode->msgcb, &rpcMsg);
    if (code != 0) {
      sError("vgId:%d, sync enqueue elect msg error, code:%d", pSyncNode->vgId, code);
      rpcFreeCont(rpcMsg.pCont);
      syncTimeoutDestroy(pSyncMsg);
      taosMemoryFree(pElectTimer);
      return;
    }
    sNTrace(pSyncNode, "eq elect timer lc:%" PRIu64, pSyncMsg->logicClock);
  } else {
    sTrace("syncNodeEqElectTimer syncEqMsg is NULL");
  }

  syncTimeoutDestroy(pSyncMsg);
  taosMemoryFree(pElectTimer);

#if 0
  // reset timer ms
  if (syncIsInit() && pSyncNode->electBaseLine > 0) {
    pSyncNode->electTimerMS = syncUtilElectRandomMS(pSyncNode->electBaseLine, 2 * pSyncNode->electBaseLine);
    taosTmrReset(syncNodeEqElectTimer, pSyncNode->electTimerMS, pSyncNode, syncEnv()->pTimerManager,
                 &pSyncNode->pElectTimer);
  } else {
    sError("sync env is stop, syncNodeEqElectTimer");
  }
#endif
}

static void syncNodeEqHeartbeatTimer(void* param, void* tmrId) {
  SSyncNode* pSyncNode = (SSyncNode*)param;
  sNTrace(pSyncNode, "eq hb timer");

  if (pSyncNode->replicaNum > 1) {
    if (atomic_load_64(&pSyncNode->heartbeatTimerLogicClockUser) <=
        atomic_load_64(&pSyncNode->heartbeatTimerLogicClock)) {
      SyncTimeout* pSyncMsg =
          syncTimeoutBuild2(SYNC_TIMEOUT_HEARTBEAT, atomic_load_64(&pSyncNode->heartbeatTimerLogicClock),
                            pSyncNode->heartbeatTimerMS, pSyncNode->vgId, pSyncNode);
      SRpcMsg rpcMsg;
      syncTimeout2RpcMsg(pSyncMsg, &rpcMsg);
      syncRpcMsgLog2((char*)"==syncNodeEqHeartbeatTimer==", &rpcMsg);
      if (pSyncNode->syncEqMsg != NULL) {
        int32_t code = pSyncNode->syncEqMsg(pSyncNode->msgcb, &rpcMsg);
        if (code != 0) {
          sError("vgId:%d, sync enqueue timer msg error, code:%d", pSyncNode->vgId, code);
          rpcFreeCont(rpcMsg.pCont);
          syncTimeoutDestroy(pSyncMsg);
          return;
        }
      } else {
        sError("vgId:%d, enqueue msg cb ptr (i.e. syncEqMsg) not set.", pSyncNode->vgId);
      }
      syncTimeoutDestroy(pSyncMsg);

      if (syncIsInit()) {
        taosTmrReset(syncNodeEqHeartbeatTimer, pSyncNode->heartbeatTimerMS, pSyncNode, syncEnv()->pTimerManager,
                     &pSyncNode->pHeartbeatTimer);
      } else {
        sError("sync env is stop, syncNodeEqHeartbeatTimer");
      }
    } else {
      sTrace("==syncNodeEqHeartbeatTimer== heartbeatTimerLogicClock:%" PRIu64 ", heartbeatTimerLogicClockUser:%" PRIu64
             "",
             pSyncNode->heartbeatTimerLogicClock, pSyncNode->heartbeatTimerLogicClockUser);
    }
  }
}

static void syncNodeEqPeerHeartbeatTimer(void* param, void* tmrId) {
  SSyncHbTimerData* pData = (SSyncHbTimerData*)param;
  SSyncNode*        pSyncNode = pData->pSyncNode;
  SSyncTimer*       pSyncTimer = pData->pTimer;

  if (pSyncNode->state != TAOS_SYNC_STATE_LEADER) {
    return;
  }

  // sNTrace(pSyncNode, "eq peer hb timer");

  int64_t timerLogicClock = atomic_load_64(&pSyncTimer->logicClock);
  int64_t msgLogicClock = atomic_load_64(&pData->logicClock);

  if (pSyncNode->replicaNum > 1) {
    if (timerLogicClock == msgLogicClock) {
      SyncHeartbeat* pSyncMsg = syncHeartbeatBuild(pSyncNode->vgId);
      pSyncMsg->srcId = pSyncNode->myRaftId;
      pSyncMsg->destId = pData->destId;
      pSyncMsg->term = pSyncNode->pRaftStore->currentTerm;
      pSyncMsg->commitIndex = pSyncNode->commitIndex;
      pSyncMsg->minMatchIndex = syncMinMatchIndex(pSyncNode);
      pSyncMsg->privateTerm = 0;

      SRpcMsg rpcMsg;
      syncHeartbeat2RpcMsg(pSyncMsg, &rpcMsg);

// eq msg
#if 0
      if (pSyncNode->syncEqCtrlMsg != NULL) {
        int32_t code = pSyncNode->syncEqCtrlMsg(pSyncNode->msgcb, &rpcMsg);
        if (code != 0) {
          sError("vgId:%d, sync ctrl enqueue timer msg error, code:%d", pSyncNode->vgId, code);
          rpcFreeCont(rpcMsg.pCont);
          syncHeartbeatDestroy(pSyncMsg);
          return;
        }
      } else {
        sError("vgId:%d, enqueue ctrl msg cb ptr (i.e. syncEqMsg) not set.", pSyncNode->vgId);
      }
#endif

      // send msg
      syncNodeSendHeartbeat(pSyncNode, &(pSyncMsg->destId), pSyncMsg);

      syncHeartbeatDestroy(pSyncMsg);

      if (syncIsInit()) {
        taosTmrReset(syncNodeEqPeerHeartbeatTimer, pSyncTimer->timerMS, pData, syncEnv()->pTimerManager,
                     &pSyncTimer->pTimer);
      } else {
        sError("sync env is stop, syncNodeEqHeartbeatTimer");
      }

    } else {
      sTrace("==syncNodeEqPeerHeartbeatTimer== timerLogicClock:%" PRIu64 ", msgLogicClock:%" PRIu64 "", timerLogicClock,
             msgLogicClock);
    }
  }
}

static int32_t syncNodeEqNoop(SSyncNode* ths) {
  int32_t ret = 0;
  ASSERT(ths->state == TAOS_SYNC_STATE_LEADER);

  SyncIndex       index = ths->pLogStore->syncLogWriteIndex(ths->pLogStore);
  SyncTerm        term = ths->pRaftStore->currentTerm;
  SSyncRaftEntry* pEntry = syncEntryBuildNoop(term, index, ths->vgId);
  ASSERT(pEntry != NULL);

  uint32_t           entryLen;
  char*              serialized = syncEntrySerialize(pEntry, &entryLen);
  SyncClientRequest* pSyncMsg = syncClientRequestBuild(entryLen);
  ASSERT(pSyncMsg->dataLen == entryLen);
  memcpy(pSyncMsg->data, serialized, entryLen);

  SRpcMsg rpcMsg = {0};
  syncClientRequest2RpcMsg(pSyncMsg, &rpcMsg);
  if (ths->syncEqMsg != NULL) {
    ths->syncEqMsg(ths->msgcb, &rpcMsg);
  } else {
    sTrace("syncNodeEqNoop pSyncNode->syncEqMsg is NULL");
  }

  syncEntryDestory(pEntry);
  taosMemoryFree(serialized);
  syncClientRequestDestroy(pSyncMsg);

  return ret;
}

static void deleteCacheEntry(const void* key, size_t keyLen, void* value) { taosMemoryFree(value); }

static int32_t syncCacheEntry(SSyncLogStore* pLogStore, SSyncRaftEntry* pEntry, LRUHandle** h) {
  int       code = 0;
  int       entryLen = sizeof(*pEntry) + pEntry->dataLen;
  LRUStatus status = taosLRUCacheInsert(pLogStore->pCache, &pEntry->index, sizeof(pEntry->index), pEntry, entryLen,
                                        deleteCacheEntry, h, TAOS_LRU_PRIORITY_LOW);
  if (status != TAOS_LRU_STATUS_OK) {
    code = -1;
  }

  return code;
}

static int32_t syncNodeAppendNoop(SSyncNode* ths) {
  int32_t ret = 0;

  SyncIndex       index = ths->pLogStore->syncLogWriteIndex(ths->pLogStore);
  SyncTerm        term = ths->pRaftStore->currentTerm;
  SSyncRaftEntry* pEntry = syncEntryBuildNoop(term, index, ths->vgId);
  ASSERT(pEntry != NULL);

  LRUHandle* h = NULL;
  syncCacheEntry(ths->pLogStore, pEntry, &h);

  if (ths->state == TAOS_SYNC_STATE_LEADER) {
    int32_t code = ths->pLogStore->syncLogAppendEntry(ths->pLogStore, pEntry);
    if (code != 0) {
      sNError(ths, "append noop error");
      return -1;
    }
  }

  if (h) {
    taosLRUCacheRelease(ths->pLogStore->pCache, h, false);
  } else {
    syncEntryDestory(pEntry);
  }

  return ret;
}

// on message ----
int32_t syncNodeOnPing(SSyncNode* ths, SyncPing* pMsg) {
  sTrace("vgId:%d, recv sync-ping", ths->vgId);

  SyncPingReply* pMsgReply = syncPingReplyBuild3(&ths->myRaftId, &pMsg->srcId, ths->vgId);
  SRpcMsg        rpcMsg;
  syncPingReply2RpcMsg(pMsgReply, &rpcMsg);

  /*
    // htonl
    SMsgHead* pHead = rpcMsg.pCont;
    pHead->contLen = htonl(pHead->contLen);
    pHead->vgId = htonl(pHead->vgId);
  */

  syncNodeSendMsgById(&pMsgReply->destId, ths, &rpcMsg);
  syncPingReplyDestroy(pMsgReply);

  return 0;
}

int32_t syncNodeOnPingReply(SSyncNode* ths, SyncPingReply* pMsg) {
  int32_t ret = 0;
  sTrace("vgId:%d, recv sync-ping-reply", ths->vgId);
  return ret;
}

int32_t syncNodeOnHeartbeat(SSyncNode* ths, SyncHeartbeat* pMsg) {
  syncLogRecvHeartbeat(ths, pMsg, "");

  SyncHeartbeatReply* pMsgReply = syncHeartbeatReplyBuild(ths->vgId);
  pMsgReply->destId = pMsg->srcId;
  pMsgReply->srcId = ths->myRaftId;
  pMsgReply->term = ths->pRaftStore->currentTerm;
  pMsgReply->privateTerm = 8864;  // magic number

  SRpcMsg rpcMsg;
  syncHeartbeatReply2RpcMsg(pMsgReply, &rpcMsg);

  if (pMsg->term == ths->pRaftStore->currentTerm && ths->state != TAOS_SYNC_STATE_LEADER) {
    syncNodeResetElectTimer(ths);
    ths->minMatchIndex = pMsg->minMatchIndex;

    if (ths->state == TAOS_SYNC_STATE_FOLLOWER) {
      // syncNodeFollowerCommit(ths, pMsg->commitIndex);
      SyncLocalCmd* pSyncMsg = syncLocalCmdBuild(ths->vgId);
      pSyncMsg->cmd = SYNC_LOCAL_CMD_FOLLOWER_CMT;
      pSyncMsg->fcIndex = pMsg->commitIndex;

      SRpcMsg rpcMsgLocalCmd;
      syncLocalCmd2RpcMsg(pSyncMsg, &rpcMsgLocalCmd);

      if (ths->syncEqMsg != NULL && ths->msgcb != NULL) {
        int32_t code = ths->syncEqMsg(ths->msgcb, &rpcMsgLocalCmd);
        if (code != 0) {
          sError("vgId:%d, sync enqueue fc-commit msg error, code:%d", ths->vgId, code);
          rpcFreeCont(rpcMsgLocalCmd.pCont);
        } else {
          sTrace("vgId:%d, sync enqueue fc-commit msg, fc-index: %" PRIu64, ths->vgId, pSyncMsg->fcIndex);
        }
      }
    }
  }

  if (pMsg->term >= ths->pRaftStore->currentTerm && ths->state != TAOS_SYNC_STATE_FOLLOWER) {
    // syncNodeStepDown(ths, pMsg->term);
    SyncLocalCmd* pSyncMsg = syncLocalCmdBuild(ths->vgId);
    pSyncMsg->cmd = SYNC_LOCAL_CMD_STEP_DOWN;
    pSyncMsg->sdNewTerm = pMsg->term;

    SRpcMsg rpcMsgLocalCmd;
    syncLocalCmd2RpcMsg(pSyncMsg, &rpcMsgLocalCmd);

    if (ths->syncEqMsg != NULL && ths->msgcb != NULL) {
      int32_t code = ths->syncEqMsg(ths->msgcb, &rpcMsgLocalCmd);
      if (code != 0) {
        sError("vgId:%d, sync enqueue step-down msg error, code:%d", ths->vgId, code);
        rpcFreeCont(rpcMsgLocalCmd.pCont);
      } else {
        sTrace("vgId:%d, sync enqueue step-down msg, new-term: %" PRIu64, ths->vgId, pSyncMsg->sdNewTerm);
      }
    }

    syncLocalCmdDestroy(pSyncMsg);
  }

  /*
    // htonl
    SMsgHead* pHead = rpcMsg.pCont;
    pHead->contLen = htonl(pHead->contLen);
    pHead->vgId = htonl(pHead->vgId);
  */

  // reply
  syncNodeSendMsgById(&pMsgReply->destId, ths, &rpcMsg);
  syncHeartbeatReplyDestroy(pMsgReply);

  return 0;
}

int32_t syncNodeOnHeartbeatReply(SSyncNode* ths, SyncHeartbeatReply* pMsg) {
  syncLogRecvHeartbeatReply(ths, pMsg, "");

  // update last reply time, make decision whether the other node is alive or not
  syncIndexMgrSetRecvTime(ths->pMatchIndex, &(pMsg->destId), pMsg->startTime);

  return 0;
}

int32_t syncNodeOnLocalCmd(SSyncNode* ths, SyncLocalCmd* pMsg) {
  syncLogRecvLocalCmd(ths, pMsg, "");

  if (pMsg->cmd == SYNC_LOCAL_CMD_STEP_DOWN) {
    syncNodeStepDown(ths, pMsg->sdNewTerm);

  } else if (pMsg->cmd == SYNC_LOCAL_CMD_FOLLOWER_CMT) {
    syncNodeFollowerCommit(ths, pMsg->fcIndex);

  } else {
    sNError(ths, "error local cmd");
  }

  return 0;
}

// TLA+ Spec
// ClientRequest(i, v) ==
//     /\ state[i] = Leader
//     /\ LET entry == [term  |-> currentTerm[i],
//                      value |-> v]
//            newLog == Append(log[i], entry)
//        IN  log' = [log EXCEPT ![i] = newLog]
//     /\ UNCHANGED <<messages, serverVars, candidateVars,
//                    leaderVars, commitIndex>>
//

int32_t syncNodeOnClientRequest(SSyncNode* ths, SyncClientRequest* pMsg, SyncIndex* pRetIndex) {
  sNTrace(ths, "on client request");

  int32_t ret = 0;
  int32_t code = 0;

  SyncIndex       index = ths->pLogStore->syncLogWriteIndex(ths->pLogStore);
  SyncTerm        term = ths->pRaftStore->currentTerm;
  SSyncRaftEntry* pEntry = syncEntryBuild2((SyncClientRequest*)pMsg, term, index);
  ASSERT(pEntry != NULL);

  LRUHandle* h = NULL;
  syncCacheEntry(ths->pLogStore, pEntry, &h);

  if (ths->state == TAOS_SYNC_STATE_LEADER) {
    // append entry
    code = ths->pLogStore->syncLogAppendEntry(ths->pLogStore, pEntry);
    if (code != 0) {
      // del resp mgr, call FpCommitCb
      ASSERT(0);
      return -1;
    }

    // if mulit replica, start replicate right now
    if (ths->replicaNum > 1) {
      syncNodeReplicate(ths);
    }

    // if only myself, maybe commit right now
    if (ths->replicaNum == 1) {
      if (syncNodeIsMnode(ths)) {
        syncMaybeAdvanceCommitIndex(ths);
      } else {
        syncOneReplicaAdvance(ths);
      }
    }
  }

  if (pRetIndex != NULL) {
    if (ret == 0 && pEntry != NULL) {
      *pRetIndex = pEntry->index;
    } else {
      *pRetIndex = SYNC_INDEX_INVALID;
    }
  }

  if (h) {
    taosLRUCacheRelease(ths->pLogStore->pCache, h, false);
  } else {
    syncEntryDestory(pEntry);
  }

  return ret;
}

const char* syncStr(ESyncState state) {
  switch (state) {
    case TAOS_SYNC_STATE_FOLLOWER:
      return "follower";
    case TAOS_SYNC_STATE_CANDIDATE:
      return "candidate";
    case TAOS_SYNC_STATE_LEADER:
      return "leader";
    default:
      return "error";
  }
}

int32_t syncDoLeaderTransfer(SSyncNode* ths, SRpcMsg* pRpcMsg, SSyncRaftEntry* pEntry) {
  if (ths->state != TAOS_SYNC_STATE_FOLLOWER) {
    sNTrace(ths, "I am not follower, can not do leader transfer");
    return 0;
  }

  if (!ths->restoreFinish) {
    sNTrace(ths, "restore not finish, can not do leader transfer");
    return 0;
  }

  if (pEntry->term < ths->pRaftStore->currentTerm) {
    sNTrace(ths, "little term:%" PRIu64 ", can not do leader transfer", pEntry->term);
    return 0;
  }

  if (pEntry->index < syncNodeGetLastIndex(ths)) {
    sNTrace(ths, "little index:%" PRId64 ", can not do leader transfer", pEntry->index);
    return 0;
  }

  /*
    if (ths->vgId > 1) {
      sNTrace(ths, "I am vnode, can not do leader transfer");
      return 0;
    }
  */

  SyncLeaderTransfer* pSyncLeaderTransfer = syncLeaderTransferFromRpcMsg2(pRpcMsg);
  sNTrace(ths, "do leader transfer, index:%" PRId64, pEntry->index);

  bool sameId = syncUtilSameId(&(pSyncLeaderTransfer->newLeaderId), &(ths->myRaftId));
  bool sameNodeInfo = strcmp(pSyncLeaderTransfer->newNodeInfo.nodeFqdn, ths->myNodeInfo.nodeFqdn) == 0 &&
                      pSyncLeaderTransfer->newNodeInfo.nodePort == ths->myNodeInfo.nodePort;

  bool same = sameId || sameNodeInfo;
  if (same) {
    // reset elect timer now!
    int32_t electMS = 1;
    int32_t ret = syncNodeRestartElectTimer(ths, electMS);
    ASSERT(ret == 0);

    sNTrace(ths, "maybe leader transfer to %s:%d %" PRIu64, pSyncLeaderTransfer->newNodeInfo.nodeFqdn,
            pSyncLeaderTransfer->newNodeInfo.nodePort, pSyncLeaderTransfer->newLeaderId.addr);
  }

  if (ths->pFsm->FpLeaderTransferCb != NULL) {
    SFsmCbMeta cbMeta = {
        .code = 0,
        .currentTerm = ths->pRaftStore->currentTerm,
        .flag = 0,
        .index = pEntry->index,
        .lastConfigIndex = syncNodeGetSnapshotConfigIndex(ths, pEntry->index),
        .isWeak = pEntry->isWeak,
        .seqNum = pEntry->seqNum,
        .state = ths->state,
        .term = pEntry->term,
    };
    ths->pFsm->FpLeaderTransferCb(ths->pFsm, pRpcMsg, &cbMeta);
  }

  syncLeaderTransferDestroy(pSyncLeaderTransfer);
  return 0;
}

int32_t syncNodeUpdateNewConfigIndex(SSyncNode* ths, SSyncCfg* pNewCfg) {
  for (int i = 0; i < pNewCfg->replicaNum; ++i) {
    SRaftId raftId;
    raftId.addr = syncUtilAddr2U64((pNewCfg->nodeInfo)[i].nodeFqdn, (pNewCfg->nodeInfo)[i].nodePort);
    raftId.vgId = ths->vgId;

    if (syncUtilSameId(&(ths->myRaftId), &raftId)) {
      pNewCfg->myIndex = i;
      return 0;
    }
  }

  return -1;
}

static int32_t syncNodeConfigChangeFinish(SSyncNode* ths, SRpcMsg* pRpcMsg, SSyncRaftEntry* pEntry) {
  SyncReconfigFinish* pFinish = syncReconfigFinishFromRpcMsg2(pRpcMsg);
  ASSERT(pFinish);

  if (ths->pFsm->FpReConfigCb != NULL) {
    SReConfigCbMeta cbMeta = {0};
    cbMeta.code = 0;
    cbMeta.index = pEntry->index;
    cbMeta.term = pEntry->term;
    cbMeta.seqNum = pEntry->seqNum;
    cbMeta.lastConfigIndex = syncNodeGetSnapshotConfigIndex(ths, pEntry->index);
    cbMeta.state = ths->state;
    cbMeta.currentTerm = ths->pRaftStore->currentTerm;
    cbMeta.isWeak = pEntry->isWeak;
    cbMeta.flag = 0;

    cbMeta.oldCfg = pFinish->oldCfg;
    cbMeta.newCfg = pFinish->newCfg;
    cbMeta.newCfgIndex = pFinish->newCfgIndex;
    cbMeta.newCfgTerm = pFinish->newCfgTerm;
    cbMeta.newCfgSeqNum = pFinish->newCfgSeqNum;

    ths->pFsm->FpReConfigCb(ths->pFsm, pRpcMsg, &cbMeta);
  }

  // clear changing
  ths->changing = false;

  char  oldCfgStr[1024] = {0};
  char  newCfgStr[1024] = {0};
  syncCfg2SimpleStr(&pFinish->oldCfg, oldCfgStr, sizeof(oldCfgStr));
  syncCfg2SimpleStr(&pFinish->newCfg, oldCfgStr, sizeof(oldCfgStr));
  sNTrace(ths, "config change finish from %d to %d, index:%" PRId64 ", %s  -->  %s", pFinish->oldCfg.replicaNum,
          pFinish->newCfg.replicaNum, pFinish->newCfgIndex, oldCfgStr, newCfgStr);

  syncReconfigFinishDestroy(pFinish);
  return 0;
}

static int32_t syncNodeConfigChange(SSyncNode* ths, SRpcMsg* pRpcMsg, SSyncRaftEntry* pEntry,
                                    SyncReconfigFinish* pFinish) {
  // set changing
  ths->changing = true;

  // old config
  SSyncCfg oldSyncCfg = ths->pRaftCfg->cfg;

  // new config
  SSyncCfg newSyncCfg;
  int32_t  ret = syncCfgFromStr(pRpcMsg->pCont, &newSyncCfg);
  ASSERT(ret == 0);

  // update new config myIndex
  syncNodeUpdateNewConfigIndex(ths, &newSyncCfg);

  // do config change
  syncNodeDoConfigChange(ths, &newSyncCfg, pEntry->index);

  // set pFinish
  pFinish->oldCfg = oldSyncCfg;
  pFinish->newCfg = newSyncCfg;
  pFinish->newCfgIndex = pEntry->index;
  pFinish->newCfgTerm = pEntry->term;
  pFinish->newCfgSeqNum = pEntry->seqNum;

  return 0;
}

static int32_t syncNodeProposeConfigChangeFinish(SSyncNode* ths, SyncReconfigFinish* pFinish) {
  SRpcMsg rpcMsg;
  syncReconfigFinish2RpcMsg(pFinish, &rpcMsg);

  int32_t code = syncNodePropose(ths, &rpcMsg, false);
  if (code != 0) {
    sError("syncNodeProposeConfigChangeFinish error");
    ths->changing = false;
  }
  return 0;
}

bool syncNodeIsOptimizedOneReplica(SSyncNode* ths, SRpcMsg* pMsg) {
  return (ths->replicaNum == 1 && syncUtilUserCommit(pMsg->msgType) && ths->vgId != 1);
}

int32_t syncNodeDoCommit(SSyncNode* ths, SyncIndex beginIndex, SyncIndex endIndex, uint64_t flag) {
  if (beginIndex > endIndex) {
    return 0;
  }

  if (ths == NULL) {
    return -1;
  }

  if (ths->pFsm != NULL && ths->pFsm->FpGetSnapshotInfo != NULL) {
    // advance commit index to sanpshot first
    SSnapshot snapshot = {0};
    ths->pFsm->FpGetSnapshotInfo(ths->pFsm, &snapshot);
    if (snapshot.lastApplyIndex >= 0 && snapshot.lastApplyIndex >= beginIndex) {
      sNTrace(ths, "commit by snapshot from index:%" PRId64 " to index:%" PRId64, beginIndex, snapshot.lastApplyIndex);

      // update begin index
      beginIndex = snapshot.lastApplyIndex + 1;
    }
  }

  int32_t    code = 0;
  ESyncState state = flag;

  sNTrace(ths, "commit by wal from index:%" PRId64 " to index:%" PRId64, beginIndex, endIndex);

  // execute fsm
  if (ths->pFsm != NULL) {
    for (SyncIndex i = beginIndex; i <= endIndex; ++i) {
      if (i != SYNC_INDEX_INVALID) {
        SSyncRaftEntry* pEntry;
        SLRUCache*      pCache = ths->pLogStore->pCache;
        LRUHandle*      h = taosLRUCacheLookup(pCache, &i, sizeof(i));
        if (h) {
          pEntry = (SSyncRaftEntry*)taosLRUCacheValue(pCache, h);
        } else {
          code = ths->pLogStore->syncLogGetEntry(ths->pLogStore, i, &pEntry);
          // ASSERT(code == 0);
          // ASSERT(pEntry != NULL);
          if (code != 0 || pEntry == NULL) {
            sNError(ths, "get log entry error");
            sFatal("vgId:%d, get log entry %" PRId64 " error when commit since %s", ths->vgId, i, terrstr());
            continue;
          }
        }

        SRpcMsg rpcMsg;
        syncEntry2OriginalRpc(pEntry, &rpcMsg);

        // user commit
        if ((ths->pFsm->FpCommitCb != NULL) && syncUtilUserCommit(pEntry->originalRpcType)) {
          bool internalExecute = true;
          if ((ths->replicaNum == 1) && ths->restoreFinish && ths->vgId != 1) {
            internalExecute = false;
          }

          sNTrace(ths, "commit index:%" PRId64 ", internal:%d", i, internalExecute);

          // execute fsm in apply thread, or execute outside syncPropose
          if (internalExecute) {
            SFsmCbMeta cbMeta = {
                .index = pEntry->index,
                .lastConfigIndex = syncNodeGetSnapshotConfigIndex(ths, pEntry->index),
                .isWeak = pEntry->isWeak,
                .code = 0,
                .state = ths->state,
                .seqNum = pEntry->seqNum,
                .term = pEntry->term,
                .currentTerm = ths->pRaftStore->currentTerm,
                .flag = flag,
            };

            syncGetAndDelRespRpc(ths, cbMeta.seqNum, &rpcMsg.info);
            ths->pFsm->FpCommitCb(ths->pFsm, &rpcMsg, &cbMeta);
          }
        }

        // config change
        if (pEntry->originalRpcType == TDMT_SYNC_CONFIG_CHANGE) {
          SyncReconfigFinish* pFinish = syncReconfigFinishBuild(ths->vgId);
          ASSERT(pFinish != NULL);

          code = syncNodeConfigChange(ths, &rpcMsg, pEntry, pFinish);
          ASSERT(code == 0);

          if (ths->state == TAOS_SYNC_STATE_LEADER) {
            syncNodeProposeConfigChangeFinish(ths, pFinish);
          }
          syncReconfigFinishDestroy(pFinish);
        }

        // config change finish
        if (pEntry->originalRpcType == TDMT_SYNC_CONFIG_CHANGE_FINISH) {
          if (rpcMsg.pCont != NULL && rpcMsg.contLen > 0) {
            code = syncNodeConfigChangeFinish(ths, &rpcMsg, pEntry);
            ASSERT(code == 0);
          }
        }

#if 0
        // execute in pre-commit
        // leader transfer
        if (pEntry->originalRpcType == TDMT_SYNC_LEADER_TRANSFER) {
          code = syncDoLeaderTransfer(ths, &rpcMsg, pEntry);
          ASSERT(code == 0);
        }
#endif

        // restore finish
        // if only snapshot, a noop entry will be append, so syncLogLastIndex is always ok
        if (pEntry->index == ths->pLogStore->syncLogLastIndex(ths->pLogStore)) {
          if (ths->restoreFinish == false) {
            if (ths->pFsm->FpRestoreFinishCb != NULL) {
              ths->pFsm->FpRestoreFinishCb(ths->pFsm);
            }
            ths->restoreFinish = true;

            int64_t restoreDelay = taosGetTimestampMs() - ths->leaderTime;
            sNTrace(ths, "restore finish, index:%" PRId64 ", elapsed:%" PRId64 " ms", pEntry->index, restoreDelay);
          }
        }

        rpcFreeCont(rpcMsg.pCont);
        if (h) {
          taosLRUCacheRelease(pCache, h, false);
        } else {
          syncEntryDestory(pEntry);
        }
      }
    }
  }
  return 0;
}

bool syncNodeInRaftGroup(SSyncNode* ths, SRaftId* pRaftId) {
  for (int i = 0; i < ths->replicaNum; ++i) {
    if (syncUtilSameId(&((ths->replicasId)[i]), pRaftId)) {
      return true;
    }
  }
  return false;
}

SSyncSnapshotSender* syncNodeGetSnapshotSender(SSyncNode* ths, SRaftId* pDestId) {
  SSyncSnapshotSender* pSender = NULL;
  for (int i = 0; i < ths->replicaNum; ++i) {
    if (syncUtilSameId(pDestId, &((ths->replicasId)[i]))) {
      pSender = (ths->senders)[i];
    }
  }
  return pSender;
}

SSyncTimer* syncNodeGetHbTimer(SSyncNode* ths, SRaftId* pDestId) {
  SSyncTimer* pTimer = NULL;
  for (int i = 0; i < ths->replicaNum; ++i) {
    if (syncUtilSameId(pDestId, &((ths->replicasId)[i]))) {
      pTimer = &((ths->peerHeartbeatTimerArr)[i]);
    }
  }
  return pTimer;
}

SPeerState* syncNodeGetPeerState(SSyncNode* ths, const SRaftId* pDestId) {
  SPeerState* pState = NULL;
  for (int i = 0; i < ths->replicaNum; ++i) {
    if (syncUtilSameId(pDestId, &((ths->replicasId)[i]))) {
      pState = &((ths->peerStates)[i]);
    }
  }
  return pState;
}

bool syncNodeNeedSendAppendEntries(SSyncNode* ths, const SRaftId* pDestId, const SyncAppendEntries* pMsg) {
  SPeerState* pState = syncNodeGetPeerState(ths, pDestId);
  if (pState == NULL) {
    sError("vgId:%d, replica maybe dropped", ths->vgId);
    return false;
  }

  SyncIndex sendIndex = pMsg->prevLogIndex + 1;
  int64_t   tsNow = taosGetTimestampMs();

  if (pState->lastSendIndex == sendIndex && tsNow - pState->lastSendTime < SYNC_APPEND_ENTRIES_TIMEOUT_MS) {
    return false;
  }

  return true;
}

bool syncNodeCanChange(SSyncNode* pSyncNode) {
  if (pSyncNode->changing) {
    sError("sync cannot change");
    return false;
  }

  if ((pSyncNode->commitIndex >= SYNC_INDEX_BEGIN)) {
    SyncIndex lastIndex = syncNodeGetLastIndex(pSyncNode);
    if (pSyncNode->commitIndex != lastIndex) {
      sError("sync cannot change2");
      return false;
    }
  }

  for (int i = 0; i < pSyncNode->peersNum; ++i) {
    SSyncSnapshotSender* pSender = syncNodeGetSnapshotSender(pSyncNode, &(pSyncNode->peersId)[i]);
    if (pSender != NULL && pSender->start) {
      sError("sync cannot change3");
      return false;
    }
  }

  return true;
}

const char* syncTimerTypeStr(enum ESyncTimeoutType timerType) {
  if (timerType == SYNC_TIMEOUT_PING) {
    return "ping";
  } else if (timerType == SYNC_TIMEOUT_ELECTION) {
    return "elect";
  } else if (timerType == SYNC_TIMEOUT_HEARTBEAT) {
    return "heartbeat";
  } else {
    return "unknown";
  }
}

void syncLogRecvTimer(SSyncNode* pSyncNode, const SyncTimeout* pMsg, const char* s) {
  sNTrace(pSyncNode, "recv sync-timer {type:%s, lc:%" PRIu64 ", ms:%d, data:%p}, %s",
          syncTimerTypeStr(pMsg->timeoutType), pMsg->logicClock, pMsg->timerMS, pMsg->data, s);
}

void syncLogSendRequestVote(SSyncNode* pSyncNode, const SyncRequestVote* pMsg, const char* s) {
  char     host[64];
  uint16_t port;
  syncUtilU642Addr(pMsg->destId.addr, host, sizeof(host), &port);
  sNTrace(pSyncNode, "send sync-request-vote to %s:%d {term:%" PRIu64 ", lindex:%" PRId64 ", lterm:%" PRIu64 "}, %s",
          host, port, pMsg->term, pMsg->lastLogIndex, pMsg->lastLogTerm, s);
}

void syncLogRecvRequestVote(SSyncNode* pSyncNode, const SyncRequestVote* pMsg, const char* s) {
  char     logBuf[256];
  char     host[64];
  uint16_t port;
  syncUtilU642Addr(pMsg->srcId.addr, host, sizeof(host), &port);
  sNTrace(pSyncNode, "recv sync-request-vote from %s:%d, {term:%" PRIu64 ", lindex:%" PRId64 ", lterm:%" PRIu64 "}, %s",
          host, port, pMsg->term, pMsg->lastLogIndex, pMsg->lastLogTerm, s);
}

void syncLogSendRequestVoteReply(SSyncNode* pSyncNode, const SyncRequestVoteReply* pMsg, const char* s) {
  char     host[64];
  uint16_t port;
  syncUtilU642Addr(pMsg->destId.addr, host, sizeof(host), &port);
  sNTrace(pSyncNode, "send sync-request-vote-reply to %s:%d {term:%" PRIu64 ", grant:%d}, %s", host, port, pMsg->term,
          pMsg->voteGranted, s);
}

void syncLogRecvRequestVoteReply(SSyncNode* pSyncNode, const SyncRequestVoteReply* pMsg, const char* s) {
  char     host[64];
  uint16_t port;
  syncUtilU642Addr(pMsg->srcId.addr, host, sizeof(host), &port);
  sNTrace(pSyncNode, "recv sync-request-vote-reply from %s:%d {term:%" PRIu64 ", grant:%d}, %s", host, port, pMsg->term,
          pMsg->voteGranted, s);
}

void syncLogSendAppendEntries(SSyncNode* pSyncNode, const SyncAppendEntries* pMsg, const char* s) {
  char     host[64];
  uint16_t port;
  syncUtilU642Addr(pMsg->destId.addr, host, sizeof(host), &port);
  sNTrace(pSyncNode,
          "send sync-append-entries to %s:%d, {term:%" PRIu64 ", pre-index:%" PRId64 ", pre-term:%" PRIu64
          ", pterm:%" PRIu64 ", cmt:%" PRId64 ", datalen:%d}, %s",
          host, port, pMsg->term, pMsg->prevLogIndex, pMsg->prevLogTerm, pMsg->privateTerm, pMsg->commitIndex,
          pMsg->dataLen, s);
}

void syncLogRecvAppendEntries(SSyncNode* pSyncNode, const SyncAppendEntries* pMsg, const char* s) {
  char     host[64];
  uint16_t port;
  syncUtilU642Addr(pMsg->srcId.addr, host, sizeof(host), &port);

  sNTrace(pSyncNode,
          "recv sync-append-entries from %s:%d {term:%" PRIu64 ", pre-index:%" PRIu64 ", pre-term:%" PRIu64
          ", cmt:%" PRIu64 ", pterm:%" PRIu64 ", datalen:%d}, %s",
          host, port, pMsg->term, pMsg->prevLogIndex, pMsg->prevLogTerm, pMsg->commitIndex, pMsg->privateTerm,
          pMsg->dataLen, s);
}

void syncLogSendAppendEntriesBatch(SSyncNode* pSyncNode, const SyncAppendEntriesBatch* pMsg, const char* s) {
  char     host[64];
  uint16_t port;
  syncUtilU642Addr(pMsg->destId.addr, host, sizeof(host), &port);

  sNTrace(pSyncNode,
          "send sync-append-entries-batch to %s:%d, {term:%" PRIu64 ", pre-index:%" PRId64 ", pre-term:%" PRIu64
          ", pterm:%" PRIu64 ", cmt:%" PRId64 ", datalen:%d, count:%d}, %s",
          host, port, pMsg->term, pMsg->prevLogIndex, pMsg->prevLogTerm, pMsg->privateTerm, pMsg->commitIndex,
          pMsg->dataLen, pMsg->dataCount, s);
}

void syncLogRecvAppendEntriesBatch(SSyncNode* pSyncNode, const SyncAppendEntriesBatch* pMsg, const char* s) {
  char     host[64];
  uint16_t port;
  syncUtilU642Addr(pMsg->srcId.addr, host, sizeof(host), &port);

  sNTrace(pSyncNode,
          "recv sync-append-entries-batch from %s:%d, {term:%" PRIu64 ", pre-index:%" PRId64 ", pre-term:%" PRIu64
          ", pterm:%" PRIu64 ", cmt:%" PRId64 ", datalen:%d, count:%d}, %s",
          host, port, pMsg->term, pMsg->prevLogIndex, pMsg->prevLogTerm, pMsg->privateTerm, pMsg->commitIndex,
          pMsg->dataLen, pMsg->dataCount, s);
}

void syncLogSendAppendEntriesReply(SSyncNode* pSyncNode, const SyncAppendEntriesReply* pMsg, const char* s) {
  char     host[64];
  uint16_t port;
  syncUtilU642Addr(pMsg->destId.addr, host, sizeof(host), &port);

  sNTrace(pSyncNode,
          "send sync-append-entries-reply to %s:%d, {term:%" PRIu64 ", pterm:%" PRIu64 ", success:%d, match:%" PRId64
          "}, %s",
          host, port, pMsg->term, pMsg->privateTerm, pMsg->success, pMsg->matchIndex, s);
}

void syncLogRecvAppendEntriesReply(SSyncNode* pSyncNode, const SyncAppendEntriesReply* pMsg, const char* s) {
  char     host[64];
  uint16_t port;
  syncUtilU642Addr(pMsg->srcId.addr, host, sizeof(host), &port);

  sNTrace(pSyncNode,
          "recv sync-append-entries-reply from %s:%d {term:%" PRIu64 ", pterm:%" PRIu64 ", success:%d, match:%" PRId64
          "}, %s",
          host, port, pMsg->term, pMsg->privateTerm, pMsg->success, pMsg->matchIndex, s);
}

void syncLogSendHeartbeat(SSyncNode* pSyncNode, const SyncHeartbeat* pMsg, const char* s) {
  char     host[64];
  uint16_t port;
  syncUtilU642Addr(pMsg->destId.addr, host, sizeof(host), &port);

  sNTrace(pSyncNode,
          "send sync-heartbeat to %s:%d {term:%" PRIu64 ", cmt:%" PRId64 ", min-match:%" PRId64 ", pterm:%" PRIu64
          "}, %s",
          host, port, pMsg->term, pMsg->commitIndex, pMsg->minMatchIndex, pMsg->privateTerm, s);
}

void syncLogRecvHeartbeat(SSyncNode* pSyncNode, const SyncHeartbeat* pMsg, const char* s) {
  char     host[64];
  uint16_t port;
  syncUtilU642Addr(pMsg->srcId.addr, host, sizeof(host), &port);

  sNTrace(pSyncNode,
          "recv sync-heartbeat from %s:%d {term:%" PRIu64 ", cmt:%" PRId64 ", min-match:%" PRId64 ", pterm:%" PRIu64
          "}, %s",
          host, port, pMsg->term, pMsg->commitIndex, pMsg->minMatchIndex, pMsg->privateTerm, s);
}

void syncLogSendHeartbeatReply(SSyncNode* pSyncNode, const SyncHeartbeatReply* pMsg, const char* s) {
  char     host[64];
  uint16_t port;
  syncUtilU642Addr(pMsg->destId.addr, host, sizeof(host), &port);

  sNTrace(pSyncNode, "send sync-heartbeat-reply from %s:%d {term:%" PRIu64 ", pterm:%" PRIu64 "}, %s", host, port,
          pMsg->term, pMsg->privateTerm, s);
}

void syncLogRecvHeartbeatReply(SSyncNode* pSyncNode, const SyncHeartbeatReply* pMsg, const char* s) {
  char     host[64];
  uint16_t port;
  syncUtilU642Addr(pMsg->srcId.addr, host, sizeof(host), &port);
  sNTrace(pSyncNode, "recv sync-heartbeat-reply from %s:%d {term:%" PRIu64 ", pterm:%" PRIu64 "}, %s", host, port,
          pMsg->term, pMsg->privateTerm, s);
}

void syncLogRecvLocalCmd(SSyncNode* pSyncNode, const SyncLocalCmd* pMsg, const char* s) {
  sNTrace(pSyncNode, "recv sync-local-cmd {cmd:%d-%s, sd-new-term:%" PRIu64 "}, %s", pMsg->cmd,
          syncLocalCmdGetStr(pMsg->cmd), pMsg->sdNewTerm, s);
}

void syncLogSendSyncPreSnapshot(SSyncNode* pSyncNode, const SyncPreSnapshot* pMsg, const char* s) {
  char     host[64];
  uint16_t port;
  syncUtilU642Addr(pMsg->destId.addr, host, sizeof(host), &port);
  sNTrace(pSyncNode, "send sync-pre-snapshot to %s:%d {term:%" PRIu64 "}, %s", host, port, pMsg->term, s);
}

void syncLogRecvSyncPreSnapshot(SSyncNode* pSyncNode, const SyncPreSnapshot* pMsg, const char* s) {
  char     host[64];
  uint16_t port;
  syncUtilU642Addr(pMsg->srcId.addr, host, sizeof(host), &port);
  sNTrace(pSyncNode, "recv sync-pre-snapshot from %s:%d {term:%" PRIu64 "}, %s", host, port, pMsg->term, s);
}

void syncLogSendSyncPreSnapshotReply(SSyncNode* pSyncNode, const SyncPreSnapshotReply* pMsg, const char* s) {
  char     host[64];
  uint16_t port;
  syncUtilU642Addr(pMsg->destId.addr, host, sizeof(host), &port);
  sNTrace(pSyncNode, "send sync-pre-snapshot-reply to %s:%d {term:%" PRIu64 ", snap-start:%" PRId64 "}, %s", host, port,
          pMsg->term, pMsg->snapStart, s);
}

void syncLogRecvSyncPreSnapshotReply(SSyncNode* pSyncNode, const SyncPreSnapshotReply* pMsg, const char* s) {
  char     host[64];
  uint16_t port;
  syncUtilU642Addr(pMsg->srcId.addr, host, sizeof(host), &port);
  sNTrace(pSyncNode, "recv sync-pre-snapshot-reply from %s:%d {term:%" PRIu64 ", snap-start:%" PRId64 "}, %s", host,
          port, pMsg->term, pMsg->snapStart, s);
}

void syncLogSendSyncSnapshotSend(SSyncNode* pSyncNode, const SyncSnapshotSend* pMsg, const char* s) {}

void syncLogRecvSyncSnapshotSend(SSyncNode* pSyncNode, const SyncSnapshotSend* pMsg, const char* s) {}

void syncLogSendSyncSnapshotRsp(SSyncNode* pSyncNode, const SyncSnapshotRsp* pMsg, const char* s) {}

void syncLogRecvSyncSnapshotRsp(SSyncNode* pSyncNode, const SyncSnapshotRsp* pMsg, const char* s) {}<|MERGE_RESOLUTION|>--- conflicted
+++ resolved
@@ -420,16 +420,6 @@
 
   bool ready = false;
   if (pSyncNode->state == TAOS_SYNC_STATE_LEADER && !pSyncNode->restoreFinish) {
-<<<<<<< HEAD
-    if (!pSyncNode->pLogStore->syncLogIsEmpty(pSyncNode->pLogStore)) {
-      SSyncRaftEntry* pEntry = NULL;
-      int32_t         code = pSyncNode->pLogStore->syncLogGetEntry(
-                  pSyncNode->pLogStore, pSyncNode->pLogStore->syncLogLastIndex(pSyncNode->pLogStore), &pEntry);
-      if (code == 0 && pEntry != NULL) {
-        if (pEntry->originalRpcType == TDMT_SYNC_NOOP && pEntry->term == pSyncNode->pRaftStore->currentTerm) {
-          ready = true;
-        }
-=======
     if (!pSyncNode->pFsm->FpApplyQueueEmptyCb(pSyncNode->pFsm)) {
       // apply queue not empty
       ready = false;
@@ -443,7 +433,6 @@
           if (pEntry->originalRpcType == TDMT_SYNC_NOOP && pEntry->term == pSyncNode->pRaftStore->currentTerm) {
             ready = true;
           }
->>>>>>> 854d8409
 
           syncEntryDestory(pEntry);
         }
