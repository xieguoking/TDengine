--- conflicted
+++ resolved
@@ -2221,11 +2221,7 @@
       syncUtilJson2Line(oldStr);
       syncUtilJson2Line(newStr);
       snprintf(tmpbuf, sizeof(tmpbuf), "config change from %d to %d, index:%ld, %s  -->  %s", oldSyncCfg.replicaNum,
-<<<<<<< HEAD
-          newSyncCfg.replicaNum, pEntry->index, oldStr, newStr);
-=======
-               newSyncCfg.replicaNum, pEntry->index, oldStr, newStr);
->>>>>>> f5db109e
+      newSyncCfg.replicaNum, pEntry->index, oldStr, newStr);
       taosMemoryFree(oldStr);
       taosMemoryFree(newStr);
 
@@ -2242,11 +2238,7 @@
     syncUtilJson2Line(oldStr);
     syncUtilJson2Line(newStr);
     snprintf(tmpbuf, sizeof(tmpbuf), "config change2 from %d to %d, index:%ld, %s  -->  %s", oldSyncCfg.replicaNum,
-<<<<<<< HEAD
-         newSyncCfg.replicaNum, pEntry->index, oldStr, newStr);
-=======
-             newSyncCfg.replicaNum, pEntry->index, oldStr, newStr);
->>>>>>> f5db109e
+    newSyncCfg.replicaNum, pEntry->index, oldStr, newStr);
     taosMemoryFree(oldStr);
     taosMemoryFree(newStr);
 
