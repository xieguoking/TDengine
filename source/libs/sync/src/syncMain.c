/*
 * Copyright (c) 2019 TAOS Data, Inc. <jhtao@taosdata.com>
 *
 * This program is free software: you can use, redistribute, and/or modify
 * it under the terms of the GNU Affero General Public License, version 3
 * or later ("AGPL"), as published by the Free Software Foundation.
 *
 * This program is distributed in the hope that it will be useful, but WITHOUT
 * ANY WARRANTY; without even the implied warranty of MERCHANTABILITY or
 * FITNESS FOR A PARTICULAR PURPOSE.
 *
 * You should have received a copy of the GNU Affero General Public License
 * along with this program. If not, see <http://www.gnu.org/licenses/>.
 */

#include "sync.h"
#include "syncAppendEntries.h"
#include "syncAppendEntriesReply.h"
#include "syncCommit.h"
#include "syncElection.h"
#include "syncEnv.h"
#include "syncIndexMgr.h"
#include "syncInt.h"
#include "syncMessage.h"
#include "syncRaftCfg.h"
#include "syncRaftLog.h"
#include "syncRaftStore.h"
#include "syncReplication.h"
#include "syncRequestVote.h"
#include "syncRequestVoteReply.h"
#include "syncRespMgr.h"
#include "syncSnapshot.h"
#include "syncTimeout.h"
#include "syncUtil.h"
#include "syncVoteMgr.h"
#include "tref.h"

bool gRaftDetailLog = false;

static int32_t tsNodeRefId = -1;

// ------ local funciton ---------
// enqueue message ----
static void    syncNodeEqPingTimer(void* param, void* tmrId);
static void    syncNodeEqElectTimer(void* param, void* tmrId);
static void    syncNodeEqHeartbeatTimer(void* param, void* tmrId);
static int32_t syncNodeEqNoop(SSyncNode* ths);
static int32_t syncNodeAppendNoop(SSyncNode* ths);

// process message ----
int32_t syncNodeOnPingCb(SSyncNode* ths, SyncPing* pMsg);
int32_t syncNodeOnPingReplyCb(SSyncNode* ths, SyncPingReply* pMsg);
int32_t syncNodeOnClientRequestCb(SSyncNode* ths, SyncClientRequest* pMsg);

// life cycle
static void syncFreeNode(void* param);
// ---------------------------------

int32_t syncInit() {
  int32_t ret = 0;

  if (!syncEnvIsStart()) {
    tsNodeRefId = taosOpenRef(200, syncFreeNode);
    if (tsNodeRefId < 0) {
      sError("failed to init node ref");
      syncCleanUp();
      ret = -1;
    } else {
      ret = syncEnvStart();
    }
  }

  return ret;
}

void syncCleanUp() {
  int32_t ret = syncEnvStop();
  assert(ret == 0);

  if (tsNodeRefId != -1) {
    taosCloseRef(tsNodeRefId);
    tsNodeRefId = -1;
  }
}

int64_t syncOpen(const SSyncInfo* pSyncInfo) {
  SSyncNode* pSyncNode = syncNodeOpen(pSyncInfo);
  assert(pSyncNode != NULL);

  if (gRaftDetailLog) {
    syncNodeLog2("syncNodeOpen open success", pSyncNode);
  }

  pSyncNode->rid = taosAddRef(tsNodeRefId, pSyncNode);
  if (pSyncNode->rid < 0) {
    syncFreeNode(pSyncNode);
    return -1;
  }

  return pSyncNode->rid;
}

void syncStart(int64_t rid) {
  SSyncNode* pSyncNode = (SSyncNode*)taosAcquireRef(tsNodeRefId, rid);
  if (pSyncNode == NULL) {
    return;
  }

  if (pSyncNode->pRaftCfg->isStandBy) {
    syncNodeStartStandBy(pSyncNode);
  } else {
    syncNodeStart(pSyncNode);
  }

  taosReleaseRef(tsNodeRefId, pSyncNode->rid);
}

void syncStartNormal(int64_t rid) {
  SSyncNode* pSyncNode = (SSyncNode*)taosAcquireRef(tsNodeRefId, rid);
  if (pSyncNode == NULL) {
    return;
  }
  syncNodeStart(pSyncNode);

  taosReleaseRef(tsNodeRefId, pSyncNode->rid);
}

void syncStartStandBy(int64_t rid) {
  SSyncNode* pSyncNode = (SSyncNode*)taosAcquireRef(tsNodeRefId, rid);
  if (pSyncNode == NULL) {
    return;
  }
  syncNodeStartStandBy(pSyncNode);

  taosReleaseRef(tsNodeRefId, pSyncNode->rid);
}

void syncStop(int64_t rid) {
  SSyncNode* pSyncNode = (SSyncNode*)taosAcquireRef(tsNodeRefId, rid);
  if (pSyncNode == NULL) {
    return;
  }
  syncNodeClose(pSyncNode);

  taosReleaseRef(tsNodeRefId, pSyncNode->rid);
  taosRemoveRef(tsNodeRefId, rid);
}

int32_t syncSetStandby(int64_t rid) {
  SSyncNode* pSyncNode = (SSyncNode*)taosAcquireRef(tsNodeRefId, rid);
  if (pSyncNode == NULL) {
    return -1;
  }

  if (pSyncNode->state != TAOS_SYNC_STATE_LEADER) {
    taosReleaseRef(tsNodeRefId, pSyncNode->rid);
    return -1;
  }

  // state change
  pSyncNode->state = TAOS_SYNC_STATE_FOLLOWER;
  syncNodeStopHeartbeatTimer(pSyncNode);

  // reset elect timer, long enough
  int32_t electMS = TIMER_MAX_MS;
  int32_t ret = syncNodeRestartElectTimer(pSyncNode, electMS);
  ASSERT(ret == 0);

  pSyncNode->pRaftCfg->isStandBy = 1;
  raftCfgPersist(pSyncNode->pRaftCfg);

  taosReleaseRef(tsNodeRefId, pSyncNode->rid);
  return 0;
}

int32_t syncReconfig(int64_t rid, const SSyncCfg* pSyncCfg) {
  int32_t ret = 0;
  char*   newconfig = syncCfg2Str((SSyncCfg*)pSyncCfg);

  if (gRaftDetailLog) {
    sInfo("==syncReconfig== newconfig:%s", newconfig);
  }

  SRpcMsg rpcMsg = {0};
  rpcMsg.msgType = TDMT_SYNC_CONFIG_CHANGE;
  rpcMsg.info.noResp = 1;
  rpcMsg.contLen = strlen(newconfig) + 1;
  rpcMsg.pCont = rpcMallocCont(rpcMsg.contLen);
  snprintf(rpcMsg.pCont, rpcMsg.contLen, "%s", newconfig);
  taosMemoryFree(newconfig);
  ret = syncPropose(rid, &rpcMsg, false);
  return ret;
}

int32_t syncLeaderTransfer(int64_t rid) {
  int32_t ret = 0;

  return ret;
}

int32_t syncLeaderTransferTo(int64_t rid, SNodeInfo newLeader) {
  SSyncNode* pSyncNode = (SSyncNode*)taosAcquireRef(tsNodeRefId, rid);
  if (pSyncNode == NULL) {
    return false;
  }
  assert(rid == pSyncNode->rid);
  int32_t ret = 0;

  if (pSyncNode->replicaNum == 1) {
    taosReleaseRef(tsNodeRefId, pSyncNode->rid);
    sError("only one replica, cannot drop leader");
    return TAOS_SYNC_ONLY_ONE_REPLICA;
  }

  SyncLeaderTransfer* pMsg = syncLeaderTransferBuild(pSyncNode->vgId);
  pMsg->newLeaderId.addr = syncUtilAddr2U64(newLeader.nodeFqdn, newLeader.nodePort);
  pMsg->newLeaderId.vgId = pSyncNode->vgId;
  ASSERT(pMsg != NULL);
  SRpcMsg rpcMsg = {0};
  syncLeaderTransfer2RpcMsg(pMsg, &rpcMsg);
  syncLeaderTransferDestroy(pMsg);

  ret = syncPropose(rid, &rpcMsg, false);

  taosReleaseRef(tsNodeRefId, pSyncNode->rid);
  return ret;
}

int32_t syncReconfigRaw(int64_t rid, const SSyncCfg* pNewCfg, SRpcMsg* pRpcMsg) {
  int32_t ret = 0;
  char*   newconfig = syncCfg2Str((SSyncCfg*)pNewCfg);

  pRpcMsg->msgType = TDMT_SYNC_CONFIG_CHANGE;
  pRpcMsg->info.noResp = 1;
  pRpcMsg->contLen = strlen(newconfig) + 1;
  pRpcMsg->pCont = rpcMallocCont(pRpcMsg->contLen);
  snprintf(pRpcMsg->pCont, pRpcMsg->contLen, "%s", newconfig);
  taosMemoryFree(newconfig);

  return ret;
}

bool syncCanLeaderTransfer(int64_t rid) {
  SSyncNode* pSyncNode = (SSyncNode*)taosAcquireRef(tsNodeRefId, rid);
  if (pSyncNode == NULL) {
    return false;
  }
  assert(rid == pSyncNode->rid);

  if (pSyncNode->replicaNum == 1) {
    taosReleaseRef(tsNodeRefId, pSyncNode->rid);
    return false;
  }

  if (pSyncNode->state == TAOS_SYNC_STATE_FOLLOWER) {
    taosReleaseRef(tsNodeRefId, pSyncNode->rid);
    return true;
  }

  bool matchOK = true;
  if (pSyncNode->state == TAOS_SYNC_STATE_CANDIDATE || pSyncNode->state == TAOS_SYNC_STATE_LEADER) {
    SyncIndex myCommitIndex = pSyncNode->commitIndex;
    for (int i = 0; i < pSyncNode->peersNum; ++i) {
      SyncIndex peerMatchIndex = syncIndexMgrGetIndex(pSyncNode->pMatchIndex, &(pSyncNode->peersId)[i]);
      if (peerMatchIndex < myCommitIndex) {
        matchOK = false;
      }
    }
  }

  taosReleaseRef(tsNodeRefId, pSyncNode->rid);
  return matchOK;
}

int32_t syncGiveUpLeader(int64_t rid) { return 0; }

int32_t syncForwardToPeer(int64_t rid, const SRpcMsg* pMsg, bool isWeak) {
  int32_t ret = syncPropose(rid, pMsg, isWeak);
  return ret;
}

ESyncState syncGetMyRole(int64_t rid) {
  SSyncNode* pSyncNode = (SSyncNode*)taosAcquireRef(tsNodeRefId, rid);
  if (pSyncNode == NULL) {
    return TAOS_SYNC_STATE_ERROR;
  }
  assert(rid == pSyncNode->rid);
  ESyncState state = pSyncNode->state;

  taosReleaseRef(tsNodeRefId, pSyncNode->rid);
  return state;
}

bool syncIsRestoreFinish(int64_t rid) {
  SSyncNode* pSyncNode = (SSyncNode*)taosAcquireRef(tsNodeRefId, rid);
  if (pSyncNode == NULL) {
    return false;
  }
  assert(rid == pSyncNode->rid);
  bool b = pSyncNode->restoreFinish;

  taosReleaseRef(tsNodeRefId, pSyncNode->rid);
  return b;
}

int32_t syncGetSnapshotMeta(int64_t rid, struct SSnapshotMeta* sMeta) {
  SSyncNode* pSyncNode = (SSyncNode*)taosAcquireRef(tsNodeRefId, rid);
  if (pSyncNode == NULL) {
    return -1;
  }
  assert(rid == pSyncNode->rid);
  sMeta->lastConfigIndex = pSyncNode->pRaftCfg->lastConfigIndex;

  sTrace("sync get snapshot meta: lastConfigIndex:%ld", pSyncNode->pRaftCfg->lastConfigIndex);

  taosReleaseRef(tsNodeRefId, pSyncNode->rid);
  return 0;
}

const char* syncGetMyRoleStr(int64_t rid) {
  const char* s = syncUtilState2String(syncGetMyRole(rid));
  return s;
}

int32_t syncGetVgId(int64_t rid) {
  SSyncNode* pSyncNode = (SSyncNode*)taosAcquireRef(tsNodeRefId, rid);
  if (pSyncNode == NULL) {
    return TAOS_SYNC_STATE_ERROR;
  }
  assert(rid == pSyncNode->rid);
  int32_t vgId = pSyncNode->vgId;

  taosReleaseRef(tsNodeRefId, pSyncNode->rid);
  return vgId;
}

SyncTerm syncGetMyTerm(int64_t rid) {
  SSyncNode* pSyncNode = (SSyncNode*)taosAcquireRef(tsNodeRefId, rid);
  if (pSyncNode == NULL) {
    return TAOS_SYNC_STATE_ERROR;
  }
  assert(rid == pSyncNode->rid);
  SyncTerm term = pSyncNode->pRaftStore->currentTerm;

  taosReleaseRef(tsNodeRefId, pSyncNode->rid);
  return term;
}

void syncGetEpSet(int64_t rid, SEpSet* pEpSet) {
  SSyncNode* pSyncNode = (SSyncNode*)taosAcquireRef(tsNodeRefId, rid);
  if (pSyncNode == NULL) {
    memset(pEpSet, 0, sizeof(*pEpSet));
    return;
  }
  assert(rid == pSyncNode->rid);
  pEpSet->numOfEps = 0;
  for (int i = 0; i < pSyncNode->pRaftCfg->cfg.replicaNum; ++i) {
    snprintf(pEpSet->eps[i].fqdn, sizeof(pEpSet->eps[i].fqdn), "%s", (pSyncNode->pRaftCfg->cfg.nodeInfo)[i].nodeFqdn);
    pEpSet->eps[i].port = (pSyncNode->pRaftCfg->cfg.nodeInfo)[i].nodePort;
    (pEpSet->numOfEps)++;

    sInfo("syncGetEpSet index:%d %s:%d", i, pEpSet->eps[i].fqdn, pEpSet->eps[i].port);
  }
  pEpSet->inUse = pSyncNode->pRaftCfg->cfg.myIndex;

  sInfo("syncGetEpSet pEpSet->inUse:%d ", pEpSet->inUse);

  taosReleaseRef(tsNodeRefId, pSyncNode->rid);
}

int32_t syncGetRespRpc(int64_t rid, uint64_t index, SRpcMsg* msg) {
  SSyncNode* pSyncNode = (SSyncNode*)taosAcquireRef(tsNodeRefId, rid);
  if (pSyncNode == NULL) {
    return TAOS_SYNC_STATE_ERROR;
  }
  assert(rid == pSyncNode->rid);

  SRespStub stub;
  int32_t   ret = syncRespMgrGet(pSyncNode->pSyncRespMgr, index, &stub);
  if (ret == 1) {
    memcpy(msg, &(stub.rpcMsg), sizeof(SRpcMsg));
  }

  taosReleaseRef(tsNodeRefId, pSyncNode->rid);
  return ret;
}

int32_t syncGetAndDelRespRpc(int64_t rid, uint64_t index, SRpcHandleInfo* pInfo) {
  SSyncNode* pSyncNode = (SSyncNode*)taosAcquireRef(tsNodeRefId, rid);
  if (pSyncNode == NULL) {
    return TAOS_SYNC_STATE_ERROR;
  }
  assert(rid == pSyncNode->rid);

  SRespStub stub;
  int32_t   ret = syncRespMgrGetAndDel(pSyncNode->pSyncRespMgr, index, &stub);
  if (ret == 1) {
    *pInfo = stub.rpcMsg.info;
  }

  taosReleaseRef(tsNodeRefId, pSyncNode->rid);
  return ret;
}

void syncSetMsgCb(int64_t rid, const SMsgCb* msgcb) {
  SSyncNode* pSyncNode = (SSyncNode*)taosAcquireRef(tsNodeRefId, rid);
  if (pSyncNode == NULL) {
    sTrace("syncSetQ get pSyncNode is NULL, rid:%ld", rid);
    return;
  }
  assert(rid == pSyncNode->rid);
  pSyncNode->msgcb = msgcb;

  taosReleaseRef(tsNodeRefId, pSyncNode->rid);
}

char* sync2SimpleStr(int64_t rid) {
  SSyncNode* pSyncNode = (SSyncNode*)taosAcquireRef(tsNodeRefId, rid);
  if (pSyncNode == NULL) {
    sTrace("syncSetRpc get pSyncNode is NULL, rid:%ld", rid);
    return NULL;
  }
  assert(rid == pSyncNode->rid);
  char* s = syncNode2SimpleStr(pSyncNode);
  taosReleaseRef(tsNodeRefId, pSyncNode->rid);

  return s;
}

void setPingTimerMS(int64_t rid, int32_t pingTimerMS) {
  SSyncNode* pSyncNode = (SSyncNode*)taosAcquireRef(tsNodeRefId, rid);
  if (pSyncNode == NULL) {
    return;
  }
  assert(rid == pSyncNode->rid);
  pSyncNode->pingBaseLine = pingTimerMS;
  pSyncNode->pingTimerMS = pingTimerMS;

  taosReleaseRef(tsNodeRefId, pSyncNode->rid);
}

void setElectTimerMS(int64_t rid, int32_t electTimerMS) {
  SSyncNode* pSyncNode = (SSyncNode*)taosAcquireRef(tsNodeRefId, rid);
  if (pSyncNode == NULL) {
    return;
  }
  assert(rid == pSyncNode->rid);
  pSyncNode->electBaseLine = electTimerMS;

  taosReleaseRef(tsNodeRefId, pSyncNode->rid);
}

void setHeartbeatTimerMS(int64_t rid, int32_t hbTimerMS) {
  SSyncNode* pSyncNode = (SSyncNode*)taosAcquireRef(tsNodeRefId, rid);
  if (pSyncNode == NULL) {
    return;
  }
  assert(rid == pSyncNode->rid);
  pSyncNode->hbBaseLine = hbTimerMS;
  pSyncNode->heartbeatTimerMS = hbTimerMS;

  taosReleaseRef(tsNodeRefId, pSyncNode->rid);
}

int32_t syncPropose(int64_t rid, const SRpcMsg* pMsg, bool isWeak) {
  int32_t ret = TAOS_SYNC_PROPOSE_SUCCESS;

  SSyncNode* pSyncNode = taosAcquireRef(tsNodeRefId, rid);
  if (pSyncNode == NULL) {
    return TAOS_SYNC_PROPOSE_OTHER_ERROR;
  }
  assert(rid == pSyncNode->rid);
  sDebug("vgId:%d sync event propose msgType:%s", pSyncNode->vgId, TMSG_INFO(pMsg->msgType));

  if (pSyncNode->state == TAOS_SYNC_STATE_LEADER) {
    SRespStub stub;
    stub.createTime = taosGetTimestampMs();
    stub.rpcMsg = *pMsg;
    uint64_t seqNum = syncRespMgrAdd(pSyncNode->pSyncRespMgr, &stub);

    SyncClientRequest* pSyncMsg = syncClientRequestBuild2(pMsg, seqNum, isWeak, pSyncNode->vgId);
    SRpcMsg            rpcMsg;
    syncClientRequest2RpcMsg(pSyncMsg, &rpcMsg);

    if (pSyncNode->FpEqMsg != NULL && (*pSyncNode->FpEqMsg)(pSyncNode->msgcb, &rpcMsg) == 0) {
      ret = TAOS_SYNC_PROPOSE_SUCCESS;
    } else {
      sTrace("syncPropose pSyncNode->FpEqMsg is NULL");
    }
    syncClientRequestDestroy(pSyncMsg);
  } else {
    sTrace("syncPropose not leader, %s", syncUtilState2String(pSyncNode->state));
    ret = TAOS_SYNC_PROPOSE_NOT_LEADER;
  }

  taosReleaseRef(tsNodeRefId, pSyncNode->rid);
  return ret;
}

// open/close --------------
SSyncNode* syncNodeOpen(const SSyncInfo* pOldSyncInfo) {
  SSyncInfo* pSyncInfo = (SSyncInfo*)pOldSyncInfo;

  sDebug("vgId:%d sync event sync open", pSyncInfo->vgId);

  SSyncNode* pSyncNode = (SSyncNode*)taosMemoryMalloc(sizeof(SSyncNode));
  assert(pSyncNode != NULL);
  memset(pSyncNode, 0, sizeof(SSyncNode));

  int32_t ret = 0;
  if (!taosDirExist((char*)(pSyncInfo->path))) {
    if (taosMkDir(pSyncInfo->path) != 0) {
      terrno = TAOS_SYSTEM_ERROR(errno);
      sError("failed to create dir:%s since %s", pSyncInfo->path, terrstr());
      return NULL;
    }
  }

  snprintf(pSyncNode->configPath, sizeof(pSyncNode->configPath), "%s/raft_config.json", pSyncInfo->path);
  if (!taosCheckExistFile(pSyncNode->configPath)) {
    // create a new raft config file
    SRaftCfgMeta meta;
    meta.isStandBy = pSyncInfo->isStandBy;
    meta.snapshotEnable = pSyncInfo->snapshotEnable;
    meta.lastConfigIndex = SYNC_INDEX_INVALID;
    ret = raftCfgCreateFile((SSyncCfg*)&(pSyncInfo->syncCfg), meta, pSyncNode->configPath);
    assert(ret == 0);

  } else {
    // update syncCfg by raft_config.json
    pSyncNode->pRaftCfg = raftCfgOpen(pSyncNode->configPath);
    assert(pSyncNode->pRaftCfg != NULL);
    pSyncInfo->syncCfg = pSyncNode->pRaftCfg->cfg;

    if (gRaftDetailLog) {
      char* seralized = raftCfg2Str(pSyncNode->pRaftCfg);
      sInfo("syncNodeOpen update config :%s", seralized);
      taosMemoryFree(seralized);
    }

    raftCfgClose(pSyncNode->pRaftCfg);
  }

  // init by SSyncInfo
  pSyncNode->vgId = pSyncInfo->vgId;
  memcpy(pSyncNode->path, pSyncInfo->path, sizeof(pSyncNode->path));
  snprintf(pSyncNode->raftStorePath, sizeof(pSyncNode->raftStorePath), "%s/raft_store.json", pSyncInfo->path);
  snprintf(pSyncNode->configPath, sizeof(pSyncNode->configPath), "%s/raft_config.json", pSyncInfo->path);

  pSyncNode->pWal = pSyncInfo->pWal;
  pSyncNode->msgcb = pSyncInfo->msgcb;
  pSyncNode->FpSendMsg = pSyncInfo->FpSendMsg;
  pSyncNode->FpEqMsg = pSyncInfo->FpEqMsg;

  // init raft config
  pSyncNode->pRaftCfg = raftCfgOpen(pSyncNode->configPath);
  assert(pSyncNode->pRaftCfg != NULL);

  // init internal
  pSyncNode->myNodeInfo = pSyncNode->pRaftCfg->cfg.nodeInfo[pSyncNode->pRaftCfg->cfg.myIndex];
  syncUtilnodeInfo2raftId(&pSyncNode->myNodeInfo, pSyncNode->vgId, &pSyncNode->myRaftId);

  // init peersNum, peers, peersId
  pSyncNode->peersNum = pSyncNode->pRaftCfg->cfg.replicaNum - 1;
  int j = 0;
  for (int i = 0; i < pSyncNode->pRaftCfg->cfg.replicaNum; ++i) {
    if (i != pSyncNode->pRaftCfg->cfg.myIndex) {
      pSyncNode->peersNodeInfo[j] = pSyncNode->pRaftCfg->cfg.nodeInfo[i];
      j++;
    }
  }
  for (int i = 0; i < pSyncNode->peersNum; ++i) {
    syncUtilnodeInfo2raftId(&pSyncNode->peersNodeInfo[i], pSyncNode->vgId, &pSyncNode->peersId[i]);
  }

  // init replicaNum, replicasId
  pSyncNode->replicaNum = pSyncNode->pRaftCfg->cfg.replicaNum;
  for (int i = 0; i < pSyncNode->pRaftCfg->cfg.replicaNum; ++i) {
    syncUtilnodeInfo2raftId(&pSyncNode->pRaftCfg->cfg.nodeInfo[i], pSyncNode->vgId, &pSyncNode->replicasId[i]);
  }

  // init raft algorithm
  pSyncNode->pFsm = pSyncInfo->pFsm;
  pSyncNode->quorum = syncUtilQuorum(pSyncNode->pRaftCfg->cfg.replicaNum);
  pSyncNode->leaderCache = EMPTY_RAFT_ID;

  // init life cycle outside

  // TLA+ Spec
  // InitHistoryVars == /\ elections = {}
  //                    /\ allLogs   = {}
  //                    /\ voterLog  = [i \in Server |-> [j \in {} |-> <<>>]]
  // InitServerVars == /\ currentTerm = [i \in Server |-> 1]
  //                   /\ state       = [i \in Server |-> Follower]
  //                   /\ votedFor    = [i \in Server |-> Nil]
  // InitCandidateVars == /\ votesResponded = [i \in Server |-> {}]
  //                      /\ votesGranted   = [i \in Server |-> {}]
  // \* The values nextIndex[i][i] and matchIndex[i][i] are never read, since the
  // \* leader does not send itself messages. It's still easier to include these
  // \* in the functions.
  // InitLeaderVars == /\ nextIndex  = [i \in Server |-> [j \in Server |-> 1]]
  //                   /\ matchIndex = [i \in Server |-> [j \in Server |-> 0]]
  // InitLogVars == /\ log          = [i \in Server |-> << >>]
  //                /\ commitIndex  = [i \in Server |-> 0]
  // Init == /\ messages = [m \in {} |-> 0]
  //         /\ InitHistoryVars
  //         /\ InitServerVars
  //         /\ InitCandidateVars
  //         /\ InitLeaderVars
  //         /\ InitLogVars
  //

  // init TLA+ server vars
  pSyncNode->state = TAOS_SYNC_STATE_FOLLOWER;
  pSyncNode->pRaftStore = raftStoreOpen(pSyncNode->raftStorePath);
  assert(pSyncNode->pRaftStore != NULL);

  // init TLA+ candidate vars
  pSyncNode->pVotesGranted = voteGrantedCreate(pSyncNode);
  assert(pSyncNode->pVotesGranted != NULL);
  pSyncNode->pVotesRespond = votesRespondCreate(pSyncNode);
  assert(pSyncNode->pVotesRespond != NULL);

  // init TLA+ leader vars
  pSyncNode->pNextIndex = syncIndexMgrCreate(pSyncNode);
  assert(pSyncNode->pNextIndex != NULL);
  pSyncNode->pMatchIndex = syncIndexMgrCreate(pSyncNode);
  assert(pSyncNode->pMatchIndex != NULL);

  // init TLA+ log vars
  pSyncNode->pLogStore = logStoreCreate(pSyncNode);
  assert(pSyncNode->pLogStore != NULL);
  pSyncNode->commitIndex = SYNC_INDEX_INVALID;

  // timer ms init
  pSyncNode->pingBaseLine = PING_TIMER_MS;
  pSyncNode->electBaseLine = ELECT_TIMER_MS_MIN;
  pSyncNode->hbBaseLine = HEARTBEAT_TIMER_MS;

  // init ping timer
  pSyncNode->pPingTimer = NULL;
  pSyncNode->pingTimerMS = pSyncNode->pingBaseLine;
  atomic_store_64(&pSyncNode->pingTimerLogicClock, 0);
  atomic_store_64(&pSyncNode->pingTimerLogicClockUser, 0);
  pSyncNode->FpPingTimerCB = syncNodeEqPingTimer;
  pSyncNode->pingTimerCounter = 0;

  // init elect timer
  pSyncNode->pElectTimer = NULL;
  pSyncNode->electTimerMS = syncUtilElectRandomMS(pSyncNode->electBaseLine, 2 * pSyncNode->electBaseLine);
  atomic_store_64(&pSyncNode->electTimerLogicClock, 0);
  atomic_store_64(&pSyncNode->electTimerLogicClockUser, 0);
  pSyncNode->FpElectTimerCB = syncNodeEqElectTimer;
  pSyncNode->electTimerCounter = 0;

  // init heartbeat timer
  pSyncNode->pHeartbeatTimer = NULL;
  pSyncNode->heartbeatTimerMS = pSyncNode->hbBaseLine;
  atomic_store_64(&pSyncNode->heartbeatTimerLogicClock, 0);
  atomic_store_64(&pSyncNode->heartbeatTimerLogicClockUser, 0);
  pSyncNode->FpHeartbeatTimerCB = syncNodeEqHeartbeatTimer;
  pSyncNode->heartbeatTimerCounter = 0;

  // init callback
  pSyncNode->FpOnPing = syncNodeOnPingCb;
  pSyncNode->FpOnPingReply = syncNodeOnPingReplyCb;
  pSyncNode->FpOnClientRequest = syncNodeOnClientRequestCb;
  pSyncNode->FpOnTimeout = syncNodeOnTimeoutCb;

  pSyncNode->FpOnSnapshotSend = syncNodeOnSnapshotSendCb;
  pSyncNode->FpOnSnapshotRsp = syncNodeOnSnapshotRspCb;

  if (pSyncNode->pRaftCfg->snapshotEnable) {
    sInfo("sync node use snapshot");
    pSyncNode->FpOnRequestVote = syncNodeOnRequestVoteSnapshotCb;
    pSyncNode->FpOnRequestVoteReply = syncNodeOnRequestVoteReplySnapshotCb;
    pSyncNode->FpOnAppendEntries = syncNodeOnAppendEntriesSnapshotCb;
    pSyncNode->FpOnAppendEntriesReply = syncNodeOnAppendEntriesReplySnapshotCb;

  } else {
    sInfo("sync node do not use snapshot");
    pSyncNode->FpOnRequestVote = syncNodeOnRequestVoteCb;
    pSyncNode->FpOnRequestVoteReply = syncNodeOnRequestVoteReplyCb;
    pSyncNode->FpOnAppendEntries = syncNodeOnAppendEntriesCb;
    pSyncNode->FpOnAppendEntriesReply = syncNodeOnAppendEntriesReplyCb;
  }

  // tools
  pSyncNode->pSyncRespMgr = syncRespMgrCreate(NULL, 0);
  assert(pSyncNode->pSyncRespMgr != NULL);

  // restore state
  pSyncNode->restoreFinish = false;

  // pSyncNode->pSnapshot = NULL;
  // if (pSyncNode->pFsm->FpGetSnapshot != NULL) {
  //   pSyncNode->pSnapshot = taosMemoryMalloc(sizeof(SSnapshot));
  //   pSyncNode->pFsm->FpGetSnapshot(pSyncNode->pFsm, pSyncNode->pSnapshot);
  // }
  // tsem_init(&(pSyncNode->restoreSem), 0, 0);

  // snapshot senders
  for (int i = 0; i < TSDB_MAX_REPLICA; ++i) {
    SSyncSnapshotSender* pSender = snapshotSenderCreate(pSyncNode, i);
    // ASSERT(pSender != NULL);
    (pSyncNode->senders)[i] = pSender;
  }

  // snapshot receivers
  pSyncNode->pNewNodeReceiver = snapshotReceiverCreate(pSyncNode, EMPTY_RAFT_ID);

  // start in syncNodeStart
  // start raft
  // syncNodeBecomeFollower(pSyncNode);

  // snapshot meta
  // pSyncNode->sMeta.lastConfigIndex = -1;

  return pSyncNode;
}

void syncNodeStart(SSyncNode* pSyncNode) {
  // start raft
  if (pSyncNode->replicaNum == 1) {
    raftStoreNextTerm(pSyncNode->pRaftStore);
    syncNodeBecomeLeader(pSyncNode, "one replica start");

    // Raft 3.6.2 Committing entries from previous terms

    // use this now
    syncNodeAppendNoop(pSyncNode);
    syncMaybeAdvanceCommitIndex(pSyncNode);  // maybe only one replica

    if (gRaftDetailLog) {
      syncNodeLog2("==state change become leader immediately==", pSyncNode);
    }

    return;
  }

  syncNodeBecomeFollower(pSyncNode, "first start");

  // int32_t ret = 0;
  // ret = syncNodeStartPingTimer(pSyncNode);
  // assert(ret == 0);

  if (gRaftDetailLog) {
    syncNodeLog2("==state change become leader immediately==", pSyncNode);
  }
}

void syncNodeStartStandBy(SSyncNode* pSyncNode) {
  // state change
  pSyncNode->state = TAOS_SYNC_STATE_FOLLOWER;
  syncNodeStopHeartbeatTimer(pSyncNode);

  // reset elect timer, long enough
  int32_t electMS = TIMER_MAX_MS;
  int32_t ret = syncNodeRestartElectTimer(pSyncNode, electMS);
  ASSERT(ret == 0);
}

void syncNodeClose(SSyncNode* pSyncNode) {
  sDebug("vgId:%d sync event sync close", pSyncNode->vgId);

  int32_t ret;
  assert(pSyncNode != NULL);

  ret = raftStoreClose(pSyncNode->pRaftStore);
  assert(ret == 0);

  syncRespMgrDestroy(pSyncNode->pSyncRespMgr);
  voteGrantedDestroy(pSyncNode->pVotesGranted);
  votesRespondDestory(pSyncNode->pVotesRespond);
  syncIndexMgrDestroy(pSyncNode->pNextIndex);
  syncIndexMgrDestroy(pSyncNode->pMatchIndex);
  logStoreDestory(pSyncNode->pLogStore);
  raftCfgClose(pSyncNode->pRaftCfg);

  syncNodeStopPingTimer(pSyncNode);
  syncNodeStopElectTimer(pSyncNode);
  syncNodeStopHeartbeatTimer(pSyncNode);

  if (pSyncNode->pFsm != NULL) {
    taosMemoryFree(pSyncNode->pFsm);
  }

  for (int i = 0; i < TSDB_MAX_REPLICA; ++i) {
    if ((pSyncNode->senders)[i] != NULL) {
      snapshotSenderDestroy((pSyncNode->senders)[i]);
      (pSyncNode->senders)[i] = NULL;
    }
  }

  if (pSyncNode->pNewNodeReceiver != NULL) {
    snapshotReceiverDestroy(pSyncNode->pNewNodeReceiver);
    pSyncNode->pNewNodeReceiver = NULL;
  }

  /*
  if (pSyncNode->pSnapshot != NULL) {
    taosMemoryFree(pSyncNode->pSnapshot);
  }
  */

  // tsem_destroy(&pSyncNode->restoreSem);

  // free memory in syncFreeNode
  // taosMemoryFree(pSyncNode);
}

// option
bool syncNodeSnapshotEnable(SSyncNode* pSyncNode) { return pSyncNode->pRaftCfg->snapshotEnable; }

// ping --------------
int32_t syncNodePing(SSyncNode* pSyncNode, const SRaftId* destRaftId, SyncPing* pMsg) {
  syncPingLog2((char*)"==syncNodePing==", pMsg);
  int32_t ret = 0;

  SRpcMsg rpcMsg;
  syncPing2RpcMsg(pMsg, &rpcMsg);
  syncRpcMsgLog2((char*)"==syncNodePing==", &rpcMsg);

  ret = syncNodeSendMsgById(destRaftId, pSyncNode, &rpcMsg);
  return ret;
}

int32_t syncNodePingSelf(SSyncNode* pSyncNode) {
  int32_t   ret = 0;
  SyncPing* pMsg = syncPingBuild3(&pSyncNode->myRaftId, &pSyncNode->myRaftId, pSyncNode->vgId);
  ret = syncNodePing(pSyncNode, &pMsg->destId, pMsg);
  assert(ret == 0);

  syncPingDestroy(pMsg);
  return ret;
}

int32_t syncNodePingPeers(SSyncNode* pSyncNode) {
  int32_t ret = 0;
  for (int i = 0; i < pSyncNode->peersNum; ++i) {
    SRaftId*  destId = &(pSyncNode->peersId[i]);
    SyncPing* pMsg = syncPingBuild3(&pSyncNode->myRaftId, destId, pSyncNode->vgId);
    ret = syncNodePing(pSyncNode, destId, pMsg);
    assert(ret == 0);
    syncPingDestroy(pMsg);
  }
  return ret;
}

int32_t syncNodePingAll(SSyncNode* pSyncNode) {
  int32_t ret = 0;
  for (int i = 0; i < pSyncNode->pRaftCfg->cfg.replicaNum; ++i) {
    SRaftId*  destId = &(pSyncNode->replicasId[i]);
    SyncPing* pMsg = syncPingBuild3(&pSyncNode->myRaftId, destId, pSyncNode->vgId);
    ret = syncNodePing(pSyncNode, destId, pMsg);
    assert(ret == 0);
    syncPingDestroy(pMsg);
  }
  return ret;
}

// timer control --------------
int32_t syncNodeStartPingTimer(SSyncNode* pSyncNode) {
  int32_t ret = 0;
  taosTmrReset(pSyncNode->FpPingTimerCB, pSyncNode->pingTimerMS, pSyncNode, gSyncEnv->pTimerManager,
               &pSyncNode->pPingTimer);
  atomic_store_64(&pSyncNode->pingTimerLogicClock, pSyncNode->pingTimerLogicClockUser);
  return ret;
}

int32_t syncNodeStopPingTimer(SSyncNode* pSyncNode) {
  int32_t ret = 0;
  atomic_add_fetch_64(&pSyncNode->pingTimerLogicClockUser, 1);
  taosTmrStop(pSyncNode->pPingTimer);
  pSyncNode->pPingTimer = NULL;
  return ret;
}

int32_t syncNodeStartElectTimer(SSyncNode* pSyncNode, int32_t ms) {
  int32_t ret = 0;
  pSyncNode->electTimerMS = ms;
  taosTmrReset(pSyncNode->FpElectTimerCB, pSyncNode->electTimerMS, pSyncNode, gSyncEnv->pTimerManager,
               &pSyncNode->pElectTimer);
  atomic_store_64(&pSyncNode->electTimerLogicClock, pSyncNode->electTimerLogicClockUser);
  return ret;
}

int32_t syncNodeStopElectTimer(SSyncNode* pSyncNode) {
  int32_t ret = 0;
  atomic_add_fetch_64(&pSyncNode->electTimerLogicClockUser, 1);
  taosTmrStop(pSyncNode->pElectTimer);
  pSyncNode->pElectTimer = NULL;
  return ret;
}

int32_t syncNodeRestartElectTimer(SSyncNode* pSyncNode, int32_t ms) {
  int32_t ret = 0;
  syncNodeStopElectTimer(pSyncNode);
  syncNodeStartElectTimer(pSyncNode, ms);
  return ret;
}

int32_t syncNodeResetElectTimer(SSyncNode* pSyncNode) {
  int32_t ret = 0;
  int32_t electMS;

  if (pSyncNode->pRaftCfg->isStandBy) {
    electMS = TIMER_MAX_MS;
  } else {
    electMS = syncUtilElectRandomMS(pSyncNode->electBaseLine, 2 * pSyncNode->electBaseLine);
  }
  ret = syncNodeRestartElectTimer(pSyncNode, electMS);
  return ret;
}

int32_t syncNodeStartHeartbeatTimer(SSyncNode* pSyncNode) {
  int32_t ret = 0;
  taosTmrReset(pSyncNode->FpHeartbeatTimerCB, pSyncNode->heartbeatTimerMS, pSyncNode, gSyncEnv->pTimerManager,
               &pSyncNode->pHeartbeatTimer);
  atomic_store_64(&pSyncNode->heartbeatTimerLogicClock, pSyncNode->heartbeatTimerLogicClockUser);
  return ret;
}

int32_t syncNodeStopHeartbeatTimer(SSyncNode* pSyncNode) {
  int32_t ret = 0;
  atomic_add_fetch_64(&pSyncNode->heartbeatTimerLogicClockUser, 1);
  taosTmrStop(pSyncNode->pHeartbeatTimer);
  pSyncNode->pHeartbeatTimer = NULL;
  return ret;
}

// utils --------------
int32_t syncNodeSendMsgById(const SRaftId* destRaftId, SSyncNode* pSyncNode, SRpcMsg* pMsg) {
  SEpSet epSet;
  syncUtilraftId2EpSet(destRaftId, &epSet);
  if (pSyncNode->FpSendMsg != NULL) {
    if (gRaftDetailLog) {
      char* JsonStr = syncRpcMsg2Str(pMsg);
      syncUtilJson2Line(JsonStr);
      sTrace("sync send msg, vgId:%d, type:%d, msg:%s", pSyncNode->vgId, pMsg->msgType, JsonStr);
      taosMemoryFree(JsonStr);
    }

    // htonl
    syncUtilMsgHtoN(pMsg->pCont);

    pMsg->info.noResp = 1;
    pSyncNode->FpSendMsg(&epSet, pMsg);
  } else {
    sTrace("syncNodeSendMsgById pSyncNode->FpSendMsg is NULL");
  }
  return 0;
}

int32_t syncNodeSendMsgByInfo(const SNodeInfo* nodeInfo, SSyncNode* pSyncNode, SRpcMsg* pMsg) {
  SEpSet epSet;
  syncUtilnodeInfo2EpSet(nodeInfo, &epSet);
  if (pSyncNode->FpSendMsg != NULL) {
    // htonl
    syncUtilMsgHtoN(pMsg->pCont);

    pMsg->info.noResp = 1;
    pSyncNode->FpSendMsg(&epSet, pMsg);
  } else {
    sTrace("syncNodeSendMsgByInfo pSyncNode->FpSendMsg is NULL");
  }
  return 0;
}

cJSON* syncNode2Json(const SSyncNode* pSyncNode) {
  char   u64buf[128] = {0};
  cJSON* pRoot = cJSON_CreateObject();

  if (pSyncNode != NULL) {
    // init by SSyncInfo
    cJSON_AddNumberToObject(pRoot, "vgId", pSyncNode->vgId);
    cJSON_AddItemToObject(pRoot, "SRaftCfg", raftCfg2Json(pSyncNode->pRaftCfg));
    cJSON_AddStringToObject(pRoot, "path", pSyncNode->path);
    cJSON_AddStringToObject(pRoot, "raftStorePath", pSyncNode->raftStorePath);
    cJSON_AddStringToObject(pRoot, "configPath", pSyncNode->configPath);

    snprintf(u64buf, sizeof(u64buf), "%p", pSyncNode->pWal);
    cJSON_AddStringToObject(pRoot, "pWal", u64buf);

    snprintf(u64buf, sizeof(u64buf), "%p", pSyncNode->msgcb);
    cJSON_AddStringToObject(pRoot, "rpcClient", u64buf);
    snprintf(u64buf, sizeof(u64buf), "%p", pSyncNode->FpSendMsg);
    cJSON_AddStringToObject(pRoot, "FpSendMsg", u64buf);

    snprintf(u64buf, sizeof(u64buf), "%p", pSyncNode->msgcb);
    cJSON_AddStringToObject(pRoot, "queue", u64buf);
    snprintf(u64buf, sizeof(u64buf), "%p", pSyncNode->FpEqMsg);
    cJSON_AddStringToObject(pRoot, "FpEqMsg", u64buf);

    // init internal
    cJSON* pMe = syncUtilNodeInfo2Json(&pSyncNode->myNodeInfo);
    cJSON_AddItemToObject(pRoot, "myNodeInfo", pMe);
    cJSON* pRaftId = syncUtilRaftId2Json(&pSyncNode->myRaftId);
    cJSON_AddItemToObject(pRoot, "myRaftId", pRaftId);

    cJSON_AddNumberToObject(pRoot, "peersNum", pSyncNode->peersNum);
    cJSON* pPeers = cJSON_CreateArray();
    cJSON_AddItemToObject(pRoot, "peersNodeInfo", pPeers);
    for (int i = 0; i < pSyncNode->peersNum; ++i) {
      cJSON_AddItemToArray(pPeers, syncUtilNodeInfo2Json(&pSyncNode->peersNodeInfo[i]));
    }
    cJSON* pPeersId = cJSON_CreateArray();
    cJSON_AddItemToObject(pRoot, "peersId", pPeersId);
    for (int i = 0; i < pSyncNode->peersNum; ++i) {
      cJSON_AddItemToArray(pPeersId, syncUtilRaftId2Json(&pSyncNode->peersId[i]));
    }

    cJSON_AddNumberToObject(pRoot, "replicaNum", pSyncNode->replicaNum);
    cJSON* pReplicasId = cJSON_CreateArray();
    cJSON_AddItemToObject(pRoot, "replicasId", pReplicasId);
    for (int i = 0; i < pSyncNode->replicaNum; ++i) {
      cJSON_AddItemToArray(pReplicasId, syncUtilRaftId2Json(&pSyncNode->replicasId[i]));
    }

    // raft algorithm
    snprintf(u64buf, sizeof(u64buf), "%p", pSyncNode->pFsm);
    cJSON_AddStringToObject(pRoot, "pFsm", u64buf);
    cJSON_AddNumberToObject(pRoot, "quorum", pSyncNode->quorum);
    cJSON* pLaderCache = syncUtilRaftId2Json(&pSyncNode->leaderCache);
    cJSON_AddItemToObject(pRoot, "leaderCache", pLaderCache);

    // life cycle
    snprintf(u64buf, sizeof(u64buf), "%ld", pSyncNode->rid);
    cJSON_AddStringToObject(pRoot, "rid", u64buf);

    // tla+ server vars
    cJSON_AddNumberToObject(pRoot, "state", pSyncNode->state);
    cJSON_AddStringToObject(pRoot, "state_str", syncUtilState2String(pSyncNode->state));
    cJSON_AddItemToObject(pRoot, "pRaftStore", raftStore2Json(pSyncNode->pRaftStore));

    // tla+ candidate vars
    cJSON_AddItemToObject(pRoot, "pVotesGranted", voteGranted2Json(pSyncNode->pVotesGranted));
    cJSON_AddItemToObject(pRoot, "pVotesRespond", votesRespond2Json(pSyncNode->pVotesRespond));

    // tla+ leader vars
    cJSON_AddItemToObject(pRoot, "pNextIndex", syncIndexMgr2Json(pSyncNode->pNextIndex));
    cJSON_AddItemToObject(pRoot, "pMatchIndex", syncIndexMgr2Json(pSyncNode->pMatchIndex));

    // tla+ log vars
    cJSON_AddItemToObject(pRoot, "pLogStore", logStore2Json(pSyncNode->pLogStore));
    snprintf(u64buf, sizeof(u64buf), "%" PRId64 "", pSyncNode->commitIndex);
    cJSON_AddStringToObject(pRoot, "commitIndex", u64buf);

    // timer ms init
    cJSON_AddNumberToObject(pRoot, "pingBaseLine", pSyncNode->pingBaseLine);
    cJSON_AddNumberToObject(pRoot, "electBaseLine", pSyncNode->electBaseLine);
    cJSON_AddNumberToObject(pRoot, "hbBaseLine", pSyncNode->hbBaseLine);

    // ping timer
    snprintf(u64buf, sizeof(u64buf), "%p", pSyncNode->pPingTimer);
    cJSON_AddStringToObject(pRoot, "pPingTimer", u64buf);
    cJSON_AddNumberToObject(pRoot, "pingTimerMS", pSyncNode->pingTimerMS);
    snprintf(u64buf, sizeof(u64buf), "%" PRIu64 "", pSyncNode->pingTimerLogicClock);
    cJSON_AddStringToObject(pRoot, "pingTimerLogicClock", u64buf);
    snprintf(u64buf, sizeof(u64buf), "%" PRIu64 "", pSyncNode->pingTimerLogicClockUser);
    cJSON_AddStringToObject(pRoot, "pingTimerLogicClockUser", u64buf);
    snprintf(u64buf, sizeof(u64buf), "%p", pSyncNode->FpPingTimerCB);
    cJSON_AddStringToObject(pRoot, "FpPingTimerCB", u64buf);
    snprintf(u64buf, sizeof(u64buf), "%" PRIu64 "", pSyncNode->pingTimerCounter);
    cJSON_AddStringToObject(pRoot, "pingTimerCounter", u64buf);

    // elect timer
    snprintf(u64buf, sizeof(u64buf), "%p", pSyncNode->pElectTimer);
    cJSON_AddStringToObject(pRoot, "pElectTimer", u64buf);
    cJSON_AddNumberToObject(pRoot, "electTimerMS", pSyncNode->electTimerMS);
    snprintf(u64buf, sizeof(u64buf), "%" PRIu64 "", pSyncNode->electTimerLogicClock);
    cJSON_AddStringToObject(pRoot, "electTimerLogicClock", u64buf);
    snprintf(u64buf, sizeof(u64buf), "%" PRIu64 "", pSyncNode->electTimerLogicClockUser);
    cJSON_AddStringToObject(pRoot, "electTimerLogicClockUser", u64buf);
    snprintf(u64buf, sizeof(u64buf), "%p", pSyncNode->FpElectTimerCB);
    cJSON_AddStringToObject(pRoot, "FpElectTimerCB", u64buf);
    snprintf(u64buf, sizeof(u64buf), "%" PRIu64 "", pSyncNode->electTimerCounter);
    cJSON_AddStringToObject(pRoot, "electTimerCounter", u64buf);

    // heartbeat timer
    snprintf(u64buf, sizeof(u64buf), "%p", pSyncNode->pHeartbeatTimer);
    cJSON_AddStringToObject(pRoot, "pHeartbeatTimer", u64buf);
    cJSON_AddNumberToObject(pRoot, "heartbeatTimerMS", pSyncNode->heartbeatTimerMS);
    snprintf(u64buf, sizeof(u64buf), "%" PRIu64 "", pSyncNode->heartbeatTimerLogicClock);
    cJSON_AddStringToObject(pRoot, "heartbeatTimerLogicClock", u64buf);
    snprintf(u64buf, sizeof(u64buf), "%" PRIu64 "", pSyncNode->heartbeatTimerLogicClockUser);
    cJSON_AddStringToObject(pRoot, "heartbeatTimerLogicClockUser", u64buf);
    snprintf(u64buf, sizeof(u64buf), "%p", pSyncNode->FpHeartbeatTimerCB);
    cJSON_AddStringToObject(pRoot, "FpHeartbeatTimerCB", u64buf);
    snprintf(u64buf, sizeof(u64buf), "%" PRIu64 "", pSyncNode->heartbeatTimerCounter);
    cJSON_AddStringToObject(pRoot, "heartbeatTimerCounter", u64buf);

    // callback
    snprintf(u64buf, sizeof(u64buf), "%p", pSyncNode->FpOnPing);
    cJSON_AddStringToObject(pRoot, "FpOnPing", u64buf);
    snprintf(u64buf, sizeof(u64buf), "%p", pSyncNode->FpOnPingReply);
    cJSON_AddStringToObject(pRoot, "FpOnPingReply", u64buf);
    snprintf(u64buf, sizeof(u64buf), "%p", pSyncNode->FpOnRequestVote);
    cJSON_AddStringToObject(pRoot, "FpOnRequestVote", u64buf);
    snprintf(u64buf, sizeof(u64buf), "%p", pSyncNode->FpOnRequestVoteReply);
    cJSON_AddStringToObject(pRoot, "FpOnRequestVoteReply", u64buf);
    snprintf(u64buf, sizeof(u64buf), "%p", pSyncNode->FpOnAppendEntries);
    cJSON_AddStringToObject(pRoot, "FpOnAppendEntries", u64buf);
    snprintf(u64buf, sizeof(u64buf), "%p", pSyncNode->FpOnAppendEntriesReply);
    cJSON_AddStringToObject(pRoot, "FpOnAppendEntriesReply", u64buf);
    snprintf(u64buf, sizeof(u64buf), "%p", pSyncNode->FpOnTimeout);
    cJSON_AddStringToObject(pRoot, "FpOnTimeout", u64buf);

    // restoreFinish
    cJSON_AddNumberToObject(pRoot, "restoreFinish", pSyncNode->restoreFinish);

    // snapshot senders
    cJSON* pSenders = cJSON_CreateArray();
    cJSON_AddItemToObject(pRoot, "senders", pSenders);
    for (int i = 0; i < TSDB_MAX_REPLICA; ++i) {
      cJSON_AddItemToArray(pSenders, snapshotSender2Json((pSyncNode->senders)[i]));
    }

    // snapshot receivers
    cJSON* pReceivers = cJSON_CreateArray();
    cJSON_AddItemToObject(pRoot, "receiver", snapshotReceiver2Json(pSyncNode->pNewNodeReceiver));
  }

  cJSON* pJson = cJSON_CreateObject();
  cJSON_AddItemToObject(pJson, "SSyncNode", pRoot);
  return pJson;
}

char* syncNode2Str(const SSyncNode* pSyncNode) {
  cJSON* pJson = syncNode2Json(pSyncNode);
  char*  serialized = cJSON_Print(pJson);
  cJSON_Delete(pJson);
  return serialized;
}

char* syncNode2SimpleStr(const SSyncNode* pSyncNode) {
  int   len = 256;
  char* s = (char*)taosMemoryMalloc(len);
  snprintf(s, len,
           "syncNode: vgId:%d currentTerm:%lu, commitIndex:%ld, state:%d %s, isStandBy:%d, "
           "electTimerLogicClock:%lu, "
           "electTimerLogicClockUser:%lu, "
           "electTimerMS:%d, replicaNum:%d",
           pSyncNode->vgId, pSyncNode->pRaftStore->currentTerm, pSyncNode->commitIndex, pSyncNode->state,
           syncUtilState2String(pSyncNode->state), pSyncNode->pRaftCfg->isStandBy, pSyncNode->electTimerLogicClock,
           pSyncNode->electTimerLogicClockUser, pSyncNode->electTimerMS, pSyncNode->replicaNum);
  return s;
}

void syncNodeUpdateConfig(SSyncNode* pSyncNode, SSyncCfg* newConfig, SyncIndex lastConfigChangeIndex, bool* isDrop) {
  SSyncCfg oldConfig = pSyncNode->pRaftCfg->cfg;
  pSyncNode->pRaftCfg->cfg = *newConfig;
  pSyncNode->pRaftCfg->lastConfigIndex = lastConfigChangeIndex;

  int32_t ret = 0;

  // init internal
  pSyncNode->myNodeInfo = pSyncNode->pRaftCfg->cfg.nodeInfo[pSyncNode->pRaftCfg->cfg.myIndex];
  syncUtilnodeInfo2raftId(&pSyncNode->myNodeInfo, pSyncNode->vgId, &pSyncNode->myRaftId);

  // init peersNum, peers, peersId
  pSyncNode->peersNum = pSyncNode->pRaftCfg->cfg.replicaNum - 1;
  int j = 0;
  for (int i = 0; i < pSyncNode->pRaftCfg->cfg.replicaNum; ++i) {
    if (i != pSyncNode->pRaftCfg->cfg.myIndex) {
      pSyncNode->peersNodeInfo[j] = pSyncNode->pRaftCfg->cfg.nodeInfo[i];
      j++;
    }
  }
  for (int i = 0; i < pSyncNode->peersNum; ++i) {
    syncUtilnodeInfo2raftId(&pSyncNode->peersNodeInfo[i], pSyncNode->vgId, &pSyncNode->peersId[i]);
  }

  // init replicaNum, replicasId
  pSyncNode->replicaNum = pSyncNode->pRaftCfg->cfg.replicaNum;
  for (int i = 0; i < pSyncNode->pRaftCfg->cfg.replicaNum; ++i) {
    syncUtilnodeInfo2raftId(&pSyncNode->pRaftCfg->cfg.nodeInfo[i], pSyncNode->vgId, &pSyncNode->replicasId[i]);
  }

  syncIndexMgrUpdate(pSyncNode->pNextIndex, pSyncNode);
  syncIndexMgrUpdate(pSyncNode->pMatchIndex, pSyncNode);
  voteGrantedUpdate(pSyncNode->pVotesGranted, pSyncNode);
  votesRespondUpdate(pSyncNode->pVotesRespond, pSyncNode);

  pSyncNode->quorum = syncUtilQuorum(pSyncNode->pRaftCfg->cfg.replicaNum);

  bool IamInOld = false;
  bool IamInNew = false;
  for (int i = 0; i < oldConfig.replicaNum; ++i) {
    if (strcmp((oldConfig.nodeInfo)[i].nodeFqdn, pSyncNode->myNodeInfo.nodeFqdn) == 0 &&
        (oldConfig.nodeInfo)[i].nodePort == pSyncNode->myNodeInfo.nodePort) {
      IamInOld = true;
      break;
    }
  }

  for (int i = 0; i < newConfig->replicaNum; ++i) {
    if (strcmp((newConfig->nodeInfo)[i].nodeFqdn, pSyncNode->myNodeInfo.nodeFqdn) == 0 &&
        (newConfig->nodeInfo)[i].nodePort == pSyncNode->myNodeInfo.nodePort) {
      IamInNew = true;
      break;
    }
  }

  *isDrop = true;
  if (IamInOld && !IamInNew) {
    *isDrop = true;
  } else {
    *isDrop = false;
  }

  if (IamInNew) {
    pSyncNode->pRaftCfg->isStandBy = 0;  // change isStandBy to normal
  }
  raftCfgPersist(pSyncNode->pRaftCfg);

  if (gRaftDetailLog) {
    syncNodeLog2("==syncNodeUpdateConfig==", pSyncNode);
  }
}

SSyncNode* syncNodeAcquire(int64_t rid) {
  SSyncNode* pNode = taosAcquireRef(tsNodeRefId, rid);
  if (pNode == NULL) {
    sTrace("failed to acquire node from refId:%" PRId64, rid);
  }

  return pNode;
}

void syncNodeRelease(SSyncNode* pNode) { taosReleaseRef(tsNodeRefId, pNode->rid); }

// raft state change --------------
void syncNodeUpdateTerm(SSyncNode* pSyncNode, SyncTerm term) {
  if (term > pSyncNode->pRaftStore->currentTerm) {
    raftStoreSetTerm(pSyncNode->pRaftStore, term);
    syncNodeBecomeFollower(pSyncNode, "update term");
    raftStoreClearVote(pSyncNode->pRaftStore);
  }
}

void syncNodeBecomeFollower(SSyncNode* pSyncNode, const char* debugStr) {
<<<<<<< HEAD
  sInfo("sync event vgId:%d become follower, isStandBy:%d, %s", pSyncNode->vgId, pSyncNode->pRaftCfg->isStandBy, debugStr);
=======
  sDebug("vgId:%d sync event become follower, isStandBy:%d, %s", pSyncNode->vgId, pSyncNode->pRaftCfg->isStandBy,
        debugStr);
>>>>>>> d476c34a

  // maybe clear leader cache
  if (pSyncNode->state == TAOS_SYNC_STATE_LEADER) {
    pSyncNode->leaderCache = EMPTY_RAFT_ID;
  }

  // state change
  pSyncNode->state = TAOS_SYNC_STATE_FOLLOWER;
  syncNodeStopHeartbeatTimer(pSyncNode);

  // reset elect timer
  syncNodeResetElectTimer(pSyncNode);
}

// TLA+ Spec
// \* Candidate i transitions to leader.
// BecomeLeader(i) ==
//     /\ state[i] = Candidate
//     /\ votesGranted[i] \in Quorum
//     /\ state'      = [state EXCEPT ![i] = Leader]
//     /\ nextIndex'  = [nextIndex EXCEPT ![i] =
//                          [j \in Server |-> Len(log[i]) + 1]]
//     /\ matchIndex' = [matchIndex EXCEPT ![i] =
//                          [j \in Server |-> 0]]
//     /\ elections'  = elections \cup
//                          {[eterm     |-> currentTerm[i],
//                            eleader   |-> i,
//                            elog      |-> log[i],
//                            evotes    |-> votesGranted[i],
//                            evoterLog |-> voterLog[i]]}
//     /\ UNCHANGED <<messages, currentTerm, votedFor, candidateVars, logVars>>
//
void syncNodeBecomeLeader(SSyncNode* pSyncNode, const char* debugStr) {
<<<<<<< HEAD
  sInfo("sync event vgId:%d become leader, isStandBy:%d, %s", pSyncNode->vgId, pSyncNode->pRaftCfg->isStandBy, debugStr);
=======
  sDebug("vgId:%d sync event become leader, isStandBy:%d, %s", pSyncNode->vgId, pSyncNode->pRaftCfg->isStandBy,
        debugStr);
>>>>>>> d476c34a

  // state change
  pSyncNode->state = TAOS_SYNC_STATE_LEADER;

  // set leader cache
  pSyncNode->leaderCache = pSyncNode->myRaftId;

  for (int i = 0; i < pSyncNode->pNextIndex->replicaNum; ++i) {
    // maybe overwrite myself, no harm
    // just do it!

    // pSyncNode->pNextIndex->index[i] = pSyncNode->pLogStore->getLastIndex(pSyncNode->pLogStore) + 1;

    // maybe wal is deleted
    SyncIndex lastIndex;
    SyncTerm  lastTerm;
    int32_t   code = syncNodeGetLastIndexTerm(pSyncNode, &lastIndex, &lastTerm);
    ASSERT(code == 0);
    pSyncNode->pNextIndex->index[i] = lastIndex + 1;
  }

  for (int i = 0; i < pSyncNode->pMatchIndex->replicaNum; ++i) {
    // maybe overwrite myself, no harm
    // just do it!
    pSyncNode->pMatchIndex->index[i] = SYNC_INDEX_INVALID;
  }

  // update sender private term
  SSyncSnapshotSender* pMySender = syncNodeGetSnapshotSender(pSyncNode, &(pSyncNode->myRaftId));
  if (pMySender != NULL) {
    for (int i = 0; i < pSyncNode->pMatchIndex->replicaNum; ++i) {
      if ((pSyncNode->senders)[i]->privateTerm > pMySender->privateTerm) {
        pMySender->privateTerm = (pSyncNode->senders)[i]->privateTerm;
      }
    }
    (pMySender->privateTerm) += 100;
  }

  // stop elect timer
  syncNodeStopElectTimer(pSyncNode);

  // start replicate right now!
  syncNodeReplicate(pSyncNode);

  // start heartbeat timer
  syncNodeStartHeartbeatTimer(pSyncNode);
}

void syncNodeCandidate2Leader(SSyncNode* pSyncNode) {
  assert(pSyncNode->state == TAOS_SYNC_STATE_CANDIDATE);
  assert(voteGrantedMajority(pSyncNode->pVotesGranted));
  syncNodeBecomeLeader(pSyncNode, "candidate to leader");

  syncNodeLog2("==state change syncNodeCandidate2Leader==", pSyncNode);

  // Raft 3.6.2 Committing entries from previous terms

  // use this now
  syncNodeAppendNoop(pSyncNode);
  syncMaybeAdvanceCommitIndex(pSyncNode);  // maybe only one replica

  // do not use this
  // syncNodeEqNoop(pSyncNode);
}

void syncNodeFollower2Candidate(SSyncNode* pSyncNode) {
  assert(pSyncNode->state == TAOS_SYNC_STATE_FOLLOWER);
  pSyncNode->state = TAOS_SYNC_STATE_CANDIDATE;

  syncNodeLog2("==state change syncNodeFollower2Candidate==", pSyncNode);
}

void syncNodeLeader2Follower(SSyncNode* pSyncNode) {
  assert(pSyncNode->state == TAOS_SYNC_STATE_LEADER);
  syncNodeBecomeFollower(pSyncNode, "leader to follower");

  syncNodeLog2("==state change syncNodeLeader2Follower==", pSyncNode);
}

void syncNodeCandidate2Follower(SSyncNode* pSyncNode) {
  assert(pSyncNode->state == TAOS_SYNC_STATE_CANDIDATE);
  syncNodeBecomeFollower(pSyncNode, "candidate to follower");

  syncNodeLog2("==state change syncNodeCandidate2Follower==", pSyncNode);
}

// raft vote --------------

// just called by syncNodeVoteForSelf
// need assert
void syncNodeVoteForTerm(SSyncNode* pSyncNode, SyncTerm term, SRaftId* pRaftId) {
  assert(term == pSyncNode->pRaftStore->currentTerm);
  assert(!raftStoreHasVoted(pSyncNode->pRaftStore));

  raftStoreVote(pSyncNode->pRaftStore, pRaftId);
}

// simulate get vote from outside
void syncNodeVoteForSelf(SSyncNode* pSyncNode) {
  syncNodeVoteForTerm(pSyncNode, pSyncNode->pRaftStore->currentTerm, &(pSyncNode->myRaftId));

  SyncRequestVoteReply* pMsg = syncRequestVoteReplyBuild(pSyncNode->vgId);
  pMsg->srcId = pSyncNode->myRaftId;
  pMsg->destId = pSyncNode->myRaftId;
  pMsg->term = pSyncNode->pRaftStore->currentTerm;
  pMsg->voteGranted = true;

  voteGrantedVote(pSyncNode->pVotesGranted, pMsg);
  votesRespondAdd(pSyncNode->pVotesRespond, pMsg);
  syncRequestVoteReplyDestroy(pMsg);
}

// snapshot --------------
bool syncNodeHasSnapshot(SSyncNode* pSyncNode) {
  bool      ret = false;
  SSnapshot snapshot = {.data = NULL, .lastApplyIndex = -1, .lastApplyTerm = 0};
  if (pSyncNode->pFsm->FpGetSnapshot != NULL) {
    pSyncNode->pFsm->FpGetSnapshot(pSyncNode->pFsm, &snapshot);
    if (snapshot.lastApplyIndex >= SYNC_INDEX_BEGIN) {
      ret = true;
    }
  }
  return ret;
}

bool syncNodeIsIndexInSnapshot(SSyncNode* pSyncNode, SyncIndex index) {
  ASSERT(syncNodeHasSnapshot(pSyncNode));
  ASSERT(pSyncNode->pFsm->FpGetSnapshot != NULL);
  ASSERT(index >= SYNC_INDEX_BEGIN);

  SSnapshot snapshot;
  pSyncNode->pFsm->FpGetSnapshot(pSyncNode->pFsm, &snapshot);
  bool b = (index <= snapshot.lastApplyIndex);
  return b;
}

SyncIndex syncNodeGetLastIndex(SSyncNode* pSyncNode) {
  SSnapshot snapshot = {.data = NULL, .lastApplyIndex = -1, .lastApplyTerm = 0};
  if (pSyncNode->pFsm->FpGetSnapshot != NULL) {
    pSyncNode->pFsm->FpGetSnapshot(pSyncNode->pFsm, &snapshot);
  }
  SyncIndex logLastIndex = pSyncNode->pLogStore->syncLogLastIndex(pSyncNode->pLogStore);

  SyncIndex lastIndex = logLastIndex > snapshot.lastApplyIndex ? logLastIndex : snapshot.lastApplyIndex;
  return lastIndex;
}

SyncTerm syncNodeGetLastTerm(SSyncNode* pSyncNode) {
  SyncTerm lastTerm = 0;
  if (syncNodeHasSnapshot(pSyncNode)) {
    // has snapshot
    SSnapshot snapshot = {.data = NULL, .lastApplyIndex = -1, .lastApplyTerm = 0};
    if (pSyncNode->pFsm->FpGetSnapshot != NULL) {
      pSyncNode->pFsm->FpGetSnapshot(pSyncNode->pFsm, &snapshot);
    }

    SyncIndex logLastIndex = pSyncNode->pLogStore->syncLogLastIndex(pSyncNode->pLogStore);
    if (logLastIndex > snapshot.lastApplyIndex) {
      lastTerm = pSyncNode->pLogStore->syncLogLastTerm(pSyncNode->pLogStore);
    } else {
      lastTerm = snapshot.lastApplyTerm;
    }

  } else {
    // no snapshot
    lastTerm = pSyncNode->pLogStore->syncLogLastTerm(pSyncNode->pLogStore);
  }

  return lastTerm;
}

// get last index and term along with snapshot
int32_t syncNodeGetLastIndexTerm(SSyncNode* pSyncNode, SyncIndex* pLastIndex, SyncTerm* pLastTerm) {
  *pLastIndex = syncNodeGetLastIndex(pSyncNode);
  *pLastTerm = syncNodeGetLastTerm(pSyncNode);
  return 0;
}

SyncIndex syncNodeSyncStartIndex(SSyncNode* pSyncNode) {
  SyncIndex syncStartIndex = syncNodeGetLastIndex(pSyncNode) + 1;
  return syncStartIndex;
}

SyncIndex syncNodeGetPreIndex(SSyncNode* pSyncNode, SyncIndex index) {
  ASSERT(index >= SYNC_INDEX_BEGIN);
  SyncIndex syncStartIndex = syncNodeSyncStartIndex(pSyncNode);
  ASSERT(index <= syncStartIndex);

  SyncIndex preIndex = index - 1;
  return preIndex;
}

SyncTerm syncNodeGetPreTerm(SSyncNode* pSyncNode, SyncIndex index) {
  ASSERT(index >= SYNC_INDEX_BEGIN);
  SyncIndex syncStartIndex = syncNodeSyncStartIndex(pSyncNode);
  ASSERT(index <= syncStartIndex);

  if (index == SYNC_INDEX_BEGIN) {
    return 0;
  }

  SyncTerm preTerm = 0;
  if (syncNodeHasSnapshot(pSyncNode)) {
    // has snapshot
    SSnapshot snapshot = {.data = NULL, .lastApplyIndex = -1, .lastApplyTerm = 0};
    if (pSyncNode->pFsm->FpGetSnapshot != NULL) {
      pSyncNode->pFsm->FpGetSnapshot(pSyncNode->pFsm, &snapshot);
    }

    if (index > snapshot.lastApplyIndex + 1) {
      // should be log preTerm
      SSyncRaftEntry* pPreEntry = NULL;
      int32_t         code = pSyncNode->pLogStore->syncLogGetEntry(pSyncNode->pLogStore, index - 1, &pPreEntry);
      ASSERT(code == 0);
      ASSERT(pPreEntry != NULL);

      preTerm = pPreEntry->term;
      taosMemoryFree(pPreEntry);

    } else if (index == snapshot.lastApplyIndex + 1) {
      preTerm = snapshot.lastApplyTerm;

    } else {
      // maybe snapshot change
      sError("sync get pre term, bad scene. index:%ld", index);
      logStoreLog2("sync get pre term, bad scene", pSyncNode->pLogStore);

      SSyncRaftEntry* pPreEntry = NULL;
      int32_t         code = pSyncNode->pLogStore->syncLogGetEntry(pSyncNode->pLogStore, index - 1, &pPreEntry);
      ASSERT(code == 0);
      ASSERT(pPreEntry != NULL);

      preTerm = pPreEntry->term;
      taosMemoryFree(pPreEntry);
    }

  } else {
    // no snapshot
    ASSERT(index > SYNC_INDEX_BEGIN);

    SSyncRaftEntry* pPreEntry = NULL;
    int32_t         code = pSyncNode->pLogStore->syncLogGetEntry(pSyncNode->pLogStore, index - 1, &pPreEntry);
    ASSERT(code == 0);
    ASSERT(pPreEntry != NULL);

    preTerm = pPreEntry->term;
    taosMemoryFree(pPreEntry);
  }

  return preTerm;
}

// get pre index and term of "index"
int32_t syncNodeGetPreIndexTerm(SSyncNode* pSyncNode, SyncIndex index, SyncIndex* pPreIndex, SyncTerm* pPreTerm) {
  *pPreIndex = syncNodeGetPreIndex(pSyncNode, index);
  *pPreTerm = syncNodeGetPreTerm(pSyncNode, index);
  return 0;
}

// for debug --------------
void syncNodePrint(SSyncNode* pObj) {
  char* serialized = syncNode2Str(pObj);
  printf("syncNodePrint | len:%lu | %s \n", strlen(serialized), serialized);
  fflush(NULL);
  taosMemoryFree(serialized);
}

void syncNodePrint2(char* s, SSyncNode* pObj) {
  char* serialized = syncNode2Str(pObj);
  printf("syncNodePrint2 | len:%lu | %s | %s \n", strlen(serialized), s, serialized);
  fflush(NULL);
  taosMemoryFree(serialized);
}

void syncNodeLog(SSyncNode* pObj) {
  char* serialized = syncNode2Str(pObj);
  sTraceLong("syncNodeLog | len:%lu | %s", strlen(serialized), serialized);
  taosMemoryFree(serialized);
}

void syncNodeLog2(char* s, SSyncNode* pObj) {
  if (gRaftDetailLog) {
    char* serialized = syncNode2Str(pObj);
    sTraceLong("syncNodeLog2 | len:%lu | %s | %s", strlen(serialized), s, serialized);
    taosMemoryFree(serialized);
  }
}

// ------ local funciton ---------
// enqueue message ----
static void syncNodeEqPingTimer(void* param, void* tmrId) {
  SSyncNode* pSyncNode = (SSyncNode*)param;
  if (atomic_load_64(&pSyncNode->pingTimerLogicClockUser) <= atomic_load_64(&pSyncNode->pingTimerLogicClock)) {
    SyncTimeout* pSyncMsg = syncTimeoutBuild2(SYNC_TIMEOUT_PING, atomic_load_64(&pSyncNode->pingTimerLogicClock),
                                              pSyncNode->pingTimerMS, pSyncNode->vgId, pSyncNode);
    SRpcMsg      rpcMsg;
    syncTimeout2RpcMsg(pSyncMsg, &rpcMsg);
    syncRpcMsgLog2((char*)"==syncNodeEqPingTimer==", &rpcMsg);
    if (pSyncNode->FpEqMsg != NULL) {
      pSyncNode->FpEqMsg(pSyncNode->msgcb, &rpcMsg);
    } else {
      sTrace("syncNodeEqPingTimer pSyncNode->FpEqMsg is NULL");
    }
    syncTimeoutDestroy(pSyncMsg);

    taosTmrReset(syncNodeEqPingTimer, pSyncNode->pingTimerMS, pSyncNode, gSyncEnv->pTimerManager,
                 &pSyncNode->pPingTimer);
  } else {
    sTrace("==syncNodeEqPingTimer== pingTimerLogicClock:%" PRIu64 ", pingTimerLogicClockUser:%" PRIu64 "",
           pSyncNode->pingTimerLogicClock, pSyncNode->pingTimerLogicClockUser);
  }
}

static void syncNodeEqElectTimer(void* param, void* tmrId) {
  SSyncNode* pSyncNode = (SSyncNode*)param;
  if (atomic_load_64(&pSyncNode->electTimerLogicClockUser) <= atomic_load_64(&pSyncNode->electTimerLogicClock)) {
    SyncTimeout* pSyncMsg = syncTimeoutBuild2(SYNC_TIMEOUT_ELECTION, atomic_load_64(&pSyncNode->electTimerLogicClock),
                                              pSyncNode->electTimerMS, pSyncNode->vgId, pSyncNode);
    SRpcMsg      rpcMsg;
    syncTimeout2RpcMsg(pSyncMsg, &rpcMsg);
    syncRpcMsgLog2((char*)"==syncNodeEqElectTimer==", &rpcMsg);
    if (pSyncNode->FpEqMsg != NULL) {
      pSyncNode->FpEqMsg(pSyncNode->msgcb, &rpcMsg);
    } else {
      sTrace("syncNodeEqElectTimer pSyncNode->FpEqMsg is NULL");
    }
    syncTimeoutDestroy(pSyncMsg);

    // reset timer ms
    pSyncNode->electTimerMS = syncUtilElectRandomMS(pSyncNode->electBaseLine, 2 * pSyncNode->electBaseLine);
    taosTmrReset(syncNodeEqElectTimer, pSyncNode->electTimerMS, pSyncNode, gSyncEnv->pTimerManager,
                 &pSyncNode->pElectTimer);
  } else {
    sTrace("==syncNodeEqElectTimer== electTimerLogicClock:%" PRIu64 ", electTimerLogicClockUser:%" PRIu64 "",
           pSyncNode->electTimerLogicClock, pSyncNode->electTimerLogicClockUser);
  }
}

static void syncNodeEqHeartbeatTimer(void* param, void* tmrId) {
  SSyncNode* pSyncNode = (SSyncNode*)param;
  if (atomic_load_64(&pSyncNode->heartbeatTimerLogicClockUser) <=
      atomic_load_64(&pSyncNode->heartbeatTimerLogicClock)) {
    SyncTimeout* pSyncMsg =
        syncTimeoutBuild2(SYNC_TIMEOUT_HEARTBEAT, atomic_load_64(&pSyncNode->heartbeatTimerLogicClock),
                          pSyncNode->heartbeatTimerMS, pSyncNode->vgId, pSyncNode);
    SRpcMsg rpcMsg;
    syncTimeout2RpcMsg(pSyncMsg, &rpcMsg);
    syncRpcMsgLog2((char*)"==syncNodeEqHeartbeatTimer==", &rpcMsg);
    if (pSyncNode->FpEqMsg != NULL) {
      pSyncNode->FpEqMsg(pSyncNode->msgcb, &rpcMsg);
    } else {
      sTrace("syncNodeEqHeartbeatTimer pSyncNode->FpEqMsg is NULL");
    }
    syncTimeoutDestroy(pSyncMsg);

    taosTmrReset(syncNodeEqHeartbeatTimer, pSyncNode->heartbeatTimerMS, pSyncNode, gSyncEnv->pTimerManager,
                 &pSyncNode->pHeartbeatTimer);
  } else {
    sTrace("==syncNodeEqHeartbeatTimer== heartbeatTimerLogicClock:%" PRIu64 ", heartbeatTimerLogicClockUser:%" PRIu64
           "",
           pSyncNode->heartbeatTimerLogicClock, pSyncNode->heartbeatTimerLogicClockUser);
  }
}

static int32_t syncNodeEqNoop(SSyncNode* ths) {
  int32_t ret = 0;
  assert(ths->state == TAOS_SYNC_STATE_LEADER);

  SyncIndex       index = ths->pLogStore->getLastIndex(ths->pLogStore) + 1;
  SyncTerm        term = ths->pRaftStore->currentTerm;
  SSyncRaftEntry* pEntry = syncEntryBuildNoop(term, index, ths->vgId);
  assert(pEntry != NULL);

  uint32_t           entryLen;
  char*              serialized = syncEntrySerialize(pEntry, &entryLen);
  SyncClientRequest* pSyncMsg = syncClientRequestBuild(entryLen);
  assert(pSyncMsg->dataLen == entryLen);
  memcpy(pSyncMsg->data, serialized, entryLen);

  SRpcMsg rpcMsg = {0};
  syncClientRequest2RpcMsg(pSyncMsg, &rpcMsg);
  if (ths->FpEqMsg != NULL) {
    ths->FpEqMsg(ths->msgcb, &rpcMsg);
  } else {
    sTrace("syncNodeEqNoop pSyncNode->FpEqMsg is NULL");
  }

  taosMemoryFree(serialized);
  syncClientRequestDestroy(pSyncMsg);

  return ret;
}

static int32_t syncNodeAppendNoop(SSyncNode* ths) {
  int32_t ret = 0;

  SyncIndex       index = ths->pLogStore->getLastIndex(ths->pLogStore) + 1;
  SyncTerm        term = ths->pRaftStore->currentTerm;
  SSyncRaftEntry* pEntry = syncEntryBuildNoop(term, index, ths->vgId);
  assert(pEntry != NULL);

  if (ths->state == TAOS_SYNC_STATE_LEADER) {
    // ths->pLogStore->appendEntry(ths->pLogStore, pEntry);
    ths->pLogStore->syncLogAppendEntry(ths->pLogStore, pEntry);
    syncNodeReplicate(ths);
  }

  syncEntryDestory(pEntry);
  return ret;
}

// on message ----
int32_t syncNodeOnPingCb(SSyncNode* ths, SyncPing* pMsg) {
  // log state
  char logBuf[1024] = {0};
  snprintf(logBuf, sizeof(logBuf),
           "==syncNodeOnPingCb== vgId:%d, state: %d, %s, term:%lu electTimerLogicClock:%lu, "
           "electTimerLogicClockUser:%lu, electTimerMS:%d",
           ths->vgId, ths->state, syncUtilState2String(ths->state), ths->pRaftStore->currentTerm,
           ths->electTimerLogicClock, ths->electTimerLogicClockUser, ths->electTimerMS);

  int32_t ret = 0;
  syncPingLog2(logBuf, pMsg);
  SyncPingReply* pMsgReply = syncPingReplyBuild3(&ths->myRaftId, &pMsg->srcId, ths->vgId);
  SRpcMsg        rpcMsg;
  syncPingReply2RpcMsg(pMsgReply, &rpcMsg);

  /*
    // htonl
    SMsgHead* pHead = rpcMsg.pCont;
    pHead->contLen = htonl(pHead->contLen);
    pHead->vgId = htonl(pHead->vgId);
  */

  syncNodeSendMsgById(&pMsgReply->destId, ths, &rpcMsg);

  return ret;
}

int32_t syncNodeOnPingReplyCb(SSyncNode* ths, SyncPingReply* pMsg) {
  int32_t ret = 0;
  syncPingReplyLog2("==syncNodeOnPingReplyCb==", pMsg);
  return ret;
}

// TLA+ Spec
// ClientRequest(i, v) ==
//     /\ state[i] = Leader
//     /\ LET entry == [term  |-> currentTerm[i],
//                      value |-> v]
//            newLog == Append(log[i], entry)
//        IN  log' = [log EXCEPT ![i] = newLog]
//     /\ UNCHANGED <<messages, serverVars, candidateVars,
//                    leaderVars, commitIndex>>
//
int32_t syncNodeOnClientRequestCb(SSyncNode* ths, SyncClientRequest* pMsg) {
  int32_t ret = 0;
  syncClientRequestLog2("==syncNodeOnClientRequestCb==", pMsg);

  SyncIndex       index = ths->pLogStore->syncLogWriteIndex(ths->pLogStore);
  SyncTerm        term = ths->pRaftStore->currentTerm;
  SSyncRaftEntry* pEntry = syncEntryBuild2((SyncClientRequest*)pMsg, term, index);
  assert(pEntry != NULL);

  if (ths->state == TAOS_SYNC_STATE_LEADER) {
    // ths->pLogStore->appendEntry(ths->pLogStore, pEntry);
    ths->pLogStore->syncLogAppendEntry(ths->pLogStore, pEntry);

    // start replicate right now!
    syncNodeReplicate(ths);

    // pre commit
    SRpcMsg rpcMsg;
    syncEntry2OriginalRpc(pEntry, &rpcMsg);

    if (ths->pFsm != NULL) {
      // if (ths->pFsm->FpPreCommitCb != NULL && pEntry->originalRpcType != TDMT_SYNC_NOOP) {
      if (ths->pFsm->FpPreCommitCb != NULL && syncUtilUserPreCommit(pEntry->originalRpcType)) {
        SFsmCbMeta cbMeta;
        cbMeta.index = pEntry->index;
        cbMeta.isWeak = pEntry->isWeak;
        cbMeta.code = 0;
        cbMeta.state = ths->state;
        cbMeta.seqNum = pEntry->seqNum;
        ths->pFsm->FpPreCommitCb(ths->pFsm, &rpcMsg, cbMeta);
      }
    }
    rpcFreeCont(rpcMsg.pCont);

    // only myself, maybe commit
    syncMaybeAdvanceCommitIndex(ths);

  } else {
    // pre commit
    SRpcMsg rpcMsg;
    syncEntry2OriginalRpc(pEntry, &rpcMsg);

    if (ths->pFsm != NULL) {
      // if (ths->pFsm->FpPreCommitCb != NULL && pEntry->originalRpcType != TDMT_SYNC_NOOP) {
      if (ths->pFsm->FpPreCommitCb != NULL && syncUtilUserPreCommit(pEntry->originalRpcType)) {
        SFsmCbMeta cbMeta;
        cbMeta.index = pEntry->index;
        cbMeta.isWeak = pEntry->isWeak;
        cbMeta.code = 1;
        cbMeta.state = ths->state;
        cbMeta.seqNum = pEntry->seqNum;
        ths->pFsm->FpPreCommitCb(ths->pFsm, &rpcMsg, cbMeta);
      }
    }
    rpcFreeCont(rpcMsg.pCont);
  }

  syncEntryDestory(pEntry);
  return ret;
}

static void syncFreeNode(void* param) {
  SSyncNode* pNode = param;
  // inner object already free
  // syncNodePrint2((char*)"==syncFreeNode==", pNode);

  taosMemoryFree(pNode);
}

const char* syncStr(ESyncState state) {
  switch (state) {
    case TAOS_SYNC_STATE_FOLLOWER:
      return "follower";
    case TAOS_SYNC_STATE_CANDIDATE:
      return "candidate";
    case TAOS_SYNC_STATE_LEADER:
      return "leader";
    default:
      return "error";
  }
}

static int32_t syncDoLeaderTransfer(SSyncNode* ths, SRpcMsg* pRpcMsg, SSyncRaftEntry* pEntry) {
  SyncLeaderTransfer* pSyncLeaderTransfer;
  if (syncUtilSameId(&(pSyncLeaderTransfer->newLeaderId), &(ths->myRaftId))) {
  }

  return 0;
}

static int32_t syncNodeConfigChange(SSyncNode* ths, SRpcMsg* pRpcMsg, SSyncRaftEntry* pEntry) {
  SSyncCfg oldSyncCfg = ths->pRaftCfg->cfg;

  SSyncCfg newSyncCfg;
  int32_t  ret = syncCfgFromStr(pRpcMsg->pCont, &newSyncCfg);
  ASSERT(ret == 0);

  // update new config myIndex
  bool IamInNew = false;
  for (int i = 0; i < newSyncCfg.replicaNum; ++i) {
    if (strcmp(ths->myNodeInfo.nodeFqdn, (newSyncCfg.nodeInfo)[i].nodeFqdn) == 0 &&
        ths->myNodeInfo.nodePort == (newSyncCfg.nodeInfo)[i].nodePort) {
      newSyncCfg.myIndex = i;
      IamInNew = true;
      break;
    }
  }

  bool isDrop;

  if (IamInNew || (!IamInNew && ths->state != TAOS_SYNC_STATE_LEADER)) {
    syncNodeUpdateConfig(ths, &newSyncCfg, pEntry->index, &isDrop);

    // change isStandBy to normal
    if (!isDrop) {
      if (ths->state == TAOS_SYNC_STATE_LEADER) {
        syncNodeBecomeLeader(ths, "config change");
      } else {
        syncNodeBecomeFollower(ths, "config change");
      }
    }

    if (gRaftDetailLog) {
      char* sOld = syncCfg2Str(&oldSyncCfg);
      char* sNew = syncCfg2Str(&newSyncCfg);
      sInfo("==config change== 0x11 old:%s new:%s isDrop:%d \n", sOld, sNew, isDrop);
      taosMemoryFree(sOld);
      taosMemoryFree(sNew);
    }
  }

  // always call FpReConfigCb
  if (ths->pFsm->FpReConfigCb != NULL) {
    SReConfigCbMeta cbMeta = {0};
    cbMeta.code = 0;
    cbMeta.currentTerm = ths->pRaftStore->currentTerm;
    cbMeta.index = pEntry->index;
    cbMeta.term = pEntry->term;
    cbMeta.newCfg = newSyncCfg;
    cbMeta.oldCfg = oldSyncCfg;
    cbMeta.seqNum = pEntry->seqNum;
    cbMeta.flag = 0x11;
    cbMeta.isDrop = isDrop;
    ths->pFsm->FpReConfigCb(ths->pFsm, pRpcMsg, cbMeta);
  }

  return 0;
}

int32_t syncNodeCommit(SSyncNode* ths, SyncIndex beginIndex, SyncIndex endIndex, uint64_t flag) {
  int32_t    code = 0;
  ESyncState state = flag;
  sDebug("vgId:%d sync event commit by wal from index:%" PRId64 " to index:%" PRId64 ", %s", ths->vgId, beginIndex,
        endIndex, syncUtilState2String(state));

  // execute fsm
  if (ths->pFsm != NULL) {
    for (SyncIndex i = beginIndex; i <= endIndex; ++i) {
      if (i != SYNC_INDEX_INVALID) {
        SSyncRaftEntry* pEntry;
        code = ths->pLogStore->syncLogGetEntry(ths->pLogStore, i, &pEntry);
        ASSERT(code == 0);
        ASSERT(pEntry != NULL);

        SRpcMsg rpcMsg;
        syncEntry2OriginalRpc(pEntry, &rpcMsg);

        // user commit
        if (ths->pFsm->FpCommitCb != NULL && syncUtilUserCommit(pEntry->originalRpcType)) {
          SFsmCbMeta cbMeta;
          cbMeta.index = pEntry->index;
          cbMeta.isWeak = pEntry->isWeak;
          cbMeta.code = 0;
          cbMeta.state = ths->state;
          cbMeta.seqNum = pEntry->seqNum;
          cbMeta.term = pEntry->term;
          cbMeta.currentTerm = ths->pRaftStore->currentTerm;
          cbMeta.flag = flag;

          ths->pFsm->FpCommitCb(ths->pFsm, &rpcMsg, cbMeta);
        }

        // config change
        if (pEntry->originalRpcType == TDMT_SYNC_CONFIG_CHANGE) {
          code = syncNodeConfigChange(ths, &rpcMsg, pEntry);
          ASSERT(code == 0);
        }

        // config change
        if (pEntry->originalRpcType == TDMT_SYNC_LEADER_TRANSFER) {
          code = syncDoLeaderTransfer(ths, &rpcMsg, pEntry);
          ASSERT(code == 0);
        }

        // restore finish
        if (pEntry->index == ths->pLogStore->syncLogLastIndex(ths->pLogStore)) {
          if (ths->restoreFinish == false) {
            if (ths->pFsm->FpRestoreFinishCb != NULL) {
              ths->pFsm->FpRestoreFinishCb(ths->pFsm);
            }
            ths->restoreFinish = true;
            sDebug("vgId:%d sync event restore finish", ths->vgId);
          }
        }

        rpcFreeCont(rpcMsg.pCont);
        syncEntryDestory(pEntry);
      }
    }
  }
  return 0;
}

bool syncNodeInRaftGroup(SSyncNode* ths, SRaftId* pRaftId) {
  for (int i = 0; i < ths->replicaNum; ++i) {
    if (syncUtilSameId(&((ths->replicasId)[i]), pRaftId)) {
      return true;
    }
  }
  return false;
}

SSyncSnapshotSender* syncNodeGetSnapshotSender(SSyncNode* ths, SRaftId* pDestId) {
  SSyncSnapshotSender* pSender = NULL;
  for (int i = 0; i < ths->replicaNum; ++i) {
    if (syncUtilSameId(pDestId, &((ths->replicasId)[i]))) {
      pSender = (ths->senders)[i];
    }
  }
  return pSender;
}<|MERGE_RESOLUTION|>--- conflicted
+++ resolved
@@ -1240,12 +1240,8 @@
 }
 
 void syncNodeBecomeFollower(SSyncNode* pSyncNode, const char* debugStr) {
-<<<<<<< HEAD
-  sInfo("sync event vgId:%d become follower, isStandBy:%d, %s", pSyncNode->vgId, pSyncNode->pRaftCfg->isStandBy, debugStr);
-=======
   sDebug("vgId:%d sync event become follower, isStandBy:%d, %s", pSyncNode->vgId, pSyncNode->pRaftCfg->isStandBy,
         debugStr);
->>>>>>> d476c34a
 
   // maybe clear leader cache
   if (pSyncNode->state == TAOS_SYNC_STATE_LEADER) {
@@ -1279,12 +1275,8 @@
 //     /\ UNCHANGED <<messages, currentTerm, votedFor, candidateVars, logVars>>
 //
 void syncNodeBecomeLeader(SSyncNode* pSyncNode, const char* debugStr) {
-<<<<<<< HEAD
-  sInfo("sync event vgId:%d become leader, isStandBy:%d, %s", pSyncNode->vgId, pSyncNode->pRaftCfg->isStandBy, debugStr);
-=======
   sDebug("vgId:%d sync event become leader, isStandBy:%d, %s", pSyncNode->vgId, pSyncNode->pRaftCfg->isStandBy,
         debugStr);
->>>>>>> d476c34a
 
   // state change
   pSyncNode->state = TAOS_SYNC_STATE_LEADER;
