--- conflicted
+++ resolved
@@ -18,11 +18,7 @@
 #include "syncMessage.h"
 #include "syncRaftLog.h"
 #include "syncRaftStore.h"
-<<<<<<< HEAD
 #include "syncReplication.h"
-#include "syncSnapshot.h"
-=======
->>>>>>> a186cc44
 #include "syncUtil.h"
 
 // TLA+ Spec
@@ -91,189 +87,10 @@
 //       /\ UNCHANGED <<candidateVars, leaderVars>>
 //
 
-<<<<<<< HEAD
-static int32_t syncNodeMakeLogSame(SSyncNode* ths, SyncAppendEntries* pMsg) {
-  int32_t code;
-
-  SyncIndex delBegin = pMsg->prevLogIndex + 1;
-  SyncIndex delEnd = ths->pLogStore->syncLogLastIndex(ths->pLogStore);
-
-  // invert roll back!
-  for (SyncIndex index = delEnd; index >= delBegin; --index) {
-    if (ths->pFsm->FpRollBackCb != NULL) {
-      SSyncRaftEntry* pRollBackEntry;
-      code = ths->pLogStore->syncLogGetEntry(ths->pLogStore, index, &pRollBackEntry);
-      ASSERT(code == 0);
-      ASSERT(pRollBackEntry != NULL);
-
-      if (syncUtilUserRollback(pRollBackEntry->msgType)) {
-        SRpcMsg rpcMsg;
-        syncEntry2OriginalRpc(pRollBackEntry, &rpcMsg);
-
-        SFsmCbMeta cbMeta = {0};
-        cbMeta.index = pRollBackEntry->index;
-        cbMeta.lastConfigIndex = syncNodeGetSnapshotConfigIndex(ths, cbMeta.index);
-        cbMeta.isWeak = pRollBackEntry->isWeak;
-        cbMeta.code = 0;
-        cbMeta.state = ths->state;
-        cbMeta.seqNum = pRollBackEntry->seqNum;
-        ths->pFsm->FpRollBackCb(ths->pFsm, &rpcMsg, cbMeta);
-        rpcFreeCont(rpcMsg.pCont);
-      }
-
-      syncEntryDestroy(pRollBackEntry);
-    }
-  }
-
-  // delete confict entries
-  code = ths->pLogStore->syncLogTruncate(ths->pLogStore, delBegin);
-  ASSERT(code == 0);
-
-  return code;
-}
-
-// if FromIndex > walCommitVer, return 0
-// else return num of pass entries
-static int32_t syncNodeDoMakeLogSame(SSyncNode* ths, SyncIndex FromIndex) {
-  int32_t code = 0;
-  int32_t pass = 0;
-
-  SyncIndex delBegin = FromIndex;
-  SyncIndex delEnd = ths->pLogStore->syncLogLastIndex(ths->pLogStore);
-
-  // invert roll back!
-  for (SyncIndex index = delEnd; index >= delBegin; --index) {
-    if (ths->pFsm->FpRollBackCb != NULL) {
-      SSyncRaftEntry* pRollBackEntry;
-      code = ths->pLogStore->syncLogGetEntry(ths->pLogStore, index, &pRollBackEntry);
-      ASSERT(code == 0);
-      ASSERT(pRollBackEntry != NULL);
-
-      if (syncUtilUserRollback(pRollBackEntry->msgType)) {
-        SRpcMsg rpcMsg;
-        syncEntry2OriginalRpc(pRollBackEntry, &rpcMsg);
-
-        SFsmCbMeta cbMeta = {0};
-        cbMeta.index = pRollBackEntry->index;
-        cbMeta.lastConfigIndex = syncNodeGetSnapshotConfigIndex(ths, cbMeta.index);
-        cbMeta.isWeak = pRollBackEntry->isWeak;
-        cbMeta.code = 0;
-        cbMeta.state = ths->state;
-        cbMeta.seqNum = pRollBackEntry->seqNum;
-        ths->pFsm->FpRollBackCb(ths->pFsm, &rpcMsg, cbMeta);
-        rpcFreeCont(rpcMsg.pCont);
-      }
-
-      syncEntryDestroy(pRollBackEntry);
-    }
-  }
-
-  // update delete begin
-  SyncIndex walCommitVer = logStoreWalCommitVer(ths->pLogStore);
-
-  if (delBegin <= walCommitVer) {
-    delBegin = walCommitVer + 1;
-    pass = walCommitVer - delBegin + 1;
-
-    do {
-      char logBuf[128];
-      snprintf(logBuf, sizeof(logBuf), "update delete begin to %" PRId64, delBegin);
-      syncNodeEventLog(ths, logBuf);
-    } while (0);
-  }
-
-  // delete confict entries
-  code = ths->pLogStore->syncLogTruncate(ths->pLogStore, delBegin);
-  ASSERT(code == 0);
-
-  do {
-    char logBuf[128];
-    snprintf(logBuf, sizeof(logBuf), "make log same from:%" PRId64 ", delbegin:%" PRId64 ", pass:%d", FromIndex,
-             delBegin, pass);
-    syncNodeEventLog(ths, logBuf);
-  } while (0);
-
-  return pass;
-}
-
-int32_t syncNodePreCommit(SSyncNode* ths, SSyncRaftEntry* pEntry, int32_t code) {
-  SRpcMsg rpcMsg;
-  syncEntry2OriginalRpc(pEntry, &rpcMsg);
-
-  // leader transfer
-  if (pEntry->originalRpcType == TDMT_SYNC_LEADER_TRANSFER) {
-    int32_t code = syncDoLeaderTransfer(ths, &rpcMsg, pEntry);
-    ASSERT(code == 0);
-  }
-
-  if (ths->pFsm != NULL) {
-    if (ths->pFsm->FpPreCommitCb != NULL && syncUtilUserPreCommit(pEntry->originalRpcType)) {
-      SFsmCbMeta cbMeta = {0};
-      cbMeta.index = pEntry->index;
-      cbMeta.lastConfigIndex = syncNodeGetSnapshotConfigIndex(ths, cbMeta.index);
-      cbMeta.isWeak = pEntry->isWeak;
-      cbMeta.code = code;
-      cbMeta.state = ths->state;
-      cbMeta.seqNum = pEntry->seqNum;
-      ths->pFsm->FpPreCommitCb(ths->pFsm, &rpcMsg, cbMeta);
-    }
-  }
-  rpcFreeCont(rpcMsg.pCont);
-  return 0;
-}
-
-static bool syncNodeOnAppendEntriesBatchLogOK(SSyncNode* pSyncNode, SyncAppendEntriesBatch* pMsg) {
-  if (pMsg->prevLogIndex == SYNC_INDEX_INVALID) {
-    return true;
-  }
-
-  SyncIndex myLastIndex = syncNodeGetLastIndex(pSyncNode);
-  if (pMsg->prevLogIndex > myLastIndex) {
-    sDebug("vgId:%d, sync log not ok, preindex:%" PRId64, pSyncNode->vgId, pMsg->prevLogIndex);
-    return false;
-  }
-
-  SyncTerm myPreLogTerm = syncNodeGetPreTerm(pSyncNode, pMsg->prevLogIndex + 1);
-  if (myPreLogTerm == SYNC_TERM_INVALID) {
-    sDebug("vgId:%d, sync log not ok2, preindex:%" PRId64, pSyncNode->vgId, pMsg->prevLogIndex);
-    return false;
-  }
-
-  if (pMsg->prevLogIndex <= myLastIndex && pMsg->prevLogTerm == myPreLogTerm) {
-    return true;
-  }
-
-  sDebug("vgId:%d, sync log not ok3, preindex:%" PRId64, pSyncNode->vgId, pMsg->prevLogIndex);
-  return false;
-}
-
-// really pre log match
-// prevLogIndex == -1
-static bool syncNodeOnAppendEntriesLogOK(SSyncNode* pSyncNode, SyncAppendEntries* pMsg) {
-  if (pMsg->prevLogIndex == SYNC_INDEX_INVALID) {
-    return true;
-  }
-
-  SyncIndex myLastIndex = syncNodeGetLastIndex(pSyncNode);
-  if (pMsg->prevLogIndex > myLastIndex) {
-    sDebug("vgId:%d, sync log not ok, preindex:%" PRId64, pSyncNode->vgId, pMsg->prevLogIndex);
-    return false;
-  }
-
-  SyncTerm myPreLogTerm = syncNodeGetPreTerm(pSyncNode, pMsg->prevLogIndex + 1);
-  if (myPreLogTerm == SYNC_TERM_INVALID) {
-    sDebug("vgId:%d, sync log not ok2, preindex:%" PRId64, pSyncNode->vgId, pMsg->prevLogIndex);
-    return false;
-  }
-
-  if (pMsg->prevLogIndex <= myLastIndex && pMsg->prevLogTerm == myPreLogTerm) {
-    return true;
-=======
 int32_t syncNodeFollowerCommit(SSyncNode* ths, SyncIndex newCommitIndex) {
   if (ths->state != TAOS_SYNC_STATE_FOLLOWER) {
     sNTrace(ths, "can not do follower commit");
     return -1;
->>>>>>> a186cc44
   }
 
   // maybe update commit index, leader notice me
@@ -308,7 +125,6 @@
   return 0;
 }
 
-<<<<<<< HEAD
 SSyncRaftEntry* syncEntryBuildDummy(SyncTerm term, SyncIndex index, int32_t vgId) {
   return syncEntryBuildNoop(term, index, vgId);
 }
@@ -332,7 +148,7 @@
     sError("vgId:%d, lastVer of WAL log less than tsdb commit version. lastVer: %" PRId64
            ", tsdb commit version: %" PRId64 "",
            pNode->vgId, lastVer, commitIndex);
-    // TODO: terrno = TSDB_CODE_WAL_LOG_INCOMPLETE;
+    terrno = TSDB_CODE_WAL_LOG_INCOMPLETE;
     goto _err;
   }
 
@@ -609,7 +425,7 @@
   cbMeta.currentTerm = term;
   cbMeta.flag = -1;
 
-  pFsm->FpCommitCb(pFsm, &rpcMsg, cbMeta);
+  pFsm->FpCommitCb(pFsm, &rpcMsg, &cbMeta);
   return 0;
 }
 
@@ -618,12 +434,7 @@
   ASSERT(pBuf->commitIndex <= pBuf->matchIndex);
   ASSERT(pBuf->matchIndex < pBuf->endIndex);
   ASSERT(pBuf->endIndex - pBuf->startIndex <= pBuf->size);
-#if 0
-  for (SyncIndex index = pBuf->startIndex; index <= pBuf->matchIndex; index++) {
-    SSyncRaftEntry* pEntry = pBuf->entries[(index + pBuf->size) % pBuf->size].pItem;
-    ASSERT(pEntry != NULL);
-  }
-#endif
+  ASSERT(pBuf->entries[(pBuf->matchIndex + pBuf->size) % pBuf->size].pItem);
   return 0;
 }
 
@@ -718,24 +529,30 @@
   return ret;
 }
 
-int32_t syncNodeOnAppendEntries(SSyncNode* ths, SyncAppendEntries* pMsg) {
-  SyncAppendEntriesReply* pReply = NULL;
-  bool                    accepted = false;
+int32_t syncNodeOnAppendEntries(SSyncNode* ths, const SRpcMsg* pRpcMsg) {
+  SyncAppendEntries* pMsg = pRpcMsg->pCont;
+  SRpcMsg            rpcRsp = {0};
+  bool               accepted = false;
   // if already drop replica, do not process
   if (!syncNodeInRaftGroup(ths, &(pMsg->srcId))) {
     syncLogRecvAppendEntries(ths, pMsg, "not in my config");
     goto _IGNORE;
   }
 
+  int32_t code = syncBuildAppendEntriesReply(&rpcRsp, ths->vgId);
+  if (code != 0) {
+    syncLogRecvAppendEntries(ths, pMsg, "build rsp error");
+    goto _IGNORE;
+  }
+
+  SyncAppendEntriesReply* pReply = rpcRsp.pCont;
   // prepare response msg
-  pReply = syncAppendEntriesReplyBuild(ths->vgId);
   pReply->srcId = ths->myRaftId;
   pReply->destId = pMsg->srcId;
   pReply->term = ths->pRaftStore->currentTerm;
   pReply->success = false;
   pReply->matchIndex = SYNC_INDEX_INVALID;
   pReply->lastSendIndex = pMsg->prevLogIndex + 1;
-  pReply->privateTerm = ths->pNewNodeReceiver->privateTerm;
   pReply->startTime = ths->startTime;
 
   if (pMsg->term < ths->pRaftStore->currentTerm) {
@@ -789,9 +606,7 @@
   }
 
   // ack, i.e. send response
-  SRpcMsg rpcMsg;
-  syncAppendEntriesReply2RpcMsg(pReply, &rpcMsg);
-  (void)syncNodeSendMsgById(&pReply->destId, ths, &rpcMsg);
+  (void)syncNodeSendMsgById(&pReply->destId, ths, &rpcRsp);
 
   // commit index, i.e. leader notice me
   if (syncLogBufferCommit(ths->pLogBuf, ths, ths->commitIndex) < 0) {
@@ -800,18 +615,17 @@
   }
 
 _out:
+  return 0;
+
 _IGNORE:
-  syncAppendEntriesReplyDestroy(pReply);
+  rpcFreeCont(rpcRsp.pCont);
   return 0;
 }
 
-int32_t syncNodeOnAppendEntriesOld(SSyncNode* ths, SyncAppendEntries* pMsg) {
-=======
-int32_t syncNodeOnAppendEntries(SSyncNode* ths, const SRpcMsg* pRpcMsg) {
+int32_t syncNodeOnAppendEntriesOld(SSyncNode* ths, const SRpcMsg* pRpcMsg) {
   SyncAppendEntries* pMsg = pRpcMsg->pCont;
   SRpcMsg            rpcRsp = {0};
 
->>>>>>> a186cc44
   // if already drop replica, do not process
   if (!syncNodeInRaftGroup(ths, &(pMsg->srcId))) {
     syncLogRecvAppendEntries(ths, pMsg, "not in my config");
@@ -915,13 +729,13 @@
           if (hLocal) {
             taosLRUCacheRelease(ths->pLogStore->pCache, hLocal, false);
           } else {
-            syncEntryDestory(pLocalEntry);
+            syncEntryDestroy(pLocalEntry);
           }
 
           if (hAppend) {
             taosLRUCacheRelease(ths->pLogStore->pCache, hAppend, false);
           } else {
-            syncEntryDestory(pAppendEntry);
+            syncEntryDestroy(pAppendEntry);
           }
 
           goto _IGNORE;
@@ -939,13 +753,13 @@
           if (hLocal) {
             taosLRUCacheRelease(ths->pLogStore->pCache, hLocal, false);
           } else {
-            syncEntryDestory(pLocalEntry);
+            syncEntryDestroy(pLocalEntry);
           }
 
           if (hAppend) {
             taosLRUCacheRelease(ths->pLogStore->pCache, hAppend, false);
           } else {
-            syncEntryDestory(pAppendEntry);
+            syncEntryDestroy(pAppendEntry);
           }
 
           goto _IGNORE;
@@ -965,8 +779,8 @@
           snprintf(logBuf, sizeof(logBuf), "ignore, log not exist, truncate error, append-index:%" PRId64, appendIndex);
           syncLogRecvAppendEntries(ths, pMsg, logBuf);
 
-          syncEntryDestory(pLocalEntry);
-          syncEntryDestory(pAppendEntry);
+          syncEntryDestroy(pLocalEntry);
+          syncEntryDestroy(pAppendEntry);
           goto _IGNORE;
         }
 
@@ -980,13 +794,13 @@
           if (hLocal) {
             taosLRUCacheRelease(ths->pLogStore->pCache, hLocal, false);
           } else {
-            syncEntryDestory(pLocalEntry);
+            syncEntryDestroy(pLocalEntry);
           }
 
           if (hAppend) {
             taosLRUCacheRelease(ths->pLogStore->pCache, hAppend, false);
           } else {
-            syncEntryDestory(pAppendEntry);
+            syncEntryDestroy(pAppendEntry);
           }
 
           goto _IGNORE;
@@ -1001,21 +815,18 @@
                  terrno);
         syncLogRecvAppendEntries(ths, pMsg, logBuf);
 
-<<<<<<< HEAD
-=======
         if (hLocal) {
           taosLRUCacheRelease(ths->pLogStore->pCache, hLocal, false);
         } else {
-          syncEntryDestory(pLocalEntry);
+          syncEntryDestroy(pLocalEntry);
         }
 
         if (hAppend) {
           taosLRUCacheRelease(ths->pLogStore->pCache, hAppend, false);
         } else {
-          syncEntryDestory(pAppendEntry);
+          syncEntryDestroy(pAppendEntry);
         }
 
->>>>>>> a186cc44
         goto _IGNORE;
       }
     }
@@ -1023,22 +834,17 @@
     // update match index
     pReply->matchIndex = pAppendEntry->index;
 
-<<<<<<< HEAD
-    syncEntryDestroy(pLocalEntry);
-    syncEntryDestroy(pAppendEntry);
-=======
     if (hLocal) {
       taosLRUCacheRelease(ths->pLogStore->pCache, hLocal, false);
     } else {
-      syncEntryDestory(pLocalEntry);
+      syncEntryDestroy(pLocalEntry);
     }
 
     if (hAppend) {
       taosLRUCacheRelease(ths->pLogStore->pCache, hAppend, false);
     } else {
-      syncEntryDestory(pAppendEntry);
-    }
->>>>>>> a186cc44
+      syncEntryDestroy(pAppendEntry);
+    }
 
   } else {
     // no append entries, do nothing
