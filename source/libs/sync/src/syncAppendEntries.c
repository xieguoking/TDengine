/*
 * Copyright (c) 2019 TAOS Data, Inc. <jhtao@taosdata.com>
 *
 * This program is free software: you can use, redistribute, and/or modify
 * it under the terms of the GNU Affero General Public License, version 3
 * or later ("AGPL"), as published by the Free Software Foundation.
 *
 * This program is distributed in the hope that it will be useful, but WITHOUT
 * ANY WARRANTY; without even the implied warranty of MERCHANTABILITY or
 * FITNESS FOR A PARTICULAR PURPOSE.
 *
 * You should have received a copy of the GNU Affero General Public License
 * along with this program. If not, see <http://www.gnu.org/licenses/>.
 */

#include "syncAppendEntries.h"
#include "syncInt.h"
#include "syncRaftCfg.h"
#include "syncRaftLog.h"
#include "syncRaftStore.h"
#include "syncUtil.h"
#include "syncVoteMgr.h"

// TLA+ Spec
// HandleAppendEntriesRequest(i, j, m) ==
//    LET logOk == \/ m.mprevLogIndex = 0
//                 \/ /\ m.mprevLogIndex > 0
//                    /\ m.mprevLogIndex <= Len(log[i])
//                    /\ m.mprevLogTerm = log[i][m.mprevLogIndex].term
//    IN /\ m.mterm <= currentTerm[i]
//       /\ \/ /\ \* reject request
//                \/ m.mterm < currentTerm[i]
//                \/ /\ m.mterm = currentTerm[i]
//                   /\ state[i] = Follower
//                   /\ \lnot logOk
//             /\ Reply([mtype           |-> AppendEntriesResponse,
//                       mterm           |-> currentTerm[i],
//                       msuccess        |-> FALSE,
//                       mmatchIndex     |-> 0,
//                       msource         |-> i,
//                       mdest           |-> j],
//                       m)
//             /\ UNCHANGED <<serverVars, logVars>>
//          \/ \* return to follower state
//             /\ m.mterm = currentTerm[i]
//             /\ state[i] = Candidate
//             /\ state' = [state EXCEPT ![i] = Follower]
//             /\ UNCHANGED <<currentTerm, votedFor, logVars, messages>>
//          \/ \* accept request
//             /\ m.mterm = currentTerm[i]
//             /\ state[i] = Follower
//             /\ logOk
//             /\ LET index == m.mprevLogIndex + 1
//                IN \/ \* already done with request
//                       /\ \/ m.mentries = << >>
//                          \/ /\ m.mentries /= << >>
//                             /\ Len(log[i]) >= index
//                             /\ log[i][index].term = m.mentries[1].term
//                          \* This could make our commitIndex decrease (for
//                          \* example if we process an old, duplicated request),
//                          \* but that doesn't really affect anything.
//                       /\ commitIndex' = [commitIndex EXCEPT ![i] =
//                                              m.mcommitIndex]
//                       /\ Reply([mtype           |-> AppendEntriesResponse,
//                                 mterm           |-> currentTerm[i],
//                                 msuccess        |-> TRUE,
//                                 mmatchIndex     |-> m.mprevLogIndex +
//                                                     Len(m.mentries),
//                                 msource         |-> i,
//                                 mdest           |-> j],
//                                 m)
//                       /\ UNCHANGED <<serverVars, log>>
//                   \/ \* conflict: remove 1 entry
//                       /\ m.mentries /= << >>
//                       /\ Len(log[i]) >= index
//                       /\ log[i][index].term /= m.mentries[1].term
//                       /\ LET new == [index2 \in 1..(Len(log[i]) - 1) |->
//                                          log[i][index2]]
//                          IN log' = [log EXCEPT ![i] = new]
//                       /\ UNCHANGED <<serverVars, commitIndex, messages>>
//                   \/ \* no conflict: append entry
//                       /\ m.mentries /= << >>
//                       /\ Len(log[i]) = m.mprevLogIndex
//                       /\ log' = [log EXCEPT ![i] =
//                                      Append(log[i], m.mentries[1])]
//                       /\ UNCHANGED <<serverVars, commitIndex, messages>>
//       /\ UNCHANGED <<candidateVars, leaderVars>>
//
int32_t syncNodeOnAppendEntriesCb(SSyncNode* ths, SyncAppendEntries* pMsg) {
  int32_t ret = 0;

  char logBuf[128];
  snprintf(logBuf, sizeof(logBuf), "==syncNodeOnAppendEntriesCb== term:%lu", ths->pRaftStore->currentTerm);
  syncAppendEntriesLog2(logBuf, pMsg);

  if (pMsg->term > ths->pRaftStore->currentTerm) {
    syncNodeUpdateTerm(ths, pMsg->term);
  }
  assert(pMsg->term <= ths->pRaftStore->currentTerm);

  // reset elect timer
  if (pMsg->term == ths->pRaftStore->currentTerm) {
    ths->leaderCache = pMsg->srcId;
    syncNodeResetElectTimer(ths);
  }
  assert(pMsg->dataLen >= 0);

  SyncTerm localPreLogTerm = 0;
  if (pMsg->prevLogIndex >= SYNC_INDEX_BEGIN && pMsg->prevLogIndex <= ths->pLogStore->getLastIndex(ths->pLogStore)) {
    SSyncRaftEntry* pEntry = logStoreGetEntry(ths->pLogStore, pMsg->prevLogIndex);
    assert(pEntry != NULL);
    localPreLogTerm = pEntry->term;
    syncEntryDestory(pEntry);
  }

  bool logOK =
      (pMsg->prevLogIndex == SYNC_INDEX_INVALID) ||
      ((pMsg->prevLogIndex >= SYNC_INDEX_BEGIN) &&
       (pMsg->prevLogIndex <= ths->pLogStore->getLastIndex(ths->pLogStore)) && (pMsg->prevLogTerm == localPreLogTerm));

  // reject request
  if ((pMsg->term < ths->pRaftStore->currentTerm) ||
      ((pMsg->term == ths->pRaftStore->currentTerm) && (ths->state == TAOS_SYNC_STATE_FOLLOWER) && !logOK)) {
    sTrace(
        "syncNodeOnAppendEntriesCb --> reject, pMsg->term:%lu, ths->pRaftStore->currentTerm:%lu, ths->state:%d, "
        "logOK:%d",
        pMsg->term, ths->pRaftStore->currentTerm, ths->state, logOK);

    SyncAppendEntriesReply* pReply = syncAppendEntriesReplyBuild(ths->vgId);
    pReply->srcId = ths->myRaftId;
    pReply->destId = pMsg->srcId;
    pReply->term = ths->pRaftStore->currentTerm;
    pReply->success = false;
    pReply->matchIndex = SYNC_INDEX_INVALID;

    SRpcMsg rpcMsg;
    syncAppendEntriesReply2RpcMsg(pReply, &rpcMsg);
    syncNodeSendMsgById(&pReply->destId, ths, &rpcMsg);
    syncAppendEntriesReplyDestroy(pReply);

    return ret;
  }

  // return to follower state
  if (pMsg->term == ths->pRaftStore->currentTerm && ths->state == TAOS_SYNC_STATE_CANDIDATE) {
    sTrace(
        "syncNodeOnAppendEntriesCb --> return to follower, pMsg->term:%lu, ths->pRaftStore->currentTerm:%lu, "
        "ths->state:%d, logOK:%d",
        pMsg->term, ths->pRaftStore->currentTerm, ths->state, logOK);

    syncNodeBecomeFollower(ths);

    // ret or reply?
    return ret;
  }

  // accept request
  if (pMsg->term == ths->pRaftStore->currentTerm && ths->state == TAOS_SYNC_STATE_FOLLOWER && logOK) {
    // preIndex = -1, or has preIndex entry in local log
    assert(pMsg->prevLogIndex <= ths->pLogStore->getLastIndex(ths->pLogStore));

    // has extra entries (> preIndex) in local log
    bool hasExtraEntries = pMsg->prevLogIndex < ths->pLogStore->getLastIndex(ths->pLogStore);

    // has entries in SyncAppendEntries msg
    bool hasAppendEntries = pMsg->dataLen > 0;

    sTrace(
        "syncNodeOnAppendEntriesCb --> accept, pMsg->term:%lu, ths->pRaftStore->currentTerm:%lu, ths->state:%d, "
        "logOK:%d, hasExtraEntries:%d, hasAppendEntries:%d",
        pMsg->term, ths->pRaftStore->currentTerm, ths->state, logOK, hasExtraEntries, hasAppendEntries);

    if (hasExtraEntries && hasAppendEntries) {
      // not conflict by default
      bool conflict = false;

      SyncIndex       extraIndex = pMsg->prevLogIndex + 1;
      SSyncRaftEntry* pExtraEntry = logStoreGetEntry(ths->pLogStore, extraIndex);
      assert(pExtraEntry != NULL);

      SSyncRaftEntry* pAppendEntry = syncEntryDeserialize(pMsg->data, pMsg->dataLen);
      assert(pAppendEntry != NULL);

      // log not match, conflict
      assert(extraIndex == pAppendEntry->index);
      if (pExtraEntry->term != pAppendEntry->term) {
        conflict = true;
      }

      if (conflict) {
        // roll back
        SyncIndex delBegin = ths->pLogStore->getLastIndex(ths->pLogStore);
        SyncIndex delEnd = extraIndex;

        sTrace("syncNodeOnAppendEntriesCb --> conflict:%d, delBegin:%ld, delEnd:%ld", conflict, delBegin, delEnd);

        // notice! reverse roll back!
        for (SyncIndex index = delEnd; index >= delBegin; --index) {
          if (ths->pFsm->FpRollBackCb != NULL) {
            SSyncRaftEntry* pRollBackEntry = logStoreGetEntry(ths->pLogStore, index);
            assert(pRollBackEntry != NULL);

            // if (pRollBackEntry->msgType != TDMT_VND_SYNC_NOOP) {
            if (syncUtilUserRollback(pRollBackEntry->msgType)) {
              SRpcMsg rpcMsg;
              syncEntry2OriginalRpc(pRollBackEntry, &rpcMsg);

              SFsmCbMeta cbMeta;
              cbMeta.index = pRollBackEntry->index;
              cbMeta.isWeak = pRollBackEntry->isWeak;
              cbMeta.code = 0;
              cbMeta.state = ths->state;
              cbMeta.seqNum = pRollBackEntry->seqNum;
              ths->pFsm->FpRollBackCb(ths->pFsm, &rpcMsg, cbMeta);
              rpcFreeCont(rpcMsg.pCont);
            }

            syncEntryDestory(pRollBackEntry);
          }
        }

        // delete confict entries
        ths->pLogStore->truncate(ths->pLogStore, extraIndex);

        // append new entries
        ths->pLogStore->appendEntry(ths->pLogStore, pAppendEntry);

        // pre commit
        SRpcMsg rpcMsg;
        syncEntry2OriginalRpc(pAppendEntry, &rpcMsg);
        if (ths->pFsm != NULL) {
          // if (ths->pFsm->FpPreCommitCb != NULL && pAppendEntry->originalRpcType != TDMT_VND_SYNC_NOOP) {
          if (ths->pFsm->FpPreCommitCb != NULL && syncUtilUserPreCommit(pAppendEntry->originalRpcType)) {
            SFsmCbMeta cbMeta;
            cbMeta.index = pAppendEntry->index;
            cbMeta.isWeak = pAppendEntry->isWeak;
            cbMeta.code = 2;
            cbMeta.state = ths->state;
            cbMeta.seqNum = pAppendEntry->seqNum;
            ths->pFsm->FpPreCommitCb(ths->pFsm, &rpcMsg, cbMeta);
          }
        }
        rpcFreeCont(rpcMsg.pCont);
      }

      // free memory
      syncEntryDestory(pExtraEntry);
      syncEntryDestory(pAppendEntry);

    } else if (hasExtraEntries && !hasAppendEntries) {
      // do nothing

    } else if (!hasExtraEntries && hasAppendEntries) {
      SSyncRaftEntry* pAppendEntry = syncEntryDeserialize(pMsg->data, pMsg->dataLen);
      assert(pAppendEntry != NULL);

      // append new entries
      ths->pLogStore->appendEntry(ths->pLogStore, pAppendEntry);

      // pre commit
      SRpcMsg rpcMsg;
      syncEntry2OriginalRpc(pAppendEntry, &rpcMsg);
      if (ths->pFsm != NULL) {
        // if (ths->pFsm->FpPreCommitCb != NULL && pAppendEntry->originalRpcType != TDMT_VND_SYNC_NOOP) {
        if (ths->pFsm->FpPreCommitCb != NULL && syncUtilUserPreCommit(pAppendEntry->originalRpcType)) {
          SFsmCbMeta cbMeta;
          cbMeta.index = pAppendEntry->index;
          cbMeta.isWeak = pAppendEntry->isWeak;
          cbMeta.code = 3;
          cbMeta.state = ths->state;
          cbMeta.seqNum = pAppendEntry->seqNum;
          ths->pFsm->FpPreCommitCb(ths->pFsm, &rpcMsg, cbMeta);
        }
      }
      rpcFreeCont(rpcMsg.pCont);

      // free memory
      syncEntryDestory(pAppendEntry);

    } else if (!hasExtraEntries && !hasAppendEntries) {
      // do nothing

    } else {
      assert(0);
    }

    SyncAppendEntriesReply* pReply = syncAppendEntriesReplyBuild(ths->vgId);
    pReply->srcId = ths->myRaftId;
    pReply->destId = pMsg->srcId;
    pReply->term = ths->pRaftStore->currentTerm;
    pReply->success = true;

    if (hasAppendEntries) {
      pReply->matchIndex = pMsg->prevLogIndex + 1;
    } else {
      pReply->matchIndex = pMsg->prevLogIndex;
    }

    SRpcMsg rpcMsg;
    syncAppendEntriesReply2RpcMsg(pReply, &rpcMsg);
    syncNodeSendMsgById(&pReply->destId, ths, &rpcMsg);
    syncAppendEntriesReplyDestroy(pReply);

    // maybe update commit index from leader
    if (pMsg->commitIndex > ths->commitIndex) {
      // has commit entry in local
      if (pMsg->commitIndex <= ths->pLogStore->getLastIndex(ths->pLogStore)) {
        SyncIndex beginIndex = ths->commitIndex + 1;
        SyncIndex endIndex = pMsg->commitIndex;

        // update commit index
        ths->commitIndex = pMsg->commitIndex;

        // call back Wal
        ths->pLogStore->updateCommitIndex(ths->pLogStore, ths->commitIndex);

        // execute fsm
        if (ths->pFsm != NULL) {
          for (SyncIndex i = beginIndex; i <= endIndex; ++i) {
            if (i != SYNC_INDEX_INVALID) {
              SSyncRaftEntry* pEntry = ths->pLogStore->getEntry(ths->pLogStore, i);
              assert(pEntry != NULL);

              SRpcMsg rpcMsg;
              syncEntry2OriginalRpc(pEntry, &rpcMsg);

              if (ths->pFsm->FpCommitCb != NULL && syncUtilUserCommit(pEntry->originalRpcType)) {
                SFsmCbMeta cbMeta;
                cbMeta.index = pEntry->index;
                cbMeta.isWeak = pEntry->isWeak;
                cbMeta.code = 0;
                cbMeta.state = ths->state;
                cbMeta.seqNum = pEntry->seqNum;
                cbMeta.term = pEntry->term;
                cbMeta.currentTerm = ths->pRaftStore->currentTerm;
                ths->pFsm->FpCommitCb(ths->pFsm, &rpcMsg, cbMeta);

                bool needExecute = true;
                if (ths->pSnapshot != NULL && cbMeta.index <= ths->pSnapshot->lastApplyIndex) {
                  needExecute = false;
                }

                if (needExecute) {
                  ths->pFsm->FpCommitCb(ths->pFsm, &rpcMsg, cbMeta);
                }
              }

              // config change
              if (pEntry->originalRpcType == TDMT_VND_SYNC_CONFIG_CHANGE) {
                SSyncCfg newSyncCfg;
                int32_t  ret = syncCfgFromStr(rpcMsg.pCont, &newSyncCfg);
                ASSERT(ret == 0);

                syncNodeUpdateConfig(ths, &newSyncCfg);
                if (ths->state == TAOS_SYNC_STATE_LEADER) {
                  syncNodeBecomeLeader(ths);
                } else {
                  syncNodeBecomeFollower(ths);
                }
              }

              // restore finish
              if (pEntry->index == ths->pLogStore->getLastIndex(ths->pLogStore)) {
                if (ths->restoreFinish == false) {
                  if (ths->pFsm->FpRestoreFinish != NULL) {
                    ths->pFsm->FpRestoreFinish(ths->pFsm);
                  }
                  ths->restoreFinish = true;
<<<<<<< HEAD

                  tsem_post(&ths->restoreSem);
=======
                  sInfo("==syncNodeOnAppendEntriesCb== restoreFinish set true %p vgId:%d", ths, ths->vgId);

                  /*
                  tsem_post(&ths->restoreSem);
                  sInfo("==syncNodeOnAppendEntriesCb== RestoreFinish tsem_post %p", ths);
                  */
>>>>>>> 43a62936
                }
              }

              rpcFreeCont(rpcMsg.pCont);
              syncEntryDestory(pEntry);
            }
          }
        }
      }
    }
  }

  return ret;
}<|MERGE_RESOLUTION|>--- conflicted
+++ resolved
@@ -366,17 +366,12 @@
                     ths->pFsm->FpRestoreFinish(ths->pFsm);
                   }
                   ths->restoreFinish = true;
-<<<<<<< HEAD
-
-                  tsem_post(&ths->restoreSem);
-=======
                   sInfo("==syncNodeOnAppendEntriesCb== restoreFinish set true %p vgId:%d", ths, ths->vgId);
 
                   /*
                   tsem_post(&ths->restoreSem);
                   sInfo("==syncNodeOnAppendEntriesCb== RestoreFinish tsem_post %p", ths);
                   */
->>>>>>> 43a62936
                 }
               }
 
