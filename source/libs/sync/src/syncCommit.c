/*
 * Copyright (c) 2019 TAOS Data, Inc. <jhtao@taosdata.com>
 *
 * This program is free software: you can use, redistribute, and/or modify
 * it under the terms of the GNU Affero General Public License, version 3
 * or later ("AGPL"), as published by the Free Software Foundation.
 *
 * This program is distributed in the hope that it will be useful, but WITHOUT
 * ANY WARRANTY; without even the implied warranty of MERCHANTABILITY or
 * FITNESS FOR A PARTICULAR PURPOSE.
 *
 * You should have received a copy of the GNU Affero General Public License
 * along with this program. If not, see <http://www.gnu.org/licenses/>.
 */

#include "syncCommit.h"
#include "syncIndexMgr.h"
#include "syncInt.h"
#include "syncRaftCfg.h"
#include "syncRaftLog.h"
#include "syncRaftStore.h"
#include "syncUtil.h"

// \* Leader i advances its commitIndex.
// \* This is done as a separate step from handling AppendEntries responses,
// \* in part to minimize atomic regions, and in part so that leaders of
// \* single-server clusters are able to mark entries committed.
// AdvanceCommitIndex(i) ==
//     /\ state[i] = Leader
//     /\ LET \* The set of servers that agree up through index.
//            Agree(index) == {i} \cup {k \in Server :
//                                          matchIndex[i][k] >= index}
//            \* The maximum indexes for which a quorum agrees
//            agreeIndexes == {index \in 1..Len(log[i]) :
//                                 Agree(index) \in Quorum}
//            \* New value for commitIndex'[i]
//            newCommitIndex ==
//               IF /\ agreeIndexes /= {}
//                  /\ log[i][Max(agreeIndexes)].term = currentTerm[i]
//               THEN
//                   Max(agreeIndexes)
//               ELSE
//                   commitIndex[i]
//        IN commitIndex' = [commitIndex EXCEPT ![i] = newCommitIndex]
//     /\ UNCHANGED <<messages, serverVars, candidateVars, leaderVars, log>>
//
void syncMaybeAdvanceCommitIndex(SSyncNode* pSyncNode) {
  syncIndexMgrLog2("==syncNodeMaybeAdvanceCommitIndex== pNextIndex", pSyncNode->pNextIndex);
  syncIndexMgrLog2("==syncNodeMaybeAdvanceCommitIndex== pMatchIndex", pSyncNode->pMatchIndex);

  // advance commit index to sanpshot first
  SSnapshot snapshot;
  pSyncNode->pFsm->FpGetSnapshot(pSyncNode->pFsm, &snapshot);
  if (snapshot.lastApplyIndex > 0 && snapshot.lastApplyIndex > pSyncNode->commitIndex) {
    SyncIndex commitBegin = pSyncNode->commitIndex;
    SyncIndex commitEnd = snapshot.lastApplyIndex;
    pSyncNode->commitIndex = snapshot.lastApplyIndex;

<<<<<<< HEAD
    sDebug("vgId:%d sync event %s currentTerm:%lu commit by snapshot from index:%ld to index:%ld", pSyncNode->vgId,
           syncUtilState2String(pSyncNode->state), pSyncNode->pRaftStore->currentTerm, pSyncNode->commitIndex,
           snapshot.lastApplyIndex);
=======
    sDebug("vgId:%d, sync event %s commitIndex:%ld currentTerm:%lu commit by snapshot from index:%ld to index:%ld",
           pSyncNode->vgId, syncUtilState2String(pSyncNode->state), pSyncNode->commitIndex,
           pSyncNode->pRaftStore->currentTerm, pSyncNode->commitIndex, snapshot.lastApplyIndex);
>>>>>>> fd027bef
  }

  // update commit index
  SyncIndex newCommitIndex = pSyncNode->commitIndex;
  for (SyncIndex index = syncNodeGetLastIndex(pSyncNode); index > pSyncNode->commitIndex; --index) {
    bool agree = syncAgree(pSyncNode, index);

    if (gRaftDetailLog) {
      sTrace("syncMaybeAdvanceCommitIndex syncAgree:%d, index:%ld, pSyncNode->commitIndex:%ld", agree, index,
             pSyncNode->commitIndex);
    }

    if (agree) {
      // term
      SSyncRaftEntry* pEntry = pSyncNode->pLogStore->getEntry(pSyncNode->pLogStore, index);
      assert(pEntry != NULL);

      // cannot commit, even if quorum agree. need check term!
      if (pEntry->term == pSyncNode->pRaftStore->currentTerm) {
        // update commit index
        newCommitIndex = index;

        if (gRaftDetailLog) {
          sTrace("syncMaybeAdvanceCommitIndex maybe to update, newCommitIndex:%ld commit, pSyncNode->commitIndex:%ld",
                 newCommitIndex, pSyncNode->commitIndex);
        }

        syncEntryDestory(pEntry);
        break;
      } else {
        if (gRaftDetailLog) {
          sTrace(
              "syncMaybeAdvanceCommitIndex can not commit due to term not equal, pEntry->term:%lu, "
              "pSyncNode->pRaftStore->currentTerm:%lu",
              pEntry->term, pSyncNode->pRaftStore->currentTerm);
        }
      }

      syncEntryDestory(pEntry);
    }
  }

  if (newCommitIndex > pSyncNode->commitIndex) {
    SyncIndex beginIndex = pSyncNode->commitIndex + 1;
    SyncIndex endIndex = newCommitIndex;

    if (gRaftDetailLog) {
      sTrace("syncMaybeAdvanceCommitIndex sync commit %ld", newCommitIndex);
    }

    // update commit index
    pSyncNode->commitIndex = newCommitIndex;

    // call back Wal
    pSyncNode->pLogStore->updateCommitIndex(pSyncNode->pLogStore, pSyncNode->commitIndex);

    // execute fsm
    if (pSyncNode->pFsm != NULL) {
      int32_t code = syncNodeCommit(pSyncNode, beginIndex, endIndex, pSyncNode->state);
      ASSERT(code == 0);
    }
  }
}

bool syncAgreeIndex(SSyncNode* pSyncNode, SRaftId* pRaftId, SyncIndex index) {
  // I am leader, I agree
  if (syncUtilSameId(pRaftId, &(pSyncNode->myRaftId)) && pSyncNode->state == TAOS_SYNC_STATE_LEADER) {
    return true;
  }

  // follower agree
  SyncIndex matchIndex = syncIndexMgrGetIndex(pSyncNode->pMatchIndex, pRaftId);
  if (matchIndex >= index) {
    return true;
  }

  // not agree
  return false;
}

bool syncAgree(SSyncNode* pSyncNode, SyncIndex index) {
  int agreeCount = 0;
  for (int i = 0; i < pSyncNode->replicaNum; ++i) {
    if (syncAgreeIndex(pSyncNode, &(pSyncNode->replicasId[i]), index)) {
      ++agreeCount;
    }
    if (agreeCount >= pSyncNode->quorum) {
      return true;
    }
  }
  return false;
}<|MERGE_RESOLUTION|>--- conflicted
+++ resolved
@@ -56,15 +56,9 @@
     SyncIndex commitEnd = snapshot.lastApplyIndex;
     pSyncNode->commitIndex = snapshot.lastApplyIndex;
 
-<<<<<<< HEAD
-    sDebug("vgId:%d sync event %s currentTerm:%lu commit by snapshot from index:%ld to index:%ld", pSyncNode->vgId,
-           syncUtilState2String(pSyncNode->state), pSyncNode->pRaftStore->currentTerm, pSyncNode->commitIndex,
-           snapshot.lastApplyIndex);
-=======
     sDebug("vgId:%d, sync event %s commitIndex:%ld currentTerm:%lu commit by snapshot from index:%ld to index:%ld",
            pSyncNode->vgId, syncUtilState2String(pSyncNode->state), pSyncNode->commitIndex,
            pSyncNode->pRaftStore->currentTerm, pSyncNode->commitIndex, snapshot.lastApplyIndex);
->>>>>>> fd027bef
   }
 
   // update commit index
