--- conflicted
+++ resolved
@@ -43,8 +43,6 @@
 //        IN commitIndex' = [commitIndex EXCEPT ![i] = newCommitIndex]
 //     /\ UNCHANGED <<messages, serverVars, candidateVars, leaderVars, log>>
 //
-<<<<<<< HEAD
-=======
 void syncOneReplicaAdvance(SSyncNode* pSyncNode) {
   if (pSyncNode == NULL) {
     sError("pSyncNode is NULL");
@@ -84,7 +82,6 @@
     pSyncNode->pLogStore->syncLogUpdateCommitIndex(pSyncNode->pLogStore, pSyncNode->commitIndex);
   }
 }
->>>>>>> a186cc44
 
 void syncMaybeAdvanceCommitIndex(SSyncNode* pSyncNode) {
   if (pSyncNode == NULL) {
