--- conflicted
+++ resolved
@@ -814,11 +814,7 @@
         }      
       }
 
-<<<<<<< HEAD
-      QRY_ERR_RET(qExplainAppendGroupResRows(ctx, pExchNode->srcGroupId, level + 1, pExchNode->singleChannel));
-=======
-      QRY_ERR_RET(qExplainAppendGroupResRows(ctx, pExchNode->srcStartGroupId, level + 1));
->>>>>>> 17d7ec98
+      QRY_ERR_RET(qExplainAppendGroupResRows(ctx, pExchNode->srcStartGroupId, level + 1, pExchNode->singleChannel));
       break;
     }
     case QUERY_NODE_PHYSICAL_PLAN_SORT: {
