/*
 * Copyright (c) 2019 TAOS Data, Inc. <jhtao@taosdata.com>
 *
 * This program is free software: you can use, redistribute, and/or modify
 * it under the terms of the GNU Affero General Public License, version 3
 * or later ("AGPL"), as published by the Free Software Foundation.
 *
 * This program is distributed in the hope that it will be useful, but WITHOUT
 * ANY WARRANTY; without even the implied warranty of MERCHANTABILITY or
 * FITNESS FOR A PARTICULAR PURPOSE.
 *
 * You should have received a copy of the GNU Affero General Public License
 * along with this program. If not, see <http://www.gnu.org/licenses/>.
 */

#include "tdbInt.h"

int tdbGnrtFileID(const char *fname, uint8_t *fileid, bool unique) {
  int64_t stDev = 0, stIno = 0;

  if (taosDevInoFile(fname, &stDev, &stIno) < 0) {
    return -1;
  }

  memset(fileid, 0, TDB_FILE_ID_LEN);

  ((uint64_t *)fileid)[0] = stDev;
  ((uint64_t *)fileid)[1] = stIno;
  if (unique) {
    ((uint64_t *)fileid)[2] = taosRand();
  }

  return 0;
<<<<<<< HEAD
}

// int tdbCheckFileAccess(const char *pathname, int mode) {
//   int flags = 0;

//   if (mode & TDB_F_OK) {
//     flags |= F_OK;
//   }

//   if (mode & TDB_R_OK) {
//     flags |= R_OK;
//   }

//   if (mode & TDB_W_OK) {
//     flags |= W_OK;
//   }

//   return access(pathname, flags);
// }

int tdbGetFileSize(const char *fname, int pgSize, SPgno *pSize) {
  struct stat st;
  int         ret;
  int64_t file_size = 0;
  ret = taosStatFile(fname, &file_size, NULL);
  if (ret != 0) {
    return -1;
  }

  ASSERT(file_size % pgSize == 0);

  *pSize = file_size / pgSize;
  return 0;
}

int tdbPRead(int fd, void *pData, int count, i64 offset) {
  void *pBuf;
  int   nbytes;
  i64   ioffset;
  int   iread;

  pBuf = pData;
  nbytes = count;
  ioffset = offset;
  while (nbytes > 0) {
    iread = pread(fd, pBuf, nbytes, ioffset);
    if (iread < 0) {
      /* TODO */
    } else if (iread == 0) {
      return (count - iread);
    }

    nbytes = nbytes - iread;
    pBuf = (void *)((u8 *)pBuf + iread);
    ioffset += iread;
  }

  return count;
}

int tdbWrite(int fd, void *pData, int count) {
  // TODO
  return write(fd, pData, count);
=======
>>>>>>> b23d2c7b
}<|MERGE_RESOLUTION|>--- conflicted
+++ resolved
@@ -31,70 +31,4 @@
   }
 
   return 0;
-<<<<<<< HEAD
-}
-
-// int tdbCheckFileAccess(const char *pathname, int mode) {
-//   int flags = 0;
-
-//   if (mode & TDB_F_OK) {
-//     flags |= F_OK;
-//   }
-
-//   if (mode & TDB_R_OK) {
-//     flags |= R_OK;
-//   }
-
-//   if (mode & TDB_W_OK) {
-//     flags |= W_OK;
-//   }
-
-//   return access(pathname, flags);
-// }
-
-int tdbGetFileSize(const char *fname, int pgSize, SPgno *pSize) {
-  struct stat st;
-  int         ret;
-  int64_t file_size = 0;
-  ret = taosStatFile(fname, &file_size, NULL);
-  if (ret != 0) {
-    return -1;
-  }
-
-  ASSERT(file_size % pgSize == 0);
-
-  *pSize = file_size / pgSize;
-  return 0;
-}
-
-int tdbPRead(int fd, void *pData, int count, i64 offset) {
-  void *pBuf;
-  int   nbytes;
-  i64   ioffset;
-  int   iread;
-
-  pBuf = pData;
-  nbytes = count;
-  ioffset = offset;
-  while (nbytes > 0) {
-    iread = pread(fd, pBuf, nbytes, ioffset);
-    if (iread < 0) {
-      /* TODO */
-    } else if (iread == 0) {
-      return (count - iread);
-    }
-
-    nbytes = nbytes - iread;
-    pBuf = (void *)((u8 *)pBuf + iread);
-    ioffset += iread;
-  }
-
-  return count;
-}
-
-int tdbWrite(int fd, void *pData, int count) {
-  // TODO
-  return write(fd, pData, count);
-=======
->>>>>>> b23d2c7b
 }