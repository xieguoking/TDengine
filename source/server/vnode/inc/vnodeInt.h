/*
 * Copyright (c) 2019 TAOS Data, Inc. <jhtao@taosdata.com>
 *
 * This program is free software: you can use, redistribute, and/or modify
 * it under the terms of the GNU Affero General Public License, version 3
 * or later ("AGPL"), as published by the Free Software Foundation.
 *
 * This program is distributed in the hope that it will be useful, but WITHOUT
 * ANY WARRANTY; without even the implied warranty of MERCHANTABILITY or
 * FITNESS FOR A PARTICULAR PURPOSE.
 *
 * You should have received a copy of the GNU Affero General Public License
 * along with this program. If not, see <http://www.gnu.org/licenses/>.
 */

#ifndef _TD_VNODE_INT_H_
#define _TD_VNODE_INT_H_

#include "amalloc.h"
#include "tq.h"
#include "tsdb.h"
#include "meta.h"

#ifdef __cplusplus
extern "C" {
#endif

<<<<<<< HEAD
#include "os.h"
#include "taosmsg.h"
#include "trpc.h"
#include "vnode.h"
=======
typedef struct SVnode {
  SMeta *        pMeta;
  STsdb *        pTsdb;
  STQ *          pTQ;
  SMemAllocator *allocator;
} SVnode;
>>>>>>> 4e306a79

#ifdef __cplusplus
}
#endif

#endif /*_TD_VNODE_INT_H_*/<|MERGE_RESOLUTION|>--- conflicted
+++ resolved
@@ -16,28 +16,26 @@
 #ifndef _TD_VNODE_INT_H_
 #define _TD_VNODE_INT_H_
 
+
+#include "os.h"
 #include "amalloc.h"
+#include "meta.h"
+#include "taosmsg.h"
 #include "tq.h"
+#include "trpc.h"
 #include "tsdb.h"
-#include "meta.h"
+#include "vnode.h"
 
 #ifdef __cplusplus
 extern "C" {
 #endif
 
-<<<<<<< HEAD
-#include "os.h"
-#include "taosmsg.h"
-#include "trpc.h"
-#include "vnode.h"
-=======
 typedef struct SVnode {
   SMeta *        pMeta;
   STsdb *        pTsdb;
   STQ *          pTQ;
   SMemAllocator *allocator;
 } SVnode;
->>>>>>> 4e306a79
 
 #ifdef __cplusplus
 }
