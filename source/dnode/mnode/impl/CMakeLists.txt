--- conflicted
+++ resolved
@@ -6,11 +6,7 @@
     PRIVATE "${CMAKE_CURRENT_SOURCE_DIR}/inc"
 )
 target_link_libraries(
-<<<<<<< HEAD
-    mnode scheduler sdb wal transport cjson sync monitor executor qworker
-=======
-    mnode scheduler sdb wal transport cjson sync monitor stream parser
->>>>>>> 58e16e5f
+    mnode scheduler sdb wal transport cjson sync monitor executor qworker stream parser
 )
 
 if(${BUILD_TEST})
