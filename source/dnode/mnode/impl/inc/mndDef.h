--- conflicted
+++ resolved
@@ -379,13 +379,10 @@
   int32_t walRollPeriod;
   int64_t walRetentionSize;
   int64_t walSegmentSize;
-<<<<<<< HEAD
   int32_t s3ChunkSize;
   int32_t s3KeepLocal;
   int8_t  s3Compact;
-=======
   int8_t  withArbitrator;
->>>>>>> fff0def6
 } SDbCfg;
 
 typedef struct {
