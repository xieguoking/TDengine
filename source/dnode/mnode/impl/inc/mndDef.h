/*
 * Copyright (c) 2019 TAOS Data, Inc. <jhtao@taosdata.com>
 *
 * This program is free software: you can use, redistribute, and/or modify
 * it under the terms of the GNU Affero General Public License, version 3
 * or later ("AGPL"), as published by the Free Software Foundation.
 *
 * This program is distributed in the hope that it will be useful, but WITHOUT
 * ANY WARRANTY; without even the implied warranty of MERCHANTABILITY or
 * FITNESS FOR A PARTICULAR PURPOSE.
 *
 * You should have received a copy of the GNU Affero General Public License
 * along with this program. If not, see <http://www.gnu.org/licenses/>.
 */

#ifndef _TD_MND_DEF_H_
#define _TD_MND_DEF_H_

#include "os.h"

#include "cJSON.h"
#include "scheduler.h"
#include "sync.h"
#include "thash.h"
#include "tlist.h"
#include "tlog.h"
#include "tmsg.h"
#include "trpc.h"
#include "tstream.h"
#include "ttimer.h"

#include "mnode.h"

#ifdef __cplusplus
extern "C" {
#endif

typedef enum {
  MND_OPER_CONNECT = 1,
  MND_OPER_CREATE_ACCT,
  MND_OPER_DROP_ACCT,
  MND_OPER_ALTER_ACCT,
  MND_OPER_CREATE_USER,
  MND_OPER_DROP_USER,
  MND_OPER_ALTER_USER,
  MND_OPER_CREATE_DNODE,
  MND_OPER_DROP_DNODE,
  MND_OPER_CONFIG_DNODE,
  MND_OPER_CREATE_MNODE,
  MND_OPER_DROP_MNODE,
  MND_OPER_CREATE_QNODE,
  MND_OPER_DROP_QNODE,
  MND_OPER_CREATE_SNODE,
  MND_OPER_DROP_SNODE,
  MND_OPER_REDISTRIBUTE_VGROUP,
  MND_OPER_MERGE_VGROUP,
  MND_OPER_SPLIT_VGROUP,
  MND_OPER_BALANCE_VGROUP,
  MND_OPER_CREATE_FUNC,
  MND_OPER_DROP_FUNC,
  MND_OPER_KILL_TRANS,
  MND_OPER_KILL_CONN,
  MND_OPER_KILL_QUERY,
  MND_OPER_CREATE_DB,
  MND_OPER_ALTER_DB,
  MND_OPER_DROP_DB,
  MND_OPER_COMPACT_DB,
  MND_OPER_TRIM_DB,
  MND_OPER_USE_DB,
  MND_OPER_WRITE_DB,
  MND_OPER_READ_DB,
  MND_OPER_READ_OR_WRITE_DB,
  MND_OPER_SHOW_VARIBALES,
  MND_OPER_SUBSCRIBE,
  MND_OPER_CREATE_TOPIC,
  MND_OPER_DROP_TOPIC,
  MND_OPER_CREATE_VIEW,
  MND_OPER_DROP_VIEW,
} EOperType;

typedef enum {
  MND_AUTH_ACCT_START = 0,
  MND_AUTH_ACCT_USER,
  MND_AUTH_ACCT_DNODE,
  MND_AUTH_ACCT_MNODE,
  MND_AUTH_ACCT_DB,
  MND_AUTH_ACCT_TABLE,
  MND_AUTH_ACCT_MAX
} EAuthAcct;

typedef enum {
  MND_AUTH_OP_START = 0,
  MND_AUTH_OP_CREATE_USER,
  MND_AUTH_OP_ALTER_USER,
  MND_AUTH_OP_DROP_USER,
  MND_AUTH_MAX
} EAuthOp;

typedef enum {
  TRN_CONFLICT_NOTHING = 0,
  TRN_CONFLICT_GLOBAL = 1,
  TRN_CONFLICT_DB = 2,
  TRN_CONFLICT_DB_INSIDE = 3,
  TRN_CONFLICT_TOPIC = 4,
  TRN_CONFLICT_TOPIC_INSIDE = 5,
} ETrnConflct;

typedef enum {
  TRN_STAGE_PREPARE = 0,
  TRN_STAGE_REDO_ACTION = 1,
  TRN_STAGE_ROLLBACK = 2,
  TRN_STAGE_UNDO_ACTION = 3,
  TRN_STAGE_COMMIT = 4,
  TRN_STAGE_COMMIT_ACTION = 5,
  TRN_STAGE_FINISH = 6,
  TRN_STAGE_PRE_FINISH = 7
} ETrnStage;

typedef enum {
  TRN_POLICY_ROLLBACK = 0,
  TRN_POLICY_RETRY = 1,
} ETrnPolicy;

typedef enum {
  TRN_EXEC_PARALLEL = 0,
  TRN_EXEC_SERIAL = 1,
} ETrnExec;

typedef enum {
  DND_REASON_ONLINE = 0,
  DND_REASON_STATUS_MSG_TIMEOUT,
  DND_REASON_STATUS_NOT_RECEIVED,
  DND_REASON_VERSION_NOT_MATCH,
  DND_REASON_DNODE_ID_NOT_MATCH,
  DND_REASON_CLUSTER_ID_NOT_MATCH,
  DND_REASON_STATUS_INTERVAL_NOT_MATCH,
  DND_REASON_TIME_ZONE_NOT_MATCH,
  DND_REASON_LOCALE_NOT_MATCH,
  DND_REASON_CHARSET_NOT_MATCH,
  DND_REASON_TTL_CHANGE_ON_WRITE_NOT_MATCH,
  DND_REASON_ENABLE_WHITELIST_NOT_MATCH,
  DND_REASON_OTHERS
} EDndReason;

typedef enum {
  CONSUMER_UPDATE_REB = 1,  // update after rebalance
  CONSUMER_ADD_REB,         // add    after rebalance
  CONSUMER_REMOVE_REB,      // remove after rebalance
  CONSUMER_UPDATE_REC,      // update after recover
  CONSUMER_UPDATE_SUB,      // update after subscribe req
} ECsmUpdateType;

typedef struct {
  int32_t       id;
  ETrnStage     stage;
  ETrnPolicy    policy;
  ETrnConflct   conflict;
  ETrnExec      exec;
  EOperType     oper;
  int32_t       code;
  int32_t       failedTimes;
  void*         rpcRsp;
  int32_t       rpcRspLen;
  int32_t       redoActionPos;
  SArray*       prepareActions;
  SArray*       redoActions;
  SArray*       undoActions;
  SArray*       commitActions;
  int64_t       createdTime;
  int64_t       lastExecTime;
  int32_t       lastAction;
  int32_t       lastErrorNo;
  SEpSet        lastEpset;
  tmsg_t        lastMsgType;
  tmsg_t        originRpcType;
  char          dbname[TSDB_TABLE_FNAME_LEN];
  char          stbname[TSDB_TABLE_FNAME_LEN];
  int32_t       startFunc;
  int32_t       stopFunc;
  int32_t       paramLen;
  void*         param;
  char          opername[TSDB_TRANS_OPER_LEN];
  SArray*       pRpcArray;
  SRWLatch      lockRpcArray;
  int64_t       mTraceId;
  TdThreadMutex mutex;
} STrans;

typedef struct {
  int64_t id;
  char    name[TSDB_CLUSTER_ID_LEN];
  int64_t createdTime;
  int64_t updateTime;
  int32_t upTime;
} SClusterObj;

typedef struct {
  int32_t    id;
  int64_t    createdTime;
  int64_t    updateTime;
  int64_t    rebootTime;
  int64_t    lastAccessTime;
  int32_t    accessTimes;
  int32_t    numOfVnodes;
  int32_t    numOfOtherNodes;
  int32_t    numOfSupportVnodes;
  float      numOfCores;
  int64_t    memTotal;
  int64_t    memAvail;
  int64_t    memUsed;
  EDndReason offlineReason;
  uint16_t   port;
  char       fqdn[TSDB_FQDN_LEN];
  char       ep[TSDB_EP_LEN];
  char       active[TSDB_ACTIVE_KEY_LEN];
  char       connActive[TSDB_CONN_ACTIVE_KEY_LEN];
} SDnodeObj;

typedef struct {
  int32_t    id;
  int64_t    createdTime;
  int64_t    updateTime;
  ESyncState syncState;
  SyncTerm   syncTerm;
  bool       syncRestore;
  int64_t    roleTimeMs;
  SDnodeObj* pDnode;
  int32_t    role;
  SyncIndex  lastIndex;
} SMnodeObj;

typedef struct {
  int32_t    id;
  int64_t    createdTime;
  int64_t    updateTime;
  SDnodeObj* pDnode;
  SQnodeLoad load;
} SQnodeObj;

typedef struct {
  int32_t    id;
  int64_t    createdTime;
  int64_t    updateTime;
  SDnodeObj* pDnode;
} SSnodeObj;

typedef struct {
  int32_t maxUsers;
  int32_t maxDbs;
  int32_t maxStbs;
  int32_t maxTbs;
  int32_t maxTimeSeries;
  int32_t maxStreams;
  int32_t maxFuncs;
  int32_t maxConsumers;
  int32_t maxConns;
  int32_t maxTopics;
  int64_t maxStorage;
  int32_t accessState;  // Configured only by command
} SAcctCfg;

typedef struct {
  int32_t numOfUsers;
  int32_t numOfDbs;
  int32_t numOfTimeSeries;
  int32_t numOfStreams;
  int64_t totalStorage;  // Total storage wrtten from this account
  int64_t compStorage;   // Compressed storage on disk
} SAcctInfo;

typedef struct {
  char      acct[TSDB_USER_LEN];
  int64_t   createdTime;
  int64_t   updateTime;
  int32_t   acctId;
  int32_t   status;
  SAcctCfg  cfg;
  SAcctInfo info;
} SAcctObj;

typedef struct {
  char          user[TSDB_USER_LEN];
  char          pass[TSDB_PASSWORD_LEN];
  char          acct[TSDB_USER_LEN];
  int64_t       createdTime;
  int64_t       updateTime;
  int8_t        superUser;
  int8_t        sysInfo;
  int8_t        enable;
  int8_t        reserve;
  int32_t       acctId;
  int32_t       authVersion;
  int32_t       passVersion;
  int64_t       ipWhiteListVer;
  SIpWhiteList* pIpWhiteList;

  SHashObj* readDbs;
  SHashObj* writeDbs;
  SHashObj* topics;
  SHashObj* readTbs;
  SHashObj* writeTbs;
  SHashObj* alterTbs;
  SHashObj* readViews;
  SHashObj* writeViews;
  SHashObj* alterViews;
  SHashObj* useDbs;
  SRWLatch  lock;
} SUserObj;

typedef struct {
  int32_t numOfVgroups;
  int32_t numOfStables;
  int32_t buffer;
  int32_t pageSize;
  int32_t pages;
  int32_t cacheLastSize;
  int32_t daysPerFile;
  int32_t daysToKeep0;
  int32_t daysToKeep1;
  int32_t daysToKeep2;
  int32_t keepTimeOffset;
  int32_t minRows;
  int32_t maxRows;
  int32_t walFsyncPeriod;
  int8_t  walLevel;
  int8_t  precision;
  int8_t  compression;
  int8_t  replications;
  int8_t  strict;
  int8_t  hashMethod;  // default is 1
  int8_t  cacheLast;
  int8_t  schemaless;
  int16_t hashPrefix;
  int16_t hashSuffix;
  int16_t sstTrigger;
  int32_t tsdbPageSize;
  int32_t numOfRetensions;
  SArray* pRetensions;
  int32_t walRetentionPeriod;
  int32_t walRollPeriod;
  int64_t walRetentionSize;
  int64_t walSegmentSize;
} SDbCfg;

typedef struct {
  char     name[TSDB_DB_FNAME_LEN];
  char     acct[TSDB_USER_LEN];
  char     createUser[TSDB_USER_LEN];
  int64_t  createdTime;
  int64_t  updateTime;
  int64_t  uid;
  int32_t  cfgVersion;
  int32_t  vgVersion;
  SDbCfg   cfg;
  SRWLatch lock;
  int64_t  stateTs;
  int64_t  compactStartTime;
} SDbObj;

typedef struct {
  int32_t    dnodeId;
  ESyncState syncState;
  int64_t    syncTerm;
  bool       syncRestore;
  bool       syncCanRead;
  int64_t    roleTimeMs;
  int64_t    startTimeMs;
  ESyncRole  nodeRole;
  int32_t    learnerProgress;
} SVnodeGid;

typedef struct {
  int32_t   vgId;
  int64_t   createdTime;
  int64_t   updateTime;
  int32_t   version;
  uint32_t  hashBegin;
  uint32_t  hashEnd;
  char      dbName[TSDB_DB_FNAME_LEN];
  int64_t   dbUid;
  int64_t   cacheUsage;
  int64_t   numOfTables;
  int64_t   numOfTimeSeries;
  int64_t   totalStorage;
  int64_t   compStorage;
  int64_t   pointsWritten;
  int8_t    compact;
  int8_t    isTsma;
  int8_t    replica;
  SVnodeGid vnodeGid[TSDB_MAX_REPLICA + TSDB_MAX_LEARNER_REPLICA];
  void*     pTsma;
  int32_t   numOfCachedTables;
  int32_t   syncConfChangeVer;
} SVgObj;

typedef struct {
  char           name[TSDB_TABLE_FNAME_LEN];
  char           stb[TSDB_TABLE_FNAME_LEN];
  char           db[TSDB_DB_FNAME_LEN];
  char           dstTbName[TSDB_TABLE_FNAME_LEN];
  int64_t        createdTime;
  int64_t        uid;
  int64_t        stbUid;
  int64_t        dbUid;
  int64_t        dstTbUid;
  int8_t         intervalUnit;
  int8_t         slidingUnit;
  int8_t         timezone;
  int32_t        dstVgId;  // for stream
  int64_t        interval;
  int64_t        offset;
  int64_t        sliding;
  int32_t        exprLen;  // strlen + 1
  int32_t        tagsFilterLen;
  int32_t        sqlLen;
  int32_t        astLen;
  char*          expr;
  char*          tagsFilter;
  char*          sql;
  char*          ast;
  SSchemaWrapper schemaRow;  // for dstVgroup
  SSchemaWrapper schemaTag;  // for dstVgroup
} SSmaObj;

typedef struct {
  char    name[TSDB_INDEX_FNAME_LEN];
  char    stb[TSDB_TABLE_FNAME_LEN];
  char    db[TSDB_DB_FNAME_LEN];
  char    dstTbName[TSDB_TABLE_FNAME_LEN];
  char    colName[TSDB_COL_NAME_LEN];
  int64_t createdTime;
  int64_t uid;
  int64_t stbUid;
  int64_t dbUid;
} SIdxObj;

typedef struct {
  char     name[TSDB_TABLE_FNAME_LEN];
  char     db[TSDB_DB_FNAME_LEN];
  int64_t  createdTime;
  int64_t  updateTime;
  int64_t  uid;
  int64_t  dbUid;
  int32_t  tagVer;
  int32_t  colVer;
  int32_t  smaVer;
  int32_t  nextColId;
  int64_t  maxdelay[2];
  int64_t  watermark[2];
  int32_t  ttl;
  int32_t  numOfColumns;
  int32_t  numOfTags;
  int32_t  numOfFuncs;
  int32_t  commentLen;
  int32_t  ast1Len;
  int32_t  ast2Len;
  SArray*  pFuncs;
  SSchema* pColumns;
  SSchema* pTags;
  char*    comment;
  char*    pAst1;
  char*    pAst2;
  SRWLatch lock;
} SStbObj;

typedef struct {
  char     name[TSDB_FUNC_NAME_LEN];
  int64_t  createdTime;
  int8_t   funcType;
  int8_t   scriptType;
  int8_t   align;
  int8_t   outputType;
  int32_t  outputLen;
  int32_t  bufSize;
  int64_t  signature;
  int32_t  commentSize;
  int32_t  codeSize;
  char*    pComment;
  char*    pCode;
  int32_t  funcVersion;
  SRWLatch lock;
} SFuncObj;

typedef struct {
  int64_t        id;
  int8_t         type;
  int8_t         replica;
  int16_t        numOfColumns;
  int32_t        numOfRows;
  int32_t        curIterPackedRows;
  void*          pIter;
  SMnode*        pMnode;
  STableMetaRsp* pMeta;
  bool           restore;
  bool           sysDbRsp;
  char           db[TSDB_DB_FNAME_LEN];
  char           filterTb[TSDB_TABLE_NAME_LEN];
} SShowObj;

typedef struct {
  char           name[TSDB_TOPIC_FNAME_LEN];
  char           db[TSDB_DB_FNAME_LEN];
  char           createUser[TSDB_USER_LEN];
  int64_t        createTime;
  int64_t        updateTime;
  int64_t        uid;
  int64_t        dbUid;
  int32_t        version;
  int8_t         subType;   // column, db or stable
  int8_t         withMeta;  // TODO
  SRWLatch       lock;
  int32_t        sqlLen;
  int32_t        astLen;
  char*          sql;
  char*          ast;
  char*          physicalPlan;
  SSchemaWrapper schema;
  int64_t        stbUid;
  char           stbName[TSDB_TABLE_FNAME_LEN];
  // forbid condition
  int64_t ntbUid;
  SArray* ntbColIds;
  int64_t ctbStbUid;
} SMqTopicObj;

typedef struct {
  int64_t  consumerId;
  char     cgroup[TSDB_CGROUP_LEN];
  char     clientId[256];
  int8_t   updateType;  // used only for update
  int32_t  epoch;
  int32_t  status;
  int32_t  hbStatus;          // hbStatus is not applicable to serialization
  SRWLatch lock;              // lock is used for topics update
  SArray*  currentTopics;     // SArray<char*>
  SArray*  rebNewTopics;      // SArray<char*>
  SArray*  rebRemovedTopics;  // SArray<char*>

  // subscribed by user
  SArray* assignedTopics;  // SArray<char*>

  // data for display
  int32_t pid;
  SEpSet  ep;
  int64_t createTime;
  int64_t subscribeTime;
  int64_t rebalanceTime;

  int8_t  withTbName;
  int8_t  autoCommit;
  int32_t autoCommitInterval;
  int32_t resetOffsetCfg;
} SMqConsumerObj;

SMqConsumerObj* tNewSMqConsumerObj(int64_t consumerId, char cgroup[TSDB_CGROUP_LEN]);
void            tDeleteSMqConsumerObj(SMqConsumerObj* pConsumer, bool delete);
int32_t         tEncodeSMqConsumerObj(void** buf, const SMqConsumerObj* pConsumer);
void*           tDecodeSMqConsumerObj(const void* buf, SMqConsumerObj* pConsumer, int8_t sver);

typedef struct {
  int32_t vgId;
  //  char*   qmsg;  // SubPlanToString
  SEpSet epSet;
} SMqVgEp;

SMqVgEp* tCloneSMqVgEp(const SMqVgEp* pVgEp);
void     tDeleteSMqVgEp(SMqVgEp* pVgEp);
int32_t  tEncodeSMqVgEp(void** buf, const SMqVgEp* pVgEp);
void*    tDecodeSMqVgEp(const void* buf, SMqVgEp* pVgEp, int8_t sver);

typedef struct {
  int64_t consumerId;  // -1 for unassigned
  SArray* vgs;         // SArray<SMqVgEp*>
  SArray* offsetRows;  // SArray<OffsetRows*>
} SMqConsumerEp;

// SMqConsumerEp* tCloneSMqConsumerEp(const SMqConsumerEp* pEp);
// void           tDeleteSMqConsumerEp(void* pEp);
int32_t tEncodeSMqConsumerEp(void** buf, const SMqConsumerEp* pEp);
void*   tDecodeSMqConsumerEp(const void* buf, SMqConsumerEp* pEp, int8_t sver);

typedef struct {
  char      key[TSDB_SUBSCRIBE_KEY_LEN];
  SRWLatch  lock;
  int64_t   dbUid;
  int32_t   vgNum;
  int8_t    subType;
  int8_t    withMeta;
  int64_t   stbUid;
  SHashObj* consumerHash;   // consumerId -> SMqConsumerEp
  SArray*   unassignedVgs;  // SArray<SMqVgEp*>
  SArray*   offsetRows;
  char      dbName[TSDB_DB_FNAME_LEN];
  char*     qmsg;  // SubPlanToString
} SMqSubscribeObj;

SMqSubscribeObj* tNewSubscribeObj(const char key[TSDB_SUBSCRIBE_KEY_LEN]);
SMqSubscribeObj* tCloneSubscribeObj(const SMqSubscribeObj* pSub);
void             tDeleteSubscribeObj(SMqSubscribeObj* pSub);
int32_t          tEncodeSubscribeObj(void** buf, const SMqSubscribeObj* pSub);
void*            tDecodeSubscribeObj(const void* buf, SMqSubscribeObj* pSub, int8_t sver);

// typedef struct {
//   int32_t epoch;
//   SArray* consumers;  // SArray<SMqConsumerEp*>
// } SMqSubActionLogEntry;

// SMqSubActionLogEntry* tCloneSMqSubActionLogEntry(SMqSubActionLogEntry* pEntry);
// void                  tDeleteSMqSubActionLogEntry(SMqSubActionLogEntry* pEntry);
// int32_t               tEncodeSMqSubActionLogEntry(void** buf, const SMqSubActionLogEntry* pEntry);
// void*                 tDecodeSMqSubActionLogEntry(const void* buf, SMqSubActionLogEntry* pEntry);
//
// typedef struct {
//   char    key[TSDB_SUBSCRIBE_KEY_LEN];
//   SArray* logs;  // SArray<SMqSubActionLogEntry*>
// } SMqSubActionLogObj;
//
// SMqSubActionLogObj* tCloneSMqSubActionLogObj(SMqSubActionLogObj* pLog);
// void                tDeleteSMqSubActionLogObj(SMqSubActionLogObj* pLog);
// int32_t             tEncodeSMqSubActionLogObj(void** buf, const SMqSubActionLogObj* pLog);
// void*               tDecodeSMqSubActionLogObj(const void* buf, SMqSubActionLogObj* pLog);

typedef struct {
  int32_t           oldConsumerNum;
  const SMqRebInfo* pRebInfo;
} SMqRebInputObj;

typedef struct {
  int64_t  oldConsumerId;
  int64_t  newConsumerId;
  SMqVgEp* pVgEp;
} SMqRebOutputVg;

typedef struct {
  SArray*          rebVgs;            // SArray<SMqRebOutputVg>
  SArray*          newConsumers;      // SArray<int64_t>
  SArray*          removedConsumers;  // SArray<int64_t>
  SArray*          modifyConsumers;   // SArray<int64_t>
  SMqSubscribeObj* pSub;
  //  SMqSubActionLogEntry* pLogEntry;
} SMqRebOutputObj;

typedef struct SStreamConf {
  int8_t  igExpired;
  int8_t  trigger;
  int8_t  fillHistory;
  int64_t triggerParam;
  int64_t watermark;
} SStreamConf;

typedef struct {
  char     name[TSDB_STREAM_FNAME_LEN];
  SRWLatch lock;

  // create info
  int64_t createTime;
  int64_t updateTime;
  int32_t version;
  int32_t totalLevel;
  int64_t smaId;  // 0 for unused
  // info
  int64_t     uid;
  int8_t      status;
  SStreamConf conf;
  // source and target
  int64_t sourceDbUid;
  int64_t targetDbUid;
  char    sourceDb[TSDB_DB_FNAME_LEN];
  char    targetDb[TSDB_DB_FNAME_LEN];
  char    targetSTbName[TSDB_TABLE_FNAME_LEN];
  int64_t targetStbUid;

  // fixedSinkVg is not applicable for encode and decode
  SVgObj  fixedSinkVg;
  int32_t fixedSinkVgId;  // 0 for shuffle

  // transformation
  char*   sql;
  char*   ast;
  char*   physicalPlan;
  SArray* tasks;  // SArray<SArray<SStreamTask>>

  SArray* pHTasksList;  // generate the results for already stored ts data
  int64_t hTaskUid;     // stream task for history ts data

  SSchemaWrapper outputSchema;
  SSchemaWrapper tagSchema;

  // 3.0.20
  int64_t checkpointFreq;  // ms
  int64_t currentTick;     // do not serialize
  int64_t deleteMark;
  int8_t  igCheckUpdate;

  // 3.0.5.
  int64_t checkpointId;
  char    reserve[256];

} SStreamObj;

typedef struct SStreamSeq {
  char     name[24];
  uint64_t seq;
  SRWLatch lock;
} SStreamSeq;
int32_t tEncodeSStreamObj(SEncoder* pEncoder, const SStreamObj* pObj);
int32_t tDecodeSStreamObj(SDecoder* pDecoder, SStreamObj* pObj, int32_t sver);
void    tFreeStreamObj(SStreamObj* pObj);

// typedef struct {
//   char    streamName[TSDB_STREAM_FNAME_LEN];
//   int64_t uid;
//   int64_t streamUid;
//   SArray* childInfo;  // SArray<SStreamChildEpInfo>
// } SStreamCheckpointObj;

#define VIEW_TYPE_UPDATABLE    (1 << 0)
#define VIEW_TYPE_MATERIALIZED (1 << 1)

typedef struct {
  char     fullname[TSDB_VIEW_FNAME_LEN];
  char     name[TSDB_VIEW_NAME_LEN];
  char     dbFName[TSDB_DB_FNAME_LEN];
  char     user[TSDB_USER_LEN];
  char*    querySql;
  char*    parameters;
  void**   defaultValues;
  char*    targetTable;
  uint64_t viewId;
  uint64_t dbId;
  int64_t  createdTime;
  int32_t  version;
  int8_t   precision;
  int8_t   type;
  int32_t  numOfCols;
  SSchema* pSchema;
  SRWLatch lock;
} SViewObj;

int32_t tEncodeSViewObj(SEncoder* pEncoder, const SViewObj* pObj);
int32_t tDecodeSViewObj(SDecoder* pDecoder, SViewObj* pObj, int32_t sver);
void    tFreeSViewObj(SViewObj* pObj);

<<<<<<< HEAD
typedef struct {
  int32_t compactDetailId;
  int32_t compactId;
  int32_t vgId;
  int32_t dnodeId;
  int32_t numberFileset;
  int32_t finished;
  int64_t startTime;
  int32_t newNumberFileset;
  int32_t newFinished;
}SCompactDetailObj;

typedef struct {
  int32_t compactId;
  char    dbname[TSDB_TABLE_FNAME_LEN];
  int64_t startTime;
  SArray* compactDetail;
} SCompactObj;

=======
>>>>>>> 0ffc707f
#ifdef __cplusplus
}
#endif

#endif /*_TD_MND_DEF_H_*/<|MERGE_RESOLUTION|>--- conflicted
+++ resolved
@@ -741,7 +741,6 @@
 int32_t tDecodeSViewObj(SDecoder* pDecoder, SViewObj* pObj, int32_t sver);
 void    tFreeSViewObj(SViewObj* pObj);
 
-<<<<<<< HEAD
 typedef struct {
   int32_t compactDetailId;
   int32_t compactId;
@@ -752,7 +751,7 @@
   int64_t startTime;
   int32_t newNumberFileset;
   int32_t newFinished;
-}SCompactDetailObj;
+} SCompactDetailObj;
 
 typedef struct {
   int32_t compactId;
@@ -761,8 +760,6 @@
   SArray* compactDetail;
 } SCompactObj;
 
-=======
->>>>>>> 0ffc707f
 #ifdef __cplusplus
 }
 #endif
