--- conflicted
+++ resolved
@@ -64,17 +64,10 @@
 }
 
 static void mndTtlTimer(SMnode *pMnode) {
-  int32_t contLen = sizeof(SMsgHead) + sizeof(int32_t);
-  SMsgHead   *pHead = rpcMallocCont(contLen);
-  if (pHead == NULL) {
-    mError("ttl time malloc err. contLen:%d", contLen);
-    return;
-  }
-
-  int32_t t = taosGetTimestampSec();
-  *(int32_t*)(POINTER_SHIFT(pHead, sizeof(SMsgHead))) = htonl(t);
-
-  SRpcMsg rpcMsg = {.msgType = TDMT_MND_TTL_TIMER, .pCont = pHead, .contLen = contLen};
+  int32_t contLen = 0;
+  void   *pReq = mndBuildTimerMsg(&contLen);
+  SRpcMsg rpcMsg = {.msgType = TDMT_MND_TTL_TIMER, .pCont = pReq, .contLen = contLen};
+
   tmsgPutToQueue(&pMnode->msgCb, WRITE_QUEUE, &rpcMsg);
 }
 
@@ -92,56 +85,12 @@
   tmsgPutToQueue(&pMnode->msgCb, READ_QUEUE, &rpcMsg);
 }
 
-<<<<<<< HEAD
-=======
-static void mndPushTtlTime(SMnode *pMnode) {
-  SSdb   *pSdb = pMnode->pSdb;
-  SVgObj *pVgroup = NULL;
-  void   *pIter = NULL;
-
-  while (1) {
-    pIter = sdbFetch(pSdb, SDB_VGROUP, pIter, (void **)&pVgroup);
-    if (pIter == NULL) break;
-
-    int32_t   contLen = sizeof(SMsgHead) + sizeof(int32_t);
-    SMsgHead *pHead = rpcMallocCont(contLen);
-    if (pHead == NULL) {
-      mError("ttl time malloc err. contLen:%d", contLen);
-      sdbRelease(pSdb, pVgroup);
-      continue;
-    }
-    pHead->contLen = htonl(contLen);
-    pHead->vgId = htonl(pVgroup->vgId);
-
-    int32_t t = taosGetTimestampSec();
-    *(int32_t *)(POINTER_SHIFT(pHead, sizeof(SMsgHead))) = htonl(t);
-
-    SRpcMsg rpcMsg = {.msgType = TDMT_VND_DROP_TTL_TABLE, .pCont = pHead, .contLen = contLen};
-
-    SEpSet  epSet = mndGetVgroupEpset(pMnode, pVgroup);
-    int32_t code = tmsgSendReq(&epSet, &rpcMsg);
-    if (code != 0) {
-      mError("ttl time seed err. code:%d", code);
-    }
-    mError("ttl time seed succ. time:%d", t);
-    sdbRelease(pSdb, pVgroup);
-  }
-}
-
->>>>>>> dbb8486d
 static void *mndThreadFp(void *param) {
   SMnode *pMnode = param;
   int64_t lastTime = 0;
   setThreadName("mnode-timer");
 
   while (1) {
-<<<<<<< HEAD
-=======
-    if (lastTime % (864000) == 0) {  // sleep 1 day for ttl
-      mndPushTtlTime(pMnode);
-    }
-
->>>>>>> dbb8486d
     lastTime++;
     taosMsleep(100);
     if (mndGetStop(pMnode)) break;
