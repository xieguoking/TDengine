--- conflicted
+++ resolved
@@ -430,32 +430,6 @@
     for (int32_t f = 0; f < req.pRSmaParam.nFuncIds; ++f) {
       req.pRSmaParam.pFuncIds[f] = pStb->aggregationMethod;
     }
-<<<<<<< HEAD
-=======
-    for (int32_t f = 0; f < pRSmaParam->nFuncIds; ++f) {
-      *(pRSmaParam->pFuncIds + f) = pStb->aggregationMethod;
-    }
-    if (pStb->ast1Len > 0) {
-      if (mndConvertRSmaTask(pStb->pAst1, 0, 0, &pRSmaParam->qmsg1, &pRSmaParam->qmsg1Len) != TSDB_CODE_SUCCESS) {
-        taosMemoryFreeClear(pRSmaParam->pFuncIds);
-        taosMemoryFreeClear(req.stbCfg.pRSmaParam);
-        taosMemoryFreeClear(req.stbCfg.pSchema);
-        return NULL;
-      }
-    }
-    if (pStb->ast2Len > 0) {
-      int32_t qmsgLen2 = 0;
-      if (mndConvertRSmaTask(pStb->pAst2, 0, 0, &pRSmaParam->qmsg2, &pRSmaParam->qmsg2Len) != TSDB_CODE_SUCCESS) {
-        taosMemoryFreeClear(pRSmaParam->pFuncIds);
-        taosMemoryFreeClear(pRSmaParam->qmsg1);
-        taosMemoryFreeClear(req.stbCfg.pRSmaParam);
-        taosMemoryFreeClear(req.stbCfg.pSchema);
-        return NULL;
-      }
-    }
-
-    req.stbCfg.pRSmaParam = pRSmaParam;
->>>>>>> 103af37e
   }
 
   // get length
@@ -468,17 +442,7 @@
 
   SMsgHead *pHead = taosMemoryMalloc(contLen);
   if (pHead == NULL) {
-<<<<<<< HEAD
     taosMemoryFree(req.pRSmaParam.pFuncIds);
-=======
-    if (pRSmaParam) {
-      taosMemoryFreeClear(pRSmaParam->pFuncIds);
-      taosMemoryFreeClear(pRSmaParam->qmsg1);
-      taosMemoryFreeClear(pRSmaParam->qmsg2);
-      taosMemoryFreeClear(pRSmaParam);
-    }
-    taosMemoryFreeClear(req.stbCfg.pSchema);
->>>>>>> 103af37e
     terrno = TSDB_CODE_OUT_OF_MEMORY;
     return NULL;
   }
@@ -495,17 +459,7 @@
   tCoderClear(&coder);
 
   *pContLen = contLen;
-<<<<<<< HEAD
   taosMemoryFree(req.pRSmaParam.pFuncIds);
-=======
-  if (pRSmaParam) {
-    taosMemoryFreeClear(pRSmaParam->pFuncIds);
-    taosMemoryFreeClear(pRSmaParam->qmsg1);
-    taosMemoryFreeClear(pRSmaParam->qmsg2);
-    taosMemoryFreeClear(pRSmaParam);
-  }
-  taosMemoryFreeClear(req.stbCfg.pSchema);
->>>>>>> 103af37e
   return pHead;
 }
 
