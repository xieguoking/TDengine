/*
 * Copyright (c) 2019 TAOS Data, Inc. <jhtao@taosdata.com>
 *
 * This program is free software: you can use, redistribute, and/or modify
 * it under the terms of the GNU Affero General Public License, version 3
 * or later ("AGPL"), as published by the Free Software Foundation.
 *
 * This program is distributed in the hope that it will be useful, but WITHOUT
 * ANY WARRANTY; without even the implied warranty of MERCHANTABILITY or
 * FITNESS FOR A PARTICULAR PURPOSE.
 *
 * You should have received a copy of the GNU Affero General Public License
 * along with this program. If not, see <http://www.gnu.org/licenses/>.
 */

#define _DEFAULT_SOURCE
#include "mndStb.h"
#include "mndDb.h"
#include "mndDnode.h"
#include "mndInfoSchema.h"
#include "mndMnode.h"
#include "mndPerfSchema.h"
#include "mndPrivilege.h"
#include "mndScheduler.h"
#include "mndShow.h"
#include "mndSma.h"
#include "mndTopic.h"
#include "mndTrans.h"
#include "mndUser.h"
#include "mndVgroup.h"
#include "tname.h"

#define STB_VER_NUMBER   1
#define STB_RESERVE_SIZE 64

static SSdbRow *mndStbActionDecode(SSdbRaw *pRaw);
static int32_t  mndStbActionInsert(SSdb *pSdb, SStbObj *pStb);
static int32_t  mndStbActionDelete(SSdb *pSdb, SStbObj *pStb);
static int32_t  mndStbActionUpdate(SSdb *pSdb, SStbObj *pOld, SStbObj *pNew);
static int32_t  mndProcessTtlTimer(SRpcMsg *pReq);
static int32_t  mndProcessCreateStbReq(SRpcMsg *pReq);
static int32_t  mndProcessAlterStbReq(SRpcMsg *pReq);
static int32_t  mndProcessDropStbReq(SRpcMsg *pReq);
static int32_t  mndProcessTableMetaReq(SRpcMsg *pReq);
static int32_t  mndRetrieveStb(SRpcMsg *pReq, SShowObj *pShow, SSDataBlock *pBlock, int32_t rows);
static void     mndCancelGetNextStb(SMnode *pMnode, void *pIter);
static int32_t  mndProcessTableCfgReq(SRpcMsg *pReq);
static int32_t  mndAlterStbImp(SMnode *pMnode, SRpcMsg *pReq, SDbObj *pDb, SStbObj *pStb, bool needRsp);

int32_t mndInitStb(SMnode *pMnode) {
  SSdbTable table = {
      .sdbType = SDB_STB,
      .keyType = SDB_KEY_BINARY,
      .encodeFp = (SdbEncodeFp)mndStbActionEncode,
      .decodeFp = (SdbDecodeFp)mndStbActionDecode,
      .insertFp = (SdbInsertFp)mndStbActionInsert,
      .updateFp = (SdbUpdateFp)mndStbActionUpdate,
      .deleteFp = (SdbDeleteFp)mndStbActionDelete,
  };

  mndSetMsgHandle(pMnode, TDMT_MND_CREATE_STB, mndProcessCreateStbReq);
  mndSetMsgHandle(pMnode, TDMT_MND_ALTER_STB, mndProcessAlterStbReq);
  mndSetMsgHandle(pMnode, TDMT_MND_DROP_STB, mndProcessDropStbReq);
  mndSetMsgHandle(pMnode, TDMT_VND_CREATE_STB_RSP, mndTransProcessRsp);
  mndSetMsgHandle(pMnode, TDMT_VND_ALTER_STB_RSP, mndTransProcessRsp);
  mndSetMsgHandle(pMnode, TDMT_VND_DROP_STB_RSP, mndTransProcessRsp);
  mndSetMsgHandle(pMnode, TDMT_MND_TABLE_META, mndProcessTableMetaReq);
  mndSetMsgHandle(pMnode, TDMT_MND_TTL_TIMER, mndProcessTtlTimer);
  mndSetMsgHandle(pMnode, TDMT_MND_TABLE_CFG, mndProcessTableCfgReq);

  mndAddShowRetrieveHandle(pMnode, TSDB_MGMT_TABLE_STB, mndRetrieveStb);
  mndAddShowFreeIterHandle(pMnode, TSDB_MGMT_TABLE_STB, mndCancelGetNextStb);

  return sdbSetTable(pMnode->pSdb, table);
}

void mndCleanupStb(SMnode *pMnode) {}

SSdbRaw *mndStbActionEncode(SStbObj *pStb) {
  terrno = TSDB_CODE_OUT_OF_MEMORY;

  int32_t size = sizeof(SStbObj) + (pStb->numOfColumns + pStb->numOfTags) * sizeof(SSchema) + pStb->commentLen +
                 pStb->ast1Len + pStb->ast2Len + STB_RESERVE_SIZE + taosArrayGetSize(pStb->pFuncs) * TSDB_FUNC_NAME_LEN;
  SSdbRaw *pRaw = sdbAllocRaw(SDB_STB, STB_VER_NUMBER, size);
  if (pRaw == NULL) goto _OVER;

  int32_t dataPos = 0;
  SDB_SET_BINARY(pRaw, dataPos, pStb->name, TSDB_TABLE_FNAME_LEN, _OVER)
  SDB_SET_BINARY(pRaw, dataPos, pStb->db, TSDB_DB_FNAME_LEN, _OVER)
  SDB_SET_INT64(pRaw, dataPos, pStb->createdTime, _OVER)
  SDB_SET_INT64(pRaw, dataPos, pStb->updateTime, _OVER)
  SDB_SET_INT64(pRaw, dataPos, pStb->uid, _OVER)
  SDB_SET_INT64(pRaw, dataPos, pStb->dbUid, _OVER)
  SDB_SET_INT32(pRaw, dataPos, pStb->tagVer, _OVER)
  SDB_SET_INT32(pRaw, dataPos, pStb->colVer, _OVER)
  SDB_SET_INT32(pRaw, dataPos, pStb->smaVer, _OVER)
  SDB_SET_INT32(pRaw, dataPos, pStb->nextColId, _OVER)
  SDB_SET_INT64(pRaw, dataPos, pStb->maxdelay[0], _OVER)
  SDB_SET_INT64(pRaw, dataPos, pStb->maxdelay[1], _OVER)
  SDB_SET_INT64(pRaw, dataPos, pStb->watermark[0], _OVER)
  SDB_SET_INT64(pRaw, dataPos, pStb->watermark[1], _OVER)
  SDB_SET_INT32(pRaw, dataPos, pStb->ttl, _OVER)
  SDB_SET_INT32(pRaw, dataPos, pStb->numOfColumns, _OVER)
  SDB_SET_INT32(pRaw, dataPos, pStb->numOfTags, _OVER)
  SDB_SET_INT32(pRaw, dataPos, pStb->numOfFuncs, _OVER)
  SDB_SET_INT32(pRaw, dataPos, pStb->commentLen, _OVER)
  SDB_SET_INT32(pRaw, dataPos, pStb->ast1Len, _OVER)
  SDB_SET_INT32(pRaw, dataPos, pStb->ast2Len, _OVER)

  for (int32_t i = 0; i < pStb->numOfColumns; ++i) {
    SSchema *pSchema = &pStb->pColumns[i];
    SDB_SET_INT8(pRaw, dataPos, pSchema->type, _OVER)
    SDB_SET_INT8(pRaw, dataPos, pSchema->flags, _OVER)
    SDB_SET_INT16(pRaw, dataPos, pSchema->colId, _OVER)
    SDB_SET_INT32(pRaw, dataPos, pSchema->bytes, _OVER)
    SDB_SET_BINARY(pRaw, dataPos, pSchema->name, TSDB_COL_NAME_LEN, _OVER)
  }

  for (int32_t i = 0; i < pStb->numOfTags; ++i) {
    SSchema *pSchema = &pStb->pTags[i];
    SDB_SET_INT8(pRaw, dataPos, pSchema->type, _OVER)
    SDB_SET_INT8(pRaw, dataPos, pSchema->flags, _OVER)
    SDB_SET_INT16(pRaw, dataPos, pSchema->colId, _OVER)
    SDB_SET_INT32(pRaw, dataPos, pSchema->bytes, _OVER)
    SDB_SET_BINARY(pRaw, dataPos, pSchema->name, TSDB_COL_NAME_LEN, _OVER)
  }

  for (int32_t i = 0; i < pStb->numOfFuncs; ++i) {
    char *func = taosArrayGet(pStb->pFuncs, i);
    SDB_SET_BINARY(pRaw, dataPos, func, TSDB_FUNC_NAME_LEN, _OVER)
  }

  if (pStb->commentLen > 0) {
    SDB_SET_BINARY(pRaw, dataPos, pStb->comment, pStb->commentLen + 1, _OVER)
  }

  if (pStb->ast1Len > 0) {
    SDB_SET_BINARY(pRaw, dataPos, pStb->pAst1, pStb->ast1Len, _OVER)
  }

  if (pStb->ast2Len > 0) {
    SDB_SET_BINARY(pRaw, dataPos, pStb->pAst2, pStb->ast2Len, _OVER)
  }

  SDB_SET_RESERVE(pRaw, dataPos, STB_RESERVE_SIZE, _OVER)
  SDB_SET_DATALEN(pRaw, dataPos, _OVER)

  terrno = 0;

_OVER:
  if (terrno != 0) {
    mError("stb:%s, failed to encode to raw:%p since %s", pStb->name, pRaw, terrstr());
    sdbFreeRaw(pRaw);
    return NULL;
  }

  mTrace("stb:%s, encode to raw:%p, row:%p", pStb->name, pRaw, pStb);
  return pRaw;
}

static SSdbRow *mndStbActionDecode(SSdbRaw *pRaw) {
  terrno = TSDB_CODE_OUT_OF_MEMORY;

  int8_t sver = 0;
  if (sdbGetRawSoftVer(pRaw, &sver) != 0) goto _OVER;

  if (sver != STB_VER_NUMBER) {
    terrno = TSDB_CODE_SDB_INVALID_DATA_VER;
    goto _OVER;
  }

  SSdbRow *pRow = sdbAllocRow(sizeof(SStbObj));
  if (pRow == NULL) goto _OVER;

  SStbObj *pStb = sdbGetRowObj(pRow);
  if (pStb == NULL) goto _OVER;

  int32_t dataPos = 0;
  SDB_GET_BINARY(pRaw, dataPos, pStb->name, TSDB_TABLE_FNAME_LEN, _OVER)
  SDB_GET_BINARY(pRaw, dataPos, pStb->db, TSDB_DB_FNAME_LEN, _OVER)
  SDB_GET_INT64(pRaw, dataPos, &pStb->createdTime, _OVER)
  SDB_GET_INT64(pRaw, dataPos, &pStb->updateTime, _OVER)
  SDB_GET_INT64(pRaw, dataPos, &pStb->uid, _OVER)
  SDB_GET_INT64(pRaw, dataPos, &pStb->dbUid, _OVER)
  SDB_GET_INT32(pRaw, dataPos, &pStb->tagVer, _OVER)
  SDB_GET_INT32(pRaw, dataPos, &pStb->colVer, _OVER)
  SDB_GET_INT32(pRaw, dataPos, &pStb->smaVer, _OVER)
  SDB_GET_INT32(pRaw, dataPos, &pStb->nextColId, _OVER)
  SDB_GET_INT64(pRaw, dataPos, &pStb->maxdelay[0], _OVER)
  SDB_GET_INT64(pRaw, dataPos, &pStb->maxdelay[1], _OVER)
  SDB_GET_INT64(pRaw, dataPos, &pStb->watermark[0], _OVER)
  SDB_GET_INT64(pRaw, dataPos, &pStb->watermark[1], _OVER)
  SDB_GET_INT32(pRaw, dataPos, &pStb->ttl, _OVER)
  SDB_GET_INT32(pRaw, dataPos, &pStb->numOfColumns, _OVER)
  SDB_GET_INT32(pRaw, dataPos, &pStb->numOfTags, _OVER)
  SDB_GET_INT32(pRaw, dataPos, &pStb->numOfFuncs, _OVER)
  SDB_GET_INT32(pRaw, dataPos, &pStb->commentLen, _OVER)
  SDB_GET_INT32(pRaw, dataPos, &pStb->ast1Len, _OVER)
  SDB_GET_INT32(pRaw, dataPos, &pStb->ast2Len, _OVER)

  pStb->pColumns = taosMemoryCalloc(pStb->numOfColumns, sizeof(SSchema));
  pStb->pTags = taosMemoryCalloc(pStb->numOfTags, sizeof(SSchema));
  pStb->pFuncs = taosArrayInit(pStb->numOfFuncs, TSDB_FUNC_NAME_LEN);
  if (pStb->pColumns == NULL || pStb->pTags == NULL || pStb->pFuncs == NULL) {
    goto _OVER;
  }

  for (int32_t i = 0; i < pStb->numOfColumns; ++i) {
    SSchema *pSchema = &pStb->pColumns[i];
    SDB_GET_INT8(pRaw, dataPos, &pSchema->type, _OVER)
    SDB_GET_INT8(pRaw, dataPos, &pSchema->flags, _OVER)
    SDB_GET_INT16(pRaw, dataPos, &pSchema->colId, _OVER)
    SDB_GET_INT32(pRaw, dataPos, &pSchema->bytes, _OVER)
    SDB_GET_BINARY(pRaw, dataPos, pSchema->name, TSDB_COL_NAME_LEN, _OVER)
  }

  for (int32_t i = 0; i < pStb->numOfTags; ++i) {
    SSchema *pSchema = &pStb->pTags[i];
    SDB_GET_INT8(pRaw, dataPos, &pSchema->type, _OVER)
    SDB_GET_INT8(pRaw, dataPos, &pSchema->flags, _OVER)
    SDB_GET_INT16(pRaw, dataPos, &pSchema->colId, _OVER)
    SDB_GET_INT32(pRaw, dataPos, &pSchema->bytes, _OVER)
    SDB_GET_BINARY(pRaw, dataPos, pSchema->name, TSDB_COL_NAME_LEN, _OVER)
  }

  for (int32_t i = 0; i < pStb->numOfFuncs; ++i) {
    char funcName[TSDB_FUNC_NAME_LEN] = {0};
    SDB_GET_BINARY(pRaw, dataPos, funcName, TSDB_FUNC_NAME_LEN, _OVER)
    taosArrayPush(pStb->pFuncs, funcName);
  }

  if (pStb->commentLen > 0) {
    pStb->comment = taosMemoryCalloc(pStb->commentLen + 1, 1);
    if (pStb->comment == NULL) goto _OVER;
    SDB_GET_BINARY(pRaw, dataPos, pStb->comment, pStb->commentLen + 1, _OVER)
  }

  if (pStb->ast1Len > 0) {
    pStb->pAst1 = taosMemoryCalloc(pStb->ast1Len, 1);
    if (pStb->pAst1 == NULL) goto _OVER;
    SDB_GET_BINARY(pRaw, dataPos, pStb->pAst1, pStb->ast1Len, _OVER)
  }

  if (pStb->ast2Len > 0) {
    pStb->pAst2 = taosMemoryCalloc(pStb->ast2Len, 1);
    if (pStb->pAst2 == NULL) goto _OVER;
    SDB_GET_BINARY(pRaw, dataPos, pStb->pAst2, pStb->ast2Len, _OVER)
  }
  SDB_GET_RESERVE(pRaw, dataPos, STB_RESERVE_SIZE, _OVER)

  terrno = 0;

_OVER:
  if (terrno != 0) {
    mError("stb:%s, failed to decode from raw:%p since %s", pStb->name, pRaw, terrstr());
    taosMemoryFreeClear(pStb->pColumns);
    taosMemoryFreeClear(pStb->pTags);
    taosMemoryFreeClear(pStb->comment);
    taosMemoryFreeClear(pRow);
    return NULL;
  }

  mTrace("stb:%s, decode from raw:%p, row:%p", pStb->name, pRaw, pStb);
  return pRow;
}

static int32_t mndStbActionInsert(SSdb *pSdb, SStbObj *pStb) {
  mTrace("stb:%s, perform insert action, row:%p", pStb->name, pStb);
  return 0;
}

static int32_t mndStbActionDelete(SSdb *pSdb, SStbObj *pStb) {
  mTrace("stb:%s, perform delete action, row:%p", pStb->name, pStb);
  taosArrayDestroy(pStb->pFuncs);
  taosMemoryFreeClear(pStb->pColumns);
  taosMemoryFreeClear(pStb->pTags);
  taosMemoryFreeClear(pStb->comment);
  taosMemoryFreeClear(pStb->pAst1);
  taosMemoryFreeClear(pStb->pAst2);
  return 0;
}

static int32_t mndStbActionUpdate(SSdb *pSdb, SStbObj *pOld, SStbObj *pNew) {
  mTrace("stb:%s, perform update action, old row:%p new row:%p", pOld->name, pOld, pNew);

  taosWLockLatch(&pOld->lock);

  if (pOld->numOfColumns < pNew->numOfColumns) {
    void *pColumns = taosMemoryMalloc(pNew->numOfColumns * sizeof(SSchema));
    if (pColumns != NULL) {
      taosMemoryFree(pOld->pColumns);
      pOld->pColumns = pColumns;
    } else {
      terrno = TSDB_CODE_OUT_OF_MEMORY;
      mTrace("stb:%s, failed to perform update action since %s", pOld->name, terrstr());
      taosWUnLockLatch(&pOld->lock);
    }
  }

  if (pOld->numOfTags < pNew->numOfTags) {
    void *pTags = taosMemoryMalloc(pNew->numOfTags * sizeof(SSchema));
    if (pTags != NULL) {
      taosMemoryFree(pOld->pTags);
      pOld->pTags = pTags;
    } else {
      terrno = TSDB_CODE_OUT_OF_MEMORY;
      mTrace("stb:%s, failed to perform update action since %s", pOld->name, terrstr());
      taosWUnLockLatch(&pOld->lock);
    }
  }

  if (pOld->commentLen < pNew->commentLen && pNew->commentLen > 0) {
    void *comment = taosMemoryMalloc(pNew->commentLen + 1);
    if (comment != NULL) {
      taosMemoryFree(pOld->comment);
      pOld->comment = comment;
    } else {
      terrno = TSDB_CODE_OUT_OF_MEMORY;
      mTrace("stb:%s, failed to perform update action since %s", pOld->name, terrstr());
      taosWUnLockLatch(&pOld->lock);
    }
  }
  pOld->commentLen = pNew->commentLen;

  if (pOld->ast1Len < pNew->ast1Len) {
    void *pAst1 = taosMemoryMalloc(pNew->ast1Len + 1);
    if (pAst1 != NULL) {
      taosMemoryFree(pOld->pAst1);
      pOld->pAst1 = pAst1;
    } else {
      terrno = TSDB_CODE_OUT_OF_MEMORY;
      mTrace("stb:%s, failed to perform update action since %s", pOld->name, terrstr());
      taosWUnLockLatch(&pOld->lock);
    }
  }

  if (pOld->ast2Len < pNew->ast2Len) {
    void *pAst2 = taosMemoryMalloc(pNew->ast2Len + 1);
    if (pAst2 != NULL) {
      taosMemoryFree(pOld->pAst2);
      pOld->pAst2 = pAst2;
    } else {
      terrno = TSDB_CODE_OUT_OF_MEMORY;
      mTrace("stb:%s, failed to perform update action since %s", pOld->name, terrstr());
      taosWUnLockLatch(&pOld->lock);
    }
  }

  pOld->updateTime = pNew->updateTime;
  pOld->tagVer = pNew->tagVer;
  pOld->colVer = pNew->colVer;
  pOld->smaVer = pNew->smaVer;
  pOld->nextColId = pNew->nextColId;
  pOld->ttl = pNew->ttl;
  if (pNew->numOfColumns > 0) {
    pOld->numOfColumns = pNew->numOfColumns;
    memcpy(pOld->pColumns, pNew->pColumns, pOld->numOfColumns * sizeof(SSchema));
  }
  if (pNew->numOfTags > 0) {
    pOld->numOfTags = pNew->numOfTags;
    memcpy(pOld->pTags, pNew->pTags, pOld->numOfTags * sizeof(SSchema));
  }
  if (pNew->commentLen > 0) {
    memcpy(pOld->comment, pNew->comment, pNew->commentLen + 1);
    pOld->commentLen = pNew->commentLen;
  }
  if (pNew->ast1Len != 0) {
    memcpy(pOld->pAst1, pNew->pAst1, pNew->ast1Len);
    pOld->ast1Len = pNew->ast1Len;
  }
  if (pNew->ast2Len != 0) {
    memcpy(pOld->pAst2, pNew->pAst2, pNew->ast2Len);
    pOld->ast2Len = pNew->ast2Len;
  }
  taosWUnLockLatch(&pOld->lock);
  return 0;
}

SStbObj *mndAcquireStb(SMnode *pMnode, char *stbName) {
  SSdb    *pSdb = pMnode->pSdb;
  SStbObj *pStb = sdbAcquire(pSdb, SDB_STB, stbName);
  if (pStb == NULL && terrno == TSDB_CODE_SDB_OBJ_NOT_THERE) {
    terrno = TSDB_CODE_MND_STB_NOT_EXIST;
  }
  return pStb;
}

void mndReleaseStb(SMnode *pMnode, SStbObj *pStb) {
  SSdb *pSdb = pMnode->pSdb;
  sdbRelease(pSdb, pStb);
}

SDbObj *mndAcquireDbByStb(SMnode *pMnode, const char *stbName) {
  SName name = {0};
  tNameFromString(&name, stbName, T_NAME_ACCT | T_NAME_DB | T_NAME_TABLE);

  char db[TSDB_TABLE_FNAME_LEN] = {0};
  tNameGetFullDbName(&name, db);

  return mndAcquireDb(pMnode, db);
}

static FORCE_INLINE int32_t schemaExColIdCompare(const void *colId, const void *pSchema) {
  if (*(col_id_t *)colId < ((SSchema *)pSchema)->colId) {
    return -1;
  } else if (*(col_id_t *)colId > ((SSchema *)pSchema)->colId) {
    return 1;
  }
  return 0;
}

static void *mndBuildVCreateStbReq(SMnode *pMnode, SVgObj *pVgroup, SStbObj *pStb, int32_t *pContLen, void* alterOriData, int32_t alterOriDataLen) {
  SEncoder       encoder = {0};
  int32_t        contLen;
  SName          name = {0};
  SVCreateStbReq req = {0};

  tNameFromString(&name, pStb->name, T_NAME_ACCT | T_NAME_DB | T_NAME_TABLE);
  char dbFName[TSDB_DB_FNAME_LEN] = {0};
  tNameGetFullDbName(&name, dbFName);

  req.name = (char *)tNameGetTableName(&name);
  req.suid = pStb->uid;
  req.rollup = pStb->ast1Len > 0 ? 1 : 0;
  req.alterOriData = alterOriData;
  req.alterOriDataLen = alterOriDataLen;
  // todo
  req.schemaRow.nCols = pStb->numOfColumns;
  req.schemaRow.version = pStb->colVer;
  req.schemaRow.pSchema = pStb->pColumns;
  req.schemaTag.nCols = pStb->numOfTags;
  req.schemaTag.version = pStb->tagVer;
  req.schemaTag.pSchema = pStb->pTags;

  if (req.rollup) {
    req.rsmaParam.maxdelay[0] = pStb->maxdelay[0];
    req.rsmaParam.maxdelay[1] = pStb->maxdelay[1];
    if (pStb->ast1Len > 0) {
      if (mndConvertRsmaTask(&req.rsmaParam.qmsg[0], &req.rsmaParam.qmsgLen[0], pStb->pAst1, pStb->uid,
                             STREAM_TRIGGER_WINDOW_CLOSE, req.rsmaParam.watermark[0]) < 0) {
        goto _err;
      }
    }
    if (pStb->ast2Len > 0) {
      if (mndConvertRsmaTask(&req.rsmaParam.qmsg[1], &req.rsmaParam.qmsgLen[1], pStb->pAst2, pStb->uid,
                             STREAM_TRIGGER_WINDOW_CLOSE, req.rsmaParam.watermark[1]) < 0) {
        goto _err;
      }
    }
  }
  // get length
  int32_t ret = 0;
  tEncodeSize(tEncodeSVCreateStbReq, &req, contLen, ret);
  if (ret < 0) {
    goto _err;
  }

  contLen += sizeof(SMsgHead);

  SMsgHead *pHead = taosMemoryMalloc(contLen);
  if (pHead == NULL) {
    terrno = TSDB_CODE_OUT_OF_MEMORY;
    goto _err;
  }

  pHead->contLen = htonl(contLen);
  pHead->vgId = htonl(pVgroup->vgId);

  void *pBuf = POINTER_SHIFT(pHead, sizeof(SMsgHead));
  tEncoderInit(&encoder, pBuf, contLen - sizeof(SMsgHead));
  if (tEncodeSVCreateStbReq(&encoder, &req) < 0) {
    taosMemoryFreeClear(pHead);
    tEncoderClear(&encoder);
    goto _err;
  }
  tEncoderClear(&encoder);

  *pContLen = contLen;
  taosMemoryFreeClear(req.rsmaParam.qmsg[0]);
  taosMemoryFreeClear(req.rsmaParam.qmsg[1]);
  return pHead;
_err:
  taosMemoryFreeClear(req.rsmaParam.qmsg[0]);
  taosMemoryFreeClear(req.rsmaParam.qmsg[1]);
  return NULL;
}

static void *mndBuildVDropStbReq(SMnode *pMnode, SVgObj *pVgroup, SStbObj *pStb, int32_t *pContLen) {
  SName        name = {0};
  SVDropStbReq req = {0};
  int32_t      contLen = 0;
  int32_t      ret = 0;
  SMsgHead    *pHead = NULL;
  SEncoder     encoder = {0};

  tNameFromString(&name, pStb->name, T_NAME_ACCT | T_NAME_DB | T_NAME_TABLE);

  req.name = (char *)tNameGetTableName(&name);
  req.suid = pStb->uid;

  tEncodeSize(tEncodeSVDropStbReq, &req, contLen, ret);
  if (ret < 0) return NULL;

  contLen += sizeof(SMsgHead);
  pHead = taosMemoryMalloc(contLen);
  if (pHead == NULL) {
    terrno = TSDB_CODE_OUT_OF_MEMORY;
    return NULL;
  }

  pHead->contLen = htonl(contLen);
  pHead->vgId = htonl(pVgroup->vgId);

  void *pBuf = POINTER_SHIFT(pHead, sizeof(SMsgHead));

  tEncoderInit(&encoder, pBuf, contLen - sizeof(SMsgHead));
  tEncodeSVDropStbReq(&encoder, &req);
  tEncoderClear(&encoder);

  *pContLen = contLen;
  return pHead;
}

int32_t mndCheckCreateStbReq(SMCreateStbReq *pCreate) {
  if (pCreate->igExists < 0 || pCreate->igExists > 1) {
    terrno = TSDB_CODE_MND_INVALID_STB_OPTION;
    return -1;
  }

  if (pCreate->numOfColumns < TSDB_MIN_COLUMNS || pCreate->numOfColumns > TSDB_MAX_COLUMNS) {
    terrno = TSDB_CODE_MND_INVALID_STB_OPTION;
    return -1;
  }

  if (pCreate->numOfTags <= 0 || pCreate->numOfTags > TSDB_MAX_TAGS) {
    terrno = TSDB_CODE_MND_INVALID_STB_OPTION;
    return -1;
  }

  SField *pField = taosArrayGet(pCreate->pColumns, 0);
  if (pField->type != TSDB_DATA_TYPE_TIMESTAMP) {
    terrno = TSDB_CODE_MND_INVALID_STB_OPTION;
    return -1;
  }

  for (int32_t i = 0; i < pCreate->numOfColumns; ++i) {
    SField *pField1 = taosArrayGet(pCreate->pColumns, i);
    if (pField1->type < 0) {
      terrno = TSDB_CODE_MND_INVALID_STB_OPTION;
      return -1;
    }
    if (pField1->bytes <= 0) {
      terrno = TSDB_CODE_MND_INVALID_STB_OPTION;
      return -1;
    }
    if (pField1->name[0] == 0) {
      terrno = TSDB_CODE_MND_INVALID_STB_OPTION;
      return -1;
    }
  }

  for (int32_t i = 0; i < pCreate->numOfTags; ++i) {
    SField *pField1 = taosArrayGet(pCreate->pTags, i);
    if (pField1->type < 0) {
      terrno = TSDB_CODE_MND_INVALID_STB_OPTION;
      return -1;
    }
    if (pField1->bytes <= 0) {
      terrno = TSDB_CODE_MND_INVALID_STB_OPTION;
      return -1;
    }
    if (pField1->name[0] == 0) {
      terrno = TSDB_CODE_MND_INVALID_STB_OPTION;
      return -1;
    }
  }

  return 0;
}

static int32_t mndSetCreateStbRedoLogs(SMnode *pMnode, STrans *pTrans, SDbObj *pDb, SStbObj *pStb) {
  SSdbRaw *pRedoRaw = mndStbActionEncode(pStb);
  if (pRedoRaw == NULL) return -1;
  if (mndTransAppendRedolog(pTrans, pRedoRaw) != 0) {
    sdbFreeRaw(pRedoRaw);
    return -1;
  }
  if (sdbSetRawStatus(pRedoRaw, SDB_STATUS_CREATING) != 0) return -1;

  return 0;
}

static int32_t mndSetCreateStbUndoLogs(SMnode *pMnode, STrans *pTrans, SDbObj *pDb, SStbObj *pStb) {
  SSdbRaw *pUndoRaw = mndStbActionEncode(pStb);
  if (pUndoRaw == NULL) return -1;
  if (mndTransAppendUndolog(pTrans, pUndoRaw) != 0) {
    sdbFreeRaw(pUndoRaw);
    return -1;
  }
  if (sdbSetRawStatus(pUndoRaw, SDB_STATUS_DROPPED) != 0) return -1;

  return 0;
}

static int32_t mndSetCreateStbCommitLogs(SMnode *pMnode, STrans *pTrans, SDbObj *pDb, SStbObj *pStb) {
  SSdbRaw *pCommitRaw = mndStbActionEncode(pStb);
  if (pCommitRaw == NULL) return -1;
  if (mndTransAppendCommitlog(pTrans, pCommitRaw) != 0) {
    sdbFreeRaw(pCommitRaw);
    return -1;
  }
  if (sdbSetRawStatus(pCommitRaw, SDB_STATUS_READY) != 0) return -1;

  return 0;
}

static int32_t mndSetCreateStbRedoActions(SMnode *pMnode, STrans *pTrans, SDbObj *pDb, SStbObj *pStb) {
  SSdb   *pSdb = pMnode->pSdb;
  SVgObj *pVgroup = NULL;
  void   *pIter = NULL;
  int32_t contLen;

  while (1) {
    pIter = sdbFetch(pSdb, SDB_VGROUP, pIter, (void **)&pVgroup);
    if (pIter == NULL) break;
    if (!mndVgroupInDb(pVgroup, pDb->uid)) {
      sdbRelease(pSdb, pVgroup);
      continue;
    }

    void *pReq = mndBuildVCreateStbReq(pMnode, pVgroup, pStb, &contLen, NULL, 0);
    if (pReq == NULL) {
      sdbCancelFetch(pSdb, pIter);
      sdbRelease(pSdb, pVgroup);
      return -1;
    }

    STransAction action = {0};
    action.epSet = mndGetVgroupEpset(pMnode, pVgroup);
    action.pCont = pReq;
    action.contLen = contLen;
    action.msgType = TDMT_VND_CREATE_STB;
    action.acceptableCode = TSDB_CODE_TDB_STB_ALREADY_EXIST;
    if (mndTransAppendRedoAction(pTrans, &action) != 0) {
      taosMemoryFree(pReq);
      sdbCancelFetch(pSdb, pIter);
      sdbRelease(pSdb, pVgroup);
      return -1;
    }
    sdbRelease(pSdb, pVgroup);
  }

  return 0;
}

static int32_t mndSetCreateStbUndoActions(SMnode *pMnode, STrans *pTrans, SDbObj *pDb, SStbObj *pStb) {
  SSdb   *pSdb = pMnode->pSdb;
  SVgObj *pVgroup = NULL;
  void   *pIter = NULL;

  while (1) {
    pIter = sdbFetch(pSdb, SDB_VGROUP, pIter, (void **)&pVgroup);
    if (pIter == NULL) break;
    if (!mndVgroupInDb(pVgroup, pDb->uid)) {
      sdbRelease(pSdb, pVgroup);
      continue;
    }

    int32_t contLen = 0;
    void   *pReq = mndBuildVDropStbReq(pMnode, pVgroup, pStb, &contLen);
    if (pReq == NULL) {
      sdbCancelFetch(pSdb, pIter);
      sdbRelease(pSdb, pVgroup);
      terrno = TSDB_CODE_OUT_OF_MEMORY;
      return -1;
    }

    STransAction action = {0};
    action.epSet = mndGetVgroupEpset(pMnode, pVgroup);
    action.pCont = pReq;
    action.contLen = contLen;
    action.msgType = TDMT_VND_DROP_STB;
    action.acceptableCode = TSDB_CODE_TDB_STB_NOT_EXIST;
    if (mndTransAppendUndoAction(pTrans, &action) != 0) {
      taosMemoryFree(pReq);
      sdbCancelFetch(pSdb, pIter);
      sdbRelease(pSdb, pVgroup);
      return -1;
    }
    sdbRelease(pSdb, pVgroup);
  }

  return 0;
}

static SSchema *mndFindStbColumns(const SStbObj *pStb, const char *colName) {
  for (int32_t col = 0; col < pStb->numOfColumns; ++col) {
    SSchema *pSchema = &pStb->pColumns[col];
    if (strncasecmp(pSchema->name, colName, TSDB_COL_NAME_LEN) == 0) {
      return pSchema;
    }
  }
  return NULL;
}

int32_t mndBuildStbFromReq(SMnode *pMnode, SStbObj *pDst, SMCreateStbReq *pCreate, SDbObj *pDb) {
  memcpy(pDst->name, pCreate->name, TSDB_TABLE_FNAME_LEN);
  memcpy(pDst->db, pDb->name, TSDB_DB_FNAME_LEN);
  pDst->createdTime = taosGetTimestampMs();
  pDst->updateTime = pDst->createdTime;
  pDst->uid = (pCreate->source == 1) ? pCreate->suid : mndGenerateUid(pCreate->name, TSDB_TABLE_FNAME_LEN);
  pDst->dbUid = pDb->uid;
  pDst->tagVer = (pCreate->source != TD_REQ_FROM_APP) ? pCreate->tagVer : 1;
  pDst->colVer = (pCreate->source != TD_REQ_FROM_APP) ? pCreate->colVer : 1;
  pDst->smaVer = 1;
  pDst->nextColId = 1;
  pDst->maxdelay[0] = pCreate->delay1;
  pDst->maxdelay[1] = pCreate->delay2;
  pDst->watermark[0] = pCreate->watermark1;
  pDst->watermark[1] = pCreate->watermark2;
  pDst->ttl = pCreate->ttl;
  pDst->numOfColumns = pCreate->numOfColumns;
  pDst->numOfTags = pCreate->numOfTags;
  pDst->numOfFuncs = pCreate->numOfFuncs;
  pDst->commentLen = pCreate->commentLen;
  pDst->pFuncs = pCreate->pFuncs;
  pCreate->pFuncs = NULL;

  if (pDst->commentLen > 0) {
    pDst->comment = taosMemoryCalloc(pDst->commentLen + 1, 1);
    if (pDst->comment == NULL) {
      terrno = TSDB_CODE_OUT_OF_MEMORY;
      return -1;
    }
    memcpy(pDst->comment, pCreate->pComment, pDst->commentLen + 1);
  }

  pDst->ast1Len = pCreate->ast1Len;
  if (pDst->ast1Len > 0) {
    pDst->pAst1 = taosMemoryCalloc(pDst->ast1Len, 1);
    if (pDst->pAst1 == NULL) {
      terrno = TSDB_CODE_OUT_OF_MEMORY;
      return -1;
    }
    memcpy(pDst->pAst1, pCreate->pAst1, pDst->ast1Len);
  }

  pDst->ast2Len = pCreate->ast2Len;
  if (pDst->ast2Len > 0) {
    pDst->pAst2 = taosMemoryCalloc(pDst->ast2Len, 1);
    if (pDst->pAst2 == NULL) {
      terrno = TSDB_CODE_OUT_OF_MEMORY;
      return -1;
    }
    memcpy(pDst->pAst2, pCreate->pAst2, pDst->ast2Len);
  }

  pDst->pColumns = taosMemoryCalloc(1, pDst->numOfColumns * sizeof(SSchema));
  pDst->pTags = taosMemoryCalloc(1, pDst->numOfTags * sizeof(SSchema));
  if (pDst->pColumns == NULL || pDst->pTags == NULL) {
    terrno = TSDB_CODE_OUT_OF_MEMORY;
    return -1;
  }

  for (int32_t i = 0; i < pDst->numOfColumns; ++i) {
    SField  *pField = taosArrayGet(pCreate->pColumns, i);
    SSchema *pSchema = &pDst->pColumns[i];
    pSchema->type = pField->type;
    pSchema->bytes = pField->bytes;
    pSchema->flags = pField->flags;
    memcpy(pSchema->name, pField->name, TSDB_COL_NAME_LEN);
    pSchema->colId = pDst->nextColId;
    pDst->nextColId++;
  }

  for (int32_t i = 0; i < pDst->numOfTags; ++i) {
    SField  *pField = taosArrayGet(pCreate->pTags, i);
    SSchema *pSchema = &pDst->pTags[i];
    pSchema->type = pField->type;
    pSchema->bytes = pField->bytes;
    memcpy(pSchema->name, pField->name, TSDB_COL_NAME_LEN);
    pSchema->colId = pDst->nextColId;
    pDst->nextColId++;
  }
  return 0;
}

static int32_t mndCreateStb(SMnode *pMnode, SRpcMsg *pReq, SMCreateStbReq *pCreate, SDbObj *pDb) {
  SStbObj stbObj = {0};
  int32_t code = -1;

  STrans *pTrans = mndTransCreate(pMnode, TRN_POLICY_ROLLBACK, TRN_CONFLICT_DB_INSIDE, pReq);
  if (pTrans == NULL) goto _OVER;

  mDebug("trans:%d, used to create stb:%s", pTrans->id, pCreate->name);
  if (mndBuildStbFromReq(pMnode, &stbObj, pCreate, pDb) != 0) goto _OVER;
  if (mndAddStbToTrans(pMnode, pTrans, pDb, &stbObj) < 0) goto _OVER;
  if (mndTransPrepare(pMnode, pTrans) != 0) goto _OVER;
  code = 0;

_OVER:
  mndTransDrop(pTrans);
  mndStbActionDelete(pMnode->pSdb, &stbObj);
  return code;
}

int32_t mndAddStbToTrans(SMnode *pMnode, STrans *pTrans, SDbObj *pDb, SStbObj *pStb) {
  mndTransSetDbName(pTrans, pDb->name, NULL);
  if (mndSetCreateStbRedoLogs(pMnode, pTrans, pDb, pStb) != 0) return -1;
  if (mndSetCreateStbUndoLogs(pMnode, pTrans, pDb, pStb) != 0) return -1;
  if (mndSetCreateStbCommitLogs(pMnode, pTrans, pDb, pStb) != 0) return -1;
  if (mndSetCreateStbRedoActions(pMnode, pTrans, pDb, pStb) != 0) return -1;
  if (mndSetCreateStbUndoActions(pMnode, pTrans, pDb, pStb) != 0) return -1;
  return 0;
}

static int32_t mndProcessTtlTimer(SRpcMsg *pReq) {
  SMnode *pMnode = pReq->info.node;
  SSdb   *pSdb = pMnode->pSdb;
  SVgObj *pVgroup = NULL;
  void   *pIter = NULL;

  while (1) {
    pIter = sdbFetch(pSdb, SDB_VGROUP, pIter, (void **)&pVgroup);
    if (pIter == NULL) break;

    int32_t   contLen = sizeof(SMsgHead) + sizeof(int32_t);
    SMsgHead *pHead = rpcMallocCont(contLen);
    if (pHead == NULL) {
      sdbCancelFetch(pSdb, pVgroup);
      sdbRelease(pSdb, pVgroup);
      continue;
    }
    pHead->contLen = htonl(contLen);
    pHead->vgId = htonl(pVgroup->vgId);

    int32_t t = taosGetTimestampSec();
    *(int32_t *)((char *)pHead + sizeof(SMsgHead)) = htonl(t);

    SRpcMsg rpcMsg = {.msgType = TDMT_VND_DROP_TTL_TABLE, .pCont = pHead, .contLen = contLen};
    SEpSet  epSet = mndGetVgroupEpset(pMnode, pVgroup);
    int32_t code = tmsgSendReq(&epSet, &rpcMsg);
    if (code != 0) {
      mError("failed to send ttl time seed, code:0x%x", code);
    } else {
      mDebug("send ttl time seed success, time:%d", t);
    }
    sdbRelease(pSdb, pVgroup);
  }

  return 0;
}

static int32_t mndProcessCreateStbReq(SRpcMsg *pReq) {
  SMnode        *pMnode = pReq->info.node;
  int32_t        code = -1;
  SStbObj       *pStb = NULL;
  SDbObj        *pDb = NULL;
  SMCreateStbReq createReq = {0};
  bool           isAlter = false;

  if (tDeserializeSMCreateStbReq(pReq->pCont, pReq->contLen, &createReq) != 0) {
    terrno = TSDB_CODE_INVALID_MSG;
    goto _OVER;
  }

  mDebug("stb:%s, start to create", createReq.name);
  if (mndCheckCreateStbReq(&createReq) != 0) {
    terrno = TSDB_CODE_INVALID_MSG;
    goto _OVER;
  }

  pStb = mndAcquireStb(pMnode, createReq.name);
  if (pStb != NULL) {
    if (createReq.igExists) {
      if (createReq.source == TD_REQ_FROM_APP) {
        mDebug("stb:%s, already exist, ignore exist is set", createReq.name);
        code = 0;
        goto _OVER;
      } else if (pStb->uid != createReq.suid) {
        mError("stb:%s, already exist while create, input suid:%" PRId64 " not match with exist suid:%" PRId64,
               createReq.name, createReq.suid, pStb->uid);
        terrno = TSDB_CODE_MND_STABLE_UID_NOT_MATCH;
        goto _OVER;
      } else if (createReq.tagVer > 0 || createReq.colVer > 0) {
        int32_t tagDelta = pStb->tagVer - createReq.tagVer;
        int32_t colDelta = pStb->colVer - createReq.colVer;
        int32_t verDelta = tagDelta + verDelta;
        mInfo("stb:%s, already exist while create, input tagVer:%d colVer:%d, exist tagVer:%d colVer:%d",
              createReq.name, createReq.tagVer, createReq.colVer, pStb->tagVer, pStb->colVer);
        if (tagDelta <= 0 && colDelta <= 0) {
          mInfo("stb:%s, schema version is not incremented and nothing needs to be done", createReq.name);
          code = 0;
          goto _OVER;
        } else if ((tagDelta == 1 || colDelta == 1) && (verDelta == 1)) {
          isAlter = true;
          mInfo("stb:%s, schema version is only increased by 1 number, do alter operation", createReq.name);
        } else {
          mError("stb:%s, schema version increase more than 1 number, error is returned", createReq.name);
          terrno = TSDB_CODE_MND_INVALID_SCHEMA_VER;
          goto _OVER;
        }
      } else {
        mError("stb:%s, already exist while create, input tagVer:%d colVer:%d is invalid", createReq.name,
               createReq.tagVer, createReq.colVer, pStb->tagVer, pStb->colVer);
        terrno = TSDB_CODE_MND_INVALID_SCHEMA_VER;
        goto _OVER;
      }
    } else {
      terrno = TSDB_CODE_MND_STB_ALREADY_EXIST;
      goto _OVER;
    }
  } else if (terrno != TSDB_CODE_MND_STB_NOT_EXIST) {
    goto _OVER;
  }

  pDb = mndAcquireDbByStb(pMnode, createReq.name);
  if (pDb == NULL) {
    terrno = TSDB_CODE_MND_DB_NOT_SELECTED;
    goto _OVER;
  }

  if (mndCheckDbPrivilege(pMnode, pReq->info.conn.user, MND_OPER_WRITE_DB, pDb) != 0) {
    goto _OVER;
  }

  int32_t numOfStbs = -1;
  if (mndGetNumOfStbs(pMnode, pDb->name, &numOfStbs) != 0) {
    goto _OVER;
  }

  if (pDb->cfg.numOfStables == 1 && numOfStbs != 0) {
    terrno = TSDB_CODE_MND_SINGLE_STB_MODE_DB;
    goto _OVER;
  }

  if (isAlter) {
    bool needRsp = false;
    code = mndAlterStbImp(pMnode, pReq, pDb, pStb, needRsp);
  } else {
    code = mndCreateStb(pMnode, pReq, &createReq, pDb);
  }
  if (code == 0) code = TSDB_CODE_ACTION_IN_PROGRESS;

_OVER:
  if (code != 0 && code != TSDB_CODE_ACTION_IN_PROGRESS) {
    mError("stb:%s, failed to create since %s", createReq.name, terrstr());
  }

  mndReleaseStb(pMnode, pStb);
  mndReleaseDb(pMnode, pDb);
  tFreeSMCreateStbReq(&createReq);

  return code;
}

static int32_t mndCheckAlterStbReq(SMAlterStbReq *pAlter) {
  if (pAlter->commentLen >= 0) return 0;
  if (pAlter->ttl != 0) return 0;

  if (pAlter->numOfFields < 1 || pAlter->numOfFields != (int32_t)taosArrayGetSize(pAlter->pFields)) {
    terrno = TSDB_CODE_MND_INVALID_STB_OPTION;
    return -1;
  }

  for (int32_t i = 0; i < pAlter->numOfFields; ++i) {
    SField *pField = taosArrayGet(pAlter->pFields, i);
    if (pField->name[0] == 0) {
      terrno = TSDB_CODE_MND_INVALID_STB_OPTION;
      return -1;
    }
  }

  return 0;
}

static int32_t mndFindSuperTableTagIndex(const SStbObj *pStb, const char *tagName) {
  for (int32_t tag = 0; tag < pStb->numOfTags; tag++) {
    if (strcasecmp(pStb->pTags[tag].name, tagName) == 0) {
      return tag;
    }
  }

  return -1;
}

static int32_t mndFindSuperTableColumnIndex(const SStbObj *pStb, const char *colName) {
  for (int32_t col = 0; col < pStb->numOfColumns; col++) {
    if (strcasecmp(pStb->pColumns[col].name, colName) == 0) {
      return col;
    }
  }

  return -1;
}

static int32_t mndAllocStbSchemas(const SStbObj *pOld, SStbObj *pNew) {
  pNew->pTags = taosMemoryCalloc(pNew->numOfTags, sizeof(SSchema));
  pNew->pColumns = taosMemoryCalloc(pNew->numOfColumns, sizeof(SSchema));
  if (pNew->pTags == NULL || pNew->pColumns == NULL) {
    terrno = TSDB_CODE_OUT_OF_MEMORY;
    return -1;
  }

  memcpy(pNew->pColumns, pOld->pColumns, sizeof(SSchema) * pOld->numOfColumns);
  memcpy(pNew->pTags, pOld->pTags, sizeof(SSchema) * pOld->numOfTags);
  return 0;
}

static int32_t mndUpdateStbCommentAndTTL(const SStbObj *pOld, SStbObj *pNew, char *pComment, int32_t commentLen,
                                         int32_t ttl) {
  if (commentLen > 0) {
    pNew->commentLen = commentLen;
    pNew->comment = taosMemoryCalloc(1, commentLen + 1);
    if (pNew->comment == NULL) {
      terrno = TSDB_CODE_OUT_OF_MEMORY;
      return -1;
    }
    memcpy(pNew->comment, pComment, commentLen + 1);
  } else if (commentLen == 0) {
    pNew->commentLen = 0;
  } else {
  }

  if (ttl >= 0) {
    pNew->ttl = ttl;
  }

  if (mndAllocStbSchemas(pOld, pNew) != 0) {
    return -1;
  }
  return 0;
}

static int32_t mndAddSuperTableTag(const SStbObj *pOld, SStbObj *pNew, SArray *pFields, int32_t ntags) {
  if (pOld->numOfTags + ntags > TSDB_MAX_TAGS) {
    terrno = TSDB_CODE_MND_TOO_MANY_TAGS;
    return -1;
  }

  if (pOld->numOfColumns + ntags + pOld->numOfTags > TSDB_MAX_COLUMNS) {
    terrno = TSDB_CODE_MND_TOO_MANY_COLUMNS;
    return -1;
  }

  pNew->numOfTags = pNew->numOfTags + ntags;
  if (mndAllocStbSchemas(pOld, pNew) != 0) {
    return -1;
  }

  for (int32_t i = 0; i < ntags; i++) {
    SField *pField = taosArrayGet(pFields, i);
    if (mndFindSuperTableColumnIndex(pOld, pField->name) >= 0) {
      terrno = TSDB_CODE_MND_COLUMN_ALREADY_EXIST;
      return -1;
    }

    if (mndFindSuperTableTagIndex(pOld, pField->name) >= 0) {
      terrno = TSDB_CODE_MND_TAG_ALREADY_EXIST;
      return -1;
    }

    SSchema *pSchema = &pNew->pTags[pOld->numOfTags + i];
    pSchema->bytes = pField->bytes;
    pSchema->type = pField->type;
    memcpy(pSchema->name, pField->name, TSDB_COL_NAME_LEN);
    pSchema->colId = pNew->nextColId;
    pNew->nextColId++;

    mDebug("stb:%s, start to add tag %s", pNew->name, pSchema->name);
  }

  pNew->tagVer++;
  return 0;
}

static int32_t mndDropSuperTableTag(SMnode *pMnode, const SStbObj *pOld, SStbObj *pNew, const char *tagName) {
  int32_t tag = mndFindSuperTableTagIndex(pOld, tagName);
  if (tag < 0) {
    terrno = TSDB_CODE_MND_TAG_NOT_EXIST;
    return -1;
  }

  col_id_t colId = pOld->pTags[tag].colId;
  if (mndCheckColAndTagModifiable(pMnode, pOld->uid, colId) != 0) {
    return -1;
  }

  if (mndAllocStbSchemas(pOld, pNew) != 0) {
    return -1;
  }

  memmove(pNew->pTags + tag, pNew->pTags + tag + 1, sizeof(SSchema) * (pNew->numOfTags - tag - 1));
  pNew->numOfTags--;

  pNew->tagVer++;
  mDebug("stb:%s, start to drop tag %s", pNew->name, tagName);
  return 0;
}

static int32_t mndAlterStbTagName(SMnode *pMnode, const SStbObj *pOld, SStbObj *pNew, SArray *pFields) {
  if ((int32_t)taosArrayGetSize(pFields) != 2) {
    terrno = TSDB_CODE_MND_INVALID_STB_OPTION;
    return -1;
  }

  SField *pField0 = taosArrayGet(pFields, 0);
  SField *pField1 = taosArrayGet(pFields, 1);

  const char *oldTagName = pField0->name;
  const char *newTagName = pField1->name;

  int32_t tag = mndFindSuperTableTagIndex(pOld, oldTagName);
  if (tag < 0) {
    terrno = TSDB_CODE_MND_TAG_NOT_EXIST;
    return -1;
  }

  col_id_t colId = pOld->pTags[tag].colId;
  if (mndCheckColAndTagModifiable(pMnode, pOld->uid, colId) != 0) {
    return -1;
  }

  if (mndFindSuperTableTagIndex(pOld, newTagName) >= 0) {
    terrno = TSDB_CODE_MND_TAG_ALREADY_EXIST;
    return -1;
  }

  if (mndFindSuperTableColumnIndex(pOld, newTagName) >= 0) {
    terrno = TSDB_CODE_MND_COLUMN_ALREADY_EXIST;
    return -1;
  }

  if (mndAllocStbSchemas(pOld, pNew) != 0) {
    return -1;
  }

  SSchema *pSchema = (SSchema *)(pNew->pTags + tag);
  memcpy(pSchema->name, newTagName, TSDB_COL_NAME_LEN);

  pNew->tagVer++;
  mDebug("stb:%s, start to modify tag %s to %s", pNew->name, oldTagName, newTagName);
  return 0;
}

static int32_t mndAlterStbTagBytes(SMnode *pMnode, const SStbObj *pOld, SStbObj *pNew, const SField *pField) {
  int32_t tag = mndFindSuperTableTagIndex(pOld, pField->name);
  if (tag < 0) {
    terrno = TSDB_CODE_MND_TAG_NOT_EXIST;
    return -1;
  }

  col_id_t colId = pOld->pTags[tag].colId;
  if (mndCheckColAndTagModifiable(pMnode, pOld->uid, colId) != 0) {
    return -1;
  }

  if (mndAllocStbSchemas(pOld, pNew) != 0) {
    return -1;
  }

  SSchema *pTag = pNew->pTags + tag;

  if (!(pTag->type == TSDB_DATA_TYPE_BINARY || pTag->type == TSDB_DATA_TYPE_NCHAR)) {
    terrno = TSDB_CODE_MND_INVALID_STB_OPTION;
    return -1;
  }

  if (pField->bytes <= pTag->bytes) {
    terrno = TSDB_CODE_MND_INVALID_ROW_BYTES;
    return -1;
  }

  pTag->bytes = pField->bytes;
  pNew->tagVer++;

  mDebug("stb:%s, start to modify tag len %s to %d", pNew->name, pField->name, pField->bytes);
  return 0;
}

static int32_t mndAddSuperTableColumn(const SStbObj *pOld, SStbObj *pNew, SArray *pFields, int32_t ncols) {
  if (pOld->numOfColumns + ncols + pOld->numOfTags > TSDB_MAX_COLUMNS) {
    terrno = TSDB_CODE_MND_TOO_MANY_COLUMNS;
    return -1;
  }

  pNew->numOfColumns = pNew->numOfColumns + ncols;
  if (mndAllocStbSchemas(pOld, pNew) != 0) {
    return -1;
  }

  for (int32_t i = 0; i < ncols; i++) {
    SField *pField = taosArrayGet(pFields, i);
    if (mndFindSuperTableColumnIndex(pOld, pField->name) >= 0) {
      terrno = TSDB_CODE_MND_COLUMN_ALREADY_EXIST;
      return -1;
    }

    if (mndFindSuperTableTagIndex(pOld, pField->name) >= 0) {
      terrno = TSDB_CODE_MND_TAG_ALREADY_EXIST;
      return -1;
    }

    SSchema *pSchema = &pNew->pColumns[pOld->numOfColumns + i];
    pSchema->bytes = pField->bytes;
    pSchema->type = pField->type;
    memcpy(pSchema->name, pField->name, TSDB_COL_NAME_LEN);
    pSchema->colId = pNew->nextColId;
    pNew->nextColId++;

    mDebug("stb:%s, start to add column %s", pNew->name, pSchema->name);
  }

  pNew->colVer++;
  return 0;
}

static int32_t mndDropSuperTableColumn(SMnode *pMnode, const SStbObj *pOld, SStbObj *pNew, const char *colName) {
  int32_t col = mndFindSuperTableColumnIndex(pOld, colName);
  if (col < 0) {
    terrno = TSDB_CODE_MND_COLUMN_NOT_EXIST;
    return -1;
  }

  if (col == 0) {
    terrno = TSDB_CODE_MND_INVALID_STB_ALTER_OPTION;
    return -1;
  }

  if (pOld->numOfColumns == 2) {
    terrno = TSDB_CODE_MND_INVALID_STB_ALTER_OPTION;
    return -1;
  }

  col_id_t colId = pOld->pColumns[col].colId;
  if (mndCheckColAndTagModifiable(pMnode, pOld->uid, colId) != 0) {
    return -1;
  }

  if (mndAllocStbSchemas(pOld, pNew) != 0) {
    return -1;
  }

  memmove(pNew->pColumns + col, pNew->pColumns + col + 1, sizeof(SSchema) * (pNew->numOfColumns - col - 1));
  pNew->numOfColumns--;

  pNew->colVer++;
  mDebug("stb:%s, start to drop col %s", pNew->name, colName);
  return 0;
}

static int32_t mndAlterStbColumnBytes(SMnode *pMnode, const SStbObj *pOld, SStbObj *pNew, const SField *pField) {
  int32_t col = mndFindSuperTableColumnIndex(pOld, pField->name);
  if (col < 0) {
    terrno = TSDB_CODE_MND_COLUMN_NOT_EXIST;
    return -1;
  }

  uint32_t nLen = 0;
  for (int32_t i = 0; i < pOld->numOfColumns; ++i) {
    nLen += (pOld->pColumns[i].colId == col) ? pField->bytes : pOld->pColumns[i].bytes;
  }

  if (nLen > TSDB_MAX_BYTES_PER_ROW) {
    terrno = TSDB_CODE_MND_INVALID_ROW_BYTES;
    return -1;
  }

  col_id_t colId = pOld->pColumns[col].colId;
  if (mndCheckColAndTagModifiable(pMnode, pOld->uid, colId) != 0) {
    return -1;
  }

  if (mndAllocStbSchemas(pOld, pNew) != 0) {
    return -1;
  }

  SSchema *pCol = pNew->pColumns + col;
  if (!(pCol->type == TSDB_DATA_TYPE_BINARY || pCol->type == TSDB_DATA_TYPE_NCHAR)) {
    terrno = TSDB_CODE_MND_INVALID_STB_OPTION;
    return -1;
  }

  if (pField->bytes <= pCol->bytes) {
    terrno = TSDB_CODE_MND_INVALID_ROW_BYTES;
    return -1;
  }

  pCol->bytes = pField->bytes;
  pNew->colVer++;

  mDebug("stb:%s, start to modify col len %s to %d", pNew->name, pField->name, pField->bytes);
  return 0;
}

static int32_t mndSetAlterStbRedoLogs(SMnode *pMnode, STrans *pTrans, SDbObj *pDb, SStbObj *pStb) {
  SSdbRaw *pRedoRaw = mndStbActionEncode(pStb);
  if (pRedoRaw == NULL) return -1;
  if (mndTransAppendRedolog(pTrans, pRedoRaw) != 0) {
    sdbFreeRaw(pRedoRaw);
    return -1;
  }
  if (sdbSetRawStatus(pRedoRaw, SDB_STATUS_READY) != 0) return -1;

  return 0;
}

static int32_t mndSetAlterStbCommitLogs(SMnode *pMnode, STrans *pTrans, SDbObj *pDb, SStbObj *pStb) {
  SSdbRaw *pCommitRaw = mndStbActionEncode(pStb);
  if (pCommitRaw == NULL) return -1;
  if (mndTransAppendCommitlog(pTrans, pCommitRaw) != 0) {
    sdbFreeRaw(pCommitRaw);
    return -1;
  }
  if (sdbSetRawStatus(pCommitRaw, SDB_STATUS_READY) != 0) return -1;

  return 0;
}

static int32_t mndSetAlterStbRedoActions(SMnode *pMnode, STrans *pTrans, SDbObj *pDb, SStbObj *pStb, void* alterOriData, int32_t alterOriDataLen) {
  SSdb   *pSdb = pMnode->pSdb;
  SVgObj *pVgroup = NULL;
  void   *pIter = NULL;
  int32_t contLen;

  while (1) {
    pIter = sdbFetch(pSdb, SDB_VGROUP, pIter, (void **)&pVgroup);
    if (pIter == NULL) break;
    if (!mndVgroupInDb(pVgroup, pDb->uid)) {
      sdbRelease(pSdb, pVgroup);
      continue;
    }

    void *pReq = mndBuildVCreateStbReq(pMnode, pVgroup, pStb, &contLen, alterOriData, alterOriDataLen);
    if (pReq == NULL) {
      sdbCancelFetch(pSdb, pIter);
      sdbRelease(pSdb, pVgroup);
      return -1;
    }
    STransAction action = {0};
    action.epSet = mndGetVgroupEpset(pMnode, pVgroup);
    action.pCont = pReq;
    action.contLen = contLen;
    action.msgType = TDMT_VND_ALTER_STB;
    if (mndTransAppendRedoAction(pTrans, &action) != 0) {
      taosMemoryFree(pReq);
      sdbCancelFetch(pSdb, pIter);
      sdbRelease(pSdb, pVgroup);
      return -1;
    }
    sdbRelease(pSdb, pVgroup);
  }

  return 0;
}

static int32_t mndBuildStbSchemaImp(SDbObj *pDb, SStbObj *pStb, const char *tbName, STableMetaRsp *pRsp) {
  taosRLockLatch(&pStb->lock);

  int32_t totalCols = pStb->numOfColumns + pStb->numOfTags;
  pRsp->pSchemas = taosMemoryCalloc(totalCols, sizeof(SSchema));
  if (pRsp->pSchemas == NULL) {
    taosRUnLockLatch(&pStb->lock);
    terrno = TSDB_CODE_OUT_OF_MEMORY;
    return -1;
  }

  strcpy(pRsp->dbFName, pStb->db);
  strcpy(pRsp->tbName, tbName);
  strcpy(pRsp->stbName, tbName);
  pRsp->dbId = pDb->uid;
  pRsp->numOfTags = pStb->numOfTags;
  pRsp->numOfColumns = pStb->numOfColumns;
  pRsp->precision = pDb->cfg.precision;
  pRsp->tableType = TSDB_SUPER_TABLE;
  pRsp->sversion = pStb->colVer;
  pRsp->tversion = pStb->tagVer;
  pRsp->suid = pStb->uid;
  pRsp->tuid = pStb->uid;

  for (int32_t i = 0; i < pStb->numOfColumns; ++i) {
    SSchema *pSchema = &pRsp->pSchemas[i];
    SSchema *pSrcSchema = &pStb->pColumns[i];
    memcpy(pSchema->name, pSrcSchema->name, TSDB_COL_NAME_LEN);
    pSchema->type = pSrcSchema->type;
    pSchema->colId = pSrcSchema->colId;
    pSchema->bytes = pSrcSchema->bytes;
  }

  for (int32_t i = 0; i < pStb->numOfTags; ++i) {
    SSchema *pSchema = &pRsp->pSchemas[i + pStb->numOfColumns];
    SSchema *pSrcSchema = &pStb->pTags[i];
    memcpy(pSchema->name, pSrcSchema->name, TSDB_COL_NAME_LEN);
    pSchema->type = pSrcSchema->type;
    pSchema->colId = pSrcSchema->colId;
    pSchema->bytes = pSrcSchema->bytes;
  }

  taosRUnLockLatch(&pStb->lock);
  return 0;
}

static int32_t mndBuildStbCfgImp(SDbObj *pDb, SStbObj *pStb, const char *tbName, STableCfgRsp *pRsp) {
  taosRLockLatch(&pStb->lock);

  int32_t totalCols = pStb->numOfColumns + pStb->numOfTags;
  pRsp->pSchemas = taosMemoryCalloc(totalCols, sizeof(SSchema));
  if (pRsp->pSchemas == NULL) {
    taosRUnLockLatch(&pStb->lock);
    terrno = TSDB_CODE_OUT_OF_MEMORY;
    return -1;
  }

  strcpy(pRsp->dbFName, pStb->db);
  strcpy(pRsp->tbName, tbName);
  strcpy(pRsp->stbName, tbName);
  pRsp->numOfTags = pStb->numOfTags;
  pRsp->numOfColumns = pStb->numOfColumns;
  pRsp->tableType = TSDB_SUPER_TABLE;
  pRsp->delay1 = pStb->maxdelay[0];
  pRsp->delay2 = pStb->maxdelay[1];
  pRsp->watermark1 = pStb->watermark[0];
  pRsp->watermark2 = pStb->watermark[1];
  pRsp->ttl = pStb->ttl;
  pRsp->commentLen = pStb->commentLen;
  if (pStb->commentLen > 0) {
    pRsp->pComment = strdup(pStb->comment);
  }

  for (int32_t i = 0; i < pStb->numOfColumns; ++i) {
    SSchema *pSchema = &pRsp->pSchemas[i];
    SSchema *pSrcSchema = &pStb->pColumns[i];
    memcpy(pSchema->name, pSrcSchema->name, TSDB_COL_NAME_LEN);
    pSchema->type = pSrcSchema->type;
    pSchema->colId = pSrcSchema->colId;
    pSchema->bytes = pSrcSchema->bytes;
  }

  for (int32_t i = 0; i < pStb->numOfTags; ++i) {
    SSchema *pSchema = &pRsp->pSchemas[i + pStb->numOfColumns];
    SSchema *pSrcSchema = &pStb->pTags[i];
    memcpy(pSchema->name, pSrcSchema->name, TSDB_COL_NAME_LEN);
    pSchema->type = pSrcSchema->type;
    pSchema->colId = pSrcSchema->colId;
    pSchema->bytes = pSrcSchema->bytes;
  }

  if (pStb->numOfFuncs > 0) {
    pRsp->pFuncs = taosArrayDup(pStb->pFuncs);
  }

  taosRUnLockLatch(&pStb->lock);
  return 0;
}

static int32_t mndBuildStbSchema(SMnode *pMnode, const char *dbFName, const char *tbName, STableMetaRsp *pRsp,
                                 int32_t *smaVer) {
  char tbFName[TSDB_TABLE_FNAME_LEN] = {0};
  snprintf(tbFName, sizeof(tbFName), "%s.%s", dbFName, tbName);

  SDbObj *pDb = mndAcquireDb(pMnode, dbFName);
  if (pDb == NULL) {
    terrno = TSDB_CODE_MND_DB_NOT_SELECTED;
    return -1;
  }

  SStbObj *pStb = mndAcquireStb(pMnode, tbFName);
  if (pStb == NULL) {
    mndReleaseDb(pMnode, pDb);
    terrno = TSDB_CODE_PAR_TABLE_NOT_EXIST;
    return -1;
  }

  if (smaVer) {
    *smaVer = pStb->smaVer;
  }

  int32_t code = mndBuildStbSchemaImp(pDb, pStb, tbName, pRsp);
  mndReleaseDb(pMnode, pDb);
  mndReleaseStb(pMnode, pStb);
  return code;
}

static int32_t mndBuildStbCfg(SMnode *pMnode, const char *dbFName, const char *tbName, STableCfgRsp *pRsp) {
  char tbFName[TSDB_TABLE_FNAME_LEN] = {0};
  snprintf(tbFName, sizeof(tbFName), "%s.%s", dbFName, tbName);

  SDbObj *pDb = mndAcquireDb(pMnode, dbFName);
  if (pDb == NULL) {
    terrno = TSDB_CODE_MND_DB_NOT_SELECTED;
    return -1;
  }

  SStbObj *pStb = mndAcquireStb(pMnode, tbFName);
  if (pStb == NULL) {
    mndReleaseDb(pMnode, pDb);
    terrno = TSDB_CODE_PAR_TABLE_NOT_EXIST;
    return -1;
  }

  int32_t code = mndBuildStbCfgImp(pDb, pStb, tbName, pRsp);

  mndReleaseDb(pMnode, pDb);
  mndReleaseStb(pMnode, pStb);
  return code;
}

static int32_t mndBuildSMAlterStbRsp(SDbObj *pDb, SStbObj *pObj, void **pCont, int32_t *pLen) {
  int32_t       ret;
  SEncoder      ec = {0};
  uint32_t      contLen = 0;
  SMAlterStbRsp alterRsp = {0};
  SName         name = {0};
  tNameFromString(&name, pObj->name, T_NAME_ACCT | T_NAME_DB | T_NAME_TABLE);

  alterRsp.pMeta = taosMemoryCalloc(1, sizeof(STableMetaRsp));
  if (NULL == alterRsp.pMeta) {
    terrno = TSDB_CODE_OUT_OF_MEMORY;
    return -1;
  }

  ret = mndBuildStbSchemaImp(pDb, pObj, name.tname, alterRsp.pMeta);
  if (ret) {
    tFreeSMAlterStbRsp(&alterRsp);
    return ret;
  }

  tEncodeSize(tEncodeSMAlterStbRsp, &alterRsp, contLen, ret);
  if (ret) {
    tFreeSMAlterStbRsp(&alterRsp);
    return ret;
  }

  void *cont = taosMemoryMalloc(contLen);
  tEncoderInit(&ec, cont, contLen);
  tEncodeSMAlterStbRsp(&ec, &alterRsp);
  tEncoderClear(&ec);

  tFreeSMAlterStbRsp(&alterRsp);

  *pCont = cont;
  *pLen = contLen;

  return 0;
}

static int32_t mndAlterStbImp(SMnode *pMnode, SRpcMsg *pReq, SDbObj *pDb, SStbObj *pStb, bool needRsp) {
  int32_t code = -1;
  STrans *pTrans = mndTransCreate(pMnode, TRN_POLICY_RETRY, TRN_CONFLICT_DB_INSIDE, pReq);
  if (pTrans == NULL) goto _OVER;

  mDebug("trans:%d, used to alter stb:%s", pTrans->id, pStb->name);
  mndTransSetDbName(pTrans, pDb->name, NULL);

  if (needRsp) {
    void   *pCont = NULL;
    int32_t contLen = 0;
    if (mndBuildSMAlterStbRsp(pDb, pStb, &pCont, &contLen) != 0) goto _OVER;
    mndTransSetRpcRsp(pTrans, pCont, contLen);
  }

  if (mndSetAlterStbRedoLogs(pMnode, pTrans, pDb, pStb) != 0) goto _OVER;
  if (mndSetAlterStbCommitLogs(pMnode, pTrans, pDb, pStb) != 0) goto _OVER;
  if (mndSetAlterStbRedoActions(pMnode, pTrans, pDb, pStb) != 0) goto _OVER;
  if (mndTransPrepare(pMnode, pTrans) != 0) goto _OVER;

  code = 0;

_OVER:
  mndTransDrop(pTrans);
  return code;
}

static int32_t mndAlterStb(SMnode *pMnode, SRpcMsg *pReq, const SMAlterStbReq *pAlter, SDbObj *pDb, SStbObj *pOld) {
  bool    needRsp = true;
  int32_t code = -1;
  SField *pField0 = NULL;

  SStbObj stbObj = {0};
  taosRLockLatch(&pOld->lock);
  memcpy(&stbObj, pOld, sizeof(SStbObj));
  taosRUnLockLatch(&pOld->lock);
  stbObj.pColumns = NULL;
  stbObj.pTags = NULL;
  stbObj.updateTime = taosGetTimestampMs();
  stbObj.lock = 0;

  switch (pAlter->alterType) {
    case TSDB_ALTER_TABLE_ADD_TAG:
      code = mndAddSuperTableTag(pOld, &stbObj, pAlter->pFields, pAlter->numOfFields);
      break;
    case TSDB_ALTER_TABLE_DROP_TAG:
      pField0 = taosArrayGet(pAlter->pFields, 0);
      code = mndDropSuperTableTag(pMnode, pOld, &stbObj, pField0->name);
      break;
    case TSDB_ALTER_TABLE_UPDATE_TAG_NAME:
      code = mndAlterStbTagName(pMnode, pOld, &stbObj, pAlter->pFields);
      break;
    case TSDB_ALTER_TABLE_UPDATE_TAG_BYTES:
      pField0 = taosArrayGet(pAlter->pFields, 0);
      code = mndAlterStbTagBytes(pMnode, pOld, &stbObj, pField0);
      break;
    case TSDB_ALTER_TABLE_ADD_COLUMN:
      code = mndAddSuperTableColumn(pOld, &stbObj, pAlter->pFields, pAlter->numOfFields);
      break;
    case TSDB_ALTER_TABLE_DROP_COLUMN:
      pField0 = taosArrayGet(pAlter->pFields, 0);
      code = mndDropSuperTableColumn(pMnode, pOld, &stbObj, pField0->name);
      break;
    case TSDB_ALTER_TABLE_UPDATE_COLUMN_BYTES:
      pField0 = taosArrayGet(pAlter->pFields, 0);
      code = mndAlterStbColumnBytes(pMnode, pOld, &stbObj, pField0);
      break;
    case TSDB_ALTER_TABLE_UPDATE_OPTIONS:
      needRsp = false;
      code = mndUpdateStbCommentAndTTL(pOld, &stbObj, pAlter->comment, pAlter->commentLen, pAlter->ttl);
      break;
    default:
      needRsp = false;
      terrno = TSDB_CODE_OPS_NOT_SUPPORT;
      break;
  }

  if (code != 0) goto _OVER;
<<<<<<< HEAD

  code = -1;
  pTrans = mndTransCreate(pMnode, TRN_POLICY_RETRY, TRN_CONFLICT_DB_INSIDE, pReq);
  if (pTrans == NULL) goto _OVER;

  mDebug("trans:%d, used to alter stb:%s", pTrans->id, pAlter->name);
  mndTransSetDbName(pTrans, pDb->name, NULL);

  if (needRsp) {
    void   *pCont = NULL;
    int32_t contLen = 0;
    if (mndBuildSMAlterStbRsp(pDb, pAlter, &stbObj, &pCont, &contLen) != 0) goto _OVER;
    mndTransSetRpcRsp(pTrans, pCont, contLen);
  }

  if (mndSetAlterStbRedoLogs(pMnode, pTrans, pDb, &stbObj) != 0) goto _OVER;
  if (mndSetAlterStbCommitLogs(pMnode, pTrans, pDb, &stbObj) != 0) goto _OVER;
  if (mndSetAlterStbRedoActions(pMnode, pTrans, pDb, &stbObj, pReq->pCont, pReq->contLen) != 0) goto _OVER;
  if (mndTransPrepare(pMnode, pTrans) != 0) goto _OVER;

  code = 0;
=======
  code = mndAlterStbImp(pMnode, pReq, pDb, &stbObj, needRsp);
>>>>>>> 6a9304e2

_OVER:
  taosMemoryFreeClear(stbObj.pTags);
  taosMemoryFreeClear(stbObj.pColumns);
  return code;
}

static int32_t mndProcessAlterStbReq(SRpcMsg *pReq) {
  SMnode       *pMnode = pReq->info.node;
  int32_t       code = -1;
  SDbObj       *pDb = NULL;
  SStbObj      *pStb = NULL;
  SMAlterStbReq alterReq = {0};

  if (tDeserializeSMAlterStbReq(pReq->pCont, pReq->contLen, &alterReq) != 0) {
    terrno = TSDB_CODE_INVALID_MSG;
    goto _OVER;
  }

  mDebug("stb:%s, start to alter", alterReq.name);
  if (mndCheckAlterStbReq(&alterReq) != 0) goto _OVER;

  pDb = mndAcquireDbByStb(pMnode, alterReq.name);
  if (pDb == NULL) {
    terrno = TSDB_CODE_MND_INVALID_DB;
    goto _OVER;
  }

  pStb = mndAcquireStb(pMnode, alterReq.name);
  if (pStb == NULL) {
    terrno = TSDB_CODE_MND_STB_NOT_EXIST;
    goto _OVER;
  }

  if (mndCheckDbPrivilege(pMnode, pReq->info.conn.user, MND_OPER_WRITE_DB, pDb) != 0) {
    goto _OVER;
  }

  code = mndAlterStb(pMnode, pReq, &alterReq, pDb, pStb);
  if (code == 0) code = TSDB_CODE_ACTION_IN_PROGRESS;

_OVER:
  if (code != 0 && code != TSDB_CODE_ACTION_IN_PROGRESS) {
    mError("stb:%s, failed to alter since %s", alterReq.name, terrstr());
  }

  mndReleaseStb(pMnode, pStb);
  mndReleaseDb(pMnode, pDb);
  taosArrayDestroy(alterReq.pFields);

  return code;
}

static int32_t mndSetDropStbRedoLogs(SMnode *pMnode, STrans *pTrans, SStbObj *pStb) {
  SSdbRaw *pRedoRaw = mndStbActionEncode(pStb);
  if (pRedoRaw == NULL) return -1;
  if (mndTransAppendRedolog(pTrans, pRedoRaw) != 0) {
    sdbFreeRaw(pRedoRaw);
    return -1;
  }
  if (sdbSetRawStatus(pRedoRaw, SDB_STATUS_DROPPING) != 0) return -1;

  return 0;
}

static int32_t mndSetDropStbCommitLogs(SMnode *pMnode, STrans *pTrans, SStbObj *pStb) {
  SSdbRaw *pCommitRaw = mndStbActionEncode(pStb);
  if (pCommitRaw == NULL) return -1;
  if (mndTransAppendCommitlog(pTrans, pCommitRaw) != 0) {
    sdbFreeRaw(pCommitRaw);
    return -1;
  }
  if (sdbSetRawStatus(pCommitRaw, SDB_STATUS_DROPPED) != 0) return -1;

  return 0;
}

static int32_t mndSetDropStbRedoActions(SMnode *pMnode, STrans *pTrans, SDbObj *pDb, SStbObj *pStb) {
  SSdb   *pSdb = pMnode->pSdb;
  SVgObj *pVgroup = NULL;
  void   *pIter = NULL;

  while (1) {
    pIter = sdbFetch(pSdb, SDB_VGROUP, pIter, (void **)&pVgroup);
    if (pIter == NULL) break;
    if (!mndVgroupInDb(pVgroup, pDb->uid)) {
      sdbRelease(pSdb, pVgroup);
      continue;
    }

    int32_t contLen = 0;
    void   *pReq = mndBuildVDropStbReq(pMnode, pVgroup, pStb, &contLen);
    if (pReq == NULL) {
      sdbCancelFetch(pSdb, pIter);
      sdbRelease(pSdb, pVgroup);
      terrno = TSDB_CODE_OUT_OF_MEMORY;
      return -1;
    }

    STransAction action = {0};
    action.epSet = mndGetVgroupEpset(pMnode, pVgroup);
    action.pCont = pReq;
    action.contLen = contLen;
    action.msgType = TDMT_VND_DROP_STB;
    action.acceptableCode = TSDB_CODE_VND_TB_NOT_EXIST;
    if (mndTransAppendRedoAction(pTrans, &action) != 0) {
      taosMemoryFree(pReq);
      sdbCancelFetch(pSdb, pIter);
      sdbRelease(pSdb, pVgroup);
      return -1;
    }
    sdbRelease(pSdb, pVgroup);
  }

  return 0;
}

static int32_t mndDropStb(SMnode *pMnode, SRpcMsg *pReq, SDbObj *pDb, SStbObj *pStb) {
  int32_t code = -1;
  STrans *pTrans = mndTransCreate(pMnode, TRN_POLICY_RETRY, TRN_CONFLICT_DB_INSIDE, pReq);
  if (pTrans == NULL) goto _OVER;

  mDebug("trans:%d, used to drop stb:%s", pTrans->id, pStb->name);
  mndTransSetDbName(pTrans, pDb->name, NULL);

  if (mndSetDropStbRedoLogs(pMnode, pTrans, pStb) != 0) goto _OVER;
  if (mndSetDropStbCommitLogs(pMnode, pTrans, pStb) != 0) goto _OVER;
  if (mndSetDropStbRedoActions(pMnode, pTrans, pDb, pStb) != 0) goto _OVER;
  if (mndDropSmasByStb(pMnode, pTrans, pDb, pStb) != 0) goto _OVER;
  if (mndTransPrepare(pMnode, pTrans) != 0) goto _OVER;

  code = 0;

_OVER:
  mndTransDrop(pTrans);
  return code;
}

static int32_t mndProcessDropStbReq(SRpcMsg *pReq) {
  SMnode      *pMnode = pReq->info.node;
  int32_t      code = -1;
  SDbObj      *pDb = NULL;
  SStbObj     *pStb = NULL;
  SMDropStbReq dropReq = {0};

  if (tDeserializeSMDropStbReq(pReq->pCont, pReq->contLen, &dropReq) != 0) {
    terrno = TSDB_CODE_INVALID_MSG;
    goto _OVER;
  }

  mDebug("stb:%s, start to drop", dropReq.name);

  pStb = mndAcquireStb(pMnode, dropReq.name);
  if (pStb == NULL) {
    if (dropReq.igNotExists) {
      mDebug("stb:%s, not exist, ignore not exist is set", dropReq.name);
      code = 0;
      goto _OVER;
    } else {
      terrno = TSDB_CODE_MND_STB_NOT_EXIST;
      goto _OVER;
    }
  }

  if (dropReq.source != TD_REQ_FROM_APP && pStb->uid != dropReq.suid) {
    terrno = TSDB_CODE_MND_STB_NOT_EXIST;
    goto _OVER;
  }

  pDb = mndAcquireDbByStb(pMnode, dropReq.name);
  if (pDb == NULL) {
    terrno = TSDB_CODE_MND_DB_NOT_SELECTED;
    goto _OVER;
  }

  if (mndCheckDbPrivilege(pMnode, pReq->info.conn.user, MND_OPER_WRITE_DB, pDb) != 0) {
    goto _OVER;
  }

  code = mndDropStb(pMnode, pReq, pDb, pStb);
  if (code == 0) code = TSDB_CODE_ACTION_IN_PROGRESS;

_OVER:
  if (code != 0 && code != TSDB_CODE_ACTION_IN_PROGRESS) {
    mError("stb:%s, failed to drop since %s", dropReq.name, terrstr());
  }

  mndReleaseDb(pMnode, pDb);
  mndReleaseStb(pMnode, pStb);
  return code;
}

static int32_t mndProcessTableMetaReq(SRpcMsg *pReq) {
  SMnode       *pMnode = pReq->info.node;
  int32_t       code = -1;
  STableInfoReq infoReq = {0};
  STableMetaRsp metaRsp = {0};

  if (tDeserializeSTableInfoReq(pReq->pCont, pReq->contLen, &infoReq) != 0) {
    terrno = TSDB_CODE_INVALID_MSG;
    goto _OVER;
  }

  if (0 == strcmp(infoReq.dbFName, TSDB_INFORMATION_SCHEMA_DB)) {
    mDebug("information_schema table:%s.%s, start to retrieve meta", infoReq.dbFName, infoReq.tbName);
    if (mndBuildInsTableSchema(pMnode, infoReq.dbFName, infoReq.tbName, &metaRsp) != 0) {
      goto _OVER;
    }
  } else if (0 == strcmp(infoReq.dbFName, TSDB_PERFORMANCE_SCHEMA_DB)) {
    mDebug("performance_schema table:%s.%s, start to retrieve meta", infoReq.dbFName, infoReq.tbName);
    if (mndBuildPerfsTableSchema(pMnode, infoReq.dbFName, infoReq.tbName, &metaRsp) != 0) {
      goto _OVER;
    }
  } else {
    mDebug("stb:%s.%s, start to retrieve meta", infoReq.dbFName, infoReq.tbName);
    if (mndBuildStbSchema(pMnode, infoReq.dbFName, infoReq.tbName, &metaRsp, NULL) != 0) {
      goto _OVER;
    }
  }

  int32_t rspLen = tSerializeSTableMetaRsp(NULL, 0, &metaRsp);
  if (rspLen < 0) {
    terrno = TSDB_CODE_INVALID_MSG;
    goto _OVER;
  }

  void *pRsp = rpcMallocCont(rspLen);
  if (pRsp == NULL) {
    terrno = TSDB_CODE_OUT_OF_MEMORY;
    goto _OVER;
  }

  tSerializeSTableMetaRsp(pRsp, rspLen, &metaRsp);
  pReq->info.rsp = pRsp;
  pReq->info.rspLen = rspLen;
  code = 0;

  mTrace("%s.%s, meta is retrieved", infoReq.dbFName, infoReq.tbName);

_OVER:
  if (code != 0) {
    mError("stb:%s.%s, failed to retrieve meta since %s", infoReq.dbFName, infoReq.tbName, terrstr());
  }

  tFreeSTableMetaRsp(&metaRsp);
  return code;
}

static int32_t mndProcessTableCfgReq(SRpcMsg *pReq) {
  SMnode      *pMnode = pReq->info.node;
  int32_t      code = -1;
  STableCfgReq cfgReq = {0};
  STableCfgRsp cfgRsp = {0};

  if (tDeserializeSTableCfgReq(pReq->pCont, pReq->contLen, &cfgReq) != 0) {
    terrno = TSDB_CODE_INVALID_MSG;
    goto _OVER;
  }

  if (0 == strcmp(cfgReq.dbFName, TSDB_INFORMATION_SCHEMA_DB)) {
    mDebug("information_schema table:%s.%s, start to retrieve cfg", cfgReq.dbFName, cfgReq.tbName);
    if (mndBuildInsTableCfg(pMnode, cfgReq.dbFName, cfgReq.tbName, &cfgRsp) != 0) {
      goto _OVER;
    }
  } else if (0 == strcmp(cfgReq.dbFName, TSDB_PERFORMANCE_SCHEMA_DB)) {
    mDebug("performance_schema table:%s.%s, start to retrieve cfg", cfgReq.dbFName, cfgReq.tbName);
    if (mndBuildPerfsTableCfg(pMnode, cfgReq.dbFName, cfgReq.tbName, &cfgRsp) != 0) {
      goto _OVER;
    }
  } else {
    mDebug("stb:%s.%s, start to retrieve cfg", cfgReq.dbFName, cfgReq.tbName);
    if (mndBuildStbCfg(pMnode, cfgReq.dbFName, cfgReq.tbName, &cfgRsp) != 0) {
      goto _OVER;
    }
  }

  int32_t rspLen = tSerializeSTableCfgRsp(NULL, 0, &cfgRsp);
  if (rspLen < 0) {
    terrno = TSDB_CODE_INVALID_MSG;
    goto _OVER;
  }

  void *pRsp = rpcMallocCont(rspLen);
  if (pRsp == NULL) {
    terrno = TSDB_CODE_OUT_OF_MEMORY;
    goto _OVER;
  }

  tSerializeSTableCfgRsp(pRsp, rspLen, &cfgRsp);
  pReq->info.rsp = pRsp;
  pReq->info.rspLen = rspLen;
  code = 0;

  mTrace("%s.%s, cfg is retrieved", cfgReq.dbFName, cfgReq.tbName);

_OVER:
  if (code != 0) {
    mError("stb:%s.%s, failed to retrieve cfg since %s", cfgReq.dbFName, cfgReq.tbName, terrstr());
  }

  tFreeSTableCfgRsp(&cfgRsp);
  return code;
}

int32_t mndValidateStbInfo(SMnode *pMnode, SSTableVersion *pStbVersions, int32_t numOfStbs, void **ppRsp,
                           int32_t *pRspLen) {
  SSTbHbRsp hbRsp = {0};
  hbRsp.pMetaRsp = taosArrayInit(numOfStbs, sizeof(STableMetaRsp));
  if (hbRsp.pMetaRsp == NULL) {
    terrno = TSDB_CODE_OUT_OF_MEMORY;
    return -1;
  }

  hbRsp.pIndexRsp = taosArrayInit(numOfStbs, sizeof(STableIndexRsp));
  if (NULL == hbRsp.pIndexRsp) {
    taosArrayDestroy(hbRsp.pMetaRsp);
    terrno = TSDB_CODE_OUT_OF_MEMORY;
    return -1;
  }

  for (int32_t i = 0; i < numOfStbs; ++i) {
    SSTableVersion *pStbVersion = &pStbVersions[i];
    pStbVersion->suid = be64toh(pStbVersion->suid);
    pStbVersion->sversion = ntohs(pStbVersion->sversion);
    pStbVersion->tversion = ntohs(pStbVersion->tversion);
    pStbVersion->smaVer = ntohl(pStbVersion->smaVer);

    STableMetaRsp metaRsp = {0};
    int32_t       smaVer = 0;
    mDebug("stb:%s.%s, start to retrieve meta", pStbVersion->dbFName, pStbVersion->stbName);
    if (mndBuildStbSchema(pMnode, pStbVersion->dbFName, pStbVersion->stbName, &metaRsp, &smaVer) != 0) {
      metaRsp.numOfColumns = -1;
      metaRsp.suid = pStbVersion->suid;
      taosArrayPush(hbRsp.pMetaRsp, &metaRsp);
      continue;
    }

    if (pStbVersion->sversion != metaRsp.sversion || pStbVersion->tversion != metaRsp.tversion) {
      taosArrayPush(hbRsp.pMetaRsp, &metaRsp);
    } else {
      tFreeSTableMetaRsp(&metaRsp);
    }

    if (pStbVersion->smaVer && pStbVersion->smaVer != smaVer) {
      bool           exist = false;
      char           tbFName[TSDB_TABLE_FNAME_LEN];
      STableIndexRsp indexRsp = {0};
      indexRsp.pIndex = taosArrayInit(10, sizeof(STableIndexInfo));
      if (NULL == indexRsp.pIndex) {
        terrno = TSDB_CODE_OUT_OF_MEMORY;
        return -1;
      }

      sprintf(tbFName, "%s.%s", pStbVersion->dbFName, pStbVersion->stbName);
      int32_t code = mndGetTableSma(pMnode, tbFName, &indexRsp, &exist);
      if (code || !exist) {
        indexRsp.suid = pStbVersion->suid;
        indexRsp.version = -1;
        indexRsp.pIndex = NULL;
      }

      strcpy(indexRsp.dbFName, pStbVersion->dbFName);
      strcpy(indexRsp.tbName, pStbVersion->stbName);

      taosArrayPush(hbRsp.pIndexRsp, &indexRsp);
    }
  }

  int32_t rspLen = tSerializeSSTbHbRsp(NULL, 0, &hbRsp);
  if (rspLen < 0) {
    tFreeSSTbHbRsp(&hbRsp);
    terrno = TSDB_CODE_INVALID_MSG;
    return -1;
  }

  void *pRsp = taosMemoryMalloc(rspLen);
  if (pRsp == NULL) {
    tFreeSSTbHbRsp(&hbRsp);
    terrno = TSDB_CODE_OUT_OF_MEMORY;
    return -1;
  }

  tSerializeSSTbHbRsp(pRsp, rspLen, &hbRsp);
  tFreeSSTbHbRsp(&hbRsp);
  *ppRsp = pRsp;
  *pRspLen = rspLen;
  return 0;
}

int32_t mndGetNumOfStbs(SMnode *pMnode, char *dbName, int32_t *pNumOfStbs) {
  SSdb   *pSdb = pMnode->pSdb;
  SDbObj *pDb = mndAcquireDb(pMnode, dbName);
  if (pDb == NULL) {
    terrno = TSDB_CODE_MND_DB_NOT_SELECTED;
    return -1;
  }

  int32_t numOfStbs = 0;
  void   *pIter = NULL;
  while (1) {
    SStbObj *pStb = NULL;
    pIter = sdbFetch(pSdb, SDB_STB, pIter, (void **)&pStb);
    if (pIter == NULL) break;

    if (pStb->dbUid == pDb->uid) {
      numOfStbs++;
    }

    sdbRelease(pSdb, pStb);
  }

  *pNumOfStbs = numOfStbs;
  mndReleaseDb(pMnode, pDb);
  return 0;
}

void mndExtractDbNameFromStbFullName(const char *stbFullName, char *dst) {
  SName name = {0};
  tNameFromString(&name, stbFullName, T_NAME_ACCT | T_NAME_DB | T_NAME_TABLE);

  tNameGetFullDbName(&name, dst);
}

void mndExtractTbNameFromStbFullName(const char *stbFullName, char *dst, int32_t dstSize) {
  int32_t pos = -1;
  int32_t num = 0;
  for (pos = 0; stbFullName[pos] != 0; ++pos) {
    if (stbFullName[pos] == TS_PATH_DELIMITER[0]) num++;
    if (num == 2) break;
  }

  if (num == 2) {
    tstrncpy(dst, stbFullName + pos + 1, dstSize);
  }
}

static int32_t mndRetrieveStb(SRpcMsg *pReq, SShowObj *pShow, SSDataBlock *pBlock, int32_t rows) {
  SMnode  *pMnode = pReq->info.node;
  SSdb    *pSdb = pMnode->pSdb;
  int32_t  numOfRows = 0;
  SStbObj *pStb = NULL;
  int32_t  cols = 0;

  SDbObj *pDb = NULL;
  if (strlen(pShow->db) > 0) {
    pDb = mndAcquireDb(pMnode, pShow->db);
    if (pDb == NULL) return terrno;
  }

  while (numOfRows < rows) {
    pShow->pIter = sdbFetch(pSdb, SDB_STB, pShow->pIter, (void **)&pStb);
    if (pShow->pIter == NULL) break;

    if (pDb != NULL && pStb->dbUid != pDb->uid) {
      sdbRelease(pSdb, pStb);
      continue;
    }

    cols = 0;

    SName name = {0};
    char  stbName[TSDB_TABLE_NAME_LEN + VARSTR_HEADER_SIZE] = {0};
    mndExtractTbNameFromStbFullName(pStb->name, &stbName[VARSTR_HEADER_SIZE], TSDB_TABLE_NAME_LEN);
    varDataSetLen(stbName, strlen(&stbName[VARSTR_HEADER_SIZE]));

    SColumnInfoData *pColInfo = taosArrayGet(pBlock->pDataBlock, cols++);
    colDataAppend(pColInfo, numOfRows, (const char *)stbName, false);

    char db[TSDB_DB_NAME_LEN + VARSTR_HEADER_SIZE] = {0};
    tNameFromString(&name, pStb->db, T_NAME_ACCT | T_NAME_DB);
    tNameGetDbName(&name, varDataVal(db));
    varDataSetLen(db, strlen(varDataVal(db)));

    pColInfo = taosArrayGet(pBlock->pDataBlock, cols++);
    colDataAppend(pColInfo, numOfRows, (const char *)db, false);

    pColInfo = taosArrayGet(pBlock->pDataBlock, cols++);
    colDataAppend(pColInfo, numOfRows, (const char *)&pStb->createdTime, false);

    pColInfo = taosArrayGet(pBlock->pDataBlock, cols++);
    colDataAppend(pColInfo, numOfRows, (const char *)&pStb->numOfColumns, false);

    pColInfo = taosArrayGet(pBlock->pDataBlock, cols++);
    colDataAppend(pColInfo, numOfRows, (const char *)&pStb->numOfTags, false);

    pColInfo = taosArrayGet(pBlock->pDataBlock, cols++);
    colDataAppend(pColInfo, numOfRows, (const char *)&pStb->updateTime, false);  // number of tables

    pColInfo = taosArrayGet(pBlock->pDataBlock, cols);
    if (pStb->commentLen > 0) {
      char comment[TSDB_TB_COMMENT_LEN + VARSTR_HEADER_SIZE] = {0};
      STR_TO_VARSTR(comment, pStb->comment);
      colDataAppend(pColInfo, numOfRows, comment, false);
    } else if (pStb->commentLen == 0) {
      char comment[VARSTR_HEADER_SIZE + VARSTR_HEADER_SIZE] = {0};
      STR_TO_VARSTR(comment, "");
      colDataAppend(pColInfo, numOfRows, comment, false);
    } else {
      colDataAppendNULL(pColInfo, numOfRows);
    }

    numOfRows++;
    sdbRelease(pSdb, pStb);
  }

  if (pDb != NULL) {
    mndReleaseDb(pMnode, pDb);
  }

  pShow->numOfRows += numOfRows;
  return numOfRows;
}

static void mndCancelGetNextStb(SMnode *pMnode, void *pIter) {
  SSdb *pSdb = pMnode->pSdb;
  sdbCancelFetch(pSdb, pIter);
}<|MERGE_RESOLUTION|>--- conflicted
+++ resolved
@@ -1622,31 +1622,7 @@
   }
 
   if (code != 0) goto _OVER;
-<<<<<<< HEAD
-
-  code = -1;
-  pTrans = mndTransCreate(pMnode, TRN_POLICY_RETRY, TRN_CONFLICT_DB_INSIDE, pReq);
-  if (pTrans == NULL) goto _OVER;
-
-  mDebug("trans:%d, used to alter stb:%s", pTrans->id, pAlter->name);
-  mndTransSetDbName(pTrans, pDb->name, NULL);
-
-  if (needRsp) {
-    void   *pCont = NULL;
-    int32_t contLen = 0;
-    if (mndBuildSMAlterStbRsp(pDb, pAlter, &stbObj, &pCont, &contLen) != 0) goto _OVER;
-    mndTransSetRpcRsp(pTrans, pCont, contLen);
-  }
-
-  if (mndSetAlterStbRedoLogs(pMnode, pTrans, pDb, &stbObj) != 0) goto _OVER;
-  if (mndSetAlterStbCommitLogs(pMnode, pTrans, pDb, &stbObj) != 0) goto _OVER;
-  if (mndSetAlterStbRedoActions(pMnode, pTrans, pDb, &stbObj, pReq->pCont, pReq->contLen) != 0) goto _OVER;
-  if (mndTransPrepare(pMnode, pTrans) != 0) goto _OVER;
-
-  code = 0;
-=======
   code = mndAlterStbImp(pMnode, pReq, pDb, &stbObj, needRsp);
->>>>>>> 6a9304e2
 
 _OVER:
   taosMemoryFreeClear(stbObj.pTags);
