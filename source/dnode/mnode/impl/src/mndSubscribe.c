--- conflicted
+++ resolved
@@ -273,12 +273,6 @@
   SArray    *inner = taosArrayGet(pDag->pSubplans, 0);
   SSubplan  *plan = taosArrayGetP(inner, 0);
 
-<<<<<<< HEAD
-  plan->execNode.inUse = 0;
-  strcpy(plan->execNode.epAddr[0].fqdn, "localhost");
-  plan->execNode.epAddr[0].port = 6030;
-=======
->>>>>>> c14cb952
   plan->execNode.nodeId = 2;
   SEpSet* pEpSet = &plan->execNode.epset;
 
