/*
 * Copyright (c) 2019 TAOS Data, Inc. <jhtao@taosdata.com>
 *
 * This program is free software: you can use, redistribute, and/or modify
 * it under the terms of the GNU Affero General Public License, version 3
 * or later ("AGPL"), as published by the Free Software Foundation.
 *
 * This program is distributed in the hope that it will be useful, but WITHOUT
 * ANY WARRANTY; without even the implied warranty of MERCHANTABILITY or
 * FITNESS FOR A PARTICULAR PURPOSE.
 *
 * You should have received a copy of the GNU Affero General Public License
 * along with this program. If not, see <http://www.gnu.org/licenses/>.
 */
#define _DEFAULT_SOURCE

#include "mndSubscribe.h"
#include "mndConsumer.h"
#include "mndDb.h"
#include "mndDnode.h"
#include "mndMnode.h"
#include "mndShow.h"
#include "mndStb.h"
#include "mndTopic.h"
#include "mndTrans.h"
#include "mndUser.h"
#include "mndVgroup.h"
#include "tcompare.h"
#include "tname.h"

#define MND_SUBSCRIBE_VER_NUMBER 1
#define MND_SUBSCRIBE_RESERVE_SIZE 64

#define MND_SUBSCRIBE_REBALANCE_CNT 3

enum {
<<<<<<< HEAD
  MQ_CONSUMER_STATUS__INIT = 1,
  MQ_CONSUMER_STATUS__ACTIVE,
  MQ_CONSUMER_STATUS__LOST,
};

enum {
=======
>>>>>>> 6caa5069
  MQ_SUBSCRIBE_STATUS__ACTIVE = 1,
  MQ_SUBSCRIBE_STATUS__DELETED,
};

static char *mndMakeSubscribeKey(const char *cgroup, const char *topicName);

static SSdbRaw *mndSubActionEncode(SMqSubscribeObj *);
static SSdbRow *mndSubActionDecode(SSdbRaw *pRaw);
static int32_t  mndSubActionInsert(SSdb *pSdb, SMqSubscribeObj *);
static int32_t  mndSubActionDelete(SSdb *pSdb, SMqSubscribeObj *);
static int32_t  mndSubActionUpdate(SSdb *pSdb, SMqSubscribeObj *pOldSub, SMqSubscribeObj *pNewSub);

static int32_t mndProcessSubscribeReq(SMnodeMsg *pMsg);
static int32_t mndProcessSubscribeRsp(SMnodeMsg *pMsg);
static int32_t mndProcessSubscribeInternalReq(SMnodeMsg *pMsg);
static int32_t mndProcessSubscribeInternalRsp(SMnodeMsg *pMsg);
static int32_t mndProcessMqTimerMsg(SMnodeMsg *pMsg);
static int32_t mndProcessGetSubEpReq(SMnodeMsg *pMsg);
static int32_t mndProcessDoRebalanceMsg(SMnodeMsg *pMsg);

static int mndPersistMqSetConnReq(SMnode *pMnode, STrans *pTrans, const SMqTopicObj *pTopic, const char *cgroup,
                                  const SMqConsumerEp *pSub);

<<<<<<< HEAD
static int mndPersistMqSetConnReq(SMnode *pMnode, STrans *pTrans, const SMqTopicObj *pTopic, const char *cgroup,
                                  const SMqConsumerEp *pSub);
=======
static int32_t mndPersistRebalanceMsg(SMnode *pMnode, STrans *pTrans, const SMqConsumerEp *pConsumerEp);
>>>>>>> 6caa5069

static int mndInitUnassignedVg(SMnode *pMnode, const SMqTopicObj *pTopic, SMqSubscribeObj *pSub);

int32_t mndInitSubscribe(SMnode *pMnode) {
  SSdbTable table = {.sdbType = SDB_SUBSCRIBE,
                     .keyType = SDB_KEY_BINARY,
                     .encodeFp = (SdbEncodeFp)mndSubActionEncode,
                     .decodeFp = (SdbDecodeFp)mndSubActionDecode,
                     .insertFp = (SdbInsertFp)mndSubActionInsert,
                     .updateFp = (SdbUpdateFp)mndSubActionUpdate,
                     .deleteFp = (SdbDeleteFp)mndSubActionDelete};

  mndSetMsgHandle(pMnode, TDMT_MND_SUBSCRIBE, mndProcessSubscribeReq);
  mndSetMsgHandle(pMnode, TDMT_VND_MQ_SET_CONN_RSP, mndProcessSubscribeInternalRsp);
  mndSetMsgHandle(pMnode, TDMT_VND_MQ_REB_RSP, mndProcessSubscribeInternalRsp);
  mndSetMsgHandle(pMnode, TDMT_MND_MQ_TIMER, mndProcessMqTimerMsg);
  mndSetMsgHandle(pMnode, TDMT_MND_GET_SUB_EP, mndProcessGetSubEpReq);
  mndSetMsgHandle(pMnode, TDMT_MND_MQ_DO_REBALANCE, mndProcessDoRebalanceMsg);
  return sdbSetTable(pMnode->pSdb, table);
}

static SMqSubscribeObj *mndCreateSubscription(SMnode *pMnode, const SMqTopicObj *pTopic, const char *consumerGroup) {
  SMqSubscribeObj *pSub = tNewSubscribeObj();
  if (pSub == NULL) {
    terrno = TSDB_CODE_OUT_OF_MEMORY;
    return NULL;
  }
  char *key = mndMakeSubscribeKey(consumerGroup, pTopic->name);
  if (key == NULL) {
    terrno = TSDB_CODE_OUT_OF_MEMORY;
    tDeleteSMqSubscribeObj(pSub);
    free(pSub);
    return NULL;
  }
  strcpy(pSub->key, key);
  free(key);

  if (mndInitUnassignedVg(pMnode, pTopic, pSub) < 0) {
    terrno = TSDB_CODE_OUT_OF_MEMORY;
    tDeleteSMqSubscribeObj(pSub);
    free(pSub);
    return NULL;
  }
  // TODO: disable alter subscribed table
  return pSub;
}

<<<<<<< HEAD
static int32_t mndBuildRebalanceMsg(void **pBuf, int32_t *pLen, const SMqTopicObj *pTopic,
                                    const SMqConsumerEp *pConsumerEp, const char *cgroup) {
  SMqSetCVgReq req = {0};
  strcpy(req.cgroup, cgroup);
  strcpy(req.topicName, pTopic->name);
  req.sql = pTopic->sql;
  req.logicalPlan = pTopic->logicalPlan;
  req.physicalPlan = pTopic->physicalPlan;
  req.qmsg = pConsumerEp->qmsg;
  req.oldConsumerId = pConsumerEp->oldConsumerId;
  req.newConsumerId = pConsumerEp->consumerId;
  req.vgId = pConsumerEp->vgId;
  int32_t tlen = tEncodeSMqSetCVgReq(NULL, &req);
=======
static int32_t mndBuildRebalanceMsg(void **pBuf, int32_t *pLen, const SMqConsumerEp *pConsumerEp) {
  SMqMVRebReq req = {
    .vgId = pConsumerEp->vgId,
    .oldConsumerId = pConsumerEp->oldConsumerId,
    .newConsumerId = pConsumerEp->consumerId,
  };

  int32_t tlen = tEncodeSMqMVRebReq(NULL, &req);
>>>>>>> 6caa5069
  void   *buf = malloc(sizeof(SMsgHead) + tlen);
  if (buf == NULL) {
    terrno = TSDB_CODE_OUT_OF_MEMORY;
    return -1;
  }
  SMsgHead *pMsgHead = (SMsgHead *)buf;

  pMsgHead->contLen = htonl(sizeof(SMsgHead) + tlen);
  pMsgHead->vgId = htonl(pConsumerEp->vgId);
<<<<<<< HEAD
  void *abuf = POINTER_SHIFT(buf, sizeof(SMsgHead));
  tEncodeSMqSetCVgReq(&abuf, &req);
=======

  void *abuf = POINTER_SHIFT(buf, sizeof(SMsgHead));
  tEncodeSMqMVRebReq(&abuf, &req);

>>>>>>> 6caa5069
  *pBuf = buf;
  *pLen = tlen;

  return 0;
}

<<<<<<< HEAD
static int32_t mndPersistRebalanceMsg(SMnode *pMnode, STrans *pTrans, const SMqTopicObj *pTopic,
                                      const SMqConsumerEp *pConsumerEp, const char *cgroup) {
=======
static int32_t mndPersistRebalanceMsg(SMnode *pMnode, STrans *pTrans, const SMqConsumerEp *pConsumerEp) {
>>>>>>> 6caa5069
  int32_t vgId = pConsumerEp->vgId;
  SVgObj *pVgObj = mndAcquireVgroup(pMnode, vgId);

  void   *buf;
  int32_t tlen;
<<<<<<< HEAD
  if (mndBuildRebalanceMsg(&buf, &tlen, pTopic, pConsumerEp, cgroup) < 0) {
=======
  if (mndBuildRebalanceMsg(&buf, &tlen, pConsumerEp) < 0) {
>>>>>>> 6caa5069
    return -1;
  }

  STransAction action = {0};
  action.epSet = mndGetVgroupEpset(pMnode, pVgObj);
  action.pCont = buf;
  action.contLen = sizeof(SMsgHead) + tlen;
  action.msgType = TDMT_VND_MQ_SET_CONN;

  mndReleaseVgroup(pMnode, pVgObj);
  if (mndTransAppendRedoAction(pTrans, &action) != 0) {
    free(buf);
    return -1;
  }

  return 0;
}

static int32_t mndBuildCancelConnReq(void **pBuf, int32_t *pLen, const SMqConsumerEp *pConsumerEp) {
  SMqSetCVgReq req = {0};
  req.oldConsumerId = pConsumerEp->consumerId;
  req.newConsumerId = -1;

  int32_t tlen = tEncodeSMqSetCVgReq(NULL, &req);
  void   *buf = malloc(sizeof(SMsgHead) + tlen);
  if (buf == NULL) {
    terrno = TSDB_CODE_OUT_OF_MEMORY;
    return -1;
  }
  SMsgHead *pMsgHead = (SMsgHead *)buf;

  pMsgHead->contLen = htonl(sizeof(SMsgHead) + tlen);
  pMsgHead->vgId = htonl(pConsumerEp->vgId);
  void *abuf = POINTER_SHIFT(buf, sizeof(SMsgHead));
  tEncodeSMqSetCVgReq(&abuf, &req);
  *pBuf = buf;
  *pLen = tlen;
  return 0;
}

static int32_t mndPersistCancelConnReq(SMnode *pMnode, STrans *pTrans, const SMqConsumerEp *pConsumerEp) {
  int32_t vgId = pConsumerEp->vgId;
  SVgObj *pVgObj = mndAcquireVgroup(pMnode, vgId);

  void   *buf;
  int32_t tlen;
  if (mndBuildCancelConnReq(&buf, &tlen, pConsumerEp) < 0) {
    return -1;
  }

  STransAction action = {0};
  action.epSet = mndGetVgroupEpset(pMnode, pVgObj);
  action.pCont = buf;
  action.contLen = sizeof(SMsgHead) + tlen;
  action.msgType = TDMT_VND_MQ_SET_CONN;

  mndReleaseVgroup(pMnode, pVgObj);
  if (mndTransAppendRedoAction(pTrans, &action) != 0) {
    free(buf);
    return -1;
  }

  return 0;
}

static int32_t mndProcessGetSubEpReq(SMnodeMsg *pMsg) {
  SMnode           *pMnode = pMsg->pMnode;
  SMqCMGetSubEpReq *pReq = (SMqCMGetSubEpReq *)pMsg->rpcMsg.pCont;
  SMqCMGetSubEpRsp  rsp = {0};
  int64_t           consumerId = be64toh(pReq->consumerId);
  int32_t           epoch = ntohl(pReq->epoch);

  SMqConsumerObj *pConsumer = mndAcquireConsumer(pMsg->pMnode, consumerId);
  if (pConsumer == NULL) {
    terrno = TSDB_CODE_MND_CONSUMER_NOT_EXIST;
    return -1;
  }
  ASSERT(strcmp(pReq->cgroup, pConsumer->cgroup) == 0);

  //TODO
  int32_t hbStatus = atomic_load_32(&pConsumer->hbStatus);
  mInfo("try to get sub ep, old val: %d", hbStatus);
  atomic_store_32(&pConsumer->hbStatus, 0);
  /*SSdbRaw *pConsumerRaw = mndConsumerActionEncode(pConsumer);*/
  /*sdbSetRawStatus(pConsumerRaw, SDB_STATUS_READY);*/
  /*sdbWrite(pMnode->pSdb, pConsumerRaw);*/

  strcpy(rsp.cgroup, pReq->cgroup);
  rsp.consumerId = consumerId;
  rsp.epoch = pConsumer->epoch;
<<<<<<< HEAD
  if (pReq->epoch != rsp.epoch) {
    SArray *pTopics = pConsumer->topics;
=======
  if (epoch != rsp.epoch) {
    mInfo("old epoch %d, new epoch %d", epoch, rsp.epoch);
    SArray *pTopics = pConsumer->currentTopics;
>>>>>>> 6caa5069
    int     sz = taosArrayGetSize(pTopics);
    rsp.topics = taosArrayInit(sz, sizeof(SMqSubTopicEp));
    for (int i = 0; i < sz; i++) {
      char            *topicName = taosArrayGetP(pTopics, i);
      SMqSubscribeObj *pSub = mndAcquireSubscribe(pMnode, pConsumer->cgroup, topicName);
      ASSERT(pSub);
      int csz = taosArrayGetSize(pSub->consumers);
<<<<<<< HEAD
      //TODO: change to bsearch
=======
      // TODO: change to bsearch
>>>>>>> 6caa5069
      for (int j = 0; j < csz; j++) {
        SMqSubConsumer *pSubConsumer = taosArrayGet(pSub->consumers, j);
        if (consumerId == pSubConsumer->consumerId) {
          int           vgsz = taosArrayGetSize(pSubConsumer->vgInfo);
          SMqSubTopicEp topicEp;
<<<<<<< HEAD
=======
          strcpy(topicEp.topic, topicName);
>>>>>>> 6caa5069
          topicEp.vgs = taosArrayInit(vgsz, sizeof(SMqSubVgEp));
          for (int k = 0; k < vgsz; k++) {
            SMqConsumerEp *pConsumerEp = taosArrayGet(pSubConsumer->vgInfo, k);

            SMqSubVgEp vgEp = {.epSet = pConsumerEp->epSet, .vgId = pConsumerEp->vgId};
            taosArrayPush(topicEp.vgs, &vgEp);
          }
          taosArrayPush(rsp.topics, &topicEp);
          break;
        }
      }
      mndReleaseSubscribe(pMnode, pSub);
    }
  }
  int32_t tlen = tEncodeSMqCMGetSubEpRsp(NULL, &rsp);
  void   *buf = rpcMallocCont(tlen);
  if (buf == NULL) {
    terrno = TSDB_CODE_OUT_OF_MEMORY;
    return -1;
  }
  void *abuf = buf;
  tEncodeSMqCMGetSubEpRsp(&abuf, &rsp);
  tDeleteSMqCMGetSubEpRsp(&rsp);
<<<<<<< HEAD
=======
  mndReleaseConsumer(pMnode, pConsumer);
>>>>>>> 6caa5069
  pMsg->pCont = buf;
  pMsg->contLen = tlen;
  return 0;
}

static int32_t mndSplitSubscribeKey(char *key, char **topic, char **cgroup) {
  int i = 0;
  while (key[i] != ':') {
    i++;
  }
  key[i] = 0;
  *cgroup = strdup(key);
  key[i] = ':';
  *topic = strdup(&key[i + 1]);
  return 0;
}

static SMqRebSubscribe *mndGetOrCreateRebSub(SHashObj *pHash, const char *key) {
  SMqRebSubscribe *pRebSub = taosHashGet(pHash, key, strlen(key));
  if (pRebSub == NULL) {
    pRebSub = tNewSMqRebSubscribe(key);
    if (pRebSub == NULL) {
      // TODO
      return NULL;
    }
    taosHashPut(pHash, key, strlen(key), pRebSub, sizeof(SMqRebSubscribe));
  }
  return pRebSub;
}

static int32_t mndProcessMqTimerMsg(SMnodeMsg *pMsg) {
<<<<<<< HEAD
  SMnode *pMnode = pMsg->pMnode;
  SSdb   *pSdb = pMnode->pSdb;
  SMqConsumerObj *pConsumer;
  void           *pIter = NULL;
=======
  SMnode            *pMnode = pMsg->pMnode;
  SSdb              *pSdb = pMnode->pSdb;
  SMqConsumerObj    *pConsumer;
  void              *pIter = NULL;
  SMqDoRebalanceMsg *pRebMsg = rpcMallocCont(sizeof(SMqDoRebalanceMsg));
  pRebMsg->rebSubHash = taosHashInit(64, MurmurHash3_32, true, HASH_NO_LOCK);

>>>>>>> 6caa5069
  while (1) {
    pIter = sdbFetch(pSdb, SDB_CONSUMER, pIter, (void **)&pConsumer);
    if (pIter == NULL) break;
    int32_t hbStatus = atomic_fetch_add_32(&pConsumer->hbStatus, 1);
    if (hbStatus > MND_SUBSCRIBE_REBALANCE_CNT) {
      int32_t old =
          atomic_val_compare_exchange_32(&pConsumer->status, MQ_CONSUMER_STATUS__ACTIVE, MQ_CONSUMER_STATUS__LOST);
      if (old == MQ_CONSUMER_STATUS__ACTIVE) {
<<<<<<< HEAD
        SMqDoRebalanceMsg *pRebMsg = rpcMallocCont(sizeof(SMqDoRebalanceMsg));
        pRebMsg->consumerId = pConsumer->consumerId;
        SRpcMsg rpcMsg = {.msgType = TDMT_MND_MQ_DO_REBALANCE, .pCont = pRebMsg, .contLen = sizeof(SMqDoRebalanceMsg)};
        pMnode->putReqToMWriteQFp(pMnode->pDnode, &rpcMsg);
      }
    }
  }
=======
        // get all topics of that topic
        int sz = taosArrayGetSize(pConsumer->currentTopics);
        for (int i = 0; i < sz; i++) {
          char            *topic = taosArrayGetP(pConsumer->currentTopics, i);
          char            *key = mndMakeSubscribeKey(pConsumer->cgroup, topic);
          SMqRebSubscribe *pRebSub = mndGetOrCreateRebSub(pRebMsg->rebSubHash, key);
          taosArrayPush(pRebSub->lostConsumers, &pConsumer->consumerId);
        }
        /*pRebMsg->consumerId = pConsumer->consumerId;*/
        /*SRpcMsg rpcMsg = {.msgType = TDMT_MND_MQ_DO_REBALANCE, .pCont = pRebMsg, .contLen =
         * sizeof(SMqDoRebalanceMsg)};*/
        /*pMnode->putReqToMWriteQFp(pMnode->pDnode, &rpcMsg);*/
      }
    }
    int32_t status = atomic_load_32(&pConsumer->status);
    if (status == MQ_CONSUMER_STATUS__INIT || status == MQ_CONSUMER_STATUS__MODIFY) {
      SArray *rebSubs;
      if (status == MQ_CONSUMER_STATUS__INIT) {
        rebSubs = pConsumer->currentTopics;
      } else {
        rebSubs = pConsumer->recentRemovedTopics;
      }
      int sz = taosArrayGetSize(rebSubs);
      for (int i = 0; i < sz; i++) {
        char            *topic = taosArrayGetP(rebSubs, i);
        char            *key = mndMakeSubscribeKey(pConsumer->cgroup, topic);
        SMqRebSubscribe *pRebSub = mndGetOrCreateRebSub(pRebMsg->rebSubHash, key);
        if (status == MQ_CONSUMER_STATUS__INIT) {
          taosArrayPush(pRebSub->newConsumers, &pConsumer->consumerId);
        } else if (status == MQ_CONSUMER_STATUS__MODIFY) {
          taosArrayPush(pRebSub->removedConsumers, &pConsumer->consumerId);
        }
      }
    }
  }
  if (taosHashGetSize(pRebMsg->rebSubHash) != 0) {
    mInfo("mq rebalance will be triggered");
    SRpcMsg rpcMsg = {.msgType = TDMT_MND_MQ_DO_REBALANCE, .pCont = pRebMsg, .contLen = sizeof(SMqDoRebalanceMsg)};
    pMnode->putReqToMWriteQFp(pMnode->pDnode, &rpcMsg);
  } else {
    taosHashCleanup(pRebMsg->rebSubHash);
    rpcFreeCont(pRebMsg);
  }
>>>>>>> 6caa5069
  return 0;
}

static int32_t mndProcessDoRebalanceMsg(SMnodeMsg *pMsg) {
  SMnode            *pMnode = pMsg->pMnode;
  SMqDoRebalanceMsg *pReq = (SMqDoRebalanceMsg *)pMsg->rpcMsg.pCont;
<<<<<<< HEAD
  SMqConsumerObj    *pConsumer = mndAcquireConsumer(pMnode, pReq->consumerId);
  int                topicSz = taosArrayGetSize(pConsumer->topics);
  STrans            *pTrans = mndTransCreate(pMnode, TRN_POLICY_RETRY, &pMsg->rpcMsg);
  for (int i = 0; i < topicSz; i++) {
    char            *topic = taosArrayGetP(pConsumer->topics, i);
    SMqSubscribeObj *pSub = mndAcquireSubscribe(pMnode, pConsumer->cgroup, topic);
    int32_t          consumerNum = taosArrayGetSize(pSub->consumers);
    if (consumerNum != 0) {
      int32_t vgNum = pSub->vgNum;
      int32_t vgEachConsumer = vgNum / consumerNum;
      int32_t left = vgNum % consumerNum;
      int32_t leftUsed = 0;
      SArray *unassignedVgStash = taosArrayInit(0, sizeof(SMqConsumerEp));
      SArray *unassignedConsumer = taosArrayInit(0, sizeof(int32_t));
      for (int32_t j = 0; j < consumerNum; j++) {
        bool            changed = false;
        SMqSubConsumer *pSubConsumer = taosArrayGet(pSub->consumers, j);
        int32_t         vgOneConsumer = taosArrayGetSize(pSubConsumer->vgInfo);
        bool            canUseLeft = leftUsed < left;
        if (vgOneConsumer > vgEachConsumer + canUseLeft) {
          changed = true;
          if (canUseLeft) leftUsed++;
          // put into unassigned
          while (taosArrayGetSize(pSubConsumer->vgInfo) > vgEachConsumer + canUseLeft) {
            SMqConsumerEp *pConsumerEp = taosArrayPop(pSubConsumer->vgInfo);
            ASSERT(pConsumerEp != NULL);
            taosArrayPush(unassignedVgStash, pConsumerEp);
            // build msg and persist into trans
          }
        } else if (vgOneConsumer < vgEachConsumer) {
          changed = true;
          // assign from unassigned
          while (taosArrayGetSize(pSubConsumer->vgInfo) < vgEachConsumer) {
            // if no unassgined, save j
            if (taosArrayGetSize(unassignedVgStash) == 0) {
              taosArrayPush(unassignedConsumer, &j);
              break;
            }
=======
  STrans            *pTrans = mndTransCreate(pMnode, TRN_POLICY_RETRY, &pMsg->rpcMsg);
  void              *pIter = NULL;

  mInfo("mq rebalance start");

  while (1) {
    pIter = taosHashIterate(pReq->rebSubHash, pIter);
    if (pIter == NULL) break;
    SMqRebSubscribe *pRebSub = (SMqRebSubscribe *)pIter;
    SMqSubscribeObj *pSub = mndAcquireSubscribeByKey(pMnode, pRebSub->key);

    mInfo("mq rebalance subscription: %s", pSub->key);

    // remove lost consumer
    for (int i = 0; i < taosArrayGetSize(pRebSub->lostConsumers); i++) {
      int64_t lostConsumerId = *(int64_t *)taosArrayGet(pRebSub->lostConsumers, i);

      mInfo("mq remove lost consumer %ld", lostConsumerId);

      for (int j = 0; j < taosArrayGetSize(pSub->consumers); j++) {
        SMqSubConsumer *pSubConsumer = taosArrayGet(pSub->consumers, j);
        if (pSubConsumer->consumerId == lostConsumerId) {
          taosArrayAddAll(pSub->unassignedVg, pSubConsumer->vgInfo);
          taosArrayPush(pSub->lostConsumers, pSubConsumer);
          taosArrayRemove(pSub->consumers, j);
          break;
        }
      }
    }

    // calculate rebalance
    int32_t consumerNum = taosArrayGetSize(pSub->consumers);
    if (consumerNum != 0) {
      int32_t vgNum = pSub->vgNum;
      int32_t vgEachConsumer = vgNum / consumerNum;
      int32_t imbalanceVg = vgNum % consumerNum;
      int32_t imbalanceSolved = 0;
      /*SArray *unassignedVgStash = taosArrayInit(0, sizeof(SMqConsumerEp));*/
      /*SArray *unassignedConsumerIdx = taosArrayInit(0, sizeof(int32_t));*/

      // iterate all consumers, set unassignedVgStash
      for (int i = 0; i < consumerNum; i++) {
        SMqSubConsumer *pSubConsumer = taosArrayGet(pSub->consumers, i);
        int vgThisConsumerBeforeRb = taosArrayGetSize(pSubConsumer->vgInfo);
        int vgThisConsumerAfterRb;
        if (i < imbalanceVg) vgThisConsumerAfterRb = vgEachConsumer + 1;
        else vgThisConsumerAfterRb = vgEachConsumer;

        mInfo("mq consumer:%ld, connectted vgroup change from %d %d", pSubConsumer->consumerId, vgThisConsumerBeforeRb, vgThisConsumerAfterRb);

        while(taosArrayGetSize(pSubConsumer->vgInfo) > vgThisConsumerAfterRb) {
          SMqConsumerEp *pConsumerEp = taosArrayPop(pSubConsumer->vgInfo);
          ASSERT(pConsumerEp != NULL);
          ASSERT(pConsumerEp->consumerId == pSubConsumer->consumerId);
          taosArrayPush(pSub->unassignedVg, pConsumerEp);
        }

          SMqConsumerObj *pRebConsumer = mndAcquireConsumer(pMnode, pSubConsumer->consumerId);
          int32_t status = atomic_load_32(&pRebConsumer->status);
          if (vgThisConsumerAfterRb != vgThisConsumerBeforeRb ||
              (vgThisConsumerAfterRb != 0 && status != MQ_CONSUMER_STATUS__ACTIVE) ||
              (vgThisConsumerAfterRb == 0 && status != MQ_CONSUMER_STATUS__LOST)
              ) {
            pRebConsumer->epoch++;
            if (vgThisConsumerAfterRb != 0) {
              atomic_store_32(&pRebConsumer->status, MQ_CONSUMER_STATUS__ACTIVE);
            } else {
              atomic_store_32(&pRebConsumer->status, MQ_CONSUMER_STATUS__IDLE);
            }

            mInfo("mq consumer:%ld, status change from %d %d", pRebConsumer->consumerId, status, pRebConsumer->status);

            SSdbRaw *pConsumerRaw = mndConsumerActionEncode(pRebConsumer);
            sdbSetRawStatus(pConsumerRaw, SDB_STATUS_READY);
            mndTransAppendRedolog(pTrans, pConsumerRaw);
          }
          mndReleaseConsumer(pMnode, pRebConsumer);
      }

      //assign to vgroup
      if (taosArrayGetSize(pSub->unassignedVg) != 0) {
        for (int i = 0; i < consumerNum; i++) {
          SMqSubConsumer *pSubConsumer = taosArrayGet(pSub->consumers, i);
          int vgThisConsumerBeforeRb = taosArrayGetSize(pSubConsumer->vgInfo);
          int vgThisConsumerAfterRb;
          if (i < imbalanceVg) vgThisConsumerAfterRb = vgEachConsumer + 1;
          else vgThisConsumerAfterRb = vgEachConsumer;

          while(taosArrayGetSize(pSubConsumer->vgInfo) < vgThisConsumerAfterRb) {
            SMqConsumerEp* pConsumerEp = taosArrayPop(pSub->unassignedVg);
            ASSERT(pConsumerEp != NULL);

            pConsumerEp->oldConsumerId = pConsumerEp->consumerId;
            pConsumerEp->consumerId = pSubConsumer->consumerId;
            taosArrayPush(pSubConsumer->vgInfo, pConsumerEp);

            mInfo("mq consumer:%ld , assign vgroup %d, previously assigned to consumer %ld", pSubConsumer->consumerId, pConsumerEp->vgId, pConsumerEp->oldConsumerId);

            mndPersistRebalanceMsg(pMnode, pTrans, pConsumerEp);
          }
        }
      }
      ASSERT(taosArrayGetSize(pSub->unassignedVg) == 0);

      // TODO: log rebalance statistics
      SSdbRaw *pSubRaw = mndSubActionEncode(pSub);
      sdbSetRawStatus(pSubRaw, SDB_STATUS_READY);
      mndTransAppendRedolog(pTrans, pSubRaw);
    }
    mndReleaseSubscribe(pMnode, pSub);
  }
  if (mndTransPrepare(pMnode, pTrans) != 0) {
    mError("mq-rebalance-trans:%d, failed to prepare since %s", pTrans->id, terrstr());
    mndTransDrop(pTrans);
    return -1;
  }

  mndTransDrop(pTrans);
  return 0;
}

#if 0
      for (int32_t j = 0; j < consumerNum; j++) {
        bool            changed = false;
        bool            unfished = false;

        bool            canUseLeft = imbalanceSolved < imbalanceVg;
        bool            mustUseLeft = canUseLeft && (imbalanceVg - imbalanceSolved >= consumerNum - j);
        ASSERT(imbalanceVg - imbalanceSolved <= consumerNum - j);

        int32_t maxVg = vgEachConsumer + canUseLeft;
        int32_t minVg = vgEachConsumer + mustUseLeft;

        SMqSubConsumer *pSubConsumer = taosArrayGet(pSub->consumers, j);
        int32_t         vgThisConsumerBeforeRb = taosArrayGetSize(pSubConsumer->vgInfo);
        int32_t         vgThisConsumerAfterRb;
        if (vgThisConsumerBeforeRb > maxVg) {
          vgThisConsumerAfterRb = maxVg; 
          imbalanceSolved++;
          changed = true;
        } else if (vgThisConsumerBeforeRb < minVg) {
          vgThisConsumerAfterRb = minVg;
          if (mustUseLeft) imbalanceSolved++;
          changed = true;
        } else {
          vgThisConsumerAfterRb = vgThisConsumerBeforeRb;
        }

        if (vgThisConsumerBeforeRb > vgThisConsumerAfterRb) {
          while (taosArrayGetSize(pSubConsumer->vgInfo) > vgThisConsumerAfterRb) {
            // put into unassigned
            SMqConsumerEp *pConsumerEp = taosArrayPop(pSubConsumer->vgInfo);
            ASSERT(pConsumerEp != NULL);
            ASSERT(pConsumerEp->consumerId == pSubConsumer->consumerId);
            taosArrayPush(unassignedVgStash, pConsumerEp);
          }

        } else if (vgThisConsumerBeforeRb < vgThisConsumerAfterRb) {
          // assign from unassigned
          while (taosArrayGetSize(pSubConsumer->vgInfo) < vgThisConsumerAfterRb) {
            // if no unassgined, save j
            if (taosArrayGetSize(unassignedVgStash) == 0) {
              taosArrayPush(unassignedConsumerIdx, &j);
              unfished = true;
              break;
            }
            // assign vg to consumer
>>>>>>> 6caa5069
            SMqConsumerEp *pConsumerEp = taosArrayPop(unassignedVgStash);
            ASSERT(pConsumerEp != NULL);
            pConsumerEp->oldConsumerId = pConsumerEp->consumerId;
            pConsumerEp->consumerId = pSubConsumer->consumerId;
            taosArrayPush(pSubConsumer->vgInfo, pConsumerEp);
            // build msg and persist into trans
          }
        }
<<<<<<< HEAD
        if (changed) {
          SMqConsumerObj *pRebConsumer = mndAcquireConsumer(pMnode, pSubConsumer->consumerId);
          pRebConsumer->epoch++;
          SSdbRaw* pConsumerRaw = mndConsumerActionEncode(pRebConsumer);
          sdbSetRawStatus(pConsumerRaw, SDB_STATUS_READY);
          mndTransAppendRedolog(pTrans, pConsumerRaw);
        }
      }

      for (int32_t j = 0; j < taosArrayGetSize(unassignedConsumer); j++) {
        int32_t         consumerIdx = *(int32_t *)taosArrayGet(unassignedConsumer, j);
        SMqSubConsumer *pSubConsumer = taosArrayGet(pSub->consumers, consumerIdx);
        while (taosArrayGetSize(pSubConsumer->vgInfo) < vgEachConsumer) {
=======

        if (changed && !unfished) {
          SMqConsumerObj *pRebConsumer = mndAcquireConsumer(pMnode, pSubConsumer->consumerId);
          pRebConsumer->epoch++;
          if (vgThisConsumerAfterRb != 0) {
            atomic_store_32(&pRebConsumer->status, MQ_CONSUMER_STATUS__ACTIVE);
          } else {
            atomic_store_32(&pRebConsumer->status, MQ_CONSUMER_STATUS__IDLE);
          }
          SSdbRaw *pConsumerRaw = mndConsumerActionEncode(pRebConsumer);
          sdbSetRawStatus(pConsumerRaw, SDB_STATUS_READY);
          mndTransAppendRedolog(pTrans, pConsumerRaw);
          mndReleaseConsumer(pMnode, pRebConsumer);
          // TODO: save history
        }
      }

      for (int32_t j = 0; j < taosArrayGetSize(unassignedConsumerIdx); j++) {
        bool            canUseLeft = imbalanceSolved < imbalanceVg;
        int32_t         consumerIdx = *(int32_t *)taosArrayGet(unassignedConsumerIdx, j);
        SMqSubConsumer *pSubConsumer = taosArrayGet(pSub->consumers, consumerIdx);
        if (canUseLeft) imbalanceSolved++;
        // must use
        int32_t vgThisConsumerAfterRb = taosArrayGetSize(pSubConsumer->vgInfo) + canUseLeft;
        while (taosArrayGetSize(pSubConsumer->vgInfo) < vgEachConsumer + canUseLeft) {
          // assign vg to consumer
>>>>>>> 6caa5069
          SMqConsumerEp *pConsumerEp = taosArrayPop(unassignedVgStash);
          ASSERT(pConsumerEp != NULL);
          pConsumerEp->oldConsumerId = pConsumerEp->consumerId;
          pConsumerEp->consumerId = pSubConsumer->consumerId;
          taosArrayPush(pSubConsumer->vgInfo, pConsumerEp);
          // build msg and persist into trans
        }
<<<<<<< HEAD
      }
      ASSERT(taosArrayGetSize(unassignedVgStash) == 0);

      // send msg to vnode
      // log rebalance statistics
      SSdbRaw *pSubRaw = mndSubActionEncode(pSub);
      sdbSetRawStatus(pSubRaw, SDB_STATUS_READY);
      mndTransAppendRedolog(pTrans, pSubRaw);
    }
    mndReleaseSubscribe(pMnode, pSub);
  }
  if (mndTransPrepare(pMnode, pTrans) != 0) {
    mError("mq-rebalance-trans:%d, failed to prepare since %s", pTrans->id, terrstr());
    mndTransDrop(pTrans);
    mndReleaseConsumer(pMnode, pConsumer);
    return -1;
  }

  mndTransDrop(pTrans);
  mndReleaseConsumer(pMnode, pConsumer);
  return 0;
}
=======
        SMqConsumerObj *pRebConsumer = mndAcquireConsumer(pMnode, pSubConsumer->consumerId);
        pRebConsumer->epoch++;
        atomic_store_32(&pRebConsumer->status, MQ_CONSUMER_STATUS__ACTIVE);
        SSdbRaw *pConsumerRaw = mndConsumerActionEncode(pRebConsumer);
        sdbSetRawStatus(pConsumerRaw, SDB_STATUS_READY);
        mndTransAppendRedolog(pTrans, pConsumerRaw);
        mndReleaseConsumer(pMnode, pRebConsumer);
        // TODO: save history
      }
#endif
>>>>>>> 6caa5069

#if 0
    //update consumer status for the subscribption
    for (int i = 0; i < taosArrayGetSize(pSub->assigned); i++) {
      SMqConsumerEp *pCEp = taosArrayGet(pSub->assigned, i);
      int64_t        consumerId = pCEp->consumerId;
      if (pCEp->status != -1) {
        int32_t consumerHbStatus = atomic_fetch_add_32(&pCEp->consumerHbStatus, 1);
        if (consumerHbStatus < MND_SUBSCRIBE_REBALANCE_CNT) {
          continue;
        }
        // put consumer into lostConsumer
        SMqConsumerEp* lostConsumer = taosArrayPush(pSub->lostConsumer, pCEp);
        lostConsumer->qmsg = NULL;
        // put vg into unassigned
        taosArrayPush(pSub->unassignedVg, pCEp);
        // remove from assigned
        // TODO: swap with last one, reduce size and reset i
        taosArrayRemove(pSub->assigned, i);
        // remove from available consumer
        for (int j = 0; j < taosArrayGetSize(pSub->availConsumer); j++) {
          if (*(int64_t *)taosArrayGet(pSub->availConsumer, i) == pCEp->consumerId) {
            taosArrayRemove(pSub->availConsumer, j);
            break;
          }
          // TODO: acquire consumer, set status to unavail
        }
#if 0
        SMqConsumerObj* pConsumer = mndAcquireConsumer(pMnode, consumerId);
        pConsumer->epoch++;
        printf("current epoch %ld size %ld", pConsumer->epoch, pConsumer->topics->size);
        SSdbRaw* pRaw = mndConsumerActionEncode(pConsumer);
        sdbSetRawStatus(pRaw, SDB_STATUS_READY);
        sdbWriteNotFree(pMnode->pSdb, pRaw);
        mndReleaseConsumer(pMnode, pConsumer);
#endif
      }
    }
    // no available consumer, skip rebalance
    if (taosArrayGetSize(pSub->availConsumer) == 0) {
      continue;
    }
    taosArrayGet(pSub->availConsumer, 0);
    // rebalance condition1 : have unassigned vg
    // assign vg to a consumer, trying to find the least assigned one
    if ((sz = taosArrayGetSize(pSub->unassignedVg)) > 0) {
      char *topic = NULL;
      char *cgroup = NULL;
      mndSplitSubscribeKey(pSub->key, &topic, &cgroup);

      SMqTopicObj *pTopic = mndAcquireTopic(pMnode, topic);
      STrans *pTrans = mndTransCreate(pMnode, TRN_POLICY_RETRY, &pMsg->rpcMsg);
      for (int32_t i = 0; i < sz; i++) {
        int64_t        consumerId = *(int64_t *)taosArrayGet(pSub->availConsumer, pSub->nextConsumerIdx);
        pSub->nextConsumerIdx = (pSub->nextConsumerIdx + 1) % taosArrayGetSize(pSub->availConsumer);

        SMqConsumerEp *pCEp = taosArrayPop(pSub->unassignedVg);
        pCEp->oldConsumerId = pCEp->consumerId;
        pCEp->consumerId = consumerId;
        taosArrayPush(pSub->assigned, pCEp);

        SMqConsumerObj *pConsumer = mndAcquireConsumer(pMnode, consumerId);
        pConsumer->epoch++;
        SSdbRaw* pConsumerRaw = mndConsumerActionEncode(pConsumer);
        sdbSetRawStatus(pConsumerRaw, SDB_STATUS_READY);
        sdbWrite(pMnode->pSdb, pConsumerRaw);
        mndReleaseConsumer(pMnode, pConsumer);

        void* msg;
        int32_t msgLen;
        mndBuildRebalanceMsg(&msg, &msgLen, pTopic, pCEp, cgroup, topic);

        // persist msg
        STransAction action = {0};
        action.epSet = pCEp->epSet;
        action.pCont = msg;
        action.contLen = sizeof(SMsgHead) + msgLen;
        action.msgType = TDMT_VND_MQ_SET_CONN;
        mndTransAppendRedoAction(pTrans, &action);

        // persist data
        SSdbRaw *pRaw = mndSubActionEncode(pSub);
        sdbSetRawStatus(pRaw, SDB_STATUS_READY);
        mndTransAppendRedolog(pTrans, pRaw);
      }

      if (mndTransPrepare(pMnode, pTrans) != 0) {
        mError("trans:%d, failed to prepare since %s", pTrans->id, terrstr());
      }
      mndReleaseTopic(pMnode, pTopic);
      mndTransDrop(pTrans);
      tfree(topic);
      tfree(cgroup);
    }
    // rebalance condition2 : imbalance assignment
  }
  return 0;
}
#endif

static int mndInitUnassignedVg(SMnode *pMnode, const SMqTopicObj *pTopic, SMqSubscribeObj *pSub) {
  SSdb      *pSdb = pMnode->pSdb;
  SVgObj    *pVgroup = NULL;
  SQueryDag *pDag = qStringToDag(pTopic->physicalPlan);
  SArray    *pArray = NULL;
  SArray    *inner = taosArrayGet(pDag->pSubplans, 0);
  SSubplan  *plan = taosArrayGetP(inner, 0);
  SArray    *unassignedVg = pSub->unassignedVg;

  void *pIter = NULL;
  while (1) {
    pIter = sdbFetch(pSdb, SDB_VGROUP, pIter, (void **)&pVgroup);
    if (pIter == NULL) break;
    if (pVgroup->dbUid != pTopic->dbUid) continue;

    pSub->vgNum++;
    plan->execNode.nodeId = pVgroup->vgId;
    plan->execNode.epset = mndGetVgroupEpset(pMnode, pVgroup);

    if (schedulerConvertDagToTaskList(pDag, &pArray) < 0) {
      terrno = TSDB_CODE_MND_UNSUPPORTED_TOPIC;
      mError("unsupport topic: %s, sql: %s", pTopic->name, pTopic->sql);
      return -1;
    }
<<<<<<< HEAD
    if (pArray && taosArrayGetSize(pArray) != 1) {
      terrno = TSDB_CODE_MND_UNSUPPORTED_TOPIC;
      mError("unsupport topic: %s, sql: %s, plan level: %ld", pTopic->name, pTopic->sql, taosArrayGetSize(pArray));
      return -1;
    }
=======
    /*if (pArray && taosArrayGetSize(pArray) != 1) {*/
    /*terrno = TSDB_CODE_MND_UNSUPPORTED_TOPIC;*/
    /*mError("unsupport topic: %s, sql: %s, plan level: %ld", pTopic->name, pTopic->sql, taosArrayGetSize(pArray));*/
    /*return -1;*/
    /*}*/
>>>>>>> 6caa5069

    SMqConsumerEp consumerEp = {0};
    consumerEp.status = 0;
    consumerEp.consumerId = -1;
    STaskInfo *pTaskInfo = taosArrayGet(pArray, 0);
    consumerEp.epSet = pTaskInfo->addr.epset;
    consumerEp.vgId = pTaskInfo->addr.nodeId;

    ASSERT(consumerEp.vgId == pVgroup->vgId);
    consumerEp.qmsg = strdup(pTaskInfo->msg->msg);
    taosArrayPush(unassignedVg, &consumerEp);
    // TODO: free taskInfo
    taosArrayDestroy(pArray);
  }

  /*qDestroyQueryDag(pDag);*/
  return 0;
}

static int mndPersistMqSetConnReq(SMnode *pMnode, STrans *pTrans, const SMqTopicObj *pTopic, const char *cgroup,
                                  const SMqConsumerEp *pConsumerEp) {
  int32_t vgId = pConsumerEp->vgId;
  SVgObj *pVgObj = mndAcquireVgroup(pMnode, vgId);

  SMqSetCVgReq req = {
      .vgId = vgId,
      .oldConsumerId = pConsumerEp->oldConsumerId,
      .newConsumerId = pConsumerEp->consumerId,
      .sql = pTopic->sql,
      .logicalPlan = pTopic->logicalPlan,
      .physicalPlan = pTopic->physicalPlan,
      .qmsg = pConsumerEp->qmsg,
  };

  strcpy(req.cgroup, cgroup);
  strcpy(req.topicName, pTopic->name);
  int32_t tlen = tEncodeSMqSetCVgReq(NULL, &req);
  void   *buf = malloc(sizeof(SMsgHead) + tlen);
  if (buf == NULL) {
    terrno = TSDB_CODE_OUT_OF_MEMORY;
    return -1;
  }

  SMsgHead *pMsgHead = (SMsgHead *)buf;

  pMsgHead->contLen = htonl(sizeof(SMsgHead) + tlen);
  pMsgHead->vgId = htonl(vgId);

  void *abuf = POINTER_SHIFT(buf, sizeof(SMsgHead));
  tEncodeSMqSetCVgReq(&abuf, &req);

  STransAction action = {0};
  action.epSet = mndGetVgroupEpset(pMnode, pVgObj);
  action.pCont = buf;
  action.contLen = sizeof(SMsgHead) + tlen;
  action.msgType = TDMT_VND_MQ_SET_CONN;

  mndReleaseVgroup(pMnode, pVgObj);
  if (mndTransAppendRedoAction(pTrans, &action) != 0) {
    free(buf);
    return -1;
  }
  return 0;
}

void mndCleanupSubscribe(SMnode *pMnode) {}

static SSdbRaw *mndSubActionEncode(SMqSubscribeObj *pSub) {
  terrno = TSDB_CODE_OUT_OF_MEMORY;
  void   *buf = NULL;
  int32_t tlen = tEncodeSubscribeObj(NULL, pSub);
  int32_t size = sizeof(int32_t) + tlen + MND_SUBSCRIBE_RESERVE_SIZE;

  SSdbRaw *pRaw = sdbAllocRaw(SDB_SUBSCRIBE, MND_SUBSCRIBE_VER_NUMBER, size);
  if (pRaw == NULL) goto SUB_ENCODE_OVER;

  buf = malloc(tlen);
  if (buf == NULL) goto SUB_ENCODE_OVER;

  void *abuf = buf;
  tEncodeSubscribeObj(&abuf, pSub);

  int32_t dataPos = 0;
  SDB_SET_INT32(pRaw, dataPos, tlen, SUB_ENCODE_OVER);
  SDB_SET_BINARY(pRaw, dataPos, buf, tlen, SUB_ENCODE_OVER);
  SDB_SET_RESERVE(pRaw, dataPos, MND_SUBSCRIBE_RESERVE_SIZE, SUB_ENCODE_OVER);
  SDB_SET_DATALEN(pRaw, dataPos, SUB_ENCODE_OVER);

  terrno = TSDB_CODE_SUCCESS;

SUB_ENCODE_OVER:
  tfree(buf);
  if (terrno != 0) {
    mError("subscribe:%s, failed to encode to raw:%p since %s", pSub->key, pRaw, terrstr());
    sdbFreeRaw(pRaw);
    return NULL;
  }

  mTrace("subscribe:%s, encode to raw:%p, row:%p", pSub->key, pRaw, pSub);
  return pRaw;
}

static SSdbRow *mndSubActionDecode(SSdbRaw *pRaw) {
  terrno = TSDB_CODE_OUT_OF_MEMORY;
  void *buf = NULL;

  int8_t sver = 0;
  if (sdbGetRawSoftVer(pRaw, &sver) != 0) goto SUB_DECODE_OVER;

  if (sver != MND_SUBSCRIBE_VER_NUMBER) {
    terrno = TSDB_CODE_SDB_INVALID_DATA_VER;
    goto SUB_DECODE_OVER;
  }

  int32_t  size = sizeof(SMqSubscribeObj);
  SSdbRow *pRow = sdbAllocRow(size);
  if (pRow == NULL) goto SUB_DECODE_OVER;

  SMqSubscribeObj *pSub = sdbGetRowObj(pRow);
  if (pSub == NULL) goto SUB_DECODE_OVER;

  int32_t dataPos = 0;
  int32_t tlen;
  SDB_GET_INT32(pRaw, dataPos, &tlen, SUB_DECODE_OVER);
  buf = malloc(tlen + 1);
  if (buf == NULL) goto SUB_DECODE_OVER;
  SDB_GET_BINARY(pRaw, dataPos, buf, tlen, SUB_DECODE_OVER);
  SDB_GET_RESERVE(pRaw, dataPos, MND_SUBSCRIBE_RESERVE_SIZE, SUB_DECODE_OVER);

  if (tDecodeSubscribeObj(buf, pSub) == NULL) {
    goto SUB_DECODE_OVER;
  }

  terrno = TSDB_CODE_SUCCESS;

SUB_DECODE_OVER:
  tfree(buf);
  if (terrno != TSDB_CODE_SUCCESS) {
    mError("subscribe:%s, failed to decode from raw:%p since %s", pSub->key, pRaw, terrstr());
    tfree(pRow);
    return NULL;
  }

  return pRow;
}

static int32_t mndSubActionInsert(SSdb *pSdb, SMqSubscribeObj *pSub) {
  mTrace("subscribe:%s, perform insert action", pSub->key);
  return 0;
}

static int32_t mndSubActionDelete(SSdb *pSdb, SMqSubscribeObj *pSub) {
  mTrace("subscribe:%s, perform delete action", pSub->key);
  tDeleteSMqSubscribeObj(pSub);
  return 0;
}

static int32_t mndSubActionUpdate(SSdb *pSdb, SMqSubscribeObj *pOldSub, SMqSubscribeObj *pNewSub) {
  mTrace("subscribe:%s, perform update action", pOldSub->key);
  return 0;
}

static char *mndMakeSubscribeKey(const char *cgroup, const char *topicName) {
  char *key = malloc(TSDB_SHOW_SUBQUERY_LEN);
  if (key == NULL) {
    return NULL;
  }
  int tlen = strlen(cgroup);
  memcpy(key, cgroup, tlen);
  key[tlen] = ':';
  strcpy(key + tlen + 1, topicName);
  return key;
}

SMqSubscribeObj *mndAcquireSubscribe(SMnode *pMnode, const char *cgroup, const char *topicName) {
  SSdb            *pSdb = pMnode->pSdb;
  char            *key = mndMakeSubscribeKey(cgroup, topicName);
  SMqSubscribeObj *pSub = sdbAcquire(pSdb, SDB_SUBSCRIBE, key);
  free(key);
  if (pSub == NULL) {
    /*terrno = TSDB_CODE_MND_CONSUMER_NOT_EXIST;*/
  }
  return pSub;
}

SMqSubscribeObj *mndAcquireSubscribeByKey(SMnode *pMnode, const char *key) {
  SSdb            *pSdb = pMnode->pSdb;
  SMqSubscribeObj *pSub = sdbAcquire(pSdb, SDB_SUBSCRIBE, key);
  if (pSub == NULL) {
    /*terrno = TSDB_CODE_MND_CONSUMER_NOT_EXIST;*/
  }
  return pSub;
}

void mndReleaseSubscribe(SMnode *pMnode, SMqSubscribeObj *pSub) {
  SSdb *pSdb = pMnode->pSdb;
  sdbRelease(pSdb, pSub);
}

static int32_t mndProcessSubscribeReq(SMnodeMsg *pMsg) {
  SMnode         *pMnode = pMsg->pMnode;
  char           *msgStr = pMsg->rpcMsg.pCont;
  SCMSubscribeReq subscribe;
  tDeserializeSCMSubscribeReq(msgStr, &subscribe);
  int64_t consumerId = subscribe.consumerId;
  char   *cgroup = subscribe.consumerGroup;

  SArray *newSub = subscribe.topicNames;
  int     newTopicNum = subscribe.topicNum;

  taosArraySortString(newSub, taosArrayCompareString);

  SArray *oldSub = NULL;
  int     oldTopicNum = 0;
  bool    createConsumer = false;
  // create consumer if not exist
  SMqConsumerObj *pConsumer = mndAcquireConsumer(pMnode, consumerId);
  if (pConsumer == NULL) {
    // create consumer
    pConsumer = mndCreateConsumer(consumerId, cgroup);
    createConsumer = true;
  } else {
    pConsumer->epoch++;
<<<<<<< HEAD
    oldSub = pConsumer->topics;
  }
  pConsumer->topics = newSub;
=======
    oldSub = pConsumer->currentTopics;
  }
  pConsumer->currentTopics = newSub;
>>>>>>> 6caa5069

  if (oldSub != NULL) {
    oldTopicNum = taosArrayGetSize(oldSub);
  }

  STrans *pTrans = mndTransCreate(pMnode, TRN_POLICY_RETRY, &pMsg->rpcMsg);
  if (pTrans == NULL) {
    // TODO: free memory
    return -1;
  }

  int i = 0, j = 0;
  while (i < newTopicNum || j < oldTopicNum) {
    char *newTopicName = NULL;
    char *oldTopicName = NULL;
    if (i >= newTopicNum) {
      // encode unset topic msg to all vnodes related to that topic
      oldTopicName = taosArrayGetP(oldSub, j);
      j++;
    } else if (j >= oldTopicNum) {
      newTopicName = taosArrayGetP(newSub, i);
      i++;
    } else {
      newTopicName = taosArrayGetP(newSub, i);
      oldTopicName = taosArrayGetP(oldSub, j);

      int comp = compareLenPrefixedStr(newTopicName, oldTopicName);
      if (comp == 0) {
        // do nothing
        oldTopicName = newTopicName = NULL;
        i++;
        j++;
        continue;
      } else if (comp < 0) {
        oldTopicName = NULL;
        i++;
      } else {
        newTopicName = NULL;
        j++;
      }
    }

    if (oldTopicName != NULL) {
      ASSERT(newTopicName == NULL);

      // cancel subscribe of old topic
      SMqSubscribeObj *pSub = mndAcquireSubscribe(pMnode, cgroup, oldTopicName);
      ASSERT(pSub);
      int csz = taosArrayGetSize(pSub->consumers);
      for (int ci = 0; ci < csz; ci++) {
        SMqSubConsumer *pSubConsumer = taosArrayGet(pSub->consumers, ci);
        if (pSubConsumer->consumerId == consumerId) {
          int vgsz = taosArrayGetSize(pSubConsumer->vgInfo);
          for (int vgi = 0; vgi < vgsz; vgi++) {
            SMqConsumerEp *pConsumerEp = taosArrayGet(pSubConsumer->vgInfo, vgi);
            mndPersistCancelConnReq(pMnode, pTrans, pConsumerEp);
<<<<<<< HEAD
          }
          break;
        }
      }
      pSub->status = MQ_SUBSCRIBE_STATUS__DELETED;
=======
            taosArrayPush(pSub->unassignedVg, pConsumerEp);
          }
          taosArrayRemove(pSub->consumers, ci);
          break;
        }
      }
      atomic_store_32(&pConsumer->status, MQ_CONSUMER_STATUS__MODIFY);
      /*pSub->status = MQ_SUBSCRIBE_STATUS__DELETED;*/
>>>>>>> 6caa5069
    } else if (newTopicName != NULL) {
      ASSERT(oldTopicName == NULL);

      SMqTopicObj *pTopic = mndAcquireTopic(pMnode, newTopicName);
      if (pTopic == NULL) {
        mError("topic being subscribed not exist: %s", newTopicName);
        continue;
      }

      SMqSubscribeObj *pSub = mndAcquireSubscribe(pMnode, cgroup, newTopicName);
      bool             createSub = false;
      if (pSub == NULL) {
        mDebug("create new subscription by consumer %ld, group: %s, topic %s", consumerId, cgroup, newTopicName);
        pSub = mndCreateSubscription(pMnode, pTopic, cgroup);
        createSub = true;
      }

      SMqSubConsumer mqSubConsumer;
      mqSubConsumer.consumerId = consumerId;
      mqSubConsumer.vgInfo = taosArrayInit(0, sizeof(SMqConsumerEp));
      taosArrayPush(pSub->consumers, &mqSubConsumer);

      // if have un assigned vg, assign one to the consumer
      if (taosArrayGetSize(pSub->unassignedVg) > 0) {
        SMqConsumerEp *pConsumerEp = taosArrayPop(pSub->unassignedVg);
        pConsumerEp->oldConsumerId = pConsumerEp->consumerId;
        pConsumerEp->consumerId = consumerId;
        taosArrayPush(mqSubConsumer.vgInfo, pConsumerEp);
        mndPersistMqSetConnReq(pMnode, pTrans, pTopic, cgroup, pConsumerEp);
<<<<<<< HEAD
=======
        atomic_store_32(&pConsumer->status, MQ_CONSUMER_STATUS__ACTIVE);
>>>>>>> 6caa5069
      }

      SSdbRaw *pRaw = mndSubActionEncode(pSub);
      sdbSetRawStatus(pRaw, SDB_STATUS_READY);
      mndTransAppendRedolog(pTrans, pRaw);

      if (!createSub) mndReleaseSubscribe(pMnode, pSub);
      mndReleaseTopic(pMnode, pTopic);
    }
  }

  if (oldSub) taosArrayDestroyEx(oldSub, free);

  // persist consumerObj
  SSdbRaw *pConsumerRaw = mndConsumerActionEncode(pConsumer);
  sdbSetRawStatus(pConsumerRaw, SDB_STATUS_READY);
  mndTransAppendRedolog(pTrans, pConsumerRaw);

  if (mndTransPrepare(pMnode, pTrans) != 0) {
    mError("mq-subscribe-trans:%d, failed to prepare since %s", pTrans->id, terrstr());
    mndTransDrop(pTrans);
    if (!createConsumer) mndReleaseConsumer(pMnode, pConsumer);
    return -1;
  }

  mndTransDrop(pTrans);
  if (!createConsumer) mndReleaseConsumer(pMnode, pConsumer);
  return TSDB_CODE_MND_ACTION_IN_PROGRESS;
}

static int32_t mndProcessSubscribeInternalRsp(SMnodeMsg *pRsp) {
  mndTransProcessRsp(pRsp);
  return 0;
}

static void mndCancelGetNextConsumer(SMnode *pMnode, void *pIter) {
  SSdb *pSdb = pMnode->pSdb;
  sdbCancelFetch(pSdb, pIter);
}<|MERGE_RESOLUTION|>--- conflicted
+++ resolved
@@ -34,15 +34,6 @@
 #define MND_SUBSCRIBE_REBALANCE_CNT 3
 
 enum {
-<<<<<<< HEAD
-  MQ_CONSUMER_STATUS__INIT = 1,
-  MQ_CONSUMER_STATUS__ACTIVE,
-  MQ_CONSUMER_STATUS__LOST,
-};
-
-enum {
-=======
->>>>>>> 6caa5069
   MQ_SUBSCRIBE_STATUS__ACTIVE = 1,
   MQ_SUBSCRIBE_STATUS__DELETED,
 };
@@ -66,12 +57,7 @@
 static int mndPersistMqSetConnReq(SMnode *pMnode, STrans *pTrans, const SMqTopicObj *pTopic, const char *cgroup,
                                   const SMqConsumerEp *pSub);
 
-<<<<<<< HEAD
-static int mndPersistMqSetConnReq(SMnode *pMnode, STrans *pTrans, const SMqTopicObj *pTopic, const char *cgroup,
-                                  const SMqConsumerEp *pSub);
-=======
 static int32_t mndPersistRebalanceMsg(SMnode *pMnode, STrans *pTrans, const SMqConsumerEp *pConsumerEp);
->>>>>>> 6caa5069
 
 static int mndInitUnassignedVg(SMnode *pMnode, const SMqTopicObj *pTopic, SMqSubscribeObj *pSub);
 
@@ -119,21 +105,6 @@
   return pSub;
 }
 
-<<<<<<< HEAD
-static int32_t mndBuildRebalanceMsg(void **pBuf, int32_t *pLen, const SMqTopicObj *pTopic,
-                                    const SMqConsumerEp *pConsumerEp, const char *cgroup) {
-  SMqSetCVgReq req = {0};
-  strcpy(req.cgroup, cgroup);
-  strcpy(req.topicName, pTopic->name);
-  req.sql = pTopic->sql;
-  req.logicalPlan = pTopic->logicalPlan;
-  req.physicalPlan = pTopic->physicalPlan;
-  req.qmsg = pConsumerEp->qmsg;
-  req.oldConsumerId = pConsumerEp->oldConsumerId;
-  req.newConsumerId = pConsumerEp->consumerId;
-  req.vgId = pConsumerEp->vgId;
-  int32_t tlen = tEncodeSMqSetCVgReq(NULL, &req);
-=======
 static int32_t mndBuildRebalanceMsg(void **pBuf, int32_t *pLen, const SMqConsumerEp *pConsumerEp) {
   SMqMVRebReq req = {
     .vgId = pConsumerEp->vgId,
@@ -142,7 +113,6 @@
   };
 
   int32_t tlen = tEncodeSMqMVRebReq(NULL, &req);
->>>>>>> 6caa5069
   void   *buf = malloc(sizeof(SMsgHead) + tlen);
   if (buf == NULL) {
     terrno = TSDB_CODE_OUT_OF_MEMORY;
@@ -152,37 +122,23 @@
 
   pMsgHead->contLen = htonl(sizeof(SMsgHead) + tlen);
   pMsgHead->vgId = htonl(pConsumerEp->vgId);
-<<<<<<< HEAD
-  void *abuf = POINTER_SHIFT(buf, sizeof(SMsgHead));
-  tEncodeSMqSetCVgReq(&abuf, &req);
-=======
 
   void *abuf = POINTER_SHIFT(buf, sizeof(SMsgHead));
   tEncodeSMqMVRebReq(&abuf, &req);
 
->>>>>>> 6caa5069
   *pBuf = buf;
   *pLen = tlen;
 
   return 0;
 }
 
-<<<<<<< HEAD
-static int32_t mndPersistRebalanceMsg(SMnode *pMnode, STrans *pTrans, const SMqTopicObj *pTopic,
-                                      const SMqConsumerEp *pConsumerEp, const char *cgroup) {
-=======
 static int32_t mndPersistRebalanceMsg(SMnode *pMnode, STrans *pTrans, const SMqConsumerEp *pConsumerEp) {
->>>>>>> 6caa5069
   int32_t vgId = pConsumerEp->vgId;
   SVgObj *pVgObj = mndAcquireVgroup(pMnode, vgId);
 
   void   *buf;
   int32_t tlen;
-<<<<<<< HEAD
-  if (mndBuildRebalanceMsg(&buf, &tlen, pTopic, pConsumerEp, cgroup) < 0) {
-=======
   if (mndBuildRebalanceMsg(&buf, &tlen, pConsumerEp) < 0) {
->>>>>>> 6caa5069
     return -1;
   }
 
@@ -273,14 +229,9 @@
   strcpy(rsp.cgroup, pReq->cgroup);
   rsp.consumerId = consumerId;
   rsp.epoch = pConsumer->epoch;
-<<<<<<< HEAD
-  if (pReq->epoch != rsp.epoch) {
-    SArray *pTopics = pConsumer->topics;
-=======
   if (epoch != rsp.epoch) {
     mInfo("old epoch %d, new epoch %d", epoch, rsp.epoch);
     SArray *pTopics = pConsumer->currentTopics;
->>>>>>> 6caa5069
     int     sz = taosArrayGetSize(pTopics);
     rsp.topics = taosArrayInit(sz, sizeof(SMqSubTopicEp));
     for (int i = 0; i < sz; i++) {
@@ -288,20 +239,13 @@
       SMqSubscribeObj *pSub = mndAcquireSubscribe(pMnode, pConsumer->cgroup, topicName);
       ASSERT(pSub);
       int csz = taosArrayGetSize(pSub->consumers);
-<<<<<<< HEAD
-      //TODO: change to bsearch
-=======
       // TODO: change to bsearch
->>>>>>> 6caa5069
       for (int j = 0; j < csz; j++) {
         SMqSubConsumer *pSubConsumer = taosArrayGet(pSub->consumers, j);
         if (consumerId == pSubConsumer->consumerId) {
           int           vgsz = taosArrayGetSize(pSubConsumer->vgInfo);
           SMqSubTopicEp topicEp;
-<<<<<<< HEAD
-=======
           strcpy(topicEp.topic, topicName);
->>>>>>> 6caa5069
           topicEp.vgs = taosArrayInit(vgsz, sizeof(SMqSubVgEp));
           for (int k = 0; k < vgsz; k++) {
             SMqConsumerEp *pConsumerEp = taosArrayGet(pSubConsumer->vgInfo, k);
@@ -325,10 +269,7 @@
   void *abuf = buf;
   tEncodeSMqCMGetSubEpRsp(&abuf, &rsp);
   tDeleteSMqCMGetSubEpRsp(&rsp);
-<<<<<<< HEAD
-=======
   mndReleaseConsumer(pMnode, pConsumer);
->>>>>>> 6caa5069
   pMsg->pCont = buf;
   pMsg->contLen = tlen;
   return 0;
@@ -360,12 +301,6 @@
 }
 
 static int32_t mndProcessMqTimerMsg(SMnodeMsg *pMsg) {
-<<<<<<< HEAD
-  SMnode *pMnode = pMsg->pMnode;
-  SSdb   *pSdb = pMnode->pSdb;
-  SMqConsumerObj *pConsumer;
-  void           *pIter = NULL;
-=======
   SMnode            *pMnode = pMsg->pMnode;
   SSdb              *pSdb = pMnode->pSdb;
   SMqConsumerObj    *pConsumer;
@@ -373,7 +308,6 @@
   SMqDoRebalanceMsg *pRebMsg = rpcMallocCont(sizeof(SMqDoRebalanceMsg));
   pRebMsg->rebSubHash = taosHashInit(64, MurmurHash3_32, true, HASH_NO_LOCK);
 
->>>>>>> 6caa5069
   while (1) {
     pIter = sdbFetch(pSdb, SDB_CONSUMER, pIter, (void **)&pConsumer);
     if (pIter == NULL) break;
@@ -382,15 +316,6 @@
       int32_t old =
           atomic_val_compare_exchange_32(&pConsumer->status, MQ_CONSUMER_STATUS__ACTIVE, MQ_CONSUMER_STATUS__LOST);
       if (old == MQ_CONSUMER_STATUS__ACTIVE) {
-<<<<<<< HEAD
-        SMqDoRebalanceMsg *pRebMsg = rpcMallocCont(sizeof(SMqDoRebalanceMsg));
-        pRebMsg->consumerId = pConsumer->consumerId;
-        SRpcMsg rpcMsg = {.msgType = TDMT_MND_MQ_DO_REBALANCE, .pCont = pRebMsg, .contLen = sizeof(SMqDoRebalanceMsg)};
-        pMnode->putReqToMWriteQFp(pMnode->pDnode, &rpcMsg);
-      }
-    }
-  }
-=======
         // get all topics of that topic
         int sz = taosArrayGetSize(pConsumer->currentTopics);
         for (int i = 0; i < sz; i++) {
@@ -434,53 +359,12 @@
     taosHashCleanup(pRebMsg->rebSubHash);
     rpcFreeCont(pRebMsg);
   }
->>>>>>> 6caa5069
   return 0;
 }
 
 static int32_t mndProcessDoRebalanceMsg(SMnodeMsg *pMsg) {
   SMnode            *pMnode = pMsg->pMnode;
   SMqDoRebalanceMsg *pReq = (SMqDoRebalanceMsg *)pMsg->rpcMsg.pCont;
-<<<<<<< HEAD
-  SMqConsumerObj    *pConsumer = mndAcquireConsumer(pMnode, pReq->consumerId);
-  int                topicSz = taosArrayGetSize(pConsumer->topics);
-  STrans            *pTrans = mndTransCreate(pMnode, TRN_POLICY_RETRY, &pMsg->rpcMsg);
-  for (int i = 0; i < topicSz; i++) {
-    char            *topic = taosArrayGetP(pConsumer->topics, i);
-    SMqSubscribeObj *pSub = mndAcquireSubscribe(pMnode, pConsumer->cgroup, topic);
-    int32_t          consumerNum = taosArrayGetSize(pSub->consumers);
-    if (consumerNum != 0) {
-      int32_t vgNum = pSub->vgNum;
-      int32_t vgEachConsumer = vgNum / consumerNum;
-      int32_t left = vgNum % consumerNum;
-      int32_t leftUsed = 0;
-      SArray *unassignedVgStash = taosArrayInit(0, sizeof(SMqConsumerEp));
-      SArray *unassignedConsumer = taosArrayInit(0, sizeof(int32_t));
-      for (int32_t j = 0; j < consumerNum; j++) {
-        bool            changed = false;
-        SMqSubConsumer *pSubConsumer = taosArrayGet(pSub->consumers, j);
-        int32_t         vgOneConsumer = taosArrayGetSize(pSubConsumer->vgInfo);
-        bool            canUseLeft = leftUsed < left;
-        if (vgOneConsumer > vgEachConsumer + canUseLeft) {
-          changed = true;
-          if (canUseLeft) leftUsed++;
-          // put into unassigned
-          while (taosArrayGetSize(pSubConsumer->vgInfo) > vgEachConsumer + canUseLeft) {
-            SMqConsumerEp *pConsumerEp = taosArrayPop(pSubConsumer->vgInfo);
-            ASSERT(pConsumerEp != NULL);
-            taosArrayPush(unassignedVgStash, pConsumerEp);
-            // build msg and persist into trans
-          }
-        } else if (vgOneConsumer < vgEachConsumer) {
-          changed = true;
-          // assign from unassigned
-          while (taosArrayGetSize(pSubConsumer->vgInfo) < vgEachConsumer) {
-            // if no unassgined, save j
-            if (taosArrayGetSize(unassignedVgStash) == 0) {
-              taosArrayPush(unassignedConsumer, &j);
-              break;
-            }
-=======
   STrans            *pTrans = mndTransCreate(pMnode, TRN_POLICY_RETRY, &pMsg->rpcMsg);
   void              *pIter = NULL;
 
@@ -648,7 +532,6 @@
               break;
             }
             // assign vg to consumer
->>>>>>> 6caa5069
             SMqConsumerEp *pConsumerEp = taosArrayPop(unassignedVgStash);
             ASSERT(pConsumerEp != NULL);
             pConsumerEp->oldConsumerId = pConsumerEp->consumerId;
@@ -657,21 +540,6 @@
             // build msg and persist into trans
           }
         }
-<<<<<<< HEAD
-        if (changed) {
-          SMqConsumerObj *pRebConsumer = mndAcquireConsumer(pMnode, pSubConsumer->consumerId);
-          pRebConsumer->epoch++;
-          SSdbRaw* pConsumerRaw = mndConsumerActionEncode(pRebConsumer);
-          sdbSetRawStatus(pConsumerRaw, SDB_STATUS_READY);
-          mndTransAppendRedolog(pTrans, pConsumerRaw);
-        }
-      }
-
-      for (int32_t j = 0; j < taosArrayGetSize(unassignedConsumer); j++) {
-        int32_t         consumerIdx = *(int32_t *)taosArrayGet(unassignedConsumer, j);
-        SMqSubConsumer *pSubConsumer = taosArrayGet(pSub->consumers, consumerIdx);
-        while (taosArrayGetSize(pSubConsumer->vgInfo) < vgEachConsumer) {
-=======
 
         if (changed && !unfished) {
           SMqConsumerObj *pRebConsumer = mndAcquireConsumer(pMnode, pSubConsumer->consumerId);
@@ -698,7 +566,6 @@
         int32_t vgThisConsumerAfterRb = taosArrayGetSize(pSubConsumer->vgInfo) + canUseLeft;
         while (taosArrayGetSize(pSubConsumer->vgInfo) < vgEachConsumer + canUseLeft) {
           // assign vg to consumer
->>>>>>> 6caa5069
           SMqConsumerEp *pConsumerEp = taosArrayPop(unassignedVgStash);
           ASSERT(pConsumerEp != NULL);
           pConsumerEp->oldConsumerId = pConsumerEp->consumerId;
@@ -706,30 +573,6 @@
           taosArrayPush(pSubConsumer->vgInfo, pConsumerEp);
           // build msg and persist into trans
         }
-<<<<<<< HEAD
-      }
-      ASSERT(taosArrayGetSize(unassignedVgStash) == 0);
-
-      // send msg to vnode
-      // log rebalance statistics
-      SSdbRaw *pSubRaw = mndSubActionEncode(pSub);
-      sdbSetRawStatus(pSubRaw, SDB_STATUS_READY);
-      mndTransAppendRedolog(pTrans, pSubRaw);
-    }
-    mndReleaseSubscribe(pMnode, pSub);
-  }
-  if (mndTransPrepare(pMnode, pTrans) != 0) {
-    mError("mq-rebalance-trans:%d, failed to prepare since %s", pTrans->id, terrstr());
-    mndTransDrop(pTrans);
-    mndReleaseConsumer(pMnode, pConsumer);
-    return -1;
-  }
-
-  mndTransDrop(pTrans);
-  mndReleaseConsumer(pMnode, pConsumer);
-  return 0;
-}
-=======
         SMqConsumerObj *pRebConsumer = mndAcquireConsumer(pMnode, pSubConsumer->consumerId);
         pRebConsumer->epoch++;
         atomic_store_32(&pRebConsumer->status, MQ_CONSUMER_STATUS__ACTIVE);
@@ -740,7 +583,6 @@
         // TODO: save history
       }
 #endif
->>>>>>> 6caa5069
 
 #if 0
     //update consumer status for the subscribption
@@ -865,19 +707,11 @@
       mError("unsupport topic: %s, sql: %s", pTopic->name, pTopic->sql);
       return -1;
     }
-<<<<<<< HEAD
-    if (pArray && taosArrayGetSize(pArray) != 1) {
-      terrno = TSDB_CODE_MND_UNSUPPORTED_TOPIC;
-      mError("unsupport topic: %s, sql: %s, plan level: %ld", pTopic->name, pTopic->sql, taosArrayGetSize(pArray));
-      return -1;
-    }
-=======
     /*if (pArray && taosArrayGetSize(pArray) != 1) {*/
     /*terrno = TSDB_CODE_MND_UNSUPPORTED_TOPIC;*/
     /*mError("unsupport topic: %s, sql: %s, plan level: %ld", pTopic->name, pTopic->sql, taosArrayGetSize(pArray));*/
     /*return -1;*/
     /*}*/
->>>>>>> 6caa5069
 
     SMqConsumerEp consumerEp = {0};
     consumerEp.status = 0;
@@ -1101,15 +935,9 @@
     createConsumer = true;
   } else {
     pConsumer->epoch++;
-<<<<<<< HEAD
-    oldSub = pConsumer->topics;
-  }
-  pConsumer->topics = newSub;
-=======
     oldSub = pConsumer->currentTopics;
   }
   pConsumer->currentTopics = newSub;
->>>>>>> 6caa5069
 
   if (oldSub != NULL) {
     oldTopicNum = taosArrayGetSize(oldSub);
@@ -1166,13 +994,6 @@
           for (int vgi = 0; vgi < vgsz; vgi++) {
             SMqConsumerEp *pConsumerEp = taosArrayGet(pSubConsumer->vgInfo, vgi);
             mndPersistCancelConnReq(pMnode, pTrans, pConsumerEp);
-<<<<<<< HEAD
-          }
-          break;
-        }
-      }
-      pSub->status = MQ_SUBSCRIBE_STATUS__DELETED;
-=======
             taosArrayPush(pSub->unassignedVg, pConsumerEp);
           }
           taosArrayRemove(pSub->consumers, ci);
@@ -1181,7 +1002,6 @@
       }
       atomic_store_32(&pConsumer->status, MQ_CONSUMER_STATUS__MODIFY);
       /*pSub->status = MQ_SUBSCRIBE_STATUS__DELETED;*/
->>>>>>> 6caa5069
     } else if (newTopicName != NULL) {
       ASSERT(oldTopicName == NULL);
 
@@ -1211,10 +1031,7 @@
         pConsumerEp->consumerId = consumerId;
         taosArrayPush(mqSubConsumer.vgInfo, pConsumerEp);
         mndPersistMqSetConnReq(pMnode, pTrans, pTopic, cgroup, pConsumerEp);
-<<<<<<< HEAD
-=======
         atomic_store_32(&pConsumer->status, MQ_CONSUMER_STATUS__ACTIVE);
->>>>>>> 6caa5069
       }
 
       SSdbRaw *pRaw = mndSubActionEncode(pSub);
