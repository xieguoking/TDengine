/*
 * Copyright (c) 2019 TAOS Data, Inc. <jhtao@taosdata.com>
 *
 * This program is free software: you can use, redistribute, and/or modify
 * it under the terms of the GNU Affero General Public License, version 3
 * or later ("AGPL"), as published by the Free Software Foundation.
 *
 * This program is distributed in the hope that it will be useful, but WITHOUT
 * ANY WARRANTY; without even the implied warranty of MERCHANTABILITY or
 * FITNESS FOR A PARTICULAR PURPOSE.
 *
 * You should have received a copy of the GNU Affero General Public License
 * along with this program. If not, see <http://www.gnu.org/licenses/>.
 */

#define _DEFAULT_SOURCE
#include "mndTrans.h"
#include "mndDb.h"
#include "mndPrivilege.h"
#include "mndShow.h"
#include "mndStb.h"
#include "mndSubscribe.h"
#include "mndSync.h"
#include "mndUser.h"

#define TRANS_VER1_NUMBER  1
#define TRANS_VER2_NUMBER  2
#define TRANS_ARRAY_SIZE   8
#define TRANS_RESERVE_SIZE 48

static int32_t mndTransActionInsert(SSdb *pSdb, STrans *pTrans);
static int32_t mndTransActionUpdate(SSdb *pSdb, STrans *OldTrans, STrans *pOld);
static int32_t mndTransDelete(SSdb *pSdb, STrans *pTrans, bool callFunc);

static int32_t mndTransAppendLog(SArray *pArray, SSdbRaw *pRaw);
static int32_t mndTransAppendAction(SArray *pArray, STransAction *pAction);
static void    mndTransDropLogs(SArray *pArray);
static void    mndTransDropActions(SArray *pArray);

static int32_t mndTransExecuteActions(SMnode *pMnode, STrans *pTrans, SArray *pArray, bool topHalf);
static int32_t mndTransExecuteRedoLogs(SMnode *pMnode, STrans *pTrans, bool topHalf);
static int32_t mndTransExecuteUndoLogs(SMnode *pMnode, STrans *pTrans, bool topHalf);
static int32_t mndTransExecuteRedoActions(SMnode *pMnode, STrans *pTrans, bool topHalf);
static int32_t mndTransExecuteUndoActions(SMnode *pMnode, STrans *pTrans, bool topHalf);
static int32_t mndTransExecuteCommitActions(SMnode *pMnode, STrans *pTrans, bool topHalf);
static bool    mndTransPerformRedoLogStage(SMnode *pMnode, STrans *pTrans, bool topHalf);
static bool    mndTransPerformRedoActionStage(SMnode *pMnode, STrans *pTrans, bool topHalf);
static bool    mndTransPerformUndoLogStage(SMnode *pMnode, STrans *pTrans, bool topHalf);
static bool    mndTransPerformUndoActionStage(SMnode *pMnode, STrans *pTrans, bool topHalf);
static bool    mndTransPerformCommitActionStage(SMnode *pMnode, STrans *pTrans, bool topHalf);
static bool    mndTransPerformCommitStage(SMnode *pMnode, STrans *pTrans, bool topHalf);
static bool    mndTransPerformRollbackStage(SMnode *pMnode, STrans *pTrans, bool topHalf);
static bool    mndTransPerformFinishStage(SMnode *pMnode, STrans *pTrans, bool topHalf);

static bool mndCannotExecuteTransAction(SMnode *pMnode, bool topHalf) {
  return (!pMnode->deploy && !mndIsLeader(pMnode)) || !topHalf;
}

static void    mndTransSendRpcRsp(SMnode *pMnode, STrans *pTrans);
static int32_t mndProcessTransTimer(SRpcMsg *pReq);
static int32_t mndProcessTtl(SRpcMsg *pReq);
static int32_t mndProcessKillTransReq(SRpcMsg *pReq);

static int32_t mndRetrieveTrans(SRpcMsg *pReq, SShowObj *pShow, SSDataBlock *pBlock, int32_t rows);
static void    mndCancelGetNextTrans(SMnode *pMnode, void *pIter);

int32_t mndInitTrans(SMnode *pMnode) {
  SSdbTable table = {
      .sdbType = SDB_TRANS,
      .keyType = SDB_KEY_INT32,
      .encodeFp = (SdbEncodeFp)mndTransEncode,
      .decodeFp = (SdbDecodeFp)mndTransDecode,
      .insertFp = (SdbInsertFp)mndTransActionInsert,
      .updateFp = (SdbUpdateFp)mndTransActionUpdate,
      .deleteFp = (SdbDeleteFp)mndTransDelete,
  };

  mndSetMsgHandle(pMnode, TDMT_MND_TRANS_TIMER, mndProcessTransTimer);
  mndSetMsgHandle(pMnode, TDMT_MND_KILL_TRANS, mndProcessKillTransReq);

  mndAddShowRetrieveHandle(pMnode, TSDB_MGMT_TABLE_TRANS, mndRetrieveTrans);
  mndAddShowFreeIterHandle(pMnode, TSDB_MGMT_TABLE_TRANS, mndCancelGetNextTrans);
  return sdbSetTable(pMnode->pSdb, table);
}

void mndCleanupTrans(SMnode *pMnode) {}

static int32_t mndTransGetActionsSize(SArray *pArray) {
  int32_t actionNum = taosArrayGetSize(pArray);
  int32_t rawDataLen = 0;

  for (int32_t i = 0; i < actionNum; ++i) {
    STransAction *pAction = taosArrayGet(pArray, i);
    if (pAction->actionType == TRANS_ACTION_RAW) {
      rawDataLen += (sizeof(STransAction) + sdbGetRawTotalSize(pAction->pRaw));
    } else if (pAction->actionType == TRANS_ACTION_MSG) {
      rawDataLen += (sizeof(STransAction) + pAction->contLen);
    } else {
      // empty
    }
    rawDataLen += sizeof(int8_t);
  }

  return rawDataLen;
}

static int32_t mndTransEncodeAction(SSdbRaw *pRaw, int32_t *offset, SArray *pActions, int32_t actionsNum) {
  int32_t dataPos = *offset;
  int8_t  unused = 0;
  int32_t ret = -1;

  for (int32_t i = 0; i < actionsNum; ++i) {
    STransAction *pAction = taosArrayGet(pActions, i);
    SDB_SET_INT32(pRaw, dataPos, pAction->id, _OVER)
    SDB_SET_INT32(pRaw, dataPos, pAction->errCode, _OVER)
    SDB_SET_INT32(pRaw, dataPos, pAction->acceptableCode, _OVER)
    SDB_SET_INT32(pRaw, dataPos, pAction->retryCode, _OVER)
    SDB_SET_INT8(pRaw, dataPos, pAction->actionType, _OVER)
    SDB_SET_INT8(pRaw, dataPos, pAction->stage, _OVER)
    SDB_SET_INT8(pRaw, dataPos, pAction->reserved, _OVER)
    if (pAction->actionType == TRANS_ACTION_RAW) {
      int32_t len = sdbGetRawTotalSize(pAction->pRaw);
      SDB_SET_INT8(pRaw, dataPos, unused /*pAction->rawWritten*/, _OVER)
      SDB_SET_INT32(pRaw, dataPos, len, _OVER)
      SDB_SET_BINARY(pRaw, dataPos, (void *)pAction->pRaw, len, _OVER)
    } else if (pAction->actionType == TRANS_ACTION_MSG) {
      SDB_SET_BINARY(pRaw, dataPos, (void *)&pAction->epSet, sizeof(SEpSet), _OVER)
      SDB_SET_INT16(pRaw, dataPos, pAction->msgType, _OVER)
      SDB_SET_INT8(pRaw, dataPos, unused /*pAction->msgSent*/, _OVER)
      SDB_SET_INT8(pRaw, dataPos, unused /*pAction->msgReceived*/, _OVER)
      SDB_SET_INT32(pRaw, dataPos, pAction->contLen, _OVER)
      SDB_SET_BINARY(pRaw, dataPos, pAction->pCont, pAction->contLen, _OVER)
    } else {
      // nothing
    }
  }
  ret = 0;

_OVER:
  *offset = dataPos;
  return ret;
}

SSdbRaw *mndTransEncode(STrans *pTrans) {
  terrno = TSDB_CODE_INVALID_MSG;
  int8_t sver = taosArrayGetSize(pTrans->prepareActions) ? TRANS_VER2_NUMBER : TRANS_VER1_NUMBER;

  int32_t rawDataLen = sizeof(STrans) + TRANS_RESERVE_SIZE + pTrans->paramLen;
  rawDataLen += mndTransGetActionsSize(pTrans->prepareActions);
  rawDataLen += mndTransGetActionsSize(pTrans->redoActions);
  rawDataLen += mndTransGetActionsSize(pTrans->undoActions);
  rawDataLen += mndTransGetActionsSize(pTrans->commitActions);

  SSdbRaw *pRaw = sdbAllocRaw(SDB_TRANS, sver, rawDataLen);
  if (pRaw == NULL) {
    mError("trans:%d, failed to alloc raw since %s", pTrans->id, terrstr());
    return NULL;
  }

  int32_t dataPos = 0;
  SDB_SET_INT32(pRaw, dataPos, pTrans->id, _OVER)
  SDB_SET_INT8(pRaw, dataPos, pTrans->stage, _OVER)
  SDB_SET_INT8(pRaw, dataPos, pTrans->policy, _OVER)
  SDB_SET_INT8(pRaw, dataPos, pTrans->conflict, _OVER)
  SDB_SET_INT8(pRaw, dataPos, pTrans->exec, _OVER)
  SDB_SET_INT8(pRaw, dataPos, pTrans->oper, _OVER)
  SDB_SET_INT8(pRaw, dataPos, 0, _OVER)
  SDB_SET_INT16(pRaw, dataPos, pTrans->originRpcType, _OVER)
  SDB_SET_INT64(pRaw, dataPos, pTrans->createdTime, _OVER)
  SDB_SET_BINARY(pRaw, dataPos, pTrans->dbname, TSDB_TABLE_FNAME_LEN, _OVER)
  SDB_SET_BINARY(pRaw, dataPos, pTrans->stbname, TSDB_TABLE_FNAME_LEN, _OVER)
  SDB_SET_INT32(pRaw, dataPos, pTrans->actionPos, _OVER)

  int32_t prepareActionNum = taosArrayGetSize(pTrans->prepareActions);
  int32_t redoActionNum = taosArrayGetSize(pTrans->redoActions);
  int32_t undoActionNum = taosArrayGetSize(pTrans->undoActions);
  int32_t commitActionNum = taosArrayGetSize(pTrans->commitActions);

  if (sver > TRANS_VER1_NUMBER) {
    SDB_SET_INT32(pRaw, dataPos, prepareActionNum, _OVER)
  }
  SDB_SET_INT32(pRaw, dataPos, redoActionNum, _OVER)
  SDB_SET_INT32(pRaw, dataPos, undoActionNum, _OVER)
  SDB_SET_INT32(pRaw, dataPos, commitActionNum, _OVER)

  if (mndTransEncodeAction(pRaw, &dataPos, pTrans->prepareActions, prepareActionNum) < 0) goto _OVER;
  if (mndTransEncodeAction(pRaw, &dataPos, pTrans->redoActions, redoActionNum) < 0) goto _OVER;
  if (mndTransEncodeAction(pRaw, &dataPos, pTrans->undoActions, undoActionNum) < 0) goto _OVER;
  if (mndTransEncodeAction(pRaw, &dataPos, pTrans->commitActions, commitActionNum) < 0) goto _OVER;

  SDB_SET_INT32(pRaw, dataPos, pTrans->startFunc, _OVER)
  SDB_SET_INT32(pRaw, dataPos, pTrans->stopFunc, _OVER)
  SDB_SET_INT32(pRaw, dataPos, pTrans->paramLen, _OVER)
  if (pTrans->param != NULL) {
    SDB_SET_BINARY(pRaw, dataPos, pTrans->param, pTrans->paramLen, _OVER)
  }

  SDB_SET_BINARY(pRaw, dataPos, pTrans->opername, TSDB_TRANS_OPER_LEN, _OVER)
  SDB_SET_RESERVE(pRaw, dataPos, TRANS_RESERVE_SIZE, _OVER)
  SDB_SET_DATALEN(pRaw, dataPos, _OVER)

  terrno = 0;

_OVER:
  if (terrno != 0) {
    mError("trans:%d, failed to encode to raw:%p maxlen:%d len:%d since %s", pTrans->id, pRaw, sdbGetRawTotalSize(pRaw),
           dataPos, terrstr());
    sdbFreeRaw(pRaw);
    return NULL;
  }

  mTrace("trans:%d, encode to raw:%p, row:%p len:%d", pTrans->id, pRaw, pTrans, dataPos);
  return pRaw;
}

static int32_t mndTransDecodeAction(SSdbRaw *pRaw, int32_t *offset, SArray *pActions, int32_t actionNum) {
  STransAction action = {0};
  int32_t      dataPos = *offset;
  int8_t       unused = 0;
  int8_t       stage = 0;
  int8_t       actionType = 0;
  int32_t      dataLen = 0;
  int32_t      ret = -1;

  for (int32_t i = 0; i < actionNum; ++i) {
    memset(&action, 0, sizeof(action));
    SDB_GET_INT32(pRaw, dataPos, &action.id, _OVER)
    SDB_GET_INT32(pRaw, dataPos, &action.errCode, _OVER)
    SDB_GET_INT32(pRaw, dataPos, &action.acceptableCode, _OVER)
    SDB_GET_INT32(pRaw, dataPos, &action.retryCode, _OVER)
    SDB_GET_INT8(pRaw, dataPos, &actionType, _OVER)
    action.actionType = actionType;
    SDB_GET_INT8(pRaw, dataPos, &stage, _OVER)
    action.stage = stage;
    SDB_GET_INT8(pRaw, dataPos, &action.reserved, _OVER)
    if (action.actionType == TRANS_ACTION_RAW) {
      SDB_GET_INT8(pRaw, dataPos, &unused /*&action.rawWritten*/, _OVER)
      SDB_GET_INT32(pRaw, dataPos, &dataLen, _OVER)
      action.pRaw = taosMemoryMalloc(dataLen);
      if (action.pRaw == NULL) goto _OVER;
      mTrace("raw:%p, is created", action.pRaw);
      SDB_GET_BINARY(pRaw, dataPos, (void *)action.pRaw, dataLen, _OVER);
      if (taosArrayPush(pActions, &action) == NULL) goto _OVER;
      action.pRaw = NULL;
    } else if (action.actionType == TRANS_ACTION_MSG) {
      SDB_GET_BINARY(pRaw, dataPos, (void *)&action.epSet, sizeof(SEpSet), _OVER);
      tmsgUpdateDnodeEpSet(&action.epSet);
      SDB_GET_INT16(pRaw, dataPos, &action.msgType, _OVER)
      SDB_GET_INT8(pRaw, dataPos, &unused /*&action.msgSent*/, _OVER)
      SDB_GET_INT8(pRaw, dataPos, &unused /*&action.msgReceived*/, _OVER)
      SDB_GET_INT32(pRaw, dataPos, &action.contLen, _OVER)
      action.pCont = taosMemoryMalloc(action.contLen);
      if (action.pCont == NULL) goto _OVER;
      SDB_GET_BINARY(pRaw, dataPos, action.pCont, action.contLen, _OVER);
      if (taosArrayPush(pActions, &action) == NULL) goto _OVER;
      action.pCont = NULL;
    } else {
      if (taosArrayPush(pActions, &action) == NULL) goto _OVER;
    }
  }
  ret = 0;

_OVER:
  *offset = dataPos;
  taosMemoryFreeClear(action.pCont);
  return ret;
}

SSdbRow *mndTransDecode(SSdbRaw *pRaw) {
  terrno = TSDB_CODE_INVALID_MSG;

  SSdbRow *pRow = NULL;
  STrans  *pTrans = NULL;
  char    *pData = NULL;
  int32_t  dataLen = 0;
  int8_t   sver = 0;
  int32_t  prepareActionNum = 0;
  int32_t  redoActionNum = 0;
  int32_t  undoActionNum = 0;
  int32_t  commitActionNum = 0;
  int32_t  dataPos = 0;

  if (sdbGetRawSoftVer(pRaw, &sver) != 0) goto _OVER;

  if (sver != TRANS_VER1_NUMBER && sver != TRANS_VER2_NUMBER) {
    terrno = TSDB_CODE_SDB_INVALID_DATA_VER;
    goto _OVER;
  }

  pRow = sdbAllocRow(sizeof(STrans));
  if (pRow == NULL) goto _OVER;

  pTrans = sdbGetRowObj(pRow);
  if (pTrans == NULL) goto _OVER;

  SDB_GET_INT32(pRaw, dataPos, &pTrans->id, _OVER)

  int8_t stage = 0;
  int8_t policy = 0;
  int8_t conflict = 0;
  int8_t exec = 0;
  int8_t oper = 0;
  int8_t reserved = 0;
  int8_t actionType = 0;
  SDB_GET_INT8(pRaw, dataPos, &stage, _OVER)
  SDB_GET_INT8(pRaw, dataPos, &policy, _OVER)
  SDB_GET_INT8(pRaw, dataPos, &conflict, _OVER)
  SDB_GET_INT8(pRaw, dataPos, &exec, _OVER)
  SDB_GET_INT8(pRaw, dataPos, &oper, _OVER)
  SDB_GET_INT8(pRaw, dataPos, &reserved, _OVER)
  pTrans->stage = stage;
  pTrans->policy = policy;
  pTrans->conflict = conflict;
  pTrans->exec = exec;
  pTrans->oper = oper;
  SDB_GET_INT16(pRaw, dataPos, &pTrans->originRpcType, _OVER)
  SDB_GET_INT64(pRaw, dataPos, &pTrans->createdTime, _OVER)
  SDB_GET_BINARY(pRaw, dataPos, pTrans->dbname, TSDB_TABLE_FNAME_LEN, _OVER)
  SDB_GET_BINARY(pRaw, dataPos, pTrans->stbname, TSDB_TABLE_FNAME_LEN, _OVER)
  SDB_GET_INT32(pRaw, dataPos, &pTrans->actionPos, _OVER)

  if (sver > TRANS_VER1_NUMBER) {
    SDB_GET_INT32(pRaw, dataPos, &prepareActionNum, _OVER)
  }
  SDB_GET_INT32(pRaw, dataPos, &redoActionNum, _OVER)
  SDB_GET_INT32(pRaw, dataPos, &undoActionNum, _OVER)
  SDB_GET_INT32(pRaw, dataPos, &commitActionNum, _OVER)

  pTrans->prepareActions = taosArrayInit(prepareActionNum, sizeof(STransAction));
  pTrans->redoActions = taosArrayInit(redoActionNum, sizeof(STransAction));
  pTrans->undoActions = taosArrayInit(undoActionNum, sizeof(STransAction));
  pTrans->commitActions = taosArrayInit(commitActionNum, sizeof(STransAction));

  if (pTrans->prepareActions == NULL) goto _OVER;
  if (pTrans->redoActions == NULL) goto _OVER;
  if (pTrans->undoActions == NULL) goto _OVER;
  if (pTrans->commitActions == NULL) goto _OVER;

  if (mndTransDecodeAction(pRaw, &dataPos, pTrans->prepareActions, prepareActionNum) < 0) goto _OVER;
  if (mndTransDecodeAction(pRaw, &dataPos, pTrans->redoActions, redoActionNum) < 0) goto _OVER;
  if (mndTransDecodeAction(pRaw, &dataPos, pTrans->undoActions, undoActionNum) < 0) goto _OVER;
  if (mndTransDecodeAction(pRaw, &dataPos, pTrans->commitActions, commitActionNum) < 0) goto _OVER;

  SDB_GET_INT32(pRaw, dataPos, &pTrans->startFunc, _OVER)
  SDB_GET_INT32(pRaw, dataPos, &pTrans->stopFunc, _OVER)
  SDB_GET_INT32(pRaw, dataPos, &pTrans->paramLen, _OVER)
  if (pTrans->paramLen != 0) {
    pTrans->param = taosMemoryMalloc(pTrans->paramLen);
    SDB_GET_BINARY(pRaw, dataPos, pTrans->param, pTrans->paramLen, _OVER);
  }

  SDB_GET_BINARY(pRaw, dataPos, pTrans->opername, TSDB_TRANS_OPER_LEN, _OVER);
  SDB_GET_RESERVE(pRaw, dataPos, TRANS_RESERVE_SIZE, _OVER)

  terrno = 0;

_OVER:
  if (terrno != 0 && pTrans != NULL) {
    mError("trans:%d, failed to parse from raw:%p since %s", pTrans->id, pRaw, terrstr());
    mndTransDropData(pTrans);
    taosMemoryFreeClear(pRow);
    return NULL;
  }

  if (pTrans != NULL) {
    mTrace("trans:%d, decode from raw:%p, row:%p", pTrans->id, pRaw, pTrans);
  }
  return pRow;
}

static const char *mndTransStr(ETrnStage stage) {
  switch (stage) {
    case TRN_STAGE_PREPARE:
      return "prepare";
    case TRN_STAGE_REDO_ACTION:
      return "redoAction";
    case TRN_STAGE_ROLLBACK:
      return "rollback";
    case TRN_STAGE_UNDO_ACTION:
      return "undoAction";
    case TRN_STAGE_COMMIT:
      return "commit";
    case TRN_STAGE_COMMIT_ACTION:
      return "commitAction";
    case TRN_STAGE_FINISH:
      return "finished";
    case TRN_STAGE_PRE_FINISH:
      return "pre-finish";
    default:
      return "invalid";
  }
}

static void mndSetTransLastAction(STrans *pTrans, STransAction *pAction) {
  if (pAction != NULL) {
    pTrans->lastAction = pAction->id;
    pTrans->lastMsgType = pAction->msgType;
    pTrans->lastEpset = pAction->epSet;
    pTrans->lastErrorNo = pAction->errCode;
  } else {
    pTrans->lastAction = 0;
    pTrans->lastMsgType = 0;
    memset(&pTrans->lastEpset, 0, sizeof(pTrans->lastEpset));
    pTrans->lastErrorNo = 0;
  }
}

static void mndTransTestStartFunc(SMnode *pMnode, void *param, int32_t paramLen) {
  mInfo("test trans start, param:%s, len:%d", (char *)param, paramLen);
}

static void mndTransTestStopFunc(SMnode *pMnode, void *param, int32_t paramLen) {
  mInfo("test trans stop, param:%s, len:%d", (char *)param, paramLen);
}

static TransCbFp mndTransGetCbFp(ETrnFunc ftype) {
  switch (ftype) {
    case TRANS_START_FUNC_TEST:
      return mndTransTestStartFunc;
    case TRANS_STOP_FUNC_TEST:
      return mndTransTestStopFunc;
    case TRANS_START_FUNC_MQ_REB:
      return mndRebCntInc;
    case TRANS_STOP_FUNC_MQ_REB:
      return mndRebCntDec;
    default:
      return NULL;
  }
}

static int32_t mndTransActionInsert(SSdb *pSdb, STrans *pTrans) {
  mInfo("trans:%d, perform insert action, row:%p stage:%s, callfunc:1, startFunc:%d", pTrans->id, pTrans,
        mndTransStr(pTrans->stage), pTrans->startFunc);

  taosThreadMutexInit(&pTrans->mutex, NULL);

  if (pTrans->startFunc > 0) {
    TransCbFp fp = mndTransGetCbFp(pTrans->startFunc);
    if (fp) {
      (*fp)(pSdb->pMnode, pTrans->param, pTrans->paramLen);
    }
    // pTrans->startFunc = 0;
  }

  return 0;
}

void mndTransDropData(STrans *pTrans) {
  if (pTrans->prepareActions != NULL) {
    mndTransDropActions(pTrans->prepareActions);
    pTrans->prepareActions = NULL;
  }
  if (pTrans->redoActions != NULL) {
    mndTransDropActions(pTrans->redoActions);
    pTrans->redoActions = NULL;
  }
  if (pTrans->undoActions != NULL) {
    mndTransDropActions(pTrans->undoActions);
    pTrans->undoActions = NULL;
  }
  if (pTrans->commitActions != NULL) {
    mndTransDropActions(pTrans->commitActions);
    pTrans->commitActions = NULL;
  }
  if (pTrans->pRpcArray != NULL) {
    taosArrayDestroy(pTrans->pRpcArray);
    pTrans->pRpcArray = NULL;
  }
  if (pTrans->rpcRsp != NULL) {
    taosMemoryFree(pTrans->rpcRsp);
    pTrans->rpcRsp = NULL;
    pTrans->rpcRspLen = 0;
  }
  if (pTrans->param != NULL) {
    taosMemoryFree(pTrans->param);
    pTrans->param = NULL;
    pTrans->paramLen = 0;
  }
  (void)taosThreadMutexDestroy(&pTrans->mutex);
}

static int32_t mndTransDelete(SSdb *pSdb, STrans *pTrans, bool callFunc) {
  mInfo("trans:%d, perform delete action, row:%p stage:%s callfunc:%d, stopFunc:%d", pTrans->id, pTrans,
        mndTransStr(pTrans->stage), callFunc, pTrans->stopFunc);

  if (pTrans->stopFunc > 0 && callFunc) {
    TransCbFp fp = mndTransGetCbFp(pTrans->stopFunc);
    if (fp) {
      (*fp)(pSdb->pMnode, pTrans->param, pTrans->paramLen);
    }
    // pTrans->stopFunc = 0;
  }

  mndTransDropData(pTrans);
  return 0;
}

static void mndTransUpdateActions(SArray *pOldArray, SArray *pNewArray) {
  for (int32_t i = 0; i < taosArrayGetSize(pOldArray); ++i) {
    STransAction *pOldAction = taosArrayGet(pOldArray, i);
    STransAction *pNewAction = taosArrayGet(pNewArray, i);
    pOldAction->rawWritten = pNewAction->rawWritten;
    pOldAction->msgSent = pNewAction->msgSent;
    pOldAction->msgReceived = pNewAction->msgReceived;
    pOldAction->errCode = pNewAction->errCode;
  }
}

static int32_t mndTransActionUpdate(SSdb *pSdb, STrans *pOld, STrans *pNew) {
  mInfo("trans:%d, perform update action, old row:%p stage:%s create:%" PRId64 ", new row:%p stage:%s create:%" PRId64,
        pOld->id, pOld, mndTransStr(pOld->stage), pOld->createdTime, pNew, mndTransStr(pNew->stage), pNew->createdTime);

  if (pOld->createdTime != pNew->createdTime) {
    mError("trans:%d, failed to perform update action since createTime not match, old row:%p stage:%s create:%" PRId64
           ", new row:%p stage:%s create:%" PRId64,
           pOld->id, pOld, mndTransStr(pOld->stage), pOld->createdTime, pNew, mndTransStr(pNew->stage),
           pNew->createdTime);
    // only occured while sync timeout
    terrno = TSDB_CODE_MND_TRANS_SYNC_TIMEOUT;
    return -1;
  }

  mndTransUpdateActions(pOld->prepareActions, pNew->prepareActions);
  mndTransUpdateActions(pOld->redoActions, pNew->redoActions);
  mndTransUpdateActions(pOld->undoActions, pNew->undoActions);
  mndTransUpdateActions(pOld->commitActions, pNew->commitActions);
  pOld->stage = pNew->stage;
  pOld->actionPos = pNew->actionPos;

  if (pOld->stage == TRN_STAGE_COMMIT) {
    pOld->stage = TRN_STAGE_COMMIT_ACTION;
    mTrace("trans:%d, stage from commit to commitAction since perform update action", pNew->id);
  }

  if (pOld->stage == TRN_STAGE_ROLLBACK) {
    pOld->stage = TRN_STAGE_UNDO_ACTION;
    mTrace("trans:%d, stage from rollback to undoAction since perform update action", pNew->id);
  }

  if (pOld->stage == TRN_STAGE_PRE_FINISH) {
    pOld->stage = TRN_STAGE_FINISH;
    mTrace("trans:%d, stage from pre-finish to finished since perform update action", pNew->id);
  }

  return 0;
}

STrans *mndAcquireTrans(SMnode *pMnode, int32_t transId) {
  STrans *pTrans = sdbAcquire(pMnode->pSdb, SDB_TRANS, &transId);
  if (pTrans == NULL) {
    terrno = TSDB_CODE_MND_TRANS_NOT_EXIST;
  }
  return pTrans;
}

void mndReleaseTrans(SMnode *pMnode, STrans *pTrans) {
  SSdb *pSdb = pMnode->pSdb;
  sdbRelease(pSdb, pTrans);
}

STrans *mndTransCreate(SMnode *pMnode, ETrnPolicy policy, ETrnConflct conflict, const SRpcMsg *pReq,
                       const char *opername) {
  STrans *pTrans = taosMemoryCalloc(1, sizeof(STrans));
  if (pTrans == NULL) {
    terrno = TSDB_CODE_OUT_OF_MEMORY;
    mError("failed to create transaction since %s", terrstr());
    return NULL;
  }

  if (opername != NULL) {
    tstrncpy(pTrans->opername, opername, TSDB_TRANS_OPER_LEN);
  }

  pTrans->id = sdbGetMaxId(pMnode->pSdb, SDB_TRANS);
  pTrans->stage = TRN_STAGE_PREPARE;
  pTrans->policy = policy;
  pTrans->conflict = conflict;
  pTrans->exec = TRN_EXEC_PARALLEL;
  pTrans->createdTime = taosGetTimestampMs();
  pTrans->prepareActions = taosArrayInit(TRANS_ARRAY_SIZE, sizeof(STransAction));
  pTrans->redoActions = taosArrayInit(TRANS_ARRAY_SIZE, sizeof(STransAction));
  pTrans->undoActions = taosArrayInit(TRANS_ARRAY_SIZE, sizeof(STransAction));
  pTrans->commitActions = taosArrayInit(TRANS_ARRAY_SIZE, sizeof(STransAction));
  pTrans->pRpcArray = taosArrayInit(1, sizeof(SRpcHandleInfo));
  pTrans->mTraceId = pReq ? TRACE_GET_ROOTID(&pReq->info.traceId) : tGenIdPI64();
  taosInitRWLatch(&pTrans->lockRpcArray);
  taosThreadMutexInit(&pTrans->mutex, NULL);

  if (pTrans->redoActions == NULL || pTrans->undoActions == NULL || pTrans->commitActions == NULL ||
      pTrans->pRpcArray == NULL) {
    terrno = TSDB_CODE_OUT_OF_MEMORY;
    mError("failed to create transaction since %s", terrstr());
    mndTransDrop(pTrans);
    return NULL;
  }

  if (pReq != NULL) {
    taosArrayPush(pTrans->pRpcArray, &pReq->info);
    pTrans->originRpcType = pReq->msgType;
  }

  mInfo("trans:%d, create transaction:%s, origin:%s", pTrans->id, pTrans->opername, opername);

  mTrace("trans:%d, local object is created, data:%p", pTrans->id, pTrans);
  return pTrans;
}

static void mndTransDropActions(SArray *pArray) {
  int32_t size = taosArrayGetSize(pArray);
  for (int32_t i = 0; i < size; ++i) {
    STransAction *pAction = taosArrayGet(pArray, i);
    if (pAction->actionType == TRANS_ACTION_RAW) {
      taosMemoryFreeClear(pAction->pRaw);
    } else if (pAction->actionType == TRANS_ACTION_MSG) {
      taosMemoryFreeClear(pAction->pCont);
    } else {
      // nothing
    }
  }

  taosArrayDestroy(pArray);
}

void mndTransDrop(STrans *pTrans) {
  if (pTrans != NULL) {
    mndTransDropData(pTrans);
    mTrace("trans:%d, local object is freed, data:%p", pTrans->id, pTrans);
    taosMemoryFreeClear(pTrans);
  }
}

static int32_t mndTransAppendAction(SArray *pArray, STransAction *pAction) {
  pAction->id = taosArrayGetSize(pArray);

  void *ptr = taosArrayPush(pArray, pAction);
  if (ptr == NULL) {
    terrno = TSDB_CODE_OUT_OF_MEMORY;
    return -1;
  }

  return 0;
}

int32_t mndTransAppendRedolog(STrans *pTrans, SSdbRaw *pRaw) {
  STransAction action = {
      .stage = TRN_STAGE_REDO_ACTION, .actionType = TRANS_ACTION_RAW, .pRaw = pRaw, .mTraceId = pTrans->mTraceId};
  return mndTransAppendAction(pTrans->redoActions, &action);
}

int32_t mndTransAppendNullLog(STrans *pTrans) {
  STransAction action = {.stage = TRN_STAGE_REDO_ACTION, .actionType = TRANS_ACTION_NULL};
  return mndTransAppendAction(pTrans->redoActions, &action);
}

int32_t mndTransAppendUndolog(STrans *pTrans, SSdbRaw *pRaw) {
  STransAction action = {.stage = TRN_STAGE_UNDO_ACTION, .actionType = TRANS_ACTION_RAW, .pRaw = pRaw};
  return mndTransAppendAction(pTrans->undoActions, &action);
}

int32_t mndTransAppendCommitlog(STrans *pTrans, SSdbRaw *pRaw) {
  STransAction action = {.stage = TRN_STAGE_COMMIT_ACTION, .actionType = TRANS_ACTION_RAW, .pRaw = pRaw};
  return mndTransAppendAction(pTrans->commitActions, &action);
}

int32_t mndTransAppendPrepareLog(STrans *pTrans, SSdbRaw *pRaw) {
  STransAction action = {
      .pRaw = pRaw, .stage = TRN_STAGE_PREPARE, .actionType = TRANS_ACTION_RAW, .mTraceId = pTrans->mTraceId};
  return mndTransAppendAction(pTrans->prepareActions, &action);
}

int32_t mndTransAppendRedoAction(STrans *pTrans, STransAction *pAction) {
  pAction->stage = TRN_STAGE_REDO_ACTION;
  pAction->actionType = TRANS_ACTION_MSG;
  pAction->mTraceId = pTrans->mTraceId;
  return mndTransAppendAction(pTrans->redoActions, pAction);
}

int32_t mndTransAppendUndoAction(STrans *pTrans, STransAction *pAction) {
  pAction->stage = TRN_STAGE_UNDO_ACTION;
  pAction->actionType = TRANS_ACTION_MSG;
  return mndTransAppendAction(pTrans->undoActions, pAction);
}

void mndTransSetRpcRsp(STrans *pTrans, void *pCont, int32_t contLen) {
  pTrans->rpcRsp = pCont;
  pTrans->rpcRspLen = contLen;
}

void mndTransSetCb(STrans *pTrans, ETrnFunc startFunc, ETrnFunc stopFunc, void *param, int32_t paramLen) {
  pTrans->startFunc = startFunc;
  pTrans->stopFunc = stopFunc;
  pTrans->param = param;
  pTrans->paramLen = paramLen;
}

int32_t mndSetRpcInfoForDbTrans(SMnode *pMnode, SRpcMsg *pMsg, EOperType oper, const char *dbname) {
  STrans *pTrans = NULL;
  void   *pIter = NULL;
  int32_t code = -1;

  while (1) {
    pIter = sdbFetch(pMnode->pSdb, SDB_TRANS, pIter, (void **)&pTrans);
    if (pIter == NULL) break;

    if (pTrans->oper == oper) {
      if (strcasecmp(dbname, pTrans->dbname) == 0) {
        mInfo("trans:%d, db:%s oper:%d matched with input", pTrans->id, dbname, oper);
        taosWLockLatch(&pTrans->lockRpcArray);
        if (pTrans->pRpcArray == NULL) {
          pTrans->pRpcArray = taosArrayInit(4, sizeof(SRpcHandleInfo));
        }
        if (pTrans->pRpcArray != NULL && taosArrayPush(pTrans->pRpcArray, &pMsg->info) != NULL) {
          code = 0;
        }
        taosWUnLockLatch(&pTrans->lockRpcArray);

        sdbRelease(pMnode->pSdb, pTrans);
        break;
      }
    }

    sdbRelease(pMnode->pSdb, pTrans);
  }
  return code;
}

void mndTransSetDbName(STrans *pTrans, const char *dbname, const char *stbname) {
  if (dbname != NULL) {
    tstrncpy(pTrans->dbname, dbname, TSDB_DB_FNAME_LEN);
  }
  if (stbname != NULL) {
    tstrncpy(pTrans->stbname, stbname, TSDB_TABLE_FNAME_LEN);
  }
}

void mndTransSetArbGroupId(STrans *pTrans, int32_t groupId) { pTrans->arbGroupId = groupId; }

void mndTransSetSerial(STrans *pTrans) { pTrans->exec = TRN_EXEC_SERIAL; }

void mndTransSetParallel(STrans *pTrans) { pTrans->exec = TRN_EXEC_PARALLEL; }

void mndTransSetChangeless(STrans *pTrans) { pTrans->changeless = true; }

void mndTransSetOper(STrans *pTrans, EOperType oper) { pTrans->oper = oper; }

static int32_t mndTransSync(SMnode *pMnode, STrans *pTrans) {
  SSdbRaw *pRaw = mndTransEncode(pTrans);
  if (pRaw == NULL) {
    mError("trans:%d, failed to encode while sync trans since %s", pTrans->id, terrstr());
    return -1;
  }
  (void)sdbSetRawStatus(pRaw, SDB_STATUS_READY);

  mInfo("trans:%d, sync to other mnodes, stage:%s createTime:%" PRId64, pTrans->id, mndTransStr(pTrans->stage),
        pTrans->createdTime);
  int32_t code = mndSyncPropose(pMnode, pRaw, pTrans->id);
  if (code != 0) {
    mError("trans:%d, failed to sync, errno:%s code:0x%x createTime:%" PRId64 " saved trans:%d", pTrans->id, terrstr(),
           code, pTrans->createdTime, pMnode->syncMgmt.transId);
    sdbFreeRaw(pRaw);
    return -1;
  }

  sdbFreeRaw(pRaw);
  mInfo("trans:%d, sync finished, createTime:%" PRId64, pTrans->id, pTrans->createdTime);
  return 0;
}

static bool mndCheckDbConflict(const char *conflict, STrans *pTrans) {
  if (conflict[0] == 0) return false;
  if (strcasecmp(conflict, pTrans->dbname) == 0 || strcasecmp(conflict, pTrans->stbname) == 0) return true;
  return false;
}

static bool mndCheckTransConflict(SMnode *pMnode, STrans *pNew) {
  STrans *pTrans = NULL;
  void   *pIter = NULL;
  bool    conflict = false;

  if (pNew->conflict == TRN_CONFLICT_NOTHING) return conflict;

  while (1) {
    pIter = sdbFetch(pMnode->pSdb, SDB_TRANS, pIter, (void **)&pTrans);
    if (pIter == NULL) break;

    if (pNew->conflict == TRN_CONFLICT_GLOBAL) conflict = true;
    if (pNew->conflict == TRN_CONFLICT_DB) {
      if (pTrans->conflict == TRN_CONFLICT_GLOBAL) conflict = true;
      if (pTrans->conflict == TRN_CONFLICT_DB || pTrans->conflict == TRN_CONFLICT_DB_INSIDE) {
        if (mndCheckDbConflict(pNew->dbname, pTrans)) conflict = true;
        if (mndCheckDbConflict(pNew->stbname, pTrans)) conflict = true;
      }
    }
    if (pNew->conflict == TRN_CONFLICT_DB_INSIDE) {
      if (pTrans->conflict == TRN_CONFLICT_GLOBAL) conflict = true;
      if (pTrans->conflict == TRN_CONFLICT_DB) {
        if (mndCheckDbConflict(pNew->dbname, pTrans)) conflict = true;
        if (mndCheckDbConflict(pNew->stbname, pTrans)) conflict = true;
      }
      if (pTrans->conflict == TRN_CONFLICT_DB_INSIDE) {
        if (mndCheckDbConflict(pNew->stbname, pTrans)) conflict = true;  // for stb
      }
    }

    if (pNew->conflict == TRN_CONFLICT_TOPIC) {
      if (pTrans->conflict == TRN_CONFLICT_GLOBAL) conflict = true;
      if (pTrans->conflict == TRN_CONFLICT_TOPIC || pTrans->conflict == TRN_CONFLICT_TOPIC_INSIDE) {
        if (strcasecmp(pNew->dbname, pTrans->dbname) == 0) conflict = true;
      }
    }
    if (pNew->conflict == TRN_CONFLICT_TOPIC_INSIDE) {
      if (pTrans->conflict == TRN_CONFLICT_GLOBAL) conflict = true;
      if (pTrans->conflict == TRN_CONFLICT_TOPIC) {
        if (strcasecmp(pNew->dbname, pTrans->dbname) == 0) conflict = true;
      }
      if (pTrans->conflict == TRN_CONFLICT_TOPIC_INSIDE) {
        if (strcasecmp(pNew->dbname, pTrans->dbname) == 0 && strcasecmp(pNew->stbname, pTrans->stbname) == 0)
          conflict = true;
      }
    }
    if (pNew->conflict == TRN_CONFLICT_ARBGROUP) {
      if (pTrans->conflict == TRN_CONFLICT_GLOBAL) conflict = true;
      if (pTrans->conflict == TRN_CONFLICT_ARBGROUP) {
        if (pNew->arbGroupId == pTrans->arbGroupId) conflict = true;
      }
    }

    if (conflict) {
      mError("trans:%d, db:%s stb:%s type:%d, can't execute since conflict with trans:%d db:%s stb:%s type:%d",
             pNew->id, pNew->dbname, pNew->stbname, pNew->conflict, pTrans->id, pTrans->dbname, pTrans->stbname,
             pTrans->conflict);
    } else {
      mInfo("trans:%d, db:%s stb:%s type:%d, not conflict with trans:%d db:%s stb:%s type:%d", pNew->id, pNew->dbname,
            pNew->stbname, pNew->conflict, pTrans->id, pTrans->dbname, pTrans->stbname, pTrans->conflict);
    }
    sdbRelease(pMnode->pSdb, pTrans);
  }

  return conflict;
}

int32_t mndTransCheckConflict(SMnode *pMnode, STrans *pTrans) {
  if (pTrans->conflict == TRN_CONFLICT_DB || pTrans->conflict == TRN_CONFLICT_DB_INSIDE) {
    if (strlen(pTrans->dbname) == 0 && strlen(pTrans->stbname) == 0) {
      terrno = TSDB_CODE_MND_TRANS_CONFLICT;
      mError("trans:%d, failed to prepare conflict db not set", pTrans->id);
      return -1;
    }
  }

  if (mndCheckTransConflict(pMnode, pTrans)) {
    terrno = TSDB_CODE_MND_TRANS_CONFLICT;
    mError("trans:%d, failed to prepare since %s", pTrans->id, terrstr());
    return terrno;
  }

  return 0;
}

static bool mndTransActionsOfSameType(SArray *pActions) {
  int32_t size = taosArrayGetSize(pActions);
  ETrnAct lastActType = TRANS_ACTION_NULL;
  bool    same = true;
  for (int32_t i = 0; i < size; ++i) {
    STransAction *pAction = taosArrayGet(pActions, i);
    if (i > 0) {
      if (lastActType != pAction->actionType) {
        same = false;
        break;
      }
    }
    lastActType = pAction->actionType;
  }
  return same;
}

static int32_t mndTransCheckParallelActions(SMnode *pMnode, STrans *pTrans) {
  if (pTrans->exec == TRN_EXEC_PARALLEL) {
    if (mndTransActionsOfSameType(pTrans->redoActions) == false) {
      terrno = TSDB_CODE_MND_TRANS_INVALID_STAGE;
      mError("trans:%d, types of parallel redo actions are not the same", pTrans->id);
      return -1;
    }

    if (pTrans->policy == TRN_POLICY_ROLLBACK) {
      if (mndTransActionsOfSameType(pTrans->undoActions) == false) {
        terrno = TSDB_CODE_MND_TRANS_INVALID_STAGE;
        mError("trans:%d, types of parallel undo actions are not the same", pTrans->id);
        return -1;
      }
    }
  }

  return 0;
}

static int32_t mndTransCheckCommitActions(SMnode *pMnode, STrans *pTrans) {
  if (!pTrans->changeless && taosArrayGetSize(pTrans->commitActions) <= 0) {
    terrno = TSDB_CODE_MND_TRANS_CLOG_IS_NULL;
    mError("trans:%d, commit actions of non-changeless trans are empty", pTrans->id);
    return -1;
  }
  if (mndTransActionsOfSameType(pTrans->commitActions) == false) {
    terrno = TSDB_CODE_MND_TRANS_INVALID_STAGE;
    mError("trans:%d, types of commit actions are not the same", pTrans->id);
    return -1;
  }

  return 0;
}

int32_t mndTransPrepare(SMnode *pMnode, STrans *pTrans) {
  if (pTrans == NULL) return -1;

  if (mndTransCheckConflict(pMnode, pTrans) != 0) {
    return -1;
  }

<<<<<<< HEAD
  if (!pTrans->changeless && taosArrayGetSize(pTrans->commitActions) <= 0) {
    terrno = TSDB_CODE_MND_TRANS_CLOG_IS_NULL;
    mError("trans:%d, failed to prepare since %s", pTrans->id, terrstr());
=======
  if (mndTransCheckParallelActions(pMnode, pTrans) != 0) {
    return -1;
  }

  if (mndTransCheckCommitActions(pMnode, pTrans) != 0) {
>>>>>>> 5df72091
    return -1;
  }

  mInfo("trans:%d, prepare transaction", pTrans->id);
  if (mndTransSync(pMnode, pTrans) != 0) {
    mError("trans:%d, failed to prepare since %s", pTrans->id, terrstr());
    return -1;
  }
  mInfo("trans:%d, prepare finished", pTrans->id);

  STrans *pNew = mndAcquireTrans(pMnode, pTrans->id);
  if (pNew == NULL) {
    mError("trans:%d, failed to read from sdb since %s", pTrans->id, terrstr());
    return -1;
  }

  pNew->pRpcArray = pTrans->pRpcArray;
  pNew->rpcRsp = pTrans->rpcRsp;
  pNew->rpcRspLen = pTrans->rpcRspLen;
  pNew->mTraceId = pTrans->mTraceId;
  pTrans->pRpcArray = NULL;
  pTrans->rpcRsp = NULL;
  pTrans->rpcRspLen = 0;

  mndTransExecute(pMnode, pNew);
  mndReleaseTrans(pMnode, pNew);
  return 0;
}

static int32_t mndTransCommit(SMnode *pMnode, STrans *pTrans) {
  mInfo("trans:%d, commit transaction", pTrans->id);
  if (mndTransSync(pMnode, pTrans) != 0) {
    mError("trans:%d, failed to commit since %s", pTrans->id, terrstr());
    return -1;
  }
  mInfo("trans:%d, commit finished", pTrans->id);
  return 0;
}

static int32_t mndTransRollback(SMnode *pMnode, STrans *pTrans) {
  mInfo("trans:%d, rollback transaction", pTrans->id);
  if (mndTransSync(pMnode, pTrans) != 0) {
    mError("trans:%d, failed to rollback since %s", pTrans->id, terrstr());
    return -1;
  }
  mInfo("trans:%d, rollback finished", pTrans->id);
  return 0;
}

static int32_t mndTransPreFinish(SMnode *pMnode, STrans *pTrans) {
  mInfo("trans:%d, pre-finish transaction", pTrans->id);
  if (mndTransSync(pMnode, pTrans) != 0) {
    mError("trans:%d, failed to pre-finish since %s", pTrans->id, terrstr());
    return -1;
  }
  mInfo("trans:%d, pre-finish finished", pTrans->id);
  return 0;
}

static void mndTransSendRpcRsp(SMnode *pMnode, STrans *pTrans) {
  bool    sendRsp = false;
  int32_t code = pTrans->code;

  if (pTrans->stage == TRN_STAGE_FINISH) {
    sendRsp = true;
  }

  if (pTrans->policy == TRN_POLICY_ROLLBACK) {
    if (pTrans->stage == TRN_STAGE_UNDO_ACTION || pTrans->stage == TRN_STAGE_ROLLBACK) {
      if (code == 0) code = TSDB_CODE_MND_TRANS_UNKNOW_ERROR;
      sendRsp = true;
    }
  } else {
    if (pTrans->stage == TRN_STAGE_REDO_ACTION) {
      if (code == TSDB_CODE_SYN_NOT_LEADER || code == TSDB_CODE_SYN_RESTORING || code == TSDB_CODE_APP_IS_STARTING ||
          code == TSDB_CODE_SYN_PROPOSE_NOT_READY) {
        if (pTrans->failedTimes > 60) sendRsp = true;
      } else {
        if (pTrans->failedTimes > 6) sendRsp = true;
      }
      if (code == 0) code = TSDB_CODE_MND_TRANS_UNKNOW_ERROR;
    }
  }

  if (!sendRsp) {
    return;
  } else {
    mInfo("trans:%d, send rsp, stage:%s failedTimes:%d code:0x%x", pTrans->id, mndTransStr(pTrans->stage),
          pTrans->failedTimes, code);
  }

  taosWLockLatch(&pTrans->lockRpcArray);
  int32_t size = taosArrayGetSize(pTrans->pRpcArray);
  if (size <= 0) {
    taosWUnLockLatch(&pTrans->lockRpcArray);
    return;
  }

  for (int32_t i = 0; i < size; ++i) {
    SRpcHandleInfo *pInfo = taosArrayGet(pTrans->pRpcArray, i);
    if (pInfo->handle != NULL) {
      if (code == TSDB_CODE_RPC_NETWORK_UNAVAIL || code == TSDB_CODE_RPC_SOMENODE_NOT_CONNECTED) {
        code = TSDB_CODE_MND_TRANS_NETWORK_UNAVAILL;
      }
      if (code == TSDB_CODE_SYN_TIMEOUT) {
        code = TSDB_CODE_MND_TRANS_SYNC_TIMEOUT;
      }

      if (i != 0 && code == 0) {
        code = TSDB_CODE_MNODE_NOT_FOUND;
      }
      mInfo("trans:%d, client:%d send rsp, code:0x%x stage:%s app:%p", pTrans->id, i, code, mndTransStr(pTrans->stage),
            pInfo->ahandle);

      SRpcMsg rspMsg = {.code = code, .info = *pInfo};

      if (pTrans->originRpcType == TDMT_MND_CREATE_DB) {
        mInfo("trans:%d, origin msgtype:%s", pTrans->id, TMSG_INFO(pTrans->originRpcType));
        SDbObj *pDb = mndAcquireDb(pMnode, pTrans->dbname);
        if (pDb != NULL) {
          for (int32_t j = 0; j < 12; j++) {
            bool ready = mndIsDbReady(pMnode, pDb);
            if (!ready) {
              mInfo("trans:%d, db:%s not ready yet, wait %d times", pTrans->id, pTrans->dbname, j);
              taosMsleep(1000);
            } else {
              break;
            }
          }
        }
        mndReleaseDb(pMnode, pDb);
      } else if (pTrans->originRpcType == TDMT_MND_CREATE_STB) {
        void   *pCont = NULL;
        int32_t contLen = 0;
        if (0 == mndBuildSMCreateStbRsp(pMnode, pTrans->dbname, pTrans->stbname, &pCont, &contLen) != 0) {
          mndTransSetRpcRsp(pTrans, pCont, contLen);
        }
      } else if (pTrans->originRpcType == TDMT_MND_CREATE_INDEX) {
        void   *pCont = NULL;
        int32_t contLen = 0;
        if (0 == mndBuildSMCreateStbRsp(pMnode, pTrans->dbname, pTrans->stbname, &pCont, &contLen) != 0) {
          mndTransSetRpcRsp(pTrans, pCont, contLen);
        }
      }

      if (pTrans->rpcRspLen != 0) {
        void *rpcCont = rpcMallocCont(pTrans->rpcRspLen);
        if (rpcCont != NULL) {
          memcpy(rpcCont, pTrans->rpcRsp, pTrans->rpcRspLen);
          rspMsg.pCont = rpcCont;
          rspMsg.contLen = pTrans->rpcRspLen;
        }
      }

      tmsgSendRsp(&rspMsg);
    }
  }
  taosArrayClear(pTrans->pRpcArray);
  taosWUnLockLatch(&pTrans->lockRpcArray);
}

int32_t mndTransProcessRsp(SRpcMsg *pRsp) {
  SMnode *pMnode = pRsp->info.node;
  int64_t signature = (int64_t)(pRsp->info.ahandle);
  int32_t transId = (int32_t)(signature >> 32);
  int32_t action = (int32_t)((signature << 32) >> 32);

  STrans *pTrans = mndAcquireTrans(pMnode, transId);
  if (pTrans == NULL) {
    mError("trans:%d, failed to get transId from vnode rsp since %s", transId, terrstr());
    goto _OVER;
  }

  SArray *pArray = NULL;
  if (pTrans->stage == TRN_STAGE_REDO_ACTION) {
    pArray = pTrans->redoActions;
  } else if (pTrans->stage == TRN_STAGE_UNDO_ACTION) {
    pArray = pTrans->undoActions;
  } else {
    mError("trans:%d, invalid trans stage:%d while recv action rsp", pTrans->id, pTrans->stage);
    goto _OVER;
  }

  if (pArray == NULL) {
    mError("trans:%d, invalid trans stage:%d", transId, pTrans->stage);
    goto _OVER;
  }

  int32_t actionNum = taosArrayGetSize(pArray);
  if (action < 0 || action >= actionNum) {
    mError("trans:%d, invalid action:%d", transId, action);
    goto _OVER;
  }

  STransAction *pAction = taosArrayGet(pArray, action);
  if (pAction != NULL) {
    pAction->msgReceived = 1;
    pAction->errCode = pRsp->code;
    pTrans->lastErrorNo = pRsp->code;

    mInfo("trans:%d, %s:%d response is received, code:0x%x, accept:0x%x retry:0x%x", transId,
          mndTransStr(pAction->stage), action, pRsp->code, pAction->acceptableCode, pAction->retryCode);
  } else {
    mInfo("trans:%d, invalid action, index:%d, code:0x%x", transId, action, pRsp->code);
  }

  mndTransExecute(pMnode, pTrans);

_OVER:
  mndReleaseTrans(pMnode, pTrans);
  return 0;
}

static void mndTransResetAction(SMnode *pMnode, STrans *pTrans, STransAction *pAction) {
  pAction->rawWritten = 0;
  pAction->msgSent = 0;
  pAction->msgReceived = 0;
  if (pAction->errCode == TSDB_CODE_SYN_NEW_CONFIG_ERROR || pAction->errCode == TSDB_CODE_SYN_INTERNAL_ERROR ||
      pAction->errCode == TSDB_CODE_SYN_NOT_LEADER) {
    pAction->epSet.inUse = (pAction->epSet.inUse + 1) % pAction->epSet.numOfEps;
    mInfo("trans:%d, %s:%d execute status is reset and set epset inuse:%d", pTrans->id, mndTransStr(pAction->stage),
          pAction->id, pAction->epSet.inUse);
  } else {
    mInfo("trans:%d, %s:%d execute status is reset", pTrans->id, mndTransStr(pAction->stage), pAction->id);
  }
  pAction->errCode = 0;
}

static void mndTransResetActions(SMnode *pMnode, STrans *pTrans, SArray *pArray) {
  int32_t numOfActions = taosArrayGetSize(pArray);

  for (int32_t action = 0; action < numOfActions; ++action) {
    STransAction *pAction = taosArrayGet(pArray, action);
    if (pAction->msgSent && pAction->msgReceived &&
        (pAction->errCode == 0 || pAction->errCode == pAction->acceptableCode))
      continue;
    if (pAction->rawWritten && (pAction->errCode == 0 || pAction->errCode == pAction->acceptableCode)) continue;

    mndTransResetAction(pMnode, pTrans, pAction);
  }
}

static int32_t mndTransWriteSingleLog(SMnode *pMnode, STrans *pTrans, STransAction *pAction, bool topHalf) {
  if (pAction->rawWritten) return 0;
  if (topHalf) {
    terrno = TSDB_CODE_MND_TRANS_CTX_SWITCH;
    return TSDB_CODE_MND_TRANS_CTX_SWITCH;
  }

  int32_t code = sdbWriteWithoutFree(pMnode->pSdb, pAction->pRaw);
  if (code == 0 || terrno == TSDB_CODE_SDB_OBJ_NOT_THERE) {
    pAction->rawWritten = true;
    pAction->errCode = 0;
    code = 0;
    mInfo("trans:%d, %s:%d write to sdb, type:%s status:%s", pTrans->id, mndTransStr(pAction->stage), pAction->id,
          sdbTableName(pAction->pRaw->type), sdbStatusName(pAction->pRaw->status));

    mndSetTransLastAction(pTrans, pAction);
  } else {
    pAction->errCode = (terrno != 0) ? terrno : code;
    mError("trans:%d, %s:%d failed to write sdb since %s, type:%s status:%s", pTrans->id, mndTransStr(pAction->stage),
           pAction->id, terrstr(), sdbTableName(pAction->pRaw->type), sdbStatusName(pAction->pRaw->status));
    mndSetTransLastAction(pTrans, pAction);
  }

  return code;
}

static int32_t mndTransSendSingleMsg(SMnode *pMnode, STrans *pTrans, STransAction *pAction, bool topHalf) {
  if (pAction->msgSent) return 0;
  if (mndCannotExecuteTransAction(pMnode, topHalf)) {
    terrno = TSDB_CODE_MND_TRANS_CTX_SWITCH;
    return TSDB_CODE_MND_TRANS_CTX_SWITCH;
  }

  int64_t signature = pTrans->id;
  signature = (signature << 32);
  signature += pAction->id;

  SRpcMsg rpcMsg = {.msgType = pAction->msgType, .contLen = pAction->contLen, .info.ahandle = (void *)signature};
  rpcMsg.pCont = rpcMallocCont(pAction->contLen);
  if (rpcMsg.pCont == NULL) {
    terrno = TSDB_CODE_OUT_OF_MEMORY;
    return -1;
  }
  rpcMsg.info.traceId.rootId = pTrans->mTraceId;
  rpcMsg.info.notFreeAhandle = 1;

  memcpy(rpcMsg.pCont, pAction->pCont, pAction->contLen);

  char    detail[1024] = {0};
  int32_t len = snprintf(detail, sizeof(detail), "msgType:%s numOfEps:%d inUse:%d", TMSG_INFO(pAction->msgType),
                         pAction->epSet.numOfEps, pAction->epSet.inUse);
  for (int32_t i = 0; i < pAction->epSet.numOfEps; ++i) {
    len += snprintf(detail + len, sizeof(detail) - len, " ep:%d-%s:%u", i, pAction->epSet.eps[i].fqdn,
                    pAction->epSet.eps[i].port);
  }

  int32_t code = tmsgSendReq(&pAction->epSet, &rpcMsg);
  if (code == 0) {
    pAction->msgSent = 1;
    // pAction->msgReceived = 0;
    pAction->errCode = TSDB_CODE_ACTION_IN_PROGRESS;
    mInfo("trans:%d, %s:%d is sent, %s", pTrans->id, mndTransStr(pAction->stage), pAction->id, detail);

    mndSetTransLastAction(pTrans, pAction);
  } else {
    pAction->msgSent = 0;
    pAction->msgReceived = 0;
    pAction->errCode = (terrno != 0) ? terrno : code;
    mError("trans:%d, %s:%d not send since %s, %s", pTrans->id, mndTransStr(pAction->stage), pAction->id, terrstr(),
           detail);

    mndSetTransLastAction(pTrans, pAction);
  }

  return code;
}

static int32_t mndTransExecNullMsg(SMnode *pMnode, STrans *pTrans, STransAction *pAction, bool topHalf) {
  if (!topHalf) return TSDB_CODE_MND_TRANS_CTX_SWITCH;
  pAction->rawWritten = 0;
  pAction->errCode = 0;
  mInfo("trans:%d, %s:%d confirm action executed", pTrans->id, mndTransStr(pAction->stage), pAction->id);

  mndSetTransLastAction(pTrans, pAction);
  return 0;
}

static int32_t mndTransExecSingleAction(SMnode *pMnode, STrans *pTrans, STransAction *pAction, bool topHalf) {
  if (pAction->actionType == TRANS_ACTION_RAW) {
    return mndTransWriteSingleLog(pMnode, pTrans, pAction, topHalf);
  } else if (pAction->actionType == TRANS_ACTION_MSG) {
    return mndTransSendSingleMsg(pMnode, pTrans, pAction, topHalf);
  } else {
    return mndTransExecNullMsg(pMnode, pTrans, pAction, topHalf);
  }
}

static int32_t mndTransExecSingleActions(SMnode *pMnode, STrans *pTrans, SArray *pArray, bool topHalf) {
  int32_t numOfActions = taosArrayGetSize(pArray);
  int32_t code = 0;

  for (int32_t action = 0; action < numOfActions; ++action) {
    STransAction *pAction = taosArrayGet(pArray, action);
    code = mndTransExecSingleAction(pMnode, pTrans, pAction, topHalf);
    if (code != 0) {
      mInfo("trans:%d, action:%d not executed since %s. numOfActions:%d", pTrans->id, action, tstrerror(code),
            numOfActions);
      break;
    }
  }

  return code;
}

static int32_t mndTransExecuteActions(SMnode *pMnode, STrans *pTrans, SArray *pArray, bool topHalf) {
  int32_t numOfActions = taosArrayGetSize(pArray);
  int32_t code = 0;
  if (numOfActions == 0) return 0;

  if ((code = mndTransExecSingleActions(pMnode, pTrans, pArray, topHalf)) != 0) {
    return code;
  }

  int32_t       numOfExecuted = 0;
  int32_t       errCode = 0;
  STransAction *pErrAction = NULL;
  for (int32_t action = 0; action < numOfActions; ++action) {
    STransAction *pAction = taosArrayGet(pArray, action);
    if (pAction->msgReceived || pAction->rawWritten) {
      numOfExecuted++;
      if (pAction->errCode != 0 && pAction->errCode != pAction->acceptableCode) {
        errCode = pAction->errCode;
        pErrAction = pAction;
      }
    } else {
      pErrAction = pAction;
    }
  }

  mndSetTransLastAction(pTrans, pErrAction);

  if (numOfExecuted == numOfActions) {
    if (errCode == 0) {
      mInfo("trans:%d, all %d actions execute successfully", pTrans->id, numOfActions);
      return 0;
    } else {
      mError("trans:%d, all %d actions executed, code:0x%x", pTrans->id, numOfActions, errCode & 0XFFFF);
      mndTransResetActions(pMnode, pTrans, pArray);
      terrno = errCode;
      return errCode;
    }
  } else {
    mInfo("trans:%d, %d of %d actions executed", pTrans->id, numOfExecuted, numOfActions);

    for (int32_t action = 0; action < numOfActions; ++action) {
      STransAction *pAction = taosArrayGet(pArray, action);
      mDebug("trans:%d, %s:%d Sent:%d, Received:%d, errCode:0x%x, acceptableCode:0x%x, retryCode:0x%x",
              pTrans->id, mndTransStr(pAction->stage), pAction->id, pAction->msgSent, pAction->msgReceived,
              pAction->errCode, pAction->acceptableCode, pAction->retryCode);
      if (pAction->msgSent) {
        if (pAction->msgReceived) {
          if (pAction->errCode != 0 && pAction->errCode != pAction->acceptableCode) {
            mndTransResetAction(pMnode, pTrans, pAction);
            mInfo("trans:%d, %s:%d reset", pTrans->id, mndTransStr(pAction->stage), pAction->id);
          }
        }
      }
    }
    return TSDB_CODE_ACTION_IN_PROGRESS;
  }
}

static int32_t mndTransExecuteRedoActions(SMnode *pMnode, STrans *pTrans, bool topHalf) {
  int32_t code = mndTransExecuteActions(pMnode, pTrans, pTrans->redoActions, topHalf);
  if (code != 0 && code != TSDB_CODE_ACTION_IN_PROGRESS && code != TSDB_CODE_MND_TRANS_CTX_SWITCH) {
    mError("trans:%d, failed to execute redoActions since:%s, code:0x%x, topHalf:%d", pTrans->id, terrstr(), terrno,
           topHalf);
  }
  return code;
}

static int32_t mndTransExecuteUndoActions(SMnode *pMnode, STrans *pTrans, bool topHalf) {
  int32_t code = mndTransExecuteActions(pMnode, pTrans, pTrans->undoActions, topHalf);
  if (code != 0 && code != TSDB_CODE_ACTION_IN_PROGRESS && code != TSDB_CODE_MND_TRANS_CTX_SWITCH) {
    mError("trans:%d, failed to execute undoActions since %s. topHalf:%d", pTrans->id, terrstr(), topHalf);
  }
  return code;
}

static int32_t mndTransExecuteCommitActions(SMnode *pMnode, STrans *pTrans, bool topHalf) {
  int32_t code = mndTransExecuteActions(pMnode, pTrans, pTrans->commitActions, topHalf);
  if (code != 0 && code != TSDB_CODE_ACTION_IN_PROGRESS && code != TSDB_CODE_MND_TRANS_CTX_SWITCH) {
    mError("trans:%d, failed to execute commitActions since %s. topHalf:%d", pTrans->id, terrstr(), topHalf);
  }
  return code;
}

static int32_t mndTransExecuteActionsSerial(SMnode *pMnode, STrans *pTrans, SArray *pActions, bool topHalf) {
  int32_t code = 0;
  int32_t numOfActions = taosArrayGetSize(pActions);
  if (numOfActions == 0) return code;

  if (pTrans->actionPos >= numOfActions) {
    return code;
  }

  mInfo("trans:%d, execute %d actions serial, current redoAction:%d", pTrans->id, numOfActions, pTrans->actionPos);

  for (int32_t action = pTrans->actionPos; action < numOfActions; ++action) {
    STransAction *pAction = taosArrayGet(pActions, pTrans->actionPos);

    code = mndTransExecSingleAction(pMnode, pTrans, pAction, topHalf);
    if (code == 0) {
      if (pAction->msgSent) {
        if (pAction->msgReceived) {
          if (pAction->errCode != 0 && pAction->errCode != pAction->acceptableCode) {
            code = pAction->errCode;
            mndTransResetAction(pMnode, pTrans, pAction);
          } else {
            mInfo("trans:%d, %s:%d execute successfully", pTrans->id, mndTransStr(pAction->stage), action);
          }
        } else {
          code = TSDB_CODE_ACTION_IN_PROGRESS;
        }
      } else if (pAction->rawWritten) {
        if (pAction->errCode != 0 && pAction->errCode != pAction->acceptableCode) {
          code = pAction->errCode;
        } else {
          mInfo("trans:%d, %s:%d write successfully", pTrans->id, mndTransStr(pAction->stage), action);
        }
      } else {
      }
    }

    if (code == 0) {
      pTrans->failedTimes = 0;
    }
    mndSetTransLastAction(pTrans, pAction);

    if (mndCannotExecuteTransAction(pMnode, topHalf)) break;

    if (code == 0) {
      pTrans->code = 0;
      pTrans->actionPos++;
      mInfo("trans:%d, %s:%d is executed and need sync to other mnodes", pTrans->id, mndTransStr(pAction->stage),
            pAction->id);
      taosThreadMutexUnlock(&pTrans->mutex);
      code = mndTransSync(pMnode, pTrans);
      taosThreadMutexLock(&pTrans->mutex);
      if (code != 0) {
        pTrans->actionPos--;
        pTrans->code = terrno;
        mError("trans:%d, %s:%d is executed and failed to sync to other mnodes since %s", pTrans->id,
               mndTransStr(pAction->stage), pAction->id, terrstr());
        break;
      }
    } else if (code == TSDB_CODE_ACTION_IN_PROGRESS) {
      mInfo("trans:%d, %s:%d is in progress and wait it finish", pTrans->id, mndTransStr(pAction->stage), pAction->id);
      break;
    } else if (code == pAction->retryCode || code == TSDB_CODE_SYN_PROPOSE_NOT_READY ||
               code == TSDB_CODE_SYN_RESTORING || code == TSDB_CODE_SYN_NOT_LEADER) {
      mInfo("trans:%d, %s:%d receive code:0x%x and retry", pTrans->id, mndTransStr(pAction->stage), pAction->id, code);
      pTrans->lastErrorNo = code;
      taosMsleep(300);
      action--;
      continue;
    } else {
      terrno = code;
      pTrans->lastErrorNo = code;
      pTrans->code = code;
      mInfo("trans:%d, %s:%d receive code:0x%x and wait another schedule, failedTimes:%d", pTrans->id,
            mndTransStr(pAction->stage), pAction->id, code, pTrans->failedTimes);
      break;
    }
  }

  return code;
}

static int32_t mndTransExecuteRedoActionsSerial(SMnode *pMnode, STrans *pTrans, bool topHalf) {
  int32_t code = TSDB_CODE_ACTION_IN_PROGRESS;
  taosThreadMutexLock(&pTrans->mutex);
  if (pTrans->stage == TRN_STAGE_REDO_ACTION) {
    code = mndTransExecuteActionsSerial(pMnode, pTrans, pTrans->redoActions, topHalf);
  }
  taosThreadMutexUnlock(&pTrans->mutex);
  return code;
}

static int32_t mndTransExecuteUndoActionsSerial(SMnode *pMnode, STrans *pTrans, bool topHalf) {
  int32_t code = TSDB_CODE_ACTION_IN_PROGRESS;
  taosThreadMutexLock(&pTrans->mutex);
  if (pTrans->stage == TRN_STAGE_UNDO_ACTION) {
    code = mndTransExecuteActionsSerial(pMnode, pTrans, pTrans->undoActions, topHalf);
  }
  taosThreadMutexUnlock(&pTrans->mutex);
  return code;
}

bool mndTransPerformPrepareStage(SMnode *pMnode, STrans *pTrans, bool topHalf) {
  bool    continueExec = true;
  int32_t code = 0;

  int32_t numOfActions = taosArrayGetSize(pTrans->prepareActions);
  if (numOfActions == 0) goto _OVER;

  mInfo("trans:%d, execute %d prepare actions.", pTrans->id, numOfActions);

  for (int32_t action = 0; action < numOfActions; ++action) {
    STransAction *pAction = taosArrayGet(pTrans->prepareActions, action);
    code = mndTransExecSingleAction(pMnode, pTrans, pAction, topHalf);
    if (code != 0) {
      mError("trans:%d, failed to execute prepare action:%d, numOfActions:%d", pTrans->id, action, numOfActions);
      return false;
    }
  }

_OVER:
  pTrans->stage = TRN_STAGE_REDO_ACTION;
  mInfo("trans:%d, stage from prepare to redoAction", pTrans->id);
  return continueExec;
}

static bool mndTransPerformRedoActionStage(SMnode *pMnode, STrans *pTrans, bool topHalf) {
  bool    continueExec = true;
  int32_t code = 0;

  if (pTrans->exec == TRN_EXEC_SERIAL) {
    code = mndTransExecuteRedoActionsSerial(pMnode, pTrans, topHalf);
  } else {
    code = mndTransExecuteRedoActions(pMnode, pTrans, topHalf);
  }

  if (mndCannotExecuteTransAction(pMnode, topHalf)) return false;
  terrno = code;

  if (code == 0) {
    pTrans->code = 0;
    pTrans->stage = TRN_STAGE_COMMIT;
    mInfo("trans:%d, stage from redoAction to commit", pTrans->id);
    continueExec = true;
  } else if (code == TSDB_CODE_ACTION_IN_PROGRESS || code == TSDB_CODE_MND_TRANS_CTX_SWITCH) {
    mInfo("trans:%d, stage keep on redoAction since %s", pTrans->id, tstrerror(code));
    continueExec = false;
  } else {
    pTrans->failedTimes++;
    pTrans->code = terrno;
    if (pTrans->policy == TRN_POLICY_ROLLBACK) {
      if (pTrans->lastAction != 0) {
        STransAction *pAction = taosArrayGet(pTrans->redoActions, pTrans->lastAction);
        if (pAction->retryCode != 0 && pAction->retryCode == pAction->errCode) {
          if (pTrans->failedTimes < 6) {
            mError("trans:%d, stage keep on redoAction since action:%d code:0x%x not 0x%x, failedTimes:%d", pTrans->id,
                   pTrans->lastAction, pTrans->code, pAction->retryCode, pTrans->failedTimes);
            taosMsleep(1000);
            continueExec = true;
            return true;
          }
        }
      }

      pTrans->stage = TRN_STAGE_ROLLBACK;
      mError("trans:%d, stage from redoAction to rollback since %s", pTrans->id, terrstr());
      continueExec = true;
    } else {
      mError("trans:%d, stage keep on redoAction since %s, failedTimes:%d", pTrans->id, terrstr(), pTrans->failedTimes);
      continueExec = false;
    }
  }

  return continueExec;
}

static bool mndTransPerformCommitStage(SMnode *pMnode, STrans *pTrans, bool topHalf) {
  if (mndCannotExecuteTransAction(pMnode, topHalf)) return false;

  bool    continueExec = true;
  int32_t code = mndTransCommit(pMnode, pTrans);

  if (code == 0) {
    pTrans->code = 0;
    pTrans->stage = TRN_STAGE_COMMIT_ACTION;
    mInfo("trans:%d, stage from commit to commitAction", pTrans->id);
    continueExec = true;
  } else {
    pTrans->code = terrno;
    pTrans->failedTimes++;
    mError("trans:%d, stage keep on commit since %s, failedTimes:%d", pTrans->id, terrstr(), pTrans->failedTimes);
    continueExec = false;
  }

  return continueExec;
}

static bool mndTransPerformCommitActionStage(SMnode *pMnode, STrans *pTrans, bool topHalf) {
  bool    continueExec = true;
  int32_t code = mndTransExecuteCommitActions(pMnode, pTrans, topHalf);

  if (code == 0) {
    pTrans->code = 0;
    pTrans->stage = TRN_STAGE_FINISH;  // TRN_STAGE_PRE_FINISH is not necessary
    mInfo("trans:%d, stage from commitAction to finished", pTrans->id);
    continueExec = true;
  } else {
    pTrans->code = terrno;
    pTrans->failedTimes++;
    mError("trans:%d, stage keep on commitAction since %s, failedTimes:%d", pTrans->id, terrstr(), pTrans->failedTimes);
    continueExec = false;
  }

  return continueExec;
}

static bool mndTransPerformUndoActionStage(SMnode *pMnode, STrans *pTrans, bool topHalf) {
  bool    continueExec = true;
  int32_t code = 0;

  if (pTrans->exec == TRN_EXEC_SERIAL) {
    code = mndTransExecuteUndoActionsSerial(pMnode, pTrans, topHalf);
  } else {
    code = mndTransExecuteUndoActions(pMnode, pTrans, topHalf);
  }

  if (mndCannotExecuteTransAction(pMnode, topHalf)) return false;
  terrno = code;

  if (code == 0) {
    pTrans->stage = TRN_STAGE_PRE_FINISH;
    mInfo("trans:%d, stage from undoAction to pre-finish", pTrans->id);
    continueExec = true;
  } else if (code == TSDB_CODE_ACTION_IN_PROGRESS || code == TSDB_CODE_MND_TRANS_CTX_SWITCH) {
    mInfo("trans:%d, stage keep on undoAction since %s", pTrans->id, tstrerror(code));
    continueExec = false;
  } else {
    pTrans->failedTimes++;
    mError("trans:%d, stage keep on undoAction since %s, failedTimes:%d", pTrans->id, terrstr(), pTrans->failedTimes);
    continueExec = false;
  }

  return continueExec;
}

static bool mndTransPerformRollbackStage(SMnode *pMnode, STrans *pTrans, bool topHalf) {
  if (mndCannotExecuteTransAction(pMnode, topHalf)) return false;

  bool    continueExec = true;
  int32_t code = mndTransRollback(pMnode, pTrans);

  if (code == 0) {
    pTrans->stage = TRN_STAGE_UNDO_ACTION;
    mInfo("trans:%d, stage from rollback to undoAction", pTrans->id);
    continueExec = true;
  } else {
    pTrans->failedTimes++;
    mError("trans:%d, stage keep on rollback since %s, failedTimes:%d", pTrans->id, terrstr(), pTrans->failedTimes);
    continueExec = false;
  }

  return continueExec;
}

static bool mndTransPerformPreFinishStage(SMnode *pMnode, STrans *pTrans, bool topHalf) {
  if (mndCannotExecuteTransAction(pMnode, topHalf)) return false;

  bool    continueExec = true;
  int32_t code = mndTransPreFinish(pMnode, pTrans);

  if (code == 0) {
    pTrans->stage = TRN_STAGE_FINISH;
    mInfo("trans:%d, stage from pre-finish to finish", pTrans->id);
    continueExec = true;
  } else {
    pTrans->failedTimes++;
    mError("trans:%d, stage keep on pre-finish since %s, failedTimes:%d", pTrans->id, terrstr(), pTrans->failedTimes);
    continueExec = false;
  }

  return continueExec;
}

static bool mndTransPerformFinishStage(SMnode *pMnode, STrans *pTrans, bool topHalf) {
  bool continueExec = false;
  if (topHalf) return continueExec;

  SSdbRaw *pRaw = mndTransEncode(pTrans);
  if (pRaw == NULL) {
    mError("trans:%d, failed to encode while finish trans since %s", pTrans->id, terrstr());
    return false;
  }
  (void)sdbSetRawStatus(pRaw, SDB_STATUS_DROPPED);

  int32_t code = sdbWrite(pMnode->pSdb, pRaw);
  if (code != 0) {
    mError("trans:%d, failed to write sdb since %s", pTrans->id, terrstr());
  }

  mInfo("trans:%d, execute finished, code:0x%x, failedTimes:%d createTime:%" PRId64, pTrans->id, pTrans->code,
        pTrans->failedTimes, pTrans->createdTime);
  return continueExec;
}

void mndTransExecuteImp(SMnode *pMnode, STrans *pTrans, bool topHalf) {
  bool continueExec = true;

  while (continueExec) {
    mInfo("trans:%d, continue to execute, stage:%s createTime:%" PRId64 " topHalf:%d", pTrans->id,
          mndTransStr(pTrans->stage), pTrans->createdTime, topHalf);
    pTrans->lastExecTime = taosGetTimestampMs();
    switch (pTrans->stage) {
      case TRN_STAGE_PREPARE:
        continueExec = mndTransPerformPrepareStage(pMnode, pTrans, topHalf);
        break;
      case TRN_STAGE_REDO_ACTION:
        continueExec = mndTransPerformRedoActionStage(pMnode, pTrans, topHalf);
        break;
      case TRN_STAGE_COMMIT:
        continueExec = mndTransPerformCommitStage(pMnode, pTrans, topHalf);
        break;
      case TRN_STAGE_COMMIT_ACTION:
        continueExec = mndTransPerformCommitActionStage(pMnode, pTrans, topHalf);
        break;
      case TRN_STAGE_ROLLBACK:
        continueExec = mndTransPerformRollbackStage(pMnode, pTrans, topHalf);
        break;
      case TRN_STAGE_UNDO_ACTION:
        continueExec = mndTransPerformUndoActionStage(pMnode, pTrans, topHalf);
        break;
      case TRN_STAGE_PRE_FINISH:
        continueExec = mndTransPerformPreFinishStage(pMnode, pTrans, topHalf);
        break;
      case TRN_STAGE_FINISH:
        continueExec = mndTransPerformFinishStage(pMnode, pTrans, topHalf);
        break;
      default:
        continueExec = false;
        break;
    }
  }

  mndTransSendRpcRsp(pMnode, pTrans);
}

void mndTransExecute(SMnode *pMnode, STrans *pTrans) {
  bool topHalf = true;
  return mndTransExecuteImp(pMnode, pTrans, topHalf);
}

void mndTransRefresh(SMnode *pMnode, STrans *pTrans) {
  bool topHalf = false;
  return mndTransExecuteImp(pMnode, pTrans, topHalf);
}

static int32_t mndProcessTransTimer(SRpcMsg *pReq) {
  mTrace("start to process trans timer");
  mndTransPullup(pReq->info.node);
  return 0;
}

int32_t mndKillTrans(SMnode *pMnode, STrans *pTrans) {
  SArray *pArray = NULL;
  if (pTrans->stage == TRN_STAGE_REDO_ACTION) {
    pArray = pTrans->redoActions;
  } else if (pTrans->stage == TRN_STAGE_UNDO_ACTION) {
    pArray = pTrans->undoActions;
  } else {
    terrno = TSDB_CODE_MND_TRANS_INVALID_STAGE;
    return -1;
  }

  for (int32_t i = 0; i < taosArrayGetSize(pArray); ++i) {
    STransAction *pAction = taosArrayGet(pArray, i);
    mInfo("trans:%d, %s:%d set processed for kill msg received, errCode from %s to success", pTrans->id,
          mndTransStr(pAction->stage), i, tstrerror(pAction->errCode));
    pAction->msgSent = 1;
    pAction->msgReceived = 1;
    pAction->errCode = 0;
  }

  mndTransExecute(pMnode, pTrans);
  return 0;
}

static int32_t mndProcessKillTransReq(SRpcMsg *pReq) {
  SMnode       *pMnode = pReq->info.node;
  SKillTransReq killReq = {0};
  int32_t       code = -1;
  STrans       *pTrans = NULL;

  if (tDeserializeSKillTransReq(pReq->pCont, pReq->contLen, &killReq) != 0) {
    terrno = TSDB_CODE_INVALID_MSG;
    goto _OVER;
  }

  mInfo("trans:%d, start to kill", killReq.transId);
  if (mndCheckOperPrivilege(pMnode, pReq->info.conn.user, MND_OPER_KILL_TRANS) != 0) {
    goto _OVER;
  }

  pTrans = mndAcquireTrans(pMnode, killReq.transId);
  if (pTrans == NULL) {
    goto _OVER;
  }

  code = mndKillTrans(pMnode, pTrans);

_OVER:
  if (code != 0) {
    mError("trans:%d, failed to kill since %s", killReq.transId, terrstr());
  }

  mndReleaseTrans(pMnode, pTrans);
  return code;
}

static int32_t mndCompareTransId(int32_t *pTransId1, int32_t *pTransId2) { return *pTransId1 >= *pTransId2 ? 1 : 0; }

void mndTransPullup(SMnode *pMnode) {
  SSdb   *pSdb = pMnode->pSdb;
  SArray *pArray = taosArrayInit(sdbGetSize(pSdb, SDB_TRANS), sizeof(int32_t));
  if (pArray == NULL) return;

  void *pIter = NULL;
  while (1) {
    STrans *pTrans = NULL;
    pIter = sdbFetch(pMnode->pSdb, SDB_TRANS, pIter, (void **)&pTrans);
    if (pIter == NULL) break;
    taosArrayPush(pArray, &pTrans->id);
    sdbRelease(pSdb, pTrans);
  }

  taosArraySort(pArray, (__compar_fn_t)mndCompareTransId);

  for (int32_t i = 0; i < taosArrayGetSize(pArray); ++i) {
    int32_t *pTransId = taosArrayGet(pArray, i);
    STrans  *pTrans = mndAcquireTrans(pMnode, *pTransId);
    if (pTrans != NULL) {
      mndTransExecute(pMnode, pTrans);
    }
    mndReleaseTrans(pMnode, pTrans);
  }
  taosArrayDestroy(pArray);
}

static int32_t mndRetrieveTrans(SRpcMsg *pReq, SShowObj *pShow, SSDataBlock *pBlock, int32_t rows) {
  SMnode *pMnode = pReq->info.node;
  SSdb   *pSdb = pMnode->pSdb;
  int32_t numOfRows = 0;
  STrans *pTrans = NULL;
  int32_t cols = 0;

  while (numOfRows < rows) {
    pShow->pIter = sdbFetch(pSdb, SDB_TRANS, pShow->pIter, (void **)&pTrans);
    if (pShow->pIter == NULL) break;

    cols = 0;

    SColumnInfoData *pColInfo = taosArrayGet(pBlock->pDataBlock, cols++);
    colDataSetVal(pColInfo, numOfRows, (const char *)&pTrans->id, false);

    pColInfo = taosArrayGet(pBlock->pDataBlock, cols++);
    colDataSetVal(pColInfo, numOfRows, (const char *)&pTrans->createdTime, false);

    char stage[TSDB_TRANS_STAGE_LEN + VARSTR_HEADER_SIZE] = {0};
    STR_WITH_MAXSIZE_TO_VARSTR(stage, mndTransStr(pTrans->stage), pShow->pMeta->pSchemas[cols].bytes);
    pColInfo = taosArrayGet(pBlock->pDataBlock, cols++);
    colDataSetVal(pColInfo, numOfRows, (const char *)stage, false);

    char opername[TSDB_TRANS_OPER_LEN + VARSTR_HEADER_SIZE] = {0};
    STR_WITH_MAXSIZE_TO_VARSTR(opername, pTrans->opername, pShow->pMeta->pSchemas[cols].bytes);
    pColInfo = taosArrayGet(pBlock->pDataBlock, cols++);
    colDataSetVal(pColInfo, numOfRows, (const char *)opername, false);

    char dbname[TSDB_DB_NAME_LEN + VARSTR_HEADER_SIZE] = {0};
    STR_WITH_MAXSIZE_TO_VARSTR(dbname, mndGetDbStr(pTrans->dbname), pShow->pMeta->pSchemas[cols].bytes);
    pColInfo = taosArrayGet(pBlock->pDataBlock, cols++);
    colDataSetVal(pColInfo, numOfRows, (const char *)dbname, false);

    char stbname[TSDB_TABLE_NAME_LEN + VARSTR_HEADER_SIZE] = {0};
    STR_WITH_MAXSIZE_TO_VARSTR(stbname, mndGetDbStr(pTrans->stbname), pShow->pMeta->pSchemas[cols].bytes);
    pColInfo = taosArrayGet(pBlock->pDataBlock, cols++);
    colDataSetVal(pColInfo, numOfRows, (const char *)stbname, false);

    pColInfo = taosArrayGet(pBlock->pDataBlock, cols++);
    colDataSetVal(pColInfo, numOfRows, (const char *)&pTrans->failedTimes, false);

    pColInfo = taosArrayGet(pBlock->pDataBlock, cols++);
    colDataSetVal(pColInfo, numOfRows, (const char *)&pTrans->lastExecTime, false);

    char    lastInfo[TSDB_TRANS_ERROR_LEN + VARSTR_HEADER_SIZE] = {0};
    char    detail[TSDB_TRANS_ERROR_LEN + 1] = {0};
    int32_t len = snprintf(detail, sizeof(detail), "action:%d code:0x%x(%s) ", pTrans->lastAction,
                           pTrans->lastErrorNo & 0xFFFF, tstrerror(pTrans->lastErrorNo));
    SEpSet  epset = pTrans->lastEpset;
    if (epset.numOfEps > 0) {
      len += snprintf(detail + len, sizeof(detail) - len, "msgType:%s numOfEps:%d inUse:%d ",
                      TMSG_INFO(pTrans->lastMsgType), epset.numOfEps, epset.inUse);
      for (int32_t i = 0; i < pTrans->lastEpset.numOfEps; ++i) {
        len += snprintf(detail + len, sizeof(detail) - len, "ep:%d-%s:%u ", i, epset.eps[i].fqdn, epset.eps[i].port);
      }
    }
    STR_WITH_MAXSIZE_TO_VARSTR(lastInfo, detail, pShow->pMeta->pSchemas[cols].bytes);
    pColInfo = taosArrayGet(pBlock->pDataBlock, cols++);
    colDataSetVal(pColInfo, numOfRows, (const char *)lastInfo, false);

    numOfRows++;
    sdbRelease(pSdb, pTrans);
  }

  pShow->numOfRows += numOfRows;
  return numOfRows;
}

static void mndCancelGetNextTrans(SMnode *pMnode, void *pIter) {
  SSdb *pSdb = pMnode->pSdb;
  sdbCancelFetch(pSdb, pIter);
}<|MERGE_RESOLUTION|>--- conflicted
+++ resolved
@@ -916,17 +916,11 @@
     return -1;
   }
 
-<<<<<<< HEAD
-  if (!pTrans->changeless && taosArrayGetSize(pTrans->commitActions) <= 0) {
-    terrno = TSDB_CODE_MND_TRANS_CLOG_IS_NULL;
-    mError("trans:%d, failed to prepare since %s", pTrans->id, terrstr());
-=======
   if (mndTransCheckParallelActions(pMnode, pTrans) != 0) {
     return -1;
   }
 
   if (mndTransCheckCommitActions(pMnode, pTrans) != 0) {
->>>>>>> 5df72091
     return -1;
   }
 
