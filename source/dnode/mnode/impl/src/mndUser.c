/*
 * Copyright (c) 2019 TAOS Data, Inc. <jhtao@taosdata.com>
 *
 * This program is free software: you can use, redistribute, and/or modify
 * it under the terms of the GNU Affero General Public License, version 3
 * or later ("AGPL"), as published by the Free Software Foundation.
 *
 * This program is distributed in the hope that it will be useful, but WITHOUT
 * ANY WARRANTY; without even the implied warranty of MERCHANTABILITY or
 * FITNESS FOR A PARTICULAR PURPOSE.
 *
 * You should have received a copy of the GNU Affero General Public License
 * along with this program. If not, see <http://www.gnu.org/licenses/>.
 */

#define _DEFAULT_SOURCE
#include "mndUser.h"
#include "mndDb.h"
#include "mndPrivilege.h"
#include "mndShow.h"
#include "mndStb.h"
#include "mndTopic.h"
#include "mndTrans.h"
#include "tbase64.h"
#include "audit.h"

#define USER_VER_NUMBER   4
#define USER_RESERVE_SIZE 64

static int32_t  mndCreateDefaultUsers(SMnode *pMnode);
static SSdbRow *mndUserActionDecode(SSdbRaw *pRaw);
static int32_t  mndUserActionInsert(SSdb *pSdb, SUserObj *pUser);
static int32_t  mndUserActionDelete(SSdb *pSdb, SUserObj *pUser);
static int32_t  mndUserActionUpdate(SSdb *pSdb, SUserObj *pOld, SUserObj *pNew);
static int32_t  mndCreateUser(SMnode *pMnode, char *acct, SCreateUserReq *pCreate, SRpcMsg *pReq);
static int32_t  mndProcessCreateUserReq(SRpcMsg *pReq);
static int32_t  mndProcessAlterUserReq(SRpcMsg *pReq);
static int32_t  mndProcessDropUserReq(SRpcMsg *pReq);
static int32_t  mndProcessGetUserAuthReq(SRpcMsg *pReq);
static int32_t  mndRetrieveUsers(SRpcMsg *pReq, SShowObj *pShow, SSDataBlock *pBlock, int32_t rows);
static void     mndCancelGetNextUser(SMnode *pMnode, void *pIter);
static int32_t  mndRetrievePrivileges(SRpcMsg *pReq, SShowObj *pShow, SSDataBlock *pBlock, int32_t rows);
static void     mndCancelGetNextPrivileges(SMnode *pMnode, void *pIter);

int32_t mndInitUser(SMnode *pMnode) {
  SSdbTable table = {
      .sdbType = SDB_USER,
      .keyType = SDB_KEY_BINARY,
      .deployFp = (SdbDeployFp)mndCreateDefaultUsers,
      .encodeFp = (SdbEncodeFp)mndUserActionEncode,
      .decodeFp = (SdbDecodeFp)mndUserActionDecode,
      .insertFp = (SdbInsertFp)mndUserActionInsert,
      .updateFp = (SdbUpdateFp)mndUserActionUpdate,
      .deleteFp = (SdbDeleteFp)mndUserActionDelete,
  };

  mndSetMsgHandle(pMnode, TDMT_MND_CREATE_USER, mndProcessCreateUserReq);
  mndSetMsgHandle(pMnode, TDMT_MND_ALTER_USER, mndProcessAlterUserReq);
  mndSetMsgHandle(pMnode, TDMT_MND_DROP_USER, mndProcessDropUserReq);
  mndSetMsgHandle(pMnode, TDMT_MND_GET_USER_AUTH, mndProcessGetUserAuthReq);

  mndAddShowRetrieveHandle(pMnode, TSDB_MGMT_TABLE_USER, mndRetrieveUsers);
  mndAddShowFreeIterHandle(pMnode, TSDB_MGMT_TABLE_USER, mndCancelGetNextUser);
  mndAddShowRetrieveHandle(pMnode, TSDB_MGMT_TABLE_PRIVILEGES, mndRetrievePrivileges);
  mndAddShowFreeIterHandle(pMnode, TSDB_MGMT_TABLE_PRIVILEGES, mndCancelGetNextPrivileges);
  return sdbSetTable(pMnode->pSdb, table);
}

void mndCleanupUser(SMnode *pMnode) {}

static int32_t mndCreateDefaultUser(SMnode *pMnode, char *acct, char *user, char *pass) {
  SUserObj userObj = {0};
  taosEncryptPass_c((uint8_t *)pass, strlen(pass), userObj.pass);
  tstrncpy(userObj.user, user, TSDB_USER_LEN);
  tstrncpy(userObj.acct, acct, TSDB_USER_LEN);
  userObj.createdTime = taosGetTimestampMs();
  userObj.updateTime = userObj.createdTime;
  userObj.sysInfo = 1;
  userObj.enable = 1;

  if (strcmp(user, TSDB_DEFAULT_USER) == 0) {
    userObj.superUser = 1;
  }

  SSdbRaw *pRaw = mndUserActionEncode(&userObj);
  if (pRaw == NULL) return -1;
  (void)sdbSetRawStatus(pRaw, SDB_STATUS_READY);

  mInfo("user:%s, will be created when deploying, raw:%p", userObj.user, pRaw);

  STrans *pTrans = mndTransCreate(pMnode, TRN_POLICY_RETRY, TRN_CONFLICT_NOTHING, NULL, "create-user");
  if (pTrans == NULL) {
    sdbFreeRaw(pRaw);
    mError("user:%s, failed to create since %s", userObj.user, terrstr());
    return -1;
  }
  mInfo("trans:%d, used to create user:%s", pTrans->id, userObj.user);

  if (mndTransAppendCommitlog(pTrans, pRaw) != 0) {
    mError("trans:%d, failed to commit redo log since %s", pTrans->id, terrstr());
    mndTransDrop(pTrans);
    return -1;
  }
  (void)sdbSetRawStatus(pRaw, SDB_STATUS_READY);

  if (mndTransPrepare(pMnode, pTrans) != 0) {
    mError("trans:%d, failed to prepare since %s", pTrans->id, terrstr());
    mndTransDrop(pTrans);
    return -1;
  }

  mndTransDrop(pTrans);
  return 0;
}

static int32_t mndCreateDefaultUsers(SMnode *pMnode) {
  if (mndCreateDefaultUser(pMnode, TSDB_DEFAULT_USER, TSDB_DEFAULT_USER, TSDB_DEFAULT_PASS) != 0) {
    return -1;
  }

  return 0;
}

SSdbRaw *mndUserActionEncode(SUserObj *pUser) {
  terrno = TSDB_CODE_OUT_OF_MEMORY;

  int32_t numOfReadDbs = taosHashGetSize(pUser->readDbs);
  int32_t numOfWriteDbs = taosHashGetSize(pUser->writeDbs);
  int32_t numOfReadStbs = taosHashGetSize(pUser->readTbs);
  int32_t numOfWriteStbs = taosHashGetSize(pUser->writeTbs);
  int32_t numOfTopics = taosHashGetSize(pUser->topics);
  int32_t numOfUseDbs = taosHashGetSize(pUser->useDbs);
  int32_t size = sizeof(SUserObj) + USER_RESERVE_SIZE +
                 (numOfReadDbs + numOfWriteDbs + numOfUseDbs) * TSDB_DB_FNAME_LEN + numOfTopics * TSDB_TOPIC_FNAME_LEN;

  char *stb = taosHashIterate(pUser->readTbs, NULL);
  while (stb != NULL) {
    size_t keyLen = 0;
    void  *key = taosHashGetKey(stb, &keyLen);
    size += sizeof(int32_t);
    size += keyLen;

    size_t valueLen = 0;
    valueLen = strlen(stb);
    size += sizeof(int32_t);
    size += valueLen;
    stb = taosHashIterate(pUser->readTbs, stb);
  }

  stb = taosHashIterate(pUser->writeTbs, NULL);
  while (stb != NULL) {
    size_t keyLen = 0;
    void  *key = taosHashGetKey(stb, &keyLen);
    size += sizeof(int32_t);
    size += keyLen;

    size_t valueLen = 0;
    valueLen = strlen(stb);
    size += sizeof(int32_t);
    size += valueLen;
    stb = taosHashIterate(pUser->writeTbs, stb);
  }

  SSdbRaw *pRaw = sdbAllocRaw(SDB_USER, USER_VER_NUMBER, size);
  if (pRaw == NULL) goto _OVER;

  int32_t dataPos = 0;
  SDB_SET_BINARY(pRaw, dataPos, pUser->user, TSDB_USER_LEN, _OVER)
  SDB_SET_BINARY(pRaw, dataPos, pUser->pass, TSDB_PASSWORD_LEN, _OVER)
  SDB_SET_BINARY(pRaw, dataPos, pUser->acct, TSDB_USER_LEN, _OVER)
  SDB_SET_INT64(pRaw, dataPos, pUser->createdTime, _OVER)
  SDB_SET_INT64(pRaw, dataPos, pUser->updateTime, _OVER)
  SDB_SET_INT8(pRaw, dataPos, pUser->superUser, _OVER)
  SDB_SET_INT8(pRaw, dataPos, pUser->sysInfo, _OVER)
  SDB_SET_INT8(pRaw, dataPos, pUser->enable, _OVER)
  SDB_SET_INT8(pRaw, dataPos, pUser->reserve, _OVER)
  SDB_SET_INT32(pRaw, dataPos, pUser->authVersion, _OVER)
  SDB_SET_INT32(pRaw, dataPos, pUser->passVersion, _OVER)
  SDB_SET_INT32(pRaw, dataPos, numOfReadDbs, _OVER)
  SDB_SET_INT32(pRaw, dataPos, numOfWriteDbs, _OVER)
  SDB_SET_INT32(pRaw, dataPos, numOfTopics, _OVER)

  char *db = taosHashIterate(pUser->readDbs, NULL);
  while (db != NULL) {
    SDB_SET_BINARY(pRaw, dataPos, db, TSDB_DB_FNAME_LEN, _OVER);
    db = taosHashIterate(pUser->readDbs, db);
  }

  db = taosHashIterate(pUser->writeDbs, NULL);
  while (db != NULL) {
    SDB_SET_BINARY(pRaw, dataPos, db, TSDB_DB_FNAME_LEN, _OVER);
    db = taosHashIterate(pUser->writeDbs, db);
  }

  char *topic = taosHashIterate(pUser->topics, NULL);
  while (topic != NULL) {
    SDB_SET_BINARY(pRaw, dataPos, topic, TSDB_TOPIC_FNAME_LEN, _OVER);
    topic = taosHashIterate(pUser->topics, topic);
  }

  SDB_SET_INT32(pRaw, dataPos, numOfReadStbs, _OVER)
  SDB_SET_INT32(pRaw, dataPos, numOfWriteStbs, _OVER)
  SDB_SET_INT32(pRaw, dataPos, numOfUseDbs, _OVER)

  stb = taosHashIterate(pUser->readTbs, NULL);
  while (stb != NULL) {
    size_t keyLen = 0;
    void  *key = taosHashGetKey(stb, &keyLen);
    SDB_SET_INT32(pRaw, dataPos, keyLen, _OVER)
    SDB_SET_BINARY(pRaw, dataPos, key, keyLen, _OVER);

    size_t valueLen = 0;
    valueLen = strlen(stb) + 1;
    SDB_SET_INT32(pRaw, dataPos, valueLen, _OVER)
    SDB_SET_BINARY(pRaw, dataPos, stb, valueLen, _OVER);
    stb = taosHashIterate(pUser->readTbs, stb);
  }

  stb = taosHashIterate(pUser->writeTbs, NULL);
  while (stb != NULL) {
    size_t keyLen = 0;
    void  *key = taosHashGetKey(stb, &keyLen);
    SDB_SET_INT32(pRaw, dataPos, keyLen, _OVER)
    SDB_SET_BINARY(pRaw, dataPos, key, keyLen, _OVER);

    size_t valueLen = 0;
    valueLen = strlen(stb) + 1;
    SDB_SET_INT32(pRaw, dataPos, valueLen, _OVER)
    SDB_SET_BINARY(pRaw, dataPos, stb, valueLen, _OVER);
    stb = taosHashIterate(pUser->writeTbs, stb);
  }

  int32_t *useDb = taosHashIterate(pUser->useDbs, NULL);
  while (useDb != NULL) {
    size_t keyLen = 0;
    void  *key = taosHashGetKey(useDb, &keyLen);
    SDB_SET_INT32(pRaw, dataPos, keyLen, _OVER)
    SDB_SET_BINARY(pRaw, dataPos, key, keyLen, _OVER);

    SDB_SET_INT32(pRaw, dataPos, *useDb, _OVER)
    useDb = taosHashIterate(pUser->useDbs, useDb);
  }

  SDB_SET_RESERVE(pRaw, dataPos, USER_RESERVE_SIZE, _OVER)
  SDB_SET_DATALEN(pRaw, dataPos, _OVER)

  terrno = 0;

_OVER:
  if (terrno != 0) {
    mError("user:%s, failed to encode to raw:%p since %s", pUser->user, pRaw, terrstr());
    sdbFreeRaw(pRaw);
    return NULL;
  }

  mTrace("user:%s, encode to raw:%p, row:%p", pUser->user, pRaw, pUser);
  return pRaw;
}

static SSdbRow *mndUserActionDecode(SSdbRaw *pRaw) {
  terrno = TSDB_CODE_OUT_OF_MEMORY;
  SSdbRow  *pRow = NULL;
  SUserObj *pUser = NULL;

  int8_t sver = 0;
  if (sdbGetRawSoftVer(pRaw, &sver) != 0) goto _OVER;

  if (sver < 1 || sver > USER_VER_NUMBER) {
    terrno = TSDB_CODE_SDB_INVALID_DATA_VER;
    goto _OVER;
  }

  pRow = sdbAllocRow(sizeof(SUserObj));
  if (pRow == NULL) goto _OVER;

  pUser = sdbGetRowObj(pRow);
  if (pUser == NULL) goto _OVER;

  int32_t dataPos = 0;
  SDB_GET_BINARY(pRaw, dataPos, pUser->user, TSDB_USER_LEN, _OVER)
  SDB_GET_BINARY(pRaw, dataPos, pUser->pass, TSDB_PASSWORD_LEN, _OVER)
  SDB_GET_BINARY(pRaw, dataPos, pUser->acct, TSDB_USER_LEN, _OVER)
  SDB_GET_INT64(pRaw, dataPos, &pUser->createdTime, _OVER)
  SDB_GET_INT64(pRaw, dataPos, &pUser->updateTime, _OVER)
  SDB_GET_INT8(pRaw, dataPos, &pUser->superUser, _OVER)
  SDB_GET_INT8(pRaw, dataPos, &pUser->sysInfo, _OVER)
  SDB_GET_INT8(pRaw, dataPos, &pUser->enable, _OVER)
  SDB_GET_INT8(pRaw, dataPos, &pUser->reserve, _OVER)
  SDB_GET_INT32(pRaw, dataPos, &pUser->authVersion, _OVER)
  if (sver >= 4) {
    SDB_GET_INT32(pRaw, dataPos, &pUser->passVersion, _OVER)
  }

  int32_t numOfReadDbs = 0;
  int32_t numOfWriteDbs = 0;
  int32_t numOfTopics = 0;
  SDB_GET_INT32(pRaw, dataPos, &numOfReadDbs, _OVER)
  SDB_GET_INT32(pRaw, dataPos, &numOfWriteDbs, _OVER)
  if (sver >= 2) {
    SDB_GET_INT32(pRaw, dataPos, &numOfTopics, _OVER)
  }

  pUser->readDbs = taosHashInit(numOfReadDbs, taosGetDefaultHashFunction(TSDB_DATA_TYPE_BINARY), true, HASH_ENTRY_LOCK);
  pUser->writeDbs =
      taosHashInit(numOfWriteDbs, taosGetDefaultHashFunction(TSDB_DATA_TYPE_BINARY), true, HASH_ENTRY_LOCK);
  pUser->topics = taosHashInit(numOfTopics, taosGetDefaultHashFunction(TSDB_DATA_TYPE_BINARY), true, HASH_ENTRY_LOCK);
  if (pUser->readDbs == NULL || pUser->writeDbs == NULL || pUser->topics == NULL) goto _OVER;

  for (int32_t i = 0; i < numOfReadDbs; ++i) {
    char db[TSDB_DB_FNAME_LEN] = {0};
    SDB_GET_BINARY(pRaw, dataPos, db, TSDB_DB_FNAME_LEN, _OVER)
    int32_t len = strlen(db) + 1;
    taosHashPut(pUser->readDbs, db, len, db, TSDB_DB_FNAME_LEN);
  }

  for (int32_t i = 0; i < numOfWriteDbs; ++i) {
    char db[TSDB_DB_FNAME_LEN] = {0};
    SDB_GET_BINARY(pRaw, dataPos, db, TSDB_DB_FNAME_LEN, _OVER)
    int32_t len = strlen(db) + 1;
    taosHashPut(pUser->writeDbs, db, len, db, TSDB_DB_FNAME_LEN);
  }

  if (sver >= 2) {
    for (int32_t i = 0; i < numOfTopics; ++i) {
      char topic[TSDB_TOPIC_FNAME_LEN] = {0};
      SDB_GET_BINARY(pRaw, dataPos, topic, TSDB_TOPIC_FNAME_LEN, _OVER)
      int32_t len = strlen(topic) + 1;
      taosHashPut(pUser->topics, topic, len, topic, TSDB_TOPIC_FNAME_LEN);
    }
  }

  if (sver >= 3) {
    int32_t numOfReadStbs = 0;
    int32_t numOfWriteStbs = 0;
    int32_t numOfUseDbs = 0;
    SDB_GET_INT32(pRaw, dataPos, &numOfReadStbs, _OVER)
    SDB_GET_INT32(pRaw, dataPos, &numOfWriteStbs, _OVER)
    SDB_GET_INT32(pRaw, dataPos, &numOfUseDbs, _OVER)

    pUser->readTbs =
        taosHashInit(numOfReadStbs, taosGetDefaultHashFunction(TSDB_DATA_TYPE_BINARY), true, HASH_ENTRY_LOCK);
    pUser->writeTbs =
        taosHashInit(numOfWriteStbs, taosGetDefaultHashFunction(TSDB_DATA_TYPE_BINARY), true, HASH_ENTRY_LOCK);
    pUser->useDbs = taosHashInit(numOfUseDbs, taosGetDefaultHashFunction(TSDB_DATA_TYPE_BINARY), true, HASH_ENTRY_LOCK);

    for (int32_t i = 0; i < numOfReadStbs; ++i) {
      int32_t keyLen = 0;
      SDB_GET_INT32(pRaw, dataPos, &keyLen, _OVER);

      char *key = taosMemoryCalloc(keyLen, sizeof(char));
      memset(key, 0, keyLen);
      SDB_GET_BINARY(pRaw, dataPos, key, keyLen, _OVER);

      int32_t valuelen = 0;
      SDB_GET_INT32(pRaw, dataPos, &valuelen, _OVER);
      char *value = taosMemoryCalloc(valuelen, sizeof(char));
      memset(value, 0, valuelen);
      SDB_GET_BINARY(pRaw, dataPos, value, valuelen, _OVER)

      taosHashPut(pUser->readTbs, key, keyLen, value, valuelen);

      taosMemoryFree(key);
      taosMemoryFree(value);
    }

    for (int32_t i = 0; i < numOfWriteStbs; ++i) {
      int32_t keyLen = 0;
      SDB_GET_INT32(pRaw, dataPos, &keyLen, _OVER);

      char *key = taosMemoryCalloc(keyLen, sizeof(char));
      memset(key, 0, keyLen);
      SDB_GET_BINARY(pRaw, dataPos, key, keyLen, _OVER);

      int32_t valuelen = 0;
      SDB_GET_INT32(pRaw, dataPos, &valuelen, _OVER);
      char *value = taosMemoryCalloc(valuelen, sizeof(char));
      memset(value, 0, valuelen);
      SDB_GET_BINARY(pRaw, dataPos, value, valuelen, _OVER)

      taosHashPut(pUser->writeTbs, key, keyLen, value, valuelen);

      taosMemoryFree(key);
      taosMemoryFree(value);
    }

    for (int32_t i = 0; i < numOfUseDbs; ++i) {
      int32_t keyLen = 0;
      SDB_GET_INT32(pRaw, dataPos, &keyLen, _OVER);

      char *key = taosMemoryCalloc(keyLen, sizeof(char));
      memset(key, 0, keyLen);
      SDB_GET_BINARY(pRaw, dataPos, key, keyLen, _OVER);

      int32_t ref = 0;
      SDB_GET_INT32(pRaw, dataPos, &ref, _OVER);

      taosHashPut(pUser->useDbs, key, keyLen, &ref, sizeof(ref));
      taosMemoryFree(key);
    }
  }

  SDB_GET_RESERVE(pRaw, dataPos, USER_RESERVE_SIZE, _OVER)
  taosInitRWLatch(&pUser->lock);

  terrno = 0;

_OVER:
  if (terrno != 0) {
    mError("user:%s, failed to decode from raw:%p since %s", pUser == NULL ? "null" : pUser->user, pRaw, terrstr());
    if (pUser != NULL) {
      taosHashCleanup(pUser->readDbs);
      taosHashCleanup(pUser->writeDbs);
      taosHashCleanup(pUser->topics);
      taosHashCleanup(pUser->readTbs);
      taosHashCleanup(pUser->writeTbs);
      taosHashCleanup(pUser->useDbs);
    }
    taosMemoryFreeClear(pRow);
    return NULL;
  }

  mTrace("user:%s, decode from raw:%p, row:%p", pUser->user, pRaw, pUser);
  return pRow;
}

static int32_t mndUserActionInsert(SSdb *pSdb, SUserObj *pUser) {
  mTrace("user:%s, perform insert action, row:%p", pUser->user, pUser);

  SAcctObj *pAcct = sdbAcquire(pSdb, SDB_ACCT, pUser->acct);
  if (pAcct == NULL) {
    terrno = TSDB_CODE_MND_ACCT_NOT_EXIST;
    mError("user:%s, failed to perform insert action since %s", pUser->user, terrstr());
    return -1;
  }
  pUser->acctId = pAcct->acctId;
  sdbRelease(pSdb, pAcct);

  return 0;
}

SHashObj *mndDupTableHash(SHashObj *pOld) {
  SHashObj *pNew =
      taosHashInit(taosHashGetSize(pOld), taosGetDefaultHashFunction(TSDB_DATA_TYPE_BINARY), true, HASH_ENTRY_LOCK);
  if (pNew == NULL) {
    terrno = TSDB_CODE_OUT_OF_MEMORY;
    return NULL;
  }

  char *tb = taosHashIterate(pOld, NULL);
  while (tb != NULL) {
    size_t keyLen = 0;
    char  *key = taosHashGetKey(tb, &keyLen);

    int32_t valueLen = strlen(tb) + 1;
    if (taosHashPut(pNew, key, keyLen, tb, valueLen) != 0) {
      taosHashCancelIterate(pOld, tb);
      taosHashCleanup(pNew);
      terrno = TSDB_CODE_OUT_OF_MEMORY;
      return NULL;
    }
    tb = taosHashIterate(pOld, tb);
  }

  return pNew;
}

SHashObj *mndDupUseDbHash(SHashObj *pOld) {
  SHashObj *pNew =
      taosHashInit(taosHashGetSize(pOld), taosGetDefaultHashFunction(TSDB_DATA_TYPE_BINARY), true, HASH_ENTRY_LOCK);
  if (pNew == NULL) {
    terrno = TSDB_CODE_OUT_OF_MEMORY;
    return NULL;
  }

  int32_t *db = taosHashIterate(pOld, NULL);
  while (db != NULL) {
    size_t keyLen = 0;
    char  *key = taosHashGetKey(db, &keyLen);

    if (taosHashPut(pNew, key, keyLen, db, sizeof(*db)) != 0) {
      taosHashCancelIterate(pOld, db);
      taosHashCleanup(pNew);
      terrno = TSDB_CODE_OUT_OF_MEMORY;
      return NULL;
    }
    db = taosHashIterate(pOld, db);
  }

  return pNew;
}

int32_t mndUserDupObj(SUserObj *pUser, SUserObj *pNew) {
  memcpy(pNew, pUser, sizeof(SUserObj));
  pNew->authVersion++;
  pNew->updateTime = taosGetTimestampMs();

  taosRLockLatch(&pUser->lock);
  pNew->readDbs = mndDupDbHash(pUser->readDbs);
  pNew->writeDbs = mndDupDbHash(pUser->writeDbs);
  pNew->readTbs = mndDupTableHash(pUser->readTbs);
  pNew->writeTbs = mndDupTableHash(pUser->writeTbs);
  pNew->topics = mndDupTopicHash(pUser->topics);
  pNew->useDbs = mndDupUseDbHash(pUser->useDbs);
  taosRUnLockLatch(&pUser->lock);

  if (pNew->readDbs == NULL || pNew->writeDbs == NULL || pNew->topics == NULL) {
    return -1;
  }
  return 0;
}

void mndUserFreeObj(SUserObj *pUser) {
  taosHashCleanup(pUser->readDbs);
  taosHashCleanup(pUser->writeDbs);
  taosHashCleanup(pUser->topics);
  taosHashCleanup(pUser->readTbs);
  taosHashCleanup(pUser->writeTbs);
  taosHashCleanup(pUser->useDbs);
  pUser->readDbs = NULL;
  pUser->writeDbs = NULL;
  pUser->topics = NULL;
  pUser->readTbs = NULL;
  pUser->writeTbs = NULL;
  pUser->useDbs = NULL;
}

static int32_t mndUserActionDelete(SSdb *pSdb, SUserObj *pUser) {
  mTrace("user:%s, perform delete action, row:%p", pUser->user, pUser);
  mndUserFreeObj(pUser);
  return 0;
}

static int32_t mndUserActionUpdate(SSdb *pSdb, SUserObj *pOld, SUserObj *pNew) {
  mTrace("user:%s, perform update action, old row:%p new row:%p", pOld->user, pOld, pNew);
  taosWLockLatch(&pOld->lock);
  pOld->updateTime = pNew->updateTime;
  pOld->authVersion = pNew->authVersion;
  pOld->passVersion = pNew->passVersion;
  pOld->sysInfo = pNew->sysInfo;
  pOld->enable = pNew->enable;
  memcpy(pOld->pass, pNew->pass, TSDB_PASSWORD_LEN);
  TSWAP(pOld->readDbs, pNew->readDbs);
  TSWAP(pOld->writeDbs, pNew->writeDbs);
  TSWAP(pOld->topics, pNew->topics);
  TSWAP(pOld->readTbs, pNew->readTbs);
  TSWAP(pOld->writeTbs, pNew->writeTbs);
  TSWAP(pOld->useDbs, pNew->useDbs);
  taosWUnLockLatch(&pOld->lock);

  return 0;
}

SUserObj *mndAcquireUser(SMnode *pMnode, const char *userName) {
  SSdb     *pSdb = pMnode->pSdb;
  SUserObj *pUser = sdbAcquire(pSdb, SDB_USER, userName);
  if (pUser == NULL) {
    if (terrno == TSDB_CODE_SDB_OBJ_NOT_THERE) {
      terrno = TSDB_CODE_MND_USER_NOT_EXIST;
    } else {
      terrno = TSDB_CODE_MND_USER_NOT_AVAILABLE;
    }
  }
  return pUser;
}

void mndReleaseUser(SMnode *pMnode, SUserObj *pUser) {
  SSdb *pSdb = pMnode->pSdb;
  sdbRelease(pSdb, pUser);
}

static int32_t mndCreateUser(SMnode *pMnode, char *acct, SCreateUserReq *pCreate, SRpcMsg *pReq) {
  SUserObj userObj = {0};
  taosEncryptPass_c((uint8_t *)pCreate->pass, strlen(pCreate->pass), userObj.pass);
  tstrncpy(userObj.user, pCreate->user, TSDB_USER_LEN);
  tstrncpy(userObj.acct, acct, TSDB_USER_LEN);
  userObj.createdTime = taosGetTimestampMs();
  userObj.updateTime = userObj.createdTime;
  userObj.superUser = 0;  // pCreate->superUser;
  userObj.sysInfo = pCreate->sysInfo;
  userObj.enable = pCreate->enable;

  STrans *pTrans = mndTransCreate(pMnode, TRN_POLICY_ROLLBACK, TRN_CONFLICT_NOTHING, pReq, "create-user");
  if (pTrans == NULL) {
    mError("user:%s, failed to create since %s", pCreate->user, terrstr());
    return -1;
  }
  mInfo("trans:%d, used to create user:%s", pTrans->id, pCreate->user);

  SSdbRaw *pCommitRaw = mndUserActionEncode(&userObj);
  if (pCommitRaw == NULL || mndTransAppendCommitlog(pTrans, pCommitRaw) != 0) {
    mError("trans:%d, failed to commit redo log since %s", pTrans->id, terrstr());
    mndTransDrop(pTrans);
    return -1;
  }
  (void)sdbSetRawStatus(pCommitRaw, SDB_STATUS_READY);

  if (mndTransPrepare(pMnode, pTrans) != 0) {
    mError("trans:%d, failed to prepare since %s", pTrans->id, terrstr());
    mndTransDrop(pTrans);
    return -1;
  }

  mndTransDrop(pTrans);
  return 0;
}

static int32_t mndProcessCreateUserReq(SRpcMsg *pReq) {
  SMnode        *pMnode = pReq->info.node;
  int32_t        code = -1;
  SUserObj      *pUser = NULL;
  SUserObj      *pOperUser = NULL;
  SCreateUserReq createReq = {0};

  if (tDeserializeSCreateUserReq(pReq->pCont, pReq->contLen, &createReq) != 0) {
    terrno = TSDB_CODE_INVALID_MSG;
    goto _OVER;
  }

  mInfo("user:%s, start to create", createReq.user);
  if (mndCheckOperPrivilege(pMnode, pReq->info.conn.user, MND_OPER_CREATE_USER) != 0) {
    goto _OVER;
  }

  if (createReq.user[0] == 0) {
    terrno = TSDB_CODE_MND_INVALID_USER_FORMAT;
    goto _OVER;
  }

  if (createReq.pass[0] == 0) {
    terrno = TSDB_CODE_MND_INVALID_PASS_FORMAT;
    goto _OVER;
  }

  if (strlen(createReq.pass) >= TSDB_PASSWORD_LEN){
    terrno = TSDB_CODE_PAR_NAME_OR_PASSWD_TOO_LONG;
    goto _OVER;
  }

  pUser = mndAcquireUser(pMnode, createReq.user);
  if (pUser != NULL) {
    terrno = TSDB_CODE_MND_USER_ALREADY_EXIST;
    goto _OVER;
  }

  pOperUser = mndAcquireUser(pMnode, pReq->info.conn.user);
  if (pOperUser == NULL) {
    terrno = TSDB_CODE_MND_NO_USER_FROM_CONN;
    goto _OVER;
  }

  if ((terrno = grantCheck(TSDB_GRANT_USER)) != 0) {
    code = terrno;
    goto _OVER;
  }

  code = mndCreateUser(pMnode, pOperUser->acct, &createReq, pReq);
  if (code == 0) code = TSDB_CODE_ACTION_IN_PROGRESS;

  char detail[1000] = {0};
  sprintf(detail, "createType:%d, enable:%d, superUser:%d, sysInfo:%d", 
          createReq.createType, createReq.enable, createReq.superUser, createReq.sysInfo);

  auditRecord(pReq, pMnode->clusterId, "createUser", createReq.user, "", detail);

_OVER:
  if (code != 0 && code != TSDB_CODE_ACTION_IN_PROGRESS) {
    mError("user:%s, failed to create since %s", createReq.user, terrstr());
  }

  mndReleaseUser(pMnode, pUser);
  mndReleaseUser(pMnode, pOperUser);

  return code;
}

static int32_t mndAlterUser(SMnode *pMnode, SUserObj *pOld, SUserObj *pNew, SRpcMsg *pReq) {
  STrans *pTrans = mndTransCreate(pMnode, TRN_POLICY_ROLLBACK, TRN_CONFLICT_NOTHING, pReq, "alter-user");
  if (pTrans == NULL) {
    mError("user:%s, failed to alter since %s", pOld->user, terrstr());
    return -1;
  }
  mInfo("trans:%d, used to alter user:%s", pTrans->id, pOld->user);

  SSdbRaw *pCommitRaw = mndUserActionEncode(pNew);
  if (pCommitRaw == NULL || mndTransAppendCommitlog(pTrans, pCommitRaw) != 0) {
    mError("trans:%d, failed to append commit log since %s", pTrans->id, terrstr());
    mndTransDrop(pTrans);
    return -1;
  }
  (void)sdbSetRawStatus(pCommitRaw, SDB_STATUS_READY);

  if (mndTransPrepare(pMnode, pTrans) != 0) {
    mError("trans:%d, failed to prepare since %s", pTrans->id, terrstr());
    mndTransDrop(pTrans);
    return -1;
  }

  mndTransDrop(pTrans);
  return 0;
}

SHashObj *mndDupObjHash(SHashObj *pOld, int32_t dataLen) {
  SHashObj *pNew =
      taosHashInit(taosHashGetSize(pOld), taosGetDefaultHashFunction(TSDB_DATA_TYPE_BINARY), true, HASH_ENTRY_LOCK);
  if (pNew == NULL) {
    terrno = TSDB_CODE_OUT_OF_MEMORY;
    return NULL;
  }

  char *db = taosHashIterate(pOld, NULL);
  while (db != NULL) {
    int32_t len = strlen(db) + 1;
    if (taosHashPut(pNew, db, len, db, dataLen) != 0) {
      taosHashCancelIterate(pOld, db);
      taosHashCleanup(pNew);
      terrno = TSDB_CODE_OUT_OF_MEMORY;
      return NULL;
    }
    db = taosHashIterate(pOld, db);
  }

  return pNew;
}

SHashObj *mndDupDbHash(SHashObj *pOld) { return mndDupObjHash(pOld, TSDB_DB_FNAME_LEN); }

SHashObj *mndDupTopicHash(SHashObj *pOld) { return mndDupObjHash(pOld, TSDB_TOPIC_FNAME_LEN); }

static int32_t mndTablePriviledge(SMnode *pMnode, SHashObj *hash, SHashObj *useDbHash, SAlterUserReq *alterReq,
                                  SSdb *pSdb) {
  void *pIter = NULL;
  char  tbFName[TSDB_TABLE_FNAME_LEN] = {0};

  snprintf(tbFName, sizeof(tbFName), "%s.%s", alterReq->objname, alterReq->tabName);
  int32_t len = strlen(tbFName) + 1;

  if (alterReq->tagCond != NULL && alterReq->tagCondLen != 0) {
    char *value = taosHashGet(hash, tbFName, len);
    if (value != NULL) {
      terrno = TSDB_CODE_MND_PRIVILEDGE_EXIST;
      return -1;
    }

    int32_t condLen = alterReq->tagCondLen;
    if (taosHashPut(hash, tbFName, len, alterReq->tagCond, condLen) != 0) {
      return -1;
    }
  } else {
    if (taosHashPut(hash, tbFName, len, "t", 2) != 0) {
      return -1;
    }
  }

  int32_t  dbKeyLen = strlen(alterReq->objname) + 1;
  int32_t  ref = 1;
  int32_t *currRef = taosHashGet(useDbHash, alterReq->objname, dbKeyLen);
  if (NULL != currRef) {
    ref = (*currRef) + 1;
  }
  if (taosHashPut(useDbHash, alterReq->objname, dbKeyLen, &ref, sizeof(ref)) != 0) {
    return -1;
  }

  return 0;
}

static int32_t mndRemoveTablePriviledge(SMnode *pMnode, SHashObj *hash, SHashObj *useDbHash, SAlterUserReq *alterReq,
                                        SSdb *pSdb) {
  void *pIter = NULL;
  char  tbFName[TSDB_TABLE_FNAME_LEN] = {0};
  snprintf(tbFName, sizeof(tbFName), "%s.%s", alterReq->objname, alterReq->tabName);
  int32_t len = strlen(tbFName) + 1;

  if (taosHashRemove(hash, tbFName, len) != 0) {
    return -1;
  }

  int32_t  dbKeyLen = strlen(alterReq->objname) + 1;
  int32_t *currRef = taosHashGet(useDbHash, alterReq->objname, dbKeyLen);
  if (NULL == currRef || 1 == *currRef) {
    if (taosHashRemove(useDbHash, alterReq->objname, dbKeyLen) != 0) {
      return -1;
    }
    return 0;
  }
  int32_t ref = (*currRef) - 1;
  if (taosHashPut(useDbHash, alterReq->objname, dbKeyLen, &ref, sizeof(ref)) != 0) {
    return -1;
  }

  return 0;
}

static char* mndUserAuditTypeStr(int32_t type){
  if(type == TSDB_ALTER_USER_PASSWD){
    return "changePassword";
  }
  if(type == TSDB_ALTER_USER_SUPERUSER){
    return "changeSuperUser";
  }
  if(type == TSDB_ALTER_USER_ADD_READ_DB){
    return "addReadToDB";
  }
  if(type == TSDB_ALTER_USER_ADD_READ_DB){
    return "addReadToDB";
  }
  if(type == TSDB_ALTER_USER_REMOVE_READ_DB){
    return "removeReadFromDB";
  }
  if(type == TSDB_ALTER_USER_ADD_WRITE_DB){
    return "addWriteToDB";
  }
  if(type == TSDB_ALTER_USER_REMOVE_WRITE_DB){
    return "removeWriteFromDB";
  }
  if(type == TSDB_ALTER_USER_ADD_ALL_DB){
    return "addToAllDB";
  }
  if(type == TSDB_ALTER_USER_REMOVE_ALL_DB){
    return "removeFromAllDB";
  }
  if(type == TSDB_ALTER_USER_ENABLE){
    return "enableUser";
  }
  if(type == TSDB_ALTER_USER_SYSINFO){
    return "userSysInfo";
  }
  if(type == TSDB_ALTER_USER_ADD_SUBSCRIBE_TOPIC){
    return "addSubscribeTopic";
  }
  if(type == TSDB_ALTER_USER_REMOVE_SUBSCRIBE_TOPIC){
    return "removeSubscribeTopic";
  }
  if(type == TSDB_ALTER_USER_ADD_READ_TABLE){
    return "addReadToTable";
  }
  if(type == TSDB_ALTER_USER_REMOVE_READ_TABLE){
    return "removeReadFromTable";
  }
  if(type == TSDB_ALTER_USER_ADD_WRITE_TABLE){
    return "addWriteToTable";
  }
  if(type == TSDB_ALTER_USER_REMOVE_WRITE_TABLE){
    return "removeWriteFromTable";
  }
  if(type == TSDB_ALTER_USER_ADD_ALL_TABLE){
    return "addToAllTable";
  }
  if(type == TSDB_ALTER_USER_REMOVE_ALL_TABLE){
    return "removeFromAllTable";
  }
  return "error";
}

static int32_t mndProcessAlterUserReq(SRpcMsg *pReq) {
  SMnode       *pMnode = pReq->info.node;
  SSdb         *pSdb = pMnode->pSdb;
  void         *pIter = NULL;
  int32_t       code = -1;
  SUserObj     *pUser = NULL;
  SUserObj     *pOperUser = NULL;
  SUserObj      newUser = {0};
  SAlterUserReq alterReq = {0};

  if (tDeserializeSAlterUserReq(pReq->pCont, pReq->contLen, &alterReq) != 0) {
    terrno = TSDB_CODE_INVALID_MSG;
    goto _OVER;
  }

  mInfo("user:%s, start to alter", alterReq.user);

  if (alterReq.user[0] == 0) {
    terrno = TSDB_CODE_MND_INVALID_USER_FORMAT;
    goto _OVER;
  }

  if (TSDB_ALTER_USER_PASSWD == alterReq.alterType && 
      (alterReq.pass[0] == 0 || strlen(alterReq.pass) >= TSDB_PASSWORD_LEN)) {
    terrno = TSDB_CODE_MND_INVALID_PASS_FORMAT;
    goto _OVER;
  }

  pUser = mndAcquireUser(pMnode, alterReq.user);
  if (pUser == NULL) {
    terrno = TSDB_CODE_MND_USER_NOT_EXIST;
    goto _OVER;
  }

  pOperUser = mndAcquireUser(pMnode, pReq->info.conn.user);
  if (pOperUser == NULL) {
    terrno = TSDB_CODE_MND_NO_USER_FROM_CONN;
    goto _OVER;
  }

  if (mndCheckAlterUserPrivilege(pOperUser, pUser, &alterReq) != 0) {
    goto _OVER;
  }

  if (mndUserDupObj(pUser, &newUser) != 0) goto _OVER;

  if (alterReq.alterType == TSDB_ALTER_USER_PASSWD) {
    char pass[TSDB_PASSWORD_LEN + 1] = {0};
    taosEncryptPass_c((uint8_t *)alterReq.pass, strlen(alterReq.pass), pass);
    memcpy(newUser.pass, pass, TSDB_PASSWORD_LEN);
    if (0 != strncmp(pUser->pass, pass, TSDB_PASSWORD_LEN)) {
      ++newUser.passVersion;
    }
  }

  if (alterReq.alterType == TSDB_ALTER_USER_SUPERUSER) {
    newUser.superUser = alterReq.superUser;
  }

  if (alterReq.alterType == TSDB_ALTER_USER_ENABLE) {
    newUser.enable = alterReq.enable;
  }

  if (alterReq.alterType == TSDB_ALTER_USER_SYSINFO) {
    newUser.sysInfo = alterReq.sysInfo;
  }

  if (alterReq.alterType == TSDB_ALTER_USER_ADD_READ_DB || alterReq.alterType == TSDB_ALTER_USER_ADD_ALL_DB) {
    if (strcmp(alterReq.objname, "1.*") != 0) {
      int32_t len = strlen(alterReq.objname) + 1;
      SDbObj *pDb = mndAcquireDb(pMnode, alterReq.objname);
      if (pDb == NULL) {
        mndReleaseDb(pMnode, pDb);
        goto _OVER;
      }
      if (taosHashPut(newUser.readDbs, alterReq.objname, len, alterReq.objname, TSDB_DB_FNAME_LEN) != 0) {
        mndReleaseDb(pMnode, pDb);
        goto _OVER;
      }
      mndReleaseDb(pMnode, pDb);
    } else {
      while (1) {
        SDbObj *pDb = NULL;
        pIter = sdbFetch(pSdb, SDB_DB, pIter, (void **)&pDb);
        if (pIter == NULL) break;
        int32_t len = strlen(pDb->name) + 1;
        taosHashPut(newUser.readDbs, pDb->name, len, pDb->name, TSDB_DB_FNAME_LEN);
        sdbRelease(pSdb, pDb);
      }
    }
  }

  if (alterReq.alterType == TSDB_ALTER_USER_ADD_WRITE_DB || alterReq.alterType == TSDB_ALTER_USER_ADD_ALL_DB) {
    if (strcmp(alterReq.objname, "1.*") != 0) {
      int32_t len = strlen(alterReq.objname) + 1;
      SDbObj *pDb = mndAcquireDb(pMnode, alterReq.objname);
      if (pDb == NULL) {
        mndReleaseDb(pMnode, pDb);
        goto _OVER;
      }
      if (taosHashPut(newUser.writeDbs, alterReq.objname, len, alterReq.objname, TSDB_DB_FNAME_LEN) != 0) {
        mndReleaseDb(pMnode, pDb);
        goto _OVER;
      }
      mndReleaseDb(pMnode, pDb);
    } else {
      while (1) {
        SDbObj *pDb = NULL;
        pIter = sdbFetch(pSdb, SDB_DB, pIter, (void **)&pDb);
        if (pIter == NULL) break;
        int32_t len = strlen(pDb->name) + 1;
        taosHashPut(newUser.writeDbs, pDb->name, len, pDb->name, TSDB_DB_FNAME_LEN);
        sdbRelease(pSdb, pDb);
      }
    }
  }

  if (alterReq.alterType == TSDB_ALTER_USER_REMOVE_READ_DB || alterReq.alterType == TSDB_ALTER_USER_REMOVE_ALL_DB) {
    if (strcmp(alterReq.objname, "1.*") != 0) {
      int32_t len = strlen(alterReq.objname) + 1;
      SDbObj *pDb = mndAcquireDb(pMnode, alterReq.objname);
      if (pDb == NULL) {
        mndReleaseDb(pMnode, pDb);
        goto _OVER;
      }
      taosHashRemove(newUser.readDbs, alterReq.objname, len);
      mndReleaseDb(pMnode, pDb);
    } else {
      taosHashClear(newUser.readDbs);
    }
  }

  if (alterReq.alterType == TSDB_ALTER_USER_REMOVE_WRITE_DB || alterReq.alterType == TSDB_ALTER_USER_REMOVE_ALL_DB) {
    if (strcmp(alterReq.objname, "1.*") != 0) {
      int32_t len = strlen(alterReq.objname) + 1;
      SDbObj *pDb = mndAcquireDb(pMnode, alterReq.objname);
      if (pDb == NULL) {
        mndReleaseDb(pMnode, pDb);
        goto _OVER;
      }
      taosHashRemove(newUser.writeDbs, alterReq.objname, len);
      mndReleaseDb(pMnode, pDb);
    } else {
      taosHashClear(newUser.writeDbs);
    }
  }

  if (alterReq.alterType == TSDB_ALTER_USER_ADD_READ_TABLE || alterReq.alterType == TSDB_ALTER_USER_ADD_ALL_TABLE) {
    if (mndTablePriviledge(pMnode, newUser.readTbs, newUser.useDbs, &alterReq, pSdb) != 0) goto _OVER;
  }

  if (alterReq.alterType == TSDB_ALTER_USER_ADD_WRITE_TABLE || alterReq.alterType == TSDB_ALTER_USER_ADD_ALL_TABLE) {
    if (mndTablePriviledge(pMnode, newUser.writeTbs, newUser.useDbs, &alterReq, pSdb) != 0) goto _OVER;
  }

  if (alterReq.alterType == TSDB_ALTER_USER_REMOVE_READ_TABLE || alterReq.alterType == TSDB_ALTER_USER_REMOVE_ALL_TABLE) {
    if (mndRemoveTablePriviledge(pMnode, newUser.readTbs, newUser.useDbs, &alterReq, pSdb) != 0) goto _OVER;
  }

  if (alterReq.alterType == TSDB_ALTER_USER_REMOVE_WRITE_TABLE || alterReq.alterType == TSDB_ALTER_USER_REMOVE_ALL_TABLE) {
    if (mndRemoveTablePriviledge(pMnode, newUser.writeTbs, newUser.useDbs, &alterReq, pSdb) != 0) goto _OVER;
  }

  if (alterReq.alterType == TSDB_ALTER_USER_ADD_SUBSCRIBE_TOPIC) {
    int32_t      len = strlen(alterReq.objname) + 1;
    SMqTopicObj *pTopic = mndAcquireTopic(pMnode, alterReq.objname);
    if (pTopic == NULL) {
      mndReleaseTopic(pMnode, pTopic);
      goto _OVER;
    }
    taosHashPut(newUser.topics, pTopic->name, len, pTopic->name, TSDB_TOPIC_FNAME_LEN);
  }

  if (alterReq.alterType == TSDB_ALTER_USER_REMOVE_SUBSCRIBE_TOPIC) {
    int32_t      len = strlen(alterReq.objname) + 1;
    SMqTopicObj *pTopic = mndAcquireTopic(pMnode, alterReq.objname);
    if (pTopic == NULL) {
      mndReleaseTopic(pMnode, pTopic);
      goto _OVER;
    }
    taosHashRemove(newUser.topics, alterReq.objname, len);
  }

  code = mndAlterUser(pMnode, pUser, &newUser, pReq);
  if (code == 0) code = TSDB_CODE_ACTION_IN_PROGRESS;

  char detail[1000] = {0};
<<<<<<< HEAD
  sprintf(detail, "alterType:%s, enable:%d, superUser:%d, sysInfo:%d, tabName:%s, password:", 
          mndUserAuditTypeStr(alterReq.alterType), alterReq.enable, alterReq.superUser, alterReq.sysInfo, alterReq.tabName);

  if(alterReq.alterType == TSDB_ALTER_USER_PASSWD){
    sprintf(detail, "alterType:%s, enable:%d, superUser:%d, sysInfo:%d, tabName:%s, password:xxx", 
            mndUserAuditTypeStr(alterReq.alterType), alterReq.enable, alterReq.superUser, alterReq.sysInfo, 
            alterReq.tabName);
    auditRecord(pReq, pMnode->clusterId, "alterUser", alterReq.user, "", detail);
=======
  sprintf(detail, "alterType:%s, enable:%d, superUser:%d, sysInfo:%d, tabName:%s", 
          mndUserAuditTypeStr(alterReq.alterType), alterReq.enable, alterReq.superUser, alterReq.sysInfo, alterReq.tabName);

  if(alterReq.alterType == TSDB_ALTER_USER_PASSWD){
    auditRecord(pReq, pMnode->clusterId, "changePassword", alterReq.user, "", detail);
>>>>>>> 3ed78dda
  }
  else if(alterReq.alterType == TSDB_ALTER_USER_SUPERUSER || 
          alterReq.alterType == TSDB_ALTER_USER_ENABLE ||
          alterReq.alterType == TSDB_ALTER_USER_SYSINFO){
    auditRecord(pReq, pMnode->clusterId, "alterUser", alterReq.user, "", detail);
  }
  else if(alterReq.alterType == TSDB_ALTER_USER_ADD_READ_DB||
          alterReq.alterType == TSDB_ALTER_USER_ADD_WRITE_DB||
          alterReq.alterType == TSDB_ALTER_USER_ADD_ALL_DB||
          alterReq.alterType == TSDB_ALTER_USER_ADD_READ_TABLE||
          alterReq.alterType == TSDB_ALTER_USER_ADD_WRITE_TABLE||
          alterReq.alterType == TSDB_ALTER_USER_ADD_ALL_TABLE){
    if (strcmp(alterReq.objname, "1.*") != 0){
      SName name = {0};
      tNameFromString(&name, alterReq.objname, T_NAME_ACCT | T_NAME_DB);
      auditRecord(pReq, pMnode->clusterId, "GrantPrivileges", alterReq.user, name.dbname, detail);
    }else{
      auditRecord(pReq, pMnode->clusterId, "GrantPrivileges", alterReq.user, "*", detail);
    }
  }
  else if(alterReq.alterType == TSDB_ALTER_USER_ADD_SUBSCRIBE_TOPIC){
    auditRecord(pReq, pMnode->clusterId, "GrantPrivileges", alterReq.user, alterReq.objname, detail);
  }
  else if(alterReq.alterType == TSDB_ALTER_USER_REMOVE_SUBSCRIBE_TOPIC){
    auditRecord(pReq, pMnode->clusterId, "RevokePrivileges", alterReq.user, alterReq.objname, detail);
  }
  else{
    if (strcmp(alterReq.objname, "1.*") != 0){
      SName name = {0};
      tNameFromString(&name, alterReq.objname, T_NAME_ACCT | T_NAME_DB);
      auditRecord(pReq, pMnode->clusterId, "RevokePrivileges", alterReq.user, name.dbname, detail);
    }else{
      auditRecord(pReq, pMnode->clusterId, "RevokePrivileges", alterReq.user, "*", detail);
    }
  }

_OVER:
  if (code != 0 && code != TSDB_CODE_ACTION_IN_PROGRESS) {
    mError("user:%s, failed to alter since %s", alterReq.user, terrstr());
  }

  tFreeSAlterUserReq(&alterReq);
  mndReleaseUser(pMnode, pOperUser);
  mndReleaseUser(pMnode, pUser);
  mndUserFreeObj(&newUser);

  return code;
}

static int32_t mndDropUser(SMnode *pMnode, SRpcMsg *pReq, SUserObj *pUser) {
  STrans *pTrans = mndTransCreate(pMnode, TRN_POLICY_ROLLBACK, TRN_CONFLICT_NOTHING, pReq, "drop-user");
  if (pTrans == NULL) {
    mError("user:%s, failed to drop since %s", pUser->user, terrstr());
    return -1;
  }
  mInfo("trans:%d, used to drop user:%s", pTrans->id, pUser->user);

  SSdbRaw *pCommitRaw = mndUserActionEncode(pUser);
  if (pCommitRaw == NULL || mndTransAppendCommitlog(pTrans, pCommitRaw) != 0) {
    mError("trans:%d, failed to append commit log since %s", pTrans->id, terrstr());
    mndTransDrop(pTrans);
    return -1;
  }
  (void)sdbSetRawStatus(pCommitRaw, SDB_STATUS_DROPPED);

  if (mndTransPrepare(pMnode, pTrans) != 0) {
    mError("trans:%d, failed to prepare since %s", pTrans->id, terrstr());
    mndTransDrop(pTrans);
    return -1;
  }

  mndTransDrop(pTrans);
  return 0;
}

static int32_t mndProcessDropUserReq(SRpcMsg *pReq) {
  SMnode      *pMnode = pReq->info.node;
  int32_t      code = -1;
  SUserObj    *pUser = NULL;
  SDropUserReq dropReq = {0};

  if (tDeserializeSDropUserReq(pReq->pCont, pReq->contLen, &dropReq) != 0) {
    terrno = TSDB_CODE_INVALID_MSG;
    goto _OVER;
  }

  mInfo("user:%s, start to drop", dropReq.user);
  if (mndCheckOperPrivilege(pMnode, pReq->info.conn.user, MND_OPER_DROP_USER) != 0) {
    goto _OVER;
  }

  if (dropReq.user[0] == 0) {
    terrno = TSDB_CODE_MND_INVALID_USER_FORMAT;
    goto _OVER;
  }

  pUser = mndAcquireUser(pMnode, dropReq.user);
  if (pUser == NULL) {
    terrno = TSDB_CODE_MND_USER_NOT_EXIST;
    goto _OVER;
  }

  code = mndDropUser(pMnode, pReq, pUser);
  if (code == 0) code = TSDB_CODE_ACTION_IN_PROGRESS;

  auditRecord(pReq, pMnode->clusterId, "dropUser", dropReq.user, "", "");

_OVER:
  if (code != 0 && code != TSDB_CODE_ACTION_IN_PROGRESS) {
    mError("user:%s, failed to drop since %s", dropReq.user, terrstr());
  }

  mndReleaseUser(pMnode, pUser);
  return code;
}

static int32_t mndProcessGetUserAuthReq(SRpcMsg *pReq) {
  SMnode         *pMnode = pReq->info.node;
  int32_t         code = -1;
  SUserObj       *pUser = NULL;
  SGetUserAuthReq authReq = {0};
  SGetUserAuthRsp authRsp = {0};

  if (tDeserializeSGetUserAuthReq(pReq->pCont, pReq->contLen, &authReq) != 0) {
    terrno = TSDB_CODE_INVALID_MSG;
    goto _OVER;
  }

  mTrace("user:%s, start to get auth", authReq.user);

  pUser = mndAcquireUser(pMnode, authReq.user);
  if (pUser == NULL) {
    terrno = TSDB_CODE_MND_USER_NOT_EXIST;
    goto _OVER;
  }

  code = mndSetUserAuthRsp(pMnode, pUser, &authRsp);
  if (code) {
    goto _OVER;
  }

  int32_t contLen = tSerializeSGetUserAuthRsp(NULL, 0, &authRsp);
  void   *pRsp = rpcMallocCont(contLen);
  if (pRsp == NULL) {
    terrno = TSDB_CODE_OUT_OF_MEMORY;
    goto _OVER;
  }

  tSerializeSGetUserAuthRsp(pRsp, contLen, &authRsp);

  pReq->info.rsp = pRsp;
  pReq->info.rspLen = contLen;
  code = 0;

_OVER:

  mndReleaseUser(pMnode, pUser);
  tFreeSGetUserAuthRsp(&authRsp);

  return code;
}

static int32_t mndRetrieveUsers(SRpcMsg *pReq, SShowObj *pShow, SSDataBlock *pBlock, int32_t rows) {
  SMnode   *pMnode = pReq->info.node;
  SSdb     *pSdb = pMnode->pSdb;
  int32_t   numOfRows = 0;
  SUserObj *pUser = NULL;
  int32_t   cols = 0;
  char     *pWrite;

  while (numOfRows < rows) {
    pShow->pIter = sdbFetch(pSdb, SDB_USER, pShow->pIter, (void **)&pUser);
    if (pShow->pIter == NULL) break;

    cols = 0;
    SColumnInfoData *pColInfo = taosArrayGet(pBlock->pDataBlock, cols);
    char             name[TSDB_USER_LEN + VARSTR_HEADER_SIZE] = {0};
    STR_WITH_MAXSIZE_TO_VARSTR(name, pUser->user, pShow->pMeta->pSchemas[cols].bytes);
    colDataSetVal(pColInfo, numOfRows, (const char *)name, false);

    cols++;
    pColInfo = taosArrayGet(pBlock->pDataBlock, cols);
    colDataSetVal(pColInfo, numOfRows, (const char *)&pUser->superUser, false);

    cols++;
    pColInfo = taosArrayGet(pBlock->pDataBlock, cols);
    colDataSetVal(pColInfo, numOfRows, (const char *)&pUser->enable, false);

    cols++;
    pColInfo = taosArrayGet(pBlock->pDataBlock, cols);
    colDataSetVal(pColInfo, numOfRows, (const char *)&pUser->sysInfo, false);

    cols++;
    pColInfo = taosArrayGet(pBlock->pDataBlock, cols);
    colDataSetVal(pColInfo, numOfRows, (const char *)&pUser->createdTime, false);

    numOfRows++;
    sdbRelease(pSdb, pUser);
  }

  pShow->numOfRows += numOfRows;
  return numOfRows;
}

static void mndCancelGetNextUser(SMnode *pMnode, void *pIter) {
  SSdb *pSdb = pMnode->pSdb;
  sdbCancelFetch(pSdb, pIter);
}

static void mndLoopHash(SHashObj *hash, char *priType, SSDataBlock *pBlock, int32_t *numOfRows, char *user,
                        SShowObj *pShow) {
  char   *value = taosHashIterate(hash, NULL);
  int32_t cols = 0;

  while (value != NULL) {
    cols = 0;
    char userName[TSDB_USER_LEN + VARSTR_HEADER_SIZE] = {0};
    STR_WITH_MAXSIZE_TO_VARSTR(userName, user, pShow->pMeta->pSchemas[cols].bytes);
    SColumnInfoData *pColInfo = taosArrayGet(pBlock->pDataBlock, cols++);
    colDataSetVal(pColInfo, *numOfRows, (const char *)userName, false);

    char privilege[20] = {0};
    STR_WITH_MAXSIZE_TO_VARSTR(privilege, priType, pShow->pMeta->pSchemas[cols].bytes);
    pColInfo = taosArrayGet(pBlock->pDataBlock, cols++);
    colDataSetVal(pColInfo, *numOfRows, (const char *)privilege, false);

    size_t keyLen = 0;
    void  *key = taosHashGetKey(value, &keyLen);

    char dbName[TSDB_DB_NAME_LEN] = {0};
    mndExtractShortDbNameFromStbFullName(key, dbName);
    char dbNameContent[TSDB_DB_NAME_LEN + VARSTR_HEADER_SIZE] = {0};
    STR_WITH_MAXSIZE_TO_VARSTR(dbNameContent, dbName, pShow->pMeta->pSchemas[cols].bytes);
    pColInfo = taosArrayGet(pBlock->pDataBlock, cols++);
    colDataSetVal(pColInfo, *numOfRows, (const char *)dbNameContent, false);

    char tableName[TSDB_TABLE_NAME_LEN] = {0};
    mndExtractTbNameFromStbFullName(key, tableName, TSDB_TABLE_NAME_LEN);
    char tableNameContent[TSDB_TABLE_NAME_LEN + VARSTR_HEADER_SIZE] = {0};
    STR_WITH_MAXSIZE_TO_VARSTR(tableNameContent, tableName, pShow->pMeta->pSchemas[cols].bytes);
    pColInfo = taosArrayGet(pBlock->pDataBlock, cols++);
    colDataSetVal(pColInfo, *numOfRows, (const char *)tableNameContent, false);

    if (strcmp("t", value) != 0) {
      SNode  *pAst = NULL;
      int32_t sqlLen = 0;
      size_t bufSz = strlen(value) + 1;
      char* sql = taosMemoryMalloc(bufSz + 1);
      char* obj = taosMemoryMalloc(TSDB_PRIVILEDGE_CONDITION_LEN + VARSTR_HEADER_SIZE);

      if (sql != NULL && obj != NULL && nodesStringToNode(value, &pAst) == 0) {
        nodesNodeToSQL(pAst, sql, bufSz, &sqlLen);
        nodesDestroyNode(pAst);
      } else {
        sqlLen = 5;
        sprintf(sql, "error");
      }

      STR_WITH_MAXSIZE_TO_VARSTR(obj, sql, pShow->pMeta->pSchemas[cols].bytes);

      pColInfo = taosArrayGet(pBlock->pDataBlock, cols++);
      colDataSetVal(pColInfo, *numOfRows, (const char *)obj, false);
      taosMemoryFree(obj);
      taosMemoryFree(sql);
    } else {
      char* condition = taosMemoryMalloc(TSDB_PRIVILEDGE_CONDITION_LEN + VARSTR_HEADER_SIZE);
      STR_WITH_MAXSIZE_TO_VARSTR(condition, "", pShow->pMeta->pSchemas[cols].bytes);
      pColInfo = taosArrayGet(pBlock->pDataBlock, cols++);
      colDataSetVal(pColInfo, *numOfRows, (const char *)condition, false);
      taosMemoryFree(condition);
    }

    (*numOfRows)++;
    value = taosHashIterate(hash, value);
  }
}

static int32_t mndRetrievePrivileges(SRpcMsg *pReq, SShowObj *pShow, SSDataBlock *pBlock, int32_t rows) {
  SMnode   *pMnode = pReq->info.node;
  SSdb     *pSdb = pMnode->pSdb;
  int32_t   numOfRows = 0;
  SUserObj *pUser = NULL;
  int32_t   cols = 0;
  char     *pWrite;

  bool     fetchNextUser = pShow->restore ? false : true;
  pShow->restore = false;

  while (numOfRows < rows) {
    if (fetchNextUser) {
      pShow->pIter = sdbFetch(pSdb, SDB_USER, pShow->pIter, (void **)&pUser);
      if (pShow->pIter == NULL) break;
    } else {
      fetchNextUser = true;
      void *pKey = taosHashGetKey(pShow->pIter, NULL);
      pUser = sdbAcquire(pSdb, SDB_USER, pKey);
      if (!pUser) {
        continue;
      }
    }

    int32_t numOfReadDbs = taosHashGetSize(pUser->readDbs);
    int32_t numOfWriteDbs = taosHashGetSize(pUser->writeDbs);
    int32_t numOfTopics = taosHashGetSize(pUser->topics);
    int32_t numOfReadTbs = taosHashGetSize(pUser->readTbs);
    int32_t numOfWriteTbs = taosHashGetSize(pUser->writeTbs);
    if (numOfRows + numOfReadDbs + numOfWriteDbs + numOfTopics + numOfReadTbs + numOfWriteTbs >= rows) {
      mInfo("will restore. current num of rows: %d, read dbs %d, write dbs %d, topics %d, read tables %d, write tables %d", 
        numOfRows, numOfReadDbs, numOfWriteDbs, numOfTopics, numOfReadTbs, numOfWriteTbs);
      pShow->restore = true;
      sdbRelease(pSdb, pUser);
      break;
    }

    if (pUser->superUser) {
      cols = 0;
      char userName[TSDB_USER_LEN + VARSTR_HEADER_SIZE] = {0};
      STR_WITH_MAXSIZE_TO_VARSTR(userName, pUser->user, pShow->pMeta->pSchemas[cols].bytes);
      SColumnInfoData *pColInfo = taosArrayGet(pBlock->pDataBlock, cols++);
      colDataSetVal(pColInfo, numOfRows, (const char *)userName, false);

      char privilege[20] = {0};
      STR_WITH_MAXSIZE_TO_VARSTR(privilege, "all", pShow->pMeta->pSchemas[cols].bytes);
      pColInfo = taosArrayGet(pBlock->pDataBlock, cols++);
      colDataSetVal(pColInfo, numOfRows, (const char *)privilege, false);

      char objName[20] = {0};
      STR_WITH_MAXSIZE_TO_VARSTR(objName, "all", pShow->pMeta->pSchemas[cols].bytes);
      pColInfo = taosArrayGet(pBlock->pDataBlock, cols++);
      colDataSetVal(pColInfo, numOfRows, (const char *)objName, false);

      char tableName[TSDB_TABLE_NAME_LEN + VARSTR_HEADER_SIZE] = {0};
      STR_WITH_MAXSIZE_TO_VARSTR(tableName, "", pShow->pMeta->pSchemas[cols].bytes);
      pColInfo = taosArrayGet(pBlock->pDataBlock, cols++);
      colDataSetVal(pColInfo, numOfRows, (const char *)tableName, false);

      char* condition = taosMemoryMalloc(TSDB_PRIVILEDGE_CONDITION_LEN + VARSTR_HEADER_SIZE);
      STR_WITH_MAXSIZE_TO_VARSTR(condition, "", pShow->pMeta->pSchemas[cols].bytes);
      pColInfo = taosArrayGet(pBlock->pDataBlock, cols++);
      colDataSetVal(pColInfo, numOfRows, (const char *)condition, false);
      taosMemoryFree(condition);

      numOfRows++;
    }

    char *db = taosHashIterate(pUser->readDbs, NULL);
    while (db != NULL) {
      cols = 0;
      char userName[TSDB_USER_LEN + VARSTR_HEADER_SIZE] = {0};
      STR_WITH_MAXSIZE_TO_VARSTR(userName, pUser->user, pShow->pMeta->pSchemas[cols].bytes);
      SColumnInfoData *pColInfo = taosArrayGet(pBlock->pDataBlock, cols++);
      colDataSetVal(pColInfo, numOfRows, (const char *)userName, false);

      char privilege[20] = {0};
      STR_WITH_MAXSIZE_TO_VARSTR(privilege, "read", pShow->pMeta->pSchemas[cols].bytes);
      pColInfo = taosArrayGet(pBlock->pDataBlock, cols++);
      colDataSetVal(pColInfo, numOfRows, (const char *)privilege, false);

      SName name = {0};
      char  objName[TSDB_DB_NAME_LEN + VARSTR_HEADER_SIZE] = {0};
      tNameFromString(&name, db, T_NAME_ACCT | T_NAME_DB);
      tNameGetDbName(&name, varDataVal(objName));
      varDataSetLen(objName, strlen(varDataVal(objName)));
      pColInfo = taosArrayGet(pBlock->pDataBlock, cols++);
      colDataSetVal(pColInfo, numOfRows, (const char *)objName, false);

      char tableName[TSDB_TABLE_NAME_LEN + VARSTR_HEADER_SIZE] = {0};
      STR_WITH_MAXSIZE_TO_VARSTR(tableName, "", pShow->pMeta->pSchemas[cols].bytes);
      pColInfo = taosArrayGet(pBlock->pDataBlock, cols++);
      colDataSetVal(pColInfo, numOfRows, (const char *)tableName, false);

      char* condition = taosMemoryMalloc(TSDB_PRIVILEDGE_CONDITION_LEN + VARSTR_HEADER_SIZE);
      STR_WITH_MAXSIZE_TO_VARSTR(condition, "", pShow->pMeta->pSchemas[cols].bytes);
      pColInfo = taosArrayGet(pBlock->pDataBlock, cols++);
      colDataSetVal(pColInfo, numOfRows, (const char *)condition, false);
      taosMemoryFree(condition);

      numOfRows++;
      db = taosHashIterate(pUser->readDbs, db);
    }

    db = taosHashIterate(pUser->writeDbs, NULL);
    while (db != NULL) {
      cols = 0;
      char userName[TSDB_USER_LEN + VARSTR_HEADER_SIZE] = {0};
      STR_WITH_MAXSIZE_TO_VARSTR(userName, pUser->user, pShow->pMeta->pSchemas[cols].bytes);
      SColumnInfoData *pColInfo = taosArrayGet(pBlock->pDataBlock, cols++);
      colDataSetVal(pColInfo, numOfRows, (const char *)userName, false);

      char privilege[20] = {0};
      STR_WITH_MAXSIZE_TO_VARSTR(privilege, "write", pShow->pMeta->pSchemas[cols].bytes);
      pColInfo = taosArrayGet(pBlock->pDataBlock, cols++);
      colDataSetVal(pColInfo, numOfRows, (const char *)privilege, false);

      SName name = {0};
      char  objName[TSDB_DB_NAME_LEN + VARSTR_HEADER_SIZE] = {0};
      tNameFromString(&name, db, T_NAME_ACCT | T_NAME_DB);
      tNameGetDbName(&name, varDataVal(objName));
      varDataSetLen(objName, strlen(varDataVal(objName)));
      pColInfo = taosArrayGet(pBlock->pDataBlock, cols++);
      colDataSetVal(pColInfo, numOfRows, (const char *)objName, false);

      char tableName[TSDB_TABLE_NAME_LEN + VARSTR_HEADER_SIZE] = {0};
      STR_WITH_MAXSIZE_TO_VARSTR(tableName, "", pShow->pMeta->pSchemas[cols].bytes);
      pColInfo = taosArrayGet(pBlock->pDataBlock, cols++);
      colDataSetVal(pColInfo, numOfRows, (const char *)tableName, false);

      char* condition = taosMemoryMalloc(TSDB_PRIVILEDGE_CONDITION_LEN + VARSTR_HEADER_SIZE);
      STR_WITH_MAXSIZE_TO_VARSTR(condition, "", pShow->pMeta->pSchemas[cols].bytes);
      pColInfo = taosArrayGet(pBlock->pDataBlock, cols++);
      colDataSetVal(pColInfo, numOfRows, (const char *)condition, false);
      taosMemoryFree(condition);

      numOfRows++;
      db = taosHashIterate(pUser->writeDbs, db);
    }

    mndLoopHash(pUser->readTbs, "read", pBlock, &numOfRows, pUser->user, pShow);

    mndLoopHash(pUser->writeTbs, "write", pBlock, &numOfRows, pUser->user, pShow);

    char *topic = taosHashIterate(pUser->topics, NULL);
    while (topic != NULL) {
      cols = 0;
      char userName[TSDB_USER_LEN + VARSTR_HEADER_SIZE] = {0};
      STR_WITH_MAXSIZE_TO_VARSTR(userName, pUser->user, pShow->pMeta->pSchemas[cols].bytes);
      SColumnInfoData *pColInfo = taosArrayGet(pBlock->pDataBlock, cols++);
      colDataSetVal(pColInfo, numOfRows, (const char *)userName, false);

      char privilege[20] = {0};
      STR_WITH_MAXSIZE_TO_VARSTR(privilege, "subscribe", pShow->pMeta->pSchemas[cols].bytes);
      pColInfo = taosArrayGet(pBlock->pDataBlock, cols++);
      colDataSetVal(pColInfo, numOfRows, (const char *)privilege, false);

      char topicName[TSDB_TOPIC_NAME_LEN + VARSTR_HEADER_SIZE + 5] = {0};
      tstrncpy(varDataVal(topicName), mndGetDbStr(topic), TSDB_TOPIC_NAME_LEN - 2);
      varDataSetLen(topicName, strlen(varDataVal(topicName)));
      pColInfo = taosArrayGet(pBlock->pDataBlock, cols++);
      colDataSetVal(pColInfo, numOfRows, (const char *)topicName, false);

      char tableName[TSDB_TABLE_NAME_LEN + VARSTR_HEADER_SIZE] = {0};
      STR_WITH_MAXSIZE_TO_VARSTR(tableName, "", pShow->pMeta->pSchemas[cols].bytes);
      pColInfo = taosArrayGet(pBlock->pDataBlock, cols++);
      colDataSetVal(pColInfo, numOfRows, (const char *)tableName, false);

      char* condition = taosMemoryMalloc(TSDB_PRIVILEDGE_CONDITION_LEN + VARSTR_HEADER_SIZE);
      STR_WITH_MAXSIZE_TO_VARSTR(condition, "", pShow->pMeta->pSchemas[cols].bytes);
      pColInfo = taosArrayGet(pBlock->pDataBlock, cols++);
      colDataSetVal(pColInfo, numOfRows, (const char *)condition, false);
      taosMemoryFree(condition);

      numOfRows++;
      topic = taosHashIterate(pUser->topics, topic);
    }

    sdbRelease(pSdb, pUser);
  }

  pShow->numOfRows += numOfRows;
  return numOfRows;
}

static void mndCancelGetNextPrivileges(SMnode *pMnode, void *pIter) {
  SSdb *pSdb = pMnode->pSdb;
  sdbCancelFetch(pSdb, pIter);
}

int32_t mndValidateUserAuthInfo(SMnode *pMnode, SUserAuthVersion *pUsers, int32_t numOfUses, void **ppRsp,
                                int32_t *pRspLen) {
  SUserAuthBatchRsp batchRsp = {0};
  batchRsp.pArray = taosArrayInit(numOfUses, sizeof(SGetUserAuthRsp));
  if (batchRsp.pArray == NULL) {
    terrno = TSDB_CODE_OUT_OF_MEMORY;
    return -1;
  }

  int32_t code = 0;
  for (int32_t i = 0; i < numOfUses; ++i) {
    SUserObj *pUser = mndAcquireUser(pMnode, pUsers[i].user);
    if (pUser == NULL) {
      mError("user:%s, failed to auth user since %s", pUsers[i].user, terrstr());
      continue;
    }

    pUsers[i].version = ntohl(pUsers[i].version);
    if (pUser->authVersion <= pUsers[i].version) {
      mndReleaseUser(pMnode, pUser);
      continue;
    }

    SGetUserAuthRsp rsp = {0};
    code = mndSetUserAuthRsp(pMnode, pUser, &rsp);
    if (code) {
      mndReleaseUser(pMnode, pUser);
      tFreeSGetUserAuthRsp(&rsp);
      goto _OVER;
    }

    taosArrayPush(batchRsp.pArray, &rsp);
    mndReleaseUser(pMnode, pUser);
  }

  if (taosArrayGetSize(batchRsp.pArray) <= 0) {
    *ppRsp = NULL;
    *pRspLen = 0;

    tFreeSUserAuthBatchRsp(&batchRsp);
    return 0;
  }

  int32_t rspLen = tSerializeSUserAuthBatchRsp(NULL, 0, &batchRsp);
  void   *pRsp = taosMemoryMalloc(rspLen);
  if (pRsp == NULL) {
    terrno = TSDB_CODE_OUT_OF_MEMORY;
    tFreeSUserAuthBatchRsp(&batchRsp);
    return -1;
  }
  tSerializeSUserAuthBatchRsp(pRsp, rspLen, &batchRsp);

  *ppRsp = pRsp;
  *pRspLen = rspLen;

  tFreeSUserAuthBatchRsp(&batchRsp);
  return 0;

_OVER:

  *ppRsp = NULL;
  *pRspLen = 0;

  tFreeSUserAuthBatchRsp(&batchRsp);
  return code;
}

int32_t mndUserRemoveDb(SMnode *pMnode, STrans *pTrans, char *db) {
  int32_t   code = 0;
  SSdb     *pSdb = pMnode->pSdb;
  int32_t   len = strlen(db) + 1;
  void     *pIter = NULL;
  SUserObj *pUser = NULL;
  SUserObj  newUser = {0};

  while (1) {
    pIter = sdbFetch(pSdb, SDB_USER, pIter, (void **)&pUser);
    if (pIter == NULL) break;

    code = -1;
    if (mndUserDupObj(pUser, &newUser) != 0) {
      break;
    }

    bool inRead = (taosHashGet(newUser.readDbs, db, len) != NULL);
    bool inWrite = (taosHashGet(newUser.writeDbs, db, len) != NULL);
    if (inRead || inWrite) {
      (void)taosHashRemove(newUser.readDbs, db, len);
      (void)taosHashRemove(newUser.writeDbs, db, len);

      SSdbRaw *pCommitRaw = mndUserActionEncode(&newUser);
      if (pCommitRaw == NULL || mndTransAppendCommitlog(pTrans, pCommitRaw) != 0) {
        break;
      }
      (void)sdbSetRawStatus(pCommitRaw, SDB_STATUS_READY);
    }

    mndUserFreeObj(&newUser);
    sdbRelease(pSdb, pUser);
    code = 0;
  }

  if (pUser != NULL) sdbRelease(pSdb, pUser);
  if (pIter != NULL) sdbCancelFetch(pSdb, pIter);
  mndUserFreeObj(&newUser);
  return code;
}

int32_t mndUserRemoveTopic(SMnode *pMnode, STrans *pTrans, char *topic) {
  int32_t   code = 0;
  SSdb     *pSdb = pMnode->pSdb;
  int32_t   len = strlen(topic) + 1;
  void     *pIter = NULL;
  SUserObj *pUser = NULL;
  SUserObj  newUser = {0};

  while (1) {
    pIter = sdbFetch(pSdb, SDB_USER, pIter, (void **)&pUser);
    if (pIter == NULL) {
      break;
    }

    code = -1;
    if (mndUserDupObj(pUser, &newUser) != 0) {
      break;
    }

    bool inTopic = (taosHashGet(newUser.topics, topic, len) != NULL);
    if (inTopic) {
      (void)taosHashRemove(newUser.topics, topic, len);
      SSdbRaw *pCommitRaw = mndUserActionEncode(&newUser);
      if (pCommitRaw == NULL || mndTransAppendCommitlog(pTrans, pCommitRaw) != 0) {
        break;
      }
      (void)sdbSetRawStatus(pCommitRaw, SDB_STATUS_READY);
    }

    mndUserFreeObj(&newUser);
    sdbRelease(pSdb, pUser);
    code = 0;
  }

  if (pUser != NULL) sdbRelease(pSdb, pUser);
  if (pIter != NULL) sdbCancelFetch(pSdb, pIter);
  mndUserFreeObj(&newUser);
  return code;
}<|MERGE_RESOLUTION|>--- conflicted
+++ resolved
@@ -657,7 +657,7 @@
   if (code == 0) code = TSDB_CODE_ACTION_IN_PROGRESS;
 
   char detail[1000] = {0};
-  sprintf(detail, "createType:%d, enable:%d, superUser:%d, sysInfo:%d", 
+  sprintf(detail, "createType:%d, enable:%d, superUser:%d, sysInfo:%d",
           createReq.createType, createReq.enable, createReq.superUser, createReq.sysInfo);
 
   auditRecord(pReq, pMnode->clusterId, "createUser", createReq.user, "", detail);
@@ -1039,24 +1039,16 @@
   if (code == 0) code = TSDB_CODE_ACTION_IN_PROGRESS;
 
   char detail[1000] = {0};
-<<<<<<< HEAD
-  sprintf(detail, "alterType:%s, enable:%d, superUser:%d, sysInfo:%d, tabName:%s, password:", 
+  sprintf(detail, "alterType:%s, enable:%d, superUser:%d, sysInfo:%d, tabName:%s, password:",
           mndUserAuditTypeStr(alterReq.alterType), alterReq.enable, alterReq.superUser, alterReq.sysInfo, alterReq.tabName);
 
   if(alterReq.alterType == TSDB_ALTER_USER_PASSWD){
-    sprintf(detail, "alterType:%s, enable:%d, superUser:%d, sysInfo:%d, tabName:%s, password:xxx", 
-            mndUserAuditTypeStr(alterReq.alterType), alterReq.enable, alterReq.superUser, alterReq.sysInfo, 
+    sprintf(detail, "alterType:%s, enable:%d, superUser:%d, sysInfo:%d, tabName:%s, password:xxx",
+            mndUserAuditTypeStr(alterReq.alterType), alterReq.enable, alterReq.superUser, alterReq.sysInfo,
             alterReq.tabName);
     auditRecord(pReq, pMnode->clusterId, "alterUser", alterReq.user, "", detail);
-=======
-  sprintf(detail, "alterType:%s, enable:%d, superUser:%d, sysInfo:%d, tabName:%s", 
-          mndUserAuditTypeStr(alterReq.alterType), alterReq.enable, alterReq.superUser, alterReq.sysInfo, alterReq.tabName);
-
-  if(alterReq.alterType == TSDB_ALTER_USER_PASSWD){
-    auditRecord(pReq, pMnode->clusterId, "changePassword", alterReq.user, "", detail);
->>>>>>> 3ed78dda
-  }
-  else if(alterReq.alterType == TSDB_ALTER_USER_SUPERUSER || 
+  }
+  else if(alterReq.alterType == TSDB_ALTER_USER_SUPERUSER ||
           alterReq.alterType == TSDB_ALTER_USER_ENABLE ||
           alterReq.alterType == TSDB_ALTER_USER_SYSINFO){
     auditRecord(pReq, pMnode->clusterId, "alterUser", alterReq.user, "", detail);
