/*
 * Copyright (c) 2019 TAOS Data, Inc. <jhtao@taosdata.com>
 *
 * This program is free software: you can use, redistribute, and/or modify
 * it under the terms of the GNU Affero General Public License, version 3
 * or later ("AGPL"), as published by the Free Software Foundation.
 *
 * This program is distributed in the hope that it will be useful, but WITHOUT
 * ANY WARRANTY; without even the implied warranty of MERCHANTABILITY or
 * FITNESS FOR A PARTICULAR PURPOSE.
 *
 * You should have received a copy of the GNU Affero General Public License
 * along with this program. If not, see <http://www.gnu.org/licenses/>.
 */

#define _DEFAULT_SOURCE
// clang-format off
#include <uv.h>
#include "mndUser.h"
#include "audit.h"
#include "mndDb.h"
#include "mndPrivilege.h"
#include "mndShow.h"
#include "mndStb.h"
#include "mndTopic.h"
#include "mndTrans.h"
#include "tbase64.h"

// clang-format on

#define USER_VER_NUMBER   6
#define USER_RESERVE_SIZE 64

#define BIT_FLAG_MASK(n)              (1 << n)
#define BIT_FLAG_SET_MASK(val, mask)  ((val) |= (mask))
#define BIT_FLAG_TEST_MASK(val, mask) (((val) & (mask)) != 0)

#define PRIVILEGE_TYPE_ALL       BIT_FLAG_MASK(0)
#define PRIVILEGE_TYPE_READ      BIT_FLAG_MASK(1)
#define PRIVILEGE_TYPE_WRITE     BIT_FLAG_MASK(2)
#define PRIVILEGE_TYPE_SUBSCRIBE BIT_FLAG_MASK(3)
#define PRIVILEGE_TYPE_ALTER     BIT_FLAG_MASK(4)

#define ALTER_USER_ADD_PRIVS(_type) ((_type) == TSDB_ALTER_USER_ADD_PRIVILEGES)
#define ALTER_USER_DEL_PRIVS(_type) ((_type) == TSDB_ALTER_USER_DEL_PRIVILEGES)

#define ALTER_USER_ALL_PRIV(_priv) (BIT_FLAG_TEST_MASK((_priv), PRIVILEGE_TYPE_ALL))
#define ALTER_USER_READ_PRIV(_priv) \
  (BIT_FLAG_TEST_MASK((_priv), PRIVILEGE_TYPE_READ) || BIT_FLAG_TEST_MASK((_priv), PRIVILEGE_TYPE_ALL))
#define ALTER_USER_WRITE_PRIV(_priv) \
  (BIT_FLAG_TEST_MASK((_priv), PRIVILEGE_TYPE_WRITE) || BIT_FLAG_TEST_MASK((_priv), PRIVILEGE_TYPE_ALL))
#define ALTER_USER_ALTER_PRIV(_priv) \
  (BIT_FLAG_TEST_MASK((_priv), PRIVILEGE_TYPE_ALTER) || BIT_FLAG_TEST_MASK((_priv), PRIVILEGE_TYPE_ALL))
#define ALTER_USER_SUBSCRIBE_PRIV(_priv) (BIT_FLAG_TEST_MASK((_priv), PRIVILEGE_TYPE_SUBSCRIBE))

#define ALTER_USER_TARGET_DB(_tbname) (0 == (_tbname)[0])
#define ALTER_USER_TARGET_TB(_tbname) (0 != (_tbname)[0])

#define ALTER_USER_ADD_READ_DB_PRIV(_type, _priv, _tbname) \
  (ALTER_USER_ADD_PRIVS(_type) && ALTER_USER_READ_PRIV(_priv) && ALTER_USER_TARGET_DB(_tbname))
#define ALTER_USER_DEL_READ_DB_PRIV(_type, _priv, _tbname) \
  (ALTER_USER_DEL_PRIVS(_type) && ALTER_USER_READ_PRIV(_priv) && ALTER_USER_TARGET_DB(_tbname))
#define ALTER_USER_ADD_WRITE_DB_PRIV(_type, _priv, _tbname) \
  (ALTER_USER_ADD_PRIVS(_type) && ALTER_USER_WRITE_PRIV(_priv) && ALTER_USER_TARGET_DB(_tbname))
#define ALTER_USER_DEL_WRITE_DB_PRIV(_type, _priv, _tbname) \
  (ALTER_USER_DEL_PRIVS(_type) && ALTER_USER_WRITE_PRIV(_priv) && ALTER_USER_TARGET_DB(_tbname))
#define ALTER_USER_ADD_ALTER_DB_PRIV(_type, _priv, _tbname) \
  (ALTER_USER_ADD_PRIVS(_type) && ALTER_USER_ALTER_PRIV(_priv) && ALTER_USER_TARGET_DB(_tbname))
#define ALTER_USER_DEL_ALTER_DB_PRIV(_type, _priv, _tbname) \
  (ALTER_USER_DEL_PRIVS(_type) && ALTER_USER_ALTER_PRIV(_priv) && ALTER_USER_TARGET_DB(_tbname))
#define ALTER_USER_ADD_ALL_DB_PRIV(_type, _priv, _tbname) \
  (ALTER_USER_ADD_PRIVS(_type) && ALTER_USER_ALL_PRIV(_priv) && ALTER_USER_TARGET_DB(_tbname))
#define ALTER_USER_DEL_ALL_DB_PRIV(_type, _priv, _tbname) \
  (ALTER_USER_DEL_PRIVS(_type) && ALTER_USER_ALL_PRIV(_priv) && ALTER_USER_TARGET_DB(_tbname))

#define ALTER_USER_ADD_READ_TB_PRIV(_type, _priv, _tbname) \
  (ALTER_USER_ADD_PRIVS(_type) && ALTER_USER_READ_PRIV(_priv) && ALTER_USER_TARGET_TB(_tbname))
#define ALTER_USER_DEL_READ_TB_PRIV(_type, _priv, _tbname) \
  (ALTER_USER_DEL_PRIVS(_type) && ALTER_USER_READ_PRIV(_priv) && ALTER_USER_TARGET_TB(_tbname))
#define ALTER_USER_ADD_WRITE_TB_PRIV(_type, _priv, _tbname) \
  (ALTER_USER_ADD_PRIVS(_type) && ALTER_USER_WRITE_PRIV(_priv) && ALTER_USER_TARGET_TB(_tbname))
#define ALTER_USER_DEL_WRITE_TB_PRIV(_type, _priv, _tbname) \
  (ALTER_USER_DEL_PRIVS(_type) && ALTER_USER_WRITE_PRIV(_priv) && ALTER_USER_TARGET_TB(_tbname))
#define ALTER_USER_ADD_ALTER_TB_PRIV(_type, _priv, _tbname) \
  (ALTER_USER_ADD_PRIVS(_type) && ALTER_USER_ALTER_PRIV(_priv) && ALTER_USER_TARGET_TB(_tbname))
#define ALTER_USER_DEL_ALTER_TB_PRIV(_type, _priv, _tbname) \
  (ALTER_USER_DEL_PRIVS(_type) && ALTER_USER_ALTER_PRIV(_priv) && ALTER_USER_TARGET_TB(_tbname))
#define ALTER_USER_ADD_ALL_TB_PRIV(_type, _priv, _tbname) \
  (ALTER_USER_ADD_PRIVS(_type) && ALTER_USER_ALL_PRIV(_priv) && ALTER_USER_TARGET_TB(_tbname))
#define ALTER_USER_DEL_ALL_TB_PRIV(_type, _priv, _tbname) \
  (ALTER_USER_DEL_PRIVS(_type) && ALTER_USER_ALL_PRIV(_priv) && ALTER_USER_TARGET_TB(_tbname))

#define ALTER_USER_ADD_SUBSCRIBE_TOPIC_PRIV(_type, _priv) \
  (ALTER_USER_ADD_PRIVS(_type) && ALTER_USER_SUBSCRIBE_PRIV(_priv))
#define ALTER_USER_DEL_SUBSCRIBE_TOPIC_PRIV(_type, _priv) \
  (ALTER_USER_DEL_PRIVS(_type) && ALTER_USER_SUBSCRIBE_PRIV(_priv))

static SIpWhiteList *createDefaultIpWhiteList();
SIpWhiteList        *createIpWhiteList(void *buf, int32_t len);
static bool          updateIpWhiteList(SIpWhiteList *pOld, SIpWhiteList *pNew);
static bool          isIpWhiteListEqual(SIpWhiteList *a, SIpWhiteList *b);
static bool          isIpRangeEqual(SIpV4Range *a, SIpV4Range *b);

void destroyIpWhiteTab(SHashObj *pIpWhiteTab);

#define MND_MAX_USE_HOST (TSDB_PRIVILEDGE_HOST_LEN / 24)

static int32_t  mndCreateDefaultUsers(SMnode *pMnode);
static SSdbRow *mndUserActionDecode(SSdbRaw *pRaw);
static int32_t  mndUserActionInsert(SSdb *pSdb, SUserObj *pUser);
static int32_t  mndUserActionDelete(SSdb *pSdb, SUserObj *pUser);
static int32_t  mndUserActionUpdate(SSdb *pSdb, SUserObj *pOld, SUserObj *pNew);
static int32_t  mndCreateUser(SMnode *pMnode, char *acct, SCreateUserReq *pCreate, SRpcMsg *pReq);
static int32_t  mndProcessCreateUserReq(SRpcMsg *pReq);
static int32_t  mndProcessAlterUserReq(SRpcMsg *pReq);
static int32_t  mndProcessDropUserReq(SRpcMsg *pReq);
static int32_t  mndProcessGetUserAuthReq(SRpcMsg *pReq);
static int32_t  mndProcessGetUserWhiteListReq(SRpcMsg *pReq);
static int32_t  mndRetrieveUsers(SRpcMsg *pReq, SShowObj *pShow, SSDataBlock *pBlock, int32_t rows);
static int32_t  mndRetrieveUsersFull(SRpcMsg *pReq, SShowObj *pShow, SSDataBlock *pBlock, int32_t rows);
static void     mndCancelGetNextUser(SMnode *pMnode, void *pIter);
static int32_t  mndRetrievePrivileges(SRpcMsg *pReq, SShowObj *pShow, SSDataBlock *pBlock, int32_t rows);
static void     mndCancelGetNextPrivileges(SMnode *pMnode, void *pIter);
SHashObj       *mndFetchAllIpWhite(SMnode *pMnode);
static int32_t  mndProcesSRetrieveIpWhiteReq(SRpcMsg *pReq);
bool            mndUpdateIpWhiteImpl(SHashObj *pIpWhiteTab, char *user, char *fqdn, int8_t type);

void ipWhiteMgtUpdateAll(SMnode *pMnode);
typedef struct {
  SHashObj      *pIpWhiteTab;
  int64_t        ver;
  TdThreadRwlock rw;
} SIpWhiteMgt;

static SIpWhiteMgt ipWhiteMgt;

const static SIpV4Range defaultIpRange = {.ip = 16777343, .mask = 32};

void ipWhiteMgtInit() {
  ipWhiteMgt.pIpWhiteTab = taosHashInit(8, taosGetDefaultHashFunction(TSDB_DATA_TYPE_BINARY), 1, HASH_ENTRY_LOCK);
  ipWhiteMgt.ver = 0;
  taosThreadRwlockInit(&ipWhiteMgt.rw, NULL);
}
void ipWhiteMgtCleanup() {
  destroyIpWhiteTab(ipWhiteMgt.pIpWhiteTab);
  taosThreadRwlockDestroy(&ipWhiteMgt.rw);
}

int32_t ipWhiteMgtUpdate(SMnode *pMnode, char *user, SIpWhiteList *pNew) {
  bool update = true;
  taosThreadRwlockWrlock(&ipWhiteMgt.rw);
  SIpWhiteList **ppList = taosHashGet(ipWhiteMgt.pIpWhiteTab, user, strlen(user));

  if (ppList == NULL || *ppList == NULL) {
    SIpWhiteList *p = cloneIpWhiteList(pNew);
    taosHashPut(ipWhiteMgt.pIpWhiteTab, user, strlen(user), &p, sizeof(void *));
  } else {
    SIpWhiteList *pOld = *ppList;
    if (isIpWhiteListEqual(pOld, pNew)) {
      update = false;
    } else {
      taosMemoryFree(pOld);
      SIpWhiteList *p = cloneIpWhiteList(pNew);
      taosHashPut(ipWhiteMgt.pIpWhiteTab, user, strlen(user), &p, sizeof(void *));
    }
  }
  SArray *fqdns = mndGetAllDnodeFqdns(pMnode);

  for (int i = 0; i < taosArrayGetSize(fqdns); i++) {
    char *fqdn = taosArrayGetP(fqdns, i);
    update |= mndUpdateIpWhiteImpl(ipWhiteMgt.pIpWhiteTab, TSDB_DEFAULT_USER, fqdn, IP_WHITE_ADD);
    update |= mndUpdateIpWhiteImpl(ipWhiteMgt.pIpWhiteTab, user, fqdn, IP_WHITE_ADD);
  }

  for (int i = 0; i < taosArrayGetSize(fqdns); i++) {
    char *fqdn = taosArrayGetP(fqdns, i);
    taosMemoryFree(fqdn);
  }
  taosArrayDestroy(fqdns);

  // for (int i = 0; i < taosArrayGetSize(pUserNames); i++) {
  //   taosMemoryFree(taosArrayGetP(pUserNames, i));
  // }
  // taosArrayDestroy(pUserNames);

  if (update) ipWhiteMgt.ver++;

  taosThreadRwlockUnlock(&ipWhiteMgt.rw);
  return 0;
}
int32_t ipWhiteMgtRemove(char *user) {
  bool update = true;
  taosThreadRwlockWrlock(&ipWhiteMgt.rw);
  SIpWhiteList **ppList = taosHashGet(ipWhiteMgt.pIpWhiteTab, user, strlen(user));
  if (ppList == NULL || *ppList == NULL) {
    update = false;
  } else {
    taosMemoryFree(*ppList);
    taosHashRemove(ipWhiteMgt.pIpWhiteTab, user, strlen(user));
  }

  if (update) ipWhiteMgt.ver++;
  taosThreadRwlockUnlock(&ipWhiteMgt.rw);
  return 0;
}

bool isRangeInWhiteList(SIpWhiteList *pList, SIpV4Range *range) {
  for (int i = 0; i < pList->num; i++) {
    if (isIpRangeEqual(&pList->pIpRange[i], range)) {
      return true;
    }
  }
  return false;
}
int32_t ipWhiteUpdateForAllUser(SIpWhiteList *pList) {
  taosThreadRwlockWrlock(&ipWhiteMgt.rw);

  SHashObj *pIpWhiteTab = taosHashInit(8, taosGetDefaultHashFunction(TSDB_DATA_TYPE_BINARY), 1, HASH_ENTRY_LOCK);
  void     *pIter = taosHashIterate(ipWhiteMgt.pIpWhiteTab, NULL);

  while (pIter) {
    SIpWhiteList *p = *(SIpWhiteList **)pIter;
    SIpWhiteList *clone = cloneIpWhiteList(pList);
    int32_t       idx = 0;
    for (int i = 0; i < pList->num; i++) {
      SIpV4Range *e = &pList->pIpRange[i];
      if (!isRangeInWhiteList(p, e)) {
        clone->pIpRange[idx] = *e;
        idx++;
      }
    }
    clone->num = idx;

    SIpWhiteList *val = NULL;
    if (clone->num != 0) {
      int32_t sz = clone->num + p->num;
      val = taosMemoryCalloc(1, sizeof(SIpWhiteList) + sz * sizeof(SIpV4Range));
      memcpy(val->pIpRange, p->pIpRange, sizeof(SIpV4Range) * p->num);
      memcpy(((char *)val->pIpRange) + sizeof(SIpV4Range) * p->num, (char *)clone->pIpRange,
             sizeof(SIpV4Range) * clone->num);

    } else {
      val = cloneIpWhiteList(p);
    }
    taosMemoryFree(clone);

    size_t klen;
    void  *key = taosHashGetKey(pIter, &klen);
    taosHashPut(pIpWhiteTab, key, klen, val, sizeof(void *));
  }

  destroyIpWhiteTab(ipWhiteMgt.pIpWhiteTab);

  ipWhiteMgt.pIpWhiteTab = pIpWhiteTab;
  ipWhiteMgt.ver++;
  taosThreadRwlockUnlock(&ipWhiteMgt.rw);
  return 0;
}

void ipWhiteMgtUpdateAll(SMnode *pMnode) {
  ipWhiteMgt.ver++;
  SHashObj *pNew = mndFetchAllIpWhite(pMnode);
  SHashObj *pOld = ipWhiteMgt.pIpWhiteTab;

  ipWhiteMgt.pIpWhiteTab = pNew;

  destroyIpWhiteTab(pOld);
}
void ipWhiteMgtUpdate2(SMnode *pMnode) {
  taosThreadRwlockWrlock(&ipWhiteMgt.rw);

  ipWhiteMgtUpdateAll(pMnode);

  taosThreadRwlockUnlock(&ipWhiteMgt.rw);
}

int64_t mndGetIpWhiteVer(SMnode *pMnode) {
  int64_t ver = 0;
  taosThreadRwlockWrlock(&ipWhiteMgt.rw);
  if (ipWhiteMgt.ver == 0) {
    // get user and dnode ip white list
    ipWhiteMgtUpdateAll(pMnode);
    ipWhiteMgt.ver = taosGetTimestampMs();
  }
  ver = ipWhiteMgt.ver;
  taosThreadRwlockUnlock(&ipWhiteMgt.rw);

  if (mndEnableIpWhiteList(pMnode) == 0 || tsEnableWhiteList == false) {
    ver = 0;
  }
  mDebug("ip-white-list on mnode ver: %" PRId64 "", ver);
  return ver;
}

bool mndUpdateIpWhiteImpl(SHashObj *pIpWhiteTab, char *user, char *fqdn, int8_t type) {
  bool       update = false;
  SIpV4Range range = {.ip = taosGetIpv4FromFqdn(fqdn), .mask = 32};
  mDebug("ip-white-list may update for user: %s, fqdn: %s", user, fqdn);
  SIpWhiteList **ppList = taosHashGet(pIpWhiteTab, user, strlen(user));
  SIpWhiteList  *pList = NULL;
  if (ppList != NULL && *ppList != NULL) {
    pList = *ppList;
  }

  if (type == IP_WHITE_ADD) {
    if (pList == NULL) {
      SIpWhiteList *pNewList = taosMemoryCalloc(1, sizeof(SIpWhiteList) + sizeof(SIpV4Range));
      memcpy(pNewList->pIpRange, &range, sizeof(SIpV4Range));
      pNewList->num = 1;

      taosHashPut(pIpWhiteTab, user, strlen(user), &pNewList, sizeof(void *));
      update = true;
    } else {
      if (!isRangeInWhiteList(pList, &range)) {
        int32_t       sz = sizeof(SIpWhiteList) + sizeof(SIpV4Range) * (pList->num + 1);
        SIpWhiteList *pNewList = taosMemoryCalloc(1, sz);
        memcpy(pNewList->pIpRange, pList->pIpRange, sizeof(SIpV4Range) * (pList->num));
        pNewList->pIpRange[pList->num].ip = range.ip;
        pNewList->pIpRange[pList->num].mask = range.mask;

        pNewList->num = pList->num + 1;

        taosHashPut(pIpWhiteTab, user, strlen(user), &pNewList, sizeof(void *));
        taosMemoryFree(pList);
        update = true;
      }
    }
  } else if (type == IP_WHITE_DROP) {
    if (pList != NULL) {
      if (isRangeInWhiteList(pList, &range)) {
        if (pList->num == 1) {
          taosHashRemove(pIpWhiteTab, user, strlen(user));
          taosMemoryFree(pList);
        } else {
          int32_t       idx = 0;
          int32_t       sz = sizeof(SIpWhiteList) + sizeof(SIpV4Range) * (pList->num - 1);
          SIpWhiteList *pNewList = taosMemoryCalloc(1, sz);
          for (int i = 0; i < pList->num; i++) {
            SIpV4Range *e = &pList->pIpRange[i];
            if (!isIpRangeEqual(e, &range)) {
              pNewList->pIpRange[idx].ip = e->ip;
              pNewList->pIpRange[idx].mask = e->mask;
              idx++;
            }
          }
          pNewList->num = idx;
          taosHashPut(pIpWhiteTab, user, strlen(user), &pNewList, sizeof(void *));
          taosMemoryFree(pList);
        }
        update = true;
      }
    }
  }
  if (update) {
    mDebug("ip-white-list update for user: %s, fqdn: %s", user, fqdn);
  }

  return update;
}

int32_t mndRefreshUserIpWhiteList(SMnode *pMnode) {
  taosThreadRwlockWrlock(&ipWhiteMgt.rw);

  ipWhiteMgtUpdateAll(pMnode);
  ipWhiteMgt.ver = taosGetTimestampMs();
  taosThreadRwlockUnlock(&ipWhiteMgt.rw);

  return 0;
}
void mndUpdateIpWhiteForAllUser(SMnode *pMnode, char *user, char *fqdn, int8_t type, int8_t lock) {
  if (lock) {
    taosThreadRwlockWrlock(&ipWhiteMgt.rw);
    if (ipWhiteMgt.ver == 0) {
      ipWhiteMgtUpdateAll(pMnode);
      ipWhiteMgt.ver = taosGetTimestampMs();
      mInfo("ip-white-list, user: %" PRId64 "", ipWhiteMgt.ver);
    }
  }

  bool update = mndUpdateIpWhiteImpl(ipWhiteMgt.pIpWhiteTab, user, fqdn, type);

  void *pIter = taosHashIterate(ipWhiteMgt.pIpWhiteTab, NULL);
  while (pIter) {
    size_t klen = 0;
    char  *key = taosHashGetKey(pIter, &klen);

    char *keyDup = taosMemoryCalloc(1, klen + 1);
    memcpy(keyDup, key, klen);
    update |= mndUpdateIpWhiteImpl(ipWhiteMgt.pIpWhiteTab, keyDup, fqdn, type);
    taosMemoryFree(keyDup);

    pIter = taosHashIterate(ipWhiteMgt.pIpWhiteTab, pIter);
  }

  if (update) ipWhiteMgt.ver++;

  if (lock) taosThreadRwlockUnlock(&ipWhiteMgt.rw);
}
int64_t ipWhiteMgtFillMsg(SUpdateIpWhite *pUpdate) {
  int64_t ver = 0;
  taosThreadRwlockWrlock(&ipWhiteMgt.rw);
  ver = ipWhiteMgt.ver;
  int32_t num = taosHashGetSize(ipWhiteMgt.pIpWhiteTab);

  pUpdate->pUserIpWhite = taosMemoryCalloc(1, num * sizeof(SUpdateUserIpWhite));

  void   *pIter = taosHashIterate(ipWhiteMgt.pIpWhiteTab, NULL);
  int32_t i = 0;
  while (pIter) {
    SUpdateUserIpWhite *pUser = &pUpdate->pUserIpWhite[i];
    SIpWhiteList       *list = *(SIpWhiteList **)pIter;

    size_t klen;
    char  *key = taosHashGetKey(pIter, &klen);
    if (list->num != 0) {
      pUser->ver = ver;
      memcpy(pUser->user, key, klen);
      pUser->numOfRange = list->num;
      pUser->pIpRanges = taosMemoryCalloc(1, list->num * sizeof(SIpV4Range));
      memcpy(pUser->pIpRanges, list->pIpRange, list->num * sizeof(SIpV4Range));
      i++;
    }
    pIter = taosHashIterate(ipWhiteMgt.pIpWhiteTab, pIter);
  }
  pUpdate->numOfUser = i;
  pUpdate->ver = ver;

  taosThreadRwlockUnlock(&ipWhiteMgt.rw);
  return 0;
}

void destroyIpWhiteTab(SHashObj *pIpWhiteTab) {
  if (pIpWhiteTab == NULL) return;

  void *pIter = taosHashIterate(pIpWhiteTab, NULL);
  while (pIter) {
    SIpWhiteList *list = *(SIpWhiteList **)pIter;
    taosMemoryFree(list);
    pIter = taosHashIterate(pIpWhiteTab, pIter);
  }

  taosHashCleanup(pIpWhiteTab);
}
SHashObj *mndFetchAllIpWhite(SMnode *pMnode) {
  SSdb     *pSdb = pMnode->pSdb;
  void     *pIter = NULL;
  SHashObj *pIpWhiteTab = taosHashInit(8, taosGetDefaultHashFunction(TSDB_DATA_TYPE_BINARY), 1, HASH_ENTRY_LOCK);

  SArray *pUserNames = taosArrayInit(8, sizeof(void *));
  while (1) {
    SUserObj *pUser = NULL;
    pIter = sdbFetch(pSdb, SDB_USER, pIter, (void **)&pUser);
    if (pIter == NULL) break;

    SIpWhiteList *pWhiteList = cloneIpWhiteList(pUser->pIpWhiteList);
    taosHashPut(pIpWhiteTab, pUser->user, strlen(pUser->user), &pWhiteList, sizeof(void *));

    char *name = taosStrdup(pUser->user);
    taosArrayPush(pUserNames, &name);

    sdbRelease(pSdb, pUser);
  }

  bool found = false;
  for (int i = 0; i < taosArrayGetSize(pUserNames); i++) {
    char *name = taosArrayGetP(pUserNames, i);
    if (strlen(name) == strlen(TSDB_DEFAULT_USER) && strncmp(name, TSDB_DEFAULT_USER, strlen(TSDB_DEFAULT_USER)) == 0) {
      found = true;
      break;
    }
  }
  if (found == false) {
    char *name = taosStrdup(TSDB_DEFAULT_USER);
    taosArrayPush(pUserNames, &name);
  }

  SArray *fqdns = mndGetAllDnodeFqdns(pMnode);

  for (int i = 0; i < taosArrayGetSize(fqdns); i++) {
    char *fqdn = taosArrayGetP(fqdns, i);

    for (int j = 0; j < taosArrayGetSize(pUserNames); j++) {
      char *name = taosArrayGetP(pUserNames, j);
      mndUpdateIpWhiteImpl(pIpWhiteTab, name, fqdn, IP_WHITE_ADD);
    }
  }

  for (int i = 0; i < taosArrayGetSize(fqdns); i++) {
    char *fqdn = taosArrayGetP(fqdns, i);
    taosMemoryFree(fqdn);
  }
  taosArrayDestroy(fqdns);

  for (int i = 0; i < taosArrayGetSize(pUserNames); i++) {
    taosMemoryFree(taosArrayGetP(pUserNames, i));
  }
  taosArrayDestroy(pUserNames);

  return pIpWhiteTab;
}

int32_t mndInitUser(SMnode *pMnode) {
  ipWhiteMgtInit();

  SSdbTable table = {
      .sdbType = SDB_USER,
      .keyType = SDB_KEY_BINARY,
      .deployFp = (SdbDeployFp)mndCreateDefaultUsers,
      .encodeFp = (SdbEncodeFp)mndUserActionEncode,
      .decodeFp = (SdbDecodeFp)mndUserActionDecode,
      .insertFp = (SdbInsertFp)mndUserActionInsert,
      .updateFp = (SdbUpdateFp)mndUserActionUpdate,
      .deleteFp = (SdbDeleteFp)mndUserActionDelete,
  };

  mndSetMsgHandle(pMnode, TDMT_MND_CREATE_USER, mndProcessCreateUserReq);
  mndSetMsgHandle(pMnode, TDMT_MND_ALTER_USER, mndProcessAlterUserReq);
  mndSetMsgHandle(pMnode, TDMT_MND_DROP_USER, mndProcessDropUserReq);
  mndSetMsgHandle(pMnode, TDMT_MND_GET_USER_AUTH, mndProcessGetUserAuthReq);
  mndSetMsgHandle(pMnode, TDMT_MND_GET_USER_WHITELIST, mndProcessGetUserWhiteListReq);

  mndSetMsgHandle(pMnode, TDMT_MND_RETRIEVE_IP_WHITE, mndProcesSRetrieveIpWhiteReq);

  mndAddShowRetrieveHandle(pMnode, TSDB_MGMT_TABLE_USER, mndRetrieveUsers);
  mndAddShowFreeIterHandle(pMnode, TSDB_MGMT_TABLE_USER, mndCancelGetNextUser);
  mndAddShowRetrieveHandle(pMnode, TSDB_MGMT_TABLE_USER_FULL, mndRetrieveUsersFull);
  mndAddShowFreeIterHandle(pMnode, TSDB_MGMT_TABLE_USER_FULL, mndCancelGetNextUser);
  mndAddShowRetrieveHandle(pMnode, TSDB_MGMT_TABLE_PRIVILEGES, mndRetrievePrivileges);
  mndAddShowFreeIterHandle(pMnode, TSDB_MGMT_TABLE_PRIVILEGES, mndCancelGetNextPrivileges);
  return sdbSetTable(pMnode->pSdb, table);
}

void mndCleanupUser(SMnode *pMnode) { ipWhiteMgtCleanup(); }

static void ipRangeToStr(SIpV4Range *range, char *buf) {
  struct in_addr addr;
  addr.s_addr = range->ip;

  uv_inet_ntop(AF_INET, &addr, buf, 32);
  if (range->mask != 32) {
    sprintf(buf + strlen(buf), "/%d", range->mask);
  }
  return;
}
static bool isDefaultRange(SIpV4Range *pRange) {
  static SIpV4Range val = {.ip = 16777343, .mask = 32};
  return pRange->ip == val.ip && pRange->mask == val.mask;
}
static int32_t ipRangeListToStr(SIpV4Range *range, int32_t num, char *buf) {
  int32_t len = 0;
  for (int i = 0; i < num; i++) {
    char        tbuf[36] = {0};
    SIpV4Range *pRange = &range[i];

    ipRangeToStr(&range[i], tbuf);
    len += sprintf(buf + len, "%s,", tbuf);
  }
  if (len > 0) buf[len - 1] = 0;
  return len;
}

static bool isIpRangeEqual(SIpV4Range *a, SIpV4Range *b) {
  // equal or not
  return a->ip == b->ip && a->mask == b->mask;
}
static bool isRangeInIpWhiteList(SIpWhiteList *pList, SIpV4Range *tgt) {
  for (int i = 0; i < pList->num; i++) {
    if (isIpRangeEqual(&pList->pIpRange[i], tgt)) return true;
  }
  return false;
}
static bool isIpWhiteListEqual(SIpWhiteList *a, SIpWhiteList *b) {
  if (a->num != b->num) {
    return false;
  }
  for (int i = 0; i < a->num; i++) {
    if (!isIpRangeEqual(&a->pIpRange[i], &b->pIpRange[i])) {
      return false;
    }
  }
  return true;
}
int32_t convertIpWhiteListToStr(SIpWhiteList *pList, char **buf) {
  if (pList->num == 0) {
    *buf = NULL;
    return 0;
  }
  *buf = taosMemoryCalloc(1, pList->num * 36);
  int32_t len = ipRangeListToStr(pList->pIpRange, pList->num, *buf);
  if (len == 0) {
    taosMemoryFree(*buf);
    return 0;
  }
  return strlen(*buf);
}
int32_t tSerializeIpWhiteList(void *buf, int32_t len, SIpWhiteList *pList) {
  SEncoder encoder = {0};
  tEncoderInit(&encoder, buf, len);

  if (tStartEncode(&encoder) < 0) return -1;
  if (tEncodeI32(&encoder, pList->num) < 0) return -1;

  for (int i = 0; i < pList->num; i++) {
    SIpV4Range *pRange = &(pList->pIpRange[i]);
    if (tEncodeU32(&encoder, pRange->ip) < 0) return -1;
    if (tEncodeU32(&encoder, pRange->mask) < 0) return -1;
  }

  tEndEncode(&encoder);

  int32_t tlen = encoder.pos;
  tEncoderClear(&encoder);
  return tlen;
}

int32_t tDerializeIpWhileList(void *buf, int32_t len, SIpWhiteList *pList) {
  SDecoder decoder = {0};
  tDecoderInit(&decoder, buf, len);

  if (tStartDecode(&decoder) < 0) return -1;
  if (tDecodeI32(&decoder, &pList->num) < 0) return -1;

  for (int i = 0; i < pList->num; i++) {
    SIpV4Range *pRange = &(pList->pIpRange[i]);
    if (tDecodeU32(&decoder, &pRange->ip) < 0) return -1;
    if (tDecodeU32(&decoder, &pRange->mask) < 0) return -1;
  }
  tEndDecode(&decoder);
  tDecoderClear(&decoder);

  return 0;
}
SIpWhiteList *createIpWhiteList(void *buf, int32_t len) {
  int32_t  num = 0;
  SDecoder decoder = {0};
  tDecoderInit(&decoder, buf, len);

  if (tStartDecode(&decoder) < 0) return NULL;
  if (tDecodeI32(&decoder, &num) < 0) return NULL;
  tEndDecode(&decoder);
  tDecoderClear(&decoder);

  SIpWhiteList *p = taosMemoryCalloc(1, sizeof(SIpWhiteList) + num * sizeof(SIpV4Range));
  tDerializeIpWhileList(buf, len, p);
  return p;
}

static SIpWhiteList *createDefaultIpWhiteList() {
  SIpWhiteList *pWhiteList = taosMemoryCalloc(1, sizeof(SIpWhiteList) + sizeof(SIpV4Range) * 1);
  pWhiteList->num = 1;
  SIpV4Range *range = &(pWhiteList->pIpRange[0]);

  struct in_addr addr;
  if (uv_inet_pton(AF_INET, "127.0.0.1", &addr) == 0) {
    range->ip = addr.s_addr;
    range->mask = 32;
  }
  return pWhiteList;
}

static int32_t mndCreateDefaultUser(SMnode *pMnode, char *acct, char *user, char *pass) {
  SUserObj userObj = {0};
  taosEncryptPass_c((uint8_t *)pass, strlen(pass), userObj.pass);
  tstrncpy(userObj.user, user, TSDB_USER_LEN);
  tstrncpy(userObj.acct, acct, TSDB_USER_LEN);
  userObj.createdTime = taosGetTimestampMs();
  userObj.updateTime = userObj.createdTime;
  userObj.sysInfo = 1;
  userObj.enable = 1;
  userObj.ipWhiteListVer = taosGetTimestampMs();
  userObj.pIpWhiteList = createDefaultIpWhiteList();
  if (strcmp(user, TSDB_DEFAULT_USER) == 0) {
    userObj.superUser = 1;
    userObj.createdb = 1;
  }

  SSdbRaw *pRaw = mndUserActionEncode(&userObj);
  if (pRaw == NULL) goto _ERROR;
  (void)sdbSetRawStatus(pRaw, SDB_STATUS_READY);

  mInfo("user:%s, will be created when deploying, raw:%p", userObj.user, pRaw);

  STrans *pTrans = mndTransCreate(pMnode, TRN_POLICY_RETRY, TRN_CONFLICT_NOTHING, NULL, "create-user");
  if (pTrans == NULL) {
    sdbFreeRaw(pRaw);
    mError("user:%s, failed to create since %s", userObj.user, terrstr());
    goto _ERROR;
  }
  mInfo("trans:%d, used to create user:%s", pTrans->id, userObj.user);

  if (mndTransAppendCommitlog(pTrans, pRaw) != 0) {
    mError("trans:%d, failed to commit redo log since %s", pTrans->id, terrstr());
    mndTransDrop(pTrans);
    goto _ERROR;
  }
  (void)sdbSetRawStatus(pRaw, SDB_STATUS_READY);

  if (mndTransPrepare(pMnode, pTrans) != 0) {
    mError("trans:%d, failed to prepare since %s", pTrans->id, terrstr());
    mndTransDrop(pTrans);
    goto _ERROR;
  }

  mndTransDrop(pTrans);
  taosMemoryFree(userObj.pIpWhiteList);
  return 0;
_ERROR:
  taosMemoryFree(userObj.pIpWhiteList);
  return -1;
}

static int32_t mndCreateDefaultUsers(SMnode *pMnode) {
  if (mndCreateDefaultUser(pMnode, TSDB_DEFAULT_USER, TSDB_DEFAULT_USER, TSDB_DEFAULT_PASS) != 0) {
    return -1;
  }

  return 0;
}

SSdbRaw *mndUserActionEncode(SUserObj *pUser) {
  terrno = TSDB_CODE_OUT_OF_MEMORY;

  int32_t ipWhiteReserve =
      pUser->pIpWhiteList ? (sizeof(SIpV4Range) * pUser->pIpWhiteList->num + sizeof(SIpWhiteList) + 4) : 16;
  int32_t numOfReadDbs = taosHashGetSize(pUser->readDbs);
  int32_t numOfWriteDbs = taosHashGetSize(pUser->writeDbs);
  int32_t numOfReadTbs = taosHashGetSize(pUser->readTbs);
  int32_t numOfWriteTbs = taosHashGetSize(pUser->writeTbs);
  int32_t numOfAlterTbs = taosHashGetSize(pUser->alterTbs);
  int32_t numOfReadViews = taosHashGetSize(pUser->readViews);
  int32_t numOfWriteViews = taosHashGetSize(pUser->writeViews);
  int32_t numOfAlterViews = taosHashGetSize(pUser->alterViews);
  int32_t numOfTopics = taosHashGetSize(pUser->topics);
  int32_t numOfUseDbs = taosHashGetSize(pUser->useDbs);
  int32_t size = sizeof(SUserObj) + USER_RESERVE_SIZE + (numOfReadDbs + numOfWriteDbs) * TSDB_DB_FNAME_LEN +
                 numOfTopics * TSDB_TOPIC_FNAME_LEN + ipWhiteReserve;

  char *stb = taosHashIterate(pUser->readTbs, NULL);
  while (stb != NULL) {
    size_t keyLen = 0;
    void  *key = taosHashGetKey(stb, &keyLen);
    size += sizeof(int32_t);
    size += keyLen;

    size_t valueLen = 0;
    valueLen = strlen(stb) + 1;
    size += sizeof(int32_t);
    size += valueLen;
    stb = taosHashIterate(pUser->readTbs, stb);
  }

  stb = taosHashIterate(pUser->writeTbs, NULL);
  while (stb != NULL) {
    size_t keyLen = 0;
    void  *key = taosHashGetKey(stb, &keyLen);
    size += sizeof(int32_t);
    size += keyLen;

    size_t valueLen = 0;
    valueLen = strlen(stb) + 1;
    size += sizeof(int32_t);
    size += valueLen;
    stb = taosHashIterate(pUser->writeTbs, stb);
  }

  stb = taosHashIterate(pUser->alterTbs, NULL);
  while (stb != NULL) {
    size_t keyLen = 0;
    void  *key = taosHashGetKey(stb, &keyLen);
    size += sizeof(int32_t);
    size += keyLen;

    size_t valueLen = 0;
    valueLen = strlen(stb) + 1;
    size += sizeof(int32_t);
    size += valueLen;
    stb = taosHashIterate(pUser->alterTbs, stb);
  }

  stb = taosHashIterate(pUser->readViews, NULL);
  while (stb != NULL) {
    size_t keyLen = 0;
    void  *key = taosHashGetKey(stb, &keyLen);
    size += sizeof(int32_t);
    size += keyLen;

    size_t valueLen = 0;
    valueLen = strlen(stb) + 1;
    size += sizeof(int32_t);
    size += valueLen;
    stb = taosHashIterate(pUser->readViews, stb);
  }

  stb = taosHashIterate(pUser->writeViews, NULL);
  while (stb != NULL) {
    size_t keyLen = 0;
    void  *key = taosHashGetKey(stb, &keyLen);
    size += sizeof(int32_t);
    size += keyLen;

    size_t valueLen = 0;
    valueLen = strlen(stb) + 1;
    size += sizeof(int32_t);
    size += valueLen;
    stb = taosHashIterate(pUser->writeViews, stb);
  }

  stb = taosHashIterate(pUser->alterViews, NULL);
  while (stb != NULL) {
    size_t keyLen = 0;
    void  *key = taosHashGetKey(stb, &keyLen);
    size += sizeof(int32_t);
    size += keyLen;

    size_t valueLen = 0;
    valueLen = strlen(stb) + 1;
    size += sizeof(int32_t);
    size += valueLen;
    stb = taosHashIterate(pUser->alterViews, stb);
  }

  int32_t *useDb = taosHashIterate(pUser->useDbs, NULL);
  while (useDb != NULL) {
    size_t keyLen = 0;
    void  *key = taosHashGetKey(useDb, &keyLen);
    size += sizeof(int32_t);
    size += keyLen;
    size += sizeof(int32_t);
    useDb = taosHashIterate(pUser->useDbs, useDb);
  }

  SSdbRaw *pRaw = sdbAllocRaw(SDB_USER, USER_VER_NUMBER, size);
  if (pRaw == NULL) goto _OVER;

  int32_t dataPos = 0;
  SDB_SET_BINARY(pRaw, dataPos, pUser->user, TSDB_USER_LEN, _OVER)
  SDB_SET_BINARY(pRaw, dataPos, pUser->pass, TSDB_PASSWORD_LEN, _OVER)
  SDB_SET_BINARY(pRaw, dataPos, pUser->acct, TSDB_USER_LEN, _OVER)
  SDB_SET_INT64(pRaw, dataPos, pUser->createdTime, _OVER)
  SDB_SET_INT64(pRaw, dataPos, pUser->updateTime, _OVER)
  SDB_SET_INT8(pRaw, dataPos, pUser->superUser, _OVER)
  SDB_SET_INT8(pRaw, dataPos, pUser->sysInfo, _OVER)
  SDB_SET_INT8(pRaw, dataPos, pUser->enable, _OVER)
  SDB_SET_UINT8(pRaw, dataPos, pUser->flag, _OVER)
  SDB_SET_INT32(pRaw, dataPos, pUser->authVersion, _OVER)
  SDB_SET_INT32(pRaw, dataPos, pUser->passVersion, _OVER)
  SDB_SET_INT32(pRaw, dataPos, numOfReadDbs, _OVER)
  SDB_SET_INT32(pRaw, dataPos, numOfWriteDbs, _OVER)
  SDB_SET_INT32(pRaw, dataPos, numOfTopics, _OVER)

  char *db = taosHashIterate(pUser->readDbs, NULL);
  while (db != NULL) {
    SDB_SET_BINARY(pRaw, dataPos, db, TSDB_DB_FNAME_LEN, _OVER);
    db = taosHashIterate(pUser->readDbs, db);
  }

  db = taosHashIterate(pUser->writeDbs, NULL);
  while (db != NULL) {
    SDB_SET_BINARY(pRaw, dataPos, db, TSDB_DB_FNAME_LEN, _OVER);
    db = taosHashIterate(pUser->writeDbs, db);
  }

  char *topic = taosHashIterate(pUser->topics, NULL);
  while (topic != NULL) {
    SDB_SET_BINARY(pRaw, dataPos, topic, TSDB_TOPIC_FNAME_LEN, _OVER);
    topic = taosHashIterate(pUser->topics, topic);
  }

  SDB_SET_INT32(pRaw, dataPos, numOfReadTbs, _OVER)
  SDB_SET_INT32(pRaw, dataPos, numOfWriteTbs, _OVER)
  SDB_SET_INT32(pRaw, dataPos, numOfAlterTbs, _OVER)
  SDB_SET_INT32(pRaw, dataPos, numOfReadViews, _OVER)
  SDB_SET_INT32(pRaw, dataPos, numOfWriteViews, _OVER)
  SDB_SET_INT32(pRaw, dataPos, numOfAlterViews, _OVER)
  SDB_SET_INT32(pRaw, dataPos, numOfUseDbs, _OVER)

  stb = taosHashIterate(pUser->readTbs, NULL);
  while (stb != NULL) {
    size_t keyLen = 0;
    void  *key = taosHashGetKey(stb, &keyLen);
    SDB_SET_INT32(pRaw, dataPos, keyLen, _OVER)
    SDB_SET_BINARY(pRaw, dataPos, key, keyLen, _OVER);

    size_t valueLen = 0;
    valueLen = strlen(stb) + 1;
    SDB_SET_INT32(pRaw, dataPos, valueLen, _OVER)
    SDB_SET_BINARY(pRaw, dataPos, stb, valueLen, _OVER);
    stb = taosHashIterate(pUser->readTbs, stb);
  }

  stb = taosHashIterate(pUser->writeTbs, NULL);
  while (stb != NULL) {
    size_t keyLen = 0;
    void  *key = taosHashGetKey(stb, &keyLen);
    SDB_SET_INT32(pRaw, dataPos, keyLen, _OVER)
    SDB_SET_BINARY(pRaw, dataPos, key, keyLen, _OVER);

    size_t valueLen = 0;
    valueLen = strlen(stb) + 1;
    SDB_SET_INT32(pRaw, dataPos, valueLen, _OVER)
    SDB_SET_BINARY(pRaw, dataPos, stb, valueLen, _OVER);
    stb = taosHashIterate(pUser->writeTbs, stb);
  }

  stb = taosHashIterate(pUser->alterTbs, NULL);
  while (stb != NULL) {
    size_t keyLen = 0;
    void  *key = taosHashGetKey(stb, &keyLen);
    SDB_SET_INT32(pRaw, dataPos, keyLen, _OVER)
    SDB_SET_BINARY(pRaw, dataPos, key, keyLen, _OVER);

    size_t valueLen = 0;
    valueLen = strlen(stb) + 1;
    SDB_SET_INT32(pRaw, dataPos, valueLen, _OVER)
    SDB_SET_BINARY(pRaw, dataPos, stb, valueLen, _OVER);
    stb = taosHashIterate(pUser->alterTbs, stb);
  }

  stb = taosHashIterate(pUser->readViews, NULL);
  while (stb != NULL) {
    size_t keyLen = 0;
    void  *key = taosHashGetKey(stb, &keyLen);
    SDB_SET_INT32(pRaw, dataPos, keyLen, _OVER)
    SDB_SET_BINARY(pRaw, dataPos, key, keyLen, _OVER);

    size_t valueLen = 0;
    valueLen = strlen(stb) + 1;
    SDB_SET_INT32(pRaw, dataPos, valueLen, _OVER)
    SDB_SET_BINARY(pRaw, dataPos, stb, valueLen, _OVER);
    stb = taosHashIterate(pUser->readViews, stb);
  }

  stb = taosHashIterate(pUser->writeViews, NULL);
  while (stb != NULL) {
    size_t keyLen = 0;
    void  *key = taosHashGetKey(stb, &keyLen);
    SDB_SET_INT32(pRaw, dataPos, keyLen, _OVER)
    SDB_SET_BINARY(pRaw, dataPos, key, keyLen, _OVER);

    size_t valueLen = 0;
    valueLen = strlen(stb) + 1;
    SDB_SET_INT32(pRaw, dataPos, valueLen, _OVER)
    SDB_SET_BINARY(pRaw, dataPos, stb, valueLen, _OVER);
    stb = taosHashIterate(pUser->writeViews, stb);
  }

  stb = taosHashIterate(pUser->alterViews, NULL);
  while (stb != NULL) {
    size_t keyLen = 0;
    void  *key = taosHashGetKey(stb, &keyLen);
    SDB_SET_INT32(pRaw, dataPos, keyLen, _OVER)
    SDB_SET_BINARY(pRaw, dataPos, key, keyLen, _OVER);

    size_t valueLen = 0;
    valueLen = strlen(stb) + 1;
    SDB_SET_INT32(pRaw, dataPos, valueLen, _OVER)
    SDB_SET_BINARY(pRaw, dataPos, stb, valueLen, _OVER);
    stb = taosHashIterate(pUser->alterViews, stb);
  }

  useDb = taosHashIterate(pUser->useDbs, NULL);
  while (useDb != NULL) {
    size_t keyLen = 0;
    void  *key = taosHashGetKey(useDb, &keyLen);
    SDB_SET_INT32(pRaw, dataPos, keyLen, _OVER)
    SDB_SET_BINARY(pRaw, dataPos, key, keyLen, _OVER);

    SDB_SET_INT32(pRaw, dataPos, *useDb, _OVER)
    useDb = taosHashIterate(pUser->useDbs, useDb);
  }

  // save white list
  int32_t num = pUser->pIpWhiteList->num;
  int32_t tlen = sizeof(SIpWhiteList) + num * sizeof(SIpV4Range) + 4;
  char   *buf = taosMemoryCalloc(1, tlen);
  int32_t len = tSerializeIpWhiteList(buf, tlen, pUser->pIpWhiteList);

  SDB_SET_INT32(pRaw, dataPos, len, _OVER);
  SDB_SET_BINARY(pRaw, dataPos, buf, len, _OVER);
  taosMemoryFree(buf);

  SDB_SET_INT64(pRaw, dataPos, pUser->ipWhiteListVer, _OVER);

  SDB_SET_RESERVE(pRaw, dataPos, USER_RESERVE_SIZE, _OVER)
  SDB_SET_DATALEN(pRaw, dataPos, _OVER)

  terrno = 0;

_OVER:
  if (terrno != 0) {
    mError("user:%s, failed to encode to raw:%p since %s", pUser->user, pRaw, terrstr());
    sdbFreeRaw(pRaw);
    return NULL;
  }

  mTrace("user:%s, encode to raw:%p, row:%p", pUser->user, pRaw, pUser);
  return pRaw;
}

static SSdbRow *mndUserActionDecode(SSdbRaw *pRaw) {
  terrno = TSDB_CODE_OUT_OF_MEMORY;
  SSdbRow  *pRow = NULL;
  SUserObj *pUser = NULL;

  int8_t sver = 0;
  if (sdbGetRawSoftVer(pRaw, &sver) != 0) goto _OVER;

  if (sver < 1 || sver > USER_VER_NUMBER) {
    terrno = TSDB_CODE_SDB_INVALID_DATA_VER;
    goto _OVER;
  }

  pRow = sdbAllocRow(sizeof(SUserObj));
  if (pRow == NULL) goto _OVER;

  pUser = sdbGetRowObj(pRow);
  if (pUser == NULL) goto _OVER;

  int32_t dataPos = 0;
  SDB_GET_BINARY(pRaw, dataPos, pUser->user, TSDB_USER_LEN, _OVER)
  SDB_GET_BINARY(pRaw, dataPos, pUser->pass, TSDB_PASSWORD_LEN, _OVER)
  SDB_GET_BINARY(pRaw, dataPos, pUser->acct, TSDB_USER_LEN, _OVER)
  SDB_GET_INT64(pRaw, dataPos, &pUser->createdTime, _OVER)
  SDB_GET_INT64(pRaw, dataPos, &pUser->updateTime, _OVER)
  SDB_GET_INT8(pRaw, dataPos, &pUser->superUser, _OVER)
  SDB_GET_INT8(pRaw, dataPos, &pUser->sysInfo, _OVER)
  SDB_GET_INT8(pRaw, dataPos, &pUser->enable, _OVER)
  SDB_GET_UINT8(pRaw, dataPos, &pUser->flag, _OVER)
  if (pUser->superUser) pUser->createdb = 1;
  SDB_GET_INT32(pRaw, dataPos, &pUser->authVersion, _OVER)
  if (sver >= 4) {
    SDB_GET_INT32(pRaw, dataPos, &pUser->passVersion, _OVER)
  }

  int32_t numOfReadDbs = 0;
  int32_t numOfWriteDbs = 0;
  int32_t numOfTopics = 0;
  SDB_GET_INT32(pRaw, dataPos, &numOfReadDbs, _OVER)
  SDB_GET_INT32(pRaw, dataPos, &numOfWriteDbs, _OVER)
  if (sver >= 2) {
    SDB_GET_INT32(pRaw, dataPos, &numOfTopics, _OVER)
  }

  pUser->readDbs = taosHashInit(numOfReadDbs, taosGetDefaultHashFunction(TSDB_DATA_TYPE_BINARY), true, HASH_ENTRY_LOCK);
  pUser->writeDbs =
      taosHashInit(numOfWriteDbs, taosGetDefaultHashFunction(TSDB_DATA_TYPE_BINARY), true, HASH_ENTRY_LOCK);
  pUser->topics = taosHashInit(numOfTopics, taosGetDefaultHashFunction(TSDB_DATA_TYPE_BINARY), true, HASH_ENTRY_LOCK);
  if (pUser->readDbs == NULL || pUser->writeDbs == NULL || pUser->topics == NULL) goto _OVER;

  for (int32_t i = 0; i < numOfReadDbs; ++i) {
    char db[TSDB_DB_FNAME_LEN] = {0};
    SDB_GET_BINARY(pRaw, dataPos, db, TSDB_DB_FNAME_LEN, _OVER)
    int32_t len = strlen(db) + 1;
    taosHashPut(pUser->readDbs, db, len, db, TSDB_DB_FNAME_LEN);
  }

  for (int32_t i = 0; i < numOfWriteDbs; ++i) {
    char db[TSDB_DB_FNAME_LEN] = {0};
    SDB_GET_BINARY(pRaw, dataPos, db, TSDB_DB_FNAME_LEN, _OVER)
    int32_t len = strlen(db) + 1;
    taosHashPut(pUser->writeDbs, db, len, db, TSDB_DB_FNAME_LEN);
  }

  if (sver >= 2) {
    for (int32_t i = 0; i < numOfTopics; ++i) {
      char topic[TSDB_TOPIC_FNAME_LEN] = {0};
      SDB_GET_BINARY(pRaw, dataPos, topic, TSDB_TOPIC_FNAME_LEN, _OVER)
      int32_t len = strlen(topic) + 1;
      taosHashPut(pUser->topics, topic, len, topic, TSDB_TOPIC_FNAME_LEN);
    }
  }

  if (sver >= 3) {
    int32_t numOfReadTbs = 0;
    int32_t numOfWriteTbs = 0;
    int32_t numOfAlterTbs = 0;
    int32_t numOfReadViews = 0;
    int32_t numOfWriteViews = 0;
    int32_t numOfAlterViews = 0;
    int32_t numOfUseDbs = 0;
    SDB_GET_INT32(pRaw, dataPos, &numOfReadTbs, _OVER)
    SDB_GET_INT32(pRaw, dataPos, &numOfWriteTbs, _OVER)
    if (sver >= 6) {
      SDB_GET_INT32(pRaw, dataPos, &numOfAlterTbs, _OVER)
      SDB_GET_INT32(pRaw, dataPos, &numOfReadViews, _OVER)
      SDB_GET_INT32(pRaw, dataPos, &numOfWriteViews, _OVER)
      SDB_GET_INT32(pRaw, dataPos, &numOfAlterViews, _OVER)
    }
    SDB_GET_INT32(pRaw, dataPos, &numOfUseDbs, _OVER)

    pUser->readTbs =
        taosHashInit(numOfReadTbs, taosGetDefaultHashFunction(TSDB_DATA_TYPE_BINARY), true, HASH_ENTRY_LOCK);
    pUser->writeTbs =
        taosHashInit(numOfWriteTbs, taosGetDefaultHashFunction(TSDB_DATA_TYPE_BINARY), true, HASH_ENTRY_LOCK);
    pUser->alterTbs =
        taosHashInit(numOfAlterTbs, taosGetDefaultHashFunction(TSDB_DATA_TYPE_BINARY), true, HASH_ENTRY_LOCK);

    pUser->readViews =
        taosHashInit(numOfReadViews, taosGetDefaultHashFunction(TSDB_DATA_TYPE_BINARY), true, HASH_ENTRY_LOCK);
    pUser->writeViews =
        taosHashInit(numOfWriteViews, taosGetDefaultHashFunction(TSDB_DATA_TYPE_BINARY), true, HASH_ENTRY_LOCK);
    pUser->alterViews =
        taosHashInit(numOfAlterViews, taosGetDefaultHashFunction(TSDB_DATA_TYPE_BINARY), true, HASH_ENTRY_LOCK);

    pUser->useDbs = taosHashInit(numOfUseDbs, taosGetDefaultHashFunction(TSDB_DATA_TYPE_BINARY), true, HASH_ENTRY_LOCK);

    for (int32_t i = 0; i < numOfReadTbs; ++i) {
      int32_t keyLen = 0;
      SDB_GET_INT32(pRaw, dataPos, &keyLen, _OVER);

      char *key = taosMemoryCalloc(keyLen, sizeof(char));
      memset(key, 0, keyLen);
      SDB_GET_BINARY(pRaw, dataPos, key, keyLen, _OVER);

      int32_t valuelen = 0;
      SDB_GET_INT32(pRaw, dataPos, &valuelen, _OVER);
      char *value = taosMemoryCalloc(valuelen, sizeof(char));
      memset(value, 0, valuelen);
      SDB_GET_BINARY(pRaw, dataPos, value, valuelen, _OVER)

      taosHashPut(pUser->readTbs, key, keyLen, value, valuelen);

      taosMemoryFree(key);
      taosMemoryFree(value);
    }

    for (int32_t i = 0; i < numOfWriteTbs; ++i) {
      int32_t keyLen = 0;
      SDB_GET_INT32(pRaw, dataPos, &keyLen, _OVER);

      char *key = taosMemoryCalloc(keyLen, sizeof(char));
      memset(key, 0, keyLen);
      SDB_GET_BINARY(pRaw, dataPos, key, keyLen, _OVER);

      int32_t valuelen = 0;
      SDB_GET_INT32(pRaw, dataPos, &valuelen, _OVER);
      char *value = taosMemoryCalloc(valuelen, sizeof(char));
      memset(value, 0, valuelen);
      SDB_GET_BINARY(pRaw, dataPos, value, valuelen, _OVER)

      taosHashPut(pUser->writeTbs, key, keyLen, value, valuelen);

      taosMemoryFree(key);
      taosMemoryFree(value);
    }

    if (sver >= 6) {
      for (int32_t i = 0; i < numOfAlterTbs; ++i) {
        int32_t keyLen = 0;
        SDB_GET_INT32(pRaw, dataPos, &keyLen, _OVER);

        char *key = taosMemoryCalloc(keyLen, sizeof(char));
        memset(key, 0, keyLen);
        SDB_GET_BINARY(pRaw, dataPos, key, keyLen, _OVER);

        int32_t valuelen = 0;
        SDB_GET_INT32(pRaw, dataPos, &valuelen, _OVER);
        char *value = taosMemoryCalloc(valuelen, sizeof(char));
        memset(value, 0, valuelen);
        SDB_GET_BINARY(pRaw, dataPos, value, valuelen, _OVER)

        taosHashPut(pUser->alterTbs, key, keyLen, value, valuelen);

        taosMemoryFree(key);
        taosMemoryFree(value);
      }

      for (int32_t i = 0; i < numOfReadViews; ++i) {
        int32_t keyLen = 0;
        SDB_GET_INT32(pRaw, dataPos, &keyLen, _OVER);

        char *key = taosMemoryCalloc(keyLen, sizeof(char));
        memset(key, 0, keyLen);
        SDB_GET_BINARY(pRaw, dataPos, key, keyLen, _OVER);

        int32_t valuelen = 0;
        SDB_GET_INT32(pRaw, dataPos, &valuelen, _OVER);
        char *value = taosMemoryCalloc(valuelen, sizeof(char));
        memset(value, 0, valuelen);
        SDB_GET_BINARY(pRaw, dataPos, value, valuelen, _OVER)

        taosHashPut(pUser->readViews, key, keyLen, value, valuelen);

        taosMemoryFree(key);
        taosMemoryFree(value);
      }

      for (int32_t i = 0; i < numOfWriteViews; ++i) {
        int32_t keyLen = 0;
        SDB_GET_INT32(pRaw, dataPos, &keyLen, _OVER);

        char *key = taosMemoryCalloc(keyLen, sizeof(char));
        memset(key, 0, keyLen);
        SDB_GET_BINARY(pRaw, dataPos, key, keyLen, _OVER);

        int32_t valuelen = 0;
        SDB_GET_INT32(pRaw, dataPos, &valuelen, _OVER);
        char *value = taosMemoryCalloc(valuelen, sizeof(char));
        memset(value, 0, valuelen);
        SDB_GET_BINARY(pRaw, dataPos, value, valuelen, _OVER)

        taosHashPut(pUser->writeViews, key, keyLen, value, valuelen);

        taosMemoryFree(key);
        taosMemoryFree(value);
      }

      for (int32_t i = 0; i < numOfAlterViews; ++i) {
        int32_t keyLen = 0;
        SDB_GET_INT32(pRaw, dataPos, &keyLen, _OVER);

        char *key = taosMemoryCalloc(keyLen, sizeof(char));
        memset(key, 0, keyLen);
        SDB_GET_BINARY(pRaw, dataPos, key, keyLen, _OVER);

        int32_t valuelen = 0;
        SDB_GET_INT32(pRaw, dataPos, &valuelen, _OVER);
        char *value = taosMemoryCalloc(valuelen, sizeof(char));
        memset(value, 0, valuelen);
        SDB_GET_BINARY(pRaw, dataPos, value, valuelen, _OVER)

        taosHashPut(pUser->alterViews, key, keyLen, value, valuelen);

        taosMemoryFree(key);
        taosMemoryFree(value);
      }
    }

    for (int32_t i = 0; i < numOfUseDbs; ++i) {
      int32_t keyLen = 0;
      SDB_GET_INT32(pRaw, dataPos, &keyLen, _OVER);

      char *key = taosMemoryCalloc(keyLen, sizeof(char));
      memset(key, 0, keyLen);
      SDB_GET_BINARY(pRaw, dataPos, key, keyLen, _OVER);

      int32_t ref = 0;
      SDB_GET_INT32(pRaw, dataPos, &ref, _OVER);

      taosHashPut(pUser->useDbs, key, keyLen, &ref, sizeof(ref));
      taosMemoryFree(key);
    }
  }
  // decoder white list
  if (sver >= 5) {
    int32_t len = 0;
    SDB_GET_INT32(pRaw, dataPos, &len, _OVER);

    char *buf = taosMemoryMalloc(len);
    if (buf == NULL) goto _OVER;
    SDB_GET_BINARY(pRaw, dataPos, buf, len, _OVER);

    pUser->pIpWhiteList = createIpWhiteList(buf, len);
    taosMemoryFree(buf);

    SDB_GET_INT64(pRaw, dataPos, &pUser->ipWhiteListVer, _OVER);
  }

  if (pUser->pIpWhiteList == NULL) {
    pUser->pIpWhiteList = createDefaultIpWhiteList();
    pUser->ipWhiteListVer = taosGetTimestampMs();
  }

  SDB_GET_RESERVE(pRaw, dataPos, USER_RESERVE_SIZE, _OVER)
  taosInitRWLatch(&pUser->lock);

  terrno = 0;

_OVER:
  if (terrno != 0) {
    mError("user:%s, failed to decode from raw:%p since %s", pUser == NULL ? "null" : pUser->user, pRaw, terrstr());
    if (pUser != NULL) {
      taosHashCleanup(pUser->readDbs);
      taosHashCleanup(pUser->writeDbs);
      taosHashCleanup(pUser->topics);
      taosHashCleanup(pUser->readTbs);
      taosHashCleanup(pUser->writeTbs);
      taosHashCleanup(pUser->alterTbs);
      taosHashCleanup(pUser->readViews);
      taosHashCleanup(pUser->writeViews);
      taosHashCleanup(pUser->alterViews);
      taosHashCleanup(pUser->useDbs);
      taosMemoryFreeClear(pUser->pIpWhiteList);
    }
    taosMemoryFreeClear(pRow);
    return NULL;
  }

  mTrace("user:%s, decode from raw:%p, row:%p", pUser->user, pRaw, pUser);
  return pRow;
}

static int32_t mndUserActionInsert(SSdb *pSdb, SUserObj *pUser) {
  mTrace("user:%s, perform insert action, row:%p", pUser->user, pUser);

  SAcctObj *pAcct = sdbAcquire(pSdb, SDB_ACCT, pUser->acct);
  if (pAcct == NULL) {
    terrno = TSDB_CODE_MND_ACCT_NOT_EXIST;
    mError("user:%s, failed to perform insert action since %s", pUser->user, terrstr());
    return -1;
  }
  pUser->acctId = pAcct->acctId;
  sdbRelease(pSdb, pAcct);

  return 0;
}

SHashObj *mndDupTableHash(SHashObj *pOld) {
  SHashObj *pNew =
      taosHashInit(taosHashGetSize(pOld), taosGetDefaultHashFunction(TSDB_DATA_TYPE_BINARY), true, HASH_ENTRY_LOCK);
  if (pNew == NULL) {
    terrno = TSDB_CODE_OUT_OF_MEMORY;
    return NULL;
  }

  char *tb = taosHashIterate(pOld, NULL);
  while (tb != NULL) {
    size_t keyLen = 0;
    char  *key = taosHashGetKey(tb, &keyLen);

    int32_t valueLen = strlen(tb) + 1;
    if (taosHashPut(pNew, key, keyLen, tb, valueLen) != 0) {
      taosHashCancelIterate(pOld, tb);
      taosHashCleanup(pNew);
      terrno = TSDB_CODE_OUT_OF_MEMORY;
      return NULL;
    }
    tb = taosHashIterate(pOld, tb);
  }

  return pNew;
}

SHashObj *mndDupUseDbHash(SHashObj *pOld) {
  SHashObj *pNew =
      taosHashInit(taosHashGetSize(pOld), taosGetDefaultHashFunction(TSDB_DATA_TYPE_BINARY), true, HASH_ENTRY_LOCK);
  if (pNew == NULL) {
    terrno = TSDB_CODE_OUT_OF_MEMORY;
    return NULL;
  }

  int32_t *db = taosHashIterate(pOld, NULL);
  while (db != NULL) {
    size_t keyLen = 0;
    char  *key = taosHashGetKey(db, &keyLen);

    if (taosHashPut(pNew, key, keyLen, db, sizeof(*db)) != 0) {
      taosHashCancelIterate(pOld, db);
      taosHashCleanup(pNew);
      terrno = TSDB_CODE_OUT_OF_MEMORY;
      return NULL;
    }
    db = taosHashIterate(pOld, db);
  }

  return pNew;
}

int32_t mndUserDupObj(SUserObj *pUser, SUserObj *pNew) {
  memcpy(pNew, pUser, sizeof(SUserObj));
  pNew->authVersion++;
  pNew->updateTime = taosGetTimestampMs();

  taosRLockLatch(&pUser->lock);
  pNew->readDbs = mndDupDbHash(pUser->readDbs);
  pNew->writeDbs = mndDupDbHash(pUser->writeDbs);
  pNew->readTbs = mndDupTableHash(pUser->readTbs);
  pNew->writeTbs = mndDupTableHash(pUser->writeTbs);
  pNew->alterTbs = mndDupTableHash(pUser->alterTbs);
  pNew->readViews = mndDupTableHash(pUser->readViews);
  pNew->writeViews = mndDupTableHash(pUser->writeViews);
  pNew->alterViews = mndDupTableHash(pUser->alterViews);
  pNew->topics = mndDupTopicHash(pUser->topics);
  pNew->useDbs = mndDupUseDbHash(pUser->useDbs);
  pNew->pIpWhiteList = cloneIpWhiteList(pUser->pIpWhiteList);

  taosRUnLockLatch(&pUser->lock);

  if (pNew->readDbs == NULL || pNew->writeDbs == NULL || pNew->topics == NULL) {
    return -1;
  }
  return 0;
}

void mndUserFreeObj(SUserObj *pUser) {
  taosHashCleanup(pUser->readDbs);
  taosHashCleanup(pUser->writeDbs);
  taosHashCleanup(pUser->topics);
  taosHashCleanup(pUser->readTbs);
  taosHashCleanup(pUser->writeTbs);
  taosHashCleanup(pUser->alterTbs);
  taosHashCleanup(pUser->readViews);
  taosHashCleanup(pUser->writeViews);
  taosHashCleanup(pUser->alterViews);
  taosHashCleanup(pUser->useDbs);
  taosMemoryFreeClear(pUser->pIpWhiteList);
  pUser->readDbs = NULL;
  pUser->writeDbs = NULL;
  pUser->topics = NULL;
  pUser->readTbs = NULL;
  pUser->writeTbs = NULL;
  pUser->alterTbs = NULL;
  pUser->readViews = NULL;
  pUser->writeViews = NULL;
  pUser->alterViews = NULL;
  pUser->useDbs = NULL;
}

static int32_t mndUserActionDelete(SSdb *pSdb, SUserObj *pUser) {
  mTrace("user:%s, perform delete action, row:%p", pUser->user, pUser);
  mndUserFreeObj(pUser);
  return 0;
}

static int32_t mndUserActionUpdate(SSdb *pSdb, SUserObj *pOld, SUserObj *pNew) {
  mTrace("user:%s, perform update action, old row:%p new row:%p", pOld->user, pOld, pNew);
  taosWLockLatch(&pOld->lock);
  pOld->updateTime = pNew->updateTime;
  pOld->authVersion = pNew->authVersion;
  pOld->passVersion = pNew->passVersion;
  pOld->sysInfo = pNew->sysInfo;
  pOld->enable = pNew->enable;
  pOld->flag = pNew->flag;
  memcpy(pOld->pass, pNew->pass, TSDB_PASSWORD_LEN);
  TSWAP(pOld->readDbs, pNew->readDbs);
  TSWAP(pOld->writeDbs, pNew->writeDbs);
  TSWAP(pOld->topics, pNew->topics);
  TSWAP(pOld->readTbs, pNew->readTbs);
  TSWAP(pOld->writeTbs, pNew->writeTbs);
  TSWAP(pOld->alterTbs, pNew->alterTbs);
  TSWAP(pOld->readViews, pNew->readViews);
  TSWAP(pOld->writeViews, pNew->writeViews);
  TSWAP(pOld->alterViews, pNew->alterViews);
  TSWAP(pOld->useDbs, pNew->useDbs);

  int32_t sz = sizeof(SIpWhiteList) + pNew->pIpWhiteList->num * sizeof(SIpV4Range);
  pOld->pIpWhiteList = taosMemoryRealloc(pOld->pIpWhiteList, sz);
  memcpy(pOld->pIpWhiteList, pNew->pIpWhiteList, sz);
  pOld->ipWhiteListVer = pNew->ipWhiteListVer;

  taosWUnLockLatch(&pOld->lock);

  return 0;
}

SUserObj *mndAcquireUser(SMnode *pMnode, const char *userName) {
  SSdb     *pSdb = pMnode->pSdb;
  SUserObj *pUser = sdbAcquire(pSdb, SDB_USER, userName);
  if (pUser == NULL) {
    if (terrno == TSDB_CODE_SDB_OBJ_NOT_THERE) {
      terrno = TSDB_CODE_MND_USER_NOT_EXIST;
    } else {
      terrno = TSDB_CODE_MND_USER_NOT_AVAILABLE;
    }
  }
  return pUser;
}

void mndReleaseUser(SMnode *pMnode, SUserObj *pUser) {
  SSdb *pSdb = pMnode->pSdb;
  sdbRelease(pSdb, pUser);
}

static int32_t mndCreateUser(SMnode *pMnode, char *acct, SCreateUserReq *pCreate, SRpcMsg *pReq) {
  SUserObj userObj = {0};
  if (pCreate->isImport != 1) {
    taosEncryptPass_c((uint8_t *)pCreate->pass, strlen(pCreate->pass), userObj.pass);
  } else {
    // mInfo("pCreate->pass:%s", pCreate->pass)
    strncpy(userObj.pass, pCreate->pass, TSDB_PASSWORD_LEN);
  }
  tstrncpy(userObj.user, pCreate->user, TSDB_USER_LEN);
  tstrncpy(userObj.acct, acct, TSDB_USER_LEN);
  userObj.createdTime = taosGetTimestampMs();
  userObj.updateTime = userObj.createdTime;
  userObj.superUser = 0;  // pCreate->superUser;
  userObj.sysInfo = pCreate->sysInfo;
  userObj.enable = pCreate->enable;
  userObj.createdb = pCreate->createDb;

  if (pCreate->numIpRanges == 0) {
    userObj.pIpWhiteList = createDefaultIpWhiteList();

  } else {
    SHashObj *pUniqueTab = taosHashInit(64, MurmurHash3_32, false, HASH_NO_LOCK);
    int32_t   dummpy = 0;
    for (int i = 0; i < pCreate->numIpRanges; i++) {
      SIpV4Range range = {.ip = pCreate->pIpRanges[i].ip, .mask = pCreate->pIpRanges[i].mask};
      taosHashPut(pUniqueTab, &range, sizeof(range), &dummpy, sizeof(dummpy));
    }
    taosHashPut(pUniqueTab, &defaultIpRange, sizeof(defaultIpRange), &dummpy, sizeof(dummpy));

    if (taosHashGetSize(pUniqueTab) > MND_MAX_USE_HOST) {
      terrno = TSDB_CODE_MND_TOO_MANY_USER_HOST;
      taosHashCleanup(pUniqueTab);
      return terrno;
    }

    int32_t       numOfRanges = taosHashGetSize(pUniqueTab);
    SIpWhiteList *p = taosMemoryCalloc(1, sizeof(SIpWhiteList) + numOfRanges * sizeof(SIpV4Range));
    void         *pIter = taosHashIterate(pUniqueTab, NULL);
    int32_t       i = 0;
    while (pIter) {
      size_t      len = 0;
      SIpV4Range *key = taosHashGetKey(pIter, &len);
      p->pIpRange[i].ip = key->ip;
      p->pIpRange[i].mask = key->mask;
      pIter = taosHashIterate(pUniqueTab, pIter);

      i++;
    }

    taosHashCleanup(pUniqueTab);
    p->num = numOfRanges;
    userObj.pIpWhiteList = p;
  }

  userObj.ipWhiteListVer = taosGetTimestampMs();

  STrans *pTrans = mndTransCreate(pMnode, TRN_POLICY_ROLLBACK, TRN_CONFLICT_NOTHING, pReq, "create-user");
  if (pTrans == NULL) {
    mError("user:%s, failed to create since %s", pCreate->user, terrstr());

    taosMemoryFree(userObj.pIpWhiteList);
    return -1;
  }
  mInfo("trans:%d, used to create user:%s", pTrans->id, pCreate->user);

  SSdbRaw *pCommitRaw = mndUserActionEncode(&userObj);
  if (pCommitRaw == NULL || mndTransAppendCommitlog(pTrans, pCommitRaw) != 0) {
    mError("trans:%d, failed to commit redo log since %s", pTrans->id, terrstr());
    mndTransDrop(pTrans);
    goto _OVER;
  }
  (void)sdbSetRawStatus(pCommitRaw, SDB_STATUS_READY);

  if (mndTransPrepare(pMnode, pTrans) != 0) {
    mError("trans:%d, failed to prepare since %s", pTrans->id, terrstr());
    mndTransDrop(pTrans);
    goto _OVER;
  }
  ipWhiteMgtUpdate(pMnode, userObj.user, userObj.pIpWhiteList);
  taosMemoryFree(userObj.pIpWhiteList);

  mndTransDrop(pTrans);
  return 0;
_OVER:
  taosMemoryFree(userObj.pIpWhiteList);

  return -1;
}

static int32_t mndProcessCreateUserReq(SRpcMsg *pReq) {
  SMnode        *pMnode = pReq->info.node;
  int32_t        code = -1;
  SUserObj      *pUser = NULL;
  SUserObj      *pOperUser = NULL;
  SCreateUserReq createReq = {0};

  if (tDeserializeSCreateUserReq(pReq->pCont, pReq->contLen, &createReq) != 0) {
    terrno = TSDB_CODE_INVALID_MSG;
    goto _OVER;
  }

  mInfo("user:%s, start to create, createdb:%d, is_import:%d", createReq.user, createReq.isImport, createReq.createDb);

#ifndef TD_ENTERPRISE
  if (createReq.isImport == 1) {
    goto _OVER;
  }
#endif

  if (createReq.isImport != 1) {
    if (mndCheckOperPrivilege(pMnode, pReq->info.conn.user, MND_OPER_CREATE_USER) != 0) {
      goto _OVER;
    }
  } else {
    if (strcmp(pReq->info.conn.user, "root") != 0) {
      mError("The operation is not permitted, user:%s", pReq->info.conn.user);
      terrno = TSDB_CODE_MND_NO_RIGHTS;
      goto _OVER;
    }
  }

  if (createReq.user[0] == 0) {
    terrno = TSDB_CODE_MND_INVALID_USER_FORMAT;
    goto _OVER;
  }

  if (createReq.pass[0] == 0) {
    terrno = TSDB_CODE_MND_INVALID_PASS_FORMAT;
    goto _OVER;
  }

  if (createReq.isImport != 1) {
    if (strlen(createReq.pass) >= TSDB_PASSWORD_LEN) {
      terrno = TSDB_CODE_PAR_NAME_OR_PASSWD_TOO_LONG;
      goto _OVER;
    }
  }

  pUser = mndAcquireUser(pMnode, createReq.user);
  if (pUser != NULL) {
    terrno = TSDB_CODE_MND_USER_ALREADY_EXIST;
    goto _OVER;
  }

  pOperUser = mndAcquireUser(pMnode, pReq->info.conn.user);
  if (pOperUser == NULL) {
    terrno = TSDB_CODE_MND_NO_USER_FROM_CONN;
    goto _OVER;
  }

  if ((terrno = grantCheck(TSDB_GRANT_USER)) != 0) {
    code = terrno;
    goto _OVER;
  }

  code = mndCreateUser(pMnode, pOperUser->acct, &createReq, pReq);
  if (code == 0) code = TSDB_CODE_ACTION_IN_PROGRESS;

  char detail[1000] = {0};
  sprintf(detail, "enable:%d, superUser:%d, sysInfo:%d, password:xxx", createReq.enable, createReq.superUser,
          createReq.sysInfo);
<<<<<<< HEAD
=======
  char operation[15] = {0};
  if (createReq.isImport == 1) {
    strcpy(operation, "importUser");
  } else {
    strcpy(operation, "createUser");
  }
>>>>>>> 9a97f976

  auditRecord(pReq, pMnode->clusterId, operation, "", createReq.user, detail, strlen(detail));

_OVER:
  if (code != 0 && code != TSDB_CODE_ACTION_IN_PROGRESS) {
    mError("user:%s, failed to create since %s", createReq.user, terrstr());
  }

  mndReleaseUser(pMnode, pUser);
  mndReleaseUser(pMnode, pOperUser);
  tFreeSCreateUserReq(&createReq);

  return code;
}

int32_t mndProcessGetUserWhiteListReq(SRpcMsg *pReq) {
  SMnode              *pMnode = pReq->info.node;
  int32_t              code = -1;
  SUserObj            *pUser = NULL;
  SGetUserWhiteListReq wlReq = {0};
  SGetUserWhiteListRsp wlRsp = {0};

  if (tDeserializeSGetUserWhiteListReq(pReq->pCont, pReq->contLen, &wlReq) != 0) {
    terrno = TSDB_CODE_INVALID_MSG;
    goto _OVER;
  }
  mTrace("user: %s, start to get whitelist", wlReq.user);

  pUser = mndAcquireUser(pMnode, wlReq.user);
  if (pUser == NULL) {
    terrno = TSDB_CODE_MND_USER_NOT_EXIST;
    goto _OVER;
  }

  code = mndSetUserWhiteListRsp(pMnode, pUser, &wlRsp);
  if (code) {
    goto _OVER;
  }
  int32_t contLen = tSerializeSGetUserWhiteListRsp(NULL, 0, &wlRsp);
  void   *pRsp = rpcMallocCont(contLen);
  if (pRsp == NULL) {
    terrno = TSDB_CODE_OUT_OF_MEMORY;
    goto _OVER;
  }

  tSerializeSGetUserWhiteListRsp(pRsp, contLen, &wlRsp);

  pReq->info.rsp = pRsp;
  pReq->info.rspLen = contLen;
  code = 0;
_OVER:
  mndReleaseUser(pMnode, pUser);
  tFreeSGetUserWhiteListRsp(&wlRsp);
  return code;
}

int32_t mndProcesSRetrieveIpWhiteReq(SRpcMsg *pReq) {
  // impl later
  SRetrieveIpWhiteReq req = {0};
  if (tDeserializeRetrieveIpWhite(pReq->pCont, pReq->contLen, &req) != 0) {
    terrno = TSDB_CODE_INVALID_MSG;
    goto _OVER;
  }

  SUpdateIpWhite ipWhite = {0};
  ipWhiteMgtFillMsg(&ipWhite);

  int32_t len = tSerializeSUpdateIpWhite(NULL, 0, &ipWhite);

  void *pRsp = rpcMallocCont(len);
  tSerializeSUpdateIpWhite(pRsp, len, &ipWhite);

  pReq->info.rsp = pRsp;
  pReq->info.rspLen = len;
  //}
  tFreeSUpdateIpWhiteReq(&ipWhite);

  return 0;
_OVER:
  return -1;
}

static int32_t mndAlterUser(SMnode *pMnode, SUserObj *pOld, SUserObj *pNew, SRpcMsg *pReq) {
  STrans *pTrans = mndTransCreate(pMnode, TRN_POLICY_ROLLBACK, TRN_CONFLICT_NOTHING, pReq, "alter-user");
  if (pTrans == NULL) {
    mError("user:%s, failed to alter since %s", pOld->user, terrstr());
    return -1;
  }
  mInfo("trans:%d, used to alter user:%s", pTrans->id, pOld->user);

  SSdbRaw *pCommitRaw = mndUserActionEncode(pNew);
  if (pCommitRaw == NULL || mndTransAppendCommitlog(pTrans, pCommitRaw) != 0) {
    mError("trans:%d, failed to append commit log since %s", pTrans->id, terrstr());
    mndTransDrop(pTrans);
    return -1;
  }
  (void)sdbSetRawStatus(pCommitRaw, SDB_STATUS_READY);

  if (mndTransPrepare(pMnode, pTrans) != 0) {
    mError("trans:%d, failed to prepare since %s", pTrans->id, terrstr());
    mndTransDrop(pTrans);
    return -1;
  }
  ipWhiteMgtUpdate(pMnode, pNew->user, pNew->pIpWhiteList);
  mndTransDrop(pTrans);
  return 0;
}

SHashObj *mndDupObjHash(SHashObj *pOld, int32_t dataLen) {
  SHashObj *pNew =
      taosHashInit(taosHashGetSize(pOld), taosGetDefaultHashFunction(TSDB_DATA_TYPE_BINARY), true, HASH_ENTRY_LOCK);
  if (pNew == NULL) {
    terrno = TSDB_CODE_OUT_OF_MEMORY;
    return NULL;
  }

  char *db = taosHashIterate(pOld, NULL);
  while (db != NULL) {
    int32_t len = strlen(db) + 1;
    if (taosHashPut(pNew, db, len, db, dataLen) != 0) {
      taosHashCancelIterate(pOld, db);
      taosHashCleanup(pNew);
      terrno = TSDB_CODE_OUT_OF_MEMORY;
      return NULL;
    }
    db = taosHashIterate(pOld, db);
  }

  return pNew;
}

SHashObj *mndDupDbHash(SHashObj *pOld) { return mndDupObjHash(pOld, TSDB_DB_FNAME_LEN); }

SHashObj *mndDupTopicHash(SHashObj *pOld) { return mndDupObjHash(pOld, TSDB_TOPIC_FNAME_LEN); }

static int32_t mndTablePriviledge(SMnode *pMnode, SHashObj *hash, SHashObj *useDbHash, SAlterUserReq *alterReq,
                                  SSdb *pSdb) {
  void *pIter = NULL;
  char  tbFName[TSDB_TABLE_FNAME_LEN] = {0};

  snprintf(tbFName, sizeof(tbFName), "%s.%s", alterReq->objname, alterReq->tabName);
  int32_t len = strlen(tbFName) + 1;

  if (alterReq->tagCond != NULL && alterReq->tagCondLen != 0) {
    char *value = taosHashGet(hash, tbFName, len);
    if (value != NULL) {
      terrno = TSDB_CODE_MND_PRIVILEDGE_EXIST;
      return -1;
    }

    int32_t condLen = alterReq->tagCondLen;
    if (taosHashPut(hash, tbFName, len, alterReq->tagCond, condLen) != 0) {
      return -1;
    }
  } else {
    if (taosHashPut(hash, tbFName, len, alterReq->isView ? "v" : "t", 2) != 0) {
      return -1;
    }
  }

  int32_t  dbKeyLen = strlen(alterReq->objname) + 1;
  int32_t  ref = 1;
  int32_t *currRef = taosHashGet(useDbHash, alterReq->objname, dbKeyLen);
  if (NULL != currRef) {
    ref = (*currRef) + 1;
  }
  if (taosHashPut(useDbHash, alterReq->objname, dbKeyLen, &ref, sizeof(ref)) != 0) {
    return -1;
  }

  return 0;
}

static int32_t mndRemoveTablePriviledge(SMnode *pMnode, SHashObj *hash, SHashObj *useDbHash, SAlterUserReq *alterReq,
                                        SSdb *pSdb) {
  void *pIter = NULL;
  char  tbFName[TSDB_TABLE_FNAME_LEN] = {0};
  snprintf(tbFName, sizeof(tbFName), "%s.%s", alterReq->objname, alterReq->tabName);
  int32_t len = strlen(tbFName) + 1;

  if (taosHashRemove(hash, tbFName, len) != 0) {
    return -1;
  }

  int32_t  dbKeyLen = strlen(alterReq->objname) + 1;
  int32_t *currRef = taosHashGet(useDbHash, alterReq->objname, dbKeyLen);
  if (NULL == currRef) {
    return 0;
  }

  if (1 == *currRef) {
    if (taosHashRemove(useDbHash, alterReq->objname, dbKeyLen) != 0) {
      return -1;
    }
    return 0;
  }
  int32_t ref = (*currRef) - 1;
  if (taosHashPut(useDbHash, alterReq->objname, dbKeyLen, &ref, sizeof(ref)) != 0) {
    return -1;
  }

  return 0;
}

static char *mndUserAuditTypeStr(int32_t type) {
  if (type == TSDB_ALTER_USER_PASSWD) {
    return "changePassword";
  }
  if (type == TSDB_ALTER_USER_SUPERUSER) {
    return "changeSuperUser";
  }
  if (type == TSDB_ALTER_USER_ENABLE) {
    return "enableUser";
  }
  if (type == TSDB_ALTER_USER_SYSINFO) {
    return "userSysInfo";
  }
  if (type == TSDB_ALTER_USER_CREATEDB) {
    return "userCreateDB";
  }
  return "error";
}

static int32_t mndProcessAlterUserPrivilegesReq(SAlterUserReq *pAlterReq, SMnode *pMnode, SUserObj *pNewUser) {
  SSdb *pSdb = pMnode->pSdb;
  void *pIter = NULL;

  if (ALTER_USER_ADD_READ_DB_PRIV(pAlterReq->alterType, pAlterReq->privileges, pAlterReq->tabName) ||
      ALTER_USER_ADD_ALL_DB_PRIV(pAlterReq->alterType, pAlterReq->privileges, pAlterReq->tabName)) {
    if (strcmp(pAlterReq->objname, "1.*") != 0) {
      int32_t len = strlen(pAlterReq->objname) + 1;
      SDbObj *pDb = mndAcquireDb(pMnode, pAlterReq->objname);
      if (pDb == NULL) {
        mndReleaseDb(pMnode, pDb);
        return -1;
      }
      if (taosHashPut(pNewUser->readDbs, pAlterReq->objname, len, pAlterReq->objname, TSDB_DB_FNAME_LEN) != 0) {
        mndReleaseDb(pMnode, pDb);
        return -1;
      }
      mndReleaseDb(pMnode, pDb);
    } else {
      while (1) {
        SDbObj *pDb = NULL;
        pIter = sdbFetch(pSdb, SDB_DB, pIter, (void **)&pDb);
        if (pIter == NULL) break;
        int32_t len = strlen(pDb->name) + 1;
        taosHashPut(pNewUser->readDbs, pDb->name, len, pDb->name, TSDB_DB_FNAME_LEN);
        sdbRelease(pSdb, pDb);
      }
    }
  }

  if (ALTER_USER_ADD_WRITE_DB_PRIV(pAlterReq->alterType, pAlterReq->privileges, pAlterReq->tabName) ||
      ALTER_USER_ADD_ALL_DB_PRIV(pAlterReq->alterType, pAlterReq->privileges, pAlterReq->tabName)) {
    if (strcmp(pAlterReq->objname, "1.*") != 0) {
      int32_t len = strlen(pAlterReq->objname) + 1;
      SDbObj *pDb = mndAcquireDb(pMnode, pAlterReq->objname);
      if (pDb == NULL) {
        mndReleaseDb(pMnode, pDb);
        return -1;
      }
      if (taosHashPut(pNewUser->writeDbs, pAlterReq->objname, len, pAlterReq->objname, TSDB_DB_FNAME_LEN) != 0) {
        mndReleaseDb(pMnode, pDb);
        return -1;
      }
      mndReleaseDb(pMnode, pDb);
    } else {
      while (1) {
        SDbObj *pDb = NULL;
        pIter = sdbFetch(pSdb, SDB_DB, pIter, (void **)&pDb);
        if (pIter == NULL) break;
        int32_t len = strlen(pDb->name) + 1;
        taosHashPut(pNewUser->writeDbs, pDb->name, len, pDb->name, TSDB_DB_FNAME_LEN);
        sdbRelease(pSdb, pDb);
      }
    }
  }

  if (ALTER_USER_DEL_READ_DB_PRIV(pAlterReq->alterType, pAlterReq->privileges, pAlterReq->tabName) ||
      ALTER_USER_DEL_ALL_DB_PRIV(pAlterReq->alterType, pAlterReq->privileges, pAlterReq->tabName)) {
    if (strcmp(pAlterReq->objname, "1.*") != 0) {
      int32_t len = strlen(pAlterReq->objname) + 1;
      SDbObj *pDb = mndAcquireDb(pMnode, pAlterReq->objname);
      if (pDb == NULL) {
        mndReleaseDb(pMnode, pDb);
        return -1;
      }
      taosHashRemove(pNewUser->readDbs, pAlterReq->objname, len);
      mndReleaseDb(pMnode, pDb);
    } else {
      taosHashClear(pNewUser->readDbs);
    }
  }

  if (ALTER_USER_DEL_WRITE_DB_PRIV(pAlterReq->alterType, pAlterReq->privileges, pAlterReq->tabName) ||
      ALTER_USER_DEL_ALL_DB_PRIV(pAlterReq->alterType, pAlterReq->privileges, pAlterReq->tabName)) {
    if (strcmp(pAlterReq->objname, "1.*") != 0) {
      int32_t len = strlen(pAlterReq->objname) + 1;
      SDbObj *pDb = mndAcquireDb(pMnode, pAlterReq->objname);
      if (pDb == NULL) {
        mndReleaseDb(pMnode, pDb);
        return -1;
      }
      taosHashRemove(pNewUser->writeDbs, pAlterReq->objname, len);
      mndReleaseDb(pMnode, pDb);
    } else {
      taosHashClear(pNewUser->writeDbs);
    }
  }

  SHashObj *pReadTbs = pNewUser->readTbs;
  SHashObj *pWriteTbs = pNewUser->writeTbs;
  SHashObj *pAlterTbs = pNewUser->alterTbs;

#ifdef TD_ENTERPRISE
  if (pAlterReq->isView) {
    pReadTbs = pNewUser->readViews;
    pWriteTbs = pNewUser->writeViews;
    pAlterTbs = pNewUser->alterViews;
  }
#endif

  if (ALTER_USER_ADD_READ_TB_PRIV(pAlterReq->alterType, pAlterReq->privileges, pAlterReq->tabName) ||
      ALTER_USER_ADD_ALL_TB_PRIV(pAlterReq->alterType, pAlterReq->privileges, pAlterReq->tabName)) {
    if (mndTablePriviledge(pMnode, pReadTbs, pNewUser->useDbs, pAlterReq, pSdb) != 0) return -1;
  }

  if (ALTER_USER_ADD_WRITE_TB_PRIV(pAlterReq->alterType, pAlterReq->privileges, pAlterReq->tabName) ||
      ALTER_USER_ADD_ALL_TB_PRIV(pAlterReq->alterType, pAlterReq->privileges, pAlterReq->tabName)) {
    if (mndTablePriviledge(pMnode, pWriteTbs, pNewUser->useDbs, pAlterReq, pSdb) != 0) return -1;
  }

  if (ALTER_USER_ADD_ALTER_TB_PRIV(pAlterReq->alterType, pAlterReq->privileges, pAlterReq->tabName) ||
      ALTER_USER_ADD_ALL_TB_PRIV(pAlterReq->alterType, pAlterReq->privileges, pAlterReq->tabName)) {
    if (mndTablePriviledge(pMnode, pAlterTbs, pNewUser->useDbs, pAlterReq, pSdb) != 0) return -1;
  }

  if (ALTER_USER_DEL_READ_TB_PRIV(pAlterReq->alterType, pAlterReq->privileges, pAlterReq->tabName) ||
      ALTER_USER_DEL_ALL_TB_PRIV(pAlterReq->alterType, pAlterReq->privileges, pAlterReq->tabName)) {
    if (mndRemoveTablePriviledge(pMnode, pReadTbs, pNewUser->useDbs, pAlterReq, pSdb) != 0) return -1;
  }

  if (ALTER_USER_DEL_WRITE_TB_PRIV(pAlterReq->alterType, pAlterReq->privileges, pAlterReq->tabName) ||
      ALTER_USER_DEL_ALL_TB_PRIV(pAlterReq->alterType, pAlterReq->privileges, pAlterReq->tabName)) {
    if (mndRemoveTablePriviledge(pMnode, pWriteTbs, pNewUser->useDbs, pAlterReq, pSdb) != 0) return -1;
  }

  if (ALTER_USER_DEL_ALTER_TB_PRIV(pAlterReq->alterType, pAlterReq->privileges, pAlterReq->tabName) ||
      ALTER_USER_DEL_ALL_TB_PRIV(pAlterReq->alterType, pAlterReq->privileges, pAlterReq->tabName)) {
    if (mndRemoveTablePriviledge(pMnode, pAlterTbs, pNewUser->useDbs, pAlterReq, pSdb) != 0) return -1;
  }

  if (ALTER_USER_ADD_SUBSCRIBE_TOPIC_PRIV(pAlterReq->alterType, pAlterReq->privileges)) {
    int32_t      len = strlen(pAlterReq->objname) + 1;
    SMqTopicObj *pTopic = mndAcquireTopic(pMnode, pAlterReq->objname);
    if (pTopic == NULL) {
      mndReleaseTopic(pMnode, pTopic);
      return -1;
    }
    taosHashPut(pNewUser->topics, pTopic->name, len, pTopic->name, TSDB_TOPIC_FNAME_LEN);
    mndReleaseTopic(pMnode, pTopic);
  }

  if (ALTER_USER_DEL_SUBSCRIBE_TOPIC_PRIV(pAlterReq->alterType, pAlterReq->privileges)) {
    int32_t      len = strlen(pAlterReq->objname) + 1;
    SMqTopicObj *pTopic = mndAcquireTopic(pMnode, pAlterReq->objname);
    if (pTopic == NULL) {
      mndReleaseTopic(pMnode, pTopic);
      return -1;
    }
    taosHashRemove(pNewUser->topics, pAlterReq->objname, len);
    mndReleaseTopic(pMnode, pTopic);
  }

  return TSDB_CODE_SUCCESS;
}

static int32_t mndProcessAlterUserReq(SRpcMsg *pReq) {
  SMnode       *pMnode = pReq->info.node;
  SSdb         *pSdb = pMnode->pSdb;
  void         *pIter = NULL;
  int32_t       code = -1;
  SUserObj     *pUser = NULL;
  SUserObj     *pOperUser = NULL;
  SUserObj      newUser = {0};
  SAlterUserReq alterReq = {0};

  if (tDeserializeSAlterUserReq(pReq->pCont, pReq->contLen, &alterReq) != 0) {
    terrno = TSDB_CODE_INVALID_MSG;
    goto _OVER;
  }

  mInfo("user:%s, start to alter", alterReq.user);

  if (alterReq.user[0] == 0) {
    terrno = TSDB_CODE_MND_INVALID_USER_FORMAT;
    goto _OVER;
  }

  if (TSDB_ALTER_USER_PASSWD == alterReq.alterType &&
      (alterReq.pass[0] == 0 || strlen(alterReq.pass) >= TSDB_PASSWORD_LEN)) {
    terrno = TSDB_CODE_MND_INVALID_PASS_FORMAT;
    goto _OVER;
  }

  pUser = mndAcquireUser(pMnode, alterReq.user);
  if (pUser == NULL) {
    terrno = TSDB_CODE_MND_USER_NOT_EXIST;
    goto _OVER;
  }

  pOperUser = mndAcquireUser(pMnode, pReq->info.conn.user);
  if (pOperUser == NULL) {
    terrno = TSDB_CODE_MND_NO_USER_FROM_CONN;
    goto _OVER;
  }

  if (mndCheckAlterUserPrivilege(pOperUser, pUser, &alterReq) != 0) {
    goto _OVER;
  }

  if (mndUserDupObj(pUser, &newUser) != 0) goto _OVER;

  if (alterReq.alterType == TSDB_ALTER_USER_PASSWD) {
    char pass[TSDB_PASSWORD_LEN + 1] = {0};
    taosEncryptPass_c((uint8_t *)alterReq.pass, strlen(alterReq.pass), pass);
    memcpy(newUser.pass, pass, TSDB_PASSWORD_LEN);
    if (0 != strncmp(pUser->pass, pass, TSDB_PASSWORD_LEN)) {
      ++newUser.passVersion;
    }
  }

  if (alterReq.alterType == TSDB_ALTER_USER_SUPERUSER) {
    newUser.superUser = alterReq.superUser;
  }

  if (alterReq.alterType == TSDB_ALTER_USER_ENABLE) {
    newUser.enable = alterReq.enable;
  }

  if (alterReq.alterType == TSDB_ALTER_USER_SYSINFO) {
    newUser.sysInfo = alterReq.sysInfo;
  }

  if (alterReq.alterType == TSDB_ALTER_USER_CREATEDB) {
    newUser.createdb = alterReq.createdb;
  }

  if (ALTER_USER_ADD_PRIVS(alterReq.alterType) || ALTER_USER_DEL_PRIVS(alterReq.alterType)) {
    if (0 != mndProcessAlterUserPrivilegesReq(&alterReq, pMnode, &newUser)) goto _OVER;
  }

  if (alterReq.alterType == TSDB_ALTER_USER_ADD_WHITE_LIST) {
    taosMemoryFreeClear(newUser.pIpWhiteList);

    int32_t num = pUser->pIpWhiteList->num + alterReq.numIpRanges;

    SIpWhiteList *pNew = taosMemoryCalloc(1, sizeof(SIpWhiteList) + sizeof(SIpV4Range) * num);
    int32_t       idx = pUser->pIpWhiteList->num;

    bool exist = false;
    memcpy(pNew->pIpRange, pUser->pIpWhiteList->pIpRange, sizeof(SIpV4Range) * idx);
    for (int i = 0; i < alterReq.numIpRanges; i++) {
      SIpV4Range *range = &(alterReq.pIpRanges[i]);
      if (!isRangeInIpWhiteList(pUser->pIpWhiteList, range)) {
        // already exist, just ignore;
        memcpy(&pNew->pIpRange[idx], range, sizeof(SIpV4Range));
        idx++;
        continue;
      } else {
        exist = true;
      }
    }
    if (exist) {
      taosMemoryFree(pNew);
      terrno = TSDB_CODE_MND_USER_HOST_EXIST;
      code = terrno;
      goto _OVER;
    }
    pNew->num = idx;
    newUser.pIpWhiteList = pNew;
    newUser.ipWhiteListVer = pUser->ipWhiteListVer + 1;

    if (pNew->num > MND_MAX_USE_HOST) {
      terrno = TSDB_CODE_MND_TOO_MANY_USER_HOST;
      code = terrno;
      goto _OVER;
    }
  }
  if (alterReq.alterType == TSDB_ALTER_USER_DROP_WHITE_LIST) {
    taosMemoryFreeClear(newUser.pIpWhiteList);

    int32_t       num = pUser->pIpWhiteList->num;
    SIpWhiteList *pNew = taosMemoryCalloc(1, sizeof(SIpWhiteList) + sizeof(SIpV4Range) * num);
    bool          noexist = true;
    bool          localHost = false;

    if (pUser->pIpWhiteList->num > 0) {
      int idx = 0;
      for (int i = 0; i < pUser->pIpWhiteList->num; i++) {
        SIpV4Range *oldRange = &pUser->pIpWhiteList->pIpRange[i];
        bool        found = false;
        for (int j = 0; j < alterReq.numIpRanges; j++) {
          SIpV4Range *range = &alterReq.pIpRanges[j];
          if (isDefaultRange(range)) {
            localHost = true;
            break;
          }
          if (isIpRangeEqual(oldRange, range)) {
            found = true;
            break;
          }
        }
        if (localHost) break;

        if (found == false) {
          memcpy(&pNew->pIpRange[idx], oldRange, sizeof(SIpV4Range));
          idx++;
        } else {
          noexist = false;
        }
      }
      pNew->num = idx;
      newUser.pIpWhiteList = pNew;
      newUser.ipWhiteListVer = pUser->ipWhiteListVer + 1;

    } else {
      pNew->num = 0;
      newUser.pIpWhiteList = pNew;
      newUser.ipWhiteListVer = pUser->ipWhiteListVer + 1;
    }

    if (localHost) {
      terrno = TSDB_CODE_MND_USER_LOCAL_HOST_NOT_DROP;
      code = terrno;
      goto _OVER;
    }
    if (noexist) {
      terrno = TSDB_CODE_MND_USER_HOST_NOT_EXIST;
      code = terrno;
      goto _OVER;
    }
  }

  code = mndAlterUser(pMnode, pUser, &newUser, pReq);
  if (code == 0) code = TSDB_CODE_ACTION_IN_PROGRESS;

  if (alterReq.alterType == TSDB_ALTER_USER_PASSWD) {
    char detail[1000] = {0};
    sprintf(detail, "alterType:%s, enable:%d, superUser:%d, sysInfo:%d, createdb:%d, tabName:%s, password:xxx",
            mndUserAuditTypeStr(alterReq.alterType), alterReq.enable, alterReq.superUser, alterReq.sysInfo,
            alterReq.createdb ? 1 : 0, alterReq.tabName);
    auditRecord(pReq, pMnode->clusterId, "alterUser", "", alterReq.user, detail, strlen(detail));
  } else if (alterReq.alterType == TSDB_ALTER_USER_SUPERUSER || alterReq.alterType == TSDB_ALTER_USER_ENABLE ||
             alterReq.alterType == TSDB_ALTER_USER_SYSINFO || alterReq.alterType == TSDB_ALTER_USER_CREATEDB) {
    auditRecord(pReq, pMnode->clusterId, "alterUser", "", alterReq.user, alterReq.sql, alterReq.sqlLen);
  } else if (ALTER_USER_ADD_READ_DB_PRIV(alterReq.alterType, alterReq.privileges, alterReq.tabName) ||
             ALTER_USER_ADD_WRITE_DB_PRIV(alterReq.alterType, alterReq.privileges, alterReq.tabName) ||
             ALTER_USER_ADD_ALL_DB_PRIV(alterReq.alterType, alterReq.privileges, alterReq.tabName) ||
             ALTER_USER_ADD_READ_TB_PRIV(alterReq.alterType, alterReq.privileges, alterReq.tabName) ||
             ALTER_USER_ADD_WRITE_TB_PRIV(alterReq.alterType, alterReq.privileges, alterReq.tabName) ||
             ALTER_USER_ADD_ALL_TB_PRIV(alterReq.alterType, alterReq.privileges, alterReq.tabName)) {
    if (strcmp(alterReq.objname, "1.*") != 0) {
      SName name = {0};
      tNameFromString(&name, alterReq.objname, T_NAME_ACCT | T_NAME_DB);
      auditRecord(pReq, pMnode->clusterId, "GrantPrivileges", name.dbname, alterReq.user, alterReq.sql,
                  alterReq.sqlLen);
    } else {
      auditRecord(pReq, pMnode->clusterId, "GrantPrivileges", "", alterReq.user, alterReq.sql, alterReq.sqlLen);
    }
  } else if (ALTER_USER_ADD_SUBSCRIBE_TOPIC_PRIV(alterReq.alterType, alterReq.privileges)) {
    auditRecord(pReq, pMnode->clusterId, "GrantPrivileges", alterReq.objname, alterReq.user, alterReq.sql,
                alterReq.sqlLen);
  } else if (ALTER_USER_DEL_SUBSCRIBE_TOPIC_PRIV(alterReq.alterType, alterReq.privileges)) {
    auditRecord(pReq, pMnode->clusterId, "RevokePrivileges", alterReq.objname, alterReq.user, alterReq.sql,
                alterReq.sqlLen);
  } else {
    if (strcmp(alterReq.objname, "1.*") != 0) {
      SName name = {0};
      tNameFromString(&name, alterReq.objname, T_NAME_ACCT | T_NAME_DB);
      auditRecord(pReq, pMnode->clusterId, "RevokePrivileges", name.dbname, alterReq.user, alterReq.sql,
                  alterReq.sqlLen);
    } else {
      auditRecord(pReq, pMnode->clusterId, "RevokePrivileges", "", alterReq.user, alterReq.sql, alterReq.sqlLen);
    }
  }

_OVER:
  if (code != 0 && code != TSDB_CODE_ACTION_IN_PROGRESS) {
    mError("user:%s, failed to alter since %s", alterReq.user, terrstr());
  }

  tFreeSAlterUserReq(&alterReq);
  mndReleaseUser(pMnode, pOperUser);
  mndReleaseUser(pMnode, pUser);
  mndUserFreeObj(&newUser);

  return code;
}

static int32_t mndDropUser(SMnode *pMnode, SRpcMsg *pReq, SUserObj *pUser) {
  STrans *pTrans = mndTransCreate(pMnode, TRN_POLICY_ROLLBACK, TRN_CONFLICT_NOTHING, pReq, "drop-user");
  if (pTrans == NULL) {
    mError("user:%s, failed to drop since %s", pUser->user, terrstr());
    return -1;
  }
  mInfo("trans:%d, used to drop user:%s", pTrans->id, pUser->user);

  SSdbRaw *pCommitRaw = mndUserActionEncode(pUser);
  if (pCommitRaw == NULL || mndTransAppendCommitlog(pTrans, pCommitRaw) != 0) {
    mError("trans:%d, failed to append commit log since %s", pTrans->id, terrstr());
    mndTransDrop(pTrans);
    return -1;
  }
  (void)sdbSetRawStatus(pCommitRaw, SDB_STATUS_DROPPED);

  if (mndTransPrepare(pMnode, pTrans) != 0) {
    mError("trans:%d, failed to prepare since %s", pTrans->id, terrstr());
    mndTransDrop(pTrans);
    return -1;
  }
  ipWhiteMgtRemove(pUser->user);

  mndTransDrop(pTrans);
  return 0;
}

static int32_t mndProcessDropUserReq(SRpcMsg *pReq) {
  SMnode      *pMnode = pReq->info.node;
  int32_t      code = -1;
  SUserObj    *pUser = NULL;
  SDropUserReq dropReq = {0};

  if (tDeserializeSDropUserReq(pReq->pCont, pReq->contLen, &dropReq) != 0) {
    terrno = TSDB_CODE_INVALID_MSG;
    goto _OVER;
  }

  mInfo("user:%s, start to drop", dropReq.user);
  if (mndCheckOperPrivilege(pMnode, pReq->info.conn.user, MND_OPER_DROP_USER) != 0) {
    goto _OVER;
  }

  if (dropReq.user[0] == 0) {
    terrno = TSDB_CODE_MND_INVALID_USER_FORMAT;
    goto _OVER;
  }

  pUser = mndAcquireUser(pMnode, dropReq.user);
  if (pUser == NULL) {
    terrno = TSDB_CODE_MND_USER_NOT_EXIST;
    goto _OVER;
  }

  code = mndDropUser(pMnode, pReq, pUser);
  if (code == 0) code = TSDB_CODE_ACTION_IN_PROGRESS;

  auditRecord(pReq, pMnode->clusterId, "dropUser", "", dropReq.user, dropReq.sql, dropReq.sqlLen);

_OVER:
  if (code != 0 && code != TSDB_CODE_ACTION_IN_PROGRESS) {
    mError("user:%s, failed to drop since %s", dropReq.user, terrstr());
  }

  mndReleaseUser(pMnode, pUser);
  tFreeSDropUserReq(&dropReq);
  return code;
}

static int32_t mndProcessGetUserAuthReq(SRpcMsg *pReq) {
  SMnode         *pMnode = pReq->info.node;
  int32_t         code = -1;
  SUserObj       *pUser = NULL;
  SGetUserAuthReq authReq = {0};
  SGetUserAuthRsp authRsp = {0};

  if (tDeserializeSGetUserAuthReq(pReq->pCont, pReq->contLen, &authReq) != 0) {
    terrno = TSDB_CODE_INVALID_MSG;
    goto _OVER;
  }

  mTrace("user:%s, start to get auth", authReq.user);

  pUser = mndAcquireUser(pMnode, authReq.user);
  if (pUser == NULL) {
    terrno = TSDB_CODE_MND_USER_NOT_EXIST;
    goto _OVER;
  }

  code = mndSetUserAuthRsp(pMnode, pUser, &authRsp);
  if (code) {
    goto _OVER;
  }

  int32_t contLen = tSerializeSGetUserAuthRsp(NULL, 0, &authRsp);
  void   *pRsp = rpcMallocCont(contLen);
  if (pRsp == NULL) {
    terrno = TSDB_CODE_OUT_OF_MEMORY;
    goto _OVER;
  }

  tSerializeSGetUserAuthRsp(pRsp, contLen, &authRsp);

  pReq->info.rsp = pRsp;
  pReq->info.rspLen = contLen;
  code = 0;

_OVER:

  mndReleaseUser(pMnode, pUser);
  tFreeSGetUserAuthRsp(&authRsp);

  return code;
}

static int32_t mndRetrieveUsers(SRpcMsg *pReq, SShowObj *pShow, SSDataBlock *pBlock, int32_t rows) {
  SMnode   *pMnode = pReq->info.node;
  SSdb     *pSdb = pMnode->pSdb;
  int32_t   numOfRows = 0;
  SUserObj *pUser = NULL;
  int32_t   cols = 0;
  int8_t    flag = 0;
  char     *pWrite;

  while (numOfRows < rows) {
    pShow->pIter = sdbFetch(pSdb, SDB_USER, pShow->pIter, (void **)&pUser);
    if (pShow->pIter == NULL) break;

    cols = 0;
    SColumnInfoData *pColInfo = taosArrayGet(pBlock->pDataBlock, cols);
    char             name[TSDB_USER_LEN + VARSTR_HEADER_SIZE] = {0};
    STR_WITH_MAXSIZE_TO_VARSTR(name, pUser->user, pShow->pMeta->pSchemas[cols].bytes);
    colDataSetVal(pColInfo, numOfRows, (const char *)name, false);

    cols++;
    pColInfo = taosArrayGet(pBlock->pDataBlock, cols);
    colDataSetVal(pColInfo, numOfRows, (const char *)&pUser->superUser, false);

    cols++;
    pColInfo = taosArrayGet(pBlock->pDataBlock, cols);
    colDataSetVal(pColInfo, numOfRows, (const char *)&pUser->enable, false);

    cols++;
    pColInfo = taosArrayGet(pBlock->pDataBlock, cols);
    colDataSetVal(pColInfo, numOfRows, (const char *)&pUser->sysInfo, false);

    cols++;
    flag = pUser->createdb ? 1 : 0;
    pColInfo = taosArrayGet(pBlock->pDataBlock, cols);
    colDataSetVal(pColInfo, numOfRows, (const char *)&flag, false);

    cols++;
    pColInfo = taosArrayGet(pBlock->pDataBlock, cols);
    colDataSetVal(pColInfo, numOfRows, (const char *)&pUser->createdTime, false);

    cols++;

    char   *buf = NULL;
    int32_t tlen = convertIpWhiteListToStr(pUser->pIpWhiteList, &buf);
    // int32_t tlen = mndFetchIpWhiteList(pUser->pIpWhiteList, &buf);
    if (tlen != 0) {
      char *varstr = taosMemoryCalloc(1, VARSTR_HEADER_SIZE + tlen);
      varDataSetLen(varstr, tlen);
      memcpy(varDataVal(varstr), buf, tlen);

      pColInfo = taosArrayGet(pBlock->pDataBlock, cols);
      colDataSetVal(pColInfo, numOfRows, (const char *)varstr, false);

      taosMemoryFree(varstr);
      taosMemoryFree(buf);
    } else {
      pColInfo = taosArrayGet(pBlock->pDataBlock, cols);
      colDataSetVal(pColInfo, numOfRows, (const char *)NULL, true);
    }

    numOfRows++;
    sdbRelease(pSdb, pUser);
  }

  pShow->numOfRows += numOfRows;
  return numOfRows;
}

static int32_t mndRetrieveUsersFull(SRpcMsg *pReq, SShowObj *pShow, SSDataBlock *pBlock, int32_t rows) {
  int32_t numOfRows = 0;
#ifdef TD_ENTERPRISE
  SMnode   *pMnode = pReq->info.node;
  SSdb     *pSdb = pMnode->pSdb;
  SUserObj *pUser = NULL;
  int32_t   cols = 0;
  int8_t    flag = 0;
  char     *pWrite;
  int32_t   code = 0;

  while (numOfRows < rows) {
    pShow->pIter = sdbFetch(pSdb, SDB_USER, pShow->pIter, (void **)&pUser);
    if (pShow->pIter == NULL) break;

    cols = 0;
    SColumnInfoData *pColInfo = taosArrayGet(pBlock->pDataBlock, cols);
    char             name[TSDB_USER_LEN + VARSTR_HEADER_SIZE] = {0};
    STR_WITH_MAXSIZE_TO_VARSTR(name, pUser->user, pShow->pMeta->pSchemas[cols].bytes);
    code = colDataSetVal(pColInfo, numOfRows, (const char *)name, false);
    if (code != 0) mError("User:%s, failed to retrieve at columns:%d, cause %s", pUser->acct, cols, tstrerror(code));

    cols++;
    pColInfo = taosArrayGet(pBlock->pDataBlock, cols);
    code = colDataSetVal(pColInfo, numOfRows, (const char *)&pUser->superUser, false);
    if (code != 0) mError("User:%s, failed to retrieve at columns:%d, cause %s", pUser->acct, cols, tstrerror(code));

    cols++;
    pColInfo = taosArrayGet(pBlock->pDataBlock, cols);
    code = colDataSetVal(pColInfo, numOfRows, (const char *)&pUser->enable, false);
    if (code != 0) mError("User:%s, failed to retrieve at columns:%d, cause %s", pUser->acct, cols, tstrerror(code));

    cols++;
    pColInfo = taosArrayGet(pBlock->pDataBlock, cols);
    code = colDataSetVal(pColInfo, numOfRows, (const char *)&pUser->sysInfo, false);
    if (code != 0) mError("User:%s, failed to retrieve at columns:%d, cause %s", pUser->acct, cols, tstrerror(code));

    cols++;
    flag = pUser->createdb ? 1 : 0;
    pColInfo = taosArrayGet(pBlock->pDataBlock, cols);
    code = colDataSetVal(pColInfo, numOfRows, (const char *)&flag, false);
    if (code != 0) mError("User:%s, failed to retrieve at columns:%d, cause %s", pUser->acct, cols, tstrerror(code));

    // mInfo("pUser->pass:%s", pUser->pass);
    cols++;
    pColInfo = taosArrayGet(pBlock->pDataBlock, cols);
    char pass[TSDB_PASSWORD_LEN + VARSTR_HEADER_SIZE] = {0};
    STR_WITH_MAXSIZE_TO_VARSTR(pass, pUser->pass, pShow->pMeta->pSchemas[cols].bytes);
    code = colDataSetVal(pColInfo, numOfRows, (const char *)pass, false);
    if (code != 0) mError("User:%s, failed to retrieve at columns:%d, cause %s", pUser->acct, cols, tstrerror(code));

    cols++;

    char   *buf = NULL;
    int32_t tlen = convertIpWhiteListToStr(pUser->pIpWhiteList, &buf);
    // int32_t tlen = mndFetchIpWhiteList(pUser->pIpWhiteList, &buf);
    if (tlen != 0) {
      char *varstr = taosMemoryCalloc(1, VARSTR_HEADER_SIZE + tlen);
      varDataSetLen(varstr, tlen);
      memcpy(varDataVal(varstr), buf, tlen);

      pColInfo = taosArrayGet(pBlock->pDataBlock, cols);
      code = colDataSetVal(pColInfo, numOfRows, (const char *)varstr, false);
      if (code != 0) mError("User:%s, failed to retrieve at columns:%d, cause %s", pUser->acct, cols, tstrerror(code));

      taosMemoryFree(varstr);
      taosMemoryFree(buf);
    } else {
      pColInfo = taosArrayGet(pBlock->pDataBlock, cols);
      code = colDataSetVal(pColInfo, numOfRows, (const char *)NULL, true);
      if (code != 0) mError("User:%s, failed to retrieve at columns:%d, cause %s", pUser->acct, cols, tstrerror(code));
    }

    numOfRows++;
    sdbRelease(pSdb, pUser);
  }

  pShow->numOfRows += numOfRows;
#endif
  return numOfRows;
}

static void mndCancelGetNextUser(SMnode *pMnode, void *pIter) {
  SSdb *pSdb = pMnode->pSdb;
  sdbCancelFetch(pSdb, pIter);
}

static void mndLoopHash(SHashObj *hash, char *priType, SSDataBlock *pBlock, int32_t *numOfRows, char *user,
                        SShowObj *pShow) {
  char   *value = taosHashIterate(hash, NULL);
  int32_t cols = 0;

  while (value != NULL) {
    cols = 0;
    char userName[TSDB_USER_LEN + VARSTR_HEADER_SIZE] = {0};
    STR_WITH_MAXSIZE_TO_VARSTR(userName, user, pShow->pMeta->pSchemas[cols].bytes);
    SColumnInfoData *pColInfo = taosArrayGet(pBlock->pDataBlock, cols++);
    colDataSetVal(pColInfo, *numOfRows, (const char *)userName, false);

    char privilege[20] = {0};
    STR_WITH_MAXSIZE_TO_VARSTR(privilege, priType, pShow->pMeta->pSchemas[cols].bytes);
    pColInfo = taosArrayGet(pBlock->pDataBlock, cols++);
    colDataSetVal(pColInfo, *numOfRows, (const char *)privilege, false);

    size_t keyLen = 0;
    void  *key = taosHashGetKey(value, &keyLen);

    char dbName[TSDB_DB_NAME_LEN] = {0};
    mndExtractShortDbNameFromStbFullName(key, dbName);
    char dbNameContent[TSDB_DB_NAME_LEN + VARSTR_HEADER_SIZE] = {0};
    STR_WITH_MAXSIZE_TO_VARSTR(dbNameContent, dbName, pShow->pMeta->pSchemas[cols].bytes);
    pColInfo = taosArrayGet(pBlock->pDataBlock, cols++);
    colDataSetVal(pColInfo, *numOfRows, (const char *)dbNameContent, false);

    char tableName[TSDB_TABLE_NAME_LEN] = {0};
    mndExtractTbNameFromStbFullName(key, tableName, TSDB_TABLE_NAME_LEN);
    char tableNameContent[TSDB_TABLE_NAME_LEN + VARSTR_HEADER_SIZE] = {0};
    STR_WITH_MAXSIZE_TO_VARSTR(tableNameContent, tableName, pShow->pMeta->pSchemas[cols].bytes);
    pColInfo = taosArrayGet(pBlock->pDataBlock, cols++);
    colDataSetVal(pColInfo, *numOfRows, (const char *)tableNameContent, false);

    if (strcmp("t", value) != 0 && strcmp("v", value) != 0) {
      SNode  *pAst = NULL;
      int32_t sqlLen = 0;
      size_t  bufSz = strlen(value) + 1;
      char   *sql = taosMemoryMalloc(bufSz + 1);
      char   *obj = taosMemoryMalloc(TSDB_PRIVILEDGE_CONDITION_LEN + VARSTR_HEADER_SIZE);

      if (sql != NULL && obj != NULL && nodesStringToNode(value, &pAst) == 0) {
        nodesNodeToSQL(pAst, sql, bufSz, &sqlLen);
        nodesDestroyNode(pAst);
      } else {
        sqlLen = 5;
        sprintf(sql, "error");
      }

      STR_WITH_MAXSIZE_TO_VARSTR(obj, sql, pShow->pMeta->pSchemas[cols].bytes);

      pColInfo = taosArrayGet(pBlock->pDataBlock, cols++);
      colDataSetVal(pColInfo, *numOfRows, (const char *)obj, false);
      taosMemoryFree(obj);
      taosMemoryFree(sql);

      char notes[2] = {0};
      STR_WITH_MAXSIZE_TO_VARSTR(notes, "", sizeof(notes));
      pColInfo = taosArrayGet(pBlock->pDataBlock, cols++);
      colDataSetVal(pColInfo, *numOfRows, (const char *)notes, false);
    } else {
      char *condition = taosMemoryMalloc(TSDB_PRIVILEDGE_CONDITION_LEN + VARSTR_HEADER_SIZE);
      STR_WITH_MAXSIZE_TO_VARSTR(condition, "", pShow->pMeta->pSchemas[cols].bytes);
      pColInfo = taosArrayGet(pBlock->pDataBlock, cols++);
      colDataSetVal(pColInfo, *numOfRows, (const char *)condition, false);
      taosMemoryFree(condition);

      char notes[64 + VARSTR_HEADER_SIZE] = {0};
      STR_WITH_MAXSIZE_TO_VARSTR(notes, value[0] == 'v' ? "view" : "", sizeof(notes));
      pColInfo = taosArrayGet(pBlock->pDataBlock, cols++);
      colDataSetVal(pColInfo, *numOfRows, (const char *)notes, false);
    }

    (*numOfRows)++;
    value = taosHashIterate(hash, value);
  }
}

static int32_t mndRetrievePrivileges(SRpcMsg *pReq, SShowObj *pShow, SSDataBlock *pBlock, int32_t rows) {
  SMnode   *pMnode = pReq->info.node;
  SSdb     *pSdb = pMnode->pSdb;
  int32_t   numOfRows = 0;
  SUserObj *pUser = NULL;
  int32_t   cols = 0;
  char     *pWrite;

  bool fetchNextUser = pShow->restore ? false : true;
  pShow->restore = false;

  while (numOfRows < rows) {
    if (fetchNextUser) {
      pShow->pIter = sdbFetch(pSdb, SDB_USER, pShow->pIter, (void **)&pUser);
      if (pShow->pIter == NULL) break;
    } else {
      fetchNextUser = true;
      void *pKey = taosHashGetKey(pShow->pIter, NULL);
      pUser = sdbAcquire(pSdb, SDB_USER, pKey);
      if (!pUser) {
        continue;
      }
    }

    int32_t numOfReadDbs = taosHashGetSize(pUser->readDbs);
    int32_t numOfWriteDbs = taosHashGetSize(pUser->writeDbs);
    int32_t numOfTopics = taosHashGetSize(pUser->topics);
    int32_t numOfReadTbs = taosHashGetSize(pUser->readTbs);
    int32_t numOfWriteTbs = taosHashGetSize(pUser->writeTbs);
    int32_t numOfAlterTbs = taosHashGetSize(pUser->alterTbs);
    int32_t numOfReadViews = taosHashGetSize(pUser->readViews);
    int32_t numOfWriteViews = taosHashGetSize(pUser->writeViews);
    int32_t numOfAlterViews = taosHashGetSize(pUser->alterViews);
    if (numOfRows + numOfReadDbs + numOfWriteDbs + numOfTopics + numOfReadTbs + numOfWriteTbs + numOfAlterTbs +
            numOfReadViews + numOfWriteViews + numOfAlterViews >=
        rows) {
      mInfo(
          "will restore. current num of rows: %d, read dbs %d, write dbs %d, topics %d, read tables %d, write tables "
          "%d, alter tables %d, read views %d, write views %d, alter views %d",
          numOfRows, numOfReadDbs, numOfWriteDbs, numOfTopics, numOfReadTbs, numOfWriteTbs, numOfAlterTbs,
          numOfReadViews, numOfWriteViews, numOfAlterViews);
      pShow->restore = true;
      sdbRelease(pSdb, pUser);
      break;
    }

    if (pUser->superUser) {
      cols = 0;
      char userName[TSDB_USER_LEN + VARSTR_HEADER_SIZE] = {0};
      STR_WITH_MAXSIZE_TO_VARSTR(userName, pUser->user, pShow->pMeta->pSchemas[cols].bytes);
      SColumnInfoData *pColInfo = taosArrayGet(pBlock->pDataBlock, cols++);
      colDataSetVal(pColInfo, numOfRows, (const char *)userName, false);

      char privilege[20] = {0};
      STR_WITH_MAXSIZE_TO_VARSTR(privilege, "all", pShow->pMeta->pSchemas[cols].bytes);
      pColInfo = taosArrayGet(pBlock->pDataBlock, cols++);
      colDataSetVal(pColInfo, numOfRows, (const char *)privilege, false);

      char objName[TSDB_DB_NAME_LEN + VARSTR_HEADER_SIZE] = {0};
      STR_WITH_MAXSIZE_TO_VARSTR(objName, "all", pShow->pMeta->pSchemas[cols].bytes);
      pColInfo = taosArrayGet(pBlock->pDataBlock, cols++);
      colDataSetVal(pColInfo, numOfRows, (const char *)objName, false);

      char tableName[TSDB_TABLE_NAME_LEN + VARSTR_HEADER_SIZE] = {0};
      STR_WITH_MAXSIZE_TO_VARSTR(tableName, "", pShow->pMeta->pSchemas[cols].bytes);
      pColInfo = taosArrayGet(pBlock->pDataBlock, cols++);
      colDataSetVal(pColInfo, numOfRows, (const char *)tableName, false);

      char *condition = taosMemoryMalloc(TSDB_PRIVILEDGE_CONDITION_LEN + VARSTR_HEADER_SIZE);
      STR_WITH_MAXSIZE_TO_VARSTR(condition, "", pShow->pMeta->pSchemas[cols].bytes);
      pColInfo = taosArrayGet(pBlock->pDataBlock, cols++);
      colDataSetVal(pColInfo, numOfRows, (const char *)condition, false);
      taosMemoryFree(condition);

      char notes[2] = {0};
      STR_WITH_MAXSIZE_TO_VARSTR(notes, "", sizeof(notes));
      pColInfo = taosArrayGet(pBlock->pDataBlock, cols++);
      colDataSetVal(pColInfo, numOfRows, (const char *)notes, false);

      numOfRows++;
    }

    char *db = taosHashIterate(pUser->readDbs, NULL);
    while (db != NULL) {
      cols = 0;
      char userName[TSDB_USER_LEN + VARSTR_HEADER_SIZE] = {0};
      STR_WITH_MAXSIZE_TO_VARSTR(userName, pUser->user, pShow->pMeta->pSchemas[cols].bytes);
      SColumnInfoData *pColInfo = taosArrayGet(pBlock->pDataBlock, cols++);
      colDataSetVal(pColInfo, numOfRows, (const char *)userName, false);

      char privilege[20] = {0};
      STR_WITH_MAXSIZE_TO_VARSTR(privilege, "read", pShow->pMeta->pSchemas[cols].bytes);
      pColInfo = taosArrayGet(pBlock->pDataBlock, cols++);
      colDataSetVal(pColInfo, numOfRows, (const char *)privilege, false);

      SName name = {0};
      char  objName[TSDB_DB_NAME_LEN + VARSTR_HEADER_SIZE] = {0};
      tNameFromString(&name, db, T_NAME_ACCT | T_NAME_DB);
      tNameGetDbName(&name, varDataVal(objName));
      varDataSetLen(objName, strlen(varDataVal(objName)));
      pColInfo = taosArrayGet(pBlock->pDataBlock, cols++);
      colDataSetVal(pColInfo, numOfRows, (const char *)objName, false);

      char tableName[TSDB_TABLE_NAME_LEN + VARSTR_HEADER_SIZE] = {0};
      STR_WITH_MAXSIZE_TO_VARSTR(tableName, "", pShow->pMeta->pSchemas[cols].bytes);
      pColInfo = taosArrayGet(pBlock->pDataBlock, cols++);
      colDataSetVal(pColInfo, numOfRows, (const char *)tableName, false);

      char *condition = taosMemoryMalloc(TSDB_PRIVILEDGE_CONDITION_LEN + VARSTR_HEADER_SIZE);
      STR_WITH_MAXSIZE_TO_VARSTR(condition, "", pShow->pMeta->pSchemas[cols].bytes);
      pColInfo = taosArrayGet(pBlock->pDataBlock, cols++);
      colDataSetVal(pColInfo, numOfRows, (const char *)condition, false);
      taosMemoryFree(condition);

      char notes[2] = {0};
      STR_WITH_MAXSIZE_TO_VARSTR(notes, "", sizeof(notes));
      pColInfo = taosArrayGet(pBlock->pDataBlock, cols++);
      colDataSetVal(pColInfo, numOfRows, (const char *)notes, false);

      numOfRows++;
      db = taosHashIterate(pUser->readDbs, db);
    }

    db = taosHashIterate(pUser->writeDbs, NULL);
    while (db != NULL) {
      cols = 0;
      char userName[TSDB_USER_LEN + VARSTR_HEADER_SIZE] = {0};
      STR_WITH_MAXSIZE_TO_VARSTR(userName, pUser->user, pShow->pMeta->pSchemas[cols].bytes);
      SColumnInfoData *pColInfo = taosArrayGet(pBlock->pDataBlock, cols++);
      colDataSetVal(pColInfo, numOfRows, (const char *)userName, false);

      char privilege[20] = {0};
      STR_WITH_MAXSIZE_TO_VARSTR(privilege, "write", pShow->pMeta->pSchemas[cols].bytes);
      pColInfo = taosArrayGet(pBlock->pDataBlock, cols++);
      colDataSetVal(pColInfo, numOfRows, (const char *)privilege, false);

      SName name = {0};
      char  objName[TSDB_DB_NAME_LEN + VARSTR_HEADER_SIZE] = {0};
      tNameFromString(&name, db, T_NAME_ACCT | T_NAME_DB);
      tNameGetDbName(&name, varDataVal(objName));
      varDataSetLen(objName, strlen(varDataVal(objName)));
      pColInfo = taosArrayGet(pBlock->pDataBlock, cols++);
      colDataSetVal(pColInfo, numOfRows, (const char *)objName, false);

      char tableName[TSDB_TABLE_NAME_LEN + VARSTR_HEADER_SIZE] = {0};
      STR_WITH_MAXSIZE_TO_VARSTR(tableName, "", pShow->pMeta->pSchemas[cols].bytes);
      pColInfo = taosArrayGet(pBlock->pDataBlock, cols++);
      colDataSetVal(pColInfo, numOfRows, (const char *)tableName, false);

      char *condition = taosMemoryMalloc(TSDB_PRIVILEDGE_CONDITION_LEN + VARSTR_HEADER_SIZE);
      STR_WITH_MAXSIZE_TO_VARSTR(condition, "", pShow->pMeta->pSchemas[cols].bytes);
      pColInfo = taosArrayGet(pBlock->pDataBlock, cols++);
      colDataSetVal(pColInfo, numOfRows, (const char *)condition, false);
      taosMemoryFree(condition);

      char notes[2] = {0};
      STR_WITH_MAXSIZE_TO_VARSTR(notes, "", sizeof(notes));
      pColInfo = taosArrayGet(pBlock->pDataBlock, cols++);
      colDataSetVal(pColInfo, numOfRows, (const char *)notes, false);

      numOfRows++;
      db = taosHashIterate(pUser->writeDbs, db);
    }

    mndLoopHash(pUser->readTbs, "read", pBlock, &numOfRows, pUser->user, pShow);

    mndLoopHash(pUser->writeTbs, "write", pBlock, &numOfRows, pUser->user, pShow);

    mndLoopHash(pUser->alterTbs, "alter", pBlock, &numOfRows, pUser->user, pShow);

    mndLoopHash(pUser->readViews, "read", pBlock, &numOfRows, pUser->user, pShow);

    mndLoopHash(pUser->writeViews, "write", pBlock, &numOfRows, pUser->user, pShow);

    mndLoopHash(pUser->alterViews, "alter", pBlock, &numOfRows, pUser->user, pShow);

    char *topic = taosHashIterate(pUser->topics, NULL);
    while (topic != NULL) {
      cols = 0;
      char userName[TSDB_USER_LEN + VARSTR_HEADER_SIZE] = {0};
      STR_WITH_MAXSIZE_TO_VARSTR(userName, pUser->user, pShow->pMeta->pSchemas[cols].bytes);
      SColumnInfoData *pColInfo = taosArrayGet(pBlock->pDataBlock, cols++);
      colDataSetVal(pColInfo, numOfRows, (const char *)userName, false);

      char privilege[20] = {0};
      STR_WITH_MAXSIZE_TO_VARSTR(privilege, "subscribe", pShow->pMeta->pSchemas[cols].bytes);
      pColInfo = taosArrayGet(pBlock->pDataBlock, cols++);
      colDataSetVal(pColInfo, numOfRows, (const char *)privilege, false);

      char topicName[TSDB_TOPIC_NAME_LEN + VARSTR_HEADER_SIZE + 5] = {0};
      tstrncpy(varDataVal(topicName), mndGetDbStr(topic), TSDB_TOPIC_NAME_LEN - 2);
      varDataSetLen(topicName, strlen(varDataVal(topicName)));
      pColInfo = taosArrayGet(pBlock->pDataBlock, cols++);
      colDataSetVal(pColInfo, numOfRows, (const char *)topicName, false);

      char tableName[TSDB_TABLE_NAME_LEN + VARSTR_HEADER_SIZE] = {0};
      STR_WITH_MAXSIZE_TO_VARSTR(tableName, "", pShow->pMeta->pSchemas[cols].bytes);
      pColInfo = taosArrayGet(pBlock->pDataBlock, cols++);
      colDataSetVal(pColInfo, numOfRows, (const char *)tableName, false);

      char *condition = taosMemoryMalloc(TSDB_PRIVILEDGE_CONDITION_LEN + VARSTR_HEADER_SIZE);
      STR_WITH_MAXSIZE_TO_VARSTR(condition, "", pShow->pMeta->pSchemas[cols].bytes);
      pColInfo = taosArrayGet(pBlock->pDataBlock, cols++);
      colDataSetVal(pColInfo, numOfRows, (const char *)condition, false);
      taosMemoryFree(condition);

      char notes[2] = {0};
      STR_WITH_MAXSIZE_TO_VARSTR(notes, "", sizeof(notes));
      pColInfo = taosArrayGet(pBlock->pDataBlock, cols++);
      colDataSetVal(pColInfo, numOfRows, (const char *)notes, false);

      numOfRows++;
      topic = taosHashIterate(pUser->topics, topic);
    }

    sdbRelease(pSdb, pUser);
  }

  pShow->numOfRows += numOfRows;
  return numOfRows;
}

static void mndCancelGetNextPrivileges(SMnode *pMnode, void *pIter) {
  SSdb *pSdb = pMnode->pSdb;
  sdbCancelFetch(pSdb, pIter);
}

int32_t mndValidateUserAuthInfo(SMnode *pMnode, SUserAuthVersion *pUsers, int32_t numOfUses, void **ppRsp,
                                int32_t *pRspLen) {
  SUserAuthBatchRsp batchRsp = {0};
  batchRsp.pArray = taosArrayInit(numOfUses, sizeof(SGetUserAuthRsp));
  if (batchRsp.pArray == NULL) {
    terrno = TSDB_CODE_OUT_OF_MEMORY;
    return -1;
  }

  int32_t code = 0;
  for (int32_t i = 0; i < numOfUses; ++i) {
    SUserObj *pUser = mndAcquireUser(pMnode, pUsers[i].user);
    if (pUser == NULL) {
      if (TSDB_CODE_MND_USER_NOT_EXIST == terrno) {
        SGetUserAuthRsp rsp = {.dropped = 1};
        memcpy(rsp.user, pUsers[i].user, TSDB_USER_LEN);
        taosArrayPush(batchRsp.pArray, &rsp);
      }
      mError("user:%s, failed to auth user since %s", pUsers[i].user, terrstr());
      continue;
    }

    pUsers[i].version = ntohl(pUsers[i].version);
    if (pUser->authVersion <= pUsers[i].version) {
      mndReleaseUser(pMnode, pUser);
      continue;
    }

    SGetUserAuthRsp rsp = {0};
    code = mndSetUserAuthRsp(pMnode, pUser, &rsp);
    if (code) {
      mndReleaseUser(pMnode, pUser);
      tFreeSGetUserAuthRsp(&rsp);
      goto _OVER;
    }

    taosArrayPush(batchRsp.pArray, &rsp);
    mndReleaseUser(pMnode, pUser);
  }

  if (taosArrayGetSize(batchRsp.pArray) <= 0) {
    *ppRsp = NULL;
    *pRspLen = 0;

    tFreeSUserAuthBatchRsp(&batchRsp);
    return 0;
  }

  int32_t rspLen = tSerializeSUserAuthBatchRsp(NULL, 0, &batchRsp);
  void   *pRsp = taosMemoryMalloc(rspLen);
  if (pRsp == NULL) {
    terrno = TSDB_CODE_OUT_OF_MEMORY;
    tFreeSUserAuthBatchRsp(&batchRsp);
    return -1;
  }
  tSerializeSUserAuthBatchRsp(pRsp, rspLen, &batchRsp);

  *ppRsp = pRsp;
  *pRspLen = rspLen;

  tFreeSUserAuthBatchRsp(&batchRsp);
  return 0;

_OVER:

  *ppRsp = NULL;
  *pRspLen = 0;

  tFreeSUserAuthBatchRsp(&batchRsp);
  return code;
}

int32_t mndUserRemoveDb(SMnode *pMnode, STrans *pTrans, char *db) {
  int32_t   code = 0;
  SSdb     *pSdb = pMnode->pSdb;
  int32_t   len = strlen(db) + 1;
  void     *pIter = NULL;
  SUserObj *pUser = NULL;
  SUserObj  newUser = {0};

  while (1) {
    pIter = sdbFetch(pSdb, SDB_USER, pIter, (void **)&pUser);
    if (pIter == NULL) break;

    code = -1;
    if (mndUserDupObj(pUser, &newUser) != 0) {
      break;
    }

    bool inRead = (taosHashGet(newUser.readDbs, db, len) != NULL);
    bool inWrite = (taosHashGet(newUser.writeDbs, db, len) != NULL);
    if (inRead || inWrite) {
      (void)taosHashRemove(newUser.readDbs, db, len);
      (void)taosHashRemove(newUser.writeDbs, db, len);

      SSdbRaw *pCommitRaw = mndUserActionEncode(&newUser);
      if (pCommitRaw == NULL || mndTransAppendCommitlog(pTrans, pCommitRaw) != 0) {
        break;
      }
      (void)sdbSetRawStatus(pCommitRaw, SDB_STATUS_READY);
    }

    mndUserFreeObj(&newUser);
    sdbRelease(pSdb, pUser);
    code = 0;
  }

  if (pUser != NULL) sdbRelease(pSdb, pUser);
  if (pIter != NULL) sdbCancelFetch(pSdb, pIter);
  mndUserFreeObj(&newUser);
  return code;
}

int32_t mndUserRemoveStb(SMnode *pMnode, STrans *pTrans, char *stb) {
  int32_t   code = 0;
  SSdb     *pSdb = pMnode->pSdb;
  int32_t   len = strlen(stb) + 1;
  void     *pIter = NULL;
  SUserObj *pUser = NULL;
  SUserObj  newUser = {0};

  while (1) {
    pIter = sdbFetch(pSdb, SDB_USER, pIter, (void **)&pUser);
    if (pIter == NULL) break;

    code = -1;
    if (mndUserDupObj(pUser, &newUser) != 0) {
      break;
    }

    bool inRead = (taosHashGet(newUser.readTbs, stb, len) != NULL);
    bool inWrite = (taosHashGet(newUser.writeTbs, stb, len) != NULL);
    bool inAlter = (taosHashGet(newUser.alterTbs, stb, len) != NULL);
    if (inRead || inWrite || inAlter) {
      (void)taosHashRemove(newUser.readTbs, stb, len);
      (void)taosHashRemove(newUser.writeTbs, stb, len);
      (void)taosHashRemove(newUser.alterTbs, stb, len);

      SSdbRaw *pCommitRaw = mndUserActionEncode(&newUser);
      if (pCommitRaw == NULL || mndTransAppendCommitlog(pTrans, pCommitRaw) != 0) {
        break;
      }
      (void)sdbSetRawStatus(pCommitRaw, SDB_STATUS_READY);
    }

    mndUserFreeObj(&newUser);
    sdbRelease(pSdb, pUser);
    code = 0;
  }

  if (pUser != NULL) sdbRelease(pSdb, pUser);
  if (pIter != NULL) sdbCancelFetch(pSdb, pIter);
  mndUserFreeObj(&newUser);
  return code;
}

int32_t mndUserRemoveView(SMnode *pMnode, STrans *pTrans, char *view) {
  int32_t   code = 0;
  SSdb     *pSdb = pMnode->pSdb;
  int32_t   len = strlen(view) + 1;
  void     *pIter = NULL;
  SUserObj *pUser = NULL;
  SUserObj  newUser = {0};

  while (1) {
    pIter = sdbFetch(pSdb, SDB_USER, pIter, (void **)&pUser);
    if (pIter == NULL) break;

    code = -1;
    if (mndUserDupObj(pUser, &newUser) != 0) {
      break;
    }

    bool inRead = (taosHashGet(newUser.readViews, view, len) != NULL);
    bool inWrite = (taosHashGet(newUser.writeViews, view, len) != NULL);
    bool inAlter = (taosHashGet(newUser.alterViews, view, len) != NULL);
    if (inRead || inWrite || inAlter) {
      (void)taosHashRemove(newUser.readViews, view, len);
      (void)taosHashRemove(newUser.writeViews, view, len);
      (void)taosHashRemove(newUser.alterViews, view, len);

      SSdbRaw *pCommitRaw = mndUserActionEncode(&newUser);
      if (pCommitRaw == NULL || mndTransAppendCommitlog(pTrans, pCommitRaw) != 0) {
        break;
      }
      (void)sdbSetRawStatus(pCommitRaw, SDB_STATUS_READY);
    }

    mndUserFreeObj(&newUser);
    sdbRelease(pSdb, pUser);
    code = 0;
  }

  if (pUser != NULL) sdbRelease(pSdb, pUser);
  if (pIter != NULL) sdbCancelFetch(pSdb, pIter);
  mndUserFreeObj(&newUser);
  return code;
}

int32_t mndUserRemoveTopic(SMnode *pMnode, STrans *pTrans, char *topic) {
  int32_t   code = 0;
  SSdb     *pSdb = pMnode->pSdb;
  int32_t   len = strlen(topic) + 1;
  void     *pIter = NULL;
  SUserObj *pUser = NULL;
  SUserObj  newUser = {0};

  while (1) {
    pIter = sdbFetch(pSdb, SDB_USER, pIter, (void **)&pUser);
    if (pIter == NULL) {
      break;
    }

    code = -1;
    if (mndUserDupObj(pUser, &newUser) != 0) {
      break;
    }

    bool inTopic = (taosHashGet(newUser.topics, topic, len) != NULL);
    if (inTopic) {
      (void)taosHashRemove(newUser.topics, topic, len);
      SSdbRaw *pCommitRaw = mndUserActionEncode(&newUser);
      if (pCommitRaw == NULL || mndTransAppendCommitlog(pTrans, pCommitRaw) != 0) {
        break;
      }
      (void)sdbSetRawStatus(pCommitRaw, SDB_STATUS_READY);
    }

    mndUserFreeObj(&newUser);
    sdbRelease(pSdb, pUser);
    code = 0;
  }

  if (pUser != NULL) sdbRelease(pSdb, pUser);
  if (pIter != NULL) sdbCancelFetch(pSdb, pIter);
  mndUserFreeObj(&newUser);
  return code;
}

int64_t mndGetUserIpWhiteListVer(SMnode *pMnode, SUserObj *pUser) {
  // ver = 0, disable ip white list
  // ver > 0, enable ip white list
  return tsEnableWhiteList ? pUser->ipWhiteListVer : 0;
}<|MERGE_RESOLUTION|>--- conflicted
+++ resolved
@@ -1622,15 +1622,12 @@
   char detail[1000] = {0};
   sprintf(detail, "enable:%d, superUser:%d, sysInfo:%d, password:xxx", createReq.enable, createReq.superUser,
           createReq.sysInfo);
-<<<<<<< HEAD
-=======
   char operation[15] = {0};
   if (createReq.isImport == 1) {
     strcpy(operation, "importUser");
   } else {
     strcpy(operation, "createUser");
   }
->>>>>>> 9a97f976
 
   auditRecord(pReq, pMnode->clusterId, operation, "", createReq.user, detail, strlen(detail));
 
