/*
 * Copyright (c) 2019 TAOS Data, Inc. <jhtao@taosdata.com>
 *
 * This program is free software: you can use, redistribute, and/or modify
 * it under the terms of the GNU Affero General Public License, version 3
 * or later ("AGPL"), as published by the Free Software Foundation.
 *
 * This program is distributed in the hope that it will be useful, but WITHOUT
 * ANY WARRANTY; without even the implied warranty of MERCHANTABILITY or
 * FITNESS FOR A PARTICULAR PURPOSE.
 *
 * You should have received a copy of the GNU Affero General Public License
 * along with this program. If not, see <http://www.gnu.org/licenses/>.
 */

#define _DEFAULT_SOURCE
#include "mndAcct.h"
<<<<<<< HEAD
#include "mndAuth.h"
=======
#include "mndPrivilege.h"
>>>>>>> 43f1d411
#include "mndShow.h"
#include "mndTrans.h"

#define ACCT_VER_NUMBER   1
#define ACCT_RESERVE_SIZE 128

static int32_t  mndCreateDefaultAcct(SMnode *pMnode);
static SSdbRaw *mndAcctActionEncode(SAcctObj *pAcct);
static SSdbRow *mndAcctActionDecode(SSdbRaw *pRaw);
static int32_t  mndAcctActionInsert(SSdb *pSdb, SAcctObj *pAcct);
static int32_t  mndAcctActionDelete(SSdb *pSdb, SAcctObj *pAcct);
static int32_t  mndAcctActionUpdate(SSdb *pSdb, SAcctObj *pOld, SAcctObj *pNew);
static int32_t  mndProcessCreateAcctReq(SRpcMsg *pReq);
static int32_t  mndProcessAlterAcctReq(SRpcMsg *pReq);
static int32_t  mndProcessDropAcctReq(SRpcMsg *pReq);

int32_t mndInitAcct(SMnode *pMnode) {
  SSdbTable table = {
      .sdbType = SDB_ACCT,
      .keyType = SDB_KEY_BINARY,
      .deployFp = mndCreateDefaultAcct,
      .encodeFp = (SdbEncodeFp)mndAcctActionEncode,
      .decodeFp = (SdbDecodeFp)mndAcctActionDecode,
      .insertFp = (SdbInsertFp)mndAcctActionInsert,
      .updateFp = (SdbUpdateFp)mndAcctActionUpdate,
      .deleteFp = (SdbDeleteFp)mndAcctActionDelete,
  };

  mndSetMsgHandle(pMnode, TDMT_MND_CREATE_ACCT, mndProcessCreateAcctReq);
  mndSetMsgHandle(pMnode, TDMT_MND_ALTER_ACCT, mndProcessAlterAcctReq);
  mndSetMsgHandle(pMnode, TDMT_MND_DROP_ACCT, mndProcessDropAcctReq);

  return sdbSetTable(pMnode->pSdb, table);
}

void mndCleanupAcct(SMnode *pMnode) {}

static int32_t mndCreateDefaultAcct(SMnode *pMnode) {
  SAcctObj acctObj = {0};
  tstrncpy(acctObj.acct, TSDB_DEFAULT_USER, TSDB_USER_LEN);
  acctObj.createdTime = taosGetTimestampMs();
  acctObj.updateTime = acctObj.createdTime;
  acctObj.acctId = 1;
  acctObj.status = 0;
  acctObj.cfg = (SAcctCfg){
      .maxUsers = INT32_MAX,
      .maxDbs = INT32_MAX,
      .maxStbs = INT32_MAX,
      .maxTbs = INT32_MAX,
      .maxTimeSeries = INT32_MAX,
      .maxStreams = INT32_MAX,
      .maxFuncs = INT32_MAX,
      .maxConsumers = INT32_MAX,
      .maxConns = INT32_MAX,
      .maxTopics = INT32_MAX,
      .maxStorage = INT64_MAX,
      .accessState = TSDB_VN_ALL_ACCCESS,
  };

  SSdbRaw *pRaw = mndAcctActionEncode(&acctObj);
  if (pRaw == NULL) return -1;
  sdbSetRawStatus(pRaw, SDB_STATUS_READY);

  mDebug("acct:%s, will be created when deploying, raw:%p", acctObj.acct, pRaw);

  STrans *pTrans = mndTransCreate(pMnode, TRN_POLICY_RETRY, TRN_CONFLICT_NOTHING, NULL);
  if (pTrans == NULL) {
    mError("acct:%s, failed to create since %s", acctObj.acct, terrstr());
    return -1;
  }
  mDebug("trans:%d, used to create acct:%s", pTrans->id, acctObj.acct);

  if (mndTransAppendCommitlog(pTrans, pRaw) != 0) {
    mError("trans:%d, failed to commit redo log since %s", pTrans->id, terrstr());
    mndTransDrop(pTrans);
    return -1;
  }

  if (mndTransPrepare(pMnode, pTrans) != 0) {
    mError("trans:%d, failed to prepare since %s", pTrans->id, terrstr());
    mndTransDrop(pTrans);
    return -1;
  }

  mndTransDrop(pTrans);
  return 0;
}

static SSdbRaw *mndAcctActionEncode(SAcctObj *pAcct) {
  terrno = TSDB_CODE_OUT_OF_MEMORY;

  SSdbRaw *pRaw = sdbAllocRaw(SDB_ACCT, ACCT_VER_NUMBER, sizeof(SAcctObj) + ACCT_RESERVE_SIZE);
  if (pRaw == NULL) goto _OVER;

  int32_t dataPos = 0;
  SDB_SET_BINARY(pRaw, dataPos, pAcct->acct, TSDB_USER_LEN, _OVER)
  SDB_SET_INT64(pRaw, dataPos, pAcct->createdTime, _OVER)
  SDB_SET_INT64(pRaw, dataPos, pAcct->updateTime, _OVER)
  SDB_SET_INT32(pRaw, dataPos, pAcct->acctId, _OVER)
  SDB_SET_INT32(pRaw, dataPos, pAcct->status, _OVER)
  SDB_SET_INT32(pRaw, dataPos, pAcct->cfg.maxUsers, _OVER)
  SDB_SET_INT32(pRaw, dataPos, pAcct->cfg.maxDbs, _OVER)
  SDB_SET_INT32(pRaw, dataPos, pAcct->cfg.maxStbs, _OVER)
  SDB_SET_INT32(pRaw, dataPos, pAcct->cfg.maxTbs, _OVER)
  SDB_SET_INT32(pRaw, dataPos, pAcct->cfg.maxTimeSeries, _OVER)
  SDB_SET_INT32(pRaw, dataPos, pAcct->cfg.maxStreams, _OVER)
  SDB_SET_INT32(pRaw, dataPos, pAcct->cfg.maxFuncs, _OVER)
  SDB_SET_INT32(pRaw, dataPos, pAcct->cfg.maxConsumers, _OVER)
  SDB_SET_INT32(pRaw, dataPos, pAcct->cfg.maxConns, _OVER)
  SDB_SET_INT32(pRaw, dataPos, pAcct->cfg.maxTopics, _OVER)
  SDB_SET_INT64(pRaw, dataPos, pAcct->cfg.maxStorage, _OVER)
  SDB_SET_INT32(pRaw, dataPos, pAcct->cfg.accessState, _OVER)
  SDB_SET_RESERVE(pRaw, dataPos, ACCT_RESERVE_SIZE, _OVER)
  SDB_SET_DATALEN(pRaw, dataPos, _OVER)

  terrno = 0;

_OVER:
  if (terrno != 0) {
    mError("acct:%s, failed to encode to raw:%p since %s", pAcct->acct, pRaw, terrstr());
    sdbFreeRaw(pRaw);
    return NULL;
  }

  mTrace("acct:%s, encode to raw:%p, row:%p", pAcct->acct, pRaw, pAcct);
  return pRaw;
}

static SSdbRow *mndAcctActionDecode(SSdbRaw *pRaw) {
  terrno = TSDB_CODE_OUT_OF_MEMORY;

  int8_t sver = 0;
  if (sdbGetRawSoftVer(pRaw, &sver) != 0) goto _OVER;

  if (sver != ACCT_VER_NUMBER) {
    terrno = TSDB_CODE_SDB_INVALID_DATA_VER;
    goto _OVER;
  }

  SSdbRow *pRow = sdbAllocRow(sizeof(SAcctObj));
  if (pRow == NULL) goto _OVER;

  SAcctObj *pAcct = sdbGetRowObj(pRow);
  if (pAcct == NULL) goto _OVER;

  int32_t dataPos = 0;
  SDB_GET_BINARY(pRaw, dataPos, pAcct->acct, TSDB_USER_LEN, _OVER)
  SDB_GET_INT64(pRaw, dataPos, &pAcct->createdTime, _OVER)
  SDB_GET_INT64(pRaw, dataPos, &pAcct->updateTime, _OVER)
  SDB_GET_INT32(pRaw, dataPos, &pAcct->acctId, _OVER)
  SDB_GET_INT32(pRaw, dataPos, &pAcct->status, _OVER)
  SDB_GET_INT32(pRaw, dataPos, &pAcct->cfg.maxUsers, _OVER)
  SDB_GET_INT32(pRaw, dataPos, &pAcct->cfg.maxDbs, _OVER)
  SDB_GET_INT32(pRaw, dataPos, &pAcct->cfg.maxStbs, _OVER)
  SDB_GET_INT32(pRaw, dataPos, &pAcct->cfg.maxTbs, _OVER)
  SDB_GET_INT32(pRaw, dataPos, &pAcct->cfg.maxTimeSeries, _OVER)
  SDB_GET_INT32(pRaw, dataPos, &pAcct->cfg.maxStreams, _OVER)
  SDB_GET_INT32(pRaw, dataPos, &pAcct->cfg.maxFuncs, _OVER)
  SDB_GET_INT32(pRaw, dataPos, &pAcct->cfg.maxConsumers, _OVER)
  SDB_GET_INT32(pRaw, dataPos, &pAcct->cfg.maxConns, _OVER)
  SDB_GET_INT32(pRaw, dataPos, &pAcct->cfg.maxTopics, _OVER)
  SDB_GET_INT64(pRaw, dataPos, &pAcct->cfg.maxStorage, _OVER)
  SDB_GET_INT32(pRaw, dataPos, &pAcct->cfg.accessState, _OVER)
  SDB_GET_RESERVE(pRaw, dataPos, ACCT_RESERVE_SIZE, _OVER)

  terrno = 0;

_OVER:
  if (terrno != 0) {
    mError("acct:%s, failed to decode from raw:%p since %s", pAcct->acct, pRaw, terrstr());
    taosMemoryFreeClear(pRow);
    return NULL;
  }

  mTrace("acct:%s, decode from raw:%p, row:%p", pAcct->acct, pRaw, pAcct);
  return pRow;
}

static int32_t mndAcctActionInsert(SSdb *pSdb, SAcctObj *pAcct) {
  mTrace("acct:%s, perform insert action, row:%p", pAcct->acct, pAcct);
  return 0;
}

static int32_t mndAcctActionDelete(SSdb *pSdb, SAcctObj *pAcct) {
  mTrace("acct:%s, perform delete action, row:%p", pAcct->acct, pAcct);
  return 0;
}

static int32_t mndAcctActionUpdate(SSdb *pSdb, SAcctObj *pOld, SAcctObj *pNew) {
  mTrace("acct:%s, perform update action, old row:%p new row:%p", pOld->acct, pOld, pNew);
  pOld->updateTime = pNew->updateTime;
  pOld->status = pNew->status;
  memcpy(&pOld->cfg, &pNew->cfg, sizeof(SAcctCfg));
  return 0;
}

static int32_t mndProcessCreateAcctReq(SRpcMsg *pReq) {
  if (mndCheckOperPrivilege(pReq->info.node, pReq->info.conn.user, MND_OPER_CREATE_ACCT) != 0) {
    return -1;
  }

  terrno = TSDB_CODE_MSG_NOT_PROCESSED;
  mError("failed to process create acct request since %s", terrstr());
  return -1;
}

static int32_t mndProcessAlterAcctReq(SRpcMsg *pReq) {
  if (mndCheckOperPrivilege(pReq->info.node, pReq->info.conn.user, MND_OPER_ALTER_ACCT) != 0) {
    return -1;
  }

  terrno = TSDB_CODE_MSG_NOT_PROCESSED;
  mError("failed to process create acct request since %s", terrstr());
  return -1;
}

static int32_t mndProcessDropAcctReq(SRpcMsg *pReq) {
  if (mndCheckOperPrivilege(pReq->info.node, pReq->info.conn.user, MND_OPER_DROP_ACCT) != 0) {
    return -1;
  }

  terrno = TSDB_CODE_MSG_NOT_PROCESSED;
  mError("failed to process create acct request since %s", terrstr());
  return -1;
}<|MERGE_RESOLUTION|>--- conflicted
+++ resolved
@@ -15,11 +15,7 @@
 
 #define _DEFAULT_SOURCE
 #include "mndAcct.h"
-<<<<<<< HEAD
-#include "mndAuth.h"
-=======
 #include "mndPrivilege.h"
->>>>>>> 43f1d411
 #include "mndShow.h"
 #include "mndTrans.h"
 
