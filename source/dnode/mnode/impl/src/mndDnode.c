--- conflicted
+++ resolved
@@ -51,10 +51,7 @@
   DND_CONN_ACTIVE_CODE,
 };
 
-<<<<<<< HEAD
-int32_t  mndUpdateClusterInfo(SRpcMsg *pReq);
-=======
->>>>>>> 6b95013b
+
 static int32_t  mndCreateDefaultDnode(SMnode *pMnode);
 static SSdbRaw *mndDnodeActionEncode(SDnodeObj *pDnode);
 static SSdbRow *mndDnodeActionDecode(SSdbRaw *pRaw);
@@ -476,13 +473,9 @@
 }
 
 #ifndef TD_ENTERPRISE
-<<<<<<< HEAD
-int32_t mndUpdateClusterInfo(SRpcMsg *pReq) { return 0; }
-=======
 static int32_t mndUpdateClusterInfo(SRpcMsg *pReq) { return 0; }
 #else
 int32_t mndUpdateClusterInfo(SRpcMsg *pReq);
->>>>>>> 6b95013b
 #endif
 
 static int32_t mndProcessStatusReq(SRpcMsg *pReq) {
