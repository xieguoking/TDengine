--- conflicted
+++ resolved
@@ -1126,17 +1126,12 @@
   }
 
   if (!force) {
-<<<<<<< HEAD
-    if (newVg.replica == 1) {
-      mInfo("vgId:%d, will add 1 vnode, replca:1", pVgroup->vgId);
-=======
 #if 1
     {
 #else
     if (newVg.replica == 1) {
 #endif
       mInfo("vgId:%d, will add 1 vnode, replca:%d", pVgroup->vgId, newVg.replica);
->>>>>>> db859aaf
       if (mndAddVnodeToVgroup(pMnode, pTrans, &newVg, pArray) != 0) return -1;
       for (int32_t i = 0; i < newVg.replica - 1; ++i) {
         if (mndAddAlterVnodeReplicaAction(pMnode, pTrans, pDb, &newVg, newVg.vnodeGid[i].dnodeId) != 0) return -1;
@@ -1157,38 +1152,10 @@
           return -1;
         }
         (void)sdbSetRawStatus(pRaw, SDB_STATUS_READY);
-<<<<<<< HEAD
       }
 
       if (mndAddDropVnodeAction(pMnode, pTrans, pDb, &newVg, &del, true) != 0) return -1;
       for (int32_t i = 0; i < newVg.replica; ++i) {
-        if (mndAddAlterVnodeReplicaAction(pMnode, pTrans, pDb, &newVg, newVg.vnodeGid[i].dnodeId) != 0) return -1;
-      }
-      if (mndAddAlterVnodeConfirmAction(pMnode, pTrans, pDb, &newVg) != 0) return -1;
-    } else {  // new replica == 3
-      mInfo("vgId:%d, will add 1 vnode, replca:3", pVgroup->vgId);
-      if (mndAddVnodeToVgroup(pMnode, pTrans, &newVg, pArray) != 0) return -1;
-      mInfo("vgId:%d, will remove 1 vnode, replca:4", pVgroup->vgId);
-      newVg.replica--;
-      SVnodeGid del = newVg.vnodeGid[vnIndex];
-      newVg.vnodeGid[vnIndex] = newVg.vnodeGid[newVg.replica];
-      memset(&newVg.vnodeGid[newVg.replica], 0, sizeof(SVnodeGid));
-      {
-        SSdbRaw *pRaw = mndVgroupActionEncode(&newVg);
-        if (pRaw == NULL) return -1;
-        if (mndTransAppendRedolog(pTrans, pRaw) != 0) {
-          sdbFreeRaw(pRaw);
-          return -1;
-        }
-        (void)sdbSetRawStatus(pRaw, SDB_STATUS_READY);
-=======
->>>>>>> db859aaf
-      }
-
-      if (mndAddDropVnodeAction(pMnode, pTrans, pDb, &newVg, &del, true) != 0) return -1;
-      for (int32_t i = 0; i < newVg.replica; ++i) {
-<<<<<<< HEAD
-=======
         if (mndAddAlterVnodeReplicaAction(pMnode, pTrans, pDb, &newVg, newVg.vnodeGid[i].dnodeId) != 0) return -1;
       }
       if (mndAddAlterVnodeConfirmAction(pMnode, pTrans, pDb, &newVg) != 0) return -1;
@@ -1215,17 +1182,13 @@
 
       if (mndAddDropVnodeAction(pMnode, pTrans, pDb, &newVg, &del, true) != 0) return -1;
       for (int32_t i = 0; i < newVg.replica; ++i) {
->>>>>>> db859aaf
         if (i == vnIndex) continue;
         if (mndAddAlterVnodeReplicaAction(pMnode, pTrans, pDb, &newVg, newVg.vnodeGid[i].dnodeId) != 0) return -1;
       }
       if (mndAddCreateVnodeAction(pMnode, pTrans, pDb, &newVg, &newVg.vnodeGid[vnIndex]) != 0) return -1;
       if (mndAddAlterVnodeConfirmAction(pMnode, pTrans, pDb, &newVg) != 0) return -1;
     }
-<<<<<<< HEAD
-=======
 #endif
->>>>>>> db859aaf
   } else {
     mInfo("vgId:%d, will add 1 vnode and force remove 1 vnode", pVgroup->vgId);
     if (mndAddVnodeToVgroup(pMnode, pTrans, &newVg, pArray) != 0) return -1;
