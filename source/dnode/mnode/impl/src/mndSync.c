/*
 * Copyright (c) 2019 TAOS Data, Inc. <jhtao@taosdata.com>
 *
 * This program is free software: you can use, redistribute, and/or modify
 * it under the terms of the GNU Affero General Public License, version 3
 * or later ("AGPL"), as published by the Free Software Foundation.
 *
 * This program is distributed in the hope that it will be useful, but WITHOUT
 * ANY WARRANTY; without even the implied warranty of MERCHANTABILITY or
 * FITNESS FOR A PARTICULAR PURPOSE.
 *
 * You should have received a copy of the GNU Affero General Public License
 * along with this program. If not, see <http://www.gnu.org/licenses/>.
 */

#define _DEFAULT_SOURCE
#include "mndSync.h"
#include "mndTrans.h"

static int32_t mndSyncEqMsg(const SMsgCb *msgcb, SRpcMsg *pMsg) {
  SMsgHead *pHead = pMsg->pCont;
  pHead->contLen = htonl(pHead->contLen);
  pHead->vgId = htonl(pHead->vgId);

  int32_t code = tmsgPutToQueue(msgcb, SYNC_QUEUE, pMsg);
  if (code != 0) {
    rpcFreeCont(pMsg->pCont);
    pMsg->pCont = NULL;
  }
  return code;
}

static int32_t mndSyncSendMsg(const SEpSet *pEpSet, SRpcMsg *pMsg) {
  int32_t code = tmsgSendReq(pEpSet, pMsg);
  if (code != 0) {
    rpcFreeCont(pMsg->pCont);
    pMsg->pCont = NULL;
  }
  return code;
}

void mndSyncCommitMsg(struct SSyncFSM *pFsm, const SRpcMsg *pMsg, SFsmCbMeta cbMeta) {
  SMnode    *pMnode = pFsm->data;
  SSyncMgmt *pMgmt = &pMnode->syncMgmt;
  SSdbRaw   *pRaw = pMsg->pCont;

  int32_t transId = sdbGetIdFromRaw(pMnode->pSdb, pRaw);
  pMgmt->errCode = cbMeta.code;
  mDebug("trans:%d, is proposed, saved:%d code:0x%x, apply index:%" PRId64 " term:%" PRIu64 " config:%" PRId64
         " role:%s raw:%p",
         transId, pMgmt->transId, cbMeta.code, cbMeta.index, cbMeta.term, cbMeta.lastConfigIndex, syncStr(cbMeta.state),
         pRaw);

  if (pMgmt->errCode == 0) {
    sdbWriteWithoutFree(pMnode->pSdb, pRaw);
    sdbSetApplyInfo(pMnode->pSdb, cbMeta.index, cbMeta.term, cbMeta.lastConfigIndex);
  }

  if (pMgmt->transId == transId) {
    if (pMgmt->errCode != 0) {
      mError("trans:%d, failed to propose since %s", transId, tstrerror(pMgmt->errCode));
    }
    pMgmt->transId = 0;
    tsem_post(&pMgmt->syncSem);
    pMgmt->transId = 0;
  } else {
    STrans *pTrans = mndAcquireTrans(pMnode, transId);
    if (pTrans != NULL) {
      mndTransExecute(pMnode, pTrans);
      mndReleaseTrans(pMnode, pTrans);
    }

    sdbWriteFile(pMnode->pSdb, SDB_WRITE_DELTA);
  }
}

int32_t mndSyncGetSnapshot(struct SSyncFSM *pFsm, SSnapshot *pSnapshot) {
  SMnode *pMnode = pFsm->data;
  sdbGetCommitInfo(pMnode->pSdb, &pSnapshot->lastApplyIndex, &pSnapshot->lastApplyTerm, &pSnapshot->lastConfigIndex);
  return 0;
}

void mndRestoreFinish(struct SSyncFSM *pFsm) {
  SMnode *pMnode = pFsm->data;

  if (!pMnode->deploy) {
    mInfo("mnode sync restore finished, and will handle outstanding transactions");
    mndTransPullup(pMnode);
    mndSetRestore(pMnode, true);
  } else {
    mInfo("mnode sync restore finished, and will set ready after first deploy");
  }
}

void mndReConfig(struct SSyncFSM *pFsm, const SRpcMsg *pMsg, SReConfigCbMeta cbMeta) {
  SMnode    *pMnode = pFsm->data;
  SSyncMgmt *pMgmt = &pMnode->syncMgmt;

#if 0
// send response
  SRpcMsg rpcMsg = {.msgType = pMsg->msgType, .contLen = pMsg->contLen, .conn.applyIndex = cbMeta.index};
  rpcMsg.pCont = rpcMallocCont(rpcMsg.contLen);
  memcpy(rpcMsg.pCont, pMsg->pCont, pMsg->contLen);
  syncGetAndDelRespRpc(pMnode->syncMgmt.sync, cbMeta.seqNum, &rpcMsg.info);
#endif

  pMgmt->errCode = cbMeta.code;
  mInfo("trans:-1, sync reconfig is proposed, saved:%d code:0x%x, index:%" PRId64 " term:%" PRId64, pMgmt->transId,
        cbMeta.code, cbMeta.index, cbMeta.term);

  if (pMgmt->transId == -1) {
    if (pMgmt->errCode != 0) {
      mError("trans:-1, failed to propose sync reconfig since %s", tstrerror(pMgmt->errCode));
    }
    pMgmt->transId = 0;
    tsem_post(&pMgmt->syncSem);
    pMgmt->transId = 0;
  }
}

int32_t mndSnapshotStartRead(struct SSyncFSM *pFsm, void **ppReader) {
  mInfo("start to read snapshot from sdb");
  SMnode *pMnode = pFsm->data;
  return sdbStartRead(pMnode->pSdb, (SSdbIter **)ppReader);
}

int32_t mndSnapshotStopRead(struct SSyncFSM *pFsm, void *pReader) {
  mInfo("stop to read snapshot from sdb");
  SMnode *pMnode = pFsm->data;
  return sdbStopRead(pMnode->pSdb, pReader);
}

int32_t mndSnapshotDoRead(struct SSyncFSM *pFsm, void *pReader, void **ppBuf, int32_t *len) {
  SMnode *pMnode = pFsm->data;
  return sdbDoRead(pMnode->pSdb, pReader, ppBuf, len);
}

int32_t mndSnapshotStartWrite(struct SSyncFSM *pFsm, void **ppWriter) {
  mInfo("start to apply snapshot to sdb");
  SMnode *pMnode = pFsm->data;
  return sdbStartWrite(pMnode->pSdb, (SSdbIter **)ppWriter);
}

int32_t mndSnapshotStopWrite(struct SSyncFSM *pFsm, void *pWriter, bool isApply) {
  mInfo("stop to apply snapshot to sdb, apply:%d", isApply);
  SMnode *pMnode = pFsm->data;
  return sdbStopWrite(pMnode->pSdb, pWriter, isApply);
}

int32_t mndSnapshotDoWrite(struct SSyncFSM *pFsm, void *pWriter, void *pBuf, int32_t len) {
  SMnode *pMnode = pFsm->data;
  return sdbDoWrite(pMnode->pSdb, pWriter, pBuf, len);
}

SSyncFSM *mndSyncMakeFsm(SMnode *pMnode) {
  SSyncFSM *pFsm = taosMemoryCalloc(1, sizeof(SSyncFSM));
  pFsm->data = pMnode;
  pFsm->FpCommitCb = mndSyncCommitMsg;
  pFsm->FpPreCommitCb = NULL;
  pFsm->FpRollBackCb = NULL;
  pFsm->FpRestoreFinishCb = mndRestoreFinish;
  pFsm->FpReConfigCb = mndReConfig;
  pFsm->FpGetSnapshot = mndSyncGetSnapshot;
  pFsm->FpSnapshotStartRead = mndSnapshotStartRead;
  pFsm->FpSnapshotStopRead = mndSnapshotStopRead;
  pFsm->FpSnapshotDoRead = mndSnapshotDoRead;
  pFsm->FpSnapshotStartWrite = mndSnapshotStartWrite;
  pFsm->FpSnapshotStopWrite = mndSnapshotStopWrite;
  pFsm->FpSnapshotDoWrite = mndSnapshotDoWrite;
  return pFsm;
}

int32_t mndInitSync(SMnode *pMnode) {
  SSyncMgmt *pMgmt = &pMnode->syncMgmt;

  SSyncInfo syncInfo = {.vgId = 1, .FpSendMsg = mndSyncSendMsg, .FpEqMsg = mndSyncEqMsg};
  snprintf(syncInfo.path, sizeof(syncInfo.path), "%s%ssync", pMnode->path, TD_DIRSEP);
  syncInfo.pWal = pMnode->pWal;
  syncInfo.pFsm = mndSyncMakeFsm(pMnode);
  syncInfo.isStandBy = pMgmt->standby;
  syncInfo.snapshotEnable = true;

  mInfo("start to open mnode sync, standby:%d", pMgmt->standby);
  if (pMgmt->standby || pMgmt->replica.id > 0) {
    SSyncCfg *pCfg = &syncInfo.syncCfg;
    pCfg->replicaNum = 1;
    pCfg->myIndex = 0;
    SNodeInfo *pNode = &pCfg->nodeInfo[0];
    tstrncpy(pNode->nodeFqdn, pMgmt->replica.fqdn, sizeof(pNode->nodeFqdn));
    pNode->nodePort = pMgmt->replica.port;
    mInfo("fqdn:%s port:%u", pNode->nodeFqdn, pNode->nodePort);
  }

  tsem_init(&pMgmt->syncSem, 0, 0);
  pMgmt->sync = syncOpen(&syncInfo);
  if (pMgmt->sync <= 0) {
    mError("failed to open sync since %s", terrstr());
    return -1;
  }

  mDebug("mnode-sync is opened, id:%" PRId64, pMgmt->sync);
  return 0;
}

void mndCleanupSync(SMnode *pMnode) {
  SSyncMgmt *pMgmt = &pMnode->syncMgmt;
  syncStop(pMgmt->sync);
  mDebug("mnode-sync is stopped, id:%" PRId64, pMgmt->sync);

  tsem_destroy(&pMgmt->syncSem);
  memset(pMgmt, 0, sizeof(SSyncMgmt));
}

int32_t mndSyncPropose(SMnode *pMnode, SSdbRaw *pRaw, int32_t transId) {
  SSyncMgmt *pMgmt = &pMnode->syncMgmt;
  SRpcMsg    req = {.msgType = TDMT_MND_APPLY_MSG, .contLen = sdbGetRawTotalSize(pRaw)};
  req.pCont = rpcMallocCont(req.contLen);
  if (req.pCont == NULL) return -1;
  memcpy(req.pCont, pRaw, req.contLen);

  pMgmt->errCode = 0;
  pMgmt->transId = transId;
  mTrace("trans:%d, will be proposed", pMgmt->transId);

  const bool isWeak = false;
  int32_t    code = syncPropose(pMgmt->sync, &req, isWeak);
  if (code == 0) {
    tsem_wait(&pMgmt->syncSem);
  } else if (code == -1 && terrno == TSDB_CODE_SYN_NOT_LEADER) {
    terrno = TSDB_CODE_APP_NOT_READY;
  } else if (code == -1 && terrno == TSDB_CODE_SYN_INTERNAL_ERROR) {
    terrno = TSDB_CODE_SYN_INTERNAL_ERROR;
  } else {
    terrno = TSDB_CODE_APP_ERROR;
  }

  rpcFreeCont(req.pCont);
  if (code != 0) {
    mError("trans:%d, failed to propose, code:0x%x", pMgmt->transId, code);
    return code;
  }

  return pMgmt->errCode;
}

void mndSyncStart(SMnode *pMnode) {
  SSyncMgmt *pMgmt = &pMnode->syncMgmt;
  syncSetMsgCb(pMgmt->sync, &pMnode->msgCb);
  syncStart(pMgmt->sync);
  mDebug("mnode sync started, id:%" PRId64 " standby:%d", pMgmt->sync, pMgmt->standby);
}

void mndSyncStop(SMnode *pMnode) {
  if (pMnode->syncMgmt.transId != 0) {
<<<<<<< HEAD
    tsem_post(&pMnode->syncMgmt.syncSem);
    pMnode->syncMgmt.transId = 0;
=======
    pMnode->syncMgmt.transId = 0;
    tsem_post(&pMnode->syncMgmt.syncSem);
>>>>>>> fd027bef
  }
}

bool mndIsMaster(SMnode *pMnode) {
  SSyncMgmt *pMgmt = &pMnode->syncMgmt;

  if (!syncIsReady(pMgmt->sync)) {
    terrno = TSDB_CODE_SYN_NOT_LEADER;
    return false;
  }

  if (!pMnode->restored) {
    terrno = TSDB_CODE_APP_NOT_READY;
    return false;
  }

  return true;
}<|MERGE_RESOLUTION|>--- conflicted
+++ resolved
@@ -62,7 +62,6 @@
     }
     pMgmt->transId = 0;
     tsem_post(&pMgmt->syncSem);
-    pMgmt->transId = 0;
   } else {
     STrans *pTrans = mndAcquireTrans(pMnode, transId);
     if (pTrans != NULL) {
@@ -114,7 +113,6 @@
     }
     pMgmt->transId = 0;
     tsem_post(&pMgmt->syncSem);
-    pMgmt->transId = 0;
   }
 }
 
@@ -252,13 +250,8 @@
 
 void mndSyncStop(SMnode *pMnode) {
   if (pMnode->syncMgmt.transId != 0) {
-<<<<<<< HEAD
-    tsem_post(&pMnode->syncMgmt.syncSem);
-    pMnode->syncMgmt.transId = 0;
-=======
     pMnode->syncMgmt.transId = 0;
     tsem_post(&pMnode->syncMgmt.syncSem);
->>>>>>> fd027bef
   }
 }
 
