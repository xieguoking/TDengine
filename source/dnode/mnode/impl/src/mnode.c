--- conflicted
+++ resolved
@@ -426,13 +426,8 @@
     return NULL;
   }
 
-<<<<<<< HEAD
   if (pRpcMsg->msgType != TDMT_MND_TRANS_TIMER && pRpcMsg->msgType != TDMT_MND_MQ_TIMER &&
       pRpcMsg->msgType != TDMT_MND_MQ_DO_REBALANCE && pRpcMsg->msgType != TDMT_MND_TELEM_TIMER) {
-=======
-  if (pRpcMsg->msgType != TDMT_MND_TRANS && pRpcMsg->msgType != TDMT_MND_MQ_TIMER &&
-      pRpcMsg->msgType != TDMT_MND_MQ_DO_REBALANCE) {
->>>>>>> 3662e6b0
     SRpcConnInfo connInfo = {0};
     if ((pRpcMsg->msgType & 1U) && rpcGetConnInfo(pRpcMsg->handle, &connInfo) != 0) {
       taosFreeQitem(pMsg);
