/*
 * Copyright (c) 2019 TAOS Data, Inc. <jhtao@taosdata.com>
 *
 * This program is free software: you can use, redistribute, and/or modify
 * it under the terms of the GNU Affero General Public License, version 3
 * or later ("AGPL"), as published by the Free Software Foundation.
 *
 * This program is distributed in the hope that it will be useful, but WITHOUT
 * ANY WARRANTY; without even the implied warranty of MERCHANTABILITY or
 * FITNESS FOR A PARTICULAR PURPOSE.
 *
 * You should have received a copy of the GNU Affero General Public License
 * along with this program. If not, see <http://www.gnu.org/licenses/>.
 */

#define _DEFAULT_SOURCE
#include "mndDb.h"
#include "mndAuth.h"
#include "mndDnode.h"
#include "mndShow.h"
#include "mndStb.h"
#include "mndTrans.h"
#include "mndUser.h"
#include "mndVgroup.h"

#define TSDB_DB_VER_NUMBER   1
#define TSDB_DB_RESERVE_SIZE 64

static SSdbRaw *mndDbActionEncode(SDbObj *pDb);
static SSdbRow *mndDbActionDecode(SSdbRaw *pRaw);
static int32_t  mndDbActionInsert(SSdb *pSdb, SDbObj *pDb);
static int32_t  mndDbActionDelete(SSdb *pSdb, SDbObj *pDb);
static int32_t  mndDbActionUpdate(SSdb *pSdb, SDbObj *pOld, SDbObj *pNew);
static int32_t  mndProcessCreateDbReq(SMnodeMsg *pReq);
static int32_t  mndProcessAlterDbReq(SMnodeMsg *pReq);
static int32_t  mndProcessDropDbReq(SMnodeMsg *pReq);
static int32_t  mndProcessUseDbReq(SMnodeMsg *pReq);
static int32_t  mndProcessSyncDbReq(SMnodeMsg *pReq);
static int32_t  mndProcessCompactDbReq(SMnodeMsg *pReq);
static int32_t  mndGetDbMeta(SMnodeMsg *pReq, SShowObj *pShow, STableMetaRsp *pMeta);
static int32_t  mndRetrieveDbs(SMnodeMsg *pReq, SShowObj *pShow, char *data, int32_t rows);
static void     mndCancelGetNextDb(SMnode *pMnode, void *pIter);

int32_t mndInitDb(SMnode *pMnode) {
  SSdbTable table = {.sdbType = SDB_DB,
                     .keyType = SDB_KEY_BINARY,
                     .encodeFp = (SdbEncodeFp)mndDbActionEncode,
                     .decodeFp = (SdbDecodeFp)mndDbActionDecode,
                     .insertFp = (SdbInsertFp)mndDbActionInsert,
                     .updateFp = (SdbUpdateFp)mndDbActionUpdate,
                     .deleteFp = (SdbDeleteFp)mndDbActionDelete};

  mndSetMsgHandle(pMnode, TDMT_MND_CREATE_DB, mndProcessCreateDbReq);
  mndSetMsgHandle(pMnode, TDMT_MND_ALTER_DB, mndProcessAlterDbReq);
  mndSetMsgHandle(pMnode, TDMT_MND_DROP_DB, mndProcessDropDbReq);
  mndSetMsgHandle(pMnode, TDMT_MND_USE_DB, mndProcessUseDbReq);
  mndSetMsgHandle(pMnode, TDMT_MND_SYNC_DB, mndProcessSyncDbReq);
  mndSetMsgHandle(pMnode, TDMT_MND_COMPACT_DB, mndProcessCompactDbReq);

  mndAddShowMetaHandle(pMnode, TSDB_MGMT_TABLE_DB, mndGetDbMeta);
  mndAddShowRetrieveHandle(pMnode, TSDB_MGMT_TABLE_DB, mndRetrieveDbs);
  mndAddShowFreeIterHandle(pMnode, TSDB_MGMT_TABLE_DB, mndCancelGetNextDb);

  return sdbSetTable(pMnode->pSdb, table);
}

void mndCleanupDb(SMnode *pMnode) {}

static SSdbRaw *mndDbActionEncode(SDbObj *pDb) {
  terrno = TSDB_CODE_OUT_OF_MEMORY;

  SSdbRaw *pRaw = sdbAllocRaw(SDB_DB, TSDB_DB_VER_NUMBER, sizeof(SDbObj) + TSDB_DB_RESERVE_SIZE);
  if (pRaw == NULL) goto DB_ENCODE_OVER;

  int32_t dataPos = 0;
  SDB_SET_BINARY(pRaw, dataPos, pDb->name, TSDB_DB_FNAME_LEN, DB_ENCODE_OVER)
  SDB_SET_BINARY(pRaw, dataPos, pDb->acct, TSDB_USER_LEN, DB_ENCODE_OVER)
  SDB_SET_BINARY(pRaw, dataPos, pDb->createUser, TSDB_USER_LEN, DB_ENCODE_OVER)
  SDB_SET_INT64(pRaw, dataPos, pDb->createdTime, DB_ENCODE_OVER)
  SDB_SET_INT64(pRaw, dataPos, pDb->updateTime, DB_ENCODE_OVER)
  SDB_SET_INT64(pRaw, dataPos, pDb->uid, DB_ENCODE_OVER)
  SDB_SET_INT32(pRaw, dataPos, pDb->cfgVersion, DB_ENCODE_OVER)
  SDB_SET_INT32(pRaw, dataPos, pDb->vgVersion, DB_ENCODE_OVER)
  SDB_SET_INT8(pRaw, dataPos, pDb->hashMethod, DB_ENCODE_OVER)
  SDB_SET_INT32(pRaw, dataPos, pDb->cfg.numOfVgroups, DB_ENCODE_OVER)
  SDB_SET_INT32(pRaw, dataPos, pDb->cfg.cacheBlockSize, DB_ENCODE_OVER)
  SDB_SET_INT32(pRaw, dataPos, pDb->cfg.totalBlocks, DB_ENCODE_OVER)
  SDB_SET_INT32(pRaw, dataPos, pDb->cfg.daysPerFile, DB_ENCODE_OVER)
  SDB_SET_INT32(pRaw, dataPos, pDb->cfg.daysToKeep0, DB_ENCODE_OVER)
  SDB_SET_INT32(pRaw, dataPos, pDb->cfg.daysToKeep1, DB_ENCODE_OVER)
  SDB_SET_INT32(pRaw, dataPos, pDb->cfg.daysToKeep2, DB_ENCODE_OVER)
  SDB_SET_INT32(pRaw, dataPos, pDb->cfg.minRows, DB_ENCODE_OVER)
  SDB_SET_INT32(pRaw, dataPos, pDb->cfg.maxRows, DB_ENCODE_OVER)
  SDB_SET_INT32(pRaw, dataPos, pDb->cfg.commitTime, DB_ENCODE_OVER)
  SDB_SET_INT32(pRaw, dataPos, pDb->cfg.fsyncPeriod, DB_ENCODE_OVER)
  SDB_SET_INT8(pRaw, dataPos, pDb->cfg.walLevel, DB_ENCODE_OVER)
  SDB_SET_INT8(pRaw, dataPos, pDb->cfg.precision, DB_ENCODE_OVER)
  SDB_SET_INT8(pRaw, dataPos, pDb->cfg.compression, DB_ENCODE_OVER)
  SDB_SET_INT8(pRaw, dataPos, pDb->cfg.replications, DB_ENCODE_OVER)
  SDB_SET_INT8(pRaw, dataPos, pDb->cfg.quorum, DB_ENCODE_OVER)
  SDB_SET_INT8(pRaw, dataPos, pDb->cfg.update, DB_ENCODE_OVER)
  SDB_SET_INT8(pRaw, dataPos, pDb->cfg.cacheLastRow, DB_ENCODE_OVER)
  SDB_SET_RESERVE(pRaw, dataPos, TSDB_DB_RESERVE_SIZE, DB_ENCODE_OVER)
  SDB_SET_DATALEN(pRaw, dataPos, DB_ENCODE_OVER)

  terrno = 0;

DB_ENCODE_OVER:
  if (terrno != 0) {
    mError("db:%s, failed to encode to raw:%p since %s", pDb->name, pRaw, terrstr());
    sdbFreeRaw(pRaw);
    return NULL;
  }

  mTrace("db:%s, encode to raw:%p, row:%p", pDb->name, pRaw, pDb);
  return pRaw;
}

static SSdbRow *mndDbActionDecode(SSdbRaw *pRaw) {
  terrno = TSDB_CODE_OUT_OF_MEMORY;

  int8_t sver = 0;
  if (sdbGetRawSoftVer(pRaw, &sver) != 0) goto DB_DECODE_OVER;

  if (sver != TSDB_DB_VER_NUMBER) {
    terrno = TSDB_CODE_SDB_INVALID_DATA_VER;
    goto DB_DECODE_OVER;
  }

  SSdbRow *pRow = sdbAllocRow(sizeof(SDbObj));
  if (pRow == NULL) goto DB_DECODE_OVER;

  SDbObj *pDb = sdbGetRowObj(pRow);
  if (pDb == NULL) goto DB_DECODE_OVER;

  int32_t dataPos = 0;
  SDB_GET_BINARY(pRaw, dataPos, pDb->name, TSDB_DB_FNAME_LEN, DB_DECODE_OVER)
  SDB_GET_BINARY(pRaw, dataPos, pDb->acct, TSDB_USER_LEN, DB_DECODE_OVER)
  SDB_GET_BINARY(pRaw, dataPos, pDb->createUser, TSDB_USER_LEN, DB_DECODE_OVER)
  SDB_GET_INT64(pRaw, dataPos, &pDb->createdTime, DB_DECODE_OVER)
  SDB_GET_INT64(pRaw, dataPos, &pDb->updateTime, DB_DECODE_OVER)
  SDB_GET_INT64(pRaw, dataPos, &pDb->uid, DB_DECODE_OVER)
  SDB_GET_INT32(pRaw, dataPos, &pDb->cfgVersion, DB_DECODE_OVER)
  SDB_GET_INT32(pRaw, dataPos, &pDb->vgVersion, DB_DECODE_OVER)
  SDB_GET_INT8(pRaw, dataPos, &pDb->hashMethod, DB_DECODE_OVER)
  SDB_GET_INT32(pRaw, dataPos, &pDb->cfg.numOfVgroups, DB_DECODE_OVER)
  SDB_GET_INT32(pRaw, dataPos, &pDb->cfg.cacheBlockSize, DB_DECODE_OVER)
  SDB_GET_INT32(pRaw, dataPos, &pDb->cfg.totalBlocks, DB_DECODE_OVER)
  SDB_GET_INT32(pRaw, dataPos, &pDb->cfg.daysPerFile, DB_DECODE_OVER)
  SDB_GET_INT32(pRaw, dataPos, &pDb->cfg.daysToKeep0, DB_DECODE_OVER)
  SDB_GET_INT32(pRaw, dataPos, &pDb->cfg.daysToKeep1, DB_DECODE_OVER)
  SDB_GET_INT32(pRaw, dataPos, &pDb->cfg.daysToKeep2, DB_DECODE_OVER)
  SDB_GET_INT32(pRaw, dataPos, &pDb->cfg.minRows, DB_DECODE_OVER)
  SDB_GET_INT32(pRaw, dataPos, &pDb->cfg.maxRows, DB_DECODE_OVER)
  SDB_GET_INT32(pRaw, dataPos, &pDb->cfg.commitTime, DB_DECODE_OVER)
  SDB_GET_INT32(pRaw, dataPos, &pDb->cfg.fsyncPeriod, DB_DECODE_OVER)
  SDB_GET_INT8(pRaw, dataPos, &pDb->cfg.walLevel, DB_DECODE_OVER)
  SDB_GET_INT8(pRaw, dataPos, &pDb->cfg.precision, DB_DECODE_OVER)
  SDB_GET_INT8(pRaw, dataPos, &pDb->cfg.compression, DB_DECODE_OVER)
  SDB_GET_INT8(pRaw, dataPos, &pDb->cfg.replications, DB_DECODE_OVER)
  SDB_GET_INT8(pRaw, dataPos, &pDb->cfg.quorum, DB_DECODE_OVER)
  SDB_GET_INT8(pRaw, dataPos, &pDb->cfg.update, DB_DECODE_OVER)
  SDB_GET_INT8(pRaw, dataPos, &pDb->cfg.cacheLastRow, DB_DECODE_OVER)
  SDB_GET_RESERVE(pRaw, dataPos, TSDB_DB_RESERVE_SIZE, DB_DECODE_OVER)

  terrno = 0;

DB_DECODE_OVER:
  if (terrno != 0) {
    mError("db:%s, failed to decode from raw:%p since %s", pDb->name, pRaw, terrstr());
    tfree(pRow);
    return NULL;
  }

  mTrace("db:%s, decode from raw:%p, row:%p", pDb->name, pRaw, pDb);
  return pRow;
}

static int32_t mndDbActionInsert(SSdb *pSdb, SDbObj *pDb) {
  mTrace("db:%s, perform insert action, row:%p", pDb->name, pDb);
  return 0;
}

static int32_t mndDbActionDelete(SSdb *pSdb, SDbObj *pDb) {
  mTrace("db:%s, perform delete action, row:%p", pDb->name, pDb);
  return 0;
}

static int32_t mndDbActionUpdate(SSdb *pSdb, SDbObj *pOld, SDbObj *pNew) {
  mTrace("db:%s, perform update action, old row:%p new row:%p", pOld->name, pOld, pNew);
  pOld->updateTime = pNew->updateTime;
  pOld->cfgVersion = pNew->cfgVersion;
  pOld->vgVersion = pNew->vgVersion;
  memcpy(&pOld->cfg, &pNew->cfg, sizeof(SDbCfg));
  return 0;
}

SDbObj *mndAcquireDb(SMnode *pMnode, const char *db) {
  SSdb   *pSdb = pMnode->pSdb;
  SDbObj *pDb = sdbAcquire(pSdb, SDB_DB, db);
  if (pDb == NULL && terrno == TSDB_CODE_SDB_OBJ_NOT_THERE) {
    terrno = TSDB_CODE_MND_DB_NOT_EXIST;
  }
  return pDb;
}

void mndReleaseDb(SMnode *pMnode, SDbObj *pDb) {
  SSdb *pSdb = pMnode->pSdb;
  sdbRelease(pSdb, pDb);
}

static int32_t mndCheckDbName(char *dbName, SUserObj *pUser) {
  char *pos = strstr(dbName, TS_PATH_DELIMITER);
  if (pos == NULL) {
    terrno = TSDB_CODE_MND_INVALID_DB;
    return -1;
  }

  int32_t acctId = atoi(dbName);
  if (acctId != pUser->acctId) {
    terrno = TSDB_CODE_MND_INVALID_DB_ACCT;
    return -1;
  }

  return 0;
}

static int32_t mndCheckDbCfg(SMnode *pMnode, SDbCfg *pCfg) {
  if (pCfg->numOfVgroups < TSDB_MIN_VNODES_PER_DB || pCfg->numOfVgroups > TSDB_MAX_VNODES_PER_DB) return -1;
  if (pCfg->cacheBlockSize < TSDB_MIN_CACHE_BLOCK_SIZE || pCfg->cacheBlockSize > TSDB_MAX_CACHE_BLOCK_SIZE) return -1;
  if (pCfg->totalBlocks < TSDB_MIN_TOTAL_BLOCKS || pCfg->totalBlocks > TSDB_MAX_TOTAL_BLOCKS) return -1;
  if (pCfg->daysPerFile < TSDB_MIN_DAYS_PER_FILE || pCfg->daysPerFile > TSDB_MAX_DAYS_PER_FILE) return -1;
  if (pCfg->daysToKeep0 < TSDB_MIN_KEEP || pCfg->daysToKeep0 > TSDB_MAX_KEEP) return -1;
  if (pCfg->daysToKeep1 < TSDB_MIN_KEEP || pCfg->daysToKeep1 > TSDB_MAX_KEEP) return -1;
  if (pCfg->daysToKeep2 < TSDB_MIN_KEEP || pCfg->daysToKeep2 > TSDB_MAX_KEEP) return -1;
  if (pCfg->daysToKeep0 < pCfg->daysPerFile) return -1;
  if (pCfg->daysToKeep0 > pCfg->daysToKeep1) return -1;
  if (pCfg->daysToKeep1 > pCfg->daysToKeep2) return -1;
  if (pCfg->minRows < TSDB_MIN_MIN_ROW_FBLOCK || pCfg->minRows > TSDB_MAX_MIN_ROW_FBLOCK) return -1;
  if (pCfg->maxRows < TSDB_MIN_MAX_ROW_FBLOCK || pCfg->maxRows > TSDB_MAX_MAX_ROW_FBLOCK) return -1;
  if (pCfg->minRows > pCfg->maxRows) return -1;
  if (pCfg->commitTime < TSDB_MIN_COMMIT_TIME || pCfg->commitTime > TSDB_MAX_COMMIT_TIME) return -1;
  if (pCfg->fsyncPeriod < TSDB_MIN_FSYNC_PERIOD || pCfg->fsyncPeriod > TSDB_MAX_FSYNC_PERIOD) return -1;
  if (pCfg->walLevel < TSDB_MIN_WAL_LEVEL || pCfg->walLevel > TSDB_MAX_WAL_LEVEL) return -1;
  if (pCfg->precision < TSDB_MIN_PRECISION && pCfg->precision > TSDB_MAX_PRECISION) return -1;
  if (pCfg->compression < TSDB_MIN_COMP_LEVEL || pCfg->compression > TSDB_MAX_COMP_LEVEL) return -1;
  if (pCfg->replications < TSDB_MIN_DB_REPLICA_OPTION || pCfg->replications > TSDB_MAX_DB_REPLICA_OPTION) return -1;
  if (pCfg->replications > mndGetDnodeSize(pMnode)) return -1;
  if (pCfg->quorum < TSDB_MIN_DB_QUORUM_OPTION || pCfg->quorum > TSDB_MAX_DB_QUORUM_OPTION) return -1;
  if (pCfg->quorum > pCfg->replications) return -1;
  if (pCfg->update < TSDB_MIN_DB_UPDATE || pCfg->update > TSDB_MAX_DB_UPDATE) return -1;
  if (pCfg->cacheLastRow < TSDB_MIN_DB_CACHE_LAST_ROW || pCfg->cacheLastRow > TSDB_MAX_DB_CACHE_LAST_ROW) return -1;
  return TSDB_CODE_SUCCESS;
}

static void mndSetDefaultDbCfg(SDbCfg *pCfg) {
  if (pCfg->numOfVgroups < 0) pCfg->numOfVgroups = TSDB_DEFAULT_VN_PER_DB;
  if (pCfg->cacheBlockSize < 0) pCfg->cacheBlockSize = TSDB_DEFAULT_CACHE_BLOCK_SIZE;
  if (pCfg->totalBlocks < 0) pCfg->totalBlocks = TSDB_DEFAULT_TOTAL_BLOCKS;
  if (pCfg->daysPerFile < 0) pCfg->daysPerFile = TSDB_DEFAULT_DAYS_PER_FILE;
  if (pCfg->daysToKeep0 < 0) pCfg->daysToKeep0 = TSDB_DEFAULT_KEEP;
  if (pCfg->daysToKeep1 < 0) pCfg->daysToKeep1 = TSDB_DEFAULT_KEEP;
  if (pCfg->daysToKeep2 < 0) pCfg->daysToKeep2 = TSDB_DEFAULT_KEEP;
  if (pCfg->minRows < 0) pCfg->minRows = TSDB_DEFAULT_MIN_ROW_FBLOCK;
  if (pCfg->maxRows < 0) pCfg->maxRows = TSDB_DEFAULT_MAX_ROW_FBLOCK;
  if (pCfg->commitTime < 0) pCfg->commitTime = TSDB_DEFAULT_COMMIT_TIME;
  if (pCfg->fsyncPeriod < 0) pCfg->fsyncPeriod = TSDB_DEFAULT_FSYNC_PERIOD;
  if (pCfg->walLevel < 0) pCfg->walLevel = TSDB_DEFAULT_WAL_LEVEL;
  if (pCfg->precision < 0) pCfg->precision = TSDB_DEFAULT_PRECISION;
  if (pCfg->compression < 0) pCfg->compression = TSDB_DEFAULT_COMP_LEVEL;
  if (pCfg->replications < 0) pCfg->replications = TSDB_DEFAULT_DB_REPLICA_OPTION;
  if (pCfg->quorum < 0) pCfg->quorum = TSDB_DEFAULT_DB_QUORUM_OPTION;
  if (pCfg->update < 0) pCfg->update = TSDB_DEFAULT_DB_UPDATE_OPTION;
  if (pCfg->cacheLastRow < 0) pCfg->cacheLastRow = TSDB_DEFAULT_CACHE_LAST_ROW;
}

static int32_t mndSetCreateDbRedoLogs(SMnode *pMnode, STrans *pTrans, SDbObj *pDb, SVgObj *pVgroups) {
  SSdbRaw *pDbRaw = mndDbActionEncode(pDb);
  if (pDbRaw == NULL) return -1;
  if (mndTransAppendRedolog(pTrans, pDbRaw) != 0) return -1;
  if (sdbSetRawStatus(pDbRaw, SDB_STATUS_CREATING) != 0) return -1;

  for (int32_t v = 0; v < pDb->cfg.numOfVgroups; ++v) {
    SSdbRaw *pVgRaw = mndVgroupActionEncode(pVgroups + v);
    if (pVgRaw == NULL) return -1;
    if (mndTransAppendRedolog(pTrans, pVgRaw) != 0) return -1;
    if (sdbSetRawStatus(pVgRaw, SDB_STATUS_CREATING) != 0) return -1;
  }

  return 0;
}

static int32_t mndSetCreateDbUndoLogs(SMnode *pMnode, STrans *pTrans, SDbObj *pDb, SVgObj *pVgroups) {
  SSdbRaw *pDbRaw = mndDbActionEncode(pDb);
  if (pDbRaw == NULL) return -1;
  if (mndTransAppendUndolog(pTrans, pDbRaw) != 0) return -1;
  if (sdbSetRawStatus(pDbRaw, SDB_STATUS_DROPPED) != 0) return -1;

  for (int32_t v = 0; v < pDb->cfg.numOfVgroups; ++v) {
    SSdbRaw *pVgRaw = mndVgroupActionEncode(pVgroups + v);
    if (pVgRaw == NULL) return -1;
    if (mndTransAppendUndolog(pTrans, pVgRaw) != 0) return -1;
    if (sdbSetRawStatus(pVgRaw, SDB_STATUS_DROPPED) != 0) return -1;
  }

  return 0;
}

static int32_t mndSetCreateDbCommitLogs(SMnode *pMnode, STrans *pTrans, SDbObj *pDb, SVgObj *pVgroups) {
  SSdbRaw *pDbRaw = mndDbActionEncode(pDb);
  if (pDbRaw == NULL) return -1;
  if (mndTransAppendCommitlog(pTrans, pDbRaw) != 0) return -1;
  if (sdbSetRawStatus(pDbRaw, SDB_STATUS_READY) != 0) return -1;

  for (int32_t v = 0; v < pDb->cfg.numOfVgroups; ++v) {
    SSdbRaw *pVgRaw = mndVgroupActionEncode(pVgroups + v);
    if (pVgRaw == NULL) return -1;
    if (mndTransAppendCommitlog(pTrans, pVgRaw) != 0) return -1;
    if (sdbSetRawStatus(pVgRaw, SDB_STATUS_READY) != 0) return -1;
  }

  return 0;
}

static int32_t mndSetCreateDbRedoActions(SMnode *pMnode, STrans *pTrans, SDbObj *pDb, SVgObj *pVgroups) {
  for (int32_t vg = 0; vg < pDb->cfg.numOfVgroups; ++vg) {
    SVgObj *pVgroup = pVgroups + vg;

    for (int32_t vn = 0; vn < pVgroup->replica; ++vn) {
      STransAction action = {0};
      SVnodeGid   *pVgid = pVgroup->vnodeGid + vn;

      SDnodeObj *pDnode = mndAcquireDnode(pMnode, pVgid->dnodeId);
      if (pDnode == NULL) return -1;
      action.epSet = mndGetDnodeEpset(pDnode);
      mndReleaseDnode(pMnode, pDnode);

      int32_t contLen = 0;
      void   *pReq = mndBuildCreateVnodeReq(pMnode, pDnode, pDb, pVgroup, &contLen);
      if (pReq == NULL) return -1;

      action.pCont = pReq;
      action.contLen = contLen;
      action.msgType = TDMT_DND_CREATE_VNODE;
      action.acceptableCode = TSDB_CODE_DND_VNODE_ALREADY_DEPLOYED;
      if (mndTransAppendRedoAction(pTrans, &action) != 0) {
        free(pReq);
        return -1;
      }
    }
  }

  return 0;
}

static int32_t mndSetCreateDbUndoActions(SMnode *pMnode, STrans *pTrans, SDbObj *pDb, SVgObj *pVgroups) {
  for (int32_t vg = 0; vg < pDb->cfg.numOfVgroups; ++vg) {
    SVgObj *pVgroup = pVgroups + vg;

    for (int32_t vn = 0; vn < pVgroup->replica; ++vn) {
      STransAction action = {0};
      SVnodeGid   *pVgid = pVgroup->vnodeGid + vn;

      SDnodeObj *pDnode = mndAcquireDnode(pMnode, pVgid->dnodeId);
      if (pDnode == NULL) return -1;
      action.epSet = mndGetDnodeEpset(pDnode);
      mndReleaseDnode(pMnode, pDnode);

      int32_t contLen = 0;
      void   *pReq = mndBuildDropVnodeReq(pMnode, pDnode, pDb, pVgroup, &contLen);
      if (pReq == NULL) return -1;

      action.pCont = pReq;
      action.contLen = contLen;
      action.msgType = TDMT_DND_DROP_VNODE;
      action.acceptableCode = TSDB_CODE_DND_VNODE_NOT_DEPLOYED;
      if (mndTransAppendUndoAction(pTrans, &action) != 0) {
        free(pReq);
        return -1;
      }
    }
  }

  return 0;
}

static int32_t mndCreateDb(SMnode *pMnode, SMnodeMsg *pReq, SCreateDbReq *pCreate, SUserObj *pUser) {
  SDbObj dbObj = {0};
  memcpy(dbObj.name, pCreate->db, TSDB_DB_FNAME_LEN);
  memcpy(dbObj.acct, pUser->acct, TSDB_USER_LEN);
  dbObj.createdTime = taosGetTimestampMs();
  dbObj.updateTime = dbObj.createdTime;
  dbObj.uid = mndGenerateUid(dbObj.name, TSDB_DB_FNAME_LEN);
  dbObj.cfgVersion = 1;
  dbObj.vgVersion = 1;
  dbObj.hashMethod = 1;
  memcpy(dbObj.createUser, pUser->user, TSDB_USER_LEN);
  dbObj.cfg = (SDbCfg){
      .numOfVgroups = pCreate->numOfVgroups,
      .cacheBlockSize = pCreate->cacheBlockSize,
      .totalBlocks = pCreate->totalBlocks,
      .daysPerFile = pCreate->daysPerFile,
      .daysToKeep0 = pCreate->daysToKeep0,
      .daysToKeep1 = pCreate->daysToKeep1,
      .daysToKeep2 = pCreate->daysToKeep2,
      .minRows = pCreate->minRows,
      .maxRows = pCreate->maxRows,
      .fsyncPeriod = pCreate->fsyncPeriod,
      .commitTime = pCreate->commitTime,
      .precision = pCreate->precision,
      .compression = pCreate->compression,
      .walLevel = pCreate->walLevel,
      .replications = pCreate->replications,
      .quorum = pCreate->quorum,
      .update = pCreate->update,
      .cacheLastRow = pCreate->cacheLastRow,
      .streamMode = pCreate->streamMode,
  };

  mndSetDefaultDbCfg(&dbObj.cfg);

  if (mndCheckDbName(dbObj.name, pUser) != 0) {
    mError("db:%s, failed to create since %s", pCreate->db, terrstr());
    return -1;
  }

  if (mndCheckDbCfg(pMnode, &dbObj.cfg) != 0) {
    terrno = TSDB_CODE_MND_INVALID_DB_OPTION;
    mError("db:%s, failed to create since %s", pCreate->db, terrstr());
    return -1;
  }

  SVgObj *pVgroups = NULL;
  if (mndAllocVgroup(pMnode, &dbObj, &pVgroups) != 0) {
    mError("db:%s, failed to create since %s", pCreate->db, terrstr());
    return -1;
  }

  int32_t code = -1;
  STrans *pTrans = mndTransCreate(pMnode, TRN_POLICY_ROLLBACK, TRN_TYPE_CREATE_DB, &pReq->rpcMsg);
  if (pTrans == NULL) goto CREATE_DB_OVER;

  mDebug("trans:%d, used to create db:%s", pTrans->id, pCreate->db);

  mndTransSetDbInfo(pTrans, &dbObj);
  if (mndSetCreateDbRedoLogs(pMnode, pTrans, &dbObj, pVgroups) != 0) goto CREATE_DB_OVER;
  if (mndSetCreateDbUndoLogs(pMnode, pTrans, &dbObj, pVgroups) != 0) goto CREATE_DB_OVER;
  if (mndSetCreateDbCommitLogs(pMnode, pTrans, &dbObj, pVgroups) != 0) goto CREATE_DB_OVER;
  if (mndSetCreateDbRedoActions(pMnode, pTrans, &dbObj, pVgroups) != 0) goto CREATE_DB_OVER;
  if (mndSetCreateDbUndoActions(pMnode, pTrans, &dbObj, pVgroups) != 0) goto CREATE_DB_OVER;
  if (mndTransPrepare(pMnode, pTrans) != 0) goto CREATE_DB_OVER;

  code = 0;

CREATE_DB_OVER:
  free(pVgroups);
  mndTransDrop(pTrans);
  return code;
}

static int32_t mndProcessCreateDbReq(SMnodeMsg *pReq) {
  SMnode      *pMnode = pReq->pMnode;
  int32_t      code = -1;
  SDbObj      *pDb = NULL;
  SUserObj    *pUser = NULL;
  SCreateDbReq createReq = {0};

  if (tDeserializeSCreateDbReq(pReq->rpcMsg.pCont, pReq->rpcMsg.contLen, &createReq) != 0) {
    terrno = TSDB_CODE_INVALID_MSG;
    goto CREATE_DB_OVER;
  }

  mDebug("db:%s, start to create, vgroups:%d", createReq.db, createReq.numOfVgroups);

  pDb = mndAcquireDb(pMnode, createReq.db);
  if (pDb != NULL) {
    if (createReq.ignoreExist) {
      mDebug("db:%s, already exist, ignore exist is set", createReq.db);
      code = 0;
      goto CREATE_DB_OVER;
    } else {
      terrno = TSDB_CODE_MND_DB_ALREADY_EXIST;
      goto CREATE_DB_OVER;
    }
  } else if (terrno != TSDB_CODE_MND_DB_NOT_EXIST) {
    goto CREATE_DB_OVER;
  }

  pUser = mndAcquireUser(pMnode, pReq->user);
  if (pUser == NULL) {
    goto CREATE_DB_OVER;
  }

  if (mndCheckCreateDbAuth(pUser) != 0) {
    goto CREATE_DB_OVER;
  }

  code = mndCreateDb(pMnode, pReq, &createReq, pUser);
  if (code == 0) code = TSDB_CODE_MND_ACTION_IN_PROGRESS;

CREATE_DB_OVER:
  if (code != 0 && code != TSDB_CODE_MND_ACTION_IN_PROGRESS) {
    mError("db:%s, failed to create since %s", createReq.db, terrstr());
  }

  mndReleaseDb(pMnode, pDb);
  mndReleaseUser(pMnode, pUser);

  return code;
}

static int32_t mndSetDbCfgFromAlterDbReq(SDbObj *pDb, SAlterDbReq *pAlter) {
  terrno = TSDB_CODE_MND_DB_OPTION_UNCHANGED;

  if (pAlter->totalBlocks >= 0 && pAlter->totalBlocks != pDb->cfg.totalBlocks) {
    pDb->cfg.totalBlocks = pAlter->totalBlocks;
    terrno = 0;
  }

  if (pAlter->daysToKeep0 >= 0 && pAlter->daysToKeep0 != pDb->cfg.daysToKeep0) {
    pDb->cfg.daysToKeep0 = pAlter->daysToKeep0;
    terrno = 0;
  }

  if (pAlter->daysToKeep1 >= 0 && pAlter->daysToKeep1 != pDb->cfg.daysToKeep1) {
    pDb->cfg.daysToKeep1 = pAlter->daysToKeep1;
    terrno = 0;
  }

  if (pAlter->daysToKeep2 >= 0 && pAlter->daysToKeep2 != pDb->cfg.daysToKeep2) {
    pDb->cfg.daysToKeep2 = pAlter->daysToKeep2;
    terrno = 0;
  }

  if (pAlter->fsyncPeriod >= 0 && pAlter->fsyncPeriod != pDb->cfg.fsyncPeriod) {
    pDb->cfg.fsyncPeriod = pAlter->fsyncPeriod;
    terrno = 0;
  }

  if (pAlter->walLevel >= 0 && pAlter->walLevel != pDb->cfg.walLevel) {
    pDb->cfg.walLevel = pAlter->walLevel;
    terrno = 0;
  }

  if (pAlter->quorum >= 0 && pAlter->quorum != pDb->cfg.quorum) {
    pDb->cfg.quorum = pAlter->quorum;
    terrno = 0;
  }

  if (pAlter->cacheLastRow >= 0 && pAlter->cacheLastRow != pDb->cfg.cacheLastRow) {
    pDb->cfg.cacheLastRow = pAlter->cacheLastRow;
    terrno = 0;
  }

  return terrno;
}

static int32_t mndSetUpdateDbRedoLogs(SMnode *pMnode, STrans *pTrans, SDbObj *pOld, SDbObj *pNew) {
  SSdbRaw *pRedoRaw = mndDbActionEncode(pOld);
  if (pRedoRaw == NULL) return -1;
  if (mndTransAppendRedolog(pTrans, pRedoRaw) != 0) return -1;
  if (sdbSetRawStatus(pRedoRaw, SDB_STATUS_UPDATING) != 0) return -1;

  return 0;
}

static int32_t mndSetUpdateDbCommitLogs(SMnode *pMnode, STrans *pTrans, SDbObj *pOld, SDbObj *pNew) {
  SSdbRaw *pCommitRaw = mndDbActionEncode(pNew);
  if (pCommitRaw == NULL) return -1;
  if (mndTransAppendCommitlog(pTrans, pCommitRaw) != 0) return -1;
  if (sdbSetRawStatus(pCommitRaw, SDB_STATUS_READY) != 0) return -1;

  return 0;
}

static int32_t mndBuildUpdateVgroupAction(SMnode *pMnode, STrans *pTrans, SDbObj *pDb, SVgObj *pVgroup) {
  for (int32_t vn = 0; vn < pVgroup->replica; ++vn) {
    STransAction action = {0};
    SVnodeGid   *pVgid = pVgroup->vnodeGid + vn;

    SDnodeObj *pDnode = mndAcquireDnode(pMnode, pVgid->dnodeId);
    if (pDnode == NULL) return -1;
    action.epSet = mndGetDnodeEpset(pDnode);
    mndReleaseDnode(pMnode, pDnode);

    int32_t contLen = 0;
    void   *pReq = mndBuildCreateVnodeReq(pMnode, pDnode, pDb, pVgroup, &contLen);
    if (pReq == NULL) return -1;

    action.pCont = pReq;
    action.contLen = contLen;
    action.msgType = TDMT_DND_ALTER_VNODE;
    if (mndTransAppendRedoAction(pTrans, &action) != 0) {
      free(pReq);
      return -1;
    }
  }

  return 0;
}

static int32_t mndSetUpdateDbRedoActions(SMnode *pMnode, STrans *pTrans, SDbObj *pOld, SDbObj *pNew) {
  SSdb *pSdb = pMnode->pSdb;
  void *pIter = NULL;

  while (1) {
    SVgObj *pVgroup = NULL;
    pIter = sdbFetch(pSdb, SDB_VGROUP, pIter, (void **)&pVgroup);
    if (pIter == NULL) break;

    if (pVgroup->dbUid == pNew->uid) {
      if (mndBuildUpdateVgroupAction(pMnode, pTrans, pNew, pVgroup) != 0) {
        sdbCancelFetch(pSdb, pIter);
        sdbRelease(pSdb, pVgroup);
        return -1;
      }
    }

    sdbRelease(pSdb, pVgroup);
  }

  return 0;
}

static int32_t mndUpdateDb(SMnode *pMnode, SMnodeMsg *pReq, SDbObj *pOld, SDbObj *pNew) {
  int32_t code = -1;
  STrans *pTrans = mndTransCreate(pMnode, TRN_POLICY_RETRY, TRN_TYPE_ALTER_DB, &pReq->rpcMsg);
  if (pTrans == NULL) goto UPDATE_DB_OVER;

  mDebug("trans:%d, used to update db:%s", pTrans->id, pOld->name);

  mndTransSetDbInfo(pTrans, pOld);
  if (mndSetUpdateDbRedoLogs(pMnode, pTrans, pOld, pNew) != 0) goto UPDATE_DB_OVER;
  if (mndSetUpdateDbCommitLogs(pMnode, pTrans, pOld, pNew) != 0) goto UPDATE_DB_OVER;
  if (mndSetUpdateDbRedoActions(pMnode, pTrans, pOld, pNew) != 0) goto UPDATE_DB_OVER;
  if (mndTransPrepare(pMnode, pTrans) != 0) goto UPDATE_DB_OVER;

  code = 0;

UPDATE_DB_OVER:
  mndTransDrop(pTrans);
  return code;
}

static int32_t mndProcessAlterDbReq(SMnodeMsg *pReq) {
  SMnode     *pMnode = pReq->pMnode;
  int32_t     code = -1;
  SDbObj     *pDb = NULL;
  SUserObj   *pUser = NULL;
  SAlterDbReq alterReq = {0};

  if (tDeserializeSAlterDbReq(pReq->rpcMsg.pCont, pReq->rpcMsg.contLen, &alterReq) != 0) {
    terrno = TSDB_CODE_INVALID_MSG;
    goto ALTER_DB_OVER;
  }

  mDebug("db:%s, start to alter", alterReq.db);

  pDb = mndAcquireDb(pMnode, alterReq.db);
  if (pDb == NULL) {
    terrno = TSDB_CODE_MND_DB_NOT_EXIST;
    goto ALTER_DB_OVER;
  }

  pUser = mndAcquireUser(pMnode, pReq->user);
  if (pUser == NULL) {
    goto ALTER_DB_OVER;
  }

  if (mndCheckAlterDropCompactSyncDbAuth(pUser, pDb) != 0) {
    goto ALTER_DB_OVER;
  }

  SDbObj dbObj = {0};
  memcpy(&dbObj, pDb, sizeof(SDbObj));

  code = mndSetDbCfgFromAlterDbReq(&dbObj, &alterReq);
  if (code != 0) {
    goto ALTER_DB_OVER;
  }

  dbObj.cfgVersion++;
  dbObj.updateTime = taosGetTimestampMs();
  code = mndUpdateDb(pMnode, pReq, pDb, &dbObj);
  if (code == 0) code = TSDB_CODE_MND_ACTION_IN_PROGRESS;

ALTER_DB_OVER:
  if (code != 0 && code != TSDB_CODE_MND_ACTION_IN_PROGRESS) {
    mError("db:%s, failed to alter since %s", alterReq.db, terrstr());
  }

  mndReleaseDb(pMnode, pDb);
  mndReleaseUser(pMnode, pUser);

  return code;
}

static int32_t mndSetDropDbRedoLogs(SMnode *pMnode, STrans *pTrans, SDbObj *pDb) {
  SSdbRaw *pRedoRaw = mndDbActionEncode(pDb);
  if (pRedoRaw == NULL) return -1;
  if (mndTransAppendRedolog(pTrans, pRedoRaw) != 0) return -1;
  if (sdbSetRawStatus(pRedoRaw, SDB_STATUS_DROPPING) != 0) return -1;

  return 0;
}

static int32_t mndSetDropDbCommitLogs(SMnode *pMnode, STrans *pTrans, SDbObj *pDb) {
  SSdbRaw *pCommitRaw = mndDbActionEncode(pDb);
  if (pCommitRaw == NULL) return -1;
  if (mndTransAppendCommitlog(pTrans, pCommitRaw) != 0) return -1;
  if (sdbSetRawStatus(pCommitRaw, SDB_STATUS_DROPPED) != 0) return -1;

  SSdb *pSdb = pMnode->pSdb;
  void *pIter = NULL;

  while (1) {
    SVgObj *pVgroup = NULL;
    pIter = sdbFetch(pSdb, SDB_VGROUP, pIter, (void **)&pVgroup);
    if (pIter == NULL) break;

    if (pVgroup->dbUid == pDb->uid) {
      SSdbRaw *pVgRaw = mndVgroupActionEncode(pVgroup);
      if (pVgRaw == NULL || mndTransAppendCommitlog(pTrans, pVgRaw) != 0) {
        sdbCancelFetch(pSdb, pIter);
        sdbRelease(pSdb, pVgroup);
        return -1;
      }
      sdbSetRawStatus(pVgRaw, SDB_STATUS_DROPPED);
    }

    sdbRelease(pSdb, pVgroup);
  }

  while (1) {
    SStbObj *pStb = NULL;
    pIter = sdbFetch(pSdb, SDB_STB, pIter, (void **)&pStb);
    if (pIter == NULL) break;

    if (pStb->dbUid == pDb->uid) {
      SSdbRaw *pStbRaw = mndStbActionEncode(pStb);
      if (pStbRaw == NULL || mndTransAppendCommitlog(pTrans, pStbRaw) != 0) {
        sdbCancelFetch(pSdb, pIter);
        sdbRelease(pSdb, pStbRaw);
        return -1;
      }
      sdbSetRawStatus(pStbRaw, SDB_STATUS_DROPPED);
    }

    sdbRelease(pSdb, pStb);
  }

  return 0;
}

static int32_t mndBuildDropVgroupAction(SMnode *pMnode, STrans *pTrans, SDbObj *pDb, SVgObj *pVgroup) {
  for (int32_t vn = 0; vn < pVgroup->replica; ++vn) {
    STransAction action = {0};
    SVnodeGid   *pVgid = pVgroup->vnodeGid + vn;

    SDnodeObj *pDnode = mndAcquireDnode(pMnode, pVgid->dnodeId);
    if (pDnode == NULL) return -1;
    action.epSet = mndGetDnodeEpset(pDnode);
    mndReleaseDnode(pMnode, pDnode);

    int32_t contLen = 0;
    void   *pReq = mndBuildDropVnodeReq(pMnode, pDnode, pDb, pVgroup, &contLen);
    if (pReq == NULL) return -1;

    action.pCont = pReq;
    action.contLen = contLen;
    action.msgType = TDMT_DND_DROP_VNODE;
    action.acceptableCode = TSDB_CODE_DND_VNODE_NOT_DEPLOYED;
    if (mndTransAppendRedoAction(pTrans, &action) != 0) {
      free(pReq);
      return -1;
    }
  }

  return 0;
}

static int32_t mndSetDropDbRedoActions(SMnode *pMnode, STrans *pTrans, SDbObj *pDb) {
  SSdb *pSdb = pMnode->pSdb;
  void *pIter = NULL;

  while (1) {
    SVgObj *pVgroup = NULL;
    pIter = sdbFetch(pSdb, SDB_VGROUP, pIter, (void **)&pVgroup);
    if (pIter == NULL) break;

    if (pVgroup->dbUid == pDb->uid) {
      if (mndBuildDropVgroupAction(pMnode, pTrans, pDb, pVgroup) != 0) {
        sdbCancelFetch(pSdb, pIter);
        sdbRelease(pSdb, pVgroup);
        return -1;
      }
    }

    sdbRelease(pSdb, pVgroup);
  }

  return 0;
}

static int32_t mndDropDb(SMnode *pMnode, SMnodeMsg *pReq, SDbObj *pDb) {
  int32_t code = -1;
  STrans *pTrans = mndTransCreate(pMnode, TRN_POLICY_RETRY, TRN_TYPE_DROP_DB, &pReq->rpcMsg);
  if (pTrans == NULL) goto DROP_DB_OVER;

  mDebug("trans:%d, used to drop db:%s", pTrans->id, pDb->name);
  mndTransSetDbInfo(pTrans, pDb);

  if (mndSetDropDbRedoLogs(pMnode, pTrans, pDb) != 0) goto DROP_DB_OVER;
  if (mndSetDropDbCommitLogs(pMnode, pTrans, pDb) != 0) goto DROP_DB_OVER;
  if (mndSetDropDbRedoActions(pMnode, pTrans, pDb) != 0) goto DROP_DB_OVER;

  SDropDbRsp dropRsp = {0};
  memcpy(dropRsp.db, pDb->name, TSDB_DB_FNAME_LEN);
  dropRsp.uid = pDb->uid;

  int32_t rspLen = tSerializeSDropDbRsp(NULL, 0, &dropRsp);
  void   *pRsp = malloc(rspLen);
  if (pRsp == NULL) {
    terrno = TSDB_CODE_OUT_OF_MEMORY;
    goto DROP_DB_OVER;
  }
  tSerializeSDropDbRsp(pRsp, rspLen, &dropRsp);

  mndTransSetRpcRsp(pTrans, pRsp, rspLen);

  if (mndTransPrepare(pMnode, pTrans) != 0) goto DROP_DB_OVER;

  code = 0;

DROP_DB_OVER:
  mndTransDrop(pTrans);
  return code;
}

static int32_t mndProcessDropDbReq(SMnodeMsg *pReq) {
  SMnode    *pMnode = pReq->pMnode;
  int32_t    code = -1;
  SDbObj    *pDb = NULL;
  SUserObj  *pUser = NULL;
  SDropDbReq dropReq = {0};

  if (tDeserializeSDropDbReq(pReq->rpcMsg.pCont, pReq->rpcMsg.contLen, &dropReq) != 0) {
    terrno = TSDB_CODE_INVALID_MSG;
    goto DROP_DB_OVER;
  }

  mDebug("db:%s, start to drop", dropReq.db);

  pDb = mndAcquireDb(pMnode, dropReq.db);
  if (pDb == NULL) {
    if (dropReq.ignoreNotExists) {
      code = 0;
      goto DROP_DB_OVER;
    } else {
      terrno = TSDB_CODE_MND_DB_NOT_EXIST;
      goto DROP_DB_OVER;
    }
  }

  pUser = mndAcquireUser(pMnode, pReq->user);
  if (pUser == NULL) {
    goto DROP_DB_OVER;
  }

  if (mndCheckAlterDropCompactSyncDbAuth(pUser, pDb) != 0) {
    goto DROP_DB_OVER;
  }

  code = mndDropDb(pMnode, pReq, pDb);
  if (code == 0) code = TSDB_CODE_MND_ACTION_IN_PROGRESS;

DROP_DB_OVER:
  if (code != 0 && code != TSDB_CODE_MND_ACTION_IN_PROGRESS) {
    mError("db:%s, failed to drop since %s", dropReq.db, terrstr());
  }

  mndReleaseDb(pMnode, pDb);
  mndReleaseUser(pMnode, pUser);

  return code;
}

void mndGetDBTableNum(SDbObj *pDb, SMnode *pMnode, int32_t *num) {
  int32_t vindex = 0;
  SSdb   *pSdb = pMnode->pSdb;

  void *pIter = NULL;
  while (vindex < pDb->cfg.numOfVgroups) {
    SVgObj *pVgroup = NULL;
    pIter = sdbFetch(pSdb, SDB_VGROUP, pIter, (void **)&pVgroup);
    if (pIter == NULL) break;

    if (pVgroup->dbUid == pDb->uid) {
      *num += pVgroup->numOfTables / TSDB_TABLE_NUM_UNIT;

      vindex++;
    }

    sdbRelease(pSdb, pVgroup);
  }

  sdbCancelFetch(pSdb, pIter);
}


static void mndBuildDBVgroupInfo(SDbObj *pDb, SMnode *pMnode, SArray *pVgList) {
  int32_t vindex = 0;
  SSdb   *pSdb = pMnode->pSdb;

  void *pIter = NULL;
  while (vindex < pDb->cfg.numOfVgroups) {
    SVgObj *pVgroup = NULL;
    pIter = sdbFetch(pSdb, SDB_VGROUP, pIter, (void **)&pVgroup);
    if (pIter == NULL) break;

    if (pVgroup->dbUid == pDb->uid) {
      SVgroupInfo vgInfo = {0};
      vgInfo.vgId = pVgroup->vgId;
      vgInfo.hashBegin = pVgroup->hashBegin;
      vgInfo.hashEnd = pVgroup->hashEnd;
<<<<<<< HEAD
      vgInfo.numOfTable = pVgroup->numOfTables / TSDB_TABLE_NUM_UNIT;
      vgInfo.epset.numOfEps = pVgroup->replica;
=======
      vgInfo.epSet.numOfEps = pVgroup->replica;
>>>>>>> f0445edf
      for (int32_t gid = 0; gid < pVgroup->replica; ++gid) {
        SVnodeGid *pVgid = &pVgroup->vnodeGid[gid];
        SEp       *pEp = &vgInfo.epSet.eps[gid];
        SDnodeObj *pDnode = mndAcquireDnode(pMnode, pVgid->dnodeId);
        if (pDnode != NULL) {
          memcpy(pEp->fqdn, pDnode->fqdn, TSDB_FQDN_LEN);
          pEp->port = pDnode->port;
        }
        mndReleaseDnode(pMnode, pDnode);
        if (pVgid->role == TAOS_SYNC_STATE_LEADER) {
          vgInfo.epSet.inUse = gid;
        }
      }
      vindex++;
      taosArrayPush(pVgList, &vgInfo);
    }

    sdbRelease(pSdb, pVgroup);
  }

  sdbCancelFetch(pSdb, pIter);
}

static int32_t mndProcessUseDbReq(SMnodeMsg *pReq) {
  SMnode   *pMnode = pReq->pMnode;
  int32_t   code = -1;
  SDbObj   *pDb = NULL;
  SUserObj *pUser = NULL;
  SUseDbReq usedbReq = {0};
  SUseDbRsp usedbRsp = {0};

  if (tDeserializeSUseDbReq(pReq->rpcMsg.pCont, pReq->rpcMsg.contLen, &usedbReq) != 0) {
    terrno = TSDB_CODE_INVALID_MSG;
    goto USE_DB_OVER;
  }

  char *p = strchr(usedbReq.db, '.');
  if (p && 0 == strcmp(p + 1, TSDB_INFORMATION_SCHEMA_DB)) {
    memcpy(usedbRsp.db, usedbReq.db, TSDB_DB_FNAME_LEN);
    code = 0;
  } else {
    pDb = mndAcquireDb(pMnode, usedbReq.db);
    if (pDb == NULL) {
      terrno = TSDB_CODE_MND_DB_NOT_EXIST;

      memcpy(usedbRsp.db, usedbReq.db, TSDB_DB_FNAME_LEN);
      usedbRsp.uid = usedbReq.dbId;
      usedbRsp.vgVersion = usedbReq.vgVersion;

      mError("db:%s, failed to process use db req since %s", usedbReq.db, terrstr());
    } else {
      pUser = mndAcquireUser(pMnode, pReq->user);
      if (pUser == NULL) {
        goto USE_DB_OVER;
      }

      if (mndCheckUseDbAuth(pUser, pDb) != 0) {
        goto USE_DB_OVER;
      }

      usedbRsp.pVgroupInfos = taosArrayInit(pDb->cfg.numOfVgroups, sizeof(SVgroupInfo));
      if (usedbRsp.pVgroupInfos == NULL) {
        terrno = TSDB_CODE_OUT_OF_MEMORY;
        goto USE_DB_OVER;
      }

      int32_t numOfTable = 0;
      mndGetDBTableNum(pDb, pMnode, &numOfTable);

      if (usedbReq.vgVersion < pDb->vgVersion || usedbReq.dbId != pDb->uid || numOfTable != usedbReq.numOfTable) {
        mndBuildDBVgroupInfo(pDb, pMnode, usedbRsp.pVgroupInfos);
      }

      memcpy(usedbRsp.db, pDb->name, TSDB_DB_FNAME_LEN);
      usedbRsp.uid = pDb->uid;
      usedbRsp.vgVersion = pDb->vgVersion;
      usedbRsp.vgNum = taosArrayGetSize(usedbRsp.pVgroupInfos);
      usedbRsp.hashMethod = pDb->hashMethod;
      code = 0;
    }
  }

  int32_t contLen = tSerializeSUseDbRsp(NULL, 0, &usedbRsp);
  void   *pRsp = rpcMallocCont(contLen);
  if (pRsp == NULL) {
    terrno = TSDB_CODE_OUT_OF_MEMORY;
    code = -1;
    goto USE_DB_OVER;
  }

  tSerializeSUseDbRsp(pRsp, contLen, &usedbRsp);

  pReq->pCont = pRsp;
  pReq->contLen = contLen;

USE_DB_OVER:
  if (code != 0) {
    mError("db:%s, failed to process use db req since %s", usedbReq.db, terrstr());
  }

  mndReleaseDb(pMnode, pDb);
  mndReleaseUser(pMnode, pUser);
  tFreeSUsedbRsp(&usedbRsp);

  return code;
}

int32_t mndValidateDbInfo(SMnode *pMnode, SDbVgVersion *pDbs, int32_t numOfDbs, void **ppRsp, int32_t *pRspLen) {
  SUseDbBatchRsp batchUseRsp = {0};
  batchUseRsp.pArray = taosArrayInit(numOfDbs, sizeof(SUseDbRsp));
  if (batchUseRsp.pArray == NULL) {
    terrno = TSDB_CODE_OUT_OF_MEMORY;
    return -1;
  }

  for (int32_t i = 0; i < numOfDbs; ++i) {
    SDbVgVersion *pDbVgVersion = &pDbs[i];
    pDbVgVersion->dbId = htobe64(pDbVgVersion->dbId);
    pDbVgVersion->vgVersion = htonl(pDbVgVersion->vgVersion);
    pDbVgVersion->numOfTable = htonl(pDbVgVersion->numOfTable);

    SUseDbRsp usedbRsp = {0};

    SDbObj *pDb = mndAcquireDb(pMnode, pDbVgVersion->dbFName);
    if (pDb == NULL) {
      mDebug("db:%s, no exist", pDbVgVersion->dbFName);
      memcpy(usedbRsp.db, pDbVgVersion->dbFName, TSDB_DB_FNAME_LEN);
      usedbRsp.uid = pDbVgVersion->dbId;
      usedbRsp.vgVersion = -1;
      taosArrayPush(batchUseRsp.pArray, &usedbRsp);
      continue;
    }

    int32_t numOfTable = 0;
    mndGetDBTableNum(pDb, pMnode, &numOfTable);

    if (pDbVgVersion->vgVersion >= pDb->vgVersion && numOfTable == pDbVgVersion->numOfTable) {
      mDebug("db:%s, version & numOfTable not changed", pDbVgVersion->dbFName);
      mndReleaseDb(pMnode, pDb);
      continue;
    }
    
    usedbRsp.pVgroupInfos = taosArrayInit(pDb->cfg.numOfVgroups, sizeof(SVgroupInfo));
    if (usedbRsp.pVgroupInfos == NULL) {
      mndReleaseDb(pMnode, pDb);
      mError("db:%s, failed to malloc usedb response", pDb->name);
      continue;
    }

    mndBuildDBVgroupInfo(pDb, pMnode, usedbRsp.pVgroupInfos);
    memcpy(usedbRsp.db, pDb->name, TSDB_DB_FNAME_LEN);
    usedbRsp.uid = pDb->uid;
    usedbRsp.vgVersion = pDb->vgVersion;
    usedbRsp.vgNum = (int32_t)taosArrayGetSize(usedbRsp.pVgroupInfos);
    usedbRsp.hashMethod = pDb->hashMethod;

    taosArrayPush(batchUseRsp.pArray, &usedbRsp);
    mndReleaseDb(pMnode, pDb);
  }

  int32_t rspLen = tSerializeSUseDbBatchRsp(NULL, 0, &batchUseRsp);
  void   *pRsp = malloc(rspLen);
  if (pRsp == NULL) {
    terrno = TSDB_CODE_OUT_OF_MEMORY;
    tFreeSUseDbBatchRsp(&batchUseRsp);
    return -1;
  }
  tSerializeSUseDbBatchRsp(pRsp, rspLen, &batchUseRsp);

  *ppRsp = pRsp;
  *pRspLen = rspLen;

  tFreeSUseDbBatchRsp(&batchUseRsp);
  return 0;
}

static int32_t mndProcessSyncDbReq(SMnodeMsg *pReq) {
  SMnode    *pMnode = pReq->pMnode;
  int32_t    code = -1;
  SDbObj    *pDb = NULL;
  SUserObj  *pUser = NULL;
  SSyncDbReq syncReq = {0};

  if (tDeserializeSSyncDbReq(pReq->rpcMsg.pCont, pReq->rpcMsg.contLen, &syncReq) != 0) {
    terrno = TSDB_CODE_INVALID_MSG;
    goto SYNC_DB_OVER;
  }

  mDebug("db:%s, start to sync", syncReq.db);

  pDb = mndAcquireDb(pMnode, syncReq.db);
  if (pDb == NULL) {
    goto SYNC_DB_OVER;
  }

  pUser = mndAcquireUser(pMnode, pReq->user);
  if (pUser == NULL) {
    goto SYNC_DB_OVER;
  }

  if (mndCheckAlterDropCompactSyncDbAuth(pUser, pDb) != 0) {
    goto SYNC_DB_OVER;
  }

  // code = mndSyncDb();

SYNC_DB_OVER:
  if (code != 0) {
    mError("db:%s, failed to process sync db req since %s", syncReq.db, terrstr());
  }

  mndReleaseDb(pMnode, pDb);
  mndReleaseUser(pMnode, pUser);

  return code;
}

static int32_t mndProcessCompactDbReq(SMnodeMsg *pReq) {
  SMnode       *pMnode = pReq->pMnode;
  int32_t       code = -1;
  SDbObj       *pDb = NULL;
  SUserObj     *pUser = NULL;
  SCompactDbReq compactReq = {0};

  if (tDeserializeSSyncDbReq(pReq->rpcMsg.pCont, pReq->rpcMsg.contLen, &compactReq) != 0) {
    terrno = TSDB_CODE_INVALID_MSG;
    goto SYNC_DB_OVER;
  }

  mDebug("db:%s, start to sync", compactReq.db);

  pDb = mndAcquireDb(pMnode, compactReq.db);
  if (pDb == NULL) {
    goto SYNC_DB_OVER;
  }

  pUser = mndAcquireUser(pMnode, pReq->user);
  if (pUser == NULL) {
    goto SYNC_DB_OVER;
  }

  if (mndCheckAlterDropCompactSyncDbAuth(pUser, pDb) != 0) {
    goto SYNC_DB_OVER;
  }

  // code = mndSyncDb();

SYNC_DB_OVER:
  if (code != 0) {
    mError("db:%s, failed to process compact db req since %s", compactReq.db, terrstr());
  }

  mndReleaseDb(pMnode, pDb);
  mndReleaseUser(pMnode, pUser);

  return code;
}

static int32_t mndGetDbMeta(SMnodeMsg *pReq, SShowObj *pShow, STableMetaRsp *pMeta) {
  SMnode *pMnode = pReq->pMnode;
  SSdb   *pSdb = pMnode->pSdb;

  int32_t  cols = 0;
  SSchema *pSchema = pMeta->pSchemas;

  pShow->bytes[cols] = (TSDB_DB_NAME_LEN - 1) + VARSTR_HEADER_SIZE;
  pSchema[cols].type = TSDB_DATA_TYPE_BINARY;
  strcpy(pSchema[cols].name, "name");
  pSchema[cols].bytes = pShow->bytes[cols];
  cols++;

  pShow->bytes[cols] = 8;
  pSchema[cols].type = TSDB_DATA_TYPE_TIMESTAMP;
  strcpy(pSchema[cols].name, "create_time");
  pSchema[cols].bytes = pShow->bytes[cols];
  cols++;

  pShow->bytes[cols] = 2;
  pSchema[cols].type = TSDB_DATA_TYPE_SMALLINT;
  strcpy(pSchema[cols].name, "vgroups");
  pSchema[cols].bytes = pShow->bytes[cols];
  cols++;

  pShow->bytes[cols] = 4;
  pSchema[cols].type = TSDB_DATA_TYPE_INT;
  strcpy(pSchema[cols].name, "ntables");
  pSchema[cols].bytes = pShow->bytes[cols];
  cols++;

  pShow->bytes[cols] = 2;
  pSchema[cols].type = TSDB_DATA_TYPE_SMALLINT;
  strcpy(pSchema[cols].name, "replica");
  pSchema[cols].bytes = pShow->bytes[cols];
  cols++;

  pShow->bytes[cols] = 2;
  pSchema[cols].type = TSDB_DATA_TYPE_SMALLINT;
  strcpy(pSchema[cols].name, "quorum");
  pSchema[cols].bytes = pShow->bytes[cols];
  cols++;

  pShow->bytes[cols] = 2;
  pSchema[cols].type = TSDB_DATA_TYPE_SMALLINT;
  strcpy(pSchema[cols].name, "days");
  pSchema[cols].bytes = pShow->bytes[cols];
  cols++;

  pShow->bytes[cols] = 24 + VARSTR_HEADER_SIZE;
  pSchema[cols].type = TSDB_DATA_TYPE_BINARY;
  strcpy(pSchema[cols].name, "keep0,keep1,keep2");
  pSchema[cols].bytes = pShow->bytes[cols];
  cols++;

  pShow->bytes[cols] = 4;
  pSchema[cols].type = TSDB_DATA_TYPE_INT;
  strcpy(pSchema[cols].name, "cache");
  pSchema[cols].bytes = pShow->bytes[cols];
  cols++;

  pShow->bytes[cols] = 4;
  pSchema[cols].type = TSDB_DATA_TYPE_INT;
  strcpy(pSchema[cols].name, "blocks");
  pSchema[cols].bytes = pShow->bytes[cols];
  cols++;

  pShow->bytes[cols] = 4;
  pSchema[cols].type = TSDB_DATA_TYPE_INT;
  strcpy(pSchema[cols].name, "minrows");
  pSchema[cols].bytes = pShow->bytes[cols];
  cols++;

  pShow->bytes[cols] = 4;
  pSchema[cols].type = TSDB_DATA_TYPE_INT;
  strcpy(pSchema[cols].name, "maxrows");
  pSchema[cols].bytes = pShow->bytes[cols];
  cols++;

  pShow->bytes[cols] = 1;
  pSchema[cols].type = TSDB_DATA_TYPE_TINYINT;
  strcpy(pSchema[cols].name, "wallevel");
  pSchema[cols].bytes = pShow->bytes[cols];
  cols++;

  pShow->bytes[cols] = 4;
  pSchema[cols].type = TSDB_DATA_TYPE_INT;
  strcpy(pSchema[cols].name, "fsync");
  pSchema[cols].bytes = pShow->bytes[cols];
  cols++;

  pShow->bytes[cols] = 1;
  pSchema[cols].type = TSDB_DATA_TYPE_TINYINT;
  strcpy(pSchema[cols].name, "comp");
  pSchema[cols].bytes = pShow->bytes[cols];
  cols++;

  pShow->bytes[cols] = 1;
  pSchema[cols].type = TSDB_DATA_TYPE_TINYINT;
  strcpy(pSchema[cols].name, "cachelast");
  pSchema[cols].bytes = pShow->bytes[cols];
  cols++;

  pShow->bytes[cols] = 3 + VARSTR_HEADER_SIZE;
  pSchema[cols].type = TSDB_DATA_TYPE_BINARY;
  strcpy(pSchema[cols].name, "precision");
  pSchema[cols].bytes = pShow->bytes[cols];
  cols++;

  pShow->bytes[cols] = 1;
  pSchema[cols].type = TSDB_DATA_TYPE_TINYINT;
  strcpy(pSchema[cols].name, "update");
  pSchema[cols].bytes = pShow->bytes[cols];
  cols++;

  pMeta->numOfColumns = cols;
  pShow->numOfColumns = cols;

  pShow->offset[0] = 0;
  for (int32_t i = 1; i < cols; ++i) {
    pShow->offset[i] = pShow->offset[i - 1] + pShow->bytes[i - 1];
  }

  pShow->numOfRows = sdbGetSize(pSdb, SDB_DB);
  pShow->rowSize = pShow->offset[cols - 1] + pShow->bytes[cols - 1];
  strcpy(pMeta->tbName, mndShowStr(pShow->type));

  return 0;
}

char *mnGetDbStr(char *src) {
  char *pos = strstr(src, TS_PATH_DELIMITER);
  if (pos != NULL) ++pos;

  if (pos == NULL) {
    return src;
  }

  return pos;
}

static int32_t mndRetrieveDbs(SMnodeMsg *pReq, SShowObj *pShow, char *data, int32_t rows) {
  SMnode *pMnode = pReq->pMnode;
  SSdb   *pSdb = pMnode->pSdb;
  int32_t numOfRows = 0;
  SDbObj *pDb = NULL;
  char   *pWrite;
  int32_t cols = 0;

  while (numOfRows < rows) {
    pShow->pIter = sdbFetch(pSdb, SDB_DB, pShow->pIter, (void **)&pDb);
    if (pShow->pIter == NULL) break;

    cols = 0;

    pWrite = data + pShow->offset[cols] * rows + pShow->bytes[cols] * numOfRows;
    char *name = mnGetDbStr(pDb->name);
    if (name != NULL) {
      STR_WITH_MAXSIZE_TO_VARSTR(pWrite, name, pShow->bytes[cols]);
    } else {
      STR_TO_VARSTR(pWrite, "NULL");
    }
    cols++;

    pWrite = data + pShow->offset[cols] * rows + pShow->bytes[cols] * numOfRows;
    *(int64_t *)pWrite = pDb->createdTime;
    cols++;

    pWrite = data + pShow->offset[cols] * rows + pShow->bytes[cols] * numOfRows;
    *(int16_t *)pWrite = pDb->cfg.numOfVgroups;
    cols++;

    pWrite = data + pShow->offset[cols] * rows + pShow->bytes[cols] * numOfRows;
    *(int16_t *)pWrite = 0;  // todo
    cols++;

    pWrite = data + pShow->offset[cols] * rows + pShow->bytes[cols] * numOfRows;
    *(int16_t *)pWrite = pDb->cfg.replications;
    cols++;

    pWrite = data + pShow->offset[cols] * rows + pShow->bytes[cols] * numOfRows;
    *(int16_t *)pWrite = pDb->cfg.quorum;
    cols++;

    pWrite = data + pShow->offset[cols] * rows + pShow->bytes[cols] * numOfRows;
    *(int16_t *)pWrite = pDb->cfg.daysPerFile;
    cols++;

    pWrite = data + pShow->offset[cols] * rows + pShow->bytes[cols] * numOfRows;
    char tmp[128] = {0};
    if (pDb->cfg.daysToKeep0 > pDb->cfg.daysToKeep1 || pDb->cfg.daysToKeep0 > pDb->cfg.daysToKeep2) {
      sprintf(tmp, "%d,%d,%d", pDb->cfg.daysToKeep1, pDb->cfg.daysToKeep2, pDb->cfg.daysToKeep0);
    } else {
      sprintf(tmp, "%d,%d,%d", pDb->cfg.daysToKeep0, pDb->cfg.daysToKeep1, pDb->cfg.daysToKeep2);
    }
    STR_WITH_SIZE_TO_VARSTR(pWrite, tmp, strlen(tmp));
    cols++;

    pWrite = data + pShow->offset[cols] * rows + pShow->bytes[cols] * numOfRows;
    *(int32_t *)pWrite = pDb->cfg.cacheBlockSize;
    cols++;

    pWrite = data + pShow->offset[cols] * rows + pShow->bytes[cols] * numOfRows;
    *(int32_t *)pWrite = pDb->cfg.totalBlocks;
    cols++;

    pWrite = data + pShow->offset[cols] * rows + pShow->bytes[cols] * numOfRows;
    *(int32_t *)pWrite = pDb->cfg.minRows;
    cols++;

    pWrite = data + pShow->offset[cols] * rows + pShow->bytes[cols] * numOfRows;
    *(int32_t *)pWrite = pDb->cfg.maxRows;
    cols++;

    pWrite = data + pShow->offset[cols] * rows + pShow->bytes[cols] * numOfRows;
    *(int8_t *)pWrite = pDb->cfg.walLevel;
    cols++;

    pWrite = data + pShow->offset[cols] * rows + pShow->bytes[cols] * numOfRows;
    *(int32_t *)pWrite = pDb->cfg.fsyncPeriod;
    cols++;

    pWrite = data + pShow->offset[cols] * rows + pShow->bytes[cols] * numOfRows;
    *(int8_t *)pWrite = pDb->cfg.compression;
    cols++;

    pWrite = data + pShow->offset[cols] * rows + pShow->bytes[cols] * numOfRows;
    *(int8_t *)pWrite = pDb->cfg.cacheLastRow;
    cols++;

    pWrite = data + pShow->offset[cols] * rows + pShow->bytes[cols] * numOfRows;
    char *prec = NULL;
    switch (pDb->cfg.precision) {
      case TSDB_TIME_PRECISION_MILLI:
        prec = TSDB_TIME_PRECISION_MILLI_STR;
        break;
      case TSDB_TIME_PRECISION_MICRO:
        prec = TSDB_TIME_PRECISION_MICRO_STR;
        break;
      case TSDB_TIME_PRECISION_NANO:
        prec = TSDB_TIME_PRECISION_NANO_STR;
        break;
      default:
        prec = "none";
        break;
    }
    STR_WITH_SIZE_TO_VARSTR(pWrite, prec, 2);
    cols++;

    pWrite = data + pShow->offset[cols] * rows + pShow->bytes[cols] * numOfRows;
    *(int8_t *)pWrite = pDb->cfg.update;
    cols++;

    numOfRows++;
    sdbRelease(pSdb, pDb);
  }

  mndVacuumResult(data, pShow->numOfColumns, numOfRows, rows, pShow);
  pShow->numOfReads += numOfRows;

  return numOfRows;
}

static void mndCancelGetNextDb(SMnode *pMnode, void *pIter) {
  SSdb *pSdb = pMnode->pSdb;
  sdbCancelFetch(pSdb, pIter);
}<|MERGE_RESOLUTION|>--- conflicted
+++ resolved
@@ -923,12 +923,8 @@
       vgInfo.vgId = pVgroup->vgId;
       vgInfo.hashBegin = pVgroup->hashBegin;
       vgInfo.hashEnd = pVgroup->hashEnd;
-<<<<<<< HEAD
       vgInfo.numOfTable = pVgroup->numOfTables / TSDB_TABLE_NUM_UNIT;
-      vgInfo.epset.numOfEps = pVgroup->replica;
-=======
       vgInfo.epSet.numOfEps = pVgroup->replica;
->>>>>>> f0445edf
       for (int32_t gid = 0; gid < pVgroup->replica; ++gid) {
         SVnodeGid *pVgid = &pVgroup->vnodeGid[gid];
         SEp       *pEp = &vgInfo.epSet.eps[gid];
