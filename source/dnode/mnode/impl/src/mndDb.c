/*
 * Copyright (c) 2019 TAOS Data, Inc. <jhtao@taosdata.com>
 *
 * This program is free software: you can use, redistribute, and/or modify
 * it under the terms of the GNU Affero General Public License, version 3
 * or later ("AGPL"), as published by the Free Software Foundation.
 *
 * This program is distributed in the hope that it will be useful, but WITHOUT
 * ANY WARRANTY; without even the implied warranty of MERCHANTABILITY or
 * FITNESS FOR A PARTICULAR PURPOSE.
 *
 * You should have received a copy of the GNU Affero General Public License
 * along with this program. If not, see <http://www.gnu.org/licenses/>.
 */

#define _DEFAULT_SOURCE
#include "mndDb.h"
#include "audit.h"
#include "mndArbGroup.h"
#include "mndCluster.h"
#include "mndDnode.h"
#include "mndIndex.h"
#include "mndPrivilege.h"
#include "mndShow.h"
#include "mndSma.h"
#include "mndStb.h"
#include "mndStream.h"
#include "mndSubscribe.h"
#include "mndTopic.h"
#include "mndTrans.h"
#include "mndUser.h"
#include "mndVgroup.h"
#include "mndView.h"
#include "systable.h"
#include "thttp.h"
#include "tjson.h"

#define DB_VER_NUMBER   1
<<<<<<< HEAD
#define DB_RESERVE_SIZE 31
=======
#define DB_RESERVE_SIZE 28
>>>>>>> c43c0cf4

static SSdbRow *mndDbActionDecode(SSdbRaw *pRaw);
static int32_t  mndDbActionInsert(SSdb *pSdb, SDbObj *pDb);
static int32_t  mndDbActionDelete(SSdb *pSdb, SDbObj *pDb);
static int32_t  mndDbActionUpdate(SSdb *pSdb, SDbObj *pOld, SDbObj *pNew);
static int32_t  mndNewDbActionValidate(SMnode *pMnode, STrans *pTrans, SSdbRaw *pRaw);

static int32_t mndProcessCreateDbReq(SRpcMsg *pReq);
static int32_t mndProcessAlterDbReq(SRpcMsg *pReq);
static int32_t mndProcessDropDbReq(SRpcMsg *pReq);
static int32_t mndProcessUseDbReq(SRpcMsg *pReq);
static int32_t mndProcessTrimDbReq(SRpcMsg *pReq);
static int32_t mndProcessS3MigrateDbReq(SRpcMsg *pReq);
static int32_t mndRetrieveDbs(SRpcMsg *pReq, SShowObj *pShow, SSDataBlock *pBlock, int32_t rowsCapacity);
static void    mndCancelGetNextDb(SMnode *pMnode, void *pIter);
static int32_t mndProcessGetDbCfgReq(SRpcMsg *pReq);

#ifndef TD_ENTERPRISE
int32_t mndProcessCompactDbReq(SRpcMsg *pReq) { return TSDB_CODE_OPS_NOT_SUPPORT; }
#endif

int32_t mndInitDb(SMnode *pMnode) {
  SSdbTable table = {
      .sdbType = SDB_DB,
      .keyType = SDB_KEY_BINARY,
      .encodeFp = (SdbEncodeFp)mndDbActionEncode,
      .decodeFp = (SdbDecodeFp)mndDbActionDecode,
      .insertFp = (SdbInsertFp)mndDbActionInsert,
      .updateFp = (SdbUpdateFp)mndDbActionUpdate,
      .deleteFp = (SdbDeleteFp)mndDbActionDelete,
      .validateFp = (SdbValidateFp)mndNewDbActionValidate,
  };

  mndSetMsgHandle(pMnode, TDMT_MND_CREATE_DB, mndProcessCreateDbReq);
  mndSetMsgHandle(pMnode, TDMT_MND_ALTER_DB, mndProcessAlterDbReq);
  mndSetMsgHandle(pMnode, TDMT_MND_DROP_DB, mndProcessDropDbReq);
  mndSetMsgHandle(pMnode, TDMT_MND_USE_DB, mndProcessUseDbReq);
  mndSetMsgHandle(pMnode, TDMT_MND_COMPACT_DB, mndProcessCompactDbReq);
  mndSetMsgHandle(pMnode, TDMT_MND_TRIM_DB, mndProcessTrimDbReq);
  mndSetMsgHandle(pMnode, TDMT_MND_GET_DB_CFG, mndProcessGetDbCfgReq);
  mndSetMsgHandle(pMnode, TDMT_MND_S3MIGRATE_DB, mndProcessS3MigrateDbReq);

  mndAddShowRetrieveHandle(pMnode, TSDB_MGMT_TABLE_DB, mndRetrieveDbs);
  mndAddShowFreeIterHandle(pMnode, TSDB_MGMT_TABLE_DB, mndCancelGetNextDb);

  return sdbSetTable(pMnode->pSdb, table);
}

void mndCleanupDb(SMnode *pMnode) {}

SSdbRaw *mndDbActionEncode(SDbObj *pDb) {
  terrno = TSDB_CODE_OUT_OF_MEMORY;

  int32_t  size = sizeof(SDbObj) + pDb->cfg.numOfRetensions * sizeof(SRetention) + DB_RESERVE_SIZE;
  SSdbRaw *pRaw = sdbAllocRaw(SDB_DB, DB_VER_NUMBER, size);
  if (pRaw == NULL) goto _OVER;

  int32_t dataPos = 0;
  SDB_SET_BINARY(pRaw, dataPos, pDb->name, TSDB_DB_FNAME_LEN, _OVER)
  SDB_SET_BINARY(pRaw, dataPos, pDb->acct, TSDB_USER_LEN, _OVER)
  SDB_SET_BINARY(pRaw, dataPos, pDb->createUser, TSDB_USER_LEN, _OVER)
  SDB_SET_INT64(pRaw, dataPos, pDb->createdTime, _OVER)
  SDB_SET_INT64(pRaw, dataPos, pDb->updateTime, _OVER)
  SDB_SET_INT64(pRaw, dataPos, pDb->uid, _OVER)
  SDB_SET_INT32(pRaw, dataPos, pDb->cfgVersion, _OVER)
  SDB_SET_INT32(pRaw, dataPos, pDb->vgVersion, _OVER)
  SDB_SET_INT32(pRaw, dataPos, pDb->cfg.numOfVgroups, _OVER)
  SDB_SET_INT32(pRaw, dataPos, pDb->cfg.numOfStables, _OVER)
  SDB_SET_INT32(pRaw, dataPos, pDb->cfg.buffer, _OVER)
  SDB_SET_INT32(pRaw, dataPos, pDb->cfg.pageSize, _OVER)
  SDB_SET_INT32(pRaw, dataPos, pDb->cfg.pages, _OVER)
  SDB_SET_INT32(pRaw, dataPos, pDb->cfg.cacheLastSize, _OVER)
  SDB_SET_INT32(pRaw, dataPos, pDb->cfg.daysPerFile, _OVER)
  SDB_SET_INT32(pRaw, dataPos, pDb->cfg.daysToKeep0, _OVER)
  SDB_SET_INT32(pRaw, dataPos, pDb->cfg.daysToKeep1, _OVER)
  SDB_SET_INT32(pRaw, dataPos, pDb->cfg.daysToKeep2, _OVER)
  SDB_SET_INT32(pRaw, dataPos, pDb->cfg.minRows, _OVER)
  SDB_SET_INT32(pRaw, dataPos, pDb->cfg.maxRows, _OVER)
  SDB_SET_INT32(pRaw, dataPos, pDb->cfg.walFsyncPeriod, _OVER)
  SDB_SET_INT8(pRaw, dataPos, pDb->cfg.walLevel, _OVER)
  SDB_SET_INT8(pRaw, dataPos, pDb->cfg.precision, _OVER)
  SDB_SET_INT8(pRaw, dataPos, pDb->cfg.compression, _OVER)
  SDB_SET_INT8(pRaw, dataPos, pDb->cfg.replications, _OVER)
  SDB_SET_INT8(pRaw, dataPos, pDb->cfg.strict, _OVER)
  SDB_SET_INT8(pRaw, dataPos, pDb->cfg.cacheLast, _OVER)
  SDB_SET_INT8(pRaw, dataPos, pDb->cfg.hashMethod, _OVER)
  SDB_SET_INT32(pRaw, dataPos, pDb->cfg.numOfRetensions, _OVER)
  for (int32_t i = 0; i < pDb->cfg.numOfRetensions; ++i) {
    SRetention *pRetension = taosArrayGet(pDb->cfg.pRetensions, i);
    SDB_SET_INT64(pRaw, dataPos, pRetension->freq, _OVER)
    SDB_SET_INT64(pRaw, dataPos, pRetension->keep, _OVER)
    SDB_SET_INT8(pRaw, dataPos, pRetension->freqUnit, _OVER)
    SDB_SET_INT8(pRaw, dataPos, pRetension->keepUnit, _OVER)
  }
  SDB_SET_INT8(pRaw, dataPos, pDb->cfg.schemaless, _OVER)
  SDB_SET_INT32(pRaw, dataPos, pDb->cfg.walRetentionPeriod, _OVER)
  SDB_SET_INT64(pRaw, dataPos, pDb->cfg.walRetentionSize, _OVER)
  SDB_SET_INT32(pRaw, dataPos, pDb->cfg.walRollPeriod, _OVER)
  SDB_SET_INT64(pRaw, dataPos, pDb->cfg.walSegmentSize, _OVER)
  SDB_SET_INT16(pRaw, dataPos, pDb->cfg.sstTrigger, _OVER)
  SDB_SET_INT16(pRaw, dataPos, pDb->cfg.hashPrefix, _OVER)
  SDB_SET_INT16(pRaw, dataPos, pDb->cfg.hashSuffix, _OVER)
  SDB_SET_INT32(pRaw, dataPos, pDb->cfg.tsdbPageSize, _OVER)
  SDB_SET_INT64(pRaw, dataPos, pDb->compactStartTime, _OVER)
  SDB_SET_INT32(pRaw, dataPos, pDb->cfg.keepTimeOffset, _OVER)
  SDB_SET_INT32(pRaw, dataPos, pDb->cfg.s3ChunkSize, _OVER)
  SDB_SET_INT32(pRaw, dataPos, pDb->cfg.s3KeepLocal, _OVER)
  SDB_SET_INT8(pRaw, dataPos, pDb->cfg.s3Compact, _OVER)
  SDB_SET_INT8(pRaw, dataPos, pDb->cfg.withArbitrator, _OVER)
<<<<<<< HEAD
  SDB_SET_INT8(pRaw, dataPos, pDb->cfg.encryptAlgorithm, _OVER)
=======
  SDB_SET_INT32(pRaw, dataPos, pDb->tsmaVersion, _OVER);
>>>>>>> c43c0cf4

  SDB_SET_RESERVE(pRaw, dataPos, DB_RESERVE_SIZE, _OVER)
  SDB_SET_DATALEN(pRaw, dataPos, _OVER)

  terrno = 0;

_OVER:
  if (terrno != 0) {
    mError("db:%s, failed to encode to raw:%p since %s", pDb->name, pRaw, terrstr());
    sdbFreeRaw(pRaw);
    return NULL;
  }

  mTrace("db:%s, encode to raw:%p, row:%p", pDb->name, pRaw, pDb);
  return pRaw;
}

static SSdbRow *mndDbActionDecode(SSdbRaw *pRaw) {
  terrno = TSDB_CODE_OUT_OF_MEMORY;
  SSdbRow *pRow = NULL;
  SDbObj  *pDb = NULL;

  int8_t sver = 0;
  if (sdbGetRawSoftVer(pRaw, &sver) != 0) goto _OVER;

  if (sver != DB_VER_NUMBER) {
    terrno = TSDB_CODE_SDB_INVALID_DATA_VER;
    goto _OVER;
  }

  pRow = sdbAllocRow(sizeof(SDbObj));
  if (pRow == NULL) goto _OVER;

  pDb = sdbGetRowObj(pRow);
  if (pDb == NULL) goto _OVER;

  int32_t dataPos = 0;
  SDB_GET_BINARY(pRaw, dataPos, pDb->name, TSDB_DB_FNAME_LEN, _OVER)
  SDB_GET_BINARY(pRaw, dataPos, pDb->acct, TSDB_USER_LEN, _OVER)
  SDB_GET_BINARY(pRaw, dataPos, pDb->createUser, TSDB_USER_LEN, _OVER)
  SDB_GET_INT64(pRaw, dataPos, &pDb->createdTime, _OVER)
  SDB_GET_INT64(pRaw, dataPos, &pDb->updateTime, _OVER)
  SDB_GET_INT64(pRaw, dataPos, &pDb->uid, _OVER)
  SDB_GET_INT32(pRaw, dataPos, &pDb->cfgVersion, _OVER)
  SDB_GET_INT32(pRaw, dataPos, &pDb->vgVersion, _OVER)
  SDB_GET_INT32(pRaw, dataPos, &pDb->cfg.numOfVgroups, _OVER)
  SDB_GET_INT32(pRaw, dataPos, &pDb->cfg.numOfStables, _OVER)
  SDB_GET_INT32(pRaw, dataPos, &pDb->cfg.buffer, _OVER)
  SDB_GET_INT32(pRaw, dataPos, &pDb->cfg.pageSize, _OVER)
  SDB_GET_INT32(pRaw, dataPos, &pDb->cfg.pages, _OVER)
  SDB_GET_INT32(pRaw, dataPos, &pDb->cfg.cacheLastSize, _OVER)
  SDB_GET_INT32(pRaw, dataPos, &pDb->cfg.daysPerFile, _OVER)
  SDB_GET_INT32(pRaw, dataPos, &pDb->cfg.daysToKeep0, _OVER)
  SDB_GET_INT32(pRaw, dataPos, &pDb->cfg.daysToKeep1, _OVER)
  SDB_GET_INT32(pRaw, dataPos, &pDb->cfg.daysToKeep2, _OVER)
  SDB_GET_INT32(pRaw, dataPos, &pDb->cfg.minRows, _OVER)
  SDB_GET_INT32(pRaw, dataPos, &pDb->cfg.maxRows, _OVER)
  SDB_GET_INT32(pRaw, dataPos, &pDb->cfg.walFsyncPeriod, _OVER)
  SDB_GET_INT8(pRaw, dataPos, &pDb->cfg.walLevel, _OVER)
  SDB_GET_INT8(pRaw, dataPos, &pDb->cfg.precision, _OVER)
  SDB_GET_INT8(pRaw, dataPos, &pDb->cfg.compression, _OVER)
  SDB_GET_INT8(pRaw, dataPos, &pDb->cfg.replications, _OVER)
  SDB_GET_INT8(pRaw, dataPos, &pDb->cfg.strict, _OVER)
  SDB_GET_INT8(pRaw, dataPos, &pDb->cfg.cacheLast, _OVER)
  SDB_GET_INT8(pRaw, dataPos, &pDb->cfg.hashMethod, _OVER)
  SDB_GET_INT32(pRaw, dataPos, &pDb->cfg.numOfRetensions, _OVER)
  if (pDb->cfg.numOfRetensions > 0) {
    pDb->cfg.pRetensions = taosArrayInit(pDb->cfg.numOfRetensions, sizeof(SRetention));
    if (pDb->cfg.pRetensions == NULL) goto _OVER;
    for (int32_t i = 0; i < pDb->cfg.numOfRetensions; ++i) {
      SRetention retention = {0};
      SDB_GET_INT64(pRaw, dataPos, &retention.freq, _OVER)
      SDB_GET_INT64(pRaw, dataPos, &retention.keep, _OVER)
      SDB_GET_INT8(pRaw, dataPos, &retention.freqUnit, _OVER)
      SDB_GET_INT8(pRaw, dataPos, &retention.keepUnit, _OVER)
      if (taosArrayPush(pDb->cfg.pRetensions, &retention) == NULL) {
        goto _OVER;
      }
    }
  }
  SDB_GET_INT8(pRaw, dataPos, &pDb->cfg.schemaless, _OVER)
  SDB_GET_INT32(pRaw, dataPos, &pDb->cfg.walRetentionPeriod, _OVER)
  SDB_GET_INT64(pRaw, dataPos, &pDb->cfg.walRetentionSize, _OVER)
  SDB_GET_INT32(pRaw, dataPos, &pDb->cfg.walRollPeriod, _OVER)
  SDB_GET_INT64(pRaw, dataPos, &pDb->cfg.walSegmentSize, _OVER)
  SDB_GET_INT16(pRaw, dataPos, &pDb->cfg.sstTrigger, _OVER)
  SDB_GET_INT16(pRaw, dataPos, &pDb->cfg.hashPrefix, _OVER)
  SDB_GET_INT16(pRaw, dataPos, &pDb->cfg.hashSuffix, _OVER)
  SDB_GET_INT32(pRaw, dataPos, &pDb->cfg.tsdbPageSize, _OVER)
  SDB_GET_INT64(pRaw, dataPos, &pDb->compactStartTime, _OVER)
  SDB_GET_INT32(pRaw, dataPos, &pDb->cfg.keepTimeOffset, _OVER)
  SDB_GET_INT32(pRaw, dataPos, &pDb->cfg.s3ChunkSize, _OVER)
  SDB_GET_INT32(pRaw, dataPos, &pDb->cfg.s3KeepLocal, _OVER)
  SDB_GET_INT8(pRaw, dataPos, &pDb->cfg.s3Compact, _OVER)
  SDB_GET_INT8(pRaw, dataPos, &pDb->cfg.withArbitrator, _OVER)
<<<<<<< HEAD
  SDB_GET_INT8(pRaw, dataPos, &pDb->cfg.encryptAlgorithm, _OVER)
=======
  SDB_GET_INT32(pRaw, dataPos, &pDb->tsmaVersion, _OVER);
>>>>>>> c43c0cf4

  SDB_GET_RESERVE(pRaw, dataPos, DB_RESERVE_SIZE, _OVER)
  taosInitRWLatch(&pDb->lock);

  if (pDb->cfg.s3ChunkSize == 0) {
    pDb->cfg.s3ChunkSize = TSDB_DEFAULT_S3_CHUNK_SIZE;

    mInfo("db:%s, s3ChunkSize set from %d to default %d", pDb->name, pDb->cfg.s3ChunkSize, TSDB_DEFAULT_S3_CHUNK_SIZE);
  }

  if (pDb->cfg.s3KeepLocal == 0) {
    pDb->cfg.s3KeepLocal = TSDB_DEFAULT_S3_KEEP_LOCAL;

    mInfo("db:%s, s3KeepLocal set from %d to default %d", pDb->name, pDb->cfg.s3KeepLocal, TSDB_DEFAULT_S3_KEEP_LOCAL);
  }

  if (pDb->cfg.tsdbPageSize != TSDB_MIN_TSDB_PAGESIZE) {
    mInfo("db:%s, tsdbPageSize set from %d to default %d", pDb->name, pDb->cfg.tsdbPageSize,
          TSDB_DEFAULT_TSDB_PAGESIZE);
  }

  if (pDb->cfg.sstTrigger != TSDB_MIN_STT_TRIGGER) {
    mInfo("db:%s, sstTrigger set from %d to default %d", pDb->name, pDb->cfg.sstTrigger, TSDB_DEFAULT_SST_TRIGGER);
  }

  terrno = 0;

_OVER:
  if (terrno != 0) {
    mError("db:%s, failed to decode from raw:%p since %s", pDb == NULL ? "null" : pDb->name, pRaw, terrstr());
    taosMemoryFreeClear(pRow);
    return NULL;
  }

  mTrace("db:%s, decode from raw:%p, row:%p", pDb->name, pRaw, pDb);
  return pRow;
}

static int32_t mndNewDbActionValidate(SMnode *pMnode, STrans *pTrans, SSdbRaw *pRaw) {
  SSdb    *pSdb = pMnode->pSdb;
  SSdbRow *pRow = NULL;
  SDbObj  *pNewDb = NULL;
  int      code = -1;

  pRow = mndDbActionDecode(pRaw);
  if (pRow == NULL) goto _OVER;
  pNewDb = sdbGetRowObj(pRow);
  if (pNewDb == NULL) goto _OVER;

  SDbObj *pOldDb = sdbAcquire(pMnode->pSdb, SDB_DB, pNewDb->name);
  if (pOldDb != NULL) {
    mError("trans:%d, db name already in use. name: %s", pTrans->id, pNewDb->name);
    sdbRelease(pMnode->pSdb, pOldDb);
    goto _OVER;
  }

  code = 0;
_OVER:
  if (pNewDb) mndDbActionDelete(pSdb, pNewDb);
  taosMemoryFreeClear(pRow);
  return code;
}

static int32_t mndDbActionInsert(SSdb *pSdb, SDbObj *pDb) {
  mTrace("db:%s, perform insert action, row:%p", pDb->name, pDb);
  return 0;
}

static int32_t mndDbActionDelete(SSdb *pSdb, SDbObj *pDb) {
  mTrace("db:%s, perform delete action, row:%p", pDb->name, pDb);
  taosArrayDestroy(pDb->cfg.pRetensions);
  return 0;
}

static int32_t mndDbActionUpdate(SSdb *pSdb, SDbObj *pOld, SDbObj *pNew) {
  mTrace("db:%s, perform update action, old row:%p new row:%p", pOld->name, pOld, pNew);
  taosWLockLatch(&pOld->lock);
  pOld->updateTime = pNew->updateTime;
  pOld->cfgVersion = pNew->cfgVersion;
  pOld->vgVersion = pNew->vgVersion;
  pOld->cfg.numOfVgroups = pNew->cfg.numOfVgroups;
  pOld->cfg.buffer = pNew->cfg.buffer;
  pOld->cfg.pageSize = pNew->cfg.pageSize;
  pOld->cfg.pages = pNew->cfg.pages;
  pOld->cfg.cacheLastSize = pNew->cfg.cacheLastSize;
  pOld->cfg.daysPerFile = pNew->cfg.daysPerFile;
  pOld->cfg.daysToKeep0 = pNew->cfg.daysToKeep0;
  pOld->cfg.daysToKeep1 = pNew->cfg.daysToKeep1;
  pOld->cfg.daysToKeep2 = pNew->cfg.daysToKeep2;
  pOld->cfg.keepTimeOffset = pNew->cfg.keepTimeOffset;
  pOld->cfg.walFsyncPeriod = pNew->cfg.walFsyncPeriod;
  pOld->cfg.walLevel = pNew->cfg.walLevel;
  pOld->cfg.walRetentionPeriod = pNew->cfg.walRetentionPeriod;
  pOld->cfg.walRetentionSize = pNew->cfg.walRetentionSize;
  pOld->cfg.strict = pNew->cfg.strict;
  pOld->cfg.cacheLast = pNew->cfg.cacheLast;
  pOld->cfg.replications = pNew->cfg.replications;
  pOld->cfg.sstTrigger = pNew->cfg.sstTrigger;
  pOld->cfg.minRows = pNew->cfg.minRows;
  pOld->cfg.maxRows = pNew->cfg.maxRows;
  pOld->cfg.tsdbPageSize = pNew->cfg.tsdbPageSize;
  pOld->cfg.s3ChunkSize = pNew->cfg.s3ChunkSize;
  pOld->cfg.s3KeepLocal = pNew->cfg.s3KeepLocal;
  pOld->cfg.s3Compact = pNew->cfg.s3Compact;
  pOld->cfg.withArbitrator = pNew->cfg.withArbitrator;
  pOld->compactStartTime = pNew->compactStartTime;
  pOld->tsmaVersion = pNew->tsmaVersion;
  taosWUnLockLatch(&pOld->lock);
  return 0;
}

static inline int32_t mndGetGlobalVgroupVersion(SMnode *pMnode) {
  SSdb *pSdb = pMnode->pSdb;
  return sdbGetTableVer(pSdb, SDB_VGROUP);
}

SDbObj *mndAcquireDb(SMnode *pMnode, const char *db) {
  SSdb   *pSdb = pMnode->pSdb;
  SDbObj *pDb = sdbAcquire(pSdb, SDB_DB, db);
  if (pDb == NULL) {
    if (terrno == TSDB_CODE_SDB_OBJ_NOT_THERE) {
      terrno = TSDB_CODE_MND_DB_NOT_EXIST;
    } else if (terrno == TSDB_CODE_SDB_OBJ_CREATING) {
      terrno = TSDB_CODE_MND_DB_IN_CREATING;
    } else if (terrno == TSDB_CODE_SDB_OBJ_DROPPING) {
      terrno = TSDB_CODE_MND_DB_IN_DROPPING;
    } else {
      terrno = TSDB_CODE_APP_ERROR;
      mFatal("db:%s, failed to acquire db since %s", db, terrstr());
    }
  }
  return pDb;
}

void mndReleaseDb(SMnode *pMnode, SDbObj *pDb) {
  SSdb *pSdb = pMnode->pSdb;
  sdbRelease(pSdb, pDb);
}

static int32_t mndCheckDbName(const char *dbName, SUserObj *pUser) {
  char *pos = strstr(dbName, TS_PATH_DELIMITER);
  if (pos == NULL) {
    terrno = TSDB_CODE_MND_INVALID_DB;
    return -1;
  }

  int32_t acctId = atoi(dbName);
  if (acctId != pUser->acctId) {
    terrno = TSDB_CODE_MND_INVALID_DB_ACCT;
    return -1;
  }

  return 0;
}

static int32_t mndCheckDbCfg(SMnode *pMnode, SDbCfg *pCfg) {
  terrno = TSDB_CODE_MND_INVALID_DB_OPTION;

  if (pCfg->numOfVgroups < TSDB_MIN_VNODES_PER_DB || pCfg->numOfVgroups > TSDB_MAX_VNODES_PER_DB) return -1;
  if (pCfg->numOfStables < TSDB_DB_STREAM_MODE_OFF || pCfg->numOfStables > TSDB_DB_STREAM_MODE_ON) return -1;
  if (pCfg->buffer < TSDB_MIN_BUFFER_PER_VNODE || pCfg->buffer > TSDB_MAX_BUFFER_PER_VNODE) return -1;
  if (pCfg->pageSize < TSDB_MIN_PAGESIZE_PER_VNODE || pCfg->pageSize > TSDB_MAX_PAGESIZE_PER_VNODE) return -1;
  if (pCfg->pages < TSDB_MIN_PAGES_PER_VNODE || pCfg->pages > TSDB_MAX_PAGES_PER_VNODE) return -1;
  if (pCfg->cacheLastSize < TSDB_MIN_DB_CACHE_SIZE || pCfg->cacheLastSize > TSDB_MAX_DB_CACHE_SIZE) return -1;
  if (pCfg->daysPerFile < TSDB_MIN_DAYS_PER_FILE || pCfg->daysPerFile > TSDB_MAX_DAYS_PER_FILE) return -1;
  if (pCfg->daysToKeep0 < TSDB_MIN_KEEP || pCfg->daysToKeep0 > TSDB_MAX_KEEP) return -1;
  if (pCfg->daysToKeep1 < TSDB_MIN_KEEP || pCfg->daysToKeep1 > TSDB_MAX_KEEP) return -1;
  if (pCfg->daysToKeep2 < TSDB_MIN_KEEP || pCfg->daysToKeep2 > TSDB_MAX_KEEP) return -1;
  if (pCfg->daysToKeep0 < pCfg->daysPerFile) return -1;
  if (pCfg->daysToKeep0 > pCfg->daysToKeep1) return -1;
  if (pCfg->daysToKeep1 > pCfg->daysToKeep2) return -1;
  if (pCfg->keepTimeOffset < TSDB_MIN_KEEP_TIME_OFFSET || pCfg->keepTimeOffset > TSDB_MAX_KEEP_TIME_OFFSET) return -1;
  if (pCfg->minRows < TSDB_MIN_MINROWS_FBLOCK || pCfg->minRows > TSDB_MAX_MINROWS_FBLOCK) return -1;
  if (pCfg->maxRows < TSDB_MIN_MAXROWS_FBLOCK || pCfg->maxRows > TSDB_MAX_MAXROWS_FBLOCK) return -1;
  if (pCfg->minRows > pCfg->maxRows) return -1;
  if (pCfg->walFsyncPeriod < TSDB_MIN_FSYNC_PERIOD || pCfg->walFsyncPeriod > TSDB_MAX_FSYNC_PERIOD) return -1;
  if (pCfg->walLevel < TSDB_MIN_WAL_LEVEL || pCfg->walLevel > TSDB_MAX_WAL_LEVEL) return -1;
  if (pCfg->precision < TSDB_MIN_PRECISION && pCfg->precision > TSDB_MAX_PRECISION) return -1;
  if (pCfg->compression < TSDB_MIN_COMP_LEVEL || pCfg->compression > TSDB_MAX_COMP_LEVEL) return -1;
  if (pCfg->replications < TSDB_MIN_DB_REPLICA || pCfg->replications > TSDB_MAX_DB_REPLICA) return -1;
#ifdef TD_ENTERPRISE
  if ((pCfg->replications == 2) ^ (pCfg->withArbitrator == TSDB_MAX_DB_WITH_ARBITRATOR)) return -1;
  if (pCfg->encryptAlgorithm < TSDB_MIN_ENCRYPT_ALGO || pCfg->encryptAlgorithm > TSDB_MAX_ENCRYPT_ALGO) return -1;
#else
  if (pCfg->replications != 1 && pCfg->replications != 3) return -1;
  if (pCfg->encryptAlgorithm != TSDB_DEFAULT_ENCRYPT_ALGO) return -1;
#endif

  if (pCfg->strict < TSDB_DB_STRICT_OFF || pCfg->strict > TSDB_DB_STRICT_ON) return -1;
  if (pCfg->schemaless < TSDB_DB_SCHEMALESS_OFF || pCfg->schemaless > TSDB_DB_SCHEMALESS_ON) return -1;
  if (pCfg->cacheLast < TSDB_CACHE_MODEL_NONE || pCfg->cacheLast > TSDB_CACHE_MODEL_BOTH) return -1;
  if (pCfg->hashMethod != 1) return -1;
  if (pCfg->replications > mndGetDnodeSize(pMnode)) {
    terrno = TSDB_CODE_MND_NO_ENOUGH_DNODES;
    return -1;
  }
  if (pCfg->walRetentionPeriod < TSDB_DB_MIN_WAL_RETENTION_PERIOD) return -1;
  if (pCfg->walRetentionSize < TSDB_DB_MIN_WAL_RETENTION_SIZE) return -1;
  if (pCfg->walRollPeriod < TSDB_DB_MIN_WAL_ROLL_PERIOD) return -1;
  if (pCfg->walSegmentSize < TSDB_DB_MIN_WAL_SEGMENT_SIZE) return -1;
  if (pCfg->sstTrigger < TSDB_MIN_STT_TRIGGER || pCfg->sstTrigger > TSDB_MAX_STT_TRIGGER) return -1;
  if (pCfg->hashPrefix < TSDB_MIN_HASH_PREFIX || pCfg->hashPrefix > TSDB_MAX_HASH_PREFIX) return -1;
  if (pCfg->hashSuffix < TSDB_MIN_HASH_SUFFIX || pCfg->hashSuffix > TSDB_MAX_HASH_SUFFIX) return -1;
  if ((pCfg->hashSuffix * pCfg->hashPrefix) < 0) return -1;
  if ((pCfg->hashPrefix + pCfg->hashSuffix) >= (TSDB_TABLE_NAME_LEN - 1)) return -1;
  if (pCfg->tsdbPageSize < TSDB_MIN_TSDB_PAGESIZE || pCfg->tsdbPageSize > TSDB_MAX_TSDB_PAGESIZE) return -1;
  if (taosArrayGetSize(pCfg->pRetensions) != pCfg->numOfRetensions) return -1;

  if (pCfg->s3ChunkSize < TSDB_MIN_S3_CHUNK_SIZE || pCfg->s3ChunkSize > TSDB_MAX_S3_CHUNK_SIZE) return -1;
  if (pCfg->s3KeepLocal < TSDB_MIN_S3_KEEP_LOCAL || pCfg->s3KeepLocal > TSDB_MAX_S3_KEEP_LOCAL) return -1;
  if (pCfg->s3Compact < TSDB_MIN_S3_COMPACT || pCfg->s3Compact > TSDB_MAX_S3_COMPACT) return -1;

  terrno = 0;
  return terrno;
}

static int32_t mndCheckInChangeDbCfg(SMnode *pMnode, SDbCfg *pOldCfg, SDbCfg *pNewCfg) {
  terrno = TSDB_CODE_MND_INVALID_DB_OPTION;
  if (pNewCfg->buffer < TSDB_MIN_BUFFER_PER_VNODE || pNewCfg->buffer > TSDB_MAX_BUFFER_PER_VNODE) return -1;
  if (pNewCfg->pages < TSDB_MIN_PAGES_PER_VNODE || pNewCfg->pages > TSDB_MAX_PAGES_PER_VNODE) return -1;
  if (pNewCfg->pageSize < TSDB_MIN_PAGESIZE_PER_VNODE || pNewCfg->pageSize > TSDB_MAX_PAGESIZE_PER_VNODE) return -1;
  if (pNewCfg->daysPerFile < TSDB_MIN_DAYS_PER_FILE || pNewCfg->daysPerFile > TSDB_MAX_DAYS_PER_FILE) return -1;
  if (pNewCfg->daysToKeep0 < TSDB_MIN_KEEP || pNewCfg->daysToKeep0 > TSDB_MAX_KEEP) return -1;
  if (pNewCfg->daysToKeep1 < TSDB_MIN_KEEP || pNewCfg->daysToKeep1 > TSDB_MAX_KEEP) return -1;
  if (pNewCfg->daysToKeep2 < TSDB_MIN_KEEP || pNewCfg->daysToKeep2 > TSDB_MAX_KEEP) return -1;
  if (pNewCfg->daysToKeep0 < pNewCfg->daysPerFile) return -1;
  if (pNewCfg->daysToKeep0 > pNewCfg->daysToKeep1) return -1;
  if (pNewCfg->daysToKeep1 > pNewCfg->daysToKeep2) return -1;
  if (pNewCfg->keepTimeOffset < TSDB_MIN_KEEP_TIME_OFFSET || pNewCfg->keepTimeOffset > TSDB_MAX_KEEP_TIME_OFFSET)
    return -1;
  if (pNewCfg->walFsyncPeriod < TSDB_MIN_FSYNC_PERIOD || pNewCfg->walFsyncPeriod > TSDB_MAX_FSYNC_PERIOD) return -1;
  if (pNewCfg->walLevel < TSDB_MIN_WAL_LEVEL || pNewCfg->walLevel > TSDB_MAX_WAL_LEVEL) return -1;
  if (pNewCfg->cacheLast < TSDB_CACHE_MODEL_NONE || pNewCfg->cacheLast > TSDB_CACHE_MODEL_BOTH) return -1;
  if (pNewCfg->cacheLastSize < TSDB_MIN_DB_CACHE_SIZE || pNewCfg->cacheLastSize > TSDB_MAX_DB_CACHE_SIZE) return -1;
  if (pNewCfg->replications < TSDB_MIN_DB_REPLICA || pNewCfg->replications > TSDB_MAX_DB_REPLICA) return -1;
#ifdef TD_ENTERPRISE
  if ((pNewCfg->replications == 2) ^ (pNewCfg->withArbitrator == TSDB_MAX_DB_WITH_ARBITRATOR)) return -1;
  if (pNewCfg->replications == 2 && pNewCfg->withArbitrator == TSDB_MAX_DB_WITH_ARBITRATOR) {
    if (pOldCfg->replications != 1 && pOldCfg->replications != 2) {
      terrno = TSDB_CODE_OPS_NOT_SUPPORT;
      return -1;
    }
  }
  if (pNewCfg->replications != 2 && pOldCfg->replications == 2) {
    terrno = TSDB_CODE_OPS_NOT_SUPPORT;
    return -1;
  }
#else
  if (pNewCfg->replications != 1 && pNewCfg->replications != 3) return -1;
#endif
  if (pNewCfg->sstTrigger < TSDB_MIN_STT_TRIGGER || pNewCfg->sstTrigger > TSDB_MAX_STT_TRIGGER) return -1;
  if (pNewCfg->minRows < TSDB_MIN_MINROWS_FBLOCK || pNewCfg->minRows > TSDB_MAX_MINROWS_FBLOCK) return -1;
  if (pNewCfg->maxRows < TSDB_MIN_MAXROWS_FBLOCK || pNewCfg->maxRows > TSDB_MAX_MAXROWS_FBLOCK) return -1;
  if (pNewCfg->minRows > pNewCfg->maxRows) return -1;
  if (pNewCfg->walRetentionPeriod < TSDB_DB_MIN_WAL_RETENTION_PERIOD) return -1;
  if (pNewCfg->walRetentionSize < TSDB_DB_MIN_WAL_RETENTION_SIZE) return -1;
  if (pNewCfg->strict < TSDB_DB_STRICT_OFF || pNewCfg->strict > TSDB_DB_STRICT_ON) return -1;
  if (pNewCfg->replications > mndGetDnodeSize(pMnode)) {
    terrno = TSDB_CODE_MND_NO_ENOUGH_DNODES;
    return -1;
  }
  if (pNewCfg->s3ChunkSize < TSDB_MIN_S3_CHUNK_SIZE || pNewCfg->s3ChunkSize > TSDB_MAX_S3_CHUNK_SIZE) return -1;
  if (pNewCfg->s3KeepLocal < TSDB_MIN_S3_KEEP_LOCAL || pNewCfg->s3KeepLocal > TSDB_MAX_S3_KEEP_LOCAL) return -1;
  if (pNewCfg->s3Compact < TSDB_MIN_S3_COMPACT || pNewCfg->s3Compact > TSDB_MAX_S3_COMPACT) return -1;

  terrno = 0;
  return terrno;
}

static void mndSetDefaultDbCfg(SDbCfg *pCfg) {
  if (pCfg->numOfVgroups < 0) pCfg->numOfVgroups = TSDB_DEFAULT_VN_PER_DB;
  if (pCfg->numOfStables < 0) pCfg->numOfStables = TSDB_DEFAULT_DB_SINGLE_STABLE;
  if (pCfg->buffer < 0) pCfg->buffer = TSDB_DEFAULT_BUFFER_PER_VNODE;
  if (pCfg->pageSize < 0) pCfg->pageSize = TSDB_DEFAULT_PAGESIZE_PER_VNODE;
  if (pCfg->pages < 0) pCfg->pages = TSDB_DEFAULT_PAGES_PER_VNODE;
  if (pCfg->daysPerFile < 0) pCfg->daysPerFile = TSDB_DEFAULT_DURATION_PER_FILE;
  if (pCfg->daysToKeep0 < 0) pCfg->daysToKeep0 = TSDB_DEFAULT_KEEP;
  if (pCfg->daysToKeep1 < 0) pCfg->daysToKeep1 = pCfg->daysToKeep0;
  if (pCfg->daysToKeep2 < 0) pCfg->daysToKeep2 = pCfg->daysToKeep1;
  if (pCfg->keepTimeOffset < 0) pCfg->keepTimeOffset = TSDB_DEFAULT_KEEP_TIME_OFFSET;
  if (pCfg->minRows < 0) pCfg->minRows = TSDB_DEFAULT_MINROWS_FBLOCK;
  if (pCfg->maxRows < 0) pCfg->maxRows = TSDB_DEFAULT_MAXROWS_FBLOCK;
  if (pCfg->walFsyncPeriod < 0) pCfg->walFsyncPeriod = TSDB_DEFAULT_FSYNC_PERIOD;
  if (pCfg->walLevel < 0) pCfg->walLevel = TSDB_DEFAULT_WAL_LEVEL;
  if (pCfg->precision < 0) pCfg->precision = TSDB_DEFAULT_PRECISION;
  if (pCfg->compression < 0) pCfg->compression = TSDB_DEFAULT_COMP_LEVEL;
  if (pCfg->replications < 0) pCfg->replications = TSDB_DEFAULT_DB_REPLICA;
  if (pCfg->strict < 0) pCfg->strict = TSDB_DEFAULT_DB_STRICT;
  if (pCfg->cacheLast < 0) pCfg->cacheLast = TSDB_DEFAULT_CACHE_MODEL;
  if (pCfg->cacheLastSize <= 0) pCfg->cacheLastSize = TSDB_DEFAULT_CACHE_SIZE;
  if (pCfg->numOfRetensions < 0) pCfg->numOfRetensions = 0;
  if (pCfg->schemaless < 0) pCfg->schemaless = TSDB_DB_SCHEMALESS_OFF;
  if (pCfg->walRetentionPeriod < 0 && pCfg->walRetentionPeriod != -1)
    pCfg->walRetentionPeriod = TSDB_REPS_DEF_DB_WAL_RET_PERIOD;
  if (pCfg->walRetentionSize < 0 && pCfg->walRetentionSize != -1)
    pCfg->walRetentionSize = TSDB_REPS_DEF_DB_WAL_RET_SIZE;
  if (pCfg->walRollPeriod < 0) pCfg->walRollPeriod = TSDB_REPS_DEF_DB_WAL_ROLL_PERIOD;
  if (pCfg->walSegmentSize < 0) pCfg->walSegmentSize = TSDB_DEFAULT_DB_WAL_SEGMENT_SIZE;
  if (pCfg->sstTrigger <= 0) pCfg->sstTrigger = TSDB_DEFAULT_SST_TRIGGER;
  if (pCfg->tsdbPageSize <= 0) pCfg->tsdbPageSize = TSDB_DEFAULT_TSDB_PAGESIZE;
  if (pCfg->s3ChunkSize <= 0) pCfg->s3ChunkSize = TSDB_DEFAULT_S3_CHUNK_SIZE;
  if (pCfg->s3KeepLocal <= 0) pCfg->s3KeepLocal = TSDB_DEFAULT_S3_KEEP_LOCAL;
  if (pCfg->s3Compact <= 0) pCfg->s3Compact = TSDB_DEFAULT_S3_COMPACT;
  if (pCfg->withArbitrator < 0) pCfg->withArbitrator = TSDB_DEFAULT_DB_WITH_ARBITRATOR;
  if (pCfg->encryptAlgorithm < 0) pCfg->encryptAlgorithm = TSDB_DEFAULT_ENCRYPT_ALGO;
}

static int32_t mndSetCreateDbPrepareAction(SMnode *pMnode, STrans *pTrans, SDbObj *pDb) {
  SSdbRaw *pDbRaw = mndDbActionEncode(pDb);
  if (pDbRaw == NULL) return -1;

  if (mndTransAppendPrepareLog(pTrans, pDbRaw) != 0) return -1;
  if (sdbSetRawStatus(pDbRaw, SDB_STATUS_CREATING) != 0) return -1;
  return 0;
}

static int32_t mndSetNewVgPrepareActions(SMnode *pMnode, STrans *pTrans, SDbObj *pDb, SVgObj *pVgroups) {
  for (int32_t v = 0; v < pDb->cfg.numOfVgroups; ++v) {
    if (mndAddNewVgPrepareAction(pMnode, pTrans, (pVgroups + v)) != 0) return -1;
  }
  return 0;
}

static int32_t mndSetCreateDbRedoLogs(SMnode *pMnode, STrans *pTrans, SDbObj *pDb, SVgObj *pVgroups) {
  SSdbRaw *pDbRaw = mndDbActionEncode(pDb);
  if (pDbRaw == NULL) return -1;
  if (mndTransAppendRedolog(pTrans, pDbRaw) != 0) return -1;
  if (sdbSetRawStatus(pDbRaw, SDB_STATUS_UPDATE) != 0) return -1;

  for (int32_t v = 0; v < pDb->cfg.numOfVgroups; ++v) {
    SSdbRaw *pVgRaw = mndVgroupActionEncode(pVgroups + v);
    if (pVgRaw == NULL) return -1;
    if (mndTransAppendRedolog(pTrans, pVgRaw) != 0) return -1;
    if (sdbSetRawStatus(pVgRaw, SDB_STATUS_UPDATE) != 0) return -1;
  }

  if (pDb->cfg.withArbitrator) {
    for (int32_t v = 0; v < pDb->cfg.numOfVgroups; ++v) {
      SVgObj   *pVgObj = pVgroups + v;
      SArbGroup arbGroup = {0};
      mndArbGroupInitFromVgObj(pVgObj, &arbGroup);
      if (mndSetCreateArbGroupRedoLogs(pTrans, &arbGroup) != 0) return -1;
    }
  }

  return 0;
}

static int32_t mndSetCreateDbUndoLogs(SMnode *pMnode, STrans *pTrans, SDbObj *pDb, SVgObj *pVgroups) {
  SSdbRaw *pDbRaw = mndDbActionEncode(pDb);
  if (pDbRaw == NULL) return -1;
  if (mndTransAppendUndolog(pTrans, pDbRaw) != 0) return -1;
  if (sdbSetRawStatus(pDbRaw, SDB_STATUS_DROPPED) != 0) return -1;

  for (int32_t v = 0; v < pDb->cfg.numOfVgroups; ++v) {
    SSdbRaw *pVgRaw = mndVgroupActionEncode(pVgroups + v);
    if (pVgRaw == NULL) return -1;
    if (mndTransAppendUndolog(pTrans, pVgRaw) != 0) return -1;
    if (sdbSetRawStatus(pVgRaw, SDB_STATUS_DROPPED) != 0) return -1;
  }

  if (pDb->cfg.withArbitrator) {
    for (int32_t v = 0; v < pDb->cfg.numOfVgroups; ++v) {
      SVgObj   *pVgObj = pVgroups + v;
      SArbGroup arbGroup = {0};
      mndArbGroupInitFromVgObj(pVgObj, &arbGroup);
      if (mndSetCreateArbGroupUndoLogs(pTrans, &arbGroup) != 0) return -1;
    }
  }

  return 0;
}

static int32_t mndSetCreateDbCommitLogs(SMnode *pMnode, STrans *pTrans, SDbObj *pDb, SVgObj *pVgroups,
                                        SUserObj *pUserDuped) {
  SSdbRaw *pDbRaw = mndDbActionEncode(pDb);
  if (pDbRaw == NULL) return -1;
  if (mndTransAppendCommitlog(pTrans, pDbRaw) != 0) return -1;
  if (sdbSetRawStatus(pDbRaw, SDB_STATUS_READY) != 0) return -1;

  for (int32_t v = 0; v < pDb->cfg.numOfVgroups; ++v) {
    SSdbRaw *pVgRaw = mndVgroupActionEncode(pVgroups + v);
    if (pVgRaw == NULL) return -1;
    if (mndTransAppendCommitlog(pTrans, pVgRaw) != 0) return -1;
    if (sdbSetRawStatus(pVgRaw, SDB_STATUS_READY) != 0) return -1;
  }

  if (pDb->cfg.withArbitrator) {
    for (int32_t v = 0; v < pDb->cfg.numOfVgroups; ++v) {
      SVgObj   *pVgObj = pVgroups + v;
      SArbGroup arbGroup = {0};
      mndArbGroupInitFromVgObj(pVgObj, &arbGroup);
      if (mndSetCreateArbGroupCommitLogs(pTrans, &arbGroup) != 0) return -1;
    }
  }

  if (pUserDuped) {
    SSdbRaw *pUserRaw = mndUserActionEncode(pUserDuped);
    if (pUserRaw == NULL) return -1;
    if (mndTransAppendCommitlog(pTrans, pUserRaw) != 0) return -1;
    if (sdbSetRawStatus(pUserRaw, SDB_STATUS_READY) != 0) return -1;
  }

  return 0;
}

static int32_t mndSetCreateDbRedoActions(SMnode *pMnode, STrans *pTrans, SDbObj *pDb, SVgObj *pVgroups) {
  for (int32_t vg = 0; vg < pDb->cfg.numOfVgroups; ++vg) {
    SVgObj *pVgroup = pVgroups + vg;

    for (int32_t vn = 0; vn < pVgroup->replica; ++vn) {
      SVnodeGid *pVgid = pVgroup->vnodeGid + vn;
      if (mndAddCreateVnodeAction(pMnode, pTrans, pDb, pVgroup, pVgid) != 0) {
        return -1;
      }
    }
  }

  return 0;
}

static int32_t mndSetCreateDbUndoActions(SMnode *pMnode, STrans *pTrans, SDbObj *pDb, SVgObj *pVgroups) {
  for (int32_t vg = 0; vg < pDb->cfg.numOfVgroups; ++vg) {
    SVgObj *pVgroup = pVgroups + vg;

    for (int32_t vn = 0; vn < pVgroup->replica; ++vn) {
      SVnodeGid *pVgid = pVgroup->vnodeGid + vn;
      if (mndAddDropVnodeAction(pMnode, pTrans, pDb, pVgroup, pVgid, false) != 0) {
        return -1;
      }
    }
  }

  return 0;
}

static int32_t mndCreateDb(SMnode *pMnode, SRpcMsg *pReq, SCreateDbReq *pCreate, SUserObj *pUser) {
  SDbObj dbObj = {0};
  memcpy(dbObj.name, pCreate->db, TSDB_DB_FNAME_LEN);
  memcpy(dbObj.acct, pUser->acct, TSDB_USER_LEN);
  dbObj.createdTime = taosGetTimestampMs();
  dbObj.updateTime = dbObj.createdTime;
  dbObj.uid = mndGenerateUid(dbObj.name, TSDB_DB_FNAME_LEN);
  dbObj.cfgVersion = 1;
  dbObj.vgVersion = 1;
  dbObj.tsmaVersion = 1;
  memcpy(dbObj.createUser, pUser->user, TSDB_USER_LEN);
  dbObj.cfg = (SDbCfg){
      .numOfVgroups = pCreate->numOfVgroups,
      .numOfStables = pCreate->numOfStables,
      .buffer = pCreate->buffer,
      .pageSize = pCreate->pageSize,
      .pages = pCreate->pages,
      .cacheLastSize = pCreate->cacheLastSize,
      .daysPerFile = pCreate->daysPerFile,
      .daysToKeep0 = pCreate->daysToKeep0,
      .daysToKeep1 = pCreate->daysToKeep1,
      .daysToKeep2 = pCreate->daysToKeep2,
      .keepTimeOffset = pCreate->keepTimeOffset,
      .minRows = pCreate->minRows,
      .maxRows = pCreate->maxRows,
      .walFsyncPeriod = pCreate->walFsyncPeriod,
      .walLevel = pCreate->walLevel,
      .precision = pCreate->precision,
      .compression = pCreate->compression,
      .replications = pCreate->replications,
      .strict = pCreate->strict,
      .cacheLast = pCreate->cacheLast,
      .hashMethod = 1,
      .schemaless = pCreate->schemaless,
      .walRetentionPeriod = pCreate->walRetentionPeriod,
      .walRetentionSize = pCreate->walRetentionSize,
      .walRollPeriod = pCreate->walRollPeriod,
      .walSegmentSize = pCreate->walSegmentSize,
      .sstTrigger = pCreate->sstTrigger,
      .hashPrefix = pCreate->hashPrefix,
      .hashSuffix = pCreate->hashSuffix,
      .s3ChunkSize = pCreate->s3ChunkSize,
      .s3KeepLocal = pCreate->s3KeepLocal,
      .s3Compact = pCreate->s3Compact,
      .tsdbPageSize = pCreate->tsdbPageSize,
      .withArbitrator = pCreate->withArbitrator,
      .encryptAlgorithm = pCreate->encryptAlgorithm,
  };

  dbObj.cfg.numOfRetensions = pCreate->numOfRetensions;
  dbObj.cfg.pRetensions = pCreate->pRetensions;

  mndSetDefaultDbCfg(&dbObj.cfg);

  if (mndCheckDbName(dbObj.name, pUser) != 0) {
    mError("db:%s, failed to create since %s", pCreate->db, terrstr());
    return -1;
  }

  if (mndCheckDbCfg(pMnode, &dbObj.cfg) != 0) {
    mError("db:%s, failed to create since %s", pCreate->db, terrstr());
    return -1;
  }

  if (dbObj.cfg.hashPrefix > 0) {
    int32_t dbLen = strlen(dbObj.name) + 1;
    mInfo("db:%s, hashPrefix adjust from %d to %d", dbObj.name, dbObj.cfg.hashPrefix, dbObj.cfg.hashPrefix + dbLen);
    dbObj.cfg.hashPrefix += dbLen;
  } else if (dbObj.cfg.hashPrefix < 0) {
    int32_t dbLen = strlen(dbObj.name) + 1;
    mInfo("db:%s, hashPrefix adjust from %d to %d", dbObj.name, dbObj.cfg.hashPrefix, dbObj.cfg.hashPrefix - dbLen);
    dbObj.cfg.hashPrefix -= dbLen;
  }

  SVgObj *pVgroups = NULL;
  if (mndAllocVgroup(pMnode, &dbObj, &pVgroups) != 0) {
    mError("db:%s, failed to create since %s", pCreate->db, terrstr());
    return -1;
  }

  // add database privileges for user
  SUserObj newUserObj = {0}, *pNewUserDuped = NULL;
  if (!pUser->superUser) {
    if (mndUserDupObj(pUser, &newUserObj) != 0) goto _OVER;
    taosHashPut(newUserObj.readDbs, dbObj.name, strlen(dbObj.name) + 1, dbObj.name, TSDB_FILENAME_LEN);
    taosHashPut(newUserObj.writeDbs, dbObj.name, strlen(dbObj.name) + 1, dbObj.name, TSDB_FILENAME_LEN);
    pNewUserDuped = &newUserObj;
  }

  int32_t code = -1;
  STrans *pTrans = mndTransCreate(pMnode, TRN_POLICY_RETRY, TRN_CONFLICT_DB, pReq, "create-db");
  if (pTrans == NULL) goto _OVER;
  // mndTransSetSerial(pTrans);
  mInfo("trans:%d, used to create db:%s", pTrans->id, pCreate->db);

  mndTransSetDbName(pTrans, dbObj.name, NULL);
  if (mndTransCheckConflict(pMnode, pTrans) != 0) goto _OVER;

  mndTransSetOper(pTrans, MND_OPER_CREATE_DB);
  if (mndSetCreateDbPrepareAction(pMnode, pTrans, &dbObj) != 0) goto _OVER;
  if (mndSetCreateDbRedoActions(pMnode, pTrans, &dbObj, pVgroups) != 0) goto _OVER;
  if (mndSetNewVgPrepareActions(pMnode, pTrans, &dbObj, pVgroups) != 0) goto _OVER;
  if (mndSetCreateDbUndoLogs(pMnode, pTrans, &dbObj, pVgroups) != 0) goto _OVER;
  if (mndSetCreateDbCommitLogs(pMnode, pTrans, &dbObj, pVgroups, pNewUserDuped) != 0) goto _OVER;
  if (mndSetCreateDbUndoActions(pMnode, pTrans, &dbObj, pVgroups) != 0) goto _OVER;
  if (mndTransPrepare(pMnode, pTrans) != 0) goto _OVER;

  code = 0;

_OVER:
  taosMemoryFree(pVgroups);
  mndUserFreeObj(&newUserObj);
  mndTransDrop(pTrans);
  return code;
}

static void mndBuildAuditDetailInt32(char *detail, char *tmp, char *format, int32_t para) {
  if (para > 0) {
    if (strlen(detail) > 0) strcat(detail, ", ");
    sprintf(tmp, format, para);
    strcat(detail, tmp);
  }
}

static void mndBuildAuditDetailInt64(char *detail, char *tmp, char *format, int64_t para) {
  if (para > 0) {
    if (strlen(detail) > 0) strcat(detail, ", ");
    sprintf(tmp, format, para);
    strcat(detail, tmp);
  }
}

static int32_t mndCheckDbEncryptKey(SMnode *pMnode, SCreateDbReq *pReq) {
  int32_t    code = 0;
  SSdb      *pSdb = pMnode->pSdb;
  SDnodeObj *pDnode = NULL;
  void      *pIter = NULL;

#ifdef TD_ENTERPRISE
  if (pReq->encryptAlgorithm == TSDB_ENCRYPT_ALGO_NONE) goto _exit;
  if (tsEncryptionKeyStat != ENCRYPT_KEY_STAT_LOADED) {
    code = TSDB_CODE_MND_INVALID_ENCRYPT_KEY;
    mError("db:%s, failed to check encryption key:%" PRIi8 " in mnode leader since it's not loaded", pReq->db,
           tsEncryptionKeyStat);
    goto _exit;
  }

  int64_t curMs = taosGetTimestampMs();
  while ((pIter = sdbFetch(pSdb, SDB_DNODE, pIter, (void **)&pDnode))) {
    bool online = false;
    if ((pDnode->encryptionKeyStat != tsEncryptionKeyStat || pDnode->encryptionKeyChksum != tsEncryptionKeyChksum) &&
        (online = mndIsDnodeOnline(pDnode, curMs))) {
      code = TSDB_CODE_MND_INVALID_ENCRYPT_KEY;
      mError("db:%s, failed to check encryption key:%" PRIi8
             "-%u in dnode:%d since it's inconsitent with mnode leader:%" PRIi8 "-%u",
             pReq->db, pDnode->encryptionKeyStat, pDnode->encryptionKeyChksum, pDnode->id, tsEncryptionKeyStat,
             tsEncryptionKeyChksum);
      sdbRelease(pSdb, pDnode);
      break;
    }
    sdbRelease(pSdb, pDnode);
  }
#else
  if (pReq->encryptAlgorithm != TSDB_ENCRYPT_ALGO_NONE) {
    code = TSDB_CODE_MND_INVALID_DB_OPTION;
    goto _exit;
  }
#endif
_exit:
  return code;
}

static int32_t mndProcessCreateDbReq(SRpcMsg *pReq) {
  SMnode      *pMnode = pReq->info.node;
  int32_t      code = -1;
  SDbObj      *pDb = NULL;
  SUserObj    *pUser = NULL;
  SCreateDbReq createReq = {0};

  if ((terrno = grantCheck(TSDB_GRANT_DB)) != 0) {
    code = terrno;
    goto _OVER;
  }

  if (tDeserializeSCreateDbReq(pReq->pCont, pReq->contLen, &createReq) != 0) {
    terrno = TSDB_CODE_INVALID_MSG;
    goto _OVER;
  }
#ifdef WINDOWS
  if (taosArrayGetSize(createReq.pRetensions) > 0) {
    terrno = TSDB_CODE_MND_INVALID_PLATFORM;
    goto _OVER;
  }
#endif
  mInfo("db:%s, start to create, vgroups:%d", createReq.db, createReq.numOfVgroups);
  if (mndCheckDbPrivilege(pMnode, pReq->info.conn.user, MND_OPER_CREATE_DB, NULL) != 0) {
    goto _OVER;
  }

  pDb = mndAcquireDb(pMnode, createReq.db);
  if (pDb != NULL) {
    if (createReq.ignoreExist) {
      mInfo("db:%s, already exist, ignore exist is set", createReq.db);
      code = 0;
      goto _OVER;
    } else {
      terrno = TSDB_CODE_MND_DB_ALREADY_EXIST;
      goto _OVER;
    }
  } else {
    if (terrno == TSDB_CODE_MND_DB_IN_CREATING) {
      code = terrno;
      goto _OVER;
    } else if (terrno == TSDB_CODE_MND_DB_IN_DROPPING) {
      goto _OVER;
    } else if (terrno == TSDB_CODE_MND_DB_NOT_EXIST) {
      // continue
    } else {  // TSDB_CODE_APP_ERROR
      goto _OVER;
    }
  }

  if ((code = mndCheckDbEncryptKey(pMnode, &createReq)) != 0) {
    terrno = code;
    goto _OVER;
  }

  pUser = mndAcquireUser(pMnode, pReq->info.conn.user);
  if (pUser == NULL) {
    goto _OVER;
  }

  code = mndCreateDb(pMnode, pReq, &createReq, pUser);
  if (code == 0) code = TSDB_CODE_ACTION_IN_PROGRESS;

  SName name = {0};
  tNameFromString(&name, createReq.db, T_NAME_ACCT | T_NAME_DB);

  auditRecord(pReq, pMnode->clusterId, "createDB", name.dbname, "", createReq.sql, createReq.sqlLen);

_OVER:
  if (code != 0 && code != TSDB_CODE_ACTION_IN_PROGRESS) {
    mError("db:%s, failed to create since %s", createReq.db, terrstr());
  }

  mndReleaseDb(pMnode, pDb);
  mndReleaseUser(pMnode, pUser);
  tFreeSCreateDbReq(&createReq);

  return code;
}

static int32_t mndSetDbCfgFromAlterDbReq(SDbObj *pDb, SAlterDbReq *pAlter) {
  terrno = TSDB_CODE_MND_DB_OPTION_UNCHANGED;

  if (pAlter->buffer > 0 && pAlter->buffer != pDb->cfg.buffer) {
    pDb->cfg.buffer = pAlter->buffer;
    terrno = 0;
  }

  if (pAlter->pages > 0 && pAlter->pages != pDb->cfg.pages) {
    pDb->cfg.pages = pAlter->pages;
    terrno = 0;
  }

  if (pAlter->pageSize > 0 && pAlter->pageSize != pDb->cfg.pageSize) {
    pDb->cfg.pageSize = pAlter->pageSize;
    terrno = 0;
  }

  if (pAlter->daysPerFile > 0 && pAlter->daysPerFile != pDb->cfg.daysPerFile) {
    pDb->cfg.daysPerFile = pAlter->daysPerFile;
    terrno = 0;
  }

  if (pAlter->daysToKeep0 > 0 && pAlter->daysToKeep0 != pDb->cfg.daysToKeep0) {
    pDb->cfg.daysToKeep0 = pAlter->daysToKeep0;
    terrno = 0;
  }

  if (pAlter->daysToKeep1 > 0 && pAlter->daysToKeep1 != pDb->cfg.daysToKeep1) {
    pDb->cfg.daysToKeep1 = pAlter->daysToKeep1;
    terrno = 0;
  }

  if (pAlter->daysToKeep2 > 0 && pAlter->daysToKeep2 != pDb->cfg.daysToKeep2) {
    pDb->cfg.daysToKeep2 = pAlter->daysToKeep2;
    terrno = 0;
  }

  if (pAlter->keepTimeOffset >= 0 && pAlter->keepTimeOffset != pDb->cfg.keepTimeOffset) {
    pDb->cfg.keepTimeOffset = pAlter->keepTimeOffset;
    terrno = 0;
  }

  if (pAlter->walFsyncPeriod >= 0 && pAlter->walFsyncPeriod != pDb->cfg.walFsyncPeriod) {
    pDb->cfg.walFsyncPeriod = pAlter->walFsyncPeriod;
    terrno = 0;
  }

  if (pAlter->walLevel >= 0 && pAlter->walLevel != pDb->cfg.walLevel) {
    pDb->cfg.walLevel = pAlter->walLevel;
    terrno = 0;
  }

  if (pAlter->strict >= 0 && pAlter->strict != pDb->cfg.strict) {
#if 1
    terrno = TSDB_CODE_OPS_NOT_SUPPORT;
#else
    pDb->cfg.strict = pAlter->strict;
    terrno = 0;
#endif
  }

  if (pAlter->cacheLast >= 0 && pAlter->cacheLast != pDb->cfg.cacheLast) {
    pDb->cfg.cacheLast = pAlter->cacheLast;
    terrno = 0;
  }

  if (pAlter->cacheLastSize > 0 && pAlter->cacheLastSize != pDb->cfg.cacheLastSize) {
    pDb->cfg.cacheLastSize = pAlter->cacheLastSize;
    terrno = 0;
  }

  if (pAlter->replications > 0 && pAlter->replications != pDb->cfg.replications) {
    pDb->cfg.replications = pAlter->replications;
    pDb->vgVersion++;
    terrno = 0;
  }

  if (pAlter->sstTrigger > 0 && pAlter->sstTrigger != pDb->cfg.sstTrigger) {
    pDb->cfg.sstTrigger = pAlter->sstTrigger;
    pDb->vgVersion++;
    terrno = 0;
  }

  if (pAlter->minRows > 0 && pAlter->minRows != pDb->cfg.minRows) {
    pDb->cfg.minRows = pAlter->minRows;
    pDb->vgVersion++;
    terrno = 0;
  }

  if (pAlter->walRetentionPeriod > TSDB_DB_MIN_WAL_RETENTION_PERIOD &&
      pAlter->walRetentionPeriod != pDb->cfg.walRetentionPeriod) {
    pDb->cfg.walRetentionPeriod = pAlter->walRetentionPeriod;
    pDb->vgVersion++;
    terrno = 0;
  }

  if (pAlter->walRetentionSize > TSDB_DB_MIN_WAL_RETENTION_SIZE &&
      pAlter->walRetentionSize != pDb->cfg.walRetentionSize) {
    pDb->cfg.walRetentionSize = pAlter->walRetentionSize;
    pDb->vgVersion++;
    terrno = 0;
  }

  if (pAlter->s3KeepLocal > TSDB_MIN_S3_KEEP_LOCAL && pAlter->s3KeepLocal != pDb->cfg.s3KeepLocal) {
    pDb->cfg.s3KeepLocal = pAlter->s3KeepLocal;
    pDb->vgVersion++;
    terrno = 0;
  }

  if (pAlter->s3Compact > TSDB_MIN_S3_COMPACT && pAlter->s3Compact != pDb->cfg.s3Compact) {
    pDb->cfg.s3Compact = pAlter->s3Compact;
    pDb->vgVersion++;
    terrno = 0;
  }

  if (pAlter->withArbitrator >= TSDB_MIN_DB_WITH_ARBITRATOR && pAlter->withArbitrator != pDb->cfg.withArbitrator) {
    pDb->cfg.withArbitrator = pAlter->withArbitrator;
    pDb->vgVersion++;
    terrno = 0;
  }

  return terrno;
}

static int32_t mndSetAlterDbPrepareLogs(SMnode *pMnode, STrans *pTrans, SDbObj *pOld, SDbObj *pNew) {
  SSdbRaw *pRedoRaw = mndDbActionEncode(pOld);
  if (pRedoRaw == NULL) return -1;
  if (mndTransAppendPrepareLog(pTrans, pRedoRaw) != 0) {
    sdbFreeRaw(pRedoRaw);
    return -1;
  }

  (void)sdbSetRawStatus(pRedoRaw, SDB_STATUS_READY);
  return 0;
}

static int32_t mndSetAlterDbCommitLogs(SMnode *pMnode, STrans *pTrans, SDbObj *pOld, SDbObj *pNew) {
  SSdbRaw *pCommitRaw = mndDbActionEncode(pNew);
  if (pCommitRaw == NULL) return -1;
  if (mndTransAppendCommitlog(pTrans, pCommitRaw) != 0) {
    sdbFreeRaw(pCommitRaw);
    return -1;
  }

  (void)sdbSetRawStatus(pCommitRaw, SDB_STATUS_READY);
  return 0;
}

static int32_t mndSetAlterDbRedoActions(SMnode *pMnode, STrans *pTrans, SDbObj *pOldDb, SDbObj *pNewDb) {
  SSdb   *pSdb = pMnode->pSdb;
  void   *pIter = NULL;
  SArray *pArray = mndBuildDnodesArray(pMnode, 0);

  while (1) {
    SVgObj *pVgroup = NULL;
    pIter = sdbFetch(pSdb, SDB_VGROUP, pIter, (void **)&pVgroup);
    if (pIter == NULL) break;

    if (mndVgroupInDb(pVgroup, pNewDb->uid)) {
      SVgObj newVgroup = {0};
      if (mndBuildAlterVgroupAction(pMnode, pTrans, pOldDb, pNewDb, pVgroup, pArray, &newVgroup) != 0) {
        sdbCancelFetch(pSdb, pIter);
        sdbRelease(pSdb, pVgroup);
        taosArrayDestroy(pArray);
        return -1;
      }
      if (pNewDb->cfg.withArbitrator != pOldDb->cfg.withArbitrator) {
        if (pNewDb->cfg.withArbitrator) {
          SArbGroup arbGroup = {0};
          mndArbGroupInitFromVgObj(&newVgroup, &arbGroup);
          if (mndSetCreateArbGroupCommitLogs(pTrans, &arbGroup) != 0) return -1;
        } else {
          SArbGroup arbGroup = {0};
          mndArbGroupInitFromVgObj(pVgroup, &arbGroup);
          if (mndSetDropArbGroupCommitLogs(pTrans, &arbGroup) != 0) return -1;
        }
      }
    }

    sdbRelease(pSdb, pVgroup);
  }

  taosArrayDestroy(pArray);
  return 0;
}

static int32_t mndAlterDb(SMnode *pMnode, SRpcMsg *pReq, SDbObj *pOld, SDbObj *pNew) {
  STrans *pTrans = mndTransCreate(pMnode, TRN_POLICY_RETRY, TRN_CONFLICT_DB, pReq, "alter-db");
  if (pTrans == NULL) return -1;
  mInfo("trans:%d, used to alter db:%s", pTrans->id, pOld->name);

  int32_t code = -1;
  mndTransSetDbName(pTrans, pOld->name, NULL);
  if (mndTransCheckConflict(pMnode, pTrans) != 0) goto _OVER;

  if (mndSetAlterDbPrepareLogs(pMnode, pTrans, pOld, pNew) != 0) goto _OVER;
  if (mndSetAlterDbCommitLogs(pMnode, pTrans, pOld, pNew) != 0) goto _OVER;
  if (mndSetAlterDbRedoActions(pMnode, pTrans, pOld, pNew) != 0) goto _OVER;
  if (mndTransPrepare(pMnode, pTrans) != 0) goto _OVER;
  code = 0;

_OVER:
  mndTransDrop(pTrans);
  return code;
}

static int32_t mndProcessAlterDbReq(SRpcMsg *pReq) {
  SMnode     *pMnode = pReq->info.node;
  int32_t     code = -1;
  SDbObj     *pDb = NULL;
  SAlterDbReq alterReq = {0};
  SDbObj      dbObj = {0};

  if (tDeserializeSAlterDbReq(pReq->pCont, pReq->contLen, &alterReq) != 0) {
    terrno = TSDB_CODE_INVALID_MSG;
    goto _OVER;
  }

  mInfo("db:%s, start to alter", alterReq.db);

  pDb = mndAcquireDb(pMnode, alterReq.db);
  if (pDb == NULL) {
    goto _OVER;
  }

  if (mndCheckDbPrivilege(pMnode, pReq->info.conn.user, MND_OPER_ALTER_DB, pDb) != 0) {
    goto _OVER;
  }

  int32_t numOfTopics = 0;
  if (mndGetNumOfTopics(pMnode, pDb->name, &numOfTopics) != 0) {
    goto _OVER;
  }

  if (numOfTopics != 0 && alterReq.walRetentionPeriod == 0) {
    terrno = TSDB_CODE_MND_DB_RETENTION_PERIOD_ZERO;
    mError("db:%s, not allowed to set WAL_RETENTION_PERIOD 0 when there are topics defined. numOfTopics:%d", pDb->name,
           numOfTopics);
    goto _OVER;
  }

  memcpy(&dbObj, pDb, sizeof(SDbObj));
  if (dbObj.cfg.pRetensions != NULL) {
    dbObj.cfg.pRetensions = taosArrayDup(pDb->cfg.pRetensions, NULL);
    if (dbObj.cfg.pRetensions == NULL) goto _OVER;
  }

  code = mndSetDbCfgFromAlterDbReq(&dbObj, &alterReq);
  if (code != 0) {
    if (code == TSDB_CODE_MND_DB_OPTION_UNCHANGED) code = 0;
    goto _OVER;
  }

  code = mndCheckInChangeDbCfg(pMnode, &pDb->cfg, &dbObj.cfg);
  if (code != 0) goto _OVER;

  dbObj.cfgVersion++;
  dbObj.updateTime = taosGetTimestampMs();
  code = mndAlterDb(pMnode, pReq, pDb, &dbObj);

  if (dbObj.cfg.replications != pDb->cfg.replications) {
    // return quickly, operation executed asynchronously
    mInfo("db:%s, alter db replica from %d to %d", pDb->name, pDb->cfg.replications, dbObj.cfg.replications);
  } else {
    if (code == 0) code = TSDB_CODE_ACTION_IN_PROGRESS;
  }

  SName name = {0};
  tNameFromString(&name, alterReq.db, T_NAME_ACCT | T_NAME_DB);

  auditRecord(pReq, pMnode->clusterId, "alterDB", name.dbname, "", alterReq.sql, alterReq.sqlLen);

_OVER:
  if (code != 0 && code != TSDB_CODE_ACTION_IN_PROGRESS) {
    if (terrno != 0) code = terrno;
    mError("db:%s, failed to alter since %s", alterReq.db, terrstr());
  }

  mndReleaseDb(pMnode, pDb);
  taosArrayDestroy(dbObj.cfg.pRetensions);
  tFreeSAlterDbReq(&alterReq);

  terrno = code;
  return code;
}

static void mndDumpDbCfgInfo(SDbCfgRsp *cfgRsp, SDbObj *pDb) {
  strcpy(cfgRsp->db, pDb->name);
  cfgRsp->dbId = pDb->uid;
  cfgRsp->cfgVersion = pDb->cfgVersion;
  cfgRsp->numOfVgroups = pDb->cfg.numOfVgroups;
  cfgRsp->numOfStables = pDb->cfg.numOfStables;
  cfgRsp->buffer = pDb->cfg.buffer;
  cfgRsp->cacheSize = pDb->cfg.cacheLastSize;
  cfgRsp->pageSize = pDb->cfg.pageSize;
  cfgRsp->pages = pDb->cfg.pages;
  cfgRsp->daysPerFile = pDb->cfg.daysPerFile;
  cfgRsp->daysToKeep0 = pDb->cfg.daysToKeep0;
  cfgRsp->daysToKeep1 = pDb->cfg.daysToKeep1;
  cfgRsp->daysToKeep2 = pDb->cfg.daysToKeep2;
  cfgRsp->keepTimeOffset = pDb->cfg.keepTimeOffset;
  cfgRsp->minRows = pDb->cfg.minRows;
  cfgRsp->maxRows = pDb->cfg.maxRows;
  cfgRsp->walFsyncPeriod = pDb->cfg.walFsyncPeriod;
  cfgRsp->hashPrefix = pDb->cfg.hashPrefix;
  cfgRsp->hashSuffix = pDb->cfg.hashSuffix;
  cfgRsp->walLevel = pDb->cfg.walLevel;
  cfgRsp->precision = pDb->cfg.precision;
  cfgRsp->compression = pDb->cfg.compression;
  cfgRsp->replications = pDb->cfg.replications;
  cfgRsp->strict = pDb->cfg.strict;
  cfgRsp->cacheLast = pDb->cfg.cacheLast;
  cfgRsp->tsdbPageSize = pDb->cfg.tsdbPageSize;
  cfgRsp->walRetentionPeriod = pDb->cfg.walRetentionPeriod;
  cfgRsp->walRollPeriod = pDb->cfg.walRollPeriod;
  cfgRsp->walRetentionSize = pDb->cfg.walRetentionSize;
  cfgRsp->walSegmentSize = pDb->cfg.walSegmentSize;
  cfgRsp->numOfRetensions = pDb->cfg.numOfRetensions;
  cfgRsp->pRetensions = taosArrayDup(pDb->cfg.pRetensions, NULL);
  cfgRsp->schemaless = pDb->cfg.schemaless;
  cfgRsp->sstTrigger = pDb->cfg.sstTrigger;
  cfgRsp->s3ChunkSize = pDb->cfg.s3ChunkSize;
  cfgRsp->s3KeepLocal = pDb->cfg.s3KeepLocal;
  cfgRsp->s3Compact = pDb->cfg.s3Compact;
  cfgRsp->withArbitrator = pDb->cfg.withArbitrator;
  cfgRsp->encryptAlgorithm = pDb->cfg.encryptAlgorithm;
}

static int32_t mndProcessGetDbCfgReq(SRpcMsg *pReq) {
  SMnode   *pMnode = pReq->info.node;
  int32_t   code = -1;
  SDbObj   *pDb = NULL;
  SDbCfgReq cfgReq = {0};
  SDbCfgRsp cfgRsp = {0};

  if (tDeserializeSDbCfgReq(pReq->pCont, pReq->contLen, &cfgReq) != 0) {
    terrno = TSDB_CODE_INVALID_MSG;
    goto _OVER;
  }

  if (strcasecmp(cfgReq.db, TSDB_INFORMATION_SCHEMA_DB) && strcasecmp(cfgReq.db, TSDB_PERFORMANCE_SCHEMA_DB)) {
    pDb = mndAcquireDb(pMnode, cfgReq.db);
    if (pDb == NULL) {
      goto _OVER;
    }

    mndDumpDbCfgInfo(&cfgRsp, pDb);
  }

  int32_t contLen = tSerializeSDbCfgRsp(NULL, 0, &cfgRsp);
  void   *pRsp = rpcMallocCont(contLen);
  if (pRsp == NULL) {
    terrno = TSDB_CODE_OUT_OF_MEMORY;
    code = -1;
    goto _OVER;
  }

  tSerializeSDbCfgRsp(pRsp, contLen, &cfgRsp);

  pReq->info.rsp = pRsp;
  pReq->info.rspLen = contLen;

  code = 0;

_OVER:

  tFreeSDbCfgRsp(&cfgRsp);

  if (code != 0) {
    mError("db:%s, failed to get cfg since %s", cfgReq.db, terrstr());
  }

  mndReleaseDb(pMnode, pDb);

  return code;
}

static int32_t mndSetDropDbPrepareLogs(SMnode *pMnode, STrans *pTrans, SDbObj *pDb) {
  SSdbRaw *pRedoRaw = mndDbActionEncode(pDb);
  if (pRedoRaw == NULL) return -1;
  if (mndTransAppendPrepareLog(pTrans, pRedoRaw) != 0) return -1;
  if (sdbSetRawStatus(pRedoRaw, SDB_STATUS_DROPPING) != 0) return -1;

  SSdb *pSdb = pMnode->pSdb;
  void *pIter = NULL;

  while (1) {
    SArbGroup *pArbGroup = NULL;
    pIter = sdbFetch(pSdb, SDB_ARBGROUP, pIter, (void **)&pArbGroup);
    if (pIter == NULL) break;

    if (pArbGroup->dbUid == pDb->uid) {
      if (mndSetDropArbGroupPrepareLogs(pTrans, pArbGroup) != 0) {
        sdbCancelFetch(pSdb, pIter);
        sdbRelease(pSdb, pArbGroup);
        return -1;
      }
    }

    sdbRelease(pSdb, pArbGroup);
  }

  return 0;
}

static int32_t mndSetDropDbCommitLogs(SMnode *pMnode, STrans *pTrans, SDbObj *pDb) {
  SSdbRaw *pCommitRaw = mndDbActionEncode(pDb);
  if (pCommitRaw == NULL) return -1;
  if (mndTransAppendCommitlog(pTrans, pCommitRaw) != 0) return -1;
  if (sdbSetRawStatus(pCommitRaw, SDB_STATUS_DROPPED) != 0) return -1;

  SSdb *pSdb = pMnode->pSdb;
  void *pIter = NULL;

  while (1) {
    SArbGroup *pArbGroup = NULL;
    pIter = sdbFetch(pSdb, SDB_ARBGROUP, pIter, (void **)&pArbGroup);
    if (pIter == NULL) break;

    if (pArbGroup->dbUid == pDb->uid) {
      if (mndSetDropArbGroupCommitLogs(pTrans, pArbGroup) != 0) {
        sdbCancelFetch(pSdb, pIter);
        sdbRelease(pSdb, pArbGroup);
        return -1;
      }
    }

    sdbRelease(pSdb, pArbGroup);
  }

  while (1) {
    SVgObj *pVgroup = NULL;
    pIter = sdbFetch(pSdb, SDB_VGROUP, pIter, (void **)&pVgroup);
    if (pIter == NULL) break;

    if (pVgroup->dbUid == pDb->uid) {
      SSdbRaw *pVgRaw = mndVgroupActionEncode(pVgroup);
      if (pVgRaw == NULL || mndTransAppendCommitlog(pTrans, pVgRaw) != 0) {
        sdbCancelFetch(pSdb, pIter);
        sdbRelease(pSdb, pVgroup);
        return -1;
      }
      (void)sdbSetRawStatus(pVgRaw, SDB_STATUS_DROPPED);
    }

    sdbRelease(pSdb, pVgroup);
  }

  while (1) {
    SStbObj *pStb = NULL;
    pIter = sdbFetch(pSdb, SDB_STB, pIter, (void **)&pStb);
    if (pIter == NULL) break;

    if (pStb->dbUid == pDb->uid) {
      SSdbRaw *pStbRaw = mndStbActionEncode(pStb);
      if (pStbRaw == NULL || mndTransAppendCommitlog(pTrans, pStbRaw) != 0) {
        sdbCancelFetch(pSdb, pIter);
        sdbRelease(pSdb, pStbRaw);
        return -1;
      }
      (void)sdbSetRawStatus(pStbRaw, SDB_STATUS_DROPPED);
    }

    sdbRelease(pSdb, pStb);
  }

  return 0;
}

static int32_t mndBuildDropVgroupAction(SMnode *pMnode, STrans *pTrans, SDbObj *pDb, SVgObj *pVgroup) {
  for (int32_t vn = 0; vn < pVgroup->replica; ++vn) {
    SVnodeGid *pVgid = pVgroup->vnodeGid + vn;
    if (mndAddDropVnodeAction(pMnode, pTrans, pDb, pVgroup, pVgid, true) != 0) {
      return -1;
    }
  }

  return 0;
}

static int32_t mndSetDropDbRedoActions(SMnode *pMnode, STrans *pTrans, SDbObj *pDb) {
  SSdb *pSdb = pMnode->pSdb;
  void *pIter = NULL;

  while (1) {
    SVgObj *pVgroup = NULL;
    pIter = sdbFetch(pSdb, SDB_VGROUP, pIter, (void **)&pVgroup);
    if (pIter == NULL) break;

    if (pVgroup->dbUid == pDb->uid) {
      if (mndBuildDropVgroupAction(pMnode, pTrans, pDb, pVgroup) != 0) {
        sdbCancelFetch(pSdb, pIter);
        sdbRelease(pSdb, pVgroup);
        return -1;
      }
    }

    sdbRelease(pSdb, pVgroup);
  }

  return 0;
}

static int32_t mndBuildDropDbRsp(SDbObj *pDb, int32_t *pRspLen, void **ppRsp, bool useRpcMalloc) {
  SDropDbRsp dropRsp = {0};
  if (pDb != NULL) {
    memcpy(dropRsp.db, pDb->name, TSDB_DB_FNAME_LEN);
    dropRsp.uid = pDb->uid;
  }

  int32_t rspLen = tSerializeSDropDbRsp(NULL, 0, &dropRsp);
  void   *pRsp = NULL;
  if (useRpcMalloc) {
    pRsp = rpcMallocCont(rspLen);
  } else {
    pRsp = taosMemoryMalloc(rspLen);
  }

  if (pRsp == NULL) {
    terrno = TSDB_CODE_OUT_OF_MEMORY;
    return -1;
  }

  tSerializeSDropDbRsp(pRsp, rspLen, &dropRsp);
  *pRspLen = rspLen;
  *ppRsp = pRsp;
  return 0;
}

static int32_t mndDropDb(SMnode *pMnode, SRpcMsg *pReq, SDbObj *pDb) {
  int32_t code = -1;

  STrans *pTrans = mndTransCreate(pMnode, TRN_POLICY_RETRY, TRN_CONFLICT_DB, pReq, "drop-db");
  if (pTrans == NULL) {
    goto _OVER;
  }

  mInfo("trans:%d start to drop db:%s", pTrans->id, pDb->name);

  mndTransSetDbName(pTrans, pDb->name, NULL);
  if (mndTransCheckConflict(pMnode, pTrans) != 0) {
    goto _OVER;
  }

  if (mndTopicExistsForDb(pMnode, pDb)) {
    terrno = TSDB_CODE_MND_TOPIC_MUST_BE_DELETED;
    goto _OVER;
  }

  if (mndSetDropDbPrepareLogs(pMnode, pTrans, pDb) != 0) goto _OVER;
  if (mndSetDropDbCommitLogs(pMnode, pTrans, pDb) != 0) goto _OVER;
  /*if (mndDropOffsetByDB(pMnode, pTrans, pDb) != 0) goto _OVER;*/
  /*if (mndDropSubByDB(pMnode, pTrans, pDb) != 0) goto _OVER;*/
  /*if (mndDropTopicByDB(pMnode, pTrans, pDb) != 0) goto _OVER;*/
  if (mndDropStreamByDb(pMnode, pTrans, pDb) != 0) goto _OVER;
#ifdef TD_ENTERPRISE
  if (mndDropViewByDb(pMnode, pTrans, pDb) != 0) goto _OVER;
#endif
  if (mndDropSmasByDb(pMnode, pTrans, pDb) != 0) goto _OVER;
  if (mndDropIdxsByDb(pMnode, pTrans, pDb) != 0) goto _OVER;
  if (mndSetDropDbRedoActions(pMnode, pTrans, pDb) != 0) goto _OVER;
  if (mndUserRemoveDb(pMnode, pTrans, pDb->name) != 0) goto _OVER;

  int32_t rspLen = 0;
  void   *pRsp = NULL;
  if (mndBuildDropDbRsp(pDb, &rspLen, &pRsp, false) < 0) goto _OVER;
  mndTransSetRpcRsp(pTrans, pRsp, rspLen);

  if (mndTransPrepare(pMnode, pTrans) != 0) goto _OVER;
  code = 0;

_OVER:
  mndTransDrop(pTrans);
  return code;
}

static int32_t mndProcessDropDbReq(SRpcMsg *pReq) {
  SMnode    *pMnode = pReq->info.node;
  int32_t    code = -1;
  SDbObj    *pDb = NULL;
  SDropDbReq dropReq = {0};

  if (tDeserializeSDropDbReq(pReq->pCont, pReq->contLen, &dropReq) != 0) {
    terrno = TSDB_CODE_INVALID_MSG;
    goto _OVER;
  }

  mInfo("db:%s, start to drop", dropReq.db);

  pDb = mndAcquireDb(pMnode, dropReq.db);
  if (pDb == NULL) {
    if (dropReq.ignoreNotExists) {
      code = mndBuildDropDbRsp(pDb, &pReq->info.rspLen, &pReq->info.rsp, true);
    }
    goto _OVER;
  }

  if (mndCheckDbPrivilege(pMnode, pReq->info.conn.user, MND_OPER_DROP_DB, pDb) != 0) {
    goto _OVER;
  }

  code = mndDropDb(pMnode, pReq, pDb);
  if (code == TSDB_CODE_SUCCESS) {
    code = TSDB_CODE_ACTION_IN_PROGRESS;
  }

  SName name = {0};
  tNameFromString(&name, dropReq.db, T_NAME_ACCT | T_NAME_DB);

  auditRecord(pReq, pMnode->clusterId, "dropDB", name.dbname, "", dropReq.sql, dropReq.sqlLen);

_OVER:
  if (code != TSDB_CODE_SUCCESS && code != TSDB_CODE_ACTION_IN_PROGRESS) {
    mError("db:%s, failed to drop since %s", dropReq.db, terrstr());
  }

  mndReleaseDb(pMnode, pDb);
  tFreeSDropDbReq(&dropReq);
  return code;
}

static int32_t mndGetDBTableNum(SDbObj *pDb, SMnode *pMnode) {
  int32_t numOfTables = 0;
  int32_t vindex = 0;
  SSdb   *pSdb = pMnode->pSdb;

  void *pIter = NULL;
  while (vindex < pDb->cfg.numOfVgroups) {
    SVgObj *pVgroup = NULL;
    pIter = sdbFetch(pSdb, SDB_VGROUP, pIter, (void **)&pVgroup);
    if (pIter == NULL) break;

    if (mndVgroupInDb(pVgroup, pDb->uid)) {
      numOfTables += pVgroup->numOfTables / TSDB_TABLE_NUM_UNIT;
      vindex++;
    }

    sdbRelease(pSdb, pVgroup);
  }

  sdbCancelFetch(pSdb, pIter);
  return numOfTables;
}

void mndBuildDBVgroupInfo(SDbObj *pDb, SMnode *pMnode, SArray *pVgList) {
  int32_t vindex = 0;
  SSdb   *pSdb = pMnode->pSdb;

  void *pIter = NULL;
  while (1) {
    SVgObj *pVgroup = NULL;
    pIter = sdbFetch(pSdb, SDB_VGROUP, pIter, (void **)&pVgroup);
    if (pIter == NULL) break;

    if ((NULL == pDb || pVgroup->dbUid == pDb->uid) && !pVgroup->isTsma) {
      SVgroupInfo vgInfo = {0};
      vgInfo.vgId = pVgroup->vgId;
      vgInfo.hashBegin = pVgroup->hashBegin;
      vgInfo.hashEnd = pVgroup->hashEnd;
      vgInfo.numOfTable = pVgroup->numOfTables / TSDB_TABLE_NUM_UNIT;
      vgInfo.epSet.numOfEps = pVgroup->replica;
      for (int32_t gid = 0; gid < pVgroup->replica; ++gid) {
        SVnodeGid *pVgid = &pVgroup->vnodeGid[gid];
        SEp       *pEp = &vgInfo.epSet.eps[gid];
        SDnodeObj *pDnode = mndAcquireDnode(pMnode, pVgid->dnodeId);
        if (pDnode != NULL) {
          memcpy(pEp->fqdn, pDnode->fqdn, TSDB_FQDN_LEN);
          pEp->port = pDnode->port;
        }
        mndReleaseDnode(pMnode, pDnode);
        if (pVgid->syncState == TAOS_SYNC_STATE_LEADER || pVgid->syncState == TAOS_SYNC_STATE_ASSIGNED_LEADER) {
          vgInfo.epSet.inUse = gid;
        }
      }
      vindex++;
      taosArrayPush(pVgList, &vgInfo);
    }

    sdbRelease(pSdb, pVgroup);

    if (pDb && (vindex >= pDb->cfg.numOfVgroups)) {
      sdbCancelFetch(pSdb, pIter);
      break;
    }
  }
}

int32_t mndExtractDbInfo(SMnode *pMnode, SDbObj *pDb, SUseDbRsp *pRsp, const SUseDbReq *pReq) {
  pRsp->pVgroupInfos = taosArrayInit(pDb->cfg.numOfVgroups, sizeof(SVgroupInfo));
  if (pRsp->pVgroupInfos == NULL) {
    terrno = TSDB_CODE_OUT_OF_MEMORY;
    return -1;
  }

  int32_t numOfTable = mndGetDBTableNum(pDb, pMnode);

  if (pReq == NULL || pReq->vgVersion < pDb->vgVersion || pReq->dbId != pDb->uid || numOfTable != pReq->numOfTable ||
      pReq->stateTs < pDb->stateTs) {
    mndBuildDBVgroupInfo(pDb, pMnode, pRsp->pVgroupInfos);
  }

  memcpy(pRsp->db, pDb->name, TSDB_DB_FNAME_LEN);
  pRsp->uid = pDb->uid;
  pRsp->vgVersion = pDb->vgVersion;
  pRsp->stateTs = pDb->stateTs;
  pRsp->vgNum = taosArrayGetSize(pRsp->pVgroupInfos);
  pRsp->hashMethod = pDb->cfg.hashMethod;
  pRsp->hashPrefix = pDb->cfg.hashPrefix;
  pRsp->hashSuffix = pDb->cfg.hashSuffix;
  return 0;
}

static int32_t mndProcessUseDbReq(SRpcMsg *pReq) {
  SMnode   *pMnode = pReq->info.node;
  int32_t   code = -1;
  SDbObj   *pDb = NULL;
  SUseDbReq usedbReq = {0};
  SUseDbRsp usedbRsp = {0};

  if (tDeserializeSUseDbReq(pReq->pCont, pReq->contLen, &usedbReq) != 0) {
    terrno = TSDB_CODE_INVALID_MSG;
    goto _OVER;
  }

  char *p = strchr(usedbReq.db, '.');
  if (p && ((0 == strcmp(p + 1, TSDB_INFORMATION_SCHEMA_DB) || (0 == strcmp(p + 1, TSDB_PERFORMANCE_SCHEMA_DB))))) {
    memcpy(usedbRsp.db, usedbReq.db, TSDB_DB_FNAME_LEN);
    int32_t vgVersion = mndGetGlobalVgroupVersion(pMnode);
    if (usedbReq.vgVersion < vgVersion) {
      usedbRsp.pVgroupInfos = taosArrayInit(10, sizeof(SVgroupInfo));
      if (usedbRsp.pVgroupInfos == NULL) goto _OVER;

      mndBuildDBVgroupInfo(NULL, pMnode, usedbRsp.pVgroupInfos);
      usedbRsp.vgVersion = vgVersion++;
    } else {
      usedbRsp.vgVersion = usedbReq.vgVersion;
    }
    usedbRsp.vgNum = taosArrayGetSize(usedbRsp.pVgroupInfos);
    code = 0;
  } else {
    pDb = mndAcquireDb(pMnode, usedbReq.db);
    if (pDb == NULL) {
      memcpy(usedbRsp.db, usedbReq.db, TSDB_DB_FNAME_LEN);
      usedbRsp.uid = usedbReq.dbId;
      usedbRsp.vgVersion = usedbReq.vgVersion;
      usedbRsp.errCode = terrno;

      if (terrno == TSDB_CODE_MND_DB_IN_CREATING) {
        code = terrno;
        goto _OVER;
      }
    } else {
      if (mndCheckDbPrivilege(pMnode, pReq->info.conn.user, MND_OPER_USE_DB, pDb) != 0) {
        goto _OVER;
      }

      if (mndExtractDbInfo(pMnode, pDb, &usedbRsp, &usedbReq) < 0) {
        goto _OVER;
      }

      mDebug("db:%s, process usedb req vgVersion:%d stateTs:%" PRId64 ", rsp vgVersion:%d stateTs:%" PRId64,
             usedbReq.db, usedbReq.vgVersion, usedbReq.stateTs, usedbRsp.vgVersion, usedbRsp.stateTs);
      code = 0;
    }
  }

  int32_t contLen = tSerializeSUseDbRsp(NULL, 0, &usedbRsp);
  void   *pRsp = rpcMallocCont(contLen);
  if (pRsp == NULL) {
    terrno = TSDB_CODE_OUT_OF_MEMORY;
    code = -1;
    goto _OVER;
  }

  tSerializeSUseDbRsp(pRsp, contLen, &usedbRsp);

  pReq->info.rsp = pRsp;
  pReq->info.rspLen = contLen;

_OVER:
  if (code != 0 && code != TSDB_CODE_ACTION_IN_PROGRESS) {
    mError("db:%s, failed to process use db req since %s", usedbReq.db, terrstr());
  }

  mndReleaseDb(pMnode, pDb);
  tFreeSUsedbRsp(&usedbRsp);

  return code;
}

int32_t mndValidateDbInfo(SMnode *pMnode, SDbCacheInfo *pDbs, int32_t numOfDbs, void **ppRsp, int32_t *pRspLen) {
  SDbHbBatchRsp batchRsp = {0};
  batchRsp.pArray = taosArrayInit(numOfDbs, sizeof(SDbHbRsp));
  if (batchRsp.pArray == NULL) {
    terrno = TSDB_CODE_OUT_OF_MEMORY;
    return -1;
  }

  for (int32_t i = 0; i < numOfDbs; ++i) {
    SDbCacheInfo *pDbCacheInfo = &pDbs[i];
    pDbCacheInfo->dbId = be64toh(pDbCacheInfo->dbId);
    pDbCacheInfo->vgVersion = htonl(pDbCacheInfo->vgVersion);
    pDbCacheInfo->cfgVersion = htonl(pDbCacheInfo->cfgVersion);
    pDbCacheInfo->numOfTable = htonl(pDbCacheInfo->numOfTable);
    pDbCacheInfo->stateTs = be64toh(pDbCacheInfo->stateTs);
    pDbCacheInfo->tsmaVersion = htonl(pDbCacheInfo->tsmaVersion);

    SDbHbRsp rsp = {0};

    if ((0 == strcasecmp(pDbCacheInfo->dbFName, TSDB_INFORMATION_SCHEMA_DB) ||
         (0 == strcasecmp(pDbCacheInfo->dbFName, TSDB_PERFORMANCE_SCHEMA_DB)))) {
      int32_t vgVersion = mndGetGlobalVgroupVersion(pMnode);
      if (pDbCacheInfo->vgVersion >= vgVersion) {
        continue;
      }

      rsp.useDbRsp = taosMemoryCalloc(1, sizeof(SUseDbRsp));
      memcpy(rsp.useDbRsp->db, pDbCacheInfo->dbFName, TSDB_DB_FNAME_LEN);
      rsp.useDbRsp->pVgroupInfos = taosArrayInit(10, sizeof(SVgroupInfo));

      mndBuildDBVgroupInfo(NULL, pMnode, rsp.useDbRsp->pVgroupInfos);
      rsp.useDbRsp->vgVersion = vgVersion++;

      rsp.useDbRsp->vgNum = taosArrayGetSize(rsp.useDbRsp->pVgroupInfos);

      taosArrayPush(batchRsp.pArray, &rsp);

      continue;
    }

    SDbObj *pDb = mndAcquireDb(pMnode, pDbCacheInfo->dbFName);
    if (pDb == NULL) {
      mTrace("db:%s, no exist", pDbCacheInfo->dbFName);
      rsp.useDbRsp = taosMemoryCalloc(1, sizeof(SUseDbRsp));
      memcpy(rsp.useDbRsp->db, pDbCacheInfo->dbFName, TSDB_DB_FNAME_LEN);
      rsp.useDbRsp->uid = pDbCacheInfo->dbId;
      rsp.useDbRsp->vgVersion = -1;
      taosArrayPush(batchRsp.pArray, &rsp);
      continue;
    }

    int32_t numOfTable = mndGetDBTableNum(pDb, pMnode);

    if (pDbCacheInfo->vgVersion >= pDb->vgVersion && pDbCacheInfo->cfgVersion >= pDb->cfgVersion &&
        numOfTable == pDbCacheInfo->numOfTable && pDbCacheInfo->stateTs == pDb->stateTs &&
        pDbCacheInfo->tsmaVersion >= pDb->tsmaVersion) {
      mTrace("db:%s, valid dbinfo, vgVersion:%d cfgVersion:%d stateTs:%" PRId64
             " numOfTables:%d, not changed vgVersion:%d cfgVersion:%d stateTs:%" PRId64 " numOfTables:%d",
             pDbCacheInfo->dbFName, pDbCacheInfo->vgVersion, pDbCacheInfo->cfgVersion, pDbCacheInfo->stateTs,
             pDbCacheInfo->numOfTable, pDb->vgVersion, pDb->cfgVersion, pDb->stateTs, numOfTable);
      mndReleaseDb(pMnode, pDb);
      continue;
    } else {
      mInfo("db:%s, valid dbinfo, vgVersion:%d cfgVersion:%d stateTs:%" PRId64
            " numOfTables:%d, changed to vgVersion:%d cfgVersion:%d stateTs:%" PRId64 " numOfTables:%d",
            pDbCacheInfo->dbFName, pDbCacheInfo->vgVersion, pDbCacheInfo->cfgVersion, pDbCacheInfo->stateTs,
            pDbCacheInfo->numOfTable, pDb->vgVersion, pDb->cfgVersion, pDb->stateTs, numOfTable);
    }

    if (pDbCacheInfo->cfgVersion < pDb->cfgVersion) {
      rsp.cfgRsp = taosMemoryCalloc(1, sizeof(SDbCfgRsp));
      mndDumpDbCfgInfo(rsp.cfgRsp, pDb);
    }

    if (pDbCacheInfo->tsmaVersion != pDb->tsmaVersion) {
      rsp.pTsmaRsp = taosMemoryCalloc(1, sizeof(STableTSMAInfoRsp));
      if (rsp.pTsmaRsp) rsp.pTsmaRsp->pTsmas = taosArrayInit(4, POINTER_BYTES);
      if (rsp.pTsmaRsp && rsp.pTsmaRsp->pTsmas) {
        rsp.dbTsmaVersion = pDb->tsmaVersion;
        bool exist = false;
        mndGetDbTsmas(pMnode, 0, pDb->uid, rsp.pTsmaRsp, &exist);
      }
    }

    if (pDbCacheInfo->vgVersion < pDb->vgVersion || numOfTable != pDbCacheInfo->numOfTable ||
        pDbCacheInfo->stateTs != pDb->stateTs) {
      rsp.useDbRsp = taosMemoryCalloc(1, sizeof(SUseDbRsp));
      rsp.useDbRsp->pVgroupInfos = taosArrayInit(pDb->cfg.numOfVgroups, sizeof(SVgroupInfo));
      if (rsp.useDbRsp->pVgroupInfos == NULL) {
        mndReleaseDb(pMnode, pDb);
        mError("db:%s, failed to malloc usedb response", pDb->name);
        continue;
      }

      mndBuildDBVgroupInfo(pDb, pMnode, rsp.useDbRsp->pVgroupInfos);
      memcpy(rsp.useDbRsp->db, pDb->name, TSDB_DB_FNAME_LEN);
      rsp.useDbRsp->uid = pDb->uid;
      rsp.useDbRsp->vgVersion = pDb->vgVersion;
      rsp.useDbRsp->stateTs = pDb->stateTs;
      rsp.useDbRsp->vgNum = (int32_t)taosArrayGetSize(rsp.useDbRsp->pVgroupInfos);
      rsp.useDbRsp->hashMethod = pDb->cfg.hashMethod;
      rsp.useDbRsp->hashPrefix = pDb->cfg.hashPrefix;
      rsp.useDbRsp->hashSuffix = pDb->cfg.hashSuffix;
    }

    taosArrayPush(batchRsp.pArray, &rsp);
    mndReleaseDb(pMnode, pDb);
  }

  int32_t rspLen = tSerializeSDbHbBatchRsp(NULL, 0, &batchRsp);
  void   *pRsp = taosMemoryMalloc(rspLen);
  if (pRsp == NULL) {
    terrno = TSDB_CODE_OUT_OF_MEMORY;
    tFreeSDbHbBatchRsp(&batchRsp);
    return -1;
  }
  tSerializeSDbHbBatchRsp(pRsp, rspLen, &batchRsp);

  *ppRsp = pRsp;
  *pRspLen = rspLen;

  tFreeSDbHbBatchRsp(&batchRsp);
  return 0;
}

static int32_t mndTrimDb(SMnode *pMnode, SDbObj *pDb) {
  SSdb       *pSdb = pMnode->pSdb;
  SVgObj     *pVgroup = NULL;
  void       *pIter = NULL;
  SVTrimDbReq trimReq = {.timestamp = taosGetTimestampSec()};
  int32_t     reqLen = tSerializeSVTrimDbReq(NULL, 0, &trimReq);
  int32_t     contLen = reqLen + sizeof(SMsgHead);

  while (1) {
    pIter = sdbFetch(pSdb, SDB_VGROUP, pIter, (void **)&pVgroup);
    if (pIter == NULL) break;

    SMsgHead *pHead = rpcMallocCont(contLen);
    if (pHead == NULL) {
      sdbCancelFetch(pSdb, pVgroup);
      sdbRelease(pSdb, pVgroup);
      continue;
    }
    pHead->contLen = htonl(contLen);
    pHead->vgId = htonl(pVgroup->vgId);
    tSerializeSVTrimDbReq((char *)pHead + sizeof(SMsgHead), contLen, &trimReq);

    SRpcMsg rpcMsg = {.msgType = TDMT_VND_TRIM, .pCont = pHead, .contLen = contLen};
    SEpSet  epSet = mndGetVgroupEpset(pMnode, pVgroup);
    int32_t code = tmsgSendReq(&epSet, &rpcMsg);
    if (code != 0) {
      mError("vgId:%d, failed to send vnode-trim request to vnode since 0x%x", pVgroup->vgId, code);
    } else {
      mInfo("vgId:%d, send vnode-trim request to vnode, time:%d", pVgroup->vgId, trimReq.timestamp);
    }
    sdbRelease(pSdb, pVgroup);
  }

  return 0;
}

static int32_t mndProcessTrimDbReq(SRpcMsg *pReq) {
  SMnode    *pMnode = pReq->info.node;
  int32_t    code = -1;
  SDbObj    *pDb = NULL;
  STrimDbReq trimReq = {0};

  if (tDeserializeSTrimDbReq(pReq->pCont, pReq->contLen, &trimReq) != 0) {
    terrno = TSDB_CODE_INVALID_MSG;
    goto _OVER;
  }

  mInfo("db:%s, start to trim", trimReq.db);

  pDb = mndAcquireDb(pMnode, trimReq.db);
  if (pDb == NULL) {
    goto _OVER;
  }

  if (mndCheckDbPrivilege(pMnode, pReq->info.conn.user, MND_OPER_TRIM_DB, pDb) != 0) {
    goto _OVER;
  }

  code = mndTrimDb(pMnode, pDb);

_OVER:
  if (code != 0) {
    mError("db:%s, failed to process trim db req since %s", trimReq.db, terrstr());
  }

  mndReleaseDb(pMnode, pDb);
  return code;
}

static int32_t mndS3MigrateDb(SMnode *pMnode, SDbObj *pDb) {
  SSdb            *pSdb = pMnode->pSdb;
  SVgObj          *pVgroup = NULL;
  void            *pIter = NULL;
  SVS3MigrateDbReq s3migrateReq = {.timestamp = taosGetTimestampSec()};
  int32_t          reqLen = tSerializeSVS3MigrateDbReq(NULL, 0, &s3migrateReq);
  int32_t          contLen = reqLen + sizeof(SMsgHead);

  while (1) {
    pIter = sdbFetch(pSdb, SDB_VGROUP, pIter, (void **)&pVgroup);
    if (pIter == NULL) break;

    if (pVgroup->dbUid != pDb->uid) continue;

    SMsgHead *pHead = rpcMallocCont(contLen);
    if (pHead == NULL) {
      sdbCancelFetch(pSdb, pVgroup);
      sdbRelease(pSdb, pVgroup);
      continue;
    }
    pHead->contLen = htonl(contLen);
    pHead->vgId = htonl(pVgroup->vgId);
    tSerializeSVS3MigrateDbReq((char *)pHead + sizeof(SMsgHead), contLen, &s3migrateReq);

    SRpcMsg rpcMsg = {.msgType = TDMT_VND_S3MIGRATE, .pCont = pHead, .contLen = contLen};
    SEpSet  epSet = mndGetVgroupEpset(pMnode, pVgroup);
    int32_t code = tmsgSendReq(&epSet, &rpcMsg);
    if (code != 0) {
      mError("vgId:%d, failed to send vnode-s3migrate request to vnode since 0x%x", pVgroup->vgId, code);
    } else {
      mInfo("vgId:%d, send vnode-s3migrate request to vnode, time:%d", pVgroup->vgId, s3migrateReq.timestamp);
    }
    sdbRelease(pSdb, pVgroup);
  }

  return 0;
}

static int32_t mndProcessS3MigrateDbReq(SRpcMsg *pReq) {
  SMnode         *pMnode = pReq->info.node;
  int32_t         code = -1;
  SDbObj         *pDb = NULL;
  SS3MigrateDbReq s3migrateReq = {0};

  if (tDeserializeSS3MigrateDbReq(pReq->pCont, pReq->contLen, &s3migrateReq) != 0) {
    terrno = TSDB_CODE_INVALID_MSG;
    goto _OVER;
  }

  mInfo("db:%s, start to s3migrate", s3migrateReq.db);

  pDb = mndAcquireDb(pMnode, s3migrateReq.db);
  if (pDb == NULL) {
    goto _OVER;
  }

  if (mndCheckDbPrivilege(pMnode, pReq->info.conn.user, MND_OPER_TRIM_DB, pDb) != 0) {
    goto _OVER;
  }

  code = mndS3MigrateDb(pMnode, pDb);

_OVER:
  if (code != 0) {
    mError("db:%s, failed to process s3migrate db req since %s", s3migrateReq.db, terrstr());
  }

  mndReleaseDb(pMnode, pDb);
  return code;
}

const char *mndGetDbStr(const char *src) {
  char *pos = strstr(src, TS_PATH_DELIMITER);
  if (pos != NULL) ++pos;
  if (pos == NULL) return src;
  return pos;
}

const char *mndGetStableStr(const char *src) {
  char *pos = strstr(src, TS_PATH_DELIMITER);
  if (pos != NULL) ++pos;
  if (pos == NULL) return src;
  return mndGetDbStr(pos);
}

static int64_t getValOfDiffPrecision(int8_t unit, int64_t val) {
  int64_t v = 0;
  switch (unit) {
    case 's':
      v = val / 1000;
      break;
    case 'm':
      v = val / tsTickPerMin[TSDB_TIME_PRECISION_MILLI];
      break;
    case 'h':
      v = val / (tsTickPerMin[TSDB_TIME_PRECISION_MILLI] * 60);
      break;
    case 'd':
      v = val / (tsTickPerMin[TSDB_TIME_PRECISION_MILLI] * 24 * 60);
      break;
    case 'w':
      v = val / (tsTickPerMin[TSDB_TIME_PRECISION_MILLI] * 24 * 60 * 7);
      break;
    default:
      break;
  }

  return v;
}

static char *buildRetension(SArray *pRetension) {
  size_t size = taosArrayGetSize(pRetension);
  if (size == 0) {
    return NULL;
  }

  char       *p1 = taosMemoryCalloc(1, 100);
  SRetention *p = taosArrayGet(pRetension, 0);

  int32_t len = 2;

  int64_t v1 = getValOfDiffPrecision(p->freqUnit, p->freq);
  int64_t v2 = getValOfDiffPrecision(p->keepUnit, p->keep);
  len += sprintf(p1 + len, "%" PRId64 "%c:%" PRId64 "%c", v1, p->freqUnit, v2, p->keepUnit);

  if (size > 1) {
    len += sprintf(p1 + len, ",");
    p = taosArrayGet(pRetension, 1);

    v1 = getValOfDiffPrecision(p->freqUnit, p->freq);
    v2 = getValOfDiffPrecision(p->keepUnit, p->keep);
    len += sprintf(p1 + len, "%" PRId64 "%c:%" PRId64 "%c", v1, p->freqUnit, v2, p->keepUnit);
  }

  if (size > 2) {
    len += sprintf(p1 + len, ",");
    p = taosArrayGet(pRetension, 2);

    v1 = getValOfDiffPrecision(p->freqUnit, p->freq);
    v2 = getValOfDiffPrecision(p->keepUnit, p->keep);
    len += sprintf(p1 + len, "%" PRId64 "%c:%" PRId64 "%c", v1, p->freqUnit, v2, p->keepUnit);
  }

  varDataSetLen(p1, len);
  return p1;
}

static const char *getCacheModelStr(int8_t cacheModel) {
  switch (cacheModel) {
    case TSDB_CACHE_MODEL_NONE:
      return TSDB_CACHE_MODEL_NONE_STR;
    case TSDB_CACHE_MODEL_LAST_ROW:
      return TSDB_CACHE_MODEL_LAST_ROW_STR;
    case TSDB_CACHE_MODEL_LAST_VALUE:
      return TSDB_CACHE_MODEL_LAST_VALUE_STR;
    case TSDB_CACHE_MODEL_BOTH:
      return TSDB_CACHE_MODEL_BOTH_STR;
    default:
      break;
  }
  return "unknown";
}

static const char *getEncryptAlgorithmStr(int8_t encryptAlgorithm) {
  switch (encryptAlgorithm) {
    case TSDB_ENCRYPT_ALGO_NONE:
      return TSDB_ENCRYPT_ALGO_NONE_STR;
    case TSDB_ENCRYPT_ALGO_SM4:
      return TSDB_ENCRYPT_ALGO_SM4_STR;
    default:
      break;
  }
  return "unknown";
}

bool mndIsDbReady(SMnode *pMnode, SDbObj *pDb) {
  if (pDb->cfg.replications == 1) return true;

  SSdb *pSdb = pMnode->pSdb;
  void *pIter = NULL;
  bool  isReady = true;
  while (1) {
    SVgObj *pVgroup = NULL;
    pIter = sdbFetch(pSdb, SDB_VGROUP, pIter, (void **)&pVgroup);
    if (pIter == NULL) break;

    if (pVgroup->dbUid == pDb->uid && pVgroup->replica > 1) {
      bool hasLeader = false;
      for (int32_t i = 0; i < pVgroup->replica; ++i) {
        if (pVgroup->vnodeGid[i].syncState == TAOS_SYNC_STATE_LEADER ||
            pVgroup->vnodeGid[i].syncState == TAOS_SYNC_STATE_ASSIGNED_LEADER) {
          hasLeader = true;
        }
      }
      if (!hasLeader) isReady = false;
    }
    sdbRelease(pSdb, pVgroup);
  }

  return isReady;
}

static void mndDumpDbInfoData(SMnode *pMnode, SSDataBlock *pBlock, SDbObj *pDb, SShowObj *pShow, int32_t rows,
                              int64_t numOfTables, bool sysDb, ESdbStatus objStatus, bool sysinfo) {
  int32_t cols = 0;
  int32_t bytes = pShow->pMeta->pSchemas[cols].bytes;
  char   *buf = taosMemoryMalloc(bytes);

  const char *name = mndGetDbStr(pDb->name);
  if (name != NULL) {
    STR_WITH_MAXSIZE_TO_VARSTR(buf, name, bytes);
  } else {
    STR_WITH_MAXSIZE_TO_VARSTR(buf, "NULL", bytes);
  }

  const char *precStr = NULL;
  switch (pDb->cfg.precision) {
    case TSDB_TIME_PRECISION_MILLI:
      precStr = TSDB_TIME_PRECISION_MILLI_STR;
      break;
    case TSDB_TIME_PRECISION_MICRO:
      precStr = TSDB_TIME_PRECISION_MICRO_STR;
      break;
    case TSDB_TIME_PRECISION_NANO:
      precStr = TSDB_TIME_PRECISION_NANO_STR;
      break;
    default:
      precStr = "none";
      break;
  }
  char precVstr[10] = {0};
  STR_WITH_MAXSIZE_TO_VARSTR(precVstr, precStr, 10);

  char *statusStr = "ready";
  if (objStatus == SDB_STATUS_CREATING) {
    statusStr = "creating";
  } else if (objStatus == SDB_STATUS_DROPPING) {
    statusStr = "dropping";
  } else {
    if (!sysDb && !mndIsDbReady(pMnode, pDb)) {
      statusStr = "unsynced";
    }
  }
  char statusVstr[24] = {0};
  STR_WITH_MAXSIZE_TO_VARSTR(statusVstr, statusStr, 24);

  if (sysDb || !sysinfo) {
    for (int32_t i = 0; i < pShow->numOfColumns; ++i) {
      SColumnInfoData *pColInfo = taosArrayGet(pBlock->pDataBlock, i);
      if (i == 0) {
        colDataSetVal(pColInfo, rows, buf, false);
      } else if (i == 1) {
        colDataSetVal(pColInfo, rows, (const char *)&pDb->createdTime, false);
      } else if (i == 3) {
        colDataSetVal(pColInfo, rows, (const char *)&numOfTables, false);
      } else if (i == 14) {
        colDataSetVal(pColInfo, rows, precVstr, false);
      } else if (i == 15) {
        colDataSetVal(pColInfo, rows, statusVstr, false);
      } else {
        colDataSetNULL(pColInfo, rows);
      }
    }
  } else {
    SColumnInfoData *pColInfo = taosArrayGet(pBlock->pDataBlock, cols++);
    colDataSetVal(pColInfo, rows, buf, false);

    pColInfo = taosArrayGet(pBlock->pDataBlock, cols++);
    colDataSetVal(pColInfo, rows, (const char *)&pDb->createdTime, false);

    pColInfo = taosArrayGet(pBlock->pDataBlock, cols++);
    colDataSetVal(pColInfo, rows, (const char *)&pDb->cfg.numOfVgroups, false);

    pColInfo = taosArrayGet(pBlock->pDataBlock, cols++);
    colDataSetVal(pColInfo, rows, (const char *)&numOfTables, false);

    pColInfo = taosArrayGet(pBlock->pDataBlock, cols++);
    colDataSetVal(pColInfo, rows, (const char *)&pDb->cfg.replications, false);

    const char *strictStr = pDb->cfg.strict ? "on" : "off";
    char        strictVstr[24] = {0};
    STR_WITH_MAXSIZE_TO_VARSTR(strictVstr, strictStr, 24);
    pColInfo = taosArrayGet(pBlock->pDataBlock, cols++);
    colDataSetVal(pColInfo, rows, (const char *)strictVstr, false);

    char    durationVstr[128] = {0};
    int32_t len = sprintf(&durationVstr[VARSTR_HEADER_SIZE], "%dm", pDb->cfg.daysPerFile);
    varDataSetLen(durationVstr, len);
    pColInfo = taosArrayGet(pBlock->pDataBlock, cols++);
    colDataSetVal(pColInfo, rows, (const char *)durationVstr, false);

    char keepVstr[128] = {0};
    if (pDb->cfg.daysToKeep0 > pDb->cfg.daysToKeep1 || pDb->cfg.daysToKeep0 > pDb->cfg.daysToKeep2) {
      len = sprintf(&keepVstr[VARSTR_HEADER_SIZE], "%dm,%dm,%dm", pDb->cfg.daysToKeep1, pDb->cfg.daysToKeep2,
                    pDb->cfg.daysToKeep0);
    } else {
      len = sprintf(&keepVstr[VARSTR_HEADER_SIZE], "%dm,%dm,%dm", pDb->cfg.daysToKeep0, pDb->cfg.daysToKeep1,
                    pDb->cfg.daysToKeep2);
    }
    varDataSetLen(keepVstr, len);
    pColInfo = taosArrayGet(pBlock->pDataBlock, cols++);
    colDataSetVal(pColInfo, rows, (const char *)keepVstr, false);

    pColInfo = taosArrayGet(pBlock->pDataBlock, cols++);
    colDataSetVal(pColInfo, rows, (const char *)&pDb->cfg.buffer, false);

    pColInfo = taosArrayGet(pBlock->pDataBlock, cols++);
    colDataSetVal(pColInfo, rows, (const char *)&pDb->cfg.pageSize, false);

    pColInfo = taosArrayGet(pBlock->pDataBlock, cols++);
    colDataSetVal(pColInfo, rows, (const char *)&pDb->cfg.pages, false);

    pColInfo = taosArrayGet(pBlock->pDataBlock, cols++);
    colDataSetVal(pColInfo, rows, (const char *)&pDb->cfg.minRows, false);

    pColInfo = taosArrayGet(pBlock->pDataBlock, cols++);
    colDataSetVal(pColInfo, rows, (const char *)&pDb->cfg.maxRows, false);

    pColInfo = taosArrayGet(pBlock->pDataBlock, cols++);
    colDataSetVal(pColInfo, rows, (const char *)&pDb->cfg.compression, false);

    pColInfo = taosArrayGet(pBlock->pDataBlock, cols++);
    colDataSetVal(pColInfo, rows, (const char *)precVstr, false);

    pColInfo = taosArrayGet(pBlock->pDataBlock, cols++);
    colDataSetVal(pColInfo, rows, (const char *)statusVstr, false);

    char *rentensionVstr = buildRetension(pDb->cfg.pRetensions);
    pColInfo = taosArrayGet(pBlock->pDataBlock, cols++);
    if (rentensionVstr == NULL) {
      colDataSetNULL(pColInfo, rows);
    } else {
      colDataSetVal(pColInfo, rows, (const char *)rentensionVstr, false);
      taosMemoryFree(rentensionVstr);
    }

    pColInfo = taosArrayGet(pBlock->pDataBlock, cols++);
    colDataSetVal(pColInfo, rows, (const char *)&pDb->cfg.numOfStables, false);

    const char *cacheModelStr = getCacheModelStr(pDb->cfg.cacheLast);
    char        cacheModelVstr[24] = {0};
    STR_WITH_MAXSIZE_TO_VARSTR(cacheModelVstr, cacheModelStr, 24);
    pColInfo = taosArrayGet(pBlock->pDataBlock, cols++);
    colDataSetVal(pColInfo, rows, (const char *)cacheModelVstr, false);

    pColInfo = taosArrayGet(pBlock->pDataBlock, cols++);
    colDataSetVal(pColInfo, rows, (const char *)&pDb->cfg.cacheLastSize, false);

    pColInfo = taosArrayGet(pBlock->pDataBlock, cols++);
    colDataSetVal(pColInfo, rows, (const char *)&pDb->cfg.walLevel, false);

    pColInfo = taosArrayGet(pBlock->pDataBlock, cols++);
    colDataSetVal(pColInfo, rows, (const char *)&pDb->cfg.walFsyncPeriod, false);

    pColInfo = taosArrayGet(pBlock->pDataBlock, cols++);
    colDataSetVal(pColInfo, rows, (const char *)&pDb->cfg.walRetentionPeriod, false);

    pColInfo = taosArrayGet(pBlock->pDataBlock, cols++);
    colDataSetVal(pColInfo, rows, (const char *)&pDb->cfg.walRetentionSize, false);

    pColInfo = taosArrayGet(pBlock->pDataBlock, cols++);
    colDataSetVal(pColInfo, rows, (const char *)&pDb->cfg.sstTrigger, false);

    pColInfo = taosArrayGet(pBlock->pDataBlock, cols++);
    int16_t hashPrefix = pDb->cfg.hashPrefix;
    if (hashPrefix > 0) {
      hashPrefix = pDb->cfg.hashPrefix - strlen(pDb->name) - 1;
    } else if (hashPrefix < 0) {
      hashPrefix = pDb->cfg.hashPrefix + strlen(pDb->name) + 1;
    }
    colDataSetVal(pColInfo, rows, (const char *)&hashPrefix, false);

    pColInfo = taosArrayGet(pBlock->pDataBlock, cols++);
    colDataSetVal(pColInfo, rows, (const char *)&pDb->cfg.hashSuffix, false);

    pColInfo = taosArrayGet(pBlock->pDataBlock, cols++);
    colDataSetVal(pColInfo, rows, (const char *)&pDb->cfg.tsdbPageSize, false);

    pColInfo = taosArrayGet(pBlock->pDataBlock, cols++);
    colDataSetVal(pColInfo, rows, (const char *)&pDb->cfg.keepTimeOffset, false);

    pColInfo = taosArrayGet(pBlock->pDataBlock, cols++);
    colDataSetVal(pColInfo, rows, (const char *)&pDb->cfg.s3ChunkSize, false);

    char keeplocalVstr[128] = {0};
    len = sprintf(&keeplocalVstr[VARSTR_HEADER_SIZE], "%dm", pDb->cfg.s3KeepLocal);
    varDataSetLen(keeplocalVstr, len);
    pColInfo = taosArrayGet(pBlock->pDataBlock, cols++);
    colDataSetVal(pColInfo, rows, (const char *)keeplocalVstr, false);

    pColInfo = taosArrayGet(pBlock->pDataBlock, cols++);
    colDataSetVal(pColInfo, rows, (const char *)&pDb->cfg.s3Compact, false);

    pColInfo = taosArrayGet(pBlock->pDataBlock, cols++);
    colDataSetVal(pColInfo, rows, (const char *)&pDb->cfg.withArbitrator, false);

    const char *encryptAlgorithmStr = getEncryptAlgorithmStr(pDb->cfg.encryptAlgorithm);
    char        encryptAlgorithmVStr[24] = {0};
    STR_WITH_MAXSIZE_TO_VARSTR(encryptAlgorithmVStr, encryptAlgorithmStr, 24);
    pColInfo = taosArrayGet(pBlock->pDataBlock, cols++);
    colDataSetVal(pColInfo, rows, (const char *)encryptAlgorithmVStr, false);
  }

  taosMemoryFree(buf);
}

static void setInformationSchemaDbCfg(SMnode *pMnode, SDbObj *pDbObj) {
  tstrncpy(pDbObj->name, TSDB_INFORMATION_SCHEMA_DB, tListLen(pDbObj->name));
  pDbObj->createdTime = mndGetClusterCreateTime(pMnode);
  pDbObj->cfg.numOfVgroups = 0;
  pDbObj->cfg.strict = 1;
  pDbObj->cfg.replications = 1;
  pDbObj->cfg.precision = TSDB_TIME_PRECISION_MILLI;
}

static void setPerfSchemaDbCfg(SMnode *pMnode, SDbObj *pDbObj) {
  tstrncpy(pDbObj->name, TSDB_PERFORMANCE_SCHEMA_DB, tListLen(pDbObj->name));
  pDbObj->createdTime = mndGetClusterCreateTime(pMnode);
  pDbObj->cfg.numOfVgroups = 0;
  pDbObj->cfg.strict = 1;
  pDbObj->cfg.replications = 1;
  pDbObj->cfg.precision = TSDB_TIME_PRECISION_MILLI;
}

static bool mndGetTablesOfDbFp(SMnode *pMnode, void *pObj, void *p1, void *p2, void *p3) {
  SVgObj  *pVgroup = pObj;
  int32_t *numOfTables = p1;
  int64_t  uid = *(int64_t *)p2;
  if (pVgroup->dbUid == uid) {
    *numOfTables += pVgroup->numOfTables;
  }
  return true;
}

static int32_t mndRetrieveDbs(SRpcMsg *pReq, SShowObj *pShow, SSDataBlock *pBlock, int32_t rowsCapacity) {
  SMnode    *pMnode = pReq->info.node;
  SSdb      *pSdb = pMnode->pSdb;
  int32_t    numOfRows = 0;
  SDbObj    *pDb = NULL;
  ESdbStatus objStatus = 0;

  SUserObj *pUser = mndAcquireUser(pMnode, pReq->info.conn.user);
  if (pUser == NULL) return 0;
  bool sysinfo = pUser->sysInfo;

  // Append the information_schema database into the result.
  if (!pShow->sysDbRsp) {
    SDbObj infoschemaDb = {0};
    setInformationSchemaDbCfg(pMnode, &infoschemaDb);
    size_t numOfTables = 0;
    getVisibleInfosTablesNum(sysinfo, &numOfTables);
    mndDumpDbInfoData(pMnode, pBlock, &infoschemaDb, pShow, numOfRows, numOfTables, true, 0, 1);

    numOfRows += 1;

    SDbObj perfschemaDb = {0};
    setPerfSchemaDbCfg(pMnode, &perfschemaDb);
    numOfTables = 0;
    getPerfDbMeta(NULL, &numOfTables);
    mndDumpDbInfoData(pMnode, pBlock, &perfschemaDb, pShow, numOfRows, numOfTables, true, 0, 1);

    numOfRows += 1;
    pShow->sysDbRsp = true;
  }

  while (numOfRows < rowsCapacity) {
    pShow->pIter = sdbFetchAll(pSdb, SDB_DB, pShow->pIter, (void **)&pDb, &objStatus, true);
    if (pShow->pIter == NULL) break;

    if (mndCheckDbPrivilege(pMnode, pReq->info.conn.user, MND_OPER_READ_OR_WRITE_DB, pDb) == 0) {
      int32_t numOfTables = 0;
      sdbTraverse(pSdb, SDB_VGROUP, mndGetTablesOfDbFp, &numOfTables, &pDb->uid, NULL);
      mndDumpDbInfoData(pMnode, pBlock, pDb, pShow, numOfRows, numOfTables, false, objStatus, sysinfo);
      numOfRows++;
    }

    sdbRelease(pSdb, pDb);
  }

  pShow->numOfRows += numOfRows;
  mndReleaseUser(pMnode, pUser);
  return numOfRows;
}

static void mndCancelGetNextDb(SMnode *pMnode, void *pIter) {
  SSdb *pSdb = pMnode->pSdb;
  sdbCancelFetch(pSdb, pIter);
}<|MERGE_RESOLUTION|>--- conflicted
+++ resolved
@@ -36,11 +36,7 @@
 #include "tjson.h"
 
 #define DB_VER_NUMBER   1
-<<<<<<< HEAD
-#define DB_RESERVE_SIZE 31
-=======
-#define DB_RESERVE_SIZE 28
->>>>>>> c43c0cf4
+#define DB_RESERVE_SIZE 27
 
 static SSdbRow *mndDbActionDecode(SSdbRaw *pRaw);
 static int32_t  mndDbActionInsert(SSdb *pSdb, SDbObj *pDb);
@@ -150,11 +146,8 @@
   SDB_SET_INT32(pRaw, dataPos, pDb->cfg.s3KeepLocal, _OVER)
   SDB_SET_INT8(pRaw, dataPos, pDb->cfg.s3Compact, _OVER)
   SDB_SET_INT8(pRaw, dataPos, pDb->cfg.withArbitrator, _OVER)
-<<<<<<< HEAD
   SDB_SET_INT8(pRaw, dataPos, pDb->cfg.encryptAlgorithm, _OVER)
-=======
   SDB_SET_INT32(pRaw, dataPos, pDb->tsmaVersion, _OVER);
->>>>>>> c43c0cf4
 
   SDB_SET_RESERVE(pRaw, dataPos, DB_RESERVE_SIZE, _OVER)
   SDB_SET_DATALEN(pRaw, dataPos, _OVER)
@@ -250,11 +243,8 @@
   SDB_GET_INT32(pRaw, dataPos, &pDb->cfg.s3KeepLocal, _OVER)
   SDB_GET_INT8(pRaw, dataPos, &pDb->cfg.s3Compact, _OVER)
   SDB_GET_INT8(pRaw, dataPos, &pDb->cfg.withArbitrator, _OVER)
-<<<<<<< HEAD
   SDB_GET_INT8(pRaw, dataPos, &pDb->cfg.encryptAlgorithm, _OVER)
-=======
   SDB_GET_INT32(pRaw, dataPos, &pDb->tsmaVersion, _OVER);
->>>>>>> c43c0cf4
 
   SDB_GET_RESERVE(pRaw, dataPos, DB_RESERVE_SIZE, _OVER)
   taosInitRWLatch(&pDb->lock);
