/*
 * Copyright (c) 2019 TAOS Data, Inc. <jhtao@taosdata.com>
 *
 * This program is free software: you can use, redistribute, and/or modify
 * it under the terms of the GNU Affero General Public License, version 3
 * or later ("AGPL"), as published by the Free Software Foundation.
 *
 * This program is distributed in the hope that it will be useful, but WITHOUT
 * ANY WARRANTY; without even the implied warranty of MERCHANTABILITY or
 * FITNESS FOR A PARTICULAR PURPOSE.
 *
 * You should have received a copy of the GNU Affero General Public License
 * along with this program. If not, see <http://www.gnu.org/licenses/>.
 */

#define _DEFAULT_SOURCE
#include "mndDb.h"
#include "mndDnode.h"
#include "mndOffset.h"
#include "mndPrivilege.h"
#include "mndShow.h"
#include "mndSma.h"
#include "mndStb.h"
#include "mndStream.h"
#include "mndSubscribe.h"
#include "mndTopic.h"
#include "mndTrans.h"
#include "mndUser.h"
#include "mndVgroup.h"
#include "systable.h"

#define DB_VER_NUMBER   1
#define DB_RESERVE_SIZE 64

static SSdbRaw *mndDbActionEncode(SDbObj *pDb);
static SSdbRow *mndDbActionDecode(SSdbRaw *pRaw);
static int32_t  mndDbActionInsert(SSdb *pSdb, SDbObj *pDb);
static int32_t  mndDbActionDelete(SSdb *pSdb, SDbObj *pDb);
static int32_t  mndDbActionUpdate(SSdb *pSdb, SDbObj *pOld, SDbObj *pNew);
static int32_t  mndProcessCreateDbReq(SRpcMsg *pReq);
static int32_t  mndProcessAlterDbReq(SRpcMsg *pReq);
static int32_t  mndProcessDropDbReq(SRpcMsg *pReq);
static int32_t  mndProcessUseDbReq(SRpcMsg *pReq);
static int32_t  mndProcessCompactDbReq(SRpcMsg *pReq);
static int32_t  mndProcessTrimDbReq(SRpcMsg *pReq);
static int32_t  mndRetrieveDbs(SRpcMsg *pReq, SShowObj *pShow, SSDataBlock *pBlock, int32_t rowsCapacity);
static void     mndCancelGetNextDb(SMnode *pMnode, void *pIter);
static int32_t  mndProcessGetDbCfgReq(SRpcMsg *pReq);

int32_t mndInitDb(SMnode *pMnode) {
  SSdbTable table = {
      .sdbType = SDB_DB,
      .keyType = SDB_KEY_BINARY,
      .encodeFp = (SdbEncodeFp)mndDbActionEncode,
      .decodeFp = (SdbDecodeFp)mndDbActionDecode,
      .insertFp = (SdbInsertFp)mndDbActionInsert,
      .updateFp = (SdbUpdateFp)mndDbActionUpdate,
      .deleteFp = (SdbDeleteFp)mndDbActionDelete,
  };

  mndSetMsgHandle(pMnode, TDMT_MND_CREATE_DB, mndProcessCreateDbReq);
  mndSetMsgHandle(pMnode, TDMT_MND_ALTER_DB, mndProcessAlterDbReq);
  mndSetMsgHandle(pMnode, TDMT_MND_DROP_DB, mndProcessDropDbReq);
  mndSetMsgHandle(pMnode, TDMT_MND_USE_DB, mndProcessUseDbReq);
  mndSetMsgHandle(pMnode, TDMT_MND_COMPACT_DB, mndProcessCompactDbReq);
  mndSetMsgHandle(pMnode, TDMT_MND_TRIM_DB, mndProcessTrimDbReq);
  mndSetMsgHandle(pMnode, TDMT_MND_GET_DB_CFG, mndProcessGetDbCfgReq);

  mndAddShowRetrieveHandle(pMnode, TSDB_MGMT_TABLE_DB, mndRetrieveDbs);
  mndAddShowFreeIterHandle(pMnode, TSDB_MGMT_TABLE_DB, mndCancelGetNextDb);

  return sdbSetTable(pMnode->pSdb, table);
}

void mndCleanupDb(SMnode *pMnode) {}

static SSdbRaw *mndDbActionEncode(SDbObj *pDb) {
  terrno = TSDB_CODE_OUT_OF_MEMORY;

  int32_t  size = sizeof(SDbObj) + pDb->cfg.numOfRetensions * sizeof(SRetention) + DB_RESERVE_SIZE;
  SSdbRaw *pRaw = sdbAllocRaw(SDB_DB, DB_VER_NUMBER, size);
  if (pRaw == NULL) goto _OVER;

  int32_t dataPos = 0;
  SDB_SET_BINARY(pRaw, dataPos, pDb->name, TSDB_DB_FNAME_LEN, _OVER)
  SDB_SET_BINARY(pRaw, dataPos, pDb->acct, TSDB_USER_LEN, _OVER)
  SDB_SET_BINARY(pRaw, dataPos, pDb->createUser, TSDB_USER_LEN, _OVER)
  SDB_SET_INT64(pRaw, dataPos, pDb->createdTime, _OVER)
  SDB_SET_INT64(pRaw, dataPos, pDb->updateTime, _OVER)
  SDB_SET_INT64(pRaw, dataPos, pDb->uid, _OVER)
  SDB_SET_INT32(pRaw, dataPos, pDb->cfgVersion, _OVER)
  SDB_SET_INT32(pRaw, dataPos, pDb->vgVersion, _OVER)
  SDB_SET_INT32(pRaw, dataPos, pDb->cfg.numOfVgroups, _OVER)
  SDB_SET_INT32(pRaw, dataPos, pDb->cfg.numOfStables, _OVER)
  SDB_SET_INT32(pRaw, dataPos, pDb->cfg.buffer, _OVER)
  SDB_SET_INT32(pRaw, dataPos, pDb->cfg.pageSize, _OVER)
  SDB_SET_INT32(pRaw, dataPos, pDb->cfg.pages, _OVER)
  SDB_SET_INT32(pRaw, dataPos, pDb->cfg.cacheLastSize, _OVER)
  SDB_SET_INT32(pRaw, dataPos, pDb->cfg.daysPerFile, _OVER)
  SDB_SET_INT32(pRaw, dataPos, pDb->cfg.daysToKeep0, _OVER)
  SDB_SET_INT32(pRaw, dataPos, pDb->cfg.daysToKeep1, _OVER)
  SDB_SET_INT32(pRaw, dataPos, pDb->cfg.daysToKeep2, _OVER)
  SDB_SET_INT32(pRaw, dataPos, pDb->cfg.minRows, _OVER)
  SDB_SET_INT32(pRaw, dataPos, pDb->cfg.maxRows, _OVER)
  SDB_SET_INT32(pRaw, dataPos, pDb->cfg.fsyncPeriod, _OVER)
  SDB_SET_INT8(pRaw, dataPos, pDb->cfg.walLevel, _OVER)
  SDB_SET_INT8(pRaw, dataPos, pDb->cfg.precision, _OVER)
  SDB_SET_INT8(pRaw, dataPos, pDb->cfg.compression, _OVER)
  SDB_SET_INT8(pRaw, dataPos, pDb->cfg.replications, _OVER)
  SDB_SET_INT8(pRaw, dataPos, pDb->cfg.strict, _OVER)
  SDB_SET_INT8(pRaw, dataPos, pDb->cfg.cacheLast, _OVER)
  SDB_SET_INT8(pRaw, dataPos, pDb->cfg.hashMethod, _OVER)
  SDB_SET_INT32(pRaw, dataPos, pDb->cfg.numOfRetensions, _OVER)
  for (int32_t i = 0; i < pDb->cfg.numOfRetensions; ++i) {
    TASSERT(taosArrayGetSize(pDb->cfg.pRetensions) == pDb->cfg.numOfRetensions);
    SRetention *pRetension = taosArrayGet(pDb->cfg.pRetensions, i);
    SDB_SET_INT64(pRaw, dataPos, pRetension->freq, _OVER)
    SDB_SET_INT64(pRaw, dataPos, pRetension->keep, _OVER)
    SDB_SET_INT8(pRaw, dataPos, pRetension->freqUnit, _OVER)
    SDB_SET_INT8(pRaw, dataPos, pRetension->keepUnit, _OVER)
  }
  SDB_SET_INT8(pRaw, dataPos, pDb->cfg.schemaless, _OVER)

  SDB_SET_RESERVE(pRaw, dataPos, DB_RESERVE_SIZE, _OVER)
  SDB_SET_DATALEN(pRaw, dataPos, _OVER)

  terrno = 0;

_OVER:
  if (terrno != 0) {
    mError("db:%s, failed to encode to raw:%p since %s", pDb->name, pRaw, terrstr());
    sdbFreeRaw(pRaw);
    return NULL;
  }

  mTrace("db:%s, encode to raw:%p, row:%p", pDb->name, pRaw, pDb);
  return pRaw;
}

static SSdbRow *mndDbActionDecode(SSdbRaw *pRaw) {
  terrno = TSDB_CODE_OUT_OF_MEMORY;

  int8_t sver = 0;
  if (sdbGetRawSoftVer(pRaw, &sver) != 0) goto _OVER;

  if (sver != DB_VER_NUMBER) {
    terrno = TSDB_CODE_SDB_INVALID_DATA_VER;
    goto _OVER;
  }

  SSdbRow *pRow = sdbAllocRow(sizeof(SDbObj));
  if (pRow == NULL) goto _OVER;

  SDbObj *pDb = sdbGetRowObj(pRow);
  if (pDb == NULL) goto _OVER;

  int32_t dataPos = 0;
  SDB_GET_BINARY(pRaw, dataPos, pDb->name, TSDB_DB_FNAME_LEN, _OVER)
  SDB_GET_BINARY(pRaw, dataPos, pDb->acct, TSDB_USER_LEN, _OVER)
  SDB_GET_BINARY(pRaw, dataPos, pDb->createUser, TSDB_USER_LEN, _OVER)
  SDB_GET_INT64(pRaw, dataPos, &pDb->createdTime, _OVER)
  SDB_GET_INT64(pRaw, dataPos, &pDb->updateTime, _OVER)
  SDB_GET_INT64(pRaw, dataPos, &pDb->uid, _OVER)
  SDB_GET_INT32(pRaw, dataPos, &pDb->cfgVersion, _OVER)
  SDB_GET_INT32(pRaw, dataPos, &pDb->vgVersion, _OVER)
  SDB_GET_INT32(pRaw, dataPos, &pDb->cfg.numOfVgroups, _OVER)
  SDB_GET_INT32(pRaw, dataPos, &pDb->cfg.numOfStables, _OVER)
  SDB_GET_INT32(pRaw, dataPos, &pDb->cfg.buffer, _OVER)
  SDB_GET_INT32(pRaw, dataPos, &pDb->cfg.pageSize, _OVER)
  SDB_GET_INT32(pRaw, dataPos, &pDb->cfg.pages, _OVER)
  SDB_GET_INT32(pRaw, dataPos, &pDb->cfg.cacheLastSize, _OVER)
  SDB_GET_INT32(pRaw, dataPos, &pDb->cfg.daysPerFile, _OVER)
  SDB_GET_INT32(pRaw, dataPos, &pDb->cfg.daysToKeep0, _OVER)
  SDB_GET_INT32(pRaw, dataPos, &pDb->cfg.daysToKeep1, _OVER)
  SDB_GET_INT32(pRaw, dataPos, &pDb->cfg.daysToKeep2, _OVER)
  SDB_GET_INT32(pRaw, dataPos, &pDb->cfg.minRows, _OVER)
  SDB_GET_INT32(pRaw, dataPos, &pDb->cfg.maxRows, _OVER)
  SDB_GET_INT32(pRaw, dataPos, &pDb->cfg.fsyncPeriod, _OVER)
  SDB_GET_INT8(pRaw, dataPos, &pDb->cfg.walLevel, _OVER)
  SDB_GET_INT8(pRaw, dataPos, &pDb->cfg.precision, _OVER)
  SDB_GET_INT8(pRaw, dataPos, &pDb->cfg.compression, _OVER)
  SDB_GET_INT8(pRaw, dataPos, &pDb->cfg.replications, _OVER)
  SDB_GET_INT8(pRaw, dataPos, &pDb->cfg.strict, _OVER)
  SDB_GET_INT8(pRaw, dataPos, &pDb->cfg.cacheLast, _OVER)
  SDB_GET_INT8(pRaw, dataPos, &pDb->cfg.hashMethod, _OVER)
  SDB_GET_INT32(pRaw, dataPos, &pDb->cfg.numOfRetensions, _OVER)
  if (pDb->cfg.numOfRetensions > 0) {
    pDb->cfg.pRetensions = taosArrayInit(pDb->cfg.numOfRetensions, sizeof(SRetention));
    if (pDb->cfg.pRetensions == NULL) goto _OVER;
    for (int32_t i = 0; i < pDb->cfg.numOfRetensions; ++i) {
      SRetention retention = {0};
      SDB_GET_INT64(pRaw, dataPos, &retention.freq, _OVER)
      SDB_GET_INT64(pRaw, dataPos, &retention.keep, _OVER)
      SDB_GET_INT8(pRaw, dataPos, &retention.freqUnit, _OVER)
      SDB_GET_INT8(pRaw, dataPos, &retention.keepUnit, _OVER)
      if (taosArrayPush(pDb->cfg.pRetensions, &retention) == NULL) {
        goto _OVER;
      }
    }
  }
  SDB_GET_INT8(pRaw, dataPos, &pDb->cfg.schemaless, _OVER)

  SDB_GET_RESERVE(pRaw, dataPos, DB_RESERVE_SIZE, _OVER)
  taosInitRWLatch(&pDb->lock);

  terrno = 0;

_OVER:
  if (terrno != 0) {
    mError("db:%s, failed to decode from raw:%p since %s", pDb->name, pRaw, terrstr());
    taosMemoryFreeClear(pRow);
    return NULL;
  }

  mTrace("db:%s, decode from raw:%p, row:%p", pDb->name, pRaw, pDb);
  return pRow;
}

static int32_t mndDbActionInsert(SSdb *pSdb, SDbObj *pDb) {
  mTrace("db:%s, perform insert action, row:%p", pDb->name, pDb);
  return 0;
}

static int32_t mndDbActionDelete(SSdb *pSdb, SDbObj *pDb) {
  mTrace("db:%s, perform delete action, row:%p", pDb->name, pDb);
  taosArrayDestroy(pDb->cfg.pRetensions);
  return 0;
}

static int32_t mndDbActionUpdate(SSdb *pSdb, SDbObj *pOld, SDbObj *pNew) {
  mTrace("db:%s, perform update action, old row:%p new row:%p", pOld->name, pOld, pNew);
  taosWLockLatch(&pOld->lock);
  pOld->updateTime = pNew->updateTime;
  pOld->cfgVersion = pNew->cfgVersion;
  pOld->vgVersion = pNew->vgVersion;
  pOld->cfg.buffer = pNew->cfg.buffer;
  pOld->cfg.pageSize = pNew->cfg.pageSize;
  pOld->cfg.pages = pNew->cfg.pages;
  pOld->cfg.cacheLastSize = pNew->cfg.cacheLastSize;
  pOld->cfg.daysPerFile = pNew->cfg.daysPerFile;
  pOld->cfg.daysToKeep0 = pNew->cfg.daysToKeep0;
  pOld->cfg.daysToKeep1 = pNew->cfg.daysToKeep1;
  pOld->cfg.daysToKeep2 = pNew->cfg.daysToKeep2;
  pOld->cfg.fsyncPeriod = pNew->cfg.fsyncPeriod;
  pOld->cfg.walLevel = pNew->cfg.walLevel;
  pOld->cfg.strict = pNew->cfg.strict;
  pOld->cfg.cacheLast = pNew->cfg.cacheLast;
  pOld->cfg.replications = pNew->cfg.replications;
  taosWUnLockLatch(&pOld->lock);
  return 0;
}

static inline int32_t mndGetGlobalVgroupVersion(SMnode *pMnode) {
  SSdb *pSdb = pMnode->pSdb;
  return sdbGetTableVer(pSdb, SDB_VGROUP);
}

SDbObj *mndAcquireDb(SMnode *pMnode, const char *db) {
  SSdb   *pSdb = pMnode->pSdb;
  SDbObj *pDb = sdbAcquire(pSdb, SDB_DB, db);
  if (pDb == NULL && terrno == TSDB_CODE_SDB_OBJ_NOT_THERE) {
    terrno = TSDB_CODE_MND_DB_NOT_EXIST;
  }
  return pDb;
}

void mndReleaseDb(SMnode *pMnode, SDbObj *pDb) {
  SSdb *pSdb = pMnode->pSdb;
  sdbRelease(pSdb, pDb);
}

static int32_t mndCheckDbName(const char *dbName, SUserObj *pUser) {
  char *pos = strstr(dbName, TS_PATH_DELIMITER);
  if (pos == NULL) {
    terrno = TSDB_CODE_MND_INVALID_DB;
    return -1;
  }

  int32_t acctId = atoi(dbName);
  if (acctId != pUser->acctId) {
    terrno = TSDB_CODE_MND_INVALID_DB_ACCT;
    return -1;
  }

  return 0;
}

static int32_t mndCheckDbCfg(SMnode *pMnode, SDbCfg *pCfg) {
  terrno = TSDB_CODE_MND_INVALID_DB_OPTION;

  if (pCfg->numOfVgroups < TSDB_MIN_VNODES_PER_DB || pCfg->numOfVgroups > TSDB_MAX_VNODES_PER_DB) return -1;
  if (pCfg->numOfStables < TSDB_DB_STREAM_MODE_OFF || pCfg->numOfStables > TSDB_DB_STREAM_MODE_ON) return -1;
  if (pCfg->buffer < TSDB_MIN_BUFFER_PER_VNODE || pCfg->buffer > TSDB_MAX_BUFFER_PER_VNODE) return -1;
  if (pCfg->pageSize < TSDB_MIN_PAGESIZE_PER_VNODE || pCfg->pageSize > TSDB_MAX_PAGESIZE_PER_VNODE) return -1;
  if (pCfg->pages < TSDB_MIN_PAGES_PER_VNODE || pCfg->pages > TSDB_MAX_PAGES_PER_VNODE) return -1;
  if (pCfg->cacheLastSize < TSDB_MIN_DB_CACHE_SIZE || pCfg->cacheLastSize > TSDB_MAX_DB_CACHE_SIZE) return -1;
  if (pCfg->daysPerFile < TSDB_MIN_DAYS_PER_FILE || pCfg->daysPerFile > TSDB_MAX_DAYS_PER_FILE) return -1;
  if (pCfg->daysToKeep0 < TSDB_MIN_KEEP || pCfg->daysToKeep0 > TSDB_MAX_KEEP) return -1;
  if (pCfg->daysToKeep1 < TSDB_MIN_KEEP || pCfg->daysToKeep1 > TSDB_MAX_KEEP) return -1;
  if (pCfg->daysToKeep2 < TSDB_MIN_KEEP || pCfg->daysToKeep2 > TSDB_MAX_KEEP) return -1;
  if (pCfg->daysToKeep0 < pCfg->daysPerFile) return -1;
  if (pCfg->daysToKeep0 > pCfg->daysToKeep1) return -1;
  if (pCfg->daysToKeep1 > pCfg->daysToKeep2) return -1;
  if (pCfg->minRows < TSDB_MIN_MINROWS_FBLOCK || pCfg->minRows > TSDB_MAX_MINROWS_FBLOCK) return -1;
  if (pCfg->maxRows < TSDB_MIN_MAXROWS_FBLOCK || pCfg->maxRows > TSDB_MAX_MAXROWS_FBLOCK) return -1;
  if (pCfg->minRows > pCfg->maxRows) return -1;
  if (pCfg->fsyncPeriod < TSDB_MIN_FSYNC_PERIOD || pCfg->fsyncPeriod > TSDB_MAX_FSYNC_PERIOD) return -1;
  if (pCfg->walLevel < TSDB_MIN_WAL_LEVEL || pCfg->walLevel > TSDB_MAX_WAL_LEVEL) return -1;
  if (pCfg->precision < TSDB_MIN_PRECISION && pCfg->precision > TSDB_MAX_PRECISION) return -1;
  if (pCfg->compression < TSDB_MIN_COMP_LEVEL || pCfg->compression > TSDB_MAX_COMP_LEVEL) return -1;
  if (pCfg->replications < TSDB_MIN_DB_REPLICA || pCfg->replications > TSDB_MAX_DB_REPLICA) return -1;
  if (pCfg->replications != 1 && pCfg->replications != 3) return -1;
  if (pCfg->strict < TSDB_DB_STRICT_OFF || pCfg->strict > TSDB_DB_STRICT_ON) return -1;
  if (pCfg->schemaless < TSDB_DB_SCHEMALESS_OFF || pCfg->schemaless > TSDB_DB_SCHEMALESS_ON) return -1;
<<<<<<< HEAD
  if (pCfg->cacheLastRow < TSDB_MIN_DB_CACHE_LAST_ROW || pCfg->cacheLastRow > TSDB_MAX_DB_CACHE_LAST_ROW) return -1;
=======
  if (pCfg->cacheLast < TSDB_CACHE_MODEL_NONE || pCfg->cacheLast > TSDB_CACHE_MODEL_BOTH) return -1;
>>>>>>> 2fddb8a6
  if (pCfg->hashMethod != 1) return -1;
  if (pCfg->replications > mndGetDnodeSize(pMnode)) {
    terrno = TSDB_CODE_MND_NO_ENOUGH_DNODES;
    return -1;
  }

  terrno = 0;
  return terrno;
}

static void mndSetDefaultDbCfg(SDbCfg *pCfg) {
  if (pCfg->numOfVgroups < 0) pCfg->numOfVgroups = TSDB_DEFAULT_VN_PER_DB;
  if (pCfg->numOfStables < 0) pCfg->numOfStables = TSDB_DEFAULT_DB_SINGLE_STABLE;
  if (pCfg->buffer < 0) pCfg->buffer = TSDB_DEFAULT_BUFFER_PER_VNODE;
  if (pCfg->pageSize < 0) pCfg->pageSize = TSDB_DEFAULT_PAGESIZE_PER_VNODE;
  if (pCfg->pages < 0) pCfg->pages = TSDB_DEFAULT_PAGES_PER_VNODE;
  if (pCfg->daysPerFile < 0) pCfg->daysPerFile = TSDB_DEFAULT_DURATION_PER_FILE;
  if (pCfg->daysToKeep0 < 0) pCfg->daysToKeep0 = TSDB_DEFAULT_KEEP;
  if (pCfg->daysToKeep1 < 0) pCfg->daysToKeep1 = pCfg->daysToKeep0;
  if (pCfg->daysToKeep2 < 0) pCfg->daysToKeep2 = pCfg->daysToKeep1;
  if (pCfg->minRows < 0) pCfg->minRows = TSDB_DEFAULT_MINROWS_FBLOCK;
  if (pCfg->maxRows < 0) pCfg->maxRows = TSDB_DEFAULT_MAXROWS_FBLOCK;
  if (pCfg->fsyncPeriod < 0) pCfg->fsyncPeriod = TSDB_DEFAULT_FSYNC_PERIOD;
  if (pCfg->walLevel < 0) pCfg->walLevel = TSDB_DEFAULT_WAL_LEVEL;
  if (pCfg->precision < 0) pCfg->precision = TSDB_DEFAULT_PRECISION;
  if (pCfg->compression < 0) pCfg->compression = TSDB_DEFAULT_COMP_LEVEL;
  if (pCfg->replications < 0) pCfg->replications = TSDB_DEFAULT_DB_REPLICA;
  if (pCfg->strict < 0) pCfg->strict = TSDB_DEFAULT_DB_STRICT;
  if (pCfg->cacheLast < 0) pCfg->cacheLast = TSDB_DEFAULT_CACHE_MODEL;
  if (pCfg->cacheLastSize <= 0) pCfg->cacheLastSize = TSDB_DEFAULT_CACHE_SIZE;
  if (pCfg->numOfRetensions < 0) pCfg->numOfRetensions = 0;
  if (pCfg->schemaless < 0) pCfg->schemaless = TSDB_DB_SCHEMALESS_OFF;
<<<<<<< HEAD

=======
>>>>>>> 2fddb8a6
}

static int32_t mndSetCreateDbRedoLogs(SMnode *pMnode, STrans *pTrans, SDbObj *pDb, SVgObj *pVgroups) {
  SSdbRaw *pDbRaw = mndDbActionEncode(pDb);
  if (pDbRaw == NULL) return -1;
  if (mndTransAppendRedolog(pTrans, pDbRaw) != 0) return -1;
  if (sdbSetRawStatus(pDbRaw, SDB_STATUS_CREATING) != 0) return -1;

  for (int32_t v = 0; v < pDb->cfg.numOfVgroups; ++v) {
    SSdbRaw *pVgRaw = mndVgroupActionEncode(pVgroups + v);
    if (pVgRaw == NULL) return -1;
    if (mndTransAppendRedolog(pTrans, pVgRaw) != 0) return -1;
    if (sdbSetRawStatus(pVgRaw, SDB_STATUS_CREATING) != 0) return -1;
  }

  return 0;
}

static int32_t mndSetCreateDbUndoLogs(SMnode *pMnode, STrans *pTrans, SDbObj *pDb, SVgObj *pVgroups) {
  SSdbRaw *pDbRaw = mndDbActionEncode(pDb);
  if (pDbRaw == NULL) return -1;
  if (mndTransAppendUndolog(pTrans, pDbRaw) != 0) return -1;
  if (sdbSetRawStatus(pDbRaw, SDB_STATUS_DROPPED) != 0) return -1;

  for (int32_t v = 0; v < pDb->cfg.numOfVgroups; ++v) {
    SSdbRaw *pVgRaw = mndVgroupActionEncode(pVgroups + v);
    if (pVgRaw == NULL) return -1;
    if (mndTransAppendUndolog(pTrans, pVgRaw) != 0) return -1;
    if (sdbSetRawStatus(pVgRaw, SDB_STATUS_DROPPED) != 0) return -1;
  }

  return 0;
}

static int32_t mndSetCreateDbCommitLogs(SMnode *pMnode, STrans *pTrans, SDbObj *pDb, SVgObj *pVgroups) {
  SSdbRaw *pDbRaw = mndDbActionEncode(pDb);
  if (pDbRaw == NULL) return -1;
  if (mndTransAppendCommitlog(pTrans, pDbRaw) != 0) return -1;
  if (sdbSetRawStatus(pDbRaw, SDB_STATUS_READY) != 0) return -1;

  for (int32_t v = 0; v < pDb->cfg.numOfVgroups; ++v) {
    SSdbRaw *pVgRaw = mndVgroupActionEncode(pVgroups + v);
    if (pVgRaw == NULL) return -1;
    if (mndTransAppendCommitlog(pTrans, pVgRaw) != 0) return -1;
    if (sdbSetRawStatus(pVgRaw, SDB_STATUS_READY) != 0) return -1;
  }

  return 0;
}

static int32_t mndSetCreateDbRedoActions(SMnode *pMnode, STrans *pTrans, SDbObj *pDb, SVgObj *pVgroups) {
  for (int32_t vg = 0; vg < pDb->cfg.numOfVgroups; ++vg) {
    SVgObj *pVgroup = pVgroups + vg;

    for (int32_t vn = 0; vn < pVgroup->replica; ++vn) {
      SVnodeGid *pVgid = pVgroup->vnodeGid + vn;
      if (mndAddCreateVnodeAction(pMnode, pTrans, pDb, pVgroup, pVgid, false) != 0) {
        return -1;
      }
    }
  }

  return 0;
}

static int32_t mndSetCreateDbUndoActions(SMnode *pMnode, STrans *pTrans, SDbObj *pDb, SVgObj *pVgroups) {
  for (int32_t vg = 0; vg < pDb->cfg.numOfVgroups; ++vg) {
    SVgObj *pVgroup = pVgroups + vg;

    for (int32_t vn = 0; vn < pVgroup->replica; ++vn) {
      SVnodeGid *pVgid = pVgroup->vnodeGid + vn;
      if (mndAddDropVnodeAction(pMnode, pTrans, pDb, pVgroup, pVgid, false) != 0) {
        return -1;
      }
    }
  }

  return 0;
}

static int32_t mndCreateDb(SMnode *pMnode, SRpcMsg *pReq, SCreateDbReq *pCreate, SUserObj *pUser) {
  SDbObj dbObj = {0};
  memcpy(dbObj.name, pCreate->db, TSDB_DB_FNAME_LEN);
  memcpy(dbObj.acct, pUser->acct, TSDB_USER_LEN);
  dbObj.createdTime = taosGetTimestampMs();
  dbObj.updateTime = dbObj.createdTime;
  dbObj.uid = mndGenerateUid(dbObj.name, TSDB_DB_FNAME_LEN);
  dbObj.cfgVersion = 1;
  dbObj.vgVersion = 1;
  memcpy(dbObj.createUser, pUser->user, TSDB_USER_LEN);
  dbObj.cfg = (SDbCfg){
      .numOfVgroups = pCreate->numOfVgroups,
      .numOfStables = pCreate->numOfStables,
      .buffer = pCreate->buffer,
      .pageSize = pCreate->pageSize,
      .pages = pCreate->pages,
      .cacheLastSize = pCreate->cacheLastSize,
      .daysPerFile = pCreate->daysPerFile,
      .daysToKeep0 = pCreate->daysToKeep0,
      .daysToKeep1 = pCreate->daysToKeep1,
      .daysToKeep2 = pCreate->daysToKeep2,
      .minRows = pCreate->minRows,
      .maxRows = pCreate->maxRows,
      .fsyncPeriod = pCreate->fsyncPeriod,
      .walLevel = pCreate->walLevel,
      .precision = pCreate->precision,
      .compression = pCreate->compression,
      .replications = pCreate->replications,
      .strict = pCreate->strict,
      .cacheLast = pCreate->cacheLast,
      .hashMethod = 1,
      .schemaless = pCreate->schemaless,
  };

  dbObj.cfg.numOfRetensions = pCreate->numOfRetensions;
  dbObj.cfg.pRetensions = pCreate->pRetensions;

  mndSetDefaultDbCfg(&dbObj.cfg);

  if (mndCheckDbName(dbObj.name, pUser) != 0) {
    mError("db:%s, failed to create since %s", pCreate->db, terrstr());
    return -1;
  }

  if (mndCheckDbCfg(pMnode, &dbObj.cfg) != 0) {
    mError("db:%s, failed to create since %s", pCreate->db, terrstr());
    return -1;
  }

  SVgObj *pVgroups = NULL;
  if (mndAllocVgroup(pMnode, &dbObj, &pVgroups) != 0) {
    mError("db:%s, failed to create since %s", pCreate->db, terrstr());
    return -1;
  }

  int32_t code = -1;
  STrans *pTrans = mndTransCreate(pMnode, TRN_POLICY_RETRY, TRN_CONFLICT_DB, pReq);
  if (pTrans == NULL) goto _OVER;
  // mndTransSetSerial(pTrans);
  mDebug("trans:%d, used to create db:%s", pTrans->id, pCreate->db);

  mndTransSetDbName(pTrans, dbObj.name, NULL);
  mndTransSetOper(pTrans, MND_OPER_CREATE_DB);
  if (mndSetCreateDbRedoLogs(pMnode, pTrans, &dbObj, pVgroups) != 0) goto _OVER;
  if (mndSetCreateDbUndoLogs(pMnode, pTrans, &dbObj, pVgroups) != 0) goto _OVER;
  if (mndSetCreateDbCommitLogs(pMnode, pTrans, &dbObj, pVgroups) != 0) goto _OVER;
  if (mndSetCreateDbRedoActions(pMnode, pTrans, &dbObj, pVgroups) != 0) goto _OVER;
  if (mndSetCreateDbUndoActions(pMnode, pTrans, &dbObj, pVgroups) != 0) goto _OVER;
  if (mndTransPrepare(pMnode, pTrans) != 0) goto _OVER;

  code = 0;

_OVER:
  taosMemoryFree(pVgroups);
  mndTransDrop(pTrans);
  return code;
}

static int32_t mndProcessCreateDbReq(SRpcMsg *pReq) {
  SMnode      *pMnode = pReq->info.node;
  int32_t      code = -1;
  SDbObj      *pDb = NULL;
  SUserObj    *pUser = NULL;
  SCreateDbReq createReq = {0};

  if ((terrno = grantCheck(TSDB_GRANT_DB)) != 0) {
    code = terrno;
    goto _OVER;
  }

  if (tDeserializeSCreateDbReq(pReq->pCont, pReq->contLen, &createReq) != 0) {
    terrno = TSDB_CODE_INVALID_MSG;
    goto _OVER;
  }

  mDebug("db:%s, start to create, vgroups:%d", createReq.db, createReq.numOfVgroups);
  if (mndCheckDbPrivilege(pMnode, pReq->info.conn.user, MND_OPER_CREATE_DB, NULL) != 0) {
    goto _OVER;
  }

  pDb = mndAcquireDb(pMnode, createReq.db);
  if (pDb != NULL) {
    if (createReq.ignoreExist) {
      mDebug("db:%s, already exist, ignore exist is set", createReq.db);
      code = 0;
      goto _OVER;
    } else {
      terrno = TSDB_CODE_MND_DB_ALREADY_EXIST;
      goto _OVER;
    }
  } else if (terrno == TSDB_CODE_SDB_OBJ_CREATING) {
    if (mndSetRpcInfoForDbTrans(pMnode, pReq, MND_OPER_CREATE_DB, createReq.db) == 0) {
      mDebug("db:%s, is creating and response after trans finished", createReq.db);
      code = TSDB_CODE_ACTION_IN_PROGRESS;
      goto _OVER;
    } else {
      goto _OVER;
    }
  } else if (terrno != TSDB_CODE_MND_DB_NOT_EXIST) {
    goto _OVER;
  }

  pUser = mndAcquireUser(pMnode, pReq->info.conn.user);
  if (pUser == NULL) {
    goto _OVER;
  }

  code = mndCreateDb(pMnode, pReq, &createReq, pUser);
  if (code == 0) code = TSDB_CODE_ACTION_IN_PROGRESS;

_OVER:
  if (code != 0 && code != TSDB_CODE_ACTION_IN_PROGRESS) {
    mError("db:%s, failed to create since %s", createReq.db, terrstr());
  }

  mndReleaseDb(pMnode, pDb);
  mndReleaseUser(pMnode, pUser);
  tFreeSCreateDbReq(&createReq);

  return code;
}

static int32_t mndSetDbCfgFromAlterDbReq(SDbObj *pDb, SAlterDbReq *pAlter) {
  terrno = TSDB_CODE_MND_DB_OPTION_UNCHANGED;

  if (pAlter->buffer > 0 && pAlter->buffer != pDb->cfg.buffer) {
#if 1
    terrno = TSDB_CODE_OPS_NOT_SUPPORT;
    return terrno;
#else
    pDb->cfg.buffer = pAlter->buffer;
    terrno = 0;
#endif
  }

  if (pAlter->pages > 0 && pAlter->pages != pDb->cfg.pages) {
#if 1
    terrno = TSDB_CODE_OPS_NOT_SUPPORT;
    return terrno;
#else
    pDb->cfg.pages = pAlter->pages;
    terrno = 0;
#endif
  }

  if (pAlter->pageSize > 0 && pAlter->pageSize != pDb->cfg.pageSize) {
#if 1
    terrno = TSDB_CODE_OPS_NOT_SUPPORT;
    return terrno;
#else
    pDb->cfg.pageSize = pAlter->pageSize;
    terrno = 0;
#endif
  }

  if (pAlter->daysPerFile > 0 && pAlter->daysPerFile != pDb->cfg.daysPerFile) {
    pDb->cfg.daysPerFile = pAlter->daysPerFile;
    terrno = 0;
  }

  if (pAlter->daysToKeep0 > 0 && pAlter->daysToKeep0 != pDb->cfg.daysToKeep0) {
    pDb->cfg.daysToKeep0 = pAlter->daysToKeep0;
    terrno = 0;
  }

  if (pAlter->daysToKeep1 > 0 && pAlter->daysToKeep1 != pDb->cfg.daysToKeep1) {
    pDb->cfg.daysToKeep1 = pAlter->daysToKeep1;
    terrno = 0;
  }

  if (pAlter->daysToKeep2 > 0 && pAlter->daysToKeep2 != pDb->cfg.daysToKeep2) {
    pDb->cfg.daysToKeep2 = pAlter->daysToKeep2;
    terrno = 0;
  }

  if (pAlter->fsyncPeriod >= 0 && pAlter->fsyncPeriod != pDb->cfg.fsyncPeriod) {
    pDb->cfg.fsyncPeriod = pAlter->fsyncPeriod;
    terrno = 0;
  }

  if (pAlter->walLevel >= 0 && pAlter->walLevel != pDb->cfg.walLevel) {
    pDb->cfg.walLevel = pAlter->walLevel;
    terrno = 0;
  }

  if (pAlter->strict >= 0 && pAlter->strict != pDb->cfg.strict) {
#if 1
    terrno = TSDB_CODE_OPS_NOT_SUPPORT;
#else
    pDb->cfg.strict = pAlter->strict;
    terrno = 0;
#endif
  }

  if (pAlter->cacheLast >= 0 && pAlter->cacheLast != pDb->cfg.cacheLast) {
    pDb->cfg.cacheLast = pAlter->cacheLast;
    terrno = 0;
  }

  if (pAlter->cacheLastSize > 0 && pAlter->cacheLastSize != pDb->cfg.cacheLastSize) {
    pDb->cfg.cacheLastSize = pAlter->cacheLastSize;
    terrno = 0;
  }

  if (pAlter->replications > 0 && pAlter->replications != pDb->cfg.replications) {
#if 1
    terrno = TSDB_CODE_OPS_NOT_SUPPORT;
#else
    pDb->cfg.replications = pAlter->replications;
    pDb->vgVersion++;
    terrno = 0;
#endif
  }

  return terrno;
}

static int32_t mndSetAlterDbRedoLogs(SMnode *pMnode, STrans *pTrans, SDbObj *pOld, SDbObj *pNew) {
  SSdbRaw *pRedoRaw = mndDbActionEncode(pOld);
  if (pRedoRaw == NULL) return -1;
  if (mndTransAppendRedolog(pTrans, pRedoRaw) != 0) {
    sdbFreeRaw(pRedoRaw);
    return -1;
  }

  sdbSetRawStatus(pRedoRaw, SDB_STATUS_READY);
  return 0;
}

static int32_t mndSetAlterDbCommitLogs(SMnode *pMnode, STrans *pTrans, SDbObj *pOld, SDbObj *pNew) {
  SSdbRaw *pCommitRaw = mndDbActionEncode(pNew);
  if (pCommitRaw == NULL) return -1;
  if (mndTransAppendCommitlog(pTrans, pCommitRaw) != 0) {
    sdbFreeRaw(pCommitRaw);
    return -1;
  }

  sdbSetRawStatus(pCommitRaw, SDB_STATUS_READY);
  return 0;
}

static int32_t mndSetAlterDbRedoActions(SMnode *pMnode, STrans *pTrans, SDbObj *pOld, SDbObj *pNew) {
  SSdb   *pSdb = pMnode->pSdb;
  void   *pIter = NULL;
  SArray *pArray = mndBuildDnodesArray(pMnode, 0);

  while (1) {
    SVgObj *pVgroup = NULL;
    pIter = sdbFetch(pSdb, SDB_VGROUP, pIter, (void **)&pVgroup);
    if (pIter == NULL) break;

    if (mndVgroupInDb(pVgroup, pNew->uid)) {
      if (mndBuildAlterVgroupAction(pMnode, pTrans, pNew, pVgroup, pArray) != 0) {
        sdbCancelFetch(pSdb, pIter);
        sdbRelease(pSdb, pVgroup);
        taosArrayDestroy(pArray);
        return -1;
      }
    }

    sdbRelease(pSdb, pVgroup);
  }

  taosArrayDestroy(pArray);
  return 0;
}

static int32_t mndAlterDb(SMnode *pMnode, SRpcMsg *pReq, SDbObj *pOld, SDbObj *pNew) {
  STrans *pTrans = mndTransCreate(pMnode, TRN_POLICY_RETRY, TRN_CONFLICT_DB, pReq);
  if (pTrans == NULL) return -1;
  mDebug("trans:%d, used to alter db:%s", pTrans->id, pOld->name);

  int32_t code = -1;
  mndTransSetDbName(pTrans, pOld->name, NULL);
  if (mndSetAlterDbRedoLogs(pMnode, pTrans, pOld, pNew) != 0) goto _OVER;
  if (mndSetAlterDbCommitLogs(pMnode, pTrans, pOld, pNew) != 0) goto _OVER;
  if (mndSetAlterDbRedoActions(pMnode, pTrans, pOld, pNew) != 0) goto _OVER;
  if (mndTransPrepare(pMnode, pTrans) != 0) goto _OVER;
  code = 0;

_OVER:
  mndTransDrop(pTrans);
  return code;
}

static int32_t mndProcessAlterDbReq(SRpcMsg *pReq) {
  SMnode     *pMnode = pReq->info.node;
  int32_t     code = -1;
  SDbObj     *pDb = NULL;
  SAlterDbReq alterReq = {0};
  SDbObj      dbObj = {0};

  if (tDeserializeSAlterDbReq(pReq->pCont, pReq->contLen, &alterReq) != 0) {
    terrno = TSDB_CODE_INVALID_MSG;
    goto _OVER;
  }

  mDebug("db:%s, start to alter", alterReq.db);

  pDb = mndAcquireDb(pMnode, alterReq.db);
  if (pDb == NULL) {
    terrno = TSDB_CODE_MND_DB_NOT_EXIST;
    goto _OVER;
  }

  if (mndCheckDbPrivilege(pMnode, pReq->info.conn.user, MND_OPER_ALTER_DB, pDb) != 0) {
    goto _OVER;
  }

  memcpy(&dbObj, pDb, sizeof(SDbObj));
  if (dbObj.cfg.pRetensions != NULL) {
    dbObj.cfg.pRetensions = taosArrayDup(pDb->cfg.pRetensions);
    if (dbObj.cfg.pRetensions == NULL) goto _OVER;
  }

  code = mndSetDbCfgFromAlterDbReq(&dbObj, &alterReq);
  if (code != 0) goto _OVER;

  code = mndCheckDbCfg(pMnode, &dbObj.cfg);
  if (code != 0) goto _OVER;

  dbObj.cfgVersion++;
  dbObj.updateTime = taosGetTimestampMs();
  code = mndAlterDb(pMnode, pReq, pDb, &dbObj);
  if (code == 0) code = TSDB_CODE_ACTION_IN_PROGRESS;

_OVER:
  if (code != 0 && code != TSDB_CODE_ACTION_IN_PROGRESS) {
    mError("db:%s, failed to alter since %s", alterReq.db, terrstr());
  }

  mndReleaseDb(pMnode, pDb);
  taosArrayDestroy(dbObj.cfg.pRetensions);

  return code;
}

static int32_t mndProcessGetDbCfgReq(SRpcMsg *pReq) {
  SMnode   *pMnode = pReq->info.node;
  int32_t   code = -1;
  SDbObj   *pDb = NULL;
  SDbCfgReq cfgReq = {0};
  SDbCfgRsp cfgRsp = {0};

  if (tDeserializeSDbCfgReq(pReq->pCont, pReq->contLen, &cfgReq) != 0) {
    terrno = TSDB_CODE_INVALID_MSG;
    goto _OVER;
  }

  pDb = mndAcquireDb(pMnode, cfgReq.db);
  if (pDb == NULL) {
    terrno = TSDB_CODE_MND_DB_NOT_EXIST;
    goto _OVER;
  }

  cfgRsp.numOfVgroups = pDb->cfg.numOfVgroups;
  cfgRsp.numOfStables = pDb->cfg.numOfStables;
  cfgRsp.buffer = pDb->cfg.buffer;
  cfgRsp.pageSize = pDb->cfg.pageSize;
  cfgRsp.pages = pDb->cfg.pages;
  cfgRsp.daysPerFile = pDb->cfg.daysPerFile;
  cfgRsp.daysToKeep0 = pDb->cfg.daysToKeep0;
  cfgRsp.daysToKeep1 = pDb->cfg.daysToKeep1;
  cfgRsp.daysToKeep2 = pDb->cfg.daysToKeep2;
  cfgRsp.minRows = pDb->cfg.minRows;
  cfgRsp.maxRows = pDb->cfg.maxRows;
  cfgRsp.fsyncPeriod = pDb->cfg.fsyncPeriod;
  cfgRsp.walLevel = pDb->cfg.walLevel;
  cfgRsp.precision = pDb->cfg.precision;
  cfgRsp.compression = pDb->cfg.compression;
  cfgRsp.replications = pDb->cfg.replications;
  cfgRsp.strict = pDb->cfg.strict;
  cfgRsp.cacheLast = pDb->cfg.cacheLast;
  cfgRsp.numOfRetensions = pDb->cfg.numOfRetensions;
  cfgRsp.pRetensions = pDb->cfg.pRetensions;
  cfgRsp.schemaless = pDb->cfg.schemaless;

  int32_t contLen = tSerializeSDbCfgRsp(NULL, 0, &cfgRsp);
  void   *pRsp = rpcMallocCont(contLen);
  if (pRsp == NULL) {
    terrno = TSDB_CODE_OUT_OF_MEMORY;
    code = -1;
    goto _OVER;
  }

  tSerializeSDbCfgRsp(pRsp, contLen, &cfgRsp);

  pReq->info.rsp = pRsp;
  pReq->info.rspLen = contLen;

  code = 0;

_OVER:

  if (code != 0) {
    mError("db:%s, failed to get cfg since %s", cfgReq.db, terrstr());
  }

  mndReleaseDb(pMnode, pDb);

  return code;
}

static int32_t mndSetDropDbRedoLogs(SMnode *pMnode, STrans *pTrans, SDbObj *pDb) {
  SSdbRaw *pRedoRaw = mndDbActionEncode(pDb);
  if (pRedoRaw == NULL) return -1;
  if (mndTransAppendRedolog(pTrans, pRedoRaw) != 0) return -1;
  if (sdbSetRawStatus(pRedoRaw, SDB_STATUS_DROPPING) != 0) return -1;

  return 0;
}

static int32_t mndSetDropDbCommitLogs(SMnode *pMnode, STrans *pTrans, SDbObj *pDb) {
  SSdbRaw *pCommitRaw = mndDbActionEncode(pDb);
  if (pCommitRaw == NULL) return -1;
  if (mndTransAppendCommitlog(pTrans, pCommitRaw) != 0) return -1;
  if (sdbSetRawStatus(pCommitRaw, SDB_STATUS_DROPPED) != 0) return -1;

  SSdb *pSdb = pMnode->pSdb;
  void *pIter = NULL;

  while (1) {
    SVgObj *pVgroup = NULL;
    pIter = sdbFetch(pSdb, SDB_VGROUP, pIter, (void **)&pVgroup);
    if (pIter == NULL) break;

    if (pVgroup->dbUid == pDb->uid) {
      SSdbRaw *pVgRaw = mndVgroupActionEncode(pVgroup);
      if (pVgRaw == NULL || mndTransAppendCommitlog(pTrans, pVgRaw) != 0) {
        sdbCancelFetch(pSdb, pIter);
        sdbRelease(pSdb, pVgroup);
        return -1;
      }
      sdbSetRawStatus(pVgRaw, SDB_STATUS_DROPPED);
    }

    sdbRelease(pSdb, pVgroup);
  }

  while (1) {
    SStbObj *pStb = NULL;
    pIter = sdbFetch(pSdb, SDB_STB, pIter, (void **)&pStb);
    if (pIter == NULL) break;

    if (pStb->dbUid == pDb->uid) {
      SSdbRaw *pStbRaw = mndStbActionEncode(pStb);
      if (pStbRaw == NULL || mndTransAppendCommitlog(pTrans, pStbRaw) != 0) {
        sdbCancelFetch(pSdb, pIter);
        sdbRelease(pSdb, pStbRaw);
        return -1;
      }
      sdbSetRawStatus(pStbRaw, SDB_STATUS_DROPPED);
    }

    sdbRelease(pSdb, pStb);
  }

  return 0;
}

static int32_t mndBuildDropVgroupAction(SMnode *pMnode, STrans *pTrans, SDbObj *pDb, SVgObj *pVgroup) {
  for (int32_t vn = 0; vn < pVgroup->replica; ++vn) {
    SVnodeGid *pVgid = pVgroup->vnodeGid + vn;
    if (mndAddDropVnodeAction(pMnode, pTrans, pDb, pVgroup, pVgid, true) != 0) {
      return -1;
    }
  }

  return 0;
}

static int32_t mndSetDropDbRedoActions(SMnode *pMnode, STrans *pTrans, SDbObj *pDb) {
  SSdb *pSdb = pMnode->pSdb;
  void *pIter = NULL;

  while (1) {
    SVgObj *pVgroup = NULL;
    pIter = sdbFetch(pSdb, SDB_VGROUP, pIter, (void **)&pVgroup);
    if (pIter == NULL) break;

    if (pVgroup->dbUid == pDb->uid) {
      if (mndBuildDropVgroupAction(pMnode, pTrans, pDb, pVgroup) != 0) {
        sdbCancelFetch(pSdb, pIter);
        sdbRelease(pSdb, pVgroup);
        return -1;
      }
    }

    sdbRelease(pSdb, pVgroup);
  }

  return 0;
}

static int32_t mndBuildDropDbRsp(SDbObj *pDb, int32_t *pRspLen, void **ppRsp, bool useRpcMalloc) {
  SDropDbRsp dropRsp = {0};
  if (pDb != NULL) {
    memcpy(dropRsp.db, pDb->name, TSDB_DB_FNAME_LEN);
    dropRsp.uid = pDb->uid;
  }

  int32_t rspLen = tSerializeSDropDbRsp(NULL, 0, &dropRsp);
  void   *pRsp = NULL;
  if (useRpcMalloc) {
    pRsp = rpcMallocCont(rspLen);
  } else {
    pRsp = taosMemoryMalloc(rspLen);
  }

  if (pRsp == NULL) {
    terrno = TSDB_CODE_OUT_OF_MEMORY;
    return -1;
  }

  tSerializeSDropDbRsp(pRsp, rspLen, &dropRsp);
  *pRspLen = rspLen;
  *ppRsp = pRsp;
  return 0;
}

static int32_t mndDropDb(SMnode *pMnode, SRpcMsg *pReq, SDbObj *pDb) {
  int32_t code = -1;
  STrans *pTrans = mndTransCreate(pMnode, TRN_POLICY_RETRY, TRN_CONFLICT_DB, pReq);
  if (pTrans == NULL) goto _OVER;

  mDebug("trans:%d, used to drop db:%s", pTrans->id, pDb->name);
  mndTransSetDbName(pTrans, pDb->name, NULL);

  if (mndSetDropDbRedoLogs(pMnode, pTrans, pDb) != 0) goto _OVER;
  if (mndSetDropDbCommitLogs(pMnode, pTrans, pDb) != 0) goto _OVER;
  if (mndDropOffsetByDB(pMnode, pTrans, pDb) != 0) goto _OVER;
  if (mndDropSubByDB(pMnode, pTrans, pDb) != 0) goto _OVER;
  if (mndDropTopicByDB(pMnode, pTrans, pDb) != 0) goto _OVER;
  if (mndDropStreamByDb(pMnode, pTrans, pDb) != 0) goto _OVER;
  if (mndDropSmasByDb(pMnode, pTrans, pDb) != 0) goto _OVER;
  if (mndSetDropDbRedoActions(pMnode, pTrans, pDb) != 0) goto _OVER;

  SUserObj *pUser = mndAcquireUser(pMnode, pDb->createUser);
  if (pUser != NULL) {
    pUser->authVersion++;
    SSdbRaw *pCommitRaw = mndUserActionEncode(pUser);
    if (pCommitRaw == NULL || mndTransAppendCommitlog(pTrans, pCommitRaw) != 0) {
      mError("trans:%d, failed to append redo log since %s", pTrans->id, terrstr());
      goto _OVER;
    }
    sdbSetRawStatus(pCommitRaw, SDB_STATUS_READY);
  }

  int32_t rspLen = 0;
  void   *pRsp = NULL;
  if (mndBuildDropDbRsp(pDb, &rspLen, &pRsp, false) < 0) goto _OVER;
  mndTransSetRpcRsp(pTrans, pRsp, rspLen);

  if (mndTransPrepare(pMnode, pTrans) != 0) goto _OVER;
  code = 0;

_OVER:
  mndTransDrop(pTrans);
  return code;
}

static int32_t mndProcessDropDbReq(SRpcMsg *pReq) {
  SMnode    *pMnode = pReq->info.node;
  int32_t    code = -1;
  SDbObj    *pDb = NULL;
  SDropDbReq dropReq = {0};

  if (tDeserializeSDropDbReq(pReq->pCont, pReq->contLen, &dropReq) != 0) {
    terrno = TSDB_CODE_INVALID_MSG;
    goto _OVER;
  }

  mDebug("db:%s, start to drop", dropReq.db);

  pDb = mndAcquireDb(pMnode, dropReq.db);
  if (pDb == NULL) {
    if (dropReq.ignoreNotExists) {
      code = mndBuildDropDbRsp(pDb, &pReq->info.rspLen, &pReq->info.rsp, true);
      goto _OVER;
    } else {
      terrno = TSDB_CODE_MND_DB_NOT_EXIST;
      goto _OVER;
    }
  }

  if (mndCheckDbPrivilege(pMnode, pReq->info.conn.user, MND_OPER_DROP_DB, pDb) != 0) {
    goto _OVER;
  }

  code = mndDropDb(pMnode, pReq, pDb);
  if (code == 0) code = TSDB_CODE_ACTION_IN_PROGRESS;

_OVER:
  if (code != 0 && code != TSDB_CODE_ACTION_IN_PROGRESS) {
    mError("db:%s, failed to drop since %s", dropReq.db, terrstr());
  }

  mndReleaseDb(pMnode, pDb);
  return code;
}

static int32_t mndGetDBTableNum(SDbObj *pDb, SMnode *pMnode) {
  int32_t numOfTables = 0;
  int32_t vindex = 0;
  SSdb   *pSdb = pMnode->pSdb;

  void *pIter = NULL;
  while (vindex < pDb->cfg.numOfVgroups) {
    SVgObj *pVgroup = NULL;
    pIter = sdbFetch(pSdb, SDB_VGROUP, pIter, (void **)&pVgroup);
    if (pIter == NULL) break;

    if (mndVgroupInDb(pVgroup, pDb->uid)) {
      numOfTables += pVgroup->numOfTables / TSDB_TABLE_NUM_UNIT;
      vindex++;
    }

    sdbRelease(pSdb, pVgroup);
  }

  sdbCancelFetch(pSdb, pIter);
  return numOfTables;
}

static void mndBuildDBVgroupInfo(SDbObj *pDb, SMnode *pMnode, SArray *pVgList) {
  int32_t vindex = 0;
  SSdb   *pSdb = pMnode->pSdb;

  void *pIter = NULL;
  while (1) {
    SVgObj *pVgroup = NULL;
    pIter = sdbFetch(pSdb, SDB_VGROUP, pIter, (void **)&pVgroup);
    if (pIter == NULL) break;

    if ((NULL == pDb || pVgroup->dbUid == pDb->uid) && !pVgroup->isTsma) {
      SVgroupInfo vgInfo = {0};
      vgInfo.vgId = pVgroup->vgId;
      vgInfo.hashBegin = pVgroup->hashBegin;
      vgInfo.hashEnd = pVgroup->hashEnd;
      vgInfo.numOfTable = pVgroup->numOfTables / TSDB_TABLE_NUM_UNIT;
      vgInfo.epSet.numOfEps = pVgroup->replica;
      for (int32_t gid = 0; gid < pVgroup->replica; ++gid) {
        SVnodeGid *pVgid = &pVgroup->vnodeGid[gid];
        SEp       *pEp = &vgInfo.epSet.eps[gid];
        SDnodeObj *pDnode = mndAcquireDnode(pMnode, pVgid->dnodeId);
        if (pDnode != NULL) {
          memcpy(pEp->fqdn, pDnode->fqdn, TSDB_FQDN_LEN);
          pEp->port = pDnode->port;
        }
        mndReleaseDnode(pMnode, pDnode);
        if (pVgid->role == TAOS_SYNC_STATE_LEADER) {
          vgInfo.epSet.inUse = gid;
        }
      }
      vindex++;
      taosArrayPush(pVgList, &vgInfo);
    }

    sdbRelease(pSdb, pVgroup);

    if (pDb && (vindex >= pDb->cfg.numOfVgroups)) {
      break;
    }
  }

  sdbCancelFetch(pSdb, pIter);
}

int32_t mndExtractDbInfo(SMnode *pMnode, SDbObj *pDb, SUseDbRsp *pRsp, const SUseDbReq *pReq) {
  pRsp->pVgroupInfos = taosArrayInit(pDb->cfg.numOfVgroups, sizeof(SVgroupInfo));
  if (pRsp->pVgroupInfos == NULL) {
    terrno = TSDB_CODE_OUT_OF_MEMORY;
    return -1;
  }

  int32_t numOfTable = mndGetDBTableNum(pDb, pMnode);

  if (pReq == NULL || pReq->vgVersion < pDb->vgVersion || pReq->dbId != pDb->uid || numOfTable != pReq->numOfTable) {
    mndBuildDBVgroupInfo(pDb, pMnode, pRsp->pVgroupInfos);
  }

  memcpy(pRsp->db, pDb->name, TSDB_DB_FNAME_LEN);
  pRsp->uid = pDb->uid;
  pRsp->vgVersion = pDb->vgVersion;
  pRsp->vgNum = taosArrayGetSize(pRsp->pVgroupInfos);
  pRsp->hashMethod = pDb->cfg.hashMethod;
  return 0;
}

static int32_t mndProcessUseDbReq(SRpcMsg *pReq) {
  SMnode   *pMnode = pReq->info.node;
  int32_t   code = -1;
  SDbObj   *pDb = NULL;
  SUseDbReq usedbReq = {0};
  SUseDbRsp usedbRsp = {0};

  if (tDeserializeSUseDbReq(pReq->pCont, pReq->contLen, &usedbReq) != 0) {
    terrno = TSDB_CODE_INVALID_MSG;
    goto _OVER;
  }

  char *p = strchr(usedbReq.db, '.');
  if (p && ((0 == strcmp(p + 1, TSDB_INFORMATION_SCHEMA_DB) || (0 == strcmp(p + 1, TSDB_PERFORMANCE_SCHEMA_DB))))) {
    memcpy(usedbRsp.db, usedbReq.db, TSDB_DB_FNAME_LEN);
    int32_t vgVersion = mndGetGlobalVgroupVersion(pMnode);
    if (usedbReq.vgVersion < vgVersion) {
      usedbRsp.pVgroupInfos = taosArrayInit(10, sizeof(SVgroupInfo));
      if (usedbRsp.pVgroupInfos == NULL) {
        terrno = TSDB_CODE_OUT_OF_MEMORY;
        goto _OVER;
      }

      mndBuildDBVgroupInfo(NULL, pMnode, usedbRsp.pVgroupInfos);
      usedbRsp.vgVersion = vgVersion++;
    } else {
      usedbRsp.vgVersion = usedbReq.vgVersion;
    }
    usedbRsp.vgNum = taosArrayGetSize(usedbRsp.pVgroupInfos);
    code = 0;

    // no jump, need to construct rsp
  } else {
    pDb = mndAcquireDb(pMnode, usedbReq.db);
    if (pDb == NULL) {
      terrno = TSDB_CODE_MND_DB_NOT_EXIST;

      memcpy(usedbRsp.db, usedbReq.db, TSDB_DB_FNAME_LEN);
      usedbRsp.uid = usedbReq.dbId;
      usedbRsp.vgVersion = usedbReq.vgVersion;

      mError("db:%s, failed to process use db req since %s", usedbReq.db, terrstr());
    } else {
      if (mndCheckDbPrivilege(pMnode, pReq->info.conn.user, MND_OPER_USE_DB, pDb) != 0) {
        goto _OVER;
      }

      if (mndExtractDbInfo(pMnode, pDb, &usedbRsp, &usedbReq) < 0) {
        goto _OVER;
      }

      code = 0;
    }
  }

  int32_t contLen = tSerializeSUseDbRsp(NULL, 0, &usedbRsp);
  void   *pRsp = rpcMallocCont(contLen);
  if (pRsp == NULL) {
    terrno = TSDB_CODE_OUT_OF_MEMORY;
    code = -1;
    goto _OVER;
  }

  tSerializeSUseDbRsp(pRsp, contLen, &usedbRsp);

  pReq->info.rsp = pRsp;
  pReq->info.rspLen = contLen;

_OVER:
  if (code != 0) {
    mError("db:%s, failed to process use db req since %s", usedbReq.db, terrstr());
  }

  mndReleaseDb(pMnode, pDb);
  tFreeSUsedbRsp(&usedbRsp);

  return code;
}

int32_t mndValidateDbInfo(SMnode *pMnode, SDbVgVersion *pDbs, int32_t numOfDbs, void **ppRsp, int32_t *pRspLen) {
  SUseDbBatchRsp batchUseRsp = {0};
  batchUseRsp.pArray = taosArrayInit(numOfDbs, sizeof(SUseDbRsp));
  if (batchUseRsp.pArray == NULL) {
    terrno = TSDB_CODE_OUT_OF_MEMORY;
    return -1;
  }

  for (int32_t i = 0; i < numOfDbs; ++i) {
    SDbVgVersion *pDbVgVersion = &pDbs[i];
    pDbVgVersion->dbId = htobe64(pDbVgVersion->dbId);
    pDbVgVersion->vgVersion = htonl(pDbVgVersion->vgVersion);
    pDbVgVersion->numOfTable = htonl(pDbVgVersion->numOfTable);

    SUseDbRsp usedbRsp = {0};

    SDbObj *pDb = mndAcquireDb(pMnode, pDbVgVersion->dbFName);
    if (pDb == NULL) {
      mTrace("db:%s, no exist", pDbVgVersion->dbFName);
      memcpy(usedbRsp.db, pDbVgVersion->dbFName, TSDB_DB_FNAME_LEN);
      usedbRsp.uid = pDbVgVersion->dbId;
      usedbRsp.vgVersion = -1;
      taosArrayPush(batchUseRsp.pArray, &usedbRsp);
      continue;
    }

    int32_t numOfTable = mndGetDBTableNum(pDb, pMnode);

    if (pDbVgVersion->vgVersion >= pDb->vgVersion && numOfTable == pDbVgVersion->numOfTable) {
      mDebug("db:%s, version and numOfTable not changed", pDbVgVersion->dbFName);
      mndReleaseDb(pMnode, pDb);
      continue;
    } else {
      mDebug("db:%s, vgroup version changed from %d to %d", pDbVgVersion->dbFName, pDbVgVersion->vgVersion,
             pDb->vgVersion);
    }

    usedbRsp.pVgroupInfos = taosArrayInit(pDb->cfg.numOfVgroups, sizeof(SVgroupInfo));
    if (usedbRsp.pVgroupInfos == NULL) {
      mndReleaseDb(pMnode, pDb);
      mError("db:%s, failed to malloc usedb response", pDb->name);
      continue;
    }

    mndBuildDBVgroupInfo(pDb, pMnode, usedbRsp.pVgroupInfos);
    memcpy(usedbRsp.db, pDb->name, TSDB_DB_FNAME_LEN);
    usedbRsp.uid = pDb->uid;
    usedbRsp.vgVersion = pDb->vgVersion;
    usedbRsp.vgNum = (int32_t)taosArrayGetSize(usedbRsp.pVgroupInfos);
    usedbRsp.hashMethod = pDb->cfg.hashMethod;

    taosArrayPush(batchUseRsp.pArray, &usedbRsp);
    mndReleaseDb(pMnode, pDb);
  }

  int32_t rspLen = tSerializeSUseDbBatchRsp(NULL, 0, &batchUseRsp);
  void   *pRsp = taosMemoryMalloc(rspLen);
  if (pRsp == NULL) {
    terrno = TSDB_CODE_OUT_OF_MEMORY;
    tFreeSUseDbBatchRsp(&batchUseRsp);
    return -1;
  }
  tSerializeSUseDbBatchRsp(pRsp, rspLen, &batchUseRsp);

  *ppRsp = pRsp;
  *pRspLen = rspLen;

  tFreeSUseDbBatchRsp(&batchUseRsp);
  return 0;
}

static int32_t mndCompactDb(SMnode *pMnode, SDbObj *pDb) { return 0; }

static int32_t mndProcessCompactDbReq(SRpcMsg *pReq) {
  SMnode       *pMnode = pReq->info.node;
  int32_t       code = -1;
  SDbObj       *pDb = NULL;
  SCompactDbReq compactReq = {0};

  if (tDeserializeSCompactDbReq(pReq->pCont, pReq->contLen, &compactReq) != 0) {
    terrno = TSDB_CODE_INVALID_MSG;
    goto _OVER;
  }

  mDebug("db:%s, start to compact", compactReq.db);

  pDb = mndAcquireDb(pMnode, compactReq.db);
  if (pDb == NULL) {
    goto _OVER;
  }

  if (mndCheckDbPrivilege(pMnode, pReq->info.conn.user, MND_OPER_COMPACT_DB, pDb) != 0) {
    goto _OVER;
  }

  code = mndCompactDb(pMnode, pDb);

_OVER:
  if (code != 0) {
    mError("db:%s, failed to process compact db req since %s", compactReq.db, terrstr());
  }

  mndReleaseDb(pMnode, pDb);
  return code;
}

static int32_t mndTrimDb(SMnode *pMnode, SDbObj *pDb) {
  SSdb       *pSdb = pMnode->pSdb;
  SVgObj     *pVgroup = NULL;
  void       *pIter = NULL;
  SVTrimDbReq trimReq = {.timestamp = taosGetTimestampSec()};
  int32_t     reqLen = tSerializeSVTrimDbReq(NULL, 0, &trimReq);
  int32_t     contLen = reqLen + sizeof(SMsgHead);

  while (1) {
    pIter = sdbFetch(pSdb, SDB_VGROUP, pIter, (void **)&pVgroup);
    if (pIter == NULL) break;

    SMsgHead *pHead = rpcMallocCont(contLen);
    if (pHead == NULL) {
      sdbCancelFetch(pSdb, pVgroup);
      sdbRelease(pSdb, pVgroup);
      continue;
    }
    pHead->contLen = htonl(contLen);
    pHead->vgId = htonl(pVgroup->vgId);
    tSerializeSVTrimDbReq((char *)pHead + sizeof(SMsgHead), contLen, &trimReq);

    SRpcMsg rpcMsg = {.msgType = TDMT_VND_TRIM, .pCont = pHead, .contLen = contLen};
    SEpSet  epSet = mndGetVgroupEpset(pMnode, pVgroup);
    int32_t code = tmsgSendReq(&epSet, &rpcMsg);
    if (code != 0) {
      mError("vgId:%d, failed to send vnode-trim request to vnode since 0x%x", pVgroup->vgId, code);
    } else {
      mDebug("vgId:%d, send vnode-trim request to vnode, time:%d", pVgroup->vgId, trimReq.timestamp);
    }
    sdbRelease(pSdb, pVgroup);
  }

  return 0;
}

static int32_t mndProcessTrimDbReq(SRpcMsg *pReq) {
  SMnode    *pMnode = pReq->info.node;
  int32_t    code = -1;
  SDbObj    *pDb = NULL;
  STrimDbReq trimReq = {0};

  if (tDeserializeSTrimDbReq(pReq->pCont, pReq->contLen, &trimReq) != 0) {
    terrno = TSDB_CODE_INVALID_MSG;
    goto _OVER;
  }

  mDebug("db:%s, start to trim", trimReq.db);

  pDb = mndAcquireDb(pMnode, trimReq.db);
  if (pDb == NULL) {
    goto _OVER;
  }

  if (mndCheckDbPrivilege(pMnode, pReq->info.conn.user, MND_OPER_TRIM_DB, pDb) != 0) {
    goto _OVER;
  }

  code = mndTrimDb(pMnode, pDb);

_OVER:
  if (code != 0) {
    mError("db:%s, failed to process trim db req since %s", trimReq.db, terrstr());
  }

  mndReleaseDb(pMnode, pDb);
  return code;
}

const char *mndGetDbStr(const char *src) {
  char *pos = strstr(src, TS_PATH_DELIMITER);
  if (pos != NULL) ++pos;
  if (pos == NULL) return src;
  return pos;
}

int64_t getValOfDiffPrecision(int8_t unit, int64_t val) {
  int64_t v = 0;
  switch (unit) {
    case 's':
      v = val / 1000;
      break;
    case 'm':
      v = val / tsTickPerMin[TSDB_TIME_PRECISION_MILLI];
      break;
    case 'h':
      v = val / (tsTickPerMin[TSDB_TIME_PRECISION_MILLI] * 60);
      break;
    case 'd':
      v = val / (tsTickPerMin[TSDB_TIME_PRECISION_MILLI] * 24 * 60);
      break;
    case 'w':
      v = val / (tsTickPerMin[TSDB_TIME_PRECISION_MILLI] * 24 * 60 * 7);
      break;
    default:
      break;
  }

  return v;
}

char *buildRetension(SArray *pRetension) {
  size_t size = taosArrayGetSize(pRetension);
  if (size == 0) {
    return NULL;
  }

  char       *p1 = taosMemoryCalloc(1, 100);
  SRetention *p = taosArrayGet(pRetension, 0);

  int32_t len = 2;

  int64_t v1 = getValOfDiffPrecision(p->freqUnit, p->freq);
  int64_t v2 = getValOfDiffPrecision(p->keepUnit, p->keep);
  len += sprintf(p1 + len, "%" PRId64 "%c:%" PRId64 "%c", v1, p->freqUnit, v2, p->keepUnit);

  if (size > 1) {
    len += sprintf(p1 + len, ",");
    p = taosArrayGet(pRetension, 1);

    v1 = getValOfDiffPrecision(p->freqUnit, p->freq);
    v2 = getValOfDiffPrecision(p->keepUnit, p->keep);
    len += sprintf(p1 + len, "%" PRId64 "%c:%" PRId64 "%c", v1, p->freqUnit, v2, p->keepUnit);
  }

  if (size > 2) {
    len += sprintf(p1 + len, ",");
    p = taosArrayGet(pRetension, 2);

    v1 = getValOfDiffPrecision(p->freqUnit, p->freq);
    v2 = getValOfDiffPrecision(p->keepUnit, p->keep);
    len += sprintf(p1 + len, "%" PRId64 "%c:%" PRId64 "%c", v1, p->freqUnit, v2, p->keepUnit);
  }

  varDataSetLen(p1, len);
  return p1;
}

static const char *getCacheModelStr(int8_t cacheModel) {
  switch (cacheModel) {
    case TSDB_CACHE_MODEL_NONE:
      return TSDB_CACHE_MODEL_NONE_STR;
    case TSDB_CACHE_MODEL_LAST_ROW:
      return TSDB_CACHE_MODEL_LAST_ROW_STR;
    case TSDB_CACHE_MODEL_LAST_VALUE:
      return TSDB_CACHE_MODEL_LAST_VALUE_STR;
    case TSDB_CACHE_MODEL_BOTH:
      return TSDB_CACHE_MODEL_BOTH_STR;
    default:
      break;
  }
  return "unknown";
}

static void dumpDbInfoData(SSDataBlock *pBlock, SDbObj *pDb, SShowObj *pShow, int32_t rows, int64_t numOfTables,
                           bool sysDb, ESdbStatus objStatus, bool sysinfo) {
  int32_t cols = 0;
  int32_t bytes = pShow->pMeta->pSchemas[cols].bytes;
  char   *buf = taosMemoryMalloc(bytes);

  const char *name = mndGetDbStr(pDb->name);
  if (name != NULL) {
    STR_WITH_MAXSIZE_TO_VARSTR(buf, name, bytes);
  } else {
    STR_WITH_MAXSIZE_TO_VARSTR(buf, "NULL", bytes);
  }

  char *statusStr = "ready";
  if (objStatus == SDB_STATUS_CREATING) statusStr = "creating";
  if (objStatus == SDB_STATUS_DROPPING) statusStr = "dropping";
  char statusVstr[24] = {0};
  STR_WITH_SIZE_TO_VARSTR(statusVstr, statusStr, strlen(statusStr));

  if (sysDb || !sysinfo) {
    for (int32_t i = 0; i < pShow->numOfColumns; ++i) {
      SColumnInfoData *pColInfo = taosArrayGet(pBlock->pDataBlock, i);
      if (i == 0) {
        colDataAppend(pColInfo, rows, buf, false);
      } else if (i == 3) {
        colDataAppend(pColInfo, rows, (const char *)&numOfTables, false);
      } else if (i == 20) {
        colDataAppend(pColInfo, rows, statusVstr, false);
      } else {
        colDataAppendNULL(pColInfo, rows);
      }
    }
  } else {
    SColumnInfoData *pColInfo = taosArrayGet(pBlock->pDataBlock, cols++);
    colDataAppend(pColInfo, rows, buf, false);

    pColInfo = taosArrayGet(pBlock->pDataBlock, cols++);
    colDataAppend(pColInfo, rows, (const char *)&pDb->createdTime, false);

    pColInfo = taosArrayGet(pBlock->pDataBlock, cols++);
    colDataAppend(pColInfo, rows, (const char *)&pDb->cfg.numOfVgroups, false);

    pColInfo = taosArrayGet(pBlock->pDataBlock, cols++);
    colDataAppend(pColInfo, rows, (const char *)&numOfTables, false);

    pColInfo = taosArrayGet(pBlock->pDataBlock, cols++);
    colDataAppend(pColInfo, rows, (const char *)&pDb->cfg.replications, false);

    const char *strictStr = pDb->cfg.strict ? "on" : "off";
    char        strictVstr[24] = {0};
    STR_WITH_SIZE_TO_VARSTR(strictVstr, strictStr, strlen(strictStr));
    pColInfo = taosArrayGet(pBlock->pDataBlock, cols++);
    colDataAppend(pColInfo, rows, (const char *)strictVstr, false);

    char    durationVstr[128] = {0};
    int32_t len = sprintf(&durationVstr[VARSTR_HEADER_SIZE], "%dm", pDb->cfg.daysPerFile);
    varDataSetLen(durationVstr, len);
    pColInfo = taosArrayGet(pBlock->pDataBlock, cols++);
    colDataAppend(pColInfo, rows, (const char *)durationVstr, false);

    char keepVstr[128] = {0};
    if (pDb->cfg.daysToKeep0 > pDb->cfg.daysToKeep1 || pDb->cfg.daysToKeep0 > pDb->cfg.daysToKeep2) {
      len = sprintf(&keepVstr[VARSTR_HEADER_SIZE], "%dm,%dm,%dm", pDb->cfg.daysToKeep1, pDb->cfg.daysToKeep2,
                    pDb->cfg.daysToKeep0);
    } else {
      len = sprintf(&keepVstr[VARSTR_HEADER_SIZE], "%dm,%dm,%dm", pDb->cfg.daysToKeep0, pDb->cfg.daysToKeep1,
                    pDb->cfg.daysToKeep2);
    }
    varDataSetLen(keepVstr, len);
    pColInfo = taosArrayGet(pBlock->pDataBlock, cols++);
    colDataAppend(pColInfo, rows, (const char *)keepVstr, false);

    pColInfo = taosArrayGet(pBlock->pDataBlock, cols++);
    colDataAppend(pColInfo, rows, (const char *)&pDb->cfg.buffer, false);

    pColInfo = taosArrayGet(pBlock->pDataBlock, cols++);
    colDataAppend(pColInfo, rows, (const char *)&pDb->cfg.pageSize, false);

    pColInfo = taosArrayGet(pBlock->pDataBlock, cols++);
    colDataAppend(pColInfo, rows, (const char *)&pDb->cfg.pages, false);

    pColInfo = taosArrayGet(pBlock->pDataBlock, cols++);
    colDataAppend(pColInfo, rows, (const char *)&pDb->cfg.minRows, false);

    pColInfo = taosArrayGet(pBlock->pDataBlock, cols++);
    colDataAppend(pColInfo, rows, (const char *)&pDb->cfg.maxRows, false);

    pColInfo = taosArrayGet(pBlock->pDataBlock, cols++);
    colDataAppend(pColInfo, rows, (const char *)&pDb->cfg.walLevel, false);

    pColInfo = taosArrayGet(pBlock->pDataBlock, cols++);
    colDataAppend(pColInfo, rows, (const char *)&pDb->cfg.fsyncPeriod, false);

    pColInfo = taosArrayGet(pBlock->pDataBlock, cols++);
    colDataAppend(pColInfo, rows, (const char *)&pDb->cfg.compression, false);

    const char *cacheModelStr = getCacheModelStr(pDb->cfg.cacheLast);
    char        cacheModelVstr[24] = {0};
    STR_WITH_SIZE_TO_VARSTR(cacheModelVstr, cacheModelStr, strlen(cacheModelStr));
    pColInfo = taosArrayGet(pBlock->pDataBlock, cols++);
    colDataAppend(pColInfo, rows, (const char *)cacheModelVstr, false);

    const char *precStr = NULL;
    switch (pDb->cfg.precision) {
      case TSDB_TIME_PRECISION_MILLI:
        precStr = TSDB_TIME_PRECISION_MILLI_STR;
        break;
      case TSDB_TIME_PRECISION_MICRO:
        precStr = TSDB_TIME_PRECISION_MICRO_STR;
        break;
      case TSDB_TIME_PRECISION_NANO:
        precStr = TSDB_TIME_PRECISION_NANO_STR;
        break;
      default:
        precStr = "none";
        break;
    }
    char precVstr[10] = {0};
    STR_WITH_SIZE_TO_VARSTR(precVstr, precStr, 2);
    pColInfo = taosArrayGet(pBlock->pDataBlock, cols++);
    colDataAppend(pColInfo, rows, (const char *)precVstr, false);

    pColInfo = taosArrayGet(pBlock->pDataBlock, cols++);
    colDataAppend(pColInfo, rows, (const char *)&pDb->cfg.numOfStables, false);

    pColInfo = taosArrayGet(pBlock->pDataBlock, cols++);
<<<<<<< HEAD
    colDataAppend(pColInfo, rows, (const char *)statusB, false);

    pColInfo = taosArrayGet(pBlock->pDataBlock, cols);
    colDataAppend(pColInfo, rows, (const char *)&pDb->cfg.schemaless, false);
=======
    colDataAppend(pColInfo, rows, (const char *)statusVstr, false);

    char *rentensionVstr = buildRetension(pDb->cfg.pRetensions);
    pColInfo = taosArrayGet(pBlock->pDataBlock, cols);
    if (rentensionVstr == NULL) {
      colDataAppendNULL(pColInfo, rows);
    } else {
      colDataAppend(pColInfo, rows, (const char *)rentensionVstr, false);
      taosMemoryFree(rentensionVstr);
    }
>>>>>>> 2fddb8a6
  }

  taosMemoryFree(buf);
}

static void setInformationSchemaDbCfg(SDbObj *pDbObj) {
  tstrncpy(pDbObj->name, TSDB_INFORMATION_SCHEMA_DB, tListLen(pDbObj->name));
  pDbObj->createdTime = 0;
  pDbObj->cfg.numOfVgroups = 0;
  pDbObj->cfg.strict = 1;
  pDbObj->cfg.replications = 1;
  pDbObj->cfg.precision = TSDB_TIME_PRECISION_MILLI;
}

static void setPerfSchemaDbCfg(SDbObj *pDbObj) {
  tstrncpy(pDbObj->name, TSDB_PERFORMANCE_SCHEMA_DB, tListLen(pDbObj->name));
  pDbObj->createdTime = 0;
  pDbObj->cfg.numOfVgroups = 0;
  pDbObj->cfg.strict = 1;
  pDbObj->cfg.replications = 1;
  pDbObj->cfg.precision = TSDB_TIME_PRECISION_MILLI;
}

static bool mndGetTablesOfDbFp(SMnode *pMnode, void *pObj, void *p1, void *p2, void *p3) {
  SVgObj  *pVgroup = pObj;
  int32_t *numOfTables = p1;
  *numOfTables += pVgroup->numOfTables;
  return true;
}

static int32_t mndRetrieveDbs(SRpcMsg *pReq, SShowObj *pShow, SSDataBlock *pBlock, int32_t rowsCapacity) {
  SMnode    *pMnode = pReq->info.node;
  SSdb      *pSdb = pMnode->pSdb;
  int32_t    numOfRows = 0;
  SDbObj    *pDb = NULL;
  ESdbStatus objStatus = 0;

  SUserObj *pUser = mndAcquireUser(pMnode, pReq->info.conn.user);
  if (pUser == NULL) return 0;
  bool sysinfo = pUser->sysInfo;

  // Append the information_schema database into the result.
  if (!pShow->sysDbRsp) {
    SDbObj infoschemaDb = {0};
    setInformationSchemaDbCfg(&infoschemaDb);
    dumpDbInfoData(pBlock, &infoschemaDb, pShow, numOfRows, 14, true, 0, 1);

    numOfRows += 1;

    SDbObj perfschemaDb = {0};
    setPerfSchemaDbCfg(&perfschemaDb);
    dumpDbInfoData(pBlock, &perfschemaDb, pShow, numOfRows, 3, true, 0, 1);

    numOfRows += 1;
    pShow->sysDbRsp = true;
  }

  while (numOfRows < rowsCapacity) {
    pShow->pIter = sdbFetchAll(pSdb, SDB_DB, pShow->pIter, (void **)&pDb, &objStatus);
    if (pShow->pIter == NULL) break;

    if (mndCheckDbPrivilege(pMnode, pReq->info.conn.user, MND_OPER_READ_OR_WRITE_DB, pDb) == 0) {
      int32_t numOfTables = 0;
      sdbTraverse(pSdb, SDB_VGROUP, mndGetTablesOfDbFp, &numOfTables, NULL, NULL);
      dumpDbInfoData(pBlock, pDb, pShow, numOfRows, numOfTables, false, objStatus, sysinfo);
      numOfRows++;
    }

    sdbRelease(pSdb, pDb);
  }

  pShow->numOfRows += numOfRows;
  mndReleaseUser(pMnode, pUser);
  return numOfRows;
}

static void mndCancelGetNextDb(SMnode *pMnode, void *pIter) {
  SSdb *pSdb = pMnode->pSdb;
  sdbCancelFetch(pSdb, pIter);
}<|MERGE_RESOLUTION|>--- conflicted
+++ resolved
@@ -312,11 +312,7 @@
   if (pCfg->replications != 1 && pCfg->replications != 3) return -1;
   if (pCfg->strict < TSDB_DB_STRICT_OFF || pCfg->strict > TSDB_DB_STRICT_ON) return -1;
   if (pCfg->schemaless < TSDB_DB_SCHEMALESS_OFF || pCfg->schemaless > TSDB_DB_SCHEMALESS_ON) return -1;
-<<<<<<< HEAD
-  if (pCfg->cacheLastRow < TSDB_MIN_DB_CACHE_LAST_ROW || pCfg->cacheLastRow > TSDB_MAX_DB_CACHE_LAST_ROW) return -1;
-=======
   if (pCfg->cacheLast < TSDB_CACHE_MODEL_NONE || pCfg->cacheLast > TSDB_CACHE_MODEL_BOTH) return -1;
->>>>>>> 2fddb8a6
   if (pCfg->hashMethod != 1) return -1;
   if (pCfg->replications > mndGetDnodeSize(pMnode)) {
     terrno = TSDB_CODE_MND_NO_ENOUGH_DNODES;
@@ -349,10 +345,6 @@
   if (pCfg->cacheLastSize <= 0) pCfg->cacheLastSize = TSDB_DEFAULT_CACHE_SIZE;
   if (pCfg->numOfRetensions < 0) pCfg->numOfRetensions = 0;
   if (pCfg->schemaless < 0) pCfg->schemaless = TSDB_DB_SCHEMALESS_OFF;
-<<<<<<< HEAD
-
-=======
->>>>>>> 2fddb8a6
 }
 
 static int32_t mndSetCreateDbRedoLogs(SMnode *pMnode, STrans *pTrans, SDbObj *pDb, SVgObj *pVgroups) {
@@ -1607,12 +1599,6 @@
     colDataAppend(pColInfo, rows, (const char *)&pDb->cfg.numOfStables, false);
 
     pColInfo = taosArrayGet(pBlock->pDataBlock, cols++);
-<<<<<<< HEAD
-    colDataAppend(pColInfo, rows, (const char *)statusB, false);
-
-    pColInfo = taosArrayGet(pBlock->pDataBlock, cols);
-    colDataAppend(pColInfo, rows, (const char *)&pDb->cfg.schemaless, false);
-=======
     colDataAppend(pColInfo, rows, (const char *)statusVstr, false);
 
     char *rentensionVstr = buildRetension(pDb->cfg.pRetensions);
@@ -1623,7 +1609,6 @@
       colDataAppend(pColInfo, rows, (const char *)rentensionVstr, false);
       taosMemoryFree(rentensionVstr);
     }
->>>>>>> 2fddb8a6
   }
 
   taosMemoryFree(buf);
