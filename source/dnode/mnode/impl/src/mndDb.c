--- conflicted
+++ resolved
@@ -1346,20 +1346,11 @@
   return pos;
 }
 
-<<<<<<< HEAD
 static char* getDataPosition(char* pData, SShowObj* pShow, int32_t cols, int32_t rows, int32_t capacityOfRow) {
   return pData + pShow->offset[cols] * capacityOfRow + pShow->bytes[cols] * rows;
 }
 
 static void dumpDbInfoToPayload(char* data, SDbObj* pDb, SShowObj* pShow, int32_t rows, int32_t rowCapacity, int64_t numOfTables) {
-=======
-static int32_t mndRetrieveDbs(SNodeMsg *pReq, SShowObj *pShow, char *data, int32_t rows) {
-  SMnode *pMnode = pReq->pNode;
-  SSdb   *pSdb = pMnode->pSdb;
-  int32_t numOfRows = 0;
-  SDbObj *pDb = NULL;
-  char   *pWrite;
->>>>>>> 524edc15
   int32_t cols = 0;
 
   char* pWrite = getDataPosition(data, pShow, cols, rows, rowCapacity);
@@ -1460,15 +1451,9 @@
 //  *(int8_t *)pWrite = pDb->cfg.update;
 }
 
-<<<<<<< HEAD
 static void setInformationSchemaDbCfg(SDbObj* pDbObj) {
   ASSERT(pDbObj != NULL);
   strncpy(pDbObj->name, TSDB_INFORMATION_SCHEMA_DB, tListLen(pDbObj->name));
-=======
-//    pWrite = data + pShow->offset[cols] * rows + pShow->bytes[cols] * numOfRows;
-//    *(int8_t *)pWrite = pDb->cfg.update;
-//    cols++;
->>>>>>> 524edc15
 
   pDbObj->createdTime      = 0;
   pDbObj->cfg.numOfVgroups = 0;
@@ -1478,8 +1463,8 @@
   pDbObj->cfg.precision    = TSDB_TIME_PRECISION_MILLI;
 }
 
-static int32_t mndRetrieveDbs(SMnodeMsg *pReq, SShowObj *pShow, char *data, int32_t rowsCapacity) {
-  SMnode *pMnode = pReq->pMnode;
+static int32_t mndRetrieveDbs(SNodeMsg *pReq, SShowObj *pShow, char *data, int32_t rowsCapacity) {
+  SMnode *pMnode = pReq->pNode;
   SSdb   *pSdb = pMnode->pSdb;
   int32_t numOfRows = 0;
   SDbObj *pDb = NULL;
