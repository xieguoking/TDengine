/*
 * Copyright (c) 2019 TAOS Data, Inc. <jhtao@taosdata.com>
 *
 * This program is free software: you can use, redistribute, and/or modify
 * it under the terms of the GNU Affero General Public License, version 3
 * or later ("AGPL"), as published by the Free Software Foundation.
 *
 * This program is distributed in the hope that it will be useful, but WITHOUT
 * ANY WARRANTY; without even the implied warranty of MERCHANTABILITY or
 * FITNESS FOR A PARTICULAR PURPOSE.
 *
 * You should have received a copy of the GNU Affero General Public License
 * along with this program. If not, see <http://www.gnu.org/licenses/>.
 */

#include "mndScheduler.h"
#include "mndConsumer.h"
#include "mndDb.h"
#include "mndDnode.h"
#include "mndMnode.h"
#include "mndOffset.h"
#include "mndShow.h"
#include "mndStb.h"
#include "mndSubscribe.h"
#include "mndTopic.h"
#include "mndTrans.h"
#include "mndUser.h"
#include "mndVgroup.h"
#include "tcompare.h"
#include "tname.h"

int32_t mndSchedInitSubEp(SMnode* pMnode, const SMqTopicObj* pTopic, SMqSubscribeObj* pSub) {
  SSdb*      pSdb = pMnode->pSdb;
  SVgObj*    pVgroup = NULL;
<<<<<<< HEAD
  SQueryPlan* pPlan = qStringToQueryPlan(pTopic->physicalPlan);
  SArray*    pAray = NULL;
  SArray*    unassignedVg = pSub->unassignedVg;
=======
  SQueryDag* pDag = qStringToDag(pTopic->physicalPlan);
  if (pDag == NULL) {
    terrno = TSDB_CODE_QRY_INVALID_INPUT;
    return -1;
  }
>>>>>>> f0445edf

  ASSERT(pSub->vgNum == 0);

  int32_t levelNum = LIST_LENGTH(pPlan->pSubplans);
  if (levelNum != 1) {
    qDestroyQueryDag(pDag);
    terrno = TSDB_CODE_MND_UNSUPPORTED_TOPIC;
    return -1;
  }

<<<<<<< HEAD
  SNodeListNode* inner = nodesListGetNode(pPlan->pSubplans, 0);

  int32_t opNum = LIST_LENGTH(inner->pNodeList);
=======
  SArray* plans = taosArrayGetP(pDag->pSubplans, 0);

  int32_t opNum = taosArrayGetSize(plans);
>>>>>>> f0445edf
  if (opNum != 1) {
    qDestroyQueryDag(pDag);
    terrno = TSDB_CODE_MND_UNSUPPORTED_TOPIC;
    return -1;
  }
<<<<<<< HEAD
  SSubplan* plan = nodesListGetNode(inner->pNodeList, 0);
=======
  SSubplan* plan = taosArrayGetP(plans, 0);
>>>>>>> f0445edf

  void* pIter = NULL;
  while (1) {
    pIter = sdbFetch(pSdb, SDB_VGROUP, pIter, (void**)&pVgroup);
    if (pIter == NULL) break;
    if (pVgroup->dbUid != pTopic->dbUid) {
      sdbRelease(pSdb, pVgroup);
      continue;
    }

    pSub->vgNum++;
    plan->execNode.nodeId = pVgroup->vgId;
    plan->execNode.epSet = mndGetVgroupEpset(pMnode, pVgroup);

    SMqConsumerEp consumerEp = {0};
    consumerEp.status = 0;
    consumerEp.consumerId = -1;
    consumerEp.epSet = plan->execNode.epSet;
    consumerEp.vgId = plan->execNode.nodeId;
    int32_t msgLen;
    if (qSubPlanToString(plan, &consumerEp.qmsg, &msgLen) < 0) {
      sdbRelease(pSdb, pVgroup);
      qDestroyQueryDag(pDag);
      terrno = TSDB_CODE_QRY_INVALID_INPUT;
      return -1;
    }
    taosArrayPush(pSub->unassignedVg, &consumerEp);
  }

  qDestroyQueryDag(pDag);

  return 0;
}<|MERGE_RESOLUTION|>--- conflicted
+++ resolved
@@ -32,46 +32,30 @@
 int32_t mndSchedInitSubEp(SMnode* pMnode, const SMqTopicObj* pTopic, SMqSubscribeObj* pSub) {
   SSdb*      pSdb = pMnode->pSdb;
   SVgObj*    pVgroup = NULL;
-<<<<<<< HEAD
   SQueryPlan* pPlan = qStringToQueryPlan(pTopic->physicalPlan);
-  SArray*    pAray = NULL;
-  SArray*    unassignedVg = pSub->unassignedVg;
-=======
-  SQueryDag* pDag = qStringToDag(pTopic->physicalPlan);
-  if (pDag == NULL) {
+  if (pPlan == NULL) {
     terrno = TSDB_CODE_QRY_INVALID_INPUT;
     return -1;
   }
->>>>>>> f0445edf
 
   ASSERT(pSub->vgNum == 0);
 
   int32_t levelNum = LIST_LENGTH(pPlan->pSubplans);
   if (levelNum != 1) {
-    qDestroyQueryDag(pDag);
+    qDestroyQueryPlan(pPlan);
     terrno = TSDB_CODE_MND_UNSUPPORTED_TOPIC;
     return -1;
   }
 
-<<<<<<< HEAD
   SNodeListNode* inner = nodesListGetNode(pPlan->pSubplans, 0);
 
   int32_t opNum = LIST_LENGTH(inner->pNodeList);
-=======
-  SArray* plans = taosArrayGetP(pDag->pSubplans, 0);
-
-  int32_t opNum = taosArrayGetSize(plans);
->>>>>>> f0445edf
   if (opNum != 1) {
-    qDestroyQueryDag(pDag);
+    qDestroyQueryPlan(pPlan);
     terrno = TSDB_CODE_MND_UNSUPPORTED_TOPIC;
     return -1;
   }
-<<<<<<< HEAD
   SSubplan* plan = nodesListGetNode(inner->pNodeList, 0);
-=======
-  SSubplan* plan = taosArrayGetP(plans, 0);
->>>>>>> f0445edf
 
   void* pIter = NULL;
   while (1) {
@@ -94,14 +78,14 @@
     int32_t msgLen;
     if (qSubPlanToString(plan, &consumerEp.qmsg, &msgLen) < 0) {
       sdbRelease(pSdb, pVgroup);
-      qDestroyQueryDag(pDag);
+      qDestroyQueryPlan(pPlan);
       terrno = TSDB_CODE_QRY_INVALID_INPUT;
       return -1;
     }
     taosArrayPush(pSub->unassignedVg, &consumerEp);
   }
 
-  qDestroyQueryDag(pDag);
+  qDestroyQueryPlan(pPlan);
 
   return 0;
 }