--- conflicted
+++ resolved
@@ -489,12 +489,6 @@
         sdbRelease(pSdb, pSnode);
       } else {
         sdbRelease(pSdb, pVgroup);
-<<<<<<< HEAD
-=======
-        qDestroyQueryPlan(pPlan);
-        sdbCancelFetch(pSdb, pIter);
-        return -1;
->>>>>>> 0438229f
       }
       return code;
     }
@@ -505,7 +499,6 @@
       code = mndAssignStreamTaskToVgroup(pMnode, *pHAggTask, plan, pVgroup);
     }
 
-<<<<<<< HEAD
     setHTasksId(pAggTaskList, pHAggTaskList);
   }
 
@@ -521,14 +514,6 @@
 static int32_t addSourceTasksForMultiLevelStream(SMnode* pMnode, SQueryPlan* pPlan, SStreamObj* pStream,
                                                  SStreamTask* pDownstreamTask, SStreamTask* pHDownstreamTask, int64_t nextWindowSkey) {
   SArray* pSourceTaskList = addNewTaskList(pStream->tasks);
-=======
-      if (mndAssignStreamTaskToVgroup(pMnode, pTask, plan, pVgroup) < 0) {
-        sdbRelease(pSdb, pVgroup);
-        qDestroyQueryPlan(pPlan);
-        sdbCancelFetch(pSdb, pIter);
-        return -1;
-      }
->>>>>>> 0438229f
 
   SArray* pHSourceTaskList = NULL;
   if (pStream->conf.fillHistory) {
@@ -568,15 +553,8 @@
       code = doAddSourceTask(pHSourceTaskList, 1, pStream->hTaskUid, pHDownstreamTask, pMnode, plan, pVgroup,
                              nextWindowSkey);
       if (code != TSDB_CODE_SUCCESS) {
-<<<<<<< HEAD
         sdbRelease(pSdb, pVgroup);
         return code;
-=======
-        terrno = code;
-        qDestroyQueryPlan(pPlan);
-        sdbCancelFetch(pSdb, pIter);
-        return -1;
->>>>>>> 0438229f
       }
     }
 
@@ -643,13 +621,7 @@
       SArray* pHSinkTaskList = NULL;
       code = addSinkTasks(pStream->pHTasksList, pMnode, pStream, &pHSinkTaskList, 1);
       if (code != TSDB_CODE_SUCCESS) {
-<<<<<<< HEAD
         return code;
-=======
-        qDestroyQueryPlan(pPlan);
-        sdbCancelFetch(pSdb, pIter);
-        return -1;
->>>>>>> 0438229f
       }
 
       setHTasksId(pSinkTaskList, pHSinkTaskList);
