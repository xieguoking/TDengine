/*
 * Copyright (c) 2019 TAOS Data, Inc. <jhtao@taosdata.com>
 *
 * This program is free software: you can use, redistribute, and/or modify
 * it under the terms of the GNU Affero General Public License, version 3
 * or later ("AGPL"), as published by the Free Software Foundation.
 *
 * This program is distributed in the hope that it will be useful, but WITHOUT
 * ANY WARRANTY; without even the implied warranty of MERCHANTABILITY or
 * FITNESS FOR A PARTICULAR PURPOSE.
 *
 * You should have received a copy of the GNU Affero General Public License
 * along with this program. If not, see <http://www.gnu.org/licenses/>.
 */

#include "mndStream.h"
#include "mndDb.h"
#include "mndDnode.h"
#include "mndMnode.h"
#include "mndPrivilege.h"
#include "mndScheduler.h"
#include "mndShow.h"
#include "mndStb.h"
#include "mndTopic.h"
#include "mndTrans.h"
#include "mndUser.h"
#include "mndVgroup.h"
#include "parser.h"
#include "tname.h"

#define MND_STREAM_VER_NUMBER   2
#define MND_STREAM_RESERVE_SIZE 64

#define MND_STREAM_MAX_NUM 60

static int32_t mndStreamActionInsert(SSdb *pSdb, SStreamObj *pStream);
static int32_t mndStreamActionDelete(SSdb *pSdb, SStreamObj *pStream);
static int32_t mndStreamActionUpdate(SSdb *pSdb, SStreamObj *pStream, SStreamObj *pNewStream);
static int32_t mndProcessCreateStreamReq(SRpcMsg *pReq);
static int32_t mndProcessDropStreamReq(SRpcMsg *pReq);
static int32_t mndProcessStreamCheckpointTmr(SRpcMsg *pReq);
// static int32_t mndProcessStreamDoCheckpoint(SRpcMsg *pReq);
/*static int32_t mndProcessRecoverStreamReq(SRpcMsg *pReq);*/
static int32_t mndProcessStreamMetaReq(SRpcMsg *pReq);
static int32_t mndGetStreamMeta(SRpcMsg *pReq, SShowObj *pShow, STableMetaRsp *pMeta);
static int32_t mndRetrieveStream(SRpcMsg *pReq, SShowObj *pShow, SSDataBlock *pBlock, int32_t rows);
static void    mndCancelGetNextStream(SMnode *pMnode, void *pIter);
static int32_t mndRetrieveStreamTask(SRpcMsg *pReq, SShowObj *pShow, SSDataBlock *pBlock, int32_t rows);
static void    mndCancelGetNextStreamTask(SMnode *pMnode, void *pIter);

int32_t mndInitStream(SMnode *pMnode) {
  SSdbTable table = {
      .sdbType = SDB_STREAM,
      .keyType = SDB_KEY_BINARY,
      .encodeFp = (SdbEncodeFp)mndStreamActionEncode,
      .decodeFp = (SdbDecodeFp)mndStreamActionDecode,
      .insertFp = (SdbInsertFp)mndStreamActionInsert,
      .updateFp = (SdbUpdateFp)mndStreamActionUpdate,
      .deleteFp = (SdbDeleteFp)mndStreamActionDelete,
  };

  mndSetMsgHandle(pMnode, TDMT_MND_CREATE_STREAM, mndProcessCreateStreamReq);
  mndSetMsgHandle(pMnode, TDMT_MND_DROP_STREAM, mndProcessDropStreamReq);
  /*mndSetMsgHandle(pMnode, TDMT_MND_RECOVER_STREAM, mndProcessRecoverStreamReq);*/

  mndSetMsgHandle(pMnode, TDMT_STREAM_TASK_DEPLOY_RSP, mndTransProcessRsp);
  mndSetMsgHandle(pMnode, TDMT_STREAM_TASK_DROP_RSP, mndTransProcessRsp);

  // mndSetMsgHandle(pMnode, TDMT_MND_STREAM_CHECKPOINT_TIMER, mndProcessStreamCheckpointTmr);
  // mndSetMsgHandle(pMnode, TDMT_MND_STREAM_BEGIN_CHECKPOINT, mndProcessStreamDoCheckpoint);
  mndSetMsgHandle(pMnode, TDMT_STREAM_TASK_REPORT_CHECKPOINT, mndTransProcessRsp);

  mndAddShowRetrieveHandle(pMnode, TSDB_MGMT_TABLE_STREAMS, mndRetrieveStream);
  mndAddShowFreeIterHandle(pMnode, TSDB_MGMT_TABLE_STREAMS, mndCancelGetNextStream);
  mndAddShowRetrieveHandle(pMnode, TSDB_MGMT_TABLE_STREAM_TASKS, mndRetrieveStreamTask);
  mndAddShowFreeIterHandle(pMnode, TSDB_MGMT_TABLE_STREAM_TASKS, mndCancelGetNextStreamTask);

  return sdbSetTable(pMnode->pSdb, table);
}

void mndCleanupStream(SMnode *pMnode) {}

SSdbRaw *mndStreamActionEncode(SStreamObj *pStream) {
  terrno = TSDB_CODE_OUT_OF_MEMORY;
  void *buf = NULL;

  SEncoder encoder;
  tEncoderInit(&encoder, NULL, 0);
  if (tEncodeSStreamObj(&encoder, pStream) < 0) {
    tEncoderClear(&encoder);
    goto STREAM_ENCODE_OVER;
  }
  int32_t tlen = encoder.pos;
  tEncoderClear(&encoder);

  int32_t  size = sizeof(int32_t) + tlen + MND_STREAM_RESERVE_SIZE;
  SSdbRaw *pRaw = sdbAllocRaw(SDB_STREAM, MND_STREAM_VER_NUMBER, size);
  if (pRaw == NULL) goto STREAM_ENCODE_OVER;

  buf = taosMemoryMalloc(tlen);
  if (buf == NULL) goto STREAM_ENCODE_OVER;

  tEncoderInit(&encoder, buf, tlen);
  if (tEncodeSStreamObj(&encoder, pStream) < 0) {
    tEncoderClear(&encoder);
    goto STREAM_ENCODE_OVER;
  }
  tEncoderClear(&encoder);

  int32_t dataPos = 0;
  SDB_SET_INT32(pRaw, dataPos, tlen, STREAM_ENCODE_OVER);
  SDB_SET_BINARY(pRaw, dataPos, buf, tlen, STREAM_ENCODE_OVER);
  SDB_SET_DATALEN(pRaw, dataPos, STREAM_ENCODE_OVER);

  terrno = TSDB_CODE_SUCCESS;

STREAM_ENCODE_OVER:
  taosMemoryFreeClear(buf);
  if (terrno != TSDB_CODE_SUCCESS) {
    mError("stream:%s, failed to encode to raw:%p since %s", pStream->name, pRaw, terrstr());
    sdbFreeRaw(pRaw);
    return NULL;
  }

  mTrace("stream:%s, encode to raw:%p, row:%p", pStream->name, pRaw, pStream);
  return pRaw;
}

SSdbRow *mndStreamActionDecode(SSdbRaw *pRaw) {
  terrno = TSDB_CODE_OUT_OF_MEMORY;
  SSdbRow    *pRow = NULL;
  SStreamObj *pStream = NULL;
  void       *buf = NULL;

  int8_t sver = 0;
  if (sdbGetRawSoftVer(pRaw, &sver) != 0) goto STREAM_DECODE_OVER;

  if (sver != 1 && sver != 2) {
    terrno = TSDB_CODE_SDB_INVALID_DATA_VER;
    goto STREAM_DECODE_OVER;
  }

  pRow = sdbAllocRow(sizeof(SStreamObj));
  if (pRow == NULL) goto STREAM_DECODE_OVER;

  pStream = sdbGetRowObj(pRow);
  if (pStream == NULL) goto STREAM_DECODE_OVER;

  int32_t tlen;
  int32_t dataPos = 0;
  SDB_GET_INT32(pRaw, dataPos, &tlen, STREAM_DECODE_OVER);
  buf = taosMemoryMalloc(tlen + 1);
  if (buf == NULL) goto STREAM_DECODE_OVER;
  SDB_GET_BINARY(pRaw, dataPos, buf, tlen, STREAM_DECODE_OVER);

  SDecoder decoder;
  tDecoderInit(&decoder, buf, tlen + 1);
  if (tDecodeSStreamObj(&decoder, pStream, sver) < 0) {
    tDecoderClear(&decoder);
    goto STREAM_DECODE_OVER;
  }
  tDecoderClear(&decoder);

  terrno = TSDB_CODE_SUCCESS;

STREAM_DECODE_OVER:
  taosMemoryFreeClear(buf);
  if (terrno != TSDB_CODE_SUCCESS) {
    mError("stream:%s, failed to decode from raw:%p since %s", pStream == NULL ? "null" : pStream->name, pRaw,
           terrstr());
    taosMemoryFreeClear(pRow);
    return NULL;
  }

  mTrace("stream:%s, decode from raw:%p, row:%p", pStream->name, pRaw, pStream);
  return pRow;
}

static int32_t mndStreamActionInsert(SSdb *pSdb, SStreamObj *pStream) {
  mTrace("stream:%s, perform insert action", pStream->name);
  return 0;
}

static int32_t mndStreamActionDelete(SSdb *pSdb, SStreamObj *pStream) {
  mTrace("stream:%s, perform delete action", pStream->name);
  taosWLockLatch(&pStream->lock);
  tFreeStreamObj(pStream);
  taosWUnLockLatch(&pStream->lock);
  return 0;
}

static int32_t mndStreamActionUpdate(SSdb *pSdb, SStreamObj *pOldStream, SStreamObj *pNewStream) {
  mTrace("stream:%s, perform update action", pOldStream->name);
  atomic_exchange_64(&pOldStream->updateTime, pNewStream->updateTime);
  atomic_exchange_32(&pOldStream->version, pNewStream->version);

  taosWLockLatch(&pOldStream->lock);

  pOldStream->status = pNewStream->status;

  taosWUnLockLatch(&pOldStream->lock);
  return 0;
}

SStreamObj *mndAcquireStream(SMnode *pMnode, char *streamName) {
  SSdb       *pSdb = pMnode->pSdb;
  SStreamObj *pStream = sdbAcquire(pSdb, SDB_STREAM, streamName);
  if (pStream == NULL && terrno == TSDB_CODE_SDB_OBJ_NOT_THERE) {
    terrno = TSDB_CODE_MND_STREAM_NOT_EXIST;
  }
  return pStream;
}

void mndReleaseStream(SMnode *pMnode, SStreamObj *pStream) {
  SSdb *pSdb = pMnode->pSdb;
  sdbRelease(pSdb, pStream);
}

static void mndShowStreamStatus(char *dst, SStreamObj *pStream) {
  int8_t status = atomic_load_8(&pStream->status);
  if (status == STREAM_STATUS__NORMAL) {
    strcpy(dst, "normal");
  } else if (status == STREAM_STATUS__STOP) {
    strcpy(dst, "stop");
  } else if (status == STREAM_STATUS__FAILED) {
    strcpy(dst, "failed");
  } else if (status == STREAM_STATUS__RECOVER) {
    strcpy(dst, "recover");
  }
}

static void mndShowStreamTrigger(char *dst, SStreamObj *pStream) {
  int8_t trigger = pStream->trigger;
  if (trigger == STREAM_TRIGGER_AT_ONCE) {
    strcpy(dst, "at once");
  } else if (trigger == STREAM_TRIGGER_WINDOW_CLOSE) {
    strcpy(dst, "window close");
  } else if (trigger == STREAM_TRIGGER_MAX_DELAY) {
    strcpy(dst, "max delay");
  }
}

static int32_t mndCheckCreateStreamReq(SCMCreateStreamReq *pCreate) {
  if (pCreate->name[0] == 0 || pCreate->sql == NULL || pCreate->sql[0] == 0 || pCreate->sourceDB[0] == 0 ||
      pCreate->targetStbFullName[0] == 0) {
    terrno = TSDB_CODE_MND_INVALID_STREAM_OPTION;
    return -1;
  }
  return 0;
}

static int32_t mndStreamGetPlanString(const char *ast, int8_t triggerType, int64_t watermark, char **pStr) {
  if (NULL == ast) {
    return TSDB_CODE_SUCCESS;
  }

  SNode  *pAst = NULL;
  int32_t code = nodesStringToNode(ast, &pAst);

  SQueryPlan *pPlan = NULL;
  if (TSDB_CODE_SUCCESS == code) {
    SPlanContext cxt = {
        .pAstRoot = pAst,
        .topicQuery = false,
        .streamQuery = true,
        .triggerType = triggerType == STREAM_TRIGGER_MAX_DELAY ? STREAM_TRIGGER_WINDOW_CLOSE : triggerType,
        .watermark = watermark,
    };
    code = qCreateQueryPlan(&cxt, &pPlan, NULL);
  }

  if (TSDB_CODE_SUCCESS == code) {
    code = nodesNodeToString((SNode *)pPlan, false, pStr, NULL);
  }
  nodesDestroyNode(pAst);
  nodesDestroyNode((SNode *)pPlan);
  terrno = code;
  return code;
}

static int32_t mndBuildStreamObjFromCreateReq(SMnode *pMnode, SStreamObj *pObj, SCMCreateStreamReq *pCreate) {
  SNode      *pAst = NULL;
  SQueryPlan *pPlan = NULL;

  mInfo("stream:%s to create", pCreate->name);
  memcpy(pObj->name, pCreate->name, TSDB_STREAM_FNAME_LEN);
  pObj->createTime = taosGetTimestampMs();
  pObj->updateTime = pObj->createTime;
  pObj->version = 1;
  pObj->smaId = 0;

  pObj->uid = mndGenerateUid(pObj->name, strlen(pObj->name));
  pObj->status = 0;

  pObj->igExpired = pCreate->igExpired;
  pObj->trigger = pCreate->triggerType;
  pObj->triggerParam = pCreate->maxDelay;
  pObj->watermark = pCreate->watermark;
  pObj->fillHistory = pCreate->fillHistory;
  pObj->deleteMark = pCreate->deleteMark;
  pObj->igCheckUpdate = pCreate->igUpdate;

  memcpy(pObj->sourceDb, pCreate->sourceDB, TSDB_DB_FNAME_LEN);
  SDbObj *pSourceDb = mndAcquireDb(pMnode, pCreate->sourceDB);
  if (pSourceDb == NULL) {
    mInfo("stream:%s failed to create, source db %s not exist since %s", pCreate->name, pObj->sourceDb, terrstr());
    return -1;
  }
  pObj->sourceDbUid = pSourceDb->uid;
  mndReleaseDb(pMnode, pSourceDb);

  memcpy(pObj->targetSTbName, pCreate->targetStbFullName, TSDB_TABLE_FNAME_LEN);

  SDbObj *pTargetDb = mndAcquireDbByStb(pMnode, pObj->targetSTbName);
  if (pTargetDb == NULL) {
    mInfo("stream:%s failed to create, target db %s not exist since %s", pCreate->name, pObj->targetDb, terrstr());
    return -1;
  }
  tstrncpy(pObj->targetDb, pTargetDb->name, TSDB_DB_FNAME_LEN);

  if (pCreate->createStb == STREAM_CREATE_STABLE_TRUE) {
    pObj->targetStbUid = mndGenerateUid(pObj->targetSTbName, TSDB_TABLE_FNAME_LEN);
  } else {
    pObj->targetStbUid = pCreate->targetStbUid;
  }
  pObj->targetDbUid = pTargetDb->uid;
  mndReleaseDb(pMnode, pTargetDb);

  pObj->sql = pCreate->sql;
  pObj->ast = pCreate->ast;

  pCreate->sql = NULL;
  pCreate->ast = NULL;

  // deserialize ast
  if (nodesStringToNode(pObj->ast, &pAst) < 0) {
    goto FAIL;
  }

  // extract output schema from ast
  if (qExtractResultSchema(pAst, (int32_t *)&pObj->outputSchema.nCols, &pObj->outputSchema.pSchema) != 0) {
    goto FAIL;
  }

  int32_t numOfNULL = taosArrayGetSize(pCreate->fillNullCols);
  if (numOfNULL > 0) {
    pObj->outputSchema.nCols += numOfNULL;
    SSchema *pFullSchema = taosMemoryCalloc(pObj->outputSchema.nCols, sizeof(SSchema));
    if (!pFullSchema) {
      goto FAIL;
    }

    int32_t nullIndex = 0;
    int32_t dataIndex = 0;
    for (int16_t i = 0; i < pObj->outputSchema.nCols; i++) {
      SColLocation *pos = taosArrayGet(pCreate->fillNullCols, nullIndex);
      if (i < pos->slotId) {
        pFullSchema[i].bytes = pObj->outputSchema.pSchema[dataIndex].bytes;
        pFullSchema[i].colId = i + 1;  // pObj->outputSchema.pSchema[dataIndex].colId;
        pFullSchema[i].flags = pObj->outputSchema.pSchema[dataIndex].flags;
        strcpy(pFullSchema[i].name, pObj->outputSchema.pSchema[dataIndex].name);
        pFullSchema[i].type = pObj->outputSchema.pSchema[dataIndex].type;
        dataIndex++;
      } else {
        pFullSchema[i].bytes = 0;
        pFullSchema[i].colId = pos->colId;
        pFullSchema[i].flags = COL_SET_NULL;
        memset(pFullSchema[i].name, 0, TSDB_COL_NAME_LEN);
        pFullSchema[i].type = pos->type;
        nullIndex++;
      }
    }
    taosMemoryFree(pObj->outputSchema.pSchema);
    pObj->outputSchema.pSchema = pFullSchema;
  }

  SPlanContext cxt = {
      .pAstRoot = pAst,
      .topicQuery = false,
      .streamQuery = true,
      .triggerType = pObj->trigger == STREAM_TRIGGER_MAX_DELAY ? STREAM_TRIGGER_WINDOW_CLOSE : pObj->trigger,
      .watermark = pObj->watermark,
      .igExpired = pObj->igExpired,
      .deleteMark = pObj->deleteMark,
      .igCheckUpdate = pObj->igCheckUpdate,
  };

  // using ast and param to build physical plan
  if (qCreateQueryPlan(&cxt, &pPlan, NULL) < 0) {
    goto FAIL;
  }

  // save physcial plan
  if (nodesNodeToString((SNode *)pPlan, false, &pObj->physicalPlan, NULL) != 0) {
    goto FAIL;
  }

  pObj->tagSchema.nCols = pCreate->numOfTags;
  if (pCreate->numOfTags) {
    pObj->tagSchema.pSchema = taosMemoryCalloc(pCreate->numOfTags, sizeof(SSchema));
  }
  /*A(pCreate->numOfTags == taosArrayGetSize(pCreate->pTags));*/
  for (int32_t i = 0; i < pCreate->numOfTags; i++) {
    SField *pField = taosArrayGet(pCreate->pTags, i);
    pObj->tagSchema.pSchema[i].colId = pObj->outputSchema.nCols + i + 1;
    pObj->tagSchema.pSchema[i].bytes = pField->bytes;
    pObj->tagSchema.pSchema[i].flags = pField->flags;
    pObj->tagSchema.pSchema[i].type = pField->type;
    memcpy(pObj->tagSchema.pSchema[i].name, pField->name, TSDB_COL_NAME_LEN);
  }

FAIL:
  if (pAst != NULL) nodesDestroyNode(pAst);
  if (pPlan != NULL) qDestroyQueryPlan(pPlan);
  return 0;
}

int32_t mndPersistTaskDeployReq(STrans *pTrans, const SStreamTask *pTask) {
  SEncoder encoder;
  tEncoderInit(&encoder, NULL, 0);
  tEncodeSStreamTask(&encoder, pTask);
  int32_t size = encoder.pos;
  int32_t tlen = sizeof(SMsgHead) + size;
  tEncoderClear(&encoder);
  void *buf = taosMemoryCalloc(1, tlen);
  if (buf == NULL) {
    terrno = TSDB_CODE_OUT_OF_MEMORY;
    return -1;
  }
  ((SMsgHead *)buf)->vgId = htonl(pTask->nodeId);
  void *abuf = POINTER_SHIFT(buf, sizeof(SMsgHead));
  tEncoderInit(&encoder, abuf, size);
  tEncodeSStreamTask(&encoder, pTask);
  tEncoderClear(&encoder);

  STransAction action = {0};
  memcpy(&action.epSet, &pTask->epSet, sizeof(SEpSet));
  action.pCont = buf;
  action.contLen = tlen;
  action.msgType = TDMT_STREAM_TASK_DEPLOY;
  if (mndTransAppendRedoAction(pTrans, &action) != 0) {
    taosMemoryFree(buf);
    return -1;
  }
  return 0;
}

int32_t mndPersistStreamTasks(SMnode *pMnode, STrans *pTrans, SStreamObj *pStream) {
  int32_t level = taosArrayGetSize(pStream->tasks);
  for (int32_t i = 0; i < level; i++) {
    SArray *pLevel = taosArrayGetP(pStream->tasks, i);
    int32_t sz = taosArrayGetSize(pLevel);
    for (int32_t j = 0; j < sz; j++) {
      SStreamTask *pTask = taosArrayGetP(pLevel, j);
      if (mndPersistTaskDeployReq(pTrans, pTask) < 0) {
        return -1;
      }
    }
  }
  return 0;
}

int32_t mndPersistStream(SMnode *pMnode, STrans *pTrans, SStreamObj *pStream) {
  if (mndPersistStreamTasks(pMnode, pTrans, pStream) < 0) {
    return -1;
  }
  SSdbRaw *pCommitRaw = mndStreamActionEncode(pStream);
  if (pCommitRaw == NULL || mndTransAppendCommitlog(pTrans, pCommitRaw) != 0) {
    mError("trans:%d, failed to append commit log since %s", pTrans->id, terrstr());
    return -1;
  }
  (void)sdbSetRawStatus(pCommitRaw, SDB_STATUS_READY);
  return 0;
}

int32_t mndPersistDropStreamLog(SMnode *pMnode, STrans *pTrans, SStreamObj *pStream) {
  SSdbRaw *pCommitRaw = mndStreamActionEncode(pStream);
  if (pCommitRaw == NULL || mndTransAppendCommitlog(pTrans, pCommitRaw) != 0) {
    mError("trans:%d, failed to append commit log since %s", pTrans->id, terrstr());
    mndTransDrop(pTrans);
    return -1;
  }
  (void)sdbSetRawStatus(pCommitRaw, SDB_STATUS_DROPPED);
  return 0;
}

static int32_t mndSetStreamRecover(SMnode *pMnode, STrans *pTrans, const SStreamObj *pStream) {
  SStreamObj streamObj = {0};
  memcpy(streamObj.name, pStream->name, TSDB_STREAM_FNAME_LEN);
  streamObj.status = STREAM_STATUS__RECOVER;

  SSdbRaw *pCommitRaw = mndStreamActionEncode(&streamObj);
  if (pCommitRaw == NULL) return -1;
  if (mndTransAppendCommitlog(pTrans, pCommitRaw) != 0) {
    mError("stream trans:%d, failed to append commit log since %s", pTrans->id, terrstr());
    mndTransDrop(pTrans);
    return -1;
  }
  (void)sdbSetRawStatus(pCommitRaw, SDB_STATUS_READY);
  return 0;
}

static int32_t mndCreateStbForStream(SMnode *pMnode, STrans *pTrans, const SStreamObj *pStream, const char *user) {
  SStbObj *pStb = NULL;
  SDbObj  *pDb = NULL;

  SMCreateStbReq createReq = {0};
  tstrncpy(createReq.name, pStream->targetSTbName, TSDB_TABLE_FNAME_LEN);
  createReq.numOfColumns = pStream->outputSchema.nCols;
<<<<<<< HEAD
  createReq.pColumns = taosArrayInit_s(createReq.numOfColumns, sizeof(SField), createReq.numOfColumns);
=======
  createReq.numOfTags = 1;  // group id
  createReq.pColumns = taosArrayInit_s(sizeof(SField), createReq.numOfColumns);
>>>>>>> c16bbfad
  // build fields
  for (int32_t i = 0; i < createReq.numOfColumns; i++) {
    SField *pField = taosArrayGet(createReq.pColumns, i);
    tstrncpy(pField->name, pStream->outputSchema.pSchema[i].name, TSDB_COL_NAME_LEN);
    pField->flags = pStream->outputSchema.pSchema[i].flags;
    pField->type = pStream->outputSchema.pSchema[i].type;
    pField->bytes = pStream->outputSchema.pSchema[i].bytes;
  }
<<<<<<< HEAD
=======
  createReq.pTags = taosArrayInit_s(sizeof(SField), 1);
>>>>>>> c16bbfad

  if (pStream->tagSchema.nCols == 0) {
    createReq.numOfTags = 1;
    createReq.pTags = taosArrayInit_s(createReq.numOfTags, sizeof(SField), 1);
    // build tags
    SField *pField = taosArrayGet(createReq.pTags, 0);
    strcpy(pField->name, "group_id");
    pField->type = TSDB_DATA_TYPE_UBIGINT;
    pField->flags = 0;
    pField->bytes = 8;
  } else {
    createReq.numOfTags = pStream->tagSchema.nCols;
    createReq.pTags = taosArrayInit_s(createReq.numOfTags, sizeof(SField), createReq.numOfTags);
    for (int32_t i = 0; i < createReq.numOfTags; i++) {
      SField *pField = taosArrayGet(createReq.pTags, i);
      pField->bytes = pStream->tagSchema.pSchema[i].bytes;
      pField->flags = pStream->tagSchema.pSchema[i].flags;
      pField->type = pStream->tagSchema.pSchema[i].type;
      tstrncpy(pField->name, pStream->tagSchema.pSchema[i].name, TSDB_COL_NAME_LEN);
    }
  }

  if (mndCheckCreateStbReq(&createReq) != 0) {
    goto _OVER;
  }

  pStb = mndAcquireStb(pMnode, createReq.name);
  if (pStb != NULL) {
    terrno = TSDB_CODE_MND_STB_ALREADY_EXIST;
    goto _OVER;
  }

  pDb = mndAcquireDbByStb(pMnode, createReq.name);
  if (pDb == NULL) {
    terrno = TSDB_CODE_MND_DB_NOT_SELECTED;
    goto _OVER;
  }

  int32_t numOfStbs = -1;
  if (mndGetNumOfStbs(pMnode, pDb->name, &numOfStbs) != 0) {
    goto _OVER;
  }

  if (pDb->cfg.numOfStables == 1 && numOfStbs != 0) {
    terrno = TSDB_CODE_MND_SINGLE_STB_MODE_DB;
    goto _OVER;
  }

  SStbObj stbObj = {0};

  if (mndBuildStbFromReq(pMnode, &stbObj, &createReq, pDb) != 0) {
    goto _OVER;
  }

  stbObj.uid = pStream->targetStbUid;

  if (mndAddStbToTrans(pMnode, pTrans, pDb, &stbObj) < 0) {
    mndFreeStb(&stbObj);
    goto _OVER;
  }

  tFreeSMCreateStbReq(&createReq);
  mndFreeStb(&stbObj);
  mndReleaseStb(pMnode, pStb);
  mndReleaseDb(pMnode, pDb);

  return 0;
_OVER:
  tFreeSMCreateStbReq(&createReq);
  mndReleaseStb(pMnode, pStb);
  mndReleaseDb(pMnode, pDb);
  return -1;
}

static int32_t mndPersistTaskDropReq(STrans *pTrans, SStreamTask *pTask) {
  // vnode
  /*if (pTask->nodeId > 0) {*/
  SVDropStreamTaskReq *pReq = taosMemoryCalloc(1, sizeof(SVDropStreamTaskReq));
  if (pReq == NULL) {
    terrno = TSDB_CODE_OUT_OF_MEMORY;
    return -1;
  }
  pReq->head.vgId = htonl(pTask->nodeId);
  pReq->taskId = pTask->taskId;
  STransAction action = {0};
  memcpy(&action.epSet, &pTask->epSet, sizeof(SEpSet));
  action.pCont = pReq;
  action.contLen = sizeof(SVDropStreamTaskReq);
  action.msgType = TDMT_STREAM_TASK_DROP;
  if (mndTransAppendRedoAction(pTrans, &action) != 0) {
    taosMemoryFree(pReq);
    return -1;
  }
  /*}*/

  return 0;
}

int32_t mndDropStreamTasks(SMnode *pMnode, STrans *pTrans, SStreamObj *pStream) {
  int32_t lv = taosArrayGetSize(pStream->tasks);
  for (int32_t i = 0; i < lv; i++) {
    SArray *pTasks = taosArrayGetP(pStream->tasks, i);
    int32_t sz = taosArrayGetSize(pTasks);
    for (int32_t j = 0; j < sz; j++) {
      SStreamTask *pTask = taosArrayGetP(pTasks, j);
      if (mndPersistTaskDropReq(pTrans, pTask) < 0) {
        return -1;
      }
    }
  }
  return 0;
}

static int32_t mndProcessCreateStreamReq(SRpcMsg *pReq) {
  SMnode            *pMnode = pReq->info.node;
  int32_t            code = -1;
  SStreamObj        *pStream = NULL;
  SDbObj            *pDb = NULL;
  SCMCreateStreamReq createStreamReq = {0};
  SStreamObj         streamObj = {0};

  if (tDeserializeSCMCreateStreamReq(pReq->pCont, pReq->contLen, &createStreamReq) != 0) {
    terrno = TSDB_CODE_INVALID_MSG;
    goto _OVER;
  }

  mInfo("stream:%s, start to create, sql:%s", createStreamReq.name, createStreamReq.sql);

  if (mndCheckCreateStreamReq(&createStreamReq) != 0) {
    mError("stream:%s, failed to create since %s", createStreamReq.name, terrstr());
    goto _OVER;
  }

  pStream = mndAcquireStream(pMnode, createStreamReq.name);
  if (pStream != NULL) {
    if (createStreamReq.igExists) {
      mInfo("stream:%s, already exist, ignore exist is set", createStreamReq.name);
      code = 0;
      goto _OVER;
    } else {
      terrno = TSDB_CODE_MND_STREAM_ALREADY_EXIST;
      goto _OVER;
    }
  } else if (terrno != TSDB_CODE_MND_STREAM_NOT_EXIST) {
    goto _OVER;
  }

  // build stream obj from request
  if (mndBuildStreamObjFromCreateReq(pMnode, &streamObj, &createStreamReq) < 0) {
    mError("stream:%s, failed to create since %s", createStreamReq.name, terrstr());
    goto _OVER;
  }

  {
    int32_t numOfStream = 0;

    SStreamObj *pStream = NULL;
    void       *pIter = NULL;

    while (1) {
      pIter = sdbFetch(pMnode->pSdb, SDB_STREAM, pIter, (void **)&pStream);
      if (pIter == NULL) {
        if (numOfStream > MND_STREAM_MAX_NUM) {
          mError("too many streams, no more than %d for each database", MND_STREAM_MAX_NUM);
          terrno = TSDB_CODE_MND_TOO_MANY_STREAMS;
          goto _OVER;
        }
        break;
      }

      if (pStream->sourceDbUid == streamObj.sourceDbUid) {
        ++numOfStream;
      }
      sdbRelease(pMnode->pSdb, pStream);
      if (numOfStream > MND_STREAM_MAX_NUM) {
        mError("too many streams, no more than %d for each database", MND_STREAM_MAX_NUM);
        terrno = TSDB_CODE_MND_TOO_MANY_STREAMS;
        goto _OVER;
      }

      if (pStream->targetStbUid == streamObj.targetStbUid) {
        mError("Cannot write the same stable as other stream:%s", pStream->name);
        terrno = TSDB_CODE_MND_INVALID_TARGET_TABLE;
        goto _OVER;
      }
    }
  }

  pDb = mndAcquireDb(pMnode, streamObj.sourceDb);
  if (pDb->cfg.replications != 1) {
    mError("stream source db must have only 1 replica, but %s has %d", pDb->name, pDb->cfg.replications);
    terrno = TSDB_CODE_MND_MULTI_REPLICA_SOURCE_DB;
    mndReleaseDb(pMnode, pDb);
    pDb = NULL;
    goto _OVER;
  }
  mndReleaseDb(pMnode, pDb);

  STrans *pTrans = mndTransCreate(pMnode, TRN_POLICY_ROLLBACK, TRN_CONFLICT_DB_INSIDE, pReq, "create-stream");
  if (pTrans == NULL) {
    mError("stream:%s, failed to create since %s", createStreamReq.name, terrstr());
    goto _OVER;
  }
  mInfo("trans:%d, used to create stream:%s", pTrans->id, createStreamReq.name);

  mndTransSetDbName(pTrans, createStreamReq.sourceDB, streamObj.targetDb);
  if (mndTrancCheckConflict(pMnode, pTrans) != 0) goto _OVER;

  // create stb for stream
  if (createStreamReq.createStb == STREAM_CREATE_STABLE_TRUE &&
      mndCreateStbForStream(pMnode, pTrans, &streamObj, pReq->info.conn.user) < 0) {
    mError("trans:%d, failed to create stb for stream %s since %s", pTrans->id, createStreamReq.name, terrstr());
    mndTransDrop(pTrans);
    goto _OVER;
  }

  // schedule stream task for stream obj
  if (mndScheduleStream(pMnode, &streamObj) < 0) {
    mError("stream:%s, failed to schedule since %s", createStreamReq.name, terrstr());
    mndTransDrop(pTrans);
    goto _OVER;
  }

  // add stream to trans
  if (mndPersistStream(pMnode, pTrans, &streamObj) < 0) {
    mError("stream:%s, failed to schedule since %s", createStreamReq.name, terrstr());
    mndTransDrop(pTrans);
    goto _OVER;
  }

  if (mndCheckDbPrivilegeByName(pMnode, pReq->info.conn.user, MND_OPER_READ_DB, streamObj.sourceDb) != 0) {
    mndTransDrop(pTrans);
    goto _OVER;
  }

  if (mndCheckDbPrivilegeByName(pMnode, pReq->info.conn.user, MND_OPER_WRITE_DB, streamObj.targetDb) != 0) {
    mndTransDrop(pTrans);
    goto _OVER;
  }

  // execute creation
  if (mndTransPrepare(pMnode, pTrans) != 0) {
    mError("trans:%d, failed to prepare since %s", pTrans->id, terrstr());
    mndTransDrop(pTrans);
    goto _OVER;
  }

  mndTransDrop(pTrans);

  code = TSDB_CODE_ACTION_IN_PROGRESS;

_OVER:
  if (code != 0 && code != TSDB_CODE_ACTION_IN_PROGRESS) {
    mError("stream:%s, failed to create since %s", createStreamReq.name, terrstr());
  }

  mndReleaseStream(pMnode, pStream);

  tFreeSCMCreateStreamReq(&createStreamReq);
  tFreeStreamObj(&streamObj);
  return code;
}

#if 0

static int32_t mndProcessStreamCheckpointTmr(SRpcMsg *pReq) {
  SMnode     *pMnode = pReq->info.node;
  SSdb       *pSdb = pMnode->pSdb;
  void       *pIter = NULL;
  SStreamObj *pStream = NULL;

  // iterate all stream obj
  while (1) {
    pIter = sdbFetch(pSdb, SDB_STREAM, pIter, (void **)&pStream);
    if (pIter == NULL) break;
    // incr tick
    int64_t currentTick = atomic_add_fetch_64(&pStream->currentTick, 1);
    // if >= checkpointFreq, build msg TDMT_MND_STREAM_BEGIN_CHECKPOINT, put into write q
    if (currentTick >= pStream->checkpointFreq) {
      atomic_store_64(&pStream->currentTick, 0);
      SMStreamDoCheckpointMsg *pMsg = rpcMallocCont(sizeof(SMStreamDoCheckpointMsg));

      pMsg->streamId = pStream->uid;
      pMsg->checkpointId = tGenIdPI64();
      memcpy(pMsg->streamName, pStream->name, TSDB_STREAM_FNAME_LEN);

      SRpcMsg rpcMsg = {
          .msgType = TDMT_MND_STREAM_BEGIN_CHECKPOINT,
          .pCont = pMsg,
          .contLen = sizeof(SMStreamDoCheckpointMsg),
      };

      tmsgPutToQueue(&pMnode->msgCb, WRITE_QUEUE, &rpcMsg);
    }
  }

  return 0;
}

static int32_t mndBuildStreamCheckpointSourceReq(void **pBuf, int32_t *pLen, const SStreamTask *pTask,
                                                 SMStreamDoCheckpointMsg *pMsg) {
  SStreamCheckpointSourceReq req = {0};
  req.checkpointId = pMsg->checkpointId;
  req.nodeId = pTask->nodeId;
  req.expireTime = -1;
  req.streamId = pTask->streamId;
  req.taskId = pTask->taskId;

  int32_t code;
  int32_t blen;

  tEncodeSize(tEncodeSStreamCheckpointSourceReq, &req, blen, code);
  if (code < 0) {
    terrno = TSDB_CODE_OUT_OF_MEMORY;
    return -1;
  }

  int32_t tlen = sizeof(SMsgHead) + blen;

  void *buf = taosMemoryMalloc(tlen);
  if (buf == NULL) {
    terrno = TSDB_CODE_OUT_OF_MEMORY;
    return -1;
  }

  void    *abuf = POINTER_SHIFT(buf, sizeof(SMsgHead));
  SEncoder encoder;
  tEncoderInit(&encoder, abuf, tlen);
  tEncodeSStreamCheckpointSourceReq(&encoder, &req);

  SMsgHead *pMsgHead = (SMsgHead *)buf;
  pMsgHead->contLen = htonl(tlen);
  pMsgHead->vgId = htonl(pTask->nodeId);

  tEncoderClear(&encoder);

  *pBuf = buf;
  *pLen = tlen;

  return 0;
}

static int32_t mndProcessStreamDoCheckpoint(SRpcMsg *pReq) {
  SMnode *pMnode = pReq->info.node;
  SSdb   *pSdb = pMnode->pSdb;

  SMStreamDoCheckpointMsg *pMsg = (SMStreamDoCheckpointMsg *)pReq->pCont;

  SStreamObj *pStream = mndAcquireStream(pMnode, pMsg->streamName);

  if (pStream == NULL || pStream->uid != pMsg->streamId) {
    mError("start checkpointing failed since stream %s not found", pMsg->streamName);
    return -1;
  }

  // build new transaction:
  STrans *pTrans = mndTransCreate(pMnode, TRN_POLICY_RETRY, TRN_CONFLICT_DB_INSIDE, pReq, "stream-checkpoint");
  if (pTrans == NULL) return -1;
  mndTransSetDbName(pTrans, pStream->sourceDb, pStream->targetDb);
  if (mndTrancCheckConflict(pMnode, pTrans) != 0) {
    mndReleaseStream(pMnode, pStream);
    mndTransDrop(pTrans);
    return -1;
  }

  taosRLockLatch(&pStream->lock);
  // 1. redo action: broadcast checkpoint source msg for all source vg
  int32_t totLevel = taosArrayGetSize(pStream->tasks);
  for (int32_t i = 0; i < totLevel; i++) {
    SArray      *pLevel = taosArrayGetP(pStream->tasks, i);
    SStreamTask *pTask = taosArrayGetP(pLevel, 0);
    if (pTask->taskLevel == TASK_LEVEL__SOURCE) {
      int32_t sz = taosArrayGetSize(pLevel);
      for (int32_t j = 0; j < sz; j++) {
        SStreamTask *pTask = taosArrayGetP(pLevel, j);
        /*A(pTask->nodeId > 0);*/
        SVgObj *pVgObj = mndAcquireVgroup(pMnode, pTask->nodeId);
        if (pVgObj == NULL) {
          taosRUnLockLatch(&pStream->lock);
          mndReleaseStream(pMnode, pStream);
          mndTransDrop(pTrans);
          return -1;
        }

        void   *buf;
        int32_t tlen;
        if (mndBuildStreamCheckpointSourceReq(&buf, &tlen, pTask, pMsg) < 0) {
          taosRUnLockLatch(&pStream->lock);
          mndReleaseStream(pMnode, pStream);
          mndTransDrop(pTrans);
          return -1;
        }

        STransAction action = {0};
        action.epSet = mndGetVgroupEpset(pMnode, pVgObj);
        action.pCont = buf;
        action.contLen = tlen;
        action.msgType = TDMT_VND_STREAM_CHECK_POINT_SOURCE;

        mndReleaseVgroup(pMnode, pVgObj);

        if (mndTransAppendRedoAction(pTrans, &action) != 0) {
          taosMemoryFree(buf);
          taosRUnLockLatch(&pStream->lock);
          mndReleaseStream(pMnode, pStream);
          mndTransDrop(pTrans);
          return -1;
        }
      }
    }
  }
  // 2. reset tick
  atomic_store_64(&pStream->currentTick, 0);
  // 3. commit log: stream checkpoint info
  taosRUnLockLatch(&pStream->lock);

  if (mndTransPrepare(pMnode, pTrans) != 0) {
    mError("failed to prepare trans rebalance since %s", terrstr());
    mndTransDrop(pTrans);
    mndReleaseStream(pMnode, pStream);
    return -1;
  }

  mndReleaseStream(pMnode, pStream);
  mndTransDrop(pTrans);

  return 0;
}

#endif

static int32_t mndProcessDropStreamReq(SRpcMsg *pReq) {
  SMnode     *pMnode = pReq->info.node;
  SStreamObj *pStream = NULL;
  /*SDbObj     *pDb = NULL;*/
  /*SUserObj   *pUser = NULL;*/

  SMDropStreamReq dropReq = {0};
  if (tDeserializeSMDropStreamReq(pReq->pCont, pReq->contLen, &dropReq) < 0) {
    terrno = TSDB_CODE_INVALID_MSG;
    return -1;
  }

  pStream = mndAcquireStream(pMnode, dropReq.name);

  if (pStream == NULL) {
    if (dropReq.igNotExists) {
      mInfo("stream:%s, not exist, ignore not exist is set", dropReq.name);
      sdbRelease(pMnode->pSdb, pStream);
      return 0;
    } else {
      terrno = TSDB_CODE_MND_STREAM_NOT_EXIST;
      return -1;
    }
  }

  if (mndCheckDbPrivilegeByName(pMnode, pReq->info.conn.user, MND_OPER_WRITE_DB, pStream->targetDb) != 0) {
    sdbRelease(pMnode->pSdb, pStream);
    return -1;
  }

  STrans *pTrans = mndTransCreate(pMnode, TRN_POLICY_RETRY, TRN_CONFLICT_DB_INSIDE, pReq, "drop-stream");
  if (pTrans == NULL) {
    mError("stream:%s, failed to drop since %s", dropReq.name, terrstr());
    sdbRelease(pMnode->pSdb, pStream);
    return -1;
  }
  mInfo("trans:%d, used to drop stream:%s", pTrans->id, dropReq.name);

  mndTransSetDbName(pTrans, pStream->sourceDb, pStream->targetDb);
  if (mndTrancCheckConflict(pMnode, pTrans) != 0) {
    sdbRelease(pMnode->pSdb, pStream);
    mndTransDrop(pTrans);
    return -1;
  }

  // drop all tasks
  if (mndDropStreamTasks(pMnode, pTrans, pStream) < 0) {
    mError("stream:%s, failed to drop task since %s", dropReq.name, terrstr());
    sdbRelease(pMnode->pSdb, pStream);
    mndTransDrop(pTrans);
    return -1;
  }

  // drop stream
  if (mndPersistDropStreamLog(pMnode, pTrans, pStream) < 0) {
    sdbRelease(pMnode->pSdb, pStream);
    mndTransDrop(pTrans);
    return -1;
  }

  if (mndTransPrepare(pMnode, pTrans) != 0) {
    mError("trans:%d, failed to prepare drop stream trans since %s", pTrans->id, terrstr());
    sdbRelease(pMnode->pSdb, pStream);
    mndTransDrop(pTrans);
    return -1;
  }

  sdbRelease(pMnode->pSdb, pStream);
  mndTransDrop(pTrans);

  return TSDB_CODE_ACTION_IN_PROGRESS;
}

int32_t mndDropStreamByDb(SMnode *pMnode, STrans *pTrans, SDbObj *pDb) {
  SSdb *pSdb = pMnode->pSdb;
  void *pIter = NULL;

  while (1) {
    SStreamObj *pStream = NULL;
    pIter = sdbFetch(pSdb, SDB_STREAM, pIter, (void **)&pStream);
    if (pIter == NULL) break;

    if (pStream->sourceDbUid == pDb->uid || pStream->targetDbUid == pDb->uid) {
      if (pStream->sourceDbUid != pStream->targetDbUid) {
        sdbRelease(pSdb, pStream);
        sdbCancelFetch(pSdb, pIter);
        mError("db:%s, failed to drop stream:%s since sourceDbUid:%" PRId64 " not match with targetDbUid:%" PRId64,
               pDb->name, pStream->name, pStream->sourceDbUid, pStream->targetDbUid);
        terrno = TSDB_CODE_MND_STREAM_MUST_BE_DELETED;
        return -1;
      } else {
#if 0
        if (mndDropStreamTasks(pMnode, pTrans, pStream) < 0) {
          mError("stream:%s, failed to drop task since %s", pStream->name, terrstr());
          sdbRelease(pMnode->pSdb, pStream);
          sdbCancelFetch(pSdb, pIter);
          return -1;
        }
#endif
        if (mndPersistDropStreamLog(pMnode, pTrans, pStream) < 0) {
          sdbRelease(pSdb, pStream);
          sdbCancelFetch(pSdb, pIter);
          return -1;
        }
      }
    }

    sdbRelease(pSdb, pStream);
  }

  return 0;
}

static int32_t mndGetNumOfStreams(SMnode *pMnode, char *dbName, int32_t *pNumOfStreams) {
  SSdb   *pSdb = pMnode->pSdb;
  SDbObj *pDb = mndAcquireDb(pMnode, dbName);
  if (pDb == NULL) {
    terrno = TSDB_CODE_MND_DB_NOT_SELECTED;
    return -1;
  }

  int32_t numOfStreams = 0;
  void   *pIter = NULL;
  while (1) {
    SStreamObj *pStream = NULL;
    pIter = sdbFetch(pSdb, SDB_STREAM, pIter, (void **)&pStream);
    if (pIter == NULL) break;

    if (pStream->sourceDbUid == pDb->uid) {
      numOfStreams++;
    }

    sdbRelease(pSdb, pStream);
  }

  *pNumOfStreams = numOfStreams;
  mndReleaseDb(pMnode, pDb);
  return 0;
}

static int32_t mndRetrieveStream(SRpcMsg *pReq, SShowObj *pShow, SSDataBlock *pBlock, int32_t rows) {
  SMnode     *pMnode = pReq->info.node;
  SSdb       *pSdb = pMnode->pSdb;
  int32_t     numOfRows = 0;
  SStreamObj *pStream = NULL;

  while (numOfRows < rows) {
    pShow->pIter = sdbFetch(pSdb, SDB_STREAM, pShow->pIter, (void **)&pStream);
    if (pShow->pIter == NULL) break;

    SColumnInfoData *pColInfo;
    SName            n;
    int32_t          cols = 0;

    char streamName[TSDB_TABLE_NAME_LEN + VARSTR_HEADER_SIZE] = {0};
    STR_WITH_MAXSIZE_TO_VARSTR(streamName, mndGetDbStr(pStream->name), sizeof(streamName));
    pColInfo = taosArrayGet(pBlock->pDataBlock, cols++);
    colDataSetVal(pColInfo, numOfRows, (const char *)streamName, false);

    pColInfo = taosArrayGet(pBlock->pDataBlock, cols++);
    colDataSetVal(pColInfo, numOfRows, (const char *)&pStream->createTime, false);

    char sql[TSDB_SHOW_SQL_LEN + VARSTR_HEADER_SIZE] = {0};
    STR_WITH_MAXSIZE_TO_VARSTR(sql, pStream->sql, sizeof(sql));
    pColInfo = taosArrayGet(pBlock->pDataBlock, cols++);
    colDataSetVal(pColInfo, numOfRows, (const char *)sql, false);

    char status[20 + VARSTR_HEADER_SIZE] = {0};
    char status2[20] = {0};
    mndShowStreamStatus(status2, pStream);
    STR_WITH_MAXSIZE_TO_VARSTR(status, status2, sizeof(status));
    pColInfo = taosArrayGet(pBlock->pDataBlock, cols++);
    colDataSetVal(pColInfo, numOfRows, (const char *)&status, false);

    char sourceDB[TSDB_DB_NAME_LEN + VARSTR_HEADER_SIZE] = {0};
    STR_WITH_MAXSIZE_TO_VARSTR(sourceDB, mndGetDbStr(pStream->sourceDb), sizeof(sourceDB));
    pColInfo = taosArrayGet(pBlock->pDataBlock, cols++);
    colDataSetVal(pColInfo, numOfRows, (const char *)&sourceDB, false);

    char targetDB[TSDB_DB_NAME_LEN + VARSTR_HEADER_SIZE] = {0};
    STR_WITH_MAXSIZE_TO_VARSTR(targetDB, mndGetDbStr(pStream->targetDb), sizeof(targetDB));
    pColInfo = taosArrayGet(pBlock->pDataBlock, cols++);
    colDataSetVal(pColInfo, numOfRows, (const char *)&targetDB, false);

    if (pStream->targetSTbName[0] == 0) {
      pColInfo = taosArrayGet(pBlock->pDataBlock, cols++);
      colDataSetVal(pColInfo, numOfRows, NULL, true);
    } else {
      char targetSTB[TSDB_TABLE_NAME_LEN + VARSTR_HEADER_SIZE] = {0};
      STR_WITH_MAXSIZE_TO_VARSTR(targetSTB, mndGetStbStr(pStream->targetSTbName), sizeof(targetSTB));
      pColInfo = taosArrayGet(pBlock->pDataBlock, cols++);
      colDataSetVal(pColInfo, numOfRows, (const char *)&targetSTB, false);
    }

    pColInfo = taosArrayGet(pBlock->pDataBlock, cols++);
    colDataSetVal(pColInfo, numOfRows, (const char *)&pStream->watermark, false);

    char trigger[20 + VARSTR_HEADER_SIZE] = {0};
    char trigger2[20] = {0};
    mndShowStreamTrigger(trigger2, pStream);
    STR_WITH_MAXSIZE_TO_VARSTR(trigger, trigger2, sizeof(trigger));
    pColInfo = taosArrayGet(pBlock->pDataBlock, cols++);
    colDataSetVal(pColInfo, numOfRows, (const char *)&trigger, false);

    numOfRows++;
    sdbRelease(pSdb, pStream);
  }

  pShow->numOfRows += numOfRows;
  return numOfRows;
}

static void mndCancelGetNextStream(SMnode *pMnode, void *pIter) {
  SSdb *pSdb = pMnode->pSdb;
  sdbCancelFetch(pSdb, pIter);
}

static int32_t mndRetrieveStreamTask(SRpcMsg *pReq, SShowObj *pShow, SSDataBlock *pBlock, int32_t rowsCapacity) {
  SMnode     *pMnode = pReq->info.node;
  SSdb       *pSdb = pMnode->pSdb;
  int32_t     numOfRows = 0;
  SStreamObj *pStream = NULL;

  while (numOfRows < rowsCapacity) {
    pShow->pIter = sdbFetch(pSdb, SDB_STREAM, pShow->pIter, (void **)&pStream);
    if (pShow->pIter == NULL) break;

    // lock
    taosRLockLatch(&pStream->lock);
    // count task num
    int32_t sz = taosArrayGetSize(pStream->tasks);
    int32_t count = 0;
    for (int32_t i = 0; i < sz; i++) {
      SArray *pLevel = taosArrayGetP(pStream->tasks, i);
      count += taosArrayGetSize(pLevel);
    }

    if (numOfRows + count > rowsCapacity) {
      blockDataEnsureCapacity(pBlock, numOfRows + count);
    }
    // add row for each task
    for (int32_t i = 0; i < sz; i++) {
      SArray *pLevel = taosArrayGetP(pStream->tasks, i);
      int32_t levelCnt = taosArrayGetSize(pLevel);
      for (int32_t j = 0; j < levelCnt; j++) {
        SStreamTask *pTask = taosArrayGetP(pLevel, j);

        SColumnInfoData *pColInfo;
        int32_t          cols = 0;

        // stream name
        char streamName[TSDB_TABLE_NAME_LEN + VARSTR_HEADER_SIZE] = {0};
        STR_WITH_MAXSIZE_TO_VARSTR(streamName, mndGetDbStr(pStream->name), sizeof(streamName));
        pColInfo = taosArrayGet(pBlock->pDataBlock, cols++);
        colDataSetVal(pColInfo, numOfRows, (const char *)streamName, false);

        // task id
        pColInfo = taosArrayGet(pBlock->pDataBlock, cols++);
        colDataSetVal(pColInfo, numOfRows, (const char *)&pTask->taskId, false);

        // node type
        char nodeType[20 + VARSTR_HEADER_SIZE] = {0};
        varDataSetLen(nodeType, 5);
        pColInfo = taosArrayGet(pBlock->pDataBlock, cols++);
        if (pTask->nodeId > 0) {
          memcpy(varDataVal(nodeType), "vnode", 5);
        } else {
          memcpy(varDataVal(nodeType), "snode", 5);
        }
        colDataSetVal(pColInfo, numOfRows, nodeType, false);

        // node id
        pColInfo = taosArrayGet(pBlock->pDataBlock, cols++);
        int32_t nodeId = TMAX(pTask->nodeId, 0);
        colDataSetVal(pColInfo, numOfRows, (const char *)&nodeId, false);

        // level
        char level[20 + VARSTR_HEADER_SIZE] = {0};
        if (pTask->taskLevel == TASK_LEVEL__SOURCE) {
          memcpy(varDataVal(level), "source", 6);
          varDataSetLen(level, 6);
        } else if (pTask->taskLevel == TASK_LEVEL__AGG) {
          memcpy(varDataVal(level), "agg", 3);
          varDataSetLen(level, 3);
        } else if (pTask->taskLevel == TASK_LEVEL__SINK) {
          memcpy(varDataVal(level), "sink", 4);
          varDataSetLen(level, 4);
        } else if (pTask->taskLevel == TASK_LEVEL__SINK) {
        }
        pColInfo = taosArrayGet(pBlock->pDataBlock, cols++);
        colDataSetVal(pColInfo, numOfRows, (const char *)&level, false);

        // status
        char status[20 + VARSTR_HEADER_SIZE] = {0};
        char status2[20] = {0};
        strcpy(status, "normal");
        STR_WITH_MAXSIZE_TO_VARSTR(status, status2, sizeof(status));
        pColInfo = taosArrayGet(pBlock->pDataBlock, cols++);
        colDataSetVal(pColInfo, numOfRows, (const char *)&status, false);

        numOfRows++;
      }
    }

    // unlock
    taosRUnLockLatch(&pStream->lock);

    sdbRelease(pSdb, pStream);
  }

  pShow->numOfRows += numOfRows;
  return numOfRows;
}

static void mndCancelGetNextStreamTask(SMnode *pMnode, void *pIter) {
  SSdb *pSdb = pMnode->pSdb;
  sdbCancelFetch(pSdb, pIter);
}<|MERGE_RESOLUTION|>--- conflicted
+++ resolved
@@ -507,12 +507,8 @@
   SMCreateStbReq createReq = {0};
   tstrncpy(createReq.name, pStream->targetSTbName, TSDB_TABLE_FNAME_LEN);
   createReq.numOfColumns = pStream->outputSchema.nCols;
-<<<<<<< HEAD
-  createReq.pColumns = taosArrayInit_s(createReq.numOfColumns, sizeof(SField), createReq.numOfColumns);
-=======
   createReq.numOfTags = 1;  // group id
   createReq.pColumns = taosArrayInit_s(sizeof(SField), createReq.numOfColumns);
->>>>>>> c16bbfad
   // build fields
   for (int32_t i = 0; i < createReq.numOfColumns; i++) {
     SField *pField = taosArrayGet(createReq.pColumns, i);
@@ -521,14 +517,10 @@
     pField->type = pStream->outputSchema.pSchema[i].type;
     pField->bytes = pStream->outputSchema.pSchema[i].bytes;
   }
-<<<<<<< HEAD
-=======
-  createReq.pTags = taosArrayInit_s(sizeof(SField), 1);
->>>>>>> c16bbfad
 
   if (pStream->tagSchema.nCols == 0) {
     createReq.numOfTags = 1;
-    createReq.pTags = taosArrayInit_s(createReq.numOfTags, sizeof(SField), 1);
+    createReq.pTags = taosArrayInit_s(sizeof(SField), 1);
     // build tags
     SField *pField = taosArrayGet(createReq.pTags, 0);
     strcpy(pField->name, "group_id");
@@ -537,7 +529,7 @@
     pField->bytes = 8;
   } else {
     createReq.numOfTags = pStream->tagSchema.nCols;
-    createReq.pTags = taosArrayInit_s(createReq.numOfTags, sizeof(SField), createReq.numOfTags);
+    createReq.pTags = taosArrayInit_s(sizeof(SField), createReq.numOfTags);
     for (int32_t i = 0; i < createReq.numOfTags; i++) {
       SField *pField = taosArrayGet(createReq.pTags, i);
       pField->bytes = pStream->tagSchema.pSchema[i].bytes;
