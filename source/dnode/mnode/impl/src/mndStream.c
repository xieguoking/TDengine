--- conflicted
+++ resolved
@@ -37,9 +37,9 @@
 
 typedef struct SNodeEntry {
   int32_t nodeId;
-  bool    stageUpdated; // the stage has been updated due to the leader/follower change or node reboot.
-  SEpSet  epset;        // compare the epset to identify the vgroup tranferring between different dnodes.
-  int64_t hbTimestamp;  // second
+  bool    stageUpdated;  // the stage has been updated due to the leader/follower change or node reboot.
+  SEpSet  epset;         // compare the epset to identify the vgroup tranferring between different dnodes.
+  int64_t hbTimestamp;   // second
 } SNodeEntry;
 
 typedef struct SStreamExecNodeInfo {
@@ -56,8 +56,8 @@
   SArray   *pUpdateNodeList;  // SArray<SNodeUpdateInfo>
 } SVgroupChangeInfo;
 
-static int32_t                 mndNodeCheckSentinel = 0;
-static SStreamExecNodeInfo     execNodeList;
+static int32_t             mndNodeCheckSentinel = 0;
+static SStreamExecNodeInfo execNodeList;
 
 static int32_t mndStreamActionInsert(SSdb *pSdb, SStreamObj *pStream);
 static int32_t mndStreamActionDelete(SSdb *pSdb, SStreamObj *pStream);
@@ -87,8 +87,8 @@
 static void initTransAction(STransAction *pAction, void *pCont, int32_t contLen, int32_t msgType, const SEpSet *pEpset);
 static int32_t createStreamUpdateTrans(SMnode *pMnode, SStreamObj *pStream, SVgroupChangeInfo *pInfo);
 
-static void removeStreamTasksInBuf(SStreamObj* pStream, SStreamExecNodeInfo * pExecNode);
-static void keepStreamTasksInBuf(SStreamObj *pStream, SStreamExecNodeInfo *pExecNode);
+static void    removeStreamTasksInBuf(SStreamObj *pStream, SStreamExecNodeInfo *pExecNode);
+static void    keepStreamTasksInBuf(SStreamObj *pStream, SStreamExecNodeInfo *pExecNode);
 static int32_t removeExpirednodeEntryAndTask(SArray *pNodeSnapshot);
 
 int32_t mndInitStream(SMnode *pMnode) {
@@ -858,10 +858,10 @@
   tNameFromString(&name, createStreamReq.name, T_NAME_ACCT | T_NAME_DB);
   // reuse this function for stream
 
-  //TODO
+  // TODO
   if (createStreamReq.sql != NULL) {
-    auditRecord(pReq, pMnode->clusterId, "createStream", name.dbname, "",
-                createStreamReq.sql, strlen(createStreamReq.sql));
+    auditRecord(pReq, pMnode->clusterId, "createStream", name.dbname, "", createStreamReq.sql,
+                strlen(createStreamReq.sql));
   }
 _OVER:
   if (code != 0 && code != TSDB_CODE_ACTION_IN_PROGRESS) {
@@ -1079,11 +1079,8 @@
   pStream->checkpointId = chkptId;
   pStream->checkpointFreq = taosGetTimestampMs();
   pStream->currentTick = 0;
-<<<<<<< HEAD
-  //  3. commit log: stream checkpoint info
-=======
+
   // 3. commit log: stream checkpoint info
->>>>>>> 9f9fae3b
   pStream->version = pStream->version + 1;
 
   taosWUnLockLatch(&pStream->lock);
@@ -1146,8 +1143,8 @@
       return 0;
     }
 
-    for(int32_t i = 0; i < taosArrayGetSize(execNodeList.pNodeEntryList); ++i) {
-      SNodeEntry* pNodeEntry = taosArrayGet(execNodeList.pNodeEntryList, i);
+    for (int32_t i = 0; i < taosArrayGetSize(execNodeList.pNodeEntryList); ++i) {
+      SNodeEntry *pNodeEntry = taosArrayGet(execNodeList.pNodeEntryList, i);
       if (pNodeEntry->stageUpdated) {
         mDebug("stream task not ready due to node update detected, checkpoint not issued");
         return 0;
@@ -1173,15 +1170,15 @@
 
     taosThreadMutexLock(&execNodeList.lock);
     for (int32_t i = 0; i < taosArrayGetSize(execNodeList.pTaskList); ++i) {
-      STaskId *p = taosArrayGet(execNodeList.pTaskList, i);
-      STaskStatusEntry* pEntry = taosHashGet(execNodeList.pTaskMap, p, sizeof(*p));
+      STaskId          *p = taosArrayGet(execNodeList.pTaskList, i);
+      STaskStatusEntry *pEntry = taosHashGet(execNodeList.pTaskMap, p, sizeof(*p));
       if (pEntry == NULL) {
         continue;
       }
 
       if (pEntry->status != TASK_STATUS__NORMAL) {
         mDebug("s-task:0x%" PRIx64 "-0x%x (nodeId:%d) status:%s not ready, checkpoint msg not issued",
-              pEntry->id.streamId, (int32_t)pEntry->id.taskId, 0, streamGetTaskStatusStr(pEntry->status));
+               pEntry->id.streamId, (int32_t)pEntry->id.taskId, 0, streamGetTaskStatusStr(pEntry->status));
         ready = false;
         break;
       }
@@ -1533,13 +1530,13 @@
         // status
         char status[20 + VARSTR_HEADER_SIZE] = {0};
 
-        STaskId id = {.streamId = pTask->id.streamId, .taskId = pTask->id.taskId};
-        STaskStatusEntry* pe = taosHashGet(execNodeList.pTaskMap, &id, sizeof(id));
+        STaskId           id = {.streamId = pTask->id.streamId, .taskId = pTask->id.taskId};
+        STaskStatusEntry *pe = taosHashGet(execNodeList.pTaskMap, &id, sizeof(id));
         if (pe == NULL) {
           continue;
         }
 
-        const char* pStatus = streamGetTaskStatusStr(pe->status);
+        const char *pStatus = streamGetTaskStatusStr(pe->status);
         STR_TO_VARSTR(status, pStatus);
 
         // status
@@ -1551,24 +1548,24 @@
         colDataSetVal(pColInfo, numOfRows, (const char *)&pe->stage, false);
 
         // input queue
-        char vbuf[30] = {0};
-        char buf[25] = {0};
-        const char* queueInfoStr = "%4.2fMiB (%5.2f%)";
+        char        vbuf[30] = {0};
+        char        buf[25] = {0};
+        const char *queueInfoStr = "%4.2fMiB (%5.2f%)";
         sprintf(buf, queueInfoStr, pe->inputQUsed, pe->inputRate);
         STR_TO_VARSTR(vbuf, buf);
 
         pColInfo = taosArrayGet(pBlock->pDataBlock, cols++);
-        colDataSetVal(pColInfo, numOfRows, (const char*)vbuf, false);
+        colDataSetVal(pColInfo, numOfRows, (const char *)vbuf, false);
 
         // output queue
-//        sprintf(buf, queueInfoStr, pe->outputQUsed, pe->outputRate);
-//        STR_TO_VARSTR(vbuf, buf);
-
-//        pColInfo = taosArrayGet(pBlock->pDataBlock, cols++);
-//        colDataSetVal(pColInfo, numOfRows, (const char*)vbuf, false);
+        //        sprintf(buf, queueInfoStr, pe->outputQUsed, pe->outputRate);
+        //        STR_TO_VARSTR(vbuf, buf);
+
+        //        pColInfo = taosArrayGet(pBlock->pDataBlock, cols++);
+        //        colDataSetVal(pColInfo, numOfRows, (const char*)vbuf, false);
 
         if (pTask->info.taskLevel == TASK_LEVEL__SINK) {
-          const char* sinkStr = "%.2fMiB";
+          const char *sinkStr = "%.2fMiB";
           sprintf(buf, sinkStr, pe->sinkDataSize);
         } else if (pTask->info.taskLevel == TASK_LEVEL__SOURCE) {
           // offset info
@@ -1579,7 +1576,7 @@
         STR_TO_VARSTR(vbuf, buf);
 
         pColInfo = taosArrayGet(pBlock->pDataBlock, cols++);
-        colDataSetVal(pColInfo, numOfRows, (const char*)vbuf, false);
+        colDataSetVal(pColInfo, numOfRows, (const char *)vbuf, false);
 
         numOfRows++;
       }
@@ -1623,7 +1620,7 @@
 }
 
 int32_t mndPauseAllStreamTasks(STrans *pTrans, SStreamObj *pStream) {
-  SArray* tasks = pStream->tasks;
+  SArray *tasks = pStream->tasks;
 
   int32_t size = taosArrayGetSize(tasks);
   for (int32_t i = 0; i < size; i++) {
@@ -1936,7 +1933,7 @@
 // todo extract method: traverse stream tasks
 // build trans to update the epset
 static int32_t createStreamUpdateTrans(SMnode *pMnode, SStreamObj *pStream, SVgroupChangeInfo *pInfo) {
-  STrans* pTrans = doCreateTrans(pMnode, pStream, "stream-task-update");
+  STrans *pTrans = doCreateTrans(pMnode, pStream, "stream-task-update");
   if (pTrans == NULL) {
     return terrno;
   }
@@ -2160,17 +2157,17 @@
   }
 }
 
-static int32_t doRemoveFromTask(SStreamExecNodeInfo* pExecNode, STaskId* pRemovedId) {
+static int32_t doRemoveFromTask(SStreamExecNodeInfo *pExecNode, STaskId *pRemovedId) {
   void *p = taosHashGet(pExecNode->pTaskMap, pRemovedId, sizeof(*pRemovedId));
 
   if (p != NULL) {
     taosHashRemove(pExecNode->pTaskMap, pRemovedId, sizeof(*pRemovedId));
 
-    for(int32_t k = 0; k < taosArrayGetSize(pExecNode->pTaskList); ++k) {
-      STaskId* pId = taosArrayGet(pExecNode->pTaskList, k);
+    for (int32_t k = 0; k < taosArrayGetSize(pExecNode->pTaskList); ++k) {
+      STaskId *pId = taosArrayGet(pExecNode->pTaskList, k);
       if (pId->taskId == pRemovedId->taskId && pId->streamId == pRemovedId->streamId) {
         taosArrayRemove(pExecNode->pTaskList, k);
-        mInfo("s-task:0x%x removed from buffer, remain:%d", (int32_t) pRemovedId->taskId,
+        mInfo("s-task:0x%x removed from buffer, remain:%d", (int32_t)pRemovedId->taskId,
               (int32_t)taosArrayGetSize(pExecNode->pTaskList));
         break;
       }
@@ -2179,11 +2176,11 @@
   return 0;
 }
 
-static bool taskNodeExists(SArray* pList, int32_t nodeId) {
+static bool taskNodeExists(SArray *pList, int32_t nodeId) {
   size_t num = taosArrayGetSize(pList);
 
-  for(int32_t i = 0; i < num; ++i) {
-    SNodeEntry* pEntry = taosArrayGet(pList, i);
+  for (int32_t i = 0; i < num; ++i) {
+    SNodeEntry *pEntry = taosArrayGet(pList, i);
     if (pEntry->nodeId == nodeId) {
       return true;
     }
@@ -2193,12 +2190,12 @@
 }
 
 int32_t removeExpirednodeEntryAndTask(SArray *pNodeSnapshot) {
-  SArray* pRemoveTaskList = taosArrayInit(4, sizeof(STaskId));
+  SArray *pRemoveTaskList = taosArrayInit(4, sizeof(STaskId));
 
   int32_t numOfTask = taosArrayGetSize(execNodeList.pTaskList);
-  for(int32_t i = 0; i < numOfTask; ++i) {
-    STaskId* pId = taosArrayGet(execNodeList.pTaskList, i);
-    STaskStatusEntry* pEntry = taosHashGet(execNodeList.pTaskMap, pId, sizeof(*pId));
+  for (int32_t i = 0; i < numOfTask; ++i) {
+    STaskId          *pId = taosArrayGet(execNodeList.pTaskList, i);
+    STaskStatusEntry *pEntry = taosHashGet(execNodeList.pTaskMap, pId, sizeof(*pId));
 
     bool existed = taskNodeExists(pNodeSnapshot, pEntry->nodeId);
     if (!existed) {
@@ -2206,21 +2203,21 @@
     }
   }
 
-  for(int32_t i = 0; i < taosArrayGetSize(pRemoveTaskList); ++i) {
-    STaskId* pId = taosArrayGet(pRemoveTaskList, i);
+  for (int32_t i = 0; i < taosArrayGetSize(pRemoveTaskList); ++i) {
+    STaskId *pId = taosArrayGet(pRemoveTaskList, i);
     doRemoveFromTask(&execNodeList, pId);
   }
 
   mDebug("remove invalid stream tasks:%d, remain:%d", (int32_t)taosArrayGetSize(pRemoveTaskList),
-         (int32_t) taosArrayGetSize(execNodeList.pTaskList));
+         (int32_t)taosArrayGetSize(execNodeList.pTaskList));
 
   int32_t size = taosArrayGetSize(pNodeSnapshot);
-  SArray* pValidNodeEntryList = taosArrayInit(4, sizeof(SNodeEntry));
-  for(int32_t i = 0; i < taosArrayGetSize(execNodeList.pNodeEntryList); ++i) {
-    SNodeEntry* p = taosArrayGet(execNodeList.pNodeEntryList, i);
-
-    for(int32_t j = 0; j < size; ++j) {
-      SNodeEntry* pEntry = taosArrayGet(pNodeSnapshot, j);
+  SArray *pValidNodeEntryList = taosArrayInit(4, sizeof(SNodeEntry));
+  for (int32_t i = 0; i < taosArrayGetSize(execNodeList.pNodeEntryList); ++i) {
+    SNodeEntry *p = taosArrayGet(execNodeList.pNodeEntryList, i);
+
+    for (int32_t j = 0; j < size; ++j) {
+      SNodeEntry *pEntry = taosArrayGet(pNodeSnapshot, j);
       if (pEntry->nodeId == p->nodeId) {
         taosArrayPush(pValidNodeEntryList, p);
         break;
@@ -2327,7 +2324,7 @@
       SStreamTask *pTask = taosArrayGetP(pLevel, j);
 
       STaskId id = {.streamId = pTask->id.streamId, .taskId = pTask->id.taskId};
-      void *p = taosHashGet(pExecNode->pTaskMap, &id, sizeof(id));
+      void   *p = taosHashGet(pExecNode->pTaskMap, &id, sizeof(id));
       if (p == NULL) {
         STaskStatusEntry entry = {0};
         streamTaskStatusInit(&entry, pTask);
@@ -2341,7 +2338,7 @@
   }
 }
 
-void removeStreamTasksInBuf(SStreamObj* pStream, SStreamExecNodeInfo * pExecNode) {
+void removeStreamTasksInBuf(SStreamObj *pStream, SStreamExecNodeInfo *pExecNode) {
   int32_t level = taosArrayGetSize(pStream->tasks);
   for (int32_t i = 0; i < level; i++) {
     SArray *pLevel = taosArrayGetP(pStream->tasks, i);
@@ -2351,12 +2348,12 @@
       SStreamTask *pTask = taosArrayGetP(pLevel, j);
 
       STaskId id = {.streamId = pTask->id.streamId, .taskId = pTask->id.taskId};
-      void *p = taosHashGet(pExecNode->pTaskMap, &id, sizeof(id));
+      void   *p = taosHashGet(pExecNode->pTaskMap, &id, sizeof(id));
       if (p != NULL) {
         taosHashRemove(pExecNode->pTaskMap, &id, sizeof(id));
 
-        for(int32_t k = 0; k < taosArrayGetSize(pExecNode->pTaskList); ++k) {
-          STaskId* pId = taosArrayGet(pExecNode->pTaskList, k);
+        for (int32_t k = 0; k < taosArrayGetSize(pExecNode->pTaskList); ++k) {
+          STaskId *pId = taosArrayGet(pExecNode->pTaskList, k);
           if (pId->taskId == id.taskId && pId->streamId == id.streamId) {
             taosArrayRemove(pExecNode->pTaskList, k);
             mInfo("s-task:0x%x removed from buffer, remain:%d", (int32_t)id.taskId,
@@ -2364,7 +2361,6 @@
             break;
           }
         }
-
       }
     }
   }
@@ -2372,7 +2368,7 @@
   ASSERT(taosHashGetSize(pExecNode->pTaskMap) == taosArrayGetSize(pExecNode->pTaskList));
 }
 
-static STrans* doCreateTrans(SMnode* pMnode, SStreamObj* pStream, const char* name) {
+static STrans *doCreateTrans(SMnode *pMnode, SStreamObj *pStream, const char *name) {
   STrans *pTrans = mndTransCreate(pMnode, TRN_POLICY_RETRY, TRN_CONFLICT_DB_INSIDE, NULL, name);
   if (pTrans == NULL) {
     mError("failed to build trans:%s, reason: %s", name, tstrerror(TSDB_CODE_OUT_OF_MEMORY));
@@ -2394,7 +2390,7 @@
   return pTrans;
 }
 
-int32_t createStreamResetStatusTrans(SMnode* pMnode, SStreamObj* pStream) {
+int32_t createStreamResetStatusTrans(SMnode *pMnode, SStreamObj *pStream) {
   STrans *pTrans = doCreateTrans(pMnode, pStream, "stream-task-reset");
   if (pTrans == NULL) {
     return terrno;
@@ -2411,7 +2407,7 @@
       SStreamTask *pTask = taosArrayGetP(pLevel, k);
 
       // todo extract method, with pause stream task
-      SVResetStreamTaskReq* pReq = taosMemoryCalloc(1, sizeof(SVResetStreamTaskReq));
+      SVResetStreamTaskReq *pReq = taosMemoryCalloc(1, sizeof(SVResetStreamTaskReq));
       if (pReq == NULL) {
         terrno = TSDB_CODE_OUT_OF_MEMORY;
         mError("failed to malloc in reset stream, size:%" PRIzu ", code:%s", sizeof(SVResetStreamTaskReq),
@@ -2455,14 +2451,14 @@
   return TSDB_CODE_ACTION_IN_PROGRESS;
 }
 
-int32_t mndResetFromCheckpoint(SMnode* pMnode) {
+int32_t mndResetFromCheckpoint(SMnode *pMnode) {
   // find the checkpoint trans id
   int32_t transId = 0;
 
   {
     SSdb   *pSdb = pMnode->pSdb;
     STrans *pTrans = NULL;
-    void* pIter = NULL;
+    void   *pIter = NULL;
     while (1) {
       pIter = sdbFetch(pSdb, SDB_TRANS, pIter, (void **)&pTrans);
       if (pIter == NULL) {
@@ -2485,11 +2481,11 @@
     return TSDB_CODE_SUCCESS;
   }
 
-  STrans* pTrans = mndAcquireTrans(pMnode, transId);
+  STrans *pTrans = mndAcquireTrans(pMnode, transId);
   mndKillTrans(pMnode, pTrans);
 
   // set all tasks status to be normal, refactor later to be stream level, instead of vnode level.
-  SSdb *pSdb = pMnode->pSdb;
+  SSdb       *pSdb = pMnode->pSdb;
   SStreamObj *pStream = NULL;
   void       *pIter = NULL;
   while (1) {
@@ -2536,25 +2532,19 @@
 
   for (int32_t i = 0; i < req.numOfTasks; ++i) {
     STaskStatusEntry *p = taosArrayGet(req.pTaskStatus, i);
-<<<<<<< HEAD
-    int64_t           k[2] = {p->streamId, p->taskId};
-    int32_t          *index = taosHashGet(execNodeList.pTaskMap, &k, sizeof(k));
-    if (index == NULL) {
-=======
     STaskStatusEntry *pEntry = taosHashGet(execNodeList.pTaskMap, &p->id, sizeof(p->id));
     if (pEntry == NULL) {
       mError("s-task:0x%" PRIx64 " not found in mnode task list", p->id.taskId);
->>>>>>> 9f9fae3b
       continue;
     }
 
     if (p->stage != pEntry->stage && pEntry->stage != -1) {
       int32_t numOfNodes = taosArrayGetSize(execNodeList.pNodeEntryList);
-      for(int32_t j = 0; j < numOfNodes; ++j) {
-        SNodeEntry* pNodeEntry = taosArrayGet(execNodeList.pNodeEntryList, j);
+      for (int32_t j = 0; j < numOfNodes; ++j) {
+        SNodeEntry *pNodeEntry = taosArrayGet(execNodeList.pNodeEntryList, j);
         if (pNodeEntry->nodeId == pEntry->nodeId) {
-          mInfo("vgId:%d stage updated, from %d to %d, nodeUpdate trigger by s-task:0x%" PRIx64,
-                pEntry->nodeId, pEntry->stage, p->stage, pEntry->id.taskId);
+          mInfo("vgId:%d stage updated, from %d to %d, nodeUpdate trigger by s-task:0x%" PRIx64, pEntry->nodeId,
+                pEntry->stage, p->stage, pEntry->id.taskId);
 
           pNodeEntry->stageUpdated = true;
           pEntry->stage = p->stage;
@@ -2578,7 +2568,7 @@
 
     pEntry->status = p->status;
     if (p->status != TASK_STATUS__NORMAL) {
-      mDebug("received s-task:0x%"PRIx64" not in ready status:%s", p->id.taskId, streamGetTaskStatusStr(p->status));
+      mDebug("received s-task:0x%" PRIx64 " not in ready status:%s", p->id.taskId, streamGetTaskStatusStr(p->status));
     }
   }
 
@@ -2586,11 +2576,11 @@
   // kill the checkpoint trans and then set all tasks status to be normal
   if (checkpointFailed && activeCheckpointId != 0) {
     if (execNodeList.activeCheckpoint != activeCheckpointId) {
-      mInfo("checkpointId:%"PRId64" failed, issue task-reset trans to reset all tasks status", activeCheckpointId);
+      mInfo("checkpointId:%" PRId64 " failed, issue task-reset trans to reset all tasks status", activeCheckpointId);
       execNodeList.activeCheckpoint = activeCheckpointId;
       mndResetFromCheckpoint(pMnode);
     } else {
-      mDebug("checkpoint:%"PRId64" reset has issued already, ignore it", activeCheckpointId);
+      mDebug("checkpoint:%" PRId64 " reset has issued already, ignore it", activeCheckpointId);
     }
   }
 
