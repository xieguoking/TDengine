--- conflicted
+++ resolved
@@ -343,9 +343,9 @@
   }
 
   int32_t numOfNULL = taosArrayGetSize(pCreate->fillNullCols);
-  if(numOfNULL > 0) {
+  if (numOfNULL > 0) {
     pObj->outputSchema.nCols += numOfNULL;
-    SSchema* pFullSchema = taosMemoryCalloc(pObj->outputSchema.nCols, sizeof(SSchema));
+    SSchema *pFullSchema = taosMemoryCalloc(pObj->outputSchema.nCols, sizeof(SSchema));
     if (!pFullSchema) {
       goto FAIL;
     }
@@ -353,10 +353,10 @@
     int32_t nullIndex = 0;
     int32_t dataIndex = 0;
     for (int16_t i = 0; i < pObj->outputSchema.nCols; i++) {
-      SColLocation* pos = taosArrayGet(pCreate->fillNullCols, nullIndex);
+      SColLocation *pos = taosArrayGet(pCreate->fillNullCols, nullIndex);
       if (i < pos->slotId) {
         pFullSchema[i].bytes = pObj->outputSchema.pSchema[dataIndex].bytes;
-        pFullSchema[i].colId = i + 1; // pObj->outputSchema.pSchema[dataIndex].colId;
+        pFullSchema[i].colId = i + 1;  // pObj->outputSchema.pSchema[dataIndex].colId;
         pFullSchema[i].flags = pObj->outputSchema.pSchema[dataIndex].flags;
         strcpy(pFullSchema[i].name, pObj->outputSchema.pSchema[dataIndex].name);
         pFullSchema[i].type = pObj->outputSchema.pSchema[dataIndex].type;
@@ -507,12 +507,7 @@
   SMCreateStbReq createReq = {0};
   tstrncpy(createReq.name, pStream->targetSTbName, TSDB_TABLE_FNAME_LEN);
   createReq.numOfColumns = pStream->outputSchema.nCols;
-<<<<<<< HEAD
-  createReq.pColumns = taosArrayInit(createReq.numOfColumns, sizeof(SField));
-=======
-  createReq.numOfTags = 1;  // group id
   createReq.pColumns = taosArrayInit_s(createReq.numOfColumns, sizeof(SField), createReq.numOfColumns);
->>>>>>> 16bc8cb5
   // build fields
   for (int32_t i = 0; i < createReq.numOfColumns; i++) {
     SField *pField = taosArrayGet(createReq.pColumns, i);
@@ -521,12 +516,10 @@
     pField->type = pStream->outputSchema.pSchema[i].type;
     pField->bytes = pStream->outputSchema.pSchema[i].bytes;
   }
-<<<<<<< HEAD
 
   if (pStream->tagSchema.nCols == 0) {
     createReq.numOfTags = 1;
-    createReq.pTags = taosArrayInit(createReq.numOfTags, sizeof(SField));
-    taosArraySetSize(createReq.pTags, createReq.numOfTags);
+    createReq.pTags = taosArrayInit_s(createReq.numOfTags, sizeof(SField), 1);
     // build tags
     SField *pField = taosArrayGet(createReq.pTags, 0);
     strcpy(pField->name, "group_id");
@@ -535,8 +528,7 @@
     pField->bytes = 8;
   } else {
     createReq.numOfTags = pStream->tagSchema.nCols;
-    createReq.pTags = taosArrayInit(createReq.numOfTags, sizeof(SField));
-    taosArraySetSize(createReq.pTags, createReq.numOfTags);
+    createReq.pTags = taosArrayInit_s(createReq.numOfTags, sizeof(SField), createReq.numOfTags);
     for (int32_t i = 0; i < createReq.numOfTags; i++) {
       SField *pField = taosArrayGet(createReq.pTags, i);
       pField->bytes = pStream->tagSchema.pSchema[i].bytes;
@@ -545,16 +537,6 @@
       tstrncpy(pField->name, pStream->tagSchema.pSchema[i].name, TSDB_COL_NAME_LEN);
     }
   }
-=======
-  createReq.pTags = taosArrayInit_s(createReq.numOfTags, sizeof(SField), 1);
-
-  // build tags
-  SField *pField = taosArrayGet(createReq.pTags, 0);
-  strcpy(pField->name, "group_id");
-  pField->type = TSDB_DATA_TYPE_UBIGINT;
-  pField->flags = 0;
-  pField->bytes = 8;
->>>>>>> 16bc8cb5
 
   if (mndCheckCreateStbReq(&createReq) != 0) {
     goto _OVER;
@@ -743,7 +725,8 @@
   if (mndTrancCheckConflict(pMnode, pTrans) != 0) goto _OVER;
 
   // create stb for stream
-  if (createStreamReq.createStb == STREAM_CREATE_STABLE_TRUE && mndCreateStbForStream(pMnode, pTrans, &streamObj, pReq->info.conn.user) < 0) {
+  if (createStreamReq.createStb == STREAM_CREATE_STABLE_TRUE &&
+      mndCreateStbForStream(pMnode, pTrans, &streamObj, pReq->info.conn.user) < 0) {
     mError("trans:%d, failed to create stb for stream %s since %s", pTrans->id, createStreamReq.name, terrstr());
     mndTransDrop(pTrans);
     goto _OVER;
