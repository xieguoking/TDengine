--- conflicted
+++ resolved
@@ -437,13 +437,6 @@
     goto _OVER;
   }
 
-<<<<<<< HEAD
-  if (mndCheckDbPrivilege(pMnode, user, MND_OPER_WRITE_DB, pDb) != 0) {
-    goto _OVER;
-  }
-
-=======
->>>>>>> 43f1d411
   int32_t numOfStbs = -1;
   if (mndGetNumOfStbs(pMnode, pDb->name, &numOfStbs) != 0) {
     goto _OVER;
@@ -545,22 +538,6 @@
     goto _OVER;
   }
 
-<<<<<<< HEAD
-  // TODO check read auth for source and write auth for target
-#if 0
-  pDb = mndAcquireDb(pMnode, createStreamReq.sourceDB);
-  if (pDb == NULL) {
-    terrno = TSDB_CODE_MND_DB_NOT_SELECTED;
-    goto _OVER;
-  }
-
-  if (mndCheckDbPrivilege(pMnode, pReq->info.conn.user, MND_OPER_WRITE_DB, pDb) != 0) {
-    goto _OVER;
-  }
-#endif
-
-=======
->>>>>>> 43f1d411
   // build stream obj from request
   SStreamObj streamObj = {0};
   if (mndBuildStreamObjFromCreateReq(pMnode, &streamObj, &createStreamReq) < 0) {
