--- conflicted
+++ resolved
@@ -1506,15 +1506,11 @@
       }
     }
 
-<<<<<<< HEAD
+    destroyStreamTaskIter(pIter);
     pBlock->info.rows = numOfRows;
 
     // unlock
-=======
-    destroyStreamTaskIter(pIter);
->>>>>>> 8beb2902
     taosRUnLockLatch(&pStream->lock);
-
     sdbRelease(pSdb, pStream);
   }
 
