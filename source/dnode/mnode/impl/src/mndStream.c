--- conflicted
+++ resolved
@@ -700,22 +700,8 @@
   STransAction action = {0};
   SEpSet  epset = {0};
   if(pTask->info.nodeId == SNODE_HANDLE){
-<<<<<<< HEAD
-    SSnodeObj *pObj = NULL;
-    void  *pIter = NULL;
-    while (1) {
-      pIter = sdbFetch(pMnode->pSdb, SDB_SNODE, pIter, (void **)&pObj);
-      if (pIter == NULL) {
-        break;
-      }
-
-      addEpIntoEpSet(&epset, pObj->pDnode->fqdn, pObj->pDnode->port);
-      sdbRelease(pMnode->pSdb, pObj);
-    }
-=======
     SSnodeObj* pObj = mndAcquireSnode(pMnode, pTask->info.nodeId);
     addEpIntoEpSet(&epset, pObj->pDnode->fqdn, pObj->pDnode->port);
->>>>>>> b6f007b0
   }else{
     SVgObj *pVgObj = mndAcquireVgroup(pMnode, pTask->info.nodeId);
     epset = mndGetVgroupEpset(pMnode, pVgObj);
