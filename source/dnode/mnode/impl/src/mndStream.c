/*
 * Copyright (c) 2019 TAOS Data, Inc. <jhtao@taosdata.com>
 *
 * This program is free software: you can use, redistribute, and/or modify
 * it under the terms of the GNU Affero General Public License, version 3
 * or later ("AGPL"), as published by the Free Software Foundation.
 *
 * This program is distributed in the hope that it will be useful, but WITHOUT
 * ANY WARRANTY; without even the implied warranty of MERCHANTABILITY or
 * FITNESS FOR A PARTICULAR PURPOSE.
 *
 * You should have received a copy of the GNU Affero General Public License
 * along with this program. If not, see <http://www.gnu.org/licenses/>.
 */

#include "mndStream.h"
#include "mndAuth.h"
#include "mndDb.h"
#include "mndDnode.h"
#include "mndMnode.h"
#include "mndScheduler.h"
#include "mndShow.h"
#include "mndStb.h"
#include "mndTopic.h"
#include "mndTrans.h"
#include "mndUser.h"
#include "mndVgroup.h"
#include "tname.h"

#define MND_STREAM_VER_NUMBER   1
#define MND_STREAM_RESERVE_SIZE 64

static int32_t mndStreamActionInsert(SSdb *pSdb, SStreamObj *pStream);
static int32_t mndStreamActionDelete(SSdb *pSdb, SStreamObj *pStream);
static int32_t mndStreamActionUpdate(SSdb *pSdb, SStreamObj *pStream, SStreamObj *pNewStream);
static int32_t mndProcessCreateStreamReq(SNodeMsg *pReq);
static int32_t mndProcessTaskDeployInternalRsp(SNodeMsg *pRsp);
/*static int32_t mndProcessDropStreamReq(SNodeMsg *pReq);*/
/*static int32_t mndProcessDropStreamInRsp(SNodeMsg *pRsp);*/
static int32_t mndProcessStreamMetaReq(SNodeMsg *pReq);
static int32_t mndGetStreamMeta(SNodeMsg *pReq, SShowObj *pShow, STableMetaRsp *pMeta);
static int32_t mndRetrieveStream(SNodeMsg *pReq, SShowObj *pShow, char *data, int32_t rows);
static void    mndCancelGetNextStream(SMnode *pMnode, void *pIter);

int32_t mndInitStream(SMnode *pMnode) {
  SSdbTable table = {.sdbType = SDB_STREAM,
                     .keyType = SDB_KEY_BINARY,
                     .encodeFp = (SdbEncodeFp)mndStreamActionEncode,
                     .decodeFp = (SdbDecodeFp)mndStreamActionDecode,
                     .insertFp = (SdbInsertFp)mndStreamActionInsert,
                     .updateFp = (SdbUpdateFp)mndStreamActionUpdate,
                     .deleteFp = (SdbDeleteFp)mndStreamActionDelete};

  mndSetMsgHandle(pMnode, TDMT_MND_CREATE_STREAM, mndProcessCreateStreamReq);
  mndSetMsgHandle(pMnode, TDMT_VND_TASK_DEPLOY_RSP, mndProcessTaskDeployInternalRsp);
  mndSetMsgHandle(pMnode, TDMT_SND_TASK_DEPLOY_RSP, mndProcessTaskDeployInternalRsp);
  /*mndSetMsgHandle(pMnode, TDMT_MND_DROP_STREAM, mndProcessDropStreamReq);*/
  /*mndSetMsgHandle(pMnode, TDMT_MND_DROP_STREAM_RSP, mndProcessDropStreamInRsp);*/

  mndAddShowMetaHandle(pMnode, TSDB_MGMT_TABLE_TP, mndGetStreamMeta);
  mndAddShowRetrieveHandle(pMnode, TSDB_MGMT_TABLE_TP, mndRetrieveStream);
  mndAddShowFreeIterHandle(pMnode, TSDB_MGMT_TABLE_TP, mndCancelGetNextStream);

  return sdbSetTable(pMnode->pSdb, table);
}

void mndCleanupStream(SMnode *pMnode) {}

SSdbRaw *mndStreamActionEncode(SStreamObj *pStream) {
  terrno = TSDB_CODE_OUT_OF_MEMORY;
  void *buf = NULL;

  SCoder encoder;
  tCoderInit(&encoder, TD_LITTLE_ENDIAN, NULL, 0, TD_ENCODER);
  if (tEncodeSStreamObj(&encoder, pStream) < 0) {
    tCoderClear(&encoder);
    goto STREAM_ENCODE_OVER;
  }
  int32_t tlen = encoder.pos;
  tCoderClear(&encoder);

  int32_t  size = sizeof(int32_t) + tlen + MND_STREAM_RESERVE_SIZE;
  SSdbRaw *pRaw = sdbAllocRaw(SDB_STREAM, MND_STREAM_VER_NUMBER, size);
  if (pRaw == NULL) goto STREAM_ENCODE_OVER;

  buf = malloc(tlen);
  if (buf == NULL) goto STREAM_ENCODE_OVER;

  tCoderInit(&encoder, TD_LITTLE_ENDIAN, buf, tlen, TD_ENCODER);
  if (tEncodeSStreamObj(&encoder, pStream) < 0) {
    tCoderClear(&encoder);
    goto STREAM_ENCODE_OVER;
  }
  tCoderClear(&encoder);

  int32_t dataPos = 0;
  SDB_SET_INT32(pRaw, dataPos, tlen, STREAM_ENCODE_OVER);
  SDB_SET_BINARY(pRaw, dataPos, buf, tlen, STREAM_ENCODE_OVER);
  SDB_SET_DATALEN(pRaw, dataPos, STREAM_ENCODE_OVER);

  terrno = TSDB_CODE_SUCCESS;

STREAM_ENCODE_OVER:
  tfree(buf);
  if (terrno != TSDB_CODE_SUCCESS) {
    mError("stream:%s, failed to encode to raw:%p since %s", pStream->name, pRaw, terrstr());
    sdbFreeRaw(pRaw);
    return NULL;
  }

  mTrace("stream:%s, encode to raw:%p, row:%p", pStream->name, pRaw, pStream);
  return pRaw;
}

SSdbRow *mndStreamActionDecode(SSdbRaw *pRaw) {
  terrno = TSDB_CODE_OUT_OF_MEMORY;
  void *buf = NULL;

  int8_t sver = 0;
  if (sdbGetRawSoftVer(pRaw, &sver) != 0) goto STREAM_DECODE_OVER;

  if (sver != MND_STREAM_VER_NUMBER) {
    terrno = TSDB_CODE_SDB_INVALID_DATA_VER;
    goto STREAM_DECODE_OVER;
  }

  int32_t  size = sizeof(SStreamObj);
  SSdbRow *pRow = sdbAllocRow(size);
  if (pRow == NULL) goto STREAM_DECODE_OVER;

  SStreamObj *pStream = sdbGetRowObj(pRow);
  if (pStream == NULL) goto STREAM_DECODE_OVER;

  int32_t tlen;
  int32_t dataPos = 0;
  SDB_GET_INT32(pRaw, dataPos, &tlen, STREAM_DECODE_OVER);
  buf = malloc(tlen + 1);
  if (buf == NULL) goto STREAM_DECODE_OVER;
  SDB_GET_BINARY(pRaw, dataPos, buf, tlen, STREAM_DECODE_OVER);

  SCoder decoder;
  tCoderInit(&decoder, TD_LITTLE_ENDIAN, buf, tlen + 1, TD_DECODER);
  if (tDecodeSStreamObj(&decoder, pStream) < 0) {
    goto STREAM_DECODE_OVER;
  }

  terrno = TSDB_CODE_SUCCESS;

STREAM_DECODE_OVER:
  tfree(buf);
  if (terrno != TSDB_CODE_SUCCESS) {
    mError("stream:%s, failed to decode from raw:%p since %s", pStream->name, pRaw, terrstr());
    tfree(pRow);
    return NULL;
  }

  mTrace("stream:%s, decode from raw:%p, row:%p", pStream->name, pRaw, pStream);
  return pRow;
}

static int32_t mndStreamActionInsert(SSdb *pSdb, SStreamObj *pStream) {
  mTrace("stream:%s, perform insert action", pStream->name);
  return 0;
}

static int32_t mndStreamActionDelete(SSdb *pSdb, SStreamObj *pStream) {
  mTrace("stream:%s, perform delete action", pStream->name);
  return 0;
}

static int32_t mndStreamActionUpdate(SSdb *pSdb, SStreamObj *pOldStream, SStreamObj *pNewStream) {
  mTrace("stream:%s, perform update action", pOldStream->name);
  atomic_exchange_64(&pOldStream->updateTime, pNewStream->updateTime);
  atomic_exchange_32(&pOldStream->version, pNewStream->version);

  taosWLockLatch(&pOldStream->lock);

  // TODO handle update

  taosWUnLockLatch(&pOldStream->lock);
  return 0;
}

SStreamObj *mndAcquireStream(SMnode *pMnode, char *streamName) {
  SSdb       *pSdb = pMnode->pSdb;
  SStreamObj *pStream = sdbAcquire(pSdb, SDB_STREAM, streamName);
  if (pStream == NULL && terrno == TSDB_CODE_SDB_OBJ_NOT_THERE) {
    terrno = TSDB_CODE_MND_STREAM_NOT_EXIST;
  }
  return pStream;
}

void mndReleaseStream(SMnode *pMnode, SStreamObj *pStream) {
  SSdb *pSdb = pMnode->pSdb;
  sdbRelease(pSdb, pStream);
}

static int32_t mndProcessTaskDeployInternalRsp(SNodeMsg *pRsp) {
  mndTransProcessRsp(pRsp);
  return 0;
}

static SDbObj *mndAcquireDbByStream(SMnode *pMnode, char *streamName) {
  SName name = {0};
  tNameFromString(&name, streamName, T_NAME_ACCT | T_NAME_DB | T_NAME_TABLE);

  char db[TSDB_STREAM_FNAME_LEN] = {0};
  tNameGetFullDbName(&name, db);

  return mndAcquireDb(pMnode, db);
}

static int32_t mndCheckCreateStreamReq(SCMCreateStreamReq *pCreate) {
  if (pCreate->name[0] == 0 || pCreate->sql == NULL || pCreate->sql[0] == 0) {
    terrno = TSDB_CODE_MND_INVALID_STREAM_OPTION;
    return -1;
  }
  return 0;
}

static SArray *mndExtractNamesFromAst(const SNode *pAst) {
  if (pAst->type != QUERY_NODE_SELECT_STMT) return NULL;

  SArray *names = taosArrayInit(0, sizeof(void *));
  if (names == NULL) {
    return NULL;
  }
  SSelectStmt *pSelect = (SSelectStmt *)pAst;
  SNodeList   *pNodes = pSelect->pProjectionList;
  SListCell   *pCell = pNodes->pHead;
  while (pCell != NULL) {
    if (pCell->pNode->type != QUERY_NODE_FUNCTION) {
      continue;
    }
    SFunctionNode *pFunction = (SFunctionNode *)pCell->pNode;
    char          *name = strdup(pFunction->node.aliasName);
    taosArrayPush(names, &name);
    pCell = pCell->pNext;
  }
  return names;
}

static int32_t mndStreamGetPlanString(const char *ast, char **pStr) {
  if (NULL == ast) {
    return TSDB_CODE_SUCCESS;
  }

  SNode  *pAst = NULL;
  int32_t code = nodesStringToNode(ast, &pAst);

  SQueryPlan *pPlan = NULL;
  if (TSDB_CODE_SUCCESS == code) {
    SPlanContext cxt = {
        .pAstRoot = pAst,
        .topicQuery = false,
        .streamQuery = true,
    };
    code = qCreateQueryPlan(&cxt, &pPlan, NULL);
  }

  if (TSDB_CODE_SUCCESS == code) {
    code = nodesNodeToString(pPlan, false, pStr, NULL);
  }
  nodesDestroyNode(pAst);
  nodesDestroyNode(pPlan);
  terrno = code;
  return code;
}

int32_t mndAddStreamToTrans(SMnode *pMnode, SStreamObj *pStream, const char *ast, STrans *pTrans) {
  SNode *pAst = NULL;
  if (nodesStringToNode(ast, &pAst) < 0) {
    return -1;
  }
  SArray *names = mndExtractNamesFromAst(pAst);
  printf("|");
  for (int i = 0; i < taosArrayGetSize(names); i++) {
    printf(" %15s |", (char *)taosArrayGetP(names, i));
  }
  printf("\n=======================================================\n");

<<<<<<< HEAD
  streamObj.ColAlias = names;
=======
  pStream->outputName = names;
>>>>>>> a80f7d74

  if (TSDB_CODE_SUCCESS != mndStreamGetPlanString(ast, &pStream->physicalPlan)) {
    mError("topic:%s, failed to get plan since %s", pStream->name, terrstr());
    return -1;
  }

  if (mndScheduleStream(pMnode, pTrans, pStream) < 0) {
    mError("stream:%ld, schedule stream since %s", pStream->uid, terrstr());
    return -1;
  }

  SSdbRaw *pRedoRaw = mndStreamActionEncode(pStream);
  if (pRedoRaw == NULL || mndTransAppendRedolog(pTrans, pRedoRaw) != 0) {
    mError("trans:%d, failed to append redo log since %s", pTrans->id, terrstr());
    mndTransDrop(pTrans);
    return -1;
  }
  sdbSetRawStatus(pRedoRaw, SDB_STATUS_READY);

  return 0;
}

static int32_t mndCreateStream(SMnode *pMnode, SNodeMsg *pReq, SCMCreateStreamReq *pCreate, SDbObj *pDb) {
  mDebug("stream:%s to create", pCreate->name);
  SStreamObj streamObj = {0};
  tstrncpy(streamObj.name, pCreate->name, TSDB_STREAM_FNAME_LEN);
  tstrncpy(streamObj.db, pDb->name, TSDB_DB_FNAME_LEN);
  streamObj.createTime = taosGetTimestampMs();
  streamObj.updateTime = streamObj.createTime;
  streamObj.uid = mndGenerateUid(pCreate->name, strlen(pCreate->name));
  streamObj.dbUid = pDb->uid;
  streamObj.version = 1;
  streamObj.sql = pCreate->sql;
  /*streamObj.physicalPlan = "";*/
  streamObj.logicalPlan = "not implemented";

  STrans *pTrans = mndTransCreate(pMnode, TRN_POLICY_RETRY, TRN_TYPE_CREATE_STREAM, &pReq->rpcMsg);
  if (pTrans == NULL) {
    mError("stream:%s, failed to create since %s", pCreate->name, terrstr());
    return -1;
  }
  mDebug("trans:%d, used to create stream:%s", pTrans->id, pCreate->name);

  if (mndAddStreamToTrans(pMnode, &streamObj, pCreate->ast, pTrans) != 0) {
    mError("trans:%d, failed to add stream since %s", pTrans->id, terrstr());
    mndTransDrop(pTrans);
    return -1;
  }

  if (mndTransPrepare(pMnode, pTrans) != 0) {
    mError("trans:%d, failed to prepare since %s", pTrans->id, terrstr());
    mndTransDrop(pTrans);
    return -1;
  }

  mndTransDrop(pTrans);
  return 0;
}

static int32_t mndProcessCreateStreamReq(SNodeMsg *pReq) {
  SMnode            *pMnode = pReq->pNode;
  int32_t            code = -1;
  SStreamObj        *pStream = NULL;
  SDbObj            *pDb = NULL;
  SUserObj          *pUser = NULL;
  SCMCreateStreamReq createStreamReq = {0};

  if (tDeserializeSCMCreateStreamReq(pReq->rpcMsg.pCont, pReq->rpcMsg.contLen, &createStreamReq) != 0) {
    terrno = TSDB_CODE_INVALID_MSG;
    goto CREATE_STREAM_OVER;
  }

  mDebug("stream:%s, start to create, sql:%s", createStreamReq.name, createStreamReq.sql);

  if (mndCheckCreateStreamReq(&createStreamReq) != 0) {
    mError("stream:%s, failed to create since %s", createStreamReq.name, terrstr());
    goto CREATE_STREAM_OVER;
  }

  pStream = mndAcquireStream(pMnode, createStreamReq.name);
  if (pStream != NULL) {
    if (createStreamReq.igExists) {
      mDebug("stream:%s, already exist, ignore exist is set", createStreamReq.name);
      code = 0;
      goto CREATE_STREAM_OVER;
    } else {
      terrno = TSDB_CODE_MND_STREAM_ALREADY_EXIST;
      goto CREATE_STREAM_OVER;
    }
  } else if (terrno != TSDB_CODE_MND_STREAM_NOT_EXIST) {
    goto CREATE_STREAM_OVER;
  }

  pDb = mndAcquireDbByStream(pMnode, createStreamReq.name);
  if (pDb == NULL) {
    terrno = TSDB_CODE_MND_DB_NOT_SELECTED;
    goto CREATE_STREAM_OVER;
  }

  pUser = mndAcquireUser(pMnode, pReq->user);
  if (pUser == NULL) {
    goto CREATE_STREAM_OVER;
  }

  if (mndCheckWriteAuth(pUser, pDb) != 0) {
    goto CREATE_STREAM_OVER;
  }

  code = mndCreateStream(pMnode, pReq, &createStreamReq, pDb);
  if (code == 0) code = TSDB_CODE_MND_ACTION_IN_PROGRESS;

CREATE_STREAM_OVER:
  if (code != 0 && code != TSDB_CODE_MND_ACTION_IN_PROGRESS) {
    mError("stream:%s, failed to create since %s", createStreamReq.name, terrstr());
  }

  mndReleaseStream(pMnode, pStream);
  mndReleaseDb(pMnode, pDb);
  mndReleaseUser(pMnode, pUser);

  tFreeSCMCreateStreamReq(&createStreamReq);
  return code;
}

static int32_t mndGetNumOfStreams(SMnode *pMnode, char *dbName, int32_t *pNumOfStreams) {
  SSdb   *pSdb = pMnode->pSdb;
  SDbObj *pDb = mndAcquireDb(pMnode, dbName);
  if (pDb == NULL) {
    terrno = TSDB_CODE_MND_DB_NOT_SELECTED;
    return -1;
  }

  int32_t numOfStreams = 0;
  void   *pIter = NULL;
  while (1) {
    SStreamObj *pStream = NULL;
    pIter = sdbFetch(pSdb, SDB_STREAM, pIter, (void **)&pStream);
    if (pIter == NULL) break;

    if (pStream->dbUid == pDb->uid) {
      numOfStreams++;
    }

    sdbRelease(pSdb, pStream);
  }

  *pNumOfStreams = numOfStreams;
  mndReleaseDb(pMnode, pDb);
  return 0;
}

static int32_t mndGetStreamMeta(SNodeMsg *pReq, SShowObj *pShow, STableMetaRsp *pMeta) {
  SMnode *pMnode = pReq->pNode;
  SSdb   *pSdb = pMnode->pSdb;

  if (mndGetNumOfStreams(pMnode, pShow->db, &pShow->numOfRows) != 0) {
    return -1;
  }

  int32_t  cols = 0;
  SSchema *pSchema = pMeta->pSchemas;

  pShow->bytes[cols] = TSDB_TABLE_NAME_LEN + VARSTR_HEADER_SIZE;
  pSchema[cols].type = TSDB_DATA_TYPE_BINARY;
  strcpy(pSchema[cols].name, "name");
  pSchema[cols].bytes = pShow->bytes[cols];
  cols++;

  pShow->bytes[cols] = 8;
  pSchema[cols].type = TSDB_DATA_TYPE_TIMESTAMP;
  strcpy(pSchema[cols].name, "create_time");
  pSchema[cols].bytes = pShow->bytes[cols];
  cols++;

  pShow->bytes[cols] = TSDB_SHOW_SQL_LEN + VARSTR_HEADER_SIZE;
  pSchema[cols].type = TSDB_DATA_TYPE_BINARY;
  strcpy(pSchema[cols].name, "sql");
  pSchema[cols].bytes = pShow->bytes[cols];
  cols++;

  pMeta->numOfColumns = cols;
  pShow->numOfColumns = cols;

  pShow->offset[0] = 0;
  for (int32_t i = 1; i < cols; ++i) {
    pShow->offset[i] = pShow->offset[i - 1] + pShow->bytes[i - 1];
  }

  pShow->numOfRows = sdbGetSize(pSdb, SDB_STREAM);
  pShow->rowSize = pShow->offset[cols - 1] + pShow->bytes[cols - 1];
  strcpy(pMeta->tbName, mndShowStr(pShow->type));

  return 0;
}

static int32_t mndRetrieveStream(SNodeMsg *pReq, SShowObj *pShow, char *data, int32_t rows) {
  SMnode     *pMnode = pReq->pNode;
  SSdb       *pSdb = pMnode->pSdb;
  int32_t     numOfRows = 0;
  SStreamObj *pStream = NULL;
  int32_t     cols = 0;
  char       *pWrite;
  char        prefix[TSDB_DB_FNAME_LEN] = {0};

  SDbObj *pDb = mndAcquireDb(pMnode, pShow->db);
  if (pDb == NULL) return 0;

  tstrncpy(prefix, pShow->db, TSDB_DB_FNAME_LEN);
  strcat(prefix, TS_PATH_DELIMITER);
  int32_t prefixLen = (int32_t)strlen(prefix);

  while (numOfRows < rows) {
    pShow->pIter = sdbFetch(pSdb, SDB_STREAM, pShow->pIter, (void **)&pStream);
    if (pShow->pIter == NULL) break;

    if (pStream->dbUid != pDb->uid) {
      if (strncmp(pStream->name, prefix, prefixLen) != 0) {
        mError("Inconsistent stream data, name:%s, db:%s, dbUid:%" PRIu64, pStream->name, pDb->name, pDb->uid);
      }

      sdbRelease(pSdb, pStream);
      continue;
    }

    cols = 0;

    char streamName[TSDB_TABLE_NAME_LEN] = {0};
    tstrncpy(streamName, pStream->name + prefixLen, TSDB_TABLE_NAME_LEN);
    pWrite = data + pShow->offset[cols] * rows + pShow->bytes[cols] * numOfRows;
    STR_TO_VARSTR(pWrite, streamName);
    cols++;

    pWrite = data + pShow->offset[cols] * rows + pShow->bytes[cols] * numOfRows;
    *(int64_t *)pWrite = pStream->createTime;
    cols++;

    pWrite = data + pShow->offset[cols] * rows + pShow->bytes[cols] * numOfRows;
    STR_WITH_MAXSIZE_TO_VARSTR(pWrite, pStream->sql, pShow->bytes[cols]);
    cols++;

    numOfRows++;
    sdbRelease(pSdb, pStream);
  }

  mndReleaseDb(pMnode, pDb);
  pShow->numOfReads += numOfRows;
  mndVacuumResult(data, pShow->numOfColumns, numOfRows, rows, pShow);
  return numOfRows;
}

static void mndCancelGetNextStream(SMnode *pMnode, void *pIter) {
  SSdb *pSdb = pMnode->pSdb;
  sdbCancelFetch(pSdb, pIter);
}<|MERGE_RESOLUTION|>--- conflicted
+++ resolved
@@ -279,11 +279,7 @@
   }
   printf("\n=======================================================\n");
 
-<<<<<<< HEAD
-  streamObj.ColAlias = names;
-=======
-  pStream->outputName = names;
->>>>>>> a80f7d74
+  pStream->ColAlias = names;
 
   if (TSDB_CODE_SUCCESS != mndStreamGetPlanString(ast, &pStream->physicalPlan)) {
     mError("topic:%s, failed to get plan since %s", pStream->name, terrstr());
@@ -294,6 +290,7 @@
     mError("stream:%ld, schedule stream since %s", pStream->uid, terrstr());
     return -1;
   }
+  mDebug("trans:%d, used to create stream:%s", pTrans->id, pStream->name);
 
   SSdbRaw *pRedoRaw = mndStreamActionEncode(pStream);
   if (pRedoRaw == NULL || mndTransAppendRedolog(pTrans, pRedoRaw) != 0) {
