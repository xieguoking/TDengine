/*
 * Copyright (c) 2019 TAOS Data, Inc. <jhtao@taosdata.com>
 *
 * This program is free software: you can use, redistribute, and/or modify
 * it under the terms of the GNU Affero General Public License, version 3
 * or later ("AGPL"), as published by the Free Software Foundation.
 *
 * This program is distributed in the hope that it will be useful, but WITHOUT
 * ANY WARRANTY; without even the implied warranty of MERCHANTABILITY or
 * FITNESS FOR A PARTICULAR PURPOSE.
 *
 * You should have received a copy of the GNU Affero General Public License
 * along with this program. If not, see <http://www.gnu.org/licenses/>.
 */

#include "mndStream.h"
#include "audit.h"
#include "mndDb.h"
#include "mndDnode.h"
#include "mndMnode.h"
#include "mndPrivilege.h"
#include "mndScheduler.h"
#include "mndShow.h"
#include "mndStb.h"
#include "mndTopic.h"
#include "mndTrans.h"
#include "mndUser.h"
#include "mndVgroup.h"
#include "parser.h"
#include "tmisce.h"
#include "tname.h"

#define MND_STREAM_VER_NUMBER      4
#define MND_STREAM_RESERVE_SIZE    64
#define MND_STREAM_MAX_NUM         60
#define MND_STREAM_CHECKPOINT_NAME "stream-checkpoint"

typedef struct SNodeEntry {
  int32_t nodeId;
  bool    stageUpdated;  // the stage has been updated due to the leader/follower change or node reboot.
  SEpSet  epset;         // compare the epset to identify the vgroup tranferring between different dnodes.
  int64_t hbTimestamp;   // second
} SNodeEntry;

typedef struct SStreamExecInfo {
  SArray *      pNodeEntryList;
  int64_t       ts;                // snapshot ts
  int64_t       activeCheckpoint;  // active check point id
  SHashObj *    pTaskMap;
  SArray *      pTaskList;
  TdThreadMutex lock;
} SStreamExecInfo;

typedef struct SVgroupChangeInfo {
  SHashObj *pDBMap;
  SArray *  pUpdateNodeList;  // SArray<SNodeUpdateInfo>
} SVgroupChangeInfo;

static int32_t         mndNodeCheckSentinel = 0;
static SStreamExecInfo execInfo;

static int32_t mndStreamActionInsert(SSdb *pSdb, SStreamObj *pStream);
static int32_t mndStreamActionDelete(SSdb *pSdb, SStreamObj *pStream);
static int32_t mndStreamActionUpdate(SSdb *pSdb, SStreamObj *pOldStream, SStreamObj *pNewStream);
static int32_t mndProcessCreateStreamReq(SRpcMsg *pReq);
static int32_t mndProcessDropStreamReq(SRpcMsg *pReq);
static int32_t mndProcessStreamCheckpointTmr(SRpcMsg *pReq);
static int32_t mndProcessStreamDoCheckpoint(SRpcMsg *pReq);
static int32_t mndProcessStreamHb(SRpcMsg *pReq);
static int32_t mndRetrieveStream(SRpcMsg *pReq, SShowObj *pShow, SSDataBlock *pBlock, int32_t rows);
static void    mndCancelGetNextStream(SMnode *pMnode, void *pIter);
static int32_t mndRetrieveStreamTask(SRpcMsg *pReq, SShowObj *pShow, SSDataBlock *pBlock, int32_t rows);
static void    mndCancelGetNextStreamTask(SMnode *pMnode, void *pIter);
static int32_t mndProcessPauseStreamReq(SRpcMsg *pReq);
static int32_t mndProcessResumeStreamReq(SRpcMsg *pReq);
static int32_t mndBuildStreamCheckpointSourceReq2(void **pBuf, int32_t *pLen, int32_t nodeId, int64_t checkpointId,
                                                  int64_t streamId, int32_t taskId);
static int32_t mndProcessNodeCheck(SRpcMsg *pReq);
static int32_t mndProcessNodeCheckReq(SRpcMsg *pMsg);
static SArray *extractNodeListFromStream(SMnode *pMnode);
static SArray *mndTakeVgroupSnapshot(SMnode *pMnode, bool *allReady);

static SVgroupChangeInfo mndFindChangedNodeInfo(SMnode *pMnode, const SArray *pPrevNodeList, const SArray *pNodeList);

static STrans *doCreateTrans(SMnode *pMnode, SStreamObj *pStream, const char *name);
static int32_t mndPersistTransLog(SStreamObj *pStream, STrans *pTrans);
static void initTransAction(STransAction *pAction, void *pCont, int32_t contLen, int32_t msgType, const SEpSet *pEpset,
                            int32_t retryCode);
static int32_t createStreamUpdateTrans(SStreamObj *pStream, SVgroupChangeInfo *pInfo, STrans *pTrans);
static void    removeStreamTasksInBuf(SStreamObj *pStream, SStreamExecInfo *pExecNode);
static void    keepStreamTasksInBuf(SStreamObj *pStream, SStreamExecInfo *pExecNode);
static int32_t removeExpirednodeEntryAndTask(SArray *pNodeSnapshot);
static int32_t doKillActiveCheckpointTrans(SMnode *pMnode);
static int32_t setNodeEpsetExpiredFlag(const SArray *pNodeList);

int32_t mndInitStream(SMnode *pMnode) {
  SSdbTable table = {
      .sdbType = SDB_STREAM,
      .keyType = SDB_KEY_BINARY,
      .encodeFp = (SdbEncodeFp)mndStreamActionEncode,
      .decodeFp = (SdbDecodeFp)mndStreamActionDecode,
      .insertFp = (SdbInsertFp)mndStreamActionInsert,
      .updateFp = (SdbUpdateFp)mndStreamActionUpdate,
      .deleteFp = (SdbDeleteFp)mndStreamActionDelete,
  };
  SSdbTable tableSeq = {
      .sdbType = SDB_STREAM_SEQ,
      .keyType = SDB_KEY_BINARY,
      .encodeFp = (SdbEncodeFp)mndStreamSeqActionEncode,
      .decodeFp = (SdbDecodeFp)mndStreamSeqActionDecode,
      .insertFp = (SdbInsertFp)mndStreamSeqActionInsert,
      .updateFp = (SdbUpdateFp)mndStreamSeqActionUpdate,
      .deleteFp = (SdbDeleteFp)mndStreamSeqActionDelete,
  };

  mndSetMsgHandle(pMnode, TDMT_MND_CREATE_STREAM, mndProcessCreateStreamReq);
  mndSetMsgHandle(pMnode, TDMT_MND_DROP_STREAM, mndProcessDropStreamReq);
  mndSetMsgHandle(pMnode, TDMT_MND_NODECHECK_TIMER, mndProcessNodeCheck);

  mndSetMsgHandle(pMnode, TDMT_STREAM_TASK_DEPLOY_RSP, mndTransProcessRsp);
  mndSetMsgHandle(pMnode, TDMT_STREAM_TASK_DROP_RSP, mndTransProcessRsp);
  mndSetMsgHandle(pMnode, TDMT_STREAM_TASK_PAUSE_RSP, mndTransProcessRsp);
  mndSetMsgHandle(pMnode, TDMT_STREAM_TASK_RESUME_RSP, mndTransProcessRsp);
  mndSetMsgHandle(pMnode, TDMT_STREAM_TASK_STOP_RSP, mndTransProcessRsp);
  mndSetMsgHandle(pMnode, TDMT_VND_STREAM_TASK_UPDATE_RSP, mndTransProcessRsp);
  mndSetMsgHandle(pMnode, TDMT_VND_STREAM_TASK_RESET_RSP, mndTransProcessRsp);

  mndSetMsgHandle(pMnode, TDMT_VND_STREAM_CHECK_POINT_SOURCE_RSP, mndTransProcessRsp);
  mndSetMsgHandle(pMnode, TDMT_MND_STREAM_CHECKPOINT_TIMER, mndProcessStreamCheckpointTmr);
  mndSetMsgHandle(pMnode, TDMT_MND_STREAM_BEGIN_CHECKPOINT, mndProcessStreamDoCheckpoint);
  mndSetMsgHandle(pMnode, TDMT_MND_STREAM_HEARTBEAT, mndProcessStreamHb);
  mndSetMsgHandle(pMnode, TDMT_STREAM_TASK_REPORT_CHECKPOINT, mndTransProcessRsp);
  mndSetMsgHandle(pMnode, TDMT_MND_STREAM_NODECHANGE_CHECK, mndProcessNodeCheckReq);

  mndSetMsgHandle(pMnode, TDMT_MND_PAUSE_STREAM, mndProcessPauseStreamReq);
  mndSetMsgHandle(pMnode, TDMT_MND_RESUME_STREAM, mndProcessResumeStreamReq);

  mndAddShowRetrieveHandle(pMnode, TSDB_MGMT_TABLE_STREAMS, mndRetrieveStream);
  mndAddShowFreeIterHandle(pMnode, TSDB_MGMT_TABLE_STREAMS, mndCancelGetNextStream);
  mndAddShowRetrieveHandle(pMnode, TSDB_MGMT_TABLE_STREAM_TASKS, mndRetrieveStreamTask);
  mndAddShowFreeIterHandle(pMnode, TSDB_MGMT_TABLE_STREAM_TASKS, mndCancelGetNextStreamTask);

  taosThreadMutexInit(&execInfo.lock, NULL);
  execInfo.pTaskMap = taosHashInit(64, taosGetDefaultHashFunction(TSDB_DATA_TYPE_VARCHAR), true, HASH_NO_LOCK);
  execInfo.pTaskList = taosArrayInit(4, sizeof(STaskId));

  if (sdbSetTable(pMnode->pSdb, table) != 0) {
    return -1;
  }
  if (sdbSetTable(pMnode->pSdb, tableSeq) != 0) {
    return -1;
  }
  return 0;
}

void mndCleanupStream(SMnode *pMnode) {
  taosArrayDestroy(execInfo.pTaskList);
  taosHashCleanup(execInfo.pTaskMap);
  taosThreadMutexDestroy(&execInfo.lock);
  mDebug("mnd stream exec info cleanup");
}

SSdbRaw *mndStreamActionEncode(SStreamObj *pStream) {
  terrno = TSDB_CODE_OUT_OF_MEMORY;
  void *buf = NULL;

  SEncoder encoder;
  tEncoderInit(&encoder, NULL, 0);
  if (tEncodeSStreamObj(&encoder, pStream) < 0) {
    tEncoderClear(&encoder);
    goto STREAM_ENCODE_OVER;
  }
  int32_t tlen = encoder.pos;
  tEncoderClear(&encoder);

  int32_t  size = sizeof(int32_t) + tlen + MND_STREAM_RESERVE_SIZE;
  SSdbRaw *pRaw = sdbAllocRaw(SDB_STREAM, MND_STREAM_VER_NUMBER, size);
  if (pRaw == NULL) goto STREAM_ENCODE_OVER;

  buf = taosMemoryMalloc(tlen);
  if (buf == NULL) goto STREAM_ENCODE_OVER;

  tEncoderInit(&encoder, buf, tlen);
  if (tEncodeSStreamObj(&encoder, pStream) < 0) {
    tEncoderClear(&encoder);
    goto STREAM_ENCODE_OVER;
  }
  tEncoderClear(&encoder);

  int32_t dataPos = 0;
  SDB_SET_INT32(pRaw, dataPos, tlen, STREAM_ENCODE_OVER);
  SDB_SET_BINARY(pRaw, dataPos, buf, tlen, STREAM_ENCODE_OVER);
  SDB_SET_DATALEN(pRaw, dataPos, STREAM_ENCODE_OVER);

  terrno = TSDB_CODE_SUCCESS;

STREAM_ENCODE_OVER:
  taosMemoryFreeClear(buf);
  if (terrno != TSDB_CODE_SUCCESS) {
    mError("stream:%s, failed to encode to raw:%p since %s", pStream->name, pRaw, terrstr());
    sdbFreeRaw(pRaw);
    return NULL;
  }

  mTrace("stream:%s, encode to raw:%p, row:%p", pStream->name, pRaw, pStream);
  return pRaw;
}

SSdbRow *mndStreamActionDecode(SSdbRaw *pRaw) {
  terrno = TSDB_CODE_OUT_OF_MEMORY;
  SSdbRow *   pRow = NULL;
  SStreamObj *pStream = NULL;
  void *      buf = NULL;

  int8_t sver = 0;
  if (sdbGetRawSoftVer(pRaw, &sver) != 0) {
    goto STREAM_DECODE_OVER;
  }

  if (sver != MND_STREAM_VER_NUMBER) {
    terrno = 0;
    mError("stream read invalid ver, data ver: %d, curr ver: %d", sver, MND_STREAM_VER_NUMBER);
    goto STREAM_DECODE_OVER;
  }

  pRow = sdbAllocRow(sizeof(SStreamObj));
  if (pRow == NULL) goto STREAM_DECODE_OVER;

  pStream = sdbGetRowObj(pRow);
  if (pStream == NULL) goto STREAM_DECODE_OVER;

  int32_t tlen;
  int32_t dataPos = 0;
  SDB_GET_INT32(pRaw, dataPos, &tlen, STREAM_DECODE_OVER);
  buf = taosMemoryMalloc(tlen + 1);
  if (buf == NULL) goto STREAM_DECODE_OVER;
  SDB_GET_BINARY(pRaw, dataPos, buf, tlen, STREAM_DECODE_OVER);

  SDecoder decoder;
  tDecoderInit(&decoder, buf, tlen + 1);
  if (tDecodeSStreamObj(&decoder, pStream, sver) < 0) {
    tDecoderClear(&decoder);
    goto STREAM_DECODE_OVER;
  }
  tDecoderClear(&decoder);

  terrno = TSDB_CODE_SUCCESS;

STREAM_DECODE_OVER:
  taosMemoryFreeClear(buf);
  if (terrno != TSDB_CODE_SUCCESS) {
    mError("stream:%s, failed to decode from raw:%p since %s", pStream == NULL ? "null" : pStream->name, pRaw,
           terrstr());
    taosMemoryFreeClear(pRow);
    return NULL;
  }

  mTrace("stream:%s, decode from raw:%p, row:%p", pStream->name, pRaw, pStream);
  return pRow;
}

static int32_t mndStreamActionInsert(SSdb *pSdb, SStreamObj *pStream) {
  mTrace("stream:%s, perform insert action", pStream->name);
  return 0;
}

static int32_t mndStreamActionDelete(SSdb *pSdb, SStreamObj *pStream) {
  mTrace("stream:%s, perform delete action", pStream->name);
  taosWLockLatch(&pStream->lock);
  tFreeStreamObj(pStream);
  taosWUnLockLatch(&pStream->lock);
  return 0;
}

static int32_t mndStreamActionUpdate(SSdb *pSdb, SStreamObj *pOldStream, SStreamObj *pNewStream) {
  mTrace("stream:%s, perform update action", pOldStream->name);

  atomic_exchange_32(&pOldStream->version, pNewStream->version);

  taosWLockLatch(&pOldStream->lock);

  pOldStream->status = pNewStream->status;
  pOldStream->updateTime = pNewStream->updateTime;

  taosWUnLockLatch(&pOldStream->lock);
  return 0;
}

SStreamObj *mndAcquireStream(SMnode *pMnode, char *streamName) {
  SSdb *      pSdb = pMnode->pSdb;
  SStreamObj *pStream = sdbAcquire(pSdb, SDB_STREAM, streamName);
  if (pStream == NULL && terrno == TSDB_CODE_SDB_OBJ_NOT_THERE) {
    terrno = TSDB_CODE_MND_STREAM_NOT_EXIST;
  }
  return pStream;
}

void mndReleaseStream(SMnode *pMnode, SStreamObj *pStream) {
  SSdb *pSdb = pMnode->pSdb;
  sdbRelease(pSdb, pStream);
}

static void mndShowStreamStatus(char *dst, SStreamObj *pStream) {
  int8_t status = atomic_load_8(&pStream->status);
  if (status == STREAM_STATUS__NORMAL) {
    strcpy(dst, "ready");
  } else if (status == STREAM_STATUS__STOP) {
    strcpy(dst, "stop");
  } else if (status == STREAM_STATUS__FAILED) {
    strcpy(dst, "failed");
  } else if (status == STREAM_STATUS__RECOVER) {
    strcpy(dst, "recover");
  } else if (status == STREAM_STATUS__PAUSE) {
    strcpy(dst, "paused");
  }
}

SSdbRaw *      mndStreamSeqActionEncode(SStreamObj *pStream) { return NULL; }
SSdbRow *      mndStreamSeqActionDecode(SSdbRaw *pRaw) { return NULL; }
static int32_t mndStreamSeqActionInsert(SSdb *pSdb, SStreamSeq *pStream) { return 0; }
static int32_t mndStreamSeqActionDelete(SSdb *pSdb, SStreamSeq *pStream) { return 0; }
static int32_t mndStreamSeqActionUpdate(SSdb *pSdb, SStreamSeq *pOldStream, SStreamSeq *pNewStream) { return 0; }

static void mndShowStreamTrigger(char *dst, SStreamObj *pStream) {
  int8_t trigger = pStream->conf.trigger;
  if (trigger == STREAM_TRIGGER_AT_ONCE) {
    strcpy(dst, "at once");
  } else if (trigger == STREAM_TRIGGER_WINDOW_CLOSE) {
    strcpy(dst, "window close");
  } else if (trigger == STREAM_TRIGGER_MAX_DELAY) {
    strcpy(dst, "max delay");
  }
}

static int32_t mndCheckCreateStreamReq(SCMCreateStreamReq *pCreate) {
  if (pCreate->name[0] == 0 || pCreate->sql == NULL || pCreate->sql[0] == 0 || pCreate->sourceDB[0] == 0 ||
      pCreate->targetStbFullName[0] == 0) {
    terrno = TSDB_CODE_MND_INVALID_STREAM_OPTION;
    return -1;
  }
  return 0;
}

static int32_t mndStreamGetPlanString(const char *ast, int8_t triggerType, int64_t watermark, char **pStr) {
  if (NULL == ast) {
    return TSDB_CODE_SUCCESS;
  }

  SNode * pAst = NULL;
  int32_t code = nodesStringToNode(ast, &pAst);

  SQueryPlan *pPlan = NULL;
  if (TSDB_CODE_SUCCESS == code) {
    SPlanContext cxt = {
        .pAstRoot = pAst,
        .topicQuery = false,
        .streamQuery = true,
        .triggerType = triggerType == STREAM_TRIGGER_MAX_DELAY ? STREAM_TRIGGER_WINDOW_CLOSE : triggerType,
        .watermark = watermark,
    };
    code = qCreateQueryPlan(&cxt, &pPlan, NULL);
  }

  if (TSDB_CODE_SUCCESS == code) {
    code = nodesNodeToString((SNode *)pPlan, false, pStr, NULL);
  }
  nodesDestroyNode(pAst);
  nodesDestroyNode((SNode *)pPlan);
  terrno = code;
  return code;
}

static int32_t mndBuildStreamObjFromCreateReq(SMnode *pMnode, SStreamObj *pObj, SCMCreateStreamReq *pCreate) {
  SNode *     pAst = NULL;
  SQueryPlan *pPlan = NULL;

  mInfo("stream:%s to create", pCreate->name);
  memcpy(pObj->name, pCreate->name, TSDB_STREAM_FNAME_LEN);
  pObj->createTime = taosGetTimestampMs();
  pObj->updateTime = pObj->createTime;
  pObj->version = 1;
  pObj->smaId = 0;

  pObj->uid = mndGenerateUid(pObj->name, strlen(pObj->name));

  char p[TSDB_STREAM_FNAME_LEN + 32] = {0};
  snprintf(p, tListLen(p), "%s_%s", pObj->name, "fillhistory");

  pObj->hTaskUid = mndGenerateUid(pObj->name, strlen(pObj->name));
  pObj->status = 0;

  pObj->conf.igExpired = pCreate->igExpired;
  pObj->conf.trigger = pCreate->triggerType;
  pObj->conf.triggerParam = pCreate->maxDelay;
  pObj->conf.watermark = pCreate->watermark;
  pObj->conf.fillHistory = pCreate->fillHistory;
  pObj->deleteMark = pCreate->deleteMark;
  pObj->igCheckUpdate = pCreate->igUpdate;

  memcpy(pObj->sourceDb, pCreate->sourceDB, TSDB_DB_FNAME_LEN);
  SDbObj *pSourceDb = mndAcquireDb(pMnode, pCreate->sourceDB);
  if (pSourceDb == NULL) {
    mInfo("stream:%s failed to create, source db %s not exist since %s", pCreate->name, pObj->sourceDb, terrstr());
    return -1;
  }
  pObj->sourceDbUid = pSourceDb->uid;
  mndReleaseDb(pMnode, pSourceDb);

  memcpy(pObj->targetSTbName, pCreate->targetStbFullName, TSDB_TABLE_FNAME_LEN);

  SDbObj *pTargetDb = mndAcquireDbByStb(pMnode, pObj->targetSTbName);
  if (pTargetDb == NULL) {
    mInfo("stream:%s failed to create, target db %s not exist since %s", pCreate->name, pObj->targetDb, terrstr());
    return -1;
  }
  tstrncpy(pObj->targetDb, pTargetDb->name, TSDB_DB_FNAME_LEN);

  if (pCreate->createStb == STREAM_CREATE_STABLE_TRUE) {
    pObj->targetStbUid = mndGenerateUid(pObj->targetSTbName, TSDB_TABLE_FNAME_LEN);
  } else {
    pObj->targetStbUid = pCreate->targetStbUid;
  }
  pObj->targetDbUid = pTargetDb->uid;
  mndReleaseDb(pMnode, pTargetDb);

  pObj->sql = pCreate->sql;
  pObj->ast = pCreate->ast;

  pCreate->sql = NULL;
  pCreate->ast = NULL;

  // deserialize ast
  if (nodesStringToNode(pObj->ast, &pAst) < 0) {
    goto FAIL;
  }

  // extract output schema from ast
  if (qExtractResultSchema(pAst, (int32_t *)&pObj->outputSchema.nCols, &pObj->outputSchema.pSchema) != 0) {
    goto FAIL;
  }

  int32_t numOfNULL = taosArrayGetSize(pCreate->fillNullCols);
  if (numOfNULL > 0) {
    pObj->outputSchema.nCols += numOfNULL;
    SSchema *pFullSchema = taosMemoryCalloc(pObj->outputSchema.nCols, sizeof(SSchema));
    if (!pFullSchema) {
      goto FAIL;
    }

    int32_t nullIndex = 0;
    int32_t dataIndex = 0;
    for (int16_t i = 0; i < pObj->outputSchema.nCols; i++) {
      SColLocation *pos = taosArrayGet(pCreate->fillNullCols, nullIndex);
      if (nullIndex >= numOfNULL || i < pos->slotId) {
        pFullSchema[i].bytes = pObj->outputSchema.pSchema[dataIndex].bytes;
        pFullSchema[i].colId = i + 1;  // pObj->outputSchema.pSchema[dataIndex].colId;
        pFullSchema[i].flags = pObj->outputSchema.pSchema[dataIndex].flags;
        strcpy(pFullSchema[i].name, pObj->outputSchema.pSchema[dataIndex].name);
        pFullSchema[i].type = pObj->outputSchema.pSchema[dataIndex].type;
        dataIndex++;
      } else {
        pFullSchema[i].bytes = 0;
        pFullSchema[i].colId = pos->colId;
        pFullSchema[i].flags = COL_SET_NULL;
        memset(pFullSchema[i].name, 0, TSDB_COL_NAME_LEN);
        pFullSchema[i].type = pos->type;
        nullIndex++;
      }
    }
    taosMemoryFree(pObj->outputSchema.pSchema);
    pObj->outputSchema.pSchema = pFullSchema;
  }

  SPlanContext cxt = {
      .pAstRoot = pAst,
      .topicQuery = false,
      .streamQuery = true,
      .triggerType = pObj->conf.trigger == STREAM_TRIGGER_MAX_DELAY ? STREAM_TRIGGER_WINDOW_CLOSE : pObj->conf.trigger,
      .watermark = pObj->conf.watermark,
      .igExpired = pObj->conf.igExpired,
      .deleteMark = pObj->deleteMark,
      .igCheckUpdate = pObj->igCheckUpdate,
  };

  // using ast and param to build physical plan
  if (qCreateQueryPlan(&cxt, &pPlan, NULL) < 0) {
    goto FAIL;
  }

  // save physcial plan
  if (nodesNodeToString((SNode *)pPlan, false, &pObj->physicalPlan, NULL) != 0) {
    goto FAIL;
  }

  pObj->tagSchema.nCols = pCreate->numOfTags;
  if (pCreate->numOfTags) {
    pObj->tagSchema.pSchema = taosMemoryCalloc(pCreate->numOfTags, sizeof(SSchema));
  }
  /*A(pCreate->numOfTags == taosArrayGetSize(pCreate->pTags));*/
  for (int32_t i = 0; i < pCreate->numOfTags; i++) {
    SField *pField = taosArrayGet(pCreate->pTags, i);
    pObj->tagSchema.pSchema[i].colId = pObj->outputSchema.nCols + i + 1;
    pObj->tagSchema.pSchema[i].bytes = pField->bytes;
    pObj->tagSchema.pSchema[i].flags = pField->flags;
    pObj->tagSchema.pSchema[i].type = pField->type;
    memcpy(pObj->tagSchema.pSchema[i].name, pField->name, TSDB_COL_NAME_LEN);
  }

FAIL:
  if (pAst != NULL) nodesDestroyNode(pAst);
  if (pPlan != NULL) qDestroyQueryPlan(pPlan);
  return 0;
}

int32_t mndPersistTaskDeployReq(STrans *pTrans, SStreamTask *pTask) {
  SEncoder encoder;
  tEncoderInit(&encoder, NULL, 0);

  pTask->ver = SSTREAM_TASK_VER;
  tEncodeStreamTask(&encoder, pTask);

  int32_t size = encoder.pos;
  int32_t tlen = sizeof(SMsgHead) + size;
  tEncoderClear(&encoder);

  void *buf = taosMemoryCalloc(1, tlen);
  if (buf == NULL) {
    terrno = TSDB_CODE_OUT_OF_MEMORY;
    return -1;
  }

  ((SMsgHead *)buf)->vgId = htonl(pTask->info.nodeId);

  void *abuf = POINTER_SHIFT(buf, sizeof(SMsgHead));
  tEncoderInit(&encoder, abuf, size);

  tEncodeStreamTask(&encoder, pTask);
  tEncoderClear(&encoder);

  STransAction action = {0};
  action.mTraceId = pTrans->mTraceId;
  initTransAction(&action, buf, tlen, TDMT_STREAM_TASK_DEPLOY, &pTask->info.epSet, 0);
  if (mndTransAppendRedoAction(pTrans, &action) != 0) {
    taosMemoryFree(buf);
    return -1;
  }

  return 0;
}

int32_t mndPersistStreamTasks(SMnode *pMnode, STrans *pTrans, SStreamObj *pStream) {
  int32_t level = taosArrayGetSize(pStream->tasks);
  for (int32_t i = 0; i < level; i++) {
    SArray *pLevel = taosArrayGetP(pStream->tasks, i);

    int32_t numOfTasks = taosArrayGetSize(pLevel);
    for (int32_t j = 0; j < numOfTasks; j++) {
      SStreamTask *pTask = taosArrayGetP(pLevel, j);
      if (mndPersistTaskDeployReq(pTrans, pTask) < 0) {
        return -1;
      }
    }
  }

  // persistent stream task for already stored ts data
  if (pStream->conf.fillHistory) {
    level = taosArrayGetSize(pStream->pHTasksList);

    for (int32_t i = 0; i < level; i++) {
      SArray *pLevel = taosArrayGetP(pStream->pHTasksList, i);

      int32_t numOfTasks = taosArrayGetSize(pLevel);
      for (int32_t j = 0; j < numOfTasks; j++) {
        SStreamTask *pTask = taosArrayGetP(pLevel, j);
        if (mndPersistTaskDeployReq(pTrans, pTask) < 0) {
          return -1;
        }
      }
    }
  }

  return 0;
}

int32_t mndPersistStream(SMnode *pMnode, STrans *pTrans, SStreamObj *pStream) {
  if (mndPersistStreamTasks(pMnode, pTrans, pStream) < 0) {
    return -1;
  }

  SSdbRaw *pCommitRaw = mndStreamActionEncode(pStream);
  if (pCommitRaw == NULL || mndTransAppendCommitlog(pTrans, pCommitRaw) != 0) {
    mError("trans:%d, failed to append commit log since %s", pTrans->id, terrstr());
    return -1;
  }

  (void)sdbSetRawStatus(pCommitRaw, SDB_STATUS_READY);
  return 0;
}

int32_t mndPersistDropStreamLog(SMnode *pMnode, STrans *pTrans, SStreamObj *pStream) {
  SSdbRaw *pCommitRaw = mndStreamActionEncode(pStream);
  if (pCommitRaw == NULL || mndTransAppendCommitlog(pTrans, pCommitRaw) != 0) {
    mError("trans:%d, failed to append commit log since %s", pTrans->id, terrstr());
    return -1;
  }

  (void)sdbSetRawStatus(pCommitRaw, SDB_STATUS_DROPPED);
  return 0;
}

static int32_t mndCreateStbForStream(SMnode *pMnode, STrans *pTrans, const SStreamObj *pStream, const char *user) {
  SStbObj *pStb = NULL;
  SDbObj * pDb = NULL;

  SMCreateStbReq createReq = {0};
  tstrncpy(createReq.name, pStream->targetSTbName, TSDB_TABLE_FNAME_LEN);
  createReq.numOfColumns = pStream->outputSchema.nCols;
  createReq.numOfTags = 1;  // group id
  createReq.pColumns = taosArrayInit_s(sizeof(SField), createReq.numOfColumns);
  // build fields
  for (int32_t i = 0; i < createReq.numOfColumns; i++) {
    SField *pField = taosArrayGet(createReq.pColumns, i);
    tstrncpy(pField->name, pStream->outputSchema.pSchema[i].name, TSDB_COL_NAME_LEN);
    pField->flags = pStream->outputSchema.pSchema[i].flags;
    pField->type = pStream->outputSchema.pSchema[i].type;
    pField->bytes = pStream->outputSchema.pSchema[i].bytes;
  }

  if (pStream->tagSchema.nCols == 0) {
    createReq.numOfTags = 1;
    createReq.pTags = taosArrayInit_s(sizeof(SField), 1);
    // build tags
    SField *pField = taosArrayGet(createReq.pTags, 0);
    strcpy(pField->name, "group_id");
    pField->type = TSDB_DATA_TYPE_UBIGINT;
    pField->flags = 0;
    pField->bytes = 8;
  } else {
    createReq.numOfTags = pStream->tagSchema.nCols;
    createReq.pTags = taosArrayInit_s(sizeof(SField), createReq.numOfTags);
    for (int32_t i = 0; i < createReq.numOfTags; i++) {
      SField *pField = taosArrayGet(createReq.pTags, i);
      pField->bytes = pStream->tagSchema.pSchema[i].bytes;
      pField->flags = pStream->tagSchema.pSchema[i].flags;
      pField->type = pStream->tagSchema.pSchema[i].type;
      tstrncpy(pField->name, pStream->tagSchema.pSchema[i].name, TSDB_COL_NAME_LEN);
    }
  }

  if (mndCheckCreateStbReq(&createReq) != 0) {
    goto _OVER;
  }

  pStb = mndAcquireStb(pMnode, createReq.name);
  if (pStb != NULL) {
    terrno = TSDB_CODE_MND_STB_ALREADY_EXIST;
    goto _OVER;
  }

  pDb = mndAcquireDbByStb(pMnode, createReq.name);
  if (pDb == NULL) {
    terrno = TSDB_CODE_MND_DB_NOT_SELECTED;
    goto _OVER;
  }

  int32_t numOfStbs = -1;
  if (mndGetNumOfStbs(pMnode, pDb->name, &numOfStbs) != 0) {
    goto _OVER;
  }

  if (pDb->cfg.numOfStables == 1 && numOfStbs != 0) {
    terrno = TSDB_CODE_MND_SINGLE_STB_MODE_DB;
    goto _OVER;
  }

  SStbObj stbObj = {0};

  if (mndBuildStbFromReq(pMnode, &stbObj, &createReq, pDb) != 0) {
    goto _OVER;
  }

  stbObj.uid = pStream->targetStbUid;

  if (mndAddStbToTrans(pMnode, pTrans, pDb, &stbObj) < 0) {
    mndFreeStb(&stbObj);
    goto _OVER;
  }

  tFreeSMCreateStbReq(&createReq);
  mndFreeStb(&stbObj);
  mndReleaseStb(pMnode, pStb);
  mndReleaseDb(pMnode, pDb);

  return 0;
_OVER:
  tFreeSMCreateStbReq(&createReq);
  mndReleaseStb(pMnode, pStb);
  mndReleaseDb(pMnode, pDb);
  return -1;
}

static int32_t mndPersistTaskDropReq(STrans *pTrans, SStreamTask *pTask) {
  SVDropStreamTaskReq *pReq = taosMemoryCalloc(1, sizeof(SVDropStreamTaskReq));
  if (pReq == NULL) {
    terrno = TSDB_CODE_OUT_OF_MEMORY;
    return -1;
  }

  pReq->head.vgId = htonl(pTask->info.nodeId);
  pReq->taskId = pTask->id.taskId;
  pReq->streamId = pTask->id.streamId;

  STransAction action = {0};
  initTransAction(&action, pReq, sizeof(SVDropStreamTaskReq), TDMT_STREAM_TASK_DROP, &pTask->info.epSet, 0);
  if (mndTransAppendRedoAction(pTrans, &action) != 0) {
    taosMemoryFree(pReq);
    return -1;
  }

  return 0;
}

int32_t mndDropStreamTasks(SMnode *pMnode, STrans *pTrans, SStreamObj *pStream) {
  int32_t lv = taosArrayGetSize(pStream->tasks);
  for (int32_t i = 0; i < lv; i++) {
    SArray *pTasks = taosArrayGetP(pStream->tasks, i);
    int32_t sz = taosArrayGetSize(pTasks);
    for (int32_t j = 0; j < sz; j++) {
      SStreamTask *pTask = taosArrayGetP(pTasks, j);
      if (mndPersistTaskDropReq(pTrans, pTask) < 0) {
        return -1;
      }
    }
  }
  return 0;
}

static int32_t mndProcessCreateStreamReq(SRpcMsg *pReq) {
  SMnode *           pMnode = pReq->info.node;
  int32_t            code = -1;
  SStreamObj *       pStream = NULL;
  SDbObj *           pDb = NULL;
  SCMCreateStreamReq createStreamReq = {0};
  SStreamObj         streamObj = {0};

  if (tDeserializeSCMCreateStreamReq(pReq->pCont, pReq->contLen, &createStreamReq) != 0) {
    terrno = TSDB_CODE_INVALID_MSG;
    goto _OVER;
  }
#ifdef WINDOWS
  terrno = TSDB_CODE_MND_INVALID_PLATFORM;
  goto _OVER;
#endif
  mInfo("stream:%s, start to create, sql:%s", createStreamReq.name, createStreamReq.sql);

  if (mndCheckCreateStreamReq(&createStreamReq) != 0) {
    mError("stream:%s, failed to create since %s", createStreamReq.name, terrstr());
    goto _OVER;
  }

  pStream = mndAcquireStream(pMnode, createStreamReq.name);
  if (pStream != NULL) {
    if (createStreamReq.igExists) {
      mInfo("stream:%s, already exist, ignore exist is set", createStreamReq.name);
      code = 0;
      goto _OVER;
    } else {
      terrno = TSDB_CODE_MND_STREAM_ALREADY_EXIST;
      goto _OVER;
    }
  } else if (terrno != TSDB_CODE_MND_STREAM_NOT_EXIST) {
    goto _OVER;
  }

  // build stream obj from request
  if (mndBuildStreamObjFromCreateReq(pMnode, &streamObj, &createStreamReq) < 0) {
    mError("stream:%s, failed to create since %s", createStreamReq.name, terrstr());
    goto _OVER;
  }

  {
    int32_t numOfStream = 0;

    SStreamObj *pStream = NULL;
    void *      pIter = NULL;

    while (1) {
      pIter = sdbFetch(pMnode->pSdb, SDB_STREAM, pIter, (void **)&pStream);
      if (pIter == NULL) {
        if (numOfStream > MND_STREAM_MAX_NUM) {
          mError("too many streams, no more than %d for each database", MND_STREAM_MAX_NUM);
          terrno = TSDB_CODE_MND_TOO_MANY_STREAMS;
          goto _OVER;
        }
        break;
      }

      if (pStream->sourceDbUid == streamObj.sourceDbUid) {
        ++numOfStream;
      }

      sdbRelease(pMnode->pSdb, pStream);
      if (numOfStream > MND_STREAM_MAX_NUM) {
        mError("too many streams, no more than %d for each database", MND_STREAM_MAX_NUM);
        terrno = TSDB_CODE_MND_TOO_MANY_STREAMS;
        sdbCancelFetch(pMnode->pSdb, pIter);
        goto _OVER;
      }

      if (pStream->targetStbUid == streamObj.targetStbUid) {
        mError("Cannot write the same stable as other stream:%s", pStream->name);
        terrno = TSDB_CODE_MND_INVALID_TARGET_TABLE;
        sdbCancelFetch(pMnode->pSdb, pIter);
        goto _OVER;
      }
    }
  }

  STrans *pTrans = mndTransCreate(pMnode, TRN_POLICY_ROLLBACK, TRN_CONFLICT_DB_INSIDE, pReq, "create-stream");
  if (pTrans == NULL) {
    mError("stream:%s, failed to create since %s", createStreamReq.name, terrstr());
    goto _OVER;
  }

  mInfo("trans:%d, used to create stream:%s", pTrans->id, createStreamReq.name);

  mndTransSetDbName(pTrans, createStreamReq.sourceDB, streamObj.targetDb);
  if (mndTransCheckConflict(pMnode, pTrans) != 0) {
    mndTransDrop(pTrans);
    goto _OVER;
  }
  // create stb for stream
  if (createStreamReq.createStb == STREAM_CREATE_STABLE_TRUE &&
      mndCreateStbForStream(pMnode, pTrans, &streamObj, pReq->info.conn.user) < 0) {
    mError("trans:%d, failed to create stb for stream %s since %s", pTrans->id, createStreamReq.name, terrstr());
    mndTransDrop(pTrans);
    goto _OVER;
  }

  // schedule stream task for stream obj
  if (mndScheduleStream(pMnode, &streamObj, createStreamReq.lastTs) < 0) {
    mError("stream:%s, failed to schedule since %s", createStreamReq.name, terrstr());
    mndTransDrop(pTrans);
    goto _OVER;
  }

  // add stream to trans
  if (mndPersistStream(pMnode, pTrans, &streamObj) < 0) {
    mError("stream:%s, failed to schedule since %s", createStreamReq.name, terrstr());
    mndTransDrop(pTrans);
    goto _OVER;
  }

  if (mndCheckDbPrivilegeByName(pMnode, pReq->info.conn.user, MND_OPER_READ_DB, streamObj.sourceDb) != 0) {
    mndTransDrop(pTrans);
    goto _OVER;
  }

  if (mndCheckDbPrivilegeByName(pMnode, pReq->info.conn.user, MND_OPER_WRITE_DB, streamObj.targetDb) != 0) {
    mndTransDrop(pTrans);
    goto _OVER;
  }

  // execute creation
  if (mndTransPrepare(pMnode, pTrans) != 0) {
    mError("trans:%d, failed to prepare since %s", pTrans->id, terrstr());
    mndTransDrop(pTrans);
    goto _OVER;
  }

  mndTransDrop(pTrans);

  taosThreadMutexLock(&execInfo.lock);
  mDebug("register to stream task node list");
  keepStreamTasksInBuf(&streamObj, &execInfo);
  taosThreadMutexUnlock(&execInfo.lock);

  code = TSDB_CODE_ACTION_IN_PROGRESS;

  SName name = {0};
  tNameFromString(&name, createStreamReq.name, T_NAME_ACCT | T_NAME_DB | T_NAME_TABLE);
  // reuse this function for stream

  // TODO
  if (createStreamReq.sql != NULL) {
    auditRecord(pReq, pMnode->clusterId, "createStream", name.dbname, name.tname, createStreamReq.sql,
                strlen(createStreamReq.sql));
  }
_OVER:
  if (code != 0 && code != TSDB_CODE_ACTION_IN_PROGRESS) {
    mError("stream:%s, failed to create since %s", createStreamReq.name, terrstr());
  }

  mndReleaseStream(pMnode, pStream);

  tFreeSCMCreateStreamReq(&createStreamReq);
  tFreeStreamObj(&streamObj);
  return code;
}

int64_t mndStreamGenChkpId(SMnode *pMnode) {
  SStreamObj *pStream = NULL;
  void *      pIter = NULL;
  SSdb *      pSdb = pMnode->pSdb;
  int64_t     maxChkpId = 0;
  while (1) {
    pIter = sdbFetch(pSdb, SDB_STREAM, pIter, (void **)&pStream);
    if (pIter == NULL) break;

    maxChkpId = TMAX(maxChkpId, pStream->checkpointId);
    sdbRelease(pSdb, pStream);
  }
  return maxChkpId + 1;
}

static int32_t mndProcessStreamCheckpointTmr(SRpcMsg *pReq) {
  SMnode *pMnode = pReq->info.node;
  SSdb *  pSdb = pMnode->pSdb;
  if (sdbGetSize(pSdb, SDB_STREAM) <= 0) {
    return 0;
  }

  SMStreamDoCheckpointMsg *pMsg = rpcMallocCont(sizeof(SMStreamDoCheckpointMsg));
  pMsg->checkpointId = mndStreamGenChkpId(pMnode);

  int32_t size = sizeof(SMStreamDoCheckpointMsg);
  SRpcMsg rpcMsg = {.msgType = TDMT_MND_STREAM_BEGIN_CHECKPOINT, .pCont = pMsg, .contLen = size};
  tmsgPutToQueue(&pMnode->msgCb, WRITE_QUEUE, &rpcMsg);
  return 0;
}

static int32_t mndBuildStreamCheckpointSourceReq2(void **pBuf, int32_t *pLen, int32_t nodeId, int64_t checkpointId,
                                                  int64_t streamId, int32_t taskId) {
  SStreamCheckpointSourceReq req = {0};
  req.checkpointId = checkpointId;
  req.nodeId = nodeId;
  req.expireTime = -1;
  req.streamId = streamId;  // pTask->id.streamId;
  req.taskId = taskId;      // pTask->id.taskId;

  int32_t code;
  int32_t blen;

  tEncodeSize(tEncodeStreamCheckpointSourceReq, &req, blen, code);
  if (code < 0) {
    terrno = TSDB_CODE_OUT_OF_MEMORY;
    return -1;
  }

  int32_t tlen = sizeof(SMsgHead) + blen;

  void *buf = taosMemoryMalloc(tlen);
  if (buf == NULL) {
    terrno = TSDB_CODE_OUT_OF_MEMORY;
    return -1;
  }

  void *   abuf = POINTER_SHIFT(buf, sizeof(SMsgHead));
  SEncoder encoder;
  tEncoderInit(&encoder, abuf, tlen);
  tEncodeStreamCheckpointSourceReq(&encoder, &req);

  SMsgHead *pMsgHead = (SMsgHead *)buf;
  pMsgHead->contLen = htonl(tlen);
  pMsgHead->vgId = htonl(nodeId);

  tEncoderClear(&encoder);

  *pBuf = buf;
  *pLen = tlen;

  return 0;
}

static int32_t mndProcessStreamCheckpointTrans(SMnode *pMnode, SStreamObj *pStream, int64_t checkpointId) {
  int32_t code = -1;
  int64_t timestampMs = taosGetTimestampMs();
  if (timestampMs - pStream->checkpointFreq < tsStreamCheckpointInterval * 1000) {
    return -1;
  }

  STrans *pTrans = mndTransCreate(pMnode, TRN_POLICY_RETRY, TRN_CONFLICT_DB_INSIDE, NULL, "stream-checkpoint");
  if (pTrans == NULL) return -1;

  mndTransSetDbName(pTrans, pStream->sourceDb, pStream->targetDb);
  if (mndTrancCheckConflict(pMnode, pTrans) != 0) {
    mError("failed to checkpoint of stream name%s, checkpointId: %" PRId64 ", reason:%s", pStream->name, checkpointId,
           tstrerror(TSDB_CODE_MND_TRANS_CONFLICT));
    goto _ERR;
  }

  mDebug("start to trigger checkpoint for stream:%s, checkpoint: %" PRId64 "", pStream->name, checkpointId);
  taosWLockLatch(&pStream->lock);
  pStream->currentTick = 1;
  // 1. redo action: broadcast checkpoint source msg for all source vg

  int32_t totLevel = taosArrayGetSize(pStream->tasks);
  for (int32_t i = 0; i < totLevel; i++) {
    SArray *     pLevel = taosArrayGetP(pStream->tasks, i);
    SStreamTask *pTask = taosArrayGetP(pLevel, 0);
    if (pTask->info.taskLevel == TASK_LEVEL__SOURCE) {
      int32_t sz = taosArrayGetSize(pLevel);
      for (int32_t j = 0; j < sz; j++) {
        SStreamTask *pTask = taosArrayGetP(pLevel, j);
        /*A(pTask->info.nodeId > 0);*/
        SVgObj *pVgObj = mndAcquireVgroup(pMnode, pTask->info.nodeId);
        if (pVgObj == NULL) {
          taosWUnLockLatch(&pStream->lock);
          goto _ERR;
        }

        void *  buf;
        int32_t tlen;
        if (mndBuildStreamCheckpointSourceReq2(&buf, &tlen, pTask->info.nodeId, checkpointId, pTask->id.streamId,
                                               pTask->id.taskId) < 0) {
          mndReleaseVgroup(pMnode, pVgObj);
          taosWUnLockLatch(&pStream->lock);
          goto _ERR;
        }

        STransAction action = {0};
        action.epSet = mndGetVgroupEpset(pMnode, pVgObj);
        action.pCont = buf;
        action.contLen = tlen;
        action.msgType = TDMT_VND_STREAM_CHECK_POINT_SOURCE;

        mndReleaseVgroup(pMnode, pVgObj);

        if (mndTransAppendRedoAction(pTrans, &action) != 0) {
          taosMemoryFree(buf);
          taosWUnLockLatch(&pStream->lock);
          goto _ERR;
        }
      }
    }
  }
  // 2. reset tick
  pStream->checkpointId = checkpointId;
  pStream->checkpointFreq = taosGetTimestampMs();
  pStream->currentTick = 0;
  // 3. commit log: stream checkpoint info
  pStream->version = pStream->version + 1;
  taosWUnLockLatch(&pStream->lock);

  SSdbRaw *pCommitRaw = mndStreamActionEncode(pStream);
  if (pCommitRaw == NULL) {
    mError("failed to prepare trans rebalance since %s", terrstr());
    goto _ERR;
  }
  if (mndTransAppendCommitlog(pTrans, pCommitRaw) != 0) {
    sdbFreeRaw(pCommitRaw);
    mError("failed to prepare trans rebalance since %s", terrstr());
    goto _ERR;
  }
  if (sdbSetRawStatus(pCommitRaw, SDB_STATUS_READY) != 0) {
    sdbFreeRaw(pCommitRaw);
    mError("failed to prepare trans rebalance since %s", terrstr());
    goto _ERR;
  }

  if (mndTransPrepare(pMnode, pTrans) != 0) {
    mError("failed to prepare trans rebalance since %s", terrstr());
    goto _ERR;
  }
  code = 0;
_ERR:
  mndTransDrop(pTrans);
  return code;
}

static int32_t mndAddStreamCheckpointToTrans(STrans *pTrans, SStreamObj *pStream, SMnode *pMnode, int64_t chkptId) {
  taosWLockLatch(&pStream->lock);

  int32_t totLevel = taosArrayGetSize(pStream->tasks);
  for (int32_t i = 0; i < totLevel; i++) {
    SArray *     pLevel = taosArrayGetP(pStream->tasks, i);
    SStreamTask *pTask = taosArrayGetP(pLevel, 0);

    if (pTask->info.taskLevel == TASK_LEVEL__SOURCE) {
      int32_t sz = taosArrayGetSize(pLevel);
      for (int32_t j = 0; j < sz; j++) {
        pTask = taosArrayGetP(pLevel, j);
        if (pTask->info.fillHistory == 1) {
          continue;
        }
        /*A(pTask->info.nodeId > 0);*/
        SVgObj *pVgObj = mndAcquireVgroup(pMnode, pTask->info.nodeId);
        if (pVgObj == NULL) {
          taosWUnLockLatch(&pStream->lock);
          return -1;
        }

        void *  buf;
        int32_t tlen;
        if (mndBuildStreamCheckpointSourceReq2(&buf, &tlen, pTask->info.nodeId, chkptId, pTask->id.streamId,
                                               pTask->id.taskId) < 0) {
          mndReleaseVgroup(pMnode, pVgObj);
          taosWUnLockLatch(&pStream->lock);
          return -1;
        }

        STransAction action = {0};
        SEpSet       epset = mndGetVgroupEpset(pMnode, pVgObj);
        initTransAction(&action, buf, tlen, TDMT_VND_STREAM_CHECK_POINT_SOURCE, &epset,
                        TSDB_CODE_SYN_PROPOSE_NOT_READY);
        mndReleaseVgroup(pMnode, pVgObj);

        if (mndTransAppendRedoAction(pTrans, &action) != 0) {
          taosMemoryFree(buf);
          taosWUnLockLatch(&pStream->lock);
          return -1;
        }
      }
    }
  }

  pStream->checkpointId = chkptId;
  pStream->checkpointFreq = taosGetTimestampMs();
  pStream->currentTick = 0;

  // 3. commit log: stream checkpoint info
  pStream->version = pStream->version + 1;

  taosWUnLockLatch(&pStream->lock);

  SSdbRaw *pCommitRaw = mndStreamActionEncode(pStream);
  if (pCommitRaw == NULL) {
    mError("failed to prepare trans rebalance since %s", terrstr());
    return -1;
  }
  if (mndTransAppendCommitlog(pTrans, pCommitRaw) != 0) {
    sdbFreeRaw(pCommitRaw);
    mError("failed to prepare trans rebalance since %s", terrstr());
    return -1;
  }
  if (sdbSetRawStatus(pCommitRaw, SDB_STATUS_READY) != 0) {
    sdbFreeRaw(pCommitRaw);
    mError("failed to prepare trans rebalance since %s", terrstr());
    return -1;
  }
  return 0;
}

static const char *mndGetStreamDB(SMnode *pMnode) {
  SSdb *      pSdb = pMnode->pSdb;
  SStreamObj *pStream = NULL;
  void *      pIter = NULL;

  pIter = sdbFetch(pSdb, SDB_STREAM, pIter, (void **)&pStream);
  if (pIter == NULL) {
    return NULL;
  }

  const char *p = taosStrdup(pStream->sourceDb);
  mndReleaseStream(pMnode, pStream);
  sdbCancelFetch(pSdb, pIter);
  return p;
}

<<<<<<< HEAD
static int32_t mndCheckNodeStatus(SMnode *pMnode) {
  bool ready = false;
  // check if the node update happens or not
  int64_t ts = taosGetTimestampSec();
=======
static int32_t mndProcessStreamDoCheckpoint(SRpcMsg *pReq) {
  SMnode *    pMnode = pReq->info.node;
  SSdb *      pSdb = pMnode->pSdb;
  void *      pIter = NULL;
  SStreamObj *pStream = NULL;
  int32_t     code = 0;

  {  // check if the node update happens or not
    int64_t ts = taosGetTimestampSec();

    if (execInfo.pNodeEntryList == NULL || (taosArrayGetSize(execInfo.pNodeEntryList) == 0)) {
      if (execInfo.pNodeEntryList != NULL) {
        execInfo.pNodeEntryList = taosArrayDestroy(execInfo.pNodeEntryList);
      }
>>>>>>> ec3685db

  taosThreadMutexLock(&execInfo.lock);
  if (execInfo.pNodeEntryList == NULL || (taosArrayGetSize(execInfo.pNodeEntryList) == 0)) {
    if (execInfo.pNodeEntryList != NULL) {
      execInfo.pNodeEntryList = taosArrayDestroy(execInfo.pNodeEntryList);
    }

    execInfo.pNodeEntryList = extractNodeListFromStream(pMnode);
  }

<<<<<<< HEAD
  if (taosArrayGetSize(execInfo.pNodeEntryList) == 0) {
    mDebug("stream task node change checking done, no vgroups exist, do nothing");
    execInfo.ts = ts;
    goto _EXIT;
  }

  for (int32_t i = 0; i < taosArrayGetSize(execInfo.pNodeEntryList); ++i) {
    SNodeEntry *pNodeEntry = taosArrayGet(execInfo.pNodeEntryList, i);
    if (pNodeEntry->stageUpdated) {
      mDebug("stream task not ready due to node update detected, checkpoint not issued");
      goto _EXIT;
    }
=======
    for (int32_t i = 0; i < taosArrayGetSize(execInfo.pNodeEntryList); ++i) {
      SNodeEntry *pNodeEntry = taosArrayGet(execInfo.pNodeEntryList, i);
      if (pNodeEntry->stageUpdated) {
        mDebug("stream task not ready due to node update detected, checkpoint not issued");
        return 0;
      }
    }

>>>>>>> ec3685db
    bool    allReady = true;
    SArray *pNodeSnapshot = mndTakeVgroupSnapshot(pMnode, &allReady);
    if (!allReady) {
      mWarn("not all vnodes are ready, ignore the checkpoint") taosArrayDestroy(pNodeSnapshot);
      return 0;
    }

    SVgroupChangeInfo changeInfo = mndFindChangedNodeInfo(pMnode, execInfo.pNodeEntryList, pNodeSnapshot);
    bool              nodeUpdated = (taosArrayGetSize(changeInfo.pUpdateNodeList) > 0);
    taosArrayDestroy(changeInfo.pUpdateNodeList);
    taosHashCleanup(changeInfo.pDBMap);
    taosArrayDestroy(pNodeSnapshot);

    if (nodeUpdated) {
      mDebug("stream task not ready due to node update, checkpoint not issued");
      goto _EXIT;
    }
  }

  // check if all tasks are in TASK_STATUS__NORMAL status

<<<<<<< HEAD
  for (int32_t i = 0; i < taosArrayGetSize(execInfo.pTaskList); ++i) {
    STaskId *         p = taosArrayGet(execInfo.pTaskList, i);
    STaskStatusEntry *pEntry = taosHashGet(execInfo.pTaskMap, p, sizeof(*p));
    if (pEntry == NULL) {
      continue;
=======
    taosThreadMutexLock(&execInfo.lock);
    for (int32_t i = 0; i < taosArrayGetSize(execInfo.pTaskList); ++i) {
      STaskId *         p = taosArrayGet(execInfo.pTaskList, i);
      STaskStatusEntry *pEntry = taosHashGet(execInfo.pTaskMap, p, sizeof(*p));
      if (pEntry == NULL) {
        continue;
      }

      if (pEntry->status != TASK_STATUS__READY) {
        mDebug("s-task:0x%" PRIx64 "-0x%x (nodeId:%d) status:%s not ready, checkpoint msg not issued",
               pEntry->id.streamId, (int32_t)pEntry->id.taskId, 0, streamTaskGetStatusStr(pEntry->status));
        ready = false;
        break;
      }
    }
    taosThreadMutexUnlock(&execInfo.lock);
    if (!ready) {
      return 0;
>>>>>>> ec3685db
    }

    if (pEntry->status != TASK_STATUS__READY) {
      mDebug("s-task:0x%" PRIx64 "-0x%x (nodeId:%d) status:%s not ready, checkpoint msg not issued",
             pEntry->id.streamId, (int32_t)pEntry->id.taskId, 0, streamTaskGetStatusStr(pEntry->status));
      ready = false;
      break;
    }
  }
  ready = true;
_EXIT:

  taosThreadMutexUnlock(&execInfo.lock);
  return ready == true ? 0 : -1;
}
static int32_t mndProcessStreamDoCheckpoint(SRpcMsg *pReq) {
  SMnode *    pMnode = pReq->info.node;
  SSdb *      pSdb = pMnode->pSdb;
  void *      pIter = NULL;
  SStreamObj *pStream = NULL;
  int32_t     code = 0;
  if ((code = mndCheckNodeStatus(pMnode)) != 0) {
    return code;
  }
  SMStreamDoCheckpointMsg *pMsg = (SMStreamDoCheckpointMsg *)pReq->pCont;
  while (1) {
    pIter = sdbFetch(pSdb, SDB_STREAM, pIter, (void **)&pStream);
    if (pIter == NULL) break;
    code = mndProcessStreamCheckpointTrans(pMnode, pStream, pStream->checkpointId + 1);
    sdbRelease(pSdb, pStream);
    if (code == -1) {
      break;
    }
  }
  return code;
}

static int32_t mndProcessDropStreamReq(SRpcMsg *pReq) {
  SMnode *    pMnode = pReq->info.node;
  SStreamObj *pStream = NULL;

  SMDropStreamReq dropReq = {0};
  if (tDeserializeSMDropStreamReq(pReq->pCont, pReq->contLen, &dropReq) < 0) {
    terrno = TSDB_CODE_INVALID_MSG;
    return -1;
  }

  pStream = mndAcquireStream(pMnode, dropReq.name);

  if (pStream == NULL) {
    if (dropReq.igNotExists) {
      mInfo("stream:%s, not exist, ignore not exist is set", dropReq.name);
      sdbRelease(pMnode->pSdb, pStream);
      tFreeSMDropStreamReq(&dropReq);
      return 0;
    } else {
      terrno = TSDB_CODE_MND_STREAM_NOT_EXIST;
      tFreeSMDropStreamReq(&dropReq);
      return -1;
    }
  }

  if (mndCheckDbPrivilegeByName(pMnode, pReq->info.conn.user, MND_OPER_WRITE_DB, pStream->targetDb) != 0) {
    sdbRelease(pMnode->pSdb, pStream);
    tFreeSMDropStreamReq(&dropReq);
    return -1;
  }

  STrans *pTrans = mndTransCreate(pMnode, TRN_POLICY_RETRY, TRN_CONFLICT_DB_INSIDE, pReq, "drop-stream");
  if (pTrans == NULL) {
    mError("stream:%s, failed to drop since %s", dropReq.name, terrstr());
    sdbRelease(pMnode->pSdb, pStream);
    tFreeSMDropStreamReq(&dropReq);
    return -1;
  }

  mInfo("trans:%d, used to drop stream:%s", pTrans->id, dropReq.name);

  mndTransSetDbName(pTrans, pStream->sourceDb, pStream->targetDb);
  if (mndTransCheckConflict(pMnode, pTrans) != 0) {
    sdbRelease(pMnode->pSdb, pStream);
    mndTransDrop(pTrans);
    tFreeSMDropStreamReq(&dropReq);
    return -1;
  }

  // drop all tasks
  if (mndDropStreamTasks(pMnode, pTrans, pStream) < 0) {
    mError("stream:%s, failed to drop task since %s", dropReq.name, terrstr());
    sdbRelease(pMnode->pSdb, pStream);
    mndTransDrop(pTrans);
    tFreeSMDropStreamReq(&dropReq);
    return -1;
  }

  // drop stream
  if (mndPersistDropStreamLog(pMnode, pTrans, pStream) < 0) {
    sdbRelease(pMnode->pSdb, pStream);
    mndTransDrop(pTrans);
    tFreeSMDropStreamReq(&dropReq);
    return -1;
  }

  if (mndTransPrepare(pMnode, pTrans) != 0) {
    mError("trans:%d, failed to prepare drop stream trans since %s", pTrans->id, terrstr());
    sdbRelease(pMnode->pSdb, pStream);
    mndTransDrop(pTrans);
    tFreeSMDropStreamReq(&dropReq);
    return -1;
  }

  removeStreamTasksInBuf(pStream, &execInfo);

  SName name = {0};
  tNameFromString(&name, dropReq.name, T_NAME_ACCT | T_NAME_DB | T_NAME_TABLE);
<<<<<<< HEAD
=======
  // reuse this function for stream
>>>>>>> ec3685db

  auditRecord(pReq, pMnode->clusterId, "dropStream", name.dbname, name.tname, dropReq.sql, dropReq.sqlLen);

  sdbRelease(pMnode->pSdb, pStream);
  mndTransDrop(pTrans);
  tFreeSMDropStreamReq(&dropReq);

  return TSDB_CODE_ACTION_IN_PROGRESS;
}

int32_t mndDropStreamByDb(SMnode *pMnode, STrans *pTrans, SDbObj *pDb) {
  SSdb *pSdb = pMnode->pSdb;
  void *pIter = NULL;

  while (1) {
    SStreamObj *pStream = NULL;
    pIter = sdbFetch(pSdb, SDB_STREAM, pIter, (void **)&pStream);
    if (pIter == NULL) break;

    if (pStream->sourceDbUid == pDb->uid || pStream->targetDbUid == pDb->uid) {
      if (pStream->sourceDbUid != pStream->targetDbUid) {
        sdbRelease(pSdb, pStream);
        sdbCancelFetch(pSdb, pIter);
        mError("db:%s, failed to drop stream:%s since sourceDbUid:%" PRId64 " not match with targetDbUid:%" PRId64,
               pDb->name, pStream->name, pStream->sourceDbUid, pStream->targetDbUid);
        terrno = TSDB_CODE_MND_STREAM_MUST_BE_DELETED;
        return -1;
      } else {
#if 0
        if (mndDropStreamTasks(pMnode, pTrans, pStream) < 0) {
          mError("stream:%s, failed to drop task since %s", pStream->name, terrstr());
          sdbRelease(pMnode->pSdb, pStream);
          sdbCancelFetch(pSdb, pIter);
          return -1;
        }
#endif
        if (mndPersistDropStreamLog(pMnode, pTrans, pStream) < 0) {
          sdbRelease(pSdb, pStream);
          sdbCancelFetch(pSdb, pIter);
          return -1;
        }
      }
    }

    sdbRelease(pSdb, pStream);
  }

  return 0;
}

int32_t mndGetNumOfStreams(SMnode *pMnode, char *dbName, int32_t *pNumOfStreams) {
  SSdb *  pSdb = pMnode->pSdb;
  SDbObj *pDb = mndAcquireDb(pMnode, dbName);
  if (pDb == NULL) {
    terrno = TSDB_CODE_MND_DB_NOT_SELECTED;
    return -1;
  }

  int32_t numOfStreams = 0;
  void *  pIter = NULL;
  while (1) {
    SStreamObj *pStream = NULL;
    pIter = sdbFetch(pSdb, SDB_STREAM, pIter, (void **)&pStream);
    if (pIter == NULL) break;

    if (pStream->sourceDbUid == pDb->uid) {
      numOfStreams++;
    }

    sdbRelease(pSdb, pStream);
  }

  *pNumOfStreams = numOfStreams;
  mndReleaseDb(pMnode, pDb);
  return 0;
}

static int32_t mndRetrieveStream(SRpcMsg *pReq, SShowObj *pShow, SSDataBlock *pBlock, int32_t rows) {
  SMnode *    pMnode = pReq->info.node;
  SSdb *      pSdb = pMnode->pSdb;
  int32_t     numOfRows = 0;
  SStreamObj *pStream = NULL;

  while (numOfRows < rows) {
    pShow->pIter = sdbFetch(pSdb, SDB_STREAM, pShow->pIter, (void **)&pStream);
    if (pShow->pIter == NULL) break;

    SColumnInfoData *pColInfo;
    SName            n;
    int32_t          cols = 0;

    char streamName[TSDB_TABLE_NAME_LEN + VARSTR_HEADER_SIZE] = {0};
    STR_WITH_MAXSIZE_TO_VARSTR(streamName, mndGetDbStr(pStream->name), sizeof(streamName));
    pColInfo = taosArrayGet(pBlock->pDataBlock, cols++);
    colDataSetVal(pColInfo, numOfRows, (const char *)streamName, false);

    pColInfo = taosArrayGet(pBlock->pDataBlock, cols++);
    colDataSetVal(pColInfo, numOfRows, (const char *)&pStream->createTime, false);

    char sql[TSDB_SHOW_SQL_LEN + VARSTR_HEADER_SIZE] = {0};
    STR_WITH_MAXSIZE_TO_VARSTR(sql, pStream->sql, sizeof(sql));
    pColInfo = taosArrayGet(pBlock->pDataBlock, cols++);
    colDataSetVal(pColInfo, numOfRows, (const char *)sql, false);

    char status[20 + VARSTR_HEADER_SIZE] = {0};
    char status2[20] = {0};
    mndShowStreamStatus(status2, pStream);
    STR_WITH_MAXSIZE_TO_VARSTR(status, status2, sizeof(status));
    pColInfo = taosArrayGet(pBlock->pDataBlock, cols++);
    colDataSetVal(pColInfo, numOfRows, (const char *)&status, false);

    char sourceDB[TSDB_DB_NAME_LEN + VARSTR_HEADER_SIZE] = {0};
    STR_WITH_MAXSIZE_TO_VARSTR(sourceDB, mndGetDbStr(pStream->sourceDb), sizeof(sourceDB));
    pColInfo = taosArrayGet(pBlock->pDataBlock, cols++);
    colDataSetVal(pColInfo, numOfRows, (const char *)&sourceDB, false);

    char targetDB[TSDB_DB_NAME_LEN + VARSTR_HEADER_SIZE] = {0};
    STR_WITH_MAXSIZE_TO_VARSTR(targetDB, mndGetDbStr(pStream->targetDb), sizeof(targetDB));
    pColInfo = taosArrayGet(pBlock->pDataBlock, cols++);
    colDataSetVal(pColInfo, numOfRows, (const char *)&targetDB, false);

    if (pStream->targetSTbName[0] == 0) {
      pColInfo = taosArrayGet(pBlock->pDataBlock, cols++);
      colDataSetVal(pColInfo, numOfRows, NULL, true);
    } else {
      char targetSTB[TSDB_TABLE_NAME_LEN + VARSTR_HEADER_SIZE] = {0};
      STR_WITH_MAXSIZE_TO_VARSTR(targetSTB, mndGetStbStr(pStream->targetSTbName), sizeof(targetSTB));
      pColInfo = taosArrayGet(pBlock->pDataBlock, cols++);
      colDataSetVal(pColInfo, numOfRows, (const char *)&targetSTB, false);
    }

    pColInfo = taosArrayGet(pBlock->pDataBlock, cols++);
    colDataSetVal(pColInfo, numOfRows, (const char *)&pStream->conf.watermark, false);

    char trigger[20 + VARSTR_HEADER_SIZE] = {0};
    char trigger2[20] = {0};
    mndShowStreamTrigger(trigger2, pStream);
    STR_WITH_MAXSIZE_TO_VARSTR(trigger, trigger2, sizeof(trigger));
    pColInfo = taosArrayGet(pBlock->pDataBlock, cols++);
    colDataSetVal(pColInfo, numOfRows, (const char *)&trigger, false);

    numOfRows++;
    sdbRelease(pSdb, pStream);
  }

  pShow->numOfRows += numOfRows;
  return numOfRows;
}

static void mndCancelGetNextStream(SMnode *pMnode, void *pIter) {
  SSdb *pSdb = pMnode->pSdb;
  sdbCancelFetch(pSdb, pIter);
}

static int32_t mndRetrieveStreamTask(SRpcMsg *pReq, SShowObj *pShow, SSDataBlock *pBlock, int32_t rowsCapacity) {
  SMnode *    pMnode = pReq->info.node;
  SSdb *      pSdb = pMnode->pSdb;
  int32_t     numOfRows = 0;
  SStreamObj *pStream = NULL;

  while (numOfRows < rowsCapacity) {
    pShow->pIter = sdbFetch(pSdb, SDB_STREAM, pShow->pIter, (void **)&pStream);
    if (pShow->pIter == NULL) {
      break;
    }

    // lock
    taosRLockLatch(&pStream->lock);

    // count task num
    int32_t sz = taosArrayGetSize(pStream->tasks);

    int32_t count = 0;
    for (int32_t i = 0; i < sz; i++) {
      SArray *pLevel = taosArrayGetP(pStream->tasks, i);
      count += taosArrayGetSize(pLevel);
    }

    if (numOfRows + count > rowsCapacity) {
      blockDataEnsureCapacity(pBlock, numOfRows + count);
    }

    // add row for each task
    for (int32_t i = 0; i < sz; i++) {
      SArray *pLevel = taosArrayGetP(pStream->tasks, i);
      int32_t levelCnt = taosArrayGetSize(pLevel);

      for (int32_t j = 0; j < levelCnt; j++) {
        SStreamTask *pTask = taosArrayGetP(pLevel, j);

        SColumnInfoData *pColInfo;
        int32_t          cols = 0;

        // stream name
        char streamName[TSDB_TABLE_NAME_LEN + VARSTR_HEADER_SIZE] = {0};
        STR_WITH_MAXSIZE_TO_VARSTR(streamName, mndGetDbStr(pStream->name), sizeof(streamName));

        pColInfo = taosArrayGet(pBlock->pDataBlock, cols++);
        colDataSetVal(pColInfo, numOfRows, (const char *)streamName, false);

        // task id
        pColInfo = taosArrayGet(pBlock->pDataBlock, cols++);

        char    idstr[128] = {0};
        int32_t len = tintToHex(pTask->id.taskId, &idstr[4]);
        idstr[2] = '0';
        idstr[3] = 'x';
        varDataSetLen(idstr, len + 2);
        colDataSetVal(pColInfo, numOfRows, idstr, false);

        // node type
        char nodeType[20 + VARSTR_HEADER_SIZE] = {0};
        varDataSetLen(nodeType, 5);
        pColInfo = taosArrayGet(pBlock->pDataBlock, cols++);
        if (pTask->info.nodeId > 0) {
          memcpy(varDataVal(nodeType), "vnode", 5);
        } else {
          memcpy(varDataVal(nodeType), "snode", 5);
        }
        colDataSetVal(pColInfo, numOfRows, nodeType, false);

        // node id
        pColInfo = taosArrayGet(pBlock->pDataBlock, cols++);
        int64_t nodeId = TMAX(pTask->info.nodeId, 0);
        colDataSetVal(pColInfo, numOfRows, (const char *)&nodeId, false);

        // level
        char level[20 + VARSTR_HEADER_SIZE] = {0};
        if (pTask->info.taskLevel == TASK_LEVEL__SOURCE) {
          memcpy(varDataVal(level), "source", 6);
          varDataSetLen(level, 6);
        } else if (pTask->info.taskLevel == TASK_LEVEL__AGG) {
          memcpy(varDataVal(level), "agg", 3);
          varDataSetLen(level, 3);
        } else if (pTask->info.taskLevel == TASK_LEVEL__SINK) {
          memcpy(varDataVal(level), "sink", 4);
          varDataSetLen(level, 4);
        }

        pColInfo = taosArrayGet(pBlock->pDataBlock, cols++);
        colDataSetVal(pColInfo, numOfRows, (const char *)level, false);

        // status
        char status[20 + VARSTR_HEADER_SIZE] = {0};

        STaskId           id = {.streamId = pTask->id.streamId, .taskId = pTask->id.taskId};
        STaskStatusEntry *pe = taosHashGet(execInfo.pTaskMap, &id, sizeof(id));
        if (pe == NULL) {
          continue;
        }

        const char *pStatus = streamTaskGetStatusStr(pe->status);
        STR_TO_VARSTR(status, pStatus);

        // status
        pColInfo = taosArrayGet(pBlock->pDataBlock, cols++);
        colDataSetVal(pColInfo, numOfRows, (const char *)status, false);

        // stage
        pColInfo = taosArrayGet(pBlock->pDataBlock, cols++);
        colDataSetVal(pColInfo, numOfRows, (const char *)&pe->stage, false);

        // input queue
        char        vbuf[30] = {0};
        char        buf[25] = {0};
        const char *queueInfoStr = "%4.2fMiB (%5.2f%)";
        sprintf(buf, queueInfoStr, pe->inputQUsed, pe->inputRate);
        STR_TO_VARSTR(vbuf, buf);

        pColInfo = taosArrayGet(pBlock->pDataBlock, cols++);
        colDataSetVal(pColInfo, numOfRows, (const char *)vbuf, false);

        // output queue
        //        sprintf(buf, queueInfoStr, pe->outputQUsed, pe->outputRate);
        //        STR_TO_VARSTR(vbuf, buf);

        //        pColInfo = taosArrayGet(pBlock->pDataBlock, cols++);
        //        colDataSetVal(pColInfo, numOfRows, (const char*)vbuf, false);

        if (pTask->info.taskLevel == TASK_LEVEL__SINK) {
          const char *sinkStr = "%.2fMiB";
          sprintf(buf, sinkStr, pe->sinkDataSize);
        } else if (pTask->info.taskLevel == TASK_LEVEL__SOURCE) {
          // offset info
          const char *offsetStr = "%" PRId64 " [%" PRId64 ", %" PRId64 "]";
          sprintf(buf, offsetStr, pe->processedVer, pe->verStart, pe->verEnd);
        }

        STR_TO_VARSTR(vbuf, buf);

        pColInfo = taosArrayGet(pBlock->pDataBlock, cols++);
        colDataSetVal(pColInfo, numOfRows, (const char *)vbuf, false);

        numOfRows++;
      }
    }

    // unlock
    taosRUnLockLatch(&pStream->lock);

    sdbRelease(pSdb, pStream);
  }

  pShow->numOfRows += numOfRows;
  return numOfRows;
}

static void mndCancelGetNextStreamTask(SMnode *pMnode, void *pIter) {
  SSdb *pSdb = pMnode->pSdb;
  sdbCancelFetch(pSdb, pIter);
}

static int32_t mndPauseStreamTask(STrans *pTrans, SStreamTask *pTask) {
  SVPauseStreamTaskReq *pReq = taosMemoryCalloc(1, sizeof(SVPauseStreamTaskReq));
  if (pReq == NULL) {
    mError("failed to malloc in pause stream, size:%" PRIzu ", code:%s", sizeof(SVPauseStreamTaskReq),
           tstrerror(TSDB_CODE_OUT_OF_MEMORY));
    terrno = TSDB_CODE_OUT_OF_MEMORY;
    return -1;
  }

  pReq->head.vgId = htonl(pTask->info.nodeId);
  pReq->taskId = pTask->id.taskId;
  pReq->streamId = pTask->id.streamId;

  STransAction action = {0};
  initTransAction(&action, pReq, sizeof(SVPauseStreamTaskReq), TDMT_STREAM_TASK_PAUSE, &pTask->info.epSet, 0);
  if (mndTransAppendRedoAction(pTrans, &action) != 0) {
    taosMemoryFree(pReq);
    return -1;
  }
  return 0;
}

int32_t mndPauseAllStreamTasks(STrans *pTrans, SStreamObj *pStream) {
  SArray *tasks = pStream->tasks;

  int32_t size = taosArrayGetSize(tasks);
  for (int32_t i = 0; i < size; i++) {
    SArray *pTasks = taosArrayGetP(tasks, i);
    int32_t sz = taosArrayGetSize(pTasks);
    for (int32_t j = 0; j < sz; j++) {
      SStreamTask *pTask = taosArrayGetP(pTasks, j);
      if (mndPauseStreamTask(pTrans, pTask) < 0) {
        return -1;
      }

      if (atomic_load_8(&pTask->status.taskStatus) != TASK_STATUS__PAUSE) {
        atomic_store_8(&pTask->status.keepTaskStatus, pTask->status.taskStatus);
        atomic_store_8(&pTask->status.taskStatus, TASK_STATUS__PAUSE);
      }
    }
  }
  return 0;
}

static int32_t mndPersistStreamLog(STrans *pTrans, const SStreamObj *pStream, int8_t status) {
  SStreamObj streamObj = {0};
  memcpy(streamObj.name, pStream->name, TSDB_STREAM_FNAME_LEN);
  streamObj.status = status;

  SSdbRaw *pCommitRaw = mndStreamActionEncode(&streamObj);
  if (pCommitRaw == NULL) return -1;
  if (mndTransAppendCommitlog(pTrans, pCommitRaw) != 0) {
    mError("stream trans:%d, failed to append commit log since %s", pTrans->id, terrstr());
    return -1;
  }
  (void)sdbSetRawStatus(pCommitRaw, SDB_STATUS_READY);
  return 0;
}

static int32_t mndProcessPauseStreamReq(SRpcMsg *pReq) {
  SMnode *    pMnode = pReq->info.node;
  SStreamObj *pStream = NULL;

  SMPauseStreamReq pauseReq = {0};
  if (tDeserializeSMPauseStreamReq(pReq->pCont, pReq->contLen, &pauseReq) < 0) {
    terrno = TSDB_CODE_INVALID_MSG;
    return -1;
  }

  pStream = mndAcquireStream(pMnode, pauseReq.name);

  if (pStream == NULL) {
    if (pauseReq.igNotExists) {
      mInfo("stream:%s, not exist, if exist is set", pauseReq.name);
      return 0;
    } else {
      terrno = TSDB_CODE_MND_STREAM_NOT_EXIST;
      return -1;
    }
  }

  if (pStream->status == STREAM_STATUS__PAUSE) {
    sdbRelease(pMnode->pSdb, pStream);
    return 0;
  }

  if (mndCheckDbPrivilegeByName(pMnode, pReq->info.conn.user, MND_OPER_WRITE_DB, pStream->targetDb) != 0) {
    sdbRelease(pMnode->pSdb, pStream);
    return -1;
  }

  STrans *pTrans = mndTransCreate(pMnode, TRN_POLICY_RETRY, TRN_CONFLICT_DB_INSIDE, pReq, "pause-stream");
  if (pTrans == NULL) {
    mError("stream:%s, failed to pause stream since %s", pauseReq.name, terrstr());
    sdbRelease(pMnode->pSdb, pStream);
    return -1;
  }

  mInfo("trans:%d, used to pause stream:%s", pTrans->id, pauseReq.name);

  mndTransSetDbName(pTrans, pStream->sourceDb, pStream->targetDb);
  if (mndTransCheckConflict(pMnode, pTrans) != 0) {
    sdbRelease(pMnode->pSdb, pStream);
    mndTransDrop(pTrans);
    return -1;
  }

  // pause all tasks
  if (mndPauseAllStreamTasks(pTrans, pStream) < 0) {
    mError("stream:%s, failed to pause task since %s", pauseReq.name, terrstr());
    sdbRelease(pMnode->pSdb, pStream);
    mndTransDrop(pTrans);
    return -1;
  }

  // pause stream
  if (mndPersistStreamLog(pTrans, pStream, STREAM_STATUS__PAUSE) < 0) {
    sdbRelease(pMnode->pSdb, pStream);
    mndTransDrop(pTrans);
    return -1;
  }

  if (mndTransPrepare(pMnode, pTrans) != 0) {
    mError("trans:%d, failed to prepare pause stream trans since %s", pTrans->id, terrstr());
    sdbRelease(pMnode->pSdb, pStream);
    mndTransDrop(pTrans);
    return -1;
  }

  sdbRelease(pMnode->pSdb, pStream);
  mndTransDrop(pTrans);

  return TSDB_CODE_ACTION_IN_PROGRESS;
}

static int32_t mndResumeStreamTask(STrans *pTrans, SStreamTask *pTask, int8_t igUntreated) {
  SVResumeStreamTaskReq *pReq = taosMemoryCalloc(1, sizeof(SVResumeStreamTaskReq));
  if (pReq == NULL) {
    terrno = TSDB_CODE_OUT_OF_MEMORY;
    return -1;
  }
  pReq->head.vgId = htonl(pTask->info.nodeId);
  pReq->taskId = pTask->id.taskId;
  pReq->streamId = pTask->id.streamId;
  pReq->igUntreated = igUntreated;

  STransAction action = {0};
  initTransAction(&action, pReq, sizeof(SVResumeStreamTaskReq), TDMT_STREAM_TASK_RESUME, &pTask->info.epSet, 0);
  if (mndTransAppendRedoAction(pTrans, &action) != 0) {
    taosMemoryFree(pReq);
    return -1;
  }
  return 0;
}

int32_t mndResumeAllStreamTasks(STrans *pTrans, SStreamObj *pStream, int8_t igUntreated) {
  int32_t size = taosArrayGetSize(pStream->tasks);
  for (int32_t i = 0; i < size; i++) {
    SArray *pTasks = taosArrayGetP(pStream->tasks, i);
    int32_t sz = taosArrayGetSize(pTasks);
    for (int32_t j = 0; j < sz; j++) {
      SStreamTask *pTask = taosArrayGetP(pTasks, j);
      if (mndResumeStreamTask(pTrans, pTask, igUntreated) < 0) {
        return -1;
      }

      if (atomic_load_8(&pTask->status.taskStatus) == TASK_STATUS__PAUSE) {
        atomic_store_8(&pTask->status.taskStatus, pTask->status.keepTaskStatus);
      }
    }
  }
  // pStream->pHTasksList is null
  return 0;
}

static int32_t mndProcessResumeStreamReq(SRpcMsg *pReq) {
  SMnode *    pMnode = pReq->info.node;
  SStreamObj *pStream = NULL;

  SMResumeStreamReq pauseReq = {0};
  if (tDeserializeSMResumeStreamReq(pReq->pCont, pReq->contLen, &pauseReq) < 0) {
    terrno = TSDB_CODE_INVALID_MSG;
    return -1;
  }

  pStream = mndAcquireStream(pMnode, pauseReq.name);

  if (pStream == NULL) {
    if (pauseReq.igNotExists) {
      mInfo("stream:%s, not exist, if exist is set", pauseReq.name);
      sdbRelease(pMnode->pSdb, pStream);
      return 0;
    } else {
      terrno = TSDB_CODE_MND_STREAM_NOT_EXIST;
      return -1;
    }
  }

  if (pStream->status != STREAM_STATUS__PAUSE) {
    sdbRelease(pMnode->pSdb, pStream);
    return 0;
  }

  if (mndCheckDbPrivilegeByName(pMnode, pReq->info.conn.user, MND_OPER_WRITE_DB, pStream->targetDb) != 0) {
    sdbRelease(pMnode->pSdb, pStream);
    return -1;
  }

  STrans *pTrans = mndTransCreate(pMnode, TRN_POLICY_RETRY, TRN_CONFLICT_DB_INSIDE, pReq, "pause-stream");
  if (pTrans == NULL) {
    mError("stream:%s, failed to pause stream since %s", pauseReq.name, terrstr());
    sdbRelease(pMnode->pSdb, pStream);
    return -1;
  }
  mInfo("trans:%d, used to pause stream:%s", pTrans->id, pauseReq.name);

  mndTransSetDbName(pTrans, pStream->sourceDb, pStream->targetDb);
  if (mndTransCheckConflict(pMnode, pTrans) != 0) {
    sdbRelease(pMnode->pSdb, pStream);
    mndTransDrop(pTrans);
    return -1;
  }

  // resume all tasks
  if (mndResumeAllStreamTasks(pTrans, pStream, pauseReq.igUntreated) < 0) {
    mError("stream:%s, failed to drop task since %s", pauseReq.name, terrstr());
    sdbRelease(pMnode->pSdb, pStream);
    mndTransDrop(pTrans);
    return -1;
  }

  // resume stream
  if (mndPersistStreamLog(pTrans, pStream, STREAM_STATUS__NORMAL) < 0) {
    sdbRelease(pMnode->pSdb, pStream);
    mndTransDrop(pTrans);
    return -1;
  }

  if (mndTransPrepare(pMnode, pTrans) != 0) {
    mError("trans:%d, failed to prepare pause stream trans since %s", pTrans->id, terrstr());
    sdbRelease(pMnode->pSdb, pStream);
    mndTransDrop(pTrans);
    return -1;
  }

  sdbRelease(pMnode->pSdb, pStream);
  mndTransDrop(pTrans);

  return TSDB_CODE_ACTION_IN_PROGRESS;
}

static void initNodeUpdateMsg(SStreamTaskNodeUpdateMsg *pMsg, const SVgroupChangeInfo *pInfo, SStreamTaskId *pId,
                              int32_t transId) {
  pMsg->streamId = pId->streamId;
  pMsg->taskId = pId->taskId;
  pMsg->transId = transId;
  pMsg->pNodeList = taosArrayInit(taosArrayGetSize(pInfo->pUpdateNodeList), sizeof(SNodeUpdateInfo));
  taosArrayAddAll(pMsg->pNodeList, pInfo->pUpdateNodeList);
}

static int32_t doBuildStreamTaskUpdateMsg(void **pBuf, int32_t *pLen, SVgroupChangeInfo *pInfo, int32_t nodeId,
                                          SStreamTaskId *pId, int32_t transId) {
  SStreamTaskNodeUpdateMsg req = {0};
  initNodeUpdateMsg(&req, pInfo, pId, transId);

  int32_t code = 0;
  int32_t blen;

  tEncodeSize(tEncodeStreamTaskUpdateMsg, &req, blen, code);
  if (code < 0) {
    terrno = TSDB_CODE_OUT_OF_MEMORY;
    taosArrayDestroy(req.pNodeList);
    return -1;
  }

  int32_t tlen = sizeof(SMsgHead) + blen;

  void *buf = taosMemoryMalloc(tlen);
  if (buf == NULL) {
    terrno = TSDB_CODE_OUT_OF_MEMORY;
    taosArrayDestroy(req.pNodeList);
    return -1;
  }

  void *   abuf = POINTER_SHIFT(buf, sizeof(SMsgHead));
  SEncoder encoder;
  tEncoderInit(&encoder, abuf, tlen);
  tEncodeStreamTaskUpdateMsg(&encoder, &req);

  SMsgHead *pMsgHead = (SMsgHead *)buf;
  pMsgHead->contLen = htonl(tlen);
  pMsgHead->vgId = htonl(nodeId);

  tEncoderClear(&encoder);

  *pBuf = buf;
  *pLen = tlen;

  taosArrayDestroy(req.pNodeList);
  return TSDB_CODE_SUCCESS;
}

int32_t mndPersistTransLog(SStreamObj *pStream, STrans *pTrans) {
  SSdbRaw *pCommitRaw = mndStreamActionEncode(pStream);
  if (pCommitRaw == NULL) {
    mError("failed to encode stream since %s", terrstr());
    mndTransDrop(pTrans);
    return -1;
  }

  if (mndTransAppendCommitlog(pTrans, pCommitRaw) != 0) {
    mError("stream trans:%d, failed to append commit log since %s", pTrans->id, terrstr());
    sdbFreeRaw(pCommitRaw);
    mndTransDrop(pTrans);
    return -1;
  }

  if (sdbSetRawStatus(pCommitRaw, SDB_STATUS_READY) != 0) {
    mError("stream trans:%d failed to set raw status since %s", pTrans->id, terrstr());
    sdbFreeRaw(pCommitRaw);
    mndTransDrop(pTrans);
    return -1;
  }

  return 0;
}

void initTransAction(STransAction *pAction, void *pCont, int32_t contLen, int32_t msgType, const SEpSet *pEpset,
                     int32_t retryCode) {
  pAction->epSet = *pEpset;
  pAction->contLen = contLen;
  pAction->pCont = pCont;
  pAction->msgType = msgType;
  pAction->retryCode = retryCode;
}

// todo extract method: traverse stream tasks
// build trans to update the epset
static int32_t createStreamUpdateTrans(SStreamObj *pStream, SVgroupChangeInfo *pInfo, STrans *pTrans) {
  mDebug("start to build stream:0x%" PRIx64 " tasks epset update", pStream->uid);

  taosWLockLatch(&pStream->lock);
  int32_t numOfLevels = taosArrayGetSize(pStream->tasks);

  for (int32_t j = 0; j < numOfLevels; ++j) {
    SArray *pLevel = taosArrayGetP(pStream->tasks, j);

    int32_t numOfTasks = taosArrayGetSize(pLevel);
    for (int32_t k = 0; k < numOfTasks; ++k) {
      SStreamTask *pTask = taosArrayGetP(pLevel, k);

      void *  pBuf = NULL;
      int32_t len = 0;
      streamTaskUpdateEpsetInfo(pTask, pInfo->pUpdateNodeList);
      doBuildStreamTaskUpdateMsg(&pBuf, &len, pInfo, pTask->info.nodeId, &pTask->id, pTrans->id);

      STransAction action = {0};
      initTransAction(&action, pBuf, len, TDMT_VND_STREAM_TASK_UPDATE, &pTask->info.epSet, 0);
      if (mndTransAppendRedoAction(pTrans, &action) != 0) {
        taosMemoryFree(pBuf);
        taosWUnLockLatch(&pStream->lock);
        return -1;
      }
    }
  }

  taosWUnLockLatch(&pStream->lock);
  return 0;
}

static bool isNodeEpsetChanged(const SEpSet *pPrevEpset, const SEpSet *pCurrent) {
  const SEp *pEp = GET_ACTIVE_EP(pPrevEpset);
  const SEp *p = GET_ACTIVE_EP(pCurrent);

  if (pEp->port == p->port && strncmp(pEp->fqdn, p->fqdn, TSDB_FQDN_LEN) == 0) {
    return false;
  }
  return true;
}

// 1. increase the replica does not affect the stream process.
// 2. decreasing the replica may affect the stream task execution in the way that there is one or more running stream
// tasks on the will be removed replica.
// 3. vgroup redistribution is an combination operation of first increase replica and then decrease replica. So we
// will handle it as mentioned in 1 & 2 items.
static SVgroupChangeInfo mndFindChangedNodeInfo(SMnode *pMnode, const SArray *pPrevNodeList, const SArray *pNodeList) {
  SVgroupChangeInfo info = {
      .pUpdateNodeList = taosArrayInit(4, sizeof(SNodeUpdateInfo)),
      .pDBMap = taosHashInit(32, taosGetDefaultHashFunction(TSDB_DATA_TYPE_VARCHAR), true, HASH_NO_LOCK),
  };

  int32_t numOfNodes = taosArrayGetSize(pPrevNodeList);
  for (int32_t i = 0; i < numOfNodes; ++i) {
    SNodeEntry *pPrevEntry = taosArrayGet(pPrevNodeList, i);

    int32_t num = taosArrayGetSize(pNodeList);
    for (int32_t j = 0; j < num; ++j) {
      SNodeEntry *pCurrent = taosArrayGet(pNodeList, j);

      if (pCurrent->nodeId == pPrevEntry->nodeId) {
        if (pPrevEntry->stageUpdated || isNodeEpsetChanged(&pPrevEntry->epset, &pCurrent->epset)) {
          const SEp *pPrevEp = GET_ACTIVE_EP(&pPrevEntry->epset);

          char buf[256] = {0};
          EPSET_TO_STR(&pCurrent->epset, buf);
          mDebug("nodeId:%d restart/epset changed detected, old:%s:%d -> new:%s, stageUpdate:%d", pCurrent->nodeId,
                 pPrevEp->fqdn, pPrevEp->port, buf, pPrevEntry->stageUpdated);

          SNodeUpdateInfo updateInfo = {.nodeId = pPrevEntry->nodeId};
          epsetAssign(&updateInfo.prevEp, &pPrevEntry->epset);
          epsetAssign(&updateInfo.newEp, &pCurrent->epset);
          taosArrayPush(info.pUpdateNodeList, &updateInfo);

          SVgObj *pVgroup = mndAcquireVgroup(pMnode, pCurrent->nodeId);
          taosHashPut(info.pDBMap, pVgroup->dbName, strlen(pVgroup->dbName), NULL, 0);
          mndReleaseVgroup(pMnode, pVgroup);
        }

        break;
      }
    }
  }

  return info;
}

static SArray *mndTakeVgroupSnapshot(SMnode *pMnode, bool *allReady) {
  SSdb *  pSdb = pMnode->pSdb;
  void *  pIter = NULL;
  SVgObj *pVgroup = NULL;

  *allReady = true;
  SArray *pVgroupListSnapshot = taosArrayInit(4, sizeof(SNodeEntry));

  while (1) {
    pIter = sdbFetch(pSdb, SDB_VGROUP, pIter, (void **)&pVgroup);
    if (pIter == NULL) {
      break;
    }

    SNodeEntry entry = {0};
    entry.epset = mndGetVgroupEpset(pMnode, pVgroup);
    entry.nodeId = pVgroup->vgId;
    entry.hbTimestamp = pVgroup->updateTime;

    if (*allReady) {
      for (int32_t i = 0; i < pVgroup->replica; ++i) {
        if (!pVgroup->vnodeGid[i].syncRestore) {
          *allReady = false;
          break;
        }

        ESyncState state = pVgroup->vnodeGid[i].syncState;
        if (state == TAOS_SYNC_STATE_OFFLINE || state == TAOS_SYNC_STATE_ERROR) {
          *allReady = false;
          break;
        }
      }
    }

    char buf[256] = {0};
    EPSET_TO_STR(&entry.epset, buf);
    mDebug("take node snapshot, nodeId:%d %s", entry.nodeId, buf);
    taosArrayPush(pVgroupListSnapshot, &entry);
    sdbRelease(pSdb, pVgroup);
  }

  return pVgroupListSnapshot;
}

static int32_t mndProcessVgroupChange(SMnode *pMnode, SVgroupChangeInfo *pChangeInfo) {
  SSdb *pSdb = pMnode->pSdb;

  // check all streams that involved this vnode should update the epset info
  SStreamObj *pStream = NULL;
  void *      pIter = NULL;
  STrans *    pTrans = NULL;

  while (1) {
    pIter = sdbFetch(pSdb, SDB_STREAM, pIter, (void **)&pStream);
    if (pIter == NULL) {
      break;
    }

    // here create only one trans
    if (pTrans == NULL) {
      pTrans = doCreateTrans(pMnode, pStream, "stream-task-update");
      if (pTrans == NULL) {
        sdbRelease(pSdb, pStream);
        sdbCancelFetch(pSdb, pIter);
        return terrno;
      }
    }

    void *p = taosHashGet(pChangeInfo->pDBMap, pStream->targetDb, strlen(pStream->targetDb));
    void *p1 = taosHashGet(pChangeInfo->pDBMap, pStream->sourceDb, strlen(pStream->sourceDb));
    if (p == NULL && p1 == NULL) {
      mDebug("stream:0x%" PRIx64 " %s not involved nodeUpdate, ignore", pStream->uid, pStream->name);
      sdbRelease(pSdb, pStream);
      continue;
    }

    mDebug("stream:0x%" PRIx64 " %s involved node changed, create update trans, transId:%d", pStream->uid,
           pStream->name, pTrans->id);

    int32_t code = createStreamUpdateTrans(pStream, pChangeInfo, pTrans);

    // todo: not continue, drop all and retry again
    if (code != TSDB_CODE_SUCCESS) {
      mError("stream:0x%" PRIx64 " build nodeUpdate trans failed, ignore and continue, code:%s", pStream->uid,
             tstrerror(code));
      sdbRelease(pSdb, pStream);
      continue;
    }

    code = mndPersistTransLog(pStream, pTrans);
    sdbRelease(pSdb, pStream);

    if (code != TSDB_CODE_SUCCESS) {
      sdbCancelFetch(pSdb, pIter);
      return -1;
    }
  }

  if (mndTransPrepare(pMnode, pTrans) != 0) {
    mError("trans:%d, failed to prepare update stream trans since %s", pTrans->id, terrstr());
    sdbRelease(pMnode->pSdb, pStream);
    mndTransDrop(pTrans);
    return -1;
  }

  sdbRelease(pMnode->pSdb, pStream);
  mndTransDrop(pTrans);
  return 0;
}

static SArray *extractNodeListFromStream(SMnode *pMnode) {
  SSdb *      pSdb = pMnode->pSdb;
  SStreamObj *pStream = NULL;
  void *      pIter = NULL;

  SHashObj *pHash = taosHashInit(64, taosGetDefaultHashFunction(TSDB_DATA_TYPE_INT), false, HASH_NO_LOCK);
  while (1) {
    pIter = sdbFetch(pSdb, SDB_STREAM, pIter, (void **)&pStream);
    if (pIter == NULL) {
      break;
    }

    taosWLockLatch(&pStream->lock);
    int32_t numOfLevels = taosArrayGetSize(pStream->tasks);

    for (int32_t j = 0; j < numOfLevels; ++j) {
      SArray *pLevel = taosArrayGetP(pStream->tasks, j);

      int32_t numOfTasks = taosArrayGetSize(pLevel);
      for (int32_t k = 0; k < numOfTasks; ++k) {
        SStreamTask *pTask = taosArrayGetP(pLevel, k);

        SNodeEntry entry = {.hbTimestamp = -1, .nodeId = pTask->info.nodeId};
        epsetAssign(&entry.epset, &pTask->info.epSet);
        taosHashPut(pHash, &entry.nodeId, sizeof(entry.nodeId), &entry, sizeof(entry));
      }
    }

    taosWUnLockLatch(&pStream->lock);
    sdbRelease(pSdb, pStream);
  }

  SArray *plist = taosArrayInit(taosHashGetSize(pHash), sizeof(SNodeEntry));

  // convert to list
  pIter = NULL;
  while ((pIter = taosHashIterate(pHash, pIter)) != NULL) {
    SNodeEntry *pEntry = (SNodeEntry *)pIter;
    taosArrayPush(plist, pEntry);

    char buf[256] = {0};
    EPSET_TO_STR(&pEntry->epset, buf);
    mDebug("extract nodeInfo from stream obj, nodeId:%d, %s", pEntry->nodeId, buf);
  }
  taosHashCleanup(pHash);

  return plist;
}

static void doExtractTasksFromStream(SMnode *pMnode) {
  SSdb *      pSdb = pMnode->pSdb;
  SStreamObj *pStream = NULL;
  void *      pIter = NULL;

  while (1) {
    pIter = sdbFetch(pSdb, SDB_STREAM, pIter, (void **)&pStream);
    if (pIter == NULL) {
      break;
    }

    keepStreamTasksInBuf(pStream, &execInfo);
    sdbRelease(pSdb, pStream);
  }
}

static int32_t doRemoveTasks(SStreamExecInfo *pExecNode, STaskId *pRemovedId) {
  void *p = taosHashGet(pExecNode->pTaskMap, pRemovedId, sizeof(*pRemovedId));
  if (p == NULL) {
    return TSDB_CODE_SUCCESS;
  }
  taosHashRemove(pExecNode->pTaskMap, pRemovedId, sizeof(*pRemovedId));

  for (int32_t k = 0; k < taosArrayGetSize(pExecNode->pTaskList); ++k) {
    STaskId *pId = taosArrayGet(pExecNode->pTaskList, k);
    if (pId->taskId == pRemovedId->taskId && pId->streamId == pRemovedId->streamId) {
      taosArrayRemove(pExecNode->pTaskList, k);

      int32_t num = taosArrayGetSize(pExecNode->pTaskList);
      mInfo("s-task:0x%x removed from buffer, remain:%d", (int32_t)pRemovedId->taskId, num);
      break;
    }
  }

  return TSDB_CODE_SUCCESS;
}

static bool taskNodeExists(SArray *pList, int32_t nodeId) {
  size_t num = taosArrayGetSize(pList);

  for (int32_t i = 0; i < num; ++i) {
    SNodeEntry *pEntry = taosArrayGet(pList, i);
    if (pEntry->nodeId == nodeId) {
      return true;
    }
  }

  return false;
}

int32_t removeExpirednodeEntryAndTask(SArray *pNodeSnapshot) {
  SArray *pRemovedTasks = taosArrayInit(4, sizeof(STaskId));

  int32_t numOfTask = taosArrayGetSize(execInfo.pTaskList);
  for (int32_t i = 0; i < numOfTask; ++i) {
    STaskId *         pId = taosArrayGet(execInfo.pTaskList, i);
    STaskStatusEntry *pEntry = taosHashGet(execInfo.pTaskMap, pId, sizeof(*pId));

    bool existed = taskNodeExists(pNodeSnapshot, pEntry->nodeId);
    if (!existed) {
      taosArrayPush(pRemovedTasks, pId);
    }
  }

  for (int32_t i = 0; i < taosArrayGetSize(pRemovedTasks); ++i) {
    STaskId *pId = taosArrayGet(pRemovedTasks, i);
    doRemoveTasks(&execInfo, pId);
  }

  mDebug("remove invalid stream tasks:%d, remain:%d", (int32_t)taosArrayGetSize(pRemovedTasks),
         (int32_t)taosArrayGetSize(execInfo.pTaskList));

  int32_t size = taosArrayGetSize(pNodeSnapshot);
  SArray *pValidNodeEntryList = taosArrayInit(4, sizeof(SNodeEntry));
  for (int32_t i = 0; i < taosArrayGetSize(execInfo.pNodeEntryList); ++i) {
    SNodeEntry *p = taosArrayGet(execInfo.pNodeEntryList, i);

    for (int32_t j = 0; j < size; ++j) {
      SNodeEntry *pEntry = taosArrayGet(pNodeSnapshot, j);
      if (pEntry->nodeId == p->nodeId) {
        taosArrayPush(pValidNodeEntryList, p);
        break;
      }
    }
  }

  execInfo.pNodeEntryList = taosArrayDestroy(execInfo.pNodeEntryList);
  execInfo.pNodeEntryList = pValidNodeEntryList;

  mDebug("remain %d valid node entries", (int32_t)taosArrayGetSize(pValidNodeEntryList));
  taosArrayDestroy(pRemovedTasks);
  return 0;
}

// this function runs by only one thread, so it is not multi-thread safe
static int32_t mndProcessNodeCheckReq(SRpcMsg *pMsg) {
  int32_t code = 0;
  int32_t old = atomic_val_compare_exchange_32(&mndNodeCheckSentinel, 0, 1);
  if (old != 0) {
    mDebug("still in checking node change");
    return 0;
  }

  mDebug("start to do node change checking");
  int64_t ts = taosGetTimestampSec();

  SMnode *pMnode = pMsg->info.node;
  if (execInfo.pNodeEntryList == NULL || (taosArrayGetSize(execInfo.pNodeEntryList) == 0)) {
    if (execInfo.pNodeEntryList != NULL) {
      execInfo.pNodeEntryList = taosArrayDestroy(execInfo.pNodeEntryList);
    }
    execInfo.pNodeEntryList = extractNodeListFromStream(pMnode);
  }

  if (taosArrayGetSize(execInfo.pNodeEntryList) == 0) {
    mDebug("end to do stream task node change checking, no vgroup exists, do nothing");
    execInfo.ts = ts;
    atomic_store_32(&mndNodeCheckSentinel, 0);
    return 0;
  }

  bool    allVnodeReady = true;
  SArray *pNodeSnapshot = mndTakeVgroupSnapshot(pMnode, &allVnodeReady);
  if (!allVnodeReady) {
    taosArrayDestroy(pNodeSnapshot);
    atomic_store_32(&mndNodeCheckSentinel, 0);
    mWarn("not all vnodes are ready, ignore the exec nodeUpdate check");
    return 0;
  }

  taosThreadMutexLock(&execInfo.lock);
  removeExpirednodeEntryAndTask(pNodeSnapshot);

  SVgroupChangeInfo changeInfo = mndFindChangedNodeInfo(pMnode, execInfo.pNodeEntryList, pNodeSnapshot);
  if (taosArrayGetSize(changeInfo.pUpdateNodeList) > 0) {
    // kill current active checkpoint transaction, since the transaction is vnode wide.
    doKillActiveCheckpointTrans(pMnode);
    code = mndProcessVgroupChange(pMnode, &changeInfo);

    // keep the new vnode snapshot
    if (code == TSDB_CODE_SUCCESS || code == TSDB_CODE_ACTION_IN_PROGRESS) {
      mDebug("create trans successfully, update cached node list");
      taosArrayDestroy(execInfo.pNodeEntryList);
      execInfo.pNodeEntryList = pNodeSnapshot;
      execInfo.ts = ts;
    } else {
      mDebug("unexpect code during create nodeUpdate trans, code:%s", tstrerror(code));
      taosArrayDestroy(pNodeSnapshot);
    }
  } else {
    mDebug("no update found in nodeList");
    taosArrayDestroy(pNodeSnapshot);
  }

  taosThreadMutexUnlock(&execInfo.lock);
  taosArrayDestroy(changeInfo.pUpdateNodeList);
  taosHashCleanup(changeInfo.pDBMap);

  mDebug("end to do stream task node change checking");
  atomic_store_32(&mndNodeCheckSentinel, 0);
  return 0;
}

typedef struct SMStreamNodeCheckMsg {
  int8_t placeHolder;  // // to fix windows compile error, define place holder
} SMStreamNodeCheckMsg;

static int32_t mndProcessNodeCheck(SRpcMsg *pReq) {
  SMnode *pMnode = pReq->info.node;
  SSdb *  pSdb = pMnode->pSdb;
  if (sdbGetSize(pSdb, SDB_STREAM) <= 0) {
    return 0;
  }

  SMStreamNodeCheckMsg *pMsg = rpcMallocCont(sizeof(SMStreamNodeCheckMsg));

  SRpcMsg rpcMsg = {
      .msgType = TDMT_MND_STREAM_NODECHANGE_CHECK, .pCont = pMsg, .contLen = sizeof(SMStreamNodeCheckMsg)};
  tmsgPutToQueue(&pMnode->msgCb, WRITE_QUEUE, &rpcMsg);
  return 0;
}

void keepStreamTasksInBuf(SStreamObj *pStream, SStreamExecInfo *pExecNode) {
  int32_t level = taosArrayGetSize(pStream->tasks);

  for (int32_t i = 0; i < level; i++) {
    SArray *pLevel = taosArrayGetP(pStream->tasks, i);

    int32_t numOfTasks = taosArrayGetSize(pLevel);
    for (int32_t j = 0; j < numOfTasks; j++) {
      SStreamTask *pTask = taosArrayGetP(pLevel, j);

      STaskId id = {.streamId = pTask->id.streamId, .taskId = pTask->id.taskId};
      void *  p = taosHashGet(pExecNode->pTaskMap, &id, sizeof(id));
      if (p == NULL) {
        STaskStatusEntry entry = {0};
        streamTaskStatusInit(&entry, pTask);

        taosHashPut(pExecNode->pTaskMap, &id, sizeof(id), &entry, sizeof(entry));
        taosArrayPush(pExecNode->pTaskList, &id);
        mInfo("s-task:0x%x add into task buffer, total:%d", (int32_t)entry.id.taskId,
              (int32_t)taosArrayGetSize(pExecNode->pTaskList));
      }
    }
  }
}

void removeStreamTasksInBuf(SStreamObj *pStream, SStreamExecInfo *pExecNode) {
  int32_t level = taosArrayGetSize(pStream->tasks);
  for (int32_t i = 0; i < level; i++) {
    SArray *pLevel = taosArrayGetP(pStream->tasks, i);

    int32_t numOfTasks = taosArrayGetSize(pLevel);
    for (int32_t j = 0; j < numOfTasks; j++) {
      SStreamTask *pTask = taosArrayGetP(pLevel, j);

      STaskId id = {.streamId = pTask->id.streamId, .taskId = pTask->id.taskId};
      void *  p = taosHashGet(pExecNode->pTaskMap, &id, sizeof(id));
      if (p != NULL) {
        taosHashRemove(pExecNode->pTaskMap, &id, sizeof(id));

        for (int32_t k = 0; k < taosArrayGetSize(pExecNode->pTaskList); ++k) {
          STaskId *pId = taosArrayGet(pExecNode->pTaskList, k);
          if (pId->taskId == id.taskId && pId->streamId == id.streamId) {
            taosArrayRemove(pExecNode->pTaskList, k);
            mInfo("s-task:0x%x removed from buffer, remain:%d", (int32_t)id.taskId,
                  (int32_t)taosArrayGetSize(pExecNode->pTaskList));
            break;
          }
        }
      }
    }
  }

  ASSERT(taosHashGetSize(pExecNode->pTaskMap) == taosArrayGetSize(pExecNode->pTaskList));
}

STrans *doCreateTrans(SMnode *pMnode, SStreamObj *pStream, const char *name) {
  STrans *pTrans = mndTransCreate(pMnode, TRN_POLICY_RETRY, TRN_CONFLICT_DB_INSIDE, NULL, name);
  if (pTrans == NULL) {
    mError("failed to build trans:%s, reason: %s", name, tstrerror(TSDB_CODE_OUT_OF_MEMORY));
    terrno = TSDB_CODE_OUT_OF_MEMORY;
    return NULL;
  }

  mDebug("start to build stream:0x%" PRIx64 " task DAG update", pStream->uid);

  mndTransSetDbName(pTrans, pStream->sourceDb, pStream->targetDb);
  if (mndTransCheckConflict(pMnode, pTrans) != 0) {
    terrno = TSDB_CODE_MND_TRANS_CONFLICT;
    mError("failed to build trans:%s for stream:0x%" PRIx64 " code:%s", name, pStream->uid, tstrerror(terrno));
    mndTransDrop(pTrans);
    return NULL;
  }

  terrno = 0;
  return pTrans;
}

int32_t createStreamResetStatusTrans(SMnode *pMnode, SStreamObj *pStream) {
  STrans *pTrans = doCreateTrans(pMnode, pStream, "stream-task-reset");
  if (pTrans == NULL) {
    return terrno;
  }

  taosWLockLatch(&pStream->lock);
  int32_t numOfLevels = taosArrayGetSize(pStream->tasks);

  for (int32_t j = 0; j < numOfLevels; ++j) {
    SArray *pLevel = taosArrayGetP(pStream->tasks, j);

    int32_t numOfTasks = taosArrayGetSize(pLevel);
    for (int32_t k = 0; k < numOfTasks; ++k) {
      SStreamTask *pTask = taosArrayGetP(pLevel, k);

      // todo extract method, with pause stream task
      SVResetStreamTaskReq *pReq = taosMemoryCalloc(1, sizeof(SVResetStreamTaskReq));
      if (pReq == NULL) {
        terrno = TSDB_CODE_OUT_OF_MEMORY;
        mError("failed to malloc in reset stream, size:%" PRIzu ", code:%s", sizeof(SVResetStreamTaskReq),
               tstrerror(TSDB_CODE_OUT_OF_MEMORY));
        taosWUnLockLatch(&pStream->lock);
        return terrno;
      }

      pReq->head.vgId = htonl(pTask->info.nodeId);
      pReq->taskId = pTask->id.taskId;
      pReq->streamId = pTask->id.streamId;

      STransAction action = {0};
      initTransAction(&action, pReq, sizeof(SVResetStreamTaskReq), TDMT_VND_STREAM_TASK_RESET, &pTask->info.epSet, 0);
      if (mndTransAppendRedoAction(pTrans, &action) != 0) {
        taosMemoryFree(pReq);
        taosWUnLockLatch(&pStream->lock);
        mndTransDrop(pTrans);
        return terrno;
      }
    }
  }

  taosWUnLockLatch(&pStream->lock);

  int32_t code = mndPersistTransLog(pStream, pTrans);
  if (code != TSDB_CODE_SUCCESS) {
    sdbRelease(pMnode->pSdb, pStream);
    return -1;
  }

  if (mndTransPrepare(pMnode, pTrans) != 0) {
    mError("trans:%d, failed to prepare update stream trans since %s", pTrans->id, terrstr());
    sdbRelease(pMnode->pSdb, pStream);
    mndTransDrop(pTrans);
    return -1;
  }

  sdbRelease(pMnode->pSdb, pStream);
  mndTransDrop(pTrans);

  return TSDB_CODE_ACTION_IN_PROGRESS;
}

int32_t doKillActiveCheckpointTrans(SMnode *pMnode) {
  int32_t transId = 0;
  SSdb *  pSdb = pMnode->pSdb;
  STrans *pTrans = NULL;
  void *  pIter = NULL;

  while (1) {
    pIter = sdbFetch(pSdb, SDB_TRANS, pIter, (void **)&pTrans);
    if (pIter == NULL) {
      break;
    }

    if (strncmp(pTrans->opername, MND_STREAM_CHECKPOINT_NAME, tListLen(pTrans->opername) - 1) == 0) {
      transId = pTrans->id;
      sdbRelease(pSdb, pTrans);
      sdbCancelFetch(pSdb, pIter);
      break;
    }

    sdbRelease(pSdb, pTrans);
  }

  if (transId == 0) {
    mError("failed to find the checkpoint trans, reset not executed");
    return TSDB_CODE_SUCCESS;
  }

  pTrans = mndAcquireTrans(pMnode, transId);
  mInfo("kill checkpoint trans:%d", transId);

  mndKillTrans(pMnode, pTrans);
  mndReleaseTrans(pMnode, pTrans);
  return TSDB_CODE_SUCCESS;
}

int32_t mndResetFromCheckpoint(SMnode *pMnode) {
  doKillActiveCheckpointTrans(pMnode);

  // set all tasks status to be normal, refactor later to be stream level, instead of vnode level.
  SSdb *      pSdb = pMnode->pSdb;
  SStreamObj *pStream = NULL;
  void *      pIter = NULL;
  while (1) {
    pIter = sdbFetch(pSdb, SDB_STREAM, pIter, (void **)&pStream);
    if (pIter == NULL) {
      break;
    }

    // todo this transaction should exist be only one
    mDebug("stream:%s (0x%" PRIx64 ") reset checkpoint procedure, create reset trans", pStream->name, pStream->uid);
    int32_t code = createStreamResetStatusTrans(pMnode, pStream);
    if (code != TSDB_CODE_SUCCESS) {
      sdbCancelFetch(pSdb, pIter);
      return code;
    }
  }
  return 0;
}

int32_t setNodeEpsetExpiredFlag(const SArray *pNodeList) {
  int32_t num = taosArrayGetSize(pNodeList);

  for (int k = 0; k < num; ++k) {
    int32_t *pVgId = taosArrayGet(pNodeList, k);

    int32_t numOfNodes = taosArrayGetSize(execInfo.pNodeEntryList);
    for (int i = 0; i < numOfNodes; ++i) {
      SNodeEntry *pNodeEntry = taosArrayGet(execInfo.pNodeEntryList, i);

      if (pNodeEntry->nodeId == *pVgId) {
        mInfo("vgId:%d expired in stream task, needs update nodeEp", *pVgId);
        pNodeEntry->stageUpdated = true;
        break;
      }
    }
  }

  return TSDB_CODE_SUCCESS;
}

static void updateStageInfo(STaskStatusEntry *pTaskEntry, int32_t stage) {
  int32_t numOfNodes = taosArrayGetSize(execInfo.pNodeEntryList);
  for (int32_t j = 0; j < numOfNodes; ++j) {
    SNodeEntry *pNodeEntry = taosArrayGet(execInfo.pNodeEntryList, j);
    if (pNodeEntry->nodeId == pTaskEntry->nodeId) {
      mInfo("vgId:%d stage updated from %d to %d, nodeUpdate trigger by s-task:0x%" PRIx64, pTaskEntry->nodeId,
            pTaskEntry->stage, stage, pTaskEntry->id.taskId);

      pNodeEntry->stageUpdated = true;
      pTaskEntry->stage = stage;
      break;
    }
  }
}

int32_t mndProcessStreamHb(SRpcMsg *pReq) {
  SMnode *     pMnode = pReq->info.node;
  SStreamHbMsg req = {0};

  bool    checkpointFailed = false;
  int64_t activeCheckpointId = 0;

  SDecoder decoder = {0};
  tDecoderInit(&decoder, pReq->pCont, pReq->contLen);

  if (tDecodeStreamHbMsg(&decoder, &req) < 0) {
    tDecoderClear(&decoder);
    terrno = TSDB_CODE_INVALID_MSG;
    return -1;
  }
  tDecoderClear(&decoder);

  mTrace("receive stream-meta hb from vgId:%d, active numOfTasks:%d", req.vgId, req.numOfTasks);

  taosThreadMutexLock(&execInfo.lock);
  int32_t numOfExisted = taosHashGetSize(execInfo.pTaskMap);
  if (numOfExisted == 0) {
    doExtractTasksFromStream(pMnode);
  }

  setNodeEpsetExpiredFlag(req.pUpdateNodes);

  for (int32_t i = 0; i < req.numOfTasks; ++i) {
    STaskStatusEntry *p = taosArrayGet(req.pTaskStatus, i);
    STaskStatusEntry *pTaskEntry = taosHashGet(execInfo.pTaskMap, &p->id, sizeof(p->id));
    if (pTaskEntry == NULL) {
      mError("s-task:0x%" PRIx64 " not found in mnode task list", p->id.taskId);
      continue;
    }

    if (pTaskEntry->stage != p->stage && pTaskEntry->stage != -1) {
      updateStageInfo(pTaskEntry, p->stage);
    } else {
      streamTaskStatusCopy(pTaskEntry, p);
      if (p->activeCheckpointId != 0) {
        if (activeCheckpointId != 0) {
          ASSERT(activeCheckpointId == p->activeCheckpointId);
        } else {
          activeCheckpointId = p->activeCheckpointId;
        }

        if (p->checkpointFailed) {
          checkpointFailed = p->checkpointFailed;
        }
      }
    }

    pTaskEntry->status = p->status;
    if (p->status != TASK_STATUS__READY) {
      mDebug("received s-task:0x%" PRIx64 " not in ready status:%s", p->id.taskId, streamTaskGetStatusStr(p->status));
    }
  }

  // current checkpoint is failed, rollback from the checkpoint trans
  // kill the checkpoint trans and then set all tasks status to be normal
  if (checkpointFailed && activeCheckpointId != 0) {
    bool    allReady = true;
    SArray *p = mndTakeVgroupSnapshot(pMnode, &allReady);
    taosArrayDestroy(p);

    if (allReady) {
      // if the execInfo.activeCheckpoint == 0, the checkpoint is restoring from wal
      mInfo("checkpointId:%" PRId64 " failed, issue task-reset trans to reset all tasks status",
            execInfo.activeCheckpoint);
      mndResetFromCheckpoint(pMnode);
    } else {
      mInfo("not all vgroups are ready, wait for next HB from stream tasks");
    }
  }

  taosThreadMutexUnlock(&execInfo.lock);

  taosArrayDestroy(req.pTaskStatus);
  taosArrayDestroy(req.pUpdateNodes);
  return TSDB_CODE_SUCCESS;
}<|MERGE_RESOLUTION|>--- conflicted
+++ resolved
@@ -1157,27 +1157,10 @@
   return p;
 }
 
-<<<<<<< HEAD
 static int32_t mndCheckNodeStatus(SMnode *pMnode) {
   bool ready = false;
   // check if the node update happens or not
   int64_t ts = taosGetTimestampSec();
-=======
-static int32_t mndProcessStreamDoCheckpoint(SRpcMsg *pReq) {
-  SMnode *    pMnode = pReq->info.node;
-  SSdb *      pSdb = pMnode->pSdb;
-  void *      pIter = NULL;
-  SStreamObj *pStream = NULL;
-  int32_t     code = 0;
-
-  {  // check if the node update happens or not
-    int64_t ts = taosGetTimestampSec();
-
-    if (execInfo.pNodeEntryList == NULL || (taosArrayGetSize(execInfo.pNodeEntryList) == 0)) {
-      if (execInfo.pNodeEntryList != NULL) {
-        execInfo.pNodeEntryList = taosArrayDestroy(execInfo.pNodeEntryList);
-      }
->>>>>>> ec3685db
 
   taosThreadMutexLock(&execInfo.lock);
   if (execInfo.pNodeEntryList == NULL || (taosArrayGetSize(execInfo.pNodeEntryList) == 0)) {
@@ -1188,7 +1171,6 @@
     execInfo.pNodeEntryList = extractNodeListFromStream(pMnode);
   }
 
-<<<<<<< HEAD
   if (taosArrayGetSize(execInfo.pNodeEntryList) == 0) {
     mDebug("stream task node change checking done, no vgroups exist, do nothing");
     execInfo.ts = ts;
@@ -1201,16 +1183,6 @@
       mDebug("stream task not ready due to node update detected, checkpoint not issued");
       goto _EXIT;
     }
-=======
-    for (int32_t i = 0; i < taosArrayGetSize(execInfo.pNodeEntryList); ++i) {
-      SNodeEntry *pNodeEntry = taosArrayGet(execInfo.pNodeEntryList, i);
-      if (pNodeEntry->stageUpdated) {
-        mDebug("stream task not ready due to node update detected, checkpoint not issued");
-        return 0;
-      }
-    }
-
->>>>>>> ec3685db
     bool    allReady = true;
     SArray *pNodeSnapshot = mndTakeVgroupSnapshot(pMnode, &allReady);
     if (!allReady) {
@@ -1232,32 +1204,11 @@
 
   // check if all tasks are in TASK_STATUS__NORMAL status
 
-<<<<<<< HEAD
   for (int32_t i = 0; i < taosArrayGetSize(execInfo.pTaskList); ++i) {
     STaskId *         p = taosArrayGet(execInfo.pTaskList, i);
     STaskStatusEntry *pEntry = taosHashGet(execInfo.pTaskMap, p, sizeof(*p));
     if (pEntry == NULL) {
       continue;
-=======
-    taosThreadMutexLock(&execInfo.lock);
-    for (int32_t i = 0; i < taosArrayGetSize(execInfo.pTaskList); ++i) {
-      STaskId *         p = taosArrayGet(execInfo.pTaskList, i);
-      STaskStatusEntry *pEntry = taosHashGet(execInfo.pTaskMap, p, sizeof(*p));
-      if (pEntry == NULL) {
-        continue;
-      }
-
-      if (pEntry->status != TASK_STATUS__READY) {
-        mDebug("s-task:0x%" PRIx64 "-0x%x (nodeId:%d) status:%s not ready, checkpoint msg not issued",
-               pEntry->id.streamId, (int32_t)pEntry->id.taskId, 0, streamTaskGetStatusStr(pEntry->status));
-        ready = false;
-        break;
-      }
-    }
-    taosThreadMutexUnlock(&execInfo.lock);
-    if (!ready) {
-      return 0;
->>>>>>> ec3685db
     }
 
     if (pEntry->status != TASK_STATUS__READY) {
@@ -1373,10 +1324,6 @@
 
   SName name = {0};
   tNameFromString(&name, dropReq.name, T_NAME_ACCT | T_NAME_DB | T_NAME_TABLE);
-<<<<<<< HEAD
-=======
-  // reuse this function for stream
->>>>>>> ec3685db
 
   auditRecord(pReq, pMnode->clusterId, "dropStream", name.dbname, name.tname, dropReq.sql, dropReq.sqlLen);
 
