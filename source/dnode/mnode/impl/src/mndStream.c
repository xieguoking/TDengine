/*
 * Copyright (c) 2019 TAOS Data, Inc. <jhtao@taosdata.com>
 *
 * This program is free software: you can use, redistribute, and/or modify
 * it under the terms of the GNU Affero General Public License, version 3
 * or later ("AGPL"), as published by the Free Software Foundation.
 *
 * This program is distributed in the hope that it will be useful, but WITHOUT
 * ANY WARRANTY; without even the implied warranty of MERCHANTABILITY or
 * FITNESS FOR A PARTICULAR PURPOSE.
 *
 * You should have received a copy of the GNU Affero General Public License
 * along with this program. If not, see <http://www.gnu.org/licenses/>.
 */

#include "mndStream.h"
#include "audit.h"
#include "mndDb.h"
#include "mndDnode.h"
#include "mndMnode.h"
#include "mndPrivilege.h"
#include "mndScheduler.h"
#include "mndShow.h"
#include "mndStb.h"
#include "mndTopic.h"
#include "mndTrans.h"
#include "mndUser.h"
#include "mndVgroup.h"
#include "parser.h"
#include "tmisce.h"
#include "tname.h"

#define MND_STREAM_VER_NUMBER      4
#define MND_STREAM_RESERVE_SIZE    64
#define MND_STREAM_MAX_NUM         60
#define MND_STREAM_CHECKPOINT_NAME "stream-checkpoint"

typedef struct SNodeEntry {
  int32_t nodeId;
  bool    stageUpdated;  // the stage has been updated due to the leader/follower change or node reboot.
  SEpSet  epset;         // compare the epset to identify the vgroup tranferring between different dnodes.
  int64_t hbTimestamp;   // second
} SNodeEntry;

typedef struct SStreamExecInfo {
  SArray       *pNodeList;
  int64_t       ts;                // snapshot ts
  int64_t       activeCheckpoint;  // active check point id
  SHashObj *    pTaskMap;
  SArray *      pTaskList;
  TdThreadMutex lock;
} SStreamExecInfo;

typedef struct SVgroupChangeInfo {
  SHashObj *pDBMap;
  SArray *  pUpdateNodeList;  // SArray<SNodeUpdateInfo>
} SVgroupChangeInfo;

static int32_t         mndNodeCheckSentinel = 0;
static SStreamExecInfo execInfo;

static int32_t mndStreamActionInsert(SSdb *pSdb, SStreamObj *pStream);
static int32_t mndStreamActionDelete(SSdb *pSdb, SStreamObj *pStream);
static int32_t mndStreamActionUpdate(SSdb *pSdb, SStreamObj *pOldStream, SStreamObj *pNewStream);
static int32_t mndProcessCreateStreamReq(SRpcMsg *pReq);
static int32_t mndProcessDropStreamReq(SRpcMsg *pReq);
static int32_t mndProcessStreamCheckpointTmr(SRpcMsg *pReq);
static int32_t mndProcessStreamDoCheckpoint(SRpcMsg *pReq);
static int32_t mndProcessStreamHb(SRpcMsg *pReq);
static int32_t mndRetrieveStream(SRpcMsg *pReq, SShowObj *pShow, SSDataBlock *pBlock, int32_t rows);
static void    mndCancelGetNextStream(SMnode *pMnode, void *pIter);
static int32_t mndRetrieveStreamTask(SRpcMsg *pReq, SShowObj *pShow, SSDataBlock *pBlock, int32_t rows);
static void    mndCancelGetNextStreamTask(SMnode *pMnode, void *pIter);
static int32_t mndProcessPauseStreamReq(SRpcMsg *pReq);
static int32_t mndProcessResumeStreamReq(SRpcMsg *pReq);
static int32_t mndBuildStreamCheckpointSourceReq2(void **pBuf, int32_t *pLen, int32_t nodeId, int64_t checkpointId,
                                                  int64_t streamId, int32_t taskId);
static int32_t mndProcessNodeCheck(SRpcMsg *pReq);
static int32_t mndProcessNodeCheckReq(SRpcMsg *pMsg);
static SArray *extractNodeListFromStream(SMnode *pMnode);
static SArray *mndTakeVgroupSnapshot(SMnode *pMnode, bool *allReady);

static SVgroupChangeInfo mndFindChangedNodeInfo(SMnode *pMnode, const SArray *pPrevNodeList, const SArray *pNodeList);

static STrans *doCreateTrans(SMnode *pMnode, SStreamObj *pStream, const char *name);
static int32_t mndPersistTransLog(SStreamObj *pStream, STrans *pTrans);
static void initTransAction(STransAction *pAction, void *pCont, int32_t contLen, int32_t msgType, const SEpSet *pEpset,
                            int32_t retryCode);
static int32_t createStreamUpdateTrans(SStreamObj *pStream, SVgroupChangeInfo *pInfo, STrans *pTrans);
static void    removeStreamTasksInBuf(SStreamObj *pStream, SStreamExecInfo *pExecNode);
static void    keepStreamTasksInBuf(SStreamObj *pStream, SStreamExecInfo *pExecNode);
static int32_t removeExpirednodeEntryAndTask(SArray *pNodeSnapshot);
static int32_t doKillActiveCheckpointTrans(SMnode *pMnode);
static int32_t setNodeEpsetExpiredFlag(const SArray *pNodeList);

int32_t mndInitStream(SMnode *pMnode) {
  SSdbTable table = {
      .sdbType = SDB_STREAM,
      .keyType = SDB_KEY_BINARY,
      .encodeFp = (SdbEncodeFp)mndStreamActionEncode,
      .decodeFp = (SdbDecodeFp)mndStreamActionDecode,
      .insertFp = (SdbInsertFp)mndStreamActionInsert,
      .updateFp = (SdbUpdateFp)mndStreamActionUpdate,
      .deleteFp = (SdbDeleteFp)mndStreamActionDelete,
  };
  SSdbTable tableSeq = {
      .sdbType = SDB_STREAM_SEQ,
      .keyType = SDB_KEY_BINARY,
      .encodeFp = (SdbEncodeFp)mndStreamSeqActionEncode,
      .decodeFp = (SdbDecodeFp)mndStreamSeqActionDecode,
      .insertFp = (SdbInsertFp)mndStreamSeqActionInsert,
      .updateFp = (SdbUpdateFp)mndStreamSeqActionUpdate,
      .deleteFp = (SdbDeleteFp)mndStreamSeqActionDelete,
  };

  mndSetMsgHandle(pMnode, TDMT_MND_CREATE_STREAM, mndProcessCreateStreamReq);
  mndSetMsgHandle(pMnode, TDMT_MND_DROP_STREAM, mndProcessDropStreamReq);
  mndSetMsgHandle(pMnode, TDMT_MND_NODECHECK_TIMER, mndProcessNodeCheck);

  mndSetMsgHandle(pMnode, TDMT_STREAM_TASK_DEPLOY_RSP, mndTransProcessRsp);
  mndSetMsgHandle(pMnode, TDMT_STREAM_TASK_DROP_RSP, mndTransProcessRsp);
  mndSetMsgHandle(pMnode, TDMT_STREAM_TASK_PAUSE_RSP, mndTransProcessRsp);
  mndSetMsgHandle(pMnode, TDMT_STREAM_TASK_RESUME_RSP, mndTransProcessRsp);
  mndSetMsgHandle(pMnode, TDMT_STREAM_TASK_STOP_RSP, mndTransProcessRsp);
  mndSetMsgHandle(pMnode, TDMT_VND_STREAM_TASK_UPDATE_RSP, mndTransProcessRsp);
  mndSetMsgHandle(pMnode, TDMT_VND_STREAM_TASK_RESET_RSP, mndTransProcessRsp);

  mndSetMsgHandle(pMnode, TDMT_VND_STREAM_CHECK_POINT_SOURCE_RSP, mndTransProcessRsp);
  mndSetMsgHandle(pMnode, TDMT_MND_STREAM_CHECKPOINT_TIMER, mndProcessStreamCheckpointTmr);
  mndSetMsgHandle(pMnode, TDMT_MND_STREAM_BEGIN_CHECKPOINT, mndProcessStreamDoCheckpoint);
  mndSetMsgHandle(pMnode, TDMT_MND_STREAM_HEARTBEAT, mndProcessStreamHb);
  mndSetMsgHandle(pMnode, TDMT_STREAM_TASK_REPORT_CHECKPOINT, mndTransProcessRsp);
  mndSetMsgHandle(pMnode, TDMT_MND_STREAM_NODECHANGE_CHECK, mndProcessNodeCheckReq);

  mndSetMsgHandle(pMnode, TDMT_MND_PAUSE_STREAM, mndProcessPauseStreamReq);
  mndSetMsgHandle(pMnode, TDMT_MND_RESUME_STREAM, mndProcessResumeStreamReq);

  mndAddShowRetrieveHandle(pMnode, TSDB_MGMT_TABLE_STREAMS, mndRetrieveStream);
  mndAddShowFreeIterHandle(pMnode, TSDB_MGMT_TABLE_STREAMS, mndCancelGetNextStream);
  mndAddShowRetrieveHandle(pMnode, TSDB_MGMT_TABLE_STREAM_TASKS, mndRetrieveStreamTask);
  mndAddShowFreeIterHandle(pMnode, TSDB_MGMT_TABLE_STREAM_TASKS, mndCancelGetNextStreamTask);

  taosThreadMutexInit(&execInfo.lock, NULL);
  execInfo.pTaskMap = taosHashInit(64, taosGetDefaultHashFunction(TSDB_DATA_TYPE_VARCHAR), true, HASH_NO_LOCK);
  execInfo.pTaskList = taosArrayInit(4, sizeof(STaskId));

  if (sdbSetTable(pMnode->pSdb, table) != 0) {
    return -1;
  }
  if (sdbSetTable(pMnode->pSdb, tableSeq) != 0) {
    return -1;
  }
  return 0;
}

void mndCleanupStream(SMnode *pMnode) {
  taosArrayDestroy(execInfo.pTaskList);
  taosHashCleanup(execInfo.pTaskMap);
  taosThreadMutexDestroy(&execInfo.lock);
  mDebug("mnd stream exec info cleanup");
}

SSdbRaw *mndStreamActionEncode(SStreamObj *pStream) {
  terrno = TSDB_CODE_OUT_OF_MEMORY;
  void *buf = NULL;

  SEncoder encoder;
  tEncoderInit(&encoder, NULL, 0);
  if (tEncodeSStreamObj(&encoder, pStream) < 0) {
    tEncoderClear(&encoder);
    goto STREAM_ENCODE_OVER;
  }
  int32_t tlen = encoder.pos;
  tEncoderClear(&encoder);

  int32_t  size = sizeof(int32_t) + tlen + MND_STREAM_RESERVE_SIZE;
  SSdbRaw *pRaw = sdbAllocRaw(SDB_STREAM, MND_STREAM_VER_NUMBER, size);
  if (pRaw == NULL) goto STREAM_ENCODE_OVER;

  buf = taosMemoryMalloc(tlen);
  if (buf == NULL) goto STREAM_ENCODE_OVER;

  tEncoderInit(&encoder, buf, tlen);
  if (tEncodeSStreamObj(&encoder, pStream) < 0) {
    tEncoderClear(&encoder);
    goto STREAM_ENCODE_OVER;
  }
  tEncoderClear(&encoder);

  int32_t dataPos = 0;
  SDB_SET_INT32(pRaw, dataPos, tlen, STREAM_ENCODE_OVER);
  SDB_SET_BINARY(pRaw, dataPos, buf, tlen, STREAM_ENCODE_OVER);
  SDB_SET_DATALEN(pRaw, dataPos, STREAM_ENCODE_OVER);

  terrno = TSDB_CODE_SUCCESS;

STREAM_ENCODE_OVER:
  taosMemoryFreeClear(buf);
  if (terrno != TSDB_CODE_SUCCESS) {
    mError("stream:%s, failed to encode to raw:%p since %s", pStream->name, pRaw, terrstr());
    sdbFreeRaw(pRaw);
    return NULL;
  }

  mTrace("stream:%s, encode to raw:%p, row:%p", pStream->name, pRaw, pStream);
  return pRaw;
}

SSdbRow *mndStreamActionDecode(SSdbRaw *pRaw) {
  terrno = TSDB_CODE_OUT_OF_MEMORY;
  SSdbRow *   pRow = NULL;
  SStreamObj *pStream = NULL;
  void *      buf = NULL;

  int8_t sver = 0;
  if (sdbGetRawSoftVer(pRaw, &sver) != 0) {
    goto STREAM_DECODE_OVER;
  }

  if (sver != MND_STREAM_VER_NUMBER) {
    terrno = 0;
    mError("stream read invalid ver, data ver: %d, curr ver: %d", sver, MND_STREAM_VER_NUMBER);
    goto STREAM_DECODE_OVER;
  }

  pRow = sdbAllocRow(sizeof(SStreamObj));
  if (pRow == NULL) goto STREAM_DECODE_OVER;

  pStream = sdbGetRowObj(pRow);
  if (pStream == NULL) goto STREAM_DECODE_OVER;

  int32_t tlen;
  int32_t dataPos = 0;
  SDB_GET_INT32(pRaw, dataPos, &tlen, STREAM_DECODE_OVER);
  buf = taosMemoryMalloc(tlen + 1);
  if (buf == NULL) goto STREAM_DECODE_OVER;
  SDB_GET_BINARY(pRaw, dataPos, buf, tlen, STREAM_DECODE_OVER);

  SDecoder decoder;
  tDecoderInit(&decoder, buf, tlen + 1);
  if (tDecodeSStreamObj(&decoder, pStream, sver) < 0) {
    tDecoderClear(&decoder);
    goto STREAM_DECODE_OVER;
  }
  tDecoderClear(&decoder);

  terrno = TSDB_CODE_SUCCESS;

STREAM_DECODE_OVER:
  taosMemoryFreeClear(buf);
  if (terrno != TSDB_CODE_SUCCESS) {
    mError("stream:%s, failed to decode from raw:%p since %s", pStream == NULL ? "null" : pStream->name, pRaw,
           terrstr());
    taosMemoryFreeClear(pRow);
    return NULL;
  }

  mTrace("stream:%s, decode from raw:%p, row:%p", pStream->name, pRaw, pStream);
  return pRow;
}

static int32_t mndStreamActionInsert(SSdb *pSdb, SStreamObj *pStream) {
  mTrace("stream:%s, perform insert action", pStream->name);
  return 0;
}

static int32_t mndStreamActionDelete(SSdb *pSdb, SStreamObj *pStream) {
  mTrace("stream:%s, perform delete action", pStream->name);
  taosWLockLatch(&pStream->lock);
  tFreeStreamObj(pStream);
  taosWUnLockLatch(&pStream->lock);
  return 0;
}

static int32_t mndStreamActionUpdate(SSdb *pSdb, SStreamObj *pOldStream, SStreamObj *pNewStream) {
  mTrace("stream:%s, perform update action", pOldStream->name);

  atomic_exchange_32(&pOldStream->version, pNewStream->version);

  taosWLockLatch(&pOldStream->lock);

  pOldStream->status = pNewStream->status;
  pOldStream->updateTime = pNewStream->updateTime;

  taosWUnLockLatch(&pOldStream->lock);
  return 0;
}

SStreamObj *mndAcquireStream(SMnode *pMnode, char *streamName) {
  SSdb *      pSdb = pMnode->pSdb;
  SStreamObj *pStream = sdbAcquire(pSdb, SDB_STREAM, streamName);
  if (pStream == NULL && terrno == TSDB_CODE_SDB_OBJ_NOT_THERE) {
    terrno = TSDB_CODE_MND_STREAM_NOT_EXIST;
  }
  return pStream;
}

void mndReleaseStream(SMnode *pMnode, SStreamObj *pStream) {
  SSdb *pSdb = pMnode->pSdb;
  sdbRelease(pSdb, pStream);
}

static void mndShowStreamStatus(char *dst, SStreamObj *pStream) {
  int8_t status = atomic_load_8(&pStream->status);
  if (status == STREAM_STATUS__NORMAL) {
    strcpy(dst, "ready");
  } else if (status == STREAM_STATUS__STOP) {
    strcpy(dst, "stop");
  } else if (status == STREAM_STATUS__FAILED) {
    strcpy(dst, "failed");
  } else if (status == STREAM_STATUS__RECOVER) {
    strcpy(dst, "recover");
  } else if (status == STREAM_STATUS__PAUSE) {
    strcpy(dst, "paused");
  }
}

SSdbRaw *      mndStreamSeqActionEncode(SStreamObj *pStream) { return NULL; }
SSdbRow *      mndStreamSeqActionDecode(SSdbRaw *pRaw) { return NULL; }
static int32_t mndStreamSeqActionInsert(SSdb *pSdb, SStreamSeq *pStream) { return 0; }
static int32_t mndStreamSeqActionDelete(SSdb *pSdb, SStreamSeq *pStream) { return 0; }
static int32_t mndStreamSeqActionUpdate(SSdb *pSdb, SStreamSeq *pOldStream, SStreamSeq *pNewStream) { return 0; }

static void mndShowStreamTrigger(char *dst, SStreamObj *pStream) {
  int8_t trigger = pStream->conf.trigger;
  if (trigger == STREAM_TRIGGER_AT_ONCE) {
    strcpy(dst, "at once");
  } else if (trigger == STREAM_TRIGGER_WINDOW_CLOSE) {
    strcpy(dst, "window close");
  } else if (trigger == STREAM_TRIGGER_MAX_DELAY) {
    strcpy(dst, "max delay");
  }
}

static int32_t mndCheckCreateStreamReq(SCMCreateStreamReq *pCreate) {
  if (pCreate->name[0] == 0 || pCreate->sql == NULL || pCreate->sql[0] == 0 || pCreate->sourceDB[0] == 0 ||
      pCreate->targetStbFullName[0] == 0) {
    terrno = TSDB_CODE_MND_INVALID_STREAM_OPTION;
    return -1;
  }
  return 0;
}

static int32_t mndStreamGetPlanString(const char *ast, int8_t triggerType, int64_t watermark, char **pStr) {
  if (NULL == ast) {
    return TSDB_CODE_SUCCESS;
  }

  SNode * pAst = NULL;
  int32_t code = nodesStringToNode(ast, &pAst);

  SQueryPlan *pPlan = NULL;
  if (TSDB_CODE_SUCCESS == code) {
    SPlanContext cxt = {
        .pAstRoot = pAst,
        .topicQuery = false,
        .streamQuery = true,
        .triggerType = triggerType == STREAM_TRIGGER_MAX_DELAY ? STREAM_TRIGGER_WINDOW_CLOSE : triggerType,
        .watermark = watermark,
    };
    code = qCreateQueryPlan(&cxt, &pPlan, NULL);
  }

  if (TSDB_CODE_SUCCESS == code) {
    code = nodesNodeToString((SNode *)pPlan, false, pStr, NULL);
  }
  nodesDestroyNode(pAst);
  nodesDestroyNode((SNode *)pPlan);
  terrno = code;
  return code;
}

static int32_t mndBuildStreamObjFromCreateReq(SMnode *pMnode, SStreamObj *pObj, SCMCreateStreamReq *pCreate) {
  SNode *     pAst = NULL;
  SQueryPlan *pPlan = NULL;

  mInfo("stream:%s to create", pCreate->name);
  memcpy(pObj->name, pCreate->name, TSDB_STREAM_FNAME_LEN);
  pObj->createTime = taosGetTimestampMs();
  pObj->updateTime = pObj->createTime;
  pObj->version = 1;
  pObj->smaId = 0;

  pObj->uid = mndGenerateUid(pObj->name, strlen(pObj->name));

  char p[TSDB_STREAM_FNAME_LEN + 32] = {0};
  snprintf(p, tListLen(p), "%s_%s", pObj->name, "fillhistory");

  pObj->hTaskUid = mndGenerateUid(pObj->name, strlen(pObj->name));
  pObj->status = 0;

  pObj->conf.igExpired = pCreate->igExpired;
  pObj->conf.trigger = pCreate->triggerType;
  pObj->conf.triggerParam = pCreate->maxDelay;
  pObj->conf.watermark = pCreate->watermark;
  pObj->conf.fillHistory = pCreate->fillHistory;
  pObj->deleteMark = pCreate->deleteMark;
  pObj->igCheckUpdate = pCreate->igUpdate;

  memcpy(pObj->sourceDb, pCreate->sourceDB, TSDB_DB_FNAME_LEN);
  SDbObj *pSourceDb = mndAcquireDb(pMnode, pCreate->sourceDB);
  if (pSourceDb == NULL) {
    mInfo("stream:%s failed to create, source db %s not exist since %s", pCreate->name, pObj->sourceDb, terrstr());
    return -1;
  }
  pObj->sourceDbUid = pSourceDb->uid;
  mndReleaseDb(pMnode, pSourceDb);

  memcpy(pObj->targetSTbName, pCreate->targetStbFullName, TSDB_TABLE_FNAME_LEN);

  SDbObj *pTargetDb = mndAcquireDbByStb(pMnode, pObj->targetSTbName);
  if (pTargetDb == NULL) {
    mInfo("stream:%s failed to create, target db %s not exist since %s", pCreate->name, pObj->targetDb, terrstr());
    return -1;
  }
  tstrncpy(pObj->targetDb, pTargetDb->name, TSDB_DB_FNAME_LEN);

  if (pCreate->createStb == STREAM_CREATE_STABLE_TRUE) {
    pObj->targetStbUid = mndGenerateUid(pObj->targetSTbName, TSDB_TABLE_FNAME_LEN);
  } else {
    pObj->targetStbUid = pCreate->targetStbUid;
  }
  pObj->targetDbUid = pTargetDb->uid;
  mndReleaseDb(pMnode, pTargetDb);

  pObj->sql = pCreate->sql;
  pObj->ast = pCreate->ast;

  pCreate->sql = NULL;
  pCreate->ast = NULL;

  // deserialize ast
  if (nodesStringToNode(pObj->ast, &pAst) < 0) {
    goto FAIL;
  }

  // extract output schema from ast
  if (qExtractResultSchema(pAst, (int32_t *)&pObj->outputSchema.nCols, &pObj->outputSchema.pSchema) != 0) {
    goto FAIL;
  }

  int32_t numOfNULL = taosArrayGetSize(pCreate->fillNullCols);
  if (numOfNULL > 0) {
    pObj->outputSchema.nCols += numOfNULL;
    SSchema *pFullSchema = taosMemoryCalloc(pObj->outputSchema.nCols, sizeof(SSchema));
    if (!pFullSchema) {
      goto FAIL;
    }

    int32_t nullIndex = 0;
    int32_t dataIndex = 0;
    for (int16_t i = 0; i < pObj->outputSchema.nCols; i++) {
      SColLocation *pos = taosArrayGet(pCreate->fillNullCols, nullIndex);
      if (nullIndex >= numOfNULL || i < pos->slotId) {
        pFullSchema[i].bytes = pObj->outputSchema.pSchema[dataIndex].bytes;
        pFullSchema[i].colId = i + 1;  // pObj->outputSchema.pSchema[dataIndex].colId;
        pFullSchema[i].flags = pObj->outputSchema.pSchema[dataIndex].flags;
        strcpy(pFullSchema[i].name, pObj->outputSchema.pSchema[dataIndex].name);
        pFullSchema[i].type = pObj->outputSchema.pSchema[dataIndex].type;
        dataIndex++;
      } else {
        pFullSchema[i].bytes = 0;
        pFullSchema[i].colId = pos->colId;
        pFullSchema[i].flags = COL_SET_NULL;
        memset(pFullSchema[i].name, 0, TSDB_COL_NAME_LEN);
        pFullSchema[i].type = pos->type;
        nullIndex++;
      }
    }
    taosMemoryFree(pObj->outputSchema.pSchema);
    pObj->outputSchema.pSchema = pFullSchema;
  }

  SPlanContext cxt = {
      .pAstRoot = pAst,
      .topicQuery = false,
      .streamQuery = true,
      .triggerType = pObj->conf.trigger == STREAM_TRIGGER_MAX_DELAY ? STREAM_TRIGGER_WINDOW_CLOSE : pObj->conf.trigger,
      .watermark = pObj->conf.watermark,
      .igExpired = pObj->conf.igExpired,
      .deleteMark = pObj->deleteMark,
      .igCheckUpdate = pObj->igCheckUpdate,
  };

  // using ast and param to build physical plan
  if (qCreateQueryPlan(&cxt, &pPlan, NULL) < 0) {
    goto FAIL;
  }

  // save physcial plan
  if (nodesNodeToString((SNode *)pPlan, false, &pObj->physicalPlan, NULL) != 0) {
    goto FAIL;
  }

  pObj->tagSchema.nCols = pCreate->numOfTags;
  if (pCreate->numOfTags) {
    pObj->tagSchema.pSchema = taosMemoryCalloc(pCreate->numOfTags, sizeof(SSchema));
  }
  /*A(pCreate->numOfTags == taosArrayGetSize(pCreate->pTags));*/
  for (int32_t i = 0; i < pCreate->numOfTags; i++) {
    SField *pField = taosArrayGet(pCreate->pTags, i);
    pObj->tagSchema.pSchema[i].colId = pObj->outputSchema.nCols + i + 1;
    pObj->tagSchema.pSchema[i].bytes = pField->bytes;
    pObj->tagSchema.pSchema[i].flags = pField->flags;
    pObj->tagSchema.pSchema[i].type = pField->type;
    memcpy(pObj->tagSchema.pSchema[i].name, pField->name, TSDB_COL_NAME_LEN);
  }

FAIL:
  if (pAst != NULL) nodesDestroyNode(pAst);
  if (pPlan != NULL) qDestroyQueryPlan(pPlan);
  return 0;
}

int32_t mndPersistTaskDeployReq(STrans *pTrans, SStreamTask *pTask) {
  SEncoder encoder;
  tEncoderInit(&encoder, NULL, 0);

  pTask->ver = SSTREAM_TASK_VER;
  tEncodeStreamTask(&encoder, pTask);

  int32_t size = encoder.pos;
  int32_t tlen = sizeof(SMsgHead) + size;
  tEncoderClear(&encoder);

  void *buf = taosMemoryCalloc(1, tlen);
  if (buf == NULL) {
    terrno = TSDB_CODE_OUT_OF_MEMORY;
    return -1;
  }

  ((SMsgHead *)buf)->vgId = htonl(pTask->info.nodeId);

  void *abuf = POINTER_SHIFT(buf, sizeof(SMsgHead));
  tEncoderInit(&encoder, abuf, size);

  tEncodeStreamTask(&encoder, pTask);
  tEncoderClear(&encoder);

  STransAction action = {0};
  action.mTraceId = pTrans->mTraceId;
  initTransAction(&action, buf, tlen, TDMT_STREAM_TASK_DEPLOY, &pTask->info.epSet, 0);
  if (mndTransAppendRedoAction(pTrans, &action) != 0) {
    taosMemoryFree(buf);
    return -1;
  }

  return 0;
}

int32_t mndPersistStreamTasks(SMnode *pMnode, STrans *pTrans, SStreamObj *pStream) {
  int32_t level = taosArrayGetSize(pStream->tasks);
  for (int32_t i = 0; i < level; i++) {
    SArray *pLevel = taosArrayGetP(pStream->tasks, i);

    int32_t numOfTasks = taosArrayGetSize(pLevel);
    for (int32_t j = 0; j < numOfTasks; j++) {
      SStreamTask *pTask = taosArrayGetP(pLevel, j);
      if (mndPersistTaskDeployReq(pTrans, pTask) < 0) {
        return -1;
      }
    }
  }

  // persistent stream task for already stored ts data
  if (pStream->conf.fillHistory) {
    level = taosArrayGetSize(pStream->pHTasksList);

    for (int32_t i = 0; i < level; i++) {
      SArray *pLevel = taosArrayGetP(pStream->pHTasksList, i);

      int32_t numOfTasks = taosArrayGetSize(pLevel);
      for (int32_t j = 0; j < numOfTasks; j++) {
        SStreamTask *pTask = taosArrayGetP(pLevel, j);
        if (mndPersistTaskDeployReq(pTrans, pTask) < 0) {
          return -1;
        }
      }
    }
  }

  return 0;
}

int32_t mndPersistStream(SMnode *pMnode, STrans *pTrans, SStreamObj *pStream) {
  if (mndPersistStreamTasks(pMnode, pTrans, pStream) < 0) {
    return -1;
  }

  SSdbRaw *pCommitRaw = mndStreamActionEncode(pStream);
  if (pCommitRaw == NULL || mndTransAppendCommitlog(pTrans, pCommitRaw) != 0) {
    mError("trans:%d, failed to append commit log since %s", pTrans->id, terrstr());
    return -1;
  }

  (void)sdbSetRawStatus(pCommitRaw, SDB_STATUS_READY);
  return 0;
}

int32_t mndPersistDropStreamLog(SMnode *pMnode, STrans *pTrans, SStreamObj *pStream) {
  SSdbRaw *pCommitRaw = mndStreamActionEncode(pStream);
  if (pCommitRaw == NULL || mndTransAppendCommitlog(pTrans, pCommitRaw) != 0) {
    mError("trans:%d, failed to append commit log since %s", pTrans->id, terrstr());
    return -1;
  }

  (void)sdbSetRawStatus(pCommitRaw, SDB_STATUS_DROPPED);
  return 0;
}

static int32_t mndCreateStbForStream(SMnode *pMnode, STrans *pTrans, const SStreamObj *pStream, const char *user) {
  SStbObj *pStb = NULL;
  SDbObj * pDb = NULL;

  SMCreateStbReq createReq = {0};
  tstrncpy(createReq.name, pStream->targetSTbName, TSDB_TABLE_FNAME_LEN);
  createReq.numOfColumns = pStream->outputSchema.nCols;
  createReq.numOfTags = 1;  // group id
  createReq.pColumns = taosArrayInit_s(sizeof(SField), createReq.numOfColumns);
  // build fields
  for (int32_t i = 0; i < createReq.numOfColumns; i++) {
    SField *pField = taosArrayGet(createReq.pColumns, i);
    tstrncpy(pField->name, pStream->outputSchema.pSchema[i].name, TSDB_COL_NAME_LEN);
    pField->flags = pStream->outputSchema.pSchema[i].flags;
    pField->type = pStream->outputSchema.pSchema[i].type;
    pField->bytes = pStream->outputSchema.pSchema[i].bytes;
  }

  if (pStream->tagSchema.nCols == 0) {
    createReq.numOfTags = 1;
    createReq.pTags = taosArrayInit_s(sizeof(SField), 1);
    // build tags
    SField *pField = taosArrayGet(createReq.pTags, 0);
    strcpy(pField->name, "group_id");
    pField->type = TSDB_DATA_TYPE_UBIGINT;
    pField->flags = 0;
    pField->bytes = 8;
  } else {
    createReq.numOfTags = pStream->tagSchema.nCols;
    createReq.pTags = taosArrayInit_s(sizeof(SField), createReq.numOfTags);
    for (int32_t i = 0; i < createReq.numOfTags; i++) {
      SField *pField = taosArrayGet(createReq.pTags, i);
      pField->bytes = pStream->tagSchema.pSchema[i].bytes;
      pField->flags = pStream->tagSchema.pSchema[i].flags;
      pField->type = pStream->tagSchema.pSchema[i].type;
      tstrncpy(pField->name, pStream->tagSchema.pSchema[i].name, TSDB_COL_NAME_LEN);
    }
  }

  if (mndCheckCreateStbReq(&createReq) != 0) {
    goto _OVER;
  }

  pStb = mndAcquireStb(pMnode, createReq.name);
  if (pStb != NULL) {
    terrno = TSDB_CODE_MND_STB_ALREADY_EXIST;
    goto _OVER;
  }

  pDb = mndAcquireDbByStb(pMnode, createReq.name);
  if (pDb == NULL) {
    terrno = TSDB_CODE_MND_DB_NOT_SELECTED;
    goto _OVER;
  }

  int32_t numOfStbs = -1;
  if (mndGetNumOfStbs(pMnode, pDb->name, &numOfStbs) != 0) {
    goto _OVER;
  }

  if (pDb->cfg.numOfStables == 1 && numOfStbs != 0) {
    terrno = TSDB_CODE_MND_SINGLE_STB_MODE_DB;
    goto _OVER;
  }

  SStbObj stbObj = {0};

  if (mndBuildStbFromReq(pMnode, &stbObj, &createReq, pDb) != 0) {
    goto _OVER;
  }

  stbObj.uid = pStream->targetStbUid;

  if (mndAddStbToTrans(pMnode, pTrans, pDb, &stbObj) < 0) {
    mndFreeStb(&stbObj);
    goto _OVER;
  }

  tFreeSMCreateStbReq(&createReq);
  mndFreeStb(&stbObj);
  mndReleaseStb(pMnode, pStb);
  mndReleaseDb(pMnode, pDb);

  return 0;
_OVER:
  tFreeSMCreateStbReq(&createReq);
  mndReleaseStb(pMnode, pStb);
  mndReleaseDb(pMnode, pDb);
  return -1;
}

static int32_t mndPersistTaskDropReq(STrans *pTrans, SStreamTask *pTask) {
  SVDropStreamTaskReq *pReq = taosMemoryCalloc(1, sizeof(SVDropStreamTaskReq));
  if (pReq == NULL) {
    terrno = TSDB_CODE_OUT_OF_MEMORY;
    return -1;
  }

  pReq->head.vgId = htonl(pTask->info.nodeId);
  pReq->taskId = pTask->id.taskId;
  pReq->streamId = pTask->id.streamId;

  STransAction action = {0};
  initTransAction(&action, pReq, sizeof(SVDropStreamTaskReq), TDMT_STREAM_TASK_DROP, &pTask->info.epSet, 0);
  if (mndTransAppendRedoAction(pTrans, &action) != 0) {
    taosMemoryFree(pReq);
    return -1;
  }

  return 0;
}

int32_t mndDropStreamTasks(SMnode *pMnode, STrans *pTrans, SStreamObj *pStream) {
  int32_t lv = taosArrayGetSize(pStream->tasks);
  for (int32_t i = 0; i < lv; i++) {
    SArray *pTasks = taosArrayGetP(pStream->tasks, i);
    int32_t sz = taosArrayGetSize(pTasks);
    for (int32_t j = 0; j < sz; j++) {
      SStreamTask *pTask = taosArrayGetP(pTasks, j);
      if (mndPersistTaskDropReq(pTrans, pTask) < 0) {
        return -1;
      }
    }
  }
  return 0;
}

static int32_t mndProcessCreateStreamReq(SRpcMsg *pReq) {
  SMnode *           pMnode = pReq->info.node;
  int32_t            code = -1;
  SStreamObj *       pStream = NULL;
  SDbObj *           pDb = NULL;
  SCMCreateStreamReq createStreamReq = {0};
  SStreamObj         streamObj = {0};

  if (tDeserializeSCMCreateStreamReq(pReq->pCont, pReq->contLen, &createStreamReq) != 0) {
    terrno = TSDB_CODE_INVALID_MSG;
    goto _OVER;
  }
#ifdef WINDOWS
  terrno = TSDB_CODE_MND_INVALID_PLATFORM;
  goto _OVER;
#endif
  mInfo("stream:%s, start to create, sql:%s", createStreamReq.name, createStreamReq.sql);

  if (mndCheckCreateStreamReq(&createStreamReq) != 0) {
    mError("stream:%s, failed to create since %s", createStreamReq.name, terrstr());
    goto _OVER;
  }

  pStream = mndAcquireStream(pMnode, createStreamReq.name);
  if (pStream != NULL) {
    if (createStreamReq.igExists) {
      mInfo("stream:%s, already exist, ignore exist is set", createStreamReq.name);
      code = 0;
      goto _OVER;
    } else {
      terrno = TSDB_CODE_MND_STREAM_ALREADY_EXIST;
      goto _OVER;
    }
  } else if (terrno != TSDB_CODE_MND_STREAM_NOT_EXIST) {
    goto _OVER;
  }

  // build stream obj from request
  if (mndBuildStreamObjFromCreateReq(pMnode, &streamObj, &createStreamReq) < 0) {
    mError("stream:%s, failed to create since %s", createStreamReq.name, terrstr());
    goto _OVER;
  }

  {
    int32_t numOfStream = 0;

    SStreamObj *pStream = NULL;
    void *      pIter = NULL;

    while (1) {
      pIter = sdbFetch(pMnode->pSdb, SDB_STREAM, pIter, (void **)&pStream);
      if (pIter == NULL) {
        if (numOfStream > MND_STREAM_MAX_NUM) {
          mError("too many streams, no more than %d for each database", MND_STREAM_MAX_NUM);
          terrno = TSDB_CODE_MND_TOO_MANY_STREAMS;
          goto _OVER;
        }
        break;
      }

      if (pStream->sourceDbUid == streamObj.sourceDbUid) {
        ++numOfStream;
      }

      sdbRelease(pMnode->pSdb, pStream);
      if (numOfStream > MND_STREAM_MAX_NUM) {
        mError("too many streams, no more than %d for each database", MND_STREAM_MAX_NUM);
        terrno = TSDB_CODE_MND_TOO_MANY_STREAMS;
        sdbCancelFetch(pMnode->pSdb, pIter);
        goto _OVER;
      }

      if (pStream->targetStbUid == streamObj.targetStbUid) {
        mError("Cannot write the same stable as other stream:%s", pStream->name);
        terrno = TSDB_CODE_MND_INVALID_TARGET_TABLE;
        sdbCancelFetch(pMnode->pSdb, pIter);
        goto _OVER;
      }
    }
  }

  STrans *pTrans = mndTransCreate(pMnode, TRN_POLICY_ROLLBACK, TRN_CONFLICT_DB_INSIDE, pReq, "create-stream");
  if (pTrans == NULL) {
    mError("stream:%s, failed to create since %s", createStreamReq.name, terrstr());
    goto _OVER;
  }

  mInfo("trans:%d, used to create stream:%s", pTrans->id, createStreamReq.name);

  mndTransSetDbName(pTrans, createStreamReq.sourceDB, streamObj.targetDb);
  if (mndTransCheckConflict(pMnode, pTrans) != 0) {
    mndTransDrop(pTrans);
    goto _OVER;
  }
  // create stb for stream
  if (createStreamReq.createStb == STREAM_CREATE_STABLE_TRUE &&
      mndCreateStbForStream(pMnode, pTrans, &streamObj, pReq->info.conn.user) < 0) {
    mError("trans:%d, failed to create stb for stream %s since %s", pTrans->id, createStreamReq.name, terrstr());
    mndTransDrop(pTrans);
    goto _OVER;
  }

  // schedule stream task for stream obj
  if (mndScheduleStream(pMnode, &streamObj, createStreamReq.lastTs) < 0) {
    mError("stream:%s, failed to schedule since %s", createStreamReq.name, terrstr());
    mndTransDrop(pTrans);
    goto _OVER;
  }

  // add stream to trans
  if (mndPersistStream(pMnode, pTrans, &streamObj) < 0) {
    mError("stream:%s, failed to schedule since %s", createStreamReq.name, terrstr());
    mndTransDrop(pTrans);
    goto _OVER;
  }

  if (mndCheckDbPrivilegeByName(pMnode, pReq->info.conn.user, MND_OPER_READ_DB, streamObj.sourceDb) != 0) {
    mndTransDrop(pTrans);
    goto _OVER;
  }

  if (mndCheckDbPrivilegeByName(pMnode, pReq->info.conn.user, MND_OPER_WRITE_DB, streamObj.targetDb) != 0) {
    mndTransDrop(pTrans);
    goto _OVER;
  }

  // execute creation
  if (mndTransPrepare(pMnode, pTrans) != 0) {
    mError("trans:%d, failed to prepare since %s", pTrans->id, terrstr());
    mndTransDrop(pTrans);
    goto _OVER;
  }

  mndTransDrop(pTrans);

  taosThreadMutexLock(&execInfo.lock);
  mDebug("stream tasks register into node list");
  keepStreamTasksInBuf(&streamObj, &execInfo);
  taosThreadMutexUnlock(&execInfo.lock);

  code = TSDB_CODE_ACTION_IN_PROGRESS;

  SName name = {0};
  tNameFromString(&name, createStreamReq.name, T_NAME_ACCT | T_NAME_DB | T_NAME_TABLE);
  // reuse this function for stream

  // TODO
  if (createStreamReq.sql != NULL) {
    auditRecord(pReq, pMnode->clusterId, "createStream", name.dbname, name.tname, createStreamReq.sql,
                strlen(createStreamReq.sql));
  }
_OVER:
  if (code != 0 && code != TSDB_CODE_ACTION_IN_PROGRESS) {
    mError("stream:%s, failed to create since %s", createStreamReq.name, terrstr());
  }

  mndReleaseStream(pMnode, pStream);

  tFreeSCMCreateStreamReq(&createStreamReq);
  tFreeStreamObj(&streamObj);
  return code;
}

int64_t mndStreamGenChkpId(SMnode *pMnode) {
  SStreamObj *pStream = NULL;
  void *      pIter = NULL;
  SSdb *      pSdb = pMnode->pSdb;
  int64_t     maxChkpId = 0;
  while (1) {
    pIter = sdbFetch(pSdb, SDB_STREAM, pIter, (void **)&pStream);
    if (pIter == NULL) break;

    maxChkpId = TMAX(maxChkpId, pStream->checkpointId);
    sdbRelease(pSdb, pStream);
  }
  return maxChkpId + 1;
}

static int32_t mndProcessStreamCheckpointTmr(SRpcMsg *pReq) {
  SMnode *pMnode = pReq->info.node;
  SSdb *  pSdb = pMnode->pSdb;
  if (sdbGetSize(pSdb, SDB_STREAM) <= 0) {
    return 0;
  }

  SMStreamDoCheckpointMsg *pMsg = rpcMallocCont(sizeof(SMStreamDoCheckpointMsg));
  pMsg->checkpointId = mndStreamGenChkpId(pMnode);

  int32_t size = sizeof(SMStreamDoCheckpointMsg);
  SRpcMsg rpcMsg = {.msgType = TDMT_MND_STREAM_BEGIN_CHECKPOINT, .pCont = pMsg, .contLen = size};
  tmsgPutToQueue(&pMnode->msgCb, WRITE_QUEUE, &rpcMsg);
  return 0;
}

static int32_t mndBuildStreamCheckpointSourceReq2(void **pBuf, int32_t *pLen, int32_t nodeId, int64_t checkpointId,
                                                  int64_t streamId, int32_t taskId) {
  SStreamCheckpointSourceReq req = {0};
  req.checkpointId = checkpointId;
  req.nodeId = nodeId;
  req.expireTime = -1;
  req.streamId = streamId;  // pTask->id.streamId;
  req.taskId = taskId;      // pTask->id.taskId;

  int32_t code;
  int32_t blen;

  tEncodeSize(tEncodeStreamCheckpointSourceReq, &req, blen, code);
  if (code < 0) {
    terrno = TSDB_CODE_OUT_OF_MEMORY;
    return -1;
  }

  int32_t tlen = sizeof(SMsgHead) + blen;

  void *buf = taosMemoryMalloc(tlen);
  if (buf == NULL) {
    terrno = TSDB_CODE_OUT_OF_MEMORY;
    return -1;
  }

  void *   abuf = POINTER_SHIFT(buf, sizeof(SMsgHead));
  SEncoder encoder;
  tEncoderInit(&encoder, abuf, tlen);
  tEncodeStreamCheckpointSourceReq(&encoder, &req);

  SMsgHead *pMsgHead = (SMsgHead *)buf;
  pMsgHead->contLen = htonl(tlen);
  pMsgHead->vgId = htonl(nodeId);

  tEncoderClear(&encoder);

  *pBuf = buf;
  *pLen = tlen;

  return 0;
}

static int32_t mndProcessStreamCheckpointTrans(SMnode *pMnode, SStreamObj *pStream, int64_t checkpointId) {
  int32_t code = -1;
  int64_t timestampMs = taosGetTimestampMs();
  if (timestampMs - pStream->checkpointFreq < tsStreamCheckpointInterval * 1000) {
    return -1;
  }

  STrans *pTrans = mndTransCreate(pMnode, TRN_POLICY_RETRY, TRN_CONFLICT_DB_INSIDE, NULL, "stream-checkpoint");
  if (pTrans == NULL) return -1;

  mndTransSetDbName(pTrans, pStream->sourceDb, pStream->targetDb);
  if (mndTrancCheckConflict(pMnode, pTrans) != 0) {
    mError("failed to checkpoint of stream name%s, checkpointId: %" PRId64 ", reason:%s", pStream->name, checkpointId,
           tstrerror(TSDB_CODE_MND_TRANS_CONFLICT));
    goto _ERR;
  }

  mDebug("start to trigger checkpoint for stream:%s, checkpoint: %" PRId64 "", pStream->name, checkpointId);
  taosWLockLatch(&pStream->lock);
  pStream->currentTick = 1;
  // 1. redo action: broadcast checkpoint source msg for all source vg

  int32_t totLevel = taosArrayGetSize(pStream->tasks);
  for (int32_t i = 0; i < totLevel; i++) {
    SArray *     pLevel = taosArrayGetP(pStream->tasks, i);
    SStreamTask *pTask = taosArrayGetP(pLevel, 0);
    if (pTask->info.taskLevel == TASK_LEVEL__SOURCE) {
      int32_t sz = taosArrayGetSize(pLevel);
      for (int32_t j = 0; j < sz; j++) {
        SStreamTask *pTask = taosArrayGetP(pLevel, j);
        /*A(pTask->info.nodeId > 0);*/
        SVgObj *pVgObj = mndAcquireVgroup(pMnode, pTask->info.nodeId);
        if (pVgObj == NULL) {
          taosWUnLockLatch(&pStream->lock);
          goto _ERR;
        }

        void *  buf;
        int32_t tlen;
        if (mndBuildStreamCheckpointSourceReq2(&buf, &tlen, pTask->info.nodeId, checkpointId, pTask->id.streamId,
                                               pTask->id.taskId) < 0) {
          mndReleaseVgroup(pMnode, pVgObj);
          taosWUnLockLatch(&pStream->lock);
          goto _ERR;
        }

        STransAction action = {0};
        action.epSet = mndGetVgroupEpset(pMnode, pVgObj);
        action.pCont = buf;
        action.contLen = tlen;
        action.msgType = TDMT_VND_STREAM_CHECK_POINT_SOURCE;

        mndReleaseVgroup(pMnode, pVgObj);

        if (mndTransAppendRedoAction(pTrans, &action) != 0) {
          taosMemoryFree(buf);
          taosWUnLockLatch(&pStream->lock);
          goto _ERR;
        }
      }
    }
  }
  // 2. reset tick
  pStream->checkpointId = checkpointId;
  pStream->checkpointFreq = taosGetTimestampMs();
  pStream->currentTick = 0;
  // 3. commit log: stream checkpoint info
  pStream->version = pStream->version + 1;
  taosWUnLockLatch(&pStream->lock);

  SSdbRaw *pCommitRaw = mndStreamActionEncode(pStream);
  if (pCommitRaw == NULL) {
    mError("failed to prepare trans rebalance since %s", terrstr());
    goto _ERR;
  }
  if (mndTransAppendCommitlog(pTrans, pCommitRaw) != 0) {
    sdbFreeRaw(pCommitRaw);
    mError("failed to prepare trans rebalance since %s", terrstr());
    goto _ERR;
  }
  if (sdbSetRawStatus(pCommitRaw, SDB_STATUS_READY) != 0) {
    sdbFreeRaw(pCommitRaw);
    mError("failed to prepare trans rebalance since %s", terrstr());
    goto _ERR;
  }

  if (mndTransPrepare(pMnode, pTrans) != 0) {
    mError("failed to prepare trans rebalance since %s", terrstr());
    goto _ERR;
  }
  code = 0;
_ERR:
  mndTransDrop(pTrans);
  return code;
}

static int32_t mndAddStreamCheckpointToTrans(STrans *pTrans, SStreamObj *pStream, SMnode *pMnode, int64_t chkptId) {
  taosWLockLatch(&pStream->lock);

  int32_t totLevel = taosArrayGetSize(pStream->tasks);
  for (int32_t i = 0; i < totLevel; i++) {
    SArray *     pLevel = taosArrayGetP(pStream->tasks, i);
    SStreamTask *pTask = taosArrayGetP(pLevel, 0);

    if (pTask->info.taskLevel == TASK_LEVEL__SOURCE) {
      int32_t sz = taosArrayGetSize(pLevel);
      for (int32_t j = 0; j < sz; j++) {
        pTask = taosArrayGetP(pLevel, j);
        if (pTask->info.fillHistory == 1) {
          continue;
        }
        /*A(pTask->info.nodeId > 0);*/
        SVgObj *pVgObj = mndAcquireVgroup(pMnode, pTask->info.nodeId);
        if (pVgObj == NULL) {
          taosWUnLockLatch(&pStream->lock);
          return -1;
        }

        void *  buf;
        int32_t tlen;
        if (mndBuildStreamCheckpointSourceReq2(&buf, &tlen, pTask->info.nodeId, chkptId, pTask->id.streamId,
                                               pTask->id.taskId) < 0) {
          mndReleaseVgroup(pMnode, pVgObj);
          taosWUnLockLatch(&pStream->lock);
          return -1;
        }

        STransAction action = {0};
        SEpSet       epset = mndGetVgroupEpset(pMnode, pVgObj);
        initTransAction(&action, buf, tlen, TDMT_VND_STREAM_CHECK_POINT_SOURCE, &epset,
                        TSDB_CODE_SYN_PROPOSE_NOT_READY);
        mndReleaseVgroup(pMnode, pVgObj);

        if (mndTransAppendRedoAction(pTrans, &action) != 0) {
          taosMemoryFree(buf);
          taosWUnLockLatch(&pStream->lock);
          return -1;
        }
      }
    }
  }

  pStream->checkpointId = chkptId;
  pStream->checkpointFreq = taosGetTimestampMs();
  pStream->currentTick = 0;

  // 3. commit log: stream checkpoint info
  pStream->version = pStream->version + 1;

  taosWUnLockLatch(&pStream->lock);

  SSdbRaw *pCommitRaw = mndStreamActionEncode(pStream);
  if (pCommitRaw == NULL) {
    mError("failed to prepare trans rebalance since %s", terrstr());
    return -1;
  }
  if (mndTransAppendCommitlog(pTrans, pCommitRaw) != 0) {
    sdbFreeRaw(pCommitRaw);
    mError("failed to prepare trans rebalance since %s", terrstr());
    return -1;
  }
  if (sdbSetRawStatus(pCommitRaw, SDB_STATUS_READY) != 0) {
    sdbFreeRaw(pCommitRaw);
    mError("failed to prepare trans rebalance since %s", terrstr());
    return -1;
  }
  return 0;
}

static const char *mndGetStreamDB(SMnode *pMnode) {
  SSdb *      pSdb = pMnode->pSdb;
  SStreamObj *pStream = NULL;
  void *      pIter = NULL;

  pIter = sdbFetch(pSdb, SDB_STREAM, pIter, (void **)&pStream);
  if (pIter == NULL) {
    return NULL;
  }

  const char *p = taosStrdup(pStream->sourceDb);
  mndReleaseStream(pMnode, pStream);
  sdbCancelFetch(pSdb, pIter);
  return p;
}

<<<<<<< HEAD
static int32_t mndCheckNodeStatus(SMnode *pMnode) {
  bool ready = false;
  // check if the node update happens or not
  int64_t ts = taosGetTimestampSec();

  taosThreadMutexLock(&execInfo.lock);
  if (execInfo.pNodeEntryList == NULL || (taosArrayGetSize(execInfo.pNodeEntryList) == 0)) {
    if (execInfo.pNodeEntryList != NULL) {
      execInfo.pNodeEntryList = taosArrayDestroy(execInfo.pNodeEntryList);
    }

    execInfo.pNodeEntryList = extractNodeListFromStream(pMnode);
  }

  if (taosArrayGetSize(execInfo.pNodeEntryList) == 0) {
    mDebug("stream task node change checking done, no vgroups exist, do nothing");
    execInfo.ts = ts;
    goto _EXIT;
  }
=======
static int32_t initStreamNodeList(SMnode* pMnode) {
  if (execInfo.pNodeList == NULL || (taosArrayGetSize(execInfo.pNodeList) == 0)) {
    execInfo.pNodeList = taosArrayDestroy(execInfo.pNodeList);
    execInfo.pNodeList = extractNodeListFromStream(pMnode);
  }

  return taosArrayGetSize(execInfo.pNodeList);
}

static int32_t mndProcessStreamDoCheckpoint(SRpcMsg *pReq) {
  SMnode *    pMnode = pReq->info.node;
  SSdb *      pSdb = pMnode->pSdb;
  void *      pIter = NULL;
  SStreamObj *pStream = NULL;
  int32_t     code = 0;

  {  // check if the node update happens or not
    int64_t ts = taosGetTimestampSec();

    taosThreadMutexLock(&execInfo.lock);
    int32_t numOfNodes = initStreamNodeList(pMnode);
    taosThreadMutexUnlock(&execInfo.lock);

    if (numOfNodes == 0) {
      mDebug("stream task node change checking done, no vgroups exist, do nothing");
      execInfo.ts = ts;
      return 0;
    }

    for(int32_t i = 0; i < numOfNodes; ++i) {
      SNodeEntry* pNodeEntry = taosArrayGet(execInfo.pNodeList, i);
      if (pNodeEntry->stageUpdated) {
        mDebug("stream task not ready due to node update detected, checkpoint not issued");
        return 0;
      }
    }
>>>>>>> 72199032

  for (int32_t i = 0; i < taosArrayGetSize(execInfo.pNodeEntryList); ++i) {
    SNodeEntry *pNodeEntry = taosArrayGet(execInfo.pNodeEntryList, i);
    if (pNodeEntry->stageUpdated) {
      mDebug("stream task not ready due to node update detected, checkpoint not issued");
      goto _EXIT;
    }
    bool    allReady = true;
    SArray *pNodeSnapshot = mndTakeVgroupSnapshot(pMnode, &allReady);
    if (!allReady) {
      mWarn("not all vnodes are ready, ignore the checkpoint") taosArrayDestroy(pNodeSnapshot);
      return 0;
    }

    SVgroupChangeInfo changeInfo = mndFindChangedNodeInfo(pMnode, execInfo.pNodeList, pNodeSnapshot);
    bool              nodeUpdated = (taosArrayGetSize(changeInfo.pUpdateNodeList) > 0);
    taosArrayDestroy(changeInfo.pUpdateNodeList);
    taosHashCleanup(changeInfo.pDBMap);
    taosArrayDestroy(pNodeSnapshot);

    if (nodeUpdated) {
      mDebug("stream task not ready due to node update, checkpoint not issued");
      goto _EXIT;
    }
  }

  // check if all tasks are in TASK_STATUS__NORMAL status

  for (int32_t i = 0; i < taosArrayGetSize(execInfo.pTaskList); ++i) {
    STaskId *         p = taosArrayGet(execInfo.pTaskList, i);
    STaskStatusEntry *pEntry = taosHashGet(execInfo.pTaskMap, p, sizeof(*p));
    if (pEntry == NULL) {
      continue;
    }

    if (pEntry->status != TASK_STATUS__READY) {
      mDebug("s-task:0x%" PRIx64 "-0x%x (nodeId:%d) status:%s not ready, checkpoint msg not issued",
             pEntry->id.streamId, (int32_t)pEntry->id.taskId, 0, streamTaskGetStatusStr(pEntry->status));
      ready = false;
      break;
    }
  }
  ready = true;
_EXIT:

  taosThreadMutexUnlock(&execInfo.lock);
  return ready == true ? 0 : -1;
}
static int32_t mndProcessStreamDoCheckpoint(SRpcMsg *pReq) {
  SMnode *    pMnode = pReq->info.node;
  SSdb *      pSdb = pMnode->pSdb;
  void *      pIter = NULL;
  SStreamObj *pStream = NULL;
  int32_t     code = 0;
  if ((code = mndCheckNodeStatus(pMnode)) != 0) {
    return code;
  }
  SMStreamDoCheckpointMsg *pMsg = (SMStreamDoCheckpointMsg *)pReq->pCont;
  while (1) {
    pIter = sdbFetch(pSdb, SDB_STREAM, pIter, (void **)&pStream);
    if (pIter == NULL) break;
    code = mndProcessStreamCheckpointTrans(pMnode, pStream, pStream->checkpointId + 1);
    sdbRelease(pSdb, pStream);
    if (code == -1) {
      break;
    }
  }
  return code;
}

static int32_t mndProcessDropStreamReq(SRpcMsg *pReq) {
  SMnode *    pMnode = pReq->info.node;
  SStreamObj *pStream = NULL;

  SMDropStreamReq dropReq = {0};
  if (tDeserializeSMDropStreamReq(pReq->pCont, pReq->contLen, &dropReq) < 0) {
    terrno = TSDB_CODE_INVALID_MSG;
    return -1;
  }

  pStream = mndAcquireStream(pMnode, dropReq.name);

  if (pStream == NULL) {
    if (dropReq.igNotExists) {
      mInfo("stream:%s, not exist, ignore not exist is set", dropReq.name);
      sdbRelease(pMnode->pSdb, pStream);
      tFreeSMDropStreamReq(&dropReq);
      return 0;
    } else {
      terrno = TSDB_CODE_MND_STREAM_NOT_EXIST;
      tFreeSMDropStreamReq(&dropReq);
      return -1;
    }
  }

  if (mndCheckDbPrivilegeByName(pMnode, pReq->info.conn.user, MND_OPER_WRITE_DB, pStream->targetDb) != 0) {
    sdbRelease(pMnode->pSdb, pStream);
    tFreeSMDropStreamReq(&dropReq);
    return -1;
  }

  STrans *pTrans = mndTransCreate(pMnode, TRN_POLICY_RETRY, TRN_CONFLICT_DB_INSIDE, pReq, "drop-stream");
  if (pTrans == NULL) {
    mError("stream:%s, failed to drop since %s", dropReq.name, terrstr());
    sdbRelease(pMnode->pSdb, pStream);
    tFreeSMDropStreamReq(&dropReq);
    return -1;
  }

  mInfo("trans:%d, used to drop stream:%s", pTrans->id, dropReq.name);

  mndTransSetDbName(pTrans, pStream->sourceDb, pStream->targetDb);
  if (mndTransCheckConflict(pMnode, pTrans) != 0) {
    sdbRelease(pMnode->pSdb, pStream);
    mndTransDrop(pTrans);
    tFreeSMDropStreamReq(&dropReq);
    return -1;
  }

  // drop all tasks
  if (mndDropStreamTasks(pMnode, pTrans, pStream) < 0) {
    mError("stream:%s, failed to drop task since %s", dropReq.name, terrstr());
    sdbRelease(pMnode->pSdb, pStream);
    mndTransDrop(pTrans);
    tFreeSMDropStreamReq(&dropReq);
    return -1;
  }

  // drop stream
  if (mndPersistDropStreamLog(pMnode, pTrans, pStream) < 0) {
    sdbRelease(pMnode->pSdb, pStream);
    mndTransDrop(pTrans);
    tFreeSMDropStreamReq(&dropReq);
    return -1;
  }

  if (mndTransPrepare(pMnode, pTrans) != 0) {
    mError("trans:%d, failed to prepare drop stream trans since %s", pTrans->id, terrstr());
    sdbRelease(pMnode->pSdb, pStream);
    mndTransDrop(pTrans);
    tFreeSMDropStreamReq(&dropReq);
    return -1;
  }

  removeStreamTasksInBuf(pStream, &execInfo);

  SName name = {0};
  tNameFromString(&name, dropReq.name, T_NAME_ACCT | T_NAME_DB | T_NAME_TABLE);

  auditRecord(pReq, pMnode->clusterId, "dropStream", name.dbname, name.tname, dropReq.sql, dropReq.sqlLen);

  sdbRelease(pMnode->pSdb, pStream);
  mndTransDrop(pTrans);
  tFreeSMDropStreamReq(&dropReq);

  return TSDB_CODE_ACTION_IN_PROGRESS;
}

int32_t mndDropStreamByDb(SMnode *pMnode, STrans *pTrans, SDbObj *pDb) {
  SSdb *pSdb = pMnode->pSdb;
  void *pIter = NULL;

  while (1) {
    SStreamObj *pStream = NULL;
    pIter = sdbFetch(pSdb, SDB_STREAM, pIter, (void **)&pStream);
    if (pIter == NULL) break;

    if (pStream->sourceDbUid == pDb->uid || pStream->targetDbUid == pDb->uid) {
      if (pStream->sourceDbUid != pStream->targetDbUid) {
        sdbRelease(pSdb, pStream);
        sdbCancelFetch(pSdb, pIter);
        mError("db:%s, failed to drop stream:%s since sourceDbUid:%" PRId64 " not match with targetDbUid:%" PRId64,
               pDb->name, pStream->name, pStream->sourceDbUid, pStream->targetDbUid);
        terrno = TSDB_CODE_MND_STREAM_MUST_BE_DELETED;
        return -1;
      } else {
#if 0
        if (mndDropStreamTasks(pMnode, pTrans, pStream) < 0) {
          mError("stream:%s, failed to drop task since %s", pStream->name, terrstr());
          sdbRelease(pMnode->pSdb, pStream);
          sdbCancelFetch(pSdb, pIter);
          return -1;
        }
#endif
        if (mndPersistDropStreamLog(pMnode, pTrans, pStream) < 0) {
          sdbRelease(pSdb, pStream);
          sdbCancelFetch(pSdb, pIter);
          return -1;
        }
      }
    }

    sdbRelease(pSdb, pStream);
  }

  return 0;
}

int32_t mndGetNumOfStreams(SMnode *pMnode, char *dbName, int32_t *pNumOfStreams) {
  SSdb *  pSdb = pMnode->pSdb;
  SDbObj *pDb = mndAcquireDb(pMnode, dbName);
  if (pDb == NULL) {
    terrno = TSDB_CODE_MND_DB_NOT_SELECTED;
    return -1;
  }

  int32_t numOfStreams = 0;
  void *  pIter = NULL;
  while (1) {
    SStreamObj *pStream = NULL;
    pIter = sdbFetch(pSdb, SDB_STREAM, pIter, (void **)&pStream);
    if (pIter == NULL) break;

    if (pStream->sourceDbUid == pDb->uid) {
      numOfStreams++;
    }

    sdbRelease(pSdb, pStream);
  }

  *pNumOfStreams = numOfStreams;
  mndReleaseDb(pMnode, pDb);
  return 0;
}

static int32_t mndRetrieveStream(SRpcMsg *pReq, SShowObj *pShow, SSDataBlock *pBlock, int32_t rows) {
  SMnode *    pMnode = pReq->info.node;
  SSdb *      pSdb = pMnode->pSdb;
  int32_t     numOfRows = 0;
  SStreamObj *pStream = NULL;

  while (numOfRows < rows) {
    pShow->pIter = sdbFetch(pSdb, SDB_STREAM, pShow->pIter, (void **)&pStream);
    if (pShow->pIter == NULL) break;

    SColumnInfoData *pColInfo;
    SName            n;
    int32_t          cols = 0;

    char streamName[TSDB_TABLE_NAME_LEN + VARSTR_HEADER_SIZE] = {0};
    STR_WITH_MAXSIZE_TO_VARSTR(streamName, mndGetDbStr(pStream->name), sizeof(streamName));
    pColInfo = taosArrayGet(pBlock->pDataBlock, cols++);
    colDataSetVal(pColInfo, numOfRows, (const char *)streamName, false);

    pColInfo = taosArrayGet(pBlock->pDataBlock, cols++);
    colDataSetVal(pColInfo, numOfRows, (const char *)&pStream->createTime, false);

    char sql[TSDB_SHOW_SQL_LEN + VARSTR_HEADER_SIZE] = {0};
    STR_WITH_MAXSIZE_TO_VARSTR(sql, pStream->sql, sizeof(sql));
    pColInfo = taosArrayGet(pBlock->pDataBlock, cols++);
    colDataSetVal(pColInfo, numOfRows, (const char *)sql, false);

    char status[20 + VARSTR_HEADER_SIZE] = {0};
    char status2[20] = {0};
    mndShowStreamStatus(status2, pStream);
    STR_WITH_MAXSIZE_TO_VARSTR(status, status2, sizeof(status));
    pColInfo = taosArrayGet(pBlock->pDataBlock, cols++);
    colDataSetVal(pColInfo, numOfRows, (const char *)&status, false);

    char sourceDB[TSDB_DB_NAME_LEN + VARSTR_HEADER_SIZE] = {0};
    STR_WITH_MAXSIZE_TO_VARSTR(sourceDB, mndGetDbStr(pStream->sourceDb), sizeof(sourceDB));
    pColInfo = taosArrayGet(pBlock->pDataBlock, cols++);
    colDataSetVal(pColInfo, numOfRows, (const char *)&sourceDB, false);

    char targetDB[TSDB_DB_NAME_LEN + VARSTR_HEADER_SIZE] = {0};
    STR_WITH_MAXSIZE_TO_VARSTR(targetDB, mndGetDbStr(pStream->targetDb), sizeof(targetDB));
    pColInfo = taosArrayGet(pBlock->pDataBlock, cols++);
    colDataSetVal(pColInfo, numOfRows, (const char *)&targetDB, false);

    if (pStream->targetSTbName[0] == 0) {
      pColInfo = taosArrayGet(pBlock->pDataBlock, cols++);
      colDataSetVal(pColInfo, numOfRows, NULL, true);
    } else {
      char targetSTB[TSDB_TABLE_NAME_LEN + VARSTR_HEADER_SIZE] = {0};
      STR_WITH_MAXSIZE_TO_VARSTR(targetSTB, mndGetStbStr(pStream->targetSTbName), sizeof(targetSTB));
      pColInfo = taosArrayGet(pBlock->pDataBlock, cols++);
      colDataSetVal(pColInfo, numOfRows, (const char *)&targetSTB, false);
    }

    pColInfo = taosArrayGet(pBlock->pDataBlock, cols++);
    colDataSetVal(pColInfo, numOfRows, (const char *)&pStream->conf.watermark, false);

    char trigger[20 + VARSTR_HEADER_SIZE] = {0};
    char trigger2[20] = {0};
    mndShowStreamTrigger(trigger2, pStream);
    STR_WITH_MAXSIZE_TO_VARSTR(trigger, trigger2, sizeof(trigger));
    pColInfo = taosArrayGet(pBlock->pDataBlock, cols++);
    colDataSetVal(pColInfo, numOfRows, (const char *)&trigger, false);

    numOfRows++;
    sdbRelease(pSdb, pStream);
  }

  pShow->numOfRows += numOfRows;
  return numOfRows;
}

static void mndCancelGetNextStream(SMnode *pMnode, void *pIter) {
  SSdb *pSdb = pMnode->pSdb;
  sdbCancelFetch(pSdb, pIter);
}

static int32_t mndRetrieveStreamTask(SRpcMsg *pReq, SShowObj *pShow, SSDataBlock *pBlock, int32_t rowsCapacity) {
  SMnode *    pMnode = pReq->info.node;
  SSdb *      pSdb = pMnode->pSdb;
  int32_t     numOfRows = 0;
  SStreamObj *pStream = NULL;

  while (numOfRows < rowsCapacity) {
    pShow->pIter = sdbFetch(pSdb, SDB_STREAM, pShow->pIter, (void **)&pStream);
    if (pShow->pIter == NULL) {
      break;
    }

    // lock
    taosRLockLatch(&pStream->lock);

    // count task num
    int32_t sz = taosArrayGetSize(pStream->tasks);

    int32_t count = 0;
    for (int32_t i = 0; i < sz; i++) {
      SArray *pLevel = taosArrayGetP(pStream->tasks, i);
      count += taosArrayGetSize(pLevel);
    }

    if (numOfRows + count > rowsCapacity) {
      blockDataEnsureCapacity(pBlock, numOfRows + count);
    }

    // add row for each task
    for (int32_t i = 0; i < sz; i++) {
      SArray *pLevel = taosArrayGetP(pStream->tasks, i);
      int32_t levelCnt = taosArrayGetSize(pLevel);

      for (int32_t j = 0; j < levelCnt; j++) {
        SStreamTask *pTask = taosArrayGetP(pLevel, j);

        SColumnInfoData *pColInfo;
        int32_t          cols = 0;

        // stream name
        char streamName[TSDB_TABLE_NAME_LEN + VARSTR_HEADER_SIZE] = {0};
        STR_WITH_MAXSIZE_TO_VARSTR(streamName, mndGetDbStr(pStream->name), sizeof(streamName));

        pColInfo = taosArrayGet(pBlock->pDataBlock, cols++);
        colDataSetVal(pColInfo, numOfRows, (const char *)streamName, false);

        // task id
        pColInfo = taosArrayGet(pBlock->pDataBlock, cols++);

        char    idstr[128] = {0};
        int32_t len = tintToHex(pTask->id.taskId, &idstr[4]);
        idstr[2] = '0';
        idstr[3] = 'x';
        varDataSetLen(idstr, len + 2);
        colDataSetVal(pColInfo, numOfRows, idstr, false);

        // node type
        char nodeType[20 + VARSTR_HEADER_SIZE] = {0};
        varDataSetLen(nodeType, 5);
        pColInfo = taosArrayGet(pBlock->pDataBlock, cols++);
        if (pTask->info.nodeId > 0) {
          memcpy(varDataVal(nodeType), "vnode", 5);
        } else {
          memcpy(varDataVal(nodeType), "snode", 5);
        }
        colDataSetVal(pColInfo, numOfRows, nodeType, false);

        // node id
        pColInfo = taosArrayGet(pBlock->pDataBlock, cols++);
        int64_t nodeId = TMAX(pTask->info.nodeId, 0);
        colDataSetVal(pColInfo, numOfRows, (const char *)&nodeId, false);

        // level
        char level[20 + VARSTR_HEADER_SIZE] = {0};
        if (pTask->info.taskLevel == TASK_LEVEL__SOURCE) {
          memcpy(varDataVal(level), "source", 6);
          varDataSetLen(level, 6);
        } else if (pTask->info.taskLevel == TASK_LEVEL__AGG) {
          memcpy(varDataVal(level), "agg", 3);
          varDataSetLen(level, 3);
        } else if (pTask->info.taskLevel == TASK_LEVEL__SINK) {
          memcpy(varDataVal(level), "sink", 4);
          varDataSetLen(level, 4);
        }

        pColInfo = taosArrayGet(pBlock->pDataBlock, cols++);
        colDataSetVal(pColInfo, numOfRows, (const char *)level, false);

        // status
        char status[20 + VARSTR_HEADER_SIZE] = {0};

        STaskId           id = {.streamId = pTask->id.streamId, .taskId = pTask->id.taskId};
        STaskStatusEntry *pe = taosHashGet(execInfo.pTaskMap, &id, sizeof(id));
        if (pe == NULL) {
          continue;
        }

        const char *pStatus = streamTaskGetStatusStr(pe->status);
        STR_TO_VARSTR(status, pStatus);

        // status
        pColInfo = taosArrayGet(pBlock->pDataBlock, cols++);
        colDataSetVal(pColInfo, numOfRows, (const char *)status, false);

        // stage
        pColInfo = taosArrayGet(pBlock->pDataBlock, cols++);
        colDataSetVal(pColInfo, numOfRows, (const char *)&pe->stage, false);

        // input queue
        char        vbuf[30] = {0};
        char        buf[25] = {0};
        const char *queueInfoStr = "%4.2fMiB (%5.2f%)";
        sprintf(buf, queueInfoStr, pe->inputQUsed, pe->inputRate);
        STR_TO_VARSTR(vbuf, buf);

        pColInfo = taosArrayGet(pBlock->pDataBlock, cols++);
        colDataSetVal(pColInfo, numOfRows, (const char *)vbuf, false);

        // output queue
        //        sprintf(buf, queueInfoStr, pe->outputQUsed, pe->outputRate);
        //        STR_TO_VARSTR(vbuf, buf);

        //        pColInfo = taosArrayGet(pBlock->pDataBlock, cols++);
        //        colDataSetVal(pColInfo, numOfRows, (const char*)vbuf, false);

        if (pTask->info.taskLevel == TASK_LEVEL__SINK) {
          const char *sinkStr = "%.2fMiB";
          sprintf(buf, sinkStr, pe->sinkDataSize);
        } else if (pTask->info.taskLevel == TASK_LEVEL__SOURCE) {
          // offset info
          const char *offsetStr = "%" PRId64 " [%" PRId64 ", %" PRId64 "]";
          sprintf(buf, offsetStr, pe->processedVer, pe->verStart, pe->verEnd);
        }

        STR_TO_VARSTR(vbuf, buf);

        pColInfo = taosArrayGet(pBlock->pDataBlock, cols++);
        colDataSetVal(pColInfo, numOfRows, (const char *)vbuf, false);

        numOfRows++;
      }
    }

    // unlock
    taosRUnLockLatch(&pStream->lock);

    sdbRelease(pSdb, pStream);
  }

  pShow->numOfRows += numOfRows;
  return numOfRows;
}

static void mndCancelGetNextStreamTask(SMnode *pMnode, void *pIter) {
  SSdb *pSdb = pMnode->pSdb;
  sdbCancelFetch(pSdb, pIter);
}

static int32_t mndPauseStreamTask(STrans *pTrans, SStreamTask *pTask) {
  SVPauseStreamTaskReq *pReq = taosMemoryCalloc(1, sizeof(SVPauseStreamTaskReq));
  if (pReq == NULL) {
    mError("failed to malloc in pause stream, size:%" PRIzu ", code:%s", sizeof(SVPauseStreamTaskReq),
           tstrerror(TSDB_CODE_OUT_OF_MEMORY));
    terrno = TSDB_CODE_OUT_OF_MEMORY;
    return -1;
  }

  pReq->head.vgId = htonl(pTask->info.nodeId);
  pReq->taskId = pTask->id.taskId;
  pReq->streamId = pTask->id.streamId;

  STransAction action = {0};
  initTransAction(&action, pReq, sizeof(SVPauseStreamTaskReq), TDMT_STREAM_TASK_PAUSE, &pTask->info.epSet, 0);
  if (mndTransAppendRedoAction(pTrans, &action) != 0) {
    taosMemoryFree(pReq);
    return -1;
  }
  return 0;
}

int32_t mndPauseAllStreamTasks(STrans *pTrans, SStreamObj *pStream) {
  SArray *tasks = pStream->tasks;

  int32_t size = taosArrayGetSize(tasks);
  for (int32_t i = 0; i < size; i++) {
    SArray *pTasks = taosArrayGetP(tasks, i);
    int32_t sz = taosArrayGetSize(pTasks);
    for (int32_t j = 0; j < sz; j++) {
      SStreamTask *pTask = taosArrayGetP(pTasks, j);
      if (mndPauseStreamTask(pTrans, pTask) < 0) {
        return -1;
      }

      if (atomic_load_8(&pTask->status.taskStatus) != TASK_STATUS__PAUSE) {
        atomic_store_8(&pTask->status.keepTaskStatus, pTask->status.taskStatus);
        atomic_store_8(&pTask->status.taskStatus, TASK_STATUS__PAUSE);
      }
    }
  }
  return 0;
}

static int32_t mndPersistStreamLog(STrans *pTrans, const SStreamObj *pStream, int8_t status) {
  SStreamObj streamObj = {0};
  memcpy(streamObj.name, pStream->name, TSDB_STREAM_FNAME_LEN);
  streamObj.status = status;

  SSdbRaw *pCommitRaw = mndStreamActionEncode(&streamObj);
  if (pCommitRaw == NULL) return -1;
  if (mndTransAppendCommitlog(pTrans, pCommitRaw) != 0) {
    mError("stream trans:%d, failed to append commit log since %s", pTrans->id, terrstr());
    return -1;
  }
  (void)sdbSetRawStatus(pCommitRaw, SDB_STATUS_READY);
  return 0;
}

static int32_t mndProcessPauseStreamReq(SRpcMsg *pReq) {
  SMnode *    pMnode = pReq->info.node;
  SStreamObj *pStream = NULL;

  SMPauseStreamReq pauseReq = {0};
  if (tDeserializeSMPauseStreamReq(pReq->pCont, pReq->contLen, &pauseReq) < 0) {
    terrno = TSDB_CODE_INVALID_MSG;
    return -1;
  }

  pStream = mndAcquireStream(pMnode, pauseReq.name);

  if (pStream == NULL) {
    if (pauseReq.igNotExists) {
      mInfo("stream:%s, not exist, if exist is set", pauseReq.name);
      return 0;
    } else {
      terrno = TSDB_CODE_MND_STREAM_NOT_EXIST;
      return -1;
    }
  }

  if (pStream->status == STREAM_STATUS__PAUSE) {
    sdbRelease(pMnode->pSdb, pStream);
    return 0;
  }

  if (mndCheckDbPrivilegeByName(pMnode, pReq->info.conn.user, MND_OPER_WRITE_DB, pStream->targetDb) != 0) {
    sdbRelease(pMnode->pSdb, pStream);
    return -1;
  }

  STrans *pTrans = mndTransCreate(pMnode, TRN_POLICY_RETRY, TRN_CONFLICT_DB_INSIDE, pReq, "pause-stream");
  if (pTrans == NULL) {
    mError("stream:%s, failed to pause stream since %s", pauseReq.name, terrstr());
    sdbRelease(pMnode->pSdb, pStream);
    return -1;
  }

  mInfo("trans:%d, used to pause stream:%s", pTrans->id, pauseReq.name);

  mndTransSetDbName(pTrans, pStream->sourceDb, pStream->targetDb);
  if (mndTransCheckConflict(pMnode, pTrans) != 0) {
    sdbRelease(pMnode->pSdb, pStream);
    mndTransDrop(pTrans);
    return -1;
  }

  // pause all tasks
  if (mndPauseAllStreamTasks(pTrans, pStream) < 0) {
    mError("stream:%s, failed to pause task since %s", pauseReq.name, terrstr());
    sdbRelease(pMnode->pSdb, pStream);
    mndTransDrop(pTrans);
    return -1;
  }

  // pause stream
  if (mndPersistStreamLog(pTrans, pStream, STREAM_STATUS__PAUSE) < 0) {
    sdbRelease(pMnode->pSdb, pStream);
    mndTransDrop(pTrans);
    return -1;
  }

  if (mndTransPrepare(pMnode, pTrans) != 0) {
    mError("trans:%d, failed to prepare pause stream trans since %s", pTrans->id, terrstr());
    sdbRelease(pMnode->pSdb, pStream);
    mndTransDrop(pTrans);
    return -1;
  }

  sdbRelease(pMnode->pSdb, pStream);
  mndTransDrop(pTrans);

  return TSDB_CODE_ACTION_IN_PROGRESS;
}

static int32_t mndResumeStreamTask(STrans *pTrans, SStreamTask *pTask, int8_t igUntreated) {
  SVResumeStreamTaskReq *pReq = taosMemoryCalloc(1, sizeof(SVResumeStreamTaskReq));
  if (pReq == NULL) {
    terrno = TSDB_CODE_OUT_OF_MEMORY;
    return -1;
  }
  pReq->head.vgId = htonl(pTask->info.nodeId);
  pReq->taskId = pTask->id.taskId;
  pReq->streamId = pTask->id.streamId;
  pReq->igUntreated = igUntreated;

  STransAction action = {0};
  initTransAction(&action, pReq, sizeof(SVResumeStreamTaskReq), TDMT_STREAM_TASK_RESUME, &pTask->info.epSet, 0);
  if (mndTransAppendRedoAction(pTrans, &action) != 0) {
    taosMemoryFree(pReq);
    return -1;
  }
  return 0;
}

int32_t mndResumeAllStreamTasks(STrans *pTrans, SStreamObj *pStream, int8_t igUntreated) {
  int32_t size = taosArrayGetSize(pStream->tasks);
  for (int32_t i = 0; i < size; i++) {
    SArray *pTasks = taosArrayGetP(pStream->tasks, i);
    int32_t sz = taosArrayGetSize(pTasks);
    for (int32_t j = 0; j < sz; j++) {
      SStreamTask *pTask = taosArrayGetP(pTasks, j);
      if (mndResumeStreamTask(pTrans, pTask, igUntreated) < 0) {
        return -1;
      }

      if (atomic_load_8(&pTask->status.taskStatus) == TASK_STATUS__PAUSE) {
        atomic_store_8(&pTask->status.taskStatus, pTask->status.keepTaskStatus);
      }
    }
  }
  // pStream->pHTasksList is null
  return 0;
}

static int32_t mndProcessResumeStreamReq(SRpcMsg *pReq) {
  SMnode *    pMnode = pReq->info.node;
  SStreamObj *pStream = NULL;

  SMResumeStreamReq pauseReq = {0};
  if (tDeserializeSMResumeStreamReq(pReq->pCont, pReq->contLen, &pauseReq) < 0) {
    terrno = TSDB_CODE_INVALID_MSG;
    return -1;
  }

  pStream = mndAcquireStream(pMnode, pauseReq.name);

  if (pStream == NULL) {
    if (pauseReq.igNotExists) {
      mInfo("stream:%s, not exist, if exist is set", pauseReq.name);
      sdbRelease(pMnode->pSdb, pStream);
      return 0;
    } else {
      terrno = TSDB_CODE_MND_STREAM_NOT_EXIST;
      return -1;
    }
  }

  if (pStream->status != STREAM_STATUS__PAUSE) {
    sdbRelease(pMnode->pSdb, pStream);
    return 0;
  }

  if (mndCheckDbPrivilegeByName(pMnode, pReq->info.conn.user, MND_OPER_WRITE_DB, pStream->targetDb) != 0) {
    sdbRelease(pMnode->pSdb, pStream);
    return -1;
  }

  STrans *pTrans = mndTransCreate(pMnode, TRN_POLICY_RETRY, TRN_CONFLICT_DB_INSIDE, pReq, "pause-stream");
  if (pTrans == NULL) {
    mError("stream:%s, failed to pause stream since %s", pauseReq.name, terrstr());
    sdbRelease(pMnode->pSdb, pStream);
    return -1;
  }
  mInfo("trans:%d, used to pause stream:%s", pTrans->id, pauseReq.name);

  mndTransSetDbName(pTrans, pStream->sourceDb, pStream->targetDb);
  if (mndTransCheckConflict(pMnode, pTrans) != 0) {
    sdbRelease(pMnode->pSdb, pStream);
    mndTransDrop(pTrans);
    return -1;
  }

  // resume all tasks
  if (mndResumeAllStreamTasks(pTrans, pStream, pauseReq.igUntreated) < 0) {
    mError("stream:%s, failed to drop task since %s", pauseReq.name, terrstr());
    sdbRelease(pMnode->pSdb, pStream);
    mndTransDrop(pTrans);
    return -1;
  }

  // resume stream
  if (mndPersistStreamLog(pTrans, pStream, STREAM_STATUS__NORMAL) < 0) {
    sdbRelease(pMnode->pSdb, pStream);
    mndTransDrop(pTrans);
    return -1;
  }

  if (mndTransPrepare(pMnode, pTrans) != 0) {
    mError("trans:%d, failed to prepare pause stream trans since %s", pTrans->id, terrstr());
    sdbRelease(pMnode->pSdb, pStream);
    mndTransDrop(pTrans);
    return -1;
  }

  sdbRelease(pMnode->pSdb, pStream);
  mndTransDrop(pTrans);

  return TSDB_CODE_ACTION_IN_PROGRESS;
}

static void initNodeUpdateMsg(SStreamTaskNodeUpdateMsg *pMsg, const SVgroupChangeInfo *pInfo, SStreamTaskId *pId,
                              int32_t transId) {
  pMsg->streamId = pId->streamId;
  pMsg->taskId = pId->taskId;
  pMsg->transId = transId;
  pMsg->pNodeList = taosArrayInit(taosArrayGetSize(pInfo->pUpdateNodeList), sizeof(SNodeUpdateInfo));
  taosArrayAddAll(pMsg->pNodeList, pInfo->pUpdateNodeList);
}

static int32_t doBuildStreamTaskUpdateMsg(void **pBuf, int32_t *pLen, SVgroupChangeInfo *pInfo, int32_t nodeId,
                                          SStreamTaskId *pId, int32_t transId) {
  SStreamTaskNodeUpdateMsg req = {0};
  initNodeUpdateMsg(&req, pInfo, pId, transId);

  int32_t code = 0;
  int32_t blen;

  tEncodeSize(tEncodeStreamTaskUpdateMsg, &req, blen, code);
  if (code < 0) {
    terrno = TSDB_CODE_OUT_OF_MEMORY;
    taosArrayDestroy(req.pNodeList);
    return -1;
  }

  int32_t tlen = sizeof(SMsgHead) + blen;

  void *buf = taosMemoryMalloc(tlen);
  if (buf == NULL) {
    terrno = TSDB_CODE_OUT_OF_MEMORY;
    taosArrayDestroy(req.pNodeList);
    return -1;
  }

  void *   abuf = POINTER_SHIFT(buf, sizeof(SMsgHead));
  SEncoder encoder;
  tEncoderInit(&encoder, abuf, tlen);
  tEncodeStreamTaskUpdateMsg(&encoder, &req);

  SMsgHead *pMsgHead = (SMsgHead *)buf;
  pMsgHead->contLen = htonl(tlen);
  pMsgHead->vgId = htonl(nodeId);

  tEncoderClear(&encoder);

  *pBuf = buf;
  *pLen = tlen;

  taosArrayDestroy(req.pNodeList);
  return TSDB_CODE_SUCCESS;
}

int32_t mndPersistTransLog(SStreamObj *pStream, STrans *pTrans) {
  SSdbRaw *pCommitRaw = mndStreamActionEncode(pStream);
  if (pCommitRaw == NULL) {
    mError("failed to encode stream since %s", terrstr());
    mndTransDrop(pTrans);
    return -1;
  }

  if (mndTransAppendCommitlog(pTrans, pCommitRaw) != 0) {
    mError("stream trans:%d, failed to append commit log since %s", pTrans->id, terrstr());
    sdbFreeRaw(pCommitRaw);
    mndTransDrop(pTrans);
    return -1;
  }

  if (sdbSetRawStatus(pCommitRaw, SDB_STATUS_READY) != 0) {
    mError("stream trans:%d failed to set raw status since %s", pTrans->id, terrstr());
    sdbFreeRaw(pCommitRaw);
    mndTransDrop(pTrans);
    return -1;
  }

  return 0;
}

void initTransAction(STransAction *pAction, void *pCont, int32_t contLen, int32_t msgType, const SEpSet *pEpset,
                     int32_t retryCode) {
  pAction->epSet = *pEpset;
  pAction->contLen = contLen;
  pAction->pCont = pCont;
  pAction->msgType = msgType;
  pAction->retryCode = retryCode;
}

// todo extract method: traverse stream tasks
// build trans to update the epset
static int32_t createStreamUpdateTrans(SStreamObj *pStream, SVgroupChangeInfo *pInfo, STrans *pTrans) {
  mDebug("start to build stream:0x%" PRIx64 " tasks epset update", pStream->uid);

  taosWLockLatch(&pStream->lock);
  int32_t numOfLevels = taosArrayGetSize(pStream->tasks);

  for (int32_t j = 0; j < numOfLevels; ++j) {
    SArray *pLevel = taosArrayGetP(pStream->tasks, j);

    int32_t numOfTasks = taosArrayGetSize(pLevel);
    for (int32_t k = 0; k < numOfTasks; ++k) {
      SStreamTask *pTask = taosArrayGetP(pLevel, k);

      void *  pBuf = NULL;
      int32_t len = 0;
      streamTaskUpdateEpsetInfo(pTask, pInfo->pUpdateNodeList);
      doBuildStreamTaskUpdateMsg(&pBuf, &len, pInfo, pTask->info.nodeId, &pTask->id, pTrans->id);

      STransAction action = {0};
      initTransAction(&action, pBuf, len, TDMT_VND_STREAM_TASK_UPDATE, &pTask->info.epSet, 0);
      if (mndTransAppendRedoAction(pTrans, &action) != 0) {
        taosMemoryFree(pBuf);
        taosWUnLockLatch(&pStream->lock);
        return -1;
      }
    }
  }

  taosWUnLockLatch(&pStream->lock);
  return 0;
}

static bool isNodeEpsetChanged(const SEpSet *pPrevEpset, const SEpSet *pCurrent) {
  const SEp *pEp = GET_ACTIVE_EP(pPrevEpset);
  const SEp *p = GET_ACTIVE_EP(pCurrent);

  if (pEp->port == p->port && strncmp(pEp->fqdn, p->fqdn, TSDB_FQDN_LEN) == 0) {
    return false;
  }
  return true;
}

// 1. increase the replica does not affect the stream process.
// 2. decreasing the replica may affect the stream task execution in the way that there is one or more running stream
// tasks on the will be removed replica.
// 3. vgroup redistribution is an combination operation of first increase replica and then decrease replica. So we
// will handle it as mentioned in 1 & 2 items.
static SVgroupChangeInfo mndFindChangedNodeInfo(SMnode *pMnode, const SArray *pPrevNodeList, const SArray *pNodeList) {
  SVgroupChangeInfo info = {
      .pUpdateNodeList = taosArrayInit(4, sizeof(SNodeUpdateInfo)),
      .pDBMap = taosHashInit(32, taosGetDefaultHashFunction(TSDB_DATA_TYPE_VARCHAR), true, HASH_NO_LOCK),
  };

  int32_t numOfNodes = taosArrayGetSize(pPrevNodeList);
  for (int32_t i = 0; i < numOfNodes; ++i) {
    SNodeEntry *pPrevEntry = taosArrayGet(pPrevNodeList, i);

    int32_t num = taosArrayGetSize(pNodeList);
    for (int32_t j = 0; j < num; ++j) {
      SNodeEntry *pCurrent = taosArrayGet(pNodeList, j);

      if (pCurrent->nodeId == pPrevEntry->nodeId) {
        if (pPrevEntry->stageUpdated || isNodeEpsetChanged(&pPrevEntry->epset, &pCurrent->epset)) {
          const SEp *pPrevEp = GET_ACTIVE_EP(&pPrevEntry->epset);

          char buf[256] = {0};
          EPSET_TO_STR(&pCurrent->epset, buf);
          mDebug("nodeId:%d restart/epset changed detected, old:%s:%d -> new:%s, stageUpdate:%d", pCurrent->nodeId,
                 pPrevEp->fqdn, pPrevEp->port, buf, pPrevEntry->stageUpdated);

          SNodeUpdateInfo updateInfo = {.nodeId = pPrevEntry->nodeId};
          epsetAssign(&updateInfo.prevEp, &pPrevEntry->epset);
          epsetAssign(&updateInfo.newEp, &pCurrent->epset);
          taosArrayPush(info.pUpdateNodeList, &updateInfo);

          SVgObj *pVgroup = mndAcquireVgroup(pMnode, pCurrent->nodeId);
          taosHashPut(info.pDBMap, pVgroup->dbName, strlen(pVgroup->dbName), NULL, 0);
          mndReleaseVgroup(pMnode, pVgroup);
        }

        break;
      }
    }
  }

  return info;
}

static SArray *mndTakeVgroupSnapshot(SMnode *pMnode, bool *allReady) {
  SSdb *  pSdb = pMnode->pSdb;
  void *  pIter = NULL;
  SVgObj *pVgroup = NULL;

  *allReady = true;
  SArray *pVgroupListSnapshot = taosArrayInit(4, sizeof(SNodeEntry));

  while (1) {
    pIter = sdbFetch(pSdb, SDB_VGROUP, pIter, (void **)&pVgroup);
    if (pIter == NULL) {
      break;
    }

    SNodeEntry entry = {.nodeId = pVgroup->vgId, .hbTimestamp = pVgroup->updateTime};
    entry.epset = mndGetVgroupEpset(pMnode, pVgroup);

    // if not all ready till now, no need to check the remaining vgroups.
    if (*allReady) {
      for (int32_t i = 0; i < pVgroup->replica; ++i) {
        if (!pVgroup->vnodeGid[i].syncRestore) {
          mInfo("vgId:%d not restored, not ready for checkpoint or other operations", pVgroup->vgId);
          *allReady = false;
          break;
        }

        ESyncState state = pVgroup->vnodeGid[i].syncState;
        if (state == TAOS_SYNC_STATE_OFFLINE || state == TAOS_SYNC_STATE_ERROR) {
          mInfo("vgId:%d offline/err, not ready for checkpoint or other operations", pVgroup->vgId);
          *allReady = false;
          break;
        }
      }
    }

    char buf[256] = {0};
    EPSET_TO_STR(&entry.epset, buf);
    mDebug("take node snapshot, nodeId:%d %s", entry.nodeId, buf);
    taosArrayPush(pVgroupListSnapshot, &entry);
    sdbRelease(pSdb, pVgroup);
  }

  return pVgroupListSnapshot;
}

static int32_t mndProcessVgroupChange(SMnode *pMnode, SVgroupChangeInfo *pChangeInfo) {
  SSdb *pSdb = pMnode->pSdb;

  // check all streams that involved this vnode should update the epset info
  SStreamObj *pStream = NULL;
  void *      pIter = NULL;
  STrans *    pTrans = NULL;

  while (1) {
    pIter = sdbFetch(pSdb, SDB_STREAM, pIter, (void **)&pStream);
    if (pIter == NULL) {
      break;
    }

    // here create only one trans
    if (pTrans == NULL) {
      pTrans = doCreateTrans(pMnode, pStream, "stream-task-update");
      if (pTrans == NULL) {
        sdbRelease(pSdb, pStream);
        sdbCancelFetch(pSdb, pIter);
        return terrno;
      }
    }

    void *p = taosHashGet(pChangeInfo->pDBMap, pStream->targetDb, strlen(pStream->targetDb));
    void *p1 = taosHashGet(pChangeInfo->pDBMap, pStream->sourceDb, strlen(pStream->sourceDb));
    if (p == NULL && p1 == NULL) {
      mDebug("stream:0x%" PRIx64 " %s not involved nodeUpdate, ignore", pStream->uid, pStream->name);
      sdbRelease(pSdb, pStream);
      continue;
    }

    mDebug("stream:0x%" PRIx64 " %s involved node changed, create update trans, transId:%d", pStream->uid,
           pStream->name, pTrans->id);

    int32_t code = createStreamUpdateTrans(pStream, pChangeInfo, pTrans);

    // todo: not continue, drop all and retry again
    if (code != TSDB_CODE_SUCCESS) {
      mError("stream:0x%" PRIx64 " build nodeUpdate trans failed, ignore and continue, code:%s", pStream->uid,
             tstrerror(code));
      sdbRelease(pSdb, pStream);
      continue;
    }

    code = mndPersistTransLog(pStream, pTrans);
    sdbRelease(pSdb, pStream);

    if (code != TSDB_CODE_SUCCESS) {
      sdbCancelFetch(pSdb, pIter);
      return -1;
    }
  }

  if (mndTransPrepare(pMnode, pTrans) != 0) {
    mError("trans:%d, failed to prepare update stream trans since %s", pTrans->id, terrstr());
    sdbRelease(pMnode->pSdb, pStream);
    mndTransDrop(pTrans);
    return -1;
  }

  sdbRelease(pMnode->pSdb, pStream);
  mndTransDrop(pTrans);
  return 0;
}

static SArray *extractNodeListFromStream(SMnode *pMnode) {
  SSdb *      pSdb = pMnode->pSdb;
  SStreamObj *pStream = NULL;
  void *      pIter = NULL;

  SHashObj *pHash = taosHashInit(64, taosGetDefaultHashFunction(TSDB_DATA_TYPE_INT), false, HASH_NO_LOCK);
  while (1) {
    pIter = sdbFetch(pSdb, SDB_STREAM, pIter, (void **)&pStream);
    if (pIter == NULL) {
      break;
    }

    taosWLockLatch(&pStream->lock);
    int32_t numOfLevels = taosArrayGetSize(pStream->tasks);

    for (int32_t j = 0; j < numOfLevels; ++j) {
      SArray *pLevel = taosArrayGetP(pStream->tasks, j);

      int32_t numOfTasks = taosArrayGetSize(pLevel);
      for (int32_t k = 0; k < numOfTasks; ++k) {
        SStreamTask *pTask = taosArrayGetP(pLevel, k);

        SNodeEntry entry = {.hbTimestamp = -1, .nodeId = pTask->info.nodeId};
        epsetAssign(&entry.epset, &pTask->info.epSet);
        taosHashPut(pHash, &entry.nodeId, sizeof(entry.nodeId), &entry, sizeof(entry));
      }
    }

    taosWUnLockLatch(&pStream->lock);
    sdbRelease(pSdb, pStream);
  }

  SArray *plist = taosArrayInit(taosHashGetSize(pHash), sizeof(SNodeEntry));

  // convert to list
  pIter = NULL;
  while ((pIter = taosHashIterate(pHash, pIter)) != NULL) {
    SNodeEntry *pEntry = (SNodeEntry *)pIter;
    taosArrayPush(plist, pEntry);

    char buf[256] = {0};
    EPSET_TO_STR(&pEntry->epset, buf);
    mDebug("extract nodeInfo from stream obj, nodeId:%d, %s", pEntry->nodeId, buf);
  }
  taosHashCleanup(pHash);

  return plist;
}

static void doExtractTasksFromStream(SMnode *pMnode) {
  SSdb *      pSdb = pMnode->pSdb;
  SStreamObj *pStream = NULL;
  void *      pIter = NULL;

  while (1) {
    pIter = sdbFetch(pSdb, SDB_STREAM, pIter, (void **)&pStream);
    if (pIter == NULL) {
      break;
    }

    keepStreamTasksInBuf(pStream, &execInfo);
    sdbRelease(pSdb, pStream);
  }
}

static int32_t doRemoveTasks(SStreamExecInfo *pExecNode, STaskId *pRemovedId) {
  void *p = taosHashGet(pExecNode->pTaskMap, pRemovedId, sizeof(*pRemovedId));
  if (p == NULL) {
    return TSDB_CODE_SUCCESS;
  }
  taosHashRemove(pExecNode->pTaskMap, pRemovedId, sizeof(*pRemovedId));

  for (int32_t k = 0; k < taosArrayGetSize(pExecNode->pTaskList); ++k) {
    STaskId *pId = taosArrayGet(pExecNode->pTaskList, k);
    if (pId->taskId == pRemovedId->taskId && pId->streamId == pRemovedId->streamId) {
      taosArrayRemove(pExecNode->pTaskList, k);

      int32_t num = taosArrayGetSize(pExecNode->pTaskList);
      mInfo("s-task:0x%x removed from buffer, remain:%d", (int32_t)pRemovedId->taskId, num);
      break;
    }
  }

  return TSDB_CODE_SUCCESS;
}

static bool taskNodeExists(SArray *pList, int32_t nodeId) {
  size_t num = taosArrayGetSize(pList);

  for (int32_t i = 0; i < num; ++i) {
    SNodeEntry *pEntry = taosArrayGet(pList, i);
    if (pEntry->nodeId == nodeId) {
      return true;
    }
  }

  return false;
}

int32_t removeExpirednodeEntryAndTask(SArray *pNodeSnapshot) {
  SArray *pRemovedTasks = taosArrayInit(4, sizeof(STaskId));

  int32_t numOfTask = taosArrayGetSize(execInfo.pTaskList);
  for (int32_t i = 0; i < numOfTask; ++i) {
    STaskId *         pId = taosArrayGet(execInfo.pTaskList, i);
    STaskStatusEntry *pEntry = taosHashGet(execInfo.pTaskMap, pId, sizeof(*pId));

    bool existed = taskNodeExists(pNodeSnapshot, pEntry->nodeId);
    if (!existed) {
      taosArrayPush(pRemovedTasks, pId);
    }
  }

  for (int32_t i = 0; i < taosArrayGetSize(pRemovedTasks); ++i) {
    STaskId *pId = taosArrayGet(pRemovedTasks, i);
    doRemoveTasks(&execInfo, pId);
  }

  mDebug("remove invalid stream tasks:%d, remain:%d", (int32_t)taosArrayGetSize(pRemovedTasks),
         (int32_t)taosArrayGetSize(execInfo.pTaskList));

  int32_t size = taosArrayGetSize(pNodeSnapshot);
  SArray* pValidNodeEntryList = taosArrayInit(4, sizeof(SNodeEntry));
  for(int32_t i = 0; i < taosArrayGetSize(execInfo.pNodeList); ++i) {
    SNodeEntry* p = taosArrayGet(execInfo.pNodeList, i);

    for (int32_t j = 0; j < size; ++j) {
      SNodeEntry *pEntry = taosArrayGet(pNodeSnapshot, j);
      if (pEntry->nodeId == p->nodeId) {
        taosArrayPush(pValidNodeEntryList, p);
        break;
      }
    }
  }

  taosArrayDestroy(execInfo.pNodeList);
  execInfo.pNodeList = pValidNodeEntryList;

  mDebug("remain %d valid node entries", (int32_t)taosArrayGetSize(pValidNodeEntryList));
  taosArrayDestroy(pRemovedTasks);
  return 0;
}

// this function runs by only one thread, so it is not multi-thread safe
static int32_t mndProcessNodeCheckReq(SRpcMsg *pMsg) {
  int32_t code = 0;

  int32_t old = atomic_val_compare_exchange_32(&mndNodeCheckSentinel, 0, 1);
  if (old != 0) {
    mDebug("still in checking node change");
    return 0;
  }

  mDebug("start to do node change checking");
  int64_t ts = taosGetTimestampSec();

  SMnode *pMnode = pMsg->info.node;

  taosThreadMutexLock(&execInfo.lock);
  int32_t numOfNodes = initStreamNodeList(pMnode);
  taosThreadMutexUnlock(&execInfo.lock);

  if (numOfNodes == 0) {
    mDebug("end to do stream task node change checking, no vgroup exists, do nothing");
    execInfo.ts = ts;
    atomic_store_32(&mndNodeCheckSentinel, 0);
    return 0;
  }

  bool    allVgroupsReady = true;
  SArray *pNodeSnapshot = mndTakeVgroupSnapshot(pMnode, &allVgroupsReady);
  if (!allVgroupsReady) {
    taosArrayDestroy(pNodeSnapshot);
    atomic_store_32(&mndNodeCheckSentinel, 0);
    mWarn("not all vnodes are ready, ignore the exec nodeUpdate check");
    return 0;
  }

  taosThreadMutexLock(&execInfo.lock);
  removeExpirednodeEntryAndTask(pNodeSnapshot);

  SVgroupChangeInfo changeInfo = mndFindChangedNodeInfo(pMnode, execInfo.pNodeList, pNodeSnapshot);
  if (taosArrayGetSize(changeInfo.pUpdateNodeList) > 0) {
    // kill current active checkpoint transaction, since the transaction is vnode wide.
    doKillActiveCheckpointTrans(pMnode);
    code = mndProcessVgroupChange(pMnode, &changeInfo);

    // keep the new vnode snapshot
    if (code == TSDB_CODE_SUCCESS || code == TSDB_CODE_ACTION_IN_PROGRESS) {
      mDebug("create trans successfully, update cached node list");
      taosArrayDestroy(execInfo.pNodeList);
      execInfo.pNodeList = pNodeSnapshot;
      execInfo.ts = ts;
    } else {
      mDebug("unexpect code during create nodeUpdate trans, code:%s", tstrerror(code));
      taosArrayDestroy(pNodeSnapshot);
    }
  } else {
    mDebug("no update found in nodeList");
    taosArrayDestroy(pNodeSnapshot);
  }

  taosThreadMutexUnlock(&execInfo.lock);
  taosArrayDestroy(changeInfo.pUpdateNodeList);
  taosHashCleanup(changeInfo.pDBMap);

  mDebug("end to do stream task node change checking");
  atomic_store_32(&mndNodeCheckSentinel, 0);
  return 0;
}

typedef struct SMStreamNodeCheckMsg {
  int8_t placeHolder;  // // to fix windows compile error, define place holder
} SMStreamNodeCheckMsg;

static int32_t mndProcessNodeCheck(SRpcMsg *pReq) {
  SMnode *pMnode = pReq->info.node;
  SSdb *  pSdb = pMnode->pSdb;
  if (sdbGetSize(pSdb, SDB_STREAM) <= 0) {
    return 0;
  }

  SMStreamNodeCheckMsg *pMsg = rpcMallocCont(sizeof(SMStreamNodeCheckMsg));

  SRpcMsg rpcMsg = {
      .msgType = TDMT_MND_STREAM_NODECHANGE_CHECK, .pCont = pMsg, .contLen = sizeof(SMStreamNodeCheckMsg)};
  tmsgPutToQueue(&pMnode->msgCb, WRITE_QUEUE, &rpcMsg);
  return 0;
}

void keepStreamTasksInBuf(SStreamObj *pStream, SStreamExecInfo *pExecNode) {
  int32_t level = taosArrayGetSize(pStream->tasks);

  for (int32_t i = 0; i < level; i++) {
    SArray *pLevel = taosArrayGetP(pStream->tasks, i);

    int32_t numOfTasks = taosArrayGetSize(pLevel);
    for (int32_t j = 0; j < numOfTasks; j++) {
      SStreamTask *pTask = taosArrayGetP(pLevel, j);

      STaskId id = {.streamId = pTask->id.streamId, .taskId = pTask->id.taskId};
      void *  p = taosHashGet(pExecNode->pTaskMap, &id, sizeof(id));
      if (p == NULL) {
        STaskStatusEntry entry = {0};
        streamTaskStatusInit(&entry, pTask);

        taosHashPut(pExecNode->pTaskMap, &id, sizeof(id), &entry, sizeof(entry));
        taosArrayPush(pExecNode->pTaskList, &id);
        mInfo("s-task:0x%x add into task buffer, total:%d", (int32_t)entry.id.taskId,
              (int32_t)taosArrayGetSize(pExecNode->pTaskList));
      }
    }
  }
}

void removeStreamTasksInBuf(SStreamObj *pStream, SStreamExecInfo *pExecNode) {
  int32_t level = taosArrayGetSize(pStream->tasks);
  for (int32_t i = 0; i < level; i++) {
    SArray *pLevel = taosArrayGetP(pStream->tasks, i);

    int32_t numOfTasks = taosArrayGetSize(pLevel);
    for (int32_t j = 0; j < numOfTasks; j++) {
      SStreamTask *pTask = taosArrayGetP(pLevel, j);

      STaskId id = {.streamId = pTask->id.streamId, .taskId = pTask->id.taskId};
      void *  p = taosHashGet(pExecNode->pTaskMap, &id, sizeof(id));
      if (p != NULL) {
        taosHashRemove(pExecNode->pTaskMap, &id, sizeof(id));

        for (int32_t k = 0; k < taosArrayGetSize(pExecNode->pTaskList); ++k) {
          STaskId *pId = taosArrayGet(pExecNode->pTaskList, k);
          if (pId->taskId == id.taskId && pId->streamId == id.streamId) {
            taosArrayRemove(pExecNode->pTaskList, k);
            mInfo("s-task:0x%x removed from buffer, remain:%d", (int32_t)id.taskId,
                  (int32_t)taosArrayGetSize(pExecNode->pTaskList));
            break;
          }
        }
      }
    }
  }

  ASSERT(taosHashGetSize(pExecNode->pTaskMap) == taosArrayGetSize(pExecNode->pTaskList));
}

STrans *doCreateTrans(SMnode *pMnode, SStreamObj *pStream, const char *name) {
  STrans *pTrans = mndTransCreate(pMnode, TRN_POLICY_RETRY, TRN_CONFLICT_DB_INSIDE, NULL, name);
  if (pTrans == NULL) {
    mError("failed to build trans:%s, reason: %s", name, tstrerror(TSDB_CODE_OUT_OF_MEMORY));
    terrno = TSDB_CODE_OUT_OF_MEMORY;
    return NULL;
  }

  mDebug("start to build stream:0x%" PRIx64 " task DAG update", pStream->uid);

  mndTransSetDbName(pTrans, pStream->sourceDb, pStream->targetDb);
  if (mndTransCheckConflict(pMnode, pTrans) != 0) {
    terrno = TSDB_CODE_MND_TRANS_CONFLICT;
    mError("failed to build trans:%s for stream:0x%" PRIx64 " code:%s", name, pStream->uid, tstrerror(terrno));
    mndTransDrop(pTrans);
    return NULL;
  }

  terrno = 0;
  return pTrans;
}

int32_t createStreamResetStatusTrans(SMnode *pMnode, SStreamObj *pStream) {
  STrans *pTrans = doCreateTrans(pMnode, pStream, "stream-task-reset");
  if (pTrans == NULL) {
    return terrno;
  }

  taosWLockLatch(&pStream->lock);
  int32_t numOfLevels = taosArrayGetSize(pStream->tasks);

  for (int32_t j = 0; j < numOfLevels; ++j) {
    SArray *pLevel = taosArrayGetP(pStream->tasks, j);

    int32_t numOfTasks = taosArrayGetSize(pLevel);
    for (int32_t k = 0; k < numOfTasks; ++k) {
      SStreamTask *pTask = taosArrayGetP(pLevel, k);

      // todo extract method, with pause stream task
      SVResetStreamTaskReq *pReq = taosMemoryCalloc(1, sizeof(SVResetStreamTaskReq));
      if (pReq == NULL) {
        terrno = TSDB_CODE_OUT_OF_MEMORY;
        mError("failed to malloc in reset stream, size:%" PRIzu ", code:%s", sizeof(SVResetStreamTaskReq),
               tstrerror(TSDB_CODE_OUT_OF_MEMORY));
        taosWUnLockLatch(&pStream->lock);
        return terrno;
      }

      pReq->head.vgId = htonl(pTask->info.nodeId);
      pReq->taskId = pTask->id.taskId;
      pReq->streamId = pTask->id.streamId;

      STransAction action = {0};
      initTransAction(&action, pReq, sizeof(SVResetStreamTaskReq), TDMT_VND_STREAM_TASK_RESET, &pTask->info.epSet, 0);
      if (mndTransAppendRedoAction(pTrans, &action) != 0) {
        taosMemoryFree(pReq);
        taosWUnLockLatch(&pStream->lock);
        mndTransDrop(pTrans);
        return terrno;
      }
    }
  }

  taosWUnLockLatch(&pStream->lock);

  int32_t code = mndPersistTransLog(pStream, pTrans);
  if (code != TSDB_CODE_SUCCESS) {
    sdbRelease(pMnode->pSdb, pStream);
    return -1;
  }

  if (mndTransPrepare(pMnode, pTrans) != 0) {
    mError("trans:%d, failed to prepare update stream trans since %s", pTrans->id, terrstr());
    sdbRelease(pMnode->pSdb, pStream);
    mndTransDrop(pTrans);
    return -1;
  }

  sdbRelease(pMnode->pSdb, pStream);
  mndTransDrop(pTrans);

  return TSDB_CODE_ACTION_IN_PROGRESS;
}

int32_t doKillActiveCheckpointTrans(SMnode *pMnode) {
  int32_t transId = 0;
  SSdb *  pSdb = pMnode->pSdb;
  STrans *pTrans = NULL;
  void *  pIter = NULL;

  while (1) {
    pIter = sdbFetch(pSdb, SDB_TRANS, pIter, (void **)&pTrans);
    if (pIter == NULL) {
      break;
    }

    if (strncmp(pTrans->opername, MND_STREAM_CHECKPOINT_NAME, tListLen(pTrans->opername) - 1) == 0) {
      transId = pTrans->id;
      sdbRelease(pSdb, pTrans);
      sdbCancelFetch(pSdb, pIter);
      break;
    }

    sdbRelease(pSdb, pTrans);
  }

  if (transId == 0) {
    mDebug("failed to find the checkpoint trans, reset not executed");
    return TSDB_CODE_SUCCESS;
  }

  pTrans = mndAcquireTrans(pMnode, transId);
  mInfo("kill checkpoint trans:%d", transId);

  mndKillTrans(pMnode, pTrans);
  mndReleaseTrans(pMnode, pTrans);
  return TSDB_CODE_SUCCESS;
}

int32_t mndResetFromCheckpoint(SMnode *pMnode) {
  doKillActiveCheckpointTrans(pMnode);

  // set all tasks status to be normal, refactor later to be stream level, instead of vnode level.
  SSdb *      pSdb = pMnode->pSdb;
  SStreamObj *pStream = NULL;
  void *      pIter = NULL;
  while (1) {
    pIter = sdbFetch(pSdb, SDB_STREAM, pIter, (void **)&pStream);
    if (pIter == NULL) {
      break;
    }

    // todo this transaction should exist be only one
    mDebug("stream:%s (0x%" PRIx64 ") reset checkpoint procedure, create reset trans", pStream->name, pStream->uid);
    int32_t code = createStreamResetStatusTrans(pMnode, pStream);
    if (code != TSDB_CODE_SUCCESS) {
      sdbCancelFetch(pSdb, pIter);
      return code;
    }
  }
  return 0;
}

int32_t setNodeEpsetExpiredFlag(const SArray *pNodeList) {
  int32_t num = taosArrayGetSize(pNodeList);
  mInfo("set node expired for %d nodes", num);

  for (int k = 0; k < num; ++k) {
    int32_t* pVgId = taosArrayGet(pNodeList, k);
    mInfo("set node expired for nodeId:%d, total:%d", *pVgId, num);

    int32_t numOfNodes = taosArrayGetSize(execInfo.pNodeList);
    for (int i = 0; i < numOfNodes; ++i) {
      SNodeEntry* pNodeEntry = taosArrayGet(execInfo.pNodeList, i);

      if (pNodeEntry->nodeId == *pVgId) {
        mInfo("vgId:%d expired for some stream tasks, needs update nodeEp", *pVgId);
        pNodeEntry->stageUpdated = true;
        break;
      }
    }
  }

  return TSDB_CODE_SUCCESS;
}

static void updateStageInfo(STaskStatusEntry* pTaskEntry, int32_t stage) {
  int32_t numOfNodes = taosArrayGetSize(execInfo.pNodeList);
  for(int32_t j = 0; j < numOfNodes; ++j) {
    SNodeEntry* pNodeEntry = taosArrayGet(execInfo.pNodeList, j);
    if (pNodeEntry->nodeId == pTaskEntry->nodeId) {
      mInfo("vgId:%d stage updated from %d to %d, nodeUpdate trigger by s-task:0x%" PRIx64, pTaskEntry->nodeId,
            pTaskEntry->stage, stage, pTaskEntry->id.taskId);

      pNodeEntry->stageUpdated = true;
      pTaskEntry->stage = stage;
      break;
    }
  }
}

int32_t mndProcessStreamHb(SRpcMsg *pReq) {
  SMnode *     pMnode = pReq->info.node;
  SStreamHbMsg req = {0};

  bool    checkpointFailed = false;
  int64_t activeCheckpointId = 0;

  SDecoder decoder = {0};
  tDecoderInit(&decoder, pReq->pCont, pReq->contLen);

  if (tDecodeStreamHbMsg(&decoder, &req) < 0) {
    tDecoderClear(&decoder);
    terrno = TSDB_CODE_INVALID_MSG;
    return -1;
  }
  tDecoderClear(&decoder);

  mTrace("receive stream-meta hb from vgId:%d, active numOfTasks:%d", req.vgId, req.numOfTasks);

  taosThreadMutexLock(&execInfo.lock);

  // extract stream task list
  int32_t numOfExisted = taosHashGetSize(execInfo.pTaskMap);
  if (numOfExisted == 0) {
    doExtractTasksFromStream(pMnode);
  }

  initStreamNodeList(pMnode);

  int32_t numOfUpdated = taosArrayGetSize(req.pUpdateNodes);
  if (numOfUpdated > 0) {
    mDebug("%d stream node(s) need updated from report of hbMsg(vgId:%d)", numOfUpdated, req.vgId);
    setNodeEpsetExpiredFlag(req.pUpdateNodes);
  }

  for (int32_t i = 0; i < req.numOfTasks; ++i) {
    STaskStatusEntry *p = taosArrayGet(req.pTaskStatus, i);
    STaskStatusEntry *pTaskEntry = taosHashGet(execInfo.pTaskMap, &p->id, sizeof(p->id));
    if (pTaskEntry == NULL) {
      mError("s-task:0x%" PRIx64 " not found in mnode task list", p->id.taskId);
      continue;
    }

    if (pTaskEntry->stage != p->stage && pTaskEntry->stage != -1) {
      updateStageInfo(pTaskEntry, p->stage);
    } else {
      streamTaskStatusCopy(pTaskEntry, p);
      if (p->activeCheckpointId != 0) {
        if (activeCheckpointId != 0) {
          ASSERT(activeCheckpointId == p->activeCheckpointId);
        } else {
          activeCheckpointId = p->activeCheckpointId;
        }

        if (p->checkpointFailed) {
          checkpointFailed = p->checkpointFailed;
        }
      }
    }

    pTaskEntry->status = p->status;
    if (p->status != TASK_STATUS__READY) {
      mDebug("received s-task:0x%" PRIx64 " not in ready status:%s", p->id.taskId, streamTaskGetStatusStr(p->status));
    }
  }

  // current checkpoint is failed, rollback from the checkpoint trans
  // kill the checkpoint trans and then set all tasks status to be normal
  if (checkpointFailed && activeCheckpointId != 0) {
    bool    allReady = true;
    SArray *p = mndTakeVgroupSnapshot(pMnode, &allReady);
    taosArrayDestroy(p);

    if (allReady) {
      // if the execInfo.activeCheckpoint == 0, the checkpoint is restoring from wal
      mInfo("checkpointId:%" PRId64 " failed, issue task-reset trans to reset all tasks status",
            execInfo.activeCheckpoint);
      mndResetFromCheckpoint(pMnode);
    } else {
      mInfo("not all vgroups are ready, wait for next HB from stream tasks");
    }
  }

  taosThreadMutexUnlock(&execInfo.lock);

  taosArrayDestroy(req.pTaskStatus);
  taosArrayDestroy(req.pUpdateNodes);
  return TSDB_CODE_SUCCESS;
}<|MERGE_RESOLUTION|>--- conflicted
+++ resolved
@@ -43,7 +43,7 @@
 } SNodeEntry;
 
 typedef struct SStreamExecInfo {
-  SArray       *pNodeList;
+  SArray *      pNodeList;
   int64_t       ts;                // snapshot ts
   int64_t       activeCheckpoint;  // active check point id
   SHashObj *    pTaskMap;
@@ -1141,6 +1141,15 @@
   return 0;
 }
 
+static int32_t initStreamNodeList(SMnode *pMnode) {
+  if (execInfo.pNodeList == NULL || (taosArrayGetSize(execInfo.pNodeList) == 0)) {
+    execInfo.pNodeList = taosArrayDestroy(execInfo.pNodeList);
+    execInfo.pNodeList = extractNodeListFromStream(pMnode);
+  }
+
+  return taosArrayGetSize(execInfo.pNodeList);
+}
+
 static const char *mndGetStreamDB(SMnode *pMnode) {
   SSdb *      pSdb = pMnode->pSdb;
   SStreamObj *pStream = NULL;
@@ -1156,68 +1165,28 @@
   sdbCancelFetch(pSdb, pIter);
   return p;
 }
-
-<<<<<<< HEAD
 static int32_t mndCheckNodeStatus(SMnode *pMnode) {
   bool ready = false;
   // check if the node update happens or not
   int64_t ts = taosGetTimestampSec();
 
   taosThreadMutexLock(&execInfo.lock);
-  if (execInfo.pNodeEntryList == NULL || (taosArrayGetSize(execInfo.pNodeEntryList) == 0)) {
-    if (execInfo.pNodeEntryList != NULL) {
-      execInfo.pNodeEntryList = taosArrayDestroy(execInfo.pNodeEntryList);
-    }
-
-    execInfo.pNodeEntryList = extractNodeListFromStream(pMnode);
-  }
-
-  if (taosArrayGetSize(execInfo.pNodeEntryList) == 0) {
+  if (execInfo.pNodeList == NULL || (taosArrayGetSize(execInfo.pNodeList) == 0)) {
+    if (execInfo.pNodeList != NULL) {
+      execInfo.pNodeList = taosArrayDestroy(execInfo.pNodeList);
+    }
+
+    execInfo.pNodeList = extractNodeListFromStream(pMnode);
+  }
+
+  if (taosArrayGetSize(execInfo.pNodeList) == 0) {
     mDebug("stream task node change checking done, no vgroups exist, do nothing");
     execInfo.ts = ts;
     goto _EXIT;
   }
-=======
-static int32_t initStreamNodeList(SMnode* pMnode) {
-  if (execInfo.pNodeList == NULL || (taosArrayGetSize(execInfo.pNodeList) == 0)) {
-    execInfo.pNodeList = taosArrayDestroy(execInfo.pNodeList);
-    execInfo.pNodeList = extractNodeListFromStream(pMnode);
-  }
-
-  return taosArrayGetSize(execInfo.pNodeList);
-}
-
-static int32_t mndProcessStreamDoCheckpoint(SRpcMsg *pReq) {
-  SMnode *    pMnode = pReq->info.node;
-  SSdb *      pSdb = pMnode->pSdb;
-  void *      pIter = NULL;
-  SStreamObj *pStream = NULL;
-  int32_t     code = 0;
-
-  {  // check if the node update happens or not
-    int64_t ts = taosGetTimestampSec();
-
-    taosThreadMutexLock(&execInfo.lock);
-    int32_t numOfNodes = initStreamNodeList(pMnode);
-    taosThreadMutexUnlock(&execInfo.lock);
-
-    if (numOfNodes == 0) {
-      mDebug("stream task node change checking done, no vgroups exist, do nothing");
-      execInfo.ts = ts;
-      return 0;
-    }
-
-    for(int32_t i = 0; i < numOfNodes; ++i) {
-      SNodeEntry* pNodeEntry = taosArrayGet(execInfo.pNodeList, i);
-      if (pNodeEntry->stageUpdated) {
-        mDebug("stream task not ready due to node update detected, checkpoint not issued");
-        return 0;
-      }
-    }
->>>>>>> 72199032
-
-  for (int32_t i = 0; i < taosArrayGetSize(execInfo.pNodeEntryList); ++i) {
-    SNodeEntry *pNodeEntry = taosArrayGet(execInfo.pNodeEntryList, i);
+
+  for (int32_t i = 0; i < taosArrayGetSize(execInfo.pNodeList); ++i) {
+    SNodeEntry *pNodeEntry = taosArrayGet(execInfo.pNodeList, i);
     if (pNodeEntry->stageUpdated) {
       mDebug("stream task not ready due to node update detected, checkpoint not issued");
       goto _EXIT;
@@ -2334,9 +2303,9 @@
          (int32_t)taosArrayGetSize(execInfo.pTaskList));
 
   int32_t size = taosArrayGetSize(pNodeSnapshot);
-  SArray* pValidNodeEntryList = taosArrayInit(4, sizeof(SNodeEntry));
-  for(int32_t i = 0; i < taosArrayGetSize(execInfo.pNodeList); ++i) {
-    SNodeEntry* p = taosArrayGet(execInfo.pNodeList, i);
+  SArray *pValidNodeEntryList = taosArrayInit(4, sizeof(SNodeEntry));
+  for (int32_t i = 0; i < taosArrayGetSize(execInfo.pNodeList); ++i) {
+    SNodeEntry *p = taosArrayGet(execInfo.pNodeList, i);
 
     for (int32_t j = 0; j < size; ++j) {
       SNodeEntry *pEntry = taosArrayGet(pNodeSnapshot, j);
@@ -2645,12 +2614,12 @@
   mInfo("set node expired for %d nodes", num);
 
   for (int k = 0; k < num; ++k) {
-    int32_t* pVgId = taosArrayGet(pNodeList, k);
+    int32_t *pVgId = taosArrayGet(pNodeList, k);
     mInfo("set node expired for nodeId:%d, total:%d", *pVgId, num);
 
     int32_t numOfNodes = taosArrayGetSize(execInfo.pNodeList);
     for (int i = 0; i < numOfNodes; ++i) {
-      SNodeEntry* pNodeEntry = taosArrayGet(execInfo.pNodeList, i);
+      SNodeEntry *pNodeEntry = taosArrayGet(execInfo.pNodeList, i);
 
       if (pNodeEntry->nodeId == *pVgId) {
         mInfo("vgId:%d expired for some stream tasks, needs update nodeEp", *pVgId);
@@ -2663,10 +2632,10 @@
   return TSDB_CODE_SUCCESS;
 }
 
-static void updateStageInfo(STaskStatusEntry* pTaskEntry, int32_t stage) {
+static void updateStageInfo(STaskStatusEntry *pTaskEntry, int32_t stage) {
   int32_t numOfNodes = taosArrayGetSize(execInfo.pNodeList);
-  for(int32_t j = 0; j < numOfNodes; ++j) {
-    SNodeEntry* pNodeEntry = taosArrayGet(execInfo.pNodeList, j);
+  for (int32_t j = 0; j < numOfNodes; ++j) {
+    SNodeEntry *pNodeEntry = taosArrayGet(execInfo.pNodeList, j);
     if (pNodeEntry->nodeId == pTaskEntry->nodeId) {
       mInfo("vgId:%d stage updated from %d to %d, nodeUpdate trigger by s-task:0x%" PRIx64, pTaskEntry->nodeId,
             pTaskEntry->stage, stage, pTaskEntry->id.taskId);
