--- conflicted
+++ resolved
@@ -569,11 +569,7 @@
   tstrncpy(createReq.name, pStream->targetSTbName, TSDB_TABLE_FNAME_LEN);
   createReq.numOfColumns = pStream->outputSchema.nCols;
   createReq.numOfTags = 1;  // group id
-<<<<<<< HEAD
-  createReq.pColumns = taosArrayInit_s(sizeof(SField), createReq.numOfColumns);
-=======
   createReq.pColumns = taosArrayInit_s(sizeof(SFieldWithOptions), createReq.numOfColumns);
->>>>>>> 5df72091
 
   // build fields
   for (int32_t i = 0; i < createReq.numOfColumns; i++) {
@@ -754,12 +750,8 @@
     goto _OVER;
   }
 
-<<<<<<< HEAD
-  STrans *pTrans = doCreateTrans(pMnode, &streamObj, pReq, TRN_CONFLICT_DB, MND_STREAM_CREATE_NAME, "create stream tasks on dnodes");
-=======
   STrans *pTrans =
       doCreateTrans(pMnode, &streamObj, pReq, TRN_CONFLICT_DB, MND_STREAM_CREATE_NAME, "create stream tasks on dnodes");
->>>>>>> 5df72091
   if (pTrans == NULL) {
     goto _OVER;
   }
@@ -802,11 +794,7 @@
   // add into buffer firstly
   // to make sure when the hb from vnode arrived, the newly created tasks have been in the task map already.
   taosThreadMutexLock(&execInfo.lock);
-<<<<<<< HEAD
-  mDebug("stream tasks register into node list");
-=======
   mDebug("stream stream:%s start to register tasks into task_node_list", createReq.name);
->>>>>>> 5df72091
   saveStreamTasksInfo(&streamObj, &execInfo);
   taosThreadMutexUnlock(&execInfo.lock);
 
@@ -864,11 +852,7 @@
     sdbRelease(pSdb, pStream);
   }
 
-<<<<<<< HEAD
-  {
-=======
   {  // check the max checkpoint id from all vnodes.
->>>>>>> 5df72091
     int64_t maxCheckpointId = -1;
     if (lock) {
       taosThreadMutexLock(&execInfo.lock);
@@ -882,21 +866,12 @@
         continue;
       }
 
-<<<<<<< HEAD
-      if (pEntry->checkpointFailed) {
-        continue;
-      }
-
-      if (maxCheckpointId < pEntry->checkpointId) {
-        maxCheckpointId = pEntry->checkpointId;
-=======
       if (pEntry->checkpointInfo.failed) {
         continue;
       }
 
       if (maxCheckpointId < pEntry->checkpointInfo.latestId) {
         maxCheckpointId = pEntry->checkpointInfo.latestId;
->>>>>>> 5df72091
       }
     }
 
@@ -1018,12 +993,8 @@
     return -1;
   }
 
-<<<<<<< HEAD
-  STrans *pTrans = doCreateTrans(pMnode, pStream, NULL, TRN_CONFLICT_NOTHING, MND_STREAM_CHECKPOINT_NAME, "gen checkpoint for stream");
-=======
   STrans *pTrans = doCreateTrans(pMnode, pStream, NULL, TRN_CONFLICT_NOTHING, MND_STREAM_CHECKPOINT_NAME,
                                  "gen checkpoint for stream");
->>>>>>> 5df72091
   if (pTrans == NULL) {
     mError("failed to checkpoint of stream name%s, checkpointId: %" PRId64 ", reason:%s", pStream->name, checkpointId,
            tstrerror(TSDB_CODE_MND_TRANS_CONFLICT));
@@ -1795,12 +1766,8 @@
     return -1;
   }
 
-<<<<<<< HEAD
-  STrans *pTrans = doCreateTrans(pMnode, pStream, pReq, TRN_CONFLICT_NOTHING, MND_STREAM_PAUSE_NAME, "pause the stream");
-=======
   STrans *pTrans =
       doCreateTrans(pMnode, pStream, pReq, TRN_CONFLICT_NOTHING, MND_STREAM_PAUSE_NAME, "pause the stream");
->>>>>>> 5df72091
   if (pTrans == NULL) {
     mError("stream:%s failed to pause stream since %s", pauseReq.name, terrstr());
     sdbRelease(pMnode->pSdb, pStream);
@@ -1889,12 +1856,8 @@
     return -1;
   }
 
-<<<<<<< HEAD
-  STrans *pTrans = doCreateTrans(pMnode, pStream, pReq, TRN_CONFLICT_NOTHING, MND_STREAM_RESUME_NAME, "resume the stream");
-=======
   STrans *pTrans =
       doCreateTrans(pMnode, pStream, pReq, TRN_CONFLICT_NOTHING, MND_STREAM_RESUME_NAME, "resume the stream");
->>>>>>> 5df72091
   if (pTrans == NULL) {
     mError("stream:%s, failed to resume stream since %s", resumeReq.name, terrstr());
     sdbRelease(pMnode->pSdb, pStream);
@@ -2027,12 +1990,8 @@
 
     // here create only one trans
     if (pTrans == NULL) {
-<<<<<<< HEAD
-      pTrans = doCreateTrans(pMnode, pStream, NULL, TRN_CONFLICT_NOTHING, MND_STREAM_TASK_UPDATE_NAME, "update task epsets");
-=======
       pTrans =
           doCreateTrans(pMnode, pStream, NULL, TRN_CONFLICT_NOTHING, MND_STREAM_TASK_UPDATE_NAME, "update task epsets");
->>>>>>> 5df72091
       if (pTrans == NULL) {
         sdbRelease(pSdb, pStream);
         sdbCancelFetch(pSdb, pIter);
@@ -2384,21 +2343,13 @@
 
   SStreamObj *pStream = mndGetStreamObj(pMnode, req.streamId);
   if (pStream == NULL) {
-<<<<<<< HEAD
-    mWarn("failed to find the stream:0x%" PRIx64 ", not handle the checkpoint req, try to acquire in buf", req.streamId);
-=======
     mWarn("failed to find the stream:0x%" PRIx64 ", not handle the checkpoint req, try to acquire in buf",
           req.streamId);
->>>>>>> 5df72091
 
     // not in meta-store yet, try to acquire the task in exec buffer
     // the checkpoint req arrives too soon before the completion of the create stream trans.
     STaskId id = {.streamId = req.streamId, .taskId = req.taskId};
-<<<<<<< HEAD
-    void* p = taosHashGet(execInfo.pTaskMap, &id, sizeof(id));
-=======
     void   *p = taosHashGet(execInfo.pTaskMap, &id, sizeof(id));
->>>>>>> 5df72091
     if (p == NULL) {
       mError("failed to find the stream:0x%" PRIx64 " in buf, not handle the checkpoint req", req.streamId);
       terrno = TSDB_CODE_MND_STREAM_NOT_EXIST;
@@ -2410,11 +2361,7 @@
     }
   }
 
-<<<<<<< HEAD
-  int32_t numOfTasks = (pStream == NULL)? 0: mndGetNumOfStreamTasks(pStream);
-=======
   int32_t numOfTasks = (pStream == NULL) ? 0 : mndGetNumOfStreamTasks(pStream);
->>>>>>> 5df72091
 
   SArray **pReqTaskList = (SArray **)taosHashGet(execInfo.pTransferStateStreams, &req.streamId, sizeof(req.streamId));
   if (pReqTaskList == NULL) {
@@ -2432,11 +2379,7 @@
     int64_t checkpointId = mndStreamGenChkptId(pMnode, false);
     mInfo("stream:0x%" PRIx64 " all tasks req checkpoint, start checkpointId:%" PRId64, req.streamId, checkpointId);
 
-<<<<<<< HEAD
-    if (pStream != NULL) { // TODO:handle error
-=======
     if (pStream != NULL) {  // TODO:handle error
->>>>>>> 5df72091
       int32_t code = mndProcessStreamCheckpointTrans(pMnode, pStream, checkpointId, 0, false);
     } else {
       // todo: wait for the create stream trans completed, and launch the checkpoint trans
