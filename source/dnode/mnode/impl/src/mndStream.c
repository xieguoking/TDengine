--- conflicted
+++ resolved
@@ -393,9 +393,6 @@
   streamObj.trigger = pCreate->triggerType;
   streamObj.waterMark = pCreate->watermark;
 
-<<<<<<< HEAD
-  STrans *pTrans = mndTransCreate(pMnode, TRN_POLICY_ROLLBACK, TRN_CONFLICT_GLOBAL, pReq);
-=======
   if (streamObj.targetSTbName[0]) {
     pDb = mndAcquireDbByStb(pMnode, streamObj.targetSTbName);
     if (pDb == NULL) {
@@ -405,8 +402,7 @@
     tstrncpy(streamObj.targetDb, pDb->name, TSDB_DB_FNAME_LEN);
   }
 
-  STrans *pTrans = mndTransCreate(pMnode, TRN_POLICY_ROLLBACK, TRN_TYPE_CREATE_STREAM, pReq);
->>>>>>> 7a3995d5
+  STrans *pTrans = mndTransCreate(pMnode, TRN_POLICY_ROLLBACK, TRN_CONFLICT_GLOBAL, pReq);
   if (pTrans == NULL) {
     mError("stream:%s, failed to create since %s", pCreate->name, terrstr());
     return -1;
