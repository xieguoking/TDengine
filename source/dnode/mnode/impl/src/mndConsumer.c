--- conflicted
+++ resolved
@@ -432,11 +432,6 @@
       taosArrayPush(pConsumerNew->assignedTopics, &newTopicCopy);
     }
 
-<<<<<<< HEAD
-    STrans *pTrans = mndTransCreate(pMnode, TRN_POLICY_RETRY, TRN_TYPE_SUBSCRIBE, pMsg);
-    if (pTrans == NULL) goto SUBSCRIBE_OVER;
-=======
->>>>>>> 76dd2bac
     if (mndSetConsumerCommitLogs(pMnode, pTrans, pConsumerNew) != 0) goto SUBSCRIBE_OVER;
     if (mndTransPrepare(pMnode, pTrans) != 0) goto SUBSCRIBE_OVER;
 
@@ -507,11 +502,6 @@
       goto SUBSCRIBE_OVER;
     }
 
-<<<<<<< HEAD
-    STrans *pTrans = mndTransCreate(pMnode, TRN_POLICY_RETRY, TRN_TYPE_SUBSCRIBE, pMsg);
-    if (pTrans == NULL) goto SUBSCRIBE_OVER;
-=======
->>>>>>> 76dd2bac
     if (mndSetConsumerCommitLogs(pMnode, pTrans, pConsumerNew) != 0) goto SUBSCRIBE_OVER;
     if (mndTransPrepare(pMnode, pTrans) != 0) goto SUBSCRIBE_OVER;
   }
