/*
 * Copyright (c) 2019 TAOS Data, Inc. <jhtao@taosdata.com>
 *
 * This program is free software: you can use, redistribute, and/or modify
 * it under the terms of the GNU Affero General Public License, version 3
 * or later ("AGPL"), as published by the Free Software Foundation.
 *
 * This program is distributed in the hope that it will be useful, but WITHOUT
 * ANY WARRANTY; without even the implied warranty of MERCHANTABILITY or
 * FITNESS FOR A PARTICULAR PURPOSE.
 *
 * You should have received a copy of the GNU Affero General Public License
 * along with this program. If not, see <http://www.gnu.org/licenses/>.
 */

#define _DEFAULT_SOURCE
#include "mndConsumer.h"
#include "mndPrivilege.h"
#include "mndVgroup.h"
#include "mndShow.h"
#include "mndDb.h"
#include "mndSubscribe.h"
#include "mndTopic.h"
#include "mndTrans.h"
#include "tcompare.h"
#include "tname.h"

#define MND_CONSUMER_VER_NUMBER   2
#define MND_CONSUMER_RESERVE_SIZE 64

#define MND_MAX_GROUP_PER_TOPIC           100

static int32_t mndConsumerActionInsert(SSdb *pSdb, SMqConsumerObj *pConsumer);
static int32_t mndConsumerActionDelete(SSdb *pSdb, SMqConsumerObj *pConsumer);
static int32_t mndConsumerActionUpdate(SSdb *pSdb, SMqConsumerObj *pOldConsumer, SMqConsumerObj *pNewConsumer);
static int32_t mndRetrieveConsumer(SRpcMsg *pReq, SShowObj *pShow, SSDataBlock *pBlock, int32_t rows);
static void    mndCancelGetNextConsumer(SMnode *pMnode, void *pIter);

static int32_t mndProcessSubscribeReq(SRpcMsg *pMsg);
static int32_t mndProcessAskEpReq(SRpcMsg *pMsg);
static int32_t mndProcessMqHbReq(SRpcMsg *pMsg);
static int32_t mndProcessConsumerClearMsg(SRpcMsg *pMsg);
static int32_t mndProcessConsumerRecoverMsg(SRpcMsg *pMsg);

int32_t mndInitConsumer(SMnode *pMnode) {
  SSdbTable table = {
      .sdbType = SDB_CONSUMER,
      .keyType = SDB_KEY_INT64,
      .encodeFp = (SdbEncodeFp)mndConsumerActionEncode,
      .decodeFp = (SdbDecodeFp)mndConsumerActionDecode,
      .insertFp = (SdbInsertFp)mndConsumerActionInsert,
      .updateFp = (SdbUpdateFp)mndConsumerActionUpdate,
      .deleteFp = (SdbDeleteFp)mndConsumerActionDelete,
  };

  mndSetMsgHandle(pMnode, TDMT_MND_TMQ_SUBSCRIBE, mndProcessSubscribeReq);
  mndSetMsgHandle(pMnode, TDMT_MND_TMQ_HB, mndProcessMqHbReq);
  mndSetMsgHandle(pMnode, TDMT_MND_TMQ_ASK_EP, mndProcessAskEpReq);
//  mndSetMsgHandle(pMnode, TDMT_MND_TMQ_TIMER, mndProcessMqTimerMsg);
  mndSetMsgHandle(pMnode, TDMT_MND_TMQ_CONSUMER_RECOVER, mndProcessConsumerRecoverMsg);
  mndSetMsgHandle(pMnode, TDMT_MND_TMQ_LOST_CONSUMER_CLEAR, mndProcessConsumerClearMsg);

  mndAddShowRetrieveHandle(pMnode, TSDB_MGMT_TABLE_CONSUMERS, mndRetrieveConsumer);
  mndAddShowFreeIterHandle(pMnode, TSDB_MGMT_TABLE_CONSUMERS, mndCancelGetNextConsumer);

  return sdbSetTable(pMnode->pSdb, table);
}

void mndCleanupConsumer(SMnode *pMnode) {}

void mndDropConsumerFromSdb(SMnode *pMnode, int64_t consumerId, SRpcHandleInfo* info){
  SMqConsumerClearMsg *pClearMsg = rpcMallocCont(sizeof(SMqConsumerClearMsg));
  if (pClearMsg == NULL) {
    mError("consumer:0x%"PRIx64" failed to clear consumer due to out of memory. alloc size:%d", consumerId, (int32_t)sizeof(SMqConsumerClearMsg));
    return;
  }

  pClearMsg->consumerId = consumerId;
  SRpcMsg rpcMsg = {
      .msgType = TDMT_MND_TMQ_LOST_CONSUMER_CLEAR,
      .pCont = pClearMsg,
      .contLen = sizeof(SMqConsumerClearMsg),
      .info = *info,
  };

  mInfo("consumer:0x%" PRIx64 " drop from sdb", consumerId);
  tmsgPutToQueue(&pMnode->msgCb, WRITE_QUEUE, &rpcMsg);
  return;
}

static int32_t validateTopics(STrans *pTrans, const SArray *pTopicList, SMnode *pMnode, const char *pUser, bool enableReplay) {
  SMqTopicObj *pTopic = NULL;
  int32_t code = 0;

  int32_t numOfTopics = taosArrayGetSize(pTopicList);
  for (int32_t i = 0; i < numOfTopics; i++) {
    char        *pOneTopic = taosArrayGetP(pTopicList, i);
    pTopic = mndAcquireTopic(pMnode, pOneTopic);
    if (pTopic == NULL) {  // terrno has been set by callee function
      code = -1;
      goto FAILED;
    }

    if (mndCheckTopicPrivilege(pMnode, pUser, MND_OPER_SUBSCRIBE, pTopic) != 0) {
      code = -1;
      goto FAILED;
    }

    if(enableReplay){
      if(pTopic->subType != TOPIC_SUB_TYPE__COLUMN){
        code = TSDB_CODE_TMQ_REPLAY_NOT_SUPPORT;
        goto FAILED;
      }else if(pTopic->ntbUid == 0 && pTopic->ctbStbUid == 0) {
        SDbObj *pDb = mndAcquireDb(pMnode, pTopic->db);
        if (pDb == NULL) {
          code = -1;
          goto FAILED;
        }
        if (pDb->cfg.numOfVgroups != 1) {
          mndReleaseDb(pMnode, pDb);
          code = TSDB_CODE_TMQ_REPLAY_NEED_ONE_VGROUP;
          goto FAILED;
        }
        mndReleaseDb(pMnode, pDb);
      }
    }

    mndTransSetDbName(pTrans, pOneTopic, NULL);
    if(mndTransCheckConflict(pMnode, pTrans) != 0){
      code = -1;
      goto FAILED;
    }
    mndReleaseTopic(pMnode, pTopic);
  }

  return 0;
FAILED:
  mndReleaseTopic(pMnode, pTopic);
  return code;
}

static int32_t mndProcessConsumerRecoverMsg(SRpcMsg *pMsg) {
  SMnode                *pMnode = pMsg->info.node;
  SMqConsumerRecoverMsg *pRecoverMsg = pMsg->pCont;
  SMqConsumerObj        *pConsumer = mndAcquireConsumer(pMnode, pRecoverMsg->consumerId);
  if (pConsumer == NULL) {
    mError("cannot find consumer %" PRId64 " when processing consumer recover msg", pRecoverMsg->consumerId);
    return -1;
  }

  mInfo("receive consumer recover msg, consumer:0x%" PRIx64 " status:%d(%s)", pRecoverMsg->consumerId,
        pConsumer->status, mndConsumerStatusName(pConsumer->status));

  if (pConsumer->status != MQ_CONSUMER_STATUS_LOST) {
    mndReleaseConsumer(pMnode, pConsumer);
    terrno = TSDB_CODE_MND_CONSUMER_NOT_READY;
    return -1;
  }

  SMqConsumerObj *pConsumerNew = tNewSMqConsumerObj(pConsumer->consumerId, pConsumer->cgroup);
  pConsumerNew->updateType = CONSUMER_UPDATE_REC;

  mndReleaseConsumer(pMnode, pConsumer);

  STrans *pTrans = mndTransCreate(pMnode, TRN_POLICY_RETRY, TRN_CONFLICT_TOPIC, pMsg, "recover-csm");
  if (pTrans == NULL) {
    goto FAIL;
  }
  if(validateTopics(pTrans, pConsumer->assignedTopics, pMnode, pMsg->info.conn.user, false) != 0){
    goto FAIL;
  }

  if (mndSetConsumerCommitLogs(pMnode, pTrans, pConsumerNew) != 0) goto FAIL;
  if (mndTransPrepare(pMnode, pTrans) != 0) goto FAIL;

  tDeleteSMqConsumerObj(pConsumerNew, true);

  mndTransDrop(pTrans);
  return 0;
FAIL:
  tDeleteSMqConsumerObj(pConsumerNew, true);

  mndTransDrop(pTrans);
  return -1;
}

// todo check the clear process
static int32_t mndProcessConsumerClearMsg(SRpcMsg *pMsg) {
  SMnode              *pMnode = pMsg->info.node;
  SMqConsumerClearMsg *pClearMsg = pMsg->pCont;

  SMqConsumerObj *pConsumer = mndAcquireConsumer(pMnode, pClearMsg->consumerId);
  if (pConsumer == NULL) {
    mError("consumer:0x%"PRIx64" failed to be found to clear it", pClearMsg->consumerId);
    return 0;
  }

  mInfo("consumer:0x%" PRIx64 " needs to be cleared, status %s", pClearMsg->consumerId,
        mndConsumerStatusName(pConsumer->status));

  SMqConsumerObj *pConsumerNew = tNewSMqConsumerObj(pConsumer->consumerId, pConsumer->cgroup);

  mndReleaseConsumer(pMnode, pConsumer);

  STrans *pTrans = mndTransCreate(pMnode, TRN_POLICY_ROLLBACK, TRN_CONFLICT_NOTHING, pMsg, "clear-csm");
  if (pTrans == NULL) goto FAIL;
  // this is the drop action, not the update action
  if (mndSetConsumerDropLogs(pMnode, pTrans, pConsumerNew) != 0) goto FAIL;
  if (mndTransPrepare(pMnode, pTrans) != 0) goto FAIL;

  tDeleteSMqConsumerObj(pConsumerNew, true);

  mndTransDrop(pTrans);
  return 0;

FAIL:
  tDeleteSMqConsumerObj(pConsumerNew, true);

  mndTransDrop(pTrans);
  return -1;
}

static int32_t mndProcessMqHbReq(SRpcMsg *pMsg) {
  int32_t code = 0;
  SMnode  *pMnode = pMsg->info.node;
  SMqHbReq req = {0};

  if ((code = tDeserializeSMqHbReq(pMsg->pCont, pMsg->contLen, &req)) < 0) {
    terrno = TSDB_CODE_OUT_OF_MEMORY;
    goto end;
  }

  int64_t         consumerId = req.consumerId;
  SMqConsumerObj *pConsumer = mndAcquireConsumer(pMnode, consumerId);
  if (pConsumer == NULL) {
    mError("consumer:0x%" PRIx64 " not exist", consumerId);
    terrno = TSDB_CODE_MND_CONSUMER_NOT_EXIST;
    code = -1;
    goto end;
  }

  atomic_store_32(&pConsumer->hbStatus, 0);

  int32_t status = atomic_load_32(&pConsumer->status);

  if (status == MQ_CONSUMER_STATUS_LOST) {
    mInfo("try to recover consumer:0x%" PRIx64 "", consumerId);
    SMqConsumerRecoverMsg *pRecoverMsg = rpcMallocCont(sizeof(SMqConsumerRecoverMsg));

    pRecoverMsg->consumerId = consumerId;
    SRpcMsg pRpcMsg = {
        .msgType = TDMT_MND_TMQ_CONSUMER_RECOVER,
        .pCont = pRecoverMsg,
        .contLen = sizeof(SMqConsumerRecoverMsg),
        .info = pMsg->info,
    };
    tmsgPutToQueue(&pMnode->msgCb, WRITE_QUEUE, &pRpcMsg);
  }

  for(int i = 0; i < taosArrayGetSize(req.topics); i++){
    TopicOffsetRows* data = taosArrayGet(req.topics, i);
    mInfo("heartbeat report offset rows.%s:%s", pConsumer->cgroup, data->topicName);

    SMqSubscribeObj *pSub = mndAcquireSubscribe(pMnode, pConsumer->cgroup, data->topicName);
    if(pSub == NULL){
#ifdef TMQ_DEBUG
      ASSERT(0);
#endif
      continue;
    }
    taosWLockLatch(&pSub->lock);
    SMqConsumerEp *pConsumerEp = taosHashGet(pSub->consumerHash, &consumerId, sizeof(int64_t));
    if(pConsumerEp){
      taosArrayDestroy(pConsumerEp->offsetRows);
      pConsumerEp->offsetRows = data->offsetRows;
      data->offsetRows = NULL;
    }
    taosWUnLockLatch(&pSub->lock);

    mndReleaseSubscribe(pMnode, pSub);
  }

  mndReleaseConsumer(pMnode, pConsumer);

end:
  tDeatroySMqHbReq(&req);
  return code;
}

static int32_t mndProcessAskEpReq(SRpcMsg *pMsg) {
  SMnode     *pMnode = pMsg->info.node;
  SMqAskEpReq req = {0};
  SMqAskEpRsp rsp = {0};

  if (tDeserializeSMqAskEpReq(pMsg->pCont, pMsg->contLen, &req) < 0) {
    terrno = TSDB_CODE_OUT_OF_MEMORY;
    return -1;
  }

  int64_t consumerId = req.consumerId;
  int32_t epoch = req.epoch;

  SMqConsumerObj *pConsumer = mndAcquireConsumer(pMnode, consumerId);
  if (pConsumer == NULL) {
    mError("consumer:0x%" PRIx64 " group:%s not exists in sdb", consumerId, req.cgroup);
    terrno = TSDB_CODE_MND_CONSUMER_NOT_EXIST;
    return -1;
  }

  int32_t ret = strncmp(req.cgroup, pConsumer->cgroup, tListLen(pConsumer->cgroup));
  if (ret != 0) {
    mError("consumer:0x%" PRIx64 " group:%s not consistent with data in sdb, saved cgroup:%s", consumerId, req.cgroup,
           pConsumer->cgroup);
    terrno = TSDB_CODE_MND_CONSUMER_NOT_EXIST;
    goto FAIL;
  }

  atomic_store_32(&pConsumer->hbStatus, 0);

  // 1. check consumer status
  int32_t status = atomic_load_32(&pConsumer->status);

  if (status == MQ_CONSUMER_STATUS_LOST) {
    mInfo("try to recover consumer:0x%" PRIx64, consumerId);
    SMqConsumerRecoverMsg *pRecoverMsg = rpcMallocCont(sizeof(SMqConsumerRecoverMsg));

    pRecoverMsg->consumerId = consumerId;
    SRpcMsg pRpcMsg = {
        .msgType = TDMT_MND_TMQ_CONSUMER_RECOVER,
        .pCont = pRecoverMsg,
        .contLen = sizeof(SMqConsumerRecoverMsg),
        .info = pMsg->info,
    };

    tmsgPutToQueue(&pMnode->msgCb, WRITE_QUEUE, &pRpcMsg);
  }

  if (status != MQ_CONSUMER_STATUS_READY) {
    mInfo("consumer:0x%" PRIx64 " not ready, status: %s", consumerId, mndConsumerStatusName(status));
    terrno = TSDB_CODE_MND_CONSUMER_NOT_READY;
    goto FAIL;
  }

  int32_t serverEpoch = atomic_load_32(&pConsumer->epoch);

  // 2. check epoch, only send ep info when epochs do not match
  if (epoch != serverEpoch) {
    taosRLockLatch(&pConsumer->lock);
    mInfo("process ask ep, consumer:0x%" PRIx64 "(epoch %d) update with server epoch %d", consumerId, epoch,
          serverEpoch);
    int32_t numOfTopics = taosArrayGetSize(pConsumer->currentTopics);

    rsp.topics = taosArrayInit(numOfTopics, sizeof(SMqSubTopicEp));
    if (rsp.topics == NULL) {
      terrno = TSDB_CODE_OUT_OF_MEMORY;
      taosRUnLockLatch(&pConsumer->lock);
      goto FAIL;
    }

    // handle all topics subscribed by this consumer
    for (int32_t i = 0; i < numOfTopics; i++) {
      char            *topic = taosArrayGetP(pConsumer->currentTopics, i);
      SMqSubscribeObj *pSub = mndAcquireSubscribe(pMnode, pConsumer->cgroup, topic);
      // txn guarantees pSub is created
      if(pSub == NULL) {
#ifdef TMQ_DEBUG
        ASSERT(0);
#endif
        continue;
      }
      taosRLockLatch(&pSub->lock);

      SMqSubTopicEp topicEp = {0};
      strcpy(topicEp.topic, topic);

      // 2.1 fetch topic schema
      SMqTopicObj *pTopic = mndAcquireTopic(pMnode, topic);
      if(pTopic == NULL) {
#ifdef TMQ_DEBUG
        ASSERT(0);
#endif
        taosRUnLockLatch(&pSub->lock);
        mndReleaseSubscribe(pMnode, pSub);
        continue;
      }
      taosRLockLatch(&pTopic->lock);
      tstrncpy(topicEp.db, pTopic->db, TSDB_DB_FNAME_LEN);
      topicEp.schema.nCols = pTopic->schema.nCols;
      if (topicEp.schema.nCols) {
        topicEp.schema.pSchema = taosMemoryCalloc(topicEp.schema.nCols, sizeof(SSchema));
        memcpy(topicEp.schema.pSchema, pTopic->schema.pSchema, topicEp.schema.nCols * sizeof(SSchema));
      }
      taosRUnLockLatch(&pTopic->lock);
      mndReleaseTopic(pMnode, pTopic);

      // 2.2 iterate all vg assigned to the consumer of that topic
      SMqConsumerEp *pConsumerEp = taosHashGet(pSub->consumerHash, &consumerId, sizeof(int64_t));
      int32_t        vgNum = taosArrayGetSize(pConsumerEp->vgs);

      // this customer assigned vgroups
      topicEp.vgs = taosArrayInit(vgNum, sizeof(SMqSubVgEp));
      if (topicEp.vgs == NULL) {
        terrno = TSDB_CODE_OUT_OF_MEMORY;
        taosRUnLockLatch(&pConsumer->lock);
        taosRUnLockLatch(&pSub->lock);
        mndReleaseSubscribe(pMnode, pSub);
        goto FAIL;
      }

      for (int32_t j = 0; j < vgNum; j++) {
        SMqVgEp *pVgEp = taosArrayGetP(pConsumerEp->vgs, j);
//        char     offsetKey[TSDB_PARTITION_KEY_LEN];
//        mndMakePartitionKey(offsetKey, pConsumer->cgroup, topic, pVgEp->vgId);

        if(epoch == -1){
          SVgObj *pVgroup = mndAcquireVgroup(pMnode, pVgEp->vgId);
          if(pVgroup){
            pVgEp->epSet = mndGetVgroupEpset(pMnode, pVgroup);
            mndReleaseVgroup(pMnode, pVgroup);
          }
        }
        // 2.2.1 build vg ep
        SMqSubVgEp vgEp = {
            .epSet = pVgEp->epSet,
            .vgId = pVgEp->vgId,
            .offset = -1,
        };

        taosArrayPush(topicEp.vgs, &vgEp);
      }
      taosArrayPush(rsp.topics, &topicEp);

      taosRUnLockLatch(&pSub->lock);
      mndReleaseSubscribe(pMnode, pSub);
    }
    taosRUnLockLatch(&pConsumer->lock);
  }

  // encode rsp
  int32_t tlen = sizeof(SMqRspHead) + tEncodeSMqAskEpRsp(NULL, &rsp);
  void   *buf = rpcMallocCont(tlen);
  if (buf == NULL) {
    terrno = TSDB_CODE_OUT_OF_MEMORY;
    goto FAIL;
  }

  SMqRspHead* pHead = buf;

  pHead->mqMsgType = TMQ_MSG_TYPE__EP_RSP;
  pHead->epoch = serverEpoch;
  pHead->consumerId = pConsumer->consumerId;
  pHead->walsver = 0;
  pHead->walever = 0;


  void *abuf = POINTER_SHIFT(buf, sizeof(SMqRspHead));
  tEncodeSMqAskEpRsp(&abuf, &rsp);

  // release consumer and free memory
  tDeleteSMqAskEpRsp(&rsp);
  mndReleaseConsumer(pMnode, pConsumer);

  // send rsp
  pMsg->info.rsp = buf;
  pMsg->info.rspLen = tlen;
  return 0;

FAIL:
  tDeleteSMqAskEpRsp(&rsp);
  mndReleaseConsumer(pMnode, pConsumer);
  return -1;
}

int32_t mndSetConsumerDropLogs(SMnode *pMnode, STrans *pTrans, SMqConsumerObj *pConsumer) {
  SSdbRaw *pCommitRaw = mndConsumerActionEncode(pConsumer);
  if (pCommitRaw == NULL) return -1;
  if (mndTransAppendCommitlog(pTrans, pCommitRaw) != 0) return -1;
  if (sdbSetRawStatus(pCommitRaw, SDB_STATUS_DROPPED) != 0) return -1;
  return 0;
}

int32_t mndSetConsumerCommitLogs(SMnode *pMnode, STrans *pTrans, SMqConsumerObj *pConsumer) {
  SSdbRaw *pCommitRaw = mndConsumerActionEncode(pConsumer);
  if (pCommitRaw == NULL) return -1;
  if (mndTransAppendCommitlog(pTrans, pCommitRaw) != 0) return -1;
  if (sdbSetRawStatus(pCommitRaw, SDB_STATUS_READY) != 0) return -1;
  return 0;
}

static void *topicNameDup(void *p) { return taosStrdup((char *)p); }

static void freeItem(void *param) {
  void *pItem = *(void **)param;
  if (pItem != NULL) {
    taosMemoryFree(pItem);
  }
}

int32_t mndProcessSubscribeReq(SRpcMsg *pMsg) {
  SMnode *pMnode = pMsg->info.node;
  char   *msgStr = pMsg->pCont;

  SCMSubscribeReq subscribe = {0};
  tDeserializeSCMSubscribeReq(msgStr, &subscribe);

  int64_t        consumerId = subscribe.consumerId;
  char           *cgroup = subscribe.cgroup;
  SMqConsumerObj *pExistedConsumer = NULL;
  SMqConsumerObj *pConsumerNew = NULL;
  STrans         *pTrans       = NULL;

  int32_t code = -1;
  SArray *pTopicList = subscribe.topicNames;
  taosArraySort(pTopicList, taosArrayCompareString);
  taosArrayRemoveDuplicate(pTopicList, taosArrayCompareString, freeItem);

  int32_t newTopicNum = taosArrayGetSize(pTopicList);
  for(int i = 0; i < newTopicNum; i++){
    int32_t gNum = mndGetGroupNumByTopic(pMnode, (const char*)taosArrayGetP(pTopicList, i));
    if(gNum >= MND_MAX_GROUP_PER_TOPIC){
      terrno = TSDB_CODE_TMQ_GROUP_OUT_OF_RANGE;
      code = terrno;
      goto _over;
    }
  }

  // check topic existence
  pTrans = mndTransCreate(pMnode, TRN_POLICY_RETRY, TRN_CONFLICT_NOTHING, pMsg, "subscribe");
  if (pTrans == NULL) {
    goto _over;
  }

  code = validateTopics(pTrans, pTopicList, pMnode, pMsg->info.conn.user, subscribe.enableReplay);
  if (code != TSDB_CODE_SUCCESS) {
    goto _over;
  }

  pExistedConsumer = mndAcquireConsumer(pMnode, consumerId);
  if (pExistedConsumer == NULL) {
    mInfo("receive subscribe request from new consumer:0x%" PRIx64 " cgroup:%s, numOfTopics:%d", consumerId,
          subscribe.cgroup, (int32_t)taosArrayGetSize(pTopicList));

    pConsumerNew = tNewSMqConsumerObj(consumerId, cgroup);
    tstrncpy(pConsumerNew->clientId, subscribe.clientId, tListLen(pConsumerNew->clientId));

    pConsumerNew->withTbName = subscribe.withTbName;
    pConsumerNew->autoCommit = subscribe.autoCommit;
    pConsumerNew->autoCommitInterval = subscribe.autoCommitInterval;
    pConsumerNew->resetOffsetCfg = subscribe.resetOffsetCfg;

//  pConsumerNew->updateType = CONSUMER_UPDATE_SUB;   // use insert logic
    taosArrayDestroy(pConsumerNew->assignedTopics);
    pConsumerNew->assignedTopics = taosArrayDup(pTopicList, topicNameDup);

    // all subscribed topics should re-balance.
    taosArrayDestroy(pConsumerNew->rebNewTopics);
    pConsumerNew->rebNewTopics = pTopicList;
    subscribe.topicNames = NULL;

    if (mndSetConsumerCommitLogs(pMnode, pTrans, pConsumerNew) != 0) goto _over;
    if (mndTransPrepare(pMnode, pTrans) != 0) goto _over;
  } else {
    int32_t status = atomic_load_32(&pExistedConsumer->status);

    mInfo("receive subscribe request from existed consumer:0x%" PRIx64
          " cgroup:%s, current status:%d(%s), subscribe topic num: %d",
          consumerId, subscribe.cgroup, status, mndConsumerStatusName(status), newTopicNum);

    if (status != MQ_CONSUMER_STATUS_READY) {
      terrno = TSDB_CODE_MND_CONSUMER_NOT_READY;
      goto _over;
    }

    pConsumerNew = tNewSMqConsumerObj(consumerId, cgroup);
    if (pConsumerNew == NULL) {
      goto _over;
    }

    // set the update type
    pConsumerNew->updateType = CONSUMER_UPDATE_SUB;
    taosArrayDestroy(pConsumerNew->assignedTopics);
    pConsumerNew->assignedTopics = taosArrayDup(pTopicList, topicNameDup);

    int32_t oldTopicNum = taosArrayGetSize(pExistedConsumer->currentTopics);

    int32_t i = 0, j = 0;
    while (i < oldTopicNum || j < newTopicNum) {
      if (i >= oldTopicNum) {
        char *newTopicCopy = taosStrdup(taosArrayGetP(pTopicList, j));
        taosArrayPush(pConsumerNew->rebNewTopics, &newTopicCopy);
        j++;
        continue;
      } else if (j >= newTopicNum) {
        char *oldTopicCopy = taosStrdup(taosArrayGetP(pExistedConsumer->currentTopics, i));
        taosArrayPush(pConsumerNew->rebRemovedTopics, &oldTopicCopy);
        i++;
        continue;
      } else {
        char *oldTopic = taosArrayGetP(pExistedConsumer->currentTopics, i);
        char *newTopic = taosArrayGetP(pTopicList, j);
        int   comp = strcmp(oldTopic, newTopic);
        if (comp == 0) {
          i++;
          j++;
          continue;
        } else if (comp < 0) {
          char *oldTopicCopy = taosStrdup(oldTopic);
          taosArrayPush(pConsumerNew->rebRemovedTopics, &oldTopicCopy);
          i++;
          continue;
        } else {
          char *newTopicCopy = taosStrdup(newTopic);
          taosArrayPush(pConsumerNew->rebNewTopics, &newTopicCopy);
          j++;
          continue;
        }
      }
    }

    // no topics need to be rebalanced
    if (taosArrayGetSize(pConsumerNew->rebNewTopics) == 0 && taosArrayGetSize(pConsumerNew->rebRemovedTopics) == 0) {
      goto _over;
    }

    if (mndSetConsumerCommitLogs(pMnode, pTrans, pConsumerNew) != 0) goto _over;
    if (mndTransPrepare(pMnode, pTrans) != 0) goto _over;
  }

  code = TSDB_CODE_ACTION_IN_PROGRESS;

_over:
  mndTransDrop(pTrans);

  if (pExistedConsumer) {
    /*taosRUnLockLatch(&pExistedConsumer->lock);*/
    mndReleaseConsumer(pMnode, pExistedConsumer);
  }

  tDeleteSMqConsumerObj(pConsumerNew, true);

  taosArrayDestroyP(subscribe.topicNames, (FDelete)taosMemoryFree);
  return code;
}

SSdbRaw *mndConsumerActionEncode(SMqConsumerObj *pConsumer) {
  terrno = TSDB_CODE_OUT_OF_MEMORY;

  void   *buf = NULL;
  int32_t tlen = tEncodeSMqConsumerObj(NULL, pConsumer);
  int32_t size = sizeof(int32_t) + tlen + MND_CONSUMER_RESERVE_SIZE;

  SSdbRaw *pRaw = sdbAllocRaw(SDB_CONSUMER, MND_CONSUMER_VER_NUMBER, size);
  if (pRaw == NULL) goto CM_ENCODE_OVER;

  buf = taosMemoryMalloc(tlen);
  if (buf == NULL) goto CM_ENCODE_OVER;

  void *abuf = buf;
  tEncodeSMqConsumerObj(&abuf, pConsumer);

  int32_t dataPos = 0;
  SDB_SET_INT32(pRaw, dataPos, tlen, CM_ENCODE_OVER);
  SDB_SET_BINARY(pRaw, dataPos, buf, tlen, CM_ENCODE_OVER);
  SDB_SET_RESERVE(pRaw, dataPos, MND_CONSUMER_RESERVE_SIZE, CM_ENCODE_OVER);
  SDB_SET_DATALEN(pRaw, dataPos, CM_ENCODE_OVER);

  terrno = TSDB_CODE_SUCCESS;

CM_ENCODE_OVER:
  taosMemoryFreeClear(buf);
  if (terrno != 0) {
    mError("consumer:0x%" PRIx64 " failed to encode to raw:%p since %s", pConsumer->consumerId, pRaw, terrstr());
    sdbFreeRaw(pRaw);
    return NULL;
  }

  mTrace("consumer:0x%" PRIx64 ", encode to raw:%p, row:%p", pConsumer->consumerId, pRaw, pConsumer);
  return pRaw;
}

SSdbRow *mndConsumerActionDecode(SSdbRaw *pRaw) {
  SSdbRow        *pRow = NULL;
  SMqConsumerObj *pConsumer = NULL;
  void           *buf = NULL;

  terrno = 0;
  int8_t sver = 0;
  if (sdbGetRawSoftVer(pRaw, &sver) != 0) {
    goto CM_DECODE_OVER;
  }

  if (sver < 1 || sver > MND_CONSUMER_VER_NUMBER) {
    terrno = TSDB_CODE_SDB_INVALID_DATA_VER;
    goto CM_DECODE_OVER;
  }

  pRow = sdbAllocRow(sizeof(SMqConsumerObj));
  if (pRow == NULL) {
    goto CM_DECODE_OVER;
  }

  pConsumer = sdbGetRowObj(pRow);
  if (pConsumer == NULL) {
    goto CM_DECODE_OVER;
  }

  int32_t dataPos = 0;
  int32_t len;
  SDB_GET_INT32(pRaw, dataPos, &len, CM_DECODE_OVER);
  buf = taosMemoryMalloc(len);
  if (buf == NULL) {
    terrno = TSDB_CODE_OUT_OF_MEMORY;
    goto CM_DECODE_OVER;
  }

  SDB_GET_BINARY(pRaw, dataPos, buf, len, CM_DECODE_OVER);
  SDB_GET_RESERVE(pRaw, dataPos, MND_CONSUMER_RESERVE_SIZE, CM_DECODE_OVER);

  if (tDecodeSMqConsumerObj(buf, pConsumer, sver) == NULL) {
    terrno = TSDB_CODE_OUT_OF_MEMORY;  // TODO set correct error code
    goto CM_DECODE_OVER;
  }

  tmsgUpdateDnodeEpSet(&pConsumer->ep);

CM_DECODE_OVER:
  taosMemoryFreeClear(buf);
  if (terrno != TSDB_CODE_SUCCESS) {
    mError("consumer:0x%" PRIx64 " failed to decode from raw:%p since %s",
           pConsumer == NULL ? 0 : pConsumer->consumerId, pRaw, terrstr());
    taosMemoryFreeClear(pRow);
  }

  return pRow;
}

static int32_t mndConsumerActionInsert(SSdb *pSdb, SMqConsumerObj *pConsumer) {
  mInfo("consumer:0x%" PRIx64 " sub insert, cgroup:%s status:%d(%s) epoch:%d",
         pConsumer->consumerId, pConsumer->cgroup, pConsumer->status, mndConsumerStatusName(pConsumer->status),
         pConsumer->epoch);
  pConsumer->subscribeTime = pConsumer->createTime;
  return 0;
}

static int32_t mndConsumerActionDelete(SSdb *pSdb, SMqConsumerObj *pConsumer) {
  mInfo("consumer:0x%" PRIx64 " perform delete action, status:(%d)%s", pConsumer->consumerId, pConsumer->status,
         mndConsumerStatusName(pConsumer->status));
  tDeleteSMqConsumerObj(pConsumer, false);
  return 0;
}

<<<<<<< HEAD
=======
static void updateConsumerStatus(SMqConsumerObj *pConsumer) {
  int32_t status = pConsumer->status;

  if (taosArrayGetSize(pConsumer->rebNewTopics) == 0 && taosArrayGetSize(pConsumer->rebRemovedTopics) == 0) {
    if (status == MQ_CONSUMER_STATUS_REBALANCE) {
      pConsumer->status = MQ_CONSUMER_STATUS_READY;
    } else if (status == MQ_CONSUMER_STATUS_READY && taosArrayGetSize(pConsumer->currentTopics) == 0) {
      pConsumer->status = MQ_CONSUMER_STATUS_LOST;
    }
  }
}

>>>>>>> 404ae751
// remove from new topic
static void removeFromNewTopicList(SMqConsumerObj *pConsumer, const char *pTopic) {
  int32_t size = taosArrayGetSize(pConsumer->rebNewTopics);
  for (int32_t i = 0; i < size; i++) {
    char *p = taosArrayGetP(pConsumer->rebNewTopics, i);
    if (strcmp(pTopic, p) == 0) {
      taosArrayRemove(pConsumer->rebNewTopics, i);
      taosMemoryFree(p);

      mInfo("consumer:0x%" PRIx64 " remove new topic:%s in the topic list, remain newTopics:%d", pConsumer->consumerId,
             pTopic, (int)taosArrayGetSize(pConsumer->rebNewTopics));
      break;
    }
  }
}

// remove from removed topic
static void removeFromRemoveTopicList(SMqConsumerObj *pConsumer, const char *pTopic) {
  int32_t size = taosArrayGetSize(pConsumer->rebRemovedTopics);
  for (int32_t i = 0; i < size; i++) {
    char *p = taosArrayGetP(pConsumer->rebRemovedTopics, i);
    if (strcmp(pTopic, p) == 0) {
      taosArrayRemove(pConsumer->rebRemovedTopics, i);
      taosMemoryFree(p);

      mInfo("consumer:0x%" PRIx64 " remove topic:%s in the removed topic list, remain removedTopics:%d",
             pConsumer->consumerId, pTopic, (int)taosArrayGetSize(pConsumer->rebRemovedTopics));
      break;
    }
  }
}

static void removeFromCurrentTopicList(SMqConsumerObj *pConsumer, const char *pTopic) {
  int32_t sz = taosArrayGetSize(pConsumer->currentTopics);
  for (int32_t i = 0; i < sz; i++) {
    char *topic = taosArrayGetP(pConsumer->currentTopics, i);
    if (strcmp(pTopic, topic) == 0) {
      taosArrayRemove(pConsumer->currentTopics, i);
      taosMemoryFree(topic);

      mInfo("consumer:0x%" PRIx64 " remove topic:%s in the current topic list, remain currentTopics:%d",
             pConsumer->consumerId, pTopic, (int)taosArrayGetSize(pConsumer->currentTopics));
      break;
    }
  }
}

static bool existInCurrentTopicList(const SMqConsumerObj* pConsumer, const char* pTopic) {
  bool    existing = false;
  int32_t size = taosArrayGetSize(pConsumer->currentTopics);
  for (int32_t i = 0; i < size; i++) {
    char *topic = taosArrayGetP(pConsumer->currentTopics, i);

    if (strcmp(topic, pTopic) == 0) {
      existing = true;
      break;
    }
  }

  return existing;
}

static int32_t mndConsumerActionUpdate(SSdb *pSdb, SMqConsumerObj *pOldConsumer, SMqConsumerObj *pNewConsumer) {
  mInfo("consumer:0x%" PRIx64 " perform update action, update type:%d, subscribe-time:%" PRId64 ", createTime:%" PRId64,
         pOldConsumer->consumerId, pNewConsumer->updateType, pOldConsumer->subscribeTime, pOldConsumer->createTime);

  taosWLockLatch(&pOldConsumer->lock);

  if (pNewConsumer->updateType == CONSUMER_UPDATE_SUB) {
    TSWAP(pOldConsumer->rebNewTopics, pNewConsumer->rebNewTopics);
    TSWAP(pOldConsumer->rebRemovedTopics, pNewConsumer->rebRemovedTopics);
    TSWAP(pOldConsumer->assignedTopics, pNewConsumer->assignedTopics);

    pOldConsumer->subscribeTime = taosGetTimestampMs();
    pOldConsumer->status = MQ_CONSUMER_STATUS_REBALANCE;
    mInfo("consumer:0x%" PRIx64 " sub update, modify existed consumer",pOldConsumer->consumerId);
//  } else if (pNewConsumer->updateType == CONSUMER_UPDATE_TIMER_LOST) {
//    int32_t sz = taosArrayGetSize(pOldConsumer->currentTopics);
//    for (int32_t i = 0; i < sz; i++) {
//      char *topic = taosStrdup(taosArrayGetP(pOldConsumer->currentTopics, i));
//      taosArrayPush(pOldConsumer->rebRemovedTopics, &topic);
//    }
//
//    int32_t prevStatus = pOldConsumer->status;
//    pOldConsumer->status = MQ_CONSUMER_STATUS_LOST;
//    mInfo("consumer:0x%" PRIx64 " timer update, timer lost. state %s -> %s, reb-time:%" PRId64 ", reb-removed-topics:%d",
//           pOldConsumer->consumerId, mndConsumerStatusName(prevStatus), mndConsumerStatusName(pOldConsumer->status),
//           pOldConsumer->rebalanceTime, (int)taosArrayGetSize(pOldConsumer->rebRemovedTopics));
  } else if (pNewConsumer->updateType == CONSUMER_UPDATE_REC) {
    int32_t sz = taosArrayGetSize(pOldConsumer->assignedTopics);
    for (int32_t i = 0; i < sz; i++) {
      char *topic = taosStrdup(taosArrayGetP(pOldConsumer->assignedTopics, i));
      taosArrayPush(pOldConsumer->rebNewTopics, &topic);
    }

    pOldConsumer->status = MQ_CONSUMER_STATUS_REBALANCE;
    mInfo("consumer:0x%" PRIx64 " timer update, timer recover",pOldConsumer->consumerId);
  } else if (pNewConsumer->updateType == CONSUMER_UPDATE_REB) {
    atomic_add_fetch_32(&pOldConsumer->epoch, 1);

    pOldConsumer->rebalanceTime = taosGetTimestampMs();
    mInfo("consumer:0x%" PRIx64 " reb update, only rebalance time", pOldConsumer->consumerId);
  } else if (pNewConsumer->updateType == CONSUMER_ADD_REB) {
    char *pNewTopic = taosStrdup(taosArrayGetP(pNewConsumer->rebNewTopics, 0));

    // check if exist in current topic
    removeFromNewTopicList(pOldConsumer, pNewTopic);

    // add to current topic
    bool existing = existInCurrentTopicList(pOldConsumer, pNewTopic);
    if (existing) {
      mError("consumer:0x%" PRIx64 "new topic:%s should not in currentTopics", pOldConsumer->consumerId, pNewTopic);
      taosMemoryFree(pNewTopic);
    } else {  // added into current topic list
      taosArrayPush(pOldConsumer->currentTopics, &pNewTopic);
      taosArraySort(pOldConsumer->currentTopics, taosArrayCompareString);
    }

    // set status
    int32_t status = pOldConsumer->status;
    if (taosArrayGetSize(pOldConsumer->rebNewTopics) == 0 &&
        taosArrayGetSize(pOldConsumer->rebRemovedTopics) == 0 &&
        taosArrayGetSize(pOldConsumer->currentTopics) != 0){
      pOldConsumer->status = MQ_CONSUMER_STATUS_READY;
    }

    // the re-balance is triggered when the new consumer is launched.
    pOldConsumer->rebalanceTime = taosGetTimestampMs();

    atomic_add_fetch_32(&pOldConsumer->epoch, 1);
    mInfo("consumer:0x%" PRIx64 " reb update add, state (%d)%s -> (%d)%s, new epoch:%d, reb-time:%" PRId64
           ", current topics:%d, newTopics:%d, removeTopics:%d",
           pOldConsumer->consumerId, status, mndConsumerStatusName(status), pOldConsumer->status,
           mndConsumerStatusName(pOldConsumer->status), pOldConsumer->epoch, pOldConsumer->rebalanceTime,
           (int)taosArrayGetSize(pOldConsumer->currentTopics), (int)taosArrayGetSize(pOldConsumer->rebNewTopics),
           (int)taosArrayGetSize(pOldConsumer->rebRemovedTopics));

  } else if (pNewConsumer->updateType == CONSUMER_REMOVE_REB) {
    char *removedTopic = taosArrayGetP(pNewConsumer->rebRemovedTopics, 0);

    // remove from removed topic
    removeFromRemoveTopicList(pOldConsumer, removedTopic);

    // remove from current topic
    removeFromCurrentTopicList(pOldConsumer, removedTopic);

    // set status
    int32_t status = pOldConsumer->status;
    if (taosArrayGetSize(pOldConsumer->rebNewTopics) == 0 &&
        taosArrayGetSize(pOldConsumer->rebRemovedTopics) == 0 &&
        taosArrayGetSize(pOldConsumer->currentTopics) == 0){
      pOldConsumer->status = MQ_CONSUMER_STATUS_LOST;
    }

    pOldConsumer->rebalanceTime = taosGetTimestampMs();
    atomic_add_fetch_32(&pOldConsumer->epoch, 1);

    mInfo("consumer:0x%" PRIx64 " reb update remove, state (%d)%s -> (%d)%s, new epoch:%d, reb-time:%" PRId64
           ", current topics:%d, newTopics:%d, removeTopics:%d",
           pOldConsumer->consumerId, status, mndConsumerStatusName(status), pOldConsumer->status,
           mndConsumerStatusName(pOldConsumer->status), pOldConsumer->epoch, pOldConsumer->rebalanceTime,
           (int)taosArrayGetSize(pOldConsumer->currentTopics), (int)taosArrayGetSize(pOldConsumer->rebNewTopics),
           (int)taosArrayGetSize(pOldConsumer->rebRemovedTopics));
  }

  taosWUnLockLatch(&pOldConsumer->lock);
  return 0;
}

SMqConsumerObj *mndAcquireConsumer(SMnode *pMnode, int64_t consumerId) {
  SSdb           *pSdb = pMnode->pSdb;
  SMqConsumerObj *pConsumer = sdbAcquire(pSdb, SDB_CONSUMER, &consumerId);
  if (pConsumer == NULL) {
    terrno = TSDB_CODE_MND_CONSUMER_NOT_EXIST;
  }
  return pConsumer;
}

void mndReleaseConsumer(SMnode *pMnode, SMqConsumerObj *pConsumer) {
  SSdb *pSdb = pMnode->pSdb;
  sdbRelease(pSdb, pConsumer);
}

static int32_t mndRetrieveConsumer(SRpcMsg *pReq, SShowObj *pShow, SSDataBlock *pBlock, int32_t rowsCapacity) {
  SMnode         *pMnode = pReq->info.node;
  SSdb           *pSdb = pMnode->pSdb;
  int32_t         numOfRows = 0;
  SMqConsumerObj *pConsumer = NULL;

  while (numOfRows < rowsCapacity) {
    pShow->pIter = sdbFetch(pSdb, SDB_CONSUMER, pShow->pIter, (void **)&pConsumer);
    if (pShow->pIter == NULL) {
      break;
    }

    if (taosArrayGetSize(pConsumer->assignedTopics) == 0) {
      mInfo("showing consumer:0x%" PRIx64 " no assigned topic, skip", pConsumer->consumerId);
      sdbRelease(pSdb, pConsumer);
      continue;
    }

    taosRLockLatch(&pConsumer->lock);
    mInfo("showing consumer:0x%" PRIx64, pConsumer->consumerId);

    int32_t topicSz = taosArrayGetSize(pConsumer->assignedTopics);
    bool    hasTopic = true;
    if (topicSz == 0) {
      hasTopic = false;
      topicSz = 1;
    }

    if (numOfRows + topicSz > rowsCapacity) {
      blockDataEnsureCapacity(pBlock, numOfRows + topicSz);
    }

    for (int32_t i = 0; i < topicSz; i++) {
      SColumnInfoData *pColInfo;
      int32_t          cols = 0;

      // consumer id
      char        consumerIdHex[32] = {0};
      sprintf(varDataVal(consumerIdHex), "0x%"PRIx64, pConsumer->consumerId);
      varDataSetLen(consumerIdHex, strlen(varDataVal(consumerIdHex)));

      pColInfo = taosArrayGet(pBlock->pDataBlock, cols++);
      colDataSetVal(pColInfo, numOfRows, (const char *)consumerIdHex, false);

      // consumer group
      char cgroup[TSDB_CGROUP_LEN + VARSTR_HEADER_SIZE] = {0};
      STR_TO_VARSTR(cgroup, pConsumer->cgroup);

      pColInfo = taosArrayGet(pBlock->pDataBlock, cols++);
      colDataSetVal(pColInfo, numOfRows, (const char *)cgroup, false);

      // client id
      char clientId[256 + VARSTR_HEADER_SIZE] = {0};
      STR_TO_VARSTR(clientId, pConsumer->clientId);

      pColInfo = taosArrayGet(pBlock->pDataBlock, cols++);
      colDataSetVal(pColInfo, numOfRows, (const char *)clientId, false);

      // status
      char        status[20 + VARSTR_HEADER_SIZE] = {0};
      const char *pStatusName = mndConsumerStatusName(pConsumer->status);
      STR_TO_VARSTR(status, pStatusName);

      pColInfo = taosArrayGet(pBlock->pDataBlock, cols++);
      colDataSetVal(pColInfo, numOfRows, (const char *)status, false);

      // one subscribed topic
      pColInfo = taosArrayGet(pBlock->pDataBlock, cols++);
      if (hasTopic) {
        char        topic[TSDB_TOPIC_FNAME_LEN + VARSTR_HEADER_SIZE] = {0};
        const char *topicName = mndTopicGetShowName(taosArrayGetP(pConsumer->assignedTopics, i));
        STR_TO_VARSTR(topic, topicName);
        colDataSetVal(pColInfo, numOfRows, (const char *)topic, false);
      } else {
        colDataSetVal(pColInfo, numOfRows, NULL, true);
      }

      // end point
      /*pColInfo = taosArrayGet(pBlock->pDataBlock, cols++);*/
      /*colDataSetVal(pColInfo, numOfRows, (const char *)&pConsumer->ep, true);*/

      // up time
      pColInfo = taosArrayGet(pBlock->pDataBlock, cols++);
      colDataSetVal(pColInfo, numOfRows, (const char *)&pConsumer->createTime, false);

      // subscribe time
      pColInfo = taosArrayGet(pBlock->pDataBlock, cols++);
      colDataSetVal(pColInfo, numOfRows, (const char *)&pConsumer->subscribeTime, false);

      // rebalance time
      pColInfo = taosArrayGet(pBlock->pDataBlock, cols++);
      colDataSetVal(pColInfo, numOfRows, (const char *)&pConsumer->rebalanceTime, pConsumer->rebalanceTime == 0);

      char buf[TSDB_OFFSET_LEN] = {0};
      STqOffsetVal pVal = {.type = pConsumer->resetOffsetCfg};
      tFormatOffset(buf, TSDB_OFFSET_LEN, &pVal);

      char parasStr[64 + TSDB_OFFSET_LEN + VARSTR_HEADER_SIZE] = {0};
      sprintf(varDataVal(parasStr), "tbname:%d,commit:%d,interval:%dms,reset:%s", pConsumer->withTbName, pConsumer->autoCommit, pConsumer->autoCommitInterval, buf);
      varDataSetLen(parasStr, strlen(varDataVal(parasStr)));

      pColInfo = taosArrayGet(pBlock->pDataBlock, cols++);
      colDataSetVal(pColInfo, numOfRows, (const char *)parasStr, false);

      numOfRows++;
    }

    taosRUnLockLatch(&pConsumer->lock);
    sdbRelease(pSdb, pConsumer);

    pBlock->info.rows = numOfRows;
  }

  pShow->numOfRows += numOfRows;
  return numOfRows;
}

static void mndCancelGetNextConsumer(SMnode *pMnode, void *pIter) {
  SSdb *pSdb = pMnode->pSdb;
  sdbCancelFetch(pSdb, pIter);
}

const char *mndConsumerStatusName(int status) {
  switch (status) {
    case MQ_CONSUMER_STATUS_READY:
      return "ready";
    case MQ_CONSUMER_STATUS_LOST:
      return "lost";
    case MQ_CONSUMER_STATUS_REBALANCE:
      return "rebalancing";
    default:
      return "unknown";
  }
}<|MERGE_RESOLUTION|>--- conflicted
+++ resolved
@@ -749,8 +749,6 @@
   return 0;
 }
 
-<<<<<<< HEAD
-=======
 static void updateConsumerStatus(SMqConsumerObj *pConsumer) {
   int32_t status = pConsumer->status;
 
@@ -763,7 +761,6 @@
   }
 }
 
->>>>>>> 404ae751
 // remove from new topic
 static void removeFromNewTopicList(SMqConsumerObj *pConsumer, const char *pTopic) {
   int32_t size = taosArrayGetSize(pConsumer->rebNewTopics);
@@ -884,11 +881,7 @@
 
     // set status
     int32_t status = pOldConsumer->status;
-    if (taosArrayGetSize(pOldConsumer->rebNewTopics) == 0 &&
-        taosArrayGetSize(pOldConsumer->rebRemovedTopics) == 0 &&
-        taosArrayGetSize(pOldConsumer->currentTopics) != 0){
-      pOldConsumer->status = MQ_CONSUMER_STATUS_READY;
-    }
+    updateConsumerStatus(pOldConsumer);
 
     // the re-balance is triggered when the new consumer is launched.
     pOldConsumer->rebalanceTime = taosGetTimestampMs();
@@ -912,11 +905,7 @@
 
     // set status
     int32_t status = pOldConsumer->status;
-    if (taosArrayGetSize(pOldConsumer->rebNewTopics) == 0 &&
-        taosArrayGetSize(pOldConsumer->rebRemovedTopics) == 0 &&
-        taosArrayGetSize(pOldConsumer->currentTopics) == 0){
-      pOldConsumer->status = MQ_CONSUMER_STATUS_LOST;
-    }
+    updateConsumerStatus(pOldConsumer);
 
     pOldConsumer->rebalanceTime = taosGetTimestampMs();
     atomic_add_fetch_32(&pOldConsumer->epoch, 1);
