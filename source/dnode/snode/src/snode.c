/*
 * Copyright (c) 2019 TAOS Data, Inc. <jhtao@taosdata.com>
 *
 * This program is free software: you can use, redistribute, and/or modify
 * it under the terms of the GNU Affero General Public License, version 3
 * or later ("AGPL"), as published by the Free Software Foundation.
 *
 * This program is distributed in the hope that it will be useful, but WITHOUT
 * ANY WARRANTY; without even the implied warranty of MERCHANTABILITY or
 * FITNESS FOR A PARTICULAR PURPOSE.
 *
 * You should have received a copy of the GNU Affero General Public License
 * along with this program. If not, see <http://www.gnu.org/licenses/>.
 */

#include "executor.h"
#include "sndInt.h"
#include "tuuid.h"

SSnode *sndOpen(const char *path, const SSnodeOpt *pOption) {
  SSnode *pSnode = taosMemoryCalloc(1, sizeof(SSnode));
  if (pSnode == NULL) {
    return NULL;
  }
  pSnode->msgCb = pOption->msgCb;
  pSnode->pMeta = sndMetaNew();
  if (pSnode->pMeta == NULL) {
    taosMemoryFree(pSnode);
    return NULL;
  }
  return pSnode;
}

void sndClose(SSnode *pSnode) {
  sndMetaDelete(pSnode->pMeta);
  taosMemoryFree(pSnode);
}

int32_t sndGetLoad(SSnode *pSnode, SSnodeLoad *pLoad) { return 0; }

SStreamMeta *sndMetaNew() {
  SStreamMeta *pMeta = taosMemoryCalloc(1, sizeof(SStreamMeta));
  if (pMeta == NULL) {
    return NULL;
  }
  pMeta->pHash = taosHashInit(64, taosGetDefaultHashFunction(TSDB_DATA_TYPE_INT), true, HASH_NO_LOCK);
  if (pMeta->pHash == NULL) {
    taosMemoryFree(pMeta);
    return NULL;
  }
  return pMeta;
}

void sndMetaDelete(SStreamMeta *pMeta) {
  taosHashCleanup(pMeta->pHash);
  taosMemoryFree(pMeta);
}

int32_t sndMetaDeployTask(SStreamMeta *pMeta, SStreamTask *pTask) {
  pTask->exec.executor = qCreateStreamExecTaskInfo(pTask->exec.qmsg, NULL);
  return taosHashPut(pMeta->pHash, &pTask->taskId, sizeof(int32_t), pTask, sizeof(void *));
}

SStreamTask *sndMetaGetTask(SStreamMeta *pMeta, int32_t taskId) {
  return taosHashGet(pMeta->pHash, &taskId, sizeof(int32_t));
}

int32_t sndMetaRemoveTask(SStreamMeta *pMeta, int32_t taskId) {
  SStreamTask *pTask = taosHashGet(pMeta->pHash, &taskId, sizeof(int32_t));
  if (pTask == NULL) {
    return -1;
  }
  taosMemoryFree(pTask->exec.qmsg);
  // TODO:free executor
  taosMemoryFree(pTask);
  return taosHashRemove(pMeta->pHash, &taskId, sizeof(int32_t));
}

static int32_t sndProcessTaskDeployReq(SSnode *pNode, SRpcMsg *pMsg) {
  SStreamMeta *pMeta = pNode->pMeta;
<<<<<<< HEAD
  char        *msg = pMsg->pCont;
  int32_t      msgLen = pMsg->contLen;
=======
  char        *msg = POINTER_SHIFT(pMsg->pCont, sizeof(SMsgHead));
  int32_t      msgLen = pMsg->contLen - sizeof(SMsgHead);
>>>>>>> 0f3fc6cf

  SStreamTask *pTask = taosMemoryCalloc(1, sizeof(SStreamTask));
  if (pTask == NULL) {
    return -1;
  }
  SDecoder decoder;
  tDecoderInit(&decoder, (uint8_t *)msg, msgLen);
  if (tDecodeSStreamTask(&decoder, pTask) < 0) {
    ASSERT(0);
  }
  tDecoderClear(&decoder);

  pTask->status = TASK_STATUS__IDLE;

  pTask->inputQueue = streamQueueOpen();
  pTask->outputQueue = streamQueueOpen();
  pTask->inputStatus = TASK_INPUT_STATUS__NORMAL;
  pTask->outputStatus = TASK_INPUT_STATUS__NORMAL;

  if (pTask->inputQueue == NULL || pTask->outputQueue == NULL) goto FAIL;

  pTask->pMsgCb = &pNode->msgCb;

  ASSERT(pTask->execType != TASK_EXEC__NONE);

<<<<<<< HEAD
  SReadHandle handle = {
      .pMsgCb = &pNode->msgCb,
  };

  /*pTask->exec.inputHandle = NULL;*/
  pTask->exec.executor = qCreateStreamExecTaskInfo(pTask->exec.qmsg, &handle);
=======
  ASSERT(pTask->dataScan == 0);
  pTask->exec.executor = qCreateStreamExecTaskInfo(pTask->exec.qmsg, NULL);
>>>>>>> 0f3fc6cf
  ASSERT(pTask->exec.executor);

  streamSetupTrigger(pTask);

  qInfo("deploy stream: stream id %ld task id %d child id %d on snode", pTask->streamId, pTask->taskId, pTask->childId);

<<<<<<< HEAD
=======
  taosHashPut(pMeta->pHash, &pTask->taskId, sizeof(int32_t), &pTask, sizeof(void *));

>>>>>>> 0f3fc6cf
  return 0;

FAIL:
  if (pTask->inputQueue) streamQueueClose(pTask->inputQueue);
  if (pTask->outputQueue) streamQueueClose(pTask->outputQueue);
<<<<<<< HEAD
=======
  if (pTask) taosMemoryFree(pTask);
>>>>>>> 0f3fc6cf
  return -1;
}

static int32_t sndProcessTaskRunReq(SSnode *pNode, SRpcMsg *pMsg) {
  SStreamMeta       *pMeta = pNode->pMeta;
  SStreamTaskRunReq *pReq = pMsg->pCont;
  int32_t            taskId = pReq->taskId;
  SStreamTask       *pTask = *(SStreamTask **)taosHashGet(pMeta->pHash, &taskId, sizeof(int32_t));
<<<<<<< HEAD
  streamTaskProcessRunReq(pTask, &pNode->msgCb);
  return 0;
}

static int32_t sndProcessTaskDispatchReq(SSnode *pNode, SRpcMsg *pMsg) {
  SStreamMeta *pMeta = pNode->pMeta;

  char   *msgStr = pMsg->pCont;
  char   *msgBody = POINTER_SHIFT(msgStr, sizeof(SMsgHead));
  int32_t msgLen = pMsg->contLen - sizeof(SMsgHead);

  SStreamDispatchReq req;
  SDecoder           decoder;
  tDecoderInit(&decoder, msgBody, msgLen);
  tDecodeStreamDispatchReq(&decoder, &req);
  int32_t      taskId = req.taskId;
  SStreamTask *pTask = *(SStreamTask **)taosHashGet(pMeta->pHash, &taskId, sizeof(int32_t));
  SRpcMsg      rsp = {
           .info = pMsg->info,
           .code = 0,
  };
  streamProcessDispatchReq(pTask, &pNode->msgCb, &req, &rsp);
  return 0;
}

static int32_t sndProcessTaskRecoverReq(SSnode *pNode, SRpcMsg *pMsg) {
  SStreamMeta *pMeta = pNode->pMeta;

  SStreamTaskRecoverReq *pReq = pMsg->pCont;
  int32_t                taskId = pReq->taskId;
  SStreamTask           *pTask = *(SStreamTask **)taosHashGet(pMeta->pHash, &taskId, sizeof(int32_t));
  streamProcessRecoverReq(pTask, &pNode->msgCb, pReq, pMsg);
  return 0;
}

static int32_t sndProcessTaskDispatchRsp(SSnode *pNode, SRpcMsg *pMsg) {
  SStreamMeta *pMeta = pNode->pMeta;

  SStreamDispatchRsp *pRsp = POINTER_SHIFT(pMsg->pCont, sizeof(SMsgHead));
  int32_t             taskId = pRsp->taskId;
  SStreamTask        *pTask = *(SStreamTask **)taosHashGet(pMeta->pHash, &taskId, sizeof(int32_t));
  streamProcessDispatchRsp(pTask, &pNode->msgCb, pRsp);
  return 0;
}

static int32_t sndProcessTaskRecoverRsp(SSnode *pNode, SRpcMsg *pMsg) {
  SStreamMeta *pMeta = pNode->pMeta;

  SStreamTaskRecoverRsp *pRsp = pMsg->pCont;
  int32_t                taskId = pRsp->taskId;
  SStreamTask           *pTask = *(SStreamTask **)taosHashGet(pMeta->pHash, &taskId, sizeof(int32_t));
  streamProcessRecoverRsp(pTask, pRsp);
  return 0;
}

=======
  streamProcessRunReq(pTask);
  return 0;
}

static int32_t sndProcessTaskDispatchReq(SSnode *pNode, SRpcMsg *pMsg) {
  SStreamMeta *pMeta = pNode->pMeta;

  char   *msgStr = pMsg->pCont;
  char   *msgBody = POINTER_SHIFT(msgStr, sizeof(SMsgHead));
  int32_t msgLen = pMsg->contLen - sizeof(SMsgHead);

  SStreamDispatchReq req;
  SDecoder           decoder;
  tDecoderInit(&decoder, msgBody, msgLen);
  tDecodeStreamDispatchReq(&decoder, &req);
  int32_t      taskId = req.taskId;
  SStreamTask *pTask = *(SStreamTask **)taosHashGet(pMeta->pHash, &taskId, sizeof(int32_t));
  SRpcMsg      rsp = {
           .info = pMsg->info,
           .code = 0,
  };
  streamProcessDispatchReq(pTask, &req, &rsp);
  return 0;
}

static int32_t sndProcessTaskRecoverReq(SSnode *pNode, SRpcMsg *pMsg) {
  SStreamMeta *pMeta = pNode->pMeta;

  SStreamTaskRecoverReq *pReq = pMsg->pCont;
  int32_t                taskId = pReq->taskId;
  SStreamTask           *pTask = *(SStreamTask **)taosHashGet(pMeta->pHash, &taskId, sizeof(int32_t));
  streamProcessRecoverReq(pTask, pReq, pMsg);
  return 0;
}

static int32_t sndProcessTaskDispatchRsp(SSnode *pNode, SRpcMsg *pMsg) {
  SStreamMeta *pMeta = pNode->pMeta;

  SStreamDispatchRsp *pRsp = POINTER_SHIFT(pMsg->pCont, sizeof(SMsgHead));
  int32_t             taskId = pRsp->taskId;
  SStreamTask        *pTask = *(SStreamTask **)taosHashGet(pMeta->pHash, &taskId, sizeof(int32_t));
  streamProcessDispatchRsp(pTask, pRsp);
  return 0;
}

static int32_t sndProcessTaskRecoverRsp(SSnode *pNode, SRpcMsg *pMsg) {
  SStreamMeta *pMeta = pNode->pMeta;

  SStreamTaskRecoverRsp *pRsp = pMsg->pCont;
  int32_t                taskId = pRsp->taskId;
  SStreamTask           *pTask = *(SStreamTask **)taosHashGet(pMeta->pHash, &taskId, sizeof(int32_t));
  streamProcessRecoverRsp(pTask, pRsp);
  return 0;
}

>>>>>>> 0f3fc6cf
static int32_t sndProcessTaskDropReq(SSnode *pNode, SRpcMsg *pMsg) {
  SStreamMeta *pMeta = pNode->pMeta;

  char                *msg = pMsg->pCont;
  int32_t              msgLen = pMsg->contLen;
  SVDropStreamTaskReq *pReq = (SVDropStreamTaskReq *)msg;
  int32_t              code = taosHashRemove(pMeta->pHash, &pReq->taskId, sizeof(int32_t));
  ASSERT(code == 0);
  if (code == 0) {
    // sendrsp
  }
  return code;
}

int32_t sndProcessUMsg(SSnode *pSnode, SRpcMsg *pMsg) {
  // stream deploy
  // stream stop/resume
  // operator exec
  switch (pMsg->msgType) {
    case TDMT_STREAM_TASK_DEPLOY:
      return sndProcessTaskDeployReq(pSnode, pMsg);
    case TDMT_VND_STREAM_TASK_DROP:
      return sndProcessTaskDropReq(pSnode, pMsg);
    default:
      ASSERT(0);
  }
  return 0;
}

int32_t sndProcessSMsg(SSnode *pSnode, SRpcMsg *pMsg) {
  switch (pMsg->msgType) {
    case TDMT_STREAM_TASK_RUN:
      return sndProcessTaskRunReq(pSnode, pMsg);
    case TDMT_STREAM_TASK_DISPATCH:
      return sndProcessTaskDispatchReq(pSnode, pMsg);
    case TDMT_STREAM_TASK_RECOVER:
      return sndProcessTaskRecoverReq(pSnode, pMsg);
    case TDMT_STREAM_TASK_DISPATCH_RSP:
      return sndProcessTaskDispatchRsp(pSnode, pMsg);
    case TDMT_STREAM_TASK_RECOVER_RSP:
      return sndProcessTaskRecoverRsp(pSnode, pMsg);
    default:
      ASSERT(0);
  }
  return 0;
}<|MERGE_RESOLUTION|>--- conflicted
+++ resolved
@@ -78,13 +78,8 @@
 
 static int32_t sndProcessTaskDeployReq(SSnode *pNode, SRpcMsg *pMsg) {
   SStreamMeta *pMeta = pNode->pMeta;
-<<<<<<< HEAD
-  char        *msg = pMsg->pCont;
-  int32_t      msgLen = pMsg->contLen;
-=======
   char        *msg = POINTER_SHIFT(pMsg->pCont, sizeof(SMsgHead));
   int32_t      msgLen = pMsg->contLen - sizeof(SMsgHead);
->>>>>>> 0f3fc6cf
 
   SStreamTask *pTask = taosMemoryCalloc(1, sizeof(SStreamTask));
   if (pTask == NULL) {
@@ -110,37 +105,22 @@
 
   ASSERT(pTask->execType != TASK_EXEC__NONE);
 
-<<<<<<< HEAD
-  SReadHandle handle = {
-      .pMsgCb = &pNode->msgCb,
-  };
-
-  /*pTask->exec.inputHandle = NULL;*/
-  pTask->exec.executor = qCreateStreamExecTaskInfo(pTask->exec.qmsg, &handle);
-=======
   ASSERT(pTask->dataScan == 0);
   pTask->exec.executor = qCreateStreamExecTaskInfo(pTask->exec.qmsg, NULL);
->>>>>>> 0f3fc6cf
   ASSERT(pTask->exec.executor);
 
   streamSetupTrigger(pTask);
 
   qInfo("deploy stream: stream id %ld task id %d child id %d on snode", pTask->streamId, pTask->taskId, pTask->childId);
 
-<<<<<<< HEAD
-=======
   taosHashPut(pMeta->pHash, &pTask->taskId, sizeof(int32_t), &pTask, sizeof(void *));
 
->>>>>>> 0f3fc6cf
   return 0;
 
 FAIL:
   if (pTask->inputQueue) streamQueueClose(pTask->inputQueue);
   if (pTask->outputQueue) streamQueueClose(pTask->outputQueue);
-<<<<<<< HEAD
-=======
   if (pTask) taosMemoryFree(pTask);
->>>>>>> 0f3fc6cf
   return -1;
 }
 
@@ -149,63 +129,6 @@
   SStreamTaskRunReq *pReq = pMsg->pCont;
   int32_t            taskId = pReq->taskId;
   SStreamTask       *pTask = *(SStreamTask **)taosHashGet(pMeta->pHash, &taskId, sizeof(int32_t));
-<<<<<<< HEAD
-  streamTaskProcessRunReq(pTask, &pNode->msgCb);
-  return 0;
-}
-
-static int32_t sndProcessTaskDispatchReq(SSnode *pNode, SRpcMsg *pMsg) {
-  SStreamMeta *pMeta = pNode->pMeta;
-
-  char   *msgStr = pMsg->pCont;
-  char   *msgBody = POINTER_SHIFT(msgStr, sizeof(SMsgHead));
-  int32_t msgLen = pMsg->contLen - sizeof(SMsgHead);
-
-  SStreamDispatchReq req;
-  SDecoder           decoder;
-  tDecoderInit(&decoder, msgBody, msgLen);
-  tDecodeStreamDispatchReq(&decoder, &req);
-  int32_t      taskId = req.taskId;
-  SStreamTask *pTask = *(SStreamTask **)taosHashGet(pMeta->pHash, &taskId, sizeof(int32_t));
-  SRpcMsg      rsp = {
-           .info = pMsg->info,
-           .code = 0,
-  };
-  streamProcessDispatchReq(pTask, &pNode->msgCb, &req, &rsp);
-  return 0;
-}
-
-static int32_t sndProcessTaskRecoverReq(SSnode *pNode, SRpcMsg *pMsg) {
-  SStreamMeta *pMeta = pNode->pMeta;
-
-  SStreamTaskRecoverReq *pReq = pMsg->pCont;
-  int32_t                taskId = pReq->taskId;
-  SStreamTask           *pTask = *(SStreamTask **)taosHashGet(pMeta->pHash, &taskId, sizeof(int32_t));
-  streamProcessRecoverReq(pTask, &pNode->msgCb, pReq, pMsg);
-  return 0;
-}
-
-static int32_t sndProcessTaskDispatchRsp(SSnode *pNode, SRpcMsg *pMsg) {
-  SStreamMeta *pMeta = pNode->pMeta;
-
-  SStreamDispatchRsp *pRsp = POINTER_SHIFT(pMsg->pCont, sizeof(SMsgHead));
-  int32_t             taskId = pRsp->taskId;
-  SStreamTask        *pTask = *(SStreamTask **)taosHashGet(pMeta->pHash, &taskId, sizeof(int32_t));
-  streamProcessDispatchRsp(pTask, &pNode->msgCb, pRsp);
-  return 0;
-}
-
-static int32_t sndProcessTaskRecoverRsp(SSnode *pNode, SRpcMsg *pMsg) {
-  SStreamMeta *pMeta = pNode->pMeta;
-
-  SStreamTaskRecoverRsp *pRsp = pMsg->pCont;
-  int32_t                taskId = pRsp->taskId;
-  SStreamTask           *pTask = *(SStreamTask **)taosHashGet(pMeta->pHash, &taskId, sizeof(int32_t));
-  streamProcessRecoverRsp(pTask, pRsp);
-  return 0;
-}
-
-=======
   streamProcessRunReq(pTask);
   return 0;
 }
@@ -261,7 +184,6 @@
   return 0;
 }
 
->>>>>>> 0f3fc6cf
 static int32_t sndProcessTaskDropReq(SSnode *pNode, SRpcMsg *pMsg) {
   SStreamMeta *pMeta = pNode->pMeta;
 
