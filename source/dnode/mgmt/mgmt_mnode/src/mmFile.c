/*
 * Copyright (c) 2019 TAOS Data, Inc. <jhtao@taosdata.com>
 *
 * This program is free software: you can use, redistribute, and/or modify
 * it under the terms of the GNU Affero General Public License, version 3
 * or later ("AGPL"), as published by the Free Software Foundation.
 *
 * This program is distributed in the hope that it will be useful, but WITHOUT
 * ANY WARRANTY; without even the implied warranty of MERCHANTABILITY or
 * FITNESS FOR A PARTICULAR PURPOSE.
 *
 * You should have received a copy of the GNU Affero General Public License
 * along with this program. If not, see <http:www.gnu.org/licenses/>.
 */

#define _DEFAULT_SOURCE
#include "mmInt.h"
#include "tjson.h"
<<<<<<< HEAD
=======

static int32_t mmDecodeOption(SJson *pJson, SMnodeOpt *pOption) {
  int32_t code = 0;

  tjsonGetInt32ValueFromDouble(pJson, "deployed", pOption->deploy, code);
  if (code < 0) return -1;
  tjsonGetInt32ValueFromDouble(pJson, "selfIndex", pOption->selfIndex, code);
  if (code < 0) return 0;

  SJson *replicas = tjsonGetObjectItem(pJson, "replicas");
  if (replicas == NULL) return 0;
  pOption->numOfReplicas = tjsonGetArraySize(replicas);

  for (int32_t i = 0; i < pOption->numOfReplicas; ++i) {
    SJson *replica = tjsonGetArrayItem(replicas, i);
    if (replica == NULL) return -1;

    SReplica *pReplica = pOption->replicas + i;
    tjsonGetInt32ValueFromDouble(replica, "id", pReplica->id, code);
    if (code < 0) return -1;
    code = tjsonGetStringValue(replica, "fqdn", pReplica->fqdn);
    if (code < 0) return -1;
    tjsonGetUInt16ValueFromDouble(replica, "port", pReplica->port, code);
    if (code < 0) return -1;
  }

  return 0;
}
>>>>>>> 27bf29cd

int32_t mmReadFile(const char *path, SMnodeOpt *pOption) {
  int32_t   code = -1;
  TdFilePtr pFile = NULL;
  char     *pData = NULL;
  SJson    *pJson = NULL;
  char      file[PATH_MAX] = {0};
  snprintf(file, sizeof(file), "%s%smnode.json", path, TD_DIRSEP);

  if (taosStatFile(file, NULL, NULL) < 0) {
    dInfo("mnode file:%s not exist", file);
    return 0;
  }

  pFile = taosOpenFile(file, TD_FILE_READ);
  if (pFile == NULL) {
    terrno = TAOS_SYSTEM_ERROR(errno);
    dError("failed to open mnode file:%s since %s", file, terrstr());
    goto _OVER;
  }

  int64_t size = 0;
  if (taosFStatFile(pFile, &size, NULL) < 0) {
    terrno = TAOS_SYSTEM_ERROR(errno);
    dError("failed to fstat mnode file:%s since %s", file, terrstr());
    goto _OVER;
  }

  pData = taosMemoryMalloc(size + 1);
  if (pData == NULL) {
    terrno = TSDB_CODE_OUT_OF_MEMORY;
    goto _OVER;
  }

  if (taosReadFile(pFile, pData, size) != size) {
    terrno = TAOS_SYSTEM_ERROR(errno);
    dError("failed to read mnode file:%s since %s", file, terrstr());
    goto _OVER;
  }

  pData[size] = '\0';

  pJson = tjsonParse(pData);
  if (pJson == NULL) {
    terrno = TSDB_CODE_INVALID_JSON_FORMAT;
    goto _OVER;
  }

  if (mmDecodeOption(pJson, pOption) < 0) {
    terrno = TSDB_CODE_INVALID_JSON_FORMAT;
    goto _OVER;
  }

  code = 0;
  dInfo("succceed to read mnode file %s", file);

_OVER:
  if (pData != NULL) taosMemoryFree(pData);
  if (pJson != NULL) cJSON_Delete(pJson);
  if (pFile != NULL) taosCloseFile(&pFile);

  if (code != 0) {
    dError("failed to read mnode file:%s since %s", file, terrstr());
  }
  return code;
}

static int32_t mmEncodeOption(SJson *pJson, const SMnodeOpt *pOption) {
  if (pOption->deploy && pOption->numOfReplicas > 0) {
    if (tjsonAddDoubleToObject(pJson, "selfIndex", pOption->selfIndex) < 0) return -1;

    SJson *replicas = tjsonCreateArray();
    if (replicas == NULL) return -1;
    if (tjsonAddItemToObject(pJson, "replicas", replicas) < 0) return -1;

    for (int32_t i = 0; i < pOption->numOfReplicas; ++i) {
      SJson *replica = tjsonCreateObject();
      if (replica == NULL) return -1;

      const SReplica *pReplica = pOption->replicas + i;
      if (tjsonAddDoubleToObject(replica, "id", pReplica->id) < 0) return -1;
      if (tjsonAddStringToObject(replica, "fqdn", pReplica->fqdn) < 0) return -1;
      if (tjsonAddDoubleToObject(replica, "port", pReplica->port) < 0) return -1;
      if (tjsonAddItemToArray(replicas, replica) < 0) return -1;
    }
  }

  if (tjsonAddDoubleToObject(pJson, "deployed", pOption->deploy) < 0) return -1;

  return 0;
}

int32_t mmWriteFile(const char *path, const SMnodeOpt *pOption) {
  int32_t   code = -1;
  char     *buffer = NULL;
  SJson    *pJson = NULL;
  TdFilePtr pFile = NULL;
  char      file[PATH_MAX] = {0};
  char      realfile[PATH_MAX] = {0};
  snprintf(file, sizeof(file), "%s%smnode.json.bak", path, TD_DIRSEP);
  snprintf(realfile, sizeof(realfile), "%s%smnode.json", path, TD_DIRSEP);

  terrno = TSDB_CODE_OUT_OF_MEMORY;
  pJson = tjsonCreateObject();
  if (pJson == NULL) goto _OVER;
  if (mmEncodeOption(pJson, pOption) != 0) goto _OVER;
  buffer = tjsonToString(pJson);
  if (buffer == NULL) goto _OVER;
  terrno = 0;

  pFile = taosOpenFile(file, TD_FILE_CREATE | TD_FILE_WRITE | TD_FILE_TRUNC);
  if (pFile == NULL) goto _OVER;

  int32_t len = strlen(buffer);
  if (taosWriteFile(pFile, buffer, len) <= 0) goto _OVER;
  if (taosFsyncFile(pFile) < 0) goto _OVER;

  taosCloseFile(&pFile);
  if (taosRenameFile(file, realfile) != 0) goto _OVER;

  code = 0;
  dInfo("succeed to write mnode file:%s, deloyed:%d", realfile, pOption->deploy);

_OVER:
  if (pJson != NULL) tjsonDelete(pJson);
  if (buffer != NULL) taosMemoryFree(buffer);
  if (pFile != NULL) taosCloseFile(&pFile);

  if (code != 0) {
    if (terrno == 0) terrno = TAOS_SYSTEM_ERROR(errno);
    dError("failed to write mnode file:%s since %s, deloyed:%d", realfile, terrstr(), pOption->deploy);
  }
  return code;
}<|MERGE_RESOLUTION|>--- conflicted
+++ resolved
@@ -16,8 +16,6 @@
 #define _DEFAULT_SOURCE
 #include "mmInt.h"
 #include "tjson.h"
-<<<<<<< HEAD
-=======
 
 static int32_t mmDecodeOption(SJson *pJson, SMnodeOpt *pOption) {
   int32_t code = 0;
@@ -46,7 +44,6 @@
 
   return 0;
 }
->>>>>>> 27bf29cd
 
 int32_t mmReadFile(const char *path, SMnodeOpt *pOption) {
   int32_t   code = -1;
