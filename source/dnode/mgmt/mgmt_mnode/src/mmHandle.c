/*
 * Copyright (c) 2019 TAOS Data, Inc. <jhtao@taosdata.com>
 *
 * This program is free software: you can use, redistribute, and/or modify
 * it under the terms of the GNU Affero General Public License, version 3
 * or later ("AGPL"), as published by the Free Software Foundation.
 *
 * This program is distributed in the hope that it will be useful, but WITHOUT
 * ANY WARRANTY; without even the implied warranty of MERCHANTABILITY or
 * FITNESS FOR A PARTICULAR PURPOSE.
 *
 * You should have received a copy of the GNU Affero General Public License
 * along with this program. If not, see <http:www.gnu.org/licenses/>.
 */

#define _DEFAULT_SOURCE
#include "mmInt.h"

void mmGetMonitorInfo(SMnodeMgmt *pMgmt, SMonMmInfo *pInfo) {
  mndGetMonitorInfo(pMgmt->pMnode, &pInfo->cluster, &pInfo->vgroup, &pInfo->stb, &pInfo->grant);
}

void mmGetMnodeLoads(SMnodeMgmt *pMgmt, SMonMloadInfo *pInfo) {
  pInfo->isMnode = 1;
  mndGetLoad(pMgmt->pMnode, &pInfo->load);
}

int32_t mmProcessCreateReq(const SMgmtInputOpt *pInput, SRpcMsg *pMsg) {
  const STraceId  *trace = &pMsg->info.traceId;
  SDCreateMnodeReq createReq = {0};
  if (tDeserializeSDCreateMnodeReq(pMsg->pCont, pMsg->contLen, &createReq) != 0) {
    terrno = TSDB_CODE_INVALID_MSG;
    return -1;
  }

<<<<<<< HEAD
  SMnodeOpt option = {.deploy = true,
                      .numOfReplicas = createReq.replica,
                      .numOfTotalReplicas = createReq.replica + createReq.learnerReplica,
                      .selfIndex = -1,
                      .lastIndex = createReq.lastIndex};
=======
  SMnodeOpt option = {.deploy = true, .numOfReplicas = createReq.replica,
                      .numOfTotalReplicas = createReq.replica + createReq.learnerReplica,
                      .selfIndex = -1, .lastIndex = createReq.lastIndex};
>>>>>>> bd96f843

  memcpy(option.replicas, createReq.replicas, sizeof(createReq.replicas));
  for (int32_t i = 0; i < createReq.replica; ++i) {
    if (createReq.replicas[i].id == pInput->pData->dnodeId) {
      option.selfIndex = i;
    }
    option.nodeRoles[i] = TAOS_SYNC_ROLE_VOTER;
  }

  memcpy(&(option.replicas[createReq.replica]), createReq.learnerReplicas, sizeof(createReq.learnerReplicas));
  for (int32_t i = 0; i < createReq.learnerReplica; ++i) {
    if (createReq.learnerReplicas[i].id == pInput->pData->dnodeId) {
      option.selfIndex = createReq.replica + i;
    }
    option.nodeRoles[createReq.replica + i] = TAOS_SYNC_ROLE_LEARNER;
  }

  if (option.selfIndex == -1) {
    terrno = TSDB_CODE_INVALID_OPTION;
    dGError("failed to create mnode since %s, selfIndex is -1", terrstr());
    return -1;
  }

  if (mmWriteFile(pInput->path, &option) != 0) {
    dGError("failed to write mnode file since %s", terrstr());
    return -1;
  }

  return 0;
}

int32_t mmProcessDropReq(const SMgmtInputOpt *pInput, SRpcMsg *pMsg) {
  const STraceId *trace = &pMsg->info.traceId;
  SDDropMnodeReq  dropReq = {0};
  if (tDeserializeSCreateDropMQSNodeReq(pMsg->pCont, pMsg->contLen, &dropReq) != 0) {
    terrno = TSDB_CODE_INVALID_MSG;
    return -1;
  }

  if (pInput->pData->dnodeId != 0 && dropReq.dnodeId != pInput->pData->dnodeId) {
    terrno = TSDB_CODE_INVALID_OPTION;
    dGError("failed to drop mnode since %s", terrstr());
    return -1;
  }

  SMnodeOpt option = {.deploy = false};
  if (mmWriteFile(pInput->path, &option) != 0) {
    dGError("failed to write mnode file since %s", terrstr());
    return -1;
  }

  return 0;
}

SArray *mmGetMsgHandles() {
  int32_t code = -1;
  SArray *pArray = taosArrayInit(128, sizeof(SMgmtHandle));
  if (pArray == NULL) goto _OVER;

  if (dmSetMgmtHandle(pArray, TDMT_DND_CREATE_MNODE_RSP, mmPutMsgToWriteQueue, 0) == NULL) goto _OVER;
  if (dmSetMgmtHandle(pArray, TDMT_DND_DROP_MNODE_RSP, mmPutMsgToWriteQueue, 0) == NULL) goto _OVER;
  if (dmSetMgmtHandle(pArray, TDMT_DND_CREATE_QNODE_RSP, mmPutMsgToWriteQueue, 0) == NULL) goto _OVER;
  if (dmSetMgmtHandle(pArray, TDMT_DND_DROP_QNODE_RSP, mmPutMsgToWriteQueue, 0) == NULL) goto _OVER;
  if (dmSetMgmtHandle(pArray, TDMT_DND_CREATE_SNODE_RSP, mmPutMsgToWriteQueue, 0) == NULL) goto _OVER;
  if (dmSetMgmtHandle(pArray, TDMT_DND_DROP_SNODE_RSP, mmPutMsgToWriteQueue, 0) == NULL) goto _OVER;
  if (dmSetMgmtHandle(pArray, TDMT_DND_CREATE_VNODE_RSP, mmPutMsgToWriteQueue, 0) == NULL) goto _OVER;
  if (dmSetMgmtHandle(pArray, TDMT_DND_DROP_VNODE_RSP, mmPutMsgToWriteQueue, 0) == NULL) goto _OVER;
  if (dmSetMgmtHandle(pArray, TDMT_DND_CONFIG_DNODE_RSP, mmPutMsgToReadQueue, 0) == NULL) goto _OVER;
  if (dmSetMgmtHandle(pArray, TDMT_DND_ALTER_MNODE_TYPE_RSP, mmPutMsgToReadQueue, 0) == NULL) goto _OVER;
  if (dmSetMgmtHandle(pArray, TDMT_DND_ALTER_VNODE_TYPE_RSP, mmPutMsgToReadQueue, 0) == NULL) goto _OVER;
  if (dmSetMgmtHandle(pArray, TDMT_DND_CHECK_VNODE_LEARNER_CATCHUP_RSP, mmPutMsgToReadQueue, 0) == NULL) goto _OVER;
  if (dmSetMgmtHandle(pArray, TDMT_SYNC_CONFIG_CHANGE_RSP, mmPutMsgToReadQueue, 0) == NULL) goto _OVER;

  if (dmSetMgmtHandle(pArray, TDMT_MND_CONNECT, mmPutMsgToReadQueue, 0) == NULL) goto _OVER;
  if (dmSetMgmtHandle(pArray, TDMT_MND_CREATE_ACCT, mmPutMsgToWriteQueue, 0) == NULL) goto _OVER;
  if (dmSetMgmtHandle(pArray, TDMT_MND_ALTER_ACCT, mmPutMsgToWriteQueue, 0) == NULL) goto _OVER;
  if (dmSetMgmtHandle(pArray, TDMT_MND_DROP_ACCT, mmPutMsgToWriteQueue, 0) == NULL) goto _OVER;
  if (dmSetMgmtHandle(pArray, TDMT_MND_CREATE_USER, mmPutMsgToWriteQueue, 0) == NULL) goto _OVER;
  if (dmSetMgmtHandle(pArray, TDMT_MND_ALTER_USER, mmPutMsgToWriteQueue, 0) == NULL) goto _OVER;
  if (dmSetMgmtHandle(pArray, TDMT_MND_DROP_USER, mmPutMsgToWriteQueue, 0) == NULL) goto _OVER;
  if (dmSetMgmtHandle(pArray, TDMT_MND_GET_USER_AUTH, mmPutMsgToReadQueue, 0) == NULL) goto _OVER;
  if (dmSetMgmtHandle(pArray, TDMT_MND_CREATE_DNODE, mmPutMsgToWriteQueue, 0) == NULL) goto _OVER;
  if (dmSetMgmtHandle(pArray, TDMT_MND_CONFIG_DNODE, mmPutMsgToReadQueue, 0) == NULL) goto _OVER;
  if (dmSetMgmtHandle(pArray, TDMT_MND_DROP_DNODE, mmPutMsgToWriteQueue, 0) == NULL) goto _OVER;
  if (dmSetMgmtHandle(pArray, TDMT_MND_CREATE_MNODE, mmPutMsgToWriteQueue, 0) == NULL) goto _OVER;
  if (dmSetMgmtHandle(pArray, TDMT_MND_ALTER_MNODE, mmPutMsgToWriteQueue, 0) == NULL) goto _OVER;
  if (dmSetMgmtHandle(pArray, TDMT_MND_ALTER_MNODE_RSP, mmPutMsgToWriteQueue, 0) == NULL) goto _OVER;
  if (dmSetMgmtHandle(pArray, TDMT_MND_DROP_MNODE, mmPutMsgToWriteQueue, 0) == NULL) goto _OVER;
  if (dmSetMgmtHandle(pArray, TDMT_MND_CREATE_QNODE, mmPutMsgToWriteQueue, 0) == NULL) goto _OVER;
  if (dmSetMgmtHandle(pArray, TDMT_MND_DROP_QNODE, mmPutMsgToWriteQueue, 0) == NULL) goto _OVER;
  if (dmSetMgmtHandle(pArray, TDMT_MND_QNODE_LIST, mmPutMsgToReadQueue, 0) == NULL) goto _OVER;
  if (dmSetMgmtHandle(pArray, TDMT_MND_DNODE_LIST, mmPutMsgToReadQueue, 0) == NULL) goto _OVER;
  if (dmSetMgmtHandle(pArray, TDMT_MND_CREATE_SNODE, mmPutMsgToWriteQueue, 0) == NULL) goto _OVER;
  if (dmSetMgmtHandle(pArray, TDMT_MND_DROP_SNODE, mmPutMsgToWriteQueue, 0) == NULL) goto _OVER;
  if (dmSetMgmtHandle(pArray, TDMT_MND_CREATE_DB, mmPutMsgToWriteQueue, 0) == NULL) goto _OVER;
  if (dmSetMgmtHandle(pArray, TDMT_MND_DROP_DB, mmPutMsgToWriteQueue, 0) == NULL) goto _OVER;
  if (dmSetMgmtHandle(pArray, TDMT_MND_USE_DB, mmPutMsgToReadQueue, 0) == NULL) goto _OVER;
  if (dmSetMgmtHandle(pArray, TDMT_MND_ALTER_DB, mmPutMsgToWriteQueue, 0) == NULL) goto _OVER;
  if (dmSetMgmtHandle(pArray, TDMT_MND_COMPACT_DB, mmPutMsgToWriteQueue, 0) == NULL) goto _OVER;
  if (dmSetMgmtHandle(pArray, TDMT_MND_TRIM_DB, mmPutMsgToWriteQueue, 0) == NULL) goto _OVER;
  if (dmSetMgmtHandle(pArray, TDMT_MND_GET_DB_CFG, mmPutMsgToReadQueue, 0) == NULL) goto _OVER;
  if (dmSetMgmtHandle(pArray, TDMT_MND_VGROUP_LIST, mmPutMsgToReadQueue, 0) == NULL) goto _OVER;
  if (dmSetMgmtHandle(pArray, TDMT_MND_REDISTRIBUTE_VGROUP, mmPutMsgToWriteQueue, 0) == NULL) goto _OVER;
  if (dmSetMgmtHandle(pArray, TDMT_MND_MERGE_VGROUP, mmPutMsgToWriteQueue, 0) == NULL) goto _OVER;
  if (dmSetMgmtHandle(pArray, TDMT_MND_SPLIT_VGROUP, mmPutMsgToWriteQueue, 0) == NULL) goto _OVER;
  if (dmSetMgmtHandle(pArray, TDMT_MND_BALANCE_VGROUP, mmPutMsgToWriteQueue, 0) == NULL) goto _OVER;
  if (dmSetMgmtHandle(pArray, TDMT_MND_BALANCE_VGROUP_LEADER, mmPutMsgToWriteQueue, 0) == NULL) goto _OVER;
  if (dmSetMgmtHandle(pArray, TDMT_MND_CREATE_FUNC, mmPutMsgToWriteQueue, 0) == NULL) goto _OVER;
  if (dmSetMgmtHandle(pArray, TDMT_MND_RETRIEVE_FUNC, mmPutMsgToReadQueue, 0) == NULL) goto _OVER;
  if (dmSetMgmtHandle(pArray, TDMT_MND_DROP_FUNC, mmPutMsgToWriteQueue, 0) == NULL) goto _OVER;
  if (dmSetMgmtHandle(pArray, TDMT_MND_CREATE_STB, mmPutMsgToWriteQueue, 0) == NULL) goto _OVER;
  if (dmSetMgmtHandle(pArray, TDMT_MND_ALTER_STB, mmPutMsgToWriteQueue, 0) == NULL) goto _OVER;
  if (dmSetMgmtHandle(pArray, TDMT_MND_DROP_STB, mmPutMsgToWriteQueue, 0) == NULL) goto _OVER;
  if (dmSetMgmtHandle(pArray, TDMT_MND_TABLE_META, mmPutMsgToReadQueue, 0) == NULL) goto _OVER;
  if (dmSetMgmtHandle(pArray, TDMT_MND_BATCH_META, mmPutMsgToReadQueue, 0) == NULL) goto _OVER;
  if (dmSetMgmtHandle(pArray, TDMT_MND_TABLE_CFG, mmPutMsgToReadQueue, 0) == NULL) goto _OVER;
  if (dmSetMgmtHandle(pArray, TDMT_MND_CREATE_SMA, mmPutMsgToWriteQueue, 0) == NULL) goto _OVER;
  if (dmSetMgmtHandle(pArray, TDMT_MND_DROP_SMA, mmPutMsgToWriteQueue, 0) == NULL) goto _OVER;
  if (dmSetMgmtHandle(pArray, TDMT_MND_CREATE_STREAM, mmPutMsgToWriteQueue, 0) == NULL) goto _OVER;
  if (dmSetMgmtHandle(pArray, TDMT_MND_DROP_STREAM, mmPutMsgToWriteQueue, 0) == NULL) goto _OVER;
  if (dmSetMgmtHandle(pArray, TDMT_MND_PAUSE_STREAM, mmPutMsgToWriteQueue, 0) == NULL) goto _OVER;
  if (dmSetMgmtHandle(pArray, TDMT_MND_RESUME_STREAM, mmPutMsgToWriteQueue, 0) == NULL) goto _OVER;

  if (dmSetMgmtHandle(pArray, TDMT_MND_GET_INDEX, mmPutMsgToReadQueue, 0) == NULL) goto _OVER;
  if (dmSetMgmtHandle(pArray, TDMT_MND_GET_TABLE_INDEX, mmPutMsgToReadQueue, 0) == NULL) goto _OVER;
  if (dmSetMgmtHandle(pArray, TDMT_MND_TMQ_CREATE_TOPIC, mmPutMsgToWriteQueue, 0) == NULL) goto _OVER;
  if (dmSetMgmtHandle(pArray, TDMT_MND_TMQ_DROP_TOPIC, mmPutMsgToWriteQueue, 0) == NULL) goto _OVER;
  if (dmSetMgmtHandle(pArray, TDMT_MND_TMQ_SUBSCRIBE, mmPutMsgToWriteQueue, 0) == NULL) goto _OVER;
  if (dmSetMgmtHandle(pArray, TDMT_MND_TMQ_ASK_EP, mmPutMsgToReadQueue, 0) == NULL) goto _OVER;
  if (dmSetMgmtHandle(pArray, TDMT_MND_TMQ_HB, mmPutMsgToWriteQueue, 0) == NULL) goto _OVER;
  if (dmSetMgmtHandle(pArray, TDMT_MND_TMQ_DROP_CGROUP, mmPutMsgToWriteQueue, 0) == NULL) goto _OVER;
  if (dmSetMgmtHandle(pArray, TDMT_MND_TMQ_DROP_CGROUP_RSP, mmPutMsgToWriteQueue, 0) == NULL) goto _OVER;
  if (dmSetMgmtHandle(pArray, TDMT_MND_KILL_TRANS, mmPutMsgToWriteQueue, 0) == NULL) goto _OVER;
  if (dmSetMgmtHandle(pArray, TDMT_MND_KILL_QUERY, mmPutMsgToWriteQueue, 0) == NULL) goto _OVER;
  if (dmSetMgmtHandle(pArray, TDMT_MND_KILL_CONN, mmPutMsgToWriteQueue, 0) == NULL) goto _OVER;
  if (dmSetMgmtHandle(pArray, TDMT_MND_HEARTBEAT, mmPutMsgToReadQueue, 0) == NULL) goto _OVER;
  if (dmSetMgmtHandle(pArray, TDMT_MND_STATUS, mmPutMsgToReadQueue, 0) == NULL) goto _OVER;
  if (dmSetMgmtHandle(pArray, TDMT_MND_SYSTABLE_RETRIEVE, mmPutMsgToReadQueue, 0) == NULL) goto _OVER;
  if (dmSetMgmtHandle(pArray, TDMT_MND_AUTH, mmPutMsgToReadQueue, 0) == NULL) goto _OVER;
  if (dmSetMgmtHandle(pArray, TDMT_MND_SHOW_VARIABLES, mmPutMsgToReadQueue, 0) == NULL) goto _OVER;
  if (dmSetMgmtHandle(pArray, TDMT_MND_SERVER_VERSION, mmPutMsgToReadQueue, 0) == NULL) goto _OVER;
  if (dmSetMgmtHandle(pArray, TDMT_MND_CREATE_INDEX, mmPutMsgToWriteQueue, 0) == NULL) goto _OVER;
  if (dmSetMgmtHandle(pArray, TDMT_MND_DROP_INDEX, mmPutMsgToWriteQueue, 0) == NULL) goto _OVER;
  if (dmSetMgmtHandle(pArray, TDMT_MND_RESTORE_DNODE, mmPutMsgToWriteQueue, 0) == NULL) goto _OVER;

  if (dmSetMgmtHandle(pArray, TDMT_SCH_QUERY, mmPutMsgToQueryQueue, 1) == NULL) goto _OVER;
  if (dmSetMgmtHandle(pArray, TDMT_SCH_MERGE_QUERY, mmPutMsgToQueryQueue, 1) == NULL) goto _OVER;
  if (dmSetMgmtHandle(pArray, TDMT_SCH_QUERY_CONTINUE, mmPutMsgToQueryQueue, 1) == NULL) goto _OVER;
  if (dmSetMgmtHandle(pArray, TDMT_SCH_QUERY_HEARTBEAT, mmPutMsgToFetchQueue, 1) == NULL) goto _OVER;
  if (dmSetMgmtHandle(pArray, TDMT_SCH_FETCH, mmPutMsgToFetchQueue, 1) == NULL) goto _OVER;
  if (dmSetMgmtHandle(pArray, TDMT_SCH_MERGE_FETCH, mmPutMsgToFetchQueue, 1) == NULL) goto _OVER;
  if (dmSetMgmtHandle(pArray, TDMT_VND_CREATE_STB_RSP, mmPutMsgToWriteQueue, 0) == NULL) goto _OVER;
  if (dmSetMgmtHandle(pArray, TDMT_VND_ALTER_STB_RSP, mmPutMsgToWriteQueue, 0) == NULL) goto _OVER;
  if (dmSetMgmtHandle(pArray, TDMT_VND_DROP_STB_RSP, mmPutMsgToWriteQueue, 0) == NULL) goto _OVER;
  if (dmSetMgmtHandle(pArray, TDMT_VND_DROP_TTL_TABLE_RSP, mmPutMsgToWriteQueue, 0) == NULL) goto _OVER;
  if (dmSetMgmtHandle(pArray, TDMT_VND_TRIM_RSP, mmPutMsgToWriteQueue, 0) == NULL) goto _OVER;
  if (dmSetMgmtHandle(pArray, TDMT_VND_CREATE_SMA_RSP, mmPutMsgToWriteQueue, 0) == NULL) goto _OVER;
  if (dmSetMgmtHandle(pArray, TDMT_VND_DROP_SMA_RSP, mmPutMsgToWriteQueue, 0) == NULL) goto _OVER;
  if (dmSetMgmtHandle(pArray, TDMT_VND_TMQ_SUBSCRIBE_RSP, mmPutMsgToWriteQueue, 0) == NULL) goto _OVER;
  if (dmSetMgmtHandle(pArray, TDMT_VND_TMQ_DELETE_SUB_RSP, mmPutMsgToWriteQueue, 0) == NULL) goto _OVER;
  if (dmSetMgmtHandle(pArray, TDMT_VND_TMQ_ADD_CHECKINFO_RSP, mmPutMsgToWriteQueue, 0) == NULL) goto _OVER;
  if (dmSetMgmtHandle(pArray, TDMT_VND_TMQ_DEL_CHECKINFO_RSP, mmPutMsgToWriteQueue, 0) == NULL) goto _OVER;
  if (dmSetMgmtHandle(pArray, TDMT_SCH_DROP_TASK, mmPutMsgToFetchQueue, 1) == NULL) goto _OVER;
  if (dmSetMgmtHandle(pArray, TDMT_STREAM_TASK_DEPLOY_RSP, mmPutMsgToWriteQueue, 0) == NULL) goto _OVER;
  if (dmSetMgmtHandle(pArray, TDMT_STREAM_TASK_DROP_RSP, mmPutMsgToWriteQueue, 0) == NULL) goto _OVER;
  if (dmSetMgmtHandle(pArray, TDMT_STREAM_TASK_PAUSE_RSP, mmPutMsgToWriteQueue, 0) == NULL) goto _OVER;
  if (dmSetMgmtHandle(pArray, TDMT_STREAM_TASK_RESUME_RSP, mmPutMsgToWriteQueue, 0) == NULL) goto _OVER;
  if (dmSetMgmtHandle(pArray, TDMT_STREAM_TASK_STOP_RSP, mmPutMsgToWriteQueue, 0) == NULL) goto _OVER;
  if (dmSetMgmtHandle(pArray, TDMT_VND_STREAM_CHECK_POINT_SOURCE_RSP, mmPutMsgToWriteQueue, 0) == NULL) goto _OVER;
  if (dmSetMgmtHandle(pArray, TDMT_VND_STREAM_TASK_UPDATE_RSP, mmPutMsgToWriteQueue, 0) == NULL) goto _OVER;
  if (dmSetMgmtHandle(pArray, TDMT_MND_STREAM_HEARTBEAT, mmPutMsgToReadQueue, 0) == NULL) goto _OVER;

  if (dmSetMgmtHandle(pArray, TDMT_VND_ALTER_CONFIG_RSP, mmPutMsgToWriteQueue, 0) == NULL) goto _OVER;
  if (dmSetMgmtHandle(pArray, TDMT_VND_ALTER_REPLICA_RSP, mmPutMsgToWriteQueue, 0) == NULL) goto _OVER;
  if (dmSetMgmtHandle(pArray, TDMT_VND_ALTER_CONFIRM_RSP, mmPutMsgToWriteQueue, 0) == NULL) goto _OVER;
  if (dmSetMgmtHandle(pArray, TDMT_VND_ALTER_HASHRANGE_RSP, mmPutMsgToWriteQueue, 0) == NULL) goto _OVER;
  if (dmSetMgmtHandle(pArray, TDMT_VND_COMPACT_RSP, mmPutMsgToWriteQueue, 0) == NULL) goto _OVER;
  if (dmSetMgmtHandle(pArray, TDMT_VND_CREATE_INDEX_RSP, mmPutMsgToWriteQueue, 0) == NULL) goto _OVER;
  if (dmSetMgmtHandle(pArray, TDMT_VND_DROP_INDEX_RSP, mmPutMsgToWriteQueue, 0) == NULL) goto _OVER;
  if (dmSetMgmtHandle(pArray, TDMT_VND_DISABLE_WRITE_RSP, mmPutMsgToWriteQueue, 0) == NULL) goto _OVER;

  if (dmSetMgmtHandle(pArray, TDMT_SYNC_TIMEOUT_ELECTION, mmPutMsgToSyncQueue, 1) == NULL) goto _OVER;
  if (dmSetMgmtHandle(pArray, TDMT_SYNC_CLIENT_REQUEST, mmPutMsgToSyncQueue, 1) == NULL) goto _OVER;
  if (dmSetMgmtHandle(pArray, TDMT_SYNC_CLIENT_REQUEST_BATCH, mmPutMsgToSyncQueue, 1) == NULL) goto _OVER;
  if (dmSetMgmtHandle(pArray, TDMT_SYNC_CLIENT_REQUEST_REPLY, mmPutMsgToSyncQueue, 1) == NULL) goto _OVER;
  if (dmSetMgmtHandle(pArray, TDMT_SYNC_REQUEST_VOTE, mmPutMsgToSyncQueue, 1) == NULL) goto _OVER;
  if (dmSetMgmtHandle(pArray, TDMT_SYNC_REQUEST_VOTE_REPLY, mmPutMsgToSyncQueue, 1) == NULL) goto _OVER;
  if (dmSetMgmtHandle(pArray, TDMT_SYNC_APPEND_ENTRIES, mmPutMsgToSyncQueue, 1) == NULL) goto _OVER;
  if (dmSetMgmtHandle(pArray, TDMT_SYNC_APPEND_ENTRIES_BATCH, mmPutMsgToSyncQueue, 1) == NULL) goto _OVER;
  if (dmSetMgmtHandle(pArray, TDMT_SYNC_APPEND_ENTRIES_REPLY, mmPutMsgToSyncQueue, 1) == NULL) goto _OVER;
  if (dmSetMgmtHandle(pArray, TDMT_SYNC_SNAPSHOT_SEND, mmPutMsgToSyncQueue, 1) == NULL) goto _OVER;
  if (dmSetMgmtHandle(pArray, TDMT_SYNC_PRE_SNAPSHOT, mmPutMsgToSyncQueue, 1) == NULL) goto _OVER;

  if (dmSetMgmtHandle(pArray, TDMT_SYNC_FORCE_FOLLOWER_RSP, mmPutMsgToWriteQueue, 0) == NULL) goto _OVER;

  if (dmSetMgmtHandle(pArray, TDMT_SYNC_TIMEOUT, mmPutMsgToSyncRdQueue, 1) == NULL) goto _OVER;
  if (dmSetMgmtHandle(pArray, TDMT_SYNC_HEARTBEAT, mmPutMsgToSyncRdQueue, 1) == NULL) goto _OVER;
  if (dmSetMgmtHandle(pArray, TDMT_SYNC_HEARTBEAT_REPLY, mmPutMsgToSyncRdQueue, 1) == NULL) goto _OVER;
  if (dmSetMgmtHandle(pArray, TDMT_SYNC_SNAPSHOT_RSP, mmPutMsgToSyncRdQueue, 1) == NULL) goto _OVER;
  if (dmSetMgmtHandle(pArray, TDMT_SYNC_PRE_SNAPSHOT_REPLY, mmPutMsgToSyncRdQueue, 1) == NULL) goto _OVER;

  code = 0;

_OVER:
  if (code != 0) {
    taosArrayDestroy(pArray);
    return NULL;
  } else {
    return pArray;
  }
}<|MERGE_RESOLUTION|>--- conflicted
+++ resolved
@@ -33,17 +33,11 @@
     return -1;
   }
 
-<<<<<<< HEAD
   SMnodeOpt option = {.deploy = true,
                       .numOfReplicas = createReq.replica,
                       .numOfTotalReplicas = createReq.replica + createReq.learnerReplica,
                       .selfIndex = -1,
                       .lastIndex = createReq.lastIndex};
-=======
-  SMnodeOpt option = {.deploy = true, .numOfReplicas = createReq.replica,
-                      .numOfTotalReplicas = createReq.replica + createReq.learnerReplica,
-                      .selfIndex = -1, .lastIndex = createReq.lastIndex};
->>>>>>> bd96f843
 
   memcpy(option.replicas, createReq.replicas, sizeof(createReq.replicas));
   for (int32_t i = 0; i < createReq.replica; ++i) {
