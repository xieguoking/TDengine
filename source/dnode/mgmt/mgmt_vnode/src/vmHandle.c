/*
 * Copyright (c) 2019 TAOS Data, Inc. <jhtao@taosdata.com>
 *
 * This program is free software: you can use, redistribute, and/or modify
 * it under the terms of the GNU Affero General Public License, version 3
 * or later ("AGPL"), as published by the Free Software Foundation.
 *
 * This program is distributed in the hope that it will be useful, but WITHOUT
 * ANY WARRANTY; without even the implied warranty of MERCHANTABILITY or
 * FITNESS FOR A PARTICULAR PURPOSE.
 *
 * You should have received a copy of the GNU Affero General Public License
 * along with this program. If not, see <http:www.gnu.org/licenses/>.
 */

#define _DEFAULT_SOURCE
#include "vmInt.h"

void vmGetVnodeLoads(SVnodeMgmt *pMgmt, SMonVloadInfo *pInfo, bool isReset) {
  pInfo->pVloads = taosArrayInit(pMgmt->state.totalVnodes, sizeof(SVnodeLoad));
  if (pInfo->pVloads == NULL) return;

  tfsUpdateSize(pMgmt->pTfs);

  taosThreadRwlockRdlock(&pMgmt->lock);

  void *pIter = taosHashIterate(pMgmt->hash, NULL);
  while (pIter) {
    SVnodeObj **ppVnode = pIter;
    if (ppVnode == NULL || *ppVnode == NULL) continue;

    SVnodeObj *pVnode = *ppVnode;
    SVnodeLoad vload = {0};
    vnodeGetLoad(pVnode->pImpl, &vload);
    if (isReset) vnodeResetLoad(pVnode->pImpl, &vload);
    taosArrayPush(pInfo->pVloads, &vload);
    pIter = taosHashIterate(pMgmt->hash, pIter);
  }

  taosThreadRwlockUnlock(&pMgmt->lock);
}

void vmGetMonitorInfo(SVnodeMgmt *pMgmt, SMonVmInfo *pInfo) {
  SMonVloadInfo vloads = {0};
  vmGetVnodeLoads(pMgmt, &vloads, true);

  SArray *pVloads = vloads.pVloads;
  if (pVloads == NULL) return;

  int32_t totalVnodes = 0;
  int32_t masterNum = 0;
  int64_t numOfSelectReqs = 0;
  int64_t numOfInsertReqs = 0;
  int64_t numOfInsertSuccessReqs = 0;
  int64_t numOfBatchInsertReqs = 0;
  int64_t numOfBatchInsertSuccessReqs = 0;

  for (int32_t i = 0; i < taosArrayGetSize(pVloads); ++i) {
    SVnodeLoad *pLoad = taosArrayGet(pVloads, i);
    numOfSelectReqs += pLoad->numOfSelectReqs;
    numOfInsertReqs += pLoad->numOfInsertReqs;
    numOfInsertSuccessReqs += pLoad->numOfInsertSuccessReqs;
    numOfBatchInsertReqs += pLoad->numOfBatchInsertReqs;
    numOfBatchInsertSuccessReqs += pLoad->numOfBatchInsertSuccessReqs;
    if (pLoad->syncState == TAOS_SYNC_STATE_LEADER) masterNum++;
    totalVnodes++;
  }

  pInfo->vstat.totalVnodes = totalVnodes;
  pInfo->vstat.masterNum = masterNum;
  pInfo->vstat.numOfSelectReqs = numOfSelectReqs;
  pInfo->vstat.numOfInsertReqs = numOfInsertReqs;                          // delta
  pInfo->vstat.numOfInsertSuccessReqs = numOfInsertSuccessReqs;            // delta
  pInfo->vstat.numOfBatchInsertReqs = numOfBatchInsertReqs;                // delta
  pInfo->vstat.numOfBatchInsertSuccessReqs = numOfBatchInsertSuccessReqs;  // delta
  pMgmt->state.totalVnodes = totalVnodes;
  pMgmt->state.masterNum = masterNum;
  pMgmt->state.numOfSelectReqs = numOfSelectReqs;
  pMgmt->state.numOfInsertReqs = numOfInsertReqs;
  pMgmt->state.numOfInsertSuccessReqs = numOfInsertSuccessReqs;
  pMgmt->state.numOfBatchInsertReqs = numOfBatchInsertReqs;
  pMgmt->state.numOfBatchInsertSuccessReqs = numOfBatchInsertSuccessReqs;

  tfsGetMonitorInfo(pMgmt->pTfs, &pInfo->tfs);
  taosArrayDestroy(pVloads);
}

static void vmGenerateVnodeCfg(SCreateVnodeReq *pCreate, SVnodeCfg *pCfg) {
  memcpy(pCfg, &vnodeCfgDefault, sizeof(SVnodeCfg));

  pCfg->vgId = pCreate->vgId;
  tstrncpy(pCfg->dbname, pCreate->db, sizeof(pCfg->dbname));
  pCfg->dbId = pCreate->dbUid;
  pCfg->szPage = pCreate->pageSize * 1024;
  pCfg->szCache = pCreate->pages;
  pCfg->cacheLast = pCreate->cacheLast;
  pCfg->cacheLastSize = pCreate->cacheLastSize;
  pCfg->szBuf = (uint64_t)pCreate->buffer * 1024 * 1024;
  pCfg->isWeak = true;
  pCfg->isTsma = pCreate->isTsma;
  pCfg->tsdbCfg.compression = pCreate->compression;
  pCfg->tsdbCfg.precision = pCreate->precision;
  pCfg->tsdbCfg.days = pCreate->daysPerFile;
  pCfg->tsdbCfg.keep0 = pCreate->daysToKeep0;
  pCfg->tsdbCfg.keep1 = pCreate->daysToKeep1;
  pCfg->tsdbCfg.keep2 = pCreate->daysToKeep2;
  pCfg->tsdbCfg.minRows = pCreate->minRows;
  pCfg->tsdbCfg.maxRows = pCreate->maxRows;
  for (size_t i = 0; i < taosArrayGetSize(pCreate->pRetensions); ++i) {
    SRetention *pRetention = &pCfg->tsdbCfg.retentions[i];
    memcpy(pRetention, taosArrayGet(pCreate->pRetensions, i), sizeof(SRetention));
    if (i == 0) {
      if ((pRetention->freq > 0 && pRetention->keep > 0)) pCfg->isRsma = 1;
    }
  }

  pCfg->walCfg.vgId = pCreate->vgId;
  pCfg->walCfg.fsyncPeriod = pCreate->walFsyncPeriod;
  pCfg->walCfg.retentionPeriod = pCreate->walRetentionPeriod;
  pCfg->walCfg.rollPeriod = pCreate->walRollPeriod;
  pCfg->walCfg.retentionSize = pCreate->walRetentionSize;
  pCfg->walCfg.segSize = pCreate->walSegmentSize;
  pCfg->walCfg.level = pCreate->walLevel;

  pCfg->sttTrigger = pCreate->sstTrigger;
  pCfg->hashBegin = pCreate->hashBegin;
  pCfg->hashEnd = pCreate->hashEnd;
  pCfg->hashMethod = pCreate->hashMethod;
  pCfg->hashPrefix = pCreate->hashPrefix;
  pCfg->hashSuffix = pCreate->hashSuffix;
  pCfg->tsdbPageSize = pCreate->tsdbPageSize * 1024;

  pCfg->standby = 0;
  pCfg->syncCfg.replicaNum = 0;
  pCfg->syncCfg.totalReplicaNum = 0;

  memset(&pCfg->syncCfg.nodeInfo, 0, sizeof(pCfg->syncCfg.nodeInfo));
  for (int32_t i = 0; i < pCreate->replica; ++i) {
    SNodeInfo *pNode = &pCfg->syncCfg.nodeInfo[i];
    pNode->nodeId = pCreate->replicas[pCfg->syncCfg.replicaNum].id;
    pNode->nodePort = pCreate->replicas[pCfg->syncCfg.replicaNum].port;
    pNode->nodeRole = TAOS_SYNC_ROLE_VOTER;
    tstrncpy(pNode->nodeFqdn, pCreate->replicas[pCfg->syncCfg.replicaNum].fqdn, TSDB_FQDN_LEN);
    tmsgUpdateDnodeInfo(&pNode->nodeId, &pNode->clusterId, pNode->nodeFqdn, &pNode->nodePort);
    pCfg->syncCfg.replicaNum++;
  }
  if(pCreate->selfIndex != -1){
    pCfg->syncCfg.myIndex = pCreate->selfIndex;
  }
  for (int32_t i = pCfg->syncCfg.replicaNum; i < pCreate->replica + pCreate->learnerReplica; ++i) {
    SNodeInfo *pNode = &pCfg->syncCfg.nodeInfo[i];
    pNode->nodeId = pCreate->learnerReplicas[pCfg->syncCfg.totalReplicaNum].id;
    pNode->nodePort = pCreate->learnerReplicas[pCfg->syncCfg.totalReplicaNum].port;
    pNode->nodeRole = TAOS_SYNC_ROLE_LEARNER;
    tstrncpy(pNode->nodeFqdn, pCreate->learnerReplicas[pCfg->syncCfg.totalReplicaNum].fqdn, TSDB_FQDN_LEN);
    tmsgUpdateDnodeInfo(&pNode->nodeId, &pNode->clusterId, pNode->nodeFqdn, &pNode->nodePort);
    pCfg->syncCfg.totalReplicaNum++;
  }
  pCfg->syncCfg.totalReplicaNum += pCfg->syncCfg.replicaNum;
  if(pCreate->learnerSelfIndex != -1){
    pCfg->syncCfg.myIndex = pCreate->replica + pCreate->learnerSelfIndex;
  }
}

static void vmGenerateWrapperCfg(SVnodeMgmt *pMgmt, SCreateVnodeReq *pCreate, SWrapperCfg *pCfg) {
  pCfg->vgId = pCreate->vgId;
  pCfg->vgVersion = pCreate->vgVersion;
  pCfg->dropped = 0;
  snprintf(pCfg->path, sizeof(pCfg->path), "%s%svnode%d", pMgmt->path, TD_DIRSEP, pCreate->vgId);
}

static int32_t vmTsmaAdjustDays(SVnodeCfg *pCfg, SCreateVnodeReq *pReq) {
  if (pReq->isTsma) {
    SMsgHead *smaMsg = pReq->pTsma;
    uint32_t  contLen = (uint32_t)(htonl(smaMsg->contLen) - sizeof(SMsgHead));
    return smaGetTSmaDays(pCfg, POINTER_SHIFT(smaMsg, sizeof(SMsgHead)), contLen, &pCfg->tsdbCfg.days);
  }
  return 0;
}

#if 0
static int32_t vmTsmaProcessCreate(SVnode *pVnode, SCreateVnodeReq *pReq) {
  if (pReq->isTsma) {
    SMsgHead *smaMsg = pReq->pTsma;
    uint32_t  contLen = (uint32_t)(htonl(smaMsg->contLen) - sizeof(SMsgHead));
    return vnodeProcessCreateTSma(pVnode, POINTER_SHIFT(smaMsg, sizeof(SMsgHead)), contLen);
  }
  return 0;
}
#endif

int32_t vmProcessCreateVnodeReq(SVnodeMgmt *pMgmt, SRpcMsg *pMsg) {
  SCreateVnodeReq req = {0};
  SVnodeCfg       vnodeCfg = {0};
  SWrapperCfg     wrapperCfg = {0};
  int32_t         code = -1;
  char            path[TSDB_FILENAME_LEN] = {0};

  if (tDeserializeSCreateVnodeReq(pMsg->pCont, pMsg->contLen, &req) != 0) {
    terrno = TSDB_CODE_INVALID_MSG;
    return -1;
  }

  if(req.learnerReplica == 0)
  {
    req.learnerSelfIndex = -1;
  }

  dInfo("vgId:%d, vnode management handle msgType:%s, start to create vnode, page:%d pageSize:%d buffer:%d szPage:%d szBuf:%" PRIu64
        ", cacheLast:%d cacheLastSize:%d sstTrigger:%d tsdbPageSize:%d %d dbname:%s dbId:%" PRId64
        ", days:%d keep0:%d keep1:%d keep2:%d tsma:%d precision:%d compression:%d minRows:%d maxRows:%d"
        ", wal fsync:%d level:%d retentionPeriod:%d retentionSize:%" PRId64 " rollPeriod:%d segSize:%" PRId64
        ", hash method:%d begin:%u end:%u prefix:%d surfix:%d replica:%d selfIndex:%d "
        "learnerReplica:%d learnerSelfIndex:%d strict:%d",
        req.vgId, TMSG_INFO(pMsg->msgType), req.pages, req.pageSize, req.buffer, req.pageSize * 1024,
        (uint64_t)req.buffer * 1024 * 1024,
        req.cacheLast, req.cacheLastSize, req.sstTrigger, req.tsdbPageSize, req.tsdbPageSize * 1024, req.db, req.dbUid,
        req.daysPerFile, req.daysToKeep0, req.daysToKeep1, req.daysToKeep2, req.isTsma, req.precision, req.compression,
        req.minRows, req.maxRows, req.walFsyncPeriod, req.walLevel, req.walRetentionPeriod, req.walRetentionSize,
        req.walRollPeriod, req.walSegmentSize, req.hashMethod, req.hashBegin, req.hashEnd, req.hashPrefix,
        req.hashSuffix, req.replica, req.selfIndex, req.learnerReplica, req.learnerSelfIndex, req.strict);
  for (int32_t i = 0; i < req.replica; ++i) {
    dInfo("vgId:%d, replica:%d ep:%s:%u dnode:%d", req.vgId, i, req.replicas[i].fqdn, req.replicas[i].port,
          req.replicas[i].id);
  }
  for (int32_t i = 0; i < req.learnerReplica; ++i) {
    dInfo("vgId:%d, learnerReplica:%d ep:%s:%u dnode:%d", req.vgId, i, req.learnerReplicas[i].fqdn,
                                                  req.learnerReplicas[i].port, req.replicas[i].id);
  }

  SReplica *pReplica = NULL;
  if(req.selfIndex != -1){
    pReplica = &req.replicas[req.selfIndex];
  }
  else{
    pReplica = &req.learnerReplicas[req.learnerSelfIndex];
  }
  if (pReplica->id != pMgmt->pData->dnodeId || pReplica->port != tsServerPort ||
      strcmp(pReplica->fqdn, tsLocalFqdn) != 0) {
    terrno = TSDB_CODE_INVALID_MSG;
    dError("vgId:%d, dnodeId:%d ep:%s:%u not matched with local dnode", req.vgId, pReplica->id, pReplica->fqdn,
           pReplica->port);
    return -1;
  }

  vmGenerateVnodeCfg(&req, &vnodeCfg);

  if (vmTsmaAdjustDays(&vnodeCfg, &req) < 0) {
    dError("vgId:%d, failed to adjust tsma days since %s", req.vgId, terrstr());
    code = terrno;
    goto _OVER;
  }

  vmGenerateWrapperCfg(pMgmt, &req, &wrapperCfg);

  SVnodeObj *pVnode = vmAcquireVnode(pMgmt, req.vgId);
  if (pVnode != NULL) {
    dError("vgId:%d, already exist", req.vgId);
    tFreeSCreateVnodeReq(&req);
    vmReleaseVnode(pMgmt, pVnode);
    terrno = TSDB_CODE_VND_ALREADY_EXIST;
    code = terrno;
    return 0;
  }

  wrapperCfg.diskPrimary = vmAllocPrimaryDisk(pMgmt, vnodeCfg.vgId);
  int32_t diskPrimary = wrapperCfg.diskPrimary;

  snprintf(path, TSDB_FILENAME_LEN, "vnode%svnode%d", TD_DIRSEP, vnodeCfg.vgId);

<<<<<<< HEAD
  if (pMgmt->pTfs) {
    if (tfsDirExistAt(pMgmt->pTfs, path, (SDiskID){0})) {
      terrno = TSDB_CODE_VND_DIR_ALREADY_EXIST;
      dError("vgId:%d, failed to restore vnode since %s", req.vgId, terrstr());
      return -1;
    }
  } else {
    if (taosDirExist(path)) {
      terrno = TSDB_CODE_VND_DIR_ALREADY_EXIST;
      dError("vgId:%d, failed to restore vnode since %s", req.vgId, terrstr());
      return -1;
    }
  }

if (vnodeCreate(path, &vnodeCfg, pMgmt->pTfs) < 0) {
=======
  if (vnodeCreate(path, &vnodeCfg, diskPrimary, pMgmt->pTfs) < 0) {
>>>>>>> 3c2bf197
    tFreeSCreateVnodeReq(&req);
    dError("vgId:%d, failed to create vnode since %s", req.vgId, terrstr());
    code = terrno;
    goto _OVER;
  }

  SVnode *pImpl = vnodeOpen(path, diskPrimary, pMgmt->pTfs, pMgmt->msgCb);
  if (pImpl == NULL) {
    dError("vgId:%d, failed to open vnode since %s", req.vgId, terrstr());
    code = terrno;
    goto _OVER;
  }

  code = vmOpenVnode(pMgmt, &wrapperCfg, pImpl);
  if (code != 0) {
    dError("vgId:%d, failed to open vnode since %s", req.vgId, terrstr());
    code = terrno;
    goto _OVER;
  }

#if 0
  code = vmTsmaProcessCreate(pImpl, &req);
  if (code != 0) {
    dError("vgId:%d, failed to create tsma since %s", req.vgId, terrstr());
    code = terrno;
    goto _OVER;
  }
#endif

  code = vnodeStart(pImpl);
  if (code != 0) {
    dError("vgId:%d, failed to start sync since %s", req.vgId, terrstr());
    goto _OVER;
  }

  code = vmWriteVnodeListToFile(pMgmt);
  if (code != 0) {
    code = terrno;
    goto _OVER;
  }

_OVER:
  if (code != 0) {
    vnodeClose(pImpl);
    vnodeDestroy(path, pMgmt->pTfs);
  } else {
    dInfo("vgId:%d, vnode management handle msgType:%s, end to create vnode, vnode is created",
            req.vgId, TMSG_INFO(pMsg->msgType));
  }

  tFreeSCreateVnodeReq(&req);
  terrno = code;
  return code;
}

int32_t vmProcessAlterVnodeTypeReq(SVnodeMgmt *pMgmt, SRpcMsg *pMsg) {
  SAlterVnodeTypeReq req = {0};
  if (tDeserializeSAlterVnodeReplicaReq(pMsg->pCont, pMsg->contLen, &req) != 0) {
    terrno = TSDB_CODE_INVALID_MSG;
    return -1;
  }

  if(req.learnerReplicas == 0){
    req.learnerSelfIndex = -1;
  }

  dInfo("vgId:%d, vnode management handle msgType:%s, start to process alter-node-type-request",
          req.vgId, TMSG_INFO(pMsg->msgType));

  SVnodeObj *pVnode = vmAcquireVnode(pMgmt, req.vgId);
  if (pVnode == NULL) {
    dError("vgId:%d, failed to alter vnode type since %s", req.vgId, terrstr());
    terrno = TSDB_CODE_VND_NOT_EXIST;
    return -1;
  }

  ESyncRole role = vnodeGetRole(pVnode->pImpl);
  dInfo("vgId:%d, checking node role:%d", req.vgId, role);
  if(role == TAOS_SYNC_ROLE_VOTER){
    dError("vgId:%d, failed to alter vnode type since node already is role:%d", req.vgId, role);
    terrno = TSDB_CODE_VND_ALREADY_IS_VOTER;
    vmReleaseVnode(pMgmt, pVnode);
    return -1;
  }

  dInfo("vgId:%d, checking node catch up", req.vgId);
  if(vnodeIsCatchUp(pVnode->pImpl) != 1){
    terrno = TSDB_CODE_VND_NOT_CATCH_UP;
    vmReleaseVnode(pMgmt, pVnode);
    return -1;
  }

  dInfo("node:%s, catched up leader, continue to process alter-node-type-request", pMgmt->name);

  int32_t vgId = req.vgId;
  dInfo("vgId:%d, start to alter vnode type replica:%d selfIndex:%d strict:%d", vgId, req.replica, req.selfIndex,
        req.strict);
  for (int32_t i = 0; i < req.replica; ++i) {
    SReplica *pReplica = &req.replicas[i];
    dInfo("vgId:%d, replica:%d ep:%s:%u dnode:%d", vgId, i, pReplica->fqdn, pReplica->port, pReplica->id);
  }
  for (int32_t i = 0; i < req.learnerReplica; ++i) {
    SReplica *pReplica = &req.learnerReplicas[i];
    dInfo("vgId:%d, learnerReplicas:%d ep:%s:%u dnode:%d", vgId, i, pReplica->fqdn, pReplica->port, pReplica->id);
  }

  if (req.replica <= 0 ||
      (req.selfIndex < 0 && req.learnerSelfIndex <0)||
      req.selfIndex >= req.replica || req.learnerSelfIndex >= req.learnerReplica) {
    terrno = TSDB_CODE_INVALID_MSG;
    dError("vgId:%d, failed to alter replica since invalid msg", vgId);
    vmReleaseVnode(pMgmt, pVnode);
    return -1;
  }

  SReplica *pReplica = NULL;
  if(req.selfIndex != -1){
    pReplica = &req.replicas[req.selfIndex];
  }
  else{
    pReplica = &req.learnerReplicas[req.learnerSelfIndex];
  }

  if (pReplica->id != pMgmt->pData->dnodeId || pReplica->port != tsServerPort ||
      strcmp(pReplica->fqdn, tsLocalFqdn) != 0) {
    terrno = TSDB_CODE_INVALID_MSG;
    dError("vgId:%d, dnodeId:%d ep:%s:%u not matched with local dnode", vgId, pReplica->id, pReplica->fqdn,
           pReplica->port);
    vmReleaseVnode(pMgmt, pVnode);
    return -1;
  }

  dInfo("vgId:%d, start to close vnode", vgId);
  SWrapperCfg wrapperCfg = {
      .dropped = pVnode->dropped,
      .vgId = pVnode->vgId,
      .vgVersion = pVnode->vgVersion,
<<<<<<< HEAD
=======
      .diskPrimary = pVnode->diskPrimary,
>>>>>>> 3c2bf197
  };
  tstrncpy(wrapperCfg.path, pVnode->path, sizeof(wrapperCfg.path));
  vmCloseVnode(pMgmt, pVnode, false);

<<<<<<< HEAD
=======
  int32_t diskPrimary = wrapperCfg.diskPrimary;
>>>>>>> 3c2bf197
  char path[TSDB_FILENAME_LEN] = {0};
  snprintf(path, TSDB_FILENAME_LEN, "vnode%svnode%d", TD_DIRSEP, vgId);

  dInfo("vgId:%d, start to alter vnode replica at %s", vgId, path);
<<<<<<< HEAD
  if (vnodeAlterReplica(path, &req, pMgmt->pTfs) < 0) {
=======
  if (vnodeAlterReplica(path, &req, diskPrimary, pMgmt->pTfs) < 0) {
>>>>>>> 3c2bf197
    dError("vgId:%d, failed to alter vnode at %s since %s", vgId, path, terrstr());
    return -1;
  }

  dInfo("vgId:%d, begin to open vnode", vgId);
<<<<<<< HEAD
  SVnode *pImpl = vnodeOpen(path, pMgmt->pTfs, pMgmt->msgCb);
=======
  SVnode *pImpl = vnodeOpen(path, diskPrimary, pMgmt->pTfs, pMgmt->msgCb);
>>>>>>> 3c2bf197
  if (pImpl == NULL) {
    dError("vgId:%d, failed to open vnode at %s since %s", vgId, path, terrstr());
    return -1;
  }

  if (vmOpenVnode(pMgmt, &wrapperCfg, pImpl) != 0) {
    dError("vgId:%d, failed to open vnode mgmt since %s", vgId, terrstr());
    return -1;
  }

  if (vnodeStart(pImpl) != 0) {
    dError("vgId:%d, failed to start sync since %s", vgId, terrstr());
    return -1;
  }

  dInfo("vgId:%d, vnode management handle msgType:%s, end to process alter-node-type-request, vnode config is altered",
          req.vgId, TMSG_INFO(pMsg->msgType));
  return 0;
}

int32_t vmProcessDisableVnodeWriteReq(SVnodeMgmt *pMgmt, SRpcMsg *pMsg) {
  SDisableVnodeWriteReq req = {0};
  if (tDeserializeSDisableVnodeWriteReq(pMsg->pCont, pMsg->contLen, &req) != 0) {
    terrno = TSDB_CODE_INVALID_MSG;
    return -1;
  }

  dInfo("vgId:%d, vnode write disable:%d", req.vgId, req.disable);

  SVnodeObj *pVnode = vmAcquireVnode(pMgmt, req.vgId);
  if (pVnode == NULL) {
    dError("vgId:%d, failed to disable write since %s", req.vgId, terrstr());
    terrno = TSDB_CODE_VND_NOT_EXIST;
    return -1;
  }

  pVnode->disable = req.disable;
  vmReleaseVnode(pMgmt, pVnode);
  return 0;
}

int32_t vmProcessAlterHashRangeReq(SVnodeMgmt *pMgmt, SRpcMsg *pMsg) {
  SAlterVnodeHashRangeReq req = {0};
  if (tDeserializeSAlterVnodeHashRangeReq(pMsg->pCont, pMsg->contLen, &req) != 0) {
    terrno = TSDB_CODE_INVALID_MSG;
    return -1;
  }

  int32_t srcVgId = req.srcVgId;
  int32_t dstVgId = req.dstVgId;

  SVnodeObj *pVnode = vmAcquireVnode(pMgmt, dstVgId);
  if (pVnode != NULL) {
    dError("vgId:%d, vnode already exist", dstVgId);
    vmReleaseVnode(pMgmt, pVnode);
    terrno = TSDB_CODE_VND_ALREADY_EXIST;
    return -1;
  }

  dInfo("vgId:%d, start to alter vnode hashrange:[%u, %u], dstVgId:%d", req.srcVgId, req.hashBegin, req.hashEnd,
        req.dstVgId);
  pVnode = vmAcquireVnode(pMgmt, srcVgId);
  if (pVnode == NULL) {
    dError("vgId:%d, failed to alter hashrange since %s", srcVgId, terrstr());
    terrno = TSDB_CODE_VND_NOT_EXIST;
    return -1;
  }

  SWrapperCfg wrapperCfg = {
      .dropped = pVnode->dropped,
      .vgId = dstVgId,
      .vgVersion = pVnode->vgVersion,
      .diskPrimary = pVnode->diskPrimary,
  };
  tstrncpy(wrapperCfg.path, pVnode->path, sizeof(wrapperCfg.path));

  // prepare alter
  pVnode->toVgId = dstVgId;
  if (vmWriteVnodeListToFile(pMgmt) != 0) {
    dError("vgId:%d, failed to write vnode list since %s", dstVgId, terrstr());
    return -1;
  }

  dInfo("vgId:%d, close vnode", srcVgId);
  vmCloseVnode(pMgmt, pVnode, true);

  int32_t diskPrimary = wrapperCfg.diskPrimary;
  char srcPath[TSDB_FILENAME_LEN] = {0};
  char dstPath[TSDB_FILENAME_LEN] = {0};
  snprintf(srcPath, TSDB_FILENAME_LEN, "vnode%svnode%d", TD_DIRSEP, srcVgId);
  snprintf(dstPath, TSDB_FILENAME_LEN, "vnode%svnode%d", TD_DIRSEP, dstVgId);

  dInfo("vgId:%d, alter vnode hashrange at %s", srcVgId, srcPath);
  if (vnodeAlterHashRange(srcPath, dstPath, &req, diskPrimary, pMgmt->pTfs) < 0) {
    dError("vgId:%d, failed to alter vnode hashrange since %s", srcVgId, terrstr());
    return -1;
  }

  dInfo("vgId:%d, open vnode", dstVgId);
  SVnode *pImpl = vnodeOpen(dstPath, diskPrimary, pMgmt->pTfs, pMgmt->msgCb);
  if (pImpl == NULL) {
    dError("vgId:%d, failed to open vnode at %s since %s", dstVgId, dstPath, terrstr());
    return -1;
  }

  if (vmOpenVnode(pMgmt, &wrapperCfg, pImpl) != 0) {
    dError("vgId:%d, failed to open vnode mgmt since %s", dstVgId, terrstr());
    return -1;
  }

  if (vnodeStart(pImpl) != 0) {
    dError("vgId:%d, failed to start sync since %s", dstVgId, terrstr());
    return -1;
  }

  // complete alter
  if (vmWriteVnodeListToFile(pMgmt) != 0) {
    dError("vgId:%d, failed to write vnode list since %s", dstVgId, terrstr());
    return -1;
  }

  dInfo("vgId:%d, vnode hashrange is altered", dstVgId);
  return 0;
}

int32_t vmProcessAlterVnodeReplicaReq(SVnodeMgmt *pMgmt, SRpcMsg *pMsg) {
  SAlterVnodeReplicaReq alterReq = {0};
  if (tDeserializeSAlterVnodeReplicaReq(pMsg->pCont, pMsg->contLen, &alterReq) != 0) {
    terrno = TSDB_CODE_INVALID_MSG;
    return -1;
  }

  if(alterReq.learnerReplica == 0){
    alterReq.learnerSelfIndex = -1;
  }

  int32_t vgId = alterReq.vgId;
  dInfo("vgId:%d,vnode management handle msgType:%s, start to alter vnode replica:%d selfIndex:%d leanerReplica:%d "
        "learnerSelfIndex:%d strict:%d",
                        vgId, TMSG_INFO(pMsg->msgType), alterReq.replica, alterReq.selfIndex, alterReq.learnerReplica,
                        alterReq.learnerSelfIndex, alterReq.strict);
  for (int32_t i = 0; i < alterReq.replica; ++i) {
    SReplica *pReplica = &alterReq.replicas[i];
    dInfo("vgId:%d, replica:%d ep:%s:%u dnode:%d", vgId, i, pReplica->fqdn, pReplica->port, pReplica->port);
  }
  for (int32_t i = 0; i < alterReq.learnerReplica; ++i) {
    SReplica *pReplica = &alterReq.learnerReplicas[i];
    dInfo("vgId:%d, learnerReplicas:%d ep:%s:%u dnode:%d", vgId, i, pReplica->fqdn, pReplica->port, pReplica->port);
  }

  if (alterReq.replica <= 0 ||
      (alterReq.selfIndex < 0 && alterReq.learnerSelfIndex <0)||
      alterReq.selfIndex >= alterReq.replica || alterReq.learnerSelfIndex >= alterReq.learnerReplica) {
    terrno = TSDB_CODE_INVALID_MSG;
    dError("vgId:%d, failed to alter replica since invalid msg", vgId);
    return -1;
  }

  SReplica *pReplica = NULL;
  if(alterReq.selfIndex != -1){
    pReplica = &alterReq.replicas[alterReq.selfIndex];
  }
  else{
    pReplica = &alterReq.learnerReplicas[alterReq.learnerSelfIndex];
  }

  if (pReplica->id != pMgmt->pData->dnodeId || pReplica->port != tsServerPort ||
      strcmp(pReplica->fqdn, tsLocalFqdn) != 0) {
    terrno = TSDB_CODE_INVALID_MSG;
    dError("vgId:%d, dnodeId:%d ep:%s:%u not matched with local dnode", vgId, pReplica->id, pReplica->fqdn,
           pReplica->port);
    return -1;
  }

  SVnodeObj *pVnode = vmAcquireVnode(pMgmt, vgId);
  if (pVnode == NULL) {
    dError("vgId:%d, failed to alter replica since %s", vgId, terrstr());
    terrno = TSDB_CODE_VND_NOT_EXIST;
    return -1;
  }

  dInfo("vgId:%d, start to close vnode", vgId);
  SWrapperCfg wrapperCfg = {
      .dropped = pVnode->dropped,
      .vgId = pVnode->vgId,
      .vgVersion = pVnode->vgVersion,
      .diskPrimary = pVnode->diskPrimary,
  };
  tstrncpy(wrapperCfg.path, pVnode->path, sizeof(wrapperCfg.path));
  vmCloseVnode(pMgmt, pVnode, false);

  int32_t diskPrimary = wrapperCfg.diskPrimary;
  char path[TSDB_FILENAME_LEN] = {0};
  snprintf(path, TSDB_FILENAME_LEN, "vnode%svnode%d", TD_DIRSEP, vgId);

  dInfo("vgId:%d, start to alter vnode replica at %s", vgId, path);
  if (vnodeAlterReplica(path, &alterReq, diskPrimary, pMgmt->pTfs) < 0) {
    dError("vgId:%d, failed to alter vnode at %s since %s", vgId, path, terrstr());
    return -1;
  }

  dInfo("vgId:%d, begin to open vnode", vgId);
<<<<<<< HEAD
  SVnode *pImpl = vnodeOpen(path, pMgmt->pTfs, pMgmt->msgCb);
=======
  SVnode *pImpl = vnodeOpen(path, diskPrimary, pMgmt->pTfs, pMgmt->msgCb);
>>>>>>> 3c2bf197
  if (pImpl == NULL) {
    dError("vgId:%d, failed to open vnode at %s since %s", vgId, path, terrstr());
    return -1;
  }

  if (vmOpenVnode(pMgmt, &wrapperCfg, pImpl) != 0) {
    dError("vgId:%d, failed to open vnode mgmt since %s", vgId, terrstr());
    return -1;
  }

  if (vnodeStart(pImpl) != 0) {
    dError("vgId:%d, failed to start sync since %s", vgId, terrstr());
    return -1;
  }

  dInfo("vgId:%d, vnode management handle msgType:%s, end to alter vnode replica:%d selfIndex:%d leanerReplica:%d "
        "learnerSelfIndex:%d strict:%d",
                        vgId, TMSG_INFO(pMsg->msgType), alterReq.replica, alterReq.selfIndex, alterReq.learnerReplica,
                        alterReq.learnerSelfIndex, alterReq.strict);
  return 0;
}

int32_t vmProcessDropVnodeReq(SVnodeMgmt *pMgmt, SRpcMsg *pMsg) {
  SDropVnodeReq dropReq = {0};
  if (tDeserializeSDropVnodeReq(pMsg->pCont, pMsg->contLen, &dropReq) != 0) {
    terrno = TSDB_CODE_INVALID_MSG;
    return -1;
  }

  int32_t vgId = dropReq.vgId;
  dInfo("vgId:%d, start to drop vnode", vgId);

  if (dropReq.dnodeId != pMgmt->pData->dnodeId) {
    terrno = TSDB_CODE_INVALID_MSG;
    dError("vgId:%d, dnodeId:%d not matched with local dnode", dropReq.vgId, dropReq.dnodeId);
    return -1;
  }

  SVnodeObj *pVnode = vmAcquireVnode(pMgmt, vgId);
  if (pVnode == NULL) {
    dInfo("vgId:%d, failed to drop since %s", vgId, terrstr());
    terrno = TSDB_CODE_VND_NOT_EXIST;
    return -1;
  }

  pVnode->dropped = 1;
  if (vmWriteVnodeListToFile(pMgmt) != 0) {
    pVnode->dropped = 0;
    vmReleaseVnode(pMgmt, pVnode);
    return -1;
  }

  vmCloseVnode(pMgmt, pVnode, false);
  vmWriteVnodeListToFile(pMgmt);

  dInfo("vgId:%d, is dropped", vgId);
  return 0;
}

SArray *vmGetMsgHandles() {
  int32_t code = -1;
  SArray *pArray = taosArrayInit(32, sizeof(SMgmtHandle));
  if (pArray == NULL) goto _OVER;

  if (dmSetMgmtHandle(pArray, TDMT_VND_SUBMIT, vmPutMsgToWriteQueue, 0) == NULL) goto _OVER;
  if (dmSetMgmtHandle(pArray, TDMT_SCH_QUERY, vmPutMsgToQueryQueue, 0) == NULL) goto _OVER;
  if (dmSetMgmtHandle(pArray, TDMT_SCH_MERGE_QUERY, vmPutMsgToQueryQueue, 0) == NULL) goto _OVER;
  if (dmSetMgmtHandle(pArray, TDMT_SCH_QUERY_CONTINUE, vmPutMsgToQueryQueue, 0) == NULL) goto _OVER;
  if (dmSetMgmtHandle(pArray, TDMT_VND_FETCH_RSMA, vmPutMsgToQueryQueue, 0) == NULL) goto _OVER;
  if (dmSetMgmtHandle(pArray, TDMT_VND_EXEC_RSMA, vmPutMsgToQueryQueue, 0) == NULL) goto _OVER;
  if (dmSetMgmtHandle(pArray, TDMT_SCH_FETCH, vmPutMsgToFetchQueue, 0) == NULL) goto _OVER;
  if (dmSetMgmtHandle(pArray, TDMT_SCH_MERGE_FETCH, vmPutMsgToFetchQueue, 0) == NULL) goto _OVER;
  if (dmSetMgmtHandle(pArray, TDMT_VND_ALTER_TABLE, vmPutMsgToWriteQueue, 0) == NULL) goto _OVER;
  if (dmSetMgmtHandle(pArray, TDMT_VND_UPDATE_TAG_VAL, vmPutMsgToWriteQueue, 0) == NULL) goto _OVER;
  if (dmSetMgmtHandle(pArray, TDMT_VND_TABLE_META, vmPutMsgToFetchQueue, 0) == NULL) goto _OVER;
  if (dmSetMgmtHandle(pArray, TDMT_VND_TABLE_CFG, vmPutMsgToFetchQueue, 0) == NULL) goto _OVER;
  if (dmSetMgmtHandle(pArray, TDMT_VND_BATCH_META, vmPutMsgToFetchQueue, 0) == NULL) goto _OVER;
  if (dmSetMgmtHandle(pArray, TDMT_VND_TABLES_META, vmPutMsgToFetchQueue, 0) == NULL) goto _OVER;
  if (dmSetMgmtHandle(pArray, TDMT_SCH_CANCEL_TASK, vmPutMsgToFetchQueue, 0) == NULL) goto _OVER;
  if (dmSetMgmtHandle(pArray, TDMT_SCH_DROP_TASK, vmPutMsgToFetchQueue, 0) == NULL) goto _OVER;
  if (dmSetMgmtHandle(pArray, TDMT_VND_CREATE_STB, vmPutMsgToWriteQueue, 0) == NULL) goto _OVER;
  if (dmSetMgmtHandle(pArray, TDMT_VND_DROP_TTL_TABLE, vmPutMsgToWriteQueue, 0) == NULL) goto _OVER;
  if (dmSetMgmtHandle(pArray, TDMT_VND_ALTER_STB, vmPutMsgToWriteQueue, 0) == NULL) goto _OVER;
  if (dmSetMgmtHandle(pArray, TDMT_VND_DROP_STB, vmPutMsgToWriteQueue, 0) == NULL) goto _OVER;
  if (dmSetMgmtHandle(pArray, TDMT_VND_CREATE_TABLE, vmPutMsgToWriteQueue, 0) == NULL) goto _OVER;
  if (dmSetMgmtHandle(pArray, TDMT_VND_DROP_TABLE, vmPutMsgToWriteQueue, 0) == NULL) goto _OVER;
  if (dmSetMgmtHandle(pArray, TDMT_VND_CREATE_SMA, vmPutMsgToWriteQueue, 0) == NULL) goto _OVER;
  if (dmSetMgmtHandle(pArray, TDMT_VND_CANCEL_SMA, vmPutMsgToWriteQueue, 0) == NULL) goto _OVER;
  if (dmSetMgmtHandle(pArray, TDMT_VND_DROP_SMA, vmPutMsgToWriteQueue, 0) == NULL) goto _OVER;
  if (dmSetMgmtHandle(pArray, TDMT_VND_SUBMIT_RSMA, vmPutMsgToWriteQueue, 0) == NULL) goto _OVER;
  if (dmSetMgmtHandle(pArray, TDMT_VND_TMQ_SUBSCRIBE, vmPutMsgToWriteQueue, 0) == NULL) goto _OVER;
  if (dmSetMgmtHandle(pArray, TDMT_VND_TMQ_DELETE_SUB, vmPutMsgToWriteQueue, 0) == NULL) goto _OVER;
  if (dmSetMgmtHandle(pArray, TDMT_VND_TMQ_COMMIT_OFFSET, vmPutMsgToWriteQueue, 0) == NULL) goto _OVER;
<<<<<<< HEAD
  if (dmSetMgmtHandle(pArray, TDMT_VND_TMQ_SEEK_TO_OFFSET, vmPutMsgToWriteQueue, 0) == NULL) goto _OVER;
  if (dmSetMgmtHandle(pArray, TDMT_VND_TMQ_ADD_CHECKINFO, vmPutMsgToWriteQueue, 0) == NULL) goto _OVER;
  if (dmSetMgmtHandle(pArray, TDMT_VND_TMQ_DEL_CHECKINFO, vmPutMsgToWriteQueue, 0) == NULL) goto _OVER;
  if (dmSetMgmtHandle(pArray, TDMT_VND_TMQ_CONSUME, vmPutMsgToQueryQueue, 0) == NULL) goto _OVER;
  if (dmSetMgmtHandle(pArray, TDMT_VND_TMQ_VG_WALINFO, vmPutMsgToFetchQueue, 0) == NULL) goto _OVER;
=======
  if (dmSetMgmtHandle(pArray, TDMT_VND_TMQ_SEEK, vmPutMsgToFetchQueue, 0) == NULL) goto _OVER;
  if (dmSetMgmtHandle(pArray, TDMT_VND_TMQ_ADD_CHECKINFO, vmPutMsgToWriteQueue, 0) == NULL) goto _OVER;
  if (dmSetMgmtHandle(pArray, TDMT_VND_TMQ_DEL_CHECKINFO, vmPutMsgToWriteQueue, 0) == NULL) goto _OVER;
  if (dmSetMgmtHandle(pArray, TDMT_VND_TMQ_CONSUME, vmPutMsgToQueryQueue, 0) == NULL) goto _OVER;
  if (dmSetMgmtHandle(pArray, TDMT_VND_TMQ_CONSUME_PUSH, vmPutMsgToQueryQueue, 0) == NULL) goto _OVER;
  if (dmSetMgmtHandle(pArray, TDMT_VND_TMQ_VG_WALINFO, vmPutMsgToFetchQueue, 0) == NULL) goto _OVER;
  if (dmSetMgmtHandle(pArray, TDMT_VND_TMQ_VG_COMMITTEDINFO, vmPutMsgToFetchQueue, 0) == NULL) goto _OVER;
>>>>>>> 3c2bf197
  if (dmSetMgmtHandle(pArray, TDMT_VND_DELETE, vmPutMsgToWriteQueue, 0) == NULL) goto _OVER;
  if (dmSetMgmtHandle(pArray, TDMT_VND_BATCH_DEL, vmPutMsgToWriteQueue, 0) == NULL) goto _OVER;
  if (dmSetMgmtHandle(pArray, TDMT_VND_COMMIT, vmPutMsgToWriteQueue, 0) == NULL) goto _OVER;
  if (dmSetMgmtHandle(pArray, TDMT_SCH_QUERY_HEARTBEAT, vmPutMsgToFetchQueue, 0) == NULL) goto _OVER;
  if (dmSetMgmtHandle(pArray, TDMT_VND_CREATE_INDEX, vmPutMsgToWriteQueue, 0) == NULL) goto _OVER;
  if (dmSetMgmtHandle(pArray, TDMT_VND_DROP_INDEX, vmPutMsgToWriteQueue, 0) == NULL) goto _OVER;

  if (dmSetMgmtHandle(pArray, TDMT_STREAM_TASK_DROP, vmPutMsgToWriteQueue, 0) == NULL) goto _OVER;
  if (dmSetMgmtHandle(pArray, TDMT_STREAM_TASK_DEPLOY, vmPutMsgToWriteQueue, 0) == NULL) goto _OVER;
  if (dmSetMgmtHandle(pArray, TDMT_STREAM_TASK_RUN, vmPutMsgToStreamQueue, 0) == NULL) goto _OVER;
  if (dmSetMgmtHandle(pArray, TDMT_STREAM_TASK_DISPATCH, vmPutMsgToStreamQueue, 0) == NULL) goto _OVER;
  if (dmSetMgmtHandle(pArray, TDMT_STREAM_TASK_DISPATCH_RSP, vmPutMsgToStreamQueue, 0) == NULL) goto _OVER;
  if (dmSetMgmtHandle(pArray, TDMT_STREAM_RETRIEVE, vmPutMsgToStreamQueue, 0) == NULL) goto _OVER;
  if (dmSetMgmtHandle(pArray, TDMT_STREAM_RETRIEVE_RSP, vmPutMsgToStreamQueue, 0) == NULL) goto _OVER;
  if (dmSetMgmtHandle(pArray, TDMT_STREAM_SCAN_HISTORY_FINISH, vmPutMsgToStreamQueue, 0) == NULL) goto _OVER;
  if (dmSetMgmtHandle(pArray, TDMT_STREAM_SCAN_HISTORY_FINISH_RSP, vmPutMsgToStreamQueue, 0) == NULL) goto _OVER;
  if (dmSetMgmtHandle(pArray, TDMT_STREAM_TRANSFER_STATE, vmPutMsgToStreamQueue, 0) == NULL) goto _OVER;
  if (dmSetMgmtHandle(pArray, TDMT_STREAM_TASK_CHECK, vmPutMsgToStreamQueue, 0) == NULL) goto _OVER;
  if (dmSetMgmtHandle(pArray, TDMT_STREAM_TASK_CHECK_RSP, vmPutMsgToStreamQueue, 0) == NULL) goto _OVER;
  if (dmSetMgmtHandle(pArray, TDMT_VND_STREAM_TRIGGER, vmPutMsgToStreamQueue, 0) == NULL) goto _OVER;
  if (dmSetMgmtHandle(pArray, TDMT_STREAM_TASK_PAUSE, vmPutMsgToWriteQueue, 0) == NULL) goto _OVER;
  if (dmSetMgmtHandle(pArray, TDMT_STREAM_TASK_RESUME, vmPutMsgToWriteQueue, 0) == NULL) goto _OVER;

  if (dmSetMgmtHandle(pArray, TDMT_VND_ALTER_REPLICA, vmPutMsgToMgmtQueue, 0) == NULL) goto _OVER;
  if (dmSetMgmtHandle(pArray, TDMT_VND_ALTER_CONFIG, vmPutMsgToWriteQueue, 0) == NULL) goto _OVER;
  if (dmSetMgmtHandle(pArray, TDMT_VND_ALTER_CONFIRM, vmPutMsgToWriteQueue, 0) == NULL) goto _OVER;
  if (dmSetMgmtHandle(pArray, TDMT_VND_DISABLE_WRITE, vmPutMsgToMgmtQueue, 0) == NULL) goto _OVER;
  if (dmSetMgmtHandle(pArray, TDMT_VND_ALTER_HASHRANGE, vmPutMsgToMgmtQueue, 0) == NULL) goto _OVER;
  if (dmSetMgmtHandle(pArray, TDMT_VND_COMPACT, vmPutMsgToWriteQueue, 0) == NULL) goto _OVER;
  if (dmSetMgmtHandle(pArray, TDMT_VND_TRIM, vmPutMsgToWriteQueue, 0) == NULL) goto _OVER;
  if (dmSetMgmtHandle(pArray, TDMT_DND_CREATE_VNODE, vmPutMsgToMgmtQueue, 0) == NULL) goto _OVER;
  if (dmSetMgmtHandle(pArray, TDMT_DND_DROP_VNODE, vmPutMsgToMgmtQueue, 0) == NULL) goto _OVER;
  if (dmSetMgmtHandle(pArray, TDMT_DND_ALTER_VNODE_TYPE, vmPutMsgToMgmtQueue, 0) == NULL) goto _OVER;

  if (dmSetMgmtHandle(pArray, TDMT_SYNC_TIMEOUT_ELECTION, vmPutMsgToSyncQueue, 0) == NULL) goto _OVER;
  if (dmSetMgmtHandle(pArray, TDMT_SYNC_CLIENT_REQUEST, vmPutMsgToSyncQueue, 0) == NULL) goto _OVER;
  if (dmSetMgmtHandle(pArray, TDMT_SYNC_CLIENT_REQUEST_BATCH, vmPutMsgToSyncQueue, 0) == NULL) goto _OVER;
  if (dmSetMgmtHandle(pArray, TDMT_SYNC_CLIENT_REQUEST_REPLY, vmPutMsgToSyncQueue, 0) == NULL) goto _OVER;
  if (dmSetMgmtHandle(pArray, TDMT_SYNC_REQUEST_VOTE, vmPutMsgToSyncQueue, 0) == NULL) goto _OVER;
  if (dmSetMgmtHandle(pArray, TDMT_SYNC_REQUEST_VOTE_REPLY, vmPutMsgToSyncQueue, 0) == NULL) goto _OVER;
  if (dmSetMgmtHandle(pArray, TDMT_SYNC_APPEND_ENTRIES, vmPutMsgToSyncQueue, 0) == NULL) goto _OVER;
  if (dmSetMgmtHandle(pArray, TDMT_SYNC_APPEND_ENTRIES_BATCH, vmPutMsgToSyncQueue, 0) == NULL) goto _OVER;
  if (dmSetMgmtHandle(pArray, TDMT_SYNC_APPEND_ENTRIES_REPLY, vmPutMsgToSyncQueue, 0) == NULL) goto _OVER;
  if (dmSetMgmtHandle(pArray, TDMT_SYNC_SNAPSHOT_SEND, vmPutMsgToSyncQueue, 0) == NULL) goto _OVER;
  if (dmSetMgmtHandle(pArray, TDMT_SYNC_PRE_SNAPSHOT, vmPutMsgToSyncQueue, 0) == NULL) goto _OVER;
  if (dmSetMgmtHandle(pArray, TDMT_SYNC_FORCE_FOLLOWER, vmPutMsgToSyncQueue, 0) == NULL) goto _OVER;

  if (dmSetMgmtHandle(pArray, TDMT_SYNC_TIMEOUT, vmPutMsgToSyncRdQueue, 0) == NULL) goto _OVER;
  if (dmSetMgmtHandle(pArray, TDMT_SYNC_HEARTBEAT, vmPutMsgToSyncRdQueue, 0) == NULL) goto _OVER;
  if (dmSetMgmtHandle(pArray, TDMT_SYNC_HEARTBEAT_REPLY, vmPutMsgToSyncRdQueue, 0) == NULL) goto _OVER;
  if (dmSetMgmtHandle(pArray, TDMT_SYNC_SNAPSHOT_RSP, vmPutMsgToSyncRdQueue, 0) == NULL) goto _OVER;
  if (dmSetMgmtHandle(pArray, TDMT_SYNC_PRE_SNAPSHOT_REPLY, vmPutMsgToSyncRdQueue, 0) == NULL) goto _OVER;

  code = 0;

_OVER:
  if (code != 0) {
    taosArrayDestroy(pArray);
    return NULL;
  } else {
    return pArray;
  }
}<|MERGE_RESOLUTION|>--- conflicted
+++ resolved
@@ -268,25 +268,7 @@
 
   snprintf(path, TSDB_FILENAME_LEN, "vnode%svnode%d", TD_DIRSEP, vnodeCfg.vgId);
 
-<<<<<<< HEAD
-  if (pMgmt->pTfs) {
-    if (tfsDirExistAt(pMgmt->pTfs, path, (SDiskID){0})) {
-      terrno = TSDB_CODE_VND_DIR_ALREADY_EXIST;
-      dError("vgId:%d, failed to restore vnode since %s", req.vgId, terrstr());
-      return -1;
-    }
-  } else {
-    if (taosDirExist(path)) {
-      terrno = TSDB_CODE_VND_DIR_ALREADY_EXIST;
-      dError("vgId:%d, failed to restore vnode since %s", req.vgId, terrstr());
-      return -1;
-    }
-  }
-
-if (vnodeCreate(path, &vnodeCfg, pMgmt->pTfs) < 0) {
-=======
   if (vnodeCreate(path, &vnodeCfg, diskPrimary, pMgmt->pTfs) < 0) {
->>>>>>> 3c2bf197
     tFreeSCreateVnodeReq(&req);
     dError("vgId:%d, failed to create vnode since %s", req.vgId, terrstr());
     code = terrno;
@@ -416,223 +398,6 @@
     dError("vgId:%d, dnodeId:%d ep:%s:%u not matched with local dnode", vgId, pReplica->id, pReplica->fqdn,
            pReplica->port);
     vmReleaseVnode(pMgmt, pVnode);
-    return -1;
-  }
-
-  dInfo("vgId:%d, start to close vnode", vgId);
-  SWrapperCfg wrapperCfg = {
-      .dropped = pVnode->dropped,
-      .vgId = pVnode->vgId,
-      .vgVersion = pVnode->vgVersion,
-<<<<<<< HEAD
-=======
-      .diskPrimary = pVnode->diskPrimary,
->>>>>>> 3c2bf197
-  };
-  tstrncpy(wrapperCfg.path, pVnode->path, sizeof(wrapperCfg.path));
-  vmCloseVnode(pMgmt, pVnode, false);
-
-<<<<<<< HEAD
-=======
-  int32_t diskPrimary = wrapperCfg.diskPrimary;
->>>>>>> 3c2bf197
-  char path[TSDB_FILENAME_LEN] = {0};
-  snprintf(path, TSDB_FILENAME_LEN, "vnode%svnode%d", TD_DIRSEP, vgId);
-
-  dInfo("vgId:%d, start to alter vnode replica at %s", vgId, path);
-<<<<<<< HEAD
-  if (vnodeAlterReplica(path, &req, pMgmt->pTfs) < 0) {
-=======
-  if (vnodeAlterReplica(path, &req, diskPrimary, pMgmt->pTfs) < 0) {
->>>>>>> 3c2bf197
-    dError("vgId:%d, failed to alter vnode at %s since %s", vgId, path, terrstr());
-    return -1;
-  }
-
-  dInfo("vgId:%d, begin to open vnode", vgId);
-<<<<<<< HEAD
-  SVnode *pImpl = vnodeOpen(path, pMgmt->pTfs, pMgmt->msgCb);
-=======
-  SVnode *pImpl = vnodeOpen(path, diskPrimary, pMgmt->pTfs, pMgmt->msgCb);
->>>>>>> 3c2bf197
-  if (pImpl == NULL) {
-    dError("vgId:%d, failed to open vnode at %s since %s", vgId, path, terrstr());
-    return -1;
-  }
-
-  if (vmOpenVnode(pMgmt, &wrapperCfg, pImpl) != 0) {
-    dError("vgId:%d, failed to open vnode mgmt since %s", vgId, terrstr());
-    return -1;
-  }
-
-  if (vnodeStart(pImpl) != 0) {
-    dError("vgId:%d, failed to start sync since %s", vgId, terrstr());
-    return -1;
-  }
-
-  dInfo("vgId:%d, vnode management handle msgType:%s, end to process alter-node-type-request, vnode config is altered",
-          req.vgId, TMSG_INFO(pMsg->msgType));
-  return 0;
-}
-
-int32_t vmProcessDisableVnodeWriteReq(SVnodeMgmt *pMgmt, SRpcMsg *pMsg) {
-  SDisableVnodeWriteReq req = {0};
-  if (tDeserializeSDisableVnodeWriteReq(pMsg->pCont, pMsg->contLen, &req) != 0) {
-    terrno = TSDB_CODE_INVALID_MSG;
-    return -1;
-  }
-
-  dInfo("vgId:%d, vnode write disable:%d", req.vgId, req.disable);
-
-  SVnodeObj *pVnode = vmAcquireVnode(pMgmt, req.vgId);
-  if (pVnode == NULL) {
-    dError("vgId:%d, failed to disable write since %s", req.vgId, terrstr());
-    terrno = TSDB_CODE_VND_NOT_EXIST;
-    return -1;
-  }
-
-  pVnode->disable = req.disable;
-  vmReleaseVnode(pMgmt, pVnode);
-  return 0;
-}
-
-int32_t vmProcessAlterHashRangeReq(SVnodeMgmt *pMgmt, SRpcMsg *pMsg) {
-  SAlterVnodeHashRangeReq req = {0};
-  if (tDeserializeSAlterVnodeHashRangeReq(pMsg->pCont, pMsg->contLen, &req) != 0) {
-    terrno = TSDB_CODE_INVALID_MSG;
-    return -1;
-  }
-
-  int32_t srcVgId = req.srcVgId;
-  int32_t dstVgId = req.dstVgId;
-
-  SVnodeObj *pVnode = vmAcquireVnode(pMgmt, dstVgId);
-  if (pVnode != NULL) {
-    dError("vgId:%d, vnode already exist", dstVgId);
-    vmReleaseVnode(pMgmt, pVnode);
-    terrno = TSDB_CODE_VND_ALREADY_EXIST;
-    return -1;
-  }
-
-  dInfo("vgId:%d, start to alter vnode hashrange:[%u, %u], dstVgId:%d", req.srcVgId, req.hashBegin, req.hashEnd,
-        req.dstVgId);
-  pVnode = vmAcquireVnode(pMgmt, srcVgId);
-  if (pVnode == NULL) {
-    dError("vgId:%d, failed to alter hashrange since %s", srcVgId, terrstr());
-    terrno = TSDB_CODE_VND_NOT_EXIST;
-    return -1;
-  }
-
-  SWrapperCfg wrapperCfg = {
-      .dropped = pVnode->dropped,
-      .vgId = dstVgId,
-      .vgVersion = pVnode->vgVersion,
-      .diskPrimary = pVnode->diskPrimary,
-  };
-  tstrncpy(wrapperCfg.path, pVnode->path, sizeof(wrapperCfg.path));
-
-  // prepare alter
-  pVnode->toVgId = dstVgId;
-  if (vmWriteVnodeListToFile(pMgmt) != 0) {
-    dError("vgId:%d, failed to write vnode list since %s", dstVgId, terrstr());
-    return -1;
-  }
-
-  dInfo("vgId:%d, close vnode", srcVgId);
-  vmCloseVnode(pMgmt, pVnode, true);
-
-  int32_t diskPrimary = wrapperCfg.diskPrimary;
-  char srcPath[TSDB_FILENAME_LEN] = {0};
-  char dstPath[TSDB_FILENAME_LEN] = {0};
-  snprintf(srcPath, TSDB_FILENAME_LEN, "vnode%svnode%d", TD_DIRSEP, srcVgId);
-  snprintf(dstPath, TSDB_FILENAME_LEN, "vnode%svnode%d", TD_DIRSEP, dstVgId);
-
-  dInfo("vgId:%d, alter vnode hashrange at %s", srcVgId, srcPath);
-  if (vnodeAlterHashRange(srcPath, dstPath, &req, diskPrimary, pMgmt->pTfs) < 0) {
-    dError("vgId:%d, failed to alter vnode hashrange since %s", srcVgId, terrstr());
-    return -1;
-  }
-
-  dInfo("vgId:%d, open vnode", dstVgId);
-  SVnode *pImpl = vnodeOpen(dstPath, diskPrimary, pMgmt->pTfs, pMgmt->msgCb);
-  if (pImpl == NULL) {
-    dError("vgId:%d, failed to open vnode at %s since %s", dstVgId, dstPath, terrstr());
-    return -1;
-  }
-
-  if (vmOpenVnode(pMgmt, &wrapperCfg, pImpl) != 0) {
-    dError("vgId:%d, failed to open vnode mgmt since %s", dstVgId, terrstr());
-    return -1;
-  }
-
-  if (vnodeStart(pImpl) != 0) {
-    dError("vgId:%d, failed to start sync since %s", dstVgId, terrstr());
-    return -1;
-  }
-
-  // complete alter
-  if (vmWriteVnodeListToFile(pMgmt) != 0) {
-    dError("vgId:%d, failed to write vnode list since %s", dstVgId, terrstr());
-    return -1;
-  }
-
-  dInfo("vgId:%d, vnode hashrange is altered", dstVgId);
-  return 0;
-}
-
-int32_t vmProcessAlterVnodeReplicaReq(SVnodeMgmt *pMgmt, SRpcMsg *pMsg) {
-  SAlterVnodeReplicaReq alterReq = {0};
-  if (tDeserializeSAlterVnodeReplicaReq(pMsg->pCont, pMsg->contLen, &alterReq) != 0) {
-    terrno = TSDB_CODE_INVALID_MSG;
-    return -1;
-  }
-
-  if(alterReq.learnerReplica == 0){
-    alterReq.learnerSelfIndex = -1;
-  }
-
-  int32_t vgId = alterReq.vgId;
-  dInfo("vgId:%d,vnode management handle msgType:%s, start to alter vnode replica:%d selfIndex:%d leanerReplica:%d "
-        "learnerSelfIndex:%d strict:%d",
-                        vgId, TMSG_INFO(pMsg->msgType), alterReq.replica, alterReq.selfIndex, alterReq.learnerReplica,
-                        alterReq.learnerSelfIndex, alterReq.strict);
-  for (int32_t i = 0; i < alterReq.replica; ++i) {
-    SReplica *pReplica = &alterReq.replicas[i];
-    dInfo("vgId:%d, replica:%d ep:%s:%u dnode:%d", vgId, i, pReplica->fqdn, pReplica->port, pReplica->port);
-  }
-  for (int32_t i = 0; i < alterReq.learnerReplica; ++i) {
-    SReplica *pReplica = &alterReq.learnerReplicas[i];
-    dInfo("vgId:%d, learnerReplicas:%d ep:%s:%u dnode:%d", vgId, i, pReplica->fqdn, pReplica->port, pReplica->port);
-  }
-
-  if (alterReq.replica <= 0 ||
-      (alterReq.selfIndex < 0 && alterReq.learnerSelfIndex <0)||
-      alterReq.selfIndex >= alterReq.replica || alterReq.learnerSelfIndex >= alterReq.learnerReplica) {
-    terrno = TSDB_CODE_INVALID_MSG;
-    dError("vgId:%d, failed to alter replica since invalid msg", vgId);
-    return -1;
-  }
-
-  SReplica *pReplica = NULL;
-  if(alterReq.selfIndex != -1){
-    pReplica = &alterReq.replicas[alterReq.selfIndex];
-  }
-  else{
-    pReplica = &alterReq.learnerReplicas[alterReq.learnerSelfIndex];
-  }
-
-  if (pReplica->id != pMgmt->pData->dnodeId || pReplica->port != tsServerPort ||
-      strcmp(pReplica->fqdn, tsLocalFqdn) != 0) {
-    terrno = TSDB_CODE_INVALID_MSG;
-    dError("vgId:%d, dnodeId:%d ep:%s:%u not matched with local dnode", vgId, pReplica->id, pReplica->fqdn,
-           pReplica->port);
-    return -1;
-  }
-
-  SVnodeObj *pVnode = vmAcquireVnode(pMgmt, vgId);
-  if (pVnode == NULL) {
-    dError("vgId:%d, failed to alter replica since %s", vgId, terrstr());
-    terrno = TSDB_CODE_VND_NOT_EXIST;
     return -1;
   }
 
@@ -651,17 +416,216 @@
   snprintf(path, TSDB_FILENAME_LEN, "vnode%svnode%d", TD_DIRSEP, vgId);
 
   dInfo("vgId:%d, start to alter vnode replica at %s", vgId, path);
+  if (vnodeAlterReplica(path, &req, diskPrimary, pMgmt->pTfs) < 0) {
+    dError("vgId:%d, failed to alter vnode at %s since %s", vgId, path, terrstr());
+    return -1;
+  }
+
+  dInfo("vgId:%d, begin to open vnode", vgId);
+  SVnode *pImpl = vnodeOpen(path, diskPrimary, pMgmt->pTfs, pMgmt->msgCb);
+  if (pImpl == NULL) {
+    dError("vgId:%d, failed to open vnode at %s since %s", vgId, path, terrstr());
+    return -1;
+  }
+
+  if (vmOpenVnode(pMgmt, &wrapperCfg, pImpl) != 0) {
+    dError("vgId:%d, failed to open vnode mgmt since %s", vgId, terrstr());
+    return -1;
+  }
+
+  if (vnodeStart(pImpl) != 0) {
+    dError("vgId:%d, failed to start sync since %s", vgId, terrstr());
+    return -1;
+  }
+
+  dInfo("vgId:%d, vnode management handle msgType:%s, end to process alter-node-type-request, vnode config is altered",
+          req.vgId, TMSG_INFO(pMsg->msgType));
+  return 0;
+}
+
+int32_t vmProcessDisableVnodeWriteReq(SVnodeMgmt *pMgmt, SRpcMsg *pMsg) {
+  SDisableVnodeWriteReq req = {0};
+  if (tDeserializeSDisableVnodeWriteReq(pMsg->pCont, pMsg->contLen, &req) != 0) {
+    terrno = TSDB_CODE_INVALID_MSG;
+    return -1;
+  }
+
+  dInfo("vgId:%d, vnode write disable:%d", req.vgId, req.disable);
+
+  SVnodeObj *pVnode = vmAcquireVnode(pMgmt, req.vgId);
+  if (pVnode == NULL) {
+    dError("vgId:%d, failed to disable write since %s", req.vgId, terrstr());
+    terrno = TSDB_CODE_VND_NOT_EXIST;
+    return -1;
+  }
+
+  pVnode->disable = req.disable;
+  vmReleaseVnode(pMgmt, pVnode);
+  return 0;
+}
+
+int32_t vmProcessAlterHashRangeReq(SVnodeMgmt *pMgmt, SRpcMsg *pMsg) {
+  SAlterVnodeHashRangeReq req = {0};
+  if (tDeserializeSAlterVnodeHashRangeReq(pMsg->pCont, pMsg->contLen, &req) != 0) {
+    terrno = TSDB_CODE_INVALID_MSG;
+    return -1;
+  }
+
+  int32_t srcVgId = req.srcVgId;
+  int32_t dstVgId = req.dstVgId;
+
+  SVnodeObj *pVnode = vmAcquireVnode(pMgmt, dstVgId);
+  if (pVnode != NULL) {
+    dError("vgId:%d, vnode already exist", dstVgId);
+    vmReleaseVnode(pMgmt, pVnode);
+    terrno = TSDB_CODE_VND_ALREADY_EXIST;
+    return -1;
+  }
+
+  dInfo("vgId:%d, start to alter vnode hashrange:[%u, %u], dstVgId:%d", req.srcVgId, req.hashBegin, req.hashEnd,
+        req.dstVgId);
+  pVnode = vmAcquireVnode(pMgmt, srcVgId);
+  if (pVnode == NULL) {
+    dError("vgId:%d, failed to alter hashrange since %s", srcVgId, terrstr());
+    terrno = TSDB_CODE_VND_NOT_EXIST;
+    return -1;
+  }
+
+  SWrapperCfg wrapperCfg = {
+      .dropped = pVnode->dropped,
+      .vgId = dstVgId,
+      .vgVersion = pVnode->vgVersion,
+      .diskPrimary = pVnode->diskPrimary,
+  };
+  tstrncpy(wrapperCfg.path, pVnode->path, sizeof(wrapperCfg.path));
+
+  // prepare alter
+  pVnode->toVgId = dstVgId;
+  if (vmWriteVnodeListToFile(pMgmt) != 0) {
+    dError("vgId:%d, failed to write vnode list since %s", dstVgId, terrstr());
+    return -1;
+  }
+
+  dInfo("vgId:%d, close vnode", srcVgId);
+  vmCloseVnode(pMgmt, pVnode, true);
+
+  int32_t diskPrimary = wrapperCfg.diskPrimary;
+  char srcPath[TSDB_FILENAME_LEN] = {0};
+  char dstPath[TSDB_FILENAME_LEN] = {0};
+  snprintf(srcPath, TSDB_FILENAME_LEN, "vnode%svnode%d", TD_DIRSEP, srcVgId);
+  snprintf(dstPath, TSDB_FILENAME_LEN, "vnode%svnode%d", TD_DIRSEP, dstVgId);
+
+  dInfo("vgId:%d, alter vnode hashrange at %s", srcVgId, srcPath);
+  if (vnodeAlterHashRange(srcPath, dstPath, &req, diskPrimary, pMgmt->pTfs) < 0) {
+    dError("vgId:%d, failed to alter vnode hashrange since %s", srcVgId, terrstr());
+    return -1;
+  }
+
+  dInfo("vgId:%d, open vnode", dstVgId);
+  SVnode *pImpl = vnodeOpen(dstPath, diskPrimary, pMgmt->pTfs, pMgmt->msgCb);
+  if (pImpl == NULL) {
+    dError("vgId:%d, failed to open vnode at %s since %s", dstVgId, dstPath, terrstr());
+    return -1;
+  }
+
+  if (vmOpenVnode(pMgmt, &wrapperCfg, pImpl) != 0) {
+    dError("vgId:%d, failed to open vnode mgmt since %s", dstVgId, terrstr());
+    return -1;
+  }
+
+  if (vnodeStart(pImpl) != 0) {
+    dError("vgId:%d, failed to start sync since %s", dstVgId, terrstr());
+    return -1;
+  }
+
+  // complete alter
+  if (vmWriteVnodeListToFile(pMgmt) != 0) {
+    dError("vgId:%d, failed to write vnode list since %s", dstVgId, terrstr());
+    return -1;
+  }
+
+  dInfo("vgId:%d, vnode hashrange is altered", dstVgId);
+  return 0;
+}
+
+int32_t vmProcessAlterVnodeReplicaReq(SVnodeMgmt *pMgmt, SRpcMsg *pMsg) {
+  SAlterVnodeReplicaReq alterReq = {0};
+  if (tDeserializeSAlterVnodeReplicaReq(pMsg->pCont, pMsg->contLen, &alterReq) != 0) {
+    terrno = TSDB_CODE_INVALID_MSG;
+    return -1;
+  }
+
+  if(alterReq.learnerReplica == 0){
+    alterReq.learnerSelfIndex = -1;
+  }
+
+  int32_t vgId = alterReq.vgId;
+  dInfo("vgId:%d,vnode management handle msgType:%s, start to alter vnode replica:%d selfIndex:%d leanerReplica:%d "
+        "learnerSelfIndex:%d strict:%d",
+                        vgId, TMSG_INFO(pMsg->msgType), alterReq.replica, alterReq.selfIndex, alterReq.learnerReplica,
+                        alterReq.learnerSelfIndex, alterReq.strict);
+  for (int32_t i = 0; i < alterReq.replica; ++i) {
+    SReplica *pReplica = &alterReq.replicas[i];
+    dInfo("vgId:%d, replica:%d ep:%s:%u dnode:%d", vgId, i, pReplica->fqdn, pReplica->port, pReplica->port);
+  }
+  for (int32_t i = 0; i < alterReq.learnerReplica; ++i) {
+    SReplica *pReplica = &alterReq.learnerReplicas[i];
+    dInfo("vgId:%d, learnerReplicas:%d ep:%s:%u dnode:%d", vgId, i, pReplica->fqdn, pReplica->port, pReplica->port);
+  }
+
+  if (alterReq.replica <= 0 ||
+      (alterReq.selfIndex < 0 && alterReq.learnerSelfIndex <0)||
+      alterReq.selfIndex >= alterReq.replica || alterReq.learnerSelfIndex >= alterReq.learnerReplica) {
+    terrno = TSDB_CODE_INVALID_MSG;
+    dError("vgId:%d, failed to alter replica since invalid msg", vgId);
+    return -1;
+  }
+
+  SReplica *pReplica = NULL;
+  if(alterReq.selfIndex != -1){
+    pReplica = &alterReq.replicas[alterReq.selfIndex];
+  }
+  else{
+    pReplica = &alterReq.learnerReplicas[alterReq.learnerSelfIndex];
+  }
+
+  if (pReplica->id != pMgmt->pData->dnodeId || pReplica->port != tsServerPort ||
+      strcmp(pReplica->fqdn, tsLocalFqdn) != 0) {
+    terrno = TSDB_CODE_INVALID_MSG;
+    dError("vgId:%d, dnodeId:%d ep:%s:%u not matched with local dnode", vgId, pReplica->id, pReplica->fqdn,
+           pReplica->port);
+    return -1;
+  }
+
+  SVnodeObj *pVnode = vmAcquireVnode(pMgmt, vgId);
+  if (pVnode == NULL) {
+    dError("vgId:%d, failed to alter replica since %s", vgId, terrstr());
+    terrno = TSDB_CODE_VND_NOT_EXIST;
+    return -1;
+  }
+
+  dInfo("vgId:%d, start to close vnode", vgId);
+  SWrapperCfg wrapperCfg = {
+      .dropped = pVnode->dropped,
+      .vgId = pVnode->vgId,
+      .vgVersion = pVnode->vgVersion,
+      .diskPrimary = pVnode->diskPrimary,
+  };
+  tstrncpy(wrapperCfg.path, pVnode->path, sizeof(wrapperCfg.path));
+  vmCloseVnode(pMgmt, pVnode, false);
+
+  int32_t diskPrimary = wrapperCfg.diskPrimary;
+  char path[TSDB_FILENAME_LEN] = {0};
+  snprintf(path, TSDB_FILENAME_LEN, "vnode%svnode%d", TD_DIRSEP, vgId);
+
+  dInfo("vgId:%d, start to alter vnode replica at %s", vgId, path);
   if (vnodeAlterReplica(path, &alterReq, diskPrimary, pMgmt->pTfs) < 0) {
     dError("vgId:%d, failed to alter vnode at %s since %s", vgId, path, terrstr());
     return -1;
   }
 
   dInfo("vgId:%d, begin to open vnode", vgId);
-<<<<<<< HEAD
-  SVnode *pImpl = vnodeOpen(path, pMgmt->pTfs, pMgmt->msgCb);
-=======
   SVnode *pImpl = vnodeOpen(path, diskPrimary, pMgmt->pTfs, pMgmt->msgCb);
->>>>>>> 3c2bf197
   if (pImpl == NULL) {
     dError("vgId:%d, failed to open vnode at %s since %s", vgId, path, terrstr());
     return -1;
@@ -755,13 +719,6 @@
   if (dmSetMgmtHandle(pArray, TDMT_VND_TMQ_SUBSCRIBE, vmPutMsgToWriteQueue, 0) == NULL) goto _OVER;
   if (dmSetMgmtHandle(pArray, TDMT_VND_TMQ_DELETE_SUB, vmPutMsgToWriteQueue, 0) == NULL) goto _OVER;
   if (dmSetMgmtHandle(pArray, TDMT_VND_TMQ_COMMIT_OFFSET, vmPutMsgToWriteQueue, 0) == NULL) goto _OVER;
-<<<<<<< HEAD
-  if (dmSetMgmtHandle(pArray, TDMT_VND_TMQ_SEEK_TO_OFFSET, vmPutMsgToWriteQueue, 0) == NULL) goto _OVER;
-  if (dmSetMgmtHandle(pArray, TDMT_VND_TMQ_ADD_CHECKINFO, vmPutMsgToWriteQueue, 0) == NULL) goto _OVER;
-  if (dmSetMgmtHandle(pArray, TDMT_VND_TMQ_DEL_CHECKINFO, vmPutMsgToWriteQueue, 0) == NULL) goto _OVER;
-  if (dmSetMgmtHandle(pArray, TDMT_VND_TMQ_CONSUME, vmPutMsgToQueryQueue, 0) == NULL) goto _OVER;
-  if (dmSetMgmtHandle(pArray, TDMT_VND_TMQ_VG_WALINFO, vmPutMsgToFetchQueue, 0) == NULL) goto _OVER;
-=======
   if (dmSetMgmtHandle(pArray, TDMT_VND_TMQ_SEEK, vmPutMsgToFetchQueue, 0) == NULL) goto _OVER;
   if (dmSetMgmtHandle(pArray, TDMT_VND_TMQ_ADD_CHECKINFO, vmPutMsgToWriteQueue, 0) == NULL) goto _OVER;
   if (dmSetMgmtHandle(pArray, TDMT_VND_TMQ_DEL_CHECKINFO, vmPutMsgToWriteQueue, 0) == NULL) goto _OVER;
@@ -769,7 +726,6 @@
   if (dmSetMgmtHandle(pArray, TDMT_VND_TMQ_CONSUME_PUSH, vmPutMsgToQueryQueue, 0) == NULL) goto _OVER;
   if (dmSetMgmtHandle(pArray, TDMT_VND_TMQ_VG_WALINFO, vmPutMsgToFetchQueue, 0) == NULL) goto _OVER;
   if (dmSetMgmtHandle(pArray, TDMT_VND_TMQ_VG_COMMITTEDINFO, vmPutMsgToFetchQueue, 0) == NULL) goto _OVER;
->>>>>>> 3c2bf197
   if (dmSetMgmtHandle(pArray, TDMT_VND_DELETE, vmPutMsgToWriteQueue, 0) == NULL) goto _OVER;
   if (dmSetMgmtHandle(pArray, TDMT_VND_BATCH_DEL, vmPutMsgToWriteQueue, 0) == NULL) goto _OVER;
   if (dmSetMgmtHandle(pArray, TDMT_VND_COMMIT, vmPutMsgToWriteQueue, 0) == NULL) goto _OVER;
