--- conflicted
+++ resolved
@@ -711,16 +711,8 @@
   if (dmSetMgmtHandle(pArray, TDMT_VND_TMQ_SEEK_TO_OFFSET, vmPutMsgToWriteQueue, 0) == NULL) goto _OVER;
   if (dmSetMgmtHandle(pArray, TDMT_VND_TMQ_ADD_CHECKINFO, vmPutMsgToWriteQueue, 0) == NULL) goto _OVER;
   if (dmSetMgmtHandle(pArray, TDMT_VND_TMQ_DEL_CHECKINFO, vmPutMsgToWriteQueue, 0) == NULL) goto _OVER;
-<<<<<<< HEAD
-<<<<<<< HEAD
   if (dmSetMgmtHandle(pArray, TDMT_VND_TMQ_CONSUME, vmPutMsgToQueryQueue, 0) == NULL) goto _OVER;
-=======
-  if (dmSetMgmtHandle(pArray, TDMT_VND_TMQ_CONSUME, vmPutMsgToFetchQueue, 0) == NULL) goto _OVER;
-=======
-  if (dmSetMgmtHandle(pArray, TDMT_VND_TMQ_CONSUME, vmPutMsgToQueryQueue, 0) == NULL) goto _OVER;
->>>>>>> e12b70d2
   if (dmSetMgmtHandle(pArray, TDMT_VND_TMQ_VG_WALINFO, vmPutMsgToFetchQueue, 0) == NULL) goto _OVER;
->>>>>>> enh/3.0
   if (dmSetMgmtHandle(pArray, TDMT_VND_DELETE, vmPutMsgToWriteQueue, 0) == NULL) goto _OVER;
   if (dmSetMgmtHandle(pArray, TDMT_VND_BATCH_DEL, vmPutMsgToWriteQueue, 0) == NULL) goto _OVER;
   if (dmSetMgmtHandle(pArray, TDMT_VND_COMMIT, vmPutMsgToWriteQueue, 0) == NULL) goto _OVER;
