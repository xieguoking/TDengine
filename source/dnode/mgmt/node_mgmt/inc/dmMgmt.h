--- conflicted
+++ resolved
@@ -151,19 +151,10 @@
 void    dmCleanupProc(struct SMgmtWrapper *pWrapper);
 int32_t dmRunProc(SProc *proc);
 void    dmStopProc(SProc *proc);
-<<<<<<< HEAD
-int64_t dmRemoveProcRpcHandle(SProc *proc, void *handle);
-void    dmCloseProcRpcHandles(SProc *proc);
-int32_t dmPutToProcCQueue(SProc *proc, const void *pHead, int16_t headLen, const void *pBody, int32_t bodyLen,
-                          void *handle, int64_t handleRef, EProcFuncType ftype);
-void    dmPutToProcPQueue(SProc *proc, const void *pHead, int16_t headLen, const void *pBody, int32_t bodyLen,
-                          EProcFuncType ftype);
-=======
 void    dmRemoveProcRpcHandle(SProc *proc, void *handle);
 void    dmCloseProcRpcHandles(SProc *proc);
 int32_t dmPutToProcCQueue(SProc *proc, SRpcMsg *pMsg, EProcFuncType ftype);
 void    dmPutToProcPQueue(SProc *proc, SRpcMsg *pMsg, EProcFuncType ftype);
->>>>>>> 6f2cac1a
 
 // dmTransport.c
 int32_t dmInitServer(SDnode *pDnode);
