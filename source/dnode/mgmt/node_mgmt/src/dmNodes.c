/*
 * Copyright (c) 2019 TAOS Data, Inc. <jhtao@taosdata.com>
 *
 * This program is free software: you can use, redistribute, and/or modify
 * it under the terms of the GNU Affero General Public License, version 3
 * or later ("AGPL"), as published by the Free Software Foundation.
 *
 * This program is distributed in the hope that it will be useful, but WITHOUT
 * ANY WARRANTY; without even the implied warranty of MERCHANTABILITY or
 * FITNESS FOR A PARTICULAR PURPOSE.
 *
 * You should have received a copy of the GNU Affero General Public License
 * along with this program. If not, see <http://www.gnu.org/licenses/>.
 */

#define _DEFAULT_SOURCE
#include "dmMgmt.h"

int32_t dmOpenNode(SMgmtWrapper *pWrapper) {
  SDnode *pDnode = pWrapper->pDnode;

  if (taosMkDir(pWrapper->path) != 0) {
    terrno = TAOS_SYSTEM_ERROR(errno);
    dError("node:%s, failed to create dir:%s since %s", pWrapper->name, pWrapper->path, terrstr());
    return -1;
  }

  SMgmtOutputOpt output = {0};
  SMgmtInputOpt  input = dmBuildMgmtInputOpt(pWrapper);

  dInfo("node:%s, start to open", pWrapper->name);
  tmsgSetDefault(&input.msgCb);
  if ((*pWrapper->func.openFp)(&input, &output) != 0) {
    dError("node:%s, failed to open since %s", pWrapper->name, terrstr());
    return -1;
  }
  dInfo("node:%s, has been opened", pWrapper->name);
  pWrapper->deployed = true;

  if (output.pMgmt != NULL) {
    pWrapper->pMgmt = output.pMgmt;
  }

  dmReportStartup(pWrapper->name, "openned");
  return 0;
}

int32_t dmStartNode(SMgmtWrapper *pWrapper) {
  if (pWrapper->func.startFp != NULL) {
    dDebug("node:%s, start to start", pWrapper->name);
    if ((*pWrapper->func.startFp)(pWrapper->pMgmt) != 0) {
      dError("node:%s, failed to start since %s", pWrapper->name, terrstr());
      return -1;
    }
    dDebug("node:%s, has been started", pWrapper->name);
  }

  dmReportStartup(pWrapper->name, "started");
  return 0;
}

void dmStopNode(SMgmtWrapper *pWrapper) {
  if (pWrapper->func.stopFp != NULL && pWrapper->pMgmt != NULL) {
    dDebug("node:%s, start to stop", pWrapper->name);
    (*pWrapper->func.stopFp)(pWrapper->pMgmt);
    dDebug("node:%s, has been stopped", pWrapper->name);
  }
}

void dmCloseNode(SMgmtWrapper *pWrapper) {
  dInfo("node:%s, start to close", pWrapper->name);
  pWrapper->deployed = false;

  while (pWrapper->refCount > 0) {
    taosMsleep(10);
  }

  taosThreadRwlockWrlock(&pWrapper->lock);
  if (pWrapper->pMgmt != NULL) {
    (*pWrapper->func.closeFp)(pWrapper->pMgmt);
    pWrapper->pMgmt = NULL;
  }
  taosThreadRwlockUnlock(&pWrapper->lock);

  dInfo("node:%s, has been closed", pWrapper->name);
}

static int32_t dmOpenNodes(SDnode *pDnode) {
  for (EDndNodeType ntype = DNODE; ntype < NODE_END; ++ntype) {
    SMgmtWrapper *pWrapper = &pDnode->wrappers[ntype];
    if (!pWrapper->required) continue;
    if (dmOpenNode(pWrapper) != 0) {
      dError("node:%s, failed to open since %s", pWrapper->name, terrstr());
      return -1;
    }
  }

  dmSetStatus(pDnode, DND_STAT_RUNNING);
  return 0;
}

static int32_t dmStartNodes(SDnode *pDnode) {
  for (EDndNodeType ntype = DNODE; ntype < NODE_END; ++ntype) {
    SMgmtWrapper *pWrapper = &pDnode->wrappers[ntype];
    if (!pWrapper->required) continue;
    if (dmStartNode(pWrapper) != 0) {
      dError("node:%s, failed to start since %s", pWrapper->name, terrstr());
      return -1;
    }
  }

<<<<<<< HEAD
  dInfo("TDengine initialized successfully");
  dmReportStartup("TDengine", "initialized successfully");
  
=======
  dInfo("The daemon initialized successfully");
  dmReportStartup("The daemon", "initialized successfully");
>>>>>>> a3b5fca0
  return 0;
}

static void dmStopNodes(SDnode *pDnode) {
  for (EDndNodeType n = DNODE; n < NODE_END; ++n) {
    SMgmtWrapper *pWrapper = &pDnode->wrappers[n];
    dmStopNode(pWrapper);
  }
}

static void dmCloseNodes(SDnode *pDnode) {
  for (EDndNodeType n = DNODE; n < NODE_END; ++n) {
    SMgmtWrapper *pWrapper = &pDnode->wrappers[n];
    dmCloseNode(pWrapper);
  }
}

int32_t dmRunDnode(SDnode *pDnode) {
  int32_t count = 0;
  if (dmOpenNodes(pDnode) != 0) {
    dError("failed to open nodes since %s", terrstr());
    return -1;
  }

  if (dmStartNodes(pDnode) != 0) {
    dError("failed to start nodes since %s", terrstr());
    return -1;
  }

  while (1) {
    if (pDnode->stop) {
      dInfo("The daemon is about to stop");
      dmSetStatus(pDnode, DND_STAT_STOPPED);
      dmStopNodes(pDnode);
      dmCloseNodes(pDnode);
      return 0;
    }

    if (count == 10) {
      osUpdate();
      count = 0;
    } else {
      count++;
    }
    
    taosMsleep(100);
  }
}<|MERGE_RESOLUTION|>--- conflicted
+++ resolved
@@ -109,14 +109,8 @@
     }
   }
 
-<<<<<<< HEAD
-  dInfo("TDengine initialized successfully");
-  dmReportStartup("TDengine", "initialized successfully");
-  
-=======
   dInfo("The daemon initialized successfully");
   dmReportStartup("The daemon", "initialized successfully");
->>>>>>> a3b5fca0
   return 0;
 }
 
