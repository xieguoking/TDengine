--- conflicted
+++ resolved
@@ -44,15 +44,7 @@
 extern "C" {
 #endif
 
-<<<<<<< HEAD
-#define dFatal(...) { if (dDebugFlag & DEBUG_FATAL) { taosPrintLog("DND FATAL ", DEBUG_FATAL, 255, __VA_ARGS__); }}
-#define dError(...) { if (dDebugFlag & DEBUG_ERROR) { taosPrintLog("DND ERROR ", DEBUG_ERROR, 255, __VA_ARGS__); }}
-#define dWarn(...)  { if (dDebugFlag & DEBUG_WARN)  { taosPrintLog("DND WARN ", DEBUG_WARN, 255, __VA_ARGS__); }}
-#define dInfo(...)  { if (dDebugFlag & DEBUG_INFO)  { taosPrintLog("DND ", DEBUG_INFO, 255, __VA_ARGS__); }}
-#define dDebug(...) { if (dDebugFlag & DEBUG_DEBUG) { taosPrintLog("DND ", DEBUG_DEBUG, dDebugFlag, __VA_ARGS__); }}
-#define dTrace(...) { if (dDebugFlag & DEBUG_TRACE) { taosPrintLog("DND ", DEBUG_TRACE, dDebugFlag, __VA_ARGS__); }}
-#define dGTrace(param, ...) do { char buf[40] = {0}; TRACE_TO_STR(trace, buf); dTrace(param ",gtid:%s", __VA_ARGS__, buf);} while(0)
-=======
+
 // clang-format off
 
 #define dFatal(...) { if (dDebugFlag & DEBUG_FATAL) { taosPrintLog("DND FATAL ", DEBUG_FATAL, 255,        __VA_ARGS__); }}
@@ -70,7 +62,6 @@
 #define dGTrace(param, ...) { char buf[40] = {0}; TRACE_TO_STR(trace, buf); dTrace(param ", gtid:%s", __VA_ARGS__, buf);}
 
 // clang-format on
->>>>>>> 55c524e8
 
 typedef enum {
   DNODE = 0,
