/*
 * Copyright (c) 2019 TAOS Data, Inc. <jhtao@taosdata.com>
 *
 * This program is free software: you can use, redistribute, and/or modify
 * it under the terms of the GNU Affero General Public License, version 3
 * or later ("AGPL"), as published by the Free Software Foundation.
 *
 * This program is distributed in the hope that it will be useful, but WITHOUT
 * ANY WARRANTY; without even the implied warranty of MERCHANTABILITY or
 * FITNESS FOR A PARTICULAR PURPOSE.
 *
 * You should have received a copy of the GNU Affero General Public License
 * along with this program. If not, see <http:www.gnu.org/licenses/>.
 */

#define _DEFAULT_SOURCE
#include "dndVnodes.h"
#include "dndTransport.h"

typedef struct {
  int32_t  vgId;
  int32_t  vgVersion;
  int8_t   dropped;
  uint64_t dbUid;
  char     db[TSDB_DB_FNAME_LEN];
  char     path[PATH_MAX + 20];
} SWrapperCfg;

typedef struct {
  int32_t     vgId;
  int32_t     refCount;
  int32_t     vgVersion;
  int8_t      dropped;
  int8_t      accessState;
  uint64_t    dbUid;
  char *      db;
  char *      path;
  SVnode *    pImpl;
  STaosQueue *pWriteQ;
  STaosQueue *pSyncQ;
  STaosQueue *pApplyQ;
  STaosQueue *pQueryQ;
  STaosQueue *pFetchQ;
} SVnodeObj;

typedef struct {
  int32_t      vnodeNum;
  int32_t      opened;
  int32_t      failed;
  int32_t      threadIndex;
  pthread_t    thread;
  SDnode *     pDnode;
  SWrapperCfg *pCfgs;
} SVnodeThread;

static int32_t dndAllocVnodeQueue(SDnode *pDnode, SVnodeObj *pVnode);
static void    dndFreeVnodeQueue(SDnode *pDnode, SVnodeObj *pVnode);

static void    dndProcessVnodeQueryQueue(SVnodeObj *pVnode, SRpcMsg *pMsg);
static void    dndProcessVnodeFetchQueue(SVnodeObj *pVnode, SRpcMsg *pMsg);
static void    dndProcessVnodeWriteQueue(SVnodeObj *pVnode, STaosQall *qall, int32_t numOfMsgs);
static void    dndProcessVnodeApplyQueue(SVnodeObj *pVnode, STaosQall *qall, int32_t numOfMsgs);
static void    dndProcessVnodeSyncQueue(SVnodeObj *pVnode, STaosQall *qall, int32_t numOfMsgs);
void           dndProcessVnodeQueryMsg(SDnode *pDnode, SRpcMsg *pMsg, SEpSet *pEpSet);
void           dndProcessVnodeFetchMsg(SDnode *pDnode, SRpcMsg *pMsg, SEpSet *pEpSet);
void           dndProcessVnodeWriteMsg(SDnode *pDnode, SRpcMsg *pMsg, SEpSet *pEpSet);
void           dndProcessVnodeSyncMsg(SDnode *pDnode, SRpcMsg *pMsg, SEpSet *pEpSet);
static int32_t dndPutMsgIntoVnodeApplyQueue(SDnode *pDnode, int32_t vgId, SRpcMsg *pMsg);

static SVnodeObj * dndAcquireVnode(SDnode *pDnode, int32_t vgId);
static void        dndReleaseVnode(SDnode *pDnode, SVnodeObj *pVnode);
static int32_t     dndOpenVnode(SDnode *pDnode, SWrapperCfg *pCfg, SVnode *pImpl);
static void        dndCloseVnode(SDnode *pDnode, SVnodeObj *pVnode);
static SVnodeObj **dndGetVnodesFromHash(SDnode *pDnode, int32_t *numOfVnodes);
static int32_t     dndGetVnodesFromFile(SDnode *pDnode, SWrapperCfg **ppCfgs, int32_t *numOfVnodes);
static int32_t     dndWriteVnodesToFile(SDnode *pDnode);

static int32_t dndOpenVnodes(SDnode *pDnode);
static void    dndCloseVnodes(SDnode *pDnode);

static SVnodeObj *dndAcquireVnode(SDnode *pDnode, int32_t vgId) {
  SVnodesMgmt *pMgmt = &pDnode->vmgmt;
  SVnodeObj *  pVnode = NULL;
  int32_t      refCount = 0;

  taosRLockLatch(&pMgmt->latch);
  taosHashGetClone(pMgmt->hash, &vgId, sizeof(int32_t), (void *)&pVnode);
  if (pVnode == NULL) {
    terrno = TSDB_CODE_VND_INVALID_VGROUP_ID;
  } else {
    refCount = atomic_add_fetch_32(&pVnode->refCount, 1);
  }
  taosRUnLockLatch(&pMgmt->latch);

  if (pVnode != NULL) {
    dTrace("vgId:%d, acquire vnode, refCount:%d", pVnode->vgId, refCount);
  }

  return pVnode;
}

static void dndReleaseVnode(SDnode *pDnode, SVnodeObj *pVnode) {
  if (pVnode == NULL) return;

  SVnodesMgmt *pMgmt = &pDnode->vmgmt;
  taosRLockLatch(&pMgmt->latch);
  int32_t refCount = atomic_sub_fetch_32(&pVnode->refCount, 1);
  taosRUnLockLatch(&pMgmt->latch);
  dTrace("vgId:%d, release vnode, refCount:%d", pVnode->vgId, refCount);
}

static int32_t dndOpenVnode(SDnode *pDnode, SWrapperCfg *pCfg, SVnode *pImpl) {
  SVnodesMgmt *pMgmt = &pDnode->vmgmt;
  SVnodeObj *  pVnode = calloc(1, sizeof(SVnodeObj));
  if (pVnode == NULL) {
    terrno = TSDB_CODE_OUT_OF_MEMORY;
    return -1;
  }

  pVnode->vgId = pCfg->vgId;
  pVnode->refCount = 0;
  pVnode->dropped = 0;
  pVnode->accessState = TSDB_VN_ALL_ACCCESS;
  pVnode->pImpl = pImpl;
  pVnode->vgVersion = pCfg->vgVersion;
  pVnode->dbUid = pCfg->dbUid;
  pVnode->db = tstrdup(pCfg->db);
  pVnode->path = tstrdup(pCfg->path);

  if (pVnode->path == NULL || pVnode->db == NULL) {
    terrno = TSDB_CODE_OUT_OF_MEMORY;
    return -1;
  }

  if (dndAllocVnodeQueue(pDnode, pVnode) != 0) {
    terrno = TSDB_CODE_OUT_OF_MEMORY;
    return -1;
  }

  taosWLockLatch(&pMgmt->latch);
  int32_t code = taosHashPut(pMgmt->hash, &pVnode->vgId, sizeof(int32_t), &pVnode, sizeof(SVnodeObj *));
  taosWUnLockLatch(&pMgmt->latch);

  if (code != 0) {
    terrno = TSDB_CODE_OUT_OF_MEMORY;
  }
  return code;
}

static void dndCloseVnode(SDnode *pDnode, SVnodeObj *pVnode) {
  SVnodesMgmt *pMgmt = &pDnode->vmgmt;
  taosWLockLatch(&pMgmt->latch);
  taosHashRemove(pMgmt->hash, &pVnode->vgId, sizeof(int32_t));
  taosWUnLockLatch(&pMgmt->latch);

  dndReleaseVnode(pDnode, pVnode);
  while (pVnode->refCount > 0) taosMsleep(10);
  while (!taosQueueEmpty(pVnode->pWriteQ)) taosMsleep(10);
  while (!taosQueueEmpty(pVnode->pSyncQ)) taosMsleep(10);
  while (!taosQueueEmpty(pVnode->pApplyQ)) taosMsleep(10);
  while (!taosQueueEmpty(pVnode->pQueryQ)) taosMsleep(10);
  while (!taosQueueEmpty(pVnode->pFetchQ)) taosMsleep(10);

  dndFreeVnodeQueue(pDnode, pVnode);
  vnodeClose(pVnode->pImpl);
  pVnode->pImpl = NULL;

  dDebug("vgId:%d, vnode is closed", pVnode->vgId);

  free(pVnode->path);
  free(pVnode->db);
  free(pVnode);
}

static SVnodeObj **dndGetVnodesFromHash(SDnode *pDnode, int32_t *numOfVnodes) {
  SVnodesMgmt *pMgmt = &pDnode->vmgmt;
  taosRLockLatch(&pMgmt->latch);

  int32_t     num = 0;
  int32_t     size = taosHashGetSize(pMgmt->hash);
  SVnodeObj **pVnodes = calloc(size, sizeof(SVnodeObj *));

  void *pIter = taosHashIterate(pMgmt->hash, NULL);
  while (pIter) {
    SVnodeObj **ppVnode = pIter;
    SVnodeObj * pVnode = *ppVnode;
    if (pVnode && num < size) {
      int32_t refCount = atomic_add_fetch_32(&pVnode->refCount, 1);
      dTrace("vgId:%d, acquire vnode, refCount:%d", pVnode->vgId, refCount);
      pVnodes[num] = (*ppVnode);
      num++;
      pIter = taosHashIterate(pMgmt->hash, pIter);
    } else {
      taosHashCancelIterate(pMgmt->hash, pIter);
    }
  }

  taosRUnLockLatch(&pMgmt->latch);
  *numOfVnodes = num;

  return pVnodes;
}

static int32_t dndGetVnodesFromFile(SDnode *pDnode, SWrapperCfg **ppCfgs, int32_t *numOfVnodes) {
  int32_t      code = TSDB_CODE_DND_VNODE_READ_FILE_ERROR;
  int32_t      len = 0;
  int32_t      maxLen = 30000;
  char *       content = calloc(1, maxLen + 1);
  cJSON *      root = NULL;
  FILE *       fp = NULL;
  char         file[PATH_MAX + 20] = {0};
  SWrapperCfg *pCfgs = NULL;

  snprintf(file, PATH_MAX + 20, "%s/vnodes.json", pDnode->dir.vnodes);

  fp = fopen(file, "r");
  if (fp == NULL) {
    dDebug("file %s not exist", file);
    code = 0;
    goto PRASE_VNODE_OVER;
  }

  len = (int32_t)fread(content, 1, maxLen, fp);
  if (len <= 0) {
    dError("failed to read %s since content is null", file);
    goto PRASE_VNODE_OVER;
  }

  content[len] = 0;
  root = cJSON_Parse(content);
  if (root == NULL) {
    dError("failed to read %s since invalid json format", file);
    goto PRASE_VNODE_OVER;
  }

  cJSON *vnodes = cJSON_GetObjectItem(root, "vnodes");
  if (!vnodes || vnodes->type != cJSON_Array) {
    dError("failed to read %s since vnodes not found", file);
    goto PRASE_VNODE_OVER;
  }

  int32_t vnodesNum = cJSON_GetArraySize(vnodes);
  if (vnodesNum > 0) {
    pCfgs = calloc(vnodesNum, sizeof(SWrapperCfg));
    if (pCfgs == NULL) {
      dError("failed to read %s since out of memory", file);
      goto PRASE_VNODE_OVER;
    }

    for (int32_t i = 0; i < vnodesNum; ++i) {
      cJSON       *vnode = cJSON_GetArrayItem(vnodes, i);
      SWrapperCfg *pCfg = &pCfgs[i];

<<<<<<< HEAD
  for (int32_t i = 0; i < vnodesNum; ++i) {
    cJSON *      vnode = cJSON_GetArrayItem(vnodes, i);
    SWrapperCfg *pCfg = &pCfgs[i];
=======
      cJSON *vgId = cJSON_GetObjectItem(vnode, "vgId");
      if (!vgId || vgId->type != cJSON_Number) {
        dError("failed to read %s since vgId not found", file);
        goto PRASE_VNODE_OVER;
      }
      pCfg->vgId = vgId->valueint;
      snprintf(pCfg->path, sizeof(pCfg->path), "%s/vnode%d", pDnode->dir.vnodes, pCfg->vgId);
>>>>>>> d23d223f

      cJSON *dropped = cJSON_GetObjectItem(vnode, "dropped");
      if (!dropped || dropped->type != cJSON_Number) {
        dError("failed to read %s since dropped not found", file);
        goto PRASE_VNODE_OVER;
      }
      pCfg->dropped = dropped->valueint;

      cJSON *vgVersion = cJSON_GetObjectItem(vnode, "vgVersion");
      if (!vgVersion || vgVersion->type != cJSON_Number) {
        dError("failed to read %s since vgVersion not found", file);
        goto PRASE_VNODE_OVER;
      }
      pCfg->vgVersion = vgVersion->valueint;

      cJSON *dbUid = cJSON_GetObjectItem(vnode, "dbUid");
      if (!dbUid || dbUid->type != cJSON_String) {
        dError("failed to read %s since dbUid not found", file);
        goto PRASE_VNODE_OVER;
      }
      pCfg->dbUid = atoll(dbUid->valuestring);

      cJSON *db = cJSON_GetObjectItem(vnode, "db");
      if (!db || db->type != cJSON_String) {
        dError("failed to read %s since db not found", file);
        goto PRASE_VNODE_OVER;
      }
      tstrncpy(pCfg->db, db->valuestring, TSDB_DB_FNAME_LEN);
    }

    *ppCfgs = pCfgs;
  }

  *numOfVnodes = vnodesNum;
  code = 0;
  dInfo("succcessed to read file %s", file);

PRASE_VNODE_OVER:
  if (content != NULL) free(content);
  if (root != NULL) cJSON_Delete(root);
  if (fp != NULL) fclose(fp);

  return code;
}

static int32_t dndWriteVnodesToFile(SDnode *pDnode) {
  char file[PATH_MAX + 20] = {0};
  char realfile[PATH_MAX + 20] = {0};
  snprintf(file, PATH_MAX + 20, "%s/vnodes.json.bak", pDnode->dir.vnodes);
  snprintf(realfile, PATH_MAX + 20, "%s/vnodes.json", pDnode->dir.vnodes);

  FILE *fp = fopen(file, "w");
  if (fp == NULL) {
    terrno = TAOS_SYSTEM_ERROR(errno);
    dError("failed to write %s since %s", file, terrstr());
    return -1;
  }
  int32_t     numOfVnodes = 0;
  SVnodeObj **pVnodes = dndGetVnodesFromHash(pDnode, &numOfVnodes);

  int32_t len = 0;
  int32_t maxLen = 65536;
  char *  content = calloc(1, maxLen + 1);

  len += snprintf(content + len, maxLen - len, "{\n");
  len += snprintf(content + len, maxLen - len, "  \"vnodes\": [\n");
  for (int32_t i = 0; i < numOfVnodes; ++i) {
    SVnodeObj *pVnode = pVnodes[i];
    len += snprintf(content + len, maxLen - len, "    {\n");
    len += snprintf(content + len, maxLen - len, "      \"vgId\": %d,\n", pVnode->vgId);
    len += snprintf(content + len, maxLen - len, "      \"dropped\": %d,\n", pVnode->dropped);
    len += snprintf(content + len, maxLen - len, "      \"vgVersion\": %d,\n", pVnode->vgVersion);
    len += snprintf(content + len, maxLen - len, "      \"dbUid\": \"%" PRIu64 "\",\n", pVnode->dbUid);
    len += snprintf(content + len, maxLen - len, "      \"db\": \"%s\"\n", pVnode->db);
    if (i < numOfVnodes - 1) {
      len += snprintf(content + len, maxLen - len, "    },\n");
    } else {
      len += snprintf(content + len, maxLen - len, "    }\n");
    }
  }
  len += snprintf(content + len, maxLen - len, "  ]\n");
  len += snprintf(content + len, maxLen - len, "}\n");

  fwrite(content, 1, len, fp);
  taosFsyncFile(fileno(fp));
  fclose(fp);
  free(content);
  terrno = 0;

  for (int32_t i = 0; i < numOfVnodes; ++i) {
    SVnodeObj *pVnode = pVnodes[i];
    dndReleaseVnode(pDnode, pVnode);
  }

  if (pVnodes != NULL) {
    free(pVnodes);
  }

  dDebug("successed to write %s", realfile);
  return taosRenameFile(file, realfile);
}

static void *dnodeOpenVnodeFunc(void *param) {
  SVnodeThread *pThread = param;
  SDnode *      pDnode = pThread->pDnode;
  SVnodesMgmt * pMgmt = &pDnode->vmgmt;

  dDebug("thread:%d, start to open %d vnodes", pThread->threadIndex, pThread->vnodeNum);
  setThreadName("open-vnodes");

  for (int32_t v = 0; v < pThread->vnodeNum; ++v) {
    SWrapperCfg *pCfg = &pThread->pCfgs[v];

    char stepDesc[TSDB_STEP_DESC_LEN] = {0};
    snprintf(stepDesc, TSDB_STEP_DESC_LEN, "vgId:%d, start to restore, %d of %d have been opened", pCfg->vgId,
             pMgmt->openVnodes, pMgmt->totalVnodes);
    dndReportStartup(pDnode, "open-vnodes", stepDesc);

    SVnode *pImpl = vnodeOpen(pCfg->path, NULL, pCfg->vgId);
    if (pImpl == NULL) {
      dError("vgId:%d, failed to open vnode by thread:%d", pCfg->vgId, pThread->threadIndex);
      pThread->failed++;
    } else {
      dndOpenVnode(pDnode, pCfg, pImpl);
      dDebug("vgId:%d, is opened by thread:%d", pCfg->vgId, pThread->threadIndex);
      pThread->opened++;
    }

    atomic_add_fetch_32(&pMgmt->openVnodes, 1);
  }

  dDebug("thread:%d, total vnodes:%d, opened:%d failed:%d", pThread->threadIndex, pThread->vnodeNum, pThread->opened,
         pThread->failed);
  return NULL;
}

static int32_t dndOpenVnodes(SDnode *pDnode) {
  SVnodesMgmt *pMgmt = &pDnode->vmgmt;
  taosInitRWLatch(&pMgmt->latch);

  pMgmt->hash = taosHashInit(TSDB_MIN_VNODES, taosGetDefaultHashFunction(TSDB_DATA_TYPE_INT), true, HASH_NO_LOCK);
  if (pMgmt->hash == NULL) {
    dError("failed to init vnode hash");
    terrno = TSDB_CODE_OUT_OF_MEMORY;
    return -1;
  }

  SWrapperCfg *pCfgs = NULL;
  int32_t      numOfVnodes = 0;
  if (dndGetVnodesFromFile(pDnode, &pCfgs, &numOfVnodes) != 0) {
    dInfo("failed to get vnode list from disk since %s", terrstr());
    return -1;
  }

  pMgmt->totalVnodes = numOfVnodes;

  int32_t threadNum = pDnode->opt.numOfCores;
  int32_t vnodesPerThread = numOfVnodes / threadNum + 1;

  SVnodeThread *threads = calloc(threadNum, sizeof(SVnodeThread));
  for (int32_t t = 0; t < threadNum; ++t) {
    threads[t].threadIndex = t;
    threads[t].pDnode = pDnode;
    threads[t].pCfgs = calloc(vnodesPerThread, sizeof(SWrapperCfg));
  }

  for (int32_t v = 0; v < numOfVnodes; ++v) {
    int32_t       t = v % threadNum;
    SVnodeThread *pThread = &threads[t];
    pThread->pCfgs[pThread->vnodeNum++] = pCfgs[v];
  }

  dInfo("start %d threads to open %d vnodes", threadNum, numOfVnodes);

  for (int32_t t = 0; t < threadNum; ++t) {
    SVnodeThread *pThread = &threads[t];
    if (pThread->vnodeNum == 0) continue;

    pthread_attr_t thAttr;
    pthread_attr_init(&thAttr);
    pthread_attr_setdetachstate(&thAttr, PTHREAD_CREATE_JOINABLE);
    if (pthread_create(&pThread->thread, &thAttr, dnodeOpenVnodeFunc, pThread) != 0) {
      dError("thread:%d, failed to create thread to open vnode, reason:%s", pThread->threadIndex, strerror(errno));
    }

    pthread_attr_destroy(&thAttr);
  }

  for (int32_t t = 0; t < threadNum; ++t) {
    SVnodeThread *pThread = &threads[t];
    if (pThread->vnodeNum > 0 && taosCheckPthreadValid(pThread->thread)) {
      pthread_join(pThread->thread, NULL);
    }
    free(pThread->pCfgs);
  }
  free(threads);
  free(pCfgs);

  if (pMgmt->openVnodes != pMgmt->totalVnodes) {
    dError("there are total vnodes:%d, opened:%d", pMgmt->totalVnodes, pMgmt->openVnodes);
    return -1;
  } else {
    dInfo("total vnodes:%d open successfully", pMgmt->totalVnodes);
    return 0;
  }
}

static void dndCloseVnodes(SDnode *pDnode) {
  SVnodesMgmt *pMgmt = &pDnode->vmgmt;

  int32_t     numOfVnodes = 0;
  SVnodeObj **pVnodes = dndGetVnodesFromHash(pDnode, &numOfVnodes);

  for (int32_t i = 0; i < numOfVnodes; ++i) {
    dndCloseVnode(pDnode, pVnodes[i]);
  }

  if (pVnodes != NULL) {
    free(pVnodes);
  }

  if (pMgmt->hash != NULL) {
    taosHashCleanup(pMgmt->hash);
    pMgmt->hash = NULL;
  }

  dInfo("total vnodes:%d are all closed", numOfVnodes);
}

static SCreateVnodeReq *dndParseCreateVnodeReq(SRpcMsg *pReq) {
  SCreateVnodeReq *pCreate = pReq->pCont;
  pCreate->vgId = htonl(pCreate->vgId);
  pCreate->dnodeId = htonl(pCreate->dnodeId);
  pCreate->dbUid = htobe64(pCreate->dbUid);
  pCreate->vgVersion = htonl(pCreate->vgVersion);
  pCreate->cacheBlockSize = htonl(pCreate->cacheBlockSize);
  pCreate->totalBlocks = htonl(pCreate->totalBlocks);
  pCreate->daysPerFile = htonl(pCreate->daysPerFile);
  pCreate->daysToKeep0 = htonl(pCreate->daysToKeep0);
  pCreate->daysToKeep1 = htonl(pCreate->daysToKeep1);
  pCreate->daysToKeep2 = htonl(pCreate->daysToKeep2);
  pCreate->minRows = htonl(pCreate->minRows);
  pCreate->maxRows = htonl(pCreate->maxRows);
  pCreate->commitTime = htonl(pCreate->commitTime);
  pCreate->fsyncPeriod = htonl(pCreate->fsyncPeriod);
  for (int r = 0; r < pCreate->replica; ++r) {
    SReplica *pReplica = &pCreate->replicas[r];
    pReplica->id = htonl(pReplica->id);
    pReplica->port = htons(pReplica->port);
  }

  return pCreate;
}

static void dndGenerateVnodeCfg(SCreateVnodeReq *pCreate, SVnodeCfg *pCfg) {
  pCfg->vgId = pCreate->vgId;
  pCfg->wsize = pCreate->cacheBlockSize;
  pCfg->ssize = pCreate->cacheBlockSize;
  pCfg->wsize = pCreate->cacheBlockSize;
  pCfg->lsize = pCreate->cacheBlockSize;
  pCfg->isHeapAllocator = true;
  pCfg->ttl = 4;
  pCfg->keep = pCreate->daysToKeep0;
  pCfg->isWeak = true;
  pCfg->tsdbCfg.keep = pCreate->daysToKeep0;
  pCfg->tsdbCfg.keep1 = pCreate->daysToKeep2;
  pCfg->tsdbCfg.keep2 = pCreate->daysToKeep0;
  pCfg->tsdbCfg.lruCacheSize = pCreate->cacheBlockSize;
  pCfg->metaCfg.lruSize = pCreate->cacheBlockSize;
  pCfg->walCfg.fsyncPeriod = pCreate->fsyncPeriod;
  pCfg->walCfg.level = pCreate->walLevel;
  pCfg->walCfg.retentionPeriod = 10;
  pCfg->walCfg.retentionSize = 128;
  pCfg->walCfg.rollPeriod = 128;
  pCfg->walCfg.segSize = 128;
  pCfg->walCfg.vgId = pCreate->vgId;
}

static void dndGenerateWrapperCfg(SDnode *pDnode, SCreateVnodeReq *pCreate, SWrapperCfg *pCfg) {
  memcpy(pCfg->db, pCreate->db, TSDB_DB_FNAME_LEN);
  pCfg->dbUid = pCreate->dbUid;
  pCfg->dropped = 0;
  snprintf(pCfg->path, sizeof(pCfg->path), "%s/vnode%d", pDnode->dir.vnodes, pCreate->vgId);
  pCfg->vgId = pCreate->vgId;
  pCfg->vgVersion = pCreate->vgVersion;
}

static SDropVnodeReq *dndParseDropVnodeReq(SRpcMsg *pReq) {
  SDropVnodeReq *pDrop = pReq->pCont;
  pDrop->vgId = htonl(pDrop->vgId);
  return pDrop;
}

static SAuthVnodeReq *dndParseAuthVnodeReq(SRpcMsg *pReq) {
  SAuthVnodeReq *pAuth = pReq->pCont;
  pAuth->vgId = htonl(pAuth->vgId);
  return pAuth;
}

int32_t dndProcessCreateVnodeReq(SDnode *pDnode, SRpcMsg *pReq) {
  SCreateVnodeReq *pCreate = dndParseCreateVnodeReq(pReq);
  dDebug("vgId:%d, create vnode req is received", pCreate->vgId);

  SVnodeCfg vnodeCfg = {0};
  dndGenerateVnodeCfg(pCreate, &vnodeCfg);

  SWrapperCfg wrapperCfg = {0};
  dndGenerateWrapperCfg(pDnode, pCreate, &wrapperCfg);

  SVnodeObj *pVnode = dndAcquireVnode(pDnode, pCreate->vgId);
  if (pVnode != NULL) {
    dDebug("vgId:%d, already exist", pCreate->vgId);
    dndReleaseVnode(pDnode, pVnode);
    terrno = TSDB_CODE_DND_VNODE_ALREADY_DEPLOYED;
    return -1;
  }

  SVnode *pImpl = vnodeOpen(wrapperCfg.path, NULL /*pCfg*/, pCreate->vgId);
  if (pImpl == NULL) {
    dError("vgId:%d, failed to create vnode since %s", pCreate->vgId, terrstr());
    return -1;
  }

  int32_t code = dndOpenVnode(pDnode, &wrapperCfg, pImpl);
  if (code != 0) {
    dError("vgId:%d, failed to open vnode since %s", pCreate->vgId, terrstr());
    vnodeClose(pImpl);
    vnodeDestroy(wrapperCfg.path);
    terrno = code;
    return code;
  }

  code = dndWriteVnodesToFile(pDnode);
  if (code != 0) {
    vnodeClose(pImpl);
    vnodeDestroy(wrapperCfg.path);
    terrno = code;
    return code;
  }

  return 0;
}

int32_t dndProcessAlterVnodeReq(SDnode *pDnode, SRpcMsg *pReq) {
  SAlterVnodeReq *pAlter = (SAlterVnodeReq *)dndParseCreateVnodeReq(pReq);
  dDebug("vgId:%d, alter vnode req is received", pAlter->vgId);

  SVnodeCfg vnodeCfg = {0};
  dndGenerateVnodeCfg(pAlter, &vnodeCfg);

  SVnodeObj *pVnode = dndAcquireVnode(pDnode, pAlter->vgId);
  if (pVnode == NULL) {
    dDebug("vgId:%d, failed to alter vnode since %s", pAlter->vgId, terrstr());
    return -1;
  }

  if (pAlter->vgVersion == pVnode->vgVersion) {
    dndReleaseVnode(pDnode, pVnode);
    dDebug("vgId:%d, no need to alter vnode cfg for version unchanged ", pAlter->vgId);
    return 0;
  }

  if (vnodeAlter(pVnode->pImpl, &vnodeCfg) != 0) {
    dError("vgId:%d, failed to alter vnode since %s", pAlter->vgId, terrstr());
    dndReleaseVnode(pDnode, pVnode);
    return -1;
  }

  int32_t oldVersion = pVnode->vgVersion;
  pVnode->vgVersion = pAlter->vgVersion;
  int32_t code = dndWriteVnodesToFile(pDnode);
  if (code != 0) {
    pVnode->vgVersion = oldVersion;
  }

  dndReleaseVnode(pDnode, pVnode);
  return code;
}

int32_t dndProcessDropVnodeReq(SDnode *pDnode, SRpcMsg *pReq) {
  SDropVnodeReq *pDrop = dndParseDropVnodeReq(pReq);

  int32_t vgId = pDrop->vgId;
  dDebug("vgId:%d, drop vnode req is received", vgId);

  SVnodeObj *pVnode = dndAcquireVnode(pDnode, vgId);
  if (pVnode == NULL) {
    dDebug("vgId:%d, failed to drop since %s", vgId, terrstr());
    terrno = TSDB_CODE_DND_VNODE_NOT_DEPLOYED;
    return -1;
  }

  pVnode->dropped = 1;
  if (dndWriteVnodesToFile(pDnode) != 0) {
    pVnode->dropped = 0;
    dndReleaseVnode(pDnode, pVnode);
    return -1;
  }

  dndCloseVnode(pDnode, pVnode);
  vnodeClose(pVnode->pImpl);
  vnodeDestroy(pVnode->path);
  dndWriteVnodesToFile(pDnode);

  return 0;
}

int32_t dndProcessAuthVnodeReq(SDnode *pDnode, SRpcMsg *pReq) {
  SAuthVnodeReq *pAuth = (SAuthVnodeReq *)dndParseAuthVnodeReq(pReq);

  int32_t vgId = pAuth->vgId;
  dDebug("vgId:%d, auth vnode req is received", vgId);

  SVnodeObj *pVnode = dndAcquireVnode(pDnode, vgId);
  if (pVnode == NULL) {
    dDebug("vgId:%d, failed to auth since %s", vgId, terrstr());
    return -1;
  }

  pVnode->accessState = pAuth->accessState;
  dndReleaseVnode(pDnode, pVnode);
  return 0;
}

int32_t dndProcessSyncVnodeReq(SDnode *pDnode, SRpcMsg *pReq) {
  SSyncVnodeReq *pSync = (SSyncVnodeReq *)dndParseDropVnodeReq(pReq);

  int32_t vgId = pSync->vgId;
  dDebug("vgId:%d, sync vnode req is received", vgId);

  SVnodeObj *pVnode = dndAcquireVnode(pDnode, vgId);
  if (pVnode == NULL) {
    dDebug("vgId:%d, failed to sync since %s", vgId, terrstr());
    return -1;
  }

  if (vnodeSync(pVnode->pImpl) != 0) {
    dError("vgId:%d, failed to sync vnode since %s", vgId, terrstr());
    dndReleaseVnode(pDnode, pVnode);
    return -1;
  }

  dndReleaseVnode(pDnode, pVnode);
  return 0;
}

int32_t dndProcessCompactVnodeReq(SDnode *pDnode, SRpcMsg *pReq) {
  SCompactVnodeReq *pCompact = (SCompactVnodeReq *)dndParseDropVnodeReq(pReq);

  int32_t vgId = pCompact->vgId;
  dDebug("vgId:%d, compact vnode req is received", vgId);

  SVnodeObj *pVnode = dndAcquireVnode(pDnode, vgId);
  if (pVnode == NULL) {
    dDebug("vgId:%d, failed to compact since %s", vgId, terrstr());
    return -1;
  }

  if (vnodeCompact(pVnode->pImpl) != 0) {
    dError("vgId:%d, failed to compact vnode since %s", vgId, terrstr());
    dndReleaseVnode(pDnode, pVnode);
    return -1;
  }

  dndReleaseVnode(pDnode, pVnode);
  return 0;
}

static void dndProcessVnodeQueryQueue(SVnodeObj *pVnode, SRpcMsg *pMsg) {
  SRpcMsg *pRsp = NULL;
  vnodeProcessQueryReq(pVnode->pImpl, pMsg, &pRsp);
}

static void dndProcessVnodeFetchQueue(SVnodeObj *pVnode, SRpcMsg *pMsg) {
  SRpcMsg *pRsp = NULL;
  vnodeProcessFetchReq(pVnode->pImpl, pMsg, &pRsp);
}

static void dndProcessVnodeWriteQueue(SVnodeObj *pVnode, STaosQall *qall, int32_t numOfMsgs) {
  SArray *pArray = taosArrayInit(numOfMsgs, sizeof(SRpcMsg *));

  for (int32_t i = 0; i < numOfMsgs; ++i) {
    SRpcMsg *pMsg = NULL;
    taosGetQitem(qall, (void **)&pMsg);
    void *ptr = taosArrayPush(pArray, &pMsg);
    assert(ptr != NULL);
  }

  vnodeProcessWMsgs(pVnode->pImpl, pArray);

  for (size_t i = 0; i < numOfMsgs; i++) {
    SRpcMsg *pRsp = NULL;
    SRpcMsg *pMsg = *(SRpcMsg **)taosArrayGet(pArray, i);
    int32_t  code = vnodeApplyWMsg(pVnode->pImpl, pMsg, &pRsp);
    if (pRsp != NULL) {
      pRsp->ahandle = pMsg->ahandle;
      rpcSendResponse(pRsp);
      free(pRsp);
    } else {
      if (code != 0) code = terrno;
      SRpcMsg rpcRsp = {.handle = pMsg->handle, .ahandle = pMsg->ahandle, .code = code};
      rpcSendResponse(&rpcRsp);
    }
  }

  for (size_t i = 0; i < numOfMsgs; i++) {
    SRpcMsg *pMsg = *(SRpcMsg **)taosArrayGet(pArray, i);
    rpcFreeCont(pMsg->pCont);
    taosFreeQitem(pMsg);
  }

  taosArrayDestroy(pArray);
}

static void dndProcessVnodeApplyQueue(SVnodeObj *pVnode, STaosQall *qall, int32_t numOfMsgs) {
  SRpcMsg *pMsg = NULL;

  for (int32_t i = 0; i < numOfMsgs; ++i) {
    taosGetQitem(qall, (void **)&pMsg);

    // todo
    SRpcMsg *pRsp = NULL;
    (void)vnodeApplyWMsg(pVnode->pImpl, pMsg, &pRsp);
  }
}

static void dndProcessVnodeSyncQueue(SVnodeObj *pVnode, STaosQall *qall, int32_t numOfMsgs) {
  SRpcMsg *pMsg = NULL;

  for (int32_t i = 0; i < numOfMsgs; ++i) {
    taosGetQitem(qall, (void **)&pMsg);

    // todo
    SRpcMsg *pRsp = NULL;
    (void)vnodeProcessSyncReq(pVnode->pImpl, pMsg, &pRsp);
  }
}

static int32_t dndWriteRpcMsgToVnodeQueue(STaosQueue *pQueue, SRpcMsg *pRpcMsg) {
  int32_t code = 0;

  if (pQueue == NULL) {
    code = TSDB_CODE_MSG_NOT_PROCESSED;
  } else {
    SRpcMsg *pMsg = taosAllocateQitem(sizeof(SRpcMsg));
    if (pMsg == NULL) {
      code = TSDB_CODE_OUT_OF_MEMORY;
    } else {
      *pMsg = *pRpcMsg;
      if (taosWriteQitem(pQueue, pMsg) != 0) {
        code = TSDB_CODE_OUT_OF_MEMORY;
      }
    }
  }

  if (code != TSDB_CODE_SUCCESS) {
    if (pRpcMsg->msgType & 1u) {
      SRpcMsg rsp = {.handle = pRpcMsg->handle, .code = code};
      rpcSendResponse(&rsp);
    }
    rpcFreeCont(pRpcMsg->pCont);
  }
}

static SVnodeObj *dndAcquireVnodeFromMsg(SDnode *pDnode, SRpcMsg *pMsg) {
  SMsgHead *pHead = pMsg->pCont;
  pHead->contLen = htonl(pHead->contLen);
  pHead->vgId = htonl(pHead->vgId);

  SVnodeObj *pVnode = dndAcquireVnode(pDnode, pHead->vgId);
  if (pVnode == NULL) {
    if (pMsg->msgType & 1u) {
      SRpcMsg rsp = {.handle = pMsg->handle, .code = TSDB_CODE_VND_INVALID_VGROUP_ID};
      rpcSendResponse(&rsp);
    }
    rpcFreeCont(pMsg->pCont);
  }

  return pVnode;
}

void dndProcessVnodeWriteMsg(SDnode *pDnode, SRpcMsg *pMsg, SEpSet *pEpSet) {
  SVnodeObj *pVnode = dndAcquireVnodeFromMsg(pDnode, pMsg);
  if (pVnode != NULL) {
    dndWriteRpcMsgToVnodeQueue(pVnode->pWriteQ, pMsg);
    dndReleaseVnode(pDnode, pVnode);
  }
}

void dndProcessVnodeSyncMsg(SDnode *pDnode, SRpcMsg *pMsg, SEpSet *pEpSet) {
  SVnodeObj *pVnode = dndAcquireVnodeFromMsg(pDnode, pMsg);
  if (pVnode != NULL) {
    dndWriteRpcMsgToVnodeQueue(pVnode->pSyncQ, pMsg);
    dndReleaseVnode(pDnode, pVnode);
  }
}

void dndProcessVnodeQueryMsg(SDnode *pDnode, SRpcMsg *pMsg, SEpSet *pEpSet) {
  SVnodeObj *pVnode = dndAcquireVnodeFromMsg(pDnode, pMsg);
  if (pVnode != NULL) {
    dndWriteRpcMsgToVnodeQueue(pVnode->pQueryQ, pMsg);
    dndReleaseVnode(pDnode, pVnode);
  }
}

void dndProcessVnodeFetchMsg(SDnode *pDnode, SRpcMsg *pMsg, SEpSet *pEpSet) {
  SVnodeObj *pVnode = dndAcquireVnodeFromMsg(pDnode, pMsg);
  if (pVnode != NULL) {
    dndWriteRpcMsgToVnodeQueue(pVnode->pFetchQ, pMsg);
    dndReleaseVnode(pDnode, pVnode);
  }
}

static int32_t dndPutMsgIntoVnodeApplyQueue(SDnode *pDnode, int32_t vgId, SRpcMsg *pMsg) {
  SVnodeObj *pVnode = dndAcquireVnode(pDnode, vgId);
  if (pVnode == NULL) return -1;

  int32_t code = taosWriteQitem(pVnode->pApplyQ, pMsg);
  dndReleaseVnode(pDnode, pVnode);
  return code;
}

static int32_t dndInitVnodeWorkers(SDnode *pDnode) {
  SVnodesMgmt *pMgmt = &pDnode->vmgmt;

  int32_t maxFetchThreads = 4;
  int32_t minFetchThreads = MIN(maxFetchThreads, pDnode->opt.numOfCores);
  int32_t minQueryThreads = MAX((int32_t)(pDnode->opt.numOfCores * pDnode->opt.ratioOfQueryCores), 1);
  int32_t maxQueryThreads = minQueryThreads;
  int32_t maxWriteThreads = MAX(pDnode->opt.numOfCores, 1);
  int32_t maxSyncThreads = MAX(pDnode->opt.numOfCores / 2, 1);

  SWorkerPool *pPool = &pMgmt->queryPool;
  pPool->name = "vnode-query";
  pPool->min = minQueryThreads;
  pPool->max = maxQueryThreads;
  if (tWorkerInit(pPool) != 0) return -1;

  pPool = &pMgmt->fetchPool;
  pPool->name = "vnode-fetch";
  pPool->min = minFetchThreads;
  pPool->max = maxFetchThreads;
  if (tWorkerInit(pPool) != 0) return -1;

  SMWorkerPool *pMPool = &pMgmt->writePool;
  pMPool->name = "vnode-write";
  pMPool->max = maxWriteThreads;
  if (tMWorkerInit(pMPool) != 0) return -1;

  pMPool = &pMgmt->syncPool;
  pMPool->name = "vnode-sync";
  pMPool->max = maxSyncThreads;
  if (tMWorkerInit(pMPool) != 0) return -1;

  dDebug("vnode workers is initialized");
  return 0;
}

static void dndCleanupVnodeWorkers(SDnode *pDnode) {
  SVnodesMgmt *pMgmt = &pDnode->vmgmt;
  tWorkerCleanup(&pMgmt->fetchPool);
  tWorkerCleanup(&pMgmt->queryPool);
  tMWorkerCleanup(&pMgmt->writePool);
  tMWorkerCleanup(&pMgmt->syncPool);
  dDebug("vnode workers is closed");
}

static int32_t dndAllocVnodeQueue(SDnode *pDnode, SVnodeObj *pVnode) {
  SVnodesMgmt *pMgmt = &pDnode->vmgmt;

  pVnode->pWriteQ = tMWorkerAllocQueue(&pMgmt->writePool, pVnode, (FProcessItems)dndProcessVnodeWriteQueue);
  pVnode->pApplyQ = tMWorkerAllocQueue(&pMgmt->writePool, pVnode, (FProcessItems)dndProcessVnodeApplyQueue);
  pVnode->pSyncQ = tMWorkerAllocQueue(&pMgmt->syncPool, pVnode, (FProcessItems)dndProcessVnodeSyncQueue);
  pVnode->pFetchQ = tWorkerAllocQueue(&pMgmt->fetchPool, pVnode, (FProcessItem)dndProcessVnodeFetchQueue);
  pVnode->pQueryQ = tWorkerAllocQueue(&pMgmt->queryPool, pVnode, (FProcessItem)dndProcessVnodeQueryQueue);

  if (pVnode->pApplyQ == NULL || pVnode->pWriteQ == NULL || pVnode->pSyncQ == NULL || pVnode->pFetchQ == NULL ||
      pVnode->pQueryQ == NULL) {
    terrno = TSDB_CODE_OUT_OF_MEMORY;
    return -1;
  }

  return 0;
}

static void dndFreeVnodeQueue(SDnode *pDnode, SVnodeObj *pVnode) {
  SVnodesMgmt *pMgmt = &pDnode->vmgmt;
  tWorkerFreeQueue(&pMgmt->queryPool, pVnode->pQueryQ);
  tWorkerFreeQueue(&pMgmt->fetchPool, pVnode->pFetchQ);
  tMWorkerFreeQueue(&pMgmt->writePool, pVnode->pWriteQ);
  tMWorkerFreeQueue(&pMgmt->writePool, pVnode->pApplyQ);
  tMWorkerFreeQueue(&pMgmt->syncPool, pVnode->pSyncQ);
  pVnode->pWriteQ = NULL;
  pVnode->pApplyQ = NULL;
  pVnode->pSyncQ = NULL;
  pVnode->pFetchQ = NULL;
  pVnode->pQueryQ = NULL;
}

int32_t dndInitVnodes(SDnode *pDnode) {
  dInfo("dnode-vnodes start to init");

  if (dndInitVnodeWorkers(pDnode) != 0) {
    terrno = TSDB_CODE_OUT_OF_MEMORY;
    dError("failed to init vnode workers since %s", terrstr());
    return -1;
  }

  if (dndOpenVnodes(pDnode) != 0) {
    dError("failed to open vnodes since %s", terrstr());
    return -1;
  }

  dInfo("dnode-vnodes is initialized");
  return 0;
}

void dndCleanupVnodes(SDnode *pDnode) {
  dInfo("dnode-vnodes start to clean up");
  dndCloseVnodes(pDnode);
  dndCleanupVnodeWorkers(pDnode);
  dInfo("dnode-vnodes is cleaned up");
}

void dndGetVnodeLoads(SDnode *pDnode, SVnodeLoads *pLoads) {
  SVnodesMgmt *pMgmt = &pDnode->vmgmt;

  taosRLockLatch(&pMgmt->latch);
  pLoads->num = taosHashGetSize(pMgmt->hash);

  int32_t v = 0;
  void *  pIter = taosHashIterate(pMgmt->hash, NULL);
  while (pIter) {
    SVnodeObj **ppVnode = pIter;
    if (ppVnode == NULL || *ppVnode == NULL) continue;

    SVnodeObj * pVnode = *ppVnode;
    SVnodeLoad *pLoad = &pLoads->data[v++];

    vnodeGetLoad(pVnode->pImpl, pLoad);
    pLoad->vgId = htonl(pLoad->vgId);
    pLoad->totalStorage = htobe64(pLoad->totalStorage);
    pLoad->compStorage = htobe64(pLoad->compStorage);
    pLoad->pointsWritten = htobe64(pLoad->pointsWritten);
    pLoad->tablesNum = htobe64(pLoad->tablesNum);

    pIter = taosHashIterate(pMgmt->hash, pIter);
  }

  taosRUnLockLatch(&pMgmt->latch);
}<|MERGE_RESOLUTION|>--- conflicted
+++ resolved
@@ -251,11 +251,6 @@
       cJSON       *vnode = cJSON_GetArrayItem(vnodes, i);
       SWrapperCfg *pCfg = &pCfgs[i];
 
-<<<<<<< HEAD
-  for (int32_t i = 0; i < vnodesNum; ++i) {
-    cJSON *      vnode = cJSON_GetArrayItem(vnodes, i);
-    SWrapperCfg *pCfg = &pCfgs[i];
-=======
       cJSON *vgId = cJSON_GetObjectItem(vnode, "vgId");
       if (!vgId || vgId->type != cJSON_Number) {
         dError("failed to read %s since vgId not found", file);
@@ -263,7 +258,6 @@
       }
       pCfg->vgId = vgId->valueint;
       snprintf(pCfg->path, sizeof(pCfg->path), "%s/vnode%d", pDnode->dir.vnodes, pCfg->vgId);
->>>>>>> d23d223f
 
       cJSON *dropped = cJSON_GetObjectItem(vnode, "dropped");
       if (!dropped || dropped->type != cJSON_Number) {
