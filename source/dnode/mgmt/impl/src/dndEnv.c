/*
 * Copyright (c) 2019 TAOS Data, Inc. <jhtao@taosdata.com>
 *
 * This program is free software: you can use, redistribute, and/or modify
 * it under the terms of the GNU Affero General Public License, version 3
 * or later ("AGPL"), as published by the Free Software Foundation.
 *
 * This program is distributed in the hope that it will be useful, but WITHOUT
 * ANY WARRANTY; without even the implied warranty of MERCHANTABILITY or
 * FITNESS FOR A PARTICULAR PURPOSE.
 *
 * You should have received a copy of the GNU Affero General Public License
 * along with this program. If not, see <http://www.gnu.org/licenses/>.
 */

#define _DEFAULT_SOURCE
#include "dndBnode.h"
#include "dndMgmt.h"
#include "dndMnode.h"
#include "dndQnode.h"
#include "dndSnode.h"
#include "dndTransport.h"
#include "dndVnodes.h"
#include "monitor.h"
#include "sync.h"
#include "tfs.h"
#include "wal.h"

static int8_t once = DND_ENV_INIT;

EStat dndGetStat(SDnode *pDnode) { return pDnode->stat; }

void dndSetStat(SDnode *pDnode, EStat stat) {
  dDebug("dnode status set from %s to %s", dndStatStr(pDnode->stat), dndStatStr(stat));
  pDnode->stat = stat;
}

const char *dndStatStr(EStat stat) {
  switch (stat) {
    case DND_STAT_INIT:
      return "init";
    case DND_STAT_RUNNING:
      return "running";
    case DND_STAT_STOPPED:
      return "stopped";
    default:
      return "unknown";
  }
}

void dndReportStartup(SDnode *pDnode, char *pName, char *pDesc) {
  SStartupReq *pStartup = &pDnode->startup;
  tstrncpy(pStartup->name, pName, TSDB_STEP_NAME_LEN);
  tstrncpy(pStartup->desc, pDesc, TSDB_STEP_DESC_LEN);
  pStartup->finished = 0;
}

void dndGetStartup(SDnode *pDnode, SStartupReq *pStartup) {
  memcpy(pStartup, &pDnode->startup, sizeof(SStartupReq));
  pStartup->finished = (dndGetStat(pDnode) == DND_STAT_RUNNING);
}

static TdFilePtr dndCheckRunning(char *dataDir) {
  char filepath[PATH_MAX] = {0};
  snprintf(filepath, sizeof(filepath), "%s/.running", dataDir);

  TdFilePtr pFile = taosOpenFile(filepath, TD_FILE_CTEATE | TD_FILE_WRITE | TD_FILE_TRUNC);
  if (pFile == NULL) {
    terrno = TAOS_SYSTEM_ERROR(errno);
    dError("failed to lock file:%s since %s, quit", filepath, terrstr());
    return NULL;
  }

  int32_t ret = taosLockFile(pFile);
  if (ret != 0) {
    terrno = TAOS_SYSTEM_ERROR(errno);
    dError("failed to lock file:%s since %s, quit", filepath, terrstr());
    taosCloseFile(&pFile);
    return NULL;
  }

  return pFile;
}

static int32_t dndInitDir(SDnode *pDnode, SDnodeObjCfg *pCfg) {
  pDnode->pLockFile = dndCheckRunning(pCfg->dataDir);
  if (pDnode->pLockFile == NULL) {
    return -1;
  }

  char path[PATH_MAX + 100];
  snprintf(path, sizeof(path), "%s%smnode", pCfg->dataDir, TD_DIRSEP);
  pDnode->dir.mnode = tstrdup(path);
  snprintf(path, sizeof(path), "%s%svnode", pCfg->dataDir, TD_DIRSEP);
  pDnode->dir.vnodes = tstrdup(path);
  snprintf(path, sizeof(path), "%s%sdnode", pCfg->dataDir, TD_DIRSEP);
  pDnode->dir.dnode = tstrdup(path);
  snprintf(path, sizeof(path), "%s%ssnode", pCfg->dataDir, TD_DIRSEP);
  pDnode->dir.snode = tstrdup(path);
  snprintf(path, sizeof(path), "%s%sbnode", pCfg->dataDir, TD_DIRSEP);
  pDnode->dir.bnode = tstrdup(path);

  if (pDnode->dir.mnode == NULL || pDnode->dir.vnodes == NULL || pDnode->dir.dnode == NULL ||
      pDnode->dir.snode == NULL || pDnode->dir.bnode == NULL) {
    dError("failed to malloc dir object");
    terrno = TSDB_CODE_OUT_OF_MEMORY;
    return -1;
  }

  if (taosMkDir(pDnode->dir.dnode) != 0) {
    dError("failed to create dir:%s since %s", pDnode->dir.dnode, strerror(errno));
    terrno = TAOS_SYSTEM_ERROR(errno);
    return -1;
  }

  if (taosMkDir(pDnode->dir.mnode) != 0) {
    dError("failed to create dir:%s since %s", pDnode->dir.mnode, strerror(errno));
    terrno = TAOS_SYSTEM_ERROR(errno);
    return -1;
  }

  if (taosMkDir(pDnode->dir.vnodes) != 0) {
    dError("failed to create dir:%s since %s", pDnode->dir.vnodes, strerror(errno));
    terrno = TAOS_SYSTEM_ERROR(errno);
    return -1;
  }

  if (taosMkDir(pDnode->dir.snode) != 0) {
    dError("failed to create dir:%s since %s", pDnode->dir.snode, strerror(errno));
    terrno = TAOS_SYSTEM_ERROR(errno);
    return -1;
  }

  if (taosMkDir(pDnode->dir.bnode) != 0) {
    dError("failed to create dir:%s since %s", pDnode->dir.bnode, strerror(errno));
    terrno = TAOS_SYSTEM_ERROR(errno);
    return -1;
  }

  memcpy(&pDnode->cfg, pCfg, sizeof(SDnodeObjCfg));
  return 0;
}

static void dndCloseDir(SDnode *pDnode) {
  tfree(pDnode->dir.mnode);
  tfree(pDnode->dir.vnodes);
  tfree(pDnode->dir.dnode);
  tfree(pDnode->dir.snode);
  tfree(pDnode->dir.bnode);

  if (pDnode->pLockFile != NULL) {
    taosUnLockFile(pDnode->pLockFile);
    taosCloseFile(&pDnode->pLockFile);
    pDnode->pLockFile = NULL;
  }
}

SDnode *dndCreate(SDnodeObjCfg *pCfg) {
  dInfo("start to create dnode object");

  SDnode *pDnode = calloc(1, sizeof(SDnode));
  if (pDnode == NULL) {
    terrno = TSDB_CODE_OUT_OF_MEMORY;
    dError("failed to create dnode object since %s", terrstr());
    return NULL;
  }

  dndSetStat(pDnode, DND_STAT_INIT);

  if (dndInitDir(pDnode, pCfg) != 0) {
    dError("failed to init dnode dir since %s", terrstr());
    dndClose(pDnode);
    return NULL;
  }

  SDiskCfg dCfg = {0};
  tstrncpy(dCfg.dir, pDnode->cfg.dataDir, TSDB_FILENAME_LEN);
  dCfg.level = 0;
  dCfg.primary = 1;
  SDiskCfg *pDisks = pDnode->cfg.pDisks;
  int32_t   numOfDisks = pDnode->cfg.numOfDisks;
  if (numOfDisks <= 0 || pDisks == NULL) {
    pDisks = &dCfg;
    numOfDisks = 1;
  }

  pDnode->pTfs = tfsOpen(pDisks, numOfDisks);
  if (pDnode->pTfs == NULL) {
    dError("failed to init tfs since %s", terrstr());
    dndClose(pDnode);
    return NULL;
  }

  if (dndInitMgmt(pDnode) != 0) {
    dError("failed to init mgmt since %s", terrstr());
    dndClose(pDnode);
    return NULL;
  }

  if (dndInitVnodes(pDnode) != 0) {
    dError("failed to init vnodes since %s", terrstr());
    dndClose(pDnode);
    return NULL;
  }

  if (dndInitQnode(pDnode) != 0) {
    dError("failed to init qnode since %s", terrstr());
    dndClose(pDnode);
    return NULL;
  }

  if (dndInitSnode(pDnode) != 0) {
    dError("failed to init snode since %s", terrstr());
    dndClose(pDnode);
    return NULL;
  }

  if (dndInitBnode(pDnode) != 0) {
    dError("failed to init bnode since %s", terrstr());
    dndClose(pDnode);
    return NULL;
  }

  if (dndInitMnode(pDnode) != 0) {
    dError("failed to init mnode since %s", terrstr());
    dndClose(pDnode);
    return NULL;
  }

  if (dndInitTrans(pDnode) != 0) {
    dError("failed to init transport since %s", terrstr());
    dndClose(pDnode);
    return NULL;
  }

  dndSetStat(pDnode, DND_STAT_RUNNING);
  dndSendStatusReq(pDnode);
  dndReportStartup(pDnode, "TDengine", "initialized successfully");
  dInfo("dnode object is created, data:%p", pDnode);

  return pDnode;
}

void dndClose(SDnode *pDnode) {
  if (pDnode == NULL) return;

  if (dndGetStat(pDnode) == DND_STAT_STOPPED) {
    dError("dnode is shutting down, data:%p", pDnode);
    return;
  }

  dInfo("start to close dnode, data:%p", pDnode);
  dndSetStat(pDnode, DND_STAT_STOPPED);
  dndCleanupTrans(pDnode);
  dndStopMgmt(pDnode);
  dndCleanupMnode(pDnode);
  dndCleanupBnode(pDnode);
  dndCleanupSnode(pDnode);
  dndCleanupQnode(pDnode);
  dndCleanupVnodes(pDnode);
  dndCleanupMgmt(pDnode);
  tfsClose(pDnode->pTfs);

  dndCloseDir(pDnode);
  free(pDnode);
  dInfo("dnode object is closed, data:%p", pDnode);
}

int32_t dndInit() {
  if (atomic_val_compare_exchange_8(&once, DND_ENV_INIT, DND_ENV_READY) != DND_ENV_INIT) {
    terrno = TSDB_CODE_REPEAT_INIT;
    dError("failed to init dnode env since %s", terrstr());
    return -1;
  }

  taosIgnSIGPIPE();
  taosBlockSIGPIPE();
  taosResolveCRC();

  if (rpcInit() != 0) {
    dError("failed to init rpc since %s", terrstr());
    dndCleanup();
    return -1;
  }

  if (walInit() != 0) {
    dError("failed to init wal since %s", terrstr());
    dndCleanup();
    return -1;
  }

  SVnodeOpt vnodeOpt = {
      .nthreads = tsNumOfCommitThreads, .putReqToVQueryQFp = dndPutReqToVQueryQ, .sendReqToDnodeFp = dndSendReqToDnode};

  if (vnodeInit(&vnodeOpt) != 0) {
    dError("failed to init vnode since %s", terrstr());
    dndCleanup();
    return -1;
  }

  SMonCfg monCfg = {.maxLogs = tsMonitorMaxLogs, .port = tsMonitorPort, .server = tsMonitorFqdn};
  if (monInit(&monCfg) != 0) {
    dError("failed to init monitor since %s", terrstr());
    dndCleanup();
    return -1;
  }

  dInfo("dnode env is initialized");
  return 0;
}

void dndCleanup() {
  if (atomic_val_compare_exchange_8(&once, DND_ENV_READY, DND_ENV_CLEANUP) != DND_ENV_READY) {
    dError("dnode env is already cleaned up");
    return;
  }

  walCleanUp();
  vnodeCleanup();
  rpcCleanup();
  monCleanup();

  taosStopCacheRefreshWorker();
  dInfo("dnode env is cleaned up");
}

<<<<<<< HEAD
int32_t dndGetDiskInfo(SDnode *pDnode, SMonDiskInfo *pInfo) { return 0; }
=======
int32_t dndGetMonitorDiskInfo(SDnode *pDnode, SMonDiskInfo *pInfo) {
  tstrncpy(pInfo->logdir.name, tsLogDir, sizeof(pInfo->logdir.name));
  pInfo->logdir.size = tsLogSpace.size;
  tstrncpy(pInfo->tempdir.name, tsTempDir, sizeof(pInfo->tempdir.name));
  pInfo->tempdir.size = tsTempSpace.size;

  return tfsGetMonitorInfo(pDnode->pTfs, pInfo);
}
>>>>>>> 9f33b3ea
<|MERGE_RESOLUTION|>--- conflicted
+++ resolved
@@ -324,9 +324,6 @@
   dInfo("dnode env is cleaned up");
 }
 
-<<<<<<< HEAD
-int32_t dndGetDiskInfo(SDnode *pDnode, SMonDiskInfo *pInfo) { return 0; }
-=======
 int32_t dndGetMonitorDiskInfo(SDnode *pDnode, SMonDiskInfo *pInfo) {
   tstrncpy(pInfo->logdir.name, tsLogDir, sizeof(pInfo->logdir.name));
   pInfo->logdir.size = tsLogSpace.size;
@@ -334,5 +331,4 @@
   pInfo->tempdir.size = tsTempSpace.size;
 
   return tfsGetMonitorInfo(pDnode->pTfs, pInfo);
-}
->>>>>>> 9f33b3ea
+}