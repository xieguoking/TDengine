/*
 * Copyright (c) 2019 TAOS Data, Inc. <jhtao@taosdata.com>
 *
 * This program is free software: you can use, redistribute, and/or modify
 * it under the terms of the GNU Affero General Public License, version 3
 * or later ("AGPL"), as published by the Free Software Foundation.
 *
 * This program is distributed in the hope that it will be useful, but WITHOUT
 * ANY WARRANTY; without even the implied warranty of MERCHANTABILITY or
 * FITNESS FOR A PARTICULAR PURPOSE.
 *
 * You should have received a copy of the GNU Affero General Public License
 * along with this program. If not, see <http://www.gnu.org/licenses/>.
 */

#include "tqInt.h"
#include "osSocket.h"
#include "tqMetaStore.h"
#include "osAtomic.h"

// static
// read next version data
//
// send to fetch queue
//
// handle management message
//

int tqGroupSSize(const STqGroup* pGroup);
int tqTopicSSize();
int tqItemSSize();

void* tqSerializeListHandle(STqList* listHandle, void* ptr);
void* tqSerializeTopic(STqTopic* pTopic, void* ptr);
void* tqSerializeItem(STqMsgItem* pItem, void* ptr);

const void* tqDeserializeTopic(const void* pBytes, STqTopic* pTopic);
const void* tqDeserializeItem(const void* pBytes, STqMsgItem* pItem);

int tqInit() {
  int8_t old = atomic_val_compare_exchange_8(&tqMgmt.inited, 0, 1);
  if(old == 1) return 0;

  tqMgmt.timer = taosTmrInit(0, 0, 0, "TQ");
  return 0;
}

void tqCleanUp() {
  int8_t old = atomic_val_compare_exchange_8(&tqMgmt.inited, 1, 0);
  if(old == 0) return;
  taosTmrStop(tqMgmt.timer);
  taosTmrCleanUp(tqMgmt.timer);
}

STQ* tqOpen(const char* path, STqCfg* tqConfig, STqLogHandle* tqLogHandle, SMemAllocatorFactory* allocFac) {
  STQ* pTq = malloc(sizeof(STQ));
  if (pTq == NULL) {
    terrno = TSDB_CODE_TQ_OUT_OF_MEMORY;
    return NULL;
  }
  pTq->path = strdup(path);
  pTq->tqConfig = tqConfig;
<<<<<<< HEAD
  pTq->tqLogHandle = tqLogHandle;
  pTq->tqMemRef.pAllocatorFactory = allocFac;
=======
  pTq->tqLogReader = tqLogReader;
#if 0
  pTq->tqMemRef.pAlloctorFactory = allocFac;
>>>>>>> 1b9d8daa
  pTq->tqMemRef.pAllocator = allocFac->create(allocFac);
  if (pTq->tqMemRef.pAllocator == NULL) {
    // TODO: error code of buffer pool
  }
#endif
  pTq->tqMeta = tqStoreOpen(path, (FTqSerialize)tqSerializeGroup, (FTqDeserialize)tqDeserializeGroup, free, 0);
  if (pTq->tqMeta == NULL) {
    free(pTq);
    allocFac->destroy(allocFac, pTq->tqMemRef.pAllocator);
    return NULL;
  }

  return pTq;
}

void tqClose(STQ* pTq) {
  // TODO
}

static int tqProtoCheck(STqMsgHead* pMsg) {
  // TODO
  return pMsg->protoVer == 0;
}

static int tqAckOneTopic(STqTopic* pTopic, STqOneAck* pAck, STqQueryMsg** ppQuery) {
  // clean old item and move forward
  int32_t consumeOffset = pAck->consumeOffset;
  int     idx = consumeOffset % TQ_BUFFER_SIZE;
  ASSERT(pTopic->buffer[idx].content && pTopic->buffer[idx].executor);
  tfree(pTopic->buffer[idx].content);
  if (1 /* TODO: need to launch new query */) {
    STqQueryMsg* pNewQuery = malloc(sizeof(STqQueryMsg));
    if (pNewQuery == NULL) {
      terrno = TSDB_CODE_TQ_OUT_OF_MEMORY;
      return -1;
    }
    // TODO: lock executor
    // TODO: read from wal and assign to src
    /*pNewQuery->exec->executor = pTopic->buffer[idx].executor;*/
    /*pNewQuery->exec->src = 0;*/
    /*pNewQuery->exec->dest = &pTopic->buffer[idx];*/
    /*pNewQuery->next = *ppQuery;*/
    /**ppQuery = pNewQuery;*/
  }
  return 0;
}

static int tqAck(STqGroup* pGroup, STqAcks* pAcks) {
  int32_t    ackNum = pAcks->ackNum;
  STqOneAck* acks = pAcks->acks;
  // double ptr for acks and list
  int          i = 0;
  STqList*     node = pGroup->head;
  int          ackCnt = 0;
  STqQueryMsg* pQuery = NULL;
  while (i < ackNum && node->next) {
    if (acks[i].topicId == node->next->topic.topicId) {
      ackCnt++;
      tqAckOneTopic(&node->next->topic, &acks[i], &pQuery);
    } else if (acks[i].topicId < node->next->topic.topicId) {
      i++;
    } else {
      node = node->next;
    }
  }
  if (pQuery) {
    // post message
  }
  return ackCnt;
}

static int tqCommitGroup(STqGroup* pGroup) {
  // persist modification into disk
  return 0;
}

int tqCreateGroup(STQ* pTq, int64_t topicId, int64_t cgId, int64_t cId, STqGroup** ppGroup) {
  // create in disk
  STqGroup* pGroup = (STqGroup*)malloc(sizeof(STqGroup));
  if (pGroup == NULL) {
    // TODO
    return -1;
  }
  memset(pGroup, 0, sizeof(STqGroup));

  pGroup->topicList = tdListNew(sizeof(STqTopic));
  if(pGroup->topicList == NULL) {
    free(pGroup);
    return -1;
  }
  *ppGroup = pGroup;

  return 0;
}

STqGroup* tqOpenGroup(STQ* pTq, int64_t topicId, int64_t cgId, int64_t cId) {
  STqGroup* pGroup = tqHandleGet(pTq->tqMeta, cId);
  if (pGroup == NULL) {
    int code = tqCreateGroup(pTq, topicId, cgId, cId, &pGroup);
    if (code < 0) {
      // TODO
      return NULL;
    }
    tqHandleMovePut(pTq->tqMeta, cId, pGroup);
  }
  ASSERT(pGroup);

  return pGroup;
}

int tqCloseGroup(STQ* pTq, int64_t topicId, int64_t cgId, int64_t cId) {
  // TODO
  return 0;
}

int tqDropGroup(STQ* pTq, int64_t topicId, int64_t cgId, int64_t cId) {
  // delete from disk
  return 0;
}

static int tqFetch(STqGroup* pGroup, STqConsumeRsp** pRsp) {
  STqList* pHead = pGroup->head;
  STqList* pNode = pHead;
  int      totSize = 0;
  int      numOfMsgs = 0;
  // TODO: make it a macro
  int   sizeLimit = 4 * 1024;

  void* ptr = realloc(*pRsp, sizeof(STqConsumeRsp) + sizeLimit);
  if (ptr == NULL) {
    terrno = TSDB_CODE_TQ_OUT_OF_MEMORY;
    return -1;
  }
  *pRsp = ptr;
  STqMsgContent* buffer = (*pRsp)->msgs;

  // iterate the list to get msgs of all topics
  // until all topic iterated or msgs over sizeLimit
  while (pNode->next) {
    pNode = pNode->next;
    STqTopic* pTopic = &pNode->topic;
    int       idx = pTopic->nextConsumeOffset % TQ_BUFFER_SIZE;
    if (pTopic->buffer[idx].content != NULL && pTopic->buffer[idx].offset == pTopic->nextConsumeOffset) {
      totSize += pTopic->buffer[idx].size;
      if (totSize > sizeLimit) {
        void* ptr = realloc(*pRsp, sizeof(STqConsumeRsp) + totSize);
        if (ptr == NULL) {
          totSize -= pTopic->buffer[idx].size;
          terrno = TSDB_CODE_TQ_OUT_OF_MEMORY;
          // return msgs already copied
          break;
        }
        *pRsp = ptr;
        break;
      }
      *((int64_t*)buffer) = pTopic->topicId;
      buffer = POINTER_SHIFT(buffer, sizeof(int64_t));
      *((int64_t*)buffer) = pTopic->buffer[idx].size;
      buffer = POINTER_SHIFT(buffer, sizeof(int64_t));
      memcpy(buffer, pTopic->buffer[idx].content, pTopic->buffer[idx].size);
      buffer = POINTER_SHIFT(buffer, pTopic->buffer[idx].size);
      numOfMsgs++;
      if (totSize > sizeLimit) {
        break;
      }
    }
  }
  (*pRsp)->bodySize = totSize;
  return numOfMsgs;
}

STqGroup* tqGetGroup(STQ* pTq, int64_t clientId) { return tqHandleGet(pTq->tqMeta, clientId); }

int tqSendLaunchQuery(STqMsgItem* bufItem, int64_t offset) {
  if (tqQueryExecuting(bufItem->status)) {
    return 0;
  }
  bufItem->status = 1;
  // load data from wal or buffer pool
  // put into exec
  // send exec into non blocking queue
  // when query finished, put into buffer pool
  return 0;
}

/*int tqMoveOffsetToNext(TqGroupHandle* gHandle) {*/
/*return 0;*/
/*}*/

int tqPushMsg(STQ* pTq, void* p, int64_t version) {
  // add reference
  // judge and launch new query
  return 0;
}

int tqCommit(STQ* pTq) {
  // do nothing
  return 0;
}

int tqBufferSetOffset(STqTopic* pTopic, int64_t offset) {
  int code;
  memset(pTopic->buffer, 0, sizeof(pTopic->buffer));
  // launch query
  for (int i = offset; i < offset + TQ_BUFFER_SIZE; i++) {
    int pos = i % TQ_BUFFER_SIZE;
    code = tqSendLaunchQuery(&pTopic->buffer[pos], offset);
    if (code < 0) {
      // TODO: error handling
    }
  }
  // set offset
  pTopic->nextConsumeOffset = offset;
  pTopic->floatingCursor = offset;
  return 0;
}

STqTopic* tqFindTopic(STqGroup* pGroup, int64_t topicId) {
  // TODO
  return NULL;
}

int tqSetCursor(STQ* pTq, STqSetCurReq* pMsg) {
  int       code;
  int64_t   clientId = pMsg->head.clientId;
  int64_t   topicId = pMsg->topicId;
  int64_t   offset = pMsg->offset;
  STqGroup* gHandle = tqGetGroup(pTq, clientId);
  if (gHandle == NULL) {
    // client not connect
    return -1;
  }
  STqTopic* topicHandle = tqFindTopic(gHandle, topicId);
  if (topicHandle == NULL) {
    return -1;
  }
  if (pMsg->offset == topicHandle->nextConsumeOffset) {
    return 0;
  }
  // TODO: check log last version

  code = tqBufferSetOffset(topicHandle, offset);
  if (code < 0) {
    // set error code
    return -1;
  }

  return 0;
}

// temporary
int tqProcessCMsg(STQ* pTq, STqConsumeReq* pMsg, STqRspHandle* pRsp) {
  int64_t   clientId = pMsg->head.clientId;
  STqGroup* pGroup = tqGetGroup(pTq, clientId);
  if (pGroup == NULL) {
    terrno = TSDB_CODE_TQ_GROUP_NOT_SET;
    return -1;
  }
  pGroup->rspHandle.handle = pRsp->handle;
  pGroup->rspHandle.ahandle = pRsp->ahandle;

  return 0;
}

int tqConsume(STQ* pTq, SRpcMsg* pReq, SRpcMsg** pRsp) {
  STqConsumeReq *pMsg = pReq->pCont;
  int64_t   clientId = pMsg->head.clientId;
  STqGroup* pGroup = tqGetGroup(pTq, clientId);
  if (pGroup == NULL) {
    terrno = TSDB_CODE_TQ_GROUP_NOT_SET;
    return -1;
  }

  SList* topicList = pGroup->topicList;

  int totSize = 0;
  int numOfMsgs = 0;
  int sizeLimit = 4096;


  STqConsumeRsp *pCsmRsp = (*pRsp)->pCont;
  void* ptr = realloc((*pRsp)->pCont, sizeof(STqConsumeRsp) + sizeLimit);
  if (ptr == NULL) {
    terrno = TSDB_CODE_TQ_OUT_OF_MEMORY;
    return -1;
  }
  (*pRsp)->pCont = ptr;

  SListIter iter;
  tdListInitIter(topicList, &iter, TD_LIST_FORWARD);

  STqMsgContent* buffer = NULL;
  SArray* pArray = taosArrayInit(0, sizeof(void*));

  SListNode *pn;
  while((pn = tdListNext(&iter)) != NULL) {
    STqTopic* pTopic = *(STqTopic**)pn->data;
    int idx = pTopic->floatingCursor % TQ_BUFFER_SIZE;
    STqMsgItem* pItem = &pTopic->buffer[idx];
    if (pItem->content != NULL && pItem->offset == pTopic->floatingCursor) {
      if(pItem->status == TQ_ITEM_READY) {
        //if has data
        totSize += pTopic->buffer[idx].size;
        if (totSize > sizeLimit) {
          void* ptr = realloc((*pRsp)->pCont, sizeof(STqConsumeRsp) + totSize);
          if (ptr == NULL) {
            totSize -= pTopic->buffer[idx].size;
            terrno = TSDB_CODE_TQ_OUT_OF_MEMORY;
            // return msgs already copied
            break;
          }
          (*pRsp)->pCont = ptr;
          break;
        }
        *((int64_t*)buffer) = htobe64(pTopic->topicId);
        buffer = POINTER_SHIFT(buffer, sizeof(int64_t));
        *((int64_t*)buffer) = htobe64(pTopic->buffer[idx].size);
        buffer = POINTER_SHIFT(buffer, sizeof(int64_t));
        memcpy(buffer, pTopic->buffer[idx].content, pTopic->buffer[idx].size);
        buffer = POINTER_SHIFT(buffer, pTopic->buffer[idx].size);
        numOfMsgs++;
        if (totSize > sizeLimit) {
          break;
        }
      } else if(pItem->status == TQ_ITEM_PROCESS) {
        //if not have data but in process

      } else if(pItem->status == TQ_ITEM_EMPTY){
        //if not have data and not in process
        int32_t old = atomic_val_compare_exchange_32(&pItem->status, TQ_ITEM_EMPTY, TQ_ITEM_PROCESS);
        if(old != TQ_ITEM_EMPTY) {
          continue;
        }
        pItem->offset = pTopic->floatingCursor;
        taosArrayPush(pArray, &pItem);
      } else {
        ASSERT(0);
      }
    }
  }

  if (numOfMsgs > 0) {
    // set code and other msg
    rpcSendResponse(*pRsp);
  } else {
    // most recent data has been fetched

    // enable timer for blocking wait
    // once new data written when waiting, launch query and rsp
  }

  // fetched a num of msgs, rpc response
  for(int i = 0; i < pArray->size; i++) {
    STqMsgItem* pItem = taosArrayGet(pArray, i);

    //read from wal
    void* raw = NULL;
    /*int code = pTq->tqLogReader->logRead(, &raw, pItem->offset);*/
    int code = pTq->tqLogHandle->logRead(pItem->pTopic->logReader, &raw, pItem->offset);
    if(code < 0) {
      //TODO: error
    }
    //get msgType
    //if submitblk
    pItem->executor->assign(pItem->executor->runtimeEnv, raw);
    SSDataBlock* content = pItem->executor->exec(pItem->executor->runtimeEnv);
    pItem->content = content;
    //if other type, send just put into buffer
    /*pItem->content = raw;*/

    int32_t old = atomic_val_compare_exchange_32(&pItem->status, TQ_ITEM_PROCESS, TQ_ITEM_READY);
    ASSERT(old == TQ_ITEM_PROCESS);
  }
  taosArrayDestroy(pArray);

  return 0;
}

#if 0
int tqConsume(STQ* pTq, STqConsumeReq* pMsg) {
  if (!tqProtoCheck((STqMsgHead*)pMsg)) {
    // proto version invalid
    return -1;
  }
  int64_t   clientId = pMsg->head.clientId;
  STqGroup* pGroup = tqGetGroup(pTq, clientId);
  if (pGroup == NULL) {
    // client not connect
    return -1;
  }
  if (pMsg->acks.ackNum != 0) {
    if (tqAck(pGroup, &pMsg->acks) != 0) {
      // ack not success
      return -1;
    }
  }

  STqConsumeRsp* pRsp = (STqConsumeRsp*)pMsg;

  if (tqFetch(pGroup, (void**)&pRsp->msgs) <= 0) {
    // fetch error
    return -1;
  }

  // judge and launch new query
  /*if (tqSendLaunchQuery(gHandle)) {*/
  // launch query error
  /*return -1;*/
  /*}*/
  return 0;
}
#endif

int tqSerializeGroup(const STqGroup* pGroup, STqSerializedHead** ppHead) {
  // calculate size
  int sz = tqGroupSSize(pGroup) + sizeof(STqSerializedHead);
  if (sz > (*ppHead)->ssize) {
    void* tmpPtr = realloc(*ppHead, sz);
    if (tmpPtr == NULL) {
      free(*ppHead);
      // TODO: memory err
      return -1;
    }
    *ppHead = tmpPtr;
    (*ppHead)->ssize = sz;
  }
  void* ptr = (*ppHead)->content;
  // do serialization
  *(int64_t*)ptr = pGroup->clientId;
  ptr = POINTER_SHIFT(ptr, sizeof(int64_t));
  *(int64_t*)ptr = pGroup->cgId;
  ptr = POINTER_SHIFT(ptr, sizeof(int64_t));
  *(int32_t*)ptr = pGroup->topicNum;
  ptr = POINTER_SHIFT(ptr, sizeof(int32_t));
  if (pGroup->topicNum > 0) {
    tqSerializeListHandle(pGroup->head, ptr);
  }
  return 0;
}

void* tqSerializeListHandle(STqList* listHandle, void* ptr) {
  STqList* node = listHandle;
  ASSERT(node != NULL);
  while (node) {
    ptr = tqSerializeTopic(&node->topic, ptr);
    node = node->next;
  }
  return ptr;
}

void* tqSerializeTopic(STqTopic* pTopic, void* ptr) {
  *(int64_t*)ptr = pTopic->nextConsumeOffset;
  ptr = POINTER_SHIFT(ptr, sizeof(int64_t));
  *(int64_t*)ptr = pTopic->topicId;
  ptr = POINTER_SHIFT(ptr, sizeof(int64_t));
  /**(int32_t*)ptr = pTopic->head;*/
  /*ptr = POINTER_SHIFT(ptr, sizeof(int32_t));*/
  /**(int32_t*)ptr = pTopic->tail;*/
  /*ptr = POINTER_SHIFT(ptr, sizeof(int32_t));*/
  for (int i = 0; i < TQ_BUFFER_SIZE; i++) {
    ptr = tqSerializeItem(&pTopic->buffer[i], ptr);
  }
  return ptr;
}

void* tqSerializeItem(STqMsgItem* bufItem, void* ptr) {
  // TODO: do we need serialize this?
  // mainly for executor
  return ptr;
}

const void* tqDeserializeGroup(const STqSerializedHead* pHead, STqGroup** ppGroup) {
  STqGroup*   gHandle = *ppGroup;
  const void* ptr = pHead->content;
  gHandle->clientId = *(int64_t*)ptr;
  ptr = POINTER_SHIFT(ptr, sizeof(int64_t));
  gHandle->cgId = *(int64_t*)ptr;
  ptr = POINTER_SHIFT(ptr, sizeof(int64_t));
  gHandle->ahandle = NULL;
  gHandle->topicNum = *(int32_t*)ptr;
  ptr = POINTER_SHIFT(ptr, sizeof(int32_t));
  gHandle->head = NULL;
  STqList* node = gHandle->head;
  for (int i = 0; i < gHandle->topicNum; i++) {
    if (gHandle->head == NULL) {
      if ((node = malloc(sizeof(STqList))) == NULL) {
        // TODO: error
        return NULL;
      }
      node->next = NULL;
      ptr = tqDeserializeTopic(ptr, &node->topic);
      gHandle->head = node;
    } else {
      node->next = malloc(sizeof(STqList));
      if (node->next == NULL) {
        // TODO: error
        return NULL;
      }
      node->next->next = NULL;
      ptr = tqDeserializeTopic(ptr, &node->next->topic);
      node = node->next;
    }
  }
  return ptr;
}

const void* tqDeserializeTopic(const void* pBytes, STqTopic* topic) {
  const void* ptr = pBytes;
  topic->nextConsumeOffset = *(int64_t*)ptr;
  ptr = POINTER_SHIFT(ptr, sizeof(int64_t));
  topic->topicId = *(int64_t*)ptr;
  ptr = POINTER_SHIFT(ptr, sizeof(int64_t));
  /*topic->head = *(int32_t*)ptr;*/
  /*ptr = POINTER_SHIFT(ptr, sizeof(int32_t));*/
  /*topic->tail = *(int32_t*)ptr;*/
  /*ptr = POINTER_SHIFT(ptr, sizeof(int32_t));*/
  for (int i = 0; i < TQ_BUFFER_SIZE; i++) {
    ptr = tqDeserializeItem(ptr, &topic->buffer[i]);
  }
  return ptr;
}

const void* tqDeserializeItem(const void* pBytes, STqMsgItem* bufItem) { return pBytes; }

// TODO: make this a macro
int tqGroupSSize(const STqGroup* gHandle) {
  return sizeof(int64_t) * 2  // cId + cgId
         + sizeof(int32_t)    // topicNum
         + gHandle->topicNum * tqTopicSSize();
}

// TODO: make this a macro
int tqTopicSSize() {
  return sizeof(int64_t) * 2    // nextConsumeOffset + topicId
         + sizeof(int32_t) * 2  // head + tail
         + TQ_BUFFER_SIZE * tqItemSSize();
}

int tqItemSSize() {
  // TODO: do this need serialization?
  // mainly for executor
  return 0;
}<|MERGE_RESOLUTION|>--- conflicted
+++ resolved
@@ -14,9 +14,7 @@
  */
 
 #include "tqInt.h"
-#include "osSocket.h"
 #include "tqMetaStore.h"
-#include "osAtomic.h"
 
 // static
 // read next version data
@@ -60,14 +58,9 @@
   }
   pTq->path = strdup(path);
   pTq->tqConfig = tqConfig;
-<<<<<<< HEAD
   pTq->tqLogHandle = tqLogHandle;
+#if 0
   pTq->tqMemRef.pAllocatorFactory = allocFac;
-=======
-  pTq->tqLogReader = tqLogReader;
-#if 0
-  pTq->tqMemRef.pAlloctorFactory = allocFac;
->>>>>>> 1b9d8daa
   pTq->tqMemRef.pAllocator = allocFac->create(allocFac);
   if (pTq->tqMemRef.pAllocator == NULL) {
     // TODO: error code of buffer pool
@@ -76,7 +69,9 @@
   pTq->tqMeta = tqStoreOpen(path, (FTqSerialize)tqSerializeGroup, (FTqDeserialize)tqDeserializeGroup, free, 0);
   if (pTq->tqMeta == NULL) {
     free(pTq);
+#if 0
     allocFac->destroy(allocFac, pTq->tqMemRef.pAllocator);
+#endi
     return NULL;
   }
 
@@ -151,6 +146,7 @@
     // TODO
     return -1;
   }
+  *ppGroup = pGroup;
   memset(pGroup, 0, sizeof(STqGroup));
 
   pGroup->topicList = tdListNew(sizeof(STqTopic));
