/*
 * Copyright (c) 2019 TAOS Data, Inc. <jhtao@taosdata.com>
 *
 * This program is free software: you can use, redistribute, and/or modify
 * it under the terms of the GNU Affero General Public License, version 3
 * or later ("AGPL"), as published by the Free Software Foundation.
 *
 * This program is distributed in the hope that it will be useful, but WITHOUT
 * ANY WARRANTY; without even the implied warranty of MERCHANTABILITY or
 * FITNESS FOR A PARTICULAR PURPOSE.
 *
 * You should have received a copy of the GNU Affero General Public License
 * along with this program. If not, see <http://www.gnu.org/licenses/>.
 */

#ifndef _TD_VNODE_H_
#define _TD_VNODE_H_

#include "os.h"
#include "tmsgcb.h"
#include "tqueue.h"
#include "trpc.h"

#include "sync.h"
#include "tarray.h"
#include "tfs.h"
#include "wal.h"

#include "tcommon.h"
#include "tfs.h"
#include "tmsg.h"
#include "trow.h"

#include "tdb.h"

#ifdef __cplusplus
extern "C" {
#endif

// vnode
typedef struct SVnode           SVnode;
typedef struct STsdbCfg         STsdbCfg;  // todo: remove
typedef struct SVnodeCfg        SVnodeCfg;
typedef struct SVSnapshotReader SVSnapshotReader;

extern const SVnodeCfg vnodeCfgDefault;

int32_t vnodeInit(int32_t nthreads);
void    vnodeCleanup();
int32_t vnodeCreate(const char *path, SVnodeCfg *pCfg, STfs *pTfs);
void    vnodeDestroy(const char *path, STfs *pTfs);
SVnode *vnodeOpen(const char *path, STfs *pTfs, SMsgCb msgCb);
void    vnodeClose(SVnode *pVnode);

int32_t vnodeStart(SVnode *pVnode);
void    vnodeStop(SVnode *pVnode);
int64_t vnodeGetSyncHandle(SVnode *pVnode);
void    vnodeGetSnapshot(SVnode *pVnode, SSnapshot *pSnapshot);
void    vnodeGetInfo(SVnode *pVnode, const char **dbname, int32_t *vgId);
int32_t vnodeSnapshotReaderOpen(SVnode *pVnode, SVSnapshotReader **ppReader, int64_t sver, int64_t ever);
int32_t vnodeSnapshotReaderClose(SVSnapshotReader *pReader);
int32_t vnodeSnapshotRead(SVSnapshotReader *pReader, const void **ppData, uint32_t *nData);

int32_t vnodeProcessCreateTSma(SVnode *pVnode, void *pCont, uint32_t contLen);
int32_t vnodeGetAllTableList(SVnode *pVnode, uint64_t uid, SArray *list);
int32_t vnodeGetCtbIdList(SVnode *pVnode, int64_t suid, SArray *list);
void   *vnodeGetIdx(SVnode *pVnode);
void   *vnodeGetIvtIdx(SVnode *pVnode);

int32_t vnodeGetLoad(SVnode *pVnode, SVnodeLoad *pLoad);
int32_t vnodeValidateTableHash(SVnode *pVnode, char *tableFName);

int32_t vnodePreProcessWriteMsg(SVnode *pVnode, SRpcMsg *pMsg);
int32_t vnodePreprocessQueryMsg(SVnode *pVnode, SRpcMsg *pMsg);

int32_t vnodeProcessWriteMsg(SVnode *pVnode, SRpcMsg *pMsg, int64_t version, SRpcMsg *pRsp);
int32_t vnodeProcessSyncMsg(SVnode *pVnode, SRpcMsg *pMsg, SRpcMsg **pRsp);
int32_t vnodeProcessQueryMsg(SVnode *pVnode, SRpcMsg *pMsg);
int32_t vnodeProcessFetchMsg(SVnode *pVnode, SRpcMsg *pMsg, SQueueInfo *pInfo);
void    vnodeProposeWriteMsg(SQueueInfo *pInfo, STaosQall *qall, int32_t numOfMsgs);
void    vnodeApplyWriteMsg(SQueueInfo *pInfo, STaosQall *qall, int32_t numOfMsgs);

// meta
typedef struct SMeta       SMeta;  // todo: remove
typedef struct SMetaReader SMetaReader;
typedef struct SMetaEntry  SMetaEntry;

void        metaReaderInit(SMetaReader *pReader, SMeta *pMeta, int32_t flags);
void        metaReaderClear(SMetaReader *pReader);
int32_t     metaGetTableEntryByUid(SMetaReader *pReader, tb_uid_t uid);
int32_t     metaReadNext(SMetaReader *pReader);
const void *metaGetTableTagVal(SMetaEntry *pEntry, int16_t type, STagVal *tagVal);

typedef struct SMetaFltParam {
  tb_uid_t suid;
  int16_t  cid;
  int16_t  type;
  char    *val;
  bool     reverse;
  int (*filterFunc)(void *a, void *b, int16_t type);

} SMetaFltParam;

int32_t metaFilteTableIds(SMeta *pMeta, SMetaFltParam *param, SArray *results);

#if 1  // refact APIs below (TODO)
typedef SVCreateTbReq   STbCfg;
typedef SVCreateTSmaReq SSmaCfg;

typedef struct SMTbCursor SMTbCursor;

SMTbCursor *metaOpenTbCursor(SMeta *pMeta);
void        metaCloseTbCursor(SMTbCursor *pTbCur);
int32_t     metaTbCursorNext(SMTbCursor *pTbCur);
#endif

// tsdb
// typedef struct STsdb STsdb;
<<<<<<< HEAD
typedef void *tsdbReaderT;

#define BLOCK_LOAD_OFFSET_SEQ_ORDER 1
#define BLOCK_LOAD_TABLE_SEQ_ORDER  2
#define BLOCK_LOAD_TABLE_RR_ORDER   3

int32_t     tsdbSetTableId(tsdbReaderT reader, int64_t uid);
int32_t     tsdbSetTableList(tsdbReaderT reader, SArray *tableList);
tsdbReaderT tsdbReaderOpen(SVnode *pVnode, SQueryTableDataCond *pCond, SArray *tableList, uint64_t qId,
                           uint64_t taskId);
tsdbReaderT tsdbQueryCacheLast(SVnode *pVnode, SQueryTableDataCond *pCond, STableListInfo *groupList, uint64_t qId,
                               void *pMemRef);
int32_t     tsdbGetFileBlocksDistInfo(tsdbReaderT *pReader, STableBlockDistInfo *pTableBlockInfo);
bool        isTsdbCacheLastRow(tsdbReaderT *pReader);
int32_t     tsdbGetAllTableList(SMeta *pMeta, uint64_t uid, SArray *list);
int32_t     tsdbGetCtbIdList(SMeta *pMeta, int64_t suid, SArray *list);
int32_t     tsdbGetStbIdList(SMeta *pMeta, int64_t suid, SArray *list);
void       *tsdbGetIdx(SMeta *pMeta);
void       *tsdbGetIvtIdx(SMeta *pMeta);
int64_t     tsdbGetNumOfRowsInMemTable(tsdbReaderT *pHandle);

bool    tsdbNextDataBlock(tsdbReaderT pTsdbReadHandle);
void    tsdbRetrieveDataBlockInfo(tsdbReaderT *pTsdbReadHandle, SDataBlockInfo *pBlockInfo);
int32_t tsdbRetrieveDataBlockStatisInfo(tsdbReaderT *pTsdbReadHandle, SColumnDataAgg ***pBlockStatis, bool *allHave);
SArray *tsdbRetrieveDataBlock(tsdbReaderT *pTsdbReadHandle, SArray *pColumnIdList);
void    tsdbResetReadHandle(tsdbReaderT queryHandle, SQueryTableDataCond *pCond, int32_t tWinIdx);
void    tsdbCleanupReadHandle(tsdbReaderT queryHandle);
int32_t tsdbGetTableSchema(SVnode* pVnode, int64_t uid, STSchema** pSchema, int64_t* suid);
=======
typedef struct STsdbReader STsdbReader;

#define BLOCK_LOAD_OFFSET_ORDER   1
#define BLOCK_LOAD_TABLESEQ_ORDER 2
#define BLOCK_LOAD_EXTERN_ORDER   3

#define LASTROW_RETRIEVE_TYPE_ALL    0x1
#define LASTROW_RETRIEVE_TYPE_SINGLE 0x2

int32_t tsdbSetTableId(STsdbReader *pReader, int64_t uid);
int32_t tsdbReaderOpen(SVnode *pVnode, SQueryTableDataCond *pCond, SArray *pTableList, STsdbReader **ppReader,
                       const char *idstr);
void    tsdbReaderClose(STsdbReader *pReader);
bool    tsdbNextDataBlock(STsdbReader *pReader);
void    tsdbRetrieveDataBlockInfo(STsdbReader *pReader, SDataBlockInfo *pDataBlockInfo);
int32_t tsdbRetrieveDataBlockStatisInfo(STsdbReader *pReader, SColumnDataAgg ***pBlockStatis, bool *allHave);
SArray *tsdbRetrieveDataBlock(STsdbReader *pTsdbReadHandle, SArray *pColumnIdList);
int32_t tsdbReaderReset(STsdbReader *pReader, SQueryTableDataCond *pCond, int32_t tWinIdx);
int32_t tsdbGetFileBlocksDistInfo(STsdbReader *pReader, STableBlockDistInfo *pTableBlockInfo);
int64_t tsdbGetNumOfRowsInMemTable(STsdbReader *pHandle);

int32_t tsdbLastRowReaderOpen(void *pVnode, int32_t type, SArray *pTableIdList, int32_t *colId, int32_t numOfCols,
                              void **pReader);
int32_t tsdbRetrieveLastRow(void *pReader, SSDataBlock *pResBlock, const int32_t *slotIds);
int32_t tsdbLastrowReaderClose(void *pReader);
>>>>>>> 0feb11bd

// tq

typedef struct STqReadHandle SStreamReader;

SStreamReader *tqInitSubmitMsgScanner(SMeta *pMeta);

void    tqReadHandleSetColIdList(SStreamReader *pReadHandle, SArray *pColIdList);
int32_t tqReadHandleSetTbUidList(SStreamReader *pHandle, const SArray *tbUidList);
int32_t tqReadHandleAddTbUidList(SStreamReader *pHandle, const SArray *tbUidList);
int32_t tqReadHandleRemoveTbUidList(SStreamReader *pHandle, const SArray *tbUidList);

int32_t tqReadHandleSetMsg(SStreamReader *pHandle, SSubmitReq *pMsg, int64_t ver);
bool    tqNextDataBlock(SStreamReader *pHandle);
bool    tqNextDataBlockFilterOut(SStreamReader *pHandle, SHashObj *filterOutUids);
int32_t tqRetrieveDataBlock(SSDataBlock *pBlock, SStreamReader *pHandle);

// sma
int32_t smaGetTSmaDays(SVnodeCfg *pCfg, void *pCont, uint32_t contLen, int32_t *days);

// need to reposition

// structs
struct STsdbCfg {
  int8_t  precision;
  int8_t  update;
  int8_t  compression;
  int8_t  slLevel;
  int32_t minRows;
  int32_t maxRows;
  int32_t days;   // just for save config, don't use in tsdbRead/tsdbCommit/..., and use STsdbKeepCfg in STsdb instead
  int32_t keep0;  // just for save config, don't use in tsdbRead/tsdbCommit/..., and use STsdbKeepCfg in STsdb instead
  int32_t keep1;  // just for save config, don't use in tsdbRead/tsdbCommit/..., and use STsdbKeepCfg in STsdb instead
  int32_t keep2;  // just for save config, don't use in tsdbRead/tsdbCommit/..., and use STsdbKeepCfg in STsdb instead
  SRetention retentions[TSDB_RETENTION_MAX];
};

struct SVnodeCfg {
  int32_t  vgId;
  char     dbname[TSDB_DB_FNAME_LEN];
  uint64_t dbId;
  int32_t  szPage;
  int32_t  szCache;
  uint64_t szBuf;
  bool     isHeap;
  bool     isWeak;
  int8_t   isTsma;
  int8_t   isRsma;
  int8_t   hashMethod;
  int8_t   standby;
  STsdbCfg tsdbCfg;
  SWalCfg  walCfg;
  SSyncCfg syncCfg;
  uint32_t hashBegin;
  uint32_t hashEnd;
};

typedef struct {
  TSKEY    lastKey;
  uint64_t uid;
  uint64_t groupId;
} STableKeyInfo;

#define TABLE_ROLLUP_ON       ((int8_t)0x1)
#define TABLE_IS_ROLLUP(FLG)  (((FLG) & (TABLE_ROLLUP_ON)) != 0)
#define TABLE_SET_ROLLUP(FLG) ((FLG) |= TABLE_ROLLUP_ON)
struct SMetaEntry {
  int64_t  version;
  int8_t   type;
  int8_t   flags;  // TODO: need refactor?
  tb_uid_t uid;
  char    *name;
  union {
    struct {
      SSchemaWrapper schemaRow;
      SSchemaWrapper schemaTag;
      SRSmaParam     rsmaParam;
    } stbEntry;
    struct {
      int64_t  ctime;
      int32_t  ttlDays;
      int32_t  commentLen;
      char    *comment;
      tb_uid_t suid;
      uint8_t *pTags;
    } ctbEntry;
    struct {
      int64_t        ctime;
      int32_t        ttlDays;
      int32_t        commentLen;
      char          *comment;
      int32_t        ncid;  // next column id
      SSchemaWrapper schemaRow;
    } ntbEntry;
    struct {
      STSma *tsma;
    } smaEntry;
  };

  uint8_t *pBuf;
};

struct SMetaReader {
  int32_t    flags;
  SMeta     *pMeta;
  SDecoder   coder;
  SMetaEntry me;
  void      *pBuf;
  int32_t    szBuf;
};

struct SMTbCursor {
  TBC        *pDbc;
  void       *pKey;
  void       *pVal;
  int32_t     kLen;
  int32_t     vLen;
  SMetaReader mr;
};

#ifdef __cplusplus
}
#endif

#endif /*_TD_VNODE_H_*/<|MERGE_RESOLUTION|>--- conflicted
+++ resolved
@@ -116,36 +116,6 @@
 
 // tsdb
 // typedef struct STsdb STsdb;
-<<<<<<< HEAD
-typedef void *tsdbReaderT;
-
-#define BLOCK_LOAD_OFFSET_SEQ_ORDER 1
-#define BLOCK_LOAD_TABLE_SEQ_ORDER  2
-#define BLOCK_LOAD_TABLE_RR_ORDER   3
-
-int32_t     tsdbSetTableId(tsdbReaderT reader, int64_t uid);
-int32_t     tsdbSetTableList(tsdbReaderT reader, SArray *tableList);
-tsdbReaderT tsdbReaderOpen(SVnode *pVnode, SQueryTableDataCond *pCond, SArray *tableList, uint64_t qId,
-                           uint64_t taskId);
-tsdbReaderT tsdbQueryCacheLast(SVnode *pVnode, SQueryTableDataCond *pCond, STableListInfo *groupList, uint64_t qId,
-                               void *pMemRef);
-int32_t     tsdbGetFileBlocksDistInfo(tsdbReaderT *pReader, STableBlockDistInfo *pTableBlockInfo);
-bool        isTsdbCacheLastRow(tsdbReaderT *pReader);
-int32_t     tsdbGetAllTableList(SMeta *pMeta, uint64_t uid, SArray *list);
-int32_t     tsdbGetCtbIdList(SMeta *pMeta, int64_t suid, SArray *list);
-int32_t     tsdbGetStbIdList(SMeta *pMeta, int64_t suid, SArray *list);
-void       *tsdbGetIdx(SMeta *pMeta);
-void       *tsdbGetIvtIdx(SMeta *pMeta);
-int64_t     tsdbGetNumOfRowsInMemTable(tsdbReaderT *pHandle);
-
-bool    tsdbNextDataBlock(tsdbReaderT pTsdbReadHandle);
-void    tsdbRetrieveDataBlockInfo(tsdbReaderT *pTsdbReadHandle, SDataBlockInfo *pBlockInfo);
-int32_t tsdbRetrieveDataBlockStatisInfo(tsdbReaderT *pTsdbReadHandle, SColumnDataAgg ***pBlockStatis, bool *allHave);
-SArray *tsdbRetrieveDataBlock(tsdbReaderT *pTsdbReadHandle, SArray *pColumnIdList);
-void    tsdbResetReadHandle(tsdbReaderT queryHandle, SQueryTableDataCond *pCond, int32_t tWinIdx);
-void    tsdbCleanupReadHandle(tsdbReaderT queryHandle);
-int32_t tsdbGetTableSchema(SVnode* pVnode, int64_t uid, STSchema** pSchema, int64_t* suid);
-=======
 typedef struct STsdbReader STsdbReader;
 
 #define BLOCK_LOAD_OFFSET_ORDER   1
@@ -171,7 +141,7 @@
                               void **pReader);
 int32_t tsdbRetrieveLastRow(void *pReader, SSDataBlock *pResBlock, const int32_t *slotIds);
 int32_t tsdbLastrowReaderClose(void *pReader);
->>>>>>> 0feb11bd
+int32_t tsdbGetTableSchema(SVnode* pVnode, int64_t uid, STSchema** pSchema, int64_t* suid);
 
 // tq
 
