--- conflicted
+++ resolved
@@ -170,13 +170,9 @@
 void        *tsdbGetIvtIdx2(SMeta *pMeta);
 uint64_t     tsdbGetReaderMaxVersion2(STsdbReader *pReader);
 void         tsdbReaderSetCloseFlag(STsdbReader *pReader);
-<<<<<<< HEAD
 int64_t      tsdbGetLastTimestamp2(SVnode *pVnode, void *pTableList, int32_t numOfTables, const char *pIdStr);
 void         tsdbSetDurationOrder(STsdbReader* pReader);
 void         tsdbReaderSetNotifyCb(STsdbReader* pReader, TsdReaderNotifyCbFn notifyFn, void* param);
-=======
->>>>>>> 4e68fbd7
-//======================================================================================================================
 
 int32_t tsdbReuseCacherowsReader(void *pReader, void *pTableIdList, int32_t numOfTables);
 int32_t tsdbCacherowsReaderOpen(void *pVnode, int32_t type, void *pTableIdList, int32_t numOfTables, int32_t numOfCols,
