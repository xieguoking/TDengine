--- conflicted
+++ resolved
@@ -70,23 +70,14 @@
 void      vnodeStop(SVnode *pVnode);
 int64_t   vnodeGetSyncHandle(SVnode *pVnode);
 void      vnodeGetSnapshot(SVnode *pVnode, SSnapshot *pSnapshot);
-<<<<<<< HEAD
-void      vnodeGetInfo(SVnode *pVnode, const char **dbname, int32_t *vgId);
-int32_t   vnodeProcessCreateTSma(SVnode *pVnode, void *pCont, uint32_t contLen);
-=======
 void      vnodeGetInfo(void *pVnode, const char **dbname, int32_t *vgId, int64_t* numOfTables, int64_t* numOfNormalTables);
 int32_t   vnodeProcessCreateTSma(SVnode *pVnode, void *pCont, uint32_t contLen);
 int32_t   vnodeGetTableList(void* pVnode, int8_t type, SArray* pList);
->>>>>>> 3c2bf197
 int32_t   vnodeGetAllTableList(SVnode *pVnode, uint64_t uid, SArray *list);
 int32_t   vnodeIsCatchUp(SVnode *pVnode);
 ESyncRole vnodeGetRole(SVnode *pVnode);
 
-<<<<<<< HEAD
-int32_t vnodeGetCtbIdList(SVnode *pVnode, int64_t suid, SArray *list);
-=======
 int32_t vnodeGetCtbIdList(void *pVnode, int64_t suid, SArray *list);
->>>>>>> 3c2bf197
 int32_t vnodeGetCtbIdListByFilter(SVnode *pVnode, int64_t suid, SArray *list, bool (*filter)(void *arg), void *arg);
 int32_t vnodeGetStbIdList(SVnode *pVnode, int64_t suid, SArray *list);
 int32_t vnodeGetStbIdListByFilter(SVnode *pVnode, int64_t suid, SArray *list, bool (*filter)(void *arg, void* arg1), void *arg);
@@ -158,17 +149,10 @@
 #define CACHESCAN_RETRIEVE_LAST_ROW    0x4
 #define CACHESCAN_RETRIEVE_LAST        0x8
 
-<<<<<<< HEAD
-int32_t tsdbSetTableList(STsdbReader *pReader, const void *pTableList, int32_t num);
-int32_t tsdbReaderOpen(SVnode *pVnode, SQueryTableDataCond *pCond, void *pTableList, int32_t numOfTables,
-                       SSDataBlock *pResBlock, STsdbReader **ppReader, const char *idstr, bool countOnly);
-
-=======
 int32_t      tsdbReaderOpen(void *pVnode, SQueryTableDataCond *pCond, void *pTableList, int32_t numOfTables,
                             SSDataBlock *pResBlock, void **ppReader, const char *idstr, bool countOnly,
                             SHashObj **pIgnoreTables);
 int32_t      tsdbSetTableList(STsdbReader *pReader, const void *pTableList, int32_t num);
->>>>>>> 3c2bf197
 void         tsdbReaderSetId(STsdbReader *pReader, const char *idstr);
 void         tsdbReaderClose(STsdbReader *pReader);
 int32_t      tsdbNextDataBlock(STsdbReader *pReader, bool *hasNext);
@@ -248,11 +232,6 @@
 int32_t tqReaderAddTbUidList(STqReader *pReader, const SArray *pTableUidList);
 int32_t tqReaderRemoveTbUidList(STqReader *pReader, const SArray *tbUidList);
 
-<<<<<<< HEAD
-int32_t tqSeekVer(STqReader *pReader, int64_t ver, const char *id);
-int32_t tqNextBlockInWal(STqReader* pReader);
-bool    tqNextBlockImpl(STqReader *pReader, const char* idstr);
-=======
 bool tqReaderIsQueriedTable(STqReader* pReader, uint64_t uid);
 bool tqCurrentBlockConsumed(const STqReader* pReader);
 
@@ -261,16 +240,11 @@
 bool    tqNextBlockImpl(STqReader *pReader, const char *idstr);
 SWalReader* tqGetWalReader(STqReader* pReader);
 SSDataBlock* tqGetResultBlock (STqReader* pReader);
->>>>>>> 3c2bf197
 
 int32_t extractMsgFromWal(SWalReader *pReader, void **pItem, int64_t maxVer, const char *id);
 int32_t tqReaderSetSubmitMsg(STqReader *pReader, void *msgStr, int32_t msgLen, int64_t ver);
 bool    tqNextDataBlockFilterOut(STqReader *pReader, SHashObj *filterOutUids);
-<<<<<<< HEAD
-int32_t tqRetrieveDataBlock(STqReader *pReader, const char* idstr);
-=======
 int32_t tqRetrieveDataBlock(STqReader *pReader, SSDataBlock** pRes, const char* idstr);
->>>>>>> 3c2bf197
 int32_t tqRetrieveTaosxBlock(STqReader *pReader, SArray *blocks, SArray *schemas, SSubmitTbData **pSubmitTbDataRet);
 
 int32_t vnodeEnqueueStreamMsg(SVnode *pVnode, SRpcMsg *pMsg);
