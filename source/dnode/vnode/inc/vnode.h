--- conflicted
+++ resolved
@@ -321,14 +321,11 @@
   int16_t     hashPrefix;
   int16_t     hashSuffix;
   int32_t     tsdbPageSize;
-<<<<<<< HEAD
   int32_t     tdbEncryptAlgorithm;
   char        tdbEncryptKey[ENCRYPT_KEY_LEN];
-=======
   int32_t     s3ChunkSize;
   int32_t     s3KeepLocal;
   int8_t      s3Compact;
->>>>>>> fb7db6a5
 };
 
 #define TABLE_ROLLUP_ON       ((int8_t)0x1)
