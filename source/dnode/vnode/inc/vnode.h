/*
 * Copyright (c) 2019 TAOS Data, Inc. <jhtao@taosdata.com>
 *
 * This program is free software: you can use, redistribute, and/or modify
 * it under the terms of the GNU Affero General Public License, version 3
 * or later ("AGPL"), as published by the Free Software Foundation.
 *
 * This program is distributed in the hope that it will be useful, but WITHOUT
 * ANY WARRANTY; without even the implied warranty of MERCHANTABILITY or
 * FITNESS FOR A PARTICULAR PURPOSE.
 *
 * You should have received a copy of the GNU Affero General Public License
 * along with this program. If not, see <http://www.gnu.org/licenses/>.
 */

#ifndef _TD_VNODE_H_
#define _TD_VNODE_H_

#include "os.h"
#include "tmsgcb.h"
#include "tqueue.h"
#include "trpc.h"

#include "sync.h"
#include "tarray.h"
#include "tfs.h"
#include "wal.h"

#include "tcommon.h"
#include "tfs.h"
#include "tmallocator.h"
#include "tmsg.h"
#include "trow.h"

#include "tdb.h"

#ifdef __cplusplus
extern "C" {
#endif

// vnode
typedef struct SVnode           SVnode;
typedef struct STsdbCfg         STsdbCfg;  // todo: remove
typedef struct SVnodeCfg        SVnodeCfg;
typedef struct SVSnapshotReader SVSnapshotReader;

extern const SVnodeCfg vnodeCfgDefault;

int32_t vnodeInit(int32_t nthreads);
void    vnodeCleanup();
int32_t vnodeCreate(const char *path, SVnodeCfg *pCfg, STfs *pTfs);
void    vnodeDestroy(const char *path, STfs *pTfs);
SVnode *vnodeOpen(const char *path, STfs *pTfs, SMsgCb msgCb);
void    vnodeClose(SVnode *pVnode);
int32_t vnodePreprocessReq(SVnode *pVnode, SRpcMsg *pMsg);
int32_t vnodeProcessWriteReq(SVnode *pVnode, SRpcMsg *pMsg, int64_t version, SRpcMsg *pRsp);
int32_t vnodeProcessCMsg(SVnode *pVnode, SRpcMsg *pMsg, SRpcMsg **pRsp);
int32_t vnodeProcessSyncReq(SVnode *pVnode, SRpcMsg *pMsg, SRpcMsg **pRsp);
int32_t vnodePreprocessQueryMsg(SVnode *pVnode, SRpcMsg *pMsg);
int32_t vnodeProcessQueryMsg(SVnode *pVnode, SRpcMsg *pMsg);
int32_t vnodeProcessFetchMsg(SVnode *pVnode, SRpcMsg *pMsg, SQueueInfo *pInfo);
int32_t vnodeGetLoad(SVnode *pVnode, SVnodeLoad *pLoad);
int32_t vnodeValidateTableHash(SVnode *pVnode, char *tableFName);
int32_t vnodeStart(SVnode *pVnode);
void    vnodeStop(SVnode *pVnode);
int64_t vnodeGetSyncHandle(SVnode *pVnode);
void    vnodeGetSnapshot(SVnode *pVnode, SSnapshot *pSnapshot);
void    vnodeGetInfo(SVnode *pVnode, const char **dbname, int32_t *vgId);
int32_t vnodeSnapshotReaderOpen(SVnode *pVnode, SVSnapshotReader **ppReader, int64_t sver, int64_t ever);
int32_t vnodeSnapshotReaderClose(SVSnapshotReader *pReader);
int32_t vnodeSnapshotRead(SVSnapshotReader *pReader, const void **ppData, uint32_t *nData);
int32_t vnodeProcessCreateTSma(SVnode *pVnode, void *pCont, uint32_t contLen);
int32_t vnodeGetAllTableList(SVnode *pVnode, uint64_t uid, SArray *list);
int32_t vnodeGetCtbIdList(SVnode *pVnode, int64_t suid, SArray *list);
void   *vnodeGetIdx(SVnode *pVnode);
void   *vnodeGetIvtIdx(SVnode *pVnode);

void vnodeProposeMsg(SQueueInfo *pInfo, STaosQall *qall, int32_t numOfMsgs);
void vnodeApplyMsg(SQueueInfo *pInfo, STaosQall *qall, int32_t numOfMsgs);

// meta
typedef struct SMeta       SMeta;  // todo: remove
typedef struct SMetaReader SMetaReader;
typedef struct SMetaEntry  SMetaEntry;

void        metaReaderInit(SMetaReader *pReader, SMeta *pMeta, int32_t flags);
void        metaReaderClear(SMetaReader *pReader);
int32_t     metaGetTableEntryByUid(SMetaReader *pReader, tb_uid_t uid);
int32_t     metaReadNext(SMetaReader *pReader);
const void *metaGetTableTagVal(SMetaEntry *pEntry, int16_t type, STagVal *tagVal);

typedef struct SMetaFltParam {
  tb_uid_t suid;
  int16_t  cid;
  int16_t  type;
  char    *val;
  bool     reverse;
  int (*filterFunc)(void *a, void *b, int16_t type);

} SMetaFltParam;

int32_t metaFilteTableIds(SMeta *pMeta, SMetaFltParam *param, SArray *results);

#if 1  // refact APIs below (TODO)
typedef SVCreateTbReq   STbCfg;
typedef SVCreateTSmaReq SSmaCfg;

typedef struct SMTbCursor SMTbCursor;

SMTbCursor *metaOpenTbCursor(SMeta *pMeta);
void        metaCloseTbCursor(SMTbCursor *pTbCur);
int32_t     metaTbCursorNext(SMTbCursor *pTbCur);
#endif

// tsdb
// typedef struct STsdb STsdb;
<<<<<<< HEAD
typedef struct STsdbReader STsdbReader;

#define BLOCK_LOAD_OFFSET_ORDER    1
#define BLOCK_LOAD_TABLESEQ_ORDER  2
#define BLOCK_LOAD_EXTERN_ORDER    3

int32_t tsdbReaderOpen(SVnode* pVnode, SQueryTableDataCond* pCond, STableListInfo* pTableList, uint64_t qId, uint64_t taskId, STsdbReader** ppReader);
void    tsdbReaderClose(STsdbReader *pReader);
bool    tsdbNextDataBlock(STsdbReader *pReader);
void    tsdbRetrieveDataBlockInfo(STsdbReader *pReader, SDataBlockInfo *pDataBlockInfo);
int32_t tsdbRetrieveDataBlockStatisInfo(STsdbReader *pReader, SColumnDataAgg ***pBlockStatis, bool *allHave);
SArray *tsdbRetrieveDataBlock(STsdbReader *pTsdbReadHandle, SArray *pColumnIdList);
void    tsdbResetReadHandle(STsdbReader *pReader, SQueryTableDataCond *pCond, int32_t tWinIdx);
int32_t tsdbGetFileBlocksDistInfo(STsdbReader *pReader, STableBlockDistInfo *pTableBlockInfo);
int64_t tsdbGetNumOfRowsInMemTable(STsdbReader *pHandle);
=======
typedef void *tsdbReaderT;

#define BLOCK_LOAD_OFFSET_SEQ_ORDER 1
#define BLOCK_LOAD_TABLE_SEQ_ORDER  2
#define BLOCK_LOAD_TABLE_RR_ORDER   3

int32_t     tsdbSetTableList(tsdbReaderT reader, SArray *tableList);
tsdbReaderT tsdbReaderOpen(SVnode *pVnode, SQueryTableDataCond *pCond, SArray *tableList, uint64_t qId,
                           uint64_t taskId);
tsdbReaderT tsdbQueryCacheLast(SVnode *pVnode, SQueryTableDataCond *pCond, STableListInfo *groupList, uint64_t qId,
                               void *pMemRef);
int32_t     tsdbGetFileBlocksDistInfo(tsdbReaderT *pReader, STableBlockDistInfo *pTableBlockInfo);
bool        isTsdbCacheLastRow(tsdbReaderT *pReader);
int32_t     tsdbGetAllTableList(SMeta *pMeta, uint64_t uid, SArray *list);
int32_t     tsdbGetCtbIdList(SMeta *pMeta, int64_t suid, SArray *list);
int32_t     tsdbGetStbIdList(SMeta *pMeta, int64_t suid, SArray *list);
void       *tsdbGetIdx(SMeta *pMeta);
void       *tsdbGetIvtIdx(SMeta *pMeta);
int64_t     tsdbGetNumOfRowsInMemTable(tsdbReaderT *pHandle);

bool    tsdbNextDataBlock(tsdbReaderT pTsdbReadHandle);
void    tsdbRetrieveDataBlockInfo(tsdbReaderT *pTsdbReadHandle, SDataBlockInfo *pBlockInfo);
int32_t tsdbRetrieveDataBlockStatisInfo(tsdbReaderT *pTsdbReadHandle, SColumnDataAgg ***pBlockStatis, bool *allHave);
SArray *tsdbRetrieveDataBlock(tsdbReaderT *pTsdbReadHandle, SArray *pColumnIdList);
void    tsdbResetReadHandle(tsdbReaderT queryHandle, SQueryTableDataCond *pCond, int32_t tWinIdx);
void    tsdbCleanupReadHandle(tsdbReaderT queryHandle);
>>>>>>> 00c27ee5

// tq

typedef struct STqReadHandle STqReadHandle;

STqReadHandle *tqInitSubmitMsgScanner(SMeta *pMeta);

void    tqReadHandleSetColIdList(STqReadHandle *pReadHandle, SArray *pColIdList);
int32_t tqReadHandleSetTbUidList(STqReadHandle *pHandle, const SArray *tbUidList);
int32_t tqReadHandleAddTbUidList(STqReadHandle *pHandle, const SArray *tbUidList);
int32_t tqReadHandleRemoveTbUidList(STqReadHandle *pHandle, const SArray *tbUidList);

int32_t tqReadHandleSetMsg(STqReadHandle *pHandle, SSubmitReq *pMsg, int64_t ver);
bool    tqNextDataBlock(STqReadHandle *pHandle);
bool    tqNextDataBlockFilterOut(STqReadHandle *pHandle, SHashObj *filterOutUids);
int32_t tqRetrieveDataBlock(SSDataBlock *pBlock, STqReadHandle *pHandle);

// sma
int32_t smaGetTSmaDays(SVnodeCfg *pCfg, void *pCont, uint32_t contLen, int32_t *days);

// need to reposition

// structs
struct STsdbCfg {
  int8_t  precision;
  int8_t  update;
  int8_t  compression;
  int8_t  slLevel;
  int32_t minRows;
  int32_t maxRows;
  int32_t days;   // just for save config, don't use in tsdbRead/tsdbCommit/..., and use STsdbKeepCfg in STsdb instead
  int32_t keep0;  // just for save config, don't use in tsdbRead/tsdbCommit/..., and use STsdbKeepCfg in STsdb instead
  int32_t keep1;  // just for save config, don't use in tsdbRead/tsdbCommit/..., and use STsdbKeepCfg in STsdb instead
  int32_t keep2;  // just for save config, don't use in tsdbRead/tsdbCommit/..., and use STsdbKeepCfg in STsdb instead
  SRetention retentions[TSDB_RETENTION_MAX];
};

struct SVnodeCfg {
  int32_t  vgId;
  char     dbname[TSDB_DB_FNAME_LEN];
  uint64_t dbId;
  int32_t  szPage;
  int32_t  szCache;
  uint64_t szBuf;
  bool     isHeap;
  bool     isWeak;
  int8_t   isTsma;
  int8_t   isRsma;
  int8_t   hashMethod;
  int8_t   standby;
  STsdbCfg tsdbCfg;
  SWalCfg  walCfg;
  SSyncCfg syncCfg;
  uint32_t hashBegin;
  uint32_t hashEnd;
};

typedef struct {
  TSKEY    lastKey;
  uint64_t uid;
  uint64_t groupId;
} STableKeyInfo;

#define TABLE_ROLLUP_ON       ((int8_t)0x1)
#define TABLE_IS_ROLLUP(FLG)  (((FLG) & (TABLE_ROLLUP_ON)) != 0)
#define TABLE_SET_ROLLUP(FLG) ((FLG) |= TABLE_ROLLUP_ON)
struct SMetaEntry {
  int64_t  version;
  int8_t   type;
  int8_t   flags;  // TODO: need refactor?
  tb_uid_t uid;
  char    *name;
  union {
    struct {
      SSchemaWrapper schemaRow;
      SSchemaWrapper schemaTag;
      SRSmaParam     rsmaParam;
    } stbEntry;
    struct {
      int64_t  ctime;
      int32_t  ttlDays;
      int32_t  commentLen;
      char    *comment;
      tb_uid_t suid;
      uint8_t *pTags;
    } ctbEntry;
    struct {
      int64_t        ctime;
      int32_t        ttlDays;
      int32_t        commentLen;
      char          *comment;
      int32_t        ncid;  // next column id
      SSchemaWrapper schemaRow;
    } ntbEntry;
    struct {
      STSma *tsma;
    } smaEntry;
  };

  uint8_t *pBuf;
};

struct SMetaReader {
  int32_t    flags;
  SMeta     *pMeta;
  SDecoder   coder;
  SMetaEntry me;
  void      *pBuf;
  int32_t    szBuf;
};

struct SMTbCursor {
  TBC        *pDbc;
  void       *pKey;
  void       *pVal;
  int32_t     kLen;
  int32_t     vLen;
  SMetaReader mr;
};

#ifdef __cplusplus
}
#endif

#endif /*_TD_VNODE_H_*/<|MERGE_RESOLUTION|>--- conflicted
+++ resolved
@@ -114,14 +114,16 @@
 
 // tsdb
 // typedef struct STsdb STsdb;
-<<<<<<< HEAD
 typedef struct STsdbReader STsdbReader;
 
-#define BLOCK_LOAD_OFFSET_ORDER    1
-#define BLOCK_LOAD_TABLESEQ_ORDER  2
-#define BLOCK_LOAD_EXTERN_ORDER    3
-
-int32_t tsdbReaderOpen(SVnode* pVnode, SQueryTableDataCond* pCond, STableListInfo* pTableList, uint64_t qId, uint64_t taskId, STsdbReader** ppReader);
+#define BLOCK_LOAD_OFFSET_ORDER          1
+#define BLOCK_LOAD_TABLESEQ_ORDER        2
+#define BLOCK_LOAD_EXTERN_ORDER          3
+
+#define LASTROW_RETRIEVE_TYPE_ALL        0x1
+#define LASTROW_RETRIEVE_TYPE_SINGLE     0x2
+
+int32_t tsdbReaderOpen(SVnode* pVnode, SQueryTableDataCond* pCond, SArray* pTableList, STsdbReader** ppReader, const char* idstr);
 void    tsdbReaderClose(STsdbReader *pReader);
 bool    tsdbNextDataBlock(STsdbReader *pReader);
 void    tsdbRetrieveDataBlockInfo(STsdbReader *pReader, SDataBlockInfo *pDataBlockInfo);
@@ -130,34 +132,7 @@
 void    tsdbResetReadHandle(STsdbReader *pReader, SQueryTableDataCond *pCond, int32_t tWinIdx);
 int32_t tsdbGetFileBlocksDistInfo(STsdbReader *pReader, STableBlockDistInfo *pTableBlockInfo);
 int64_t tsdbGetNumOfRowsInMemTable(STsdbReader *pHandle);
-=======
-typedef void *tsdbReaderT;
-
-#define BLOCK_LOAD_OFFSET_SEQ_ORDER 1
-#define BLOCK_LOAD_TABLE_SEQ_ORDER  2
-#define BLOCK_LOAD_TABLE_RR_ORDER   3
-
-int32_t     tsdbSetTableList(tsdbReaderT reader, SArray *tableList);
-tsdbReaderT tsdbReaderOpen(SVnode *pVnode, SQueryTableDataCond *pCond, SArray *tableList, uint64_t qId,
-                           uint64_t taskId);
-tsdbReaderT tsdbQueryCacheLast(SVnode *pVnode, SQueryTableDataCond *pCond, STableListInfo *groupList, uint64_t qId,
-                               void *pMemRef);
-int32_t     tsdbGetFileBlocksDistInfo(tsdbReaderT *pReader, STableBlockDistInfo *pTableBlockInfo);
-bool        isTsdbCacheLastRow(tsdbReaderT *pReader);
-int32_t     tsdbGetAllTableList(SMeta *pMeta, uint64_t uid, SArray *list);
-int32_t     tsdbGetCtbIdList(SMeta *pMeta, int64_t suid, SArray *list);
-int32_t     tsdbGetStbIdList(SMeta *pMeta, int64_t suid, SArray *list);
-void       *tsdbGetIdx(SMeta *pMeta);
-void       *tsdbGetIvtIdx(SMeta *pMeta);
-int64_t     tsdbGetNumOfRowsInMemTable(tsdbReaderT *pHandle);
-
-bool    tsdbNextDataBlock(tsdbReaderT pTsdbReadHandle);
-void    tsdbRetrieveDataBlockInfo(tsdbReaderT *pTsdbReadHandle, SDataBlockInfo *pBlockInfo);
-int32_t tsdbRetrieveDataBlockStatisInfo(tsdbReaderT *pTsdbReadHandle, SColumnDataAgg ***pBlockStatis, bool *allHave);
-SArray *tsdbRetrieveDataBlock(tsdbReaderT *pTsdbReadHandle, SArray *pColumnIdList);
-void    tsdbResetReadHandle(tsdbReaderT queryHandle, SQueryTableDataCond *pCond, int32_t tWinIdx);
-void    tsdbCleanupReadHandle(tsdbReaderT queryHandle);
->>>>>>> 00c27ee5
+int32_t tsdbRetrieveLastRow(void* pVnode, const SArray* pTableIdList, int32_t type, SSDataBlock* pResBlock);
 
 // tq
 
