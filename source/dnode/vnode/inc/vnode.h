--- conflicted
+++ resolved
@@ -291,14 +291,10 @@
   SVnodeStats vndStats;
   uint32_t    hashBegin;
   uint32_t    hashEnd;
-<<<<<<< HEAD
-  int16_t     sstTrigger;
-=======
   int16_t     sttTrigger;
   int16_t     hashPrefix;
   int16_t     hashSuffix;
   int32_t     tsdbPageSize;
->>>>>>> 2f905064
 };
 
 typedef struct {
