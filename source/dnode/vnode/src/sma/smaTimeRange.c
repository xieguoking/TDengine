/*
 * Copyright (c) 2019 TAOS Data, Inc. <jhtao@taosdata.com>
 *
 * This program is free software: you can use, redistribute, and/or modify
 * it under the terms of the GNU Affero General Public License, version 3
 * or later ("AGPL"), as published by the Free Software Foundation.
 *
 * This program is distributed in the hope that it will be useful, but WITHOUT
 * ANY WARRANTY; without even the implied warranty of MERCHANTABILITY or
 * FITNESS FOR A PARTICULAR PURPOSE.
 *
 * You should have received a copy of the GNU Affero General Public License
 * along with this program. If not, see <http://www.gnu.org/licenses/>.
 */

#include "sma.h"
#include "tq.h"
#include "tsdb.h"

#define SMA_STORAGE_MINUTES_MAX  86400
#define SMA_STORAGE_MINUTES_DAY  1440
#define SMA_STORAGE_SPLIT_FACTOR 14400  // least records in tsma file

static int32_t tdProcessTSmaCreateImpl(SSma *pSma, int64_t version, const char *pMsg);
static int32_t tdProcessTSmaInsertImpl(SSma *pSma, int64_t indexUid, const char *msg);
static int32_t tdProcessTSmaGetDaysImpl(SVnodeCfg *pCfg, void *pCont, uint32_t contLen, int32_t *days);

int32_t tdProcessTSmaInsert(SSma *pSma, int64_t indexUid, const char *msg) {
  int32_t code = tdProcessTSmaInsertImpl(pSma, indexUid, msg);

  return code;
}

int32_t tdProcessTSmaCreate(SSma *pSma, int64_t version, const char *msg) {
  int32_t code = tdProcessTSmaCreateImpl(pSma, version, msg);

  return code;
}

int32_t smaGetTSmaDays(SVnodeCfg *pCfg, void *pCont, uint32_t contLen, int32_t *days) {
  int32_t code = tdProcessTSmaGetDaysImpl(pCfg, pCont, contLen, days);

  return code;
}

/**
 * @brief Judge the tsma file split days
 *
 * @param pCfg
 * @param pCont
 * @param contLen
 * @param days unit is minute
 * @return int32_t
 */
static int32_t tdProcessTSmaGetDaysImpl(SVnodeCfg *pCfg, void *pCont, uint32_t contLen, int32_t *days) {
  int32_t  code = 0;
  int32_t  lino = 0;
  SDecoder coder = {0};
  tDecoderInit(&coder, pCont, contLen);

  STSma tsma = {0};
  if (tDecodeSVCreateTSmaReq(&coder, &tsma) < 0) {
    code = TSDB_CODE_MSG_DECODE_ERROR;
    TSDB_CHECK_CODE(code, lino, _exit);
  }

  STsdbCfg *pTsdbCfg = &pCfg->tsdbCfg;
  int64_t   sInterval = convertTimeFromPrecisionToUnit(tsma.interval, pTsdbCfg->precision, TIME_UNIT_SECOND);
  if (sInterval <= 0) {
    *days = pTsdbCfg->days;
    goto _exit;
  }
  int64_t records = pTsdbCfg->days * 60 / sInterval;
  if (records >= SMA_STORAGE_SPLIT_FACTOR) {
    *days = pTsdbCfg->days;
  } else {
    int64_t mInterval = convertTimeFromPrecisionToUnit(tsma.interval, pTsdbCfg->precision, TIME_UNIT_MINUTE);
    int64_t daysPerFile = mInterval * SMA_STORAGE_MINUTES_DAY * 2;

    if (daysPerFile > SMA_STORAGE_MINUTES_MAX) {
      *days = SMA_STORAGE_MINUTES_MAX;
    } else {
      *days = (int32_t)daysPerFile;
    }

    if (*days < pTsdbCfg->days) {
      *days = pTsdbCfg->days;
    }
  }
_exit:
  if (code) {
    smaWarn("vgId:%d, failed at line %d to get tsma days %d since %s", pCfg->vgId, lino, *days, tstrerror(code));
  } else {
    smaDebug("vgId:%d, succeed to get tsma days %d", pCfg->vgId, *days);
  }
  tDecoderClear(&coder);
  return code;
}

/**
 * @brief create tsma meta and result stable
 *
 * @param pSma
 * @param version
 * @param pMsg
 * @return int32_t
 */
static int32_t tdProcessTSmaCreateImpl(SSma *pSma, int64_t version, const char *pMsg) {
  int32_t        code = 0;
  int32_t        lino = 0;
  SSmaCfg       *pCfg = (SSmaCfg *)pMsg;
  SName          stbFullName = {0};
  SVCreateStbReq pReq = {0};

  if (TD_VID(pSma->pVnode) == pCfg->dstVgId) {
    // create tsma meta in dstVgId
    if (metaCreateTSma(SMA_META(pSma), version, pCfg) < 0) {
      code = terrno;
      TSDB_CHECK_CODE(code, lino, _exit);
    }

    // create stable to save tsma result in dstVgId
    tNameFromString(&stbFullName, pCfg->dstTbName, T_NAME_ACCT | T_NAME_DB | T_NAME_TABLE);
    pReq.name = (char *)tNameGetTableName(&stbFullName);
    pReq.suid = pCfg->dstTbUid;
    pReq.schemaRow = pCfg->schemaRow;
    pReq.schemaTag = pCfg->schemaTag;

    if (metaCreateSTable(SMA_META(pSma), version, &pReq) < 0) {
      code = terrno;
      TSDB_CHECK_CODE(code, lino, _exit);
    }
  } else {
    code = terrno = TSDB_CODE_TSMA_INVALID_STAT;
    TSDB_CHECK_CODE(code, lino, _exit);
  }

_exit:
  if (code) {
    smaError("vgId:%d, failed at line %d to create sma index %s %" PRIi64 " on stb:%" PRIi64 ", dstSuid:%" PRIi64
             " dstTb:%s dstVg:%d",
             SMA_VID(pSma), lino, pCfg->indexName, pCfg->indexUid, pCfg->tableUid, pCfg->dstTbUid, pReq.name,
             pCfg->dstVgId);
  } else {
    smaDebug("vgId:%d, success to create sma index %s %" PRIi64 " on stb:%" PRIi64 ", dstSuid:%" PRIi64
             " dstTb:%s dstVg:%d",
             SMA_VID(pSma), pCfg->indexName, pCfg->indexUid, pCfg->tableUid, pCfg->dstTbUid, pReq.name, pCfg->dstVgId);
  }

  return code;
}

int32_t smaBlockToSubmit(SVnode *pVnode, const SArray *pBlocks, const STSchema *pTSchema,
                         SSchemaWrapper *pTagSchemaWrapper, bool createTb, int64_t suid, const char *stbFullName,
                         SBatchDeleteReq *pDeleteReq, void **ppData, int32_t *pLen) {
  int32_t      code = 0;
  int32_t      lino = 0;
  void        *pBuf = NULL;
  int32_t      len = 0;
  SSubmitReq2 *pReq = NULL;
  SArray      *tagArray = NULL;
  SArray      *createTbArray = NULL;
  SArray      *pVals = NULL;

  int32_t sz = taosArrayGetSize(pBlocks);

  tagArray = taosArrayInit(1, sizeof(STagVal));
  createTbArray = taosArrayInit(sz, POINTER_BYTES);
  pReq = taosMemoryCalloc(1, sizeof(SSubmitReq2));
  pReq->aSubmitTbData = taosArrayInit(1, sizeof(SSubmitTbData));

  if(!tagArray || !createTbArray || !pReq || !pReq->aSubmitTbData) {
    code = terrno == TSDB_CODE_SUCCESS ? TSDB_CODE_OUT_OF_MEMORY : terrno;
    TSDB_CHECK_CODE(code, lino, _exit);
  }

  // create table req
  if (createTb) {
    for (int32_t i = 0; i < sz; ++i) {
      SSDataBlock   *pDataBlock = taosArrayGet(pBlocks, i);
      SVCreateTbReq *pCreateTbReq = NULL;
      if (pDataBlock->info.type == STREAM_DELETE_RESULT) {
        taosArrayPush(createTbArray, &pCreateTbReq);
        continue;
      }

      if (!(pCreateTbReq = taosMemoryCalloc(1, sizeof(SVCreateStbReq)))) {
        code = TSDB_CODE_OUT_OF_MEMORY;
        TSDB_CHECK_CODE(code, lino, _exit);
      };

      // don't move to the end of loop as to destroy in the end of func when error occur
      taosArrayPush(createTbArray, &pCreateTbReq);

      // set const
      pCreateTbReq->flags = 0;
      pCreateTbReq->type = TSDB_CHILD_TABLE;
      pCreateTbReq->ctb.suid = suid;

      // set super table name
      SName name = {0};
      tNameFromString(&name, stbFullName, T_NAME_ACCT | T_NAME_DB | T_NAME_TABLE);
      pCreateTbReq->ctb.stbName = taosStrdup((char *)tNameGetTableName(&name));  // taosStrdup(stbFullName);

      // set tag content
      taosArrayClear(tagArray);
      STagVal tagVal = {
          .cid = taosArrayGetSize(pDataBlock->pDataBlock) + 1,
          .type = TSDB_DATA_TYPE_UBIGINT,
          .i64 = (int64_t)pDataBlock->info.id.groupId,
      };
      taosArrayPush(tagArray, &tagVal);
      pCreateTbReq->ctb.tagNum = taosArrayGetSize(tagArray);

      STag *pTag = NULL;
      tTagNew(tagArray, 1, false, &pTag);
      if (pTag == NULL) {
        code = TSDB_CODE_OUT_OF_MEMORY;
        TSDB_CHECK_CODE(code, lino, _exit);
      }
      pCreateTbReq->ctb.pTag = (uint8_t *)pTag;

      // set tag name
      SArray *tagName = taosArrayInit(1, TSDB_COL_NAME_LEN);
      char    tagNameStr[TSDB_COL_NAME_LEN] = {0};
      strcpy(tagNameStr, "group_id");
      taosArrayPush(tagName, tagNameStr);
      pCreateTbReq->ctb.tagName = tagName;

      // set table name
      if (pDataBlock->info.parTbName[0]) {
        pCreateTbReq->name = taosStrdup(pDataBlock->info.parTbName);
      } else {
        pCreateTbReq->name = buildCtbNameByGroupId(stbFullName, pDataBlock->info.id.groupId);
      }
    }
  }

  // SSubmitTbData req
  for (int32_t i = 0; i < sz; ++i) {
    SSDataBlock *pDataBlock = taosArrayGet(pBlocks, i);
    if (pDataBlock->info.type == STREAM_DELETE_RESULT) {
      pDeleteReq->suid = suid;
      pDeleteReq->deleteReqs = taosArrayInit(0, sizeof(SSingleDeleteReq));
      tqBuildDeleteReq(pVnode, stbFullName, pDataBlock, pDeleteReq);
      continue;
    }

    int32_t rows = pDataBlock->info.rows;

    SSubmitTbData tbData = {0};

    if (!(tbData.aRowP = taosArrayInit(rows, sizeof(SRow *)))) {
      code = terrno;
      TSDB_CHECK_CODE(code, lino, _exit);
    }
    tbData.suid = suid;
    tbData.uid = 0;  // uid is assigned by vnode
    tbData.sver = pTSchema->version;

    if (createTb) {
      tbData.pCreateTbReq = taosArrayGetP(createTbArray, i);
      if (tbData.pCreateTbReq) tbData.flags = SUBMIT_REQ_AUTO_CREATE_TABLE;
    }

    if (!pVals && !(pVals = taosArrayInit(pTSchema->numOfCols, sizeof(SColVal)))) {
      taosArrayDestroy(tbData.aRowP);
      code = terrno;
      TSDB_CHECK_CODE(code, lino, _exit);
    }

    for (int32_t j = 0; j < rows; ++j) {
      taosArrayClear(pVals);
      for (int32_t k = 0; k < pTSchema->numOfCols; k++) {
        const STColumn  *pCol = &pTSchema->columns[k];
        SColumnInfoData *pColData = taosArrayGet(pDataBlock->pDataBlock, k);
        if (colDataIsNull_s(pColData, j)) {
          SColVal cv = COL_VAL_NULL(pCol->colId, pCol->type);
          taosArrayPush(pVals, &cv);
        } else {
          void *data = colDataGetData(pColData, j);
          if (IS_STR_DATA_TYPE(pCol->type)) {
            SValue  sv = (SValue){.nData = varDataLen(data), .pData = varDataVal(data)};  // address copy, no value
            SColVal cv = COL_VAL_VALUE(pCol->colId, pCol->type, sv);
            taosArrayPush(pVals, &cv);
          } else {
            SValue sv;
            memcpy(&sv.val, data, tDataTypes[pCol->type].bytes);
            SColVal cv = COL_VAL_VALUE(pCol->colId, pCol->type, sv);
            taosArrayPush(pVals, &cv);
          }
        }
      }
      SRow *pRow = NULL;
<<<<<<< HEAD
      if ((code = tRowBuild(pVals, (STSchema *)pTSchema, &pRow)) < 0) {
        tDestroySSubmitTbData(&tbData, TSDB_MSG_FLG_ENCODE);
        TSDB_CHECK_CODE(code, lino, _exit);
=======
      if ((terrno = tRowBuild(pVals, (STSchema *)pTSchema, &pRow)) < 0) {
        tDestroySubmitTbData(&tbData, TSDB_MSG_FLG_ENCODE);
        goto _end;
>>>>>>> 35fcb348
      }
      taosArrayPush(tbData.aRowP, &pRow);
    }

    taosArrayPush(pReq->aSubmitTbData, &tbData);
  }

  // encode
<<<<<<< HEAD
  tEncodeSize(tEncodeSSubmitReq2, pReq, len, code);
  if (TSDB_CODE_SUCCESS == code) {
=======
  tEncodeSize(tEncodeSubmitReq, pReq, len, terrno);
  if (TSDB_CODE_SUCCESS == terrno) {
>>>>>>> 35fcb348
    SEncoder encoder;
    len += sizeof(SSubmitReq2Msg);
    if (!(pBuf = rpcMallocCont(len))) {
      code = terrno;
      TSDB_CHECK_CODE(code, lino, _exit);
    }

    ((SSubmitReq2Msg *)pBuf)->header.vgId = TD_VID(pVnode);
    ((SSubmitReq2Msg *)pBuf)->header.contLen = htonl(len);
    ((SSubmitReq2Msg *)pBuf)->version = htobe64(1);
    tEncoderInit(&encoder, POINTER_SHIFT(pBuf, sizeof(SSubmitReq2Msg)), len - sizeof(SSubmitReq2Msg));
<<<<<<< HEAD
    if (tEncodeSSubmitReq2(&encoder, pReq) < 0) {
      tEncoderClear(&encoder);
      code = TSDB_CODE_OUT_OF_MEMORY;
      TSDB_CHECK_CODE(code, lino, _exit);
=======
    if (tEncodeSubmitReq(&encoder, pReq) < 0) {
      terrno = TSDB_CODE_OUT_OF_MEMORY;
      /*vError("failed to encode submit req since %s", terrstr());*/
>>>>>>> 35fcb348
    }
    tEncoderClear(&encoder);
  }
_exit:
  taosArrayDestroy(createTbArray);
  taosArrayDestroy(tagArray);
  taosArrayDestroy(pVals);
  if (pReq) {
    tDestroySubmitReq(pReq, TSDB_MSG_FLG_ENCODE);
    taosMemoryFree(pReq);
  }

  if (code) {
    rpcFreeCont(pBuf);
    taosArrayDestroy(pDeleteReq->deleteReqs);
    smaWarn("vgId:%d, failed at line %d since %s", TD_VID(pVnode), lino, tstrerror(code));
  } else {
    if (ppData) *ppData = pBuf;
    if (pLen) *pLen = len;
  }
  return code;
}

/**
 * @brief Insert/Update Time-range-wise SMA data.
 *
 * @param pSma
 * @param msg
 * @return int32_t
 */
static int32_t tdProcessTSmaInsertImpl(SSma *pSma, int64_t indexUid, const char *msg) {
  int32_t       code = 0;
  int32_t       lino = 0;
  const SArray *pDataBlocks = (const SArray *)msg;

  if (taosArrayGetSize(pDataBlocks) <= 0) {
    code = TSDB_CODE_TSMA_INVALID_PARA;
    TSDB_CHECK_CODE(code, lino, _exit);
  }

  if (tdCheckAndInitSmaEnv(pSma, TSDB_SMA_TYPE_TIME_RANGE) != 0) {
    code = TSDB_CODE_TSMA_INIT_FAILED;
    TSDB_CHECK_CODE(code, lino, _exit);
  }

  SSmaEnv   *pEnv = SMA_TSMA_ENV(pSma);
  SSmaStat  *pStat = NULL;
  STSmaStat *pTsmaStat = NULL;

  if (!pEnv || !(pStat = SMA_ENV_STAT(pEnv))) {
    code = TSDB_CODE_TSMA_INVALID_ENV;
    TSDB_CHECK_CODE(code, lino, _exit);
  }

  pTsmaStat = SMA_STAT_TSMA(pStat);

  if (!pTsmaStat->pTSma) {
    terrno = 0;
    STSma *pTSma = metaGetSmaInfoByIndex(SMA_META(pSma), indexUid);
    if (!pTSma) {
      code = terrno ? terrno : TSDB_CODE_TSMA_INVALID_PTR;
      TSDB_CHECK_CODE(code, lino, _exit);
    }
    pTsmaStat->pTSma = pTSma;
    pTsmaStat->pTSchema = metaGetTbTSchema(SMA_META(pSma), pTSma->dstTbUid, -1, 1);
    if (!pTsmaStat->pTSchema) {
      code = terrno ? terrno : TSDB_CODE_TSMA_INVALID_PTR;
      TSDB_CHECK_CODE(code, lino, _exit);
    }
  }

  if (ASSERTS(pTsmaStat->pTSma->indexUid == indexUid, "indexUid:%" PRIi64 " != %" PRIi64, pTsmaStat->pTSma->indexUid,
              indexUid)) {
    code = TSDB_CODE_APP_ERROR;
    TSDB_CHECK_CODE(code, lino, _exit);
  }

  SBatchDeleteReq deleteReq = {0};
  void           *pSubmitReq = NULL;
  int32_t         contLen = 0;

  code = smaBlockToSubmit(pSma->pVnode, (const SArray *)msg, pTsmaStat->pTSchema, &pTsmaStat->pTSma->schemaTag, true,
                          pTsmaStat->pTSma->dstTbUid, pTsmaStat->pTSma->dstTbName, &deleteReq, &pSubmitReq, &contLen);
  TSDB_CHECK_CODE(code, lino, _exit);

  // TODO deleteReq
  taosArrayDestroy(deleteReq.deleteReqs);

  SRpcMsg submitReqMsg = {
      .msgType = TDMT_VND_SUBMIT,
      .pCont = pSubmitReq,
      .contLen = contLen,
  };

  code = tmsgPutToQueue(&pSma->pVnode->msgCb, WRITE_QUEUE, &submitReqMsg);
  TSDB_CHECK_CODE(code, lino, _exit);

_exit:
  if (code) {
    smaError("vgId:%d, %s failed at line %d since %s, smaIndex:%" PRIi64, SMA_VID(pSma), __func__, lino,
             tstrerror(code), indexUid);
  }
  return code;
}<|MERGE_RESOLUTION|>--- conflicted
+++ resolved
@@ -292,15 +292,9 @@
         }
       }
       SRow *pRow = NULL;
-<<<<<<< HEAD
       if ((code = tRowBuild(pVals, (STSchema *)pTSchema, &pRow)) < 0) {
         tDestroySSubmitTbData(&tbData, TSDB_MSG_FLG_ENCODE);
         TSDB_CHECK_CODE(code, lino, _exit);
-=======
-      if ((terrno = tRowBuild(pVals, (STSchema *)pTSchema, &pRow)) < 0) {
-        tDestroySubmitTbData(&tbData, TSDB_MSG_FLG_ENCODE);
-        goto _end;
->>>>>>> 35fcb348
       }
       taosArrayPush(tbData.aRowP, &pRow);
     }
@@ -309,13 +303,8 @@
   }
 
   // encode
-<<<<<<< HEAD
-  tEncodeSize(tEncodeSSubmitReq2, pReq, len, code);
+  tEncodeSize(tEncodeSSubmitReq, pReq, len, code);
   if (TSDB_CODE_SUCCESS == code) {
-=======
-  tEncodeSize(tEncodeSubmitReq, pReq, len, terrno);
-  if (TSDB_CODE_SUCCESS == terrno) {
->>>>>>> 35fcb348
     SEncoder encoder;
     len += sizeof(SSubmitReq2Msg);
     if (!(pBuf = rpcMallocCont(len))) {
@@ -327,16 +316,10 @@
     ((SSubmitReq2Msg *)pBuf)->header.contLen = htonl(len);
     ((SSubmitReq2Msg *)pBuf)->version = htobe64(1);
     tEncoderInit(&encoder, POINTER_SHIFT(pBuf, sizeof(SSubmitReq2Msg)), len - sizeof(SSubmitReq2Msg));
-<<<<<<< HEAD
-    if (tEncodeSSubmitReq2(&encoder, pReq) < 0) {
+    if (tEncodeSSubmitReq(&encoder, pReq) < 0) {
       tEncoderClear(&encoder);
       code = TSDB_CODE_OUT_OF_MEMORY;
       TSDB_CHECK_CODE(code, lino, _exit);
-=======
-    if (tEncodeSubmitReq(&encoder, pReq) < 0) {
-      terrno = TSDB_CODE_OUT_OF_MEMORY;
-      /*vError("failed to encode submit req since %s", terrstr());*/
->>>>>>> 35fcb348
     }
     tEncoderClear(&encoder);
   }
