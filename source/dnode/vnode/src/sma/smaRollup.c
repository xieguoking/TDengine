/*
 * Copyright (c) 2019 TAOS Data, Inc. <jhtao@taosdata.com>
 *
 * This program is free software: you can use, redistribute, and/or modify
 * it under the terms of the GNU Affero General Public License, version 3
 * or later ("AGPL"), as published by the Free Software Foundation.
 *
 * This program is distributed in the hope that it will be useful, but WITHOUT
 * ANY WARRANTY; without even the implied warranty of MERCHANTABILITY or
 * FITNESS FOR A PARTICULAR PURPOSE.
 *
 * You should have received a copy of the GNU Affero General Public License
 * along with this program. If not, see <http://www.gnu.org/licenses/>.
 */

#include "sma.h"

#define RSMA_QTASKINFO_BUFSIZE  32768
#define RSMA_QTASKINFO_HEAD_LEN (sizeof(int32_t) + sizeof(int8_t) + sizeof(int64_t))  // len + type + suid

SSmaMgmt smaMgmt = {
    .smaRef = -1,
};

#define TD_QTASKINFO_FNAME_PREFIX "qtaskinfo.ver"
typedef struct SRSmaQTaskInfoItem SRSmaQTaskInfoItem;
typedef struct SRSmaQTaskInfoIter SRSmaQTaskInfoIter;

static int32_t tdUidStorePut(STbUidStore *pStore, tb_uid_t suid, tb_uid_t *uid);
static int32_t tdUpdateTbUidListImpl(SSma *pSma, tb_uid_t *suid, SArray *tbUids);
static int32_t tdSetRSmaInfoItemParams(SSma *pSma, SRSmaParam *param, SRSmaInfo *pRSmaInfo, SReadHandle *handle,
                                       int8_t idx);
static int32_t tdExecuteRSmaImpl(SSma *pSma, const void *pMsg, int32_t inputType, SRSmaInfoItem *rsmaItem,
                                 tb_uid_t suid, int8_t level);
static void    tdRSmaFetchTrigger(void *param, void *tmrId);
static void    tdRSmaPersistTrigger(void *param, void *tmrId);
static void   *tdRSmaPersistExec(void *param);
static void    tdRSmaQTaskInfoGetFName(int32_t vid, int64_t version, char *outputName);

static int32_t tdRSmaQTaskInfoIterInit(SRSmaQTaskInfoIter *pIter, STFile *pTFile);
static int32_t tdRSmaQTaskInfoIterNextBlock(SRSmaQTaskInfoIter *pIter, bool *isFinish);
static int32_t tdRSmaQTaskInfoRestore(SSma *pSma, SRSmaQTaskInfoIter *pIter);
static int32_t tdRSmaQTaskInfoItemRestore(SSma *pSma, const SRSmaQTaskInfoItem *infoItem);

static int32_t tdRSmaRestoreQTaskInfoInit(SSma *pSma, int64_t *nTables);
static int32_t tdRSmaRestoreQTaskInfoReload(SSma *pSma, int64_t *committed);
static int32_t tdRSmaRestoreTSDataReload(SSma *pSma, int64_t committed);

struct SRSmaInfoItem {
  SRSmaInfo *pRsmaInfo;
  int64_t    refId;
  void      *taskInfo;  // qTaskInfo_t
  tmr_h      tmrId;
  int8_t     level;
  int8_t     tmrInitFlag;
  int8_t     triggerStat;
  int32_t    maxDelay;
};

struct SRSmaInfo {
  STSchema     *pTSchema;
  SRSmaStat    *pStat;
  int64_t       suid;
  SRSmaInfoItem items[TSDB_RETENTION_L2];
};

#define RSMA_INFO_SMA(r)  ((r)->pStat->pSma)
#define RSMA_INFO_STAT(r) ((r)->pStat)

struct SRSmaQTaskInfoItem {
  int32_t len;
  int8_t  type;
  int64_t suid;
  void   *qTaskInfo;
};

struct SRSmaQTaskInfoIter {
  STFile *pTFile;
  int64_t offset;
  int64_t fsize;
  int32_t nBytes;
  int32_t nAlloc;
  char   *pBuf;
  // ------------
  char   *qBuf;  // for iterator
  int32_t nBufPos;
};

static void tdRSmaQTaskInfoGetFName(int32_t vgId, int64_t version, char *outputName) {
  tdGetVndFileName(vgId, NULL, VNODE_RSMA_DIR, TD_QTASKINFO_FNAME_PREFIX, version, outputName);
}

static FORCE_INLINE int32_t tdRSmaQTaskInfoContLen(int32_t lenWithHead) {
  return lenWithHead - RSMA_QTASKINFO_HEAD_LEN;
}

static FORCE_INLINE void tdRSmaQTaskInfoIterDestroy(SRSmaQTaskInfoIter *pIter) { taosMemoryFreeClear(pIter->pBuf); }

static FORCE_INLINE void tdFreeTaskHandle(qTaskInfo_t *taskHandle, int32_t vgId, int32_t level) {
  // Note: free/kill may in RC
  qTaskInfo_t otaskHandle = atomic_load_ptr(taskHandle);
  if (otaskHandle && atomic_val_compare_exchange_ptr(taskHandle, otaskHandle, NULL)) {
    smaDebug("vgId:%d, free qTaskInfo_t %p of level %d", vgId, otaskHandle, level);
    qDestroyTask(otaskHandle);
  } else {
    smaDebug("vgId:%d, not free qTaskInfo_t %p of level %d", vgId, otaskHandle, level);
  }
}

void *tdFreeRSmaInfo(SRSmaInfo *pInfo) {
  if (pInfo) {
    SSma *pSma = RSMA_INFO_SMA(pInfo);
    for (int32_t i = 0; i < TSDB_RETENTION_L2; ++i) {
      SRSmaInfoItem *pItem = &pInfo->items[i];
      if (pItem->taskInfo) {
        if (pItem->tmrId) {
          smaDebug("vgId:%d, table %" PRIi64 " stop fetch timer %p level %d", SMA_VID(pSma), pInfo->suid, pItem->tmrId,
                   i + 1);
          taosTmrStopA(&pItem->tmrId);
        }
        tdFreeTaskHandle(&pItem->taskInfo, SMA_VID(pSma), i + 1);
      } else {
        smaDebug("vgId:%d, table %" PRIi64 " no need to destroy rsma info level %d since empty taskInfo", SMA_VID(pSma),
                 pInfo->suid, i + 1);
      }
    }
    taosMemoryFree(pInfo->pTSchema);
    taosMemoryFree(pInfo);
  }

  return NULL;
}

static FORCE_INLINE int32_t tdUidStoreInit(STbUidStore **pStore) {
  ASSERT(*pStore == NULL);
  *pStore = taosMemoryCalloc(1, sizeof(STbUidStore));
  if (*pStore == NULL) {
    terrno = TSDB_CODE_OUT_OF_MEMORY;
    return TSDB_CODE_FAILED;
  }
  return TSDB_CODE_SUCCESS;
}

static int32_t tdUpdateTbUidListImpl(SSma *pSma, tb_uid_t *suid, SArray *tbUids) {
  SSmaEnv   *pEnv = SMA_RSMA_ENV(pSma);
  SRSmaStat *pStat = (SRSmaStat *)SMA_ENV_STAT(pEnv);
  SRSmaInfo *pRSmaInfo = NULL;

  if (!suid || !tbUids) {
    terrno = TSDB_CODE_INVALID_PTR;
    smaError("vgId:%d, failed to get rsma info for uid:%" PRIi64 " since %s", SMA_VID(pSma), *suid, terrstr(terrno));
    return TSDB_CODE_FAILED;
  }

  pRSmaInfo = taosHashGet(RSMA_INFO_HASH(pStat), suid, sizeof(tb_uid_t));
  if (!pRSmaInfo || !(pRSmaInfo = *(SRSmaInfo **)pRSmaInfo)) {
    smaError("vgId:%d, failed to get rsma info for uid:%" PRIi64, SMA_VID(pSma), *suid);
    terrno = TSDB_CODE_RSMA_INVALID_STAT;
    return TSDB_CODE_FAILED;
  }

  if (pRSmaInfo->items[0].taskInfo) {
    if ((qUpdateQualifiedTableId(pRSmaInfo->items[0].taskInfo, tbUids, true) < 0)) {
      smaError("vgId:%d, update tbUidList failed for uid:%" PRIi64 " since %s", SMA_VID(pSma), *suid, terrstr(terrno));
      return TSDB_CODE_FAILED;
    } else {
      smaDebug("vgId:%d, update tbUidList succeed for qTaskInfo:%p with suid:%" PRIi64 ", uid:%" PRIi64, SMA_VID(pSma),
               pRSmaInfo->items[0].taskInfo, *suid, *(int64_t *)taosArrayGet(tbUids, 0));
    }
  }

  if (pRSmaInfo->items[1].taskInfo) {
    if ((qUpdateQualifiedTableId(pRSmaInfo->items[1].taskInfo, tbUids, true) < 0)) {
      smaError("vgId:%d, update tbUidList failed for uid:%" PRIi64 " since %s", SMA_VID(pSma), *suid, terrstr(terrno));
      return TSDB_CODE_FAILED;
    } else {
      smaDebug("vgId:%d, update tbUidList succeed for qTaskInfo:%p with suid:%" PRIi64 ", uid:%" PRIi64, SMA_VID(pSma),
               pRSmaInfo->items[1].taskInfo, *suid, *(int64_t *)taosArrayGet(tbUids, 0));
    }
  }

  return TSDB_CODE_SUCCESS;
}

int32_t tdUpdateTbUidList(SSma *pSma, STbUidStore *pStore) {
  if (!pStore || (taosArrayGetSize(pStore->tbUids) == 0)) {
    return TSDB_CODE_SUCCESS;
  }

  if (tdUpdateTbUidListImpl(pSma, &pStore->suid, pStore->tbUids) != TSDB_CODE_SUCCESS) {
    return TSDB_CODE_FAILED;
  }

  void *pIter = taosHashIterate(pStore->uidHash, NULL);
  while (pIter) {
    tb_uid_t *pTbSuid = (tb_uid_t *)taosHashGetKey(pIter, NULL);
    SArray   *pTbUids = *(SArray **)pIter;

    if (tdUpdateTbUidListImpl(pSma, pTbSuid, pTbUids) != TSDB_CODE_SUCCESS) {
      taosHashCancelIterate(pStore->uidHash, pIter);
      return TSDB_CODE_FAILED;
    }

    pIter = taosHashIterate(pStore->uidHash, pIter);
  }
  return TSDB_CODE_SUCCESS;
}

/**
 * @brief fetch suid/uids when create child tables of rollup SMA
 *
 * @param pTsdb
 * @param ppStore
 * @param suid
 * @param uid
 * @return int32_t
 */
int32_t tdFetchTbUidList(SSma *pSma, STbUidStore **ppStore, tb_uid_t suid, tb_uid_t uid) {
  SSmaEnv *pEnv = SMA_RSMA_ENV(pSma);

  // only applicable to rollup SMA ctables
  if (!pEnv) {
    return TSDB_CODE_SUCCESS;
  }

  SRSmaStat *pStat = (SRSmaStat *)SMA_ENV_STAT(pEnv);
  SHashObj  *infoHash = NULL;
  if (!pStat || !(infoHash = RSMA_INFO_HASH(pStat))) {
    terrno = TSDB_CODE_RSMA_INVALID_STAT;
    return TSDB_CODE_FAILED;
  }

  // info cached when create rsma stable and return directly for non-rsma ctables
  if (!taosHashGet(infoHash, &suid, sizeof(tb_uid_t))) {
    return TSDB_CODE_SUCCESS;
  }

  ASSERT(ppStore != NULL);

  if (!(*ppStore)) {
    if (tdUidStoreInit(ppStore) < 0) {
      return TSDB_CODE_FAILED;
    }
  }

  if (tdUidStorePut(*ppStore, suid, &uid) < 0) {
    *ppStore = tdUidStoreFree(*ppStore);
    return TSDB_CODE_FAILED;
  }

  return TSDB_CODE_SUCCESS;
}

static int32_t tdSetRSmaInfoItemParams(SSma *pSma, SRSmaParam *param, SRSmaInfo *pRSmaInfo, SReadHandle *pReadHandle,
                                       int8_t idx) {
  SRetention *pRetention = SMA_RETENTION(pSma);
  STsdbCfg   *pTsdbCfg = SMA_TSDB_CFG(pSma);

  if (param->qmsg[idx]) {
    SRSmaInfoItem *pItem = &(pRSmaInfo->items[idx]);
    pItem->refId = RSMA_REF_ID(pRSmaInfo->pStat);
    pItem->pRsmaInfo = pRSmaInfo;
    pItem->taskInfo = qCreateStreamExecTaskInfo(param->qmsg[idx], pReadHandle);
    if (!pItem->taskInfo) {
      terrno = TSDB_CODE_RSMA_QTASKINFO_CREATE;
      goto _err;
    }
    pItem->triggerStat = TASK_TRIGGER_STAT_INACTIVE;
    if (param->maxdelay[idx] < TSDB_MIN_ROLLUP_MAX_DELAY) {
      int64_t msInterval =
          convertTimeFromPrecisionToUnit(pRetention[idx + 1].freq, pTsdbCfg->precision, TIME_UNIT_MILLISECOND);
      pItem->maxDelay = (int32_t)msInterval;
    } else {
      pItem->maxDelay = (int32_t)param->maxdelay[idx];
    }
    if (pItem->maxDelay > TSDB_MAX_ROLLUP_MAX_DELAY) {
      pItem->maxDelay = TSDB_MAX_ROLLUP_MAX_DELAY;
    }
    pItem->level = (idx == 0 ? TSDB_RETENTION_L1 : TSDB_RETENTION_L2);
  }
  return TSDB_CODE_SUCCESS;
_err:
  return TSDB_CODE_FAILED;
}

/**
 * @brief for rsam create or restore
 *
 * @param pSma
 * @param param
 * @param suid
 * @param tbName
 * @return int32_t
 */
int32_t tdProcessRSmaCreateImpl(SSma *pSma, SRSmaParam *param, int64_t suid, const char *tbName) {
  SVnode *pVnode = pSma->pVnode;
  SMeta  *pMeta = pVnode->pMeta;
  SMsgCb *pMsgCb = &pVnode->msgCb;

  if ((param->qmsgLen[0] == 0) && (param->qmsgLen[1] == 0)) {
    smaDebug("vgId:%d, no qmsg1/qmsg2 for rollup table %s %" PRIi64, SMA_VID(pSma), tbName, suid);
    return TSDB_CODE_SUCCESS;
  }

  if (tdCheckAndInitSmaEnv(pSma, TSDB_SMA_TYPE_ROLLUP) != TSDB_CODE_SUCCESS) {
    terrno = TSDB_CODE_TDB_INIT_FAILED;
    return TSDB_CODE_FAILED;
  }

  SSmaEnv   *pEnv = SMA_RSMA_ENV(pSma);
  SRSmaStat *pStat = (SRSmaStat *)SMA_ENV_STAT(pEnv);
  SRSmaInfo *pRSmaInfo = NULL;

  pRSmaInfo = taosHashGet(RSMA_INFO_HASH(pStat), &suid, sizeof(tb_uid_t));
  if (pRSmaInfo) {
    ASSERT(0);  // TODO: free original pRSmaInfo if exists abnormally
    smaDebug("vgId:%d, rsma info already exists for table %s, %" PRIi64, SMA_VID(pSma), tbName, suid);
    return TSDB_CODE_SUCCESS;
  }

  // from write queue: single thead
  pRSmaInfo = (SRSmaInfo *)taosMemoryCalloc(1, sizeof(SRSmaInfo));
  if (!pRSmaInfo) {
    terrno = TSDB_CODE_OUT_OF_MEMORY;
    return TSDB_CODE_FAILED;
  }

  SStreamReader *pReadHandle = tqInitSubmitMsgScanner(pMeta);
  if (!pReadHandle) {
    terrno = TSDB_CODE_OUT_OF_MEMORY;
    goto _err;
  }

  SReadHandle handle = {
      .reader = pReadHandle,
      .meta = pMeta,
      .pMsgCb = pMsgCb,
      .vnode = pVnode,
  };

  STSchema *pTSchema = metaGetTbTSchema(SMA_META(pSma), suid, -1);
  if (!pTSchema) {
    terrno = TSDB_CODE_TDB_IVD_TB_SCHEMA_VERSION;
    goto _err;
  }
  pRSmaInfo->pTSchema = pTSchema;
  pRSmaInfo->pStat = pStat;
  pRSmaInfo->suid = suid;

  if (tdSetRSmaInfoItemParams(pSma, param, pRSmaInfo, &handle, 0) < 0) {
    goto _err;
  }

  if (tdSetRSmaInfoItemParams(pSma, param, pRSmaInfo, &handle, 1) < 0) {
    goto _err;
  }

  if (taosHashPut(RSMA_INFO_HASH(pStat), &suid, sizeof(tb_uid_t), &pRSmaInfo, sizeof(pRSmaInfo)) < 0) {
    goto _err;
  }

  smaDebug("vgId:%d, register rsma info succeed for table %" PRIi64, SMA_VID(pSma), suid);

  return TSDB_CODE_SUCCESS;
_err:
  tdFreeRSmaInfo(pRSmaInfo);
  taosMemoryFree(pReadHandle);
  return TSDB_CODE_FAILED;
}

/**
 * @brief Check and init qTaskInfo_t, only applicable to stable with SRSmaParam currently
 *
 * @param pVnode
 * @param pReq
 * @return int32_t
 */
int32_t tdProcessRSmaCreate(SVnode *pVnode, SVCreateStbReq *pReq) {
  SSma *pSma = pVnode->pSma;
  if (!pReq->rollup) {
    smaTrace("vgId:%d, return directly since no rollup for stable %s %" PRIi64, SMA_VID(pSma), pReq->name, pReq->suid);
    return TSDB_CODE_SUCCESS;
  }

  return tdProcessRSmaCreateImpl(pSma, &pReq->rsmaParam, pReq->suid, pReq->name);
}

/**
 * @brief store suid/[uids], prefer to use array and then hash
 *
 * @param pStore
 * @param suid
 * @param uid
 * @return int32_t
 */
static int32_t tdUidStorePut(STbUidStore *pStore, tb_uid_t suid, tb_uid_t *uid) {
  // prefer to store suid/uids in array
  if ((suid == pStore->suid) || (pStore->suid == 0)) {
    if (pStore->suid == 0) {
      pStore->suid = suid;
    }
    if (uid) {
      if (!pStore->tbUids) {
        if (!(pStore->tbUids = taosArrayInit(1, sizeof(tb_uid_t)))) {
          terrno = TSDB_CODE_OUT_OF_MEMORY;
          return TSDB_CODE_FAILED;
        }
      }
      if (!taosArrayPush(pStore->tbUids, uid)) {
        return TSDB_CODE_FAILED;
      }
    }
  } else {
    // store other suid/uids in hash when multiple stable/table included in 1 batch of request
    if (!pStore->uidHash) {
      pStore->uidHash = taosHashInit(4, taosGetDefaultHashFunction(TSDB_DATA_TYPE_BIGINT), false, HASH_ENTRY_LOCK);
      if (!pStore->uidHash) {
        return TSDB_CODE_FAILED;
      }
    }
    if (uid) {
      SArray *uidArray = taosHashGet(pStore->uidHash, &suid, sizeof(tb_uid_t));
      if (uidArray && ((uidArray = *(SArray **)uidArray))) {
        taosArrayPush(uidArray, uid);
      } else {
        SArray *pUidArray = taosArrayInit(1, sizeof(tb_uid_t));
        if (!pUidArray) {
          terrno = TSDB_CODE_OUT_OF_MEMORY;
          return TSDB_CODE_FAILED;
        }
        if (!taosArrayPush(pUidArray, uid)) {
          terrno = TSDB_CODE_OUT_OF_MEMORY;
          return TSDB_CODE_FAILED;
        }
        if (taosHashPut(pStore->uidHash, &suid, sizeof(suid), &pUidArray, sizeof(pUidArray)) < 0) {
          return TSDB_CODE_FAILED;
        }
      }
    } else {
      if (taosHashPut(pStore->uidHash, &suid, sizeof(suid), NULL, 0) < 0) {
        return TSDB_CODE_FAILED;
      }
    }
  }
  return TSDB_CODE_SUCCESS;
}

void tdUidStoreDestory(STbUidStore *pStore) {
  if (pStore) {
    if (pStore->uidHash) {
      if (pStore->tbUids) {
        // When pStore->tbUids not NULL, the pStore->uidHash has k/v; otherwise pStore->uidHash only has keys.
        void *pIter = taosHashIterate(pStore->uidHash, NULL);
        while (pIter) {
          SArray *arr = *(SArray **)pIter;
          taosArrayDestroy(arr);
          pIter = taosHashIterate(pStore->uidHash, pIter);
        }
      }
      taosHashCleanup(pStore->uidHash);
    }
    taosArrayDestroy(pStore->tbUids);
  }
}

void *tdUidStoreFree(STbUidStore *pStore) {
  if (pStore) {
    tdUidStoreDestory(pStore);
    taosMemoryFree(pStore);
  }
  return NULL;
}

static int32_t tdProcessSubmitReq(STsdb *pTsdb, int64_t version, void *pReq) {
  if (!pReq) {
    terrno = TSDB_CODE_INVALID_PTR;
    return TSDB_CODE_FAILED;
  }

  SSubmitReq *pSubmitReq = (SSubmitReq *)pReq;

  if (tsdbInsertData(pTsdb, version, pSubmitReq, NULL) < 0) {
    return TSDB_CODE_FAILED;
  }

  return TSDB_CODE_SUCCESS;
}

static int32_t tdFetchSubmitReqSuids(SSubmitReq *pMsg, STbUidStore *pStore) {
  SSubmitMsgIter msgIter = {0};
  SSubmitBlk    *pBlock = NULL;
  SSubmitBlkIter blkIter = {0};
  STSRow        *row = NULL;

  terrno = TSDB_CODE_SUCCESS;

  if (tInitSubmitMsgIter(pMsg, &msgIter) < 0) {
    return -1;
  }
  while (true) {
    if (tGetSubmitMsgNext(&msgIter, &pBlock) < 0) {
      return -1;
    }

    if (!pBlock) break;
    tdUidStorePut(pStore, msgIter.suid, NULL);
  }

  if (terrno != TSDB_CODE_SUCCESS) {
    return -1;
  }
  return 0;
}

static void tdDestroySDataBlockArray(SArray *pArray) {
  // TODO
#if 0
  for (int32_t i = 0; i < taosArrayGetSize(pArray); ++i) {
    SSDataBlock *pDataBlock = taosArrayGet(pArray, i);
    blockDestroyInner(pDataBlock);
  }
#endif
  taosArrayDestroy(pArray);
}

static int32_t tdFetchAndSubmitRSmaResult(SRSmaInfoItem *pItem, int8_t blkType) {
  SArray    *pResult = NULL;
  SRSmaInfo *pRSmaInfo = pItem->pRsmaInfo;
  SSma      *pSma = RSMA_INFO_SMA(pRSmaInfo);

  while (1) {
    SSDataBlock *output = NULL;
    uint64_t     ts;
    if (qExecTask(pItem->taskInfo, &output, &ts) < 0) {
      ASSERT(false);
    }
    if (!output) {
      break;
    }

    if (!pResult) {
      pResult = taosArrayInit(1, sizeof(SSDataBlock));
      if (!pResult) {
        terrno = TSDB_CODE_OUT_OF_MEMORY;
        return TSDB_CODE_FAILED;
      }
    }

    taosArrayPush(pResult, output);
  }

  if (taosArrayGetSize(pResult) > 0) {
#if 1
    char flag[10] = {0};
    snprintf(flag, 10, "level %" PRIi8, pItem->level);
    blockDebugShowDataBlocks(pResult, flag);
#endif
    STsdb      *sinkTsdb = (pItem->level == TSDB_RETENTION_L1 ? pSma->pRSmaTsdb1 : pSma->pRSmaTsdb2);
    SSubmitReq *pReq = NULL;
    // TODO: the schema update should be handled
    if (buildSubmitReqFromDataBlock(&pReq, pResult, pRSmaInfo->pTSchema, SMA_VID(pSma), pRSmaInfo->suid) < 0) {
      goto _err;
    }

    if (pReq && tdProcessSubmitReq(sinkTsdb, INT64_MAX, pReq) < 0) {
      taosMemoryFreeClear(pReq);
      goto _err;
    }

    taosMemoryFreeClear(pReq);
  } else if (terrno == 0) {
    smaDebug("vgId:%d, no rsma %" PRIi8 " data fetched yet", SMA_VID(pSma), pItem->level);
  } else {
    smaDebug("vgId:%d, no rsma %" PRIi8 " data fetched since %s", SMA_VID(pSma), pItem->level, tstrerror(terrno));
  }

  tdDestroySDataBlockArray(pResult);
  return TSDB_CODE_SUCCESS;
_err:
  tdDestroySDataBlockArray(pResult);
  return TSDB_CODE_FAILED;
}

/**
 * @brief trigger to get rsma result
 *
 * @param param
 * @param tmrId
 */
static void tdRSmaFetchTrigger(void *param, void *tmrId) {
  SRSmaInfoItem *pItem = param;
  SSma          *pSma = NULL;
  SRSmaStat     *pStat = (SRSmaStat *)taosAcquireRef(smaMgmt.smaRef, pItem->refId);
  if (!pStat) {
    smaDebug("rsma fetch task not start since already destroyed");
    return;
  }

  pSma = RSMA_INFO_SMA(pItem->pRsmaInfo);

  // if rsma trigger stat in paused, cancelled or finished, not start fetch task
  int8_t rsmaTriggerStat = atomic_load_8(RSMA_TRIGGER_STAT(pStat));
  switch (rsmaTriggerStat) {
    case TASK_TRIGGER_STAT_PAUSED:
    case TASK_TRIGGER_STAT_CANCELLED:
    case TASK_TRIGGER_STAT_FINISHED: {
      taosReleaseRef(smaMgmt.smaRef, pItem->refId);
      smaDebug("vgId:%d, not fetch rsma level %" PRIi8 " data for table:%" PRIi64 " since stat is cancelled",
               SMA_VID(pSma), pItem->level, pItem->pRsmaInfo->suid);
      return;
    }
    default:
      break;
  }

  int8_t fetchTriggerStat =
      atomic_val_compare_exchange_8(&pItem->triggerStat, TASK_TRIGGER_STAT_ACTIVE, TASK_TRIGGER_STAT_INACTIVE);
  switch (fetchTriggerStat) {
    case TASK_TRIGGER_STAT_ACTIVE: {
      smaDebug("vgId:%d, fetch rsma level %" PRIi8 " data for table:%" PRIi64 " since stat is active", SMA_VID(pSma),
               pItem->level, pItem->pRsmaInfo->suid);

      tdRefSmaStat(pSma, (SSmaStat *)pStat);

      SSDataBlock dataBlock = {.info.type = STREAM_GET_ALL};
      qSetStreamInput(pItem->taskInfo, &dataBlock, STREAM_INPUT__DATA_BLOCK, false);
      tdFetchAndSubmitRSmaResult(pItem, STREAM_INPUT__DATA_BLOCK);

      tdUnRefSmaStat(pSma, (SSmaStat *)pStat);
    } break;
    case TASK_TRIGGER_STAT_PAUSED: {
      smaDebug("vgId:%d, not fetch rsma level %" PRIi8 " data for table:%" PRIi64 " since stat is paused",
               SMA_VID(pSma), pItem->level, pItem->pRsmaInfo->suid);
    } break;
    case TASK_TRIGGER_STAT_INACTIVE: {
      smaDebug("vgId:%d, not fetch rsma level %" PRIi8 " data for table:%" PRIi64 " since stat is inactive",
               SMA_VID(pSma), pItem->level, pItem->pRsmaInfo->suid);
    } break;
    case TASK_TRIGGER_STAT_INIT: {
      smaDebug("vgId:%d, not fetch rsma level %" PRIi8 " data for table:%" PRIi64 " since stat is init", SMA_VID(pSma),
               pItem->level, pItem->pRsmaInfo->suid);
    } break;
    default: {
      smaWarn("vgId:%d, not fetch rsma level %" PRIi8 " data for table:%" PRIi64 " since stat is unknown",
              SMA_VID(pSma), pItem->level, pItem->pRsmaInfo->suid);
    } break;
  }

_end:
  taosReleaseRef(smaMgmt.smaRef, pItem->refId);
}

static int32_t tdExecuteRSmaImpl(SSma *pSma, const void *pMsg, int32_t inputType, SRSmaInfoItem *pItem, tb_uid_t suid,
                                 int8_t level) {
  if (!pItem || !pItem->taskInfo) {
    smaDebug("vgId:%d, no qTaskInfo to execute rsma %" PRIi8 " task for suid:%" PRIu64, SMA_VID(pSma), level, suid);
    return TSDB_CODE_SUCCESS;
  }

  smaDebug("vgId:%d, execute rsma %" PRIi8 " task for qTaskInfo:%p suid:%" PRIu64, SMA_VID(pSma), level,
           pItem->taskInfo, suid);

  if (qSetStreamInput(pItem->taskInfo, pMsg, inputType, true) < 0) {  // INPUT__DATA_SUBMIT
    smaError("vgId:%d, rsma % " PRIi8 " qSetStreamInput failed since %s", SMA_VID(pSma), level, tstrerror(terrno));
    return TSDB_CODE_FAILED;
  }

  tdFetchAndSubmitRSmaResult(pItem, STREAM_INPUT__DATA_SUBMIT);
  atomic_store_8(&pItem->triggerStat, TASK_TRIGGER_STAT_ACTIVE);

  SSmaEnv   *pEnv = SMA_RSMA_ENV(pSma);
  SRSmaStat *pStat = SMA_RSMA_STAT(pEnv->pStat);

  if (pStat->tmrHandle) {
    taosTmrReset(tdRSmaFetchTrigger, pItem->maxDelay, pItem, pStat->tmrHandle, &pItem->tmrId);
  } else {
    ASSERT(0);
  }

  return TSDB_CODE_SUCCESS;
}

static int32_t tdExecuteRSma(SSma *pSma, const void *pMsg, int32_t inputType, tb_uid_t suid) {
  SSmaEnv *pEnv = SMA_RSMA_ENV(pSma);
  if (!pEnv) {
    // only applicable when rsma env exists
    return TSDB_CODE_SUCCESS;
  }

  SRSmaStat *pStat = (SRSmaStat *)SMA_ENV_STAT(pEnv);
  SRSmaInfo *pRSmaInfo = NULL;

  pRSmaInfo = taosHashGet(RSMA_INFO_HASH(pStat), &suid, sizeof(tb_uid_t));

  if (!pRSmaInfo || !(pRSmaInfo = *(SRSmaInfo **)pRSmaInfo)) {
    smaDebug("vgId:%d, return as no rsma info for suid:%" PRIu64, SMA_VID(pSma), suid);
    return TSDB_CODE_SUCCESS;
  }

  if (!pRSmaInfo->items[0].taskInfo) {
    smaDebug("vgId:%d, return as no rsma qTaskInfo for suid:%" PRIu64, SMA_VID(pSma), suid);
    return TSDB_CODE_SUCCESS;
  }

  if (inputType == STREAM_INPUT__DATA_SUBMIT) {
    tdExecuteRSmaImpl(pSma, pMsg, inputType, &pRSmaInfo->items[0], suid, TSDB_RETENTION_L1);
    tdExecuteRSmaImpl(pSma, pMsg, inputType, &pRSmaInfo->items[1], suid, TSDB_RETENTION_L2);
  }

  return TSDB_CODE_SUCCESS;
}

int32_t tdProcessRSmaSubmit(SSma *pSma, void *pMsg, int32_t inputType) {
  SSmaEnv *pEnv = SMA_RSMA_ENV(pSma);
  if (!pEnv) {
    // only applicable when rsma env exists
    return TSDB_CODE_SUCCESS;
  }

  SRetention *pRetention = SMA_RETENTION(pSma);
  if (!RETENTION_VALID(pRetention + 1)) {
    // return directly if retention level 1 is invalid
    return TSDB_CODE_SUCCESS;
  }

  if (inputType == STREAM_INPUT__DATA_SUBMIT) {
    STbUidStore uidStore = {0};
    tdFetchSubmitReqSuids(pMsg, &uidStore);

    if (uidStore.suid != 0) {
      tdExecuteRSma(pSma, pMsg, inputType, uidStore.suid);

      void *pIter = taosHashIterate(uidStore.uidHash, NULL);
      while (pIter) {
        tb_uid_t *pTbSuid = (tb_uid_t *)taosHashGetKey(pIter, NULL);
        tdExecuteRSma(pSma, pMsg, inputType, *pTbSuid);
        pIter = taosHashIterate(uidStore.uidHash, pIter);
      }

      tdUidStoreDestory(&uidStore);
    }
  }
  return TSDB_CODE_SUCCESS;
}

static int32_t tdRSmaRestoreQTaskInfoInit(SSma *pSma, int64_t *nTables) {
  SVnode *pVnode = pSma->pVnode;

  SArray *suidList = taosArrayInit(1, sizeof(tb_uid_t));
  if (tsdbGetStbIdList(SMA_META(pSma), 0, suidList) < 0) {
    taosArrayDestroy(suidList);
    smaError("vgId:%d, failed to restore rsma env since get stb id list error: %s", TD_VID(pVnode), terrstr());
    return TSDB_CODE_FAILED;
  }

  int64_t arrSize = taosArrayGetSize(suidList);

  if (nTables) {
    *nTables = arrSize;
  }

  if (arrSize == 0) {
    taosArrayDestroy(suidList);
    smaDebug("vgId:%d, no need to restore rsma env since empty stb id list", TD_VID(pVnode));
    return TSDB_CODE_SUCCESS;
  }

  SMetaReader mr = {0};
  metaReaderInit(&mr, SMA_META(pSma), 0);
  for (int64_t i = 0; i < arrSize; ++i) {
    tb_uid_t suid = *(tb_uid_t *)taosArrayGet(suidList, i);
    smaDebug("vgId:%d, rsma restore, suid is %" PRIi64, TD_VID(pVnode), suid);
    if (metaGetTableEntryByUid(&mr, suid) < 0) {
      smaError("vgId:%d, rsma restore, failed to get table meta for %" PRIi64 " since %s", TD_VID(pVnode), suid,
               terrstr());
      goto _err;
    }
    ASSERT(mr.me.type == TSDB_SUPER_TABLE);
    ASSERT(mr.me.uid == suid);
    if (TABLE_IS_ROLLUP(mr.me.flags)) {
      SRSmaParam *param = &mr.me.stbEntry.rsmaParam;
      for (int i = 0; i < TSDB_RETENTION_L2; ++i) {
        smaDebug("vgId:%d, rsma restore, table:%" PRIi64 " level:%d, maxdelay:%" PRIi64 " watermark:%" PRIi64
                 " qmsgLen:%" PRIi32,
                 TD_VID(pVnode), suid, i, param->maxdelay[i], param->watermark[i], param->qmsgLen[i]);
      }
      if (tdProcessRSmaCreateImpl(pSma, &mr.me.stbEntry.rsmaParam, suid, mr.me.name) < 0) {
        smaError("vgId:%d, rsma restore env failed for %" PRIi64 " since %s", TD_VID(pVnode), suid, terrstr());
        goto _err;
      }
      smaDebug("vgId:%d, rsma restore env success for %" PRIi64, TD_VID(pVnode), suid);
    }
  }

  metaReaderClear(&mr);
  taosArrayDestroy(suidList);

  return TSDB_CODE_SUCCESS;
_err:
  metaReaderClear(&mr);
  taosArrayDestroy(suidList);

  return TSDB_CODE_FAILED;
}

static int32_t tdRSmaRestoreQTaskInfoReload(SSma *pSma, int64_t *committed) {
  SVnode *pVnode = pSma->pVnode;
  STFile  tFile = {0};
  char    qTaskInfoFName[TSDB_FILENAME_LEN] = {0};

  tdRSmaQTaskInfoGetFName(TD_VID(pVnode), pVnode->state.committed, qTaskInfoFName);
  if (tdInitTFile(&tFile, tfsGetPrimaryPath(pVnode->pTfs), qTaskInfoFName) < 0) {
    goto _err;
  }

  if (!taosCheckExistFile(TD_TFILE_FULL_NAME(&tFile))) {
    if (pVnode->state.committed > 0) {
      smaWarn("vgId:%d, rsma restore for version %" PRIi64 ", not start as %s not exist", TD_VID(pVnode),
              pVnode->state.committed, TD_TFILE_FULL_NAME(&tFile));
    } else {
      smaDebug("vgId:%d, rsma restore for version %" PRIi64 ", no need as %s not exist", TD_VID(pVnode),
               pVnode->state.committed, TD_TFILE_FULL_NAME(&tFile));
    }
    return TSDB_CODE_SUCCESS;
  }

  if (tdOpenTFile(&tFile, TD_FILE_READ) < 0) {
    goto _err;
  }

  SRSmaQTaskInfoIter fIter = {0};
  if (tdRSmaQTaskInfoIterInit(&fIter, &tFile) < 0) {
    tdRSmaQTaskInfoIterDestroy(&fIter);
    tdCloseTFile(&tFile);
    tdDestroyTFile(&tFile);
    goto _err;
  }

  if (tdRSmaQTaskInfoRestore(pSma, &fIter) < 0) {
    tdRSmaQTaskInfoIterDestroy(&fIter);
    tdCloseTFile(&tFile);
    tdDestroyTFile(&tFile);
    goto _err;
  }

  tdRSmaQTaskInfoIterDestroy(&fIter);
  tdCloseTFile(&tFile);
  tdDestroyTFile(&tFile);

  // restored successfully from committed
  *committed = pVnode->state.committed;

  return TSDB_CODE_SUCCESS;
_err:
  smaError("vgId:%d, rsma restore for version %" PRIi64 ", qtaskinfo reload failed since %s", TD_VID(pVnode),
           pVnode->state.committed, terrstr());
  return TSDB_CODE_FAILED;
}

/**
 * @brief reload ts data from checkpoint
 *
 * @param pSma
 * @param committed restore from committed version
 * @return int32_t
 */
static int32_t tdRSmaRestoreTSDataReload(SSma *pSma, int64_t committed) {
  // TODO
  smaDebug("vgId:%d, rsma restore from %" PRIi64 ", ts data reload success", SMA_VID(pSma), committed);
  return TSDB_CODE_SUCCESS;
_err:
  smaError("vgId:%d, rsma restore from %" PRIi64 ", ts data reload failed since %s", SMA_VID(pSma), committed,
           terrstr());
  return TSDB_CODE_FAILED;
}

int32_t tdProcessRSmaRestoreImpl(SSma *pSma) {
  // step 1: iterate all stables to restore the rsma env
<<<<<<< HEAD

  SArray *suidList = taosArrayInit(1, sizeof(tb_uid_t));
  if (vnodeGetCtbIdList(pVnode, 0, suidList) < 0) {
    smaError("vgId:%d, failed to restore rsma since get stb id list error: %s", TD_VID(pVnode), terrstr());
    return TSDB_CODE_FAILED;
=======
  int64_t nTables = 0;
  if (tdRSmaRestoreQTaskInfoInit(pSma, &nTables) < 0) {
    goto _err;
>>>>>>> a9161a5c
  }

  if (nTables <= 0) {
    smaDebug("vgId:%d, no need to restore rsma task since no tables", SMA_VID(pSma));
    return TSDB_CODE_SUCCESS;
  }

  // step 2: retrieve qtaskinfo items from the persistence file(rsma/qtaskinfo) and restore
  int64_t committed = -1;
  if (tdRSmaRestoreQTaskInfoReload(pSma, &committed) < 0) {
    goto _err;
  }

  // step 3: reload ts data from checkpoint
  if (tdRSmaRestoreTSDataReload(pSma, committed) < 0) {
    goto _err;
  }

  return TSDB_CODE_SUCCESS;
_err:
  smaError("vgId:%d failed to restore rsma task since %s", SMA_VID(pSma), terrstr());
  return TSDB_CODE_FAILED;
}

static int32_t tdRSmaQTaskInfoItemRestore(SSma *pSma, const SRSmaQTaskInfoItem *pItem) {
  SRSmaStat *pStat = (SRSmaStat *)SMA_ENV_STAT((SSmaEnv *)pSma->pRSmaEnv);
  SRSmaInfo *pRSmaInfo = NULL;
  void      *qTaskInfo = NULL;

  pRSmaInfo = taosHashGet(RSMA_INFO_HASH(pStat), &pItem->suid, sizeof(pItem->suid));

  if (!pRSmaInfo || !(pRSmaInfo = *(SRSmaInfo **)pRSmaInfo)) {
    smaDebug("vgId:%d, no restore as no rsma info for table:%" PRIu64, SMA_VID(pSma), pItem->suid);
    return TSDB_CODE_SUCCESS;
  }

  if (pItem->type == 1) {
    qTaskInfo = pRSmaInfo->items[0].taskInfo;
  } else if (pItem->type == 2) {
    qTaskInfo = pRSmaInfo->items[1].taskInfo;
  } else {
    ASSERT(0);
  }

  if (!qTaskInfo) {
    smaDebug("vgId:%d, no restore as NULL rsma qTaskInfo for table:%" PRIu64, SMA_VID(pSma), pItem->suid);
    return TSDB_CODE_SUCCESS;
  }

  if (qDeserializeTaskStatus(qTaskInfo, pItem->qTaskInfo, pItem->len) < 0) {
    smaError("vgId:%d, restore rsma task failed for table:%" PRIi64 " level %d since %s", SMA_VID(pSma), pItem->suid,
             pItem->type, terrstr(terrno));
    return TSDB_CODE_FAILED;
  }
  smaDebug("vgId:%d, restore rsma task success for table:%" PRIi64 " level %d", SMA_VID(pSma), pItem->suid,
           pItem->type);

  return TSDB_CODE_SUCCESS;
}

static int32_t tdRSmaQTaskInfoIterInit(SRSmaQTaskInfoIter *pIter, STFile *pTFile) {
  memset(pIter, 0, sizeof(*pIter));
  pIter->pTFile = pTFile;
  pIter->offset = TD_FILE_HEAD_SIZE;

  if (tdGetTFileSize(pTFile, &pIter->fsize) < 0) {
    return TSDB_CODE_FAILED;
  }

  if ((pIter->fsize - TD_FILE_HEAD_SIZE) < RSMA_QTASKINFO_BUFSIZE) {
    pIter->nAlloc = pIter->fsize - TD_FILE_HEAD_SIZE;
  } else {
    pIter->nAlloc = RSMA_QTASKINFO_BUFSIZE;
  }

  if (pIter->nAlloc < TD_FILE_HEAD_SIZE) {
    pIter->nAlloc = TD_FILE_HEAD_SIZE;
  }

  pIter->pBuf = taosMemoryMalloc(pIter->nAlloc);
  if (!pIter->pBuf) {
    terrno = TSDB_CODE_OUT_OF_MEMORY;
    return TSDB_CODE_FAILED;
  }
  pIter->qBuf = pIter->pBuf;

  return TSDB_CODE_SUCCESS;
}

static int32_t tdRSmaQTaskInfoIterNextBlock(SRSmaQTaskInfoIter *pIter, bool *isFinish) {
  STFile *pTFile = pIter->pTFile;
  int64_t nBytes = RSMA_QTASKINFO_BUFSIZE;

  if (pIter->offset >= pIter->fsize) {
    *isFinish = true;
    return TSDB_CODE_SUCCESS;
  }

  if ((pIter->fsize - pIter->offset) < RSMA_QTASKINFO_BUFSIZE) {
    nBytes = pIter->fsize - pIter->offset;
  }

  if (tdSeekTFile(pTFile, pIter->offset, SEEK_SET) < 0) {
    return TSDB_CODE_FAILED;
  }

  if (tdReadTFile(pTFile, pIter->qBuf, nBytes) != nBytes) {
    return TSDB_CODE_FAILED;
  }

  int32_t infoLen = 0;
  taosDecodeFixedI32(pIter->qBuf, &infoLen);
  if (infoLen > nBytes) {
    if (infoLen <= RSMA_QTASKINFO_BUFSIZE) {
      terrno = TSDB_CODE_RSMA_FILE_CORRUPTED;
      smaError("iterate rsma qtaskinfo file %s failed since %s", TD_TFILE_FULL_NAME(pIter->pTFile), terrstr());
      return TSDB_CODE_FAILED;
    }
    pIter->nAlloc = infoLen;
    void *pBuf = taosMemoryRealloc(pIter->pBuf, infoLen);
    if (!pBuf) {
      terrno = TSDB_CODE_OUT_OF_MEMORY;
      return TSDB_CODE_FAILED;
    }
    pIter->pBuf = pBuf;
    pIter->qBuf = pIter->pBuf;
    nBytes = infoLen;

    if (tdSeekTFile(pTFile, pIter->offset, SEEK_SET)) {
      return TSDB_CODE_FAILED;
    }

    if (tdReadTFile(pTFile, pIter->pBuf, nBytes) != nBytes) {
      return TSDB_CODE_FAILED;
    }
  }

  pIter->offset += nBytes;
  pIter->nBytes = nBytes;
  pIter->nBufPos = 0;

  return TSDB_CODE_SUCCESS;
}

static int32_t tdRSmaQTaskInfoRestore(SSma *pSma, SRSmaQTaskInfoIter *pIter) {
  while (1) {
    // block iter
    bool isFinish = false;
    if (tdRSmaQTaskInfoIterNextBlock(pIter, &isFinish) < 0) {
      return TSDB_CODE_FAILED;
    }
    if (isFinish) {
      return TSDB_CODE_SUCCESS;
    }

    // consume the block
    int32_t qTaskInfoLenWithHead = 0;
    pIter->qBuf = taosDecodeFixedI32(pIter->qBuf, &qTaskInfoLenWithHead);
    if (qTaskInfoLenWithHead < RSMA_QTASKINFO_HEAD_LEN) {
      terrno = TSDB_CODE_TDB_FILE_CORRUPTED;
      smaError("vgId:%d, restore rsma qtaskinfo file %s failed since %s", SMA_VID(pSma),
               TD_TFILE_FULL_NAME(pIter->pTFile), terrstr());
      return TSDB_CODE_FAILED;
    }

    while (1) {
      if ((pIter->nBufPos + qTaskInfoLenWithHead) <= pIter->nBytes) {
        SRSmaQTaskInfoItem infoItem = {0};
        pIter->qBuf = taosDecodeFixedI8(pIter->qBuf, &infoItem.type);
        pIter->qBuf = taosDecodeFixedI64(pIter->qBuf, &infoItem.suid);
        infoItem.qTaskInfo = pIter->qBuf;
        infoItem.len = tdRSmaQTaskInfoContLen(qTaskInfoLenWithHead);
        // do the restore job
        smaDebug("vgId:%d, restore the qtask info %s offset:%" PRIi64 "\n", SMA_VID(pSma),
                 TD_TFILE_FULL_NAME(pIter->pTFile), pIter->offset - pIter->nBytes + pIter->nBufPos);
        tdRSmaQTaskInfoItemRestore(pSma, &infoItem);

        pIter->qBuf = POINTER_SHIFT(pIter->qBuf, infoItem.len);
        pIter->nBufPos += qTaskInfoLenWithHead;

        if ((pIter->nBufPos + RSMA_QTASKINFO_HEAD_LEN) >= pIter->nBytes) {
          // prepare and load next block in the file
          pIter->offset -= (pIter->nBytes - pIter->nBufPos);
          break;
        }

        pIter->qBuf = taosDecodeFixedI32(pIter->qBuf, &qTaskInfoLenWithHead);
        continue;
      }
      // prepare and load next block in the file
      pIter->offset -= (pIter->nBytes - pIter->nBufPos);
      break;
    }
  }

  return TSDB_CODE_SUCCESS;
}

int32_t tdRSmaPersistExecImpl(SRSmaStat *pRSmaStat) {
  SSma   *pSma = pRSmaStat->pSma;
  SVnode *pVnode = pSma->pVnode;
  int32_t vid = SMA_VID(pSma);
  int64_t toffset = 0;
  bool    isFileCreated = false;

  if (taosHashGetSize(RSMA_INFO_HASH(pRSmaStat)) <= 0) {
    return TSDB_CODE_SUCCESS;
  }

  void *infoHash = taosHashIterate(RSMA_INFO_HASH(pRSmaStat), NULL);
  if (!infoHash) {
    return TSDB_CODE_SUCCESS;
  }

  STFile tFile = {0};
  while (infoHash) {
    SRSmaInfo *pRSmaInfo = *(SRSmaInfo **)infoHash;
    for (int32_t i = 0; i < TSDB_RETENTION_L2; ++i) {
      qTaskInfo_t taskInfo = pRSmaInfo->items[i].taskInfo;
      if (!taskInfo) {
        smaDebug("vgId:%d, rsma, table %" PRIi64 " level %d qTaskInfo is NULL", vid, pRSmaInfo->suid, i + 1);
        continue;
      }

      char   *pOutput = NULL;
      int32_t len = 0;
      int8_t  type = (int8_t)(i + 1);
      if (qSerializeTaskStatus(taskInfo, &pOutput, &len) < 0) {
        smaError("vgId:%d, rsma, table %" PRIi64 " level %d serialize qTaskInfo failed since %s", vid, pRSmaInfo->suid,
                 i + 1, terrstr(terrno));
        goto _err;
      }
      if (!pOutput || len <= 0) {
        smaDebug("vgId:%d, rsma, table %" PRIi64
                 " level %d serialize qTaskInfo success but no output(len %d), not persist",
                 vid, pRSmaInfo->suid, i + 1, len);
        taosMemoryFreeClear(pOutput);
        continue;
      }

      smaDebug("vgId:%d, rsma, table %" PRIi64 " level %d serialize qTaskInfo success with len %d, need persist", vid,
               pRSmaInfo->suid, i + 1, len);

      if (!isFileCreated) {
        char qTaskInfoFName[TSDB_FILENAME_LEN];
        tdRSmaQTaskInfoGetFName(vid, pSma->pVnode->state.applied, qTaskInfoFName);
        if (tdInitTFile(&tFile, tfsGetPrimaryPath(pVnode->pTfs), qTaskInfoFName) < 0) {
          smaError("vgId:%d, rsma persit, init %s failed since %s", vid, qTaskInfoFName, terrstr());
          goto _err;
        }
        if (tdCreateTFile(&tFile, true, -1) < 0) {
          smaError("vgId:%d, rsma persit, create %s failed since %s", vid, TD_TFILE_FULL_NAME(&tFile), terrstr());
          goto _err;
        }
        smaDebug("vgId:%d, rsma, table %" PRIi64 " level %d serialize qTaskInfo, file %s created", vid, pRSmaInfo->suid,
                 i + 1, TD_TFILE_FULL_NAME(&tFile));

        isFileCreated = true;
      }

      char    tmpBuf[RSMA_QTASKINFO_HEAD_LEN] = {0};
      void   *pTmpBuf = &tmpBuf;
      int32_t headLen = 0;
      headLen += taosEncodeFixedI32(&pTmpBuf, len + RSMA_QTASKINFO_HEAD_LEN);
      headLen += taosEncodeFixedI8(&pTmpBuf, type);
      headLen += taosEncodeFixedI64(&pTmpBuf, pRSmaInfo->suid);

      ASSERT(headLen <= RSMA_QTASKINFO_HEAD_LEN);
      tdAppendTFile(&tFile, (void *)&tmpBuf, headLen, &toffset);
      smaDebug("vgId:%d, rsma, table %" PRIi64 " level %d head part(len:%d) appended to offset:%" PRIi64, vid,
               pRSmaInfo->suid, i + 1, headLen, toffset);
      tdAppendTFile(&tFile, pOutput, len, &toffset);
      smaDebug("vgId:%d, rsma, table %" PRIi64 " level %d body part len:%d appended to offset:%" PRIi64, vid,
               pRSmaInfo->suid, i + 1, len, toffset);

      taosMemoryFree(pOutput);
    }

    infoHash = taosHashIterate(RSMA_INFO_HASH(pRSmaStat), infoHash);
  }

  if (isFileCreated) {
    if (tdUpdateTFileHeader(&tFile) < 0) {
      smaError("vgId:%d, rsma, failed to update tfile %s header since %s", vid, TD_TFILE_FULL_NAME(&tFile),
               tstrerror(terrno));
      goto _err;
    } else {
      smaDebug("vgId:%d, rsma, succeed to update tfile %s header", vid, TD_TFILE_FULL_NAME(&tFile));
    }

    tdCloseTFile(&tFile);
    tdDestroyTFile(&tFile);
  }
  return TSDB_CODE_SUCCESS;
_err:
  smaError("vgId:%d, rsma persit failed since %s", vid, terrstr());
  if (isFileCreated) {
    tdRemoveTFile(&tFile);
    tdDestroyTFile(&tFile);
  }
  return TSDB_CODE_FAILED;
}

static void *tdRSmaPersistExec(void *param) {
  setThreadName("rsma-task-persist");
  SRSmaStat *pRSmaStat = param;
  SSma      *pSma = pRSmaStat->pSma;

  int8_t triggerStat = atomic_load_8(RSMA_TRIGGER_STAT(pRSmaStat));

  if (TASK_TRIGGER_STAT_CANCELLED == triggerStat || TASK_TRIGGER_STAT_PAUSED == triggerStat) {
    goto _end;
  }

  // execution
  tdRSmaPersistExecImpl(pRSmaStat);

_end:
  if (TASK_TRIGGER_STAT_INACTIVE == atomic_val_compare_exchange_8(RSMA_TRIGGER_STAT(pRSmaStat),
                                                                  TASK_TRIGGER_STAT_INACTIVE,
                                                                  TASK_TRIGGER_STAT_ACTIVE)) {
    smaDebug("vgId:%d, rsma persist task is active again", SMA_VID(pSma));
  } else if (TASK_TRIGGER_STAT_CANCELLED == atomic_val_compare_exchange_8(RSMA_TRIGGER_STAT(pRSmaStat),
                                                                          TASK_TRIGGER_STAT_CANCELLED,
                                                                          TASK_TRIGGER_STAT_FINISHED)) {
    smaDebug("vgId:%d, rsma persist task is cancelled", SMA_VID(pSma));
  } else {
    smaWarn("vgId:%d, rsma persist task in stat %" PRIi8, SMA_VID(pSma), atomic_load_8(RSMA_TRIGGER_STAT(pRSmaStat)));
  }

  atomic_store_8(RSMA_RUNNING_STAT(pRSmaStat), 0);
  taosReleaseRef(smaMgmt.smaRef, pRSmaStat->refId);
  taosThreadExit(NULL);
  return NULL;
}

static void tdRSmaPersistTask(SRSmaStat *pRSmaStat) {
  TdThreadAttr thAttr;
  taosThreadAttrInit(&thAttr);
  taosThreadAttrSetDetachState(&thAttr, PTHREAD_CREATE_DETACHED);
  TdThread tid;

  if (taosThreadCreate(&tid, &thAttr, tdRSmaPersistExec, pRSmaStat) != 0) {
    if (TASK_TRIGGER_STAT_INACTIVE == atomic_val_compare_exchange_8(RSMA_TRIGGER_STAT(pRSmaStat),
                                                                    TASK_TRIGGER_STAT_INACTIVE,
                                                                    TASK_TRIGGER_STAT_ACTIVE)) {
      smaDebug("vgId:%d, persist task is active again", SMA_VID(pRSmaStat->pSma));
    } else if (TASK_TRIGGER_STAT_CANCELLED == atomic_val_compare_exchange_8(RSMA_TRIGGER_STAT(pRSmaStat),
                                                                            TASK_TRIGGER_STAT_CANCELLED,
                                                                            TASK_TRIGGER_STAT_FINISHED)) {
      smaDebug("vgId:%d, persist task is cancelled and set finished", SMA_VID(pRSmaStat->pSma));
    } else {
      smaWarn("vgId:%d, persist task in abnormal stat %" PRIi8, SMA_VID(pRSmaStat->pSma),
              atomic_load_8(RSMA_TRIGGER_STAT(pRSmaStat)));
      ASSERT(0);
    }
    atomic_store_8(RSMA_RUNNING_STAT(pRSmaStat), 0);
    taosReleaseRef(smaMgmt.smaRef, pRSmaStat->refId);
  }

  taosThreadAttrDestroy(&thAttr);
}

/**
 * @brief trigger to persist rsma qTaskInfo
 *
 * @param param
 * @param tmrId
 */
static void tdRSmaPersistTrigger(void *param, void *tmrId) {
  SRSmaStat *rsmaStat = param;
  SRSmaStat *pRSmaStat = (SRSmaStat *)taosAcquireRef(smaMgmt.smaRef, rsmaStat->refId);

  if (!pRSmaStat) {
    smaDebug("rsma persistence task not start since already destroyed");
    return;
  }

  int8_t tmrStat =
      atomic_val_compare_exchange_8(RSMA_TRIGGER_STAT(pRSmaStat), TASK_TRIGGER_STAT_ACTIVE, TASK_TRIGGER_STAT_INACTIVE);
  switch (tmrStat) {
    case TASK_TRIGGER_STAT_ACTIVE: {
      atomic_store_8(RSMA_RUNNING_STAT(pRSmaStat), 1);
      if (TASK_TRIGGER_STAT_CANCELLED != atomic_val_compare_exchange_8(RSMA_TRIGGER_STAT(pRSmaStat),
                                                                       TASK_TRIGGER_STAT_CANCELLED,
                                                                       TASK_TRIGGER_STAT_FINISHED)) {
        smaDebug("vgId:%d, rsma persistence start since active", SMA_VID(pRSmaStat->pSma));

        // start persist task
        tdRSmaPersistTask(pRSmaStat);

        // taosTmrReset(tdRSmaPersistTrigger, 5000, pRSmaStat, pRSmaStat->tmrHandle,
        //              RSMA_TMR_ID(pRSmaStat));
      } else {
        atomic_store_8(RSMA_RUNNING_STAT(pRSmaStat), 0);
      }
      return;
    } break;
    case TASK_TRIGGER_STAT_CANCELLED: {
      atomic_store_8(RSMA_TRIGGER_STAT(pRSmaStat), TASK_TRIGGER_STAT_FINISHED);
      smaDebug("rsma persistence not start since cancelled and finished");
    } break;
    case TASK_TRIGGER_STAT_PAUSED: {
      smaDebug("rsma persistence not start since paused");
    } break;
    case TASK_TRIGGER_STAT_INACTIVE: {
      smaDebug("rsma persistence not start since inactive");
    } break;
    case TASK_TRIGGER_STAT_INIT: {
      smaDebug("rsma persistence not start since init");
    } break;
    default: {
      smaWarn("rsma persistence not start since unknown stat %" PRIi8, tmrStat);
    } break;
  }
  taosReleaseRef(smaMgmt.smaRef, rsmaStat->refId);
}<|MERGE_RESOLUTION|>--- conflicted
+++ resolved
@@ -876,17 +876,9 @@
 
 int32_t tdProcessRSmaRestoreImpl(SSma *pSma) {
   // step 1: iterate all stables to restore the rsma env
-<<<<<<< HEAD
-
-  SArray *suidList = taosArrayInit(1, sizeof(tb_uid_t));
-  if (vnodeGetCtbIdList(pVnode, 0, suidList) < 0) {
-    smaError("vgId:%d, failed to restore rsma since get stb id list error: %s", TD_VID(pVnode), terrstr());
-    return TSDB_CODE_FAILED;
-=======
   int64_t nTables = 0;
   if (tdRSmaRestoreQTaskInfoInit(pSma, &nTables) < 0) {
     goto _err;
->>>>>>> a9161a5c
   }
 
   if (nTables <= 0) {
