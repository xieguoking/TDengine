--- conflicted
+++ resolved
@@ -15,17 +15,6 @@
 
 #include "vnd.h"
 
-<<<<<<< HEAD
-static int vnodeProcessCreateStbReq(SVnode *pVnode, int64_t version, void *pReq, int len, SRpcMsg *pRsp);
-static int vnodeProcessAlterStbReq(SVnode *pVnode, int64_t version, void *pReq, int32_t len, SRpcMsg *pRsp);
-static int vnodeProcessDropStbReq(SVnode *pVnode, int64_t version, void *pReq, int32_t len, SRpcMsg *pRsp);
-static int vnodeProcessCreateTbReq(SVnode *pVnode, int64_t version, void *pReq, int len, SRpcMsg *pRsp);
-static int vnodeProcessAlterTbReq(SVnode *pVnode, int64_t version, void *pReq, int32_t len, SRpcMsg *pRsp);
-static int vnodeProcessDropTbReq(SVnode *pVnode, int64_t version, void *pReq, int32_t len, SRpcMsg *pRsp);
-static int vnodeProcessSubmitReq(SVnode *pVnode, int64_t version, void *pReq, int32_t len, SRpcMsg *pRsp);
-static int vnodeProcessCreateTSmaReq(SVnode *pVnode, int64_t version, void *pReq, int32_t len, SRpcMsg *pRsp);
-static int vnodeProcessWriteMsg(SVnode *pVnode, SRpcMsg *pMsg, SRpcMsg *pRsp);
-=======
 static int32_t vnodeProcessCreateStbReq(SVnode *pVnode, int64_t version, void *pReq, int32_t len, SRpcMsg *pRsp);
 static int32_t vnodeProcessAlterStbReq(SVnode *pVnode, int64_t version, void *pReq, int32_t len, SRpcMsg *pRsp);
 static int32_t vnodeProcessDropStbReq(SVnode *pVnode, int64_t version, void *pReq, int32_t len, SRpcMsg *pRsp);
@@ -35,7 +24,7 @@
 static int32_t vnodeProcessSubmitReq(SVnode *pVnode, int64_t version, void *pReq, int32_t len, SRpcMsg *pRsp);
 static int32_t vnodeProcessCreateTSmaReq(SVnode *pVnode, int64_t version, void *pReq, int32_t len, SRpcMsg *pRsp);
 static int32_t vnodeProcessAlterConfirmReq(SVnode *pVnode, int64_t version, void *pReq, int32_t len, SRpcMsg *pRsp);
->>>>>>> e75f14b9
+static int32_t vnodeProcessWriteMsg(SVnode *pVnode, SRpcMsg *pMsg, SRpcMsg *pRsp);
 
 int32_t vnodePreprocessReq(SVnode *pVnode, SRpcMsg *pMsg) {
   int32_t  code = 0;
