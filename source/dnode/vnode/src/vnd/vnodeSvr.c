--- conflicted
+++ resolved
@@ -556,13 +556,10 @@
       return vnodeGetTableCfg(pVnode, pMsg, true);
     case TDMT_VND_BATCH_META:
       return vnodeGetBatchMeta(pVnode, pMsg);
-<<<<<<< HEAD
-=======
     case TDMT_VND_TMQ_CONSUME:
       return tqProcessPollReq(pVnode->pTq, pMsg);
     case TDMT_VND_TMQ_VG_WALINFO:
       return tqProcessVgWalInfoReq(pVnode->pTq, pMsg);
->>>>>>> d2436fe0
     case TDMT_STREAM_TASK_RUN:
       return tqProcessTaskRunReq(pVnode->pTq, pMsg);
     case TDMT_STREAM_TASK_DISPATCH:
@@ -1081,7 +1078,7 @@
 
   if (IS_VAR_DATA_TYPE(pCol->type)) {
     pColVal->value.nData = varDataLen(pCellVal->val);
-    pColVal->value.pData = varDataVal(pCellVal->val);
+    pColVal->value.pData = (uint8_t *)varDataVal(pCellVal->val);
   } else if (TSDB_DATA_TYPE_FLOAT == pCol->type) {
     float f = GET_FLOAT_VAL(pCellVal->val);
     memcpy(&pColVal->value.val, &f, sizeof(f));
@@ -1120,7 +1117,7 @@
   }
 
   SDecoder decoder = {0};
-  tDecoderInit(&decoder, pCxt->pBlock->data, pCxt->msgIter.schemaLen);
+  tDecoderInit(&decoder, (uint8_t *)pCxt->pBlock->data, pCxt->msgIter.schemaLen);
   int32_t code = tDecodeSVCreateTbReq(&decoder, pCxt->pTbData->pCreateTbReq);
   tDecoderClear(&decoder);
 
@@ -1182,7 +1179,7 @@
   }
   if (TSDB_CODE_SUCCESS == code) {
     SEncoder encoder;
-    tEncoderInit(&encoder, pMsg, msglen);
+    tEncoderInit(&encoder, (uint8_t *)pMsg, msglen);
     code = tEncodeSubmitReq(&encoder, pSubmitReq);
     tEncoderClear(&encoder);
   }
