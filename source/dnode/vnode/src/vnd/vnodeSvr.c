/*
 * Copyright (c) 2019 TAOS Data, Inc. <jhtao@taosdata.com>
 *
 * This program is free software: you can use, redistribute, and/or modify
 * it under the terms of the GNU Affero General Public License, version 3
 * or later ("AGPL"), as published by the Free Software Foundation.
 *
 * This program is distributed in the hope that it will be useful, but WITHOUT
 * ANY WARRANTY; without even the implied warranty of MERCHANTABILITY or
 * FITNESS FOR A PARTICULAR PURPOSE.
 *
 * You should have received a copy of the GNU Affero General Public License
 * along with this program. If not, see <http://www.gnu.org/licenses/>.
 */

#include "audit.h"
#include "cos.h"
#include "tencode.h"
#include "tglobal.h"
#include "tmsg.h"
#include "tstrbuild.h"
#include "vnd.h"
#include "vnode.h"
#include "vnodeInt.h"

static int32_t vnodeProcessCreateStbReq(SVnode *pVnode, int64_t ver, void *pReq, int32_t len, SRpcMsg *pRsp);
static int32_t vnodeProcessAlterStbReq(SVnode *pVnode, int64_t ver, void *pReq, int32_t len, SRpcMsg *pRsp);
static int32_t vnodeProcessDropStbReq(SVnode *pVnode, int64_t ver, void *pReq, int32_t len, SRpcMsg *pRsp);
static int32_t vnodeProcessCreateTbReq(SVnode *pVnode, int64_t ver, void *pReq, int32_t len, SRpcMsg *pRsp,
                                       SRpcMsg *pOriginRpc);
static int32_t vnodeProcessAlterTbReq(SVnode *pVnode, int64_t ver, void *pReq, int32_t len, SRpcMsg *pRsp);
static int32_t vnodeProcessDropTbReq(SVnode *pVnode, int64_t ver, void *pReq, int32_t len, SRpcMsg *pRsp,
                                     SRpcMsg *pOriginRpc);
static int32_t vnodeProcessSubmitReq(SVnode *pVnode, int64_t ver, void *pReq, int32_t len, SRpcMsg *pRsp,
<<<<<<< HEAD
                                     SRpcMsg *pOriginalMsg);
=======
                                    SRpcMsg *pOriginalMsg);
>>>>>>> fff0def6
static int32_t vnodeProcessCreateTSmaReq(SVnode *pVnode, int64_t ver, void *pReq, int32_t len, SRpcMsg *pRsp);
static int32_t vnodeProcessAlterConfirmReq(SVnode *pVnode, int64_t ver, void *pReq, int32_t len, SRpcMsg *pRsp);
static int32_t vnodeProcessAlterConfigReq(SVnode *pVnode, int64_t ver, void *pReq, int32_t len, SRpcMsg *pRsp);
static int32_t vnodeProcessDropTtlTbReq(SVnode *pVnode, int64_t ver, void *pReq, int32_t len, SRpcMsg *pRsp);
static int32_t vnodeProcessTrimReq(SVnode *pVnode, int64_t ver, void *pReq, int32_t len, SRpcMsg *pRsp);
<<<<<<< HEAD
static int32_t vnodeProcessS3MigrateReq(SVnode *pVnode, int64_t ver, void *pReq, int32_t len, SRpcMsg *pRsp);
static int32_t vnodeProcessDeleteReq(SVnode *pVnode, int64_t ver, void *pReq, int32_t len, SRpcMsg *pRsp,
                                     SRpcMsg *pOriginalMsg);
=======
static int32_t vnodeProcessDeleteReq(SVnode *pVnode, int64_t ver, void *pReq, int32_t len, SRpcMsg *pRsp,
                                      SRpcMsg *pOriginalMsg);
>>>>>>> fff0def6
static int32_t vnodeProcessBatchDeleteReq(SVnode *pVnode, int64_t ver, void *pReq, int32_t len, SRpcMsg *pRsp);
static int32_t vnodeProcessCreateIndexReq(SVnode *pVnode, int64_t ver, void *pReq, int32_t len, SRpcMsg *pRsp);
static int32_t vnodeProcessDropIndexReq(SVnode *pVnode, int64_t ver, void *pReq, int32_t len, SRpcMsg *pRsp);
static int32_t vnodeProcessCompactVnodeReq(SVnode *pVnode, int64_t ver, void *pReq, int32_t len, SRpcMsg *pRsp);
static int32_t vnodeProcessConfigChangeReq(SVnode *pVnode, int64_t ver, void *pReq, int32_t len, SRpcMsg *pRsp);
static int32_t vnodeProcessArbCheckSyncReq(SVnode *pVnode, void *pReq, int32_t len, SRpcMsg *pRsp);

static int32_t vnodePreCheckAssignedLogSyncd(SVnode *pVnode, char *member0Token, char *member1Token);
static int32_t vnodeCheckAssignedLogSyncd(SVnode *pVnode, char *member0Token, char *member1Token);

extern int32_t vnodeProcessKillCompactReq(SVnode *pVnode, int64_t ver, void *pReq, int32_t len, SRpcMsg *pRsp);
extern int32_t vnodeQueryCompactProgress(SVnode *pVnode, SRpcMsg *pMsg);

static int32_t vnodePreprocessCreateTableReq(SVnode *pVnode, SDecoder *pCoder, int64_t btime, int64_t *pUid) {
  int32_t code = 0;
  int32_t lino = 0;

  if (tStartDecode(pCoder) < 0) {
    code = TSDB_CODE_INVALID_MSG;
    TSDB_CHECK_CODE(code, lino, _exit);
  }

  // flags
  if (tDecodeI32v(pCoder, NULL) < 0) {
    code = TSDB_CODE_INVALID_MSG;
    TSDB_CHECK_CODE(code, lino, _exit);
  }

  // name
  char *name = NULL;
  if (tDecodeCStr(pCoder, &name) < 0) {
    code = TSDB_CODE_INVALID_MSG;
    TSDB_CHECK_CODE(code, lino, _exit);
  }

  // uid
  int64_t uid = metaGetTableEntryUidByName(pVnode->pMeta, name);
  if (uid == 0) {
    uid = tGenIdPI64();
  }
  *(int64_t *)(pCoder->data + pCoder->pos) = uid;

  // btime
  *(int64_t *)(pCoder->data + pCoder->pos + 8) = btime;

  tEndDecode(pCoder);

_exit:
  if (code) {
    vError("vgId:%d %s failed at line %d since %s", TD_VID(pVnode), __func__, lino, tstrerror(code));
  } else {
    vTrace("vgId:%d %s done, table:%s uid generated:%" PRId64, TD_VID(pVnode), __func__, name, uid);
    if (pUid) *pUid = uid;
  }
  return code;
}
static int32_t vnodePreProcessCreateTableMsg(SVnode *pVnode, SRpcMsg *pMsg) {
  int32_t code = 0;
  int32_t lino = 0;

  int64_t  btime = taosGetTimestampMs();
  SDecoder dc = {0};
  int32_t  nReqs;

  tDecoderInit(&dc, (uint8_t *)pMsg->pCont + sizeof(SMsgHead), pMsg->contLen - sizeof(SMsgHead));
  if (tStartDecode(&dc) < 0) {
    code = TSDB_CODE_INVALID_MSG;
    return code;
  }

  if (tDecodeI32v(&dc, &nReqs) < 0) {
    code = TSDB_CODE_INVALID_MSG;
    TSDB_CHECK_CODE(code, lino, _exit);
  }
  for (int32_t iReq = 0; iReq < nReqs; iReq++) {
    code = vnodePreprocessCreateTableReq(pVnode, &dc, btime, NULL);
    TSDB_CHECK_CODE(code, lino, _exit);
  }

  tEndDecode(&dc);

_exit:
  tDecoderClear(&dc);
  if (code) {
    vError("vgId:%d, %s:%d failed to preprocess submit request since %s, msg type:%s", TD_VID(pVnode), __func__, lino,
           tstrerror(code), TMSG_INFO(pMsg->msgType));
  }
  return code;
}

static int32_t vnodePreProcessAlterTableMsg(SVnode *pVnode, SRpcMsg *pMsg) {
  int32_t code = TSDB_CODE_INVALID_MSG;
  int32_t lino = 0;

  SDecoder dc = {0};
  tDecoderInit(&dc, (uint8_t *)pMsg->pCont + sizeof(SMsgHead), pMsg->contLen - sizeof(SMsgHead));

  SVAlterTbReq vAlterTbReq = {0};
  int64_t      ctimeMs = taosGetTimestampMs();
  if (tDecodeSVAlterTbReqSetCtime(&dc, &vAlterTbReq, ctimeMs) < 0) {
    goto _exit;
  }

  code = 0;

_exit:
  tDecoderClear(&dc);
  if (code) {
    vError("vgId:%d %s failed at line %d since %s", TD_VID(pVnode), __func__, lino, tstrerror(code));
  } else {
    vTrace("vgId:%d %s done, table:%s ctimeMs generated:%" PRId64, TD_VID(pVnode), __func__, vAlterTbReq.tbName,
           ctimeMs);
  }
  return code;
}

static int32_t vnodePreProcessDropTtlMsg(SVnode *pVnode, SRpcMsg *pMsg) {
  int32_t code = TSDB_CODE_INVALID_MSG;
  int32_t lino = 0;

  SMsgHead *pContOld = pMsg->pCont;
  int32_t   reqLenOld = pMsg->contLen - sizeof(SMsgHead);

  SArray *tbUids = NULL;
  int64_t timestampMs = 0;

  SVDropTtlTableReq ttlReq = {0};
  if (tDeserializeSVDropTtlTableReq((char *)pContOld + sizeof(SMsgHead), reqLenOld, &ttlReq) != 0) {
    code = TSDB_CODE_INVALID_MSG;
    TSDB_CHECK_CODE(code, lino, _exit);
  }

  {  // find expired uids
    tbUids = taosArrayInit(8, sizeof(tb_uid_t));
    if (tbUids == NULL) {
      code = TSDB_CODE_OUT_OF_MEMORY;
      TSDB_CHECK_CODE(code, lino, _exit);
    }

    timestampMs = (int64_t)ttlReq.timestampSec * 1000;
    code = metaTtlFindExpired(pVnode->pMeta, timestampMs, tbUids, ttlReq.ttlDropMaxCount);
    if (code != 0) {
      code = TSDB_CODE_INVALID_MSG;
      TSDB_CHECK_CODE(code, lino, _exit);
    }

    ttlReq.nUids = taosArrayGetSize(tbUids);
    ttlReq.pTbUids = tbUids;
  }

  if (ttlReq.nUids == 0) {
    code = TSDB_CODE_MSG_PREPROCESSED;
    TSDB_CHECK_CODE(code, lino, _exit);
  }

  {  // prepare new content
    int32_t reqLenNew = tSerializeSVDropTtlTableReq(NULL, 0, &ttlReq);
    int32_t contLenNew = reqLenNew + sizeof(SMsgHead);

    SMsgHead *pContNew = rpcMallocCont(contLenNew);
    if (pContNew == NULL) {
      code = TSDB_CODE_OUT_OF_MEMORY;
      TSDB_CHECK_CODE(code, lino, _exit);
    }

    tSerializeSVDropTtlTableReq((char *)pContNew + sizeof(SMsgHead), reqLenNew, &ttlReq);
    pContNew->contLen = htonl(reqLenNew);
    pContNew->vgId = pContOld->vgId;

    rpcFreeCont(pContOld);
    pMsg->pCont = pContNew;
    pMsg->contLen = contLenNew;
  }

  code = 0;

_exit:
  taosArrayDestroy(tbUids);

  if (code && code != TSDB_CODE_MSG_PREPROCESSED) {
    vError("vgId:%d, %s:%d failed to preprocess drop ttl request since %s, msg type:%s", TD_VID(pVnode), __func__, lino,
           tstrerror(code), TMSG_INFO(pMsg->msgType));
  } else {
    vTrace("vgId:%d, %s done, timestampSec:%d, nUids:%d", TD_VID(pVnode), __func__, ttlReq.timestampSec, ttlReq.nUids);
  }

  return code;
}

extern int64_t tsMaxKeyByPrecision[];
static int32_t vnodePreProcessSubmitTbData(SVnode *pVnode, SDecoder *pCoder, int64_t btimeMs, int64_t ctimeMs) {
  int32_t code = 0;
  int32_t lino = 0;

  if (tStartDecode(pCoder) < 0) {
    code = TSDB_CODE_INVALID_MSG;
    TSDB_CHECK_CODE(code, lino, _exit);
  }

  SSubmitTbData submitTbData;
  if (tDecodeI32v(pCoder, &submitTbData.flags) < 0) {
    code = TSDB_CODE_INVALID_MSG;
    TSDB_CHECK_CODE(code, lino, _exit);
  }

  if (submitTbData.flags & SUBMIT_REQ_FROM_FILE) {
    code = grantCheck(TSDB_GRANT_CSV);
    TSDB_CHECK_CODE(code, lino, _exit);
  }

  int64_t uid;
  if (submitTbData.flags & SUBMIT_REQ_AUTO_CREATE_TABLE) {
    code = vnodePreprocessCreateTableReq(pVnode, pCoder, btimeMs, &uid);
    TSDB_CHECK_CODE(code, lino, _exit);
  }

  // submit data
  if (tDecodeI64(pCoder, &submitTbData.suid) < 0) {
    code = TSDB_CODE_INVALID_MSG;
    TSDB_CHECK_CODE(code, lino, _exit);
  }

  if (submitTbData.flags & SUBMIT_REQ_AUTO_CREATE_TABLE) {
    *(int64_t *)(pCoder->data + pCoder->pos) = uid;
    pCoder->pos += sizeof(int64_t);
  } else {
    if (tDecodeI64(pCoder, &submitTbData.uid) < 0) {
      code = TSDB_CODE_INVALID_MSG;
      TSDB_CHECK_CODE(code, lino, _exit);
    }
  }

  if (tDecodeI32v(pCoder, &submitTbData.sver) < 0) {
    code = TSDB_CODE_INVALID_MSG;
    TSDB_CHECK_CODE(code, lino, _exit);
  }

  // scan and check
  TSKEY now = btimeMs;
  if (pVnode->config.tsdbCfg.precision == TSDB_TIME_PRECISION_MICRO) {
    now *= 1000;
  } else if (pVnode->config.tsdbCfg.precision == TSDB_TIME_PRECISION_NANO) {
    now *= 1000000;
  }

  int32_t keep = pVnode->config.tsdbCfg.keep2;
  /*
  int32_t nlevel = tfsGetLevel(pVnode->pTfs);
  if (nlevel > 1 && tsS3Enabled) {
    if (nlevel == 3) {
      keep = pVnode->config.tsdbCfg.keep1;
    } else if (nlevel == 2) {
      keep = pVnode->config.tsdbCfg.keep0;
    }
  }
  */

  TSKEY minKey = now - tsTickPerMin[pVnode->config.tsdbCfg.precision] * keep;
  TSKEY maxKey = tsMaxKeyByPrecision[pVnode->config.tsdbCfg.precision];
  if (submitTbData.flags & SUBMIT_REQ_COLUMN_DATA_FORMAT) {
    uint64_t nColData;
    if (tDecodeU64v(pCoder, &nColData) < 0) {
      code = TSDB_CODE_INVALID_MSG;
      goto _exit;
    }

    SColData colData = {0};
    pCoder->pos += tGetColData(pCoder->data + pCoder->pos, &colData);
    if (colData.flag != HAS_VALUE) {
      code = TSDB_CODE_INVALID_MSG;
      goto _exit;
    }

    for (int32_t iRow = 0; iRow < colData.nVal; iRow++) {
      if (((TSKEY *)colData.pData)[iRow] < minKey || ((TSKEY *)colData.pData)[iRow] > maxKey) {
        code = TSDB_CODE_TDB_TIMESTAMP_OUT_OF_RANGE;
        goto _exit;
      }
    }

    for (uint64_t i = 1; i < nColData; i++) {
      pCoder->pos += tGetColData(pCoder->data + pCoder->pos, &colData);
    }
  } else {
    uint64_t nRow;
    if (tDecodeU64v(pCoder, &nRow) < 0) {
      code = TSDB_CODE_INVALID_MSG;
      goto _exit;
    }

    for (int32_t iRow = 0; iRow < nRow; ++iRow) {
      SRow *pRow = (SRow *)(pCoder->data + pCoder->pos);
      pCoder->pos += pRow->len;

      if (pRow->ts < minKey || pRow->ts > maxKey) {
        code = TSDB_CODE_TDB_TIMESTAMP_OUT_OF_RANGE;
        goto _exit;
      }
    }
  }

  if (!tDecodeIsEnd(pCoder)) {
    *(int64_t *)(pCoder->data + pCoder->pos) = ctimeMs;
    pCoder->pos += sizeof(int64_t);
  }

  tEndDecode(pCoder);

_exit:
  return code;
}
static int32_t vnodePreProcessSubmitMsg(SVnode *pVnode, SRpcMsg *pMsg) {
  int32_t code = 0;
  int32_t lino = 0;

  SDecoder *pCoder = &(SDecoder){0};

  if (taosHton64(((SSubmitReq2Msg *)pMsg->pCont)->version) != 1) {
    code = TSDB_CODE_INVALID_MSG;
    TSDB_CHECK_CODE(code, lino, _exit);
  }

  tDecoderInit(pCoder, (uint8_t *)pMsg->pCont + sizeof(SSubmitReq2Msg), pMsg->contLen - sizeof(SSubmitReq2Msg));

  if (tStartDecode(pCoder) < 0) {
    code = TSDB_CODE_INVALID_MSG;
    TSDB_CHECK_CODE(code, lino, _exit);
  }

  uint64_t nSubmitTbData;
  if (tDecodeU64v(pCoder, &nSubmitTbData) < 0) {
    code = TSDB_CODE_INVALID_MSG;
    TSDB_CHECK_CODE(code, lino, _exit);
  }

  int64_t btimeMs = taosGetTimestampMs();
  int64_t ctimeMs = btimeMs;
  for (int32_t i = 0; i < nSubmitTbData; i++) {
    code = vnodePreProcessSubmitTbData(pVnode, pCoder, btimeMs, ctimeMs);
    TSDB_CHECK_CODE(code, lino, _exit);
  }

  tEndDecode(pCoder);

_exit:
  tDecoderClear(pCoder);
  if (code) {
    vError("vgId:%d, %s:%d failed to preprocess submit request since %s, msg type:%s", TD_VID(pVnode), __func__, lino,
           tstrerror(code), TMSG_INFO(pMsg->msgType));
  }
  return code;
}

static int32_t vnodePreProcessDeleteMsg(SVnode *pVnode, SRpcMsg *pMsg) {
  int32_t code = 0;

  int32_t    size;
  int32_t    ret;
  uint8_t   *pCont;
  SEncoder  *pCoder = &(SEncoder){0};
  SDeleteRes res = {0};

  SReadHandle handle = {.vnode = pVnode, .pMsgCb = &pVnode->msgCb, .skipRollup = 1};
  initStorageAPI(&handle.api);

  code = qWorkerProcessDeleteMsg(&handle, pVnode->pQuery, pMsg, &res);
  if (code) goto _exit;

  res.ctimeMs = taosGetTimestampMs();
  // malloc and encode
  tEncodeSize(tEncodeDeleteRes, &res, size, ret);
  pCont = rpcMallocCont(size + sizeof(SMsgHead));

  ((SMsgHead *)pCont)->contLen = size + sizeof(SMsgHead);
  ((SMsgHead *)pCont)->vgId = TD_VID(pVnode);

  tEncoderInit(pCoder, pCont + sizeof(SMsgHead), size);
  tEncodeDeleteRes(pCoder, &res);
  tEncoderClear(pCoder);

  rpcFreeCont(pMsg->pCont);
  pMsg->pCont = pCont;
  pMsg->contLen = size + sizeof(SMsgHead);

  taosArrayDestroy(res.uidList);

_exit:
  return code;
}

static int32_t vnodePreProcessBatchDeleteMsg(SVnode *pVnode, SRpcMsg *pMsg) {
  int32_t code = 0;
  int32_t lino = 0;

  int64_t         ctimeMs = taosGetTimestampMs();
  SBatchDeleteReq pReq = {0};
  SDecoder       *pCoder = &(SDecoder){0};

  tDecoderInit(pCoder, (uint8_t *)pMsg->pCont + sizeof(SMsgHead), pMsg->contLen - sizeof(SMsgHead));

  if (tDecodeSBatchDeleteReqSetCtime(pCoder, &pReq, ctimeMs) < 0) {
    code = TSDB_CODE_INVALID_MSG;
  }

  tDecoderClear(pCoder);
  taosArrayDestroy(pReq.deleteReqs);

  if (code) {
    vError("vgId:%d %s failed at line %d since %s", TD_VID(pVnode), __func__, lino, tstrerror(code));
  } else {
    vTrace("vgId:%d %s done, ctimeMs generated:%" PRId64, TD_VID(pVnode), __func__, ctimeMs);
  }
  return code;
}

static int32_t vnodePreProcessArbCheckSyncMsg(SVnode *pVnode, SRpcMsg *pMsg) {
  SVArbCheckSyncReq syncReq = {0};

  if (tDeserializeSVArbCheckSyncReq((char *)pMsg->pCont + sizeof(SMsgHead), pMsg->contLen - sizeof(SMsgHead),
                                    &syncReq) != 0) {
    return TSDB_CODE_INVALID_MSG;
  }

  (void)vnodePreCheckAssignedLogSyncd(pVnode, syncReq.member0Token, syncReq.member1Token);
  int32_t code = terrno;
  tFreeSVArbCheckSyncReq(&syncReq);

  return code;
}

int32_t vnodePreProcessWriteMsg(SVnode *pVnode, SRpcMsg *pMsg) {
  int32_t code = 0;

  switch (pMsg->msgType) {
    case TDMT_VND_CREATE_TABLE: {
      code = vnodePreProcessCreateTableMsg(pVnode, pMsg);
    } break;
    case TDMT_VND_ALTER_TABLE: {
      code = vnodePreProcessAlterTableMsg(pVnode, pMsg);
    } break;
    case TDMT_VND_DROP_TTL_TABLE: {
      code = vnodePreProcessDropTtlMsg(pVnode, pMsg);
    } break;
    case TDMT_VND_SUBMIT: {
      code = vnodePreProcessSubmitMsg(pVnode, pMsg);
    } break;
    case TDMT_VND_DELETE: {
      code = vnodePreProcessDeleteMsg(pVnode, pMsg);
    } break;
    case TDMT_VND_BATCH_DEL: {
      code = vnodePreProcessBatchDeleteMsg(pVnode, pMsg);
    } break;
    case TDMT_VND_ARB_CHECK_SYNC: {
      code = vnodePreProcessArbCheckSyncMsg(pVnode, pMsg);
    } break;
    default:
      break;
  }

  if (code && code != TSDB_CODE_MSG_PREPROCESSED) {
    vError("vgId:%d, failed to preprocess write request since %s, msg type:%s", TD_VID(pVnode), tstrerror(code),
           TMSG_INFO(pMsg->msgType));
  }
  return code;
}

int32_t vnodeProcessWriteMsg(SVnode *pVnode, SRpcMsg *pMsg, int64_t ver, SRpcMsg *pRsp) {
  void   *ptr = NULL;
  void   *pReq;
  int32_t len;

  if (ver <= pVnode->state.applied) {
    vError("vgId:%d, duplicate write request. ver: %" PRId64 ", applied: %" PRId64 "", TD_VID(pVnode), ver,
           pVnode->state.applied);
    terrno = TSDB_CODE_VND_DUP_REQUEST;
    return -1;
  }

  vDebug("vgId:%d, start to process write request %s, index:%" PRId64 ", applied:%" PRId64 ", state.applyTerm:%" PRId64
         ", conn.applyTerm:%" PRId64,
         TD_VID(pVnode), TMSG_INFO(pMsg->msgType), ver, pVnode->state.applied, pVnode->state.applyTerm,
         pMsg->info.conn.applyTerm);

  ASSERT(pVnode->state.applyTerm <= pMsg->info.conn.applyTerm);
  ASSERTS(pVnode->state.applied + 1 == ver, "applied:%" PRId64 ", ver:%" PRId64, pVnode->state.applied, ver);

  atomic_store_64(&pVnode->state.applied, ver);
  atomic_store_64(&pVnode->state.applyTerm, pMsg->info.conn.applyTerm);

  if (!syncUtilUserCommit(pMsg->msgType)) goto _exit;

  // skip header
  pReq = POINTER_SHIFT(pMsg->pCont, sizeof(SMsgHead));
  len = pMsg->contLen - sizeof(SMsgHead);
  bool needCommit = false;

  switch (pMsg->msgType) {
    /* META */
    case TDMT_VND_CREATE_STB:
      if (vnodeProcessCreateStbReq(pVnode, ver, pReq, len, pRsp) < 0) goto _err;
      break;
    case TDMT_VND_ALTER_STB:
      if (vnodeProcessAlterStbReq(pVnode, ver, pReq, len, pRsp) < 0) goto _err;
      break;
    case TDMT_VND_DROP_STB:
      if (vnodeProcessDropStbReq(pVnode, ver, pReq, len, pRsp) < 0) goto _err;
      break;
    case TDMT_VND_CREATE_TABLE:
      if (vnodeProcessCreateTbReq(pVnode, ver, pReq, len, pRsp, pMsg) < 0) goto _err;
      break;
    case TDMT_VND_ALTER_TABLE:
      if (vnodeProcessAlterTbReq(pVnode, ver, pReq, len, pRsp) < 0) goto _err;
      break;
    case TDMT_VND_DROP_TABLE:
      if (vnodeProcessDropTbReq(pVnode, ver, pReq, len, pRsp, pMsg) < 0) goto _err;
      break;
    case TDMT_VND_DROP_TTL_TABLE:
      if (vnodeProcessDropTtlTbReq(pVnode, ver, pReq, len, pRsp) < 0) goto _err;
      break;
    case TDMT_VND_TRIM:
      if (vnodeProcessTrimReq(pVnode, ver, pReq, len, pRsp) < 0) goto _err;
      break;
    case TDMT_VND_S3MIGRATE:
      if (vnodeProcessS3MigrateReq(pVnode, ver, pReq, len, pRsp) < 0) goto _err;
      break;
    case TDMT_VND_CREATE_SMA:
      if (vnodeProcessCreateTSmaReq(pVnode, ver, pReq, len, pRsp) < 0) goto _err;
      break;
    /* TSDB */
    case TDMT_VND_SUBMIT:
      if (vnodeProcessSubmitReq(pVnode, ver, pMsg->pCont, pMsg->contLen, pRsp, pMsg) < 0) goto _err;
      break;
    case TDMT_VND_DELETE:
      if (vnodeProcessDeleteReq(pVnode, ver, pReq, len, pRsp, pMsg) < 0) goto _err;
      break;
    case TDMT_VND_BATCH_DEL:
      if (vnodeProcessBatchDeleteReq(pVnode, ver, pReq, len, pRsp) < 0) goto _err;
      break;
    /* TQ */
    case TDMT_VND_TMQ_SUBSCRIBE:
      if (tqProcessSubscribeReq(pVnode->pTq, ver, pReq, len) < 0) {
        goto _err;
      }
      break;
    case TDMT_VND_TMQ_DELETE_SUB:
      if (tqProcessDeleteSubReq(pVnode->pTq, ver, pMsg->pCont, pMsg->contLen) < 0) {
        goto _err;
      }
      break;
    case TDMT_VND_TMQ_COMMIT_OFFSET:
      if (tqProcessOffsetCommitReq(pVnode->pTq, ver, pReq, len) < 0) {
        goto _err;
      }
      break;
    case TDMT_VND_TMQ_ADD_CHECKINFO:
      if (tqProcessAddCheckInfoReq(pVnode->pTq, ver, pReq, len) < 0) {
        goto _err;
      }
      break;
    case TDMT_VND_TMQ_DEL_CHECKINFO:
      if (tqProcessDelCheckInfoReq(pVnode->pTq, ver, pReq, len) < 0) {
        goto _err;
      }
      break;
    case TDMT_STREAM_TASK_DEPLOY: {
      int32_t code = tqProcessTaskDeployReq(pVnode->pTq, ver, pReq, len);
      if (code != TSDB_CODE_SUCCESS) {
        terrno = code;
        goto _err;
      }
    } break;
    case TDMT_STREAM_TASK_DROP: {
      if (tqProcessTaskDropReq(pVnode->pTq, pMsg->pCont, pMsg->contLen) < 0) {
        goto _err;
      }
    } break;
    case TDMT_STREAM_TASK_PAUSE: {
      if (pVnode->restored && vnodeIsLeader(pVnode) &&
          tqProcessTaskPauseReq(pVnode->pTq, ver, pMsg->pCont, pMsg->contLen) < 0) {
        goto _err;
      }
    } break;
    case TDMT_STREAM_TASK_RESUME: {
      if (pVnode->restored && vnodeIsLeader(pVnode) &&
          tqProcessTaskResumeReq(pVnode->pTq, ver, pMsg->pCont, pMsg->contLen) < 0) {
        goto _err;
      }
    } break;
    case TDMT_VND_STREAM_TASK_RESET: {
      if (pVnode->restored && vnodeIsLeader(pVnode)) {
        tqProcessTaskResetReq(pVnode->pTq, pMsg);
      }
    } break;
    case TDMT_VND_ALTER_CONFIRM:
      needCommit = pVnode->config.hashChange;
      if (vnodeProcessAlterConfirmReq(pVnode, ver, pReq, len, pRsp) < 0) {
        goto _err;
      }
      break;
    case TDMT_VND_ALTER_CONFIG:
      vnodeProcessAlterConfigReq(pVnode, ver, pReq, len, pRsp);
      break;
    case TDMT_VND_COMMIT:
      needCommit = true;
      break;
    case TDMT_VND_CREATE_INDEX:
      vnodeProcessCreateIndexReq(pVnode, ver, pReq, len, pRsp);
      break;
    case TDMT_VND_DROP_INDEX:
      vnodeProcessDropIndexReq(pVnode, ver, pReq, len, pRsp);
      break;
    case TDMT_VND_STREAM_CHECK_POINT_SOURCE:
      tqProcessTaskCheckPointSourceReq(pVnode->pTq, pMsg, pRsp);
      break;
    case TDMT_VND_STREAM_TASK_UPDATE:
      tqProcessTaskUpdateReq(pVnode->pTq, pMsg);
      break;
    case TDMT_VND_COMPACT:
      vnodeProcessCompactVnodeReq(pVnode, ver, pReq, len, pRsp);
      goto _exit;
    case TDMT_SYNC_CONFIG_CHANGE:
      vnodeProcessConfigChangeReq(pVnode, ver, pReq, len, pRsp);
      break;
#ifdef TD_ENTERPRISE
    case TDMT_VND_KILL_COMPACT:
      vnodeProcessKillCompactReq(pVnode, ver, pReq, len, pRsp);
      break;
#endif
    /* ARB */
    case TDMT_VND_ARB_CHECK_SYNC:
      vnodeProcessArbCheckSyncReq(pVnode, pReq, len, pRsp);
      break;
    default:
      vError("vgId:%d, unprocessed msg, %d", TD_VID(pVnode), pMsg->msgType);
      return -1;
  }

  vTrace("vgId:%d, process %s request, code:0x%x index:%" PRId64, TD_VID(pVnode), TMSG_INFO(pMsg->msgType), pRsp->code,
         ver);

  walApplyVer(pVnode->pWal, ver);

  if (tqPushMsg(pVnode->pTq, pMsg->msgType) < 0) {
    vError("vgId:%d, failed to push msg to TQ since %s", TD_VID(pVnode), tstrerror(terrno));
    return -1;
  }

  // commit if need
  if (needCommit) {
    vInfo("vgId:%d, commit at version %" PRId64, TD_VID(pVnode), ver);
    if (vnodeAsyncCommit(pVnode) < 0) {
      vError("vgId:%d, failed to vnode async commit since %s.", TD_VID(pVnode), tstrerror(terrno));
      goto _err;
    }

    // start a new one
    if (vnodeBegin(pVnode) < 0) {
      vError("vgId:%d, failed to begin vnode since %s.", TD_VID(pVnode), tstrerror(terrno));
      goto _err;
    }
  }

_exit:
  return 0;

_err:
  vError("vgId:%d, process %s request failed since %s, ver:%" PRId64, TD_VID(pVnode), TMSG_INFO(pMsg->msgType),
         tstrerror(terrno), ver);
  return -1;
}

int32_t vnodePreprocessQueryMsg(SVnode *pVnode, SRpcMsg *pMsg) {
  if (TDMT_SCH_QUERY != pMsg->msgType && TDMT_SCH_MERGE_QUERY != pMsg->msgType) {
    return 0;
  }

  return qWorkerPreprocessQueryMsg(pVnode->pQuery, pMsg, TDMT_SCH_QUERY == pMsg->msgType);
}

int32_t vnodeProcessQueryMsg(SVnode *pVnode, SRpcMsg *pMsg) {
  vTrace("message in vnode query queue is processing");
  if ((pMsg->msgType == TDMT_SCH_QUERY || pMsg->msgType == TDMT_VND_TMQ_CONSUME ||
       pMsg->msgType == TDMT_VND_TMQ_CONSUME_PUSH) &&
      !syncIsReadyForRead(pVnode->sync)) {
    vnodeRedirectRpcMsg(pVnode, pMsg, terrno);
    return 0;
  }

  if (pMsg->msgType == TDMT_VND_TMQ_CONSUME && !pVnode->restored) {
    vnodeRedirectRpcMsg(pVnode, pMsg, TSDB_CODE_SYN_RESTORING);
    return 0;
  }

  SReadHandle handle = {.vnode = pVnode, .pMsgCb = &pVnode->msgCb};
  initStorageAPI(&handle.api);

  switch (pMsg->msgType) {
    case TDMT_SCH_QUERY:
    case TDMT_SCH_MERGE_QUERY:
      return qWorkerProcessQueryMsg(&handle, pVnode->pQuery, pMsg, 0);
    case TDMT_SCH_QUERY_CONTINUE:
      return qWorkerProcessCQueryMsg(&handle, pVnode->pQuery, pMsg, 0);
    case TDMT_VND_TMQ_CONSUME:
      return tqProcessPollReq(pVnode->pTq, pMsg);
    case TDMT_VND_TMQ_CONSUME_PUSH:
      return tqProcessPollPush(pVnode->pTq, pMsg);
    default:
      vError("unknown msg type:%d in query queue", pMsg->msgType);
      return TSDB_CODE_APP_ERROR;
  }
}

int32_t vnodeProcessFetchMsg(SVnode *pVnode, SRpcMsg *pMsg, SQueueInfo *pInfo) {
  vTrace("vgId:%d, msg:%p in fetch queue is processing", pVnode->config.vgId, pMsg);
  if ((pMsg->msgType == TDMT_SCH_FETCH || pMsg->msgType == TDMT_VND_TABLE_META || pMsg->msgType == TDMT_VND_TABLE_CFG ||
       pMsg->msgType == TDMT_VND_BATCH_META) &&
      !syncIsReadyForRead(pVnode->sync)) {
    vnodeRedirectRpcMsg(pVnode, pMsg, terrno);
    return 0;
  }

  switch (pMsg->msgType) {
    case TDMT_SCH_FETCH:
    case TDMT_SCH_MERGE_FETCH:
      return qWorkerProcessFetchMsg(pVnode, pVnode->pQuery, pMsg, 0);
    case TDMT_SCH_FETCH_RSP:
      return qWorkerProcessRspMsg(pVnode, pVnode->pQuery, pMsg, 0);
    // case TDMT_SCH_CANCEL_TASK:
    //   return qWorkerProcessCancelMsg(pVnode, pVnode->pQuery, pMsg, 0);
    case TDMT_SCH_DROP_TASK:
      return qWorkerProcessDropMsg(pVnode, pVnode->pQuery, pMsg, 0);
    case TDMT_SCH_TASK_NOTIFY:
      return qWorkerProcessNotifyMsg(pVnode, pVnode->pQuery, pMsg, 0);
    case TDMT_SCH_QUERY_HEARTBEAT:
      return qWorkerProcessHbMsg(pVnode, pVnode->pQuery, pMsg, 0);
    case TDMT_VND_TABLE_META:
      return vnodeGetTableMeta(pVnode, pMsg, true);
    case TDMT_VND_TABLE_CFG:
      return vnodeGetTableCfg(pVnode, pMsg, true);
    case TDMT_VND_BATCH_META:
      return vnodeGetBatchMeta(pVnode, pMsg);
#ifdef TD_ENTERPRISE
    case TDMT_VND_QUERY_COMPACT_PROGRESS:
      return vnodeQueryCompactProgress(pVnode, pMsg);
#endif
      //    case TDMT_VND_TMQ_CONSUME:
      //      return tqProcessPollReq(pVnode->pTq, pMsg);
    case TDMT_VND_TMQ_VG_WALINFO:
      return tqProcessVgWalInfoReq(pVnode->pTq, pMsg);
    case TDMT_VND_TMQ_VG_COMMITTEDINFO:
      return tqProcessVgCommittedInfoReq(pVnode->pTq, pMsg);
    case TDMT_VND_TMQ_SEEK:
      return tqProcessSeekReq(pVnode->pTq, pMsg);

    default:
      vError("unknown msg type:%d in fetch queue", pMsg->msgType);
      return TSDB_CODE_APP_ERROR;
  }
}

int32_t vnodeProcessStreamMsg(SVnode *pVnode, SRpcMsg *pMsg, SQueueInfo *pInfo) {
  vTrace("vgId:%d, msg:%p in fetch queue is processing", pVnode->config.vgId, pMsg);
  if ((pMsg->msgType == TDMT_SCH_FETCH || pMsg->msgType == TDMT_VND_TABLE_META || pMsg->msgType == TDMT_VND_TABLE_CFG ||
       pMsg->msgType == TDMT_VND_BATCH_META) &&
      !syncIsReadyForRead(pVnode->sync)) {
    vnodeRedirectRpcMsg(pVnode, pMsg, terrno);
    return 0;
  }

  switch (pMsg->msgType) {
    case TDMT_STREAM_TASK_RUN:
      return tqProcessTaskRunReq(pVnode->pTq, pMsg);
    case TDMT_STREAM_TASK_DISPATCH:
      return tqProcessTaskDispatchReq(pVnode->pTq, pMsg);
    case TDMT_STREAM_TASK_DISPATCH_RSP:
      return tqProcessTaskDispatchRsp(pVnode->pTq, pMsg);
    case TDMT_VND_STREAM_TASK_CHECK:
      return tqProcessTaskCheckReq(pVnode->pTq, pMsg);
    case TDMT_VND_STREAM_TASK_CHECK_RSP:
      return tqProcessTaskCheckRsp(pVnode->pTq, pMsg);
    case TDMT_STREAM_RETRIEVE:
      return tqProcessTaskRetrieveReq(pVnode->pTq, pMsg);
    case TDMT_STREAM_RETRIEVE_RSP:
      return tqProcessTaskRetrieveRsp(pVnode->pTq, pMsg);
    case TDMT_VND_STREAM_SCAN_HISTORY:
      return tqProcessTaskScanHistory(pVnode->pTq, pMsg);
    case TDMT_STREAM_TASK_CHECKPOINT_READY:
      return tqProcessTaskCheckpointReadyMsg(pVnode->pTq, pMsg);
    case TDMT_MND_STREAM_HEARTBEAT_RSP:
      return tqProcessStreamHbRsp(pVnode->pTq, pMsg);
    case TDMT_MND_STREAM_REQ_CHKPT_RSP:
      return tqProcessStreamReqCheckpointRsp(pVnode->pTq, pMsg);
    case TDMT_STREAM_TASK_CHECKPOINT_READY_RSP:
      return tqProcessTaskCheckpointReadyRsp(pVnode->pTq, pMsg);
    default:
      vError("unknown msg type:%d in stream queue", pMsg->msgType);
      return TSDB_CODE_APP_ERROR;
  }
}

void smaHandleRes(void *pVnode, int64_t smaId, const SArray *data) {
  tdProcessTSmaInsert(((SVnode *)pVnode)->pSma, smaId, (const char *)data);
}

void vnodeUpdateMetaRsp(SVnode *pVnode, STableMetaRsp *pMetaRsp) {
  if (NULL == pMetaRsp) {
    return;
  }

  strcpy(pMetaRsp->dbFName, pVnode->config.dbname);
  pMetaRsp->dbId = pVnode->config.dbId;
  pMetaRsp->vgId = TD_VID(pVnode);
  pMetaRsp->precision = pVnode->config.tsdbCfg.precision;
}

extern int32_t vnodeDoRetention(SVnode *pVnode, int64_t now);

static int32_t vnodeProcessTrimReq(SVnode *pVnode, int64_t ver, void *pReq, int32_t len, SRpcMsg *pRsp) {
  int32_t     code = 0;
  SVTrimDbReq trimReq = {0};

  // decode
  if (tDeserializeSVTrimDbReq(pReq, len, &trimReq) != 0) {
    code = TSDB_CODE_INVALID_MSG;
    goto _exit;
  }

  vInfo("vgId:%d, trim vnode request will be processed, time:%d", pVnode->config.vgId, trimReq.timestamp);

  code = vnodeDoRetention(pVnode, trimReq.timestamp);

_exit:
  return code;
}

extern int32_t vnodeDoS3Migrate(SVnode *pVnode, int64_t now);

static int32_t vnodeProcessS3MigrateReq(SVnode *pVnode, int64_t ver, void *pReq, int32_t len, SRpcMsg *pRsp) {
  int32_t          code = 0;
  SVS3MigrateDbReq s3migrateReq = {0};

  // decode
  if (tDeserializeSVS3MigrateDbReq(pReq, len, &s3migrateReq) != 0) {
    code = TSDB_CODE_INVALID_MSG;
    goto _exit;
  }

  vInfo("vgId:%d, s3migrate vnode request will be processed, time:%d", pVnode->config.vgId, s3migrateReq.timestamp);

  code = vnodeDoS3Migrate(pVnode, s3migrateReq.timestamp);

_exit:
  return code;
}

static int32_t vnodeProcessDropTtlTbReq(SVnode *pVnode, int64_t ver, void *pReq, int32_t len, SRpcMsg *pRsp) {
  SVDropTtlTableReq ttlReq = {0};
  if (tDeserializeSVDropTtlTableReq(pReq, len, &ttlReq) != 0) {
    terrno = TSDB_CODE_INVALID_MSG;
    goto end;
  }

  ASSERT(ttlReq.nUids == taosArrayGetSize(ttlReq.pTbUids));

  if (ttlReq.nUids != 0) {
    vInfo("vgId:%d, drop ttl table req will be processed, time:%d, ntbUids:%d", pVnode->config.vgId,
          ttlReq.timestampSec, ttlReq.nUids);
  }

  int ret = 0;
  if (ttlReq.nUids > 0) {
    metaDropTables(pVnode->pMeta, ttlReq.pTbUids);
    tqUpdateTbUidList(pVnode->pTq, ttlReq.pTbUids, false);
  }

end:
  taosArrayDestroy(ttlReq.pTbUids);
  return ret;
}

static int32_t vnodeProcessCreateStbReq(SVnode *pVnode, int64_t ver, void *pReq, int32_t len, SRpcMsg *pRsp) {
  SVCreateStbReq req = {0};
  SDecoder       coder;

  pRsp->msgType = TDMT_VND_CREATE_STB_RSP;
  pRsp->code = TSDB_CODE_SUCCESS;
  pRsp->pCont = NULL;
  pRsp->contLen = 0;

  // decode and process req
  tDecoderInit(&coder, pReq, len);

  if (tDecodeSVCreateStbReq(&coder, &req) < 0) {
    pRsp->code = terrno;
    goto _err;
  }

  if (metaCreateSTable(pVnode->pMeta, ver, &req) < 0) {
    pRsp->code = terrno;
    goto _err;
  }

  if (tdProcessRSmaCreate(pVnode->pSma, &req) < 0) {
    pRsp->code = terrno;
    goto _err;
  }

  tDecoderClear(&coder);
  return 0;

_err:
  tDecoderClear(&coder);
  return -1;
}

static int32_t vnodeProcessCreateTbReq(SVnode *pVnode, int64_t ver, void *pReq, int32_t len, SRpcMsg *pRsp,
                                       SRpcMsg *pOriginRpc) {
  SDecoder           decoder = {0};
  SEncoder           encoder = {0};
  int32_t            rcode = 0;
  SVCreateTbBatchReq req = {0};
  SVCreateTbReq     *pCreateReq;
  SVCreateTbBatchRsp rsp = {0};
  SVCreateTbRsp      cRsp = {0};
  char               tbName[TSDB_TABLE_FNAME_LEN];
  STbUidStore       *pStore = NULL;
  SArray            *tbUids = NULL;
  SArray            *tbNames = NULL;

  pRsp->msgType = TDMT_VND_CREATE_TABLE_RSP;
  pRsp->code = TSDB_CODE_SUCCESS;
  pRsp->pCont = NULL;
  pRsp->contLen = 0;

  // decode
  tDecoderInit(&decoder, pReq, len);
  if (tDecodeSVCreateTbBatchReq(&decoder, &req) < 0) {
    rcode = -1;
    terrno = TSDB_CODE_INVALID_MSG;
    goto _exit;
  }

  rsp.pArray = taosArrayInit(req.nReqs, sizeof(cRsp));
  tbUids = taosArrayInit(req.nReqs, sizeof(int64_t));
  tbNames = taosArrayInit(req.nReqs, sizeof(char *));
  if (rsp.pArray == NULL || tbUids == NULL || tbNames == NULL) {
    rcode = -1;
    terrno = TSDB_CODE_OUT_OF_MEMORY;
    goto _exit;
  }

  // loop to create table
  for (int32_t iReq = 0; iReq < req.nReqs; iReq++) {
    pCreateReq = req.pReqs + iReq;
    memset(&cRsp, 0, sizeof(cRsp));

    if ((terrno = grantCheck(TSDB_GRANT_TIMESERIES)) < 0) {
      rcode = -1;
      goto _exit;
    }

    if ((terrno = grantCheck(TSDB_GRANT_TABLE)) < 0) {
      rcode = -1;
      goto _exit;
    }

    if (tsEnableAudit && tsEnableAuditCreateTable) {
      char *str = taosMemoryCalloc(1, TSDB_TABLE_FNAME_LEN);
      if (str == NULL) {
        terrno = TSDB_CODE_OUT_OF_MEMORY;
        rcode = -1;
        goto _exit;
      }
      strcpy(str, pCreateReq->name);
      taosArrayPush(tbNames, &str);
    }

    // validate hash
    sprintf(tbName, "%s.%s", pVnode->config.dbname, pCreateReq->name);
    if (vnodeValidateTableHash(pVnode, tbName) < 0) {
      cRsp.code = TSDB_CODE_VND_HASH_MISMATCH;
      taosArrayPush(rsp.pArray, &cRsp);
      continue;
    }

    // do create table
    if (metaCreateTable(pVnode->pMeta, ver, pCreateReq, &cRsp.pMeta) < 0) {
      if (pCreateReq->flags & TD_CREATE_IF_NOT_EXISTS && terrno == TSDB_CODE_TDB_TABLE_ALREADY_EXIST) {
        cRsp.code = TSDB_CODE_SUCCESS;
      } else {
        cRsp.code = terrno;
      }
    } else {
      cRsp.code = TSDB_CODE_SUCCESS;
      tdFetchTbUidList(pVnode->pSma, &pStore, pCreateReq->ctb.suid, pCreateReq->uid);
      taosArrayPush(tbUids, &pCreateReq->uid);
      vnodeUpdateMetaRsp(pVnode, cRsp.pMeta);
    }

    taosArrayPush(rsp.pArray, &cRsp);
  }

  vDebug("vgId:%d, add %d new created tables into query table list", TD_VID(pVnode), (int32_t)taosArrayGetSize(tbUids));
  tqUpdateTbUidList(pVnode->pTq, tbUids, true);
  if (tdUpdateTbUidList(pVnode->pSma, pStore, true) < 0) {
    goto _exit;
  }
  tdUidStoreFree(pStore);

  // prepare rsp
  int32_t ret = 0;
  tEncodeSize(tEncodeSVCreateTbBatchRsp, &rsp, pRsp->contLen, ret);
  pRsp->pCont = rpcMallocCont(pRsp->contLen);
  if (pRsp->pCont == NULL) {
    terrno = TSDB_CODE_OUT_OF_MEMORY;
    rcode = -1;
    goto _exit;
  }
  tEncoderInit(&encoder, pRsp->pCont, pRsp->contLen);
  tEncodeSVCreateTbBatchRsp(&encoder, &rsp);

  if (tsEnableAudit && tsEnableAuditCreateTable) {
    int64_t clusterId = pVnode->config.syncCfg.nodeInfo[0].clusterId;

    SName name = {0};
    tNameFromString(&name, pVnode->config.dbname, T_NAME_ACCT | T_NAME_DB);

    SStringBuilder sb = {0};
    for (int32_t i = 0; i < tbNames->size; i++) {
      char **key = (char **)taosArrayGet(tbNames, i);
      taosStringBuilderAppendStringLen(&sb, *key, strlen(*key));
      if (i < tbNames->size - 1) {
        taosStringBuilderAppendChar(&sb, ',');
      }
      taosMemoryFreeClear(*key);
    }

    size_t len = 0;
    char  *keyJoined = taosStringBuilderGetResult(&sb, &len);

    if (pOriginRpc->info.conn.user != NULL && strlen(pOriginRpc->info.conn.user) > 0) {
      auditAddRecord(pOriginRpc, clusterId, "createTable", name.dbname, "", keyJoined, len);
    }

    taosStringBuilderDestroy(&sb);
  }

_exit:
  for (int32_t iReq = 0; iReq < req.nReqs; iReq++) {
    pCreateReq = req.pReqs + iReq;
    taosMemoryFree(pCreateReq->sql);
    taosMemoryFree(pCreateReq->comment);
    taosArrayDestroy(pCreateReq->ctb.tagName);
  }
  taosArrayDestroyEx(rsp.pArray, tFreeSVCreateTbRsp);
  taosArrayDestroy(tbUids);
  tDecoderClear(&decoder);
  tEncoderClear(&encoder);
  taosArrayDestroy(tbNames);
  return rcode;
}

static int32_t vnodeProcessAlterStbReq(SVnode *pVnode, int64_t ver, void *pReq, int32_t len, SRpcMsg *pRsp) {
  SVCreateStbReq req = {0};
  SDecoder       dc = {0};

  pRsp->msgType = TDMT_VND_ALTER_STB_RSP;
  pRsp->code = TSDB_CODE_SUCCESS;
  pRsp->pCont = NULL;
  pRsp->contLen = 0;

  tDecoderInit(&dc, pReq, len);

  // decode req
  if (tDecodeSVCreateStbReq(&dc, &req) < 0) {
    terrno = TSDB_CODE_INVALID_MSG;
    tDecoderClear(&dc);
    return -1;
  }

  if (metaAlterSTable(pVnode->pMeta, ver, &req) < 0) {
    pRsp->code = terrno;
    tDecoderClear(&dc);
    return -1;
  }

  tDecoderClear(&dc);

  return 0;
}

static int32_t vnodeProcessDropStbReq(SVnode *pVnode, int64_t ver, void *pReq, int32_t len, SRpcMsg *pRsp) {
  SVDropStbReq req = {0};
  int32_t      rcode = TSDB_CODE_SUCCESS;
  SDecoder     decoder = {0};
  SArray      *tbUidList = NULL;

  pRsp->msgType = TDMT_VND_CREATE_STB_RSP;
  pRsp->pCont = NULL;
  pRsp->contLen = 0;

  // decode request
  tDecoderInit(&decoder, pReq, len);
  if (tDecodeSVDropStbReq(&decoder, &req) < 0) {
    rcode = TSDB_CODE_INVALID_MSG;
    goto _exit;
  }

  // process request
  tbUidList = taosArrayInit(8, sizeof(int64_t));
  if (tbUidList == NULL) goto _exit;
  if (metaDropSTable(pVnode->pMeta, ver, &req, tbUidList) < 0) {
    rcode = terrno;
    goto _exit;
  }

  if (tqUpdateTbUidList(pVnode->pTq, tbUidList, false) < 0) {
    rcode = terrno;
    goto _exit;
  }

  if (tdProcessRSmaDrop(pVnode->pSma, &req) < 0) {
    rcode = terrno;
    goto _exit;
  }

  // return rsp
_exit:
  if (tbUidList) taosArrayDestroy(tbUidList);
  pRsp->code = rcode;
  tDecoderClear(&decoder);
  return 0;
}

static int32_t vnodeProcessAlterTbReq(SVnode *pVnode, int64_t ver, void *pReq, int32_t len, SRpcMsg *pRsp) {
  SVAlterTbReq  vAlterTbReq = {0};
  SVAlterTbRsp  vAlterTbRsp = {0};
  SDecoder      dc = {0};
  int32_t       rcode = 0;
  int32_t       ret;
  SEncoder      ec = {0};
  STableMetaRsp vMetaRsp = {0};

  pRsp->msgType = TDMT_VND_ALTER_TABLE_RSP;
  pRsp->pCont = NULL;
  pRsp->contLen = 0;
  pRsp->code = TSDB_CODE_SUCCESS;

  tDecoderInit(&dc, pReq, len);

  // decode
  if (tDecodeSVAlterTbReq(&dc, &vAlterTbReq) < 0) {
    vAlterTbRsp.code = TSDB_CODE_INVALID_MSG;
    tDecoderClear(&dc);
    rcode = -1;
    goto _exit;
  }

  // process
  if (metaAlterTable(pVnode->pMeta, ver, &vAlterTbReq, &vMetaRsp) < 0) {
    vAlterTbRsp.code = terrno;
    tDecoderClear(&dc);
    rcode = -1;
    goto _exit;
  }
  tDecoderClear(&dc);

  if (NULL != vMetaRsp.pSchemas) {
    vnodeUpdateMetaRsp(pVnode, &vMetaRsp);
    vAlterTbRsp.pMeta = &vMetaRsp;
  }

_exit:
  tEncodeSize(tEncodeSVAlterTbRsp, &vAlterTbRsp, pRsp->contLen, ret);
  pRsp->pCont = rpcMallocCont(pRsp->contLen);
  tEncoderInit(&ec, pRsp->pCont, pRsp->contLen);
  tEncodeSVAlterTbRsp(&ec, &vAlterTbRsp);
  tEncoderClear(&ec);
  if (vMetaRsp.pSchemas) {
    taosMemoryFree(vMetaRsp.pSchemas);
  }
  return 0;
}

static int32_t vnodeProcessDropTbReq(SVnode *pVnode, int64_t ver, void *pReq, int32_t len, SRpcMsg *pRsp,
                                     SRpcMsg *pOriginRpc) {
  SVDropTbBatchReq req = {0};
  SVDropTbBatchRsp rsp = {0};
  SDecoder         decoder = {0};
  SEncoder         encoder = {0};
  int32_t          ret;
  SArray          *tbUids = NULL;
  STbUidStore     *pStore = NULL;
  SArray          *tbNames = NULL;

  pRsp->msgType = TDMT_VND_DROP_TABLE_RSP;
  pRsp->pCont = NULL;
  pRsp->contLen = 0;
  pRsp->code = TSDB_CODE_SUCCESS;

  // decode req
  tDecoderInit(&decoder, pReq, len);
  ret = tDecodeSVDropTbBatchReq(&decoder, &req);
  if (ret < 0) {
    terrno = TSDB_CODE_INVALID_MSG;
    pRsp->code = terrno;
    goto _exit;
  }

  // process req
  tbUids = taosArrayInit(req.nReqs, sizeof(int64_t));
  rsp.pArray = taosArrayInit(req.nReqs, sizeof(SVDropTbRsp));
  tbNames = taosArrayInit(req.nReqs, sizeof(char *));
  if (tbUids == NULL || rsp.pArray == NULL || tbNames == NULL) goto _exit;

  for (int32_t iReq = 0; iReq < req.nReqs; iReq++) {
    SVDropTbReq *pDropTbReq = req.pReqs + iReq;
    SVDropTbRsp  dropTbRsp = {0};
    tb_uid_t     tbUid = 0;

    /* code */
    ret = metaDropTable(pVnode->pMeta, ver, pDropTbReq, tbUids, &tbUid);
    if (ret < 0) {
      if (pDropTbReq->igNotExists && terrno == TSDB_CODE_TDB_TABLE_NOT_EXIST) {
        dropTbRsp.code = TSDB_CODE_SUCCESS;
      } else {
        dropTbRsp.code = terrno;
      }
    } else {
      dropTbRsp.code = TSDB_CODE_SUCCESS;
      if (tbUid > 0) tdFetchTbUidList(pVnode->pSma, &pStore, pDropTbReq->suid, tbUid);
    }

    taosArrayPush(rsp.pArray, &dropTbRsp);

    if (tsEnableAuditCreateTable) {
      char *str = taosMemoryCalloc(1, TSDB_TABLE_FNAME_LEN);
      strcpy(str, pDropTbReq->name);
      taosArrayPush(tbNames, &str);
    }
  }

  tqUpdateTbUidList(pVnode->pTq, tbUids, false);
  tdUpdateTbUidList(pVnode->pSma, pStore, false);

  if (tsEnableAuditCreateTable) {
    int64_t clusterId = pVnode->config.syncCfg.nodeInfo[0].clusterId;

    SName name = {0};
    tNameFromString(&name, pVnode->config.dbname, T_NAME_ACCT | T_NAME_DB);

    SStringBuilder sb = {0};
    for (int32_t iReq = 0; iReq < req.nReqs; iReq++) {
      char **key = (char **)taosArrayGet(tbNames, iReq);
      taosStringBuilderAppendStringLen(&sb, *key, strlen(*key));
      if (iReq < req.nReqs - 1) {
        taosStringBuilderAppendChar(&sb, ',');
      }
      taosMemoryFreeClear(*key);
    }

    size_t len = 0;
    char  *keyJoined = taosStringBuilderGetResult(&sb, &len);

    if (pOriginRpc->info.conn.user != NULL && strlen(pOriginRpc->info.conn.user) > 0) {
      auditAddRecord(pOriginRpc, clusterId, "dropTable", name.dbname, "", keyJoined, len);
    }

    taosStringBuilderDestroy(&sb);
  }

_exit:
  taosArrayDestroy(tbUids);
  tdUidStoreFree(pStore);
  tDecoderClear(&decoder);
  tEncodeSize(tEncodeSVDropTbBatchRsp, &rsp, pRsp->contLen, ret);
  pRsp->pCont = rpcMallocCont(pRsp->contLen);
  tEncoderInit(&encoder, pRsp->pCont, pRsp->contLen);
  tEncodeSVDropTbBatchRsp(&encoder, &rsp);
  tEncoderClear(&encoder);
  taosArrayDestroy(rsp.pArray);
  taosArrayDestroy(tbNames);
  return 0;
}

#ifdef BUILD_NO_CALL
static int32_t vnodeDebugPrintSingleSubmitMsg(SMeta *pMeta, SSubmitBlk *pBlock, SSubmitMsgIter *msgIter,
                                              const char *tags) {
  SSubmitBlkIter blkIter = {0};
  STSchema      *pSchema = NULL;
  tb_uid_t       suid = 0;
  STSRow        *row = NULL;
  int32_t        rv = -1;

  tInitSubmitBlkIter(msgIter, pBlock, &blkIter);
  if (blkIter.row == NULL) return 0;

  pSchema = metaGetTbTSchema(pMeta, msgIter->suid, TD_ROW_SVER(blkIter.row), 1);  // TODO: use the real schema
  if (pSchema) {
    suid = msgIter->suid;
    rv = TD_ROW_SVER(blkIter.row);
  }
  if (!pSchema) {
    printf("%s:%d no valid schema\n", tags, __LINE__);
    return -1;
  }
  char __tags[128] = {0};
  snprintf(__tags, 128, "%s: uid %" PRIi64 " ", tags, msgIter->uid);
  while ((row = tGetSubmitBlkNext(&blkIter))) {
    tdSRowPrint(row, pSchema, __tags);
  }

  taosMemoryFreeClear(pSchema);

  return TSDB_CODE_SUCCESS;
}
#endif
typedef struct SSubmitReqConvertCxt {
  SSubmitMsgIter msgIter;
  SSubmitBlk    *pBlock;
  SSubmitBlkIter blkIter;
  STSRow        *pRow;
  STSRowIter     rowIter;
  SSubmitTbData *pTbData;
  STSchema      *pTbSchema;
  SArray        *pColValues;
} SSubmitReqConvertCxt;

static int32_t vnodeResetTableCxt(SMeta *pMeta, SSubmitReqConvertCxt *pCxt) {
  taosMemoryFreeClear(pCxt->pTbSchema);
  pCxt->pTbSchema = metaGetTbTSchema(pMeta, pCxt->msgIter.suid > 0 ? pCxt->msgIter.suid : pCxt->msgIter.uid,
                                     pCxt->msgIter.sversion, 1);
  if (NULL == pCxt->pTbSchema) {
    return TSDB_CODE_INVALID_MSG;
  }
  tdSTSRowIterInit(&pCxt->rowIter, pCxt->pTbSchema);

  tDestroySubmitTbData(pCxt->pTbData, TSDB_MSG_FLG_ENCODE);
  if (NULL == pCxt->pTbData) {
    pCxt->pTbData = taosMemoryCalloc(1, sizeof(SSubmitTbData));
    if (NULL == pCxt->pTbData) {
      return TSDB_CODE_OUT_OF_MEMORY;
    }
  }
  pCxt->pTbData->flags = 0;
  pCxt->pTbData->suid = pCxt->msgIter.suid;
  pCxt->pTbData->uid = pCxt->msgIter.uid;
  pCxt->pTbData->sver = pCxt->msgIter.sversion;
  pCxt->pTbData->pCreateTbReq = NULL;
  pCxt->pTbData->aRowP = taosArrayInit(128, POINTER_BYTES);
  if (NULL == pCxt->pTbData->aRowP) {
    return TSDB_CODE_OUT_OF_MEMORY;
  }

  taosArrayDestroy(pCxt->pColValues);
  pCxt->pColValues = taosArrayInit(pCxt->pTbSchema->numOfCols, sizeof(SColVal));
  if (NULL == pCxt->pColValues) {
    return TSDB_CODE_OUT_OF_MEMORY;
  }
  for (int32_t i = 0; i < pCxt->pTbSchema->numOfCols; ++i) {
    SColVal val = COL_VAL_NONE(pCxt->pTbSchema->columns[i].colId, pCxt->pTbSchema->columns[i].type);
    taosArrayPush(pCxt->pColValues, &val);
  }

  return TSDB_CODE_SUCCESS;
}

static void vnodeDestroySubmitReqConvertCxt(SSubmitReqConvertCxt *pCxt) {
  taosMemoryFreeClear(pCxt->pTbSchema);
  tDestroySubmitTbData(pCxt->pTbData, TSDB_MSG_FLG_ENCODE);
  taosMemoryFreeClear(pCxt->pTbData);
  taosArrayDestroy(pCxt->pColValues);
}

static int32_t vnodeCellValConvertToColVal(STColumn *pCol, SCellVal *pCellVal, SColVal *pColVal) {
  if (tdValTypeIsNone(pCellVal->valType)) {
    pColVal->flag = CV_FLAG_NONE;
    return TSDB_CODE_SUCCESS;
  }

  if (tdValTypeIsNull(pCellVal->valType)) {
    pColVal->flag = CV_FLAG_NULL;
    return TSDB_CODE_SUCCESS;
  }

  if (IS_VAR_DATA_TYPE(pCol->type)) {
    pColVal->value.nData = varDataLen(pCellVal->val);
    pColVal->value.pData = (uint8_t *)varDataVal(pCellVal->val);
  } else if (TSDB_DATA_TYPE_FLOAT == pCol->type) {
    float f = GET_FLOAT_VAL(pCellVal->val);
    memcpy(&pColVal->value.val, &f, sizeof(f));
  } else if (TSDB_DATA_TYPE_DOUBLE == pCol->type) {
    pColVal->value.val = *(int64_t *)pCellVal->val;
  } else {
    GET_TYPED_DATA(pColVal->value.val, int64_t, pCol->type, pCellVal->val);
  }

  pColVal->flag = CV_FLAG_VALUE;
  return TSDB_CODE_SUCCESS;
}

static int32_t vnodeTSRowConvertToColValArray(SSubmitReqConvertCxt *pCxt) {
  int32_t code = TSDB_CODE_SUCCESS;
  tdSTSRowIterReset(&pCxt->rowIter, pCxt->pRow);
  for (int32_t i = 0; TSDB_CODE_SUCCESS == code && i < pCxt->pTbSchema->numOfCols; ++i) {
    STColumn *pCol = pCxt->pTbSchema->columns + i;
    SCellVal  cellVal = {0};
    if (!tdSTSRowIterFetch(&pCxt->rowIter, pCol->colId, pCol->type, &cellVal)) {
      break;
    }
    code = vnodeCellValConvertToColVal(pCol, &cellVal, (SColVal *)taosArrayGet(pCxt->pColValues, i));
  }
  return code;
}

static int32_t vnodeDecodeCreateTbReq(SSubmitReqConvertCxt *pCxt) {
  if (pCxt->msgIter.schemaLen <= 0) {
    return TSDB_CODE_SUCCESS;
  }

  pCxt->pTbData->pCreateTbReq = taosMemoryCalloc(1, sizeof(SVCreateTbReq));
  if (NULL == pCxt->pTbData->pCreateTbReq) {
    return TSDB_CODE_OUT_OF_MEMORY;
  }

  SDecoder decoder = {0};
  tDecoderInit(&decoder, (uint8_t *)pCxt->pBlock->data, pCxt->msgIter.schemaLen);
  int32_t code = tDecodeSVCreateTbReq(&decoder, pCxt->pTbData->pCreateTbReq);
  tDecoderClear(&decoder);

  return code;
}

static int32_t vnodeSubmitReqConvertToSubmitReq2(SVnode *pVnode, SSubmitReq *pReq, SSubmitReq2 *pReq2) {
  pReq2->aSubmitTbData = taosArrayInit(128, sizeof(SSubmitTbData));
  if (NULL == pReq2->aSubmitTbData) {
    return TSDB_CODE_OUT_OF_MEMORY;
  }

  SSubmitReqConvertCxt cxt = {0};

  int32_t code = tInitSubmitMsgIter(pReq, &cxt.msgIter);
  while (TSDB_CODE_SUCCESS == code) {
    code = tGetSubmitMsgNext(&cxt.msgIter, &cxt.pBlock);
    if (TSDB_CODE_SUCCESS == code) {
      if (NULL == cxt.pBlock) {
        break;
      }
      code = vnodeResetTableCxt(pVnode->pMeta, &cxt);
    }
    if (TSDB_CODE_SUCCESS == code) {
      code = tInitSubmitBlkIter(&cxt.msgIter, cxt.pBlock, &cxt.blkIter);
    }
    if (TSDB_CODE_SUCCESS == code) {
      code = vnodeDecodeCreateTbReq(&cxt);
    }
    while (TSDB_CODE_SUCCESS == code && (cxt.pRow = tGetSubmitBlkNext(&cxt.blkIter)) != NULL) {
      code = vnodeTSRowConvertToColValArray(&cxt);
      if (TSDB_CODE_SUCCESS == code) {
        SRow **pNewRow = taosArrayReserve(cxt.pTbData->aRowP, 1);
        code = tRowBuild(cxt.pColValues, cxt.pTbSchema, pNewRow);
      }
    }
    if (TSDB_CODE_SUCCESS == code) {
      code = (NULL == taosArrayPush(pReq2->aSubmitTbData, cxt.pTbData) ? TSDB_CODE_OUT_OF_MEMORY : TSDB_CODE_SUCCESS);
    }
    if (TSDB_CODE_SUCCESS == code) {
      taosMemoryFreeClear(cxt.pTbData);
    }
  }

  vnodeDestroySubmitReqConvertCxt(&cxt);
  return code;
}

static int32_t vnodeRebuildSubmitReqMsg(SSubmitReq2 *pSubmitReq, void **ppMsg) {
  int32_t  code = TSDB_CODE_SUCCESS;
  char    *pMsg = NULL;
  uint32_t msglen = 0;
  tEncodeSize(tEncodeSubmitReq, pSubmitReq, msglen, code);
  if (TSDB_CODE_SUCCESS == code) {
    pMsg = taosMemoryMalloc(msglen);
    if (NULL == pMsg) {
      code = TSDB_CODE_OUT_OF_MEMORY;
    }
  }
  if (TSDB_CODE_SUCCESS == code) {
    SEncoder encoder;
    tEncoderInit(&encoder, (uint8_t *)pMsg, msglen);
    code = tEncodeSubmitReq(&encoder, pSubmitReq);
    tEncoderClear(&encoder);
  }
  if (TSDB_CODE_SUCCESS == code) {
    *ppMsg = pMsg;
  }
  return code;
}

static int32_t vnodeProcessSubmitReq(SVnode *pVnode, int64_t ver, void *pReq, int32_t len, SRpcMsg *pRsp,
<<<<<<< HEAD
                                     SRpcMsg *pOriginalMsg) {
=======
                                    SRpcMsg *pOriginalMsg) {
>>>>>>> fff0def6
  int32_t code = 0;
  terrno = 0;

  SSubmitReq2 *pSubmitReq = &(SSubmitReq2){0};
  SSubmitRsp2 *pSubmitRsp = &(SSubmitRsp2){0};
  SArray      *newTbUids = NULL;
  int32_t      ret;
  SEncoder     ec = {0};

  pRsp->code = TSDB_CODE_SUCCESS;

  void           *pAllocMsg = NULL;
  SSubmitReq2Msg *pMsg = (SSubmitReq2Msg *)pReq;
  if (0 == pMsg->version) {
    code = vnodeSubmitReqConvertToSubmitReq2(pVnode, (SSubmitReq *)pMsg, pSubmitReq);
    if (TSDB_CODE_SUCCESS == code) {
      code = vnodeRebuildSubmitReqMsg(pSubmitReq, &pReq);
    }
    if (TSDB_CODE_SUCCESS == code) {
      pAllocMsg = pReq;
    }
    if (TSDB_CODE_SUCCESS != code) {
      goto _exit;
    }
  } else {
    // decode
    pReq = POINTER_SHIFT(pReq, sizeof(SSubmitReq2Msg));
    len -= sizeof(SSubmitReq2Msg);
    SDecoder dc = {0};
    tDecoderInit(&dc, pReq, len);
    if (tDecodeSubmitReq(&dc, pSubmitReq) < 0) {
      code = TSDB_CODE_INVALID_MSG;
      goto _exit;
    }
    tDecoderClear(&dc);
  }

  // scan
  TSKEY now = taosGetTimestamp(pVnode->config.tsdbCfg.precision);
  TSKEY minKey = now - tsTickPerMin[pVnode->config.tsdbCfg.precision] * pVnode->config.tsdbCfg.keep2;
  TSKEY maxKey = tsMaxKeyByPrecision[pVnode->config.tsdbCfg.precision];
  for (int32_t i = 0; i < TARRAY_SIZE(pSubmitReq->aSubmitTbData); ++i) {
    SSubmitTbData *pSubmitTbData = taosArrayGet(pSubmitReq->aSubmitTbData, i);

    if (pSubmitTbData->pCreateTbReq && pSubmitTbData->pCreateTbReq->uid == 0) {
      code = TSDB_CODE_INVALID_MSG;
      goto _exit;
    }

    if (pSubmitTbData->flags & SUBMIT_REQ_COLUMN_DATA_FORMAT) {
      if (TARRAY_SIZE(pSubmitTbData->aCol) <= 0) {
        code = TSDB_CODE_INVALID_MSG;
        goto _exit;
      }

      SColData *pColData = (SColData *)taosArrayGet(pSubmitTbData->aCol, 0);
      TSKEY    *aKey = (TSKEY *)(pColData->pData);

      for (int32_t iRow = 0; iRow < pColData->nVal; iRow++) {
        if (aKey[iRow] < minKey || aKey[iRow] > maxKey || (iRow > 0 && aKey[iRow] <= aKey[iRow - 1])) {
          code = TSDB_CODE_INVALID_MSG;
          vError("vgId:%d %s failed since %s, version:%" PRId64, TD_VID(pVnode), __func__, tstrerror(terrno), ver);
          goto _exit;
        }
      }

    } else {
      int32_t nRow = TARRAY_SIZE(pSubmitTbData->aRowP);
      SRow  **aRow = (SRow **)TARRAY_DATA(pSubmitTbData->aRowP);
      for (int32_t iRow = 0; iRow < nRow; ++iRow) {
        if (aRow[iRow]->ts < minKey || aRow[iRow]->ts > maxKey || (iRow > 0 && aRow[iRow]->ts <= aRow[iRow - 1]->ts)) {
          code = TSDB_CODE_INVALID_MSG;
          vError("vgId:%d %s failed since %s, version:%" PRId64, TD_VID(pVnode), __func__, tstrerror(code), ver);
          goto _exit;
        }
      }
    }
  }

  for (int32_t i = 0; i < TARRAY_SIZE(pSubmitReq->aSubmitTbData); ++i) {
    SSubmitTbData *pSubmitTbData = taosArrayGet(pSubmitReq->aSubmitTbData, i);

    if (pSubmitTbData->pCreateTbReq) {
      pSubmitTbData->uid = pSubmitTbData->pCreateTbReq->uid;
    } else {
      SMetaInfo info = {0};

      code = metaGetInfo(pVnode->pMeta, pSubmitTbData->uid, &info, NULL);
      if (code) {
        code = TSDB_CODE_TDB_TABLE_NOT_EXIST;
        vWarn("vgId:%d, table uid:%" PRId64 " not exists", TD_VID(pVnode), pSubmitTbData->uid);
        goto _exit;
      }

      if (info.suid != pSubmitTbData->suid) {
        code = TSDB_CODE_INVALID_MSG;
        goto _exit;
      }

      if (info.suid) {
        code = metaGetInfo(pVnode->pMeta, info.suid, &info, NULL);
        ASSERT(code == 0);
      }

      if (pSubmitTbData->sver != info.skmVer) {
        code = TSDB_CODE_TDB_INVALID_TABLE_SCHEMA_VER;
        goto _exit;
      }
    }

    if (pSubmitTbData->flags & SUBMIT_REQ_COLUMN_DATA_FORMAT) {
      int32_t   nColData = TARRAY_SIZE(pSubmitTbData->aCol);
      SColData *aColData = (SColData *)TARRAY_DATA(pSubmitTbData->aCol);

      if (nColData <= 0) {
        code = TSDB_CODE_INVALID_MSG;
        goto _exit;
      }

      if (aColData[0].cid != PRIMARYKEY_TIMESTAMP_COL_ID || aColData[0].type != TSDB_DATA_TYPE_TIMESTAMP ||
          aColData[0].nVal <= 0) {
        code = TSDB_CODE_INVALID_MSG;
        goto _exit;
      }

      for (int32_t j = 1; j < nColData; j++) {
        if (aColData[j].nVal != aColData[0].nVal) {
          code = TSDB_CODE_INVALID_MSG;
          goto _exit;
        }
      }
    }
  }

  vDebug("vgId:%d, submit block size %d", TD_VID(pVnode), (int32_t)taosArrayGetSize(pSubmitReq->aSubmitTbData));

  // loop to handle
  for (int32_t i = 0; i < TARRAY_SIZE(pSubmitReq->aSubmitTbData); ++i) {
    SSubmitTbData *pSubmitTbData = taosArrayGet(pSubmitReq->aSubmitTbData, i);

    // create table
    if (pSubmitTbData->pCreateTbReq) {
      // check (TODO: move check to create table)
      code = grantCheck(TSDB_GRANT_TIMESERIES);
      if (code) goto _exit;

      code = grantCheck(TSDB_GRANT_TABLE);
      if (code) goto _exit;

      // alloc if need
      if (pSubmitRsp->aCreateTbRsp == NULL &&
          (pSubmitRsp->aCreateTbRsp = taosArrayInit(TARRAY_SIZE(pSubmitReq->aSubmitTbData), sizeof(SVCreateTbRsp))) ==
              NULL) {
        code = TSDB_CODE_OUT_OF_MEMORY;
        goto _exit;
      }

      SVCreateTbRsp *pCreateTbRsp = taosArrayReserve(pSubmitRsp->aCreateTbRsp, 1);

      // create table
      if (metaCreateTable(pVnode->pMeta, ver, pSubmitTbData->pCreateTbReq, &pCreateTbRsp->pMeta) == 0) {
        // create table success

        if (newTbUids == NULL &&
            (newTbUids = taosArrayInit(TARRAY_SIZE(pSubmitReq->aSubmitTbData), sizeof(int64_t))) == NULL) {
          code = TSDB_CODE_OUT_OF_MEMORY;
          goto _exit;
        }

        taosArrayPush(newTbUids, &pSubmitTbData->uid);

        if (pCreateTbRsp->pMeta) {
          vnodeUpdateMetaRsp(pVnode, pCreateTbRsp->pMeta);
        }
      } else {  // create table failed
        if (terrno != TSDB_CODE_TDB_TABLE_ALREADY_EXIST) {
          code = terrno;
          vError("vgId:%d failed to create table:%s, code:%s", TD_VID(pVnode), pSubmitTbData->pCreateTbReq->name,
                 tstrerror(terrno));
          goto _exit;
        }
        terrno = 0;
        pSubmitTbData->uid = pSubmitTbData->pCreateTbReq->uid;  // update uid if table exist for using below
      }
    }

    // insert data
    int32_t affectedRows;
    code = tsdbInsertTableData(pVnode->pTsdb, ver, pSubmitTbData, &affectedRows);
    if (code) goto _exit;

    code = metaUpdateChangeTimeWithLock(pVnode->pMeta, pSubmitTbData->uid, pSubmitTbData->ctimeMs);
    if (code) goto _exit;

    pSubmitRsp->affectedRows += affectedRows;
  }

  // update the affected table uid list
  if (taosArrayGetSize(newTbUids) > 0) {
    vDebug("vgId:%d, add %d table into query table list in handling submit", TD_VID(pVnode),
           (int32_t)taosArrayGetSize(newTbUids));
    tqUpdateTbUidList(pVnode->pTq, newTbUids, true);
  }

_exit:
  // message
  pRsp->code = code;
  tEncodeSize(tEncodeSSubmitRsp2, pSubmitRsp, pRsp->contLen, ret);
  pRsp->pCont = rpcMallocCont(pRsp->contLen);
  tEncoderInit(&ec, pRsp->pCont, pRsp->contLen);
  tEncodeSSubmitRsp2(&ec, pSubmitRsp);
  tEncoderClear(&ec);

  // update statistics
  atomic_add_fetch_64(&pVnode->statis.nInsert, pSubmitRsp->affectedRows);
  atomic_add_fetch_64(&pVnode->statis.nInsertSuccess, pSubmitRsp->affectedRows);
  atomic_add_fetch_64(&pVnode->statis.nBatchInsert, 1);

<<<<<<< HEAD
  if (tsEnableMonitor && pSubmitRsp->affectedRows > 0 && strlen(pOriginalMsg->info.conn.user) > 0) {
    const char *sample_labels[] = {VNODE_METRIC_TAG_VALUE_INSERT_AFFECTED_ROWS,
                                   pVnode->monitor.strClusterId,
                                   pVnode->monitor.strDnodeId,
                                   tsLocalEp,
                                   pVnode->monitor.strVgId,
                                   pOriginalMsg->info.conn.user,
                                   "Success"};
=======
  if(tsEnableMonitor && pSubmitRsp->affectedRows > 0 && strlen(pOriginalMsg->info.conn.user) > 0){
    const char *sample_labels[] = {VNODE_METRIC_TAG_VALUE_INSERT_AFFECTED_ROWS, pVnode->monitor.strClusterId,
                                    pVnode->monitor.strDnodeId, tsLocalEp, pVnode->monitor.strVgId,
                                    pOriginalMsg->info.conn.user, "Success"};
>>>>>>> fff0def6
    taos_counter_add(pVnode->monitor.insertCounter, pSubmitRsp->affectedRows, sample_labels);
  }

  if (code == 0) {
    atomic_add_fetch_64(&pVnode->statis.nBatchInsertSuccess, 1);
    code = tdProcessRSmaSubmit(pVnode->pSma, ver, pSubmitReq, pReq, len);
  }
  /*
  if (code == 0) {
    atomic_add_fetch_64(&pVnode->statis.nBatchInsertSuccess, 1);
    code = tdProcessRSmaSubmit(pVnode->pSma, ver, pSubmitReq, pReq, len);

    const char *batch_sample_labels[] = {VNODE_METRIC_TAG_VALUE_INSERT, pVnode->monitor.strClusterId,
                                        pVnode->monitor.strDnodeId, tsLocalEp, pVnode->monitor.strVgId,
                                          pOriginalMsg->info.conn.user, "Success"};
    taos_counter_inc(pVnode->monitor.insertCounter, batch_sample_labels);
  }
  else{
    const char *batch_sample_labels[] = {VNODE_METRIC_TAG_VALUE_INSERT, pVnode->monitor.strClusterId,
                                        pVnode->monitor.strDnodeId, tsLocalEp, pVnode->monitor.strVgId,
                                        pOriginalMsg->info.conn.user, "Failed"};
    taos_counter_inc(pVnode->monitor.insertCounter, batch_sample_labels);
  }
  */

  // clear
  taosArrayDestroy(newTbUids);
  tDestroySubmitReq(pSubmitReq, 0 == pMsg->version ? TSDB_MSG_FLG_CMPT : TSDB_MSG_FLG_DECODE);
  tDestroySSubmitRsp2(pSubmitRsp, TSDB_MSG_FLG_ENCODE);

  if (code) terrno = code;

  taosMemoryFree(pAllocMsg);

  return code;
}

static int32_t vnodeProcessCreateTSmaReq(SVnode *pVnode, int64_t ver, void *pReq, int32_t len, SRpcMsg *pRsp) {
  SVCreateTSmaReq req = {0};
  SDecoder        coder = {0};

  if (pRsp) {
    pRsp->msgType = TDMT_VND_CREATE_SMA_RSP;
    pRsp->code = TSDB_CODE_SUCCESS;
    pRsp->pCont = NULL;
    pRsp->contLen = 0;
  }

  // decode and process req
  tDecoderInit(&coder, pReq, len);

  if (tDecodeSVCreateTSmaReq(&coder, &req) < 0) {
    terrno = TSDB_CODE_MSG_DECODE_ERROR;
    if (pRsp) pRsp->code = terrno;
    goto _err;
  }

  if (tdProcessTSmaCreate(pVnode->pSma, ver, (const char *)&req) < 0) {
    if (pRsp) pRsp->code = terrno;
    goto _err;
  }

  tDecoderClear(&coder);
  vDebug("vgId:%d, success to create tsma %s:%" PRIi64 " version %" PRIi64 " for table %" PRIi64, TD_VID(pVnode),
         req.indexName, req.indexUid, ver, req.tableUid);
  return 0;

_err:
  tDecoderClear(&coder);
  vError("vgId:%d, failed to create tsma %s:%" PRIi64 " version %" PRIi64 "for table %" PRIi64 " since %s",
         TD_VID(pVnode), req.indexName, req.indexUid, ver, req.tableUid, terrstr());
  return -1;
}

/**
 * @brief specific for smaDstVnode
 *
 * @param pVnode
 * @param pCont
 * @param contLen
 * @return int32_t
 */
int32_t vnodeProcessCreateTSma(SVnode *pVnode, void *pCont, uint32_t contLen) {
  return vnodeProcessCreateTSmaReq(pVnode, 1, pCont, contLen, NULL);
}

static int32_t vnodeConsolidateAlterHashRange(SVnode *pVnode, int64_t ver) {
  int32_t code = TSDB_CODE_SUCCESS;

  vInfo("vgId:%d, trim meta of tables per hash range [%" PRIu32 ", %" PRIu32 "]. apply-index:%" PRId64, TD_VID(pVnode),
        pVnode->config.hashBegin, pVnode->config.hashEnd, ver);

  // TODO: trim meta of tables from TDB per hash range [pVnode->config.hashBegin, pVnode->config.hashEnd]
  code = metaTrimTables(pVnode->pMeta);

  return code;
}

static int32_t vnodeProcessAlterConfirmReq(SVnode *pVnode, int64_t ver, void *pReq, int32_t len, SRpcMsg *pRsp) {
  vInfo("vgId:%d, vnode handle msgType:alter-confirm, alter confirm msg is processed", TD_VID(pVnode));
  int32_t code = TSDB_CODE_SUCCESS;
  if (!pVnode->config.hashChange) {
    goto _exit;
  }

  code = vnodeConsolidateAlterHashRange(pVnode, ver);
  if (code < 0) {
    vError("vgId:%d, failed to consolidate alter hashrange since %s. version:%" PRId64, TD_VID(pVnode), terrstr(), ver);
    goto _exit;
  }
  pVnode->config.hashChange = false;

_exit:
  pRsp->msgType = TDMT_VND_ALTER_CONFIRM_RSP;
  pRsp->code = code;
  pRsp->pCont = NULL;
  pRsp->contLen = 0;

  return code;
}

static int32_t vnodeProcessAlterConfigReq(SVnode *pVnode, int64_t ver, void *pReq, int32_t len, SRpcMsg *pRsp) {
  bool walChanged = false;
  bool tsdbChanged = false;

  SAlterVnodeConfigReq req = {0};
  if (tDeserializeSAlterVnodeConfigReq(pReq, len, &req) != 0) {
    terrno = TSDB_CODE_INVALID_MSG;
    return TSDB_CODE_INVALID_MSG;
  }

  vInfo("vgId:%d, start to alter vnode config, page:%d pageSize:%d buffer:%d szPage:%d szBuf:%" PRIu64
        " cacheLast:%d cacheLastSize:%d days:%d keep0:%d keep1:%d keep2:%d keepTimeOffset:%d s3KeepLocal:%d "
        "s3Compact:%d fsync:%d level:%d "
        "walRetentionPeriod:%d walRetentionSize:%d",
        TD_VID(pVnode), req.pages, req.pageSize, req.buffer, req.pageSize * 1024, (uint64_t)req.buffer * 1024 * 1024,
        req.cacheLast, req.cacheLastSize, req.daysPerFile, req.daysToKeep0, req.daysToKeep1, req.daysToKeep2,
        req.keepTimeOffset, req.s3KeepLocal, req.s3Compact, req.walFsyncPeriod, req.walLevel, req.walRetentionPeriod,
        req.walRetentionSize);

  if (pVnode->config.cacheLastSize != req.cacheLastSize) {
    pVnode->config.cacheLastSize = req.cacheLastSize;
    tsdbCacheSetCapacity(pVnode, (size_t)pVnode->config.cacheLastSize * 1024 * 1024);
  }

  if (pVnode->config.szBuf != req.buffer * 1024LL * 1024LL) {
    vInfo("vgId:%d, vnode buffer is changed from %" PRId64 " to %" PRId64, TD_VID(pVnode), pVnode->config.szBuf,
          (uint64_t)(req.buffer * 1024LL * 1024LL));
    pVnode->config.szBuf = req.buffer * 1024LL * 1024LL;
  }

  if (pVnode->config.szCache != req.pages) {
    if (metaAlterCache(pVnode->pMeta, req.pages) < 0) {
      vError("vgId:%d, failed to change vnode pages from %d to %d failed since %s", TD_VID(pVnode),
             pVnode->config.szCache, req.pages, tstrerror(errno));
      return errno;
    } else {
      vInfo("vgId:%d, vnode pages is changed from %d to %d", TD_VID(pVnode), pVnode->config.szCache, req.pages);
      pVnode->config.szCache = req.pages;
    }
  }

  if (pVnode->config.cacheLast != req.cacheLast) {
    pVnode->config.cacheLast = req.cacheLast;
  }

  if (pVnode->config.walCfg.fsyncPeriod != req.walFsyncPeriod) {
    pVnode->config.walCfg.fsyncPeriod = req.walFsyncPeriod;
    walChanged = true;
  }

  if (pVnode->config.walCfg.level != req.walLevel) {
    pVnode->config.walCfg.level = req.walLevel;
    walChanged = true;
  }

  if (pVnode->config.walCfg.retentionPeriod != req.walRetentionPeriod) {
    pVnode->config.walCfg.retentionPeriod = req.walRetentionPeriod;
    walChanged = true;
  }

  if (pVnode->config.walCfg.retentionSize != req.walRetentionSize) {
    pVnode->config.walCfg.retentionSize = req.walRetentionSize;
    walChanged = true;
  }

  if (pVnode->config.tsdbCfg.keep0 != req.daysToKeep0) {
    pVnode->config.tsdbCfg.keep0 = req.daysToKeep0;
    if (!VND_IS_RSMA(pVnode)) {
      tsdbChanged = true;
    }
  }

  if (pVnode->config.tsdbCfg.keep1 != req.daysToKeep1) {
    pVnode->config.tsdbCfg.keep1 = req.daysToKeep1;
    if (!VND_IS_RSMA(pVnode)) {
      tsdbChanged = true;
    }
  }

  if (pVnode->config.tsdbCfg.keep2 != req.daysToKeep2) {
    pVnode->config.tsdbCfg.keep2 = req.daysToKeep2;
    if (!VND_IS_RSMA(pVnode)) {
      tsdbChanged = true;
    }
  }

  if (pVnode->config.tsdbCfg.keepTimeOffset != req.keepTimeOffset) {
    pVnode->config.tsdbCfg.keepTimeOffset = req.keepTimeOffset;
    if (!VND_IS_RSMA(pVnode)) {
      tsdbChanged = true;
    }
  }

  if (req.sttTrigger != -1 && req.sttTrigger != pVnode->config.sttTrigger) {
    pVnode->config.sttTrigger = req.sttTrigger;
  }

  if (req.minRows != -1 && req.minRows != pVnode->config.tsdbCfg.minRows) {
    pVnode->config.tsdbCfg.minRows = req.minRows;
  }

  if (req.s3KeepLocal != -1 && req.s3KeepLocal != pVnode->config.s3KeepLocal) {
    pVnode->config.s3KeepLocal = req.s3KeepLocal;
  }
  if (req.s3Compact != -1 && req.s3Compact != pVnode->config.s3Compact) {
    pVnode->config.s3Compact = req.s3Compact;
  }

  if (walChanged) {
    walAlter(pVnode->pWal, &pVnode->config.walCfg);
  }

  if (tsdbChanged) {
    tsdbSetKeepCfg(pVnode->pTsdb, &pVnode->config.tsdbCfg);
  }

  return 0;
}

static int32_t vnodeProcessBatchDeleteReq(SVnode *pVnode, int64_t ver, void *pReq, int32_t len, SRpcMsg *pRsp) {
  SBatchDeleteReq deleteReq;
  SDecoder        decoder;
  tDecoderInit(&decoder, pReq, len);
  tDecodeSBatchDeleteReq(&decoder, &deleteReq);

  SMetaReader mr = {0};
  metaReaderDoInit(&mr, pVnode->pMeta, META_READER_NOLOCK);
  STsdb *pTsdb = pVnode->pTsdb;

  if (deleteReq.level) {
    pTsdb = deleteReq.level == 1 ? VND_RSMA1(pVnode) : VND_RSMA2(pVnode);
  }

  int32_t sz = taosArrayGetSize(deleteReq.deleteReqs);
  for (int32_t i = 0; i < sz; i++) {
    SSingleDeleteReq *pOneReq = taosArrayGet(deleteReq.deleteReqs, i);
    char             *name = pOneReq->tbname;
    if (metaGetTableEntryByName(&mr, name) < 0) {
      vDebug("vgId:%d, stream delete msg, skip since no table: %s", pVnode->config.vgId, name);
      continue;
    }

    int64_t uid = mr.me.uid;

    int32_t code = tsdbDeleteTableData(pTsdb, ver, deleteReq.suid, uid, pOneReq->startTs, pOneReq->endTs);
    if (code < 0) {
      terrno = code;
      vError("vgId:%d, delete error since %s, suid:%" PRId64 ", uid:%" PRId64 ", start ts:%" PRId64 ", end ts:%" PRId64,
             TD_VID(pVnode), terrstr(), deleteReq.suid, uid, pOneReq->startTs, pOneReq->endTs);
    }

    if (deleteReq.level == 0) {
      code = metaUpdateChangeTimeWithLock(pVnode->pMeta, uid, deleteReq.ctimeMs);
      if (code < 0) {
        terrno = code;
        vError("vgId:%d, update change time error since %s, suid:%" PRId64 ", uid:%" PRId64 ", start ts:%" PRId64
               ", end ts:%" PRId64,
               TD_VID(pVnode), terrstr(), deleteReq.suid, uid, pOneReq->startTs, pOneReq->endTs);
      }
    }
    tDecoderClear(&mr.coder);
  }
  metaReaderClear(&mr);
  taosArrayDestroy(deleteReq.deleteReqs);
  return 0;
}

static int32_t vnodeProcessDeleteReq(SVnode *pVnode, int64_t ver, void *pReq, int32_t len, SRpcMsg *pRsp,
<<<<<<< HEAD
                                     SRpcMsg *pOriginalMsg) {
=======
                                    SRpcMsg *pOriginalMsg) {
>>>>>>> fff0def6
  int32_t     code = 0;
  SDecoder   *pCoder = &(SDecoder){0};
  SDeleteRes *pRes = &(SDeleteRes){0};

  pRsp->msgType = TDMT_VND_DELETE_RSP;
  pRsp->pCont = NULL;
  pRsp->contLen = 0;
  pRsp->code = TSDB_CODE_SUCCESS;

  pRes->uidList = taosArrayInit(0, sizeof(tb_uid_t));
  if (pRes->uidList == NULL) {
    code = TSDB_CODE_OUT_OF_MEMORY;
    goto _err;
  }

  tDecoderInit(pCoder, pReq, len);
  tDecodeDeleteRes(pCoder, pRes);

  for (int32_t iUid = 0; iUid < taosArrayGetSize(pRes->uidList); iUid++) {
    uint64_t uid = *(uint64_t *)taosArrayGet(pRes->uidList, iUid);
    code = tsdbDeleteTableData(pVnode->pTsdb, ver, pRes->suid, uid, pRes->skey, pRes->ekey);
    if (code) goto _err;
    code = metaUpdateChangeTimeWithLock(pVnode->pMeta, uid, pRes->ctimeMs);
    if (code) goto _err;
  }

  code = tdProcessRSmaDelete(pVnode->pSma, ver, pRes, pReq, len);

  tDecoderClear(pCoder);
  taosArrayDestroy(pRes->uidList);

  SVDeleteRsp rsp = {.affectedRows = pRes->affectedRows};
  int32_t     ret = 0;
  tEncodeSize(tEncodeSVDeleteRsp, &rsp, pRsp->contLen, ret);
  pRsp->pCont = rpcMallocCont(pRsp->contLen);
  SEncoder ec = {0};
  tEncoderInit(&ec, pRsp->pCont, pRsp->contLen);
  tEncodeSVDeleteRsp(&ec, &rsp);
  tEncoderClear(&ec);
  return code;

_err:
  /*
  if(code == TSDB_CODE_SUCCESS){
    const char *batch_sample_labels[] = {VNODE_METRIC_TAG_VALUE_DELETE, pVnode->monitor.strClusterId,
                                        pVnode->monitor.strDnodeId, tsLocalEp, pVnode->monitor.strVgId,
                                        pOriginalMsg->info.conn.user, "Success"};
    taos_counter_inc(pVnode->monitor.insertCounter, batch_sample_labels);
  }
  else{
    const char *batch_sample_labels[] = {VNODE_METRIC_TAG_VALUE_DELETE, pVnode->monitor.strClusterId,
                                        pVnode->monitor.strDnodeId, tsLocalEp, pVnode->monitor.strVgId,
                                        pOriginalMsg->info.conn.user, "Failed"};
    taos_counter_inc(pVnode->monitor.insertCounter, batch_sample_labels);
  }
  */

  return code;
}
static int32_t vnodeProcessCreateIndexReq(SVnode *pVnode, int64_t ver, void *pReq, int32_t len, SRpcMsg *pRsp) {
  SVCreateStbReq req = {0};
  SDecoder       dc = {0};

  pRsp->msgType = TDMT_VND_CREATE_INDEX_RSP;
  pRsp->code = TSDB_CODE_SUCCESS;
  pRsp->pCont = NULL;
  pRsp->contLen = 0;

  tDecoderInit(&dc, pReq, len);
  // decode req
  if (tDecodeSVCreateStbReq(&dc, &req) < 0) {
    terrno = TSDB_CODE_INVALID_MSG;
    tDecoderClear(&dc);
    return -1;
  }
  if (metaAddIndexToSTable(pVnode->pMeta, ver, &req) < 0) {
    pRsp->code = terrno;
    goto _err;
  }
  tDecoderClear(&dc);
  return 0;
_err:
  tDecoderClear(&dc);
  return -1;
}
static int32_t vnodeProcessDropIndexReq(SVnode *pVnode, int64_t ver, void *pReq, int32_t len, SRpcMsg *pRsp) {
  SDropIndexReq req = {0};
  pRsp->msgType = TDMT_VND_DROP_INDEX_RSP;
  pRsp->code = TSDB_CODE_SUCCESS;
  pRsp->pCont = NULL;
  pRsp->contLen = 0;

  if (tDeserializeSDropIdxReq(pReq, len, &req)) {
    terrno = TSDB_CODE_INVALID_MSG;
    return -1;
  }

  if (metaDropIndexFromSTable(pVnode->pMeta, ver, &req) < 0) {
    pRsp->code = terrno;
    return -1;
  }
  return TSDB_CODE_SUCCESS;
}

extern int32_t vnodeProcessCompactVnodeReqImpl(SVnode *pVnode, int64_t ver, void *pReq, int32_t len, SRpcMsg *pRsp);

static int32_t vnodeProcessCompactVnodeReq(SVnode *pVnode, int64_t ver, void *pReq, int32_t len, SRpcMsg *pRsp) {
  if (!pVnode->restored) {
    vInfo("vgId:%d, ignore compact req during restoring. ver:%" PRId64, TD_VID(pVnode), ver);
    return 0;
  }
  return vnodeProcessCompactVnodeReqImpl(pVnode, ver, pReq, len, pRsp);
}

static int32_t vnodeProcessConfigChangeReq(SVnode *pVnode, int64_t ver, void *pReq, int32_t len, SRpcMsg *pRsp) {
  syncCheckMember(pVnode->sync);

  pRsp->msgType = TDMT_SYNC_CONFIG_CHANGE_RSP;
  pRsp->code = TSDB_CODE_SUCCESS;
  pRsp->pCont = NULL;
  pRsp->contLen = 0;

  return 0;
}

static int32_t vnodePreCheckAssignedLogSyncd(SVnode *pVnode, char *member0Token, char *member1Token) {
  SSyncState syncState = syncGetState(pVnode->sync);
  if (syncState.state != TAOS_SYNC_STATE_LEADER) {
    terrno = TSDB_CODE_SYN_NOT_LEADER;
    return -1;
  }

  char token[TSDB_ARB_TOKEN_SIZE] = {0};
  if (vnodeGetArbToken(pVnode, token) != 0) {
    terrno = TSDB_CODE_NOT_FOUND;
    return -1;
  }

  if (strncmp(token, member0Token, TSDB_ARB_TOKEN_SIZE) != 0 &&
      strncmp(token, member1Token, TSDB_ARB_TOKEN_SIZE) != 0) {
    terrno = TSDB_CODE_MND_ARB_TOKEN_MISMATCH;
    return -1;
  }

  terrno = TSDB_CODE_SUCCESS;
  return 0;
}

static int32_t vnodeCheckAssignedLogSyncd(SVnode *pVnode, char *member0Token, char *member1Token) {
  int32_t code = vnodePreCheckAssignedLogSyncd(pVnode, member0Token, member1Token);
  if (code != 0) {
    return code;
  }

  return syncGetAssignedLogSynced(pVnode->sync);
}

static int32_t vnodeProcessArbCheckSyncReq(SVnode *pVnode, void *pReq, int32_t len, SRpcMsg *pRsp) {
  int32_t code = 0;

  SVArbCheckSyncReq syncReq = {0};

  if (tDeserializeSVArbCheckSyncReq(pReq, len, &syncReq) != 0) {
    terrno = TSDB_CODE_INVALID_MSG;
    return -1;
  }

  pRsp->msgType = TDMT_VND_ARB_CHECK_SYNC_RSP;
  pRsp->code = TSDB_CODE_SUCCESS;
  pRsp->pCont = NULL;
  pRsp->contLen = 0;

  SVArbCheckSyncRsp syncRsp = {0};
  syncRsp.arbToken = syncReq.arbToken;
  syncRsp.member0Token = syncReq.member0Token;
  syncRsp.member1Token = syncReq.member1Token;
  syncRsp.vgId = TD_VID(pVnode);

  (void)vnodeCheckAssignedLogSyncd(pVnode, syncReq.member0Token, syncReq.member1Token);
  syncRsp.errCode = terrno;

  if (vnodeUpdateArbTerm(pVnode, syncReq.arbTerm) != 0) {
    vError("vgId:%d, failed to update arb term", TD_VID(pVnode));
    code = -1;
    goto _OVER;
  }

  int32_t contLen = tSerializeSVArbCheckSyncRsp(NULL, 0, &syncRsp);
  if (contLen <= 0) {
    terrno = TSDB_CODE_OUT_OF_MEMORY;
    code = -1;
    goto _OVER;
  }
  void *pHead = rpcMallocCont(contLen);
  if (!pHead) {
    terrno = TSDB_CODE_OUT_OF_MEMORY;
    code = -1;
    goto _OVER;
  }

  if (tSerializeSVArbCheckSyncRsp(pHead, contLen, &syncRsp) <= 0) {
    terrno = TSDB_CODE_OUT_OF_MEMORY;
    rpcFreeCont(pHead);
    code = -1;
    goto _OVER;
  }

  pRsp->pCont = pHead;
  pRsp->contLen = contLen;

  terrno = TSDB_CODE_SUCCESS;

_OVER:
  tFreeSVArbCheckSyncReq(&syncReq);
  return code;
}

#ifndef TD_ENTERPRISE
int32_t vnodeProcessCompactVnodeReqImpl(SVnode *pVnode, int64_t ver, void *pReq, int32_t len, SRpcMsg *pRsp) {
  return 0;
}
int32_t tsdbAsyncCompact(STsdb *tsdb, const STimeWindow *tw, bool sync);
#endif<|MERGE_RESOLUTION|>--- conflicted
+++ resolved
@@ -32,24 +32,15 @@
 static int32_t vnodeProcessDropTbReq(SVnode *pVnode, int64_t ver, void *pReq, int32_t len, SRpcMsg *pRsp,
                                      SRpcMsg *pOriginRpc);
 static int32_t vnodeProcessSubmitReq(SVnode *pVnode, int64_t ver, void *pReq, int32_t len, SRpcMsg *pRsp,
-<<<<<<< HEAD
                                      SRpcMsg *pOriginalMsg);
-=======
-                                    SRpcMsg *pOriginalMsg);
->>>>>>> fff0def6
 static int32_t vnodeProcessCreateTSmaReq(SVnode *pVnode, int64_t ver, void *pReq, int32_t len, SRpcMsg *pRsp);
 static int32_t vnodeProcessAlterConfirmReq(SVnode *pVnode, int64_t ver, void *pReq, int32_t len, SRpcMsg *pRsp);
 static int32_t vnodeProcessAlterConfigReq(SVnode *pVnode, int64_t ver, void *pReq, int32_t len, SRpcMsg *pRsp);
 static int32_t vnodeProcessDropTtlTbReq(SVnode *pVnode, int64_t ver, void *pReq, int32_t len, SRpcMsg *pRsp);
 static int32_t vnodeProcessTrimReq(SVnode *pVnode, int64_t ver, void *pReq, int32_t len, SRpcMsg *pRsp);
-<<<<<<< HEAD
 static int32_t vnodeProcessS3MigrateReq(SVnode *pVnode, int64_t ver, void *pReq, int32_t len, SRpcMsg *pRsp);
 static int32_t vnodeProcessDeleteReq(SVnode *pVnode, int64_t ver, void *pReq, int32_t len, SRpcMsg *pRsp,
                                      SRpcMsg *pOriginalMsg);
-=======
-static int32_t vnodeProcessDeleteReq(SVnode *pVnode, int64_t ver, void *pReq, int32_t len, SRpcMsg *pRsp,
-                                      SRpcMsg *pOriginalMsg);
->>>>>>> fff0def6
 static int32_t vnodeProcessBatchDeleteReq(SVnode *pVnode, int64_t ver, void *pReq, int32_t len, SRpcMsg *pRsp);
 static int32_t vnodeProcessCreateIndexReq(SVnode *pVnode, int64_t ver, void *pReq, int32_t len, SRpcMsg *pRsp);
 static int32_t vnodeProcessDropIndexReq(SVnode *pVnode, int64_t ver, void *pReq, int32_t len, SRpcMsg *pRsp);
@@ -1549,11 +1540,7 @@
 }
 
 static int32_t vnodeProcessSubmitReq(SVnode *pVnode, int64_t ver, void *pReq, int32_t len, SRpcMsg *pRsp,
-<<<<<<< HEAD
                                      SRpcMsg *pOriginalMsg) {
-=======
-                                    SRpcMsg *pOriginalMsg) {
->>>>>>> fff0def6
   int32_t code = 0;
   terrno = 0;
 
@@ -1772,7 +1759,6 @@
   atomic_add_fetch_64(&pVnode->statis.nInsertSuccess, pSubmitRsp->affectedRows);
   atomic_add_fetch_64(&pVnode->statis.nBatchInsert, 1);
 
-<<<<<<< HEAD
   if (tsEnableMonitor && pSubmitRsp->affectedRows > 0 && strlen(pOriginalMsg->info.conn.user) > 0) {
     const char *sample_labels[] = {VNODE_METRIC_TAG_VALUE_INSERT_AFFECTED_ROWS,
                                    pVnode->monitor.strClusterId,
@@ -1781,12 +1767,6 @@
                                    pVnode->monitor.strVgId,
                                    pOriginalMsg->info.conn.user,
                                    "Success"};
-=======
-  if(tsEnableMonitor && pSubmitRsp->affectedRows > 0 && strlen(pOriginalMsg->info.conn.user) > 0){
-    const char *sample_labels[] = {VNODE_METRIC_TAG_VALUE_INSERT_AFFECTED_ROWS, pVnode->monitor.strClusterId,
-                                    pVnode->monitor.strDnodeId, tsLocalEp, pVnode->monitor.strVgId,
-                                    pOriginalMsg->info.conn.user, "Success"};
->>>>>>> fff0def6
     taos_counter_add(pVnode->monitor.insertCounter, pSubmitRsp->affectedRows, sample_labels);
   }
 
@@ -2076,11 +2056,7 @@
 }
 
 static int32_t vnodeProcessDeleteReq(SVnode *pVnode, int64_t ver, void *pReq, int32_t len, SRpcMsg *pRsp,
-<<<<<<< HEAD
                                      SRpcMsg *pOriginalMsg) {
-=======
-                                    SRpcMsg *pOriginalMsg) {
->>>>>>> fff0def6
   int32_t     code = 0;
   SDecoder   *pCoder = &(SDecoder){0};
   SDeleteRes *pRes = &(SDeleteRes){0};
