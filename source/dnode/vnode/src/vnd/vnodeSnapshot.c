--- conflicted
+++ resolved
@@ -143,14 +143,14 @@
     metaSnapReaderClose(&pReader->pMetaReader);
   }
 
-<<<<<<< HEAD
   if (pReader->pRanges) {
     tsdbSnapRangeArrayDestroy(&pReader->pRanges);
   }
 
   if (pReader->pRsmaRanges) {
     tsdbSnapRangeArrayDestroy(&pReader->pRsmaRanges);
-=======
+   }
+
   if (pReader->pTqSnapReader) {
     tqSnapReaderClose(&pReader->pTqSnapReader);
   }
@@ -161,7 +161,6 @@
 
   if (pReader->pTqCheckInfoReader) {
     tqCheckInfoReaderClose(&pReader->pTqCheckInfoReader);
->>>>>>> 64da3f4e
   }
 
   taosMemoryFree(pReader);
@@ -560,10 +559,10 @@
     if (code) goto _exit;
   }
 
-<<<<<<< HEAD
   if (pWriter->pRsmaRanges) {
     tsdbSnapRangeArrayDestroy(&pWriter->pRsmaRanges);
-=======
+  }
+
   if (pWriter->pTqSnapWriter) {
     code = tqSnapWriterClose(&pWriter->pTqSnapWriter, rollback);
     if (code) goto _exit;
@@ -591,7 +590,6 @@
     code = streamStateRebuildFromSnap(pWriter->pStreamStateWriter, 0);
     pWriter->pStreamStateWriter = NULL;
     if (code) goto _exit;
->>>>>>> 64da3f4e
   }
 
   if (pWriter->pRsmaSnapWriter) {
