--- conflicted
+++ resolved
@@ -20,11 +20,8 @@
                                    .dbId = 0,
                                    .szPage = 4096,
                                    .szCache = 256,
-<<<<<<< HEAD
-=======
                                    .cacheLast = 3,
                                    .cacheLastSize = 8,
->>>>>>> bd76ae52
                                    .szBuf = 96 * 1024 * 1024,
                                    .isHeap = false,
                                    .isWeak = 0,
