/*
 * Copyright (c) 2019 TAOS Data, Inc. <jhtao@taosdata.com>
 *
 * This program is free software: you can use, redistribute, and/or modify
 * it under the terms of the GNU Affero General Public License, version 3
 * or later ("AGPL"), as published by the Free Software Foundation.
 *
 * This program is distributed in the hope that it will be useful, but WITHOUT
 * ANY WARRANTY; without even the implied warranty of MERCHANTABILITY or
 * FITNESS FOR A PARTICULAR PURPOSE.
 *
 * You should have received a copy of the GNU Affero General Public License
 * along with this program. If not, see <http://www.gnu.org/licenses/>.
 */

#include "vnd.h"

/* ------------------------ STRUCTURES ------------------------ */
#define VNODE_BUFPOOL_SEGMENTS 3

static int vnodeBufPoolCreate(SVnode *pVnode, int64_t size, SVBufPool **ppPool) {
  SVBufPool *pPool;

  pPool = taosMemoryMalloc(sizeof(SVBufPool) + size);
  if (pPool == NULL) {
    terrno = TSDB_CODE_OUT_OF_MEMORY;
    return -1;
  }

  if (taosThreadSpinInit(&pPool->lock, 0) != 0) {
    taosMemoryFree(pPool);
    terrno = TAOS_SYSTEM_ERROR(errno);
    return -1;
  }

  pPool->next = NULL;
  pPool->pVnode = pVnode;
  pPool->nRef = 0;
  pPool->size = 0;
  pPool->ptr = pPool->node.data;
  pPool->pTail = &pPool->node;
  pPool->node.prev = NULL;
  pPool->node.pnext = &pPool->pTail;
  pPool->node.size = size;

  *ppPool = pPool;
  return 0;
}

static int vnodeBufPoolDestroy(SVBufPool *pPool) {
  vnodeBufPoolReset(pPool);
  taosThreadSpinDestroy(&pPool->lock);
  taosMemoryFree(pPool);
  return 0;
}

int vnodeOpenBufPool(SVnode *pVnode) {
  SVBufPool *pPool = NULL;
  int64_t    size = pVnode->config.szBuf / VNODE_BUFPOOL_SEGMENTS;

  ASSERT(pVnode->pPool == NULL);

  for (int i = 0; i < VNODE_BUF_POOL_SEG; i++) {
    // create pool
<<<<<<< HEAD
    ret = vnodeBufPoolCreate(pVnode, size / VNODE_BUF_POOL_SEG, &pPool);
    if (ret < 0) {
=======
    if (vnodeBufPoolCreate(pVnode, size, &pPool)) {
>>>>>>> bbf30ac1
      vError("vgId:%d, failed to open vnode buffer pool since %s", TD_VID(pVnode), tstrerror(terrno));
      vnodeCloseBufPool(pVnode);
      return -1;
    }

    // add pool to vnode
    pPool->next = pVnode->pPool;
    pVnode->pPool = pPool;
  }

  vDebug("vgId:%d, vnode buffer pool is opened, size:%" PRId64, TD_VID(pVnode), size);
  return 0;
}

int vnodeCloseBufPool(SVnode *pVnode) {
  SVBufPool *pPool;

  for (pPool = pVnode->pPool; pPool; pPool = pVnode->pPool) {
    pVnode->pPool = pPool->next;
    vnodeBufPoolDestroy(pPool);
  }

  if (pVnode->inUse) {
    vnodeBufPoolDestroy(pVnode->inUse);
    pVnode->inUse = NULL;
  }
  vDebug("vgId:%d, vnode buffer pool is closed", TD_VID(pVnode));

  return 0;
}

void vnodeBufPoolReset(SVBufPool *pPool) {
  for (SVBufPoolNode *pNode = pPool->pTail; pNode->prev; pNode = pPool->pTail) {
    ASSERT(pNode->pnext == &pPool->pTail);
    pNode->prev->pnext = &pPool->pTail;
    pPool->pTail = pNode->prev;
    pPool->size = pPool->size - sizeof(*pNode) - pNode->size;
    taosMemoryFree(pNode);
  }

  ASSERT(pPool->size == pPool->ptr - pPool->node.data);

  pPool->size = 0;
  pPool->ptr = pPool->node.data;
}

void *vnodeBufPoolMalloc(SVBufPool *pPool, int size) {
  SVBufPoolNode *pNode;
  void          *p = NULL;
  ASSERT(pPool != NULL);

  taosThreadSpinLock(&pPool->lock);
  if (pPool->node.size >= pPool->ptr - pPool->node.data + size) {
    // allocate from the anchor node
    p = pPool->ptr;
    pPool->ptr = pPool->ptr + size;
    pPool->size += size;
  } else {
    // allocate a new node
    pNode = taosMemoryMalloc(sizeof(*pNode) + size);
    if (pNode == NULL) {
      terrno = TSDB_CODE_OUT_OF_MEMORY;
      taosThreadSpinUnlock(&pPool->lock);
      return NULL;
    }

    p = pNode->data;
    pNode->size = size;
    pNode->prev = pPool->pTail;
    pNode->pnext = &pPool->pTail;
    pPool->pTail->pnext = &pNode->prev;
    pPool->pTail = pNode;

    pPool->size = pPool->size + sizeof(*pNode) + size;
  }
  taosThreadSpinUnlock(&pPool->lock);
  return p;
}

void vnodeBufPoolFree(SVBufPool *pPool, void *p) {
  // uint8_t       *ptr = (uint8_t *)p;
  // SVBufPoolNode *pNode;

  // if (ptr < pPool->node.data || ptr >= pPool->node.data + pPool->node.size) {
  //   pNode = &((SVBufPoolNode *)p)[-1];
  //   *pNode->pnext = pNode->prev;
  //   pNode->prev->pnext = pNode->pnext;

  //   pPool->size = pPool->size - sizeof(*pNode) - pNode->size;
  //   taosMemoryFree(pNode);
  // }
}

void vnodeBufPoolRef(SVBufPool *pPool) {
  int32_t nRef = atomic_fetch_add_32(&pPool->nRef, 1);
  ASSERT(nRef > 0);
}

void vnodeBufPoolUnRef(SVBufPool *pPool) {
  int32_t nRef = atomic_sub_fetch_32(&pPool->nRef, 1);
  if (nRef == 0) {
    SVnode *pVnode = pPool->pVnode;

    vnodeBufPoolReset(pPool);

    taosThreadMutexLock(&pVnode->mutex);

    int64_t size = pVnode->config.szBuf / VNODE_BUFPOOL_SEGMENTS;
    if (pPool->node.size != size) {
      SVBufPool *pPoolT = NULL;
      if (vnodeBufPoolCreate(pVnode, size, &pPoolT) < 0) {
        vWarn("vgId:%d, try to change buf pools size from %" PRId64 " to %" PRId64 " since %s", TD_VID(pVnode),
              pPool->node.size, size, tstrerror(errno));
      } else {
        vnodeBufPoolDestroy(pPool);
        pPool = pPoolT;
        vDebug("vgId:%d, change buf pools size from %" PRId64 " to %" PRId64, TD_VID(pVnode), pPool->node.size, size);
      }
    }

    pPool->next = pVnode->pPool;
    pVnode->pPool = pPool;
    taosThreadCondSignal(&pVnode->poolNotEmpty);

    taosThreadMutexUnlock(&pVnode->mutex);
  }
}<|MERGE_RESOLUTION|>--- conflicted
+++ resolved
@@ -62,12 +62,7 @@
 
   for (int i = 0; i < VNODE_BUF_POOL_SEG; i++) {
     // create pool
-<<<<<<< HEAD
-    ret = vnodeBufPoolCreate(pVnode, size / VNODE_BUF_POOL_SEG, &pPool);
-    if (ret < 0) {
-=======
     if (vnodeBufPoolCreate(pVnode, size, &pPool)) {
->>>>>>> bbf30ac1
       vError("vgId:%d, failed to open vnode buffer pool since %s", TD_VID(pVnode), tstrerror(terrno));
       vnodeCloseBufPool(pVnode);
       return -1;
