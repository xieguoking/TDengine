/*
 * Copyright (c) 2019 TAOS Data, Inc. <jhtao@taosdata.com>
 *
 * This program is free software: you can use, redistribute, and/or modify
 * it under the terms of the GNU Affero General Public License, version 3
 * or later ("AGPL"), as published by the Free Software Foundation.
 *
 * This program is distributed in the hope that it will be useful, but WITHOUT
 * ANY WARRANTY; without even the implied warranty of MERCHANTABILITY or
 * FITNESS FOR A PARTICULAR PURPOSE.
 *
 * You should have received a copy of the GNU Affero General Public License
 * along with this program. If not, see <http://www.gnu.org/licenses/>.
 */

#include "vnodeInt.h"

int vnodeCreate(const char *path, SVnodeCfg *pCfg, STfs *pTfs) {
  SVnodeInfo info = {0};
  char       dir[TSDB_FILENAME_LEN];

  // TODO: check if directory exists

  // check config
  if (vnodeCheckCfg(pCfg) < 0) {
    vError("vgId: %d failed to create vnode since: %s", pCfg->vgId, tstrerror(terrno));
    return -1;
  }

  // create vnode env
  if (tfsMkdir(pTfs, path) < 0) {
    vError("vgId: %d failed to create vnode since: %s", pCfg->vgId, tstrerror(terrno));
    return -1;
  }

  snprintf(dir, TSDB_FILENAME_LEN, "%s%s%s", tfsGetPrimaryPath(pTfs), TD_DIRSEP, path);
  info.config = *pCfg;

  if (vnodeSaveInfo(dir, &info) < 0 || vnodeCommitInfo(dir, &info) < 0) {
    vError("vgId: %d failed to save vnode config since %s", pCfg->vgId, tstrerror(terrno));
    return -1;
  }

  vInfo("vgId: %d vnode is created", pCfg->vgId);

  return 0;
}

void vnodeDestroy(const char *path, STfs *pTfs) { tfsRmdir(pTfs, path); }

SVnode *vnodeOpen(const char *path, STfs *pTfs, SMsgCb msgCb) {
  SVnode    *pVnode = NULL;
  SVnodeInfo info = {0};
  char       dir[TSDB_FILENAME_LEN];
  char       tdir[TSDB_FILENAME_LEN * 2];
  int        ret;

  snprintf(dir, TSDB_FILENAME_LEN, "%s%s%s", tfsGetPrimaryPath(pTfs), TD_DIRSEP, path);

  // load vnode info
  ret = vnodeLoadInfo(dir, &info);
  if (ret < 0) {
    vError("failed to open vnode from %s since %s", path, tstrerror(terrno));
    return NULL;
  }

  // create handle
  pVnode = (SVnode *)taosMemoryCalloc(1, sizeof(*pVnode) + strlen(path) + 1);
  if (pVnode == NULL) {
    terrno = TSDB_CODE_OUT_OF_MEMORY;
    vError("vgId: %d failed to open vnode since %s", info.config.vgId, tstrerror(terrno));
    return NULL;
  }

  pVnode->path = (char *)&pVnode[1];
  strcpy(pVnode->path, path);
  pVnode->config = info.config;
  pVnode->state.committed = info.state.committed;
  pVnode->state.processed = pVnode->state.applied = pVnode->state.committed;
  pVnode->pTfs = pTfs;
  pVnode->msgCb = msgCb;

  tsem_init(&(pVnode->canCommit), 0, 1);

  // open buffer pool
  if (vnodeOpenBufPool(pVnode, pVnode->config.isHeap ? 0 : pVnode->config.szBuf / 3) < 0) {
    vError("vgId: %d failed to open vnode buffer pool since %s", TD_VID(pVnode), tstrerror(terrno));
    goto _err;
  }

  // open meta
  if (metaOpen(pVnode, &pVnode->pMeta) < 0) {
    vError("vgId: %d failed to open vnode meta since %s", TD_VID(pVnode), tstrerror(terrno));
    goto _err;
  }

  // open tsdb
  if (tsdbOpen(pVnode, &pVnode->pTsdb) < 0) {
    vError("vgId: %d failed to open vnode tsdb since %s", TD_VID(pVnode), tstrerror(terrno));
    goto _err;
  }

  // open wal
  sprintf(tdir, "%s%s%s", dir, TD_DIRSEP, VNODE_WAL_DIR);
  pVnode->pWal = walOpen(tdir, &(pVnode->config.walCfg));
  if (pVnode->pWal == NULL) {
    vError("vgId: %d failed to open vnode wal since %s", TD_VID(pVnode), tstrerror(terrno));
    goto _err;
  }

  // open tq
  sprintf(tdir, "%s%s%s", dir, TD_DIRSEP, VNODE_TQ_DIR);
<<<<<<< HEAD
  pVnode->pTq = tqOpen(tdir, pVnode, pVnode->pWal, pVnode->pMeta);
=======
  pVnode->pTq = tqOpen(tdir, pVnode, pVnode->pWal);
>>>>>>> d70c74d4
  if (pVnode->pTq == NULL) {
    vError("vgId: %d failed to open vnode tq since %s", TD_VID(pVnode), tstrerror(terrno));
    goto _err;
  }

  // open query
  if (vnodeQueryOpen(pVnode)) {
    vError("vgId: %d failed to open vnode query since %s", TD_VID(pVnode), tstrerror(terrno));
    goto _err;
  }

  // vnode begin
  if (vnodeBegin(pVnode) < 0) {
    vError("vgId: %d failed to begin since %s", TD_VID(pVnode), tstrerror(terrno));
    goto _err;
  }

  return pVnode;

_err:
  if (pVnode->pQuery) vnodeQueryClose(pVnode);
  if (pVnode->pTq) tqClose(pVnode->pTq);
  if (pVnode->pWal) walClose(pVnode->pWal);
  if (pVnode->pTsdb) tsdbClose(pVnode->pTsdb);
  if (pVnode->pMeta) metaClose(pVnode->pMeta);
  tsem_destroy(&(pVnode->canCommit));
  taosMemoryFree(pVnode);
  return NULL;
}

void vnodeClose(SVnode *pVnode) {
  if (pVnode) {
    // commit (TODO: use option to control)
    vnodeSyncCommit(pVnode);
    // close vnode
    vnodeQueryClose(pVnode);
    walClose(pVnode->pWal);
    tqClose(pVnode->pTq);
    tsdbClose(pVnode->pTsdb);
    metaClose(pVnode->pMeta);
    vnodeCloseBufPool(pVnode);
    // destroy handle
    tsem_destroy(&(pVnode->canCommit));
    taosMemoryFree(pVnode);
  }
}<|MERGE_RESOLUTION|>--- conflicted
+++ resolved
@@ -110,11 +110,7 @@
 
   // open tq
   sprintf(tdir, "%s%s%s", dir, TD_DIRSEP, VNODE_TQ_DIR);
-<<<<<<< HEAD
-  pVnode->pTq = tqOpen(tdir, pVnode, pVnode->pWal, pVnode->pMeta);
-=======
   pVnode->pTq = tqOpen(tdir, pVnode, pVnode->pWal);
->>>>>>> d70c74d4
   if (pVnode->pTq == NULL) {
     vError("vgId: %d failed to open vnode tq since %s", TD_VID(pVnode), tstrerror(terrno));
     goto _err;
