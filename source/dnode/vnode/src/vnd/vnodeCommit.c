--- conflicted
+++ resolved
@@ -313,13 +313,9 @@
   SVnode *pVnode = pInfo->pVnode;
 
   vInfo("vgId:%d, start to commit, commitId:%" PRId64 " version:%" PRId64 " term: %" PRId64, TD_VID(pVnode),
-<<<<<<< HEAD
-        pInfo->info.state.commitID, pInfo->info.state.committed, pVnode->state.commitTerm);
-=======
         pInfo->info.state.commitID, pInfo->info.state.committed, pInfo->info.state.commitTerm);
 
   vnodeUpdCommitSched(pVnode);
->>>>>>> f2d6ed86
 
   // persist wal before starting
   if (walPersist(pVnode->pWal) < 0) {
