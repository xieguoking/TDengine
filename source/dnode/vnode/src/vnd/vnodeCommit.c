/*
 * Copyright (c) 2019 TAOS Data, Inc. <jhtao@taosdata.com>
 *
 * This program is free software: you can use, redistribute, and/or modify
 * it under the terms of the GNU Affero General Public License, version 3
 * or later ("AGPL"), as published by the Free Software Foundation.
 *
 * This program is distributed in the hope that it will be useful, but WITHOUT
 * ANY WARRANTY; without even the implied warranty of MERCHANTABILITY or
 * FITNESS FOR A PARTICULAR PURPOSE.
 *
 * You should have received a copy of the GNU Affero General Public License
 * along with this program. If not, see <http://www.gnu.org/licenses/>.
 */

#include "vnd.h"
#include "vnodeInt.h"

#define VND_INFO_FNAME_TMP "vnode_tmp.json"

static int vnodeEncodeInfo(const SVnodeInfo *pInfo, char **ppData);
static int vnodeCommitImpl(SCommitInfo *pInfo);

int vnodeBegin(SVnode *pVnode) {
  // alloc buffer pool
  taosThreadMutexLock(&pVnode->mutex);

  while (pVnode->pPool == NULL) {
    taosThreadCondWait(&pVnode->poolNotEmpty, &pVnode->mutex);
  }

  pVnode->inUse = pVnode->pPool;
  pVnode->inUse->nRef = 1;
  pVnode->pPool = pVnode->inUse->next;
  pVnode->inUse->next = NULL;

  taosThreadMutexUnlock(&pVnode->mutex);

  pVnode->state.commitID++;
  // begin meta
  if (metaBegin(pVnode->pMeta, META_BEGIN_HEAP_BUFFERPOOL) < 0) {
    vError("vgId:%d, failed to begin meta since %s", TD_VID(pVnode), tstrerror(terrno));
    return -1;
  }

  // begin tsdb
  if (tsdbBegin(pVnode->pTsdb) < 0) {
    vError("vgId:%d, failed to begin tsdb since %s", TD_VID(pVnode), tstrerror(terrno));
    return -1;
  }

  // begin sma
  if (VND_IS_RSMA(pVnode) && smaBegin(pVnode->pSma) < 0) {
    vError("vgId:%d, failed to begin sma since %s", TD_VID(pVnode), tstrerror(terrno));
    return -1;
  }

  return 0;
}

int vnodeShouldCommit(SVnode *pVnode) {
  if (pVnode->inUse) {
    return osDataSpaceAvailable() && (pVnode->inUse->size > pVnode->inUse->node.size);
  }
  return false;
}

int vnodeSaveInfo(const char *dir, const SVnodeInfo *pInfo) {
  char      fname[TSDB_FILENAME_LEN];
  TdFilePtr pFile;
  char     *data;

  snprintf(fname, TSDB_FILENAME_LEN, "%s%s%s", dir, TD_DIRSEP, VND_INFO_FNAME_TMP);

  // encode info
  data = NULL;

  if (vnodeEncodeInfo(pInfo, &data) < 0) {
    vError("failed to encode json info.");
    return -1;
  }

  // save info to a vnode_tmp.json
  pFile = taosOpenFile(fname, TD_FILE_CREATE | TD_FILE_WRITE | TD_FILE_TRUNC);
  if (pFile == NULL) {
    vError("failed to open info file:%s for write:%s", fname, terrstr());
    terrno = TAOS_SYSTEM_ERROR(errno);
    return -1;
  }

  if (taosWriteFile(pFile, data, strlen(data)) < 0) {
    vError("failed to write info file:%s error:%s", fname, terrstr());
    terrno = TAOS_SYSTEM_ERROR(errno);
    goto _err;
  }

  if (taosFsyncFile(pFile) < 0) {
    vError("failed to fsync info file:%s error:%s", fname, terrstr());
    terrno = TAOS_SYSTEM_ERROR(errno);
    goto _err;
  }

  taosCloseFile(&pFile);

  // free info binary
  taosMemoryFree(data);

  vInfo("vgId:%d, vnode info is saved, fname:%s replica:%d", pInfo->config.vgId, fname,
        pInfo->config.syncCfg.replicaNum);

  return 0;

_err:
  taosCloseFile(&pFile);
  taosMemoryFree(data);
  return -1;
}

int vnodeCommitInfo(const char *dir, const SVnodeInfo *pInfo) {
  char fname[TSDB_FILENAME_LEN];
  char tfname[TSDB_FILENAME_LEN];

  snprintf(fname, TSDB_FILENAME_LEN, "%s%s%s", dir, TD_DIRSEP, VND_INFO_FNAME);
  snprintf(tfname, TSDB_FILENAME_LEN, "%s%s%s", dir, TD_DIRSEP, VND_INFO_FNAME_TMP);

  if (taosRenameFile(tfname, fname) < 0) {
    terrno = TAOS_SYSTEM_ERROR(errno);
    return -1;
  }

  vInfo("vgId:%d, vnode info is committed", pInfo->config.vgId);

  return 0;
}

int vnodeLoadInfo(const char *dir, SVnodeInfo *pInfo) {
  char      fname[TSDB_FILENAME_LEN];
  TdFilePtr pFile = NULL;
  char     *pData = NULL;
  int64_t   size;

  snprintf(fname, TSDB_FILENAME_LEN, "%s%s%s", dir, TD_DIRSEP, VND_INFO_FNAME);

  // read info
  pFile = taosOpenFile(fname, TD_FILE_READ);
  if (pFile == NULL) {
    terrno = TAOS_SYSTEM_ERROR(errno);
    return -1;
  }

  if (taosFStatFile(pFile, &size, NULL) < 0) {
    terrno = TAOS_SYSTEM_ERROR(errno);
    goto _err;
  }

  pData = taosMemoryMalloc(size + 1);
  if (pData == NULL) {
    terrno = TSDB_CODE_OUT_OF_MEMORY;
    goto _err;
  }

  if (taosReadFile(pFile, pData, size) < 0) {
    terrno = TAOS_SYSTEM_ERROR(errno);
    goto _err;
  }

  pData[size] = '\0';

  taosCloseFile(&pFile);

  // decode info
  if (vnodeDecodeInfo(pData, pInfo) < 0) {
    taosMemoryFree(pData);
    return -1;
  }

  taosMemoryFree(pData);

  return 0;

_err:
  taosCloseFile(&pFile);
  taosMemoryFree(pData);
  return -1;
}

<<<<<<< HEAD
void vnodePrepareCommit(SVnode *pVnode) {
=======
static int32_t vnodePrepareCommit(SVnode *pVnode) {
  int32_t code = 0;
>>>>>>> d3eb1a74
  tsem_wait(&pVnode->canCommit);

  tsdbPrepareCommit(pVnode->pTsdb);
  metaPrepareAsyncCommit(pVnode->pMeta);
  code = smaPrepareAsyncCommit(pVnode->pSma);
  if (code) goto _exit;

_exit:
  vnodeBufPoolUnRef(pVnode->inUse);
  pVnode->inUse = NULL;
  return code;
}

static int32_t vnodeCommitTask(void *arg) {
  int32_t code = 0;

  SCommitInfo *pInfo = (SCommitInfo *)arg;

  // commit
  code = vnodeCommitImpl(pInfo);
  if (code) goto _exit;

_exit:
  // end commit
  tsem_post(&pInfo->pVnode->canCommit);
  taosMemoryFree(pInfo);
  return code;
}
int vnodeAsyncCommit(SVnode *pVnode) {
  int32_t code = 0;

  // prepare to commit
  code = vnodePrepareCommit(pVnode);
  if (code) goto _exit;

  // schedule the task
  pVnode->state.commitTerm = pVnode->state.applyTerm;

  SCommitInfo *pInfo = (SCommitInfo *)taosMemoryCalloc(1, sizeof(*pInfo));
  if (NULL == pInfo) {
    code = TSDB_CODE_OUT_OF_MEMORY;
    goto _exit;
  }
  pInfo->info.config = pVnode->config;
  pInfo->info.state.committed = pVnode->state.applied;
  pInfo->info.state.commitTerm = pVnode->state.applyTerm;
  pInfo->info.state.commitID = pVnode->state.commitID;
  pInfo->pVnode = pVnode;
  pInfo->txn = metaGetTxn(pVnode->pMeta);
  code = vnodeScheduleTask(vnodeCommitTask, pInfo);

_exit:
  if (code) {
    tsem_post(&pVnode->canCommit);
    vError("vgId:%d, %s failed since %s, commit id:%" PRId64, TD_VID(pVnode), __func__, tstrerror(code),
           pVnode->state.commitID);
  } else {
    vDebug("vgId:%d, %s done", TD_VID(pVnode), __func__);
  }
  return code;
}

int vnodeSyncCommit(SVnode *pVnode) {
  vnodeAsyncCommit(pVnode);
  tsem_wait(&pVnode->canCommit);
  tsem_post(&pVnode->canCommit);
  return 0;
}

static int vnodeCommitImpl(SCommitInfo *pInfo) {
  int32_t code = 0;
  int32_t lino = 0;

  char    dir[TSDB_FILENAME_LEN] = {0};
  SVnode *pVnode = pInfo->pVnode;

  vInfo("vgId:%d, start to commit, commit ID:%" PRId64 " version:%" PRId64 " term: %" PRId64, TD_VID(pVnode),
        pVnode->state.commitID, pVnode->state.applied, pVnode->state.applyTerm);

  // persist wal before starting
  if (walPersist(pVnode->pWal) < 0) {
    vError("vgId:%d, failed to persist wal since %s", TD_VID(pVnode), terrstr());
    return -1;
  }

  // save info
  if (pVnode->pTfs) {
    snprintf(dir, TSDB_FILENAME_LEN, "%s%s%s", tfsGetPrimaryPath(pVnode->pTfs), TD_DIRSEP, pVnode->path);
  } else {
    snprintf(dir, TSDB_FILENAME_LEN, "%s", pVnode->path);
  }
  if (vnodeSaveInfo(dir, &pInfo->info) < 0) {
    code = terrno;
    TSDB_CHECK_CODE(code, lino, _exit);
  }

  // walBeginSnapshot(pVnode->pWal, pVnode->state.applied);
  syncBeginSnapshot(pVnode->sync, pVnode->state.applied);

  // commit each sub-system
  code = tsdbCommit(pVnode->pTsdb, pInfo);
  TSDB_CHECK_CODE(code, lino, _exit);

  if (VND_IS_RSMA(pVnode)) {
    code = smaCommit(pVnode->pSma, pInfo);
    TSDB_CHECK_CODE(code, lino, _exit);
  }

  if (tqCommit(pVnode->pTq) < 0) {
    code = TSDB_CODE_FAILED;
    TSDB_CHECK_CODE(code, lino, _exit);
  }

  // commit info
  if (vnodeCommitInfo(dir, &pInfo->info) < 0) {
    code = terrno;
    TSDB_CHECK_CODE(code, lino, _exit);
  }

  code = tsdbFinishCommit(pVnode->pTsdb);
  TSDB_CHECK_CODE(code, lino, _exit);

  if (VND_IS_RSMA(pVnode)) {
    code = smaFinishCommit(pVnode->pSma);
    TSDB_CHECK_CODE(code, lino, _exit);
  }

  if (metaFinishCommit(pVnode->pMeta, pInfo->txn) < 0) {
    code = terrno;
    TSDB_CHECK_CODE(code, lino, _exit);
  }

  pVnode->state.committed = pInfo->info.state.committed;

  if (smaPostCommit(pVnode->pSma) < 0) {
    vError("vgId:%d, failed to post-commit sma since %s", TD_VID(pVnode), tstrerror(terrno));
    return -1;
  }

  // walEndSnapshot(pVnode->pWal);
  syncEndSnapshot(pVnode->sync);

_exit:
  if (code) {
    vError("vgId:%d, %s failed at line %d since %s", TD_VID(pVnode), __func__, lino, tstrerror(code));
  } else {
    vInfo("vgId:%d, commit end", TD_VID(pVnode));
  }
  return 0;
}

bool vnodeShouldRollback(SVnode *pVnode) {
  char tFName[TSDB_FILENAME_LEN] = {0};
  snprintf(tFName, TSDB_FILENAME_LEN, "%s%s%s%s%s", tfsGetPrimaryPath(pVnode->pTfs), TD_DIRSEP, pVnode->path, TD_DIRSEP,
           VND_INFO_FNAME_TMP);

  return taosCheckExistFile(tFName);
}

void vnodeRollback(SVnode *pVnode) {
  char tFName[TSDB_FILENAME_LEN] = {0};
  snprintf(tFName, TSDB_FILENAME_LEN, "%s%s%s%s%s", tfsGetPrimaryPath(pVnode->pTfs), TD_DIRSEP, pVnode->path, TD_DIRSEP,
           VND_INFO_FNAME_TMP);

  (void)taosRemoveFile(tFName);
}

static int vnodeEncodeState(const void *pObj, SJson *pJson) {
  const SVState *pState = (SVState *)pObj;

  if (tjsonAddIntegerToObject(pJson, "commit version", pState->committed) < 0) return -1;
  if (tjsonAddIntegerToObject(pJson, "commit ID", pState->commitID) < 0) return -1;
  if (tjsonAddIntegerToObject(pJson, "commit term", pState->commitTerm) < 0) return -1;

  return 0;
}

static int vnodeDecodeState(const SJson *pJson, void *pObj) {
  SVState *pState = (SVState *)pObj;

  int32_t code;
  tjsonGetNumberValue(pJson, "commit version", pState->committed, code);
  if (code < 0) return -1;
  tjsonGetNumberValue(pJson, "commit ID", pState->commitID, code);
  if (code < 0) return -1;
  tjsonGetNumberValue(pJson, "commit term", pState->commitTerm, code);
  if (code < 0) return -1;

  return 0;
}

static int vnodeEncodeInfo(const SVnodeInfo *pInfo, char **ppData) {
  SJson *pJson;
  char  *pData;

  *ppData = NULL;

  pJson = tjsonCreateObject();
  if (pJson == NULL) {
    return -1;
  }

  if (tjsonAddObject(pJson, "config", vnodeEncodeConfig, (void *)&pInfo->config) < 0) {
    goto _err;
  }

  if (tjsonAddObject(pJson, "state", vnodeEncodeState, (void *)&pInfo->state) < 0) {
    goto _err;
  }

  pData = tjsonToString(pJson);
  if (pData == NULL) {
    goto _err;
  }

  tjsonDelete(pJson);

  *ppData = pData;
  return 0;

_err:
  tjsonDelete(pJson);
  return -1;
}

int vnodeDecodeInfo(uint8_t *pData, SVnodeInfo *pInfo) {
  SJson *pJson = NULL;

  pJson = tjsonParse(pData);
  if (pJson == NULL) {
    return -1;
  }

  if (tjsonToObject(pJson, "config", vnodeDecodeConfig, (void *)&pInfo->config) < 0) {
    goto _err;
  }

  if (tjsonToObject(pJson, "state", vnodeDecodeState, (void *)&pInfo->state) < 0) {
    goto _err;
  }

  tjsonDelete(pJson);

  return 0;

_err:
  tjsonDelete(pJson);
  return -1;
}<|MERGE_RESOLUTION|>--- conflicted
+++ resolved
@@ -184,12 +184,8 @@
   return -1;
 }
 
-<<<<<<< HEAD
-void vnodePrepareCommit(SVnode *pVnode) {
-=======
 static int32_t vnodePrepareCommit(SVnode *pVnode) {
   int32_t code = 0;
->>>>>>> d3eb1a74
   tsem_wait(&pVnode->canCommit);
 
   tsdbPrepareCommit(pVnode->pTsdb);
