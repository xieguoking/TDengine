--- conflicted
+++ resolved
@@ -440,15 +440,10 @@
   code = tsdbCommitBegin(pVnode->pTsdb, pInfo);
   TSDB_CHECK_CODE(code, lino, _exit);
 
-<<<<<<< HEAD
-  code = tsdbCacheCommit(pVnode->pTsdb);
-  TSDB_CHECK_CODE(code, lino, _exit);
-=======
   if (!TSDB_CACHE_NO(pVnode->config)) {
     code = tsdbCacheCommit(pVnode->pTsdb);
     TSDB_CHECK_CODE(code, lino, _exit);
   }
->>>>>>> 3c2bf197
 
   if (VND_IS_RSMA(pVnode)) {
     code = smaCommit(pVnode->pSma, pInfo);
