/*
 * Copyright (c) 2019 TAOS Data, Inc. <jhtao@taosdata.com>
 *
 * This program is free software: you can use, redistribute, and/or modify
 * it under the terms of the GNU Affero General Public License, version 3
 * or later ("AGPL"), as published by the Free Software Foundation.
 *
 * This program is distributed in the hope that it will be useful, but WITHOUT
 * ANY WARRANTY; without even the implied warranty of MERCHANTABILITY or
 * FITNESS FOR A PARTICULAR PURPOSE.
 *
 * You should have received a copy of the GNU Affero General Public License
 * along with this program. If not, see <http://www.gnu.org/licenses/>.
 */

#include "vnodeInt.h"

int vnodeQueryOpen(SVnode *pVnode) {
  return qWorkerInit(NODE_TYPE_VNODE, TD_VID(pVnode), NULL, (void **)&pVnode->pQuery, &pVnode->msgCb);
}

void vnodeQueryClose(SVnode *pVnode) { qWorkerDestroy((void **)&pVnode->pQuery); }

int vnodeGetTableMeta(SVnode *pVnode, SRpcMsg *pMsg) {
<<<<<<< HEAD
  STableInfoReq  infoReq = {0};
  STableMetaRsp  metaRsp = {0};
  SMetaReader    mer1 = {0};
  SMetaReader    mer2 = {0};
  char           tableFName[TSDB_TABLE_FNAME_LEN];
  SRpcMsg        rpcMsg;
  int32_t        code = 0;
  int32_t        rspLen = 0;
  void          *pRsp = NULL;
  SSchemaWrapper schema = {0};
  SSchemaWrapper schemaTag = {0};

  // decode req
=======
  STbCfg *        pTbCfg = NULL;
  STbCfg *        pStbCfg = NULL;
  tb_uid_t        uid;
  int32_t         nCols;
  int32_t         nTagCols;
  SSchemaWrapper *pSW = NULL;
  STableMetaRsp * pTbMetaMsg = NULL;
  STableMetaRsp   metaRsp = {0};
  SSchema *       pTagSchema;
  SRpcMsg         rpcMsg;
  int             msgLen = 0;
  int32_t         code = 0;
  char            tableFName[TSDB_TABLE_FNAME_LEN];
  int32_t         rspLen = 0;
  void *          pRsp = NULL;

  STableInfoReq infoReq = {0};
>>>>>>> 3352f952
  if (tDeserializeSTableInfoReq(pMsg->pCont, pMsg->contLen, &infoReq) != 0) {
    code = TSDB_CODE_INVALID_MSG;
    goto _exit;
  }

  metaRsp.dbId = pVnode->config.dbId;
  strcpy(metaRsp.tbName, infoReq.tbName);
  memcpy(metaRsp.dbFName, infoReq.dbFName, sizeof(metaRsp.dbFName));

  sprintf(tableFName, "%s.%s", infoReq.dbFName, infoReq.tbName);
  code = vnodeValidateTableHash(pVnode, tableFName);
  if (code) {
    goto _exit;
  }

  // query meta
  metaReaderInit(&mer1, pVnode, 0);

  if (metaGetTableEntryByName(&mer1, infoReq.tbName) < 0) {
    goto _exit;
  }

  metaRsp.tableType = mer1.me.type;
  metaRsp.vgId = TD_VID(pVnode);
  metaRsp.tuid = mer1.me.uid;

  if (mer1.me.type == TSDB_SUPER_TABLE) {
    strcpy(metaRsp.stbName, mer1.me.name);
    schema = mer1.me.stbEntry.schema;
    schemaTag = mer1.me.stbEntry.schemaTag;
    metaRsp.suid = mer1.me.uid;
  } else if (mer1.me.type == TSDB_CHILD_TABLE) {
    metaReaderInit(&mer2, pVnode, 0);
    if (metaGetTableEntryByUid(&mer2, mer1.me.ctbEntry.suid) < 0) goto _exit;

    strcpy(metaRsp.stbName, mer2.me.name);
    metaRsp.suid = mer2.me.uid;
    schema = mer2.me.stbEntry.schema;
    schemaTag = mer2.me.stbEntry.schemaTag;
  } else if (mer1.me.type == TSDB_NORMAL_TABLE) {
    schema = mer1.me.ntbEntry.schema;
  } else {
    ASSERT(0);
  }

  metaRsp.numOfTags = schemaTag.nCols;
  metaRsp.numOfColumns = schema.nCols;
  metaRsp.precision = pVnode->config.tsdbCfg.precision;
  metaRsp.sversion = schema.sver;
  metaRsp.pSchemas = (SSchema *)taosMemoryMalloc(sizeof(SSchema) * (metaRsp.numOfColumns + metaRsp.numOfTags));

  memcpy(metaRsp.pSchemas, schema.pSchema, sizeof(SSchema) * schema.nCols);
  if (schemaTag.nCols) {
    memcpy(metaRsp.pSchemas + schema.nCols, schemaTag.pSchema, sizeof(SSchema) * schemaTag.nCols);
  }

  // encode and send response
  rspLen = tSerializeSTableMetaRsp(NULL, 0, &metaRsp);
  if (rspLen < 0) {
    code = TSDB_CODE_INVALID_MSG;
    goto _exit;
  }

  pRsp = rpcMallocCont(rspLen);
  if (pRsp == NULL) {
    code = TSDB_CODE_OUT_OF_MEMORY;
    goto _exit;
  }
  tSerializeSTableMetaRsp(pRsp, rspLen, &metaRsp);

  rpcMsg.handle = pMsg->handle;
  rpcMsg.ahandle = pMsg->ahandle;
  rpcMsg.refId = pMsg->refId;
  rpcMsg.pCont = pRsp;
  rpcMsg.contLen = rspLen;
  rpcMsg.code = code;

  tmsgSendRsp(&rpcMsg);

_exit:
  taosMemoryFree(metaRsp.pSchemas);
  metaReaderClear(&mer2);
  metaReaderClear(&mer1);
  return code;
}

int32_t vnodeGetLoad(SVnode *pVnode, SVnodeLoad *pLoad) {
  pLoad->vgId = TD_VID(pVnode);
  pLoad->syncState = TAOS_SYNC_STATE_LEADER;
  pLoad->numOfTables = metaGetTbNum(pVnode->pMeta);
  pLoad->numOfTimeSeries = 400;
  pLoad->totalStorage = 300;
  pLoad->compStorage = 200;
  pLoad->pointsWritten = 100;
  pLoad->numOfSelectReqs = 1;
  pLoad->numOfInsertReqs = 3;
  pLoad->numOfInsertSuccessReqs = 2;
  pLoad->numOfBatchInsertReqs = 5;
  pLoad->numOfBatchInsertSuccessReqs = 4;
  return 0;
}<|MERGE_RESOLUTION|>--- conflicted
+++ resolved
@@ -22,7 +22,6 @@
 void vnodeQueryClose(SVnode *pVnode) { qWorkerDestroy((void **)&pVnode->pQuery); }
 
 int vnodeGetTableMeta(SVnode *pVnode, SRpcMsg *pMsg) {
-<<<<<<< HEAD
   STableInfoReq  infoReq = {0};
   STableMetaRsp  metaRsp = {0};
   SMetaReader    mer1 = {0};
@@ -36,25 +35,6 @@
   SSchemaWrapper schemaTag = {0};
 
   // decode req
-=======
-  STbCfg *        pTbCfg = NULL;
-  STbCfg *        pStbCfg = NULL;
-  tb_uid_t        uid;
-  int32_t         nCols;
-  int32_t         nTagCols;
-  SSchemaWrapper *pSW = NULL;
-  STableMetaRsp * pTbMetaMsg = NULL;
-  STableMetaRsp   metaRsp = {0};
-  SSchema *       pTagSchema;
-  SRpcMsg         rpcMsg;
-  int             msgLen = 0;
-  int32_t         code = 0;
-  char            tableFName[TSDB_TABLE_FNAME_LEN];
-  int32_t         rspLen = 0;
-  void *          pRsp = NULL;
-
-  STableInfoReq infoReq = {0};
->>>>>>> 3352f952
   if (tDeserializeSTableInfoReq(pMsg->pCont, pMsg->contLen, &infoReq) != 0) {
     code = TSDB_CODE_INVALID_MSG;
     goto _exit;
