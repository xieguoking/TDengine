/*
 * Copyright (c) 2019 TAOS Data, Inc. <jhtao@taosdata.com>
 *
 * This program is free software: you can use, redistribute, and/or modify
 * it under the terms of the GNU Affero General Public License, version 3
 * or later ("AGPL"), as published by the Free Software Foundation.
 *
 * This program is distributed in the hope that it will be useful, but WITHOUT
 * ANY WARRANTY; without even the implied warranty of MERCHANTABILITY or
 * FITNESS FOR A PARTICULAR PURPOSE.
 *
 * You should have received a copy of the GNU Affero General Public License
 * along with this program. If not, see <http://www.gnu.org/licenses/>.
 */

#include "vnd.h"

extern int32_t tsdbSyncRetention(STsdb *tsdb, int64_t now);

int32_t vnodeSyncRetention(SVnode *pVnode, int64_t now) {
  int32_t code;
  if (pVnode->config.sttTrigger == 1) {
    tsem_wait(&pVnode->canCommit);
    code = tsdbSyncRetention(pVnode->pTsdb, now);
    tsem_post(&pVnode->canCommit);
  } else {
<<<<<<< HEAD
    code = tsdbSyncRetention(pVnode->pTsdb, now);
=======
    vInfo("vgId:%d %s done", TD_VID(pVnode), __func__);
  }
  return code;
}

static int32_t vnodeRetentionTask(void *param) {
  int32_t code = 0;
  int32_t lino = 0;

  SRetentionInfo *pInfo = (SRetentionInfo *)param;
  SVnode         *pVnode = pInfo->pVnode;
  char            dir[TSDB_FILENAME_LEN] = {0};

  vnodeGetPrimaryDir(pVnode->path, pVnode->pTfs, dir, TSDB_FILENAME_LEN);

  // save info
  pInfo->info.state.commitID = pInfo->commitID;

  if (vnodeSaveInfo(dir, &pInfo->info) < 0) {
    code = terrno;
    TSDB_CHECK_CODE(code, lino, _exit);
  }

  // do job
  code = tsdbDoRetention(pInfo->pVnode->pTsdb, pInfo->now);
  TSDB_CHECK_CODE(code, lino, _exit);

  code = smaDoRetention(pInfo->pVnode->pSma, pInfo->now);
  TSDB_CHECK_CODE(code, lino, _exit);

  // commit info
  vnodeCommitInfo(dir);

  // commit sub-job
  tsdbCommitRetention(pVnode->pTsdb);

_exit:
  if (code) {
    vError("vgId:%d %s failed at line %d since %s", TD_VID(pInfo->pVnode), __func__, lino, tstrerror(code));
  } else {
    vInfo("vgId:%d %s done", TD_VID(pInfo->pVnode), __func__);
>>>>>>> 1a19d29e
  }
  return code;
<<<<<<< HEAD
=======
}

int32_t vnodeAsyncRentention(SVnode *pVnode, int64_t now) {
  int32_t code = 0;
  int32_t lino = 0;

  if (!tsdbShouldDoRetention(pVnode->pTsdb, now)) return code;

  SRetentionInfo *pInfo = (SRetentionInfo *)taosMemoryCalloc(1, sizeof(*pInfo));
  if (pInfo == NULL) {
    code = TSDB_CODE_OUT_OF_MEMORY;
    TSDB_CHECK_CODE(code, lino, _exit);
  }

  pInfo->pVnode = pVnode;
  pInfo->now = now;

  code = vnodePrepareRentention(pVnode, pInfo);
  TSDB_CHECK_CODE(code, lino, _exit);

  vnodeScheduleTask(vnodeRetentionTask, pInfo);

_exit:
  if (code) {
    vError("vgId:%d %s failed at line %d since %s", TD_VID(pVnode), __func__, lino, tstrerror(code));
    if (pInfo) taosMemoryFree(pInfo);
  } else {
    vInfo("vgId:%d %s done", TD_VID(pInfo->pVnode), __func__);
  }
  return 0;
>>>>>>> 1a19d29e
}<|MERGE_RESOLUTION|>--- conflicted
+++ resolved
@@ -19,89 +19,21 @@
 
 int32_t vnodeSyncRetention(SVnode *pVnode, int64_t now) {
   int32_t code;
+  int32_t lino;
+
   if (pVnode->config.sttTrigger == 1) {
     tsem_wait(&pVnode->canCommit);
     code = tsdbSyncRetention(pVnode->pTsdb, now);
+    TSDB_CHECK_CODE(code, lino, _exit);
+
+    // code = smaDoRetention(pVnode->pSma, now);
+    // TSDB_CHECK_CODE(code, lino, _exit);
     tsem_post(&pVnode->canCommit);
   } else {
-<<<<<<< HEAD
     code = tsdbSyncRetention(pVnode->pTsdb, now);
-=======
-    vInfo("vgId:%d %s done", TD_VID(pVnode), __func__);
-  }
-  return code;
-}
-
-static int32_t vnodeRetentionTask(void *param) {
-  int32_t code = 0;
-  int32_t lino = 0;
-
-  SRetentionInfo *pInfo = (SRetentionInfo *)param;
-  SVnode         *pVnode = pInfo->pVnode;
-  char            dir[TSDB_FILENAME_LEN] = {0};
-
-  vnodeGetPrimaryDir(pVnode->path, pVnode->pTfs, dir, TSDB_FILENAME_LEN);
-
-  // save info
-  pInfo->info.state.commitID = pInfo->commitID;
-
-  if (vnodeSaveInfo(dir, &pInfo->info) < 0) {
-    code = terrno;
     TSDB_CHECK_CODE(code, lino, _exit);
   }
 
-  // do job
-  code = tsdbDoRetention(pInfo->pVnode->pTsdb, pInfo->now);
-  TSDB_CHECK_CODE(code, lino, _exit);
-
-  code = smaDoRetention(pInfo->pVnode->pSma, pInfo->now);
-  TSDB_CHECK_CODE(code, lino, _exit);
-
-  // commit info
-  vnodeCommitInfo(dir);
-
-  // commit sub-job
-  tsdbCommitRetention(pVnode->pTsdb);
-
 _exit:
-  if (code) {
-    vError("vgId:%d %s failed at line %d since %s", TD_VID(pInfo->pVnode), __func__, lino, tstrerror(code));
-  } else {
-    vInfo("vgId:%d %s done", TD_VID(pInfo->pVnode), __func__);
->>>>>>> 1a19d29e
-  }
   return code;
-<<<<<<< HEAD
-=======
-}
-
-int32_t vnodeAsyncRentention(SVnode *pVnode, int64_t now) {
-  int32_t code = 0;
-  int32_t lino = 0;
-
-  if (!tsdbShouldDoRetention(pVnode->pTsdb, now)) return code;
-
-  SRetentionInfo *pInfo = (SRetentionInfo *)taosMemoryCalloc(1, sizeof(*pInfo));
-  if (pInfo == NULL) {
-    code = TSDB_CODE_OUT_OF_MEMORY;
-    TSDB_CHECK_CODE(code, lino, _exit);
-  }
-
-  pInfo->pVnode = pVnode;
-  pInfo->now = now;
-
-  code = vnodePrepareRentention(pVnode, pInfo);
-  TSDB_CHECK_CODE(code, lino, _exit);
-
-  vnodeScheduleTask(vnodeRetentionTask, pInfo);
-
-_exit:
-  if (code) {
-    vError("vgId:%d %s failed at line %d since %s", TD_VID(pVnode), __func__, lino, tstrerror(code));
-    if (pInfo) taosMemoryFree(pInfo);
-  } else {
-    vInfo("vgId:%d %s done", TD_VID(pInfo->pVnode), __func__);
-  }
-  return 0;
->>>>>>> 1a19d29e
 }