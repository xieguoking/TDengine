--- conflicted
+++ resolved
@@ -14,12 +14,9 @@
  */
 
 #define _DEFAULT_SOURCE
-<<<<<<< HEAD
 #include "sync.h"
 #include "tsdb.h"
-=======
 #include "tq.h"
->>>>>>> 64da3f4e
 #include "vnd.h"
 
 #define BATCH_ENABLE 0
