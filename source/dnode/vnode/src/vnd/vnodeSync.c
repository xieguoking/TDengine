/*
 * Copyright (c) 2019 TAOS Data, Inc. <jhtao@taosdata.com>
 *
 * This program is free software: you can use, redistribute, and/or modify
 * it under the terms of the GNU Affero General Public License, version 3
 * or later ("AGPL"), as published by the Free Software Foundation.
 *
 * This program is distributed in the hope that it will be useful, but WITHOUT
 * ANY WARRANTY; without even the implied warranty of MERCHANTABILITY or
 * FITNESS FOR A PARTICULAR PURPOSE.
 *
 * You should have received a copy of the GNU Affero General Public License
 * along with this program. If not, see <http://www.gnu.org/licenses/>.
 */

#define _DEFAULT_SOURCE
#include "vnd.h"

#define BATCH_DISABLE 1

static inline bool vnodeIsMsgBlock(tmsg_t type) {
  return (type == TDMT_VND_CREATE_TABLE) || (type == TDMT_VND_ALTER_TABLE) || (type == TDMT_VND_DROP_TABLE) ||
         (type == TDMT_VND_UPDATE_TAG_VAL) || (type == TDMT_VND_ALTER_REPLICA);
}

static inline bool vnodeIsMsgWeak(tmsg_t type) { return false; }

static inline void vnodeWaitBlockMsg(SVnode *pVnode, const SRpcMsg *pMsg) {
  if (vnodeIsMsgBlock(pMsg->msgType)) {
    const STraceId *trace = &pMsg->info.traceId;
    vGTrace("vgId:%d, msg:%p wait block, type:%s", pVnode->config.vgId, pMsg, TMSG_INFO(pMsg->msgType));
    pVnode->blockCount = 1;
    tsem_wait(&pVnode->syncSem);
  }
}

static inline void vnodePostBlockMsg(SVnode *pVnode, const SRpcMsg *pMsg) {
  if (vnodeIsMsgBlock(pMsg->msgType)) {
    const STraceId *trace = &pMsg->info.traceId;
    if (pVnode->blockCount) {
      vGTrace("vgId:%d, msg:%p post block, type:%s", pVnode->config.vgId, pMsg, TMSG_INFO(pMsg->msgType));
      pVnode->blockCount = 0;
      tsem_post(&pVnode->syncSem);
    }
  }
}

static int32_t vnodeSetStandBy(SVnode *pVnode) {
  vInfo("vgId:%d, start to set standby", TD_VID(pVnode));

  if (syncSetStandby(pVnode->sync) == 0) {
    vInfo("vgId:%d, set standby success", TD_VID(pVnode));
    return 0;
  } else if (terrno != TSDB_CODE_SYN_IS_LEADER) {
    vError("vgId:%d, failed to set standby since %s", TD_VID(pVnode), terrstr());
    return -1;
  }

  vInfo("vgId:%d, start to transfer leader", TD_VID(pVnode));
  if (syncLeaderTransfer(pVnode->sync) != 0) {
    vError("vgId:%d, failed to transfer leader since:%s", TD_VID(pVnode), terrstr());
    return -1;
  } else {
    vInfo("vgId:%d, transfer leader success", TD_VID(pVnode));
  }

  if (syncSetStandby(pVnode->sync) == 0) {
    vInfo("vgId:%d, set standby success", TD_VID(pVnode));
    return 0;
  } else {
    vError("vgId:%d, failed to set standby after leader transfer since %s", TD_VID(pVnode), terrstr());
    return -1;
  }
}

static int32_t vnodeProcessAlterReplicaReq(SVnode *pVnode, SRpcMsg *pMsg) {
  SAlterVnodeReq req = {0};
  if (tDeserializeSAlterVnodeReq((char *)pMsg->pCont + sizeof(SMsgHead), pMsg->contLen - sizeof(SMsgHead), &req) != 0) {
    terrno = TSDB_CODE_INVALID_MSG;
    return TSDB_CODE_INVALID_MSG;
  }

  const STraceId *trace = &pMsg->info.traceId;
  vGTrace("vgId:%d, start to alter vnode replica to %d, handle:%p", TD_VID(pVnode), req.replica, pMsg->info.handle);

  SSyncCfg cfg = {.replicaNum = req.replica, .myIndex = req.selfIndex};
  for (int32_t r = 0; r < req.replica; ++r) {
    SNodeInfo *pNode = &cfg.nodeInfo[r];
    tstrncpy(pNode->nodeFqdn, req.replicas[r].fqdn, sizeof(pNode->nodeFqdn));
    pNode->nodePort = req.replicas[r].port;
    vInfo("vgId:%d, replica:%d %s:%u", TD_VID(pVnode), r, pNode->nodeFqdn, pNode->nodePort);
  }

  SRpcMsg rpcMsg = {.info = pMsg->info};
  if (syncReconfigBuild(pVnode->sync, &cfg, &rpcMsg) != 0) {
    vError("vgId:%d, failed to build reconfig msg since %s", TD_VID(pVnode), terrstr());
    return -1;
  }

  int32_t code = syncPropose(pVnode->sync, &rpcMsg, false);
  if (code != 0) {
    if (terrno != 0) code = terrno;

    vInfo("vgId:%d, failed to propose reconfig msg since %s", TD_VID(pVnode), terrstr());
    if (terrno == TSDB_CODE_SYN_IS_LEADER) {
      if (syncLeaderTransfer(pVnode->sync) != 0) {
        vError("vgId:%d, failed to transfer leader since %s", TD_VID(pVnode), terrstr());
      } else {
        vInfo("vgId:%d, transfer leader success", TD_VID(pVnode));
      }
    }
  }

  terrno = code;
  return code;
}

void vnodeRedirectRpcMsg(SVnode *pVnode, SRpcMsg *pMsg) {
  SEpSet newEpSet = {0};
  syncGetRetryEpSet(pVnode->sync, &newEpSet);

  const STraceId *trace = &pMsg->info.traceId;
  vGTrace("vgId:%d, msg:%p is redirect since not leader, numOfEps:%d inUse:%d", pVnode->config.vgId, pMsg,
          newEpSet.numOfEps, newEpSet.inUse);
  for (int32_t i = 0; i < newEpSet.numOfEps; ++i) {
    vGTrace("vgId:%d, msg:%p redirect:%d ep:%s:%u", pVnode->config.vgId, pMsg, i, newEpSet.eps[i].fqdn,
            newEpSet.eps[i].port);
  }
  pMsg->info.hasEpSet = 1;

  SRpcMsg rsp = {.code = TSDB_CODE_RPC_REDIRECT, .info = pMsg->info, .msgType = pMsg->msgType + 1};
  tmsgSendRedirectRsp(&rsp, &newEpSet);
}

static void inline vnodeHandleWriteMsg(SVnode *pVnode, SRpcMsg *pMsg) {
  SRpcMsg rsp = {.code = pMsg->code, .info = pMsg->info};
  if (vnodeProcessWriteMsg(pVnode, pMsg, pMsg->info.conn.applyIndex, &rsp) < 0) {
    rsp.code = terrno;
    const STraceId *trace = &pMsg->info.traceId;
    vGError("vgId:%d, msg:%p failed to apply right now since %s", pVnode->config.vgId, pMsg, terrstr());
  }
  if (rsp.info.handle != NULL) {
    tmsgSendRsp(&rsp);
  }
}

static void vnodeHandleProposeError(SVnode *pVnode, SRpcMsg *pMsg, int32_t code) {
  if (code == TSDB_CODE_SYN_NOT_LEADER) {
    vnodeRedirectRpcMsg(pVnode, pMsg);
  } else {
    const STraceId *trace = &pMsg->info.traceId;
    vGError("vgId:%d, msg:%p failed to propose since %s, code:0x%x", pVnode->config.vgId, pMsg, tstrerror(code), code);
    SRpcMsg rsp = {.code = code, .info = pMsg->info};
    if (rsp.info.handle != NULL) {
      tmsgSendRsp(&rsp);
    }
  }
}

static void vnodeHandleAlterReplicaReq(SVnode *pVnode, SRpcMsg *pMsg) {
  int32_t code = vnodeProcessAlterReplicaReq(pVnode, pMsg);

  if (code > 0) {
    ASSERT(0);
  } else if (code == 0) {
    vnodeWaitBlockMsg(pVnode, pMsg);
  } else {
    if (terrno != 0) code = terrno;
    vnodeHandleProposeError(pVnode, pMsg, code);
  }

  const STraceId *trace = &pMsg->info.traceId;
  vGTrace("vgId:%d, msg:%p is freed, code:0x%x", pVnode->config.vgId, pMsg, code);
  rpcFreeCont(pMsg->pCont);
  taosFreeQitem(pMsg);
}

static void inline vnodeProposeBatchMsg(SVnode *pVnode, SRpcMsg **pMsgArr, bool *pIsWeakArr, int32_t *arrSize) {
  if (*arrSize <= 0) return;

#if BATCH_DISABLE
  int32_t code = syncPropose(pVnode->sync, pMsgArr[0], pIsWeakArr[0]);
#else
  int32_t code = syncProposeBatch(pVnode->sync, pMsgArr, pIsWeakArr, *arrSize);
#endif

  if (code > 0) {
    for (int32_t i = 0; i < *arrSize; ++i) {
      vnodeHandleWriteMsg(pVnode, pMsgArr[i]);
    }
  } else if (code == 0) {
    vnodeWaitBlockMsg(pVnode, pMsgArr[*arrSize - 1]);
  } else {
    if (terrno != 0) code = terrno;
    for (int32_t i = 0; i < *arrSize; ++i) {
      vnodeHandleProposeError(pVnode, pMsgArr[i], code);
    }
  }

  for (int32_t i = 0; i < *arrSize; ++i) {
    SRpcMsg        *pMsg = pMsgArr[i];
    const STraceId *trace = &pMsg->info.traceId;
    vGTrace("vgId:%d, msg:%p is freed, code:0x%x", pVnode->config.vgId, pMsg, code);
    rpcFreeCont(pMsg->pCont);
    taosFreeQitem(pMsg);
  }

  *arrSize = 0;
}

void vnodeProposeWriteMsg(SQueueInfo *pInfo, STaosQall *qall, int32_t numOfMsgs) {
  SVnode   *pVnode = pInfo->ahandle;
  int32_t   vgId = pVnode->config.vgId;
  int32_t   code = 0;
  SRpcMsg  *pMsg = NULL;
  int32_t   arrayPos = 0;
  SRpcMsg **pMsgArr = taosMemoryCalloc(numOfMsgs, sizeof(SRpcMsg *));
  bool     *pIsWeakArr = taosMemoryCalloc(numOfMsgs, sizeof(bool));
  vTrace("vgId:%d, get %d msgs from vnode-write queue", vgId, numOfMsgs);

  for (int32_t msg = 0; msg < numOfMsgs; msg++) {
    if (taosGetQitem(qall, (void **)&pMsg) == 0) continue;
    bool isWeak = vnodeIsMsgWeak(pMsg->msgType);
    bool isBlock = vnodeIsMsgBlock(pMsg->msgType);

    const STraceId *trace = &pMsg->info.traceId;
    vGTrace("vgId:%d, msg:%p get from vnode-write queue, weak:%d block:%d msg:%d:%d pos:%d, handle:%p", vgId, pMsg,
            isWeak, isBlock, msg, numOfMsgs, arrayPos, pMsg->info.handle);

    if (!pVnode->restored) {
      vGError("vgId:%d, msg:%p failed to process since not leader", vgId, pMsg);
      terrno = TSDB_CODE_APP_NOT_READY;
      vnodeHandleProposeError(pVnode, pMsg, TSDB_CODE_APP_NOT_READY);
      rpcFreeCont(pMsg->pCont);
      taosFreeQitem(pMsg);
      continue;
    }

    if (pMsgArr == NULL || pIsWeakArr == NULL) {
      vGError("vgId:%d, msg:%p failed to process since out of memory", vgId, pMsg);
      terrno = TSDB_CODE_OUT_OF_MEMORY;
      vnodeHandleProposeError(pVnode, pMsg, terrno);
      rpcFreeCont(pMsg->pCont);
      taosFreeQitem(pMsg);
      continue;
    }

    code = vnodePreProcessWriteMsg(pVnode, pMsg);
    if (code != 0) {
      vGError("vgId:%d, msg:%p failed to pre-process since %s", vgId, pMsg, terrstr());
      rpcFreeCont(pMsg->pCont);
      taosFreeQitem(pMsg);
      continue;
    }

    if (pMsg->msgType == TDMT_VND_ALTER_REPLICA) {
      vnodeHandleAlterReplicaReq(pVnode, pMsg);
      continue;
    }

    if (isBlock || BATCH_DISABLE) {
      vnodeProposeBatchMsg(pVnode, pMsgArr, pIsWeakArr, &arrayPos);
    }

    pMsgArr[arrayPos] = pMsg;
    pIsWeakArr[arrayPos] = isWeak;
    arrayPos++;

    if (isBlock || msg == numOfMsgs - 1 || BATCH_DISABLE) {
      vnodeProposeBatchMsg(pVnode, pMsgArr, pIsWeakArr, &arrayPos);
    }
  }

  taosMemoryFree(pMsgArr);
  taosMemoryFree(pIsWeakArr);
}

void vnodeApplyWriteMsg(SQueueInfo *pInfo, STaosQall *qall, int32_t numOfMsgs) {
  SVnode  *pVnode = pInfo->ahandle;
  int32_t  vgId = pVnode->config.vgId;
  int32_t  code = 0;
  SRpcMsg *pMsg = NULL;

  for (int32_t i = 0; i < numOfMsgs; ++i) {
    if (taosGetQitem(qall, (void **)&pMsg) == 0) continue;
    const STraceId *trace = &pMsg->info.traceId;
    vGTrace("vgId:%d, msg:%p get from vnode-apply queue, type:%s handle:%p index:%" PRId64, vgId, pMsg,
            TMSG_INFO(pMsg->msgType), pMsg->info.handle, pMsg->info.conn.applyIndex);

    SRpcMsg rsp = {.code = pMsg->code, .info = pMsg->info};
    if (rsp.code == 0) {
      if (vnodeProcessWriteMsg(pVnode, pMsg, pMsg->info.conn.applyIndex, &rsp) < 0) {
        rsp.code = terrno;
        vGError("vgId:%d, msg:%p failed to apply since %s, index:%" PRId64, vgId, pMsg, terrstr(),
                pMsg->info.conn.applyIndex);
      }
    }

    vnodePostBlockMsg(pVnode, pMsg);
    if (rsp.info.handle != NULL) {
      tmsgSendRsp(&rsp);
    }

    vGTrace("vgId:%d, msg:%p is freed, code:0x%x index:%" PRId64, vgId, pMsg, rsp.code, pMsg->info.conn.applyIndex);
    rpcFreeCont(pMsg->pCont);
    taosFreeQitem(pMsg);
  }
}

int32_t vnodeProcessSyncMsg(SVnode *pVnode, SRpcMsg *pMsg, SRpcMsg **pRsp) {
  int32_t         code = 0;
  const STraceId *trace = &pMsg->info.traceId;

  if (!syncEnvIsStart()) {
    vGError("vgId:%d, msg:%p failed to process since sync env not start", pVnode->config.vgId);
    terrno = TSDB_CODE_APP_ERROR;
    return -1;
  }

  SSyncNode *pSyncNode = syncNodeAcquire(pVnode->sync);
  if (pSyncNode == NULL) {
    vGError("vgId:%d, msg:%p failed to process since invalid sync node", pVnode->config.vgId);
    terrno = TSDB_CODE_SYN_INTERNAL_ERROR;
    return -1;
  }

  vGTrace("vgId:%d, sync msg:%p will be processed, type:%s", pVnode->config.vgId, pMsg, TMSG_INFO(pMsg->msgType));

  if (syncNodeStrategy(pSyncNode) == SYNC_STRATEGY_NO_SNAPSHOT) {
    if (pMsg->msgType == TDMT_SYNC_TIMEOUT) {
      SyncTimeout *pSyncMsg = syncTimeoutFromRpcMsg2(pMsg);
      ASSERT(pSyncMsg != NULL);
      code = syncNodeOnTimeoutCb(pSyncNode, pSyncMsg);
      syncTimeoutDestroy(pSyncMsg);
    } else if (pMsg->msgType == TDMT_SYNC_PING) {
      SyncPing *pSyncMsg = syncPingFromRpcMsg2(pMsg);
      ASSERT(pSyncMsg != NULL);
      code = syncNodeOnPingCb(pSyncNode, pSyncMsg);
      syncPingDestroy(pSyncMsg);
    } else if (pMsg->msgType == TDMT_SYNC_PING_REPLY) {
      SyncPingReply *pSyncMsg = syncPingReplyFromRpcMsg2(pMsg);
      ASSERT(pSyncMsg != NULL);
      code = syncNodeOnPingReplyCb(pSyncNode, pSyncMsg);
      syncPingReplyDestroy(pSyncMsg);
    } else if (pMsg->msgType == TDMT_SYNC_CLIENT_REQUEST) {
      SyncClientRequest *pSyncMsg = syncClientRequestFromRpcMsg2(pMsg);
      ASSERT(pSyncMsg != NULL);
      code = syncNodeOnClientRequestCb(pSyncNode, pSyncMsg, NULL);
      syncClientRequestDestroy(pSyncMsg);
    } else if (pMsg->msgType == TDMT_SYNC_CLIENT_REQUEST_BATCH) {
      SyncClientRequestBatch *pSyncMsg = syncClientRequestBatchFromRpcMsg(pMsg);
      ASSERT(pSyncMsg != NULL);
      code = syncNodeOnClientRequestBatchCb(pSyncNode, pSyncMsg);
      syncClientRequestBatchDestroyDeep(pSyncMsg);
    } else if (pMsg->msgType == TDMT_SYNC_REQUEST_VOTE) {
      SyncRequestVote *pSyncMsg = syncRequestVoteFromRpcMsg2(pMsg);
      ASSERT(pSyncMsg != NULL);
      code = syncNodeOnRequestVoteCb(pSyncNode, pSyncMsg);
      syncRequestVoteDestroy(pSyncMsg);
    } else if (pMsg->msgType == TDMT_SYNC_REQUEST_VOTE_REPLY) {
      SyncRequestVoteReply *pSyncMsg = syncRequestVoteReplyFromRpcMsg2(pMsg);
      ASSERT(pSyncMsg != NULL);
      code = syncNodeOnRequestVoteReplyCb(pSyncNode, pSyncMsg);
      syncRequestVoteReplyDestroy(pSyncMsg);
    } else if (pMsg->msgType == TDMT_SYNC_APPEND_ENTRIES) {
      SyncAppendEntries *pSyncMsg = syncAppendEntriesFromRpcMsg2(pMsg);
      ASSERT(pSyncMsg != NULL);
      code = syncNodeOnAppendEntriesCb(pSyncNode, pSyncMsg);
      syncAppendEntriesDestroy(pSyncMsg);
    } else if (pMsg->msgType == TDMT_SYNC_APPEND_ENTRIES_REPLY) {
      SyncAppendEntriesReply *pSyncMsg = syncAppendEntriesReplyFromRpcMsg2(pMsg);
      ASSERT(pSyncMsg != NULL);
      code = syncNodeOnAppendEntriesReplyCb(pSyncNode, pSyncMsg);
      syncAppendEntriesReplyDestroy(pSyncMsg);
    } else if (pMsg->msgType == TDMT_SYNC_SET_VNODE_STANDBY) {
      code = vnodeSetStandBy(pVnode);
      if (code != 0 && terrno != 0) code = terrno;
      SRpcMsg rsp = {.code = code, .info = pMsg->info};
      tmsgSendRsp(&rsp);
    } else {
      vGError("vgId:%d, msg:%p failed to process since error msg type:%d", pVnode->config.vgId, pMsg->msgType);
      code = -1;
    }

  } else if (syncNodeStrategy(pSyncNode) == SYNC_STRATEGY_WAL_FIRST) {
    // use wal first strategy
    if (pMsg->msgType == TDMT_SYNC_TIMEOUT) {
      SyncTimeout *pSyncMsg = syncTimeoutFromRpcMsg2(pMsg);
      ASSERT(pSyncMsg != NULL);
      code = syncNodeOnTimeoutCb(pSyncNode, pSyncMsg);
      syncTimeoutDestroy(pSyncMsg);
    } else if (pMsg->msgType == TDMT_SYNC_PING) {
      SyncPing *pSyncMsg = syncPingFromRpcMsg2(pMsg);
      ASSERT(pSyncMsg != NULL);
      code = syncNodeOnPingCb(pSyncNode, pSyncMsg);
      syncPingDestroy(pSyncMsg);
    } else if (pMsg->msgType == TDMT_SYNC_PING_REPLY) {
      SyncPingReply *pSyncMsg = syncPingReplyFromRpcMsg2(pMsg);
      ASSERT(pSyncMsg != NULL);
      code = syncNodeOnPingReplyCb(pSyncNode, pSyncMsg);
      syncPingReplyDestroy(pSyncMsg);
    } else if (pMsg->msgType == TDMT_SYNC_CLIENT_REQUEST) {
      SyncClientRequest *pSyncMsg = syncClientRequestFromRpcMsg2(pMsg);
      ASSERT(pSyncMsg != NULL);
      code = syncNodeOnClientRequestCb(pSyncNode, pSyncMsg, NULL);
      syncClientRequestDestroy(pSyncMsg);
    } else if (pMsg->msgType == TDMT_SYNC_CLIENT_REQUEST_BATCH) {
      SyncClientRequestBatch *pSyncMsg = syncClientRequestBatchFromRpcMsg(pMsg);
      ASSERT(pSyncMsg != NULL);
      code = syncNodeOnClientRequestBatchCb(pSyncNode, pSyncMsg);
      syncClientRequestBatchDestroy(pSyncMsg);
    } else if (pMsg->msgType == TDMT_SYNC_REQUEST_VOTE) {
      SyncRequestVote *pSyncMsg = syncRequestVoteFromRpcMsg2(pMsg);
      ASSERT(pSyncMsg != NULL);
      code = syncNodeOnRequestVoteSnapshotCb(pSyncNode, pSyncMsg);
      syncRequestVoteDestroy(pSyncMsg);
    } else if (pMsg->msgType == TDMT_SYNC_REQUEST_VOTE_REPLY) {
      SyncRequestVoteReply *pSyncMsg = syncRequestVoteReplyFromRpcMsg2(pMsg);
      ASSERT(pSyncMsg != NULL);
      code = syncNodeOnRequestVoteReplySnapshotCb(pSyncNode, pSyncMsg);
      syncRequestVoteReplyDestroy(pSyncMsg);
    } else if (pMsg->msgType == TDMT_SYNC_APPEND_ENTRIES_BATCH) {
      SyncAppendEntriesBatch *pSyncMsg = syncAppendEntriesBatchFromRpcMsg2(pMsg);
      ASSERT(pSyncMsg != NULL);
      code = syncNodeOnAppendEntriesSnapshot2Cb(pSyncNode, pSyncMsg);
      syncAppendEntriesBatchDestroy(pSyncMsg);
    } else if (pMsg->msgType == TDMT_SYNC_APPEND_ENTRIES_REPLY) {
      SyncAppendEntriesReply *pSyncMsg = syncAppendEntriesReplyFromRpcMsg2(pMsg);
      ASSERT(pSyncMsg != NULL);
      code = syncNodeOnAppendEntriesReplySnapshot2Cb(pSyncNode, pSyncMsg);
      syncAppendEntriesReplyDestroy(pSyncMsg);
    } else if (pMsg->msgType == TDMT_SYNC_SNAPSHOT_SEND) {
      SyncSnapshotSend *pSyncMsg = syncSnapshotSendFromRpcMsg2(pMsg);
      code = syncNodeOnSnapshotSendCb(pSyncNode, pSyncMsg);
      syncSnapshotSendDestroy(pSyncMsg);
    } else if (pMsg->msgType == TDMT_SYNC_SNAPSHOT_RSP) {
      SyncSnapshotRsp *pSyncMsg = syncSnapshotRspFromRpcMsg2(pMsg);
      code = syncNodeOnSnapshotRspCb(pSyncNode, pSyncMsg);
      syncSnapshotRspDestroy(pSyncMsg);
    } else if (pMsg->msgType == TDMT_SYNC_SET_VNODE_STANDBY) {
      code = vnodeSetStandBy(pVnode);
      if (code != 0 && terrno != 0) code = terrno;
      SRpcMsg rsp = {.code = code, .info = pMsg->info};
      tmsgSendRsp(&rsp);
    } else {
      vGError("vgId:%d, msg:%p failed to process since error msg type:%d", pVnode->config.vgId, pMsg->msgType);
      code = -1;
    }
  }

  vTrace("vgId:%d, sync msg:%p is processed, type:%s code:0x%x", pVnode->config.vgId, pMsg, TMSG_INFO(pMsg->msgType),
         code);
  syncNodeRelease(pSyncNode);
  if (code != 0 && terrno == 0) {
    terrno = TSDB_CODE_SYN_INTERNAL_ERROR;
  }
  return code;
}

static int32_t vnodeSyncEqMsg(const SMsgCb *msgcb, SRpcMsg *pMsg) {
  int32_t code = tmsgPutToQueue(msgcb, SYNC_QUEUE, pMsg);
  if (code != 0) {
    rpcFreeCont(pMsg->pCont);
    pMsg->pCont = NULL;
  }
  return code;
}

static int32_t vnodeSyncSendMsg(const SEpSet *pEpSet, SRpcMsg *pMsg) {
  int32_t code = tmsgSendReq(pEpSet, pMsg);
  if (code != 0) {
    rpcFreeCont(pMsg->pCont);
    pMsg->pCont = NULL;
  }
  return code;
}

static int32_t vnodeSyncGetSnapshot(SSyncFSM *pFsm, SSnapshot *pSnapshot) {
  vnodeGetSnapshot(pFsm->data, pSnapshot);
  return 0;
}

static void vnodeSyncReconfig(struct SSyncFSM *pFsm, const SRpcMsg *pMsg, SReConfigCbMeta cbMeta) {
  SVnode *pVnode = pFsm->data;

  SRpcMsg rpcMsg = {.msgType = pMsg->msgType, .contLen = pMsg->contLen};
  syncGetAndDelRespRpc(pVnode->sync, cbMeta.newCfgSeqNum, &rpcMsg.info);
  rpcMsg.info.conn.applyIndex = cbMeta.index;

  const STraceId *trace = (STraceId *)&pMsg->info.traceId;
  vGTrace("vgId:%d, alter vnode replica is confirmed, type:%s contLen:%d seq:%" PRIu64 " handle:%p", TD_VID(pVnode),
          TMSG_INFO(pMsg->msgType), pMsg->contLen, cbMeta.seqNum, rpcMsg.info.handle);
  if (rpcMsg.info.handle != NULL) {
    tmsgSendRsp(&rpcMsg);
  }

  vnodePostBlockMsg(pVnode, pMsg);
}

static void vnodeSyncCommitMsg(SSyncFSM *pFsm, const SRpcMsg *pMsg, SFsmCbMeta cbMeta) {
  if (cbMeta.isWeak == 0) {
    SVnode *pVnode = pFsm->data;

    if (cbMeta.code == 0) {
      SRpcMsg rpcMsg = {.msgType = pMsg->msgType, .contLen = pMsg->contLen};
      rpcMsg.pCont = rpcMallocCont(rpcMsg.contLen);
      memcpy(rpcMsg.pCont, pMsg->pCont, pMsg->contLen);
      syncGetAndDelRespRpc(pVnode->sync, cbMeta.seqNum, &rpcMsg.info);
      rpcMsg.info.conn.applyIndex = cbMeta.index;
      rpcMsg.info.conn.applyTerm = cbMeta.term;

      vInfo("vgId:%d, commit-cb is excuted, fsm:%p, index:%" PRId64 ", term:%" PRIu64 ", msg-index:%" PRId64
            ", weak:%d, code:%d, state:%d %s, type:%s",
            syncGetVgId(pVnode->sync), pFsm, cbMeta.index, cbMeta.term, rpcMsg.info.conn.applyIndex, cbMeta.isWeak,
            cbMeta.code, cbMeta.state, syncUtilState2String(cbMeta.state), TMSG_INFO(pMsg->msgType));

      tmsgPutToQueue(&pVnode->msgCb, APPLY_QUEUE, &rpcMsg);
    } else {
      SRpcMsg rsp = {.code = cbMeta.code, .info = pMsg->info};
      vError("vgId:%d, commit-cb execute error, type:%s, index:%" PRId64 ", error:0x%x %s", syncGetVgId(pVnode->sync),
             TMSG_INFO(pMsg->msgType), cbMeta.index, cbMeta.code, tstrerror(cbMeta.code));
      if (rsp.info.handle != NULL) {
        tmsgSendRsp(&rsp);
      }
    }
  }
}

static void vnodeSyncPreCommitMsg(SSyncFSM *pFsm, const SRpcMsg *pMsg, SFsmCbMeta cbMeta) {
  if (cbMeta.isWeak == 1) {
    SVnode *pVnode = pFsm->data;
    vTrace("vgId:%d, pre-commit-cb is excuted, fsm:%p, index:%" PRId64 ", weak:%d, code:%d, state:%d %s, type:%s",
           syncGetVgId(pVnode->sync), pFsm, cbMeta.index, cbMeta.isWeak, cbMeta.code, cbMeta.state,
           syncUtilState2String(cbMeta.state), TMSG_INFO(pMsg->msgType));

    if (cbMeta.code == 0) {
      SRpcMsg rpcMsg = {.msgType = pMsg->msgType, .contLen = pMsg->contLen};
      rpcMsg.pCont = rpcMallocCont(rpcMsg.contLen);
      memcpy(rpcMsg.pCont, pMsg->pCont, pMsg->contLen);
      syncGetAndDelRespRpc(pVnode->sync, cbMeta.seqNum, &rpcMsg.info);
      rpcMsg.info.conn.applyIndex = cbMeta.index;
      rpcMsg.info.conn.applyTerm = cbMeta.term;
      tmsgPutToQueue(&pVnode->msgCb, APPLY_QUEUE, &rpcMsg);
    } else {
      SRpcMsg rsp = {.code = cbMeta.code, .info = pMsg->info};
      vError("vgId:%d, pre-commit-cb execute error, type:%s, error:0x%x %s", syncGetVgId(pVnode->sync),
             TMSG_INFO(pMsg->msgType), cbMeta.code, tstrerror(cbMeta.code));
      if (rsp.info.handle != NULL) {
        tmsgSendRsp(&rsp);
      }
    }
  }
}

static void vnodeSyncRollBackMsg(SSyncFSM *pFsm, const SRpcMsg *pMsg, SFsmCbMeta cbMeta) {
  SVnode *pVnode = pFsm->data;
  vTrace("vgId:%d, rollback-cb is excuted, fsm:%p, index:%" PRId64 ", weak:%d, code:%d, state:%d %s, type:%s",
         syncGetVgId(pVnode->sync), pFsm, cbMeta.index, cbMeta.isWeak, cbMeta.code, cbMeta.state,
         syncUtilState2String(cbMeta.state), TMSG_INFO(pMsg->msgType));
}

#define USE_TSDB_SNAPSHOT

static int32_t vnodeSnapshotStartRead(struct SSyncFSM *pFsm, void *pParam, void **ppReader) {
#ifdef USE_TSDB_SNAPSHOT
  SVnode         *pVnode = pFsm->data;
  SSnapshotParam *pSnapshotParam = pParam;
  int32_t code = vnodeSnapReaderOpen(pVnode, pSnapshotParam->start, pSnapshotParam->end, (SVSnapReader **)ppReader);
  return code;
#else
  *ppReader = taosMemoryMalloc(32);
  return 0;
#endif
}

static int32_t vnodeSnapshotStopRead(struct SSyncFSM *pFsm, void *pReader) {
#ifdef USE_TSDB_SNAPSHOT
  SVnode *pVnode = pFsm->data;
  int32_t code = vnodeSnapReaderClose(pReader);
  return code;
#else
  taosMemoryFree(pReader);
  return 0;
#endif
}

static int32_t vnodeSnapshotDoRead(struct SSyncFSM *pFsm, void *pReader, void **ppBuf, int32_t *len) {
#ifdef USE_TSDB_SNAPSHOT
  SVnode *pVnode = pFsm->data;
  int32_t code = vnodeSnapRead(pReader, (uint8_t **)ppBuf, len);
  return code;
#else
  static int32_t times = 0;
  if (times++ < 5) {
    *len = 64;
    *ppBuf = taosMemoryMalloc(*len);
    snprintf(*ppBuf, *len, "snapshot block %d", times);
  } else {
    *len = 0;
    *ppBuf = NULL;
  }
  return 0;
#endif
}

static int32_t vnodeSnapshotStartWrite(struct SSyncFSM *pFsm, void *pParam, void **ppWriter) {
#ifdef USE_TSDB_SNAPSHOT
  SVnode         *pVnode = pFsm->data;
  SSnapshotParam *pSnapshotParam = pParam;

  do {
    int32_t itemSize = tmsgGetQueueSize(&pVnode->msgCb, pVnode->config.vgId, APPLY_QUEUE);
    if (itemSize == 0) {
      vInfo("vgId:%d, start write vnode snapshot since apply queue is empty", pVnode->config.vgId);
      break;
    } else {
      vInfo("vgId:%d, write vnode snapshot later since %d items in apply queue", pVnode->config.vgId);
      taosMsleep(10);
    }
  } while (true);

  int32_t code = vnodeSnapWriterOpen(pVnode, pSnapshotParam->start, pSnapshotParam->end, (SVSnapWriter **)ppWriter);
  return code;
#else
  *ppWriter = taosMemoryMalloc(32);
  return 0;
#endif
}

static int32_t vnodeSnapshotStopWrite(struct SSyncFSM *pFsm, void *pWriter, bool isApply, SSnapshot *pSnapshot) {
#ifdef USE_TSDB_SNAPSHOT
  SVnode *pVnode = pFsm->data;
<<<<<<< HEAD
  vInfo("vgId:%d, stop write vnode snapshot, apply:%d, index:%" PRId64 " term:%" PRIu64 " config:%" PRId64,
        pVnode->config.vgId, isApply, pSnapshot->lastApplyIndex, pSnapshot->lastApplyTerm, pSnapshot->lastApplyIndex);
=======
  vInfo("vgId:%d, stop write vnode snapshot, apply:%d, index:%" PRId64 " term:%" PRIu64 " config:%" PRId64, pVnode->config.vgId, isApply,
        pSnapshot->lastApplyIndex, pSnapshot->lastApplyTerm, pSnapshot->lastConfigIndex);
>>>>>>> 754dbb8a

  int32_t code = vnodeSnapWriterClose(pWriter, !isApply, pSnapshot);
  vInfo("vgId:%d, apply vnode snapshot finished, code:0x%x", pVnode->config.vgId, code);
  return code;
#else
  taosMemoryFree(pWriter);
  return 0;
#endif
}

static int32_t vnodeSnapshotDoWrite(struct SSyncFSM *pFsm, void *pWriter, void *pBuf, int32_t len) {
#ifdef USE_TSDB_SNAPSHOT
  SVnode *pVnode = pFsm->data;
  vDebug("vgId:%d, continue write vnode snapshot, len:%d", pVnode->config.vgId, len);
  int32_t code = vnodeSnapWrite(pWriter, pBuf, len);
  vDebug("vgId:%d, continue write vnode snapshot finished, len:%d", pVnode->config.vgId, len);
  return code;
#else
  return 0;
#endif
}

static void vnodeLeaderTransfer(struct SSyncFSM *pFsm, const SRpcMsg *pMsg, SFsmCbMeta cbMeta) {
  SVnode *pVnode = pFsm->data;
}

static void vnodeRestoreFinish(struct SSyncFSM *pFsm) {
  SVnode *pVnode = pFsm->data;
  pVnode->restored = true;
  vDebug("vgId:%d, sync restore finished", pVnode->config.vgId);
}

static SSyncFSM *vnodeSyncMakeFsm(SVnode *pVnode) {
  SSyncFSM *pFsm = taosMemoryCalloc(1, sizeof(SSyncFSM));
  pFsm->data = pVnode;
  pFsm->FpCommitCb = vnodeSyncCommitMsg;
  pFsm->FpPreCommitCb = vnodeSyncPreCommitMsg;
  pFsm->FpRollBackCb = vnodeSyncRollBackMsg;
  pFsm->FpGetSnapshotInfo = vnodeSyncGetSnapshot;
  pFsm->FpRestoreFinishCb = vnodeRestoreFinish;
  pFsm->FpLeaderTransferCb = vnodeLeaderTransfer;
  pFsm->FpReConfigCb = vnodeSyncReconfig;
  pFsm->FpSnapshotStartRead = vnodeSnapshotStartRead;
  pFsm->FpSnapshotStopRead = vnodeSnapshotStopRead;
  pFsm->FpSnapshotDoRead = vnodeSnapshotDoRead;
  pFsm->FpSnapshotStartWrite = vnodeSnapshotStartWrite;
  pFsm->FpSnapshotStopWrite = vnodeSnapshotStopWrite;
  pFsm->FpSnapshotDoWrite = vnodeSnapshotDoWrite;

  return pFsm;
}

int32_t vnodeSyncOpen(SVnode *pVnode, char *path) {
  SSyncInfo syncInfo = {
      .snapshotStrategy = SYNC_STRATEGY_WAL_FIRST,
      //.snapshotStrategy = SYNC_STRATEGY_NO_SNAPSHOT,
      .batchSize = 1,
      .vgId = pVnode->config.vgId,
      .isStandBy = pVnode->config.standby,
      .syncCfg = pVnode->config.syncCfg,
      .pWal = pVnode->pWal,
      .msgcb = NULL,
      .FpSendMsg = vnodeSyncSendMsg,
      .FpEqMsg = vnodeSyncEqMsg,
  };

  snprintf(syncInfo.path, sizeof(syncInfo.path), "%s%ssync", path, TD_DIRSEP);
  syncInfo.pFsm = vnodeSyncMakeFsm(pVnode);

  pVnode->sync = syncOpen(&syncInfo);
  if (pVnode->sync <= 0) {
    vError("vgId:%d, failed to open sync since %s", pVnode->config.vgId, terrstr());
    return -1;
  }

  setPingTimerMS(pVnode->sync, 5000);
  setElectTimerMS(pVnode->sync, 2800);
  setHeartbeatTimerMS(pVnode->sync, 900);
  return 0;
}

void vnodeSyncStart(SVnode *pVnode) {
  syncSetMsgCb(pVnode->sync, &pVnode->msgCb);
  syncStart(pVnode->sync);
}

void vnodeSyncClose(SVnode *pVnode) { syncStop(pVnode->sync); }

bool vnodeIsLeader(SVnode *pVnode) {
  if (!syncIsReady(pVnode->sync)) {
    return false;
  }

  if (!pVnode->restored) {
    terrno = TSDB_CODE_APP_NOT_READY;
    return false;
  }

  return true;
}<|MERGE_RESOLUTION|>--- conflicted
+++ resolved
@@ -630,13 +630,8 @@
 static int32_t vnodeSnapshotStopWrite(struct SSyncFSM *pFsm, void *pWriter, bool isApply, SSnapshot *pSnapshot) {
 #ifdef USE_TSDB_SNAPSHOT
   SVnode *pVnode = pFsm->data;
-<<<<<<< HEAD
   vInfo("vgId:%d, stop write vnode snapshot, apply:%d, index:%" PRId64 " term:%" PRIu64 " config:%" PRId64,
-        pVnode->config.vgId, isApply, pSnapshot->lastApplyIndex, pSnapshot->lastApplyTerm, pSnapshot->lastApplyIndex);
-=======
-  vInfo("vgId:%d, stop write vnode snapshot, apply:%d, index:%" PRId64 " term:%" PRIu64 " config:%" PRId64, pVnode->config.vgId, isApply,
-        pSnapshot->lastApplyIndex, pSnapshot->lastApplyTerm, pSnapshot->lastConfigIndex);
->>>>>>> 754dbb8a
+        pVnode->config.vgId, isApply, pSnapshot->lastApplyIndex, pSnapshot->lastApplyTerm, pSnapshot->lastConfigIndex);
 
   int32_t code = vnodeSnapWriterClose(pWriter, !isApply, pSnapshot);
   vInfo("vgId:%d, apply vnode snapshot finished, code:0x%x", pVnode->config.vgId, code);
