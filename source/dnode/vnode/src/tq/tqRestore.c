/*
 * Copyright (c) 2019 TAOS Data, Inc. <jhtao@taosdata.com>
 *
 * This program is free software: you can use, redistribute, and/or modify
 * it under the terms of the GNU Affero General Public License, version 3
 * or later ("AGPL"), as published by the Free Software Foundation.
 *
 * This program is distributed in the hope that it will be useful, but WITHOUT
 * ANY WARRANTY; without even the implied warranty of MERCHANTABILITY or
 * FITNESS FOR A PARTICULAR PURPOSE.
 *
 * You should have received a copy of the GNU Affero General Public License
 * along with this program. If not, see <http://www.gnu.org/licenses/>.
 */

#include "tq.h"

static int32_t createStreamTaskRunReq(SStreamMeta* pStreamMeta, bool* pScanIdle);
static int32_t doSetOffsetForWalReader(SStreamTask *pTask, int32_t vgId);

// this function should be executed by stream threads.
// extract submit block from WAL, and add them into the input queue for the sources tasks.
int32_t tqStreamTasksScanWal(STQ* pTq) {
  int32_t      vgId = TD_VID(pTq->pVnode);
  SStreamMeta* pMeta = pTq->pStreamMeta;
  int64_t      st = taosGetTimestampMs();

  while (1) {
    int32_t scan = pMeta->walScanCounter;
    tqDebug("vgId:%d continue check if data in wal are available, walScanCounter:%d", vgId, scan);

    // check all tasks
    bool shouldIdle = true;
    createStreamTaskRunReq(pTq->pStreamMeta, &shouldIdle);

    int32_t times = 0;

    if (shouldIdle) {
      taosWLockLatch(&pMeta->lock);

      pMeta->walScanCounter -= 1;
      times = pMeta->walScanCounter;

      ASSERT(pMeta->walScanCounter >= 0);

      if (pMeta->walScanCounter <= 0) {
        taosWUnLockLatch(&pMeta->lock);
        break;
      }

      taosWUnLockLatch(&pMeta->lock);
      tqDebug("vgId:%d scan wal for stream tasks for %d times", vgId, times);
    }
  }

  int64_t el = (taosGetTimestampMs() - st);
  tqDebug("vgId:%d scan wal for stream tasks completed, elapsed time:%" PRId64 " ms", vgId, el);
  return 0;
}

int32_t tqStreamTasksStatusCheck(STQ* pTq) {
  int32_t      vgId = TD_VID(pTq->pVnode);
  SStreamMeta* pMeta = pTq->pStreamMeta;

  int32_t numOfTasks = taosArrayGetSize(pMeta->pTaskList);
  tqDebug("vgId:%d start to check all (%d) stream tasks downstream status", vgId, numOfTasks);
  if (numOfTasks == 0) {
    return TSDB_CODE_SUCCESS;
  }

  SArray* pTaskList = NULL;
  taosWLockLatch(&pMeta->lock);
  pTaskList = taosArrayDup(pMeta->pTaskList, NULL);
  taosWUnLockLatch(&pMeta->lock);

  // broadcast the check downstream tasks msg
  for (int32_t i = 0; i < numOfTasks; ++i) {
    int32_t*     pTaskId = taosArrayGet(pTaskList, i);
    SStreamTask* pTask = streamMetaAcquireTask(pMeta, *pTaskId);
    if (pTask == NULL) {
      continue;
    }

    if (pTask->info.fillHistory == 1) {
      tqDebug("s-task:%s fill-history task, wait for related stream task:0x%x to launch it", pTask->id.idStr,
              pTask->streamTaskId.taskId);
      continue;
    }

    streamTaskDoCheckDownstreamTasks(pTask);
    streamMetaReleaseTask(pMeta, pTask);
  }

  taosArrayDestroy(pTaskList);
  return 0;
}

int32_t tqCheckStreamStatus(STQ* pTq) {
  int32_t      vgId = TD_VID(pTq->pVnode);
  SStreamMeta* pMeta = pTq->pStreamMeta;

  taosWLockLatch(&pMeta->lock);

  int32_t numOfTasks = taosArrayGetSize(pMeta->pTaskList);
  if (numOfTasks == 0) {
    tqInfo("vgId:%d no stream tasks exist", vgId);
    taosWUnLockLatch(&pMeta->lock);
    return 0;
  }

  SStreamTaskRunReq* pRunReq = rpcMallocCont(sizeof(SStreamTaskRunReq));
  if (pRunReq == NULL) {
    terrno = TSDB_CODE_OUT_OF_MEMORY;
    tqError("vgId:%d failed to create msg to start wal scanning to launch stream tasks, code:%s", vgId, terrstr());
    taosWUnLockLatch(&pMeta->lock);
    return -1;
  }

  tqDebug("vgId:%d check for stream tasks status, numOfTasks:%d", vgId, numOfTasks);
  pRunReq->head.vgId = vgId;
  pRunReq->streamId = 0;
  pRunReq->taskId = STREAM_TASK_STATUS_CHECK_ID;

  SRpcMsg msg = {.msgType = TDMT_STREAM_TASK_RUN, .pCont = pRunReq, .contLen = sizeof(SStreamTaskRunReq)};
  tmsgPutToQueue(&pTq->pVnode->msgCb, STREAM_QUEUE, &msg);
  taosWUnLockLatch(&pMeta->lock);

  return 0;
}

int32_t tqStartStreamTasks(STQ* pTq) {
  int32_t      vgId = TD_VID(pTq->pVnode);
  SStreamMeta* pMeta = pTq->pStreamMeta;

  taosWLockLatch(&pMeta->lock);

  int32_t numOfTasks = taosArrayGetSize(pMeta->pTaskList);
  if (numOfTasks == 0) {
    tqInfo("vgId:%d no stream tasks exist", vgId);
    taosWUnLockLatch(&pMeta->lock);
    return 0;
  }

  pMeta->walScanCounter += 1;

  if (pMeta->walScanCounter > 1) {
    tqDebug("vgId:%d wal read task has been launched, remain scan times:%d", vgId, pMeta->walScanCounter);
    taosWUnLockLatch(&pMeta->lock);
    return 0;
  }

  SStreamTaskRunReq* pRunReq = rpcMallocCont(sizeof(SStreamTaskRunReq));
  if (pRunReq == NULL) {
    terrno = TSDB_CODE_OUT_OF_MEMORY;
    tqError("vgId:%d failed to create msg to start wal scanning to launch stream tasks, code:%s", vgId, terrstr());
    taosWUnLockLatch(&pMeta->lock);
    return -1;
  }

  tqDebug("vgId:%d create msg to start wal scan to launch stream tasks, numOfTasks:%d", vgId, numOfTasks);
  pRunReq->head.vgId = vgId;
  pRunReq->streamId = 0;
  pRunReq->taskId = EXTRACT_DATA_FROM_WAL_ID;

  SRpcMsg msg = {.msgType = TDMT_STREAM_TASK_RUN, .pCont = pRunReq, .contLen = sizeof(SStreamTaskRunReq)};
  tmsgPutToQueue(&pTq->pVnode->msgCb, STREAM_QUEUE, &msg);
  taosWUnLockLatch(&pMeta->lock);

  return 0;
}

int32_t doSetOffsetForWalReader(SStreamTask *pTask, int32_t vgId) {
  // seek the stored version and extract data from WAL
  int64_t firstVer = walReaderGetValidFirstVer(pTask->exec.pWalReader);
  if (pTask->chkInfo.currentVer < firstVer) {
    tqWarn("vgId:%d s-task:%s ver:%"PRId64" earlier than the first ver of wal range %" PRId64 ", forward to %" PRId64, vgId,
           pTask->id.idStr, pTask->chkInfo.currentVer, firstVer, firstVer);

    pTask->chkInfo.currentVer = firstVer;

    // todo need retry if failed
    int32_t code = walReaderSeekVer(pTask->exec.pWalReader, pTask->chkInfo.currentVer);
    if (code != TSDB_CODE_SUCCESS) {
      return code;
    }

    // append the data for the stream
    tqDebug("vgId:%d s-task:%s wal reader seek to ver:%" PRId64, vgId, pTask->id.idStr, pTask->chkInfo.currentVer);
  } else {
    int64_t currentVer = walReaderGetCurrentVer(pTask->exec.pWalReader);
    if (currentVer == -1) {  // we only seek the read for the first time
      int32_t code = walReaderSeekVer(pTask->exec.pWalReader, pTask->chkInfo.currentVer);
      if (code != TSDB_CODE_SUCCESS) {  // no data in wal, quit
        return code;
      }

      // append the data for the stream
      tqDebug("vgId:%d s-task:%s wal reader initial seek to ver:%" PRId64, vgId, pTask->id.idStr, pTask->chkInfo.currentVer);
    }
  }

  int64_t skipToVer = walReaderGetSkipToVersion(pTask->exec.pWalReader);
  if (skipToVer != 0 && skipToVer > pTask->chkInfo.currentVer) {
    int32_t code = walReaderSeekVer(pTask->exec.pWalReader, skipToVer);
    if (code != TSDB_CODE_SUCCESS) {  // no data in wal, quit
      return code;
    }

    tqDebug("vgId:%d s-task:%s wal reader jump to ver:%" PRId64, vgId, pTask->id.idStr, skipToVer);
  }

  return TSDB_CODE_SUCCESS;
}

int32_t createStreamTaskRunReq(SStreamMeta* pStreamMeta, bool* pScanIdle) {
  *pScanIdle = true;
  bool    noDataInWal = true;
  int32_t vgId = pStreamMeta->vgId;

  int32_t numOfTasks = taosArrayGetSize(pStreamMeta->pTaskList);
  if (numOfTasks == 0) {
    return TSDB_CODE_SUCCESS;
  }

  // clone the task list, to avoid the task update during scan wal files
  SArray* pTaskList = NULL;
  taosWLockLatch(&pStreamMeta->lock);
  pTaskList = taosArrayDup(pStreamMeta->pTaskList, NULL);
  taosWUnLockLatch(&pStreamMeta->lock);

  tqDebug("vgId:%d start to check wal to extract new submit block for %d tasks", vgId, numOfTasks);

  // update the new task number
  numOfTasks = taosArrayGetSize(pTaskList);

  for (int32_t i = 0; i < numOfTasks; ++i) {
    int32_t*     pTaskId = taosArrayGet(pTaskList, i);
    SStreamTask* pTask = streamMetaAcquireTask(pStreamMeta, *pTaskId);
    if (pTask == NULL) {
      continue;
    }

<<<<<<< HEAD
    if (pTask->info.taskLevel != TASK_LEVEL__SOURCE) {
=======
    int32_t status = pTask->status.taskStatus;

    // non-source or fill-history tasks don't need to response the WAL scan action.
    if (pTask->info.taskLevel != TASK_LEVEL__SOURCE || pTask->info.fillHistory == 1) {
>>>>>>> 6fbf2519
      streamMetaReleaseTask(pStreamMeta, pTask);
      continue;
    }

    int32_t status = pTask->status.taskStatus;
    const char* pStatus = streamGetTaskStatusStr(status);
    if (status != TASK_STATUS__NORMAL) {
      tqDebug("s-task:%s not ready for new submit block from wal, status:%s", pTask->id.idStr, pStatus);
      streamMetaReleaseTask(pStreamMeta, pTask);
      continue;
    }

    if (tInputQueueIsFull(pTask)) {
      tqTrace("s-task:%s input queue is full, do nothing", pTask->id.idStr);
      streamMetaReleaseTask(pStreamMeta, pTask);
      continue;
    }

    if (pTask->inputStatus == TASK_INPUT_STATUS__BLOCKED) {
      tqDebug("s-task:%s inputQ is blocked, do nothing", pTask->id.idStr);
      streamMetaReleaseTask(pStreamMeta, pTask);
      continue;
    }

    *pScanIdle = false;

    // seek the stored version and extract data from WAL
    int32_t code = doSetOffsetForWalReader(pTask, vgId);
    if (code != TSDB_CODE_SUCCESS) {
      streamMetaReleaseTask(pStreamMeta, pTask);
      continue;
    }

    int32_t numOfItems = streamTaskGetInputQItems(pTask);

    // append the data for the stream
    SStreamQueueItem* pItem = NULL;
    code = extractMsgFromWal(pTask->exec.pWalReader, (void**) &pItem, pTask->id.idStr);

    if ((code != TSDB_CODE_SUCCESS || pItem == NULL) && (numOfItems == 0)) {  // failed, continue
      streamMetaReleaseTask(pStreamMeta, pTask);
      continue;
    }

    taosThreadMutexLock(&pTask->lock);

    if (pTask->status.taskStatus != TASK_STATUS__NORMAL) {
      tqDebug("s-task:%s not ready for submit block from wal, status:%s", pTask->id.idStr, pStatus);
      taosThreadMutexUnlock(&pTask->lock);
      continue;
    }

    if (pItem != NULL) {
      noDataInWal = false;
      code = tAppendDataToInputQueue(pTask, pItem);
      if (code == TSDB_CODE_SUCCESS) {
        pTask->chkInfo.currentVer = walReaderGetCurrentVer(pTask->exec.pWalReader);
        tqDebug("s-task:%s set the ver:%" PRId64 " from WALReader after extract block from WAL", pTask->id.idStr,
                pTask->chkInfo.currentVer);
      } else {
        tqError("s-task:%s append input queue failed, too many in inputQ, ver:%" PRId64, pTask->id.idStr,
                pTask->chkInfo.currentVer);
      }
    }

    taosThreadMutexUnlock(&pTask->lock);

    if ((code == TSDB_CODE_SUCCESS) || (numOfItems > 0)) {
      code = streamSchedExec(pTask);
      if (code != TSDB_CODE_SUCCESS) {
        streamMetaReleaseTask(pStreamMeta, pTask);
        return -1;
      }
    }

    streamMetaReleaseTask(pStreamMeta, pTask);
  }

  // all wal are checked, and no new data available in wal.
  if (noDataInWal) {
    *pScanIdle = true;
  }

  taosArrayDestroy(pTaskList);
  return 0;
}
<|MERGE_RESOLUTION|>--- conflicted
+++ resolved
@@ -240,19 +240,14 @@
       continue;
     }
 
-<<<<<<< HEAD
-    if (pTask->info.taskLevel != TASK_LEVEL__SOURCE) {
-=======
     int32_t status = pTask->status.taskStatus;
 
     // non-source or fill-history tasks don't need to response the WAL scan action.
     if (pTask->info.taskLevel != TASK_LEVEL__SOURCE || pTask->info.fillHistory == 1) {
->>>>>>> 6fbf2519
-      streamMetaReleaseTask(pStreamMeta, pTask);
-      continue;
-    }
-
-    int32_t status = pTask->status.taskStatus;
+      streamMetaReleaseTask(pStreamMeta, pTask);
+      continue;
+    }
+
     const char* pStatus = streamGetTaskStatusStr(status);
     if (status != TASK_STATUS__NORMAL) {
       tqDebug("s-task:%s not ready for new submit block from wal, status:%s", pTask->id.idStr, pStatus);
