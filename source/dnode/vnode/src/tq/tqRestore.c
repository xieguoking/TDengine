--- conflicted
+++ resolved
@@ -120,20 +120,11 @@
         continue;
       }
 
-<<<<<<< HEAD
-
-
-=======
->>>>>>> 366cd187
       // append the data for the stream
       tqDebug("vgId:%d s-task:%s wal reader seek to ver:%" PRId64, vgId, pTask->id.idStr, pTask->chkInfo.currentVer);
     } else {
       int64_t currentVer = walReaderGetCurrentVer(pTask->exec.pWalReader);
-<<<<<<< HEAD
-      if (currentVer != pTask->chkInfo.currentVer) {
-=======
       if (currentVer == -1) {
->>>>>>> 366cd187
         int32_t code = walReaderSeekVer(pTask->exec.pWalReader, pTask->chkInfo.currentVer);
         if (code != TSDB_CODE_SUCCESS) {  // no data in wal, quit
           streamMetaReleaseTask(pStreamMeta, pTask);
@@ -141,14 +132,6 @@
         }
 
         // append the data for the stream
-<<<<<<< HEAD
-        tqDebug("vgId:%d s-task:%s wal reader seek to ver:%" PRId64, vgId, pTask->id.idStr, pTask->chkInfo.currentVer);
-      }
-    }
-
-    SPackedData packData = {0};
-    int32_t     code = extractSubmitMsgFromWal(pTask->exec.pWalReader, &packData);
-=======
         tqDebug("vgId:%d s-task:%s wal reader initial seek to ver:%" PRId64, vgId, pTask->id.idStr, pTask->chkInfo.currentVer);
       }
     }
@@ -158,7 +141,6 @@
 
     SStreamQueueItem* pItem = NULL;
     int32_t code = extractMsgFromWal(pTask->exec.pWalReader, (void**) &pItem, pTask->id.idStr);
->>>>>>> 366cd187
     if (code != TSDB_CODE_SUCCESS) {  // failed, continue
       streamMetaReleaseTask(pStreamMeta, pTask);
       continue;
