--- conflicted
+++ resolved
@@ -111,11 +111,7 @@
     }
 
     if (streamTaskShouldStop(&pTask->status) || status == TASK_STATUS__RECOVER_PREPARE ||
-<<<<<<< HEAD
-        status == TASK_STATUS__WAIT_DOWNSTREAM || status == TASK_STATUS__PAUSE) {
-=======
         status == TASK_STATUS__WAIT_DOWNSTREAM || streamTaskShouldPause(&pTask->status)) {
->>>>>>> b5fdaa32
       tqDebug("s-task:%s not ready for new submit block from wal, status:%d", pTask->id.idStr, status);
       streamMetaReleaseTask(pStreamMeta, pTask);
       continue;
@@ -160,7 +156,7 @@
     }
 
     SPackedData packData = {0};
-    int32_t code = extractSubmitMsgFromWal(pTask->exec.pWalReader, &packData);
+    int32_t     code = extractSubmitMsgFromWal(pTask->exec.pWalReader, &packData);
     if (code != TSDB_CODE_SUCCESS) {  // failed, continue
       streamMetaReleaseTask(pStreamMeta, pTask);
       continue;
