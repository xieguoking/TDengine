/*
 * Copyright (c) 2019 TAOS Data, Inc. <jhtao@taosdata.com>
 *
 * This program is free software: you can use, redistribute, and/or modify
 * it under the terms of the GNU Affero General Public License, version 3
 * or later ("AGPL"), as published by the Free Software Foundation.
 *
 * This program is distributed in the hope that it will be useful, but WITHOUT
 * ANY WARRANTY; without even the implied warranty of MERCHANTABILITY or
 * FITNESS FOR A PARTICULAR PURPOSE.
 *
 * You should have received a copy of the GNU Affero General Public License
 * along with this program. If not, see <http://www.gnu.org/licenses/>.
 */

#include "tq.h"

static int32_t createStreamRunReq(SStreamMeta* pStreamMeta, bool* pScanIdle);

// this function should be executed by stream threads.
// extract submit block from WAL, and add them into the input queue for the sources tasks.
int32_t tqStreamTasksScanWal(STQ* pTq) {
  int32_t      vgId = TD_VID(pTq->pVnode);
  SStreamMeta* pMeta = pTq->pStreamMeta;
  int64_t      st = taosGetTimestampMs();

  while (1) {
    int32_t scan = pMeta->walScanCounter;
    tqDebug("vgId:%d continue check if data in wal are available, walScanCounter:%d", vgId, scan);

    // check all restore tasks
    bool shouldIdle = true;
    createStreamRunReq(pTq->pStreamMeta, &shouldIdle);

    int32_t times = 0;

    if (shouldIdle) {
      taosWLockLatch(&pMeta->lock);

      pMeta->walScanCounter -= 1;
      times = pMeta->walScanCounter;

      ASSERT(pMeta->walScanCounter >= 0);

      if (pMeta->walScanCounter <= 0) {
        taosWUnLockLatch(&pMeta->lock);
        break;
      }

      taosWUnLockLatch(&pMeta->lock);
      tqDebug("vgId:%d scan wal for stream tasks for %d times", vgId, times);
    }
  }

  int64_t el = (taosGetTimestampMs() - st);
  tqDebug("vgId:%d scan wal for stream tasks completed, elapsed time:%" PRId64 " ms", vgId, el);
  return 0;
}

<<<<<<< HEAD
static SArray* extractTaskIdList(SStreamMeta* pStreamMeta, int32_t numOfTasks) {
  SArray* pTaskIdList = taosArrayInit(numOfTasks, sizeof(int32_t));
  void*   pIter = NULL;

  taosWLockLatch(&pStreamMeta->lock);
  while (1) {
    pIter = taosHashIterate(pStreamMeta->pTasks, pIter);
    if (pIter == NULL) {
      break;
    }

    SStreamTask* pTask = *(SStreamTask**)pIter;
    taosArrayPush(pTaskIdList, &pTask->id.taskId);
  }

  taosWUnLockLatch(&pStreamMeta->lock);
  return pTaskIdList;
}

=======
>>>>>>> 1de5f845
int32_t createStreamRunReq(SStreamMeta* pStreamMeta, bool* pScanIdle) {
  *pScanIdle = true;
  bool    noNewDataInWal = true;
  int32_t vgId = pStreamMeta->vgId;

  int32_t numOfTasks = taosArrayGetSize(pStreamMeta->pTaskList);
  if (numOfTasks == 0) {
    return TSDB_CODE_SUCCESS;
  }

  SArray* pTaskList = NULL;
  taosWLockLatch(&pStreamMeta->lock);
  pTaskList = taosArrayDup(pStreamMeta->pTaskList, NULL);
  taosWUnLockLatch(&pStreamMeta->lock);

  tqDebug("vgId:%d start to check wal to extract new submit block for %d tasks", vgId, numOfTasks);

  // update the new task number
  numOfTasks = taosArrayGetSize(pTaskList);

  for (int32_t i = 0; i < numOfTasks; ++i) {
    int32_t*     pTaskId = taosArrayGet(pTaskList, i);
    SStreamTask* pTask = streamMetaAcquireTask(pStreamMeta, *pTaskId);
    if (pTask == NULL) {
      continue;
    }

    int32_t status = pTask->status.taskStatus;
    if (pTask->taskLevel != TASK_LEVEL__SOURCE) {
      tqDebug("s-task:%s not source task, no need to start", pTask->id.idStr);
      streamMetaReleaseTask(pStreamMeta, pTask);
      continue;
    }

    if (streamTaskShouldStop(&pTask->status) || status == TASK_STATUS__RECOVER_PREPARE ||
        status == TASK_STATUS__WAIT_DOWNSTREAM || status == TASK_STATUS__PAUSE) {
      tqDebug("s-task:%s not ready for new submit block from wal, status:%d", pTask->id.idStr, status);
      streamMetaReleaseTask(pStreamMeta, pTask);
      continue;
    }

    if (tInputQueueIsFull(pTask)) {
      tqDebug("vgId:%d s-task:%s input queue is full, do nothing", vgId, pTask->id.idStr);
      streamMetaReleaseTask(pStreamMeta, pTask);
      continue;
    }

    *pScanIdle = false;

    // seek the stored version and extract data from WAL
    int32_t code = walReadSeekVer(pTask->exec.pWalReader, pTask->chkInfo.currentVer);
    if (code != TSDB_CODE_SUCCESS) {  // no data in wal, quit
      streamMetaReleaseTask(pStreamMeta, pTask);
      continue;
    }

    // append the data for the stream
    tqDebug("vgId:%d s-task:%s wal reader seek to ver:%" PRId64, vgId, pTask->id.idStr, pTask->chkInfo.currentVer);

    SPackedData packData = {0};
    code = extractSubmitMsgFromWal(pTask->exec.pWalReader, &packData);
    if (code != TSDB_CODE_SUCCESS) {  // failed, continue
      streamMetaReleaseTask(pStreamMeta, pTask);
      continue;
    }

    SStreamDataSubmit2* p = streamDataSubmitNew(packData, STREAM_INPUT__DATA_SUBMIT);
    if (p == NULL) {
      terrno = TSDB_CODE_OUT_OF_MEMORY;
      tqError("%s failed to create data submit for stream since out of memory", pTask->id.idStr);
      streamMetaReleaseTask(pStreamMeta, pTask);
      continue;
    }

    noNewDataInWal = false;

    code = tqAddInputBlockNLaunchTask(pTask, (SStreamQueueItem*)p, packData.ver);
    if (code == TSDB_CODE_SUCCESS) {
      pTask->chkInfo.currentVer = walReaderGetCurrentVer(pTask->exec.pWalReader);
      tqDebug("s-task:%s set the ver:%" PRId64 " from WALReader after extract block from WAL", pTask->id.idStr,
              pTask->chkInfo.currentVer);
    } else {
      tqError("s-task:%s append input queue failed, ver:%" PRId64, pTask->id.idStr, pTask->chkInfo.currentVer);
    }

    streamDataSubmitDestroy(p);
    taosFreeQitem(p);
    streamMetaReleaseTask(pStreamMeta, pTask);
  }

  // all wal are checked, and no new data available in wal.
  if (noNewDataInWal) {
    *pScanIdle = true;
  }

  taosArrayDestroy(pTaskList);
  return 0;
}<|MERGE_RESOLUTION|>--- conflicted
+++ resolved
@@ -57,7 +57,6 @@
   return 0;
 }
 
-<<<<<<< HEAD
 static SArray* extractTaskIdList(SStreamMeta* pStreamMeta, int32_t numOfTasks) {
   SArray* pTaskIdList = taosArrayInit(numOfTasks, sizeof(int32_t));
   void*   pIter = NULL;
@@ -77,8 +76,6 @@
   return pTaskIdList;
 }
 
-=======
->>>>>>> 1de5f845
 int32_t createStreamRunReq(SStreamMeta* pStreamMeta, bool* pScanIdle) {
   *pScanIdle = true;
   bool    noNewDataInWal = true;
