/*
 * Copyright (c) 2019 TAOS Data, Inc. <jhtao@taosdata.com>
 *
 * This program is free software: you can use, redistribute, and/or modify
 * it under the terms of the GNU Affero General Public License, version 3
 * or later ("AGPL"), as published by the Free Software Foundation.
 *
 * This program is distributed in the hope that it will be useful, but WITHOUT
 * ANY WARRANTY; without even the implied warranty of MERCHANTABILITY or
 * FITNESS FOR A PARTICULAR PURPOSE.
 *
 * You should have received a copy of the GNU Affero General Public License
 * along with this program. If not, see <http://www.gnu.org/licenses/>.
 */

#include "tq.h"

static int32_t createStreamRunReq(SStreamMeta* pStreamMeta, bool* pScanIdle);

// this function should be executed by stream threads.
// extract submit block from WAL, and add them into the input queue for the sources tasks.
int32_t tqStreamTasksScanWal(STQ* pTq) {
  int32_t      vgId = TD_VID(pTq->pVnode);
  SStreamMeta* pMeta = pTq->pStreamMeta;
  int64_t      st = taosGetTimestampMs();

  while (1) {
    int32_t scan = pMeta->walScanCounter;
    tqDebug("vgId:%d continue check if data in wal are available, walScanCounter:%d", vgId, scan);

    // check all restore tasks
    bool shouldIdle = true;
    createStreamRunReq(pTq->pStreamMeta, &shouldIdle);

    int32_t times = 0;

    if (shouldIdle) {
      taosWLockLatch(&pMeta->lock);

      pMeta->walScanCounter -= 1;
      times = pMeta->walScanCounter;

      ASSERT(pMeta->walScanCounter >= 0);

      if (pMeta->walScanCounter <= 0) {
        taosWUnLockLatch(&pMeta->lock);
        break;
      }

      taosWUnLockLatch(&pMeta->lock);
      tqDebug("vgId:%d scan wal for stream tasks for %d times", vgId, times);
    }
  }

  int64_t el = (taosGetTimestampMs() - st);
  tqDebug("vgId:%d scan wal for stream tasks completed, elapsed time:%" PRId64 " ms", vgId, el);
  return 0;
}

int32_t createStreamRunReq(SStreamMeta* pStreamMeta, bool* pScanIdle) {
  *pScanIdle = true;
  bool    noNewDataInWal = true;
  int32_t vgId = pStreamMeta->vgId;

  int32_t numOfTasks = taosArrayGetSize(pStreamMeta->pTaskList);
  if (numOfTasks == 0) {
    return TSDB_CODE_SUCCESS;
  }

  SArray* pTaskList = NULL;
  taosWLockLatch(&pStreamMeta->lock);
  pTaskList = taosArrayDup(pStreamMeta->pTaskList, NULL);
  taosWUnLockLatch(&pStreamMeta->lock);

  tqDebug("vgId:%d start to check wal to extract new submit block for %d tasks", vgId, numOfTasks);

  // update the new task number
  numOfTasks = taosArrayGetSize(pTaskList);

  for (int32_t i = 0; i < numOfTasks; ++i) {
    int32_t*     pTaskId = taosArrayGet(pTaskList, i);
    SStreamTask* pTask = streamMetaAcquireTask(pStreamMeta, *pTaskId);
    if (pTask == NULL) {
      continue;
    }

    int32_t status = pTask->status.taskStatus;
    if (pTask->taskLevel != TASK_LEVEL__SOURCE) {
      tqDebug("s-task:%s level:%d not source task, no need to start", pTask->id.idStr, pTask->taskLevel);
      streamMetaReleaseTask(pStreamMeta, pTask);
      continue;
    }

    if (streamTaskShouldStop(&pTask->status) || status == TASK_STATUS__RECOVER_PREPARE ||
        status == TASK_STATUS__WAIT_DOWNSTREAM || streamTaskShouldPause(&pTask->status)) {
      tqDebug("s-task:%s not ready for new submit block from wal, status:%d", pTask->id.idStr, status);
      streamMetaReleaseTask(pStreamMeta, pTask);
      continue;
    }

    if (tInputQueueIsFull(pTask)) {
      tqDebug("s-task:%s input queue is full, do nothing", pTask->id.idStr);
      streamMetaReleaseTask(pStreamMeta, pTask);
      continue;
    }

    *pScanIdle = false;

    // seek the stored version and extract data from WAL
    int64_t firstVer = walReaderGetValidFirstVer(pTask->exec.pWalReader);
    if (pTask->chkInfo.currentVer < firstVer) {
      pTask->chkInfo.currentVer = firstVer;
      tqWarn("vgId:%d s-task:%s ver earlier than the first ver of wal range %" PRId64 ", forward to %" PRId64, vgId,
             pTask->id.idStr, firstVer, pTask->chkInfo.currentVer);

      // todo need retry if failed
      int32_t code = walReaderSeekVer(pTask->exec.pWalReader, pTask->chkInfo.currentVer);
      if (code != TSDB_CODE_SUCCESS) {
        streamMetaReleaseTask(pStreamMeta, pTask);
        continue;
      }

      // append the data for the stream
      tqDebug("vgId:%d s-task:%s wal reader seek to ver:%" PRId64, vgId, pTask->id.idStr, pTask->chkInfo.currentVer);
    } else {
      int64_t currentVer = walReaderGetCurrentVer(pTask->exec.pWalReader);
      if (currentVer == -1) {
        int32_t code = walReaderSeekVer(pTask->exec.pWalReader, pTask->chkInfo.currentVer);
        if (code != TSDB_CODE_SUCCESS) {  // no data in wal, quit
          streamMetaReleaseTask(pStreamMeta, pTask);
          continue;
        }

        // append the data for the stream
        tqDebug("vgId:%d s-task:%s wal reader initial seek to ver:%" PRId64, vgId, pTask->id.idStr, pTask->chkInfo.currentVer);
      }
    }

    // append the data for the stream
    SStreamQueueItem* pItem = NULL;
    int32_t code = extractMsgFromWal(pTask->exec.pWalReader, (void**) &pItem, pTask->id.idStr);
    if (code != TSDB_CODE_SUCCESS) {  // failed, continue
      streamMetaReleaseTask(pStreamMeta, pTask);
      continue;
    }

<<<<<<< HEAD
    noNewDataInWal = false;

    code = tqAddBlockNLaunchTask(pTask, &packData);
=======
    // delete ignore
    if (pItem == NULL) {
      streamMetaReleaseTask(pStreamMeta, pTask);
      continue;
    }

    noNewDataInWal = false;

    code = tqAddInputBlockNLaunchTask(pTask, pItem);
>>>>>>> c01e0f69
    if (code == TSDB_CODE_SUCCESS) {
      pTask->chkInfo.currentVer = walReaderGetCurrentVer(pTask->exec.pWalReader);
      tqDebug("s-task:%s set the ver:%" PRId64 " from WALReader after extract block from WAL", pTask->id.idStr,
              pTask->chkInfo.currentVer);
    } else {
      tqError("s-task:%s append input queue failed, ver:%" PRId64, pTask->id.idStr, pTask->chkInfo.currentVer);
    }

<<<<<<< HEAD
=======

>>>>>>> c01e0f69
    streamMetaReleaseTask(pStreamMeta, pTask);
  }

  // all wal are checked, and no new data available in wal.
  if (noNewDataInWal) {
    *pScanIdle = true;
  }

  taosArrayDestroy(pTaskList);
  return 0;
}<|MERGE_RESOLUTION|>--- conflicted
+++ resolved
@@ -132,23 +132,19 @@
         }
 
         // append the data for the stream
-        tqDebug("vgId:%d s-task:%s wal reader initial seek to ver:%" PRId64, vgId, pTask->id.idStr, pTask->chkInfo.currentVer);
+        tqDebug("vgId:%d s-task:%s wal reader initial seek to ver:%" PRId64, vgId, pTask->id.idStr,
+                pTask->chkInfo.currentVer);
       }
     }
 
     // append the data for the stream
     SStreamQueueItem* pItem = NULL;
-    int32_t code = extractMsgFromWal(pTask->exec.pWalReader, (void**) &pItem, pTask->id.idStr);
+    int32_t           code = extractMsgFromWal(pTask->exec.pWalReader, (void**)&pItem, pTask->id.idStr);
     if (code != TSDB_CODE_SUCCESS) {  // failed, continue
       streamMetaReleaseTask(pStreamMeta, pTask);
       continue;
     }
 
-<<<<<<< HEAD
-    noNewDataInWal = false;
-
-    code = tqAddBlockNLaunchTask(pTask, &packData);
-=======
     // delete ignore
     if (pItem == NULL) {
       streamMetaReleaseTask(pStreamMeta, pTask);
@@ -158,7 +154,6 @@
     noNewDataInWal = false;
 
     code = tqAddInputBlockNLaunchTask(pTask, pItem);
->>>>>>> c01e0f69
     if (code == TSDB_CODE_SUCCESS) {
       pTask->chkInfo.currentVer = walReaderGetCurrentVer(pTask->exec.pWalReader);
       tqDebug("s-task:%s set the ver:%" PRId64 " from WALReader after extract block from WAL", pTask->id.idStr,
@@ -167,10 +162,6 @@
       tqError("s-task:%s append input queue failed, ver:%" PRId64, pTask->id.idStr, pTask->chkInfo.currentVer);
     }
 
-<<<<<<< HEAD
-=======
-
->>>>>>> c01e0f69
     streamMetaReleaseTask(pStreamMeta, pTask);
   }
 
