/*
 * Copyright (c) 2019 TAOS Data, Inc. <jhtao@taosdata.com>
 *
 * This program is free software: you can use, redistribute, and/or modify
 * it under the terms of the GNU Affero General Public License, version 3
 * or later ("AGPL"), as published by the Free Software Foundation.
 *
 * This program is distributed in the hope that it will be useful, but WITHOUT
 * ANY WARRANTY; without even the implied warranty of MERCHANTABILITY or
 * FITNESS FOR A PARTICULAR PURPOSE.
 *
 * You should have received a copy of the GNU Affero General Public License
 * along with this program. If not, see <http://www.gnu.org/licenses/>.
 */

#include "tq.h"

static int32_t createStreamTaskRunReq(SStreamMeta* pStreamMeta, bool* pScanIdle);
static int32_t doSetOffsetForWalReader(SStreamTask *pTask, int32_t vgId);

// this function should be executed by stream threads.
// extract submit block from WAL, and add them into the input queue for the sources tasks.
int32_t tqStreamTasksScanWal(STQ* pTq) {
  int32_t      vgId = TD_VID(pTq->pVnode);
  SStreamMeta* pMeta = pTq->pStreamMeta;
  int64_t      st = taosGetTimestampMs();

  while (1) {
    int32_t scan = pMeta->walScanCounter;
    tqDebug("vgId:%d continue check if data in wal are available, walScanCounter:%d", vgId, scan);

    // check all tasks
    bool shouldIdle = true;
    createStreamTaskRunReq(pTq->pStreamMeta, &shouldIdle);

    int32_t times = 0;

    if (shouldIdle) {
      taosWLockLatch(&pMeta->lock);

      times = (--pMeta->walScanCounter);
      ASSERT(pMeta->walScanCounter >= 0);

      if (pMeta->walScanCounter <= 0) {
        taosWUnLockLatch(&pMeta->lock);
        break;
      }

      taosWUnLockLatch(&pMeta->lock);
      tqDebug("vgId:%d scan wal for stream tasks for %d times", vgId, times);
    }
  }

  int64_t el = (taosGetTimestampMs() - st);
  tqDebug("vgId:%d scan wal for stream tasks completed, elapsed time:%" PRId64 " ms", vgId, el);
  return 0;
}

int32_t tqStreamTasksStatusCheck(STQ* pTq) {
  int32_t      vgId = TD_VID(pTq->pVnode);
  SStreamMeta* pMeta = pTq->pStreamMeta;

  int32_t numOfTasks = taosArrayGetSize(pMeta->pTaskList);
  tqDebug("vgId:%d start to check all (%d) stream tasks downstream status", vgId, numOfTasks);
  if (numOfTasks == 0) {
    return TSDB_CODE_SUCCESS;
  }

  SArray* pTaskList = NULL;
  taosWLockLatch(&pMeta->lock);
  pTaskList = taosArrayDup(pMeta->pTaskList, NULL);
  taosWUnLockLatch(&pMeta->lock);

  // broadcast the check downstream tasks msg
  for (int32_t i = 0; i < numOfTasks; ++i) {
    int32_t*     pTaskId = taosArrayGet(pTaskList, i);
    SStreamTask* pTask = streamMetaAcquireTask(pMeta, *pTaskId);
    if (pTask == NULL) {
      continue;
    }

    if (pTask->info.fillHistory == 1) {
      tqDebug("s-task:%s fill-history task, wait for related stream task:0x%x to launch it", pTask->id.idStr,
              pTask->streamTaskId.taskId);
      continue;
    }

    streamTaskDoCheckDownstreamTasks(pTask);
    streamMetaReleaseTask(pMeta, pTask);
  }

  taosArrayDestroy(pTaskList);
  return 0;
}

int32_t tqCheckStreamStatus(STQ* pTq) {
  int32_t      vgId = TD_VID(pTq->pVnode);
  SStreamMeta* pMeta = pTq->pStreamMeta;

  taosWLockLatch(&pMeta->lock);

  int32_t numOfTasks = taosArrayGetSize(pMeta->pTaskList);
  if (numOfTasks == 0) {
    tqInfo("vgId:%d no stream tasks exist", vgId);
    taosWUnLockLatch(&pMeta->lock);
    return 0;
  }

  SStreamTaskRunReq* pRunReq = rpcMallocCont(sizeof(SStreamTaskRunReq));
  if (pRunReq == NULL) {
    terrno = TSDB_CODE_OUT_OF_MEMORY;
    tqError("vgId:%d failed to create msg to start wal scanning to launch stream tasks, code:%s", vgId, terrstr());
    taosWUnLockLatch(&pMeta->lock);
    return -1;
  }

  tqDebug("vgId:%d check for stream tasks status, numOfTasks:%d", vgId, numOfTasks);
  pRunReq->head.vgId = vgId;
  pRunReq->streamId = 0;
  pRunReq->taskId = STREAM_TASK_STATUS_CHECK_ID;

  SRpcMsg msg = {.msgType = TDMT_STREAM_TASK_RUN, .pCont = pRunReq, .contLen = sizeof(SStreamTaskRunReq)};
  tmsgPutToQueue(&pTq->pVnode->msgCb, STREAM_QUEUE, &msg);
  taosWUnLockLatch(&pMeta->lock);

  return 0;
}

int32_t tqStartStreamTasks(STQ* pTq) {
  int32_t      vgId = TD_VID(pTq->pVnode);
  SStreamMeta* pMeta = pTq->pStreamMeta;

  taosWLockLatch(&pMeta->lock);

  int32_t numOfTasks = taosArrayGetSize(pMeta->pTaskList);
  if (numOfTasks == 0) {
    tqInfo("vgId:%d no stream tasks exist", vgId);
    taosWUnLockLatch(&pMeta->lock);
    return 0;
  }

  pMeta->walScanCounter += 1;

  if (pMeta->walScanCounter > 1) {
    tqDebug("vgId:%d wal read task has been launched, remain scan times:%d", vgId, pMeta->walScanCounter);
    taosWUnLockLatch(&pMeta->lock);
    return 0;
  }

  SStreamTaskRunReq* pRunReq = rpcMallocCont(sizeof(SStreamTaskRunReq));
  if (pRunReq == NULL) {
    terrno = TSDB_CODE_OUT_OF_MEMORY;
    tqError("vgId:%d failed to create msg to start wal scanning to launch stream tasks, code:%s", vgId, terrstr());
    taosWUnLockLatch(&pMeta->lock);
    return -1;
  }

  tqDebug("vgId:%d create msg to start wal scan to launch stream tasks, numOfTasks:%d", vgId, numOfTasks);
  pRunReq->head.vgId = vgId;
  pRunReq->streamId = 0;
  pRunReq->taskId = EXTRACT_DATA_FROM_WAL_ID;

  SRpcMsg msg = {.msgType = TDMT_STREAM_TASK_RUN, .pCont = pRunReq, .contLen = sizeof(SStreamTaskRunReq)};
  tmsgPutToQueue(&pTq->pVnode->msgCb, STREAM_QUEUE, &msg);
  taosWUnLockLatch(&pMeta->lock);

  return 0;
}

int32_t doSetOffsetForWalReader(SStreamTask *pTask, int32_t vgId) {
  // seek the stored version and extract data from WAL
  int64_t firstVer = walReaderGetValidFirstVer(pTask->exec.pWalReader);
  if (pTask->chkInfo.currentVer < firstVer) {
    tqWarn("vgId:%d s-task:%s ver:%"PRId64" earlier than the first ver of wal range %" PRId64 ", forward to %" PRId64, vgId,
           pTask->id.idStr, pTask->chkInfo.currentVer, firstVer, firstVer);

    pTask->chkInfo.currentVer = firstVer;

    // todo need retry if failed
    int32_t code = walReaderSeekVer(pTask->exec.pWalReader, pTask->chkInfo.currentVer);
    if (code != TSDB_CODE_SUCCESS) {
      return code;
    }

    // append the data for the stream
    tqDebug("vgId:%d s-task:%s wal reader seek to ver:%" PRId64, vgId, pTask->id.idStr, pTask->chkInfo.currentVer);
  } else {
    int64_t currentVer = walReaderGetCurrentVer(pTask->exec.pWalReader);
    if (currentVer == -1) {  // we only seek the read for the first time
      int32_t code = walReaderSeekVer(pTask->exec.pWalReader, pTask->chkInfo.currentVer);
      if (code != TSDB_CODE_SUCCESS) {  // no data in wal, quit
        return code;
      }

      // append the data for the stream
      tqDebug("vgId:%d s-task:%s wal reader initial seek to ver:%" PRId64, vgId, pTask->id.idStr, pTask->chkInfo.currentVer);
    }
  }

  int64_t skipToVer = walReaderGetSkipToVersion(pTask->exec.pWalReader);
  if (skipToVer != 0 && skipToVer > pTask->chkInfo.currentVer) {
    int32_t code = walReaderSeekVer(pTask->exec.pWalReader, skipToVer);
    if (code != TSDB_CODE_SUCCESS) {  // no data in wal, quit
      return code;
    }

    tqDebug("vgId:%d s-task:%s wal reader jump to ver:%" PRId64, vgId, pTask->id.idStr, skipToVer);
  }

  return TSDB_CODE_SUCCESS;
}

static void checkForFillHistoryVerRange(SStreamTask* pTask, int64_t ver) {
  if ((pTask->info.fillHistory == 1) && ver > pTask->dataRange.range.maxVer) {
    qWarn("s-task:%s fill-history scan WAL, currentVer:%" PRId64 " reach the maximum ver:%" PRId64
          ", not scan wal anymore, set the transfer state flag",
          pTask->id.idStr, ver, pTask->dataRange.range.maxVer);
    pTask->status.transferState = true;

    /*int32_t code = */streamSchedExec(pTask);
  }
}

int32_t createStreamTaskRunReq(SStreamMeta* pStreamMeta, bool* pScanIdle) {
  *pScanIdle = true;
  bool    noDataInWal = true;
  int32_t vgId = pStreamMeta->vgId;

  int32_t numOfTasks = taosArrayGetSize(pStreamMeta->pTaskList);
  if (numOfTasks == 0) {
    return TSDB_CODE_SUCCESS;
  }

  // clone the task list, to avoid the task update during scan wal files
  SArray* pTaskList = NULL;
  taosWLockLatch(&pStreamMeta->lock);
  pTaskList = taosArrayDup(pStreamMeta->pTaskList, NULL);
  taosWUnLockLatch(&pStreamMeta->lock);

  tqDebug("vgId:%d start to check wal to extract new submit block for %d tasks", vgId, numOfTasks);

  // update the new task number
  numOfTasks = taosArrayGetSize(pTaskList);

  for (int32_t i = 0; i < numOfTasks; ++i) {
    int32_t*     pTaskId = taosArrayGet(pTaskList, i);
    SStreamTask* pTask = streamMetaAcquireTask(pStreamMeta, *pTaskId);
    if (pTask == NULL) {
      continue;
    }

    int32_t status = pTask->status.taskStatus;

    // non-source or fill-history tasks don't need to response the WAL scan action.
    if ((pTask->info.taskLevel != TASK_LEVEL__SOURCE) || (pTask->status.downstreamReady == 0)) {
      streamMetaReleaseTask(pStreamMeta, pTask);
      continue;
    }

    const char* pStatus = streamGetTaskStatusStr(status);
    if (status != TASK_STATUS__NORMAL) {
      tqDebug("s-task:%s not ready for new submit block from wal, status:%s", pTask->id.idStr, pStatus);
      streamMetaReleaseTask(pStreamMeta, pTask);
      continue;
    }

    if ((pTask->info.fillHistory == 1) && pTask->status.transferState) {
      ASSERT(status == TASK_STATUS__NORMAL);
      // the maximum version of data in the WAL has reached already, the step2 is done
      tqDebug("s-task:%s fill-history reach the maximum ver:%" PRId64 ", not scan wal anymore", pTask->id.idStr,
            pTask->dataRange.range.maxVer);
      streamMetaReleaseTask(pStreamMeta, pTask);
      continue;
    }

    if (tInputQueueIsFull(pTask)) {
      tqTrace("s-task:%s input queue is full, do nothing", pTask->id.idStr);
      streamMetaReleaseTask(pStreamMeta, pTask);
      continue;
    }

    if (pTask->inputStatus == TASK_INPUT_STATUS__BLOCKED) {
      tqDebug("s-task:%s inputQ is blocked, do nothing", pTask->id.idStr);
      streamMetaReleaseTask(pStreamMeta, pTask);
      continue;
    }

    *pScanIdle = false;

    // seek the stored version and extract data from WAL
    int32_t code = doSetOffsetForWalReader(pTask, vgId);
    if (code != TSDB_CODE_SUCCESS) {
      streamMetaReleaseTask(pStreamMeta, pTask);
      continue;
    }

<<<<<<< HEAD
    int32_t numOfItems = streamTaskGetInputQItems(pTask);
=======
    int32_t numOfItemsInQ = taosQueueItemSize(pTask->inputQueue->queue);
    int64_t maxVer = (pTask->info.fillHistory == 1)? pTask->dataRange.range.maxVer:INT64_MAX;
>>>>>>> 80ad5a0a

    SStreamQueueItem* pItem = NULL;
    code = extractMsgFromWal(pTask->exec.pWalReader, (void**) &pItem, maxVer, pTask->id.idStr);

<<<<<<< HEAD
    if ((code != TSDB_CODE_SUCCESS || pItem == NULL) && (numOfItems == 0)) {  // failed, continue
=======
    if ((code != TSDB_CODE_SUCCESS || pItem == NULL) && (numOfItemsInQ == 0)) {  // failed, continue
      checkForFillHistoryVerRange(pTask, walReaderGetCurrentVer(pTask->exec.pWalReader));
>>>>>>> 80ad5a0a
      streamMetaReleaseTask(pStreamMeta, pTask);
      continue;
    }

    taosThreadMutexLock(&pTask->lock);

    if (pTask->status.taskStatus != TASK_STATUS__NORMAL) {
      tqDebug("s-task:%s not ready for submit block from wal, status:%s", pTask->id.idStr, pStatus);
      taosThreadMutexUnlock(&pTask->lock);
      continue;
    }

    if (pItem != NULL) {
      noDataInWal = false;
      code = tAppendDataToInputQueue(pTask, pItem);
      if (code == TSDB_CODE_SUCCESS) {
        int64_t ver = walReaderGetCurrentVer(pTask->exec.pWalReader);
        pTask->chkInfo.currentVer = ver;
        checkForFillHistoryVerRange(pTask, ver);
        tqDebug("s-task:%s set the ver:%" PRId64 " from WALReader after extract block from WAL", pTask->id.idStr, ver);
      } else {
        tqError("s-task:%s append input queue failed, too many in inputQ, ver:%" PRId64, pTask->id.idStr,
                pTask->chkInfo.currentVer);
      }
    }

    taosThreadMutexUnlock(&pTask->lock);

    if ((code == TSDB_CODE_SUCCESS) || (numOfItems > 0)) {
      code = streamSchedExec(pTask);
      if (code != TSDB_CODE_SUCCESS) {
        streamMetaReleaseTask(pStreamMeta, pTask);
        return -1;
      }
    }

    streamMetaReleaseTask(pStreamMeta, pTask);
  }

  // all wal are checked, and no new data available in wal.
  if (noDataInWal) {
    *pScanIdle = true;
  }

  taosArrayDestroy(pTaskList);
  return 0;
}
<|MERGE_RESOLUTION|>--- conflicted
+++ resolved
@@ -294,22 +294,14 @@
       continue;
     }
 
-<<<<<<< HEAD
     int32_t numOfItems = streamTaskGetInputQItems(pTask);
-=======
-    int32_t numOfItemsInQ = taosQueueItemSize(pTask->inputQueue->queue);
     int64_t maxVer = (pTask->info.fillHistory == 1)? pTask->dataRange.range.maxVer:INT64_MAX;
->>>>>>> 80ad5a0a
 
     SStreamQueueItem* pItem = NULL;
     code = extractMsgFromWal(pTask->exec.pWalReader, (void**) &pItem, maxVer, pTask->id.idStr);
 
-<<<<<<< HEAD
     if ((code != TSDB_CODE_SUCCESS || pItem == NULL) && (numOfItems == 0)) {  // failed, continue
-=======
-    if ((code != TSDB_CODE_SUCCESS || pItem == NULL) && (numOfItemsInQ == 0)) {  // failed, continue
       checkForFillHistoryVerRange(pTask, walReaderGetCurrentVer(pTask->exec.pWalReader));
->>>>>>> 80ad5a0a
       streamMetaReleaseTask(pStreamMeta, pTask);
       continue;
     }
