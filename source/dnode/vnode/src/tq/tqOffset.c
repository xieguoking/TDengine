/*
 * Copyright (c) 2019 TAOS Data, Inc. <jhtao@taosdata.com>
 *
 * This program is free software: you can use, redistribute, and/or modify
 * it under the terms of the GNU Affero General Public License, version 3
 * or later ("AGPL"), as published by the Free Software Foundation.
 *
 * This program is distributed in the hope that it will be useful, but WITHOUT
 * ANY WARRANTY; without even the implied warranty of MERCHANTABILITY or
 * FITNESS FOR A PARTICULAR PURPOSE.
 *
 * You should have received a copy of the GNU Affero General Public License
 * along with this program. If not, see <http://www.gnu.org/licenses/>.
 */
#define _DEFAULT_SOURCE

#include "tq.h"

struct STqOffsetStore {
  STQ*      pTq;
  SHashObj* pHash;  // SHashObj<subscribeKey, offset>
  int8_t    needCommit;
};

char* tqOffsetBuildFName(const char* path, int32_t fVer) {
  int32_t len = strlen(path);
  char*   fname = taosMemoryCalloc(1, len + 40);
  snprintf(fname, len + 40, "%s/offset-ver%d", path, fVer);
  return fname;
}

int32_t tqOffsetRestoreFromFile(STqOffsetStore* pStore, const char* fname) {
  TdFilePtr pFile = taosOpenFile(fname, TD_FILE_READ);
  if (pFile != NULL) {
    STqOffsetHead head = {0};
    int64_t       code;

    while (1) {
      if ((code = taosReadFile(pFile, &head, sizeof(STqOffsetHead))) != sizeof(STqOffsetHead)) {
        if (code == 0) {
          break;
        } else {
          return -1;
        }
      }
      int32_t size = htonl(head.size);
      void*   memBuf = taosMemoryCalloc(1, size);
      if (memBuf == NULL) {
        return -1;
      }
      if ((code = taosReadFile(pFile, memBuf, size)) != size) {
<<<<<<< HEAD
=======
        taosMemoryFree(memBuf);
>>>>>>> cae835bd
        return -1;
      }
      STqOffset offset;
      SDecoder  decoder;
      tDecoderInit(&decoder, memBuf, size);
      if (tDecodeSTqOffset(&decoder, &offset) < 0) {
<<<<<<< HEAD
=======
        taosMemoryFree(memBuf);
        tDecoderClear(&decoder);
>>>>>>> cae835bd
        return -1;
      }

      tDecoderClear(&decoder);
      if (taosHashPut(pStore->pHash, offset.subKey, strlen(offset.subKey), &offset, sizeof(STqOffset)) < 0) {
        return -1;
      }

      if (offset.val.type == TMQ_OFFSET__LOG) {
        STqHandle* pHandle = taosHashGet(pStore->pTq->pHandle, offset.subKey, strlen(offset.subKey));
        if (pHandle) {
          if (walRefVer(pHandle->pRef, offset.val.version) < 0) {
            tqError("vgId: %d, tq handle %s ref ver %" PRId64 "error", pStore->pTq->pVnode->config.vgId,
                    pHandle->subKey, offset.val.version);
          }
        }
      }

      taosMemoryFree(memBuf);
    }

    taosCloseFile(&pFile);
  }
  return 0;
}

STqOffsetStore* tqOffsetOpen(STQ* pTq) {
  STqOffsetStore* pStore = taosMemoryCalloc(1, sizeof(STqOffsetStore));
  if (pStore == NULL) {
    return NULL;
  }
  pStore->pTq = pTq;
  pStore->needCommit = 0;
  pTq->pOffsetStore = pStore;

  pStore->pHash = taosHashInit(64, MurmurHash3_32, true, HASH_NO_LOCK);
  if (pStore->pHash == NULL) {
    taosMemoryFree(pStore);
    return NULL;
  }
  char* fname = tqOffsetBuildFName(pStore->pTq->path, 0);
  if (tqOffsetRestoreFromFile(pStore, fname) < 0) {
    taosMemoryFree(fname);
    taosMemoryFree(pStore);
    return NULL;
  }
  taosMemoryFree(fname);
  return pStore;
}

void tqOffsetClose(STqOffsetStore* pStore) {
  tqOffsetCommitFile(pStore);
  taosHashCleanup(pStore->pHash);
  taosMemoryFree(pStore);
}

STqOffset* tqOffsetRead(STqOffsetStore* pStore, const char* subscribeKey) {
  return (STqOffset*)taosHashGet(pStore->pHash, subscribeKey, strlen(subscribeKey));
}

int32_t tqOffsetWrite(STqOffsetStore* pStore, const STqOffset* pOffset) {
  pStore->needCommit = 1;
  return taosHashPut(pStore->pHash, pOffset->subKey, strlen(pOffset->subKey), pOffset, sizeof(STqOffset));
}

int32_t tqOffsetDelete(STqOffsetStore* pStore, const char* subscribeKey) {
  return taosHashRemove(pStore->pHash, subscribeKey, strlen(subscribeKey));
}

int32_t tqOffsetCommitFile(STqOffsetStore* pStore) {
  if (!pStore->needCommit) return 0;
  // TODO file name should be with a newer version
  char*     fname = tqOffsetBuildFName(pStore->pTq->path, 0);
  TdFilePtr pFile = taosOpenFile(fname, TD_FILE_CREATE | TD_FILE_WRITE | TD_FILE_APPEND);
  if (pFile == NULL) {
    terrno = TAOS_SYSTEM_ERROR(errno);

    int32_t     err = terrno;
    const char* errStr = tstrerror(err);
    int32_t     sysErr = errno;
    const char* sysErrStr = strerror(errno);
    tqError("vgId:%d, cannot open file %s when commit offset since %s", pStore->pTq->pVnode->config.vgId, fname,
            sysErrStr);
<<<<<<< HEAD
=======
    taosMemoryFree(fname);
>>>>>>> cae835bd
    return -1;
  }
  taosMemoryFree(fname);
  void* pIter = NULL;
  while (1) {
    pIter = taosHashIterate(pStore->pHash, pIter);
    if (pIter == NULL) break;
    STqOffset* pOffset = (STqOffset*)pIter;
    int32_t    bodyLen;
    int32_t    code;
    tEncodeSize(tEncodeSTqOffset, pOffset, bodyLen, code);
    if (code < 0) {
      taosHashCancelIterate(pStore->pHash, pIter);
      return -1;
    }

    int32_t totLen = sizeof(STqOffsetHead) + bodyLen;
    void*   buf = taosMemoryCalloc(1, totLen);
    void*   abuf = POINTER_SHIFT(buf, sizeof(STqOffsetHead));

    ((STqOffsetHead*)buf)->size = htonl(bodyLen);
    SEncoder encoder;
    tEncoderInit(&encoder, abuf, bodyLen);
    tEncodeSTqOffset(&encoder, pOffset);
    // write file
    int64_t writeLen;
    if ((writeLen = taosWriteFile(pFile, buf, totLen)) != totLen) {
      tqError("write offset incomplete, len %d, write len %" PRId64, bodyLen, writeLen);
      taosHashCancelIterate(pStore->pHash, pIter);
      taosMemoryFree(buf);
      return -1;
    }
    taosMemoryFree(buf);
  }
  // close and rename file
  taosCloseFile(&pFile);
  pStore->needCommit = 0;
  return 0;
}<|MERGE_RESOLUTION|>--- conflicted
+++ resolved
@@ -49,21 +49,15 @@
         return -1;
       }
       if ((code = taosReadFile(pFile, memBuf, size)) != size) {
-<<<<<<< HEAD
-=======
         taosMemoryFree(memBuf);
->>>>>>> cae835bd
         return -1;
       }
       STqOffset offset;
       SDecoder  decoder;
       tDecoderInit(&decoder, memBuf, size);
       if (tDecodeSTqOffset(&decoder, &offset) < 0) {
-<<<<<<< HEAD
-=======
         taosMemoryFree(memBuf);
         tDecoderClear(&decoder);
->>>>>>> cae835bd
         return -1;
       }
 
@@ -147,10 +141,7 @@
     const char* sysErrStr = strerror(errno);
     tqError("vgId:%d, cannot open file %s when commit offset since %s", pStore->pTq->pVnode->config.vgId, fname,
             sysErrStr);
-<<<<<<< HEAD
-=======
     taosMemoryFree(fname);
->>>>>>> cae835bd
     return -1;
   }
   taosMemoryFree(fname);
