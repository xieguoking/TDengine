--- conflicted
+++ resolved
@@ -269,7 +269,7 @@
 }
 
 int32_t tqMetaRestoreHandle(STQ* pTq) {
-  int code = 0;
+  int  code = 0;
   TBC* pCur = NULL;
   if (tdbTbcOpen(pTq->pExecStore, &pCur, NULL) < 0) {
     return -1;
@@ -307,11 +307,7 @@
 
     if (handle.execHandle.subType == TOPIC_SUB_TYPE__COLUMN) {
       handle.execHandle.task =
-<<<<<<< HEAD
-          qCreateQueueExecTaskInfo(handle.execHandle.execCol.qmsg, &reader, vgId, &handle.execHandle.numOfCols, NULL);
-=======
           qCreateQueueExecTaskInfo(handle.execHandle.execCol.qmsg, &reader, vgId, &handle.execHandle.numOfCols, 0);
->>>>>>> 0e53e578
       if (handle.execHandle.task == NULL) {
         tqError("cannot create exec task for %s", handle.subKey);
         code = -1;
@@ -336,11 +332,7 @@
 
       buildSnapContext(reader.meta, reader.version, 0, handle.execHandle.subType, handle.fetchMeta,
                        (SSnapContext**)(&reader.sContext));
-<<<<<<< HEAD
-      handle.execHandle.task = qCreateQueueExecTaskInfo(NULL, &reader, vgId, NULL, NULL);
-=======
       handle.execHandle.task = qCreateQueueExecTaskInfo(NULL, &reader, vgId, NULL, 0);
->>>>>>> 0e53e578
     } else if (handle.execHandle.subType == TOPIC_SUB_TYPE__TABLE) {
       handle.pWalReader = walOpenReader(pTq->pVnode->pWal, NULL);
 
@@ -357,11 +349,7 @@
 
       buildSnapContext(reader.meta, reader.version, handle.execHandle.execTb.suid, handle.execHandle.subType,
                        handle.fetchMeta, (SSnapContext**)(&reader.sContext));
-<<<<<<< HEAD
-      handle.execHandle.task = qCreateQueueExecTaskInfo(NULL, &reader, vgId, NULL, NULL);
-=======
       handle.execHandle.task = qCreateQueueExecTaskInfo(NULL, &reader, vgId, NULL, 0);
->>>>>>> 0e53e578
     }
     tqDebug("tq restore %s consumer %" PRId64 " vgId:%d", handle.subKey, handle.consumerId, vgId);
     taosHashPut(pTq->pHandle, pKey, kLen, &handle, sizeof(STqHandle));
