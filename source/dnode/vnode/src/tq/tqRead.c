--- conflicted
+++ resolved
@@ -1083,35 +1083,12 @@
       }
     } else if (pTqHandle->execHandle.subType == TOPIC_SUB_TYPE__TABLE) {
       if (isAdd) {
-<<<<<<< HEAD
         SArray* list = NULL;
         int ret = qGetTableList(pTqHandle->execHandle.execTb.suid, pTq->pVnode->pMeta, pTq->pVnode, pTqHandle->execHandle.execTb.node, &list);
         if(ret != TDB_CODE_SUCCESS) {
           tqError("qGetTableList in tqUpdateTbUidList error:%d handle %s consumer:0x%" PRIx64, ret, pTqHandle->subKey, pTqHandle->consumerId);
           taosArrayDestroy(list);
           return ret;
-=======
-        SArray*     qa = taosArrayInit(4, sizeof(tb_uid_t));
-        SMetaReader mr = {0};
-        metaReaderInit(&mr, pTq->pVnode->pMeta, 0);
-        for (int32_t i = 0; i < taosArrayGetSize(tbUidList); ++i) {
-          uint64_t* id = (uint64_t*)taosArrayGet(tbUidList, i);
-
-          int32_t code = metaReaderGetTableEntryByUidCache(&mr, *id);
-          if (code != TSDB_CODE_SUCCESS) {
-            tqError("failed to get table meta, uid:%" PRIu64 " code:%s", *id, tstrerror(terrno));
-            continue;
-          }
-
-          tDecoderClear(&mr.coder);
-          if (mr.me.type != TSDB_CHILD_TABLE || mr.me.ctbEntry.suid != pTqHandle->execHandle.execTb.suid) {
-            tqDebug("table uid %" PRId64 " does not add to tq handle", *id);
-            continue;
-          }
-
-          tqDebug("table uid %" PRId64 " add to tq handle", *id);
-          taosArrayPush(qa, id);
->>>>>>> 8d679d76
         }
         tqReaderSetTbUidList(pTqHandle->execHandle.pTqReader, list);
         taosArrayDestroy(list);
