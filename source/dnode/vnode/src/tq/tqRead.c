--- conflicted
+++ resolved
@@ -183,19 +183,14 @@
   return tbSuid == realTbSuid;
 }
 
-int32_t tqFetchLog(STQ* pTq, STqHandle* pHandle, int64_t* fetchOffset, SWalCkHead** ppCkHead) {
+int64_t tqFetchLog(STQ* pTq, STqHandle* pHandle, int64_t* fetchOffset, SWalCkHead** ppCkHead) {
   int32_t code = 0;
-
   taosThreadMutexLock(&pHandle->pWalReader->mutex);
   int64_t offset = *fetchOffset;
 
   while (1) {
     if (walFetchHead(pHandle->pWalReader, offset, *ppCkHead) < 0) {
-<<<<<<< HEAD
       tqDebug("tmq poll: consumer:%" PRIx64 ", (epoch %d) vgId:%d offset %" PRId64 ", no more log to return",
-=======
-      tqDebug("tmq poll: consumer:0x%" PRIx64 ", (epoch %d) vgId:%d offset %" PRId64 ", no more log to return",
->>>>>>> b37368ef
               pHandle->consumerId, pHandle->epoch, TD_VID(pTq->pVnode), offset);
       *fetchOffset = offset - 1;
       code = -1;
