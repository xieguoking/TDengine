--- conflicted
+++ resolved
@@ -71,260 +71,6 @@
   return 0;
 }
 
-<<<<<<< HEAD
-=======
-void tqSinkToTablePipeline(SStreamTask* pTask, void* vnode, int64_t ver, void* data) {
-  const SArray*   pBlocks = (const SArray*)data;
-  SVnode*         pVnode = (SVnode*)vnode;
-  int64_t         suid = pTask->tbSink.stbUid;
-  char*           stbFullName = pTask->tbSink.stbFullName;
-  STSchema*       pTSchema = pTask->tbSink.pTSchema;
-  SSchemaWrapper* pSchemaWrapper = pTask->tbSink.pSchemaWrapper;
-
-  int32_t blockSz = taosArrayGetSize(pBlocks);
-
-  SArray* tagArray = taosArrayInit(1, sizeof(STagVal));
-  if (!tagArray) {
-    terrno = TSDB_CODE_OUT_OF_MEMORY;
-    return;
-  }
-
-  tqDebug("vgId:%d, s-task:%s write into table, block num: %d", TD_VID(pVnode), pTask->id.idStr, blockSz);
-  for (int32_t i = 0; i < blockSz; i++) {
-    bool         createTb = true;
-    SSDataBlock* pDataBlock = taosArrayGet(pBlocks, i);
-    if (pDataBlock->info.type == STREAM_DELETE_RESULT) {
-      SBatchDeleteReq deleteReq = {0};
-      deleteReq.deleteReqs = taosArrayInit(0, sizeof(SSingleDeleteReq));
-      deleteReq.suid = suid;
-      tqBuildDeleteReq(pVnode, stbFullName, pDataBlock, &deleteReq);
-      if (taosArrayGetSize(deleteReq.deleteReqs) == 0) {
-        taosArrayDestroy(deleteReq.deleteReqs);
-        continue;
-      }
-
-      int32_t len;
-      int32_t code;
-      tEncodeSize(tEncodeSBatchDeleteReq, &deleteReq, len, code);
-      if (code < 0) {
-        terrno = TSDB_CODE_OUT_OF_MEMORY;
-        return;
-      }
-      SEncoder encoder;
-      void*    serializedDeleteReq = rpcMallocCont(len + sizeof(SMsgHead));
-      void*    abuf = POINTER_SHIFT(serializedDeleteReq, sizeof(SMsgHead));
-      tEncoderInit(&encoder, abuf, len);
-      tEncodeSBatchDeleteReq(&encoder, &deleteReq);
-      tEncoderClear(&encoder);
-      taosArrayDestroy(deleteReq.deleteReqs);
-
-      ((SMsgHead*)serializedDeleteReq)->vgId = pVnode->config.vgId;
-
-      SRpcMsg msg = {
-          .msgType = TDMT_VND_BATCH_DEL,
-          .pCont = serializedDeleteReq,
-          .contLen = len + sizeof(SMsgHead),
-      };
-      if (tmsgPutToQueue(&pVnode->msgCb, WRITE_QUEUE, &msg) != 0) {
-        tqDebug("failed to put delete req into write-queue since %s", terrstr());
-      }
-    } else {
-      char* ctbName = NULL;
-      // set child table name
-      if (pDataBlock->info.parTbName[0]) {
-        ctbName = taosStrdup(pDataBlock->info.parTbName);
-      } else {
-        ctbName = buildCtbNameByGroupId(stbFullName, pDataBlock->info.id.groupId);
-      }
-
-      int32_t schemaLen = 0;
-      void*   schemaStr = NULL;
-
-      int64_t     uid = 0;
-      SMetaReader mr = {0};
-      metaReaderInit(&mr, pVnode->pMeta, 0);
-      if (metaGetTableEntryByName(&mr, ctbName) < 0) {
-        metaReaderClear(&mr);
-        tqDebug("vgId:%d, stream write into %s, table auto created", TD_VID(pVnode), ctbName);
-
-        SVCreateTbReq createTbReq = {0};
-
-        // set const
-        createTbReq.flags = 0;
-        createTbReq.type = TSDB_CHILD_TABLE;
-        createTbReq.ctb.suid = suid;
-
-        // set super table name
-        SName name = {0};
-        tNameFromString(&name, stbFullName, T_NAME_ACCT | T_NAME_DB | T_NAME_TABLE);
-        createTbReq.ctb.stbName = taosStrdup((char*)tNameGetTableName(&name));  // taosStrdup(stbFullName);
-        createTbReq.name = ctbName;
-        ctbName = NULL;
-
-        // set tag content
-        taosArrayClear(tagArray);
-        STagVal tagVal = {
-            .cid = taosArrayGetSize(pDataBlock->pDataBlock) + 1,
-            .type = TSDB_DATA_TYPE_UBIGINT,
-            .i64 = (int64_t)pDataBlock->info.id.groupId,
-        };
-        taosArrayPush(tagArray, &tagVal);
-        createTbReq.ctb.tagNum = taosArrayGetSize(tagArray);
-
-        STag* pTag = NULL;
-        tTagNew(tagArray, 1, false, &pTag);
-        if (pTag == NULL) {
-          terrno = TSDB_CODE_OUT_OF_MEMORY;
-          taosArrayDestroy(tagArray);
-          tdDestroySVCreateTbReq(&createTbReq);
-          return;
-        }
-        createTbReq.ctb.pTag = (uint8_t*)pTag;
-
-        // set tag name
-        SArray* tagName = taosArrayInit(1, TSDB_COL_NAME_LEN);
-        char    tagNameStr[TSDB_COL_NAME_LEN] = {0};
-        strcpy(tagNameStr, "group_id");
-        taosArrayPush(tagName, tagNameStr);
-        createTbReq.ctb.tagName = tagName;
-
-        int32_t code;
-        tEncodeSize(tEncodeSVCreateTbReq, &createTbReq, schemaLen, code);
-        if (code < 0) {
-          tdDestroySVCreateTbReq(&createTbReq);
-          taosArrayDestroy(tagArray);
-          return;
-        }
-
-        // set schema str
-        schemaStr = taosMemoryMalloc(schemaLen);
-        if (schemaStr == NULL) {
-          terrno = TSDB_CODE_OUT_OF_MEMORY;
-          tdDestroySVCreateTbReq(&createTbReq);
-          taosArrayDestroy(tagArray);
-          return;
-        }
-
-        SEncoder encoder = {0};
-        tEncoderInit(&encoder, schemaStr, schemaLen);
-        code = tEncodeSVCreateTbReq(&encoder, &createTbReq);
-        if (code < 0) {
-          terrno = TSDB_CODE_OUT_OF_MEMORY;
-          tdDestroySVCreateTbReq(&createTbReq);
-          taosArrayDestroy(tagArray);
-          tEncoderClear(&encoder);
-          taosMemoryFree(schemaStr);
-          return;
-        }
-        tEncoderClear(&encoder);
-        tdDestroySVCreateTbReq(&createTbReq);
-      } else {
-        if (mr.me.type != TSDB_CHILD_TABLE) {
-          tqError("vgId:%d, failed to write into %s, since table type incorrect, type %d", TD_VID(pVnode), ctbName,
-                  mr.me.type);
-          metaReaderClear(&mr);
-          taosMemoryFree(ctbName);
-          continue;
-        }
-        if (mr.me.ctbEntry.suid != suid) {
-          tqError("vgId:%d, failed to write into %s, since suid mismatch, expect suid: %" PRId64
-                  ", actual suid %" PRId64 "",
-                  TD_VID(pVnode), ctbName, suid, mr.me.ctbEntry.suid);
-          metaReaderClear(&mr);
-          taosMemoryFree(ctbName);
-          continue;
-        }
-
-        createTb = false;
-        uid = mr.me.uid;
-        metaReaderClear(&mr);
-
-        tqDebug("vgId:%d, stream write, table %s, uid %" PRId64 " already exist, skip create", TD_VID(pVnode), ctbName,
-                uid);
-
-        taosMemoryFreeClear(ctbName);
-      }
-
-      int32_t cap = sizeof(SSubmitReq);
-
-      int32_t rows = pDataBlock->info.rows;
-      int32_t maxLen = TD_ROW_MAX_BYTES_FROM_SCHEMA(pTSchema);
-
-      cap += sizeof(SSubmitBlk) + schemaLen + rows * maxLen;
-
-      SSubmitReq* pSubmit = rpcMallocCont(cap);
-      pSubmit->header.vgId = pVnode->config.vgId;
-      pSubmit->length = sizeof(SSubmitReq);
-      pSubmit->numOfBlocks = htonl(1);
-
-      SSubmitBlk* blkHead = POINTER_SHIFT(pSubmit, sizeof(SSubmitReq));
-
-      blkHead->numOfRows = htonl(pDataBlock->info.rows);
-      blkHead->sversion = htonl(pTSchema->version);
-      blkHead->suid = htobe64(suid);
-      // uid is assigned by vnode
-      blkHead->uid = 0;
-      blkHead->schemaLen = 0;
-
-      tqDebug("tq sink pipe1, convert block2 %d, rows: %d", i, rows);
-
-      int32_t dataLen = 0;
-      void*   blkSchema = POINTER_SHIFT(blkHead, sizeof(SSubmitBlk));
-      STSRow* rowData = blkSchema;
-      if (createTb) {
-        memcpy(blkSchema, schemaStr, schemaLen);
-        blkHead->schemaLen = htonl(schemaLen);
-        rowData = POINTER_SHIFT(blkSchema, schemaLen);
-      } else {
-        blkHead->uid = htobe64(uid);
-      }
-
-      taosMemoryFreeClear(schemaStr);
-
-      for (int32_t j = 0; j < rows; j++) {
-        SRowBuilder rb = {0};
-        tdSRowInit(&rb, pTSchema->version);
-        tdSRowSetTpInfo(&rb, pTSchema->numOfCols, pTSchema->flen);
-        tdSRowResetBuf(&rb, rowData);
-
-        for (int32_t k = 0; k < pTSchema->numOfCols; k++) {
-          const STColumn*  pColumn = &pTSchema->columns[k];
-          SColumnInfoData* pColData = taosArrayGet(pDataBlock->pDataBlock, k);
-          if (colDataIsNull_s(pColData, j)) {
-            tdAppendColValToRow(&rb, pColumn->colId, pColumn->type, TD_VTYPE_NULL, NULL, false, pColumn->offset, k);
-          } else {
-            void* colData = colDataGetData(pColData, j);
-            if (k == 0) {
-              tqDebug("tq sink pipe1, row %d ts %" PRId64, j, *(int64_t*)colData);
-            }
-            tdAppendColValToRow(&rb, pColumn->colId, pColumn->type, TD_VTYPE_NORM, colData, true, pColumn->offset, k);
-          }
-        }
-        tdSRowEnd(&rb);
-        int32_t rowLen = TD_ROW_LEN(rowData);
-        rowData = POINTER_SHIFT(rowData, rowLen);
-        dataLen += rowLen;
-      }
-      blkHead->dataLen = htonl(dataLen);
-
-      pSubmit->length += sizeof(SSubmitBlk) + schemaLen + dataLen;
-      pSubmit->length = htonl(pSubmit->length);
-
-      SRpcMsg msg = {
-          .msgType = TDMT_VND_SUBMIT,
-          .pCont = pSubmit,
-          .contLen = ntohl(pSubmit->length),
-      };
-
-      if (tmsgPutToQueue(&pVnode->msgCb, WRITE_QUEUE, &msg) != 0) {
-        tqDebug("failed to put into write-queue since %s", terrstr());
-      }
-    }
-  }
-  taosArrayDestroy(tagArray);
-}
-
->>>>>>> f8b672f0
 static int32_t encodeCreateChildTableForRPC(SVCreateTbBatchReq* pReqs, int32_t vgId, void** pBuf, int32_t* contLen) {
   int32_t ret = 0;
 
