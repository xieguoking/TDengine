--- conflicted
+++ resolved
@@ -218,14 +218,9 @@
 
   taosWUnLockLatch(&pMeta->lock);
 
-<<<<<<< HEAD
   // wait for the stream meta hb function stopping
   pMeta->hbInfo.stopFlag = STREAM_META_WILL_STOP;
   while(pMeta->hbInfo.stopFlag != STREAM_META_OK_TO_STOP) {
-=======
-  pMeta->killed = STREAM_META_WILL_STOP;
-  while (pMeta->killed != STREAM_META_OK_TO_STOP) {
->>>>>>> 286ac3e3
     taosMsleep(100);
     tqDebug("vgId:%d wait for meta to stop timer", pMeta->vgId);
   }
