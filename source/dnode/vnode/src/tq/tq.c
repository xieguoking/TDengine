--- conflicted
+++ resolved
@@ -85,8 +85,6 @@
   }
 }
 
-<<<<<<< HEAD
-=======
 int32_t tqInitialize(STQ* pTq) {
   int32_t vgId = TD_VID(pTq->pVnode);
   pTq->pStreamMeta = streamMetaOpen(pTq->path, pTq, (FTaskExpand*)tqExpandTask, vgId, -1, tqStartTaskCompleteCallback);
@@ -111,7 +109,6 @@
   return 0;
 }
 
->>>>>>> f2bc93b7
 void tqClose(STQ* pTq) {
   qDebug("start to close tq");
   if (pTq == NULL) {
@@ -142,26 +139,6 @@
 
   qDebug("end to close tq");
   taosMemoryFree(pTq);
-}
-
-int32_t tqInitialize(STQ* pTq) {
-  if (tqMetaOpen(pTq) < 0) {
-    return -1;
-  }
-
-  pTq->pOffsetStore = tqOffsetOpen(pTq);
-  if (pTq->pOffsetStore == NULL) {
-    return -1;
-  }
-
-  int32_t vgId = TD_VID(pTq->pVnode);
-  pTq->pStreamMeta = streamMetaOpen(pTq->path, pTq, (FTaskExpand*)tqExpandTask, vgId, -1, tqStartTaskCompleteCallback);
-  if (pTq->pStreamMeta == NULL) {
-    return -1;
-  }
-
-  /*int32_t code = */streamMetaLoadAllTasks(pTq->pStreamMeta);
-  return 0;
 }
 
 void tqNotifyClose(STQ* pTq) {
