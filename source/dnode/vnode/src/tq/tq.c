--- conflicted
+++ resolved
@@ -391,10 +391,6 @@
   }
 
   tqDebug("tmq seek: consumer:0x%" PRIx64 " vgId:%d, subkey %s", req.consumerId, vgId, req.subKey);
-<<<<<<< HEAD
-=======
-
->>>>>>> 1d649bcc
   STqHandle* pHandle = taosHashGet(pTq->pHandle, req.subKey, strlen(req.subKey));
   if (pHandle == NULL) {
     tqWarn("tmq seek: consumer:0x%" PRIx64 " vgId:%d subkey %s not found", req.consumerId, vgId, req.subKey);
