--- conflicted
+++ resolved
@@ -275,12 +275,7 @@
     pMsg->pCont = NULL;
     pMsg->contLen = 0;
     pMsg->code = -1;
-<<<<<<< HEAD
     tmsgSendRsp(pMsg);
-=======
-    ASSERT(0);
-    rpcSendResponse(pMsg);
->>>>>>> 8f39d23c
     return 0;
   }
 
