--- conflicted
+++ resolved
@@ -1187,10 +1187,7 @@
   SStreamTask* pTask = streamMetaAcquireTask(pTq->pStreamMeta, pReq->taskId);
   if (pTask) {
     tqDebug("vgId:%d s-task:%s set pause flag", pTq->pStreamMeta->vgId, pTask->id.idStr);
-<<<<<<< HEAD
-=======
     atomic_store_8(&pTask->status.keepTaskStatus, pTask->status.taskStatus);
->>>>>>> b5fdaa32
     atomic_store_8(&pTask->status.taskStatus, TASK_STATUS__PAUSE);
     streamMetaReleaseTask(pTq->pStreamMeta, pTask);
   }
@@ -1201,11 +1198,7 @@
   SVResumeStreamTaskReq* pReq = (SVResumeStreamTaskReq*)msg;
   SStreamTask* pTask = streamMetaAcquireTask(pTq->pStreamMeta, pReq->taskId);
   if (pTask) {
-<<<<<<< HEAD
-    streamSetStatusNormal(pTask);
-=======
     atomic_store_8(&pTask->status.taskStatus, pTask->status.keepTaskStatus);
->>>>>>> b5fdaa32
 
     // no lock needs to secure the access of the version
     if (pReq->igUntreated) {  // discard all the data  when the stream task is suspended.
@@ -1342,11 +1335,7 @@
   SStreamTaskRunReq* pRunReq = rpcMallocCont(sizeof(SStreamTaskRunReq));
   if (pRunReq == NULL) {
     terrno = TSDB_CODE_OUT_OF_MEMORY;
-<<<<<<< HEAD
-    tqError("vgId:%d failed restore stream tasks, code:%s", vgId, terrstr());
-=======
     tqError("vgId:%d failed to create msg to start wal scanning to launch stream tasks, code:%s", vgId, terrstr());
->>>>>>> b5fdaa32
     taosWUnLockLatch(&pTq->pStreamMeta->lock);
     return -1;
   }
