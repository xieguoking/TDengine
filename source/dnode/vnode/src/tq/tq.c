/*
 * Copyright (c) 2019 TAOS Data, Inc. <jhtao@taosdata.com>
 *
 * This program is free software: you can use, redistribute, and/or modify
 * it under the terms of the GNU Affero General Public License, version 3
 * or later ("AGPL"), as published by the Free Software Foundation.
 *
 * This program is distributed in the hope that it will be useful, but WITHOUT
 * ANY WARRANTY; without even the implied warranty of MERCHANTABILITY or
 * FITNESS FOR A PARTICULAR PURPOSE.
 *
 * You should have received a copy of the GNU Affero General Public License
 * along with this program. If not, see <http://www.gnu.org/licenses/>.
 */

#include "tq.h"

// 0: not init
// 1: already inited
// 2: wait to be inited or cleaup
static int32_t tqInitialize(STQ* pTq);

static FORCE_INLINE bool tqIsHandleExec(STqHandle* pHandle) { return TMQ_HANDLE_STATUS_EXEC == pHandle->status; }
static FORCE_INLINE void tqSetHandleExec(STqHandle* pHandle) { pHandle->status = TMQ_HANDLE_STATUS_EXEC; }
static FORCE_INLINE void tqSetHandleIdle(STqHandle* pHandle) { pHandle->status = TMQ_HANDLE_STATUS_IDLE; }

int32_t tqInit() {
  int8_t old;
  while (1) {
    old = atomic_val_compare_exchange_8(&tqMgmt.inited, 0, 2);
    if (old != 2) break;
  }

  if (old == 0) {
    tqMgmt.timer = taosTmrInit(10000, 100, 10000, "TQ");
    if (tqMgmt.timer == NULL) {
      atomic_store_8(&tqMgmt.inited, 0);
      return -1;
    }
    if (streamInit() < 0) {
      return -1;
    }
    atomic_store_8(&tqMgmt.inited, 1);
  }

  return 0;
}

void tqCleanUp() {
  int8_t old;
  while (1) {
    old = atomic_val_compare_exchange_8(&tqMgmt.inited, 1, 2);
    if (old != 2) break;
  }

  if (old == 1) {
    taosTmrCleanUp(tqMgmt.timer);
    streamCleanUp();
    atomic_store_8(&tqMgmt.inited, 0);
  }
}

void tqDestroyTqHandle(void* data) {
  STqHandle* pData = (STqHandle*)data;
  qDestroyTask(pData->execHandle.task);

  if (pData->execHandle.subType == TOPIC_SUB_TYPE__COLUMN) {
    taosMemoryFreeClear(pData->execHandle.execCol.qmsg);
  } else if (pData->execHandle.subType == TOPIC_SUB_TYPE__DB) {
    tqReaderClose(pData->execHandle.pTqReader);
    walCloseReader(pData->pWalReader);
    taosHashCleanup(pData->execHandle.execDb.pFilterOutTbUid);
  } else if (pData->execHandle.subType == TOPIC_SUB_TYPE__TABLE) {
    walCloseReader(pData->pWalReader);
    tqReaderClose(pData->execHandle.pTqReader);
    taosMemoryFreeClear(pData->execHandle.execTb.qmsg);
    nodesDestroyNode(pData->execHandle.execTb.node);
  }
  if (pData->msg != NULL) {
    rpcFreeCont(pData->msg->pCont);
    taosMemoryFree(pData->msg);
    pData->msg = NULL;
  }
}

static bool tqOffsetLessOrEqual(const STqOffset* pLeft, const STqOffset* pRight) {
  return pLeft->val.type == TMQ_OFFSET__LOG && pRight->val.type == TMQ_OFFSET__LOG &&
         pLeft->val.version <= pRight->val.version;
}

STQ* tqOpen(const char* path, SVnode* pVnode) {
  STQ* pTq = taosMemoryCalloc(1, sizeof(STQ));
  if (pTq == NULL) {
    terrno = TSDB_CODE_OUT_OF_MEMORY;
    return NULL;
  }

  pTq->path = taosStrdup(path);
  pTq->pVnode = pVnode;
  pTq->walLogLastVer = pVnode->pWal->vers.lastVer;

  pTq->pHandle = taosHashInit(64, MurmurHash3_32, true, HASH_ENTRY_LOCK);
  taosHashSetFreeFp(pTq->pHandle, tqDestroyTqHandle);

  taosInitRWLatch(&pTq->lock);
  pTq->pPushMgr = taosHashInit(64, MurmurHash3_32, false, HASH_NO_LOCK);

  pTq->pCheckInfo = taosHashInit(64, MurmurHash3_32, true, HASH_ENTRY_LOCK);
  taosHashSetFreeFp(pTq->pCheckInfo, (FDelete)tDeleteSTqCheckInfo);

  int32_t code = tqInitialize(pTq);
  if (code != TSDB_CODE_SUCCESS) {
    tqClose(pTq);
    return NULL;
  } else {
    return pTq;
  }
}

int32_t tqInitialize(STQ* pTq) {
  if (tqMetaOpen(pTq) < 0) {
    return -1;
  }

  pTq->pOffsetStore = tqOffsetOpen(pTq);
  if (pTq->pOffsetStore == NULL) {
    return -1;
  }

  pTq->pStreamMeta = streamMetaOpen(pTq->path, pTq, (FTaskExpand*)tqExpandTask, pTq->pVnode->config.vgId);
  if (pTq->pStreamMeta == NULL) {
    return -1;
  }

  // the version is kept in task's meta data
  // todo check if this version is required or not
  if (streamLoadTasks(pTq->pStreamMeta, walGetCommittedVer(pTq->pVnode->pWal)) < 0) {
    return -1;
  }

  return 0;
}

void tqClose(STQ* pTq) {
  if (pTq == NULL) {
    return;
  }

  tqOffsetClose(pTq->pOffsetStore);
  taosHashCleanup(pTq->pHandle);
  taosHashCleanup(pTq->pPushMgr);
  taosHashCleanup(pTq->pCheckInfo);
  taosMemoryFree(pTq->path);
  tqMetaClose(pTq);
  streamMetaClose(pTq->pStreamMeta);
  taosMemoryFree(pTq);
}

static bool hasStreamTaskInTimer(SStreamMeta* pMeta) {
  bool inTimer = false;

  taosWLockLatch(&pMeta->lock);

  void* pIter = NULL;
  while (1) {
    pIter = taosHashIterate(pMeta->pTasks, pIter);
    if (pIter == NULL) {
      break;
    }

    SStreamTask* pTask = *(SStreamTask**)pIter;
    if (pTask->status.timerActive == 1) {
      inTimer = true;
    }
  }

  taosWUnLockLatch(&pMeta->lock);

  return inTimer;
}

void tqNotifyClose(STQ* pTq) {
  if (pTq != NULL) {
    taosWLockLatch(&pTq->pStreamMeta->lock);

    void* pIter = NULL;
    while (1) {
      pIter = taosHashIterate(pTq->pStreamMeta->pTasks, pIter);
      if (pIter == NULL) {
        break;
      }

      SStreamTask* pTask = *(SStreamTask**)pIter;
      tqDebug("vgId:%d s-task:%s set closing flag", pTq->pStreamMeta->vgId, pTask->id.idStr);
      pTask->status.taskStatus = TASK_STATUS__STOP;

      int64_t st = taosGetTimestampMs();
      qKillTask(pTask->exec.pExecutor, TSDB_CODE_SUCCESS);

      int64_t el = taosGetTimestampMs() - st;
      tqDebug("vgId:%d s-task:%s is closed in %" PRId64 " ms", pTq->pStreamMeta->vgId, pTask->id.idStr, el);
    }

    taosWUnLockLatch(&pTq->pStreamMeta->lock);

    tqDebug("vgId:%d start to check all tasks", pTq->pStreamMeta->vgId);

    int64_t st = taosGetTimestampMs();

    while (hasStreamTaskInTimer(pTq->pStreamMeta)) {
      tqDebug("vgId:%d some tasks in timer, wait for 100ms and recheck", pTq->pStreamMeta->vgId);
      taosMsleep(100);
    }

    int64_t el = taosGetTimestampMs() - st;
    tqDebug("vgId:%d all stream tasks are not in timer, continue close, elapsed time:%" PRId64 " ms",
            pTq->pStreamMeta->vgId, el);
  }
}

<<<<<<< HEAD
int32_t tqPushDataRsp(STqHandle* pHandle, int32_t vgId) {
  SMqDataRsp dataRsp = {0};
  dataRsp.head.consumerId = pHandle->consumerId;
  dataRsp.head.epoch = pHandle->epoch;
  dataRsp.head.mqMsgType = TMQ_MSG_TYPE__POLL_DATA_RSP;

  int64_t sver = 0, ever = 0;
  walReaderValidVersionRange(pHandle->execHandle.pTqReader->pWalReader, &sver, &ever);
  tqDoSendDataRsp(&pHandle->msg->info, &dataRsp, pHandle->epoch, pHandle->consumerId, TMQ_MSG_TYPE__POLL_DATA_RSP, sver,
                  ever);
=======
//static int32_t doSendDataRsp(const SRpcHandleInfo* pRpcHandleInfo, const SMqDataRsp* pRsp, int32_t epoch,
//                             int64_t consumerId, int32_t type) {
//  int32_t len = 0;
//  int32_t code = 0;
//
//  if (type == TMQ_MSG_TYPE__POLL_DATA_RSP) {
//    tEncodeSize(tEncodeMqDataRsp, pRsp, len, code);
//  } else if (type == TMQ_MSG_TYPE__POLL_DATA_META_RSP) {
//    tEncodeSize(tEncodeSTaosxRsp, (STaosxRsp*)pRsp, len, code);
//  }
//
//  if (code < 0) {
//    return -1;
//  }
//
//  int32_t tlen = sizeof(SMqRspHead) + len;
//  void*   buf = rpcMallocCont(tlen);
//  if (buf == NULL) {
//    return -1;
//  }
//
//  ((SMqRspHead*)buf)->mqMsgType = type;
//  ((SMqRspHead*)buf)->epoch = epoch;
//  ((SMqRspHead*)buf)->consumerId = consumerId;
//
//  void* abuf = POINTER_SHIFT(buf, sizeof(SMqRspHead));
//
//  SEncoder encoder = {0};
//  tEncoderInit(&encoder, abuf, len);
//
//  if (type == TMQ_MSG_TYPE__POLL_DATA_RSP) {
//    tEncodeMqDataRsp(&encoder, pRsp);
//  } else if (type == TMQ_MSG_TYPE__POLL_DATA_META_RSP) {
//    tEncodeSTaosxRsp(&encoder, (STaosxRsp*)pRsp);
//  }
//
//  tEncoderClear(&encoder);
//
//  SRpcMsg rsp = {
//      .info = *pRpcHandleInfo,
//      .pCont = buf,
//      .contLen = tlen,
//      .code = 0,
//  };
//
//  tmsgSendRsp(&rsp);
//  return 0;
//}

int32_t tqPushEmptyDataRsp(STqHandle* pHandle, int32_t vgId) {
  SMqPollReq req = {0};
  if (tDeserializeSMqPollReq(pHandle->msg->pCont, pHandle->msg->contLen, &req) < 0) {
    tqError("tDeserializeSMqPollReq %d failed", pHandle->msg->contLen);
    terrno = TSDB_CODE_INVALID_MSG;
    return -1;
  }
>>>>>>> 0a74db1e

  SMqDataRsp dataRsp = {0};
  tqInitDataRsp(&dataRsp, &req);
  dataRsp.blockNum = 0;
  dataRsp.rspOffset = dataRsp.reqOffset;
  tqSendDataRsp(pHandle, pHandle->msg, &req, &dataRsp, TMQ_MSG_TYPE__POLL_DATA_RSP, vgId);
  tDeleteMqDataRsp(&dataRsp);
  return 0;
}

//int32_t tqPushDataRsp(STqHandle* pHandle, int32_t vgId) {
//  SMqDataRsp dataRsp = {0};
//  dataRsp.head.consumerId = pHandle->consumerId;
//  dataRsp.head.epoch = pHandle->epoch;
//  dataRsp.head.mqMsgType = TMQ_MSG_TYPE__POLL_RSP;
//
//  int64_t sver = 0, ever = 0;
//  walReaderValidVersionRange(pHandle->execHandle.pTqReader->pWalReader, &sver, &ever);
//  tqDoSendDataRsp(&pHandle->msg->info, &dataRsp, pHandle->epoch, pHandle->consumerId, TMQ_MSG_TYPE__POLL_RSP, sver,
//                  ever);
//
//  char buf1[TSDB_OFFSET_LEN] = {0};
//  char buf2[TSDB_OFFSET_LEN] = {0};
//  tFormatOffset(buf1, tListLen(buf1), &dataRsp.reqOffset);
//  tFormatOffset(buf2, tListLen(buf2), &dataRsp.rspOffset);
//  tqDebug("vgId:%d, from consumer:0x%" PRIx64 " (epoch %d) push rsp, block num: %d, req:%s, rsp:%s", vgId,
//          dataRsp.head.consumerId, dataRsp.head.epoch, dataRsp.blockNum, buf1, buf2);
//  return 0;
//}

int32_t tqSendDataRsp(STqHandle* pHandle, const SRpcMsg* pMsg, const SMqPollReq* pReq, const SMqDataRsp* pRsp,
                      int32_t type, int32_t vgId) {
  int64_t sver = 0, ever = 0;
  walReaderValidVersionRange(pHandle->execHandle.pTqReader->pWalReader, &sver, &ever);

  tqDoSendDataRsp(&pMsg->info, pRsp, pReq->epoch, pReq->consumerId, type, sver, ever);

  char buf1[TSDB_OFFSET_LEN] = {0};
  char buf2[TSDB_OFFSET_LEN] = {0};
  tFormatOffset(buf1, TSDB_OFFSET_LEN, &pRsp->reqOffset);
  tFormatOffset(buf2, TSDB_OFFSET_LEN, &pRsp->rspOffset);

  tqDebug("tmq poll vgId:%d consumer:0x%" PRIx64 " (epoch %d) send rsp, block num:%d, req:%s, rsp:%s, reqId:0x%" PRIx64,
          vgId, pReq->consumerId, pReq->epoch, pRsp->blockNum, buf1, buf2, pReq->reqId);

  return 0;
}

int32_t tqProcessOffsetCommitReq(STQ* pTq, int64_t sversion, char* msg, int32_t msgLen) {
  SMqVgOffset vgOffset = {0};
  int32_t     vgId = TD_VID(pTq->pVnode);

  SDecoder decoder;
  tDecoderInit(&decoder, (uint8_t*)msg, msgLen);
  if (tDecodeMqVgOffset(&decoder, &vgOffset) < 0) {
    return -1;
  }

  tDecoderClear(&decoder);

  STqOffset* pOffset = &vgOffset.offset;

  if (pOffset->val.type == TMQ_OFFSET__SNAPSHOT_DATA || pOffset->val.type == TMQ_OFFSET__SNAPSHOT_META) {
    tqDebug("receive offset commit msg to %s on vgId:%d, offset(type:snapshot) uid:%" PRId64 ", ts:%" PRId64,
            pOffset->subKey, vgId, pOffset->val.uid, pOffset->val.ts);
  } else if (pOffset->val.type == TMQ_OFFSET__LOG) {
    tqDebug("receive offset commit msg to %s on vgId:%d, offset(type:log) version:%" PRId64, pOffset->subKey, vgId,
            pOffset->val.version);
    if (pOffset->val.version + 1 == sversion) {
      pOffset->val.version += 1;
    }
  } else {
    tqError("invalid commit offset type:%d", pOffset->val.type);
    return -1;
  }

  STqOffset* pSavedOffset = tqOffsetRead(pTq->pOffsetStore, pOffset->subKey);
  if (pSavedOffset != NULL && tqOffsetLessOrEqual(pOffset, pSavedOffset)) {
    tqDebug("not update the offset, vgId:%d sub:%s since committed:%" PRId64 " less than/equal to existed:%" PRId64,
            vgId, pOffset->subKey, pOffset->val.version, pSavedOffset->val.version);
    return 0;  // no need to update the offset value
  }

  // save the new offset value
  if (tqOffsetWrite(pTq->pOffsetStore, pOffset) < 0) {
    return -1;
  }

  return 0;
}

int32_t tqProcessSeekReq(STQ* pTq, int64_t sversion, char* msg, int32_t msgLen) {
  SMqVgOffset vgOffset = {0};
  int32_t     vgId = TD_VID(pTq->pVnode);

  SDecoder decoder;
  tDecoderInit(&decoder, (uint8_t*)msg, msgLen);
  if (tDecodeMqVgOffset(&decoder, &vgOffset) < 0) {
    tqError("vgId:%d failed to decode seek msg", vgId);
    return -1;
  }

  tDecoderClear(&decoder);

  tqDebug("topic:%s, vgId:%d process offset seek by consumer:0x%" PRIx64 ", req offset:%" PRId64,
          vgOffset.offset.subKey, vgId, vgOffset.consumerId, vgOffset.offset.val.version);

  STqOffset* pOffset = &vgOffset.offset;
  if (pOffset->val.type != TMQ_OFFSET__LOG) {
    tqError("vgId:%d, subKey:%s invalid seek offset type:%d", vgId, pOffset->subKey, pOffset->val.type);
    return -1;
  }

  STqHandle* pHandle = taosHashGet(pTq->pHandle, pOffset->subKey, strlen(pOffset->subKey));
  if (pHandle == NULL) {
    tqError("tmq seek: consumer:0x%" PRIx64 " vgId:%d subkey %s not found", vgOffset.consumerId, vgId, pOffset->subKey);
    terrno = TSDB_CODE_INVALID_MSG;
    return -1;
  }

  // 2. check consumer-vg assignment status
  taosRLockLatch(&pTq->lock);
  if (pHandle->consumerId != vgOffset.consumerId) {
    tqDebug("ERROR tmq seek: consumer:0x%" PRIx64 " vgId:%d, subkey %s, mismatch for saved handle consumer:0x%" PRIx64,
            vgOffset.consumerId, vgId, pOffset->subKey, pHandle->consumerId);
    terrno = TSDB_CODE_TMQ_CONSUMER_MISMATCH;
    taosRUnLockLatch(&pTq->lock);
    return -1;
  }
  taosRUnLockLatch(&pTq->lock);

  // 3. check the offset info
  STqOffset* pSavedOffset = tqOffsetRead(pTq->pOffsetStore, pOffset->subKey);
  if (pSavedOffset != NULL) {
    if (pSavedOffset->val.type != TMQ_OFFSET__LOG) {
      tqError("invalid saved offset type, vgId:%d sub:%s", vgId, pOffset->subKey);
      return 0;  // no need to update the offset value
    }

    if (pSavedOffset->val.version == pOffset->val.version) {
      tqDebug("vgId:%d subKey:%s no need to seek to %" PRId64 " prev offset:%" PRId64, vgId, pOffset->subKey,
              pOffset->val.version, pSavedOffset->val.version);
      return 0;
    }
  }

  int64_t sver = 0, ever = 0;
  walReaderValidVersionRange(pHandle->execHandle.pTqReader->pWalReader, &sver, &ever);
  if (pOffset->val.version < sver) {
    pOffset->val.version = sver;
  } else if (pOffset->val.version > ever) {
    pOffset->val.version = ever;
  }

  // save the new offset value
  if (pSavedOffset != NULL) {
    tqDebug("vgId:%d sub:%s seek to:%" PRId64 " prev offset:%" PRId64, vgId, pOffset->subKey, pOffset->val.version,
            pSavedOffset->val.version);
  } else {
    tqDebug("vgId:%d sub:%s seek to:%" PRId64 " not saved yet", vgId, pOffset->subKey, pOffset->val.version);
  }

  if (tqOffsetWrite(pTq->pOffsetStore, pOffset) < 0) {
    tqError("failed to save offset, vgId:%d sub:%s seek to %" PRId64, vgId, pOffset->subKey, pOffset->val.version);
    return -1;
  }

  tqDebug("topic:%s, vgId:%d consumer:0x%" PRIx64 " offset is update to:%" PRId64, vgOffset.offset.subKey, vgId,
          vgOffset.consumerId, vgOffset.offset.val.version);

  return 0;
}

int32_t tqCheckColModifiable(STQ* pTq, int64_t tbUid, int32_t colId) {
  void* pIter = NULL;

  while (1) {
    pIter = taosHashIterate(pTq->pCheckInfo, pIter);
    if (pIter == NULL) {
      break;
    }

    STqCheckInfo* pCheck = (STqCheckInfo*)pIter;

    if (pCheck->ntbUid == tbUid) {
      int32_t sz = taosArrayGetSize(pCheck->colIdList);
      for (int32_t i = 0; i < sz; i++) {
        int16_t forbidColId = *(int16_t*)taosArrayGet(pCheck->colIdList, i);
        if (forbidColId == colId) {
          taosHashCancelIterate(pTq->pCheckInfo, pIter);
          return -1;
        }
      }
    }
  }

  return 0;
}

int32_t tqProcessPollPush(STQ* pTq, SRpcMsg* pMsg) {
  int32_t vgId = TD_VID(pTq->pVnode);
  taosWLockLatch(&pTq->lock);
  if (taosHashGetSize(pTq->pPushMgr) > 0) {
    void* pIter = taosHashIterate(pTq->pPushMgr, NULL);

    while (pIter) {
      STqHandle* pHandle = *(STqHandle**)pIter;
      tqDebug("vgId:%d start set submit for pHandle:%p, consumer:0x%" PRIx64, vgId, pHandle, pHandle->consumerId);

      if (ASSERT(pHandle->msg != NULL)) {
        tqError("pHandle->msg should not be null");
        break;
      } else {
        SRpcMsg msg = {.msgType = TDMT_VND_TMQ_CONSUME,
                       .pCont = pHandle->msg->pCont,
                       .contLen = pHandle->msg->contLen,
                       .info = pHandle->msg->info};
        tmsgPutToQueue(&pTq->pVnode->msgCb, QUERY_QUEUE, &msg);
        taosMemoryFree(pHandle->msg);
        pHandle->msg = NULL;
      }

      pIter = taosHashIterate(pTq->pPushMgr, pIter);
    }

    taosHashClear(pTq->pPushMgr);
  }
  taosWUnLockLatch(&pTq->lock);
  return 0;
}

int32_t tqProcessPollReq(STQ* pTq, SRpcMsg* pMsg) {
  SMqPollReq req = {0};
  int        code = 0;
  if (tDeserializeSMqPollReq(pMsg->pCont, pMsg->contLen, &req) < 0) {
    tqError("tDeserializeSMqPollReq %d failed", pMsg->contLen);
    terrno = TSDB_CODE_INVALID_MSG;
    return -1;
  }

  int64_t      consumerId = req.consumerId;
  int32_t      reqEpoch = req.epoch;
  STqOffsetVal reqOffset = req.reqOffset;
  int32_t      vgId = TD_VID(pTq->pVnode);
  STqHandle*   pHandle = NULL;

  while (1) {
    taosWLockLatch(&pTq->lock);
    // 1. find handle
    pHandle = taosHashGet(pTq->pHandle, req.subKey, strlen(req.subKey));
    if (pHandle == NULL) {
      tqError("tmq poll: consumer:0x%" PRIx64 " vgId:%d subkey %s not found", consumerId, vgId, req.subKey);
      terrno = TSDB_CODE_INVALID_MSG;
      taosWUnLockLatch(&pTq->lock);
      return -1;
    }

    // 2. check re-balance status
    if (pHandle->consumerId != consumerId) {
      tqError("ERROR tmq poll: consumer:0x%" PRIx64
              " vgId:%d, subkey %s, mismatch for saved handle consumer:0x%" PRIx64,
              consumerId, TD_VID(pTq->pVnode), req.subKey, pHandle->consumerId);
      terrno = TSDB_CODE_TMQ_CONSUMER_MISMATCH;
      taosWUnLockLatch(&pTq->lock);
      return -1;
    }

    bool exec = tqIsHandleExec(pHandle);
    if (!exec) {
      tqSetHandleExec(pHandle);
      //      qSetTaskCode(pHandle->execHandle.task, TDB_CODE_SUCCESS);
      tqDebug("tmq poll: consumer:0x%" PRIx64 " vgId:%d, topic:%s, set handle exec, pHandle:%p", consumerId, vgId,
              req.subKey, pHandle);
      taosWUnLockLatch(&pTq->lock);
      break;
    }
    taosWUnLockLatch(&pTq->lock);

    tqDebug("tmq poll: consumer:0x%" PRIx64
            "vgId:%d, topic:%s, subscription is executing, wait for 10ms and retry, pHandle:%p",
            consumerId, vgId, req.subKey, pHandle);
    taosMsleep(10);
  }

  // 3. update the epoch value
  if (pHandle->epoch < reqEpoch) {
    tqDebug("tmq poll: consumer:0x%" PRIx64 " epoch update from %d to %d by poll req", consumerId, pHandle->epoch,
            reqEpoch);
    pHandle->epoch = reqEpoch;
  }

  char buf[TSDB_OFFSET_LEN] = {0};
  tFormatOffset(buf, TSDB_OFFSET_LEN, &reqOffset);
  tqDebug("tmq poll: consumer:0x%" PRIx64 " (epoch %d), subkey %s, recv poll req vgId:%d, req:%s, reqId:0x%" PRIx64,
          consumerId, req.epoch, pHandle->subKey, vgId, buf, req.reqId);

  code = tqExtractDataForMq(pTq, pHandle, &req, pMsg);
  tqSetHandleIdle(pHandle);

  tqDebug("tmq poll: consumer:0x%" PRIx64 " vgId:%d, topic:%s, set handle idle, pHandle:%p", consumerId, vgId,
          req.subKey, pHandle);
  return code;
}

int32_t tqProcessVgWalInfoReq(STQ* pTq, SRpcMsg* pMsg) {
  SMqPollReq req = {0};
  if (tDeserializeSMqPollReq(pMsg->pCont, pMsg->contLen, &req) < 0) {
    tqError("tDeserializeSMqPollReq %d failed", pMsg->contLen);
    terrno = TSDB_CODE_INVALID_MSG;
    return -1;
  }

  int64_t      consumerId = req.consumerId;
  STqOffsetVal reqOffset = req.reqOffset;
  int32_t      vgId = TD_VID(pTq->pVnode);

  // 1. find handle
  STqHandle* pHandle = taosHashGet(pTq->pHandle, req.subKey, strlen(req.subKey));
  if (pHandle == NULL) {
    tqError("consumer:0x%" PRIx64 " vgId:%d subkey:%s not found", consumerId, vgId, req.subKey);
    terrno = TSDB_CODE_INVALID_MSG;
    return -1;
  }

  // 2. check re-balance status
  taosRLockLatch(&pTq->lock);
  if (pHandle->consumerId != consumerId) {
    tqDebug("ERROR consumer:0x%" PRIx64 " vgId:%d, subkey %s, mismatch for saved handle consumer:0x%" PRIx64,
            consumerId, vgId, req.subKey, pHandle->consumerId);
    terrno = TSDB_CODE_TMQ_CONSUMER_MISMATCH;
    taosRUnLockLatch(&pTq->lock);
    return -1;
  }
  taosRUnLockLatch(&pTq->lock);

  int64_t sver = 0, ever = 0;
  walReaderValidVersionRange(pHandle->execHandle.pTqReader->pWalReader, &sver, &ever);

  SMqDataRsp dataRsp = {0};
  tqInitDataRsp(&dataRsp, &req);

  if (req.useSnapshot == true) {
    tqError("consumer:0x%" PRIx64 " vgId:%d subkey:%s snapshot not support wal info", consumerId, vgId, req.subKey);
    terrno = TSDB_CODE_INVALID_PARA;
    tDeleteMqDataRsp(&dataRsp);
    return -1;
  }

  dataRsp.rspOffset.type = TMQ_OFFSET__LOG;

  if (reqOffset.type == TMQ_OFFSET__LOG) {
    dataRsp.rspOffset.version = reqOffset.version;
  } else if(reqOffset.type < 0){
    STqOffset* pOffset = tqOffsetRead(pTq->pOffsetStore, req.subKey);
    if (pOffset != NULL) {
      if (pOffset->val.type != TMQ_OFFSET__LOG) {
        tqError("consumer:0x%" PRIx64 " vgId:%d subkey:%s, no valid wal info", consumerId, vgId, req.subKey);
        terrno = TSDB_CODE_INVALID_PARA;
        tDeleteMqDataRsp(&dataRsp);
        return -1;
      }

      dataRsp.rspOffset.version = pOffset->val.version;
      tqInfo("consumer:0x%" PRIx64 " vgId:%d subkey:%s get assignment from store:%"PRId64, consumerId, vgId, req.subKey, dataRsp.rspOffset.version);
    }else{
      if (reqOffset.type == TMQ_OFFSET__RESET_EARLIEST) {
        dataRsp.rspOffset.version = sver;  // not consume yet, set the earliest position
      } else if (reqOffset.type == TMQ_OFFSET__RESET_LATEST) {
        dataRsp.rspOffset.version = ever;
      }
      tqInfo("consumer:0x%" PRIx64 " vgId:%d subkey:%s get assignment from init:%"PRId64, consumerId, vgId, req.subKey, dataRsp.rspOffset.version);
    }
  } else {
    tqError("consumer:0x%" PRIx64 " vgId:%d subkey:%s invalid offset type:%d", consumerId, vgId, req.subKey,
            reqOffset.type);
    terrno = TSDB_CODE_INVALID_PARA;
    tDeleteMqDataRsp(&dataRsp);
    return -1;
  }

  tqDoSendDataRsp(&pMsg->info, &dataRsp, req.epoch, req.consumerId, TMQ_MSG_TYPE__WALINFO_RSP, sver, ever);
  tDeleteMqDataRsp(&dataRsp);
  return 0;
}

int32_t tqProcessDeleteSubReq(STQ* pTq, int64_t sversion, char* msg, int32_t msgLen) {
  SMqVDeleteReq* pReq = (SMqVDeleteReq*)msg;
  int32_t        vgId = TD_VID(pTq->pVnode);

  tqDebug("vgId:%d, tq process delete sub req %s", vgId, pReq->subKey);
  int32_t code = 0;

  taosWLockLatch(&pTq->lock);
  STqHandle* pHandle = taosHashGet(pTq->pHandle, pReq->subKey, strlen(pReq->subKey));
  if (pHandle) {
    while (tqIsHandleExec(pHandle)) {
      tqDebug("vgId:%d, topic:%s, subscription is executing, wait for 10ms and retry, pHandle:%p", vgId,
              pHandle->subKey, pHandle);
      taosMsleep(10);
    }

    if (pHandle->pRef) {
      walCloseRef(pTq->pVnode->pWal, pHandle->pRef->refId);
    }

    code = taosHashRemove(pTq->pHandle, pReq->subKey, strlen(pReq->subKey));
    if (code != 0) {
      tqError("cannot process tq delete req %s, since no such handle", pReq->subKey);
    }
  }

  code = tqOffsetDelete(pTq->pOffsetStore, pReq->subKey);
  if (code != 0) {
    tqError("cannot process tq delete req %s, since no such offset in cache", pReq->subKey);
  }

  if (tqMetaDeleteHandle(pTq, pReq->subKey) < 0) {
    tqError("cannot process tq delete req %s, since no such offset in tdb", pReq->subKey);
  }
  taosWUnLockLatch(&pTq->lock);

  return 0;
}

int32_t tqProcessAddCheckInfoReq(STQ* pTq, int64_t sversion, char* msg, int32_t msgLen) {
  STqCheckInfo info = {0};
  SDecoder     decoder;
  tDecoderInit(&decoder, (uint8_t*)msg, msgLen);
  if (tDecodeSTqCheckInfo(&decoder, &info) < 0) {
    terrno = TSDB_CODE_OUT_OF_MEMORY;
    return -1;
  }
  tDecoderClear(&decoder);
  if (taosHashPut(pTq->pCheckInfo, info.topic, strlen(info.topic), &info, sizeof(STqCheckInfo)) < 0) {
    terrno = TSDB_CODE_OUT_OF_MEMORY;
    return -1;
  }
  if (tqMetaSaveCheckInfo(pTq, info.topic, msg, msgLen) < 0) {
    terrno = TSDB_CODE_OUT_OF_MEMORY;
    return -1;
  }
  return 0;
}

int32_t tqProcessDelCheckInfoReq(STQ* pTq, int64_t sversion, char* msg, int32_t msgLen) {
  if (taosHashRemove(pTq->pCheckInfo, msg, strlen(msg)) < 0) {
    terrno = TSDB_CODE_OUT_OF_MEMORY;
    return -1;
  }
  if (tqMetaDeleteCheckInfo(pTq, msg) < 0) {
    terrno = TSDB_CODE_OUT_OF_MEMORY;
    return -1;
  }
  return 0;
}

int32_t tqProcessSubscribeReq(STQ* pTq, int64_t sversion, char* msg, int32_t msgLen) {
  int         ret = 0;
  SMqRebVgReq req = {0};
  SDecoder    dc = {0};

  tDecoderInit(&dc, msg, msgLen);

  // decode req
  if (tDecodeSMqRebVgReq(&dc, &req) < 0) {
    terrno = TSDB_CODE_INVALID_MSG;
    tDecoderClear(&dc);
    return -1;
  }

  tqDebug("vgId:%d, tq process sub req:%s, Id:0x%" PRIx64 " -> Id:0x%" PRIx64, pTq->pVnode->config.vgId, req.subKey,
          req.oldConsumerId, req.newConsumerId);

  STqHandle* pHandle = NULL;
  while (1) {
    pHandle = taosHashGet(pTq->pHandle, req.subKey, strlen(req.subKey));
    if (pHandle || tqMetaGetHandle(pTq, req.subKey) < 0) {
      break;
    }
  }

  if (pHandle == NULL) {
    if (req.oldConsumerId != -1) {
      tqError("vgId:%d, build new consumer handle %s for consumer:0x%" PRIx64 ", but old consumerId:0x%" PRIx64,
              req.vgId, req.subKey, req.newConsumerId, req.oldConsumerId);
    }
    if (req.newConsumerId == -1) {
      tqError("vgId:%d, tq invalid re-balance request, new consumerId %" PRId64 "", req.vgId, req.newConsumerId);
      goto end;
    }
    STqHandle handle = {0};
    ret = tqCreateHandle(pTq, &req, &handle);
    if (ret < 0) {
      tqDestroyTqHandle(&handle);
      goto end;
    }
    ret = tqMetaSaveHandle(pTq, req.subKey, &handle);
  } else {
    taosWLockLatch(&pTq->lock);

    if (pHandle->consumerId == req.newConsumerId) {  // do nothing
      tqInfo("vgId:%d consumer:0x%" PRIx64 " remains, no switch occurs, should not reach here", req.vgId,
             req.newConsumerId);
    } else {
      tqInfo("vgId:%d switch consumer from Id:0x%" PRIx64 " to Id:0x%" PRIx64, req.vgId, pHandle->consumerId,
             req.newConsumerId);
      atomic_store_64(&pHandle->consumerId, req.newConsumerId);
    }
    //    atomic_add_fetch_32(&pHandle->epoch, 1);

    // kill executing task
    //    if(tqIsHandleExec(pHandle)) {
    //      qTaskInfo_t pTaskInfo = pHandle->execHandle.task;
    //      if (pTaskInfo != NULL) {
    //        qKillTask(pTaskInfo, TSDB_CODE_SUCCESS);
    //      }

    //      if (pHandle->execHandle.subType == TOPIC_SUB_TYPE__COLUMN) {
    //        qStreamCloseTsdbReader(pTaskInfo);
    //      }
    //    }
    // remove if it has been register in the push manager, and return one empty block to consumer
    tqUnregisterPushHandle(pTq, pHandle);
    taosWUnLockLatch(&pTq->lock);
    ret = tqMetaSaveHandle(pTq, req.subKey, pHandle);
  }

end:
  tDecoderClear(&dc);
  return ret;
}

void freePtr(void* ptr) { taosMemoryFree(*(void**)ptr); }

int32_t tqExpandTask(STQ* pTq, SStreamTask* pTask, int64_t ver) {
  int32_t vgId = TD_VID(pTq->pVnode);

  pTask->id.idStr = createStreamTaskIdStr(pTask->id.streamId, pTask->id.taskId);
  pTask->refCnt = 1;
  pTask->status.schedStatus = TASK_SCHED_STATUS__INACTIVE;
  pTask->inputQueue = streamQueueOpen(512 << 10);
  pTask->outputQueue = streamQueueOpen(512 << 10);

  if (pTask->inputQueue == NULL || pTask->outputQueue == NULL) {
    return -1;
  }

  pTask->inputStatus = TASK_INPUT_STATUS__NORMAL;
  pTask->outputStatus = TASK_OUTPUT_STATUS__NORMAL;
  pTask->pMsgCb = &pTq->pVnode->msgCb;
  pTask->pMeta = pTq->pStreamMeta;

  pTask->chkInfo.currentVer = ver;
  pTask->dataRange.range.maxVer = ver;
  pTask->dataRange.range.minVer = ver;

  if (pTask->info.taskLevel == TASK_LEVEL__SOURCE) {
    SStreamTask* pSateTask = pTask;
    SStreamTask  task = {0};
    if (pTask->info.fillHistory) {
      task.id = pTask->streamTaskId;
      task.pMeta = pTask->pMeta;
      pSateTask = &task;
    }

    pTask->pState = streamStateOpen(pTq->pStreamMeta->path, pSateTask, false, -1, -1);
    if (pTask->pState == NULL) {
      return -1;
    }

    SReadHandle handle = {
        .checkpointId = pTask->chkInfo.checkpointId,
        .vnode = pTq->pVnode,
        .initTqReader = 1,
        .pStateBackend = pTask->pState,
        .fillHistory = pTask->info.fillHistory,
        .winRange = pTask->dataRange.window,
    };

    initStorageAPI(&handle.api);

    pTask->exec.pExecutor = qCreateStreamExecTaskInfo(pTask->exec.qmsg, &handle, vgId);
    if (pTask->exec.pExecutor == NULL) {
      return -1;
    }

    qSetTaskId(pTask->exec.pExecutor, pTask->id.taskId, pTask->id.streamId);
  } else if (pTask->info.taskLevel == TASK_LEVEL__AGG) {
    SStreamTask* pSateTask = pTask;
    SStreamTask  task = {0};
    if (pTask->info.fillHistory) {
      task.id = pTask->streamTaskId;
      task.pMeta = pTask->pMeta;
      pSateTask = &task;
    }

    pTask->pState = streamStateOpen(pTq->pStreamMeta->path, pSateTask, false, -1, -1);
    if (pTask->pState == NULL) {
      return -1;
    }

    int32_t     numOfVgroups = (int32_t)taosArrayGetSize(pTask->pUpstreamInfoList);
    SReadHandle handle = {
        .checkpointId = pTask->chkInfo.checkpointId,
        .vnode = NULL,
        .numOfVgroups = numOfVgroups,
        .pStateBackend = pTask->pState,
        .fillHistory = pTask->info.fillHistory,
        .winRange = pTask->dataRange.window,
    };

    initStorageAPI(&handle.api);
    pTask->exec.pExecutor = qCreateStreamExecTaskInfo(pTask->exec.qmsg, &handle, vgId);
    if (pTask->exec.pExecutor == NULL) {
      return -1;
    }

    qSetTaskId(pTask->exec.pExecutor, pTask->id.taskId, pTask->id.streamId);
  }

  // sink
  if (pTask->outputType == TASK_OUTPUT__SMA) {
    pTask->smaSink.vnode = pTq->pVnode;
    pTask->smaSink.smaSink = smaHandleRes;
  } else if (pTask->outputType == TASK_OUTPUT__TABLE) {
    pTask->tbSink.vnode = pTq->pVnode;
    pTask->tbSink.tbSinkFunc = tqSinkToTablePipeline;

    int32_t   ver1 = 1;
    SMetaInfo info = {0};
    int32_t   code = metaGetInfo(pTq->pVnode->pMeta, pTask->tbSink.stbUid, &info, NULL);
    if (code == TSDB_CODE_SUCCESS) {
      ver1 = info.skmVer;
    }

    SSchemaWrapper* pschemaWrapper = pTask->tbSink.pSchemaWrapper;
    pTask->tbSink.pTSchema = tBuildTSchema(pschemaWrapper->pSchema, pschemaWrapper->nCols, ver1);
    if (pTask->tbSink.pTSchema == NULL) {
      return -1;
    }

    pTask->tbSink.pTblInfo = tSimpleHashInit(10240, taosGetDefaultHashFunction(TSDB_DATA_TYPE_BIGINT));
    tSimpleHashSetFreeFp(pTask->tbSink.pTblInfo, freePtr);
  }

  if (pTask->info.taskLevel == TASK_LEVEL__SOURCE) {
    SWalFilterCond cond = {.deleteMsg = 1};  // delete msg also extract from wal files
    pTask->exec.pWalReader = walOpenReader(pTq->pVnode->pWal, &cond);
  }

  streamTaskOpenAllUpstreamInput(pTask);
  streamSetupScheduleTrigger(pTask);
  SCheckpointInfo* pChkInfo = &pTask->chkInfo;

  tqInfo("vgId:%d expand stream task, s-task:%s, checkpointId:%" PRId64 " checkpointVer:%" PRId64 " currentVer:%" PRId64
         " child id:%d, level:%d, scan-history:%d, trigger:%" PRId64 " ms",
         vgId, pTask->id.idStr, pChkInfo->checkpointId, pChkInfo->checkpointVer, pChkInfo->currentVer,
         pTask->info.selfChildId, pTask->info.taskLevel, pTask->info.fillHistory, pTask->triggerParam);

  if (pTask->chkInfo.checkpointId != 0) {
    tqInfo("s-task:%s restore from the checkpointId:%" PRId64 " ver:%" PRId64 " currentVer:%" PRId64, pTask->id.idStr,
           pChkInfo->checkpointId, pChkInfo->checkpointVer, pChkInfo->currentVer);
  }

  return 0;
}

int32_t tqProcessStreamTaskCheckReq(STQ* pTq, SRpcMsg* pMsg) {
  char*   msgStr = pMsg->pCont;
  char*   msgBody = POINTER_SHIFT(msgStr, sizeof(SMsgHead));
  int32_t msgLen = pMsg->contLen - sizeof(SMsgHead);

  SStreamTaskCheckReq req;
  SDecoder            decoder;

  tDecoderInit(&decoder, (uint8_t*)msgBody, msgLen);
  tDecodeStreamTaskCheckReq(&decoder, &req);
  tDecoderClear(&decoder);

  int32_t taskId = req.downstreamTaskId;

  SStreamTaskCheckRsp rsp = {
      .reqId = req.reqId,
      .streamId = req.streamId,
      .childId = req.childId,
      .downstreamNodeId = req.downstreamNodeId,
      .downstreamTaskId = req.downstreamTaskId,
      .upstreamNodeId = req.upstreamNodeId,
      .upstreamTaskId = req.upstreamTaskId,
  };

  SStreamTask* pTask = streamMetaAcquireTask(pTq->pStreamMeta, taskId);
  if (pTask != NULL) {
    rsp.status = streamTaskCheckStatus(pTask);
    streamMetaReleaseTask(pTq->pStreamMeta, pTask);

    tqDebug("s-task:%s recv task check req(reqId:0x%" PRIx64 ") task:0x%x (vgId:%d), status:%s, rsp status %d",
            pTask->id.idStr, rsp.reqId, rsp.upstreamTaskId, rsp.upstreamNodeId,
            streamGetTaskStatusStr(pTask->status.taskStatus), rsp.status);
  } else {
    rsp.status = 0;
    tqDebug("tq recv task check(taskId:0x%x not built yet) req(reqId:0x%" PRIx64
            ") from task:0x%x (vgId:%d), rsp status %d",
            taskId, rsp.reqId, rsp.upstreamTaskId, rsp.upstreamNodeId, rsp.status);
  }

  // todo extract method
  SEncoder encoder;
  int32_t  code;
  int32_t  len;

  tEncodeSize(tEncodeStreamTaskCheckRsp, &rsp, len, code);
  if (code < 0) {
    tqError("vgId:%d failed to encode task check rsp, task:0x%x", pTq->pStreamMeta->vgId, taskId);
    return -1;
  }

  void* buf = rpcMallocCont(sizeof(SMsgHead) + len);
  ((SMsgHead*)buf)->vgId = htonl(req.upstreamNodeId);

  void* abuf = POINTER_SHIFT(buf, sizeof(SMsgHead));
  tEncoderInit(&encoder, (uint8_t*)abuf, len);
  tEncodeStreamTaskCheckRsp(&encoder, &rsp);
  tEncoderClear(&encoder);

  SRpcMsg rspMsg = {.code = 0, .pCont = buf, .contLen = sizeof(SMsgHead) + len, .info = pMsg->info};

  tmsgSendRsp(&rspMsg);
  return 0;
}

int32_t tqProcessStreamTaskCheckRsp(STQ* pTq, int64_t sversion, SRpcMsg* pMsg) {
  char*   pReq = POINTER_SHIFT(pMsg->pCont, sizeof(SMsgHead));
  int32_t len = pMsg->contLen - sizeof(SMsgHead);

  int32_t             code;
  SStreamTaskCheckRsp rsp;

  SDecoder decoder;
  tDecoderInit(&decoder, (uint8_t*)pReq, len);
  code = tDecodeStreamTaskCheckRsp(&decoder, &rsp);
  if (code < 0) {
    tDecoderClear(&decoder);
    return -1;
  }

  tDecoderClear(&decoder);
  tqDebug("tq task:0x%x (vgId:%d) recv check rsp(reqId:0x%" PRIx64 ") from 0x%x (vgId:%d) status %d",
          rsp.upstreamTaskId, rsp.upstreamNodeId, rsp.reqId, rsp.downstreamTaskId, rsp.downstreamNodeId, rsp.status);

  SStreamTask* pTask = streamMetaAcquireTask(pTq->pStreamMeta, rsp.upstreamTaskId);
  if (pTask == NULL) {
    tqError("tq failed to locate the stream task:0x%x (vgId:%d), it may have been destroyed", rsp.upstreamTaskId,
            pTq->pStreamMeta->vgId);
    terrno = TSDB_CODE_STREAM_TASK_NOT_EXIST;
    return -1;
  }

  code = streamProcessCheckRsp(pTask, &rsp);
  streamMetaReleaseTask(pTq->pStreamMeta, pTask);
  return code;
}

int32_t tqProcessTaskDeployReq(STQ* pTq, int64_t sversion, char* msg, int32_t msgLen) {
  int32_t code = 0;
  int32_t vgId = TD_VID(pTq->pVnode);

  if (tsDisableStream) {
    return 0;
  }

  // 1.deserialize msg and build task
  SStreamTask* pTask = taosMemoryCalloc(1, sizeof(SStreamTask));
  if (pTask == NULL) {
    terrno = TSDB_CODE_OUT_OF_MEMORY;
    tqError("vgId:%d failed to create stream task due to out of memory, alloc size:%d", vgId,
            (int32_t)sizeof(SStreamTask));
    return -1;
  }

  SDecoder decoder;
  tDecoderInit(&decoder, (uint8_t*)msg, msgLen);
  code = tDecodeStreamTask(&decoder, pTask);
  if (code < 0) {
    tDecoderClear(&decoder);
    taosMemoryFree(pTask);
    return -1;
  }

  tDecoderClear(&decoder);

  SStreamMeta* pStreamMeta = pTq->pStreamMeta;

  // 2.save task, use the newest commit version as the initial start version of stream task.
  taosWLockLatch(&pStreamMeta->lock);
  code = streamMetaAddDeployedTask(pStreamMeta, sversion, pTask);

  int32_t numOfTasks = streamMetaGetNumOfTasks(pStreamMeta);
  if (code < 0) {
    tqError("vgId:%d failed to add s-task:%s, total:%d", vgId, pTask->id.idStr, numOfTasks);
    taosWUnLockLatch(&pStreamMeta->lock);
    return -1;
  }

  taosWUnLockLatch(&pStreamMeta->lock);

  // 3. It's an fill history task, do nothing. wait for the main task to start it
  streamPrepareNdoCheckDownstream(pTask);

  tqDebug("vgId:%d s-task:%s is deployed and add into meta, status:%s, numOfTasks:%d", vgId, pTask->id.idStr,
          streamGetTaskStatusStr(pTask->status.taskStatus), numOfTasks);

  return 0;
}

int32_t tqProcessTaskScanHistory(STQ* pTq, SRpcMsg* pMsg) {
  int32_t code = TSDB_CODE_SUCCESS;
  char*   msg = pMsg->pCont;

  SStreamMeta*           pMeta = pTq->pStreamMeta;
  SStreamScanHistoryReq* pReq = (SStreamScanHistoryReq*)msg;

  SStreamTask* pTask = streamMetaAcquireTask(pMeta, pReq->taskId);
  if (pTask == NULL) {
    tqError("vgId:%d failed to acquire stream task:0x%x during stream recover, task may have been destroyed",
            pMeta->vgId, pReq->taskId);
    return -1;
  }

  // do recovery step 1
  const char* pId = pTask->id.idStr;
  tqDebug("s-task:%s start history data scan stage(step 1), status:%s", pId,
          streamGetTaskStatusStr(pTask->status.taskStatus));

  int64_t st = taosGetTimestampMs();
  int8_t  schedStatus = atomic_val_compare_exchange_8(&pTask->status.schedStatus, TASK_SCHED_STATUS__INACTIVE,
                                                      TASK_SCHED_STATUS__WAITING);
  if (schedStatus != TASK_SCHED_STATUS__INACTIVE) {
    ASSERT(0);
    return 0;
  }

  if (!streamTaskRecoverScanStep1Finished(pTask)) {
    streamSourceScanHistoryData(pTask);
  }

  if (atomic_load_8(&pTask->status.taskStatus) == TASK_STATUS__DROPPING || streamTaskShouldPause(&pTask->status)) {
    tqDebug("s-task:%s is dropped or paused, abort recover in step1", pId);
    atomic_store_8(&pTask->status.schedStatus, TASK_SCHED_STATUS__INACTIVE);
    streamMetaReleaseTask(pMeta, pTask);
    return 0;
  }

  double el = (taosGetTimestampMs() - st) / 1000.0;
  tqDebug("s-task:%s history data scan stage(step 1) ended, elapsed time:%.2fs", pId, el);

  if (pTask->info.fillHistory) {
    SVersionRange* pRange = NULL;
    SStreamTask*   pStreamTask = NULL;

    if (!pReq->igUntreated && !streamTaskRecoverScanStep1Finished(pTask)) {
      // 1. stop the related stream task, get the current scan wal version of stream task, ver.
      pStreamTask = streamMetaAcquireTask(pMeta, pTask->streamTaskId.taskId);
      if (pStreamTask == NULL) {
        qError("failed to find s-task:0x%x, it may have been destroyed, drop fill history task:%s",
               pTask->streamTaskId.taskId, pTask->id.idStr);

        pTask->status.taskStatus = TASK_STATUS__DROPPING;
        tqDebug("s-task:%s scan-history-task set status to be dropping", pId);

        streamMetaSaveTask(pMeta, pTask);
        streamMetaReleaseTask(pMeta, pTask);
        return -1;
      }

      ASSERT(pStreamTask->info.taskLevel == TASK_LEVEL__SOURCE);

      // wait for the stream task get ready for scan history data
      while (((pStreamTask->status.downstreamReady == 0) && (pStreamTask->status.taskStatus != TASK_STATUS__STOP)) ||
             pStreamTask->status.taskStatus == TASK_STATUS__SCAN_HISTORY) {
        tqDebug("s-task:%s level:%d related stream task:%s not ready for halt, wait for it and recheck in 100ms", pId,
                pTask->info.taskLevel, pId);
        taosMsleep(100);
      }

      // now we can stop the stream task execution
      pStreamTask->status.taskStatus = TASK_STATUS__HALT;
      tqDebug("s-task:%s level:%d status is set to halt by history scan task:%s", pId, pStreamTask->info.taskLevel,
              pId);

      // if it's an source task, extract the last version in wal.
      streamHistoryTaskSetVerRangeStep2(pTask);
    }

    if (!streamTaskRecoverScanStep1Finished(pTask)) {
      tqDebug("s-task:%s level:%d verRange:%" PRId64 " - %" PRId64
              " do secondary scan-history-data after halt the related stream task:%s",
              pId, pTask->info.taskLevel, pRange->minVer, pRange->maxVer, pId);
      ASSERT(pTask->status.schedStatus == TASK_SCHED_STATUS__WAITING);

      st = taosGetTimestampMs();
      streamSetParamForStreamScannerStep2(pTask, pRange, &pTask->dataRange.window);
    }

    if (!streamTaskRecoverScanStep2Finished(pTask)) {
      streamSourceScanHistoryData(pTask);

      if (atomic_load_8(&pTask->status.taskStatus) == TASK_STATUS__DROPPING || streamTaskShouldPause(&pTask->status)) {
        tqDebug("s-task:%s is dropped or paused, abort recover in step1", pId);
        streamMetaReleaseTask(pMeta, pTask);
        return 0;
      }

      streamTaskRecoverSetAllStepFinished(pTask);
    }

    el = (taosGetTimestampMs() - st) / 1000.0;
    tqDebug("s-task:%s history data scan stage(step 2) ended, elapsed time:%.2fs", pId, el);

    // 3. notify downstream tasks to transfer executor state after handle all history blocks.
    if (!pTask->status.transferState) {
      code = streamDispatchTransferStateMsg(pTask);
      if (code != TSDB_CODE_SUCCESS) {
        // todo handle error
      }

      pTask->status.transferState = true;
    }

    // 4. 1) transfer the ownership of executor state, 2) update the scan data range for source task.
    // 5. resume the related stream task.
    streamTryExec(pTask);

    pTask->status.taskStatus = TASK_STATUS__DROPPING;
    tqDebug("s-task:%s scan-history-task set status to be dropping", pId);

    streamMetaSaveTask(pMeta, pTask);
    streamMetaSaveTask(pMeta, pStreamTask);

    streamMetaReleaseTask(pMeta, pTask);
    streamMetaReleaseTask(pMeta, pStreamTask);

    taosWLockLatch(&pMeta->lock);
    if (streamMetaCommit(pTask->pMeta) < 0) {
      // persist to disk
    }
    taosWUnLockLatch(&pMeta->lock);
  } else {
    // todo update the chkInfo version for current task.
    // this task has an associated history stream task, so we need to scan wal from the end version of
    // history scan. The current version of chkInfo.current is not updated during the history scan
    STimeWindow* pWindow = &pTask->dataRange.window;

    if (pTask->historyTaskId.taskId == 0) {
      *pWindow = (STimeWindow){INT64_MIN, INT64_MAX};
      tqDebug("s-task:%s no related scan-history-data task, reset the time window:%" PRId64 " - %" PRId64, pId,
              pWindow->skey, pWindow->ekey);
    } else {
      tqDebug(
          "s-task:%s history data in current time window scan completed, now start to handle data from WAL, start "
          "ver:%" PRId64 ", window:%" PRId64 " - %" PRId64,
          pId, pTask->chkInfo.currentVer, pWindow->skey, pWindow->ekey);
    }

    // notify the downstream agg tasks that upstream tasks are ready to processing the WAL data, update the
    code = streamTaskScanHistoryDataComplete(pTask);
    streamMetaReleaseTask(pMeta, pTask);

    // let's start the stream task by extracting data from wal
    if (pTask->info.taskLevel == TASK_LEVEL__SOURCE) {
      tqStartStreamTasks(pTq);
    }

    return code;
  }

  return 0;
}

// notify the downstream tasks to transfer executor state after handle all history blocks.
int32_t tqProcessTaskTransferStateReq(STQ* pTq, SRpcMsg* pMsg) {
  char*   pReq = POINTER_SHIFT(pMsg->pCont, sizeof(SMsgHead));
  int32_t len = pMsg->contLen - sizeof(SMsgHead);

  SStreamTransferReq req = {0};

  SDecoder decoder;
  tDecoderInit(&decoder, (uint8_t*)pReq, len);
  int32_t code = tDecodeStreamScanHistoryFinishReq(&decoder, &req);
  tDecoderClear(&decoder);

  SStreamTask* pTask = streamMetaAcquireTask(pTq->pStreamMeta, req.taskId);
  if (pTask == NULL) {
    tqError("failed to find task:0x%x, it may have been dropped already", req.taskId);
    return -1;
  }

  int32_t remain = streamAlignTransferState(pTask);
  if (remain > 0) {
    tqDebug("s-task:%s receive transfer state msg, remain:%d", pTask->id.idStr, remain);
    return 0;
  }

  // transfer the ownership of executor state
  tqDebug("s-task:%s all upstream tasks end transfer msg", pTask->id.idStr);

  // related stream task load the state from the state storage backend
  SStreamTask* pStreamTask = streamMetaAcquireTask(pTq->pStreamMeta, pTask->streamTaskId.taskId);
  if (pStreamTask == NULL) {
    streamMetaReleaseTask(pTq->pStreamMeta, pTask);
    tqError("failed to find related stream task:0x%x, it may have been dropped already", req.taskId);
    return -1;
  }

  // when all upstream tasks have notified the this task to start transfer state, then we start the transfer procedure.
  streamTaskReleaseState(pTask);
  streamTaskReloadState(pStreamTask);
  streamMetaReleaseTask(pTq->pStreamMeta, pStreamTask);

  ASSERT(pTask->streamTaskId.taskId != 0);
  pTask->status.transferState = true;

  streamSchedExec(pTask);
  streamMetaReleaseTask(pTq->pStreamMeta, pTask);
  return 0;
}

int32_t tqProcessStreamTaskScanHistoryFinishReq(STQ* pTq, SRpcMsg* pMsg) {
  char*   msg = POINTER_SHIFT(pMsg->pCont, sizeof(SMsgHead));
  int32_t msgLen = pMsg->contLen - sizeof(SMsgHead);

  // deserialize
  SStreamScanHistoryFinishReq req = {0};

  SDecoder decoder;
  tDecoderInit(&decoder, (uint8_t*)msg, msgLen);
  tDecodeStreamScanHistoryFinishReq(&decoder, &req);
  tDecoderClear(&decoder);

  // find task
  SStreamTask* pTask = streamMetaAcquireTask(pTq->pStreamMeta, req.taskId);
  if (pTask == NULL) {
    tqError("failed to find task:0x%x, it may be destroyed, vgId:%d", req.taskId, pTq->pStreamMeta->vgId);
    return -1;
  }

  int32_t code = streamProcessScanHistoryFinishReq(pTask, req.taskId, req.childId);
  streamMetaReleaseTask(pTq->pStreamMeta, pTask);
  return code;
}

int32_t tqProcessTaskRecoverFinishRsp(STQ* pTq, SRpcMsg* pMsg) {
  //
  return 0;
}

<<<<<<< HEAD
=======
int32_t extractDelDataBlock(const void* pData, int32_t len, int64_t ver, SStreamRefDataBlock** pRefBlock) {
  SDecoder*   pCoder = &(SDecoder){0};
  SDeleteRes* pRes = &(SDeleteRes){0};

  (*pRefBlock) = NULL;

  pRes->uidList = taosArrayInit(0, sizeof(tb_uid_t));
  if (pRes->uidList == NULL) {
    return TSDB_CODE_OUT_OF_MEMORY;
  }

  tDecoderInit(pCoder, (uint8_t*)pData, len);
  tDecodeDeleteRes(pCoder, pRes);
  tDecoderClear(pCoder);

  int32_t numOfTables = taosArrayGetSize(pRes->uidList);
  if (numOfTables == 0 || pRes->affectedRows == 0) {
    taosArrayDestroy(pRes->uidList);
    return TSDB_CODE_SUCCESS;
  }

  SSDataBlock* pDelBlock = createSpecialDataBlock(STREAM_DELETE_DATA);
  blockDataEnsureCapacity(pDelBlock, numOfTables);
  pDelBlock->info.rows = numOfTables;
  pDelBlock->info.version = ver;

  for (int32_t i = 0; i < numOfTables; i++) {
    // start key column
    SColumnInfoData* pStartCol = taosArrayGet(pDelBlock->pDataBlock, START_TS_COLUMN_INDEX);
    colDataSetVal(pStartCol, i, (const char*)&pRes->skey, false);  // end key column
    SColumnInfoData* pEndCol = taosArrayGet(pDelBlock->pDataBlock, END_TS_COLUMN_INDEX);
    colDataSetVal(pEndCol, i, (const char*)&pRes->ekey, false);
    // uid column
    SColumnInfoData* pUidCol = taosArrayGet(pDelBlock->pDataBlock, UID_COLUMN_INDEX);
    int64_t*         pUid = taosArrayGet(pRes->uidList, i);
    colDataSetVal(pUidCol, i, (const char*)pUid, false);

    colDataSetNULL(taosArrayGet(pDelBlock->pDataBlock, GROUPID_COLUMN_INDEX), i);
    colDataSetNULL(taosArrayGet(pDelBlock->pDataBlock, CALCULATE_START_TS_COLUMN_INDEX), i);
    colDataSetNULL(taosArrayGet(pDelBlock->pDataBlock, CALCULATE_END_TS_COLUMN_INDEX), i);
  }

  taosArrayDestroy(pRes->uidList);
  *pRefBlock = taosAllocateQitem(sizeof(SStreamRefDataBlock), DEF_QITEM, 0);
  if ((*pRefBlock) == NULL) {
    return TSDB_CODE_OUT_OF_MEMORY;
  }

  (*pRefBlock)->type = STREAM_INPUT__REF_DATA_BLOCK;
  (*pRefBlock)->pBlock = pDelBlock;
  return TSDB_CODE_SUCCESS;
}

>>>>>>> 0a74db1e
int32_t tqProcessTaskRunReq(STQ* pTq, SRpcMsg* pMsg) {
  SStreamTaskRunReq* pReq = pMsg->pCont;

  int32_t taskId = pReq->taskId;
  int32_t vgId = TD_VID(pTq->pVnode);

  if (taskId == STREAM_TASK_STATUS_CHECK_ID) {
    tqStreamTasksStatusCheck(pTq);
    return 0;
  }

  if (taskId == EXTRACT_DATA_FROM_WAL_ID) {  // all tasks are extracted submit data from the wal
    tqStreamTasksScanWal(pTq);
    return 0;
  }

  SStreamTask* pTask = streamMetaAcquireTask(pTq->pStreamMeta, taskId);
  if (pTask == NULL) {
    tqError("vgId:%d failed to found s-task, taskId:0x%x", vgId, taskId);
    return -1;
  }

  // even in halt status, the data in inputQ must be processed
  int8_t status = pTask->status.taskStatus;
  if (status == TASK_STATUS__NORMAL || status == TASK_STATUS__HALT || status == TASK_STATUS__CK) {
    tqDebug("vgId:%d s-task:%s start to process block from inputQ, status:%s, checkpointVer:%" PRId64, vgId,
            pTask->id.idStr, streamGetTaskStatusStr(status), pTask->chkInfo.checkpointVer);
    streamProcessRunReq(pTask);
  } else {
    atomic_store_8(&pTask->status.schedStatus, TASK_SCHED_STATUS__INACTIVE);
    tqDebug("vgId:%d s-task:%s ignore run req since not in ready state, status:%s, sched-status:%d", vgId,
            pTask->id.idStr, streamGetTaskStatusStr(status), pTask->status.schedStatus);
  }

  streamMetaReleaseTask(pTq->pStreamMeta, pTask);
  tqStartStreamTasks(pTq);

  return 0;
}

int32_t tqProcessTaskDispatchReq(STQ* pTq, SRpcMsg* pMsg, bool exec) {
  char*   msgStr = pMsg->pCont;
  char*   msgBody = POINTER_SHIFT(msgStr, sizeof(SMsgHead));
  int32_t msgLen = pMsg->contLen - sizeof(SMsgHead);

  SStreamDispatchReq req = {0};

  SDecoder decoder;
  tDecoderInit(&decoder, (uint8_t*)msgBody, msgLen);
  tDecodeStreamDispatchReq(&decoder, &req);
  tDecoderClear(&decoder);

  SStreamTask* pTask = streamMetaAcquireTask(pTq->pStreamMeta, req.taskId);
  if (pTask != NULL) {
    SRpcMsg rsp = {.info = pMsg->info, .code = 0};
    streamProcessDispatchMsg(pTask, &req, &rsp, exec);
    streamMetaReleaseTask(pTq->pStreamMeta, pTask);
    return 0;
  } else {
    tqError("vgId:%d failed to find task:0x%x to handle the dispatch req, it may have been destroyed already",
            pTq->pStreamMeta->vgId, req.taskId);
    tDeleteStreamDispatchReq(&req);
    return -1;
  }
}

int32_t tqProcessTaskDispatchRsp(STQ* pTq, SRpcMsg* pMsg) {
  SStreamDispatchRsp* pRsp = POINTER_SHIFT(pMsg->pCont, sizeof(SMsgHead));
  int32_t             taskId = ntohl(pRsp->upstreamTaskId);
  SStreamTask*        pTask = streamMetaAcquireTask(pTq->pStreamMeta, taskId);

  int32_t vgId = pTq->pStreamMeta->vgId;
  if (pTask) {
    streamProcessDispatchRsp(pTask, pRsp, pMsg->code);
    streamMetaReleaseTask(pTq->pStreamMeta, pTask);
    return 0;
  } else {
    tqDebug("vgId:%d failed to handle the dispatch rsp, since find task:0x%x failed", vgId, taskId);
    return TSDB_CODE_INVALID_MSG;
  }
}

int32_t tqProcessTaskDropReq(STQ* pTq, int64_t sversion, char* msg, int32_t msgLen) {
  SVDropStreamTaskReq* pReq = (SVDropStreamTaskReq*)msg;
  tqDebug("vgId:%d receive msg to drop stream task:0x%x", TD_VID(pTq->pVnode), pReq->taskId);

  streamMetaRemoveTask(pTq->pStreamMeta, pReq->taskId);
  return 0;
}

int32_t tqProcessTaskPauseImpl(SStreamMeta* pStreamMeta, SStreamTask* pTask) {
  if (pTask) {
    if (!streamTaskShouldPause(&pTask->status)) {
      tqDebug("vgId:%d s-task:%s set pause flag", pStreamMeta->vgId, pTask->id.idStr);
      atomic_store_8(&pTask->status.keepTaskStatus, pTask->status.taskStatus);
      atomic_store_8(&pTask->status.taskStatus, TASK_STATUS__PAUSE);
    }
    streamMetaReleaseTask(pStreamMeta, pTask);
  } else {
    return -1;
  }
  return 0;
}

int32_t tqProcessTaskPauseReq(STQ* pTq, int64_t sversion, char* msg, int32_t msgLen) {
  SVPauseStreamTaskReq* pReq = (SVPauseStreamTaskReq*)msg;
  SStreamTask*          pTask = streamMetaAcquireTask(pTq->pStreamMeta, pReq->taskId);
  int32_t               code = tqProcessTaskPauseImpl(pTq->pStreamMeta, pTask);
  if (code != 0) {
    return code;
  }
  SStreamTask* pHistoryTask = streamMetaAcquireTask(pTq->pStreamMeta, pTask->historyTaskId.taskId);
  if (pHistoryTask) {
    code = tqProcessTaskPauseImpl(pTq->pStreamMeta, pHistoryTask);
  }
  return code;
}

int32_t tqProcessTaskResumeImpl(STQ* pTq, SStreamTask* pTask, int64_t sversion, int8_t igUntreated) {
  int32_t vgId = pTq->pStreamMeta->vgId;
  if (pTask == NULL) {
    return -1;
  }

  if (streamTaskShouldPause(&pTask->status)) {
    atomic_store_8(&pTask->status.taskStatus, pTask->status.keepTaskStatus);

    // no lock needs to secure the access of the version
    if (igUntreated && pTask->info.taskLevel == TASK_LEVEL__SOURCE && !pTask->info.fillHistory) {
      // discard all the data  when the stream task is suspended.
      walReaderSetSkipToVersion(pTask->exec.pWalReader, sversion);
      tqDebug("vgId:%d s-task:%s resume to exec, prev paused version:%" PRId64 ", start from vnode ver:%" PRId64
              ", schedStatus:%d",
              vgId, pTask->id.idStr, pTask->chkInfo.currentVer, sversion, pTask->status.schedStatus);
    } else {  // from the previous paused version and go on
      tqDebug("vgId:%d s-task:%s resume to exec, from paused ver:%" PRId64 ", vnode ver:%" PRId64 ", schedStatus:%d",
              vgId, pTask->id.idStr, pTask->chkInfo.currentVer, sversion, pTask->status.schedStatus);
    }

    if (pTask->info.fillHistory && pTask->info.taskLevel == TASK_LEVEL__SOURCE) {
      streamStartRecoverTask(pTask, igUntreated);
    } else if (pTask->info.taskLevel == TASK_LEVEL__SOURCE && taosQueueItemSize(pTask->inputQueue->queue) == 0) {
      tqStartStreamTasks(pTq);
    } else {
      streamSchedExec(pTask);
    }
  }

  streamMetaReleaseTask(pTq->pStreamMeta, pTask);
  return 0;
}

int32_t tqProcessTaskResumeReq(STQ* pTq, int64_t sversion, char* msg, int32_t msgLen) {
  SVResumeStreamTaskReq* pReq = (SVResumeStreamTaskReq*)msg;
  SStreamTask*           pTask = streamMetaAcquireTask(pTq->pStreamMeta, pReq->taskId);
  int32_t                code = tqProcessTaskResumeImpl(pTq, pTask, sversion, pReq->igUntreated);
  if (code != 0) {
    return code;
  }

  SStreamTask* pHistoryTask = streamMetaAcquireTask(pTq->pStreamMeta, pTask->historyTaskId.taskId);
  if (pHistoryTask) {
    code = tqProcessTaskResumeImpl(pTq, pHistoryTask, sversion, pReq->igUntreated);
  }

  return code;
}

int32_t tqProcessTaskRetrieveReq(STQ* pTq, SRpcMsg* pMsg) {
  char*    msgStr = pMsg->pCont;
  char*    msgBody = POINTER_SHIFT(msgStr, sizeof(SMsgHead));
  int32_t  msgLen = pMsg->contLen - sizeof(SMsgHead);
  SDecoder decoder;

  SStreamRetrieveReq req;
  tDecoderInit(&decoder, (uint8_t*)msgBody, msgLen);
  tDecodeStreamRetrieveReq(&decoder, &req);
  tDecoderClear(&decoder);

  int32_t      taskId = req.dstTaskId;
  SStreamTask* pTask = streamMetaAcquireTask(pTq->pStreamMeta, taskId);
  if (pTask == NULL) {
    tDeleteStreamRetrieveReq(&req);
    return -1;
  }

  SRpcMsg rsp = {.info = pMsg->info, .code = 0};
  streamProcessRetrieveReq(pTask, &req, &rsp);

  streamMetaReleaseTask(pTq->pStreamMeta, pTask);
  tDeleteStreamRetrieveReq(&req);
  return 0;
}

int32_t tqProcessTaskRetrieveRsp(STQ* pTq, SRpcMsg* pMsg) {
  //
  return 0;
}

int32_t vnodeEnqueueStreamMsg(SVnode* pVnode, SRpcMsg* pMsg) {
  STQ*      pTq = pVnode->pTq;
  SMsgHead* msgStr = pMsg->pCont;
  char*     msgBody = POINTER_SHIFT(msgStr, sizeof(SMsgHead));
  int32_t   msgLen = pMsg->contLen - sizeof(SMsgHead);
  int32_t   code = 0;

  SStreamDispatchReq req;
  SDecoder           decoder;
  tDecoderInit(&decoder, (uint8_t*)msgBody, msgLen);
  if (tDecodeStreamDispatchReq(&decoder, &req) < 0) {
    code = TSDB_CODE_MSG_DECODE_ERROR;
    tDecoderClear(&decoder);
    goto FAIL;
  }
  tDecoderClear(&decoder);

  int32_t taskId = req.taskId;

  SStreamTask* pTask = streamMetaAcquireTask(pTq->pStreamMeta, taskId);
  if (pTask) {
    SRpcMsg rsp = {.info = pMsg->info, .code = 0};
    streamProcessDispatchMsg(pTask, &req, &rsp, false);
    streamMetaReleaseTask(pTq->pStreamMeta, pTask);
    rpcFreeCont(pMsg->pCont);
    taosFreeQitem(pMsg);
    return 0;
  } else {
    tDeleteStreamDispatchReq(&req);
  }

  code = TSDB_CODE_STREAM_TASK_NOT_EXIST;

FAIL:
  if (pMsg->info.handle == NULL) return -1;

  SMsgHead* pRspHead = rpcMallocCont(sizeof(SMsgHead) + sizeof(SStreamDispatchRsp));
  if (pRspHead == NULL) {
    SRpcMsg rsp = {.code = TSDB_CODE_OUT_OF_MEMORY, .info = pMsg->info};
    tqDebug("send dispatch error rsp, code: %x", code);
    tmsgSendRsp(&rsp);
    rpcFreeCont(pMsg->pCont);
    taosFreeQitem(pMsg);
    return -1;
  }

  pRspHead->vgId = htonl(req.upstreamNodeId);
  SStreamDispatchRsp* pRsp = POINTER_SHIFT(pRspHead, sizeof(SMsgHead));
  pRsp->streamId = htobe64(req.streamId);
  pRsp->upstreamTaskId = htonl(req.upstreamTaskId);
  pRsp->upstreamNodeId = htonl(req.upstreamNodeId);
  pRsp->downstreamNodeId = htonl(pVnode->config.vgId);
  pRsp->downstreamTaskId = htonl(req.taskId);
  pRsp->inputStatus = TASK_OUTPUT_STATUS__NORMAL;

  SRpcMsg rsp = {
      .code = code, .info = pMsg->info, .contLen = sizeof(SMsgHead) + sizeof(SStreamDispatchRsp), .pCont = pRspHead};
  tqDebug("send dispatch error rsp, code: %x", code);
  tmsgSendRsp(&rsp);
  rpcFreeCont(pMsg->pCont);
  taosFreeQitem(pMsg);
  return -1;
}

int32_t tqCheckLogInWal(STQ* pTq, int64_t sversion) { return sversion <= pTq->walLogLastVer; }

int32_t tqProcessStreamCheckPointSourceReq(STQ* pTq, SRpcMsg* pMsg) {
  int32_t      vgId = TD_VID(pTq->pVnode);
  SStreamMeta* pMeta = pTq->pStreamMeta;
  char*        msg = POINTER_SHIFT(pMsg->pCont, sizeof(SMsgHead));
  int32_t      len = pMsg->contLen - sizeof(SMsgHead);
  int32_t      code = 0;

  SStreamCheckpointSourceReq req = {0};

  SDecoder decoder;
  tDecoderInit(&decoder, (uint8_t*)msg, len);
  if (tDecodeStreamCheckpointSourceReq(&decoder, &req) < 0) {
    code = TSDB_CODE_MSG_DECODE_ERROR;
    tDecoderClear(&decoder);
    tqError("vgId:%d failed to decode checkpoint source msg, code:%s", vgId, tstrerror(code));
    return code;
  }
  tDecoderClear(&decoder);

  // todo handle this bug: task not in ready state.
  SStreamTask* pTask = streamMetaAcquireTask(pMeta, req.taskId);
  if (pTask == NULL) {
    tqError("vgId:%d failed to find s-task:0x%x, ignore checkpoint msg. it may have been destroyed already", vgId,
            req.taskId);
    return TSDB_CODE_SUCCESS;
  }

  code = streamAddCheckpointSourceRspMsg(&req, &pMsg->info, pTask);
  if (code != TSDB_CODE_SUCCESS) {
    return code;
  }

  // todo: when generating checkpoint, no new tasks are allowed to add into current Vnode
  // todo: when generating checkpoint, leader of mnode has transfer to other DNode?

  // set the initial value for generating check point
  int32_t total = 0;
  taosWLockLatch(&pMeta->lock);
  if (pMeta->chkptNotReadyTasks == 0) {
    pMeta->chkptNotReadyTasks = taosArrayGetSize(pMeta->pTaskList);
  }

  total = taosArrayGetSize(pMeta->pTaskList);
  taosWUnLockLatch(&pMeta->lock);

  qDebug("s-task:%s level:%d receive checkpoint source msg from mnode id:%" PRId64 ", total source checkpoint req:%d",
         pTask->id.idStr, pTask->info.taskLevel, req.checkpointId, total);

  streamProcessCheckpointSourceReq(pTask, &req);
  streamMetaReleaseTask(pMeta, pTask);
  return code;
}

// downstream task has complete the stream task checkpoint procedure, let's start the handle the rsp by execute task
int32_t tqProcessStreamTaskCheckpointReadyMsg(STQ* pTq, SRpcMsg* pMsg) {
  int32_t      vgId = TD_VID(pTq->pVnode);
  SStreamMeta* pMeta = pTq->pStreamMeta;
  char*        msg = POINTER_SHIFT(pMsg->pCont, sizeof(SMsgHead));
  int32_t      len = pMsg->contLen - sizeof(SMsgHead);
  int32_t      code = 0;

  SStreamCheckpointReadyMsg req = {0};

  SDecoder decoder;
  tDecoderInit(&decoder, (uint8_t*)msg, len);
  if (tDecodeStreamCheckpointReadyMsg(&decoder, &req) < 0) {
    code = TSDB_CODE_MSG_DECODE_ERROR;
    tDecoderClear(&decoder);
    return code;
  }
  tDecoderClear(&decoder);

  SStreamTask* pTask = streamMetaAcquireTask(pMeta, req.upstreamTaskId);
  if (pTask == NULL) {
    tqError("vgId:%d failed to find s-task:0x%x, it may have been destroyed already", vgId, req.downstreamTaskId);
    return code;
  }

  tqDebug("vgId:%d s-task:%s received the checkpoint ready msg, handle it", vgId, pTask->id.idStr);

  streamProcessCheckpointReadyMsg(pTask);
  streamMetaReleaseTask(pMeta, pTask);
  return code;
}<|MERGE_RESOLUTION|>--- conflicted
+++ resolved
@@ -218,18 +218,6 @@
   }
 }
 
-<<<<<<< HEAD
-int32_t tqPushDataRsp(STqHandle* pHandle, int32_t vgId) {
-  SMqDataRsp dataRsp = {0};
-  dataRsp.head.consumerId = pHandle->consumerId;
-  dataRsp.head.epoch = pHandle->epoch;
-  dataRsp.head.mqMsgType = TMQ_MSG_TYPE__POLL_DATA_RSP;
-
-  int64_t sver = 0, ever = 0;
-  walReaderValidVersionRange(pHandle->execHandle.pTqReader->pWalReader, &sver, &ever);
-  tqDoSendDataRsp(&pHandle->msg->info, &dataRsp, pHandle->epoch, pHandle->consumerId, TMQ_MSG_TYPE__POLL_DATA_RSP, sver,
-                  ever);
-=======
 //static int32_t doSendDataRsp(const SRpcHandleInfo* pRpcHandleInfo, const SMqDataRsp* pRsp, int32_t epoch,
 //                             int64_t consumerId, int32_t type) {
 //  int32_t len = 0;
@@ -286,7 +274,6 @@
     terrno = TSDB_CODE_INVALID_MSG;
     return -1;
   }
->>>>>>> 0a74db1e
 
   SMqDataRsp dataRsp = {0};
   tqInitDataRsp(&dataRsp, &req);
@@ -1343,8 +1330,6 @@
   return 0;
 }
 
-<<<<<<< HEAD
-=======
 int32_t extractDelDataBlock(const void* pData, int32_t len, int64_t ver, SStreamRefDataBlock** pRefBlock) {
   SDecoder*   pCoder = &(SDecoder){0};
   SDeleteRes* pRes = &(SDeleteRes){0};
@@ -1398,7 +1383,6 @@
   return TSDB_CODE_SUCCESS;
 }
 
->>>>>>> 0a74db1e
 int32_t tqProcessTaskRunReq(STQ* pTq, SRpcMsg* pMsg) {
   SStreamTaskRunReq* pReq = pMsg->pCont;
 
