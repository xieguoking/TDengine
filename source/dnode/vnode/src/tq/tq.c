/*
 * Copyright (c) 2019 TAOS Data, Inc. <jhtao@taosdata.com>
 *
 * This program is free software: you can use, redistribute, and/or modify
 * it under the terms of the GNU Affero General Public License, version 3
 * or later ("AGPL"), as published by the Free Software Foundation.
 *
 * This program is distributed in the hope that it will be useful, but WITHOUT
 * ANY WARRANTY; without even the implied warranty of MERCHANTABILITY or
 * FITNESS FOR A PARTICULAR PURPOSE.
 *
 * You should have received a copy of the GNU Affero General Public License
 * along with this program. If not, see <http://www.gnu.org/licenses/>.
 */

#include "tq.h"
#include "vnd.h"

typedef struct {
  int8_t inited;
} STqMgmt;

static STqMgmt tqMgmt = {0};

// 0: not init
// 1: already inited
// 2: wait to be inited or cleaup
static int32_t tqInitialize(STQ* pTq);

static FORCE_INLINE bool tqIsHandleExec(STqHandle* pHandle) { return TMQ_HANDLE_STATUS_EXEC == pHandle->status; }
static FORCE_INLINE void tqSetHandleExec(STqHandle* pHandle) { pHandle->status = TMQ_HANDLE_STATUS_EXEC; }
static FORCE_INLINE void tqSetHandleIdle(STqHandle* pHandle) { pHandle->status = TMQ_HANDLE_STATUS_IDLE; }

int32_t tqInit() {
  int8_t old;
  while (1) {
    old = atomic_val_compare_exchange_8(&tqMgmt.inited, 0, 2);
    if (old != 2) break;
  }

  if (old == 0) {
    if (streamInit() < 0) {
      return -1;
    }
    atomic_store_8(&tqMgmt.inited, 1);
  }

  return 0;
}

void tqCleanUp() {
  int8_t old;
  while (1) {
    old = atomic_val_compare_exchange_8(&tqMgmt.inited, 1, 2);
    if (old != 2) break;
  }

  if (old == 1) {
    streamCleanUp();
    atomic_store_8(&tqMgmt.inited, 0);
  }
}

void tqDestroyTqHandle(void* data) {
  STqHandle* pData = (STqHandle*)data;
  qDestroyTask(pData->execHandle.task);

  if (pData->execHandle.subType == TOPIC_SUB_TYPE__COLUMN) {
    taosMemoryFreeClear(pData->execHandle.execCol.qmsg);
  } else if (pData->execHandle.subType == TOPIC_SUB_TYPE__DB) {
    tqReaderClose(pData->execHandle.pTqReader);
    walCloseReader(pData->pWalReader);
    taosHashCleanup(pData->execHandle.execDb.pFilterOutTbUid);
  } else if (pData->execHandle.subType == TOPIC_SUB_TYPE__TABLE) {
    walCloseReader(pData->pWalReader);
    tqReaderClose(pData->execHandle.pTqReader);
    taosMemoryFreeClear(pData->execHandle.execTb.qmsg);
    nodesDestroyNode(pData->execHandle.execTb.node);
  }
  if (pData->msg != NULL) {
    rpcFreeCont(pData->msg->pCont);
    taosMemoryFree(pData->msg);
    pData->msg = NULL;
  }
  if (pData->block != NULL){
    blockDataDestroy(pData->block);
  }
}

static bool tqOffsetEqual(const STqOffset* pLeft, const STqOffset* pRight) {
  return pLeft->val.type == TMQ_OFFSET__LOG && pRight->val.type == TMQ_OFFSET__LOG &&
         pLeft->val.version == pRight->val.version;
}

STQ* tqOpen(const char* path, SVnode* pVnode) {
  STQ* pTq = taosMemoryCalloc(1, sizeof(STQ));
  if (pTq == NULL) {
    terrno = TSDB_CODE_OUT_OF_MEMORY;
    return NULL;
  }

  pTq->path = taosStrdup(path);
  pTq->pVnode = pVnode;
  pTq->walLogLastVer = pVnode->pWal->vers.lastVer;

  pTq->pHandle = taosHashInit(64, MurmurHash3_32, true, HASH_ENTRY_LOCK);
  taosHashSetFreeFp(pTq->pHandle, tqDestroyTqHandle);

  taosInitRWLatch(&pTq->lock);
  pTq->pPushMgr = taosHashInit(64, MurmurHash3_32, false, HASH_NO_LOCK);

  pTq->pCheckInfo = taosHashInit(64, MurmurHash3_32, true, HASH_ENTRY_LOCK);
  taosHashSetFreeFp(pTq->pCheckInfo, (FDelete)tDeleteSTqCheckInfo);

  int32_t code = tqInitialize(pTq);
  if (code != TSDB_CODE_SUCCESS) {
    tqClose(pTq);
    return NULL;
  } else {
    return pTq;
  }
}

int32_t tqInitialize(STQ* pTq) {
  if (tqMetaOpen(pTq) < 0) {
    return -1;
  }

  pTq->pOffsetStore = tqOffsetOpen(pTq);
  if (pTq->pOffsetStore == NULL) {
    return -1;
  }

  pTq->pStreamMeta = streamMetaOpen(pTq->path, pTq, (FTaskExpand*)tqExpandTask, pTq->pVnode->config.vgId, -1);
  if (pTq->pStreamMeta == NULL) {
    return -1;
  }

  if (streamMetaLoadAllTasks(pTq->pStreamMeta) < 0) {
    return -1;
  }

  return 0;
}

void tqClose(STQ* pTq) {
  qDebug("start to close tq");
  if (pTq == NULL) {
    return;
  }

  void* pIter = taosHashIterate(pTq->pPushMgr, NULL);
  while (pIter) {
    STqHandle* pHandle = *(STqHandle**)pIter;
    int32_t    vgId = TD_VID(pTq->pVnode);

    if (pHandle->msg != NULL) {
      tqPushEmptyDataRsp(pHandle, vgId);
      rpcFreeCont(pHandle->msg->pCont);
      taosMemoryFree(pHandle->msg);
      pHandle->msg = NULL;
    }
    pIter = taosHashIterate(pTq->pPushMgr, pIter);
  }

  tqOffsetClose(pTq->pOffsetStore);
  taosHashCleanup(pTq->pHandle);
  taosHashCleanup(pTq->pPushMgr);
  taosHashCleanup(pTq->pCheckInfo);
  taosMemoryFree(pTq->path);
  tqMetaClose(pTq);
  streamMetaClose(pTq->pStreamMeta);
  qDebug("end to close tq");
  taosMemoryFree(pTq);
}

void tqNotifyClose(STQ* pTq) {
  if (pTq == NULL) {
    return;
  }
  streamMetaNotifyClose(pTq->pStreamMeta);
}

int32_t tqPushEmptyDataRsp(STqHandle* pHandle, int32_t vgId) {
  SMqPollReq req = {0};
  if (tDeserializeSMqPollReq(pHandle->msg->pCont, pHandle->msg->contLen, &req) < 0) {
    tqError("tDeserializeSMqPollReq %d failed", pHandle->msg->contLen);
    terrno = TSDB_CODE_INVALID_MSG;
    return -1;
  }

  SMqDataRsp dataRsp = {0};
  tqInitDataRsp(&dataRsp, req.reqOffset);
  dataRsp.blockNum = 0;
  char buf[TSDB_OFFSET_LEN] = {0};
  tFormatOffset(buf, TSDB_OFFSET_LEN, &dataRsp.reqOffset);
  tqInfo("tqPushEmptyDataRsp to consumer:0x%" PRIx64 " vgId:%d, offset:%s, reqId:0x%" PRIx64, req.consumerId, vgId, buf,
         req.reqId);

  tqSendDataRsp(pHandle, pHandle->msg, &req, &dataRsp, TMQ_MSG_TYPE__POLL_DATA_RSP, vgId);
  tDeleteMqDataRsp(&dataRsp);
  return 0;
}

int32_t tqSendDataRsp(STqHandle* pHandle, const SRpcMsg* pMsg, const SMqPollReq* pReq, const SMqDataRsp* pRsp,
                      int32_t type, int32_t vgId) {
  int64_t sver = 0, ever = 0;
  walReaderValidVersionRange(pHandle->execHandle.pTqReader->pWalReader, &sver, &ever);

  tqDoSendDataRsp(&pMsg->info, pRsp, pReq->epoch, pReq->consumerId, type, sver, ever);

  char buf1[TSDB_OFFSET_LEN] = {0};
  char buf2[TSDB_OFFSET_LEN] = {0};
  tFormatOffset(buf1, TSDB_OFFSET_LEN, &pRsp->reqOffset);
  tFormatOffset(buf2, TSDB_OFFSET_LEN, &pRsp->rspOffset);

  tqDebug("tmq poll vgId:%d consumer:0x%" PRIx64 " (epoch %d) send rsp, block num:%d, req:%s, rsp:%s, reqId:0x%" PRIx64,
          vgId, pReq->consumerId, pReq->epoch, pRsp->blockNum, buf1, buf2, pReq->reqId);

  return 0;
}

int32_t tqProcessOffsetCommitReq(STQ* pTq, int64_t sversion, char* msg, int32_t msgLen) {
  SMqVgOffset vgOffset = {0};
  int32_t     vgId = TD_VID(pTq->pVnode);

  SDecoder decoder;
  tDecoderInit(&decoder, (uint8_t*)msg, msgLen);
  if (tDecodeMqVgOffset(&decoder, &vgOffset) < 0) {
    return -1;
  }

  tDecoderClear(&decoder);

  STqOffset* pOffset = &vgOffset.offset;

  if (pOffset->val.type == TMQ_OFFSET__SNAPSHOT_DATA || pOffset->val.type == TMQ_OFFSET__SNAPSHOT_META) {
    tqDebug("receive offset commit msg to %s on vgId:%d, offset(type:snapshot) uid:%" PRId64 ", ts:%" PRId64,
            pOffset->subKey, vgId, pOffset->val.uid, pOffset->val.ts);
  } else if (pOffset->val.type == TMQ_OFFSET__LOG) {
    tqDebug("receive offset commit msg to %s on vgId:%d, offset(type:log) version:%" PRId64, pOffset->subKey, vgId,
            pOffset->val.version);
  } else {
    tqError("invalid commit offset type:%d", pOffset->val.type);
    return -1;
  }

  STqOffset* pSavedOffset = tqOffsetRead(pTq->pOffsetStore, pOffset->subKey);
  if (pSavedOffset != NULL && tqOffsetEqual(pOffset, pSavedOffset)) {
    tqInfo("not update the offset, vgId:%d sub:%s since committed:%" PRId64 " less than/equal to existed:%" PRId64,
           vgId, pOffset->subKey, pOffset->val.version, pSavedOffset->val.version);
    return 0;  // no need to update the offset value
  }

  // save the new offset value
  if (tqOffsetWrite(pTq->pOffsetStore, pOffset) < 0) {
    return -1;
  }

  return 0;
}

int32_t tqProcessSeekReq(STQ* pTq, SRpcMsg* pMsg) {
  SMqSeekReq req = {0};
  int32_t    vgId = TD_VID(pTq->pVnode);
  SRpcMsg    rsp = {.info = pMsg->info};
  int        code = 0;

  if (tDeserializeSMqSeekReq(pMsg->pCont, pMsg->contLen, &req) < 0) {
    code = TSDB_CODE_OUT_OF_MEMORY;
    goto end;
  }

  tqDebug("tmq seek: consumer:0x%" PRIx64 " vgId:%d, subkey %s", req.consumerId, vgId, req.subKey);
  taosWLockLatch(&pTq->lock);

  STqHandle* pHandle = taosHashGet(pTq->pHandle, req.subKey, strlen(req.subKey));
  if (pHandle == NULL) {
    tqWarn("tmq seek: consumer:0x%" PRIx64 " vgId:%d subkey %s not found", req.consumerId, vgId, req.subKey);
    code = 0;
    taosWUnLockLatch(&pTq->lock);
    goto end;
  }

  // 2. check consumer-vg assignment status
  if (pHandle->consumerId != req.consumerId) {
    tqError("ERROR tmq seek: consumer:0x%" PRIx64 " vgId:%d, subkey %s, mismatch for saved handle consumer:0x%" PRIx64,
            req.consumerId, vgId, req.subKey, pHandle->consumerId);
    taosWUnLockLatch(&pTq->lock);
    code = TSDB_CODE_TMQ_CONSUMER_MISMATCH;
    goto end;
  }

  // if consumer register to push manager, push empty to consumer to change vg status from TMQ_VG_STATUS__WAIT to
  // TMQ_VG_STATUS__IDLE, otherwise poll data failed after seek.
  tqUnregisterPushHandle(pTq, pHandle);
  taosWUnLockLatch(&pTq->lock);

end:
  rsp.code = code;
  tmsgSendRsp(&rsp);
  return 0;
}

int32_t tqCheckColModifiable(STQ* pTq, int64_t tbUid, int32_t colId) {
  void* pIter = NULL;

  while (1) {
    pIter = taosHashIterate(pTq->pCheckInfo, pIter);
    if (pIter == NULL) {
      break;
    }

    STqCheckInfo* pCheck = (STqCheckInfo*)pIter;

    if (pCheck->ntbUid == tbUid) {
      int32_t sz = taosArrayGetSize(pCheck->colIdList);
      for (int32_t i = 0; i < sz; i++) {
        int16_t forbidColId = *(int16_t*)taosArrayGet(pCheck->colIdList, i);
        if (forbidColId == colId) {
          taosHashCancelIterate(pTq->pCheckInfo, pIter);
          return -1;
        }
      }
    }
  }

  return 0;
}

int32_t tqProcessPollPush(STQ* pTq, SRpcMsg* pMsg) {
  int32_t vgId = TD_VID(pTq->pVnode);
  taosWLockLatch(&pTq->lock);
  if (taosHashGetSize(pTq->pPushMgr) > 0) {
    void* pIter = taosHashIterate(pTq->pPushMgr, NULL);

    while (pIter) {
      STqHandle* pHandle = *(STqHandle**)pIter;
      tqInfo("vgId:%d start set submit for pHandle:%p, consumer:0x%" PRIx64, vgId, pHandle, pHandle->consumerId);

      if (ASSERT(pHandle->msg != NULL)) {
        tqError("pHandle->msg should not be null");
        taosHashCancelIterate(pTq->pPushMgr, pIter);
        break;
      } else {
        SRpcMsg msg = {.msgType = TDMT_VND_TMQ_CONSUME,
                       .pCont = pHandle->msg->pCont,
                       .contLen = pHandle->msg->contLen,
                       .info = pHandle->msg->info};
        tmsgPutToQueue(&pTq->pVnode->msgCb, QUERY_QUEUE, &msg);
        taosMemoryFree(pHandle->msg);
        pHandle->msg = NULL;
      }

      pIter = taosHashIterate(pTq->pPushMgr, pIter);
    }

    taosHashClear(pTq->pPushMgr);
  }
  taosWUnLockLatch(&pTq->lock);
  return 0;
}

int32_t tqProcessPollReq(STQ* pTq, SRpcMsg* pMsg) {
  SMqPollReq req = {0};
  int        code = 0;
  if (tDeserializeSMqPollReq(pMsg->pCont, pMsg->contLen, &req) < 0) {
    tqError("tDeserializeSMqPollReq %d failed", pMsg->contLen);
    terrno = TSDB_CODE_INVALID_MSG;
    return -1;
  }

  int64_t      consumerId = req.consumerId;
  int32_t      reqEpoch = req.epoch;
  STqOffsetVal reqOffset = req.reqOffset;
  int32_t      vgId = TD_VID(pTq->pVnode);
  STqHandle*   pHandle = NULL;

  while (1) {
    taosWLockLatch(&pTq->lock);
    // 1. find handle
    pHandle = taosHashGet(pTq->pHandle, req.subKey, strlen(req.subKey));
    if (pHandle == NULL) {
      do {
        if (tqMetaGetHandle(pTq, req.subKey) == 0) {
          pHandle = taosHashGet(pTq->pHandle, req.subKey, strlen(req.subKey));
          if (pHandle != NULL) {
            break;
          }
        }
        tqError("tmq poll: consumer:0x%" PRIx64 " vgId:%d subkey %s not found", consumerId, vgId, req.subKey);
        terrno = TSDB_CODE_INVALID_MSG;
        taosWUnLockLatch(&pTq->lock);
        return -1;
      } while (0);
    }

    // 2. check re-balance status
    if (pHandle->consumerId != consumerId) {
      tqError("ERROR tmq poll: consumer:0x%" PRIx64
              " vgId:%d, subkey %s, mismatch for saved handle consumer:0x%" PRIx64,
              consumerId, TD_VID(pTq->pVnode), req.subKey, pHandle->consumerId);
      terrno = TSDB_CODE_TMQ_CONSUMER_MISMATCH;
      taosWUnLockLatch(&pTq->lock);
      return -1;
    }

    bool exec = tqIsHandleExec(pHandle);
    if (!exec) {
      tqSetHandleExec(pHandle);
      //      qSetTaskCode(pHandle->execHandle.task, TDB_CODE_SUCCESS);
      tqDebug("tmq poll: consumer:0x%" PRIx64 " vgId:%d, topic:%s, set handle exec, pHandle:%p", consumerId, vgId,
              req.subKey, pHandle);
      taosWUnLockLatch(&pTq->lock);
      break;
    }
    taosWUnLockLatch(&pTq->lock);

    tqDebug("tmq poll: consumer:0x%" PRIx64
            " vgId:%d, topic:%s, subscription is executing, wait for 10ms and retry, pHandle:%p",
            consumerId, vgId, req.subKey, pHandle);
    taosMsleep(10);
  }

  // 3. update the epoch value
  if (pHandle->epoch < reqEpoch) {
    tqDebug("tmq poll: consumer:0x%" PRIx64 " epoch update from %d to %d by poll req", consumerId, pHandle->epoch,
            reqEpoch);
    pHandle->epoch = reqEpoch;
  }

  char buf[TSDB_OFFSET_LEN] = {0};
  tFormatOffset(buf, TSDB_OFFSET_LEN, &reqOffset);
  tqDebug("tmq poll: consumer:0x%" PRIx64 " (epoch %d), subkey %s, recv poll req vgId:%d, req:%s, reqId:0x%" PRIx64,
          consumerId, req.epoch, pHandle->subKey, vgId, buf, req.reqId);

  code = tqExtractDataForMq(pTq, pHandle, &req, pMsg);
  tqSetHandleIdle(pHandle);

  tqDebug("tmq poll: consumer:0x%" PRIx64 " vgId:%d, topic:%s, set handle idle, pHandle:%p", consumerId, vgId,
          req.subKey, pHandle);
  return code;
}

int32_t tqProcessVgCommittedInfoReq(STQ* pTq, SRpcMsg* pMsg) {
  void*   data = POINTER_SHIFT(pMsg->pCont, sizeof(SMsgHead));
  int32_t len = pMsg->contLen - sizeof(SMsgHead);

  SMqVgOffset vgOffset = {0};

  SDecoder decoder;
  tDecoderInit(&decoder, (uint8_t*)data, len);
  if (tDecodeMqVgOffset(&decoder, &vgOffset) < 0) {
    terrno = TSDB_CODE_OUT_OF_MEMORY;
    return terrno;
  }

  tDecoderClear(&decoder);

  STqOffset* pOffset = &vgOffset.offset;
  STqOffset* pSavedOffset = tqOffsetRead(pTq->pOffsetStore, pOffset->subKey);
  if (pSavedOffset == NULL) {
    terrno = TSDB_CODE_TMQ_NO_COMMITTED;
    return terrno;
  }
  vgOffset.offset = *pSavedOffset;

  int32_t code = 0;
  tEncodeSize(tEncodeMqVgOffset, &vgOffset, len, code);
  if (code < 0) {
    terrno = TSDB_CODE_INVALID_PARA;
    return terrno;
  }

  void* buf = rpcMallocCont(len);
  if (buf == NULL) {
    terrno = TSDB_CODE_OUT_OF_MEMORY;
    return terrno;
  }
  SEncoder encoder;
  tEncoderInit(&encoder, buf, len);
  tEncodeMqVgOffset(&encoder, &vgOffset);
  tEncoderClear(&encoder);

  SRpcMsg rsp = {.info = pMsg->info, .pCont = buf, .contLen = len, .code = 0};

  tmsgSendRsp(&rsp);
  return 0;
}

int32_t tqProcessVgWalInfoReq(STQ* pTq, SRpcMsg* pMsg) {
  SMqPollReq req = {0};
  if (tDeserializeSMqPollReq(pMsg->pCont, pMsg->contLen, &req) < 0) {
    tqError("tDeserializeSMqPollReq %d failed", pMsg->contLen);
    terrno = TSDB_CODE_INVALID_MSG;
    return -1;
  }

  int64_t      consumerId = req.consumerId;
  STqOffsetVal reqOffset = req.reqOffset;
  int32_t      vgId = TD_VID(pTq->pVnode);

  // 1. find handle
  taosRLockLatch(&pTq->lock);
  STqHandle* pHandle = taosHashGet(pTq->pHandle, req.subKey, strlen(req.subKey));
  if (pHandle == NULL) {
    tqError("consumer:0x%" PRIx64 " vgId:%d subkey:%s not found", consumerId, vgId, req.subKey);
    terrno = TSDB_CODE_INVALID_MSG;
    taosRUnLockLatch(&pTq->lock);
    return -1;
  }

  // 2. check re-balance status
  if (pHandle->consumerId != consumerId) {
    tqDebug("ERROR consumer:0x%" PRIx64 " vgId:%d, subkey %s, mismatch for saved handle consumer:0x%" PRIx64,
            consumerId, vgId, req.subKey, pHandle->consumerId);
    terrno = TSDB_CODE_TMQ_CONSUMER_MISMATCH;
    taosRUnLockLatch(&pTq->lock);
    return -1;
  }

  int64_t sver = 0, ever = 0;
  walReaderValidVersionRange(pHandle->execHandle.pTqReader->pWalReader, &sver, &ever);
  taosRUnLockLatch(&pTq->lock);

  SMqDataRsp dataRsp = {0};
  tqInitDataRsp(&dataRsp, req.reqOffset);

  if (req.useSnapshot == true) {
    tqError("consumer:0x%" PRIx64 " vgId:%d subkey:%s snapshot not support wal info", consumerId, vgId, req.subKey);
    terrno = TSDB_CODE_INVALID_PARA;
    tDeleteMqDataRsp(&dataRsp);
    return -1;
  }

  dataRsp.rspOffset.type = TMQ_OFFSET__LOG;

  if (reqOffset.type == TMQ_OFFSET__LOG) {
    dataRsp.rspOffset.version = reqOffset.version;
  } else if (reqOffset.type < 0) {
    STqOffset* pOffset = tqOffsetRead(pTq->pOffsetStore, req.subKey);
    if (pOffset != NULL) {
      if (pOffset->val.type != TMQ_OFFSET__LOG) {
        tqError("consumer:0x%" PRIx64 " vgId:%d subkey:%s, no valid wal info", consumerId, vgId, req.subKey);
        terrno = TSDB_CODE_INVALID_PARA;
        tDeleteMqDataRsp(&dataRsp);
        return -1;
      }

      dataRsp.rspOffset.version = pOffset->val.version;
      tqInfo("consumer:0x%" PRIx64 " vgId:%d subkey:%s get assignment from store:%" PRId64, consumerId, vgId,
             req.subKey, dataRsp.rspOffset.version);
    } else {
      if (reqOffset.type == TMQ_OFFSET__RESET_EARLIEST) {
        dataRsp.rspOffset.version = sver;  // not consume yet, set the earliest position
      } else if (reqOffset.type == TMQ_OFFSET__RESET_LATEST) {
        dataRsp.rspOffset.version = ever;
      }
      tqInfo("consumer:0x%" PRIx64 " vgId:%d subkey:%s get assignment from init:%" PRId64, consumerId, vgId, req.subKey,
             dataRsp.rspOffset.version);
    }
  } else {
    tqError("consumer:0x%" PRIx64 " vgId:%d subkey:%s invalid offset type:%d", consumerId, vgId, req.subKey,
            reqOffset.type);
    terrno = TSDB_CODE_INVALID_PARA;
    tDeleteMqDataRsp(&dataRsp);
    return -1;
  }

  tqDoSendDataRsp(&pMsg->info, &dataRsp, req.epoch, req.consumerId, TMQ_MSG_TYPE__WALINFO_RSP, sver, ever);
  tDeleteMqDataRsp(&dataRsp);
  return 0;
}

int32_t tqProcessDeleteSubReq(STQ* pTq, int64_t sversion, char* msg, int32_t msgLen) {
  SMqVDeleteReq* pReq = (SMqVDeleteReq*)msg;
  int32_t        vgId = TD_VID(pTq->pVnode);

  tqInfo("vgId:%d, tq process delete sub req %s", vgId, pReq->subKey);
  int32_t code = 0;

  STqHandle* pHandle = taosHashGet(pTq->pHandle, pReq->subKey, strlen(pReq->subKey));
  if (pHandle) {
    while (1) {
      taosWLockLatch(&pTq->lock);
      bool exec = tqIsHandleExec(pHandle);

      if (exec) {
        tqInfo("vgId:%d, topic:%s, subscription is executing, delete wait for 10ms and retry, pHandle:%p", vgId,
               pHandle->subKey, pHandle);
        taosWUnLockLatch(&pTq->lock);
        taosMsleep(10);
        continue;
      }
      if (pHandle->pRef) {
        walCloseRef(pTq->pVnode->pWal, pHandle->pRef->refId);
      }

      tqUnregisterPushHandle(pTq, pHandle);

      code = taosHashRemove(pTq->pHandle, pReq->subKey, strlen(pReq->subKey));
      if (code != 0) {
        tqError("cannot process tq delete req %s, since no such handle", pReq->subKey);
      }
      taosWUnLockLatch(&pTq->lock);
      break;
    }
  }

  taosWLockLatch(&pTq->lock);
  code = tqOffsetDelete(pTq->pOffsetStore, pReq->subKey);
  if (code != 0) {
    tqError("cannot process tq delete req %s, since no such offset in cache", pReq->subKey);
  }

  if (tqMetaDeleteHandle(pTq, pReq->subKey) < 0) {
    tqError("cannot process tq delete req %s, since no such offset in tdb", pReq->subKey);
  }
  taosWUnLockLatch(&pTq->lock);

  return 0;
}

int32_t tqProcessAddCheckInfoReq(STQ* pTq, int64_t sversion, char* msg, int32_t msgLen) {
  STqCheckInfo info = {0};
  SDecoder     decoder;
  tDecoderInit(&decoder, (uint8_t*)msg, msgLen);
  if (tDecodeSTqCheckInfo(&decoder, &info) < 0) {
    terrno = TSDB_CODE_OUT_OF_MEMORY;
    return -1;
  }
  tDecoderClear(&decoder);
  if (taosHashPut(pTq->pCheckInfo, info.topic, strlen(info.topic), &info, sizeof(STqCheckInfo)) < 0) {
    terrno = TSDB_CODE_OUT_OF_MEMORY;
    return -1;
  }
  if (tqMetaSaveCheckInfo(pTq, info.topic, msg, msgLen) < 0) {
    terrno = TSDB_CODE_OUT_OF_MEMORY;
    return -1;
  }
  return 0;
}

int32_t tqProcessDelCheckInfoReq(STQ* pTq, int64_t sversion, char* msg, int32_t msgLen) {
  if (taosHashRemove(pTq->pCheckInfo, msg, strlen(msg)) < 0) {
    terrno = TSDB_CODE_OUT_OF_MEMORY;
    return -1;
  }
  if (tqMetaDeleteCheckInfo(pTq, msg) < 0) {
    terrno = TSDB_CODE_OUT_OF_MEMORY;
    return -1;
  }
  return 0;
}

int32_t tqProcessSubscribeReq(STQ* pTq, int64_t sversion, char* msg, int32_t msgLen) {
  int         ret = 0;
  SMqRebVgReq req = {0};
  SDecoder    dc = {0};

  tDecoderInit(&dc, (uint8_t*)msg, msgLen);

  // decode req
  if (tDecodeSMqRebVgReq(&dc, &req) < 0) {
    terrno = TSDB_CODE_INVALID_MSG;
    tDecoderClear(&dc);
    return -1;
  }

  tqInfo("vgId:%d, tq process sub req:%s, Id:0x%" PRIx64 " -> Id:0x%" PRIx64, pTq->pVnode->config.vgId, req.subKey,
         req.oldConsumerId, req.newConsumerId);

  STqHandle* pHandle = NULL;
  while (1) {
    pHandle = taosHashGet(pTq->pHandle, req.subKey, strlen(req.subKey));
    if (pHandle) {
      break;
    }
    taosRLockLatch(&pTq->lock);
    ret = tqMetaGetHandle(pTq, req.subKey);
    taosRUnLockLatch(&pTq->lock);

    if (ret < 0) {
      break;
    }
  }

  if (pHandle == NULL) {
    if (req.oldConsumerId != -1) {
      tqError("vgId:%d, build new consumer handle %s for consumer:0x%" PRIx64 ", but old consumerId:0x%" PRIx64,
              req.vgId, req.subKey, req.newConsumerId, req.oldConsumerId);
    }
    if (req.newConsumerId == -1) {
      tqError("vgId:%d, tq invalid re-balance request, new consumerId %" PRId64 "", req.vgId, req.newConsumerId);
      goto end;
    }
    STqHandle handle = {0};
    ret = tqCreateHandle(pTq, &req, &handle);
    if (ret < 0) {
      tqDestroyTqHandle(&handle);
      goto end;
    }
    taosWLockLatch(&pTq->lock);
    ret = tqMetaSaveHandle(pTq, req.subKey, &handle);
    taosWUnLockLatch(&pTq->lock);
  } else {
    while (1) {
      taosWLockLatch(&pTq->lock);
      bool exec = tqIsHandleExec(pHandle);
      if (exec) {
        tqInfo("vgId:%d, topic:%s, subscription is executing, sub wait for 10ms and retry, pHandle:%p",
               pTq->pVnode->config.vgId, pHandle->subKey, pHandle);
        taosWUnLockLatch(&pTq->lock);
        taosMsleep(10);
        continue;
      }
      if (pHandle->consumerId == req.newConsumerId) {  // do nothing
        tqInfo("vgId:%d no switch consumer:0x%" PRIx64 " remains, because redo wal log", req.vgId, req.newConsumerId);
      } else {
        tqInfo("vgId:%d switch consumer from Id:0x%" PRIx64 " to Id:0x%" PRIx64, req.vgId, pHandle->consumerId,
               req.newConsumerId);
        atomic_store_64(&pHandle->consumerId, req.newConsumerId);
        atomic_store_32(&pHandle->epoch, 0);
        tqUnregisterPushHandle(pTq, pHandle);
        ret = tqMetaSaveHandle(pTq, req.subKey, pHandle);
      }
      taosWUnLockLatch(&pTq->lock);
      break;
    }
  }

end:
  tDecoderClear(&dc);
  return ret;
}

void freePtr(void* ptr) { taosMemoryFree(*(void**)ptr); }

int32_t tqExpandTask(STQ* pTq, SStreamTask* pTask, int64_t nextProcessVer) {
  int32_t vgId = TD_VID(pTq->pVnode);
  tqDebug("s-task:0x%x start to expand task", pTask->id.taskId);

<<<<<<< HEAD
  int32_t code = streamTaskInit(pTask, pTq->pStreamMeta, &pTq->pVnode->msgCb, ver);
  if (code != TSDB_CODE_SUCCESS) return code;

  // code = streamTaskSetDb(pTq->pStreamMeta, pTask);
  //  taskDbUpdateChkpId(pTask->pBackend, pTask->checkpointingId);
  // if (pTask->pBackend == NULL) return -1;
=======
  int32_t code = streamTaskInit(pTask, pTq->pStreamMeta, &pTq->pVnode->msgCb, nextProcessVer);
  if (code != TSDB_CODE_SUCCESS) {
    return code;
  }
>>>>>>> 9f9fae3b

  streamTaskOpenAllUpstreamInput(pTask);

  if (pTask->info.taskLevel == TASK_LEVEL__SOURCE) {
    SStreamTask* pStateTask = pTask;
<<<<<<< HEAD
    // SStreamTask  task = {0};
    // if (pTask->info.fillHistory) {
    //   task.id = pTask->streamTaskId;
    //   task.pMeta = pTask->pMeta;
    //   pStateTask = &task;
    // }

    pTask->pState = streamStateOpen(pTq->pStreamMeta->path, pTask, false, -1, -1);
=======
    SStreamTask  task = {0};
    if (pTask->info.fillHistory) {
      task.id.streamId = pTask->streamTaskId.streamId;
      task.id.taskId = pTask->streamTaskId.taskId;
      task.pMeta = pTask->pMeta;
      pStateTask = &task;
    }

    pTask->pState = streamStateOpen(pTq->pStreamMeta->path, pStateTask, false, -1, -1);
>>>>>>> 9f9fae3b
    if (pTask->pState == NULL) {
      tqError("s-task:%s (vgId:%d) failed to open state for task", pTask->id.idStr, vgId);
      return -1;
    } else {
      tqDebug("s-task:%s state:%p", pTask->id.idStr, pTask->pState);
    }

    SReadHandle handle = {
        .checkpointId = pTask->chkInfo.checkpointId,
        .vnode = pTq->pVnode,
        .initTqReader = 1,
        .pStateBackend = pTask->pState,
        .fillHistory = pTask->info.fillHistory,
        .winRange = pTask->dataRange.window,
    };

    initStorageAPI(&handle.api);

    pTask->exec.pExecutor = qCreateStreamExecTaskInfo(pTask->exec.qmsg, &handle, vgId, pTask->id.taskId);
    if (pTask->exec.pExecutor == NULL) {
      return -1;
    }

    qSetTaskId(pTask->exec.pExecutor, pTask->id.taskId, pTask->id.streamId);
  } else if (pTask->info.taskLevel == TASK_LEVEL__AGG) {
    SStreamTask* pSateTask = pTask;
<<<<<<< HEAD
    // SStreamTask  task = {0};
    // if (pTask->info.fillHistory) {
    //   task.id = pTask->streamTaskId;
    //   task.pMeta = pTask->pMeta;
    //   pSateTask = &task;
    // }

    pTask->pState = streamStateOpen(pTq->pStreamMeta->path, pTask, false, -1, -1);
=======
    SStreamTask  task = {0};
    if (pTask->info.fillHistory) {
      task.id.streamId = pTask->streamTaskId.streamId;
      task.id.taskId = pTask->streamTaskId.taskId;
      task.pMeta = pTask->pMeta;
      pSateTask = &task;
    }

    pTask->pState = streamStateOpen(pTq->pStreamMeta->path, pSateTask, false, -1, -1);
>>>>>>> 9f9fae3b
    if (pTask->pState == NULL) {
      tqError("s-task:%s (vgId:%d) failed to open state for task", pTask->id.idStr, vgId);
      return -1;
    } else {
      tqDebug("s-task:%s state:%p", pTask->id.idStr, pTask->pState);
    }

    int32_t     numOfVgroups = (int32_t)taosArrayGetSize(pTask->upstreamInfo.pList);
    SReadHandle handle = {
        .checkpointId = pTask->chkInfo.checkpointId,
        .vnode = NULL,
        .numOfVgroups = numOfVgroups,
        .pStateBackend = pTask->pState,
        .fillHistory = pTask->info.fillHistory,
        .winRange = pTask->dataRange.window,
    };

    initStorageAPI(&handle.api);

    pTask->exec.pExecutor = qCreateStreamExecTaskInfo(pTask->exec.qmsg, &handle, vgId, pTask->id.taskId);
    if (pTask->exec.pExecutor == NULL) {
      return -1;
    }
    qSetTaskId(pTask->exec.pExecutor, pTask->id.taskId, pTask->id.streamId);
  }

  // sink
  if (pTask->outputInfo.type == TASK_OUTPUT__SMA) {
    pTask->outputInfo.smaSink.vnode = pTq->pVnode;
    pTask->outputInfo.smaSink.smaSink = smaHandleRes;
  } else if (pTask->outputInfo.type == TASK_OUTPUT__TABLE) {
    pTask->outputInfo.tbSink.vnode = pTq->pVnode;
    pTask->outputInfo.tbSink.tbSinkFunc = tqSinkDataIntoDstTable;

    int32_t   ver1 = 1;
    SMetaInfo info = {0};
    code = metaGetInfo(pTq->pVnode->pMeta, pTask->outputInfo.tbSink.stbUid, &info, NULL);
    if (code == TSDB_CODE_SUCCESS) {
      ver1 = info.skmVer;
    }

    SSchemaWrapper* pschemaWrapper = pTask->outputInfo.tbSink.pSchemaWrapper;
    pTask->outputInfo.tbSink.pTSchema = tBuildTSchema(pschemaWrapper->pSchema, pschemaWrapper->nCols, ver1);
    if (pTask->outputInfo.tbSink.pTSchema == NULL) {
      return -1;
    }

    pTask->outputInfo.tbSink.pTblInfo = tSimpleHashInit(10240, taosGetDefaultHashFunction(TSDB_DATA_TYPE_BIGINT));
    tSimpleHashSetFreeFp(pTask->outputInfo.tbSink.pTblInfo, freePtr);
  }

  if (pTask->info.taskLevel == TASK_LEVEL__SOURCE) {
    SWalFilterCond cond = {.deleteMsg = 1};  // delete msg also extract from wal files
    pTask->exec.pWalReader = walOpenReader(pTq->pVnode->pWal, &cond, pTask->id.taskId);
  }

  // reset the task status from unfinished transaction
  if (pTask->status.taskStatus == TASK_STATUS__PAUSE) {
    tqWarn("s-task:%s reset task status to be normal, status kept in taskMeta: Paused", pTask->id.idStr);
    pTask->status.taskStatus = TASK_STATUS__NORMAL;
  }

  streamTaskResetUpstreamStageInfo(pTask);
  streamSetupScheduleTrigger(pTask);
  SCheckpointInfo* pChkInfo = &pTask->chkInfo;

  // checkpoint ver is the kept version, handled data should be the next version.
  if (pTask->chkInfo.checkpointId != 0) {
    pTask->chkInfo.nextProcessVer = pTask->chkInfo.checkpointVer + 1;
    tqInfo("s-task:%s restore from the checkpointId:%" PRId64 " ver:%" PRId64 " currentVer:%" PRId64, pTask->id.idStr,
           pChkInfo->checkpointId, pChkInfo->checkpointVer, pChkInfo->nextProcessVer);
  }

<<<<<<< HEAD
  tqInfo("vgId:%d expand stream task, s-task:%s, checkpointId:%" PRId64 " checkpointVer:%" PRId64
         " nextProcessVer:%" PRId64 " child id:%d, level:%d, status:%s fill-history:%d, trigger:%" PRId64 " ms",
         vgId, pTask->id.idStr, pChkInfo->checkpointId, pChkInfo->checkpointVer, pChkInfo->nextProcessVer,
         pTask->info.selfChildId, pTask->info.taskLevel, streamGetTaskStatusStr(pTask->status.taskStatus),
         pTask->info.fillHistory, pTask->info.triggerParam);
=======
  if (pTask->info.fillHistory) {
    tqInfo("vgId:%d expand stream task, s-task:%s, checkpointId:%" PRId64 " checkpointVer:%" PRId64
           " nextProcessVer:%" PRId64
           " child id:%d, level:%d, status:%s fill-history:%d, related stream task:0x%x trigger:%" PRId64 " ms",
           vgId, pTask->id.idStr, pChkInfo->checkpointId, pChkInfo->checkpointVer, pChkInfo->nextProcessVer,
           pTask->info.selfChildId, pTask->info.taskLevel, streamGetTaskStatusStr(pTask->status.taskStatus),
           pTask->info.fillHistory, (int32_t)pTask->streamTaskId.taskId, pTask->info.triggerParam);
  } else {
    tqInfo("vgId:%d expand stream task, s-task:%s, checkpointId:%" PRId64 " checkpointVer:%" PRId64
           " nextProcessVer:%" PRId64
           " child id:%d, level:%d, status:%s fill-history:%d, related fill-task:0x%x trigger:%" PRId64 " ms",
           vgId, pTask->id.idStr, pChkInfo->checkpointId, pChkInfo->checkpointVer, pChkInfo->nextProcessVer,
           pTask->info.selfChildId, pTask->info.taskLevel, streamGetTaskStatusStr(pTask->status.taskStatus),
           pTask->info.fillHistory, (int32_t)pTask->hTaskInfo.id.taskId, pTask->info.triggerParam);
  }
>>>>>>> 9f9fae3b

  return 0;
}

int32_t tqProcessTaskCheckReq(STQ* pTq, SRpcMsg* pMsg) {
  char*   msgStr = pMsg->pCont;
  char*   msgBody = POINTER_SHIFT(msgStr, sizeof(SMsgHead));
  int32_t msgLen = pMsg->contLen - sizeof(SMsgHead);
  SStreamMeta* pMeta = pTq->pStreamMeta;

  SStreamTaskCheckReq req;
  SDecoder            decoder;

  tDecoderInit(&decoder, (uint8_t*)msgBody, msgLen);
  tDecodeStreamTaskCheckReq(&decoder, &req);
  tDecoderClear(&decoder);

  int32_t taskId = req.downstreamTaskId;

  SStreamTaskCheckRsp rsp = {
      .reqId = req.reqId,
      .streamId = req.streamId,
      .childId = req.childId,
      .downstreamNodeId = req.downstreamNodeId,
      .downstreamTaskId = req.downstreamTaskId,
      .upstreamNodeId = req.upstreamNodeId,
      .upstreamTaskId = req.upstreamTaskId,
  };

  // only the leader node handle the check request
  if (pMeta->role == NODE_ROLE_FOLLOWER) {
    tqError("s-task:0x%x invalid check msg from upstream:0x%x(vgId:%d), vgId:%d is follower, not handle check status msg",
            taskId, req.upstreamTaskId, req.upstreamNodeId, pMeta->vgId);
    rsp.status = TASK_DOWNSTREAM_NOT_LEADER;
  } else {
    SStreamTask* pTask = streamMetaAcquireTask(pMeta, req.streamId, taskId);
    if (pTask != NULL) {
      rsp.status = streamTaskCheckStatus(pTask, req.upstreamTaskId, req.upstreamNodeId, req.stage);
      streamMetaReleaseTask(pMeta, pTask);

      const char* pStatus = streamGetTaskStatusStr(pTask->status.taskStatus);
      tqDebug("s-task:%s status:%s, stage:%d recv task check req(reqId:0x%" PRIx64 ") task:0x%x (vgId:%d), check_status:%d",
              pTask->id.idStr, pStatus, rsp.oldStage, rsp.reqId, rsp.upstreamTaskId, rsp.upstreamNodeId, rsp.status);
    } else {
      rsp.status = TASK_DOWNSTREAM_NOT_READY;
      tqDebug("tq recv task check(taskId:0x%" PRIx64 "-0x%x not built yet) req(reqId:0x%" PRIx64
              ") from task:0x%x (vgId:%d), rsp check_status %d",
              req.streamId, taskId, rsp.reqId, rsp.upstreamTaskId, rsp.upstreamNodeId, rsp.status);
    }
  }

  return streamSendCheckRsp(pMeta, &req, &rsp, &pMsg->info, taskId);
}

int32_t tqProcessTaskCheckRsp(STQ* pTq, SRpcMsg* pMsg) {
  char*   pReq = POINTER_SHIFT(pMsg->pCont, sizeof(SMsgHead));
  int32_t len = pMsg->contLen - sizeof(SMsgHead);
  int32_t vgId = pTq->pStreamMeta->vgId;

  int32_t             code;
  SStreamTaskCheckRsp rsp;

  SDecoder decoder;
  tDecoderInit(&decoder, (uint8_t*)pReq, len);
  code = tDecodeStreamTaskCheckRsp(&decoder, &rsp);
  if (code < 0) {
    terrno = TSDB_CODE_INVALID_MSG;
    tDecoderClear(&decoder);
    tqError("vgId:%d failed to parse check rsp msg, code:%s", vgId, tstrerror(terrno));
    return -1;
  }

  tDecoderClear(&decoder);
  tqDebug("tq task:0x%x (vgId:%d) recv check rsp(reqId:0x%" PRIx64 ") from 0x%x (vgId:%d) status %d",
          rsp.upstreamTaskId, rsp.upstreamNodeId, rsp.reqId, rsp.downstreamTaskId, rsp.downstreamNodeId, rsp.status);

  SStreamTask* pTask = streamMetaAcquireTask(pTq->pStreamMeta, rsp.streamId, rsp.upstreamTaskId);
  if (pTask == NULL) {
    tqError("tq failed to locate the stream task:0x%" PRIx64 "-0x%x (vgId:%d), it may have been destroyed or stopped",
            rsp.streamId, rsp.upstreamTaskId, pTq->pStreamMeta->vgId);
    terrno = TSDB_CODE_STREAM_TASK_NOT_EXIST;
    return -1;
  }

  code = streamProcessCheckRsp(pTask, &rsp);
  streamMetaReleaseTask(pTq->pStreamMeta, pTask);
  return code;
}

int32_t tqProcessTaskDeployReq(STQ* pTq, int64_t sversion, char* msg, int32_t msgLen) {
  int32_t code = 0;
  int32_t vgId = TD_VID(pTq->pVnode);

  if (tsDisableStream) {
    tqInfo("vgId:%d stream disabled, not deploy stream tasks", vgId);
    return code;
  }

  tqDebug("vgId:%d receive new stream task deploy msg, start to build stream task", vgId);

  // 1.deserialize msg and build task
  int32_t size = sizeof(SStreamTask);
  SStreamTask* pTask = taosMemoryCalloc(1, size);
  if (pTask == NULL) {
    tqError("vgId:%d failed to create stream task due to out of memory, alloc size:%d", vgId, size);
    return TSDB_CODE_OUT_OF_MEMORY;
  }

  SDecoder decoder;
  tDecoderInit(&decoder, (uint8_t*)msg, msgLen);
  code = tDecodeStreamTask(&decoder, pTask);
  tDecoderClear(&decoder);

  if (code != TSDB_CODE_SUCCESS) {
    taosMemoryFree(pTask);
    return TSDB_CODE_INVALID_MSG;
  }

  SStreamMeta* pStreamMeta = pTq->pStreamMeta;

  // 2.save task, use the latest commit version as the initial start version of stream task.
  int32_t taskId = pTask->id.taskId;
  int64_t streamId = pTask->id.streamId;
  bool    added = false;

  taosWLockLatch(&pStreamMeta->lock);
  code = streamMetaRegisterTask(pStreamMeta, sversion, pTask, &added);
  int32_t numOfTasks = streamMetaGetNumOfTasks(pStreamMeta);
  taosWUnLockLatch(&pStreamMeta->lock);

  if (code < 0) {
<<<<<<< HEAD
    tqError("vgId:%d failed to add s-task:0x%x, total:%d, code:%s", vgId, taskId, numOfTasks, tstrerror(code));
    return -1;
=======
    tqError("failed to add s-task:0x%x into vgId:%d meta, total:%d, code:%s", vgId, taskId, numOfTasks, tstrerror(code));
    tFreeStreamTask(pTask);
    return code;
>>>>>>> 9f9fae3b
  }

  // added into meta store, pTask cannot be reference since it may have been destroyed by other threads already now if
  // it is added into the meta store
  if (added) {
    // only handled in the leader node
    if (vnodeIsRoleLeader(pTq->pVnode)) {
      tqDebug("vgId:%d s-task:0x%x is deployed and add into meta, numOfTasks:%d", vgId, taskId, numOfTasks);
      SStreamTask* p = streamMetaAcquireTask(pStreamMeta, streamId, taskId);

      bool restored = pTq->pVnode->restored;
      if (p != NULL && restored) {
<<<<<<< HEAD
        p->tsInfo.init = taosGetTimestampMs();
        tqDebug("s-task:%s set the init ts:%" PRId64, p->id.idStr, p->tsInfo.init);
=======
        p->execInfo.init = taosGetTimestampMs();
        tqDebug("s-task:%s set the init ts:%"PRId64, p->id.idStr, p->execInfo.init);
>>>>>>> 9f9fae3b

        streamTaskCheckDownstream(p);
      } else if (!restored) {
        tqWarn("s-task:%s not launched since vnode(vgId:%d) not ready", p->id.idStr, vgId);
      }

      if (p != NULL) {
        streamMetaReleaseTask(pStreamMeta, p);
      }
    } else {
      tqDebug("vgId:%d not leader, not launch stream task s-task:0x%x", vgId, taskId);
    }
  } else {
    tqWarn("vgId:%d failed to add s-task:0x%x, since already exists in meta store", vgId, taskId);
    tFreeStreamTask(pTask);
  }

  return code;
}

// this function should be executed by only one thread
int32_t tqProcessTaskScanHistory(STQ* pTq, SRpcMsg* pMsg) {
  SStreamScanHistoryReq* pReq = (SStreamScanHistoryReq*)pMsg->pCont;
  SStreamMeta*           pMeta = pTq->pStreamMeta;
  int32_t                code = TSDB_CODE_SUCCESS;

  SStreamTask* pTask = streamMetaAcquireTask(pMeta, pReq->streamId, pReq->taskId);
  if (pTask == NULL) {
    tqError("vgId:%d failed to acquire stream task:0x%x during scan history data, task may have been destroyed",
            pMeta->vgId, pReq->taskId);
    return -1;
  }

  // do recovery step1
  const char* id = pTask->id.idStr;
  const char* pStatus = streamGetTaskStatusStr(pTask->status.taskStatus);

  // avoid multi-thread exec
  while(1) {
    int32_t sentinel = atomic_val_compare_exchange_32(&pTask->status.inScanHistorySentinel, 0, 1);
    if (sentinel != 0) {
      tqDebug("s-task:%s already in scan-history func, wait for 100ms, and try again", id);
      taosMsleep(100);
    } else {
      break;
    }
  }

  if (pTask->execInfo.step1Start == 0) {
    ASSERT(pTask->status.pauseAllowed == false);
    int64_t ts = taosGetTimestampMs();

    pTask->execInfo.step1Start = ts;
    tqDebug("s-task:%s start scan-history stage(step 1), status:%s, step1 startTs:%" PRId64, id, pStatus, ts);

    // NOTE: in case of stream task, scan-history data in wal is not allowed to pause
    if (pTask->info.fillHistory == 1) {
      streamTaskEnablePause(pTask);
    }
  } else {
    if (pTask->execInfo.step2Start == 0) {
      tqDebug("s-task:%s resume from paused, original step1 startTs:%" PRId64, id, pTask->execInfo.step1Start);
    } else {
      tqDebug("s-task:%s already in step2, no need to scan-history data, step2 starTs:%"PRId64, id, pTask->execInfo.step2Start);
      atomic_store_32(&pTask->status.inScanHistorySentinel, 0);
      streamMetaReleaseTask(pMeta, pTask);
      return 0;
    }
  }

  // we have to continue retrying to successfully execute the scan history task.
  if (!streamTaskSetSchedStatusWait(pTask)) {
    tqError(
        "s-task:%s failed to start scan-history in first stream time window since already started, unexpected "
        "sched-status:%d",
        id, pTask->status.schedStatus);
    atomic_store_32(&pTask->status.inScanHistorySentinel, 0);
    streamMetaReleaseTask(pMeta, pTask);
    return 0;
  }

  if (pTask->info.fillHistory == 1) {
    ASSERT(pTask->status.pauseAllowed == true);
  }

  streamScanHistoryData(pTask);

  double el = (taosGetTimestampMs() - pTask->execInfo.step1Start) / 1000.0;
  if (pTask->status.taskStatus == TASK_STATUS__PAUSE) {
    int8_t status = streamTaskSetSchedStatusInActive(pTask);
    tqDebug("s-task:%s is paused in the step1, elapsed time:%.2fs, sched-status:%d", pTask->id.idStr, el, status);

    atomic_store_32(&pTask->status.inScanHistorySentinel, 0);
    streamMetaReleaseTask(pMeta, pTask);
    return 0;
  }

  // the following procedure should be executed, no matter status is stop/pause or not
  tqDebug("s-task:%s scan-history stage(step 1) ended, elapsed time:%.2fs", id, el);

  if (pTask->info.fillHistory) {
    SVersionRange* pRange = NULL;
    SStreamTask*   pStreamTask = NULL;
    bool           done = false;

    // 1. get the related stream task
    pStreamTask = streamMetaAcquireTask(pMeta, pTask->streamTaskId.streamId, pTask->streamTaskId.taskId);
    if (pStreamTask == NULL) {
      // todo delete this task, if the related stream task is dropped
      qError("failed to find s-task:0x%"PRIx64", it may have been destroyed, drop fill-history task:%s",
             pTask->streamTaskId.taskId, pTask->id.idStr);

      tqDebug("s-task:%s fill-history task set status to be dropping", id);

      streamBuildAndSendDropTaskMsg(pTask->pMsgCb, pMeta->vgId, &pTask->id);

      atomic_store_32(&pTask->status.inScanHistorySentinel, 0);
      streamMetaReleaseTask(pMeta, pTask);
      return -1;
    }

    ASSERT(pStreamTask->info.taskLevel == TASK_LEVEL__SOURCE);

    // 2. it cannot be paused, when the stream task in TASK_STATUS__SCAN_HISTORY status. Let's wait for the
    // stream task get ready for scan history data
    while (pStreamTask->status.taskStatus == TASK_STATUS__SCAN_HISTORY) {
      tqDebug(
          "s-task:%s level:%d related stream task:%s(status:%s) not ready for halt, wait for it and recheck in 100ms",
          id, pTask->info.taskLevel, pStreamTask->id.idStr, streamGetTaskStatusStr(pStreamTask->status.taskStatus));
      taosMsleep(100);
    }

    // now we can stop the stream task execution
    int64_t nextProcessedVer = 0;

    while (1) {
      taosThreadMutexLock(&pStreamTask->lock);
      int8_t status = pStreamTask->status.taskStatus;
      if (status == TASK_STATUS__DROPPING || status == TASK_STATUS__STOP) {
        // return; do nothing
      }

      if (status == TASK_STATUS__HALT) {
//        tqDebug("s-task:%s level:%d sched-status:%d is halt by fill-history task:%s", pStreamTask->id.idStr,
//                pStreamTask->info.taskLevel, pStreamTask->status.schedStatus, id);
//        latestVer = walReaderGetCurrentVer(pStreamTask->exec.pWalReader);
//
//        taosThreadMutexUnlock(&pStreamTask->lock);
//        break;
      }

      if (pStreamTask->status.taskStatus == TASK_STATUS__CK) {
        qDebug("s-task:%s status:%s during generating checkpoint, wait for 1sec and retry set status:halt",
               pStreamTask->id.idStr, streamGetTaskStatusStr(TASK_STATUS__CK));
        taosThreadMutexUnlock(&pStreamTask->lock);
        taosMsleep(1000);
        continue;
      }

      // upgrade to halt status
      if (status == TASK_STATUS__PAUSE) {
        qDebug("s-task:%s upgrade status to %s from %s", pStreamTask->id.idStr, streamGetTaskStatusStr(TASK_STATUS__HALT),
               streamGetTaskStatusStr(TASK_STATUS__PAUSE));
      } else {
        qDebug("s-task:%s halt task, prev status:%s", pStreamTask->id.idStr, streamGetTaskStatusStr(status));
      }

      pStreamTask->status.keepTaskStatus = status;
      pStreamTask->status.taskStatus = TASK_STATUS__HALT;

      nextProcessedVer = walReaderGetCurrentVer(pStreamTask->exec.pWalReader);
      if (nextProcessedVer == -1) {
        nextProcessedVer = pStreamTask->dataRange.range.maxVer + 1;
      }

      tqDebug("s-task:%s level:%d nextProcessedVer:%" PRId64 ", sched-status:%d is halt by fill-history task:%s",
              pStreamTask->id.idStr, pStreamTask->info.taskLevel, nextProcessedVer, pStreamTask->status.schedStatus,
              id);

      taosThreadMutexUnlock(&pStreamTask->lock);
      break;
    }

    // if it's an source task, extract the last version in wal.
    pRange = &pTask->dataRange.range;
    done = streamHistoryTaskSetVerRangeStep2(pTask, nextProcessedVer);
    pTask->execInfo.step2Start = taosGetTimestampMs();

    if (done) {
      qDebug("s-task:%s scan-history from WAL stage(step 2) ended, elapsed time:%.2fs", id, 0.0);
      streamTaskPutTranstateIntoInputQ(pTask);

      if (pTask->status.taskStatus == TASK_STATUS__PAUSE) {
        pTask->status.keepTaskStatus = TASK_STATUS__NORMAL;
        qDebug("s-task:%s prev status is %s, update the kept status to be:%s when after step 2", id,
               streamGetTaskStatusStr(TASK_STATUS__PAUSE), streamGetTaskStatusStr(pTask->status.keepTaskStatus));
      }

      streamExecTask(pTask);  // exec directly
    } else {
      STimeWindow* pWindow = &pTask->dataRange.window;
      tqDebug("s-task:%s level:%d verRange:%" PRId64 " - %" PRId64 " window:%" PRId64 "-%" PRId64
              ", do secondary scan-history from WAL after halt the related stream task:%s",
              id, pTask->info.taskLevel, pRange->minVer, pRange->maxVer, pWindow->skey, pWindow->ekey,
              pStreamTask->id.idStr);
      ASSERT(pTask->status.schedStatus == TASK_SCHED_STATUS__WAITING);

      streamSetParamForStreamScannerStep2(pTask, pRange, pWindow);

      int64_t dstVer = pTask->dataRange.range.minVer;
      pTask->chkInfo.nextProcessVer = dstVer;

      walReaderSetSkipToVersion(pTask->exec.pWalReader, dstVer);
      tqDebug("s-task:%s wal reader start scan WAL verRange:%" PRId64 "-%" PRId64 ", set sched-status:%d", id, dstVer,
              pTask->dataRange.range.maxVer, TASK_SCHED_STATUS__INACTIVE);

      /*int8_t status = */streamTaskSetSchedStatusInActive(pTask);

      // the fill-history task starts to process data in wal, let's set it status to be normal now
      if (pTask->info.fillHistory == 1 && !streamTaskShouldStop(&pTask->status)) {
        streamSetStatusNormal(pTask);
      }

      tqScanWalAsync(pTq, false);
    }
    streamMetaReleaseTask(pMeta, pStreamTask);

  } else {
    STimeWindow* pWindow = &pTask->dataRange.window;

    if (pTask->hTaskInfo.id.taskId == 0) {
      *pWindow = (STimeWindow){INT64_MIN, INT64_MAX};
      tqDebug(
          "s-task:%s scan-history in stream time window completed, no related fill-history task, reset the time "
          "window:%" PRId64 " - %" PRId64,
          id, pWindow->skey, pWindow->ekey);
      qStreamInfoResetTimewindowFilter(pTask->exec.pExecutor);
    } else {
      // when related fill-history task exists, update the fill-history time window only when the
      // state transfer is completed.
      tqDebug(
          "s-task:%s scan-history in stream time window completed, now start to handle data from WAL, start "
          "ver:%" PRId64 ", window:%" PRId64 " - %" PRId64,
          id, pTask->chkInfo.nextProcessVer, pWindow->skey, pWindow->ekey);
    }

    code = streamTaskScanHistoryDataComplete(pTask);
  }

  atomic_store_32(&pTask->status.inScanHistorySentinel, 0);
  streamMetaReleaseTask(pMeta, pTask);
  return code;
}

// only the agg tasks and the sink tasks will receive this message from upstream tasks
int32_t tqProcessTaskScanHistoryFinishReq(STQ* pTq, SRpcMsg* pMsg) {
  char*   msg = POINTER_SHIFT(pMsg->pCont, sizeof(SMsgHead));
  int32_t msgLen = pMsg->contLen - sizeof(SMsgHead);

  // deserialize
  SStreamScanHistoryFinishReq req = {0};

  SDecoder decoder;
  tDecoderInit(&decoder, (uint8_t*)msg, msgLen);
  tDecodeStreamScanHistoryFinishReq(&decoder, &req);
  tDecoderClear(&decoder);

  SStreamTask* pTask = streamMetaAcquireTask(pTq->pStreamMeta, req.streamId, req.downstreamTaskId);
  if (pTask == NULL) {
    tqError("vgId:%d process scan history finish msg, failed to find task:0x%x, it may be destroyed",
            pTq->pStreamMeta->vgId, req.downstreamTaskId);
    return -1;
  }

  tqDebug("s-task:%s receive scan-history finish msg from task:0x%x", pTask->id.idStr, req.upstreamTaskId);

  int32_t code = streamProcessScanHistoryFinishReq(pTask, &req, &pMsg->info);
  streamMetaReleaseTask(pTq->pStreamMeta, pTask);
  return code;
}

int32_t tqProcessTaskScanHistoryFinishRsp(STQ* pTq, SRpcMsg* pMsg) {
  char*   msg = POINTER_SHIFT(pMsg->pCont, sizeof(SMsgHead));
  int32_t msgLen = pMsg->contLen - sizeof(SMsgHead);

  // deserialize
  SStreamCompleteHistoryMsg req = {0};

  SDecoder decoder;
  tDecoderInit(&decoder, (uint8_t*)msg, msgLen);
  tDecodeCompleteHistoryDataMsg(&decoder, &req);
  tDecoderClear(&decoder);

  SStreamTask* pTask = streamMetaAcquireTask(pTq->pStreamMeta, req.streamId, req.upstreamTaskId);
  if (pTask == NULL) {
    tqError("vgId:%d process scan history finish rsp, failed to find task:0x%x, it may be destroyed",
            pTq->pStreamMeta->vgId, req.upstreamTaskId);
    return -1;
  }

  int32_t remain = atomic_sub_fetch_32(&pTask->notReadyTasks, 1);
  if (remain > 0) {
    tqDebug("s-task:%s scan-history finish rsp received from downstream task:0x%x, unfinished remain:%d",
            pTask->id.idStr, req.downstreamId, remain);
  } else {
    tqDebug(
        "s-task:%s scan-history finish rsp received from downstream task:0x%x, all downstream tasks rsp scan-history "
        "completed msg",
        pTask->id.idStr, req.downstreamId);
    streamProcessScanHistoryFinishRsp(pTask);
  }

  streamMetaReleaseTask(pTq->pStreamMeta, pTask);
  return 0;
}

int32_t tqProcessTaskRunReq(STQ* pTq, SRpcMsg* pMsg) {
  SStreamTaskRunReq* pReq = pMsg->pCont;

  int32_t taskId = pReq->taskId;
  int32_t vgId = TD_VID(pTq->pVnode);

  if (taskId == STREAM_EXEC_TASK_STATUS_CHECK_ID) {
    tqCheckAndRunStreamTask(pTq);
    return 0;
  }

  if (taskId == STREAM_EXEC_EXTRACT_DATA_IN_WAL_ID) {  // all tasks are extracted submit data from the wal
    tqScanWal(pTq);
    return 0;
  }

  SStreamTask* pTask = streamMetaAcquireTask(pTq->pStreamMeta, pReq->streamId, taskId);
  if (pTask != NULL) {
    // even in halt status, the data in inputQ must be processed
    int8_t st = pTask->status.taskStatus;
    if (st == TASK_STATUS__NORMAL || st == TASK_STATUS__SCAN_HISTORY || st == TASK_STATUS__CK) {
      tqDebug("vgId:%d s-task:%s start to process block from inputQ, next checked ver:%" PRId64, vgId, pTask->id.idStr,
              pTask->chkInfo.nextProcessVer);
      streamExecTask(pTask);
    } else {
      int8_t status = streamTaskSetSchedStatusInActive(pTask);
      tqDebug("vgId:%d s-task:%s ignore run req since not in ready state, status:%s, sched-status:%d", vgId,
              pTask->id.idStr, streamGetTaskStatusStr(st), status);
    }

    streamMetaReleaseTask(pTq->pStreamMeta, pTask);
    tqScanWalAsync(pTq, false);
    return 0;
  } else {  // NOTE: pTask->status.schedStatus is not updated since it is not be handled by the run exec.
    // todo add one function to handle this
    tqError("vgId:%d failed to found s-task, taskId:0x%x may have been dropped", vgId, taskId);
    return -1;
  }
}

int32_t tqProcessTaskDispatchReq(STQ* pTq, SRpcMsg* pMsg, bool exec) {
  char*   msgStr = pMsg->pCont;
  char*   msgBody = POINTER_SHIFT(msgStr, sizeof(SMsgHead));
  int32_t msgLen = pMsg->contLen - sizeof(SMsgHead);

  SStreamDispatchReq req = {0};

  SDecoder decoder;
  tDecoderInit(&decoder, (uint8_t*)msgBody, msgLen);
  tDecodeStreamDispatchReq(&decoder, &req);
  tDecoderClear(&decoder);

  tqDebug("s-task:0x%x recv dispatch msg from 0x%x(vgId:%d)", req.taskId, req.upstreamTaskId, req.upstreamNodeId);

  SStreamTask* pTask = streamMetaAcquireTask(pTq->pStreamMeta, req.streamId, req.taskId);
  if (pTask) {
    SRpcMsg rsp = {.info = pMsg->info, .code = 0};
    streamProcessDispatchMsg(pTask, &req, &rsp);
    streamMetaReleaseTask(pTq->pStreamMeta, pTask);
    return 0;
  } else {
    tqError("vgId:%d failed to find task:0x%x to handle the dispatch req, it may have been destroyed already",
            pTq->pStreamMeta->vgId, req.taskId);
    tDeleteStreamDispatchReq(&req);
    return -1;
  }
}

int32_t tqProcessTaskDispatchRsp(STQ* pTq, SRpcMsg* pMsg) {
  SStreamDispatchRsp* pRsp = POINTER_SHIFT(pMsg->pCont, sizeof(SMsgHead));

  int32_t vgId = pTq->pStreamMeta->vgId;
  pRsp->upstreamTaskId = htonl(pRsp->upstreamTaskId);
  pRsp->streamId = htobe64(pRsp->streamId);
  pRsp->downstreamTaskId = htonl(pRsp->downstreamTaskId);
  pRsp->downstreamNodeId = htonl(pRsp->downstreamNodeId);
  pRsp->stage = htobe64(pRsp->stage);
  pRsp->msgId = htonl(pRsp->msgId);

  SStreamTask* pTask = streamMetaAcquireTask(pTq->pStreamMeta, pRsp->streamId, pRsp->upstreamTaskId);
  if (pTask) {
    streamProcessDispatchRsp(pTask, pRsp, pMsg->code);
    streamMetaReleaseTask(pTq->pStreamMeta, pTask);
    return TSDB_CODE_SUCCESS;
  } else {
    tqDebug("vgId:%d failed to handle the dispatch rsp, since find task:0x%x failed", vgId, pRsp->upstreamTaskId);
    terrno = TSDB_CODE_STREAM_TASK_NOT_EXIST;
    return terrno;
  }
}

int32_t tqProcessTaskDropReq(STQ* pTq, char* msg, int32_t msgLen) {
  SVDropStreamTaskReq* pReq = (SVDropStreamTaskReq*)msg;

  int32_t      vgId = TD_VID(pTq->pVnode);
  SStreamMeta* pMeta = pTq->pStreamMeta;
  tqDebug("vgId:%d receive msg to drop s-task:0x%x", vgId, pReq->taskId);

  SStreamTask* pTask = streamMetaAcquireTask(pMeta, pReq->streamId, pReq->taskId);
  if (pTask != NULL) {
    // drop the related fill-history task firstly
    if (pTask->hTaskInfo.id.taskId != 0) {
      STaskId* pHTaskId = &pTask->hTaskInfo.id;
      streamMetaUnregisterTask(pMeta, pHTaskId->streamId, pHTaskId->taskId);
      tqDebug("vgId:%d drop fill-history task:0x%x dropped firstly", vgId, (int32_t)pHTaskId->taskId);
    }
    streamMetaReleaseTask(pMeta, pTask);
  }

  // drop the stream task now
  streamMetaUnregisterTask(pMeta, pReq->streamId, pReq->taskId);

  // commit the update
  taosWLockLatch(&pMeta->lock);
  int32_t numOfTasks = streamMetaGetNumOfTasks(pMeta);
  tqDebug("vgId:%d task:0x%x dropped, remain tasks:%d", vgId, pReq->taskId, numOfTasks);

  if (streamMetaCommit(pMeta) < 0) {
    // persist to disk
  }
  taosWUnLockLatch(&pMeta->lock);

  return 0;
}

int32_t tqProcessTaskPauseReq(STQ* pTq, int64_t sversion, char* msg, int32_t msgLen) {
  SVPauseStreamTaskReq* pReq = (SVPauseStreamTaskReq*)msg;

  SStreamMeta* pMeta = pTq->pStreamMeta;
  SStreamTask* pTask = streamMetaAcquireTask(pMeta, pReq->streamId, pReq->taskId);
  if (pTask == NULL) {
    tqError("vgId:%d process pause req, failed to acquire task:0x%x, it may have been dropped already", pMeta->vgId,
            pReq->taskId);
    // since task is in [STOP|DROPPING] state, it is safe to assume the pause is active
    return TSDB_CODE_SUCCESS;
  }

  tqDebug("s-task:%s receive pause msg from mnode", pTask->id.idStr);
  streamTaskPause(pTask, pMeta);

  SStreamTask* pHistoryTask = NULL;
  if (pTask->hTaskInfo.id.taskId != 0) {
    pHistoryTask = streamMetaAcquireTask(pMeta, pTask->hTaskInfo.id.streamId, pTask->hTaskInfo.id.taskId);
    if (pHistoryTask == NULL) {
      tqError("vgId:%d process pause req, failed to acquire fill-history task:0x%" PRIx64
              ", it may have been dropped already",
              pMeta->vgId, pTask->hTaskInfo.id.taskId);
      streamMetaReleaseTask(pMeta, pTask);

      // since task is in [STOP|DROPPING] state, it is safe to assume the pause is active
      return TSDB_CODE_SUCCESS;
    }

    tqDebug("s-task:%s fill-history task handle paused along with related stream task", pHistoryTask->id.idStr);

    streamTaskPause(pHistoryTask, pMeta);
    streamMetaReleaseTask(pMeta, pHistoryTask);
  }

  streamMetaReleaseTask(pMeta, pTask);
  return TSDB_CODE_SUCCESS;
}

int32_t tqProcessTaskResumeImpl(STQ* pTq, SStreamTask* pTask, int64_t sversion, int8_t igUntreated) {
  int32_t vgId = pTq->pStreamMeta->vgId;
  if (pTask == NULL) {
    return -1;
  }

  // todo: handle the case: resume from halt to pause/ from halt to normal/ from pause to normal
  streamTaskResume(pTask, pTq->pStreamMeta);

  int32_t level = pTask->info.taskLevel;
  if (level == TASK_LEVEL__SINK) {
    streamMetaReleaseTask(pTq->pStreamMeta, pTask);
    return 0;
  }

  int8_t status = pTask->status.taskStatus;
  if (status == TASK_STATUS__NORMAL || status == TASK_STATUS__SCAN_HISTORY || status == TASK_STATUS__CK) {
    // no lock needs to secure the access of the version
    if (igUntreated && level == TASK_LEVEL__SOURCE && !pTask->info.fillHistory) {
      // discard all the data  when the stream task is suspended.
      walReaderSetSkipToVersion(pTask->exec.pWalReader, sversion);
      tqDebug("vgId:%d s-task:%s resume to exec, prev paused version:%" PRId64 ", start from vnode ver:%" PRId64
              ", schedStatus:%d",
              vgId, pTask->id.idStr, pTask->chkInfo.nextProcessVer, sversion, pTask->status.schedStatus);
    } else {  // from the previous paused version and go on
      tqDebug("vgId:%d s-task:%s resume to exec, from paused ver:%" PRId64 ", vnode ver:%" PRId64 ", schedStatus:%d",
              vgId, pTask->id.idStr, pTask->chkInfo.nextProcessVer, sversion, pTask->status.schedStatus);
    }

    if (level == TASK_LEVEL__SOURCE && pTask->info.fillHistory &&
        pTask->status.taskStatus == TASK_STATUS__SCAN_HISTORY) {
      streamStartScanHistoryAsync(pTask, igUntreated);
    } else if (level == TASK_LEVEL__SOURCE && (streamQueueGetNumOfItems(pTask->inputInfo.queue) == 0)) {
      tqScanWalAsync(pTq, false);
    } else {
      streamSchedExec(pTask);
    }
  }

  streamMetaReleaseTask(pTq->pStreamMeta, pTask);
  return 0;
}

int32_t tqProcessTaskResumeReq(STQ* pTq, int64_t sversion, char* msg, int32_t msgLen) {
  SVResumeStreamTaskReq* pReq = (SVResumeStreamTaskReq*)msg;

  SStreamTask* pTask = streamMetaAcquireTask(pTq->pStreamMeta, pReq->streamId, pReq->taskId);
  int32_t code = tqProcessTaskResumeImpl(pTq, pTask, sversion, pReq->igUntreated);
  if (code != 0) {
    return code;
  }

  STaskId* pHTaskId = &pTask->hTaskInfo.id;
  SStreamTask* pHistoryTask = streamMetaAcquireTask(pTq->pStreamMeta, pHTaskId->streamId, pHTaskId->taskId);
  if (pHistoryTask) {
    code = tqProcessTaskResumeImpl(pTq, pHistoryTask, sversion, pReq->igUntreated);
  }

  return code;
}

int32_t tqProcessTaskRetrieveReq(STQ* pTq, SRpcMsg* pMsg) {
  char*    msgStr = pMsg->pCont;
  char*    msgBody = POINTER_SHIFT(msgStr, sizeof(SMsgHead));
  int32_t  msgLen = pMsg->contLen - sizeof(SMsgHead);
  SDecoder decoder;

  SStreamRetrieveReq req;
  tDecoderInit(&decoder, (uint8_t*)msgBody, msgLen);
  tDecodeStreamRetrieveReq(&decoder, &req);
  tDecoderClear(&decoder);

  int32_t vgId = pTq->pStreamMeta->vgId;
  SStreamTask* pTask = streamMetaAcquireTask(pTq->pStreamMeta, req.streamId, req.dstTaskId);
  if (pTask == NULL) {
    tqError("vgId:%d process retrieve req, failed to acquire task:0x%x, it may have been dropped already", vgId,
            req.dstTaskId);
    return -1;
  }

  SRpcMsg rsp = {.info = pMsg->info, .code = 0};
  streamProcessRetrieveReq(pTask, &req, &rsp);

  streamMetaReleaseTask(pTq->pStreamMeta, pTask);
  tDeleteStreamRetrieveReq(&req);
  return 0;
}

int32_t tqProcessTaskRetrieveRsp(STQ* pTq, SRpcMsg* pMsg) {
  //
  return 0;
}

// todo refactor.
int32_t vnodeEnqueueStreamMsg(SVnode* pVnode, SRpcMsg* pMsg) {
  STQ*    pTq = pVnode->pTq;
  int32_t vgId = pVnode->config.vgId;

  SMsgHead* msgStr = pMsg->pCont;
  char*     msgBody = POINTER_SHIFT(msgStr, sizeof(SMsgHead));
  int32_t   msgLen = pMsg->contLen - sizeof(SMsgHead);
  int32_t   code = 0;

  SStreamDispatchReq req;
  SDecoder           decoder;
  tDecoderInit(&decoder, (uint8_t*)msgBody, msgLen);
  if (tDecodeStreamDispatchReq(&decoder, &req) < 0) {
    code = TSDB_CODE_MSG_DECODE_ERROR;
    tDecoderClear(&decoder);
    goto FAIL;
  }
  tDecoderClear(&decoder);

  int32_t taskId = req.taskId;
  tqDebug("vgId:%d receive dispatch msg to s-task:0x%" PRIx64 "-0x%x", vgId, req.streamId, taskId);

  // for test purpose
//  if (req.type == STREAM_INPUT__CHECKPOINT_TRIGGER) {
//    code = TSDB_CODE_STREAM_TASK_NOT_EXIST;
//    goto FAIL;
//  }

  SStreamTask* pTask = streamMetaAcquireTask(pTq->pStreamMeta, req.streamId, taskId);
  if (pTask != NULL) {
    SRpcMsg rsp = {.info = pMsg->info, .code = 0};
    streamProcessDispatchMsg(pTask, &req, &rsp);
    streamMetaReleaseTask(pTq->pStreamMeta, pTask);
    rpcFreeCont(pMsg->pCont);
    taosFreeQitem(pMsg);
    return 0;
  } else {
    tDeleteStreamDispatchReq(&req);
  }

  code = TSDB_CODE_STREAM_TASK_NOT_EXIST;

FAIL:
  if (pMsg->info.handle == NULL) {
    tqError("s-task:0x%x vgId:%d msg handle is null, abort enqueue dispatch msg", vgId, taskId);
    return -1;
  }

  SMsgHead* pRspHead = rpcMallocCont(sizeof(SMsgHead) + sizeof(SStreamDispatchRsp));
  if (pRspHead == NULL) {
    SRpcMsg rsp = {.code = TSDB_CODE_OUT_OF_MEMORY, .info = pMsg->info};
    tqError("s-task:0x%x send dispatch error rsp, code:%s", taskId, tstrerror(code));
    tmsgSendRsp(&rsp);
    rpcFreeCont(pMsg->pCont);
    taosFreeQitem(pMsg);
    return -1;
  }

  pRspHead->vgId = htonl(req.upstreamNodeId);
  ASSERT(pRspHead->vgId != 0);

  SStreamDispatchRsp* pRsp = POINTER_SHIFT(pRspHead, sizeof(SMsgHead));
  pRsp->streamId = htobe64(req.streamId);
  pRsp->upstreamTaskId = htonl(req.upstreamTaskId);
  pRsp->upstreamNodeId = htonl(req.upstreamNodeId);
  pRsp->downstreamNodeId = htonl(pVnode->config.vgId);
  pRsp->downstreamTaskId = htonl(req.taskId);
  pRsp->msgId = htonl(req.msgId);
  pRsp->stage = htobe64(req.stage);
  pRsp->inputStatus = TASK_OUTPUT_STATUS__NORMAL;

  int32_t len = sizeof(SMsgHead) + sizeof(SStreamDispatchRsp);
  SRpcMsg rsp = {.code = code, .info = pMsg->info, .contLen = len, .pCont = pRspHead};
  tqError("s-task:0x%x send dispatch error rsp, code:%s", taskId, tstrerror(code));

  tmsgSendRsp(&rsp);
  rpcFreeCont(pMsg->pCont);
  taosFreeQitem(pMsg);
  return -1;
}

// todo error code cannot be return, since this is invoked by an mnode-launched transaction.
int32_t tqProcessTaskCheckPointSourceReq(STQ* pTq, SRpcMsg* pMsg, SRpcMsg* pRsp) {
  int32_t      vgId = TD_VID(pTq->pVnode);
  SStreamMeta* pMeta = pTq->pStreamMeta;
  char*        msg = POINTER_SHIFT(pMsg->pCont, sizeof(SMsgHead));
  int32_t      len = pMsg->contLen - sizeof(SMsgHead);
  int32_t      code = 0;

  // disable auto rsp to mnode
  pRsp->info.handle = NULL;

  // todo: add counter to make sure other tasks would not be trapped in checkpoint state
  SStreamCheckpointSourceReq req = {0};
  if (!vnodeIsRoleLeader(pTq->pVnode)) {
    tqDebug("vgId:%d not leader, ignore checkpoint-source msg", vgId);
    SRpcMsg rsp = {0};
    buildCheckpointSourceRsp(&req, &pMsg->info, &rsp, 0);
    tmsgSendRsp(&rsp);   // error occurs
    return TSDB_CODE_SUCCESS;
  }

  if (!pTq->pVnode->restored) {
    tqDebug("vgId:%d checkpoint-source msg received during restoring, ignore it", vgId);
    SRpcMsg rsp = {0};
    buildCheckpointSourceRsp(&req, &pMsg->info, &rsp, 0);
    tmsgSendRsp(&rsp);   // error occurs
    return TSDB_CODE_SUCCESS;
  }

  SDecoder decoder;
  tDecoderInit(&decoder, (uint8_t*)msg, len);
  if (tDecodeStreamCheckpointSourceReq(&decoder, &req) < 0) {
    code = TSDB_CODE_MSG_DECODE_ERROR;
    tDecoderClear(&decoder);
    tqError("vgId:%d failed to decode checkpoint-source msg, code:%s", vgId, tstrerror(code));
    SRpcMsg rsp = {0};
    buildCheckpointSourceRsp(&req, &pMsg->info, &rsp, 0);
    tmsgSendRsp(&rsp);   // error occurs
    return code;
  }
  tDecoderClear(&decoder);

  SStreamTask* pTask = streamMetaAcquireTask(pMeta, req.streamId, req.taskId);
  if (pTask == NULL) {
    tqError("vgId:%d failed to find s-task:0x%x, ignore checkpoint msg. it may have been destroyed already", vgId,
            req.taskId);
    SRpcMsg rsp = {0};
    buildCheckpointSourceRsp(&req, &pMsg->info, &rsp, 0);
    tmsgSendRsp(&rsp);   // error occurs
    return TSDB_CODE_SUCCESS;
  }

  // downstream not ready, current the stream tasks are not all ready. Ignore this checkpoint req.
  if (pTask->status.downstreamReady != 1) {
    pTask->chkInfo.failedId = req.checkpointId;   // record the latest failed checkpoint id
    pTask->checkpointingId = req.checkpointId;

    qError("s-task:%s not ready for checkpoint, since downstream not ready, ignore this checkpoint:%" PRId64
           ", set it failure",
           pTask->id.idStr, req.checkpointId);
    streamMetaReleaseTask(pMeta, pTask);

    SRpcMsg rsp = {0};
    buildCheckpointSourceRsp(&req, &pMsg->info, &rsp, 0);
    tmsgSendRsp(&rsp);  // error occurs
    return TSDB_CODE_SUCCESS;
  }

  taosThreadMutexLock(&pTask->lock);
  if (pTask->status.taskStatus == TASK_STATUS__HALT) {
    qError("s-task:%s not ready for checkpoint, since it is halt, ignore this checkpoint:%" PRId64 ", set it failure",
           pTask->id.idStr, req.checkpointId);
    taosThreadMutexUnlock(&pTask->lock);

    streamMetaReleaseTask(pMeta, pTask);

    SRpcMsg rsp = {0};
    buildCheckpointSourceRsp(&req, &pMsg->info, &rsp, 0);
    tmsgSendRsp(&rsp);   // error occurs
    return TSDB_CODE_SUCCESS;
  }
  streamProcessCheckpointSourceReq(pTask, &req);
  taosThreadMutexUnlock(&pTask->lock);

  int32_t total = 0;
  taosWLockLatch(&pMeta->lock);

  // set the initial value for generating check point
  // set the mgmt epset info according to the checkout source msg from mnode, todo update mgmt epset if needed
  if (pMeta->chkptNotReadyTasks == 0) {
    pMeta->chkptNotReadyTasks = pMeta->numOfStreamTasks;
  }

  total = pMeta->numOfStreamTasks;
  taosWUnLockLatch(&pMeta->lock);

  qInfo("s-task:%s (vgId:%d) level:%d receive checkpoint-source msg chkpt:%" PRId64 ", total checkpoint reqs:%d",
         pTask->id.idStr, vgId, pTask->info.taskLevel, req.checkpointId, total);

  code = streamAddCheckpointSourceRspMsg(&req, &pMsg->info, pTask, 1);
  if (code != TSDB_CODE_SUCCESS) {
    SRpcMsg rsp = {0};
    buildCheckpointSourceRsp(&req, &pMsg->info, &rsp, 0);
    tmsgSendRsp(&rsp);   // error occurs
    return code;
  }

  streamMetaReleaseTask(pMeta, pTask);
  return code;
}

// downstream task has complete the stream task checkpoint procedure, let's start the handle the rsp by execute task
int32_t tqProcessTaskCheckpointReadyMsg(STQ* pTq, SRpcMsg* pMsg) {
  int32_t      vgId = TD_VID(pTq->pVnode);
  SStreamMeta* pMeta = pTq->pStreamMeta;
  char*        msg = POINTER_SHIFT(pMsg->pCont, sizeof(SMsgHead));
  int32_t      len = pMsg->contLen - sizeof(SMsgHead);
  int32_t      code = 0;

  SStreamCheckpointReadyMsg req = {0};

  SDecoder decoder;
  tDecoderInit(&decoder, (uint8_t*)msg, len);
  if (tDecodeStreamCheckpointReadyMsg(&decoder, &req) < 0) {
    code = TSDB_CODE_MSG_DECODE_ERROR;
    tDecoderClear(&decoder);
    return code;
  }
  tDecoderClear(&decoder);

  SStreamTask* pTask = streamMetaAcquireTask(pMeta, req.streamId, req.upstreamTaskId);
  if (pTask == NULL) {
    tqError("vgId:%d failed to find s-task:0x%x, it may have been destroyed already", vgId, req.downstreamTaskId);
    return code;
  }

  tqDebug("vgId:%d s-task:%s received the checkpoint ready msg from task:0x%x (vgId:%d), handle it", vgId,
          pTask->id.idStr, req.downstreamTaskId, req.downstreamNodeId);

  streamProcessCheckpointReadyMsg(pTask);
  streamMetaReleaseTask(pMeta, pTask);
  return code;
}

int32_t tqProcessTaskUpdateReq(STQ* pTq, SRpcMsg* pMsg) {
  SStreamMeta* pMeta = pTq->pStreamMeta;
  int32_t      vgId = TD_VID(pTq->pVnode);
  char*        msg = POINTER_SHIFT(pMsg->pCont, sizeof(SMsgHead));
  int32_t      len = pMsg->contLen - sizeof(SMsgHead);
  SRpcMsg      rsp = {.info = pMsg->info, .code = TSDB_CODE_SUCCESS};
  bool         allStopped = false;

  SStreamTaskNodeUpdateMsg req = {0};

  SDecoder decoder;
  tDecoderInit(&decoder, (uint8_t*)msg, len);
  if (tDecodeStreamTaskUpdateMsg(&decoder, &req) < 0) {
    rsp.code = TSDB_CODE_MSG_DECODE_ERROR;
    tqError("vgId:%d failed to decode task update msg, code:%s", vgId, tstrerror(rsp.code));
    tDecoderClear(&decoder);
    return rsp.code;
  }

  tDecoderClear(&decoder);

  // update the nodeEpset when it exists
  taosWLockLatch(&pMeta->lock);

  // the task epset may be updated again and again, when replaying the WAL, the task may be in stop status.
  STaskId id = {.streamId = req.streamId, .taskId = req.taskId};
  SStreamTask** ppTask = (SStreamTask**)taosHashGet(pMeta->pTasksMap, &id, sizeof(id));
  if (ppTask == NULL || *ppTask == NULL) {
    tqError("vgId:%d failed to acquire task:0x%x when handling update, it may have been dropped already", pMeta->vgId,
            req.taskId);
    rsp.code = TSDB_CODE_SUCCESS;
    taosWUnLockLatch(&pMeta->lock);
    taosArrayDestroy(req.pNodeList);
    return rsp.code;
  }

  SStreamTask* pTask = *ppTask;
  tqDebug("s-task:%s receive nodeEp update msg from mnode", pTask->id.idStr);

  streamTaskUpdateEpsetInfo(pTask, req.pNodeList);
  streamSetStatusNormal(pTask);

  SStreamTask** ppHTask = NULL;
  if (pTask->hTaskInfo.id.taskId != 0) {
    ppHTask = (SStreamTask**)taosHashGet(pMeta->pTasksMap, &pTask->hTaskInfo.id, sizeof(pTask->hTaskInfo.id));
    if (ppHTask == NULL || *ppHTask == NULL) {
      tqError("vgId:%d failed to acquire fill-history task:0x%x when handling update, it may have been dropped already",
              pMeta->vgId, req.taskId);
    } else {
      tqDebug("s-task:%s fill-history task update nodeEp along with stream task", (*ppHTask)->id.idStr);
      streamTaskUpdateEpsetInfo(*ppHTask, req.pNodeList);
    }
  }

  {
    streamMetaSaveTask(pMeta, pTask);
    if (ppHTask != NULL) {
      streamMetaSaveTask(pMeta, *ppHTask);
    }

    if (streamMetaCommit(pMeta) < 0) {
      //     persist to disk
    }
  }

  streamTaskStop(pTask);
  taosHashPut(pMeta->pUpdateTaskSet, &pTask->id, sizeof(pTask->id), NULL, 0);

  if (ppHTask != NULL) {
    streamTaskStop(*ppHTask);
    tqDebug("s-task:%s task nodeEp update completed, streamTask and related fill-history task closed", pTask->id.idStr);
    taosHashPut(pMeta->pUpdateTaskSet, &(*ppHTask)->id, sizeof(pTask->id), NULL, 0);
  } else {
    tqDebug("s-task:%s task nodeEp update completed, streamTask closed", pTask->id.idStr);
  }

  rsp.code = 0;

  // possibly only handle the stream task.
  int32_t numOfTasks = streamMetaGetNumOfTasks(pMeta);
  int32_t updateTasks = taosHashGetSize(pMeta->pUpdateTaskSet);

  pMeta->startInfo.startedAfterNodeUpdate = 1;

<<<<<<< HEAD
_end:
  tDecoderClear(&decoder);

  if (allStopped) {
=======
  if (updateTasks < numOfTasks) {
    tqDebug("vgId:%d closed tasks:%d, unclosed:%d, all tasks will be started when nodeEp update completed", vgId,
            updateTasks, (numOfTasks - updateTasks));
    taosWUnLockLatch(&pMeta->lock);
  } else {
    taosHashClear(pMeta->pUpdateTaskSet);

>>>>>>> 9f9fae3b
    if (!pTq->pVnode->restored) {
      tqDebug("vgId:%d vnode restore not completed, not restart the tasks, clear the start after nodeUpdate flag", vgId);
      pMeta->startInfo.startedAfterNodeUpdate = 0;
      taosWUnLockLatch(&pMeta->lock);
    } else {
      tqDebug("vgId:%d tasks are all updated and stopped, restart them", vgId);

      terrno = 0;
<<<<<<< HEAD
      // int32_t code = streamMetaReopen(pMeta, 0);
      // if (code != 0) {
      //   tqError("vgId:%d failed to reopen stream meta", vgId);
      //   taosWUnLockLatch(&pMeta->lock);
      //   return -1;
      // }
=======
      int32_t code = streamMetaReopen(pMeta);
      if (code != 0) {
        tqError("vgId:%d failed to reopen stream meta", vgId);
        taosWUnLockLatch(&pMeta->lock);
        taosArrayDestroy(req.pNodeList);
        return -1;
      }
>>>>>>> 9f9fae3b

      if (streamMetaLoadAllTasks(pTq->pStreamMeta) < 0) {
        tqError("vgId:%d failed to load stream tasks", vgId);
        taosWUnLockLatch(&pMeta->lock);
        taosArrayDestroy(req.pNodeList);
        return -1;
      }

      if (vnodeIsRoleLeader(pTq->pVnode) && !tsDisableStream) {
        vInfo("vgId:%d restart all stream tasks after all tasks being updated", vgId);
        tqStartStreamTasks(pTq);
        tqCheckAndRunStreamTaskAsync(pTq);
      } else {
        vInfo("vgId:%d, follower node not start stream tasks", vgId);
      }

      taosWUnLockLatch(&pMeta->lock);
    }
  }

  taosArrayDestroy(req.pNodeList);
  return rsp.code;
<<<<<<< HEAD
=======
}

int32_t tqProcessTaskResetReq(STQ* pTq, SRpcMsg* pMsg) {
  SVPauseStreamTaskReq* pReq = (SVPauseStreamTaskReq*) pMsg->pCont;

  SStreamMeta* pMeta = pTq->pStreamMeta;
  SStreamTask* pTask = streamMetaAcquireTask(pMeta, pReq->streamId, pReq->taskId);
  if (pTask == NULL) {
    tqError("vgId:%d process task-reset req, failed to acquire task:0x%x, it may have been dropped already", pMeta->vgId,
            pReq->taskId);
    return TSDB_CODE_SUCCESS;
  }

  tqDebug("s-task:%s receive task-reset msg from mnode, reset status and ready for data processing", pTask->id.idStr);

  // clear flag set during do checkpoint, and open inputQ for all upstream tasks
  if (pTask->status.taskStatus == TASK_STATUS__CK) {
    streamTaskClearCheckInfo(pTask);
    taosArrayClear(pTask->pReadyMsgList);
    streamSetStatusNormal(pTask);
  }

  streamMetaReleaseTask(pMeta, pTask);
  return TSDB_CODE_SUCCESS;
>>>>>>> 9f9fae3b
}<|MERGE_RESOLUTION|>--- conflicted
+++ resolved
@@ -82,7 +82,7 @@
     taosMemoryFree(pData->msg);
     pData->msg = NULL;
   }
-  if (pData->block != NULL){
+  if (pData->block != NULL) {
     blockDataDestroy(pData->block);
   }
 }
@@ -740,44 +740,24 @@
   int32_t vgId = TD_VID(pTq->pVnode);
   tqDebug("s-task:0x%x start to expand task", pTask->id.taskId);
 
-<<<<<<< HEAD
-  int32_t code = streamTaskInit(pTask, pTq->pStreamMeta, &pTq->pVnode->msgCb, ver);
-  if (code != TSDB_CODE_SUCCESS) return code;
-
-  // code = streamTaskSetDb(pTq->pStreamMeta, pTask);
-  //  taskDbUpdateChkpId(pTask->pBackend, pTask->checkpointingId);
-  // if (pTask->pBackend == NULL) return -1;
-=======
   int32_t code = streamTaskInit(pTask, pTq->pStreamMeta, &pTq->pVnode->msgCb, nextProcessVer);
   if (code != TSDB_CODE_SUCCESS) {
     return code;
   }
->>>>>>> 9f9fae3b
 
   streamTaskOpenAllUpstreamInput(pTask);
 
   if (pTask->info.taskLevel == TASK_LEVEL__SOURCE) {
     SStreamTask* pStateTask = pTask;
-<<<<<<< HEAD
     // SStreamTask  task = {0};
     // if (pTask->info.fillHistory) {
-    //   task.id = pTask->streamTaskId;
+    //   task.id.streamId = pTask->streamTaskId.streamId;
+    //   task.id.taskId = pTask->streamTaskId.taskId;
     //   task.pMeta = pTask->pMeta;
     //   pStateTask = &task;
     // }
 
     pTask->pState = streamStateOpen(pTq->pStreamMeta->path, pTask, false, -1, -1);
-=======
-    SStreamTask  task = {0};
-    if (pTask->info.fillHistory) {
-      task.id.streamId = pTask->streamTaskId.streamId;
-      task.id.taskId = pTask->streamTaskId.taskId;
-      task.pMeta = pTask->pMeta;
-      pStateTask = &task;
-    }
-
-    pTask->pState = streamStateOpen(pTq->pStreamMeta->path, pStateTask, false, -1, -1);
->>>>>>> 9f9fae3b
     if (pTask->pState == NULL) {
       tqError("s-task:%s (vgId:%d) failed to open state for task", pTask->id.idStr, vgId);
       return -1;
@@ -804,26 +784,15 @@
     qSetTaskId(pTask->exec.pExecutor, pTask->id.taskId, pTask->id.streamId);
   } else if (pTask->info.taskLevel == TASK_LEVEL__AGG) {
     SStreamTask* pSateTask = pTask;
-<<<<<<< HEAD
-    // SStreamTask  task = {0};
+    // SStreamTask task = {0};
     // if (pTask->info.fillHistory) {
-    //   task.id = pTask->streamTaskId;
+    //   task.id.streamId = pTask->streamTaskId.streamId;
+    //   task.id.taskId = pTask->streamTaskId.taskId;
     //   task.pMeta = pTask->pMeta;
     //   pSateTask = &task;
     // }
 
     pTask->pState = streamStateOpen(pTq->pStreamMeta->path, pTask, false, -1, -1);
-=======
-    SStreamTask  task = {0};
-    if (pTask->info.fillHistory) {
-      task.id.streamId = pTask->streamTaskId.streamId;
-      task.id.taskId = pTask->streamTaskId.taskId;
-      task.pMeta = pTask->pMeta;
-      pSateTask = &task;
-    }
-
-    pTask->pState = streamStateOpen(pTq->pStreamMeta->path, pSateTask, false, -1, -1);
->>>>>>> 9f9fae3b
     if (pTask->pState == NULL) {
       tqError("s-task:%s (vgId:%d) failed to open state for task", pTask->id.idStr, vgId);
       return -1;
@@ -897,13 +866,6 @@
            pChkInfo->checkpointId, pChkInfo->checkpointVer, pChkInfo->nextProcessVer);
   }
 
-<<<<<<< HEAD
-  tqInfo("vgId:%d expand stream task, s-task:%s, checkpointId:%" PRId64 " checkpointVer:%" PRId64
-         " nextProcessVer:%" PRId64 " child id:%d, level:%d, status:%s fill-history:%d, trigger:%" PRId64 " ms",
-         vgId, pTask->id.idStr, pChkInfo->checkpointId, pChkInfo->checkpointVer, pChkInfo->nextProcessVer,
-         pTask->info.selfChildId, pTask->info.taskLevel, streamGetTaskStatusStr(pTask->status.taskStatus),
-         pTask->info.fillHistory, pTask->info.triggerParam);
-=======
   if (pTask->info.fillHistory) {
     tqInfo("vgId:%d expand stream task, s-task:%s, checkpointId:%" PRId64 " checkpointVer:%" PRId64
            " nextProcessVer:%" PRId64
@@ -919,15 +881,14 @@
            pTask->info.selfChildId, pTask->info.taskLevel, streamGetTaskStatusStr(pTask->status.taskStatus),
            pTask->info.fillHistory, (int32_t)pTask->hTaskInfo.id.taskId, pTask->info.triggerParam);
   }
->>>>>>> 9f9fae3b
 
   return 0;
 }
 
 int32_t tqProcessTaskCheckReq(STQ* pTq, SRpcMsg* pMsg) {
-  char*   msgStr = pMsg->pCont;
-  char*   msgBody = POINTER_SHIFT(msgStr, sizeof(SMsgHead));
-  int32_t msgLen = pMsg->contLen - sizeof(SMsgHead);
+  char*        msgStr = pMsg->pCont;
+  char*        msgBody = POINTER_SHIFT(msgStr, sizeof(SMsgHead));
+  int32_t      msgLen = pMsg->contLen - sizeof(SMsgHead);
   SStreamMeta* pMeta = pTq->pStreamMeta;
 
   SStreamTaskCheckReq req;
@@ -951,8 +912,9 @@
 
   // only the leader node handle the check request
   if (pMeta->role == NODE_ROLE_FOLLOWER) {
-    tqError("s-task:0x%x invalid check msg from upstream:0x%x(vgId:%d), vgId:%d is follower, not handle check status msg",
-            taskId, req.upstreamTaskId, req.upstreamNodeId, pMeta->vgId);
+    tqError(
+        "s-task:0x%x invalid check msg from upstream:0x%x(vgId:%d), vgId:%d is follower, not handle check status msg",
+        taskId, req.upstreamTaskId, req.upstreamNodeId, pMeta->vgId);
     rsp.status = TASK_DOWNSTREAM_NOT_LEADER;
   } else {
     SStreamTask* pTask = streamMetaAcquireTask(pMeta, req.streamId, taskId);
@@ -961,7 +923,8 @@
       streamMetaReleaseTask(pMeta, pTask);
 
       const char* pStatus = streamGetTaskStatusStr(pTask->status.taskStatus);
-      tqDebug("s-task:%s status:%s, stage:%d recv task check req(reqId:0x%" PRIx64 ") task:0x%x (vgId:%d), check_status:%d",
+      tqDebug("s-task:%s status:%s, stage:%d recv task check req(reqId:0x%" PRIx64
+              ") task:0x%x (vgId:%d), check_status:%d",
               pTask->id.idStr, pStatus, rsp.oldStage, rsp.reqId, rsp.upstreamTaskId, rsp.upstreamNodeId, rsp.status);
     } else {
       rsp.status = TASK_DOWNSTREAM_NOT_READY;
@@ -1021,7 +984,7 @@
   tqDebug("vgId:%d receive new stream task deploy msg, start to build stream task", vgId);
 
   // 1.deserialize msg and build task
-  int32_t size = sizeof(SStreamTask);
+  int32_t      size = sizeof(SStreamTask);
   SStreamTask* pTask = taosMemoryCalloc(1, size);
   if (pTask == NULL) {
     tqError("vgId:%d failed to create stream task due to out of memory, alloc size:%d", vgId, size);
@@ -1051,14 +1014,10 @@
   taosWUnLockLatch(&pStreamMeta->lock);
 
   if (code < 0) {
-<<<<<<< HEAD
-    tqError("vgId:%d failed to add s-task:0x%x, total:%d, code:%s", vgId, taskId, numOfTasks, tstrerror(code));
-    return -1;
-=======
-    tqError("failed to add s-task:0x%x into vgId:%d meta, total:%d, code:%s", vgId, taskId, numOfTasks, tstrerror(code));
+    tqError("failed to add s-task:0x%x into vgId:%d meta, total:%d, code:%s", vgId, taskId, numOfTasks,
+            tstrerror(code));
     tFreeStreamTask(pTask);
     return code;
->>>>>>> 9f9fae3b
   }
 
   // added into meta store, pTask cannot be reference since it may have been destroyed by other threads already now if
@@ -1071,13 +1030,8 @@
 
       bool restored = pTq->pVnode->restored;
       if (p != NULL && restored) {
-<<<<<<< HEAD
-        p->tsInfo.init = taosGetTimestampMs();
-        tqDebug("s-task:%s set the init ts:%" PRId64, p->id.idStr, p->tsInfo.init);
-=======
         p->execInfo.init = taosGetTimestampMs();
-        tqDebug("s-task:%s set the init ts:%"PRId64, p->id.idStr, p->execInfo.init);
->>>>>>> 9f9fae3b
+        tqDebug("s-task:%s set the init ts:%" PRId64, p->id.idStr, p->execInfo.init);
 
         streamTaskCheckDownstream(p);
       } else if (!restored) {
@@ -1116,7 +1070,7 @@
   const char* pStatus = streamGetTaskStatusStr(pTask->status.taskStatus);
 
   // avoid multi-thread exec
-  while(1) {
+  while (1) {
     int32_t sentinel = atomic_val_compare_exchange_32(&pTask->status.inScanHistorySentinel, 0, 1);
     if (sentinel != 0) {
       tqDebug("s-task:%s already in scan-history func, wait for 100ms, and try again", id);
@@ -1141,7 +1095,8 @@
     if (pTask->execInfo.step2Start == 0) {
       tqDebug("s-task:%s resume from paused, original step1 startTs:%" PRId64, id, pTask->execInfo.step1Start);
     } else {
-      tqDebug("s-task:%s already in step2, no need to scan-history data, step2 starTs:%"PRId64, id, pTask->execInfo.step2Start);
+      tqDebug("s-task:%s already in step2, no need to scan-history data, step2 starTs:%" PRId64, id,
+              pTask->execInfo.step2Start);
       atomic_store_32(&pTask->status.inScanHistorySentinel, 0);
       streamMetaReleaseTask(pMeta, pTask);
       return 0;
@@ -1187,7 +1142,7 @@
     pStreamTask = streamMetaAcquireTask(pMeta, pTask->streamTaskId.streamId, pTask->streamTaskId.taskId);
     if (pStreamTask == NULL) {
       // todo delete this task, if the related stream task is dropped
-      qError("failed to find s-task:0x%"PRIx64", it may have been destroyed, drop fill-history task:%s",
+      qError("failed to find s-task:0x%" PRIx64 ", it may have been destroyed, drop fill-history task:%s",
              pTask->streamTaskId.taskId, pTask->id.idStr);
 
       tqDebug("s-task:%s fill-history task set status to be dropping", id);
@@ -1221,12 +1176,12 @@
       }
 
       if (status == TASK_STATUS__HALT) {
-//        tqDebug("s-task:%s level:%d sched-status:%d is halt by fill-history task:%s", pStreamTask->id.idStr,
-//                pStreamTask->info.taskLevel, pStreamTask->status.schedStatus, id);
-//        latestVer = walReaderGetCurrentVer(pStreamTask->exec.pWalReader);
-//
-//        taosThreadMutexUnlock(&pStreamTask->lock);
-//        break;
+        //        tqDebug("s-task:%s level:%d sched-status:%d is halt by fill-history task:%s", pStreamTask->id.idStr,
+        //                pStreamTask->info.taskLevel, pStreamTask->status.schedStatus, id);
+        //        latestVer = walReaderGetCurrentVer(pStreamTask->exec.pWalReader);
+        //
+        //        taosThreadMutexUnlock(&pStreamTask->lock);
+        //        break;
       }
 
       if (pStreamTask->status.taskStatus == TASK_STATUS__CK) {
@@ -1239,8 +1194,8 @@
 
       // upgrade to halt status
       if (status == TASK_STATUS__PAUSE) {
-        qDebug("s-task:%s upgrade status to %s from %s", pStreamTask->id.idStr, streamGetTaskStatusStr(TASK_STATUS__HALT),
-               streamGetTaskStatusStr(TASK_STATUS__PAUSE));
+        qDebug("s-task:%s upgrade status to %s from %s", pStreamTask->id.idStr,
+               streamGetTaskStatusStr(TASK_STATUS__HALT), streamGetTaskStatusStr(TASK_STATUS__PAUSE));
       } else {
         qDebug("s-task:%s halt task, prev status:%s", pStreamTask->id.idStr, streamGetTaskStatusStr(status));
       }
@@ -1294,7 +1249,7 @@
       tqDebug("s-task:%s wal reader start scan WAL verRange:%" PRId64 "-%" PRId64 ", set sched-status:%d", id, dstVer,
               pTask->dataRange.range.maxVer, TASK_SCHED_STATUS__INACTIVE);
 
-      /*int8_t status = */streamTaskSetSchedStatusInActive(pTask);
+      /*int8_t status = */ streamTaskSetSchedStatusInActive(pTask);
 
       // the fill-history task starts to process data in wal, let's set it status to be normal now
       if (pTask->info.fillHistory == 1 && !streamTaskShouldStop(&pTask->status)) {
@@ -1604,12 +1559,12 @@
   SVResumeStreamTaskReq* pReq = (SVResumeStreamTaskReq*)msg;
 
   SStreamTask* pTask = streamMetaAcquireTask(pTq->pStreamMeta, pReq->streamId, pReq->taskId);
-  int32_t code = tqProcessTaskResumeImpl(pTq, pTask, sversion, pReq->igUntreated);
+  int32_t      code = tqProcessTaskResumeImpl(pTq, pTask, sversion, pReq->igUntreated);
   if (code != 0) {
     return code;
   }
 
-  STaskId* pHTaskId = &pTask->hTaskInfo.id;
+  STaskId*     pHTaskId = &pTask->hTaskInfo.id;
   SStreamTask* pHistoryTask = streamMetaAcquireTask(pTq->pStreamMeta, pHTaskId->streamId, pHTaskId->taskId);
   if (pHistoryTask) {
     code = tqProcessTaskResumeImpl(pTq, pHistoryTask, sversion, pReq->igUntreated);
@@ -1629,7 +1584,7 @@
   tDecodeStreamRetrieveReq(&decoder, &req);
   tDecoderClear(&decoder);
 
-  int32_t vgId = pTq->pStreamMeta->vgId;
+  int32_t      vgId = pTq->pStreamMeta->vgId;
   SStreamTask* pTask = streamMetaAcquireTask(pTq->pStreamMeta, req.streamId, req.dstTaskId);
   if (pTask == NULL) {
     tqError("vgId:%d process retrieve req, failed to acquire task:0x%x, it may have been dropped already", vgId,
@@ -1674,10 +1629,10 @@
   tqDebug("vgId:%d receive dispatch msg to s-task:0x%" PRIx64 "-0x%x", vgId, req.streamId, taskId);
 
   // for test purpose
-//  if (req.type == STREAM_INPUT__CHECKPOINT_TRIGGER) {
-//    code = TSDB_CODE_STREAM_TASK_NOT_EXIST;
-//    goto FAIL;
-//  }
+  //  if (req.type == STREAM_INPUT__CHECKPOINT_TRIGGER) {
+  //    code = TSDB_CODE_STREAM_TASK_NOT_EXIST;
+  //    goto FAIL;
+  //  }
 
   SStreamTask* pTask = streamMetaAcquireTask(pTq->pStreamMeta, req.streamId, taskId);
   if (pTask != NULL) {
@@ -1749,7 +1704,7 @@
     tqDebug("vgId:%d not leader, ignore checkpoint-source msg", vgId);
     SRpcMsg rsp = {0};
     buildCheckpointSourceRsp(&req, &pMsg->info, &rsp, 0);
-    tmsgSendRsp(&rsp);   // error occurs
+    tmsgSendRsp(&rsp);  // error occurs
     return TSDB_CODE_SUCCESS;
   }
 
@@ -1757,7 +1712,7 @@
     tqDebug("vgId:%d checkpoint-source msg received during restoring, ignore it", vgId);
     SRpcMsg rsp = {0};
     buildCheckpointSourceRsp(&req, &pMsg->info, &rsp, 0);
-    tmsgSendRsp(&rsp);   // error occurs
+    tmsgSendRsp(&rsp);  // error occurs
     return TSDB_CODE_SUCCESS;
   }
 
@@ -1769,7 +1724,7 @@
     tqError("vgId:%d failed to decode checkpoint-source msg, code:%s", vgId, tstrerror(code));
     SRpcMsg rsp = {0};
     buildCheckpointSourceRsp(&req, &pMsg->info, &rsp, 0);
-    tmsgSendRsp(&rsp);   // error occurs
+    tmsgSendRsp(&rsp);  // error occurs
     return code;
   }
   tDecoderClear(&decoder);
@@ -1780,13 +1735,13 @@
             req.taskId);
     SRpcMsg rsp = {0};
     buildCheckpointSourceRsp(&req, &pMsg->info, &rsp, 0);
-    tmsgSendRsp(&rsp);   // error occurs
+    tmsgSendRsp(&rsp);  // error occurs
     return TSDB_CODE_SUCCESS;
   }
 
   // downstream not ready, current the stream tasks are not all ready. Ignore this checkpoint req.
   if (pTask->status.downstreamReady != 1) {
-    pTask->chkInfo.failedId = req.checkpointId;   // record the latest failed checkpoint id
+    pTask->chkInfo.failedId = req.checkpointId;  // record the latest failed checkpoint id
     pTask->checkpointingId = req.checkpointId;
 
     qError("s-task:%s not ready for checkpoint, since downstream not ready, ignore this checkpoint:%" PRId64
@@ -1810,7 +1765,7 @@
 
     SRpcMsg rsp = {0};
     buildCheckpointSourceRsp(&req, &pMsg->info, &rsp, 0);
-    tmsgSendRsp(&rsp);   // error occurs
+    tmsgSendRsp(&rsp);  // error occurs
     return TSDB_CODE_SUCCESS;
   }
   streamProcessCheckpointSourceReq(pTask, &req);
@@ -1829,13 +1784,13 @@
   taosWUnLockLatch(&pMeta->lock);
 
   qInfo("s-task:%s (vgId:%d) level:%d receive checkpoint-source msg chkpt:%" PRId64 ", total checkpoint reqs:%d",
-         pTask->id.idStr, vgId, pTask->info.taskLevel, req.checkpointId, total);
+        pTask->id.idStr, vgId, pTask->info.taskLevel, req.checkpointId, total);
 
   code = streamAddCheckpointSourceRspMsg(&req, &pMsg->info, pTask, 1);
   if (code != TSDB_CODE_SUCCESS) {
     SRpcMsg rsp = {0};
     buildCheckpointSourceRsp(&req, &pMsg->info, &rsp, 0);
-    tmsgSendRsp(&rsp);   // error occurs
+    tmsgSendRsp(&rsp);  // error occurs
     return code;
   }
 
@@ -1901,7 +1856,7 @@
   taosWLockLatch(&pMeta->lock);
 
   // the task epset may be updated again and again, when replaying the WAL, the task may be in stop status.
-  STaskId id = {.streamId = req.streamId, .taskId = req.taskId};
+  STaskId       id = {.streamId = req.streamId, .taskId = req.taskId};
   SStreamTask** ppTask = (SStreamTask**)taosHashGet(pMeta->pTasksMap, &id, sizeof(id));
   if (ppTask == NULL || *ppTask == NULL) {
     tqError("vgId:%d failed to acquire task:0x%x when handling update, it may have been dropped already", pMeta->vgId,
@@ -1960,12 +1915,6 @@
 
   pMeta->startInfo.startedAfterNodeUpdate = 1;
 
-<<<<<<< HEAD
-_end:
-  tDecoderClear(&decoder);
-
-  if (allStopped) {
-=======
   if (updateTasks < numOfTasks) {
     tqDebug("vgId:%d closed tasks:%d, unclosed:%d, all tasks will be started when nodeEp update completed", vgId,
             updateTasks, (numOfTasks - updateTasks));
@@ -1973,23 +1922,15 @@
   } else {
     taosHashClear(pMeta->pUpdateTaskSet);
 
->>>>>>> 9f9fae3b
     if (!pTq->pVnode->restored) {
-      tqDebug("vgId:%d vnode restore not completed, not restart the tasks, clear the start after nodeUpdate flag", vgId);
+      tqDebug("vgId:%d vnode restore not completed, not restart the tasks, clear the start after nodeUpdate flag",
+              vgId);
       pMeta->startInfo.startedAfterNodeUpdate = 0;
       taosWUnLockLatch(&pMeta->lock);
     } else {
       tqDebug("vgId:%d tasks are all updated and stopped, restart them", vgId);
 
       terrno = 0;
-<<<<<<< HEAD
-      // int32_t code = streamMetaReopen(pMeta, 0);
-      // if (code != 0) {
-      //   tqError("vgId:%d failed to reopen stream meta", vgId);
-      //   taosWUnLockLatch(&pMeta->lock);
-      //   return -1;
-      // }
-=======
       int32_t code = streamMetaReopen(pMeta);
       if (code != 0) {
         tqError("vgId:%d failed to reopen stream meta", vgId);
@@ -1997,7 +1938,6 @@
         taosArrayDestroy(req.pNodeList);
         return -1;
       }
->>>>>>> 9f9fae3b
 
       if (streamMetaLoadAllTasks(pTq->pStreamMeta) < 0) {
         tqError("vgId:%d failed to load stream tasks", vgId);
@@ -2020,18 +1960,16 @@
 
   taosArrayDestroy(req.pNodeList);
   return rsp.code;
-<<<<<<< HEAD
-=======
 }
 
 int32_t tqProcessTaskResetReq(STQ* pTq, SRpcMsg* pMsg) {
-  SVPauseStreamTaskReq* pReq = (SVPauseStreamTaskReq*) pMsg->pCont;
+  SVPauseStreamTaskReq* pReq = (SVPauseStreamTaskReq*)pMsg->pCont;
 
   SStreamMeta* pMeta = pTq->pStreamMeta;
   SStreamTask* pTask = streamMetaAcquireTask(pMeta, pReq->streamId, pReq->taskId);
   if (pTask == NULL) {
-    tqError("vgId:%d process task-reset req, failed to acquire task:0x%x, it may have been dropped already", pMeta->vgId,
-            pReq->taskId);
+    tqError("vgId:%d process task-reset req, failed to acquire task:0x%x, it may have been dropped already",
+            pMeta->vgId, pReq->taskId);
     return TSDB_CODE_SUCCESS;
   }
 
@@ -2046,5 +1984,4 @@
 
   streamMetaReleaseTask(pMeta, pTask);
   return TSDB_CODE_SUCCESS;
->>>>>>> 9f9fae3b
 }