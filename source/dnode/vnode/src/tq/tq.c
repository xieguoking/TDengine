/*
 * Copyright (c) 2019 TAOS Data, Inc. <jhtao@taosdata.com>
 *
 * This program is free software: you can use, redistribute, and/or modify
 * it under the terms of the GNU Affero General Public License, version 3
 * or later ("AGPL"), as published by the Free Software Foundation.
 *
 * This program is distributed in the hope that it will be useful, but WITHOUT
 * ANY WARRANTY; without even the implied warranty of MERCHANTABILITY or
 * FITNESS FOR A PARTICULAR PURPOSE.
 *
 * You should have received a copy of the GNU Affero General Public License
 * along with this program. If not, see <http://www.gnu.org/licenses/>.
 */

#include "vnodeInt.h"

int32_t tqInit() {
  //
  return 0;
}

void tqCleanUp() {}

STQ* tqOpen(const char* path, SVnode* pVnode, SWal* pWal) {
  STQ* pTq = taosMemoryMalloc(sizeof(STQ));
  if (pTq == NULL) {
    terrno = TSDB_CODE_TQ_OUT_OF_MEMORY;
    return NULL;
  }
  pTq->path = strdup(path);
  pTq->pVnode = pVnode;
  pTq->pWal = pWal;
#if 0
  pTq->tqMeta = tqStoreOpen(pTq, path, (FTqSerialize)tqSerializeConsumer, (FTqDeserialize)tqDeserializeConsumer,
                            (FTqDelete)taosMemoryFree, 0);
  if (pTq->tqMeta == NULL) {
    taosMemoryFree(pTq);
    return NULL;
  }
#endif

  pTq->execs = taosHashInit(64, MurmurHash3_32, true, HASH_ENTRY_LOCK);

  pTq->pStreamTasks = taosHashInit(64, taosGetDefaultHashFunction(TSDB_DATA_TYPE_INT), true, HASH_NO_LOCK);

  pTq->pushMgr = taosHashInit(64, taosGetDefaultHashFunction(TSDB_DATA_TYPE_BIGINT), true, HASH_ENTRY_LOCK);

  return pTq;
}

void tqClose(STQ* pTq) {
  if (pTq) {
    taosMemoryFreeClear(pTq->path);
    taosMemoryFree(pTq);
  }
  // TODO
}

int32_t tqPushMsgNew(STQ* pTq, void* msg, int32_t msgLen, tmsg_t msgType, int64_t ver) {
  if (msgType != TDMT_VND_SUBMIT) return 0;
  void*       pIter = NULL;
  STqExec*    pExec = NULL;
  SSubmitReq* pReq = (SSubmitReq*)msg;
  int32_t     workerId = 4;
  int64_t     fetchOffset = ver;

  while (1) {
    pIter = taosHashIterate(pTq->pushMgr, pIter);
    if (pIter == NULL) break;
    pExec = *(STqExec**)pIter;

    taosWLockLatch(&pExec->pushHandle.lock);

    SRpcMsg* pMsg = atomic_load_ptr(&pExec->pushHandle.handle);
    ASSERT(pMsg);

    SMqDataBlkRsp rsp = {0};
    rsp.reqOffset = pExec->pushHandle.reqOffset;
    rsp.blockData = taosArrayInit(0, sizeof(int32_t));
    rsp.blockDataLen = taosArrayInit(0, sizeof(int32_t));

    if (pExec->subType == TOPIC_SUB_TYPE__TABLE) {
      qTaskInfo_t task = pExec->task[workerId];
      ASSERT(task);
      qSetStreamInput(task, pReq, STREAM_DATA_TYPE_SUBMIT_BLOCK);
      while (1) {
        SSDataBlock* pDataBlock = NULL;
        uint64_t     ts = 0;
        if (qExecTask(task, &pDataBlock, &ts) < 0) {
          ASSERT(0);
        }
        if (pDataBlock == NULL) break;

        ASSERT(pDataBlock->info.rows != 0);
        ASSERT(pDataBlock->info.numOfCols != 0);

        int32_t            dataStrLen = sizeof(SRetrieveTableRsp) + blockGetEncodeSize(pDataBlock);
        void*              buf = taosMemoryCalloc(1, dataStrLen);
        SRetrieveTableRsp* pRetrieve = (SRetrieveTableRsp*)buf;
        pRetrieve->useconds = ts;
        pRetrieve->precision = TSDB_DEFAULT_PRECISION;
        pRetrieve->compressed = 0;
        pRetrieve->completed = 1;
        pRetrieve->numOfRows = htonl(pDataBlock->info.rows);

        // TODO enable compress
        int32_t actualLen = 0;
        blockCompressEncode(pDataBlock, pRetrieve->data, &actualLen, pDataBlock->info.numOfCols, false);
        actualLen += sizeof(SRetrieveTableRsp);
        ASSERT(actualLen <= dataStrLen);
        taosArrayPush(rsp.blockDataLen, &actualLen);
        taosArrayPush(rsp.blockData, &buf);
        rsp.blockNum++;
      }
    } else if (pExec->subType == TOPIC_SUB_TYPE__DB) {
      STqReadHandle* pReader = pExec->pExecReader[workerId];
      tqReadHandleSetMsg(pReader, pReq, 0);
      while (tqNextDataBlock(pReader)) {
        SSDataBlock block = {0};
        if (tqRetrieveDataBlock(&block.pDataBlock, pReader, &block.info.groupId, &block.info.rows,
                                &block.info.numOfCols) < 0) {
          ASSERT(0);
        }
        int32_t            dataStrLen = sizeof(SRetrieveTableRsp) + blockGetEncodeSize(&block);
        void*              buf = taosMemoryCalloc(1, dataStrLen);
        SRetrieveTableRsp* pRetrieve = (SRetrieveTableRsp*)buf;
        /*pRetrieve->useconds = 0;*/
        pRetrieve->precision = TSDB_DEFAULT_PRECISION;
        pRetrieve->compressed = 0;
        pRetrieve->completed = 1;
        pRetrieve->numOfRows = htonl(block.info.rows);

        // TODO enable compress
        int32_t actualLen = 0;
        blockCompressEncode(&block, pRetrieve->data, &actualLen, block.info.numOfCols, false);
        actualLen += sizeof(SRetrieveTableRsp);
        ASSERT(actualLen <= dataStrLen);
        taosArrayPush(rsp.blockDataLen, &actualLen);
        taosArrayPush(rsp.blockData, &buf);
        rsp.blockNum++;
      }
    } else {
      ASSERT(0);
    }

    if (rsp.blockNum == 0) {
      taosWUnLockLatch(&pExec->pushHandle.lock);
      continue;
    }

    ASSERT(taosArrayGetSize(rsp.blockData) == rsp.blockNum);
    ASSERT(taosArrayGetSize(rsp.blockDataLen) == rsp.blockNum);

    rsp.rspOffset = fetchOffset;

    int32_t tlen = sizeof(SMqRspHead) + tEncodeSMqDataBlkRsp(NULL, &rsp);
    void*   buf = rpcMallocCont(tlen);
    if (buf == NULL) {
      pMsg->code = -1;
      return -1;
    }

    ((SMqRspHead*)buf)->mqMsgType = TMQ_MSG_TYPE__POLL_RSP;
    ((SMqRspHead*)buf)->epoch = pExec->pushHandle.epoch;
    ((SMqRspHead*)buf)->consumerId = pExec->pushHandle.consumerId;

    void* abuf = POINTER_SHIFT(buf, sizeof(SMqRspHead));
    tEncodeSMqDataBlkRsp(&abuf, &rsp);
    pMsg->pCont = buf;
    pMsg->contLen = tlen;
    pMsg->code = 0;
    tmsgSendRsp(pMsg);

    atomic_store_ptr(&pExec->pushHandle.handle, NULL);
    taosWUnLockLatch(&pExec->pushHandle.lock);

    vDebug("vg %d offset %ld from consumer %ld (epoch %d) send rsp, block num: %d, reqOffset: %ld, rspOffset: %ld",
           TD_VID(pTq->pVnode), fetchOffset, pExec->pushHandle.consumerId, pExec->pushHandle.epoch, rsp.blockNum,
           rsp.reqOffset, rsp.rspOffset);

    // TODO destroy
    taosArrayDestroy(rsp.blockData);
    taosArrayDestroy(rsp.blockDataLen);
  }

  return 0;
}

int tqPushMsg(STQ* pTq, void* msg, int32_t msgLen, tmsg_t msgType, int64_t ver) {
  if (msgType != TDMT_VND_SUBMIT) return 0;

  void* data = taosMemoryMalloc(msgLen);
  if (data == NULL) {
    return -1;
  }
  memcpy(data, msg, msgLen);

  if (msgType == TDMT_VND_SUBMIT) {
    if (tsdbUpdateSmaWindow(pTq->pVnode->pTsdb, msg, ver) != 0) {
      return -1;
    }
  }

  SRpcMsg req = {
      .msgType = TDMT_VND_STREAM_TRIGGER,
      .pCont = data,
      .contLen = msgLen,
  };

  tmsgPutToQueue(&pTq->pVnode->msgCb, FETCH_QUEUE, &req);

#if 0
  void* pIter = taosHashIterate(pTq->tqPushMgr->pHash, NULL);
  while (pIter != NULL) {
    STqPusher* pusher = *(STqPusher**)pIter;
    if (pusher->type == TQ_PUSHER_TYPE__STREAM) {
      STqStreamPusher* streamPusher = (STqStreamPusher*)pusher;
      // repack
      STqStreamToken* token = taosMemoryMalloc(sizeof(STqStreamToken));
      if (token == NULL) {
        taosHashCancelIterate(pTq->tqPushMgr->pHash, pIter);
        terrno = TSDB_CODE_OUT_OF_MEMORY;
        return -1;
      }
      token->type = TQ_STREAM_TOKEN__DATA;
      token->data = msg;
      // set input
      // exec
    }
    // send msg to ep
  }
  // iterate hash
  // process all msg
  // if waiting
  // memcpy and send msg to fetch thread
  // TODO: add reference
  // if handle waiting, launch query and response to consumer
  //
  // if no waiting handle, return
#endif
  return 0;
}

int tqCommit(STQ* pTq) {
  // do nothing
  /*return tqStorePersist(pTq->tqMeta);*/
  return 0;
}

int32_t tqGetTopicHandleSize(const STqTopic* pTopic) {
  return strlen(pTopic->topicName) + strlen(pTopic->sql) + strlen(pTopic->physicalPlan) + strlen(pTopic->qmsg) +
         sizeof(int64_t) * 3;
}

int32_t tqGetConsumerHandleSize(const STqConsumer* pConsumer) {
  int     num = taosArrayGetSize(pConsumer->topics);
  int32_t sz = 0;
  for (int i = 0; i < num; i++) {
    STqTopic* pTopic = taosArrayGet(pConsumer->topics, i);
    sz += tqGetTopicHandleSize(pTopic);
  }
  return sz;
}

static FORCE_INLINE int32_t tEncodeSTqTopic(void** buf, const STqTopic* pTopic) {
  int32_t tlen = 0;
  tlen += taosEncodeString(buf, pTopic->topicName);
  /*tlen += taosEncodeString(buf, pTopic->sql);*/
  /*tlen += taosEncodeString(buf, pTopic->physicalPlan);*/
  tlen += taosEncodeString(buf, pTopic->qmsg);
  /*tlen += taosEncodeFixedI64(buf, pTopic->persistedOffset);*/
  /*tlen += taosEncodeFixedI64(buf, pTopic->committedOffset);*/
  /*tlen += taosEncodeFixedI64(buf, pTopic->currentOffset);*/
  return tlen;
}

static FORCE_INLINE const void* tDecodeSTqTopic(const void* buf, STqTopic* pTopic) {
  buf = taosDecodeStringTo(buf, pTopic->topicName);
  /*buf = taosDecodeString(buf, &pTopic->sql);*/
  /*buf = taosDecodeString(buf, &pTopic->physicalPlan);*/
  buf = taosDecodeString(buf, &pTopic->qmsg);
  /*buf = taosDecodeFixedI64(buf, &pTopic->persistedOffset);*/
  /*buf = taosDecodeFixedI64(buf, &pTopic->committedOffset);*/
  /*buf = taosDecodeFixedI64(buf, &pTopic->currentOffset);*/
  return buf;
}

static FORCE_INLINE int32_t tEncodeSTqConsumer(void** buf, const STqConsumer* pConsumer) {
  int32_t sz;

  int32_t tlen = 0;
  tlen += taosEncodeFixedI64(buf, pConsumer->consumerId);
  tlen += taosEncodeFixedI32(buf, pConsumer->epoch);
  tlen += taosEncodeString(buf, pConsumer->cgroup);
  sz = taosArrayGetSize(pConsumer->topics);
  tlen += taosEncodeFixedI32(buf, sz);
  for (int32_t i = 0; i < sz; i++) {
    STqTopic* pTopic = taosArrayGet(pConsumer->topics, i);
    tlen += tEncodeSTqTopic(buf, pTopic);
  }
  return tlen;
}

static FORCE_INLINE const void* tDecodeSTqConsumer(const void* buf, STqConsumer* pConsumer) {
  int32_t sz;

  buf = taosDecodeFixedI64(buf, &pConsumer->consumerId);
  buf = taosDecodeFixedI32(buf, &pConsumer->epoch);
  buf = taosDecodeStringTo(buf, pConsumer->cgroup);
  buf = taosDecodeFixedI32(buf, &sz);
  pConsumer->topics = taosArrayInit(sz, sizeof(STqTopic));
  if (pConsumer->topics == NULL) return NULL;
  for (int32_t i = 0; i < sz; i++) {
    STqTopic pTopic;
    buf = tDecodeSTqTopic(buf, &pTopic);
    taosArrayPush(pConsumer->topics, &pTopic);
  }
  return buf;
}

int tqSerializeConsumer(const STqConsumer* pConsumer, STqSerializedHead** ppHead) {
  int32_t sz = tEncodeSTqConsumer(NULL, pConsumer);

  if (sz > (*ppHead)->ssize) {
    void* tmpPtr = taosMemoryRealloc(*ppHead, sizeof(STqSerializedHead) + sz);
    if (tmpPtr == NULL) {
      taosMemoryFree(*ppHead);
      terrno = TSDB_CODE_TQ_OUT_OF_MEMORY;
      return -1;
    }
    *ppHead = tmpPtr;
    (*ppHead)->ssize = sz;
  }

  void* ptr = (*ppHead)->content;
  void* abuf = ptr;
  tEncodeSTqConsumer(&abuf, pConsumer);

  return 0;
}

int32_t tqDeserializeConsumer(STQ* pTq, const STqSerializedHead* pHead, STqConsumer** ppConsumer) {
  const void* str = pHead->content;
  *ppConsumer = taosMemoryCalloc(1, sizeof(STqConsumer));
  if (*ppConsumer == NULL) {
    terrno = TSDB_CODE_TQ_OUT_OF_MEMORY;
    return -1;
  }
  if (tDecodeSTqConsumer(str, *ppConsumer) == NULL) {
    terrno = TSDB_CODE_TQ_OUT_OF_MEMORY;
    return -1;
  }
  STqConsumer* pConsumer = *ppConsumer;
  int32_t      sz = taosArrayGetSize(pConsumer->topics);
  for (int32_t i = 0; i < sz; i++) {
    STqTopic* pTopic = taosArrayGet(pConsumer->topics, i);
    pTopic->pReadhandle = walOpenReadHandle(pTq->pWal);
    if (pTopic->pReadhandle == NULL) {
      ASSERT(false);
    }
    for (int j = 0; j < TQ_BUFFER_SIZE; j++) {
      pTopic->buffer.output[j].status = 0;
      STqReadHandle* pReadHandle = tqInitSubmitMsgScanner(pTq->pVnode->pMeta);
      SReadHandle    handle = {
             .reader = pReadHandle,
             .meta = pTq->pVnode->pMeta,
      };
      pTopic->buffer.output[j].pReadHandle = pReadHandle;
      pTopic->buffer.output[j].task = qCreateStreamExecTaskInfo(pTopic->qmsg, &handle);
    }
  }

  return 0;
}

int32_t tqProcessPollReq(STQ* pTq, SRpcMsg* pMsg, int32_t workerId) {
  SMqPollReqV2* pReq = pMsg->pCont;
  int64_t       consumerId = pReq->consumerId;
  int64_t       waitTime = pReq->blockingTime;
  int32_t       reqEpoch = pReq->epoch;
  int64_t       fetchOffset;

  // get offset to fetch message
  if (pReq->currentOffset == TMQ_CONF__RESET_OFFSET__EARLIEAST) {
    fetchOffset = walGetFirstVer(pTq->pWal);
  } else if (pReq->currentOffset == TMQ_CONF__RESET_OFFSET__LATEST) {
    fetchOffset = walGetLastVer(pTq->pWal);
  } else {
    fetchOffset = pReq->currentOffset + 1;
  }

  vDebug("tmq poll: consumer %ld (epoch %d) recv poll req in vg %d, req %ld %ld", consumerId, pReq->epoch,
         TD_VID(pTq->pVnode), pReq->currentOffset, fetchOffset);

  STqExec* pExec = taosHashGet(pTq->execs, pReq->subKey, strlen(pReq->subKey));
  ASSERT(pExec);

  int32_t consumerEpoch = atomic_load_32(&pExec->epoch);
  while (consumerEpoch < reqEpoch) {
    consumerEpoch = atomic_val_compare_exchange_32(&pExec->epoch, consumerEpoch, reqEpoch);
  }

  SMqDataBlkRsp rsp = {0};
  rsp.reqOffset = pReq->currentOffset;
  rsp.blockData = taosArrayInit(0, sizeof(void*));
  rsp.blockDataLen = taosArrayInit(0, sizeof(int32_t));

  while (1) {
    consumerEpoch = atomic_load_32(&pExec->epoch);
    if (consumerEpoch > reqEpoch) {
      vDebug("tmq poll: consumer %ld (epoch %d) vg %d offset %ld, found new consumer epoch %d discard req epoch %d",
             consumerId, pReq->epoch, TD_VID(pTq->pVnode), fetchOffset, consumerEpoch, reqEpoch);
      break;
    }

    SWalReadHead* pHead;
    if (walReadWithHandle_s(pExec->pWalReader, fetchOffset, &pHead) < 0) {
      // TODO: no more log, set timer to wait blocking time
      // if data inserted during waiting, launch query and
      // response to user
      vDebug("tmq poll: consumer %ld (epoch %d) vg %d offset %ld, no more log to return", consumerId, pReq->epoch,
             TD_VID(pTq->pVnode), fetchOffset);

#if 0
      // add to pushMgr
      taosWLockLatch(&pExec->pushHandle.lock);

      pExec->pushHandle.consumerId = consumerId;
      pExec->pushHandle.epoch = reqEpoch;
      pExec->pushHandle.reqOffset = rsp.reqOffset;
      pExec->pushHandle.skipLogNum = rsp.skipLogNum;
      pExec->pushHandle.handle = pMsg;

      taosWUnLockLatch(&pExec->pushHandle.lock);

      // TODO add timer

      // TODO: the pointer will always be valid?
      taosHashPut(pTq->pushMgr, &consumerId, sizeof(int64_t), &pExec, sizeof(void*));
      taosArrayDestroy(rsp.blockData);
      taosArrayDestroy(rsp.blockDataLen);
      return 0;
#endif

      break;
    }

    vDebug("tmq poll: consumer %ld (epoch %d) iter log, vg %d offset %ld msgType %d", consumerId, pReq->epoch,
           TD_VID(pTq->pVnode), fetchOffset, pHead->msgType);

    if (pHead->msgType == TDMT_VND_SUBMIT) {
      SSubmitReq* pCont = (SSubmitReq*)&pHead->body;
<<<<<<< HEAD
      qTaskInfo_t task = pExec->task[workerId];
      ASSERT(task);
      qSetStreamInput(task, pCont, STREAM_DATA_TYPE_SUBMIT_BLOCK, false);
      while (1) {
        SSDataBlock* pDataBlock = NULL;
        uint64_t     ts = 0;
        if (qExecTask(task, &pDataBlock, &ts) < 0) {
          ASSERT(0);
=======
      if (pExec->subType == TOPIC_SUB_TYPE__TABLE) {
        qTaskInfo_t task = pExec->task[workerId];
        ASSERT(task);
        qSetStreamInput(task, pCont, STREAM_DATA_TYPE_SUBMIT_BLOCK);
        while (1) {
          SSDataBlock* pDataBlock = NULL;
          uint64_t     ts = 0;
          if (qExecTask(task, &pDataBlock, &ts) < 0) {
            ASSERT(0);
          }
          if (pDataBlock == NULL) break;

          ASSERT(pDataBlock->info.rows != 0);
          ASSERT(pDataBlock->info.numOfCols != 0);

          int32_t            dataStrLen = sizeof(SRetrieveTableRsp) + blockGetEncodeSize(pDataBlock);
          void*              buf = taosMemoryCalloc(1, dataStrLen);
          SRetrieveTableRsp* pRetrieve = (SRetrieveTableRsp*)buf;
          pRetrieve->useconds = ts;
          pRetrieve->precision = TSDB_DEFAULT_PRECISION;
          pRetrieve->compressed = 0;
          pRetrieve->completed = 1;
          pRetrieve->numOfRows = htonl(pDataBlock->info.rows);

          // TODO enable compress
          int32_t actualLen = 0;
          blockCompressEncode(pDataBlock, pRetrieve->data, &actualLen, pDataBlock->info.numOfCols, false);
          actualLen += sizeof(SRetrieveTableRsp);
          ASSERT(actualLen <= dataStrLen);
          taosArrayPush(rsp.blockDataLen, &actualLen);
          taosArrayPush(rsp.blockData, &buf);
          rsp.blockNum++;
>>>>>>> d16a2e27
        }
      } else if (pExec->subType == TOPIC_SUB_TYPE__DB) {
        STqReadHandle* pReader = pExec->pExecReader[workerId];
        tqReadHandleSetMsg(pReader, pCont, 0);
        while (tqNextDataBlock(pReader)) {
          SSDataBlock block = {0};
          if (tqRetrieveDataBlock(&block.pDataBlock, pReader, &block.info.groupId, &block.info.rows,
                                  &block.info.numOfCols) < 0) {
            ASSERT(0);
          }
          int32_t            dataStrLen = sizeof(SRetrieveTableRsp) + blockGetEncodeSize(&block);
          void*              buf = taosMemoryCalloc(1, dataStrLen);
          SRetrieveTableRsp* pRetrieve = (SRetrieveTableRsp*)buf;
          /*pRetrieve->useconds = 0;*/
          pRetrieve->precision = TSDB_DEFAULT_PRECISION;
          pRetrieve->compressed = 0;
          pRetrieve->completed = 1;
          pRetrieve->numOfRows = htonl(block.info.rows);

          // TODO enable compress
          int32_t actualLen = 0;
          blockCompressEncode(&block, pRetrieve->data, &actualLen, block.info.numOfCols, false);
          actualLen += sizeof(SRetrieveTableRsp);
          ASSERT(actualLen <= dataStrLen);
          taosArrayPush(rsp.blockDataLen, &actualLen);
          taosArrayPush(rsp.blockData, &buf);
          rsp.blockNum++;
        }
      } else {
        ASSERT(0);
      }
    }

    // TODO batch optimization:
    // TODO continue scan until meeting batch requirement
    if (rsp.blockNum != 0) break;
    rsp.skipLogNum++;
    fetchOffset++;
  }

  ASSERT(taosArrayGetSize(rsp.blockData) == rsp.blockNum);
  ASSERT(taosArrayGetSize(rsp.blockDataLen) == rsp.blockNum);

  if (rsp.blockNum != 0)
    rsp.rspOffset = fetchOffset;
  else
    rsp.rspOffset = fetchOffset - 1;

  int32_t tlen = sizeof(SMqRspHead) + tEncodeSMqDataBlkRsp(NULL, &rsp);
  void*   buf = rpcMallocCont(tlen);
  if (buf == NULL) {
    pMsg->code = -1;
    return -1;
  }

  ((SMqRspHead*)buf)->mqMsgType = TMQ_MSG_TYPE__POLL_RSP;
  ((SMqRspHead*)buf)->epoch = pReq->epoch;
  ((SMqRspHead*)buf)->consumerId = consumerId;

  void* abuf = POINTER_SHIFT(buf, sizeof(SMqRspHead));
  tEncodeSMqDataBlkRsp(&abuf, &rsp);
  pMsg->pCont = buf;
  pMsg->contLen = tlen;
  pMsg->code = 0;
  tmsgSendRsp(pMsg);

  vDebug("vg %d offset %ld from consumer %ld (epoch %d) send rsp, block num: %d, reqOffset: %ld, rspOffset: %ld",
         TD_VID(pTq->pVnode), fetchOffset, consumerId, pReq->epoch, rsp.blockNum, rsp.reqOffset, rsp.rspOffset);

  // TODO destroy
  taosArrayDestroy(rsp.blockData);
  taosArrayDestroy(rsp.blockDataLen);
  return 0;
}

#if 0
int32_t tqProcessPollReq(STQ* pTq, SRpcMsg* pMsg, int32_t workerId) {
  SMqPollReq* pReq = pMsg->pCont;
  int64_t     consumerId = pReq->consumerId;
  int64_t     fetchOffset;
  int64_t     blockingTime = pReq->blockingTime;
  int32_t     reqEpoch = pReq->epoch;

  if (pReq->currentOffset == TMQ_CONF__RESET_OFFSET__EARLIEAST) {
    fetchOffset = walGetFirstVer(pTq->pWal);
  } else if (pReq->currentOffset == TMQ_CONF__RESET_OFFSET__LATEST) {
    fetchOffset = walGetLastVer(pTq->pWal);
  } else {
    fetchOffset = pReq->currentOffset + 1;
  }

  vDebug("tmq poll: consumer %ld (epoch %d) recv poll req in vg %d, req %ld %ld", consumerId, pReq->epoch,
         TD_VID(pTq->pVnode), pReq->currentOffset, fetchOffset);

  SMqPollRspV2 rspV2 = {0};
  rspV2.dataLen = 0;

  STqConsumer* pConsumer = tqHandleGet(pTq->tqMeta, consumerId);
  if (pConsumer == NULL) {
    vWarn("tmq poll: consumer %ld (epoch %d) not found in vg %d", consumerId, pReq->epoch, TD_VID(pTq->pVnode));
    pMsg->pCont = NULL;
    pMsg->contLen = 0;
    pMsg->code = -1;
    tmsgSendRsp(pMsg);
    return 0;
  }

  int32_t consumerEpoch = atomic_load_32(&pConsumer->epoch);
  while (consumerEpoch < reqEpoch) {
    consumerEpoch = atomic_val_compare_exchange_32(&pConsumer->epoch, consumerEpoch, reqEpoch);
  }

  STqTopic* pTopic = NULL;
  int32_t   topicSz = taosArrayGetSize(pConsumer->topics);
  for (int32_t i = 0; i < topicSz; i++) {
    STqTopic* topic = taosArrayGet(pConsumer->topics, i);
    // TODO race condition
    ASSERT(pConsumer->consumerId == consumerId);
    if (strcmp(topic->topicName, pReq->topic) == 0) {
      pTopic = topic;
      break;
    }
  }
  if (pTopic == NULL) {
    vWarn("tmq poll: consumer %ld (epoch %d) topic %s not found in vg %d", consumerId, pReq->epoch, pReq->topic,
          TD_VID(pTq->pVnode));
    pMsg->pCont = NULL;
    pMsg->contLen = 0;
    pMsg->code = -1;
    tmsgSendRsp(pMsg);
    return 0;
  }

  vDebug("poll topic %s from consumer %ld (epoch %d) vg %d", pTopic->topicName, consumerId, pReq->epoch,
         TD_VID(pTq->pVnode));

  rspV2.reqOffset = pReq->currentOffset;
  rspV2.skipLogNum = 0;

  while (1) {
    /*if (fetchOffset > walGetLastVer(pTq->pWal) || walReadWithHandle(pTopic->pReadhandle, fetchOffset) < 0) {*/
    // TODO
    consumerEpoch = atomic_load_32(&pConsumer->epoch);
    if (consumerEpoch > reqEpoch) {
      vDebug("tmq poll: consumer %ld (epoch %d) vg %d offset %ld, found new consumer epoch %d discard req epoch %d",
             consumerId, pReq->epoch, TD_VID(pTq->pVnode), fetchOffset, consumerEpoch, reqEpoch);
      break;
    }
    SWalReadHead* pHead;
    if (walReadWithHandle_s(pTopic->pReadhandle, fetchOffset, &pHead) < 0) {
      // TODO: no more log, set timer to wait blocking time
      // if data inserted during waiting, launch query and
      // response to user
      vDebug("tmq poll: consumer %ld (epoch %d) vg %d offset %ld, no more log to return", consumerId, pReq->epoch,
             TD_VID(pTq->pVnode), fetchOffset);
      break;
    }
    vDebug("tmq poll: consumer %ld (epoch %d) iter log, vg %d offset %ld msgType %d", consumerId, pReq->epoch,
           TD_VID(pTq->pVnode), fetchOffset, pHead->msgType);
    /*int8_t pos = fetchOffset % TQ_BUFFER_SIZE;*/
    /*pHead = pTopic->pReadhandle->pHead;*/
    if (pHead->msgType == TDMT_VND_SUBMIT) {
      SSubmitReq* pCont = (SSubmitReq*)&pHead->body;
      qTaskInfo_t task = pTopic->buffer.output[workerId].task;
      ASSERT(task);
      qSetStreamInput(task, pCont, STREAM_DATA_TYPE_SUBMIT_BLOCK, false);
      SArray* pRes = taosArrayInit(0, sizeof(SSDataBlock));
      while (1) {
        SSDataBlock* pDataBlock = NULL;
        uint64_t     ts;
        if (qExecTask(task, &pDataBlock, &ts) < 0) {
          ASSERT(false);
        }
        if (pDataBlock == NULL) {
          /*pos = fetchOffset % TQ_BUFFER_SIZE;*/
          break;
        }

        taosArrayPush(pRes, pDataBlock);
      }

      if (taosArrayGetSize(pRes) == 0) {
        vDebug("tmq poll: consumer %ld (epoch %d) iter log, vg %d skip log %ld since not wanted", consumerId,
               pReq->epoch, TD_VID(pTq->pVnode), fetchOffset);
        fetchOffset++;
        rspV2.skipLogNum++;
        taosArrayDestroy(pRes);
        continue;
      }
      rspV2.rspOffset = fetchOffset;

      int32_t blockSz = taosArrayGetSize(pRes);
      int32_t dataBlockStrLen = 0;
      for (int32_t i = 0; i < blockSz; i++) {
        SSDataBlock* pBlock = taosArrayGet(pRes, i);
        dataBlockStrLen += sizeof(SRetrieveTableRsp) + blockGetEncodeSize(pBlock);
      }

      void* dataBlockBuf = taosMemoryMalloc(dataBlockStrLen);
      if (dataBlockBuf == NULL) {
        pMsg->code = -1;
        taosMemoryFree(pHead);
      }

      rspV2.blockData = dataBlockBuf;

      int32_t pos;
      rspV2.blockPos = taosArrayInit(blockSz, sizeof(int32_t));
      for (int32_t i = 0; i < blockSz; i++) {
        pos = 0;
        SSDataBlock*       pBlock = taosArrayGet(pRes, i);
        SRetrieveTableRsp* pRetrieve = (SRetrieveTableRsp*)dataBlockBuf;
        pRetrieve->useconds = 0;
        pRetrieve->precision = 0;
        pRetrieve->compressed = 0;
        pRetrieve->completed = 1;
        pRetrieve->numOfRows = htonl(pBlock->info.rows);
        blockCompressEncode(pBlock, pRetrieve->data, &pos, pBlock->info.numOfCols, false);
        taosArrayPush(rspV2.blockPos, &rspV2.dataLen);

        int32_t totLen = sizeof(SRetrieveTableRsp) + pos;
        pRetrieve->compLen = htonl(totLen);
        rspV2.dataLen += totLen;
        dataBlockBuf = POINTER_SHIFT(dataBlockBuf, totLen);
      }
      ASSERT(POINTER_DISTANCE(dataBlockBuf, rspV2.blockData) <= dataBlockStrLen);

      int32_t msgLen = sizeof(SMqRspHead) + tEncodeSMqPollRspV2(NULL, &rspV2);
      void*   buf = rpcMallocCont(msgLen);

      ((SMqRspHead*)buf)->mqMsgType = TMQ_MSG_TYPE__POLL_RSP;
      ((SMqRspHead*)buf)->epoch = pReq->epoch;
      ((SMqRspHead*)buf)->consumerId = consumerId;

      void* msgBodyBuf = POINTER_SHIFT(buf, sizeof(SMqRspHead));
      tEncodeSMqPollRspV2(&msgBodyBuf, &rspV2);

      /*rsp.pBlockData = pRes;*/

      /*taosArrayDestroyEx(rsp.pBlockData, (void (*)(void*))tDeleteSSDataBlock);*/
      pMsg->pCont = buf;
      pMsg->contLen = msgLen;
      pMsg->code = 0;
      vDebug("vg %d offset %ld msgType %d from consumer %ld (epoch %d) actual rsp", TD_VID(pTq->pVnode), fetchOffset,
             pHead->msgType, consumerId, pReq->epoch);
      tmsgSendRsp(pMsg);
      taosMemoryFree(pHead);
      return 0;
    } else {
      taosMemoryFree(pHead);
      fetchOffset++;
      rspV2.skipLogNum++;
    }
  }

  /*if (blockingTime != 0) {*/
  /*tqAddClientPusher(pTq->tqPushMgr, pMsg, consumerId, blockingTime);*/
  /*} else {*/

  rspV2.rspOffset = fetchOffset - 1;

  int32_t tlen = sizeof(SMqRspHead) + tEncodeSMqPollRspV2(NULL, &rspV2);
  void*   buf = rpcMallocCont(tlen);
  if (buf == NULL) {
    pMsg->code = -1;
    return -1;
  }
  ((SMqRspHead*)buf)->mqMsgType = TMQ_MSG_TYPE__POLL_RSP;
  ((SMqRspHead*)buf)->epoch = pReq->epoch;
  ((SMqRspHead*)buf)->consumerId = consumerId;

  void* abuf = POINTER_SHIFT(buf, sizeof(SMqRspHead));
  tEncodeSMqPollRspV2(&abuf, &rspV2);
  pMsg->pCont = buf;
  pMsg->contLen = tlen;
  pMsg->code = 0;
  tmsgSendRsp(pMsg);
  vDebug("vg %d offset %ld from consumer %ld (epoch %d) not rsp", TD_VID(pTq->pVnode), fetchOffset, consumerId,
         pReq->epoch);
  /*}*/

  return 0;
}
#endif

// TODO: persist meta into tdb
int32_t tqProcessVgChangeReq(STQ* pTq, char* msg, int32_t msgLen) {
  SMqRebVgReq req = {0};
  tDecodeSMqRebVgReq(msg, &req);
  // todo lock
  STqExec* pExec = taosHashGet(pTq->execs, req.subKey, strlen(req.subKey));
  if (pExec == NULL) {
    ASSERT(req.oldConsumerId == -1);
    ASSERT(req.newConsumerId != -1);
    STqExec exec = {0};
    pExec = &exec;
    /*taosInitRWLatch(&pExec->lock);*/

    memcpy(pExec->subKey, req.subKey, TSDB_SUBSCRIBE_KEY_LEN);
    pExec->consumerId = req.newConsumerId;
    pExec->epoch = -1;

    pExec->subType = req.subType;
    pExec->withTbName = req.withTbName;
    pExec->withSchema = req.withSchema;
    pExec->withTag = req.withTag;
    pExec->withTagSchema = req.withTagSchema;

    pExec->qmsg = req.qmsg;
    req.qmsg = NULL;

    pExec->pWalReader = walOpenReadHandle(pTq->pVnode->pWal);
    for (int32_t i = 0; i < 5; i++) {
      pExec->pExecReader[i] = tqInitSubmitMsgScanner(pTq->pVnode->pMeta);
      SReadHandle handle = {
          .reader = pExec->pExecReader[i],
          .meta = pTq->pVnode->pMeta,
      };
      pExec->task[i] = qCreateStreamExecTaskInfo(pExec->qmsg, &handle);
      ASSERT(pExec->task[i]);
    }
    taosHashPut(pTq->execs, req.subKey, strlen(req.subKey), pExec, sizeof(STqExec));
    return 0;
  } else {
    /*if (req.newConsumerId != -1) {*/
    /*taosWLockLatch(&pExec->lock);*/
    ASSERT(pExec->consumerId == req.oldConsumerId);
    // TODO handle qmsg and exec modification
    atomic_store_32(&pExec->epoch, -1);
    atomic_store_64(&pExec->consumerId, req.newConsumerId);
    atomic_add_fetch_32(&pExec->epoch, 1);
    /*taosWUnLockLatch(&pExec->lock);*/
    return 0;
    /*} else {*/
    // TODO
    /*taosHashRemove(pTq->tqMetaNew, req.subKey, strlen(req.subKey));*/
    /*return 0;*/
    /*}*/
  }
}

int32_t tqExpandTask(STQ* pTq, SStreamTask* pTask, int32_t parallel) {
  if (pTask->execType == TASK_EXEC__NONE) return 0;

  pTask->exec.numOfRunners = parallel;
  pTask->exec.runners = taosMemoryCalloc(parallel, sizeof(SStreamRunner));
  if (pTask->exec.runners == NULL) {
    return -1;
  }
  for (int32_t i = 0; i < parallel; i++) {
    STqReadHandle* pStreamReader = tqInitSubmitMsgScanner(pTq->pVnode->pMeta);
    SReadHandle    handle = {
           .reader = pStreamReader,
           .meta = pTq->pVnode->pMeta,
    };
    pTask->exec.runners[i].inputHandle = pStreamReader;
    pTask->exec.runners[i].executor = qCreateStreamExecTaskInfo(pTask->exec.qmsg, &handle);
    ASSERT(pTask->exec.runners[i].executor);
  }
  return 0;
}

int32_t tqProcessTaskDeploy(STQ* pTq, char* msg, int32_t msgLen) {
  SStreamTask* pTask = taosMemoryMalloc(sizeof(SStreamTask));
  if (pTask == NULL) {
    return -1;
  }
  SCoder decoder;
  tCoderInit(&decoder, TD_LITTLE_ENDIAN, (uint8_t*)msg, msgLen, TD_DECODER);
  if (tDecodeSStreamTask(&decoder, pTask) < 0) {
    ASSERT(0);
  }
  tCoderClear(&decoder);

  // exec
  if (tqExpandTask(pTq, pTask, 4) < 0) {
    ASSERT(0);
  }

  // sink
  pTask->ahandle = pTq->pVnode;
  if (pTask->sinkType == TASK_SINK__SMA) {
    pTask->smaSink.smaHandle = smaHandleRes;
  }

  taosHashPut(pTq->pStreamTasks, &pTask->taskId, sizeof(int32_t), pTask, sizeof(SStreamTask));

  return 0;
}

int32_t tqProcessStreamTrigger(STQ* pTq, void* data, int32_t dataLen, int32_t workerId) {
  void* pIter = NULL;

  while (1) {
    pIter = taosHashIterate(pTq->pStreamTasks, pIter);
    if (pIter == NULL) break;
    SStreamTask* pTask = (SStreamTask*)pIter;

    if (streamExecTask(pTask, &pTq->pVnode->msgCb, data, STREAM_DATA_TYPE_SUBMIT_BLOCK, workerId) < 0) {
      // TODO
    }
  }
  return 0;
}

int32_t tqProcessTaskExec(STQ* pTq, char* msg, int32_t msgLen, int32_t workerId) {
  SStreamTaskExecReq req;
  tDecodeSStreamTaskExecReq(msg, &req);

  int32_t taskId = req.taskId;
  ASSERT(taskId);

  SStreamTask* pTask = taosHashGet(pTq->pStreamTasks, &taskId, sizeof(int32_t));
  ASSERT(pTask);

  if (streamExecTask(pTask, &pTq->pVnode->msgCb, req.data, STREAM_DATA_TYPE_SSDATA_BLOCK, workerId) < 0) {
    // TODO
  }
  return 0;
}<|MERGE_RESOLUTION|>--- conflicted
+++ resolved
@@ -451,20 +451,10 @@
 
     if (pHead->msgType == TDMT_VND_SUBMIT) {
       SSubmitReq* pCont = (SSubmitReq*)&pHead->body;
-<<<<<<< HEAD
-      qTaskInfo_t task = pExec->task[workerId];
-      ASSERT(task);
-      qSetStreamInput(task, pCont, STREAM_DATA_TYPE_SUBMIT_BLOCK, false);
-      while (1) {
-        SSDataBlock* pDataBlock = NULL;
-        uint64_t     ts = 0;
-        if (qExecTask(task, &pDataBlock, &ts) < 0) {
-          ASSERT(0);
-=======
       if (pExec->subType == TOPIC_SUB_TYPE__TABLE) {
         qTaskInfo_t task = pExec->task[workerId];
         ASSERT(task);
-        qSetStreamInput(task, pCont, STREAM_DATA_TYPE_SUBMIT_BLOCK);
+        qSetStreamInput(task, pCont, STREAM_DATA_TYPE_SUBMIT_BLOCK, false);
         while (1) {
           SSDataBlock* pDataBlock = NULL;
           uint64_t     ts = 0;
@@ -493,7 +483,6 @@
           taosArrayPush(rsp.blockDataLen, &actualLen);
           taosArrayPush(rsp.blockData, &buf);
           rsp.blockNum++;
->>>>>>> d16a2e27
         }
       } else if (pExec->subType == TOPIC_SUB_TYPE__DB) {
         STqReadHandle* pReader = pExec->pExecReader[workerId];
