--- conflicted
+++ resolved
@@ -16,11 +16,8 @@
 #include "meta.h"
 
 static int metaSaveJsonVarToIdx(SMeta *pMeta, const SMetaEntry *pCtbEntry, const SSchema *pSchema);
-<<<<<<< HEAD
-=======
 static int metaDelJsonVarFromIdx(SMeta *pMeta, const SMetaEntry *pCtbEntry, const SSchema *pSchema);
 static int metaHandleEntry(SMeta *pMeta, const SMetaEntry *pME);
->>>>>>> 236c1d02
 static int metaSaveToTbDb(SMeta *pMeta, const SMetaEntry *pME);
 static int metaUpdateUidIdx(SMeta *pMeta, const SMetaEntry *pME);
 static int metaUpdateNameIdx(SMeta *pMeta, const SMetaEntry *pME);
@@ -112,7 +109,7 @@
   if (pMeta->pTagIvtIdx == NULL || pCtbEntry == NULL) {
     return -1;
   }
-  void *      data = pCtbEntry->ctbEntry.pTags;
+  void       *data = pCtbEntry->ctbEntry.pTags;
   const char *tagName = pSchema->name;
 
   tb_uid_t    suid = pCtbEntry->ctbEntry.suid;
@@ -131,7 +128,7 @@
     STagVal *pTagVal = (STagVal *)taosArrayGet(pTagVals, i);
     char     type = pTagVal->type;
 
-    char *  key = pTagVal->pKey;
+    char   *key = pTagVal->pKey;
     int32_t nKey = strlen(key);
 
     SIndexTerm *term = NULL;
@@ -139,7 +136,7 @@
       term = indexTermCreate(suid, DEL_VALUE, TSDB_DATA_TYPE_VARCHAR, key, nKey, NULL, 0);
     } else if (type == TSDB_DATA_TYPE_NCHAR) {
       if (pTagVal->nData > 0) {
-        char *  val = taosMemoryCalloc(1, pTagVal->nData + VARSTR_HEADER_SIZE);
+        char   *val = taosMemoryCalloc(1, pTagVal->nData + VARSTR_HEADER_SIZE);
         int32_t len = taosUcs4ToMbs((TdUcs4 *)pTagVal->pData, pTagVal->nData, val + VARSTR_HEADER_SIZE);
         memcpy(val, (uint16_t *)&len, VARSTR_HEADER_SIZE);
         type = TSDB_DATA_TYPE_VARCHAR;
