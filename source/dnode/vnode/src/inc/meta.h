--- conflicted
+++ resolved
@@ -70,11 +70,8 @@
 int32_t metaStatsCacheUpsert(SMeta* pMeta, SMetaStbStats* pInfo);
 int32_t metaStatsCacheDrop(SMeta* pMeta, int64_t uid);
 int32_t metaStatsCacheGet(SMeta* pMeta, int64_t uid, SMetaStbStats* pInfo);
-<<<<<<< HEAD
+void    metaUpdateStbStats(SMeta *pMeta, int64_t uid, int64_t delta);
 int32_t metaUidFilterCacheGet(SMeta* pMeta, uint64_t suid, const void* pKey, int32_t keyLen, LRUHandle** pHandle);
-=======
-void metaUpdateStbStats(SMeta *pMeta, int64_t uid, int64_t delta);
->>>>>>> 130d6e3b
 
 struct SMeta {
   TdThreadRwlock lock;
