--- conflicted
+++ resolved
@@ -110,10 +110,7 @@
 #define META_CHILD_TABLE  TD_CHILD_TABLE
 #define META_NORMAL_TABLE TD_NORMAL_TABLE
 
-<<<<<<< HEAD
-=======
-int             metaCreateTable(SMeta* pMeta, STbCfg* pTbCfg, STbDdlH* pHandle);
->>>>>>> 3352f952
+// int             metaCreateTable(SMeta* pMeta, STbCfg* pTbCfg, STbDdlH* pHandle);
 int             metaDropTable(SMeta* pMeta, tb_uid_t uid);
 int             metaCommit(SMeta* pMeta);
 int32_t         metaCreateTSma(SMeta* pMeta, SSmaCfg* pCfg);
