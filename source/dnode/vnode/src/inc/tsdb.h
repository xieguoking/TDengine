/*
 * Copyright (c) 2019 TAOS Data, Inc. <jhtao@taosdata.com>
 *
 * This program is free software: you can use, redistribute, and/or modify
 * it under the terms of the GNU Affero General Public License, version 3
 * or later ("AGPL"), as published by the Free Software Foundation.
 *
 * This program is distributed in the hope that it will be useful, but WITHOUT
 * ANY WARRANTY; without even the implied warranty of MERCHANTABILITY or
 * FITNESS FOR A PARTICULAR PURPOSE.
 *
 * You should have received a copy of the GNU Affero General Public License
 * along with this program. If not, see <http://www.gnu.org/licenses/>.
 */

#ifndef _TD_VNODE_TSDB_H_
#define _TD_VNODE_TSDB_H_

// #include "../tsdb/tsdbFile2.h"
// #include "../tsdb/tsdbMerge.h"
// #include "../tsdb/tsdbSttFileRW.h"
#include "tsimplehash.h"
#include "vnodeInt.h"

#ifdef __cplusplus
extern "C" {
#endif

// tsdbDebug ================
// clang-format off
#define tsdbFatal(...) do { if (tsdbDebugFlag & DEBUG_FATAL) { taosPrintLog("TSD FATAL ", DEBUG_FATAL, 255, __VA_ARGS__); }}     while(0)
#define tsdbError(...) do { if (tsdbDebugFlag & DEBUG_ERROR) { taosPrintLog("TSD ERROR ", DEBUG_ERROR, 255, __VA_ARGS__); }}     while(0)
#define tsdbWarn(...)  do { if (tsdbDebugFlag & DEBUG_WARN)  { taosPrintLog("TSD WARN ", DEBUG_WARN, 255, __VA_ARGS__); }}       while(0)
#define tsdbInfo(...)  do { if (tsdbDebugFlag & DEBUG_INFO)  { taosPrintLog("TSD ", DEBUG_INFO, 255, __VA_ARGS__); }}            while(0)
#define tsdbDebug(...) do { if (tsdbDebugFlag & DEBUG_DEBUG) { taosPrintLog("TSD ", DEBUG_DEBUG, tsdbDebugFlag, __VA_ARGS__); }} while(0)
#define tsdbTrace(...) do { if (tsdbDebugFlag & DEBUG_TRACE) { taosPrintLog("TSD ", DEBUG_TRACE, tsdbDebugFlag, __VA_ARGS__); }} while(0)
// clang-format on

typedef struct TSDBROW          TSDBROW;
typedef struct TABLEID          TABLEID;
typedef struct TSDBKEY          TSDBKEY;
typedef struct SDelData         SDelData;
typedef struct SDelIdx          SDelIdx;
typedef struct STbData          STbData;
typedef struct SMemTable        SMemTable;
typedef struct STbDataIter      STbDataIter;
typedef struct SMapData         SMapData;
typedef struct SBlockIdx        SBlockIdx;
typedef struct SDataBlk         SDataBlk;
typedef struct SSttBlk          SSttBlk;
typedef struct SDiskDataHdr     SDiskDataHdr;
typedef struct SBlockData       SBlockData;
typedef struct SDelFile         SDelFile;
typedef struct SHeadFile        SHeadFile;
typedef struct SDataFile        SDataFile;
typedef struct SSttFile         SSttFile;
typedef struct SSmaFile         SSmaFile;
typedef struct SDFileSet        SDFileSet;
typedef struct SDataFWriter     SDataFWriter;
typedef struct SDataFReader     SDataFReader;
typedef struct SDelFWriter      SDelFWriter;
typedef struct SDelFReader      SDelFReader;
typedef struct STSDBRowIter     STSDBRowIter;
typedef struct STsdbFS          STsdbFS;
typedef struct SRowMerger       SRowMerger;
typedef struct STsdbReadSnap    STsdbReadSnap;
typedef struct SBlockInfo       SBlockInfo;
typedef struct SSmaInfo         SSmaInfo;
typedef struct SBlockCol        SBlockCol;
typedef struct SLDataIter       SLDataIter;
typedef struct SDiskCol         SDiskCol;
typedef struct SDiskData        SDiskData;
typedef struct SDiskDataBuilder SDiskDataBuilder;
typedef struct SBlkInfo         SBlkInfo;
typedef struct STsdbDataIter2   STsdbDataIter2;
typedef struct STsdbFilterInfo  STsdbFilterInfo;
typedef struct STFileSystem     STFileSystem;
typedef struct STsdbRowKey      STsdbRowKey;

#define TSDBROW_ROW_FMT ((int8_t)0x0)
#define TSDBROW_COL_FMT ((int8_t)0x1)

#define TSDB_FILE_DLMT ((uint32_t)0xF00AFA0F)
#define TSDB_FHDR_SIZE 512

#define VERSION_MIN 0
#define VERSION_MAX INT64_MAX

#define TSDBKEY_MIN ((TSDBKEY){.ts = TSKEY_MIN, .version = VERSION_MIN})
#define TSDBKEY_MAX ((TSDBKEY){.ts = TSKEY_MAX, .version = VERSION_MAX})

#define TABLE_SAME_SCHEMA(SUID1, UID1, SUID2, UID2) ((SUID1) ? (SUID1) == (SUID2) : (UID1) == (UID2))

#define PAGE_CONTENT_SIZE(PAGE) ((PAGE) - sizeof(TSCKSUM))
#define LOGIC_TO_FILE_OFFSET(LOFFSET, PAGE) \
  ((LOFFSET) / PAGE_CONTENT_SIZE(PAGE) * (PAGE) + (LOFFSET) % PAGE_CONTENT_SIZE(PAGE))
#define FILE_TO_LOGIC_OFFSET(OFFSET, PAGE) ((OFFSET) / (PAGE) * PAGE_CONTENT_SIZE(PAGE) + (OFFSET) % (PAGE))
#define PAGE_OFFSET(PGNO, PAGE)            (((PGNO)-1) * (PAGE))
#define OFFSET_PGNO(OFFSET, PAGE)          ((OFFSET) / (PAGE) + 1)

static FORCE_INLINE int64_t tsdbLogicToFileSize(int64_t lSize, int32_t szPage) {
  int64_t fOffSet = LOGIC_TO_FILE_OFFSET(lSize, szPage);
  int64_t pgno = OFFSET_PGNO(fOffSet, szPage);

  if (fOffSet % szPage == 0) {
    pgno--;
  }

  return pgno * szPage;
}

// tsdbUtil.c ==============================================================================================
// TSDBROW
#define TSDBROW_TS(ROW) (((ROW)->type == TSDBROW_ROW_FMT) ? (ROW)->pTSRow->ts : (ROW)->pBlockData->aTSKEY[(ROW)->iRow])
#define TSDBROW_VERSION(ROW) \
  (((ROW)->type == TSDBROW_ROW_FMT) ? (ROW)->version : (ROW)->pBlockData->aVersion[(ROW)->iRow])
#define TSDBROW_SVERSION(ROW)            ((ROW)->type == TSDBROW_ROW_FMT ? (ROW)->pTSRow->sver : -1)
#define TSDBROW_KEY(ROW)                 ((TSDBKEY){.version = TSDBROW_VERSION(ROW), .ts = TSDBROW_TS(ROW)})
#define tsdbRowFromTSRow(VERSION, TSROW) ((TSDBROW){.type = TSDBROW_ROW_FMT, .version = (VERSION), .pTSRow = (TSROW)})
#define tsdbRowFromBlockData(BLOCKDATA, IROW) \
  ((TSDBROW){.type = TSDBROW_COL_FMT, .pBlockData = (BLOCKDATA), .iRow = (IROW)})

void    tsdbRowGetColVal(TSDBROW *pRow, STSchema *pTSchema, int32_t iCol, SColVal *pColVal);
int32_t tsdbRowCompare(const void *p1, const void *p2);
int32_t tsdbRowCompareWithoutVersion(const void *p1, const void *p2);
int32_t tsdbRowKeyCmpr(const STsdbRowKey *key1, const STsdbRowKey *key2);
void    tsdbRowGetKey(TSDBROW *row, STsdbRowKey *key);
void    tColRowGetKey(SBlockData *pBlock, int32_t irow, SRowKey *key);
int32_t tRowKeyAssign(SRowKey *pDst, SRowKey *pSrc);

// STSDBRowIter
int32_t  tsdbRowIterOpen(STSDBRowIter *pIter, TSDBROW *pRow, STSchema *pTSchema);
void     tsdbRowClose(STSDBRowIter *pIter);
SColVal *tsdbRowIterNext(STSDBRowIter *pIter);

// SRowMerger
int32_t tsdbRowMergerInit(SRowMerger *pMerger, STSchema *pSchema);
int32_t tsdbRowMergerAdd(SRowMerger *pMerger, TSDBROW *pRow, STSchema *pTSchema);
int32_t tsdbRowMergerGetRow(SRowMerger *pMerger, SRow **ppRow);
void    tsdbRowMergerClear(SRowMerger *pMerger);
void    tsdbRowMergerCleanup(SRowMerger *pMerger);

// TABLEID
int32_t tTABLEIDCmprFn(const void *p1, const void *p2);
// TSDBKEY
#define MIN_TSDBKEY(KEY1, KEY2) ((tsdbKeyCmprFn(&(KEY1), &(KEY2)) < 0) ? (KEY1) : (KEY2))
#define MAX_TSDBKEY(KEY1, KEY2) ((tsdbKeyCmprFn(&(KEY1), &(KEY2)) > 0) ? (KEY1) : (KEY2))
// SBlockCol
<<<<<<< HEAD
int32_t tPutBlockCol(SBuffer *buffer, const SBlockCol *pBlockCol);
int32_t tGetBlockCol(SBufferReader *br, SBlockCol *pBlockCol);
=======
int32_t tPutBlockCol(SBuffer *buffer, const SBlockCol *pBlockCol, int32_t ver, uint32_t cmprAlg);
int32_t tGetBlockCol(SBufferReader *br, SBlockCol *pBlockCol, int32_t ver, uint32_t cmprAlg);
>>>>>>> 9478fd99
int32_t tBlockColCmprFn(const void *p1, const void *p2);
// SDataBlk
void    tDataBlkReset(SDataBlk *pBlock);
int32_t tPutDataBlk(uint8_t *p, void *ph);
int32_t tGetDataBlk(uint8_t *p, void *ph);
int32_t tDataBlkCmprFn(const void *p1, const void *p2);
bool    tDataBlkHasSma(SDataBlk *pDataBlk);
// SSttBlk
int32_t tPutSttBlk(uint8_t *p, void *ph);
int32_t tGetSttBlk(uint8_t *p, void *ph);
// SBlockIdx
int32_t tPutBlockIdx(uint8_t *p, void *ph);
int32_t tGetBlockIdx(uint8_t *p, void *ph);
int32_t tCmprBlockIdx(void const *lhs, void const *rhs);
int32_t tCmprBlockL(void const *lhs, void const *rhs);
// SBlockData
#define tBlockDataFirstRow(PBLOCKDATA)             tsdbRowFromBlockData(PBLOCKDATA, 0)
#define tBlockDataLastRow(PBLOCKDATA)              tsdbRowFromBlockData(PBLOCKDATA, (PBLOCKDATA)->nRow - 1)
#define tBlockDataFirstKey(PBLOCKDATA)             TSDBROW_KEY(&tBlockDataFirstRow(PBLOCKDATA))
#define tBlockDataLastKey(PBLOCKDATA)              TSDBROW_KEY(&tBlockDataLastRow(PBLOCKDATA))
#define tBlockDataGetColDataByIdx(PBLOCKDATA, IDX) (&(PBLOCKDATA)->aColData[IDX])

int32_t tBlockDataCreate(SBlockData *pBlockData);
void    tBlockDataDestroy(SBlockData *pBlockData);
int32_t tBlockDataInit(SBlockData *pBlockData, TABLEID *pId, STSchema *pTSchema, int16_t *aCid, int32_t nCid);
void    tBlockDataReset(SBlockData *pBlockData);
int32_t tBlockDataAppendRow(SBlockData *pBlockData, TSDBROW *pRow, STSchema *pTSchema, int64_t uid);
int32_t tBlockDataUpdateRow(SBlockData *pBlockData, TSDBROW *pRow, STSchema *pTSchema);
int32_t tBlockDataTryUpsertRow(SBlockData *pBlockData, TSDBROW *pRow, int64_t uid);
int32_t tBlockDataUpsertRow(SBlockData *pBlockData, TSDBROW *pRow, STSchema *pTSchema, int64_t uid);
void    tBlockDataClear(SBlockData *pBlockData);
<<<<<<< HEAD
int32_t tBlockDataCompress(SBlockData *bData, int8_t cmprAlg, SBuffer *buffers, SBuffer *assist);
=======
int32_t tBlockDataCompress(SBlockData *bData, void *pCmprInfo, SBuffer *buffers, SBuffer *assist);
>>>>>>> 9478fd99
int32_t tBlockDataDecompress(SBufferReader *br, SBlockData *blockData, SBuffer *assist);
int32_t tBlockDataDecompressKeyPart(const SDiskDataHdr *hdr, SBufferReader *br, SBlockData *blockData, SBuffer *assist);
int32_t tBlockDataDecompressColData(const SDiskDataHdr *hdr, const SBlockCol *blockCol, SBufferReader *br,
                                    SBlockData *blockData, SBuffer *assist);

SColData *tBlockDataGetColData(SBlockData *pBlockData, int16_t cid);
int32_t   tBlockDataAddColData(SBlockData *pBlockData, int16_t cid, int8_t type, int8_t cflag, SColData **ppColData);
// SDiskDataHdr
int32_t tPutDiskDataHdr(SBuffer *buffer, const SDiskDataHdr *pHdr);
int32_t tGetDiskDataHdr(SBufferReader *br, SDiskDataHdr *pHdr);
// SDelIdx
int32_t tPutDelIdx(uint8_t *p, void *ph);
int32_t tGetDelIdx(uint8_t *p, void *ph);
int32_t tCmprDelIdx(void const *lhs, void const *rhs);
// SDelData
int32_t tPutDelData(uint8_t *p, void *ph);
int32_t tGetDelData(uint8_t *p, void *ph);
// SMapData
#define tMapDataInit() ((SMapData){0})
void    tMapDataReset(SMapData *pMapData);
void    tMapDataClear(SMapData *pMapData);
int32_t tMapDataPutItem(SMapData *pMapData, void *pItem, int32_t (*tPutItemFn)(uint8_t *, void *));
int32_t tMapDataCopy(SMapData *pFrom, SMapData *pTo);
void    tMapDataGetItemByIdx(SMapData *pMapData, int32_t idx, void *pItem, int32_t (*tGetItemFn)(uint8_t *, void *));
int32_t tMapDataSearch(SMapData *pMapData, void *pSearchItem, int32_t (*tGetItemFn)(uint8_t *, void *),
                       int32_t (*tItemCmprFn)(const void *, const void *), void *pItem);
int32_t tPutMapData(uint8_t *p, SMapData *pMapData);
int32_t tGetMapData(uint8_t *p, SMapData *pMapData);
int32_t tMapDataToArray(SMapData *pMapData, int32_t itemSize, int32_t (*tGetItemFn)(uint8_t *, void *),
                        SArray **ppArray);
// other
int32_t tsdbKeyFid(TSKEY key, int32_t minutes, int8_t precision);
void    tsdbFidKeyRange(int32_t fid, int32_t minutes, int8_t precision, TSKEY *minKey, TSKEY *maxKey);
int32_t tsdbFidLevel(int32_t fid, STsdbKeepCfg *pKeepCfg, int64_t nowSec);
int32_t tsdbBuildDeleteSkyline(SArray *aDelData, int32_t sidx, int32_t eidx, SArray *aSkyline);
int32_t tPutColumnDataAgg(SBuffer *buffer, SColumnDataAgg *pColAgg);
int32_t tGetColumnDataAgg(SBufferReader *br, SColumnDataAgg *pColAgg);
int32_t tRowInfoCmprFn(const void *p1, const void *p2);
// tsdbMemTable ==============================================================================================
// SMemTable
int32_t  tsdbMemTableCreate(STsdb *pTsdb, SMemTable **ppMemTable);
void     tsdbMemTableDestroy(SMemTable *pMemTable, bool proactive);
STbData *tsdbGetTbDataFromMemTable(SMemTable *pMemTable, tb_uid_t suid, tb_uid_t uid);
int32_t  tsdbRefMemTable(SMemTable *pMemTable, SQueryNode *pQNode);
int32_t  tsdbUnrefMemTable(SMemTable *pMemTable, SQueryNode *pNode, bool proactive);
SArray  *tsdbMemTableGetTbDataArray(SMemTable *pMemTable);
// STbDataIter
int32_t tsdbTbDataIterCreate(STbData *pTbData, STsdbRowKey *pFrom, int8_t backward, STbDataIter **ppIter);
void   *tsdbTbDataIterDestroy(STbDataIter *pIter);
void    tsdbTbDataIterOpen(STbData *pTbData, STsdbRowKey *pFrom, int8_t backward, STbDataIter *pIter);
bool    tsdbTbDataIterNext(STbDataIter *pIter);
void    tsdbMemTableCountRows(SMemTable *pMemTable, SSHashObj *pTableMap, int64_t *rowsNum);

// STbData
int32_t tsdbGetNRowsInTbData(STbData *pTbData);
// tsdbFile.c ==============================================================================================
typedef enum { TSDB_HEAD_FILE = 0, TSDB_DATA_FILE, TSDB_LAST_FILE, TSDB_SMA_FILE } EDataFileT;

bool    tsdbDelFileIsSame(SDelFile *pDelFile1, SDelFile *pDelFile2);
int32_t tsdbDFileRollback(STsdb *pTsdb, SDFileSet *pSet, EDataFileT ftype);
int32_t tPutHeadFile(uint8_t *p, SHeadFile *pHeadFile);
int32_t tPutDataFile(uint8_t *p, SDataFile *pDataFile);
int32_t tPutSttFile(uint8_t *p, SSttFile *pSttFile);
int32_t tPutSmaFile(uint8_t *p, SSmaFile *pSmaFile);
int32_t tPutDelFile(uint8_t *p, SDelFile *pDelFile);
int32_t tGetDelFile(uint8_t *p, SDelFile *pDelFile);
int32_t tPutDFileSet(uint8_t *p, SDFileSet *pSet);
int32_t tGetDFileSet(uint8_t *p, SDFileSet *pSet);

void tsdbHeadFileName(STsdb *pTsdb, SDiskID did, int32_t fid, SHeadFile *pHeadF, char fname[]);
void tsdbDataFileName(STsdb *pTsdb, SDiskID did, int32_t fid, SDataFile *pDataF, char fname[]);
void tsdbSttFileName(STsdb *pTsdb, SDiskID did, int32_t fid, SSttFile *pSttF, char fname[]);
void tsdbSmaFileName(STsdb *pTsdb, SDiskID did, int32_t fid, SSmaFile *pSmaF, char fname[]);

// SDelFile
void tsdbDelFileName(STsdb *pTsdb, SDelFile *pFile, char fname[]);
// tsdbFS.c ==============================================================================================
int32_t tsdbFSOpen(STsdb *pTsdb, int8_t rollback);
int32_t tsdbFSClose(STsdb *pTsdb);
void    tsdbGetCurrentFName(STsdb *pTsdb, char *current, char *current_t);
// tsdbReaderWriter.c ==============================================================================================
// SDataFReader
int32_t tsdbDataFReaderOpen(SDataFReader **ppReader, STsdb *pTsdb, SDFileSet *pSet);
int32_t tsdbDataFReaderClose(SDataFReader **ppReader);
int32_t tsdbReadBlockIdx(SDataFReader *pReader, SArray *aBlockIdx);
int32_t tsdbReadDataBlk(SDataFReader *pReader, SBlockIdx *pBlockIdx, SMapData *mDataBlk);
int32_t tsdbReadSttBlk(SDataFReader *pReader, int32_t iStt, SArray *aSttBlk);
// SDelFReader
int32_t tsdbDelFReaderOpen(SDelFReader **ppReader, SDelFile *pFile, STsdb *pTsdb);
int32_t tsdbDelFReaderClose(SDelFReader **ppReader);
int32_t tsdbReadDelDatav1(SDelFReader *pReader, SDelIdx *pDelIdx, SArray *aDelData, int64_t maxVer);
int32_t tsdbReadDelData(SDelFReader *pReader, SDelIdx *pDelIdx, SArray *aDelData);
int32_t tsdbReadDelIdx(SDelFReader *pReader, SArray *aDelIdx);

// tsdbRead.c ==============================================================================================
int32_t tsdbTakeReadSnap2(STsdbReader *pReader, _query_reseek_func_t reseek, STsdbReadSnap **ppSnap);
void    tsdbUntakeReadSnap2(STsdbReader *pReader, STsdbReadSnap *pSnap, bool proactive);
int32_t tsdbGetTableSchema(SMeta *pMeta, int64_t uid, STSchema **pSchema, int64_t *suid);

// tsdbMerge.c ==============================================================================================
typedef struct {
  STsdb  *tsdb;
  int32_t fid;
} SMergeArg;

int32_t tsdbMerge(void *arg);

// tsdbDataIter.c ==============================================================================================
#define TSDB_MEM_TABLE_DATA_ITER 0
#define TSDB_DATA_FILE_DATA_ITER 1
#define TSDB_STT_FILE_DATA_ITER  2
#define TSDB_TOMB_FILE_DATA_ITER 3

#define TSDB_FILTER_FLAG_BY_VERSION           0x1
#define TSDB_FILTER_FLAG_BY_TABLEID           0x2
#define TSDB_FILTER_FLAG_IGNORE_DROPPED_TABLE 0x4

#define TSDB_RBTN_TO_DATA_ITER(pNode) ((STsdbDataIter2 *)(((char *)pNode) - offsetof(STsdbDataIter2, rbtn)))
/* open */
int32_t tsdbOpenDataFileDataIter(SDataFReader *pReader, STsdbDataIter2 **ppIter);
int32_t tsdbOpenSttFileDataIter(SDataFReader *pReader, int32_t iStt, STsdbDataIter2 **ppIter);
int32_t tsdbOpenTombFileDataIter(SDelFReader *pReader, STsdbDataIter2 **ppIter);
/* close */
void tsdbCloseDataIter2(STsdbDataIter2 *pIter);
/* cmpr */
int32_t tsdbDataIterCmprFn(const SRBTreeNode *pNode1, const SRBTreeNode *pNode2);
/* next */
int32_t tsdbDataIterNext2(STsdbDataIter2 *pIter, STsdbFilterInfo *pFilterInfo);

// structs =======================
struct STsdbFS {
  SDelFile *pDelFile;
  SArray   *aDFileSet;  // SArray<SDFileSet>
};

typedef struct {
  rocksdb_t                           *db;
  rocksdb_comparator_t                *my_comparator;
  rocksdb_cache_t                     *blockcache;
  rocksdb_block_based_table_options_t *tableoptions;
  rocksdb_options_t                   *options;
  rocksdb_flushoptions_t              *flushoptions;
  rocksdb_writeoptions_t              *writeoptions;
  rocksdb_readoptions_t               *readoptions;
  rocksdb_writebatch_t                *writebatch;
  rocksdb_writebatch_t                *rwritebatch;
  TdThreadMutex                        rMutex;
  STSchema                            *pTSchema;
} SRocksCache;

typedef struct {
  STsdb *pTsdb;
  int    flush_count;
} SCacheFlushState;

struct STsdb {
  char                *path;
  SVnode              *pVnode;
  STsdbKeepCfg         keepCfg;
  TdThreadMutex        mutex;
  bool                 bgTaskDisabled;
  SMemTable           *mem;
  SMemTable           *imem;
  STsdbFS              fs;  // old
  SLRUCache           *lruCache;
  SCacheFlushState     flushState;
  TdThreadMutex        lruMutex;
  SLRUCache           *biCache;
  TdThreadMutex        biMutex;
  SLRUCache           *bCache;
  TdThreadMutex        bMutex;
  SLRUCache           *pgCache;
  TdThreadMutex        pgMutex;
  struct STFileSystem *pFS;  // new
  SRocksCache          rCache;
  // compact monitor
  struct SCompMonitor *pCompMonitor;
};

struct TSDBKEY {
  int64_t version;
  TSKEY   ts;
};

typedef struct SMemSkipListNode SMemSkipListNode;
typedef struct SMemSkipList {
  int64_t           size;
  uint32_t          seed;
  int8_t            maxLevel;
  int8_t            level;
  SMemSkipListNode *pHead;
  SMemSkipListNode *pTail;
} SMemSkipList;

struct STbData {
  tb_uid_t     suid;
  tb_uid_t     uid;
  TSKEY        minKey;
  TSKEY        maxKey;
  SRWLatch     lock;
  SDelData    *pHead;
  SDelData    *pTail;
  SMemSkipList sl;
  STbData     *next;
  SRBTreeNode  rbtn[1];
};

struct SMemTable {
  SRWLatch         latch;
  STsdb           *pTsdb;
  SVBufPool       *pPool;
  volatile int32_t nRef;
  int64_t          minVer;
  int64_t          maxVer;
  TSKEY            minKey;
  TSKEY            maxKey;
  int64_t          nRow;
  int64_t          nDel;
  int32_t          nTbData;
  int32_t          nBucket;
  STbData        **aBucket;
  SRBTree          tbDataTree[1];
};

struct TSDBROW {
  int8_t type;  // TSDBROW_ROW_FMT for row from tsRow, TSDBROW_COL_FMT for row from block data
  union {
    struct {
      int64_t version;
      SRow   *pTSRow;
    };
    struct {
      SBlockData *pBlockData;
      int32_t     iRow;
    };
  };
};

struct SMemSkipListNode {
  int8_t            level;
  TSDBROW           row;
  SMemSkipListNode *forwards[0];
};

struct STsdbRowKey {
  SRowKey key;
  int64_t version;
};

struct SBlockIdx {
  int64_t suid;
  int64_t uid;
  int64_t offset;
  int64_t size;
};

struct SMapData {
  int32_t  nItem;
  int32_t  nData;
  int32_t *aOffset;
  uint8_t *pData;
};

struct SBlockCol {
<<<<<<< HEAD
  int16_t cid;
  int8_t  type;
  int8_t  cflag;
  int8_t  flag;      // HAS_NONE|HAS_NULL|HAS_VALUE
  int32_t szOrigin;  // original column value size (only save for variant data type)
  int32_t szBitmap;  // bitmap size, 0 only for flag == HAS_VAL
  int32_t szOffset;  // offset size, 0 only for non-variant-length type
  int32_t szValue;   // value size, 0 when flag == (HAS_NULL | HAS_NONE)
  int32_t offset;
=======
  int16_t  cid;
  int8_t   type;
  int8_t   cflag;
  int8_t   flag;      // HAS_NONE|HAS_NULL|HAS_VALUE
  int32_t  szOrigin;  // original column value size (only save for variant data type)
  int32_t  szBitmap;  // bitmap size, 0 only for flag == HAS_VAL
  int32_t  szOffset;  // offset size, 0 only for non-variant-length type
  int32_t  szValue;   // value size, 0 when flag == (HAS_NULL | HAS_NONE)
  int32_t  offset;
  uint32_t alg;
>>>>>>> 9478fd99
};

struct SBlockInfo {
  int64_t offset;  // block data offset
  int32_t szBlock;
  int32_t szKey;
};

struct SSmaInfo {
  int64_t offset;
  int32_t size;
};

struct SBlkInfo {
  int64_t minUid;
  int64_t maxUid;
  TSKEY   minKey;
  TSKEY   maxKey;
  int64_t minVer;
  int64_t maxVer;
  TSDBKEY minTKey;
  TSDBKEY maxTKey;
};

struct SDataBlk {
  TSDBKEY    minKey;
  TSDBKEY    maxKey;
  int64_t    minVer;
  int64_t    maxVer;
  int32_t    nRow;
  int8_t     hasDup;
  int8_t     nSubBlock;
  SBlockInfo aSubBlock[1];
  SSmaInfo   smaInfo;
};

struct SSttBlk {
  int64_t    suid;
  int64_t    minUid;
  int64_t    maxUid;
  TSKEY      minKey;
  TSKEY      maxKey;
  int64_t    minVer;
  int64_t    maxVer;
  int32_t    nRow;
  SBlockInfo bInfo;
};

// (SBlockData){.suid = 0, .uid = 0}: block data not initialized
// (SBlockData){.suid = suid, .uid = uid}: block data for ONE child table int .data file
// (SBlockData){.suid = suid, .uid = 0}: block data for N child tables int .last file
// (SBlockData){.suid = 0, .uid = uid}: block data for 1 normal table int .last/.data file
struct SBlockData {
  int64_t   suid;      // 0 means normal table block data, otherwise child table block data
  int64_t   uid;       // 0 means block data in .last file, otherwise in .data file
  int32_t   nRow;      // number of rows
  int64_t  *aUid;      // uids of each row, only exist in block data in .last file (uid == 0)
  int64_t  *aVersion;  // versions of each row
  TSKEY    *aTSKEY;    // timestamp of each row
  int32_t   nColData;
  SColData *aColData;
};

struct TABLEID {
  tb_uid_t suid;
  tb_uid_t uid;
};

struct STbDataIter {
  STbData          *pTbData;
  int8_t            backward;
  SMemSkipListNode *pNode;
  TSDBROW          *pRow;
  TSDBROW           row;
};

struct SDelData {
  int64_t   version;
  TSKEY     sKey;
  TSKEY     eKey;
  SDelData *pNext;
};

struct SDelIdx {
  tb_uid_t suid;
  tb_uid_t uid;
  int64_t  offset;
  int64_t  size;
};

struct SDiskDataHdr {
  uint32_t delimiter;
  uint32_t fmtVer;
  int64_t  suid;
  int64_t  uid;
  int32_t  szUid;
  int32_t  szVer;
  int32_t  szKey;
  int32_t  szBlkCol;
  int32_t  nRow;
<<<<<<< HEAD
  int8_t   cmprAlg;
=======
  uint32_t cmprAlg;
>>>>>>> 9478fd99

  // fmtVer == 1
  int8_t    numOfPKs;
  SBlockCol primaryBlockCols[TD_MAX_PK_COLS];
};

struct SDelFile {
  volatile int32_t nRef;

  int64_t commitID;
  int64_t size;
  int64_t offset;
};

struct SHeadFile {
  volatile int32_t nRef;

  int64_t commitID;
  int64_t size;
  int64_t offset;
};

struct SDataFile {
  volatile int32_t nRef;

  int64_t commitID;
  int64_t size;
};

struct SSttFile {
  volatile int32_t nRef;

  int64_t commitID;
  int64_t size;
  int64_t offset;
};

struct SSmaFile {
  volatile int32_t nRef;

  int64_t commitID;
  int64_t size;
};

struct SDFileSet {
  SDiskID    diskId;
  int32_t    fid;
  SHeadFile *pHeadF;
  SDataFile *pDataF;
  SSmaFile  *pSmaF;
  uint8_t    nSttF;
  SSttFile  *aSttF[TSDB_STT_TRIGGER_ARRAY_SIZE];
};

struct STSDBRowIter {
  TSDBROW *pRow;
  union {
    SRowIter *pIter;
    struct {
      int32_t iColData;
      SColVal cv;
    };
  };
};
struct SRowMerger {
  STSchema *pTSchema;
  int64_t   version;
  SArray   *pArray;  // SArray<SColVal>
};

typedef struct {
  char       *path;
  int32_t     szPage;
  int32_t     flag;
  TdFilePtr   pFD;
  int64_t     pgno;
  uint8_t    *pBuf;
  int64_t     szFile;
  STsdb      *pTsdb;
  const char *objName;
  uint8_t     s3File;
  int32_t     fid;
  int64_t     cid;
  int64_t     blkno;
} STsdbFD;

struct SDelFWriter {
  STsdb   *pTsdb;
  SDelFile fDel;
  STsdbFD *pWriteH;
  uint8_t *aBuf[1];
};

#include "tarray2.h"
typedef struct STFileSet STFileSet;
typedef TARRAY2(STFileSet *) TFileSetArray;

// fset range
typedef struct STFileSetRange STFileSetRange;
typedef TARRAY2(STFileSetRange *) TFileSetRangeArray;  // disjoint ranges

int32_t tsdbTFileSetRangeClear(STFileSetRange **fsr);
int32_t tsdbTFileSetRangeArrayDestroy(TFileSetRangeArray **ppArr);

// fset partition
enum {
  TSDB_FSET_RANGE_TYP_HEAD = 0,
  TSDB_FSET_RANGE_TYP_DATA,
  TSDB_FSET_RANGE_TYP_SMA,
  TSDB_FSET_RANGE_TYP_TOMB,
  TSDB_FSET_RANGE_TYP_STT,
  TSDB_FSET_RANGE_TYP_MAX,
};

typedef TARRAY2(SVersionRange) SVerRangeList;

struct STsdbFSetPartition {
  int64_t       fid;
  int8_t        stat;
  SVerRangeList verRanges[TSDB_FSET_RANGE_TYP_MAX];
};

typedef struct STsdbFSetPartition STsdbFSetPartition;
typedef TARRAY2(STsdbFSetPartition *) STsdbFSetPartList;

STsdbFSetPartList *tsdbFSetPartListCreate();
void               tsdbFSetPartListDestroy(STsdbFSetPartList **ppList);
int32_t            tSerializeTsdbFSetPartList(void *buf, int32_t bufLen, STsdbFSetPartList *pList);
int32_t            tDeserializeTsdbFSetPartList(void *buf, int32_t bufLen, STsdbFSetPartList *pList);
int32_t            tsdbFSetPartListToRangeDiff(STsdbFSetPartList *pList, TFileSetRangeArray **ppRanges);

// snap rep format
typedef enum ETsdbRepFmt {
  TSDB_SNAP_REP_FMT_DEFAULT = 0,
  TSDB_SNAP_REP_FMT_RAW,
  TSDB_SNAP_REP_FMT_HYBRID,
} ETsdbRepFmt;

typedef struct STsdbRepOpts {
  ETsdbRepFmt format;
} STsdbRepOpts;

int32_t tSerializeTsdbRepOpts(void *buf, int32_t bufLen, STsdbRepOpts *pInfo);
int32_t tDeserializeTsdbRepOpts(void *buf, int32_t bufLen, STsdbRepOpts *pInfo);

// snap read
struct STsdbReadSnap {
  SMemTable     *pMem;
  SQueryNode    *pNode;
  SMemTable     *pIMem;
  SQueryNode    *pINode;
  TFileSetArray *pfSetArray;
};

struct SDataFWriter {
  STsdb    *pTsdb;
  SDFileSet wSet;

  STsdbFD *pHeadFD;
  STsdbFD *pDataFD;
  STsdbFD *pSmaFD;
  STsdbFD *pSttFD;

  SHeadFile fHead;
  SDataFile fData;
  SSmaFile  fSma;
  SSttFile  fStt[TSDB_STT_TRIGGER_ARRAY_SIZE];

  uint8_t *aBuf[4];
};

struct SDataFReader {
  STsdb     *pTsdb;
  SDFileSet *pSet;
  STsdbFD   *pHeadFD;
  STsdbFD   *pDataFD;
  STsdbFD   *pSmaFD;
  STsdbFD   *aSttFD[TSDB_STT_TRIGGER_ARRAY_SIZE];
  uint8_t   *aBuf[3];
};

// NOTE: do NOT change the order of the fields
typedef struct {
  int64_t suid;
  int64_t uid;
  TSDBROW row;
} SRowInfo;

typedef struct SSttBlockLoadCostInfo {
  int64_t loadBlocks;
  int64_t loadStatisBlocks;
  double  blockElapsedTime;
  double  statisElapsedTime;
} SSttBlockLoadCostInfo;

typedef struct SBlockDataInfo {
  SBlockData data;
  bool       pin;
  int32_t    sttBlockIndex;
} SBlockDataInfo;

// todo: move away
typedef struct {
  SArray *pUid;
  SArray *pFirstTs;
  SArray *pLastTs;
  SArray *pCount;
  SArray *pFirstKey;
  SArray *pLastKey;
} SSttTableRowsInfo;

typedef struct SSttBlockLoadInfo {
  SBlockDataInfo        blockData[2];  // buffered block data
  SArray               *aSttBlk;
  int32_t               currentLoadBlockIndex;
  STSchema             *pSchema;
  int16_t              *colIds;
  int32_t               numOfCols;
  bool                  checkRemainingRow;  // todo: no assign value?
  bool                  isLast;
  bool                  sttBlockLoaded;
  SSttTableRowsInfo     info;
  SSttBlockLoadCostInfo cost;
} SSttBlockLoadInfo;

typedef struct SMergeTree {
  int8_t      backward;
  SRBTree     rbt;
  SLDataIter *pIter;
  SLDataIter *pPinnedBlockIter;
  const char *idStr;
  bool        ignoreEarlierTs;
} SMergeTree;

typedef struct {
  int64_t   suid;
  int64_t   uid;
  STSchema *pTSchema;
} SSkmInfo;

struct SDiskCol {
  SBlockCol      bCol;
  const uint8_t *pBit;
  const uint8_t *pOff;
  const uint8_t *pVal;
  SColumnDataAgg agg;
};

struct SDiskData {
  SDiskDataHdr   hdr;
  const uint8_t *pUid;
  const uint8_t *pVer;
  const uint8_t *pKey;
  SArray        *aDiskCol;  // SArray<SDiskCol>
};

struct SDiskDataBuilder {
  int64_t      suid;
  int64_t      uid;
  int32_t      nRow;
  uint8_t      cmprAlg;
  uint8_t      calcSma;
  SCompressor *pUidC;
  SCompressor *pVerC;
  SCompressor *pKeyC;
  int32_t      nBuilder;
  SArray      *aBuilder;  // SArray<SDiskColBuilder>
  uint8_t     *aBuf[2];
  SDiskData    dd;
  SBlkInfo     bi;
};

struct SLDataIter {
  SRBTreeNode            node;
  SSttBlk               *pSttBlk;
  int64_t                cid;  // for debug purpose
  int8_t                 backward;
  int32_t                iSttBlk;
  int32_t                iRow;
  SRowInfo               rInfo;
  uint64_t               uid;
  STimeWindow            timeWindow;
  SVersionRange          verRange;
  SSttBlockLoadInfo     *pBlockLoadInfo;
<<<<<<< HEAD
  SRowKey*               pStartRowKey;        // current row key
=======
  SRowKey                startRowKey;  // current row key
  __compar_fn_t          comparFn;
>>>>>>> 9478fd99
  bool                   ignoreEarlierTs;
  struct SSttFileReader *pReader;
};

#define tMergeTreeGetRow(_t) (&((_t)->pIter->rInfo.row))

struct SSttFileReader;
typedef int32_t (*_load_tomb_fn)(STsdbReader *pReader, struct SSttFileReader *pSttFileReader,
                                 SSttBlockLoadInfo *pLoadInfo);

typedef struct SMergeTreeConf {
  int8_t        backward;
  STsdb        *pTsdb;
  uint64_t      suid;
  uint64_t      uid;
  STimeWindow   timewindow;
  SVersionRange verRange;
  bool          strictTimeRange;
  SArray       *pSttFileBlockIterArray;
  void         *pCurrentFileset;
  STSchema     *pSchema;
  int16_t      *pCols;
  int32_t       numOfCols;
  SRowKey      *pCurRowKey;
  _load_tomb_fn loadTombFn;
  __compar_fn_t comparFn;
  void         *pReader;
  void         *idstr;
  bool          rspRows;  // response the rows in stt-file, if possible
} SMergeTreeConf;

typedef struct SSttDataInfoForTable {
  SArray *pKeyRangeList;
  int64_t numOfRows;
} SSttDataInfoForTable;

int32_t tMergeTreeOpen2(SMergeTree *pMTree, SMergeTreeConf *pConf, SSttDataInfoForTable *pTableInfo);
void    tMergeTreeAddIter(SMergeTree *pMTree, SLDataIter *pIter);
bool    tMergeTreeNext(SMergeTree *pMTree);
void    tMergeTreePinSttBlock(SMergeTree *pMTree);
void    tMergeTreeUnpinSttBlock(SMergeTree *pMTree);
bool    tMergeTreeIgnoreEarlierTs(SMergeTree *pMTree);
void    tMergeTreeClose(SMergeTree *pMTree);

SSttBlockLoadInfo *tCreateSttBlockLoadInfo(STSchema *pSchema, int16_t *colList, int32_t numOfCols);
void              *destroySttBlockLoadInfo(SSttBlockLoadInfo *pLoadInfo);
void              *destroySttBlockReader(SArray *pLDataIterArray, SSttBlockLoadCostInfo *pLoadCost);

// tsdbCache ==============================================================================================
typedef enum {
  READER_EXEC_DATA = 0x1,
  READER_EXEC_ROWS = 0x2,
} EExecMode;

typedef struct {
  int64_t version;
  SRowKey rowKey;
  int8_t  dirty;
  SColVal colVal;
} SLastCol;

typedef struct {
  TSKEY   ts;
  int8_t  dirty;
  SColVal colVal;
} SLastColV1;

int32_t tsdbOpenCache(STsdb *pTsdb);
void    tsdbCloseCache(STsdb *pTsdb);
int32_t tsdbCacheUpdate(STsdb *pTsdb, tb_uid_t suid, tb_uid_t uid, TSDBROW *row);
int32_t tsdbCacheDel(STsdb *pTsdb, tb_uid_t suid, tb_uid_t uid, TSKEY sKey, TSKEY eKey);

int32_t tsdbCacheInsertLast(SLRUCache *pCache, tb_uid_t uid, TSDBROW *row, STsdb *pTsdb);
int32_t tsdbCacheInsertLastrow(SLRUCache *pCache, STsdb *pTsdb, tb_uid_t uid, TSDBROW *row, bool dup);
int32_t tsdbCacheRelease(SLRUCache *pCache, LRUHandle *h);

int32_t tsdbCacheGetBlockIdx(SLRUCache *pCache, SDataFReader *pFileReader, LRUHandle **handle);
int32_t tsdbBICacheRelease(SLRUCache *pCache, LRUHandle *h);

int32_t tsdbCacheGetBlockS3(SLRUCache *pCache, STsdbFD *pFD, LRUHandle **handle);
int32_t tsdbCacheGetPageS3(SLRUCache *pCache, STsdbFD *pFD, int64_t pgno, LRUHandle **handle);
int32_t tsdbCacheSetPageS3(SLRUCache *pCache, STsdbFD *pFD, int64_t pgno, uint8_t *pPage);
int32_t tsdbCacheRelease(SLRUCache *pCache, LRUHandle *h);

int32_t tsdbCacheDeleteLastrow(SLRUCache *pCache, tb_uid_t uid, TSKEY eKey);
int32_t tsdbCacheDeleteLast(SLRUCache *pCache, tb_uid_t uid, TSKEY eKey);
int32_t tsdbCacheDelete(SLRUCache *pCache, tb_uid_t uid, TSKEY eKey);

// ========== inline functions ==========
static FORCE_INLINE int32_t tsdbKeyCmprFn(const void *p1, const void *p2) {
  TSDBKEY *pKey1 = (TSDBKEY *)p1;
  TSDBKEY *pKey2 = (TSDBKEY *)p2;

  if (pKey1->ts < pKey2->ts) {
    return -1;
  } else if (pKey1->ts > pKey2->ts) {
    return 1;
  }

  if (pKey1->version < pKey2->version) {
    return -1;
  } else if (pKey1->version > pKey2->version) {
    return 1;
  }

  return 0;
}

// #define SL_NODE_FORWARD(n, l)  ((n)->forwards[l])
// #define SL_NODE_BACKWARD(n, l) ((n)->forwards[(n)->level + (l)])

TSDBROW *tsdbTbDataIterGet(STbDataIter *pIter);

typedef struct {
  int64_t  suid;
  int64_t  uid;
  SDelData delData;
} SDelInfo;

struct STsdbDataIter2 {
  STsdbDataIter2 *next;
  SRBTreeNode     rbtn;

  int32_t  type;
  SRowInfo rowInfo;
  SDelInfo delInfo;
  union {
    // TSDB_MEM_TABLE_DATA_ITER
    struct {
      SMemTable *pMemTable;
    } mIter;

    // TSDB_DATA_FILE_DATA_ITER
    struct {
      SDataFReader *pReader;
      SArray       *aBlockIdx;  // SArray<SBlockIdx>
      SMapData      mDataBlk;
      SBlockData    bData;
      int32_t       iBlockIdx;
      int32_t       iDataBlk;
      int32_t       iRow;
    } dIter;

    // TSDB_STT_FILE_DATA_ITER
    struct {
      SDataFReader *pReader;
      int32_t       iStt;
      SArray       *aSttBlk;
      SBlockData    bData;
      int32_t       iSttBlk;
      int32_t       iRow;
    } sIter;
    // TSDB_TOMB_FILE_DATA_ITER
    struct {
      SDelFReader *pReader;
      SArray      *aDelIdx;
      SArray      *aDelData;
      int32_t      iDelIdx;
      int32_t      iDelData;
    } tIter;
  };
};

struct STsdbFilterInfo {
  int32_t flag;
  int64_t sver;
  int64_t ever;
  TABLEID tbid;
};

typedef enum {
  TSDB_FS_STATE_NORMAL = 0,
  TSDB_FS_STATE_INCOMPLETE,
} ETsdbFsState;

// utils
ETsdbFsState tsdbSnapGetFsState(SVnode *pVnode);
int32_t      tsdbSnapPrepDescription(SVnode *pVnode, SSnapshot *pSnap);

#ifdef __cplusplus
}
#endif

#endif /*_TD_VNODE_TSDB_H_*/<|MERGE_RESOLUTION|>--- conflicted
+++ resolved
@@ -94,7 +94,7 @@
 #define PAGE_CONTENT_SIZE(PAGE) ((PAGE) - sizeof(TSCKSUM))
 #define LOGIC_TO_FILE_OFFSET(LOFFSET, PAGE) \
   ((LOFFSET) / PAGE_CONTENT_SIZE(PAGE) * (PAGE) + (LOFFSET) % PAGE_CONTENT_SIZE(PAGE))
-#define FILE_TO_LOGIC_OFFSET(OFFSET, PAGE) ((OFFSET) / (PAGE) * PAGE_CONTENT_SIZE(PAGE) + (OFFSET) % (PAGE))
+#define FILE_TO_LOGIC_OFFSET(OFFSET, PAGE) ((OFFSET) / (PAGE)*PAGE_CONTENT_SIZE(PAGE) + (OFFSET) % (PAGE))
 #define PAGE_OFFSET(PGNO, PAGE)            (((PGNO)-1) * (PAGE))
 #define OFFSET_PGNO(OFFSET, PAGE)          ((OFFSET) / (PAGE) + 1)
 
@@ -146,13 +146,8 @@
 #define MIN_TSDBKEY(KEY1, KEY2) ((tsdbKeyCmprFn(&(KEY1), &(KEY2)) < 0) ? (KEY1) : (KEY2))
 #define MAX_TSDBKEY(KEY1, KEY2) ((tsdbKeyCmprFn(&(KEY1), &(KEY2)) > 0) ? (KEY1) : (KEY2))
 // SBlockCol
-<<<<<<< HEAD
-int32_t tPutBlockCol(SBuffer *buffer, const SBlockCol *pBlockCol);
-int32_t tGetBlockCol(SBufferReader *br, SBlockCol *pBlockCol);
-=======
 int32_t tPutBlockCol(SBuffer *buffer, const SBlockCol *pBlockCol, int32_t ver, uint32_t cmprAlg);
 int32_t tGetBlockCol(SBufferReader *br, SBlockCol *pBlockCol, int32_t ver, uint32_t cmprAlg);
->>>>>>> 9478fd99
 int32_t tBlockColCmprFn(const void *p1, const void *p2);
 // SDataBlk
 void    tDataBlkReset(SDataBlk *pBlock);
@@ -184,11 +179,7 @@
 int32_t tBlockDataTryUpsertRow(SBlockData *pBlockData, TSDBROW *pRow, int64_t uid);
 int32_t tBlockDataUpsertRow(SBlockData *pBlockData, TSDBROW *pRow, STSchema *pTSchema, int64_t uid);
 void    tBlockDataClear(SBlockData *pBlockData);
-<<<<<<< HEAD
-int32_t tBlockDataCompress(SBlockData *bData, int8_t cmprAlg, SBuffer *buffers, SBuffer *assist);
-=======
 int32_t tBlockDataCompress(SBlockData *bData, void *pCmprInfo, SBuffer *buffers, SBuffer *assist);
->>>>>>> 9478fd99
 int32_t tBlockDataDecompress(SBufferReader *br, SBlockData *blockData, SBuffer *assist);
 int32_t tBlockDataDecompressKeyPart(const SDiskDataHdr *hdr, SBufferReader *br, SBlockData *blockData, SBuffer *assist);
 int32_t tBlockDataDecompressColData(const SDiskDataHdr *hdr, const SBlockCol *blockCol, SBufferReader *br,
@@ -234,10 +225,10 @@
 STbData *tsdbGetTbDataFromMemTable(SMemTable *pMemTable, tb_uid_t suid, tb_uid_t uid);
 int32_t  tsdbRefMemTable(SMemTable *pMemTable, SQueryNode *pQNode);
 int32_t  tsdbUnrefMemTable(SMemTable *pMemTable, SQueryNode *pNode, bool proactive);
-SArray  *tsdbMemTableGetTbDataArray(SMemTable *pMemTable);
+SArray * tsdbMemTableGetTbDataArray(SMemTable *pMemTable);
 // STbDataIter
 int32_t tsdbTbDataIterCreate(STbData *pTbData, STsdbRowKey *pFrom, int8_t backward, STbDataIter **ppIter);
-void   *tsdbTbDataIterDestroy(STbDataIter *pIter);
+void *  tsdbTbDataIterDestroy(STbDataIter *pIter);
 void    tsdbTbDataIterOpen(STbData *pTbData, STsdbRowKey *pFrom, int8_t backward, STbDataIter *pIter);
 bool    tsdbTbDataIterNext(STbDataIter *pIter);
 void    tsdbMemTableCountRows(SMemTable *pMemTable, SSHashObj *pTableMap, int64_t *rowsNum);
@@ -290,7 +281,7 @@
 
 // tsdbMerge.c ==============================================================================================
 typedef struct {
-  STsdb  *tsdb;
+  STsdb * tsdb;
   int32_t fid;
 } SMergeArg;
 
@@ -321,22 +312,22 @@
 // structs =======================
 struct STsdbFS {
   SDelFile *pDelFile;
-  SArray   *aDFileSet;  // SArray<SDFileSet>
+  SArray *  aDFileSet;  // SArray<SDFileSet>
 };
 
 typedef struct {
-  rocksdb_t                           *db;
-  rocksdb_comparator_t                *my_comparator;
-  rocksdb_cache_t                     *blockcache;
+  rocksdb_t *                          db;
+  rocksdb_comparator_t *               my_comparator;
+  rocksdb_cache_t *                    blockcache;
   rocksdb_block_based_table_options_t *tableoptions;
-  rocksdb_options_t                   *options;
-  rocksdb_flushoptions_t              *flushoptions;
-  rocksdb_writeoptions_t              *writeoptions;
-  rocksdb_readoptions_t               *readoptions;
-  rocksdb_writebatch_t                *writebatch;
-  rocksdb_writebatch_t                *rwritebatch;
+  rocksdb_options_t *                  options;
+  rocksdb_flushoptions_t *             flushoptions;
+  rocksdb_writeoptions_t *             writeoptions;
+  rocksdb_readoptions_t *              readoptions;
+  rocksdb_writebatch_t *               writebatch;
+  rocksdb_writebatch_t *               rwritebatch;
   TdThreadMutex                        rMutex;
-  STSchema                            *pTSchema;
+  STSchema *                           pTSchema;
 } SRocksCache;
 
 typedef struct {
@@ -345,22 +336,22 @@
 } SCacheFlushState;
 
 struct STsdb {
-  char                *path;
-  SVnode              *pVnode;
+  char *               path;
+  SVnode *             pVnode;
   STsdbKeepCfg         keepCfg;
   TdThreadMutex        mutex;
   bool                 bgTaskDisabled;
-  SMemTable           *mem;
-  SMemTable           *imem;
+  SMemTable *          mem;
+  SMemTable *          imem;
   STsdbFS              fs;  // old
-  SLRUCache           *lruCache;
+  SLRUCache *          lruCache;
   SCacheFlushState     flushState;
   TdThreadMutex        lruMutex;
-  SLRUCache           *biCache;
+  SLRUCache *          biCache;
   TdThreadMutex        biMutex;
-  SLRUCache           *bCache;
+  SLRUCache *          bCache;
   TdThreadMutex        bMutex;
-  SLRUCache           *pgCache;
+  SLRUCache *          pgCache;
   TdThreadMutex        pgMutex;
   struct STFileSystem *pFS;  // new
   SRocksCache          rCache;
@@ -389,17 +380,17 @@
   TSKEY        minKey;
   TSKEY        maxKey;
   SRWLatch     lock;
-  SDelData    *pHead;
-  SDelData    *pTail;
+  SDelData *   pHead;
+  SDelData *   pTail;
   SMemSkipList sl;
-  STbData     *next;
+  STbData *    next;
   SRBTreeNode  rbtn[1];
 };
 
 struct SMemTable {
   SRWLatch         latch;
-  STsdb           *pTsdb;
-  SVBufPool       *pPool;
+  STsdb *          pTsdb;
+  SVBufPool *      pPool;
   volatile int32_t nRef;
   int64_t          minVer;
   int64_t          maxVer;
@@ -409,7 +400,7 @@
   int64_t          nDel;
   int32_t          nTbData;
   int32_t          nBucket;
-  STbData        **aBucket;
+  STbData **       aBucket;
   SRBTree          tbDataTree[1];
 };
 
@@ -418,7 +409,7 @@
   union {
     struct {
       int64_t version;
-      SRow   *pTSRow;
+      SRow *  pTSRow;
     };
     struct {
       SBlockData *pBlockData;
@@ -453,17 +444,6 @@
 };
 
 struct SBlockCol {
-<<<<<<< HEAD
-  int16_t cid;
-  int8_t  type;
-  int8_t  cflag;
-  int8_t  flag;      // HAS_NONE|HAS_NULL|HAS_VALUE
-  int32_t szOrigin;  // original column value size (only save for variant data type)
-  int32_t szBitmap;  // bitmap size, 0 only for flag == HAS_VAL
-  int32_t szOffset;  // offset size, 0 only for non-variant-length type
-  int32_t szValue;   // value size, 0 when flag == (HAS_NULL | HAS_NONE)
-  int32_t offset;
-=======
   int16_t  cid;
   int8_t   type;
   int8_t   cflag;
@@ -474,7 +454,6 @@
   int32_t  szValue;   // value size, 0 when flag == (HAS_NULL | HAS_NONE)
   int32_t  offset;
   uint32_t alg;
->>>>>>> 9478fd99
 };
 
 struct SBlockInfo {
@@ -531,9 +510,9 @@
   int64_t   suid;      // 0 means normal table block data, otherwise child table block data
   int64_t   uid;       // 0 means block data in .last file, otherwise in .data file
   int32_t   nRow;      // number of rows
-  int64_t  *aUid;      // uids of each row, only exist in block data in .last file (uid == 0)
-  int64_t  *aVersion;  // versions of each row
-  TSKEY    *aTSKEY;    // timestamp of each row
+  int64_t * aUid;      // uids of each row, only exist in block data in .last file (uid == 0)
+  int64_t * aVersion;  // versions of each row
+  TSKEY *   aTSKEY;    // timestamp of each row
   int32_t   nColData;
   SColData *aColData;
 };
@@ -544,10 +523,10 @@
 };
 
 struct STbDataIter {
-  STbData          *pTbData;
+  STbData *         pTbData;
   int8_t            backward;
   SMemSkipListNode *pNode;
-  TSDBROW          *pRow;
+  TSDBROW *         pRow;
   TSDBROW           row;
 };
 
@@ -575,11 +554,7 @@
   int32_t  szKey;
   int32_t  szBlkCol;
   int32_t  nRow;
-<<<<<<< HEAD
-  int8_t   cmprAlg;
-=======
   uint32_t cmprAlg;
->>>>>>> 9478fd99
 
   // fmtVer == 1
   int8_t    numOfPKs;
@@ -629,9 +604,9 @@
   int32_t    fid;
   SHeadFile *pHeadF;
   SDataFile *pDataF;
-  SSmaFile  *pSmaF;
+  SSmaFile * pSmaF;
   uint8_t    nSttF;
-  SSttFile  *aSttF[TSDB_STT_TRIGGER_ARRAY_SIZE];
+  SSttFile * aSttF[TSDB_STT_TRIGGER_ARRAY_SIZE];
 };
 
 struct STSDBRowIter {
@@ -647,18 +622,18 @@
 struct SRowMerger {
   STSchema *pTSchema;
   int64_t   version;
-  SArray   *pArray;  // SArray<SColVal>
+  SArray *  pArray;  // SArray<SColVal>
 };
 
 typedef struct {
-  char       *path;
+  char *      path;
   int32_t     szPage;
   int32_t     flag;
   TdFilePtr   pFD;
   int64_t     pgno;
-  uint8_t    *pBuf;
+  uint8_t *   pBuf;
   int64_t     szFile;
-  STsdb      *pTsdb;
+  STsdb *     pTsdb;
   const char *objName;
   uint8_t     s3File;
   int32_t     fid;
@@ -667,7 +642,7 @@
 } STsdbFD;
 
 struct SDelFWriter {
-  STsdb   *pTsdb;
+  STsdb *  pTsdb;
   SDelFile fDel;
   STsdbFD *pWriteH;
   uint8_t *aBuf[1];
@@ -727,15 +702,15 @@
 
 // snap read
 struct STsdbReadSnap {
-  SMemTable     *pMem;
-  SQueryNode    *pNode;
-  SMemTable     *pIMem;
-  SQueryNode    *pINode;
+  SMemTable *    pMem;
+  SQueryNode *   pNode;
+  SMemTable *    pIMem;
+  SQueryNode *   pINode;
   TFileSetArray *pfSetArray;
 };
 
 struct SDataFWriter {
-  STsdb    *pTsdb;
+  STsdb *   pTsdb;
   SDFileSet wSet;
 
   STsdbFD *pHeadFD;
@@ -752,13 +727,13 @@
 };
 
 struct SDataFReader {
-  STsdb     *pTsdb;
+  STsdb *    pTsdb;
   SDFileSet *pSet;
-  STsdbFD   *pHeadFD;
-  STsdbFD   *pDataFD;
-  STsdbFD   *pSmaFD;
-  STsdbFD   *aSttFD[TSDB_STT_TRIGGER_ARRAY_SIZE];
-  uint8_t   *aBuf[3];
+  STsdbFD *  pHeadFD;
+  STsdbFD *  pDataFD;
+  STsdbFD *  pSmaFD;
+  STsdbFD *  aSttFD[TSDB_STT_TRIGGER_ARRAY_SIZE];
+  uint8_t *  aBuf[3];
 };
 
 // NOTE: do NOT change the order of the fields
@@ -793,10 +768,10 @@
 
 typedef struct SSttBlockLoadInfo {
   SBlockDataInfo        blockData[2];  // buffered block data
-  SArray               *aSttBlk;
+  SArray *              aSttBlk;
   int32_t               currentLoadBlockIndex;
-  STSchema             *pSchema;
-  int16_t              *colIds;
+  STSchema *            pSchema;
+  int16_t *             colIds;
   int32_t               numOfCols;
   bool                  checkRemainingRow;  // todo: no assign value?
   bool                  isLast;
@@ -833,7 +808,7 @@
   const uint8_t *pUid;
   const uint8_t *pVer;
   const uint8_t *pKey;
-  SArray        *aDiskCol;  // SArray<SDiskCol>
+  SArray *       aDiskCol;  // SArray<SDiskCol>
 };
 
 struct SDiskDataBuilder {
@@ -846,15 +821,15 @@
   SCompressor *pVerC;
   SCompressor *pKeyC;
   int32_t      nBuilder;
-  SArray      *aBuilder;  // SArray<SDiskColBuilder>
-  uint8_t     *aBuf[2];
+  SArray *     aBuilder;  // SArray<SDiskColBuilder>
+  uint8_t *    aBuf[2];
   SDiskData    dd;
   SBlkInfo     bi;
 };
 
 struct SLDataIter {
   SRBTreeNode            node;
-  SSttBlk               *pSttBlk;
+  SSttBlk *              pSttBlk;
   int64_t                cid;  // for debug purpose
   int8_t                 backward;
   int32_t                iSttBlk;
@@ -863,13 +838,8 @@
   uint64_t               uid;
   STimeWindow            timeWindow;
   SVersionRange          verRange;
-  SSttBlockLoadInfo     *pBlockLoadInfo;
-<<<<<<< HEAD
-  SRowKey*               pStartRowKey;        // current row key
-=======
-  SRowKey                startRowKey;  // current row key
-  __compar_fn_t          comparFn;
->>>>>>> 9478fd99
+  SSttBlockLoadInfo *    pBlockLoadInfo;
+  SRowKey *              pStartRowKey;  // current row key
   bool                   ignoreEarlierTs;
   struct SSttFileReader *pReader;
 };
@@ -882,22 +852,21 @@
 
 typedef struct SMergeTreeConf {
   int8_t        backward;
-  STsdb        *pTsdb;
+  STsdb *       pTsdb;
   uint64_t      suid;
   uint64_t      uid;
   STimeWindow   timewindow;
   SVersionRange verRange;
   bool          strictTimeRange;
-  SArray       *pSttFileBlockIterArray;
-  void         *pCurrentFileset;
-  STSchema     *pSchema;
-  int16_t      *pCols;
+  SArray *      pSttFileBlockIterArray;
+  void *        pCurrentFileset;
+  STSchema *    pSchema;
+  int16_t *     pCols;
   int32_t       numOfCols;
-  SRowKey      *pCurRowKey;
+  SRowKey *     pCurRowKey;
   _load_tomb_fn loadTombFn;
-  __compar_fn_t comparFn;
-  void         *pReader;
-  void         *idstr;
+  void *        pReader;
+  void *        idstr;
   bool          rspRows;  // response the rows in stt-file, if possible
 } SMergeTreeConf;
 
@@ -915,8 +884,8 @@
 void    tMergeTreeClose(SMergeTree *pMTree);
 
 SSttBlockLoadInfo *tCreateSttBlockLoadInfo(STSchema *pSchema, int16_t *colList, int32_t numOfCols);
-void              *destroySttBlockLoadInfo(SSttBlockLoadInfo *pLoadInfo);
-void              *destroySttBlockReader(SArray *pLDataIterArray, SSttBlockLoadCostInfo *pLoadCost);
+void *             destroySttBlockLoadInfo(SSttBlockLoadInfo *pLoadInfo);
+void *             destroySttBlockReader(SArray *pLDataIterArray, SSttBlockLoadCostInfo *pLoadCost);
 
 // tsdbCache ==============================================================================================
 typedef enum {
@@ -1005,7 +974,7 @@
     // TSDB_DATA_FILE_DATA_ITER
     struct {
       SDataFReader *pReader;
-      SArray       *aBlockIdx;  // SArray<SBlockIdx>
+      SArray *      aBlockIdx;  // SArray<SBlockIdx>
       SMapData      mDataBlk;
       SBlockData    bData;
       int32_t       iBlockIdx;
@@ -1017,7 +986,7 @@
     struct {
       SDataFReader *pReader;
       int32_t       iStt;
-      SArray       *aSttBlk;
+      SArray *      aSttBlk;
       SBlockData    bData;
       int32_t       iSttBlk;
       int32_t       iRow;
@@ -1025,8 +994,8 @@
     // TSDB_TOMB_FILE_DATA_ITER
     struct {
       SDelFReader *pReader;
-      SArray      *aDelIdx;
-      SArray      *aDelData;
+      SArray *     aDelIdx;
+      SArray *     aDelData;
       int32_t      iDelIdx;
       int32_t      iDelData;
     } tIter;
