--- conflicted
+++ resolved
@@ -32,42 +32,6 @@
 #define tsdbTrace(...) do { if (tsdbDebugFlag & DEBUG_TRACE) { taosPrintLog("TSD ", DEBUG_TRACE, tsdbDebugFlag, __VA_ARGS__); }} while(0)
 // clang-format on
 
-<<<<<<< HEAD
-typedef struct TSDBROW       TSDBROW;
-typedef struct TABLEID       TABLEID;
-typedef struct TSDBKEY       TSDBKEY;
-typedef struct SDelData      SDelData;
-typedef struct SDelIdx       SDelIdx;
-typedef struct STbData       STbData;
-typedef struct SMemTable     SMemTable;
-typedef struct STbDataIter   STbDataIter;
-typedef struct SMapData      SMapData;
-typedef struct SBlockIdx     SBlockIdx;
-typedef struct SDataBlk      SDataBlk;
-typedef struct SSttBlk       SSttBlk;
-typedef struct SDiskDataHdr  SDiskDataHdr;
-typedef struct SBlockData    SBlockData;
-typedef struct SDelFile      SDelFile;
-typedef struct SHeadFile     SHeadFile;
-typedef struct SDataFile     SDataFile;
-typedef struct SSttFile      SSttFile;
-typedef struct SSmaFile      SSmaFile;
-typedef struct SDFileSet     SDFileSet;
-typedef struct SDataFWriter  SDataFWriter;
-typedef struct SDataFReader  SDataFReader;
-typedef struct SDelFWriter   SDelFWriter;
-typedef struct SDelFReader   SDelFReader;
-typedef struct SRowIter      SRowIter;
-typedef struct STsdbFS       STsdbFS;
-typedef struct SRowMerger    SRowMerger;
-typedef struct STsdbReadSnap STsdbReadSnap;
-typedef struct SBlockInfo    SBlockInfo;
-typedef struct SSmaInfo      SSmaInfo;
-typedef struct SBlockCol     SBlockCol;
-typedef struct SVersionRange SVersionRange;
-typedef struct SLDataIter    SLDataIter;
-typedef struct SQueryNode    SQueryNode;
-=======
 typedef struct TSDBROW          TSDBROW;
 typedef struct TABLEID          TABLEID;
 typedef struct TSDBKEY          TSDBKEY;
@@ -101,11 +65,11 @@
 typedef struct SBlockCol        SBlockCol;
 typedef struct SVersionRange    SVersionRange;
 typedef struct SLDataIter       SLDataIter;
+typedef struct SQueryNode       SQueryNode;
 typedef struct SDiskCol         SDiskCol;
 typedef struct SDiskData        SDiskData;
 typedef struct SDiskDataBuilder SDiskDataBuilder;
 typedef struct SBlkInfo         SBlkInfo;
->>>>>>> bbf30ac1
 
 #define TSDB_FILE_DLMT     ((uint32_t)0xF00AFA0F)
 #define TSDB_MAX_SUBBLOCKS 8
@@ -326,13 +290,8 @@
 int32_t tsdbReadDelData(SDelFReader *pReader, SDelIdx *pDelIdx, SArray *aDelData);
 int32_t tsdbReadDelIdx(SDelFReader *pReader, SArray *aDelIdx);
 // tsdbRead.c ==============================================================================================
-<<<<<<< HEAD
 int32_t tsdbTakeReadSnap(STsdbReader *pReader, STsdbReadSnap **ppSnap);
 void    tsdbUntakeReadSnap(STsdbReader *pReader, STsdbReadSnap *pSnap);
-=======
-int32_t tsdbTakeReadSnap(STsdb *pTsdb, STsdbReadSnap **ppSnap, const char *id);
-void    tsdbUntakeReadSnap(STsdb *pTsdb, STsdbReadSnap *pSnap, const char *id);
->>>>>>> bbf30ac1
 // tsdbMerge.c ==============================================================================================
 int32_t tsdbMerge(STsdb *pTsdb);
 
