/*
 * Copyright (c) 2019 TAOS Data, Inc. <jhtao@taosdata.com>
 *
 * This program is free software: you can use, redistribute, and/or modify
 * it under the terms of the GNU Affero General Public License, version 3
 * or later ("AGPL"), as published by the Free Software Foundation.
 *
 * This program is distributed in the hope that it will be useful, but WITHOUT
 * ANY WARRANTY; without even the implied warranty of MERCHANTABILITY or
 * FITNESS FOR A PARTICULAR PURPOSE.
 *
 * You should have received a copy of the GNU Affero General Public License
 * along with this program. If not, see <http://www.gnu.org/licenses/>.
 */

#ifndef _TD_VNODE_TSDB_H_
#define _TD_VNODE_TSDB_H_

#include "vnodeInt.h"

#ifdef __cplusplus
extern "C" {
#endif

// tsdbDebug ================
// clang-format off
#define tsdbFatal(...) do { if (tsdbDebugFlag & DEBUG_FATAL) { taosPrintLog("TSD FATAL ", DEBUG_FATAL, 255, __VA_ARGS__); }}     while(0)
#define tsdbError(...) do { if (tsdbDebugFlag & DEBUG_ERROR) { taosPrintLog("TSD ERROR ", DEBUG_ERROR, 255, __VA_ARGS__); }}     while(0)
#define tsdbWarn(...)  do { if (tsdbDebugFlag & DEBUG_WARN)  { taosPrintLog("TSD WARN ", DEBUG_WARN, 255, __VA_ARGS__); }}       while(0)
#define tsdbInfo(...)  do { if (tsdbDebugFlag & DEBUG_INFO)  { taosPrintLog("TSD ", DEBUG_INFO, 255, __VA_ARGS__); }}            while(0)
#define tsdbDebug(...) do { if (tsdbDebugFlag & DEBUG_DEBUG) { taosPrintLog("TSD ", DEBUG_DEBUG, tsdbDebugFlag, __VA_ARGS__); }} while(0)
#define tsdbTrace(...) do { if (tsdbDebugFlag & DEBUG_TRACE) { taosPrintLog("TSD ", DEBUG_TRACE, tsdbDebugFlag, __VA_ARGS__); }} while(0)
// clang-format on

typedef struct TSDBROW       TSDBROW;
typedef struct TABLEID       TABLEID;
typedef struct TSDBKEY       TSDBKEY;
typedef struct SDelData      SDelData;
typedef struct SDelIdx       SDelIdx;
typedef struct STbData       STbData;
typedef struct SMemTable     SMemTable;
typedef struct STbDataIter   STbDataIter;
typedef struct SMapData      SMapData;
typedef struct SBlockIdx     SBlockIdx;
typedef struct SDataBlk      SDataBlk;
typedef struct SSstBlk       SSstBlk;
typedef struct SColData      SColData;
typedef struct SDiskDataHdr  SDiskDataHdr;
typedef struct SBlockData    SBlockData;
typedef struct SDelFile      SDelFile;
typedef struct SHeadFile     SHeadFile;
typedef struct SDataFile     SDataFile;
typedef struct SSstFile      SSstFile;
typedef struct SSmaFile      SSmaFile;
typedef struct SDFileSet     SDFileSet;
typedef struct SDataFWriter  SDataFWriter;
typedef struct SDataFReader  SDataFReader;
typedef struct SDelFWriter   SDelFWriter;
typedef struct SDelFReader   SDelFReader;
typedef struct SRowIter      SRowIter;
typedef struct STsdbFS       STsdbFS;
typedef struct SRowMerger    SRowMerger;
typedef struct STsdbReadSnap STsdbReadSnap;
typedef struct SBlockInfo    SBlockInfo;
typedef struct SSmaInfo      SSmaInfo;
typedef struct SBlockCol     SBlockCol;
typedef struct SVersionRange SVersionRange;

#define TSDB_FILE_DLMT         ((uint32_t)0xF00AFA0F)
#define TSDB_MAX_SUBBLOCKS     8
#define TSDB_MAX_LAST_FILE     16
#define TSDB_DEFAULT_LAST_FILE 8
#define TSDB_FHDR_SIZE         512

#define HAS_NONE  ((int8_t)0x1)
#define HAS_NULL  ((int8_t)0x2)
#define HAS_VALUE ((int8_t)0x4)

#define VERSION_MIN 0
#define VERSION_MAX INT64_MAX

#define TSDBKEY_MIN ((TSDBKEY){.ts = TSKEY_MIN, .version = VERSION_MIN})
#define TSDBKEY_MAX ((TSDBKEY){.ts = TSKEY_MAX, .version = VERSION_MAX})

// tsdbUtil.c ==============================================================================================
// TSDBROW
#define TSDBROW_TS(ROW)                       (((ROW)->type == 0) ? (ROW)->pTSRow->ts : (ROW)->pBlockData->aTSKEY[(ROW)->iRow])
#define TSDBROW_VERSION(ROW)                  (((ROW)->type == 0) ? (ROW)->version : (ROW)->pBlockData->aVersion[(ROW)->iRow])
#define TSDBROW_SVERSION(ROW)                 TD_ROW_SVER((ROW)->pTSRow)
#define TSDBROW_KEY(ROW)                      ((TSDBKEY){.version = TSDBROW_VERSION(ROW), .ts = TSDBROW_TS(ROW)})
#define tsdbRowFromTSRow(VERSION, TSROW)      ((TSDBROW){.type = 0, .version = (VERSION), .pTSRow = (TSROW)})
#define tsdbRowFromBlockData(BLOCKDATA, IROW) ((TSDBROW){.type = 1, .pBlockData = (BLOCKDATA), .iRow = (IROW)})
void    tsdbRowGetColVal(TSDBROW *pRow, STSchema *pTSchema, int32_t iCol, SColVal *pColVal);
int32_t tPutTSDBRow(uint8_t *p, TSDBROW *pRow);
int32_t tGetTSDBRow(uint8_t *p, TSDBROW *pRow);
int32_t tsdbRowCmprFn(const void *p1, const void *p2);
// SRowIter
void     tRowIterInit(SRowIter *pIter, TSDBROW *pRow, STSchema *pTSchema);
SColVal *tRowIterNext(SRowIter *pIter);
// SRowMerger
int32_t tRowMergerInit2(SRowMerger *pMerger, STSchema *pResTSchema, TSDBROW *pRow, STSchema *pTSchema);
int32_t tRowMergerAdd(SRowMerger *pMerger, TSDBROW *pRow, STSchema *pTSchema);

int32_t tRowMergerInit(SRowMerger *pMerger, TSDBROW *pRow, STSchema *pTSchema);
void    tRowMergerClear(SRowMerger *pMerger);
int32_t tRowMerge(SRowMerger *pMerger, TSDBROW *pRow);
int32_t tRowMergerGetRow(SRowMerger *pMerger, STSRow **ppRow);
// TABLEID
int32_t tTABLEIDCmprFn(const void *p1, const void *p2);
// TSDBKEY
#define MIN_TSDBKEY(KEY1, KEY2) ((tsdbKeyCmprFn(&(KEY1), &(KEY2)) < 0) ? (KEY1) : (KEY2))
#define MAX_TSDBKEY(KEY1, KEY2) ((tsdbKeyCmprFn(&(KEY1), &(KEY2)) > 0) ? (KEY1) : (KEY2))
// SBlockCol
int32_t tPutBlockCol(uint8_t *p, void *ph);
int32_t tGetBlockCol(uint8_t *p, void *ph);
int32_t tBlockColCmprFn(const void *p1, const void *p2);
// SDataBlk
void    tDataBlkReset(SDataBlk *pBlock);
int32_t tPutDataBlk(uint8_t *p, void *ph);
int32_t tGetDataBlk(uint8_t *p, void *ph);
int32_t tDataBlkCmprFn(const void *p1, const void *p2);
bool    tDataBlkHasSma(SDataBlk *pDataBlk);
// SSstBlk
int32_t tPutSstBlk(uint8_t *p, void *ph);
int32_t tGetSstBlk(uint8_t *p, void *ph);
// SBlockIdx
int32_t tPutBlockIdx(uint8_t *p, void *ph);
int32_t tGetBlockIdx(uint8_t *p, void *ph);
int32_t tCmprBlockIdx(void const *lhs, void const *rhs);
int32_t tCmprBlockL(void const *lhs, void const *rhs);
// SColdata
void    tColDataInit(SColData *pColData, int16_t cid, int8_t type, int8_t smaOn);
void    tColDataReset(SColData *pColData);
void    tColDataClear(void *ph);
int32_t tColDataAppendValue(SColData *pColData, SColVal *pColVal);
int32_t tColDataGetValue(SColData *pColData, int32_t iRow, SColVal *pColVal);
int32_t tColDataCopy(SColData *pColDataSrc, SColData *pColDataDest);
int32_t tPutColData(uint8_t *p, SColData *pColData);
int32_t tGetColData(uint8_t *p, SColData *pColData);
// SBlockData
#define tBlockDataFirstRow(PBLOCKDATA) tsdbRowFromBlockData(PBLOCKDATA, 0)
#define tBlockDataLastRow(PBLOCKDATA)  tsdbRowFromBlockData(PBLOCKDATA, (PBLOCKDATA)->nRow - 1)
#define tBlockDataFirstKey(PBLOCKDATA) TSDBROW_KEY(&tBlockDataFirstRow(PBLOCKDATA))
#define tBlockDataLastKey(PBLOCKDATA)  TSDBROW_KEY(&tBlockDataLastRow(PBLOCKDATA))

int32_t   tBlockDataCreate(SBlockData *pBlockData);
void      tBlockDataDestroy(SBlockData *pBlockData, int8_t deepClear);
int32_t   tBlockDataInit(SBlockData *pBlockData, int64_t suid, int64_t uid, STSchema *pTSchema);
int32_t   tBlockDataInitEx(SBlockData *pBlockData, SBlockData *pBlockDataFrom);
void      tBlockDataReset(SBlockData *pBlockData);
int32_t   tBlockDataAppendRow(SBlockData *pBlockData, TSDBROW *pRow, STSchema *pTSchema, int64_t uid);
void      tBlockDataClear(SBlockData *pBlockData);
SColData *tBlockDataGetColDataByIdx(SBlockData *pBlockData, int32_t idx);
void      tBlockDataGetColData(SBlockData *pBlockData, int16_t cid, SColData **ppColData);
int32_t   tBlockDataCopy(SBlockData *pBlockDataSrc, SBlockData *pBlockDataDest);
int32_t   tBlockDataMerge(SBlockData *pBlockData1, SBlockData *pBlockData2, SBlockData *pBlockData);
int32_t   tBlockDataAddColData(SBlockData *pBlockData, int32_t iColData, SColData **ppColData);
int32_t   tCmprBlockData(SBlockData *pBlockData, int8_t cmprAlg, uint8_t **ppOut, int32_t *szOut, uint8_t *aBuf[],
                         int32_t aBufN[]);
int32_t   tDecmprBlockData(uint8_t *pIn, int32_t szIn, SBlockData *pBlockData, uint8_t *aBuf[]);
// SDiskDataHdr
int32_t tPutDiskDataHdr(uint8_t *p, void *ph);
int32_t tGetDiskDataHdr(uint8_t *p, void *ph);
// SDelIdx
int32_t tPutDelIdx(uint8_t *p, void *ph);
int32_t tGetDelIdx(uint8_t *p, void *ph);
int32_t tCmprDelIdx(void const *lhs, void const *rhs);
// SDelData
int32_t tPutDelData(uint8_t *p, void *ph);
int32_t tGetDelData(uint8_t *p, void *ph);
// SMapData
#define tMapDataInit() ((SMapData){0})
void    tMapDataReset(SMapData *pMapData);
void    tMapDataClear(SMapData *pMapData);
int32_t tMapDataPutItem(SMapData *pMapData, void *pItem, int32_t (*tPutItemFn)(uint8_t *, void *));
int32_t tMapDataCopy(SMapData *pFrom, SMapData *pTo);
void    tMapDataGetItemByIdx(SMapData *pMapData, int32_t idx, void *pItem, int32_t (*tGetItemFn)(uint8_t *, void *));
int32_t tMapDataSearch(SMapData *pMapData, void *pSearchItem, int32_t (*tGetItemFn)(uint8_t *, void *),
                       int32_t (*tItemCmprFn)(const void *, const void *), void *pItem);
int32_t tPutMapData(uint8_t *p, SMapData *pMapData);
int32_t tGetMapData(uint8_t *p, SMapData *pMapData);
// other
int32_t tsdbKeyFid(TSKEY key, int32_t minutes, int8_t precision);
void    tsdbFidKeyRange(int32_t fid, int32_t minutes, int8_t precision, TSKEY *minKey, TSKEY *maxKey);
int32_t tsdbFidLevel(int32_t fid, STsdbKeepCfg *pKeepCfg, int64_t now);
int32_t tsdbBuildDeleteSkyline(SArray *aDelData, int32_t sidx, int32_t eidx, SArray *aSkyline);
void    tsdbCalcColDataSMA(SColData *pColData, SColumnDataAgg *pColAgg);
int32_t tPutColumnDataAgg(uint8_t *p, SColumnDataAgg *pColAgg);
int32_t tGetColumnDataAgg(uint8_t *p, SColumnDataAgg *pColAgg);
int32_t tsdbCmprData(uint8_t *pIn, int32_t szIn, int8_t type, int8_t cmprAlg, uint8_t **ppOut, int32_t nOut,
                     int32_t *szOut, uint8_t **ppBuf);
int32_t tsdbDecmprData(uint8_t *pIn, int32_t szIn, int8_t type, int8_t cmprAlg, uint8_t **ppOut, int32_t szOut,
                       uint8_t **ppBuf);
int32_t tsdbCmprColData(SColData *pColData, int8_t cmprAlg, SBlockCol *pBlockCol, uint8_t **ppOut, int32_t nOut,
                        uint8_t **ppBuf);
int32_t tsdbDecmprColData(uint8_t *pIn, SBlockCol *pBlockCol, int8_t cmprAlg, int32_t nVal, SColData *pColData,
                          uint8_t **ppBuf);
int32_t tsdbReadAndCheck(TdFilePtr pFD, int64_t offset, uint8_t **ppOut, int32_t size, int8_t toCheck);
// tsdbMemTable ==============================================================================================
// SMemTable
int32_t  tsdbMemTableCreate(STsdb *pTsdb, SMemTable **ppMemTable);
void     tsdbMemTableDestroy(SMemTable *pMemTable);
STbData *tsdbGetTbDataFromMemTable(SMemTable *pMemTable, tb_uid_t suid, tb_uid_t uid);
void     tsdbRefMemTable(SMemTable *pMemTable);
void     tsdbUnrefMemTable(SMemTable *pMemTable);
SArray  *tsdbMemTableGetTbDataArray(SMemTable *pMemTable);
// STbDataIter
int32_t  tsdbTbDataIterCreate(STbData *pTbData, TSDBKEY *pFrom, int8_t backward, STbDataIter **ppIter);
void    *tsdbTbDataIterDestroy(STbDataIter *pIter);
void     tsdbTbDataIterOpen(STbData *pTbData, TSDBKEY *pFrom, int8_t backward, STbDataIter *pIter);
TSDBROW *tsdbTbDataIterGet(STbDataIter *pIter);
bool     tsdbTbDataIterNext(STbDataIter *pIter);
// STbData
int32_t tsdbGetNRowsInTbData(STbData *pTbData);
// tsdbFile.c ==============================================================================================
typedef enum { TSDB_HEAD_FILE = 0, TSDB_DATA_FILE, TSDB_LAST_FILE, TSDB_SMA_FILE } EDataFileT;

bool    tsdbDelFileIsSame(SDelFile *pDelFile1, SDelFile *pDelFile2);
int32_t tsdbDFileRollback(STsdb *pTsdb, SDFileSet *pSet, EDataFileT ftype);
int32_t tPutHeadFile(uint8_t *p, SHeadFile *pHeadFile);
int32_t tPutDataFile(uint8_t *p, SDataFile *pDataFile);
int32_t tPutSstFile(uint8_t *p, SSstFile *pSstFile);
int32_t tPutSmaFile(uint8_t *p, SSmaFile *pSmaFile);
int32_t tPutDelFile(uint8_t *p, SDelFile *pDelFile);
int32_t tGetDelFile(uint8_t *p, SDelFile *pDelFile);
int32_t tPutDFileSet(uint8_t *p, SDFileSet *pSet);
int32_t tGetDFileSet(uint8_t *p, SDFileSet *pSet);

void tsdbHeadFileName(STsdb *pTsdb, SDiskID did, int32_t fid, SHeadFile *pHeadF, char fname[]);
void tsdbDataFileName(STsdb *pTsdb, SDiskID did, int32_t fid, SDataFile *pDataF, char fname[]);
void tsdbSstFileName(STsdb *pTsdb, SDiskID did, int32_t fid, SSstFile *pSstF, char fname[]);
void tsdbSmaFileName(STsdb *pTsdb, SDiskID did, int32_t fid, SSmaFile *pSmaF, char fname[]);
// SDelFile
void tsdbDelFileName(STsdb *pTsdb, SDelFile *pFile, char fname[]);
// tsdbFS.c ==============================================================================================
int32_t tsdbFSOpen(STsdb *pTsdb);
int32_t tsdbFSClose(STsdb *pTsdb);
int32_t tsdbFSCopy(STsdb *pTsdb, STsdbFS *pFS);
void    tsdbFSDestroy(STsdbFS *pFS);
int32_t tDFileSetCmprFn(const void *p1, const void *p2);
int32_t tsdbFSCommit1(STsdb *pTsdb, STsdbFS *pFS);
int32_t tsdbFSCommit2(STsdb *pTsdb, STsdbFS *pFS);
int32_t tsdbFSRef(STsdb *pTsdb, STsdbFS *pFS);
void    tsdbFSUnref(STsdb *pTsdb, STsdbFS *pFS);

int32_t tsdbFSRollback(STsdbFS *pFS);

int32_t tsdbFSUpsertFSet(STsdbFS *pFS, SDFileSet *pSet);
int32_t tsdbFSUpsertDelFile(STsdbFS *pFS, SDelFile *pDelFile);
// tsdbReaderWriter.c ==============================================================================================
// SDataFWriter
int32_t tsdbDataFWriterOpen(SDataFWriter **ppWriter, STsdb *pTsdb, SDFileSet *pSet);
int32_t tsdbDataFWriterClose(SDataFWriter **ppWriter, int8_t sync);
int32_t tsdbUpdateDFileSetHeader(SDataFWriter *pWriter);
int32_t tsdbWriteBlockIdx(SDataFWriter *pWriter, SArray *aBlockIdx);
int32_t tsdbWriteBlock(SDataFWriter *pWriter, SMapData *pMapData, SBlockIdx *pBlockIdx);
int32_t tsdbWriteSstBlk(SDataFWriter *pWriter, SArray *aSstBlk);
int32_t tsdbWriteBlockData(SDataFWriter *pWriter, SBlockData *pBlockData, SBlockInfo *pBlkInfo, SSmaInfo *pSmaInfo,
                           int8_t cmprAlg, int8_t toLast);

int32_t tsdbDFileSetCopy(STsdb *pTsdb, SDFileSet *pSetFrom, SDFileSet *pSetTo);
// SDataFReader
int32_t tsdbDataFReaderOpen(SDataFReader **ppReader, STsdb *pTsdb, SDFileSet *pSet);
int32_t tsdbDataFReaderClose(SDataFReader **ppReader);
int32_t tsdbReadBlockIdx(SDataFReader *pReader, SArray *aBlockIdx);
int32_t tsdbReadBlock(SDataFReader *pReader, SBlockIdx *pBlockIdx, SMapData *pMapData);
int32_t tsdbReadSstBlk(SDataFReader *pReader, int32_t iSst, SArray *aSstBlk);
int32_t tsdbReadBlockSma(SDataFReader *pReader, SDataBlk *pBlock, SArray *aColumnDataAgg);
int32_t tsdbReadDataBlock(SDataFReader *pReader, SDataBlk *pBlock, SBlockData *pBlockData);
int32_t tsdbReadSstBlock(SDataFReader *pReader, int32_t iSst, SSstBlk *pSstBlk, SBlockData *pBlockData);
// SDelFWriter
int32_t tsdbDelFWriterOpen(SDelFWriter **ppWriter, SDelFile *pFile, STsdb *pTsdb);
int32_t tsdbDelFWriterClose(SDelFWriter **ppWriter, int8_t sync);
int32_t tsdbWriteDelData(SDelFWriter *pWriter, SArray *aDelData, SDelIdx *pDelIdx);
int32_t tsdbWriteDelIdx(SDelFWriter *pWriter, SArray *aDelIdx);
int32_t tsdbUpdateDelFileHdr(SDelFWriter *pWriter);
// SDelFReader
int32_t tsdbDelFReaderOpen(SDelFReader **ppReader, SDelFile *pFile, STsdb *pTsdb);
int32_t tsdbDelFReaderClose(SDelFReader **ppReader);
int32_t tsdbReadDelData(SDelFReader *pReader, SDelIdx *pDelIdx, SArray *aDelData);
int32_t tsdbReadDelIdx(SDelFReader *pReader, SArray *aDelIdx);
// tsdbRead.c ==============================================================================================
int32_t tsdbTakeReadSnap(STsdb *pTsdb, STsdbReadSnap **ppSnap);
void    tsdbUntakeReadSnap(STsdb *pTsdb, STsdbReadSnap *pSnap);
// tsdbMerge.c ==============================================================================================
int32_t tsdbMerge(STsdb *pTsdb);

#define TSDB_CACHE_NO(c)       ((c).cacheLast == 0)
#define TSDB_CACHE_LAST_ROW(c) (((c).cacheLast & 1) > 0)
#define TSDB_CACHE_LAST(c)     (((c).cacheLast & 2) > 0)

// tsdbCache
int32_t tsdbOpenCache(STsdb *pTsdb);
void    tsdbCloseCache(STsdb *pTsdb);
int32_t tsdbCacheInsertLast(SLRUCache *pCache, tb_uid_t uid, STSRow *row, STsdb *pTsdb);
int32_t tsdbCacheInsertLastrow(SLRUCache *pCache, STsdb *pTsdb, tb_uid_t uid, STSRow *row, bool dup);
int32_t tsdbCacheGetLastH(SLRUCache *pCache, tb_uid_t uid, STsdb *pTsdb, LRUHandle **h);
int32_t tsdbCacheGetLastrowH(SLRUCache *pCache, tb_uid_t uid, STsdb *pTsdb, LRUHandle **h);
int32_t tsdbCacheRelease(SLRUCache *pCache, LRUHandle *h);

int32_t tsdbCacheDeleteLastrow(SLRUCache *pCache, tb_uid_t uid, TSKEY eKey);
int32_t tsdbCacheDeleteLast(SLRUCache *pCache, tb_uid_t uid, TSKEY eKey);
int32_t tsdbCacheDelete(SLRUCache *pCache, tb_uid_t uid, TSKEY eKey);

void   tsdbCacheSetCapacity(SVnode *pVnode, size_t capacity);
size_t tsdbCacheGetCapacity(SVnode *pVnode);

int32_t tsdbCacheLastArray2Row(SArray *pLastArray, STSRow **ppRow, STSchema *pSchema);

// structs =======================
struct STsdbFS {
  SDelFile *pDelFile;
  SArray   *aDFileSet;  // SArray<SDFileSet>
};

struct STsdb {
  char          *path;
  SVnode        *pVnode;
  STsdbKeepCfg   keepCfg;
  TdThreadRwlock rwLock;
  SMemTable     *mem;
  SMemTable     *imem;
  STsdbFS        fs;
  SLRUCache     *lruCache;
  TdThreadMutex  lruMutex;
};

struct TSDBKEY {
  int64_t version;
  TSKEY   ts;
};

struct SVersionRange {
  uint64_t minVer;
  uint64_t maxVer;
};

typedef struct SMemSkipListNode SMemSkipListNode;
struct SMemSkipListNode {
  int8_t            level;
  SMemSkipListNode *forwards[0];
};
typedef struct SMemSkipList {
  int64_t           size;
  uint32_t          seed;
  int8_t            maxLevel;
  int8_t            level;
  SMemSkipListNode *pHead;
  SMemSkipListNode *pTail;
} SMemSkipList;

struct STbData {
  tb_uid_t     suid;
  tb_uid_t     uid;
  TSKEY        minKey;
  TSKEY        maxKey;
  SDelData    *pHead;
  SDelData    *pTail;
  SMemSkipList sl;
  STbData     *next;
};

struct SMemTable {
  SRWLatch         latch;
  STsdb           *pTsdb;
  SVBufPool       *pPool;
  volatile int32_t nRef;
  TSKEY            minKey;
  TSKEY            maxKey;
  int64_t          nRow;
  int64_t          nDel;
  struct {
    int32_t   nTbData;
    int32_t   nBucket;
    STbData **aBucket;
  };
};

struct TSDBROW {
  int8_t type;  // 0 for row from tsRow, 1 for row from block data
  union {
    struct {
      int64_t version;
      STSRow *pTSRow;
    };
    struct {
      SBlockData *pBlockData;
      int32_t     iRow;
    };
  };
};

struct SBlockIdx {
  int64_t suid;
  int64_t uid;
  int64_t offset;
  int64_t size;
};

struct SMapData {
  int32_t  nItem;
  int32_t  nData;
  int32_t *aOffset;
  uint8_t *pData;
};

struct SBlockCol {
  int16_t cid;
  int8_t  type;
  int8_t  smaOn;
  int8_t  flag;      // HAS_NONE|HAS_NULL|HAS_VALUE
  int32_t szOrigin;  // original column value size (only save for variant data type)
  int32_t szBitmap;  // bitmap size, 0 only for flag == HAS_VAL
  int32_t szOffset;  // offset size, 0 only for non-variant-length type
  int32_t szValue;   // value size, 0 when flag == (HAS_NULL | HAS_NONE)
  int32_t offset;
};

struct SBlockInfo {
  int64_t offset;  // block data offset
  int32_t szBlock;
  int32_t szKey;
};

struct SSmaInfo {
  int64_t offset;
  int32_t size;
};

struct SDataBlk {
  TSDBKEY    minKey;
  TSDBKEY    maxKey;
  int64_t    minVer;
  int64_t    maxVer;
  int32_t    nRow;
  int8_t     hasDup;
  int8_t     nSubBlock;
  SBlockInfo aSubBlock[TSDB_MAX_SUBBLOCKS];
  SSmaInfo   smaInfo;
};

struct SSstBlk {
  int64_t    suid;
  int64_t    minUid;
  int64_t    maxUid;
  TSKEY      minKey;
  TSKEY      maxKey;
  int64_t    minVer;
  int64_t    maxVer;
  int32_t    nRow;
  SBlockInfo bInfo;
};

struct SColData {
  int16_t  cid;
  int8_t   type;
  int8_t   smaOn;
  int32_t  nVal;
  uint8_t  flag;
  uint8_t *pBitMap;
  int32_t *aOffset;
  int32_t  nData;
  uint8_t *pData;
};

// (SBlockData){.suid = 0, .uid = 0}: block data not initialized
// (SBlockData){.suid = suid, .uid = uid}: block data for ONE child table int .data file
// (SBlockData){.suid = suid, .uid = 0}: block data for N child tables int .last file
// (SBlockData){.suid = 0, .uid = uid}: block data for 1 normal table int .last/.data file
struct SBlockData {
  int64_t  suid;      // 0 means normal table block data, otherwise child table block data
  int64_t  uid;       // 0 means block data in .last file, otherwise in .data file
  int32_t  nRow;      // number of rows
  int64_t *aUid;      // uids of each row, only exist in block data in .last file (uid == 0)
  int64_t *aVersion;  // versions of each row
  TSKEY   *aTSKEY;    // timestamp of each row
  SArray  *aIdx;      // SArray<int32_t>
  SArray  *aColData;  // SArray<SColData>
};

struct TABLEID {
  tb_uid_t suid;
  tb_uid_t uid;
};

struct STbDataIter {
  STbData          *pTbData;
  int8_t            backward;
  SMemSkipListNode *pNode;
  TSDBROW          *pRow;
  TSDBROW           row;
};

struct SDelData {
  int64_t   version;
  TSKEY     sKey;
  TSKEY     eKey;
  SDelData *pNext;
};

struct SDelIdx {
  tb_uid_t suid;
  tb_uid_t uid;
  int64_t  offset;
  int64_t  size;
};

struct SDiskDataHdr {
  uint32_t delimiter;
  uint32_t fmtVer;
  int64_t  suid;
  int64_t  uid;
  int32_t  szUid;
  int32_t  szVer;
  int32_t  szKey;
  int32_t  szBlkCol;
  int32_t  nRow;
  int8_t   cmprAlg;
};

struct SDelFile {
  volatile int32_t nRef;

  int64_t commitID;
  int64_t size;
  int64_t offset;
};

struct SHeadFile {
  volatile int32_t nRef;

  int64_t commitID;
  int64_t size;
  int64_t offset;
};

struct SDataFile {
  volatile int32_t nRef;

  int64_t commitID;
  int64_t size;
};

struct SSstFile {
  volatile int32_t nRef;

  int64_t commitID;
  int64_t size;
  int64_t offset;
};

struct SSmaFile {
  volatile int32_t nRef;

  int64_t commitID;
  int64_t size;
};

struct SDFileSet {
  SDiskID    diskId;
  int32_t    fid;
  SHeadFile *pHeadF;
  SDataFile *pDataF;
  SSmaFile  *pSmaF;
  uint8_t    nSstF;
  SSstFile  *aSstF[TSDB_MAX_LAST_FILE];
};

struct SRowIter {
  TSDBROW  *pRow;
  STSchema *pTSchema;
  SColVal   colVal;
  int32_t   i;
};
struct SRowMerger {
  STSchema *pTSchema;
  int64_t   version;
  SArray   *pArray;  // SArray<SColVal>
};

struct SDelFWriter {
  STsdb    *pTsdb;
  SDelFile  fDel;
  TdFilePtr pWriteH;

  uint8_t *aBuf[1];
};

struct SDataFWriter {
  STsdb    *pTsdb;
  SDFileSet wSet;

  TdFilePtr pHeadFD;
  TdFilePtr pDataFD;
  TdFilePtr pSmaFD;
  TdFilePtr pLastFD;

  SHeadFile fHead;
  SDataFile fData;
  SSmaFile  fSma;
  SSstFile  fSst[TSDB_MAX_LAST_FILE];

  uint8_t *aBuf[4];
};

struct STsdbReadSnap {
  SMemTable *pMem;
  SMemTable *pIMem;
  STsdbFS    fs;
};

struct SDataFReader {
  STsdb     *pTsdb;
  SDFileSet *pSet;
  TdFilePtr  pHeadFD;
  TdFilePtr  pDataFD;
  TdFilePtr  pSmaFD;
  TdFilePtr  aLastFD[TSDB_MAX_LAST_FILE];

  uint8_t *aBuf[3];
};

typedef struct {
  int64_t suid;
  int64_t uid;
  TSDBROW row;
} SRowInfo;

typedef struct SMergeTree {
  int8_t             backward;
  SRBTree            rbt;
  SArray            *pIterList;
  struct SLDataIter *pIter;
} SMergeTree;

<<<<<<< HEAD
int32_t tMergeTreeOpen(SMergeTree *pMTree, int8_t backward, SDataFReader* pFReader, uint64_t uid, STimeWindow* pTimeWindow, SVersionRange* pVerRange);
=======
void tMergeTreeOpen(SMergeTree *pMTree, int8_t backward, SDataFReader *pFReader, uint64_t uid, STimeWindow *pTimeWindow,
                    SVersionRange *pVerRange);
>>>>>>> 0eb29455
void tMergeTreeAddIter(SMergeTree *pMTree, struct SLDataIter *pIter);
bool tMergeTreeNext(SMergeTree *pMTree);
TSDBROW tMergeTreeGetRow(SMergeTree *pMTree);
void    tMergeTreeClose(SMergeTree *pMTree);

// ========== inline functions ==========
static FORCE_INLINE int32_t tsdbKeyCmprFn(const void *p1, const void *p2) {
  TSDBKEY *pKey1 = (TSDBKEY *)p1;
  TSDBKEY *pKey2 = (TSDBKEY *)p2;

  if (pKey1->ts < pKey2->ts) {
    return -1;
  } else if (pKey1->ts > pKey2->ts) {
    return 1;
  }

  if (pKey1->version < pKey2->version) {
    return -1;
  } else if (pKey1->version > pKey2->version) {
    return 1;
  }

  return 0;
}

#ifdef __cplusplus
}
#endif

#endif /*_TD_VNODE_TSDB_H_*/<|MERGE_RESOLUTION|>--- conflicted
+++ resolved
@@ -633,12 +633,7 @@
   struct SLDataIter *pIter;
 } SMergeTree;
 
-<<<<<<< HEAD
 int32_t tMergeTreeOpen(SMergeTree *pMTree, int8_t backward, SDataFReader* pFReader, uint64_t uid, STimeWindow* pTimeWindow, SVersionRange* pVerRange);
-=======
-void tMergeTreeOpen(SMergeTree *pMTree, int8_t backward, SDataFReader *pFReader, uint64_t uid, STimeWindow *pTimeWindow,
-                    SVersionRange *pVerRange);
->>>>>>> 0eb29455
 void tMergeTreeAddIter(SMergeTree *pMTree, struct SLDataIter *pIter);
 bool tMergeTreeNext(SMergeTree *pMTree);
 TSDBROW tMergeTreeGetRow(SMergeTree *pMTree);
