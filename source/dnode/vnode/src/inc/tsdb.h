--- conflicted
+++ resolved
@@ -374,28 +374,6 @@
 } SCacheFlushState;
 
 struct STsdb {
-<<<<<<< HEAD
-  char            *path;
-  SVnode          *pVnode;
-  STsdbKeepCfg     keepCfg;
-  TdThreadMutex    mutex;
-  SMemTable       *mem;
-  SMemTable       *imem;
-  STsdbFS          fs;  // old
-  SLRUCache       *lruCache;
-  SCacheFlushState flushState;
-  TdThreadMutex    lruMutex;
-  SLRUCache       *biCache;
-  TdThreadMutex    biMutex;
-  SLRUCache       *bCache;
-  TdThreadMutex    bMutex;
-  SLRUCache       *pgCache;
-  TdThreadMutex    pgMutex;
-  STFileSystem    *pFS;  // new
-  SRocksCache      rCache;
-  // compact monitor
-  struct SCompMonitor *pCompMonitor;
-=======
   char                *path;
   SVnode              *pVnode;
   STsdbKeepCfg         keepCfg;
@@ -415,7 +393,8 @@
   TdThreadMutex        pgMutex;
   struct STFileSystem *pFS;  // new
   SRocksCache          rCache;
->>>>>>> 0ffc707f
+  // compact monitor
+  struct SCompMonitor *pCompMonitor;
 };
 
 struct TSDBKEY {
