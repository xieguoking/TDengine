--- conflicted
+++ resolved
@@ -98,11 +98,7 @@
 int32_t         metaDropTSma(SMeta* pMeta, int64_t indexUid);
 
 // tsdb
-<<<<<<< HEAD
-int          tsdbOpen(SVnode* pVnode, STsdb** ppTsdb, const char* dir, STsdbKeepCfg *pKeepCfg);
-=======
 int          tsdbOpen(SVnode* pVnode, STsdb** ppTsdb, const char* dir, STsdbKeepCfg* pKeepCfg);
->>>>>>> c2e006ac
 int          tsdbClose(STsdb** pTsdb);
 int          tsdbBegin(STsdb* pTsdb);
 int          tsdbCommit(STsdb* pTsdb);
@@ -187,11 +183,7 @@
   TSDB_TYPE_RSMA_L2 = 4,  // RSMA Level 2
 } ETsdbType;
 
-<<<<<<< HEAD
-struct STsdbKeepCfg{
-=======
 struct STsdbKeepCfg {
->>>>>>> c2e006ac
   int8_t  precision;  // precision always be used with below keep cfgs
   int32_t days;
   int32_t keep0;
