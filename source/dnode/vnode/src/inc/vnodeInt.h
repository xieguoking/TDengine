/*
 * Copyright (c) 2019 TAOS Data, Inc. <jhtao@taosdata.com>
 *
 * This program is free software: you can use, redistribute, and/or modify
 * it under the terms of the GNU Affero General Public License, version 3
 * or later ("AGPL"), as published by the Free Software Foundation.
 *
 * This program is distributed in the hope that it will be useful, but WITHOUT
 * ANY WARRANTY; without even the implied warranty of MERCHANTABILITY or
 * FITNESS FOR A PARTICULAR PURPOSE.
 *
 * You should have received a copy of the GNU Affero General Public License
 * along with this program. If not, see <http://www.gnu.org/licenses/>.
 */

#ifndef _TD_VNODE_DEF_H_
#define _TD_VNODE_DEF_H_

#include "executor.h"
#include "filter.h"
#include "qworker.h"
#include "sync.h"
#include "tRealloc.h"
#include "tchecksum.h"
#include "tcoding.h"
#include "tcompare.h"
#include "tcompression.h"
#include "tdatablock.h"
#include "tdb.h"
#include "tencode.h"
#include "tfs.h"
#include "tglobal.h"
#include "tjson.h"
#include "tlist.h"
#include "tlockfree.h"
#include "tlosertree.h"
#include "tlrucache.h"
#include "tmsgcb.h"
#include "tref.h"
#include "tskiplist.h"
#include "tstream.h"
#include "ttime.h"
#include "ttimer.h"
#include "wal.h"

#include "vnode.h"

#ifdef __cplusplus
extern "C" {
#endif

typedef struct SVnodeInfo      SVnodeInfo;
typedef struct SMeta           SMeta;
typedef struct SSma            SSma;
typedef struct STsdb           STsdb;
typedef struct STQ             STQ;
typedef struct SVState         SVState;
typedef struct SVBufPool       SVBufPool;
typedef struct SQWorker        SQHandle;
typedef struct STsdbKeepCfg    STsdbKeepCfg;
typedef struct SMetaSnapReader SMetaSnapReader;
typedef struct SMetaSnapWriter SMetaSnapWriter;
typedef struct STsdbSnapReader STsdbSnapReader;
typedef struct STsdbSnapWriter STsdbSnapWriter;
typedef struct SSnapDataHdr    SSnapDataHdr;

#define VNODE_META_DIR  "meta"
#define VNODE_TSDB_DIR  "tsdb"
#define VNODE_TQ_DIR    "tq"
#define VNODE_WAL_DIR   "wal"
#define VNODE_TSMA_DIR  "tsma"
#define VNODE_RSMA_DIR  "rsma"
#define VNODE_RSMA0_DIR "tsdb"
#define VNODE_RSMA1_DIR "rsma1"
#define VNODE_RSMA2_DIR "rsma2"

// vnd.h
void* vnodeBufPoolMalloc(SVBufPool* pPool, int size);
void  vnodeBufPoolFree(SVBufPool* pPool, void* p);
void  vnodeBufPoolRef(SVBufPool* pPool);
void  vnodeBufPoolUnRef(SVBufPool* pPool);

// meta
typedef struct SMCtbCursor SMCtbCursor;
typedef struct SMStbCursor SMStbCursor;
typedef struct STbUidStore STbUidStore;

int             metaOpen(SVnode* pVnode, SMeta** ppMeta);
int             metaClose(SMeta* pMeta);
int             metaBegin(SMeta* pMeta);
int             metaCommit(SMeta* pMeta);
int             metaCreateSTable(SMeta* pMeta, int64_t version, SVCreateStbReq* pReq);
int             metaAlterSTable(SMeta* pMeta, int64_t version, SVCreateStbReq* pReq);
int             metaDropSTable(SMeta* pMeta, int64_t verison, SVDropStbReq* pReq, SArray* tbUidList);
int             metaCreateTable(SMeta* pMeta, int64_t version, SVCreateTbReq* pReq);
int             metaDropTable(SMeta* pMeta, int64_t version, SVDropTbReq* pReq, SArray* tbUids);
<<<<<<< HEAD
int             metaAlterTable(SMeta* pMeta, int64_t version, SVAlterTbReq* pReq, STableMetaRsp *pMetaRsp);
=======
int             metaTtlDropTable(SMeta* pMeta, int64_t ttl, SArray* tbUids);
int             metaAlterTable(SMeta* pMeta, int64_t version, SVAlterTbReq* pReq, STableMetaRsp* pMetaRsp);
>>>>>>> 2fddb8a6
SSchemaWrapper* metaGetTableSchema(SMeta* pMeta, tb_uid_t uid, int32_t sver, bool isinline);
STSchema*       metaGetTbTSchema(SMeta* pMeta, tb_uid_t uid, int32_t sver);
int32_t         metaGetTbTSchemaEx(SMeta* pMeta, tb_uid_t suid, tb_uid_t uid, int32_t sver, STSchema** ppTSchema);
int             metaGetTableEntryByName(SMetaReader* pReader, const char* name);
tb_uid_t        metaGetTableEntryUidByName(SMeta* pMeta, const char* name);
int64_t         metaGetTbNum(SMeta* pMeta);
int64_t         metaGetTimeSeriesNum(SMeta* pMeta);
SMCtbCursor*    metaOpenCtbCursor(SMeta* pMeta, tb_uid_t uid);
void            metaCloseCtbCursor(SMCtbCursor* pCtbCur);
tb_uid_t        metaCtbCursorNext(SMCtbCursor* pCtbCur);
SMStbCursor*    metaOpenStbCursor(SMeta* pMeta, tb_uid_t uid);
void            metaCloseStbCursor(SMStbCursor* pStbCur);
tb_uid_t        metaStbCursorNext(SMStbCursor* pStbCur);
STSma*          metaGetSmaInfoByIndex(SMeta* pMeta, int64_t indexUid);
STSmaWrapper*   metaGetSmaInfoByTable(SMeta* pMeta, tb_uid_t uid, bool deepCopy);
SArray*         metaGetSmaIdsByTable(SMeta* pMeta, tb_uid_t uid);
SArray*         metaGetSmaTbUids(SMeta* pMeta);
void*           metaGetIdx(SMeta* pMeta);
void*           metaGetIvtIdx(SMeta* pMeta);
int             metaTtlSmaller(SMeta* pMeta, uint64_t time, SArray* uidList);

int32_t metaCreateTSma(SMeta* pMeta, int64_t version, SSmaCfg* pCfg);
int32_t metaDropTSma(SMeta* pMeta, int64_t indexUid);

// tsdb
int         tsdbOpen(SVnode* pVnode, STsdb** ppTsdb, const char* dir, STsdbKeepCfg* pKeepCfg);
int         tsdbClose(STsdb** pTsdb);
int32_t     tsdbBegin(STsdb* pTsdb);
int32_t     tsdbCommit(STsdb* pTsdb);
int32_t     tsdbDoRetention(STsdb* pTsdb, int64_t now);
int         tsdbScanAndConvertSubmitMsg(STsdb* pTsdb, SSubmitReq* pMsg);
int         tsdbInsertData(STsdb* pTsdb, int64_t version, SSubmitReq* pMsg, SSubmitRsp* pRsp);
int32_t     tsdbInsertTableData(STsdb* pTsdb, int64_t version, SSubmitMsgIter* pMsgIter, SSubmitBlk* pBlock,
                                SSubmitBlkRsp* pRsp);
int32_t     tsdbDeleteTableData(STsdb* pTsdb, int64_t version, tb_uid_t suid, tb_uid_t uid, TSKEY sKey, TSKEY eKey);
STsdbReader tsdbQueryCacheLastT(STsdb* tsdb, SQueryTableDataCond* pCond, STableListInfo* tableList, uint64_t qId,
                                void* pMemRef);

// tq
int     tqInit();
void    tqCleanUp();
STQ*    tqOpen(const char* path, SVnode* pVnode);
void    tqClose(STQ*);
int     tqPushMsg(STQ*, void* msg, int32_t msgLen, tmsg_t msgType, int64_t ver);
int     tqCommit(STQ*);
int32_t tqUpdateTbUidList(STQ* pTq, const SArray* tbUidList, bool isAdd);
int32_t tqCheckColModifiable(STQ* pTq, int64_t tbUid, int32_t colId);
int32_t tqProcessCheckAlterInfoReq(STQ* pTq, char* msg, int32_t msgLen);
int32_t tqProcessVgChangeReq(STQ* pTq, char* msg, int32_t msgLen);
int32_t tqProcessVgDeleteReq(STQ* pTq, char* msg, int32_t msgLen);
int32_t tqProcessOffsetCommitReq(STQ* pTq, char* msg, int32_t msgLen);
int32_t tqProcessPollReq(STQ* pTq, SRpcMsg* pMsg);
int32_t tqProcessTaskDeployReq(STQ* pTq, char* msg, int32_t msgLen);
int32_t tqProcessTaskDropReq(STQ* pTq, char* msg, int32_t msgLen);
int32_t tqProcessStreamTrigger(STQ* pTq, SSubmitReq* data);
int32_t tqProcessTaskRunReq(STQ* pTq, SRpcMsg* pMsg);
int32_t tqProcessTaskDispatchReq(STQ* pTq, SRpcMsg* pMsg);
int32_t tqProcessTaskRecoverReq(STQ* pTq, SRpcMsg* pMsg);
int32_t tqProcessTaskDispatchRsp(STQ* pTq, SRpcMsg* pMsg);
int32_t tqProcessTaskRecoverRsp(STQ* pTq, SRpcMsg* pMsg);
int32_t tqProcessTaskRetrieveReq(STQ* pTq, SRpcMsg* pMsg);
int32_t tqProcessTaskRetrieveRsp(STQ* pTq, SRpcMsg* pMsg);
int32_t tsdbGetStbIdList(SMeta* pMeta, int64_t suid, SArray* list);

SSubmitReq* tdBlockToSubmit(const SArray* pBlocks, const STSchema* pSchema, bool createTb, int64_t suid,
                            const char* stbFullName, int32_t vgId);

// sma
int32_t smaInit();
void    smaCleanUp();
int32_t smaOpen(SVnode* pVnode);
int32_t smaClose(SSma* pSma);
int32_t smaBegin(SSma* pSma);
int32_t smaSyncPreCommit(SSma* pSma);
int32_t smaSyncCommit(SSma* pSma);
int32_t smaSyncPostCommit(SSma* pSma);
int32_t smaAsyncPreCommit(SSma* pSma);
int32_t smaAsyncCommit(SSma* pSma);
int32_t smaAsyncPostCommit(SSma* pSma);

int32_t tdProcessTSmaCreate(SSma* pSma, int64_t version, const char* msg);
int32_t tdProcessTSmaInsert(SSma* pSma, int64_t indexUid, const char* msg);
int64_t tdRSmaGetMaxSubmitVer(SSma* pSma, int8_t level);

int32_t tdProcessRSmaCreate(SSma* pSma, SVCreateStbReq* pReq);
int32_t tdProcessRSmaSubmit(SSma* pSma, void* pMsg, int32_t inputType);
int32_t tdProcessRSmaDrop(SSma* pSma, SVDropStbReq* pReq);
int32_t tdFetchTbUidList(SSma* pSma, STbUidStore** ppStore, tb_uid_t suid, tb_uid_t uid);
int32_t tdUpdateTbUidList(SSma* pSma, STbUidStore* pUidStore);
void    tdUidStoreDestory(STbUidStore* pStore);
void*   tdUidStoreFree(STbUidStore* pStore);

// SMetaSnapReader ========================================
int32_t metaSnapReaderOpen(SMeta* pMeta, int64_t sver, int64_t ever, SMetaSnapReader** ppReader);
int32_t metaSnapReaderClose(SMetaSnapReader** ppReader);
int32_t metaSnapRead(SMetaSnapReader* pReader, uint8_t** ppData);
// SMetaSnapWriter ========================================
int32_t metaSnapWriterOpen(SMeta* pMeta, int64_t sver, int64_t ever, SMetaSnapWriter** ppWriter);
int32_t metaSnapWrite(SMetaSnapWriter* pWriter, uint8_t* pData, uint32_t nData);
int32_t metaSnapWriterClose(SMetaSnapWriter** ppWriter, int8_t rollback);
// STsdbSnapReader ========================================
int32_t tsdbSnapReaderOpen(STsdb* pTsdb, int64_t sver, int64_t ever, STsdbSnapReader** ppReader);
int32_t tsdbSnapReaderClose(STsdbSnapReader** ppReader);
int32_t tsdbSnapRead(STsdbSnapReader* pReader, uint8_t** ppData);
// STsdbSnapWriter ========================================
int32_t tsdbSnapWriterOpen(STsdb* pTsdb, int64_t sver, int64_t ever, STsdbSnapWriter** ppWriter);
int32_t tsdbSnapWrite(STsdbSnapWriter* pWriter, uint8_t* pData, uint32_t nData);
int32_t tsdbSnapWriterClose(STsdbSnapWriter** ppWriter, int8_t rollback);

typedef struct {
  int8_t  streamType;  // sma or other
  int8_t  dstType;
  int16_t padding;
  int32_t smaId;
  int64_t tbUid;
  int64_t lastReceivedVer;
  int64_t lastCommittedVer;
} SStreamSinkInfo;

typedef struct {
  SVnode*   pVnode;
  SHashObj* pHash;  // streamId -> SStreamSinkInfo
} SSink;

// SVState
struct SVState {
  int64_t committed;
  int64_t applied;
  int64_t applyTerm;
  int64_t commitID;
  int64_t commitTerm;
};

struct SVnodeInfo {
  SVnodeCfg config;
  SVState   state;
};

typedef enum {
  TSDB_TYPE_TSDB = 0,     // TSDB
  TSDB_TYPE_TSMA = 1,     // TSMA
  TSDB_TYPE_RSMA_L0 = 2,  // RSMA Level 0
  TSDB_TYPE_RSMA_L1 = 3,  // RSMA Level 1
  TSDB_TYPE_RSMA_L2 = 4,  // RSMA Level 2
} ETsdbType;

struct STsdbKeepCfg {
  int8_t  precision;  // precision always be used with below keep cfgs
  int32_t days;
  int32_t keep0;
  int32_t keep1;
  int32_t keep2;
};

struct SVnode {
  char*         path;
  SVnodeCfg     config;
  SVState       state;
  STfs*         pTfs;
  SMsgCb        msgCb;
  TdThreadMutex mutex;
  TdThreadCond  poolNotEmpty;
  SVBufPool*    pPool;
  SVBufPool*    inUse;
  SMeta*        pMeta;
  SSma*         pSma;
  STsdb*        pTsdb;
  SWal*         pWal;
  STQ*          pTq;
  SSink*        pSink;
  tsem_t        canCommit;
  int64_t       sync;
  int32_t       blockCount;
  tsem_t        syncSem;
  SQHandle*     pQuery;
};

#define TD_VID(PVNODE) ((PVNODE)->config.vgId)

#define VND_TSDB(vnd)       ((vnd)->pTsdb)
#define VND_RSMA0(vnd)      ((vnd)->pTsdb)
#define VND_RSMA1(vnd)      ((vnd)->pSma->pRSmaTsdb[TSDB_RETENTION_L0])
#define VND_RSMA2(vnd)      ((vnd)->pSma->pRSmaTsdb[TSDB_RETENTION_L1])
#define VND_RETENTIONS(vnd) (&(vnd)->config.tsdbCfg.retentions)
#define VND_IS_RSMA(v)      ((v)->config.isRsma == 1)
#define VND_IS_TSMA(v)      ((v)->config.isTsma == 1)

struct STbUidStore {
  tb_uid_t  suid;
  SArray*   tbUids;
  SHashObj* uidHash;
};

struct SSma {
  bool          locked;
  TdThreadMutex mutex;
  SVnode*       pVnode;
  STsdb*        pRSmaTsdb[TSDB_RETENTION_L2];
  void*         pTSmaEnv;
  void*         pRSmaEnv;
};

#define SMA_CFG(s)        (&(s)->pVnode->config)
#define SMA_TSDB_CFG(s)   (&(s)->pVnode->config.tsdbCfg)
#define SMA_RETENTION(s)  ((SRetention*)&(s)->pVnode->config.tsdbCfg.retentions)
#define SMA_LOCKED(s)     ((s)->locked)
#define SMA_META(s)       ((s)->pVnode->pMeta)
#define SMA_VID(s)        TD_VID((s)->pVnode)
#define SMA_TFS(s)        ((s)->pVnode->pTfs)
#define SMA_TSMA_ENV(s)   ((s)->pTSmaEnv)
#define SMA_RSMA_ENV(s)   ((s)->pRSmaEnv)
#define SMA_RSMA_TSDB0(s) ((s)->pVnode->pTsdb)
#define SMA_RSMA_TSDB1(s) ((s)->pRSmaTsdb[TSDB_RETENTION_L0])
#define SMA_RSMA_TSDB2(s) ((s)->pRSmaTsdb[TSDB_RETENTION_L1])

// sma
void smaHandleRes(void* pVnode, int64_t smaId, const SArray* data);

struct SSnapDataHdr {
  int8_t  type;
  int64_t index;
  int64_t size;
  uint8_t data[];
};

#ifdef __cplusplus
}
#endif

#endif /*_TD_VNODE_DEF_H_*/<|MERGE_RESOLUTION|>--- conflicted
+++ resolved
@@ -94,12 +94,8 @@
 int             metaDropSTable(SMeta* pMeta, int64_t verison, SVDropStbReq* pReq, SArray* tbUidList);
 int             metaCreateTable(SMeta* pMeta, int64_t version, SVCreateTbReq* pReq);
 int             metaDropTable(SMeta* pMeta, int64_t version, SVDropTbReq* pReq, SArray* tbUids);
-<<<<<<< HEAD
-int             metaAlterTable(SMeta* pMeta, int64_t version, SVAlterTbReq* pReq, STableMetaRsp *pMetaRsp);
-=======
 int             metaTtlDropTable(SMeta* pMeta, int64_t ttl, SArray* tbUids);
 int             metaAlterTable(SMeta* pMeta, int64_t version, SVAlterTbReq* pReq, STableMetaRsp* pMetaRsp);
->>>>>>> 2fddb8a6
 SSchemaWrapper* metaGetTableSchema(SMeta* pMeta, tb_uid_t uid, int32_t sver, bool isinline);
 STSchema*       metaGetTbTSchema(SMeta* pMeta, tb_uid_t uid, int32_t sver);
 int32_t         metaGetTbTSchemaEx(SMeta* pMeta, tb_uid_t suid, tb_uid_t uid, int32_t sver, STSchema** ppTSchema);
