--- conflicted
+++ resolved
@@ -187,17 +187,14 @@
 int32_t tsdbSetKeepCfg(STsdb* pTsdb, STsdbCfg* pCfg);
 
 // tq
-int     tqInit();
-void    tqCleanUp();
-STQ*    tqOpen(const char* path, SVnode* pVnode);
-void    tqClose(STQ*);
-int     tqPushMsg(STQ*, void* msg, int32_t msgLen, tmsg_t msgType, int64_t ver);
-int     tqRegisterPushEntry(STQ* pTq, void* pHandle, const SMqPollReq* pRequest, SRpcMsg* pRpcMsg, SMqDataRsp* pDataRsp, int32_t type);
-<<<<<<< HEAD
-int     tqRemovePushEntry(STQ* pTq, const char* pKey, int32_t keyLen, uint64_t consumerId, bool rspConsumer);
-=======
-int     tqUnregisterPushEntry(STQ* pTq, const char* pKey, int32_t keyLen, uint64_t consumerId, bool rspConsumer);
->>>>>>> 0e53e578
+int  tqInit();
+void tqCleanUp();
+STQ* tqOpen(const char* path, SVnode* pVnode);
+void tqClose(STQ*);
+int  tqPushMsg(STQ*, void* msg, int32_t msgLen, tmsg_t msgType, int64_t ver);
+int  tqRegisterPushEntry(STQ* pTq, void* pHandle, const SMqPollReq* pRequest, SRpcMsg* pRpcMsg, SMqDataRsp* pDataRsp,
+                         int32_t type);
+int  tqUnregisterPushEntry(STQ* pTq, const char* pKey, int32_t keyLen, uint64_t consumerId, bool rspConsumer);
 
 int     tqCommit(STQ*);
 int32_t tqUpdateTbUidList(STQ* pTq, const SArray* tbUidList, bool isAdd);
