--- conflicted
+++ resolved
@@ -2142,18 +2142,12 @@
     return false;
   }
 
-<<<<<<< HEAD
-  if (hasBeenDropped(pBlockScanInfo->delSkyline, &pBlockScanInfo->fileDelIndex, ts, ver, pInfo->order,
-                     &pInfo->verRange)) {
-    return false;
-=======
   if (ts == pBlockScanInfo->lastProcKey.ts) { // todo opt perf
     SRowKey nextRowKey;  // lazy eval
     tColRowGetKey(pBlockData, rowIndex, &nextRowKey);
     if (pkCompEx(&pBlockScanInfo->lastProcKey, &nextRowKey) == 0) {
       return false;
     }
->>>>>>> 5df72091
   }
 
   if (pBlockScanInfo->delSkyline != NULL && TARRAY_SIZE(pBlockScanInfo->delSkyline) > 0) {
@@ -2245,17 +2239,11 @@
         }
       }
 
-<<<<<<< HEAD
-      pScanInfo->sttKeyInfo.status = taosArrayGetSize(info.pTimeWindowList) ? STT_FILE_HAS_DATA : STT_FILE_NO_DATA;
-      pScanInfo->sttKeyInfo.nextProcKey =
-          ASCENDING_TRAVERSE(pReader->info.order) ? pScanInfo->sttWindow.skey : pScanInfo->sttWindow.ekey;
-=======
       pScanInfo->sttKeyInfo.status = taosArrayGetSize(info.pKeyRangeList) ? STT_FILE_HAS_DATA : STT_FILE_NO_DATA;
 
       SRowKey* p = asc? &pScanInfo->sttRange.skey:&pScanInfo->sttRange.ekey;
       tRowKeyAssign(&pScanInfo->sttKeyInfo.nextProcKey, p);
 
->>>>>>> 5df72091
       hasData = (pScanInfo->sttKeyInfo.status == STT_FILE_HAS_DATA);
     } else {  // not clean stt blocks
       INIT_KEYRANGE(&pScanInfo->sttRange);  //reset the time window
