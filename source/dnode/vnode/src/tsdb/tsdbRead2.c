/*
 * Copyright (c) 2019 TAOS Data, Inc. <jhtao@taosdata.com>
 *
 * This program is free software: you can use, redistribute, and/or modify
 * it under the terms of the GNU Affero General Public License, version 3
 * or later ("AGPL"), as published by the Free Software Foundation.
 *
 * This program is distributed in the hope that it will be useful, but WITHOUT
 * ANY WARRANTY; without even the implied warranty of MERCHANTABILITY or
 * FITNESS FOR A PARTICULAR PURPOSE.
 *
 * You should have received a copy of the GNU Affero General Public License
 * along with this program. If not, see <http://www.gnu.org/licenses/>.
 */

#include "osDef.h"
#include "tsdb.h"
#include "tsdbDataFileRW.h"
#include "tsdbFS2.h"
#include "tsdbMerge.h"
#include "tsdbReadUtil.h"
#include "tsdbUtil2.h"
#include "tsimplehash.h"

#define ASCENDING_TRAVERSE(o)        (o == TSDB_ORDER_ASC)
#define getCurrentKeyInLastBlock(_r) ((_r)->currentKey)

static SFileDataBlockInfo* getCurrentBlockInfo(SDataBlockIter* pBlockIter);
static int32_t  buildDataBlockFromBufImpl(STableBlockScanInfo* pBlockScanInfo, int64_t endKey, int32_t capacity,
                                          STsdbReader* pReader);
static TSDBROW* getValidMemRow(SIterInfo* pIter, const SArray* pDelList, STsdbReader* pReader);
static int32_t  doMergeRowsInFileBlocks(SBlockData* pBlockData, STableBlockScanInfo* pScanInfo, STsdbReader* pReader);
static int32_t  doMergeRowsInLastBlock(SLastBlockReader* pLastBlockReader, STableBlockScanInfo* pScanInfo, int64_t ts,
                                       SRowMerger* pMerger, SVersionRange* pVerRange, const char* id);
static int32_t  doMergeRowsInBuf(SIterInfo* pIter, uint64_t uid, int64_t ts, SArray* pDelList, STsdbReader* pReader);
static int32_t  doAppendRowFromTSRow(SSDataBlock* pBlock, STsdbReader* pReader, SRow* pTSRow,
                                     STableBlockScanInfo* pScanInfo);
static int32_t  doAppendRowFromFileBlock(SSDataBlock* pResBlock, STsdbReader* pReader, SBlockData* pBlockData,
                                         int32_t rowIndex);
static void     setComposedBlockFlag(STsdbReader* pReader, bool composed);
static bool     hasBeenDropped(const SArray* pDelList, int32_t* index, int64_t key, int64_t ver, int32_t order,
                               SVersionRange* pVerRange);

static int32_t doMergeMemTableMultiRows(TSDBROW* pRow, uint64_t uid, SIterInfo* pIter, SArray* pDelList,
                                        TSDBROW* pResRow, STsdbReader* pReader, bool* freeTSRow);
static int32_t doMergeMemIMemRows(TSDBROW* pRow, TSDBROW* piRow, STableBlockScanInfo* pBlockScanInfo,
                                  STsdbReader* pReader, SRow** pTSRow);
static int32_t mergeRowsInFileBlocks(SBlockData* pBlockData, STableBlockScanInfo* pBlockScanInfo, int64_t key,
                                     STsdbReader* pReader);

static int32_t initDelSkylineIterator(STableBlockScanInfo* pBlockScanInfo, int32_t order, SReadCostSummary* pCost);
static STsdb* getTsdbByRetentions(SVnode* pVnode, SQueryTableDataCond* pCond, SRetention* retentions, const char* idstr,
                                  int8_t* pLevel);
static SVersionRange getQueryVerRange(SVnode* pVnode, SQueryTableDataCond* pCond, int8_t level);
static bool          hasDataInLastBlock(SLastBlockReader* pLastBlockReader);
static int32_t       doBuildDataBlock(STsdbReader* pReader);
static TSDBKEY       getCurrentKeyInBuf(STableBlockScanInfo* pScanInfo, STsdbReader* pReader);
static bool          hasDataInFileBlock(const SBlockData* pBlockData, const SFileBlockDumpInfo* pDumpInfo);
static void          initBlockDumpInfo(STsdbReader* pReader, SDataBlockIter* pBlockIter);
static int32_t       getInitialDelIndex(const SArray* pDelSkyline, int32_t order);
<<<<<<< HEAD
static void          resetTableListIndex(SReaderStatus* pStatus);
static void          getMemTableTimeRange(STsdbReader* pReader, int64_t* pMaxKey, int64_t* pMinKey);
=======
static void          updateComposedBlockInfo(STsdbReader* pReader, double el, STableBlockScanInfo* pBlockScanInfo);
>>>>>>> 386af392

static bool outOfTimeWindow(int64_t ts, STimeWindow* pWindow) { return (ts > pWindow->ekey) || (ts < pWindow->skey); }

static int32_t setColumnIdSlotList(SBlockLoadSuppInfo* pSupInfo, SColumnInfo* pCols, const int32_t* pSlotIdList,
                                   int32_t numOfCols) {
  pSupInfo->smaValid = true;
  pSupInfo->numOfCols = numOfCols;
  pSupInfo->colId = taosMemoryMalloc(numOfCols * (sizeof(int16_t) * 2 + POINTER_BYTES));
  if (pSupInfo->colId == NULL) {
    taosMemoryFree(pSupInfo->colId);
    return TSDB_CODE_OUT_OF_MEMORY;
  }

  pSupInfo->slotId = (int16_t*)((char*)pSupInfo->colId + (sizeof(int16_t) * numOfCols));
  pSupInfo->buildBuf = (char**)((char*)pSupInfo->slotId + (sizeof(int16_t) * numOfCols));
  for (int32_t i = 0; i < numOfCols; ++i) {
    pSupInfo->colId[i] = pCols[i].colId;
    pSupInfo->slotId[i] = pSlotIdList[i];

    if (IS_VAR_DATA_TYPE(pCols[i].type)) {
      pSupInfo->buildBuf[i] = taosMemoryMalloc(pCols[i].bytes);
    } else {
      pSupInfo->buildBuf[i] = NULL;
    }
  }

  return TSDB_CODE_SUCCESS;
}

static int32_t updateBlockSMAInfo(STSchema* pSchema, SBlockLoadSuppInfo* pSupInfo) {
  int32_t i = 0, j = 0;

  while (i < pSchema->numOfCols && j < pSupInfo->numOfCols) {
    STColumn* pTCol = &pSchema->columns[i];
    if (pTCol->colId == pSupInfo->colId[j]) {
      if (!IS_BSMA_ON(pTCol)) {
        pSupInfo->smaValid = false;
        return TSDB_CODE_SUCCESS;
      }

      i += 1;
      j += 1;
    } else if (pTCol->colId < pSupInfo->colId[j]) {  // do nothing
      i += 1;
    } else {
      return TSDB_CODE_INVALID_PARA;
    }
  }

  return TSDB_CODE_SUCCESS;
}

static bool isEmptyQueryTimeWindow(STimeWindow* pWindow) { return pWindow->skey > pWindow->ekey; }

// Update the query time window according to the data time to live(TTL) information, in order to avoid to return
// the expired data to client, even it is queried already.
static STimeWindow updateQueryTimeWindow(STsdb* pTsdb, STimeWindow* pWindow) {
  STsdbKeepCfg* pCfg = &pTsdb->keepCfg;

  int64_t now = taosGetTimestamp(pCfg->precision);
  int64_t earilyTs = now - (tsTickPerMin[pCfg->precision] * pCfg->keep2) + 1;  // needs to add one tick

  STimeWindow win = *pWindow;
  if (win.skey < earilyTs) {
    win.skey = earilyTs;
  }

  return win;
}

// init file iterator
static int32_t initFilesetIterator(SFilesetIter* pIter, TFileSetArray* pFileSetArray, STsdbReader* pReader) {
  size_t numOfFileset = TARRAY2_SIZE(pFileSetArray);

  pIter->index = ASCENDING_TRAVERSE(pReader->info.order) ? -1 : numOfFileset;
  pIter->order = pReader->info.order;
  pIter->pFilesetList = pFileSetArray;
  pIter->numOfFiles = numOfFileset;

  if (pIter->pLastBlockReader == NULL) {
    pIter->pLastBlockReader = taosMemoryCalloc(1, sizeof(struct SLastBlockReader));
    if (pIter->pLastBlockReader == NULL) {
      int32_t code = TSDB_CODE_OUT_OF_MEMORY;
      tsdbError("failed to prepare the last block iterator, since:%s %s", tstrerror(code), pReader->idStr);
      return code;
    }
  }

  SLastBlockReader* pLReader = pIter->pLastBlockReader;
  pLReader->order = pReader->info.order;
  pLReader->window = pReader->info.window;
  pLReader->verRange = pReader->info.verRange;

  pLReader->uid = 0;
  tMergeTreeClose(&pLReader->mergeTree);
  tsdbDebug("init fileset iterator, total files:%d %s", pIter->numOfFiles, pReader->idStr);
  return TSDB_CODE_SUCCESS;
}

static int32_t filesetIteratorNext(SFilesetIter* pIter, STsdbReader* pReader, bool* hasNext) {
  bool    asc = ASCENDING_TRAVERSE(pIter->order);
  int32_t step = asc ? 1 : -1;
  int32_t code = 0;

  pIter->index += step;
  if ((asc && pIter->index >= pIter->numOfFiles) || ((!asc) && pIter->index < 0)) {
    *hasNext = false;
    return TSDB_CODE_SUCCESS;
  }

  SReadCostSummary* pCost = &pReader->cost;

  pIter->pLastBlockReader->uid = 0;
  tMergeTreeClose(&pIter->pLastBlockReader->mergeTree);
  pReader->status.pLDataIterArray = destroySttBlockReader(pReader->status.pLDataIterArray, &pCost->sttCost);
  pReader->status.pLDataIterArray = taosArrayInit(4, POINTER_BYTES);

  // check file the time range of coverage
  STimeWindow win = {0};

  while (1) {
    if (pReader->pFileReader != NULL) {
      tsdbDataFileReaderClose(&pReader->pFileReader);
    }

    pReader->status.pCurrentFileset = pIter->pFilesetList->data[pIter->index];

    STFileObj** pFileObj = pReader->status.pCurrentFileset->farr;
    if (pFileObj[0] != NULL || pFileObj[3] != NULL) {
      SDataFileReaderConfig conf = {.tsdb = pReader->pTsdb, .szPage = pReader->pTsdb->pVnode->config.tsdbPageSize};

      const char* filesName[4] = {0};

      if (pFileObj[0] != NULL) {
        conf.files[0].file = *pFileObj[0]->f;
        conf.files[0].exist = true;
        filesName[0] = pFileObj[0]->fname;

        conf.files[1].file = *pFileObj[1]->f;
        conf.files[1].exist = true;
        filesName[1] = pFileObj[1]->fname;

        conf.files[2].file = *pFileObj[2]->f;
        conf.files[2].exist = true;
        filesName[2] = pFileObj[2]->fname;
      }

      if (pFileObj[3] != NULL) {
        conf.files[3].exist = true;
        conf.files[3].file = *pFileObj[3]->f;
        filesName[3] = pFileObj[3]->fname;
      }

      code = tsdbDataFileReaderOpen(filesName, &conf, &pReader->pFileReader);
      if (code != TSDB_CODE_SUCCESS) {
        goto _err;
      }

      pReader->cost.headFileLoad += 1;
    }

    int32_t fid = pReader->status.pCurrentFileset->fid;
    tsdbFidKeyRange(fid, pReader->pTsdb->keepCfg.days, pReader->pTsdb->keepCfg.precision, &win.skey, &win.ekey);

    // current file are no longer overlapped with query time window, ignore remain files
    if ((asc && win.skey > pReader->info.window.ekey) || (!asc && win.ekey < pReader->info.window.skey)) {
      tsdbDebug("%p remain files are not qualified for qrange:%" PRId64 "-%" PRId64 ", ignore, %s", pReader,
                pReader->info.window.skey, pReader->info.window.ekey, pReader->idStr);
      *hasNext = false;
      return TSDB_CODE_SUCCESS;
    }

    if ((asc && (win.ekey < pReader->info.window.skey)) || ((!asc) && (win.skey > pReader->info.window.ekey))) {
      pIter->index += step;
      if ((asc && pIter->index >= pIter->numOfFiles) || ((!asc) && pIter->index < 0)) {
        *hasNext = false;
        return TSDB_CODE_SUCCESS;
      }
      continue;
    }

    tsdbDebug("%p file found fid:%d for qrange:%" PRId64 "-%" PRId64 ", %s", pReader, fid, pReader->info.window.skey,
              pReader->info.window.ekey, pReader->idStr);

    *hasNext = true;
    return TSDB_CODE_SUCCESS;
  }

_err:
  *hasNext = false;
  return code;
}

static void resetDataBlockIterator(SDataBlockIter* pIter, int32_t order) {
  pIter->order = order;
  pIter->index = -1;
  pIter->numOfBlocks = 0;
  if (pIter->blockList == NULL) {
    pIter->blockList = taosArrayInit(4, sizeof(SFileDataBlockInfo));
  } else {
    taosArrayClear(pIter->blockList);
  }
}

static void cleanupDataBlockIterator(SDataBlockIter* pIter) { taosArrayDestroy(pIter->blockList); }

static void initReaderStatus(SReaderStatus* pStatus) {
  pStatus->pTableIter = NULL;
  pStatus->loadFromFile = true;
}

static SSDataBlock* createResBlock(SQueryTableDataCond* pCond, int32_t capacity) {
  SSDataBlock* pResBlock = createDataBlock();
  if (pResBlock == NULL) {
    terrno = TSDB_CODE_OUT_OF_MEMORY;
    return NULL;
  }

  for (int32_t i = 0; i < pCond->numOfCols; ++i) {
    SColumnInfoData colInfo = {0};
    colInfo.info = pCond->colList[i];
    blockDataAppendColInfo(pResBlock, &colInfo);
  }

  int32_t code = blockDataEnsureCapacity(pResBlock, capacity);
  if (code != TSDB_CODE_SUCCESS) {
    terrno = code;
    taosMemoryFree(pResBlock);
    return NULL;
  }
  return pResBlock;
}

static int32_t tsdbInitReaderLock(STsdbReader* pReader) {
  int32_t code = taosThreadMutexInit(&pReader->readerMutex, NULL);
  qTrace("tsdb/read: %p, post-init read mutex: %p, code: %d", pReader, &pReader->readerMutex, code);

  return code;
}

static int32_t tsdbUninitReaderLock(STsdbReader* pReader) {
  int32_t code = -1;
  qTrace("tsdb/read: %p, pre-uninit read mutex: %p, code: %d", pReader, &pReader->readerMutex, code);

  code = taosThreadMutexDestroy(&pReader->readerMutex);

  qTrace("tsdb/read: %p, post-uninit read mutex: %p, code: %d", pReader, &pReader->readerMutex, code);

  return code;
}

static int32_t tsdbAcquireReader(STsdbReader* pReader) {
  int32_t code = -1;
  qTrace("tsdb/read: %p, pre-take read mutex: %p, code: %d", pReader, &pReader->readerMutex, code);

  code = taosThreadMutexLock(&pReader->readerMutex);

  qTrace("tsdb/read: %p, post-take read mutex: %p, code: %d", pReader, &pReader->readerMutex, code);

  return code;
}

static int32_t tsdbTryAcquireReader(STsdbReader* pReader) {
  int32_t code = taosThreadMutexTryLock(&pReader->readerMutex);
  qTrace("tsdb/read: %p, post-trytake read mutex: %p, code: %d", pReader, &pReader->readerMutex, code);

  return code;
}

static int32_t tsdbReleaseReader(STsdbReader* pReader) {
  int32_t code = taosThreadMutexUnlock(&pReader->readerMutex);
  qTrace("tsdb/read: %p, post-untake read mutex: %p, code: %d", pReader, &pReader->readerMutex, code);

  return code;
}

void tsdbReleaseDataBlock2(STsdbReader* pReader) {
  SReaderStatus* pStatus = &pReader->status;
  if (!pStatus->composedDataBlock) {
    tsdbReleaseReader(pReader);
  }
}

static int32_t initResBlockInfo(SResultBlockInfo* pResBlockInfo, int64_t capacity, SSDataBlock* pResBlock,
                                SQueryTableDataCond* pCond) {
  pResBlockInfo->capacity = capacity;
  pResBlockInfo->pResBlock = pResBlock;
  terrno = 0;

  if (pResBlockInfo->pResBlock == NULL) {
    pResBlockInfo->freeBlock = true;
    pResBlockInfo->pResBlock = createResBlock(pCond, pResBlockInfo->capacity);
  } else {
    pResBlockInfo->freeBlock = false;
  }

  return terrno;
}

static int32_t tsdbReaderCreate(SVnode* pVnode, SQueryTableDataCond* pCond, void** ppReader, int32_t capacity,
                                SSDataBlock* pResBlock, const char* idstr) {
  int32_t      code = 0;
  int8_t       level = 0;
  STsdbReader* pReader = (STsdbReader*)taosMemoryCalloc(1, sizeof(*pReader));
  if (pReader == NULL) {
    code = TSDB_CODE_OUT_OF_MEMORY;
    goto _end;
  }

  if (VND_IS_TSMA(pVnode)) {
    tsdbDebug("vgId:%d, tsma is selected to query, %s", TD_VID(pVnode), idstr);
  }

  initReaderStatus(&pReader->status);

  pReader->pTsdb = getTsdbByRetentions(pVnode, pCond, pVnode->config.tsdbCfg.retentions, idstr, &level);
  pReader->info.suid = pCond->suid;
  pReader->info.order = pCond->order;

  pReader->idStr = (idstr != NULL) ? taosStrdup(idstr) : NULL;
  pReader->info.verRange = getQueryVerRange(pVnode, pCond, level);
  pReader->type = pCond->type;
  pReader->info.window = updateQueryTimeWindow(pReader->pTsdb, &pCond->twindows);
  pReader->blockInfoBuf.numPerBucket = 1000;  // 1000 tables per bucket

  code = initResBlockInfo(&pReader->resBlockInfo, capacity, pResBlock, pCond);
  if (code != TSDB_CODE_SUCCESS) {
    goto _end;
  }

  if (pCond->numOfCols <= 0) {
    tsdbError("vgId:%d, invalid column number %d in query cond, %s", TD_VID(pVnode), pCond->numOfCols, idstr);
    code = TSDB_CODE_INVALID_PARA;
    goto _end;
  }

  // allocate buffer in order to load data blocks from file
  SBlockLoadSuppInfo* pSup = &pReader->suppInfo;
  pSup->tsColAgg.colId = PRIMARYKEY_TIMESTAMP_COL_ID;
  setColumnIdSlotList(pSup, pCond->colList, pCond->pSlotList, pCond->numOfCols);

  code = tBlockDataCreate(&pReader->status.fileBlockData);
  if (code != TSDB_CODE_SUCCESS) {
    terrno = code;
    goto _end;
  }

  if (pReader->suppInfo.colId[0] != PRIMARYKEY_TIMESTAMP_COL_ID) {
    tsdbError("the first column isn't primary timestamp, %d, %s", pReader->suppInfo.colId[0], pReader->idStr);
    code = TSDB_CODE_INVALID_PARA;
    goto _end;
  }

  pReader->status.pPrimaryTsCol = taosArrayGet(pReader->resBlockInfo.pResBlock->pDataBlock, pSup->slotId[0]);
  int32_t type = pReader->status.pPrimaryTsCol->info.type;
  if (type != TSDB_DATA_TYPE_TIMESTAMP) {
    tsdbError("the first column isn't primary timestamp in result block, actual: %s, %s", tDataTypes[type].name,
              pReader->idStr);
    code = TSDB_CODE_INVALID_PARA;
    goto _end;
  }

  pReader->bDurationOrder = true;

  tsdbInitReaderLock(pReader);
  tsem_init(&pReader->resumeAfterSuspend, 0, 0);

  *ppReader = pReader;
  return code;

_end:
  tsdbReaderClose2(pReader);
  *ppReader = NULL;
  return code;
}

static int32_t doLoadBlockIndex(STsdbReader* pReader, SDataFileReader* pFileReader, SArray* pIndexList) {
  int64_t st = taosGetTimestampUs();
  int32_t numOfTables = tSimpleHashGetSize(pReader->status.pTableMap);
  if (pFileReader == NULL) {
    return TSDB_CODE_SUCCESS;
  }

  const TBrinBlkArray* pBlkArray = NULL;

  int32_t code = tsdbDataFileReadBrinBlk(pFileReader, &pBlkArray);
  if (code != TSDB_CODE_SUCCESS) {
    return code;
  }

#if 0
  LRUHandle* handle = NULL;

  int32_t    code = tsdbCacheGetBlockIdx(pFileReader->pTsdb->biCache, pFileReader, &handle);
  if (code != TSDB_CODE_SUCCESS || handle == NULL) {
    goto _end;
  }


  SArray* aBlockIdx = (SArray*)taosLRUCacheValue(pFileReader->pTsdb->biCache, handle);
  size_t  num = taosArrayGetSize(aBlockIdx);
  if (num == 0) {
    tsdbBICacheRelease(pFileReader->pTsdb->biCache, handle);
    return TSDB_CODE_SUCCESS;
  }
#endif

  // todo binary search to the start position
  int64_t et1 = taosGetTimestampUs();

  SBrinBlk*      pBrinBlk = NULL;
  STableUidList* pList = &pReader->status.uidList;

  int32_t i = 0;

  while (i < TARRAY2_SIZE(pBlkArray)) {
    pBrinBlk = &pBlkArray->data[i];
    if (pBrinBlk->maxTbid.suid < pReader->info.suid) {
      i += 1;
      continue;
    }

    if (pBrinBlk->minTbid.suid > pReader->info.suid) {  // not include the queried table/super table, quit the loop
      break;
    }

    ASSERT(pBrinBlk->minTbid.suid <= pReader->info.suid && pBrinBlk->maxTbid.suid >= pReader->info.suid);
    if (pBrinBlk->maxTbid.suid == pReader->info.suid && pBrinBlk->maxTbid.uid < pList->tableUidList[0]) {
      i += 1;
      continue;
    }

    if (pBrinBlk->minTbid.suid == pReader->info.suid && pBrinBlk->minTbid.uid > pList->tableUidList[numOfTables - 1]) {
      break;
    }

    taosArrayPush(pIndexList, pBrinBlk);
    i += 1;
  }

  int64_t et2 = taosGetTimestampUs();
  tsdbDebug("load block index for %d/%d tables completed, elapsed time:%.2f ms, set BrinBlk:%.2f ms, size:%.2f Kb %s",
            numOfTables, (int32_t)pBlkArray->size, (et1 - st) / 1000.0, (et2 - et1) / 1000.0,
            pBlkArray->size * sizeof(SBrinBlk) / 1024.0, pReader->idStr);

  pReader->cost.headFileLoadTime += (et1 - st) / 1000.0;

_end:
  //  tsdbBICacheRelease(pFileReader->pTsdb->biCache, handle);
  return code;
}

static int32_t doLoadFileBlock(STsdbReader* pReader, SArray* pIndexList, SBlockNumber* pBlockNum,
                               SArray* pTableScanInfoList) {
  size_t  sizeInDisk = 0;
  int64_t st = taosGetTimestampUs();

  // clear info for the new file
  cleanupInfoForNextFileset(pReader->status.pTableMap);

  int32_t      k = 0;
  int32_t      numOfTables = tSimpleHashGetSize(pReader->status.pTableMap);
  int32_t      step = ASCENDING_TRAVERSE(pReader->info.order) ? 1 : -1;
  STimeWindow  w = pReader->info.window;
  SBrinRecord* pRecord = NULL;

  SBrinRecordIter iter = {0};
  initBrinRecordIter(&iter, pReader->pFileReader, pIndexList);

  while (((pRecord = getNextBrinRecord(&iter)) != NULL)) {
    if (pRecord->suid > pReader->info.suid) {
      break;
    }

    uint64_t uid = pReader->status.uidList.tableUidList[k];
    if (pRecord->suid < pReader->info.suid) {
      continue;
    }

    if (uid < pRecord->uid) {  // forward the table uid index
      while (k < numOfTables && pReader->status.uidList.tableUidList[k] < pRecord->uid) {
        k += 1;
      }

      if (k >= numOfTables) {
        break;
      }

      uid = pReader->status.uidList.tableUidList[k];
    }

    if (pRecord->uid < uid) {
      continue;
    }

    ASSERT(pRecord->suid == pReader->info.suid && uid == pRecord->uid);

    STableBlockScanInfo* pScanInfo = getTableBlockScanInfo(pReader->status.pTableMap, uid, pReader->idStr);
    if (ASCENDING_TRAVERSE(pReader->info.order)) {
      w.skey = pScanInfo->lastProcKey + step;
    } else {
      w.ekey = pScanInfo->lastProcKey + step;
    }

    if (isEmptyQueryTimeWindow(&w)) {
      k += 1;

      if (k >= numOfTables) {
        break;
      } else {
        continue;
      }
    }

    // 1. time range check
    if (pRecord->firstKey > w.ekey || pRecord->lastKey < w.skey) {
      continue;
    }

    // 2. version range check
    if (pRecord->minVer > pReader->info.verRange.maxVer || pRecord->maxVer < pReader->info.verRange.minVer) {
      continue;
    }

    if (pScanInfo->pBlockList == NULL) {
      pScanInfo->pBlockList = taosArrayInit(4, sizeof(SBrinRecord));
    }

    void* p1 = taosArrayPush(pScanInfo->pBlockList, pRecord);
    if (p1 == NULL) {
      return TSDB_CODE_OUT_OF_MEMORY;
    }

    pBlockNum->numOfBlocks += 1;
    if (taosArrayGetSize(pTableScanInfoList) == 0) {
      taosArrayPush(pTableScanInfoList, &pScanInfo);
    } else {
      STableBlockScanInfo** p = taosArrayGetLast(pTableScanInfoList);
      if ((*p)->uid != uid) {
        taosArrayPush(pTableScanInfoList, &pScanInfo);
      }
    }
  }

  clearBrinBlockIter(&iter);

  pBlockNum->numOfSttFiles = pReader->status.pCurrentFileset->lvlArr->size;
  int32_t total = pBlockNum->numOfSttFiles + pBlockNum->numOfBlocks;

  double el = (taosGetTimestampUs() - st) / 1000.0;
  tsdbDebug(
      "load block of %d tables completed, blocks:%d in %d tables, last-files:%d, block-info-size:%.2f Kb, elapsed "
      "time:%.2f ms %s",
      numOfTables, pBlockNum->numOfBlocks, (int32_t)taosArrayGetSize(pTableScanInfoList), pBlockNum->numOfSttFiles,
      sizeInDisk / 1000.0, el, pReader->idStr);

  pReader->cost.numOfBlocks += total;
  pReader->cost.headFileLoadTime += el;

  return TSDB_CODE_SUCCESS;
}

static void setBlockAllDumped(SFileBlockDumpInfo* pDumpInfo, int64_t maxKey, int32_t order) {
  int32_t step = ASCENDING_TRAVERSE(order) ? 1 : -1;
  pDumpInfo->allDumped = true;
  pDumpInfo->lastKey = maxKey + step;
}

static int32_t doCopyColVal(SColumnInfoData* pColInfoData, int32_t rowIndex, int32_t colIndex, SColVal* pColVal,
                            SBlockLoadSuppInfo* pSup) {
  if (IS_VAR_DATA_TYPE(pColVal->type)) {
    if (!COL_VAL_IS_VALUE(pColVal)) {
      colDataSetNULL(pColInfoData, rowIndex);
    } else {
      varDataSetLen(pSup->buildBuf[colIndex], pColVal->value.nData);
      if (pColVal->value.nData > pColInfoData->info.bytes) {
        tsdbWarn("column cid:%d actual data len %d is bigger than schema len %d", pColVal->cid, pColVal->value.nData,
                 pColInfoData->info.bytes);
        return TSDB_CODE_TDB_INVALID_TABLE_SCHEMA_VER;
      }
      if (pColVal->value.nData > 0) {  // pData may be null, if nData is 0
        memcpy(varDataVal(pSup->buildBuf[colIndex]), pColVal->value.pData, pColVal->value.nData);
      }

      colDataSetVal(pColInfoData, rowIndex, pSup->buildBuf[colIndex], false);
    }
  } else {
    colDataSetVal(pColInfoData, rowIndex, (const char*)&pColVal->value, !COL_VAL_IS_VALUE(pColVal));
  }

  return TSDB_CODE_SUCCESS;
}

static SFileDataBlockInfo* getCurrentBlockInfo(SDataBlockIter* pBlockIter) {
  size_t num = TARRAY_SIZE(pBlockIter->blockList);
  if (num == 0) {
    ASSERT(pBlockIter->numOfBlocks == num);
    return NULL;
  }

  SFileDataBlockInfo* pBlockInfo = taosArrayGet(pBlockIter->blockList, pBlockIter->index);
  return pBlockInfo;
}

static int doBinarySearchKey(TSKEY* keyList, int num, int pos, TSKEY key, int order) {
  // start end position
  int s, e;
  s = pos;

  // check
  ASSERT(pos >= 0 && pos < num && num > 0);
  if (order == TSDB_ORDER_ASC) {
    // find the first position which is smaller than the key
    e = num - 1;
    if (key < keyList[pos]) return -1;
    while (1) {
      // check can return
      if (key >= keyList[e]) return e;
      if (key <= keyList[s]) return s;
      if (e - s <= 1) return s;

      // change start or end position
      int mid = s + (e - s + 1) / 2;
      if (keyList[mid] > key)
        e = mid;
      else if (keyList[mid] < key)
        s = mid;
      else
        return mid;
    }
  } else {  // DESC
    // find the first position which is bigger than the key
    e = 0;
    if (key > keyList[pos]) return -1;
    while (1) {
      // check can return
      if (key <= keyList[e]) return e;
      if (key >= keyList[s]) return s;
      if (s - e <= 1) return s;

      // change start or end position
      int mid = s - (s - e + 1) / 2;
      if (keyList[mid] < key)
        e = mid;
      else if (keyList[mid] > key)
        s = mid;
      else
        return mid;
    }
  }
}

static int32_t getEndPosInDataBlock(STsdbReader* pReader, SBlockData* pBlockData, SBrinRecord* pRecord, int32_t pos) {
  // NOTE: reverse the order to find the end position in data block
  int32_t endPos = -1;
  bool    asc = ASCENDING_TRAVERSE(pReader->info.order);

  if (asc && pReader->info.window.ekey >= pRecord->lastKey) {
    endPos = pRecord->numRow - 1;
  } else if (!asc && pReader->info.window.skey <= pRecord->firstKey) {
    endPos = 0;
  } else {
    int64_t key = asc ? pReader->info.window.ekey : pReader->info.window.skey;
    endPos = doBinarySearchKey(pBlockData->aTSKEY, pRecord->numRow, pos, key, pReader->info.order);
  }

  if ((pReader->info.verRange.maxVer >= pRecord->minVer && pReader->info.verRange.maxVer < pRecord->maxVer) ||
      (pReader->info.verRange.minVer <= pRecord->maxVer && pReader->info.verRange.minVer > pRecord->minVer)) {
    int32_t i = endPos;

    if (asc) {
      for (; i >= 0; --i) {
        if (pBlockData->aVersion[i] <= pReader->info.verRange.maxVer) {
          break;
        }
      }
    } else {
      for (; i < pRecord->numRow; ++i) {
        if (pBlockData->aVersion[i] >= pReader->info.verRange.minVer) {
          break;
        }
      }
    }

    endPos = i;
  }

  return endPos;
}

static void copyPrimaryTsCol(const SBlockData* pBlockData, SFileBlockDumpInfo* pDumpInfo, SColumnInfoData* pColData,
                             int32_t dumpedRows, bool asc) {
  if (asc) {
    memcpy(pColData->pData, &pBlockData->aTSKEY[pDumpInfo->rowIndex], dumpedRows * sizeof(int64_t));
  } else {
    int32_t startIndex = pDumpInfo->rowIndex - dumpedRows + 1;
    memcpy(pColData->pData, &pBlockData->aTSKEY[startIndex], dumpedRows * sizeof(int64_t));

    // todo: opt perf by extract the loop
    // reverse the array list
    int32_t  mid = dumpedRows >> 1u;
    int64_t* pts = (int64_t*)pColData->pData;
    for (int32_t j = 0; j < mid; ++j) {
      int64_t t = pts[j];
      pts[j] = pts[dumpedRows - j - 1];
      pts[dumpedRows - j - 1] = t;
    }
  }
}

// a faster version of copy procedure.
static void copyNumericCols(const SColData* pData, SFileBlockDumpInfo* pDumpInfo, SColumnInfoData* pColData,
                            int32_t dumpedRows, bool asc) {
  uint8_t* p = NULL;
  if (asc) {
    p = pData->pData + tDataTypes[pData->type].bytes * pDumpInfo->rowIndex;
  } else {
    int32_t startIndex = pDumpInfo->rowIndex - dumpedRows + 1;
    p = pData->pData + tDataTypes[pData->type].bytes * startIndex;
  }

  int32_t step = asc ? 1 : -1;

  // make sure it is aligned to 8bit, the allocated memory address is aligned to 256bit
  //  ASSERT((((uint64_t)pColData->pData) & (0x8 - 1)) == 0);

  // 1. copy data in a batch model
  memcpy(pColData->pData, p, dumpedRows * tDataTypes[pData->type].bytes);

  // 2. reverse the array list in case of descending order scan data block
  if (!asc) {
    switch (pColData->info.type) {
      case TSDB_DATA_TYPE_TIMESTAMP:
      case TSDB_DATA_TYPE_DOUBLE:
      case TSDB_DATA_TYPE_BIGINT:
      case TSDB_DATA_TYPE_UBIGINT: {
        int32_t  mid = dumpedRows >> 1u;
        int64_t* pts = (int64_t*)pColData->pData;
        for (int32_t j = 0; j < mid; ++j) {
          int64_t t = pts[j];
          pts[j] = pts[dumpedRows - j - 1];
          pts[dumpedRows - j - 1] = t;
        }
        break;
      }

      case TSDB_DATA_TYPE_BOOL:
      case TSDB_DATA_TYPE_TINYINT:
      case TSDB_DATA_TYPE_UTINYINT: {
        int32_t mid = dumpedRows >> 1u;
        int8_t* pts = (int8_t*)pColData->pData;
        for (int32_t j = 0; j < mid; ++j) {
          int8_t t = pts[j];
          pts[j] = pts[dumpedRows - j - 1];
          pts[dumpedRows - j - 1] = t;
        }
        break;
      }

      case TSDB_DATA_TYPE_SMALLINT:
      case TSDB_DATA_TYPE_USMALLINT: {
        int32_t  mid = dumpedRows >> 1u;
        int16_t* pts = (int16_t*)pColData->pData;
        for (int32_t j = 0; j < mid; ++j) {
          int64_t t = pts[j];
          pts[j] = pts[dumpedRows - j - 1];
          pts[dumpedRows - j - 1] = t;
        }
        break;
      }

      case TSDB_DATA_TYPE_FLOAT:
      case TSDB_DATA_TYPE_INT:
      case TSDB_DATA_TYPE_UINT: {
        int32_t  mid = dumpedRows >> 1u;
        int32_t* pts = (int32_t*)pColData->pData;
        for (int32_t j = 0; j < mid; ++j) {
          int32_t t = pts[j];
          pts[j] = pts[dumpedRows - j - 1];
          pts[dumpedRows - j - 1] = t;
        }
        break;
      }
    }
  }

  // 3. if the  null value exists, check items one-by-one
  if (pData->flag != HAS_VALUE) {
    int32_t rowIndex = 0;

    for (int32_t j = pDumpInfo->rowIndex; rowIndex < dumpedRows; j += step, rowIndex++) {
      uint8_t v = tColDataGetBitValue(pData, j);
      if (v == 0 || v == 1) {
        colDataSetNull_f(pColData->nullbitmap, rowIndex);
        pColData->hasNull = true;
      }
    }
  }
}

static int32_t copyBlockDataToSDataBlock(STsdbReader* pReader) {
  SReaderStatus*      pStatus = &pReader->status;
  SDataBlockIter*     pBlockIter = &pStatus->blockIter;
  SBlockLoadSuppInfo* pSupInfo = &pReader->suppInfo;
  SFileBlockDumpInfo* pDumpInfo = &pReader->status.fBlockDumpInfo;

  SBlockData*         pBlockData = &pStatus->fileBlockData;
  SFileDataBlockInfo* pBlockInfo = getCurrentBlockInfo(pBlockIter);
  SSDataBlock*        pResBlock = pReader->resBlockInfo.pResBlock;
  int32_t             numOfOutputCols = pSupInfo->numOfCols;
  int32_t             code = TSDB_CODE_SUCCESS;

  SColVal cv = {0};
  int64_t st = taosGetTimestampUs();
  bool    asc = ASCENDING_TRAVERSE(pReader->info.order);
  int32_t step = asc ? 1 : -1;

  SBrinRecord* pRecord = &pBlockInfo->record;

  // no data exists, return directly.
  if (pBlockData->nRow == 0 || pBlockData->aTSKEY == 0) {
    tsdbWarn("%p no need to copy since no data in blockData, table uid:%" PRIu64 " has been dropped, %s", pReader,
             pBlockInfo->uid, pReader->idStr);
    pResBlock->info.rows = 0;
    return 0;
  }

  // row index of dump info remain the initial position, let's find the appropriate start position.
  if ((pDumpInfo->rowIndex == 0 && asc) || (pDumpInfo->rowIndex == pRecord->numRow - 1 && (!asc))) {
    if (asc && pReader->info.window.skey <= pRecord->firstKey && pReader->info.verRange.minVer <= pRecord->minVer) {
      // pDumpInfo->rowIndex = 0;
    } else if (!asc && pReader->info.window.ekey >= pRecord->lastKey &&
               pReader->info.verRange.maxVer >= pRecord->maxVer) {
      // pDumpInfo->rowIndex = pRecord->numRow - 1;
    } else {  // find the appropriate the start position in current block, and set it to be the current rowIndex
      int32_t pos = asc ? pRecord->numRow - 1 : 0;
      int32_t order = asc ? TSDB_ORDER_DESC : TSDB_ORDER_ASC;
      int64_t key = asc ? pReader->info.window.skey : pReader->info.window.ekey;
      pDumpInfo->rowIndex = doBinarySearchKey(pBlockData->aTSKEY, pRecord->numRow, pos, key, order);

      if (pDumpInfo->rowIndex < 0) {
        tsdbError(
            "%p failed to locate the start position in current block, global index:%d, table index:%d, brange:%" PRId64
            "-%" PRId64 ", minVer:%" PRId64 ", maxVer:%" PRId64 " %s",
            pReader, pBlockIter->index, pBlockInfo->tbBlockIdx, pRecord->firstKey, pRecord->lastKey, pRecord->minVer,
            pRecord->maxVer, pReader->idStr);
        return TSDB_CODE_INVALID_PARA;
      }

      ASSERT(pReader->info.verRange.minVer <= pRecord->maxVer && pReader->info.verRange.maxVer >= pRecord->minVer);

      // find the appropriate start position that satisfies the version requirement.
      if ((pReader->info.verRange.maxVer >= pRecord->minVer && pReader->info.verRange.maxVer < pRecord->maxVer) ||
          (pReader->info.verRange.minVer <= pRecord->maxVer && pReader->info.verRange.minVer > pRecord->minVer)) {
        int32_t i = pDumpInfo->rowIndex;
        if (asc) {
          for (; i < pRecord->numRow; ++i) {
            if (pBlockData->aVersion[i] >= pReader->info.verRange.minVer) {
              break;
            }
          }
        } else {
          for (; i >= 0; --i) {
            if (pBlockData->aVersion[i] <= pReader->info.verRange.maxVer) {
              break;
            }
          }
        }

        pDumpInfo->rowIndex = i;
      }
    }
  }

  // time window check
  int32_t endIndex = getEndPosInDataBlock(pReader, pBlockData, pRecord, pDumpInfo->rowIndex);
  if (endIndex == -1) {
    setBlockAllDumped(pDumpInfo, pReader->info.window.ekey, pReader->info.order);
    return TSDB_CODE_SUCCESS;
  }

  endIndex += step;
  int32_t dumpedRows = asc ? (endIndex - pDumpInfo->rowIndex) : (pDumpInfo->rowIndex - endIndex);
  if (dumpedRows > pReader->resBlockInfo.capacity) {  // output buffer check
    dumpedRows = pReader->resBlockInfo.capacity;
  } else if (dumpedRows <= 0) {  // no qualified rows in current data block, abort directly.
    setBlockAllDumped(pDumpInfo, pReader->info.window.ekey, pReader->info.order);
    return TSDB_CODE_SUCCESS;
  }

  int32_t i = 0;
  int32_t rowIndex = 0;

  SColumnInfoData* pColData = taosArrayGet(pResBlock->pDataBlock, pSupInfo->slotId[i]);
  if (pSupInfo->colId[i] == PRIMARYKEY_TIMESTAMP_COL_ID) {
    copyPrimaryTsCol(pBlockData, pDumpInfo, pColData, dumpedRows, asc);
    i += 1;
  }

  int32_t colIndex = 0;
  int32_t num = pBlockData->nColData;
  while (i < numOfOutputCols && colIndex < num) {
    rowIndex = 0;

    SColData* pData = tBlockDataGetColDataByIdx(pBlockData, colIndex);
    if (pData->cid < pSupInfo->colId[i]) {
      colIndex += 1;
    } else if (pData->cid == pSupInfo->colId[i]) {
      pColData = taosArrayGet(pResBlock->pDataBlock, pSupInfo->slotId[i]);

      if (pData->flag == HAS_NONE || pData->flag == HAS_NULL || pData->flag == (HAS_NULL | HAS_NONE)) {
        colDataSetNNULL(pColData, 0, dumpedRows);
      } else {
        if (IS_MATHABLE_TYPE(pColData->info.type)) {
          copyNumericCols(pData, pDumpInfo, pColData, dumpedRows, asc);
        } else {  // varchar/nchar type
          for (int32_t j = pDumpInfo->rowIndex; rowIndex < dumpedRows; j += step) {
            tColDataGetValue(pData, j, &cv);
            code = doCopyColVal(pColData, rowIndex++, i, &cv, pSupInfo);
            if (code) {
              return code;
            }
          }
        }
      }

      colIndex += 1;
      i += 1;
    } else {  // the specified column does not exist in file block, fill with null data
      pColData = taosArrayGet(pResBlock->pDataBlock, pSupInfo->slotId[i]);
      colDataSetNNULL(pColData, 0, dumpedRows);
      i += 1;
    }
  }

  // fill the mis-matched columns with null value
  while (i < numOfOutputCols) {
    pColData = taosArrayGet(pResBlock->pDataBlock, pSupInfo->slotId[i]);
    colDataSetNNULL(pColData, 0, dumpedRows);
    i += 1;
  }

  pResBlock->info.dataLoad = 1;
  pResBlock->info.rows = dumpedRows;
  pDumpInfo->rowIndex += step * dumpedRows;

  // check if current block are all handled
  if (pDumpInfo->rowIndex >= 0 && pDumpInfo->rowIndex < pRecord->numRow) {
    int64_t ts = pBlockData->aTSKEY[pDumpInfo->rowIndex];
    if (outOfTimeWindow(ts, &pReader->info.window)) {
      // the remain data has out of query time window, ignore current block
      setBlockAllDumped(pDumpInfo, ts, pReader->info.order);
    }
  } else {
    int64_t ts = asc ? pRecord->lastKey : pRecord->firstKey;
    setBlockAllDumped(pDumpInfo, ts, pReader->info.order);
  }

  double elapsedTime = (taosGetTimestampUs() - st) / 1000.0;
  pReader->cost.blockLoadTime += elapsedTime;

  int32_t unDumpedRows = asc ? pRecord->numRow - pDumpInfo->rowIndex : pDumpInfo->rowIndex + 1;
  tsdbDebug("%p copy file block to sdatablock, global index:%d, table index:%d, brange:%" PRId64 "-%" PRId64
            ", rows:%d, remain:%d, minVer:%" PRId64 ", maxVer:%" PRId64 ", uid:%" PRIu64 " elapsed time:%.2f ms, %s",
            pReader, pBlockIter->index, pBlockInfo->tbBlockIdx, pRecord->firstKey, pRecord->lastKey, dumpedRows,
            unDumpedRows, pRecord->minVer, pRecord->maxVer, pBlockInfo->uid, elapsedTime, pReader->idStr);

  return TSDB_CODE_SUCCESS;
}

static FORCE_INLINE STSchema* getTableSchemaImpl(STsdbReader* pReader, uint64_t uid) {
  ASSERT(pReader->info.pSchema == NULL);

  int32_t code = metaGetTbTSchemaEx(pReader->pTsdb->pVnode->pMeta, pReader->info.suid, uid, -1, &pReader->info.pSchema);
  if (code != TSDB_CODE_SUCCESS || pReader->info.pSchema == NULL) {
    terrno = code;
    tsdbError("failed to get table schema, uid:%" PRIu64 ", it may have been dropped, ver:-1, %s", uid, pReader->idStr);
    return NULL;
  }

  code = tsdbRowMergerInit(&pReader->status.merger, pReader->info.pSchema);
  if (code != TSDB_CODE_SUCCESS) {
    terrno = code;
    tsdbError("failed to init merger, code:%s, %s", tstrerror(code), pReader->idStr);
    return NULL;
  }

  return pReader->info.pSchema;
}

static int32_t doLoadFileBlockData(STsdbReader* pReader, SDataBlockIter* pBlockIter, SBlockData* pBlockData,
                                   uint64_t uid) {
  int32_t   code = 0;
  STSchema* pSchema = pReader->info.pSchema;
  int64_t   st = taosGetTimestampUs();

  tBlockDataReset(pBlockData);

  if (pReader->info.pSchema == NULL) {
    pSchema = getTableSchemaImpl(pReader, uid);
    if (pSchema == NULL) {
      tsdbDebug("%p table uid:%" PRIu64 " has been dropped, no data existed, %s", pReader, uid, pReader->idStr);
      return code;
    }
  }

  SBlockLoadSuppInfo* pSup = &pReader->suppInfo;
  SFileDataBlockInfo* pBlockInfo = getCurrentBlockInfo(pBlockIter);
  SFileBlockDumpInfo* pDumpInfo = &pReader->status.fBlockDumpInfo;

  SBrinRecord* pRecord = &pBlockInfo->record;
  code = tsdbDataFileReadBlockDataByColumn(pReader->pFileReader, pRecord, pBlockData, pSchema, &pSup->colId[1],
                                           pSup->numOfCols - 1);
  if (code != TSDB_CODE_SUCCESS) {
    tsdbError("%p error occurs in loading file block, global index:%d, table index:%d, brange:%" PRId64 "-%" PRId64
              ", rows:%d, code:%s %s",
              pReader, pBlockIter->index, pBlockInfo->tbBlockIdx, pBlockInfo->record.firstKey,
              pBlockInfo->record.lastKey, pBlockInfo->record.numRow, tstrerror(code), pReader->idStr);
    return code;
  }

  double elapsedTime = (taosGetTimestampUs() - st) / 1000.0;

  tsdbDebug("%p load file block into buffer, global index:%d, index in table block list:%d, brange:%" PRId64 "-%" PRId64
            ", rows:%d, minVer:%" PRId64 ", maxVer:%" PRId64 ", elapsed time:%.2f ms, %s",
            pReader, pBlockIter->index, pBlockInfo->tbBlockIdx, pRecord->firstKey, pRecord->lastKey, pRecord->numRow,
            pRecord->minVer, pRecord->maxVer, elapsedTime, pReader->idStr);

  pReader->cost.blockLoadTime += elapsedTime;
  pDumpInfo->allDumped = false;

  return TSDB_CODE_SUCCESS;
}

/**
 * This is an two rectangles overlap cases.
 */
static int32_t dataBlockPartiallyRequired(STimeWindow* pWindow, SVersionRange* pVerRange, SFileDataBlockInfo* pBlock) {
  return (pWindow->ekey < pBlock->record.lastKey && pWindow->ekey >= pBlock->record.firstKey) ||
         (pWindow->skey > pBlock->record.firstKey && pWindow->skey <= pBlock->record.lastKey) ||
         (pVerRange->minVer > pBlock->record.minVer && pVerRange->minVer <= pBlock->record.maxVer) ||
         (pVerRange->maxVer < pBlock->record.maxVer && pVerRange->maxVer >= pBlock->record.minVer);
}

static bool getNeighborBlockOfSameTable(SDataBlockIter* pBlockIter, SFileDataBlockInfo* pBlockInfo,
                                        STableBlockScanInfo* pTableBlockScanInfo, int32_t* nextIndex, int32_t order,
                                        SBrinRecord* pRecord) {
  bool asc = ASCENDING_TRAVERSE(order);
  if (asc && pBlockInfo->tbBlockIdx >= taosArrayGetSize(pTableBlockScanInfo->pBlockIdxList) - 1) {
    return false;
  }

  if (!asc && pBlockInfo->tbBlockIdx == 0) {
    return false;
  }

  int32_t step = asc ? 1 : -1;
  STableDataBlockIdx* pTableDataBlockIdx =
      taosArrayGet(pTableBlockScanInfo->pBlockIdxList, pBlockInfo->tbBlockIdx + step);
  SFileDataBlockInfo* p = taosArrayGet(pBlockIter->blockList, pTableDataBlockIdx->globalIndex);
  memcpy(pRecord, &p->record, sizeof(SBrinRecord));

  *nextIndex = pBlockInfo->tbBlockIdx + step;
  return true;
}

static int32_t findFileBlockInfoIndex(SDataBlockIter* pBlockIter, SFileDataBlockInfo* pFBlockInfo) {
  int32_t step = ASCENDING_TRAVERSE(pBlockIter->order) ? 1 : -1;
  int32_t index = pBlockIter->index;

  while (index < pBlockIter->numOfBlocks && index >= 0) {
    SFileDataBlockInfo* pFBlock = taosArrayGet(pBlockIter->blockList, index);
    if (pFBlock->uid == pFBlockInfo->uid && pFBlock->tbBlockIdx == pFBlockInfo->tbBlockIdx) {
      return index;
    }

    index += step;
  }

  return -1;
}

static int32_t setFileBlockActiveInBlockIter(STsdbReader* pReader, SDataBlockIter* pBlockIter, int32_t index,
                                             int32_t step) {
  if (index < 0 || index >= pBlockIter->numOfBlocks) {
    return -1;
  }

  SFileDataBlockInfo fblock = *(SFileDataBlockInfo*)taosArrayGet(pBlockIter->blockList, index);
  pBlockIter->index += step;

  if (index != pBlockIter->index) {
    if (index > pBlockIter->index) {
      for (int32_t i = index - 1; i >= pBlockIter->index; --i) {
        SFileDataBlockInfo* pBlockInfo = taosArrayGet(pBlockIter->blockList, i);

        STableBlockScanInfo* pBlockScanInfo =
            getTableBlockScanInfo(pReader->status.pTableMap, pBlockInfo->uid, pReader->idStr);
        STableDataBlockIdx* pTableDataBlockIdx = taosArrayGet(pBlockScanInfo->pBlockIdxList, pBlockInfo->tbBlockIdx);
        pTableDataBlockIdx->globalIndex = i + 1;

        taosArraySet(pBlockIter->blockList, i + 1, pBlockInfo);
      }
    } else if (index < pBlockIter->index) {
      for (int32_t i = index + 1; i <= pBlockIter->index; ++i) {
        SFileDataBlockInfo* pBlockInfo = taosArrayGet(pBlockIter->blockList, i);

        STableBlockScanInfo* pBlockScanInfo =
            getTableBlockScanInfo(pReader->status.pTableMap, pBlockInfo->uid, pReader->idStr);
        STableDataBlockIdx* pTableDataBlockIdx = taosArrayGet(pBlockScanInfo->pBlockIdxList, pBlockInfo->tbBlockIdx);
        pTableDataBlockIdx->globalIndex = i - 1;

        taosArraySet(pBlockIter->blockList, i - 1, pBlockInfo);
      }
    }

    taosArraySet(pBlockIter->blockList, pBlockIter->index, &fblock);
    STableBlockScanInfo* pBlockScanInfo = getTableBlockScanInfo(pReader->status.pTableMap, fblock.uid, pReader->idStr);
    STableDataBlockIdx*  pTableDataBlockIdx = taosArrayGet(pBlockScanInfo->pBlockIdxList, fblock.tbBlockIdx);
    pTableDataBlockIdx->globalIndex = pBlockIter->index;
  }

  return TSDB_CODE_SUCCESS;
}

// todo: this attribute could be acquired during extractin the global ordered block list.
static bool overlapWithNeighborBlock2(SFileDataBlockInfo* pBlock, SBrinRecord* pRec, int32_t order) {
  // it is the last block in current file, no chance to overlap with neighbor blocks.
  if (ASCENDING_TRAVERSE(order)) {
    return pBlock->record.lastKey == pRec->firstKey;
  } else {
    return pBlock->record.firstKey == pRec->lastKey;
  }
}

static int64_t getBoarderKeyInFiles(SFileDataBlockInfo* pBlock, STableBlockScanInfo* pScanInfo, int32_t order) {
  bool ascScan = ASCENDING_TRAVERSE(order);

  int64_t key = 0;
  if (pScanInfo->sttKeyInfo.status == STT_FILE_HAS_DATA) {
    int64_t keyInStt = pScanInfo->sttKeyInfo.nextProcKey;
    key = ascScan ? TMIN(pBlock->record.firstKey, keyInStt) : TMAX(pBlock->record.lastKey, keyInStt);
  } else {
    key = ascScan ? pBlock->record.firstKey : pBlock->record.lastKey;
  }

  return key;
}

static bool bufferDataInFileBlockGap(TSDBKEY keyInBuf, SFileDataBlockInfo* pBlock, STableBlockScanInfo* pScanInfo,
                                     int32_t order) {
  bool    ascScan = ASCENDING_TRAVERSE(order);
  int64_t key = getBoarderKeyInFiles(pBlock, pScanInfo, order);

  return (ascScan && (keyInBuf.ts != TSKEY_INITIAL_VAL && keyInBuf.ts < key)) ||
         (!ascScan && (keyInBuf.ts != TSKEY_INITIAL_VAL && keyInBuf.ts > key));
}

static bool keyOverlapFileBlock(TSDBKEY key, SFileDataBlockInfo* pBlock, SVersionRange* pVerRange) {
  return (key.ts >= pBlock->record.firstKey && key.ts <= pBlock->record.lastKey) &&
         (pBlock->record.maxVer >= pVerRange->minVer) && (pBlock->record.minVer <= pVerRange->maxVer);
}

static bool doCheckforDatablockOverlap(STableBlockScanInfo* pBlockScanInfo, const SBrinRecord* pRecord,
                                       int32_t startIndex) {
  size_t num = taosArrayGetSize(pBlockScanInfo->delSkyline);

  for (int32_t i = startIndex; i < num; i += 1) {
    TSDBKEY* p = taosArrayGet(pBlockScanInfo->delSkyline, i);
    if (p->ts >= pRecord->firstKey && p->ts <= pRecord->lastKey) {
      if (p->version >= pRecord->minVer) {
        return true;
      }
    } else if (p->ts < pRecord->firstKey) {  // p->ts < pBlock->minKey.ts
      if (p->version >= pRecord->minVer) {
        if (i < num - 1) {
          TSDBKEY* pnext = taosArrayGet(pBlockScanInfo->delSkyline, i + 1);
          if (pnext->ts >= pRecord->firstKey) {
            return true;
          }
        } else {  // it must be the last point
          ASSERT(p->version == 0);
        }
      }
    } else {  // (p->ts > pBlock->maxKey.ts) {
      return false;
    }
  }

  return false;
}

static bool overlapWithDelSkyline(STableBlockScanInfo* pBlockScanInfo, const SBrinRecord* pRecord, int32_t order) {
  if (pBlockScanInfo->delSkyline == NULL || (taosArrayGetSize(pBlockScanInfo->delSkyline) == 0)) {
    return false;
  }

  // ts is not overlap
  TSDBKEY* pFirst = taosArrayGet(pBlockScanInfo->delSkyline, 0);
  TSDBKEY* pLast = taosArrayGetLast(pBlockScanInfo->delSkyline);
  if (pRecord->firstKey > pLast->ts || pRecord->lastKey < pFirst->ts) {
    return false;
  }

  // version is not overlap
  if (ASCENDING_TRAVERSE(order)) {
    return doCheckforDatablockOverlap(pBlockScanInfo, pRecord, pBlockScanInfo->fileDelIndex);
  } else {
    int32_t index = pBlockScanInfo->fileDelIndex;
    while (1) {
      TSDBKEY* p = taosArrayGet(pBlockScanInfo->delSkyline, index);
      if (p->ts > pRecord->firstKey && index > 0) {
        index -= 1;
      } else {  // find the first point that is smaller than the minKey.ts of dataBlock.
        if (p->ts == pRecord->firstKey && p->version < pRecord->maxVer && index > 0) {
          index -= 1;
        }
        break;
      }
    }

    return doCheckforDatablockOverlap(pBlockScanInfo, pRecord, index);
  }
}

typedef struct {
  bool overlapWithNeighborBlock;
  bool hasDupTs;
  bool overlapWithDelInfo;
  bool overlapWithLastBlock;
  bool overlapWithKeyInBuf;
  bool partiallyRequired;
  bool moreThanCapcity;
} SDataBlockToLoadInfo;

static void getBlockToLoadInfo(SDataBlockToLoadInfo* pInfo, SFileDataBlockInfo* pBlockInfo,
                               STableBlockScanInfo* pScanInfo, TSDBKEY keyInBuf, STsdbReader* pReader) {
  SBrinRecord rec = {0};
  int32_t     neighborIndex = 0;

  bool hasNeighbor = getNeighborBlockOfSameTable(&pReader->status.blockIter, pBlockInfo, pScanInfo, &neighborIndex,
                                                 pReader->info.order, &rec);

  // overlap with neighbor
  if (hasNeighbor) {
    pInfo->overlapWithNeighborBlock = overlapWithNeighborBlock2(pBlockInfo, &rec, pReader->info.order);
  }

  // has duplicated ts of different version in this block
  pInfo->hasDupTs = (pBlockInfo->record.numRow > pBlockInfo->record.count) || (pBlockInfo->record.count <= 0);
  pInfo->overlapWithDelInfo = overlapWithDelSkyline(pScanInfo, &pBlockInfo->record, pReader->info.order);

  ASSERT(pScanInfo->sttKeyInfo.status != STT_FILE_READER_UNINIT);
  if (pScanInfo->sttKeyInfo.status == STT_FILE_HAS_DATA) {
    int64_t nextProcKeyInStt = pScanInfo->sttKeyInfo.nextProcKey;
    pInfo->overlapWithLastBlock =
        !(pBlockInfo->record.lastKey < nextProcKeyInStt || pBlockInfo->record.firstKey > nextProcKeyInStt);
  }

  pInfo->moreThanCapcity = pBlockInfo->record.numRow > pReader->resBlockInfo.capacity;
  pInfo->partiallyRequired = dataBlockPartiallyRequired(&pReader->info.window, &pReader->info.verRange, pBlockInfo);
  pInfo->overlapWithKeyInBuf = keyOverlapFileBlock(keyInBuf, pBlockInfo, &pReader->info.verRange);
}

// 1. the version of all rows should be less than the endVersion
// 2. current block should not overlap with next neighbor block
// 3. current timestamp should not be overlap with each other
// 4. output buffer should be large enough to hold all rows in current block
// 5. delete info should not overlap with current block data
// 6. current block should not contain the duplicated ts
static bool fileBlockShouldLoad(STsdbReader* pReader, SFileDataBlockInfo* pBlockInfo, STableBlockScanInfo* pScanInfo,
                                TSDBKEY keyInBuf) {
  SDataBlockToLoadInfo info = {0};
  getBlockToLoadInfo(&info, pBlockInfo, pScanInfo, keyInBuf, pReader);

  bool loadDataBlock =
      (info.overlapWithNeighborBlock || info.hasDupTs || info.partiallyRequired || info.overlapWithKeyInBuf ||
       info.moreThanCapcity || info.overlapWithDelInfo || info.overlapWithLastBlock);

  // log the reason why load the datablock for profile
  if (loadDataBlock) {
    tsdbDebug("%p uid:%" PRIu64
              " need to load the datablock, overlapneighbor:%d, hasDup:%d, partiallyRequired:%d, "
              "overlapWithKey:%d, greaterThanBuf:%d, overlapWithDel:%d, overlapWithlastBlock:%d, %s",
              pReader, pBlockInfo->uid, info.overlapWithNeighborBlock, info.hasDupTs, info.partiallyRequired,
              info.overlapWithKeyInBuf, info.moreThanCapcity, info.overlapWithDelInfo, info.overlapWithLastBlock,
              pReader->idStr);
  }

  return loadDataBlock;
}

static bool isCleanFileDataBlock(STsdbReader* pReader, SFileDataBlockInfo* pBlockInfo, STableBlockScanInfo* pScanInfo,
                                 TSDBKEY keyInBuf) {
  SDataBlockToLoadInfo info = {0};
  getBlockToLoadInfo(&info, pBlockInfo, pScanInfo, keyInBuf, pReader);
  bool isCleanFileBlock = !(info.overlapWithNeighborBlock || info.hasDupTs || info.overlapWithKeyInBuf ||
                            info.overlapWithDelInfo || info.overlapWithLastBlock);
  return isCleanFileBlock;
}

static int32_t buildDataBlockFromBuf(STsdbReader* pReader, STableBlockScanInfo* pBlockScanInfo, int64_t endKey) {
  if (!(pBlockScanInfo->iiter.hasVal || pBlockScanInfo->iter.hasVal)) {
    return TSDB_CODE_SUCCESS;
  }

  int64_t st = taosGetTimestampUs();
  SSDataBlock* pBlock = pReader->resBlockInfo.pResBlock;
  int32_t code = buildDataBlockFromBufImpl(pBlockScanInfo, endKey, pReader->resBlockInfo.capacity, pReader);

  double el = (taosGetTimestampUs() - st) / 1000.0;
  updateComposedBlockInfo(pReader, el, pBlockScanInfo);

  tsdbDebug("%p build data block from cache completed, elapsed time:%.2f ms, numOfRows:%" PRId64 ", brange:%" PRId64
            " - %" PRId64 ", uid:%" PRIu64 ",  %s",
            pReader, el, pBlock->info.rows, pBlock->info.window.skey, pBlock->info.window.ekey,
            pBlockScanInfo->uid, pReader->idStr);

  pReader->cost.buildmemBlock += el;
  return code;
}

static bool tryCopyDistinctRowFromFileBlock(STsdbReader* pReader, SBlockData* pBlockData, int64_t key,
                                            SFileBlockDumpInfo* pDumpInfo, bool* copied) {
  // opt version
  // 1. it is not a border point
  // 2. the direct next point is not an duplicated timestamp
  int32_t code = TSDB_CODE_SUCCESS;

  *copied = false;
  bool asc = (pReader->info.order == TSDB_ORDER_ASC);
  if ((pDumpInfo->rowIndex < pDumpInfo->totalRows - 1 && asc) || (pDumpInfo->rowIndex > 0 && (!asc))) {
    int32_t step = pReader->info.order == TSDB_ORDER_ASC ? 1 : -1;

    int64_t nextKey = pBlockData->aTSKEY[pDumpInfo->rowIndex + step];
    if (nextKey != key) {  // merge is not needed
      code = doAppendRowFromFileBlock(pReader->resBlockInfo.pResBlock, pReader, pBlockData, pDumpInfo->rowIndex);
      if (code) {
        return code;
      }
      pDumpInfo->rowIndex += step;
      *copied = true;
    }
  }

  return code;
}

static bool nextRowFromSttBlocks(SLastBlockReader* pLastBlockReader, STableBlockScanInfo* pScanInfo,
                                 SVersionRange* pVerRange) {
  int32_t step = ASCENDING_TRAVERSE(pLastBlockReader->order) ? 1 : -1;

  while (1) {
    bool hasVal = tMergeTreeNext(&pLastBlockReader->mergeTree);
    if (!hasVal) {  // the next value will be the accessed key in stt
      pScanInfo->sttKeyInfo.status = STT_FILE_NO_DATA;
      pScanInfo->sttKeyInfo.nextProcKey += step;
      return false;
    }

    TSDBROW* pRow = tMergeTreeGetRow(&pLastBlockReader->mergeTree);
    int64_t  key = pRow->pBlockData->aTSKEY[pRow->iRow];
    int64_t  ver = pRow->pBlockData->aVersion[pRow->iRow];

    pLastBlockReader->currentKey = key;
    pScanInfo->sttKeyInfo.nextProcKey = key;

    if (!hasBeenDropped(pScanInfo->delSkyline, &pScanInfo->sttBlockDelIndex, key, ver, pLastBlockReader->order,
                        pVerRange)) {
      pScanInfo->sttKeyInfo.status = STT_FILE_HAS_DATA;
      return true;
    }
  }
}

static void doPinSttBlock(SLastBlockReader* pLastBlockReader) {
  tMergeTreePinSttBlock(&pLastBlockReader->mergeTree);
}

static void doUnpinSttBlock(SLastBlockReader* pLastBlockReader) {
  tMergeTreeUnpinSttBlock(&pLastBlockReader->mergeTree);
}

static bool tryCopyDistinctRowFromSttBlock(TSDBROW* fRow, SLastBlockReader* pLastBlockReader,
                                           STableBlockScanInfo* pScanInfo, int64_t ts, STsdbReader* pReader,
                                           bool* copied) {
  int32_t code = TSDB_CODE_SUCCESS;
  *copied = false;

  // avoid the fetch next row replace the referenced stt block in buffer
  doPinSttBlock(pLastBlockReader);
  bool hasVal = nextRowFromSttBlocks(pLastBlockReader, pScanInfo, &pReader->info.verRange);
  doUnpinSttBlock(pLastBlockReader);
  if (hasVal) {
    int64_t next1 = getCurrentKeyInLastBlock(pLastBlockReader);
    if (next1 != ts) {
      code = doAppendRowFromFileBlock(pReader->resBlockInfo.pResBlock, pReader, fRow->pBlockData, fRow->iRow);
      if (code) {
        return code;
      }

      *copied = true;
      return code;
    }
  } else {
    code = doAppendRowFromFileBlock(pReader->resBlockInfo.pResBlock, pReader, fRow->pBlockData, fRow->iRow);
    if (code) {
      return code;
    }

    *copied = true;
    return code;
  }

  return code;
}

static FORCE_INLINE STSchema* doGetSchemaForTSRow(int32_t sversion, STsdbReader* pReader, uint64_t uid) {
  // always set the newest schema version in pReader->info.pSchema
  if (pReader->info.pSchema == NULL) {
    STSchema* ps = getTableSchemaImpl(pReader, uid);
    if (ps == NULL) {
      return NULL;
    }
  }

  if (pReader->info.pSchema && sversion == pReader->info.pSchema->version) {
    return pReader->info.pSchema;
  }

  void** p = tSimpleHashGet(pReader->pSchemaMap, &sversion, sizeof(sversion));
  if (p != NULL) {
    return *(STSchema**)p;
  }

  STSchema* ptr = NULL;
  int32_t   code = metaGetTbTSchemaEx(pReader->pTsdb->pVnode->pMeta, pReader->info.suid, uid, sversion, &ptr);
  if (code != TSDB_CODE_SUCCESS) {
    terrno = code;
    return NULL;
  } else {
    code = tSimpleHashPut(pReader->pSchemaMap, &sversion, sizeof(sversion), &ptr, POINTER_BYTES);
    if (code != TSDB_CODE_SUCCESS) {
      terrno = code;
      return NULL;
    }
    return ptr;
  }
}

static int32_t doMergeBufAndFileRows(STsdbReader* pReader, STableBlockScanInfo* pBlockScanInfo, TSDBROW* pRow,
                                     SIterInfo* pIter, int64_t key, SLastBlockReader* pLastBlockReader) {
  SRowMerger*         pMerger = &pReader->status.merger;
  SRow*               pTSRow = NULL;
  SBlockData*         pBlockData = &pReader->status.fileBlockData;
  SFileBlockDumpInfo* pDumpInfo = &pReader->status.fBlockDumpInfo;

  int64_t tsLast = INT64_MIN;
  if (hasDataInLastBlock(pLastBlockReader)) {
    tsLast = getCurrentKeyInLastBlock(pLastBlockReader);
  }

  TSDBKEY k = TSDBROW_KEY(pRow);
  TSDBROW fRow = tsdbRowFromBlockData(pBlockData, pDumpInfo->rowIndex);

  // merge is not initialized yet, due to the fact that the pReader->info.pSchema is not initialized
  if (pMerger->pArray == NULL) {
    ASSERT(pReader->info.pSchema == NULL);
    STSchema* ps = getTableSchemaImpl(pReader, pBlockScanInfo->uid);
    if (ps == NULL) {
      return terrno;
    }
  }

  int64_t minKey = 0;
  if (pReader->info.order == TSDB_ORDER_ASC) {
    minKey = INT64_MAX;  // chosen the minimum value
    if (minKey > tsLast && hasDataInLastBlock(pLastBlockReader)) {
      minKey = tsLast;
    }

    if (minKey > k.ts) {
      minKey = k.ts;
    }

    if (minKey > key && hasDataInFileBlock(pBlockData, pDumpInfo)) {
      minKey = key;
    }
  } else {
    minKey = INT64_MIN;
    if (minKey < tsLast && hasDataInLastBlock(pLastBlockReader)) {
      minKey = tsLast;
    }

    if (minKey < k.ts) {
      minKey = k.ts;
    }

    if (minKey < key && hasDataInFileBlock(pBlockData, pDumpInfo)) {
      minKey = key;
    }
  }

  // ASC: file block ---> last block -----> imem -----> mem
  // DESC: mem -----> imem -----> last block -----> file block
  if (pReader->info.order == TSDB_ORDER_ASC) {
    if (minKey == key) {
      int32_t code = tsdbRowMergerAdd(pMerger, &fRow, NULL);
      if (code != TSDB_CODE_SUCCESS) {
        return code;
      }
      doMergeRowsInFileBlocks(pBlockData, pBlockScanInfo, pReader);
    }

    if (minKey == tsLast) {
      TSDBROW* fRow1 = tMergeTreeGetRow(&pLastBlockReader->mergeTree);
      int32_t  code = tsdbRowMergerAdd(pMerger, fRow1, NULL);
      if (code != TSDB_CODE_SUCCESS) {
        return code;
      }
      doMergeRowsInLastBlock(pLastBlockReader, pBlockScanInfo, tsLast, pMerger, &pReader->info.verRange,
                             pReader->idStr);
    }

    if (minKey == k.ts) {
      STSchema* pTSchema = NULL;
      if (pRow->type == TSDBROW_ROW_FMT) {
        pTSchema = doGetSchemaForTSRow(TSDBROW_SVERSION(pRow), pReader, pBlockScanInfo->uid);
        if (pTSchema == NULL) {
          return terrno;
        }
      }

      int32_t code = tsdbRowMergerAdd(pMerger, pRow, pTSchema);
      if (code != TSDB_CODE_SUCCESS) {
        return code;
      }

      code = doMergeRowsInBuf(pIter, pBlockScanInfo->uid, k.ts, pBlockScanInfo->delSkyline, pReader);
      if (code != TSDB_CODE_SUCCESS) {
        return code;
      }
    }
  } else {
    if (minKey == k.ts) {
      STSchema* pTSchema = NULL;
      if (pRow->type == TSDBROW_ROW_FMT) {
        pTSchema = doGetSchemaForTSRow(TSDBROW_SVERSION(pRow), pReader, pBlockScanInfo->uid);
        if (pTSchema == NULL) {
          return terrno;
        }
      }

      int32_t code = tsdbRowMergerAdd(pMerger, pRow, pTSchema);
      if (code != TSDB_CODE_SUCCESS) {
        return code;
      }

      code = doMergeRowsInBuf(pIter, pBlockScanInfo->uid, k.ts, pBlockScanInfo->delSkyline, pReader);
      if (code != TSDB_CODE_SUCCESS || pMerger->pTSchema == NULL) {
        return code;
      }
    }

    if (minKey == tsLast) {
      TSDBROW* fRow1 = tMergeTreeGetRow(&pLastBlockReader->mergeTree);
      int32_t  code = tsdbRowMergerAdd(pMerger, fRow1, NULL);
      if (code != TSDB_CODE_SUCCESS) {
        return code;
      }
      doMergeRowsInLastBlock(pLastBlockReader, pBlockScanInfo, tsLast, pMerger, &pReader->info.verRange,
                             pReader->idStr);
    }

    if (minKey == key) {
      int32_t code = tsdbRowMergerAdd(pMerger, &fRow, NULL);
      if (code != TSDB_CODE_SUCCESS) {
        return code;
      }
      doMergeRowsInFileBlocks(pBlockData, pBlockScanInfo, pReader);
    }
  }

  int32_t code = tsdbRowMergerGetRow(pMerger, &pTSRow);
  if (code != TSDB_CODE_SUCCESS) {
    return code;
  }

  code = doAppendRowFromTSRow(pReader->resBlockInfo.pResBlock, pReader, pTSRow, pBlockScanInfo);

  taosMemoryFree(pTSRow);
  tsdbRowMergerClear(pMerger);

  return code;
}

static int32_t doMergeFileBlockAndLastBlock(SLastBlockReader* pLastBlockReader, STsdbReader* pReader,
                                            STableBlockScanInfo* pBlockScanInfo, SBlockData* pBlockData,
                                            bool mergeBlockData) {
  SRowMerger*         pMerger = &pReader->status.merger;
  SFileBlockDumpInfo* pDumpInfo = &pReader->status.fBlockDumpInfo;

  int64_t  tsLastBlock = getCurrentKeyInLastBlock(pLastBlockReader);
  bool     copied = false;
  int32_t  code = TSDB_CODE_SUCCESS;
  SRow*    pTSRow = NULL;
  TSDBROW* pRow = tMergeTreeGetRow(&pLastBlockReader->mergeTree);

  // create local variable to hold the row value
  TSDBROW fRow = {.iRow = pRow->iRow, .type = TSDBROW_COL_FMT, .pBlockData = pRow->pBlockData};

  tsdbTrace("fRow ptr:%p, %d, uid:%" PRIu64 ", ts:%" PRId64 " %s", pRow->pBlockData, pRow->iRow, pLastBlockReader->uid,
            fRow.pBlockData->aTSKEY[fRow.iRow], pReader->idStr);

  // only stt block exists
  if ((!mergeBlockData) || (tsLastBlock != pBlockData->aTSKEY[pDumpInfo->rowIndex])) {
    code = tryCopyDistinctRowFromSttBlock(&fRow, pLastBlockReader, pBlockScanInfo, tsLastBlock, pReader, &copied);
    if (code) {
      return code;
    }

    if (copied) {
      pBlockScanInfo->lastProcKey = tsLastBlock;
      return TSDB_CODE_SUCCESS;
    } else {
      code = tsdbRowMergerAdd(pMerger, &fRow, NULL);
      if (code != TSDB_CODE_SUCCESS) {
        return code;
      }

      TSDBROW* pRow1 = tMergeTreeGetRow(&pLastBlockReader->mergeTree);
      tsdbRowMergerAdd(pMerger, pRow1, NULL);
      doMergeRowsInLastBlock(pLastBlockReader, pBlockScanInfo, tsLastBlock, pMerger, &pReader->info.verRange,
                             pReader->idStr);

      code = tsdbRowMergerGetRow(pMerger, &pTSRow);
      if (code != TSDB_CODE_SUCCESS) {
        return code;
      }

      code = doAppendRowFromTSRow(pReader->resBlockInfo.pResBlock, pReader, pTSRow, pBlockScanInfo);

      taosMemoryFree(pTSRow);
      tsdbRowMergerClear(pMerger);

      if (code != TSDB_CODE_SUCCESS) {
        return code;
      }
    }
  } else {  // not merge block data
    code = tsdbRowMergerAdd(pMerger, &fRow, NULL);
    if (code != TSDB_CODE_SUCCESS) {
      return code;
    }

    doMergeRowsInLastBlock(pLastBlockReader, pBlockScanInfo, tsLastBlock, pMerger, &pReader->info.verRange,
                           pReader->idStr);

    // merge with block data if ts == key
    if (tsLastBlock == pBlockData->aTSKEY[pDumpInfo->rowIndex]) {
      doMergeRowsInFileBlocks(pBlockData, pBlockScanInfo, pReader);
    }

    code = tsdbRowMergerGetRow(pMerger, &pTSRow);
    if (code != TSDB_CODE_SUCCESS) {
      return code;
    }

    code = doAppendRowFromTSRow(pReader->resBlockInfo.pResBlock, pReader, pTSRow, pBlockScanInfo);

    taosMemoryFree(pTSRow);
    tsdbRowMergerClear(pMerger);

    if (code != TSDB_CODE_SUCCESS) {
      return code;
    }
  }

  return TSDB_CODE_SUCCESS;
}

static int32_t mergeFileBlockAndLastBlock(STsdbReader* pReader, SLastBlockReader* pLastBlockReader, int64_t key,
                                          STableBlockScanInfo* pBlockScanInfo, SBlockData* pBlockData) {
  SFileBlockDumpInfo* pDumpInfo = &pReader->status.fBlockDumpInfo;
  SRowMerger*         pMerger = &pReader->status.merger;

  // merge is not initialized yet, due to the fact that the pReader->info.pSchema is not initialized
  if (pMerger->pArray == NULL) {
    ASSERT(pReader->info.pSchema == NULL);
    STSchema* ps = getTableSchemaImpl(pReader, pBlockScanInfo->uid);
    if (ps == NULL) {
      return terrno;
    }
  }

  if (hasDataInFileBlock(pBlockData, pDumpInfo)) {
    // no last block available, only data block exists
    if (!hasDataInLastBlock(pLastBlockReader)) {
      return mergeRowsInFileBlocks(pBlockData, pBlockScanInfo, key, pReader);
    }

    // row in last file block
    TSDBROW fRow = tsdbRowFromBlockData(pBlockData, pDumpInfo->rowIndex);
    int64_t tsLast = getCurrentKeyInLastBlock(pLastBlockReader);
    if (ASCENDING_TRAVERSE(pReader->info.order)) {
      if (key < tsLast) {
        return mergeRowsInFileBlocks(pBlockData, pBlockScanInfo, key, pReader);
      } else if (key > tsLast) {
        return doMergeFileBlockAndLastBlock(pLastBlockReader, pReader, pBlockScanInfo, NULL, false);
      }
    } else {
      if (key > tsLast) {
        return mergeRowsInFileBlocks(pBlockData, pBlockScanInfo, key, pReader);
      } else if (key < tsLast) {
        return doMergeFileBlockAndLastBlock(pLastBlockReader, pReader, pBlockScanInfo, NULL, false);
      }
    }
    // the following for key == tsLast
    SRow*   pTSRow = NULL;
    int32_t code = tsdbRowMergerAdd(pMerger, &fRow, NULL);
    if (code != TSDB_CODE_SUCCESS) {
      return code;
    }

    doMergeRowsInFileBlocks(pBlockData, pBlockScanInfo, pReader);

    TSDBROW* pRow1 = tMergeTreeGetRow(&pLastBlockReader->mergeTree);
    code = tsdbRowMergerAdd(pMerger, pRow1, NULL);
    if (code != TSDB_CODE_SUCCESS) {
      return code;
    }

    doMergeRowsInLastBlock(pLastBlockReader, pBlockScanInfo, tsLast, pMerger, &pReader->info.verRange, pReader->idStr);

    code = tsdbRowMergerGetRow(pMerger, &pTSRow);
    if (code != TSDB_CODE_SUCCESS) {
      return code;
    }

    code = doAppendRowFromTSRow(pReader->resBlockInfo.pResBlock, pReader, pTSRow, pBlockScanInfo);

    taosMemoryFree(pTSRow);
    tsdbRowMergerClear(pMerger);
    return code;

  } else {  // only last block exists
    return doMergeFileBlockAndLastBlock(pLastBlockReader, pReader, pBlockScanInfo, NULL, false);
  }
}

static int32_t doMergeMultiLevelRows(STsdbReader* pReader, STableBlockScanInfo* pBlockScanInfo, SBlockData* pBlockData,
                                     SLastBlockReader* pLastBlockReader) {
  SRowMerger*         pMerger = &pReader->status.merger;
  SRow*               pTSRow = NULL;
  int32_t             code = TSDB_CODE_SUCCESS;
  SFileBlockDumpInfo* pDumpInfo = &pReader->status.fBlockDumpInfo;
  SArray*             pDelList = pBlockScanInfo->delSkyline;

  TSDBROW* pRow = getValidMemRow(&pBlockScanInfo->iter, pDelList, pReader);
  TSDBROW* piRow = getValidMemRow(&pBlockScanInfo->iiter, pDelList, pReader);

  int64_t tsLast = INT64_MIN;
  if (hasDataInLastBlock(pLastBlockReader)) {
    tsLast = getCurrentKeyInLastBlock(pLastBlockReader);
  }

  int64_t key = hasDataInFileBlock(pBlockData, pDumpInfo) ? pBlockData->aTSKEY[pDumpInfo->rowIndex] : INT64_MIN;

  TSDBKEY k = TSDBROW_KEY(pRow);
  TSDBKEY ik = TSDBROW_KEY(piRow);

  STSchema* pSchema = NULL;
  if (pRow->type == TSDBROW_ROW_FMT) {
    pSchema = doGetSchemaForTSRow(TSDBROW_SVERSION(pRow), pReader, pBlockScanInfo->uid);
    if (pSchema == NULL) {
      return terrno;
    }
  }

  STSchema* piSchema = NULL;
  if (piRow->type == TSDBROW_ROW_FMT) {
    piSchema = doGetSchemaForTSRow(TSDBROW_SVERSION(piRow), pReader, pBlockScanInfo->uid);
    if (piSchema == NULL) {
      return code;
    }
  }

  // merge is not initialized yet, due to the fact that the pReader->info.pSchema is not initialized
  if (pMerger->pArray == NULL) {
    ASSERT(pReader->info.pSchema == NULL);
    STSchema* ps = getTableSchemaImpl(pReader, pBlockScanInfo->uid);
    if (ps == NULL) {
      return terrno;
    }
  }

  int64_t minKey = 0;
  if (ASCENDING_TRAVERSE(pReader->info.order)) {
    minKey = INT64_MAX;  // let's find the minimum
    if (minKey > k.ts) {
      minKey = k.ts;
    }

    if (minKey > ik.ts) {
      minKey = ik.ts;
    }

    if (minKey > key && hasDataInFileBlock(pBlockData, pDumpInfo)) {
      minKey = key;
    }

    if (minKey > tsLast && hasDataInLastBlock(pLastBlockReader)) {
      minKey = tsLast;
    }
  } else {
    minKey = INT64_MIN;  // let find the maximum ts value
    if (minKey < k.ts) {
      minKey = k.ts;
    }

    if (minKey < ik.ts) {
      minKey = ik.ts;
    }

    if (minKey < key && hasDataInFileBlock(pBlockData, pDumpInfo)) {
      minKey = key;
    }

    if (minKey < tsLast && hasDataInLastBlock(pLastBlockReader)) {
      minKey = tsLast;
    }
  }

  // ASC: file block -----> last block -----> imem -----> mem
  // DESC: mem -----> imem -----> last block -----> file block
  if (ASCENDING_TRAVERSE(pReader->info.order)) {
    if (minKey == key) {
      TSDBROW fRow = tsdbRowFromBlockData(pBlockData, pDumpInfo->rowIndex);
      code = tsdbRowMergerAdd(pMerger, &fRow, NULL);
      if (code != TSDB_CODE_SUCCESS) {
        return code;
      }

      doMergeRowsInFileBlocks(pBlockData, pBlockScanInfo, pReader);
    }

    if (minKey == tsLast) {
      TSDBROW* pRow1 = tMergeTreeGetRow(&pLastBlockReader->mergeTree);
      code = tsdbRowMergerAdd(pMerger, pRow1, NULL);
      if (code != TSDB_CODE_SUCCESS) {
        return code;
      }

      doMergeRowsInLastBlock(pLastBlockReader, pBlockScanInfo, tsLast, pMerger, &pReader->info.verRange,
                             pReader->idStr);
    }

    if (minKey == ik.ts) {
      code = tsdbRowMergerAdd(pMerger, piRow, piSchema);
      if (code != TSDB_CODE_SUCCESS) {
        return code;
      }

      code = doMergeRowsInBuf(&pBlockScanInfo->iiter, pBlockScanInfo->uid, ik.ts, pBlockScanInfo->delSkyline, pReader);
      if (code != TSDB_CODE_SUCCESS) {
        return code;
      }
    }

    if (minKey == k.ts) {
      code = tsdbRowMergerAdd(pMerger, pRow, pSchema);
      if (code != TSDB_CODE_SUCCESS) {
        return code;
      }

      code = doMergeRowsInBuf(&pBlockScanInfo->iter, pBlockScanInfo->uid, k.ts, pBlockScanInfo->delSkyline, pReader);
      if (code != TSDB_CODE_SUCCESS) {
        return code;
      }
    }
  } else {
    if (minKey == k.ts) {
      code = tsdbRowMergerAdd(pMerger, pRow, pSchema);
      if (code != TSDB_CODE_SUCCESS) {
        return code;
      }

      code = doMergeRowsInBuf(&pBlockScanInfo->iter, pBlockScanInfo->uid, k.ts, pBlockScanInfo->delSkyline, pReader);
      if (code != TSDB_CODE_SUCCESS) {
        return code;
      }
    }

    if (minKey == ik.ts) {
      code = tsdbRowMergerAdd(pMerger, piRow, piSchema);
      if (code != TSDB_CODE_SUCCESS) {
        return code;
      }

      code = doMergeRowsInBuf(&pBlockScanInfo->iiter, pBlockScanInfo->uid, ik.ts, pBlockScanInfo->delSkyline, pReader);
      if (code != TSDB_CODE_SUCCESS) {
        return code;
      }
    }

    if (minKey == tsLast) {
      TSDBROW* pRow1 = tMergeTreeGetRow(&pLastBlockReader->mergeTree);
      code = tsdbRowMergerAdd(pMerger, pRow1, NULL);
      if (code != TSDB_CODE_SUCCESS) {
        return code;
      }

      doMergeRowsInLastBlock(pLastBlockReader, pBlockScanInfo, tsLast, pMerger, &pReader->info.verRange,
                             pReader->idStr);
    }

    if (minKey == key) {
      TSDBROW fRow = tsdbRowFromBlockData(pBlockData, pDumpInfo->rowIndex);
      code = tsdbRowMergerAdd(pMerger, &fRow, NULL);
      if (code != TSDB_CODE_SUCCESS) {
        return code;
      }

      doMergeRowsInFileBlocks(pBlockData, pBlockScanInfo, pReader);
    }
  }

  code = tsdbRowMergerGetRow(pMerger, &pTSRow);
  if (code != TSDB_CODE_SUCCESS) {
    return code;
  }

  code = doAppendRowFromTSRow(pReader->resBlockInfo.pResBlock, pReader, pTSRow, pBlockScanInfo);

  taosMemoryFree(pTSRow);
  tsdbRowMergerClear(pMerger);
  return code;
}

int32_t doInitMemDataIter(STsdbReader* pReader, STbData** pData, STableBlockScanInfo* pBlockScanInfo, TSDBKEY* pKey,
                          SMemTable* pMem, SIterInfo* pIter, const char* type) {
  int32_t code = TSDB_CODE_SUCCESS;
  int32_t backward = (!ASCENDING_TRAVERSE(pReader->info.order));
  pIter->hasVal = false;

  if (pMem != NULL) {
    *pData = tsdbGetTbDataFromMemTable(pMem, pReader->info.suid, pBlockScanInfo->uid);

    if ((*pData) != NULL) {
      code = tsdbTbDataIterCreate((*pData), pKey, backward, &pIter->iter);
      if (code == TSDB_CODE_SUCCESS) {
        pIter->hasVal = (tsdbTbDataIterGet(pIter->iter) != NULL);

        tsdbDebug("%p uid:%" PRIu64 ", check data in %s from skey:%" PRId64 ", order:%d, ts range in buf:%" PRId64
                  "-%" PRId64 " %s",
                  pReader, pBlockScanInfo->uid, type, pKey->ts, pReader->info.order, (*pData)->minKey, (*pData)->maxKey,
                  pReader->idStr);
      } else {
        tsdbError("%p uid:%" PRIu64 ", failed to create iterator for %s, code:%s, %s", pReader, pBlockScanInfo->uid,
                  type, tstrerror(code), pReader->idStr);
        return code;
      }
    }
  } else {
    tsdbDebug("%p uid:%" PRIu64 ", no data in %s, %s", pReader, pBlockScanInfo->uid, type, pReader->idStr);
  }

  return code;
}

static int32_t initMemDataIterator(STableBlockScanInfo* pBlockScanInfo, STsdbReader* pReader) {
  if (pBlockScanInfo->iterInit) {
    return TSDB_CODE_SUCCESS;
  }

  STbData* d = NULL;
  TSDBKEY  startKey = {0};
  if (ASCENDING_TRAVERSE(pReader->info.order)) {
    startKey = (TSDBKEY){.ts = pBlockScanInfo->lastProcKey + 1, .version = pReader->info.verRange.minVer};
  } else {
    startKey = (TSDBKEY){.ts = pBlockScanInfo->lastProcKey - 1, .version = pReader->info.verRange.maxVer};
  }

  int32_t code =
      doInitMemDataIter(pReader, &d, pBlockScanInfo, &startKey, pReader->pReadSnap->pMem, &pBlockScanInfo->iter, "mem");
  if (code != TSDB_CODE_SUCCESS) {
    return code;
  }

  STbData* di = NULL;
  code = doInitMemDataIter(pReader, &di, pBlockScanInfo, &startKey, pReader->pReadSnap->pIMem, &pBlockScanInfo->iiter,
                           "imem");
  if (code != TSDB_CODE_SUCCESS) {
    return code;
  }

  loadMemTombData(&pBlockScanInfo->pMemDelData, d, di, pReader->info.verRange.maxVer);

  pBlockScanInfo->iterInit = true;
  return TSDB_CODE_SUCCESS;
}

static bool isValidFileBlockRow(SBlockData* pBlockData, SFileBlockDumpInfo* pDumpInfo,
                                STableBlockScanInfo* pBlockScanInfo, STsdbReader* pReader) {
  // it is an multi-table data block
  if (pBlockData->aUid != NULL) {
    uint64_t uid = pBlockData->aUid[pDumpInfo->rowIndex];
    if (uid != pBlockScanInfo->uid) {  // move to next row
      return false;
    }
  }

  // check for version and time range
  int64_t ver = pBlockData->aVersion[pDumpInfo->rowIndex];
  if (ver > pReader->info.verRange.maxVer || ver < pReader->info.verRange.minVer) {
    return false;
  }

  int64_t ts = pBlockData->aTSKEY[pDumpInfo->rowIndex];
  if (ts > pReader->info.window.ekey || ts < pReader->info.window.skey) {
    return false;
  }

  if (hasBeenDropped(pBlockScanInfo->delSkyline, &pBlockScanInfo->fileDelIndex, ts, ver, pReader->info.order,
                     &pReader->info.verRange)) {
    return false;
  }

  return true;
}

static bool initLastBlockReader(SLastBlockReader* pLBlockReader, STableBlockScanInfo* pScanInfo, STsdbReader* pReader) {
  // the last block reader has been initialized for this table.
  if (pLBlockReader->uid == pScanInfo->uid) {
    return hasDataInLastBlock(pLBlockReader);
  }

  if (pLBlockReader->uid != 0) {
    tMergeTreeClose(&pLBlockReader->mergeTree);
  }

  pLBlockReader->uid = pScanInfo->uid;

  STimeWindow w = pLBlockReader->window;
  if (ASCENDING_TRAVERSE(pLBlockReader->order)) {
    w.skey = pScanInfo->sttKeyInfo.nextProcKey;
  } else {
    w.ekey = pScanInfo->sttKeyInfo.nextProcKey;
  }

  int64_t st = taosGetTimestampUs();
  tsdbDebug("init last block reader, window:%" PRId64 "-%" PRId64 ", uid:%" PRIu64 ", %s", w.skey, w.ekey,
            pScanInfo->uid, pReader->idStr);

  SMergeTreeConf conf = {
      .uid = pScanInfo->uid,
      .suid = pReader->info.suid,
      .pTsdb = pReader->pTsdb,
      .timewindow = w,
      .verRange = pLBlockReader->verRange,
      .strictTimeRange = false,
      .pSchema = pReader->info.pSchema,
      .pCurrentFileset = pReader->status.pCurrentFileset,
      .backward = (pLBlockReader->order == TSDB_ORDER_DESC),
      .pSttFileBlockIterArray = pReader->status.pLDataIterArray,
      .pCols = pReader->suppInfo.colId,
      .numOfCols = pReader->suppInfo.numOfCols,
      .loadTombFn = loadSttTombDataForAll,
      .pReader = pReader,
      .idstr = pReader->idStr,
  };

  int32_t code = tMergeTreeOpen2(&pLBlockReader->mergeTree, &conf);
  if (code != TSDB_CODE_SUCCESS) {
    return false;
  }

  initMemDataIterator(pScanInfo, pReader);
  initDelSkylineIterator(pScanInfo, pReader->info.order, &pReader->cost);

  code = nextRowFromSttBlocks(pLBlockReader, pScanInfo, &pReader->info.verRange);

  int64_t el = taosGetTimestampUs() - st;
  pReader->cost.initLastBlockReader += (el / 1000.0);

  tsdbDebug("init last block reader completed, elapsed time:%" PRId64 "us %s", el, pReader->idStr);
  return code;
}

static bool hasDataInLastBlock(SLastBlockReader* pLastBlockReader) { return pLastBlockReader->mergeTree.pIter != NULL; }

bool hasDataInFileBlock(const SBlockData* pBlockData, const SFileBlockDumpInfo* pDumpInfo) {
  if ((pBlockData->nRow > 0) && (pBlockData->nRow != pDumpInfo->totalRows)) {
    return false;  // this is an invalid result.
  }
  return pBlockData->nRow > 0 && (!pDumpInfo->allDumped);
}

int32_t mergeRowsInFileBlocks(SBlockData* pBlockData, STableBlockScanInfo* pBlockScanInfo, int64_t key,
                              STsdbReader* pReader) {
  SRowMerger*         pMerger = &pReader->status.merger;
  SFileBlockDumpInfo* pDumpInfo = &pReader->status.fBlockDumpInfo;
  bool                copied = false;

  int32_t code = tryCopyDistinctRowFromFileBlock(pReader, pBlockData, key, pDumpInfo, &copied);
  if (code != TSDB_CODE_SUCCESS) {
    return code;
  }

  // merge is not initialized yet, due to the fact that the pReader->info.pSchema is not initialized
  if (pMerger->pArray == NULL) {
    ASSERT(pReader->info.pSchema == NULL);
    STSchema* ps = getTableSchemaImpl(pReader, pBlockScanInfo->uid);
    if (ps == NULL) {
      return terrno;
    }
  }

  if (copied) {
    pBlockScanInfo->lastProcKey = key;
    return TSDB_CODE_SUCCESS;
  } else {
    TSDBROW fRow = tsdbRowFromBlockData(pBlockData, pDumpInfo->rowIndex);

    SRow* pTSRow = NULL;
    code = tsdbRowMergerAdd(pMerger, &fRow, NULL);
    if (code != TSDB_CODE_SUCCESS) {
      return code;
    }

    doMergeRowsInFileBlocks(pBlockData, pBlockScanInfo, pReader);
    code = tsdbRowMergerGetRow(pMerger, &pTSRow);
    if (code != TSDB_CODE_SUCCESS) {
      return code;
    }

    code = doAppendRowFromTSRow(pReader->resBlockInfo.pResBlock, pReader, pTSRow, pBlockScanInfo);

    taosMemoryFree(pTSRow);
    tsdbRowMergerClear(pMerger);
    return code;
  }
}

static int32_t buildComposedDataBlockImpl(STsdbReader* pReader, STableBlockScanInfo* pBlockScanInfo,
                                          SBlockData* pBlockData, SLastBlockReader* pLastBlockReader) {
  SFileBlockDumpInfo* pDumpInfo = &pReader->status.fBlockDumpInfo;

  TSDBROW *pRow = NULL, *piRow = NULL;
  int64_t  key = (pBlockData->nRow > 0 && (!pDumpInfo->allDumped))
                     ? pBlockData->aTSKEY[pDumpInfo->rowIndex]
                     : (ASCENDING_TRAVERSE(pReader->info.order) ? INT64_MAX : INT64_MIN);
  if (pBlockScanInfo->iter.hasVal) {
    pRow = getValidMemRow(&pBlockScanInfo->iter, pBlockScanInfo->delSkyline, pReader);
  }

  if (pBlockScanInfo->iiter.hasVal) {
    piRow = getValidMemRow(&pBlockScanInfo->iiter, pBlockScanInfo->delSkyline, pReader);
  }

  // two levels of mem-table does contain the valid rows
  if (pRow != NULL && piRow != NULL) {
    return doMergeMultiLevelRows(pReader, pBlockScanInfo, pBlockData, pLastBlockReader);
  }

  // imem + file + last block
  if (pBlockScanInfo->iiter.hasVal) {
    return doMergeBufAndFileRows(pReader, pBlockScanInfo, piRow, &pBlockScanInfo->iiter, key, pLastBlockReader);
  }

  // mem + file + last block
  if (pBlockScanInfo->iter.hasVal) {
    return doMergeBufAndFileRows(pReader, pBlockScanInfo, pRow, &pBlockScanInfo->iter, key, pLastBlockReader);
  }

  // files data blocks + last block
  return mergeFileBlockAndLastBlock(pReader, pLastBlockReader, key, pBlockScanInfo, pBlockData);
}

static int32_t loadNeighborIfOverlap(SFileDataBlockInfo* pBlockInfo, STableBlockScanInfo* pBlockScanInfo,
                                     STsdbReader* pReader, bool* loadNeighbor) {
  int32_t code = TSDB_CODE_SUCCESS;
  int32_t step = ASCENDING_TRAVERSE(pReader->info.order) ? 1 : -1;
  int32_t nextIndex = -1;

  *loadNeighbor = false;

  SBrinRecord rec = {0};
  bool hasNeighbor = getNeighborBlockOfSameTable(&pReader->status.blockIter, pBlockInfo, pBlockScanInfo, &nextIndex,
                                                 pReader->info.order, &rec);
  if (!hasNeighbor) {  // do nothing
    return code;
  }

  if (overlapWithNeighborBlock2(pBlockInfo, &rec, pReader->info.order)) {  // load next block
    SReaderStatus*  pStatus = &pReader->status;
    SDataBlockIter* pBlockIter = &pStatus->blockIter;

    // 1. find the next neighbor block in the scan block list
    STableDataBlockIdx* tableDataBlockIdx = taosArrayGet(pBlockScanInfo->pBlockIdxList, nextIndex);
    int32_t             neighborIndex = tableDataBlockIdx->globalIndex;

    // 2. remove it from the scan block list
    setFileBlockActiveInBlockIter(pReader, pBlockIter, neighborIndex, step);

    // 3. load the neighbor block, and set it to be the currently accessed file data block
    code = doLoadFileBlockData(pReader, pBlockIter, &pStatus->fileBlockData, pBlockInfo->uid);
    if (code != TSDB_CODE_SUCCESS) {
      return code;
    }

    // 4. check the data values
    initBlockDumpInfo(pReader, pBlockIter);
    *loadNeighbor = true;
  }

  return code;
}

void updateComposedBlockInfo(STsdbReader* pReader, double el, STableBlockScanInfo* pBlockScanInfo) {
  SSDataBlock* pResBlock = pReader->resBlockInfo.pResBlock;

  pResBlock->info.id.uid = (pBlockScanInfo != NULL) ? pBlockScanInfo->uid : 0;
  pResBlock->info.dataLoad = 1;
  blockDataUpdateTsWindow(pResBlock, pReader->suppInfo.slotId[0]);
  setComposedBlockFlag(pReader, true);

  pReader->cost.composedBlocks += 1;
  pReader->cost.buildComposedBlockTime += el;
}

static int32_t buildComposedDataBlock(STsdbReader* pReader) {
  int32_t code = TSDB_CODE_SUCCESS;

  SSDataBlock* pResBlock = pReader->resBlockInfo.pResBlock;

  SFileDataBlockInfo* pBlockInfo = getCurrentBlockInfo(&pReader->status.blockIter);
  SLastBlockReader*   pLastBlockReader = pReader->status.fileIter.pLastBlockReader;

  bool         asc = ASCENDING_TRAVERSE(pReader->info.order);
  int64_t      st = taosGetTimestampUs();
  int32_t      step = asc ? 1 : -1;
  double       el = 0;
  SBrinRecord* pRecord = &pBlockInfo->record;

  SFileBlockDumpInfo* pDumpInfo = &pReader->status.fBlockDumpInfo;

  STableBlockScanInfo* pBlockScanInfo = NULL;
  if (pBlockInfo != NULL) {
    if (pReader->pIgnoreTables && taosHashGet(*pReader->pIgnoreTables, &pBlockInfo->uid, sizeof(pBlockInfo->uid))) {
      setBlockAllDumped(pDumpInfo, pRecord->lastKey, pReader->info.order);
      return code;
    }

    pBlockScanInfo = getTableBlockScanInfo(pReader->status.pTableMap, pBlockInfo->uid, pReader->idStr);
    if (pBlockScanInfo == NULL) {
      goto _end;
    }

    pRecord = &pBlockInfo->record;
    TSDBKEY keyInBuf = getCurrentKeyInBuf(pBlockScanInfo, pReader);

    // it is a clean block, load it directly
    int64_t cap = pReader->resBlockInfo.capacity;
    if (isCleanFileDataBlock(pReader, pBlockInfo, pBlockScanInfo, keyInBuf) && (pRecord->numRow <= cap)) {
      if (asc || (pBlockScanInfo->sttKeyInfo.status == STT_FILE_NO_DATA)) {
        code = copyBlockDataToSDataBlock(pReader);
        if (code) {
          goto _end;
        }

        // record the last key value
        pBlockScanInfo->lastProcKey = asc ? pRecord->lastKey : pRecord->firstKey;
        goto _end;
      }
    }
  } else {  // file blocks not exist
    ASSERT(0);
    pBlockScanInfo = *pReader->status.pTableIter;
    if (pReader->pIgnoreTables &&
        taosHashGet(*pReader->pIgnoreTables, &pBlockScanInfo->uid, sizeof(pBlockScanInfo->uid))) {
      return code;
    }
  }

  SBlockData* pBlockData = &pReader->status.fileBlockData;
  initLastBlockReader(pLastBlockReader, pBlockScanInfo, pReader);

  while (1) {
    bool hasBlockData = false;
    {
      while (pBlockData->nRow > 0 && pBlockData->uid == pBlockScanInfo->uid) {
        // find the first qualified row in data block
        if (isValidFileBlockRow(pBlockData, pDumpInfo, pBlockScanInfo, pReader)) {
          hasBlockData = true;
          break;
        }

        pDumpInfo->rowIndex += step;

        if (pDumpInfo->rowIndex >= pBlockData->nRow || pDumpInfo->rowIndex < 0) {
          pBlockInfo = getCurrentBlockInfo(&pReader->status.blockIter);  // NOTE: get the new block info

          // continue check for the next file block if the last ts in the current block
          // is overlapped with the next neighbor block
          bool loadNeighbor = false;
          code = loadNeighborIfOverlap(pBlockInfo, pBlockScanInfo, pReader, &loadNeighbor);
          if ((!loadNeighbor) || (code != 0)) {
            setBlockAllDumped(pDumpInfo, pRecord->lastKey, pReader->info.order);
            break;
          }
        }
      }
    }

    // no data in last block and block, no need to proceed.
    if (hasBlockData == false) {
      break;
    }

    code = buildComposedDataBlockImpl(pReader, pBlockScanInfo, pBlockData, pLastBlockReader);
    if (code) {
      goto _end;
    }

    // currently loaded file data block is consumed
    if ((pBlockData->nRow > 0) && (pDumpInfo->rowIndex >= pBlockData->nRow || pDumpInfo->rowIndex < 0)) {
      setBlockAllDumped(pDumpInfo, pRecord->lastKey, pReader->info.order);
      break;
    }

    if (pResBlock->info.rows >= pReader->resBlockInfo.capacity) {
      break;
    }
  }

_end:
  el = (taosGetTimestampUs() - st) / 1000.0;
  updateComposedBlockInfo(pReader, el, pBlockScanInfo);

  if (pResBlock->info.rows > 0) {
    tsdbDebug("%p uid:%" PRIu64 ", composed data block created, brange:%" PRIu64 "-%" PRIu64 " rows:%" PRId64
              ", elapsed time:%.2f ms %s",
              pReader, pResBlock->info.id.uid, pResBlock->info.window.skey, pResBlock->info.window.ekey,
              pResBlock->info.rows, el, pReader->idStr);
  }

  return code;
}

void setComposedBlockFlag(STsdbReader* pReader, bool composed) { pReader->status.composedDataBlock = composed; }

int32_t getInitialDelIndex(const SArray* pDelSkyline, int32_t order) {
  if (pDelSkyline == NULL) {
    return 0;
  }

  return ASCENDING_TRAVERSE(order) ? 0 : taosArrayGetSize(pDelSkyline) - 1;
}

int32_t initDelSkylineIterator(STableBlockScanInfo* pBlockScanInfo, int32_t order, SReadCostSummary* pCost) {
  int32_t code = 0;
  int32_t newDelDataInFile = taosArrayGetSize(pBlockScanInfo->pFileDelData);
  if (newDelDataInFile == 0 &&
      ((pBlockScanInfo->delSkyline != NULL) || (TARRAY_SIZE(pBlockScanInfo->pMemDelData) == 0))) {
    return code;
  }

  int64_t st = taosGetTimestampUs();

  if (pBlockScanInfo->delSkyline != NULL) {
    taosArrayClear(pBlockScanInfo->delSkyline);
  } else {
    pBlockScanInfo->delSkyline = taosArrayInit(4, sizeof(TSDBKEY));
  }

  SArray* pSource = pBlockScanInfo->pFileDelData;
  if (pSource == NULL) {
    pSource = pBlockScanInfo->pMemDelData;
  } else {
    taosArrayAddAll(pSource, pBlockScanInfo->pMemDelData);
  }

  code = tsdbBuildDeleteSkyline(pSource, 0, taosArrayGetSize(pSource) - 1, pBlockScanInfo->delSkyline);

  taosArrayClear(pBlockScanInfo->pFileDelData);
  int32_t index = getInitialDelIndex(pBlockScanInfo->delSkyline, order);

  pBlockScanInfo->iter.index = index;
  pBlockScanInfo->iiter.index = index;
  pBlockScanInfo->fileDelIndex = index;
  pBlockScanInfo->sttBlockDelIndex = index;

  double el = taosGetTimestampUs() - st;
  pCost->createSkylineIterTime = el / 1000.0;

  return code;
}

TSDBKEY getCurrentKeyInBuf(STableBlockScanInfo* pScanInfo, STsdbReader* pReader) {
  bool    asc = ASCENDING_TRAVERSE(pReader->info.order);
  TSDBKEY key = {.ts = TSKEY_INITIAL_VAL}, ikey = {.ts = TSKEY_INITIAL_VAL};

  bool     hasKey = false, hasIKey = false;
  TSDBROW* pRow = getValidMemRow(&pScanInfo->iter, pScanInfo->delSkyline, pReader);
  if (pRow != NULL) {
    hasKey = true;
    key = TSDBROW_KEY(pRow);
  }

  TSDBROW* pIRow = getValidMemRow(&pScanInfo->iiter, pScanInfo->delSkyline, pReader);
  if (pIRow != NULL) {
    hasIKey = true;
    ikey = TSDBROW_KEY(pIRow);
  }

  if (hasKey) {
    if (hasIKey) {  // has data in mem & imem
      if (asc) {
        return key.ts <= ikey.ts ? key : ikey;
      } else {
        return key.ts <= ikey.ts ? ikey : key;
      }
    } else {  // no data in imem
      return key;
    }
  } else {
    // no data in mem & imem, return the initial value
    // only imem has data, return ikey
    return ikey;
  }
}

static void prepareDurationForNextFileSet(STsdbReader* pReader) {
  if (pReader->status.bProcMemFirstFileset) {
    pReader->status.prevFilesetStartKey = INT64_MIN;
    pReader->status.prevFilesetEndKey = INT64_MAX;
    pReader->status.bProcMemFirstFileset = false;
  }

  int32_t fid = pReader->status.pCurrentFileset->fid;
  STimeWindow winFid = {0};
  tsdbFidKeyRange(fid, pReader->pTsdb->keepCfg.days, pReader->pTsdb->keepCfg.precision, &winFid.skey, &winFid.ekey);

  if (ASCENDING_TRAVERSE(pReader->info.order)) {
    pReader->status.bProcMemPreFileset = !(pReader->status.prevFilesetStartKey > pReader->status.memTableMaxKey || winFid.skey-1 < pReader->status.memTableMinKey);
  } else {
    pReader->status.bProcMemPreFileset = !(winFid.ekey+1 > pReader->status.memTableMaxKey || pReader->status.prevFilesetEndKey < pReader->status.memTableMinKey);
  }
  
  if (pReader->status.bProcMemPreFileset) {
    resetTableListIndex(&pReader->status);
  }
  pReader->status.prevFilesetStartKey = winFid.skey;
  pReader->status.prevFilesetEndKey = winFid.ekey;
}

static int32_t moveToNextFile(STsdbReader* pReader, SBlockNumber* pBlockNum, SArray* pTableList) {
  SReaderStatus* pStatus = &pReader->status;
  pBlockNum->numOfBlocks = 0;
  pBlockNum->numOfSttFiles = 0;

  size_t  numOfTables = tSimpleHashGetSize(pReader->status.pTableMap);
  SArray* pIndexList = taosArrayInit(numOfTables, sizeof(SBrinBlk));

  while (1) {
    // only check here, since the iterate data in memory is very fast.
    if (pReader->code != TSDB_CODE_SUCCESS) {
      tsdbWarn("tsdb reader is stopped ASAP, code:%s, %s", strerror(pReader->code), pReader->idStr);
      return pReader->code;
    }

    bool    hasNext = false;
    int32_t code = filesetIteratorNext(&pStatus->fileIter, pReader, &hasNext);
    if (code != TSDB_CODE_SUCCESS) {
      taosArrayDestroy(pIndexList);
      return code;
    }

    if (!hasNext) {  // no data files on disk
      break;
    }

    taosArrayClear(pIndexList);
    code = doLoadBlockIndex(pReader, pReader->pFileReader, pIndexList);
    if (code != TSDB_CODE_SUCCESS) {
      taosArrayDestroy(pIndexList);
      return code;
    }

    if (taosArrayGetSize(pIndexList) > 0 || pReader->status.pCurrentFileset->lvlArr->size > 0) {
      code = doLoadFileBlock(pReader, pIndexList, pBlockNum, pTableList);
      if (code != TSDB_CODE_SUCCESS) {
        taosArrayDestroy(pIndexList);
        return code;
      }

      if (pBlockNum->numOfBlocks + pBlockNum->numOfSttFiles > 0) {
        if (pReader->bDurationOrder) {
          prepareDurationForNextFileSet(pReader);
        }
        break;
      }
    }

    // no blocks in current file, try next files
  }

  taosArrayDestroy(pIndexList);
  return loadDataFileTombDataForAll(pReader);
}

static void resetTableListIndex(SReaderStatus* pStatus) {
  STableUidList* pList = &pStatus->uidList;

  pList->currentIndex = 0;
  uint64_t uid = pList->tableUidList[0];
  pStatus->pTableIter = tSimpleHashGet(pStatus->pTableMap, &uid, sizeof(uid));
}

static bool moveToNextTable(STableUidList* pOrderedCheckInfo, SReaderStatus* pStatus) {
  pOrderedCheckInfo->currentIndex += 1;
  if (pOrderedCheckInfo->currentIndex >= tSimpleHashGetSize(pStatus->pTableMap)) {
    pStatus->pTableIter = NULL;
    return false;
  }

  uint64_t uid = pOrderedCheckInfo->tableUidList[pOrderedCheckInfo->currentIndex];
  pStatus->pTableIter = tSimpleHashGet(pStatus->pTableMap, &uid, sizeof(uid));
  return (pStatus->pTableIter != NULL);
}

static int32_t doLoadLastBlockSequentially(STsdbReader* pReader) {
  SReaderStatus*    pStatus = &pReader->status;
  SLastBlockReader* pLastBlockReader = pStatus->fileIter.pLastBlockReader;
  STableUidList*    pUidList = &pStatus->uidList;
  int32_t           code = TSDB_CODE_SUCCESS;

  if (tSimpleHashGetSize(pStatus->pTableMap) == 0) {
    return TSDB_CODE_SUCCESS;
  }

  SSDataBlock* pResBlock = pReader->resBlockInfo.pResBlock;

  while (1) {
    if (pReader->code != TSDB_CODE_SUCCESS) {
      tsdbWarn("tsdb reader is stopped ASAP, code:%s, %s", strerror(pReader->code), pReader->idStr);
      return pReader->code;
    }

    // load the last data block of current table
    STableBlockScanInfo* pScanInfo = *(STableBlockScanInfo**)pStatus->pTableIter;
    if (pScanInfo == NULL) {
      tsdbError("table Iter is null, invalid pScanInfo, try next table %s", pReader->idStr);
      bool hasNexTable = moveToNextTable(pUidList, pStatus);
      if (!hasNexTable) {
        return TSDB_CODE_SUCCESS;
      }

      continue;
    }

    if (pReader->pIgnoreTables && taosHashGet(*pReader->pIgnoreTables, &pScanInfo->uid, sizeof(pScanInfo->uid))) {
      // reset the index in last block when handing a new file
      bool hasNexTable = moveToNextTable(pUidList, pStatus);
      if (!hasNexTable) {
        return TSDB_CODE_SUCCESS;
      }

      continue;
    }

    bool hasDataInLastFile = initLastBlockReader(pLastBlockReader, pScanInfo, pReader);
    if (!hasDataInLastFile) {
      bool hasNexTable = moveToNextTable(pUidList, pStatus);
      if (!hasNexTable) {
        return TSDB_CODE_SUCCESS;
      }

      continue;
    }

    int64_t st = taosGetTimestampUs();
    while (1) {
      bool hasBlockLData = hasDataInLastBlock(pLastBlockReader);

      // no data in last block and block, no need to proceed.
      if (hasBlockLData == false) {
        break;
      }

      code = buildComposedDataBlockImpl(pReader, pScanInfo, &pReader->status.fileBlockData, pLastBlockReader);
      if (code) {
        return code;
      }

      if (pResBlock->info.rows >= pReader->resBlockInfo.capacity) {
        break;
      }
    }

    double el = (taosGetTimestampUs() - st) / 1000.0;
    updateComposedBlockInfo(pReader, el, pScanInfo);

    if (pResBlock->info.rows > 0) {
      tsdbDebug("%p uid:%" PRIu64 ", composed data block created, brange:%" PRIu64 "-%" PRIu64 " rows:%" PRId64
                ", elapsed time:%.2f ms %s",
                pReader, pResBlock->info.id.uid, pResBlock->info.window.skey, pResBlock->info.window.ekey,
                pResBlock->info.rows, el, pReader->idStr);
      return TSDB_CODE_SUCCESS;
    }

    // current table is exhausted, let's try next table
    bool hasNexTable = moveToNextTable(pUidList, pStatus);
    if (!hasNexTable) {
      return TSDB_CODE_SUCCESS;
    }
  }
}

static bool notOverlapWithSttFiles(SFileDataBlockInfo* pBlockInfo, STableBlockScanInfo* pScanInfo, bool asc) {
  ASSERT(pScanInfo->sttKeyInfo.status != STT_FILE_READER_UNINIT);

  if(pScanInfo->sttKeyInfo.status == STT_FILE_NO_DATA) {
    return true;
  } else {
    int64_t keyInStt = pScanInfo->sttKeyInfo.nextProcKey;
    return (asc && pBlockInfo->record.lastKey < keyInStt) || (!asc && pBlockInfo->record.firstKey > keyInStt);
  }
}

static int32_t doBuildDataBlock(STsdbReader* pReader) {
  int32_t code = TSDB_CODE_SUCCESS;

  SReaderStatus*       pStatus = &pReader->status;
  SDataBlockIter*      pBlockIter = &pStatus->blockIter;
  STableBlockScanInfo* pScanInfo = NULL;
  SFileDataBlockInfo*  pBlockInfo = getCurrentBlockInfo(pBlockIter);
  SLastBlockReader*    pLastBlockReader = pReader->status.fileIter.pLastBlockReader;
  bool                 asc = ASCENDING_TRAVERSE(pReader->info.order);

  if (pReader->pIgnoreTables && taosHashGet(*pReader->pIgnoreTables, &pBlockInfo->uid, sizeof(pBlockInfo->uid))) {
    setBlockAllDumped(&pStatus->fBlockDumpInfo, pBlockInfo->record.lastKey, pReader->info.order);
    return code;
  }

  if (pReader->code != TSDB_CODE_SUCCESS) {
    return pReader->code;
  }

  pScanInfo = getTableBlockScanInfo(pReader->status.pTableMap, pBlockInfo->uid, pReader->idStr);
  if (pScanInfo == NULL) {
    return terrno;
  }

  if (pScanInfo->sttKeyInfo.status == STT_FILE_READER_UNINIT) {
    initLastBlockReader(pLastBlockReader, pScanInfo, pReader);
  }

  TSDBKEY keyInBuf = getCurrentKeyInBuf(pScanInfo, pReader);
  if (fileBlockShouldLoad(pReader, pBlockInfo, pScanInfo, keyInBuf)) {
    code = doLoadFileBlockData(pReader, pBlockIter, &pStatus->fileBlockData, pScanInfo->uid);
    if (code != TSDB_CODE_SUCCESS) {
      return code;
    }

    // build composed data block
    code = buildComposedDataBlock(pReader);
  } else if (bufferDataInFileBlockGap(keyInBuf, pBlockInfo, pScanInfo, pReader->info.order)) {
    // data in memory that are earlier than current file block and stt blocks
    // rows in buffer should be less than the file block in asc, greater than file block in desc
    int64_t endKey = getBoarderKeyInFiles(pBlockInfo, pScanInfo, pReader->info.order);
    code = buildDataBlockFromBuf(pReader, pScanInfo, endKey);
  } else {
    if (notOverlapWithSttFiles(pBlockInfo, pScanInfo, asc)) {
      // whole block is required, return it directly
      SDataBlockInfo* pInfo = &pReader->resBlockInfo.pResBlock->info;
      pInfo->rows = pBlockInfo->record.numRow;
      pInfo->id.uid = pScanInfo->uid;
      pInfo->dataLoad = 0;
      pInfo->window = (STimeWindow){.skey = pBlockInfo->record.firstKey, .ekey = pBlockInfo->record.lastKey};
      setComposedBlockFlag(pReader, false);
      setBlockAllDumped(&pStatus->fBlockDumpInfo, pBlockInfo->record.lastKey, pReader->info.order);

      // update the last key for the corresponding table
      pScanInfo->lastProcKey = asc ? pInfo->window.ekey : pInfo->window.skey;
      tsdbDebug("%p uid:%" PRIu64
                " clean file block retrieved from file, global index:%d, "
                "table index:%d, rows:%d, brange:%" PRId64 "-%" PRId64 ", %s",
                pReader, pScanInfo->uid, pBlockIter->index, pBlockInfo->tbBlockIdx, pBlockInfo->record.numRow,
                pBlockInfo->record.firstKey, pBlockInfo->record.lastKey, pReader->idStr);
    } else {
      SBlockData* pBData = &pReader->status.fileBlockData;
      tBlockDataReset(pBData);

      SSDataBlock* pResBlock = pReader->resBlockInfo.pResBlock;

      tsdbDebug("load data in last block firstly %s", pReader->idStr);
      int64_t st = taosGetTimestampUs();

      // let's load data from stt files
      initLastBlockReader(pLastBlockReader, pScanInfo, pReader);

      // no data in last block, no need to proceed.
      while (hasDataInLastBlock(pLastBlockReader)) {
        ASSERT(pScanInfo->sttKeyInfo.status == STT_FILE_HAS_DATA);

        code = buildComposedDataBlockImpl(pReader, pScanInfo, &pReader->status.fileBlockData, pLastBlockReader);
        if (code != TSDB_CODE_SUCCESS) {
          return code;
        }

        if (pResBlock->info.rows >= pReader->resBlockInfo.capacity) {
          break;
        }

        // data in stt now overlaps with current active file data block, need to composed with file data block.
        int64_t lastKeyInStt = getCurrentKeyInLastBlock(pLastBlockReader);
        if ((lastKeyInStt >= pBlockInfo->record.firstKey && asc) ||
            (lastKeyInStt <= pBlockInfo->record.lastKey && (!asc))) {
          tsdbDebug("%p lastKeyInStt:%" PRId64 ", overlap with file block, brange:%" PRId64 "-%" PRId64 " %s", pReader,
                    lastKeyInStt, pBlockInfo->record.firstKey, pBlockInfo->record.lastKey, pReader->idStr);
          break;
        }
      }

      double el = (taosGetTimestampUs() - st) / 1000.0;
      updateComposedBlockInfo(pReader, el, pScanInfo);

      if (pResBlock->info.rows > 0) {
        tsdbDebug("%p uid:%" PRIu64 ", composed data block created, brange:%" PRIu64 "-%" PRIu64 " rows:%" PRId64
                  ", elapsed time:%.2f ms %s",
                  pReader, pResBlock->info.id.uid, pResBlock->info.window.skey, pResBlock->info.window.ekey,
                  pResBlock->info.rows, el, pReader->idStr);
      }
    }
  }

  return (pReader->code != TSDB_CODE_SUCCESS) ? pReader->code : code;
}

static int32_t doSumFileBlockRows(STsdbReader* pReader, SDataFReader* pFileReader) {
  int64_t    st = taosGetTimestampUs();
  LRUHandle* handle = NULL;
  int32_t    code = tsdbCacheGetBlockIdx(pFileReader->pTsdb->biCache, pFileReader, &handle);
  if (code != TSDB_CODE_SUCCESS || handle == NULL) {
    goto _end;
  }

#if 0
  int32_t numOfTables = tSimpleHashGetSize(pReader->status.pTableMap);

  SArray* aBlockIdx = (SArray*)taosLRUCacheValue(pFileReader->pTsdb->biCache, handle);
  size_t  num = taosArrayGetSize(aBlockIdx);
  if (num == 0) {
    tsdbBICacheRelease(pFileReader->pTsdb->biCache, handle);
    return TSDB_CODE_SUCCESS;
  }

  SBlockIdx* pBlockIdx = NULL;
  for (int32_t i = 0; i < num; ++i) {
    pBlockIdx = (SBlockIdx*)taosArrayGet(aBlockIdx, i);
    if (pBlockIdx->suid != pReader->info.suid) {
      continue;
    }

    STableBlockScanInfo** p = tSimpleHashGet(pReader->status.pTableMap, &pBlockIdx->uid, sizeof(pBlockIdx->uid));
    if (p == NULL) {
      continue;
    }

    STableBlockScanInfo* pScanInfo = *p;
    SDataBlk             block = {0};
    //    for (int32_t j = 0; j < pScanInfo->mapData.nItem; ++j) {
    //      tGetDataBlk(pScanInfo->mapData.pData + pScanInfo->mapData.aOffset[j], &block);
    //      pReader->rowsNum += block.nRow;
    //    }
  }
#endif

_end:
  tsdbBICacheRelease(pFileReader->pTsdb->biCache, handle);
  return code;
}

static int32_t doSumSttBlockRows(STsdbReader* pReader) {
  int32_t            code = TSDB_CODE_SUCCESS;
  SLastBlockReader*  pLastBlockReader = pReader->status.fileIter.pLastBlockReader;
  SSttBlockLoadInfo* pBlockLoadInfo = NULL;
#if 0
  for (int32_t i = 0; i < pReader->pFileReader->pSet->nSttF; ++i) {  // open all last file
    pBlockLoadInfo = &pLastBlockReader->pInfo[i];

    code = tsdbReadSttBlk(pReader->pFileReader, i, pBlockLoadInfo->aSttBlk);
    if (code) {
      return code;
    }

    size_t size = taosArrayGetSize(pBlockLoadInfo->aSttBlk);
    if (size >= 1) {
      SSttBlk* pStart = taosArrayGet(pBlockLoadInfo->aSttBlk, 0);
      SSttBlk* pEnd = taosArrayGet(pBlockLoadInfo->aSttBlk, size - 1);

      // all identical
      if (pStart->suid == pEnd->suid) {
        if (pStart->suid != pReader->info.suid) {
          // no qualified stt block existed
          taosArrayClear(pBlockLoadInfo->aSttBlk);
          continue;
        }
        for (int32_t j = 0; j < size; ++j) {
          SSttBlk* p = taosArrayGet(pBlockLoadInfo->aSttBlk, j);
          pReader->rowsNum += p->nRow;
        }
      } else {
        for (int32_t j = 0; j < size; ++j) {
          SSttBlk* p = taosArrayGet(pBlockLoadInfo->aSttBlk, j);
          uint64_t s = p->suid;
          if (s < pReader->info.suid) {
            continue;
          }

          if (s == pReader->info.suid) {
            pReader->rowsNum += p->nRow;
          } else if (s > pReader->info.suid) {
            break;
          }
        }
      }
    }
  }
#endif

  return code;
}

static int32_t readRowsCountFromFiles(STsdbReader* pReader) {
  int32_t code = TSDB_CODE_SUCCESS;

  while (1) {
    bool hasNext = false;
    code = filesetIteratorNext(&pReader->status.fileIter, pReader, &hasNext);
    if (code) {
      return code;
    }

    if (!hasNext) {  // no data files on disk
      break;
    }

    //    code = doSumFileBlockRows(pReader, pReader->pFileReader);
    if (code != TSDB_CODE_SUCCESS) {
      return code;
    }

    code = doSumSttBlockRows(pReader);
    if (code != TSDB_CODE_SUCCESS) {
      return code;
    }
  }

  pReader->status.loadFromFile = false;

  return code;
}

static int32_t readRowsCountFromMem(STsdbReader* pReader) {
  int32_t code = TSDB_CODE_SUCCESS;
  int64_t memNum = 0, imemNum = 0;
  if (pReader->pReadSnap->pMem != NULL) {
    tsdbMemTableCountRows(pReader->pReadSnap->pMem, pReader->status.pTableMap, &memNum);
  }

  if (pReader->pReadSnap->pIMem != NULL) {
    tsdbMemTableCountRows(pReader->pReadSnap->pIMem, pReader->status.pTableMap, &imemNum);
  }

  pReader->rowsNum += memNum + imemNum;

  return code;
}

static int32_t buildBlockFromBufferSequentially(STsdbReader* pReader, int64_t endKey) {
  SReaderStatus* pStatus = &pReader->status;
  STableUidList* pUidList = &pStatus->uidList;

  tsdbDebug("seq load data blocks from cache, %s", pReader->idStr);

  while (1) {
    if (pReader->code != TSDB_CODE_SUCCESS) {
      tsdbWarn("tsdb reader is stopped ASAP, code:%s, %s", strerror(pReader->code), pReader->idStr);
      return pReader->code;
    }

    STableBlockScanInfo** pBlockScanInfo = pStatus->pTableIter;
    if (pReader->pIgnoreTables &&
        taosHashGet(*pReader->pIgnoreTables, &(*pBlockScanInfo)->uid, sizeof((*pBlockScanInfo)->uid))) {
      bool hasNexTable = moveToNextTable(pUidList, pStatus);
      if (!hasNexTable) {
        return TSDB_CODE_SUCCESS;
      }
      continue;
    }

    initMemDataIterator(*pBlockScanInfo, pReader);
    initDelSkylineIterator(*pBlockScanInfo, pReader->info.order, &pReader->cost);

    int32_t code = buildDataBlockFromBuf(pReader, *pBlockScanInfo, endKey);
    if (code != TSDB_CODE_SUCCESS) {
      return code;
    }

    if (pReader->resBlockInfo.pResBlock->info.rows > 0) {
      return TSDB_CODE_SUCCESS;
    }

    // current table is exhausted, let's try next table
    bool hasNexTable = moveToNextTable(pUidList, pStatus);
    if (!hasNexTable) {
      return TSDB_CODE_SUCCESS;
    }
  }
}

// set the correct start position in case of the first/last file block, according to the query time window
static void initBlockDumpInfo(STsdbReader* pReader, SDataBlockIter* pBlockIter) {
  int64_t             lastKey = ASCENDING_TRAVERSE(pReader->info.order) ? INT64_MIN : INT64_MAX;
  SFileDataBlockInfo* pBlockInfo = getCurrentBlockInfo(pBlockIter);
  SReaderStatus*      pStatus = &pReader->status;
  SFileBlockDumpInfo* pDumpInfo = &pStatus->fBlockDumpInfo;

  if (pBlockInfo) {
    STableBlockScanInfo* pScanInfo = tSimpleHashGet(pBlockIter->pTableMap, &pBlockInfo->uid, sizeof(pBlockInfo->uid));
    if (pScanInfo) {
      lastKey = pScanInfo->lastProcKey;
    }

    pDumpInfo->totalRows = pBlockInfo->record.numRow;
    pDumpInfo->rowIndex = ASCENDING_TRAVERSE(pReader->info.order) ? 0 : pBlockInfo->record.numRow - 1;
  } else {
    pDumpInfo->totalRows = 0;
    pDumpInfo->rowIndex = 0;
  }

  pDumpInfo->allDumped = false;
  pDumpInfo->lastKey = lastKey;
}

static int32_t initForFirstBlockInFile(STsdbReader* pReader, SDataBlockIter* pBlockIter) {
  SBlockNumber num = {0};
  SArray*      pTableList = taosArrayInit(40, POINTER_BYTES);

  int32_t code = moveToNextFile(pReader, &num, pTableList);
  if (code != TSDB_CODE_SUCCESS) {
    taosArrayDestroy(pTableList);
    return code;
  }

  // all data files are consumed, try data in buffer
  if (num.numOfBlocks + num.numOfSttFiles == 0) {
    pReader->status.loadFromFile = false;
    taosArrayDestroy(pTableList);
    return code;
  }

  // initialize the block iterator for a new fileset
  if (num.numOfBlocks > 0) {
    code = initBlockIterator(pReader, pBlockIter, num.numOfBlocks, pTableList);
  } else {  // no block data, only last block exists
    tBlockDataReset(&pReader->status.fileBlockData);
    resetDataBlockIterator(pBlockIter, pReader->info.order);
    resetTableListIndex(&pReader->status);
  }

  // set the correct start position according to the query time window
  initBlockDumpInfo(pReader, pBlockIter);
  taosArrayDestroy(pTableList);
  return code;
}

static bool fileBlockPartiallyRead(SFileBlockDumpInfo* pDumpInfo, bool asc) {
  return (!pDumpInfo->allDumped) &&
         ((pDumpInfo->rowIndex > 0 && asc) || (pDumpInfo->rowIndex < (pDumpInfo->totalRows - 1) && (!asc)));
}

typedef enum {
  TSDB_READ_RETURN = 0x1,
  TSDB_READ_CONTINUE = 0x2,
} ERetrieveType;

static ERetrieveType doReadDataFromLastFiles(STsdbReader* pReader) {
  int32_t         code = TSDB_CODE_SUCCESS;
  SSDataBlock*    pResBlock = pReader->resBlockInfo.pResBlock;
  SDataBlockIter* pBlockIter = &pReader->status.blockIter;

  tsdbDebug("seq load data blocks from stt files %s", pReader->idStr);

  while (1) {
    terrno = 0;

    code = doLoadLastBlockSequentially(pReader);
    if (code != TSDB_CODE_SUCCESS) {
      terrno = code;
      return TSDB_READ_RETURN;
    }

    if (pResBlock->info.rows > 0) {
      return TSDB_READ_RETURN;
    }

    // all data blocks are checked in this last block file, now let's try the next file
    ASSERT(pReader->status.pTableIter == NULL);
    code = initForFirstBlockInFile(pReader, pBlockIter);

    // error happens or all the data files are completely checked
    if ((code != TSDB_CODE_SUCCESS) || (pReader->status.loadFromFile == false)) {
      terrno = code;
      return TSDB_READ_RETURN;
    }

    if (pBlockIter->numOfBlocks > 0) {  // there are data blocks existed.
      return TSDB_READ_CONTINUE;
    } else {  // all blocks in data file are checked, let's check the data in last files
      resetTableListIndex(&pReader->status);
    }
  }
}

static int32_t buildBlockFromFiles(STsdbReader* pReader) {
  int32_t code = TSDB_CODE_SUCCESS;
  bool    asc = ASCENDING_TRAVERSE(pReader->info.order);

  SDataBlockIter* pBlockIter = &pReader->status.blockIter;
  SSDataBlock*    pResBlock = pReader->resBlockInfo.pResBlock;

  if (pBlockIter->numOfBlocks == 0) {
    // let's try to extract data from stt files.
    ERetrieveType type = doReadDataFromLastFiles(pReader);
    if (type == TSDB_READ_RETURN) {
      return terrno;
    }

    code = doBuildDataBlock(pReader);
    if (code != TSDB_CODE_SUCCESS || pResBlock->info.rows > 0) {
      return code;
    }
  }

  while (1) {
    SFileBlockDumpInfo* pDumpInfo = &pReader->status.fBlockDumpInfo;

    if (fileBlockPartiallyRead(pDumpInfo, asc)) {  // file data block is partially loaded
      code = buildComposedDataBlock(pReader);
    } else {
      // current block are exhausted, try the next file block
      if (pDumpInfo->allDumped) {
        // try next data block in current file
        bool hasNext = blockIteratorNext(&pReader->status.blockIter, pReader->idStr);
        if (hasNext) {  // check for the next block in the block accessed order list
          initBlockDumpInfo(pReader, pBlockIter);
        } else {
          // all data blocks in files are checked, let's check the data in last files.
          // data blocks in current file are exhausted, let's try the next file now
          SBlockData* pBlockData = &pReader->status.fileBlockData;
          if (pBlockData->uid != 0) {
            tBlockDataClear(pBlockData);
          }

          tBlockDataReset(pBlockData);
          resetDataBlockIterator(pBlockIter, pReader->info.order);
          resetTableListIndex(&pReader->status);

          ERetrieveType type = doReadDataFromLastFiles(pReader);
          if (type == TSDB_READ_RETURN) {
            return terrno;
          }
        }
      }

      code = doBuildDataBlock(pReader);
    }

    if (code != TSDB_CODE_SUCCESS || pResBlock->info.rows > 0) {
      return code;
    }
  }
}

static STsdb* getTsdbByRetentions(SVnode* pVnode, SQueryTableDataCond* pCond, SRetention* retentions, const char* idStr,
                                  int8_t* pLevel) {
  if (VND_IS_RSMA(pVnode) && !pCond->skipRollup) {
    int8_t  level = 0;
    int8_t  precision = pVnode->config.tsdbCfg.precision;
    int64_t now = taosGetTimestamp(precision);
    int64_t offset = tsQueryRsmaTolerance * ((precision == TSDB_TIME_PRECISION_MILLI)   ? 1L
                                             : (precision == TSDB_TIME_PRECISION_MICRO) ? 1000L
                                                                                        : 1000000L);

    for (int8_t i = 0; i < TSDB_RETENTION_MAX; ++i) {
      SRetention* pRetention = retentions + level;
      if (pRetention->keep <= 0) {
        if (level > 0) {
          --level;
        }
        break;
      }
      if ((now - pRetention->keep) <= (pCond->twindows.skey + offset)) {
        break;
      }
      ++level;
    }

    const char* str = (idStr != NULL) ? idStr : "";

    if (level == TSDB_RETENTION_L0) {
      *pLevel = TSDB_RETENTION_L0;
      tsdbDebug("vgId:%d, rsma level %d is selected to query %s", TD_VID(pVnode), TSDB_RETENTION_L0, str);
      return VND_RSMA0(pVnode);
    } else if (level == TSDB_RETENTION_L1) {
      *pLevel = TSDB_RETENTION_L1;
      tsdbDebug("vgId:%d, rsma level %d is selected to query %s", TD_VID(pVnode), TSDB_RETENTION_L1, str);
      return VND_RSMA1(pVnode);
    } else {
      *pLevel = TSDB_RETENTION_L2;
      tsdbDebug("vgId:%d, rsma level %d is selected to query %s", TD_VID(pVnode), TSDB_RETENTION_L2, str);
      return VND_RSMA2(pVnode);
    }
  }

  return VND_TSDB(pVnode);
}

SVersionRange getQueryVerRange(SVnode* pVnode, SQueryTableDataCond* pCond, int8_t level) {
  int64_t startVer = (pCond->startVersion == -1) ? 0 : pCond->startVersion;

  int64_t endVer = 0;
  if (pCond->endVersion == -1) {
    // user not specified end version, set current maximum version of vnode as the endVersion
    endVer = pVnode->state.applied;
  } else {
    endVer = (pCond->endVersion > pVnode->state.applied) ? pVnode->state.applied : pCond->endVersion;
  }

  return (SVersionRange){.minVer = startVer, .maxVer = endVer};
}

bool hasBeenDropped(const SArray* pDelList, int32_t* index, int64_t key, int64_t ver, int32_t order,
                    SVersionRange* pVerRange) {
  if (pDelList == NULL || (taosArrayGetSize(pDelList) == 0)) {
    return false;
  }

  size_t  num = taosArrayGetSize(pDelList);
  bool    asc = ASCENDING_TRAVERSE(order);
  int32_t step = asc ? 1 : -1;

  if (asc) {
    if (*index >= num - 1) {
      TSDBKEY* last = taosArrayGetLast(pDelList);
      ASSERT(key >= last->ts);

      if (key > last->ts) {
        return false;
      } else if (key == last->ts) {
        TSDBKEY* prev = taosArrayGet(pDelList, num - 2);
        return (prev->version >= ver && prev->version <= pVerRange->maxVer && prev->version >= pVerRange->minVer);
      }
    } else {
      TSDBKEY* pCurrent = taosArrayGet(pDelList, *index);
      TSDBKEY* pNext = taosArrayGet(pDelList, (*index) + 1);

      if (key < pCurrent->ts) {
        return false;
      }

      if (pCurrent->ts <= key && pNext->ts >= key && pCurrent->version >= ver &&
          pVerRange->maxVer >= pCurrent->version) {
        return true;
      }

      while (pNext->ts <= key && (*index) < num - 1) {
        (*index) += 1;

        if ((*index) < num - 1) {
          pCurrent = taosArrayGet(pDelList, *index);
          pNext = taosArrayGet(pDelList, (*index) + 1);

          // it is not a consecutive deletion range, ignore it
          if (pCurrent->version == 0 && pNext->version > 0) {
            continue;
          }

          if (pCurrent->ts <= key && pNext->ts >= key && pCurrent->version >= ver &&
              pVerRange->maxVer >= pCurrent->version) {
            return true;
          }
        }
      }

      return false;
    }
  } else {
    if (*index <= 0) {
      TSDBKEY* pFirst = taosArrayGet(pDelList, 0);

      if (key < pFirst->ts) {
        return false;
      } else if (key == pFirst->ts) {
        return pFirst->version >= ver;
      } else {
        ASSERT(0);
      }
    } else {
      TSDBKEY* pCurrent = taosArrayGet(pDelList, *index);
      TSDBKEY* pPrev = taosArrayGet(pDelList, (*index) - 1);

      if (key > pCurrent->ts) {
        return false;
      }

      if (pPrev->ts <= key && pCurrent->ts >= key && pPrev->version >= ver) {
        return true;
      }

      while (pPrev->ts >= key && (*index) > 1) {
        (*index) += step;

        if ((*index) >= 1) {
          pCurrent = taosArrayGet(pDelList, *index);
          pPrev = taosArrayGet(pDelList, (*index) - 1);

          // it is not a consecutive deletion range, ignore it
          if (pCurrent->version > 0 && pPrev->version == 0) {
            continue;
          }

          if (pPrev->ts <= key && pCurrent->ts >= key && pPrev->version >= ver) {
            return true;
          }
        }
      }

      return false;
    }
  }

  return false;
}

TSDBROW* getValidMemRow(SIterInfo* pIter, const SArray* pDelList, STsdbReader* pReader) {
  if (!pIter->hasVal) {
    return NULL;
  }

  TSDBROW* pRow = tsdbTbDataIterGet(pIter->iter);
  TSDBKEY  key = TSDBROW_KEY(pRow);

  if (outOfTimeWindow(key.ts, &pReader->info.window)) {
    pIter->hasVal = false;
    return NULL;
  }

  // it is a valid data version
  if ((key.version <= pReader->info.verRange.maxVer && key.version >= pReader->info.verRange.minVer) &&
      (!hasBeenDropped(pDelList, &pIter->index, key.ts, key.version, pReader->info.order, &pReader->info.verRange))) {
    return pRow;
  }

  while (1) {
    pIter->hasVal = tsdbTbDataIterNext(pIter->iter);
    if (!pIter->hasVal) {
      return NULL;
    }

    pRow = tsdbTbDataIterGet(pIter->iter);

    key = TSDBROW_KEY(pRow);
    if (outOfTimeWindow(key.ts, &pReader->info.window)) {
      pIter->hasVal = false;
      return NULL;
    }

    if (key.version <= pReader->info.verRange.maxVer && key.version >= pReader->info.verRange.minVer &&
        (!hasBeenDropped(pDelList, &pIter->index, key.ts, key.version, pReader->info.order, &pReader->info.verRange))) {
      return pRow;
    }
  }
}

int32_t doMergeRowsInBuf(SIterInfo* pIter, uint64_t uid, int64_t ts, SArray* pDelList, STsdbReader* pReader) {
  SRowMerger* pMerger = &pReader->status.merger;

  while (1) {
    pIter->hasVal = tsdbTbDataIterNext(pIter->iter);
    if (!pIter->hasVal) {
      break;
    }

    // data exists but not valid
    TSDBROW* pRow = getValidMemRow(pIter, pDelList, pReader);
    if (pRow == NULL) {
      break;
    }

    // ts is not identical, quit
    TSDBKEY k = TSDBROW_KEY(pRow);
    if (k.ts != ts) {
      break;
    }

    STSchema* pTSchema = NULL;
    if (pRow->type == TSDBROW_ROW_FMT) {
      pTSchema = doGetSchemaForTSRow(TSDBROW_SVERSION(pRow), pReader, uid);
      if (pTSchema == NULL) {
        return terrno;
      }
    }

    tsdbRowMergerAdd(pMerger, pRow, pTSchema);
  }

  return TSDB_CODE_SUCCESS;
}

static int32_t doMergeRowsInFileBlockImpl(SBlockData* pBlockData, int32_t rowIndex, int64_t key, SRowMerger* pMerger,
                                          SVersionRange* pVerRange, int32_t step) {
  while (rowIndex < pBlockData->nRow && rowIndex >= 0 && pBlockData->aTSKEY[rowIndex] == key) {
    if (pBlockData->aVersion[rowIndex] > pVerRange->maxVer || pBlockData->aVersion[rowIndex] < pVerRange->minVer) {
      rowIndex += step;
      continue;
    }

    TSDBROW fRow = tsdbRowFromBlockData(pBlockData, rowIndex);
    tsdbRowMergerAdd(pMerger, &fRow, NULL);
    rowIndex += step;
  }

  return rowIndex;
}

typedef enum {
  CHECK_FILEBLOCK_CONT = 0x1,
  CHECK_FILEBLOCK_QUIT = 0x2,
} CHECK_FILEBLOCK_STATE;

static int32_t checkForNeighborFileBlock(STsdbReader* pReader, STableBlockScanInfo* pScanInfo,
                                         SFileDataBlockInfo* pFBlock, SRowMerger* pMerger, int64_t key,
                                         CHECK_FILEBLOCK_STATE* state) {
  SFileBlockDumpInfo* pDumpInfo = &pReader->status.fBlockDumpInfo;
  SBlockData*         pBlockData = &pReader->status.fileBlockData;
  bool                asc = ASCENDING_TRAVERSE(pReader->info.order);

  *state = CHECK_FILEBLOCK_QUIT;
  int32_t step = ASCENDING_TRAVERSE(pReader->info.order) ? 1 : -1;

  bool    loadNeighbor = true;
  int32_t code = loadNeighborIfOverlap(pFBlock, pScanInfo, pReader, &loadNeighbor);

  if (loadNeighbor && (code == TSDB_CODE_SUCCESS)) {
    pDumpInfo->rowIndex =
        doMergeRowsInFileBlockImpl(pBlockData, pDumpInfo->rowIndex, key, pMerger, &pReader->info.verRange, step);
    if ((pDumpInfo->rowIndex >= pDumpInfo->totalRows && asc) || (pDumpInfo->rowIndex < 0 && !asc)) {
      *state = CHECK_FILEBLOCK_CONT;
    }
  }

  return code;
}

int32_t doMergeRowsInFileBlocks(SBlockData* pBlockData, STableBlockScanInfo* pScanInfo, STsdbReader* pReader) {
  SFileBlockDumpInfo* pDumpInfo = &pReader->status.fBlockDumpInfo;

  SRowMerger* pMerger = &pReader->status.merger;
  bool        asc = ASCENDING_TRAVERSE(pReader->info.order);
  int64_t     key = pBlockData->aTSKEY[pDumpInfo->rowIndex];
  int32_t     step = asc ? 1 : -1;

  pDumpInfo->rowIndex += step;
  if ((pDumpInfo->rowIndex <= pBlockData->nRow - 1 && asc) || (pDumpInfo->rowIndex >= 0 && !asc)) {
    pDumpInfo->rowIndex =
        doMergeRowsInFileBlockImpl(pBlockData, pDumpInfo->rowIndex, key, pMerger, &pReader->info.verRange, step);
  }

  // all rows are consumed, let's try next file block
  if ((pDumpInfo->rowIndex >= pBlockData->nRow && asc) || (pDumpInfo->rowIndex < 0 && !asc)) {
    while (1) {
      CHECK_FILEBLOCK_STATE st;

      SFileDataBlockInfo* pFileBlockInfo = getCurrentBlockInfo(&pReader->status.blockIter);
      if (pFileBlockInfo == NULL) {
        st = CHECK_FILEBLOCK_QUIT;
        break;
      }

      checkForNeighborFileBlock(pReader, pScanInfo, pFileBlockInfo, pMerger, key, &st);
      if (st == CHECK_FILEBLOCK_QUIT) {
        break;
      }
    }
  }

  return TSDB_CODE_SUCCESS;
}

int32_t doMergeRowsInLastBlock(SLastBlockReader* pLastBlockReader, STableBlockScanInfo* pScanInfo, int64_t ts,
                               SRowMerger* pMerger, SVersionRange* pVerRange, const char* idStr) {
  while (nextRowFromSttBlocks(pLastBlockReader, pScanInfo, pVerRange)) {
    int64_t next1 = getCurrentKeyInLastBlock(pLastBlockReader);
    if (next1 == ts) {
      TSDBROW* pRow1 = tMergeTreeGetRow(&pLastBlockReader->mergeTree);
      tsdbRowMergerAdd(pMerger, pRow1, NULL);
    } else {
      tsdbTrace("uid:%" PRIu64 " last del index:%d, del range:%d, lastKeyInStt:%" PRId64 ", %s", pScanInfo->uid,
                pScanInfo->sttBlockDelIndex, (int32_t)taosArrayGetSize(pScanInfo->delSkyline),
                pScanInfo->sttKeyInfo.nextProcKey, idStr);
      break;
    }
  }

  return TSDB_CODE_SUCCESS;
}

int32_t doMergeMemTableMultiRows(TSDBROW* pRow, uint64_t uid, SIterInfo* pIter, SArray* pDelList, TSDBROW* pResRow,
                                 STsdbReader* pReader, bool* freeTSRow) {
  TSDBROW* pNextRow = NULL;
  TSDBROW  current = *pRow;

  {  // if the timestamp of the next valid row has a different ts, return current row directly
    pIter->hasVal = tsdbTbDataIterNext(pIter->iter);

    if (!pIter->hasVal) {
      *pResRow = *pRow;
      *freeTSRow = false;
      return TSDB_CODE_SUCCESS;
    } else {  // has next point in mem/imem
      pNextRow = getValidMemRow(pIter, pDelList, pReader);
      if (pNextRow == NULL) {
        *pResRow = current;
        *freeTSRow = false;
        return TSDB_CODE_SUCCESS;
      }

      if (TSDBROW_TS(&current) != TSDBROW_TS(pNextRow)) {
        *pResRow = current;
        *freeTSRow = false;
        return TSDB_CODE_SUCCESS;
      }
    }
  }

  terrno = 0;
  int32_t code = 0;

  // start to merge duplicated rows
  STSchema* pTSchema = NULL;
  if (current.type == TSDBROW_ROW_FMT) {  // get the correct schema for row-wise data in memory
    pTSchema = doGetSchemaForTSRow(TSDBROW_SVERSION(&current), pReader, uid);
    if (pTSchema == NULL) {
      return terrno;
    }
  }

  code = tsdbRowMergerAdd(&pReader->status.merger, &current, pTSchema);
  if (code != TSDB_CODE_SUCCESS) {
    return code;
  }

  STSchema* pTSchema1 = NULL;
  if (pNextRow->type == TSDBROW_ROW_FMT) {  // get the correct schema for row-wise data in memory
    pTSchema1 = doGetSchemaForTSRow(TSDBROW_SVERSION(pNextRow), pReader, uid);
    if (pTSchema1 == NULL) {
      return terrno;
    }
  }

  code = tsdbRowMergerAdd(&pReader->status.merger, pNextRow, pTSchema1);
  if (code != TSDB_CODE_SUCCESS) {
    return code;
  }

  code = doMergeRowsInBuf(pIter, uid, TSDBROW_TS(&current), pDelList, pReader);
  if (code != TSDB_CODE_SUCCESS) {
    return code;
  }

  code = tsdbRowMergerGetRow(&pReader->status.merger, &pResRow->pTSRow);
  if (code != TSDB_CODE_SUCCESS) {
    return code;
  }

  pResRow->type = TSDBROW_ROW_FMT;
  tsdbRowMergerClear(&pReader->status.merger);
  *freeTSRow = true;

  return TSDB_CODE_SUCCESS;
}

int32_t doMergeMemIMemRows(TSDBROW* pRow, TSDBROW* piRow, STableBlockScanInfo* pBlockScanInfo, STsdbReader* pReader,
                           SRow** pTSRow) {
  SRowMerger* pMerger = &pReader->status.merger;

  TSDBKEY k = TSDBROW_KEY(pRow);
  TSDBKEY ik = TSDBROW_KEY(piRow);

  STSchema* pSchema = NULL;
  if (pRow->type == TSDBROW_ROW_FMT) {
    pSchema = doGetSchemaForTSRow(TSDBROW_SVERSION(pRow), pReader, pBlockScanInfo->uid);
    if (pSchema == NULL) {
      return terrno;
    }
  }

  STSchema* piSchema = NULL;
  if (piRow->type == TSDBROW_ROW_FMT) {
    piSchema = doGetSchemaForTSRow(TSDBROW_SVERSION(piRow), pReader, pBlockScanInfo->uid);
    if (piSchema == NULL) {
      return terrno;
    }
  }

  if (ASCENDING_TRAVERSE(pReader->info.order)) {  // ascending order imem --> mem
    int32_t code = tsdbRowMergerAdd(&pReader->status.merger, piRow, piSchema);
    if (code != TSDB_CODE_SUCCESS) {
      return code;
    }

    code = doMergeRowsInBuf(&pBlockScanInfo->iiter, pBlockScanInfo->uid, ik.ts, pBlockScanInfo->delSkyline, pReader);
    if (code != TSDB_CODE_SUCCESS) {
      return code;
    }

    tsdbRowMergerAdd(&pReader->status.merger, pRow, pSchema);
    code = doMergeRowsInBuf(&pBlockScanInfo->iter, pBlockScanInfo->uid, k.ts, pBlockScanInfo->delSkyline, pReader);
    if (code != TSDB_CODE_SUCCESS) {
      return code;
    }

  } else {
    int32_t code = tsdbRowMergerAdd(&pReader->status.merger, pRow, pSchema);
    if (code != TSDB_CODE_SUCCESS || pMerger->pTSchema == NULL) {
      return code;
    }

    code = doMergeRowsInBuf(&pBlockScanInfo->iter, pBlockScanInfo->uid, k.ts, pBlockScanInfo->delSkyline, pReader);
    if (code != TSDB_CODE_SUCCESS) {
      return code;
    }

    tsdbRowMergerAdd(&pReader->status.merger, piRow, piSchema);
    code = doMergeRowsInBuf(&pBlockScanInfo->iiter, pBlockScanInfo->uid, ik.ts, pBlockScanInfo->delSkyline, pReader);
    if (code != TSDB_CODE_SUCCESS) {
      return code;
    }
  }

  int32_t code = tsdbRowMergerGetRow(pMerger, pTSRow);
  tsdbRowMergerClear(pMerger);
  return code;
}

static int32_t tsdbGetNextRowInMem(STableBlockScanInfo* pBlockScanInfo, STsdbReader* pReader, TSDBROW* pResRow,
                                   int64_t endKey, bool* freeTSRow) {
  TSDBROW* pRow = getValidMemRow(&pBlockScanInfo->iter, pBlockScanInfo->delSkyline, pReader);
  TSDBROW* piRow = getValidMemRow(&pBlockScanInfo->iiter, pBlockScanInfo->delSkyline, pReader);
  SArray*  pDelList = pBlockScanInfo->delSkyline;
  uint64_t uid = pBlockScanInfo->uid;

  // todo refactor
  bool asc = ASCENDING_TRAVERSE(pReader->info.order);
  if (pBlockScanInfo->iter.hasVal) {
    TSDBKEY k = TSDBROW_KEY(pRow);
    if ((k.ts >= endKey && asc) || (k.ts <= endKey && !asc)) {
      pRow = NULL;
    }
  }

  if (pBlockScanInfo->iiter.hasVal) {
    TSDBKEY k = TSDBROW_KEY(piRow);
    if ((k.ts >= endKey && asc) || (k.ts <= endKey && !asc)) {
      piRow = NULL;
    }
  }

  if (pBlockScanInfo->iter.hasVal && pBlockScanInfo->iiter.hasVal && pRow != NULL && piRow != NULL) {
    TSDBKEY k = TSDBROW_KEY(pRow);
    TSDBKEY ik = TSDBROW_KEY(piRow);

    int32_t code = TSDB_CODE_SUCCESS;
    if (ik.ts != k.ts) {
      if (((ik.ts < k.ts) && asc) || ((ik.ts > k.ts) && (!asc))) {  // ik.ts < k.ts
        code = doMergeMemTableMultiRows(piRow, uid, &pBlockScanInfo->iiter, pDelList, pResRow, pReader, freeTSRow);
      } else if (((k.ts < ik.ts) && asc) || ((k.ts > ik.ts) && (!asc))) {
        code = doMergeMemTableMultiRows(pRow, uid, &pBlockScanInfo->iter, pDelList, pResRow, pReader, freeTSRow);
      }
    } else {  // ik.ts == k.ts
      *freeTSRow = true;
      pResRow->type = TSDBROW_ROW_FMT;
      code = doMergeMemIMemRows(pRow, piRow, pBlockScanInfo, pReader, &pResRow->pTSRow);
      if (code != TSDB_CODE_SUCCESS) {
        return code;
      }
    }

    return code;
  }

  if (pBlockScanInfo->iter.hasVal && pRow != NULL) {
    return doMergeMemTableMultiRows(pRow, pBlockScanInfo->uid, &pBlockScanInfo->iter, pDelList, pResRow, pReader,
                                    freeTSRow);
  }

  if (pBlockScanInfo->iiter.hasVal && piRow != NULL) {
    return doMergeMemTableMultiRows(piRow, uid, &pBlockScanInfo->iiter, pDelList, pResRow, pReader, freeTSRow);
  }

  return TSDB_CODE_SUCCESS;
}

int32_t doAppendRowFromTSRow(SSDataBlock* pBlock, STsdbReader* pReader, SRow* pTSRow, STableBlockScanInfo* pScanInfo) {
  int32_t outputRowIndex = pBlock->info.rows;
  int64_t uid = pScanInfo->uid;
  int32_t code = TSDB_CODE_SUCCESS;

  SBlockLoadSuppInfo* pSupInfo = &pReader->suppInfo;
  STSchema*           pSchema = doGetSchemaForTSRow(pTSRow->sver, pReader, uid);
  if (pSchema == NULL) {
    return terrno;
  }

  SColVal colVal = {0};
  int32_t i = 0, j = 0;

  if (pSupInfo->colId[i] == PRIMARYKEY_TIMESTAMP_COL_ID) {
    SColumnInfoData* pColData = taosArrayGet(pBlock->pDataBlock, pSupInfo->slotId[i]);
    ((int64_t*)pColData->pData)[outputRowIndex] = pTSRow->ts;
    i += 1;
  }

  while (i < pSupInfo->numOfCols && j < pSchema->numOfCols) {
    col_id_t colId = pSupInfo->colId[i];

    if (colId == pSchema->columns[j].colId) {
      SColumnInfoData* pColInfoData = taosArrayGet(pBlock->pDataBlock, pSupInfo->slotId[i]);

      tRowGet(pTSRow, pSchema, j, &colVal);
      code = doCopyColVal(pColInfoData, outputRowIndex, i, &colVal, pSupInfo);
      if (code) {
        return code;
      }
      i += 1;
      j += 1;
    } else if (colId < pSchema->columns[j].colId) {
      SColumnInfoData* pColInfoData = taosArrayGet(pBlock->pDataBlock, pSupInfo->slotId[i]);

      colDataSetNULL(pColInfoData, outputRowIndex);
      i += 1;
    } else if (colId > pSchema->columns[j].colId) {
      j += 1;
    }
  }

  // set null value since current column does not exist in the "pSchema"
  while (i < pSupInfo->numOfCols) {
    SColumnInfoData* pColInfoData = taosArrayGet(pBlock->pDataBlock, pSupInfo->slotId[i]);
    colDataSetNULL(pColInfoData, outputRowIndex);
    i += 1;
  }

  pBlock->info.dataLoad = 1;
  pBlock->info.rows += 1;
  pScanInfo->lastProcKey = pTSRow->ts;
  return TSDB_CODE_SUCCESS;
}

int32_t doAppendRowFromFileBlock(SSDataBlock* pResBlock, STsdbReader* pReader, SBlockData* pBlockData,
                                 int32_t rowIndex) {
  int32_t i = 0, j = 0;
  int32_t outputRowIndex = pResBlock->info.rows;
  int32_t code = TSDB_CODE_SUCCESS;

  SBlockLoadSuppInfo* pSupInfo = &pReader->suppInfo;
  ((int64_t*)pReader->status.pPrimaryTsCol->pData)[outputRowIndex] = pBlockData->aTSKEY[rowIndex];
  i += 1;

  SColVal cv = {0};
  int32_t numOfInputCols = pBlockData->nColData;
  int32_t numOfOutputCols = pSupInfo->numOfCols;

  while (i < numOfOutputCols && j < numOfInputCols) {
    SColData* pData = tBlockDataGetColDataByIdx(pBlockData, j);
    if (pData->cid < pSupInfo->colId[i]) {
      j += 1;
      continue;
    }

    SColumnInfoData* pCol = TARRAY_GET_ELEM(pResBlock->pDataBlock, pSupInfo->slotId[i]);
    if (pData->cid == pSupInfo->colId[i]) {
      tColDataGetValue(pData, rowIndex, &cv);
      code = doCopyColVal(pCol, outputRowIndex, i, &cv, pSupInfo);
      if (code) {
        return code;
      }
      j += 1;
    } else if (pData->cid > pCol->info.colId) {
      // the specified column does not exist in file block, fill with null data
      colDataSetNULL(pCol, outputRowIndex);
    }

    i += 1;
  }

  while (i < numOfOutputCols) {
    SColumnInfoData* pCol = taosArrayGet(pResBlock->pDataBlock, pSupInfo->slotId[i]);
    colDataSetNULL(pCol, outputRowIndex);
    i += 1;
  }

  pResBlock->info.dataLoad = 1;
  pResBlock->info.rows += 1;
  return TSDB_CODE_SUCCESS;
}

int32_t buildDataBlockFromBufImpl(STableBlockScanInfo* pBlockScanInfo, int64_t endKey, int32_t capacity,
                                  STsdbReader* pReader) {
  SSDataBlock* pBlock = pReader->resBlockInfo.pResBlock;
  int32_t      code = TSDB_CODE_SUCCESS;

  do {
    TSDBROW row = {.type = -1};
    bool    freeTSRow = false;
    tsdbGetNextRowInMem(pBlockScanInfo, pReader, &row, endKey, &freeTSRow);
    if (row.type == -1) {
      break;
    }

    if (row.type == TSDBROW_ROW_FMT) {
      int64_t ts = row.pTSRow->ts;;
      code = doAppendRowFromTSRow(pBlock, pReader, row.pTSRow, pBlockScanInfo);

      if (freeTSRow) {
        taosMemoryFree(row.pTSRow);
      }

      if (code) {
        return code;
      }

      pBlockScanInfo->lastProcKey = ts;
    } else {
      code = doAppendRowFromFileBlock(pBlock, pReader, row.pBlockData, row.iRow);
      if (code) {
        break;
      }
      pBlockScanInfo->lastProcKey = row.pBlockData->aTSKEY[row.iRow];
    }


    // no data in buffer, return immediately
    if (!(pBlockScanInfo->iter.hasVal || pBlockScanInfo->iiter.hasVal)) {
      break;
    }

    if (pBlock->info.rows >= capacity) {
      break;
    }
  } while (1);

  return code;
}

// TODO refactor: with createDataBlockScanInfo
int32_t tsdbSetTableList2(STsdbReader* pReader, const void* pTableList, int32_t num) {
  int32_t size = tSimpleHashGetSize(pReader->status.pTableMap);

  STableBlockScanInfo** p = NULL;
  int32_t               iter = 0;

  while ((p = tSimpleHashIterate(pReader->status.pTableMap, p, &iter)) != NULL) {
    clearBlockScanInfo(*p);
  }

  if (size < num) {
    int32_t code = ensureBlockScanInfoBuf(&pReader->blockInfoBuf, num);
    if (code) {
      return code;
    }

    char* p1 = taosMemoryRealloc(pReader->status.uidList.tableUidList, sizeof(uint64_t) * num);
    if (p1 == NULL) {
      return TSDB_CODE_OUT_OF_MEMORY;
    }

    pReader->status.uidList.tableUidList = (uint64_t*)p1;
  }

  tSimpleHashClear(pReader->status.pTableMap);
  STableUidList* pUidList = &pReader->status.uidList;
  pUidList->currentIndex = 0;

  STableKeyInfo* pList = (STableKeyInfo*)pTableList;
  for (int32_t i = 0; i < num; ++i) {
    STableBlockScanInfo* pInfo = getPosInBlockInfoBuf(&pReader->blockInfoBuf, i);
    pInfo->uid = pList[i].uid;
    pUidList->tableUidList[i] = pList[i].uid;

    // todo extract method
    if (ASCENDING_TRAVERSE(pReader->info.order)) {
      int64_t skey = pReader->info.window.skey;
      pInfo->lastProcKey = (skey > INT64_MIN) ? (skey - 1) : skey;
      pInfo->sttKeyInfo.nextProcKey = skey;
    } else {
      int64_t ekey = pReader->info.window.ekey;
      pInfo->lastProcKey = (ekey < INT64_MAX) ? (ekey + 1) : ekey;
      pInfo->sttKeyInfo.nextProcKey = ekey;
    }

    pInfo->sttKeyInfo.status = STT_FILE_READER_UNINIT;
    tSimpleHashPut(pReader->status.pTableMap, &pInfo->uid, sizeof(uint64_t), &pInfo, POINTER_BYTES);
  }

  return TDB_CODE_SUCCESS;
}

void* tsdbGetIdx2(SMeta* pMeta) {
  if (pMeta == NULL) {
    return NULL;
  }
  return metaGetIdx(pMeta);
}

void* tsdbGetIvtIdx2(SMeta* pMeta) {
  if (pMeta == NULL) {
    return NULL;
  }
  return metaGetIvtIdx(pMeta);
}

uint64_t tsdbGetReaderMaxVersion2(STsdbReader* pReader) { return pReader->info.verRange.maxVer; }

static int32_t doOpenReaderImpl(STsdbReader* pReader) {
  SReaderStatus*  pStatus = &pReader->status;
  SDataBlockIter* pBlockIter = &pStatus->blockIter;

  if (pReader->bDurationOrder) {
    getMemTableTimeRange(pReader, &pReader->status.memTableMaxKey, &pReader->status.memTableMinKey);
    pReader->status.bProcMemFirstFileset = true;
  }
  
  initFilesetIterator(&pStatus->fileIter, pReader->pReadSnap->pfSetArray, pReader);
  resetDataBlockIterator(&pStatus->blockIter, pReader->info.order);

  int32_t code = TSDB_CODE_SUCCESS;
  if (pStatus->fileIter.numOfFiles == 0) {
    pStatus->loadFromFile = false;
  } else if (READ_MODE_COUNT_ONLY == pReader->info.readMode) {
    // DO NOTHING
  } else {
    code = initForFirstBlockInFile(pReader, pBlockIter);
  }

  if (!pStatus->loadFromFile) {
    resetTableListIndex(pStatus);
  }

  return code;
}

static void freeSchemaFunc(void* param) {
  void** p = (void**)param;
  taosMemoryFreeClear(*p);
}

static void clearSharedPtr(STsdbReader* p) {
  p->status.pTableMap = NULL;
  p->status.uidList.tableUidList = NULL;
  p->info.pSchema = NULL;
  p->pReadSnap = NULL;
  p->pSchemaMap = NULL;
}

static void setSharedPtr(STsdbReader* pDst, const STsdbReader* pSrc) {
  pDst->status.pTableMap = pSrc->status.pTableMap;
  pDst->status.uidList = pSrc->status.uidList;
  pDst->info.pSchema = pSrc->info.pSchema;
  pDst->pSchemaMap = pSrc->pSchemaMap;
  pDst->pReadSnap = pSrc->pReadSnap;
  pDst->pReadSnap->pfSetArray = pSrc->pReadSnap->pfSetArray;

  if (pDst->info.pSchema) {
    tsdbRowMergerInit(&pDst->status.merger, pDst->info.pSchema);
  }
}

// ====================================== EXPOSED APIs ======================================
int32_t tsdbReaderOpen2(void* pVnode, SQueryTableDataCond* pCond, void* pTableList, int32_t numOfTables,
                        SSDataBlock* pResBlock, void** ppReader, const char* idstr, bool countOnly,
                        SHashObj** pIgnoreTables) {
  STimeWindow window = pCond->twindows;
  SVnodeCfg*  pConf = &(((SVnode*)pVnode)->config);

  int32_t capacity = pConf->tsdbCfg.maxRows;
  if (pResBlock != NULL) {
    blockDataEnsureCapacity(pResBlock, capacity);
  }

  int32_t code = tsdbReaderCreate(pVnode, pCond, ppReader, capacity, pResBlock, idstr);
  if (code != TSDB_CODE_SUCCESS) {
    goto _err;
  }

  // check for query time window
  STsdbReader* pReader = *ppReader;
  if (isEmptyQueryTimeWindow(&pReader->info.window) && pCond->type == TIMEWINDOW_RANGE_CONTAINED) {
    tsdbDebug("%p query window not overlaps with the data set, no result returned, %s", pReader, pReader->idStr);
    return TSDB_CODE_SUCCESS;
  }

  if (pCond->type == TIMEWINDOW_RANGE_EXTERNAL) {
    // update the SQueryTableDataCond to create inner reader
    int32_t order = pCond->order;
    if (order == TSDB_ORDER_ASC) {
      pCond->twindows.ekey = window.skey - 1;
      pCond->twindows.skey = INT64_MIN;
      pCond->order = TSDB_ORDER_DESC;
    } else {
      pCond->twindows.skey = window.ekey + 1;
      pCond->twindows.ekey = INT64_MAX;
      pCond->order = TSDB_ORDER_ASC;
    }

    // here we only need one more row, so the capacity is set to be ONE.
    code = tsdbReaderCreate(pVnode, pCond, (void**)&((STsdbReader*)pReader)->innerReader[0], 1, pResBlock, idstr);
    if (code != TSDB_CODE_SUCCESS) {
      goto _err;
    }

    if (order == TSDB_ORDER_ASC) {
      pCond->twindows.skey = window.ekey + 1;
      pCond->twindows.ekey = INT64_MAX;
    } else {
      pCond->twindows.skey = INT64_MIN;
      pCond->twindows.ekey = window.ekey - 1;
    }
    pCond->order = order;

    code = tsdbReaderCreate(pVnode, pCond, (void**)&((STsdbReader*)pReader)->innerReader[1], 1, pResBlock, idstr);
    if (code != TSDB_CODE_SUCCESS) {
      goto _err;
    }
  }

  // NOTE: the endVersion in pCond is the data version not schema version, so pCond->endVersion is not correct here.
  //  no valid error code set in metaGetTbTSchema, so let's set the error code here.
  //  we should proceed in case of tmq processing.
  if (pCond->suid != 0) {
    pReader->info.pSchema = metaGetTbTSchema(pReader->pTsdb->pVnode->pMeta, pReader->info.suid, -1, 1);
    if (pReader->info.pSchema == NULL) {
      tsdbError("failed to get table schema, suid:%" PRIu64 ", ver:-1, %s", pReader->info.suid, pReader->idStr);
    }
  } else if (numOfTables > 0) {
    STableKeyInfo* pKey = pTableList;
    pReader->info.pSchema = metaGetTbTSchema(pReader->pTsdb->pVnode->pMeta, pKey->uid, -1, 1);
    if (pReader->info.pSchema == NULL) {
      tsdbError("failed to get table schema, uid:%" PRIu64 ", ver:-1, %s", pKey->uid, pReader->idStr);
    }
  }

  if (pReader->info.pSchema != NULL) {
    tsdbRowMergerInit(&pReader->status.merger, pReader->info.pSchema);
  }

  pReader->pSchemaMap = tSimpleHashInit(8, taosFastHash);
  if (pReader->pSchemaMap == NULL) {
    tsdbError("failed init schema hash for reader %s", pReader->idStr);
    code = TSDB_CODE_OUT_OF_MEMORY;
    goto _err;
  }

  tSimpleHashSetFreeFp(pReader->pSchemaMap, freeSchemaFunc);
  if (pReader->info.pSchema != NULL) {
    code = updateBlockSMAInfo(pReader->info.pSchema, &pReader->suppInfo);
    if (code != TSDB_CODE_SUCCESS) {
      goto _err;
    }
  }

  STsdbReader* p = (pReader->innerReader[0] != NULL) ? pReader->innerReader[0] : pReader;
  pReader->status.pTableMap =
      createDataBlockScanInfo(p, &pReader->blockInfoBuf, pTableList, &pReader->status.uidList, numOfTables);
  if (pReader->status.pTableMap == NULL) {
    *ppReader = NULL;
    code = TSDB_CODE_OUT_OF_MEMORY;
    goto _err;
  }

  pReader->status.pLDataIterArray = taosArrayInit(4, POINTER_BYTES);
  if (pReader->status.pLDataIterArray == NULL) {
    terrno = TSDB_CODE_OUT_OF_MEMORY;
    goto _err;
  }

  pReader->flag = READER_STATUS_SUSPEND;

  if (countOnly) {
    pReader->info.readMode = READ_MODE_COUNT_ONLY;
  }

  pReader->pIgnoreTables = pIgnoreTables;

  tsdbDebug("%p total numOfTable:%d, window:%" PRId64 " - %" PRId64 ", verRange:%" PRId64 " - %" PRId64
            " in this query %s",
            pReader, numOfTables, pReader->info.window.skey, pReader->info.window.ekey, pReader->info.verRange.minVer,
            pReader->info.verRange.maxVer, pReader->idStr);

  return code;

_err:
  tsdbError("failed to create data reader, code:%s %s", tstrerror(code), idstr);
  tsdbReaderClose2(*ppReader);
  *ppReader = NULL;  // reset the pointer value.
  return code;
}

void tsdbReaderClose2(STsdbReader* pReader) {
  if (pReader == NULL) {
    return;
  }

  tsdbAcquireReader(pReader);

  {
    if (pReader->innerReader[0] != NULL || pReader->innerReader[1] != NULL) {
      STsdbReader* p = pReader->innerReader[0];
      clearSharedPtr(p);

      p = pReader->innerReader[1];
      clearSharedPtr(p);

      tsdbReaderClose2(pReader->innerReader[0]);
      tsdbReaderClose2(pReader->innerReader[1]);
    }
  }

  SBlockLoadSuppInfo* pSupInfo = &pReader->suppInfo;
  TARRAY2_DESTROY(&pSupInfo->colAggArray, NULL);
  for (int32_t i = 0; i < pSupInfo->numOfCols; ++i) {
    if (pSupInfo->buildBuf[i] != NULL) {
      taosMemoryFreeClear(pSupInfo->buildBuf[i]);
    }
  }

  if (pReader->resBlockInfo.freeBlock) {
    pReader->resBlockInfo.pResBlock = blockDataDestroy(pReader->resBlockInfo.pResBlock);
  }

  taosMemoryFree(pSupInfo->colId);
  tBlockDataDestroy(&pReader->status.fileBlockData);
  cleanupDataBlockIterator(&pReader->status.blockIter);

  size_t numOfTables = tSimpleHashGetSize(pReader->status.pTableMap);
  if (pReader->status.pTableMap != NULL) {
    destroyAllBlockScanInfo(pReader->status.pTableMap);
    clearBlockScanInfoBuf(&pReader->blockInfoBuf);
    pReader->status.pTableMap = NULL;
  }

  if (pReader->pFileReader != NULL) {
    tsdbDataFileReaderClose(&pReader->pFileReader);
  }

  SReadCostSummary* pCost = &pReader->cost;
  SFilesetIter* pFilesetIter = &pReader->status.fileIter;
  if (pFilesetIter->pLastBlockReader != NULL) {
    SLastBlockReader* pLReader = pFilesetIter->pLastBlockReader;
    tMergeTreeClose(&pLReader->mergeTree);
    taosMemoryFree(pLReader);
  }

  destroySttBlockReader(pReader->status.pLDataIterArray, &pCost->sttCost);
  taosMemoryFreeClear(pReader->status.uidList.tableUidList);

  qTrace("tsdb/reader-close: %p, untake snapshot", pReader);
  tsdbUntakeReadSnap2(pReader, pReader->pReadSnap, true);
  pReader->pReadSnap = NULL;

  tsem_destroy(&pReader->resumeAfterSuspend);
  tsdbReleaseReader(pReader);
  tsdbUninitReaderLock(pReader);

  tsdbDebug(
      "%p :io-cost summary: head-file:%" PRIu64 ", head-file time:%.2f ms, SMA:%" PRId64
      " SMA-time:%.2f ms, fileBlocks:%" PRId64
      ", fileBlocks-load-time:%.2f ms, "
      "build in-memory-block-time:%.2f ms, sttBlocks:%" PRId64 ", sttBlocks-time:%.2f ms, sttStatisBlock:%" PRId64
      ", stt-statis-Block-time:%.2f ms, composed-blocks:%" PRId64
      ", composed-blocks-time:%.2fms, STableBlockScanInfo size:%.2f Kb, createTime:%.2f ms,createSkylineIterTime:%.2f "
      "ms, initLastBlockReader:%.2fms, %s",
      pReader, pCost->headFileLoad, pCost->headFileLoadTime, pCost->smaDataLoad, pCost->smaLoadTime, pCost->numOfBlocks,
      pCost->blockLoadTime, pCost->buildmemBlock, pCost->sttCost.loadBlocks, pCost->sttCost.blockElapsedTime,
      pCost->sttCost.loadStatisBlocks, pCost->sttCost.statisElapsedTime, pCost->composedBlocks,
      pCost->buildComposedBlockTime, numOfTables * sizeof(STableBlockScanInfo) / 1000.0, pCost->createScanInfoList,
      pCost->createSkylineIterTime, pCost->initLastBlockReader, pReader->idStr);

  taosMemoryFree(pReader->idStr);

  tsdbRowMergerCleanup(&pReader->status.merger);
  taosMemoryFree(pReader->info.pSchema);

  tSimpleHashCleanup(pReader->pSchemaMap);
  taosMemoryFreeClear(pReader);
}

int32_t tsdbReaderSuspend2(STsdbReader* pReader) {
  // save reader's base state & reset top state to be reconstructed from base state
  int32_t              code = 0;
  SReaderStatus*       pStatus = &pReader->status;
  STableBlockScanInfo* pBlockScanInfo = NULL;

  pReader->status.suspendInvoked = true; // record the suspend status

  if (pStatus->loadFromFile) {
    SFileDataBlockInfo* pBlockInfo = getCurrentBlockInfo(&pReader->status.blockIter);
    if (pBlockInfo != NULL) {
      pBlockScanInfo = getTableBlockScanInfo(pStatus->pTableMap, pBlockInfo->uid, pReader->idStr);
      if (pBlockScanInfo == NULL) {
        goto _err;
      }
    } else {
      pBlockScanInfo = *pStatus->pTableIter;
    }

    tsdbDataFileReaderClose(&pReader->pFileReader);

    SReadCostSummary* pCost = &pReader->cost;
    pReader->status.pLDataIterArray = destroySttBlockReader(pReader->status.pLDataIterArray, &pCost->sttCost);
    pReader->status.pLDataIterArray = taosArrayInit(4, POINTER_BYTES);
  }

  // resetDataBlockScanInfo excluding lastKey
  STableBlockScanInfo** p = NULL;

  int32_t step = ASCENDING_TRAVERSE(pReader->info.order)? 1:-1;

  int32_t iter = 0;
  while ((p = tSimpleHashIterate(pStatus->pTableMap, p, &iter)) != NULL) {
    STableBlockScanInfo* pInfo = *(STableBlockScanInfo**)p;
    clearBlockScanInfo(pInfo);
    pInfo->sttKeyInfo.nextProcKey = pInfo->lastProcKey + step;
  }

  pStatus->uidList.currentIndex = 0;
  initReaderStatus(pStatus);

  tsdbUntakeReadSnap2(pReader, pReader->pReadSnap, false);
  pReader->pReadSnap = NULL;
  if (pReader->bDurationOrder) {
    pReader->status.memTableMinKey = INT64_MAX;
    pReader->status.memTableMaxKey = INT64_MIN;
  }
  pReader->flag = READER_STATUS_SUSPEND;

#if SUSPEND_RESUME_TEST
    tsem_post(&pReader->resumeAfterSuspend);
#endif

  tsdbDebug("reader: %p suspended uid %" PRIu64 " in this query %s", pReader, pBlockScanInfo ? pBlockScanInfo->uid : 0,
            pReader->idStr);
  return code;

_err:
  tsdbError("failed to suspend data reader, code:%s %s", tstrerror(code), pReader->idStr);
  return code;
}

static int32_t tsdbSetQueryReseek(void* pQHandle) {
  int32_t      code = 0;
  STsdbReader* pReader = pQHandle;

  code = tsdbTryAcquireReader(pReader);
  if (code == 0) {
    if (pReader->flag == READER_STATUS_SUSPEND) {
      tsdbReleaseReader(pReader);
      return code;
    }

    tsdbReaderSuspend2(pReader);
    tsdbReleaseReader(pReader);

    return code;
  } else if (code == EBUSY) {
    return TSDB_CODE_VND_QUERY_BUSY;
  } else {
    terrno = TAOS_SYSTEM_ERROR(code);
    return TSDB_CODE_FAILED;
  }
}

int32_t tsdbReaderResume2(STsdbReader* pReader) {
  int32_t               code = 0;
  STableBlockScanInfo** pBlockScanInfo = pReader->status.pTableIter;

  //  restore reader's state
  //  task snapshot
  int32_t numOfTables = tSimpleHashGetSize(pReader->status.pTableMap);
  if (numOfTables > 0) {
    qTrace("tsdb/reader: %p, take snapshot", pReader);
    code = tsdbTakeReadSnap2(pReader, tsdbSetQueryReseek, &pReader->pReadSnap);
    if (code != TSDB_CODE_SUCCESS) {
      goto _err;
    }

    if (pReader->type == TIMEWINDOW_RANGE_CONTAINED) {
      code = doOpenReaderImpl(pReader);
      if (code != TSDB_CODE_SUCCESS) {
        return code;
      }
    } else {
      STsdbReader* pPrevReader = pReader->innerReader[0];
      STsdbReader* pNextReader = pReader->innerReader[1];

      // we need only one row
      pPrevReader->resBlockInfo.capacity = 1;
      setSharedPtr(pPrevReader, pReader);

      pNextReader->resBlockInfo.capacity = 1;
      setSharedPtr(pNextReader, pReader);

      code = doOpenReaderImpl(pPrevReader);
      if (code != TSDB_CODE_SUCCESS) {
        return code;
      }
    }
  }

  pReader->flag = READER_STATUS_NORMAL;
  tsdbDebug("reader: %p resumed uid %" PRIu64 ", numOfTable:%" PRId32 ", in this query %s", pReader,
            pBlockScanInfo ? (*pBlockScanInfo)->uid : 0, numOfTables, pReader->idStr);
  return code;

_err:
  tsdbError("failed to resume data reader, code:%s %s", tstrerror(code), pReader->idStr);
  return code;
}

static bool tsdbReadRowsCountOnly(STsdbReader* pReader) {
  int32_t      code = TSDB_CODE_SUCCESS;
  SSDataBlock* pBlock = pReader->resBlockInfo.pResBlock;

  if (pReader->status.loadFromFile == false) {
    return false;
  }

  code = readRowsCountFromFiles(pReader);
  if (code != TSDB_CODE_SUCCESS) {
    return false;
  }

  code = readRowsCountFromMem(pReader);
  if (code != TSDB_CODE_SUCCESS) {
    return false;
  }

  pBlock->info.rows = pReader->rowsNum;
  pBlock->info.id.uid = 0;
  pBlock->info.dataLoad = 0;
  pReader->rowsNum = 0;

  return pBlock->info.rows > 0;
}

static int32_t doTsdbNextDataBlockDurationOrder(STsdbReader* pReader) {
  SReaderStatus* pStatus = &pReader->status;
  int32_t code = TSDB_CODE_SUCCESS;
  SSDataBlock* pBlock = pReader->resBlockInfo.pResBlock;

  if (pStatus->loadFromFile) {
    if (pStatus->bProcMemPreFileset) {
      int32_t fid = pReader->status.pCurrentFileset->fid;
      STimeWindow win = {0};
      tsdbFidKeyRange(fid, pReader->pTsdb->keepCfg.days, pReader->pTsdb->keepCfg.precision, &win.skey, &win.ekey);

      int64_t endKey = (ASCENDING_TRAVERSE(pReader->info.order)) ? win.skey : win.ekey;
      code = buildBlockFromBufferSequentially(pReader, endKey);      
      if (code != TSDB_CODE_SUCCESS || pBlock->info.rows > 0) {
        return code;
      } else {
        pStatus->bProcMemPreFileset = false;
        if (pReader->notifyFn) {
          STsdReaderNotifyInfo info = {0};
          info.duration.fileSetId = fid;
          pReader->notifyFn(TSD_READER_NOTIFY_DURATION_START, &info, pReader->notifyParam);
        }
        resetTableListIndex(pStatus);
      }
    }

    code = buildBlockFromFiles(pReader);
    if (code != TSDB_CODE_SUCCESS) {
      return code;
    }

    if (pBlock->info.rows <= 0) {
      resetTableListIndex(&pReader->status);
      int64_t endKey = (ASCENDING_TRAVERSE(pReader->info.order)) ? INT64_MAX : INT64_MIN;
      code = buildBlockFromBufferSequentially(pReader, endKey);
    }
  } else {  // no data in files, let's try the buffer
    int64_t endKey = (ASCENDING_TRAVERSE(pReader->info.order)) ? INT64_MAX : INT64_MIN;
    code = buildBlockFromBufferSequentially(pReader, endKey);
  }
  return code;
}

static int32_t doTsdbNextDataBlockFilesFirst(STsdbReader* pReader) {
  SReaderStatus* pStatus = &pReader->status;
  int32_t code = TSDB_CODE_SUCCESS;
  SSDataBlock* pBlock = pReader->resBlockInfo.pResBlock;

  if (pStatus->loadFromFile) {
    code = buildBlockFromFiles(pReader);
    if (code != TSDB_CODE_SUCCESS) {
      return code;
    }

    if (pBlock->info.rows <= 0) {
      resetTableListIndex(&pReader->status);
      int64_t endKey = (ASCENDING_TRAVERSE(pReader->info.order)) ? INT64_MAX : INT64_MIN;
      code = buildBlockFromBufferSequentially(pReader, endKey);
    }
  } else {  // no data in files, let's try the buffer
    int64_t endKey = (ASCENDING_TRAVERSE(pReader->info.order)) ? INT64_MAX : INT64_MIN;
    code = buildBlockFromBufferSequentially(pReader, endKey);
  }
  return code;
}

static int32_t doTsdbNextDataBlock2(STsdbReader* pReader, bool* hasNext) {
  int32_t code = TSDB_CODE_SUCCESS;

  // cleanup the data that belongs to the previous data block
  SSDataBlock* pBlock = pReader->resBlockInfo.pResBlock;
  blockDataCleanup(pBlock);

  *hasNext = false;

  SReaderStatus* pStatus = &pReader->status;
  if (tSimpleHashGetSize(pStatus->pTableMap) == 0) {
    return code;
  }

  if (READ_MODE_COUNT_ONLY == pReader->info.readMode) {
    return tsdbReadRowsCountOnly(pReader);
  }
  if (!pReader->bDurationOrder) {
    code = doTsdbNextDataBlockFilesFirst(pReader);
  } else {
    code = doTsdbNextDataBlockDurationOrder(pReader);
  }

  *hasNext = pBlock->info.rows > 0;

  return code;
}

int32_t tsdbNextDataBlock2(STsdbReader* pReader, bool* hasNext) {
  int32_t code = TSDB_CODE_SUCCESS;

  *hasNext = false;

  if (isEmptyQueryTimeWindow(&pReader->info.window) || pReader->step == EXTERNAL_ROWS_NEXT ||
      pReader->code != TSDB_CODE_SUCCESS) {
    return (pReader->code != TSDB_CODE_SUCCESS) ? pReader->code : code;
  }

  SReaderStatus* pStatus = &pReader->status;

  // NOTE: the following codes is used to perform test for suspend/resume for tsdbReader when it blocks the commit
  // the data should be ingested in round-robin and all the child tables should be createted before ingesting data
  // the version range of query will be used to identify the correctness of suspend/resume functions.
  // this function will blocked before loading the SECOND block from vnode-buffer, and restart itself from sst-files
#if SUSPEND_RESUME_TEST
  if (!pReader->status.suspendInvoked && !pReader->status.loadFromFile) {
    tsem_wait(&pReader->resumeAfterSuspend);
  }
#endif

  code = tsdbAcquireReader(pReader);
  qTrace("tsdb/read: %p, take read mutex, code: %d", pReader, code);

  if (pReader->flag == READER_STATUS_SUSPEND) {
    code = tsdbReaderResume2(pReader);
    if (code != TSDB_CODE_SUCCESS) {
      tsdbReleaseReader(pReader);
      return code;
    }
  }

  if (pReader->innerReader[0] != NULL && pReader->step == 0) {
    code = doTsdbNextDataBlock2(pReader->innerReader[0], hasNext);
    if (code) {
      tsdbReleaseReader(pReader);
      return code;
    }

    pReader->step = EXTERNAL_ROWS_PREV;
    if (*hasNext) {
      pStatus = &pReader->innerReader[0]->status;
      if (pStatus->composedDataBlock) {
        qTrace("tsdb/read: %p, unlock read mutex", pReader);
        tsdbReleaseReader(pReader);
      }

      return code;
    }
  }

  if (pReader->step == EXTERNAL_ROWS_PREV) {
    // prepare for the main scan
    code = doOpenReaderImpl(pReader);
    int32_t step = 1;
    resetAllDataBlockScanInfo(pReader->status.pTableMap, pReader->innerReader[0]->info.window.ekey, step);

    if (code != TSDB_CODE_SUCCESS) {
      return code;
    }

    pReader->step = EXTERNAL_ROWS_MAIN;
  }

  code = doTsdbNextDataBlock2(pReader, hasNext);
  if (code != TSDB_CODE_SUCCESS) {
    tsdbReleaseReader(pReader);
    return code;
  }

  if (*hasNext) {
    if (pStatus->composedDataBlock) {
      qTrace("tsdb/read: %p, unlock read mutex", pReader);
      tsdbReleaseReader(pReader);
    }

    return code;
  }

  if (pReader->step == EXTERNAL_ROWS_MAIN && pReader->innerReader[1] != NULL) {
    // prepare for the next row scan
    int32_t step = -1;
    code = doOpenReaderImpl(pReader->innerReader[1]);
    resetAllDataBlockScanInfo(pReader->innerReader[1]->status.pTableMap, pReader->info.window.ekey, step);
    if (code != TSDB_CODE_SUCCESS) {
      return code;
    }

    code = doTsdbNextDataBlock2(pReader->innerReader[1], hasNext);
    if (code != TSDB_CODE_SUCCESS) {
      tsdbReleaseReader(pReader);
      return code;
    }

    pReader->step = EXTERNAL_ROWS_NEXT;
    if (*hasNext) {
      pStatus = &pReader->innerReader[1]->status;
      if (pStatus->composedDataBlock) {
        qTrace("tsdb/read: %p, unlock read mutex", pReader);
        tsdbReleaseReader(pReader);
      }

      return code;
    }
  }

  qTrace("tsdb/read: %p, unlock read mutex", pReader);
  tsdbReleaseReader(pReader);

  return code;
}

static void doFillNullColSMA(SBlockLoadSuppInfo* pSup, int32_t numOfRows, int32_t numOfCols, SColumnDataAgg* pTsAgg) {
  // do fill all null column value SMA info
  int32_t i = 0, j = 0;
  int32_t size = (int32_t)TARRAY2_SIZE(&pSup->colAggArray);
  int32_t code = TARRAY2_INSERT_PTR(&pSup->colAggArray, 0, pTsAgg);
  if (code != TSDB_CODE_SUCCESS) {
    return;
  }

  size++;

  while (j < numOfCols && i < size) {
    SColumnDataAgg* pAgg = &pSup->colAggArray.data[i];
    if (pAgg->colId == pSup->colId[j]) {
      i += 1;
      j += 1;
    } else if (pAgg->colId < pSup->colId[j]) {
      i += 1;
    } else if (pSup->colId[j] < pAgg->colId) {
      if (pSup->colId[j] != PRIMARYKEY_TIMESTAMP_COL_ID) {
        SColumnDataAgg nullColAgg = {.colId = pSup->colId[j], .numOfNull = numOfRows};
        code = TARRAY2_INSERT_PTR(&pSup->colAggArray, i, &nullColAgg);
        if (code != TSDB_CODE_SUCCESS) {
          return;
        }

        i += 1;
        size++;
      }
      j += 1;
    }
  }

  while (j < numOfCols) {
    if (pSup->colId[j] != PRIMARYKEY_TIMESTAMP_COL_ID) {
      SColumnDataAgg nullColAgg = {.colId = pSup->colId[j], .numOfNull = numOfRows};
      code = TARRAY2_INSERT_PTR(&pSup->colAggArray, i, &nullColAgg);
      if (code != TSDB_CODE_SUCCESS) {
        return;
      }

      i += 1;
    }
    j++;
  }
}

int32_t tsdbRetrieveDatablockSMA2(STsdbReader* pReader, SSDataBlock* pDataBlock, bool* allHave, bool* hasNullSMA) {
  SColumnDataAgg*** pBlockSMA = &pDataBlock->pBlockAgg;

  int32_t code = 0;
  *allHave = false;
  *pBlockSMA = NULL;

  if (pReader->type == TIMEWINDOW_RANGE_EXTERNAL) {
    return TSDB_CODE_SUCCESS;
  }

  // there is no statistics data for composed block
  if (pReader->status.composedDataBlock || (!pReader->suppInfo.smaValid)) {
    return TSDB_CODE_SUCCESS;
  }

  SFileDataBlockInfo* pFBlock = getCurrentBlockInfo(&pReader->status.blockIter);
  SBlockLoadSuppInfo* pSup = &pReader->suppInfo;

  SSDataBlock* pResBlock = pReader->resBlockInfo.pResBlock;
  if (pResBlock->info.id.uid != pFBlock->uid) {
    return TSDB_CODE_SUCCESS;
  }

  //  int64_t st = taosGetTimestampUs();
  TARRAY2_CLEAR(&pSup->colAggArray, 0);

  code = tsdbDataFileReadBlockSma(pReader->pFileReader, &pFBlock->record, &pSup->colAggArray);
  if (code != TSDB_CODE_SUCCESS) {
    tsdbDebug("vgId:%d, failed to load block SMA for uid %" PRIu64 ", code:%s, %s", 0, pFBlock->uid, tstrerror(code),
              pReader->idStr);
    return code;
  }

  if (pSup->colAggArray.size > 0) {
    *allHave = true;
  } else {
    *pBlockSMA = NULL;
    return TSDB_CODE_SUCCESS;
  }

  // always load the first primary timestamp column data
  SColumnDataAgg* pTsAgg = &pSup->tsColAgg;

  pTsAgg->numOfNull = 0;
  pTsAgg->colId = PRIMARYKEY_TIMESTAMP_COL_ID;
  pTsAgg->min = pResBlock->info.window.skey;
  pTsAgg->max = pResBlock->info.window.ekey;

  // update the number of NULL data rows
  size_t numOfCols = pSup->numOfCols;

  if (pResBlock->pBlockAgg == NULL) {
    size_t num = taosArrayGetSize(pResBlock->pDataBlock);
    pResBlock->pBlockAgg = taosMemoryCalloc(num, POINTER_BYTES);
  }

  // do fill all null column value SMA info
  doFillNullColSMA(pSup, pFBlock->record.numRow, numOfCols, pTsAgg);

  size_t size = pSup->colAggArray.size;

  int32_t i = 0, j = 0;
  while (j < numOfCols && i < size) {
    SColumnDataAgg* pAgg = &pSup->colAggArray.data[i];
    if (pAgg->colId == pSup->colId[j]) {
      pResBlock->pBlockAgg[pSup->slotId[j]] = pAgg;
      i += 1;
      j += 1;
    } else if (pAgg->colId < pSup->colId[j]) {
      i += 1;
    } else if (pSup->colId[j] < pAgg->colId) {
      pResBlock->pBlockAgg[pSup->slotId[j]] = NULL;
      *allHave = false;
      j += 1;
    }
  }

  *pBlockSMA = pResBlock->pBlockAgg;
  pReader->cost.smaDataLoad += 1;

  //  double elapsedTime = (taosGetTimestampUs() - st) / 1000.0;
  pReader->cost.smaLoadTime += 0;  // elapsedTime;

  tsdbDebug("vgId:%d, succeed to load block SMA for uid %" PRIu64 ", %s", 0, pFBlock->uid, pReader->idStr);
  return code;
}

static SSDataBlock* doRetrieveDataBlock(STsdbReader* pReader) {
  SReaderStatus*      pStatus = &pReader->status;
  int32_t             code = TSDB_CODE_SUCCESS;
  SFileDataBlockInfo* pBlockInfo = getCurrentBlockInfo(&pStatus->blockIter);

  if (pReader->code != TSDB_CODE_SUCCESS) {
    return NULL;
  }

  STableBlockScanInfo* pBlockScanInfo = getTableBlockScanInfo(pStatus->pTableMap, pBlockInfo->uid, pReader->idStr);
  if (pBlockScanInfo == NULL) {
    return NULL;
  }

  code = doLoadFileBlockData(pReader, &pStatus->blockIter, &pStatus->fileBlockData, pBlockScanInfo->uid);
  if (code != TSDB_CODE_SUCCESS) {
    tBlockDataReset(&pStatus->fileBlockData);
    terrno = code;
    return NULL;
  }

  code = copyBlockDataToSDataBlock(pReader);
  if (code != TSDB_CODE_SUCCESS) {
    tBlockDataReset(&pStatus->fileBlockData);
    terrno = code;
    return NULL;
  }

  return pReader->resBlockInfo.pResBlock;
}

SSDataBlock* tsdbRetrieveDataBlock2(STsdbReader* pReader, SArray* pIdList) {
  STsdbReader* pTReader = pReader;
  if (pReader->type == TIMEWINDOW_RANGE_EXTERNAL) {
    if (pReader->step == EXTERNAL_ROWS_PREV) {
      pTReader = pReader->innerReader[0];
    } else if (pReader->step == EXTERNAL_ROWS_NEXT) {
      pTReader = pReader->innerReader[1];
    }
  }

  SReaderStatus* pStatus = &pTReader->status;
  if (pStatus->composedDataBlock) {
    return pTReader->resBlockInfo.pResBlock;
  }

  SSDataBlock* ret = doRetrieveDataBlock(pTReader);

  qTrace("tsdb/read-retrieve: %p, unlock read mutex", pReader);
  tsdbReleaseReader(pReader);

  return ret;
}

int32_t tsdbReaderReset2(STsdbReader* pReader, SQueryTableDataCond* pCond) {
  int32_t code = TSDB_CODE_SUCCESS;

  qTrace("tsdb/reader-reset: %p, take read mutex", pReader);
  tsdbAcquireReader(pReader);

  if (pReader->flag == READER_STATUS_SUSPEND) {
    code = tsdbReaderResume2(pReader);
    if (code != TSDB_CODE_SUCCESS) {
      tsdbReleaseReader(pReader);
      return code;
    }
  }

  if (isEmptyQueryTimeWindow(&pReader->info.window) || pReader->pReadSnap == NULL) {
    tsdbDebug("tsdb reader reset return %p, %s", pReader->pReadSnap, pReader->idStr);
    tsdbReleaseReader(pReader);
    return TSDB_CODE_SUCCESS;
  }

  SReaderStatus*  pStatus = &pReader->status;
  SDataBlockIter* pBlockIter = &pStatus->blockIter;

  pReader->info.order = pCond->order;
  pReader->type = TIMEWINDOW_RANGE_CONTAINED;
  pStatus->loadFromFile = true;
  pStatus->pTableIter = NULL;
  pReader->info.window = updateQueryTimeWindow(pReader->pTsdb, &pCond->twindows);

  // allocate buffer in order to load data blocks from file
  memset(&pReader->suppInfo.tsColAgg, 0, sizeof(SColumnDataAgg));

  pReader->suppInfo.tsColAgg.colId = PRIMARYKEY_TIMESTAMP_COL_ID;
  tsdbDataFileReaderClose(&pReader->pFileReader);

  int32_t numOfTables = tSimpleHashGetSize(pStatus->pTableMap);

  initFilesetIterator(&pStatus->fileIter, pReader->pReadSnap->pfSetArray, pReader);
  resetDataBlockIterator(pBlockIter, pReader->info.order);
  resetTableListIndex(&pReader->status);

  bool    asc = ASCENDING_TRAVERSE(pReader->info.order);
  int32_t step = asc ? 1 : -1;
  int64_t ts = asc ? pReader->info.window.skey - 1 : pReader->info.window.ekey + 1;
  resetAllDataBlockScanInfo(pStatus->pTableMap, ts, step);

  // no data in files, let's try buffer in memory
  if (pStatus->fileIter.numOfFiles == 0) {
    pStatus->loadFromFile = false;
    resetTableListIndex(pStatus);
  } else {
    code = initForFirstBlockInFile(pReader, pBlockIter);
    if (code != TSDB_CODE_SUCCESS) {
      tsdbError("%p reset reader failed, numOfTables:%d, query range:%" PRId64 " - %" PRId64 " in query %s", pReader,
                numOfTables, pReader->info.window.skey, pReader->info.window.ekey, pReader->idStr);

      tsdbReleaseReader(pReader);
      return code;
    }
  }

  tsdbDebug("%p reset reader, suid:%" PRIu64 ", numOfTables:%d, skey:%" PRId64 ", query range:%" PRId64 " - %" PRId64
            " in query %s",
            pReader, pReader->info.suid, numOfTables, pCond->twindows.skey, pReader->info.window.skey,
            pReader->info.window.ekey, pReader->idStr);

  tsdbReleaseReader(pReader);

  return code;
}

static int32_t getBucketIndex(int32_t startRow, int32_t bucketRange, int32_t numOfRows, int32_t numOfBucket) {
  if (numOfRows < startRow) {
    return 0;
  }
  int32_t bucketIndex = ((numOfRows - startRow) / bucketRange);
  if (bucketIndex == numOfBucket) {
    bucketIndex -= 1;
  }
  return bucketIndex;
}

int32_t tsdbGetFileBlocksDistInfo2(STsdbReader* pReader, STableBlockDistInfo* pTableBlockInfo) {
  int32_t code = TSDB_CODE_SUCCESS;
  pTableBlockInfo->totalSize = 0;
  pTableBlockInfo->totalRows = 0;
  pTableBlockInfo->numOfVgroups = 1;

  const int32_t numOfBuckets = 20.0;
  const int32_t defaultRows = 4096;

  // find the start data block in file
  tsdbAcquireReader(pReader);
  if (pReader->flag == READER_STATUS_SUSPEND) {
    code = tsdbReaderResume2(pReader);
    if (code != TSDB_CODE_SUCCESS) {
      tsdbReleaseReader(pReader);
      return code;
    }
  }
  SReaderStatus* pStatus = &pReader->status;

  STsdbCfg* pc = &pReader->pTsdb->pVnode->config.tsdbCfg;
  pTableBlockInfo->defMinRows = pc->minRows;
  pTableBlockInfo->defMaxRows = pc->maxRows;

  int32_t bucketRange = ceil(((double)(pc->maxRows - pc->minRows)) / numOfBuckets);

  pTableBlockInfo->numOfFiles += 1;

  int32_t numOfTables = (int32_t)tSimpleHashGetSize(pStatus->pTableMap);

  SDataBlockIter* pBlockIter = &pStatus->blockIter;
  pTableBlockInfo->numOfFiles += pStatus->fileIter.numOfFiles;

  if (pBlockIter->numOfBlocks > 0) {
    pTableBlockInfo->numOfBlocks += pBlockIter->numOfBlocks;
  }

  pTableBlockInfo->numOfTables = numOfTables;
  bool hasNext = (pBlockIter->numOfBlocks > 0);

  while (true) {
    if (hasNext) {
      SFileDataBlockInfo* pBlockInfo = getCurrentBlockInfo(pBlockIter);
      int32_t             numOfRows = pBlockInfo->record.numRow;

      pTableBlockInfo->totalRows += numOfRows;

      if (numOfRows > pTableBlockInfo->maxRows) {
        pTableBlockInfo->maxRows = numOfRows;
      }

      if (numOfRows < pTableBlockInfo->minRows) {
        pTableBlockInfo->minRows = numOfRows;
      }

      if (numOfRows < defaultRows) {
        pTableBlockInfo->numOfSmallBlocks += 1;
      }

      pTableBlockInfo->totalSize += pBlockInfo->record.blockSize;

      int32_t bucketIndex = getBucketIndex(pTableBlockInfo->defMinRows, bucketRange, numOfRows, numOfBuckets);
      pTableBlockInfo->blockRowsHisto[bucketIndex]++;

      hasNext = blockIteratorNext(&pStatus->blockIter, pReader->idStr);
    } else {
      code = initForFirstBlockInFile(pReader, pBlockIter);
      if ((code != TSDB_CODE_SUCCESS) || (pStatus->loadFromFile == false)) {
        break;
      }

      pTableBlockInfo->numOfBlocks += pBlockIter->numOfBlocks;
      hasNext = (pBlockIter->numOfBlocks > 0);
    }

    //    tsdbDebug("%p %d blocks found in file for %d table(s), fid:%d, %s", pReader, numOfBlocks, numOfTables,
    //              pReader->pFileGroup->fid, pReader->idStr);
  }
  tsdbReleaseReader(pReader);
  return code;
}

static void getMemTableTimeRange(STsdbReader* pReader, int64_t* pMaxKey, int64_t* pMinKey) {
  int32_t code = TSDB_CODE_SUCCESS;
  int64_t rows = 0;

  SReaderStatus* pStatus = &pReader->status;

  int32_t iter = 0;
  int64_t maxKey = INT64_MIN;
  int64_t minKey = INT64_MAX;

  void* pHashIter = tSimpleHashIterate(pStatus->pTableMap, NULL, &iter);
  while (pHashIter!= NULL) {
    STableBlockScanInfo* pBlockScanInfo = *(STableBlockScanInfo**)pHashIter;

    STbData* d = NULL;
    if (pReader->pReadSnap->pMem != NULL) {
      d = tsdbGetTbDataFromMemTable(pReader->pReadSnap->pMem, pReader->info.suid, pBlockScanInfo->uid);
      if (d != NULL) {
        if (d->maxKey > maxKey) {
          maxKey = d->maxKey;
        }
        if (d->minKey < minKey) {
          minKey = d->minKey;
        }
      }
    }

    STbData* di = NULL;
    if (pReader->pReadSnap->pIMem != NULL) {
      di = tsdbGetTbDataFromMemTable(pReader->pReadSnap->pIMem, pReader->info.suid, pBlockScanInfo->uid);
      if (di != NULL) {
        if (di->maxKey > maxKey) {
          maxKey = di->maxKey;
        }
        if (di->minKey < minKey) {
          minKey = di->minKey;
        }
      }
    }

    // current table is exhausted, let's try the next table
    pHashIter = tSimpleHashIterate(pStatus->pTableMap, pHashIter, &iter);
  }

  *pMaxKey = maxKey;
  *pMinKey = minKey;
}

int64_t tsdbGetNumOfRowsInMemTable2(STsdbReader* pReader) {
  int32_t code = TSDB_CODE_SUCCESS;
  int64_t rows = 0;

  SReaderStatus* pStatus = &pReader->status;
  tsdbAcquireReader(pReader);
  if (pReader->flag == READER_STATUS_SUSPEND) {
    code = tsdbReaderResume2(pReader);
    if (code != TSDB_CODE_SUCCESS) {
      tsdbReleaseReader(pReader);
      return code;
    }
  }

  int32_t iter = 0;
  pStatus->pTableIter = tSimpleHashIterate(pStatus->pTableMap, NULL, &iter);

  while (pStatus->pTableIter != NULL) {
    STableBlockScanInfo* pBlockScanInfo = *(STableBlockScanInfo**)pStatus->pTableIter;

    STbData* d = NULL;
    if (pReader->pReadSnap->pMem != NULL) {
      d = tsdbGetTbDataFromMemTable(pReader->pReadSnap->pMem, pReader->info.suid, pBlockScanInfo->uid);
      if (d != NULL) {
        rows += tsdbGetNRowsInTbData(d);
      }
    }

    STbData* di = NULL;
    if (pReader->pReadSnap->pIMem != NULL) {
      di = tsdbGetTbDataFromMemTable(pReader->pReadSnap->pIMem, pReader->info.suid, pBlockScanInfo->uid);
      if (di != NULL) {
        rows += tsdbGetNRowsInTbData(di);
      }
    }

    // current table is exhausted, let's try the next table
    pStatus->pTableIter = tSimpleHashIterate(pStatus->pTableMap, pStatus->pTableIter, &iter);
  }

  tsdbReleaseReader(pReader);

  return rows;
}

int32_t tsdbGetTableSchema(void* pVnode, int64_t uid, STSchema** pSchema, int64_t* suid) {
  SMetaReader mr = {0};
  metaReaderDoInit(&mr, ((SVnode*)pVnode)->pMeta, 0);
  int32_t code = metaReaderGetTableEntryByUidCache(&mr, uid);
  if (code != TSDB_CODE_SUCCESS) {
    terrno = TSDB_CODE_TDB_INVALID_TABLE_ID;
    metaReaderClear(&mr);
    return terrno;
  }

  *suid = 0;

  // only child table and ordinary table is allowed, super table is not allowed.
  if (mr.me.type == TSDB_CHILD_TABLE) {
    tDecoderClear(&mr.coder);
    *suid = mr.me.ctbEntry.suid;
    code = metaReaderGetTableEntryByUidCache(&mr, *suid);
    if (code != TSDB_CODE_SUCCESS) {
      terrno = TSDB_CODE_TDB_INVALID_TABLE_ID;
      metaReaderClear(&mr);
      return terrno;
    }
  } else if (mr.me.type == TSDB_NORMAL_TABLE) {  // do nothing
  } else {
    terrno = TSDB_CODE_INVALID_PARA;
    metaReaderClear(&mr);
    return terrno;
  }

  metaReaderClear(&mr);

  // get the newest table schema version
  code = metaGetTbTSchemaEx(((SVnode*)pVnode)->pMeta, *suid, uid, -1, pSchema);
  return code;
}

int32_t tsdbTakeReadSnap2(STsdbReader* pReader, _query_reseek_func_t reseek, STsdbReadSnap** ppSnap) {
  int32_t        code = 0;
  STsdb*         pTsdb = pReader->pTsdb;
  SVersionRange* pRange = &pReader->info.verRange;

  // lock
  taosThreadMutexLock(&pTsdb->mutex);

  // alloc
  STsdbReadSnap* pSnap = (STsdbReadSnap*)taosMemoryCalloc(1, sizeof(STsdbReadSnap));
  if (pSnap == NULL) {
    taosThreadMutexUnlock(&pTsdb->mutex);
    code = TSDB_CODE_OUT_OF_MEMORY;
    goto _exit;
  }

  // take snapshot
  if (pTsdb->mem && (pRange->minVer <= pTsdb->mem->maxVer && pRange->maxVer >= pTsdb->mem->minVer)) {
    pSnap->pMem = pTsdb->mem;
    pSnap->pNode = taosMemoryMalloc(sizeof(*pSnap->pNode));
    if (pSnap->pNode == NULL) {
      taosThreadMutexUnlock(&pTsdb->mutex);
      code = TSDB_CODE_OUT_OF_MEMORY;
      goto _exit;
    }

    pSnap->pNode->pQHandle = pReader;
    pSnap->pNode->reseek = reseek;

    tsdbRefMemTable(pTsdb->mem, pSnap->pNode);
  }

  if (pTsdb->imem && (pRange->minVer <= pTsdb->imem->maxVer && pRange->maxVer >= pTsdb->imem->minVer)) {
    pSnap->pIMem = pTsdb->imem;
    pSnap->pINode = taosMemoryMalloc(sizeof(*pSnap->pINode));
    if (pSnap->pINode == NULL) {
      taosThreadMutexUnlock(&pTsdb->mutex);
      code = TSDB_CODE_OUT_OF_MEMORY;
      goto _exit;
    }

    pSnap->pINode->pQHandle = pReader;
    pSnap->pINode->reseek = reseek;

    tsdbRefMemTable(pTsdb->imem, pSnap->pINode);
  }

  // fs
  code = tsdbFSCreateRefSnapshotWithoutLock(pTsdb->pFS, &pSnap->pfSetArray);

  // unlock
  taosThreadMutexUnlock(&pTsdb->mutex);

  if (code == TSDB_CODE_SUCCESS) {
    tsdbTrace("vgId:%d, take read snapshot", TD_VID(pTsdb->pVnode));
  }

_exit:
  if (code != TSDB_CODE_SUCCESS) {
    tsdbError("vgId:%d take read snapshot failed, code:%s", TD_VID(pTsdb->pVnode), tstrerror(code));

    *ppSnap = NULL;
    if (pSnap) {
      if (pSnap->pNode) taosMemoryFree(pSnap->pNode);
      if (pSnap->pINode) taosMemoryFree(pSnap->pINode);
      taosMemoryFree(pSnap);
    }
  } else {
    *ppSnap = pSnap;
  }

  return code;
}

void tsdbUntakeReadSnap2(STsdbReader* pReader, STsdbReadSnap* pSnap, bool proactive) {
  STsdb* pTsdb = pReader->pTsdb;

  if (pSnap) {
    if (pSnap->pMem) {
      tsdbUnrefMemTable(pSnap->pMem, pSnap->pNode, proactive);
    }

    if (pSnap->pIMem) {
      tsdbUnrefMemTable(pSnap->pIMem, pSnap->pINode, proactive);
    }

    tsdbFSUnref(pTsdb, &pSnap->fs);
    if (pSnap->pNode) taosMemoryFree(pSnap->pNode);
    if (pSnap->pINode) taosMemoryFree(pSnap->pINode);

    tsdbFSDestroyRefSnapshot(&pSnap->pfSetArray);

    taosMemoryFree(pSnap);
  }
  tsdbTrace("vgId:%d, untake read snapshot", TD_VID(pTsdb->pVnode));
}

// if failed, do nothing
void tsdbReaderSetId2(STsdbReader* pReader, const char* idstr) {
  taosMemoryFreeClear(pReader->idStr);
  pReader->idStr = taosStrdup(idstr);
  pReader->status.fileIter.pLastBlockReader->mergeTree.idStr = pReader->idStr;
}

void tsdbReaderSetCloseFlag(STsdbReader* pReader) { /*pReader->code = TSDB_CODE_TSC_QUERY_CANCELLED;*/
}

void tsdbReaderSetNotifyCb(STsdbReader* pReader, TsdReaderNotifyCbFn notifyFn, void* param) {
  pReader->notifyFn = notifyFn;
  pReader->notifyParam = param;
}<|MERGE_RESOLUTION|>--- conflicted
+++ resolved
@@ -58,12 +58,9 @@
 static bool          hasDataInFileBlock(const SBlockData* pBlockData, const SFileBlockDumpInfo* pDumpInfo);
 static void          initBlockDumpInfo(STsdbReader* pReader, SDataBlockIter* pBlockIter);
 static int32_t       getInitialDelIndex(const SArray* pDelSkyline, int32_t order);
-<<<<<<< HEAD
 static void          resetTableListIndex(SReaderStatus* pStatus);
 static void          getMemTableTimeRange(STsdbReader* pReader, int64_t* pMaxKey, int64_t* pMinKey);
-=======
 static void          updateComposedBlockInfo(STsdbReader* pReader, double el, STableBlockScanInfo* pBlockScanInfo);
->>>>>>> 386af392
 
 static bool outOfTimeWindow(int64_t ts, STimeWindow* pWindow) { return (ts > pWindow->ekey) || (ts < pWindow->skey); }
 
